﻿{
  "Entries": [
    {
      "RequestUri": "https://seanmcccanary3.blob.core.windows.net/test-container-94f75c88-efdf-2018-35fa-8d1589387633?restype=container",
      "RequestMethod": "PUT",
      "RequestHeaders": {
        "Accept": "application/xml",
        "Authorization": "Sanitized",
        "traceparent": "00-f7465f8177ebe44bb025063b35e178df-8fae9f28e16e964b-00",
        "User-Agent": [
          "azsdk-net-Storage.Blobs/12.9.0-alpha.20210217.1",
          "(.NET 5.0.3; Microsoft Windows 10.0.19042)"
        ],
        "x-ms-blob-public-access": "container",
        "x-ms-client-request-id": "17b1db59-ba52-9ecc-9542-6be70118c310",
        "x-ms-date": "Wed, 17 Feb 2021 18:59:09 GMT",
        "x-ms-return-client-request-id": "true",
<<<<<<< HEAD
        "x-ms-version": "2020-12-06"
=======
        "x-ms-version": "2021-02-12"
>>>>>>> 7e782c87
      },
      "RequestBody": null,
      "StatusCode": 201,
      "ResponseHeaders": {
        "Content-Length": "0",
        "Date": "Wed, 17 Feb 2021 18:59:09 GMT",
        "ETag": "\"0x8D8D3761BB4A868\"",
        "Last-Modified": "Wed, 17 Feb 2021 18:59:09 GMT",
        "Server": [
          "Windows-Azure-Blob/1.0",
          "Microsoft-HTTPAPI/2.0"
        ],
        "x-ms-client-request-id": "17b1db59-ba52-9ecc-9542-6be70118c310",
        "x-ms-request-id": "d08bb69a-a01e-0070-5e5e-056335000000",
<<<<<<< HEAD
        "x-ms-version": "2020-12-06"
=======
        "x-ms-version": "2021-02-12"
>>>>>>> 7e782c87
      },
      "ResponseBody": []
    },
    {
      "RequestUri": "https://seanmcccanary3.blob.core.windows.net/test-container-94f75c88-efdf-2018-35fa-8d1589387633/test-blob-7035d273-7503-b29a-cd73-cd4c8248e29d",
      "RequestMethod": "PUT",
      "RequestHeaders": {
        "Accept": "application/xml",
        "Authorization": "Sanitized",
        "Content-Length": "100",
        "Content-Type": "application/octet-stream",
        "traceparent": "00-2b322f98d74151469203b6b904edffea-a6fa1468e4645543-00",
        "User-Agent": [
          "azsdk-net-Storage.Blobs/12.9.0-alpha.20210217.1",
          "(.NET 5.0.3; Microsoft Windows 10.0.19042)"
        ],
        "x-ms-blob-type": "BlockBlob",
        "x-ms-client-request-id": "0a59ee14-2a29-0908-ffcc-0dd0498a07ca",
        "x-ms-date": "Wed, 17 Feb 2021 18:59:09 GMT",
        "x-ms-return-client-request-id": "true",
<<<<<<< HEAD
        "x-ms-version": "2020-12-06"
=======
        "x-ms-version": "2021-02-12"
>>>>>>> 7e782c87
      },
      "RequestBody": "7oK7rYZf4KnaHdZ0aaiCrs5cXGtimwfkQP9J3ux/HExgzvh/XBaJFPGLluafJkgl8R5+Jex2O1J712yHFQK8WgCJE5uvA1G30kd51gUgRBq2I+3NAfZf6ZKmA4WpAv7vzzvlFQ==",
      "StatusCode": 201,
      "ResponseHeaders": {
        "Content-Length": "0",
        "Content-MD5": "GVAE62Iz3LACMWDgDT1/zA==",
        "Date": "Wed, 17 Feb 2021 18:59:09 GMT",
        "ETag": "\"0x8D8D3761BBFB0A7\"",
        "Last-Modified": "Wed, 17 Feb 2021 18:59:09 GMT",
        "Server": [
          "Windows-Azure-Blob/1.0",
          "Microsoft-HTTPAPI/2.0"
        ],
        "x-ms-client-request-id": "0a59ee14-2a29-0908-ffcc-0dd0498a07ca",
        "x-ms-content-crc64": "1KroBxsn4pI=",
        "x-ms-request-id": "d08bb69f-a01e-0070-615e-056335000000",
        "x-ms-request-server-encrypted": "true",
<<<<<<< HEAD
        "x-ms-version": "2020-12-06",
=======
        "x-ms-version": "2021-02-12",
>>>>>>> 7e782c87
        "x-ms-version-id": "2021-02-17T18:59:09.8074279Z"
      },
      "ResponseBody": []
    },
    {
      "RequestUri": "https://seanmcccanary3.blob.core.windows.net/test-container-94f75c88-efdf-2018-35fa-8d1589387633/test-blob-7035d273-7503-b29a-cd73-cd4c8248e29d",
      "RequestMethod": "DELETE",
      "RequestHeaders": {
        "Accept": "application/xml",
        "Authorization": "Sanitized",
        "traceparent": "00-ed5f55173aa75247aae6fa49788bf034-d7a827220ed70d4b-00",
        "User-Agent": [
          "azsdk-net-Storage.Blobs/12.9.0-alpha.20210217.1",
          "(.NET 5.0.3; Microsoft Windows 10.0.19042)"
        ],
        "x-ms-client-request-id": "e0da0c30-dbe1-e8eb-a46d-ee00b8825b72",
        "x-ms-date": "Wed, 17 Feb 2021 18:59:09 GMT",
        "x-ms-return-client-request-id": "true",
<<<<<<< HEAD
        "x-ms-version": "2020-12-06"
=======
        "x-ms-version": "2021-02-12"
>>>>>>> 7e782c87
      },
      "RequestBody": null,
      "StatusCode": 202,
      "ResponseHeaders": {
        "Content-Length": "0",
        "Date": "Wed, 17 Feb 2021 18:59:09 GMT",
        "Server": [
          "Windows-Azure-Blob/1.0",
          "Microsoft-HTTPAPI/2.0"
        ],
        "x-ms-client-request-id": "e0da0c30-dbe1-e8eb-a46d-ee00b8825b72",
        "x-ms-delete-type-permanent": "false",
        "x-ms-request-id": "d08bb6b3-a01e-0070-6c5e-056335000000",
<<<<<<< HEAD
        "x-ms-version": "2020-12-06"
=======
        "x-ms-version": "2021-02-12"
>>>>>>> 7e782c87
      },
      "ResponseBody": []
    },
    {
      "RequestUri": "https://seanmcccanary3.blob.core.windows.net/test-container-94f75c88-efdf-2018-35fa-8d1589387633/test-blob-7035d273-7503-b29a-cd73-cd4c8248e29d",
      "RequestMethod": "HEAD",
      "RequestHeaders": {
        "Accept": "application/xml",
        "Authorization": "Sanitized",
        "traceparent": "00-ca5f4d84522b5d42ae4e30db70798ffa-e68c835611910144-00",
        "User-Agent": [
          "azsdk-net-Storage.Blobs/12.9.0-alpha.20210217.1",
          "(.NET 5.0.3; Microsoft Windows 10.0.19042)"
        ],
        "x-ms-client-request-id": "3c9fb6da-26af-5fe8-431f-653f11ff8120",
        "x-ms-date": "Wed, 17 Feb 2021 18:59:09 GMT",
        "x-ms-return-client-request-id": "true",
<<<<<<< HEAD
        "x-ms-version": "2020-12-06"
=======
        "x-ms-version": "2021-02-12"
>>>>>>> 7e782c87
      },
      "RequestBody": null,
      "StatusCode": 404,
      "ResponseHeaders": {
        "Date": "Wed, 17 Feb 2021 18:59:09 GMT",
        "Server": [
          "Windows-Azure-Blob/1.0",
          "Microsoft-HTTPAPI/2.0"
        ],
        "Transfer-Encoding": "chunked",
        "x-ms-client-request-id": "3c9fb6da-26af-5fe8-431f-653f11ff8120",
        "x-ms-error-code": "BlobNotFound",
        "x-ms-request-id": "d08bb6ca-a01e-0070-7f5e-056335000000",
<<<<<<< HEAD
        "x-ms-version": "2020-12-06"
=======
        "x-ms-version": "2021-02-12"
>>>>>>> 7e782c87
      },
      "ResponseBody": []
    },
    {
      "RequestUri": "https://seanmcccanary3.blob.core.windows.net/test-container-94f75c88-efdf-2018-35fa-8d1589387633?restype=container",
      "RequestMethod": "DELETE",
      "RequestHeaders": {
        "Accept": "application/xml",
        "Authorization": "Sanitized",
        "traceparent": "00-bc6382493612d244a6e842ea3f61d4c4-2cb63b0146ddd94b-00",
        "User-Agent": [
          "azsdk-net-Storage.Blobs/12.9.0-alpha.20210217.1",
          "(.NET 5.0.3; Microsoft Windows 10.0.19042)"
        ],
        "x-ms-client-request-id": "022699bc-1ee2-36c2-9abf-212b620503ee",
        "x-ms-date": "Wed, 17 Feb 2021 18:59:09 GMT",
        "x-ms-return-client-request-id": "true",
<<<<<<< HEAD
        "x-ms-version": "2020-12-06"
=======
        "x-ms-version": "2021-02-12"
>>>>>>> 7e782c87
      },
      "RequestBody": null,
      "StatusCode": 202,
      "ResponseHeaders": {
        "Content-Length": "0",
        "Date": "Wed, 17 Feb 2021 18:59:09 GMT",
        "Server": [
          "Windows-Azure-Blob/1.0",
          "Microsoft-HTTPAPI/2.0"
        ],
        "x-ms-client-request-id": "022699bc-1ee2-36c2-9abf-212b620503ee",
        "x-ms-request-id": "d08bb6dd-a01e-0070-115e-056335000000",
<<<<<<< HEAD
        "x-ms-version": "2020-12-06"
=======
        "x-ms-version": "2021-02-12"
>>>>>>> 7e782c87
      },
      "ResponseBody": []
    }
  ],
  "Variables": {
    "RandomSeed": "1672016282",
    "Storage_TestConfigDefault": "ProductionTenant\nseanmcccanary3\nU2FuaXRpemVk\nhttps://seanmcccanary3.blob.core.windows.net\nhttps://seanmcccanary3.file.core.windows.net\nhttps://seanmcccanary3.queue.core.windows.net\nhttps://seanmcccanary3.table.core.windows.net\n\n\n\n\nhttps://seanmcccanary3-secondary.blob.core.windows.net\nhttps://seanmcccanary3-secondary.file.core.windows.net\nhttps://seanmcccanary3-secondary.queue.core.windows.net\nhttps://seanmcccanary3-secondary.table.core.windows.net\n\nSanitized\n\n\nCloud\nBlobEndpoint=https://seanmcccanary3.blob.core.windows.net/;QueueEndpoint=https://seanmcccanary3.queue.core.windows.net/;FileEndpoint=https://seanmcccanary3.file.core.windows.net/;BlobSecondaryEndpoint=https://seanmcccanary3-secondary.blob.core.windows.net/;QueueSecondaryEndpoint=https://seanmcccanary3-secondary.queue.core.windows.net/;FileSecondaryEndpoint=https://seanmcccanary3-secondary.file.core.windows.net/;AccountName=seanmcccanary3;AccountKey=Kg==;\nseanscope1\n\n"
  }
}<|MERGE_RESOLUTION|>--- conflicted
+++ resolved
@@ -15,11 +15,7 @@
         "x-ms-client-request-id": "17b1db59-ba52-9ecc-9542-6be70118c310",
         "x-ms-date": "Wed, 17 Feb 2021 18:59:09 GMT",
         "x-ms-return-client-request-id": "true",
-<<<<<<< HEAD
-        "x-ms-version": "2020-12-06"
-=======
         "x-ms-version": "2021-02-12"
->>>>>>> 7e782c87
       },
       "RequestBody": null,
       "StatusCode": 201,
@@ -34,11 +30,7 @@
         ],
         "x-ms-client-request-id": "17b1db59-ba52-9ecc-9542-6be70118c310",
         "x-ms-request-id": "d08bb69a-a01e-0070-5e5e-056335000000",
-<<<<<<< HEAD
-        "x-ms-version": "2020-12-06"
-=======
         "x-ms-version": "2021-02-12"
->>>>>>> 7e782c87
       },
       "ResponseBody": []
     },
@@ -59,11 +51,7 @@
         "x-ms-client-request-id": "0a59ee14-2a29-0908-ffcc-0dd0498a07ca",
         "x-ms-date": "Wed, 17 Feb 2021 18:59:09 GMT",
         "x-ms-return-client-request-id": "true",
-<<<<<<< HEAD
-        "x-ms-version": "2020-12-06"
-=======
         "x-ms-version": "2021-02-12"
->>>>>>> 7e782c87
       },
       "RequestBody": "7oK7rYZf4KnaHdZ0aaiCrs5cXGtimwfkQP9J3ux/HExgzvh/XBaJFPGLluafJkgl8R5+Jex2O1J712yHFQK8WgCJE5uvA1G30kd51gUgRBq2I+3NAfZf6ZKmA4WpAv7vzzvlFQ==",
       "StatusCode": 201,
@@ -81,11 +69,7 @@
         "x-ms-content-crc64": "1KroBxsn4pI=",
         "x-ms-request-id": "d08bb69f-a01e-0070-615e-056335000000",
         "x-ms-request-server-encrypted": "true",
-<<<<<<< HEAD
-        "x-ms-version": "2020-12-06",
-=======
         "x-ms-version": "2021-02-12",
->>>>>>> 7e782c87
         "x-ms-version-id": "2021-02-17T18:59:09.8074279Z"
       },
       "ResponseBody": []
@@ -104,11 +88,7 @@
         "x-ms-client-request-id": "e0da0c30-dbe1-e8eb-a46d-ee00b8825b72",
         "x-ms-date": "Wed, 17 Feb 2021 18:59:09 GMT",
         "x-ms-return-client-request-id": "true",
-<<<<<<< HEAD
-        "x-ms-version": "2020-12-06"
-=======
         "x-ms-version": "2021-02-12"
->>>>>>> 7e782c87
       },
       "RequestBody": null,
       "StatusCode": 202,
@@ -122,11 +102,7 @@
         "x-ms-client-request-id": "e0da0c30-dbe1-e8eb-a46d-ee00b8825b72",
         "x-ms-delete-type-permanent": "false",
         "x-ms-request-id": "d08bb6b3-a01e-0070-6c5e-056335000000",
-<<<<<<< HEAD
-        "x-ms-version": "2020-12-06"
-=======
         "x-ms-version": "2021-02-12"
->>>>>>> 7e782c87
       },
       "ResponseBody": []
     },
@@ -144,11 +120,7 @@
         "x-ms-client-request-id": "3c9fb6da-26af-5fe8-431f-653f11ff8120",
         "x-ms-date": "Wed, 17 Feb 2021 18:59:09 GMT",
         "x-ms-return-client-request-id": "true",
-<<<<<<< HEAD
-        "x-ms-version": "2020-12-06"
-=======
         "x-ms-version": "2021-02-12"
->>>>>>> 7e782c87
       },
       "RequestBody": null,
       "StatusCode": 404,
@@ -162,11 +134,7 @@
         "x-ms-client-request-id": "3c9fb6da-26af-5fe8-431f-653f11ff8120",
         "x-ms-error-code": "BlobNotFound",
         "x-ms-request-id": "d08bb6ca-a01e-0070-7f5e-056335000000",
-<<<<<<< HEAD
-        "x-ms-version": "2020-12-06"
-=======
         "x-ms-version": "2021-02-12"
->>>>>>> 7e782c87
       },
       "ResponseBody": []
     },
@@ -184,11 +152,7 @@
         "x-ms-client-request-id": "022699bc-1ee2-36c2-9abf-212b620503ee",
         "x-ms-date": "Wed, 17 Feb 2021 18:59:09 GMT",
         "x-ms-return-client-request-id": "true",
-<<<<<<< HEAD
-        "x-ms-version": "2020-12-06"
-=======
         "x-ms-version": "2021-02-12"
->>>>>>> 7e782c87
       },
       "RequestBody": null,
       "StatusCode": 202,
@@ -201,11 +165,7 @@
         ],
         "x-ms-client-request-id": "022699bc-1ee2-36c2-9abf-212b620503ee",
         "x-ms-request-id": "d08bb6dd-a01e-0070-115e-056335000000",
-<<<<<<< HEAD
-        "x-ms-version": "2020-12-06"
-=======
         "x-ms-version": "2021-02-12"
->>>>>>> 7e782c87
       },
       "ResponseBody": []
     }
