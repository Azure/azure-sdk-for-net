--- conflicted
+++ resolved
@@ -15,11 +15,7 @@
         "x-ms-client-request-id": "c2c19aa8-46a5-7fc9-de5a-a50c63f88b03",
         "x-ms-date": "Wed, 17 Feb 2021 18:59:04 GMT",
         "x-ms-return-client-request-id": "true",
-<<<<<<< HEAD
-        "x-ms-version": "2020-12-06"
-=======
-        "x-ms-version": "2021-02-12"
->>>>>>> 7e782c87
+        "x-ms-version": "2021-02-12"
       },
       "RequestBody": null,
       "StatusCode": 201,
@@ -34,11 +30,7 @@
         ],
         "x-ms-client-request-id": "c2c19aa8-46a5-7fc9-de5a-a50c63f88b03",
         "x-ms-request-id": "80999932-201e-0041-295e-058226000000",
-<<<<<<< HEAD
-        "x-ms-version": "2020-12-06"
-=======
-        "x-ms-version": "2021-02-12"
->>>>>>> 7e782c87
+        "x-ms-version": "2021-02-12"
       },
       "ResponseBody": []
     },
@@ -59,11 +51,7 @@
         "x-ms-client-request-id": "cf004177-fd46-c6f5-858b-e7adbc01807c",
         "x-ms-date": "Wed, 17 Feb 2021 18:59:04 GMT",
         "x-ms-return-client-request-id": "true",
-<<<<<<< HEAD
-        "x-ms-version": "2020-12-06"
-=======
-        "x-ms-version": "2021-02-12"
->>>>>>> 7e782c87
+        "x-ms-version": "2021-02-12"
       },
       "RequestBody": "KVtauUsEDzO9wbCeWJJOqIpGfaIIzEwx0ZjnneHZ9Ivt++IIndK3jSHvJw7GKtBJuLxkRNTKoVwPKOeyHHFR5MwksFyvRgq4jvCAGaU9aqbInuQldLC3IlmF+HTqBXCvnUNConp0mXKxq7bjSYi30r5B6n6MLG8cbY4CKk2VzomA0Hti+8gsVARyc8j609nRzSa2qBrxI3HTJTTrcW8kHN0sYngMVdf1FJZ6GbmnIpm0MVwn3iVuj60KjtWUQOKVTlbrzXFgxHhPwZSEdwm4LAKbN0AS/T23vtPLAsYBYdSz5Mtiu1UoVGzk2B2R6hijUmLT+Amig1EZMw+elcKxTWDA0JI9VXCtc+PTLSQgJtO6J69kLmjKEWF6SIhGib6qM4q80RmFZfzyJYUmz1Us+Q07420STB/49b8xww3nZ+kkKfqaY1S6NMGzcQjipEELTk97CqZQl+Zrw9xaVKLvCr6cAqZakpW4ga6sX9oWFlB9JXW9bFxD05ETLqB4X+AfxGdJRqKbsby6won3pDgLVK2L3C4tMZ5iWS4UR2P1PyHOjZtzzNCu4nS4A6nSSy5YB9ny7YOy8ZLJ5+xzhmlYxYNoKBedmIjd3Pq5dC70jw0AvD+JAlGeHJsIquXjO1sKYD4maiIXu29RFBCI+H1k1Fffc8oqz8IxyQx7lO2j+qGerxTwziXq6AHQN+5AFSMepNWNA8eR4JB79KEWnCaBrhlv6klodAYy9IrIWpfT8LPoXPAYFfbZDM6DdNmE1EzaT4nU0SvatjDPWg49yIb5pwTtLT82aJgjld165f8triA97gsO/x6HDaa/SbronENIiszVlqcNpObwsTxOYNEwoazu/9p766jlZR+Ydh/eO/iZMVsyVxd5MEklHU7iOa3VjqcO+Z1ozZ4k8DGHdC7GEnZEtC92/kqVdM6RVs1aAytyw+d40EFaMGS8Dmfl8bwaXgvXnoR9X5BdeIXP13fQyu0FFbBGTUE06YTKue/ir4MSdvfCgmWn9GRXG1e8i1nt60R64NwL1BDJo7QAs6WgeskCvGB/DkiIXiFM7zLqeF0r3c2raM6mBqLm+N+wpkG+tqGNus74bdz78oG7v+Te3ypX1dXX9RH6W7a9mRZo17fgjTmRXL6OMnDxr3ZM60a+Bxi0WdFr58GPk14YOtPGkxrK2jKrTYNryKNl5kWbrW9w/5H+s37mdKZ4AclfdvecKhxcghATErqVSZAuBgB79OXvqDpBx9+b42aMMky6DFKryLsoPiteXOzXaWruuG6l/A3jcM68WmM9wJ+qh+Bu2jw+gj1EUrW6kEtOal50rSv35jY/1pyD7m1Y636Ls9QMaY4trzUwYapXKd+CbvAEyQ==",
       "StatusCode": 201,
@@ -81,11 +69,7 @@
         "x-ms-content-crc64": "atVNh6f6Ng8=",
         "x-ms-request-id": "8099993c-201e-0041-305e-058226000000",
         "x-ms-request-server-encrypted": "true",
-<<<<<<< HEAD
-        "x-ms-version": "2020-12-06",
-=======
         "x-ms-version": "2021-02-12",
->>>>>>> 7e782c87
         "x-ms-version-id": "2021-02-17T18:59:04.5606737Z"
       },
       "ResponseBody": []
@@ -105,11 +89,7 @@
         "x-ms-client-request-id": "2c0a02fa-35f0-1582-7eec-1c1e4756e3b8",
         "x-ms-date": "Wed, 17 Feb 2021 18:59:04 GMT",
         "x-ms-return-client-request-id": "true",
-<<<<<<< HEAD
-        "x-ms-version": "2020-12-06"
-=======
-        "x-ms-version": "2021-02-12"
->>>>>>> 7e782c87
+        "x-ms-version": "2021-02-12"
       },
       "RequestBody": null,
       "StatusCode": 200,
@@ -122,11 +102,7 @@
         ],
         "x-ms-client-request-id": "2c0a02fa-35f0-1582-7eec-1c1e4756e3b8",
         "x-ms-request-id": "80999949-201e-0041-3c5e-058226000000",
-<<<<<<< HEAD
-        "x-ms-version": "2020-12-06"
-=======
-        "x-ms-version": "2021-02-12"
->>>>>>> 7e782c87
+        "x-ms-version": "2021-02-12"
       },
       "ResponseBody": []
     },
@@ -146,11 +122,7 @@
         "x-ms-date": "Wed, 17 Feb 2021 18:59:04 GMT",
         "x-ms-rehydrate-priority": "Standard",
         "x-ms-return-client-request-id": "true",
-<<<<<<< HEAD
-        "x-ms-version": "2020-12-06"
-=======
-        "x-ms-version": "2021-02-12"
->>>>>>> 7e782c87
+        "x-ms-version": "2021-02-12"
       },
       "RequestBody": null,
       "StatusCode": 202,
@@ -163,11 +135,7 @@
         ],
         "x-ms-client-request-id": "bab2c648-53f6-1e8c-9f55-99141744f334",
         "x-ms-request-id": "8099995d-201e-0041-4e5e-058226000000",
-<<<<<<< HEAD
-        "x-ms-version": "2020-12-06"
-=======
-        "x-ms-version": "2021-02-12"
->>>>>>> 7e782c87
+        "x-ms-version": "2021-02-12"
       },
       "ResponseBody": []
     },
@@ -185,11 +153,7 @@
         "x-ms-client-request-id": "80d50b86-29a3-bfc2-c779-a5777dc72d9a",
         "x-ms-date": "Wed, 17 Feb 2021 18:59:04 GMT",
         "x-ms-return-client-request-id": "true",
-<<<<<<< HEAD
-        "x-ms-version": "2020-12-06"
-=======
-        "x-ms-version": "2021-02-12"
->>>>>>> 7e782c87
+        "x-ms-version": "2021-02-12"
       },
       "RequestBody": null,
       "StatusCode": 200,
@@ -203,11 +167,7 @@
         "Transfer-Encoding": "chunked",
         "x-ms-client-request-id": "80d50b86-29a3-bfc2-c779-a5777dc72d9a",
         "x-ms-request-id": "80999960-201e-0041-505e-058226000000",
-<<<<<<< HEAD
-        "x-ms-version": "2020-12-06"
-=======
-        "x-ms-version": "2021-02-12"
->>>>>>> 7e782c87
+        "x-ms-version": "2021-02-12"
       },
       "ResponseBody": "﻿<?xml version=\"1.0\" encoding=\"utf-8\"?><EnumerationResults ServiceEndpoint=\"https://seanmcccanary3.blob.core.windows.net/\" ContainerName=\"test-container-05ba7927-d406-3f61-d4db-7702540dc6b4\"><Blobs><Blob><Name>test-blob-e5223091-76d0-29c9-db07-64ef8a526caa</Name><VersionId>2021-02-17T18:59:04.5606737Z</VersionId><IsCurrentVersion>true</IsCurrentVersion><Properties><Creation-Time>Wed, 17 Feb 2021 18:59:04 GMT</Creation-Time><Last-Modified>Wed, 17 Feb 2021 18:59:04 GMT</Last-Modified><Etag>0x8D8D376189F1951</Etag><Content-Length>1024</Content-Length><Content-Type>application/octet-stream</Content-Type><Content-Encoding /><Content-Language /><Content-CRC64 /><Content-MD5>ioIG5HzVh1+r97iAqOcqtg==</Content-MD5><Cache-Control /><Content-Disposition /><LastAccessTime>Wed, 17 Feb 2021 18:59:04 GMT</LastAccessTime><BlobType>BlockBlob</BlobType><AccessTier>Archive</AccessTier><ArchiveStatus>rehydrate-pending-to-hot</ArchiveStatus><RehydratePriority>Standard</RehydratePriority><AccessTierChangeTime>Wed, 17 Feb 2021 18:59:04 GMT</AccessTierChangeTime><LeaseStatus>unlocked</LeaseStatus><LeaseState>available</LeaseState><ServerEncrypted>true</ServerEncrypted></Properties><OrMetadata /></Blob></Blobs><NextMarker /></EnumerationResults>"
     },
@@ -225,11 +185,7 @@
         "x-ms-client-request-id": "0b8e6c48-726e-7f90-79cf-456259dc665e",
         "x-ms-date": "Wed, 17 Feb 2021 18:59:04 GMT",
         "x-ms-return-client-request-id": "true",
-<<<<<<< HEAD
-        "x-ms-version": "2020-12-06"
-=======
-        "x-ms-version": "2021-02-12"
->>>>>>> 7e782c87
+        "x-ms-version": "2021-02-12"
       },
       "RequestBody": null,
       "StatusCode": 202,
@@ -242,11 +198,7 @@
         ],
         "x-ms-client-request-id": "0b8e6c48-726e-7f90-79cf-456259dc665e",
         "x-ms-request-id": "80999969-201e-0041-585e-058226000000",
-<<<<<<< HEAD
-        "x-ms-version": "2020-12-06"
-=======
-        "x-ms-version": "2021-02-12"
->>>>>>> 7e782c87
+        "x-ms-version": "2021-02-12"
       },
       "ResponseBody": []
     }
