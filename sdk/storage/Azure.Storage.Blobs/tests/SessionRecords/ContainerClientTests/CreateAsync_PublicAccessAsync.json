--- conflicted
+++ resolved
@@ -15,11 +15,7 @@
         "x-ms-client-request-id": "0a7e6d6d-35ce-e08c-6a91-727cc7ee871a",
         "x-ms-date": "Wed, 17 Feb 2021 02:31:08 GMT",
         "x-ms-return-client-request-id": "true",
-<<<<<<< HEAD
-        "x-ms-version": "2020-12-06"
-=======
         "x-ms-version": "2021-02-12"
->>>>>>> 7e782c87
       },
       "RequestBody": null,
       "StatusCode": 201,
@@ -34,11 +30,7 @@
         ],
         "x-ms-client-request-id": "0a7e6d6d-35ce-e08c-6a91-727cc7ee871a",
         "x-ms-request-id": "8c8c235c-201e-008a-73d4-048173000000",
-<<<<<<< HEAD
-        "x-ms-version": "2020-12-06"
-=======
         "x-ms-version": "2021-02-12"
->>>>>>> 7e782c87
       },
       "ResponseBody": []
     },
@@ -56,11 +48,7 @@
         "x-ms-client-request-id": "50b3e60e-5492-093c-3c3d-65a898e745ac",
         "x-ms-date": "Wed, 17 Feb 2021 02:31:08 GMT",
         "x-ms-return-client-request-id": "true",
-<<<<<<< HEAD
-        "x-ms-version": "2020-12-06"
-=======
         "x-ms-version": "2021-02-12"
->>>>>>> 7e782c87
       },
       "RequestBody": null,
       "StatusCode": 200,
@@ -82,11 +70,7 @@
         "x-ms-lease-state": "available",
         "x-ms-lease-status": "unlocked",
         "x-ms-request-id": "8c8c2387-201e-008a-1bd4-048173000000",
-<<<<<<< HEAD
-        "x-ms-version": "2020-12-06"
-=======
         "x-ms-version": "2021-02-12"
->>>>>>> 7e782c87
       },
       "ResponseBody": []
     },
@@ -104,11 +88,7 @@
         "x-ms-client-request-id": "e06e7744-373b-6688-7b63-02d672b7be84",
         "x-ms-date": "Wed, 17 Feb 2021 02:31:08 GMT",
         "x-ms-return-client-request-id": "true",
-<<<<<<< HEAD
-        "x-ms-version": "2020-12-06"
-=======
         "x-ms-version": "2021-02-12"
->>>>>>> 7e782c87
       },
       "RequestBody": null,
       "StatusCode": 202,
@@ -121,11 +101,7 @@
         ],
         "x-ms-client-request-id": "e06e7744-373b-6688-7b63-02d672b7be84",
         "x-ms-request-id": "8c8c23a4-201e-008a-36d4-048173000000",
-<<<<<<< HEAD
-        "x-ms-version": "2020-12-06"
-=======
         "x-ms-version": "2021-02-12"
->>>>>>> 7e782c87
       },
       "ResponseBody": []
     }
