--- conflicted
+++ resolved
@@ -14,11 +14,7 @@
         "x-ms-client-request-id": "0a7e6d6d-35ce-e08c-6a91-727cc7ee871a",
         "x-ms-date": "Fri, 03 Apr 2020 00:01:07 GMT",
         "x-ms-return-client-request-id": "true",
-<<<<<<< HEAD
-        "x-ms-version": "2019-12-12"
-=======
         "x-ms-version": "2020-02-10"
->>>>>>> 60f4876e
       },
       "RequestBody": null,
       "StatusCode": 201,
@@ -33,11 +29,7 @@
         ],
         "x-ms-client-request-id": "0a7e6d6d-35ce-e08c-6a91-727cc7ee871a",
         "x-ms-request-id": "cf621af5-a01e-007d-1b4a-093c83000000",
-<<<<<<< HEAD
-        "x-ms-version": "2019-12-12"
-=======
         "x-ms-version": "2020-02-10"
->>>>>>> 60f4876e
       },
       "ResponseBody": []
     },
@@ -54,11 +46,7 @@
         "x-ms-client-request-id": "50b3e60e-5492-093c-3c3d-65a898e745ac",
         "x-ms-date": "Fri, 03 Apr 2020 00:01:08 GMT",
         "x-ms-return-client-request-id": "true",
-<<<<<<< HEAD
-        "x-ms-version": "2019-12-12"
-=======
         "x-ms-version": "2020-02-10"
->>>>>>> 60f4876e
       },
       "RequestBody": null,
       "StatusCode": 200,
@@ -80,11 +68,7 @@
         "x-ms-lease-state": "available",
         "x-ms-lease-status": "unlocked",
         "x-ms-request-id": "cf621b1b-a01e-007d-394a-093c83000000",
-<<<<<<< HEAD
-        "x-ms-version": "2019-12-12"
-=======
         "x-ms-version": "2020-02-10"
->>>>>>> 60f4876e
       },
       "ResponseBody": []
     },
@@ -101,11 +85,7 @@
         "x-ms-client-request-id": "e06e7744-373b-6688-7b63-02d672b7be84",
         "x-ms-date": "Fri, 03 Apr 2020 00:01:08 GMT",
         "x-ms-return-client-request-id": "true",
-<<<<<<< HEAD
-        "x-ms-version": "2019-12-12"
-=======
         "x-ms-version": "2020-02-10"
->>>>>>> 60f4876e
       },
       "RequestBody": null,
       "StatusCode": 202,
@@ -118,11 +98,7 @@
         ],
         "x-ms-client-request-id": "e06e7744-373b-6688-7b63-02d672b7be84",
         "x-ms-request-id": "cf621b27-a01e-007d-414a-093c83000000",
-<<<<<<< HEAD
-        "x-ms-version": "2019-12-12"
-=======
         "x-ms-version": "2020-02-10"
->>>>>>> 60f4876e
       },
       "ResponseBody": []
     }
