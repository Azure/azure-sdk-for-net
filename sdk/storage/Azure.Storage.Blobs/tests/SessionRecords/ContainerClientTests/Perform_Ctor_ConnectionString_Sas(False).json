--- conflicted
+++ resolved
@@ -1,283 +1,205 @@
 {
   "Entries": [
     {
-<<<<<<< HEAD
-      "RequestUri": "https://seanmcccanary3.blob.core.windows.net/test-container-9de05bc0-4877-a233-31b2-6eb96834f8b1?sv=2020-06-12\u0026ss=bfqt\u0026srt=sco\u0026spr=https\u0026se=2021-04-02T18%3A23%3A58Z\u0026sp=rwdxlacuptfi\u0026sig=Sanitized\u0026restype=container",
-=======
-      "RequestUri": "https://seanmcccanary3.blob.core.windows.net/test-container-9de05bc0-4877-a233-31b2-6eb96834f8b1?sv=2020-10-02\u0026ss=bfqt\u0026srt=sco\u0026spr=https\u0026se=2021-02-17T19%3A59%3A07Z\u0026sp=rwdxlacuptf\u0026sig=Sanitized\u0026restype=container",
->>>>>>> 65932564
-      "RequestMethod": "PUT",
-      "RequestHeaders": {
-        "Accept": "application/xml",
-        "traceparent": "00-b7b800188bff9b4ebef3f06a5433f4fa-b14957b868c26341-00",
-        "User-Agent": [
-          "azsdk-net-Storage.Blobs/12.9.0-alpha.20210402.1",
-          "(.NET 5.0.4; Microsoft Windows 10.0.19042)"
+      "RequestUri": "https://seanmcccanary3.blob.core.windows.net/test-container-9de05bc0-4877-a233-31b2-6eb96834f8b1?sv=2020-10-02\u0026ss=bfqt\u0026srt=sco\u0026spr=https\u0026se=2021-05-14T17%3A55%3A24Z\u0026sp=rwdxlacuptfi\u0026sig=Sanitized\u0026restype=container",
+      "RequestMethod": "PUT",
+      "RequestHeaders": {
+        "Accept": "application/xml",
+        "traceparent": "00-5448378c2f701e40a993e2be479bd392-48f5158c81a1a44e-00",
+        "User-Agent": [
+          "azsdk-net-Storage.Blobs/12.9.0-alpha.20210514.1",
+          "(.NET Core 4.6.30015.01; Microsoft Windows 10.0.19043 )"
         ],
         "x-ms-client-request-id": "d398789f-3b58-0cc7-6255-fb133f7285e9",
         "x-ms-return-client-request-id": "true",
-<<<<<<< HEAD
-        "x-ms-version": "2020-08-04"
-=======
-         "x-ms-version": "2020-10-02"
->>>>>>> 65932564
-      },
-      "RequestBody": null,
-      "StatusCode": 201,
-      "ResponseHeaders": {
-        "Content-Length": "0",
-        "Date": "Fri, 02 Apr 2021 17:23:57 GMT",
-        "ETag": "\u00220x8D8F5FC19A8392C\u0022",
-        "Last-Modified": "Fri, 02 Apr 2021 17:23:58 GMT",
+        "x-ms-version": "2020-10-02"
+      },
+      "RequestBody": null,
+      "StatusCode": 201,
+      "ResponseHeaders": {
+        "Content-Length": "0",
+        "Date": "Fri, 14 May 2021 16:55:23 GMT",
+        "ETag": "\u00220x8D916F9112F8CB6\u0022",
+        "Last-Modified": "Fri, 14 May 2021 16:55:24 GMT",
         "Server": [
           "Windows-Azure-Blob/1.0",
           "Microsoft-HTTPAPI/2.0"
         ],
         "x-ms-client-request-id": "d398789f-3b58-0cc7-6255-fb133f7285e9",
-<<<<<<< HEAD
-        "x-ms-request-id": "862af8d8-f01e-0089-07e4-276017000000",
-        "x-ms-version": "2020-08-04"
-=======
-        "x-ms-request-id": "863d799b-f01e-001f-135e-0569c6000000",
-         "x-ms-version": "2020-10-02"
->>>>>>> 65932564
-      },
-      "ResponseBody": []
-    },
-    {
-<<<<<<< HEAD
-      "RequestUri": "https://seanmcccanary3.blob.core.windows.net/test-container-9d9c23a5-b4fc-8af9-a263-08c11c48ab49?sv=2020-06-12\u0026ss=bfqt\u0026srt=sco\u0026spr=https\u0026se=2021-04-02T18%3A23%3A58Z\u0026sp=rwdxlacuptfi\u0026sig=Sanitized\u0026restype=container",
-=======
-      "RequestUri": "https://seanmcccanary3.blob.core.windows.net/test-container-9d9c23a5-b4fc-8af9-a263-08c11c48ab49?sv=2020-10-02\u0026ss=bfqt\u0026srt=sco\u0026spr=https\u0026se=2021-02-17T19%3A59%3A07Z\u0026sp=rwdxlacuptf\u0026sig=Sanitized\u0026restype=container",
->>>>>>> 65932564
-      "RequestMethod": "PUT",
-      "RequestHeaders": {
-        "Accept": "application/xml",
-        "traceparent": "00-6bdb9698c7fee64f8aab4fe624af0a9e-cc25f8f7864dba45-00",
-        "User-Agent": [
-          "azsdk-net-Storage.Blobs/12.9.0-alpha.20210402.1",
-          "(.NET 5.0.4; Microsoft Windows 10.0.19042)"
+        "x-ms-request-id": "819b6fd5-401e-0035-4fe1-48b6d6000000",
+        "x-ms-version": "2020-10-02"
+      },
+      "ResponseBody": []
+    },
+    {
+      "RequestUri": "https://seanmcccanary3.blob.core.windows.net/test-container-9d9c23a5-b4fc-8af9-a263-08c11c48ab49?sv=2020-10-02\u0026ss=bfqt\u0026srt=sco\u0026spr=https\u0026se=2021-05-14T17%3A55%3A24Z\u0026sp=rwdxlacuptfi\u0026sig=Sanitized\u0026restype=container",
+      "RequestMethod": "PUT",
+      "RequestHeaders": {
+        "Accept": "application/xml",
+        "traceparent": "00-48fbc52f5daad844b7fb116bf1d12a74-b16fb8171bc6d347-00",
+        "User-Agent": [
+          "azsdk-net-Storage.Blobs/12.9.0-alpha.20210514.1",
+          "(.NET Core 4.6.30015.01; Microsoft Windows 10.0.19043 )"
         ],
         "x-ms-client-request-id": "abcd53ce-f3f7-1763-9c22-a7ebd71f943d",
         "x-ms-return-client-request-id": "true",
-<<<<<<< HEAD
-        "x-ms-version": "2020-08-04"
-=======
-         "x-ms-version": "2020-10-02"
->>>>>>> 65932564
-      },
-      "RequestBody": null,
-      "StatusCode": 201,
-      "ResponseHeaders": {
-        "Content-Length": "0",
-        "Date": "Fri, 02 Apr 2021 17:23:57 GMT",
-        "ETag": "\u00220x8D8F5FC19B47068\u0022",
-        "Last-Modified": "Fri, 02 Apr 2021 17:23:58 GMT",
+        "x-ms-version": "2020-10-02"
+      },
+      "RequestBody": null,
+      "StatusCode": 201,
+      "ResponseHeaders": {
+        "Content-Length": "0",
+        "Date": "Fri, 14 May 2021 16:55:23 GMT",
+        "ETag": "\u00220x8D916F91139A0A7\u0022",
+        "Last-Modified": "Fri, 14 May 2021 16:55:24 GMT",
         "Server": [
           "Windows-Azure-Blob/1.0",
           "Microsoft-HTTPAPI/2.0"
         ],
         "x-ms-client-request-id": "abcd53ce-f3f7-1763-9c22-a7ebd71f943d",
-<<<<<<< HEAD
-        "x-ms-request-id": "862af8e9-f01e-0089-12e4-276017000000",
-        "x-ms-version": "2020-08-04"
-=======
-        "x-ms-request-id": "de1409ee-c01e-0014-695e-0592ad000000",
-         "x-ms-version": "2020-10-02"
->>>>>>> 65932564
-      },
-      "ResponseBody": []
-    },
-    {
-<<<<<<< HEAD
-      "RequestUri": "https://seanmcccanary3.blob.core.windows.net/test-container-9de05bc0-4877-a233-31b2-6eb96834f8b1/test-blob-1ac12407-871e-76dc-2b6c-63a87725b9e9?sv=2020-06-12\u0026ss=bfqt\u0026srt=sco\u0026spr=https\u0026se=2021-04-02T18%3A23%3A58Z\u0026sp=rwdxlacuptfi\u0026sig=Sanitized",
-=======
-      "RequestUri": "https://seanmcccanary3.blob.core.windows.net/test-container-9de05bc0-4877-a233-31b2-6eb96834f8b1/test-blob-1ac12407-871e-76dc-2b6c-63a87725b9e9?sv=2020-10-02\u0026ss=bfqt\u0026srt=sco\u0026spr=https\u0026se=2021-02-17T19%3A59%3A07Z\u0026sp=rwdxlacuptf\u0026sig=Sanitized",
->>>>>>> 65932564
+        "x-ms-request-id": "819b6fe4-401e-0035-5ae1-48b6d6000000",
+        "x-ms-version": "2020-10-02"
+      },
+      "ResponseBody": []
+    },
+    {
+      "RequestUri": "https://seanmcccanary3.blob.core.windows.net/test-container-9de05bc0-4877-a233-31b2-6eb96834f8b1/test-blob-1ac12407-871e-76dc-2b6c-63a87725b9e9?sv=2020-10-02\u0026ss=bfqt\u0026srt=sco\u0026spr=https\u0026se=2021-05-14T17%3A55%3A24Z\u0026sp=rwdxlacuptfi\u0026sig=Sanitized",
       "RequestMethod": "PUT",
       "RequestHeaders": {
         "Accept": "application/xml",
         "Content-Length": "1024",
         "Content-Type": "application/octet-stream",
-        "traceparent": "00-4829ae3fcb1d544ca3114ac3d0a6b7dd-0ec9746ac3425441-00",
-        "User-Agent": [
-          "azsdk-net-Storage.Blobs/12.9.0-alpha.20210402.1",
-          "(.NET 5.0.4; Microsoft Windows 10.0.19042)"
+        "traceparent": "00-c59af1185dee0448b7c3f1e46e398585-f779000837d14040-00",
+        "User-Agent": [
+          "azsdk-net-Storage.Blobs/12.9.0-alpha.20210514.1",
+          "(.NET Core 4.6.30015.01; Microsoft Windows 10.0.19043 )"
         ],
         "x-ms-blob-type": "BlockBlob",
         "x-ms-client-request-id": "0dee40f8-e5f3-c091-77b2-cef4a4c4e9f3",
         "x-ms-return-client-request-id": "true",
-<<<<<<< HEAD
-        "x-ms-version": "2020-08-04"
-=======
-         "x-ms-version": "2020-10-02"
->>>>>>> 65932564
+        "x-ms-version": "2020-10-02"
       },
       "RequestBody": "fJvaJFgO8WEjCQiNLwXlZnXR5CIlNnbsGZ14815OnkDgYG48RXDljSBclkbZrP8tHy\u002Bfp3YfIUYk7Qq6lf0D1GrHrc\u002BWqSAE7FcByZ8wE22eStQvrvfJwD4oF1dlK/ciWcHcEf4vl3YOm7sfHVim9NmdG0sp1CZz/eyRbpHInsBf32/eUwJubrNeIBM7qqLlgSJ\u002ByA\u002Bs\u002BYWbaBMSnijkRfz6wD7oyKDXLqyXyrMTOFNKq\u002B1vStaxsubqQuvuXNCKetsWQOpj/biBppljFC7RiDDAyPM7dPslSQ1Y/Ya16dLcDVDY/Pdp5q007qM8Tp63Gbq7LZTcTwXg8PfcC/8yy73Ghgfd\u002BYw4V\u002BFFBoVX6fpuoeTM\u002Brs\u002B/71K\u002BAsAjNuuAiLmdceW2R8tgtayl0mAiAf8bWkaZtEBiIdJkwGAOMoGlgRicXMz18fFnnfkjGh0ym8EAx5xk5xR5O1ATUYerUoMrABEHReUyZWiVcdZHfwf1ciRfDSrlQNnEYyF8oqApvAt2N9nL61YbzqIzj7U98fwIXh9jDEVYBf93AyKDtYLIa7XLEQct6UbOQz5I8bEkxnFlNESAhq/GHjIalKgzWFkfayP/cuC1GrSYlMkHD1QOEnzxXkE\u002BB\u002BUFxTMU0xSemyrlKUZNZZNQsBnP6DGmvs7eDIJrQjnYIWN\u002BuW3toAdgOfneYeXNwOypYK5nbh\u002BzXwYkdsZSM1jwzQgizqwlYw/Sb\u002B43yB0o0EvVgiFLsLMDy1pnyWlAzcag7ZSdqvIAQ/1eVP4xe5bo\u002B2a6vHE3ZVyVHwNR/VnmUWInlxqIS2VZlT4kLRu00k/Dfs3CxlFVaUg4CEuu7oajuAOcCeR8IG/BISdzE3hA4Azzjn6L44sQki3SUELZqqa3gLUYGMirR16eAeUqIhXP92h\u002B\u002B2BH15R4S3e2adAs53ZAu5LDaMdECAcgLeHl5rAXwpkamq8GL6jgn41Q9N1OcRpu6WZCzI5g\u002BrNZZ\u002BmykqTHnmd3EkyHOowp4ol6M1MpkbzHdz0JlPXKueA77Me/bczoSVa2Fx7N567aWSnFJodgL9Zs61tnvclxbJhsi03EqrS8Uao8s3peOY\u002BObzvLxVMYm7zxEkKxgMtNBOqGYRxg1a51SNUdY7xbzvHL2Q6NpacFU\u002B\u002BQ01hyCpDer66P15hzLVmNlry\u002BO3gAVUOQ5af8v19DgM0skAJWAz4EfrQNzDcZmKu1P87qh1i3kH4UoWUpIjAPDFbLBp1XN5N\u002BebyD8klMt0z8B3\u002BQWPm0tT/EQWHZG1yD/v\u002BgTlIOXgh7rE2cM530iCnYLNqwvvNdFpGdkvYxZV5fwDOJrCj67al3FOyr2EFhz7k4AO5B03/MQzfAsMsSQ==",
       "StatusCode": 201,
       "ResponseHeaders": {
         "Content-Length": "0",
         "Content-MD5": "pSl\u002BdZx76HprFPL3a\u002B5oEg==",
-        "Date": "Fri, 02 Apr 2021 17:23:57 GMT",
-        "ETag": "\u00220x8D8F5FC19BF1726\u0022",
-        "Last-Modified": "Fri, 02 Apr 2021 17:23:58 GMT",
+        "Date": "Fri, 14 May 2021 16:55:23 GMT",
+        "ETag": "\u00220x8D916F911441EB8\u0022",
+        "Last-Modified": "Fri, 14 May 2021 16:55:24 GMT",
         "Server": [
           "Windows-Azure-Blob/1.0",
           "Microsoft-HTTPAPI/2.0"
         ],
         "x-ms-client-request-id": "0dee40f8-e5f3-c091-77b2-cef4a4c4e9f3",
         "x-ms-content-crc64": "4sdc/pUEZIs=",
-        "x-ms-request-id": "862af8f6-f01e-0089-1de4-276017000000",
+        "x-ms-request-id": "819b6ff7-401e-0035-6ae1-48b6d6000000",
         "x-ms-request-server-encrypted": "true",
-<<<<<<< HEAD
-        "x-ms-version": "2020-08-04",
-        "x-ms-version-id": "2021-04-02T17:23:58.5442598Z"
-=======
-         "x-ms-version": "2020-10-02",
-        "x-ms-version-id": "2021-02-17T18:59:08.4824799Z"
->>>>>>> 65932564
-      },
-      "ResponseBody": []
-    },
-    {
-<<<<<<< HEAD
-      "RequestUri": "https://seanmcccanary3.blob.core.windows.net/test-container-9d9c23a5-b4fc-8af9-a263-08c11c48ab49/test-blob-b9be119b-e150-2f39-3304-9514785b4247?sv=2020-06-12\u0026ss=bfqt\u0026srt=sco\u0026spr=https\u0026se=2021-04-02T18%3A23%3A58Z\u0026sp=rwdxlacuptfi\u0026sig=Sanitized",
-=======
-      "RequestUri": "https://seanmcccanary3.blob.core.windows.net/test-container-9d9c23a5-b4fc-8af9-a263-08c11c48ab49/test-blob-b9be119b-e150-2f39-3304-9514785b4247?sv=2020-10-02\u0026ss=bfqt\u0026srt=sco\u0026spr=https\u0026se=2021-02-17T19%3A59%3A07Z\u0026sp=rwdxlacuptf\u0026sig=Sanitized",
->>>>>>> 65932564
+        "x-ms-version": "2020-10-02",
+        "x-ms-version-id": "2021-05-14T16:55:24.1980600Z"
+      },
+      "ResponseBody": []
+    },
+    {
+      "RequestUri": "https://seanmcccanary3.blob.core.windows.net/test-container-9d9c23a5-b4fc-8af9-a263-08c11c48ab49/test-blob-b9be119b-e150-2f39-3304-9514785b4247?sv=2020-10-02\u0026ss=bfqt\u0026srt=sco\u0026spr=https\u0026se=2021-05-14T17%3A55%3A24Z\u0026sp=rwdxlacuptfi\u0026sig=Sanitized",
       "RequestMethod": "PUT",
       "RequestHeaders": {
         "Accept": "application/xml",
         "Content-Length": "1024",
         "Content-Type": "application/octet-stream",
-        "traceparent": "00-b312338708d83a4c9ce5d88bb1339d82-595579f16c66e246-00",
-        "User-Agent": [
-          "azsdk-net-Storage.Blobs/12.9.0-alpha.20210402.1",
-          "(.NET 5.0.4; Microsoft Windows 10.0.19042)"
+        "traceparent": "00-28f4f3c6b48b2c4b9624b9bca663e0dc-1fd7886d52a7e14b-00",
+        "User-Agent": [
+          "azsdk-net-Storage.Blobs/12.9.0-alpha.20210514.1",
+          "(.NET Core 4.6.30015.01; Microsoft Windows 10.0.19043 )"
         ],
         "x-ms-blob-type": "BlockBlob",
         "x-ms-client-request-id": "c1e64716-1fd4-4256-8afc-791cd9b7cb40",
         "x-ms-return-client-request-id": "true",
-<<<<<<< HEAD
-        "x-ms-version": "2020-08-04"
-=======
-         "x-ms-version": "2020-10-02"
->>>>>>> 65932564
+        "x-ms-version": "2020-10-02"
       },
       "RequestBody": "fJvaJFgO8WEjCQiNLwXlZnXR5CIlNnbsGZ14815OnkDgYG48RXDljSBclkbZrP8tHy\u002Bfp3YfIUYk7Qq6lf0D1GrHrc\u002BWqSAE7FcByZ8wE22eStQvrvfJwD4oF1dlK/ciWcHcEf4vl3YOm7sfHVim9NmdG0sp1CZz/eyRbpHInsBf32/eUwJubrNeIBM7qqLlgSJ\u002ByA\u002Bs\u002BYWbaBMSnijkRfz6wD7oyKDXLqyXyrMTOFNKq\u002B1vStaxsubqQuvuXNCKetsWQOpj/biBppljFC7RiDDAyPM7dPslSQ1Y/Ya16dLcDVDY/Pdp5q007qM8Tp63Gbq7LZTcTwXg8PfcC/8yy73Ghgfd\u002BYw4V\u002BFFBoVX6fpuoeTM\u002Brs\u002B/71K\u002BAsAjNuuAiLmdceW2R8tgtayl0mAiAf8bWkaZtEBiIdJkwGAOMoGlgRicXMz18fFnnfkjGh0ym8EAx5xk5xR5O1ATUYerUoMrABEHReUyZWiVcdZHfwf1ciRfDSrlQNnEYyF8oqApvAt2N9nL61YbzqIzj7U98fwIXh9jDEVYBf93AyKDtYLIa7XLEQct6UbOQz5I8bEkxnFlNESAhq/GHjIalKgzWFkfayP/cuC1GrSYlMkHD1QOEnzxXkE\u002BB\u002BUFxTMU0xSemyrlKUZNZZNQsBnP6DGmvs7eDIJrQjnYIWN\u002BuW3toAdgOfneYeXNwOypYK5nbh\u002BzXwYkdsZSM1jwzQgizqwlYw/Sb\u002B43yB0o0EvVgiFLsLMDy1pnyWlAzcag7ZSdqvIAQ/1eVP4xe5bo\u002B2a6vHE3ZVyVHwNR/VnmUWInlxqIS2VZlT4kLRu00k/Dfs3CxlFVaUg4CEuu7oajuAOcCeR8IG/BISdzE3hA4Azzjn6L44sQki3SUELZqqa3gLUYGMirR16eAeUqIhXP92h\u002B\u002B2BH15R4S3e2adAs53ZAu5LDaMdECAcgLeHl5rAXwpkamq8GL6jgn41Q9N1OcRpu6WZCzI5g\u002BrNZZ\u002BmykqTHnmd3EkyHOowp4ol6M1MpkbzHdz0JlPXKueA77Me/bczoSVa2Fx7N567aWSnFJodgL9Zs61tnvclxbJhsi03EqrS8Uao8s3peOY\u002BObzvLxVMYm7zxEkKxgMtNBOqGYRxg1a51SNUdY7xbzvHL2Q6NpacFU\u002B\u002BQ01hyCpDer66P15hzLVmNlry\u002BO3gAVUOQ5af8v19DgM0skAJWAz4EfrQNzDcZmKu1P87qh1i3kH4UoWUpIjAPDFbLBp1XN5N\u002BebyD8klMt0z8B3\u002BQWPm0tT/EQWHZG1yD/v\u002BgTlIOXgh7rE2cM530iCnYLNqwvvNdFpGdkvYxZV5fwDOJrCj67al3FOyr2EFhz7k4AO5B03/MQzfAsMsSQ==",
       "StatusCode": 201,
       "ResponseHeaders": {
         "Content-Length": "0",
         "Content-MD5": "pSl\u002BdZx76HprFPL3a\u002B5oEg==",
-        "Date": "Fri, 02 Apr 2021 17:23:57 GMT",
-        "ETag": "\u00220x8D8F5FC19C8B5D5\u0022",
-        "Last-Modified": "Fri, 02 Apr 2021 17:23:58 GMT",
+        "Date": "Fri, 14 May 2021 16:55:24 GMT",
+        "ETag": "\u00220x8D916F9114F444D\u0022",
+        "Last-Modified": "Fri, 14 May 2021 16:55:24 GMT",
         "Server": [
           "Windows-Azure-Blob/1.0",
           "Microsoft-HTTPAPI/2.0"
         ],
         "x-ms-client-request-id": "c1e64716-1fd4-4256-8afc-791cd9b7cb40",
         "x-ms-content-crc64": "4sdc/pUEZIs=",
-        "x-ms-request-id": "862af90a-f01e-0089-30e4-276017000000",
+        "x-ms-request-id": "819b6ffb-401e-0035-6ee1-48b6d6000000",
         "x-ms-request-server-encrypted": "true",
-<<<<<<< HEAD
-        "x-ms-version": "2020-08-04",
-        "x-ms-version-id": "2021-04-02T17:23:58.6073045Z"
-=======
-         "x-ms-version": "2020-10-02",
-        "x-ms-version-id": "2021-02-17T18:59:08.5375189Z"
->>>>>>> 65932564
-      },
-      "ResponseBody": []
-    },
-    {
-<<<<<<< HEAD
-      "RequestUri": "https://seanmcccanary3.blob.core.windows.net/test-container-9de05bc0-4877-a233-31b2-6eb96834f8b1?sv=2020-06-12\u0026ss=bfqt\u0026srt=sco\u0026spr=https\u0026se=2021-04-02T18%3A23%3A58Z\u0026sp=rwdxlacuptfi\u0026sig=Sanitized\u0026restype=container",
-=======
-      "RequestUri": "https://seanmcccanary3.blob.core.windows.net/test-container-9de05bc0-4877-a233-31b2-6eb96834f8b1?sv=2020-10-02\u0026ss=bfqt\u0026srt=sco\u0026spr=https\u0026se=2021-02-17T19%3A59%3A07Z\u0026sp=rwdxlacuptf\u0026sig=Sanitized\u0026restype=container",
->>>>>>> 65932564
+        "x-ms-version": "2020-10-02",
+        "x-ms-version-id": "2021-05-14T16:55:24.2721126Z"
+      },
+      "ResponseBody": []
+    },
+    {
+      "RequestUri": "https://seanmcccanary3.blob.core.windows.net/test-container-9de05bc0-4877-a233-31b2-6eb96834f8b1?sv=2020-10-02\u0026ss=bfqt\u0026srt=sco\u0026spr=https\u0026se=2021-05-14T17%3A55%3A24Z\u0026sp=rwdxlacuptfi\u0026sig=Sanitized\u0026restype=container",
       "RequestMethod": "DELETE",
       "RequestHeaders": {
         "Accept": "application/xml",
-        "traceparent": "00-e26f3b96deffec419a479f6ff83370c6-c843838e8d8a7e46-00",
-        "User-Agent": [
-          "azsdk-net-Storage.Blobs/12.9.0-alpha.20210402.1",
-          "(.NET 5.0.4; Microsoft Windows 10.0.19042)"
+        "traceparent": "00-c170c80c5dac9648991abed5ba7b181a-b448c0ef7cf7a649-00",
+        "User-Agent": [
+          "azsdk-net-Storage.Blobs/12.9.0-alpha.20210514.1",
+          "(.NET Core 4.6.30015.01; Microsoft Windows 10.0.19043 )"
         ],
         "x-ms-client-request-id": "5dde764a-27dd-581e-3ce7-0cf6f71b04d9",
         "x-ms-return-client-request-id": "true",
-<<<<<<< HEAD
-        "x-ms-version": "2020-08-04"
-=======
-         "x-ms-version": "2020-10-02"
->>>>>>> 65932564
+        "x-ms-version": "2020-10-02"
       },
       "RequestBody": null,
       "StatusCode": 202,
       "ResponseHeaders": {
         "Content-Length": "0",
-        "Date": "Fri, 02 Apr 2021 17:23:57 GMT",
+        "Date": "Fri, 14 May 2021 16:55:24 GMT",
         "Server": [
           "Windows-Azure-Blob/1.0",
           "Microsoft-HTTPAPI/2.0"
         ],
         "x-ms-client-request-id": "5dde764a-27dd-581e-3ce7-0cf6f71b04d9",
-<<<<<<< HEAD
-        "x-ms-request-id": "862af91d-f01e-0089-3ee4-276017000000",
-        "x-ms-version": "2020-08-04"
-=======
-        "x-ms-request-id": "863d79fa-f01e-001f-615e-0569c6000000",
-         "x-ms-version": "2020-10-02"
->>>>>>> 65932564
-      },
-      "ResponseBody": []
-    },
-    {
-<<<<<<< HEAD
-      "RequestUri": "https://seanmcccanary3.blob.core.windows.net/test-container-9d9c23a5-b4fc-8af9-a263-08c11c48ab49?sv=2020-06-12\u0026ss=bfqt\u0026srt=sco\u0026spr=https\u0026se=2021-04-02T18%3A23%3A58Z\u0026sp=rwdxlacuptfi\u0026sig=Sanitized\u0026restype=container",
-=======
-      "RequestUri": "https://seanmcccanary3.blob.core.windows.net/test-container-9d9c23a5-b4fc-8af9-a263-08c11c48ab49?sv=2020-10-02\u0026ss=bfqt\u0026srt=sco\u0026spr=https\u0026se=2021-02-17T19%3A59%3A07Z\u0026sp=rwdxlacuptf\u0026sig=Sanitized\u0026restype=container",
->>>>>>> 65932564
+        "x-ms-request-id": "819b7005-401e-0035-76e1-48b6d6000000",
+        "x-ms-version": "2020-10-02"
+      },
+      "ResponseBody": []
+    },
+    {
+      "RequestUri": "https://seanmcccanary3.blob.core.windows.net/test-container-9d9c23a5-b4fc-8af9-a263-08c11c48ab49?sv=2020-10-02\u0026ss=bfqt\u0026srt=sco\u0026spr=https\u0026se=2021-05-14T17%3A55%3A24Z\u0026sp=rwdxlacuptfi\u0026sig=Sanitized\u0026restype=container",
       "RequestMethod": "DELETE",
       "RequestHeaders": {
         "Accept": "application/xml",
-        "traceparent": "00-42dc0bdf207ee94b9411f62cfb9c47c6-2a1882a6de240747-00",
-        "User-Agent": [
-          "azsdk-net-Storage.Blobs/12.9.0-alpha.20210402.1",
-          "(.NET 5.0.4; Microsoft Windows 10.0.19042)"
+        "traceparent": "00-5bec6308b2244c4fba27d47be9d7be2b-8d8e9674c353d343-00",
+        "User-Agent": [
+          "azsdk-net-Storage.Blobs/12.9.0-alpha.20210514.1",
+          "(.NET Core 4.6.30015.01; Microsoft Windows 10.0.19043 )"
         ],
         "x-ms-client-request-id": "62d143f8-6ed9-6462-eaf4-159577dc91ed",
         "x-ms-return-client-request-id": "true",
-<<<<<<< HEAD
-        "x-ms-version": "2020-08-04"
-=======
-         "x-ms-version": "2020-10-02"
->>>>>>> 65932564
+        "x-ms-version": "2020-10-02"
       },
       "RequestBody": null,
       "StatusCode": 202,
       "ResponseHeaders": {
         "Content-Length": "0",
-        "Date": "Fri, 02 Apr 2021 17:23:57 GMT",
+        "Date": "Fri, 14 May 2021 16:55:24 GMT",
         "Server": [
           "Windows-Azure-Blob/1.0",
           "Microsoft-HTTPAPI/2.0"
         ],
         "x-ms-client-request-id": "62d143f8-6ed9-6462-eaf4-159577dc91ed",
-<<<<<<< HEAD
-        "x-ms-request-id": "862af930-f01e-0089-50e4-276017000000",
-        "x-ms-version": "2020-08-04"
-=======
-        "x-ms-request-id": "de140a31-c01e-0014-1f5e-0592ad000000",
-         "x-ms-version": "2020-10-02"
->>>>>>> 65932564
+        "x-ms-request-id": "819b7012-401e-0035-03e1-48b6d6000000",
+        "x-ms-version": "2020-10-02"
       },
       "ResponseBody": []
     }
   ],
   "Variables": {
-    "DateTimeOffsetNow": "2021-04-02T12:23:58.5597925-05:00",
+    "DateTimeOffsetNow": "2021-05-14T11:55:24.4852332-05:00",
     "RandomSeed": "228007509",
-    "Storage_TestConfigDefault": "ProductionTenant\nseanmcccanary3\nU2FuaXRpemVk\nhttps://seanmcccanary3.blob.core.windows.net\nhttps://seanmcccanary3.file.core.windows.net\nhttps://seanmcccanary3.queue.core.windows.net\nhttps://seanmcccanary3.table.core.windows.net\n\n\n\n\nhttps://seanmcccanary3-secondary.blob.core.windows.net\nhttps://seanmcccanary3-secondary.file.core.windows.net\nhttps://seanmcccanary3-secondary.queue.core.windows.net\nhttps://seanmcccanary3-secondary.table.core.windows.net\n68390a19-a643-458b-b726-408abf67b4fc\nSanitized\n72f988bf-86f1-41af-91ab-2d7cd011db47\nhttps://login.microsoftonline.com/\nCloud\nBlobEndpoint=https://seanmcccanary3.blob.core.windows.net/;QueueEndpoint=https://seanmcccanary3.queue.core.windows.net/;FileEndpoint=https://seanmcccanary3.file.core.windows.net/;BlobSecondaryEndpoint=https://seanmcccanary3-secondary.blob.core.windows.net/;QueueSecondaryEndpoint=https://seanmcccanary3-secondary.queue.core.windows.net/;FileSecondaryEndpoint=https://seanmcccanary3-secondary.file.core.windows.net/;AccountName=seanmcccanary3;AccountKey=Kg==;\nseanscope1"
+    "Storage_TestConfigDefault": "ProductionTenant\nseanmcccanary3\nU2FuaXRpemVk\nhttps://seanmcccanary3.blob.core.windows.net\nhttps://seanmcccanary3.file.core.windows.net\nhttps://seanmcccanary3.queue.core.windows.net\nhttps://seanmcccanary3.table.core.windows.net\n\n\n\n\nhttps://seanmcccanary3-secondary.blob.core.windows.net\nhttps://seanmcccanary3-secondary.file.core.windows.net\nhttps://seanmcccanary3-secondary.queue.core.windows.net\nhttps://seanmcccanary3-secondary.table.core.windows.net\n\nSanitized\n\n\nCloud\nBlobEndpoint=https://seanmcccanary3.blob.core.windows.net/;QueueEndpoint=https://seanmcccanary3.queue.core.windows.net/;FileEndpoint=https://seanmcccanary3.file.core.windows.net/;BlobSecondaryEndpoint=https://seanmcccanary3-secondary.blob.core.windows.net/;QueueSecondaryEndpoint=https://seanmcccanary3-secondary.queue.core.windows.net/;FileSecondaryEndpoint=https://seanmcccanary3-secondary.file.core.windows.net/;AccountName=seanmcccanary3;AccountKey=Kg==;\nseanscope1"
   }
 }