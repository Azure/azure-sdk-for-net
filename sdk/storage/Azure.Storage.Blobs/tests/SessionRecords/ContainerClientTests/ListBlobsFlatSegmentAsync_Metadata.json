--- conflicted
+++ resolved
@@ -15,11 +15,7 @@
         "x-ms-client-request-id": "f09955ff-b8db-eb0f-d241-5d2f4fd1efbf",
         "x-ms-date": "Wed, 17 Feb 2021 18:59:15 GMT",
         "x-ms-return-client-request-id": "true",
-<<<<<<< HEAD
-        "x-ms-version": "2020-12-06"
-=======
         "x-ms-version": "2021-02-12"
->>>>>>> 7e782c87
       },
       "RequestBody": null,
       "StatusCode": 201,
@@ -34,11 +30,7 @@
         ],
         "x-ms-client-request-id": "f09955ff-b8db-eb0f-d241-5d2f4fd1efbf",
         "x-ms-request-id": "57b0918c-801e-0093-555e-0501c8000000",
-<<<<<<< HEAD
-        "x-ms-version": "2020-12-06"
-=======
         "x-ms-version": "2021-02-12"
->>>>>>> 7e782c87
       },
       "ResponseBody": []
     },
@@ -62,11 +54,7 @@
         "x-ms-meta-meta": "data",
         "x-ms-meta-UPPER": "case",
         "x-ms-return-client-request-id": "true",
-<<<<<<< HEAD
-        "x-ms-version": "2020-12-06"
-=======
         "x-ms-version": "2021-02-12"
->>>>>>> 7e782c87
       },
       "RequestBody": null,
       "StatusCode": 201,
@@ -82,11 +70,7 @@
         "x-ms-client-request-id": "201583bf-6ab0-0e03-74b4-d42655763969",
         "x-ms-request-id": "57b09194-801e-0093-5b5e-0501c8000000",
         "x-ms-request-server-encrypted": "true",
-<<<<<<< HEAD
-        "x-ms-version": "2020-12-06",
-=======
         "x-ms-version": "2021-02-12",
->>>>>>> 7e782c87
         "x-ms-version-id": "2021-02-17T18:59:15.3674104Z"
       },
       "ResponseBody": []
@@ -105,11 +89,7 @@
         "x-ms-client-request-id": "2ed93753-d453-0da9-8351-7c9414ab2ccc",
         "x-ms-date": "Wed, 17 Feb 2021 18:59:15 GMT",
         "x-ms-return-client-request-id": "true",
-<<<<<<< HEAD
-        "x-ms-version": "2020-12-06"
-=======
         "x-ms-version": "2021-02-12"
->>>>>>> 7e782c87
       },
       "RequestBody": null,
       "StatusCode": 200,
@@ -123,11 +103,7 @@
         "Transfer-Encoding": "chunked",
         "x-ms-client-request-id": "2ed93753-d453-0da9-8351-7c9414ab2ccc",
         "x-ms-request-id": "57b0919e-801e-0093-655e-0501c8000000",
-<<<<<<< HEAD
-        "x-ms-version": "2020-12-06"
-=======
         "x-ms-version": "2021-02-12"
->>>>>>> 7e782c87
       },
       "ResponseBody": "﻿<?xml version=\"1.0\" encoding=\"utf-8\"?><EnumerationResults ServiceEndpoint=\"https://seanmcccanary3.blob.core.windows.net/\" ContainerName=\"test-container-6067caa0-f648-deb7-e915-a85f46e2d9ad\"><Blobs><Blob><Name>test-blob-32dec938-f11e-e4e0-1bb5-6399b269f55a</Name><VersionId>2021-02-17T18:59:15.3674104Z</VersionId><IsCurrentVersion>true</IsCurrentVersion><Properties><Creation-Time>Wed, 17 Feb 2021 18:59:15 GMT</Creation-Time><Last-Modified>Wed, 17 Feb 2021 18:59:15 GMT</Last-Modified><Etag>0x8D8D3761F101378</Etag><Content-Length>0</Content-Length><Content-Type>application/octet-stream</Content-Type><Content-Encoding /><Content-Language /><Content-CRC64 /><Content-MD5 /><Cache-Control /><Content-Disposition /><BlobType>AppendBlob</BlobType><LeaseStatus>unlocked</LeaseStatus><LeaseState>available</LeaseState><ServerEncrypted>true</ServerEncrypted></Properties><Metadata><foo>bar</foo><meta>data</meta><Capital>letter</Capital><UPPER>case</UPPER></Metadata><OrMetadata /></Blob></Blobs><NextMarker /></EnumerationResults>"
     },
@@ -145,11 +121,7 @@
         "x-ms-client-request-id": "1dd2392f-0a9d-7815-59aa-452082e23a4c",
         "x-ms-date": "Wed, 17 Feb 2021 18:59:15 GMT",
         "x-ms-return-client-request-id": "true",
-<<<<<<< HEAD
-        "x-ms-version": "2020-12-06"
-=======
         "x-ms-version": "2021-02-12"
->>>>>>> 7e782c87
       },
       "RequestBody": null,
       "StatusCode": 202,
@@ -162,11 +134,7 @@
         ],
         "x-ms-client-request-id": "1dd2392f-0a9d-7815-59aa-452082e23a4c",
         "x-ms-request-id": "57b091a1-801e-0093-675e-0501c8000000",
-<<<<<<< HEAD
-        "x-ms-version": "2020-12-06"
-=======
         "x-ms-version": "2021-02-12"
->>>>>>> 7e782c87
       },
       "ResponseBody": []
     }
