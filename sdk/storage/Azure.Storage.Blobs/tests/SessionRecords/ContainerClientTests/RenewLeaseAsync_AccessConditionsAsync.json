--- conflicted
+++ resolved
@@ -13,11 +13,7 @@
         "x-ms-client-request-id": "61288dbe-a507-0ea3-ee65-afa735bc4a10",
         "x-ms-date": "Fri, 03 Apr 2020 00:02:01 GMT",
         "x-ms-return-client-request-id": "true",
-<<<<<<< HEAD
-        "x-ms-version": "2019-12-12"
-=======
-        "x-ms-version": "2020-02-10"
->>>>>>> 60f4876e
+        "x-ms-version": "2020-02-10"
       },
       "RequestBody": null,
       "StatusCode": 201,
@@ -32,11 +28,7 @@
         ],
         "x-ms-client-request-id": "61288dbe-a507-0ea3-ee65-afa735bc4a10",
         "x-ms-request-id": "c339dd01-701e-0041-6e4b-091544000000",
-<<<<<<< HEAD
-        "x-ms-version": "2019-12-12"
-=======
-        "x-ms-version": "2020-02-10"
->>>>>>> 60f4876e
+        "x-ms-version": "2020-02-10"
       },
       "ResponseBody": []
     },
@@ -56,11 +48,7 @@
         "x-ms-lease-duration": "15",
         "x-ms-proposed-lease-id": "fa1c1e1b-74f7-5b92-1d8a-4fe07b4ab609",
         "x-ms-return-client-request-id": "true",
-<<<<<<< HEAD
-        "x-ms-version": "2019-12-12"
-=======
-        "x-ms-version": "2020-02-10"
->>>>>>> 60f4876e
+        "x-ms-version": "2020-02-10"
       },
       "RequestBody": null,
       "StatusCode": 201,
@@ -76,11 +64,7 @@
         "x-ms-client-request-id": "a82fdd3a-fa4a-4a89-facd-437c56c293a3",
         "x-ms-lease-id": "fa1c1e1b-74f7-5b92-1d8a-4fe07b4ab609",
         "x-ms-request-id": "c339dd23-701e-0041-0c4b-091544000000",
-<<<<<<< HEAD
-        "x-ms-version": "2019-12-12"
-=======
-        "x-ms-version": "2020-02-10"
->>>>>>> 60f4876e
+        "x-ms-version": "2020-02-10"
       },
       "ResponseBody": []
     },
@@ -99,11 +83,7 @@
         "x-ms-lease-action": "renew",
         "x-ms-lease-id": "fa1c1e1b-74f7-5b92-1d8a-4fe07b4ab609",
         "x-ms-return-client-request-id": "true",
-<<<<<<< HEAD
-        "x-ms-version": "2019-12-12"
-=======
-        "x-ms-version": "2020-02-10"
->>>>>>> 60f4876e
+        "x-ms-version": "2020-02-10"
       },
       "RequestBody": null,
       "StatusCode": 200,
@@ -119,11 +99,7 @@
         "x-ms-client-request-id": "9da6a900-0e1b-3bbf-5fdf-dd04ffc2abc9",
         "x-ms-lease-id": "fa1c1e1b-74f7-5b92-1d8a-4fe07b4ab609",
         "x-ms-request-id": "c339dd38-701e-0041-204b-091544000000",
-<<<<<<< HEAD
-        "x-ms-version": "2019-12-12"
-=======
-        "x-ms-version": "2020-02-10"
->>>>>>> 60f4876e
+        "x-ms-version": "2020-02-10"
       },
       "ResponseBody": []
     },
@@ -141,11 +117,7 @@
         "x-ms-date": "Fri, 03 Apr 2020 00:02:02 GMT",
         "x-ms-lease-id": "fa1c1e1b-74f7-5b92-1d8a-4fe07b4ab609",
         "x-ms-return-client-request-id": "true",
-<<<<<<< HEAD
-        "x-ms-version": "2019-12-12"
-=======
-        "x-ms-version": "2020-02-10"
->>>>>>> 60f4876e
+        "x-ms-version": "2020-02-10"
       },
       "RequestBody": null,
       "StatusCode": 202,
@@ -158,11 +130,7 @@
         ],
         "x-ms-client-request-id": "ac7c2b72-f51c-9f88-e537-edb29439d81d",
         "x-ms-request-id": "c339dd54-701e-0041-384b-091544000000",
-<<<<<<< HEAD
-        "x-ms-version": "2019-12-12"
-=======
-        "x-ms-version": "2020-02-10"
->>>>>>> 60f4876e
+        "x-ms-version": "2020-02-10"
       },
       "ResponseBody": []
     },
@@ -179,11 +147,7 @@
         "x-ms-client-request-id": "e8c0aa7f-ba19-738f-a7ba-163ef7c45956",
         "x-ms-date": "Fri, 03 Apr 2020 00:02:02 GMT",
         "x-ms-return-client-request-id": "true",
-<<<<<<< HEAD
-        "x-ms-version": "2019-12-12"
-=======
-        "x-ms-version": "2020-02-10"
->>>>>>> 60f4876e
+        "x-ms-version": "2020-02-10"
       },
       "RequestBody": null,
       "StatusCode": 201,
@@ -198,11 +162,7 @@
         ],
         "x-ms-client-request-id": "e8c0aa7f-ba19-738f-a7ba-163ef7c45956",
         "x-ms-request-id": "bcaac9ac-501e-001b-154b-0973a3000000",
-<<<<<<< HEAD
-        "x-ms-version": "2019-12-12"
-=======
-        "x-ms-version": "2020-02-10"
->>>>>>> 60f4876e
+        "x-ms-version": "2020-02-10"
       },
       "ResponseBody": []
     },
@@ -222,11 +182,7 @@
         "x-ms-lease-duration": "15",
         "x-ms-proposed-lease-id": "97fd7c88-04a6-70d8-f602-482689287135",
         "x-ms-return-client-request-id": "true",
-<<<<<<< HEAD
-        "x-ms-version": "2019-12-12"
-=======
-        "x-ms-version": "2020-02-10"
->>>>>>> 60f4876e
+        "x-ms-version": "2020-02-10"
       },
       "RequestBody": null,
       "StatusCode": 201,
@@ -242,11 +198,7 @@
         "x-ms-client-request-id": "d3d31fd0-9d63-7bbf-d250-f1177268e97e",
         "x-ms-lease-id": "97fd7c88-04a6-70d8-f602-482689287135",
         "x-ms-request-id": "bcaac9c0-501e-001b-264b-0973a3000000",
-<<<<<<< HEAD
-        "x-ms-version": "2019-12-12"
-=======
-        "x-ms-version": "2020-02-10"
->>>>>>> 60f4876e
+        "x-ms-version": "2020-02-10"
       },
       "ResponseBody": []
     },
@@ -266,11 +218,7 @@
         "x-ms-lease-action": "renew",
         "x-ms-lease-id": "97fd7c88-04a6-70d8-f602-482689287135",
         "x-ms-return-client-request-id": "true",
-<<<<<<< HEAD
-        "x-ms-version": "2019-12-12"
-=======
-        "x-ms-version": "2020-02-10"
->>>>>>> 60f4876e
+        "x-ms-version": "2020-02-10"
       },
       "RequestBody": null,
       "StatusCode": 200,
@@ -286,11 +234,7 @@
         "x-ms-client-request-id": "6956e527-9d55-0bd2-d9c8-c97ed4408804",
         "x-ms-lease-id": "97fd7c88-04a6-70d8-f602-482689287135",
         "x-ms-request-id": "bcaac9cd-501e-001b-324b-0973a3000000",
-<<<<<<< HEAD
-        "x-ms-version": "2019-12-12"
-=======
-        "x-ms-version": "2020-02-10"
->>>>>>> 60f4876e
+        "x-ms-version": "2020-02-10"
       },
       "ResponseBody": []
     },
@@ -308,11 +252,7 @@
         "x-ms-date": "Fri, 03 Apr 2020 00:02:02 GMT",
         "x-ms-lease-id": "97fd7c88-04a6-70d8-f602-482689287135",
         "x-ms-return-client-request-id": "true",
-<<<<<<< HEAD
-        "x-ms-version": "2019-12-12"
-=======
-        "x-ms-version": "2020-02-10"
->>>>>>> 60f4876e
+        "x-ms-version": "2020-02-10"
       },
       "RequestBody": null,
       "StatusCode": 202,
@@ -325,11 +265,7 @@
         ],
         "x-ms-client-request-id": "8def69c8-7f12-aa28-0f8a-84b8f208eee4",
         "x-ms-request-id": "bcaac9d5-501e-001b-3a4b-0973a3000000",
-<<<<<<< HEAD
-        "x-ms-version": "2019-12-12"
-=======
-        "x-ms-version": "2020-02-10"
->>>>>>> 60f4876e
+        "x-ms-version": "2020-02-10"
       },
       "ResponseBody": []
     },
@@ -346,11 +282,7 @@
         "x-ms-client-request-id": "4fe4ca22-7ce7-487d-b944-8ad0aee3bb9c",
         "x-ms-date": "Fri, 03 Apr 2020 00:02:02 GMT",
         "x-ms-return-client-request-id": "true",
-<<<<<<< HEAD
-        "x-ms-version": "2019-12-12"
-=======
-        "x-ms-version": "2020-02-10"
->>>>>>> 60f4876e
+        "x-ms-version": "2020-02-10"
       },
       "RequestBody": null,
       "StatusCode": 201,
@@ -365,11 +297,7 @@
         ],
         "x-ms-client-request-id": "4fe4ca22-7ce7-487d-b944-8ad0aee3bb9c",
         "x-ms-request-id": "77b58d1e-b01e-0095-184b-09a515000000",
-<<<<<<< HEAD
-        "x-ms-version": "2019-12-12"
-=======
-        "x-ms-version": "2020-02-10"
->>>>>>> 60f4876e
+        "x-ms-version": "2020-02-10"
       },
       "ResponseBody": []
     },
@@ -389,11 +317,7 @@
         "x-ms-lease-duration": "15",
         "x-ms-proposed-lease-id": "ae93e3f3-8352-8094-319a-a26f8862b3d9",
         "x-ms-return-client-request-id": "true",
-<<<<<<< HEAD
-        "x-ms-version": "2019-12-12"
-=======
-        "x-ms-version": "2020-02-10"
->>>>>>> 60f4876e
+        "x-ms-version": "2020-02-10"
       },
       "RequestBody": null,
       "StatusCode": 201,
@@ -409,11 +333,7 @@
         "x-ms-client-request-id": "145a5bdd-7196-9f3d-3664-1d4cda0dbf56",
         "x-ms-lease-id": "ae93e3f3-8352-8094-319a-a26f8862b3d9",
         "x-ms-request-id": "77b58d2d-b01e-0095-254b-09a515000000",
-<<<<<<< HEAD
-        "x-ms-version": "2019-12-12"
-=======
-        "x-ms-version": "2020-02-10"
->>>>>>> 60f4876e
+        "x-ms-version": "2020-02-10"
       },
       "ResponseBody": []
     },
@@ -433,11 +353,7 @@
         "x-ms-lease-action": "renew",
         "x-ms-lease-id": "ae93e3f3-8352-8094-319a-a26f8862b3d9",
         "x-ms-return-client-request-id": "true",
-<<<<<<< HEAD
-        "x-ms-version": "2019-12-12"
-=======
-        "x-ms-version": "2020-02-10"
->>>>>>> 60f4876e
+        "x-ms-version": "2020-02-10"
       },
       "RequestBody": null,
       "StatusCode": 200,
@@ -453,11 +369,7 @@
         "x-ms-client-request-id": "2d91ff92-9f08-af42-0382-ed282a6dcdb9",
         "x-ms-lease-id": "ae93e3f3-8352-8094-319a-a26f8862b3d9",
         "x-ms-request-id": "77b58d3d-b01e-0095-344b-09a515000000",
-<<<<<<< HEAD
-        "x-ms-version": "2019-12-12"
-=======
-        "x-ms-version": "2020-02-10"
->>>>>>> 60f4876e
+        "x-ms-version": "2020-02-10"
       },
       "ResponseBody": []
     },
@@ -475,11 +387,7 @@
         "x-ms-date": "Fri, 03 Apr 2020 00:02:03 GMT",
         "x-ms-lease-id": "ae93e3f3-8352-8094-319a-a26f8862b3d9",
         "x-ms-return-client-request-id": "true",
-<<<<<<< HEAD
-        "x-ms-version": "2019-12-12"
-=======
-        "x-ms-version": "2020-02-10"
->>>>>>> 60f4876e
+        "x-ms-version": "2020-02-10"
       },
       "RequestBody": null,
       "StatusCode": 202,
@@ -492,11 +400,7 @@
         ],
         "x-ms-client-request-id": "daba0e55-927c-f14e-6dff-693eaae781bb",
         "x-ms-request-id": "77b58d4f-b01e-0095-424b-09a515000000",
-<<<<<<< HEAD
-        "x-ms-version": "2019-12-12"
-=======
-        "x-ms-version": "2020-02-10"
->>>>>>> 60f4876e
+        "x-ms-version": "2020-02-10"
       },
       "ResponseBody": []
     }
