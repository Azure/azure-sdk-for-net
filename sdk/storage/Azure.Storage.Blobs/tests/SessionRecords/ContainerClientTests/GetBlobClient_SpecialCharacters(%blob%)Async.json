--- conflicted
+++ resolved
@@ -15,11 +15,7 @@
         "x-ms-client-request-id": "bd4b1456-4e2f-6432-c708-d4e42c0e4b41",
         "x-ms-date": "Wed, 17 Feb 2021 18:59:34 GMT",
         "x-ms-return-client-request-id": "true",
-<<<<<<< HEAD
-        "x-ms-version": "2020-12-06"
-=======
         "x-ms-version": "2021-02-12"
->>>>>>> 7e782c87
       },
       "RequestBody": null,
       "StatusCode": 201,
@@ -34,11 +30,7 @@
         ],
         "x-ms-client-request-id": "bd4b1456-4e2f-6432-c708-d4e42c0e4b41",
         "x-ms-request-id": "27691159-801e-0015-425f-05cd71000000",
-<<<<<<< HEAD
-        "x-ms-version": "2020-12-06"
-=======
         "x-ms-version": "2021-02-12"
->>>>>>> 7e782c87
       },
       "ResponseBody": []
     },
@@ -59,11 +51,7 @@
         "x-ms-client-request-id": "3ca33817-e40a-bed1-1440-3bd054067f8b",
         "x-ms-date": "Wed, 17 Feb 2021 18:59:34 GMT",
         "x-ms-return-client-request-id": "true",
-<<<<<<< HEAD
-        "x-ms-version": "2020-12-06"
-=======
         "x-ms-version": "2021-02-12"
->>>>>>> 7e782c87
       },
       "RequestBody": "JDiU0PtZF8syi8ASxZSk4KcidRi5v7M2DLAVnm7TBC13HQyI988F/fyAi6SOH54zY/M8Cpkzh2SEXcNKQ3hcX4aSm6eIG+jYHHgbOTQPqOwR4jp7lvqUQ5anBJoLurmEIywe+4T3qkcKZO4hGE0wdbXXOWE+4ciL/lgR4BdOzGG+lxYH8axoGjfycDEMcitJd4/kNIFXRUFjkv0s5sowu5iMYoA3KYQIbh4qS3CXf4ssx2mHaZfgZ1HUo16vPDRtwrWYfxCqEU4L28ZiLfnQyxNx/x5gqFEBrPouYoUlWTHqvYm7//96gbUbfI3RfTpYA9hLPT0WDBljl9MVe6/I5oKUeHBvFcwT931oRSzDLy/A1l+t2Rz01LBwWGgsZQUGUpYLPQXJ6O4LN0a/rcfsn2ekVKVQGwxmn6O//71k55F3YfKWuPIq9+1woaHVNSbog7gAhxBgtjeJpZ1hCekxp1C0R0vVVud1el2333pqkGp913sEY1+BF6q6DBJUyO0EP/lRIe3aEizQiw2yqNe9HxUz5DJtLETwMjChGkrUILFws6CAGG58osROM9hRzm7T/ez9IeS6lhK1YO68Ofji/GpcQvU2PAamtkFtH/lrn2PCzRxd1//MtR2OyriAv2jMbDdu9Yx5ncDmVmqiTXcYSsGK+mzbhSRqj4zYqHJOJvbZoLLB/KnWSDBbdoCVKmildYD29cT78eYTA2YAofROmDBzyazEVk0Xs7I8fw6j1WUjMjLxVzEx3a/LrvlD1qc7Dd5QIWC84R8z3kESv3HYby4A3G7CXED+Qev8+KdU1N0KAHIwUrMEZ1ASvnjvHh4+8z/KQvk4eLCdUt91v+l33gpkCL7/qB16/HQer57IDyLNvgRoiZHj0YjCkgDTjqhnm99uixZfP0shT0aEGskR1UK8qAHkDlV4gDY2PRUcpm3MthO+WoMMbX+5RzpLX7e+sL29Fuang42K9QvfKAI1BKjZuGO1U3u+sDqCKscbLSF/d4xYX4+GJTOGM2R4LEV9hEKRcadTCVxB/masJFjGb8jpYLB13KUZUpIwLh8WRoT1BaaEibt6K20wFmAp2gDav8Ocj8uUCKeceB8UI9s8K7jhth+xQeUMbzVDRMVE73eSVW5bera4YPz/6BGbZQeS8+uoRyPgKH7ejx+WUcPhV4iogs5s4LEBKVUislnUcQktsFHanKhTsSzwfeqXIg85HZCJ8+M5JhI6ph7OvXYkCh4VaKBxB7rgVNChe2PGaQZG6ZXISn0m9Ik+n/aJhfO2y3PLgrpuyBXVqJ8Sl6uvczwXh9TgXL+h73MXMmjEVs7d6rDv+udM1yCA86HdE1zejyy5cv0e1W+0KpNGV5WtEQ==",
       "StatusCode": 201,
@@ -81,21 +69,13 @@
         "x-ms-content-crc64": "M/hiVSRiJzk=",
         "x-ms-request-id": "92cdb307-101e-0081-0d5f-057a18000000",
         "x-ms-request-server-encrypted": "true",
-<<<<<<< HEAD
-        "x-ms-version": "2020-12-06",
-=======
         "x-ms-version": "2021-02-12",
->>>>>>> 7e782c87
         "x-ms-version-id": "2021-02-17T18:59:34.7833116Z"
       },
       "ResponseBody": []
     },
     {
-<<<<<<< HEAD
-      "RequestUri": "https://seanmcccanary3.blob.core.windows.net/test-container-fcbce90e-24d5-65c4-6d47-23cb2c057de3/blob?sv=2020-12-06&st=2021-02-17T17%3A59%3A34Z&se=2021-02-17T19%3A59%3A34Z&sr=b&sp=racwd&sig=Sanitized",
-=======
       "RequestUri": "https://seanmcccanary3.blob.core.windows.net/test-container-fcbce90e-24d5-65c4-6d47-23cb2c057de3/blob?sv=2021-02-12&st=2021-02-17T17%3A59%3A34Z&se=2021-02-17T19%3A59%3A34Z&sr=b&sp=racwd&sig=Sanitized",
->>>>>>> 7e782c87
       "RequestMethod": "HEAD",
       "RequestHeaders": {
         "Accept": "application/xml",
@@ -106,11 +86,7 @@
         ],
         "x-ms-client-request-id": "1e2fb767-71f2-6d06-ff76-97ba84a800c4",
         "x-ms-return-client-request-id": "true",
-<<<<<<< HEAD
-        "x-ms-version": "2020-12-06"
-=======
         "x-ms-version": "2021-02-12"
->>>>>>> 7e782c87
       },
       "RequestBody": null,
       "StatusCode": 200,
@@ -137,11 +113,7 @@
         "x-ms-lease-status": "unlocked",
         "x-ms-request-id": "57b09a47-801e-0093-725f-0501c8000000",
         "x-ms-server-encrypted": "true",
-<<<<<<< HEAD
-        "x-ms-version": "2020-12-06",
-=======
         "x-ms-version": "2021-02-12",
->>>>>>> 7e782c87
         "x-ms-version-id": "2021-02-17T18:59:34.7833116Z"
       },
       "ResponseBody": []
@@ -159,11 +131,7 @@
         "x-ms-client-request-id": "9c69a43a-61d7-6199-dbe1-0d6717294b0a",
         "x-ms-date": "Wed, 17 Feb 2021 18:59:35 GMT",
         "x-ms-return-client-request-id": "true",
-<<<<<<< HEAD
-        "x-ms-version": "2020-12-06"
-=======
         "x-ms-version": "2021-02-12"
->>>>>>> 7e782c87
       },
       "RequestBody": null,
       "StatusCode": 200,
@@ -177,11 +145,7 @@
         "Transfer-Encoding": "chunked",
         "x-ms-client-request-id": "9c69a43a-61d7-6199-dbe1-0d6717294b0a",
         "x-ms-request-id": "276911e4-801e-0015-295f-05cd71000000",
-<<<<<<< HEAD
-        "x-ms-version": "2020-12-06"
-=======
         "x-ms-version": "2021-02-12"
->>>>>>> 7e782c87
       },
       "ResponseBody": "﻿<?xml version=\"1.0\" encoding=\"utf-8\"?><EnumerationResults ServiceEndpoint=\"https://seanmcccanary3.blob.core.windows.net/\" ContainerName=\"test-container-fcbce90e-24d5-65c4-6d47-23cb2c057de3\"><Blobs><Blob><Name>blob</Name><VersionId>2021-02-17T18:59:34.7833116Z</VersionId><IsCurrentVersion>true</IsCurrentVersion><Properties><Creation-Time>Wed, 17 Feb 2021 18:59:34 GMT</Creation-Time><Last-Modified>Wed, 17 Feb 2021 18:59:34 GMT</Last-Modified><Etag>0x8D8D3762AA2B51C</Etag><Content-Length>1024</Content-Length><Content-Type>application/octet-stream</Content-Type><Content-Encoding /><Content-Language /><Content-CRC64 /><Content-MD5>BFrYnPkmYdtmPiXOLGoemA==</Content-MD5><Cache-Control /><Content-Disposition /><LastAccessTime>Wed, 17 Feb 2021 18:59:34 GMT</LastAccessTime><BlobType>BlockBlob</BlobType><AccessTier>Hot</AccessTier><AccessTierInferred>true</AccessTierInferred><LeaseStatus>unlocked</LeaseStatus><LeaseState>available</LeaseState><ServerEncrypted>true</ServerEncrypted></Properties><OrMetadata /></Blob></Blobs><NextMarker /></EnumerationResults>"
     },
@@ -199,11 +163,7 @@
         "x-ms-client-request-id": "df80f823-643f-cfed-8e2c-abeca8964f2b",
         "x-ms-date": "Wed, 17 Feb 2021 18:59:35 GMT",
         "x-ms-return-client-request-id": "true",
-<<<<<<< HEAD
-        "x-ms-version": "2020-12-06"
-=======
         "x-ms-version": "2021-02-12"
->>>>>>> 7e782c87
       },
       "RequestBody": null,
       "StatusCode": 202,
@@ -216,11 +176,7 @@
         ],
         "x-ms-client-request-id": "df80f823-643f-cfed-8e2c-abeca8964f2b",
         "x-ms-request-id": "2769120f-801e-0015-495f-05cd71000000",
-<<<<<<< HEAD
-        "x-ms-version": "2020-12-06"
-=======
         "x-ms-version": "2021-02-12"
->>>>>>> 7e782c87
       },
       "ResponseBody": []
     }
