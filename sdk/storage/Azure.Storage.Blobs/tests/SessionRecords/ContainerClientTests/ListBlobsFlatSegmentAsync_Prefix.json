{
  "Entries": [
    {
      "RequestUri": "https://seanmcccanary.blob.core.windows.net/test-container-1748637c-8821-a243-9a3e-c545c286ea07?restype=container",
      "RequestMethod": "PUT",
      "RequestHeaders": {
        "Authorization": "Sanitized",
<<<<<<< HEAD
        "traceparent": "00-0702ad788682eb41ba8d723757293e23-05f349f4bf18924e-00",
        "User-Agent": [
          "azsdk-net-Storage.Blobs/12.5.0-dev.20200610.1",
=======
        "traceparent": "00-9c2c6c107f61fa4f80853b142f63cd8e-630fed8e7f70de4a-00",
        "User-Agent": [
          "azsdk-net-Storage.Blobs/12.5.0-dev.20200619.1",
>>>>>>> 60f4876e
          "(.NET Core 4.6.28801.04; Microsoft Windows 10.0.18362 )"
        ],
        "x-ms-blob-public-access": "container",
        "x-ms-client-request-id": "98e99f51-3081-f5af-068f-e2bb82b19748",
<<<<<<< HEAD
        "x-ms-date": "Wed, 10 Jun 2020 19:56:52 GMT",
        "x-ms-return-client-request-id": "true",
        "x-ms-version": "2019-12-12"
=======
        "x-ms-date": "Fri, 19 Jun 2020 19:18:35 GMT",
        "x-ms-return-client-request-id": "true",
        "x-ms-version": "2020-02-10"
>>>>>>> 60f4876e
      },
      "RequestBody": null,
      "StatusCode": 201,
      "ResponseHeaders": {
        "Content-Length": "0",
<<<<<<< HEAD
        "Date": "Wed, 10 Jun 2020 19:56:52 GMT",
        "ETag": "\u00220x8D80D786BEF1398\u0022",
        "Last-Modified": "Wed, 10 Jun 2020 19:56:53 GMT",
=======
        "Date": "Fri, 19 Jun 2020 19:18:36 GMT",
        "ETag": "\u00220x8D81485913FB6FF\u0022",
        "Last-Modified": "Fri, 19 Jun 2020 19:18:37 GMT",
>>>>>>> 60f4876e
        "Server": [
          "Windows-Azure-Blob/1.0",
          "Microsoft-HTTPAPI/2.0"
        ],
        "x-ms-client-request-id": "98e99f51-3081-f5af-068f-e2bb82b19748",
<<<<<<< HEAD
        "x-ms-request-id": "84e2326e-f01e-0060-4b61-3f313f000000",
        "x-ms-version": "2019-12-12"
=======
        "x-ms-request-id": "59164a4c-701e-0041-576e-461544000000",
        "x-ms-version": "2020-02-10"
>>>>>>> 60f4876e
      },
      "ResponseBody": []
    },
    {
      "RequestUri": "https://seanmcccanary.blob.core.windows.net/test-container-1748637c-8821-a243-9a3e-c545c286ea07/foo",
      "RequestMethod": "PUT",
      "RequestHeaders": {
        "Authorization": "Sanitized",
        "Content-Length": "1024",
<<<<<<< HEAD
        "traceparent": "00-ab8609f297fea942a95a737c195f8b06-f4737bfa723ef54e-00",
        "User-Agent": [
          "azsdk-net-Storage.Blobs/12.5.0-dev.20200610.1",
=======
        "traceparent": "00-2d7c4eae9e8af449b0e4989a051f0978-d3eb8d1b8bb14646-00",
        "User-Agent": [
          "azsdk-net-Storage.Blobs/12.5.0-dev.20200619.1",
>>>>>>> 60f4876e
          "(.NET Core 4.6.28801.04; Microsoft Windows 10.0.18362 )"
        ],
        "x-ms-blob-type": "BlockBlob",
        "x-ms-client-request-id": "a8497d73-fd43-f6a8-3994-1c27fb126974",
<<<<<<< HEAD
        "x-ms-date": "Wed, 10 Jun 2020 19:56:52 GMT",
        "x-ms-return-client-request-id": "true",
        "x-ms-version": "2019-12-12"
=======
        "x-ms-date": "Fri, 19 Jun 2020 19:18:36 GMT",
        "x-ms-return-client-request-id": "true",
        "x-ms-version": "2020-02-10"
>>>>>>> 60f4876e
      },
      "RequestBody": "2VbfnHfyAaA/xoVR0Yr7jnr09COcUYXlMXhERvho/\u002BE4b99QKydZX51IWbuqXSN8k1NBjbx0q4fQ\u002Bmv/rbqo1sajGWGqq2NSm5WFU/jJOtNUyLOkJ3ElxMNYfzG8WbHjoIP1B0TB0ufw7/In7liPB7\u002BYquUGA69VflWeUiwylkLjorJ11DOPkvbMtDd//dVqyHhyI6/M3JzTn4nuI3\u002B6vVmvQ0ulGjKLCRfvOk931YB/M4m0wHKSFsYVoTSqoG92Evbez7mJxa5F5hqX3aJNXMoIb\u002B/2Bf3nHS2Fj3j\u002B4WioeCdZmQbG9m7ab9lX\u002BjkjyERqoTF/fwz49rKMBDU1RwSx72R69MLEQnmAHJYjjyLzYcc0kz83KPkbYKJTOfE5pCjUpQvUqdOCpl\u002B4/2J11GePmaJtAbPFesdrXpMgcAiHR3huTukWHrjzsu3ffymWpos7xKBPy6J1DytDaUtAYTZXMbfqB4Z9eHrqek/F5vqe1LgI5axoN3zV\u002BT\u002B\u002B07Vts1C3iE5xq54FvUslZVBSrykxpZSSN3yJ7/k6FA5Gv6XFfMb/DV6sLCgZAidgQtErgkkWjC4h2nvTLZhUNpeQv/6lYOiKU6LLhHhreTVUKawoD5HEMDJ3pKJLK9/FV/aRiEMpu\u002BHooS\u002BmSgi1tWFFfgTrLCcFy47LLbxGPifCBS2C2fDyK23KP21iHuUqwe5BBa3a2SvOjL20XY0lomII40TaM9xwU1OXIe25oq2ooWvNBTl66CwBs0wzPc3fpZwLWjqhT44S0LFZQ7g9FeoPDLwiV50ojfsY2YCPPRWFt3tQrUhyB1HduzSHIKR0w51iIzEQvU3/4sw/iXYOgpOb1Is87WehnQRrRJtooGxWpBXiLBnkdPkuUct7M37bzjih60wYN9Y2wIYspXixl0Ff6ORhK1Z5t1\u002BSDpycJmmGkHVjxrQgPWw\u002BrGyTt86AfLmJG0uZeaLiKDTshig6mZodpRUCTtCMP6p3In/p5QCREZLiEgod7RbSgJ6ANLdEAxLRdhG4fS3p/dyhIVYj\u002BEIzW3WWWIeP/7j/MM0xCwvzMx9tF2/u2JNk\u002BBQtfMu/r4dcTNhBrquKQnZYuU1ft/HRre03teHSRYPiMV9yYYLsQIBF1b4ysYVz49X4lh5FBEAjXM/eh/mmiQdVX3xLF\u002BD0a3nNGeIynvxnxNIL2a9knCweTwWzDriGn0u23VIJJ8v1BCqld\u002Bpe8L7SdsMnmq9Y8cJQLMjaQF3AR3qWfMGqXpwHFtWEviVBwF9G4Jj1XwSbXeuPuPsDGsTM5TBwx3T8KBcnH4Ta0zKdDmxok1/Ey\u002Bd1\u002Bh7VGqagBPsQt9n00fjrSreBzT9/wIm48qqOmoZkCA==",
      "StatusCode": 201,
      "ResponseHeaders": {
        "Content-Length": "0",
        "Content-MD5": "DNDIbEMMBoGa4XwV5Ybx/A==",
<<<<<<< HEAD
        "Date": "Wed, 10 Jun 2020 19:56:52 GMT",
        "ETag": "\u00220x8D80D786BF82675\u0022",
        "Last-Modified": "Wed, 10 Jun 2020 19:56:53 GMT",
=======
        "Date": "Fri, 19 Jun 2020 19:18:36 GMT",
        "ETag": "\u00220x8D8148591490586\u0022",
        "Last-Modified": "Fri, 19 Jun 2020 19:18:37 GMT",
>>>>>>> 60f4876e
        "Server": [
          "Windows-Azure-Blob/1.0",
          "Microsoft-HTTPAPI/2.0"
        ],
        "x-ms-client-request-id": "a8497d73-fd43-f6a8-3994-1c27fb126974",
        "x-ms-content-crc64": "byw9xftjBC8=",
<<<<<<< HEAD
        "x-ms-request-id": "84e23280-f01e-0060-5961-3f313f000000",
        "x-ms-request-server-encrypted": "true",
        "x-ms-version": "2019-12-12",
        "x-ms-version-id": "2020-06-10T19:56:53.1586677Z"
=======
        "x-ms-request-id": "59164a5c-701e-0041-646e-461544000000",
        "x-ms-request-server-encrypted": "true",
        "x-ms-version": "2020-02-10",
        "x-ms-version-id": "2020-06-19T19:18:37.3612934Z"
>>>>>>> 60f4876e
      },
      "ResponseBody": []
    },
    {
      "RequestUri": "https://seanmcccanary.blob.core.windows.net/test-container-1748637c-8821-a243-9a3e-c545c286ea07/bar",
      "RequestMethod": "PUT",
      "RequestHeaders": {
        "Authorization": "Sanitized",
        "Content-Length": "1024",
<<<<<<< HEAD
        "traceparent": "00-1f6127d9f752ff4e9e82265b024ec6d9-a49d4d7a88597e41-00",
        "User-Agent": [
          "azsdk-net-Storage.Blobs/12.5.0-dev.20200610.1",
=======
        "traceparent": "00-3dbd4c505a564d4b92939d7ef2e333a8-0eba529ecdf5b64a-00",
        "User-Agent": [
          "azsdk-net-Storage.Blobs/12.5.0-dev.20200619.1",
>>>>>>> 60f4876e
          "(.NET Core 4.6.28801.04; Microsoft Windows 10.0.18362 )"
        ],
        "x-ms-blob-type": "BlockBlob",
        "x-ms-client-request-id": "1d1a6c49-bb3d-1cc5-9f04-93c20ae67574",
<<<<<<< HEAD
        "x-ms-date": "Wed, 10 Jun 2020 19:56:52 GMT",
        "x-ms-return-client-request-id": "true",
        "x-ms-version": "2019-12-12"
=======
        "x-ms-date": "Fri, 19 Jun 2020 19:18:36 GMT",
        "x-ms-return-client-request-id": "true",
        "x-ms-version": "2020-02-10"
>>>>>>> 60f4876e
      },
      "RequestBody": "2VbfnHfyAaA/xoVR0Yr7jnr09COcUYXlMXhERvho/\u002BE4b99QKydZX51IWbuqXSN8k1NBjbx0q4fQ\u002Bmv/rbqo1sajGWGqq2NSm5WFU/jJOtNUyLOkJ3ElxMNYfzG8WbHjoIP1B0TB0ufw7/In7liPB7\u002BYquUGA69VflWeUiwylkLjorJ11DOPkvbMtDd//dVqyHhyI6/M3JzTn4nuI3\u002B6vVmvQ0ulGjKLCRfvOk931YB/M4m0wHKSFsYVoTSqoG92Evbez7mJxa5F5hqX3aJNXMoIb\u002B/2Bf3nHS2Fj3j\u002B4WioeCdZmQbG9m7ab9lX\u002BjkjyERqoTF/fwz49rKMBDU1RwSx72R69MLEQnmAHJYjjyLzYcc0kz83KPkbYKJTOfE5pCjUpQvUqdOCpl\u002B4/2J11GePmaJtAbPFesdrXpMgcAiHR3huTukWHrjzsu3ffymWpos7xKBPy6J1DytDaUtAYTZXMbfqB4Z9eHrqek/F5vqe1LgI5axoN3zV\u002BT\u002B\u002B07Vts1C3iE5xq54FvUslZVBSrykxpZSSN3yJ7/k6FA5Gv6XFfMb/DV6sLCgZAidgQtErgkkWjC4h2nvTLZhUNpeQv/6lYOiKU6LLhHhreTVUKawoD5HEMDJ3pKJLK9/FV/aRiEMpu\u002BHooS\u002BmSgi1tWFFfgTrLCcFy47LLbxGPifCBS2C2fDyK23KP21iHuUqwe5BBa3a2SvOjL20XY0lomII40TaM9xwU1OXIe25oq2ooWvNBTl66CwBs0wzPc3fpZwLWjqhT44S0LFZQ7g9FeoPDLwiV50ojfsY2YCPPRWFt3tQrUhyB1HduzSHIKR0w51iIzEQvU3/4sw/iXYOgpOb1Is87WehnQRrRJtooGxWpBXiLBnkdPkuUct7M37bzjih60wYN9Y2wIYspXixl0Ff6ORhK1Z5t1\u002BSDpycJmmGkHVjxrQgPWw\u002BrGyTt86AfLmJG0uZeaLiKDTshig6mZodpRUCTtCMP6p3In/p5QCREZLiEgod7RbSgJ6ANLdEAxLRdhG4fS3p/dyhIVYj\u002BEIzW3WWWIeP/7j/MM0xCwvzMx9tF2/u2JNk\u002BBQtfMu/r4dcTNhBrquKQnZYuU1ft/HRre03teHSRYPiMV9yYYLsQIBF1b4ysYVz49X4lh5FBEAjXM/eh/mmiQdVX3xLF\u002BD0a3nNGeIynvxnxNIL2a9knCweTwWzDriGn0u23VIJJ8v1BCqld\u002Bpe8L7SdsMnmq9Y8cJQLMjaQF3AR3qWfMGqXpwHFtWEviVBwF9G4Jj1XwSbXeuPuPsDGsTM5TBwx3T8KBcnH4Ta0zKdDmxok1/Ey\u002Bd1\u002Bh7VGqagBPsQt9n00fjrSreBzT9/wIm48qqOmoZkCA==",
      "StatusCode": 201,
      "ResponseHeaders": {
        "Content-Length": "0",
        "Content-MD5": "DNDIbEMMBoGa4XwV5Ybx/A==",
<<<<<<< HEAD
        "Date": "Wed, 10 Jun 2020 19:56:53 GMT",
        "ETag": "\u00220x8D80D786C0128C8\u0022",
        "Last-Modified": "Wed, 10 Jun 2020 19:56:53 GMT",
=======
        "Date": "Fri, 19 Jun 2020 19:18:36 GMT",
        "ETag": "\u00220x8D814859152A433\u0022",
        "Last-Modified": "Fri, 19 Jun 2020 19:18:37 GMT",
>>>>>>> 60f4876e
        "Server": [
          "Windows-Azure-Blob/1.0",
          "Microsoft-HTTPAPI/2.0"
        ],
        "x-ms-client-request-id": "1d1a6c49-bb3d-1cc5-9f04-93c20ae67574",
        "x-ms-content-crc64": "byw9xftjBC8=",
<<<<<<< HEAD
        "x-ms-request-id": "84e23294-f01e-0060-6b61-3f313f000000",
        "x-ms-request-server-encrypted": "true",
        "x-ms-version": "2019-12-12",
        "x-ms-version-id": "2020-06-10T19:56:53.2177096Z"
=======
        "x-ms-request-id": "59164a66-701e-0041-6c6e-461544000000",
        "x-ms-request-server-encrypted": "true",
        "x-ms-version": "2020-02-10",
        "x-ms-version-id": "2020-06-19T19:18:37.4243379Z"
>>>>>>> 60f4876e
      },
      "ResponseBody": []
    },
    {
      "RequestUri": "https://seanmcccanary.blob.core.windows.net/test-container-1748637c-8821-a243-9a3e-c545c286ea07/baz",
      "RequestMethod": "PUT",
      "RequestHeaders": {
        "Authorization": "Sanitized",
        "Content-Length": "1024",
<<<<<<< HEAD
        "traceparent": "00-1524555913e55c4bac3f7b1d8467fd0a-c50138e747392641-00",
        "User-Agent": [
          "azsdk-net-Storage.Blobs/12.5.0-dev.20200610.1",
=======
        "traceparent": "00-c23ae52e099aee46b154c5a16461e153-0e865e17a27e4444-00",
        "User-Agent": [
          "azsdk-net-Storage.Blobs/12.5.0-dev.20200619.1",
>>>>>>> 60f4876e
          "(.NET Core 4.6.28801.04; Microsoft Windows 10.0.18362 )"
        ],
        "x-ms-blob-type": "BlockBlob",
        "x-ms-client-request-id": "8fdebd26-4cf7-f137-eaa3-0bd297d219c2",
<<<<<<< HEAD
        "x-ms-date": "Wed, 10 Jun 2020 19:56:53 GMT",
        "x-ms-return-client-request-id": "true",
        "x-ms-version": "2019-12-12"
=======
        "x-ms-date": "Fri, 19 Jun 2020 19:18:36 GMT",
        "x-ms-return-client-request-id": "true",
        "x-ms-version": "2020-02-10"
>>>>>>> 60f4876e
      },
      "RequestBody": "2VbfnHfyAaA/xoVR0Yr7jnr09COcUYXlMXhERvho/\u002BE4b99QKydZX51IWbuqXSN8k1NBjbx0q4fQ\u002Bmv/rbqo1sajGWGqq2NSm5WFU/jJOtNUyLOkJ3ElxMNYfzG8WbHjoIP1B0TB0ufw7/In7liPB7\u002BYquUGA69VflWeUiwylkLjorJ11DOPkvbMtDd//dVqyHhyI6/M3JzTn4nuI3\u002B6vVmvQ0ulGjKLCRfvOk931YB/M4m0wHKSFsYVoTSqoG92Evbez7mJxa5F5hqX3aJNXMoIb\u002B/2Bf3nHS2Fj3j\u002B4WioeCdZmQbG9m7ab9lX\u002BjkjyERqoTF/fwz49rKMBDU1RwSx72R69MLEQnmAHJYjjyLzYcc0kz83KPkbYKJTOfE5pCjUpQvUqdOCpl\u002B4/2J11GePmaJtAbPFesdrXpMgcAiHR3huTukWHrjzsu3ffymWpos7xKBPy6J1DytDaUtAYTZXMbfqB4Z9eHrqek/F5vqe1LgI5axoN3zV\u002BT\u002B\u002B07Vts1C3iE5xq54FvUslZVBSrykxpZSSN3yJ7/k6FA5Gv6XFfMb/DV6sLCgZAidgQtErgkkWjC4h2nvTLZhUNpeQv/6lYOiKU6LLhHhreTVUKawoD5HEMDJ3pKJLK9/FV/aRiEMpu\u002BHooS\u002BmSgi1tWFFfgTrLCcFy47LLbxGPifCBS2C2fDyK23KP21iHuUqwe5BBa3a2SvOjL20XY0lomII40TaM9xwU1OXIe25oq2ooWvNBTl66CwBs0wzPc3fpZwLWjqhT44S0LFZQ7g9FeoPDLwiV50ojfsY2YCPPRWFt3tQrUhyB1HduzSHIKR0w51iIzEQvU3/4sw/iXYOgpOb1Is87WehnQRrRJtooGxWpBXiLBnkdPkuUct7M37bzjih60wYN9Y2wIYspXixl0Ff6ORhK1Z5t1\u002BSDpycJmmGkHVjxrQgPWw\u002BrGyTt86AfLmJG0uZeaLiKDTshig6mZodpRUCTtCMP6p3In/p5QCREZLiEgod7RbSgJ6ANLdEAxLRdhG4fS3p/dyhIVYj\u002BEIzW3WWWIeP/7j/MM0xCwvzMx9tF2/u2JNk\u002BBQtfMu/r4dcTNhBrquKQnZYuU1ft/HRre03teHSRYPiMV9yYYLsQIBF1b4ysYVz49X4lh5FBEAjXM/eh/mmiQdVX3xLF\u002BD0a3nNGeIynvxnxNIL2a9knCweTwWzDriGn0u23VIJJ8v1BCqld\u002Bpe8L7SdsMnmq9Y8cJQLMjaQF3AR3qWfMGqXpwHFtWEviVBwF9G4Jj1XwSbXeuPuPsDGsTM5TBwx3T8KBcnH4Ta0zKdDmxok1/Ey\u002Bd1\u002Bh7VGqagBPsQt9n00fjrSreBzT9/wIm48qqOmoZkCA==",
      "StatusCode": 201,
      "ResponseHeaders": {
        "Content-Length": "0",
        "Content-MD5": "DNDIbEMMBoGa4XwV5Ybx/A==",
<<<<<<< HEAD
        "Date": "Wed, 10 Jun 2020 19:56:53 GMT",
        "ETag": "\u00220x8D80D786C0A0411\u0022",
        "Last-Modified": "Wed, 10 Jun 2020 19:56:53 GMT",
=======
        "Date": "Fri, 19 Jun 2020 19:18:36 GMT",
        "ETag": "\u00220x8D81485915C42DF\u0022",
        "Last-Modified": "Fri, 19 Jun 2020 19:18:37 GMT",
>>>>>>> 60f4876e
        "Server": [
          "Windows-Azure-Blob/1.0",
          "Microsoft-HTTPAPI/2.0"
        ],
        "x-ms-client-request-id": "8fdebd26-4cf7-f137-eaa3-0bd297d219c2",
        "x-ms-content-crc64": "byw9xftjBC8=",
<<<<<<< HEAD
        "x-ms-request-id": "84e232b1-f01e-0060-0461-3f313f000000",
        "x-ms-request-server-encrypted": "true",
        "x-ms-version": "2019-12-12",
        "x-ms-version-id": "2020-06-10T19:56:53.2757521Z"
=======
        "x-ms-request-id": "59164a6e-701e-0041-746e-461544000000",
        "x-ms-request-server-encrypted": "true",
        "x-ms-version": "2020-02-10",
        "x-ms-version-id": "2020-06-19T19:18:37.4873823Z"
>>>>>>> 60f4876e
      },
      "ResponseBody": []
    },
    {
<<<<<<< HEAD
      "RequestUri": "https://seanmcccanary.blob.core.windows.net/test-container-1748637c-8821-a243-9a3e-c545c286ea07/foo/foo",
=======
      "RequestUri": "https://seanmcccanary.blob.core.windows.net/test-container-1748637c-8821-a243-9a3e-c545c286ea07/foo%2Ffoo",
>>>>>>> 60f4876e
      "RequestMethod": "PUT",
      "RequestHeaders": {
        "Authorization": "Sanitized",
        "Content-Length": "1024",
<<<<<<< HEAD
        "traceparent": "00-04ce27dfa5744e4abd9a7674399528ac-624f4fd2b53f9849-00",
        "User-Agent": [
          "azsdk-net-Storage.Blobs/12.5.0-dev.20200610.1",
=======
        "traceparent": "00-6ad42a768aad7a4fa90ee62da0380021-8bbea891e7f66049-00",
        "User-Agent": [
          "azsdk-net-Storage.Blobs/12.5.0-dev.20200619.1",
>>>>>>> 60f4876e
          "(.NET Core 4.6.28801.04; Microsoft Windows 10.0.18362 )"
        ],
        "x-ms-blob-type": "BlockBlob",
        "x-ms-client-request-id": "4d9b5003-e508-667c-de2c-81f6f194b015",
<<<<<<< HEAD
        "x-ms-date": "Wed, 10 Jun 2020 19:56:53 GMT",
        "x-ms-return-client-request-id": "true",
        "x-ms-version": "2019-12-12"
=======
        "x-ms-date": "Fri, 19 Jun 2020 19:18:36 GMT",
        "x-ms-return-client-request-id": "true",
        "x-ms-version": "2020-02-10"
>>>>>>> 60f4876e
      },
      "RequestBody": "2VbfnHfyAaA/xoVR0Yr7jnr09COcUYXlMXhERvho/\u002BE4b99QKydZX51IWbuqXSN8k1NBjbx0q4fQ\u002Bmv/rbqo1sajGWGqq2NSm5WFU/jJOtNUyLOkJ3ElxMNYfzG8WbHjoIP1B0TB0ufw7/In7liPB7\u002BYquUGA69VflWeUiwylkLjorJ11DOPkvbMtDd//dVqyHhyI6/M3JzTn4nuI3\u002B6vVmvQ0ulGjKLCRfvOk931YB/M4m0wHKSFsYVoTSqoG92Evbez7mJxa5F5hqX3aJNXMoIb\u002B/2Bf3nHS2Fj3j\u002B4WioeCdZmQbG9m7ab9lX\u002BjkjyERqoTF/fwz49rKMBDU1RwSx72R69MLEQnmAHJYjjyLzYcc0kz83KPkbYKJTOfE5pCjUpQvUqdOCpl\u002B4/2J11GePmaJtAbPFesdrXpMgcAiHR3huTukWHrjzsu3ffymWpos7xKBPy6J1DytDaUtAYTZXMbfqB4Z9eHrqek/F5vqe1LgI5axoN3zV\u002BT\u002B\u002B07Vts1C3iE5xq54FvUslZVBSrykxpZSSN3yJ7/k6FA5Gv6XFfMb/DV6sLCgZAidgQtErgkkWjC4h2nvTLZhUNpeQv/6lYOiKU6LLhHhreTVUKawoD5HEMDJ3pKJLK9/FV/aRiEMpu\u002BHooS\u002BmSgi1tWFFfgTrLCcFy47LLbxGPifCBS2C2fDyK23KP21iHuUqwe5BBa3a2SvOjL20XY0lomII40TaM9xwU1OXIe25oq2ooWvNBTl66CwBs0wzPc3fpZwLWjqhT44S0LFZQ7g9FeoPDLwiV50ojfsY2YCPPRWFt3tQrUhyB1HduzSHIKR0w51iIzEQvU3/4sw/iXYOgpOb1Is87WehnQRrRJtooGxWpBXiLBnkdPkuUct7M37bzjih60wYN9Y2wIYspXixl0Ff6ORhK1Z5t1\u002BSDpycJmmGkHVjxrQgPWw\u002BrGyTt86AfLmJG0uZeaLiKDTshig6mZodpRUCTtCMP6p3In/p5QCREZLiEgod7RbSgJ6ANLdEAxLRdhG4fS3p/dyhIVYj\u002BEIzW3WWWIeP/7j/MM0xCwvzMx9tF2/u2JNk\u002BBQtfMu/r4dcTNhBrquKQnZYuU1ft/HRre03teHSRYPiMV9yYYLsQIBF1b4ysYVz49X4lh5FBEAjXM/eh/mmiQdVX3xLF\u002BD0a3nNGeIynvxnxNIL2a9knCweTwWzDriGn0u23VIJJ8v1BCqld\u002Bpe8L7SdsMnmq9Y8cJQLMjaQF3AR3qWfMGqXpwHFtWEviVBwF9G4Jj1XwSbXeuPuPsDGsTM5TBwx3T8KBcnH4Ta0zKdDmxok1/Ey\u002Bd1\u002Bh7VGqagBPsQt9n00fjrSreBzT9/wIm48qqOmoZkCA==",
      "StatusCode": 201,
      "ResponseHeaders": {
        "Content-Length": "0",
        "Content-MD5": "DNDIbEMMBoGa4XwV5Ybx/A==",
<<<<<<< HEAD
        "Date": "Wed, 10 Jun 2020 19:56:53 GMT",
        "ETag": "\u00220x8D80D786C12DF49\u0022",
        "Last-Modified": "Wed, 10 Jun 2020 19:56:53 GMT",
=======
        "Date": "Fri, 19 Jun 2020 19:18:36 GMT",
        "ETag": "\u00220x8D8148591656C4B\u0022",
        "Last-Modified": "Fri, 19 Jun 2020 19:18:37 GMT",
>>>>>>> 60f4876e
        "Server": [
          "Windows-Azure-Blob/1.0",
          "Microsoft-HTTPAPI/2.0"
        ],
        "x-ms-client-request-id": "4d9b5003-e508-667c-de2c-81f6f194b015",
        "x-ms-content-crc64": "byw9xftjBC8=",
<<<<<<< HEAD
        "x-ms-request-id": "84e232d0-f01e-0060-2161-3f313f000000",
        "x-ms-request-server-encrypted": "true",
        "x-ms-version": "2019-12-12",
        "x-ms-version-id": "2020-06-10T19:56:53.3337929Z"
=======
        "x-ms-request-id": "59164a79-701e-0041-7f6e-461544000000",
        "x-ms-request-server-encrypted": "true",
        "x-ms-version": "2020-02-10",
        "x-ms-version-id": "2020-06-19T19:18:37.5474251Z"
>>>>>>> 60f4876e
      },
      "ResponseBody": []
    },
    {
<<<<<<< HEAD
      "RequestUri": "https://seanmcccanary.blob.core.windows.net/test-container-1748637c-8821-a243-9a3e-c545c286ea07/foo/bar",
=======
      "RequestUri": "https://seanmcccanary.blob.core.windows.net/test-container-1748637c-8821-a243-9a3e-c545c286ea07/foo%2Fbar",
>>>>>>> 60f4876e
      "RequestMethod": "PUT",
      "RequestHeaders": {
        "Authorization": "Sanitized",
        "Content-Length": "1024",
<<<<<<< HEAD
        "traceparent": "00-88ea24bc90e37e48b68338ea6c20df80-b797101b3ee9204c-00",
        "User-Agent": [
          "azsdk-net-Storage.Blobs/12.5.0-dev.20200610.1",
=======
        "traceparent": "00-993f167b1b289e4f95a956f20890a1ce-b76b7e06d5a7c942-00",
        "User-Agent": [
          "azsdk-net-Storage.Blobs/12.5.0-dev.20200619.1",
>>>>>>> 60f4876e
          "(.NET Core 4.6.28801.04; Microsoft Windows 10.0.18362 )"
        ],
        "x-ms-blob-type": "BlockBlob",
        "x-ms-client-request-id": "47cef13d-cb37-b4b9-560a-02ad7fcf5b71",
<<<<<<< HEAD
        "x-ms-date": "Wed, 10 Jun 2020 19:56:53 GMT",
        "x-ms-return-client-request-id": "true",
        "x-ms-version": "2019-12-12"
=======
        "x-ms-date": "Fri, 19 Jun 2020 19:18:36 GMT",
        "x-ms-return-client-request-id": "true",
        "x-ms-version": "2020-02-10"
>>>>>>> 60f4876e
      },
      "RequestBody": "2VbfnHfyAaA/xoVR0Yr7jnr09COcUYXlMXhERvho/\u002BE4b99QKydZX51IWbuqXSN8k1NBjbx0q4fQ\u002Bmv/rbqo1sajGWGqq2NSm5WFU/jJOtNUyLOkJ3ElxMNYfzG8WbHjoIP1B0TB0ufw7/In7liPB7\u002BYquUGA69VflWeUiwylkLjorJ11DOPkvbMtDd//dVqyHhyI6/M3JzTn4nuI3\u002B6vVmvQ0ulGjKLCRfvOk931YB/M4m0wHKSFsYVoTSqoG92Evbez7mJxa5F5hqX3aJNXMoIb\u002B/2Bf3nHS2Fj3j\u002B4WioeCdZmQbG9m7ab9lX\u002BjkjyERqoTF/fwz49rKMBDU1RwSx72R69MLEQnmAHJYjjyLzYcc0kz83KPkbYKJTOfE5pCjUpQvUqdOCpl\u002B4/2J11GePmaJtAbPFesdrXpMgcAiHR3huTukWHrjzsu3ffymWpos7xKBPy6J1DytDaUtAYTZXMbfqB4Z9eHrqek/F5vqe1LgI5axoN3zV\u002BT\u002B\u002B07Vts1C3iE5xq54FvUslZVBSrykxpZSSN3yJ7/k6FA5Gv6XFfMb/DV6sLCgZAidgQtErgkkWjC4h2nvTLZhUNpeQv/6lYOiKU6LLhHhreTVUKawoD5HEMDJ3pKJLK9/FV/aRiEMpu\u002BHooS\u002BmSgi1tWFFfgTrLCcFy47LLbxGPifCBS2C2fDyK23KP21iHuUqwe5BBa3a2SvOjL20XY0lomII40TaM9xwU1OXIe25oq2ooWvNBTl66CwBs0wzPc3fpZwLWjqhT44S0LFZQ7g9FeoPDLwiV50ojfsY2YCPPRWFt3tQrUhyB1HduzSHIKR0w51iIzEQvU3/4sw/iXYOgpOb1Is87WehnQRrRJtooGxWpBXiLBnkdPkuUct7M37bzjih60wYN9Y2wIYspXixl0Ff6ORhK1Z5t1\u002BSDpycJmmGkHVjxrQgPWw\u002BrGyTt86AfLmJG0uZeaLiKDTshig6mZodpRUCTtCMP6p3In/p5QCREZLiEgod7RbSgJ6ANLdEAxLRdhG4fS3p/dyhIVYj\u002BEIzW3WWWIeP/7j/MM0xCwvzMx9tF2/u2JNk\u002BBQtfMu/r4dcTNhBrquKQnZYuU1ft/HRre03teHSRYPiMV9yYYLsQIBF1b4ysYVz49X4lh5FBEAjXM/eh/mmiQdVX3xLF\u002BD0a3nNGeIynvxnxNIL2a9knCweTwWzDriGn0u23VIJJ8v1BCqld\u002Bpe8L7SdsMnmq9Y8cJQLMjaQF3AR3qWfMGqXpwHFtWEviVBwF9G4Jj1XwSbXeuPuPsDGsTM5TBwx3T8KBcnH4Ta0zKdDmxok1/Ey\u002Bd1\u002Bh7VGqagBPsQt9n00fjrSreBzT9/wIm48qqOmoZkCA==",
      "StatusCode": 201,
      "ResponseHeaders": {
        "Content-Length": "0",
        "Content-MD5": "DNDIbEMMBoGa4XwV5Ybx/A==",
<<<<<<< HEAD
        "Date": "Wed, 10 Jun 2020 19:56:53 GMT",
        "ETag": "\u00220x8D80D786C1B9377\u0022",
        "Last-Modified": "Wed, 10 Jun 2020 19:56:53 GMT",
=======
        "Date": "Fri, 19 Jun 2020 19:18:37 GMT",
        "ETag": "\u00220x8D81485916E95AE\u0022",
        "Last-Modified": "Fri, 19 Jun 2020 19:18:37 GMT",
>>>>>>> 60f4876e
        "Server": [
          "Windows-Azure-Blob/1.0",
          "Microsoft-HTTPAPI/2.0"
        ],
        "x-ms-client-request-id": "47cef13d-cb37-b4b9-560a-02ad7fcf5b71",
        "x-ms-content-crc64": "byw9xftjBC8=",
<<<<<<< HEAD
        "x-ms-request-id": "84e232e3-f01e-0060-3261-3f313f000000",
        "x-ms-request-server-encrypted": "true",
        "x-ms-version": "2019-12-12",
        "x-ms-version-id": "2020-06-10T19:56:53.3918350Z"
=======
        "x-ms-request-id": "59164a83-701e-0041-096e-461544000000",
        "x-ms-request-server-encrypted": "true",
        "x-ms-version": "2020-02-10",
        "x-ms-version-id": "2020-06-19T19:18:37.6074670Z"
>>>>>>> 60f4876e
      },
      "ResponseBody": []
    },
    {
<<<<<<< HEAD
      "RequestUri": "https://seanmcccanary.blob.core.windows.net/test-container-1748637c-8821-a243-9a3e-c545c286ea07/baz/foo",
=======
      "RequestUri": "https://seanmcccanary.blob.core.windows.net/test-container-1748637c-8821-a243-9a3e-c545c286ea07/baz%2Ffoo",
>>>>>>> 60f4876e
      "RequestMethod": "PUT",
      "RequestHeaders": {
        "Authorization": "Sanitized",
        "Content-Length": "1024",
<<<<<<< HEAD
        "traceparent": "00-d3089097317943499a106cd28cd723a1-b3a0eef72116d14a-00",
        "User-Agent": [
          "azsdk-net-Storage.Blobs/12.5.0-dev.20200610.1",
=======
        "traceparent": "00-e3665077025ed344a8e8e396d9da20af-2ecd3079fcffe247-00",
        "User-Agent": [
          "azsdk-net-Storage.Blobs/12.5.0-dev.20200619.1",
>>>>>>> 60f4876e
          "(.NET Core 4.6.28801.04; Microsoft Windows 10.0.18362 )"
        ],
        "x-ms-blob-type": "BlockBlob",
        "x-ms-client-request-id": "ffb829f8-69c5-41de-82e3-8d0a1cbaa428",
<<<<<<< HEAD
        "x-ms-date": "Wed, 10 Jun 2020 19:56:53 GMT",
        "x-ms-return-client-request-id": "true",
        "x-ms-version": "2019-12-12"
=======
        "x-ms-date": "Fri, 19 Jun 2020 19:18:36 GMT",
        "x-ms-return-client-request-id": "true",
        "x-ms-version": "2020-02-10"
>>>>>>> 60f4876e
      },
      "RequestBody": "2VbfnHfyAaA/xoVR0Yr7jnr09COcUYXlMXhERvho/\u002BE4b99QKydZX51IWbuqXSN8k1NBjbx0q4fQ\u002Bmv/rbqo1sajGWGqq2NSm5WFU/jJOtNUyLOkJ3ElxMNYfzG8WbHjoIP1B0TB0ufw7/In7liPB7\u002BYquUGA69VflWeUiwylkLjorJ11DOPkvbMtDd//dVqyHhyI6/M3JzTn4nuI3\u002B6vVmvQ0ulGjKLCRfvOk931YB/M4m0wHKSFsYVoTSqoG92Evbez7mJxa5F5hqX3aJNXMoIb\u002B/2Bf3nHS2Fj3j\u002B4WioeCdZmQbG9m7ab9lX\u002BjkjyERqoTF/fwz49rKMBDU1RwSx72R69MLEQnmAHJYjjyLzYcc0kz83KPkbYKJTOfE5pCjUpQvUqdOCpl\u002B4/2J11GePmaJtAbPFesdrXpMgcAiHR3huTukWHrjzsu3ffymWpos7xKBPy6J1DytDaUtAYTZXMbfqB4Z9eHrqek/F5vqe1LgI5axoN3zV\u002BT\u002B\u002B07Vts1C3iE5xq54FvUslZVBSrykxpZSSN3yJ7/k6FA5Gv6XFfMb/DV6sLCgZAidgQtErgkkWjC4h2nvTLZhUNpeQv/6lYOiKU6LLhHhreTVUKawoD5HEMDJ3pKJLK9/FV/aRiEMpu\u002BHooS\u002BmSgi1tWFFfgTrLCcFy47LLbxGPifCBS2C2fDyK23KP21iHuUqwe5BBa3a2SvOjL20XY0lomII40TaM9xwU1OXIe25oq2ooWvNBTl66CwBs0wzPc3fpZwLWjqhT44S0LFZQ7g9FeoPDLwiV50ojfsY2YCPPRWFt3tQrUhyB1HduzSHIKR0w51iIzEQvU3/4sw/iXYOgpOb1Is87WehnQRrRJtooGxWpBXiLBnkdPkuUct7M37bzjih60wYN9Y2wIYspXixl0Ff6ORhK1Z5t1\u002BSDpycJmmGkHVjxrQgPWw\u002BrGyTt86AfLmJG0uZeaLiKDTshig6mZodpRUCTtCMP6p3In/p5QCREZLiEgod7RbSgJ6ANLdEAxLRdhG4fS3p/dyhIVYj\u002BEIzW3WWWIeP/7j/MM0xCwvzMx9tF2/u2JNk\u002BBQtfMu/r4dcTNhBrquKQnZYuU1ft/HRre03teHSRYPiMV9yYYLsQIBF1b4ysYVz49X4lh5FBEAjXM/eh/mmiQdVX3xLF\u002BD0a3nNGeIynvxnxNIL2a9knCweTwWzDriGn0u23VIJJ8v1BCqld\u002Bpe8L7SdsMnmq9Y8cJQLMjaQF3AR3qWfMGqXpwHFtWEviVBwF9G4Jj1XwSbXeuPuPsDGsTM5TBwx3T8KBcnH4Ta0zKdDmxok1/Ey\u002Bd1\u002Bh7VGqagBPsQt9n00fjrSreBzT9/wIm48qqOmoZkCA==",
      "StatusCode": 201,
      "ResponseHeaders": {
        "Content-Length": "0",
        "Content-MD5": "DNDIbEMMBoGa4XwV5Ybx/A==",
<<<<<<< HEAD
        "Date": "Wed, 10 Jun 2020 19:56:53 GMT",
        "ETag": "\u00220x8D80D786C24479C\u0022",
        "Last-Modified": "Wed, 10 Jun 2020 19:56:53 GMT",
=======
        "Date": "Fri, 19 Jun 2020 19:18:37 GMT",
        "ETag": "\u00220x8D814859177E62C\u0022",
        "Last-Modified": "Fri, 19 Jun 2020 19:18:37 GMT",
>>>>>>> 60f4876e
        "Server": [
          "Windows-Azure-Blob/1.0",
          "Microsoft-HTTPAPI/2.0"
        ],
        "x-ms-client-request-id": "ffb829f8-69c5-41de-82e3-8d0a1cbaa428",
        "x-ms-content-crc64": "byw9xftjBC8=",
<<<<<<< HEAD
        "x-ms-request-id": "84e23300-f01e-0060-4e61-3f313f000000",
        "x-ms-request-server-encrypted": "true",
        "x-ms-version": "2019-12-12",
        "x-ms-version-id": "2020-06-10T19:56:53.4478748Z"
=======
        "x-ms-request-id": "59164a89-701e-0041-0f6e-461544000000",
        "x-ms-request-server-encrypted": "true",
        "x-ms-version": "2020-02-10",
        "x-ms-version-id": "2020-06-19T19:18:37.6685100Z"
>>>>>>> 60f4876e
      },
      "ResponseBody": []
    },
    {
<<<<<<< HEAD
      "RequestUri": "https://seanmcccanary.blob.core.windows.net/test-container-1748637c-8821-a243-9a3e-c545c286ea07/baz/foo/bar",
=======
      "RequestUri": "https://seanmcccanary.blob.core.windows.net/test-container-1748637c-8821-a243-9a3e-c545c286ea07/baz%2Ffoo%2Fbar",
>>>>>>> 60f4876e
      "RequestMethod": "PUT",
      "RequestHeaders": {
        "Authorization": "Sanitized",
        "Content-Length": "1024",
<<<<<<< HEAD
        "traceparent": "00-c54adfba91a9614fbac71bab481c4af1-c133a67cc151984b-00",
        "User-Agent": [
          "azsdk-net-Storage.Blobs/12.5.0-dev.20200610.1",
=======
        "traceparent": "00-27a1612dc3acb74293177c18bb129c48-24d09a8cba3a8543-00",
        "User-Agent": [
          "azsdk-net-Storage.Blobs/12.5.0-dev.20200619.1",
>>>>>>> 60f4876e
          "(.NET Core 4.6.28801.04; Microsoft Windows 10.0.18362 )"
        ],
        "x-ms-blob-type": "BlockBlob",
        "x-ms-client-request-id": "56b544bb-5c16-b8ab-40c8-fd16f4fbc72d",
<<<<<<< HEAD
        "x-ms-date": "Wed, 10 Jun 2020 19:56:53 GMT",
        "x-ms-return-client-request-id": "true",
        "x-ms-version": "2019-12-12"
=======
        "x-ms-date": "Fri, 19 Jun 2020 19:18:36 GMT",
        "x-ms-return-client-request-id": "true",
        "x-ms-version": "2020-02-10"
>>>>>>> 60f4876e
      },
      "RequestBody": "2VbfnHfyAaA/xoVR0Yr7jnr09COcUYXlMXhERvho/\u002BE4b99QKydZX51IWbuqXSN8k1NBjbx0q4fQ\u002Bmv/rbqo1sajGWGqq2NSm5WFU/jJOtNUyLOkJ3ElxMNYfzG8WbHjoIP1B0TB0ufw7/In7liPB7\u002BYquUGA69VflWeUiwylkLjorJ11DOPkvbMtDd//dVqyHhyI6/M3JzTn4nuI3\u002B6vVmvQ0ulGjKLCRfvOk931YB/M4m0wHKSFsYVoTSqoG92Evbez7mJxa5F5hqX3aJNXMoIb\u002B/2Bf3nHS2Fj3j\u002B4WioeCdZmQbG9m7ab9lX\u002BjkjyERqoTF/fwz49rKMBDU1RwSx72R69MLEQnmAHJYjjyLzYcc0kz83KPkbYKJTOfE5pCjUpQvUqdOCpl\u002B4/2J11GePmaJtAbPFesdrXpMgcAiHR3huTukWHrjzsu3ffymWpos7xKBPy6J1DytDaUtAYTZXMbfqB4Z9eHrqek/F5vqe1LgI5axoN3zV\u002BT\u002B\u002B07Vts1C3iE5xq54FvUslZVBSrykxpZSSN3yJ7/k6FA5Gv6XFfMb/DV6sLCgZAidgQtErgkkWjC4h2nvTLZhUNpeQv/6lYOiKU6LLhHhreTVUKawoD5HEMDJ3pKJLK9/FV/aRiEMpu\u002BHooS\u002BmSgi1tWFFfgTrLCcFy47LLbxGPifCBS2C2fDyK23KP21iHuUqwe5BBa3a2SvOjL20XY0lomII40TaM9xwU1OXIe25oq2ooWvNBTl66CwBs0wzPc3fpZwLWjqhT44S0LFZQ7g9FeoPDLwiV50ojfsY2YCPPRWFt3tQrUhyB1HduzSHIKR0w51iIzEQvU3/4sw/iXYOgpOb1Is87WehnQRrRJtooGxWpBXiLBnkdPkuUct7M37bzjih60wYN9Y2wIYspXixl0Ff6ORhK1Z5t1\u002BSDpycJmmGkHVjxrQgPWw\u002BrGyTt86AfLmJG0uZeaLiKDTshig6mZodpRUCTtCMP6p3In/p5QCREZLiEgod7RbSgJ6ANLdEAxLRdhG4fS3p/dyhIVYj\u002BEIzW3WWWIeP/7j/MM0xCwvzMx9tF2/u2JNk\u002BBQtfMu/r4dcTNhBrquKQnZYuU1ft/HRre03teHSRYPiMV9yYYLsQIBF1b4ysYVz49X4lh5FBEAjXM/eh/mmiQdVX3xLF\u002BD0a3nNGeIynvxnxNIL2a9knCweTwWzDriGn0u23VIJJ8v1BCqld\u002Bpe8L7SdsMnmq9Y8cJQLMjaQF3AR3qWfMGqXpwHFtWEviVBwF9G4Jj1XwSbXeuPuPsDGsTM5TBwx3T8KBcnH4Ta0zKdDmxok1/Ey\u002Bd1\u002Bh7VGqagBPsQt9n00fjrSreBzT9/wIm48qqOmoZkCA==",
      "StatusCode": 201,
      "ResponseHeaders": {
        "Content-Length": "0",
        "Content-MD5": "DNDIbEMMBoGa4XwV5Ybx/A==",
<<<<<<< HEAD
        "Date": "Wed, 10 Jun 2020 19:56:53 GMT",
        "ETag": "\u00220x8D80D786C2CFBC5\u0022",
        "Last-Modified": "Wed, 10 Jun 2020 19:56:53 GMT",
=======
        "Date": "Fri, 19 Jun 2020 19:18:37 GMT",
        "ETag": "\u00220x8D8148591815DBD\u0022",
        "Last-Modified": "Fri, 19 Jun 2020 19:18:37 GMT",
>>>>>>> 60f4876e
        "Server": [
          "Windows-Azure-Blob/1.0",
          "Microsoft-HTTPAPI/2.0"
        ],
        "x-ms-client-request-id": "56b544bb-5c16-b8ab-40c8-fd16f4fbc72d",
        "x-ms-content-crc64": "byw9xftjBC8=",
<<<<<<< HEAD
        "x-ms-request-id": "84e2331e-f01e-0060-6b61-3f313f000000",
        "x-ms-request-server-encrypted": "true",
        "x-ms-version": "2019-12-12",
        "x-ms-version-id": "2020-06-10T19:56:53.5049157Z"
=======
        "x-ms-request-id": "59164a95-701e-0041-1a6e-461544000000",
        "x-ms-request-server-encrypted": "true",
        "x-ms-version": "2020-02-10",
        "x-ms-version-id": "2020-06-19T19:18:37.7305533Z"
>>>>>>> 60f4876e
      },
      "ResponseBody": []
    },
    {
<<<<<<< HEAD
      "RequestUri": "https://seanmcccanary.blob.core.windows.net/test-container-1748637c-8821-a243-9a3e-c545c286ea07/baz/bar/foo",
=======
      "RequestUri": "https://seanmcccanary.blob.core.windows.net/test-container-1748637c-8821-a243-9a3e-c545c286ea07/baz%2Fbar%2Ffoo",
>>>>>>> 60f4876e
      "RequestMethod": "PUT",
      "RequestHeaders": {
        "Authorization": "Sanitized",
        "Content-Length": "1024",
<<<<<<< HEAD
        "traceparent": "00-41e28f8ef8e97a43bb0ec223bbef9b5c-9417ee1998b17b41-00",
        "User-Agent": [
          "azsdk-net-Storage.Blobs/12.5.0-dev.20200610.1",
=======
        "traceparent": "00-b286df01f818d0439dcb153793e65ba8-5fe7d631af7f0740-00",
        "User-Agent": [
          "azsdk-net-Storage.Blobs/12.5.0-dev.20200619.1",
>>>>>>> 60f4876e
          "(.NET Core 4.6.28801.04; Microsoft Windows 10.0.18362 )"
        ],
        "x-ms-blob-type": "BlockBlob",
        "x-ms-client-request-id": "d74e8f8a-4e04-d912-6c4a-b74eb548c6ef",
<<<<<<< HEAD
        "x-ms-date": "Wed, 10 Jun 2020 19:56:53 GMT",
        "x-ms-return-client-request-id": "true",
        "x-ms-version": "2019-12-12"
=======
        "x-ms-date": "Fri, 19 Jun 2020 19:18:36 GMT",
        "x-ms-return-client-request-id": "true",
        "x-ms-version": "2020-02-10"
>>>>>>> 60f4876e
      },
      "RequestBody": "2VbfnHfyAaA/xoVR0Yr7jnr09COcUYXlMXhERvho/\u002BE4b99QKydZX51IWbuqXSN8k1NBjbx0q4fQ\u002Bmv/rbqo1sajGWGqq2NSm5WFU/jJOtNUyLOkJ3ElxMNYfzG8WbHjoIP1B0TB0ufw7/In7liPB7\u002BYquUGA69VflWeUiwylkLjorJ11DOPkvbMtDd//dVqyHhyI6/M3JzTn4nuI3\u002B6vVmvQ0ulGjKLCRfvOk931YB/M4m0wHKSFsYVoTSqoG92Evbez7mJxa5F5hqX3aJNXMoIb\u002B/2Bf3nHS2Fj3j\u002B4WioeCdZmQbG9m7ab9lX\u002BjkjyERqoTF/fwz49rKMBDU1RwSx72R69MLEQnmAHJYjjyLzYcc0kz83KPkbYKJTOfE5pCjUpQvUqdOCpl\u002B4/2J11GePmaJtAbPFesdrXpMgcAiHR3huTukWHrjzsu3ffymWpos7xKBPy6J1DytDaUtAYTZXMbfqB4Z9eHrqek/F5vqe1LgI5axoN3zV\u002BT\u002B\u002B07Vts1C3iE5xq54FvUslZVBSrykxpZSSN3yJ7/k6FA5Gv6XFfMb/DV6sLCgZAidgQtErgkkWjC4h2nvTLZhUNpeQv/6lYOiKU6LLhHhreTVUKawoD5HEMDJ3pKJLK9/FV/aRiEMpu\u002BHooS\u002BmSgi1tWFFfgTrLCcFy47LLbxGPifCBS2C2fDyK23KP21iHuUqwe5BBa3a2SvOjL20XY0lomII40TaM9xwU1OXIe25oq2ooWvNBTl66CwBs0wzPc3fpZwLWjqhT44S0LFZQ7g9FeoPDLwiV50ojfsY2YCPPRWFt3tQrUhyB1HduzSHIKR0w51iIzEQvU3/4sw/iXYOgpOb1Is87WehnQRrRJtooGxWpBXiLBnkdPkuUct7M37bzjih60wYN9Y2wIYspXixl0Ff6ORhK1Z5t1\u002BSDpycJmmGkHVjxrQgPWw\u002BrGyTt86AfLmJG0uZeaLiKDTshig6mZodpRUCTtCMP6p3In/p5QCREZLiEgod7RbSgJ6ANLdEAxLRdhG4fS3p/dyhIVYj\u002BEIzW3WWWIeP/7j/MM0xCwvzMx9tF2/u2JNk\u002BBQtfMu/r4dcTNhBrquKQnZYuU1ft/HRre03teHSRYPiMV9yYYLsQIBF1b4ysYVz49X4lh5FBEAjXM/eh/mmiQdVX3xLF\u002BD0a3nNGeIynvxnxNIL2a9knCweTwWzDriGn0u23VIJJ8v1BCqld\u002Bpe8L7SdsMnmq9Y8cJQLMjaQF3AR3qWfMGqXpwHFtWEviVBwF9G4Jj1XwSbXeuPuPsDGsTM5TBwx3T8KBcnH4Ta0zKdDmxok1/Ey\u002Bd1\u002Bh7VGqagBPsQt9n00fjrSreBzT9/wIm48qqOmoZkCA==",
      "StatusCode": 201,
      "ResponseHeaders": {
        "Content-Length": "0",
        "Content-MD5": "DNDIbEMMBoGa4XwV5Ybx/A==",
<<<<<<< HEAD
        "Date": "Wed, 10 Jun 2020 19:56:53 GMT",
        "ETag": "\u00220x8D80D786C35FE21\u0022",
        "Last-Modified": "Wed, 10 Jun 2020 19:56:53 GMT",
=======
        "Date": "Fri, 19 Jun 2020 19:18:37 GMT",
        "ETag": "\u00220x8D81485918A8729\u0022",
        "Last-Modified": "Fri, 19 Jun 2020 19:18:37 GMT",
>>>>>>> 60f4876e
        "Server": [
          "Windows-Azure-Blob/1.0",
          "Microsoft-HTTPAPI/2.0"
        ],
        "x-ms-client-request-id": "d74e8f8a-4e04-d912-6c4a-b74eb548c6ef",
        "x-ms-content-crc64": "byw9xftjBC8=",
<<<<<<< HEAD
        "x-ms-request-id": "84e2333f-f01e-0060-0b61-3f313f000000",
        "x-ms-request-server-encrypted": "true",
        "x-ms-version": "2019-12-12",
        "x-ms-version-id": "2020-06-10T19:56:53.5639585Z"
=======
        "x-ms-request-id": "59164aa1-701e-0041-246e-461544000000",
        "x-ms-request-server-encrypted": "true",
        "x-ms-version": "2020-02-10",
        "x-ms-version-id": "2020-06-19T19:18:37.7915968Z"
>>>>>>> 60f4876e
      },
      "ResponseBody": []
    },
    {
<<<<<<< HEAD
      "RequestUri": "https://seanmcccanary.blob.core.windows.net/test-container-1748637c-8821-a243-9a3e-c545c286ea07/foo/foo?comp=metadata",
      "RequestMethod": "PUT",
      "RequestHeaders": {
        "Authorization": "Sanitized",
        "traceparent": "00-b28b98457d34fc4bbc60e69a7a671039-350fce113349914a-00",
        "User-Agent": [
          "azsdk-net-Storage.Blobs/12.5.0-dev.20200610.1",
          "(.NET Core 4.6.28801.04; Microsoft Windows 10.0.18362 )"
        ],
        "x-ms-client-request-id": "658bbdfd-efad-8328-1a68-d70a9e598f82",
        "x-ms-date": "Wed, 10 Jun 2020 19:56:53 GMT",
=======
      "RequestUri": "https://seanmcccanary.blob.core.windows.net/test-container-1748637c-8821-a243-9a3e-c545c286ea07/foo%2Ffoo?comp=metadata",
      "RequestMethod": "PUT",
      "RequestHeaders": {
        "Authorization": "Sanitized",
        "traceparent": "00-8f0b4bad44913546b0990b9c709d9535-f66dc65e5c505943-00",
        "User-Agent": [
          "azsdk-net-Storage.Blobs/12.5.0-dev.20200619.1",
          "(.NET Core 4.6.28801.04; Microsoft Windows 10.0.18362 )"
        ],
        "x-ms-client-request-id": "658bbdfd-efad-8328-1a68-d70a9e598f82",
        "x-ms-date": "Fri, 19 Jun 2020 19:18:36 GMT",
>>>>>>> 60f4876e
        "x-ms-meta-Capital": "letter",
        "x-ms-meta-foo": "bar",
        "x-ms-meta-meta": "data",
        "x-ms-meta-UPPER": "case",
        "x-ms-return-client-request-id": "true",
<<<<<<< HEAD
        "x-ms-version": "2019-12-12"
=======
        "x-ms-version": "2020-02-10"
>>>>>>> 60f4876e
      },
      "RequestBody": null,
      "StatusCode": 200,
      "ResponseHeaders": {
        "Content-Length": "0",
<<<<<<< HEAD
        "Date": "Wed, 10 Jun 2020 19:56:53 GMT",
        "ETag": "\u00220x8D80D786C3EB246\u0022",
        "Last-Modified": "Wed, 10 Jun 2020 19:56:53 GMT",
=======
        "Date": "Fri, 19 Jun 2020 19:18:37 GMT",
        "ETag": "\u00220x8D814859193B091\u0022",
        "Last-Modified": "Fri, 19 Jun 2020 19:18:37 GMT",
>>>>>>> 60f4876e
        "Server": [
          "Windows-Azure-Blob/1.0",
          "Microsoft-HTTPAPI/2.0"
        ],
        "x-ms-client-request-id": "658bbdfd-efad-8328-1a68-d70a9e598f82",
<<<<<<< HEAD
        "x-ms-request-id": "84e23355-f01e-0060-2161-3f313f000000",
        "x-ms-request-server-encrypted": "true",
        "x-ms-version": "2019-12-12",
        "x-ms-version-id": "2020-06-10T19:56:53.6219990Z"
=======
        "x-ms-request-id": "59164aa9-701e-0041-2b6e-461544000000",
        "x-ms-request-server-encrypted": "true",
        "x-ms-version": "2020-02-10",
        "x-ms-version-id": "2020-06-19T19:18:37.8516385Z"
>>>>>>> 60f4876e
      },
      "ResponseBody": []
    },
    {
      "RequestUri": "https://seanmcccanary.blob.core.windows.net/test-container-1748637c-8821-a243-9a3e-c545c286ea07?restype=container\u0026comp=list\u0026prefix=foo",
      "RequestMethod": "GET",
      "RequestHeaders": {
        "Authorization": "Sanitized",
        "User-Agent": [
<<<<<<< HEAD
          "azsdk-net-Storage.Blobs/12.5.0-dev.20200610.1",
          "(.NET Core 4.6.28801.04; Microsoft Windows 10.0.18362 )"
        ],
        "x-ms-client-request-id": "f750969c-61bc-3341-0969-2e983d9dc644",
        "x-ms-date": "Wed, 10 Jun 2020 19:56:53 GMT",
        "x-ms-return-client-request-id": "true",
        "x-ms-version": "2019-12-12"
=======
          "azsdk-net-Storage.Blobs/12.5.0-dev.20200619.1",
          "(.NET Core 4.6.28801.04; Microsoft Windows 10.0.18362 )"
        ],
        "x-ms-client-request-id": "f750969c-61bc-3341-0969-2e983d9dc644",
        "x-ms-date": "Fri, 19 Jun 2020 19:18:36 GMT",
        "x-ms-return-client-request-id": "true",
        "x-ms-version": "2020-02-10"
>>>>>>> 60f4876e
      },
      "RequestBody": null,
      "StatusCode": 200,
      "ResponseHeaders": {
        "Access-Control-Allow-Origin": "*",
        "Access-Control-Expose-Headers": "x-ms-request-id,x-ms-client-request-id,Server,x-ms-version,Content-Type,Content-Length,Date,Transfer-Encoding",
        "Content-Length": "2547",
        "Content-Type": "application/xml",
<<<<<<< HEAD
        "Date": "Wed, 10 Jun 2020 19:56:53 GMT",
=======
        "Date": "Fri, 19 Jun 2020 19:18:37 GMT",
>>>>>>> 60f4876e
        "Server": [
          "Windows-Azure-Blob/1.0",
          "Microsoft-HTTPAPI/2.0"
        ],
<<<<<<< HEAD
        "Transfer-Encoding": "chunked",
        "x-ms-client-request-id": "f750969c-61bc-3341-0969-2e983d9dc644",
        "x-ms-request-id": "84e2337b-f01e-0060-4761-3f313f000000",
        "x-ms-version": "2019-12-12"
      },
      "ResponseBody": "\uFEFF\u003C?xml version=\u00221.0\u0022 encoding=\u0022utf-8\u0022?\u003E\u003CEnumerationResults ServiceEndpoint=\u0022https://seanmcccanary.blob.core.windows.net/\u0022 ContainerName=\u0022test-container-1748637c-8821-a243-9a3e-c545c286ea07\u0022\u003E\u003CPrefix\u003Efoo\u003C/Prefix\u003E\u003CBlobs\u003E\u003CBlob\u003E\u003CName\u003Efoo\u003C/Name\u003E\u003CVersionId\u003E2020-06-10T19:56:53.1586677Z\u003C/VersionId\u003E\u003CIsCurrentVersion\u003Etrue\u003C/IsCurrentVersion\u003E\u003CProperties\u003E\u003CCreation-Time\u003EWed, 10 Jun 2020 19:56:53 GMT\u003C/Creation-Time\u003E\u003CLast-Modified\u003EWed, 10 Jun 2020 19:56:53 GMT\u003C/Last-Modified\u003E\u003CEtag\u003E0x8D80D786BF82675\u003C/Etag\u003E\u003CContent-Length\u003E1024\u003C/Content-Length\u003E\u003CContent-Type\u003Eapplication/octet-stream\u003C/Content-Type\u003E\u003CContent-Encoding /\u003E\u003CContent-Language /\u003E\u003CContent-CRC64 /\u003E\u003CContent-MD5\u003EDNDIbEMMBoGa4XwV5Ybx/A==\u003C/Content-MD5\u003E\u003CCache-Control /\u003E\u003CContent-Disposition /\u003E\u003CBlobType\u003EBlockBlob\u003C/BlobType\u003E\u003CAccessTier\u003EHot\u003C/AccessTier\u003E\u003CAccessTierInferred\u003Etrue\u003C/AccessTierInferred\u003E\u003CLeaseStatus\u003Eunlocked\u003C/LeaseStatus\u003E\u003CLeaseState\u003Eavailable\u003C/LeaseState\u003E\u003CServerEncrypted\u003Etrue\u003C/ServerEncrypted\u003E\u003C/Properties\u003E\u003COrMetadata /\u003E\u003C/Blob\u003E\u003CBlob\u003E\u003CName\u003Efoo/bar\u003C/Name\u003E\u003CVersionId\u003E2020-06-10T19:56:53.3918350Z\u003C/VersionId\u003E\u003CIsCurrentVersion\u003Etrue\u003C/IsCurrentVersion\u003E\u003CProperties\u003E\u003CCreation-Time\u003EWed, 10 Jun 2020 19:56:53 GMT\u003C/Creation-Time\u003E\u003CLast-Modified\u003EWed, 10 Jun 2020 19:56:53 GMT\u003C/Last-Modified\u003E\u003CEtag\u003E0x8D80D786C1B9377\u003C/Etag\u003E\u003CContent-Length\u003E1024\u003C/Content-Length\u003E\u003CContent-Type\u003Eapplication/octet-stream\u003C/Content-Type\u003E\u003CContent-Encoding /\u003E\u003CContent-Language /\u003E\u003CContent-CRC64 /\u003E\u003CContent-MD5\u003EDNDIbEMMBoGa4XwV5Ybx/A==\u003C/Content-MD5\u003E\u003CCache-Control /\u003E\u003CContent-Disposition /\u003E\u003CBlobType\u003EBlockBlob\u003C/BlobType\u003E\u003CAccessTier\u003EHot\u003C/AccessTier\u003E\u003CAccessTierInferred\u003Etrue\u003C/AccessTierInferred\u003E\u003CLeaseStatus\u003Eunlocked\u003C/LeaseStatus\u003E\u003CLeaseState\u003Eavailable\u003C/LeaseState\u003E\u003CServerEncrypted\u003Etrue\u003C/ServerEncrypted\u003E\u003C/Properties\u003E\u003COrMetadata /\u003E\u003C/Blob\u003E\u003CBlob\u003E\u003CName\u003Efoo/foo\u003C/Name\u003E\u003CVersionId\u003E2020-06-10T19:56:53.6219990Z\u003C/VersionId\u003E\u003CIsCurrentVersion\u003Etrue\u003C/IsCurrentVersion\u003E\u003CProperties\u003E\u003CCreation-Time\u003EWed, 10 Jun 2020 19:56:53 GMT\u003C/Creation-Time\u003E\u003CLast-Modified\u003EWed, 10 Jun 2020 19:56:53 GMT\u003C/Last-Modified\u003E\u003CEtag\u003E0x8D80D786C3EB246\u003C/Etag\u003E\u003CContent-Length\u003E1024\u003C/Content-Length\u003E\u003CContent-Type\u003Eapplication/octet-stream\u003C/Content-Type\u003E\u003CContent-Encoding /\u003E\u003CContent-Language /\u003E\u003CContent-CRC64 /\u003E\u003CContent-MD5\u003EDNDIbEMMBoGa4XwV5Ybx/A==\u003C/Content-MD5\u003E\u003CCache-Control /\u003E\u003CContent-Disposition /\u003E\u003CBlobType\u003EBlockBlob\u003C/BlobType\u003E\u003CAccessTier\u003EHot\u003C/AccessTier\u003E\u003CAccessTierInferred\u003Etrue\u003C/AccessTierInferred\u003E\u003CLeaseStatus\u003Eunlocked\u003C/LeaseStatus\u003E\u003CLeaseState\u003Eavailable\u003C/LeaseState\u003E\u003CServerEncrypted\u003Etrue\u003C/ServerEncrypted\u003E\u003C/Properties\u003E\u003COrMetadata /\u003E\u003C/Blob\u003E\u003C/Blobs\u003E\u003CNextMarker /\u003E\u003C/EnumerationResults\u003E"
=======
        "x-ms-client-request-id": "f750969c-61bc-3341-0969-2e983d9dc644",
        "x-ms-request-id": "59164ab9-701e-0041-396e-461544000000",
        "x-ms-version": "2020-02-10"
      },
      "ResponseBody": "\uFEFF\u003C?xml version=\u00221.0\u0022 encoding=\u0022utf-8\u0022?\u003E\u003CEnumerationResults ServiceEndpoint=\u0022https://seanmcccanary.blob.core.windows.net/\u0022 ContainerName=\u0022test-container-1748637c-8821-a243-9a3e-c545c286ea07\u0022\u003E\u003CPrefix\u003Efoo\u003C/Prefix\u003E\u003CBlobs\u003E\u003CBlob\u003E\u003CName\u003Efoo\u003C/Name\u003E\u003CVersionId\u003E2020-06-19T19:18:37.3612934Z\u003C/VersionId\u003E\u003CIsCurrentVersion\u003Etrue\u003C/IsCurrentVersion\u003E\u003CProperties\u003E\u003CCreation-Time\u003EFri, 19 Jun 2020 19:18:37 GMT\u003C/Creation-Time\u003E\u003CLast-Modified\u003EFri, 19 Jun 2020 19:18:37 GMT\u003C/Last-Modified\u003E\u003CEtag\u003E0x8D8148591490586\u003C/Etag\u003E\u003CContent-Length\u003E1024\u003C/Content-Length\u003E\u003CContent-Type\u003Eapplication/octet-stream\u003C/Content-Type\u003E\u003CContent-Encoding /\u003E\u003CContent-Language /\u003E\u003CContent-CRC64 /\u003E\u003CContent-MD5\u003EDNDIbEMMBoGa4XwV5Ybx/A==\u003C/Content-MD5\u003E\u003CCache-Control /\u003E\u003CContent-Disposition /\u003E\u003CBlobType\u003EBlockBlob\u003C/BlobType\u003E\u003CAccessTier\u003EHot\u003C/AccessTier\u003E\u003CAccessTierInferred\u003Etrue\u003C/AccessTierInferred\u003E\u003CLeaseStatus\u003Eunlocked\u003C/LeaseStatus\u003E\u003CLeaseState\u003Eavailable\u003C/LeaseState\u003E\u003CServerEncrypted\u003Etrue\u003C/ServerEncrypted\u003E\u003C/Properties\u003E\u003COrMetadata /\u003E\u003C/Blob\u003E\u003CBlob\u003E\u003CName\u003Efoo/bar\u003C/Name\u003E\u003CVersionId\u003E2020-06-19T19:18:37.6074670Z\u003C/VersionId\u003E\u003CIsCurrentVersion\u003Etrue\u003C/IsCurrentVersion\u003E\u003CProperties\u003E\u003CCreation-Time\u003EFri, 19 Jun 2020 19:18:37 GMT\u003C/Creation-Time\u003E\u003CLast-Modified\u003EFri, 19 Jun 2020 19:18:37 GMT\u003C/Last-Modified\u003E\u003CEtag\u003E0x8D81485916E95AE\u003C/Etag\u003E\u003CContent-Length\u003E1024\u003C/Content-Length\u003E\u003CContent-Type\u003Eapplication/octet-stream\u003C/Content-Type\u003E\u003CContent-Encoding /\u003E\u003CContent-Language /\u003E\u003CContent-CRC64 /\u003E\u003CContent-MD5\u003EDNDIbEMMBoGa4XwV5Ybx/A==\u003C/Content-MD5\u003E\u003CCache-Control /\u003E\u003CContent-Disposition /\u003E\u003CBlobType\u003EBlockBlob\u003C/BlobType\u003E\u003CAccessTier\u003EHot\u003C/AccessTier\u003E\u003CAccessTierInferred\u003Etrue\u003C/AccessTierInferred\u003E\u003CLeaseStatus\u003Eunlocked\u003C/LeaseStatus\u003E\u003CLeaseState\u003Eavailable\u003C/LeaseState\u003E\u003CServerEncrypted\u003Etrue\u003C/ServerEncrypted\u003E\u003C/Properties\u003E\u003COrMetadata /\u003E\u003C/Blob\u003E\u003CBlob\u003E\u003CName\u003Efoo/foo\u003C/Name\u003E\u003CVersionId\u003E2020-06-19T19:18:37.8516385Z\u003C/VersionId\u003E\u003CIsCurrentVersion\u003Etrue\u003C/IsCurrentVersion\u003E\u003CProperties\u003E\u003CCreation-Time\u003EFri, 19 Jun 2020 19:18:37 GMT\u003C/Creation-Time\u003E\u003CLast-Modified\u003EFri, 19 Jun 2020 19:18:37 GMT\u003C/Last-Modified\u003E\u003CEtag\u003E0x8D814859193B091\u003C/Etag\u003E\u003CContent-Length\u003E1024\u003C/Content-Length\u003E\u003CContent-Type\u003Eapplication/octet-stream\u003C/Content-Type\u003E\u003CContent-Encoding /\u003E\u003CContent-Language /\u003E\u003CContent-CRC64 /\u003E\u003CContent-MD5\u003EDNDIbEMMBoGa4XwV5Ybx/A==\u003C/Content-MD5\u003E\u003CCache-Control /\u003E\u003CContent-Disposition /\u003E\u003CBlobType\u003EBlockBlob\u003C/BlobType\u003E\u003CAccessTier\u003EHot\u003C/AccessTier\u003E\u003CAccessTierInferred\u003Etrue\u003C/AccessTierInferred\u003E\u003CLeaseStatus\u003Eunlocked\u003C/LeaseStatus\u003E\u003CLeaseState\u003Eavailable\u003C/LeaseState\u003E\u003CServerEncrypted\u003Etrue\u003C/ServerEncrypted\u003E\u003C/Properties\u003E\u003COrMetadata /\u003E\u003C/Blob\u003E\u003C/Blobs\u003E\u003CNextMarker /\u003E\u003C/EnumerationResults\u003E"
>>>>>>> 60f4876e
    },
    {
      "RequestUri": "https://seanmcccanary.blob.core.windows.net/test-container-1748637c-8821-a243-9a3e-c545c286ea07?restype=container",
      "RequestMethod": "DELETE",
      "RequestHeaders": {
        "Authorization": "Sanitized",
<<<<<<< HEAD
        "traceparent": "00-5f931a61737ed34aacbcce1864f4ff07-f2202bcdcfbb7c40-00",
        "User-Agent": [
          "azsdk-net-Storage.Blobs/12.5.0-dev.20200610.1",
          "(.NET Core 4.6.28801.04; Microsoft Windows 10.0.18362 )"
        ],
        "x-ms-client-request-id": "086e3bd6-9708-d5c5-e384-cec852a73849",
        "x-ms-date": "Wed, 10 Jun 2020 19:56:53 GMT",
        "x-ms-return-client-request-id": "true",
        "x-ms-version": "2019-12-12"
=======
        "traceparent": "00-3df93e357261e1418c133b5f80632ea4-22dc9022889fad41-00",
        "User-Agent": [
          "azsdk-net-Storage.Blobs/12.5.0-dev.20200619.1",
          "(.NET Core 4.6.28801.04; Microsoft Windows 10.0.18362 )"
        ],
        "x-ms-client-request-id": "086e3bd6-9708-d5c5-e384-cec852a73849",
        "x-ms-date": "Fri, 19 Jun 2020 19:18:36 GMT",
        "x-ms-return-client-request-id": "true",
        "x-ms-version": "2020-02-10"
>>>>>>> 60f4876e
      },
      "RequestBody": null,
      "StatusCode": 202,
      "ResponseHeaders": {
        "Content-Length": "0",
<<<<<<< HEAD
        "Date": "Wed, 10 Jun 2020 19:56:53 GMT",
=======
        "Date": "Fri, 19 Jun 2020 19:18:37 GMT",
>>>>>>> 60f4876e
        "Server": [
          "Windows-Azure-Blob/1.0",
          "Microsoft-HTTPAPI/2.0"
        ],
        "x-ms-client-request-id": "086e3bd6-9708-d5c5-e384-cec852a73849",
<<<<<<< HEAD
        "x-ms-request-id": "84e233b8-f01e-0060-0261-3f313f000000",
        "x-ms-version": "2019-12-12"
=======
        "x-ms-request-id": "59164acf-701e-0041-4b6e-461544000000",
        "x-ms-version": "2020-02-10"
>>>>>>> 60f4876e
      },
      "ResponseBody": []
    }
  ],
  "Variables": {
    "RandomSeed": "572484369",
    "Storage_TestConfigDefault": "ProductionTenant\nseanmcccanary\nU2FuaXRpemVk\nhttps://seanmcccanary.blob.core.windows.net\nhttps://seanmcccanary.file.core.windows.net\nhttps://seanmcccanary.queue.core.windows.net\nhttps://seanmcccanary.table.core.windows.net\n\n\n\n\nhttps://seanmcccanary-secondary.blob.core.windows.net\nhttps://seanmcccanary-secondary.file.core.windows.net\nhttps://seanmcccanary-secondary.queue.core.windows.net\nhttps://seanmcccanary-secondary.table.core.windows.net\n\nSanitized\n\n\nCloud\nBlobEndpoint=https://seanmcccanary.blob.core.windows.net/;QueueEndpoint=https://seanmcccanary.queue.core.windows.net/;FileEndpoint=https://seanmcccanary.file.core.windows.net/;BlobSecondaryEndpoint=https://seanmcccanary-secondary.blob.core.windows.net/;QueueSecondaryEndpoint=https://seanmcccanary-secondary.queue.core.windows.net/;FileSecondaryEndpoint=https://seanmcccanary-secondary.file.core.windows.net/;AccountName=seanmcccanary;AccountKey=Sanitized\nseanscope1"
  }
}<|MERGE_RESOLUTION|>--- conflicted
+++ resolved
@@ -5,54 +5,31 @@
       "RequestMethod": "PUT",
       "RequestHeaders": {
         "Authorization": "Sanitized",
-<<<<<<< HEAD
-        "traceparent": "00-0702ad788682eb41ba8d723757293e23-05f349f4bf18924e-00",
-        "User-Agent": [
-          "azsdk-net-Storage.Blobs/12.5.0-dev.20200610.1",
-=======
         "traceparent": "00-9c2c6c107f61fa4f80853b142f63cd8e-630fed8e7f70de4a-00",
         "User-Agent": [
           "azsdk-net-Storage.Blobs/12.5.0-dev.20200619.1",
->>>>>>> 60f4876e
           "(.NET Core 4.6.28801.04; Microsoft Windows 10.0.18362 )"
         ],
         "x-ms-blob-public-access": "container",
         "x-ms-client-request-id": "98e99f51-3081-f5af-068f-e2bb82b19748",
-<<<<<<< HEAD
-        "x-ms-date": "Wed, 10 Jun 2020 19:56:52 GMT",
-        "x-ms-return-client-request-id": "true",
-        "x-ms-version": "2019-12-12"
-=======
         "x-ms-date": "Fri, 19 Jun 2020 19:18:35 GMT",
         "x-ms-return-client-request-id": "true",
         "x-ms-version": "2020-02-10"
->>>>>>> 60f4876e
       },
       "RequestBody": null,
       "StatusCode": 201,
       "ResponseHeaders": {
         "Content-Length": "0",
-<<<<<<< HEAD
-        "Date": "Wed, 10 Jun 2020 19:56:52 GMT",
-        "ETag": "\u00220x8D80D786BEF1398\u0022",
-        "Last-Modified": "Wed, 10 Jun 2020 19:56:53 GMT",
-=======
         "Date": "Fri, 19 Jun 2020 19:18:36 GMT",
         "ETag": "\u00220x8D81485913FB6FF\u0022",
         "Last-Modified": "Fri, 19 Jun 2020 19:18:37 GMT",
->>>>>>> 60f4876e
         "Server": [
           "Windows-Azure-Blob/1.0",
           "Microsoft-HTTPAPI/2.0"
         ],
         "x-ms-client-request-id": "98e99f51-3081-f5af-068f-e2bb82b19748",
-<<<<<<< HEAD
-        "x-ms-request-id": "84e2326e-f01e-0060-4b61-3f313f000000",
-        "x-ms-version": "2019-12-12"
-=======
         "x-ms-request-id": "59164a4c-701e-0041-576e-461544000000",
         "x-ms-version": "2020-02-10"
->>>>>>> 60f4876e
       },
       "ResponseBody": []
     },
@@ -62,60 +39,35 @@
       "RequestHeaders": {
         "Authorization": "Sanitized",
         "Content-Length": "1024",
-<<<<<<< HEAD
-        "traceparent": "00-ab8609f297fea942a95a737c195f8b06-f4737bfa723ef54e-00",
-        "User-Agent": [
-          "azsdk-net-Storage.Blobs/12.5.0-dev.20200610.1",
-=======
         "traceparent": "00-2d7c4eae9e8af449b0e4989a051f0978-d3eb8d1b8bb14646-00",
         "User-Agent": [
           "azsdk-net-Storage.Blobs/12.5.0-dev.20200619.1",
->>>>>>> 60f4876e
           "(.NET Core 4.6.28801.04; Microsoft Windows 10.0.18362 )"
         ],
         "x-ms-blob-type": "BlockBlob",
         "x-ms-client-request-id": "a8497d73-fd43-f6a8-3994-1c27fb126974",
-<<<<<<< HEAD
-        "x-ms-date": "Wed, 10 Jun 2020 19:56:52 GMT",
-        "x-ms-return-client-request-id": "true",
-        "x-ms-version": "2019-12-12"
-=======
-        "x-ms-date": "Fri, 19 Jun 2020 19:18:36 GMT",
-        "x-ms-return-client-request-id": "true",
-        "x-ms-version": "2020-02-10"
->>>>>>> 60f4876e
-      },
-      "RequestBody": "2VbfnHfyAaA/xoVR0Yr7jnr09COcUYXlMXhERvho/\u002BE4b99QKydZX51IWbuqXSN8k1NBjbx0q4fQ\u002Bmv/rbqo1sajGWGqq2NSm5WFU/jJOtNUyLOkJ3ElxMNYfzG8WbHjoIP1B0TB0ufw7/In7liPB7\u002BYquUGA69VflWeUiwylkLjorJ11DOPkvbMtDd//dVqyHhyI6/M3JzTn4nuI3\u002B6vVmvQ0ulGjKLCRfvOk931YB/M4m0wHKSFsYVoTSqoG92Evbez7mJxa5F5hqX3aJNXMoIb\u002B/2Bf3nHS2Fj3j\u002B4WioeCdZmQbG9m7ab9lX\u002BjkjyERqoTF/fwz49rKMBDU1RwSx72R69MLEQnmAHJYjjyLzYcc0kz83KPkbYKJTOfE5pCjUpQvUqdOCpl\u002B4/2J11GePmaJtAbPFesdrXpMgcAiHR3huTukWHrjzsu3ffymWpos7xKBPy6J1DytDaUtAYTZXMbfqB4Z9eHrqek/F5vqe1LgI5axoN3zV\u002BT\u002B\u002B07Vts1C3iE5xq54FvUslZVBSrykxpZSSN3yJ7/k6FA5Gv6XFfMb/DV6sLCgZAidgQtErgkkWjC4h2nvTLZhUNpeQv/6lYOiKU6LLhHhreTVUKawoD5HEMDJ3pKJLK9/FV/aRiEMpu\u002BHooS\u002BmSgi1tWFFfgTrLCcFy47LLbxGPifCBS2C2fDyK23KP21iHuUqwe5BBa3a2SvOjL20XY0lomII40TaM9xwU1OXIe25oq2ooWvNBTl66CwBs0wzPc3fpZwLWjqhT44S0LFZQ7g9FeoPDLwiV50ojfsY2YCPPRWFt3tQrUhyB1HduzSHIKR0w51iIzEQvU3/4sw/iXYOgpOb1Is87WehnQRrRJtooGxWpBXiLBnkdPkuUct7M37bzjih60wYN9Y2wIYspXixl0Ff6ORhK1Z5t1\u002BSDpycJmmGkHVjxrQgPWw\u002BrGyTt86AfLmJG0uZeaLiKDTshig6mZodpRUCTtCMP6p3In/p5QCREZLiEgod7RbSgJ6ANLdEAxLRdhG4fS3p/dyhIVYj\u002BEIzW3WWWIeP/7j/MM0xCwvzMx9tF2/u2JNk\u002BBQtfMu/r4dcTNhBrquKQnZYuU1ft/HRre03teHSRYPiMV9yYYLsQIBF1b4ysYVz49X4lh5FBEAjXM/eh/mmiQdVX3xLF\u002BD0a3nNGeIynvxnxNIL2a9knCweTwWzDriGn0u23VIJJ8v1BCqld\u002Bpe8L7SdsMnmq9Y8cJQLMjaQF3AR3qWfMGqXpwHFtWEviVBwF9G4Jj1XwSbXeuPuPsDGsTM5TBwx3T8KBcnH4Ta0zKdDmxok1/Ey\u002Bd1\u002Bh7VGqagBPsQt9n00fjrSreBzT9/wIm48qqOmoZkCA==",
-      "StatusCode": 201,
-      "ResponseHeaders": {
-        "Content-Length": "0",
-        "Content-MD5": "DNDIbEMMBoGa4XwV5Ybx/A==",
-<<<<<<< HEAD
-        "Date": "Wed, 10 Jun 2020 19:56:52 GMT",
-        "ETag": "\u00220x8D80D786BF82675\u0022",
-        "Last-Modified": "Wed, 10 Jun 2020 19:56:53 GMT",
-=======
+        "x-ms-date": "Fri, 19 Jun 2020 19:18:36 GMT",
+        "x-ms-return-client-request-id": "true",
+        "x-ms-version": "2020-02-10"
+      },
+      "RequestBody": "2VbfnHfyAaA/xoVR0Yr7jnr09COcUYXlMXhERvho/\u002BE4b99QKydZX51IWbuqXSN8k1NBjbx0q4fQ\u002Bmv/rbqo1sajGWGqq2NSm5WFU/jJOtNUyLOkJ3ElxMNYfzG8WbHjoIP1B0TB0ufw7/In7liPB7\u002BYquUGA69VflWeUiwylkLjorJ11DOPkvbMtDd//dVqyHhyI6/M3JzTn4nuI3\u002B6vVmvQ0ulGjKLCRfvOk931YB/M4m0wHKSFsYVoTSqoG92Evbez7mJxa5F5hqX3aJNXMoIb\u002B/2Bf3nHS2Fj3j\u002B4WioeCdZmQbG9m7ab9lX\u002BjkjyERqoTF/fwz49rKMBDU1RwSx72R69MLEQnmAHJYjjyLzYcc0kz83KPkbYKJTOfE5pCjUpQvUqdOCpl\u002B4/2J11GePmaJtAbPFesdrXpMgcAiHR3huTukWHrjzsu3ffymWpos7xKBPy6J1DytDaUtAYTZXMbfqB4Z9eHrqek/F5vqe1LgI5axoN3zV\u002BT\u002B\u002B07Vts1C3iE5xq54FvUslZVBSrykxpZSSN3yJ7/k6FA5Gv6XFfMb/DV6sLCgZAidgQtErgkkWjC4h2nvTLZhUNpeQv/6lYOiKU6LLhHhreTVUKawoD5HEMDJ3pKJLK9/FV/aRiEMpu\u002BHooS\u002BmSgi1tWFFfgTrLCcFy47LLbxGPifCBS2C2fDyK23KP21iHuUqwe5BBa3a2SvOjL20XY0lomII40TaM9xwU1OXIe25oq2ooWvNBTl66CwBs0wzPc3fpZwLWjqhT44S0LFZQ7g9FeoPDLwiV50ojfsY2YCPPRWFt3tQrUhyB1HduzSHIKR0w51iIzEQvU3/4sw/iXYOgpOb1Is87WehnQRrRJtooGxWpBXiLBnkdPkuUct7M37bzjih60wYN9Y2wIYspXixl0Ff6ORhK1Z5t1\u002BSDpycJmmGkHVjxrQgPWw\u002BrGyTt86AfLmJG0uZeaLiKDTshig6mZodpRUCTtCMP6p3In/p5QCREZLiEgod7RbSgJ6ANLdEAxLRdhG4fS3p/dyhIVYj\u002BEIzW3WWWIeP/7j/MM0xCwvzMx9tF2/u2JNk\u002BBQtfMu/r4dcTNhBrquKQnZYuU1ft/HRre03teHSRYPiMV9yYYLsQIBF1b4ysYVz49X4lh5FBEAjXM/eh/mmiQdVX3xLF\u002BD0a3nNGeIynvxnxNIL2a9knCweTwWzDriGn0u23VIJJ8v1BCqld\u002Bpe8L7SdsMnmq9Y8cJQLMjaQF3AR3qWfMGqXpwHFtWEviVBwF9G4Jj1XwSbXeuPuPsDGsTM5TBwx3T8KBcnH4Ta0zKdDmxok1/Ey\u002Bd1\u002Bh7VGqagBPsQt9n00fjrSreBzT9/wIm48qqOmoZkCA==",
+      "StatusCode": 201,
+      "ResponseHeaders": {
+        "Content-Length": "0",
+        "Content-MD5": "DNDIbEMMBoGa4XwV5Ybx/A==",
         "Date": "Fri, 19 Jun 2020 19:18:36 GMT",
         "ETag": "\u00220x8D8148591490586\u0022",
         "Last-Modified": "Fri, 19 Jun 2020 19:18:37 GMT",
->>>>>>> 60f4876e
         "Server": [
           "Windows-Azure-Blob/1.0",
           "Microsoft-HTTPAPI/2.0"
         ],
         "x-ms-client-request-id": "a8497d73-fd43-f6a8-3994-1c27fb126974",
         "x-ms-content-crc64": "byw9xftjBC8=",
-<<<<<<< HEAD
-        "x-ms-request-id": "84e23280-f01e-0060-5961-3f313f000000",
-        "x-ms-request-server-encrypted": "true",
-        "x-ms-version": "2019-12-12",
-        "x-ms-version-id": "2020-06-10T19:56:53.1586677Z"
-=======
         "x-ms-request-id": "59164a5c-701e-0041-646e-461544000000",
         "x-ms-request-server-encrypted": "true",
         "x-ms-version": "2020-02-10",
         "x-ms-version-id": "2020-06-19T19:18:37.3612934Z"
->>>>>>> 60f4876e
       },
       "ResponseBody": []
     },
@@ -125,60 +77,35 @@
       "RequestHeaders": {
         "Authorization": "Sanitized",
         "Content-Length": "1024",
-<<<<<<< HEAD
-        "traceparent": "00-1f6127d9f752ff4e9e82265b024ec6d9-a49d4d7a88597e41-00",
-        "User-Agent": [
-          "azsdk-net-Storage.Blobs/12.5.0-dev.20200610.1",
-=======
         "traceparent": "00-3dbd4c505a564d4b92939d7ef2e333a8-0eba529ecdf5b64a-00",
         "User-Agent": [
           "azsdk-net-Storage.Blobs/12.5.0-dev.20200619.1",
->>>>>>> 60f4876e
           "(.NET Core 4.6.28801.04; Microsoft Windows 10.0.18362 )"
         ],
         "x-ms-blob-type": "BlockBlob",
         "x-ms-client-request-id": "1d1a6c49-bb3d-1cc5-9f04-93c20ae67574",
-<<<<<<< HEAD
-        "x-ms-date": "Wed, 10 Jun 2020 19:56:52 GMT",
-        "x-ms-return-client-request-id": "true",
-        "x-ms-version": "2019-12-12"
-=======
-        "x-ms-date": "Fri, 19 Jun 2020 19:18:36 GMT",
-        "x-ms-return-client-request-id": "true",
-        "x-ms-version": "2020-02-10"
->>>>>>> 60f4876e
-      },
-      "RequestBody": "2VbfnHfyAaA/xoVR0Yr7jnr09COcUYXlMXhERvho/\u002BE4b99QKydZX51IWbuqXSN8k1NBjbx0q4fQ\u002Bmv/rbqo1sajGWGqq2NSm5WFU/jJOtNUyLOkJ3ElxMNYfzG8WbHjoIP1B0TB0ufw7/In7liPB7\u002BYquUGA69VflWeUiwylkLjorJ11DOPkvbMtDd//dVqyHhyI6/M3JzTn4nuI3\u002B6vVmvQ0ulGjKLCRfvOk931YB/M4m0wHKSFsYVoTSqoG92Evbez7mJxa5F5hqX3aJNXMoIb\u002B/2Bf3nHS2Fj3j\u002B4WioeCdZmQbG9m7ab9lX\u002BjkjyERqoTF/fwz49rKMBDU1RwSx72R69MLEQnmAHJYjjyLzYcc0kz83KPkbYKJTOfE5pCjUpQvUqdOCpl\u002B4/2J11GePmaJtAbPFesdrXpMgcAiHR3huTukWHrjzsu3ffymWpos7xKBPy6J1DytDaUtAYTZXMbfqB4Z9eHrqek/F5vqe1LgI5axoN3zV\u002BT\u002B\u002B07Vts1C3iE5xq54FvUslZVBSrykxpZSSN3yJ7/k6FA5Gv6XFfMb/DV6sLCgZAidgQtErgkkWjC4h2nvTLZhUNpeQv/6lYOiKU6LLhHhreTVUKawoD5HEMDJ3pKJLK9/FV/aRiEMpu\u002BHooS\u002BmSgi1tWFFfgTrLCcFy47LLbxGPifCBS2C2fDyK23KP21iHuUqwe5BBa3a2SvOjL20XY0lomII40TaM9xwU1OXIe25oq2ooWvNBTl66CwBs0wzPc3fpZwLWjqhT44S0LFZQ7g9FeoPDLwiV50ojfsY2YCPPRWFt3tQrUhyB1HduzSHIKR0w51iIzEQvU3/4sw/iXYOgpOb1Is87WehnQRrRJtooGxWpBXiLBnkdPkuUct7M37bzjih60wYN9Y2wIYspXixl0Ff6ORhK1Z5t1\u002BSDpycJmmGkHVjxrQgPWw\u002BrGyTt86AfLmJG0uZeaLiKDTshig6mZodpRUCTtCMP6p3In/p5QCREZLiEgod7RbSgJ6ANLdEAxLRdhG4fS3p/dyhIVYj\u002BEIzW3WWWIeP/7j/MM0xCwvzMx9tF2/u2JNk\u002BBQtfMu/r4dcTNhBrquKQnZYuU1ft/HRre03teHSRYPiMV9yYYLsQIBF1b4ysYVz49X4lh5FBEAjXM/eh/mmiQdVX3xLF\u002BD0a3nNGeIynvxnxNIL2a9knCweTwWzDriGn0u23VIJJ8v1BCqld\u002Bpe8L7SdsMnmq9Y8cJQLMjaQF3AR3qWfMGqXpwHFtWEviVBwF9G4Jj1XwSbXeuPuPsDGsTM5TBwx3T8KBcnH4Ta0zKdDmxok1/Ey\u002Bd1\u002Bh7VGqagBPsQt9n00fjrSreBzT9/wIm48qqOmoZkCA==",
-      "StatusCode": 201,
-      "ResponseHeaders": {
-        "Content-Length": "0",
-        "Content-MD5": "DNDIbEMMBoGa4XwV5Ybx/A==",
-<<<<<<< HEAD
-        "Date": "Wed, 10 Jun 2020 19:56:53 GMT",
-        "ETag": "\u00220x8D80D786C0128C8\u0022",
-        "Last-Modified": "Wed, 10 Jun 2020 19:56:53 GMT",
-=======
+        "x-ms-date": "Fri, 19 Jun 2020 19:18:36 GMT",
+        "x-ms-return-client-request-id": "true",
+        "x-ms-version": "2020-02-10"
+      },
+      "RequestBody": "2VbfnHfyAaA/xoVR0Yr7jnr09COcUYXlMXhERvho/\u002BE4b99QKydZX51IWbuqXSN8k1NBjbx0q4fQ\u002Bmv/rbqo1sajGWGqq2NSm5WFU/jJOtNUyLOkJ3ElxMNYfzG8WbHjoIP1B0TB0ufw7/In7liPB7\u002BYquUGA69VflWeUiwylkLjorJ11DOPkvbMtDd//dVqyHhyI6/M3JzTn4nuI3\u002B6vVmvQ0ulGjKLCRfvOk931YB/M4m0wHKSFsYVoTSqoG92Evbez7mJxa5F5hqX3aJNXMoIb\u002B/2Bf3nHS2Fj3j\u002B4WioeCdZmQbG9m7ab9lX\u002BjkjyERqoTF/fwz49rKMBDU1RwSx72R69MLEQnmAHJYjjyLzYcc0kz83KPkbYKJTOfE5pCjUpQvUqdOCpl\u002B4/2J11GePmaJtAbPFesdrXpMgcAiHR3huTukWHrjzsu3ffymWpos7xKBPy6J1DytDaUtAYTZXMbfqB4Z9eHrqek/F5vqe1LgI5axoN3zV\u002BT\u002B\u002B07Vts1C3iE5xq54FvUslZVBSrykxpZSSN3yJ7/k6FA5Gv6XFfMb/DV6sLCgZAidgQtErgkkWjC4h2nvTLZhUNpeQv/6lYOiKU6LLhHhreTVUKawoD5HEMDJ3pKJLK9/FV/aRiEMpu\u002BHooS\u002BmSgi1tWFFfgTrLCcFy47LLbxGPifCBS2C2fDyK23KP21iHuUqwe5BBa3a2SvOjL20XY0lomII40TaM9xwU1OXIe25oq2ooWvNBTl66CwBs0wzPc3fpZwLWjqhT44S0LFZQ7g9FeoPDLwiV50ojfsY2YCPPRWFt3tQrUhyB1HduzSHIKR0w51iIzEQvU3/4sw/iXYOgpOb1Is87WehnQRrRJtooGxWpBXiLBnkdPkuUct7M37bzjih60wYN9Y2wIYspXixl0Ff6ORhK1Z5t1\u002BSDpycJmmGkHVjxrQgPWw\u002BrGyTt86AfLmJG0uZeaLiKDTshig6mZodpRUCTtCMP6p3In/p5QCREZLiEgod7RbSgJ6ANLdEAxLRdhG4fS3p/dyhIVYj\u002BEIzW3WWWIeP/7j/MM0xCwvzMx9tF2/u2JNk\u002BBQtfMu/r4dcTNhBrquKQnZYuU1ft/HRre03teHSRYPiMV9yYYLsQIBF1b4ysYVz49X4lh5FBEAjXM/eh/mmiQdVX3xLF\u002BD0a3nNGeIynvxnxNIL2a9knCweTwWzDriGn0u23VIJJ8v1BCqld\u002Bpe8L7SdsMnmq9Y8cJQLMjaQF3AR3qWfMGqXpwHFtWEviVBwF9G4Jj1XwSbXeuPuPsDGsTM5TBwx3T8KBcnH4Ta0zKdDmxok1/Ey\u002Bd1\u002Bh7VGqagBPsQt9n00fjrSreBzT9/wIm48qqOmoZkCA==",
+      "StatusCode": 201,
+      "ResponseHeaders": {
+        "Content-Length": "0",
+        "Content-MD5": "DNDIbEMMBoGa4XwV5Ybx/A==",
         "Date": "Fri, 19 Jun 2020 19:18:36 GMT",
         "ETag": "\u00220x8D814859152A433\u0022",
         "Last-Modified": "Fri, 19 Jun 2020 19:18:37 GMT",
->>>>>>> 60f4876e
         "Server": [
           "Windows-Azure-Blob/1.0",
           "Microsoft-HTTPAPI/2.0"
         ],
         "x-ms-client-request-id": "1d1a6c49-bb3d-1cc5-9f04-93c20ae67574",
         "x-ms-content-crc64": "byw9xftjBC8=",
-<<<<<<< HEAD
-        "x-ms-request-id": "84e23294-f01e-0060-6b61-3f313f000000",
-        "x-ms-request-server-encrypted": "true",
-        "x-ms-version": "2019-12-12",
-        "x-ms-version-id": "2020-06-10T19:56:53.2177096Z"
-=======
         "x-ms-request-id": "59164a66-701e-0041-6c6e-461544000000",
         "x-ms-request-server-encrypted": "true",
         "x-ms-version": "2020-02-10",
         "x-ms-version-id": "2020-06-19T19:18:37.4243379Z"
->>>>>>> 60f4876e
       },
       "ResponseBody": []
     },
@@ -188,464 +115,263 @@
       "RequestHeaders": {
         "Authorization": "Sanitized",
         "Content-Length": "1024",
-<<<<<<< HEAD
-        "traceparent": "00-1524555913e55c4bac3f7b1d8467fd0a-c50138e747392641-00",
-        "User-Agent": [
-          "azsdk-net-Storage.Blobs/12.5.0-dev.20200610.1",
-=======
         "traceparent": "00-c23ae52e099aee46b154c5a16461e153-0e865e17a27e4444-00",
         "User-Agent": [
           "azsdk-net-Storage.Blobs/12.5.0-dev.20200619.1",
->>>>>>> 60f4876e
           "(.NET Core 4.6.28801.04; Microsoft Windows 10.0.18362 )"
         ],
         "x-ms-blob-type": "BlockBlob",
         "x-ms-client-request-id": "8fdebd26-4cf7-f137-eaa3-0bd297d219c2",
-<<<<<<< HEAD
-        "x-ms-date": "Wed, 10 Jun 2020 19:56:53 GMT",
-        "x-ms-return-client-request-id": "true",
-        "x-ms-version": "2019-12-12"
-=======
-        "x-ms-date": "Fri, 19 Jun 2020 19:18:36 GMT",
-        "x-ms-return-client-request-id": "true",
-        "x-ms-version": "2020-02-10"
->>>>>>> 60f4876e
-      },
-      "RequestBody": "2VbfnHfyAaA/xoVR0Yr7jnr09COcUYXlMXhERvho/\u002BE4b99QKydZX51IWbuqXSN8k1NBjbx0q4fQ\u002Bmv/rbqo1sajGWGqq2NSm5WFU/jJOtNUyLOkJ3ElxMNYfzG8WbHjoIP1B0TB0ufw7/In7liPB7\u002BYquUGA69VflWeUiwylkLjorJ11DOPkvbMtDd//dVqyHhyI6/M3JzTn4nuI3\u002B6vVmvQ0ulGjKLCRfvOk931YB/M4m0wHKSFsYVoTSqoG92Evbez7mJxa5F5hqX3aJNXMoIb\u002B/2Bf3nHS2Fj3j\u002B4WioeCdZmQbG9m7ab9lX\u002BjkjyERqoTF/fwz49rKMBDU1RwSx72R69MLEQnmAHJYjjyLzYcc0kz83KPkbYKJTOfE5pCjUpQvUqdOCpl\u002B4/2J11GePmaJtAbPFesdrXpMgcAiHR3huTukWHrjzsu3ffymWpos7xKBPy6J1DytDaUtAYTZXMbfqB4Z9eHrqek/F5vqe1LgI5axoN3zV\u002BT\u002B\u002B07Vts1C3iE5xq54FvUslZVBSrykxpZSSN3yJ7/k6FA5Gv6XFfMb/DV6sLCgZAidgQtErgkkWjC4h2nvTLZhUNpeQv/6lYOiKU6LLhHhreTVUKawoD5HEMDJ3pKJLK9/FV/aRiEMpu\u002BHooS\u002BmSgi1tWFFfgTrLCcFy47LLbxGPifCBS2C2fDyK23KP21iHuUqwe5BBa3a2SvOjL20XY0lomII40TaM9xwU1OXIe25oq2ooWvNBTl66CwBs0wzPc3fpZwLWjqhT44S0LFZQ7g9FeoPDLwiV50ojfsY2YCPPRWFt3tQrUhyB1HduzSHIKR0w51iIzEQvU3/4sw/iXYOgpOb1Is87WehnQRrRJtooGxWpBXiLBnkdPkuUct7M37bzjih60wYN9Y2wIYspXixl0Ff6ORhK1Z5t1\u002BSDpycJmmGkHVjxrQgPWw\u002BrGyTt86AfLmJG0uZeaLiKDTshig6mZodpRUCTtCMP6p3In/p5QCREZLiEgod7RbSgJ6ANLdEAxLRdhG4fS3p/dyhIVYj\u002BEIzW3WWWIeP/7j/MM0xCwvzMx9tF2/u2JNk\u002BBQtfMu/r4dcTNhBrquKQnZYuU1ft/HRre03teHSRYPiMV9yYYLsQIBF1b4ysYVz49X4lh5FBEAjXM/eh/mmiQdVX3xLF\u002BD0a3nNGeIynvxnxNIL2a9knCweTwWzDriGn0u23VIJJ8v1BCqld\u002Bpe8L7SdsMnmq9Y8cJQLMjaQF3AR3qWfMGqXpwHFtWEviVBwF9G4Jj1XwSbXeuPuPsDGsTM5TBwx3T8KBcnH4Ta0zKdDmxok1/Ey\u002Bd1\u002Bh7VGqagBPsQt9n00fjrSreBzT9/wIm48qqOmoZkCA==",
-      "StatusCode": 201,
-      "ResponseHeaders": {
-        "Content-Length": "0",
-        "Content-MD5": "DNDIbEMMBoGa4XwV5Ybx/A==",
-<<<<<<< HEAD
-        "Date": "Wed, 10 Jun 2020 19:56:53 GMT",
-        "ETag": "\u00220x8D80D786C0A0411\u0022",
-        "Last-Modified": "Wed, 10 Jun 2020 19:56:53 GMT",
-=======
+        "x-ms-date": "Fri, 19 Jun 2020 19:18:36 GMT",
+        "x-ms-return-client-request-id": "true",
+        "x-ms-version": "2020-02-10"
+      },
+      "RequestBody": "2VbfnHfyAaA/xoVR0Yr7jnr09COcUYXlMXhERvho/\u002BE4b99QKydZX51IWbuqXSN8k1NBjbx0q4fQ\u002Bmv/rbqo1sajGWGqq2NSm5WFU/jJOtNUyLOkJ3ElxMNYfzG8WbHjoIP1B0TB0ufw7/In7liPB7\u002BYquUGA69VflWeUiwylkLjorJ11DOPkvbMtDd//dVqyHhyI6/M3JzTn4nuI3\u002B6vVmvQ0ulGjKLCRfvOk931YB/M4m0wHKSFsYVoTSqoG92Evbez7mJxa5F5hqX3aJNXMoIb\u002B/2Bf3nHS2Fj3j\u002B4WioeCdZmQbG9m7ab9lX\u002BjkjyERqoTF/fwz49rKMBDU1RwSx72R69MLEQnmAHJYjjyLzYcc0kz83KPkbYKJTOfE5pCjUpQvUqdOCpl\u002B4/2J11GePmaJtAbPFesdrXpMgcAiHR3huTukWHrjzsu3ffymWpos7xKBPy6J1DytDaUtAYTZXMbfqB4Z9eHrqek/F5vqe1LgI5axoN3zV\u002BT\u002B\u002B07Vts1C3iE5xq54FvUslZVBSrykxpZSSN3yJ7/k6FA5Gv6XFfMb/DV6sLCgZAidgQtErgkkWjC4h2nvTLZhUNpeQv/6lYOiKU6LLhHhreTVUKawoD5HEMDJ3pKJLK9/FV/aRiEMpu\u002BHooS\u002BmSgi1tWFFfgTrLCcFy47LLbxGPifCBS2C2fDyK23KP21iHuUqwe5BBa3a2SvOjL20XY0lomII40TaM9xwU1OXIe25oq2ooWvNBTl66CwBs0wzPc3fpZwLWjqhT44S0LFZQ7g9FeoPDLwiV50ojfsY2YCPPRWFt3tQrUhyB1HduzSHIKR0w51iIzEQvU3/4sw/iXYOgpOb1Is87WehnQRrRJtooGxWpBXiLBnkdPkuUct7M37bzjih60wYN9Y2wIYspXixl0Ff6ORhK1Z5t1\u002BSDpycJmmGkHVjxrQgPWw\u002BrGyTt86AfLmJG0uZeaLiKDTshig6mZodpRUCTtCMP6p3In/p5QCREZLiEgod7RbSgJ6ANLdEAxLRdhG4fS3p/dyhIVYj\u002BEIzW3WWWIeP/7j/MM0xCwvzMx9tF2/u2JNk\u002BBQtfMu/r4dcTNhBrquKQnZYuU1ft/HRre03teHSRYPiMV9yYYLsQIBF1b4ysYVz49X4lh5FBEAjXM/eh/mmiQdVX3xLF\u002BD0a3nNGeIynvxnxNIL2a9knCweTwWzDriGn0u23VIJJ8v1BCqld\u002Bpe8L7SdsMnmq9Y8cJQLMjaQF3AR3qWfMGqXpwHFtWEviVBwF9G4Jj1XwSbXeuPuPsDGsTM5TBwx3T8KBcnH4Ta0zKdDmxok1/Ey\u002Bd1\u002Bh7VGqagBPsQt9n00fjrSreBzT9/wIm48qqOmoZkCA==",
+      "StatusCode": 201,
+      "ResponseHeaders": {
+        "Content-Length": "0",
+        "Content-MD5": "DNDIbEMMBoGa4XwV5Ybx/A==",
         "Date": "Fri, 19 Jun 2020 19:18:36 GMT",
         "ETag": "\u00220x8D81485915C42DF\u0022",
         "Last-Modified": "Fri, 19 Jun 2020 19:18:37 GMT",
->>>>>>> 60f4876e
         "Server": [
           "Windows-Azure-Blob/1.0",
           "Microsoft-HTTPAPI/2.0"
         ],
         "x-ms-client-request-id": "8fdebd26-4cf7-f137-eaa3-0bd297d219c2",
         "x-ms-content-crc64": "byw9xftjBC8=",
-<<<<<<< HEAD
-        "x-ms-request-id": "84e232b1-f01e-0060-0461-3f313f000000",
-        "x-ms-request-server-encrypted": "true",
-        "x-ms-version": "2019-12-12",
-        "x-ms-version-id": "2020-06-10T19:56:53.2757521Z"
-=======
         "x-ms-request-id": "59164a6e-701e-0041-746e-461544000000",
         "x-ms-request-server-encrypted": "true",
         "x-ms-version": "2020-02-10",
         "x-ms-version-id": "2020-06-19T19:18:37.4873823Z"
->>>>>>> 60f4876e
-      },
-      "ResponseBody": []
-    },
-    {
-<<<<<<< HEAD
-      "RequestUri": "https://seanmcccanary.blob.core.windows.net/test-container-1748637c-8821-a243-9a3e-c545c286ea07/foo/foo",
-=======
+      },
+      "ResponseBody": []
+    },
+    {
       "RequestUri": "https://seanmcccanary.blob.core.windows.net/test-container-1748637c-8821-a243-9a3e-c545c286ea07/foo%2Ffoo",
->>>>>>> 60f4876e
-      "RequestMethod": "PUT",
-      "RequestHeaders": {
-        "Authorization": "Sanitized",
-        "Content-Length": "1024",
-<<<<<<< HEAD
-        "traceparent": "00-04ce27dfa5744e4abd9a7674399528ac-624f4fd2b53f9849-00",
-        "User-Agent": [
-          "azsdk-net-Storage.Blobs/12.5.0-dev.20200610.1",
-=======
+      "RequestMethod": "PUT",
+      "RequestHeaders": {
+        "Authorization": "Sanitized",
+        "Content-Length": "1024",
         "traceparent": "00-6ad42a768aad7a4fa90ee62da0380021-8bbea891e7f66049-00",
         "User-Agent": [
           "azsdk-net-Storage.Blobs/12.5.0-dev.20200619.1",
->>>>>>> 60f4876e
           "(.NET Core 4.6.28801.04; Microsoft Windows 10.0.18362 )"
         ],
         "x-ms-blob-type": "BlockBlob",
         "x-ms-client-request-id": "4d9b5003-e508-667c-de2c-81f6f194b015",
-<<<<<<< HEAD
-        "x-ms-date": "Wed, 10 Jun 2020 19:56:53 GMT",
-        "x-ms-return-client-request-id": "true",
-        "x-ms-version": "2019-12-12"
-=======
-        "x-ms-date": "Fri, 19 Jun 2020 19:18:36 GMT",
-        "x-ms-return-client-request-id": "true",
-        "x-ms-version": "2020-02-10"
->>>>>>> 60f4876e
-      },
-      "RequestBody": "2VbfnHfyAaA/xoVR0Yr7jnr09COcUYXlMXhERvho/\u002BE4b99QKydZX51IWbuqXSN8k1NBjbx0q4fQ\u002Bmv/rbqo1sajGWGqq2NSm5WFU/jJOtNUyLOkJ3ElxMNYfzG8WbHjoIP1B0TB0ufw7/In7liPB7\u002BYquUGA69VflWeUiwylkLjorJ11DOPkvbMtDd//dVqyHhyI6/M3JzTn4nuI3\u002B6vVmvQ0ulGjKLCRfvOk931YB/M4m0wHKSFsYVoTSqoG92Evbez7mJxa5F5hqX3aJNXMoIb\u002B/2Bf3nHS2Fj3j\u002B4WioeCdZmQbG9m7ab9lX\u002BjkjyERqoTF/fwz49rKMBDU1RwSx72R69MLEQnmAHJYjjyLzYcc0kz83KPkbYKJTOfE5pCjUpQvUqdOCpl\u002B4/2J11GePmaJtAbPFesdrXpMgcAiHR3huTukWHrjzsu3ffymWpos7xKBPy6J1DytDaUtAYTZXMbfqB4Z9eHrqek/F5vqe1LgI5axoN3zV\u002BT\u002B\u002B07Vts1C3iE5xq54FvUslZVBSrykxpZSSN3yJ7/k6FA5Gv6XFfMb/DV6sLCgZAidgQtErgkkWjC4h2nvTLZhUNpeQv/6lYOiKU6LLhHhreTVUKawoD5HEMDJ3pKJLK9/FV/aRiEMpu\u002BHooS\u002BmSgi1tWFFfgTrLCcFy47LLbxGPifCBS2C2fDyK23KP21iHuUqwe5BBa3a2SvOjL20XY0lomII40TaM9xwU1OXIe25oq2ooWvNBTl66CwBs0wzPc3fpZwLWjqhT44S0LFZQ7g9FeoPDLwiV50ojfsY2YCPPRWFt3tQrUhyB1HduzSHIKR0w51iIzEQvU3/4sw/iXYOgpOb1Is87WehnQRrRJtooGxWpBXiLBnkdPkuUct7M37bzjih60wYN9Y2wIYspXixl0Ff6ORhK1Z5t1\u002BSDpycJmmGkHVjxrQgPWw\u002BrGyTt86AfLmJG0uZeaLiKDTshig6mZodpRUCTtCMP6p3In/p5QCREZLiEgod7RbSgJ6ANLdEAxLRdhG4fS3p/dyhIVYj\u002BEIzW3WWWIeP/7j/MM0xCwvzMx9tF2/u2JNk\u002BBQtfMu/r4dcTNhBrquKQnZYuU1ft/HRre03teHSRYPiMV9yYYLsQIBF1b4ysYVz49X4lh5FBEAjXM/eh/mmiQdVX3xLF\u002BD0a3nNGeIynvxnxNIL2a9knCweTwWzDriGn0u23VIJJ8v1BCqld\u002Bpe8L7SdsMnmq9Y8cJQLMjaQF3AR3qWfMGqXpwHFtWEviVBwF9G4Jj1XwSbXeuPuPsDGsTM5TBwx3T8KBcnH4Ta0zKdDmxok1/Ey\u002Bd1\u002Bh7VGqagBPsQt9n00fjrSreBzT9/wIm48qqOmoZkCA==",
-      "StatusCode": 201,
-      "ResponseHeaders": {
-        "Content-Length": "0",
-        "Content-MD5": "DNDIbEMMBoGa4XwV5Ybx/A==",
-<<<<<<< HEAD
-        "Date": "Wed, 10 Jun 2020 19:56:53 GMT",
-        "ETag": "\u00220x8D80D786C12DF49\u0022",
-        "Last-Modified": "Wed, 10 Jun 2020 19:56:53 GMT",
-=======
+        "x-ms-date": "Fri, 19 Jun 2020 19:18:36 GMT",
+        "x-ms-return-client-request-id": "true",
+        "x-ms-version": "2020-02-10"
+      },
+      "RequestBody": "2VbfnHfyAaA/xoVR0Yr7jnr09COcUYXlMXhERvho/\u002BE4b99QKydZX51IWbuqXSN8k1NBjbx0q4fQ\u002Bmv/rbqo1sajGWGqq2NSm5WFU/jJOtNUyLOkJ3ElxMNYfzG8WbHjoIP1B0TB0ufw7/In7liPB7\u002BYquUGA69VflWeUiwylkLjorJ11DOPkvbMtDd//dVqyHhyI6/M3JzTn4nuI3\u002B6vVmvQ0ulGjKLCRfvOk931YB/M4m0wHKSFsYVoTSqoG92Evbez7mJxa5F5hqX3aJNXMoIb\u002B/2Bf3nHS2Fj3j\u002B4WioeCdZmQbG9m7ab9lX\u002BjkjyERqoTF/fwz49rKMBDU1RwSx72R69MLEQnmAHJYjjyLzYcc0kz83KPkbYKJTOfE5pCjUpQvUqdOCpl\u002B4/2J11GePmaJtAbPFesdrXpMgcAiHR3huTukWHrjzsu3ffymWpos7xKBPy6J1DytDaUtAYTZXMbfqB4Z9eHrqek/F5vqe1LgI5axoN3zV\u002BT\u002B\u002B07Vts1C3iE5xq54FvUslZVBSrykxpZSSN3yJ7/k6FA5Gv6XFfMb/DV6sLCgZAidgQtErgkkWjC4h2nvTLZhUNpeQv/6lYOiKU6LLhHhreTVUKawoD5HEMDJ3pKJLK9/FV/aRiEMpu\u002BHooS\u002BmSgi1tWFFfgTrLCcFy47LLbxGPifCBS2C2fDyK23KP21iHuUqwe5BBa3a2SvOjL20XY0lomII40TaM9xwU1OXIe25oq2ooWvNBTl66CwBs0wzPc3fpZwLWjqhT44S0LFZQ7g9FeoPDLwiV50ojfsY2YCPPRWFt3tQrUhyB1HduzSHIKR0w51iIzEQvU3/4sw/iXYOgpOb1Is87WehnQRrRJtooGxWpBXiLBnkdPkuUct7M37bzjih60wYN9Y2wIYspXixl0Ff6ORhK1Z5t1\u002BSDpycJmmGkHVjxrQgPWw\u002BrGyTt86AfLmJG0uZeaLiKDTshig6mZodpRUCTtCMP6p3In/p5QCREZLiEgod7RbSgJ6ANLdEAxLRdhG4fS3p/dyhIVYj\u002BEIzW3WWWIeP/7j/MM0xCwvzMx9tF2/u2JNk\u002BBQtfMu/r4dcTNhBrquKQnZYuU1ft/HRre03teHSRYPiMV9yYYLsQIBF1b4ysYVz49X4lh5FBEAjXM/eh/mmiQdVX3xLF\u002BD0a3nNGeIynvxnxNIL2a9knCweTwWzDriGn0u23VIJJ8v1BCqld\u002Bpe8L7SdsMnmq9Y8cJQLMjaQF3AR3qWfMGqXpwHFtWEviVBwF9G4Jj1XwSbXeuPuPsDGsTM5TBwx3T8KBcnH4Ta0zKdDmxok1/Ey\u002Bd1\u002Bh7VGqagBPsQt9n00fjrSreBzT9/wIm48qqOmoZkCA==",
+      "StatusCode": 201,
+      "ResponseHeaders": {
+        "Content-Length": "0",
+        "Content-MD5": "DNDIbEMMBoGa4XwV5Ybx/A==",
         "Date": "Fri, 19 Jun 2020 19:18:36 GMT",
         "ETag": "\u00220x8D8148591656C4B\u0022",
         "Last-Modified": "Fri, 19 Jun 2020 19:18:37 GMT",
->>>>>>> 60f4876e
         "Server": [
           "Windows-Azure-Blob/1.0",
           "Microsoft-HTTPAPI/2.0"
         ],
         "x-ms-client-request-id": "4d9b5003-e508-667c-de2c-81f6f194b015",
         "x-ms-content-crc64": "byw9xftjBC8=",
-<<<<<<< HEAD
-        "x-ms-request-id": "84e232d0-f01e-0060-2161-3f313f000000",
-        "x-ms-request-server-encrypted": "true",
-        "x-ms-version": "2019-12-12",
-        "x-ms-version-id": "2020-06-10T19:56:53.3337929Z"
-=======
         "x-ms-request-id": "59164a79-701e-0041-7f6e-461544000000",
         "x-ms-request-server-encrypted": "true",
         "x-ms-version": "2020-02-10",
         "x-ms-version-id": "2020-06-19T19:18:37.5474251Z"
->>>>>>> 60f4876e
-      },
-      "ResponseBody": []
-    },
-    {
-<<<<<<< HEAD
-      "RequestUri": "https://seanmcccanary.blob.core.windows.net/test-container-1748637c-8821-a243-9a3e-c545c286ea07/foo/bar",
-=======
+      },
+      "ResponseBody": []
+    },
+    {
       "RequestUri": "https://seanmcccanary.blob.core.windows.net/test-container-1748637c-8821-a243-9a3e-c545c286ea07/foo%2Fbar",
->>>>>>> 60f4876e
-      "RequestMethod": "PUT",
-      "RequestHeaders": {
-        "Authorization": "Sanitized",
-        "Content-Length": "1024",
-<<<<<<< HEAD
-        "traceparent": "00-88ea24bc90e37e48b68338ea6c20df80-b797101b3ee9204c-00",
-        "User-Agent": [
-          "azsdk-net-Storage.Blobs/12.5.0-dev.20200610.1",
-=======
+      "RequestMethod": "PUT",
+      "RequestHeaders": {
+        "Authorization": "Sanitized",
+        "Content-Length": "1024",
         "traceparent": "00-993f167b1b289e4f95a956f20890a1ce-b76b7e06d5a7c942-00",
         "User-Agent": [
           "azsdk-net-Storage.Blobs/12.5.0-dev.20200619.1",
->>>>>>> 60f4876e
           "(.NET Core 4.6.28801.04; Microsoft Windows 10.0.18362 )"
         ],
         "x-ms-blob-type": "BlockBlob",
         "x-ms-client-request-id": "47cef13d-cb37-b4b9-560a-02ad7fcf5b71",
-<<<<<<< HEAD
-        "x-ms-date": "Wed, 10 Jun 2020 19:56:53 GMT",
-        "x-ms-return-client-request-id": "true",
-        "x-ms-version": "2019-12-12"
-=======
-        "x-ms-date": "Fri, 19 Jun 2020 19:18:36 GMT",
-        "x-ms-return-client-request-id": "true",
-        "x-ms-version": "2020-02-10"
->>>>>>> 60f4876e
-      },
-      "RequestBody": "2VbfnHfyAaA/xoVR0Yr7jnr09COcUYXlMXhERvho/\u002BE4b99QKydZX51IWbuqXSN8k1NBjbx0q4fQ\u002Bmv/rbqo1sajGWGqq2NSm5WFU/jJOtNUyLOkJ3ElxMNYfzG8WbHjoIP1B0TB0ufw7/In7liPB7\u002BYquUGA69VflWeUiwylkLjorJ11DOPkvbMtDd//dVqyHhyI6/M3JzTn4nuI3\u002B6vVmvQ0ulGjKLCRfvOk931YB/M4m0wHKSFsYVoTSqoG92Evbez7mJxa5F5hqX3aJNXMoIb\u002B/2Bf3nHS2Fj3j\u002B4WioeCdZmQbG9m7ab9lX\u002BjkjyERqoTF/fwz49rKMBDU1RwSx72R69MLEQnmAHJYjjyLzYcc0kz83KPkbYKJTOfE5pCjUpQvUqdOCpl\u002B4/2J11GePmaJtAbPFesdrXpMgcAiHR3huTukWHrjzsu3ffymWpos7xKBPy6J1DytDaUtAYTZXMbfqB4Z9eHrqek/F5vqe1LgI5axoN3zV\u002BT\u002B\u002B07Vts1C3iE5xq54FvUslZVBSrykxpZSSN3yJ7/k6FA5Gv6XFfMb/DV6sLCgZAidgQtErgkkWjC4h2nvTLZhUNpeQv/6lYOiKU6LLhHhreTVUKawoD5HEMDJ3pKJLK9/FV/aRiEMpu\u002BHooS\u002BmSgi1tWFFfgTrLCcFy47LLbxGPifCBS2C2fDyK23KP21iHuUqwe5BBa3a2SvOjL20XY0lomII40TaM9xwU1OXIe25oq2ooWvNBTl66CwBs0wzPc3fpZwLWjqhT44S0LFZQ7g9FeoPDLwiV50ojfsY2YCPPRWFt3tQrUhyB1HduzSHIKR0w51iIzEQvU3/4sw/iXYOgpOb1Is87WehnQRrRJtooGxWpBXiLBnkdPkuUct7M37bzjih60wYN9Y2wIYspXixl0Ff6ORhK1Z5t1\u002BSDpycJmmGkHVjxrQgPWw\u002BrGyTt86AfLmJG0uZeaLiKDTshig6mZodpRUCTtCMP6p3In/p5QCREZLiEgod7RbSgJ6ANLdEAxLRdhG4fS3p/dyhIVYj\u002BEIzW3WWWIeP/7j/MM0xCwvzMx9tF2/u2JNk\u002BBQtfMu/r4dcTNhBrquKQnZYuU1ft/HRre03teHSRYPiMV9yYYLsQIBF1b4ysYVz49X4lh5FBEAjXM/eh/mmiQdVX3xLF\u002BD0a3nNGeIynvxnxNIL2a9knCweTwWzDriGn0u23VIJJ8v1BCqld\u002Bpe8L7SdsMnmq9Y8cJQLMjaQF3AR3qWfMGqXpwHFtWEviVBwF9G4Jj1XwSbXeuPuPsDGsTM5TBwx3T8KBcnH4Ta0zKdDmxok1/Ey\u002Bd1\u002Bh7VGqagBPsQt9n00fjrSreBzT9/wIm48qqOmoZkCA==",
-      "StatusCode": 201,
-      "ResponseHeaders": {
-        "Content-Length": "0",
-        "Content-MD5": "DNDIbEMMBoGa4XwV5Ybx/A==",
-<<<<<<< HEAD
-        "Date": "Wed, 10 Jun 2020 19:56:53 GMT",
-        "ETag": "\u00220x8D80D786C1B9377\u0022",
-        "Last-Modified": "Wed, 10 Jun 2020 19:56:53 GMT",
-=======
+        "x-ms-date": "Fri, 19 Jun 2020 19:18:36 GMT",
+        "x-ms-return-client-request-id": "true",
+        "x-ms-version": "2020-02-10"
+      },
+      "RequestBody": "2VbfnHfyAaA/xoVR0Yr7jnr09COcUYXlMXhERvho/\u002BE4b99QKydZX51IWbuqXSN8k1NBjbx0q4fQ\u002Bmv/rbqo1sajGWGqq2NSm5WFU/jJOtNUyLOkJ3ElxMNYfzG8WbHjoIP1B0TB0ufw7/In7liPB7\u002BYquUGA69VflWeUiwylkLjorJ11DOPkvbMtDd//dVqyHhyI6/M3JzTn4nuI3\u002B6vVmvQ0ulGjKLCRfvOk931YB/M4m0wHKSFsYVoTSqoG92Evbez7mJxa5F5hqX3aJNXMoIb\u002B/2Bf3nHS2Fj3j\u002B4WioeCdZmQbG9m7ab9lX\u002BjkjyERqoTF/fwz49rKMBDU1RwSx72R69MLEQnmAHJYjjyLzYcc0kz83KPkbYKJTOfE5pCjUpQvUqdOCpl\u002B4/2J11GePmaJtAbPFesdrXpMgcAiHR3huTukWHrjzsu3ffymWpos7xKBPy6J1DytDaUtAYTZXMbfqB4Z9eHrqek/F5vqe1LgI5axoN3zV\u002BT\u002B\u002B07Vts1C3iE5xq54FvUslZVBSrykxpZSSN3yJ7/k6FA5Gv6XFfMb/DV6sLCgZAidgQtErgkkWjC4h2nvTLZhUNpeQv/6lYOiKU6LLhHhreTVUKawoD5HEMDJ3pKJLK9/FV/aRiEMpu\u002BHooS\u002BmSgi1tWFFfgTrLCcFy47LLbxGPifCBS2C2fDyK23KP21iHuUqwe5BBa3a2SvOjL20XY0lomII40TaM9xwU1OXIe25oq2ooWvNBTl66CwBs0wzPc3fpZwLWjqhT44S0LFZQ7g9FeoPDLwiV50ojfsY2YCPPRWFt3tQrUhyB1HduzSHIKR0w51iIzEQvU3/4sw/iXYOgpOb1Is87WehnQRrRJtooGxWpBXiLBnkdPkuUct7M37bzjih60wYN9Y2wIYspXixl0Ff6ORhK1Z5t1\u002BSDpycJmmGkHVjxrQgPWw\u002BrGyTt86AfLmJG0uZeaLiKDTshig6mZodpRUCTtCMP6p3In/p5QCREZLiEgod7RbSgJ6ANLdEAxLRdhG4fS3p/dyhIVYj\u002BEIzW3WWWIeP/7j/MM0xCwvzMx9tF2/u2JNk\u002BBQtfMu/r4dcTNhBrquKQnZYuU1ft/HRre03teHSRYPiMV9yYYLsQIBF1b4ysYVz49X4lh5FBEAjXM/eh/mmiQdVX3xLF\u002BD0a3nNGeIynvxnxNIL2a9knCweTwWzDriGn0u23VIJJ8v1BCqld\u002Bpe8L7SdsMnmq9Y8cJQLMjaQF3AR3qWfMGqXpwHFtWEviVBwF9G4Jj1XwSbXeuPuPsDGsTM5TBwx3T8KBcnH4Ta0zKdDmxok1/Ey\u002Bd1\u002Bh7VGqagBPsQt9n00fjrSreBzT9/wIm48qqOmoZkCA==",
+      "StatusCode": 201,
+      "ResponseHeaders": {
+        "Content-Length": "0",
+        "Content-MD5": "DNDIbEMMBoGa4XwV5Ybx/A==",
         "Date": "Fri, 19 Jun 2020 19:18:37 GMT",
         "ETag": "\u00220x8D81485916E95AE\u0022",
         "Last-Modified": "Fri, 19 Jun 2020 19:18:37 GMT",
->>>>>>> 60f4876e
         "Server": [
           "Windows-Azure-Blob/1.0",
           "Microsoft-HTTPAPI/2.0"
         ],
         "x-ms-client-request-id": "47cef13d-cb37-b4b9-560a-02ad7fcf5b71",
         "x-ms-content-crc64": "byw9xftjBC8=",
-<<<<<<< HEAD
-        "x-ms-request-id": "84e232e3-f01e-0060-3261-3f313f000000",
-        "x-ms-request-server-encrypted": "true",
-        "x-ms-version": "2019-12-12",
-        "x-ms-version-id": "2020-06-10T19:56:53.3918350Z"
-=======
         "x-ms-request-id": "59164a83-701e-0041-096e-461544000000",
         "x-ms-request-server-encrypted": "true",
         "x-ms-version": "2020-02-10",
         "x-ms-version-id": "2020-06-19T19:18:37.6074670Z"
->>>>>>> 60f4876e
-      },
-      "ResponseBody": []
-    },
-    {
-<<<<<<< HEAD
-      "RequestUri": "https://seanmcccanary.blob.core.windows.net/test-container-1748637c-8821-a243-9a3e-c545c286ea07/baz/foo",
-=======
+      },
+      "ResponseBody": []
+    },
+    {
       "RequestUri": "https://seanmcccanary.blob.core.windows.net/test-container-1748637c-8821-a243-9a3e-c545c286ea07/baz%2Ffoo",
->>>>>>> 60f4876e
-      "RequestMethod": "PUT",
-      "RequestHeaders": {
-        "Authorization": "Sanitized",
-        "Content-Length": "1024",
-<<<<<<< HEAD
-        "traceparent": "00-d3089097317943499a106cd28cd723a1-b3a0eef72116d14a-00",
-        "User-Agent": [
-          "azsdk-net-Storage.Blobs/12.5.0-dev.20200610.1",
-=======
+      "RequestMethod": "PUT",
+      "RequestHeaders": {
+        "Authorization": "Sanitized",
+        "Content-Length": "1024",
         "traceparent": "00-e3665077025ed344a8e8e396d9da20af-2ecd3079fcffe247-00",
         "User-Agent": [
           "azsdk-net-Storage.Blobs/12.5.0-dev.20200619.1",
->>>>>>> 60f4876e
           "(.NET Core 4.6.28801.04; Microsoft Windows 10.0.18362 )"
         ],
         "x-ms-blob-type": "BlockBlob",
         "x-ms-client-request-id": "ffb829f8-69c5-41de-82e3-8d0a1cbaa428",
-<<<<<<< HEAD
-        "x-ms-date": "Wed, 10 Jun 2020 19:56:53 GMT",
-        "x-ms-return-client-request-id": "true",
-        "x-ms-version": "2019-12-12"
-=======
-        "x-ms-date": "Fri, 19 Jun 2020 19:18:36 GMT",
-        "x-ms-return-client-request-id": "true",
-        "x-ms-version": "2020-02-10"
->>>>>>> 60f4876e
-      },
-      "RequestBody": "2VbfnHfyAaA/xoVR0Yr7jnr09COcUYXlMXhERvho/\u002BE4b99QKydZX51IWbuqXSN8k1NBjbx0q4fQ\u002Bmv/rbqo1sajGWGqq2NSm5WFU/jJOtNUyLOkJ3ElxMNYfzG8WbHjoIP1B0TB0ufw7/In7liPB7\u002BYquUGA69VflWeUiwylkLjorJ11DOPkvbMtDd//dVqyHhyI6/M3JzTn4nuI3\u002B6vVmvQ0ulGjKLCRfvOk931YB/M4m0wHKSFsYVoTSqoG92Evbez7mJxa5F5hqX3aJNXMoIb\u002B/2Bf3nHS2Fj3j\u002B4WioeCdZmQbG9m7ab9lX\u002BjkjyERqoTF/fwz49rKMBDU1RwSx72R69MLEQnmAHJYjjyLzYcc0kz83KPkbYKJTOfE5pCjUpQvUqdOCpl\u002B4/2J11GePmaJtAbPFesdrXpMgcAiHR3huTukWHrjzsu3ffymWpos7xKBPy6J1DytDaUtAYTZXMbfqB4Z9eHrqek/F5vqe1LgI5axoN3zV\u002BT\u002B\u002B07Vts1C3iE5xq54FvUslZVBSrykxpZSSN3yJ7/k6FA5Gv6XFfMb/DV6sLCgZAidgQtErgkkWjC4h2nvTLZhUNpeQv/6lYOiKU6LLhHhreTVUKawoD5HEMDJ3pKJLK9/FV/aRiEMpu\u002BHooS\u002BmSgi1tWFFfgTrLCcFy47LLbxGPifCBS2C2fDyK23KP21iHuUqwe5BBa3a2SvOjL20XY0lomII40TaM9xwU1OXIe25oq2ooWvNBTl66CwBs0wzPc3fpZwLWjqhT44S0LFZQ7g9FeoPDLwiV50ojfsY2YCPPRWFt3tQrUhyB1HduzSHIKR0w51iIzEQvU3/4sw/iXYOgpOb1Is87WehnQRrRJtooGxWpBXiLBnkdPkuUct7M37bzjih60wYN9Y2wIYspXixl0Ff6ORhK1Z5t1\u002BSDpycJmmGkHVjxrQgPWw\u002BrGyTt86AfLmJG0uZeaLiKDTshig6mZodpRUCTtCMP6p3In/p5QCREZLiEgod7RbSgJ6ANLdEAxLRdhG4fS3p/dyhIVYj\u002BEIzW3WWWIeP/7j/MM0xCwvzMx9tF2/u2JNk\u002BBQtfMu/r4dcTNhBrquKQnZYuU1ft/HRre03teHSRYPiMV9yYYLsQIBF1b4ysYVz49X4lh5FBEAjXM/eh/mmiQdVX3xLF\u002BD0a3nNGeIynvxnxNIL2a9knCweTwWzDriGn0u23VIJJ8v1BCqld\u002Bpe8L7SdsMnmq9Y8cJQLMjaQF3AR3qWfMGqXpwHFtWEviVBwF9G4Jj1XwSbXeuPuPsDGsTM5TBwx3T8KBcnH4Ta0zKdDmxok1/Ey\u002Bd1\u002Bh7VGqagBPsQt9n00fjrSreBzT9/wIm48qqOmoZkCA==",
-      "StatusCode": 201,
-      "ResponseHeaders": {
-        "Content-Length": "0",
-        "Content-MD5": "DNDIbEMMBoGa4XwV5Ybx/A==",
-<<<<<<< HEAD
-        "Date": "Wed, 10 Jun 2020 19:56:53 GMT",
-        "ETag": "\u00220x8D80D786C24479C\u0022",
-        "Last-Modified": "Wed, 10 Jun 2020 19:56:53 GMT",
-=======
+        "x-ms-date": "Fri, 19 Jun 2020 19:18:36 GMT",
+        "x-ms-return-client-request-id": "true",
+        "x-ms-version": "2020-02-10"
+      },
+      "RequestBody": "2VbfnHfyAaA/xoVR0Yr7jnr09COcUYXlMXhERvho/\u002BE4b99QKydZX51IWbuqXSN8k1NBjbx0q4fQ\u002Bmv/rbqo1sajGWGqq2NSm5WFU/jJOtNUyLOkJ3ElxMNYfzG8WbHjoIP1B0TB0ufw7/In7liPB7\u002BYquUGA69VflWeUiwylkLjorJ11DOPkvbMtDd//dVqyHhyI6/M3JzTn4nuI3\u002B6vVmvQ0ulGjKLCRfvOk931YB/M4m0wHKSFsYVoTSqoG92Evbez7mJxa5F5hqX3aJNXMoIb\u002B/2Bf3nHS2Fj3j\u002B4WioeCdZmQbG9m7ab9lX\u002BjkjyERqoTF/fwz49rKMBDU1RwSx72R69MLEQnmAHJYjjyLzYcc0kz83KPkbYKJTOfE5pCjUpQvUqdOCpl\u002B4/2J11GePmaJtAbPFesdrXpMgcAiHR3huTukWHrjzsu3ffymWpos7xKBPy6J1DytDaUtAYTZXMbfqB4Z9eHrqek/F5vqe1LgI5axoN3zV\u002BT\u002B\u002B07Vts1C3iE5xq54FvUslZVBSrykxpZSSN3yJ7/k6FA5Gv6XFfMb/DV6sLCgZAidgQtErgkkWjC4h2nvTLZhUNpeQv/6lYOiKU6LLhHhreTVUKawoD5HEMDJ3pKJLK9/FV/aRiEMpu\u002BHooS\u002BmSgi1tWFFfgTrLCcFy47LLbxGPifCBS2C2fDyK23KP21iHuUqwe5BBa3a2SvOjL20XY0lomII40TaM9xwU1OXIe25oq2ooWvNBTl66CwBs0wzPc3fpZwLWjqhT44S0LFZQ7g9FeoPDLwiV50ojfsY2YCPPRWFt3tQrUhyB1HduzSHIKR0w51iIzEQvU3/4sw/iXYOgpOb1Is87WehnQRrRJtooGxWpBXiLBnkdPkuUct7M37bzjih60wYN9Y2wIYspXixl0Ff6ORhK1Z5t1\u002BSDpycJmmGkHVjxrQgPWw\u002BrGyTt86AfLmJG0uZeaLiKDTshig6mZodpRUCTtCMP6p3In/p5QCREZLiEgod7RbSgJ6ANLdEAxLRdhG4fS3p/dyhIVYj\u002BEIzW3WWWIeP/7j/MM0xCwvzMx9tF2/u2JNk\u002BBQtfMu/r4dcTNhBrquKQnZYuU1ft/HRre03teHSRYPiMV9yYYLsQIBF1b4ysYVz49X4lh5FBEAjXM/eh/mmiQdVX3xLF\u002BD0a3nNGeIynvxnxNIL2a9knCweTwWzDriGn0u23VIJJ8v1BCqld\u002Bpe8L7SdsMnmq9Y8cJQLMjaQF3AR3qWfMGqXpwHFtWEviVBwF9G4Jj1XwSbXeuPuPsDGsTM5TBwx3T8KBcnH4Ta0zKdDmxok1/Ey\u002Bd1\u002Bh7VGqagBPsQt9n00fjrSreBzT9/wIm48qqOmoZkCA==",
+      "StatusCode": 201,
+      "ResponseHeaders": {
+        "Content-Length": "0",
+        "Content-MD5": "DNDIbEMMBoGa4XwV5Ybx/A==",
         "Date": "Fri, 19 Jun 2020 19:18:37 GMT",
         "ETag": "\u00220x8D814859177E62C\u0022",
         "Last-Modified": "Fri, 19 Jun 2020 19:18:37 GMT",
->>>>>>> 60f4876e
         "Server": [
           "Windows-Azure-Blob/1.0",
           "Microsoft-HTTPAPI/2.0"
         ],
         "x-ms-client-request-id": "ffb829f8-69c5-41de-82e3-8d0a1cbaa428",
         "x-ms-content-crc64": "byw9xftjBC8=",
-<<<<<<< HEAD
-        "x-ms-request-id": "84e23300-f01e-0060-4e61-3f313f000000",
-        "x-ms-request-server-encrypted": "true",
-        "x-ms-version": "2019-12-12",
-        "x-ms-version-id": "2020-06-10T19:56:53.4478748Z"
-=======
         "x-ms-request-id": "59164a89-701e-0041-0f6e-461544000000",
         "x-ms-request-server-encrypted": "true",
         "x-ms-version": "2020-02-10",
         "x-ms-version-id": "2020-06-19T19:18:37.6685100Z"
->>>>>>> 60f4876e
-      },
-      "ResponseBody": []
-    },
-    {
-<<<<<<< HEAD
-      "RequestUri": "https://seanmcccanary.blob.core.windows.net/test-container-1748637c-8821-a243-9a3e-c545c286ea07/baz/foo/bar",
-=======
+      },
+      "ResponseBody": []
+    },
+    {
       "RequestUri": "https://seanmcccanary.blob.core.windows.net/test-container-1748637c-8821-a243-9a3e-c545c286ea07/baz%2Ffoo%2Fbar",
->>>>>>> 60f4876e
-      "RequestMethod": "PUT",
-      "RequestHeaders": {
-        "Authorization": "Sanitized",
-        "Content-Length": "1024",
-<<<<<<< HEAD
-        "traceparent": "00-c54adfba91a9614fbac71bab481c4af1-c133a67cc151984b-00",
-        "User-Agent": [
-          "azsdk-net-Storage.Blobs/12.5.0-dev.20200610.1",
-=======
+      "RequestMethod": "PUT",
+      "RequestHeaders": {
+        "Authorization": "Sanitized",
+        "Content-Length": "1024",
         "traceparent": "00-27a1612dc3acb74293177c18bb129c48-24d09a8cba3a8543-00",
         "User-Agent": [
           "azsdk-net-Storage.Blobs/12.5.0-dev.20200619.1",
->>>>>>> 60f4876e
           "(.NET Core 4.6.28801.04; Microsoft Windows 10.0.18362 )"
         ],
         "x-ms-blob-type": "BlockBlob",
         "x-ms-client-request-id": "56b544bb-5c16-b8ab-40c8-fd16f4fbc72d",
-<<<<<<< HEAD
-        "x-ms-date": "Wed, 10 Jun 2020 19:56:53 GMT",
-        "x-ms-return-client-request-id": "true",
-        "x-ms-version": "2019-12-12"
-=======
-        "x-ms-date": "Fri, 19 Jun 2020 19:18:36 GMT",
-        "x-ms-return-client-request-id": "true",
-        "x-ms-version": "2020-02-10"
->>>>>>> 60f4876e
-      },
-      "RequestBody": "2VbfnHfyAaA/xoVR0Yr7jnr09COcUYXlMXhERvho/\u002BE4b99QKydZX51IWbuqXSN8k1NBjbx0q4fQ\u002Bmv/rbqo1sajGWGqq2NSm5WFU/jJOtNUyLOkJ3ElxMNYfzG8WbHjoIP1B0TB0ufw7/In7liPB7\u002BYquUGA69VflWeUiwylkLjorJ11DOPkvbMtDd//dVqyHhyI6/M3JzTn4nuI3\u002B6vVmvQ0ulGjKLCRfvOk931YB/M4m0wHKSFsYVoTSqoG92Evbez7mJxa5F5hqX3aJNXMoIb\u002B/2Bf3nHS2Fj3j\u002B4WioeCdZmQbG9m7ab9lX\u002BjkjyERqoTF/fwz49rKMBDU1RwSx72R69MLEQnmAHJYjjyLzYcc0kz83KPkbYKJTOfE5pCjUpQvUqdOCpl\u002B4/2J11GePmaJtAbPFesdrXpMgcAiHR3huTukWHrjzsu3ffymWpos7xKBPy6J1DytDaUtAYTZXMbfqB4Z9eHrqek/F5vqe1LgI5axoN3zV\u002BT\u002B\u002B07Vts1C3iE5xq54FvUslZVBSrykxpZSSN3yJ7/k6FA5Gv6XFfMb/DV6sLCgZAidgQtErgkkWjC4h2nvTLZhUNpeQv/6lYOiKU6LLhHhreTVUKawoD5HEMDJ3pKJLK9/FV/aRiEMpu\u002BHooS\u002BmSgi1tWFFfgTrLCcFy47LLbxGPifCBS2C2fDyK23KP21iHuUqwe5BBa3a2SvOjL20XY0lomII40TaM9xwU1OXIe25oq2ooWvNBTl66CwBs0wzPc3fpZwLWjqhT44S0LFZQ7g9FeoPDLwiV50ojfsY2YCPPRWFt3tQrUhyB1HduzSHIKR0w51iIzEQvU3/4sw/iXYOgpOb1Is87WehnQRrRJtooGxWpBXiLBnkdPkuUct7M37bzjih60wYN9Y2wIYspXixl0Ff6ORhK1Z5t1\u002BSDpycJmmGkHVjxrQgPWw\u002BrGyTt86AfLmJG0uZeaLiKDTshig6mZodpRUCTtCMP6p3In/p5QCREZLiEgod7RbSgJ6ANLdEAxLRdhG4fS3p/dyhIVYj\u002BEIzW3WWWIeP/7j/MM0xCwvzMx9tF2/u2JNk\u002BBQtfMu/r4dcTNhBrquKQnZYuU1ft/HRre03teHSRYPiMV9yYYLsQIBF1b4ysYVz49X4lh5FBEAjXM/eh/mmiQdVX3xLF\u002BD0a3nNGeIynvxnxNIL2a9knCweTwWzDriGn0u23VIJJ8v1BCqld\u002Bpe8L7SdsMnmq9Y8cJQLMjaQF3AR3qWfMGqXpwHFtWEviVBwF9G4Jj1XwSbXeuPuPsDGsTM5TBwx3T8KBcnH4Ta0zKdDmxok1/Ey\u002Bd1\u002Bh7VGqagBPsQt9n00fjrSreBzT9/wIm48qqOmoZkCA==",
-      "StatusCode": 201,
-      "ResponseHeaders": {
-        "Content-Length": "0",
-        "Content-MD5": "DNDIbEMMBoGa4XwV5Ybx/A==",
-<<<<<<< HEAD
-        "Date": "Wed, 10 Jun 2020 19:56:53 GMT",
-        "ETag": "\u00220x8D80D786C2CFBC5\u0022",
-        "Last-Modified": "Wed, 10 Jun 2020 19:56:53 GMT",
-=======
+        "x-ms-date": "Fri, 19 Jun 2020 19:18:36 GMT",
+        "x-ms-return-client-request-id": "true",
+        "x-ms-version": "2020-02-10"
+      },
+      "RequestBody": "2VbfnHfyAaA/xoVR0Yr7jnr09COcUYXlMXhERvho/\u002BE4b99QKydZX51IWbuqXSN8k1NBjbx0q4fQ\u002Bmv/rbqo1sajGWGqq2NSm5WFU/jJOtNUyLOkJ3ElxMNYfzG8WbHjoIP1B0TB0ufw7/In7liPB7\u002BYquUGA69VflWeUiwylkLjorJ11DOPkvbMtDd//dVqyHhyI6/M3JzTn4nuI3\u002B6vVmvQ0ulGjKLCRfvOk931YB/M4m0wHKSFsYVoTSqoG92Evbez7mJxa5F5hqX3aJNXMoIb\u002B/2Bf3nHS2Fj3j\u002B4WioeCdZmQbG9m7ab9lX\u002BjkjyERqoTF/fwz49rKMBDU1RwSx72R69MLEQnmAHJYjjyLzYcc0kz83KPkbYKJTOfE5pCjUpQvUqdOCpl\u002B4/2J11GePmaJtAbPFesdrXpMgcAiHR3huTukWHrjzsu3ffymWpos7xKBPy6J1DytDaUtAYTZXMbfqB4Z9eHrqek/F5vqe1LgI5axoN3zV\u002BT\u002B\u002B07Vts1C3iE5xq54FvUslZVBSrykxpZSSN3yJ7/k6FA5Gv6XFfMb/DV6sLCgZAidgQtErgkkWjC4h2nvTLZhUNpeQv/6lYOiKU6LLhHhreTVUKawoD5HEMDJ3pKJLK9/FV/aRiEMpu\u002BHooS\u002BmSgi1tWFFfgTrLCcFy47LLbxGPifCBS2C2fDyK23KP21iHuUqwe5BBa3a2SvOjL20XY0lomII40TaM9xwU1OXIe25oq2ooWvNBTl66CwBs0wzPc3fpZwLWjqhT44S0LFZQ7g9FeoPDLwiV50ojfsY2YCPPRWFt3tQrUhyB1HduzSHIKR0w51iIzEQvU3/4sw/iXYOgpOb1Is87WehnQRrRJtooGxWpBXiLBnkdPkuUct7M37bzjih60wYN9Y2wIYspXixl0Ff6ORhK1Z5t1\u002BSDpycJmmGkHVjxrQgPWw\u002BrGyTt86AfLmJG0uZeaLiKDTshig6mZodpRUCTtCMP6p3In/p5QCREZLiEgod7RbSgJ6ANLdEAxLRdhG4fS3p/dyhIVYj\u002BEIzW3WWWIeP/7j/MM0xCwvzMx9tF2/u2JNk\u002BBQtfMu/r4dcTNhBrquKQnZYuU1ft/HRre03teHSRYPiMV9yYYLsQIBF1b4ysYVz49X4lh5FBEAjXM/eh/mmiQdVX3xLF\u002BD0a3nNGeIynvxnxNIL2a9knCweTwWzDriGn0u23VIJJ8v1BCqld\u002Bpe8L7SdsMnmq9Y8cJQLMjaQF3AR3qWfMGqXpwHFtWEviVBwF9G4Jj1XwSbXeuPuPsDGsTM5TBwx3T8KBcnH4Ta0zKdDmxok1/Ey\u002Bd1\u002Bh7VGqagBPsQt9n00fjrSreBzT9/wIm48qqOmoZkCA==",
+      "StatusCode": 201,
+      "ResponseHeaders": {
+        "Content-Length": "0",
+        "Content-MD5": "DNDIbEMMBoGa4XwV5Ybx/A==",
         "Date": "Fri, 19 Jun 2020 19:18:37 GMT",
         "ETag": "\u00220x8D8148591815DBD\u0022",
         "Last-Modified": "Fri, 19 Jun 2020 19:18:37 GMT",
->>>>>>> 60f4876e
         "Server": [
           "Windows-Azure-Blob/1.0",
           "Microsoft-HTTPAPI/2.0"
         ],
         "x-ms-client-request-id": "56b544bb-5c16-b8ab-40c8-fd16f4fbc72d",
         "x-ms-content-crc64": "byw9xftjBC8=",
-<<<<<<< HEAD
-        "x-ms-request-id": "84e2331e-f01e-0060-6b61-3f313f000000",
-        "x-ms-request-server-encrypted": "true",
-        "x-ms-version": "2019-12-12",
-        "x-ms-version-id": "2020-06-10T19:56:53.5049157Z"
-=======
         "x-ms-request-id": "59164a95-701e-0041-1a6e-461544000000",
         "x-ms-request-server-encrypted": "true",
         "x-ms-version": "2020-02-10",
         "x-ms-version-id": "2020-06-19T19:18:37.7305533Z"
->>>>>>> 60f4876e
-      },
-      "ResponseBody": []
-    },
-    {
-<<<<<<< HEAD
-      "RequestUri": "https://seanmcccanary.blob.core.windows.net/test-container-1748637c-8821-a243-9a3e-c545c286ea07/baz/bar/foo",
-=======
+      },
+      "ResponseBody": []
+    },
+    {
       "RequestUri": "https://seanmcccanary.blob.core.windows.net/test-container-1748637c-8821-a243-9a3e-c545c286ea07/baz%2Fbar%2Ffoo",
->>>>>>> 60f4876e
-      "RequestMethod": "PUT",
-      "RequestHeaders": {
-        "Authorization": "Sanitized",
-        "Content-Length": "1024",
-<<<<<<< HEAD
-        "traceparent": "00-41e28f8ef8e97a43bb0ec223bbef9b5c-9417ee1998b17b41-00",
-        "User-Agent": [
-          "azsdk-net-Storage.Blobs/12.5.0-dev.20200610.1",
-=======
+      "RequestMethod": "PUT",
+      "RequestHeaders": {
+        "Authorization": "Sanitized",
+        "Content-Length": "1024",
         "traceparent": "00-b286df01f818d0439dcb153793e65ba8-5fe7d631af7f0740-00",
         "User-Agent": [
           "azsdk-net-Storage.Blobs/12.5.0-dev.20200619.1",
->>>>>>> 60f4876e
           "(.NET Core 4.6.28801.04; Microsoft Windows 10.0.18362 )"
         ],
         "x-ms-blob-type": "BlockBlob",
         "x-ms-client-request-id": "d74e8f8a-4e04-d912-6c4a-b74eb548c6ef",
-<<<<<<< HEAD
-        "x-ms-date": "Wed, 10 Jun 2020 19:56:53 GMT",
-        "x-ms-return-client-request-id": "true",
-        "x-ms-version": "2019-12-12"
-=======
-        "x-ms-date": "Fri, 19 Jun 2020 19:18:36 GMT",
-        "x-ms-return-client-request-id": "true",
-        "x-ms-version": "2020-02-10"
->>>>>>> 60f4876e
-      },
-      "RequestBody": "2VbfnHfyAaA/xoVR0Yr7jnr09COcUYXlMXhERvho/\u002BE4b99QKydZX51IWbuqXSN8k1NBjbx0q4fQ\u002Bmv/rbqo1sajGWGqq2NSm5WFU/jJOtNUyLOkJ3ElxMNYfzG8WbHjoIP1B0TB0ufw7/In7liPB7\u002BYquUGA69VflWeUiwylkLjorJ11DOPkvbMtDd//dVqyHhyI6/M3JzTn4nuI3\u002B6vVmvQ0ulGjKLCRfvOk931YB/M4m0wHKSFsYVoTSqoG92Evbez7mJxa5F5hqX3aJNXMoIb\u002B/2Bf3nHS2Fj3j\u002B4WioeCdZmQbG9m7ab9lX\u002BjkjyERqoTF/fwz49rKMBDU1RwSx72R69MLEQnmAHJYjjyLzYcc0kz83KPkbYKJTOfE5pCjUpQvUqdOCpl\u002B4/2J11GePmaJtAbPFesdrXpMgcAiHR3huTukWHrjzsu3ffymWpos7xKBPy6J1DytDaUtAYTZXMbfqB4Z9eHrqek/F5vqe1LgI5axoN3zV\u002BT\u002B\u002B07Vts1C3iE5xq54FvUslZVBSrykxpZSSN3yJ7/k6FA5Gv6XFfMb/DV6sLCgZAidgQtErgkkWjC4h2nvTLZhUNpeQv/6lYOiKU6LLhHhreTVUKawoD5HEMDJ3pKJLK9/FV/aRiEMpu\u002BHooS\u002BmSgi1tWFFfgTrLCcFy47LLbxGPifCBS2C2fDyK23KP21iHuUqwe5BBa3a2SvOjL20XY0lomII40TaM9xwU1OXIe25oq2ooWvNBTl66CwBs0wzPc3fpZwLWjqhT44S0LFZQ7g9FeoPDLwiV50ojfsY2YCPPRWFt3tQrUhyB1HduzSHIKR0w51iIzEQvU3/4sw/iXYOgpOb1Is87WehnQRrRJtooGxWpBXiLBnkdPkuUct7M37bzjih60wYN9Y2wIYspXixl0Ff6ORhK1Z5t1\u002BSDpycJmmGkHVjxrQgPWw\u002BrGyTt86AfLmJG0uZeaLiKDTshig6mZodpRUCTtCMP6p3In/p5QCREZLiEgod7RbSgJ6ANLdEAxLRdhG4fS3p/dyhIVYj\u002BEIzW3WWWIeP/7j/MM0xCwvzMx9tF2/u2JNk\u002BBQtfMu/r4dcTNhBrquKQnZYuU1ft/HRre03teHSRYPiMV9yYYLsQIBF1b4ysYVz49X4lh5FBEAjXM/eh/mmiQdVX3xLF\u002BD0a3nNGeIynvxnxNIL2a9knCweTwWzDriGn0u23VIJJ8v1BCqld\u002Bpe8L7SdsMnmq9Y8cJQLMjaQF3AR3qWfMGqXpwHFtWEviVBwF9G4Jj1XwSbXeuPuPsDGsTM5TBwx3T8KBcnH4Ta0zKdDmxok1/Ey\u002Bd1\u002Bh7VGqagBPsQt9n00fjrSreBzT9/wIm48qqOmoZkCA==",
-      "StatusCode": 201,
-      "ResponseHeaders": {
-        "Content-Length": "0",
-        "Content-MD5": "DNDIbEMMBoGa4XwV5Ybx/A==",
-<<<<<<< HEAD
-        "Date": "Wed, 10 Jun 2020 19:56:53 GMT",
-        "ETag": "\u00220x8D80D786C35FE21\u0022",
-        "Last-Modified": "Wed, 10 Jun 2020 19:56:53 GMT",
-=======
+        "x-ms-date": "Fri, 19 Jun 2020 19:18:36 GMT",
+        "x-ms-return-client-request-id": "true",
+        "x-ms-version": "2020-02-10"
+      },
+      "RequestBody": "2VbfnHfyAaA/xoVR0Yr7jnr09COcUYXlMXhERvho/\u002BE4b99QKydZX51IWbuqXSN8k1NBjbx0q4fQ\u002Bmv/rbqo1sajGWGqq2NSm5WFU/jJOtNUyLOkJ3ElxMNYfzG8WbHjoIP1B0TB0ufw7/In7liPB7\u002BYquUGA69VflWeUiwylkLjorJ11DOPkvbMtDd//dVqyHhyI6/M3JzTn4nuI3\u002B6vVmvQ0ulGjKLCRfvOk931YB/M4m0wHKSFsYVoTSqoG92Evbez7mJxa5F5hqX3aJNXMoIb\u002B/2Bf3nHS2Fj3j\u002B4WioeCdZmQbG9m7ab9lX\u002BjkjyERqoTF/fwz49rKMBDU1RwSx72R69MLEQnmAHJYjjyLzYcc0kz83KPkbYKJTOfE5pCjUpQvUqdOCpl\u002B4/2J11GePmaJtAbPFesdrXpMgcAiHR3huTukWHrjzsu3ffymWpos7xKBPy6J1DytDaUtAYTZXMbfqB4Z9eHrqek/F5vqe1LgI5axoN3zV\u002BT\u002B\u002B07Vts1C3iE5xq54FvUslZVBSrykxpZSSN3yJ7/k6FA5Gv6XFfMb/DV6sLCgZAidgQtErgkkWjC4h2nvTLZhUNpeQv/6lYOiKU6LLhHhreTVUKawoD5HEMDJ3pKJLK9/FV/aRiEMpu\u002BHooS\u002BmSgi1tWFFfgTrLCcFy47LLbxGPifCBS2C2fDyK23KP21iHuUqwe5BBa3a2SvOjL20XY0lomII40TaM9xwU1OXIe25oq2ooWvNBTl66CwBs0wzPc3fpZwLWjqhT44S0LFZQ7g9FeoPDLwiV50ojfsY2YCPPRWFt3tQrUhyB1HduzSHIKR0w51iIzEQvU3/4sw/iXYOgpOb1Is87WehnQRrRJtooGxWpBXiLBnkdPkuUct7M37bzjih60wYN9Y2wIYspXixl0Ff6ORhK1Z5t1\u002BSDpycJmmGkHVjxrQgPWw\u002BrGyTt86AfLmJG0uZeaLiKDTshig6mZodpRUCTtCMP6p3In/p5QCREZLiEgod7RbSgJ6ANLdEAxLRdhG4fS3p/dyhIVYj\u002BEIzW3WWWIeP/7j/MM0xCwvzMx9tF2/u2JNk\u002BBQtfMu/r4dcTNhBrquKQnZYuU1ft/HRre03teHSRYPiMV9yYYLsQIBF1b4ysYVz49X4lh5FBEAjXM/eh/mmiQdVX3xLF\u002BD0a3nNGeIynvxnxNIL2a9knCweTwWzDriGn0u23VIJJ8v1BCqld\u002Bpe8L7SdsMnmq9Y8cJQLMjaQF3AR3qWfMGqXpwHFtWEviVBwF9G4Jj1XwSbXeuPuPsDGsTM5TBwx3T8KBcnH4Ta0zKdDmxok1/Ey\u002Bd1\u002Bh7VGqagBPsQt9n00fjrSreBzT9/wIm48qqOmoZkCA==",
+      "StatusCode": 201,
+      "ResponseHeaders": {
+        "Content-Length": "0",
+        "Content-MD5": "DNDIbEMMBoGa4XwV5Ybx/A==",
         "Date": "Fri, 19 Jun 2020 19:18:37 GMT",
         "ETag": "\u00220x8D81485918A8729\u0022",
         "Last-Modified": "Fri, 19 Jun 2020 19:18:37 GMT",
->>>>>>> 60f4876e
         "Server": [
           "Windows-Azure-Blob/1.0",
           "Microsoft-HTTPAPI/2.0"
         ],
         "x-ms-client-request-id": "d74e8f8a-4e04-d912-6c4a-b74eb548c6ef",
         "x-ms-content-crc64": "byw9xftjBC8=",
-<<<<<<< HEAD
-        "x-ms-request-id": "84e2333f-f01e-0060-0b61-3f313f000000",
-        "x-ms-request-server-encrypted": "true",
-        "x-ms-version": "2019-12-12",
-        "x-ms-version-id": "2020-06-10T19:56:53.5639585Z"
-=======
         "x-ms-request-id": "59164aa1-701e-0041-246e-461544000000",
         "x-ms-request-server-encrypted": "true",
         "x-ms-version": "2020-02-10",
         "x-ms-version-id": "2020-06-19T19:18:37.7915968Z"
->>>>>>> 60f4876e
-      },
-      "ResponseBody": []
-    },
-    {
-<<<<<<< HEAD
-      "RequestUri": "https://seanmcccanary.blob.core.windows.net/test-container-1748637c-8821-a243-9a3e-c545c286ea07/foo/foo?comp=metadata",
-      "RequestMethod": "PUT",
-      "RequestHeaders": {
-        "Authorization": "Sanitized",
-        "traceparent": "00-b28b98457d34fc4bbc60e69a7a671039-350fce113349914a-00",
-        "User-Agent": [
-          "azsdk-net-Storage.Blobs/12.5.0-dev.20200610.1",
+      },
+      "ResponseBody": []
+    },
+    {
+      "RequestUri": "https://seanmcccanary.blob.core.windows.net/test-container-1748637c-8821-a243-9a3e-c545c286ea07/foo%2Ffoo?comp=metadata",
+      "RequestMethod": "PUT",
+      "RequestHeaders": {
+        "Authorization": "Sanitized",
+        "traceparent": "00-8f0b4bad44913546b0990b9c709d9535-f66dc65e5c505943-00",
+        "User-Agent": [
+          "azsdk-net-Storage.Blobs/12.5.0-dev.20200619.1",
           "(.NET Core 4.6.28801.04; Microsoft Windows 10.0.18362 )"
         ],
         "x-ms-client-request-id": "658bbdfd-efad-8328-1a68-d70a9e598f82",
-        "x-ms-date": "Wed, 10 Jun 2020 19:56:53 GMT",
-=======
-      "RequestUri": "https://seanmcccanary.blob.core.windows.net/test-container-1748637c-8821-a243-9a3e-c545c286ea07/foo%2Ffoo?comp=metadata",
-      "RequestMethod": "PUT",
-      "RequestHeaders": {
-        "Authorization": "Sanitized",
-        "traceparent": "00-8f0b4bad44913546b0990b9c709d9535-f66dc65e5c505943-00",
-        "User-Agent": [
-          "azsdk-net-Storage.Blobs/12.5.0-dev.20200619.1",
-          "(.NET Core 4.6.28801.04; Microsoft Windows 10.0.18362 )"
-        ],
-        "x-ms-client-request-id": "658bbdfd-efad-8328-1a68-d70a9e598f82",
-        "x-ms-date": "Fri, 19 Jun 2020 19:18:36 GMT",
->>>>>>> 60f4876e
+        "x-ms-date": "Fri, 19 Jun 2020 19:18:36 GMT",
         "x-ms-meta-Capital": "letter",
         "x-ms-meta-foo": "bar",
         "x-ms-meta-meta": "data",
         "x-ms-meta-UPPER": "case",
         "x-ms-return-client-request-id": "true",
-<<<<<<< HEAD
-        "x-ms-version": "2019-12-12"
-=======
-        "x-ms-version": "2020-02-10"
->>>>>>> 60f4876e
+        "x-ms-version": "2020-02-10"
       },
       "RequestBody": null,
       "StatusCode": 200,
       "ResponseHeaders": {
         "Content-Length": "0",
-<<<<<<< HEAD
-        "Date": "Wed, 10 Jun 2020 19:56:53 GMT",
-        "ETag": "\u00220x8D80D786C3EB246\u0022",
-        "Last-Modified": "Wed, 10 Jun 2020 19:56:53 GMT",
-=======
         "Date": "Fri, 19 Jun 2020 19:18:37 GMT",
         "ETag": "\u00220x8D814859193B091\u0022",
         "Last-Modified": "Fri, 19 Jun 2020 19:18:37 GMT",
->>>>>>> 60f4876e
         "Server": [
           "Windows-Azure-Blob/1.0",
           "Microsoft-HTTPAPI/2.0"
         ],
         "x-ms-client-request-id": "658bbdfd-efad-8328-1a68-d70a9e598f82",
-<<<<<<< HEAD
-        "x-ms-request-id": "84e23355-f01e-0060-2161-3f313f000000",
-        "x-ms-request-server-encrypted": "true",
-        "x-ms-version": "2019-12-12",
-        "x-ms-version-id": "2020-06-10T19:56:53.6219990Z"
-=======
         "x-ms-request-id": "59164aa9-701e-0041-2b6e-461544000000",
         "x-ms-request-server-encrypted": "true",
         "x-ms-version": "2020-02-10",
         "x-ms-version-id": "2020-06-19T19:18:37.8516385Z"
->>>>>>> 60f4876e
       },
       "ResponseBody": []
     },
@@ -655,23 +381,13 @@
       "RequestHeaders": {
         "Authorization": "Sanitized",
         "User-Agent": [
-<<<<<<< HEAD
-          "azsdk-net-Storage.Blobs/12.5.0-dev.20200610.1",
+          "azsdk-net-Storage.Blobs/12.5.0-dev.20200619.1",
           "(.NET Core 4.6.28801.04; Microsoft Windows 10.0.18362 )"
         ],
         "x-ms-client-request-id": "f750969c-61bc-3341-0969-2e983d9dc644",
-        "x-ms-date": "Wed, 10 Jun 2020 19:56:53 GMT",
-        "x-ms-return-client-request-id": "true",
-        "x-ms-version": "2019-12-12"
-=======
-          "azsdk-net-Storage.Blobs/12.5.0-dev.20200619.1",
-          "(.NET Core 4.6.28801.04; Microsoft Windows 10.0.18362 )"
-        ],
-        "x-ms-client-request-id": "f750969c-61bc-3341-0969-2e983d9dc644",
-        "x-ms-date": "Fri, 19 Jun 2020 19:18:36 GMT",
-        "x-ms-return-client-request-id": "true",
-        "x-ms-version": "2020-02-10"
->>>>>>> 60f4876e
+        "x-ms-date": "Fri, 19 Jun 2020 19:18:36 GMT",
+        "x-ms-return-client-request-id": "true",
+        "x-ms-version": "2020-02-10"
       },
       "RequestBody": null,
       "StatusCode": 200,
@@ -680,78 +396,44 @@
         "Access-Control-Expose-Headers": "x-ms-request-id,x-ms-client-request-id,Server,x-ms-version,Content-Type,Content-Length,Date,Transfer-Encoding",
         "Content-Length": "2547",
         "Content-Type": "application/xml",
-<<<<<<< HEAD
-        "Date": "Wed, 10 Jun 2020 19:56:53 GMT",
-=======
-        "Date": "Fri, 19 Jun 2020 19:18:37 GMT",
->>>>>>> 60f4876e
-        "Server": [
-          "Windows-Azure-Blob/1.0",
-          "Microsoft-HTTPAPI/2.0"
-        ],
-<<<<<<< HEAD
-        "Transfer-Encoding": "chunked",
-        "x-ms-client-request-id": "f750969c-61bc-3341-0969-2e983d9dc644",
-        "x-ms-request-id": "84e2337b-f01e-0060-4761-3f313f000000",
-        "x-ms-version": "2019-12-12"
-      },
-      "ResponseBody": "\uFEFF\u003C?xml version=\u00221.0\u0022 encoding=\u0022utf-8\u0022?\u003E\u003CEnumerationResults ServiceEndpoint=\u0022https://seanmcccanary.blob.core.windows.net/\u0022 ContainerName=\u0022test-container-1748637c-8821-a243-9a3e-c545c286ea07\u0022\u003E\u003CPrefix\u003Efoo\u003C/Prefix\u003E\u003CBlobs\u003E\u003CBlob\u003E\u003CName\u003Efoo\u003C/Name\u003E\u003CVersionId\u003E2020-06-10T19:56:53.1586677Z\u003C/VersionId\u003E\u003CIsCurrentVersion\u003Etrue\u003C/IsCurrentVersion\u003E\u003CProperties\u003E\u003CCreation-Time\u003EWed, 10 Jun 2020 19:56:53 GMT\u003C/Creation-Time\u003E\u003CLast-Modified\u003EWed, 10 Jun 2020 19:56:53 GMT\u003C/Last-Modified\u003E\u003CEtag\u003E0x8D80D786BF82675\u003C/Etag\u003E\u003CContent-Length\u003E1024\u003C/Content-Length\u003E\u003CContent-Type\u003Eapplication/octet-stream\u003C/Content-Type\u003E\u003CContent-Encoding /\u003E\u003CContent-Language /\u003E\u003CContent-CRC64 /\u003E\u003CContent-MD5\u003EDNDIbEMMBoGa4XwV5Ybx/A==\u003C/Content-MD5\u003E\u003CCache-Control /\u003E\u003CContent-Disposition /\u003E\u003CBlobType\u003EBlockBlob\u003C/BlobType\u003E\u003CAccessTier\u003EHot\u003C/AccessTier\u003E\u003CAccessTierInferred\u003Etrue\u003C/AccessTierInferred\u003E\u003CLeaseStatus\u003Eunlocked\u003C/LeaseStatus\u003E\u003CLeaseState\u003Eavailable\u003C/LeaseState\u003E\u003CServerEncrypted\u003Etrue\u003C/ServerEncrypted\u003E\u003C/Properties\u003E\u003COrMetadata /\u003E\u003C/Blob\u003E\u003CBlob\u003E\u003CName\u003Efoo/bar\u003C/Name\u003E\u003CVersionId\u003E2020-06-10T19:56:53.3918350Z\u003C/VersionId\u003E\u003CIsCurrentVersion\u003Etrue\u003C/IsCurrentVersion\u003E\u003CProperties\u003E\u003CCreation-Time\u003EWed, 10 Jun 2020 19:56:53 GMT\u003C/Creation-Time\u003E\u003CLast-Modified\u003EWed, 10 Jun 2020 19:56:53 GMT\u003C/Last-Modified\u003E\u003CEtag\u003E0x8D80D786C1B9377\u003C/Etag\u003E\u003CContent-Length\u003E1024\u003C/Content-Length\u003E\u003CContent-Type\u003Eapplication/octet-stream\u003C/Content-Type\u003E\u003CContent-Encoding /\u003E\u003CContent-Language /\u003E\u003CContent-CRC64 /\u003E\u003CContent-MD5\u003EDNDIbEMMBoGa4XwV5Ybx/A==\u003C/Content-MD5\u003E\u003CCache-Control /\u003E\u003CContent-Disposition /\u003E\u003CBlobType\u003EBlockBlob\u003C/BlobType\u003E\u003CAccessTier\u003EHot\u003C/AccessTier\u003E\u003CAccessTierInferred\u003Etrue\u003C/AccessTierInferred\u003E\u003CLeaseStatus\u003Eunlocked\u003C/LeaseStatus\u003E\u003CLeaseState\u003Eavailable\u003C/LeaseState\u003E\u003CServerEncrypted\u003Etrue\u003C/ServerEncrypted\u003E\u003C/Properties\u003E\u003COrMetadata /\u003E\u003C/Blob\u003E\u003CBlob\u003E\u003CName\u003Efoo/foo\u003C/Name\u003E\u003CVersionId\u003E2020-06-10T19:56:53.6219990Z\u003C/VersionId\u003E\u003CIsCurrentVersion\u003Etrue\u003C/IsCurrentVersion\u003E\u003CProperties\u003E\u003CCreation-Time\u003EWed, 10 Jun 2020 19:56:53 GMT\u003C/Creation-Time\u003E\u003CLast-Modified\u003EWed, 10 Jun 2020 19:56:53 GMT\u003C/Last-Modified\u003E\u003CEtag\u003E0x8D80D786C3EB246\u003C/Etag\u003E\u003CContent-Length\u003E1024\u003C/Content-Length\u003E\u003CContent-Type\u003Eapplication/octet-stream\u003C/Content-Type\u003E\u003CContent-Encoding /\u003E\u003CContent-Language /\u003E\u003CContent-CRC64 /\u003E\u003CContent-MD5\u003EDNDIbEMMBoGa4XwV5Ybx/A==\u003C/Content-MD5\u003E\u003CCache-Control /\u003E\u003CContent-Disposition /\u003E\u003CBlobType\u003EBlockBlob\u003C/BlobType\u003E\u003CAccessTier\u003EHot\u003C/AccessTier\u003E\u003CAccessTierInferred\u003Etrue\u003C/AccessTierInferred\u003E\u003CLeaseStatus\u003Eunlocked\u003C/LeaseStatus\u003E\u003CLeaseState\u003Eavailable\u003C/LeaseState\u003E\u003CServerEncrypted\u003Etrue\u003C/ServerEncrypted\u003E\u003C/Properties\u003E\u003COrMetadata /\u003E\u003C/Blob\u003E\u003C/Blobs\u003E\u003CNextMarker /\u003E\u003C/EnumerationResults\u003E"
-=======
+        "Date": "Fri, 19 Jun 2020 19:18:37 GMT",
+        "Server": [
+          "Windows-Azure-Blob/1.0",
+          "Microsoft-HTTPAPI/2.0"
+        ],
         "x-ms-client-request-id": "f750969c-61bc-3341-0969-2e983d9dc644",
         "x-ms-request-id": "59164ab9-701e-0041-396e-461544000000",
         "x-ms-version": "2020-02-10"
       },
       "ResponseBody": "\uFEFF\u003C?xml version=\u00221.0\u0022 encoding=\u0022utf-8\u0022?\u003E\u003CEnumerationResults ServiceEndpoint=\u0022https://seanmcccanary.blob.core.windows.net/\u0022 ContainerName=\u0022test-container-1748637c-8821-a243-9a3e-c545c286ea07\u0022\u003E\u003CPrefix\u003Efoo\u003C/Prefix\u003E\u003CBlobs\u003E\u003CBlob\u003E\u003CName\u003Efoo\u003C/Name\u003E\u003CVersionId\u003E2020-06-19T19:18:37.3612934Z\u003C/VersionId\u003E\u003CIsCurrentVersion\u003Etrue\u003C/IsCurrentVersion\u003E\u003CProperties\u003E\u003CCreation-Time\u003EFri, 19 Jun 2020 19:18:37 GMT\u003C/Creation-Time\u003E\u003CLast-Modified\u003EFri, 19 Jun 2020 19:18:37 GMT\u003C/Last-Modified\u003E\u003CEtag\u003E0x8D8148591490586\u003C/Etag\u003E\u003CContent-Length\u003E1024\u003C/Content-Length\u003E\u003CContent-Type\u003Eapplication/octet-stream\u003C/Content-Type\u003E\u003CContent-Encoding /\u003E\u003CContent-Language /\u003E\u003CContent-CRC64 /\u003E\u003CContent-MD5\u003EDNDIbEMMBoGa4XwV5Ybx/A==\u003C/Content-MD5\u003E\u003CCache-Control /\u003E\u003CContent-Disposition /\u003E\u003CBlobType\u003EBlockBlob\u003C/BlobType\u003E\u003CAccessTier\u003EHot\u003C/AccessTier\u003E\u003CAccessTierInferred\u003Etrue\u003C/AccessTierInferred\u003E\u003CLeaseStatus\u003Eunlocked\u003C/LeaseStatus\u003E\u003CLeaseState\u003Eavailable\u003C/LeaseState\u003E\u003CServerEncrypted\u003Etrue\u003C/ServerEncrypted\u003E\u003C/Properties\u003E\u003COrMetadata /\u003E\u003C/Blob\u003E\u003CBlob\u003E\u003CName\u003Efoo/bar\u003C/Name\u003E\u003CVersionId\u003E2020-06-19T19:18:37.6074670Z\u003C/VersionId\u003E\u003CIsCurrentVersion\u003Etrue\u003C/IsCurrentVersion\u003E\u003CProperties\u003E\u003CCreation-Time\u003EFri, 19 Jun 2020 19:18:37 GMT\u003C/Creation-Time\u003E\u003CLast-Modified\u003EFri, 19 Jun 2020 19:18:37 GMT\u003C/Last-Modified\u003E\u003CEtag\u003E0x8D81485916E95AE\u003C/Etag\u003E\u003CContent-Length\u003E1024\u003C/Content-Length\u003E\u003CContent-Type\u003Eapplication/octet-stream\u003C/Content-Type\u003E\u003CContent-Encoding /\u003E\u003CContent-Language /\u003E\u003CContent-CRC64 /\u003E\u003CContent-MD5\u003EDNDIbEMMBoGa4XwV5Ybx/A==\u003C/Content-MD5\u003E\u003CCache-Control /\u003E\u003CContent-Disposition /\u003E\u003CBlobType\u003EBlockBlob\u003C/BlobType\u003E\u003CAccessTier\u003EHot\u003C/AccessTier\u003E\u003CAccessTierInferred\u003Etrue\u003C/AccessTierInferred\u003E\u003CLeaseStatus\u003Eunlocked\u003C/LeaseStatus\u003E\u003CLeaseState\u003Eavailable\u003C/LeaseState\u003E\u003CServerEncrypted\u003Etrue\u003C/ServerEncrypted\u003E\u003C/Properties\u003E\u003COrMetadata /\u003E\u003C/Blob\u003E\u003CBlob\u003E\u003CName\u003Efoo/foo\u003C/Name\u003E\u003CVersionId\u003E2020-06-19T19:18:37.8516385Z\u003C/VersionId\u003E\u003CIsCurrentVersion\u003Etrue\u003C/IsCurrentVersion\u003E\u003CProperties\u003E\u003CCreation-Time\u003EFri, 19 Jun 2020 19:18:37 GMT\u003C/Creation-Time\u003E\u003CLast-Modified\u003EFri, 19 Jun 2020 19:18:37 GMT\u003C/Last-Modified\u003E\u003CEtag\u003E0x8D814859193B091\u003C/Etag\u003E\u003CContent-Length\u003E1024\u003C/Content-Length\u003E\u003CContent-Type\u003Eapplication/octet-stream\u003C/Content-Type\u003E\u003CContent-Encoding /\u003E\u003CContent-Language /\u003E\u003CContent-CRC64 /\u003E\u003CContent-MD5\u003EDNDIbEMMBoGa4XwV5Ybx/A==\u003C/Content-MD5\u003E\u003CCache-Control /\u003E\u003CContent-Disposition /\u003E\u003CBlobType\u003EBlockBlob\u003C/BlobType\u003E\u003CAccessTier\u003EHot\u003C/AccessTier\u003E\u003CAccessTierInferred\u003Etrue\u003C/AccessTierInferred\u003E\u003CLeaseStatus\u003Eunlocked\u003C/LeaseStatus\u003E\u003CLeaseState\u003Eavailable\u003C/LeaseState\u003E\u003CServerEncrypted\u003Etrue\u003C/ServerEncrypted\u003E\u003C/Properties\u003E\u003COrMetadata /\u003E\u003C/Blob\u003E\u003C/Blobs\u003E\u003CNextMarker /\u003E\u003C/EnumerationResults\u003E"
->>>>>>> 60f4876e
     },
     {
       "RequestUri": "https://seanmcccanary.blob.core.windows.net/test-container-1748637c-8821-a243-9a3e-c545c286ea07?restype=container",
       "RequestMethod": "DELETE",
       "RequestHeaders": {
         "Authorization": "Sanitized",
-<<<<<<< HEAD
-        "traceparent": "00-5f931a61737ed34aacbcce1864f4ff07-f2202bcdcfbb7c40-00",
-        "User-Agent": [
-          "azsdk-net-Storage.Blobs/12.5.0-dev.20200610.1",
+        "traceparent": "00-3df93e357261e1418c133b5f80632ea4-22dc9022889fad41-00",
+        "User-Agent": [
+          "azsdk-net-Storage.Blobs/12.5.0-dev.20200619.1",
           "(.NET Core 4.6.28801.04; Microsoft Windows 10.0.18362 )"
         ],
         "x-ms-client-request-id": "086e3bd6-9708-d5c5-e384-cec852a73849",
-        "x-ms-date": "Wed, 10 Jun 2020 19:56:53 GMT",
-        "x-ms-return-client-request-id": "true",
-        "x-ms-version": "2019-12-12"
-=======
-        "traceparent": "00-3df93e357261e1418c133b5f80632ea4-22dc9022889fad41-00",
-        "User-Agent": [
-          "azsdk-net-Storage.Blobs/12.5.0-dev.20200619.1",
-          "(.NET Core 4.6.28801.04; Microsoft Windows 10.0.18362 )"
-        ],
-        "x-ms-client-request-id": "086e3bd6-9708-d5c5-e384-cec852a73849",
-        "x-ms-date": "Fri, 19 Jun 2020 19:18:36 GMT",
-        "x-ms-return-client-request-id": "true",
-        "x-ms-version": "2020-02-10"
->>>>>>> 60f4876e
+        "x-ms-date": "Fri, 19 Jun 2020 19:18:36 GMT",
+        "x-ms-return-client-request-id": "true",
+        "x-ms-version": "2020-02-10"
       },
       "RequestBody": null,
       "StatusCode": 202,
       "ResponseHeaders": {
         "Content-Length": "0",
-<<<<<<< HEAD
-        "Date": "Wed, 10 Jun 2020 19:56:53 GMT",
-=======
-        "Date": "Fri, 19 Jun 2020 19:18:37 GMT",
->>>>>>> 60f4876e
+        "Date": "Fri, 19 Jun 2020 19:18:37 GMT",
         "Server": [
           "Windows-Azure-Blob/1.0",
           "Microsoft-HTTPAPI/2.0"
         ],
         "x-ms-client-request-id": "086e3bd6-9708-d5c5-e384-cec852a73849",
-<<<<<<< HEAD
-        "x-ms-request-id": "84e233b8-f01e-0060-0261-3f313f000000",
-        "x-ms-version": "2019-12-12"
-=======
         "x-ms-request-id": "59164acf-701e-0041-4b6e-461544000000",
         "x-ms-version": "2020-02-10"
->>>>>>> 60f4876e
       },
       "ResponseBody": []
     }
