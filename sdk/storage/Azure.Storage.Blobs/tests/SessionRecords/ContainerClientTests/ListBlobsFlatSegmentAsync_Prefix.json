{
  "Entries": [
    {
<<<<<<< HEAD
      "RequestUri": "https://seanmcccanary.blob.core.windows.net/test-container-763e9087-72f7-5d57-7086-f89f3aa6017c?restype=container",
      "RequestMethod": "PUT",
      "RequestHeaders": {
        "Authorization": "Sanitized",
        "traceparent": "00-75f3c674141cd942ac07ac4ed7efbfee-17352b4ac931474d-00",
        "User-Agent": [
          "azsdk-net-Storage.Blobs/12.5.0-dev.20200402.1",
          "(.NET Core 4.6.28325.01; Microsoft Windows 10.0.18362 )"
        ],
        "x-ms-blob-public-access": "container",
        "x-ms-client-request-id": "4a122db7-b11e-aac6-8bd7-27982557dc31",
        "x-ms-date": "Fri, 03 Apr 2020 00:00:20 GMT",
=======
      "RequestUri": "http://amandadev2.blob.core.windows.net/test-container-763e9087-72f7-5d57-7086-f89f3aa6017c?restype=container",
      "RequestMethod": "PUT",
      "RequestHeaders": {
        "Authorization": "Sanitized",
        "traceparent": "00-cc4f44fbf545f04292fe477dd0004f22-25ae2a0aa0492c4e-00",
        "User-Agent": [
          "azsdk-net-Storage.Blobs/12.5.0-dev.20200529.1",
          "(.NET Core 4.6.28801.04; Microsoft Windows 10.0.18363 )"
        ],
        "x-ms-blob-public-access": "container",
        "x-ms-client-request-id": "4a122db7-b11e-aac6-8bd7-27982557dc31",
        "x-ms-date": "Fri, 29 May 2020 17:10:03 GMT",
>>>>>>> 80c89ee0
        "x-ms-return-client-request-id": "true",
        "x-ms-version": "2019-12-12"
      },
      "RequestBody": null,
      "StatusCode": 201,
      "ResponseHeaders": {
        "Content-Length": "0",
<<<<<<< HEAD
        "Date": "Fri, 03 Apr 2020 00:00:19 GMT",
        "ETag": "\u00220x8D7D761FF801BE6\u0022",
        "Last-Modified": "Fri, 03 Apr 2020 00:00:19 GMT",
=======
        "Date": "Fri, 29 May 2020 17:10:02 GMT",
        "ETag": "\u00220x8D803F320D37F05\u0022",
        "Last-Modified": "Fri, 29 May 2020 17:10:03 GMT",
>>>>>>> 80c89ee0
        "Server": [
          "Windows-Azure-Blob/1.0",
          "Microsoft-HTTPAPI/2.0"
        ],
        "x-ms-client-request-id": "4a122db7-b11e-aac6-8bd7-27982557dc31",
<<<<<<< HEAD
        "x-ms-request-id": "2c130067-701e-0033-364a-09120b000000",
        "x-ms-version": "2019-12-12"
=======
        "x-ms-request-id": "e253308b-f01e-00e6-3edb-3583eb000000",
        "x-ms-version": "2019-07-07"
>>>>>>> 80c89ee0
      },
      "ResponseBody": []
    },
    {
<<<<<<< HEAD
      "RequestUri": "https://seanmcccanary.blob.core.windows.net/test-container-763e9087-72f7-5d57-7086-f89f3aa6017c/foo",
=======
      "RequestUri": "http://amandadev2.blob.core.windows.net/test-container-763e9087-72f7-5d57-7086-f89f3aa6017c/foo",
>>>>>>> 80c89ee0
      "RequestMethod": "PUT",
      "RequestHeaders": {
        "Authorization": "Sanitized",
        "Content-Length": "1024",
<<<<<<< HEAD
        "traceparent": "00-4f663632931dda41b0700b84d304a7f6-077160bb6816c840-00",
        "User-Agent": [
          "azsdk-net-Storage.Blobs/12.5.0-dev.20200402.1",
          "(.NET Core 4.6.28325.01; Microsoft Windows 10.0.18362 )"
        ],
        "x-ms-blob-type": "BlockBlob",
        "x-ms-client-request-id": "d76f6852-f30a-a0c5-7f77-b5b7585d9ac3",
        "x-ms-date": "Fri, 03 Apr 2020 00:00:20 GMT",
=======
        "traceparent": "00-c59a98eebde54242a2c63284cf3f61aa-4c6f7d7d89614243-00",
        "User-Agent": [
          "azsdk-net-Storage.Blobs/12.5.0-dev.20200529.1",
          "(.NET Core 4.6.28801.04; Microsoft Windows 10.0.18363 )"
        ],
        "x-ms-blob-type": "BlockBlob",
        "x-ms-client-request-id": "d76f6852-f30a-a0c5-7f77-b5b7585d9ac3",
        "x-ms-date": "Fri, 29 May 2020 17:10:03 GMT",
>>>>>>> 80c89ee0
        "x-ms-return-client-request-id": "true",
        "x-ms-version": "2019-12-12"
      },
      "RequestBody": "e30l/HWggsHQEbI0mMzrMPPa5w2Utl7ZfZMDyJ0nB2vlqA/0GpenF6pQeQz\u002BkRK\u002B6/elSnDPncUeS37hnbkjqQlGTu\u002B99xVbM89iQzxR2uyBRNymgr37FgtK1c4YxXnxLNACuEIjAfThSRegbFmIzXGRYFncfSZMSzjjciJHQ25VcRdsTiKqXULoxDmmWqqxwghch2QgFK6ptmwKP47RmgaoSvpCG35P5wIW9LjtpvCOMrAa6rsJNV1ow5i1oB6zFyoz/Q\u002Bvb6aJDZ9iCiD1uxB7fA3etrBKnxWc2VjlmUfkYtyOuqjh3sIKkNwcpyo9cgeIOiQQ1WF66F36E5VNpHNXfahDZwFnmp1K1CXTLfjqX2ZRXV8j1Ix7FNFL5sstvOxoxCmC\u002BQsFIJ\u002BGxQE7prplD7Mu/EYUNKgbyFIvHLPSHRg4a2nOaGVbSzy/nQ6LP24W5dcX/r\u002BmVI\u002BBZzG41gTrs6jpAjtRlqdO07EJVJeaj4jkGDbcux5YkhbZTQA0o3U41Opmoj0yxU4wyCsOnP/45tip073ND/eJkHAkd0mmGi870YCtM\u002B1LslPnrPPzSfYX4GYois\u002B4a8Ty3BHNDk0Fia770st/S7LqXSFp5WIElkd5DZfjfo9gg2W7ulfbfqMG4iNE93YrmJSzPSyuToVi7kbKUwG2Igsem09lw5FbD999YwM/v5/QTnQCL0BisjTfWcwQESqiUMAXJlsnxdQDVy5MMOuCIi6n\u002BQSMs/LKvOkahWnESv212xJDJ5lDqYig/tcSFYFJXTedaRclFZzNTWpyDD9qPg0wl1XYP/qVZFB77LQauKZn0SgyJuDmj8V2ddou0JxJNb/K4n0scB08CAXHqSnnspXDCzsXNxgsSgiPYsogZpOzMrf1T9UoOmAL9h7bHuWbjsJFasVgMf2nnpd1nA1TG6FxE3dy8mO/m9DbDEH5UCsi9NQH2/vOUgG5TbE\u002Bsp1St9t9aQpuKZtfhc/0hSW8rk5sUqg5S0ClosB1uKSxgegyiFRle\u002BYgtMo4qFUs2c3b/Z9j0V/1GGya2MZJ\u002BHD2rQTmwvzQVjNnS57dAKPqeMnzmrsFTq\u002BIPW/oy6Mf1rxaQfpRRRfQC6Zs\u002B4bBFxjIsF/9Vl608V5VXoWM6IuPR3Tig76omTOxIo4VmVMpxyZXHxpDIoBdpVCb/OeSRCMb3LQR35NZHxcsTDTPn1cLLJZeNMhwTCX0hN1uDJxLH95r\u002Bb2eF\u002BeS/v8DF9ZMjgb5kNBQMw9bqo\u002BPHVu16xN64CxVY6WZbRSvzDbIbTROqPXXdHzM\u002B\u002BvOEE8tD/qM3BPsiDep9ipgXyO7oWfZkjxbQHVl3naWreRBhlNWa10aIu8j2\u002BT9pbHLdw==",
      "StatusCode": 201,
      "ResponseHeaders": {
        "Content-Length": "0",
        "Content-MD5": "lHBDhkhYIZJ/eGFzWm4ucA==",
<<<<<<< HEAD
        "Date": "Fri, 03 Apr 2020 00:00:19 GMT",
        "ETag": "\u00220x8D7D761FF8DE0F2\u0022",
        "Last-Modified": "Fri, 03 Apr 2020 00:00:19 GMT",
=======
        "Date": "Fri, 29 May 2020 17:10:02 GMT",
        "ETag": "\u00220x8D803F320EA2E3F\u0022",
        "Last-Modified": "Fri, 29 May 2020 17:10:03 GMT",
>>>>>>> 80c89ee0
        "Server": [
          "Windows-Azure-Blob/1.0",
          "Microsoft-HTTPAPI/2.0"
        ],
        "x-ms-client-request-id": "d76f6852-f30a-a0c5-7f77-b5b7585d9ac3",
        "x-ms-content-crc64": "DeGSd96/NIM=",
<<<<<<< HEAD
        "x-ms-request-id": "2c130076-701e-0033-424a-09120b000000",
=======
        "x-ms-request-id": "e25330cf-f01e-00e6-7ddb-3583eb000000",
>>>>>>> 80c89ee0
        "x-ms-request-server-encrypted": "true",
        "x-ms-version": "2019-12-12"
      },
      "ResponseBody": []
    },
    {
<<<<<<< HEAD
      "RequestUri": "https://seanmcccanary.blob.core.windows.net/test-container-763e9087-72f7-5d57-7086-f89f3aa6017c/bar",
=======
      "RequestUri": "http://amandadev2.blob.core.windows.net/test-container-763e9087-72f7-5d57-7086-f89f3aa6017c/bar",
>>>>>>> 80c89ee0
      "RequestMethod": "PUT",
      "RequestHeaders": {
        "Authorization": "Sanitized",
        "Content-Length": "1024",
<<<<<<< HEAD
        "traceparent": "00-c97c0278ff2f5c45bd36bb35a3fb8e64-4304a3dca3caeb42-00",
        "User-Agent": [
          "azsdk-net-Storage.Blobs/12.5.0-dev.20200402.1",
          "(.NET Core 4.6.28325.01; Microsoft Windows 10.0.18362 )"
        ],
        "x-ms-blob-type": "BlockBlob",
        "x-ms-client-request-id": "3daa0985-f342-216d-9470-da0d3fc6ba74",
        "x-ms-date": "Fri, 03 Apr 2020 00:00:20 GMT",
=======
        "traceparent": "00-cd111c144575bd46bf94d9ab1bde934a-9dfb59a938193643-00",
        "User-Agent": [
          "azsdk-net-Storage.Blobs/12.5.0-dev.20200529.1",
          "(.NET Core 4.6.28801.04; Microsoft Windows 10.0.18363 )"
        ],
        "x-ms-blob-type": "BlockBlob",
        "x-ms-client-request-id": "3daa0985-f342-216d-9470-da0d3fc6ba74",
        "x-ms-date": "Fri, 29 May 2020 17:10:03 GMT",
>>>>>>> 80c89ee0
        "x-ms-return-client-request-id": "true",
        "x-ms-version": "2019-12-12"
      },
      "RequestBody": "e30l/HWggsHQEbI0mMzrMPPa5w2Utl7ZfZMDyJ0nB2vlqA/0GpenF6pQeQz\u002BkRK\u002B6/elSnDPncUeS37hnbkjqQlGTu\u002B99xVbM89iQzxR2uyBRNymgr37FgtK1c4YxXnxLNACuEIjAfThSRegbFmIzXGRYFncfSZMSzjjciJHQ25VcRdsTiKqXULoxDmmWqqxwghch2QgFK6ptmwKP47RmgaoSvpCG35P5wIW9LjtpvCOMrAa6rsJNV1ow5i1oB6zFyoz/Q\u002Bvb6aJDZ9iCiD1uxB7fA3etrBKnxWc2VjlmUfkYtyOuqjh3sIKkNwcpyo9cgeIOiQQ1WF66F36E5VNpHNXfahDZwFnmp1K1CXTLfjqX2ZRXV8j1Ix7FNFL5sstvOxoxCmC\u002BQsFIJ\u002BGxQE7prplD7Mu/EYUNKgbyFIvHLPSHRg4a2nOaGVbSzy/nQ6LP24W5dcX/r\u002BmVI\u002BBZzG41gTrs6jpAjtRlqdO07EJVJeaj4jkGDbcux5YkhbZTQA0o3U41Opmoj0yxU4wyCsOnP/45tip073ND/eJkHAkd0mmGi870YCtM\u002B1LslPnrPPzSfYX4GYois\u002B4a8Ty3BHNDk0Fia770st/S7LqXSFp5WIElkd5DZfjfo9gg2W7ulfbfqMG4iNE93YrmJSzPSyuToVi7kbKUwG2Igsem09lw5FbD999YwM/v5/QTnQCL0BisjTfWcwQESqiUMAXJlsnxdQDVy5MMOuCIi6n\u002BQSMs/LKvOkahWnESv212xJDJ5lDqYig/tcSFYFJXTedaRclFZzNTWpyDD9qPg0wl1XYP/qVZFB77LQauKZn0SgyJuDmj8V2ddou0JxJNb/K4n0scB08CAXHqSnnspXDCzsXNxgsSgiPYsogZpOzMrf1T9UoOmAL9h7bHuWbjsJFasVgMf2nnpd1nA1TG6FxE3dy8mO/m9DbDEH5UCsi9NQH2/vOUgG5TbE\u002Bsp1St9t9aQpuKZtfhc/0hSW8rk5sUqg5S0ClosB1uKSxgegyiFRle\u002BYgtMo4qFUs2c3b/Z9j0V/1GGya2MZJ\u002BHD2rQTmwvzQVjNnS57dAKPqeMnzmrsFTq\u002BIPW/oy6Mf1rxaQfpRRRfQC6Zs\u002B4bBFxjIsF/9Vl608V5VXoWM6IuPR3Tig76omTOxIo4VmVMpxyZXHxpDIoBdpVCb/OeSRCMb3LQR35NZHxcsTDTPn1cLLJZeNMhwTCX0hN1uDJxLH95r\u002Bb2eF\u002BeS/v8DF9ZMjgb5kNBQMw9bqo\u002BPHVu16xN64CxVY6WZbRSvzDbIbTROqPXXdHzM\u002B\u002BvOEE8tD/qM3BPsiDep9ipgXyO7oWfZkjxbQHVl3naWreRBhlNWa10aIu8j2\u002BT9pbHLdw==",
      "StatusCode": 201,
      "ResponseHeaders": {
        "Content-Length": "0",
        "Content-MD5": "lHBDhkhYIZJ/eGFzWm4ucA==",
<<<<<<< HEAD
        "Date": "Fri, 03 Apr 2020 00:00:19 GMT",
        "ETag": "\u00220x8D7D761FF9ADBA0\u0022",
        "Last-Modified": "Fri, 03 Apr 2020 00:00:19 GMT",
=======
        "Date": "Fri, 29 May 2020 17:10:02 GMT",
        "ETag": "\u00220x8D803F320F21EF6\u0022",
        "Last-Modified": "Fri, 29 May 2020 17:10:03 GMT",
>>>>>>> 80c89ee0
        "Server": [
          "Windows-Azure-Blob/1.0",
          "Microsoft-HTTPAPI/2.0"
        ],
        "x-ms-client-request-id": "3daa0985-f342-216d-9470-da0d3fc6ba74",
        "x-ms-content-crc64": "DeGSd96/NIM=",
<<<<<<< HEAD
        "x-ms-request-id": "2c130083-701e-0033-4e4a-09120b000000",
=======
        "x-ms-request-id": "e25330f8-f01e-00e6-1edb-3583eb000000",
>>>>>>> 80c89ee0
        "x-ms-request-server-encrypted": "true",
        "x-ms-version": "2019-12-12"
      },
      "ResponseBody": []
    },
    {
<<<<<<< HEAD
      "RequestUri": "https://seanmcccanary.blob.core.windows.net/test-container-763e9087-72f7-5d57-7086-f89f3aa6017c/baz",
=======
      "RequestUri": "http://amandadev2.blob.core.windows.net/test-container-763e9087-72f7-5d57-7086-f89f3aa6017c/baz",
>>>>>>> 80c89ee0
      "RequestMethod": "PUT",
      "RequestHeaders": {
        "Authorization": "Sanitized",
        "Content-Length": "1024",
<<<<<<< HEAD
        "traceparent": "00-ae8471eb2f93e945a8587ba9a1b530e9-02907c53dc5d334f-00",
        "User-Agent": [
          "azsdk-net-Storage.Blobs/12.5.0-dev.20200402.1",
          "(.NET Core 4.6.28325.01; Microsoft Windows 10.0.18362 )"
        ],
        "x-ms-blob-type": "BlockBlob",
        "x-ms-client-request-id": "4f312f85-5db3-a680-f940-a92bb0af510f",
        "x-ms-date": "Fri, 03 Apr 2020 00:00:20 GMT",
=======
        "traceparent": "00-58385e2c1bd17e4abca3325f5c8f34ef-2f005abca8a95046-00",
        "User-Agent": [
          "azsdk-net-Storage.Blobs/12.5.0-dev.20200529.1",
          "(.NET Core 4.6.28801.04; Microsoft Windows 10.0.18363 )"
        ],
        "x-ms-blob-type": "BlockBlob",
        "x-ms-client-request-id": "4f312f85-5db3-a680-f940-a92bb0af510f",
        "x-ms-date": "Fri, 29 May 2020 17:10:03 GMT",
>>>>>>> 80c89ee0
        "x-ms-return-client-request-id": "true",
        "x-ms-version": "2019-12-12"
      },
      "RequestBody": "e30l/HWggsHQEbI0mMzrMPPa5w2Utl7ZfZMDyJ0nB2vlqA/0GpenF6pQeQz\u002BkRK\u002B6/elSnDPncUeS37hnbkjqQlGTu\u002B99xVbM89iQzxR2uyBRNymgr37FgtK1c4YxXnxLNACuEIjAfThSRegbFmIzXGRYFncfSZMSzjjciJHQ25VcRdsTiKqXULoxDmmWqqxwghch2QgFK6ptmwKP47RmgaoSvpCG35P5wIW9LjtpvCOMrAa6rsJNV1ow5i1oB6zFyoz/Q\u002Bvb6aJDZ9iCiD1uxB7fA3etrBKnxWc2VjlmUfkYtyOuqjh3sIKkNwcpyo9cgeIOiQQ1WF66F36E5VNpHNXfahDZwFnmp1K1CXTLfjqX2ZRXV8j1Ix7FNFL5sstvOxoxCmC\u002BQsFIJ\u002BGxQE7prplD7Mu/EYUNKgbyFIvHLPSHRg4a2nOaGVbSzy/nQ6LP24W5dcX/r\u002BmVI\u002BBZzG41gTrs6jpAjtRlqdO07EJVJeaj4jkGDbcux5YkhbZTQA0o3U41Opmoj0yxU4wyCsOnP/45tip073ND/eJkHAkd0mmGi870YCtM\u002B1LslPnrPPzSfYX4GYois\u002B4a8Ty3BHNDk0Fia770st/S7LqXSFp5WIElkd5DZfjfo9gg2W7ulfbfqMG4iNE93YrmJSzPSyuToVi7kbKUwG2Igsem09lw5FbD999YwM/v5/QTnQCL0BisjTfWcwQESqiUMAXJlsnxdQDVy5MMOuCIi6n\u002BQSMs/LKvOkahWnESv212xJDJ5lDqYig/tcSFYFJXTedaRclFZzNTWpyDD9qPg0wl1XYP/qVZFB77LQauKZn0SgyJuDmj8V2ddou0JxJNb/K4n0scB08CAXHqSnnspXDCzsXNxgsSgiPYsogZpOzMrf1T9UoOmAL9h7bHuWbjsJFasVgMf2nnpd1nA1TG6FxE3dy8mO/m9DbDEH5UCsi9NQH2/vOUgG5TbE\u002Bsp1St9t9aQpuKZtfhc/0hSW8rk5sUqg5S0ClosB1uKSxgegyiFRle\u002BYgtMo4qFUs2c3b/Z9j0V/1GGya2MZJ\u002BHD2rQTmwvzQVjNnS57dAKPqeMnzmrsFTq\u002BIPW/oy6Mf1rxaQfpRRRfQC6Zs\u002B4bBFxjIsF/9Vl608V5VXoWM6IuPR3Tig76omTOxIo4VmVMpxyZXHxpDIoBdpVCb/OeSRCMb3LQR35NZHxcsTDTPn1cLLJZeNMhwTCX0hN1uDJxLH95r\u002Bb2eF\u002BeS/v8DF9ZMjgb5kNBQMw9bqo\u002BPHVu16xN64CxVY6WZbRSvzDbIbTROqPXXdHzM\u002B\u002BvOEE8tD/qM3BPsiDep9ipgXyO7oWfZkjxbQHVl3naWreRBhlNWa10aIu8j2\u002BT9pbHLdw==",
      "StatusCode": 201,
      "ResponseHeaders": {
        "Content-Length": "0",
        "Content-MD5": "lHBDhkhYIZJ/eGFzWm4ucA==",
<<<<<<< HEAD
        "Date": "Fri, 03 Apr 2020 00:00:19 GMT",
        "ETag": "\u00220x8D7D761FFA7FD5C\u0022",
        "Last-Modified": "Fri, 03 Apr 2020 00:00:19 GMT",
=======
        "Date": "Fri, 29 May 2020 17:10:02 GMT",
        "ETag": "\u00220x8D803F320F9C176\u0022",
        "Last-Modified": "Fri, 29 May 2020 17:10:03 GMT",
>>>>>>> 80c89ee0
        "Server": [
          "Windows-Azure-Blob/1.0",
          "Microsoft-HTTPAPI/2.0"
        ],
        "x-ms-client-request-id": "4f312f85-5db3-a680-f940-a92bb0af510f",
        "x-ms-content-crc64": "DeGSd96/NIM=",
<<<<<<< HEAD
        "x-ms-request-id": "2c130094-701e-0033-5a4a-09120b000000",
=======
        "x-ms-request-id": "e253311c-f01e-00e6-3cdb-3583eb000000",
>>>>>>> 80c89ee0
        "x-ms-request-server-encrypted": "true",
        "x-ms-version": "2019-12-12"
      },
      "ResponseBody": []
    },
    {
<<<<<<< HEAD
      "RequestUri": "https://seanmcccanary.blob.core.windows.net/test-container-763e9087-72f7-5d57-7086-f89f3aa6017c/foo/foo",
=======
      "RequestUri": "http://amandadev2.blob.core.windows.net/test-container-763e9087-72f7-5d57-7086-f89f3aa6017c/foo/foo",
>>>>>>> 80c89ee0
      "RequestMethod": "PUT",
      "RequestHeaders": {
        "Authorization": "Sanitized",
        "Content-Length": "1024",
<<<<<<< HEAD
        "traceparent": "00-b4fa03726be8164f9898d9a130f04516-704247bd7062ae42-00",
        "User-Agent": [
          "azsdk-net-Storage.Blobs/12.5.0-dev.20200402.1",
          "(.NET Core 4.6.28325.01; Microsoft Windows 10.0.18362 )"
        ],
        "x-ms-blob-type": "BlockBlob",
        "x-ms-client-request-id": "10875765-6a95-d6c1-41e5-9dfa6f1317fc",
        "x-ms-date": "Fri, 03 Apr 2020 00:00:20 GMT",
=======
        "traceparent": "00-5ca3a60e2fff9045950236ef5f9f6b44-63b83dee742d1041-00",
        "User-Agent": [
          "azsdk-net-Storage.Blobs/12.5.0-dev.20200529.1",
          "(.NET Core 4.6.28801.04; Microsoft Windows 10.0.18363 )"
        ],
        "x-ms-blob-type": "BlockBlob",
        "x-ms-client-request-id": "10875765-6a95-d6c1-41e5-9dfa6f1317fc",
        "x-ms-date": "Fri, 29 May 2020 17:10:03 GMT",
>>>>>>> 80c89ee0
        "x-ms-return-client-request-id": "true",
        "x-ms-version": "2019-12-12"
      },
      "RequestBody": "e30l/HWggsHQEbI0mMzrMPPa5w2Utl7ZfZMDyJ0nB2vlqA/0GpenF6pQeQz\u002BkRK\u002B6/elSnDPncUeS37hnbkjqQlGTu\u002B99xVbM89iQzxR2uyBRNymgr37FgtK1c4YxXnxLNACuEIjAfThSRegbFmIzXGRYFncfSZMSzjjciJHQ25VcRdsTiKqXULoxDmmWqqxwghch2QgFK6ptmwKP47RmgaoSvpCG35P5wIW9LjtpvCOMrAa6rsJNV1ow5i1oB6zFyoz/Q\u002Bvb6aJDZ9iCiD1uxB7fA3etrBKnxWc2VjlmUfkYtyOuqjh3sIKkNwcpyo9cgeIOiQQ1WF66F36E5VNpHNXfahDZwFnmp1K1CXTLfjqX2ZRXV8j1Ix7FNFL5sstvOxoxCmC\u002BQsFIJ\u002BGxQE7prplD7Mu/EYUNKgbyFIvHLPSHRg4a2nOaGVbSzy/nQ6LP24W5dcX/r\u002BmVI\u002BBZzG41gTrs6jpAjtRlqdO07EJVJeaj4jkGDbcux5YkhbZTQA0o3U41Opmoj0yxU4wyCsOnP/45tip073ND/eJkHAkd0mmGi870YCtM\u002B1LslPnrPPzSfYX4GYois\u002B4a8Ty3BHNDk0Fia770st/S7LqXSFp5WIElkd5DZfjfo9gg2W7ulfbfqMG4iNE93YrmJSzPSyuToVi7kbKUwG2Igsem09lw5FbD999YwM/v5/QTnQCL0BisjTfWcwQESqiUMAXJlsnxdQDVy5MMOuCIi6n\u002BQSMs/LKvOkahWnESv212xJDJ5lDqYig/tcSFYFJXTedaRclFZzNTWpyDD9qPg0wl1XYP/qVZFB77LQauKZn0SgyJuDmj8V2ddou0JxJNb/K4n0scB08CAXHqSnnspXDCzsXNxgsSgiPYsogZpOzMrf1T9UoOmAL9h7bHuWbjsJFasVgMf2nnpd1nA1TG6FxE3dy8mO/m9DbDEH5UCsi9NQH2/vOUgG5TbE\u002Bsp1St9t9aQpuKZtfhc/0hSW8rk5sUqg5S0ClosB1uKSxgegyiFRle\u002BYgtMo4qFUs2c3b/Z9j0V/1GGya2MZJ\u002BHD2rQTmwvzQVjNnS57dAKPqeMnzmrsFTq\u002BIPW/oy6Mf1rxaQfpRRRfQC6Zs\u002B4bBFxjIsF/9Vl608V5VXoWM6IuPR3Tig76omTOxIo4VmVMpxyZXHxpDIoBdpVCb/OeSRCMb3LQR35NZHxcsTDTPn1cLLJZeNMhwTCX0hN1uDJxLH95r\u002Bb2eF\u002BeS/v8DF9ZMjgb5kNBQMw9bqo\u002BPHVu16xN64CxVY6WZbRSvzDbIbTROqPXXdHzM\u002B\u002BvOEE8tD/qM3BPsiDep9ipgXyO7oWfZkjxbQHVl3naWreRBhlNWa10aIu8j2\u002BT9pbHLdw==",
      "StatusCode": 201,
      "ResponseHeaders": {
        "Content-Length": "0",
        "Content-MD5": "lHBDhkhYIZJ/eGFzWm4ucA==",
<<<<<<< HEAD
        "Date": "Fri, 03 Apr 2020 00:00:19 GMT",
        "ETag": "\u00220x8D7D761FFB51F1C\u0022",
        "Last-Modified": "Fri, 03 Apr 2020 00:00:19 GMT",
=======
        "Date": "Fri, 29 May 2020 17:10:02 GMT",
        "ETag": "\u00220x8D803F32101B228\u0022",
        "Last-Modified": "Fri, 29 May 2020 17:10:03 GMT",
>>>>>>> 80c89ee0
        "Server": [
          "Windows-Azure-Blob/1.0",
          "Microsoft-HTTPAPI/2.0"
        ],
        "x-ms-client-request-id": "10875765-6a95-d6c1-41e5-9dfa6f1317fc",
        "x-ms-content-crc64": "DeGSd96/NIM=",
<<<<<<< HEAD
        "x-ms-request-id": "2c13009d-701e-0033-624a-09120b000000",
=======
        "x-ms-request-id": "e2533131-f01e-00e6-51db-3583eb000000",
>>>>>>> 80c89ee0
        "x-ms-request-server-encrypted": "true",
        "x-ms-version": "2019-12-12"
      },
      "ResponseBody": []
    },
    {
<<<<<<< HEAD
      "RequestUri": "https://seanmcccanary.blob.core.windows.net/test-container-763e9087-72f7-5d57-7086-f89f3aa6017c/foo/bar",
=======
      "RequestUri": "http://amandadev2.blob.core.windows.net/test-container-763e9087-72f7-5d57-7086-f89f3aa6017c/foo/bar",
>>>>>>> 80c89ee0
      "RequestMethod": "PUT",
      "RequestHeaders": {
        "Authorization": "Sanitized",
        "Content-Length": "1024",
<<<<<<< HEAD
        "traceparent": "00-6b2711bd54e5d94db7c03ecbe9d50708-b735051677698b46-00",
        "User-Agent": [
          "azsdk-net-Storage.Blobs/12.5.0-dev.20200402.1",
          "(.NET Core 4.6.28325.01; Microsoft Windows 10.0.18362 )"
        ],
        "x-ms-blob-type": "BlockBlob",
        "x-ms-client-request-id": "58c64b79-4127-1e7a-6284-9289bd50feb6",
        "x-ms-date": "Fri, 03 Apr 2020 00:00:20 GMT",
=======
        "traceparent": "00-6e6d4b7e64995f4c871cf51c75c5cee3-bb177b1d6d44da4e-00",
        "User-Agent": [
          "azsdk-net-Storage.Blobs/12.5.0-dev.20200529.1",
          "(.NET Core 4.6.28801.04; Microsoft Windows 10.0.18363 )"
        ],
        "x-ms-blob-type": "BlockBlob",
        "x-ms-client-request-id": "58c64b79-4127-1e7a-6284-9289bd50feb6",
        "x-ms-date": "Fri, 29 May 2020 17:10:03 GMT",
>>>>>>> 80c89ee0
        "x-ms-return-client-request-id": "true",
        "x-ms-version": "2019-12-12"
      },
      "RequestBody": "e30l/HWggsHQEbI0mMzrMPPa5w2Utl7ZfZMDyJ0nB2vlqA/0GpenF6pQeQz\u002BkRK\u002B6/elSnDPncUeS37hnbkjqQlGTu\u002B99xVbM89iQzxR2uyBRNymgr37FgtK1c4YxXnxLNACuEIjAfThSRegbFmIzXGRYFncfSZMSzjjciJHQ25VcRdsTiKqXULoxDmmWqqxwghch2QgFK6ptmwKP47RmgaoSvpCG35P5wIW9LjtpvCOMrAa6rsJNV1ow5i1oB6zFyoz/Q\u002Bvb6aJDZ9iCiD1uxB7fA3etrBKnxWc2VjlmUfkYtyOuqjh3sIKkNwcpyo9cgeIOiQQ1WF66F36E5VNpHNXfahDZwFnmp1K1CXTLfjqX2ZRXV8j1Ix7FNFL5sstvOxoxCmC\u002BQsFIJ\u002BGxQE7prplD7Mu/EYUNKgbyFIvHLPSHRg4a2nOaGVbSzy/nQ6LP24W5dcX/r\u002BmVI\u002BBZzG41gTrs6jpAjtRlqdO07EJVJeaj4jkGDbcux5YkhbZTQA0o3U41Opmoj0yxU4wyCsOnP/45tip073ND/eJkHAkd0mmGi870YCtM\u002B1LslPnrPPzSfYX4GYois\u002B4a8Ty3BHNDk0Fia770st/S7LqXSFp5WIElkd5DZfjfo9gg2W7ulfbfqMG4iNE93YrmJSzPSyuToVi7kbKUwG2Igsem09lw5FbD999YwM/v5/QTnQCL0BisjTfWcwQESqiUMAXJlsnxdQDVy5MMOuCIi6n\u002BQSMs/LKvOkahWnESv212xJDJ5lDqYig/tcSFYFJXTedaRclFZzNTWpyDD9qPg0wl1XYP/qVZFB77LQauKZn0SgyJuDmj8V2ddou0JxJNb/K4n0scB08CAXHqSnnspXDCzsXNxgsSgiPYsogZpOzMrf1T9UoOmAL9h7bHuWbjsJFasVgMf2nnpd1nA1TG6FxE3dy8mO/m9DbDEH5UCsi9NQH2/vOUgG5TbE\u002Bsp1St9t9aQpuKZtfhc/0hSW8rk5sUqg5S0ClosB1uKSxgegyiFRle\u002BYgtMo4qFUs2c3b/Z9j0V/1GGya2MZJ\u002BHD2rQTmwvzQVjNnS57dAKPqeMnzmrsFTq\u002BIPW/oy6Mf1rxaQfpRRRfQC6Zs\u002B4bBFxjIsF/9Vl608V5VXoWM6IuPR3Tig76omTOxIo4VmVMpxyZXHxpDIoBdpVCb/OeSRCMb3LQR35NZHxcsTDTPn1cLLJZeNMhwTCX0hN1uDJxLH95r\u002Bb2eF\u002BeS/v8DF9ZMjgb5kNBQMw9bqo\u002BPHVu16xN64CxVY6WZbRSvzDbIbTROqPXXdHzM\u002B\u002BvOEE8tD/qM3BPsiDep9ipgXyO7oWfZkjxbQHVl3naWreRBhlNWa10aIu8j2\u002BT9pbHLdw==",
      "StatusCode": 201,
      "ResponseHeaders": {
        "Content-Length": "0",
        "Content-MD5": "lHBDhkhYIZJ/eGFzWm4ucA==",
<<<<<<< HEAD
        "Date": "Fri, 03 Apr 2020 00:00:19 GMT",
        "ETag": "\u00220x8D7D761FFC219CA\u0022",
        "Last-Modified": "Fri, 03 Apr 2020 00:00:19 GMT",
=======
        "Date": "Fri, 29 May 2020 17:10:03 GMT",
        "ETag": "\u00220x8D803F3210954AC\u0022",
        "Last-Modified": "Fri, 29 May 2020 17:10:03 GMT",
>>>>>>> 80c89ee0
        "Server": [
          "Windows-Azure-Blob/1.0",
          "Microsoft-HTTPAPI/2.0"
        ],
        "x-ms-client-request-id": "58c64b79-4127-1e7a-6284-9289bd50feb6",
        "x-ms-content-crc64": "DeGSd96/NIM=",
<<<<<<< HEAD
        "x-ms-request-id": "2c1300ae-701e-0033-714a-09120b000000",
=======
        "x-ms-request-id": "e253315a-f01e-00e6-75db-3583eb000000",
>>>>>>> 80c89ee0
        "x-ms-request-server-encrypted": "true",
        "x-ms-version": "2019-12-12"
      },
      "ResponseBody": []
    },
    {
<<<<<<< HEAD
      "RequestUri": "https://seanmcccanary.blob.core.windows.net/test-container-763e9087-72f7-5d57-7086-f89f3aa6017c/baz/foo",
=======
      "RequestUri": "http://amandadev2.blob.core.windows.net/test-container-763e9087-72f7-5d57-7086-f89f3aa6017c/baz/foo",
>>>>>>> 80c89ee0
      "RequestMethod": "PUT",
      "RequestHeaders": {
        "Authorization": "Sanitized",
        "Content-Length": "1024",
<<<<<<< HEAD
        "traceparent": "00-cad48c397931b143b7def26adc659654-9c5d50564708ba4d-00",
        "User-Agent": [
          "azsdk-net-Storage.Blobs/12.5.0-dev.20200402.1",
          "(.NET Core 4.6.28325.01; Microsoft Windows 10.0.18362 )"
        ],
        "x-ms-blob-type": "BlockBlob",
        "x-ms-client-request-id": "23804931-be4d-4bd5-771e-d356a58a6e94",
        "x-ms-date": "Fri, 03 Apr 2020 00:00:20 GMT",
=======
        "traceparent": "00-8bdea406a05f7f45b5fe87fd4fbf8493-4b8a0cb011c1c648-00",
        "User-Agent": [
          "azsdk-net-Storage.Blobs/12.5.0-dev.20200529.1",
          "(.NET Core 4.6.28801.04; Microsoft Windows 10.0.18363 )"
        ],
        "x-ms-blob-type": "BlockBlob",
        "x-ms-client-request-id": "23804931-be4d-4bd5-771e-d356a58a6e94",
        "x-ms-date": "Fri, 29 May 2020 17:10:03 GMT",
>>>>>>> 80c89ee0
        "x-ms-return-client-request-id": "true",
        "x-ms-version": "2019-12-12"
      },
      "RequestBody": "e30l/HWggsHQEbI0mMzrMPPa5w2Utl7ZfZMDyJ0nB2vlqA/0GpenF6pQeQz\u002BkRK\u002B6/elSnDPncUeS37hnbkjqQlGTu\u002B99xVbM89iQzxR2uyBRNymgr37FgtK1c4YxXnxLNACuEIjAfThSRegbFmIzXGRYFncfSZMSzjjciJHQ25VcRdsTiKqXULoxDmmWqqxwghch2QgFK6ptmwKP47RmgaoSvpCG35P5wIW9LjtpvCOMrAa6rsJNV1ow5i1oB6zFyoz/Q\u002Bvb6aJDZ9iCiD1uxB7fA3etrBKnxWc2VjlmUfkYtyOuqjh3sIKkNwcpyo9cgeIOiQQ1WF66F36E5VNpHNXfahDZwFnmp1K1CXTLfjqX2ZRXV8j1Ix7FNFL5sstvOxoxCmC\u002BQsFIJ\u002BGxQE7prplD7Mu/EYUNKgbyFIvHLPSHRg4a2nOaGVbSzy/nQ6LP24W5dcX/r\u002BmVI\u002BBZzG41gTrs6jpAjtRlqdO07EJVJeaj4jkGDbcux5YkhbZTQA0o3U41Opmoj0yxU4wyCsOnP/45tip073ND/eJkHAkd0mmGi870YCtM\u002B1LslPnrPPzSfYX4GYois\u002B4a8Ty3BHNDk0Fia770st/S7LqXSFp5WIElkd5DZfjfo9gg2W7ulfbfqMG4iNE93YrmJSzPSyuToVi7kbKUwG2Igsem09lw5FbD999YwM/v5/QTnQCL0BisjTfWcwQESqiUMAXJlsnxdQDVy5MMOuCIi6n\u002BQSMs/LKvOkahWnESv212xJDJ5lDqYig/tcSFYFJXTedaRclFZzNTWpyDD9qPg0wl1XYP/qVZFB77LQauKZn0SgyJuDmj8V2ddou0JxJNb/K4n0scB08CAXHqSnnspXDCzsXNxgsSgiPYsogZpOzMrf1T9UoOmAL9h7bHuWbjsJFasVgMf2nnpd1nA1TG6FxE3dy8mO/m9DbDEH5UCsi9NQH2/vOUgG5TbE\u002Bsp1St9t9aQpuKZtfhc/0hSW8rk5sUqg5S0ClosB1uKSxgegyiFRle\u002BYgtMo4qFUs2c3b/Z9j0V/1GGya2MZJ\u002BHD2rQTmwvzQVjNnS57dAKPqeMnzmrsFTq\u002BIPW/oy6Mf1rxaQfpRRRfQC6Zs\u002B4bBFxjIsF/9Vl608V5VXoWM6IuPR3Tig76omTOxIo4VmVMpxyZXHxpDIoBdpVCb/OeSRCMb3LQR35NZHxcsTDTPn1cLLJZeNMhwTCX0hN1uDJxLH95r\u002Bb2eF\u002BeS/v8DF9ZMjgb5kNBQMw9bqo\u002BPHVu16xN64CxVY6WZbRSvzDbIbTROqPXXdHzM\u002B\u002BvOEE8tD/qM3BPsiDep9ipgXyO7oWfZkjxbQHVl3naWreRBhlNWa10aIu8j2\u002BT9pbHLdw==",
      "StatusCode": 201,
      "ResponseHeaders": {
        "Content-Length": "0",
        "Content-MD5": "lHBDhkhYIZJ/eGFzWm4ucA==",
<<<<<<< HEAD
        "Date": "Fri, 03 Apr 2020 00:00:19 GMT",
        "ETag": "\u00220x8D7D761FFCF146F\u0022",
        "Last-Modified": "Fri, 03 Apr 2020 00:00:19 GMT",
=======
        "Date": "Fri, 29 May 2020 17:10:03 GMT",
        "ETag": "\u00220x8D803F32110F735\u0022",
        "Last-Modified": "Fri, 29 May 2020 17:10:03 GMT",
>>>>>>> 80c89ee0
        "Server": [
          "Windows-Azure-Blob/1.0",
          "Microsoft-HTTPAPI/2.0"
        ],
        "x-ms-client-request-id": "23804931-be4d-4bd5-771e-d356a58a6e94",
        "x-ms-content-crc64": "DeGSd96/NIM=",
<<<<<<< HEAD
        "x-ms-request-id": "2c1300c3-701e-0033-064a-09120b000000",
=======
        "x-ms-request-id": "e253317c-f01e-00e6-15db-3583eb000000",
>>>>>>> 80c89ee0
        "x-ms-request-server-encrypted": "true",
        "x-ms-version": "2019-12-12"
      },
      "ResponseBody": []
    },
    {
<<<<<<< HEAD
      "RequestUri": "https://seanmcccanary.blob.core.windows.net/test-container-763e9087-72f7-5d57-7086-f89f3aa6017c/baz/foo/bar",
=======
      "RequestUri": "http://amandadev2.blob.core.windows.net/test-container-763e9087-72f7-5d57-7086-f89f3aa6017c/baz/foo/bar",
>>>>>>> 80c89ee0
      "RequestMethod": "PUT",
      "RequestHeaders": {
        "Authorization": "Sanitized",
        "Content-Length": "1024",
<<<<<<< HEAD
        "traceparent": "00-bbdbeccdc4cc044cb8a5d3d5dca78326-208b07a9a6e71742-00",
        "User-Agent": [
          "azsdk-net-Storage.Blobs/12.5.0-dev.20200402.1",
          "(.NET Core 4.6.28325.01; Microsoft Windows 10.0.18362 )"
        ],
        "x-ms-blob-type": "BlockBlob",
        "x-ms-client-request-id": "73576c7a-dacf-0c68-bf8b-894bbc2c88b8",
        "x-ms-date": "Fri, 03 Apr 2020 00:00:20 GMT",
=======
        "traceparent": "00-240122c381a7e349bd1f48027b410cd6-791ef3508d91c347-00",
        "User-Agent": [
          "azsdk-net-Storage.Blobs/12.5.0-dev.20200529.1",
          "(.NET Core 4.6.28801.04; Microsoft Windows 10.0.18363 )"
        ],
        "x-ms-blob-type": "BlockBlob",
        "x-ms-client-request-id": "73576c7a-dacf-0c68-bf8b-894bbc2c88b8",
        "x-ms-date": "Fri, 29 May 2020 17:10:04 GMT",
>>>>>>> 80c89ee0
        "x-ms-return-client-request-id": "true",
        "x-ms-version": "2019-12-12"
      },
      "RequestBody": "e30l/HWggsHQEbI0mMzrMPPa5w2Utl7ZfZMDyJ0nB2vlqA/0GpenF6pQeQz\u002BkRK\u002B6/elSnDPncUeS37hnbkjqQlGTu\u002B99xVbM89iQzxR2uyBRNymgr37FgtK1c4YxXnxLNACuEIjAfThSRegbFmIzXGRYFncfSZMSzjjciJHQ25VcRdsTiKqXULoxDmmWqqxwghch2QgFK6ptmwKP47RmgaoSvpCG35P5wIW9LjtpvCOMrAa6rsJNV1ow5i1oB6zFyoz/Q\u002Bvb6aJDZ9iCiD1uxB7fA3etrBKnxWc2VjlmUfkYtyOuqjh3sIKkNwcpyo9cgeIOiQQ1WF66F36E5VNpHNXfahDZwFnmp1K1CXTLfjqX2ZRXV8j1Ix7FNFL5sstvOxoxCmC\u002BQsFIJ\u002BGxQE7prplD7Mu/EYUNKgbyFIvHLPSHRg4a2nOaGVbSzy/nQ6LP24W5dcX/r\u002BmVI\u002BBZzG41gTrs6jpAjtRlqdO07EJVJeaj4jkGDbcux5YkhbZTQA0o3U41Opmoj0yxU4wyCsOnP/45tip073ND/eJkHAkd0mmGi870YCtM\u002B1LslPnrPPzSfYX4GYois\u002B4a8Ty3BHNDk0Fia770st/S7LqXSFp5WIElkd5DZfjfo9gg2W7ulfbfqMG4iNE93YrmJSzPSyuToVi7kbKUwG2Igsem09lw5FbD999YwM/v5/QTnQCL0BisjTfWcwQESqiUMAXJlsnxdQDVy5MMOuCIi6n\u002BQSMs/LKvOkahWnESv212xJDJ5lDqYig/tcSFYFJXTedaRclFZzNTWpyDD9qPg0wl1XYP/qVZFB77LQauKZn0SgyJuDmj8V2ddou0JxJNb/K4n0scB08CAXHqSnnspXDCzsXNxgsSgiPYsogZpOzMrf1T9UoOmAL9h7bHuWbjsJFasVgMf2nnpd1nA1TG6FxE3dy8mO/m9DbDEH5UCsi9NQH2/vOUgG5TbE\u002Bsp1St9t9aQpuKZtfhc/0hSW8rk5sUqg5S0ClosB1uKSxgegyiFRle\u002BYgtMo4qFUs2c3b/Z9j0V/1GGya2MZJ\u002BHD2rQTmwvzQVjNnS57dAKPqeMnzmrsFTq\u002BIPW/oy6Mf1rxaQfpRRRfQC6Zs\u002B4bBFxjIsF/9Vl608V5VXoWM6IuPR3Tig76omTOxIo4VmVMpxyZXHxpDIoBdpVCb/OeSRCMb3LQR35NZHxcsTDTPn1cLLJZeNMhwTCX0hN1uDJxLH95r\u002Bb2eF\u002BeS/v8DF9ZMjgb5kNBQMw9bqo\u002BPHVu16xN64CxVY6WZbRSvzDbIbTROqPXXdHzM\u002B\u002BvOEE8tD/qM3BPsiDep9ipgXyO7oWfZkjxbQHVl3naWreRBhlNWa10aIu8j2\u002BT9pbHLdw==",
      "StatusCode": 201,
      "ResponseHeaders": {
        "Content-Length": "0",
        "Content-MD5": "lHBDhkhYIZJ/eGFzWm4ucA==",
<<<<<<< HEAD
        "Date": "Fri, 03 Apr 2020 00:00:19 GMT",
        "ETag": "\u00220x8D7D761FFDC0F1C\u0022",
        "Last-Modified": "Fri, 03 Apr 2020 00:00:20 GMT",
=======
        "Date": "Fri, 29 May 2020 17:10:03 GMT",
        "ETag": "\u00220x8D803F32119AB57\u0022",
        "Last-Modified": "Fri, 29 May 2020 17:10:04 GMT",
>>>>>>> 80c89ee0
        "Server": [
          "Windows-Azure-Blob/1.0",
          "Microsoft-HTTPAPI/2.0"
        ],
        "x-ms-client-request-id": "73576c7a-dacf-0c68-bf8b-894bbc2c88b8",
        "x-ms-content-crc64": "DeGSd96/NIM=",
<<<<<<< HEAD
        "x-ms-request-id": "2c1300ce-701e-0033-0e4a-09120b000000",
=======
        "x-ms-request-id": "e2533192-f01e-00e6-29db-3583eb000000",
>>>>>>> 80c89ee0
        "x-ms-request-server-encrypted": "true",
        "x-ms-version": "2019-12-12"
      },
      "ResponseBody": []
    },
    {
<<<<<<< HEAD
      "RequestUri": "https://seanmcccanary.blob.core.windows.net/test-container-763e9087-72f7-5d57-7086-f89f3aa6017c/baz/bar/foo",
=======
      "RequestUri": "http://amandadev2.blob.core.windows.net/test-container-763e9087-72f7-5d57-7086-f89f3aa6017c/baz/bar/foo",
>>>>>>> 80c89ee0
      "RequestMethod": "PUT",
      "RequestHeaders": {
        "Authorization": "Sanitized",
        "Content-Length": "1024",
<<<<<<< HEAD
        "traceparent": "00-2b7aba2980a54d478de5ee088b95e88a-cc09f530f9a7644b-00",
        "User-Agent": [
          "azsdk-net-Storage.Blobs/12.5.0-dev.20200402.1",
          "(.NET Core 4.6.28325.01; Microsoft Windows 10.0.18362 )"
        ],
        "x-ms-blob-type": "BlockBlob",
        "x-ms-client-request-id": "38dc63e4-fb32-ebc4-66f8-78b8299e2c9c",
        "x-ms-date": "Fri, 03 Apr 2020 00:00:21 GMT",
=======
        "traceparent": "00-3802500b1398694fb6f9cb61ec4bcd5f-b1c8533af741bb40-00",
        "User-Agent": [
          "azsdk-net-Storage.Blobs/12.5.0-dev.20200529.1",
          "(.NET Core 4.6.28801.04; Microsoft Windows 10.0.18363 )"
        ],
        "x-ms-blob-type": "BlockBlob",
        "x-ms-client-request-id": "38dc63e4-fb32-ebc4-66f8-78b8299e2c9c",
        "x-ms-date": "Fri, 29 May 2020 17:10:04 GMT",
>>>>>>> 80c89ee0
        "x-ms-return-client-request-id": "true",
        "x-ms-version": "2019-12-12"
      },
      "RequestBody": "e30l/HWggsHQEbI0mMzrMPPa5w2Utl7ZfZMDyJ0nB2vlqA/0GpenF6pQeQz\u002BkRK\u002B6/elSnDPncUeS37hnbkjqQlGTu\u002B99xVbM89iQzxR2uyBRNymgr37FgtK1c4YxXnxLNACuEIjAfThSRegbFmIzXGRYFncfSZMSzjjciJHQ25VcRdsTiKqXULoxDmmWqqxwghch2QgFK6ptmwKP47RmgaoSvpCG35P5wIW9LjtpvCOMrAa6rsJNV1ow5i1oB6zFyoz/Q\u002Bvb6aJDZ9iCiD1uxB7fA3etrBKnxWc2VjlmUfkYtyOuqjh3sIKkNwcpyo9cgeIOiQQ1WF66F36E5VNpHNXfahDZwFnmp1K1CXTLfjqX2ZRXV8j1Ix7FNFL5sstvOxoxCmC\u002BQsFIJ\u002BGxQE7prplD7Mu/EYUNKgbyFIvHLPSHRg4a2nOaGVbSzy/nQ6LP24W5dcX/r\u002BmVI\u002BBZzG41gTrs6jpAjtRlqdO07EJVJeaj4jkGDbcux5YkhbZTQA0o3U41Opmoj0yxU4wyCsOnP/45tip073ND/eJkHAkd0mmGi870YCtM\u002B1LslPnrPPzSfYX4GYois\u002B4a8Ty3BHNDk0Fia770st/S7LqXSFp5WIElkd5DZfjfo9gg2W7ulfbfqMG4iNE93YrmJSzPSyuToVi7kbKUwG2Igsem09lw5FbD999YwM/v5/QTnQCL0BisjTfWcwQESqiUMAXJlsnxdQDVy5MMOuCIi6n\u002BQSMs/LKvOkahWnESv212xJDJ5lDqYig/tcSFYFJXTedaRclFZzNTWpyDD9qPg0wl1XYP/qVZFB77LQauKZn0SgyJuDmj8V2ddou0JxJNb/K4n0scB08CAXHqSnnspXDCzsXNxgsSgiPYsogZpOzMrf1T9UoOmAL9h7bHuWbjsJFasVgMf2nnpd1nA1TG6FxE3dy8mO/m9DbDEH5UCsi9NQH2/vOUgG5TbE\u002Bsp1St9t9aQpuKZtfhc/0hSW8rk5sUqg5S0ClosB1uKSxgegyiFRle\u002BYgtMo4qFUs2c3b/Z9j0V/1GGya2MZJ\u002BHD2rQTmwvzQVjNnS57dAKPqeMnzmrsFTq\u002BIPW/oy6Mf1rxaQfpRRRfQC6Zs\u002B4bBFxjIsF/9Vl608V5VXoWM6IuPR3Tig76omTOxIo4VmVMpxyZXHxpDIoBdpVCb/OeSRCMb3LQR35NZHxcsTDTPn1cLLJZeNMhwTCX0hN1uDJxLH95r\u002Bb2eF\u002BeS/v8DF9ZMjgb5kNBQMw9bqo\u002BPHVu16xN64CxVY6WZbRSvzDbIbTROqPXXdHzM\u002B\u002BvOEE8tD/qM3BPsiDep9ipgXyO7oWfZkjxbQHVl3naWreRBhlNWa10aIu8j2\u002BT9pbHLdw==",
      "StatusCode": 201,
      "ResponseHeaders": {
        "Content-Length": "0",
        "Content-MD5": "lHBDhkhYIZJ/eGFzWm4ucA==",
<<<<<<< HEAD
        "Date": "Fri, 03 Apr 2020 00:00:19 GMT",
        "ETag": "\u00220x8D7D761FFE97F06\u0022",
        "Last-Modified": "Fri, 03 Apr 2020 00:00:20 GMT",
=======
        "Date": "Fri, 29 May 2020 17:10:03 GMT",
        "ETag": "\u00220x8D803F3212174F6\u0022",
        "Last-Modified": "Fri, 29 May 2020 17:10:04 GMT",
>>>>>>> 80c89ee0
        "Server": [
          "Windows-Azure-Blob/1.0",
          "Microsoft-HTTPAPI/2.0"
        ],
        "x-ms-client-request-id": "38dc63e4-fb32-ebc4-66f8-78b8299e2c9c",
        "x-ms-content-crc64": "DeGSd96/NIM=",
<<<<<<< HEAD
        "x-ms-request-id": "2c1300f3-701e-0033-2d4a-09120b000000",
=======
        "x-ms-request-id": "e25331b4-f01e-00e6-4adb-3583eb000000",
>>>>>>> 80c89ee0
        "x-ms-request-server-encrypted": "true",
        "x-ms-version": "2019-12-12"
      },
      "ResponseBody": []
    },
    {
<<<<<<< HEAD
      "RequestUri": "https://seanmcccanary.blob.core.windows.net/test-container-763e9087-72f7-5d57-7086-f89f3aa6017c/foo/foo?comp=metadata",
      "RequestMethod": "PUT",
      "RequestHeaders": {
        "Authorization": "Sanitized",
        "traceparent": "00-9baa01e63033ec48a2a0cf6c0768d093-5b574313f6dcba47-00",
        "User-Agent": [
          "azsdk-net-Storage.Blobs/12.5.0-dev.20200402.1",
          "(.NET Core 4.6.28325.01; Microsoft Windows 10.0.18362 )"
        ],
        "x-ms-client-request-id": "5867bb55-504f-f285-d21f-aef5592854c2",
        "x-ms-date": "Fri, 03 Apr 2020 00:00:21 GMT",
=======
      "RequestUri": "http://amandadev2.blob.core.windows.net/test-container-763e9087-72f7-5d57-7086-f89f3aa6017c/foo/foo?comp=metadata",
      "RequestMethod": "PUT",
      "RequestHeaders": {
        "Authorization": "Sanitized",
        "traceparent": "00-76bb0d610338ef4a93820bd1ffaeecc4-b4e5a890662a904e-00",
        "User-Agent": [
          "azsdk-net-Storage.Blobs/12.5.0-dev.20200529.1",
          "(.NET Core 4.6.28801.04; Microsoft Windows 10.0.18363 )"
        ],
        "x-ms-client-request-id": "5867bb55-504f-f285-d21f-aef5592854c2",
        "x-ms-date": "Fri, 29 May 2020 17:10:04 GMT",
>>>>>>> 80c89ee0
        "x-ms-meta-Capital": "letter",
        "x-ms-meta-foo": "bar",
        "x-ms-meta-meta": "data",
        "x-ms-meta-UPPER": "case",
        "x-ms-return-client-request-id": "true",
        "x-ms-version": "2019-12-12"
      },
      "RequestBody": null,
      "StatusCode": 200,
      "ResponseHeaders": {
        "Content-Length": "0",
<<<<<<< HEAD
        "Date": "Fri, 03 Apr 2020 00:00:20 GMT",
        "ETag": "\u00220x8D7D761FFF6EEF5\u0022",
        "Last-Modified": "Fri, 03 Apr 2020 00:00:20 GMT",
=======
        "Date": "Fri, 29 May 2020 17:10:03 GMT",
        "ETag": "\u00220x8D803F3212B61D5\u0022",
        "Last-Modified": "Fri, 29 May 2020 17:10:04 GMT",
>>>>>>> 80c89ee0
        "Server": [
          "Windows-Azure-Blob/1.0",
          "Microsoft-HTTPAPI/2.0"
        ],
        "x-ms-client-request-id": "5867bb55-504f-f285-d21f-aef5592854c2",
<<<<<<< HEAD
        "x-ms-request-id": "2c1300fd-701e-0033-374a-09120b000000",
=======
        "x-ms-request-id": "e25331da-f01e-00e6-6cdb-3583eb000000",
>>>>>>> 80c89ee0
        "x-ms-request-server-encrypted": "true",
        "x-ms-version": "2019-12-12"
      },
      "ResponseBody": []
    },
    {
<<<<<<< HEAD
      "RequestUri": "https://seanmcccanary.blob.core.windows.net/test-container-763e9087-72f7-5d57-7086-f89f3aa6017c?restype=container\u0026comp=list\u0026prefix=foo",
=======
      "RequestUri": "http://amandadev2.blob.core.windows.net/test-container-763e9087-72f7-5d57-7086-f89f3aa6017c?restype=container\u0026comp=list\u0026prefix=foo",
>>>>>>> 80c89ee0
      "RequestMethod": "GET",
      "RequestHeaders": {
        "Authorization": "Sanitized",
        "User-Agent": [
<<<<<<< HEAD
          "azsdk-net-Storage.Blobs/12.5.0-dev.20200402.1",
          "(.NET Core 4.6.28325.01; Microsoft Windows 10.0.18362 )"
        ],
        "x-ms-client-request-id": "6e62c395-d437-bf4c-d7eb-ab7f758e4f63",
        "x-ms-date": "Fri, 03 Apr 2020 00:00:21 GMT",
=======
          "azsdk-net-Storage.Blobs/12.5.0-dev.20200529.1",
          "(.NET Core 4.6.28801.04; Microsoft Windows 10.0.18363 )"
        ],
        "x-ms-client-request-id": "6e62c395-d437-bf4c-d7eb-ab7f758e4f63",
        "x-ms-date": "Fri, 29 May 2020 17:10:04 GMT",
>>>>>>> 80c89ee0
        "x-ms-return-client-request-id": "true",
        "x-ms-version": "2019-12-12"
      },
      "RequestBody": null,
      "StatusCode": 200,
      "ResponseHeaders": {
        "Content-Type": "application/xml",
<<<<<<< HEAD
        "Date": "Fri, 03 Apr 2020 00:00:20 GMT",
=======
        "Date": "Fri, 29 May 2020 17:10:03 GMT",
>>>>>>> 80c89ee0
        "Server": [
          "Windows-Azure-Blob/1.0",
          "Microsoft-HTTPAPI/2.0"
        ],
        "Transfer-Encoding": "chunked",
        "x-ms-client-request-id": "6e62c395-d437-bf4c-d7eb-ab7f758e4f63",
<<<<<<< HEAD
        "x-ms-request-id": "2c13010b-701e-0033-454a-09120b000000",
        "x-ms-version": "2019-12-12"
      },
      "ResponseBody": "\uFEFF\u003C?xml version=\u00221.0\u0022 encoding=\u0022utf-8\u0022?\u003E\u003CEnumerationResults ServiceEndpoint=\u0022https://seanmcccanary.blob.core.windows.net/\u0022 ContainerName=\u0022test-container-763e9087-72f7-5d57-7086-f89f3aa6017c\u0022\u003E\u003CPrefix\u003Efoo\u003C/Prefix\u003E\u003CBlobs\u003E\u003CBlob\u003E\u003CName\u003Efoo\u003C/Name\u003E\u003CProperties\u003E\u003CCreation-Time\u003EFri, 03 Apr 2020 00:00:19 GMT\u003C/Creation-Time\u003E\u003CLast-Modified\u003EFri, 03 Apr 2020 00:00:19 GMT\u003C/Last-Modified\u003E\u003CEtag\u003E0x8D7D761FF8DE0F2\u003C/Etag\u003E\u003CContent-Length\u003E1024\u003C/Content-Length\u003E\u003CContent-Type\u003Eapplication/octet-stream\u003C/Content-Type\u003E\u003CContent-Encoding /\u003E\u003CContent-Language /\u003E\u003CContent-CRC64 /\u003E\u003CContent-MD5\u003ElHBDhkhYIZJ/eGFzWm4ucA==\u003C/Content-MD5\u003E\u003CCache-Control /\u003E\u003CContent-Disposition /\u003E\u003CBlobType\u003EBlockBlob\u003C/BlobType\u003E\u003CAccessTier\u003EHot\u003C/AccessTier\u003E\u003CAccessTierInferred\u003Etrue\u003C/AccessTierInferred\u003E\u003CLeaseStatus\u003Eunlocked\u003C/LeaseStatus\u003E\u003CLeaseState\u003Eavailable\u003C/LeaseState\u003E\u003CServerEncrypted\u003Etrue\u003C/ServerEncrypted\u003E\u003C/Properties\u003E\u003C/Blob\u003E\u003CBlob\u003E\u003CName\u003Efoo/bar\u003C/Name\u003E\u003CProperties\u003E\u003CCreation-Time\u003EFri, 03 Apr 2020 00:00:19 GMT\u003C/Creation-Time\u003E\u003CLast-Modified\u003EFri, 03 Apr 2020 00:00:19 GMT\u003C/Last-Modified\u003E\u003CEtag\u003E0x8D7D761FFC219CA\u003C/Etag\u003E\u003CContent-Length\u003E1024\u003C/Content-Length\u003E\u003CContent-Type\u003Eapplication/octet-stream\u003C/Content-Type\u003E\u003CContent-Encoding /\u003E\u003CContent-Language /\u003E\u003CContent-CRC64 /\u003E\u003CContent-MD5\u003ElHBDhkhYIZJ/eGFzWm4ucA==\u003C/Content-MD5\u003E\u003CCache-Control /\u003E\u003CContent-Disposition /\u003E\u003CBlobType\u003EBlockBlob\u003C/BlobType\u003E\u003CAccessTier\u003EHot\u003C/AccessTier\u003E\u003CAccessTierInferred\u003Etrue\u003C/AccessTierInferred\u003E\u003CLeaseStatus\u003Eunlocked\u003C/LeaseStatus\u003E\u003CLeaseState\u003Eavailable\u003C/LeaseState\u003E\u003CServerEncrypted\u003Etrue\u003C/ServerEncrypted\u003E\u003C/Properties\u003E\u003C/Blob\u003E\u003CBlob\u003E\u003CName\u003Efoo/foo\u003C/Name\u003E\u003CProperties\u003E\u003CCreation-Time\u003EFri, 03 Apr 2020 00:00:19 GMT\u003C/Creation-Time\u003E\u003CLast-Modified\u003EFri, 03 Apr 2020 00:00:20 GMT\u003C/Last-Modified\u003E\u003CEtag\u003E0x8D7D761FFF6EEF5\u003C/Etag\u003E\u003CContent-Length\u003E1024\u003C/Content-Length\u003E\u003CContent-Type\u003Eapplication/octet-stream\u003C/Content-Type\u003E\u003CContent-Encoding /\u003E\u003CContent-Language /\u003E\u003CContent-CRC64 /\u003E\u003CContent-MD5\u003ElHBDhkhYIZJ/eGFzWm4ucA==\u003C/Content-MD5\u003E\u003CCache-Control /\u003E\u003CContent-Disposition /\u003E\u003CBlobType\u003EBlockBlob\u003C/BlobType\u003E\u003CAccessTier\u003EHot\u003C/AccessTier\u003E\u003CAccessTierInferred\u003Etrue\u003C/AccessTierInferred\u003E\u003CLeaseStatus\u003Eunlocked\u003C/LeaseStatus\u003E\u003CLeaseState\u003Eavailable\u003C/LeaseState\u003E\u003CServerEncrypted\u003Etrue\u003C/ServerEncrypted\u003E\u003C/Properties\u003E\u003C/Blob\u003E\u003C/Blobs\u003E\u003CNextMarker /\u003E\u003C/EnumerationResults\u003E"
    },
    {
      "RequestUri": "https://seanmcccanary.blob.core.windows.net/test-container-763e9087-72f7-5d57-7086-f89f3aa6017c?restype=container",
      "RequestMethod": "DELETE",
      "RequestHeaders": {
        "Authorization": "Sanitized",
        "traceparent": "00-a4c0106365ff174f8650d45ff8b8ec70-68237914f9b89f45-00",
        "User-Agent": [
          "azsdk-net-Storage.Blobs/12.5.0-dev.20200402.1",
          "(.NET Core 4.6.28325.01; Microsoft Windows 10.0.18362 )"
        ],
        "x-ms-client-request-id": "955ffbb2-e5c5-968a-72e6-74410bb04a52",
        "x-ms-date": "Fri, 03 Apr 2020 00:00:21 GMT",
=======
        "x-ms-request-id": "e25331fa-f01e-00e6-09db-3583eb000000",
        "x-ms-version": "2019-07-07"
      },
      "ResponseBody": "\uFEFF\u003C?xml version=\u00221.0\u0022 encoding=\u0022utf-8\u0022?\u003E\u003CEnumerationResults ServiceEndpoint=\u0022http://amandadev2.blob.core.windows.net/\u0022 ContainerName=\u0022test-container-763e9087-72f7-5d57-7086-f89f3aa6017c\u0022\u003E\u003CPrefix\u003Efoo\u003C/Prefix\u003E\u003CBlobs\u003E\u003CBlob\u003E\u003CName\u003Efoo\u003C/Name\u003E\u003CProperties\u003E\u003CCreation-Time\u003EFri, 29 May 2020 17:10:03 GMT\u003C/Creation-Time\u003E\u003CLast-Modified\u003EFri, 29 May 2020 17:10:03 GMT\u003C/Last-Modified\u003E\u003CEtag\u003E0x8D803F320EA2E3F\u003C/Etag\u003E\u003CContent-Length\u003E1024\u003C/Content-Length\u003E\u003CContent-Type\u003Eapplication/octet-stream\u003C/Content-Type\u003E\u003CContent-Encoding /\u003E\u003CContent-Language /\u003E\u003CContent-CRC64 /\u003E\u003CContent-MD5\u003ElHBDhkhYIZJ/eGFzWm4ucA==\u003C/Content-MD5\u003E\u003CCache-Control /\u003E\u003CContent-Disposition /\u003E\u003CBlobType\u003EBlockBlob\u003C/BlobType\u003E\u003CAccessTier\u003EHot\u003C/AccessTier\u003E\u003CAccessTierInferred\u003Etrue\u003C/AccessTierInferred\u003E\u003CLeaseStatus\u003Eunlocked\u003C/LeaseStatus\u003E\u003CLeaseState\u003Eavailable\u003C/LeaseState\u003E\u003CServerEncrypted\u003Etrue\u003C/ServerEncrypted\u003E\u003C/Properties\u003E\u003C/Blob\u003E\u003CBlob\u003E\u003CName\u003Efoo/bar\u003C/Name\u003E\u003CProperties\u003E\u003CCreation-Time\u003EFri, 29 May 2020 17:10:03 GMT\u003C/Creation-Time\u003E\u003CLast-Modified\u003EFri, 29 May 2020 17:10:03 GMT\u003C/Last-Modified\u003E\u003CEtag\u003E0x8D803F3210954AC\u003C/Etag\u003E\u003CContent-Length\u003E1024\u003C/Content-Length\u003E\u003CContent-Type\u003Eapplication/octet-stream\u003C/Content-Type\u003E\u003CContent-Encoding /\u003E\u003CContent-Language /\u003E\u003CContent-CRC64 /\u003E\u003CContent-MD5\u003ElHBDhkhYIZJ/eGFzWm4ucA==\u003C/Content-MD5\u003E\u003CCache-Control /\u003E\u003CContent-Disposition /\u003E\u003CBlobType\u003EBlockBlob\u003C/BlobType\u003E\u003CAccessTier\u003EHot\u003C/AccessTier\u003E\u003CAccessTierInferred\u003Etrue\u003C/AccessTierInferred\u003E\u003CLeaseStatus\u003Eunlocked\u003C/LeaseStatus\u003E\u003CLeaseState\u003Eavailable\u003C/LeaseState\u003E\u003CServerEncrypted\u003Etrue\u003C/ServerEncrypted\u003E\u003C/Properties\u003E\u003C/Blob\u003E\u003CBlob\u003E\u003CName\u003Efoo/foo\u003C/Name\u003E\u003CProperties\u003E\u003CCreation-Time\u003EFri, 29 May 2020 17:10:03 GMT\u003C/Creation-Time\u003E\u003CLast-Modified\u003EFri, 29 May 2020 17:10:04 GMT\u003C/Last-Modified\u003E\u003CEtag\u003E0x8D803F3212B61D5\u003C/Etag\u003E\u003CContent-Length\u003E1024\u003C/Content-Length\u003E\u003CContent-Type\u003Eapplication/octet-stream\u003C/Content-Type\u003E\u003CContent-Encoding /\u003E\u003CContent-Language /\u003E\u003CContent-CRC64 /\u003E\u003CContent-MD5\u003ElHBDhkhYIZJ/eGFzWm4ucA==\u003C/Content-MD5\u003E\u003CCache-Control /\u003E\u003CContent-Disposition /\u003E\u003CBlobType\u003EBlockBlob\u003C/BlobType\u003E\u003CAccessTier\u003EHot\u003C/AccessTier\u003E\u003CAccessTierInferred\u003Etrue\u003C/AccessTierInferred\u003E\u003CLeaseStatus\u003Eunlocked\u003C/LeaseStatus\u003E\u003CLeaseState\u003Eavailable\u003C/LeaseState\u003E\u003CServerEncrypted\u003Etrue\u003C/ServerEncrypted\u003E\u003C/Properties\u003E\u003C/Blob\u003E\u003C/Blobs\u003E\u003CNextMarker /\u003E\u003C/EnumerationResults\u003E"
    },
    {
      "RequestUri": "http://amandadev2.blob.core.windows.net/test-container-763e9087-72f7-5d57-7086-f89f3aa6017c?restype=container",
      "RequestMethod": "DELETE",
      "RequestHeaders": {
        "Authorization": "Sanitized",
        "traceparent": "00-47a4a1fcbbd65e4da7fd724150c314d9-b55c0d376e82ed40-00",
        "User-Agent": [
          "azsdk-net-Storage.Blobs/12.5.0-dev.20200529.1",
          "(.NET Core 4.6.28801.04; Microsoft Windows 10.0.18363 )"
        ],
        "x-ms-client-request-id": "955ffbb2-e5c5-968a-72e6-74410bb04a52",
        "x-ms-date": "Fri, 29 May 2020 17:10:04 GMT",
>>>>>>> 80c89ee0
        "x-ms-return-client-request-id": "true",
        "x-ms-version": "2019-12-12"
      },
      "RequestBody": null,
      "StatusCode": 202,
      "ResponseHeaders": {
        "Content-Length": "0",
<<<<<<< HEAD
        "Date": "Fri, 03 Apr 2020 00:00:20 GMT",
=======
        "Date": "Fri, 29 May 2020 17:10:03 GMT",
>>>>>>> 80c89ee0
        "Server": [
          "Windows-Azure-Blob/1.0",
          "Microsoft-HTTPAPI/2.0"
        ],
        "x-ms-client-request-id": "955ffbb2-e5c5-968a-72e6-74410bb04a52",
<<<<<<< HEAD
        "x-ms-request-id": "2c130125-701e-0033-5c4a-09120b000000",
        "x-ms-version": "2019-12-12"
=======
        "x-ms-request-id": "e253323d-f01e-00e6-44db-3583eb000000",
        "x-ms-version": "2019-07-07"
>>>>>>> 80c89ee0
      },
      "ResponseBody": []
    }
  ],
  "Variables": {
    "RandomSeed": "1425492991",
<<<<<<< HEAD
    "Storage_TestConfigDefault": "ProductionTenant\nseanmcccanary\nU2FuaXRpemVk\nhttps://seanmcccanary.blob.core.windows.net\nhttps://seanmcccanary.file.core.windows.net\nhttps://seanmcccanary.queue.core.windows.net\nhttps://seanmcccanary.table.core.windows.net\n\n\n\n\nhttps://seanmcccanary-secondary.blob.core.windows.net\nhttps://seanmcccanary-secondary.file.core.windows.net\nhttps://seanmcccanary-secondary.queue.core.windows.net\nhttps://seanmcccanary-secondary.table.core.windows.net\n\nSanitized\n\n\nCloud\nBlobEndpoint=https://seanmcccanary.blob.core.windows.net/;QueueEndpoint=https://seanmcccanary.queue.core.windows.net/;FileEndpoint=https://seanmcccanary.file.core.windows.net/;BlobSecondaryEndpoint=https://seanmcccanary-secondary.blob.core.windows.net/;QueueSecondaryEndpoint=https://seanmcccanary-secondary.queue.core.windows.net/;FileSecondaryEndpoint=https://seanmcccanary-secondary.file.core.windows.net/;AccountName=seanmcccanary;AccountKey=Sanitized\nseanscope1"
=======
    "Storage_TestConfigDefault": "ProductionTenant\namandadev2\nU2FuaXRpemVk\nhttp://amandadev2.blob.core.windows.net\nhttp://amandadev2.file.core.windows.net\nhttp://amandadev2.queue.core.windows.net\nhttp://amandadev2.table.core.windows.net\n\n\n\n\nhttp://amandadev2-secondary.blob.core.windows.net\nhttp://amandadev2-secondary.file.core.windows.net\nhttp://amandadev2-secondary.queue.core.windows.net\nhttp://amandadev2-secondary.table.core.windows.net\n\nSanitized\n\n\nCloud\nBlobEndpoint=http://amandadev2.blob.core.windows.net/;QueueEndpoint=http://amandadev2.queue.core.windows.net/;FileEndpoint=http://amandadev2.file.core.windows.net/;BlobSecondaryEndpoint=http://amandadev2-secondary.blob.core.windows.net/;QueueSecondaryEndpoint=http://amandadev2-secondary.queue.core.windows.net/;FileSecondaryEndpoint=http://amandadev2-secondary.file.core.windows.net/;AccountName=amandadev2;AccountKey=Sanitized\n"
>>>>>>> 80c89ee0
  }
}<|MERGE_RESOLUTION|>--- conflicted
+++ resolved
@@ -1,733 +1,434 @@
 {
   "Entries": [
     {
-<<<<<<< HEAD
-      "RequestUri": "https://seanmcccanary.blob.core.windows.net/test-container-763e9087-72f7-5d57-7086-f89f3aa6017c?restype=container",
-      "RequestMethod": "PUT",
-      "RequestHeaders": {
-        "Authorization": "Sanitized",
-        "traceparent": "00-75f3c674141cd942ac07ac4ed7efbfee-17352b4ac931474d-00",
-        "User-Agent": [
-          "azsdk-net-Storage.Blobs/12.5.0-dev.20200402.1",
-          "(.NET Core 4.6.28325.01; Microsoft Windows 10.0.18362 )"
+      "RequestUri": "http://jamesschreppler.blob.core.windows.net/test-container-57c0291c-0d46-52ab-50ac-4833e7ad00f9?restype=container",
+      "RequestMethod": "PUT",
+      "RequestHeaders": {
+        "Authorization": "Sanitized",
+        "traceparent": "00-c97c12f5edc59c488eba062b9ff39376-d34e317787645744-00",
+        "User-Agent": [
+          "azsdk-net-Storage.Blobs/12.5.0-dev.20200609.1",
+          "(.NET Core 4.6.28801.04; Microsoft Windows 10.0.19041 )"
         ],
         "x-ms-blob-public-access": "container",
-        "x-ms-client-request-id": "4a122db7-b11e-aac6-8bd7-27982557dc31",
-        "x-ms-date": "Fri, 03 Apr 2020 00:00:20 GMT",
-=======
-      "RequestUri": "http://amandadev2.blob.core.windows.net/test-container-763e9087-72f7-5d57-7086-f89f3aa6017c?restype=container",
-      "RequestMethod": "PUT",
-      "RequestHeaders": {
-        "Authorization": "Sanitized",
-        "traceparent": "00-cc4f44fbf545f04292fe477dd0004f22-25ae2a0aa0492c4e-00",
-        "User-Agent": [
-          "azsdk-net-Storage.Blobs/12.5.0-dev.20200529.1",
-          "(.NET Core 4.6.28801.04; Microsoft Windows 10.0.18363 )"
-        ],
-        "x-ms-blob-public-access": "container",
-        "x-ms-client-request-id": "4a122db7-b11e-aac6-8bd7-27982557dc31",
-        "x-ms-date": "Fri, 29 May 2020 17:10:03 GMT",
->>>>>>> 80c89ee0
-        "x-ms-return-client-request-id": "true",
-        "x-ms-version": "2019-12-12"
+        "x-ms-client-request-id": "d099e491-5870-59c1-ef18-dc8d4e316cbb",
+        "x-ms-date": "Tue, 09 Jun 2020 20:39:25 GMT",
+        "x-ms-return-client-request-id": "true",
+        "x-ms-version": "2019-07-07"
       },
       "RequestBody": null,
       "StatusCode": 201,
       "ResponseHeaders": {
         "Content-Length": "0",
-<<<<<<< HEAD
-        "Date": "Fri, 03 Apr 2020 00:00:19 GMT",
-        "ETag": "\u00220x8D7D761FF801BE6\u0022",
-        "Last-Modified": "Fri, 03 Apr 2020 00:00:19 GMT",
-=======
-        "Date": "Fri, 29 May 2020 17:10:02 GMT",
-        "ETag": "\u00220x8D803F320D37F05\u0022",
-        "Last-Modified": "Fri, 29 May 2020 17:10:03 GMT",
->>>>>>> 80c89ee0
-        "Server": [
-          "Windows-Azure-Blob/1.0",
-          "Microsoft-HTTPAPI/2.0"
-        ],
-        "x-ms-client-request-id": "4a122db7-b11e-aac6-8bd7-27982557dc31",
-<<<<<<< HEAD
-        "x-ms-request-id": "2c130067-701e-0033-364a-09120b000000",
-        "x-ms-version": "2019-12-12"
-=======
-        "x-ms-request-id": "e253308b-f01e-00e6-3edb-3583eb000000",
-        "x-ms-version": "2019-07-07"
->>>>>>> 80c89ee0
-      },
-      "ResponseBody": []
-    },
-    {
-<<<<<<< HEAD
-      "RequestUri": "https://seanmcccanary.blob.core.windows.net/test-container-763e9087-72f7-5d57-7086-f89f3aa6017c/foo",
-=======
-      "RequestUri": "http://amandadev2.blob.core.windows.net/test-container-763e9087-72f7-5d57-7086-f89f3aa6017c/foo",
->>>>>>> 80c89ee0
-      "RequestMethod": "PUT",
-      "RequestHeaders": {
-        "Authorization": "Sanitized",
-        "Content-Length": "1024",
-<<<<<<< HEAD
-        "traceparent": "00-4f663632931dda41b0700b84d304a7f6-077160bb6816c840-00",
-        "User-Agent": [
-          "azsdk-net-Storage.Blobs/12.5.0-dev.20200402.1",
-          "(.NET Core 4.6.28325.01; Microsoft Windows 10.0.18362 )"
-        ],
-        "x-ms-blob-type": "BlockBlob",
-        "x-ms-client-request-id": "d76f6852-f30a-a0c5-7f77-b5b7585d9ac3",
-        "x-ms-date": "Fri, 03 Apr 2020 00:00:20 GMT",
-=======
-        "traceparent": "00-c59a98eebde54242a2c63284cf3f61aa-4c6f7d7d89614243-00",
-        "User-Agent": [
-          "azsdk-net-Storage.Blobs/12.5.0-dev.20200529.1",
-          "(.NET Core 4.6.28801.04; Microsoft Windows 10.0.18363 )"
-        ],
-        "x-ms-blob-type": "BlockBlob",
-        "x-ms-client-request-id": "d76f6852-f30a-a0c5-7f77-b5b7585d9ac3",
-        "x-ms-date": "Fri, 29 May 2020 17:10:03 GMT",
->>>>>>> 80c89ee0
-        "x-ms-return-client-request-id": "true",
-        "x-ms-version": "2019-12-12"
-      },
-      "RequestBody": "e30l/HWggsHQEbI0mMzrMPPa5w2Utl7ZfZMDyJ0nB2vlqA/0GpenF6pQeQz\u002BkRK\u002B6/elSnDPncUeS37hnbkjqQlGTu\u002B99xVbM89iQzxR2uyBRNymgr37FgtK1c4YxXnxLNACuEIjAfThSRegbFmIzXGRYFncfSZMSzjjciJHQ25VcRdsTiKqXULoxDmmWqqxwghch2QgFK6ptmwKP47RmgaoSvpCG35P5wIW9LjtpvCOMrAa6rsJNV1ow5i1oB6zFyoz/Q\u002Bvb6aJDZ9iCiD1uxB7fA3etrBKnxWc2VjlmUfkYtyOuqjh3sIKkNwcpyo9cgeIOiQQ1WF66F36E5VNpHNXfahDZwFnmp1K1CXTLfjqX2ZRXV8j1Ix7FNFL5sstvOxoxCmC\u002BQsFIJ\u002BGxQE7prplD7Mu/EYUNKgbyFIvHLPSHRg4a2nOaGVbSzy/nQ6LP24W5dcX/r\u002BmVI\u002BBZzG41gTrs6jpAjtRlqdO07EJVJeaj4jkGDbcux5YkhbZTQA0o3U41Opmoj0yxU4wyCsOnP/45tip073ND/eJkHAkd0mmGi870YCtM\u002B1LslPnrPPzSfYX4GYois\u002B4a8Ty3BHNDk0Fia770st/S7LqXSFp5WIElkd5DZfjfo9gg2W7ulfbfqMG4iNE93YrmJSzPSyuToVi7kbKUwG2Igsem09lw5FbD999YwM/v5/QTnQCL0BisjTfWcwQESqiUMAXJlsnxdQDVy5MMOuCIi6n\u002BQSMs/LKvOkahWnESv212xJDJ5lDqYig/tcSFYFJXTedaRclFZzNTWpyDD9qPg0wl1XYP/qVZFB77LQauKZn0SgyJuDmj8V2ddou0JxJNb/K4n0scB08CAXHqSnnspXDCzsXNxgsSgiPYsogZpOzMrf1T9UoOmAL9h7bHuWbjsJFasVgMf2nnpd1nA1TG6FxE3dy8mO/m9DbDEH5UCsi9NQH2/vOUgG5TbE\u002Bsp1St9t9aQpuKZtfhc/0hSW8rk5sUqg5S0ClosB1uKSxgegyiFRle\u002BYgtMo4qFUs2c3b/Z9j0V/1GGya2MZJ\u002BHD2rQTmwvzQVjNnS57dAKPqeMnzmrsFTq\u002BIPW/oy6Mf1rxaQfpRRRfQC6Zs\u002B4bBFxjIsF/9Vl608V5VXoWM6IuPR3Tig76omTOxIo4VmVMpxyZXHxpDIoBdpVCb/OeSRCMb3LQR35NZHxcsTDTPn1cLLJZeNMhwTCX0hN1uDJxLH95r\u002Bb2eF\u002BeS/v8DF9ZMjgb5kNBQMw9bqo\u002BPHVu16xN64CxVY6WZbRSvzDbIbTROqPXXdHzM\u002B\u002BvOEE8tD/qM3BPsiDep9ipgXyO7oWfZkjxbQHVl3naWreRBhlNWa10aIu8j2\u002BT9pbHLdw==",
-      "StatusCode": 201,
-      "ResponseHeaders": {
-        "Content-Length": "0",
-        "Content-MD5": "lHBDhkhYIZJ/eGFzWm4ucA==",
-<<<<<<< HEAD
-        "Date": "Fri, 03 Apr 2020 00:00:19 GMT",
-        "ETag": "\u00220x8D7D761FF8DE0F2\u0022",
-        "Last-Modified": "Fri, 03 Apr 2020 00:00:19 GMT",
-=======
-        "Date": "Fri, 29 May 2020 17:10:02 GMT",
-        "ETag": "\u00220x8D803F320EA2E3F\u0022",
-        "Last-Modified": "Fri, 29 May 2020 17:10:03 GMT",
->>>>>>> 80c89ee0
-        "Server": [
-          "Windows-Azure-Blob/1.0",
-          "Microsoft-HTTPAPI/2.0"
-        ],
-        "x-ms-client-request-id": "d76f6852-f30a-a0c5-7f77-b5b7585d9ac3",
-        "x-ms-content-crc64": "DeGSd96/NIM=",
-<<<<<<< HEAD
-        "x-ms-request-id": "2c130076-701e-0033-424a-09120b000000",
-=======
-        "x-ms-request-id": "e25330cf-f01e-00e6-7ddb-3583eb000000",
->>>>>>> 80c89ee0
-        "x-ms-request-server-encrypted": "true",
-        "x-ms-version": "2019-12-12"
-      },
-      "ResponseBody": []
-    },
-    {
-<<<<<<< HEAD
-      "RequestUri": "https://seanmcccanary.blob.core.windows.net/test-container-763e9087-72f7-5d57-7086-f89f3aa6017c/bar",
-=======
-      "RequestUri": "http://amandadev2.blob.core.windows.net/test-container-763e9087-72f7-5d57-7086-f89f3aa6017c/bar",
->>>>>>> 80c89ee0
-      "RequestMethod": "PUT",
-      "RequestHeaders": {
-        "Authorization": "Sanitized",
-        "Content-Length": "1024",
-<<<<<<< HEAD
-        "traceparent": "00-c97c0278ff2f5c45bd36bb35a3fb8e64-4304a3dca3caeb42-00",
-        "User-Agent": [
-          "azsdk-net-Storage.Blobs/12.5.0-dev.20200402.1",
-          "(.NET Core 4.6.28325.01; Microsoft Windows 10.0.18362 )"
-        ],
-        "x-ms-blob-type": "BlockBlob",
-        "x-ms-client-request-id": "3daa0985-f342-216d-9470-da0d3fc6ba74",
-        "x-ms-date": "Fri, 03 Apr 2020 00:00:20 GMT",
-=======
-        "traceparent": "00-cd111c144575bd46bf94d9ab1bde934a-9dfb59a938193643-00",
-        "User-Agent": [
-          "azsdk-net-Storage.Blobs/12.5.0-dev.20200529.1",
-          "(.NET Core 4.6.28801.04; Microsoft Windows 10.0.18363 )"
-        ],
-        "x-ms-blob-type": "BlockBlob",
-        "x-ms-client-request-id": "3daa0985-f342-216d-9470-da0d3fc6ba74",
-        "x-ms-date": "Fri, 29 May 2020 17:10:03 GMT",
->>>>>>> 80c89ee0
-        "x-ms-return-client-request-id": "true",
-        "x-ms-version": "2019-12-12"
-      },
-      "RequestBody": "e30l/HWggsHQEbI0mMzrMPPa5w2Utl7ZfZMDyJ0nB2vlqA/0GpenF6pQeQz\u002BkRK\u002B6/elSnDPncUeS37hnbkjqQlGTu\u002B99xVbM89iQzxR2uyBRNymgr37FgtK1c4YxXnxLNACuEIjAfThSRegbFmIzXGRYFncfSZMSzjjciJHQ25VcRdsTiKqXULoxDmmWqqxwghch2QgFK6ptmwKP47RmgaoSvpCG35P5wIW9LjtpvCOMrAa6rsJNV1ow5i1oB6zFyoz/Q\u002Bvb6aJDZ9iCiD1uxB7fA3etrBKnxWc2VjlmUfkYtyOuqjh3sIKkNwcpyo9cgeIOiQQ1WF66F36E5VNpHNXfahDZwFnmp1K1CXTLfjqX2ZRXV8j1Ix7FNFL5sstvOxoxCmC\u002BQsFIJ\u002BGxQE7prplD7Mu/EYUNKgbyFIvHLPSHRg4a2nOaGVbSzy/nQ6LP24W5dcX/r\u002BmVI\u002BBZzG41gTrs6jpAjtRlqdO07EJVJeaj4jkGDbcux5YkhbZTQA0o3U41Opmoj0yxU4wyCsOnP/45tip073ND/eJkHAkd0mmGi870YCtM\u002B1LslPnrPPzSfYX4GYois\u002B4a8Ty3BHNDk0Fia770st/S7LqXSFp5WIElkd5DZfjfo9gg2W7ulfbfqMG4iNE93YrmJSzPSyuToVi7kbKUwG2Igsem09lw5FbD999YwM/v5/QTnQCL0BisjTfWcwQESqiUMAXJlsnxdQDVy5MMOuCIi6n\u002BQSMs/LKvOkahWnESv212xJDJ5lDqYig/tcSFYFJXTedaRclFZzNTWpyDD9qPg0wl1XYP/qVZFB77LQauKZn0SgyJuDmj8V2ddou0JxJNb/K4n0scB08CAXHqSnnspXDCzsXNxgsSgiPYsogZpOzMrf1T9UoOmAL9h7bHuWbjsJFasVgMf2nnpd1nA1TG6FxE3dy8mO/m9DbDEH5UCsi9NQH2/vOUgG5TbE\u002Bsp1St9t9aQpuKZtfhc/0hSW8rk5sUqg5S0ClosB1uKSxgegyiFRle\u002BYgtMo4qFUs2c3b/Z9j0V/1GGya2MZJ\u002BHD2rQTmwvzQVjNnS57dAKPqeMnzmrsFTq\u002BIPW/oy6Mf1rxaQfpRRRfQC6Zs\u002B4bBFxjIsF/9Vl608V5VXoWM6IuPR3Tig76omTOxIo4VmVMpxyZXHxpDIoBdpVCb/OeSRCMb3LQR35NZHxcsTDTPn1cLLJZeNMhwTCX0hN1uDJxLH95r\u002Bb2eF\u002BeS/v8DF9ZMjgb5kNBQMw9bqo\u002BPHVu16xN64CxVY6WZbRSvzDbIbTROqPXXdHzM\u002B\u002BvOEE8tD/qM3BPsiDep9ipgXyO7oWfZkjxbQHVl3naWreRBhlNWa10aIu8j2\u002BT9pbHLdw==",
-      "StatusCode": 201,
-      "ResponseHeaders": {
-        "Content-Length": "0",
-        "Content-MD5": "lHBDhkhYIZJ/eGFzWm4ucA==",
-<<<<<<< HEAD
-        "Date": "Fri, 03 Apr 2020 00:00:19 GMT",
-        "ETag": "\u00220x8D7D761FF9ADBA0\u0022",
-        "Last-Modified": "Fri, 03 Apr 2020 00:00:19 GMT",
-=======
-        "Date": "Fri, 29 May 2020 17:10:02 GMT",
-        "ETag": "\u00220x8D803F320F21EF6\u0022",
-        "Last-Modified": "Fri, 29 May 2020 17:10:03 GMT",
->>>>>>> 80c89ee0
-        "Server": [
-          "Windows-Azure-Blob/1.0",
-          "Microsoft-HTTPAPI/2.0"
-        ],
-        "x-ms-client-request-id": "3daa0985-f342-216d-9470-da0d3fc6ba74",
-        "x-ms-content-crc64": "DeGSd96/NIM=",
-<<<<<<< HEAD
-        "x-ms-request-id": "2c130083-701e-0033-4e4a-09120b000000",
-=======
-        "x-ms-request-id": "e25330f8-f01e-00e6-1edb-3583eb000000",
->>>>>>> 80c89ee0
-        "x-ms-request-server-encrypted": "true",
-        "x-ms-version": "2019-12-12"
-      },
-      "ResponseBody": []
-    },
-    {
-<<<<<<< HEAD
-      "RequestUri": "https://seanmcccanary.blob.core.windows.net/test-container-763e9087-72f7-5d57-7086-f89f3aa6017c/baz",
-=======
-      "RequestUri": "http://amandadev2.blob.core.windows.net/test-container-763e9087-72f7-5d57-7086-f89f3aa6017c/baz",
->>>>>>> 80c89ee0
-      "RequestMethod": "PUT",
-      "RequestHeaders": {
-        "Authorization": "Sanitized",
-        "Content-Length": "1024",
-<<<<<<< HEAD
-        "traceparent": "00-ae8471eb2f93e945a8587ba9a1b530e9-02907c53dc5d334f-00",
-        "User-Agent": [
-          "azsdk-net-Storage.Blobs/12.5.0-dev.20200402.1",
-          "(.NET Core 4.6.28325.01; Microsoft Windows 10.0.18362 )"
-        ],
-        "x-ms-blob-type": "BlockBlob",
-        "x-ms-client-request-id": "4f312f85-5db3-a680-f940-a92bb0af510f",
-        "x-ms-date": "Fri, 03 Apr 2020 00:00:20 GMT",
-=======
-        "traceparent": "00-58385e2c1bd17e4abca3325f5c8f34ef-2f005abca8a95046-00",
-        "User-Agent": [
-          "azsdk-net-Storage.Blobs/12.5.0-dev.20200529.1",
-          "(.NET Core 4.6.28801.04; Microsoft Windows 10.0.18363 )"
-        ],
-        "x-ms-blob-type": "BlockBlob",
-        "x-ms-client-request-id": "4f312f85-5db3-a680-f940-a92bb0af510f",
-        "x-ms-date": "Fri, 29 May 2020 17:10:03 GMT",
->>>>>>> 80c89ee0
-        "x-ms-return-client-request-id": "true",
-        "x-ms-version": "2019-12-12"
-      },
-      "RequestBody": "e30l/HWggsHQEbI0mMzrMPPa5w2Utl7ZfZMDyJ0nB2vlqA/0GpenF6pQeQz\u002BkRK\u002B6/elSnDPncUeS37hnbkjqQlGTu\u002B99xVbM89iQzxR2uyBRNymgr37FgtK1c4YxXnxLNACuEIjAfThSRegbFmIzXGRYFncfSZMSzjjciJHQ25VcRdsTiKqXULoxDmmWqqxwghch2QgFK6ptmwKP47RmgaoSvpCG35P5wIW9LjtpvCOMrAa6rsJNV1ow5i1oB6zFyoz/Q\u002Bvb6aJDZ9iCiD1uxB7fA3etrBKnxWc2VjlmUfkYtyOuqjh3sIKkNwcpyo9cgeIOiQQ1WF66F36E5VNpHNXfahDZwFnmp1K1CXTLfjqX2ZRXV8j1Ix7FNFL5sstvOxoxCmC\u002BQsFIJ\u002BGxQE7prplD7Mu/EYUNKgbyFIvHLPSHRg4a2nOaGVbSzy/nQ6LP24W5dcX/r\u002BmVI\u002BBZzG41gTrs6jpAjtRlqdO07EJVJeaj4jkGDbcux5YkhbZTQA0o3U41Opmoj0yxU4wyCsOnP/45tip073ND/eJkHAkd0mmGi870YCtM\u002B1LslPnrPPzSfYX4GYois\u002B4a8Ty3BHNDk0Fia770st/S7LqXSFp5WIElkd5DZfjfo9gg2W7ulfbfqMG4iNE93YrmJSzPSyuToVi7kbKUwG2Igsem09lw5FbD999YwM/v5/QTnQCL0BisjTfWcwQESqiUMAXJlsnxdQDVy5MMOuCIi6n\u002BQSMs/LKvOkahWnESv212xJDJ5lDqYig/tcSFYFJXTedaRclFZzNTWpyDD9qPg0wl1XYP/qVZFB77LQauKZn0SgyJuDmj8V2ddou0JxJNb/K4n0scB08CAXHqSnnspXDCzsXNxgsSgiPYsogZpOzMrf1T9UoOmAL9h7bHuWbjsJFasVgMf2nnpd1nA1TG6FxE3dy8mO/m9DbDEH5UCsi9NQH2/vOUgG5TbE\u002Bsp1St9t9aQpuKZtfhc/0hSW8rk5sUqg5S0ClosB1uKSxgegyiFRle\u002BYgtMo4qFUs2c3b/Z9j0V/1GGya2MZJ\u002BHD2rQTmwvzQVjNnS57dAKPqeMnzmrsFTq\u002BIPW/oy6Mf1rxaQfpRRRfQC6Zs\u002B4bBFxjIsF/9Vl608V5VXoWM6IuPR3Tig76omTOxIo4VmVMpxyZXHxpDIoBdpVCb/OeSRCMb3LQR35NZHxcsTDTPn1cLLJZeNMhwTCX0hN1uDJxLH95r\u002Bb2eF\u002BeS/v8DF9ZMjgb5kNBQMw9bqo\u002BPHVu16xN64CxVY6WZbRSvzDbIbTROqPXXdHzM\u002B\u002BvOEE8tD/qM3BPsiDep9ipgXyO7oWfZkjxbQHVl3naWreRBhlNWa10aIu8j2\u002BT9pbHLdw==",
-      "StatusCode": 201,
-      "ResponseHeaders": {
-        "Content-Length": "0",
-        "Content-MD5": "lHBDhkhYIZJ/eGFzWm4ucA==",
-<<<<<<< HEAD
-        "Date": "Fri, 03 Apr 2020 00:00:19 GMT",
-        "ETag": "\u00220x8D7D761FFA7FD5C\u0022",
-        "Last-Modified": "Fri, 03 Apr 2020 00:00:19 GMT",
-=======
-        "Date": "Fri, 29 May 2020 17:10:02 GMT",
-        "ETag": "\u00220x8D803F320F9C176\u0022",
-        "Last-Modified": "Fri, 29 May 2020 17:10:03 GMT",
->>>>>>> 80c89ee0
-        "Server": [
-          "Windows-Azure-Blob/1.0",
-          "Microsoft-HTTPAPI/2.0"
-        ],
-        "x-ms-client-request-id": "4f312f85-5db3-a680-f940-a92bb0af510f",
-        "x-ms-content-crc64": "DeGSd96/NIM=",
-<<<<<<< HEAD
-        "x-ms-request-id": "2c130094-701e-0033-5a4a-09120b000000",
-=======
-        "x-ms-request-id": "e253311c-f01e-00e6-3cdb-3583eb000000",
->>>>>>> 80c89ee0
-        "x-ms-request-server-encrypted": "true",
-        "x-ms-version": "2019-12-12"
-      },
-      "ResponseBody": []
-    },
-    {
-<<<<<<< HEAD
-      "RequestUri": "https://seanmcccanary.blob.core.windows.net/test-container-763e9087-72f7-5d57-7086-f89f3aa6017c/foo/foo",
-=======
-      "RequestUri": "http://amandadev2.blob.core.windows.net/test-container-763e9087-72f7-5d57-7086-f89f3aa6017c/foo/foo",
->>>>>>> 80c89ee0
-      "RequestMethod": "PUT",
-      "RequestHeaders": {
-        "Authorization": "Sanitized",
-        "Content-Length": "1024",
-<<<<<<< HEAD
-        "traceparent": "00-b4fa03726be8164f9898d9a130f04516-704247bd7062ae42-00",
-        "User-Agent": [
-          "azsdk-net-Storage.Blobs/12.5.0-dev.20200402.1",
-          "(.NET Core 4.6.28325.01; Microsoft Windows 10.0.18362 )"
-        ],
-        "x-ms-blob-type": "BlockBlob",
-        "x-ms-client-request-id": "10875765-6a95-d6c1-41e5-9dfa6f1317fc",
-        "x-ms-date": "Fri, 03 Apr 2020 00:00:20 GMT",
-=======
-        "traceparent": "00-5ca3a60e2fff9045950236ef5f9f6b44-63b83dee742d1041-00",
-        "User-Agent": [
-          "azsdk-net-Storage.Blobs/12.5.0-dev.20200529.1",
-          "(.NET Core 4.6.28801.04; Microsoft Windows 10.0.18363 )"
-        ],
-        "x-ms-blob-type": "BlockBlob",
-        "x-ms-client-request-id": "10875765-6a95-d6c1-41e5-9dfa6f1317fc",
-        "x-ms-date": "Fri, 29 May 2020 17:10:03 GMT",
->>>>>>> 80c89ee0
-        "x-ms-return-client-request-id": "true",
-        "x-ms-version": "2019-12-12"
-      },
-      "RequestBody": "e30l/HWggsHQEbI0mMzrMPPa5w2Utl7ZfZMDyJ0nB2vlqA/0GpenF6pQeQz\u002BkRK\u002B6/elSnDPncUeS37hnbkjqQlGTu\u002B99xVbM89iQzxR2uyBRNymgr37FgtK1c4YxXnxLNACuEIjAfThSRegbFmIzXGRYFncfSZMSzjjciJHQ25VcRdsTiKqXULoxDmmWqqxwghch2QgFK6ptmwKP47RmgaoSvpCG35P5wIW9LjtpvCOMrAa6rsJNV1ow5i1oB6zFyoz/Q\u002Bvb6aJDZ9iCiD1uxB7fA3etrBKnxWc2VjlmUfkYtyOuqjh3sIKkNwcpyo9cgeIOiQQ1WF66F36E5VNpHNXfahDZwFnmp1K1CXTLfjqX2ZRXV8j1Ix7FNFL5sstvOxoxCmC\u002BQsFIJ\u002BGxQE7prplD7Mu/EYUNKgbyFIvHLPSHRg4a2nOaGVbSzy/nQ6LP24W5dcX/r\u002BmVI\u002BBZzG41gTrs6jpAjtRlqdO07EJVJeaj4jkGDbcux5YkhbZTQA0o3U41Opmoj0yxU4wyCsOnP/45tip073ND/eJkHAkd0mmGi870YCtM\u002B1LslPnrPPzSfYX4GYois\u002B4a8Ty3BHNDk0Fia770st/S7LqXSFp5WIElkd5DZfjfo9gg2W7ulfbfqMG4iNE93YrmJSzPSyuToVi7kbKUwG2Igsem09lw5FbD999YwM/v5/QTnQCL0BisjTfWcwQESqiUMAXJlsnxdQDVy5MMOuCIi6n\u002BQSMs/LKvOkahWnESv212xJDJ5lDqYig/tcSFYFJXTedaRclFZzNTWpyDD9qPg0wl1XYP/qVZFB77LQauKZn0SgyJuDmj8V2ddou0JxJNb/K4n0scB08CAXHqSnnspXDCzsXNxgsSgiPYsogZpOzMrf1T9UoOmAL9h7bHuWbjsJFasVgMf2nnpd1nA1TG6FxE3dy8mO/m9DbDEH5UCsi9NQH2/vOUgG5TbE\u002Bsp1St9t9aQpuKZtfhc/0hSW8rk5sUqg5S0ClosB1uKSxgegyiFRle\u002BYgtMo4qFUs2c3b/Z9j0V/1GGya2MZJ\u002BHD2rQTmwvzQVjNnS57dAKPqeMnzmrsFTq\u002BIPW/oy6Mf1rxaQfpRRRfQC6Zs\u002B4bBFxjIsF/9Vl608V5VXoWM6IuPR3Tig76omTOxIo4VmVMpxyZXHxpDIoBdpVCb/OeSRCMb3LQR35NZHxcsTDTPn1cLLJZeNMhwTCX0hN1uDJxLH95r\u002Bb2eF\u002BeS/v8DF9ZMjgb5kNBQMw9bqo\u002BPHVu16xN64CxVY6WZbRSvzDbIbTROqPXXdHzM\u002B\u002BvOEE8tD/qM3BPsiDep9ipgXyO7oWfZkjxbQHVl3naWreRBhlNWa10aIu8j2\u002BT9pbHLdw==",
-      "StatusCode": 201,
-      "ResponseHeaders": {
-        "Content-Length": "0",
-        "Content-MD5": "lHBDhkhYIZJ/eGFzWm4ucA==",
-<<<<<<< HEAD
-        "Date": "Fri, 03 Apr 2020 00:00:19 GMT",
-        "ETag": "\u00220x8D7D761FFB51F1C\u0022",
-        "Last-Modified": "Fri, 03 Apr 2020 00:00:19 GMT",
-=======
-        "Date": "Fri, 29 May 2020 17:10:02 GMT",
-        "ETag": "\u00220x8D803F32101B228\u0022",
-        "Last-Modified": "Fri, 29 May 2020 17:10:03 GMT",
->>>>>>> 80c89ee0
-        "Server": [
-          "Windows-Azure-Blob/1.0",
-          "Microsoft-HTTPAPI/2.0"
-        ],
-        "x-ms-client-request-id": "10875765-6a95-d6c1-41e5-9dfa6f1317fc",
-        "x-ms-content-crc64": "DeGSd96/NIM=",
-<<<<<<< HEAD
-        "x-ms-request-id": "2c13009d-701e-0033-624a-09120b000000",
-=======
-        "x-ms-request-id": "e2533131-f01e-00e6-51db-3583eb000000",
->>>>>>> 80c89ee0
-        "x-ms-request-server-encrypted": "true",
-        "x-ms-version": "2019-12-12"
-      },
-      "ResponseBody": []
-    },
-    {
-<<<<<<< HEAD
-      "RequestUri": "https://seanmcccanary.blob.core.windows.net/test-container-763e9087-72f7-5d57-7086-f89f3aa6017c/foo/bar",
-=======
-      "RequestUri": "http://amandadev2.blob.core.windows.net/test-container-763e9087-72f7-5d57-7086-f89f3aa6017c/foo/bar",
->>>>>>> 80c89ee0
-      "RequestMethod": "PUT",
-      "RequestHeaders": {
-        "Authorization": "Sanitized",
-        "Content-Length": "1024",
-<<<<<<< HEAD
-        "traceparent": "00-6b2711bd54e5d94db7c03ecbe9d50708-b735051677698b46-00",
-        "User-Agent": [
-          "azsdk-net-Storage.Blobs/12.5.0-dev.20200402.1",
-          "(.NET Core 4.6.28325.01; Microsoft Windows 10.0.18362 )"
-        ],
-        "x-ms-blob-type": "BlockBlob",
-        "x-ms-client-request-id": "58c64b79-4127-1e7a-6284-9289bd50feb6",
-        "x-ms-date": "Fri, 03 Apr 2020 00:00:20 GMT",
-=======
-        "traceparent": "00-6e6d4b7e64995f4c871cf51c75c5cee3-bb177b1d6d44da4e-00",
-        "User-Agent": [
-          "azsdk-net-Storage.Blobs/12.5.0-dev.20200529.1",
-          "(.NET Core 4.6.28801.04; Microsoft Windows 10.0.18363 )"
-        ],
-        "x-ms-blob-type": "BlockBlob",
-        "x-ms-client-request-id": "58c64b79-4127-1e7a-6284-9289bd50feb6",
-        "x-ms-date": "Fri, 29 May 2020 17:10:03 GMT",
->>>>>>> 80c89ee0
-        "x-ms-return-client-request-id": "true",
-        "x-ms-version": "2019-12-12"
-      },
-      "RequestBody": "e30l/HWggsHQEbI0mMzrMPPa5w2Utl7ZfZMDyJ0nB2vlqA/0GpenF6pQeQz\u002BkRK\u002B6/elSnDPncUeS37hnbkjqQlGTu\u002B99xVbM89iQzxR2uyBRNymgr37FgtK1c4YxXnxLNACuEIjAfThSRegbFmIzXGRYFncfSZMSzjjciJHQ25VcRdsTiKqXULoxDmmWqqxwghch2QgFK6ptmwKP47RmgaoSvpCG35P5wIW9LjtpvCOMrAa6rsJNV1ow5i1oB6zFyoz/Q\u002Bvb6aJDZ9iCiD1uxB7fA3etrBKnxWc2VjlmUfkYtyOuqjh3sIKkNwcpyo9cgeIOiQQ1WF66F36E5VNpHNXfahDZwFnmp1K1CXTLfjqX2ZRXV8j1Ix7FNFL5sstvOxoxCmC\u002BQsFIJ\u002BGxQE7prplD7Mu/EYUNKgbyFIvHLPSHRg4a2nOaGVbSzy/nQ6LP24W5dcX/r\u002BmVI\u002BBZzG41gTrs6jpAjtRlqdO07EJVJeaj4jkGDbcux5YkhbZTQA0o3U41Opmoj0yxU4wyCsOnP/45tip073ND/eJkHAkd0mmGi870YCtM\u002B1LslPnrPPzSfYX4GYois\u002B4a8Ty3BHNDk0Fia770st/S7LqXSFp5WIElkd5DZfjfo9gg2W7ulfbfqMG4iNE93YrmJSzPSyuToVi7kbKUwG2Igsem09lw5FbD999YwM/v5/QTnQCL0BisjTfWcwQESqiUMAXJlsnxdQDVy5MMOuCIi6n\u002BQSMs/LKvOkahWnESv212xJDJ5lDqYig/tcSFYFJXTedaRclFZzNTWpyDD9qPg0wl1XYP/qVZFB77LQauKZn0SgyJuDmj8V2ddou0JxJNb/K4n0scB08CAXHqSnnspXDCzsXNxgsSgiPYsogZpOzMrf1T9UoOmAL9h7bHuWbjsJFasVgMf2nnpd1nA1TG6FxE3dy8mO/m9DbDEH5UCsi9NQH2/vOUgG5TbE\u002Bsp1St9t9aQpuKZtfhc/0hSW8rk5sUqg5S0ClosB1uKSxgegyiFRle\u002BYgtMo4qFUs2c3b/Z9j0V/1GGya2MZJ\u002BHD2rQTmwvzQVjNnS57dAKPqeMnzmrsFTq\u002BIPW/oy6Mf1rxaQfpRRRfQC6Zs\u002B4bBFxjIsF/9Vl608V5VXoWM6IuPR3Tig76omTOxIo4VmVMpxyZXHxpDIoBdpVCb/OeSRCMb3LQR35NZHxcsTDTPn1cLLJZeNMhwTCX0hN1uDJxLH95r\u002Bb2eF\u002BeS/v8DF9ZMjgb5kNBQMw9bqo\u002BPHVu16xN64CxVY6WZbRSvzDbIbTROqPXXdHzM\u002B\u002BvOEE8tD/qM3BPsiDep9ipgXyO7oWfZkjxbQHVl3naWreRBhlNWa10aIu8j2\u002BT9pbHLdw==",
-      "StatusCode": 201,
-      "ResponseHeaders": {
-        "Content-Length": "0",
-        "Content-MD5": "lHBDhkhYIZJ/eGFzWm4ucA==",
-<<<<<<< HEAD
-        "Date": "Fri, 03 Apr 2020 00:00:19 GMT",
-        "ETag": "\u00220x8D7D761FFC219CA\u0022",
-        "Last-Modified": "Fri, 03 Apr 2020 00:00:19 GMT",
-=======
-        "Date": "Fri, 29 May 2020 17:10:03 GMT",
-        "ETag": "\u00220x8D803F3210954AC\u0022",
-        "Last-Modified": "Fri, 29 May 2020 17:10:03 GMT",
->>>>>>> 80c89ee0
-        "Server": [
-          "Windows-Azure-Blob/1.0",
-          "Microsoft-HTTPAPI/2.0"
-        ],
-        "x-ms-client-request-id": "58c64b79-4127-1e7a-6284-9289bd50feb6",
-        "x-ms-content-crc64": "DeGSd96/NIM=",
-<<<<<<< HEAD
-        "x-ms-request-id": "2c1300ae-701e-0033-714a-09120b000000",
-=======
-        "x-ms-request-id": "e253315a-f01e-00e6-75db-3583eb000000",
->>>>>>> 80c89ee0
-        "x-ms-request-server-encrypted": "true",
-        "x-ms-version": "2019-12-12"
-      },
-      "ResponseBody": []
-    },
-    {
-<<<<<<< HEAD
-      "RequestUri": "https://seanmcccanary.blob.core.windows.net/test-container-763e9087-72f7-5d57-7086-f89f3aa6017c/baz/foo",
-=======
-      "RequestUri": "http://amandadev2.blob.core.windows.net/test-container-763e9087-72f7-5d57-7086-f89f3aa6017c/baz/foo",
->>>>>>> 80c89ee0
-      "RequestMethod": "PUT",
-      "RequestHeaders": {
-        "Authorization": "Sanitized",
-        "Content-Length": "1024",
-<<<<<<< HEAD
-        "traceparent": "00-cad48c397931b143b7def26adc659654-9c5d50564708ba4d-00",
-        "User-Agent": [
-          "azsdk-net-Storage.Blobs/12.5.0-dev.20200402.1",
-          "(.NET Core 4.6.28325.01; Microsoft Windows 10.0.18362 )"
-        ],
-        "x-ms-blob-type": "BlockBlob",
-        "x-ms-client-request-id": "23804931-be4d-4bd5-771e-d356a58a6e94",
-        "x-ms-date": "Fri, 03 Apr 2020 00:00:20 GMT",
-=======
-        "traceparent": "00-8bdea406a05f7f45b5fe87fd4fbf8493-4b8a0cb011c1c648-00",
-        "User-Agent": [
-          "azsdk-net-Storage.Blobs/12.5.0-dev.20200529.1",
-          "(.NET Core 4.6.28801.04; Microsoft Windows 10.0.18363 )"
-        ],
-        "x-ms-blob-type": "BlockBlob",
-        "x-ms-client-request-id": "23804931-be4d-4bd5-771e-d356a58a6e94",
-        "x-ms-date": "Fri, 29 May 2020 17:10:03 GMT",
->>>>>>> 80c89ee0
-        "x-ms-return-client-request-id": "true",
-        "x-ms-version": "2019-12-12"
-      },
-      "RequestBody": "e30l/HWggsHQEbI0mMzrMPPa5w2Utl7ZfZMDyJ0nB2vlqA/0GpenF6pQeQz\u002BkRK\u002B6/elSnDPncUeS37hnbkjqQlGTu\u002B99xVbM89iQzxR2uyBRNymgr37FgtK1c4YxXnxLNACuEIjAfThSRegbFmIzXGRYFncfSZMSzjjciJHQ25VcRdsTiKqXULoxDmmWqqxwghch2QgFK6ptmwKP47RmgaoSvpCG35P5wIW9LjtpvCOMrAa6rsJNV1ow5i1oB6zFyoz/Q\u002Bvb6aJDZ9iCiD1uxB7fA3etrBKnxWc2VjlmUfkYtyOuqjh3sIKkNwcpyo9cgeIOiQQ1WF66F36E5VNpHNXfahDZwFnmp1K1CXTLfjqX2ZRXV8j1Ix7FNFL5sstvOxoxCmC\u002BQsFIJ\u002BGxQE7prplD7Mu/EYUNKgbyFIvHLPSHRg4a2nOaGVbSzy/nQ6LP24W5dcX/r\u002BmVI\u002BBZzG41gTrs6jpAjtRlqdO07EJVJeaj4jkGDbcux5YkhbZTQA0o3U41Opmoj0yxU4wyCsOnP/45tip073ND/eJkHAkd0mmGi870YCtM\u002B1LslPnrPPzSfYX4GYois\u002B4a8Ty3BHNDk0Fia770st/S7LqXSFp5WIElkd5DZfjfo9gg2W7ulfbfqMG4iNE93YrmJSzPSyuToVi7kbKUwG2Igsem09lw5FbD999YwM/v5/QTnQCL0BisjTfWcwQESqiUMAXJlsnxdQDVy5MMOuCIi6n\u002BQSMs/LKvOkahWnESv212xJDJ5lDqYig/tcSFYFJXTedaRclFZzNTWpyDD9qPg0wl1XYP/qVZFB77LQauKZn0SgyJuDmj8V2ddou0JxJNb/K4n0scB08CAXHqSnnspXDCzsXNxgsSgiPYsogZpOzMrf1T9UoOmAL9h7bHuWbjsJFasVgMf2nnpd1nA1TG6FxE3dy8mO/m9DbDEH5UCsi9NQH2/vOUgG5TbE\u002Bsp1St9t9aQpuKZtfhc/0hSW8rk5sUqg5S0ClosB1uKSxgegyiFRle\u002BYgtMo4qFUs2c3b/Z9j0V/1GGya2MZJ\u002BHD2rQTmwvzQVjNnS57dAKPqeMnzmrsFTq\u002BIPW/oy6Mf1rxaQfpRRRfQC6Zs\u002B4bBFxjIsF/9Vl608V5VXoWM6IuPR3Tig76omTOxIo4VmVMpxyZXHxpDIoBdpVCb/OeSRCMb3LQR35NZHxcsTDTPn1cLLJZeNMhwTCX0hN1uDJxLH95r\u002Bb2eF\u002BeS/v8DF9ZMjgb5kNBQMw9bqo\u002BPHVu16xN64CxVY6WZbRSvzDbIbTROqPXXdHzM\u002B\u002BvOEE8tD/qM3BPsiDep9ipgXyO7oWfZkjxbQHVl3naWreRBhlNWa10aIu8j2\u002BT9pbHLdw==",
-      "StatusCode": 201,
-      "ResponseHeaders": {
-        "Content-Length": "0",
-        "Content-MD5": "lHBDhkhYIZJ/eGFzWm4ucA==",
-<<<<<<< HEAD
-        "Date": "Fri, 03 Apr 2020 00:00:19 GMT",
-        "ETag": "\u00220x8D7D761FFCF146F\u0022",
-        "Last-Modified": "Fri, 03 Apr 2020 00:00:19 GMT",
-=======
-        "Date": "Fri, 29 May 2020 17:10:03 GMT",
-        "ETag": "\u00220x8D803F32110F735\u0022",
-        "Last-Modified": "Fri, 29 May 2020 17:10:03 GMT",
->>>>>>> 80c89ee0
-        "Server": [
-          "Windows-Azure-Blob/1.0",
-          "Microsoft-HTTPAPI/2.0"
-        ],
-        "x-ms-client-request-id": "23804931-be4d-4bd5-771e-d356a58a6e94",
-        "x-ms-content-crc64": "DeGSd96/NIM=",
-<<<<<<< HEAD
-        "x-ms-request-id": "2c1300c3-701e-0033-064a-09120b000000",
-=======
-        "x-ms-request-id": "e253317c-f01e-00e6-15db-3583eb000000",
->>>>>>> 80c89ee0
-        "x-ms-request-server-encrypted": "true",
-        "x-ms-version": "2019-12-12"
-      },
-      "ResponseBody": []
-    },
-    {
-<<<<<<< HEAD
-      "RequestUri": "https://seanmcccanary.blob.core.windows.net/test-container-763e9087-72f7-5d57-7086-f89f3aa6017c/baz/foo/bar",
-=======
-      "RequestUri": "http://amandadev2.blob.core.windows.net/test-container-763e9087-72f7-5d57-7086-f89f3aa6017c/baz/foo/bar",
->>>>>>> 80c89ee0
-      "RequestMethod": "PUT",
-      "RequestHeaders": {
-        "Authorization": "Sanitized",
-        "Content-Length": "1024",
-<<<<<<< HEAD
-        "traceparent": "00-bbdbeccdc4cc044cb8a5d3d5dca78326-208b07a9a6e71742-00",
-        "User-Agent": [
-          "azsdk-net-Storage.Blobs/12.5.0-dev.20200402.1",
-          "(.NET Core 4.6.28325.01; Microsoft Windows 10.0.18362 )"
-        ],
-        "x-ms-blob-type": "BlockBlob",
-        "x-ms-client-request-id": "73576c7a-dacf-0c68-bf8b-894bbc2c88b8",
-        "x-ms-date": "Fri, 03 Apr 2020 00:00:20 GMT",
-=======
-        "traceparent": "00-240122c381a7e349bd1f48027b410cd6-791ef3508d91c347-00",
-        "User-Agent": [
-          "azsdk-net-Storage.Blobs/12.5.0-dev.20200529.1",
-          "(.NET Core 4.6.28801.04; Microsoft Windows 10.0.18363 )"
-        ],
-        "x-ms-blob-type": "BlockBlob",
-        "x-ms-client-request-id": "73576c7a-dacf-0c68-bf8b-894bbc2c88b8",
-        "x-ms-date": "Fri, 29 May 2020 17:10:04 GMT",
->>>>>>> 80c89ee0
-        "x-ms-return-client-request-id": "true",
-        "x-ms-version": "2019-12-12"
-      },
-      "RequestBody": "e30l/HWggsHQEbI0mMzrMPPa5w2Utl7ZfZMDyJ0nB2vlqA/0GpenF6pQeQz\u002BkRK\u002B6/elSnDPncUeS37hnbkjqQlGTu\u002B99xVbM89iQzxR2uyBRNymgr37FgtK1c4YxXnxLNACuEIjAfThSRegbFmIzXGRYFncfSZMSzjjciJHQ25VcRdsTiKqXULoxDmmWqqxwghch2QgFK6ptmwKP47RmgaoSvpCG35P5wIW9LjtpvCOMrAa6rsJNV1ow5i1oB6zFyoz/Q\u002Bvb6aJDZ9iCiD1uxB7fA3etrBKnxWc2VjlmUfkYtyOuqjh3sIKkNwcpyo9cgeIOiQQ1WF66F36E5VNpHNXfahDZwFnmp1K1CXTLfjqX2ZRXV8j1Ix7FNFL5sstvOxoxCmC\u002BQsFIJ\u002BGxQE7prplD7Mu/EYUNKgbyFIvHLPSHRg4a2nOaGVbSzy/nQ6LP24W5dcX/r\u002BmVI\u002BBZzG41gTrs6jpAjtRlqdO07EJVJeaj4jkGDbcux5YkhbZTQA0o3U41Opmoj0yxU4wyCsOnP/45tip073ND/eJkHAkd0mmGi870YCtM\u002B1LslPnrPPzSfYX4GYois\u002B4a8Ty3BHNDk0Fia770st/S7LqXSFp5WIElkd5DZfjfo9gg2W7ulfbfqMG4iNE93YrmJSzPSyuToVi7kbKUwG2Igsem09lw5FbD999YwM/v5/QTnQCL0BisjTfWcwQESqiUMAXJlsnxdQDVy5MMOuCIi6n\u002BQSMs/LKvOkahWnESv212xJDJ5lDqYig/tcSFYFJXTedaRclFZzNTWpyDD9qPg0wl1XYP/qVZFB77LQauKZn0SgyJuDmj8V2ddou0JxJNb/K4n0scB08CAXHqSnnspXDCzsXNxgsSgiPYsogZpOzMrf1T9UoOmAL9h7bHuWbjsJFasVgMf2nnpd1nA1TG6FxE3dy8mO/m9DbDEH5UCsi9NQH2/vOUgG5TbE\u002Bsp1St9t9aQpuKZtfhc/0hSW8rk5sUqg5S0ClosB1uKSxgegyiFRle\u002BYgtMo4qFUs2c3b/Z9j0V/1GGya2MZJ\u002BHD2rQTmwvzQVjNnS57dAKPqeMnzmrsFTq\u002BIPW/oy6Mf1rxaQfpRRRfQC6Zs\u002B4bBFxjIsF/9Vl608V5VXoWM6IuPR3Tig76omTOxIo4VmVMpxyZXHxpDIoBdpVCb/OeSRCMb3LQR35NZHxcsTDTPn1cLLJZeNMhwTCX0hN1uDJxLH95r\u002Bb2eF\u002BeS/v8DF9ZMjgb5kNBQMw9bqo\u002BPHVu16xN64CxVY6WZbRSvzDbIbTROqPXXdHzM\u002B\u002BvOEE8tD/qM3BPsiDep9ipgXyO7oWfZkjxbQHVl3naWreRBhlNWa10aIu8j2\u002BT9pbHLdw==",
-      "StatusCode": 201,
-      "ResponseHeaders": {
-        "Content-Length": "0",
-        "Content-MD5": "lHBDhkhYIZJ/eGFzWm4ucA==",
-<<<<<<< HEAD
-        "Date": "Fri, 03 Apr 2020 00:00:19 GMT",
-        "ETag": "\u00220x8D7D761FFDC0F1C\u0022",
-        "Last-Modified": "Fri, 03 Apr 2020 00:00:20 GMT",
-=======
-        "Date": "Fri, 29 May 2020 17:10:03 GMT",
-        "ETag": "\u00220x8D803F32119AB57\u0022",
-        "Last-Modified": "Fri, 29 May 2020 17:10:04 GMT",
->>>>>>> 80c89ee0
-        "Server": [
-          "Windows-Azure-Blob/1.0",
-          "Microsoft-HTTPAPI/2.0"
-        ],
-        "x-ms-client-request-id": "73576c7a-dacf-0c68-bf8b-894bbc2c88b8",
-        "x-ms-content-crc64": "DeGSd96/NIM=",
-<<<<<<< HEAD
-        "x-ms-request-id": "2c1300ce-701e-0033-0e4a-09120b000000",
-=======
-        "x-ms-request-id": "e2533192-f01e-00e6-29db-3583eb000000",
->>>>>>> 80c89ee0
-        "x-ms-request-server-encrypted": "true",
-        "x-ms-version": "2019-12-12"
-      },
-      "ResponseBody": []
-    },
-    {
-<<<<<<< HEAD
-      "RequestUri": "https://seanmcccanary.blob.core.windows.net/test-container-763e9087-72f7-5d57-7086-f89f3aa6017c/baz/bar/foo",
-=======
-      "RequestUri": "http://amandadev2.blob.core.windows.net/test-container-763e9087-72f7-5d57-7086-f89f3aa6017c/baz/bar/foo",
->>>>>>> 80c89ee0
-      "RequestMethod": "PUT",
-      "RequestHeaders": {
-        "Authorization": "Sanitized",
-        "Content-Length": "1024",
-<<<<<<< HEAD
-        "traceparent": "00-2b7aba2980a54d478de5ee088b95e88a-cc09f530f9a7644b-00",
-        "User-Agent": [
-          "azsdk-net-Storage.Blobs/12.5.0-dev.20200402.1",
-          "(.NET Core 4.6.28325.01; Microsoft Windows 10.0.18362 )"
-        ],
-        "x-ms-blob-type": "BlockBlob",
-        "x-ms-client-request-id": "38dc63e4-fb32-ebc4-66f8-78b8299e2c9c",
-        "x-ms-date": "Fri, 03 Apr 2020 00:00:21 GMT",
-=======
-        "traceparent": "00-3802500b1398694fb6f9cb61ec4bcd5f-b1c8533af741bb40-00",
-        "User-Agent": [
-          "azsdk-net-Storage.Blobs/12.5.0-dev.20200529.1",
-          "(.NET Core 4.6.28801.04; Microsoft Windows 10.0.18363 )"
-        ],
-        "x-ms-blob-type": "BlockBlob",
-        "x-ms-client-request-id": "38dc63e4-fb32-ebc4-66f8-78b8299e2c9c",
-        "x-ms-date": "Fri, 29 May 2020 17:10:04 GMT",
->>>>>>> 80c89ee0
-        "x-ms-return-client-request-id": "true",
-        "x-ms-version": "2019-12-12"
-      },
-      "RequestBody": "e30l/HWggsHQEbI0mMzrMPPa5w2Utl7ZfZMDyJ0nB2vlqA/0GpenF6pQeQz\u002BkRK\u002B6/elSnDPncUeS37hnbkjqQlGTu\u002B99xVbM89iQzxR2uyBRNymgr37FgtK1c4YxXnxLNACuEIjAfThSRegbFmIzXGRYFncfSZMSzjjciJHQ25VcRdsTiKqXULoxDmmWqqxwghch2QgFK6ptmwKP47RmgaoSvpCG35P5wIW9LjtpvCOMrAa6rsJNV1ow5i1oB6zFyoz/Q\u002Bvb6aJDZ9iCiD1uxB7fA3etrBKnxWc2VjlmUfkYtyOuqjh3sIKkNwcpyo9cgeIOiQQ1WF66F36E5VNpHNXfahDZwFnmp1K1CXTLfjqX2ZRXV8j1Ix7FNFL5sstvOxoxCmC\u002BQsFIJ\u002BGxQE7prplD7Mu/EYUNKgbyFIvHLPSHRg4a2nOaGVbSzy/nQ6LP24W5dcX/r\u002BmVI\u002BBZzG41gTrs6jpAjtRlqdO07EJVJeaj4jkGDbcux5YkhbZTQA0o3U41Opmoj0yxU4wyCsOnP/45tip073ND/eJkHAkd0mmGi870YCtM\u002B1LslPnrPPzSfYX4GYois\u002B4a8Ty3BHNDk0Fia770st/S7LqXSFp5WIElkd5DZfjfo9gg2W7ulfbfqMG4iNE93YrmJSzPSyuToVi7kbKUwG2Igsem09lw5FbD999YwM/v5/QTnQCL0BisjTfWcwQESqiUMAXJlsnxdQDVy5MMOuCIi6n\u002BQSMs/LKvOkahWnESv212xJDJ5lDqYig/tcSFYFJXTedaRclFZzNTWpyDD9qPg0wl1XYP/qVZFB77LQauKZn0SgyJuDmj8V2ddou0JxJNb/K4n0scB08CAXHqSnnspXDCzsXNxgsSgiPYsogZpOzMrf1T9UoOmAL9h7bHuWbjsJFasVgMf2nnpd1nA1TG6FxE3dy8mO/m9DbDEH5UCsi9NQH2/vOUgG5TbE\u002Bsp1St9t9aQpuKZtfhc/0hSW8rk5sUqg5S0ClosB1uKSxgegyiFRle\u002BYgtMo4qFUs2c3b/Z9j0V/1GGya2MZJ\u002BHD2rQTmwvzQVjNnS57dAKPqeMnzmrsFTq\u002BIPW/oy6Mf1rxaQfpRRRfQC6Zs\u002B4bBFxjIsF/9Vl608V5VXoWM6IuPR3Tig76omTOxIo4VmVMpxyZXHxpDIoBdpVCb/OeSRCMb3LQR35NZHxcsTDTPn1cLLJZeNMhwTCX0hN1uDJxLH95r\u002Bb2eF\u002BeS/v8DF9ZMjgb5kNBQMw9bqo\u002BPHVu16xN64CxVY6WZbRSvzDbIbTROqPXXdHzM\u002B\u002BvOEE8tD/qM3BPsiDep9ipgXyO7oWfZkjxbQHVl3naWreRBhlNWa10aIu8j2\u002BT9pbHLdw==",
-      "StatusCode": 201,
-      "ResponseHeaders": {
-        "Content-Length": "0",
-        "Content-MD5": "lHBDhkhYIZJ/eGFzWm4ucA==",
-<<<<<<< HEAD
-        "Date": "Fri, 03 Apr 2020 00:00:19 GMT",
-        "ETag": "\u00220x8D7D761FFE97F06\u0022",
-        "Last-Modified": "Fri, 03 Apr 2020 00:00:20 GMT",
-=======
-        "Date": "Fri, 29 May 2020 17:10:03 GMT",
-        "ETag": "\u00220x8D803F3212174F6\u0022",
-        "Last-Modified": "Fri, 29 May 2020 17:10:04 GMT",
->>>>>>> 80c89ee0
-        "Server": [
-          "Windows-Azure-Blob/1.0",
-          "Microsoft-HTTPAPI/2.0"
-        ],
-        "x-ms-client-request-id": "38dc63e4-fb32-ebc4-66f8-78b8299e2c9c",
-        "x-ms-content-crc64": "DeGSd96/NIM=",
-<<<<<<< HEAD
-        "x-ms-request-id": "2c1300f3-701e-0033-2d4a-09120b000000",
-=======
-        "x-ms-request-id": "e25331b4-f01e-00e6-4adb-3583eb000000",
->>>>>>> 80c89ee0
-        "x-ms-request-server-encrypted": "true",
-        "x-ms-version": "2019-12-12"
-      },
-      "ResponseBody": []
-    },
-    {
-<<<<<<< HEAD
-      "RequestUri": "https://seanmcccanary.blob.core.windows.net/test-container-763e9087-72f7-5d57-7086-f89f3aa6017c/foo/foo?comp=metadata",
-      "RequestMethod": "PUT",
-      "RequestHeaders": {
-        "Authorization": "Sanitized",
-        "traceparent": "00-9baa01e63033ec48a2a0cf6c0768d093-5b574313f6dcba47-00",
-        "User-Agent": [
-          "azsdk-net-Storage.Blobs/12.5.0-dev.20200402.1",
-          "(.NET Core 4.6.28325.01; Microsoft Windows 10.0.18362 )"
-        ],
-        "x-ms-client-request-id": "5867bb55-504f-f285-d21f-aef5592854c2",
-        "x-ms-date": "Fri, 03 Apr 2020 00:00:21 GMT",
-=======
-      "RequestUri": "http://amandadev2.blob.core.windows.net/test-container-763e9087-72f7-5d57-7086-f89f3aa6017c/foo/foo?comp=metadata",
-      "RequestMethod": "PUT",
-      "RequestHeaders": {
-        "Authorization": "Sanitized",
-        "traceparent": "00-76bb0d610338ef4a93820bd1ffaeecc4-b4e5a890662a904e-00",
-        "User-Agent": [
-          "azsdk-net-Storage.Blobs/12.5.0-dev.20200529.1",
-          "(.NET Core 4.6.28801.04; Microsoft Windows 10.0.18363 )"
-        ],
-        "x-ms-client-request-id": "5867bb55-504f-f285-d21f-aef5592854c2",
-        "x-ms-date": "Fri, 29 May 2020 17:10:04 GMT",
->>>>>>> 80c89ee0
+        "Date": "Tue, 09 Jun 2020 20:39:25 GMT",
+        "ETag": "\u00220x8D80CB53334EE04\u0022",
+        "Last-Modified": "Tue, 09 Jun 2020 20:39:26 GMT",
+        "Server": [
+          "Windows-Azure-Blob/1.0",
+          "Microsoft-HTTPAPI/2.0"
+        ],
+        "x-ms-client-request-id": "d099e491-5870-59c1-ef18-dc8d4e316cbb",
+        "x-ms-request-id": "2a24936f-701e-0050-3a9e-3e9eb7000000",
+        "x-ms-version": "2019-07-07"
+      },
+      "ResponseBody": []
+    },
+    {
+      "RequestUri": "http://jamesschreppler.blob.core.windows.net/test-container-57c0291c-0d46-52ab-50ac-4833e7ad00f9/foo",
+      "RequestMethod": "PUT",
+      "RequestHeaders": {
+        "Authorization": "Sanitized",
+        "Content-Length": "1024",
+        "traceparent": "00-e7ed8b0c88443e44867bf88e8bc53823-c91cdfc7aed05e4e-00",
+        "User-Agent": [
+          "azsdk-net-Storage.Blobs/12.5.0-dev.20200609.1",
+          "(.NET Core 4.6.28801.04; Microsoft Windows 10.0.19041 )"
+        ],
+        "x-ms-blob-type": "BlockBlob",
+        "x-ms-client-request-id": "04014746-b883-b238-7243-c2deee5d1539",
+        "x-ms-date": "Tue, 09 Jun 2020 20:39:25 GMT",
+        "x-ms-return-client-request-id": "true",
+        "x-ms-version": "2019-07-07"
+      },
+      "RequestBody": "gDTpcWjoc9RNBdjcsYwhYV7nogMUMIn9XLAs32tOa078oZ39Bt35qHHEgmqA5ahi93ovZ49pplCq6xW3vJNp/5qJ3xDuI1uB7fmRUK0ffHYIyejxHwS/k/pNUhrHQezdWoPP9gWXdNMernmV2FWii2\u002BervKqeN\u002BVykwVodFBuawMtPUqT4ZwcFQV0nCLKbukqseqKJL5MuKjOiu5gtMB3fTMiSRfeDzpLT6elaVvCqGRcPYKlpAZEoEThhRat\u002B6BE/V7vp\u002BWRTGLwfpUW508NDCKJxHc90Zjs3aiTPEnj3ZPHIGw80sB\u002BivEf9WWxLfj11Lkz5DdpRyvFwsp9Pg/YzKEBT8cjEDkiCzmF3hxze6/v3SfQr/lcndkAds/2AYyhBuiEb94x0sRAEdj942kPUodaTSEoCFznpPHt4pkpLAms5JdzrwuR/cpjUJ4gnrpwMORIm7RruT5L3IssA/ArFuWPUP7Rm\u002BN7iI8WhLf\u002BxwY3vbH04JBVAStY55JApboaeDm4UU37XlUAzNLlFTRGjRWFNEZ\u002BdnZVeg\u002BTePQROyLVPAx\u002BBrX4PB8cs9O9sCw3Elq8\u002B7Fz28HDYtc\u002BKCWg79Hvz9jnyEafzPhnIYKil8ojnGaZlH\u002BxoWAKuqOeuhQ5u8QBzaATDwnT3O75DLp/YMsNGov/BxtSPm54nU2iwRKkLaW\u002BYMop0E0chbdQ\u002BJTly1nYUV\u002BIenSor48xmrH8MNvcFN8UgP/A40p\u002BokGkAUXZktHzyq/zG/MxFfE7ODXbYJSbtKO10UqZ123VCZgzBK5JV8efyGZr6Pjr46rOxesUYwHsyEyiI8GHWfMB3dIbPhEC8aBuO5guL4vqye3fixGCwOaWBjwhp3QGGG5zagsmkOVZi9RK5mdpvpjA91oT587hfx0rhPfVIUpsKCMp\u002BsWAhDjIRf89d9p/LIdjYPAaMjCfUest\u002BwvthKqKHr4Ef4PTADNhC6HPpAcCrFhwsYCaEjXyiqkaksjtGoEUs1lceuzDUCC8\u002BSaOj62kK07zvRMqL8yIUbUa\u002BK1qc/Dg\u002BzDt5nFrrSFf3VkPJDs7dqe6OV2uKoOMk\u002Bl36JezUkU17ZR89gTdSA/xihJzuS26H0IFsHpTMtCtYRJIM4RJ7ErT2XZmvoBinPFN/GBxGNq7vckVbaIKorrDz5UyVRRLp92HX5/3U2DB4xOJBXZwfAh3zLX7NL7oyXa7Yu7rcAedAhSCqbk6hGpoU4qOgZ1EU1NM\u002BoieUHNe3pZpe/Cx1rLL68Mh7ZKPPQgLkuE0GgfZds9bnnW\u002B/vHhY4si0Uh59nzXgpXaIqWA/b2AUv1SaoROkAUhVng9TSzRQIoHbCu/0dykHJeyPxRpmuC3/qw0Q==",
+      "StatusCode": 201,
+      "ResponseHeaders": {
+        "Content-Length": "0",
+        "Content-MD5": "iq5oTjOiL88KXwMKjrd7WQ==",
+        "Date": "Tue, 09 Jun 2020 20:39:25 GMT",
+        "ETag": "\u00220x8D80CB5333B466C\u0022",
+        "Last-Modified": "Tue, 09 Jun 2020 20:39:26 GMT",
+        "Server": [
+          "Windows-Azure-Blob/1.0",
+          "Microsoft-HTTPAPI/2.0"
+        ],
+        "x-ms-client-request-id": "04014746-b883-b238-7243-c2deee5d1539",
+        "x-ms-content-crc64": "oeBloM/J99s=",
+        "x-ms-request-id": "2a2493a7-701e-0050-6a9e-3e9eb7000000",
+        "x-ms-request-server-encrypted": "true",
+        "x-ms-version": "2019-07-07"
+      },
+      "ResponseBody": []
+    },
+    {
+      "RequestUri": "http://jamesschreppler.blob.core.windows.net/test-container-57c0291c-0d46-52ab-50ac-4833e7ad00f9/bar",
+      "RequestMethod": "PUT",
+      "RequestHeaders": {
+        "Authorization": "Sanitized",
+        "Content-Length": "1024",
+        "traceparent": "00-f2f4f048dc50654ea1322225d82a8615-908ba0c400556246-00",
+        "User-Agent": [
+          "azsdk-net-Storage.Blobs/12.5.0-dev.20200609.1",
+          "(.NET Core 4.6.28801.04; Microsoft Windows 10.0.19041 )"
+        ],
+        "x-ms-blob-type": "BlockBlob",
+        "x-ms-client-request-id": "983c8537-abf8-834e-ab67-dfc14a8291b5",
+        "x-ms-date": "Tue, 09 Jun 2020 20:39:25 GMT",
+        "x-ms-return-client-request-id": "true",
+        "x-ms-version": "2019-07-07"
+      },
+      "RequestBody": "gDTpcWjoc9RNBdjcsYwhYV7nogMUMIn9XLAs32tOa078oZ39Bt35qHHEgmqA5ahi93ovZ49pplCq6xW3vJNp/5qJ3xDuI1uB7fmRUK0ffHYIyejxHwS/k/pNUhrHQezdWoPP9gWXdNMernmV2FWii2\u002BervKqeN\u002BVykwVodFBuawMtPUqT4ZwcFQV0nCLKbukqseqKJL5MuKjOiu5gtMB3fTMiSRfeDzpLT6elaVvCqGRcPYKlpAZEoEThhRat\u002B6BE/V7vp\u002BWRTGLwfpUW508NDCKJxHc90Zjs3aiTPEnj3ZPHIGw80sB\u002BivEf9WWxLfj11Lkz5DdpRyvFwsp9Pg/YzKEBT8cjEDkiCzmF3hxze6/v3SfQr/lcndkAds/2AYyhBuiEb94x0sRAEdj942kPUodaTSEoCFznpPHt4pkpLAms5JdzrwuR/cpjUJ4gnrpwMORIm7RruT5L3IssA/ArFuWPUP7Rm\u002BN7iI8WhLf\u002BxwY3vbH04JBVAStY55JApboaeDm4UU37XlUAzNLlFTRGjRWFNEZ\u002BdnZVeg\u002BTePQROyLVPAx\u002BBrX4PB8cs9O9sCw3Elq8\u002B7Fz28HDYtc\u002BKCWg79Hvz9jnyEafzPhnIYKil8ojnGaZlH\u002BxoWAKuqOeuhQ5u8QBzaATDwnT3O75DLp/YMsNGov/BxtSPm54nU2iwRKkLaW\u002BYMop0E0chbdQ\u002BJTly1nYUV\u002BIenSor48xmrH8MNvcFN8UgP/A40p\u002BokGkAUXZktHzyq/zG/MxFfE7ODXbYJSbtKO10UqZ123VCZgzBK5JV8efyGZr6Pjr46rOxesUYwHsyEyiI8GHWfMB3dIbPhEC8aBuO5guL4vqye3fixGCwOaWBjwhp3QGGG5zagsmkOVZi9RK5mdpvpjA91oT587hfx0rhPfVIUpsKCMp\u002BsWAhDjIRf89d9p/LIdjYPAaMjCfUest\u002BwvthKqKHr4Ef4PTADNhC6HPpAcCrFhwsYCaEjXyiqkaksjtGoEUs1lceuzDUCC8\u002BSaOj62kK07zvRMqL8yIUbUa\u002BK1qc/Dg\u002BzDt5nFrrSFf3VkPJDs7dqe6OV2uKoOMk\u002Bl36JezUkU17ZR89gTdSA/xihJzuS26H0IFsHpTMtCtYRJIM4RJ7ErT2XZmvoBinPFN/GBxGNq7vckVbaIKorrDz5UyVRRLp92HX5/3U2DB4xOJBXZwfAh3zLX7NL7oyXa7Yu7rcAedAhSCqbk6hGpoU4qOgZ1EU1NM\u002BoieUHNe3pZpe/Cx1rLL68Mh7ZKPPQgLkuE0GgfZds9bnnW\u002B/vHhY4si0Uh59nzXgpXaIqWA/b2AUv1SaoROkAUhVng9TSzRQIoHbCu/0dykHJeyPxRpmuC3/qw0Q==",
+      "StatusCode": 201,
+      "ResponseHeaders": {
+        "Content-Length": "0",
+        "Content-MD5": "iq5oTjOiL88KXwMKjrd7WQ==",
+        "Date": "Tue, 09 Jun 2020 20:39:25 GMT",
+        "ETag": "\u00220x8D80CB533418919\u0022",
+        "Last-Modified": "Tue, 09 Jun 2020 20:39:26 GMT",
+        "Server": [
+          "Windows-Azure-Blob/1.0",
+          "Microsoft-HTTPAPI/2.0"
+        ],
+        "x-ms-client-request-id": "983c8537-abf8-834e-ab67-dfc14a8291b5",
+        "x-ms-content-crc64": "oeBloM/J99s=",
+        "x-ms-request-id": "2a2493c7-701e-0050-059e-3e9eb7000000",
+        "x-ms-request-server-encrypted": "true",
+        "x-ms-version": "2019-07-07"
+      },
+      "ResponseBody": []
+    },
+    {
+      "RequestUri": "http://jamesschreppler.blob.core.windows.net/test-container-57c0291c-0d46-52ab-50ac-4833e7ad00f9/baz",
+      "RequestMethod": "PUT",
+      "RequestHeaders": {
+        "Authorization": "Sanitized",
+        "Content-Length": "1024",
+        "traceparent": "00-1e995ff9bb824c4ba32135b14a9a9592-e1619051d65a254a-00",
+        "User-Agent": [
+          "azsdk-net-Storage.Blobs/12.5.0-dev.20200609.1",
+          "(.NET Core 4.6.28801.04; Microsoft Windows 10.0.19041 )"
+        ],
+        "x-ms-blob-type": "BlockBlob",
+        "x-ms-client-request-id": "68a7f86a-7d20-5741-2442-999b80e8a762",
+        "x-ms-date": "Tue, 09 Jun 2020 20:39:25 GMT",
+        "x-ms-return-client-request-id": "true",
+        "x-ms-version": "2019-07-07"
+      },
+      "RequestBody": "gDTpcWjoc9RNBdjcsYwhYV7nogMUMIn9XLAs32tOa078oZ39Bt35qHHEgmqA5ahi93ovZ49pplCq6xW3vJNp/5qJ3xDuI1uB7fmRUK0ffHYIyejxHwS/k/pNUhrHQezdWoPP9gWXdNMernmV2FWii2\u002BervKqeN\u002BVykwVodFBuawMtPUqT4ZwcFQV0nCLKbukqseqKJL5MuKjOiu5gtMB3fTMiSRfeDzpLT6elaVvCqGRcPYKlpAZEoEThhRat\u002B6BE/V7vp\u002BWRTGLwfpUW508NDCKJxHc90Zjs3aiTPEnj3ZPHIGw80sB\u002BivEf9WWxLfj11Lkz5DdpRyvFwsp9Pg/YzKEBT8cjEDkiCzmF3hxze6/v3SfQr/lcndkAds/2AYyhBuiEb94x0sRAEdj942kPUodaTSEoCFznpPHt4pkpLAms5JdzrwuR/cpjUJ4gnrpwMORIm7RruT5L3IssA/ArFuWPUP7Rm\u002BN7iI8WhLf\u002BxwY3vbH04JBVAStY55JApboaeDm4UU37XlUAzNLlFTRGjRWFNEZ\u002BdnZVeg\u002BTePQROyLVPAx\u002BBrX4PB8cs9O9sCw3Elq8\u002B7Fz28HDYtc\u002BKCWg79Hvz9jnyEafzPhnIYKil8ojnGaZlH\u002BxoWAKuqOeuhQ5u8QBzaATDwnT3O75DLp/YMsNGov/BxtSPm54nU2iwRKkLaW\u002BYMop0E0chbdQ\u002BJTly1nYUV\u002BIenSor48xmrH8MNvcFN8UgP/A40p\u002BokGkAUXZktHzyq/zG/MxFfE7ODXbYJSbtKO10UqZ123VCZgzBK5JV8efyGZr6Pjr46rOxesUYwHsyEyiI8GHWfMB3dIbPhEC8aBuO5guL4vqye3fixGCwOaWBjwhp3QGGG5zagsmkOVZi9RK5mdpvpjA91oT587hfx0rhPfVIUpsKCMp\u002BsWAhDjIRf89d9p/LIdjYPAaMjCfUest\u002BwvthKqKHr4Ef4PTADNhC6HPpAcCrFhwsYCaEjXyiqkaksjtGoEUs1lceuzDUCC8\u002BSaOj62kK07zvRMqL8yIUbUa\u002BK1qc/Dg\u002BzDt5nFrrSFf3VkPJDs7dqe6OV2uKoOMk\u002Bl36JezUkU17ZR89gTdSA/xihJzuS26H0IFsHpTMtCtYRJIM4RJ7ErT2XZmvoBinPFN/GBxGNq7vckVbaIKorrDz5UyVRRLp92HX5/3U2DB4xOJBXZwfAh3zLX7NL7oyXa7Yu7rcAedAhSCqbk6hGpoU4qOgZ1EU1NM\u002BoieUHNe3pZpe/Cx1rLL68Mh7ZKPPQgLkuE0GgfZds9bnnW\u002B/vHhY4si0Uh59nzXgpXaIqWA/b2AUv1SaoROkAUhVng9TSzRQIoHbCu/0dykHJeyPxRpmuC3/qw0Q==",
+      "StatusCode": 201,
+      "ResponseHeaders": {
+        "Content-Length": "0",
+        "Content-MD5": "iq5oTjOiL88KXwMKjrd7WQ==",
+        "Date": "Tue, 09 Jun 2020 20:39:25 GMT",
+        "ETag": "\u00220x8D80CB5334A1629\u0022",
+        "Last-Modified": "Tue, 09 Jun 2020 20:39:26 GMT",
+        "Server": [
+          "Windows-Azure-Blob/1.0",
+          "Microsoft-HTTPAPI/2.0"
+        ],
+        "x-ms-client-request-id": "68a7f86a-7d20-5741-2442-999b80e8a762",
+        "x-ms-content-crc64": "oeBloM/J99s=",
+        "x-ms-request-id": "2a249400-701e-0050-399e-3e9eb7000000",
+        "x-ms-request-server-encrypted": "true",
+        "x-ms-version": "2019-07-07"
+      },
+      "ResponseBody": []
+    },
+    {
+      "RequestUri": "http://jamesschreppler.blob.core.windows.net/test-container-57c0291c-0d46-52ab-50ac-4833e7ad00f9/foo/foo",
+      "RequestMethod": "PUT",
+      "RequestHeaders": {
+        "Authorization": "Sanitized",
+        "Content-Length": "1024",
+        "traceparent": "00-a06ded82854d1e4eaa2ae71f9ab6702e-211935bab542f44b-00",
+        "User-Agent": [
+          "azsdk-net-Storage.Blobs/12.5.0-dev.20200609.1",
+          "(.NET Core 4.6.28801.04; Microsoft Windows 10.0.19041 )"
+        ],
+        "x-ms-blob-type": "BlockBlob",
+        "x-ms-client-request-id": "5257923c-28db-d594-5b47-8c7f914666b5",
+        "x-ms-date": "Tue, 09 Jun 2020 20:39:25 GMT",
+        "x-ms-return-client-request-id": "true",
+        "x-ms-version": "2019-07-07"
+      },
+      "RequestBody": "gDTpcWjoc9RNBdjcsYwhYV7nogMUMIn9XLAs32tOa078oZ39Bt35qHHEgmqA5ahi93ovZ49pplCq6xW3vJNp/5qJ3xDuI1uB7fmRUK0ffHYIyejxHwS/k/pNUhrHQezdWoPP9gWXdNMernmV2FWii2\u002BervKqeN\u002BVykwVodFBuawMtPUqT4ZwcFQV0nCLKbukqseqKJL5MuKjOiu5gtMB3fTMiSRfeDzpLT6elaVvCqGRcPYKlpAZEoEThhRat\u002B6BE/V7vp\u002BWRTGLwfpUW508NDCKJxHc90Zjs3aiTPEnj3ZPHIGw80sB\u002BivEf9WWxLfj11Lkz5DdpRyvFwsp9Pg/YzKEBT8cjEDkiCzmF3hxze6/v3SfQr/lcndkAds/2AYyhBuiEb94x0sRAEdj942kPUodaTSEoCFznpPHt4pkpLAms5JdzrwuR/cpjUJ4gnrpwMORIm7RruT5L3IssA/ArFuWPUP7Rm\u002BN7iI8WhLf\u002BxwY3vbH04JBVAStY55JApboaeDm4UU37XlUAzNLlFTRGjRWFNEZ\u002BdnZVeg\u002BTePQROyLVPAx\u002BBrX4PB8cs9O9sCw3Elq8\u002B7Fz28HDYtc\u002BKCWg79Hvz9jnyEafzPhnIYKil8ojnGaZlH\u002BxoWAKuqOeuhQ5u8QBzaATDwnT3O75DLp/YMsNGov/BxtSPm54nU2iwRKkLaW\u002BYMop0E0chbdQ\u002BJTly1nYUV\u002BIenSor48xmrH8MNvcFN8UgP/A40p\u002BokGkAUXZktHzyq/zG/MxFfE7ODXbYJSbtKO10UqZ123VCZgzBK5JV8efyGZr6Pjr46rOxesUYwHsyEyiI8GHWfMB3dIbPhEC8aBuO5guL4vqye3fixGCwOaWBjwhp3QGGG5zagsmkOVZi9RK5mdpvpjA91oT587hfx0rhPfVIUpsKCMp\u002BsWAhDjIRf89d9p/LIdjYPAaMjCfUest\u002BwvthKqKHr4Ef4PTADNhC6HPpAcCrFhwsYCaEjXyiqkaksjtGoEUs1lceuzDUCC8\u002BSaOj62kK07zvRMqL8yIUbUa\u002BK1qc/Dg\u002BzDt5nFrrSFf3VkPJDs7dqe6OV2uKoOMk\u002Bl36JezUkU17ZR89gTdSA/xihJzuS26H0IFsHpTMtCtYRJIM4RJ7ErT2XZmvoBinPFN/GBxGNq7vckVbaIKorrDz5UyVRRLp92HX5/3U2DB4xOJBXZwfAh3zLX7NL7oyXa7Yu7rcAedAhSCqbk6hGpoU4qOgZ1EU1NM\u002BoieUHNe3pZpe/Cx1rLL68Mh7ZKPPQgLkuE0GgfZds9bnnW\u002B/vHhY4si0Uh59nzXgpXaIqWA/b2AUv1SaoROkAUhVng9TSzRQIoHbCu/0dykHJeyPxRpmuC3/qw0Q==",
+      "StatusCode": 201,
+      "ResponseHeaders": {
+        "Content-Length": "0",
+        "Content-MD5": "iq5oTjOiL88KXwMKjrd7WQ==",
+        "Date": "Tue, 09 Jun 2020 20:39:25 GMT",
+        "ETag": "\u00220x8D80CB533500AA8\u0022",
+        "Last-Modified": "Tue, 09 Jun 2020 20:39:26 GMT",
+        "Server": [
+          "Windows-Azure-Blob/1.0",
+          "Microsoft-HTTPAPI/2.0"
+        ],
+        "x-ms-client-request-id": "5257923c-28db-d594-5b47-8c7f914666b5",
+        "x-ms-content-crc64": "oeBloM/J99s=",
+        "x-ms-request-id": "2a249424-701e-0050-5a9e-3e9eb7000000",
+        "x-ms-request-server-encrypted": "true",
+        "x-ms-version": "2019-07-07"
+      },
+      "ResponseBody": []
+    },
+    {
+      "RequestUri": "http://jamesschreppler.blob.core.windows.net/test-container-57c0291c-0d46-52ab-50ac-4833e7ad00f9/foo/bar",
+      "RequestMethod": "PUT",
+      "RequestHeaders": {
+        "Authorization": "Sanitized",
+        "Content-Length": "1024",
+        "traceparent": "00-b51eea391c253046b98f0a34851e3b2a-d1a512a0bf2e074a-00",
+        "User-Agent": [
+          "azsdk-net-Storage.Blobs/12.5.0-dev.20200609.1",
+          "(.NET Core 4.6.28801.04; Microsoft Windows 10.0.19041 )"
+        ],
+        "x-ms-blob-type": "BlockBlob",
+        "x-ms-client-request-id": "ee5e1dfa-5591-3887-32df-903e9c887c5c",
+        "x-ms-date": "Tue, 09 Jun 2020 20:39:25 GMT",
+        "x-ms-return-client-request-id": "true",
+        "x-ms-version": "2019-07-07"
+      },
+      "RequestBody": "gDTpcWjoc9RNBdjcsYwhYV7nogMUMIn9XLAs32tOa078oZ39Bt35qHHEgmqA5ahi93ovZ49pplCq6xW3vJNp/5qJ3xDuI1uB7fmRUK0ffHYIyejxHwS/k/pNUhrHQezdWoPP9gWXdNMernmV2FWii2\u002BervKqeN\u002BVykwVodFBuawMtPUqT4ZwcFQV0nCLKbukqseqKJL5MuKjOiu5gtMB3fTMiSRfeDzpLT6elaVvCqGRcPYKlpAZEoEThhRat\u002B6BE/V7vp\u002BWRTGLwfpUW508NDCKJxHc90Zjs3aiTPEnj3ZPHIGw80sB\u002BivEf9WWxLfj11Lkz5DdpRyvFwsp9Pg/YzKEBT8cjEDkiCzmF3hxze6/v3SfQr/lcndkAds/2AYyhBuiEb94x0sRAEdj942kPUodaTSEoCFznpPHt4pkpLAms5JdzrwuR/cpjUJ4gnrpwMORIm7RruT5L3IssA/ArFuWPUP7Rm\u002BN7iI8WhLf\u002BxwY3vbH04JBVAStY55JApboaeDm4UU37XlUAzNLlFTRGjRWFNEZ\u002BdnZVeg\u002BTePQROyLVPAx\u002BBrX4PB8cs9O9sCw3Elq8\u002B7Fz28HDYtc\u002BKCWg79Hvz9jnyEafzPhnIYKil8ojnGaZlH\u002BxoWAKuqOeuhQ5u8QBzaATDwnT3O75DLp/YMsNGov/BxtSPm54nU2iwRKkLaW\u002BYMop0E0chbdQ\u002BJTly1nYUV\u002BIenSor48xmrH8MNvcFN8UgP/A40p\u002BokGkAUXZktHzyq/zG/MxFfE7ODXbYJSbtKO10UqZ123VCZgzBK5JV8efyGZr6Pjr46rOxesUYwHsyEyiI8GHWfMB3dIbPhEC8aBuO5guL4vqye3fixGCwOaWBjwhp3QGGG5zagsmkOVZi9RK5mdpvpjA91oT587hfx0rhPfVIUpsKCMp\u002BsWAhDjIRf89d9p/LIdjYPAaMjCfUest\u002BwvthKqKHr4Ef4PTADNhC6HPpAcCrFhwsYCaEjXyiqkaksjtGoEUs1lceuzDUCC8\u002BSaOj62kK07zvRMqL8yIUbUa\u002BK1qc/Dg\u002BzDt5nFrrSFf3VkPJDs7dqe6OV2uKoOMk\u002Bl36JezUkU17ZR89gTdSA/xihJzuS26H0IFsHpTMtCtYRJIM4RJ7ErT2XZmvoBinPFN/GBxGNq7vckVbaIKorrDz5UyVRRLp92HX5/3U2DB4xOJBXZwfAh3zLX7NL7oyXa7Yu7rcAedAhSCqbk6hGpoU4qOgZ1EU1NM\u002BoieUHNe3pZpe/Cx1rLL68Mh7ZKPPQgLkuE0GgfZds9bnnW\u002B/vHhY4si0Uh59nzXgpXaIqWA/b2AUv1SaoROkAUhVng9TSzRQIoHbCu/0dykHJeyPxRpmuC3/qw0Q==",
+      "StatusCode": 201,
+      "ResponseHeaders": {
+        "Content-Length": "0",
+        "Content-MD5": "iq5oTjOiL88KXwMKjrd7WQ==",
+        "Date": "Tue, 09 Jun 2020 20:39:25 GMT",
+        "ETag": "\u00220x8D80CB53355D821\u0022",
+        "Last-Modified": "Tue, 09 Jun 2020 20:39:26 GMT",
+        "Server": [
+          "Windows-Azure-Blob/1.0",
+          "Microsoft-HTTPAPI/2.0"
+        ],
+        "x-ms-client-request-id": "ee5e1dfa-5591-3887-32df-903e9c887c5c",
+        "x-ms-content-crc64": "oeBloM/J99s=",
+        "x-ms-request-id": "2a24944c-701e-0050-7f9e-3e9eb7000000",
+        "x-ms-request-server-encrypted": "true",
+        "x-ms-version": "2019-07-07"
+      },
+      "ResponseBody": []
+    },
+    {
+      "RequestUri": "http://jamesschreppler.blob.core.windows.net/test-container-57c0291c-0d46-52ab-50ac-4833e7ad00f9/baz/foo",
+      "RequestMethod": "PUT",
+      "RequestHeaders": {
+        "Authorization": "Sanitized",
+        "Content-Length": "1024",
+        "traceparent": "00-cd6e1398d4c9e64fa51fcc5965cbf191-e6ff8eb8415f614b-00",
+        "User-Agent": [
+          "azsdk-net-Storage.Blobs/12.5.0-dev.20200609.1",
+          "(.NET Core 4.6.28801.04; Microsoft Windows 10.0.19041 )"
+        ],
+        "x-ms-blob-type": "BlockBlob",
+        "x-ms-client-request-id": "7385267c-77e8-1223-34f6-419aaf89a468",
+        "x-ms-date": "Tue, 09 Jun 2020 20:39:25 GMT",
+        "x-ms-return-client-request-id": "true",
+        "x-ms-version": "2019-07-07"
+      },
+      "RequestBody": "gDTpcWjoc9RNBdjcsYwhYV7nogMUMIn9XLAs32tOa078oZ39Bt35qHHEgmqA5ahi93ovZ49pplCq6xW3vJNp/5qJ3xDuI1uB7fmRUK0ffHYIyejxHwS/k/pNUhrHQezdWoPP9gWXdNMernmV2FWii2\u002BervKqeN\u002BVykwVodFBuawMtPUqT4ZwcFQV0nCLKbukqseqKJL5MuKjOiu5gtMB3fTMiSRfeDzpLT6elaVvCqGRcPYKlpAZEoEThhRat\u002B6BE/V7vp\u002BWRTGLwfpUW508NDCKJxHc90Zjs3aiTPEnj3ZPHIGw80sB\u002BivEf9WWxLfj11Lkz5DdpRyvFwsp9Pg/YzKEBT8cjEDkiCzmF3hxze6/v3SfQr/lcndkAds/2AYyhBuiEb94x0sRAEdj942kPUodaTSEoCFznpPHt4pkpLAms5JdzrwuR/cpjUJ4gnrpwMORIm7RruT5L3IssA/ArFuWPUP7Rm\u002BN7iI8WhLf\u002BxwY3vbH04JBVAStY55JApboaeDm4UU37XlUAzNLlFTRGjRWFNEZ\u002BdnZVeg\u002BTePQROyLVPAx\u002BBrX4PB8cs9O9sCw3Elq8\u002B7Fz28HDYtc\u002BKCWg79Hvz9jnyEafzPhnIYKil8ojnGaZlH\u002BxoWAKuqOeuhQ5u8QBzaATDwnT3O75DLp/YMsNGov/BxtSPm54nU2iwRKkLaW\u002BYMop0E0chbdQ\u002BJTly1nYUV\u002BIenSor48xmrH8MNvcFN8UgP/A40p\u002BokGkAUXZktHzyq/zG/MxFfE7ODXbYJSbtKO10UqZ123VCZgzBK5JV8efyGZr6Pjr46rOxesUYwHsyEyiI8GHWfMB3dIbPhEC8aBuO5guL4vqye3fixGCwOaWBjwhp3QGGG5zagsmkOVZi9RK5mdpvpjA91oT587hfx0rhPfVIUpsKCMp\u002BsWAhDjIRf89d9p/LIdjYPAaMjCfUest\u002BwvthKqKHr4Ef4PTADNhC6HPpAcCrFhwsYCaEjXyiqkaksjtGoEUs1lceuzDUCC8\u002BSaOj62kK07zvRMqL8yIUbUa\u002BK1qc/Dg\u002BzDt5nFrrSFf3VkPJDs7dqe6OV2uKoOMk\u002Bl36JezUkU17ZR89gTdSA/xihJzuS26H0IFsHpTMtCtYRJIM4RJ7ErT2XZmvoBinPFN/GBxGNq7vckVbaIKorrDz5UyVRRLp92HX5/3U2DB4xOJBXZwfAh3zLX7NL7oyXa7Yu7rcAedAhSCqbk6hGpoU4qOgZ1EU1NM\u002BoieUHNe3pZpe/Cx1rLL68Mh7ZKPPQgLkuE0GgfZds9bnnW\u002B/vHhY4si0Uh59nzXgpXaIqWA/b2AUv1SaoROkAUhVng9TSzRQIoHbCu/0dykHJeyPxRpmuC3/qw0Q==",
+      "StatusCode": 201,
+      "ResponseHeaders": {
+        "Content-Length": "0",
+        "Content-MD5": "iq5oTjOiL88KXwMKjrd7WQ==",
+        "Date": "Tue, 09 Jun 2020 20:39:25 GMT",
+        "ETag": "\u00220x8D80CB5335BA580\u0022",
+        "Last-Modified": "Tue, 09 Jun 2020 20:39:26 GMT",
+        "Server": [
+          "Windows-Azure-Blob/1.0",
+          "Microsoft-HTTPAPI/2.0"
+        ],
+        "x-ms-client-request-id": "7385267c-77e8-1223-34f6-419aaf89a468",
+        "x-ms-content-crc64": "oeBloM/J99s=",
+        "x-ms-request-id": "2a24946e-701e-0050-1b9e-3e9eb7000000",
+        "x-ms-request-server-encrypted": "true",
+        "x-ms-version": "2019-07-07"
+      },
+      "ResponseBody": []
+    },
+    {
+      "RequestUri": "http://jamesschreppler.blob.core.windows.net/test-container-57c0291c-0d46-52ab-50ac-4833e7ad00f9/baz/foo/bar",
+      "RequestMethod": "PUT",
+      "RequestHeaders": {
+        "Authorization": "Sanitized",
+        "Content-Length": "1024",
+        "traceparent": "00-5fcfd23b3c188b44918cc5f73f02c4a2-aa7119846197f342-00",
+        "User-Agent": [
+          "azsdk-net-Storage.Blobs/12.5.0-dev.20200609.1",
+          "(.NET Core 4.6.28801.04; Microsoft Windows 10.0.19041 )"
+        ],
+        "x-ms-blob-type": "BlockBlob",
+        "x-ms-client-request-id": "76c18e8c-0803-7774-226e-9c9891664d41",
+        "x-ms-date": "Tue, 09 Jun 2020 20:39:25 GMT",
+        "x-ms-return-client-request-id": "true",
+        "x-ms-version": "2019-07-07"
+      },
+      "RequestBody": "gDTpcWjoc9RNBdjcsYwhYV7nogMUMIn9XLAs32tOa078oZ39Bt35qHHEgmqA5ahi93ovZ49pplCq6xW3vJNp/5qJ3xDuI1uB7fmRUK0ffHYIyejxHwS/k/pNUhrHQezdWoPP9gWXdNMernmV2FWii2\u002BervKqeN\u002BVykwVodFBuawMtPUqT4ZwcFQV0nCLKbukqseqKJL5MuKjOiu5gtMB3fTMiSRfeDzpLT6elaVvCqGRcPYKlpAZEoEThhRat\u002B6BE/V7vp\u002BWRTGLwfpUW508NDCKJxHc90Zjs3aiTPEnj3ZPHIGw80sB\u002BivEf9WWxLfj11Lkz5DdpRyvFwsp9Pg/YzKEBT8cjEDkiCzmF3hxze6/v3SfQr/lcndkAds/2AYyhBuiEb94x0sRAEdj942kPUodaTSEoCFznpPHt4pkpLAms5JdzrwuR/cpjUJ4gnrpwMORIm7RruT5L3IssA/ArFuWPUP7Rm\u002BN7iI8WhLf\u002BxwY3vbH04JBVAStY55JApboaeDm4UU37XlUAzNLlFTRGjRWFNEZ\u002BdnZVeg\u002BTePQROyLVPAx\u002BBrX4PB8cs9O9sCw3Elq8\u002B7Fz28HDYtc\u002BKCWg79Hvz9jnyEafzPhnIYKil8ojnGaZlH\u002BxoWAKuqOeuhQ5u8QBzaATDwnT3O75DLp/YMsNGov/BxtSPm54nU2iwRKkLaW\u002BYMop0E0chbdQ\u002BJTly1nYUV\u002BIenSor48xmrH8MNvcFN8UgP/A40p\u002BokGkAUXZktHzyq/zG/MxFfE7ODXbYJSbtKO10UqZ123VCZgzBK5JV8efyGZr6Pjr46rOxesUYwHsyEyiI8GHWfMB3dIbPhEC8aBuO5guL4vqye3fixGCwOaWBjwhp3QGGG5zagsmkOVZi9RK5mdpvpjA91oT587hfx0rhPfVIUpsKCMp\u002BsWAhDjIRf89d9p/LIdjYPAaMjCfUest\u002BwvthKqKHr4Ef4PTADNhC6HPpAcCrFhwsYCaEjXyiqkaksjtGoEUs1lceuzDUCC8\u002BSaOj62kK07zvRMqL8yIUbUa\u002BK1qc/Dg\u002BzDt5nFrrSFf3VkPJDs7dqe6OV2uKoOMk\u002Bl36JezUkU17ZR89gTdSA/xihJzuS26H0IFsHpTMtCtYRJIM4RJ7ErT2XZmvoBinPFN/GBxGNq7vckVbaIKorrDz5UyVRRLp92HX5/3U2DB4xOJBXZwfAh3zLX7NL7oyXa7Yu7rcAedAhSCqbk6hGpoU4qOgZ1EU1NM\u002BoieUHNe3pZpe/Cx1rLL68Mh7ZKPPQgLkuE0GgfZds9bnnW\u002B/vHhY4si0Uh59nzXgpXaIqWA/b2AUv1SaoROkAUhVng9TSzRQIoHbCu/0dykHJeyPxRpmuC3/qw0Q==",
+      "StatusCode": 201,
+      "ResponseHeaders": {
+        "Content-Length": "0",
+        "Content-MD5": "iq5oTjOiL88KXwMKjrd7WQ==",
+        "Date": "Tue, 09 Jun 2020 20:39:25 GMT",
+        "ETag": "\u00220x8D80CB533614BD5\u0022",
+        "Last-Modified": "Tue, 09 Jun 2020 20:39:26 GMT",
+        "Server": [
+          "Windows-Azure-Blob/1.0",
+          "Microsoft-HTTPAPI/2.0"
+        ],
+        "x-ms-client-request-id": "76c18e8c-0803-7774-226e-9c9891664d41",
+        "x-ms-content-crc64": "oeBloM/J99s=",
+        "x-ms-request-id": "2a24948e-701e-0050-369e-3e9eb7000000",
+        "x-ms-request-server-encrypted": "true",
+        "x-ms-version": "2019-07-07"
+      },
+      "ResponseBody": []
+    },
+    {
+      "RequestUri": "http://jamesschreppler.blob.core.windows.net/test-container-57c0291c-0d46-52ab-50ac-4833e7ad00f9/baz/bar/foo",
+      "RequestMethod": "PUT",
+      "RequestHeaders": {
+        "Authorization": "Sanitized",
+        "Content-Length": "1024",
+        "traceparent": "00-7c9df888f2744c428e703e17a36b2453-b97b2a4fc0711d43-00",
+        "User-Agent": [
+          "azsdk-net-Storage.Blobs/12.5.0-dev.20200609.1",
+          "(.NET Core 4.6.28801.04; Microsoft Windows 10.0.19041 )"
+        ],
+        "x-ms-blob-type": "BlockBlob",
+        "x-ms-client-request-id": "210ed922-2ec7-1564-f463-1a695d3e95b5",
+        "x-ms-date": "Tue, 09 Jun 2020 20:39:26 GMT",
+        "x-ms-return-client-request-id": "true",
+        "x-ms-version": "2019-07-07"
+      },
+      "RequestBody": "gDTpcWjoc9RNBdjcsYwhYV7nogMUMIn9XLAs32tOa078oZ39Bt35qHHEgmqA5ahi93ovZ49pplCq6xW3vJNp/5qJ3xDuI1uB7fmRUK0ffHYIyejxHwS/k/pNUhrHQezdWoPP9gWXdNMernmV2FWii2\u002BervKqeN\u002BVykwVodFBuawMtPUqT4ZwcFQV0nCLKbukqseqKJL5MuKjOiu5gtMB3fTMiSRfeDzpLT6elaVvCqGRcPYKlpAZEoEThhRat\u002B6BE/V7vp\u002BWRTGLwfpUW508NDCKJxHc90Zjs3aiTPEnj3ZPHIGw80sB\u002BivEf9WWxLfj11Lkz5DdpRyvFwsp9Pg/YzKEBT8cjEDkiCzmF3hxze6/v3SfQr/lcndkAds/2AYyhBuiEb94x0sRAEdj942kPUodaTSEoCFznpPHt4pkpLAms5JdzrwuR/cpjUJ4gnrpwMORIm7RruT5L3IssA/ArFuWPUP7Rm\u002BN7iI8WhLf\u002BxwY3vbH04JBVAStY55JApboaeDm4UU37XlUAzNLlFTRGjRWFNEZ\u002BdnZVeg\u002BTePQROyLVPAx\u002BBrX4PB8cs9O9sCw3Elq8\u002B7Fz28HDYtc\u002BKCWg79Hvz9jnyEafzPhnIYKil8ojnGaZlH\u002BxoWAKuqOeuhQ5u8QBzaATDwnT3O75DLp/YMsNGov/BxtSPm54nU2iwRKkLaW\u002BYMop0E0chbdQ\u002BJTly1nYUV\u002BIenSor48xmrH8MNvcFN8UgP/A40p\u002BokGkAUXZktHzyq/zG/MxFfE7ODXbYJSbtKO10UqZ123VCZgzBK5JV8efyGZr6Pjr46rOxesUYwHsyEyiI8GHWfMB3dIbPhEC8aBuO5guL4vqye3fixGCwOaWBjwhp3QGGG5zagsmkOVZi9RK5mdpvpjA91oT587hfx0rhPfVIUpsKCMp\u002BsWAhDjIRf89d9p/LIdjYPAaMjCfUest\u002BwvthKqKHr4Ef4PTADNhC6HPpAcCrFhwsYCaEjXyiqkaksjtGoEUs1lceuzDUCC8\u002BSaOj62kK07zvRMqL8yIUbUa\u002BK1qc/Dg\u002BzDt5nFrrSFf3VkPJDs7dqe6OV2uKoOMk\u002Bl36JezUkU17ZR89gTdSA/xihJzuS26H0IFsHpTMtCtYRJIM4RJ7ErT2XZmvoBinPFN/GBxGNq7vckVbaIKorrDz5UyVRRLp92HX5/3U2DB4xOJBXZwfAh3zLX7NL7oyXa7Yu7rcAedAhSCqbk6hGpoU4qOgZ1EU1NM\u002BoieUHNe3pZpe/Cx1rLL68Mh7ZKPPQgLkuE0GgfZds9bnnW\u002B/vHhY4si0Uh59nzXgpXaIqWA/b2AUv1SaoROkAUhVng9TSzRQIoHbCu/0dykHJeyPxRpmuC3/qw0Q==",
+      "StatusCode": 201,
+      "ResponseHeaders": {
+        "Content-Length": "0",
+        "Content-MD5": "iq5oTjOiL88KXwMKjrd7WQ==",
+        "Date": "Tue, 09 Jun 2020 20:39:25 GMT",
+        "ETag": "\u00220x8D80CB533674058\u0022",
+        "Last-Modified": "Tue, 09 Jun 2020 20:39:26 GMT",
+        "Server": [
+          "Windows-Azure-Blob/1.0",
+          "Microsoft-HTTPAPI/2.0"
+        ],
+        "x-ms-client-request-id": "210ed922-2ec7-1564-f463-1a695d3e95b5",
+        "x-ms-content-crc64": "oeBloM/J99s=",
+        "x-ms-request-id": "2a2494b1-701e-0050-559e-3e9eb7000000",
+        "x-ms-request-server-encrypted": "true",
+        "x-ms-version": "2019-07-07"
+      },
+      "ResponseBody": []
+    },
+    {
+      "RequestUri": "http://jamesschreppler.blob.core.windows.net/test-container-57c0291c-0d46-52ab-50ac-4833e7ad00f9/foo/foo?comp=metadata",
+      "RequestMethod": "PUT",
+      "RequestHeaders": {
+        "Authorization": "Sanitized",
+        "traceparent": "00-7c0d46e79e60c14aad701ca70a8a9efa-ee69617c2c13d74d-00",
+        "User-Agent": [
+          "azsdk-net-Storage.Blobs/12.5.0-dev.20200609.1",
+          "(.NET Core 4.6.28801.04; Microsoft Windows 10.0.19041 )"
+        ],
+        "x-ms-client-request-id": "b876ac4f-2c58-427a-940e-068bfcc02511",
+        "x-ms-date": "Tue, 09 Jun 2020 20:39:26 GMT",
         "x-ms-meta-Capital": "letter",
         "x-ms-meta-foo": "bar",
         "x-ms-meta-meta": "data",
         "x-ms-meta-UPPER": "case",
         "x-ms-return-client-request-id": "true",
-        "x-ms-version": "2019-12-12"
+        "x-ms-version": "2019-07-07"
       },
       "RequestBody": null,
       "StatusCode": 200,
       "ResponseHeaders": {
         "Content-Length": "0",
-<<<<<<< HEAD
-        "Date": "Fri, 03 Apr 2020 00:00:20 GMT",
-        "ETag": "\u00220x8D7D761FFF6EEF5\u0022",
-        "Last-Modified": "Fri, 03 Apr 2020 00:00:20 GMT",
-=======
-        "Date": "Fri, 29 May 2020 17:10:03 GMT",
-        "ETag": "\u00220x8D803F3212B61D5\u0022",
-        "Last-Modified": "Fri, 29 May 2020 17:10:04 GMT",
->>>>>>> 80c89ee0
-        "Server": [
-          "Windows-Azure-Blob/1.0",
-          "Microsoft-HTTPAPI/2.0"
-        ],
-        "x-ms-client-request-id": "5867bb55-504f-f285-d21f-aef5592854c2",
-<<<<<<< HEAD
-        "x-ms-request-id": "2c1300fd-701e-0033-374a-09120b000000",
-=======
-        "x-ms-request-id": "e25331da-f01e-00e6-6cdb-3583eb000000",
->>>>>>> 80c89ee0
-        "x-ms-request-server-encrypted": "true",
-        "x-ms-version": "2019-12-12"
-      },
-      "ResponseBody": []
-    },
-    {
-<<<<<<< HEAD
-      "RequestUri": "https://seanmcccanary.blob.core.windows.net/test-container-763e9087-72f7-5d57-7086-f89f3aa6017c?restype=container\u0026comp=list\u0026prefix=foo",
-=======
-      "RequestUri": "http://amandadev2.blob.core.windows.net/test-container-763e9087-72f7-5d57-7086-f89f3aa6017c?restype=container\u0026comp=list\u0026prefix=foo",
->>>>>>> 80c89ee0
+        "Date": "Tue, 09 Jun 2020 20:39:25 GMT",
+        "ETag": "\u00220x8D80CB5336C9888\u0022",
+        "Last-Modified": "Tue, 09 Jun 2020 20:39:26 GMT",
+        "Server": [
+          "Windows-Azure-Blob/1.0",
+          "Microsoft-HTTPAPI/2.0"
+        ],
+        "x-ms-client-request-id": "b876ac4f-2c58-427a-940e-068bfcc02511",
+        "x-ms-request-id": "2a2494ca-701e-0050-6c9e-3e9eb7000000",
+        "x-ms-request-server-encrypted": "true",
+        "x-ms-version": "2019-07-07"
+      },
+      "ResponseBody": []
+    },
+    {
+      "RequestUri": "http://jamesschreppler.blob.core.windows.net/test-container-57c0291c-0d46-52ab-50ac-4833e7ad00f9?restype=container\u0026comp=list\u0026prefix=foo",
       "RequestMethod": "GET",
       "RequestHeaders": {
         "Authorization": "Sanitized",
         "User-Agent": [
-<<<<<<< HEAD
-          "azsdk-net-Storage.Blobs/12.5.0-dev.20200402.1",
-          "(.NET Core 4.6.28325.01; Microsoft Windows 10.0.18362 )"
-        ],
-        "x-ms-client-request-id": "6e62c395-d437-bf4c-d7eb-ab7f758e4f63",
-        "x-ms-date": "Fri, 03 Apr 2020 00:00:21 GMT",
-=======
-          "azsdk-net-Storage.Blobs/12.5.0-dev.20200529.1",
-          "(.NET Core 4.6.28801.04; Microsoft Windows 10.0.18363 )"
-        ],
-        "x-ms-client-request-id": "6e62c395-d437-bf4c-d7eb-ab7f758e4f63",
-        "x-ms-date": "Fri, 29 May 2020 17:10:04 GMT",
->>>>>>> 80c89ee0
-        "x-ms-return-client-request-id": "true",
-        "x-ms-version": "2019-12-12"
+          "azsdk-net-Storage.Blobs/12.5.0-dev.20200609.1",
+          "(.NET Core 4.6.28801.04; Microsoft Windows 10.0.19041 )"
+        ],
+        "x-ms-client-request-id": "b019a03f-dcc8-e65d-67c8-6513d3ee78a3",
+        "x-ms-date": "Tue, 09 Jun 2020 20:39:26 GMT",
+        "x-ms-return-client-request-id": "true",
+        "x-ms-version": "2019-07-07"
       },
       "RequestBody": null,
       "StatusCode": 200,
       "ResponseHeaders": {
         "Content-Type": "application/xml",
-<<<<<<< HEAD
-        "Date": "Fri, 03 Apr 2020 00:00:20 GMT",
-=======
-        "Date": "Fri, 29 May 2020 17:10:03 GMT",
->>>>>>> 80c89ee0
+        "Date": "Tue, 09 Jun 2020 20:39:25 GMT",
         "Server": [
           "Windows-Azure-Blob/1.0",
           "Microsoft-HTTPAPI/2.0"
         ],
         "Transfer-Encoding": "chunked",
-        "x-ms-client-request-id": "6e62c395-d437-bf4c-d7eb-ab7f758e4f63",
-<<<<<<< HEAD
-        "x-ms-request-id": "2c13010b-701e-0033-454a-09120b000000",
-        "x-ms-version": "2019-12-12"
-      },
-      "ResponseBody": "\uFEFF\u003C?xml version=\u00221.0\u0022 encoding=\u0022utf-8\u0022?\u003E\u003CEnumerationResults ServiceEndpoint=\u0022https://seanmcccanary.blob.core.windows.net/\u0022 ContainerName=\u0022test-container-763e9087-72f7-5d57-7086-f89f3aa6017c\u0022\u003E\u003CPrefix\u003Efoo\u003C/Prefix\u003E\u003CBlobs\u003E\u003CBlob\u003E\u003CName\u003Efoo\u003C/Name\u003E\u003CProperties\u003E\u003CCreation-Time\u003EFri, 03 Apr 2020 00:00:19 GMT\u003C/Creation-Time\u003E\u003CLast-Modified\u003EFri, 03 Apr 2020 00:00:19 GMT\u003C/Last-Modified\u003E\u003CEtag\u003E0x8D7D761FF8DE0F2\u003C/Etag\u003E\u003CContent-Length\u003E1024\u003C/Content-Length\u003E\u003CContent-Type\u003Eapplication/octet-stream\u003C/Content-Type\u003E\u003CContent-Encoding /\u003E\u003CContent-Language /\u003E\u003CContent-CRC64 /\u003E\u003CContent-MD5\u003ElHBDhkhYIZJ/eGFzWm4ucA==\u003C/Content-MD5\u003E\u003CCache-Control /\u003E\u003CContent-Disposition /\u003E\u003CBlobType\u003EBlockBlob\u003C/BlobType\u003E\u003CAccessTier\u003EHot\u003C/AccessTier\u003E\u003CAccessTierInferred\u003Etrue\u003C/AccessTierInferred\u003E\u003CLeaseStatus\u003Eunlocked\u003C/LeaseStatus\u003E\u003CLeaseState\u003Eavailable\u003C/LeaseState\u003E\u003CServerEncrypted\u003Etrue\u003C/ServerEncrypted\u003E\u003C/Properties\u003E\u003C/Blob\u003E\u003CBlob\u003E\u003CName\u003Efoo/bar\u003C/Name\u003E\u003CProperties\u003E\u003CCreation-Time\u003EFri, 03 Apr 2020 00:00:19 GMT\u003C/Creation-Time\u003E\u003CLast-Modified\u003EFri, 03 Apr 2020 00:00:19 GMT\u003C/Last-Modified\u003E\u003CEtag\u003E0x8D7D761FFC219CA\u003C/Etag\u003E\u003CContent-Length\u003E1024\u003C/Content-Length\u003E\u003CContent-Type\u003Eapplication/octet-stream\u003C/Content-Type\u003E\u003CContent-Encoding /\u003E\u003CContent-Language /\u003E\u003CContent-CRC64 /\u003E\u003CContent-MD5\u003ElHBDhkhYIZJ/eGFzWm4ucA==\u003C/Content-MD5\u003E\u003CCache-Control /\u003E\u003CContent-Disposition /\u003E\u003CBlobType\u003EBlockBlob\u003C/BlobType\u003E\u003CAccessTier\u003EHot\u003C/AccessTier\u003E\u003CAccessTierInferred\u003Etrue\u003C/AccessTierInferred\u003E\u003CLeaseStatus\u003Eunlocked\u003C/LeaseStatus\u003E\u003CLeaseState\u003Eavailable\u003C/LeaseState\u003E\u003CServerEncrypted\u003Etrue\u003C/ServerEncrypted\u003E\u003C/Properties\u003E\u003C/Blob\u003E\u003CBlob\u003E\u003CName\u003Efoo/foo\u003C/Name\u003E\u003CProperties\u003E\u003CCreation-Time\u003EFri, 03 Apr 2020 00:00:19 GMT\u003C/Creation-Time\u003E\u003CLast-Modified\u003EFri, 03 Apr 2020 00:00:20 GMT\u003C/Last-Modified\u003E\u003CEtag\u003E0x8D7D761FFF6EEF5\u003C/Etag\u003E\u003CContent-Length\u003E1024\u003C/Content-Length\u003E\u003CContent-Type\u003Eapplication/octet-stream\u003C/Content-Type\u003E\u003CContent-Encoding /\u003E\u003CContent-Language /\u003E\u003CContent-CRC64 /\u003E\u003CContent-MD5\u003ElHBDhkhYIZJ/eGFzWm4ucA==\u003C/Content-MD5\u003E\u003CCache-Control /\u003E\u003CContent-Disposition /\u003E\u003CBlobType\u003EBlockBlob\u003C/BlobType\u003E\u003CAccessTier\u003EHot\u003C/AccessTier\u003E\u003CAccessTierInferred\u003Etrue\u003C/AccessTierInferred\u003E\u003CLeaseStatus\u003Eunlocked\u003C/LeaseStatus\u003E\u003CLeaseState\u003Eavailable\u003C/LeaseState\u003E\u003CServerEncrypted\u003Etrue\u003C/ServerEncrypted\u003E\u003C/Properties\u003E\u003C/Blob\u003E\u003C/Blobs\u003E\u003CNextMarker /\u003E\u003C/EnumerationResults\u003E"
-    },
-    {
-      "RequestUri": "https://seanmcccanary.blob.core.windows.net/test-container-763e9087-72f7-5d57-7086-f89f3aa6017c?restype=container",
+        "x-ms-client-request-id": "b019a03f-dcc8-e65d-67c8-6513d3ee78a3",
+        "x-ms-request-id": "2a2494ed-701e-0050-0b9e-3e9eb7000000",
+        "x-ms-version": "2019-07-07"
+      },
+      "ResponseBody": "\uFEFF\u003C?xml version=\u00221.0\u0022 encoding=\u0022utf-8\u0022?\u003E\u003CEnumerationResults ServiceEndpoint=\u0022http://jamesschreppler.blob.core.windows.net/\u0022 ContainerName=\u0022test-container-57c0291c-0d46-52ab-50ac-4833e7ad00f9\u0022\u003E\u003CPrefix\u003Efoo\u003C/Prefix\u003E\u003CBlobs\u003E\u003CBlob\u003E\u003CName\u003Efoo\u003C/Name\u003E\u003CProperties\u003E\u003CCreation-Time\u003ETue, 09 Jun 2020 20:39:26 GMT\u003C/Creation-Time\u003E\u003CLast-Modified\u003ETue, 09 Jun 2020 20:39:26 GMT\u003C/Last-Modified\u003E\u003CEtag\u003E0x8D80CB5333B466C\u003C/Etag\u003E\u003CContent-Length\u003E1024\u003C/Content-Length\u003E\u003CContent-Type\u003Eapplication/octet-stream\u003C/Content-Type\u003E\u003CContent-Encoding /\u003E\u003CContent-Language /\u003E\u003CContent-CRC64 /\u003E\u003CContent-MD5\u003Eiq5oTjOiL88KXwMKjrd7WQ==\u003C/Content-MD5\u003E\u003CCache-Control /\u003E\u003CContent-Disposition /\u003E\u003CBlobType\u003EBlockBlob\u003C/BlobType\u003E\u003CAccessTier\u003EHot\u003C/AccessTier\u003E\u003CAccessTierInferred\u003Etrue\u003C/AccessTierInferred\u003E\u003CLeaseStatus\u003Eunlocked\u003C/LeaseStatus\u003E\u003CLeaseState\u003Eavailable\u003C/LeaseState\u003E\u003CServerEncrypted\u003Etrue\u003C/ServerEncrypted\u003E\u003C/Properties\u003E\u003C/Blob\u003E\u003CBlob\u003E\u003CName\u003Efoo/bar\u003C/Name\u003E\u003CProperties\u003E\u003CCreation-Time\u003ETue, 09 Jun 2020 20:39:26 GMT\u003C/Creation-Time\u003E\u003CLast-Modified\u003ETue, 09 Jun 2020 20:39:26 GMT\u003C/Last-Modified\u003E\u003CEtag\u003E0x8D80CB53355D821\u003C/Etag\u003E\u003CContent-Length\u003E1024\u003C/Content-Length\u003E\u003CContent-Type\u003Eapplication/octet-stream\u003C/Content-Type\u003E\u003CContent-Encoding /\u003E\u003CContent-Language /\u003E\u003CContent-CRC64 /\u003E\u003CContent-MD5\u003Eiq5oTjOiL88KXwMKjrd7WQ==\u003C/Content-MD5\u003E\u003CCache-Control /\u003E\u003CContent-Disposition /\u003E\u003CBlobType\u003EBlockBlob\u003C/BlobType\u003E\u003CAccessTier\u003EHot\u003C/AccessTier\u003E\u003CAccessTierInferred\u003Etrue\u003C/AccessTierInferred\u003E\u003CLeaseStatus\u003Eunlocked\u003C/LeaseStatus\u003E\u003CLeaseState\u003Eavailable\u003C/LeaseState\u003E\u003CServerEncrypted\u003Etrue\u003C/ServerEncrypted\u003E\u003C/Properties\u003E\u003C/Blob\u003E\u003CBlob\u003E\u003CName\u003Efoo/foo\u003C/Name\u003E\u003CProperties\u003E\u003CCreation-Time\u003ETue, 09 Jun 2020 20:39:26 GMT\u003C/Creation-Time\u003E\u003CLast-Modified\u003ETue, 09 Jun 2020 20:39:26 GMT\u003C/Last-Modified\u003E\u003CEtag\u003E0x8D80CB5336C9888\u003C/Etag\u003E\u003CContent-Length\u003E1024\u003C/Content-Length\u003E\u003CContent-Type\u003Eapplication/octet-stream\u003C/Content-Type\u003E\u003CContent-Encoding /\u003E\u003CContent-Language /\u003E\u003CContent-CRC64 /\u003E\u003CContent-MD5\u003Eiq5oTjOiL88KXwMKjrd7WQ==\u003C/Content-MD5\u003E\u003CCache-Control /\u003E\u003CContent-Disposition /\u003E\u003CBlobType\u003EBlockBlob\u003C/BlobType\u003E\u003CAccessTier\u003EHot\u003C/AccessTier\u003E\u003CAccessTierInferred\u003Etrue\u003C/AccessTierInferred\u003E\u003CLeaseStatus\u003Eunlocked\u003C/LeaseStatus\u003E\u003CLeaseState\u003Eavailable\u003C/LeaseState\u003E\u003CServerEncrypted\u003Etrue\u003C/ServerEncrypted\u003E\u003C/Properties\u003E\u003C/Blob\u003E\u003C/Blobs\u003E\u003CNextMarker /\u003E\u003C/EnumerationResults\u003E"
+    },
+    {
+      "RequestUri": "http://jamesschreppler.blob.core.windows.net/test-container-57c0291c-0d46-52ab-50ac-4833e7ad00f9?restype=container",
       "RequestMethod": "DELETE",
       "RequestHeaders": {
         "Authorization": "Sanitized",
-        "traceparent": "00-a4c0106365ff174f8650d45ff8b8ec70-68237914f9b89f45-00",
-        "User-Agent": [
-          "azsdk-net-Storage.Blobs/12.5.0-dev.20200402.1",
-          "(.NET Core 4.6.28325.01; Microsoft Windows 10.0.18362 )"
-        ],
-        "x-ms-client-request-id": "955ffbb2-e5c5-968a-72e6-74410bb04a52",
-        "x-ms-date": "Fri, 03 Apr 2020 00:00:21 GMT",
-=======
-        "x-ms-request-id": "e25331fa-f01e-00e6-09db-3583eb000000",
-        "x-ms-version": "2019-07-07"
-      },
-      "ResponseBody": "\uFEFF\u003C?xml version=\u00221.0\u0022 encoding=\u0022utf-8\u0022?\u003E\u003CEnumerationResults ServiceEndpoint=\u0022http://amandadev2.blob.core.windows.net/\u0022 ContainerName=\u0022test-container-763e9087-72f7-5d57-7086-f89f3aa6017c\u0022\u003E\u003CPrefix\u003Efoo\u003C/Prefix\u003E\u003CBlobs\u003E\u003CBlob\u003E\u003CName\u003Efoo\u003C/Name\u003E\u003CProperties\u003E\u003CCreation-Time\u003EFri, 29 May 2020 17:10:03 GMT\u003C/Creation-Time\u003E\u003CLast-Modified\u003EFri, 29 May 2020 17:10:03 GMT\u003C/Last-Modified\u003E\u003CEtag\u003E0x8D803F320EA2E3F\u003C/Etag\u003E\u003CContent-Length\u003E1024\u003C/Content-Length\u003E\u003CContent-Type\u003Eapplication/octet-stream\u003C/Content-Type\u003E\u003CContent-Encoding /\u003E\u003CContent-Language /\u003E\u003CContent-CRC64 /\u003E\u003CContent-MD5\u003ElHBDhkhYIZJ/eGFzWm4ucA==\u003C/Content-MD5\u003E\u003CCache-Control /\u003E\u003CContent-Disposition /\u003E\u003CBlobType\u003EBlockBlob\u003C/BlobType\u003E\u003CAccessTier\u003EHot\u003C/AccessTier\u003E\u003CAccessTierInferred\u003Etrue\u003C/AccessTierInferred\u003E\u003CLeaseStatus\u003Eunlocked\u003C/LeaseStatus\u003E\u003CLeaseState\u003Eavailable\u003C/LeaseState\u003E\u003CServerEncrypted\u003Etrue\u003C/ServerEncrypted\u003E\u003C/Properties\u003E\u003C/Blob\u003E\u003CBlob\u003E\u003CName\u003Efoo/bar\u003C/Name\u003E\u003CProperties\u003E\u003CCreation-Time\u003EFri, 29 May 2020 17:10:03 GMT\u003C/Creation-Time\u003E\u003CLast-Modified\u003EFri, 29 May 2020 17:10:03 GMT\u003C/Last-Modified\u003E\u003CEtag\u003E0x8D803F3210954AC\u003C/Etag\u003E\u003CContent-Length\u003E1024\u003C/Content-Length\u003E\u003CContent-Type\u003Eapplication/octet-stream\u003C/Content-Type\u003E\u003CContent-Encoding /\u003E\u003CContent-Language /\u003E\u003CContent-CRC64 /\u003E\u003CContent-MD5\u003ElHBDhkhYIZJ/eGFzWm4ucA==\u003C/Content-MD5\u003E\u003CCache-Control /\u003E\u003CContent-Disposition /\u003E\u003CBlobType\u003EBlockBlob\u003C/BlobType\u003E\u003CAccessTier\u003EHot\u003C/AccessTier\u003E\u003CAccessTierInferred\u003Etrue\u003C/AccessTierInferred\u003E\u003CLeaseStatus\u003Eunlocked\u003C/LeaseStatus\u003E\u003CLeaseState\u003Eavailable\u003C/LeaseState\u003E\u003CServerEncrypted\u003Etrue\u003C/ServerEncrypted\u003E\u003C/Properties\u003E\u003C/Blob\u003E\u003CBlob\u003E\u003CName\u003Efoo/foo\u003C/Name\u003E\u003CProperties\u003E\u003CCreation-Time\u003EFri, 29 May 2020 17:10:03 GMT\u003C/Creation-Time\u003E\u003CLast-Modified\u003EFri, 29 May 2020 17:10:04 GMT\u003C/Last-Modified\u003E\u003CEtag\u003E0x8D803F3212B61D5\u003C/Etag\u003E\u003CContent-Length\u003E1024\u003C/Content-Length\u003E\u003CContent-Type\u003Eapplication/octet-stream\u003C/Content-Type\u003E\u003CContent-Encoding /\u003E\u003CContent-Language /\u003E\u003CContent-CRC64 /\u003E\u003CContent-MD5\u003ElHBDhkhYIZJ/eGFzWm4ucA==\u003C/Content-MD5\u003E\u003CCache-Control /\u003E\u003CContent-Disposition /\u003E\u003CBlobType\u003EBlockBlob\u003C/BlobType\u003E\u003CAccessTier\u003EHot\u003C/AccessTier\u003E\u003CAccessTierInferred\u003Etrue\u003C/AccessTierInferred\u003E\u003CLeaseStatus\u003Eunlocked\u003C/LeaseStatus\u003E\u003CLeaseState\u003Eavailable\u003C/LeaseState\u003E\u003CServerEncrypted\u003Etrue\u003C/ServerEncrypted\u003E\u003C/Properties\u003E\u003C/Blob\u003E\u003C/Blobs\u003E\u003CNextMarker /\u003E\u003C/EnumerationResults\u003E"
-    },
-    {
-      "RequestUri": "http://amandadev2.blob.core.windows.net/test-container-763e9087-72f7-5d57-7086-f89f3aa6017c?restype=container",
-      "RequestMethod": "DELETE",
-      "RequestHeaders": {
-        "Authorization": "Sanitized",
-        "traceparent": "00-47a4a1fcbbd65e4da7fd724150c314d9-b55c0d376e82ed40-00",
-        "User-Agent": [
-          "azsdk-net-Storage.Blobs/12.5.0-dev.20200529.1",
-          "(.NET Core 4.6.28801.04; Microsoft Windows 10.0.18363 )"
-        ],
-        "x-ms-client-request-id": "955ffbb2-e5c5-968a-72e6-74410bb04a52",
-        "x-ms-date": "Fri, 29 May 2020 17:10:04 GMT",
->>>>>>> 80c89ee0
-        "x-ms-return-client-request-id": "true",
-        "x-ms-version": "2019-12-12"
+        "traceparent": "00-91fd90d61155334f943d31c4b0ed9157-163d264945999d4f-00",
+        "User-Agent": [
+          "azsdk-net-Storage.Blobs/12.5.0-dev.20200609.1",
+          "(.NET Core 4.6.28801.04; Microsoft Windows 10.0.19041 )"
+        ],
+        "x-ms-client-request-id": "5b4bfeaa-74a6-eb49-448c-0ad4bfb97470",
+        "x-ms-date": "Tue, 09 Jun 2020 20:39:26 GMT",
+        "x-ms-return-client-request-id": "true",
+        "x-ms-version": "2019-07-07"
       },
       "RequestBody": null,
       "StatusCode": 202,
       "ResponseHeaders": {
         "Content-Length": "0",
-<<<<<<< HEAD
-        "Date": "Fri, 03 Apr 2020 00:00:20 GMT",
-=======
-        "Date": "Fri, 29 May 2020 17:10:03 GMT",
->>>>>>> 80c89ee0
-        "Server": [
-          "Windows-Azure-Blob/1.0",
-          "Microsoft-HTTPAPI/2.0"
-        ],
-        "x-ms-client-request-id": "955ffbb2-e5c5-968a-72e6-74410bb04a52",
-<<<<<<< HEAD
-        "x-ms-request-id": "2c130125-701e-0033-5c4a-09120b000000",
-        "x-ms-version": "2019-12-12"
-=======
-        "x-ms-request-id": "e253323d-f01e-00e6-44db-3583eb000000",
-        "x-ms-version": "2019-07-07"
->>>>>>> 80c89ee0
+        "Date": "Tue, 09 Jun 2020 20:39:25 GMT",
+        "Server": [
+          "Windows-Azure-Blob/1.0",
+          "Microsoft-HTTPAPI/2.0"
+        ],
+        "x-ms-client-request-id": "5b4bfeaa-74a6-eb49-448c-0ad4bfb97470",
+        "x-ms-request-id": "2a24951b-701e-0050-339e-3e9eb7000000",
+        "x-ms-version": "2019-07-07"
       },
       "ResponseBody": []
     }
   ],
   "Variables": {
-    "RandomSeed": "1425492991",
-<<<<<<< HEAD
-    "Storage_TestConfigDefault": "ProductionTenant\nseanmcccanary\nU2FuaXRpemVk\nhttps://seanmcccanary.blob.core.windows.net\nhttps://seanmcccanary.file.core.windows.net\nhttps://seanmcccanary.queue.core.windows.net\nhttps://seanmcccanary.table.core.windows.net\n\n\n\n\nhttps://seanmcccanary-secondary.blob.core.windows.net\nhttps://seanmcccanary-secondary.file.core.windows.net\nhttps://seanmcccanary-secondary.queue.core.windows.net\nhttps://seanmcccanary-secondary.table.core.windows.net\n\nSanitized\n\n\nCloud\nBlobEndpoint=https://seanmcccanary.blob.core.windows.net/;QueueEndpoint=https://seanmcccanary.queue.core.windows.net/;FileEndpoint=https://seanmcccanary.file.core.windows.net/;BlobSecondaryEndpoint=https://seanmcccanary-secondary.blob.core.windows.net/;QueueSecondaryEndpoint=https://seanmcccanary-secondary.queue.core.windows.net/;FileSecondaryEndpoint=https://seanmcccanary-secondary.file.core.windows.net/;AccountName=seanmcccanary;AccountKey=Sanitized\nseanscope1"
-=======
-    "Storage_TestConfigDefault": "ProductionTenant\namandadev2\nU2FuaXRpemVk\nhttp://amandadev2.blob.core.windows.net\nhttp://amandadev2.file.core.windows.net\nhttp://amandadev2.queue.core.windows.net\nhttp://amandadev2.table.core.windows.net\n\n\n\n\nhttp://amandadev2-secondary.blob.core.windows.net\nhttp://amandadev2-secondary.file.core.windows.net\nhttp://amandadev2-secondary.queue.core.windows.net\nhttp://amandadev2-secondary.table.core.windows.net\n\nSanitized\n\n\nCloud\nBlobEndpoint=http://amandadev2.blob.core.windows.net/;QueueEndpoint=http://amandadev2.queue.core.windows.net/;FileEndpoint=http://amandadev2.file.core.windows.net/;BlobSecondaryEndpoint=http://amandadev2-secondary.blob.core.windows.net/;QueueSecondaryEndpoint=http://amandadev2-secondary.queue.core.windows.net/;FileSecondaryEndpoint=http://amandadev2-secondary.file.core.windows.net/;AccountName=amandadev2;AccountKey=Sanitized\n"
->>>>>>> 80c89ee0
+    "RandomSeed": "1282799923",
+    "Storage_TestConfigDefault": "ProductionTenant\njamesschreppler\nU2FuaXRpemVk\nhttp://jamesschreppler.blob.core.windows.net\nhttp://jamesschreppler.file.core.windows.net\nhttp://jamesschreppler.queue.core.windows.net\nhttp://jamesschreppler.table.core.windows.net\n\n\n\n\nhttp://jamesschreppler-secondary.blob.core.windows.net\nhttp://jamesschreppler-secondary.file.core.windows.net\nhttp://jamesschreppler-secondary.queue.core.windows.net\nhttp://jamesschreppler-secondary.table.core.windows.net\n\nSanitized\n\n\nCloud\nBlobEndpoint=http://jamesschreppler.blob.core.windows.net/;QueueEndpoint=http://jamesschreppler.queue.core.windows.net/;FileEndpoint=http://jamesschreppler.file.core.windows.net/;BlobSecondaryEndpoint=http://jamesschreppler-secondary.blob.core.windows.net/;QueueSecondaryEndpoint=http://jamesschreppler-secondary.queue.core.windows.net/;FileSecondaryEndpoint=http://jamesschreppler-secondary.file.core.windows.net/;AccountName=jamesschreppler;AccountKey=Sanitized\n"
   }
 }