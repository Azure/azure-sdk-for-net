--- conflicted
+++ resolved
@@ -14,11 +14,7 @@
         "x-ms-client-request-id": "174e990c-724d-a589-843c-f5445674cc3f",
         "x-ms-date": "Wed, 17 Feb 2021 02:30:08 GMT",
         "x-ms-return-client-request-id": "true",
-<<<<<<< HEAD
-        "x-ms-version": "2020-12-06"
-=======
         "x-ms-version": "2021-02-12"
->>>>>>> 7e782c87
       },
       "RequestBody": null,
       "StatusCode": 404,
@@ -33,11 +29,7 @@
         "x-ms-client-request-id": "174e990c-724d-a589-843c-f5445674cc3f",
         "x-ms-error-code": "ContainerNotFound",
         "x-ms-request-id": "6fa99b8c-601e-0040-38d4-04ddfa000000",
-<<<<<<< HEAD
-        "x-ms-version": "2020-12-06"
-=======
         "x-ms-version": "2021-02-12"
->>>>>>> 7e782c87
       },
       "ResponseBody": [
         "﻿<?xml version=\"1.0\" encoding=\"utf-8\"?><Error><Code>ContainerNotFound</Code><Message>The specified container does not exist.\n",
