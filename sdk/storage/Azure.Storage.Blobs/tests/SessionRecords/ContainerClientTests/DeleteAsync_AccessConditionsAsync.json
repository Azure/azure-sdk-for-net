﻿{
  "Entries": [
    {
      "RequestUri": "https://seanmcccanary3.blob.core.windows.net/test-container-332acc40-1a85-d901-1bd3-b67b3a5dedec?restype=container",
      "RequestMethod": "PUT",
      "RequestHeaders": {
        "Accept": "application/xml",
        "Authorization": "Sanitized",
        "traceparent": "00-96dc7283289e00479cae0cfcdfd146fa-677011dde87d604a-00",
        "User-Agent": [
          "azsdk-net-Storage.Blobs/12.9.0-alpha.20210216.1",
          "(.NET 5.0.3; Microsoft Windows 10.0.19042)"
        ],
        "x-ms-client-request-id": "d87dd956-1a6f-1a0d-2b8d-1808c9894bf0",
        "x-ms-date": "Wed, 17 Feb 2021 02:31:20 GMT",
        "x-ms-return-client-request-id": "true",
<<<<<<< HEAD
        "x-ms-version": "2020-12-06"
=======
        "x-ms-version": "2021-02-12"
>>>>>>> 7e782c87
      },
      "RequestBody": null,
      "StatusCode": 201,
      "ResponseHeaders": {
        "Content-Length": "0",
        "Date": "Wed, 17 Feb 2021 02:31:19 GMT",
        "ETag": "\"0x8D8D2EC1C76C2D2\"",
        "Last-Modified": "Wed, 17 Feb 2021 02:31:20 GMT",
        "Server": [
          "Windows-Azure-Blob/1.0",
          "Microsoft-HTTPAPI/2.0"
        ],
        "x-ms-client-request-id": "d87dd956-1a6f-1a0d-2b8d-1808c9894bf0",
        "x-ms-request-id": "8bd28374-801e-0067-18d4-04ca3e000000",
<<<<<<< HEAD
        "x-ms-version": "2020-12-06"
=======
        "x-ms-version": "2021-02-12"
>>>>>>> 7e782c87
      },
      "ResponseBody": []
    },
    {
      "RequestUri": "https://seanmcccanary3.blob.core.windows.net/test-container-332acc40-1a85-d901-1bd3-b67b3a5dedec?restype=container",
      "RequestMethod": "DELETE",
      "RequestHeaders": {
        "Accept": "application/xml",
        "Authorization": "Sanitized",
        "traceparent": "00-81e9aa73655565488d7a527bec900896-d2fd4ec07e310c4a-00",
        "User-Agent": [
          "azsdk-net-Storage.Blobs/12.9.0-alpha.20210216.1",
          "(.NET 5.0.3; Microsoft Windows 10.0.19042)"
        ],
        "x-ms-client-request-id": "6024af77-15e0-167c-b5fc-d1b01a6bcf28",
        "x-ms-date": "Wed, 17 Feb 2021 02:31:20 GMT",
        "x-ms-return-client-request-id": "true",
<<<<<<< HEAD
        "x-ms-version": "2020-12-06"
=======
        "x-ms-version": "2021-02-12"
>>>>>>> 7e782c87
      },
      "RequestBody": null,
      "StatusCode": 202,
      "ResponseHeaders": {
        "Content-Length": "0",
        "Date": "Wed, 17 Feb 2021 02:31:19 GMT",
        "Server": [
          "Windows-Azure-Blob/1.0",
          "Microsoft-HTTPAPI/2.0"
        ],
        "x-ms-client-request-id": "6024af77-15e0-167c-b5fc-d1b01a6bcf28",
        "x-ms-request-id": "8bd28386-801e-0067-25d4-04ca3e000000",
<<<<<<< HEAD
        "x-ms-version": "2020-12-06"
=======
        "x-ms-version": "2021-02-12"
>>>>>>> 7e782c87
      },
      "ResponseBody": []
    },
    {
      "RequestUri": "https://seanmcccanary3.blob.core.windows.net/test-container-14f334d8-367b-2ce8-416f-7fde98ac2475?restype=container",
      "RequestMethod": "PUT",
      "RequestHeaders": {
        "Accept": "application/xml",
        "Authorization": "Sanitized",
        "traceparent": "00-59721cfd33010949b8df92e814b320cb-5c2245faa74e6045-00",
        "User-Agent": [
          "azsdk-net-Storage.Blobs/12.9.0-alpha.20210216.1",
          "(.NET 5.0.3; Microsoft Windows 10.0.19042)"
        ],
        "x-ms-client-request-id": "c1875ac1-c9c2-4179-c7f8-1f70959e7e09",
        "x-ms-date": "Wed, 17 Feb 2021 02:31:20 GMT",
        "x-ms-return-client-request-id": "true",
<<<<<<< HEAD
        "x-ms-version": "2020-12-06"
=======
        "x-ms-version": "2021-02-12"
>>>>>>> 7e782c87
      },
      "RequestBody": null,
      "StatusCode": 201,
      "ResponseHeaders": {
        "Content-Length": "0",
        "Date": "Wed, 17 Feb 2021 02:31:20 GMT",
        "ETag": "\"0x8D8D2EC1CA46468\"",
        "Last-Modified": "Wed, 17 Feb 2021 02:31:20 GMT",
        "Server": [
          "Windows-Azure-Blob/1.0",
          "Microsoft-HTTPAPI/2.0"
        ],
        "x-ms-client-request-id": "c1875ac1-c9c2-4179-c7f8-1f70959e7e09",
        "x-ms-request-id": "0c774b98-701e-0087-39d4-0449a7000000",
<<<<<<< HEAD
        "x-ms-version": "2020-12-06"
=======
        "x-ms-version": "2021-02-12"
>>>>>>> 7e782c87
      },
      "ResponseBody": []
    },
    {
      "RequestUri": "https://seanmcccanary3.blob.core.windows.net/test-container-14f334d8-367b-2ce8-416f-7fde98ac2475?restype=container",
      "RequestMethod": "DELETE",
      "RequestHeaders": {
        "Accept": "application/xml",
        "Authorization": "Sanitized",
        "If-Modified-Since": "Tue, 16 Feb 2021 02:31:20 GMT",
        "traceparent": "00-f2790258acacdd4ca4478f63d7838695-b1454eec7dee0b41-00",
        "User-Agent": [
          "azsdk-net-Storage.Blobs/12.9.0-alpha.20210216.1",
          "(.NET 5.0.3; Microsoft Windows 10.0.19042)"
        ],
        "x-ms-client-request-id": "3d1c927b-6325-e6b2-a94f-516ccb9eaecc",
        "x-ms-date": "Wed, 17 Feb 2021 02:31:20 GMT",
        "x-ms-return-client-request-id": "true",
<<<<<<< HEAD
        "x-ms-version": "2020-12-06"
=======
        "x-ms-version": "2021-02-12"
>>>>>>> 7e782c87
      },
      "RequestBody": null,
      "StatusCode": 202,
      "ResponseHeaders": {
        "Content-Length": "0",
        "Date": "Wed, 17 Feb 2021 02:31:20 GMT",
        "Server": [
          "Windows-Azure-Blob/1.0",
          "Microsoft-HTTPAPI/2.0"
        ],
        "x-ms-client-request-id": "3d1c927b-6325-e6b2-a94f-516ccb9eaecc",
        "x-ms-request-id": "0c774ba4-701e-0087-41d4-0449a7000000",
<<<<<<< HEAD
        "x-ms-version": "2020-12-06"
=======
        "x-ms-version": "2021-02-12"
>>>>>>> 7e782c87
      },
      "ResponseBody": []
    },
    {
      "RequestUri": "https://seanmcccanary3.blob.core.windows.net/test-container-fc4a6614-fce7-0b12-9799-9c121e917a01?restype=container",
      "RequestMethod": "PUT",
      "RequestHeaders": {
        "Accept": "application/xml",
        "Authorization": "Sanitized",
        "traceparent": "00-4e4c2db2fcb9c444925772f2710617d2-1246bcf140699946-00",
        "User-Agent": [
          "azsdk-net-Storage.Blobs/12.9.0-alpha.20210216.1",
          "(.NET 5.0.3; Microsoft Windows 10.0.19042)"
        ],
        "x-ms-client-request-id": "61d3de00-d77b-7f71-8011-a68bc69fc717",
        "x-ms-date": "Wed, 17 Feb 2021 02:31:20 GMT",
        "x-ms-return-client-request-id": "true",
<<<<<<< HEAD
        "x-ms-version": "2020-12-06"
=======
        "x-ms-version": "2021-02-12"
>>>>>>> 7e782c87
      },
      "RequestBody": null,
      "StatusCode": 201,
      "ResponseHeaders": {
        "Content-Length": "0",
        "Date": "Wed, 17 Feb 2021 02:31:20 GMT",
        "ETag": "\"0x8D8D2EC1CD42423\"",
        "Last-Modified": "Wed, 17 Feb 2021 02:31:21 GMT",
        "Server": [
          "Windows-Azure-Blob/1.0",
          "Microsoft-HTTPAPI/2.0"
        ],
        "x-ms-client-request-id": "61d3de00-d77b-7f71-8011-a68bc69fc717",
        "x-ms-request-id": "de74e616-d01e-0027-49d4-04cd06000000",
<<<<<<< HEAD
        "x-ms-version": "2020-12-06"
=======
        "x-ms-version": "2021-02-12"
>>>>>>> 7e782c87
      },
      "ResponseBody": []
    },
    {
      "RequestUri": "https://seanmcccanary3.blob.core.windows.net/test-container-fc4a6614-fce7-0b12-9799-9c121e917a01?restype=container",
      "RequestMethod": "DELETE",
      "RequestHeaders": {
        "Accept": "application/xml",
        "Authorization": "Sanitized",
        "If-Unmodified-Since": "Thu, 18 Feb 2021 02:31:20 GMT",
        "traceparent": "00-b53ea339fee0f1448c8f1b3f5b8ed678-4a53b87ebc202941-00",
        "User-Agent": [
          "azsdk-net-Storage.Blobs/12.9.0-alpha.20210216.1",
          "(.NET 5.0.3; Microsoft Windows 10.0.19042)"
        ],
        "x-ms-client-request-id": "40121776-19be-4d86-5475-81709a58ac09",
        "x-ms-date": "Wed, 17 Feb 2021 02:31:20 GMT",
        "x-ms-return-client-request-id": "true",
<<<<<<< HEAD
        "x-ms-version": "2020-12-06"
=======
        "x-ms-version": "2021-02-12"
>>>>>>> 7e782c87
      },
      "RequestBody": null,
      "StatusCode": 202,
      "ResponseHeaders": {
        "Content-Length": "0",
        "Date": "Wed, 17 Feb 2021 02:31:20 GMT",
        "Server": [
          "Windows-Azure-Blob/1.0",
          "Microsoft-HTTPAPI/2.0"
        ],
        "x-ms-client-request-id": "40121776-19be-4d86-5475-81709a58ac09",
        "x-ms-request-id": "de74e645-d01e-0027-74d4-04cd06000000",
<<<<<<< HEAD
        "x-ms-version": "2020-12-06"
=======
        "x-ms-version": "2021-02-12"
>>>>>>> 7e782c87
      },
      "ResponseBody": []
    },
    {
      "RequestUri": "https://seanmcccanary3.blob.core.windows.net/test-container-13b63552-1d0e-54db-93ff-dfa384a3cffa?restype=container",
      "RequestMethod": "PUT",
      "RequestHeaders": {
        "Accept": "application/xml",
        "Authorization": "Sanitized",
        "traceparent": "00-ae564bf052e693409c6375ed303c4be5-3ebe48fe330e754d-00",
        "User-Agent": [
          "azsdk-net-Storage.Blobs/12.9.0-alpha.20210216.1",
          "(.NET 5.0.3; Microsoft Windows 10.0.19042)"
        ],
        "x-ms-client-request-id": "7a7b492a-93cf-5932-3bbd-acbe39e2c9b0",
        "x-ms-date": "Wed, 17 Feb 2021 02:31:21 GMT",
        "x-ms-return-client-request-id": "true",
<<<<<<< HEAD
        "x-ms-version": "2020-12-06"
=======
        "x-ms-version": "2021-02-12"
>>>>>>> 7e782c87
      },
      "RequestBody": null,
      "StatusCode": 201,
      "ResponseHeaders": {
        "Content-Length": "0",
        "Date": "Wed, 17 Feb 2021 02:31:20 GMT",
        "ETag": "\"0x8D8D2EC1CFEA6A1\"",
        "Last-Modified": "Wed, 17 Feb 2021 02:31:21 GMT",
        "Server": [
          "Windows-Azure-Blob/1.0",
          "Microsoft-HTTPAPI/2.0"
        ],
        "x-ms-client-request-id": "7a7b492a-93cf-5932-3bbd-acbe39e2c9b0",
        "x-ms-request-id": "90b3e78f-d01e-008e-17d4-040c74000000",
<<<<<<< HEAD
        "x-ms-version": "2020-12-06"
=======
        "x-ms-version": "2021-02-12"
>>>>>>> 7e782c87
      },
      "ResponseBody": []
    },
    {
      "RequestUri": "https://seanmcccanary3.blob.core.windows.net/test-container-13b63552-1d0e-54db-93ff-dfa384a3cffa?comp=lease&restype=container",
      "RequestMethod": "PUT",
      "RequestHeaders": {
        "Accept": "application/xml",
        "Authorization": "Sanitized",
        "traceparent": "00-6eda0911010598428bb2ff6635abac88-8460b2002c7ac448-00",
        "User-Agent": [
          "azsdk-net-Storage.Blobs/12.9.0-alpha.20210216.1",
          "(.NET 5.0.3; Microsoft Windows 10.0.19042)"
        ],
        "x-ms-client-request-id": "a38eff31-04d3-2de4-cdb0-9ed4491eeb94",
        "x-ms-date": "Wed, 17 Feb 2021 02:31:21 GMT",
        "x-ms-lease-action": "acquire",
        "x-ms-lease-duration": "-1",
        "x-ms-proposed-lease-id": "340686a5-fd44-cb7b-dbfa-4a136da72ab9",
        "x-ms-return-client-request-id": "true",
<<<<<<< HEAD
        "x-ms-version": "2020-12-06"
=======
        "x-ms-version": "2021-02-12"
>>>>>>> 7e782c87
      },
      "RequestBody": null,
      "StatusCode": 201,
      "ResponseHeaders": {
        "Content-Length": "0",
        "Date": "Wed, 17 Feb 2021 02:31:20 GMT",
        "ETag": "\"0x8D8D2EC1CFEA6A1\"",
        "Last-Modified": "Wed, 17 Feb 2021 02:31:21 GMT",
        "Server": [
          "Windows-Azure-Blob/1.0",
          "Microsoft-HTTPAPI/2.0"
        ],
        "x-ms-client-request-id": "a38eff31-04d3-2de4-cdb0-9ed4491eeb94",
        "x-ms-lease-id": "340686a5-fd44-cb7b-dbfa-4a136da72ab9",
        "x-ms-request-id": "90b3e797-d01e-008e-1dd4-040c74000000",
<<<<<<< HEAD
        "x-ms-version": "2020-12-06"
=======
        "x-ms-version": "2021-02-12"
>>>>>>> 7e782c87
      },
      "ResponseBody": []
    },
    {
      "RequestUri": "https://seanmcccanary3.blob.core.windows.net/test-container-13b63552-1d0e-54db-93ff-dfa384a3cffa?restype=container",
      "RequestMethod": "DELETE",
      "RequestHeaders": {
        "Accept": "application/xml",
        "Authorization": "Sanitized",
        "traceparent": "00-feedb332a852104fa832ce4c68a1a79f-3c1a978d0d28c64a-00",
        "User-Agent": [
          "azsdk-net-Storage.Blobs/12.9.0-alpha.20210216.1",
          "(.NET 5.0.3; Microsoft Windows 10.0.19042)"
        ],
        "x-ms-client-request-id": "6de26279-8618-c1e6-d14b-6c76b7558d15",
        "x-ms-date": "Wed, 17 Feb 2021 02:31:21 GMT",
        "x-ms-lease-id": "340686a5-fd44-cb7b-dbfa-4a136da72ab9",
        "x-ms-return-client-request-id": "true",
<<<<<<< HEAD
        "x-ms-version": "2020-12-06"
=======
        "x-ms-version": "2021-02-12"
>>>>>>> 7e782c87
      },
      "RequestBody": null,
      "StatusCode": 202,
      "ResponseHeaders": {
        "Content-Length": "0",
        "Date": "Wed, 17 Feb 2021 02:31:20 GMT",
        "Server": [
          "Windows-Azure-Blob/1.0",
          "Microsoft-HTTPAPI/2.0"
        ],
        "x-ms-client-request-id": "6de26279-8618-c1e6-d14b-6c76b7558d15",
        "x-ms-request-id": "90b3e79d-d01e-008e-23d4-040c74000000",
<<<<<<< HEAD
        "x-ms-version": "2020-12-06"
=======
        "x-ms-version": "2021-02-12"
>>>>>>> 7e782c87
      },
      "ResponseBody": []
    }
  ],
  "Variables": {
    "DateTimeOffsetNow": "2021-02-16T20:31:20.1117577-06:00",
    "RandomSeed": "409266328",
    "Storage_TestConfigDefault": "ProductionTenant\nseanmcccanary3\nU2FuaXRpemVk\nhttps://seanmcccanary3.blob.core.windows.net\nhttps://seanmcccanary3.file.core.windows.net\nhttps://seanmcccanary3.queue.core.windows.net\nhttps://seanmcccanary3.table.core.windows.net\n\n\n\n\nhttps://seanmcccanary3-secondary.blob.core.windows.net\nhttps://seanmcccanary3-secondary.file.core.windows.net\nhttps://seanmcccanary3-secondary.queue.core.windows.net\nhttps://seanmcccanary3-secondary.table.core.windows.net\n\nSanitized\n\n\nCloud\nBlobEndpoint=https://seanmcccanary3.blob.core.windows.net/;QueueEndpoint=https://seanmcccanary3.queue.core.windows.net/;FileEndpoint=https://seanmcccanary3.file.core.windows.net/;BlobSecondaryEndpoint=https://seanmcccanary3-secondary.blob.core.windows.net/;QueueSecondaryEndpoint=https://seanmcccanary3-secondary.queue.core.windows.net/;FileSecondaryEndpoint=https://seanmcccanary3-secondary.file.core.windows.net/;AccountName=seanmcccanary3;AccountKey=Kg==;\nseanscope1\n\n"
  }
}<|MERGE_RESOLUTION|>--- conflicted
+++ resolved
@@ -14,11 +14,7 @@
         "x-ms-client-request-id": "d87dd956-1a6f-1a0d-2b8d-1808c9894bf0",
         "x-ms-date": "Wed, 17 Feb 2021 02:31:20 GMT",
         "x-ms-return-client-request-id": "true",
-<<<<<<< HEAD
-        "x-ms-version": "2020-12-06"
-=======
-        "x-ms-version": "2021-02-12"
->>>>>>> 7e782c87
+        "x-ms-version": "2021-02-12"
       },
       "RequestBody": null,
       "StatusCode": 201,
@@ -33,11 +29,7 @@
         ],
         "x-ms-client-request-id": "d87dd956-1a6f-1a0d-2b8d-1808c9894bf0",
         "x-ms-request-id": "8bd28374-801e-0067-18d4-04ca3e000000",
-<<<<<<< HEAD
-        "x-ms-version": "2020-12-06"
-=======
-        "x-ms-version": "2021-02-12"
->>>>>>> 7e782c87
+        "x-ms-version": "2021-02-12"
       },
       "ResponseBody": []
     },
@@ -55,11 +47,7 @@
         "x-ms-client-request-id": "6024af77-15e0-167c-b5fc-d1b01a6bcf28",
         "x-ms-date": "Wed, 17 Feb 2021 02:31:20 GMT",
         "x-ms-return-client-request-id": "true",
-<<<<<<< HEAD
-        "x-ms-version": "2020-12-06"
-=======
-        "x-ms-version": "2021-02-12"
->>>>>>> 7e782c87
+        "x-ms-version": "2021-02-12"
       },
       "RequestBody": null,
       "StatusCode": 202,
@@ -72,11 +60,7 @@
         ],
         "x-ms-client-request-id": "6024af77-15e0-167c-b5fc-d1b01a6bcf28",
         "x-ms-request-id": "8bd28386-801e-0067-25d4-04ca3e000000",
-<<<<<<< HEAD
-        "x-ms-version": "2020-12-06"
-=======
-        "x-ms-version": "2021-02-12"
->>>>>>> 7e782c87
+        "x-ms-version": "2021-02-12"
       },
       "ResponseBody": []
     },
@@ -94,11 +78,7 @@
         "x-ms-client-request-id": "c1875ac1-c9c2-4179-c7f8-1f70959e7e09",
         "x-ms-date": "Wed, 17 Feb 2021 02:31:20 GMT",
         "x-ms-return-client-request-id": "true",
-<<<<<<< HEAD
-        "x-ms-version": "2020-12-06"
-=======
-        "x-ms-version": "2021-02-12"
->>>>>>> 7e782c87
+        "x-ms-version": "2021-02-12"
       },
       "RequestBody": null,
       "StatusCode": 201,
@@ -113,11 +93,7 @@
         ],
         "x-ms-client-request-id": "c1875ac1-c9c2-4179-c7f8-1f70959e7e09",
         "x-ms-request-id": "0c774b98-701e-0087-39d4-0449a7000000",
-<<<<<<< HEAD
-        "x-ms-version": "2020-12-06"
-=======
-        "x-ms-version": "2021-02-12"
->>>>>>> 7e782c87
+        "x-ms-version": "2021-02-12"
       },
       "ResponseBody": []
     },
@@ -136,11 +112,7 @@
         "x-ms-client-request-id": "3d1c927b-6325-e6b2-a94f-516ccb9eaecc",
         "x-ms-date": "Wed, 17 Feb 2021 02:31:20 GMT",
         "x-ms-return-client-request-id": "true",
-<<<<<<< HEAD
-        "x-ms-version": "2020-12-06"
-=======
-        "x-ms-version": "2021-02-12"
->>>>>>> 7e782c87
+        "x-ms-version": "2021-02-12"
       },
       "RequestBody": null,
       "StatusCode": 202,
@@ -153,11 +125,7 @@
         ],
         "x-ms-client-request-id": "3d1c927b-6325-e6b2-a94f-516ccb9eaecc",
         "x-ms-request-id": "0c774ba4-701e-0087-41d4-0449a7000000",
-<<<<<<< HEAD
-        "x-ms-version": "2020-12-06"
-=======
-        "x-ms-version": "2021-02-12"
->>>>>>> 7e782c87
+        "x-ms-version": "2021-02-12"
       },
       "ResponseBody": []
     },
@@ -175,11 +143,7 @@
         "x-ms-client-request-id": "61d3de00-d77b-7f71-8011-a68bc69fc717",
         "x-ms-date": "Wed, 17 Feb 2021 02:31:20 GMT",
         "x-ms-return-client-request-id": "true",
-<<<<<<< HEAD
-        "x-ms-version": "2020-12-06"
-=======
-        "x-ms-version": "2021-02-12"
->>>>>>> 7e782c87
+        "x-ms-version": "2021-02-12"
       },
       "RequestBody": null,
       "StatusCode": 201,
@@ -194,11 +158,7 @@
         ],
         "x-ms-client-request-id": "61d3de00-d77b-7f71-8011-a68bc69fc717",
         "x-ms-request-id": "de74e616-d01e-0027-49d4-04cd06000000",
-<<<<<<< HEAD
-        "x-ms-version": "2020-12-06"
-=======
-        "x-ms-version": "2021-02-12"
->>>>>>> 7e782c87
+        "x-ms-version": "2021-02-12"
       },
       "ResponseBody": []
     },
@@ -217,11 +177,7 @@
         "x-ms-client-request-id": "40121776-19be-4d86-5475-81709a58ac09",
         "x-ms-date": "Wed, 17 Feb 2021 02:31:20 GMT",
         "x-ms-return-client-request-id": "true",
-<<<<<<< HEAD
-        "x-ms-version": "2020-12-06"
-=======
-        "x-ms-version": "2021-02-12"
->>>>>>> 7e782c87
+        "x-ms-version": "2021-02-12"
       },
       "RequestBody": null,
       "StatusCode": 202,
@@ -234,11 +190,7 @@
         ],
         "x-ms-client-request-id": "40121776-19be-4d86-5475-81709a58ac09",
         "x-ms-request-id": "de74e645-d01e-0027-74d4-04cd06000000",
-<<<<<<< HEAD
-        "x-ms-version": "2020-12-06"
-=======
-        "x-ms-version": "2021-02-12"
->>>>>>> 7e782c87
+        "x-ms-version": "2021-02-12"
       },
       "ResponseBody": []
     },
@@ -256,11 +208,7 @@
         "x-ms-client-request-id": "7a7b492a-93cf-5932-3bbd-acbe39e2c9b0",
         "x-ms-date": "Wed, 17 Feb 2021 02:31:21 GMT",
         "x-ms-return-client-request-id": "true",
-<<<<<<< HEAD
-        "x-ms-version": "2020-12-06"
-=======
-        "x-ms-version": "2021-02-12"
->>>>>>> 7e782c87
+        "x-ms-version": "2021-02-12"
       },
       "RequestBody": null,
       "StatusCode": 201,
@@ -275,11 +223,7 @@
         ],
         "x-ms-client-request-id": "7a7b492a-93cf-5932-3bbd-acbe39e2c9b0",
         "x-ms-request-id": "90b3e78f-d01e-008e-17d4-040c74000000",
-<<<<<<< HEAD
-        "x-ms-version": "2020-12-06"
-=======
-        "x-ms-version": "2021-02-12"
->>>>>>> 7e782c87
+        "x-ms-version": "2021-02-12"
       },
       "ResponseBody": []
     },
@@ -300,11 +244,7 @@
         "x-ms-lease-duration": "-1",
         "x-ms-proposed-lease-id": "340686a5-fd44-cb7b-dbfa-4a136da72ab9",
         "x-ms-return-client-request-id": "true",
-<<<<<<< HEAD
-        "x-ms-version": "2020-12-06"
-=======
-        "x-ms-version": "2021-02-12"
->>>>>>> 7e782c87
+        "x-ms-version": "2021-02-12"
       },
       "RequestBody": null,
       "StatusCode": 201,
@@ -320,11 +260,7 @@
         "x-ms-client-request-id": "a38eff31-04d3-2de4-cdb0-9ed4491eeb94",
         "x-ms-lease-id": "340686a5-fd44-cb7b-dbfa-4a136da72ab9",
         "x-ms-request-id": "90b3e797-d01e-008e-1dd4-040c74000000",
-<<<<<<< HEAD
-        "x-ms-version": "2020-12-06"
-=======
-        "x-ms-version": "2021-02-12"
->>>>>>> 7e782c87
+        "x-ms-version": "2021-02-12"
       },
       "ResponseBody": []
     },
@@ -343,11 +279,7 @@
         "x-ms-date": "Wed, 17 Feb 2021 02:31:21 GMT",
         "x-ms-lease-id": "340686a5-fd44-cb7b-dbfa-4a136da72ab9",
         "x-ms-return-client-request-id": "true",
-<<<<<<< HEAD
-        "x-ms-version": "2020-12-06"
-=======
-        "x-ms-version": "2021-02-12"
->>>>>>> 7e782c87
+        "x-ms-version": "2021-02-12"
       },
       "RequestBody": null,
       "StatusCode": 202,
@@ -360,11 +292,7 @@
         ],
         "x-ms-client-request-id": "6de26279-8618-c1e6-d14b-6c76b7558d15",
         "x-ms-request-id": "90b3e79d-d01e-008e-23d4-040c74000000",
-<<<<<<< HEAD
-        "x-ms-version": "2020-12-06"
-=======
-        "x-ms-version": "2021-02-12"
->>>>>>> 7e782c87
+        "x-ms-version": "2021-02-12"
       },
       "ResponseBody": []
     }
