--- conflicted
+++ resolved
@@ -12,11 +12,7 @@
         "x-ms-client-request-id": "9d789f54-9f87-5f98-5749-07cf7e742dd9",
         "x-ms-date": "Fri, 05 Mar 2021 07:19:24 GMT",
         "x-ms-return-client-request-id": "true",
-<<<<<<< HEAD
-        "x-ms-version": "2020-12-06"
-=======
         "x-ms-version": "2021-02-12"
->>>>>>> 7e782c87
       },
       "RequestBody": null,
       "StatusCode": 201,
@@ -28,11 +24,7 @@
         "Server": "Windows-Azure-Blob/1.0 Microsoft-HTTPAPI/2.0",
         "x-ms-client-request-id": "9d789f54-9f87-5f98-5749-07cf7e742dd9",
         "x-ms-request-id": "3d83836e-601e-0057-3a8f-11bd7e000000",
-<<<<<<< HEAD
-        "x-ms-version": "2020-12-06"
-=======
         "x-ms-version": "2021-02-12"
->>>>>>> 7e782c87
       },
       "ResponseBody": []
     },
@@ -51,11 +43,7 @@
         "x-ms-client-request-id": "f53c2600-52e0-9071-04d8-10f4ec7cc8a5",
         "x-ms-date": "Fri, 05 Mar 2021 07:19:25 GMT",
         "x-ms-return-client-request-id": "true",
-<<<<<<< HEAD
-        "x-ms-version": "2020-12-06"
-=======
         "x-ms-version": "2021-02-12"
->>>>>>> 7e782c87
       },
       "RequestBody": "QVE6Z4sj02F5O7TwmQ3pDDsWMBXcotv7CBGa0EQzL/6acI0tOcVOZc4XIcWkp831zU4pGSiYup51P196iAIcRgu2VSh/u9J2yMpHxIEVVmBEpQL2CRbVArbut/pl093L+9u57g==",
       "StatusCode": 201,
@@ -70,11 +58,7 @@
         "x-ms-content-crc64": "Pxzv3V03sss=",
         "x-ms-request-id": "3d8383ce-601e-0057-0d8f-11bd7e000000",
         "x-ms-request-server-encrypted": "true",
-<<<<<<< HEAD
-        "x-ms-version": "2020-12-06"
-=======
         "x-ms-version": "2021-02-12"
->>>>>>> 7e782c87
       },
       "ResponseBody": []
     },
@@ -89,11 +73,7 @@
         "x-ms-client-request-id": "d4cbfa9d-c49f-000d-32e4-0da3a25b71d3",
         "x-ms-date": "Fri, 05 Mar 2021 07:19:25 GMT",
         "x-ms-return-client-request-id": "true",
-<<<<<<< HEAD
-        "x-ms-version": "2020-12-06"
-=======
         "x-ms-version": "2021-02-12"
->>>>>>> 7e782c87
       },
       "RequestBody": null,
       "StatusCode": 200,
@@ -116,11 +96,7 @@
         "x-ms-lease-status": "unlocked",
         "x-ms-request-id": "3d83846b-601e-0057-1f8f-11bd7e000000",
         "x-ms-server-encrypted": "true",
-<<<<<<< HEAD
-        "x-ms-version": "2020-12-06"
-=======
         "x-ms-version": "2021-02-12"
->>>>>>> 7e782c87
       },
       "ResponseBody": []
     },
@@ -135,11 +111,7 @@
         "x-ms-client-request-id": "f257aac7-f3b1-9706-5a0c-6d4be3d6b46a",
         "x-ms-date": "Fri, 05 Mar 2021 07:19:25 GMT",
         "x-ms-return-client-request-id": "true",
-<<<<<<< HEAD
-        "x-ms-version": "2020-12-06"
-=======
         "x-ms-version": "2021-02-12"
->>>>>>> 7e782c87
       },
       "RequestBody": null,
       "StatusCode": 202,
@@ -149,11 +121,7 @@
         "Server": "Windows-Azure-Blob/1.0 Microsoft-HTTPAPI/2.0",
         "x-ms-client-request-id": "f257aac7-f3b1-9706-5a0c-6d4be3d6b46a",
         "x-ms-request-id": "3d838493-601e-0057-438f-11bd7e000000",
-<<<<<<< HEAD
-        "x-ms-version": "2020-12-06"
-=======
         "x-ms-version": "2021-02-12"
->>>>>>> 7e782c87
       },
       "ResponseBody": []
     }
