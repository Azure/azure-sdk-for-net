﻿{
  "Entries": [
    {
      "RequestUri": "https://seanmcccanary3.blob.core.windows.net/test-container-2899f973-9b21-dbc7-5da8-b336ee22e4bc?restype=container",
      "RequestMethod": "PUT",
      "RequestHeaders": {
        "Accept": "application/xml",
        "Authorization": "Sanitized",
        "traceparent": "00-ecbae83490f5ee46ae05012915fae9ce-86e4ab60a161074d-00",
        "User-Agent": [
          "azsdk-net-Storage.Blobs/12.9.0-alpha.20210216.1",
          "(.NET 5.0.3; Microsoft Windows 10.0.19042)"
        ],
        "x-ms-blob-public-access": "container",
        "x-ms-client-request-id": "1287298e-2c2e-dfad-8b79-0d5330fb23aa",
        "x-ms-date": "Wed, 17 Feb 2021 02:30:37 GMT",
        "x-ms-return-client-request-id": "true",
<<<<<<< HEAD
        "x-ms-version": "2020-12-06"
=======
        "x-ms-version": "2021-02-12"
>>>>>>> 7e782c87
      },
      "RequestBody": null,
      "StatusCode": 201,
      "ResponseHeaders": {
        "Content-Length": "0",
        "Date": "Wed, 17 Feb 2021 02:30:36 GMT",
        "ETag": "\"0x8D8D2EC02DAD3F9\"",
        "Last-Modified": "Wed, 17 Feb 2021 02:30:37 GMT",
        "Server": [
          "Windows-Azure-Blob/1.0",
          "Microsoft-HTTPAPI/2.0"
        ],
        "x-ms-client-request-id": "1287298e-2c2e-dfad-8b79-0d5330fb23aa",
        "x-ms-request-id": "b1fc4fe9-301e-0000-25d4-04dac2000000",
<<<<<<< HEAD
        "x-ms-version": "2020-12-06"
=======
        "x-ms-version": "2021-02-12"
>>>>>>> 7e782c87
      },
      "ResponseBody": []
    },
    {
      "RequestUri": "https://seanmcccanary3.blob.core.windows.net/test-container-2899f973-9b21-dbc7-5da8-b336ee22e4bc?restype=container&comp=acl",
      "RequestMethod": "PUT",
      "RequestHeaders": {
        "Accept": "application/xml",
        "Authorization": "Sanitized",
        "Content-Length": "252",
        "Content-Type": "application/xml",
        "traceparent": "00-a75ddd450d3b4e42b20ba8a1c0e98b9a-42b183950b8af84f-00",
        "User-Agent": [
          "azsdk-net-Storage.Blobs/12.9.0-alpha.20210216.1",
          "(.NET 5.0.3; Microsoft Windows 10.0.19042)"
        ],
        "x-ms-blob-public-access": "container",
        "x-ms-client-request-id": "98e38814-6d79-2f33-6aa7-f55292241132",
        "x-ms-date": "Wed, 17 Feb 2021 02:30:37 GMT",
        "x-ms-return-client-request-id": "true",
<<<<<<< HEAD
        "x-ms-version": "2020-12-06"
=======
        "x-ms-version": "2021-02-12"
>>>>>>> 7e782c87
      },
      "RequestBody": "﻿<SignedIdentifiers><SignedIdentifier><Id>bgrkouwmbwjmfniyiklc</Id><AccessPolicy><Start>2021-02-17T01:30:37.3795296Z</Start><Expiry>2021-02-17T03:30:37.3795296Z</Expiry><Permission>rw</Permission></AccessPolicy></SignedIdentifier></SignedIdentifiers>",
      "StatusCode": 200,
      "ResponseHeaders": {
        "Content-Length": "0",
        "Date": "Wed, 17 Feb 2021 02:30:36 GMT",
        "ETag": "\"0x8D8D2EC02E44E03\"",
        "Last-Modified": "Wed, 17 Feb 2021 02:30:37 GMT",
        "Server": [
          "Windows-Azure-Blob/1.0",
          "Microsoft-HTTPAPI/2.0"
        ],
        "x-ms-client-request-id": "98e38814-6d79-2f33-6aa7-f55292241132",
        "x-ms-request-id": "b1fc4ff8-301e-0000-32d4-04dac2000000",
<<<<<<< HEAD
        "x-ms-version": "2020-12-06"
=======
        "x-ms-version": "2021-02-12"
>>>>>>> 7e782c87
      },
      "ResponseBody": []
    },
    {
      "RequestUri": "https://seanmcccanary3.blob.core.windows.net/test-container-2899f973-9b21-dbc7-5da8-b336ee22e4bc?restype=container",
      "RequestMethod": "GET",
      "RequestHeaders": {
        "Accept": "application/xml",
        "Authorization": "Sanitized",
        "traceparent": "00-0dcaf31349aa53418be51f0f016f8956-4214f0375d007e42-00",
        "User-Agent": [
          "azsdk-net-Storage.Blobs/12.9.0-alpha.20210216.1",
          "(.NET 5.0.3; Microsoft Windows 10.0.19042)"
        ],
        "x-ms-client-request-id": "b9d4d0a4-0f19-2c4b-9e5e-43bae9d22a27",
        "x-ms-date": "Wed, 17 Feb 2021 02:30:37 GMT",
        "x-ms-return-client-request-id": "true",
<<<<<<< HEAD
        "x-ms-version": "2020-12-06"
=======
        "x-ms-version": "2021-02-12"
>>>>>>> 7e782c87
      },
      "RequestBody": null,
      "StatusCode": 200,
      "ResponseHeaders": {
        "Content-Length": "0",
        "Date": "Wed, 17 Feb 2021 02:30:36 GMT",
        "ETag": "\"0x8D8D2EC02E44E03\"",
        "Last-Modified": "Wed, 17 Feb 2021 02:30:37 GMT",
        "Server": [
          "Windows-Azure-Blob/1.0",
          "Microsoft-HTTPAPI/2.0"
        ],
        "x-ms-blob-public-access": "container",
        "x-ms-client-request-id": "b9d4d0a4-0f19-2c4b-9e5e-43bae9d22a27",
        "x-ms-default-encryption-scope": "$account-encryption-key",
        "x-ms-deny-encryption-scope-override": "false",
        "x-ms-has-immutability-policy": "false",
        "x-ms-has-legal-hold": "false",
        "x-ms-lease-state": "available",
        "x-ms-lease-status": "unlocked",
        "x-ms-request-id": "b1fc5010-301e-0000-44d4-04dac2000000",
<<<<<<< HEAD
        "x-ms-version": "2020-12-06"
=======
        "x-ms-version": "2021-02-12"
>>>>>>> 7e782c87
      },
      "ResponseBody": []
    },
    {
      "RequestUri": "https://seanmcccanary3.blob.core.windows.net/test-container-2899f973-9b21-dbc7-5da8-b336ee22e4bc?restype=container&comp=acl",
      "RequestMethod": "GET",
      "RequestHeaders": {
        "Accept": "application/xml",
        "Authorization": "Sanitized",
        "traceparent": "00-5300cf02a941ec43965dced9ce638ec9-3bf84bf79d938d42-00",
        "User-Agent": [
          "azsdk-net-Storage.Blobs/12.9.0-alpha.20210216.1",
          "(.NET 5.0.3; Microsoft Windows 10.0.19042)"
        ],
        "x-ms-client-request-id": "c2ad119b-5850-4219-12e3-88f26ec209ff",
        "x-ms-date": "Wed, 17 Feb 2021 02:30:37 GMT",
        "x-ms-return-client-request-id": "true",
<<<<<<< HEAD
        "x-ms-version": "2020-12-06"
=======
        "x-ms-version": "2021-02-12"
>>>>>>> 7e782c87
      },
      "RequestBody": null,
      "StatusCode": 200,
      "ResponseHeaders": {
        "Content-Type": "application/xml",
        "Date": "Wed, 17 Feb 2021 02:30:36 GMT",
        "ETag": "\"0x8D8D2EC02E44E03\"",
        "Last-Modified": "Wed, 17 Feb 2021 02:30:37 GMT",
        "Server": [
          "Windows-Azure-Blob/1.0",
          "Microsoft-HTTPAPI/2.0"
        ],
        "Transfer-Encoding": "chunked",
        "x-ms-blob-public-access": "container",
        "x-ms-client-request-id": "c2ad119b-5850-4219-12e3-88f26ec209ff",
        "x-ms-request-id": "b1fc5023-301e-0000-53d4-04dac2000000",
<<<<<<< HEAD
        "x-ms-version": "2020-12-06"
=======
        "x-ms-version": "2021-02-12"
>>>>>>> 7e782c87
      },
      "ResponseBody": "﻿<?xml version=\"1.0\" encoding=\"utf-8\"?><SignedIdentifiers><SignedIdentifier><Id>bgrkouwmbwjmfniyiklc</Id><AccessPolicy><Start>2021-02-17T01:30:37.3795296Z</Start><Expiry>2021-02-17T03:30:37.3795296Z</Expiry><Permission>rw</Permission></AccessPolicy></SignedIdentifier></SignedIdentifiers>"
    },
    {
      "RequestUri": "https://seanmcccanary3.blob.core.windows.net/test-container-2899f973-9b21-dbc7-5da8-b336ee22e4bc?restype=container",
      "RequestMethod": "DELETE",
      "RequestHeaders": {
        "Accept": "application/xml",
        "Authorization": "Sanitized",
        "traceparent": "00-bc7380c4432d894abca7b407af195d46-14ccc9dd75465f4e-00",
        "User-Agent": [
          "azsdk-net-Storage.Blobs/12.9.0-alpha.20210216.1",
          "(.NET 5.0.3; Microsoft Windows 10.0.19042)"
        ],
        "x-ms-client-request-id": "d81f30c3-6724-5cd7-1ed5-8813e5d2f449",
        "x-ms-date": "Wed, 17 Feb 2021 02:30:37 GMT",
        "x-ms-return-client-request-id": "true",
<<<<<<< HEAD
        "x-ms-version": "2020-12-06"
=======
        "x-ms-version": "2021-02-12"
>>>>>>> 7e782c87
      },
      "RequestBody": null,
      "StatusCode": 202,
      "ResponseHeaders": {
        "Content-Length": "0",
        "Date": "Wed, 17 Feb 2021 02:30:36 GMT",
        "Server": [
          "Windows-Azure-Blob/1.0",
          "Microsoft-HTTPAPI/2.0"
        ],
        "x-ms-client-request-id": "d81f30c3-6724-5cd7-1ed5-8813e5d2f449",
        "x-ms-request-id": "b1fc5033-301e-0000-62d4-04dac2000000",
<<<<<<< HEAD
        "x-ms-version": "2020-12-06"
=======
        "x-ms-version": "2021-02-12"
>>>>>>> 7e782c87
      },
      "ResponseBody": []
    }
  ],
  "Variables": {
    "DateTimeOffsetNow": "2021-02-16T20:30:37.3795296-06:00",
    "RandomSeed": "1688071875",
    "Storage_TestConfigDefault": "ProductionTenant\nseanmcccanary3\nU2FuaXRpemVk\nhttps://seanmcccanary3.blob.core.windows.net\nhttps://seanmcccanary3.file.core.windows.net\nhttps://seanmcccanary3.queue.core.windows.net\nhttps://seanmcccanary3.table.core.windows.net\n\n\n\n\nhttps://seanmcccanary3-secondary.blob.core.windows.net\nhttps://seanmcccanary3-secondary.file.core.windows.net\nhttps://seanmcccanary3-secondary.queue.core.windows.net\nhttps://seanmcccanary3-secondary.table.core.windows.net\n\nSanitized\n\n\nCloud\nBlobEndpoint=https://seanmcccanary3.blob.core.windows.net/;QueueEndpoint=https://seanmcccanary3.queue.core.windows.net/;FileEndpoint=https://seanmcccanary3.file.core.windows.net/;BlobSecondaryEndpoint=https://seanmcccanary3-secondary.blob.core.windows.net/;QueueSecondaryEndpoint=https://seanmcccanary3-secondary.queue.core.windows.net/;FileSecondaryEndpoint=https://seanmcccanary3-secondary.file.core.windows.net/;AccountName=seanmcccanary3;AccountKey=Kg==;\nseanscope1\n\n"
  }
}<|MERGE_RESOLUTION|>--- conflicted
+++ resolved
@@ -15,11 +15,7 @@
         "x-ms-client-request-id": "1287298e-2c2e-dfad-8b79-0d5330fb23aa",
         "x-ms-date": "Wed, 17 Feb 2021 02:30:37 GMT",
         "x-ms-return-client-request-id": "true",
-<<<<<<< HEAD
-        "x-ms-version": "2020-12-06"
-=======
         "x-ms-version": "2021-02-12"
->>>>>>> 7e782c87
       },
       "RequestBody": null,
       "StatusCode": 201,
@@ -34,11 +30,7 @@
         ],
         "x-ms-client-request-id": "1287298e-2c2e-dfad-8b79-0d5330fb23aa",
         "x-ms-request-id": "b1fc4fe9-301e-0000-25d4-04dac2000000",
-<<<<<<< HEAD
-        "x-ms-version": "2020-12-06"
-=======
         "x-ms-version": "2021-02-12"
->>>>>>> 7e782c87
       },
       "ResponseBody": []
     },
@@ -59,11 +51,7 @@
         "x-ms-client-request-id": "98e38814-6d79-2f33-6aa7-f55292241132",
         "x-ms-date": "Wed, 17 Feb 2021 02:30:37 GMT",
         "x-ms-return-client-request-id": "true",
-<<<<<<< HEAD
-        "x-ms-version": "2020-12-06"
-=======
         "x-ms-version": "2021-02-12"
->>>>>>> 7e782c87
       },
       "RequestBody": "﻿<SignedIdentifiers><SignedIdentifier><Id>bgrkouwmbwjmfniyiklc</Id><AccessPolicy><Start>2021-02-17T01:30:37.3795296Z</Start><Expiry>2021-02-17T03:30:37.3795296Z</Expiry><Permission>rw</Permission></AccessPolicy></SignedIdentifier></SignedIdentifiers>",
       "StatusCode": 200,
@@ -78,11 +66,7 @@
         ],
         "x-ms-client-request-id": "98e38814-6d79-2f33-6aa7-f55292241132",
         "x-ms-request-id": "b1fc4ff8-301e-0000-32d4-04dac2000000",
-<<<<<<< HEAD
-        "x-ms-version": "2020-12-06"
-=======
         "x-ms-version": "2021-02-12"
->>>>>>> 7e782c87
       },
       "ResponseBody": []
     },
@@ -100,11 +84,7 @@
         "x-ms-client-request-id": "b9d4d0a4-0f19-2c4b-9e5e-43bae9d22a27",
         "x-ms-date": "Wed, 17 Feb 2021 02:30:37 GMT",
         "x-ms-return-client-request-id": "true",
-<<<<<<< HEAD
-        "x-ms-version": "2020-12-06"
-=======
         "x-ms-version": "2021-02-12"
->>>>>>> 7e782c87
       },
       "RequestBody": null,
       "StatusCode": 200,
@@ -126,11 +106,7 @@
         "x-ms-lease-state": "available",
         "x-ms-lease-status": "unlocked",
         "x-ms-request-id": "b1fc5010-301e-0000-44d4-04dac2000000",
-<<<<<<< HEAD
-        "x-ms-version": "2020-12-06"
-=======
         "x-ms-version": "2021-02-12"
->>>>>>> 7e782c87
       },
       "ResponseBody": []
     },
@@ -148,11 +124,7 @@
         "x-ms-client-request-id": "c2ad119b-5850-4219-12e3-88f26ec209ff",
         "x-ms-date": "Wed, 17 Feb 2021 02:30:37 GMT",
         "x-ms-return-client-request-id": "true",
-<<<<<<< HEAD
-        "x-ms-version": "2020-12-06"
-=======
         "x-ms-version": "2021-02-12"
->>>>>>> 7e782c87
       },
       "RequestBody": null,
       "StatusCode": 200,
@@ -169,11 +141,7 @@
         "x-ms-blob-public-access": "container",
         "x-ms-client-request-id": "c2ad119b-5850-4219-12e3-88f26ec209ff",
         "x-ms-request-id": "b1fc5023-301e-0000-53d4-04dac2000000",
-<<<<<<< HEAD
-        "x-ms-version": "2020-12-06"
-=======
         "x-ms-version": "2021-02-12"
->>>>>>> 7e782c87
       },
       "ResponseBody": "﻿<?xml version=\"1.0\" encoding=\"utf-8\"?><SignedIdentifiers><SignedIdentifier><Id>bgrkouwmbwjmfniyiklc</Id><AccessPolicy><Start>2021-02-17T01:30:37.3795296Z</Start><Expiry>2021-02-17T03:30:37.3795296Z</Expiry><Permission>rw</Permission></AccessPolicy></SignedIdentifier></SignedIdentifiers>"
     },
@@ -191,11 +159,7 @@
         "x-ms-client-request-id": "d81f30c3-6724-5cd7-1ed5-8813e5d2f449",
         "x-ms-date": "Wed, 17 Feb 2021 02:30:37 GMT",
         "x-ms-return-client-request-id": "true",
-<<<<<<< HEAD
-        "x-ms-version": "2020-12-06"
-=======
         "x-ms-version": "2021-02-12"
->>>>>>> 7e782c87
       },
       "RequestBody": null,
       "StatusCode": 202,
@@ -208,11 +172,7 @@
         ],
         "x-ms-client-request-id": "d81f30c3-6724-5cd7-1ed5-8813e5d2f449",
         "x-ms-request-id": "b1fc5033-301e-0000-62d4-04dac2000000",
-<<<<<<< HEAD
-        "x-ms-version": "2020-12-06"
-=======
         "x-ms-version": "2021-02-12"
->>>>>>> 7e782c87
       },
       "ResponseBody": []
     }
