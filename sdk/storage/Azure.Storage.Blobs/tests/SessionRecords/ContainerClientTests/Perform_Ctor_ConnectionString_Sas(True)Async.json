--- conflicted
+++ resolved
@@ -1,11 +1,7 @@
 {
   "Entries": [
     {
-<<<<<<< HEAD
-      "RequestUri": "https://seanmcccanary3.blob.core.windows.net/test-container-ecd397fb-b7fa-939e-d57a-dbe894d4b1ad?sv=2020-12-06&ss=bfqt&srt=sco&spr=https&se=2021-05-14T17%3A55%3A25Z&sp=rwdxlacuptfi&sig=Sanitized&restype=container",
-=======
       "RequestUri": "https://seanmcccanary3.blob.core.windows.net/test-container-ecd397fb-b7fa-939e-d57a-dbe894d4b1ad?sv=2021-02-12\u0026ss=bfqt\u0026srt=sco\u0026spr=https\u0026se=2021-08-31T22%3A19%3A28Z\u0026sp=rwdxylacuptfi\u0026sig=Sanitized\u0026restype=container",
->>>>>>> 7e782c87
       "RequestMethod": "PUT",
       "RequestHeaders": {
         "Accept": "application/xml",
@@ -16,11 +12,7 @@
         ],
         "x-ms-client-request-id": "a05907f9-c951-8e99-58b8-94649a814ded",
         "x-ms-return-client-request-id": "true",
-<<<<<<< HEAD
-        "x-ms-version": "2020-12-06"
-=======
-        "x-ms-version": "2021-02-12"
->>>>>>> 7e782c87
+        "x-ms-version": "2021-02-12"
       },
       "RequestBody": null,
       "StatusCode": 201,
@@ -34,22 +26,13 @@
           "Microsoft-HTTPAPI/2.0"
         ],
         "x-ms-client-request-id": "a05907f9-c951-8e99-58b8-94649a814ded",
-<<<<<<< HEAD
-        "x-ms-request-id": "819b70d9-401e-0035-27e1-48b6d6000000",
-        "x-ms-version": "2020-12-06"
-=======
         "x-ms-request-id": "ecda706f-e01e-005e-5ead-9e3122000000",
         "x-ms-version": "2021-02-12"
->>>>>>> 7e782c87
-      },
-      "ResponseBody": []
-    },
-    {
-<<<<<<< HEAD
-      "RequestUri": "https://seanmcccanary3.blob.core.windows.net/test-container-ec8534e0-6dcd-1a3e-5795-1c1d46e7f765?sv=2020-12-06&ss=bfqt&srt=sco&spr=https&se=2021-05-14T17%3A55%3A25Z&sp=rwdxlacuptfi&sig=Sanitized&restype=container",
-=======
+      },
+      "ResponseBody": []
+    },
+    {
       "RequestUri": "https://seanmcccanary3.blob.core.windows.net/test-container-ec8534e0-6dcd-1a3e-5795-1c1d46e7f765?sv=2021-02-12\u0026ss=bfqt\u0026srt=sco\u0026spr=https\u0026se=2021-08-31T22%3A19%3A28Z\u0026sp=rwdxylacuptfi\u0026sig=Sanitized\u0026restype=container",
->>>>>>> 7e782c87
       "RequestMethod": "PUT",
       "RequestHeaders": {
         "Accept": "application/xml",
@@ -60,11 +43,7 @@
         ],
         "x-ms-client-request-id": "62938a50-b321-f26e-8b5b-f9ca2d699930",
         "x-ms-return-client-request-id": "true",
-<<<<<<< HEAD
-        "x-ms-version": "2020-12-06"
-=======
-        "x-ms-version": "2021-02-12"
->>>>>>> 7e782c87
+        "x-ms-version": "2021-02-12"
       },
       "RequestBody": null,
       "StatusCode": 201,
@@ -78,22 +57,13 @@
           "Microsoft-HTTPAPI/2.0"
         ],
         "x-ms-client-request-id": "62938a50-b321-f26e-8b5b-f9ca2d699930",
-<<<<<<< HEAD
-        "x-ms-request-id": "819b70f1-401e-0035-3de1-48b6d6000000",
-        "x-ms-version": "2020-12-06"
-=======
         "x-ms-request-id": "ecda7083-e01e-005e-6ead-9e3122000000",
         "x-ms-version": "2021-02-12"
->>>>>>> 7e782c87
-      },
-      "ResponseBody": []
-    },
-    {
-<<<<<<< HEAD
-      "RequestUri": "https://seanmcccanary3.blob.core.windows.net/test-container-ecd397fb-b7fa-939e-d57a-dbe894d4b1ad/test-blob-550e7583-07db-fd7b-a786-9b2ff4274327?sv=2020-12-06&ss=bfqt&srt=sco&spr=https&se=2021-05-14T17%3A55%3A25Z&sp=rwdxlacuptfi&sig=Sanitized",
-=======
+      },
+      "ResponseBody": []
+    },
+    {
       "RequestUri": "https://seanmcccanary3.blob.core.windows.net/test-container-ecd397fb-b7fa-939e-d57a-dbe894d4b1ad/test-blob-550e7583-07db-fd7b-a786-9b2ff4274327?sv=2021-02-12\u0026ss=bfqt\u0026srt=sco\u0026spr=https\u0026se=2021-08-31T22%3A19%3A28Z\u0026sp=rwdxylacuptfi\u0026sig=Sanitized",
->>>>>>> 7e782c87
       "RequestMethod": "PUT",
       "RequestHeaders": {
         "Accept": "application/xml",
@@ -107,11 +77,7 @@
         "x-ms-blob-type": "BlockBlob",
         "x-ms-client-request-id": "b20401f5-e904-eed7-b2a1-c102e1b41f39",
         "x-ms-return-client-request-id": "true",
-<<<<<<< HEAD
-        "x-ms-version": "2020-12-06"
-=======
-        "x-ms-version": "2021-02-12"
->>>>>>> 7e782c87
+        "x-ms-version": "2021-02-12"
       },
       "RequestBody": "IsvfapPgBdhlMbMxXUrjO9EgA\u002BBQnHJBKmcBIwP9PImseqdhii\u002BdlGf/YitbLs4WGnSelP7OLoZZnT8s3\u002BLVZ/UpheOigbCig294UTpG5fuY6giPX6eK3UwhCO3vcLSFKvo2MajrdJjD\u002BxGPVtxLErdDk/TaRQdOn6eWgXnDshK68yc/D7RSrHZvy2SW\u002Bodv1fU1q92/q\u002BTz6JIBVfIf/0j\u002B1WK1CwMD8OZ\u002Banqjt6UgJquEjgc1\u002BkhDTCciUVeDUMsblyQkusnyMbr2QUBpUDDs4C5Hm3FByNsacr/b4Z\u002BO\u002BhquhyCA/GzhkV1MP7gH2fz2NXEpPLRa2s9JCUgKFk8bZ0clu8gQbOPCZQkU9YkiEpjC5awtZb1mVK1QN/Ij1nsNMNdx4R4z5smNZ9eqReVFJvevRzCj7gGJv2YbvzTxno6OBsSxsTB6j//in/7muw7HCxD7dI9KakLV5yK3FyaUnMhIGz8glHXGNbgxwE4DowRYVLQk9Sn/RJyC28oOwnjYTgM1np/Pp3abNT/WGKnz0kMdX8Nyb6aeSNeinriqt3JAWHFLzQVkiKw9icDqKCvyjgmH8WK0Zt5cllXHLAi98H3Mlr83qAU\u002BuNYWNObmtB\u002BrrxCvI8YPi/KT7jawnFujgJhDHpJru\u002BUDSTiMnjL4deI1G334Dc22vArNpLnOjRt6crRNo5WNQPQqq9qOg\u002B2/mnlUeoDeq3LLjGGHnRYrNbscESt\u002Bq9JMqNuIzmHzKDgdDQpAeRObnMdBgRYzBaLe/nYecXLCQe6mB9KlVdwQ2GMpao8L67uogXRkPCm7GKM5qs/r1LbGWswbmnJB9UbqMamyCpoS0hO6dvD9XgXF6u4va6oNJAOtYw/D8FBJZ4sueQp/CA4IJti7MV7FyPzGVq\u002BDEomb3Q2mBaeKTuHCcA9lz\u002BT6ReHgJkXRUfKl55sS/ZmhxVQBkpz92QNmftf2\u002BcBOYPgYzBHOo\u002BtEyYsaAR4Md1FIIaq6Yz1H/Gzeeadt21gxVoai\u002BjCI0yJovcgR49jkWgeFrtcVk/260M\u002Bl7ypE1u4z6KqXaX0gv06IUaZ1NhmU\u002BR\u002Bg5yyAG8OJ6Clh4\u002BP3JObZ3fstTfCKZe6IjUJWRJq1EfULpO/CssznDoFTv9xrkS3AnFkeZqwuFoI9946AMqOPrNLt7ID2FyouRj5vNqYSHfsUlqhBl6pJ3I1shLo9ZtvdxBMJfaSsyYQu7yBtvt/cK9qSbJv6ThQnow/yiZNw8d9jkXKTCJ9XaMwjE6iK3B2tkFjgqvo/43b\u002B4tmUuT/xvf5ACi1tSSM6OwPP1jtsncfxRPk6j0blI678lCbGwq6NMlWpSdLwQEY1pm72cAw6kkQSonRGtw==",
       "StatusCode": 201,
@@ -129,22 +95,13 @@
         "x-ms-content-crc64": "YXdKi7qUA68=",
         "x-ms-request-id": "ecda708c-e01e-005e-75ad-9e3122000000",
         "x-ms-request-server-encrypted": "true",
-<<<<<<< HEAD
-        "x-ms-version": "2020-12-06",
-        "x-ms-version-id": "2021-05-14T16:55:25.4499491Z"
-=======
         "x-ms-version": "2021-02-12",
         "x-ms-version-id": "2021-08-31T21:19:28.2427319Z"
->>>>>>> 7e782c87
-      },
-      "ResponseBody": []
-    },
-    {
-<<<<<<< HEAD
-      "RequestUri": "https://seanmcccanary3.blob.core.windows.net/test-container-ec8534e0-6dcd-1a3e-5795-1c1d46e7f765/test-blob-c7d86d75-0e5d-2c60-60fe-af70b502af7e?sv=2020-12-06&ss=bfqt&srt=sco&spr=https&se=2021-05-14T17%3A55%3A25Z&sp=rwdxlacuptfi&sig=Sanitized",
-=======
+      },
+      "ResponseBody": []
+    },
+    {
       "RequestUri": "https://seanmcccanary3.blob.core.windows.net/test-container-ec8534e0-6dcd-1a3e-5795-1c1d46e7f765/test-blob-c7d86d75-0e5d-2c60-60fe-af70b502af7e?sv=2021-02-12\u0026ss=bfqt\u0026srt=sco\u0026spr=https\u0026se=2021-08-31T22%3A19%3A28Z\u0026sp=rwdxylacuptfi\u0026sig=Sanitized",
->>>>>>> 7e782c87
       "RequestMethod": "PUT",
       "RequestHeaders": {
         "Accept": "application/xml",
@@ -158,11 +115,7 @@
         "x-ms-blob-type": "BlockBlob",
         "x-ms-client-request-id": "a11cefcf-9370-45b2-e06d-34ddafb21ac0",
         "x-ms-return-client-request-id": "true",
-<<<<<<< HEAD
-        "x-ms-version": "2020-12-06"
-=======
-        "x-ms-version": "2021-02-12"
->>>>>>> 7e782c87
+        "x-ms-version": "2021-02-12"
       },
       "RequestBody": "IsvfapPgBdhlMbMxXUrjO9EgA\u002BBQnHJBKmcBIwP9PImseqdhii\u002BdlGf/YitbLs4WGnSelP7OLoZZnT8s3\u002BLVZ/UpheOigbCig294UTpG5fuY6giPX6eK3UwhCO3vcLSFKvo2MajrdJjD\u002BxGPVtxLErdDk/TaRQdOn6eWgXnDshK68yc/D7RSrHZvy2SW\u002Bodv1fU1q92/q\u002BTz6JIBVfIf/0j\u002B1WK1CwMD8OZ\u002Banqjt6UgJquEjgc1\u002BkhDTCciUVeDUMsblyQkusnyMbr2QUBpUDDs4C5Hm3FByNsacr/b4Z\u002BO\u002BhquhyCA/GzhkV1MP7gH2fz2NXEpPLRa2s9JCUgKFk8bZ0clu8gQbOPCZQkU9YkiEpjC5awtZb1mVK1QN/Ij1nsNMNdx4R4z5smNZ9eqReVFJvevRzCj7gGJv2YbvzTxno6OBsSxsTB6j//in/7muw7HCxD7dI9KakLV5yK3FyaUnMhIGz8glHXGNbgxwE4DowRYVLQk9Sn/RJyC28oOwnjYTgM1np/Pp3abNT/WGKnz0kMdX8Nyb6aeSNeinriqt3JAWHFLzQVkiKw9icDqKCvyjgmH8WK0Zt5cllXHLAi98H3Mlr83qAU\u002BuNYWNObmtB\u002BrrxCvI8YPi/KT7jawnFujgJhDHpJru\u002BUDSTiMnjL4deI1G334Dc22vArNpLnOjRt6crRNo5WNQPQqq9qOg\u002B2/mnlUeoDeq3LLjGGHnRYrNbscESt\u002Bq9JMqNuIzmHzKDgdDQpAeRObnMdBgRYzBaLe/nYecXLCQe6mB9KlVdwQ2GMpao8L67uogXRkPCm7GKM5qs/r1LbGWswbmnJB9UbqMamyCpoS0hO6dvD9XgXF6u4va6oNJAOtYw/D8FBJZ4sueQp/CA4IJti7MV7FyPzGVq\u002BDEomb3Q2mBaeKTuHCcA9lz\u002BT6ReHgJkXRUfKl55sS/ZmhxVQBkpz92QNmftf2\u002BcBOYPgYzBHOo\u002BtEyYsaAR4Md1FIIaq6Yz1H/Gzeeadt21gxVoai\u002BjCI0yJovcgR49jkWgeFrtcVk/260M\u002Bl7ypE1u4z6KqXaX0gv06IUaZ1NhmU\u002BR\u002Bg5yyAG8OJ6Clh4\u002BP3JObZ3fstTfCKZe6IjUJWRJq1EfULpO/CssznDoFTv9xrkS3AnFkeZqwuFoI9946AMqOPrNLt7ID2FyouRj5vNqYSHfsUlqhBl6pJ3I1shLo9ZtvdxBMJfaSsyYQu7yBtvt/cK9qSbJv6ThQnow/yiZNw8d9jkXKTCJ9XaMwjE6iK3B2tkFjgqvo/43b\u002B4tmUuT/xvf5ACi1tSSM6OwPP1jtsncfxRPk6j0blI678lCbGwq6NMlWpSdLwQEY1pm72cAw6kkQSonRGtw==",
       "StatusCode": 201,
@@ -180,22 +133,13 @@
         "x-ms-content-crc64": "YXdKi7qUA68=",
         "x-ms-request-id": "ecda7095-e01e-005e-7dad-9e3122000000",
         "x-ms-request-server-encrypted": "true",
-<<<<<<< HEAD
-        "x-ms-version": "2020-12-06",
-        "x-ms-version-id": "2021-05-14T16:55:25.5199989Z"
-=======
         "x-ms-version": "2021-02-12",
         "x-ms-version-id": "2021-08-31T21:19:28.2847080Z"
->>>>>>> 7e782c87
-      },
-      "ResponseBody": []
-    },
-    {
-<<<<<<< HEAD
-      "RequestUri": "https://seanmcccanary3.blob.core.windows.net/test-container-ecd397fb-b7fa-939e-d57a-dbe894d4b1ad?sv=2020-12-06&ss=bfqt&srt=sco&spr=https&se=2021-05-14T17%3A55%3A25Z&sp=rwdxlacuptfi&sig=Sanitized&restype=container",
-=======
+      },
+      "ResponseBody": []
+    },
+    {
       "RequestUri": "https://seanmcccanary3.blob.core.windows.net/test-container-ecd397fb-b7fa-939e-d57a-dbe894d4b1ad?sv=2021-02-12\u0026ss=bfqt\u0026srt=sco\u0026spr=https\u0026se=2021-08-31T22%3A19%3A28Z\u0026sp=rwdxylacuptfi\u0026sig=Sanitized\u0026restype=container",
->>>>>>> 7e782c87
       "RequestMethod": "DELETE",
       "RequestHeaders": {
         "Accept": "application/xml",
@@ -206,11 +150,7 @@
         ],
         "x-ms-client-request-id": "f2326c38-7d97-b3c9-c7e1-1080b5931fde",
         "x-ms-return-client-request-id": "true",
-<<<<<<< HEAD
-        "x-ms-version": "2020-12-06"
-=======
-        "x-ms-version": "2021-02-12"
->>>>>>> 7e782c87
+        "x-ms-version": "2021-02-12"
       },
       "RequestBody": null,
       "StatusCode": 202,
@@ -222,22 +162,13 @@
           "Microsoft-HTTPAPI/2.0"
         ],
         "x-ms-client-request-id": "f2326c38-7d97-b3c9-c7e1-1080b5931fde",
-<<<<<<< HEAD
-        "x-ms-request-id": "819b712c-401e-0035-6fe1-48b6d6000000",
-        "x-ms-version": "2020-12-06"
-=======
         "x-ms-request-id": "ecda70a4-e01e-005e-08ad-9e3122000000",
         "x-ms-version": "2021-02-12"
->>>>>>> 7e782c87
-      },
-      "ResponseBody": []
-    },
-    {
-<<<<<<< HEAD
-      "RequestUri": "https://seanmcccanary3.blob.core.windows.net/test-container-ec8534e0-6dcd-1a3e-5795-1c1d46e7f765?sv=2020-12-06&ss=bfqt&srt=sco&spr=https&se=2021-05-14T17%3A55%3A25Z&sp=rwdxlacuptfi&sig=Sanitized&restype=container",
-=======
+      },
+      "ResponseBody": []
+    },
+    {
       "RequestUri": "https://seanmcccanary3.blob.core.windows.net/test-container-ec8534e0-6dcd-1a3e-5795-1c1d46e7f765?sv=2021-02-12\u0026ss=bfqt\u0026srt=sco\u0026spr=https\u0026se=2021-08-31T22%3A19%3A28Z\u0026sp=rwdxylacuptfi\u0026sig=Sanitized\u0026restype=container",
->>>>>>> 7e782c87
       "RequestMethod": "DELETE",
       "RequestHeaders": {
         "Accept": "application/xml",
@@ -248,11 +179,7 @@
         ],
         "x-ms-client-request-id": "43a4b220-2880-db28-5246-61ddc0e654fc",
         "x-ms-return-client-request-id": "true",
-<<<<<<< HEAD
-        "x-ms-version": "2020-12-06"
-=======
-        "x-ms-version": "2021-02-12"
->>>>>>> 7e782c87
+        "x-ms-version": "2021-02-12"
       },
       "RequestBody": null,
       "StatusCode": 202,
@@ -264,13 +191,8 @@
           "Microsoft-HTTPAPI/2.0"
         ],
         "x-ms-client-request-id": "43a4b220-2880-db28-5246-61ddc0e654fc",
-<<<<<<< HEAD
-        "x-ms-request-id": "819b7139-401e-0035-7ce1-48b6d6000000",
-        "x-ms-version": "2020-12-06"
-=======
         "x-ms-request-id": "ecda70af-e01e-005e-13ad-9e3122000000",
         "x-ms-version": "2021-02-12"
->>>>>>> 7e782c87
       },
       "ResponseBody": []
     }
