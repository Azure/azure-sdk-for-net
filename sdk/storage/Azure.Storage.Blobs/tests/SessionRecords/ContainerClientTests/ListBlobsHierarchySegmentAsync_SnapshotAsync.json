{
  "Entries": [
    {
      "RequestUri": "https://seanmcccanary.blob.core.windows.net/test-container-9103f522-829d-632e-6323-5b79c9d6d3f3?restype=container",
      "RequestMethod": "PUT",
      "RequestHeaders": {
        "Authorization": "Sanitized",
        "traceparent": "00-a42851b034cfbd41b4c090c270b3019b-125c21d738706441-00",
        "User-Agent": [
          "azsdk-net-Storage.Blobs/12.5.0-dev.20200402.1",
          "(.NET Core 4.6.28325.01; Microsoft Windows 10.0.18362 )"
        ],
        "x-ms-blob-public-access": "container",
        "x-ms-client-request-id": "23320c23-db72-1238-7863-20d0f88d3698",
        "x-ms-date": "Fri, 03 Apr 2020 00:01:55 GMT",
        "x-ms-return-client-request-id": "true",
<<<<<<< HEAD
        "x-ms-version": "2019-12-12"
=======
        "x-ms-version": "2020-02-10"
>>>>>>> 60f4876e
      },
      "RequestBody": null,
      "StatusCode": 201,
      "ResponseHeaders": {
        "Content-Length": "0",
        "Date": "Fri, 03 Apr 2020 00:01:54 GMT",
        "ETag": "\u00220x8D7D762384A40E6\u0022",
        "Last-Modified": "Fri, 03 Apr 2020 00:01:54 GMT",
        "Server": [
          "Windows-Azure-Blob/1.0",
          "Microsoft-HTTPAPI/2.0"
        ],
        "x-ms-client-request-id": "23320c23-db72-1238-7863-20d0f88d3698",
        "x-ms-request-id": "d0716ade-401e-004a-544b-09ee2f000000",
<<<<<<< HEAD
        "x-ms-version": "2019-12-12"
=======
        "x-ms-version": "2020-02-10"
>>>>>>> 60f4876e
      },
      "ResponseBody": []
    },
    {
      "RequestUri": "https://seanmcccanary.blob.core.windows.net/test-container-9103f522-829d-632e-6323-5b79c9d6d3f3/test-blob-5ac70063-5d1f-b8b5-c303-ec006e1aadff",
      "RequestMethod": "PUT",
      "RequestHeaders": {
        "Authorization": "Sanitized",
        "Content-Length": "0",
        "traceparent": "00-f27b7e42f3fbbc49b16787cffeff25a8-fcb38c3418edd84f-00",
        "User-Agent": [
          "azsdk-net-Storage.Blobs/12.5.0-dev.20200402.1",
          "(.NET Core 4.6.28325.01; Microsoft Windows 10.0.18362 )"
        ],
        "x-ms-blob-type": "AppendBlob",
        "x-ms-client-request-id": "b5b17a66-6e9c-c5cb-5779-5f6fee37a45e",
        "x-ms-date": "Fri, 03 Apr 2020 00:01:55 GMT",
        "x-ms-return-client-request-id": "true",
<<<<<<< HEAD
        "x-ms-version": "2019-12-12"
=======
        "x-ms-version": "2020-02-10"
>>>>>>> 60f4876e
      },
      "RequestBody": null,
      "StatusCode": 201,
      "ResponseHeaders": {
        "Content-Length": "0",
        "Date": "Fri, 03 Apr 2020 00:01:54 GMT",
        "ETag": "\u00220x8D7D7623856FAA5\u0022",
        "Last-Modified": "Fri, 03 Apr 2020 00:01:54 GMT",
        "Server": [
          "Windows-Azure-Blob/1.0",
          "Microsoft-HTTPAPI/2.0"
        ],
        "x-ms-client-request-id": "b5b17a66-6e9c-c5cb-5779-5f6fee37a45e",
        "x-ms-request-id": "d0716af7-401e-004a-684b-09ee2f000000",
        "x-ms-request-server-encrypted": "true",
<<<<<<< HEAD
        "x-ms-version": "2019-12-12"
=======
        "x-ms-version": "2020-02-10"
>>>>>>> 60f4876e
      },
      "ResponseBody": []
    },
    {
      "RequestUri": "https://seanmcccanary.blob.core.windows.net/test-container-9103f522-829d-632e-6323-5b79c9d6d3f3/test-blob-5ac70063-5d1f-b8b5-c303-ec006e1aadff?comp=snapshot",
      "RequestMethod": "PUT",
      "RequestHeaders": {
        "Authorization": "Sanitized",
        "traceparent": "00-8ef6f9be6c4efe49a50008e448032cf6-b2b15f8985e0c944-00",
        "User-Agent": [
          "azsdk-net-Storage.Blobs/12.5.0-dev.20200402.1",
          "(.NET Core 4.6.28325.01; Microsoft Windows 10.0.18362 )"
        ],
        "x-ms-client-request-id": "f399d5fc-f869-ed62-a590-652a4f11071a",
        "x-ms-date": "Fri, 03 Apr 2020 00:01:55 GMT",
        "x-ms-return-client-request-id": "true",
<<<<<<< HEAD
        "x-ms-version": "2019-12-12"
=======
        "x-ms-version": "2020-02-10"
>>>>>>> 60f4876e
      },
      "RequestBody": null,
      "StatusCode": 201,
      "ResponseHeaders": {
        "Content-Length": "0",
        "Date": "Fri, 03 Apr 2020 00:01:54 GMT",
        "ETag": "\u00220x8D7D7623856FAA5\u0022",
        "Last-Modified": "Fri, 03 Apr 2020 00:01:54 GMT",
        "Server": [
          "Windows-Azure-Blob/1.0",
          "Microsoft-HTTPAPI/2.0"
        ],
        "x-ms-client-request-id": "f399d5fc-f869-ed62-a590-652a4f11071a",
        "x-ms-request-id": "d0716b0a-401e-004a-7b4b-09ee2f000000",
        "x-ms-request-server-encrypted": "false",
        "x-ms-snapshot": "2020-04-03T00:01:54.9036312Z",
<<<<<<< HEAD
        "x-ms-version": "2019-12-12"
=======
        "x-ms-version": "2020-02-10"
>>>>>>> 60f4876e
      },
      "ResponseBody": []
    },
    {
      "RequestUri": "https://seanmcccanary.blob.core.windows.net/test-container-9103f522-829d-632e-6323-5b79c9d6d3f3?restype=container\u0026comp=list\u0026include=snapshots",
      "RequestMethod": "GET",
      "RequestHeaders": {
        "Authorization": "Sanitized",
        "User-Agent": [
          "azsdk-net-Storage.Blobs/12.5.0-dev.20200402.1",
          "(.NET Core 4.6.28325.01; Microsoft Windows 10.0.18362 )"
        ],
        "x-ms-client-request-id": "1972fd09-b09e-bdf5-be87-e2a613ca646f",
        "x-ms-date": "Fri, 03 Apr 2020 00:01:55 GMT",
        "x-ms-return-client-request-id": "true",
<<<<<<< HEAD
        "x-ms-version": "2019-12-12"
=======
        "x-ms-version": "2020-02-10"
>>>>>>> 60f4876e
      },
      "RequestBody": null,
      "StatusCode": 200,
      "ResponseHeaders": {
        "Content-Type": "application/xml",
        "Date": "Fri, 03 Apr 2020 00:01:54 GMT",
        "Server": [
          "Windows-Azure-Blob/1.0",
          "Microsoft-HTTPAPI/2.0"
        ],
        "Transfer-Encoding": "chunked",
        "x-ms-client-request-id": "1972fd09-b09e-bdf5-be87-e2a613ca646f",
        "x-ms-request-id": "d0716b1d-401e-004a-0e4b-09ee2f000000",
<<<<<<< HEAD
        "x-ms-version": "2019-12-12"
=======
        "x-ms-version": "2020-02-10"
>>>>>>> 60f4876e
      },
      "ResponseBody": "\uFEFF\u003C?xml version=\u00221.0\u0022 encoding=\u0022utf-8\u0022?\u003E\u003CEnumerationResults ServiceEndpoint=\u0022https://seanmcccanary.blob.core.windows.net/\u0022 ContainerName=\u0022test-container-9103f522-829d-632e-6323-5b79c9d6d3f3\u0022\u003E\u003CBlobs\u003E\u003CBlob\u003E\u003CName\u003Etest-blob-5ac70063-5d1f-b8b5-c303-ec006e1aadff\u003C/Name\u003E\u003CSnapshot\u003E2020-04-03T00:01:54.9036312Z\u003C/Snapshot\u003E\u003CProperties\u003E\u003CCreation-Time\u003EFri, 03 Apr 2020 00:01:54 GMT\u003C/Creation-Time\u003E\u003CLast-Modified\u003EFri, 03 Apr 2020 00:01:54 GMT\u003C/Last-Modified\u003E\u003CEtag\u003E0x8D7D7623856FAA5\u003C/Etag\u003E\u003CContent-Length\u003E0\u003C/Content-Length\u003E\u003CContent-Type\u003Eapplication/octet-stream\u003C/Content-Type\u003E\u003CContent-Encoding /\u003E\u003CContent-Language /\u003E\u003CContent-CRC64 /\u003E\u003CContent-MD5 /\u003E\u003CCache-Control /\u003E\u003CContent-Disposition /\u003E\u003CBlobType\u003EAppendBlob\u003C/BlobType\u003E\u003CServerEncrypted\u003Etrue\u003C/ServerEncrypted\u003E\u003C/Properties\u003E\u003C/Blob\u003E\u003CBlob\u003E\u003CName\u003Etest-blob-5ac70063-5d1f-b8b5-c303-ec006e1aadff\u003C/Name\u003E\u003CProperties\u003E\u003CCreation-Time\u003EFri, 03 Apr 2020 00:01:54 GMT\u003C/Creation-Time\u003E\u003CLast-Modified\u003EFri, 03 Apr 2020 00:01:54 GMT\u003C/Last-Modified\u003E\u003CEtag\u003E0x8D7D7623856FAA5\u003C/Etag\u003E\u003CContent-Length\u003E0\u003C/Content-Length\u003E\u003CContent-Type\u003Eapplication/octet-stream\u003C/Content-Type\u003E\u003CContent-Encoding /\u003E\u003CContent-Language /\u003E\u003CContent-CRC64 /\u003E\u003CContent-MD5 /\u003E\u003CCache-Control /\u003E\u003CContent-Disposition /\u003E\u003CBlobType\u003EAppendBlob\u003C/BlobType\u003E\u003CLeaseStatus\u003Eunlocked\u003C/LeaseStatus\u003E\u003CLeaseState\u003Eavailable\u003C/LeaseState\u003E\u003CServerEncrypted\u003Etrue\u003C/ServerEncrypted\u003E\u003C/Properties\u003E\u003C/Blob\u003E\u003C/Blobs\u003E\u003CNextMarker /\u003E\u003C/EnumerationResults\u003E"
    },
    {
      "RequestUri": "https://seanmcccanary.blob.core.windows.net/test-container-9103f522-829d-632e-6323-5b79c9d6d3f3?restype=container",
      "RequestMethod": "DELETE",
      "RequestHeaders": {
        "Authorization": "Sanitized",
        "traceparent": "00-0d5d5687173cde40ab4849c0b8e3beba-331a9d657eac4f49-00",
        "User-Agent": [
          "azsdk-net-Storage.Blobs/12.5.0-dev.20200402.1",
          "(.NET Core 4.6.28325.01; Microsoft Windows 10.0.18362 )"
        ],
        "x-ms-client-request-id": "5221a0d8-ed9e-da7c-fbaf-68649d39d9bc",
        "x-ms-date": "Fri, 03 Apr 2020 00:01:55 GMT",
        "x-ms-return-client-request-id": "true",
<<<<<<< HEAD
        "x-ms-version": "2019-12-12"
=======
        "x-ms-version": "2020-02-10"
>>>>>>> 60f4876e
      },
      "RequestBody": null,
      "StatusCode": 202,
      "ResponseHeaders": {
        "Content-Length": "0",
        "Date": "Fri, 03 Apr 2020 00:01:55 GMT",
        "Server": [
          "Windows-Azure-Blob/1.0",
          "Microsoft-HTTPAPI/2.0"
        ],
        "x-ms-client-request-id": "5221a0d8-ed9e-da7c-fbaf-68649d39d9bc",
        "x-ms-request-id": "d0716b2b-401e-004a-1c4b-09ee2f000000",
<<<<<<< HEAD
        "x-ms-version": "2019-12-12"
=======
        "x-ms-version": "2020-02-10"
>>>>>>> 60f4876e
      },
      "ResponseBody": []
    }
  ],
  "Variables": {
    "RandomSeed": "1126503051",
    "Storage_TestConfigDefault": "ProductionTenant\nseanmcccanary\nU2FuaXRpemVk\nhttps://seanmcccanary.blob.core.windows.net\nhttps://seanmcccanary.file.core.windows.net\nhttps://seanmcccanary.queue.core.windows.net\nhttps://seanmcccanary.table.core.windows.net\n\n\n\n\nhttps://seanmcccanary-secondary.blob.core.windows.net\nhttps://seanmcccanary-secondary.file.core.windows.net\nhttps://seanmcccanary-secondary.queue.core.windows.net\nhttps://seanmcccanary-secondary.table.core.windows.net\n\nSanitized\n\n\nCloud\nBlobEndpoint=https://seanmcccanary.blob.core.windows.net/;QueueEndpoint=https://seanmcccanary.queue.core.windows.net/;FileEndpoint=https://seanmcccanary.file.core.windows.net/;BlobSecondaryEndpoint=https://seanmcccanary-secondary.blob.core.windows.net/;QueueSecondaryEndpoint=https://seanmcccanary-secondary.queue.core.windows.net/;FileSecondaryEndpoint=https://seanmcccanary-secondary.file.core.windows.net/;AccountName=seanmcccanary;AccountKey=Sanitized\nseanscope1"
  }
}<|MERGE_RESOLUTION|>--- conflicted
+++ resolved
@@ -14,11 +14,7 @@
         "x-ms-client-request-id": "23320c23-db72-1238-7863-20d0f88d3698",
         "x-ms-date": "Fri, 03 Apr 2020 00:01:55 GMT",
         "x-ms-return-client-request-id": "true",
-<<<<<<< HEAD
-        "x-ms-version": "2019-12-12"
-=======
         "x-ms-version": "2020-02-10"
->>>>>>> 60f4876e
       },
       "RequestBody": null,
       "StatusCode": 201,
@@ -33,11 +29,7 @@
         ],
         "x-ms-client-request-id": "23320c23-db72-1238-7863-20d0f88d3698",
         "x-ms-request-id": "d0716ade-401e-004a-544b-09ee2f000000",
-<<<<<<< HEAD
-        "x-ms-version": "2019-12-12"
-=======
         "x-ms-version": "2020-02-10"
->>>>>>> 60f4876e
       },
       "ResponseBody": []
     },
@@ -56,11 +48,7 @@
         "x-ms-client-request-id": "b5b17a66-6e9c-c5cb-5779-5f6fee37a45e",
         "x-ms-date": "Fri, 03 Apr 2020 00:01:55 GMT",
         "x-ms-return-client-request-id": "true",
-<<<<<<< HEAD
-        "x-ms-version": "2019-12-12"
-=======
         "x-ms-version": "2020-02-10"
->>>>>>> 60f4876e
       },
       "RequestBody": null,
       "StatusCode": 201,
@@ -76,11 +64,7 @@
         "x-ms-client-request-id": "b5b17a66-6e9c-c5cb-5779-5f6fee37a45e",
         "x-ms-request-id": "d0716af7-401e-004a-684b-09ee2f000000",
         "x-ms-request-server-encrypted": "true",
-<<<<<<< HEAD
-        "x-ms-version": "2019-12-12"
-=======
         "x-ms-version": "2020-02-10"
->>>>>>> 60f4876e
       },
       "ResponseBody": []
     },
@@ -97,11 +81,7 @@
         "x-ms-client-request-id": "f399d5fc-f869-ed62-a590-652a4f11071a",
         "x-ms-date": "Fri, 03 Apr 2020 00:01:55 GMT",
         "x-ms-return-client-request-id": "true",
-<<<<<<< HEAD
-        "x-ms-version": "2019-12-12"
-=======
         "x-ms-version": "2020-02-10"
->>>>>>> 60f4876e
       },
       "RequestBody": null,
       "StatusCode": 201,
@@ -118,11 +98,7 @@
         "x-ms-request-id": "d0716b0a-401e-004a-7b4b-09ee2f000000",
         "x-ms-request-server-encrypted": "false",
         "x-ms-snapshot": "2020-04-03T00:01:54.9036312Z",
-<<<<<<< HEAD
-        "x-ms-version": "2019-12-12"
-=======
         "x-ms-version": "2020-02-10"
->>>>>>> 60f4876e
       },
       "ResponseBody": []
     },
@@ -138,11 +114,7 @@
         "x-ms-client-request-id": "1972fd09-b09e-bdf5-be87-e2a613ca646f",
         "x-ms-date": "Fri, 03 Apr 2020 00:01:55 GMT",
         "x-ms-return-client-request-id": "true",
-<<<<<<< HEAD
-        "x-ms-version": "2019-12-12"
-=======
         "x-ms-version": "2020-02-10"
->>>>>>> 60f4876e
       },
       "RequestBody": null,
       "StatusCode": 200,
@@ -156,11 +128,7 @@
         "Transfer-Encoding": "chunked",
         "x-ms-client-request-id": "1972fd09-b09e-bdf5-be87-e2a613ca646f",
         "x-ms-request-id": "d0716b1d-401e-004a-0e4b-09ee2f000000",
-<<<<<<< HEAD
-        "x-ms-version": "2019-12-12"
-=======
         "x-ms-version": "2020-02-10"
->>>>>>> 60f4876e
       },
       "ResponseBody": "\uFEFF\u003C?xml version=\u00221.0\u0022 encoding=\u0022utf-8\u0022?\u003E\u003CEnumerationResults ServiceEndpoint=\u0022https://seanmcccanary.blob.core.windows.net/\u0022 ContainerName=\u0022test-container-9103f522-829d-632e-6323-5b79c9d6d3f3\u0022\u003E\u003CBlobs\u003E\u003CBlob\u003E\u003CName\u003Etest-blob-5ac70063-5d1f-b8b5-c303-ec006e1aadff\u003C/Name\u003E\u003CSnapshot\u003E2020-04-03T00:01:54.9036312Z\u003C/Snapshot\u003E\u003CProperties\u003E\u003CCreation-Time\u003EFri, 03 Apr 2020 00:01:54 GMT\u003C/Creation-Time\u003E\u003CLast-Modified\u003EFri, 03 Apr 2020 00:01:54 GMT\u003C/Last-Modified\u003E\u003CEtag\u003E0x8D7D7623856FAA5\u003C/Etag\u003E\u003CContent-Length\u003E0\u003C/Content-Length\u003E\u003CContent-Type\u003Eapplication/octet-stream\u003C/Content-Type\u003E\u003CContent-Encoding /\u003E\u003CContent-Language /\u003E\u003CContent-CRC64 /\u003E\u003CContent-MD5 /\u003E\u003CCache-Control /\u003E\u003CContent-Disposition /\u003E\u003CBlobType\u003EAppendBlob\u003C/BlobType\u003E\u003CServerEncrypted\u003Etrue\u003C/ServerEncrypted\u003E\u003C/Properties\u003E\u003C/Blob\u003E\u003CBlob\u003E\u003CName\u003Etest-blob-5ac70063-5d1f-b8b5-c303-ec006e1aadff\u003C/Name\u003E\u003CProperties\u003E\u003CCreation-Time\u003EFri, 03 Apr 2020 00:01:54 GMT\u003C/Creation-Time\u003E\u003CLast-Modified\u003EFri, 03 Apr 2020 00:01:54 GMT\u003C/Last-Modified\u003E\u003CEtag\u003E0x8D7D7623856FAA5\u003C/Etag\u003E\u003CContent-Length\u003E0\u003C/Content-Length\u003E\u003CContent-Type\u003Eapplication/octet-stream\u003C/Content-Type\u003E\u003CContent-Encoding /\u003E\u003CContent-Language /\u003E\u003CContent-CRC64 /\u003E\u003CContent-MD5 /\u003E\u003CCache-Control /\u003E\u003CContent-Disposition /\u003E\u003CBlobType\u003EAppendBlob\u003C/BlobType\u003E\u003CLeaseStatus\u003Eunlocked\u003C/LeaseStatus\u003E\u003CLeaseState\u003Eavailable\u003C/LeaseState\u003E\u003CServerEncrypted\u003Etrue\u003C/ServerEncrypted\u003E\u003C/Properties\u003E\u003C/Blob\u003E\u003C/Blobs\u003E\u003CNextMarker /\u003E\u003C/EnumerationResults\u003E"
     },
@@ -177,11 +145,7 @@
         "x-ms-client-request-id": "5221a0d8-ed9e-da7c-fbaf-68649d39d9bc",
         "x-ms-date": "Fri, 03 Apr 2020 00:01:55 GMT",
         "x-ms-return-client-request-id": "true",
-<<<<<<< HEAD
-        "x-ms-version": "2019-12-12"
-=======
         "x-ms-version": "2020-02-10"
->>>>>>> 60f4876e
       },
       "RequestBody": null,
       "StatusCode": 202,
@@ -194,11 +158,7 @@
         ],
         "x-ms-client-request-id": "5221a0d8-ed9e-da7c-fbaf-68649d39d9bc",
         "x-ms-request-id": "d0716b2b-401e-004a-1c4b-09ee2f000000",
-<<<<<<< HEAD
-        "x-ms-version": "2019-12-12"
-=======
         "x-ms-version": "2020-02-10"
->>>>>>> 60f4876e
       },
       "ResponseBody": []
     }
