--- conflicted
+++ resolved
@@ -15,11 +15,7 @@
         "x-ms-client-request-id": "3aab0967-1b99-65bf-50a3-7b1802b1403a",
         "x-ms-date": "Wed, 17 Feb 2021 18:59:53 GMT",
         "x-ms-return-client-request-id": "true",
-<<<<<<< HEAD
-        "x-ms-version": "2020-12-06"
-=======
         "x-ms-version": "2021-02-12"
->>>>>>> 7e782c87
       },
       "RequestBody": null,
       "StatusCode": 201,
@@ -34,11 +30,7 @@
         ],
         "x-ms-client-request-id": "3aab0967-1b99-65bf-50a3-7b1802b1403a",
         "x-ms-request-id": "481f6bc8-501e-0006-255f-05e97d000000",
-<<<<<<< HEAD
-        "x-ms-version": "2020-12-06"
-=======
         "x-ms-version": "2021-02-12"
->>>>>>> 7e782c87
       },
       "ResponseBody": []
     },
@@ -59,11 +51,7 @@
         "x-ms-date": "Wed, 17 Feb 2021 18:59:53 GMT",
         "x-ms-encryption-scope": "seanscope1",
         "x-ms-return-client-request-id": "true",
-<<<<<<< HEAD
-        "x-ms-version": "2020-12-06"
-=======
         "x-ms-version": "2021-02-12"
->>>>>>> 7e782c87
       },
       "RequestBody": null,
       "StatusCode": 201,
@@ -80,11 +68,7 @@
         "x-ms-encryption-scope": "seanscope1",
         "x-ms-request-id": "481f6bd8-501e-0006-305f-05e97d000000",
         "x-ms-request-server-encrypted": "true",
-<<<<<<< HEAD
-        "x-ms-version": "2020-12-06",
-=======
         "x-ms-version": "2021-02-12",
->>>>>>> 7e782c87
         "x-ms-version-id": "2021-02-17T18:59:53.2815577Z"
       },
       "ResponseBody": []
@@ -102,11 +86,7 @@
         "x-ms-client-request-id": "2edfa81f-c50b-2e1f-e507-71544b78fbdb",
         "x-ms-date": "Wed, 17 Feb 2021 18:59:53 GMT",
         "x-ms-return-client-request-id": "true",
-<<<<<<< HEAD
-        "x-ms-version": "2020-12-06"
-=======
         "x-ms-version": "2021-02-12"
->>>>>>> 7e782c87
       },
       "RequestBody": null,
       "StatusCode": 200,
@@ -120,11 +100,7 @@
         "Transfer-Encoding": "chunked",
         "x-ms-client-request-id": "2edfa81f-c50b-2e1f-e507-71544b78fbdb",
         "x-ms-request-id": "481f6be2-501e-0006-395f-05e97d000000",
-<<<<<<< HEAD
-        "x-ms-version": "2020-12-06"
-=======
         "x-ms-version": "2021-02-12"
->>>>>>> 7e782c87
       },
       "ResponseBody": "﻿<?xml version=\"1.0\" encoding=\"utf-8\"?><EnumerationResults ServiceEndpoint=\"https://seanmcccanary3.blob.core.windows.net/\" ContainerName=\"test-container-5a45bf38-4e4a-7628-3e20-b51bca3022fb\"><Blobs><Blob><Name>test-blob-d3c829d1-bb8c-7ab9-9db0-a8f4a13188ca</Name><VersionId>2021-02-17T18:59:53.2815577Z</VersionId><IsCurrentVersion>true</IsCurrentVersion><Properties><Creation-Time>Wed, 17 Feb 2021 18:59:53 GMT</Creation-Time><Last-Modified>Wed, 17 Feb 2021 18:59:53 GMT</Last-Modified><Etag>0x8D8D37635A950D9</Etag><Content-Length>0</Content-Length><Content-Type>application/octet-stream</Content-Type><Content-Encoding /><Content-Language /><Content-CRC64 /><Content-MD5 /><Cache-Control /><Content-Disposition /><BlobType>AppendBlob</BlobType><LeaseStatus>unlocked</LeaseStatus><LeaseState>available</LeaseState><ServerEncrypted>true</ServerEncrypted><EncryptionScope>seanscope1</EncryptionScope></Properties><OrMetadata /></Blob></Blobs><NextMarker /></EnumerationResults>"
     },
@@ -142,11 +118,7 @@
         "x-ms-client-request-id": "cbca08f8-96eb-5513-90ab-96f60e609e4f",
         "x-ms-date": "Wed, 17 Feb 2021 18:59:53 GMT",
         "x-ms-return-client-request-id": "true",
-<<<<<<< HEAD
-        "x-ms-version": "2020-12-06"
-=======
         "x-ms-version": "2021-02-12"
->>>>>>> 7e782c87
       },
       "RequestBody": null,
       "StatusCode": 202,
@@ -159,11 +131,7 @@
         ],
         "x-ms-client-request-id": "cbca08f8-96eb-5513-90ab-96f60e609e4f",
         "x-ms-request-id": "481f6be6-501e-0006-3c5f-05e97d000000",
-<<<<<<< HEAD
-        "x-ms-version": "2020-12-06"
-=======
         "x-ms-version": "2021-02-12"
->>>>>>> 7e782c87
       },
       "ResponseBody": []
     }
