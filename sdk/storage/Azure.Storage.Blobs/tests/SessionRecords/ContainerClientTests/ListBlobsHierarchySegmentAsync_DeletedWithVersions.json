﻿{
  "Entries": [
    {
      "RequestUri": "https://seanmcccanary3.blob.core.windows.net/test-container-8b4cc765-17e9-0cf6-b910-ba7dc4cf4123?restype=container",
      "RequestMethod": "PUT",
      "RequestHeaders": {
        "Accept": "application/xml",
        "Authorization": "Sanitized",
        "traceparent": "00-73fbb0ca326e5342b97468c1664e9862-1f7ffdbd2c814541-00",
        "User-Agent": [
          "azsdk-net-Storage.Blobs/12.9.0-alpha.20210429.1",
          "(.NET 5.0.5; Microsoft Windows 10.0.19042)"
        ],
        "x-ms-blob-public-access": "container",
        "x-ms-client-request-id": "a8261091-6bf8-96c3-32e1-b26d079864f3",
        "x-ms-date": "Thu, 29 Apr 2021 17:12:31 GMT",
        "x-ms-return-client-request-id": "true",
<<<<<<< HEAD
        "x-ms-version": "2020-12-06"
=======
        "x-ms-version": "2021-02-12"
>>>>>>> 7e782c87
      },
      "RequestBody": null,
      "StatusCode": 201,
      "ResponseHeaders": {
        "Content-Length": "0",
        "Date": "Thu, 29 Apr 2021 17:12:30 GMT",
        "ETag": "\"0x8D90B31F91D65C1\"",
        "Last-Modified": "Thu, 29 Apr 2021 17:12:31 GMT",
        "Server": [
          "Windows-Azure-Blob/1.0",
          "Microsoft-HTTPAPI/2.0"
        ],
        "x-ms-client-request-id": "a8261091-6bf8-96c3-32e1-b26d079864f3",
        "x-ms-request-id": "6717bbe4-e01e-002c-0e1a-3d366d000000",
<<<<<<< HEAD
        "x-ms-version": "2020-12-06"
=======
        "x-ms-version": "2021-02-12"
>>>>>>> 7e782c87
      },
      "ResponseBody": []
    },
    {
      "RequestUri": "https://seanmcccanary3.blob.core.windows.net/test-container-8b4cc765-17e9-0cf6-b910-ba7dc4cf4123/test-blob-17cfe152-f2c3-24f9-b021-c871195f74a2",
      "RequestMethod": "PUT",
      "RequestHeaders": {
        "Accept": "application/xml",
        "Authorization": "Sanitized",
        "traceparent": "00-5009f84ebaa0684ba64bce23d9340d4d-f610e4d0797cd145-00",
        "User-Agent": [
          "azsdk-net-Storage.Blobs/12.9.0-alpha.20210429.1",
          "(.NET 5.0.5; Microsoft Windows 10.0.19042)"
        ],
        "x-ms-blob-type": "AppendBlob",
        "x-ms-client-request-id": "b7440b13-bc47-9ebc-1601-f8d6a2527dd2",
        "x-ms-date": "Thu, 29 Apr 2021 17:12:31 GMT",
        "x-ms-return-client-request-id": "true",
<<<<<<< HEAD
        "x-ms-version": "2020-12-06"
=======
        "x-ms-version": "2021-02-12"
>>>>>>> 7e782c87
      },
      "RequestBody": null,
      "StatusCode": 201,
      "ResponseHeaders": {
        "Content-Length": "0",
        "Date": "Thu, 29 Apr 2021 17:12:30 GMT",
        "ETag": "\"0x8D90B31F926D773\"",
        "Last-Modified": "Thu, 29 Apr 2021 17:12:31 GMT",
        "Server": [
          "Windows-Azure-Blob/1.0",
          "Microsoft-HTTPAPI/2.0"
        ],
        "x-ms-client-request-id": "b7440b13-bc47-9ebc-1601-f8d6a2527dd2",
        "x-ms-request-id": "6717bbfa-e01e-002c-1f1a-3d366d000000",
        "x-ms-request-server-encrypted": "true",
<<<<<<< HEAD
        "x-ms-version": "2020-12-06",
=======
        "x-ms-version": "2021-02-12",
>>>>>>> 7e782c87
        "x-ms-version-id": "2021-04-29T17:12:31.1011187Z"
      },
      "ResponseBody": []
    },
    {
      "RequestUri": "https://seanmcccanary3.blob.core.windows.net/test-container-8b4cc765-17e9-0cf6-b910-ba7dc4cf4123/test-blob-17cfe152-f2c3-24f9-b021-c871195f74a2?comp=metadata",
      "RequestMethod": "PUT",
      "RequestHeaders": {
        "Accept": "application/xml",
        "Authorization": "Sanitized",
        "traceparent": "00-b71db53805cd004b8f04c8056160d5ab-bc2f92a3750d0c41-00",
        "User-Agent": [
          "azsdk-net-Storage.Blobs/12.9.0-alpha.20210429.1",
          "(.NET 5.0.5; Microsoft Windows 10.0.19042)"
        ],
        "x-ms-client-request-id": "0e5d9ffe-bc1a-805a-7e4c-9ea7a054d7be",
        "x-ms-date": "Thu, 29 Apr 2021 17:12:32 GMT",
        "x-ms-meta-Capital": "letter",
        "x-ms-meta-foo": "bar",
        "x-ms-meta-meta": "data",
        "x-ms-meta-UPPER": "case",
        "x-ms-return-client-request-id": "true",
<<<<<<< HEAD
        "x-ms-version": "2020-12-06"
=======
        "x-ms-version": "2021-02-12"
>>>>>>> 7e782c87
      },
      "RequestBody": null,
      "StatusCode": 200,
      "ResponseHeaders": {
        "Content-Length": "0",
        "Date": "Thu, 29 Apr 2021 17:12:30 GMT",
        "ETag": "\"0x8D90B31F9309D3E\"",
        "Last-Modified": "Thu, 29 Apr 2021 17:12:31 GMT",
        "Server": [
          "Windows-Azure-Blob/1.0",
          "Microsoft-HTTPAPI/2.0"
        ],
        "x-ms-client-request-id": "0e5d9ffe-bc1a-805a-7e4c-9ea7a054d7be",
        "x-ms-request-id": "6717bc11-e01e-002c-321a-3d366d000000",
        "x-ms-request-server-encrypted": "true",
<<<<<<< HEAD
        "x-ms-version": "2020-12-06",
=======
        "x-ms-version": "2021-02-12",
>>>>>>> 7e782c87
        "x-ms-version-id": "2021-04-29T17:12:31.1661646Z"
      },
      "ResponseBody": []
    },
    {
      "RequestUri": "https://seanmcccanary3.blob.core.windows.net/test-container-8b4cc765-17e9-0cf6-b910-ba7dc4cf4123/test-blob-17cfe152-f2c3-24f9-b021-c871195f74a2",
      "RequestMethod": "DELETE",
      "RequestHeaders": {
        "Accept": "application/xml",
        "Authorization": "Sanitized",
        "traceparent": "00-231955ea9f4592469ef22d25e11346b8-d833369480084c4e-00",
        "User-Agent": [
          "azsdk-net-Storage.Blobs/12.9.0-alpha.20210429.1",
          "(.NET 5.0.5; Microsoft Windows 10.0.19042)"
        ],
        "x-ms-client-request-id": "03d8f16a-6ff4-b0b8-b5b1-4e6012a31961",
        "x-ms-date": "Thu, 29 Apr 2021 17:12:32 GMT",
        "x-ms-return-client-request-id": "true",
<<<<<<< HEAD
        "x-ms-version": "2020-12-06"
=======
        "x-ms-version": "2021-02-12"
>>>>>>> 7e782c87
      },
      "RequestBody": null,
      "StatusCode": 202,
      "ResponseHeaders": {
        "Content-Length": "0",
        "Date": "Thu, 29 Apr 2021 17:12:31 GMT",
        "Server": [
          "Windows-Azure-Blob/1.0",
          "Microsoft-HTTPAPI/2.0"
        ],
        "x-ms-client-request-id": "03d8f16a-6ff4-b0b8-b5b1-4e6012a31961",
        "x-ms-delete-type-permanent": "false",
        "x-ms-request-id": "6717bc28-e01e-002c-431a-3d366d000000",
<<<<<<< HEAD
        "x-ms-version": "2020-12-06"
=======
        "x-ms-version": "2021-02-12"
>>>>>>> 7e782c87
      },
      "ResponseBody": []
    },
    {
      "RequestUri": "https://seanmcccanary3.blob.core.windows.net/test-container-8b4cc765-17e9-0cf6-b910-ba7dc4cf4123?restype=container&comp=list&include=DeletedWithVersions",
      "RequestMethod": "GET",
      "RequestHeaders": {
        "Accept": "application/xml",
        "Authorization": "Sanitized",
        "traceparent": "00-f40bb8c70556f94085940ef53608c099-1042b71d30bcb546-00",
        "User-Agent": [
          "azsdk-net-Storage.Blobs/12.9.0-alpha.20210429.1",
          "(.NET 5.0.5; Microsoft Windows 10.0.19042)"
        ],
        "x-ms-client-request-id": "af3cd552-d37c-80ca-c28e-c9c6081c511d",
        "x-ms-date": "Thu, 29 Apr 2021 17:12:32 GMT",
        "x-ms-return-client-request-id": "true",
<<<<<<< HEAD
        "x-ms-version": "2020-12-06"
=======
        "x-ms-version": "2021-02-12"
>>>>>>> 7e782c87
      },
      "RequestBody": null,
      "StatusCode": 200,
      "ResponseHeaders": {
        "Content-Type": "application/xml",
        "Date": "Thu, 29 Apr 2021 17:12:31 GMT",
        "Server": [
          "Windows-Azure-Blob/1.0",
          "Microsoft-HTTPAPI/2.0"
        ],
        "Transfer-Encoding": "chunked",
        "x-ms-client-request-id": "af3cd552-d37c-80ca-c28e-c9c6081c511d",
        "x-ms-request-id": "6717bc38-e01e-002c-4c1a-3d366d000000",
<<<<<<< HEAD
        "x-ms-version": "2020-12-06"
=======
        "x-ms-version": "2021-02-12"
>>>>>>> 7e782c87
      },
      "ResponseBody": "﻿<?xml version=\"1.0\" encoding=\"utf-8\"?><EnumerationResults ServiceEndpoint=\"https://seanmcccanary3.blob.core.windows.net/\" ContainerName=\"test-container-8b4cc765-17e9-0cf6-b910-ba7dc4cf4123\"><Blobs><Blob><Name>test-blob-17cfe152-f2c3-24f9-b021-c871195f74a2</Name><HasVersionsOnly>true</HasVersionsOnly><Properties><Creation-Time>Thu, 29 Apr 2021 17:12:31 GMT</Creation-Time><Last-Modified>Thu, 29 Apr 2021 17:12:31 GMT</Last-Modified><Etag>0x8D90B31F9309D3E</Etag><Content-Length>0</Content-Length><Content-Type>application/octet-stream</Content-Type><Content-Encoding /><Content-Language /><Content-CRC64 /><Content-MD5 /><Cache-Control /><Content-Disposition /><BlobType>AppendBlob</BlobType><LeaseStatus>unlocked</LeaseStatus><LeaseState>available</LeaseState><ServerEncrypted>true</ServerEncrypted></Properties><OrMetadata /></Blob></Blobs><NextMarker /></EnumerationResults>"
    },
    {
      "RequestUri": "https://seanmcccanary3.blob.core.windows.net/test-container-8b4cc765-17e9-0cf6-b910-ba7dc4cf4123?restype=container",
      "RequestMethod": "DELETE",
      "RequestHeaders": {
        "Accept": "application/xml",
        "Authorization": "Sanitized",
        "traceparent": "00-6146c74d57648e46a157148f22c059aa-3692d4fd263fd24d-00",
        "User-Agent": [
          "azsdk-net-Storage.Blobs/12.9.0-alpha.20210429.1",
          "(.NET 5.0.5; Microsoft Windows 10.0.19042)"
        ],
        "x-ms-client-request-id": "3c0d36e6-6a66-abe4-7ee4-67804fc79f06",
        "x-ms-date": "Thu, 29 Apr 2021 17:12:32 GMT",
        "x-ms-return-client-request-id": "true",
<<<<<<< HEAD
        "x-ms-version": "2020-12-06"
=======
        "x-ms-version": "2021-02-12"
>>>>>>> 7e782c87
      },
      "RequestBody": null,
      "StatusCode": 202,
      "ResponseHeaders": {
        "Content-Length": "0",
        "Date": "Thu, 29 Apr 2021 17:12:31 GMT",
        "Server": [
          "Windows-Azure-Blob/1.0",
          "Microsoft-HTTPAPI/2.0"
        ],
        "x-ms-client-request-id": "3c0d36e6-6a66-abe4-7ee4-67804fc79f06",
        "x-ms-request-id": "6717bc48-e01e-002c-561a-3d366d000000",
<<<<<<< HEAD
        "x-ms-version": "2020-12-06"
=======
        "x-ms-version": "2021-02-12"
>>>>>>> 7e782c87
      },
      "ResponseBody": []
    }
  ],
  "Variables": {
    "RandomSeed": "415661908",
    "Storage_TestConfigDefault": "ProductionTenant\nseanmcccanary3\nU2FuaXRpemVk\nhttps://seanmcccanary3.blob.core.windows.net\nhttps://seanmcccanary3.file.core.windows.net\nhttps://seanmcccanary3.queue.core.windows.net\nhttps://seanmcccanary3.table.core.windows.net\n\n\n\n\nhttps://seanmcccanary3-secondary.blob.core.windows.net\nhttps://seanmcccanary3-secondary.file.core.windows.net\nhttps://seanmcccanary3-secondary.queue.core.windows.net\nhttps://seanmcccanary3-secondary.table.core.windows.net\n68390a19-a643-458b-b726-408abf67b4fc\nSanitized\n72f988bf-86f1-41af-91ab-2d7cd011db47\nhttps://login.microsoftonline.com/\nCloud\nBlobEndpoint=https://seanmcccanary3.blob.core.windows.net/;QueueEndpoint=https://seanmcccanary3.queue.core.windows.net/;FileEndpoint=https://seanmcccanary3.file.core.windows.net/;BlobSecondaryEndpoint=https://seanmcccanary3-secondary.blob.core.windows.net/;QueueSecondaryEndpoint=https://seanmcccanary3-secondary.queue.core.windows.net/;FileSecondaryEndpoint=https://seanmcccanary3-secondary.file.core.windows.net/;AccountName=seanmcccanary3;AccountKey=Kg==;\nseanscope1\n\n"
  }
}<|MERGE_RESOLUTION|>--- conflicted
+++ resolved
@@ -15,11 +15,7 @@
         "x-ms-client-request-id": "a8261091-6bf8-96c3-32e1-b26d079864f3",
         "x-ms-date": "Thu, 29 Apr 2021 17:12:31 GMT",
         "x-ms-return-client-request-id": "true",
-<<<<<<< HEAD
-        "x-ms-version": "2020-12-06"
-=======
-        "x-ms-version": "2021-02-12"
->>>>>>> 7e782c87
+        "x-ms-version": "2021-02-12"
       },
       "RequestBody": null,
       "StatusCode": 201,
@@ -34,11 +30,7 @@
         ],
         "x-ms-client-request-id": "a8261091-6bf8-96c3-32e1-b26d079864f3",
         "x-ms-request-id": "6717bbe4-e01e-002c-0e1a-3d366d000000",
-<<<<<<< HEAD
-        "x-ms-version": "2020-12-06"
-=======
-        "x-ms-version": "2021-02-12"
->>>>>>> 7e782c87
+        "x-ms-version": "2021-02-12"
       },
       "ResponseBody": []
     },
@@ -57,11 +49,7 @@
         "x-ms-client-request-id": "b7440b13-bc47-9ebc-1601-f8d6a2527dd2",
         "x-ms-date": "Thu, 29 Apr 2021 17:12:31 GMT",
         "x-ms-return-client-request-id": "true",
-<<<<<<< HEAD
-        "x-ms-version": "2020-12-06"
-=======
-        "x-ms-version": "2021-02-12"
->>>>>>> 7e782c87
+        "x-ms-version": "2021-02-12"
       },
       "RequestBody": null,
       "StatusCode": 201,
@@ -77,11 +65,7 @@
         "x-ms-client-request-id": "b7440b13-bc47-9ebc-1601-f8d6a2527dd2",
         "x-ms-request-id": "6717bbfa-e01e-002c-1f1a-3d366d000000",
         "x-ms-request-server-encrypted": "true",
-<<<<<<< HEAD
-        "x-ms-version": "2020-12-06",
-=======
         "x-ms-version": "2021-02-12",
->>>>>>> 7e782c87
         "x-ms-version-id": "2021-04-29T17:12:31.1011187Z"
       },
       "ResponseBody": []
@@ -104,11 +88,7 @@
         "x-ms-meta-meta": "data",
         "x-ms-meta-UPPER": "case",
         "x-ms-return-client-request-id": "true",
-<<<<<<< HEAD
-        "x-ms-version": "2020-12-06"
-=======
-        "x-ms-version": "2021-02-12"
->>>>>>> 7e782c87
+        "x-ms-version": "2021-02-12"
       },
       "RequestBody": null,
       "StatusCode": 200,
@@ -124,11 +104,7 @@
         "x-ms-client-request-id": "0e5d9ffe-bc1a-805a-7e4c-9ea7a054d7be",
         "x-ms-request-id": "6717bc11-e01e-002c-321a-3d366d000000",
         "x-ms-request-server-encrypted": "true",
-<<<<<<< HEAD
-        "x-ms-version": "2020-12-06",
-=======
         "x-ms-version": "2021-02-12",
->>>>>>> 7e782c87
         "x-ms-version-id": "2021-04-29T17:12:31.1661646Z"
       },
       "ResponseBody": []
@@ -147,11 +123,7 @@
         "x-ms-client-request-id": "03d8f16a-6ff4-b0b8-b5b1-4e6012a31961",
         "x-ms-date": "Thu, 29 Apr 2021 17:12:32 GMT",
         "x-ms-return-client-request-id": "true",
-<<<<<<< HEAD
-        "x-ms-version": "2020-12-06"
-=======
-        "x-ms-version": "2021-02-12"
->>>>>>> 7e782c87
+        "x-ms-version": "2021-02-12"
       },
       "RequestBody": null,
       "StatusCode": 202,
@@ -165,11 +137,7 @@
         "x-ms-client-request-id": "03d8f16a-6ff4-b0b8-b5b1-4e6012a31961",
         "x-ms-delete-type-permanent": "false",
         "x-ms-request-id": "6717bc28-e01e-002c-431a-3d366d000000",
-<<<<<<< HEAD
-        "x-ms-version": "2020-12-06"
-=======
-        "x-ms-version": "2021-02-12"
->>>>>>> 7e782c87
+        "x-ms-version": "2021-02-12"
       },
       "ResponseBody": []
     },
@@ -187,11 +155,7 @@
         "x-ms-client-request-id": "af3cd552-d37c-80ca-c28e-c9c6081c511d",
         "x-ms-date": "Thu, 29 Apr 2021 17:12:32 GMT",
         "x-ms-return-client-request-id": "true",
-<<<<<<< HEAD
-        "x-ms-version": "2020-12-06"
-=======
-        "x-ms-version": "2021-02-12"
->>>>>>> 7e782c87
+        "x-ms-version": "2021-02-12"
       },
       "RequestBody": null,
       "StatusCode": 200,
@@ -205,11 +169,7 @@
         "Transfer-Encoding": "chunked",
         "x-ms-client-request-id": "af3cd552-d37c-80ca-c28e-c9c6081c511d",
         "x-ms-request-id": "6717bc38-e01e-002c-4c1a-3d366d000000",
-<<<<<<< HEAD
-        "x-ms-version": "2020-12-06"
-=======
-        "x-ms-version": "2021-02-12"
->>>>>>> 7e782c87
+        "x-ms-version": "2021-02-12"
       },
       "ResponseBody": "﻿<?xml version=\"1.0\" encoding=\"utf-8\"?><EnumerationResults ServiceEndpoint=\"https://seanmcccanary3.blob.core.windows.net/\" ContainerName=\"test-container-8b4cc765-17e9-0cf6-b910-ba7dc4cf4123\"><Blobs><Blob><Name>test-blob-17cfe152-f2c3-24f9-b021-c871195f74a2</Name><HasVersionsOnly>true</HasVersionsOnly><Properties><Creation-Time>Thu, 29 Apr 2021 17:12:31 GMT</Creation-Time><Last-Modified>Thu, 29 Apr 2021 17:12:31 GMT</Last-Modified><Etag>0x8D90B31F9309D3E</Etag><Content-Length>0</Content-Length><Content-Type>application/octet-stream</Content-Type><Content-Encoding /><Content-Language /><Content-CRC64 /><Content-MD5 /><Cache-Control /><Content-Disposition /><BlobType>AppendBlob</BlobType><LeaseStatus>unlocked</LeaseStatus><LeaseState>available</LeaseState><ServerEncrypted>true</ServerEncrypted></Properties><OrMetadata /></Blob></Blobs><NextMarker /></EnumerationResults>"
     },
@@ -227,11 +187,7 @@
         "x-ms-client-request-id": "3c0d36e6-6a66-abe4-7ee4-67804fc79f06",
         "x-ms-date": "Thu, 29 Apr 2021 17:12:32 GMT",
         "x-ms-return-client-request-id": "true",
-<<<<<<< HEAD
-        "x-ms-version": "2020-12-06"
-=======
-        "x-ms-version": "2021-02-12"
->>>>>>> 7e782c87
+        "x-ms-version": "2021-02-12"
       },
       "RequestBody": null,
       "StatusCode": 202,
@@ -244,11 +200,7 @@
         ],
         "x-ms-client-request-id": "3c0d36e6-6a66-abe4-7ee4-67804fc79f06",
         "x-ms-request-id": "6717bc48-e01e-002c-561a-3d366d000000",
-<<<<<<< HEAD
-        "x-ms-version": "2020-12-06"
-=======
-        "x-ms-version": "2021-02-12"
->>>>>>> 7e782c87
+        "x-ms-version": "2021-02-12"
       },
       "ResponseBody": []
     }
