--- conflicted
+++ resolved
@@ -15,11 +15,7 @@
         "x-ms-client-request-id": "7e8a669f-955f-de74-290e-b0f6e37448b5",
         "x-ms-date": "Wed, 17 Feb 2021 18:59:19 GMT",
         "x-ms-return-client-request-id": "true",
-<<<<<<< HEAD
-        "x-ms-version": "2020-12-06"
-=======
         "x-ms-version": "2021-02-12"
->>>>>>> 7e782c87
       },
       "RequestBody": null,
       "StatusCode": 201,
@@ -34,11 +30,7 @@
         ],
         "x-ms-client-request-id": "7e8a669f-955f-de74-290e-b0f6e37448b5",
         "x-ms-request-id": "961f2e31-601e-001d-015e-05d77e000000",
-<<<<<<< HEAD
-        "x-ms-version": "2020-12-06"
-=======
         "x-ms-version": "2021-02-12"
->>>>>>> 7e782c87
       },
       "ResponseBody": []
     },
@@ -58,11 +50,7 @@
         "x-ms-client-request-id": "a8037a32-70bb-d272-8447-1f52b45effbc",
         "x-ms-date": "Wed, 17 Feb 2021 18:59:19 GMT",
         "x-ms-return-client-request-id": "true",
-<<<<<<< HEAD
-        "x-ms-version": "2020-12-06"
-=======
         "x-ms-version": "2021-02-12"
->>>>>>> 7e782c87
       },
       "RequestBody": "1hJsGSjwXU8IbXeWFBWq+MfC47ASVHrpIwDPxvTRpa0epCDQBy6NNRRJCpA9rHWY76jbdpc/+YKYgvYnIJdbN8fKd3D12fCZNa6cyEnprHeLN9ZM9i8V3qqeOIQ4ZRR87tPJczQEoxW3QkDpozE4rtZ+nOnBD0CXtJjGVqFsYNCaH9p1IDhChpPBlLTvLDt5ZYmuuskru96SMr+bPkxzS+FwToNWw46eOxVV/3qMqIddTfEYvaUHb2T74u55p0hHTUjSft23IqL7D36z1btjBYk3PvFbW408ad8fWuCgJZTMDrIyuimppSpPHK4nU5mpl9xkQWhW7PG7lhX+mMjBW+rq5scIMUpfjpjHDD7fFBZGdcIEO+QrdiLBdiQUqwxhjcHDPWzSoGaRBLLPj9+y24H/tyIGvR8GvnCkR7omS+OMZX59G9epc9VccjcxW+ZCDpqjFfPpW9CivH77LVira7nPQylhNb+pVURNqUro1WKJYjkggjXvogqt2l5YrkV9sQZ9YRi84Nja+cCvnLGFuuccccsfi+mD4KAftFthUab+0PhDanNJzYFgRYh1QAZYJyB3PDx6XSUd+oF3nSx9eagZsMy4QlB00qRJvkZgDZ+ax4w76RRqg3LSJm/x0S9V48vfW486n+XPA2mYMZ/fvezh3dWfQpCUryxZ5RzgggB09Nt7gLIQXyina+ar0lLT82iDEPRataE6S6xi4LnJ74FoIzzEZDw60X2t+Nap6N3ZhvKzXXIMGj45QDUFrX9u3nxlQq4VD44sSD52rL3KkWPOiFrGFpEPWwj+iiQHNCP+PhlaRKUuw3dkhhQzlm6Abq7SNyUkqMjqVuemF4RpJRMbd22jcEy9n8TjYo9828Wafht1NP3+2ZZRcO2+iKzy+mEBGB4A3P5iFJdgQUU4bXohC5hp9PAVHJ7XUgBe/xcX8Gcte8OmmqIcEyBmnphQGAJznHwUiQZw6/uAKYr+AxWASFHdCvG2e3H2TODPr34Fhjn962KaA2dhvZDHJnAXHhAL5lZHcg0RvCELHj0loTt9eqJRARey5UTpfE1h71QA3i3QxMkovhMr6y9Bj+UqPBxUSqvOxh34WQARXfbAr83MCj8PVNxyVbuPJhXocFZfvz8xDKSpMhgQ12vJFmEcazthdISlGuc/4vTvPp8IEOipsZ23jqIoI9gm/31xqT5acrvZhvvSuaRX8iqwufN4CMaDH2XDZdyZOVGsfhtqzji1lczkLors1/f5X5t4d2nkrve27onZlgzeQEyqJjqJ7STx+iMnk9k8lkhtygZBIMHox9Aks9+v3P+/Bu49QrC9b3F3hn1FvBodeVdAa8sGnB+Lwl5qZDlEQh4kaI3q/w==",
       "StatusCode": 201,
@@ -77,11 +65,7 @@
         "x-ms-content-crc64": "4EPG9bmlaxU=",
         "x-ms-request-id": "961f2e49-601e-001d-125e-05d77e000000",
         "x-ms-request-server-encrypted": "true",
-<<<<<<< HEAD
-        "x-ms-version": "2020-12-06"
-=======
         "x-ms-version": "2021-02-12"
->>>>>>> 7e782c87
       },
       "ResponseBody": []
     },
@@ -99,11 +83,7 @@
         "x-ms-client-request-id": "bfd427b7-c685-c2b5-4696-4a6a60ff9eac",
         "x-ms-date": "Wed, 17 Feb 2021 18:59:19 GMT",
         "x-ms-return-client-request-id": "true",
-<<<<<<< HEAD
-        "x-ms-version": "2020-12-06"
-=======
         "x-ms-version": "2021-02-12"
->>>>>>> 7e782c87
       },
       "RequestBody": null,
       "StatusCode": 200,
@@ -117,11 +97,7 @@
         "Transfer-Encoding": "chunked",
         "x-ms-client-request-id": "bfd427b7-c685-c2b5-4696-4a6a60ff9eac",
         "x-ms-request-id": "961f2e55-601e-001d-1e5e-05d77e000000",
-<<<<<<< HEAD
-        "x-ms-version": "2020-12-06"
-=======
         "x-ms-version": "2021-02-12"
->>>>>>> 7e782c87
       },
       "ResponseBody": "﻿<?xml version=\"1.0\" encoding=\"utf-8\"?><EnumerationResults ServiceEndpoint=\"https://seanmcccanary3.blob.core.windows.net/\" ContainerName=\"test-container-0e27ba4e-b0b3-1285-b83d-8b0c80b26fbd\"><Blobs><Blob><Name>test-blob-13997125-b5fe-8942-ae99-a1a3387bf00c</Name><Properties><Content-Length>0</Content-Length><BlobType>BlockBlob</BlobType><AccessTier>Hot</AccessTier><AccessTierInferred>true</AccessTierInferred><LeaseStatus>unlocked</LeaseStatus><LeaseState>available</LeaseState><ServerEncrypted>false</ServerEncrypted></Properties><OrMetadata /></Blob></Blobs><NextMarker /></EnumerationResults>"
     },
@@ -139,11 +115,7 @@
         "x-ms-client-request-id": "8c9b9f61-408a-0c37-f82d-698cd1e37345",
         "x-ms-date": "Wed, 17 Feb 2021 18:59:19 GMT",
         "x-ms-return-client-request-id": "true",
-<<<<<<< HEAD
-        "x-ms-version": "2020-12-06"
-=======
         "x-ms-version": "2021-02-12"
->>>>>>> 7e782c87
       },
       "RequestBody": null,
       "StatusCode": 202,
@@ -156,11 +128,7 @@
         ],
         "x-ms-client-request-id": "8c9b9f61-408a-0c37-f82d-698cd1e37345",
         "x-ms-request-id": "961f2e5f-601e-001d-255e-05d77e000000",
-<<<<<<< HEAD
-        "x-ms-version": "2020-12-06"
-=======
         "x-ms-version": "2021-02-12"
->>>>>>> 7e782c87
       },
       "ResponseBody": []
     }
