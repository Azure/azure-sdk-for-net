{
  "Entries": [
    {
      "RequestUri": "https://seanmcccanary.blob.core.windows.net/test-container-cad5e123-0214-b38e-ed33-c3a7524bc716?restype=container",
      "RequestMethod": "PUT",
      "RequestHeaders": {
        "Authorization": "Sanitized",
        "traceparent": "00-abac6e801ee5df41aa1c597f64c0fb67-6f1c6fbd54f74546-00",
        "User-Agent": [
          "azsdk-net-Storage.Blobs/12.5.0-dev.20200402.1",
          "(.NET Core 4.6.28325.01; Microsoft Windows 10.0.18362 )"
        ],
        "x-ms-client-request-id": "321621ad-db4d-4feb-cf48-6148c3d337e5",
        "x-ms-date": "Fri, 03 Apr 2020 00:01:09 GMT",
        "x-ms-return-client-request-id": "true",
<<<<<<< HEAD
        "x-ms-version": "2019-12-12"
=======
        "x-ms-version": "2020-02-10"
>>>>>>> 60f4876e
      },
      "RequestBody": null,
      "StatusCode": 201,
      "ResponseHeaders": {
        "Content-Length": "0",
        "Date": "Fri, 03 Apr 2020 00:01:08 GMT",
        "ETag": "\u00220x8D7D7621D1053D4\u0022",
        "Last-Modified": "Fri, 03 Apr 2020 00:01:09 GMT",
        "Server": [
          "Windows-Azure-Blob/1.0",
          "Microsoft-HTTPAPI/2.0"
        ],
        "x-ms-client-request-id": "321621ad-db4d-4feb-cf48-6148c3d337e5",
        "x-ms-request-id": "2944c908-e01e-0098-304a-096dc1000000",
<<<<<<< HEAD
        "x-ms-version": "2019-12-12"
=======
        "x-ms-version": "2020-02-10"
>>>>>>> 60f4876e
      },
      "ResponseBody": []
    },
    {
      "RequestUri": "https://seanmcccanary.blob.core.windows.net/test-container-cad5e123-0214-b38e-ed33-c3a7524bc716?restype=container",
      "RequestMethod": "DELETE",
      "RequestHeaders": {
        "Authorization": "Sanitized",
        "traceparent": "00-b4063b2091fb5948a3c09d345c5b855d-250d1abc80b07342-00",
        "User-Agent": [
          "azsdk-net-Storage.Blobs/12.5.0-dev.20200402.1",
          "(.NET Core 4.6.28325.01; Microsoft Windows 10.0.18362 )"
        ],
        "x-ms-client-request-id": "30f91870-9535-0ec8-4463-4e2bc7b224ad",
        "x-ms-date": "Fri, 03 Apr 2020 00:01:10 GMT",
        "x-ms-return-client-request-id": "true",
<<<<<<< HEAD
        "x-ms-version": "2019-12-12"
=======
        "x-ms-version": "2020-02-10"
>>>>>>> 60f4876e
      },
      "RequestBody": null,
      "StatusCode": 202,
      "ResponseHeaders": {
        "Content-Length": "0",
        "Date": "Fri, 03 Apr 2020 00:01:08 GMT",
        "Server": [
          "Windows-Azure-Blob/1.0",
          "Microsoft-HTTPAPI/2.0"
        ],
        "x-ms-client-request-id": "30f91870-9535-0ec8-4463-4e2bc7b224ad",
        "x-ms-request-id": "2944c91f-e01e-0098-424a-096dc1000000",
<<<<<<< HEAD
        "x-ms-version": "2019-12-12"
=======
        "x-ms-version": "2020-02-10"
>>>>>>> 60f4876e
      },
      "ResponseBody": []
    }
  ],
  "Variables": {
    "RandomSeed": "1013002988",
    "Storage_TestConfigDefault": "ProductionTenant\nseanmcccanary\nU2FuaXRpemVk\nhttps://seanmcccanary.blob.core.windows.net\nhttps://seanmcccanary.file.core.windows.net\nhttps://seanmcccanary.queue.core.windows.net\nhttps://seanmcccanary.table.core.windows.net\n\n\n\n\nhttps://seanmcccanary-secondary.blob.core.windows.net\nhttps://seanmcccanary-secondary.file.core.windows.net\nhttps://seanmcccanary-secondary.queue.core.windows.net\nhttps://seanmcccanary-secondary.table.core.windows.net\n\nSanitized\n\n\nCloud\nBlobEndpoint=https://seanmcccanary.blob.core.windows.net/;QueueEndpoint=https://seanmcccanary.queue.core.windows.net/;FileEndpoint=https://seanmcccanary.file.core.windows.net/;BlobSecondaryEndpoint=https://seanmcccanary-secondary.blob.core.windows.net/;QueueSecondaryEndpoint=https://seanmcccanary-secondary.queue.core.windows.net/;FileSecondaryEndpoint=https://seanmcccanary-secondary.file.core.windows.net/;AccountName=seanmcccanary;AccountKey=Sanitized\nseanscope1"
  }
}<|MERGE_RESOLUTION|>--- conflicted
+++ resolved
@@ -13,11 +13,7 @@
         "x-ms-client-request-id": "321621ad-db4d-4feb-cf48-6148c3d337e5",
         "x-ms-date": "Fri, 03 Apr 2020 00:01:09 GMT",
         "x-ms-return-client-request-id": "true",
-<<<<<<< HEAD
-        "x-ms-version": "2019-12-12"
-=======
         "x-ms-version": "2020-02-10"
->>>>>>> 60f4876e
       },
       "RequestBody": null,
       "StatusCode": 201,
@@ -32,11 +28,7 @@
         ],
         "x-ms-client-request-id": "321621ad-db4d-4feb-cf48-6148c3d337e5",
         "x-ms-request-id": "2944c908-e01e-0098-304a-096dc1000000",
-<<<<<<< HEAD
-        "x-ms-version": "2019-12-12"
-=======
         "x-ms-version": "2020-02-10"
->>>>>>> 60f4876e
       },
       "ResponseBody": []
     },
@@ -53,11 +45,7 @@
         "x-ms-client-request-id": "30f91870-9535-0ec8-4463-4e2bc7b224ad",
         "x-ms-date": "Fri, 03 Apr 2020 00:01:10 GMT",
         "x-ms-return-client-request-id": "true",
-<<<<<<< HEAD
-        "x-ms-version": "2019-12-12"
-=======
         "x-ms-version": "2020-02-10"
->>>>>>> 60f4876e
       },
       "RequestBody": null,
       "StatusCode": 202,
@@ -70,11 +58,7 @@
         ],
         "x-ms-client-request-id": "30f91870-9535-0ec8-4463-4e2bc7b224ad",
         "x-ms-request-id": "2944c91f-e01e-0098-424a-096dc1000000",
-<<<<<<< HEAD
-        "x-ms-version": "2019-12-12"
-=======
         "x-ms-version": "2020-02-10"
->>>>>>> 60f4876e
       },
       "ResponseBody": []
     }
