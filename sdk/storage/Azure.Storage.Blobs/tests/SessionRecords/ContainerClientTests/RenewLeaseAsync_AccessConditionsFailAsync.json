﻿{
  "Entries": [
    {
      "RequestUri": "https://seanmcccanary3.blob.core.windows.net/test-container-09073654-56a1-53da-6900-966a7f0159bc?restype=container",
      "RequestMethod": "PUT",
      "RequestHeaders": {
        "Accept": "application/xml",
        "Authorization": "Sanitized",
        "traceparent": "00-b491b6e586346945b1ee9a5d8fe426f5-12c6247bbb4d7047-00",
        "User-Agent": [
          "azsdk-net-Storage.Blobs/12.9.0-alpha.20210216.1",
          "(.NET 5.0.3; Microsoft Windows 10.0.19042)"
        ],
        "x-ms-client-request-id": "b870ffbe-98cb-588f-fa9f-74420722d348",
        "x-ms-date": "Wed, 17 Feb 2021 02:31:57 GMT",
        "x-ms-return-client-request-id": "true",
<<<<<<< HEAD
        "x-ms-version": "2020-12-06"
=======
        "x-ms-version": "2021-02-12"
>>>>>>> 7e782c87
      },
      "RequestBody": null,
      "StatusCode": 201,
      "ResponseHeaders": {
        "Content-Length": "0",
        "Date": "Wed, 17 Feb 2021 02:31:56 GMT",
        "ETag": "\"0x8D8D2EC327FA703\"",
        "Last-Modified": "Wed, 17 Feb 2021 02:31:57 GMT",
        "Server": [
          "Windows-Azure-Blob/1.0",
          "Microsoft-HTTPAPI/2.0"
        ],
        "x-ms-client-request-id": "b870ffbe-98cb-588f-fa9f-74420722d348",
        "x-ms-request-id": "cf933af8-801e-0058-58d5-04029d000000",
<<<<<<< HEAD
        "x-ms-version": "2020-12-06"
=======
        "x-ms-version": "2021-02-12"
>>>>>>> 7e782c87
      },
      "ResponseBody": []
    },
    {
      "RequestUri": "https://seanmcccanary3.blob.core.windows.net/test-container-09073654-56a1-53da-6900-966a7f0159bc?comp=lease&restype=container",
      "RequestMethod": "PUT",
      "RequestHeaders": {
        "Accept": "application/xml",
        "Authorization": "Sanitized",
        "traceparent": "00-fa05c214286e054d9ace10fd095e7ce7-e34738a19f54b14f-00",
        "User-Agent": [
          "azsdk-net-Storage.Blobs/12.9.0-alpha.20210216.1",
          "(.NET 5.0.3; Microsoft Windows 10.0.19042)"
        ],
        "x-ms-client-request-id": "5d2dd468-88e3-f758-f585-c33aca291e93",
        "x-ms-date": "Wed, 17 Feb 2021 02:31:57 GMT",
        "x-ms-lease-action": "acquire",
        "x-ms-lease-duration": "15",
        "x-ms-proposed-lease-id": "a83cec46-c614-ea09-f490-cd653a66094a",
        "x-ms-return-client-request-id": "true",
<<<<<<< HEAD
        "x-ms-version": "2020-12-06"
=======
        "x-ms-version": "2021-02-12"
>>>>>>> 7e782c87
      },
      "RequestBody": null,
      "StatusCode": 201,
      "ResponseHeaders": {
        "Content-Length": "0",
        "Date": "Wed, 17 Feb 2021 02:31:56 GMT",
        "ETag": "\"0x8D8D2EC327FA703\"",
        "Last-Modified": "Wed, 17 Feb 2021 02:31:57 GMT",
        "Server": [
          "Windows-Azure-Blob/1.0",
          "Microsoft-HTTPAPI/2.0"
        ],
        "x-ms-client-request-id": "5d2dd468-88e3-f758-f585-c33aca291e93",
        "x-ms-lease-id": "a83cec46-c614-ea09-f490-cd653a66094a",
        "x-ms-request-id": "cf933b03-801e-0058-5fd5-04029d000000",
<<<<<<< HEAD
        "x-ms-version": "2020-12-06"
=======
        "x-ms-version": "2021-02-12"
>>>>>>> 7e782c87
      },
      "ResponseBody": []
    },
    {
      "RequestUri": "https://seanmcccanary3.blob.core.windows.net/test-container-09073654-56a1-53da-6900-966a7f0159bc?comp=lease&restype=container",
      "RequestMethod": "PUT",
      "RequestHeaders": {
        "Accept": "application/xml",
        "Authorization": "Sanitized",
        "If-Modified-Since": "Thu, 18 Feb 2021 02:31:57 GMT",
        "traceparent": "00-f1e184ca29605c45bdca71a619274810-3aa29809d53f964f-00",
        "User-Agent": [
          "azsdk-net-Storage.Blobs/12.9.0-alpha.20210216.1",
          "(.NET 5.0.3; Microsoft Windows 10.0.19042)"
        ],
        "x-ms-client-request-id": "65fcb420-ac38-4666-d0b4-8a0bdeb6a48f",
        "x-ms-date": "Wed, 17 Feb 2021 02:31:57 GMT",
        "x-ms-lease-action": "renew",
        "x-ms-lease-id": "a83cec46-c614-ea09-f490-cd653a66094a",
        "x-ms-return-client-request-id": "true",
<<<<<<< HEAD
        "x-ms-version": "2020-12-06"
=======
        "x-ms-version": "2021-02-12"
>>>>>>> 7e782c87
      },
      "RequestBody": null,
      "StatusCode": 412,
      "ResponseHeaders": {
        "Content-Length": "252",
        "Content-Type": "application/xml",
        "Date": "Wed, 17 Feb 2021 02:31:56 GMT",
        "Server": [
          "Windows-Azure-Blob/1.0",
          "Microsoft-HTTPAPI/2.0"
        ],
        "x-ms-client-request-id": "65fcb420-ac38-4666-d0b4-8a0bdeb6a48f",
        "x-ms-error-code": "ConditionNotMet",
        "x-ms-request-id": "cf933b09-801e-0058-64d5-04029d000000",
<<<<<<< HEAD
        "x-ms-version": "2020-12-06"
=======
        "x-ms-version": "2021-02-12"
>>>>>>> 7e782c87
      },
      "ResponseBody": [
        "﻿<?xml version=\"1.0\" encoding=\"utf-8\"?><Error><Code>ConditionNotMet</Code><Message>The condition specified using HTTP conditional header(s) is not met.\n",
        "RequestId:cf933b09-801e-0058-64d5-04029d000000\n",
        "Time:2021-02-17T02:31:57.5447468Z</Message></Error>"
      ]
    },
    {
      "RequestUri": "https://seanmcccanary3.blob.core.windows.net/test-container-09073654-56a1-53da-6900-966a7f0159bc?restype=container",
      "RequestMethod": "DELETE",
      "RequestHeaders": {
        "Accept": "application/xml",
        "Authorization": "Sanitized",
        "traceparent": "00-a1c98eb2aff87941a2d7dc759185e63f-6441c6f11cda3b40-00",
        "User-Agent": [
          "azsdk-net-Storage.Blobs/12.9.0-alpha.20210216.1",
          "(.NET 5.0.3; Microsoft Windows 10.0.19042)"
        ],
        "x-ms-client-request-id": "161ace90-b82c-e95b-c32c-0dc2c8abc645",
        "x-ms-date": "Wed, 17 Feb 2021 02:31:57 GMT",
        "x-ms-lease-id": "a83cec46-c614-ea09-f490-cd653a66094a",
        "x-ms-return-client-request-id": "true",
<<<<<<< HEAD
        "x-ms-version": "2020-12-06"
=======
        "x-ms-version": "2021-02-12"
>>>>>>> 7e782c87
      },
      "RequestBody": null,
      "StatusCode": 202,
      "ResponseHeaders": {
        "Content-Length": "0",
        "Date": "Wed, 17 Feb 2021 02:31:56 GMT",
        "Server": [
          "Windows-Azure-Blob/1.0",
          "Microsoft-HTTPAPI/2.0"
        ],
        "x-ms-client-request-id": "161ace90-b82c-e95b-c32c-0dc2c8abc645",
        "x-ms-request-id": "cf933b15-801e-0058-6bd5-04029d000000",
<<<<<<< HEAD
        "x-ms-version": "2020-12-06"
=======
        "x-ms-version": "2021-02-12"
>>>>>>> 7e782c87
      },
      "ResponseBody": []
    },
    {
      "RequestUri": "https://seanmcccanary3.blob.core.windows.net/test-container-76ea5e29-2ac0-8f67-11e6-48af4951ace8?restype=container",
      "RequestMethod": "PUT",
      "RequestHeaders": {
        "Accept": "application/xml",
        "Authorization": "Sanitized",
        "traceparent": "00-6812e7cf53a18b45b2ede33f0bb37337-4a9947e0e87f2945-00",
        "User-Agent": [
          "azsdk-net-Storage.Blobs/12.9.0-alpha.20210216.1",
          "(.NET 5.0.3; Microsoft Windows 10.0.19042)"
        ],
        "x-ms-client-request-id": "3bec1dc2-2bfd-651b-668b-04466faba071",
        "x-ms-date": "Wed, 17 Feb 2021 02:31:57 GMT",
        "x-ms-return-client-request-id": "true",
<<<<<<< HEAD
        "x-ms-version": "2020-12-06"
=======
        "x-ms-version": "2021-02-12"
>>>>>>> 7e782c87
      },
      "RequestBody": null,
      "StatusCode": 201,
      "ResponseHeaders": {
        "Content-Length": "0",
        "Date": "Wed, 17 Feb 2021 02:31:57 GMT",
        "ETag": "\"0x8D8D2EC32B96BCE\"",
        "Last-Modified": "Wed, 17 Feb 2021 02:31:57 GMT",
        "Server": [
          "Windows-Azure-Blob/1.0",
          "Microsoft-HTTPAPI/2.0"
        ],
        "x-ms-client-request-id": "3bec1dc2-2bfd-651b-668b-04466faba071",
        "x-ms-request-id": "0d888173-b01e-0031-65d5-043bd1000000",
<<<<<<< HEAD
        "x-ms-version": "2020-12-06"
=======
        "x-ms-version": "2021-02-12"
>>>>>>> 7e782c87
      },
      "ResponseBody": []
    },
    {
      "RequestUri": "https://seanmcccanary3.blob.core.windows.net/test-container-76ea5e29-2ac0-8f67-11e6-48af4951ace8?comp=lease&restype=container",
      "RequestMethod": "PUT",
      "RequestHeaders": {
        "Accept": "application/xml",
        "Authorization": "Sanitized",
        "traceparent": "00-1af56e3a763eec4f940b15bc577aa221-aa832cf4c4ae814c-00",
        "User-Agent": [
          "azsdk-net-Storage.Blobs/12.9.0-alpha.20210216.1",
          "(.NET 5.0.3; Microsoft Windows 10.0.19042)"
        ],
        "x-ms-client-request-id": "5ee196d0-332f-0b41-7351-3fe038cb445f",
        "x-ms-date": "Wed, 17 Feb 2021 02:31:57 GMT",
        "x-ms-lease-action": "acquire",
        "x-ms-lease-duration": "15",
        "x-ms-proposed-lease-id": "19b0257f-b730-9ba9-fb1d-f34f21060b31",
        "x-ms-return-client-request-id": "true",
<<<<<<< HEAD
        "x-ms-version": "2020-12-06"
=======
        "x-ms-version": "2021-02-12"
>>>>>>> 7e782c87
      },
      "RequestBody": null,
      "StatusCode": 201,
      "ResponseHeaders": {
        "Content-Length": "0",
        "Date": "Wed, 17 Feb 2021 02:31:57 GMT",
        "ETag": "\"0x8D8D2EC32B96BCE\"",
        "Last-Modified": "Wed, 17 Feb 2021 02:31:57 GMT",
        "Server": [
          "Windows-Azure-Blob/1.0",
          "Microsoft-HTTPAPI/2.0"
        ],
        "x-ms-client-request-id": "5ee196d0-332f-0b41-7351-3fe038cb445f",
        "x-ms-lease-id": "19b0257f-b730-9ba9-fb1d-f34f21060b31",
        "x-ms-request-id": "0d888190-b01e-0031-7cd5-043bd1000000",
<<<<<<< HEAD
        "x-ms-version": "2020-12-06"
=======
        "x-ms-version": "2021-02-12"
>>>>>>> 7e782c87
      },
      "ResponseBody": []
    },
    {
      "RequestUri": "https://seanmcccanary3.blob.core.windows.net/test-container-76ea5e29-2ac0-8f67-11e6-48af4951ace8?comp=lease&restype=container",
      "RequestMethod": "PUT",
      "RequestHeaders": {
        "Accept": "application/xml",
        "Authorization": "Sanitized",
        "If-Unmodified-Since": "Tue, 16 Feb 2021 02:31:57 GMT",
        "traceparent": "00-ecd65e0ddbf4134ba62974f246b46acc-72ef13e0f2138146-00",
        "User-Agent": [
          "azsdk-net-Storage.Blobs/12.9.0-alpha.20210216.1",
          "(.NET 5.0.3; Microsoft Windows 10.0.19042)"
        ],
        "x-ms-client-request-id": "8b7f1cc0-ad25-6602-95e0-b813310aaec7",
        "x-ms-date": "Wed, 17 Feb 2021 02:31:57 GMT",
        "x-ms-lease-action": "renew",
        "x-ms-lease-id": "19b0257f-b730-9ba9-fb1d-f34f21060b31",
        "x-ms-return-client-request-id": "true",
<<<<<<< HEAD
        "x-ms-version": "2020-12-06"
=======
        "x-ms-version": "2021-02-12"
>>>>>>> 7e782c87
      },
      "RequestBody": null,
      "StatusCode": 412,
      "ResponseHeaders": {
        "Content-Length": "252",
        "Content-Type": "application/xml",
        "Date": "Wed, 17 Feb 2021 02:31:57 GMT",
        "Server": [
          "Windows-Azure-Blob/1.0",
          "Microsoft-HTTPAPI/2.0"
        ],
        "x-ms-client-request-id": "8b7f1cc0-ad25-6602-95e0-b813310aaec7",
        "x-ms-error-code": "ConditionNotMet",
        "x-ms-request-id": "0d8881a6-b01e-0031-12d5-043bd1000000",
<<<<<<< HEAD
        "x-ms-version": "2020-12-06"
=======
        "x-ms-version": "2021-02-12"
>>>>>>> 7e782c87
      },
      "ResponseBody": [
        "﻿<?xml version=\"1.0\" encoding=\"utf-8\"?><Error><Code>ConditionNotMet</Code><Message>The condition specified using HTTP conditional header(s) is not met.\n",
        "RequestId:0d8881a6-b01e-0031-12d5-043bd1000000\n",
        "Time:2021-02-17T02:31:57.9293433Z</Message></Error>"
      ]
    },
    {
      "RequestUri": "https://seanmcccanary3.blob.core.windows.net/test-container-76ea5e29-2ac0-8f67-11e6-48af4951ace8?restype=container",
      "RequestMethod": "DELETE",
      "RequestHeaders": {
        "Accept": "application/xml",
        "Authorization": "Sanitized",
        "traceparent": "00-f1e3885454b55b45856750f922544119-2a00b6167a446c41-00",
        "User-Agent": [
          "azsdk-net-Storage.Blobs/12.9.0-alpha.20210216.1",
          "(.NET 5.0.3; Microsoft Windows 10.0.19042)"
        ],
        "x-ms-client-request-id": "1b20603e-b94b-d23a-d045-03debaf9dc2f",
        "x-ms-date": "Wed, 17 Feb 2021 02:31:57 GMT",
        "x-ms-lease-id": "19b0257f-b730-9ba9-fb1d-f34f21060b31",
        "x-ms-return-client-request-id": "true",
<<<<<<< HEAD
        "x-ms-version": "2020-12-06"
=======
        "x-ms-version": "2021-02-12"
>>>>>>> 7e782c87
      },
      "RequestBody": null,
      "StatusCode": 202,
      "ResponseHeaders": {
        "Content-Length": "0",
        "Date": "Wed, 17 Feb 2021 02:31:57 GMT",
        "Server": [
          "Windows-Azure-Blob/1.0",
          "Microsoft-HTTPAPI/2.0"
        ],
        "x-ms-client-request-id": "1b20603e-b94b-d23a-d045-03debaf9dc2f",
        "x-ms-request-id": "0d8881bf-b01e-0031-29d5-043bd1000000",
<<<<<<< HEAD
        "x-ms-version": "2020-12-06"
=======
        "x-ms-version": "2021-02-12"
>>>>>>> 7e782c87
      },
      "ResponseBody": []
    }
  ],
  "Variables": {
    "DateTimeOffsetNow": "2021-02-16T20:31:57.0877529-06:00",
    "RandomSeed": "189939528",
    "Storage_TestConfigDefault": "ProductionTenant\nseanmcccanary3\nU2FuaXRpemVk\nhttps://seanmcccanary3.blob.core.windows.net\nhttps://seanmcccanary3.file.core.windows.net\nhttps://seanmcccanary3.queue.core.windows.net\nhttps://seanmcccanary3.table.core.windows.net\n\n\n\n\nhttps://seanmcccanary3-secondary.blob.core.windows.net\nhttps://seanmcccanary3-secondary.file.core.windows.net\nhttps://seanmcccanary3-secondary.queue.core.windows.net\nhttps://seanmcccanary3-secondary.table.core.windows.net\n\nSanitized\n\n\nCloud\nBlobEndpoint=https://seanmcccanary3.blob.core.windows.net/;QueueEndpoint=https://seanmcccanary3.queue.core.windows.net/;FileEndpoint=https://seanmcccanary3.file.core.windows.net/;BlobSecondaryEndpoint=https://seanmcccanary3-secondary.blob.core.windows.net/;QueueSecondaryEndpoint=https://seanmcccanary3-secondary.queue.core.windows.net/;FileSecondaryEndpoint=https://seanmcccanary3-secondary.file.core.windows.net/;AccountName=seanmcccanary3;AccountKey=Kg==;\nseanscope1\n\n"
  }
}<|MERGE_RESOLUTION|>--- conflicted
+++ resolved
@@ -14,11 +14,7 @@
         "x-ms-client-request-id": "b870ffbe-98cb-588f-fa9f-74420722d348",
         "x-ms-date": "Wed, 17 Feb 2021 02:31:57 GMT",
         "x-ms-return-client-request-id": "true",
-<<<<<<< HEAD
-        "x-ms-version": "2020-12-06"
-=======
-        "x-ms-version": "2021-02-12"
->>>>>>> 7e782c87
+        "x-ms-version": "2021-02-12"
       },
       "RequestBody": null,
       "StatusCode": 201,
@@ -33,11 +29,7 @@
         ],
         "x-ms-client-request-id": "b870ffbe-98cb-588f-fa9f-74420722d348",
         "x-ms-request-id": "cf933af8-801e-0058-58d5-04029d000000",
-<<<<<<< HEAD
-        "x-ms-version": "2020-12-06"
-=======
-        "x-ms-version": "2021-02-12"
->>>>>>> 7e782c87
+        "x-ms-version": "2021-02-12"
       },
       "ResponseBody": []
     },
@@ -58,11 +50,7 @@
         "x-ms-lease-duration": "15",
         "x-ms-proposed-lease-id": "a83cec46-c614-ea09-f490-cd653a66094a",
         "x-ms-return-client-request-id": "true",
-<<<<<<< HEAD
-        "x-ms-version": "2020-12-06"
-=======
-        "x-ms-version": "2021-02-12"
->>>>>>> 7e782c87
+        "x-ms-version": "2021-02-12"
       },
       "RequestBody": null,
       "StatusCode": 201,
@@ -78,11 +66,7 @@
         "x-ms-client-request-id": "5d2dd468-88e3-f758-f585-c33aca291e93",
         "x-ms-lease-id": "a83cec46-c614-ea09-f490-cd653a66094a",
         "x-ms-request-id": "cf933b03-801e-0058-5fd5-04029d000000",
-<<<<<<< HEAD
-        "x-ms-version": "2020-12-06"
-=======
-        "x-ms-version": "2021-02-12"
->>>>>>> 7e782c87
+        "x-ms-version": "2021-02-12"
       },
       "ResponseBody": []
     },
@@ -103,11 +87,7 @@
         "x-ms-lease-action": "renew",
         "x-ms-lease-id": "a83cec46-c614-ea09-f490-cd653a66094a",
         "x-ms-return-client-request-id": "true",
-<<<<<<< HEAD
-        "x-ms-version": "2020-12-06"
-=======
-        "x-ms-version": "2021-02-12"
->>>>>>> 7e782c87
+        "x-ms-version": "2021-02-12"
       },
       "RequestBody": null,
       "StatusCode": 412,
@@ -122,11 +102,7 @@
         "x-ms-client-request-id": "65fcb420-ac38-4666-d0b4-8a0bdeb6a48f",
         "x-ms-error-code": "ConditionNotMet",
         "x-ms-request-id": "cf933b09-801e-0058-64d5-04029d000000",
-<<<<<<< HEAD
-        "x-ms-version": "2020-12-06"
-=======
-        "x-ms-version": "2021-02-12"
->>>>>>> 7e782c87
+        "x-ms-version": "2021-02-12"
       },
       "ResponseBody": [
         "﻿<?xml version=\"1.0\" encoding=\"utf-8\"?><Error><Code>ConditionNotMet</Code><Message>The condition specified using HTTP conditional header(s) is not met.\n",
@@ -149,11 +125,7 @@
         "x-ms-date": "Wed, 17 Feb 2021 02:31:57 GMT",
         "x-ms-lease-id": "a83cec46-c614-ea09-f490-cd653a66094a",
         "x-ms-return-client-request-id": "true",
-<<<<<<< HEAD
-        "x-ms-version": "2020-12-06"
-=======
-        "x-ms-version": "2021-02-12"
->>>>>>> 7e782c87
+        "x-ms-version": "2021-02-12"
       },
       "RequestBody": null,
       "StatusCode": 202,
@@ -166,11 +138,7 @@
         ],
         "x-ms-client-request-id": "161ace90-b82c-e95b-c32c-0dc2c8abc645",
         "x-ms-request-id": "cf933b15-801e-0058-6bd5-04029d000000",
-<<<<<<< HEAD
-        "x-ms-version": "2020-12-06"
-=======
-        "x-ms-version": "2021-02-12"
->>>>>>> 7e782c87
+        "x-ms-version": "2021-02-12"
       },
       "ResponseBody": []
     },
@@ -188,11 +156,7 @@
         "x-ms-client-request-id": "3bec1dc2-2bfd-651b-668b-04466faba071",
         "x-ms-date": "Wed, 17 Feb 2021 02:31:57 GMT",
         "x-ms-return-client-request-id": "true",
-<<<<<<< HEAD
-        "x-ms-version": "2020-12-06"
-=======
-        "x-ms-version": "2021-02-12"
->>>>>>> 7e782c87
+        "x-ms-version": "2021-02-12"
       },
       "RequestBody": null,
       "StatusCode": 201,
@@ -207,11 +171,7 @@
         ],
         "x-ms-client-request-id": "3bec1dc2-2bfd-651b-668b-04466faba071",
         "x-ms-request-id": "0d888173-b01e-0031-65d5-043bd1000000",
-<<<<<<< HEAD
-        "x-ms-version": "2020-12-06"
-=======
-        "x-ms-version": "2021-02-12"
->>>>>>> 7e782c87
+        "x-ms-version": "2021-02-12"
       },
       "ResponseBody": []
     },
@@ -232,11 +192,7 @@
         "x-ms-lease-duration": "15",
         "x-ms-proposed-lease-id": "19b0257f-b730-9ba9-fb1d-f34f21060b31",
         "x-ms-return-client-request-id": "true",
-<<<<<<< HEAD
-        "x-ms-version": "2020-12-06"
-=======
-        "x-ms-version": "2021-02-12"
->>>>>>> 7e782c87
+        "x-ms-version": "2021-02-12"
       },
       "RequestBody": null,
       "StatusCode": 201,
@@ -252,11 +208,7 @@
         "x-ms-client-request-id": "5ee196d0-332f-0b41-7351-3fe038cb445f",
         "x-ms-lease-id": "19b0257f-b730-9ba9-fb1d-f34f21060b31",
         "x-ms-request-id": "0d888190-b01e-0031-7cd5-043bd1000000",
-<<<<<<< HEAD
-        "x-ms-version": "2020-12-06"
-=======
-        "x-ms-version": "2021-02-12"
->>>>>>> 7e782c87
+        "x-ms-version": "2021-02-12"
       },
       "ResponseBody": []
     },
@@ -277,11 +229,7 @@
         "x-ms-lease-action": "renew",
         "x-ms-lease-id": "19b0257f-b730-9ba9-fb1d-f34f21060b31",
         "x-ms-return-client-request-id": "true",
-<<<<<<< HEAD
-        "x-ms-version": "2020-12-06"
-=======
-        "x-ms-version": "2021-02-12"
->>>>>>> 7e782c87
+        "x-ms-version": "2021-02-12"
       },
       "RequestBody": null,
       "StatusCode": 412,
@@ -296,11 +244,7 @@
         "x-ms-client-request-id": "8b7f1cc0-ad25-6602-95e0-b813310aaec7",
         "x-ms-error-code": "ConditionNotMet",
         "x-ms-request-id": "0d8881a6-b01e-0031-12d5-043bd1000000",
-<<<<<<< HEAD
-        "x-ms-version": "2020-12-06"
-=======
-        "x-ms-version": "2021-02-12"
->>>>>>> 7e782c87
+        "x-ms-version": "2021-02-12"
       },
       "ResponseBody": [
         "﻿<?xml version=\"1.0\" encoding=\"utf-8\"?><Error><Code>ConditionNotMet</Code><Message>The condition specified using HTTP conditional header(s) is not met.\n",
@@ -323,11 +267,7 @@
         "x-ms-date": "Wed, 17 Feb 2021 02:31:57 GMT",
         "x-ms-lease-id": "19b0257f-b730-9ba9-fb1d-f34f21060b31",
         "x-ms-return-client-request-id": "true",
-<<<<<<< HEAD
-        "x-ms-version": "2020-12-06"
-=======
-        "x-ms-version": "2021-02-12"
->>>>>>> 7e782c87
+        "x-ms-version": "2021-02-12"
       },
       "RequestBody": null,
       "StatusCode": 202,
@@ -340,11 +280,7 @@
         ],
         "x-ms-client-request-id": "1b20603e-b94b-d23a-d045-03debaf9dc2f",
         "x-ms-request-id": "0d8881bf-b01e-0031-29d5-043bd1000000",
-<<<<<<< HEAD
-        "x-ms-version": "2020-12-06"
-=======
-        "x-ms-version": "2021-02-12"
->>>>>>> 7e782c87
+        "x-ms-version": "2021-02-12"
       },
       "ResponseBody": []
     }
