--- conflicted
+++ resolved
@@ -15,11 +15,7 @@
         "x-ms-client-request-id": "7e8517e6-eee5-4b19-3dea-9b485e8c6762",
         "x-ms-date": "Wed, 17 Feb 2021 18:59:50 GMT",
         "x-ms-return-client-request-id": "true",
-<<<<<<< HEAD
-        "x-ms-version": "2020-12-06"
-=======
         "x-ms-version": "2021-02-12"
->>>>>>> 7e782c87
       },
       "RequestBody": null,
       "StatusCode": 201,
@@ -34,11 +30,7 @@
         ],
         "x-ms-client-request-id": "7e8517e6-eee5-4b19-3dea-9b485e8c6762",
         "x-ms-request-id": "e6ec6fb4-601e-008b-415f-05deaf000000",
-<<<<<<< HEAD
-        "x-ms-version": "2020-12-06"
-=======
         "x-ms-version": "2021-02-12"
->>>>>>> 7e782c87
       },
       "ResponseBody": []
     },
@@ -58,11 +50,7 @@
         "x-ms-client-request-id": "86ae2bb4-ed02-73fe-644f-69b38710cca4",
         "x-ms-date": "Wed, 17 Feb 2021 18:59:50 GMT",
         "x-ms-return-client-request-id": "true",
-<<<<<<< HEAD
-        "x-ms-version": "2020-12-06"
-=======
         "x-ms-version": "2021-02-12"
->>>>>>> 7e782c87
       },
       "RequestBody": "uubuOfSmZA6e4By3JqzP4VBb12MPnC5NON6+UtchG+Erh453nS5utUIiLht8Jn8UwzWn1IRcBB64oQAW5xE3fMU6jJ4dV0Qi7SEg7W0T0BFeqo+hekZdz4Nwv/wtWM4w6rJVQprg9mvxhediOxawpdDvtz2ClQJ+3b0brJhH9JRT7wK7vY53fbMksPVe+5NsvxksPqCQrlWv12TcxUrSqZBSDksU9ehBdzqKXuUNH+Iqrux/G7b0w0CtC+YpmrdpUQZkDO1HWMox6sZmBlBvoreCshddU47aXkoKZ+oBGNyCIAzeqBP14lYiTTHvjb3wPWkvp+igC/54iq2iPPHfL9Lp4+VEkfmjjc/BOwVd6tCMGimB0nD04hUNZh5mUqVkQh1eBarYq6xvixoY3tD4Gp/cFSLHXlxh9QDPNiraPDsqXPjn/uUmtG59EUZW2wNEFUx/ijyDnePA/BCpCHWClU/f7oLXEBu6tmCzSk0WCxn8iyHeW7L+p78UJgHUfKz5+nz3du2BbQQwxdPbz1KWqvH2rH1UpDmc4EbDwuka5Tm0uk/RHpUsex0crZXeI9dsfnwQ3c8vpVZCW5amvqobFt+ZJxUCxYxcyjFfN/akvb1uVkRtCQhqhBX4j8P+hb1zAZe2RfzCabnvtBOe0G1gnp3ZN2dmrQzXL6IACTXIXUR07DZe7XjArOyKfVT0zLSnmPAlJU1VDFOL3hVZwl+DJ1fOKuQ3ArAkGIt72zC34mPuWHFFojf3Ht/i0w5jZ+qMBlb9JqLPcJVAAQ3C2jAj0/yya2nuPoQf1gsFVC+hwbGg7tXZurvAHujbBKEqNESuvv8SsPuBnsjR3U+Wyhtmnj9bIetbShlA8UyAEjni9aLHVpUvjhG1H1AMB9xsKlTMdWVizhNYUnTm0r6vAIuO7+etz3OFNhAtpgKbTkI81Mf4tJ3UgCePbgMhSbxSBh/Efhj0vlrgRj5VNCcQvAQyqf32t0vtum7AHmBvZO1T26Di1tApSBZsF21ffkz/frH/75++W0/T1sSqNJ/6cOJQAlmHLuUzCGHniZ/ejjshwKCucHVNlH9QDwAMfxR2cqeLDnzzd1DLzOY+1tKv9EiIiHP/SwBsA23ZNh7lJ4lNcRf4U4C/LklQ4qSOD76toRq3g/agdiemHgsPGUAx5qRd8GW6t6HIyVopr2hc3fOvLJUDLqSSrPvvUTR0sBQIHvz/MR9Y8ul477mcdsa+SkAYX+yrLbcAykNpy2ZtUxlFIZFsXKzUVjqriz7q9TU0MQbzXFAnXPBE/2bb7ieDC5ugV1U1Uu6URAmy/6J5FdUONZlfeffJHcSgJ1xF+GcTJ3+jSp7g/t4YXxhGdVxOy+qRzQ==",
       "StatusCode": 201,
@@ -77,11 +65,7 @@
         "x-ms-content-crc64": "LrVvwnizYdQ=",
         "x-ms-request-id": "e6ec6fd1-601e-008b-5c5f-05deaf000000",
         "x-ms-request-server-encrypted": "true",
-<<<<<<< HEAD
-        "x-ms-version": "2020-12-06"
-=======
         "x-ms-version": "2021-02-12"
->>>>>>> 7e782c87
       },
       "ResponseBody": []
     },
@@ -98,11 +82,7 @@
         "x-ms-client-request-id": "1f9a1ecf-18f3-35d5-d757-d1ddce08bf09",
         "x-ms-date": "Wed, 17 Feb 2021 18:59:50 GMT",
         "x-ms-return-client-request-id": "true",
-<<<<<<< HEAD
-        "x-ms-version": "2020-12-06"
-=======
         "x-ms-version": "2021-02-12"
->>>>>>> 7e782c87
       },
       "RequestBody": null,
       "StatusCode": 200,
@@ -116,11 +96,7 @@
         "Transfer-Encoding": "chunked",
         "x-ms-client-request-id": "1f9a1ecf-18f3-35d5-d757-d1ddce08bf09",
         "x-ms-request-id": "e6ec6fe3-601e-008b-6e5f-05deaf000000",
-<<<<<<< HEAD
-        "x-ms-version": "2020-12-06"
-=======
         "x-ms-version": "2021-02-12"
->>>>>>> 7e782c87
       },
       "ResponseBody": "﻿<?xml version=\"1.0\" encoding=\"utf-8\"?><EnumerationResults ServiceEndpoint=\"https://seanmcccanary3.blob.core.windows.net/\" ContainerName=\"test-container-85c1b569-eeb0-c990-5323-11d550792449\"><Blobs><Blob><Name>test-blob-cd30a65c-99fb-a6de-c092-17f7305bbf13</Name><Properties><Content-Length>0</Content-Length><BlobType>BlockBlob</BlobType><AccessTier>Hot</AccessTier><AccessTierInferred>true</AccessTierInferred><LeaseStatus>unlocked</LeaseStatus><LeaseState>available</LeaseState><ServerEncrypted>false</ServerEncrypted></Properties><OrMetadata /></Blob></Blobs><NextMarker /></EnumerationResults>"
     },
@@ -138,11 +114,7 @@
         "x-ms-client-request-id": "68e32627-ad75-beb1-aff6-1ec789c1b3c9",
         "x-ms-date": "Wed, 17 Feb 2021 18:59:50 GMT",
         "x-ms-return-client-request-id": "true",
-<<<<<<< HEAD
-        "x-ms-version": "2020-12-06"
-=======
         "x-ms-version": "2021-02-12"
->>>>>>> 7e782c87
       },
       "RequestBody": null,
       "StatusCode": 202,
@@ -155,11 +127,7 @@
         ],
         "x-ms-client-request-id": "68e32627-ad75-beb1-aff6-1ec789c1b3c9",
         "x-ms-request-id": "e6ec6ffb-601e-008b-065f-05deaf000000",
-<<<<<<< HEAD
-        "x-ms-version": "2020-12-06"
-=======
         "x-ms-version": "2021-02-12"
->>>>>>> 7e782c87
       },
       "ResponseBody": []
     }
