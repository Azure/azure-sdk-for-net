--- conflicted
+++ resolved
@@ -14,11 +14,7 @@
         "x-ms-client-request-id": "74fe8278-c234-f807-9239-d9ef792d54d8",
         "x-ms-date": "Fri, 03 Apr 2020 00:00:31 GMT",
         "x-ms-return-client-request-id": "true",
-<<<<<<< HEAD
-        "x-ms-version": "2019-12-12"
-=======
-        "x-ms-version": "2020-02-10"
->>>>>>> 60f4876e
+        "x-ms-version": "2020-02-10"
       },
       "RequestBody": null,
       "StatusCode": 201,
@@ -33,11 +29,7 @@
         ],
         "x-ms-client-request-id": "74fe8278-c234-f807-9239-d9ef792d54d8",
         "x-ms-request-id": "4fe67eef-a01e-0052-054a-093148000000",
-<<<<<<< HEAD
-        "x-ms-version": "2019-12-12"
-=======
-        "x-ms-version": "2020-02-10"
->>>>>>> 60f4876e
+        "x-ms-version": "2020-02-10"
       },
       "ResponseBody": []
     },
@@ -57,11 +49,7 @@
         "x-ms-lease-duration": "15",
         "x-ms-proposed-lease-id": "8d3f434f-1ad5-896d-1dc9-1c7509b63874",
         "x-ms-return-client-request-id": "true",
-<<<<<<< HEAD
-        "x-ms-version": "2019-12-12"
-=======
-        "x-ms-version": "2020-02-10"
->>>>>>> 60f4876e
+        "x-ms-version": "2020-02-10"
       },
       "RequestBody": null,
       "StatusCode": 201,
@@ -77,11 +65,7 @@
         "x-ms-client-request-id": "19f0ae74-5b1d-5efd-1475-576ba692eedb",
         "x-ms-lease-id": "8d3f434f-1ad5-896d-1dc9-1c7509b63874",
         "x-ms-request-id": "4fe67f02-a01e-0052-154a-093148000000",
-<<<<<<< HEAD
-        "x-ms-version": "2019-12-12"
-=======
-        "x-ms-version": "2020-02-10"
->>>>>>> 60f4876e
+        "x-ms-version": "2020-02-10"
       },
       "ResponseBody": []
     },
@@ -100,11 +84,7 @@
         "x-ms-lease-action": "release",
         "x-ms-lease-id": "8d3f434f-1ad5-896d-1dc9-1c7509b63874",
         "x-ms-return-client-request-id": "true",
-<<<<<<< HEAD
-        "x-ms-version": "2019-12-12"
-=======
-        "x-ms-version": "2020-02-10"
->>>>>>> 60f4876e
+        "x-ms-version": "2020-02-10"
       },
       "RequestBody": null,
       "StatusCode": 200,
@@ -119,11 +99,7 @@
         ],
         "x-ms-client-request-id": "5a002ebc-1ec5-3457-8089-5140c6b23f4c",
         "x-ms-request-id": "4fe67f13-a01e-0052-254a-093148000000",
-<<<<<<< HEAD
-        "x-ms-version": "2019-12-12"
-=======
-        "x-ms-version": "2020-02-10"
->>>>>>> 60f4876e
+        "x-ms-version": "2020-02-10"
       },
       "ResponseBody": []
     },
@@ -140,11 +116,7 @@
         "x-ms-client-request-id": "78aea83c-9392-e215-0d29-7abd9ce36c73",
         "x-ms-date": "Fri, 03 Apr 2020 00:00:32 GMT",
         "x-ms-return-client-request-id": "true",
-<<<<<<< HEAD
-        "x-ms-version": "2019-12-12"
-=======
-        "x-ms-version": "2020-02-10"
->>>>>>> 60f4876e
+        "x-ms-version": "2020-02-10"
       },
       "RequestBody": null,
       "StatusCode": 202,
@@ -157,11 +129,7 @@
         ],
         "x-ms-client-request-id": "78aea83c-9392-e215-0d29-7abd9ce36c73",
         "x-ms-request-id": "4fe67f29-a01e-0052-3a4a-093148000000",
-<<<<<<< HEAD
-        "x-ms-version": "2019-12-12"
-=======
-        "x-ms-version": "2020-02-10"
->>>>>>> 60f4876e
+        "x-ms-version": "2020-02-10"
       },
       "ResponseBody": []
     },
@@ -179,11 +147,7 @@
         "x-ms-client-request-id": "4bab7f51-9337-f0d9-0a03-f218c40db77b",
         "x-ms-date": "Fri, 03 Apr 2020 00:00:32 GMT",
         "x-ms-return-client-request-id": "true",
-<<<<<<< HEAD
-        "x-ms-version": "2019-12-12"
-=======
-        "x-ms-version": "2020-02-10"
->>>>>>> 60f4876e
+        "x-ms-version": "2020-02-10"
       },
       "RequestBody": null,
       "StatusCode": 201,
@@ -198,11 +162,7 @@
         ],
         "x-ms-client-request-id": "4bab7f51-9337-f0d9-0a03-f218c40db77b",
         "x-ms-request-id": "cf61fe19-a01e-007d-784a-093c83000000",
-<<<<<<< HEAD
-        "x-ms-version": "2019-12-12"
-=======
-        "x-ms-version": "2020-02-10"
->>>>>>> 60f4876e
+        "x-ms-version": "2020-02-10"
       },
       "ResponseBody": []
     },
@@ -222,11 +182,7 @@
         "x-ms-lease-duration": "15",
         "x-ms-proposed-lease-id": "28e4bda2-4fdf-5270-a773-a1b26db7139b",
         "x-ms-return-client-request-id": "true",
-<<<<<<< HEAD
-        "x-ms-version": "2019-12-12"
-=======
-        "x-ms-version": "2020-02-10"
->>>>>>> 60f4876e
+        "x-ms-version": "2020-02-10"
       },
       "RequestBody": null,
       "StatusCode": 201,
@@ -242,11 +198,7 @@
         "x-ms-client-request-id": "da43639a-c106-01c7-0f59-a4c4f1278353",
         "x-ms-lease-id": "28e4bda2-4fdf-5270-a773-a1b26db7139b",
         "x-ms-request-id": "cf61fe2e-a01e-007d-084a-093c83000000",
-<<<<<<< HEAD
-        "x-ms-version": "2019-12-12"
-=======
-        "x-ms-version": "2020-02-10"
->>>>>>> 60f4876e
+        "x-ms-version": "2020-02-10"
       },
       "ResponseBody": []
     },
@@ -266,11 +218,7 @@
         "x-ms-lease-action": "release",
         "x-ms-lease-id": "28e4bda2-4fdf-5270-a773-a1b26db7139b",
         "x-ms-return-client-request-id": "true",
-<<<<<<< HEAD
-        "x-ms-version": "2019-12-12"
-=======
-        "x-ms-version": "2020-02-10"
->>>>>>> 60f4876e
+        "x-ms-version": "2020-02-10"
       },
       "RequestBody": null,
       "StatusCode": 200,
@@ -285,11 +233,7 @@
         ],
         "x-ms-client-request-id": "0918341d-3873-cf94-5fb4-9c8e96c15473",
         "x-ms-request-id": "cf61fe43-a01e-007d-1c4a-093c83000000",
-<<<<<<< HEAD
-        "x-ms-version": "2019-12-12"
-=======
-        "x-ms-version": "2020-02-10"
->>>>>>> 60f4876e
+        "x-ms-version": "2020-02-10"
       },
       "ResponseBody": []
     },
@@ -306,11 +250,7 @@
         "x-ms-client-request-id": "bda69fdc-790f-b7df-c2b7-3ca26e05d075",
         "x-ms-date": "Fri, 03 Apr 2020 00:00:33 GMT",
         "x-ms-return-client-request-id": "true",
-<<<<<<< HEAD
-        "x-ms-version": "2019-12-12"
-=======
-        "x-ms-version": "2020-02-10"
->>>>>>> 60f4876e
+        "x-ms-version": "2020-02-10"
       },
       "RequestBody": null,
       "StatusCode": 202,
@@ -323,11 +263,7 @@
         ],
         "x-ms-client-request-id": "bda69fdc-790f-b7df-c2b7-3ca26e05d075",
         "x-ms-request-id": "cf61fe5c-a01e-007d-344a-093c83000000",
-<<<<<<< HEAD
-        "x-ms-version": "2019-12-12"
-=======
-        "x-ms-version": "2020-02-10"
->>>>>>> 60f4876e
+        "x-ms-version": "2020-02-10"
       },
       "ResponseBody": []
     },
@@ -345,11 +281,7 @@
         "x-ms-client-request-id": "191c2e0b-46bf-dd3c-b641-9f8540472295",
         "x-ms-date": "Fri, 03 Apr 2020 00:00:33 GMT",
         "x-ms-return-client-request-id": "true",
-<<<<<<< HEAD
-        "x-ms-version": "2019-12-12"
-=======
-        "x-ms-version": "2020-02-10"
->>>>>>> 60f4876e
+        "x-ms-version": "2020-02-10"
       },
       "RequestBody": null,
       "StatusCode": 201,
@@ -364,11 +296,7 @@
         ],
         "x-ms-client-request-id": "191c2e0b-46bf-dd3c-b641-9f8540472295",
         "x-ms-request-id": "10a167cc-e01e-0043-174a-09abfc000000",
-<<<<<<< HEAD
-        "x-ms-version": "2019-12-12"
-=======
-        "x-ms-version": "2020-02-10"
->>>>>>> 60f4876e
+        "x-ms-version": "2020-02-10"
       },
       "ResponseBody": []
     },
@@ -388,11 +316,7 @@
         "x-ms-lease-duration": "15",
         "x-ms-proposed-lease-id": "70b2d71b-d953-b459-b525-9f0b4286e7a9",
         "x-ms-return-client-request-id": "true",
-<<<<<<< HEAD
-        "x-ms-version": "2019-12-12"
-=======
-        "x-ms-version": "2020-02-10"
->>>>>>> 60f4876e
+        "x-ms-version": "2020-02-10"
       },
       "RequestBody": null,
       "StatusCode": 201,
@@ -408,11 +332,7 @@
         "x-ms-client-request-id": "a4472634-afc1-3176-d468-6399a7319b2f",
         "x-ms-lease-id": "70b2d71b-d953-b459-b525-9f0b4286e7a9",
         "x-ms-request-id": "10a167e4-e01e-0043-294a-09abfc000000",
-<<<<<<< HEAD
-        "x-ms-version": "2019-12-12"
-=======
-        "x-ms-version": "2020-02-10"
->>>>>>> 60f4876e
+        "x-ms-version": "2020-02-10"
       },
       "ResponseBody": []
     },
@@ -432,11 +352,7 @@
         "x-ms-lease-action": "release",
         "x-ms-lease-id": "70b2d71b-d953-b459-b525-9f0b4286e7a9",
         "x-ms-return-client-request-id": "true",
-<<<<<<< HEAD
-        "x-ms-version": "2019-12-12"
-=======
-        "x-ms-version": "2020-02-10"
->>>>>>> 60f4876e
+        "x-ms-version": "2020-02-10"
       },
       "RequestBody": null,
       "StatusCode": 200,
@@ -451,11 +367,7 @@
         ],
         "x-ms-client-request-id": "1bd7074e-423f-b9e7-f859-92a81f0b028f",
         "x-ms-request-id": "10a167f9-e01e-0043-3c4a-09abfc000000",
-<<<<<<< HEAD
-        "x-ms-version": "2019-12-12"
-=======
-        "x-ms-version": "2020-02-10"
->>>>>>> 60f4876e
+        "x-ms-version": "2020-02-10"
       },
       "ResponseBody": []
     },
@@ -472,11 +384,7 @@
         "x-ms-client-request-id": "9f4a8bab-7f5a-17f0-0e63-d86129db7926",
         "x-ms-date": "Fri, 03 Apr 2020 00:00:33 GMT",
         "x-ms-return-client-request-id": "true",
-<<<<<<< HEAD
-        "x-ms-version": "2019-12-12"
-=======
-        "x-ms-version": "2020-02-10"
->>>>>>> 60f4876e
+        "x-ms-version": "2020-02-10"
       },
       "RequestBody": null,
       "StatusCode": 202,
@@ -489,11 +397,7 @@
         ],
         "x-ms-client-request-id": "9f4a8bab-7f5a-17f0-0e63-d86129db7926",
         "x-ms-request-id": "10a16801-e01e-0043-444a-09abfc000000",
-<<<<<<< HEAD
-        "x-ms-version": "2019-12-12"
-=======
-        "x-ms-version": "2020-02-10"
->>>>>>> 60f4876e
+        "x-ms-version": "2020-02-10"
       },
       "ResponseBody": []
     }
