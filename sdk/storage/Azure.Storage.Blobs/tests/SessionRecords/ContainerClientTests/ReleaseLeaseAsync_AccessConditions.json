--- conflicted
+++ resolved
@@ -15,11 +15,7 @@
         "x-ms-client-request-id": "74fe8278-c234-f807-9239-d9ef792d54d8",
         "x-ms-date": "Wed, 17 Feb 2021 02:30:31 GMT",
         "x-ms-return-client-request-id": "true",
-<<<<<<< HEAD
-        "x-ms-version": "2020-12-06"
-=======
-        "x-ms-version": "2021-02-12"
->>>>>>> 7e782c87
+        "x-ms-version": "2021-02-12"
       },
       "RequestBody": null,
       "StatusCode": 201,
@@ -34,11 +30,7 @@
         ],
         "x-ms-client-request-id": "74fe8278-c234-f807-9239-d9ef792d54d8",
         "x-ms-request-id": "6c6c4896-f01e-0089-06d4-046017000000",
-<<<<<<< HEAD
-        "x-ms-version": "2020-12-06"
-=======
-        "x-ms-version": "2021-02-12"
->>>>>>> 7e782c87
+        "x-ms-version": "2021-02-12"
       },
       "ResponseBody": []
     },
@@ -59,11 +51,7 @@
         "x-ms-lease-duration": "15",
         "x-ms-proposed-lease-id": "8d3f434f-1ad5-896d-1dc9-1c7509b63874",
         "x-ms-return-client-request-id": "true",
-<<<<<<< HEAD
-        "x-ms-version": "2020-12-06"
-=======
-        "x-ms-version": "2021-02-12"
->>>>>>> 7e782c87
+        "x-ms-version": "2021-02-12"
       },
       "RequestBody": null,
       "StatusCode": 201,
@@ -79,11 +67,7 @@
         "x-ms-client-request-id": "19f0ae74-5b1d-5efd-1475-576ba692eedb",
         "x-ms-lease-id": "8d3f434f-1ad5-896d-1dc9-1c7509b63874",
         "x-ms-request-id": "6c6c48d1-f01e-0089-30d4-046017000000",
-<<<<<<< HEAD
-        "x-ms-version": "2020-12-06"
-=======
-        "x-ms-version": "2021-02-12"
->>>>>>> 7e782c87
+        "x-ms-version": "2021-02-12"
       },
       "ResponseBody": []
     },
@@ -103,11 +87,7 @@
         "x-ms-lease-action": "release",
         "x-ms-lease-id": "8d3f434f-1ad5-896d-1dc9-1c7509b63874",
         "x-ms-return-client-request-id": "true",
-<<<<<<< HEAD
-        "x-ms-version": "2020-12-06"
-=======
-        "x-ms-version": "2021-02-12"
->>>>>>> 7e782c87
+        "x-ms-version": "2021-02-12"
       },
       "RequestBody": null,
       "StatusCode": 200,
@@ -122,11 +102,7 @@
         ],
         "x-ms-client-request-id": "5a002ebc-1ec5-3457-8089-5140c6b23f4c",
         "x-ms-request-id": "6c6c48f4-f01e-0089-50d4-046017000000",
-<<<<<<< HEAD
-        "x-ms-version": "2020-12-06"
-=======
-        "x-ms-version": "2021-02-12"
->>>>>>> 7e782c87
+        "x-ms-version": "2021-02-12"
       },
       "ResponseBody": []
     },
@@ -144,11 +120,7 @@
         "x-ms-client-request-id": "78aea83c-9392-e215-0d29-7abd9ce36c73",
         "x-ms-date": "Wed, 17 Feb 2021 02:30:32 GMT",
         "x-ms-return-client-request-id": "true",
-<<<<<<< HEAD
-        "x-ms-version": "2020-12-06"
-=======
-        "x-ms-version": "2021-02-12"
->>>>>>> 7e782c87
+        "x-ms-version": "2021-02-12"
       },
       "RequestBody": null,
       "StatusCode": 202,
@@ -161,11 +133,7 @@
         ],
         "x-ms-client-request-id": "78aea83c-9392-e215-0d29-7abd9ce36c73",
         "x-ms-request-id": "6c6c490a-f01e-0089-65d4-046017000000",
-<<<<<<< HEAD
-        "x-ms-version": "2020-12-06"
-=======
-        "x-ms-version": "2021-02-12"
->>>>>>> 7e782c87
+        "x-ms-version": "2021-02-12"
       },
       "ResponseBody": []
     },
@@ -184,11 +152,7 @@
         "x-ms-client-request-id": "4bab7f51-9337-f0d9-0a03-f218c40db77b",
         "x-ms-date": "Wed, 17 Feb 2021 02:30:32 GMT",
         "x-ms-return-client-request-id": "true",
-<<<<<<< HEAD
-        "x-ms-version": "2020-12-06"
-=======
-        "x-ms-version": "2021-02-12"
->>>>>>> 7e782c87
+        "x-ms-version": "2021-02-12"
       },
       "RequestBody": null,
       "StatusCode": 201,
@@ -203,11 +167,7 @@
         ],
         "x-ms-client-request-id": "4bab7f51-9337-f0d9-0a03-f218c40db77b",
         "x-ms-request-id": "64c9bae8-a01e-002d-37d4-0469b1000000",
-<<<<<<< HEAD
-        "x-ms-version": "2020-12-06"
-=======
-        "x-ms-version": "2021-02-12"
->>>>>>> 7e782c87
+        "x-ms-version": "2021-02-12"
       },
       "ResponseBody": []
     },
@@ -228,11 +188,7 @@
         "x-ms-lease-duration": "15",
         "x-ms-proposed-lease-id": "28e4bda2-4fdf-5270-a773-a1b26db7139b",
         "x-ms-return-client-request-id": "true",
-<<<<<<< HEAD
-        "x-ms-version": "2020-12-06"
-=======
-        "x-ms-version": "2021-02-12"
->>>>>>> 7e782c87
+        "x-ms-version": "2021-02-12"
       },
       "RequestBody": null,
       "StatusCode": 201,
@@ -248,11 +204,7 @@
         "x-ms-client-request-id": "da43639a-c106-01c7-0f59-a4c4f1278353",
         "x-ms-lease-id": "28e4bda2-4fdf-5270-a773-a1b26db7139b",
         "x-ms-request-id": "64c9baf1-a01e-002d-3dd4-0469b1000000",
-<<<<<<< HEAD
-        "x-ms-version": "2020-12-06"
-=======
-        "x-ms-version": "2021-02-12"
->>>>>>> 7e782c87
+        "x-ms-version": "2021-02-12"
       },
       "ResponseBody": []
     },
@@ -273,11 +225,7 @@
         "x-ms-lease-action": "release",
         "x-ms-lease-id": "28e4bda2-4fdf-5270-a773-a1b26db7139b",
         "x-ms-return-client-request-id": "true",
-<<<<<<< HEAD
-        "x-ms-version": "2020-12-06"
-=======
-        "x-ms-version": "2021-02-12"
->>>>>>> 7e782c87
+        "x-ms-version": "2021-02-12"
       },
       "RequestBody": null,
       "StatusCode": 200,
@@ -292,11 +240,7 @@
         ],
         "x-ms-client-request-id": "0918341d-3873-cf94-5fb4-9c8e96c15473",
         "x-ms-request-id": "64c9bafc-a01e-002d-46d4-0469b1000000",
-<<<<<<< HEAD
-        "x-ms-version": "2020-12-06"
-=======
-        "x-ms-version": "2021-02-12"
->>>>>>> 7e782c87
+        "x-ms-version": "2021-02-12"
       },
       "ResponseBody": []
     },
@@ -314,11 +258,7 @@
         "x-ms-client-request-id": "bda69fdc-790f-b7df-c2b7-3ca26e05d075",
         "x-ms-date": "Wed, 17 Feb 2021 02:30:32 GMT",
         "x-ms-return-client-request-id": "true",
-<<<<<<< HEAD
-        "x-ms-version": "2020-12-06"
-=======
-        "x-ms-version": "2021-02-12"
->>>>>>> 7e782c87
+        "x-ms-version": "2021-02-12"
       },
       "RequestBody": null,
       "StatusCode": 202,
@@ -331,11 +271,7 @@
         ],
         "x-ms-client-request-id": "bda69fdc-790f-b7df-c2b7-3ca26e05d075",
         "x-ms-request-id": "64c9bb0c-a01e-002d-51d4-0469b1000000",
-<<<<<<< HEAD
-        "x-ms-version": "2020-12-06"
-=======
-        "x-ms-version": "2021-02-12"
->>>>>>> 7e782c87
+        "x-ms-version": "2021-02-12"
       },
       "ResponseBody": []
     },
@@ -354,11 +290,7 @@
         "x-ms-client-request-id": "191c2e0b-46bf-dd3c-b641-9f8540472295",
         "x-ms-date": "Wed, 17 Feb 2021 02:30:32 GMT",
         "x-ms-return-client-request-id": "true",
-<<<<<<< HEAD
-        "x-ms-version": "2020-12-06"
-=======
-        "x-ms-version": "2021-02-12"
->>>>>>> 7e782c87
+        "x-ms-version": "2021-02-12"
       },
       "RequestBody": null,
       "StatusCode": 201,
@@ -373,11 +305,7 @@
         ],
         "x-ms-client-request-id": "191c2e0b-46bf-dd3c-b641-9f8540472295",
         "x-ms-request-id": "4239ec00-701e-005c-2ed4-048f9a000000",
-<<<<<<< HEAD
-        "x-ms-version": "2020-12-06"
-=======
-        "x-ms-version": "2021-02-12"
->>>>>>> 7e782c87
+        "x-ms-version": "2021-02-12"
       },
       "ResponseBody": []
     },
@@ -398,11 +326,7 @@
         "x-ms-lease-duration": "15",
         "x-ms-proposed-lease-id": "70b2d71b-d953-b459-b525-9f0b4286e7a9",
         "x-ms-return-client-request-id": "true",
-<<<<<<< HEAD
-        "x-ms-version": "2020-12-06"
-=======
-        "x-ms-version": "2021-02-12"
->>>>>>> 7e782c87
+        "x-ms-version": "2021-02-12"
       },
       "RequestBody": null,
       "StatusCode": 201,
@@ -418,11 +342,7 @@
         "x-ms-client-request-id": "a4472634-afc1-3176-d468-6399a7319b2f",
         "x-ms-lease-id": "70b2d71b-d953-b459-b525-9f0b4286e7a9",
         "x-ms-request-id": "4239ec06-701e-005c-31d4-048f9a000000",
-<<<<<<< HEAD
-        "x-ms-version": "2020-12-06"
-=======
-        "x-ms-version": "2021-02-12"
->>>>>>> 7e782c87
+        "x-ms-version": "2021-02-12"
       },
       "ResponseBody": []
     },
@@ -443,11 +363,7 @@
         "x-ms-lease-action": "release",
         "x-ms-lease-id": "70b2d71b-d953-b459-b525-9f0b4286e7a9",
         "x-ms-return-client-request-id": "true",
-<<<<<<< HEAD
-        "x-ms-version": "2020-12-06"
-=======
-        "x-ms-version": "2021-02-12"
->>>>>>> 7e782c87
+        "x-ms-version": "2021-02-12"
       },
       "RequestBody": null,
       "StatusCode": 200,
@@ -462,11 +378,7 @@
         ],
         "x-ms-client-request-id": "1bd7074e-423f-b9e7-f859-92a81f0b028f",
         "x-ms-request-id": "4239ec1d-701e-005c-40d4-048f9a000000",
-<<<<<<< HEAD
-        "x-ms-version": "2020-12-06"
-=======
-        "x-ms-version": "2021-02-12"
->>>>>>> 7e782c87
+        "x-ms-version": "2021-02-12"
       },
       "ResponseBody": []
     },
@@ -484,11 +396,7 @@
         "x-ms-client-request-id": "9f4a8bab-7f5a-17f0-0e63-d86129db7926",
         "x-ms-date": "Wed, 17 Feb 2021 02:30:32 GMT",
         "x-ms-return-client-request-id": "true",
-<<<<<<< HEAD
-        "x-ms-version": "2020-12-06"
-=======
-        "x-ms-version": "2021-02-12"
->>>>>>> 7e782c87
+        "x-ms-version": "2021-02-12"
       },
       "RequestBody": null,
       "StatusCode": 202,
@@ -501,11 +409,7 @@
         ],
         "x-ms-client-request-id": "9f4a8bab-7f5a-17f0-0e63-d86129db7926",
         "x-ms-request-id": "4239ec2a-701e-005c-48d4-048f9a000000",
-<<<<<<< HEAD
-        "x-ms-version": "2020-12-06"
-=======
-        "x-ms-version": "2021-02-12"
->>>>>>> 7e782c87
+        "x-ms-version": "2021-02-12"
       },
       "ResponseBody": []
     }
