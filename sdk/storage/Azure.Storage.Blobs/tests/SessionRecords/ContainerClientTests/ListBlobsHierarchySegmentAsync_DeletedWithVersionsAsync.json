--- conflicted
+++ resolved
@@ -15,11 +15,7 @@
         "x-ms-client-request-id": "c28084b4-ff50-a2a5-a7c4-e7afadd63532",
         "x-ms-date": "Thu, 29 Apr 2021 17:12:33 GMT",
         "x-ms-return-client-request-id": "true",
-<<<<<<< HEAD
-        "x-ms-version": "2020-12-06"
-=======
-        "x-ms-version": "2021-02-12"
->>>>>>> 7e782c87
+        "x-ms-version": "2021-02-12"
       },
       "RequestBody": null,
       "StatusCode": 201,
@@ -34,11 +30,7 @@
         ],
         "x-ms-client-request-id": "c28084b4-ff50-a2a5-a7c4-e7afadd63532",
         "x-ms-request-id": "6717bd1c-e01e-002c-7e1a-3d366d000000",
-<<<<<<< HEAD
-        "x-ms-version": "2020-12-06"
-=======
-        "x-ms-version": "2021-02-12"
->>>>>>> 7e782c87
+        "x-ms-version": "2021-02-12"
       },
       "ResponseBody": []
     },
@@ -57,11 +49,7 @@
         "x-ms-client-request-id": "106dd5f1-8a4f-392a-8570-3da43b44a03b",
         "x-ms-date": "Thu, 29 Apr 2021 17:12:33 GMT",
         "x-ms-return-client-request-id": "true",
-<<<<<<< HEAD
-        "x-ms-version": "2020-12-06"
-=======
-        "x-ms-version": "2021-02-12"
->>>>>>> 7e782c87
+        "x-ms-version": "2021-02-12"
       },
       "RequestBody": null,
       "StatusCode": 201,
@@ -77,11 +65,7 @@
         "x-ms-client-request-id": "106dd5f1-8a4f-392a-8570-3da43b44a03b",
         "x-ms-request-id": "6717bd2a-e01e-002c-0a1a-3d366d000000",
         "x-ms-request-server-encrypted": "true",
-<<<<<<< HEAD
-        "x-ms-version": "2020-12-06",
-=======
         "x-ms-version": "2021-02-12",
->>>>>>> 7e782c87
         "x-ms-version-id": "2021-04-29T17:12:32.2509367Z"
       },
       "ResponseBody": []
@@ -104,11 +88,7 @@
         "x-ms-meta-meta": "data",
         "x-ms-meta-UPPER": "case",
         "x-ms-return-client-request-id": "true",
-<<<<<<< HEAD
-        "x-ms-version": "2020-12-06"
-=======
-        "x-ms-version": "2021-02-12"
->>>>>>> 7e782c87
+        "x-ms-version": "2021-02-12"
       },
       "RequestBody": null,
       "StatusCode": 200,
@@ -124,11 +104,7 @@
         "x-ms-client-request-id": "2c6fa271-a2fe-4421-62e3-1f968febfbb2",
         "x-ms-request-id": "6717bd40-e01e-002c-141a-3d366d000000",
         "x-ms-request-server-encrypted": "true",
-<<<<<<< HEAD
-        "x-ms-version": "2020-12-06",
-=======
         "x-ms-version": "2021-02-12",
->>>>>>> 7e782c87
         "x-ms-version-id": "2021-04-29T17:12:32.3119789Z"
       },
       "ResponseBody": []
@@ -147,11 +123,7 @@
         "x-ms-client-request-id": "9833081e-73d4-6f3d-549a-bfd572950feb",
         "x-ms-date": "Thu, 29 Apr 2021 17:12:33 GMT",
         "x-ms-return-client-request-id": "true",
-<<<<<<< HEAD
-        "x-ms-version": "2020-12-06"
-=======
-        "x-ms-version": "2021-02-12"
->>>>>>> 7e782c87
+        "x-ms-version": "2021-02-12"
       },
       "RequestBody": null,
       "StatusCode": 202,
@@ -165,11 +137,7 @@
         "x-ms-client-request-id": "9833081e-73d4-6f3d-549a-bfd572950feb",
         "x-ms-delete-type-permanent": "false",
         "x-ms-request-id": "6717bd4e-e01e-002c-1f1a-3d366d000000",
-<<<<<<< HEAD
-        "x-ms-version": "2020-12-06"
-=======
-        "x-ms-version": "2021-02-12"
->>>>>>> 7e782c87
+        "x-ms-version": "2021-02-12"
       },
       "ResponseBody": []
     },
@@ -186,11 +154,7 @@
         "x-ms-client-request-id": "8778f2e1-62b7-93de-cb26-f2d55992ed14",
         "x-ms-date": "Thu, 29 Apr 2021 17:12:33 GMT",
         "x-ms-return-client-request-id": "true",
-<<<<<<< HEAD
-        "x-ms-version": "2020-12-06"
-=======
-        "x-ms-version": "2021-02-12"
->>>>>>> 7e782c87
+        "x-ms-version": "2021-02-12"
       },
       "RequestBody": null,
       "StatusCode": 200,
@@ -204,11 +168,7 @@
         "Transfer-Encoding": "chunked",
         "x-ms-client-request-id": "8778f2e1-62b7-93de-cb26-f2d55992ed14",
         "x-ms-request-id": "6717bd67-e01e-002c-2e1a-3d366d000000",
-<<<<<<< HEAD
-        "x-ms-version": "2020-12-06"
-=======
-        "x-ms-version": "2021-02-12"
->>>>>>> 7e782c87
+        "x-ms-version": "2021-02-12"
       },
       "ResponseBody": "﻿<?xml version=\"1.0\" encoding=\"utf-8\"?><EnumerationResults ServiceEndpoint=\"https://seanmcccanary3.blob.core.windows.net/\" ContainerName=\"test-container-bb9384b6-0a88-2946-9916-bdd1288690e0\"><Blobs><Blob><Name>test-blob-bcd8666c-7a06-10ff-85ab-c361026bb270</Name><HasVersionsOnly>true</HasVersionsOnly><Properties><Creation-Time>Thu, 29 Apr 2021 17:12:32 GMT</Creation-Time><Last-Modified>Thu, 29 Apr 2021 17:12:32 GMT</Last-Modified><Etag>0x8D90B31F9DF739D</Etag><Content-Length>0</Content-Length><Content-Type>application/octet-stream</Content-Type><Content-Encoding /><Content-Language /><Content-CRC64 /><Content-MD5 /><Cache-Control /><Content-Disposition /><BlobType>AppendBlob</BlobType><LeaseStatus>unlocked</LeaseStatus><LeaseState>available</LeaseState><ServerEncrypted>true</ServerEncrypted></Properties><OrMetadata /></Blob></Blobs><NextMarker /></EnumerationResults>"
     },
@@ -226,11 +186,7 @@
         "x-ms-client-request-id": "7ff4281a-881d-4433-35c5-639d17ef00a7",
         "x-ms-date": "Thu, 29 Apr 2021 17:12:33 GMT",
         "x-ms-return-client-request-id": "true",
-<<<<<<< HEAD
-        "x-ms-version": "2020-12-06"
-=======
-        "x-ms-version": "2021-02-12"
->>>>>>> 7e782c87
+        "x-ms-version": "2021-02-12"
       },
       "RequestBody": null,
       "StatusCode": 202,
@@ -243,11 +199,7 @@
         ],
         "x-ms-client-request-id": "7ff4281a-881d-4433-35c5-639d17ef00a7",
         "x-ms-request-id": "6717bd71-e01e-002c-361a-3d366d000000",
-<<<<<<< HEAD
-        "x-ms-version": "2020-12-06"
-=======
-        "x-ms-version": "2021-02-12"
->>>>>>> 7e782c87
+        "x-ms-version": "2021-02-12"
       },
       "ResponseBody": []
     }
