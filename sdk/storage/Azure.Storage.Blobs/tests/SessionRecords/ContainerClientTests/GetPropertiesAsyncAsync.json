{
  "Entries": [
    {
      "RequestUri": "https://seanmcccanary.blob.core.windows.net/test-container-cdeaf804-309a-4d75-8e7c-7a07999f1d16?restype=container",
      "RequestMethod": "PUT",
      "RequestHeaders": {
        "Authorization": "Sanitized",
        "traceparent": "00-f9b16e912d264045afc6026c7cd5e65a-f7b6463aaf80034c-00",
        "User-Agent": [
          "azsdk-net-Storage.Blobs/12.5.0-dev.20200402.1",
          "(.NET Core 4.6.28325.01; Microsoft Windows 10.0.18362 )"
        ],
        "x-ms-blob-public-access": "container",
        "x-ms-client-request-id": "fa04e5cb-e4e2-f547-a5fb-6247503125ef",
        "x-ms-date": "Fri, 03 Apr 2020 00:01:39 GMT",
        "x-ms-return-client-request-id": "true",
<<<<<<< HEAD
        "x-ms-version": "2019-12-12"
=======
        "x-ms-version": "2020-02-10"
>>>>>>> 60f4876e
      },
      "RequestBody": null,
      "StatusCode": 201,
      "ResponseHeaders": {
        "Content-Length": "0",
        "Date": "Fri, 03 Apr 2020 00:01:38 GMT",
        "ETag": "\u00220x8D7D7622EFF5591\u0022",
        "Last-Modified": "Fri, 03 Apr 2020 00:01:39 GMT",
        "Server": [
          "Windows-Azure-Blob/1.0",
          "Microsoft-HTTPAPI/2.0"
        ],
        "x-ms-client-request-id": "fa04e5cb-e4e2-f547-a5fb-6247503125ef",
        "x-ms-request-id": "0167dac8-001e-0074-054b-097950000000",
<<<<<<< HEAD
        "x-ms-version": "2019-12-12"
=======
        "x-ms-version": "2020-02-10"
>>>>>>> 60f4876e
      },
      "ResponseBody": []
    },
    {
      "RequestUri": "https://seanmcccanary.blob.core.windows.net/test-container-cdeaf804-309a-4d75-8e7c-7a07999f1d16?restype=container",
      "RequestMethod": "GET",
      "RequestHeaders": {
        "Authorization": "Sanitized",
        "traceparent": "00-3e9ba0e977074841a59a1a4980fad265-8007de3bb30f4d46-00",
        "User-Agent": [
          "azsdk-net-Storage.Blobs/12.5.0-dev.20200402.1",
          "(.NET Core 4.6.28325.01; Microsoft Windows 10.0.18362 )"
        ],
        "x-ms-client-request-id": "b33c1b94-239b-7334-2755-3884620af2fd",
        "x-ms-date": "Fri, 03 Apr 2020 00:01:40 GMT",
        "x-ms-return-client-request-id": "true",
<<<<<<< HEAD
        "x-ms-version": "2019-12-12"
=======
        "x-ms-version": "2020-02-10"
>>>>>>> 60f4876e
      },
      "RequestBody": null,
      "StatusCode": 200,
      "ResponseHeaders": {
        "Content-Length": "0",
        "Date": "Fri, 03 Apr 2020 00:01:38 GMT",
        "ETag": "\u00220x8D7D7622EFF5591\u0022",
        "Last-Modified": "Fri, 03 Apr 2020 00:01:39 GMT",
        "Server": [
          "Windows-Azure-Blob/1.0",
          "Microsoft-HTTPAPI/2.0"
        ],
        "x-ms-blob-public-access": "container",
        "x-ms-client-request-id": "b33c1b94-239b-7334-2755-3884620af2fd",
        "x-ms-default-encryption-scope": "$account-encryption-key",
        "x-ms-deny-encryption-scope-override": "false",
        "x-ms-has-immutability-policy": "false",
        "x-ms-has-legal-hold": "false",
        "x-ms-lease-state": "available",
        "x-ms-lease-status": "unlocked",
        "x-ms-request-id": "0167dadf-001e-0074-194b-097950000000",
<<<<<<< HEAD
        "x-ms-version": "2019-12-12"
=======
        "x-ms-version": "2020-02-10"
>>>>>>> 60f4876e
      },
      "ResponseBody": []
    },
    {
      "RequestUri": "https://seanmcccanary.blob.core.windows.net/test-container-cdeaf804-309a-4d75-8e7c-7a07999f1d16?restype=container",
      "RequestMethod": "DELETE",
      "RequestHeaders": {
        "Authorization": "Sanitized",
        "traceparent": "00-82d08ae44ba7a746a0f877b56fa74e07-1c35009379535a42-00",
        "User-Agent": [
          "azsdk-net-Storage.Blobs/12.5.0-dev.20200402.1",
          "(.NET Core 4.6.28325.01; Microsoft Windows 10.0.18362 )"
        ],
        "x-ms-client-request-id": "35b22625-71f5-3654-715d-c21ebf08dc9b",
        "x-ms-date": "Fri, 03 Apr 2020 00:01:40 GMT",
        "x-ms-return-client-request-id": "true",
<<<<<<< HEAD
        "x-ms-version": "2019-12-12"
=======
        "x-ms-version": "2020-02-10"
>>>>>>> 60f4876e
      },
      "RequestBody": null,
      "StatusCode": 202,
      "ResponseHeaders": {
        "Content-Length": "0",
        "Date": "Fri, 03 Apr 2020 00:01:38 GMT",
        "Server": [
          "Windows-Azure-Blob/1.0",
          "Microsoft-HTTPAPI/2.0"
        ],
        "x-ms-client-request-id": "35b22625-71f5-3654-715d-c21ebf08dc9b",
        "x-ms-request-id": "0167daed-001e-0074-254b-097950000000",
<<<<<<< HEAD
        "x-ms-version": "2019-12-12"
=======
        "x-ms-version": "2020-02-10"
>>>>>>> 60f4876e
      },
      "ResponseBody": []
    }
  ],
  "Variables": {
    "RandomSeed": "1501869014",
    "Storage_TestConfigDefault": "ProductionTenant\nseanmcccanary\nU2FuaXRpemVk\nhttps://seanmcccanary.blob.core.windows.net\nhttps://seanmcccanary.file.core.windows.net\nhttps://seanmcccanary.queue.core.windows.net\nhttps://seanmcccanary.table.core.windows.net\n\n\n\n\nhttps://seanmcccanary-secondary.blob.core.windows.net\nhttps://seanmcccanary-secondary.file.core.windows.net\nhttps://seanmcccanary-secondary.queue.core.windows.net\nhttps://seanmcccanary-secondary.table.core.windows.net\n\nSanitized\n\n\nCloud\nBlobEndpoint=https://seanmcccanary.blob.core.windows.net/;QueueEndpoint=https://seanmcccanary.queue.core.windows.net/;FileEndpoint=https://seanmcccanary.file.core.windows.net/;BlobSecondaryEndpoint=https://seanmcccanary-secondary.blob.core.windows.net/;QueueSecondaryEndpoint=https://seanmcccanary-secondary.queue.core.windows.net/;FileSecondaryEndpoint=https://seanmcccanary-secondary.file.core.windows.net/;AccountName=seanmcccanary;AccountKey=Sanitized\nseanscope1"
  }
}<|MERGE_RESOLUTION|>--- conflicted
+++ resolved
@@ -14,11 +14,7 @@
         "x-ms-client-request-id": "fa04e5cb-e4e2-f547-a5fb-6247503125ef",
         "x-ms-date": "Fri, 03 Apr 2020 00:01:39 GMT",
         "x-ms-return-client-request-id": "true",
-<<<<<<< HEAD
-        "x-ms-version": "2019-12-12"
-=======
         "x-ms-version": "2020-02-10"
->>>>>>> 60f4876e
       },
       "RequestBody": null,
       "StatusCode": 201,
@@ -33,11 +29,7 @@
         ],
         "x-ms-client-request-id": "fa04e5cb-e4e2-f547-a5fb-6247503125ef",
         "x-ms-request-id": "0167dac8-001e-0074-054b-097950000000",
-<<<<<<< HEAD
-        "x-ms-version": "2019-12-12"
-=======
         "x-ms-version": "2020-02-10"
->>>>>>> 60f4876e
       },
       "ResponseBody": []
     },
@@ -54,11 +46,7 @@
         "x-ms-client-request-id": "b33c1b94-239b-7334-2755-3884620af2fd",
         "x-ms-date": "Fri, 03 Apr 2020 00:01:40 GMT",
         "x-ms-return-client-request-id": "true",
-<<<<<<< HEAD
-        "x-ms-version": "2019-12-12"
-=======
         "x-ms-version": "2020-02-10"
->>>>>>> 60f4876e
       },
       "RequestBody": null,
       "StatusCode": 200,
@@ -80,11 +68,7 @@
         "x-ms-lease-state": "available",
         "x-ms-lease-status": "unlocked",
         "x-ms-request-id": "0167dadf-001e-0074-194b-097950000000",
-<<<<<<< HEAD
-        "x-ms-version": "2019-12-12"
-=======
         "x-ms-version": "2020-02-10"
->>>>>>> 60f4876e
       },
       "ResponseBody": []
     },
@@ -101,11 +85,7 @@
         "x-ms-client-request-id": "35b22625-71f5-3654-715d-c21ebf08dc9b",
         "x-ms-date": "Fri, 03 Apr 2020 00:01:40 GMT",
         "x-ms-return-client-request-id": "true",
-<<<<<<< HEAD
-        "x-ms-version": "2019-12-12"
-=======
         "x-ms-version": "2020-02-10"
->>>>>>> 60f4876e
       },
       "RequestBody": null,
       "StatusCode": 202,
@@ -118,11 +98,7 @@
         ],
         "x-ms-client-request-id": "35b22625-71f5-3654-715d-c21ebf08dc9b",
         "x-ms-request-id": "0167daed-001e-0074-254b-097950000000",
-<<<<<<< HEAD
-        "x-ms-version": "2019-12-12"
-=======
         "x-ms-version": "2020-02-10"
->>>>>>> 60f4876e
       },
       "ResponseBody": []
     }
