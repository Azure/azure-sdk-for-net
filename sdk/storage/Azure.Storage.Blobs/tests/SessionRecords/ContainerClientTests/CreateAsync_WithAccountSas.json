--- conflicted
+++ resolved
@@ -1,11 +1,7 @@
 ﻿{
   "Entries": [
     {
-<<<<<<< HEAD
-      "RequestUri": "https://seanmcccanary3.blob.core.windows.net/test-container-7f1b0137-ae79-0654-f60f-2b15108c7566?sv=2020-12-06&ss=b&srt=sco&st=2021-02-17T01%3A29%3A50Z&se=2021-02-17T03%3A29%3A50Z&sp=rwdlacup&sig=Sanitized&restype=container",
-=======
       "RequestUri": "https://seanmcccanary3.blob.core.windows.net/test-container-7f1b0137-ae79-0654-f60f-2b15108c7566?sv=2021-02-12&ss=b&srt=sco&st=2021-02-17T01%3A29%3A50Z&se=2021-02-17T03%3A29%3A50Z&sp=rwdlacup&sig=Sanitized&restype=container",
->>>>>>> 7e782c87
       "RequestMethod": "PUT",
       "RequestHeaders": {
         "Accept": "application/xml",
@@ -16,11 +12,7 @@
         ],
         "x-ms-client-request-id": "a19646fa-d454-c632-a7a1-a64bc45577df",
         "x-ms-return-client-request-id": "true",
-<<<<<<< HEAD
-        "x-ms-version": "2020-12-06"
-=======
         "x-ms-version": "2021-02-12"
->>>>>>> 7e782c87
       },
       "RequestBody": null,
       "StatusCode": 201,
@@ -35,20 +27,12 @@
         ],
         "x-ms-client-request-id": "a19646fa-d454-c632-a7a1-a64bc45577df",
         "x-ms-request-id": "c42140c6-101e-0017-5dd4-0473c9000000",
-<<<<<<< HEAD
-        "x-ms-version": "2020-12-06"
-=======
         "x-ms-version": "2021-02-12"
->>>>>>> 7e782c87
       },
       "ResponseBody": []
     },
     {
-<<<<<<< HEAD
-      "RequestUri": "https://seanmcccanary3.blob.core.windows.net/test-container-7f1b0137-ae79-0654-f60f-2b15108c7566?sv=2020-12-06&ss=b&srt=sco&st=2021-02-17T01%3A29%3A50Z&se=2021-02-17T03%3A29%3A50Z&sp=rwdlacup&sig=Sanitized&restype=container",
-=======
       "RequestUri": "https://seanmcccanary3.blob.core.windows.net/test-container-7f1b0137-ae79-0654-f60f-2b15108c7566?sv=2021-02-12&ss=b&srt=sco&st=2021-02-17T01%3A29%3A50Z&se=2021-02-17T03%3A29%3A50Z&sp=rwdlacup&sig=Sanitized&restype=container",
->>>>>>> 7e782c87
       "RequestMethod": "DELETE",
       "RequestHeaders": {
         "Accept": "application/xml",
@@ -59,11 +43,7 @@
         ],
         "x-ms-client-request-id": "c91b410b-d4f6-5e12-5ed4-06bedcc34a4d",
         "x-ms-return-client-request-id": "true",
-<<<<<<< HEAD
-        "x-ms-version": "2020-12-06"
-=======
         "x-ms-version": "2021-02-12"
->>>>>>> 7e782c87
       },
       "RequestBody": null,
       "StatusCode": 202,
@@ -76,11 +56,7 @@
         ],
         "x-ms-client-request-id": "c91b410b-d4f6-5e12-5ed4-06bedcc34a4d",
         "x-ms-request-id": "c42140d5-101e-0017-67d4-0473c9000000",
-<<<<<<< HEAD
-        "x-ms-version": "2020-12-06"
-=======
         "x-ms-version": "2021-02-12"
->>>>>>> 7e782c87
       },
       "ResponseBody": []
     }
