﻿{
  "Entries": [
    {
      "RequestUri": "https://seanmcccanary3.blob.core.windows.net/test-container-30439534-9e63-abca-5336-e7e8050dfefe?restype=container",
      "RequestMethod": "PUT",
      "RequestHeaders": {
        "Accept": "application/xml",
        "Authorization": "Sanitized",
        "traceparent": "00-f1af9b0f053aef4ba1fd1ff39bdbd205-cfc42437ed0d0b40-00",
        "User-Agent": [
          "azsdk-net-Storage.Blobs/12.9.0-alpha.20210216.1",
          "(.NET 5.0.3; Microsoft Windows 10.0.19042)"
        ],
        "x-ms-blob-public-access": "container",
        "x-ms-client-request-id": "214f2939-0847-a438-c9ef-eb2a58d84481",
        "x-ms-date": "Wed, 17 Feb 2021 02:30:10 GMT",
        "x-ms-return-client-request-id": "true",
<<<<<<< HEAD
        "x-ms-version": "2020-12-06"
=======
        "x-ms-version": "2021-02-12"
>>>>>>> 7e782c87
      },
      "RequestBody": null,
      "StatusCode": 201,
      "ResponseHeaders": {
        "Content-Length": "0",
        "Date": "Wed, 17 Feb 2021 02:30:10 GMT",
        "ETag": "\"0x8D8D2EBF2D6C20D\"",
        "Last-Modified": "Wed, 17 Feb 2021 02:30:10 GMT",
        "Server": [
          "Windows-Azure-Blob/1.0",
          "Microsoft-HTTPAPI/2.0"
        ],
        "x-ms-client-request-id": "214f2939-0847-a438-c9ef-eb2a58d84481",
        "x-ms-request-id": "d13ee080-001e-009d-33d4-042878000000",
<<<<<<< HEAD
        "x-ms-version": "2020-12-06"
=======
        "x-ms-version": "2021-02-12"
>>>>>>> 7e782c87
      },
      "ResponseBody": []
    },
    {
      "RequestUri": "https://seanmcccanary3.blob.core.windows.net/test-container-30439534-9e63-abca-5336-e7e8050dfefe?restype=container&comp=acl",
      "RequestMethod": "GET",
      "RequestHeaders": {
        "Accept": "application/xml",
        "Authorization": "Sanitized",
        "traceparent": "00-5770318fc538104aac8bee8db5fc639a-c16d176679d5b648-00",
        "User-Agent": [
          "azsdk-net-Storage.Blobs/12.9.0-alpha.20210216.1",
          "(.NET 5.0.3; Microsoft Windows 10.0.19042)"
        ],
        "x-ms-client-request-id": "dbaf9a6d-ddbd-76b7-f423-4899e6a3f982",
        "x-ms-date": "Wed, 17 Feb 2021 02:30:10 GMT",
        "x-ms-return-client-request-id": "true",
<<<<<<< HEAD
        "x-ms-version": "2020-12-06"
=======
        "x-ms-version": "2021-02-12"
>>>>>>> 7e782c87
      },
      "RequestBody": null,
      "StatusCode": 200,
      "ResponseHeaders": {
        "Content-Type": "application/xml",
        "Date": "Wed, 17 Feb 2021 02:30:10 GMT",
        "ETag": "\"0x8D8D2EBF2D6C20D\"",
        "Last-Modified": "Wed, 17 Feb 2021 02:30:10 GMT",
        "Server": [
          "Windows-Azure-Blob/1.0",
          "Microsoft-HTTPAPI/2.0"
        ],
        "Transfer-Encoding": "chunked",
        "x-ms-blob-public-access": "container",
        "x-ms-client-request-id": "dbaf9a6d-ddbd-76b7-f423-4899e6a3f982",
        "x-ms-request-id": "d13ee09d-001e-009d-4ed4-042878000000",
<<<<<<< HEAD
        "x-ms-version": "2020-12-06"
=======
        "x-ms-version": "2021-02-12"
>>>>>>> 7e782c87
      },
      "ResponseBody": "﻿<?xml version=\"1.0\" encoding=\"utf-8\"?><SignedIdentifiers />"
    },
    {
      "RequestUri": "https://seanmcccanary3.blob.core.windows.net/test-container-30439534-9e63-abca-5336-e7e8050dfefe?restype=container",
      "RequestMethod": "DELETE",
      "RequestHeaders": {
        "Accept": "application/xml",
        "Authorization": "Sanitized",
        "traceparent": "00-80653a8e0d840149b891ece5c762bf69-e3bc261b68aa134a-00",
        "User-Agent": [
          "azsdk-net-Storage.Blobs/12.9.0-alpha.20210216.1",
          "(.NET 5.0.3; Microsoft Windows 10.0.19042)"
        ],
        "x-ms-client-request-id": "bebc2dde-6928-36c4-1965-30caca837b23",
        "x-ms-date": "Wed, 17 Feb 2021 02:30:10 GMT",
        "x-ms-return-client-request-id": "true",
<<<<<<< HEAD
        "x-ms-version": "2020-12-06"
=======
        "x-ms-version": "2021-02-12"
>>>>>>> 7e782c87
      },
      "RequestBody": null,
      "StatusCode": 202,
      "ResponseHeaders": {
        "Content-Length": "0",
        "Date": "Wed, 17 Feb 2021 02:30:10 GMT",
        "Server": [
          "Windows-Azure-Blob/1.0",
          "Microsoft-HTTPAPI/2.0"
        ],
        "x-ms-client-request-id": "bebc2dde-6928-36c4-1965-30caca837b23",
        "x-ms-request-id": "d13ee0b6-001e-009d-62d4-042878000000",
<<<<<<< HEAD
        "x-ms-version": "2020-12-06"
=======
        "x-ms-version": "2021-02-12"
>>>>>>> 7e782c87
      },
      "ResponseBody": []
    }
  ],
  "Variables": {
    "RandomSeed": "1037526210",
    "Storage_TestConfigDefault": "ProductionTenant\nseanmcccanary3\nU2FuaXRpemVk\nhttps://seanmcccanary3.blob.core.windows.net\nhttps://seanmcccanary3.file.core.windows.net\nhttps://seanmcccanary3.queue.core.windows.net\nhttps://seanmcccanary3.table.core.windows.net\n\n\n\n\nhttps://seanmcccanary3-secondary.blob.core.windows.net\nhttps://seanmcccanary3-secondary.file.core.windows.net\nhttps://seanmcccanary3-secondary.queue.core.windows.net\nhttps://seanmcccanary3-secondary.table.core.windows.net\n\nSanitized\n\n\nCloud\nBlobEndpoint=https://seanmcccanary3.blob.core.windows.net/;QueueEndpoint=https://seanmcccanary3.queue.core.windows.net/;FileEndpoint=https://seanmcccanary3.file.core.windows.net/;BlobSecondaryEndpoint=https://seanmcccanary3-secondary.blob.core.windows.net/;QueueSecondaryEndpoint=https://seanmcccanary3-secondary.queue.core.windows.net/;FileSecondaryEndpoint=https://seanmcccanary3-secondary.file.core.windows.net/;AccountName=seanmcccanary3;AccountKey=Kg==;\nseanscope1\n\n"
  }
}<|MERGE_RESOLUTION|>--- conflicted
+++ resolved
@@ -15,11 +15,7 @@
         "x-ms-client-request-id": "214f2939-0847-a438-c9ef-eb2a58d84481",
         "x-ms-date": "Wed, 17 Feb 2021 02:30:10 GMT",
         "x-ms-return-client-request-id": "true",
-<<<<<<< HEAD
-        "x-ms-version": "2020-12-06"
-=======
         "x-ms-version": "2021-02-12"
->>>>>>> 7e782c87
       },
       "RequestBody": null,
       "StatusCode": 201,
@@ -34,11 +30,7 @@
         ],
         "x-ms-client-request-id": "214f2939-0847-a438-c9ef-eb2a58d84481",
         "x-ms-request-id": "d13ee080-001e-009d-33d4-042878000000",
-<<<<<<< HEAD
-        "x-ms-version": "2020-12-06"
-=======
         "x-ms-version": "2021-02-12"
->>>>>>> 7e782c87
       },
       "ResponseBody": []
     },
@@ -56,11 +48,7 @@
         "x-ms-client-request-id": "dbaf9a6d-ddbd-76b7-f423-4899e6a3f982",
         "x-ms-date": "Wed, 17 Feb 2021 02:30:10 GMT",
         "x-ms-return-client-request-id": "true",
-<<<<<<< HEAD
-        "x-ms-version": "2020-12-06"
-=======
         "x-ms-version": "2021-02-12"
->>>>>>> 7e782c87
       },
       "RequestBody": null,
       "StatusCode": 200,
@@ -77,11 +65,7 @@
         "x-ms-blob-public-access": "container",
         "x-ms-client-request-id": "dbaf9a6d-ddbd-76b7-f423-4899e6a3f982",
         "x-ms-request-id": "d13ee09d-001e-009d-4ed4-042878000000",
-<<<<<<< HEAD
-        "x-ms-version": "2020-12-06"
-=======
         "x-ms-version": "2021-02-12"
->>>>>>> 7e782c87
       },
       "ResponseBody": "﻿<?xml version=\"1.0\" encoding=\"utf-8\"?><SignedIdentifiers />"
     },
@@ -99,11 +83,7 @@
         "x-ms-client-request-id": "bebc2dde-6928-36c4-1965-30caca837b23",
         "x-ms-date": "Wed, 17 Feb 2021 02:30:10 GMT",
         "x-ms-return-client-request-id": "true",
-<<<<<<< HEAD
-        "x-ms-version": "2020-12-06"
-=======
         "x-ms-version": "2021-02-12"
->>>>>>> 7e782c87
       },
       "RequestBody": null,
       "StatusCode": 202,
@@ -116,11 +96,7 @@
         ],
         "x-ms-client-request-id": "bebc2dde-6928-36c4-1965-30caca837b23",
         "x-ms-request-id": "d13ee0b6-001e-009d-62d4-042878000000",
-<<<<<<< HEAD
-        "x-ms-version": "2020-12-06"
-=======
         "x-ms-version": "2021-02-12"
->>>>>>> 7e782c87
       },
       "ResponseBody": []
     }
