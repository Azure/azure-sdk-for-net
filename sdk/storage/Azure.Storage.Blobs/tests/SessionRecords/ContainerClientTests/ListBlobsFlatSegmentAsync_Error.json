--- conflicted
+++ resolved
@@ -12,11 +12,7 @@
         "x-ms-client-request-id": "a203d993-0e16-7576-a8f7-7ee79dbcc236",
         "x-ms-date": "Fri, 03 Apr 2020 00:00:18 GMT",
         "x-ms-return-client-request-id": "true",
-<<<<<<< HEAD
-        "x-ms-version": "2019-12-12"
-=======
         "x-ms-version": "2020-02-10"
->>>>>>> 60f4876e
       },
       "RequestBody": null,
       "StatusCode": 404,
@@ -31,11 +27,7 @@
         "x-ms-client-request-id": "a203d993-0e16-7576-a8f7-7ee79dbcc236",
         "x-ms-error-code": "ContainerNotFound",
         "x-ms-request-id": "7f4c3271-101e-0057-604a-09e393000000",
-<<<<<<< HEAD
-        "x-ms-version": "2019-12-12"
-=======
         "x-ms-version": "2020-02-10"
->>>>>>> 60f4876e
       },
       "ResponseBody": [
         "\uFEFF\u003C?xml version=\u00221.0\u0022 encoding=\u0022utf-8\u0022?\u003E\u003CError\u003E\u003CCode\u003EContainerNotFound\u003C/Code\u003E\u003CMessage\u003EThe specified container does not exist.\n",
