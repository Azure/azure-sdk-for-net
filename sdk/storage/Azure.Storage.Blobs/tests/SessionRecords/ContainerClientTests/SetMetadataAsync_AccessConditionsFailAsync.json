﻿{
  "Entries": [
    {
      "RequestUri": "https://seanmcccanary3.blob.core.windows.net/test-container-c3ac2070-ff18-6f4a-8038-cfa65a1ae5d1?restype=container",
      "RequestMethod": "PUT",
      "RequestHeaders": {
        "Accept": "application/xml",
        "Authorization": "Sanitized",
        "traceparent": "00-ba2972f45de82a49ac566837e7b3d5ec-ad8c22487c60ad46-00",
        "User-Agent": [
          "azsdk-net-Storage.Blobs/12.9.0-alpha.20210216.1",
          "(.NET 5.0.3; Microsoft Windows 10.0.19042)"
        ],
        "x-ms-blob-public-access": "container",
        "x-ms-client-request-id": "ad03fe15-6b1a-5965-3c89-6c0a9638823d",
        "x-ms-date": "Wed, 17 Feb 2021 02:32:05 GMT",
        "x-ms-return-client-request-id": "true",
<<<<<<< HEAD
        "x-ms-version": "2020-12-06"
=======
        "x-ms-version": "2021-02-12"
>>>>>>> 7e782c87
      },
      "RequestBody": null,
      "StatusCode": 201,
      "ResponseHeaders": {
        "Content-Length": "0",
        "Date": "Wed, 17 Feb 2021 02:32:05 GMT",
        "ETag": "\"0x8D8D2EC376AE714\"",
        "Last-Modified": "Wed, 17 Feb 2021 02:32:05 GMT",
        "Server": [
          "Windows-Azure-Blob/1.0",
          "Microsoft-HTTPAPI/2.0"
        ],
        "x-ms-client-request-id": "ad03fe15-6b1a-5965-3c89-6c0a9638823d",
        "x-ms-request-id": "3d9e1167-d01e-0008-69d5-04c0cd000000",
<<<<<<< HEAD
        "x-ms-version": "2020-12-06"
=======
        "x-ms-version": "2021-02-12"
>>>>>>> 7e782c87
      },
      "ResponseBody": []
    },
    {
      "RequestUri": "https://seanmcccanary3.blob.core.windows.net/test-container-c3ac2070-ff18-6f4a-8038-cfa65a1ae5d1?restype=container&comp=metadata",
      "RequestMethod": "PUT",
      "RequestHeaders": {
        "Accept": "application/xml",
        "Authorization": "Sanitized",
        "If-Modified-Since": "Thu, 18 Feb 2021 02:32:05 GMT",
        "traceparent": "00-f7c12aab4a821c468d34d8095f5c752f-685c4cca27c3b944-00",
        "User-Agent": [
          "azsdk-net-Storage.Blobs/12.9.0-alpha.20210216.1",
          "(.NET 5.0.3; Microsoft Windows 10.0.19042)"
        ],
        "x-ms-client-request-id": "5c905666-3717-f7b7-1b86-266f15962e60",
        "x-ms-date": "Wed, 17 Feb 2021 02:32:05 GMT",
        "x-ms-meta-Capital": "letter",
        "x-ms-meta-foo": "bar",
        "x-ms-meta-meta": "data",
        "x-ms-meta-UPPER": "case",
        "x-ms-return-client-request-id": "true",
<<<<<<< HEAD
        "x-ms-version": "2020-12-06"
=======
        "x-ms-version": "2021-02-12"
>>>>>>> 7e782c87
      },
      "RequestBody": null,
      "StatusCode": 412,
      "ResponseHeaders": {
        "Content-Length": "252",
        "Content-Type": "application/xml",
        "Date": "Wed, 17 Feb 2021 02:32:05 GMT",
        "Server": [
          "Windows-Azure-Blob/1.0",
          "Microsoft-HTTPAPI/2.0"
        ],
        "x-ms-client-request-id": "5c905666-3717-f7b7-1b86-266f15962e60",
        "x-ms-error-code": "ConditionNotMet",
        "x-ms-request-id": "3d9e1182-d01e-0008-80d5-04c0cd000000",
<<<<<<< HEAD
        "x-ms-version": "2020-12-06"
=======
        "x-ms-version": "2021-02-12"
>>>>>>> 7e782c87
      },
      "ResponseBody": [
        "﻿<?xml version=\"1.0\" encoding=\"utf-8\"?><Error><Code>ConditionNotMet</Code><Message>The condition specified using HTTP conditional header(s) is not met.\n",
        "RequestId:3d9e1182-d01e-0008-80d5-04c0cd000000\n",
        "Time:2021-02-17T02:32:05.7403281Z</Message></Error>"
      ]
    },
    {
      "RequestUri": "https://seanmcccanary3.blob.core.windows.net/test-container-c3ac2070-ff18-6f4a-8038-cfa65a1ae5d1?restype=container",
      "RequestMethod": "DELETE",
      "RequestHeaders": {
        "Accept": "application/xml",
        "Authorization": "Sanitized",
        "traceparent": "00-73cef5505fccf14eaa6f66c1ee17f690-f9be320a0fdce04f-00",
        "User-Agent": [
          "azsdk-net-Storage.Blobs/12.9.0-alpha.20210216.1",
          "(.NET 5.0.3; Microsoft Windows 10.0.19042)"
        ],
        "x-ms-client-request-id": "3fa4c9ed-25a8-c826-c967-3e2e066ed8e9",
        "x-ms-date": "Wed, 17 Feb 2021 02:32:05 GMT",
        "x-ms-return-client-request-id": "true",
<<<<<<< HEAD
        "x-ms-version": "2020-12-06"
=======
        "x-ms-version": "2021-02-12"
>>>>>>> 7e782c87
      },
      "RequestBody": null,
      "StatusCode": 202,
      "ResponseHeaders": {
        "Content-Length": "0",
        "Date": "Wed, 17 Feb 2021 02:32:05 GMT",
        "Server": [
          "Windows-Azure-Blob/1.0",
          "Microsoft-HTTPAPI/2.0"
        ],
        "x-ms-client-request-id": "3fa4c9ed-25a8-c826-c967-3e2e066ed8e9",
        "x-ms-request-id": "3d9e119c-d01e-0008-18d5-04c0cd000000",
<<<<<<< HEAD
        "x-ms-version": "2020-12-06"
=======
        "x-ms-version": "2021-02-12"
>>>>>>> 7e782c87
      },
      "ResponseBody": []
    },
    {
      "RequestUri": "https://seanmcccanary3.blob.core.windows.net/test-container-dacecab8-4a3a-ee24-92a6-3c020983b6e8?restype=container",
      "RequestMethod": "PUT",
      "RequestHeaders": {
        "Accept": "application/xml",
        "Authorization": "Sanitized",
        "traceparent": "00-d1762ec560f027498e324cd2cb7af09b-32ee90525b416c48-00",
        "User-Agent": [
          "azsdk-net-Storage.Blobs/12.9.0-alpha.20210216.1",
          "(.NET 5.0.3; Microsoft Windows 10.0.19042)"
        ],
        "x-ms-blob-public-access": "container",
        "x-ms-client-request-id": "777b443d-b065-a3bf-a4b5-ad01e824be46",
        "x-ms-date": "Wed, 17 Feb 2021 02:32:05 GMT",
        "x-ms-return-client-request-id": "true",
<<<<<<< HEAD
        "x-ms-version": "2020-12-06"
=======
        "x-ms-version": "2021-02-12"
>>>>>>> 7e782c87
      },
      "RequestBody": null,
      "StatusCode": 201,
      "ResponseHeaders": {
        "Content-Length": "0",
        "Date": "Wed, 17 Feb 2021 02:32:05 GMT",
        "ETag": "\"0x8D8D2EC37B0CAD3\"",
        "Last-Modified": "Wed, 17 Feb 2021 02:32:06 GMT",
        "Server": [
          "Windows-Azure-Blob/1.0",
          "Microsoft-HTTPAPI/2.0"
        ],
        "x-ms-client-request-id": "777b443d-b065-a3bf-a4b5-ad01e824be46",
        "x-ms-request-id": "01bc1e23-301e-0086-46d5-04167b000000",
<<<<<<< HEAD
        "x-ms-version": "2020-12-06"
=======
        "x-ms-version": "2021-02-12"
>>>>>>> 7e782c87
      },
      "ResponseBody": []
    },
    {
      "RequestUri": "https://seanmcccanary3.blob.core.windows.net/test-container-dacecab8-4a3a-ee24-92a6-3c020983b6e8?restype=container&comp=metadata",
      "RequestMethod": "PUT",
      "RequestHeaders": {
        "Accept": "application/xml",
        "Authorization": "Sanitized",
        "traceparent": "00-a728e613d3ae4149bf2ae631375e238d-f204054b8689a348-00",
        "User-Agent": [
          "azsdk-net-Storage.Blobs/12.9.0-alpha.20210216.1",
          "(.NET 5.0.3; Microsoft Windows 10.0.19042)"
        ],
        "x-ms-client-request-id": "c5c58bc3-3f07-4b83-6bdf-a73c41b655a9",
        "x-ms-date": "Wed, 17 Feb 2021 02:32:06 GMT",
        "x-ms-lease-id": "edf88758-6643-ddde-58e6-52c2dc958fd7",
        "x-ms-meta-Capital": "letter",
        "x-ms-meta-foo": "bar",
        "x-ms-meta-meta": "data",
        "x-ms-meta-UPPER": "case",
        "x-ms-return-client-request-id": "true",
<<<<<<< HEAD
        "x-ms-version": "2020-12-06"
=======
        "x-ms-version": "2021-02-12"
>>>>>>> 7e782c87
      },
      "RequestBody": null,
      "StatusCode": 412,
      "ResponseHeaders": {
        "Content-Length": "251",
        "Content-Type": "application/xml",
        "Date": "Wed, 17 Feb 2021 02:32:05 GMT",
        "Server": [
          "Windows-Azure-Blob/1.0",
          "Microsoft-HTTPAPI/2.0"
        ],
        "x-ms-client-request-id": "c5c58bc3-3f07-4b83-6bdf-a73c41b655a9",
        "x-ms-error-code": "LeaseNotPresentWithContainerOperation",
        "x-ms-request-id": "01bc1e35-301e-0086-53d5-04167b000000",
<<<<<<< HEAD
        "x-ms-version": "2020-12-06"
=======
        "x-ms-version": "2021-02-12"
>>>>>>> 7e782c87
      },
      "ResponseBody": [
        "﻿<?xml version=\"1.0\" encoding=\"utf-8\"?><Error><Code>LeaseNotPresentWithContainerOperation</Code><Message>There is currently no lease on the container.\n",
        "RequestId:01bc1e35-301e-0086-53d5-04167b000000\n",
        "Time:2021-02-17T02:32:06.1953549Z</Message></Error>"
      ]
    },
    {
      "RequestUri": "https://seanmcccanary3.blob.core.windows.net/test-container-dacecab8-4a3a-ee24-92a6-3c020983b6e8?restype=container",
      "RequestMethod": "DELETE",
      "RequestHeaders": {
        "Accept": "application/xml",
        "Authorization": "Sanitized",
        "traceparent": "00-aefde69ded68e24aa58bfeeef7680788-a1d3778bbb1d9042-00",
        "User-Agent": [
          "azsdk-net-Storage.Blobs/12.9.0-alpha.20210216.1",
          "(.NET 5.0.3; Microsoft Windows 10.0.19042)"
        ],
        "x-ms-client-request-id": "5c3dafff-f95f-713f-d3e7-6e0de3ba875c",
        "x-ms-date": "Wed, 17 Feb 2021 02:32:06 GMT",
        "x-ms-return-client-request-id": "true",
<<<<<<< HEAD
        "x-ms-version": "2020-12-06"
=======
        "x-ms-version": "2021-02-12"
>>>>>>> 7e782c87
      },
      "RequestBody": null,
      "StatusCode": 202,
      "ResponseHeaders": {
        "Content-Length": "0",
        "Date": "Wed, 17 Feb 2021 02:32:05 GMT",
        "Server": [
          "Windows-Azure-Blob/1.0",
          "Microsoft-HTTPAPI/2.0"
        ],
        "x-ms-client-request-id": "5c3dafff-f95f-713f-d3e7-6e0de3ba875c",
        "x-ms-request-id": "01bc1e3d-301e-0086-5ad5-04167b000000",
<<<<<<< HEAD
        "x-ms-version": "2020-12-06"
=======
        "x-ms-version": "2021-02-12"
>>>>>>> 7e782c87
      },
      "ResponseBody": []
    }
  ],
  "Variables": {
    "DateTimeOffsetNow": "2021-02-16T20:32:05.2892563-06:00",
    "RandomSeed": "1170841199",
    "Storage_TestConfigDefault": "ProductionTenant\nseanmcccanary3\nU2FuaXRpemVk\nhttps://seanmcccanary3.blob.core.windows.net\nhttps://seanmcccanary3.file.core.windows.net\nhttps://seanmcccanary3.queue.core.windows.net\nhttps://seanmcccanary3.table.core.windows.net\n\n\n\n\nhttps://seanmcccanary3-secondary.blob.core.windows.net\nhttps://seanmcccanary3-secondary.file.core.windows.net\nhttps://seanmcccanary3-secondary.queue.core.windows.net\nhttps://seanmcccanary3-secondary.table.core.windows.net\n\nSanitized\n\n\nCloud\nBlobEndpoint=https://seanmcccanary3.blob.core.windows.net/;QueueEndpoint=https://seanmcccanary3.queue.core.windows.net/;FileEndpoint=https://seanmcccanary3.file.core.windows.net/;BlobSecondaryEndpoint=https://seanmcccanary3-secondary.blob.core.windows.net/;QueueSecondaryEndpoint=https://seanmcccanary3-secondary.queue.core.windows.net/;FileSecondaryEndpoint=https://seanmcccanary3-secondary.file.core.windows.net/;AccountName=seanmcccanary3;AccountKey=Kg==;\nseanscope1\n\n"
  }
}<|MERGE_RESOLUTION|>--- conflicted
+++ resolved
@@ -15,11 +15,7 @@
         "x-ms-client-request-id": "ad03fe15-6b1a-5965-3c89-6c0a9638823d",
         "x-ms-date": "Wed, 17 Feb 2021 02:32:05 GMT",
         "x-ms-return-client-request-id": "true",
-<<<<<<< HEAD
-        "x-ms-version": "2020-12-06"
-=======
-        "x-ms-version": "2021-02-12"
->>>>>>> 7e782c87
+        "x-ms-version": "2021-02-12"
       },
       "RequestBody": null,
       "StatusCode": 201,
@@ -34,11 +30,7 @@
         ],
         "x-ms-client-request-id": "ad03fe15-6b1a-5965-3c89-6c0a9638823d",
         "x-ms-request-id": "3d9e1167-d01e-0008-69d5-04c0cd000000",
-<<<<<<< HEAD
-        "x-ms-version": "2020-12-06"
-=======
-        "x-ms-version": "2021-02-12"
->>>>>>> 7e782c87
+        "x-ms-version": "2021-02-12"
       },
       "ResponseBody": []
     },
@@ -61,11 +53,7 @@
         "x-ms-meta-meta": "data",
         "x-ms-meta-UPPER": "case",
         "x-ms-return-client-request-id": "true",
-<<<<<<< HEAD
-        "x-ms-version": "2020-12-06"
-=======
-        "x-ms-version": "2021-02-12"
->>>>>>> 7e782c87
+        "x-ms-version": "2021-02-12"
       },
       "RequestBody": null,
       "StatusCode": 412,
@@ -80,11 +68,7 @@
         "x-ms-client-request-id": "5c905666-3717-f7b7-1b86-266f15962e60",
         "x-ms-error-code": "ConditionNotMet",
         "x-ms-request-id": "3d9e1182-d01e-0008-80d5-04c0cd000000",
-<<<<<<< HEAD
-        "x-ms-version": "2020-12-06"
-=======
-        "x-ms-version": "2021-02-12"
->>>>>>> 7e782c87
+        "x-ms-version": "2021-02-12"
       },
       "ResponseBody": [
         "﻿<?xml version=\"1.0\" encoding=\"utf-8\"?><Error><Code>ConditionNotMet</Code><Message>The condition specified using HTTP conditional header(s) is not met.\n",
@@ -106,11 +90,7 @@
         "x-ms-client-request-id": "3fa4c9ed-25a8-c826-c967-3e2e066ed8e9",
         "x-ms-date": "Wed, 17 Feb 2021 02:32:05 GMT",
         "x-ms-return-client-request-id": "true",
-<<<<<<< HEAD
-        "x-ms-version": "2020-12-06"
-=======
-        "x-ms-version": "2021-02-12"
->>>>>>> 7e782c87
+        "x-ms-version": "2021-02-12"
       },
       "RequestBody": null,
       "StatusCode": 202,
@@ -123,11 +103,7 @@
         ],
         "x-ms-client-request-id": "3fa4c9ed-25a8-c826-c967-3e2e066ed8e9",
         "x-ms-request-id": "3d9e119c-d01e-0008-18d5-04c0cd000000",
-<<<<<<< HEAD
-        "x-ms-version": "2020-12-06"
-=======
-        "x-ms-version": "2021-02-12"
->>>>>>> 7e782c87
+        "x-ms-version": "2021-02-12"
       },
       "ResponseBody": []
     },
@@ -146,11 +122,7 @@
         "x-ms-client-request-id": "777b443d-b065-a3bf-a4b5-ad01e824be46",
         "x-ms-date": "Wed, 17 Feb 2021 02:32:05 GMT",
         "x-ms-return-client-request-id": "true",
-<<<<<<< HEAD
-        "x-ms-version": "2020-12-06"
-=======
-        "x-ms-version": "2021-02-12"
->>>>>>> 7e782c87
+        "x-ms-version": "2021-02-12"
       },
       "RequestBody": null,
       "StatusCode": 201,
@@ -165,11 +137,7 @@
         ],
         "x-ms-client-request-id": "777b443d-b065-a3bf-a4b5-ad01e824be46",
         "x-ms-request-id": "01bc1e23-301e-0086-46d5-04167b000000",
-<<<<<<< HEAD
-        "x-ms-version": "2020-12-06"
-=======
-        "x-ms-version": "2021-02-12"
->>>>>>> 7e782c87
+        "x-ms-version": "2021-02-12"
       },
       "ResponseBody": []
     },
@@ -192,11 +160,7 @@
         "x-ms-meta-meta": "data",
         "x-ms-meta-UPPER": "case",
         "x-ms-return-client-request-id": "true",
-<<<<<<< HEAD
-        "x-ms-version": "2020-12-06"
-=======
-        "x-ms-version": "2021-02-12"
->>>>>>> 7e782c87
+        "x-ms-version": "2021-02-12"
       },
       "RequestBody": null,
       "StatusCode": 412,
@@ -211,11 +175,7 @@
         "x-ms-client-request-id": "c5c58bc3-3f07-4b83-6bdf-a73c41b655a9",
         "x-ms-error-code": "LeaseNotPresentWithContainerOperation",
         "x-ms-request-id": "01bc1e35-301e-0086-53d5-04167b000000",
-<<<<<<< HEAD
-        "x-ms-version": "2020-12-06"
-=======
-        "x-ms-version": "2021-02-12"
->>>>>>> 7e782c87
+        "x-ms-version": "2021-02-12"
       },
       "ResponseBody": [
         "﻿<?xml version=\"1.0\" encoding=\"utf-8\"?><Error><Code>LeaseNotPresentWithContainerOperation</Code><Message>There is currently no lease on the container.\n",
@@ -237,11 +197,7 @@
         "x-ms-client-request-id": "5c3dafff-f95f-713f-d3e7-6e0de3ba875c",
         "x-ms-date": "Wed, 17 Feb 2021 02:32:06 GMT",
         "x-ms-return-client-request-id": "true",
-<<<<<<< HEAD
-        "x-ms-version": "2020-12-06"
-=======
-        "x-ms-version": "2021-02-12"
->>>>>>> 7e782c87
+        "x-ms-version": "2021-02-12"
       },
       "RequestBody": null,
       "StatusCode": 202,
@@ -254,11 +210,7 @@
         ],
         "x-ms-client-request-id": "5c3dafff-f95f-713f-d3e7-6e0de3ba875c",
         "x-ms-request-id": "01bc1e3d-301e-0086-5ad5-04167b000000",
-<<<<<<< HEAD
-        "x-ms-version": "2020-12-06"
-=======
-        "x-ms-version": "2021-02-12"
->>>>>>> 7e782c87
+        "x-ms-version": "2021-02-12"
       },
       "ResponseBody": []
     }
