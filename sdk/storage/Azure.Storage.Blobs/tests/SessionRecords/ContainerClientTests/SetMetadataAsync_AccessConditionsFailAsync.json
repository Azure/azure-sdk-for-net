--- conflicted
+++ resolved
@@ -14,11 +14,7 @@
         "x-ms-client-request-id": "ad03fe15-6b1a-5965-3c89-6c0a9638823d",
         "x-ms-date": "Fri, 03 Apr 2020 00:02:11 GMT",
         "x-ms-return-client-request-id": "true",
-<<<<<<< HEAD
-        "x-ms-version": "2019-12-12"
-=======
-        "x-ms-version": "2020-02-10"
->>>>>>> 60f4876e
+        "x-ms-version": "2020-02-10"
       },
       "RequestBody": null,
       "StatusCode": 201,
@@ -33,11 +29,7 @@
         ],
         "x-ms-client-request-id": "ad03fe15-6b1a-5965-3c89-6c0a9638823d",
         "x-ms-request-id": "7acc0b2d-b01e-0003-314b-09acc4000000",
-<<<<<<< HEAD
-        "x-ms-version": "2019-12-12"
-=======
-        "x-ms-version": "2020-02-10"
->>>>>>> 60f4876e
+        "x-ms-version": "2020-02-10"
       },
       "ResponseBody": []
     },
@@ -59,11 +51,7 @@
         "x-ms-meta-meta": "data",
         "x-ms-meta-UPPER": "case",
         "x-ms-return-client-request-id": "true",
-<<<<<<< HEAD
-        "x-ms-version": "2019-12-12"
-=======
-        "x-ms-version": "2020-02-10"
->>>>>>> 60f4876e
+        "x-ms-version": "2020-02-10"
       },
       "RequestBody": null,
       "StatusCode": 412,
@@ -78,11 +66,7 @@
         "x-ms-client-request-id": "5c905666-3717-f7b7-1b86-266f15962e60",
         "x-ms-error-code": "ConditionNotMet",
         "x-ms-request-id": "7acc0b45-b01e-0003-454b-09acc4000000",
-<<<<<<< HEAD
-        "x-ms-version": "2019-12-12"
-=======
-        "x-ms-version": "2020-02-10"
->>>>>>> 60f4876e
+        "x-ms-version": "2020-02-10"
       },
       "ResponseBody": [
         "\uFEFF\u003C?xml version=\u00221.0\u0022 encoding=\u0022utf-8\u0022?\u003E\u003CError\u003E\u003CCode\u003EConditionNotMet\u003C/Code\u003E\u003CMessage\u003EThe condition specified using HTTP conditional header(s) is not met.\n",
@@ -103,11 +87,7 @@
         "x-ms-client-request-id": "3fa4c9ed-25a8-c826-c967-3e2e066ed8e9",
         "x-ms-date": "Fri, 03 Apr 2020 00:02:12 GMT",
         "x-ms-return-client-request-id": "true",
-<<<<<<< HEAD
-        "x-ms-version": "2019-12-12"
-=======
-        "x-ms-version": "2020-02-10"
->>>>>>> 60f4876e
+        "x-ms-version": "2020-02-10"
       },
       "RequestBody": null,
       "StatusCode": 202,
@@ -120,11 +100,7 @@
         ],
         "x-ms-client-request-id": "3fa4c9ed-25a8-c826-c967-3e2e066ed8e9",
         "x-ms-request-id": "7acc0b50-b01e-0003-4c4b-09acc4000000",
-<<<<<<< HEAD
-        "x-ms-version": "2019-12-12"
-=======
-        "x-ms-version": "2020-02-10"
->>>>>>> 60f4876e
+        "x-ms-version": "2020-02-10"
       },
       "ResponseBody": []
     },
@@ -142,11 +118,7 @@
         "x-ms-client-request-id": "777b443d-b065-a3bf-a4b5-ad01e824be46",
         "x-ms-date": "Fri, 03 Apr 2020 00:02:12 GMT",
         "x-ms-return-client-request-id": "true",
-<<<<<<< HEAD
-        "x-ms-version": "2019-12-12"
-=======
-        "x-ms-version": "2020-02-10"
->>>>>>> 60f4876e
+        "x-ms-version": "2020-02-10"
       },
       "RequestBody": null,
       "StatusCode": 201,
@@ -161,11 +133,7 @@
         ],
         "x-ms-client-request-id": "777b443d-b065-a3bf-a4b5-ad01e824be46",
         "x-ms-request-id": "07c7a9cd-801e-0055-2a4b-095d2b000000",
-<<<<<<< HEAD
-        "x-ms-version": "2019-12-12"
-=======
-        "x-ms-version": "2020-02-10"
->>>>>>> 60f4876e
+        "x-ms-version": "2020-02-10"
       },
       "ResponseBody": []
     },
@@ -187,11 +155,7 @@
         "x-ms-meta-meta": "data",
         "x-ms-meta-UPPER": "case",
         "x-ms-return-client-request-id": "true",
-<<<<<<< HEAD
-        "x-ms-version": "2019-12-12"
-=======
-        "x-ms-version": "2020-02-10"
->>>>>>> 60f4876e
+        "x-ms-version": "2020-02-10"
       },
       "RequestBody": null,
       "StatusCode": 412,
@@ -206,11 +170,7 @@
         "x-ms-client-request-id": "c5c58bc3-3f07-4b83-6bdf-a73c41b655a9",
         "x-ms-error-code": "LeaseNotPresentWithContainerOperation",
         "x-ms-request-id": "07c7a9e9-801e-0055-424b-095d2b000000",
-<<<<<<< HEAD
-        "x-ms-version": "2019-12-12"
-=======
-        "x-ms-version": "2020-02-10"
->>>>>>> 60f4876e
+        "x-ms-version": "2020-02-10"
       },
       "ResponseBody": [
         "\uFEFF\u003C?xml version=\u00221.0\u0022 encoding=\u0022utf-8\u0022?\u003E\u003CError\u003E\u003CCode\u003ELeaseNotPresentWithContainerOperation\u003C/Code\u003E\u003CMessage\u003EThere is currently no lease on the container.\n",
@@ -231,11 +191,7 @@
         "x-ms-client-request-id": "5c3dafff-f95f-713f-d3e7-6e0de3ba875c",
         "x-ms-date": "Fri, 03 Apr 2020 00:02:12 GMT",
         "x-ms-return-client-request-id": "true",
-<<<<<<< HEAD
-        "x-ms-version": "2019-12-12"
-=======
-        "x-ms-version": "2020-02-10"
->>>>>>> 60f4876e
+        "x-ms-version": "2020-02-10"
       },
       "RequestBody": null,
       "StatusCode": 202,
@@ -248,11 +204,7 @@
         ],
         "x-ms-client-request-id": "5c3dafff-f95f-713f-d3e7-6e0de3ba875c",
         "x-ms-request-id": "07c7aa04-801e-0055-5d4b-095d2b000000",
-<<<<<<< HEAD
-        "x-ms-version": "2019-12-12"
-=======
-        "x-ms-version": "2020-02-10"
->>>>>>> 60f4876e
+        "x-ms-version": "2020-02-10"
       },
       "ResponseBody": []
     }
