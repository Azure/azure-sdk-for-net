﻿{
  "Entries": [
    {
      "RequestUri": "https://seanmcccanary3.blob.core.windows.net/test-container-b7c5a060-dd09-ba80-826c-2b6fa037f946?restype=container",
      "RequestMethod": "PUT",
      "RequestHeaders": {
        "Accept": "application/xml",
        "Authorization": "Sanitized",
        "traceparent": "00-e835ce06f93c1d4f98c2fc5ad265b216-df88580c29ec134f-00",
        "User-Agent": [
          "azsdk-net-Storage.Blobs/12.9.0-alpha.20210216.1",
          "(.NET 5.0.3; Microsoft Windows 10.0.19042)"
        ],
        "x-ms-blob-public-access": "container",
        "x-ms-client-request-id": "7e88cbaa-9225-a61f-9006-f814cf6eea86",
        "x-ms-date": "Wed, 17 Feb 2021 02:43:14 GMT",
        "x-ms-return-client-request-id": "true",
<<<<<<< HEAD
        "x-ms-version": "2020-12-06"
=======
        "x-ms-version": "2021-02-12"
>>>>>>> 7e782c87
      },
      "RequestBody": null,
      "StatusCode": 201,
      "ResponseHeaders": {
        "Content-Length": "0",
        "Date": "Wed, 17 Feb 2021 02:43:14 GMT",
        "ETag": "\"0x8D8D2EDC6300EF1\"",
        "Last-Modified": "Wed, 17 Feb 2021 02:43:14 GMT",
        "Server": [
          "Windows-Azure-Blob/1.0",
          "Microsoft-HTTPAPI/2.0"
        ],
        "x-ms-client-request-id": "7e88cbaa-9225-a61f-9006-f814cf6eea86",
        "x-ms-request-id": "4b04eb9e-a01e-004f-36d6-04ab96000000",
<<<<<<< HEAD
        "x-ms-version": "2020-12-06"
=======
        "x-ms-version": "2021-02-12"
>>>>>>> 7e782c87
      },
      "ResponseBody": []
    },
    {
<<<<<<< HEAD
      "RequestUri": "https://seanmcccanary3.blob.core.windows.net/test-container-b7c5a060-dd09-ba80-826c-2b6fa037f946?sv=2020-12-06&st=2021-02-17T01%3A43%3A14Z&se=2021-02-17T03%3A43%3A14Z&sr=c&sp=rl&sig=Sanitized&restype=container&comp=list",
=======
      "RequestUri": "https://seanmcccanary3.blob.core.windows.net/test-container-b7c5a060-dd09-ba80-826c-2b6fa037f946?sv=2021-02-12&st=2021-02-17T01%3A43%3A14Z&se=2021-02-17T03%3A43%3A14Z&sr=c&sp=rl&sig=Sanitized&restype=container&comp=list",
>>>>>>> 7e782c87
      "RequestMethod": "GET",
      "RequestHeaders": {
        "Accept": "application/xml",
        "User-Agent": [
          "azsdk-net-Storage.Blobs/12.9.0-alpha.20210216.1",
          "(.NET 5.0.3; Microsoft Windows 10.0.19042)"
        ],
        "x-ms-client-request-id": "d5c57ed8-7aaf-9d20-cfcf-f5a2e2ac42cc",
        "x-ms-return-client-request-id": "true",
<<<<<<< HEAD
        "x-ms-version": "2020-12-06"
=======
        "x-ms-version": "2021-02-12"
>>>>>>> 7e782c87
      },
      "RequestBody": null,
      "StatusCode": 200,
      "ResponseHeaders": {
        "Content-Type": "application/xml",
        "Date": "Wed, 17 Feb 2021 02:43:14 GMT",
        "Server": [
          "Windows-Azure-Blob/1.0",
          "Microsoft-HTTPAPI/2.0"
        ],
        "Transfer-Encoding": "chunked",
        "x-ms-client-request-id": "d5c57ed8-7aaf-9d20-cfcf-f5a2e2ac42cc",
        "x-ms-request-id": "6c71df34-f01e-0089-43d6-046017000000",
<<<<<<< HEAD
        "x-ms-version": "2020-12-06"
=======
        "x-ms-version": "2021-02-12"
>>>>>>> 7e782c87
      },
      "ResponseBody": "﻿<?xml version=\"1.0\" encoding=\"utf-8\"?><EnumerationResults ServiceEndpoint=\"https://seanmcccanary3.blob.core.windows.net/\" ContainerName=\"test-container-b7c5a060-dd09-ba80-826c-2b6fa037f946\"><Blobs /><NextMarker /></EnumerationResults>"
    },
    {
      "RequestUri": "https://seanmcccanary3.blob.core.windows.net/test-container-b7c5a060-dd09-ba80-826c-2b6fa037f946?restype=container",
      "RequestMethod": "DELETE",
      "RequestHeaders": {
        "Accept": "application/xml",
        "Authorization": "Sanitized",
        "traceparent": "00-8954b23a6f86b346a864c2d5ba5545f8-28ea047172fcbe46-00",
        "User-Agent": [
          "azsdk-net-Storage.Blobs/12.9.0-alpha.20210216.1",
          "(.NET 5.0.3; Microsoft Windows 10.0.19042)"
        ],
        "x-ms-client-request-id": "513b28f1-14a9-f5d7-2c7a-f39015fda232",
        "x-ms-date": "Wed, 17 Feb 2021 02:43:14 GMT",
        "x-ms-return-client-request-id": "true",
<<<<<<< HEAD
        "x-ms-version": "2020-12-06"
=======
        "x-ms-version": "2021-02-12"
>>>>>>> 7e782c87
      },
      "RequestBody": null,
      "StatusCode": 202,
      "ResponseHeaders": {
        "Content-Length": "0",
        "Date": "Wed, 17 Feb 2021 02:43:14 GMT",
        "Server": [
          "Windows-Azure-Blob/1.0",
          "Microsoft-HTTPAPI/2.0"
        ],
        "x-ms-client-request-id": "513b28f1-14a9-f5d7-2c7a-f39015fda232",
        "x-ms-request-id": "4b04ebe8-a01e-004f-75d6-04ab96000000",
<<<<<<< HEAD
        "x-ms-version": "2020-12-06"
=======
        "x-ms-version": "2021-02-12"
>>>>>>> 7e782c87
      },
      "ResponseBody": []
    }
  ],
  "Variables": {
    "DateTimeOffsetNow": "2021-02-16T20:43:14.604309-06:00",
    "RandomSeed": "1328636129",
    "Storage_TestConfigDefault": "ProductionTenant\nseanmcccanary3\nU2FuaXRpemVk\nhttps://seanmcccanary3.blob.core.windows.net\nhttps://seanmcccanary3.file.core.windows.net\nhttps://seanmcccanary3.queue.core.windows.net\nhttps://seanmcccanary3.table.core.windows.net\n\n\n\n\nhttps://seanmcccanary3-secondary.blob.core.windows.net\nhttps://seanmcccanary3-secondary.file.core.windows.net\nhttps://seanmcccanary3-secondary.queue.core.windows.net\nhttps://seanmcccanary3-secondary.table.core.windows.net\n\nSanitized\n\n\nCloud\nBlobEndpoint=https://seanmcccanary3.blob.core.windows.net/;QueueEndpoint=https://seanmcccanary3.queue.core.windows.net/;FileEndpoint=https://seanmcccanary3.file.core.windows.net/;BlobSecondaryEndpoint=https://seanmcccanary3-secondary.blob.core.windows.net/;QueueSecondaryEndpoint=https://seanmcccanary3-secondary.queue.core.windows.net/;FileSecondaryEndpoint=https://seanmcccanary3-secondary.file.core.windows.net/;AccountName=seanmcccanary3;AccountKey=Kg==;\nseanscope1\n\n"
  }
}<|MERGE_RESOLUTION|>--- conflicted
+++ resolved
@@ -15,11 +15,7 @@
         "x-ms-client-request-id": "7e88cbaa-9225-a61f-9006-f814cf6eea86",
         "x-ms-date": "Wed, 17 Feb 2021 02:43:14 GMT",
         "x-ms-return-client-request-id": "true",
-<<<<<<< HEAD
-        "x-ms-version": "2020-12-06"
-=======
         "x-ms-version": "2021-02-12"
->>>>>>> 7e782c87
       },
       "RequestBody": null,
       "StatusCode": 201,
@@ -34,20 +30,12 @@
         ],
         "x-ms-client-request-id": "7e88cbaa-9225-a61f-9006-f814cf6eea86",
         "x-ms-request-id": "4b04eb9e-a01e-004f-36d6-04ab96000000",
-<<<<<<< HEAD
-        "x-ms-version": "2020-12-06"
-=======
         "x-ms-version": "2021-02-12"
->>>>>>> 7e782c87
       },
       "ResponseBody": []
     },
     {
-<<<<<<< HEAD
-      "RequestUri": "https://seanmcccanary3.blob.core.windows.net/test-container-b7c5a060-dd09-ba80-826c-2b6fa037f946?sv=2020-12-06&st=2021-02-17T01%3A43%3A14Z&se=2021-02-17T03%3A43%3A14Z&sr=c&sp=rl&sig=Sanitized&restype=container&comp=list",
-=======
       "RequestUri": "https://seanmcccanary3.blob.core.windows.net/test-container-b7c5a060-dd09-ba80-826c-2b6fa037f946?sv=2021-02-12&st=2021-02-17T01%3A43%3A14Z&se=2021-02-17T03%3A43%3A14Z&sr=c&sp=rl&sig=Sanitized&restype=container&comp=list",
->>>>>>> 7e782c87
       "RequestMethod": "GET",
       "RequestHeaders": {
         "Accept": "application/xml",
@@ -57,11 +45,7 @@
         ],
         "x-ms-client-request-id": "d5c57ed8-7aaf-9d20-cfcf-f5a2e2ac42cc",
         "x-ms-return-client-request-id": "true",
-<<<<<<< HEAD
-        "x-ms-version": "2020-12-06"
-=======
         "x-ms-version": "2021-02-12"
->>>>>>> 7e782c87
       },
       "RequestBody": null,
       "StatusCode": 200,
@@ -75,11 +59,7 @@
         "Transfer-Encoding": "chunked",
         "x-ms-client-request-id": "d5c57ed8-7aaf-9d20-cfcf-f5a2e2ac42cc",
         "x-ms-request-id": "6c71df34-f01e-0089-43d6-046017000000",
-<<<<<<< HEAD
-        "x-ms-version": "2020-12-06"
-=======
         "x-ms-version": "2021-02-12"
->>>>>>> 7e782c87
       },
       "ResponseBody": "﻿<?xml version=\"1.0\" encoding=\"utf-8\"?><EnumerationResults ServiceEndpoint=\"https://seanmcccanary3.blob.core.windows.net/\" ContainerName=\"test-container-b7c5a060-dd09-ba80-826c-2b6fa037f946\"><Blobs /><NextMarker /></EnumerationResults>"
     },
@@ -97,11 +77,7 @@
         "x-ms-client-request-id": "513b28f1-14a9-f5d7-2c7a-f39015fda232",
         "x-ms-date": "Wed, 17 Feb 2021 02:43:14 GMT",
         "x-ms-return-client-request-id": "true",
-<<<<<<< HEAD
-        "x-ms-version": "2020-12-06"
-=======
         "x-ms-version": "2021-02-12"
->>>>>>> 7e782c87
       },
       "RequestBody": null,
       "StatusCode": 202,
@@ -114,11 +90,7 @@
         ],
         "x-ms-client-request-id": "513b28f1-14a9-f5d7-2c7a-f39015fda232",
         "x-ms-request-id": "4b04ebe8-a01e-004f-75d6-04ab96000000",
-<<<<<<< HEAD
-        "x-ms-version": "2020-12-06"
-=======
         "x-ms-version": "2021-02-12"
->>>>>>> 7e782c87
       },
       "ResponseBody": []
     }
