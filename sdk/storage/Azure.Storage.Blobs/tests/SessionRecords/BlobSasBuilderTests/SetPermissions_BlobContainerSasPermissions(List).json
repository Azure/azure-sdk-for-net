﻿{
  "Entries": [
    {
      "RequestUri": "https://seanmcccanary3.blob.core.windows.net/test-container-f96da6b3-d0b8-af19-ede4-d45b7fe8a1cd?restype=container",
      "RequestMethod": "PUT",
      "RequestHeaders": {
        "Accept": "application/xml",
        "Authorization": "Sanitized",
        "traceparent": "00-02a40c4b20cd964ab4b0b17291117453-aa383f11ab10b74c-00",
        "User-Agent": [
          "azsdk-net-Storage.Blobs/12.9.0-alpha.20210216.1",
          "(.NET 5.0.3; Microsoft Windows 10.0.19042)"
        ],
        "x-ms-blob-public-access": "container",
        "x-ms-client-request-id": "e45daf2b-8c76-c6d2-6b5d-57a321576dd2",
        "x-ms-date": "Wed, 17 Feb 2021 02:43:13 GMT",
        "x-ms-return-client-request-id": "true",
<<<<<<< HEAD
        "x-ms-version": "2020-12-06"
=======
        "x-ms-version": "2021-02-12"
>>>>>>> 7e782c87
      },
      "RequestBody": null,
      "StatusCode": 201,
      "ResponseHeaders": {
        "Content-Length": "0",
        "Date": "Wed, 17 Feb 2021 02:43:13 GMT",
        "ETag": "\"0x8D8D2EDC5DE8892\"",
        "Last-Modified": "Wed, 17 Feb 2021 02:43:14 GMT",
        "Server": [
          "Windows-Azure-Blob/1.0",
          "Microsoft-HTTPAPI/2.0"
        ],
        "x-ms-client-request-id": "e45daf2b-8c76-c6d2-6b5d-57a321576dd2",
        "x-ms-request-id": "215ec124-601e-006f-0ed6-04d031000000",
<<<<<<< HEAD
        "x-ms-version": "2020-12-06"
=======
        "x-ms-version": "2021-02-12"
>>>>>>> 7e782c87
      },
      "ResponseBody": []
    },
    {
<<<<<<< HEAD
      "RequestUri": "https://seanmcccanary3.blob.core.windows.net/test-container-f96da6b3-d0b8-af19-ede4-d45b7fe8a1cd?sv=2020-12-06&st=2021-02-17T01%3A43%3A14Z&se=2021-02-17T03%3A43%3A14Z&sr=c&sp=l&sig=Sanitized&restype=container&comp=list",
=======
      "RequestUri": "https://seanmcccanary3.blob.core.windows.net/test-container-f96da6b3-d0b8-af19-ede4-d45b7fe8a1cd?sv=2021-02-12&st=2021-02-17T01%3A43%3A14Z&se=2021-02-17T03%3A43%3A14Z&sr=c&sp=l&sig=Sanitized&restype=container&comp=list",
>>>>>>> 7e782c87
      "RequestMethod": "GET",
      "RequestHeaders": {
        "Accept": "application/xml",
        "User-Agent": [
          "azsdk-net-Storage.Blobs/12.9.0-alpha.20210216.1",
          "(.NET 5.0.3; Microsoft Windows 10.0.19042)"
        ],
        "x-ms-client-request-id": "cf2ff6d3-bd8b-3056-f3af-65a377fbece4",
        "x-ms-return-client-request-id": "true",
<<<<<<< HEAD
        "x-ms-version": "2020-12-06"
=======
        "x-ms-version": "2021-02-12"
>>>>>>> 7e782c87
      },
      "RequestBody": null,
      "StatusCode": 200,
      "ResponseHeaders": {
        "Content-Type": "application/xml",
        "Date": "Wed, 17 Feb 2021 02:43:14 GMT",
        "Server": [
          "Windows-Azure-Blob/1.0",
          "Microsoft-HTTPAPI/2.0"
        ],
        "Transfer-Encoding": "chunked",
        "x-ms-client-request-id": "cf2ff6d3-bd8b-3056-f3af-65a377fbece4",
        "x-ms-request-id": "5f1549ba-201e-006e-64d6-048fed000000",
<<<<<<< HEAD
        "x-ms-version": "2020-12-06"
=======
        "x-ms-version": "2021-02-12"
>>>>>>> 7e782c87
      },
      "ResponseBody": "﻿<?xml version=\"1.0\" encoding=\"utf-8\"?><EnumerationResults ServiceEndpoint=\"https://seanmcccanary3.blob.core.windows.net/\" ContainerName=\"test-container-f96da6b3-d0b8-af19-ede4-d45b7fe8a1cd\"><Blobs /><NextMarker /></EnumerationResults>"
    },
    {
      "RequestUri": "https://seanmcccanary3.blob.core.windows.net/test-container-f96da6b3-d0b8-af19-ede4-d45b7fe8a1cd?restype=container",
      "RequestMethod": "DELETE",
      "RequestHeaders": {
        "Accept": "application/xml",
        "Authorization": "Sanitized",
        "traceparent": "00-c54558f1f7e2d3458cc44b58b76770b2-54695e2a9270c44c-00",
        "User-Agent": [
          "azsdk-net-Storage.Blobs/12.9.0-alpha.20210216.1",
          "(.NET 5.0.3; Microsoft Windows 10.0.19042)"
        ],
        "x-ms-client-request-id": "2ad0b4c6-9d28-2147-91fd-60bc64876c0c",
        "x-ms-date": "Wed, 17 Feb 2021 02:43:14 GMT",
        "x-ms-return-client-request-id": "true",
<<<<<<< HEAD
        "x-ms-version": "2020-12-06"
=======
        "x-ms-version": "2021-02-12"
>>>>>>> 7e782c87
      },
      "RequestBody": null,
      "StatusCode": 202,
      "ResponseHeaders": {
        "Content-Length": "0",
        "Date": "Wed, 17 Feb 2021 02:43:14 GMT",
        "Server": [
          "Windows-Azure-Blob/1.0",
          "Microsoft-HTTPAPI/2.0"
        ],
        "x-ms-client-request-id": "2ad0b4c6-9d28-2147-91fd-60bc64876c0c",
        "x-ms-request-id": "215ec181-601e-006f-5ad6-04d031000000",
<<<<<<< HEAD
        "x-ms-version": "2020-12-06"
=======
        "x-ms-version": "2021-02-12"
>>>>>>> 7e782c87
      },
      "ResponseBody": []
    }
  ],
  "Variables": {
    "DateTimeOffsetNow": "2021-02-16T20:43:14.066826-06:00",
    "RandomSeed": "367322039",
    "Storage_TestConfigDefault": "ProductionTenant\nseanmcccanary3\nU2FuaXRpemVk\nhttps://seanmcccanary3.blob.core.windows.net\nhttps://seanmcccanary3.file.core.windows.net\nhttps://seanmcccanary3.queue.core.windows.net\nhttps://seanmcccanary3.table.core.windows.net\n\n\n\n\nhttps://seanmcccanary3-secondary.blob.core.windows.net\nhttps://seanmcccanary3-secondary.file.core.windows.net\nhttps://seanmcccanary3-secondary.queue.core.windows.net\nhttps://seanmcccanary3-secondary.table.core.windows.net\n\nSanitized\n\n\nCloud\nBlobEndpoint=https://seanmcccanary3.blob.core.windows.net/;QueueEndpoint=https://seanmcccanary3.queue.core.windows.net/;FileEndpoint=https://seanmcccanary3.file.core.windows.net/;BlobSecondaryEndpoint=https://seanmcccanary3-secondary.blob.core.windows.net/;QueueSecondaryEndpoint=https://seanmcccanary3-secondary.queue.core.windows.net/;FileSecondaryEndpoint=https://seanmcccanary3-secondary.file.core.windows.net/;AccountName=seanmcccanary3;AccountKey=Kg==;\nseanscope1\n\n"
  }
}<|MERGE_RESOLUTION|>--- conflicted
+++ resolved
@@ -15,11 +15,7 @@
         "x-ms-client-request-id": "e45daf2b-8c76-c6d2-6b5d-57a321576dd2",
         "x-ms-date": "Wed, 17 Feb 2021 02:43:13 GMT",
         "x-ms-return-client-request-id": "true",
-<<<<<<< HEAD
-        "x-ms-version": "2020-12-06"
-=======
         "x-ms-version": "2021-02-12"
->>>>>>> 7e782c87
       },
       "RequestBody": null,
       "StatusCode": 201,
@@ -34,20 +30,12 @@
         ],
         "x-ms-client-request-id": "e45daf2b-8c76-c6d2-6b5d-57a321576dd2",
         "x-ms-request-id": "215ec124-601e-006f-0ed6-04d031000000",
-<<<<<<< HEAD
-        "x-ms-version": "2020-12-06"
-=======
         "x-ms-version": "2021-02-12"
->>>>>>> 7e782c87
       },
       "ResponseBody": []
     },
     {
-<<<<<<< HEAD
-      "RequestUri": "https://seanmcccanary3.blob.core.windows.net/test-container-f96da6b3-d0b8-af19-ede4-d45b7fe8a1cd?sv=2020-12-06&st=2021-02-17T01%3A43%3A14Z&se=2021-02-17T03%3A43%3A14Z&sr=c&sp=l&sig=Sanitized&restype=container&comp=list",
-=======
       "RequestUri": "https://seanmcccanary3.blob.core.windows.net/test-container-f96da6b3-d0b8-af19-ede4-d45b7fe8a1cd?sv=2021-02-12&st=2021-02-17T01%3A43%3A14Z&se=2021-02-17T03%3A43%3A14Z&sr=c&sp=l&sig=Sanitized&restype=container&comp=list",
->>>>>>> 7e782c87
       "RequestMethod": "GET",
       "RequestHeaders": {
         "Accept": "application/xml",
@@ -57,11 +45,7 @@
         ],
         "x-ms-client-request-id": "cf2ff6d3-bd8b-3056-f3af-65a377fbece4",
         "x-ms-return-client-request-id": "true",
-<<<<<<< HEAD
-        "x-ms-version": "2020-12-06"
-=======
         "x-ms-version": "2021-02-12"
->>>>>>> 7e782c87
       },
       "RequestBody": null,
       "StatusCode": 200,
@@ -75,11 +59,7 @@
         "Transfer-Encoding": "chunked",
         "x-ms-client-request-id": "cf2ff6d3-bd8b-3056-f3af-65a377fbece4",
         "x-ms-request-id": "5f1549ba-201e-006e-64d6-048fed000000",
-<<<<<<< HEAD
-        "x-ms-version": "2020-12-06"
-=======
         "x-ms-version": "2021-02-12"
->>>>>>> 7e782c87
       },
       "ResponseBody": "﻿<?xml version=\"1.0\" encoding=\"utf-8\"?><EnumerationResults ServiceEndpoint=\"https://seanmcccanary3.blob.core.windows.net/\" ContainerName=\"test-container-f96da6b3-d0b8-af19-ede4-d45b7fe8a1cd\"><Blobs /><NextMarker /></EnumerationResults>"
     },
@@ -97,11 +77,7 @@
         "x-ms-client-request-id": "2ad0b4c6-9d28-2147-91fd-60bc64876c0c",
         "x-ms-date": "Wed, 17 Feb 2021 02:43:14 GMT",
         "x-ms-return-client-request-id": "true",
-<<<<<<< HEAD
-        "x-ms-version": "2020-12-06"
-=======
         "x-ms-version": "2021-02-12"
->>>>>>> 7e782c87
       },
       "RequestBody": null,
       "StatusCode": 202,
@@ -114,11 +90,7 @@
         ],
         "x-ms-client-request-id": "2ad0b4c6-9d28-2147-91fd-60bc64876c0c",
         "x-ms-request-id": "215ec181-601e-006f-5ad6-04d031000000",
-<<<<<<< HEAD
-        "x-ms-version": "2020-12-06"
-=======
         "x-ms-version": "2021-02-12"
->>>>>>> 7e782c87
       },
       "ResponseBody": []
     }
