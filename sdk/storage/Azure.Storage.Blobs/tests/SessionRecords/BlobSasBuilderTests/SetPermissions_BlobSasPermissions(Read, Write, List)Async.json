--- conflicted
+++ resolved
@@ -15,11 +15,7 @@
         "x-ms-client-request-id": "fe50fcc3-bd99-1244-3240-89f28595a214",
         "x-ms-date": "Wed, 17 Feb 2021 18:55:58 GMT",
         "x-ms-return-client-request-id": "true",
-<<<<<<< HEAD
-        "x-ms-version": "2020-12-06"
-=======
         "x-ms-version": "2021-02-12"
->>>>>>> 7e782c87
       },
       "RequestBody": null,
       "StatusCode": 201,
@@ -34,11 +30,7 @@
         ],
         "x-ms-client-request-id": "fe50fcc3-bd99-1244-3240-89f28595a214",
         "x-ms-request-id": "8500baf9-101e-005a-315e-05bc25000000",
-<<<<<<< HEAD
-        "x-ms-version": "2020-12-06"
-=======
         "x-ms-version": "2021-02-12"
->>>>>>> 7e782c87
       },
       "ResponseBody": []
     },
@@ -59,11 +51,7 @@
         "x-ms-client-request-id": "7c6a6f37-c7bd-97bf-9913-d34f04819ed6",
         "x-ms-date": "Wed, 17 Feb 2021 18:55:58 GMT",
         "x-ms-return-client-request-id": "true",
-<<<<<<< HEAD
-        "x-ms-version": "2020-12-06"
-=======
         "x-ms-version": "2021-02-12"
->>>>>>> 7e782c87
       },
       "RequestBody": "3eqKnrcJsv8V1AUHako8fusgDjJjt8+v8K4YPGlfIYnZJBWbCwRdMebzYhAOBDecINT60JozASUa2q0J8XWWtrJ8LUY0oXPmw9xMb1S+oOt2fByUZVHupSPwgDBXVEBxXaxdkdfxZ35hEwy+55HRWznCknRYAVFhjYciRCBDj2+b2hKoYQ8UhRSeM1JEML2SHyT2lcHLGVxb/ANPziNeHoOdIg1+KPoqrQ1gus3+HF3JjyX8TPqt0MG1TGQLxLbxPxTOpg2wE/Ypy+e0a16OXOCmhj/+YdGJ8FJLyNuWH+lWb3q4MHVQGHsv0oET+WRiJ/CEZT13895DRba7ZEsak6z9Xfvk1StqVW3Dz49Qdfft6aHrErqr33ycdeu/lbMwFD7VFZtpfVHEGQ/QsyNO8s++zXupL4HxUn1/SGBAq8C5krpQe2BbhGtQJvmq2ytYTYMcAMc4h+W948Me6TXxhG1PFiFp/XZvY0kPWQiHR3ZRJvrcJKv4gAvUkpicPZo2X6GLW8QK7lAMrZx+KC7cNZxMzMI7FGDCVpUWlGre0iau2flm/OuyRziq0HcOeVjd+Fz8T3DX+0pByQQu9FrlLtp20E80dTmwmoWKkETps9w9OJwN4oK11t6vJTLmhFPdxaKcmKkIqIIjS7XrTWoGVxUo8Lu910xXwPlwhVAGyRUxrcuiTRsyNZAa6pbMyYl0qM4dvpOXH+5VRNewmCMyHIKguaCfZAr69bsro+y2i/Zw/NyB6QuBmo3cTAhDgpxs6M0TLBDp1EPEIsnYbHwBn7ngQJtHsDN3Hh8SwhgBtnIev7oeol/mhieYvcZCqS0Q26xPYkIAJTeanA3w1hIrwmtWuq3B4v1a+rl0rvNsNHXyAuZrslQwHZmCgwVR9rAVbfpb7O5/T/iu9WiJjHZELmiY/dQrvxAXJZwTPl/4CAMIX0D4EEiGcrPuvb3rp5EjPlWdufjc6a7qQ8ZSbBCZtuxlgC02TB0fEYshPAFTLH4L8AAKW08KLHWSDs2CNAWiVQfQhSZk7PE3fadsu6yslxdHRnsPj1qcWlO3pD5QnN2Ffuf6gqZXpwMO0t2onnHJ5Xa1Ou2Jk8asMyvSrUiz5uHK5zzEsRRw7594ALx89Lzi7r7HmmLv++shTk56hfq7W+v83bY0BDNhRUpNEZIJLz9v8L+J60x/2+tRo2PG9mqlvaXRgBcFremKZVUXoepZGB4PC5U6MW+ffQLL42DQm07gp1TsOK8oaULV/oX3ZzkB+ItFt+rVaos2MQMUOsqIusoGN/qVbN9v56JTZTLppxXJyurViuNkCjzItgarEy93TEO68DA+a4ur1tBHggVZTIruS2/fsjDnoSy9zbXZww==",
       "StatusCode": 201,
@@ -81,21 +69,13 @@
         "x-ms-content-crc64": "lNGNioTt2Ik=",
         "x-ms-request-id": "8500bb0b-101e-005a-415e-05bc25000000",
         "x-ms-request-server-encrypted": "true",
-<<<<<<< HEAD
-        "x-ms-version": "2020-12-06",
-=======
         "x-ms-version": "2021-02-12",
->>>>>>> 7e782c87
         "x-ms-version-id": "2021-02-17T18:55:58.3543484Z"
       },
       "ResponseBody": []
     },
     {
-<<<<<<< HEAD
-      "RequestUri": "https://seanmcccanary3.blob.core.windows.net/test-container-671e2396-2673-32f2-bc0d-9e4d9a07084b/test-blob-78f3983b-14e5-a20b-e65c-53e5f0a86664?sv=2020-12-06&st=2021-02-17T17%3A55%3A58Z&se=2021-02-17T19%3A55%3A58Z&sr=b&sp=rwl&sig=Sanitized",
-=======
       "RequestUri": "https://seanmcccanary3.blob.core.windows.net/test-container-671e2396-2673-32f2-bc0d-9e4d9a07084b/test-blob-78f3983b-14e5-a20b-e65c-53e5f0a86664?sv=2021-02-12&st=2021-02-17T17%3A55%3A58Z&se=2021-02-17T19%3A55%3A58Z&sr=b&sp=rwl&sig=Sanitized",
->>>>>>> 7e782c87
       "RequestMethod": "HEAD",
       "RequestHeaders": {
         "Accept": "application/xml",
@@ -106,11 +86,7 @@
         ],
         "x-ms-client-request-id": "5d85a384-5d4b-0c06-b343-7fda5a68df08",
         "x-ms-return-client-request-id": "true",
-<<<<<<< HEAD
-        "x-ms-version": "2020-12-06"
-=======
         "x-ms-version": "2021-02-12"
->>>>>>> 7e782c87
       },
       "RequestBody": null,
       "StatusCode": 200,
@@ -137,11 +113,7 @@
         "x-ms-lease-status": "unlocked",
         "x-ms-request-id": "52b082d6-f01e-0099-415e-05a57f000000",
         "x-ms-server-encrypted": "true",
-<<<<<<< HEAD
-        "x-ms-version": "2020-12-06",
-=======
         "x-ms-version": "2021-02-12",
->>>>>>> 7e782c87
         "x-ms-version-id": "2021-02-17T18:55:58.3543484Z"
       },
       "ResponseBody": []
@@ -160,11 +132,7 @@
         "x-ms-client-request-id": "61ca0098-40fc-748a-0bef-21626c8fc26a",
         "x-ms-date": "Wed, 17 Feb 2021 18:55:58 GMT",
         "x-ms-return-client-request-id": "true",
-<<<<<<< HEAD
-        "x-ms-version": "2020-12-06"
-=======
         "x-ms-version": "2021-02-12"
->>>>>>> 7e782c87
       },
       "RequestBody": null,
       "StatusCode": 202,
@@ -177,11 +145,7 @@
         ],
         "x-ms-client-request-id": "61ca0098-40fc-748a-0bef-21626c8fc26a",
         "x-ms-request-id": "8500bb3e-101e-005a-6f5e-05bc25000000",
-<<<<<<< HEAD
-        "x-ms-version": "2020-12-06"
-=======
         "x-ms-version": "2021-02-12"
->>>>>>> 7e782c87
       },
       "ResponseBody": []
     }
