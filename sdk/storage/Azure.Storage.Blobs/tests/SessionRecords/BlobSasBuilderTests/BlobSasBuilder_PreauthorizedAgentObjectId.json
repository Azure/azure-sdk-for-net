--- conflicted
+++ resolved
@@ -1,162 +1,122 @@
 {
   "Entries": [
     {
-      "RequestUri": "https://seanoauthcanary.blob.core.windows.net/test-container-f01df379-bd4f-da8c-4e46-796d139aa95d?restype=container",
+      "RequestUri": "https://seanstageoauth.blob.core.windows.net/test-container-f01df379-bd4f-da8c-4e46-796d139aa95d?restype=container",
       "RequestMethod": "PUT",
       "RequestHeaders": {
         "Accept": "application/xml",
         "Authorization": "Sanitized",
-        "traceparent": "00-8f9280f596873d499caf4a80988fe0e7-572cd068eb0e1743-00",
+        "traceparent": "00-5d5f3a5c034cc347b3682e4c32cf7745-79f4160eee3f584b-00",
         "User-Agent": [
-          "azsdk-net-Storage.Blobs/12.9.0-alpha.20210402.1",
-          "(.NET 5.0.4; Microsoft Windows 10.0.19042)"
+          "azsdk-net-Storage.Blobs/12.9.0-alpha.20210514.1",
+          "(.NET Core 4.6.30015.01; Microsoft Windows 10.0.19043 )"
         ],
         "x-ms-blob-public-access": "container",
         "x-ms-client-request-id": "cefdd41a-dfb1-c305-1e6e-9a0352ec90a8",
         "x-ms-return-client-request-id": "true",
-<<<<<<< HEAD
-        "x-ms-version": "2020-08-04"
-=======
-         "x-ms-version": "2020-10-02"
->>>>>>> 65932564
+        "x-ms-version": "2020-10-02"
       },
       "RequestBody": null,
       "StatusCode": 201,
       "ResponseHeaders": {
-        "Content-Length": "0",
-        "Date": "Fri, 02 Apr 2021 17:28:38 GMT",
-        "ETag": "\u00220x8D8F5FCC115046A\u0022",
-        "Last-Modified": "Fri, 02 Apr 2021 17:28:39 GMT",
+        "Date": "Fri, 14 May 2021 16:55:19 GMT",
+        "ETag": "\u00220x8D916F90E5A5EBA\u0022",
+        "Last-Modified": "Fri, 14 May 2021 16:55:19 GMT",
         "Server": [
           "Windows-Azure-Blob/1.0",
           "Microsoft-HTTPAPI/2.0"
         ],
+        "Transfer-Encoding": "chunked",
         "x-ms-client-request-id": "cefdd41a-dfb1-c305-1e6e-9a0352ec90a8",
-<<<<<<< HEAD
-        "x-ms-request-id": "44f00096-701e-0004-27e5-27a8ae000000",
-        "x-ms-version": "2020-08-04"
-=======
-        "x-ms-request-id": "10d85366-501e-003c-145e-050c6e000000",
-         "x-ms-version": "2020-10-02"
->>>>>>> 65932564
+        "x-ms-request-id": "29a56713-a01e-001a-33e1-48a2b5000000",
+        "x-ms-version": "2020-10-02"
       },
       "ResponseBody": []
     },
     {
-      "RequestUri": "https://seanoauthcanary.blob.core.windows.net/?restype=service\u0026comp=userdelegationkey",
+      "RequestUri": "https://seanstageoauth.blob.core.windows.net/?restype=service\u0026comp=userdelegationkey",
       "RequestMethod": "POST",
       "RequestHeaders": {
         "Accept": "application/xml",
         "Authorization": "Sanitized",
         "Content-Length": "59",
         "Content-Type": "application/xml",
-        "traceparent": "00-a9da5c8e7f6a744eae0f88065aecdfdd-8c4a46dfd584af4f-00",
+        "traceparent": "00-2bc84d703c12554ba3b58c51acc3ac32-14b557179cb3454f-00",
         "User-Agent": [
-          "azsdk-net-Storage.Blobs/12.9.0-alpha.20210402.1",
-          "(.NET 5.0.4; Microsoft Windows 10.0.19042)"
+          "azsdk-net-Storage.Blobs/12.9.0-alpha.20210514.1",
+          "(.NET Core 4.6.30015.01; Microsoft Windows 10.0.19043 )"
         ],
         "x-ms-client-request-id": "748551e3-eaa8-91f9-7f1e-984b7455bc7e",
         "x-ms-return-client-request-id": "true",
-<<<<<<< HEAD
-        "x-ms-version": "2020-08-04"
-=======
-         "x-ms-version": "2020-10-02"
->>>>>>> 65932564
+        "x-ms-version": "2020-10-02"
       },
-      "RequestBody": "\uFEFF\u003CKeyInfo\u003E\u003CExpiry\u003E2021-04-02T18:28:39Z\u003C/Expiry\u003E\u003C/KeyInfo\u003E",
+      "RequestBody": "\uFEFF\u003CKeyInfo\u003E\u003CExpiry\u003E2021-05-14T17:55:19Z\u003C/Expiry\u003E\u003C/KeyInfo\u003E",
       "StatusCode": 200,
       "ResponseHeaders": {
         "Content-Type": "application/xml",
-        "Date": "Fri, 02 Apr 2021 17:28:38 GMT",
+        "Date": "Fri, 14 May 2021 16:55:19 GMT",
         "Server": [
           "Windows-Azure-Blob/1.0",
           "Microsoft-HTTPAPI/2.0"
         ],
         "Transfer-Encoding": "chunked",
         "x-ms-client-request-id": "748551e3-eaa8-91f9-7f1e-984b7455bc7e",
-<<<<<<< HEAD
-        "x-ms-request-id": "44f0010d-701e-0004-66e5-27a8ae000000",
-        "x-ms-version": "2020-08-04"
-=======
-        "x-ms-request-id": "10d8536f-501e-003c-1a5e-050c6e000000",
-         "x-ms-version": "2020-10-02"
->>>>>>> 65932564
+        "x-ms-request-id": "29a56716-a01e-001a-35e1-48a2b5000000",
+        "x-ms-version": "2020-10-02"
       },
-      "ResponseBody": "\uFEFF\u003C?xml version=\u00221.0\u0022 encoding=\u0022utf-8\u0022?\u003E\u003CUserDelegationKey\u003E\u003CSignedOid\u003Ec4f48289-bb84-4086-b250-6f94a8f64cee\u003C/SignedOid\u003E\u003CSignedTid\u003E72f988bf-86f1-41af-91ab-2d7cd011db47\u003C/SignedTid\u003E\u003CSignedStart\u003E2021-04-02T17:28:39Z\u003C/SignedStart\u003E\u003CSignedExpiry\u003E2021-04-02T18:28:39Z\u003C/SignedExpiry\u003E\u003CSignedService\u003Eb\u003C/SignedService\u003E\u003CSignedVersion\u003E2020-06-12\u003C/SignedVersion\u003E\u003CValue\u003Esf6PHllfusLyeccgTO7PERrm2d\u002BVOcOebtam8nkVZEc=\u003C/Value\u003E\u003C/UserDelegationKey\u003E"
+      "ResponseBody": "\uFEFF\u003C?xml version=\u00221.0\u0022 encoding=\u0022utf-8\u0022?\u003E\u003CUserDelegationKey\u003E\u003CSignedOid\u003Ec4f48289-bb84-4086-b250-6f94a8f64cee\u003C/SignedOid\u003E\u003CSignedTid\u003E72f988bf-86f1-41af-91ab-2d7cd011db47\u003C/SignedTid\u003E\u003CSignedStart\u003E2021-05-14T16:55:19Z\u003C/SignedStart\u003E\u003CSignedExpiry\u003E2021-05-14T17:55:19Z\u003C/SignedExpiry\u003E\u003CSignedService\u003Eb\u003C/SignedService\u003E\u003CSignedVersion\u003E2020-10-02\u003C/SignedVersion\u003E\u003CValue\u003EUl5kg2/Yvn1qvYtkKsVb4OydPYpT3BpfF9\u002BfY4/GGAE=\u003C/Value\u003E\u003C/UserDelegationKey\u003E"
     },
     {
-<<<<<<< HEAD
-      "RequestUri": "https://seanoauthcanary.blob.core.windows.net/test-container-f01df379-bd4f-da8c-4e46-796d139aa95d/test-blob-cee1f449-da99-2861-30af-b906a95aaab7?skoid=c4f48289-bb84-4086-b250-6f94a8f64cee\u0026sktid=72f988bf-86f1-41af-91ab-2d7cd011db47\u0026skt=2021-04-02T17%3A28%3A39Z\u0026ske=2021-04-02T18%3A28%3A39Z\u0026sks=b\u0026skv=2020-06-12\u0026sv=2020-06-12\u0026st=2021-04-02T16%3A28%3A39Z\u0026se=2021-04-02T18%3A28%3A39Z\u0026sr=c\u0026sp=racwdxltmei\u0026saoid=9fba6e5d-b585-aed5-564c-6aa049a6b9aa\u0026sig=Sanitized",
-=======
-      "RequestUri": "https://seanoauthcanary.blob.core.windows.net/test-container-f01df379-bd4f-da8c-4e46-796d139aa95d/test-blob-cee1f449-da99-2861-30af-b906a95aaab7?skoid=c4f48289-bb84-4086-b250-6f94a8f64cee\u0026sktid=72f988bf-86f1-41af-91ab-2d7cd011db47\u0026skt=2021-02-17T18%3A55%3A56Z\u0026ske=2021-02-17T19%3A55%3A56Z\u0026sks=b\u0026skv=2020-06-12\u0026sv=2020-10-02\u0026st=2021-02-17T17%3A55%3A56Z\u0026se=2021-02-17T19%3A55%3A56Z\u0026sr=c\u0026sp=racwdxltme\u0026saoid=9fba6e5d-b585-aed5-564c-6aa049a6b9aa\u0026sig=Sanitized",
->>>>>>> 65932564
+      "RequestUri": "https://seanstageoauth.blob.core.windows.net/test-container-f01df379-bd4f-da8c-4e46-796d139aa95d/test-blob-cee1f449-da99-2861-30af-b906a95aaab7?skoid=c4f48289-bb84-4086-b250-6f94a8f64cee\u0026sktid=72f988bf-86f1-41af-91ab-2d7cd011db47\u0026skt=2021-05-14T16%3A55%3A19Z\u0026ske=2021-05-14T17%3A55%3A19Z\u0026sks=b\u0026skv=2020-10-02\u0026sv=2020-10-02\u0026st=2021-05-14T15%3A55%3A19Z\u0026se=2021-05-14T17%3A55%3A19Z\u0026sr=c\u0026sp=racwdxltmei\u0026saoid=9fba6e5d-b585-aed5-564c-6aa049a6b9aa\u0026sig=Sanitized",
       "RequestMethod": "PUT",
       "RequestHeaders": {
         "Accept": "application/xml",
         "Content-Length": "0",
         "Content-Type": "application/octet-stream",
         "If-None-Match": "*",
-        "traceparent": "00-4cb92436ebb5274ca98924316b8c91ca-4a14399c4b5e4e4e-00",
+        "traceparent": "00-e9bdf3bd21a0604380aec08b3003266e-a5e89e45d7ffa646-00",
         "User-Agent": [
-          "azsdk-net-Storage.Blobs/12.9.0-alpha.20210402.1",
-          "(.NET 5.0.4; Microsoft Windows 10.0.19042)"
+          "azsdk-net-Storage.Blobs/12.9.0-alpha.20210514.1",
+          "(.NET Core 4.6.30015.01; Microsoft Windows 10.0.19043 )"
         ],
         "x-ms-blob-type": "BlockBlob",
         "x-ms-client-request-id": "2462b7ed-4186-0926-f05c-43f930f3e725",
         "x-ms-return-client-request-id": "true",
-<<<<<<< HEAD
-        "x-ms-version": "2020-08-04"
-=======
-         "x-ms-version": "2020-10-02"
->>>>>>> 65932564
+        "x-ms-version": "2020-10-02"
       },
       "RequestBody": [],
       "StatusCode": 201,
       "ResponseHeaders": {
-        "Content-Length": "0",
         "Content-MD5": "1B2M2Y8AsgTpgAmY7PhCfg==",
-        "Date": "Fri, 02 Apr 2021 17:28:38 GMT",
-        "ETag": "\u00220x8D8F5FCC13B5E17\u0022",
-        "Last-Modified": "Fri, 02 Apr 2021 17:28:39 GMT",
+        "Date": "Fri, 14 May 2021 16:55:19 GMT",
+        "ETag": "\u00220x8D916F90E940FAD\u0022",
+        "Last-Modified": "Fri, 14 May 2021 16:55:19 GMT",
         "Server": [
           "Windows-Azure-Blob/1.0",
           "Microsoft-HTTPAPI/2.0"
         ],
+        "Transfer-Encoding": "chunked",
         "x-ms-client-request-id": "2462b7ed-4186-0926-f05c-43f930f3e725",
         "x-ms-content-crc64": "AAAAAAAAAAA=",
-        "x-ms-request-id": "44f00192-701e-0004-2ce5-27a8ae000000",
+        "x-ms-request-id": "29a56717-a01e-001a-36e1-48a2b5000000",
         "x-ms-request-server-encrypted": "true",
-<<<<<<< HEAD
-        "x-ms-version": "2020-08-04",
-        "x-ms-version-id": "2021-04-02T17:28:39.5382295Z"
-=======
-         "x-ms-version": "2020-10-02",
-        "x-ms-version-id": "2021-02-17T18:55:57.1796886Z"
->>>>>>> 65932564
+        "x-ms-version": "2020-10-02"
       },
       "ResponseBody": []
     },
     {
-<<<<<<< HEAD
-      "RequestUri": "https://seanoauthcanary.blob.core.windows.net/test-container-f01df379-bd4f-da8c-4e46-796d139aa95d/test-blob-cee1f449-da99-2861-30af-b906a95aaab7?skoid=c4f48289-bb84-4086-b250-6f94a8f64cee\u0026sktid=72f988bf-86f1-41af-91ab-2d7cd011db47\u0026skt=2021-04-02T17%3A28%3A39Z\u0026ske=2021-04-02T18%3A28%3A39Z\u0026sks=b\u0026skv=2020-06-12\u0026sv=2020-06-12\u0026st=2021-04-02T16%3A28%3A39Z\u0026se=2021-04-02T18%3A28%3A39Z\u0026sr=c\u0026sp=racwdxltmei\u0026saoid=9fba6e5d-b585-aed5-564c-6aa049a6b9aa\u0026sig=Sanitized",
-=======
-      "RequestUri": "https://seanoauthcanary.blob.core.windows.net/test-container-f01df379-bd4f-da8c-4e46-796d139aa95d/test-blob-cee1f449-da99-2861-30af-b906a95aaab7?skoid=c4f48289-bb84-4086-b250-6f94a8f64cee\u0026sktid=72f988bf-86f1-41af-91ab-2d7cd011db47\u0026skt=2021-02-17T18%3A55%3A56Z\u0026ske=2021-02-17T19%3A55%3A56Z\u0026sks=b\u0026skv=2020-06-12\u0026sv=2020-10-02\u0026st=2021-02-17T17%3A55%3A56Z\u0026se=2021-02-17T19%3A55%3A56Z\u0026sr=c\u0026sp=racwdxltme\u0026saoid=9fba6e5d-b585-aed5-564c-6aa049a6b9aa\u0026sig=Sanitized",
->>>>>>> 65932564
+      "RequestUri": "https://seanstageoauth.blob.core.windows.net/test-container-f01df379-bd4f-da8c-4e46-796d139aa95d/test-blob-cee1f449-da99-2861-30af-b906a95aaab7?skoid=c4f48289-bb84-4086-b250-6f94a8f64cee\u0026sktid=72f988bf-86f1-41af-91ab-2d7cd011db47\u0026skt=2021-05-14T16%3A55%3A19Z\u0026ske=2021-05-14T17%3A55%3A19Z\u0026sks=b\u0026skv=2020-10-02\u0026sv=2020-10-02\u0026st=2021-05-14T15%3A55%3A19Z\u0026se=2021-05-14T17%3A55%3A19Z\u0026sr=c\u0026sp=racwdxltmei\u0026saoid=9fba6e5d-b585-aed5-564c-6aa049a6b9aa\u0026sig=Sanitized",
       "RequestMethod": "HEAD",
       "RequestHeaders": {
         "Accept": "application/xml",
-        "traceparent": "00-a68afa6fa10a504faadf2b319e63b803-af928faf8d795140-00",
+        "traceparent": "00-8596acb7b5e87a4fa597371c3fbb187c-64c7ef999fc3184e-00",
         "User-Agent": [
-          "azsdk-net-Storage.Blobs/12.9.0-alpha.20210402.1",
-          "(.NET 5.0.4; Microsoft Windows 10.0.19042)"
+          "azsdk-net-Storage.Blobs/12.9.0-alpha.20210514.1",
+          "(.NET Core 4.6.30015.01; Microsoft Windows 10.0.19043 )"
         ],
         "x-ms-client-request-id": "f218f9d5-85f7-1b30-b316-110ad80671e2",
         "x-ms-return-client-request-id": "true",
-<<<<<<< HEAD
-        "x-ms-version": "2020-08-04"
-=======
-         "x-ms-version": "2020-10-02"
->>>>>>> 65932564
+        "x-ms-version": "2020-10-02"
       },
       "RequestBody": null,
       "StatusCode": 200,
@@ -165,9 +125,9 @@
         "Content-Length": "0",
         "Content-MD5": "1B2M2Y8AsgTpgAmY7PhCfg==",
         "Content-Type": "application/octet-stream",
-        "Date": "Fri, 02 Apr 2021 17:28:38 GMT",
-        "ETag": "\u00220x8D8F5FCC13B5E17\u0022",
-        "Last-Modified": "Fri, 02 Apr 2021 17:28:39 GMT",
+        "Date": "Fri, 14 May 2021 16:55:19 GMT",
+        "ETag": "\u00220x8D916F90E940FAD\u0022",
+        "Last-Modified": "Fri, 14 May 2021 16:55:19 GMT",
         "Server": [
           "Windows-Azure-Blob/1.0",
           "Microsoft-HTTPAPI/2.0"
@@ -176,65 +136,49 @@
         "x-ms-access-tier-inferred": "true",
         "x-ms-blob-type": "BlockBlob",
         "x-ms-client-request-id": "f218f9d5-85f7-1b30-b316-110ad80671e2",
-        "x-ms-creation-time": "Fri, 02 Apr 2021 17:28:39 GMT",
-        "x-ms-is-current-version": "true",
+        "x-ms-creation-time": "Fri, 14 May 2021 16:55:19 GMT",
         "x-ms-lease-state": "available",
         "x-ms-lease-status": "unlocked",
-        "x-ms-request-id": "44f00320-701e-0004-01e5-27a8ae000000",
+        "x-ms-request-id": "29a56720-a01e-001a-3fe1-48a2b5000000",
         "x-ms-server-encrypted": "true",
-<<<<<<< HEAD
-        "x-ms-version": "2020-08-04",
-        "x-ms-version-id": "2021-04-02T17:28:39.5382295Z"
-=======
-         "x-ms-version": "2020-10-02",
-        "x-ms-version-id": "2021-02-17T18:55:57.1796886Z"
->>>>>>> 65932564
+        "x-ms-version": "2020-10-02"
       },
       "ResponseBody": []
     },
     {
-      "RequestUri": "https://seanoauthcanary.blob.core.windows.net/test-container-f01df379-bd4f-da8c-4e46-796d139aa95d?restype=container",
+      "RequestUri": "https://seanstageoauth.blob.core.windows.net/test-container-f01df379-bd4f-da8c-4e46-796d139aa95d?restype=container",
       "RequestMethod": "DELETE",
       "RequestHeaders": {
         "Accept": "application/xml",
         "Authorization": "Sanitized",
-        "traceparent": "00-8cb57db0a595644d8fe4b9ab18a11c64-24bc045c76e3e041-00",
+        "traceparent": "00-67c4e43e3621ca479712ef6de86f1c74-e0a75e75dd245046-00",
         "User-Agent": [
-          "azsdk-net-Storage.Blobs/12.9.0-alpha.20210402.1",
-          "(.NET 5.0.4; Microsoft Windows 10.0.19042)"
+          "azsdk-net-Storage.Blobs/12.9.0-alpha.20210514.1",
+          "(.NET Core 4.6.30015.01; Microsoft Windows 10.0.19043 )"
         ],
         "x-ms-client-request-id": "36246b8d-f5da-ee2e-b1d2-e71ea90c54ed",
         "x-ms-return-client-request-id": "true",
-<<<<<<< HEAD
-        "x-ms-version": "2020-08-04"
-=======
-         "x-ms-version": "2020-10-02"
->>>>>>> 65932564
+        "x-ms-version": "2020-10-02"
       },
       "RequestBody": null,
       "StatusCode": 202,
       "ResponseHeaders": {
-        "Content-Length": "0",
-        "Date": "Fri, 02 Apr 2021 17:28:38 GMT",
+        "Date": "Fri, 14 May 2021 16:55:19 GMT",
         "Server": [
           "Windows-Azure-Blob/1.0",
           "Microsoft-HTTPAPI/2.0"
         ],
+        "Transfer-Encoding": "chunked",
         "x-ms-client-request-id": "36246b8d-f5da-ee2e-b1d2-e71ea90c54ed",
-<<<<<<< HEAD
-        "x-ms-request-id": "44f0038f-701e-0004-3fe5-27a8ae000000",
-        "x-ms-version": "2020-08-04"
-=======
-        "x-ms-request-id": "10d853b4-501e-003c-585e-050c6e000000",
-         "x-ms-version": "2020-10-02"
->>>>>>> 65932564
+        "x-ms-request-id": "29a56721-a01e-001a-40e1-48a2b5000000",
+        "x-ms-version": "2020-10-02"
       },
       "ResponseBody": []
     }
   ],
   "Variables": {
-    "DateTimeOffsetNow": "2021-04-02T12:28:39.5119499-05:00",
+    "DateTimeOffsetNow": "2021-05-14T11:55:19.8559593-05:00",
     "RandomSeed": "1395686240",
-    "Storage_TestConfigOAuth": "OAuthTenant\nseanoauthcanary\nU2FuaXRpemVk\nhttps://seanoauthcanary.blob.core.windows.net\nhttps://seanoauthcanary.file.core.windows.net\nhttps://seanoauthcanary.queue.core.windows.net\nhttps://seanoauthcanary.table.core.windows.net\n\n\n\n\nhttps://seanoauthcanary-secondary.blob.core.windows.net\nhttps://seanoauthcanary-secondary.file.core.windows.net\nhttps://seanoauthcanary-secondary.queue.core.windows.net\nhttps://seanoauthcanary-secondary.table.core.windows.net\n68390a19-a643-458b-b726-408abf67b4fc\nSanitized\n72f988bf-86f1-41af-91ab-2d7cd011db47\nhttps://login.microsoftonline.com/\nCloud\nBlobEndpoint=https://seanoauthcanary.blob.core.windows.net/;QueueEndpoint=https://seanoauthcanary.queue.core.windows.net/;FileEndpoint=https://seanoauthcanary.file.core.windows.net/;BlobSecondaryEndpoint=https://seanoauthcanary-secondary.blob.core.windows.net/;QueueSecondaryEndpoint=https://seanoauthcanary-secondary.queue.core.windows.net/;FileSecondaryEndpoint=https://seanoauthcanary-secondary.file.core.windows.net/;AccountName=seanoauthcanary;AccountKey=Sanitized\n"
+    "Storage_TestConfigOAuth": "OAuthTenant\nseanstageoauth\nU2FuaXRpemVk\nhttps://seanstageoauth.blob.core.windows.net\nhttps://seanstageoauth.file.core.windows.net\nhttps://seanstageoauth.queue.core.windows.net\nhttps://seanstageoauth.table.core.windows.net\n\n\n\n\nhttps://seanstageoauth-secondary.blob.core.windows.net\nhttps://seanstageoauth-secondary.file.core.windows.net\nhttps://seanstageoauth-secondary.queue.core.windows.net\nhttps://seanstageoauth-secondary.table.core.windows.net\n68390a19-a643-458b-b726-408abf67b4fc\nSanitized\n72f988bf-86f1-41af-91ab-2d7cd011db47\nhttps://login.microsoftonline.com/\nCloud\nBlobEndpoint=https://seanstageoauth.blob.core.windows.net/;QueueEndpoint=https://seanstageoauth.queue.core.windows.net/;FileEndpoint=https://seanstageoauth.file.core.windows.net/;BlobSecondaryEndpoint=https://seanstageoauth-secondary.blob.core.windows.net/;QueueSecondaryEndpoint=https://seanstageoauth-secondary.queue.core.windows.net/;FileSecondaryEndpoint=https://seanstageoauth-secondary.file.core.windows.net/;AccountName=seanstageoauth;AccountKey=Sanitized\n"
   }
 }