--- conflicted
+++ resolved
@@ -15,11 +15,7 @@
         "x-ms-client-request-id": "ab3c8668-287c-086c-4eb8-d034d4cb2279",
         "x-ms-date": "Tue, 31 Aug 2021 21:19:24 GMT",
         "x-ms-return-client-request-id": "true",
-<<<<<<< HEAD
-        "x-ms-version": "2020-12-06"
-=======
         "x-ms-version": "2021-02-12"
->>>>>>> 7e782c87
       },
       "RequestBody": null,
       "StatusCode": 201,
@@ -33,13 +29,8 @@
           "Microsoft-HTTPAPI/2.0"
         ],
         "x-ms-client-request-id": "ab3c8668-287c-086c-4eb8-d034d4cb2279",
-<<<<<<< HEAD
-        "x-ms-request-id": "819b6c32-401e-0035-42e1-48b6d6000000",
-        "x-ms-version": "2020-12-06"
-=======
         "x-ms-request-id": "ecda6c30-e01e-005e-01ad-9e3122000000",
         "x-ms-version": "2021-02-12"
->>>>>>> 7e782c87
       },
       "ResponseBody": []
     },
@@ -60,11 +51,7 @@
         "x-ms-client-request-id": "c8bb3f8b-e1bc-a0dd-8667-cdde85dd55e1",
         "x-ms-date": "Tue, 31 Aug 2021 21:19:24 GMT",
         "x-ms-return-client-request-id": "true",
-<<<<<<< HEAD
-        "x-ms-version": "2020-12-06"
-=======
         "x-ms-version": "2021-02-12"
->>>>>>> 7e782c87
       },
       "RequestBody": "\u002B0Ha4nVNRKYH/rxP9YHrq6ZZuUAeqyOPxx6BfCLMd\u002BlmqTiS8D8DEhs5AJwcbyioFFr5NqoRCFAdSxtWzMiEOofT6EtJWLpmVqYk5aqHclj22GfH00A\u002BVaDodaUkrUZTtcYUSYbcX7ugkuAD7COlldnCX/NgvGZGlJOrYeMVQqlg0TDkcinRGnmsJ0FgOml9Qt/MYU1S8/hgzrTzMf3Yi1A3oxrywCOv8UV5tJQk5VkqLR4ESeBbDd43hKR03uh71JzxKZdOioK8HHAH2T5kO\u002BlbyQPf00Fv25U7uzx\u002BOxJd/eD4M7zC26OcSCxvVDSf00i7GRXlnABagU0BE85FPeBdqttebAgsmO1fQ4sU/4Zhm\u002BjzwyH9d2HfnbFuwMfUVgpLEqpYQGdAjoAnhVh0RYHGoHfmUnm/YDJ6f85Wvdgmiu2AyO3cCFuAsjWg1fEIalcvpx9Q7gORjLF33sGY6dCoAftr83yT6pgcZZ9EHopBcRR2JxW41Zzp7zw8ZCmZ6Mhk\u002BNT2nXfbm72HNIhjTW4mNm2tIsK67yteggRAV4Zugn3X3yW2StSdm4tYMKEUhaHNFS2868UGqQiolxpymkQ2GbEKjG5Ib\u002BuZEIY3Yr6KSfxickFYsZe30DUdDrK5KgBHIRfvCvgzhaZCI9s/z0dJHU4eDygC3mcaUrs4K2E43\u002BWG70Cnmj8DLu2bFY67eAHt0/BkmxvYREOv1bc9\u002B1pECUP1uN8HooIOGuE7Z8jZXtm6Sldw00TKrqv998WIxjOTVgxKxr8i5jBuVoE5ndx61nfdg7AC1DX/KwozCqq9hlOtqBC8j5gZl2MnAn3DkBHOgiFNqkOCkILWSpq17tyFsNAtjPTMvkbfw\u002BtM29G4PJr5ZYeJcNsQKxeO5UT9ZKmHoVGtlQQcAsTabuZXNbWxHg7/u4hU/ED0HWDdPdgC4V9CxTl/C6aW3WPDrwL1uPVh3cc1/aggMqQRuHijPsTs14yHFXB7MRJnad4lkU0\u002B/mRqfGAQzOS2IpKVblIu8p6f19d2bqOF5au1zpPK\u002BqFX07kUOcJj2wqn0PPd5sPAOXc/hrp1yJDB5Za0W/5Q7CfxPZqYGbncO/vMzp2wqP7o9ZQcinTm4QspU1Mrr4AMVuTL66koJx\u002B9Yku\u002BqfnyET2YzGZqM2GzC1uPb8ZlsYx7wHe55LxVv810XygpKDgRNkIWkuIaoiKCGOBOmbdZV7C\u002BQ\u002BmBOCyAQwyY9dQ5ieIjfTmETh6pYB5UN8vbByYWGwd3auROj/0VlU/WgqxNSI79Kht\u002B1AmRFePLLQFhpTzlgtrNwh/\u002B1O07b7jP0t5xBu483dwLl0b\u002B5VQBg2L8tPAT8QDRgIZv/1YtQmVQwg==",
       "StatusCode": 201,
@@ -82,22 +69,13 @@
         "x-ms-content-crc64": "s0ukLbI5oUA=",
         "x-ms-request-id": "ecda6c38-e01e-005e-07ad-9e3122000000",
         "x-ms-request-server-encrypted": "true",
-<<<<<<< HEAD
-        "x-ms-version": "2020-12-06",
-        "x-ms-version-id": "2021-05-14T16:55:20.1962099Z"
-=======
         "x-ms-version": "2021-02-12",
         "x-ms-version-id": "2021-08-31T21:19:24.2070271Z"
->>>>>>> 7e782c87
       },
       "ResponseBody": []
     },
     {
-<<<<<<< HEAD
-      "RequestUri": "https://seanmcccanary3.blob.core.windows.net/test-container-7cc0e0e3-6368-f17d-26ae-004369b2f8c1/test-blob-07e05f5f-d99a-1dbf-2a00-059f90645127?sv=2020-12-06&st=2021-05-14T15%3A55%3A20Z&se=2021-05-14T17%3A55%3A20Z&sr=b&sp=racwdxltmei&sig=Sanitized",
-=======
       "RequestUri": "https://seanmcccanary3.blob.core.windows.net/test-container-7cc0e0e3-6368-f17d-26ae-004369b2f8c1/test-blob-07e05f5f-d99a-1dbf-2a00-059f90645127?sv=2021-02-12\u0026st=2021-08-31T20%3A19%3A24Z\u0026se=2021-08-31T22%3A19%3A24Z\u0026sr=b\u0026sp=racwdxyltmei\u0026sig=Sanitized",
->>>>>>> 7e782c87
       "RequestMethod": "HEAD",
       "RequestHeaders": {
         "Accept": "application/xml",
@@ -108,11 +86,7 @@
         ],
         "x-ms-client-request-id": "03a20501-87aa-6106-27b9-9faa56e8dafc",
         "x-ms-return-client-request-id": "true",
-<<<<<<< HEAD
-        "x-ms-version": "2020-12-06"
-=======
         "x-ms-version": "2021-02-12"
->>>>>>> 7e782c87
       },
       "RequestBody": null,
       "StatusCode": 200,
@@ -141,13 +115,8 @@
         "x-ms-lease-status": "unlocked",
         "x-ms-request-id": "ecda6c41-e01e-005e-0dad-9e3122000000",
         "x-ms-server-encrypted": "true",
-<<<<<<< HEAD
-        "x-ms-version": "2020-12-06",
-        "x-ms-version-id": "2021-05-14T16:55:20.1962099Z"
-=======
         "x-ms-version": "2021-02-12",
         "x-ms-version-id": "2021-08-31T21:19:24.2070271Z"
->>>>>>> 7e782c87
       },
       "ResponseBody": []
     },
@@ -165,11 +134,7 @@
         "x-ms-client-request-id": "80dc29bd-513a-2636-1caf-d4709c3f3840",
         "x-ms-date": "Tue, 31 Aug 2021 21:19:24 GMT",
         "x-ms-return-client-request-id": "true",
-<<<<<<< HEAD
-        "x-ms-version": "2020-12-06"
-=======
         "x-ms-version": "2021-02-12"
->>>>>>> 7e782c87
       },
       "RequestBody": null,
       "StatusCode": 202,
@@ -181,13 +146,8 @@
           "Microsoft-HTTPAPI/2.0"
         ],
         "x-ms-client-request-id": "80dc29bd-513a-2636-1caf-d4709c3f3840",
-<<<<<<< HEAD
-        "x-ms-request-id": "819b6c58-401e-0035-61e1-48b6d6000000",
-        "x-ms-version": "2020-12-06"
-=======
         "x-ms-request-id": "ecda6c51-e01e-005e-18ad-9e3122000000",
         "x-ms-version": "2021-02-12"
->>>>>>> 7e782c87
       },
       "ResponseBody": []
     }
