--- conflicted
+++ resolved
@@ -15,11 +15,7 @@
         "x-ms-client-request-id": "9c00ec98-054b-5e90-629e-99703b5f8816",
         "x-ms-date": "Wed, 17 Feb 2021 02:43:17 GMT",
         "x-ms-return-client-request-id": "true",
-<<<<<<< HEAD
-        "x-ms-version": "2020-12-06"
-=======
         "x-ms-version": "2021-02-12"
->>>>>>> 7e782c87
       },
       "RequestBody": null,
       "StatusCode": 201,
@@ -34,11 +30,7 @@
         ],
         "x-ms-client-request-id": "9c00ec98-054b-5e90-629e-99703b5f8816",
         "x-ms-request-id": "224eefa5-a01e-0070-46d6-046335000000",
-<<<<<<< HEAD
-        "x-ms-version": "2020-12-06"
-=======
         "x-ms-version": "2021-02-12"
->>>>>>> 7e782c87
       },
       "ResponseBody": []
     },
@@ -56,11 +48,7 @@
         "x-ms-client-request-id": "23c357f1-ec6a-a0e9-78f5-1c136cccc0e8",
         "x-ms-date": "Wed, 17 Feb 2021 02:43:17 GMT",
         "x-ms-return-client-request-id": "true",
-<<<<<<< HEAD
-        "x-ms-version": "2020-12-06"
-=======
         "x-ms-version": "2021-02-12"
->>>>>>> 7e782c87
       },
       "RequestBody": null,
       "StatusCode": 202,
@@ -73,11 +61,7 @@
         ],
         "x-ms-client-request-id": "23c357f1-ec6a-a0e9-78f5-1c136cccc0e8",
         "x-ms-request-id": "224eefb1-a01e-0070-4ed6-046335000000",
-<<<<<<< HEAD
-        "x-ms-version": "2020-12-06"
-=======
         "x-ms-version": "2021-02-12"
->>>>>>> 7e782c87
       },
       "ResponseBody": []
     }
