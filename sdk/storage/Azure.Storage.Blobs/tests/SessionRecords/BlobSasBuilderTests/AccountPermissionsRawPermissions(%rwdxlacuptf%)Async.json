﻿{
  "Entries": [
    {
      "RequestUri": "https://seanmcccanary3.blob.core.windows.net/test-container-87b322e0-fee7-4891-e9c9-f3b9bc361467?restype=container",
      "RequestMethod": "PUT",
      "RequestHeaders": {
        "Accept": "application/xml",
        "Authorization": "Sanitized",
        "traceparent": "00-b795f3e09b5fab448ec4183adee5c1eb-084a93489d635f43-00",
        "User-Agent": [
          "azsdk-net-Storage.Blobs/12.9.0-alpha.20210216.1",
          "(.NET 5.0.3; Microsoft Windows 10.0.19042)"
        ],
        "x-ms-blob-public-access": "container",
        "x-ms-client-request-id": "9419aa25-2a80-7599-8703-a2d7510a4f5e",
        "x-ms-date": "Wed, 17 Feb 2021 02:43:21 GMT",
        "x-ms-return-client-request-id": "true",
<<<<<<< HEAD
        "x-ms-version": "2020-12-06"
=======
        "x-ms-version": "2021-02-12"
>>>>>>> 7e782c87
      },
      "RequestBody": null,
      "StatusCode": 201,
      "ResponseHeaders": {
        "Content-Length": "0",
        "Date": "Wed, 17 Feb 2021 02:43:21 GMT",
        "ETag": "\"0x8D8D2EDCA84B0DF\"",
        "Last-Modified": "Wed, 17 Feb 2021 02:43:21 GMT",
        "Server": [
          "Windows-Azure-Blob/1.0",
          "Microsoft-HTTPAPI/2.0"
        ],
        "x-ms-client-request-id": "9419aa25-2a80-7599-8703-a2d7510a4f5e",
        "x-ms-request-id": "cbaa1995-401e-0025-2dd6-0473be000000",
<<<<<<< HEAD
        "x-ms-version": "2020-12-06"
=======
        "x-ms-version": "2021-02-12"
>>>>>>> 7e782c87
      },
      "ResponseBody": []
    },
    {
<<<<<<< HEAD
      "RequestUri": "https://seanmcccanary3.blob.core.windows.net/test-container-87b322e0-fee7-4891-e9c9-f3b9bc361467?sv=2020-12-06&ss=b&srt=sco&st=2021-02-17T01%3A43%3A21Z&se=2021-02-17T03%3A43%3A21Z&sp=rwdxlacuptf&sig=Sanitized&restype=container",
=======
      "RequestUri": "https://seanmcccanary3.blob.core.windows.net/test-container-87b322e0-fee7-4891-e9c9-f3b9bc361467?sv=2021-02-12&ss=b&srt=sco&st=2021-02-17T01%3A43%3A21Z&se=2021-02-17T03%3A43%3A21Z&sp=rwdxlacuptf&sig=Sanitized&restype=container",
>>>>>>> 7e782c87
      "RequestMethod": "GET",
      "RequestHeaders": {
        "Accept": "application/xml",
        "User-Agent": [
          "azsdk-net-Storage.Blobs/12.9.0-alpha.20210216.1",
          "(.NET 5.0.3; Microsoft Windows 10.0.19042)"
        ],
        "x-ms-client-request-id": "12938d66-801d-89e6-8cf1-448032818832",
        "x-ms-return-client-request-id": "true",
<<<<<<< HEAD
        "x-ms-version": "2020-12-06"
=======
        "x-ms-version": "2021-02-12"
>>>>>>> 7e782c87
      },
      "RequestBody": null,
      "StatusCode": 200,
      "ResponseHeaders": {
        "Content-Length": "0",
        "Date": "Wed, 17 Feb 2021 02:43:21 GMT",
        "ETag": "\"0x8D8D2EDCA84B0DF\"",
        "Last-Modified": "Wed, 17 Feb 2021 02:43:21 GMT",
        "Server": [
          "Windows-Azure-Blob/1.0",
          "Microsoft-HTTPAPI/2.0"
        ],
        "x-ms-blob-public-access": "container",
        "x-ms-client-request-id": "12938d66-801d-89e6-8cf1-448032818832",
        "x-ms-default-encryption-scope": "$account-encryption-key",
        "x-ms-deny-encryption-scope-override": "false",
        "x-ms-has-immutability-policy": "false",
        "x-ms-has-legal-hold": "false",
        "x-ms-lease-state": "available",
        "x-ms-lease-status": "unlocked",
        "x-ms-request-id": "fb1f7841-e01e-0071-22d6-043ce9000000",
<<<<<<< HEAD
        "x-ms-version": "2020-12-06"
=======
        "x-ms-version": "2021-02-12"
>>>>>>> 7e782c87
      },
      "ResponseBody": []
    },
    {
      "RequestUri": "https://seanmcccanary3.blob.core.windows.net/test-container-87b322e0-fee7-4891-e9c9-f3b9bc361467?restype=container",
      "RequestMethod": "DELETE",
      "RequestHeaders": {
        "Accept": "application/xml",
        "Authorization": "Sanitized",
        "traceparent": "00-9c832b655a0f2e4dae389c1f7a3c0843-24068e008c07d446-00",
        "User-Agent": [
          "azsdk-net-Storage.Blobs/12.9.0-alpha.20210216.1",
          "(.NET 5.0.3; Microsoft Windows 10.0.19042)"
        ],
        "x-ms-client-request-id": "c4706c0b-3d76-4c41-8974-855929a4d947",
        "x-ms-date": "Wed, 17 Feb 2021 02:43:22 GMT",
        "x-ms-return-client-request-id": "true",
<<<<<<< HEAD
        "x-ms-version": "2020-12-06"
=======
        "x-ms-version": "2021-02-12"
>>>>>>> 7e782c87
      },
      "RequestBody": null,
      "StatusCode": 202,
      "ResponseHeaders": {
        "Content-Length": "0",
        "Date": "Wed, 17 Feb 2021 02:43:21 GMT",
        "Server": [
          "Windows-Azure-Blob/1.0",
          "Microsoft-HTTPAPI/2.0"
        ],
        "x-ms-client-request-id": "c4706c0b-3d76-4c41-8974-855929a4d947",
        "x-ms-request-id": "cbaa1a0f-401e-0025-0ed6-0473be000000",
<<<<<<< HEAD
        "x-ms-version": "2020-12-06"
=======
        "x-ms-version": "2021-02-12"
>>>>>>> 7e782c87
      },
      "ResponseBody": []
    }
  ],
  "Variables": {
    "DateTimeOffsetNow": "2021-02-16T20:43:21.864107-06:00",
    "RandomSeed": "1447520889",
    "Storage_TestConfigDefault": "ProductionTenant\nseanmcccanary3\nU2FuaXRpemVk\nhttps://seanmcccanary3.blob.core.windows.net\nhttps://seanmcccanary3.file.core.windows.net\nhttps://seanmcccanary3.queue.core.windows.net\nhttps://seanmcccanary3.table.core.windows.net\n\n\n\n\nhttps://seanmcccanary3-secondary.blob.core.windows.net\nhttps://seanmcccanary3-secondary.file.core.windows.net\nhttps://seanmcccanary3-secondary.queue.core.windows.net\nhttps://seanmcccanary3-secondary.table.core.windows.net\n\nSanitized\n\n\nCloud\nBlobEndpoint=https://seanmcccanary3.blob.core.windows.net/;QueueEndpoint=https://seanmcccanary3.queue.core.windows.net/;FileEndpoint=https://seanmcccanary3.file.core.windows.net/;BlobSecondaryEndpoint=https://seanmcccanary3-secondary.blob.core.windows.net/;QueueSecondaryEndpoint=https://seanmcccanary3-secondary.queue.core.windows.net/;FileSecondaryEndpoint=https://seanmcccanary3-secondary.file.core.windows.net/;AccountName=seanmcccanary3;AccountKey=Kg==;\nseanscope1\n\n"
  }
}<|MERGE_RESOLUTION|>--- conflicted
+++ resolved
@@ -15,11 +15,7 @@
         "x-ms-client-request-id": "9419aa25-2a80-7599-8703-a2d7510a4f5e",
         "x-ms-date": "Wed, 17 Feb 2021 02:43:21 GMT",
         "x-ms-return-client-request-id": "true",
-<<<<<<< HEAD
-        "x-ms-version": "2020-12-06"
-=======
         "x-ms-version": "2021-02-12"
->>>>>>> 7e782c87
       },
       "RequestBody": null,
       "StatusCode": 201,
@@ -34,20 +30,12 @@
         ],
         "x-ms-client-request-id": "9419aa25-2a80-7599-8703-a2d7510a4f5e",
         "x-ms-request-id": "cbaa1995-401e-0025-2dd6-0473be000000",
-<<<<<<< HEAD
-        "x-ms-version": "2020-12-06"
-=======
         "x-ms-version": "2021-02-12"
->>>>>>> 7e782c87
       },
       "ResponseBody": []
     },
     {
-<<<<<<< HEAD
-      "RequestUri": "https://seanmcccanary3.blob.core.windows.net/test-container-87b322e0-fee7-4891-e9c9-f3b9bc361467?sv=2020-12-06&ss=b&srt=sco&st=2021-02-17T01%3A43%3A21Z&se=2021-02-17T03%3A43%3A21Z&sp=rwdxlacuptf&sig=Sanitized&restype=container",
-=======
       "RequestUri": "https://seanmcccanary3.blob.core.windows.net/test-container-87b322e0-fee7-4891-e9c9-f3b9bc361467?sv=2021-02-12&ss=b&srt=sco&st=2021-02-17T01%3A43%3A21Z&se=2021-02-17T03%3A43%3A21Z&sp=rwdxlacuptf&sig=Sanitized&restype=container",
->>>>>>> 7e782c87
       "RequestMethod": "GET",
       "RequestHeaders": {
         "Accept": "application/xml",
@@ -57,11 +45,7 @@
         ],
         "x-ms-client-request-id": "12938d66-801d-89e6-8cf1-448032818832",
         "x-ms-return-client-request-id": "true",
-<<<<<<< HEAD
-        "x-ms-version": "2020-12-06"
-=======
         "x-ms-version": "2021-02-12"
->>>>>>> 7e782c87
       },
       "RequestBody": null,
       "StatusCode": 200,
@@ -83,11 +67,7 @@
         "x-ms-lease-state": "available",
         "x-ms-lease-status": "unlocked",
         "x-ms-request-id": "fb1f7841-e01e-0071-22d6-043ce9000000",
-<<<<<<< HEAD
-        "x-ms-version": "2020-12-06"
-=======
         "x-ms-version": "2021-02-12"
->>>>>>> 7e782c87
       },
       "ResponseBody": []
     },
@@ -105,11 +85,7 @@
         "x-ms-client-request-id": "c4706c0b-3d76-4c41-8974-855929a4d947",
         "x-ms-date": "Wed, 17 Feb 2021 02:43:22 GMT",
         "x-ms-return-client-request-id": "true",
-<<<<<<< HEAD
-        "x-ms-version": "2020-12-06"
-=======
         "x-ms-version": "2021-02-12"
->>>>>>> 7e782c87
       },
       "RequestBody": null,
       "StatusCode": 202,
@@ -122,11 +98,7 @@
         ],
         "x-ms-client-request-id": "c4706c0b-3d76-4c41-8974-855929a4d947",
         "x-ms-request-id": "cbaa1a0f-401e-0025-0ed6-0473be000000",
-<<<<<<< HEAD
-        "x-ms-version": "2020-12-06"
-=======
         "x-ms-version": "2021-02-12"
->>>>>>> 7e782c87
       },
       "ResponseBody": []
     }
