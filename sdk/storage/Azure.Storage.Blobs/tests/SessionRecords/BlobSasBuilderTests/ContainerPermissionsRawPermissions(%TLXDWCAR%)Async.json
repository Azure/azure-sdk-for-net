﻿{
  "Entries": [
    {
      "RequestUri": "https://seandevtest.blob.core.windows.net/test-container-294bb334-3e8e-a8a1-671d-ec69733e8ced?restype=container",
      "RequestMethod": "PUT",
      "RequestHeaders": {
        "Authorization": "Sanitized",
        "traceparent": "00-414cef98188ce043b468352c02fbdd64-479cfc6722d3d84b-00",
        "User-Agent": [
          "azsdk-net-Storage.Blobs/12.5.0-dev.20200713.1",
          "(.NET Core 4.6.28801.04; Microsoft Windows 10.0.18362 )"
        ],
        "x-ms-blob-public-access": "container",
        "x-ms-client-request-id": "a20afe65-821a-c957-0f1e-dcb5bbedccf1",
        "x-ms-date": "Tue, 14 Jul 2020 01:14:17 GMT",
        "x-ms-return-client-request-id": "true",
<<<<<<< HEAD
        "x-ms-version": "2020-12-06"
=======
        "x-ms-version": "2021-02-12"
>>>>>>> 7e782c87
      },
      "RequestBody": null,
      "StatusCode": 201,
      "ResponseHeaders": {
        "Content-Length": "0",
        "Date": "Tue, 14 Jul 2020 01:14:18 GMT",
        "ETag": "\"0x8D827933BAE6E29\"",
        "Last-Modified": "Tue, 14 Jul 2020 01:14:18 GMT",
        "Server": [
          "Windows-Azure-Blob/1.0",
          "Microsoft-HTTPAPI/2.0"
        ],
        "x-ms-client-request-id": "a20afe65-821a-c957-0f1e-dcb5bbedccf1",
        "x-ms-request-id": "fd612b66-701e-0004-647c-59ff88000000",
<<<<<<< HEAD
        "x-ms-version": "2020-12-06"
=======
        "x-ms-version": "2021-02-12"
>>>>>>> 7e782c87
      },
      "ResponseBody": []
    },
    {
<<<<<<< HEAD
      "RequestUri": "https://seandevtest.blob.core.windows.net/test-container-294bb334-3e8e-a8a1-671d-ec69733e8ced?sv=2020-12-06&st=2020-07-14T00%3A14%3A18Z&se=2020-07-14T02%3A14%3A18Z&sr=c&sp=racwdxlt&sig=Sanitized&restype=container&comp=list",
=======
      "RequestUri": "https://seandevtest.blob.core.windows.net/test-container-294bb334-3e8e-a8a1-671d-ec69733e8ced?sv=2021-02-12&st=2020-07-14T00%3A14%3A18Z&se=2020-07-14T02%3A14%3A18Z&sr=c&sp=racwdxlt&sig=Sanitized&restype=container&comp=list",
>>>>>>> 7e782c87
      "RequestMethod": "GET",
      "RequestHeaders": {
        "User-Agent": [
          "azsdk-net-Storage.Blobs/12.5.0-dev.20200713.1",
          "(.NET Core 4.6.28801.04; Microsoft Windows 10.0.18362 )"
        ],
        "x-ms-client-request-id": "75045575-ea34-a0d2-a903-2f60084671e7",
        "x-ms-return-client-request-id": "true",
<<<<<<< HEAD
        "x-ms-version": "2020-12-06"
=======
        "x-ms-version": "2021-02-12"
>>>>>>> 7e782c87
      },
      "RequestBody": null,
      "StatusCode": 200,
      "ResponseHeaders": {
        "Content-Length": "234",
        "Content-Type": "application/xml",
        "Date": "Tue, 14 Jul 2020 01:14:18 GMT",
        "Server": [
          "Windows-Azure-Blob/1.0",
          "Microsoft-HTTPAPI/2.0"
        ],
        "x-ms-client-request-id": "75045575-ea34-a0d2-a903-2f60084671e7",
        "x-ms-request-id": "d9bf027b-701e-000f-0d7c-59e7fc000000",
<<<<<<< HEAD
        "x-ms-version": "2020-12-06"
=======
        "x-ms-version": "2021-02-12"
>>>>>>> 7e782c87
      },
      "ResponseBody": "﻿<?xml version=\"1.0\" encoding=\"utf-8\"?><EnumerationResults ServiceEndpoint=\"https://seandevtest.blob.core.windows.net/\" ContainerName=\"test-container-294bb334-3e8e-a8a1-671d-ec69733e8ced\"><Blobs /><NextMarker /></EnumerationResults>"
    },
    {
      "RequestUri": "https://seandevtest.blob.core.windows.net/test-container-294bb334-3e8e-a8a1-671d-ec69733e8ced?restype=container",
      "RequestMethod": "DELETE",
      "RequestHeaders": {
        "Authorization": "Sanitized",
        "traceparent": "00-d48ddda1ffdc484d8be09fa1de3fb431-56d0513cf1ecf44f-00",
        "User-Agent": [
          "azsdk-net-Storage.Blobs/12.5.0-dev.20200713.1",
          "(.NET Core 4.6.28801.04; Microsoft Windows 10.0.18362 )"
        ],
        "x-ms-client-request-id": "66403dc9-57e9-d1bd-5861-8acf45f44671",
        "x-ms-date": "Tue, 14 Jul 2020 01:14:18 GMT",
        "x-ms-return-client-request-id": "true",
<<<<<<< HEAD
        "x-ms-version": "2020-12-06"
=======
        "x-ms-version": "2021-02-12"
>>>>>>> 7e782c87
      },
      "RequestBody": null,
      "StatusCode": 202,
      "ResponseHeaders": {
        "Content-Length": "0",
        "Date": "Tue, 14 Jul 2020 01:14:18 GMT",
        "Server": [
          "Windows-Azure-Blob/1.0",
          "Microsoft-HTTPAPI/2.0"
        ],
        "x-ms-client-request-id": "66403dc9-57e9-d1bd-5861-8acf45f44671",
        "x-ms-request-id": "d9bf02ce-701e-000f-557c-59e7fc000000",
<<<<<<< HEAD
        "x-ms-version": "2020-12-06"
=======
        "x-ms-version": "2021-02-12"
>>>>>>> 7e782c87
      },
      "ResponseBody": []
    }
  ],
  "Variables": {
    "DateTimeOffsetNow": "2020-07-13T20:14:18.0736043-05:00",
    "RandomSeed": "1805491077",
    "Storage_TestConfigDefault": "ProductionTenant\nseandevtest\nU2FuaXRpemVk\nhttps://seandevtest.blob.core.windows.net\nhttps://seandevtest.file.core.windows.net\nhttps://seandevtest.queue.core.windows.net\nhttps://seandevtest.table.core.windows.net\n\n\n\n\nhttps://seandevtest-secondary.blob.core.windows.net\nhttps://seandevtest-secondary.file.core.windows.net\nhttps://seandevtest-secondary.queue.core.windows.net\nhttps://seandevtest-secondary.table.core.windows.net\n\nSanitized\n\n\nCloud\nBlobEndpoint=https://seandevtest.blob.core.windows.net/;QueueEndpoint=https://seandevtest.queue.core.windows.net/;FileEndpoint=https://seandevtest.file.core.windows.net/;BlobSecondaryEndpoint=https://seandevtest-secondary.blob.core.windows.net/;QueueSecondaryEndpoint=https://seandevtest-secondary.queue.core.windows.net/;FileSecondaryEndpoint=https://seandevtest-secondary.file.core.windows.net/;AccountName=seandevtest;AccountKey=Kg==;\nseanscope1\n\n"
  }
}<|MERGE_RESOLUTION|>--- conflicted
+++ resolved
@@ -14,11 +14,7 @@
         "x-ms-client-request-id": "a20afe65-821a-c957-0f1e-dcb5bbedccf1",
         "x-ms-date": "Tue, 14 Jul 2020 01:14:17 GMT",
         "x-ms-return-client-request-id": "true",
-<<<<<<< HEAD
-        "x-ms-version": "2020-12-06"
-=======
         "x-ms-version": "2021-02-12"
->>>>>>> 7e782c87
       },
       "RequestBody": null,
       "StatusCode": 201,
@@ -33,20 +29,12 @@
         ],
         "x-ms-client-request-id": "a20afe65-821a-c957-0f1e-dcb5bbedccf1",
         "x-ms-request-id": "fd612b66-701e-0004-647c-59ff88000000",
-<<<<<<< HEAD
-        "x-ms-version": "2020-12-06"
-=======
         "x-ms-version": "2021-02-12"
->>>>>>> 7e782c87
       },
       "ResponseBody": []
     },
     {
-<<<<<<< HEAD
-      "RequestUri": "https://seandevtest.blob.core.windows.net/test-container-294bb334-3e8e-a8a1-671d-ec69733e8ced?sv=2020-12-06&st=2020-07-14T00%3A14%3A18Z&se=2020-07-14T02%3A14%3A18Z&sr=c&sp=racwdxlt&sig=Sanitized&restype=container&comp=list",
-=======
       "RequestUri": "https://seandevtest.blob.core.windows.net/test-container-294bb334-3e8e-a8a1-671d-ec69733e8ced?sv=2021-02-12&st=2020-07-14T00%3A14%3A18Z&se=2020-07-14T02%3A14%3A18Z&sr=c&sp=racwdxlt&sig=Sanitized&restype=container&comp=list",
->>>>>>> 7e782c87
       "RequestMethod": "GET",
       "RequestHeaders": {
         "User-Agent": [
@@ -55,11 +43,7 @@
         ],
         "x-ms-client-request-id": "75045575-ea34-a0d2-a903-2f60084671e7",
         "x-ms-return-client-request-id": "true",
-<<<<<<< HEAD
-        "x-ms-version": "2020-12-06"
-=======
         "x-ms-version": "2021-02-12"
->>>>>>> 7e782c87
       },
       "RequestBody": null,
       "StatusCode": 200,
@@ -73,11 +57,7 @@
         ],
         "x-ms-client-request-id": "75045575-ea34-a0d2-a903-2f60084671e7",
         "x-ms-request-id": "d9bf027b-701e-000f-0d7c-59e7fc000000",
-<<<<<<< HEAD
-        "x-ms-version": "2020-12-06"
-=======
         "x-ms-version": "2021-02-12"
->>>>>>> 7e782c87
       },
       "ResponseBody": "﻿<?xml version=\"1.0\" encoding=\"utf-8\"?><EnumerationResults ServiceEndpoint=\"https://seandevtest.blob.core.windows.net/\" ContainerName=\"test-container-294bb334-3e8e-a8a1-671d-ec69733e8ced\"><Blobs /><NextMarker /></EnumerationResults>"
     },
@@ -94,11 +74,7 @@
         "x-ms-client-request-id": "66403dc9-57e9-d1bd-5861-8acf45f44671",
         "x-ms-date": "Tue, 14 Jul 2020 01:14:18 GMT",
         "x-ms-return-client-request-id": "true",
-<<<<<<< HEAD
-        "x-ms-version": "2020-12-06"
-=======
         "x-ms-version": "2021-02-12"
->>>>>>> 7e782c87
       },
       "RequestBody": null,
       "StatusCode": 202,
@@ -111,11 +87,7 @@
         ],
         "x-ms-client-request-id": "66403dc9-57e9-d1bd-5861-8acf45f44671",
         "x-ms-request-id": "d9bf02ce-701e-000f-557c-59e7fc000000",
-<<<<<<< HEAD
-        "x-ms-version": "2020-12-06"
-=======
         "x-ms-version": "2021-02-12"
->>>>>>> 7e782c87
       },
       "ResponseBody": []
     }
