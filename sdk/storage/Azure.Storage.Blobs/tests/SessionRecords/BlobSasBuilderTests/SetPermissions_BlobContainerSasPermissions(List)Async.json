--- conflicted
+++ resolved
@@ -15,11 +15,7 @@
         "x-ms-client-request-id": "dd993c83-e3a8-aa4b-1edb-bb84b0b99fc7",
         "x-ms-date": "Wed, 17 Feb 2021 02:43:24 GMT",
         "x-ms-return-client-request-id": "true",
-<<<<<<< HEAD
-        "x-ms-version": "2020-12-06"
-=======
         "x-ms-version": "2021-02-12"
->>>>>>> 7e782c87
       },
       "RequestBody": null,
       "StatusCode": 201,
@@ -34,20 +30,12 @@
         ],
         "x-ms-client-request-id": "dd993c83-e3a8-aa4b-1edb-bb84b0b99fc7",
         "x-ms-request-id": "8163c656-b01e-000e-62d6-04f372000000",
-<<<<<<< HEAD
-        "x-ms-version": "2020-12-06"
-=======
         "x-ms-version": "2021-02-12"
->>>>>>> 7e782c87
       },
       "ResponseBody": []
     },
     {
-<<<<<<< HEAD
-      "RequestUri": "https://seanmcccanary3.blob.core.windows.net/test-container-92fc8266-3fd4-ba40-1f47-ed9a987f6291?sv=2020-12-06&st=2021-02-17T01%3A43%3A24Z&se=2021-02-17T03%3A43%3A24Z&sr=c&sp=l&sig=Sanitized&restype=container&comp=list",
-=======
       "RequestUri": "https://seanmcccanary3.blob.core.windows.net/test-container-92fc8266-3fd4-ba40-1f47-ed9a987f6291?sv=2021-02-12&st=2021-02-17T01%3A43%3A24Z&se=2021-02-17T03%3A43%3A24Z&sr=c&sp=l&sig=Sanitized&restype=container&comp=list",
->>>>>>> 7e782c87
       "RequestMethod": "GET",
       "RequestHeaders": {
         "Accept": "application/xml",
@@ -57,11 +45,7 @@
         ],
         "x-ms-client-request-id": "5c160471-85e5-74e9-66a4-5f6e482dd720",
         "x-ms-return-client-request-id": "true",
-<<<<<<< HEAD
-        "x-ms-version": "2020-12-06"
-=======
         "x-ms-version": "2021-02-12"
->>>>>>> 7e782c87
       },
       "RequestBody": null,
       "StatusCode": 200,
@@ -75,11 +59,7 @@
         "Transfer-Encoding": "chunked",
         "x-ms-client-request-id": "5c160471-85e5-74e9-66a4-5f6e482dd720",
         "x-ms-request-id": "51ed5dd8-401e-0035-61d6-04b6d6000000",
-<<<<<<< HEAD
-        "x-ms-version": "2020-12-06"
-=======
         "x-ms-version": "2021-02-12"
->>>>>>> 7e782c87
       },
       "ResponseBody": "﻿<?xml version=\"1.0\" encoding=\"utf-8\"?><EnumerationResults ServiceEndpoint=\"https://seanmcccanary3.blob.core.windows.net/\" ContainerName=\"test-container-92fc8266-3fd4-ba40-1f47-ed9a987f6291\"><Blobs /><NextMarker /></EnumerationResults>"
     },
@@ -97,11 +77,7 @@
         "x-ms-client-request-id": "ab13746b-42a2-55e1-9572-f50b587a19a1",
         "x-ms-date": "Wed, 17 Feb 2021 02:43:25 GMT",
         "x-ms-return-client-request-id": "true",
-<<<<<<< HEAD
-        "x-ms-version": "2020-12-06"
-=======
         "x-ms-version": "2021-02-12"
->>>>>>> 7e782c87
       },
       "RequestBody": null,
       "StatusCode": 202,
@@ -114,11 +90,7 @@
         ],
         "x-ms-client-request-id": "ab13746b-42a2-55e1-9572-f50b587a19a1",
         "x-ms-request-id": "8163c723-b01e-000e-19d6-04f372000000",
-<<<<<<< HEAD
-        "x-ms-version": "2020-12-06"
-=======
         "x-ms-version": "2021-02-12"
->>>>>>> 7e782c87
       },
       "ResponseBody": []
     }
