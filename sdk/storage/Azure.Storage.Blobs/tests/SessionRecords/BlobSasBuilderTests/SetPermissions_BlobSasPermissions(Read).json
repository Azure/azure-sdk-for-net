﻿{
  "Entries": [
    {
      "RequestUri": "https://seanmcccanary3.blob.core.windows.net/test-container-8e6dab31-a9e3-3e6d-91a3-c69421e0c486?restype=container",
      "RequestMethod": "PUT",
      "RequestHeaders": {
        "Accept": "application/xml",
        "Authorization": "Sanitized",
        "traceparent": "00-65e6e340451cde4cbeb1b5d3d13b5f8c-dc2a0014f861144b-00",
        "User-Agent": [
          "azsdk-net-Storage.Blobs/12.9.0-alpha.20210217.1",
          "(.NET 5.0.3; Microsoft Windows 10.0.19042)"
        ],
        "x-ms-blob-public-access": "container",
        "x-ms-client-request-id": "a07fc78c-7ba1-1523-5fed-04908e664edb",
        "x-ms-date": "Wed, 17 Feb 2021 18:55:53 GMT",
        "x-ms-return-client-request-id": "true",
<<<<<<< HEAD
        "x-ms-version": "2020-12-06"
=======
        "x-ms-version": "2021-02-12"
>>>>>>> 7e782c87
      },
      "RequestBody": null,
      "StatusCode": 201,
      "ResponseHeaders": {
        "Content-Length": "0",
        "Date": "Wed, 17 Feb 2021 18:55:53 GMT",
        "ETag": "\"0x8D8D375A7202D17\"",
        "Last-Modified": "Wed, 17 Feb 2021 18:55:54 GMT",
        "Server": [
          "Windows-Azure-Blob/1.0",
          "Microsoft-HTTPAPI/2.0"
        ],
        "x-ms-client-request-id": "a07fc78c-7ba1-1523-5fed-04908e664edb",
        "x-ms-request-id": "7d381109-001e-0079-735e-0526e6000000",
<<<<<<< HEAD
        "x-ms-version": "2020-12-06"
=======
        "x-ms-version": "2021-02-12"
>>>>>>> 7e782c87
      },
      "ResponseBody": []
    },
    {
      "RequestUri": "https://seanmcccanary3.blob.core.windows.net/test-container-8e6dab31-a9e3-3e6d-91a3-c69421e0c486/test-blob-4199cbc4-d457-1006-709a-1cd21be6add5",
      "RequestMethod": "PUT",
      "RequestHeaders": {
        "Accept": "application/xml",
        "Authorization": "Sanitized",
        "Content-Length": "1024",
        "Content-Type": "application/octet-stream",
        "traceparent": "00-f1180ab90c1c3f4d8d9653eb036a1be5-a3a2faf4cf41ae48-00",
        "User-Agent": [
          "azsdk-net-Storage.Blobs/12.9.0-alpha.20210217.1",
          "(.NET 5.0.3; Microsoft Windows 10.0.19042)"
        ],
        "x-ms-blob-type": "BlockBlob",
        "x-ms-client-request-id": "967c5e62-b7eb-af24-f3dd-41f39e5c183e",
        "x-ms-date": "Wed, 17 Feb 2021 18:55:54 GMT",
        "x-ms-return-client-request-id": "true",
<<<<<<< HEAD
        "x-ms-version": "2020-12-06"
=======
        "x-ms-version": "2021-02-12"
>>>>>>> 7e782c87
      },
      "RequestBody": "cDgIWmAk5I1j1HSUHKpEC8KywcUj8Ta3wG8wB19Q+Xg/LyBWXvN6oOYL3YNgcvPFVRAQaCXnsX4BUJnw890tEtr7VO2K7q3ONyHeFxSzVk58arJPQJBTWH2hVA1aiqwJ3cqoZR4GO2ZjQTEECZpqTflLdIkr3tJKp/xv6JmfdK101TlKC/EwdS9L7P5fT07jNwcTDhUj3v/3Xr0hllLNw82DjzRgH0IIG/5Z3/LT6litjLGSjGWXUfY6Uq00Dt/cfigx278agxfEC/MXyf4MJHNkcwmgOjdo7D49Jc2V1AwefGHJog6YkgmazYFxgIf3LS45z5rVPEPxyO+B3V1JLzbm+EydQoFky+EABWy29mu2RfefWwRySUAe2NkfFrWrUZ5Ki4g6Wuus1AO51DbWO9KEy5dlqtMydK4Mf2qoRbUrVbTObGrifOsM8ocBuHQKR50GmksdRabKFxfZLtuBBI5OjX+BCM9noU+sWbdMMbs6AjfMoappDg8OA1RTCE0Pi+74sir0iD7On/n8cezufuZbnyyjtGLj5X9vcwV6E5gBnc7JVH6QRXn5/gKxbJwjH4Ru+Gkha9eLFM2rhBQ4U4tg+9MdJSpnylmyqrVgMnjiTFSADBsu4DH3PT+x5cFlwKt2UXHIBflaBi0QbsEiK+JUyDjAt0ZvMRqiJujqteWYTekJ6eAHGUZaJgbuHXJv1BJdXR2IpAhlBx9WJt4RcFBHeCDYGEEBTK7xZZFAgROoM1HVjFjID6jgpOLBsfNnSba1pqVRl7zQXBFulj93JIULrfKNO+P4f2l393RfP5q6ihvaittuV5yVBTBHWXhpaX9dtgQA2g3TvSY72p9IcRx2swwjnJmpnFZW9zWysSXwDo70AomWua8NB821Mnz8TZQU0KVsRczlsxmuquPYIQsAS8wQVG6S4PlcFZXM9GrZWqqhneCAhMjCDk5w6A/MNebBtOew6/klgfCrDy82Gb6v1FA4NoMrgMcDTkUgIvjqkOCvCj+CKW6xexzw1HSZi/SPwRO/lP9jljQfrZyzBV/3wX9Phw9/LKvhh7pmOqxSacJRkGDkKvzgS3MLYnvR/na8+BL1SgTkEJVo3g1E/FyIzEPaYnX/E5eDbjucc8kvEIhEqkGZXR++bH/LfEzvnE8Wg5U495sAveV7cdvIR53MOM2EAFIa7m8jG/X2M5ZKlNLshvAz9xjtQ+xcHexD9iTi/0N+apv9/JQmFNymColOMN0J3MGsmEG1lrxlvtCC3yTRFDRTyyk27olcDOM8RzhjDewOOhliNWYCydTflz3DpDS31PZU+2S00+03UIxdeE+DArDjc6ULbt7OUAJVVlZMmWiuhXJCDhKHWmcsKg==",
      "StatusCode": 201,
      "ResponseHeaders": {
        "Content-Length": "0",
        "Content-MD5": "oCeC5iHhcJhh1nrBp1d3MA==",
        "Date": "Wed, 17 Feb 2021 18:55:53 GMT",
        "ETag": "\"0x8D8D375A72B2BAE\"",
        "Last-Modified": "Wed, 17 Feb 2021 18:55:54 GMT",
        "Server": [
          "Windows-Azure-Blob/1.0",
          "Microsoft-HTTPAPI/2.0"
        ],
        "x-ms-client-request-id": "967c5e62-b7eb-af24-f3dd-41f39e5c183e",
        "x-ms-content-crc64": "H3JjMonbLvQ=",
        "x-ms-request-id": "7d381111-001e-0079-795e-0526e6000000",
        "x-ms-request-server-encrypted": "true",
<<<<<<< HEAD
        "x-ms-version": "2020-12-06",
=======
        "x-ms-version": "2021-02-12",
>>>>>>> 7e782c87
        "x-ms-version-id": "2021-02-17T18:55:54.2183854Z"
      },
      "ResponseBody": []
    },
    {
<<<<<<< HEAD
      "RequestUri": "https://seanmcccanary3.blob.core.windows.net/test-container-8e6dab31-a9e3-3e6d-91a3-c69421e0c486/test-blob-4199cbc4-d457-1006-709a-1cd21be6add5?sv=2020-12-06&st=2021-02-17T17%3A55%3A54Z&se=2021-02-17T19%3A55%3A54Z&sr=b&sp=r&sig=Sanitized",
=======
      "RequestUri": "https://seanmcccanary3.blob.core.windows.net/test-container-8e6dab31-a9e3-3e6d-91a3-c69421e0c486/test-blob-4199cbc4-d457-1006-709a-1cd21be6add5?sv=2021-02-12&st=2021-02-17T17%3A55%3A54Z&se=2021-02-17T19%3A55%3A54Z&sr=b&sp=r&sig=Sanitized",
>>>>>>> 7e782c87
      "RequestMethod": "HEAD",
      "RequestHeaders": {
        "Accept": "application/xml",
        "traceparent": "00-d0166e2ce425e3428964a08c87832f76-fbf646cda600e24c-00",
        "User-Agent": [
          "azsdk-net-Storage.Blobs/12.9.0-alpha.20210217.1",
          "(.NET 5.0.3; Microsoft Windows 10.0.19042)"
        ],
        "x-ms-client-request-id": "fc256887-95ea-2e3f-b6f5-5ca619a1ee83",
        "x-ms-return-client-request-id": "true",
<<<<<<< HEAD
        "x-ms-version": "2020-12-06"
=======
        "x-ms-version": "2021-02-12"
>>>>>>> 7e782c87
      },
      "RequestBody": null,
      "StatusCode": 200,
      "ResponseHeaders": {
        "Accept-Ranges": "bytes",
        "Content-Length": "1024",
        "Content-MD5": "oCeC5iHhcJhh1nrBp1d3MA==",
        "Content-Type": "application/octet-stream",
        "Date": "Wed, 17 Feb 2021 18:55:54 GMT",
        "ETag": "\"0x8D8D375A72B2BAE\"",
        "Last-Modified": "Wed, 17 Feb 2021 18:55:54 GMT",
        "Server": [
          "Windows-Azure-Blob/1.0",
          "Microsoft-HTTPAPI/2.0"
        ],
        "x-ms-access-tier": "Hot",
        "x-ms-access-tier-inferred": "true",
        "x-ms-blob-type": "BlockBlob",
        "x-ms-client-request-id": "fc256887-95ea-2e3f-b6f5-5ca619a1ee83",
        "x-ms-creation-time": "Wed, 17 Feb 2021 18:55:54 GMT",
        "x-ms-is-current-version": "true",
        "x-ms-last-access-time": "Wed, 17 Feb 2021 18:55:54 GMT",
        "x-ms-lease-state": "available",
        "x-ms-lease-status": "unlocked",
        "x-ms-request-id": "dc51a10c-c01e-0066-175e-0595e2000000",
        "x-ms-server-encrypted": "true",
<<<<<<< HEAD
        "x-ms-version": "2020-12-06",
=======
        "x-ms-version": "2021-02-12",
>>>>>>> 7e782c87
        "x-ms-version-id": "2021-02-17T18:55:54.2183854Z"
      },
      "ResponseBody": []
    },
    {
      "RequestUri": "https://seanmcccanary3.blob.core.windows.net/test-container-8e6dab31-a9e3-3e6d-91a3-c69421e0c486?restype=container",
      "RequestMethod": "DELETE",
      "RequestHeaders": {
        "Accept": "application/xml",
        "Authorization": "Sanitized",
        "traceparent": "00-7dead680394301438a0e767f738ccbb0-b310ee333eb5e147-00",
        "User-Agent": [
          "azsdk-net-Storage.Blobs/12.9.0-alpha.20210217.1",
          "(.NET 5.0.3; Microsoft Windows 10.0.19042)"
        ],
        "x-ms-client-request-id": "356c17d2-1c36-4953-04c9-3db6552ae11f",
        "x-ms-date": "Wed, 17 Feb 2021 18:55:54 GMT",
        "x-ms-return-client-request-id": "true",
<<<<<<< HEAD
        "x-ms-version": "2020-12-06"
=======
        "x-ms-version": "2021-02-12"
>>>>>>> 7e782c87
      },
      "RequestBody": null,
      "StatusCode": 202,
      "ResponseHeaders": {
        "Content-Length": "0",
        "Date": "Wed, 17 Feb 2021 18:55:54 GMT",
        "Server": [
          "Windows-Azure-Blob/1.0",
          "Microsoft-HTTPAPI/2.0"
        ],
        "x-ms-client-request-id": "356c17d2-1c36-4953-04c9-3db6552ae11f",
        "x-ms-request-id": "7d381146-001e-0079-215e-0526e6000000",
<<<<<<< HEAD
        "x-ms-version": "2020-12-06"
=======
        "x-ms-version": "2021-02-12"
>>>>>>> 7e782c87
      },
      "ResponseBody": []
    }
  ],
  "Variables": {
    "DateTimeOffsetNow": "2021-02-17T12:55:54.2377468-06:00",
    "RandomSeed": "595703838",
    "Storage_TestConfigDefault": "ProductionTenant\nseanmcccanary3\nU2FuaXRpemVk\nhttps://seanmcccanary3.blob.core.windows.net\nhttps://seanmcccanary3.file.core.windows.net\nhttps://seanmcccanary3.queue.core.windows.net\nhttps://seanmcccanary3.table.core.windows.net\n\n\n\n\nhttps://seanmcccanary3-secondary.blob.core.windows.net\nhttps://seanmcccanary3-secondary.file.core.windows.net\nhttps://seanmcccanary3-secondary.queue.core.windows.net\nhttps://seanmcccanary3-secondary.table.core.windows.net\n\nSanitized\n\n\nCloud\nBlobEndpoint=https://seanmcccanary3.blob.core.windows.net/;QueueEndpoint=https://seanmcccanary3.queue.core.windows.net/;FileEndpoint=https://seanmcccanary3.file.core.windows.net/;BlobSecondaryEndpoint=https://seanmcccanary3-secondary.blob.core.windows.net/;QueueSecondaryEndpoint=https://seanmcccanary3-secondary.queue.core.windows.net/;FileSecondaryEndpoint=https://seanmcccanary3-secondary.file.core.windows.net/;AccountName=seanmcccanary3;AccountKey=Kg==;\nseanscope1\n\n"
  }
}<|MERGE_RESOLUTION|>--- conflicted
+++ resolved
@@ -15,11 +15,7 @@
         "x-ms-client-request-id": "a07fc78c-7ba1-1523-5fed-04908e664edb",
         "x-ms-date": "Wed, 17 Feb 2021 18:55:53 GMT",
         "x-ms-return-client-request-id": "true",
-<<<<<<< HEAD
-        "x-ms-version": "2020-12-06"
-=======
         "x-ms-version": "2021-02-12"
->>>>>>> 7e782c87
       },
       "RequestBody": null,
       "StatusCode": 201,
@@ -34,11 +30,7 @@
         ],
         "x-ms-client-request-id": "a07fc78c-7ba1-1523-5fed-04908e664edb",
         "x-ms-request-id": "7d381109-001e-0079-735e-0526e6000000",
-<<<<<<< HEAD
-        "x-ms-version": "2020-12-06"
-=======
         "x-ms-version": "2021-02-12"
->>>>>>> 7e782c87
       },
       "ResponseBody": []
     },
@@ -59,11 +51,7 @@
         "x-ms-client-request-id": "967c5e62-b7eb-af24-f3dd-41f39e5c183e",
         "x-ms-date": "Wed, 17 Feb 2021 18:55:54 GMT",
         "x-ms-return-client-request-id": "true",
-<<<<<<< HEAD
-        "x-ms-version": "2020-12-06"
-=======
         "x-ms-version": "2021-02-12"
->>>>>>> 7e782c87
       },
       "RequestBody": "cDgIWmAk5I1j1HSUHKpEC8KywcUj8Ta3wG8wB19Q+Xg/LyBWXvN6oOYL3YNgcvPFVRAQaCXnsX4BUJnw890tEtr7VO2K7q3ONyHeFxSzVk58arJPQJBTWH2hVA1aiqwJ3cqoZR4GO2ZjQTEECZpqTflLdIkr3tJKp/xv6JmfdK101TlKC/EwdS9L7P5fT07jNwcTDhUj3v/3Xr0hllLNw82DjzRgH0IIG/5Z3/LT6litjLGSjGWXUfY6Uq00Dt/cfigx278agxfEC/MXyf4MJHNkcwmgOjdo7D49Jc2V1AwefGHJog6YkgmazYFxgIf3LS45z5rVPEPxyO+B3V1JLzbm+EydQoFky+EABWy29mu2RfefWwRySUAe2NkfFrWrUZ5Ki4g6Wuus1AO51DbWO9KEy5dlqtMydK4Mf2qoRbUrVbTObGrifOsM8ocBuHQKR50GmksdRabKFxfZLtuBBI5OjX+BCM9noU+sWbdMMbs6AjfMoappDg8OA1RTCE0Pi+74sir0iD7On/n8cezufuZbnyyjtGLj5X9vcwV6E5gBnc7JVH6QRXn5/gKxbJwjH4Ru+Gkha9eLFM2rhBQ4U4tg+9MdJSpnylmyqrVgMnjiTFSADBsu4DH3PT+x5cFlwKt2UXHIBflaBi0QbsEiK+JUyDjAt0ZvMRqiJujqteWYTekJ6eAHGUZaJgbuHXJv1BJdXR2IpAhlBx9WJt4RcFBHeCDYGEEBTK7xZZFAgROoM1HVjFjID6jgpOLBsfNnSba1pqVRl7zQXBFulj93JIULrfKNO+P4f2l393RfP5q6ihvaittuV5yVBTBHWXhpaX9dtgQA2g3TvSY72p9IcRx2swwjnJmpnFZW9zWysSXwDo70AomWua8NB821Mnz8TZQU0KVsRczlsxmuquPYIQsAS8wQVG6S4PlcFZXM9GrZWqqhneCAhMjCDk5w6A/MNebBtOew6/klgfCrDy82Gb6v1FA4NoMrgMcDTkUgIvjqkOCvCj+CKW6xexzw1HSZi/SPwRO/lP9jljQfrZyzBV/3wX9Phw9/LKvhh7pmOqxSacJRkGDkKvzgS3MLYnvR/na8+BL1SgTkEJVo3g1E/FyIzEPaYnX/E5eDbjucc8kvEIhEqkGZXR++bH/LfEzvnE8Wg5U495sAveV7cdvIR53MOM2EAFIa7m8jG/X2M5ZKlNLshvAz9xjtQ+xcHexD9iTi/0N+apv9/JQmFNymColOMN0J3MGsmEG1lrxlvtCC3yTRFDRTyyk27olcDOM8RzhjDewOOhliNWYCydTflz3DpDS31PZU+2S00+03UIxdeE+DArDjc6ULbt7OUAJVVlZMmWiuhXJCDhKHWmcsKg==",
       "StatusCode": 201,
@@ -81,21 +69,13 @@
         "x-ms-content-crc64": "H3JjMonbLvQ=",
         "x-ms-request-id": "7d381111-001e-0079-795e-0526e6000000",
         "x-ms-request-server-encrypted": "true",
-<<<<<<< HEAD
-        "x-ms-version": "2020-12-06",
-=======
         "x-ms-version": "2021-02-12",
->>>>>>> 7e782c87
         "x-ms-version-id": "2021-02-17T18:55:54.2183854Z"
       },
       "ResponseBody": []
     },
     {
-<<<<<<< HEAD
-      "RequestUri": "https://seanmcccanary3.blob.core.windows.net/test-container-8e6dab31-a9e3-3e6d-91a3-c69421e0c486/test-blob-4199cbc4-d457-1006-709a-1cd21be6add5?sv=2020-12-06&st=2021-02-17T17%3A55%3A54Z&se=2021-02-17T19%3A55%3A54Z&sr=b&sp=r&sig=Sanitized",
-=======
       "RequestUri": "https://seanmcccanary3.blob.core.windows.net/test-container-8e6dab31-a9e3-3e6d-91a3-c69421e0c486/test-blob-4199cbc4-d457-1006-709a-1cd21be6add5?sv=2021-02-12&st=2021-02-17T17%3A55%3A54Z&se=2021-02-17T19%3A55%3A54Z&sr=b&sp=r&sig=Sanitized",
->>>>>>> 7e782c87
       "RequestMethod": "HEAD",
       "RequestHeaders": {
         "Accept": "application/xml",
@@ -106,11 +86,7 @@
         ],
         "x-ms-client-request-id": "fc256887-95ea-2e3f-b6f5-5ca619a1ee83",
         "x-ms-return-client-request-id": "true",
-<<<<<<< HEAD
-        "x-ms-version": "2020-12-06"
-=======
         "x-ms-version": "2021-02-12"
->>>>>>> 7e782c87
       },
       "RequestBody": null,
       "StatusCode": 200,
@@ -137,11 +113,7 @@
         "x-ms-lease-status": "unlocked",
         "x-ms-request-id": "dc51a10c-c01e-0066-175e-0595e2000000",
         "x-ms-server-encrypted": "true",
-<<<<<<< HEAD
-        "x-ms-version": "2020-12-06",
-=======
         "x-ms-version": "2021-02-12",
->>>>>>> 7e782c87
         "x-ms-version-id": "2021-02-17T18:55:54.2183854Z"
       },
       "ResponseBody": []
@@ -160,11 +132,7 @@
         "x-ms-client-request-id": "356c17d2-1c36-4953-04c9-3db6552ae11f",
         "x-ms-date": "Wed, 17 Feb 2021 18:55:54 GMT",
         "x-ms-return-client-request-id": "true",
-<<<<<<< HEAD
-        "x-ms-version": "2020-12-06"
-=======
         "x-ms-version": "2021-02-12"
->>>>>>> 7e782c87
       },
       "RequestBody": null,
       "StatusCode": 202,
@@ -177,11 +145,7 @@
         ],
         "x-ms-client-request-id": "356c17d2-1c36-4953-04c9-3db6552ae11f",
         "x-ms-request-id": "7d381146-001e-0079-215e-0526e6000000",
-<<<<<<< HEAD
-        "x-ms-version": "2020-12-06"
-=======
         "x-ms-version": "2021-02-12"
->>>>>>> 7e782c87
       },
       "ResponseBody": []
     }
