{
  "Entries": [
    {
      "RequestUri": "https://seanoauthcanary.blob.core.windows.net/test-container-a035f1e2-0fe5-2ee0-f61e-4d7e2568fd03?restype=container",
      "RequestMethod": "PUT",
      "RequestHeaders": {
        "Accept": "application/xml",
        "Authorization": "Sanitized",
        "traceparent": "00-64cb96393802ae498cbc9116e2810e48-0257c7fd2df50940-00",
        "User-Agent": [
          "azsdk-net-Storage.Blobs/12.9.0-alpha.20210402.1",
          "(.NET 5.0.4; Microsoft Windows 10.0.19042)"
        ],
        "x-ms-blob-public-access": "container",
        "x-ms-client-request-id": "71fdac1d-8862-8e54-9682-277d9d697142",
        "x-ms-return-client-request-id": "true",
<<<<<<< HEAD
        "x-ms-version": "2020-08-04"
=======
         "x-ms-version": "2020-10-02"
>>>>>>> 65932564
      },
      "RequestBody": null,
      "StatusCode": 201,
      "ResponseHeaders": {
        "Content-Length": "0",
        "Date": "Fri, 02 Apr 2021 17:28:39 GMT",
        "ETag": "\u00220x8D8F5FCC1BCEB66\u0022",
        "Last-Modified": "Fri, 02 Apr 2021 17:28:40 GMT",
        "Server": [
          "Windows-Azure-Blob/1.0",
          "Microsoft-HTTPAPI/2.0"
        ],
        "x-ms-client-request-id": "71fdac1d-8862-8e54-9682-277d9d697142",
<<<<<<< HEAD
        "x-ms-request-id": "44f00820-701e-0004-3ee5-27a8ae000000",
        "x-ms-version": "2020-08-04"
=======
        "x-ms-request-id": "19c07ac9-e01e-0074-73d6-041159000000",
         "x-ms-version": "2020-10-02"
>>>>>>> 65932564
      },
      "ResponseBody": []
    },
    {
      "RequestUri": "https://seanoauthcanary.blob.core.windows.net/?restype=service\u0026comp=userdelegationkey",
      "RequestMethod": "POST",
      "RequestHeaders": {
        "Accept": "application/xml",
        "Authorization": "Sanitized",
        "Content-Length": "59",
        "Content-Type": "application/xml",
        "traceparent": "00-1d38e161f5fb824f81f4e01073fa4efa-43ecc41d4c227a43-00",
        "User-Agent": [
          "azsdk-net-Storage.Blobs/12.9.0-alpha.20210402.1",
          "(.NET 5.0.4; Microsoft Windows 10.0.19042)"
        ],
        "x-ms-client-request-id": "796034f7-8c6b-07a1-0dfc-d0873286ab5d",
        "x-ms-return-client-request-id": "true",
<<<<<<< HEAD
        "x-ms-version": "2020-08-04"
=======
         "x-ms-version": "2020-10-02"
>>>>>>> 65932564
      },
      "RequestBody": "\uFEFF\u003CKeyInfo\u003E\u003CExpiry\u003E2021-04-02T18:28:40Z\u003C/Expiry\u003E\u003C/KeyInfo\u003E",
      "StatusCode": 200,
      "ResponseHeaders": {
        "Content-Type": "application/xml",
        "Date": "Fri, 02 Apr 2021 17:28:39 GMT",
        "Server": [
          "Windows-Azure-Blob/1.0",
          "Microsoft-HTTPAPI/2.0"
        ],
        "Transfer-Encoding": "chunked",
        "x-ms-client-request-id": "796034f7-8c6b-07a1-0dfc-d0873286ab5d",
<<<<<<< HEAD
        "x-ms-request-id": "44f00893-701e-0004-78e5-27a8ae000000",
        "x-ms-version": "2020-08-04"
=======
        "x-ms-request-id": "19c07ad7-e01e-0074-7fd6-041159000000",
         "x-ms-version": "2020-10-02"
>>>>>>> 65932564
      },
      "ResponseBody": "\uFEFF\u003C?xml version=\u00221.0\u0022 encoding=\u0022utf-8\u0022?\u003E\u003CUserDelegationKey\u003E\u003CSignedOid\u003Ec4f48289-bb84-4086-b250-6f94a8f64cee\u003C/SignedOid\u003E\u003CSignedTid\u003E72f988bf-86f1-41af-91ab-2d7cd011db47\u003C/SignedTid\u003E\u003CSignedStart\u003E2021-04-02T17:28:40Z\u003C/SignedStart\u003E\u003CSignedExpiry\u003E2021-04-02T18:28:40Z\u003C/SignedExpiry\u003E\u003CSignedService\u003Eb\u003C/SignedService\u003E\u003CSignedVersion\u003E2020-06-12\u003C/SignedVersion\u003E\u003CValue\u003E2WMG6tSSovF87v7eNKdvmPvc3AhuGXIuvrQtX\u002Buf1JU=\u003C/Value\u003E\u003C/UserDelegationKey\u003E"
    },
    {
<<<<<<< HEAD
      "RequestUri": "https://seanoauthcanary.blob.core.windows.net/test-container-a035f1e2-0fe5-2ee0-f61e-4d7e2568fd03?skoid=c4f48289-bb84-4086-b250-6f94a8f64cee\u0026sktid=72f988bf-86f1-41af-91ab-2d7cd011db47\u0026skt=2021-04-02T17%3A28%3A40Z\u0026ske=2021-04-02T18%3A28%3A40Z\u0026sks=b\u0026skv=2020-06-12\u0026sv=2020-06-12\u0026st=2021-04-02T16%3A28%3A40Z\u0026se=2021-04-02T18%3A28%3A40Z\u0026sr=c\u0026sp=racwdxltmei\u0026scid=24ad418b-6b04-4aac-f175-8475ae6b0272\u0026sig=Sanitized\u0026restype=container\u0026comp=list",
=======
      "RequestUri": "https://seanoauthcanary.blob.core.windows.net/test-container-a035f1e2-0fe5-2ee0-f61e-4d7e2568fd03?skoid=c4f48289-bb84-4086-b250-6f94a8f64cee\u0026sktid=72f988bf-86f1-41af-91ab-2d7cd011db47\u0026skt=2021-02-17T02%3A43%3A29Z\u0026ske=2021-02-17T03%3A43%3A29Z\u0026sks=b\u0026skv=2020-06-12\u0026sv=2020-10-02\u0026st=2021-02-17T01%3A43%3A29Z\u0026se=2021-02-17T03%3A43%3A29Z\u0026sr=c\u0026sp=racwdxltme\u0026scid=24ad418b-6b04-4aac-f175-8475ae6b0272\u0026sig=Sanitized\u0026restype=container\u0026comp=list",
>>>>>>> 65932564
      "RequestMethod": "GET",
      "RequestHeaders": {
        "Accept": "application/xml",
        "User-Agent": [
          "azsdk-net-Storage.Blobs/12.9.0-alpha.20210402.1",
          "(.NET 5.0.4; Microsoft Windows 10.0.19042)"
        ],
        "x-ms-client-request-id": "4a5d7c40-d576-8c4c-8716-87f6072b59a1",
        "x-ms-return-client-request-id": "true",
<<<<<<< HEAD
        "x-ms-version": "2020-08-04"
=======
         "x-ms-version": "2020-10-02"
>>>>>>> 65932564
      },
      "RequestBody": null,
      "StatusCode": 200,
      "ResponseHeaders": {
        "Content-Type": "application/xml",
        "Date": "Fri, 02 Apr 2021 17:28:39 GMT",
        "Server": [
          "Windows-Azure-Blob/1.0",
          "Microsoft-HTTPAPI/2.0"
        ],
        "Transfer-Encoding": "chunked",
        "x-ms-client-request-id": "4a5d7c40-d576-8c4c-8716-87f6072b59a1",
<<<<<<< HEAD
        "x-ms-request-id": "44f0090e-701e-0004-37e5-27a8ae000000",
        "x-ms-version": "2020-08-04"
=======
        "x-ms-request-id": "2ab2dec9-a01e-0028-10d6-044401000000",
         "x-ms-version": "2020-10-02"
>>>>>>> 65932564
      },
      "ResponseBody": "\uFEFF\u003C?xml version=\u00221.0\u0022 encoding=\u0022utf-8\u0022?\u003E\u003CEnumerationResults ServiceEndpoint=\u0022https://seanoauthcanary.blob.core.windows.net/\u0022 ContainerName=\u0022test-container-a035f1e2-0fe5-2ee0-f61e-4d7e2568fd03\u0022\u003E\u003CBlobs /\u003E\u003CNextMarker /\u003E\u003C/EnumerationResults\u003E"
    },
    {
      "RequestUri": "https://seanoauthcanary.blob.core.windows.net/test-container-a035f1e2-0fe5-2ee0-f61e-4d7e2568fd03?restype=container",
      "RequestMethod": "DELETE",
      "RequestHeaders": {
        "Accept": "application/xml",
        "Authorization": "Sanitized",
        "traceparent": "00-cf4ab362e73bfc4d831c6f4118b71919-d91e1c5fcfca584a-00",
        "User-Agent": [
          "azsdk-net-Storage.Blobs/12.9.0-alpha.20210402.1",
          "(.NET 5.0.4; Microsoft Windows 10.0.19042)"
        ],
        "x-ms-client-request-id": "31341f1f-b80d-b1fc-8af9-e2f270e07c42",
        "x-ms-return-client-request-id": "true",
<<<<<<< HEAD
        "x-ms-version": "2020-08-04"
=======
         "x-ms-version": "2020-10-02"
>>>>>>> 65932564
      },
      "RequestBody": null,
      "StatusCode": 202,
      "ResponseHeaders": {
        "Content-Length": "0",
        "Date": "Fri, 02 Apr 2021 17:28:39 GMT",
        "Server": [
          "Windows-Azure-Blob/1.0",
          "Microsoft-HTTPAPI/2.0"
        ],
        "x-ms-client-request-id": "31341f1f-b80d-b1fc-8af9-e2f270e07c42",
<<<<<<< HEAD
        "x-ms-request-id": "44f00979-701e-0004-6fe5-27a8ae000000",
        "x-ms-version": "2020-08-04"
=======
        "x-ms-request-id": "19c07b0f-e01e-0074-31d6-041159000000",
         "x-ms-version": "2020-10-02"
>>>>>>> 65932564
      },
      "ResponseBody": []
    }
  ],
  "Variables": {
    "DateTimeOffsetNow": "2021-04-02T12:28:40.6074738-05:00",
    "RandomSeed": "1017343227",
    "Storage_TestConfigOAuth": "OAuthTenant\nseanoauthcanary\nU2FuaXRpemVk\nhttps://seanoauthcanary.blob.core.windows.net\nhttps://seanoauthcanary.file.core.windows.net\nhttps://seanoauthcanary.queue.core.windows.net\nhttps://seanoauthcanary.table.core.windows.net\n\n\n\n\nhttps://seanoauthcanary-secondary.blob.core.windows.net\nhttps://seanoauthcanary-secondary.file.core.windows.net\nhttps://seanoauthcanary-secondary.queue.core.windows.net\nhttps://seanoauthcanary-secondary.table.core.windows.net\n68390a19-a643-458b-b726-408abf67b4fc\nSanitized\n72f988bf-86f1-41af-91ab-2d7cd011db47\nhttps://login.microsoftonline.com/\nCloud\nBlobEndpoint=https://seanoauthcanary.blob.core.windows.net/;QueueEndpoint=https://seanoauthcanary.queue.core.windows.net/;FileEndpoint=https://seanoauthcanary.file.core.windows.net/;BlobSecondaryEndpoint=https://seanoauthcanary-secondary.blob.core.windows.net/;QueueSecondaryEndpoint=https://seanoauthcanary-secondary.queue.core.windows.net/;FileSecondaryEndpoint=https://seanoauthcanary-secondary.file.core.windows.net/;AccountName=seanoauthcanary;AccountKey=Sanitized\n"
  }
}<|MERGE_RESOLUTION|>--- conflicted
+++ resolved
@@ -1,174 +1,134 @@
 {
   "Entries": [
     {
-      "RequestUri": "https://seanoauthcanary.blob.core.windows.net/test-container-a035f1e2-0fe5-2ee0-f61e-4d7e2568fd03?restype=container",
+      "RequestUri": "https://seanstageoauth.blob.core.windows.net/test-container-a035f1e2-0fe5-2ee0-f61e-4d7e2568fd03?restype=container",
       "RequestMethod": "PUT",
       "RequestHeaders": {
         "Accept": "application/xml",
         "Authorization": "Sanitized",
-        "traceparent": "00-64cb96393802ae498cbc9116e2810e48-0257c7fd2df50940-00",
+        "traceparent": "00-8530236a3a1f6d4b83072c597ea12eba-8729461e2b9f934a-00",
         "User-Agent": [
-          "azsdk-net-Storage.Blobs/12.9.0-alpha.20210402.1",
-          "(.NET 5.0.4; Microsoft Windows 10.0.19042)"
+          "azsdk-net-Storage.Blobs/12.9.0-alpha.20210514.1",
+          "(.NET Core 4.6.30015.01; Microsoft Windows 10.0.19043 )"
         ],
         "x-ms-blob-public-access": "container",
         "x-ms-client-request-id": "71fdac1d-8862-8e54-9682-277d9d697142",
         "x-ms-return-client-request-id": "true",
-<<<<<<< HEAD
-        "x-ms-version": "2020-08-04"
-=======
-         "x-ms-version": "2020-10-02"
->>>>>>> 65932564
+        "x-ms-version": "2020-10-02"
       },
       "RequestBody": null,
       "StatusCode": 201,
       "ResponseHeaders": {
-        "Content-Length": "0",
-        "Date": "Fri, 02 Apr 2021 17:28:39 GMT",
-        "ETag": "\u00220x8D8F5FCC1BCEB66\u0022",
-        "Last-Modified": "Fri, 02 Apr 2021 17:28:40 GMT",
+        "Date": "Fri, 14 May 2021 16:55:20 GMT",
+        "ETag": "\u00220x8D916F90F1B97CF\u0022",
+        "Last-Modified": "Fri, 14 May 2021 16:55:20 GMT",
         "Server": [
           "Windows-Azure-Blob/1.0",
           "Microsoft-HTTPAPI/2.0"
         ],
+        "Transfer-Encoding": "chunked",
         "x-ms-client-request-id": "71fdac1d-8862-8e54-9682-277d9d697142",
-<<<<<<< HEAD
-        "x-ms-request-id": "44f00820-701e-0004-3ee5-27a8ae000000",
-        "x-ms-version": "2020-08-04"
-=======
-        "x-ms-request-id": "19c07ac9-e01e-0074-73d6-041159000000",
-         "x-ms-version": "2020-10-02"
->>>>>>> 65932564
+        "x-ms-request-id": "29a56732-a01e-001a-4ae1-48a2b5000000",
+        "x-ms-version": "2020-10-02"
       },
       "ResponseBody": []
     },
     {
-      "RequestUri": "https://seanoauthcanary.blob.core.windows.net/?restype=service\u0026comp=userdelegationkey",
+      "RequestUri": "https://seanstageoauth.blob.core.windows.net/?restype=service\u0026comp=userdelegationkey",
       "RequestMethod": "POST",
       "RequestHeaders": {
         "Accept": "application/xml",
         "Authorization": "Sanitized",
         "Content-Length": "59",
         "Content-Type": "application/xml",
-        "traceparent": "00-1d38e161f5fb824f81f4e01073fa4efa-43ecc41d4c227a43-00",
+        "traceparent": "00-db26e06329b31242997b551675c35400-061436e8e9380448-00",
         "User-Agent": [
-          "azsdk-net-Storage.Blobs/12.9.0-alpha.20210402.1",
-          "(.NET 5.0.4; Microsoft Windows 10.0.19042)"
+          "azsdk-net-Storage.Blobs/12.9.0-alpha.20210514.1",
+          "(.NET Core 4.6.30015.01; Microsoft Windows 10.0.19043 )"
         ],
         "x-ms-client-request-id": "796034f7-8c6b-07a1-0dfc-d0873286ab5d",
         "x-ms-return-client-request-id": "true",
-<<<<<<< HEAD
-        "x-ms-version": "2020-08-04"
-=======
-         "x-ms-version": "2020-10-02"
->>>>>>> 65932564
+        "x-ms-version": "2020-10-02"
       },
-      "RequestBody": "\uFEFF\u003CKeyInfo\u003E\u003CExpiry\u003E2021-04-02T18:28:40Z\u003C/Expiry\u003E\u003C/KeyInfo\u003E",
+      "RequestBody": "\uFEFF\u003CKeyInfo\u003E\u003CExpiry\u003E2021-05-14T17:55:21Z\u003C/Expiry\u003E\u003C/KeyInfo\u003E",
       "StatusCode": 200,
       "ResponseHeaders": {
         "Content-Type": "application/xml",
-        "Date": "Fri, 02 Apr 2021 17:28:39 GMT",
+        "Date": "Fri, 14 May 2021 16:55:20 GMT",
         "Server": [
           "Windows-Azure-Blob/1.0",
           "Microsoft-HTTPAPI/2.0"
         ],
         "Transfer-Encoding": "chunked",
         "x-ms-client-request-id": "796034f7-8c6b-07a1-0dfc-d0873286ab5d",
-<<<<<<< HEAD
-        "x-ms-request-id": "44f00893-701e-0004-78e5-27a8ae000000",
-        "x-ms-version": "2020-08-04"
-=======
-        "x-ms-request-id": "19c07ad7-e01e-0074-7fd6-041159000000",
-         "x-ms-version": "2020-10-02"
->>>>>>> 65932564
+        "x-ms-request-id": "29a56734-a01e-001a-4be1-48a2b5000000",
+        "x-ms-version": "2020-10-02"
       },
-      "ResponseBody": "\uFEFF\u003C?xml version=\u00221.0\u0022 encoding=\u0022utf-8\u0022?\u003E\u003CUserDelegationKey\u003E\u003CSignedOid\u003Ec4f48289-bb84-4086-b250-6f94a8f64cee\u003C/SignedOid\u003E\u003CSignedTid\u003E72f988bf-86f1-41af-91ab-2d7cd011db47\u003C/SignedTid\u003E\u003CSignedStart\u003E2021-04-02T17:28:40Z\u003C/SignedStart\u003E\u003CSignedExpiry\u003E2021-04-02T18:28:40Z\u003C/SignedExpiry\u003E\u003CSignedService\u003Eb\u003C/SignedService\u003E\u003CSignedVersion\u003E2020-06-12\u003C/SignedVersion\u003E\u003CValue\u003E2WMG6tSSovF87v7eNKdvmPvc3AhuGXIuvrQtX\u002Buf1JU=\u003C/Value\u003E\u003C/UserDelegationKey\u003E"
+      "ResponseBody": "\uFEFF\u003C?xml version=\u00221.0\u0022 encoding=\u0022utf-8\u0022?\u003E\u003CUserDelegationKey\u003E\u003CSignedOid\u003Ec4f48289-bb84-4086-b250-6f94a8f64cee\u003C/SignedOid\u003E\u003CSignedTid\u003E72f988bf-86f1-41af-91ab-2d7cd011db47\u003C/SignedTid\u003E\u003CSignedStart\u003E2021-05-14T16:55:20Z\u003C/SignedStart\u003E\u003CSignedExpiry\u003E2021-05-14T17:55:21Z\u003C/SignedExpiry\u003E\u003CSignedService\u003Eb\u003C/SignedService\u003E\u003CSignedVersion\u003E2020-10-02\u003C/SignedVersion\u003E\u003CValue\u003E5I1OJQTUHaZrLcGUH2uQc\u002BZ3rRpxl\u002Bx33grDTgFOq4Q=\u003C/Value\u003E\u003C/UserDelegationKey\u003E"
     },
     {
-<<<<<<< HEAD
-      "RequestUri": "https://seanoauthcanary.blob.core.windows.net/test-container-a035f1e2-0fe5-2ee0-f61e-4d7e2568fd03?skoid=c4f48289-bb84-4086-b250-6f94a8f64cee\u0026sktid=72f988bf-86f1-41af-91ab-2d7cd011db47\u0026skt=2021-04-02T17%3A28%3A40Z\u0026ske=2021-04-02T18%3A28%3A40Z\u0026sks=b\u0026skv=2020-06-12\u0026sv=2020-06-12\u0026st=2021-04-02T16%3A28%3A40Z\u0026se=2021-04-02T18%3A28%3A40Z\u0026sr=c\u0026sp=racwdxltmei\u0026scid=24ad418b-6b04-4aac-f175-8475ae6b0272\u0026sig=Sanitized\u0026restype=container\u0026comp=list",
-=======
-      "RequestUri": "https://seanoauthcanary.blob.core.windows.net/test-container-a035f1e2-0fe5-2ee0-f61e-4d7e2568fd03?skoid=c4f48289-bb84-4086-b250-6f94a8f64cee\u0026sktid=72f988bf-86f1-41af-91ab-2d7cd011db47\u0026skt=2021-02-17T02%3A43%3A29Z\u0026ske=2021-02-17T03%3A43%3A29Z\u0026sks=b\u0026skv=2020-06-12\u0026sv=2020-10-02\u0026st=2021-02-17T01%3A43%3A29Z\u0026se=2021-02-17T03%3A43%3A29Z\u0026sr=c\u0026sp=racwdxltme\u0026scid=24ad418b-6b04-4aac-f175-8475ae6b0272\u0026sig=Sanitized\u0026restype=container\u0026comp=list",
->>>>>>> 65932564
+      "RequestUri": "https://seanstageoauth.blob.core.windows.net/test-container-a035f1e2-0fe5-2ee0-f61e-4d7e2568fd03?skoid=c4f48289-bb84-4086-b250-6f94a8f64cee\u0026sktid=72f988bf-86f1-41af-91ab-2d7cd011db47\u0026skt=2021-05-14T16%3A55%3A20Z\u0026ske=2021-05-14T17%3A55%3A21Z\u0026sks=b\u0026skv=2020-10-02\u0026sv=2020-10-02\u0026st=2021-05-14T15%3A55%3A21Z\u0026se=2021-05-14T17%3A55%3A21Z\u0026sr=c\u0026sp=racwdxltmei\u0026scid=24ad418b-6b04-4aac-f175-8475ae6b0272\u0026sig=Sanitized\u0026restype=container\u0026comp=list",
       "RequestMethod": "GET",
       "RequestHeaders": {
         "Accept": "application/xml",
         "User-Agent": [
-          "azsdk-net-Storage.Blobs/12.9.0-alpha.20210402.1",
-          "(.NET 5.0.4; Microsoft Windows 10.0.19042)"
+          "azsdk-net-Storage.Blobs/12.9.0-alpha.20210514.1",
+          "(.NET Core 4.6.30015.01; Microsoft Windows 10.0.19043 )"
         ],
         "x-ms-client-request-id": "4a5d7c40-d576-8c4c-8716-87f6072b59a1",
         "x-ms-return-client-request-id": "true",
-<<<<<<< HEAD
-        "x-ms-version": "2020-08-04"
-=======
-         "x-ms-version": "2020-10-02"
->>>>>>> 65932564
+        "x-ms-version": "2020-10-02"
       },
       "RequestBody": null,
       "StatusCode": 200,
       "ResponseHeaders": {
         "Content-Type": "application/xml",
-        "Date": "Fri, 02 Apr 2021 17:28:39 GMT",
+        "Date": "Fri, 14 May 2021 16:55:20 GMT",
         "Server": [
           "Windows-Azure-Blob/1.0",
           "Microsoft-HTTPAPI/2.0"
         ],
         "Transfer-Encoding": "chunked",
         "x-ms-client-request-id": "4a5d7c40-d576-8c4c-8716-87f6072b59a1",
-<<<<<<< HEAD
-        "x-ms-request-id": "44f0090e-701e-0004-37e5-27a8ae000000",
-        "x-ms-version": "2020-08-04"
-=======
-        "x-ms-request-id": "2ab2dec9-a01e-0028-10d6-044401000000",
-         "x-ms-version": "2020-10-02"
->>>>>>> 65932564
+        "x-ms-request-id": "29a56736-a01e-001a-4de1-48a2b5000000",
+        "x-ms-version": "2020-10-02"
       },
-      "ResponseBody": "\uFEFF\u003C?xml version=\u00221.0\u0022 encoding=\u0022utf-8\u0022?\u003E\u003CEnumerationResults ServiceEndpoint=\u0022https://seanoauthcanary.blob.core.windows.net/\u0022 ContainerName=\u0022test-container-a035f1e2-0fe5-2ee0-f61e-4d7e2568fd03\u0022\u003E\u003CBlobs /\u003E\u003CNextMarker /\u003E\u003C/EnumerationResults\u003E"
+      "ResponseBody": "\uFEFF\u003C?xml version=\u00221.0\u0022 encoding=\u0022utf-8\u0022?\u003E\u003CEnumerationResults ServiceEndpoint=\u0022https://seanstageoauth.blob.core.windows.net/\u0022 ContainerName=\u0022test-container-a035f1e2-0fe5-2ee0-f61e-4d7e2568fd03\u0022\u003E\u003CBlobs /\u003E\u003CNextMarker /\u003E\u003C/EnumerationResults\u003E"
     },
     {
-      "RequestUri": "https://seanoauthcanary.blob.core.windows.net/test-container-a035f1e2-0fe5-2ee0-f61e-4d7e2568fd03?restype=container",
+      "RequestUri": "https://seanstageoauth.blob.core.windows.net/test-container-a035f1e2-0fe5-2ee0-f61e-4d7e2568fd03?restype=container",
       "RequestMethod": "DELETE",
       "RequestHeaders": {
         "Accept": "application/xml",
         "Authorization": "Sanitized",
-        "traceparent": "00-cf4ab362e73bfc4d831c6f4118b71919-d91e1c5fcfca584a-00",
+        "traceparent": "00-299631fdc4bcc2478fbee28cc952d270-a12b437273d1d441-00",
         "User-Agent": [
-          "azsdk-net-Storage.Blobs/12.9.0-alpha.20210402.1",
-          "(.NET 5.0.4; Microsoft Windows 10.0.19042)"
+          "azsdk-net-Storage.Blobs/12.9.0-alpha.20210514.1",
+          "(.NET Core 4.6.30015.01; Microsoft Windows 10.0.19043 )"
         ],
         "x-ms-client-request-id": "31341f1f-b80d-b1fc-8af9-e2f270e07c42",
         "x-ms-return-client-request-id": "true",
-<<<<<<< HEAD
-        "x-ms-version": "2020-08-04"
-=======
-         "x-ms-version": "2020-10-02"
->>>>>>> 65932564
+        "x-ms-version": "2020-10-02"
       },
       "RequestBody": null,
       "StatusCode": 202,
       "ResponseHeaders": {
-        "Content-Length": "0",
-        "Date": "Fri, 02 Apr 2021 17:28:39 GMT",
+        "Date": "Fri, 14 May 2021 16:55:20 GMT",
         "Server": [
           "Windows-Azure-Blob/1.0",
           "Microsoft-HTTPAPI/2.0"
         ],
+        "Transfer-Encoding": "chunked",
         "x-ms-client-request-id": "31341f1f-b80d-b1fc-8af9-e2f270e07c42",
-<<<<<<< HEAD
-        "x-ms-request-id": "44f00979-701e-0004-6fe5-27a8ae000000",
-        "x-ms-version": "2020-08-04"
-=======
-        "x-ms-request-id": "19c07b0f-e01e-0074-31d6-041159000000",
-         "x-ms-version": "2020-10-02"
->>>>>>> 65932564
+        "x-ms-request-id": "29a56737-a01e-001a-4ee1-48a2b5000000",
+        "x-ms-version": "2020-10-02"
       },
       "ResponseBody": []
     }
   ],
   "Variables": {
-    "DateTimeOffsetNow": "2021-04-02T12:28:40.6074738-05:00",
+    "DateTimeOffsetNow": "2021-05-14T11:55:21.0667969-05:00",
     "RandomSeed": "1017343227",
-    "Storage_TestConfigOAuth": "OAuthTenant\nseanoauthcanary\nU2FuaXRpemVk\nhttps://seanoauthcanary.blob.core.windows.net\nhttps://seanoauthcanary.file.core.windows.net\nhttps://seanoauthcanary.queue.core.windows.net\nhttps://seanoauthcanary.table.core.windows.net\n\n\n\n\nhttps://seanoauthcanary-secondary.blob.core.windows.net\nhttps://seanoauthcanary-secondary.file.core.windows.net\nhttps://seanoauthcanary-secondary.queue.core.windows.net\nhttps://seanoauthcanary-secondary.table.core.windows.net\n68390a19-a643-458b-b726-408abf67b4fc\nSanitized\n72f988bf-86f1-41af-91ab-2d7cd011db47\nhttps://login.microsoftonline.com/\nCloud\nBlobEndpoint=https://seanoauthcanary.blob.core.windows.net/;QueueEndpoint=https://seanoauthcanary.queue.core.windows.net/;FileEndpoint=https://seanoauthcanary.file.core.windows.net/;BlobSecondaryEndpoint=https://seanoauthcanary-secondary.blob.core.windows.net/;QueueSecondaryEndpoint=https://seanoauthcanary-secondary.queue.core.windows.net/;FileSecondaryEndpoint=https://seanoauthcanary-secondary.file.core.windows.net/;AccountName=seanoauthcanary;AccountKey=Sanitized\n"
+    "Storage_TestConfigOAuth": "OAuthTenant\nseanstageoauth\nU2FuaXRpemVk\nhttps://seanstageoauth.blob.core.windows.net\nhttps://seanstageoauth.file.core.windows.net\nhttps://seanstageoauth.queue.core.windows.net\nhttps://seanstageoauth.table.core.windows.net\n\n\n\n\nhttps://seanstageoauth-secondary.blob.core.windows.net\nhttps://seanstageoauth-secondary.file.core.windows.net\nhttps://seanstageoauth-secondary.queue.core.windows.net\nhttps://seanstageoauth-secondary.table.core.windows.net\n68390a19-a643-458b-b726-408abf67b4fc\nSanitized\n72f988bf-86f1-41af-91ab-2d7cd011db47\nhttps://login.microsoftonline.com/\nCloud\nBlobEndpoint=https://seanstageoauth.blob.core.windows.net/;QueueEndpoint=https://seanstageoauth.queue.core.windows.net/;FileEndpoint=https://seanstageoauth.file.core.windows.net/;BlobSecondaryEndpoint=https://seanstageoauth-secondary.blob.core.windows.net/;QueueSecondaryEndpoint=https://seanstageoauth-secondary.queue.core.windows.net/;FileSecondaryEndpoint=https://seanstageoauth-secondary.file.core.windows.net/;AccountName=seanstageoauth;AccountKey=Sanitized\n"
   }
 }