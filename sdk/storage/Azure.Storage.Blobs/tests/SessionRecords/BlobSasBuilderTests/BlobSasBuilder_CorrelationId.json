--- conflicted
+++ resolved
@@ -14,11 +14,7 @@
         "x-ms-blob-public-access": "container",
         "x-ms-client-request-id": "8ceeb353-8834-11d7-3305-fe398fbc540a",
         "x-ms-return-client-request-id": "true",
-<<<<<<< HEAD
-        "x-ms-version": "2020-12-06"
-=======
         "x-ms-version": "2021-02-12"
->>>>>>> 7e782c87
       },
       "RequestBody": null,
       "StatusCode": 201,
@@ -32,13 +28,8 @@
           "Microsoft-HTTPAPI/2.0"
         ],
         "x-ms-client-request-id": "8ceeb353-8834-11d7-3305-fe398fbc540a",
-<<<<<<< HEAD
-        "x-ms-request-id": "29a56701-a01e-001a-25e1-48a2b5000000",
-        "x-ms-version": "2020-12-06"
-=======
         "x-ms-request-id": "26b0afdf-101e-0070-69ad-9e9c5e000000",
         "x-ms-version": "2021-02-12"
->>>>>>> 7e782c87
       },
       "ResponseBody": []
     },
@@ -57,11 +48,7 @@
         ],
         "x-ms-client-request-id": "d4cdbfe4-0a40-fe84-7a13-19e2c3fbdd66",
         "x-ms-return-client-request-id": "true",
-<<<<<<< HEAD
-        "x-ms-version": "2020-12-06"
-=======
         "x-ms-version": "2021-02-12"
->>>>>>> 7e782c87
       },
       "RequestBody": "\uFEFF\u003CKeyInfo\u003E\u003CExpiry\u003E2021-08-31T22:19:25Z\u003C/Expiry\u003E\u003C/KeyInfo\u003E",
       "StatusCode": 200,
@@ -74,22 +61,13 @@
         ],
         "Transfer-Encoding": "chunked",
         "x-ms-client-request-id": "d4cdbfe4-0a40-fe84-7a13-19e2c3fbdd66",
-<<<<<<< HEAD
-        "x-ms-request-id": "29a56709-a01e-001a-2be1-48a2b5000000",
-        "x-ms-version": "2020-12-06"
-=======
         "x-ms-request-id": "26b0afe5-101e-0070-6cad-9e9c5e000000",
         "x-ms-version": "2021-02-12"
->>>>>>> 7e782c87
       },
       "ResponseBody": "\uFEFF\u003C?xml version=\u00221.0\u0022 encoding=\u0022utf-8\u0022?\u003E\u003CUserDelegationKey\u003E\u003CSignedOid\u003Ec4f48289-bb84-4086-b250-6f94a8f64cee\u003C/SignedOid\u003E\u003CSignedTid\u003E72f988bf-86f1-41af-91ab-2d7cd011db47\u003C/SignedTid\u003E\u003CSignedStart\u003E2021-08-31T21:19:24Z\u003C/SignedStart\u003E\u003CSignedExpiry\u003E2021-08-31T22:19:25Z\u003C/SignedExpiry\u003E\u003CSignedService\u003Eb\u003C/SignedService\u003E\u003CSignedVersion\u003E2020-12-06\u003C/SignedVersion\u003E\u003CValue\u003EHL59gptWSq2n\u002BLD/t/oo\u002BnxdFViWYrsTXPd5euGYHAA=\u003C/Value\u003E\u003C/UserDelegationKey\u003E"
     },
     {
-<<<<<<< HEAD
-      "RequestUri": "https://seanstageoauth.blob.core.windows.net/test-container-b94b71d4-32d3-c60a-e31a-5821882f96b8?skoid=c4f48289-bb84-4086-b250-6f94a8f64cee&sktid=72f988bf-86f1-41af-91ab-2d7cd011db47&skt=2021-05-14T16%3A55%3A18Z&ske=2021-05-14T17%3A55%3A19Z&sks=b&skv=2020-10-02&sv=2020-12-06&st=2021-05-14T15%3A55%3A19Z&se=2021-05-14T17%3A55%3A19Z&sr=c&sp=racwdxltmei&scid=887de3d5-d2f7-f38c-8adc-5056f22ecd59&sig=Sanitized&restype=container&comp=list",
-=======
       "RequestUri": "https://seanoauthcanary.blob.core.windows.net/test-container-b94b71d4-32d3-c60a-e31a-5821882f96b8?skoid=c4f48289-bb84-4086-b250-6f94a8f64cee\u0026sktid=72f988bf-86f1-41af-91ab-2d7cd011db47\u0026skt=2021-08-31T21%3A19%3A24Z\u0026ske=2021-08-31T22%3A19%3A25Z\u0026sks=b\u0026skv=2020-12-06\u0026sv=2021-02-12\u0026st=2021-08-31T20%3A19%3A25Z\u0026se=2021-08-31T22%3A19%3A25Z\u0026sr=c\u0026sp=racwdxyltmei\u0026scid=887de3d5-d2f7-f38c-8adc-5056f22ecd59\u0026sig=Sanitized\u0026restype=container\u0026comp=list",
->>>>>>> 7e782c87
       "RequestMethod": "GET",
       "RequestHeaders": {
         "Accept": "application/xml",
@@ -100,11 +78,7 @@
         ],
         "x-ms-client-request-id": "60d23000-735d-11c2-32da-4964b92e0b4c",
         "x-ms-return-client-request-id": "true",
-<<<<<<< HEAD
-        "x-ms-version": "2020-12-06"
-=======
         "x-ms-version": "2021-02-12"
->>>>>>> 7e782c87
       },
       "RequestBody": null,
       "StatusCode": 200,
@@ -117,13 +91,8 @@
         ],
         "Transfer-Encoding": "chunked",
         "x-ms-client-request-id": "60d23000-735d-11c2-32da-4964b92e0b4c",
-<<<<<<< HEAD
-        "x-ms-request-id": "29a5670b-a01e-001a-2de1-48a2b5000000",
-        "x-ms-version": "2020-12-06"
-=======
         "x-ms-request-id": "26b0afee-101e-0070-72ad-9e9c5e000000",
         "x-ms-version": "2021-02-12"
->>>>>>> 7e782c87
       },
       "ResponseBody": "\uFEFF\u003C?xml version=\u00221.0\u0022 encoding=\u0022utf-8\u0022?\u003E\u003CEnumerationResults ServiceEndpoint=\u0022https://seanoauthcanary.blob.core.windows.net/\u0022 ContainerName=\u0022test-container-b94b71d4-32d3-c60a-e31a-5821882f96b8\u0022\u003E\u003CBlobs /\u003E\u003CNextMarker /\u003E\u003C/EnumerationResults\u003E"
     },
@@ -140,11 +109,7 @@
         ],
         "x-ms-client-request-id": "c256108e-6d5b-96fb-8243-9d133665ef8f",
         "x-ms-return-client-request-id": "true",
-<<<<<<< HEAD
-        "x-ms-version": "2020-12-06"
-=======
         "x-ms-version": "2021-02-12"
->>>>>>> 7e782c87
       },
       "RequestBody": null,
       "StatusCode": 202,
@@ -156,13 +121,8 @@
           "Microsoft-HTTPAPI/2.0"
         ],
         "x-ms-client-request-id": "c256108e-6d5b-96fb-8243-9d133665ef8f",
-<<<<<<< HEAD
-        "x-ms-request-id": "29a5670e-a01e-001a-2ee1-48a2b5000000",
-        "x-ms-version": "2020-12-06"
-=======
         "x-ms-request-id": "26b0aff2-101e-0070-76ad-9e9c5e000000",
         "x-ms-version": "2021-02-12"
->>>>>>> 7e782c87
       },
       "ResponseBody": []
     }
