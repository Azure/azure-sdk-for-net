--- conflicted
+++ resolved
@@ -1,175 +1,135 @@
 {
   "Entries": [
     {
-      "RequestUri": "https://seanoauthcanary.blob.core.windows.net/test-container-b94b71d4-32d3-c60a-e31a-5821882f96b8?restype=container",
+      "RequestUri": "https://seanstageoauth.blob.core.windows.net/test-container-b94b71d4-32d3-c60a-e31a-5821882f96b8?restype=container",
       "RequestMethod": "PUT",
       "RequestHeaders": {
         "Accept": "application/xml",
         "Authorization": "Sanitized",
-        "traceparent": "00-3c55b61134bc7d4ca4cd1113db895095-ac56759aa05e354d-00",
+        "traceparent": "00-b0eef2fbe251ad40a25b3700b876785b-0b466b50127d444a-00",
         "User-Agent": [
-          "azsdk-net-Storage.Blobs/12.9.0-alpha.20210402.1",
-          "(.NET 5.0.4; Microsoft Windows 10.0.19042)"
+          "azsdk-net-Storage.Blobs/12.9.0-alpha.20210514.1",
+          "(.NET Core 4.6.30015.01; Microsoft Windows 10.0.19043 )"
         ],
         "x-ms-blob-public-access": "container",
         "x-ms-client-request-id": "8ceeb353-8834-11d7-3305-fe398fbc540a",
         "x-ms-return-client-request-id": "true",
-<<<<<<< HEAD
-        "x-ms-version": "2020-08-04"
-=======
-         "x-ms-version": "2020-10-02"
->>>>>>> 65932564
+        "x-ms-version": "2020-10-02"
       },
       "RequestBody": null,
       "StatusCode": 201,
       "ResponseHeaders": {
-        "Content-Length": "0",
-        "Date": "Fri, 02 Apr 2021 17:28:38 GMT",
-        "ETag": "\u00220x8D8F5FCC0C9609B\u0022",
-        "Last-Modified": "Fri, 02 Apr 2021 17:28:38 GMT",
+        "Date": "Fri, 14 May 2021 16:55:18 GMT",
+        "ETag": "\u00220x8D916F90DEDC975\u0022",
+        "Last-Modified": "Fri, 14 May 2021 16:55:18 GMT",
         "Server": [
           "Windows-Azure-Blob/1.0",
           "Microsoft-HTTPAPI/2.0"
         ],
+        "Transfer-Encoding": "chunked",
         "x-ms-client-request-id": "8ceeb353-8834-11d7-3305-fe398fbc540a",
-<<<<<<< HEAD
-        "x-ms-request-id": "44effd3b-701e-0004-5de5-27a8ae000000",
-        "x-ms-version": "2020-08-04"
-=======
-        "x-ms-request-id": "bb1aa136-901e-0041-0ed6-047d4d000000",
-         "x-ms-version": "2020-10-02"
->>>>>>> 65932564
+        "x-ms-request-id": "29a56701-a01e-001a-25e1-48a2b5000000",
+        "x-ms-version": "2020-10-02"
       },
       "ResponseBody": []
     },
     {
-      "RequestUri": "https://seanoauthcanary.blob.core.windows.net/?restype=service\u0026comp=userdelegationkey",
+      "RequestUri": "https://seanstageoauth.blob.core.windows.net/?restype=service\u0026comp=userdelegationkey",
       "RequestMethod": "POST",
       "RequestHeaders": {
         "Accept": "application/xml",
         "Authorization": "Sanitized",
         "Content-Length": "59",
         "Content-Type": "application/xml",
-        "traceparent": "00-97e6dec0179dc64b9c560f4e4c75b050-6ed3e32bc4144342-00",
+        "traceparent": "00-7b847fb4fa7d4b4680e5ba345d456295-828f663744c56146-00",
         "User-Agent": [
-          "azsdk-net-Storage.Blobs/12.9.0-alpha.20210402.1",
-          "(.NET 5.0.4; Microsoft Windows 10.0.19042)"
+          "azsdk-net-Storage.Blobs/12.9.0-alpha.20210514.1",
+          "(.NET Core 4.6.30015.01; Microsoft Windows 10.0.19043 )"
         ],
         "x-ms-client-request-id": "d4cdbfe4-0a40-fe84-7a13-19e2c3fbdd66",
         "x-ms-return-client-request-id": "true",
-<<<<<<< HEAD
-        "x-ms-version": "2020-08-04"
-=======
-         "x-ms-version": "2020-10-02"
->>>>>>> 65932564
+        "x-ms-version": "2020-10-02"
       },
-      "RequestBody": "\uFEFF\u003CKeyInfo\u003E\u003CExpiry\u003E2021-04-02T18:28:39Z\u003C/Expiry\u003E\u003C/KeyInfo\u003E",
+      "RequestBody": "\uFEFF\u003CKeyInfo\u003E\u003CExpiry\u003E2021-05-14T17:55:19Z\u003C/Expiry\u003E\u003C/KeyInfo\u003E",
       "StatusCode": 200,
       "ResponseHeaders": {
         "Content-Type": "application/xml",
-        "Date": "Fri, 02 Apr 2021 17:28:38 GMT",
+        "Date": "Fri, 14 May 2021 16:55:18 GMT",
         "Server": [
           "Windows-Azure-Blob/1.0",
           "Microsoft-HTTPAPI/2.0"
         ],
         "Transfer-Encoding": "chunked",
         "x-ms-client-request-id": "d4cdbfe4-0a40-fe84-7a13-19e2c3fbdd66",
-<<<<<<< HEAD
-        "x-ms-request-id": "44effdb0-701e-0004-19e5-27a8ae000000",
-        "x-ms-version": "2020-08-04"
-=======
-        "x-ms-request-id": "bb1aa156-901e-0041-25d6-047d4d000000",
-         "x-ms-version": "2020-10-02"
->>>>>>> 65932564
+        "x-ms-request-id": "29a56709-a01e-001a-2be1-48a2b5000000",
+        "x-ms-version": "2020-10-02"
       },
-      "ResponseBody": "\uFEFF\u003C?xml version=\u00221.0\u0022 encoding=\u0022utf-8\u0022?\u003E\u003CUserDelegationKey\u003E\u003CSignedOid\u003Ec4f48289-bb84-4086-b250-6f94a8f64cee\u003C/SignedOid\u003E\u003CSignedTid\u003E72f988bf-86f1-41af-91ab-2d7cd011db47\u003C/SignedTid\u003E\u003CSignedStart\u003E2021-04-02T17:28:38Z\u003C/SignedStart\u003E\u003CSignedExpiry\u003E2021-04-02T18:28:39Z\u003C/SignedExpiry\u003E\u003CSignedService\u003Eb\u003C/SignedService\u003E\u003CSignedVersion\u003E2020-06-12\u003C/SignedVersion\u003E\u003CValue\u003ELPBUV2OzAYV9dBYbZddVFgFqygoj44qNcH/aGMhpO3o=\u003C/Value\u003E\u003C/UserDelegationKey\u003E"
+      "ResponseBody": "\uFEFF\u003C?xml version=\u00221.0\u0022 encoding=\u0022utf-8\u0022?\u003E\u003CUserDelegationKey\u003E\u003CSignedOid\u003Ec4f48289-bb84-4086-b250-6f94a8f64cee\u003C/SignedOid\u003E\u003CSignedTid\u003E72f988bf-86f1-41af-91ab-2d7cd011db47\u003C/SignedTid\u003E\u003CSignedStart\u003E2021-05-14T16:55:18Z\u003C/SignedStart\u003E\u003CSignedExpiry\u003E2021-05-14T17:55:19Z\u003C/SignedExpiry\u003E\u003CSignedService\u003Eb\u003C/SignedService\u003E\u003CSignedVersion\u003E2020-10-02\u003C/SignedVersion\u003E\u003CValue\u003EYaOz4sNn1v1g5AZ1G3YKbMzT0CVvNcL6X6VFzhCfO3g=\u003C/Value\u003E\u003C/UserDelegationKey\u003E"
     },
     {
-<<<<<<< HEAD
-      "RequestUri": "https://seanoauthcanary.blob.core.windows.net/test-container-b94b71d4-32d3-c60a-e31a-5821882f96b8?skoid=c4f48289-bb84-4086-b250-6f94a8f64cee\u0026sktid=72f988bf-86f1-41af-91ab-2d7cd011db47\u0026skt=2021-04-02T17%3A28%3A38Z\u0026ske=2021-04-02T18%3A28%3A39Z\u0026sks=b\u0026skv=2020-06-12\u0026sv=2020-06-12\u0026st=2021-04-02T16%3A28%3A39Z\u0026se=2021-04-02T18%3A28%3A39Z\u0026sr=c\u0026sp=racwdxltmei\u0026scid=887de3d5-d2f7-f38c-8adc-5056f22ecd59\u0026sig=Sanitized\u0026restype=container\u0026comp=list",
-=======
-      "RequestUri": "https://seanoauthcanary.blob.core.windows.net/test-container-b94b71d4-32d3-c60a-e31a-5821882f96b8?skoid=c4f48289-bb84-4086-b250-6f94a8f64cee\u0026sktid=72f988bf-86f1-41af-91ab-2d7cd011db47\u0026skt=2021-02-17T02%3A43%3A19Z\u0026ske=2021-02-17T03%3A43%3A18Z\u0026sks=b\u0026skv=2020-06-12\u0026sv=2020-10-02\u0026st=2021-02-17T01%3A43%3A18Z\u0026se=2021-02-17T03%3A43%3A18Z\u0026sr=c\u0026sp=racwdxltme\u0026scid=887de3d5-d2f7-f38c-8adc-5056f22ecd59\u0026sig=Sanitized\u0026restype=container\u0026comp=list",
->>>>>>> 65932564
+      "RequestUri": "https://seanstageoauth.blob.core.windows.net/test-container-b94b71d4-32d3-c60a-e31a-5821882f96b8?skoid=c4f48289-bb84-4086-b250-6f94a8f64cee\u0026sktid=72f988bf-86f1-41af-91ab-2d7cd011db47\u0026skt=2021-05-14T16%3A55%3A18Z\u0026ske=2021-05-14T17%3A55%3A19Z\u0026sks=b\u0026skv=2020-10-02\u0026sv=2020-10-02\u0026st=2021-05-14T15%3A55%3A19Z\u0026se=2021-05-14T17%3A55%3A19Z\u0026sr=c\u0026sp=racwdxltmei\u0026scid=887de3d5-d2f7-f38c-8adc-5056f22ecd59\u0026sig=Sanitized\u0026restype=container\u0026comp=list",
       "RequestMethod": "GET",
       "RequestHeaders": {
         "Accept": "application/xml",
-        "traceparent": "00-93b52cf1134036499343e295a972c790-7a8d75abf762144a-00",
+        "traceparent": "00-cdc4da21937c874cbf98ce426e5f86fa-acd9f29a968d3c4f-00",
         "User-Agent": [
-          "azsdk-net-Storage.Blobs/12.9.0-alpha.20210402.1",
-          "(.NET 5.0.4; Microsoft Windows 10.0.19042)"
+          "azsdk-net-Storage.Blobs/12.9.0-alpha.20210514.1",
+          "(.NET Core 4.6.30015.01; Microsoft Windows 10.0.19043 )"
         ],
         "x-ms-client-request-id": "60d23000-735d-11c2-32da-4964b92e0b4c",
         "x-ms-return-client-request-id": "true",
-<<<<<<< HEAD
-        "x-ms-version": "2020-08-04"
-=======
-         "x-ms-version": "2020-10-02"
->>>>>>> 65932564
+        "x-ms-version": "2020-10-02"
       },
       "RequestBody": null,
       "StatusCode": 200,
       "ResponseHeaders": {
         "Content-Type": "application/xml",
-        "Date": "Fri, 02 Apr 2021 17:28:38 GMT",
+        "Date": "Fri, 14 May 2021 16:55:18 GMT",
         "Server": [
           "Windows-Azure-Blob/1.0",
           "Microsoft-HTTPAPI/2.0"
         ],
         "Transfer-Encoding": "chunked",
         "x-ms-client-request-id": "60d23000-735d-11c2-32da-4964b92e0b4c",
-<<<<<<< HEAD
-        "x-ms-request-id": "44effe1d-701e-0004-53e5-27a8ae000000",
-        "x-ms-version": "2020-08-04"
-=======
-        "x-ms-request-id": "f01a26a8-e01e-0006-38d6-041616000000",
-         "x-ms-version": "2020-10-02"
->>>>>>> 65932564
+        "x-ms-request-id": "29a5670b-a01e-001a-2de1-48a2b5000000",
+        "x-ms-version": "2020-10-02"
       },
-      "ResponseBody": "\uFEFF\u003C?xml version=\u00221.0\u0022 encoding=\u0022utf-8\u0022?\u003E\u003CEnumerationResults ServiceEndpoint=\u0022https://seanoauthcanary.blob.core.windows.net/\u0022 ContainerName=\u0022test-container-b94b71d4-32d3-c60a-e31a-5821882f96b8\u0022\u003E\u003CBlobs /\u003E\u003CNextMarker /\u003E\u003C/EnumerationResults\u003E"
+      "ResponseBody": "\uFEFF\u003C?xml version=\u00221.0\u0022 encoding=\u0022utf-8\u0022?\u003E\u003CEnumerationResults ServiceEndpoint=\u0022https://seanstageoauth.blob.core.windows.net/\u0022 ContainerName=\u0022test-container-b94b71d4-32d3-c60a-e31a-5821882f96b8\u0022\u003E\u003CBlobs /\u003E\u003CNextMarker /\u003E\u003C/EnumerationResults\u003E"
     },
     {
-      "RequestUri": "https://seanoauthcanary.blob.core.windows.net/test-container-b94b71d4-32d3-c60a-e31a-5821882f96b8?restype=container",
+      "RequestUri": "https://seanstageoauth.blob.core.windows.net/test-container-b94b71d4-32d3-c60a-e31a-5821882f96b8?restype=container",
       "RequestMethod": "DELETE",
       "RequestHeaders": {
         "Accept": "application/xml",
         "Authorization": "Sanitized",
-        "traceparent": "00-b2e8340adba6fa4ba86e4910ca48e737-77aafc5dc7495a49-00",
+        "traceparent": "00-2889b47669d6484085a6caf6faf9d955-4a76f1880db5a541-00",
         "User-Agent": [
-          "azsdk-net-Storage.Blobs/12.9.0-alpha.20210402.1",
-          "(.NET 5.0.4; Microsoft Windows 10.0.19042)"
+          "azsdk-net-Storage.Blobs/12.9.0-alpha.20210514.1",
+          "(.NET Core 4.6.30015.01; Microsoft Windows 10.0.19043 )"
         ],
         "x-ms-client-request-id": "c256108e-6d5b-96fb-8243-9d133665ef8f",
         "x-ms-return-client-request-id": "true",
-<<<<<<< HEAD
-        "x-ms-version": "2020-08-04"
-=======
-         "x-ms-version": "2020-10-02"
->>>>>>> 65932564
+        "x-ms-version": "2020-10-02"
       },
       "RequestBody": null,
       "StatusCode": 202,
       "ResponseHeaders": {
-        "Content-Length": "0",
-        "Date": "Fri, 02 Apr 2021 17:28:38 GMT",
+        "Date": "Fri, 14 May 2021 16:55:18 GMT",
         "Server": [
           "Windows-Azure-Blob/1.0",
           "Microsoft-HTTPAPI/2.0"
         ],
+        "Transfer-Encoding": "chunked",
         "x-ms-client-request-id": "c256108e-6d5b-96fb-8243-9d133665ef8f",
-<<<<<<< HEAD
-        "x-ms-request-id": "44effea9-701e-0004-1ce5-27a8ae000000",
-        "x-ms-version": "2020-08-04"
-=======
-        "x-ms-request-id": "bb1aa1cd-901e-0041-80d6-047d4d000000",
-         "x-ms-version": "2020-10-02"
->>>>>>> 65932564
+        "x-ms-request-id": "29a5670e-a01e-001a-2ee1-48a2b5000000",
+        "x-ms-version": "2020-10-02"
       },
       "ResponseBody": []
     }
   ],
   "Variables": {
-    "DateTimeOffsetNow": "2021-04-02T12:28:39.0162965-05:00",
+    "DateTimeOffsetNow": "2021-05-14T11:55:19.0890920-05:00",
     "RandomSeed": "2083715405",
-    "Storage_TestConfigOAuth": "OAuthTenant\nseanoauthcanary\nU2FuaXRpemVk\nhttps://seanoauthcanary.blob.core.windows.net\nhttps://seanoauthcanary.file.core.windows.net\nhttps://seanoauthcanary.queue.core.windows.net\nhttps://seanoauthcanary.table.core.windows.net\n\n\n\n\nhttps://seanoauthcanary-secondary.blob.core.windows.net\nhttps://seanoauthcanary-secondary.file.core.windows.net\nhttps://seanoauthcanary-secondary.queue.core.windows.net\nhttps://seanoauthcanary-secondary.table.core.windows.net\n68390a19-a643-458b-b726-408abf67b4fc\nSanitized\n72f988bf-86f1-41af-91ab-2d7cd011db47\nhttps://login.microsoftonline.com/\nCloud\nBlobEndpoint=https://seanoauthcanary.blob.core.windows.net/;QueueEndpoint=https://seanoauthcanary.queue.core.windows.net/;FileEndpoint=https://seanoauthcanary.file.core.windows.net/;BlobSecondaryEndpoint=https://seanoauthcanary-secondary.blob.core.windows.net/;QueueSecondaryEndpoint=https://seanoauthcanary-secondary.queue.core.windows.net/;FileSecondaryEndpoint=https://seanoauthcanary-secondary.file.core.windows.net/;AccountName=seanoauthcanary;AccountKey=Sanitized\n"
+    "Storage_TestConfigOAuth": "OAuthTenant\nseanstageoauth\nU2FuaXRpemVk\nhttps://seanstageoauth.blob.core.windows.net\nhttps://seanstageoauth.file.core.windows.net\nhttps://seanstageoauth.queue.core.windows.net\nhttps://seanstageoauth.table.core.windows.net\n\n\n\n\nhttps://seanstageoauth-secondary.blob.core.windows.net\nhttps://seanstageoauth-secondary.file.core.windows.net\nhttps://seanstageoauth-secondary.queue.core.windows.net\nhttps://seanstageoauth-secondary.table.core.windows.net\n68390a19-a643-458b-b726-408abf67b4fc\nSanitized\n72f988bf-86f1-41af-91ab-2d7cd011db47\nhttps://login.microsoftonline.com/\nCloud\nBlobEndpoint=https://seanstageoauth.blob.core.windows.net/;QueueEndpoint=https://seanstageoauth.queue.core.windows.net/;FileEndpoint=https://seanstageoauth.file.core.windows.net/;BlobSecondaryEndpoint=https://seanstageoauth-secondary.blob.core.windows.net/;QueueSecondaryEndpoint=https://seanstageoauth-secondary.queue.core.windows.net/;FileSecondaryEndpoint=https://seanstageoauth-secondary.file.core.windows.net/;AccountName=seanstageoauth;AccountKey=Sanitized\n"
   }
 }