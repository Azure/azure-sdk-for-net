--- conflicted
+++ resolved
@@ -15,11 +15,7 @@
         "x-ms-client-request-id": "d5674b2f-9535-0fd8-808f-b9517b3edcbc",
         "x-ms-date": "Wed, 17 Feb 2021 02:43:25 GMT",
         "x-ms-return-client-request-id": "true",
-<<<<<<< HEAD
-        "x-ms-version": "2020-12-06"
-=======
         "x-ms-version": "2021-02-12"
->>>>>>> 7e782c87
       },
       "RequestBody": null,
       "StatusCode": 201,
@@ -34,20 +30,12 @@
         ],
         "x-ms-client-request-id": "d5674b2f-9535-0fd8-808f-b9517b3edcbc",
         "x-ms-request-id": "73156b45-801e-0015-6fd6-04cd71000000",
-<<<<<<< HEAD
-        "x-ms-version": "2020-12-06"
-=======
         "x-ms-version": "2021-02-12"
->>>>>>> 7e782c87
       },
       "ResponseBody": []
     },
     {
-<<<<<<< HEAD
-      "RequestUri": "https://seanmcccanary3.blob.core.windows.net/test-container-ecb86578-c441-ece5-e500-eee10936e95d?sv=2020-12-06&st=2021-02-17T01%3A43%3A25Z&se=2021-02-17T03%3A43%3A25Z&sr=c&sp=rl&sig=Sanitized&restype=container&comp=list",
-=======
       "RequestUri": "https://seanmcccanary3.blob.core.windows.net/test-container-ecb86578-c441-ece5-e500-eee10936e95d?sv=2021-02-12&st=2021-02-17T01%3A43%3A25Z&se=2021-02-17T03%3A43%3A25Z&sr=c&sp=rl&sig=Sanitized&restype=container&comp=list",
->>>>>>> 7e782c87
       "RequestMethod": "GET",
       "RequestHeaders": {
         "Accept": "application/xml",
@@ -57,11 +45,7 @@
         ],
         "x-ms-client-request-id": "beb17f6b-13cf-d328-7fc7-19f02f555e5c",
         "x-ms-return-client-request-id": "true",
-<<<<<<< HEAD
-        "x-ms-version": "2020-12-06"
-=======
         "x-ms-version": "2021-02-12"
->>>>>>> 7e782c87
       },
       "RequestBody": null,
       "StatusCode": 200,
@@ -75,11 +59,7 @@
         "Transfer-Encoding": "chunked",
         "x-ms-client-request-id": "beb17f6b-13cf-d328-7fc7-19f02f555e5c",
         "x-ms-request-id": "135dc64b-401e-009c-65d6-0477a4000000",
-<<<<<<< HEAD
-        "x-ms-version": "2020-12-06"
-=======
         "x-ms-version": "2021-02-12"
->>>>>>> 7e782c87
       },
       "ResponseBody": "﻿<?xml version=\"1.0\" encoding=\"utf-8\"?><EnumerationResults ServiceEndpoint=\"https://seanmcccanary3.blob.core.windows.net/\" ContainerName=\"test-container-ecb86578-c441-ece5-e500-eee10936e95d\"><Blobs /><NextMarker /></EnumerationResults>"
     },
@@ -97,11 +77,7 @@
         "x-ms-client-request-id": "fce63346-1e8c-6eed-bf42-48a369c46168",
         "x-ms-date": "Wed, 17 Feb 2021 02:43:25 GMT",
         "x-ms-return-client-request-id": "true",
-<<<<<<< HEAD
-        "x-ms-version": "2020-12-06"
-=======
         "x-ms-version": "2021-02-12"
->>>>>>> 7e782c87
       },
       "RequestBody": null,
       "StatusCode": 202,
@@ -114,11 +90,7 @@
         ],
         "x-ms-client-request-id": "fce63346-1e8c-6eed-bf42-48a369c46168",
         "x-ms-request-id": "73156b82-801e-0015-1bd6-04cd71000000",
-<<<<<<< HEAD
-        "x-ms-version": "2020-12-06"
-=======
         "x-ms-version": "2021-02-12"
->>>>>>> 7e782c87
       },
       "ResponseBody": []
     }
