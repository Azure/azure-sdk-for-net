--- conflicted
+++ resolved
@@ -1,162 +1,122 @@
 {
   "Entries": [
     {
-      "RequestUri": "https://seanoauthcanary.blob.core.windows.net/test-container-0f16d6dd-184b-d23c-8872-1698eaaa77d1?restype=container",
+      "RequestUri": "https://seanstageoauth.blob.core.windows.net/test-container-0f16d6dd-184b-d23c-8872-1698eaaa77d1?restype=container",
       "RequestMethod": "PUT",
       "RequestHeaders": {
         "Accept": "application/xml",
         "Authorization": "Sanitized",
-        "traceparent": "00-fa694cabb7b0654bbd2e226068df5168-ae9f8b1bbd42ca46-00",
+        "traceparent": "00-cb482040a38cae44ad52dcf2f788aa4b-109927687710b645-00",
         "User-Agent": [
-          "azsdk-net-Storage.Blobs/12.9.0-alpha.20210402.1",
-          "(.NET 5.0.4; Microsoft Windows 10.0.19042)"
+          "azsdk-net-Storage.Blobs/12.9.0-alpha.20210514.1",
+          "(.NET Core 4.6.30015.01; Microsoft Windows 10.0.19043 )"
         ],
         "x-ms-blob-public-access": "container",
         "x-ms-client-request-id": "c5c4fab1-27d5-1335-4008-42c78cfd5857",
         "x-ms-return-client-request-id": "true",
-<<<<<<< HEAD
-        "x-ms-version": "2020-08-04"
-=======
-         "x-ms-version": "2020-10-02"
->>>>>>> 65932564
+        "x-ms-version": "2020-10-02"
       },
       "RequestBody": null,
       "StatusCode": 201,
       "ResponseHeaders": {
-        "Content-Length": "0",
-        "Date": "Fri, 02 Apr 2021 17:28:40 GMT",
-        "ETag": "\u00220x8D8F5FCC1F7A1CB\u0022",
-        "Last-Modified": "Fri, 02 Apr 2021 17:28:40 GMT",
+        "Date": "Fri, 14 May 2021 16:55:20 GMT",
+        "ETag": "\u00220x8D916F90F5ED8EF\u0022",
+        "Last-Modified": "Fri, 14 May 2021 16:55:21 GMT",
         "Server": [
           "Windows-Azure-Blob/1.0",
           "Microsoft-HTTPAPI/2.0"
         ],
+        "Transfer-Encoding": "chunked",
         "x-ms-client-request-id": "c5c4fab1-27d5-1335-4008-42c78cfd5857",
-<<<<<<< HEAD
-        "x-ms-request-id": "44f00aa5-701e-0004-0ce5-27a8ae000000",
-        "x-ms-version": "2020-08-04"
-=======
-        "x-ms-request-id": "3805d319-e01e-0029-605e-051bdd000000",
-         "x-ms-version": "2020-10-02"
->>>>>>> 65932564
+        "x-ms-request-id": "29a56739-a01e-001a-50e1-48a2b5000000",
+        "x-ms-version": "2020-10-02"
       },
       "ResponseBody": []
     },
     {
-      "RequestUri": "https://seanoauthcanary.blob.core.windows.net/?restype=service\u0026comp=userdelegationkey",
+      "RequestUri": "https://seanstageoauth.blob.core.windows.net/?restype=service\u0026comp=userdelegationkey",
       "RequestMethod": "POST",
       "RequestHeaders": {
         "Accept": "application/xml",
         "Authorization": "Sanitized",
         "Content-Length": "59",
         "Content-Type": "application/xml",
-        "traceparent": "00-49bf46bedce78042bbe152c2f79c9d65-5038c66de5563e46-00",
+        "traceparent": "00-d5163b431364d94686b82c8cbd327bf6-5a55f4922faf8044-00",
         "User-Agent": [
-          "azsdk-net-Storage.Blobs/12.9.0-alpha.20210402.1",
-          "(.NET 5.0.4; Microsoft Windows 10.0.19042)"
+          "azsdk-net-Storage.Blobs/12.9.0-alpha.20210514.1",
+          "(.NET Core 4.6.30015.01; Microsoft Windows 10.0.19043 )"
         ],
         "x-ms-client-request-id": "7f8d0bde-9a6c-e3ec-fd49-8aea3fe68b90",
         "x-ms-return-client-request-id": "true",
-<<<<<<< HEAD
-        "x-ms-version": "2020-08-04"
-=======
-         "x-ms-version": "2020-10-02"
->>>>>>> 65932564
+        "x-ms-version": "2020-10-02"
       },
-      "RequestBody": "\uFEFF\u003CKeyInfo\u003E\u003CExpiry\u003E2021-04-02T18:28:40Z\u003C/Expiry\u003E\u003C/KeyInfo\u003E",
+      "RequestBody": "\uFEFF\u003CKeyInfo\u003E\u003CExpiry\u003E2021-05-14T17:55:21Z\u003C/Expiry\u003E\u003C/KeyInfo\u003E",
       "StatusCode": 200,
       "ResponseHeaders": {
         "Content-Type": "application/xml",
-        "Date": "Fri, 02 Apr 2021 17:28:40 GMT",
+        "Date": "Fri, 14 May 2021 16:55:21 GMT",
         "Server": [
           "Windows-Azure-Blob/1.0",
           "Microsoft-HTTPAPI/2.0"
         ],
         "Transfer-Encoding": "chunked",
         "x-ms-client-request-id": "7f8d0bde-9a6c-e3ec-fd49-8aea3fe68b90",
-<<<<<<< HEAD
-        "x-ms-request-id": "44f00b19-701e-0004-4be5-27a8ae000000",
-        "x-ms-version": "2020-08-04"
-=======
-        "x-ms-request-id": "3805d31c-e01e-0029-615e-051bdd000000",
-         "x-ms-version": "2020-10-02"
->>>>>>> 65932564
+        "x-ms-request-id": "29a56741-a01e-001a-57e1-48a2b5000000",
+        "x-ms-version": "2020-10-02"
       },
-      "ResponseBody": "\uFEFF\u003C?xml version=\u00221.0\u0022 encoding=\u0022utf-8\u0022?\u003E\u003CUserDelegationKey\u003E\u003CSignedOid\u003Ec4f48289-bb84-4086-b250-6f94a8f64cee\u003C/SignedOid\u003E\u003CSignedTid\u003E72f988bf-86f1-41af-91ab-2d7cd011db47\u003C/SignedTid\u003E\u003CSignedStart\u003E2021-04-02T17:28:40Z\u003C/SignedStart\u003E\u003CSignedExpiry\u003E2021-04-02T18:28:40Z\u003C/SignedExpiry\u003E\u003CSignedService\u003Eb\u003C/SignedService\u003E\u003CSignedVersion\u003E2020-06-12\u003C/SignedVersion\u003E\u003CValue\u003E2WMG6tSSovF87v7eNKdvmPvc3AhuGXIuvrQtX\u002Buf1JU=\u003C/Value\u003E\u003C/UserDelegationKey\u003E"
+      "ResponseBody": "\uFEFF\u003C?xml version=\u00221.0\u0022 encoding=\u0022utf-8\u0022?\u003E\u003CUserDelegationKey\u003E\u003CSignedOid\u003Ec4f48289-bb84-4086-b250-6f94a8f64cee\u003C/SignedOid\u003E\u003CSignedTid\u003E72f988bf-86f1-41af-91ab-2d7cd011db47\u003C/SignedTid\u003E\u003CSignedStart\u003E2021-05-14T16:55:21Z\u003C/SignedStart\u003E\u003CSignedExpiry\u003E2021-05-14T17:55:21Z\u003C/SignedExpiry\u003E\u003CSignedService\u003Eb\u003C/SignedService\u003E\u003CSignedVersion\u003E2020-10-02\u003C/SignedVersion\u003E\u003CValue\u003EOlxMNz4vAToyziHlJA5mLW4bs\u002BnuFSQrYzNA5VwS/lg=\u003C/Value\u003E\u003C/UserDelegationKey\u003E"
     },
     {
-<<<<<<< HEAD
-      "RequestUri": "https://seanoauthcanary.blob.core.windows.net/test-container-0f16d6dd-184b-d23c-8872-1698eaaa77d1/test-blob-c60b1054-ee90-0532-1c84-d35c6d89b2c9?skoid=c4f48289-bb84-4086-b250-6f94a8f64cee\u0026sktid=72f988bf-86f1-41af-91ab-2d7cd011db47\u0026skt=2021-04-02T17%3A28%3A40Z\u0026ske=2021-04-02T18%3A28%3A40Z\u0026sks=b\u0026skv=2020-06-12\u0026sv=2020-06-12\u0026st=2021-04-02T16%3A28%3A40Z\u0026se=2021-04-02T18%3A28%3A40Z\u0026sr=c\u0026sp=racwdxltmei\u0026saoid=47909ec1-c959-0d95-cd84-8c3f793060c2\u0026sig=Sanitized",
-=======
-      "RequestUri": "https://seanoauthcanary.blob.core.windows.net/test-container-0f16d6dd-184b-d23c-8872-1698eaaa77d1/test-blob-c60b1054-ee90-0532-1c84-d35c6d89b2c9?skoid=c4f48289-bb84-4086-b250-6f94a8f64cee\u0026sktid=72f988bf-86f1-41af-91ab-2d7cd011db47\u0026skt=2021-02-17T18%3A55%3A59Z\u0026ske=2021-02-17T19%3A55%3A59Z\u0026sks=b\u0026skv=2020-06-12\u0026sv=2020-10-02\u0026st=2021-02-17T17%3A55%3A59Z\u0026se=2021-02-17T19%3A55%3A59Z\u0026sr=c\u0026sp=racwdxltme\u0026saoid=47909ec1-c959-0d95-cd84-8c3f793060c2\u0026sig=Sanitized",
->>>>>>> 65932564
+      "RequestUri": "https://seanstageoauth.blob.core.windows.net/test-container-0f16d6dd-184b-d23c-8872-1698eaaa77d1/test-blob-c60b1054-ee90-0532-1c84-d35c6d89b2c9?skoid=c4f48289-bb84-4086-b250-6f94a8f64cee\u0026sktid=72f988bf-86f1-41af-91ab-2d7cd011db47\u0026skt=2021-05-14T16%3A55%3A21Z\u0026ske=2021-05-14T17%3A55%3A21Z\u0026sks=b\u0026skv=2020-10-02\u0026sv=2020-10-02\u0026st=2021-05-14T15%3A55%3A21Z\u0026se=2021-05-14T17%3A55%3A21Z\u0026sr=c\u0026sp=racwdxltmei\u0026saoid=47909ec1-c959-0d95-cd84-8c3f793060c2\u0026sig=Sanitized",
       "RequestMethod": "PUT",
       "RequestHeaders": {
         "Accept": "application/xml",
         "Content-Length": "0",
         "Content-Type": "application/octet-stream",
         "If-None-Match": "*",
-        "traceparent": "00-4731a5f98247fd4a8cb6b35652818f63-ab8078baf14b7041-00",
+        "traceparent": "00-d8d5329e032fbe4cb52fdde21b8b8047-0d5b2e94fbd72345-00",
         "User-Agent": [
-          "azsdk-net-Storage.Blobs/12.9.0-alpha.20210402.1",
-          "(.NET 5.0.4; Microsoft Windows 10.0.19042)"
+          "azsdk-net-Storage.Blobs/12.9.0-alpha.20210514.1",
+          "(.NET Core 4.6.30015.01; Microsoft Windows 10.0.19043 )"
         ],
         "x-ms-blob-type": "BlockBlob",
         "x-ms-client-request-id": "50562aed-2d6b-ef1e-d988-63e7c6907574",
         "x-ms-return-client-request-id": "true",
-<<<<<<< HEAD
-        "x-ms-version": "2020-08-04"
-=======
-         "x-ms-version": "2020-10-02"
->>>>>>> 65932564
+        "x-ms-version": "2020-10-02"
       },
       "RequestBody": [],
       "StatusCode": 201,
       "ResponseHeaders": {
-        "Content-Length": "0",
         "Content-MD5": "1B2M2Y8AsgTpgAmY7PhCfg==",
-        "Date": "Fri, 02 Apr 2021 17:28:40 GMT",
-        "ETag": "\u00220x8D8F5FCC215E762\u0022",
-        "Last-Modified": "Fri, 02 Apr 2021 17:28:40 GMT",
+        "Date": "Fri, 14 May 2021 16:55:21 GMT",
+        "ETag": "\u00220x8D916F90F9469D1\u0022",
+        "Last-Modified": "Fri, 14 May 2021 16:55:21 GMT",
         "Server": [
           "Windows-Azure-Blob/1.0",
           "Microsoft-HTTPAPI/2.0"
         ],
+        "Transfer-Encoding": "chunked",
         "x-ms-client-request-id": "50562aed-2d6b-ef1e-d988-63e7c6907574",
         "x-ms-content-crc64": "AAAAAAAAAAA=",
-        "x-ms-request-id": "44f00b8e-701e-0004-0ce5-27a8ae000000",
+        "x-ms-request-id": "29a56742-a01e-001a-58e1-48a2b5000000",
         "x-ms-request-server-encrypted": "true",
-<<<<<<< HEAD
-        "x-ms-version": "2020-08-04",
-        "x-ms-version-id": "2021-04-02T17:28:40.9704290Z"
-=======
-         "x-ms-version": "2020-10-02",
-        "x-ms-version-id": "2021-02-17T18:56:00.2401103Z"
->>>>>>> 65932564
+        "x-ms-version": "2020-10-02"
       },
       "ResponseBody": []
     },
     {
-<<<<<<< HEAD
-      "RequestUri": "https://seanoauthcanary.blob.core.windows.net/test-container-0f16d6dd-184b-d23c-8872-1698eaaa77d1/test-blob-c60b1054-ee90-0532-1c84-d35c6d89b2c9?skoid=c4f48289-bb84-4086-b250-6f94a8f64cee\u0026sktid=72f988bf-86f1-41af-91ab-2d7cd011db47\u0026skt=2021-04-02T17%3A28%3A40Z\u0026ske=2021-04-02T18%3A28%3A40Z\u0026sks=b\u0026skv=2020-06-12\u0026sv=2020-06-12\u0026st=2021-04-02T16%3A28%3A40Z\u0026se=2021-04-02T18%3A28%3A40Z\u0026sr=c\u0026sp=racwdxltmei\u0026saoid=47909ec1-c959-0d95-cd84-8c3f793060c2\u0026sig=Sanitized",
-=======
-      "RequestUri": "https://seanoauthcanary.blob.core.windows.net/test-container-0f16d6dd-184b-d23c-8872-1698eaaa77d1/test-blob-c60b1054-ee90-0532-1c84-d35c6d89b2c9?skoid=c4f48289-bb84-4086-b250-6f94a8f64cee\u0026sktid=72f988bf-86f1-41af-91ab-2d7cd011db47\u0026skt=2021-02-17T18%3A55%3A59Z\u0026ske=2021-02-17T19%3A55%3A59Z\u0026sks=b\u0026skv=2020-06-12\u0026sv=2020-10-02\u0026st=2021-02-17T17%3A55%3A59Z\u0026se=2021-02-17T19%3A55%3A59Z\u0026sr=c\u0026sp=racwdxltme\u0026saoid=47909ec1-c959-0d95-cd84-8c3f793060c2\u0026sig=Sanitized",
->>>>>>> 65932564
+      "RequestUri": "https://seanstageoauth.blob.core.windows.net/test-container-0f16d6dd-184b-d23c-8872-1698eaaa77d1/test-blob-c60b1054-ee90-0532-1c84-d35c6d89b2c9?skoid=c4f48289-bb84-4086-b250-6f94a8f64cee\u0026sktid=72f988bf-86f1-41af-91ab-2d7cd011db47\u0026skt=2021-05-14T16%3A55%3A21Z\u0026ske=2021-05-14T17%3A55%3A21Z\u0026sks=b\u0026skv=2020-10-02\u0026sv=2020-10-02\u0026st=2021-05-14T15%3A55%3A21Z\u0026se=2021-05-14T17%3A55%3A21Z\u0026sr=c\u0026sp=racwdxltmei\u0026saoid=47909ec1-c959-0d95-cd84-8c3f793060c2\u0026sig=Sanitized",
       "RequestMethod": "HEAD",
       "RequestHeaders": {
         "Accept": "application/xml",
-        "traceparent": "00-7057ceee3acae74fa240e07661b1880d-515c3e79df86a347-00",
+        "traceparent": "00-a283c389df33284998ceb54103d14381-5d9ef94dcfad5748-00",
         "User-Agent": [
-          "azsdk-net-Storage.Blobs/12.9.0-alpha.20210402.1",
-          "(.NET 5.0.4; Microsoft Windows 10.0.19042)"
+          "azsdk-net-Storage.Blobs/12.9.0-alpha.20210514.1",
+          "(.NET Core 4.6.30015.01; Microsoft Windows 10.0.19043 )"
         ],
         "x-ms-client-request-id": "436ec984-6132-e75d-75f8-a7e77504b1d6",
         "x-ms-return-client-request-id": "true",
-<<<<<<< HEAD
-        "x-ms-version": "2020-08-04"
-=======
-         "x-ms-version": "2020-10-02"
->>>>>>> 65932564
+        "x-ms-version": "2020-10-02"
       },
       "RequestBody": null,
       "StatusCode": 200,
@@ -165,9 +125,9 @@
         "Content-Length": "0",
         "Content-MD5": "1B2M2Y8AsgTpgAmY7PhCfg==",
         "Content-Type": "application/octet-stream",
-        "Date": "Fri, 02 Apr 2021 17:28:40 GMT",
-        "ETag": "\u00220x8D8F5FCC215E762\u0022",
-        "Last-Modified": "Fri, 02 Apr 2021 17:28:40 GMT",
+        "Date": "Fri, 14 May 2021 16:55:21 GMT",
+        "ETag": "\u00220x8D916F90F9469D1\u0022",
+        "Last-Modified": "Fri, 14 May 2021 16:55:21 GMT",
         "Server": [
           "Windows-Azure-Blob/1.0",
           "Microsoft-HTTPAPI/2.0"
@@ -176,65 +136,49 @@
         "x-ms-access-tier-inferred": "true",
         "x-ms-blob-type": "BlockBlob",
         "x-ms-client-request-id": "436ec984-6132-e75d-75f8-a7e77504b1d6",
-        "x-ms-creation-time": "Fri, 02 Apr 2021 17:28:40 GMT",
-        "x-ms-is-current-version": "true",
+        "x-ms-creation-time": "Fri, 14 May 2021 16:55:21 GMT",
         "x-ms-lease-state": "available",
         "x-ms-lease-status": "unlocked",
-        "x-ms-request-id": "44f00cbd-701e-0004-30e5-27a8ae000000",
+        "x-ms-request-id": "29a56746-a01e-001a-5be1-48a2b5000000",
         "x-ms-server-encrypted": "true",
-<<<<<<< HEAD
-        "x-ms-version": "2020-08-04",
-        "x-ms-version-id": "2021-04-02T17:28:40.9704290Z"
-=======
-         "x-ms-version": "2020-10-02",
-        "x-ms-version-id": "2021-02-17T18:56:00.2401103Z"
->>>>>>> 65932564
+        "x-ms-version": "2020-10-02"
       },
       "ResponseBody": []
     },
     {
-      "RequestUri": "https://seanoauthcanary.blob.core.windows.net/test-container-0f16d6dd-184b-d23c-8872-1698eaaa77d1?restype=container",
+      "RequestUri": "https://seanstageoauth.blob.core.windows.net/test-container-0f16d6dd-184b-d23c-8872-1698eaaa77d1?restype=container",
       "RequestMethod": "DELETE",
       "RequestHeaders": {
         "Accept": "application/xml",
         "Authorization": "Sanitized",
-        "traceparent": "00-d09552d46fcbc14382f74cb042ec66d4-096d82e4918ac746-00",
+        "traceparent": "00-f678e0e1dfbaaf4b80d76d4a68733ecc-7bc24bdfe514884b-00",
         "User-Agent": [
-          "azsdk-net-Storage.Blobs/12.9.0-alpha.20210402.1",
-          "(.NET 5.0.4; Microsoft Windows 10.0.19042)"
+          "azsdk-net-Storage.Blobs/12.9.0-alpha.20210514.1",
+          "(.NET Core 4.6.30015.01; Microsoft Windows 10.0.19043 )"
         ],
         "x-ms-client-request-id": "fd633aa4-3221-3541-64ee-360463380620",
         "x-ms-return-client-request-id": "true",
-<<<<<<< HEAD
-        "x-ms-version": "2020-08-04"
-=======
-         "x-ms-version": "2020-10-02"
->>>>>>> 65932564
+        "x-ms-version": "2020-10-02"
       },
       "RequestBody": null,
       "StatusCode": 202,
       "ResponseHeaders": {
-        "Content-Length": "0",
-        "Date": "Fri, 02 Apr 2021 17:28:40 GMT",
+        "Date": "Fri, 14 May 2021 16:55:21 GMT",
         "Server": [
           "Windows-Azure-Blob/1.0",
           "Microsoft-HTTPAPI/2.0"
         ],
+        "Transfer-Encoding": "chunked",
         "x-ms-client-request-id": "fd633aa4-3221-3541-64ee-360463380620",
-<<<<<<< HEAD
-        "x-ms-request-id": "44f00d33-701e-0004-73e5-27a8ae000000",
-        "x-ms-version": "2020-08-04"
-=======
-        "x-ms-request-id": "3805d33f-e01e-0029-7d5e-051bdd000000",
-         "x-ms-version": "2020-10-02"
->>>>>>> 65932564
+        "x-ms-request-id": "29a56747-a01e-001a-5ce1-48a2b5000000",
+        "x-ms-version": "2020-10-02"
       },
       "ResponseBody": []
     }
   ],
   "Variables": {
-    "DateTimeOffsetNow": "2021-04-02T12:28:40.9974886-05:00",
+    "DateTimeOffsetNow": "2021-05-14T11:55:21.5553996-05:00",
     "RandomSeed": "356494661",
-    "Storage_TestConfigOAuth": "OAuthTenant\nseanoauthcanary\nU2FuaXRpemVk\nhttps://seanoauthcanary.blob.core.windows.net\nhttps://seanoauthcanary.file.core.windows.net\nhttps://seanoauthcanary.queue.core.windows.net\nhttps://seanoauthcanary.table.core.windows.net\n\n\n\n\nhttps://seanoauthcanary-secondary.blob.core.windows.net\nhttps://seanoauthcanary-secondary.file.core.windows.net\nhttps://seanoauthcanary-secondary.queue.core.windows.net\nhttps://seanoauthcanary-secondary.table.core.windows.net\n68390a19-a643-458b-b726-408abf67b4fc\nSanitized\n72f988bf-86f1-41af-91ab-2d7cd011db47\nhttps://login.microsoftonline.com/\nCloud\nBlobEndpoint=https://seanoauthcanary.blob.core.windows.net/;QueueEndpoint=https://seanoauthcanary.queue.core.windows.net/;FileEndpoint=https://seanoauthcanary.file.core.windows.net/;BlobSecondaryEndpoint=https://seanoauthcanary-secondary.blob.core.windows.net/;QueueSecondaryEndpoint=https://seanoauthcanary-secondary.queue.core.windows.net/;FileSecondaryEndpoint=https://seanoauthcanary-secondary.file.core.windows.net/;AccountName=seanoauthcanary;AccountKey=Sanitized\n"
+    "Storage_TestConfigOAuth": "OAuthTenant\nseanstageoauth\nU2FuaXRpemVk\nhttps://seanstageoauth.blob.core.windows.net\nhttps://seanstageoauth.file.core.windows.net\nhttps://seanstageoauth.queue.core.windows.net\nhttps://seanstageoauth.table.core.windows.net\n\n\n\n\nhttps://seanstageoauth-secondary.blob.core.windows.net\nhttps://seanstageoauth-secondary.file.core.windows.net\nhttps://seanstageoauth-secondary.queue.core.windows.net\nhttps://seanstageoauth-secondary.table.core.windows.net\n68390a19-a643-458b-b726-408abf67b4fc\nSanitized\n72f988bf-86f1-41af-91ab-2d7cd011db47\nhttps://login.microsoftonline.com/\nCloud\nBlobEndpoint=https://seanstageoauth.blob.core.windows.net/;QueueEndpoint=https://seanstageoauth.queue.core.windows.net/;FileEndpoint=https://seanstageoauth.file.core.windows.net/;BlobSecondaryEndpoint=https://seanstageoauth-secondary.blob.core.windows.net/;QueueSecondaryEndpoint=https://seanstageoauth-secondary.queue.core.windows.net/;FileSecondaryEndpoint=https://seanstageoauth-secondary.file.core.windows.net/;AccountName=seanstageoauth;AccountKey=Sanitized\n"
   }
 }