﻿{
  "Entries": [
    {
      "RequestUri": "https://seanmcccanary3.blob.core.windows.net/test-container-91f0a2e0-cbdf-072e-f569-2ff268d67147?restype=container",
      "RequestMethod": "PUT",
      "RequestHeaders": {
        "Accept": "application/xml",
        "Authorization": "Sanitized",
        "traceparent": "00-0a0f836dd41bfb4cb322cfc1fb4d672f-6c844b38da31404b-00",
        "User-Agent": [
          "azsdk-net-Storage.Blobs/12.9.0-alpha.20210514.1",
          "(.NET Core 4.6.30015.01; Microsoft Windows 10.0.19043 )"
        ],
        "x-ms-blob-public-access": "container",
        "x-ms-client-request-id": "227cb33d-98b2-7522-8630-7c27af746595",
        "x-ms-date": "Fri, 14 May 2021 16:55:20 GMT",
        "x-ms-return-client-request-id": "true",
<<<<<<< HEAD
        "x-ms-version": "2020-12-06"
=======
        "x-ms-version": "2021-02-12"
>>>>>>> 7e782c87
      },
      "RequestBody": null,
      "StatusCode": 201,
      "ResponseHeaders": {
        "Content-Length": "0",
        "Date": "Fri, 14 May 2021 16:55:19 GMT",
        "ETag": "\"0x8D916F90EB5197F\"",
        "Last-Modified": "Fri, 14 May 2021 16:55:19 GMT",
        "Server": [
          "Windows-Azure-Blob/1.0",
          "Microsoft-HTTPAPI/2.0"
        ],
        "x-ms-client-request-id": "227cb33d-98b2-7522-8630-7c27af746595",
        "x-ms-request-id": "819b6c14-401e-0035-2ee1-48b6d6000000",
<<<<<<< HEAD
        "x-ms-version": "2020-12-06"
=======
        "x-ms-version": "2021-02-12"
>>>>>>> 7e782c87
      },
      "ResponseBody": []
    },
    {
<<<<<<< HEAD
      "RequestUri": "https://seanmcccanary3.blob.core.windows.net/test-container-91f0a2e0-cbdf-072e-f569-2ff268d67147?sv=2020-12-06&st=2021-05-14T15%3A55%3A20Z&se=2021-05-14T17%3A55%3A20Z&sr=c&sp=racwdxlti&sig=Sanitized&restype=container&comp=list",
=======
      "RequestUri": "https://seanmcccanary3.blob.core.windows.net/test-container-91f0a2e0-cbdf-072e-f569-2ff268d67147?sv=2021-02-12&st=2021-05-14T15%3A55%3A20Z&se=2021-05-14T17%3A55%3A20Z&sr=c&sp=racwdxlti&sig=Sanitized&restype=container&comp=list",
>>>>>>> 7e782c87
      "RequestMethod": "GET",
      "RequestHeaders": {
        "Accept": "application/xml",
        "User-Agent": [
          "azsdk-net-Storage.Blobs/12.9.0-alpha.20210514.1",
          "(.NET Core 4.6.30015.01; Microsoft Windows 10.0.19043 )"
        ],
        "x-ms-client-request-id": "b5b52992-4e5a-7e94-d5ac-45e18dedf15d",
        "x-ms-return-client-request-id": "true",
<<<<<<< HEAD
        "x-ms-version": "2020-12-06"
=======
        "x-ms-version": "2021-02-12"
>>>>>>> 7e782c87
      },
      "RequestBody": null,
      "StatusCode": 200,
      "ResponseHeaders": {
        "Content-Type": "application/xml",
        "Date": "Fri, 14 May 2021 16:55:19 GMT",
        "Server": [
          "Windows-Azure-Blob/1.0",
          "Microsoft-HTTPAPI/2.0"
        ],
        "Transfer-Encoding": "chunked",
        "x-ms-client-request-id": "b5b52992-4e5a-7e94-d5ac-45e18dedf15d",
        "x-ms-request-id": "819b6c18-401e-0035-30e1-48b6d6000000",
<<<<<<< HEAD
        "x-ms-version": "2020-12-06"
=======
        "x-ms-version": "2021-02-12"
>>>>>>> 7e782c87
      },
      "ResponseBody": "﻿<?xml version=\"1.0\" encoding=\"utf-8\"?><EnumerationResults ServiceEndpoint=\"https://seanmcccanary3.blob.core.windows.net/\" ContainerName=\"test-container-91f0a2e0-cbdf-072e-f569-2ff268d67147\"><Blobs /><NextMarker /></EnumerationResults>"
    },
    {
      "RequestUri": "https://seanmcccanary3.blob.core.windows.net/test-container-91f0a2e0-cbdf-072e-f569-2ff268d67147?restype=container",
      "RequestMethod": "DELETE",
      "RequestHeaders": {
        "Accept": "application/xml",
        "Authorization": "Sanitized",
        "traceparent": "00-7af2728358560e41bfc0fd406f7dcfe0-ad1b22343509154a-00",
        "User-Agent": [
          "azsdk-net-Storage.Blobs/12.9.0-alpha.20210514.1",
          "(.NET Core 4.6.30015.01; Microsoft Windows 10.0.19043 )"
        ],
        "x-ms-client-request-id": "85951e12-afbe-fe3b-d7eb-cd0b92d6489f",
        "x-ms-date": "Fri, 14 May 2021 16:55:20 GMT",
        "x-ms-return-client-request-id": "true",
<<<<<<< HEAD
        "x-ms-version": "2020-12-06"
=======
        "x-ms-version": "2021-02-12"
>>>>>>> 7e782c87
      },
      "RequestBody": null,
      "StatusCode": 202,
      "ResponseHeaders": {
        "Content-Length": "0",
        "Date": "Fri, 14 May 2021 16:55:19 GMT",
        "Server": [
          "Windows-Azure-Blob/1.0",
          "Microsoft-HTTPAPI/2.0"
        ],
        "x-ms-client-request-id": "85951e12-afbe-fe3b-d7eb-cd0b92d6489f",
        "x-ms-request-id": "819b6c21-401e-0035-37e1-48b6d6000000",
<<<<<<< HEAD
        "x-ms-version": "2020-12-06"
=======
        "x-ms-version": "2021-02-12"
>>>>>>> 7e782c87
      },
      "ResponseBody": []
    }
  ],
  "Variables": {
    "DateTimeOffsetNow": "2021-05-14T11:55:20.3968115-05:00",
    "RandomSeed": "1190257773",
    "Storage_TestConfigDefault": "ProductionTenant\nseanmcccanary3\nU2FuaXRpemVk\nhttps://seanmcccanary3.blob.core.windows.net\nhttps://seanmcccanary3.file.core.windows.net\nhttps://seanmcccanary3.queue.core.windows.net\nhttps://seanmcccanary3.table.core.windows.net\n\n\n\n\nhttps://seanmcccanary3-secondary.blob.core.windows.net\nhttps://seanmcccanary3-secondary.file.core.windows.net\nhttps://seanmcccanary3-secondary.queue.core.windows.net\nhttps://seanmcccanary3-secondary.table.core.windows.net\n\nSanitized\n\n\nCloud\nBlobEndpoint=https://seanmcccanary3.blob.core.windows.net/;QueueEndpoint=https://seanmcccanary3.queue.core.windows.net/;FileEndpoint=https://seanmcccanary3.file.core.windows.net/;BlobSecondaryEndpoint=https://seanmcccanary3-secondary.blob.core.windows.net/;QueueSecondaryEndpoint=https://seanmcccanary3-secondary.queue.core.windows.net/;FileSecondaryEndpoint=https://seanmcccanary3-secondary.file.core.windows.net/;AccountName=seanmcccanary3;AccountKey=Kg==;\nseanscope1\n\n"
  }
}<|MERGE_RESOLUTION|>--- conflicted
+++ resolved
@@ -15,11 +15,7 @@
         "x-ms-client-request-id": "227cb33d-98b2-7522-8630-7c27af746595",
         "x-ms-date": "Fri, 14 May 2021 16:55:20 GMT",
         "x-ms-return-client-request-id": "true",
-<<<<<<< HEAD
-        "x-ms-version": "2020-12-06"
-=======
         "x-ms-version": "2021-02-12"
->>>>>>> 7e782c87
       },
       "RequestBody": null,
       "StatusCode": 201,
@@ -34,20 +30,12 @@
         ],
         "x-ms-client-request-id": "227cb33d-98b2-7522-8630-7c27af746595",
         "x-ms-request-id": "819b6c14-401e-0035-2ee1-48b6d6000000",
-<<<<<<< HEAD
-        "x-ms-version": "2020-12-06"
-=======
         "x-ms-version": "2021-02-12"
->>>>>>> 7e782c87
       },
       "ResponseBody": []
     },
     {
-<<<<<<< HEAD
-      "RequestUri": "https://seanmcccanary3.blob.core.windows.net/test-container-91f0a2e0-cbdf-072e-f569-2ff268d67147?sv=2020-12-06&st=2021-05-14T15%3A55%3A20Z&se=2021-05-14T17%3A55%3A20Z&sr=c&sp=racwdxlti&sig=Sanitized&restype=container&comp=list",
-=======
       "RequestUri": "https://seanmcccanary3.blob.core.windows.net/test-container-91f0a2e0-cbdf-072e-f569-2ff268d67147?sv=2021-02-12&st=2021-05-14T15%3A55%3A20Z&se=2021-05-14T17%3A55%3A20Z&sr=c&sp=racwdxlti&sig=Sanitized&restype=container&comp=list",
->>>>>>> 7e782c87
       "RequestMethod": "GET",
       "RequestHeaders": {
         "Accept": "application/xml",
@@ -57,11 +45,7 @@
         ],
         "x-ms-client-request-id": "b5b52992-4e5a-7e94-d5ac-45e18dedf15d",
         "x-ms-return-client-request-id": "true",
-<<<<<<< HEAD
-        "x-ms-version": "2020-12-06"
-=======
         "x-ms-version": "2021-02-12"
->>>>>>> 7e782c87
       },
       "RequestBody": null,
       "StatusCode": 200,
@@ -75,11 +59,7 @@
         "Transfer-Encoding": "chunked",
         "x-ms-client-request-id": "b5b52992-4e5a-7e94-d5ac-45e18dedf15d",
         "x-ms-request-id": "819b6c18-401e-0035-30e1-48b6d6000000",
-<<<<<<< HEAD
-        "x-ms-version": "2020-12-06"
-=======
         "x-ms-version": "2021-02-12"
->>>>>>> 7e782c87
       },
       "ResponseBody": "﻿<?xml version=\"1.0\" encoding=\"utf-8\"?><EnumerationResults ServiceEndpoint=\"https://seanmcccanary3.blob.core.windows.net/\" ContainerName=\"test-container-91f0a2e0-cbdf-072e-f569-2ff268d67147\"><Blobs /><NextMarker /></EnumerationResults>"
     },
@@ -97,11 +77,7 @@
         "x-ms-client-request-id": "85951e12-afbe-fe3b-d7eb-cd0b92d6489f",
         "x-ms-date": "Fri, 14 May 2021 16:55:20 GMT",
         "x-ms-return-client-request-id": "true",
-<<<<<<< HEAD
-        "x-ms-version": "2020-12-06"
-=======
         "x-ms-version": "2021-02-12"
->>>>>>> 7e782c87
       },
       "RequestBody": null,
       "StatusCode": 202,
@@ -114,11 +90,7 @@
         ],
         "x-ms-client-request-id": "85951e12-afbe-fe3b-d7eb-cd0b92d6489f",
         "x-ms-request-id": "819b6c21-401e-0035-37e1-48b6d6000000",
-<<<<<<< HEAD
-        "x-ms-version": "2020-12-06"
-=======
         "x-ms-version": "2021-02-12"
->>>>>>> 7e782c87
       },
       "ResponseBody": []
     }
