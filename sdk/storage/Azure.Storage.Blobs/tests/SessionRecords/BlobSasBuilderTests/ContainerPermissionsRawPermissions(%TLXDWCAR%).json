﻿{
  "Entries": [
    {
      "RequestUri": "https://seandevtest.blob.core.windows.net/test-container-137bf8ec-e92f-072a-1de1-ffb3a248fdb7?restype=container",
      "RequestMethod": "PUT",
      "RequestHeaders": {
        "Authorization": "Sanitized",
        "traceparent": "00-7bc7fc73b5190749aed793e39d3738ea-32038d75da482049-00",
        "User-Agent": [
          "azsdk-net-Storage.Blobs/12.5.0-dev.20200713.1",
          "(.NET Core 4.6.28801.04; Microsoft Windows 10.0.18362 )"
        ],
        "x-ms-blob-public-access": "container",
        "x-ms-client-request-id": "0d66681f-9c8c-337b-a1f3-e74d098096b1",
        "x-ms-date": "Tue, 14 Jul 2020 01:14:15 GMT",
        "x-ms-return-client-request-id": "true",
<<<<<<< HEAD
        "x-ms-version": "2020-12-06"
=======
        "x-ms-version": "2021-02-12"
>>>>>>> 7e782c87
      },
      "RequestBody": null,
      "StatusCode": 201,
      "ResponseHeaders": {
        "Content-Length": "0",
        "Date": "Tue, 14 Jul 2020 01:14:15 GMT",
        "ETag": "\"0x8D827933A186B50\"",
        "Last-Modified": "Tue, 14 Jul 2020 01:14:16 GMT",
        "Server": [
          "Windows-Azure-Blob/1.0",
          "Microsoft-HTTPAPI/2.0"
        ],
        "x-ms-client-request-id": "0d66681f-9c8c-337b-a1f3-e74d098096b1",
        "x-ms-request-id": "7234b598-601e-0032-737c-5952da000000",
<<<<<<< HEAD
        "x-ms-version": "2020-12-06"
=======
        "x-ms-version": "2021-02-12"
>>>>>>> 7e782c87
      },
      "ResponseBody": []
    },
    {
<<<<<<< HEAD
      "RequestUri": "https://seandevtest.blob.core.windows.net/test-container-137bf8ec-e92f-072a-1de1-ffb3a248fdb7?sv=2020-12-06&st=2020-07-14T00%3A14%3A15Z&se=2020-07-14T02%3A14%3A15Z&sr=c&sp=racwdxlt&sig=Sanitized&restype=container&comp=list",
=======
      "RequestUri": "https://seandevtest.blob.core.windows.net/test-container-137bf8ec-e92f-072a-1de1-ffb3a248fdb7?sv=2021-02-12&st=2020-07-14T00%3A14%3A15Z&se=2020-07-14T02%3A14%3A15Z&sr=c&sp=racwdxlt&sig=Sanitized&restype=container&comp=list",
>>>>>>> 7e782c87
      "RequestMethod": "GET",
      "RequestHeaders": {
        "User-Agent": [
          "azsdk-net-Storage.Blobs/12.5.0-dev.20200713.1",
          "(.NET Core 4.6.28801.04; Microsoft Windows 10.0.18362 )"
        ],
        "x-ms-client-request-id": "3993d208-efe1-872a-0334-e27cc43a057b",
        "x-ms-return-client-request-id": "true",
<<<<<<< HEAD
        "x-ms-version": "2020-12-06"
=======
        "x-ms-version": "2021-02-12"
>>>>>>> 7e782c87
      },
      "RequestBody": null,
      "StatusCode": 200,
      "ResponseHeaders": {
        "Content-Length": "234",
        "Content-Type": "application/xml",
        "Date": "Tue, 14 Jul 2020 01:14:16 GMT",
        "Server": [
          "Windows-Azure-Blob/1.0",
          "Microsoft-HTTPAPI/2.0"
        ],
        "x-ms-client-request-id": "3993d208-efe1-872a-0334-e27cc43a057b",
        "x-ms-request-id": "a2116ce6-d01e-002b-647c-597eb2000000",
<<<<<<< HEAD
        "x-ms-version": "2020-12-06"
=======
        "x-ms-version": "2021-02-12"
>>>>>>> 7e782c87
      },
      "ResponseBody": "﻿<?xml version=\"1.0\" encoding=\"utf-8\"?><EnumerationResults ServiceEndpoint=\"https://seandevtest.blob.core.windows.net/\" ContainerName=\"test-container-137bf8ec-e92f-072a-1de1-ffb3a248fdb7\"><Blobs /><NextMarker /></EnumerationResults>"
    },
    {
      "RequestUri": "https://seandevtest.blob.core.windows.net/test-container-137bf8ec-e92f-072a-1de1-ffb3a248fdb7?restype=container",
      "RequestMethod": "DELETE",
      "RequestHeaders": {
        "Authorization": "Sanitized",
        "traceparent": "00-4be62d05bc30254eb1bd67552a2dd987-3f50bffd674c4842-00",
        "User-Agent": [
          "azsdk-net-Storage.Blobs/12.5.0-dev.20200713.1",
          "(.NET Core 4.6.28801.04; Microsoft Windows 10.0.18362 )"
        ],
        "x-ms-client-request-id": "3645dcf9-5ced-75d0-55f4-56954fb97d36",
        "x-ms-date": "Tue, 14 Jul 2020 01:14:15 GMT",
        "x-ms-return-client-request-id": "true",
<<<<<<< HEAD
        "x-ms-version": "2020-12-06"
=======
        "x-ms-version": "2021-02-12"
>>>>>>> 7e782c87
      },
      "RequestBody": null,
      "StatusCode": 202,
      "ResponseHeaders": {
        "Content-Length": "0",
        "Date": "Tue, 14 Jul 2020 01:14:16 GMT",
        "Server": [
          "Windows-Azure-Blob/1.0",
          "Microsoft-HTTPAPI/2.0"
        ],
        "x-ms-client-request-id": "3645dcf9-5ced-75d0-55f4-56954fb97d36",
        "x-ms-request-id": "a2116d2d-d01e-002b-257c-597eb2000000",
<<<<<<< HEAD
        "x-ms-version": "2020-12-06"
=======
        "x-ms-version": "2021-02-12"
>>>>>>> 7e782c87
      },
      "ResponseBody": []
    }
  ],
  "Variables": {
    "DateTimeOffsetNow": "2020-07-13T20:14:15.4125516-05:00",
    "RandomSeed": "2047612394",
    "Storage_TestConfigDefault": "ProductionTenant\nseandevtest\nU2FuaXRpemVk\nhttps://seandevtest.blob.core.windows.net\nhttps://seandevtest.file.core.windows.net\nhttps://seandevtest.queue.core.windows.net\nhttps://seandevtest.table.core.windows.net\n\n\n\n\nhttps://seandevtest-secondary.blob.core.windows.net\nhttps://seandevtest-secondary.file.core.windows.net\nhttps://seandevtest-secondary.queue.core.windows.net\nhttps://seandevtest-secondary.table.core.windows.net\n\nSanitized\n\n\nCloud\nBlobEndpoint=https://seandevtest.blob.core.windows.net/;QueueEndpoint=https://seandevtest.queue.core.windows.net/;FileEndpoint=https://seandevtest.file.core.windows.net/;BlobSecondaryEndpoint=https://seandevtest-secondary.blob.core.windows.net/;QueueSecondaryEndpoint=https://seandevtest-secondary.queue.core.windows.net/;FileSecondaryEndpoint=https://seandevtest-secondary.file.core.windows.net/;AccountName=seandevtest;AccountKey=Kg==;\nseanscope1\n\n"
  }
}<|MERGE_RESOLUTION|>--- conflicted
+++ resolved
@@ -14,11 +14,7 @@
         "x-ms-client-request-id": "0d66681f-9c8c-337b-a1f3-e74d098096b1",
         "x-ms-date": "Tue, 14 Jul 2020 01:14:15 GMT",
         "x-ms-return-client-request-id": "true",
-<<<<<<< HEAD
-        "x-ms-version": "2020-12-06"
-=======
         "x-ms-version": "2021-02-12"
->>>>>>> 7e782c87
       },
       "RequestBody": null,
       "StatusCode": 201,
@@ -33,20 +29,12 @@
         ],
         "x-ms-client-request-id": "0d66681f-9c8c-337b-a1f3-e74d098096b1",
         "x-ms-request-id": "7234b598-601e-0032-737c-5952da000000",
-<<<<<<< HEAD
-        "x-ms-version": "2020-12-06"
-=======
         "x-ms-version": "2021-02-12"
->>>>>>> 7e782c87
       },
       "ResponseBody": []
     },
     {
-<<<<<<< HEAD
-      "RequestUri": "https://seandevtest.blob.core.windows.net/test-container-137bf8ec-e92f-072a-1de1-ffb3a248fdb7?sv=2020-12-06&st=2020-07-14T00%3A14%3A15Z&se=2020-07-14T02%3A14%3A15Z&sr=c&sp=racwdxlt&sig=Sanitized&restype=container&comp=list",
-=======
       "RequestUri": "https://seandevtest.blob.core.windows.net/test-container-137bf8ec-e92f-072a-1de1-ffb3a248fdb7?sv=2021-02-12&st=2020-07-14T00%3A14%3A15Z&se=2020-07-14T02%3A14%3A15Z&sr=c&sp=racwdxlt&sig=Sanitized&restype=container&comp=list",
->>>>>>> 7e782c87
       "RequestMethod": "GET",
       "RequestHeaders": {
         "User-Agent": [
@@ -55,11 +43,7 @@
         ],
         "x-ms-client-request-id": "3993d208-efe1-872a-0334-e27cc43a057b",
         "x-ms-return-client-request-id": "true",
-<<<<<<< HEAD
-        "x-ms-version": "2020-12-06"
-=======
         "x-ms-version": "2021-02-12"
->>>>>>> 7e782c87
       },
       "RequestBody": null,
       "StatusCode": 200,
@@ -73,11 +57,7 @@
         ],
         "x-ms-client-request-id": "3993d208-efe1-872a-0334-e27cc43a057b",
         "x-ms-request-id": "a2116ce6-d01e-002b-647c-597eb2000000",
-<<<<<<< HEAD
-        "x-ms-version": "2020-12-06"
-=======
         "x-ms-version": "2021-02-12"
->>>>>>> 7e782c87
       },
       "ResponseBody": "﻿<?xml version=\"1.0\" encoding=\"utf-8\"?><EnumerationResults ServiceEndpoint=\"https://seandevtest.blob.core.windows.net/\" ContainerName=\"test-container-137bf8ec-e92f-072a-1de1-ffb3a248fdb7\"><Blobs /><NextMarker /></EnumerationResults>"
     },
@@ -94,11 +74,7 @@
         "x-ms-client-request-id": "3645dcf9-5ced-75d0-55f4-56954fb97d36",
         "x-ms-date": "Tue, 14 Jul 2020 01:14:15 GMT",
         "x-ms-return-client-request-id": "true",
-<<<<<<< HEAD
-        "x-ms-version": "2020-12-06"
-=======
         "x-ms-version": "2021-02-12"
->>>>>>> 7e782c87
       },
       "RequestBody": null,
       "StatusCode": 202,
@@ -111,11 +87,7 @@
         ],
         "x-ms-client-request-id": "3645dcf9-5ced-75d0-55f4-56954fb97d36",
         "x-ms-request-id": "a2116d2d-d01e-002b-257c-597eb2000000",
-<<<<<<< HEAD
-        "x-ms-version": "2020-12-06"
-=======
         "x-ms-version": "2021-02-12"
->>>>>>> 7e782c87
       },
       "ResponseBody": []
     }
