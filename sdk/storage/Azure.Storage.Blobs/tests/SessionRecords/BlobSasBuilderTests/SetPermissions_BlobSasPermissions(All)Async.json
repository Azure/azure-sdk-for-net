{
  "Entries": [
    {
      "RequestUri": "https://seanmcccanary3.blob.core.windows.net/test-container-86e6d489-1069-b00c-c4b3-44ad93e35f40?restype=container",
      "RequestMethod": "PUT",
      "RequestHeaders": {
        "Accept": "application/xml",
        "Authorization": "Sanitized",
        "traceparent": "00-9fd82bc04e97724993ce807698ec6443-bb17979f6bea2443-00",
        "User-Agent": [
          "azsdk-net-Storage.Blobs/12.10.0-alpha.20210831.1",
          "(.NET 5.0.9; Microsoft Windows 10.0.19043)"
        ],
        "x-ms-blob-public-access": "container",
        "x-ms-client-request-id": "34d60ac0-28a0-b524-5f72-9ec0afd8beeb",
        "x-ms-date": "Tue, 31 Aug 2021 21:19:25 GMT",
        "x-ms-return-client-request-id": "true",
<<<<<<< HEAD
        "x-ms-version": "2020-12-06"
=======
        "x-ms-version": "2021-02-12"
>>>>>>> 7e782c87
      },
      "RequestBody": null,
      "StatusCode": 201,
      "ResponseHeaders": {
        "Content-Length": "0",
        "Date": "Tue, 31 Aug 2021 21:19:24 GMT",
        "ETag": "\u00220x8D96CC502441413\u0022",
        "Last-Modified": "Tue, 31 Aug 2021 21:19:25 GMT",
        "Server": [
          "Windows-Azure-Blob/1.0",
          "Microsoft-HTTPAPI/2.0"
        ],
        "x-ms-client-request-id": "34d60ac0-28a0-b524-5f72-9ec0afd8beeb",
<<<<<<< HEAD
        "x-ms-request-id": "819b6e34-401e-0035-78e1-48b6d6000000",
        "x-ms-version": "2020-12-06"
=======
        "x-ms-request-id": "ecda6d4b-e01e-005e-63ad-9e3122000000",
        "x-ms-version": "2021-02-12"
>>>>>>> 7e782c87
      },
      "ResponseBody": []
    },
    {
      "RequestUri": "https://seanmcccanary3.blob.core.windows.net/test-container-86e6d489-1069-b00c-c4b3-44ad93e35f40/test-blob-08b75c36-0fa3-515d-2126-ce2b3fec9aea",
      "RequestMethod": "PUT",
      "RequestHeaders": {
        "Accept": "application/xml",
        "Authorization": "Sanitized",
        "Content-Length": "1024",
        "Content-Type": "application/octet-stream",
        "traceparent": "00-e68681854e2cb04690f725bfcd6fb554-19c9bad300a7f442-00",
        "User-Agent": [
          "azsdk-net-Storage.Blobs/12.10.0-alpha.20210831.1",
          "(.NET 5.0.9; Microsoft Windows 10.0.19043)"
        ],
        "x-ms-blob-type": "BlockBlob",
        "x-ms-client-request-id": "51a9f38c-eb1f-edd9-9c0a-9c37e1a48985",
        "x-ms-date": "Tue, 31 Aug 2021 21:19:25 GMT",
        "x-ms-return-client-request-id": "true",
<<<<<<< HEAD
        "x-ms-version": "2020-12-06"
=======
        "x-ms-version": "2021-02-12"
>>>>>>> 7e782c87
      },
      "RequestBody": "EBnsiA0roNI20f2MmPIR34Dl6bgimoaxrYQSelr5dnPXtLCV6zXeC7zk0tIR0bkvFe6rWQLix3WTO9qJGCV4PVuKtONCfPRKBt78Psi0n9zK42VrTRxx9ew6Aa9aVfOWa5R2hx3V7Zj6YFMk5omt3pz\u002BvjXADe8/Gb72B3pE77HrZdIzPRi/9fXMcOzITQ9jjCMTW5e\u002B1V6lN25e3uUetnGiOIC2eqCDP8g/9J0Cdsuvk3tWMZMZLI90jQaqYRYQrbl7JhSPrRKCjxzOfuHAo8Girktqx4XdiAzwQeya2d6xL0fjhk\u002B3IOVp06F3Sq2us\u002BpECLLLpuU0np4Inmsm6LY9HU\u002BZ3Rxy6o5lAPPjZj1eQY4BVdAs5ohhruixr4F6Q\u002BvrOS1eFdbO0h0kZqXxUDhgql3dJJLlETbHOC40wDsM6r0I\u002BCwPACy4M4OzB3/jb16wUAUknR5YBSj3ltynmhHiGHvn6VcLUKowJPEPMgm248jQg28250yfr/IEGGlPEJlx0O8E\u002B4YGpP9b83gsSdMeQLMT1xahrDAuSDlkBzhB4BRYnWEasudCyd9v2vPUcmYf5di1PDmC0CO/1bNNoZzHGhJk1KxxBI3L0Q02MdE8WtXTRSJfi6Tb1c09W9w09ChDqMDgb525reFK6mosTJ5SgnveeVx6aI5uif/fNKmxl9zl84kQW\u002Bo3GZhBFKA6r4ku69hgVnrMyD8xcuae2nk3mVONRlgVQSaQpmDEOFPuM9p2sEjQUEFiGSpJ3ukEmT4eCXpNrGgwGamy0K8aB5DsQz4MKCowZ0kSKy0uy2I9jA0hpS/YoYZyRZaeHoCRRxGaXZuq\u002BHAU7aIxO4E6Ak5GdEOi\u002BGJgE6K3muKTkUjJgOMck27HkpScDLeNp2UFN0NIWKk87k6uOUn48l2NgVxZZ7qdHm7ff\u002BGuBeyq02s8smKfSjmfjZGUbVokz6A2D4tbMz\u002BrZxnVaNnHjehiBGbdvD/77jYiutooCbAUu69Bd/ZgT6AskEtJyeFg1/\u002BpMWnzRhNgOyBUOHllg15owa0phhXxArTFsSv0siVVweLbf9dHIHSc4DzWDBYmxg3s4Ag0N1Hpty\u002B0LZXna4j7/3eWiQOHIKA4jKXZG/Wen\u002BsdB9EcIIqR8sink/LftXW02w2fkDwKZb9n/KurEJs6FY6qymO23t7sBJc7342uWNcwJUDo/w6uE6IRtSTe5uIsbH5jNeoR/fwusoylzoUyuKPUe\u002BpbUhWA\u002B7fBpCi6Dh21D3IOSyPsHydDuU2BCUQc3/yBCmv30Bpo4zkzT1jUc6Ru778SJG1/51zDGJjI/vJypcUrOQOyvT5Ypmjpuc/Pb0aoExmECbuPASIONLiCnw==",
      "StatusCode": 201,
      "ResponseHeaders": {
        "Content-Length": "0",
        "Content-MD5": "7tJdgwU3NQuhFVY2Qq9llQ==",
        "Date": "Tue, 31 Aug 2021 21:19:24 GMT",
        "ETag": "\u00220x8D96CC5024A91C8\u0022",
        "Last-Modified": "Tue, 31 Aug 2021 21:19:25 GMT",
        "Server": [
          "Windows-Azure-Blob/1.0",
          "Microsoft-HTTPAPI/2.0"
        ],
        "x-ms-client-request-id": "51a9f38c-eb1f-edd9-9c0a-9c37e1a48985",
        "x-ms-content-crc64": "Y7fQPc\u002Bv5Sw=",
        "x-ms-request-id": "ecda6d55-e01e-005e-69ad-9e3122000000",
        "x-ms-request-server-encrypted": "true",
<<<<<<< HEAD
        "x-ms-version": "2020-12-06",
        "x-ms-version-id": "2021-05-14T16:55:21.9894864Z"
=======
        "x-ms-version": "2021-02-12",
        "x-ms-version-id": "2021-08-31T21:19:25.2444370Z"
>>>>>>> 7e782c87
      },
      "ResponseBody": []
    },
    {
<<<<<<< HEAD
      "RequestUri": "https://seanmcccanary3.blob.core.windows.net/test-container-86e6d489-1069-b00c-c4b3-44ad93e35f40/test-blob-08b75c36-0fa3-515d-2126-ce2b3fec9aea?sv=2020-12-06&st=2021-05-14T15%3A55%3A22Z&se=2021-05-14T17%3A55%3A22Z&sr=b&sp=racwdxltmei&sig=Sanitized",
=======
      "RequestUri": "https://seanmcccanary3.blob.core.windows.net/test-container-86e6d489-1069-b00c-c4b3-44ad93e35f40/test-blob-08b75c36-0fa3-515d-2126-ce2b3fec9aea?sv=2021-02-12\u0026st=2021-08-31T20%3A19%3A25Z\u0026se=2021-08-31T22%3A19%3A25Z\u0026sr=b\u0026sp=racwdxyltmei\u0026sig=Sanitized",
>>>>>>> 7e782c87
      "RequestMethod": "HEAD",
      "RequestHeaders": {
        "Accept": "application/xml",
        "traceparent": "00-7db34f960ff0a54594f807028018d11c-48f3e072994c7449-00",
        "User-Agent": [
          "azsdk-net-Storage.Blobs/12.10.0-alpha.20210831.1",
          "(.NET 5.0.9; Microsoft Windows 10.0.19043)"
        ],
        "x-ms-client-request-id": "4081f36b-300f-f97f-6ed2-0e870b02bf17",
        "x-ms-return-client-request-id": "true",
<<<<<<< HEAD
        "x-ms-version": "2020-12-06"
=======
        "x-ms-version": "2021-02-12"
>>>>>>> 7e782c87
      },
      "RequestBody": null,
      "StatusCode": 200,
      "ResponseHeaders": {
        "Accept-Ranges": "bytes",
        "Access-Control-Allow-Origin": "*",
        "Access-Control-Expose-Headers": "x-ms-request-id,x-ms-client-request-id,Server,x-ms-version,x-ms-version-id,x-ms-is-current-version,Content-Type,Last-Modified,ETag,x-ms-creation-time,Content-MD5,x-ms-lease-status,x-ms-lease-state,x-ms-blob-type,x-ms-server-encrypted,x-ms-access-tier,x-ms-access-tier-inferred,Accept-Ranges,x-ms-last-access-time,Content-Length,Date,Transfer-Encoding",
        "Content-Length": "1024",
        "Content-MD5": "7tJdgwU3NQuhFVY2Qq9llQ==",
        "Content-Type": "application/octet-stream",
        "Date": "Tue, 31 Aug 2021 21:19:24 GMT",
        "ETag": "\u00220x8D96CC5024A91C8\u0022",
        "Last-Modified": "Tue, 31 Aug 2021 21:19:25 GMT",
        "Server": [
          "Windows-Azure-Blob/1.0",
          "Microsoft-HTTPAPI/2.0"
        ],
        "x-ms-access-tier": "Hot",
        "x-ms-access-tier-inferred": "true",
        "x-ms-blob-type": "BlockBlob",
        "x-ms-client-request-id": "4081f36b-300f-f97f-6ed2-0e870b02bf17",
        "x-ms-creation-time": "Tue, 31 Aug 2021 21:19:25 GMT",
        "x-ms-is-current-version": "true",
        "x-ms-last-access-time": "Tue, 31 Aug 2021 21:19:25 GMT",
        "x-ms-lease-state": "available",
        "x-ms-lease-status": "unlocked",
        "x-ms-request-id": "ecda6d60-e01e-005e-6fad-9e3122000000",
        "x-ms-server-encrypted": "true",
<<<<<<< HEAD
        "x-ms-version": "2020-12-06",
        "x-ms-version-id": "2021-05-14T16:55:21.9894864Z"
=======
        "x-ms-version": "2021-02-12",
        "x-ms-version-id": "2021-08-31T21:19:25.2444370Z"
>>>>>>> 7e782c87
      },
      "ResponseBody": []
    },
    {
      "RequestUri": "https://seanmcccanary3.blob.core.windows.net/test-container-86e6d489-1069-b00c-c4b3-44ad93e35f40?restype=container",
      "RequestMethod": "DELETE",
      "RequestHeaders": {
        "Accept": "application/xml",
        "Authorization": "Sanitized",
        "traceparent": "00-04706abe2af9d643afde7adf73d68a1b-b959171fafe2c34b-00",
        "User-Agent": [
          "azsdk-net-Storage.Blobs/12.10.0-alpha.20210831.1",
          "(.NET 5.0.9; Microsoft Windows 10.0.19043)"
        ],
        "x-ms-client-request-id": "edcc12cd-4822-a476-878a-332617b5bb09",
        "x-ms-date": "Tue, 31 Aug 2021 21:19:26 GMT",
        "x-ms-return-client-request-id": "true",
<<<<<<< HEAD
        "x-ms-version": "2020-12-06"
=======
        "x-ms-version": "2021-02-12"
>>>>>>> 7e782c87
      },
      "RequestBody": null,
      "StatusCode": 202,
      "ResponseHeaders": {
        "Content-Length": "0",
        "Date": "Tue, 31 Aug 2021 21:19:24 GMT",
        "Server": [
          "Windows-Azure-Blob/1.0",
          "Microsoft-HTTPAPI/2.0"
        ],
        "x-ms-client-request-id": "edcc12cd-4822-a476-878a-332617b5bb09",
<<<<<<< HEAD
        "x-ms-request-id": "819b6e6b-401e-0035-29e1-48b6d6000000",
        "x-ms-version": "2020-12-06"
=======
        "x-ms-request-id": "ecda6d73-e01e-005e-7ead-9e3122000000",
        "x-ms-version": "2021-02-12"
>>>>>>> 7e782c87
      },
      "ResponseBody": []
    }
  ],
  "Variables": {
    "DateTimeOffsetNow": "2021-08-31T16:19:25.9668732-05:00",
    "RandomSeed": "1599393888",
    "Storage_TestConfigDefault": "ProductionTenant\nseanmcccanary3\nU2FuaXRpemVk\nhttps://seanmcccanary3.blob.core.windows.net\nhttps://seanmcccanary3.file.core.windows.net\nhttps://seanmcccanary3.queue.core.windows.net\nhttps://seanmcccanary3.table.core.windows.net\n\n\n\n\nhttps://seanmcccanary3-secondary.blob.core.windows.net\nhttps://seanmcccanary3-secondary.file.core.windows.net\nhttps://seanmcccanary3-secondary.queue.core.windows.net\nhttps://seanmcccanary3-secondary.table.core.windows.net\n\nSanitized\n\n\nCloud\nBlobEndpoint=https://seanmcccanary3.blob.core.windows.net/;QueueEndpoint=https://seanmcccanary3.queue.core.windows.net/;FileEndpoint=https://seanmcccanary3.file.core.windows.net/;BlobSecondaryEndpoint=https://seanmcccanary3-secondary.blob.core.windows.net/;QueueSecondaryEndpoint=https://seanmcccanary3-secondary.queue.core.windows.net/;FileSecondaryEndpoint=https://seanmcccanary3-secondary.file.core.windows.net/;AccountName=seanmcccanary3;AccountKey=Kg==;\nseanscope1\n\n"
  }
}<|MERGE_RESOLUTION|>--- conflicted
+++ resolved
@@ -15,11 +15,7 @@
         "x-ms-client-request-id": "34d60ac0-28a0-b524-5f72-9ec0afd8beeb",
         "x-ms-date": "Tue, 31 Aug 2021 21:19:25 GMT",
         "x-ms-return-client-request-id": "true",
-<<<<<<< HEAD
-        "x-ms-version": "2020-12-06"
-=======
         "x-ms-version": "2021-02-12"
->>>>>>> 7e782c87
       },
       "RequestBody": null,
       "StatusCode": 201,
@@ -33,13 +29,8 @@
           "Microsoft-HTTPAPI/2.0"
         ],
         "x-ms-client-request-id": "34d60ac0-28a0-b524-5f72-9ec0afd8beeb",
-<<<<<<< HEAD
-        "x-ms-request-id": "819b6e34-401e-0035-78e1-48b6d6000000",
-        "x-ms-version": "2020-12-06"
-=======
         "x-ms-request-id": "ecda6d4b-e01e-005e-63ad-9e3122000000",
         "x-ms-version": "2021-02-12"
->>>>>>> 7e782c87
       },
       "ResponseBody": []
     },
@@ -60,11 +51,7 @@
         "x-ms-client-request-id": "51a9f38c-eb1f-edd9-9c0a-9c37e1a48985",
         "x-ms-date": "Tue, 31 Aug 2021 21:19:25 GMT",
         "x-ms-return-client-request-id": "true",
-<<<<<<< HEAD
-        "x-ms-version": "2020-12-06"
-=======
         "x-ms-version": "2021-02-12"
->>>>>>> 7e782c87
       },
       "RequestBody": "EBnsiA0roNI20f2MmPIR34Dl6bgimoaxrYQSelr5dnPXtLCV6zXeC7zk0tIR0bkvFe6rWQLix3WTO9qJGCV4PVuKtONCfPRKBt78Psi0n9zK42VrTRxx9ew6Aa9aVfOWa5R2hx3V7Zj6YFMk5omt3pz\u002BvjXADe8/Gb72B3pE77HrZdIzPRi/9fXMcOzITQ9jjCMTW5e\u002B1V6lN25e3uUetnGiOIC2eqCDP8g/9J0Cdsuvk3tWMZMZLI90jQaqYRYQrbl7JhSPrRKCjxzOfuHAo8Girktqx4XdiAzwQeya2d6xL0fjhk\u002B3IOVp06F3Sq2us\u002BpECLLLpuU0np4Inmsm6LY9HU\u002BZ3Rxy6o5lAPPjZj1eQY4BVdAs5ohhruixr4F6Q\u002BvrOS1eFdbO0h0kZqXxUDhgql3dJJLlETbHOC40wDsM6r0I\u002BCwPACy4M4OzB3/jb16wUAUknR5YBSj3ltynmhHiGHvn6VcLUKowJPEPMgm248jQg28250yfr/IEGGlPEJlx0O8E\u002B4YGpP9b83gsSdMeQLMT1xahrDAuSDlkBzhB4BRYnWEasudCyd9v2vPUcmYf5di1PDmC0CO/1bNNoZzHGhJk1KxxBI3L0Q02MdE8WtXTRSJfi6Tb1c09W9w09ChDqMDgb525reFK6mosTJ5SgnveeVx6aI5uif/fNKmxl9zl84kQW\u002Bo3GZhBFKA6r4ku69hgVnrMyD8xcuae2nk3mVONRlgVQSaQpmDEOFPuM9p2sEjQUEFiGSpJ3ukEmT4eCXpNrGgwGamy0K8aB5DsQz4MKCowZ0kSKy0uy2I9jA0hpS/YoYZyRZaeHoCRRxGaXZuq\u002BHAU7aIxO4E6Ak5GdEOi\u002BGJgE6K3muKTkUjJgOMck27HkpScDLeNp2UFN0NIWKk87k6uOUn48l2NgVxZZ7qdHm7ff\u002BGuBeyq02s8smKfSjmfjZGUbVokz6A2D4tbMz\u002BrZxnVaNnHjehiBGbdvD/77jYiutooCbAUu69Bd/ZgT6AskEtJyeFg1/\u002BpMWnzRhNgOyBUOHllg15owa0phhXxArTFsSv0siVVweLbf9dHIHSc4DzWDBYmxg3s4Ag0N1Hpty\u002B0LZXna4j7/3eWiQOHIKA4jKXZG/Wen\u002BsdB9EcIIqR8sink/LftXW02w2fkDwKZb9n/KurEJs6FY6qymO23t7sBJc7342uWNcwJUDo/w6uE6IRtSTe5uIsbH5jNeoR/fwusoylzoUyuKPUe\u002BpbUhWA\u002B7fBpCi6Dh21D3IOSyPsHydDuU2BCUQc3/yBCmv30Bpo4zkzT1jUc6Ru778SJG1/51zDGJjI/vJypcUrOQOyvT5Ypmjpuc/Pb0aoExmECbuPASIONLiCnw==",
       "StatusCode": 201,
@@ -82,22 +69,13 @@
         "x-ms-content-crc64": "Y7fQPc\u002Bv5Sw=",
         "x-ms-request-id": "ecda6d55-e01e-005e-69ad-9e3122000000",
         "x-ms-request-server-encrypted": "true",
-<<<<<<< HEAD
-        "x-ms-version": "2020-12-06",
-        "x-ms-version-id": "2021-05-14T16:55:21.9894864Z"
-=======
         "x-ms-version": "2021-02-12",
         "x-ms-version-id": "2021-08-31T21:19:25.2444370Z"
->>>>>>> 7e782c87
       },
       "ResponseBody": []
     },
     {
-<<<<<<< HEAD
-      "RequestUri": "https://seanmcccanary3.blob.core.windows.net/test-container-86e6d489-1069-b00c-c4b3-44ad93e35f40/test-blob-08b75c36-0fa3-515d-2126-ce2b3fec9aea?sv=2020-12-06&st=2021-05-14T15%3A55%3A22Z&se=2021-05-14T17%3A55%3A22Z&sr=b&sp=racwdxltmei&sig=Sanitized",
-=======
       "RequestUri": "https://seanmcccanary3.blob.core.windows.net/test-container-86e6d489-1069-b00c-c4b3-44ad93e35f40/test-blob-08b75c36-0fa3-515d-2126-ce2b3fec9aea?sv=2021-02-12\u0026st=2021-08-31T20%3A19%3A25Z\u0026se=2021-08-31T22%3A19%3A25Z\u0026sr=b\u0026sp=racwdxyltmei\u0026sig=Sanitized",
->>>>>>> 7e782c87
       "RequestMethod": "HEAD",
       "RequestHeaders": {
         "Accept": "application/xml",
@@ -108,11 +86,7 @@
         ],
         "x-ms-client-request-id": "4081f36b-300f-f97f-6ed2-0e870b02bf17",
         "x-ms-return-client-request-id": "true",
-<<<<<<< HEAD
-        "x-ms-version": "2020-12-06"
-=======
         "x-ms-version": "2021-02-12"
->>>>>>> 7e782c87
       },
       "RequestBody": null,
       "StatusCode": 200,
@@ -141,13 +115,8 @@
         "x-ms-lease-status": "unlocked",
         "x-ms-request-id": "ecda6d60-e01e-005e-6fad-9e3122000000",
         "x-ms-server-encrypted": "true",
-<<<<<<< HEAD
-        "x-ms-version": "2020-12-06",
-        "x-ms-version-id": "2021-05-14T16:55:21.9894864Z"
-=======
         "x-ms-version": "2021-02-12",
         "x-ms-version-id": "2021-08-31T21:19:25.2444370Z"
->>>>>>> 7e782c87
       },
       "ResponseBody": []
     },
@@ -165,11 +134,7 @@
         "x-ms-client-request-id": "edcc12cd-4822-a476-878a-332617b5bb09",
         "x-ms-date": "Tue, 31 Aug 2021 21:19:26 GMT",
         "x-ms-return-client-request-id": "true",
-<<<<<<< HEAD
-        "x-ms-version": "2020-12-06"
-=======
         "x-ms-version": "2021-02-12"
->>>>>>> 7e782c87
       },
       "RequestBody": null,
       "StatusCode": 202,
@@ -181,13 +146,8 @@
           "Microsoft-HTTPAPI/2.0"
         ],
         "x-ms-client-request-id": "edcc12cd-4822-a476-878a-332617b5bb09",
-<<<<<<< HEAD
-        "x-ms-request-id": "819b6e6b-401e-0035-29e1-48b6d6000000",
-        "x-ms-version": "2020-12-06"
-=======
         "x-ms-request-id": "ecda6d73-e01e-005e-7ead-9e3122000000",
         "x-ms-version": "2021-02-12"
->>>>>>> 7e782c87
       },
       "ResponseBody": []
     }
