--- conflicted
+++ resolved
@@ -15,11 +15,7 @@
         "x-ms-client-request-id": "02238801-0b60-296f-a4ee-9303b406695f",
         "x-ms-date": "Wed, 17 Feb 2021 18:55:57 GMT",
         "x-ms-return-client-request-id": "true",
-<<<<<<< HEAD
-        "x-ms-version": "2020-12-06"
-=======
         "x-ms-version": "2021-02-12"
->>>>>>> 7e782c87
       },
       "RequestBody": null,
       "StatusCode": 201,
@@ -34,11 +30,7 @@
         ],
         "x-ms-client-request-id": "02238801-0b60-296f-a4ee-9303b406695f",
         "x-ms-request-id": "b7d49914-a01e-005f-715e-056efe000000",
-<<<<<<< HEAD
-        "x-ms-version": "2020-12-06"
-=======
         "x-ms-version": "2021-02-12"
->>>>>>> 7e782c87
       },
       "ResponseBody": []
     },
@@ -59,11 +51,7 @@
         "x-ms-client-request-id": "7e1e004d-b85d-38e1-6a11-b949dd5eb13b",
         "x-ms-date": "Wed, 17 Feb 2021 18:55:57 GMT",
         "x-ms-return-client-request-id": "true",
-<<<<<<< HEAD
-        "x-ms-version": "2020-12-06"
-=======
         "x-ms-version": "2021-02-12"
->>>>>>> 7e782c87
       },
       "RequestBody": "2TJQN7l9JAn8IZPEsF+uZ2BFkX/Csh+Vr6vFf/IVeHGCoyqCtTGld89nUf7YE8fdMrH4bKHsLSYSu4gNt6UX5qgiQgw1LLEvnxqwWmEhvJvk6ExAHQzPlXYDb/qomL8pT2pVttG6qAb/yMyHPNLF8f/sKc9Z1smcUq2WMb22hgdbhgv3ywXKKkBFQVQ/SFmjPn37vG7v0HiguGMjI3ZJSELFLLbHzib5Iv6PE5V1XQpU8/M/u8qYa7WSVhKipgbJ/PgSeRyi229XAplvYL3jKltYzzCDCY13LcAANHcTVnv4xhacY+PusReD6LgwKAv4ryu3SdbVRfNqmkxboaf3Q6sed5mmRsd3ah4Z/yDVRgS1CIVMXAykI4AiMsiXkg9wjKUMErFxUWlkP9+4u0bSlVNIpZkhq+afeVQYgxT+4NcOqXN7yDRTRLYc5xwt7Gc6UJx0T+11TuC+bZhdWM1UZl8HqRLSVs0f9GHiBcPKcY3s3jN3iZDqmFuSvVqb9evpx4G8JUJUaPnOVVqLk0gc9PsLcHqa3dzOHRC3QJlyhP52+T5CDUtLl3U5qTQ2XgUTdchfkIVwT+qk7ggxnSdgXNBbFJkJ2uevwNgEYDOomL4Lo8rQE/R5BapUnR9DGfpO2Uxj20psCZvhr8+sa++2/FZJJvldj0nc4Q7vtDzIa6betobnRLx0npou72QkzJq7nqHJ+vMA8EkDh/k7fFRfGUMpzrVozreZ1IdfLqDktxR0NBab/3Gz3sU9473DOSJFz9Uh+/7kU8/pLyVsoMGpHs/kxkg+wxrRde/vK+r61ZtlGl/Kw7wWkOFGss9LRz4Dk8Xu3nLZBgy7T4UP9Sfk71mKB4Zi3lsSzjZn+BFKhi6x65clC/YoixNSD3Q3Bpq5YcN1wT+4oLVq3BA8cQ76cMlWXQmQv+NiYXtyD8/n28ebrpZN1cTu+Urhuy/m6xkFV56q4KiRKKLfEl/ERZHmgwBIocN3rZsEZ2S/rwO0fHVhbLcwPPoeCob0bcJlKrO5+jgunUpWjqoCpnhE0XieK5bpY9nZtUYGKpY9gj/Ynz2wBbTKhd4qCt0NLZWC2jgNVUIse8bZ4EXxKHO0GQxrKQc7k8zE06W3v1j8y4ixhE9dMCz8rCN21yVv2V1qdvHRoQOORkZsSIGcdLxu3RS8QKQjVunfbn3jxLynVfpITEhnKiqEIj0J8eeqYDdnCPkQspi4Rx8H8jKGqoKJxPOHUyhzBrPpOB5nGmQBNA5FfLvDlqJijwUpXzj3/Xe6fy3zIwwP9AJGJnl6USy6Br0kQC7Gxi1QJMQiSqd68jumrJo3DhABNoe5fHAp6D3Ybll6071I87n/o/9I7KpayzQ+0w==",
       "StatusCode": 201,
@@ -81,21 +69,13 @@
         "x-ms-content-crc64": "vxz1T8Lbcnc=",
         "x-ms-request-id": "b7d49942-a01e-005f-1b5e-056efe000000",
         "x-ms-request-server-encrypted": "true",
-<<<<<<< HEAD
-        "x-ms-version": "2020-12-06",
-=======
         "x-ms-version": "2021-02-12",
->>>>>>> 7e782c87
         "x-ms-version-id": "2021-02-17T18:55:57.668858Z"
       },
       "ResponseBody": []
     },
     {
-<<<<<<< HEAD
-      "RequestUri": "https://seanmcccanary3.blob.core.windows.net/test-container-8645a0bc-5623-dfb9-23d9-7152c0dd8085/test-blob-4d71f3f4-6c1f-77d8-3de1-1859b1326bef?sv=2020-12-06&st=2021-02-17T17%3A55%3A57Z&se=2021-02-17T19%3A55%3A57Z&sr=b&sp=r&sig=Sanitized",
-=======
       "RequestUri": "https://seanmcccanary3.blob.core.windows.net/test-container-8645a0bc-5623-dfb9-23d9-7152c0dd8085/test-blob-4d71f3f4-6c1f-77d8-3de1-1859b1326bef?sv=2021-02-12&st=2021-02-17T17%3A55%3A57Z&se=2021-02-17T19%3A55%3A57Z&sr=b&sp=r&sig=Sanitized",
->>>>>>> 7e782c87
       "RequestMethod": "HEAD",
       "RequestHeaders": {
         "Accept": "application/xml",
@@ -106,11 +86,7 @@
         ],
         "x-ms-client-request-id": "cb0ccea2-c015-ec75-b04a-8d9c68c0c9ae",
         "x-ms-return-client-request-id": "true",
-<<<<<<< HEAD
-        "x-ms-version": "2020-12-06"
-=======
         "x-ms-version": "2021-02-12"
->>>>>>> 7e782c87
       },
       "RequestBody": null,
       "StatusCode": 200,
@@ -137,11 +113,7 @@
         "x-ms-lease-status": "unlocked",
         "x-ms-request-id": "a11f0f76-e01e-002c-5a5e-05366d000000",
         "x-ms-server-encrypted": "true",
-<<<<<<< HEAD
-        "x-ms-version": "2020-12-06",
-=======
         "x-ms-version": "2021-02-12",
->>>>>>> 7e782c87
         "x-ms-version-id": "2021-02-17T18:55:57.668858Z"
       },
       "ResponseBody": []
@@ -160,11 +132,7 @@
         "x-ms-client-request-id": "0fa7f74d-e651-2a26-9eac-95a1d43048f3",
         "x-ms-date": "Wed, 17 Feb 2021 18:55:57 GMT",
         "x-ms-return-client-request-id": "true",
-<<<<<<< HEAD
-        "x-ms-version": "2020-12-06"
-=======
         "x-ms-version": "2021-02-12"
->>>>>>> 7e782c87
       },
       "RequestBody": null,
       "StatusCode": 202,
@@ -177,11 +145,7 @@
         ],
         "x-ms-client-request-id": "0fa7f74d-e651-2a26-9eac-95a1d43048f3",
         "x-ms-request-id": "b7d49a41-a01e-005f-0c5e-056efe000000",
-<<<<<<< HEAD
-        "x-ms-version": "2020-12-06"
-=======
         "x-ms-version": "2021-02-12"
->>>>>>> 7e782c87
       },
       "ResponseBody": []
     }
