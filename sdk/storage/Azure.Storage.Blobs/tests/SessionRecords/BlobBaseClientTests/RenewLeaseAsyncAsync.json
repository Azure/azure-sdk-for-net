--- conflicted
+++ resolved
@@ -14,11 +14,7 @@
         "x-ms-client-request-id": "a99ee474-5c72-0931-fbb8-361f6238272a",
         "x-ms-date": "Thu, 02 Apr 2020 23:45:24 GMT",
         "x-ms-return-client-request-id": "true",
-<<<<<<< HEAD
-        "x-ms-version": "2019-12-12"
-=======
         "x-ms-version": "2020-02-10"
->>>>>>> 60f4876e
       },
       "RequestBody": null,
       "StatusCode": 201,
@@ -33,11 +29,7 @@
         ],
         "x-ms-client-request-id": "a99ee474-5c72-0931-fbb8-361f6238272a",
         "x-ms-request-id": "d06e3f78-401e-004a-5848-09ee2f000000",
-<<<<<<< HEAD
-        "x-ms-version": "2019-12-12"
-=======
         "x-ms-version": "2020-02-10"
->>>>>>> 60f4876e
       },
       "ResponseBody": []
     },
@@ -56,11 +48,7 @@
         "x-ms-client-request-id": "624bddd8-068b-a28c-4d28-06e0649e74a7",
         "x-ms-date": "Thu, 02 Apr 2020 23:45:24 GMT",
         "x-ms-return-client-request-id": "true",
-<<<<<<< HEAD
-        "x-ms-version": "2019-12-12"
-=======
         "x-ms-version": "2020-02-10"
->>>>>>> 60f4876e
       },
       "RequestBody": "2ppOBceD1SSUJMW8l3JndfC9Wg6T2cfNYHqVMp3ys0UU8kXH6SFipHXac1Tgx4yg2EpNl1uUsQDTgKVN7aKHoXCAqKUsn4vPW7WZuWVz7Zju9FpTpRvqf0FF82h8FbbTU9LjYB/mczi\u002Bfjyl\u002B/ebYJMMXvhIM/xUlihk56wiU0X/xmWTj4x4CIEhlCffRINJqZPVb7a\u002Bih/Wj8r3gouMnCr3pjWSB9AHlFZ3Jp/VdVKkGz0YTeSOQDtFvQDCgYb1lfj8551OtqHCztpgRmSAARl4UmZOdE5GaGX6TErQRBPPgpCn2I20VmScVX8JLvrWxbzmSS4fpyGptX83U2lX8onHkMTT2CiMw/wCsh7PPTlrJIeO6vrksNtv/SMOfQP6RGP1QZ01AuyTWoYyHfUC2XdFyy7iyAiO4uDpZNoEfkb4B2262fycNSKa\u002Bo90spPlbCSsyLHUF3xbZ169TJ4Rj9w/ORaISAB7qZYMSM14GTBNA/e2WLWVJO/wXnKd3umEiGuzNXl8XSQjMB8byM\u002Bv404tcEimWzcmqhQml\u002BmO3cqsh79ixOS30KXTkieWelsfQXsjb26h3S0zjItkVsY6lVNVbkAPTB5qdqCi08gPkC\u002B5BlZuam5bC6qSLjhYU3nfmP3UQQsbEPRdufnO/gplI/tbq09vzCvk\u002BWOWfR7lESMmwzrLO08knfZhEbB1jQyfLQo8/agqb8zR70enhJPVd6jVpzvQmeisNg1ZDrt7b2tX908UqRR7/FNt\u002BUwHfRhjjJoHn\u002BbRz5MhkMaa0GERVn/cUI1Dwc2UWqrnYp\u002BcpLn09YEhc9CEhSe88hlO4CvyXKPMKyyKIMrMc0U76mzzhesMpdrf8OKvV8plh8\u002B0RXl/9Ab8z3mMadW3VP\u002BKSZu7yGwtQTpQEmvBHNNiJJn7GC3LvPVm97ZyfzsEKJviJA4vqr5ihgQ\u002BLuKaO7KmKkQ8vDzRv42lVdC2u8L/S\u002BrP3vjFMnramJEpjY0Ty7wDy1T3yGtfEGWAiVXurMtBP\u002BL3y1y64fjKYiOrqDH/kokTsu9tB4N\u002BcM2SRKgk7OvF502rGwBfSepcLGVIs2gzgffL2vnb1DdeeFqPJ5xPpXY35cDkVHaJs2kEENseNrxkX8OxWBHy6RMWTKOlzyFNDIfvEM6oTyyAQiaP18NcQEKeK8fZnkxkRfutzgfT4\u002BRItwRULibuvBCWMBbrYhJPuQxhB6RZc206i8rS\u002B4ElrV9CRyC/BxEbsG\u002B3Q242eOPpXRT7cts/7kOWGaNbG8CPcIO2qRrykLL6RVc0oS//AxLn6Z1sKjqDAlncKO5uv5SuKNPrgM/I9sxiACyECkwTlhWQdDIjIkZIMqbBFWjDjIXChg==",
       "StatusCode": 201,
@@ -78,11 +66,7 @@
         "x-ms-content-crc64": "hRoHKW12IYE=",
         "x-ms-request-id": "d06e3f80-401e-004a-5e48-09ee2f000000",
         "x-ms-request-server-encrypted": "true",
-<<<<<<< HEAD
-        "x-ms-version": "2019-12-12"
-=======
         "x-ms-version": "2020-02-10"
->>>>>>> 60f4876e
       },
       "ResponseBody": []
     },
@@ -102,11 +86,7 @@
         "x-ms-lease-duration": "15",
         "x-ms-proposed-lease-id": "b6d384c2-9182-554d-3f52-171c3a33aeb5",
         "x-ms-return-client-request-id": "true",
-<<<<<<< HEAD
-        "x-ms-version": "2019-12-12"
-=======
         "x-ms-version": "2020-02-10"
->>>>>>> 60f4876e
       },
       "RequestBody": null,
       "StatusCode": 201,
@@ -122,11 +102,7 @@
         "x-ms-client-request-id": "733d66b4-1338-460f-90f5-2338ef6f681a",
         "x-ms-lease-id": "b6d384c2-9182-554d-3f52-171c3a33aeb5",
         "x-ms-request-id": "d06e3f91-401e-004a-6d48-09ee2f000000",
-<<<<<<< HEAD
-        "x-ms-version": "2019-12-12"
-=======
         "x-ms-version": "2020-02-10"
->>>>>>> 60f4876e
       },
       "ResponseBody": []
     },
@@ -145,11 +121,7 @@
         "x-ms-lease-action": "renew",
         "x-ms-lease-id": "b6d384c2-9182-554d-3f52-171c3a33aeb5",
         "x-ms-return-client-request-id": "true",
-<<<<<<< HEAD
-        "x-ms-version": "2019-12-12"
-=======
         "x-ms-version": "2020-02-10"
->>>>>>> 60f4876e
       },
       "RequestBody": null,
       "StatusCode": 200,
@@ -165,11 +137,7 @@
         "x-ms-client-request-id": "d367abe5-3bf5-387c-c7a4-1d443cc28360",
         "x-ms-lease-id": "b6d384c2-9182-554d-3f52-171c3a33aeb5",
         "x-ms-request-id": "d06e3fbc-401e-004a-1648-09ee2f000000",
-<<<<<<< HEAD
-        "x-ms-version": "2019-12-12"
-=======
         "x-ms-version": "2020-02-10"
->>>>>>> 60f4876e
       },
       "ResponseBody": []
     },
@@ -186,11 +154,7 @@
         "x-ms-client-request-id": "4353f6b8-9407-3e24-d45c-c60ea82926c6",
         "x-ms-date": "Thu, 02 Apr 2020 23:45:25 GMT",
         "x-ms-return-client-request-id": "true",
-<<<<<<< HEAD
-        "x-ms-version": "2019-12-12"
-=======
         "x-ms-version": "2020-02-10"
->>>>>>> 60f4876e
       },
       "RequestBody": null,
       "StatusCode": 202,
@@ -203,11 +167,7 @@
         ],
         "x-ms-client-request-id": "4353f6b8-9407-3e24-d45c-c60ea82926c6",
         "x-ms-request-id": "d06e3ff2-401e-004a-4b48-09ee2f000000",
-<<<<<<< HEAD
-        "x-ms-version": "2019-12-12"
-=======
         "x-ms-version": "2020-02-10"
->>>>>>> 60f4876e
       },
       "ResponseBody": []
     }
