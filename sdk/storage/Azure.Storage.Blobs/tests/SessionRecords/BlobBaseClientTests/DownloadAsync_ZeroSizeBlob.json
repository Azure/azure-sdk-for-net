﻿{
  "Entries": [
    {
      "RequestUri": "https://seanmcccanary3.blob.core.windows.net/test-container-06185dbb-e498-349c-bbf0-118f1f3bc10a?restype=container",
      "RequestMethod": "PUT",
      "RequestHeaders": {
        "Accept": "application/xml",
        "Authorization": "Sanitized",
        "traceparent": "00-0b5dac77351d5242beb80ad0c58e480e-cc3896f3b617cb4f-00",
        "User-Agent": [
          "azsdk-net-Storage.Blobs/12.9.0-alpha.20210217.1",
          "(.NET 5.0.3; Microsoft Windows 10.0.19042)"
        ],
        "x-ms-blob-public-access": "container",
        "x-ms-client-request-id": "6f7a70ea-fec7-f422-98eb-ded47c37a2a6",
        "x-ms-date": "Wed, 17 Feb 2021 18:46:44 GMT",
        "x-ms-return-client-request-id": "true",
<<<<<<< HEAD
        "x-ms-version": "2020-12-06"
=======
        "x-ms-version": "2021-02-12"
>>>>>>> 7e782c87
      },
      "RequestBody": null,
      "StatusCode": 201,
      "ResponseHeaders": {
        "Content-Length": "0",
        "Date": "Wed, 17 Feb 2021 18:46:43 GMT",
        "ETag": "\"0x8D8D3745FA32200\"",
        "Last-Modified": "Wed, 17 Feb 2021 18:46:44 GMT",
        "Server": [
          "Windows-Azure-Blob/1.0",
          "Microsoft-HTTPAPI/2.0"
        ],
        "x-ms-client-request-id": "6f7a70ea-fec7-f422-98eb-ded47c37a2a6",
        "x-ms-request-id": "7d3703dc-001e-0079-4e5d-0526e6000000",
<<<<<<< HEAD
        "x-ms-version": "2020-12-06"
=======
        "x-ms-version": "2021-02-12"
>>>>>>> 7e782c87
      },
      "ResponseBody": []
    },
    {
      "RequestUri": "https://seanmcccanary3.blob.core.windows.net/test-container-06185dbb-e498-349c-bbf0-118f1f3bc10a/test-blob-6cbcc98c-bc0c-8190-4ca9-be9d8965ecb7",
      "RequestMethod": "PUT",
      "RequestHeaders": {
        "Accept": "application/xml",
        "Authorization": "Sanitized",
        "Content-Length": "0",
        "Content-Type": "application/octet-stream",
        "traceparent": "00-e7844d1a978e1048a21605aa929385ce-60a9b4a61dd36142-00",
        "User-Agent": [
          "azsdk-net-Storage.Blobs/12.9.0-alpha.20210217.1",
          "(.NET 5.0.3; Microsoft Windows 10.0.19042)"
        ],
        "x-ms-blob-type": "BlockBlob",
        "x-ms-client-request-id": "7eaab358-e448-2df5-dff9-221e40856a33",
        "x-ms-date": "Wed, 17 Feb 2021 18:46:44 GMT",
        "x-ms-return-client-request-id": "true",
<<<<<<< HEAD
        "x-ms-version": "2020-12-06"
=======
        "x-ms-version": "2021-02-12"
>>>>>>> 7e782c87
      },
      "RequestBody": [],
      "StatusCode": 201,
      "ResponseHeaders": {
        "Content-Length": "0",
        "Content-MD5": "1B2M2Y8AsgTpgAmY7PhCfg==",
        "Date": "Wed, 17 Feb 2021 18:46:43 GMT",
        "ETag": "\"0x8D8D3745FADA3ED\"",
        "Last-Modified": "Wed, 17 Feb 2021 18:46:44 GMT",
        "Server": [
          "Windows-Azure-Blob/1.0",
          "Microsoft-HTTPAPI/2.0"
        ],
        "x-ms-client-request-id": "7eaab358-e448-2df5-dff9-221e40856a33",
        "x-ms-content-crc64": "AAAAAAAAAAA=",
        "x-ms-request-id": "7d3703e1-001e-0079-515d-0526e6000000",
        "x-ms-request-server-encrypted": "true",
<<<<<<< HEAD
        "x-ms-version": "2020-12-06",
=======
        "x-ms-version": "2021-02-12",
>>>>>>> 7e782c87
        "x-ms-version-id": "2021-02-17T18:46:44.7807469Z"
      },
      "ResponseBody": []
    },
    {
      "RequestUri": "https://seanmcccanary3.blob.core.windows.net/test-container-06185dbb-e498-349c-bbf0-118f1f3bc10a/test-blob-6cbcc98c-bc0c-8190-4ca9-be9d8965ecb7",
      "RequestMethod": "GET",
      "RequestHeaders": {
        "Accept": "application/xml",
        "Authorization": "Sanitized",
        "traceparent": "00-b9494526bb57ff4ca93ea0d41c8e69bf-40ecf70fe904cc48-00",
        "User-Agent": [
          "azsdk-net-Storage.Blobs/12.9.0-alpha.20210217.1",
          "(.NET 5.0.3; Microsoft Windows 10.0.19042)"
        ],
        "x-ms-client-request-id": "d544acb5-6eba-bb6e-1977-cfc72f249e82",
        "x-ms-date": "Wed, 17 Feb 2021 18:46:44 GMT",
        "x-ms-return-client-request-id": "true",
<<<<<<< HEAD
        "x-ms-version": "2020-12-06"
=======
        "x-ms-version": "2021-02-12"
>>>>>>> 7e782c87
      },
      "RequestBody": null,
      "StatusCode": 200,
      "ResponseHeaders": {
        "Accept-Ranges": "bytes",
        "Content-Length": "0",
        "Content-MD5": "1B2M2Y8AsgTpgAmY7PhCfg==",
        "Content-Type": "application/octet-stream",
        "Date": "Wed, 17 Feb 2021 18:46:43 GMT",
        "ETag": "\"0x8D8D3745FADA3ED\"",
        "Last-Modified": "Wed, 17 Feb 2021 18:46:44 GMT",
        "Server": [
          "Windows-Azure-Blob/1.0",
          "Microsoft-HTTPAPI/2.0"
        ],
        "x-ms-blob-type": "BlockBlob",
        "x-ms-client-request-id": "d544acb5-6eba-bb6e-1977-cfc72f249e82",
        "x-ms-creation-time": "Wed, 17 Feb 2021 18:46:44 GMT",
        "x-ms-is-current-version": "true",
        "x-ms-last-access-time": "Wed, 17 Feb 2021 18:46:44 GMT",
        "x-ms-lease-state": "available",
        "x-ms-lease-status": "unlocked",
        "x-ms-request-id": "7d3703e8-001e-0079-585d-0526e6000000",
        "x-ms-server-encrypted": "true",
<<<<<<< HEAD
        "x-ms-version": "2020-12-06",
=======
        "x-ms-version": "2021-02-12",
>>>>>>> 7e782c87
        "x-ms-version-id": "2021-02-17T18:46:44.7807469Z"
      },
      "ResponseBody": []
    },
    {
      "RequestUri": "https://seanmcccanary3.blob.core.windows.net/test-container-06185dbb-e498-349c-bbf0-118f1f3bc10a?restype=container",
      "RequestMethod": "DELETE",
      "RequestHeaders": {
        "Accept": "application/xml",
        "Authorization": "Sanitized",
        "traceparent": "00-2af363ddab0ae6408149e7572d37c62b-d556d89c436bbc43-00",
        "User-Agent": [
          "azsdk-net-Storage.Blobs/12.9.0-alpha.20210217.1",
          "(.NET 5.0.3; Microsoft Windows 10.0.19042)"
        ],
        "x-ms-client-request-id": "946812d3-9541-9178-b878-541a241d0a61",
        "x-ms-date": "Wed, 17 Feb 2021 18:46:44 GMT",
        "x-ms-return-client-request-id": "true",
<<<<<<< HEAD
        "x-ms-version": "2020-12-06"
=======
        "x-ms-version": "2021-02-12"
>>>>>>> 7e782c87
      },
      "RequestBody": null,
      "StatusCode": 202,
      "ResponseHeaders": {
        "Content-Length": "0",
        "Date": "Wed, 17 Feb 2021 18:46:44 GMT",
        "Server": [
          "Windows-Azure-Blob/1.0",
          "Microsoft-HTTPAPI/2.0"
        ],
        "x-ms-client-request-id": "946812d3-9541-9178-b878-541a241d0a61",
        "x-ms-request-id": "7d3703ec-001e-0079-5b5d-0526e6000000",
<<<<<<< HEAD
        "x-ms-version": "2020-12-06"
=======
        "x-ms-version": "2021-02-12"
>>>>>>> 7e782c87
      },
      "ResponseBody": []
    }
  ],
  "Variables": {
    "RandomSeed": "1997937520",
    "Storage_TestConfigDefault": "ProductionTenant\nseanmcccanary3\nU2FuaXRpemVk\nhttps://seanmcccanary3.blob.core.windows.net\nhttps://seanmcccanary3.file.core.windows.net\nhttps://seanmcccanary3.queue.core.windows.net\nhttps://seanmcccanary3.table.core.windows.net\n\n\n\n\nhttps://seanmcccanary3-secondary.blob.core.windows.net\nhttps://seanmcccanary3-secondary.file.core.windows.net\nhttps://seanmcccanary3-secondary.queue.core.windows.net\nhttps://seanmcccanary3-secondary.table.core.windows.net\n\nSanitized\n\n\nCloud\nBlobEndpoint=https://seanmcccanary3.blob.core.windows.net/;QueueEndpoint=https://seanmcccanary3.queue.core.windows.net/;FileEndpoint=https://seanmcccanary3.file.core.windows.net/;BlobSecondaryEndpoint=https://seanmcccanary3-secondary.blob.core.windows.net/;QueueSecondaryEndpoint=https://seanmcccanary3-secondary.queue.core.windows.net/;FileSecondaryEndpoint=https://seanmcccanary3-secondary.file.core.windows.net/;AccountName=seanmcccanary3;AccountKey=Kg==;\nseanscope1\n\n"
  }
}<|MERGE_RESOLUTION|>--- conflicted
+++ resolved
@@ -15,11 +15,7 @@
         "x-ms-client-request-id": "6f7a70ea-fec7-f422-98eb-ded47c37a2a6",
         "x-ms-date": "Wed, 17 Feb 2021 18:46:44 GMT",
         "x-ms-return-client-request-id": "true",
-<<<<<<< HEAD
-        "x-ms-version": "2020-12-06"
-=======
         "x-ms-version": "2021-02-12"
->>>>>>> 7e782c87
       },
       "RequestBody": null,
       "StatusCode": 201,
@@ -34,11 +30,7 @@
         ],
         "x-ms-client-request-id": "6f7a70ea-fec7-f422-98eb-ded47c37a2a6",
         "x-ms-request-id": "7d3703dc-001e-0079-4e5d-0526e6000000",
-<<<<<<< HEAD
-        "x-ms-version": "2020-12-06"
-=======
         "x-ms-version": "2021-02-12"
->>>>>>> 7e782c87
       },
       "ResponseBody": []
     },
@@ -59,11 +51,7 @@
         "x-ms-client-request-id": "7eaab358-e448-2df5-dff9-221e40856a33",
         "x-ms-date": "Wed, 17 Feb 2021 18:46:44 GMT",
         "x-ms-return-client-request-id": "true",
-<<<<<<< HEAD
-        "x-ms-version": "2020-12-06"
-=======
         "x-ms-version": "2021-02-12"
->>>>>>> 7e782c87
       },
       "RequestBody": [],
       "StatusCode": 201,
@@ -81,11 +69,7 @@
         "x-ms-content-crc64": "AAAAAAAAAAA=",
         "x-ms-request-id": "7d3703e1-001e-0079-515d-0526e6000000",
         "x-ms-request-server-encrypted": "true",
-<<<<<<< HEAD
-        "x-ms-version": "2020-12-06",
-=======
         "x-ms-version": "2021-02-12",
->>>>>>> 7e782c87
         "x-ms-version-id": "2021-02-17T18:46:44.7807469Z"
       },
       "ResponseBody": []
@@ -104,11 +88,7 @@
         "x-ms-client-request-id": "d544acb5-6eba-bb6e-1977-cfc72f249e82",
         "x-ms-date": "Wed, 17 Feb 2021 18:46:44 GMT",
         "x-ms-return-client-request-id": "true",
-<<<<<<< HEAD
-        "x-ms-version": "2020-12-06"
-=======
         "x-ms-version": "2021-02-12"
->>>>>>> 7e782c87
       },
       "RequestBody": null,
       "StatusCode": 200,
@@ -133,11 +113,7 @@
         "x-ms-lease-status": "unlocked",
         "x-ms-request-id": "7d3703e8-001e-0079-585d-0526e6000000",
         "x-ms-server-encrypted": "true",
-<<<<<<< HEAD
-        "x-ms-version": "2020-12-06",
-=======
         "x-ms-version": "2021-02-12",
->>>>>>> 7e782c87
         "x-ms-version-id": "2021-02-17T18:46:44.7807469Z"
       },
       "ResponseBody": []
@@ -156,11 +132,7 @@
         "x-ms-client-request-id": "946812d3-9541-9178-b878-541a241d0a61",
         "x-ms-date": "Wed, 17 Feb 2021 18:46:44 GMT",
         "x-ms-return-client-request-id": "true",
-<<<<<<< HEAD
-        "x-ms-version": "2020-12-06"
-=======
         "x-ms-version": "2021-02-12"
->>>>>>> 7e782c87
       },
       "RequestBody": null,
       "StatusCode": 202,
@@ -173,11 +145,7 @@
         ],
         "x-ms-client-request-id": "946812d3-9541-9178-b878-541a241d0a61",
         "x-ms-request-id": "7d3703ec-001e-0079-5b5d-0526e6000000",
-<<<<<<< HEAD
-        "x-ms-version": "2020-12-06"
-=======
         "x-ms-version": "2021-02-12"
->>>>>>> 7e782c87
       },
       "ResponseBody": []
     }
