--- conflicted
+++ resolved
@@ -14,11 +14,7 @@
         "x-ms-blob-public-access": "container",
         "x-ms-client-request-id": "c5db871c-0d27-4225-1dbf-dbc772d3fce2",
         "x-ms-return-client-request-id": "true",
-<<<<<<< HEAD
-        "x-ms-version": "2020-12-06"
-=======
-        "x-ms-version": "2021-02-12"
->>>>>>> 7e782c87
+        "x-ms-version": "2021-02-12"
       },
       "RequestBody": null,
       "StatusCode": 201,
@@ -33,11 +29,7 @@
         ],
         "x-ms-client-request-id": "c5db871c-0d27-4225-1dbf-dbc772d3fce2",
         "x-ms-request-id": "59949a82-901e-0023-205d-05bf6a000000",
-<<<<<<< HEAD
-        "x-ms-version": "2020-12-06"
-=======
-        "x-ms-version": "2021-02-12"
->>>>>>> 7e782c87
+        "x-ms-version": "2021-02-12"
       },
       "ResponseBody": []
     },
@@ -57,11 +49,7 @@
         "x-ms-blob-type": "BlockBlob",
         "x-ms-client-request-id": "50e0a504-163a-f1d0-20a3-4be574419209",
         "x-ms-return-client-request-id": "true",
-<<<<<<< HEAD
-        "x-ms-version": "2020-12-06"
-=======
-        "x-ms-version": "2021-02-12"
->>>>>>> 7e782c87
+        "x-ms-version": "2021-02-12"
       },
       "RequestBody": "p+Wj5oxj9iD9sjVWanwKWVc+vFpGqap4WOpZA+3s31viBiCNMBZVsDI9DqZu2IbwGMbiJQWCjv06Ko6hCfIzENPZc2NcfShB6AwoCZsECoBkaesmCrpVX3ciUgaIs6Y/Cf3TlGQilJudoTz5WoVhNiAOPZ8HDAYZhBTsOSoiuTVl6P+eMHUbQtVQiWl+WwTxwBzmeXYGOPz2uRBQNlpwe+cGlHKGwwWq8vvKt4OdmygP+ngOPD++XrACp3Zkygx63w2Bd8eSa/0WO4d7PIF5WR7nQDzhYT6oSDXBgxuORSfvT9d1HCRhfY579wG3QyEviU5YfYrQmX3P2C+R0OjhiPVfjO2pAz36hcKtZmo98AQUkvrNNsidHrZZpkP10K2mmW4LWLc0hYURXfjHIjITkecqfD3uFFItwm02UF35BbQVB8z7MphM3wx0vNjQ1fyDRRVbylNvt4Uc3pZK/TUoF1hDsRpmF19P3Z0weVd5XexwswpHnTphpk9G31MCAuLXS6R/jCPhHS62DOy2Pj4uooGp2Uoq4Hke4QvLIDgLTdu6WS2y+tDJjpbckZBNqmgRGDzSWCmYrGsqYasYFv31qr8R++QQe6ix30qzTk/p0DeiuQj8OfSxIqzCh5klsXiZ5ubRPK+DAZyUIXje5F4bQZBzdVz1+XHKX9k4TfMOiy7SGmhoF5SHHrhrZxd70z1OpkYIsTsbpOx1BtzVS7OohZVJDMr1syr861ekiZFZT4yb6qatBtrztnZ78hC4stMEwuKCMcdzWPMbDMXkdhpbG7dQOmEN+3+6VlVTesAZRDmDoMav1x3EJ5GzkfkVD0BbINdZZ3dy98dix9txH94yAseLYNZUq0SZixLPWWmFpUYV+Frpv9zBEan+TA9CUwezgI8yia5pB3STwNxlop1e3CKUXCeESELryU8sVV40VjgKHNnZUxuYq/DlVv7/XG4MoG/srvbfLzdMRsBfPbEVXmqkWobDhIkH/LA2nvJE62zhILTvR6hBK+2hjQxaOG4+z/eUWwLnSBzm5bFFqZBFCFtTfhz9JhbBYy6ZIvZ8rMNC9876r5Bp+deYCGL2+4JcXIWxB7pRQang0vjTTiUlajnuArHBSljK6YREZB20y2esPMZxyqUI8bUlGtyYlaqyc54oCPnQmhEs5h02DN2LLAeQJhFes5+U5RH7nDB8MlPZkvB/i8Ju26K0ReOH0uTYme3VB2+ZU8D/lCPn1f3hsLTJXHrtDKBEIkpvqW27DBIsIgNCpivkQD4wgPefhgak05UvvnZq641NkOQkKqlTQ4gQurL6nwmJ5Bs7vYyppZxEytbXi06cwjd29BZGwBaV3Dxuj8tTqjOMptlbLy4ApA==",
       "StatusCode": 201,
@@ -79,11 +67,7 @@
         "x-ms-content-crc64": "qKHkIFWvHIo=",
         "x-ms-request-id": "59949a8a-901e-0023-255d-05bf6a000000",
         "x-ms-request-server-encrypted": "true",
-<<<<<<< HEAD
-        "x-ms-version": "2020-12-06",
-=======
         "x-ms-version": "2021-02-12",
->>>>>>> 7e782c87
         "x-ms-version-id": "2021-02-17T18:51:30.9168065Z"
       },
       "ResponseBody": []
@@ -103,11 +87,7 @@
         ],
         "x-ms-client-request-id": "8956b563-b04d-d56a-78ed-3f2f30d2c532",
         "x-ms-return-client-request-id": "true",
-<<<<<<< HEAD
-        "x-ms-version": "2020-12-06"
-=======
-        "x-ms-version": "2021-02-12"
->>>>>>> 7e782c87
+        "x-ms-version": "2021-02-12"
       },
       "RequestBody": "﻿<KeyInfo><Expiry>2021-02-17T19:51:30Z</Expiry></KeyInfo>",
       "StatusCode": 200,
@@ -121,20 +101,12 @@
         "Transfer-Encoding": "chunked",
         "x-ms-client-request-id": "8956b563-b04d-d56a-78ed-3f2f30d2c532",
         "x-ms-request-id": "59949a8c-901e-0023-275d-05bf6a000000",
-<<<<<<< HEAD
-        "x-ms-version": "2020-12-06"
-=======
-        "x-ms-version": "2021-02-12"
->>>>>>> 7e782c87
+        "x-ms-version": "2021-02-12"
       },
       "ResponseBody": "﻿<?xml version=\"1.0\" encoding=\"utf-8\"?><UserDelegationKey><SignedOid>c4f48289-bb84-4086-b250-6f94a8f64cee</SignedOid><SignedTid>72f988bf-86f1-41af-91ab-2d7cd011db47</SignedTid><SignedStart>2021-02-17T18:51:30Z</SignedStart><SignedExpiry>2021-02-17T19:51:30Z</SignedExpiry><SignedService>b</SignedService><SignedVersion>2020-06-12</SignedVersion><Value>NhsPT6tSm5JGgjgvTg63maRPU0rlxDOW6eQkaGV0OWo=</Value></UserDelegationKey>"
     },
     {
-<<<<<<< HEAD
-      "RequestUri": "https://seanoauthcanary.blob.core.windows.net/test-container-5520b0c7-5c23-6b93-493c-468c2e4ff644/test-blob-0b5e2813-a359-f02e-6c23-1f3963c2ddd5?skoid=c4f48289-bb84-4086-b250-6f94a8f64cee&sktid=72f988bf-86f1-41af-91ab-2d7cd011db47&skt=2021-02-17T18%3A51%3A30Z&ske=2021-02-17T19%3A51%3A30Z&sks=b&skv=2020-06-12&sv=2020-12-06&st=2021-02-17T17%3A51%3A30Z&se=2021-02-17T19%3A51%3A30Z&sr=b&sp=t&sig=Sanitized&comp=tags",
-=======
       "RequestUri": "https://seanoauthcanary.blob.core.windows.net/test-container-5520b0c7-5c23-6b93-493c-468c2e4ff644/test-blob-0b5e2813-a359-f02e-6c23-1f3963c2ddd5?skoid=c4f48289-bb84-4086-b250-6f94a8f64cee&sktid=72f988bf-86f1-41af-91ab-2d7cd011db47&skt=2021-02-17T18%3A51%3A30Z&ske=2021-02-17T19%3A51%3A30Z&sks=b&skv=2020-06-12&sv=2021-02-12&st=2021-02-17T17%3A51%3A30Z&se=2021-02-17T19%3A51%3A30Z&sr=b&sp=t&sig=Sanitized&comp=tags",
->>>>>>> 7e782c87
       "RequestMethod": "PUT",
       "RequestHeaders": {
         "Accept": "application/xml",
@@ -146,11 +118,7 @@
         ],
         "x-ms-client-request-id": "bf82b11b-09ea-c4bb-e556-85f3779330b1",
         "x-ms-return-client-request-id": "true",
-<<<<<<< HEAD
-        "x-ms-version": "2020-12-06"
-=======
-        "x-ms-version": "2021-02-12"
->>>>>>> 7e782c87
+        "x-ms-version": "2021-02-12"
       },
       "RequestBody": "﻿<Tags><TagSet><Tag><Key>tagKey0</Key><Value>tagValue0</Value></Tag><Tag><Key>tagKey1</Key><Value>tagValue1</Value></Tag></TagSet></Tags>",
       "StatusCode": 204,
@@ -162,20 +130,12 @@
         ],
         "x-ms-client-request-id": "bf82b11b-09ea-c4bb-e556-85f3779330b1",
         "x-ms-request-id": "692343eb-d01e-0040-7b5d-052291000000",
-<<<<<<< HEAD
-        "x-ms-version": "2020-12-06"
-=======
-        "x-ms-version": "2021-02-12"
->>>>>>> 7e782c87
-      },
-      "ResponseBody": []
-    },
-    {
-<<<<<<< HEAD
-      "RequestUri": "https://seanoauthcanary.blob.core.windows.net/test-container-5520b0c7-5c23-6b93-493c-468c2e4ff644/test-blob-0b5e2813-a359-f02e-6c23-1f3963c2ddd5?skoid=c4f48289-bb84-4086-b250-6f94a8f64cee&sktid=72f988bf-86f1-41af-91ab-2d7cd011db47&skt=2021-02-17T18%3A51%3A30Z&ske=2021-02-17T19%3A51%3A30Z&sks=b&skv=2020-06-12&sv=2020-12-06&st=2021-02-17T17%3A51%3A30Z&se=2021-02-17T19%3A51%3A30Z&sr=b&sp=t&sig=Sanitized&comp=tags",
-=======
+        "x-ms-version": "2021-02-12"
+      },
+      "ResponseBody": []
+    },
+    {
       "RequestUri": "https://seanoauthcanary.blob.core.windows.net/test-container-5520b0c7-5c23-6b93-493c-468c2e4ff644/test-blob-0b5e2813-a359-f02e-6c23-1f3963c2ddd5?skoid=c4f48289-bb84-4086-b250-6f94a8f64cee&sktid=72f988bf-86f1-41af-91ab-2d7cd011db47&skt=2021-02-17T18%3A51%3A30Z&ske=2021-02-17T19%3A51%3A30Z&sks=b&skv=2020-06-12&sv=2021-02-12&st=2021-02-17T17%3A51%3A30Z&se=2021-02-17T19%3A51%3A30Z&sr=b&sp=t&sig=Sanitized&comp=tags",
->>>>>>> 7e782c87
       "RequestMethod": "GET",
       "RequestHeaders": {
         "Accept": "application/xml",
@@ -185,11 +145,7 @@
         ],
         "x-ms-client-request-id": "7f1445d4-054f-5c47-b54a-7571be4fd54f",
         "x-ms-return-client-request-id": "true",
-<<<<<<< HEAD
-        "x-ms-version": "2020-12-06"
-=======
-        "x-ms-version": "2021-02-12"
->>>>>>> 7e782c87
+        "x-ms-version": "2021-02-12"
       },
       "RequestBody": null,
       "StatusCode": 200,
@@ -203,11 +159,7 @@
         ],
         "x-ms-client-request-id": "7f1445d4-054f-5c47-b54a-7571be4fd54f",
         "x-ms-request-id": "692343f3-d01e-0040-7f5d-052291000000",
-<<<<<<< HEAD
-        "x-ms-version": "2020-12-06"
-=======
-        "x-ms-version": "2021-02-12"
->>>>>>> 7e782c87
+        "x-ms-version": "2021-02-12"
       },
       "ResponseBody": [
         "﻿<?xml version=\"1.0\" encoding=\"utf-8\"?>\n",
@@ -227,11 +179,7 @@
         ],
         "x-ms-client-request-id": "321f0a7c-b17e-6a62-a010-b0ccb7606023",
         "x-ms-return-client-request-id": "true",
-<<<<<<< HEAD
-        "x-ms-version": "2020-12-06"
-=======
-        "x-ms-version": "2021-02-12"
->>>>>>> 7e782c87
+        "x-ms-version": "2021-02-12"
       },
       "RequestBody": null,
       "StatusCode": 202,
@@ -244,11 +192,7 @@
         ],
         "x-ms-client-request-id": "321f0a7c-b17e-6a62-a010-b0ccb7606023",
         "x-ms-request-id": "59949ab7-901e-0023-4b5d-05bf6a000000",
-<<<<<<< HEAD
-        "x-ms-version": "2020-12-06"
-=======
-        "x-ms-version": "2021-02-12"
->>>>>>> 7e782c87
+        "x-ms-version": "2021-02-12"
       },
       "ResponseBody": []
     }
