﻿{
  "Entries": [
    {
      "RequestUri": "https://seanmcccanary3.blob.core.windows.net/test-container-6628acd2-55dd-857a-b385-cc6901a3ca60?restype=container",
      "RequestMethod": "PUT",
      "RequestHeaders": {
        "Accept": "application/xml",
        "Authorization": "Sanitized",
        "traceparent": "00-bff1dc037742ef4e888f68d2f74e4e09-baa4e0a5e7876547-00",
        "User-Agent": [
          "azsdk-net-Storage.Blobs/12.9.0-alpha.20210217.1",
          "(.NET 5.0.3; Microsoft Windows 10.0.19042)"
        ],
        "x-ms-blob-public-access": "container",
        "x-ms-client-request-id": "a3d9510a-660d-df03-6944-21802933a9ec",
        "x-ms-date": "Wed, 17 Feb 2021 18:50:28 GMT",
        "x-ms-return-client-request-id": "true",
<<<<<<< HEAD
        "x-ms-version": "2020-12-06"
=======
        "x-ms-version": "2021-02-12"
>>>>>>> 7e782c87
      },
      "RequestBody": null,
      "StatusCode": 201,
      "ResponseHeaders": {
        "Content-Length": "0",
        "Date": "Wed, 17 Feb 2021 18:50:28 GMT",
        "ETag": "\"0x8D8D374E4F362F1\"",
        "Last-Modified": "Wed, 17 Feb 2021 18:50:28 GMT",
        "Server": [
          "Windows-Azure-Blob/1.0",
          "Microsoft-HTTPAPI/2.0"
        ],
        "x-ms-client-request-id": "a3d9510a-660d-df03-6944-21802933a9ec",
        "x-ms-request-id": "2773f23b-201e-008a-135d-058173000000",
<<<<<<< HEAD
        "x-ms-version": "2020-12-06"
=======
        "x-ms-version": "2021-02-12"
>>>>>>> 7e782c87
      },
      "ResponseBody": []
    },
    {
      "RequestUri": "https://seanmcccanary3.blob.core.windows.net/test-container-6628acd2-55dd-857a-b385-cc6901a3ca60/test-blob-4153f3c1-418e-d2ea-e2cc-71b0f8676f48",
      "RequestMethod": "PUT",
      "RequestHeaders": {
        "Accept": "application/xml",
        "Authorization": "Sanitized",
        "Content-Length": "1024",
        "Content-Type": "application/octet-stream",
        "traceparent": "00-1cc3227713d066419d2ea67f2d2ca28f-5f86595c8feb9148-00",
        "User-Agent": [
          "azsdk-net-Storage.Blobs/12.9.0-alpha.20210217.1",
          "(.NET 5.0.3; Microsoft Windows 10.0.19042)"
        ],
        "x-ms-blob-type": "BlockBlob",
        "x-ms-client-request-id": "27700bda-df62-f4fe-0ec4-96009b7069d7",
        "x-ms-date": "Wed, 17 Feb 2021 18:50:28 GMT",
        "x-ms-return-client-request-id": "true",
<<<<<<< HEAD
        "x-ms-version": "2020-12-06"
=======
        "x-ms-version": "2021-02-12"
>>>>>>> 7e782c87
      },
      "RequestBody": "jvlesMomU/ZMi43o3kkzwIRwUSMXtUTJZgfBQPRT5wLV2PIv1fkimqBc9QK0AfOYmbErhxZMMdi0lEnDZRIC+aOKEwZXA+uKTraDu8BBFWQUKKdDJ1/siacZe0GvXzWNWvtfKe7tQJbFoTlfyHYXcn7krjxqvtFDnolfPYeq2u+A9WDE4ux2JugRfYUmjMAxAgnCy7D5I5spG4pljgMOG8ZK3tMVUo+SbohUWUFMHRLILjt+5w8/h9HFmsdhEJjkAmG/3K3sG695L1wopMla3f14nV/HkDO3ClYCT7jIMF7vb1bfjEFk2xKMBbiyF+MHa7zJ6XM4HXItB9FX6sz3sP/+ODVzelC8E8FNO4p7BPNz+uP7/0bqtlLksYVwDfBFlVW4tN6tlPFsDNWx6+HnsgLd4/Do+7C4E4LjjsjLTAbRB6Y1wlAVxWXyj/JwOctw/P+CkikAXZmkAKBbygUooMDP4OM7su+yyB2K9Wy9R9q3cpLISbrc0aoMkMKwuftfyu4yoVjnNEoQ0MkMdWcs57jGpFhzX1cG8g84LiItAg8iKit+i6WBzz5IuHnw0FxC4KgJ6hWj7GqXLK9JrwUn48266Uo8rlwSRNQZK6beFSGz9U55Ixj5fz7A5l72NyA4INWrNeYRBjFM9qVBicHEuRaOlrm3rsC1wGoLe8f9HAyz4QrRMt86oe8cLSxyuPZ8/C1IaKFngXEV9XV8BYpqTtqYjae28oY2U/XKmoGTQgh0j3+atLRrTF+YvDxqvptkst5S2SpOxgmmEhWrnebwgbNsCHYLz5olLUFIHTZJy5RZZeijQWjdJsh19KKfv655qDqJ/rYkWOJELKzpBqjTXEeAUTf+TEBKj+Ktldv4hm2Sz3X8wM3dNQwFXxS88x8gopdaHm13elv6P27UdsMHTKY+Vzcy15x5ohwq+O0rjZvCjfJEnWf/GlQZAYBeCb5J/hNufZzo7cv64XtRTYJuzrHTEunQwq4+PjziGdUbG5ld4PnavBD+2Z8nSbvrrs3RqzPOivbVeTtkLz5gBdT23sXi82yIkxKh1TlJqHnzU5BuEW6iTZCjiGe+dozRndPLMWr2CbthSBcgLbW9i9DCcdyu8fRmU5E0P2sEyh2FzzdmfncP/ErUDchWgR/b5vyX+wSwI6veZd3YwcpQXH75m119Vg1Zs3SS2eQsD9JxWVlubc4Y1ayLhxmZNjuAhLFKXObCXY/uPUiQHUnHslULZ2hw4e6v4cax8s70wHw5ElUy4rPsr/vJgDCFiLdixNXDjc/SD6LDmnsfEWvA+n3MVwv0lNChH7dsp2G9KlgOTi35MDKtZgOyb0c4zJ2QCYayuTGsbi8FIW4XZWdBBXAiEQ==",
      "StatusCode": 201,
      "ResponseHeaders": {
        "Content-Length": "0",
        "Content-MD5": "bV9qNl4M2HpG68t/2zQh8A==",
        "Date": "Wed, 17 Feb 2021 18:50:28 GMT",
        "ETag": "\"0x8D8D374E4FE96E8\"",
        "Last-Modified": "Wed, 17 Feb 2021 18:50:28 GMT",
        "Server": [
          "Windows-Azure-Blob/1.0",
          "Microsoft-HTTPAPI/2.0"
        ],
        "x-ms-client-request-id": "27700bda-df62-f4fe-0ec4-96009b7069d7",
        "x-ms-content-crc64": "BInFQ3Buh6c=",
        "x-ms-request-id": "2773f252-201e-008a-275d-058173000000",
        "x-ms-request-server-encrypted": "true",
<<<<<<< HEAD
        "x-ms-version": "2020-12-06",
=======
        "x-ms-version": "2021-02-12",
>>>>>>> 7e782c87
        "x-ms-version-id": "2021-02-17T18:50:28.448228Z"
      },
      "ResponseBody": []
    },
    {
      "RequestUri": "https://seanmcccanary3.blob.core.windows.net/test-container-6628acd2-55dd-857a-b385-cc6901a3ca60/test-blob-4153f3c1-418e-d2ea-e2cc-71b0f8676f48?comp=snapshot",
      "RequestMethod": "PUT",
      "RequestHeaders": {
        "Accept": "application/xml",
        "Authorization": "Sanitized",
        "traceparent": "00-92a3919e6129314288b41ee8e52ab706-c5a4716515ef8e4a-00",
        "User-Agent": [
          "azsdk-net-Storage.Blobs/12.9.0-alpha.20210217.1",
          "(.NET 5.0.3; Microsoft Windows 10.0.19042)"
        ],
        "x-ms-client-request-id": "fa66c989-faff-e4af-3fd2-ba8688ef6dd0",
        "x-ms-date": "Wed, 17 Feb 2021 18:50:28 GMT",
        "x-ms-if-tags": "\"coolTag\" = 'true'",
        "x-ms-return-client-request-id": "true",
<<<<<<< HEAD
        "x-ms-version": "2020-12-06"
=======
        "x-ms-version": "2021-02-12"
>>>>>>> 7e782c87
      },
      "RequestBody": null,
      "StatusCode": 412,
      "ResponseHeaders": {
        "Content-Length": "252",
        "Content-Type": "application/xml",
        "Date": "Wed, 17 Feb 2021 18:50:28 GMT",
        "Server": [
          "Windows-Azure-Blob/1.0",
          "Microsoft-HTTPAPI/2.0"
        ],
        "x-ms-client-request-id": "fa66c989-faff-e4af-3fd2-ba8688ef6dd0",
        "x-ms-error-code": "ConditionNotMet",
        "x-ms-request-id": "2773f26a-201e-008a-3c5d-058173000000",
<<<<<<< HEAD
        "x-ms-version": "2020-12-06"
=======
        "x-ms-version": "2021-02-12"
>>>>>>> 7e782c87
      },
      "ResponseBody": [
        "﻿<?xml version=\"1.0\" encoding=\"utf-8\"?><Error><Code>ConditionNotMet</Code><Message>The condition specified using HTTP conditional header(s) is not met.\n",
        "RequestId:2773f26a-201e-008a-3c5d-058173000000\n",
        "Time:2021-02-17T18:50:28.7450707Z</Message></Error>"
      ]
    },
    {
      "RequestUri": "https://seanmcccanary3.blob.core.windows.net/test-container-6628acd2-55dd-857a-b385-cc6901a3ca60?restype=container",
      "RequestMethod": "DELETE",
      "RequestHeaders": {
        "Accept": "application/xml",
        "Authorization": "Sanitized",
        "traceparent": "00-695e518fd69a244cbb9b9b183c4b9b2f-f4e00f7807103d4e-00",
        "User-Agent": [
          "azsdk-net-Storage.Blobs/12.9.0-alpha.20210217.1",
          "(.NET 5.0.3; Microsoft Windows 10.0.19042)"
        ],
        "x-ms-client-request-id": "d17798a8-6f0a-1ad8-0bf6-136f02e01250",
        "x-ms-date": "Wed, 17 Feb 2021 18:50:28 GMT",
        "x-ms-return-client-request-id": "true",
<<<<<<< HEAD
        "x-ms-version": "2020-12-06"
=======
        "x-ms-version": "2021-02-12"
>>>>>>> 7e782c87
      },
      "RequestBody": null,
      "StatusCode": 202,
      "ResponseHeaders": {
        "Content-Length": "0",
        "Date": "Wed, 17 Feb 2021 18:50:28 GMT",
        "Server": [
          "Windows-Azure-Blob/1.0",
          "Microsoft-HTTPAPI/2.0"
        ],
        "x-ms-client-request-id": "d17798a8-6f0a-1ad8-0bf6-136f02e01250",
        "x-ms-request-id": "2773f2ad-201e-008a-7b5d-058173000000",
<<<<<<< HEAD
        "x-ms-version": "2020-12-06"
=======
        "x-ms-version": "2021-02-12"
>>>>>>> 7e782c87
      },
      "ResponseBody": []
    }
  ],
  "Variables": {
    "RandomSeed": "21933576",
    "Storage_TestConfigDefault": "ProductionTenant\nseanmcccanary3\nU2FuaXRpemVk\nhttps://seanmcccanary3.blob.core.windows.net\nhttps://seanmcccanary3.file.core.windows.net\nhttps://seanmcccanary3.queue.core.windows.net\nhttps://seanmcccanary3.table.core.windows.net\n\n\n\n\nhttps://seanmcccanary3-secondary.blob.core.windows.net\nhttps://seanmcccanary3-secondary.file.core.windows.net\nhttps://seanmcccanary3-secondary.queue.core.windows.net\nhttps://seanmcccanary3-secondary.table.core.windows.net\n\nSanitized\n\n\nCloud\nBlobEndpoint=https://seanmcccanary3.blob.core.windows.net/;QueueEndpoint=https://seanmcccanary3.queue.core.windows.net/;FileEndpoint=https://seanmcccanary3.file.core.windows.net/;BlobSecondaryEndpoint=https://seanmcccanary3-secondary.blob.core.windows.net/;QueueSecondaryEndpoint=https://seanmcccanary3-secondary.queue.core.windows.net/;FileSecondaryEndpoint=https://seanmcccanary3-secondary.file.core.windows.net/;AccountName=seanmcccanary3;AccountKey=Kg==;\nseanscope1\n\n"
  }
}<|MERGE_RESOLUTION|>--- conflicted
+++ resolved
@@ -15,11 +15,7 @@
         "x-ms-client-request-id": "a3d9510a-660d-df03-6944-21802933a9ec",
         "x-ms-date": "Wed, 17 Feb 2021 18:50:28 GMT",
         "x-ms-return-client-request-id": "true",
-<<<<<<< HEAD
-        "x-ms-version": "2020-12-06"
-=======
         "x-ms-version": "2021-02-12"
->>>>>>> 7e782c87
       },
       "RequestBody": null,
       "StatusCode": 201,
@@ -34,11 +30,7 @@
         ],
         "x-ms-client-request-id": "a3d9510a-660d-df03-6944-21802933a9ec",
         "x-ms-request-id": "2773f23b-201e-008a-135d-058173000000",
-<<<<<<< HEAD
-        "x-ms-version": "2020-12-06"
-=======
         "x-ms-version": "2021-02-12"
->>>>>>> 7e782c87
       },
       "ResponseBody": []
     },
@@ -59,11 +51,7 @@
         "x-ms-client-request-id": "27700bda-df62-f4fe-0ec4-96009b7069d7",
         "x-ms-date": "Wed, 17 Feb 2021 18:50:28 GMT",
         "x-ms-return-client-request-id": "true",
-<<<<<<< HEAD
-        "x-ms-version": "2020-12-06"
-=======
         "x-ms-version": "2021-02-12"
->>>>>>> 7e782c87
       },
       "RequestBody": "jvlesMomU/ZMi43o3kkzwIRwUSMXtUTJZgfBQPRT5wLV2PIv1fkimqBc9QK0AfOYmbErhxZMMdi0lEnDZRIC+aOKEwZXA+uKTraDu8BBFWQUKKdDJ1/siacZe0GvXzWNWvtfKe7tQJbFoTlfyHYXcn7krjxqvtFDnolfPYeq2u+A9WDE4ux2JugRfYUmjMAxAgnCy7D5I5spG4pljgMOG8ZK3tMVUo+SbohUWUFMHRLILjt+5w8/h9HFmsdhEJjkAmG/3K3sG695L1wopMla3f14nV/HkDO3ClYCT7jIMF7vb1bfjEFk2xKMBbiyF+MHa7zJ6XM4HXItB9FX6sz3sP/+ODVzelC8E8FNO4p7BPNz+uP7/0bqtlLksYVwDfBFlVW4tN6tlPFsDNWx6+HnsgLd4/Do+7C4E4LjjsjLTAbRB6Y1wlAVxWXyj/JwOctw/P+CkikAXZmkAKBbygUooMDP4OM7su+yyB2K9Wy9R9q3cpLISbrc0aoMkMKwuftfyu4yoVjnNEoQ0MkMdWcs57jGpFhzX1cG8g84LiItAg8iKit+i6WBzz5IuHnw0FxC4KgJ6hWj7GqXLK9JrwUn48266Uo8rlwSRNQZK6beFSGz9U55Ixj5fz7A5l72NyA4INWrNeYRBjFM9qVBicHEuRaOlrm3rsC1wGoLe8f9HAyz4QrRMt86oe8cLSxyuPZ8/C1IaKFngXEV9XV8BYpqTtqYjae28oY2U/XKmoGTQgh0j3+atLRrTF+YvDxqvptkst5S2SpOxgmmEhWrnebwgbNsCHYLz5olLUFIHTZJy5RZZeijQWjdJsh19KKfv655qDqJ/rYkWOJELKzpBqjTXEeAUTf+TEBKj+Ktldv4hm2Sz3X8wM3dNQwFXxS88x8gopdaHm13elv6P27UdsMHTKY+Vzcy15x5ohwq+O0rjZvCjfJEnWf/GlQZAYBeCb5J/hNufZzo7cv64XtRTYJuzrHTEunQwq4+PjziGdUbG5ld4PnavBD+2Z8nSbvrrs3RqzPOivbVeTtkLz5gBdT23sXi82yIkxKh1TlJqHnzU5BuEW6iTZCjiGe+dozRndPLMWr2CbthSBcgLbW9i9DCcdyu8fRmU5E0P2sEyh2FzzdmfncP/ErUDchWgR/b5vyX+wSwI6veZd3YwcpQXH75m119Vg1Zs3SS2eQsD9JxWVlubc4Y1ayLhxmZNjuAhLFKXObCXY/uPUiQHUnHslULZ2hw4e6v4cax8s70wHw5ElUy4rPsr/vJgDCFiLdixNXDjc/SD6LDmnsfEWvA+n3MVwv0lNChH7dsp2G9KlgOTi35MDKtZgOyb0c4zJ2QCYayuTGsbi8FIW4XZWdBBXAiEQ==",
       "StatusCode": 201,
@@ -81,11 +69,7 @@
         "x-ms-content-crc64": "BInFQ3Buh6c=",
         "x-ms-request-id": "2773f252-201e-008a-275d-058173000000",
         "x-ms-request-server-encrypted": "true",
-<<<<<<< HEAD
-        "x-ms-version": "2020-12-06",
-=======
         "x-ms-version": "2021-02-12",
->>>>>>> 7e782c87
         "x-ms-version-id": "2021-02-17T18:50:28.448228Z"
       },
       "ResponseBody": []
@@ -105,11 +89,7 @@
         "x-ms-date": "Wed, 17 Feb 2021 18:50:28 GMT",
         "x-ms-if-tags": "\"coolTag\" = 'true'",
         "x-ms-return-client-request-id": "true",
-<<<<<<< HEAD
-        "x-ms-version": "2020-12-06"
-=======
         "x-ms-version": "2021-02-12"
->>>>>>> 7e782c87
       },
       "RequestBody": null,
       "StatusCode": 412,
@@ -124,11 +104,7 @@
         "x-ms-client-request-id": "fa66c989-faff-e4af-3fd2-ba8688ef6dd0",
         "x-ms-error-code": "ConditionNotMet",
         "x-ms-request-id": "2773f26a-201e-008a-3c5d-058173000000",
-<<<<<<< HEAD
-        "x-ms-version": "2020-12-06"
-=======
         "x-ms-version": "2021-02-12"
->>>>>>> 7e782c87
       },
       "ResponseBody": [
         "﻿<?xml version=\"1.0\" encoding=\"utf-8\"?><Error><Code>ConditionNotMet</Code><Message>The condition specified using HTTP conditional header(s) is not met.\n",
@@ -150,11 +126,7 @@
         "x-ms-client-request-id": "d17798a8-6f0a-1ad8-0bf6-136f02e01250",
         "x-ms-date": "Wed, 17 Feb 2021 18:50:28 GMT",
         "x-ms-return-client-request-id": "true",
-<<<<<<< HEAD
-        "x-ms-version": "2020-12-06"
-=======
         "x-ms-version": "2021-02-12"
->>>>>>> 7e782c87
       },
       "RequestBody": null,
       "StatusCode": 202,
@@ -167,11 +139,7 @@
         ],
         "x-ms-client-request-id": "d17798a8-6f0a-1ad8-0bf6-136f02e01250",
         "x-ms-request-id": "2773f2ad-201e-008a-7b5d-058173000000",
-<<<<<<< HEAD
-        "x-ms-version": "2020-12-06"
-=======
         "x-ms-version": "2021-02-12"
->>>>>>> 7e782c87
       },
       "ResponseBody": []
     }
