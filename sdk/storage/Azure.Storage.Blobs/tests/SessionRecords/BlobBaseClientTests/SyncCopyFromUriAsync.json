--- conflicted
+++ resolved
@@ -15,11 +15,7 @@
         "x-ms-client-request-id": "dd283d47-20bd-659a-6ff0-76d05b1c61ca",
         "x-ms-date": "Wed, 17 Feb 2021 18:48:31 GMT",
         "x-ms-return-client-request-id": "true",
-<<<<<<< HEAD
-        "x-ms-version": "2020-12-06"
-=======
-        "x-ms-version": "2021-02-12"
->>>>>>> 7e782c87
+        "x-ms-version": "2021-02-12"
       },
       "RequestBody": null,
       "StatusCode": 201,
@@ -34,11 +30,7 @@
         ],
         "x-ms-client-request-id": "dd283d47-20bd-659a-6ff0-76d05b1c61ca",
         "x-ms-request-id": "da6f9072-a01e-0094-435d-056dab000000",
-<<<<<<< HEAD
-        "x-ms-version": "2020-12-06"
-=======
-        "x-ms-version": "2021-02-12"
->>>>>>> 7e782c87
+        "x-ms-version": "2021-02-12"
       },
       "ResponseBody": []
     },
@@ -59,11 +51,7 @@
         "x-ms-client-request-id": "4c271249-3186-008d-985b-b131cb344fdd",
         "x-ms-date": "Wed, 17 Feb 2021 18:48:31 GMT",
         "x-ms-return-client-request-id": "true",
-<<<<<<< HEAD
-        "x-ms-version": "2020-12-06"
-=======
-        "x-ms-version": "2021-02-12"
->>>>>>> 7e782c87
+        "x-ms-version": "2021-02-12"
       },
       "RequestBody": "TjEvPoRtDOHGxv9zDGRWoupbVvKiD2J3eNgoOaGox1UI/4Ip7SJFOYHWByzQUUNPLdsGQ8P11D7Pt8WsRNNAHf+qawziLbXHFhxxzAg2pyaU2QvFooOSEitDWjVcmPWuluksJeY2bQAmPy2mhAg2mRCfGGvHent8GFjhntN/an0nwzUeCYFAXWsLnmNW644iDMAkvYCK5htusA2NVM4sptSvf8DSGI+PXroAu9wYJS3Jv5ISWq38ndwar1hzsgic3/ePp2vNT/MxlV7Giis/Vovgw5U8GUsmsuLkuGk2G6uxY9zkiX7B/G+e4cVONhOw21nNk+9zYMWsaPSJ6ZeK+nmyFCZPWs0MH8cmnTiG2HzPM90QaIi8PgIWOCCKOBLYFOdMmyHsYYCLwXQnTMOMJY93ubW6epHw9tYkOCKsgua0TohROTxa49JchKcUlfE/ihKQEn5dHZpWW6VKyChd3z6Ncv46O+tTHdbiXfXp3GHl5a4QG3BoVzDu+96XEBqp/6RohiLyBE4mPfWnesCkbH5EZeJ6TcTOJRvOTEANuw27OV1RgFU+8+Bg6t16wNxvSY5gU6o3L7LgmmEGJLcNGYHo7EFjUuspBXICGmLmU2U/XgKyrWhigwmrcebzOM4oUtFbktSbDPejNk44NRVP+Ub8x8W1W2sZhWg3t+EENcyj2ceRisGRpFILDnYaKU70XHeg93AJc/dlQgxrY1QVngGBlVxNvW6EayNzqkz1/1waQ1tpZD1bmmbQLEi0JUD99XB0mJPxpp4JG4tNlsmqb0OvUR/5rDrDJfv2fZAm0EbidbTcgWbIKJ28YEiyDgScJb0EBNMhA0k2sHOY+ygO40tFaiAVzu3d5yiCPUvxERf3WVjSIctywXJqpdHzMCx1rXz9bKPjh1bPJx2rn8b9RJ5boaHPO8KA06mtqigc6rb7DY/O9KV0E9ICAvmtxyKsbGEyl4+LpXG6fJn5Ntwtsz1mr5I2LlD5543PzTnI0gyHAT7H6lIncGcdFHcMet311E+8RxiPdT0RObABu9c48qqMcTSeZsnqPj4qGBrY7Gyw2vjpDIr094sAtrCiJrWP5SHMfwioV26G0QjZZV0iOExEUOHfT+UfmHqonq8YSBiImjP5C21jB4OKYzuCGpEu3X1kXdXUsJU8rOaOALi+bYjwUcsqKSzf4UleVOuqnX7oesAytOpCtOmdvF+G1AfKy/aykcjGBLNQhXyMdVuqkQ9npob4jLidrpzhjGzNWAxBlIj19wu2IXUM4S9utT6N8ypPHy6B0T89FeMs5XdHgyxwSuHTtZoDsYQQ7KqJL/hdU5lBfTjewMJJuOIoiTv+xV4C/Wtduj2QTG2pceWUsw==",
       "StatusCode": 201,
@@ -81,11 +69,7 @@
         "x-ms-content-crc64": "quGAdBnAAZ4=",
         "x-ms-request-id": "da6f907f-a01e-0094-4a5d-056dab000000",
         "x-ms-request-server-encrypted": "true",
-<<<<<<< HEAD
-        "x-ms-version": "2020-12-06",
-=======
         "x-ms-version": "2021-02-12",
->>>>>>> 7e782c87
         "x-ms-version-id": "2021-02-17T18:48:31.3269244Z"
       },
       "ResponseBody": []
@@ -106,11 +90,7 @@
         "x-ms-date": "Wed, 17 Feb 2021 18:48:31 GMT",
         "x-ms-requires-sync": "true",
         "x-ms-return-client-request-id": "true",
-<<<<<<< HEAD
-        "x-ms-version": "2020-12-06"
-=======
-        "x-ms-version": "2021-02-12"
->>>>>>> 7e782c87
+        "x-ms-version": "2021-02-12"
       },
       "RequestBody": null,
       "StatusCode": 202,
@@ -128,11 +108,7 @@
         "x-ms-copy-id": "e119c35d-0268-4286-b021-2750c4e2f4d5",
         "x-ms-copy-status": "success",
         "x-ms-request-id": "da6f9087-a01e-0094-505d-056dab000000",
-<<<<<<< HEAD
-        "x-ms-version": "2020-12-06",
-=======
         "x-ms-version": "2021-02-12",
->>>>>>> 7e782c87
         "x-ms-version-id": "2021-02-17T18:48:31.493043Z"
       },
       "ResponseBody": []
@@ -151,11 +127,7 @@
         "x-ms-client-request-id": "fca60ee5-485c-d41d-dac0-6d5754b4edb1",
         "x-ms-date": "Wed, 17 Feb 2021 18:48:31 GMT",
         "x-ms-return-client-request-id": "true",
-<<<<<<< HEAD
-        "x-ms-version": "2020-12-06"
-=======
-        "x-ms-version": "2021-02-12"
->>>>>>> 7e782c87
+        "x-ms-version": "2021-02-12"
       },
       "RequestBody": null,
       "StatusCode": 200,
@@ -187,11 +159,7 @@
         "x-ms-lease-status": "unlocked",
         "x-ms-request-id": "da6f90bb-a01e-0094-775d-056dab000000",
         "x-ms-server-encrypted": "true",
-<<<<<<< HEAD
-        "x-ms-version": "2020-12-06",
-=======
         "x-ms-version": "2021-02-12",
->>>>>>> 7e782c87
         "x-ms-version-id": "2021-02-17T18:48:31.493043Z"
       },
       "ResponseBody": []
@@ -210,11 +178,7 @@
         "x-ms-client-request-id": "b8926efb-c506-d20a-bbeb-aa1483c81822",
         "x-ms-date": "Wed, 17 Feb 2021 18:48:31 GMT",
         "x-ms-return-client-request-id": "true",
-<<<<<<< HEAD
-        "x-ms-version": "2020-12-06"
-=======
-        "x-ms-version": "2021-02-12"
->>>>>>> 7e782c87
+        "x-ms-version": "2021-02-12"
       },
       "RequestBody": null,
       "StatusCode": 202,
@@ -227,11 +191,7 @@
         ],
         "x-ms-client-request-id": "b8926efb-c506-d20a-bbeb-aa1483c81822",
         "x-ms-request-id": "da6f90cd-a01e-0094-075d-056dab000000",
-<<<<<<< HEAD
-        "x-ms-version": "2020-12-06"
-=======
-        "x-ms-version": "2021-02-12"
->>>>>>> 7e782c87
+        "x-ms-version": "2021-02-12"
       },
       "ResponseBody": []
     }
