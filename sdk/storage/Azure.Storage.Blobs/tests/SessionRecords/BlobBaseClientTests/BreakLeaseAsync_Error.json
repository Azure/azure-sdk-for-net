--- conflicted
+++ resolved
@@ -15,11 +15,7 @@
         "x-ms-client-request-id": "5c57800b-a4bd-5a45-7a6f-e7833a5d3ffe",
         "x-ms-date": "Wed, 17 Feb 2021 02:04:17 GMT",
         "x-ms-return-client-request-id": "true",
-<<<<<<< HEAD
-        "x-ms-version": "2020-12-06"
-=======
         "x-ms-version": "2021-02-12"
->>>>>>> 7e782c87
       },
       "RequestBody": null,
       "StatusCode": 201,
@@ -34,11 +30,7 @@
         ],
         "x-ms-client-request-id": "5c57800b-a4bd-5a45-7a6f-e7833a5d3ffe",
         "x-ms-request-id": "87f305c4-001e-000b-78d1-0421a9000000",
-<<<<<<< HEAD
-        "x-ms-version": "2020-12-06"
-=======
         "x-ms-version": "2021-02-12"
->>>>>>> 7e782c87
       },
       "ResponseBody": []
     },
@@ -57,11 +49,7 @@
         "x-ms-date": "Wed, 17 Feb 2021 02:04:18 GMT",
         "x-ms-lease-action": "break",
         "x-ms-return-client-request-id": "true",
-<<<<<<< HEAD
-        "x-ms-version": "2020-12-06"
-=======
         "x-ms-version": "2021-02-12"
->>>>>>> 7e782c87
       },
       "RequestBody": null,
       "StatusCode": 404,
@@ -76,11 +64,7 @@
         "x-ms-client-request-id": "6b8942e3-f9dd-8409-3815-07abe8bddba7",
         "x-ms-error-code": "BlobNotFound",
         "x-ms-request-id": "87f305ef-001e-000b-1cd1-0421a9000000",
-<<<<<<< HEAD
-        "x-ms-version": "2020-12-06"
-=======
         "x-ms-version": "2021-02-12"
->>>>>>> 7e782c87
       },
       "ResponseBody": [
         "﻿<?xml version=\"1.0\" encoding=\"utf-8\"?><Error><Code>BlobNotFound</Code><Message>The specified blob does not exist.\n",
@@ -102,11 +86,7 @@
         "x-ms-client-request-id": "3ca520d8-2948-9e55-a52c-6c02e9b9cf84",
         "x-ms-date": "Wed, 17 Feb 2021 02:04:18 GMT",
         "x-ms-return-client-request-id": "true",
-<<<<<<< HEAD
-        "x-ms-version": "2020-12-06"
-=======
         "x-ms-version": "2021-02-12"
->>>>>>> 7e782c87
       },
       "RequestBody": null,
       "StatusCode": 202,
@@ -119,11 +99,7 @@
         ],
         "x-ms-client-request-id": "3ca520d8-2948-9e55-a52c-6c02e9b9cf84",
         "x-ms-request-id": "87f3060b-001e-000b-31d1-0421a9000000",
-<<<<<<< HEAD
-        "x-ms-version": "2020-12-06"
-=======
         "x-ms-version": "2021-02-12"
->>>>>>> 7e782c87
       },
       "ResponseBody": []
     }
