{
  "Entries": [
    {
      "RequestUri": "https://seanoauthstage.blob.core.windows.net/test-container-b151ffcb-f620-b11b-cdd1-c0a6b2cd9eed?restype=container",
      "RequestMethod": "PUT",
      "RequestHeaders": {
        "Accept": "application/xml",
        "Authorization": "Sanitized",
        "traceparent": "00-f03da8f4bfd0c6408c364e93ae2c9af8-34f559fb59f7e548-00",
        "User-Agent": [
          "azsdk-net-Storage.Blobs/12.9.0-alpha.20210402.1",
          "(.NET 5.0.4; Microsoft Windows 10.0.19042)"
        ],
        "x-ms-blob-public-access": "container",
        "x-ms-client-request-id": "be938e8f-c403-54dd-7e74-a11bd155a5d0",
        "x-ms-date": "Fri, 02 Apr 2021 17:20:33 GMT",
        "x-ms-return-client-request-id": "true",
<<<<<<< HEAD
        "x-ms-version": "2020-08-04"
=======
         "x-ms-version": "2020-10-02"
>>>>>>> 65932564
      },
      "RequestBody": null,
      "StatusCode": 201,
      "ResponseHeaders": {
        "Date": "Fri, 02 Apr 2021 17:20:32 GMT",
        "ETag": "\u00220x8D8F5FB9FA77CEE\u0022",
        "Last-Modified": "Fri, 02 Apr 2021 17:20:33 GMT",
        "Server": [
          "Windows-Azure-Blob/1.0",
          "Microsoft-HTTPAPI/2.0"
        ],
        "Transfer-Encoding": "chunked",
        "x-ms-client-request-id": "be938e8f-c403-54dd-7e74-a11bd155a5d0",
<<<<<<< HEAD
        "x-ms-request-id": "2dd4a647-401e-0021-25e4-27bb8d000000",
        "x-ms-version": "2020-08-04"
=======
        "x-ms-request-id": "1d55328a-f01e-0020-315d-05a165000000",
         "x-ms-version": "2020-10-02"
>>>>>>> 65932564
      },
      "ResponseBody": []
    },
    {
      "RequestUri": "https://seanoauthstage.blob.core.windows.net/test-container-b151ffcb-f620-b11b-cdd1-c0a6b2cd9eed/test-blob-7d90dc27-77a3-dd81-1005-24c50bfd36d8",
      "RequestMethod": "PUT",
      "RequestHeaders": {
        "Accept": "application/xml",
        "Authorization": "Sanitized",
        "Content-Length": "1024",
        "Content-Type": "application/octet-stream",
        "traceparent": "00-ca828c7ce3f7464ea9298b553b51c1b5-e5fdf462adf3ea44-00",
        "User-Agent": [
          "azsdk-net-Storage.Blobs/12.9.0-alpha.20210402.1",
          "(.NET 5.0.4; Microsoft Windows 10.0.19042)"
        ],
        "x-ms-blob-type": "BlockBlob",
        "x-ms-client-request-id": "e645d378-66e2-9329-54ba-b981870faf07",
        "x-ms-date": "Fri, 02 Apr 2021 17:20:33 GMT",
        "x-ms-return-client-request-id": "true",
<<<<<<< HEAD
        "x-ms-version": "2020-08-04"
=======
         "x-ms-version": "2020-10-02"
>>>>>>> 65932564
      },
      "RequestBody": "muj7JSXnHyB05ayMy3dYdF/3NX1peNTlr1Q4WWVN2Xtx22\u002BcoH8Ip25zSR4YUYgGHCy72h8oZyEUFXbRrsW6JgswGu8Hu9Tf7o0O9S\u002B2zV3LMj04kf9bSXNOiIoIN/mpuCIS5zeZ/2BY2\u002BuRGXHyXkgZBnyIgpUM1dF7uTNJ17eUZT0Mo\u002BUmMTLc4LYUyS8CWypC7zB8IDaNBhJlHUUsDgQz/bQ05rpi8tRJq6He9wuheV4JB\u002BeGGEQGfp3TwBTtr9Gx4Mx7znVv3/xcMnWUrg4Hw6PnIwccrORvLWcdjzG/XPzQLRY\u002BJqvpmSfqKuXPcs\u002BOzP1xBozKlTTnDKANUlDKndZ5xIH3yJ34/onfMYL/oLuYjsI0TlZvBZjiVxoK20fXIIwPVa1OlgNgeAgC62Ox6GvldcSNlk9/Cb7pFXGD7iJCBxH270oNSve/1NVObBo0MW6uJGaDSYo9j0zvZIGS3InlwONRu/kh1yrMzsF5MZyktOQC1Mm7vr6HuF/9HuV2LPdLaKs343V1jE07tnvIw12vS7CcjwjAKgIlygKZI7hFVaLJLcnwbNFujUd8fwhDvvQBTtM12Zzviz6pEhhz22mU9mDY/paUv97fLgLAQ6r54QwNl9XlEHwF2qGLRlq4\u002B7Le6Imnar9ebY71VquaLkiTsDAMZUOTr\u002BXk0iT0CHiDJjJP4VogUndNrypG77rRa6tZ95YqrJZuSzmjwpeaaWUWci94Sk3tcl24v7UZTL8rE2d4mxDhWXqc4ZYhfY/fskXFMH2KWSFea4U5ce3gVf55eK8wIs5UNRi122m2zPXN2AxwVBxCoLpFGS\u002BLqOeMu4yYpwTgr5B2cPtk1X23qJ\u002BPbJjgcADhN9j16gifyIwxKB/dHSXw7Sl8\u002BeMh3co8jXGQ/DxPrEuLtm8s6sSH16huMqxd2op6nn9uY3Ycv1kNuF2WDsxQ4nzUUWe1xAJl9CI7s6sd37LnFl294EjVb/YWHzJn8cjcHVAwiYkjxNp8CW5U4Qyu79iqr/hvkwIz/uJwnqTQ/gNZX5Va7VYpxFGCQNbZgY3qZzBZvELPbIlO/YqmsyY2rAtq\u002BoF2VAKCgOun7FMrWX1UhTd0dkHBivIMC\u002B/LghArTJPLboYMcxMt1jxWKH82I6MNUi3vwTXJqXCPakgStv3afKC/X\u002Br2SBIjRqAEamFy1ehLvjDjO4pdAcUWfAnLGx8/fKvfdsO5Fgoby3qVxD4OHJRfx/jM9kAWYV0k4MsIVyuAxe22k18kkqgmyHAPyDyHB2B0a1MncoZryBRmlDU\u002BEnNOFf9QWIg1OjVPpi7QBpkgndhrk\u002BvYWVNnSspKvv1z6LX8wLI9Nq/XPzEe18xYm8J7RQ==",
      "StatusCode": 201,
      "ResponseHeaders": {
        "Content-MD5": "LIlU4w7TzUBWIQ8h15erGQ==",
        "Date": "Fri, 02 Apr 2021 17:20:32 GMT",
        "ETag": "\u00220x8D8F5FB9FB58256\u0022",
        "Last-Modified": "Fri, 02 Apr 2021 17:20:33 GMT",
        "Server": [
          "Windows-Azure-Blob/1.0",
          "Microsoft-HTTPAPI/2.0"
        ],
        "Transfer-Encoding": "chunked",
        "x-ms-client-request-id": "e645d378-66e2-9329-54ba-b981870faf07",
        "x-ms-content-crc64": "hOqZi0anBCY=",
        "x-ms-request-id": "2dd4a649-401e-0021-26e4-27bb8d000000",
        "x-ms-request-server-encrypted": "true",
<<<<<<< HEAD
        "x-ms-version": "2020-08-04",
        "x-ms-version-id": "2021-04-02T17:20:33.7994326Z"
=======
         "x-ms-version": "2020-10-02",
        "x-ms-version-id": "2021-02-17T18:47:05.4205253Z"
>>>>>>> 65932564
      },
      "ResponseBody": []
    },
    {
      "RequestUri": "https://seanoauthstage.blob.core.windows.net/test-container-b151ffcb-f620-b11b-cdd1-c0a6b2cd9eed/test-blob-7d90dc27-77a3-dd81-1005-24c50bfd36d8?comp=snapshot",
      "RequestMethod": "PUT",
      "RequestHeaders": {
        "Accept": "application/xml",
        "Authorization": "Sanitized",
        "traceparent": "00-274408286ed48f4197d5f779f28c7035-5cc85f2a6e0a8b44-00",
        "User-Agent": [
          "azsdk-net-Storage.Blobs/12.9.0-alpha.20210402.1",
          "(.NET 5.0.4; Microsoft Windows 10.0.19042)"
        ],
        "x-ms-client-request-id": "c7df0dfa-947d-9062-333f-2acdbd3a24d9",
        "x-ms-date": "Fri, 02 Apr 2021 17:20:34 GMT",
        "x-ms-return-client-request-id": "true",
<<<<<<< HEAD
        "x-ms-version": "2020-08-04"
=======
         "x-ms-version": "2020-10-02"
>>>>>>> 65932564
      },
      "RequestBody": null,
      "StatusCode": 201,
      "ResponseHeaders": {
        "Date": "Fri, 02 Apr 2021 17:20:32 GMT",
        "ETag": "\u00220x8D8F5FB9FB58256\u0022",
        "Last-Modified": "Fri, 02 Apr 2021 17:20:33 GMT",
        "Server": [
          "Windows-Azure-Blob/1.0",
          "Microsoft-HTTPAPI/2.0"
        ],
        "Transfer-Encoding": "chunked",
        "x-ms-client-request-id": "c7df0dfa-947d-9062-333f-2acdbd3a24d9",
        "x-ms-request-id": "2dd4a64a-401e-0021-27e4-27bb8d000000",
        "x-ms-request-server-encrypted": "false",
<<<<<<< HEAD
        "x-ms-snapshot": "2021-04-02T17:20:33.8673951Z",
        "x-ms-version": "2020-08-04",
        "x-ms-version-id": "2021-04-02T17:20:33.8683951Z"
=======
        "x-ms-snapshot": "2021-02-17T18:47:05.4835697Z",
         "x-ms-version": "2020-10-02",
        "x-ms-version-id": "2021-02-17T18:47:05.4845697Z"
>>>>>>> 65932564
      },
      "ResponseBody": []
    },
    {
<<<<<<< HEAD
      "RequestUri": "https://seanoauthstage.blob.core.windows.net/test-container-b151ffcb-f620-b11b-cdd1-c0a6b2cd9eed/test-blob-7d90dc27-77a3-dd81-1005-24c50bfd36d8?snapshot=2021-04-02T17%3A20%3A33.8673951Z\u0026sv=2020-06-12\u0026st=2021-04-02T16%3A20%3A34Z\u0026se=2021-04-02T18%3A20%3A34Z\u0026sr=bs\u0026sp=rwdi\u0026sig=Sanitized",
=======
      "RequestUri": "https://seanmcccanary3.blob.core.windows.net/test-container-b151ffcb-f620-b11b-cdd1-c0a6b2cd9eed/test-blob-7d90dc27-77a3-dd81-1005-24c50bfd36d8?snapshot=2021-02-17T18%3A47%3A05.4835697Z\u0026sv=2020-10-02\u0026st=2021-02-17T17%3A47%3A05Z\u0026se=2021-02-17T19%3A47%3A05Z\u0026sr=bs\u0026sp=rwd\u0026sig=Sanitized",
>>>>>>> 65932564
      "RequestMethod": "HEAD",
      "RequestHeaders": {
        "Accept": "application/xml",
        "traceparent": "00-70f530f1a5dd1144bb2cb3f763dd2846-c4a3084de8c89342-00",
        "User-Agent": [
          "azsdk-net-Storage.Blobs/12.9.0-alpha.20210402.1",
          "(.NET 5.0.4; Microsoft Windows 10.0.19042)"
        ],
        "x-ms-client-request-id": "7987d104-e82f-3a8a-1676-e3d40ba68cbc",
        "x-ms-return-client-request-id": "true",
<<<<<<< HEAD
        "x-ms-version": "2020-08-04"
=======
         "x-ms-version": "2020-10-02"
>>>>>>> 65932564
      },
      "RequestBody": null,
      "StatusCode": 200,
      "ResponseHeaders": {
        "Accept-Ranges": "bytes",
        "Content-Length": "1024",
        "Content-MD5": "LIlU4w7TzUBWIQ8h15erGQ==",
        "Content-Type": "application/octet-stream",
        "Date": "Fri, 02 Apr 2021 17:20:33 GMT",
        "ETag": "\u00220x8D8F5FB9FB58256\u0022",
        "Last-Modified": "Fri, 02 Apr 2021 17:20:33 GMT",
        "Server": [
          "Windows-Azure-Blob/1.0",
          "Microsoft-HTTPAPI/2.0"
        ],
        "x-ms-access-tier": "Hot",
        "x-ms-access-tier-inferred": "true",
        "x-ms-blob-type": "BlockBlob",
        "x-ms-client-request-id": "7987d104-e82f-3a8a-1676-e3d40ba68cbc",
        "x-ms-creation-time": "Fri, 02 Apr 2021 17:20:33 GMT",
        "x-ms-request-id": "2dd4a64b-401e-0021-28e4-27bb8d000000",
        "x-ms-server-encrypted": "true",
<<<<<<< HEAD
        "x-ms-version": "2020-08-04"
=======
         "x-ms-version": "2020-10-02"
>>>>>>> 65932564
      },
      "ResponseBody": []
    },
    {
      "RequestUri": "https://seanoauthstage.blob.core.windows.net/test-container-b151ffcb-f620-b11b-cdd1-c0a6b2cd9eed?restype=container",
      "RequestMethod": "DELETE",
      "RequestHeaders": {
        "Accept": "application/xml",
        "Authorization": "Sanitized",
        "traceparent": "00-27e6d39883f8a243b8a61acf4aa52e11-845e2299007d9e48-00",
        "User-Agent": [
          "azsdk-net-Storage.Blobs/12.9.0-alpha.20210402.1",
          "(.NET 5.0.4; Microsoft Windows 10.0.19042)"
        ],
        "x-ms-client-request-id": "ebc82ac4-aab3-75a9-2ce1-ecbae3d436b8",
        "x-ms-date": "Fri, 02 Apr 2021 17:20:34 GMT",
        "x-ms-return-client-request-id": "true",
<<<<<<< HEAD
        "x-ms-version": "2020-08-04"
=======
         "x-ms-version": "2020-10-02"
>>>>>>> 65932564
      },
      "RequestBody": null,
      "StatusCode": 202,
      "ResponseHeaders": {
        "Date": "Fri, 02 Apr 2021 17:20:33 GMT",
        "Server": [
          "Windows-Azure-Blob/1.0",
          "Microsoft-HTTPAPI/2.0"
        ],
        "Transfer-Encoding": "chunked",
        "x-ms-client-request-id": "ebc82ac4-aab3-75a9-2ce1-ecbae3d436b8",
<<<<<<< HEAD
        "x-ms-request-id": "2dd4a64c-401e-0021-29e4-27bb8d000000",
        "x-ms-version": "2020-08-04"
=======
        "x-ms-request-id": "1d553348-f01e-0020-5e5d-05a165000000",
         "x-ms-version": "2020-10-02"
>>>>>>> 65932564
      },
      "ResponseBody": []
    }
  ],
  "Variables": {
    "DateTimeOffsetNow": "2021-04-02T12:20:34.0951040-05:00",
    "RandomSeed": "932605837",
    "Storage_TestConfigDefault": "ProductionTenant\nseanoauthstage\nU2FuaXRpemVk\nhttps://seanoauthstage.blob.core.windows.net\nhttps://seanoauthstage.file.core.windows.net\nhttps://seanoauthstage.queue.core.windows.net\nhttps://seanoauthstage.table.core.windows.net\n\n\n\n\nhttps://seanoauthstage-secondary.blob.core.windows.net\nhttps://seanoauthstage-secondary.file.core.windows.net\nhttps://seanoauthstage-secondary.queue.core.windows.net\nhttps://seanoauthstage-secondary.table.core.windows.net\n68390a19-a643-458b-b726-408abf67b4fc\nSanitized\n72f988bf-86f1-41af-91ab-2d7cd011db47\nhttps://login.microsoftonline.com/\nCloud\nBlobEndpoint=https://seanoauthstage.blob.core.windows.net/;QueueEndpoint=https://seanoauthstage.queue.core.windows.net/;FileEndpoint=https://seanoauthstage.file.core.windows.net/;BlobSecondaryEndpoint=https://seanoauthstage-secondary.blob.core.windows.net/;QueueSecondaryEndpoint=https://seanoauthstage-secondary.queue.core.windows.net/;FileSecondaryEndpoint=https://seanoauthstage-secondary.file.core.windows.net/;AccountName=seanoauthstage;AccountKey=Kg==;\n"
  }
}<|MERGE_RESOLUTION|>--- conflicted
+++ resolved
@@ -1,164 +1,128 @@
 {
   "Entries": [
     {
-      "RequestUri": "https://seanoauthstage.blob.core.windows.net/test-container-b151ffcb-f620-b11b-cdd1-c0a6b2cd9eed?restype=container",
+      "RequestUri": "https://seanmcccanary3.blob.core.windows.net/test-container-b151ffcb-f620-b11b-cdd1-c0a6b2cd9eed?restype=container",
       "RequestMethod": "PUT",
       "RequestHeaders": {
         "Accept": "application/xml",
         "Authorization": "Sanitized",
-        "traceparent": "00-f03da8f4bfd0c6408c364e93ae2c9af8-34f559fb59f7e548-00",
+        "traceparent": "00-10c4f091bbff4a40aa12b45a509d9418-8729cadf32643948-00",
         "User-Agent": [
-          "azsdk-net-Storage.Blobs/12.9.0-alpha.20210402.1",
-          "(.NET 5.0.4; Microsoft Windows 10.0.19042)"
+          "azsdk-net-Storage.Blobs/12.9.0-alpha.20210514.1",
+          "(.NET Core 4.6.30015.01; Microsoft Windows 10.0.19043 )"
         ],
         "x-ms-blob-public-access": "container",
         "x-ms-client-request-id": "be938e8f-c403-54dd-7e74-a11bd155a5d0",
-        "x-ms-date": "Fri, 02 Apr 2021 17:20:33 GMT",
+        "x-ms-date": "Fri, 14 May 2021 16:55:06 GMT",
         "x-ms-return-client-request-id": "true",
-<<<<<<< HEAD
-        "x-ms-version": "2020-08-04"
-=======
-         "x-ms-version": "2020-10-02"
->>>>>>> 65932564
+        "x-ms-version": "2020-10-02"
       },
       "RequestBody": null,
       "StatusCode": 201,
       "ResponseHeaders": {
-        "Date": "Fri, 02 Apr 2021 17:20:32 GMT",
-        "ETag": "\u00220x8D8F5FB9FA77CEE\u0022",
-        "Last-Modified": "Fri, 02 Apr 2021 17:20:33 GMT",
+        "Content-Length": "0",
+        "Date": "Fri, 14 May 2021 16:55:05 GMT",
+        "ETag": "\u00220x8D916F9063FDE63\u0022",
+        "Last-Modified": "Fri, 14 May 2021 16:55:05 GMT",
         "Server": [
           "Windows-Azure-Blob/1.0",
           "Microsoft-HTTPAPI/2.0"
         ],
-        "Transfer-Encoding": "chunked",
         "x-ms-client-request-id": "be938e8f-c403-54dd-7e74-a11bd155a5d0",
-<<<<<<< HEAD
-        "x-ms-request-id": "2dd4a647-401e-0021-25e4-27bb8d000000",
-        "x-ms-version": "2020-08-04"
-=======
-        "x-ms-request-id": "1d55328a-f01e-0020-315d-05a165000000",
-         "x-ms-version": "2020-10-02"
->>>>>>> 65932564
+        "x-ms-request-id": "819b6162-401e-0035-3ee1-48b6d6000000",
+        "x-ms-version": "2020-10-02"
       },
       "ResponseBody": []
     },
     {
-      "RequestUri": "https://seanoauthstage.blob.core.windows.net/test-container-b151ffcb-f620-b11b-cdd1-c0a6b2cd9eed/test-blob-7d90dc27-77a3-dd81-1005-24c50bfd36d8",
+      "RequestUri": "https://seanmcccanary3.blob.core.windows.net/test-container-b151ffcb-f620-b11b-cdd1-c0a6b2cd9eed/test-blob-7d90dc27-77a3-dd81-1005-24c50bfd36d8",
       "RequestMethod": "PUT",
       "RequestHeaders": {
         "Accept": "application/xml",
         "Authorization": "Sanitized",
         "Content-Length": "1024",
         "Content-Type": "application/octet-stream",
-        "traceparent": "00-ca828c7ce3f7464ea9298b553b51c1b5-e5fdf462adf3ea44-00",
+        "traceparent": "00-4ca204dbe11e5348bf15fb14c5a73360-fbb7774ac4c5734c-00",
         "User-Agent": [
-          "azsdk-net-Storage.Blobs/12.9.0-alpha.20210402.1",
-          "(.NET 5.0.4; Microsoft Windows 10.0.19042)"
+          "azsdk-net-Storage.Blobs/12.9.0-alpha.20210514.1",
+          "(.NET Core 4.6.30015.01; Microsoft Windows 10.0.19043 )"
         ],
         "x-ms-blob-type": "BlockBlob",
         "x-ms-client-request-id": "e645d378-66e2-9329-54ba-b981870faf07",
-        "x-ms-date": "Fri, 02 Apr 2021 17:20:33 GMT",
+        "x-ms-date": "Fri, 14 May 2021 16:55:06 GMT",
         "x-ms-return-client-request-id": "true",
-<<<<<<< HEAD
-        "x-ms-version": "2020-08-04"
-=======
-         "x-ms-version": "2020-10-02"
->>>>>>> 65932564
+        "x-ms-version": "2020-10-02"
       },
       "RequestBody": "muj7JSXnHyB05ayMy3dYdF/3NX1peNTlr1Q4WWVN2Xtx22\u002BcoH8Ip25zSR4YUYgGHCy72h8oZyEUFXbRrsW6JgswGu8Hu9Tf7o0O9S\u002B2zV3LMj04kf9bSXNOiIoIN/mpuCIS5zeZ/2BY2\u002BuRGXHyXkgZBnyIgpUM1dF7uTNJ17eUZT0Mo\u002BUmMTLc4LYUyS8CWypC7zB8IDaNBhJlHUUsDgQz/bQ05rpi8tRJq6He9wuheV4JB\u002BeGGEQGfp3TwBTtr9Gx4Mx7znVv3/xcMnWUrg4Hw6PnIwccrORvLWcdjzG/XPzQLRY\u002BJqvpmSfqKuXPcs\u002BOzP1xBozKlTTnDKANUlDKndZ5xIH3yJ34/onfMYL/oLuYjsI0TlZvBZjiVxoK20fXIIwPVa1OlgNgeAgC62Ox6GvldcSNlk9/Cb7pFXGD7iJCBxH270oNSve/1NVObBo0MW6uJGaDSYo9j0zvZIGS3InlwONRu/kh1yrMzsF5MZyktOQC1Mm7vr6HuF/9HuV2LPdLaKs343V1jE07tnvIw12vS7CcjwjAKgIlygKZI7hFVaLJLcnwbNFujUd8fwhDvvQBTtM12Zzviz6pEhhz22mU9mDY/paUv97fLgLAQ6r54QwNl9XlEHwF2qGLRlq4\u002B7Le6Imnar9ebY71VquaLkiTsDAMZUOTr\u002BXk0iT0CHiDJjJP4VogUndNrypG77rRa6tZ95YqrJZuSzmjwpeaaWUWci94Sk3tcl24v7UZTL8rE2d4mxDhWXqc4ZYhfY/fskXFMH2KWSFea4U5ce3gVf55eK8wIs5UNRi122m2zPXN2AxwVBxCoLpFGS\u002BLqOeMu4yYpwTgr5B2cPtk1X23qJ\u002BPbJjgcADhN9j16gifyIwxKB/dHSXw7Sl8\u002BeMh3co8jXGQ/DxPrEuLtm8s6sSH16huMqxd2op6nn9uY3Ycv1kNuF2WDsxQ4nzUUWe1xAJl9CI7s6sd37LnFl294EjVb/YWHzJn8cjcHVAwiYkjxNp8CW5U4Qyu79iqr/hvkwIz/uJwnqTQ/gNZX5Va7VYpxFGCQNbZgY3qZzBZvELPbIlO/YqmsyY2rAtq\u002BoF2VAKCgOun7FMrWX1UhTd0dkHBivIMC\u002B/LghArTJPLboYMcxMt1jxWKH82I6MNUi3vwTXJqXCPakgStv3afKC/X\u002Br2SBIjRqAEamFy1ehLvjDjO4pdAcUWfAnLGx8/fKvfdsO5Fgoby3qVxD4OHJRfx/jM9kAWYV0k4MsIVyuAxe22k18kkqgmyHAPyDyHB2B0a1MncoZryBRmlDU\u002BEnNOFf9QWIg1OjVPpi7QBpkgndhrk\u002BvYWVNnSspKvv1z6LX8wLI9Nq/XPzEe18xYm8J7RQ==",
       "StatusCode": 201,
       "ResponseHeaders": {
+        "Content-Length": "0",
         "Content-MD5": "LIlU4w7TzUBWIQ8h15erGQ==",
-        "Date": "Fri, 02 Apr 2021 17:20:32 GMT",
-        "ETag": "\u00220x8D8F5FB9FB58256\u0022",
-        "Last-Modified": "Fri, 02 Apr 2021 17:20:33 GMT",
+        "Date": "Fri, 14 May 2021 16:55:05 GMT",
+        "ETag": "\u00220x8D916F9064996FF\u0022",
+        "Last-Modified": "Fri, 14 May 2021 16:55:05 GMT",
         "Server": [
           "Windows-Azure-Blob/1.0",
           "Microsoft-HTTPAPI/2.0"
         ],
-        "Transfer-Encoding": "chunked",
         "x-ms-client-request-id": "e645d378-66e2-9329-54ba-b981870faf07",
         "x-ms-content-crc64": "hOqZi0anBCY=",
-        "x-ms-request-id": "2dd4a649-401e-0021-26e4-27bb8d000000",
+        "x-ms-request-id": "819b616e-401e-0035-46e1-48b6d6000000",
         "x-ms-request-server-encrypted": "true",
-<<<<<<< HEAD
-        "x-ms-version": "2020-08-04",
-        "x-ms-version-id": "2021-04-02T17:20:33.7994326Z"
-=======
-         "x-ms-version": "2020-10-02",
-        "x-ms-version-id": "2021-02-17T18:47:05.4205253Z"
->>>>>>> 65932564
+        "x-ms-version": "2020-10-02",
+        "x-ms-version-id": "2021-05-14T16:55:05.7789695Z"
       },
       "ResponseBody": []
     },
     {
-      "RequestUri": "https://seanoauthstage.blob.core.windows.net/test-container-b151ffcb-f620-b11b-cdd1-c0a6b2cd9eed/test-blob-7d90dc27-77a3-dd81-1005-24c50bfd36d8?comp=snapshot",
+      "RequestUri": "https://seanmcccanary3.blob.core.windows.net/test-container-b151ffcb-f620-b11b-cdd1-c0a6b2cd9eed/test-blob-7d90dc27-77a3-dd81-1005-24c50bfd36d8?comp=snapshot",
       "RequestMethod": "PUT",
       "RequestHeaders": {
         "Accept": "application/xml",
         "Authorization": "Sanitized",
-        "traceparent": "00-274408286ed48f4197d5f779f28c7035-5cc85f2a6e0a8b44-00",
+        "traceparent": "00-8a5caee0d4388447b0ceec269f86b45f-aaaca9bdbafe464d-00",
         "User-Agent": [
-          "azsdk-net-Storage.Blobs/12.9.0-alpha.20210402.1",
-          "(.NET 5.0.4; Microsoft Windows 10.0.19042)"
+          "azsdk-net-Storage.Blobs/12.9.0-alpha.20210514.1",
+          "(.NET Core 4.6.30015.01; Microsoft Windows 10.0.19043 )"
         ],
         "x-ms-client-request-id": "c7df0dfa-947d-9062-333f-2acdbd3a24d9",
-        "x-ms-date": "Fri, 02 Apr 2021 17:20:34 GMT",
+        "x-ms-date": "Fri, 14 May 2021 16:55:06 GMT",
         "x-ms-return-client-request-id": "true",
-<<<<<<< HEAD
-        "x-ms-version": "2020-08-04"
-=======
-         "x-ms-version": "2020-10-02"
->>>>>>> 65932564
+        "x-ms-version": "2020-10-02"
       },
       "RequestBody": null,
       "StatusCode": 201,
       "ResponseHeaders": {
-        "Date": "Fri, 02 Apr 2021 17:20:32 GMT",
-        "ETag": "\u00220x8D8F5FB9FB58256\u0022",
-        "Last-Modified": "Fri, 02 Apr 2021 17:20:33 GMT",
+        "Content-Length": "0",
+        "Date": "Fri, 14 May 2021 16:55:05 GMT",
+        "ETag": "\u00220x8D916F9064996FF\u0022",
+        "Last-Modified": "Fri, 14 May 2021 16:55:05 GMT",
         "Server": [
           "Windows-Azure-Blob/1.0",
           "Microsoft-HTTPAPI/2.0"
         ],
-        "Transfer-Encoding": "chunked",
         "x-ms-client-request-id": "c7df0dfa-947d-9062-333f-2acdbd3a24d9",
-        "x-ms-request-id": "2dd4a64a-401e-0021-27e4-27bb8d000000",
+        "x-ms-request-id": "819b6175-401e-0035-4de1-48b6d6000000",
         "x-ms-request-server-encrypted": "false",
-<<<<<<< HEAD
-        "x-ms-snapshot": "2021-04-02T17:20:33.8673951Z",
-        "x-ms-version": "2020-08-04",
-        "x-ms-version-id": "2021-04-02T17:20:33.8683951Z"
-=======
-        "x-ms-snapshot": "2021-02-17T18:47:05.4835697Z",
-         "x-ms-version": "2020-10-02",
-        "x-ms-version-id": "2021-02-17T18:47:05.4845697Z"
->>>>>>> 65932564
+        "x-ms-snapshot": "2021-05-14T16:55:05.8510188Z",
+        "x-ms-version": "2020-10-02",
+        "x-ms-version-id": "2021-05-14T16:55:05.8520188Z"
       },
       "ResponseBody": []
     },
     {
-<<<<<<< HEAD
-      "RequestUri": "https://seanoauthstage.blob.core.windows.net/test-container-b151ffcb-f620-b11b-cdd1-c0a6b2cd9eed/test-blob-7d90dc27-77a3-dd81-1005-24c50bfd36d8?snapshot=2021-04-02T17%3A20%3A33.8673951Z\u0026sv=2020-06-12\u0026st=2021-04-02T16%3A20%3A34Z\u0026se=2021-04-02T18%3A20%3A34Z\u0026sr=bs\u0026sp=rwdi\u0026sig=Sanitized",
-=======
-      "RequestUri": "https://seanmcccanary3.blob.core.windows.net/test-container-b151ffcb-f620-b11b-cdd1-c0a6b2cd9eed/test-blob-7d90dc27-77a3-dd81-1005-24c50bfd36d8?snapshot=2021-02-17T18%3A47%3A05.4835697Z\u0026sv=2020-10-02\u0026st=2021-02-17T17%3A47%3A05Z\u0026se=2021-02-17T19%3A47%3A05Z\u0026sr=bs\u0026sp=rwd\u0026sig=Sanitized",
->>>>>>> 65932564
+      "RequestUri": "https://seanmcccanary3.blob.core.windows.net/test-container-b151ffcb-f620-b11b-cdd1-c0a6b2cd9eed/test-blob-7d90dc27-77a3-dd81-1005-24c50bfd36d8?snapshot=2021-05-14T16%3A55%3A05.8510188Z\u0026sv=2020-10-02\u0026st=2021-05-14T15%3A55%3A06Z\u0026se=2021-05-14T17%3A55%3A06Z\u0026sr=bs\u0026sp=rwdi\u0026sig=Sanitized",
       "RequestMethod": "HEAD",
       "RequestHeaders": {
         "Accept": "application/xml",
-        "traceparent": "00-70f530f1a5dd1144bb2cb3f763dd2846-c4a3084de8c89342-00",
+        "traceparent": "00-63c770bbeb194d4386993ed554a95621-c2061900680dfa49-00",
         "User-Agent": [
-          "azsdk-net-Storage.Blobs/12.9.0-alpha.20210402.1",
-          "(.NET 5.0.4; Microsoft Windows 10.0.19042)"
+          "azsdk-net-Storage.Blobs/12.9.0-alpha.20210514.1",
+          "(.NET Core 4.6.30015.01; Microsoft Windows 10.0.19043 )"
         ],
         "x-ms-client-request-id": "7987d104-e82f-3a8a-1676-e3d40ba68cbc",
         "x-ms-return-client-request-id": "true",
-<<<<<<< HEAD
-        "x-ms-version": "2020-08-04"
-=======
-         "x-ms-version": "2020-10-02"
->>>>>>> 65932564
+        "x-ms-version": "2020-10-02"
       },
       "RequestBody": null,
       "StatusCode": 200,
@@ -167,9 +131,9 @@
         "Content-Length": "1024",
         "Content-MD5": "LIlU4w7TzUBWIQ8h15erGQ==",
         "Content-Type": "application/octet-stream",
-        "Date": "Fri, 02 Apr 2021 17:20:33 GMT",
-        "ETag": "\u00220x8D8F5FB9FB58256\u0022",
-        "Last-Modified": "Fri, 02 Apr 2021 17:20:33 GMT",
+        "Date": "Fri, 14 May 2021 16:55:05 GMT",
+        "ETag": "\u00220x8D916F9064996FF\u0022",
+        "Last-Modified": "Fri, 14 May 2021 16:55:05 GMT",
         "Server": [
           "Windows-Azure-Blob/1.0",
           "Microsoft-HTTPAPI/2.0"
@@ -178,61 +142,48 @@
         "x-ms-access-tier-inferred": "true",
         "x-ms-blob-type": "BlockBlob",
         "x-ms-client-request-id": "7987d104-e82f-3a8a-1676-e3d40ba68cbc",
-        "x-ms-creation-time": "Fri, 02 Apr 2021 17:20:33 GMT",
-        "x-ms-request-id": "2dd4a64b-401e-0021-28e4-27bb8d000000",
+        "x-ms-creation-time": "Fri, 14 May 2021 16:55:05 GMT",
+        "x-ms-request-id": "819b617b-401e-0035-52e1-48b6d6000000",
         "x-ms-server-encrypted": "true",
-<<<<<<< HEAD
-        "x-ms-version": "2020-08-04"
-=======
-         "x-ms-version": "2020-10-02"
->>>>>>> 65932564
+        "x-ms-version": "2020-10-02"
       },
       "ResponseBody": []
     },
     {
-      "RequestUri": "https://seanoauthstage.blob.core.windows.net/test-container-b151ffcb-f620-b11b-cdd1-c0a6b2cd9eed?restype=container",
+      "RequestUri": "https://seanmcccanary3.blob.core.windows.net/test-container-b151ffcb-f620-b11b-cdd1-c0a6b2cd9eed?restype=container",
       "RequestMethod": "DELETE",
       "RequestHeaders": {
         "Accept": "application/xml",
         "Authorization": "Sanitized",
-        "traceparent": "00-27e6d39883f8a243b8a61acf4aa52e11-845e2299007d9e48-00",
+        "traceparent": "00-ce92b3703b79984190475ea62b0dc1a1-aa116356ee2e3e46-00",
         "User-Agent": [
-          "azsdk-net-Storage.Blobs/12.9.0-alpha.20210402.1",
-          "(.NET 5.0.4; Microsoft Windows 10.0.19042)"
+          "azsdk-net-Storage.Blobs/12.9.0-alpha.20210514.1",
+          "(.NET Core 4.6.30015.01; Microsoft Windows 10.0.19043 )"
         ],
         "x-ms-client-request-id": "ebc82ac4-aab3-75a9-2ce1-ecbae3d436b8",
-        "x-ms-date": "Fri, 02 Apr 2021 17:20:34 GMT",
+        "x-ms-date": "Fri, 14 May 2021 16:55:06 GMT",
         "x-ms-return-client-request-id": "true",
-<<<<<<< HEAD
-        "x-ms-version": "2020-08-04"
-=======
-         "x-ms-version": "2020-10-02"
->>>>>>> 65932564
+        "x-ms-version": "2020-10-02"
       },
       "RequestBody": null,
       "StatusCode": 202,
       "ResponseHeaders": {
-        "Date": "Fri, 02 Apr 2021 17:20:33 GMT",
+        "Content-Length": "0",
+        "Date": "Fri, 14 May 2021 16:55:05 GMT",
         "Server": [
           "Windows-Azure-Blob/1.0",
           "Microsoft-HTTPAPI/2.0"
         ],
-        "Transfer-Encoding": "chunked",
         "x-ms-client-request-id": "ebc82ac4-aab3-75a9-2ce1-ecbae3d436b8",
-<<<<<<< HEAD
-        "x-ms-request-id": "2dd4a64c-401e-0021-29e4-27bb8d000000",
-        "x-ms-version": "2020-08-04"
-=======
-        "x-ms-request-id": "1d553348-f01e-0020-5e5d-05a165000000",
-         "x-ms-version": "2020-10-02"
->>>>>>> 65932564
+        "x-ms-request-id": "819b6186-401e-0035-5de1-48b6d6000000",
+        "x-ms-version": "2020-10-02"
       },
       "ResponseBody": []
     }
   ],
   "Variables": {
-    "DateTimeOffsetNow": "2021-04-02T12:20:34.0951040-05:00",
+    "DateTimeOffsetNow": "2021-05-14T11:55:06.3421141-05:00",
     "RandomSeed": "932605837",
-    "Storage_TestConfigDefault": "ProductionTenant\nseanoauthstage\nU2FuaXRpemVk\nhttps://seanoauthstage.blob.core.windows.net\nhttps://seanoauthstage.file.core.windows.net\nhttps://seanoauthstage.queue.core.windows.net\nhttps://seanoauthstage.table.core.windows.net\n\n\n\n\nhttps://seanoauthstage-secondary.blob.core.windows.net\nhttps://seanoauthstage-secondary.file.core.windows.net\nhttps://seanoauthstage-secondary.queue.core.windows.net\nhttps://seanoauthstage-secondary.table.core.windows.net\n68390a19-a643-458b-b726-408abf67b4fc\nSanitized\n72f988bf-86f1-41af-91ab-2d7cd011db47\nhttps://login.microsoftonline.com/\nCloud\nBlobEndpoint=https://seanoauthstage.blob.core.windows.net/;QueueEndpoint=https://seanoauthstage.queue.core.windows.net/;FileEndpoint=https://seanoauthstage.file.core.windows.net/;BlobSecondaryEndpoint=https://seanoauthstage-secondary.blob.core.windows.net/;QueueSecondaryEndpoint=https://seanoauthstage-secondary.queue.core.windows.net/;FileSecondaryEndpoint=https://seanoauthstage-secondary.file.core.windows.net/;AccountName=seanoauthstage;AccountKey=Kg==;\n"
+    "Storage_TestConfigDefault": "ProductionTenant\nseanmcccanary3\nU2FuaXRpemVk\nhttps://seanmcccanary3.blob.core.windows.net\nhttps://seanmcccanary3.file.core.windows.net\nhttps://seanmcccanary3.queue.core.windows.net\nhttps://seanmcccanary3.table.core.windows.net\n\n\n\n\nhttps://seanmcccanary3-secondary.blob.core.windows.net\nhttps://seanmcccanary3-secondary.file.core.windows.net\nhttps://seanmcccanary3-secondary.queue.core.windows.net\nhttps://seanmcccanary3-secondary.table.core.windows.net\n\nSanitized\n\n\nCloud\nBlobEndpoint=https://seanmcccanary3.blob.core.windows.net/;QueueEndpoint=https://seanmcccanary3.queue.core.windows.net/;FileEndpoint=https://seanmcccanary3.file.core.windows.net/;BlobSecondaryEndpoint=https://seanmcccanary3-secondary.blob.core.windows.net/;QueueSecondaryEndpoint=https://seanmcccanary3-secondary.queue.core.windows.net/;FileSecondaryEndpoint=https://seanmcccanary3-secondary.file.core.windows.net/;AccountName=seanmcccanary3;AccountKey=Kg==;\nseanscope1"
   }
 }