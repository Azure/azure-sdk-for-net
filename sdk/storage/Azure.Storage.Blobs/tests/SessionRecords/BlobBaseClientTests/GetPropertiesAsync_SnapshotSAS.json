--- conflicted
+++ resolved
@@ -15,11 +15,7 @@
         "x-ms-client-request-id": "be938e8f-c403-54dd-7e74-a11bd155a5d0",
         "x-ms-date": "Tue, 31 Aug 2021 21:19:21 GMT",
         "x-ms-return-client-request-id": "true",
-<<<<<<< HEAD
-        "x-ms-version": "2020-12-06"
-=======
         "x-ms-version": "2021-02-12"
->>>>>>> 7e782c87
       },
       "RequestBody": null,
       "StatusCode": 201,
@@ -33,13 +29,8 @@
           "Microsoft-HTTPAPI/2.0"
         ],
         "x-ms-client-request-id": "be938e8f-c403-54dd-7e74-a11bd155a5d0",
-<<<<<<< HEAD
-        "x-ms-request-id": "819b6162-401e-0035-3ee1-48b6d6000000",
-        "x-ms-version": "2020-12-06"
-=======
         "x-ms-request-id": "ecda6868-e01e-005e-03ad-9e3122000000",
         "x-ms-version": "2021-02-12"
->>>>>>> 7e782c87
       },
       "ResponseBody": []
     },
@@ -60,11 +51,7 @@
         "x-ms-client-request-id": "e645d378-66e2-9329-54ba-b981870faf07",
         "x-ms-date": "Tue, 31 Aug 2021 21:19:21 GMT",
         "x-ms-return-client-request-id": "true",
-<<<<<<< HEAD
-        "x-ms-version": "2020-12-06"
-=======
         "x-ms-version": "2021-02-12"
->>>>>>> 7e782c87
       },
       "RequestBody": "muj7JSXnHyB05ayMy3dYdF/3NX1peNTlr1Q4WWVN2Xtx22\u002BcoH8Ip25zSR4YUYgGHCy72h8oZyEUFXbRrsW6JgswGu8Hu9Tf7o0O9S\u002B2zV3LMj04kf9bSXNOiIoIN/mpuCIS5zeZ/2BY2\u002BuRGXHyXkgZBnyIgpUM1dF7uTNJ17eUZT0Mo\u002BUmMTLc4LYUyS8CWypC7zB8IDaNBhJlHUUsDgQz/bQ05rpi8tRJq6He9wuheV4JB\u002BeGGEQGfp3TwBTtr9Gx4Mx7znVv3/xcMnWUrg4Hw6PnIwccrORvLWcdjzG/XPzQLRY\u002BJqvpmSfqKuXPcs\u002BOzP1xBozKlTTnDKANUlDKndZ5xIH3yJ34/onfMYL/oLuYjsI0TlZvBZjiVxoK20fXIIwPVa1OlgNgeAgC62Ox6GvldcSNlk9/Cb7pFXGD7iJCBxH270oNSve/1NVObBo0MW6uJGaDSYo9j0zvZIGS3InlwONRu/kh1yrMzsF5MZyktOQC1Mm7vr6HuF/9HuV2LPdLaKs343V1jE07tnvIw12vS7CcjwjAKgIlygKZI7hFVaLJLcnwbNFujUd8fwhDvvQBTtM12Zzviz6pEhhz22mU9mDY/paUv97fLgLAQ6r54QwNl9XlEHwF2qGLRlq4\u002B7Le6Imnar9ebY71VquaLkiTsDAMZUOTr\u002BXk0iT0CHiDJjJP4VogUndNrypG77rRa6tZ95YqrJZuSzmjwpeaaWUWci94Sk3tcl24v7UZTL8rE2d4mxDhWXqc4ZYhfY/fskXFMH2KWSFea4U5ce3gVf55eK8wIs5UNRi122m2zPXN2AxwVBxCoLpFGS\u002BLqOeMu4yYpwTgr5B2cPtk1X23qJ\u002BPbJjgcADhN9j16gifyIwxKB/dHSXw7Sl8\u002BeMh3co8jXGQ/DxPrEuLtm8s6sSH16huMqxd2op6nn9uY3Ycv1kNuF2WDsxQ4nzUUWe1xAJl9CI7s6sd37LnFl294EjVb/YWHzJn8cjcHVAwiYkjxNp8CW5U4Qyu79iqr/hvkwIz/uJwnqTQ/gNZX5Va7VYpxFGCQNbZgY3qZzBZvELPbIlO/YqmsyY2rAtq\u002BoF2VAKCgOun7FMrWX1UhTd0dkHBivIMC\u002B/LghArTJPLboYMcxMt1jxWKH82I6MNUi3vwTXJqXCPakgStv3afKC/X\u002Br2SBIjRqAEamFy1ehLvjDjO4pdAcUWfAnLGx8/fKvfdsO5Fgoby3qVxD4OHJRfx/jM9kAWYV0k4MsIVyuAxe22k18kkqgmyHAPyDyHB2B0a1MncoZryBRmlDU\u002BEnNOFf9QWIg1OjVPpi7QBpkgndhrk\u002BvYWVNnSspKvv1z6LX8wLI9Nq/XPzEe18xYm8J7RQ==",
       "StatusCode": 201,
@@ -82,13 +69,8 @@
         "x-ms-content-crc64": "hOqZi0anBCY=",
         "x-ms-request-id": "ecda6878-e01e-005e-10ad-9e3122000000",
         "x-ms-request-server-encrypted": "true",
-<<<<<<< HEAD
-        "x-ms-version": "2020-12-06",
-        "x-ms-version-id": "2021-05-14T16:55:05.7789695Z"
-=======
         "x-ms-version": "2021-02-12",
         "x-ms-version-id": "2021-08-31T21:19:20.9378866Z"
->>>>>>> 7e782c87
       },
       "ResponseBody": []
     },
@@ -106,11 +88,7 @@
         "x-ms-client-request-id": "c7df0dfa-947d-9062-333f-2acdbd3a24d9",
         "x-ms-date": "Tue, 31 Aug 2021 21:19:21 GMT",
         "x-ms-return-client-request-id": "true",
-<<<<<<< HEAD
-        "x-ms-version": "2020-12-06"
-=======
         "x-ms-version": "2021-02-12"
->>>>>>> 7e782c87
       },
       "RequestBody": null,
       "StatusCode": 201,
@@ -126,24 +104,14 @@
         "x-ms-client-request-id": "c7df0dfa-947d-9062-333f-2acdbd3a24d9",
         "x-ms-request-id": "ecda6885-e01e-005e-1aad-9e3122000000",
         "x-ms-request-server-encrypted": "false",
-<<<<<<< HEAD
-        "x-ms-snapshot": "2021-05-14T16:55:05.8510188Z",
-        "x-ms-version": "2020-12-06",
-        "x-ms-version-id": "2021-05-14T16:55:05.8520188Z"
-=======
         "x-ms-snapshot": "2021-08-31T21:19:20.9858601Z",
         "x-ms-version": "2021-02-12",
         "x-ms-version-id": "2021-08-31T21:19:20.9868601Z"
->>>>>>> 7e782c87
       },
       "ResponseBody": []
     },
     {
-<<<<<<< HEAD
-      "RequestUri": "https://seanmcccanary3.blob.core.windows.net/test-container-b151ffcb-f620-b11b-cdd1-c0a6b2cd9eed/test-blob-7d90dc27-77a3-dd81-1005-24c50bfd36d8?snapshot=2021-05-14T16%3A55%3A05.8510188Z&sv=2020-12-06&st=2021-05-14T15%3A55%3A06Z&se=2021-05-14T17%3A55%3A06Z&sr=bs&sp=rwdi&sig=Sanitized",
-=======
       "RequestUri": "https://seanmcccanary3.blob.core.windows.net/test-container-b151ffcb-f620-b11b-cdd1-c0a6b2cd9eed/test-blob-7d90dc27-77a3-dd81-1005-24c50bfd36d8?snapshot=2021-08-31T21%3A19%3A20.9858601Z\u0026sv=2021-02-12\u0026st=2021-08-31T20%3A19%3A21Z\u0026se=2021-08-31T22%3A19%3A21Z\u0026sr=bs\u0026sp=rwdyi\u0026sig=Sanitized",
->>>>>>> 7e782c87
       "RequestMethod": "HEAD",
       "RequestHeaders": {
         "Accept": "application/xml",
@@ -154,11 +122,7 @@
         ],
         "x-ms-client-request-id": "7987d104-e82f-3a8a-1676-e3d40ba68cbc",
         "x-ms-return-client-request-id": "true",
-<<<<<<< HEAD
-        "x-ms-version": "2020-12-06"
-=======
         "x-ms-version": "2021-02-12"
->>>>>>> 7e782c87
       },
       "RequestBody": null,
       "StatusCode": 200,
@@ -183,11 +147,7 @@
         "x-ms-creation-time": "Tue, 31 Aug 2021 21:19:20 GMT",
         "x-ms-request-id": "ecda688f-e01e-005e-23ad-9e3122000000",
         "x-ms-server-encrypted": "true",
-<<<<<<< HEAD
-        "x-ms-version": "2020-12-06"
-=======
         "x-ms-version": "2021-02-12"
->>>>>>> 7e782c87
       },
       "ResponseBody": []
     },
@@ -205,11 +165,7 @@
         "x-ms-client-request-id": "ebc82ac4-aab3-75a9-2ce1-ecbae3d436b8",
         "x-ms-date": "Tue, 31 Aug 2021 21:19:21 GMT",
         "x-ms-return-client-request-id": "true",
-<<<<<<< HEAD
-        "x-ms-version": "2020-12-06"
-=======
         "x-ms-version": "2021-02-12"
->>>>>>> 7e782c87
       },
       "RequestBody": null,
       "StatusCode": 202,
@@ -221,13 +177,8 @@
           "Microsoft-HTTPAPI/2.0"
         ],
         "x-ms-client-request-id": "ebc82ac4-aab3-75a9-2ce1-ecbae3d436b8",
-<<<<<<< HEAD
-        "x-ms-request-id": "819b6186-401e-0035-5de1-48b6d6000000",
-        "x-ms-version": "2020-12-06"
-=======
         "x-ms-request-id": "ecda6897-e01e-005e-29ad-9e3122000000",
         "x-ms-version": "2021-02-12"
->>>>>>> 7e782c87
       },
       "ResponseBody": []
     }
