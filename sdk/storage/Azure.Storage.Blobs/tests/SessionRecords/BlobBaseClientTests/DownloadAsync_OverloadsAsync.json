﻿{
  "Entries": [
    {
      "RequestUri": "https://seanmcccanary3.blob.core.windows.net/test-container-8566f360-006d-5a21-6816-810479c2280b?restype=container",
      "RequestMethod": "PUT",
      "RequestHeaders": {
        "Accept": "application/xml",
        "Authorization": "Sanitized",
        "traceparent": "00-250655df0751b04a9b244caf7e991d4e-448bb8549dec344f-00",
        "User-Agent": [
          "azsdk-net-Storage.Blobs/12.9.0-alpha.20210217.1",
          "(.NET 5.0.3; Microsoft Windows 10.0.19042)"
        ],
        "x-ms-blob-public-access": "container",
        "x-ms-client-request-id": "f4ca8cc1-3797-bc25-f865-961cffa5a0f7",
        "x-ms-date": "Wed, 17 Feb 2021 18:50:57 GMT",
        "x-ms-return-client-request-id": "true",
<<<<<<< HEAD
        "x-ms-version": "2020-12-06"
=======
        "x-ms-version": "2021-02-12"
>>>>>>> 7e782c87
      },
      "RequestBody": null,
      "StatusCode": 201,
      "ResponseHeaders": {
        "Content-Length": "0",
        "Date": "Wed, 17 Feb 2021 18:50:57 GMT",
        "ETag": "\"0x8D8D374F6BB9C48\"",
        "Last-Modified": "Wed, 17 Feb 2021 18:50:58 GMT",
        "Server": [
          "Windows-Azure-Blob/1.0",
          "Microsoft-HTTPAPI/2.0"
        ],
        "x-ms-client-request-id": "f4ca8cc1-3797-bc25-f865-961cffa5a0f7",
        "x-ms-request-id": "0eee67c8-201e-0033-7e5d-058569000000",
<<<<<<< HEAD
        "x-ms-version": "2020-12-06"
=======
        "x-ms-version": "2021-02-12"
>>>>>>> 7e782c87
      },
      "ResponseBody": []
    },
    {
      "RequestUri": "https://seanmcccanary3.blob.core.windows.net/test-container-8566f360-006d-5a21-6816-810479c2280b/test-blob-f79e2be8-ee0d-f336-e51e-7d779f3511da",
      "RequestMethod": "PUT",
      "RequestHeaders": {
        "Accept": "application/xml",
        "Authorization": "Sanitized",
        "Content-Length": "1024",
        "Content-Type": "application/octet-stream",
        "traceparent": "00-265ccd21560d8e42aaa62c697c266083-b233ddf4d9e1084e-00",
        "User-Agent": [
          "azsdk-net-Storage.Blobs/12.9.0-alpha.20210217.1",
          "(.NET 5.0.3; Microsoft Windows 10.0.19042)"
        ],
        "x-ms-blob-type": "BlockBlob",
        "x-ms-client-request-id": "c1ad8d25-74fb-d199-07ed-3845e9020e18",
        "x-ms-date": "Wed, 17 Feb 2021 18:50:58 GMT",
        "x-ms-return-client-request-id": "true",
<<<<<<< HEAD
        "x-ms-version": "2020-12-06"
=======
        "x-ms-version": "2021-02-12"
>>>>>>> 7e782c87
      },
      "RequestBody": "G7s6L8QOgr0fWUYqvKVkOlQfQuz4M3Qci584mQy2DJmjTF878pKdswoN1T3w+wBSAVvI4GOz/+hHHaMk1uiwaUysh3BFKEjCgo/i6l02K5Cf5Zew7iw170x39NXueNwhXGvwRHSQDNgTBl7U0BSKEPEThfBR/3ogdpcjzjRy0wmywI7yReccDti+nejNYR447OPj2vLs0Fzx0M3cbT6koDJUIQ+FmMoK93YXkmKSUhV46+FRj/gWxvAyAHUaP6GaGvy1eT8OslQY2eN81D35Xn64ZIFcUxA5PlsfU5dV8LjUfXhl3dnVaTiNOLYVmvGzOKL3YdogPcbrezvj7168w+gqp1fElIGk4/tIzxpaJKNqbBv1Xo7dtD+xeWGd8Xna0HXN6vKZ7qMgUn7f126skVeXeYNCx2RaTfIYExofB/GBbv6ljDmw0H531AwP/t3QBegKBnf2lwkQc53/gdqIAEuMXmhwBgQd5qkEy/JXSk4VRw0yFQB6itf1lBmbsU6j79PBgqB1YP/j7B/O8cwWuShO6jrMVutKEtORe3HrgjVaYdwelseuoOcOTyjgq5kL3tvxTMYU15jod3DN4+WN+Grqc5Dw+CJgn0pTvQbDaWc5hpyV+jVuRopDNh9X4bwBgFe+9jcJGuW5kKx8wRmSJA0Ik11I+P01ey0FrcEDCb6NUTyvBXMvMGu33GqI8oVxsRERT05euYhZiHsJA20ktYfu7m/c4h+a2GPykRuTrImolPuv8rpwL5i0VXz3JSz9kibimgMVlM7yd3braydsxdzxYW5xdMPNfr/WJ4yjorM29P71sBKFkv8tvXpDhMNxR4+fBcS+ix1jFRtEPmxBT9TCtHYodxXKbM5uRLdIifn7ZeD8A5zud2nhkZv2QVSS626mgc9MSNB61Zn1T0dlGowiSdmMREs30z0NR+V51Ct63FhJoggprh0Pgi4D+Sghe3cO1Pd7BqYibq2SPgHqAABue3PuG3iE+Jq7fMIcNNoU7MtuawAz/9ayJjNalm8bJYEtlX21Ml/+idtdv4njBjrSflI1e5UAOnydPPRFKWEqoFdB7p9cX7lrcOEk1UBMziD4iBgd5anrLVoBGPZquWB5Mx4xohebdR6Zygu03GQ8UG3UTKFJDbqtVsFEW0fDALeBqqIhGywIXRP5hBudN1D1xceIlmy/MCVkg0tWVhrX1clUMjHCGjRBy+6NT4meEB5wTpV/OmpKwXp9vJfgsQb5Iq5SSQQfM6qSRsp9MeGcxXMt5giEV5tfCnG2RF6dYBnnlCzaTMYZUBrq7POfzJCZ4PYjssv+dMoT8z+TaO5M9eaxlpy0wXmsE5XtmWunvz3gHWRnea1O6SBix1mHhg==",
      "StatusCode": 201,
      "ResponseHeaders": {
        "Content-Length": "0",
        "Content-MD5": "80U/q3eHfU0D92zkEQPc8w==",
        "Date": "Wed, 17 Feb 2021 18:50:58 GMT",
        "ETag": "\"0x8D8D374F6C95F93\"",
        "Last-Modified": "Wed, 17 Feb 2021 18:50:58 GMT",
        "Server": [
          "Windows-Azure-Blob/1.0",
          "Microsoft-HTTPAPI/2.0"
        ],
        "x-ms-client-request-id": "c1ad8d25-74fb-d199-07ed-3845e9020e18",
        "x-ms-content-crc64": "WYDH75uutM8=",
        "x-ms-request-id": "0eee67dc-201e-0033-0c5d-058569000000",
        "x-ms-request-server-encrypted": "true",
<<<<<<< HEAD
        "x-ms-version": "2020-12-06",
=======
        "x-ms-version": "2021-02-12",
>>>>>>> 7e782c87
        "x-ms-version-id": "2021-02-17T18:50:58.29946Z"
      },
      "ResponseBody": []
    },
    {
      "RequestUri": "https://seanmcccanary3.blob.core.windows.net/test-container-8566f360-006d-5a21-6816-810479c2280b/test-blob-f79e2be8-ee0d-f336-e51e-7d779f3511da",
      "RequestMethod": "GET",
      "RequestHeaders": {
        "Accept": "application/xml",
        "Authorization": "Sanitized",
        "traceparent": "00-72996a3db0f07041a24e8f98d75b941f-f58ce449a76ca04f-00",
        "User-Agent": [
          "azsdk-net-Storage.Blobs/12.9.0-alpha.20210217.1",
          "(.NET 5.0.3; Microsoft Windows 10.0.19042)"
        ],
        "x-ms-client-request-id": "11525d25-4f88-ebdf-d161-fac51245fb79",
        "x-ms-date": "Wed, 17 Feb 2021 18:50:58 GMT",
        "x-ms-return-client-request-id": "true",
<<<<<<< HEAD
        "x-ms-version": "2020-12-06"
=======
        "x-ms-version": "2021-02-12"
>>>>>>> 7e782c87
      },
      "RequestBody": null,
      "StatusCode": 200,
      "ResponseHeaders": {
        "Accept-Ranges": "bytes",
        "Content-Length": "1024",
        "Content-MD5": "80U/q3eHfU0D92zkEQPc8w==",
        "Content-Type": "application/octet-stream",
        "Date": "Wed, 17 Feb 2021 18:50:58 GMT",
        "ETag": "\"0x8D8D374F6C95F93\"",
        "Last-Modified": "Wed, 17 Feb 2021 18:50:58 GMT",
        "Server": [
          "Windows-Azure-Blob/1.0",
          "Microsoft-HTTPAPI/2.0"
        ],
        "x-ms-blob-type": "BlockBlob",
        "x-ms-client-request-id": "11525d25-4f88-ebdf-d161-fac51245fb79",
        "x-ms-creation-time": "Wed, 17 Feb 2021 18:50:58 GMT",
        "x-ms-is-current-version": "true",
        "x-ms-last-access-time": "Wed, 17 Feb 2021 18:50:58 GMT",
        "x-ms-lease-state": "available",
        "x-ms-lease-status": "unlocked",
        "x-ms-request-id": "0eee67e2-201e-0033-125d-058569000000",
        "x-ms-server-encrypted": "true",
<<<<<<< HEAD
        "x-ms-version": "2020-12-06",
=======
        "x-ms-version": "2021-02-12",
>>>>>>> 7e782c87
        "x-ms-version-id": "2021-02-17T18:50:58.29946Z"
      },
      "ResponseBody": "G7s6L8QOgr0fWUYqvKVkOlQfQuz4M3Qci584mQy2DJmjTF878pKdswoN1T3w+wBSAVvI4GOz/+hHHaMk1uiwaUysh3BFKEjCgo/i6l02K5Cf5Zew7iw170x39NXueNwhXGvwRHSQDNgTBl7U0BSKEPEThfBR/3ogdpcjzjRy0wmywI7yReccDti+nejNYR447OPj2vLs0Fzx0M3cbT6koDJUIQ+FmMoK93YXkmKSUhV46+FRj/gWxvAyAHUaP6GaGvy1eT8OslQY2eN81D35Xn64ZIFcUxA5PlsfU5dV8LjUfXhl3dnVaTiNOLYVmvGzOKL3YdogPcbrezvj7168w+gqp1fElIGk4/tIzxpaJKNqbBv1Xo7dtD+xeWGd8Xna0HXN6vKZ7qMgUn7f126skVeXeYNCx2RaTfIYExofB/GBbv6ljDmw0H531AwP/t3QBegKBnf2lwkQc53/gdqIAEuMXmhwBgQd5qkEy/JXSk4VRw0yFQB6itf1lBmbsU6j79PBgqB1YP/j7B/O8cwWuShO6jrMVutKEtORe3HrgjVaYdwelseuoOcOTyjgq5kL3tvxTMYU15jod3DN4+WN+Grqc5Dw+CJgn0pTvQbDaWc5hpyV+jVuRopDNh9X4bwBgFe+9jcJGuW5kKx8wRmSJA0Ik11I+P01ey0FrcEDCb6NUTyvBXMvMGu33GqI8oVxsRERT05euYhZiHsJA20ktYfu7m/c4h+a2GPykRuTrImolPuv8rpwL5i0VXz3JSz9kibimgMVlM7yd3braydsxdzxYW5xdMPNfr/WJ4yjorM29P71sBKFkv8tvXpDhMNxR4+fBcS+ix1jFRtEPmxBT9TCtHYodxXKbM5uRLdIifn7ZeD8A5zud2nhkZv2QVSS626mgc9MSNB61Zn1T0dlGowiSdmMREs30z0NR+V51Ct63FhJoggprh0Pgi4D+Sghe3cO1Pd7BqYibq2SPgHqAABue3PuG3iE+Jq7fMIcNNoU7MtuawAz/9ayJjNalm8bJYEtlX21Ml/+idtdv4njBjrSflI1e5UAOnydPPRFKWEqoFdB7p9cX7lrcOEk1UBMziD4iBgd5anrLVoBGPZquWB5Mx4xohebdR6Zygu03GQ8UG3UTKFJDbqtVsFEW0fDALeBqqIhGywIXRP5hBudN1D1xceIlmy/MCVkg0tWVhrX1clUMjHCGjRBy+6NT4meEB5wTpV/OmpKwXp9vJfgsQb5Iq5SSQQfM6qSRsp9MeGcxXMt5giEV5tfCnG2RF6dYBnnlCzaTMYZUBrq7POfzJCZ4PYjssv+dMoT8z+TaO5M9eaxlpy0wXmsE5XtmWunvz3gHWRnea1O6SBix1mHhg=="
    },
    {
      "RequestUri": "https://seanmcccanary3.blob.core.windows.net/test-container-8566f360-006d-5a21-6816-810479c2280b/test-blob-f79e2be8-ee0d-f336-e51e-7d779f3511da",
      "RequestMethod": "GET",
      "RequestHeaders": {
        "Accept": "application/xml",
        "Authorization": "Sanitized",
        "traceparent": "00-9a36aacac7b04f44a82066cbd469191d-f8c405c0ec20f743-00",
        "User-Agent": [
          "azsdk-net-Storage.Blobs/12.9.0-alpha.20210217.1",
          "(.NET 5.0.3; Microsoft Windows 10.0.19042)"
        ],
        "x-ms-client-request-id": "8c20a576-fcb0-888f-6517-8ac38b0e895c",
        "x-ms-date": "Wed, 17 Feb 2021 18:50:58 GMT",
        "x-ms-return-client-request-id": "true",
<<<<<<< HEAD
        "x-ms-version": "2020-12-06"
=======
        "x-ms-version": "2021-02-12"
>>>>>>> 7e782c87
      },
      "RequestBody": null,
      "StatusCode": 200,
      "ResponseHeaders": {
        "Accept-Ranges": "bytes",
        "Content-Length": "1024",
        "Content-MD5": "80U/q3eHfU0D92zkEQPc8w==",
        "Content-Type": "application/octet-stream",
        "Date": "Wed, 17 Feb 2021 18:50:58 GMT",
        "ETag": "\"0x8D8D374F6C95F93\"",
        "Last-Modified": "Wed, 17 Feb 2021 18:50:58 GMT",
        "Server": [
          "Windows-Azure-Blob/1.0",
          "Microsoft-HTTPAPI/2.0"
        ],
        "x-ms-blob-type": "BlockBlob",
        "x-ms-client-request-id": "8c20a576-fcb0-888f-6517-8ac38b0e895c",
        "x-ms-creation-time": "Wed, 17 Feb 2021 18:50:58 GMT",
        "x-ms-is-current-version": "true",
        "x-ms-last-access-time": "Wed, 17 Feb 2021 18:50:58 GMT",
        "x-ms-lease-state": "available",
        "x-ms-lease-status": "unlocked",
        "x-ms-request-id": "0eee67e4-201e-0033-145d-058569000000",
        "x-ms-server-encrypted": "true",
<<<<<<< HEAD
        "x-ms-version": "2020-12-06",
=======
        "x-ms-version": "2021-02-12",
>>>>>>> 7e782c87
        "x-ms-version-id": "2021-02-17T18:50:58.29946Z"
      },
      "ResponseBody": "G7s6L8QOgr0fWUYqvKVkOlQfQuz4M3Qci584mQy2DJmjTF878pKdswoN1T3w+wBSAVvI4GOz/+hHHaMk1uiwaUysh3BFKEjCgo/i6l02K5Cf5Zew7iw170x39NXueNwhXGvwRHSQDNgTBl7U0BSKEPEThfBR/3ogdpcjzjRy0wmywI7yReccDti+nejNYR447OPj2vLs0Fzx0M3cbT6koDJUIQ+FmMoK93YXkmKSUhV46+FRj/gWxvAyAHUaP6GaGvy1eT8OslQY2eN81D35Xn64ZIFcUxA5PlsfU5dV8LjUfXhl3dnVaTiNOLYVmvGzOKL3YdogPcbrezvj7168w+gqp1fElIGk4/tIzxpaJKNqbBv1Xo7dtD+xeWGd8Xna0HXN6vKZ7qMgUn7f126skVeXeYNCx2RaTfIYExofB/GBbv6ljDmw0H531AwP/t3QBegKBnf2lwkQc53/gdqIAEuMXmhwBgQd5qkEy/JXSk4VRw0yFQB6itf1lBmbsU6j79PBgqB1YP/j7B/O8cwWuShO6jrMVutKEtORe3HrgjVaYdwelseuoOcOTyjgq5kL3tvxTMYU15jod3DN4+WN+Grqc5Dw+CJgn0pTvQbDaWc5hpyV+jVuRopDNh9X4bwBgFe+9jcJGuW5kKx8wRmSJA0Ik11I+P01ey0FrcEDCb6NUTyvBXMvMGu33GqI8oVxsRERT05euYhZiHsJA20ktYfu7m/c4h+a2GPykRuTrImolPuv8rpwL5i0VXz3JSz9kibimgMVlM7yd3braydsxdzxYW5xdMPNfr/WJ4yjorM29P71sBKFkv8tvXpDhMNxR4+fBcS+ix1jFRtEPmxBT9TCtHYodxXKbM5uRLdIifn7ZeD8A5zud2nhkZv2QVSS626mgc9MSNB61Zn1T0dlGowiSdmMREs30z0NR+V51Ct63FhJoggprh0Pgi4D+Sghe3cO1Pd7BqYibq2SPgHqAABue3PuG3iE+Jq7fMIcNNoU7MtuawAz/9ayJjNalm8bJYEtlX21Ml/+idtdv4njBjrSflI1e5UAOnydPPRFKWEqoFdB7p9cX7lrcOEk1UBMziD4iBgd5anrLVoBGPZquWB5Mx4xohebdR6Zygu03GQ8UG3UTKFJDbqtVsFEW0fDALeBqqIhGywIXRP5hBudN1D1xceIlmy/MCVkg0tWVhrX1clUMjHCGjRBy+6NT4meEB5wTpV/OmpKwXp9vJfgsQb5Iq5SSQQfM6qSRsp9MeGcxXMt5giEV5tfCnG2RF6dYBnnlCzaTMYZUBrq7POfzJCZ4PYjssv+dMoT8z+TaO5M9eaxlpy0wXmsE5XtmWunvz3gHWRnea1O6SBix1mHhg=="
    },
    {
      "RequestUri": "https://seanmcccanary3.blob.core.windows.net/test-container-8566f360-006d-5a21-6816-810479c2280b/test-blob-f79e2be8-ee0d-f336-e51e-7d779f3511da",
      "RequestMethod": "GET",
      "RequestHeaders": {
        "Accept": "application/xml",
        "Authorization": "Sanitized",
        "traceparent": "00-725c6a56f3996d4483b2c7c957190d2e-e204986ab4b6fb44-00",
        "User-Agent": [
          "azsdk-net-Storage.Blobs/12.9.0-alpha.20210217.1",
          "(.NET 5.0.3; Microsoft Windows 10.0.19042)"
        ],
        "x-ms-client-request-id": "6d4f7d1b-6f24-2cc9-bb4b-d137133613ab",
        "x-ms-date": "Wed, 17 Feb 2021 18:50:58 GMT",
        "x-ms-return-client-request-id": "true",
<<<<<<< HEAD
        "x-ms-version": "2020-12-06"
=======
        "x-ms-version": "2021-02-12"
>>>>>>> 7e782c87
      },
      "RequestBody": null,
      "StatusCode": 200,
      "ResponseHeaders": {
        "Accept-Ranges": "bytes",
        "Content-Length": "1024",
        "Content-MD5": "80U/q3eHfU0D92zkEQPc8w==",
        "Content-Type": "application/octet-stream",
        "Date": "Wed, 17 Feb 2021 18:50:58 GMT",
        "ETag": "\"0x8D8D374F6C95F93\"",
        "Last-Modified": "Wed, 17 Feb 2021 18:50:58 GMT",
        "Server": [
          "Windows-Azure-Blob/1.0",
          "Microsoft-HTTPAPI/2.0"
        ],
        "x-ms-blob-type": "BlockBlob",
        "x-ms-client-request-id": "6d4f7d1b-6f24-2cc9-bb4b-d137133613ab",
        "x-ms-creation-time": "Wed, 17 Feb 2021 18:50:58 GMT",
        "x-ms-is-current-version": "true",
        "x-ms-last-access-time": "Wed, 17 Feb 2021 18:50:58 GMT",
        "x-ms-lease-state": "available",
        "x-ms-lease-status": "unlocked",
        "x-ms-request-id": "0eee67e7-201e-0033-175d-058569000000",
        "x-ms-server-encrypted": "true",
<<<<<<< HEAD
        "x-ms-version": "2020-12-06",
=======
        "x-ms-version": "2021-02-12",
>>>>>>> 7e782c87
        "x-ms-version-id": "2021-02-17T18:50:58.29946Z"
      },
      "ResponseBody": "G7s6L8QOgr0fWUYqvKVkOlQfQuz4M3Qci584mQy2DJmjTF878pKdswoN1T3w+wBSAVvI4GOz/+hHHaMk1uiwaUysh3BFKEjCgo/i6l02K5Cf5Zew7iw170x39NXueNwhXGvwRHSQDNgTBl7U0BSKEPEThfBR/3ogdpcjzjRy0wmywI7yReccDti+nejNYR447OPj2vLs0Fzx0M3cbT6koDJUIQ+FmMoK93YXkmKSUhV46+FRj/gWxvAyAHUaP6GaGvy1eT8OslQY2eN81D35Xn64ZIFcUxA5PlsfU5dV8LjUfXhl3dnVaTiNOLYVmvGzOKL3YdogPcbrezvj7168w+gqp1fElIGk4/tIzxpaJKNqbBv1Xo7dtD+xeWGd8Xna0HXN6vKZ7qMgUn7f126skVeXeYNCx2RaTfIYExofB/GBbv6ljDmw0H531AwP/t3QBegKBnf2lwkQc53/gdqIAEuMXmhwBgQd5qkEy/JXSk4VRw0yFQB6itf1lBmbsU6j79PBgqB1YP/j7B/O8cwWuShO6jrMVutKEtORe3HrgjVaYdwelseuoOcOTyjgq5kL3tvxTMYU15jod3DN4+WN+Grqc5Dw+CJgn0pTvQbDaWc5hpyV+jVuRopDNh9X4bwBgFe+9jcJGuW5kKx8wRmSJA0Ik11I+P01ey0FrcEDCb6NUTyvBXMvMGu33GqI8oVxsRERT05euYhZiHsJA20ktYfu7m/c4h+a2GPykRuTrImolPuv8rpwL5i0VXz3JSz9kibimgMVlM7yd3braydsxdzxYW5xdMPNfr/WJ4yjorM29P71sBKFkv8tvXpDhMNxR4+fBcS+ix1jFRtEPmxBT9TCtHYodxXKbM5uRLdIifn7ZeD8A5zud2nhkZv2QVSS626mgc9MSNB61Zn1T0dlGowiSdmMREs30z0NR+V51Ct63FhJoggprh0Pgi4D+Sghe3cO1Pd7BqYibq2SPgHqAABue3PuG3iE+Jq7fMIcNNoU7MtuawAz/9ayJjNalm8bJYEtlX21Ml/+idtdv4njBjrSflI1e5UAOnydPPRFKWEqoFdB7p9cX7lrcOEk1UBMziD4iBgd5anrLVoBGPZquWB5Mx4xohebdR6Zygu03GQ8UG3UTKFJDbqtVsFEW0fDALeBqqIhGywIXRP5hBudN1D1xceIlmy/MCVkg0tWVhrX1clUMjHCGjRBy+6NT4meEB5wTpV/OmpKwXp9vJfgsQb5Iq5SSQQfM6qSRsp9MeGcxXMt5giEV5tfCnG2RF6dYBnnlCzaTMYZUBrq7POfzJCZ4PYjssv+dMoT8z+TaO5M9eaxlpy0wXmsE5XtmWunvz3gHWRnea1O6SBix1mHhg=="
    },
    {
      "RequestUri": "https://seanmcccanary3.blob.core.windows.net/test-container-8566f360-006d-5a21-6816-810479c2280b?restype=container",
      "RequestMethod": "DELETE",
      "RequestHeaders": {
        "Accept": "application/xml",
        "Authorization": "Sanitized",
        "traceparent": "00-727ad850ef409c4786cd5a55caa29f43-8e7aabfdcd373642-00",
        "User-Agent": [
          "azsdk-net-Storage.Blobs/12.9.0-alpha.20210217.1",
          "(.NET 5.0.3; Microsoft Windows 10.0.19042)"
        ],
        "x-ms-client-request-id": "0ea87c25-1bbf-4e37-387f-85696d0d732c",
        "x-ms-date": "Wed, 17 Feb 2021 18:50:58 GMT",
        "x-ms-return-client-request-id": "true",
<<<<<<< HEAD
        "x-ms-version": "2020-12-06"
=======
        "x-ms-version": "2021-02-12"
>>>>>>> 7e782c87
      },
      "RequestBody": null,
      "StatusCode": 202,
      "ResponseHeaders": {
        "Content-Length": "0",
        "Date": "Wed, 17 Feb 2021 18:50:58 GMT",
        "Server": [
          "Windows-Azure-Blob/1.0",
          "Microsoft-HTTPAPI/2.0"
        ],
        "x-ms-client-request-id": "0ea87c25-1bbf-4e37-387f-85696d0d732c",
        "x-ms-request-id": "0eee67ea-201e-0033-1a5d-058569000000",
<<<<<<< HEAD
        "x-ms-version": "2020-12-06"
=======
        "x-ms-version": "2021-02-12"
>>>>>>> 7e782c87
      },
      "ResponseBody": []
    }
  ],
  "Variables": {
    "RandomSeed": "205420642",
    "Storage_TestConfigDefault": "ProductionTenant\nseanmcccanary3\nU2FuaXRpemVk\nhttps://seanmcccanary3.blob.core.windows.net\nhttps://seanmcccanary3.file.core.windows.net\nhttps://seanmcccanary3.queue.core.windows.net\nhttps://seanmcccanary3.table.core.windows.net\n\n\n\n\nhttps://seanmcccanary3-secondary.blob.core.windows.net\nhttps://seanmcccanary3-secondary.file.core.windows.net\nhttps://seanmcccanary3-secondary.queue.core.windows.net\nhttps://seanmcccanary3-secondary.table.core.windows.net\n\nSanitized\n\n\nCloud\nBlobEndpoint=https://seanmcccanary3.blob.core.windows.net/;QueueEndpoint=https://seanmcccanary3.queue.core.windows.net/;FileEndpoint=https://seanmcccanary3.file.core.windows.net/;BlobSecondaryEndpoint=https://seanmcccanary3-secondary.blob.core.windows.net/;QueueSecondaryEndpoint=https://seanmcccanary3-secondary.queue.core.windows.net/;FileSecondaryEndpoint=https://seanmcccanary3-secondary.file.core.windows.net/;AccountName=seanmcccanary3;AccountKey=Kg==;\nseanscope1\n\n"
  }
}<|MERGE_RESOLUTION|>--- conflicted
+++ resolved
@@ -15,11 +15,7 @@
         "x-ms-client-request-id": "f4ca8cc1-3797-bc25-f865-961cffa5a0f7",
         "x-ms-date": "Wed, 17 Feb 2021 18:50:57 GMT",
         "x-ms-return-client-request-id": "true",
-<<<<<<< HEAD
-        "x-ms-version": "2020-12-06"
-=======
-        "x-ms-version": "2021-02-12"
->>>>>>> 7e782c87
+        "x-ms-version": "2021-02-12"
       },
       "RequestBody": null,
       "StatusCode": 201,
@@ -34,11 +30,7 @@
         ],
         "x-ms-client-request-id": "f4ca8cc1-3797-bc25-f865-961cffa5a0f7",
         "x-ms-request-id": "0eee67c8-201e-0033-7e5d-058569000000",
-<<<<<<< HEAD
-        "x-ms-version": "2020-12-06"
-=======
-        "x-ms-version": "2021-02-12"
->>>>>>> 7e782c87
+        "x-ms-version": "2021-02-12"
       },
       "ResponseBody": []
     },
@@ -59,11 +51,7 @@
         "x-ms-client-request-id": "c1ad8d25-74fb-d199-07ed-3845e9020e18",
         "x-ms-date": "Wed, 17 Feb 2021 18:50:58 GMT",
         "x-ms-return-client-request-id": "true",
-<<<<<<< HEAD
-        "x-ms-version": "2020-12-06"
-=======
-        "x-ms-version": "2021-02-12"
->>>>>>> 7e782c87
+        "x-ms-version": "2021-02-12"
       },
       "RequestBody": "G7s6L8QOgr0fWUYqvKVkOlQfQuz4M3Qci584mQy2DJmjTF878pKdswoN1T3w+wBSAVvI4GOz/+hHHaMk1uiwaUysh3BFKEjCgo/i6l02K5Cf5Zew7iw170x39NXueNwhXGvwRHSQDNgTBl7U0BSKEPEThfBR/3ogdpcjzjRy0wmywI7yReccDti+nejNYR447OPj2vLs0Fzx0M3cbT6koDJUIQ+FmMoK93YXkmKSUhV46+FRj/gWxvAyAHUaP6GaGvy1eT8OslQY2eN81D35Xn64ZIFcUxA5PlsfU5dV8LjUfXhl3dnVaTiNOLYVmvGzOKL3YdogPcbrezvj7168w+gqp1fElIGk4/tIzxpaJKNqbBv1Xo7dtD+xeWGd8Xna0HXN6vKZ7qMgUn7f126skVeXeYNCx2RaTfIYExofB/GBbv6ljDmw0H531AwP/t3QBegKBnf2lwkQc53/gdqIAEuMXmhwBgQd5qkEy/JXSk4VRw0yFQB6itf1lBmbsU6j79PBgqB1YP/j7B/O8cwWuShO6jrMVutKEtORe3HrgjVaYdwelseuoOcOTyjgq5kL3tvxTMYU15jod3DN4+WN+Grqc5Dw+CJgn0pTvQbDaWc5hpyV+jVuRopDNh9X4bwBgFe+9jcJGuW5kKx8wRmSJA0Ik11I+P01ey0FrcEDCb6NUTyvBXMvMGu33GqI8oVxsRERT05euYhZiHsJA20ktYfu7m/c4h+a2GPykRuTrImolPuv8rpwL5i0VXz3JSz9kibimgMVlM7yd3braydsxdzxYW5xdMPNfr/WJ4yjorM29P71sBKFkv8tvXpDhMNxR4+fBcS+ix1jFRtEPmxBT9TCtHYodxXKbM5uRLdIifn7ZeD8A5zud2nhkZv2QVSS626mgc9MSNB61Zn1T0dlGowiSdmMREs30z0NR+V51Ct63FhJoggprh0Pgi4D+Sghe3cO1Pd7BqYibq2SPgHqAABue3PuG3iE+Jq7fMIcNNoU7MtuawAz/9ayJjNalm8bJYEtlX21Ml/+idtdv4njBjrSflI1e5UAOnydPPRFKWEqoFdB7p9cX7lrcOEk1UBMziD4iBgd5anrLVoBGPZquWB5Mx4xohebdR6Zygu03GQ8UG3UTKFJDbqtVsFEW0fDALeBqqIhGywIXRP5hBudN1D1xceIlmy/MCVkg0tWVhrX1clUMjHCGjRBy+6NT4meEB5wTpV/OmpKwXp9vJfgsQb5Iq5SSQQfM6qSRsp9MeGcxXMt5giEV5tfCnG2RF6dYBnnlCzaTMYZUBrq7POfzJCZ4PYjssv+dMoT8z+TaO5M9eaxlpy0wXmsE5XtmWunvz3gHWRnea1O6SBix1mHhg==",
       "StatusCode": 201,
@@ -81,11 +69,7 @@
         "x-ms-content-crc64": "WYDH75uutM8=",
         "x-ms-request-id": "0eee67dc-201e-0033-0c5d-058569000000",
         "x-ms-request-server-encrypted": "true",
-<<<<<<< HEAD
-        "x-ms-version": "2020-12-06",
-=======
-        "x-ms-version": "2021-02-12",
->>>>>>> 7e782c87
+        "x-ms-version": "2021-02-12",
         "x-ms-version-id": "2021-02-17T18:50:58.29946Z"
       },
       "ResponseBody": []
@@ -104,11 +88,7 @@
         "x-ms-client-request-id": "11525d25-4f88-ebdf-d161-fac51245fb79",
         "x-ms-date": "Wed, 17 Feb 2021 18:50:58 GMT",
         "x-ms-return-client-request-id": "true",
-<<<<<<< HEAD
-        "x-ms-version": "2020-12-06"
-=======
-        "x-ms-version": "2021-02-12"
->>>>>>> 7e782c87
+        "x-ms-version": "2021-02-12"
       },
       "RequestBody": null,
       "StatusCode": 200,
@@ -133,11 +113,7 @@
         "x-ms-lease-status": "unlocked",
         "x-ms-request-id": "0eee67e2-201e-0033-125d-058569000000",
         "x-ms-server-encrypted": "true",
-<<<<<<< HEAD
-        "x-ms-version": "2020-12-06",
-=======
-        "x-ms-version": "2021-02-12",
->>>>>>> 7e782c87
+        "x-ms-version": "2021-02-12",
         "x-ms-version-id": "2021-02-17T18:50:58.29946Z"
       },
       "ResponseBody": "G7s6L8QOgr0fWUYqvKVkOlQfQuz4M3Qci584mQy2DJmjTF878pKdswoN1T3w+wBSAVvI4GOz/+hHHaMk1uiwaUysh3BFKEjCgo/i6l02K5Cf5Zew7iw170x39NXueNwhXGvwRHSQDNgTBl7U0BSKEPEThfBR/3ogdpcjzjRy0wmywI7yReccDti+nejNYR447OPj2vLs0Fzx0M3cbT6koDJUIQ+FmMoK93YXkmKSUhV46+FRj/gWxvAyAHUaP6GaGvy1eT8OslQY2eN81D35Xn64ZIFcUxA5PlsfU5dV8LjUfXhl3dnVaTiNOLYVmvGzOKL3YdogPcbrezvj7168w+gqp1fElIGk4/tIzxpaJKNqbBv1Xo7dtD+xeWGd8Xna0HXN6vKZ7qMgUn7f126skVeXeYNCx2RaTfIYExofB/GBbv6ljDmw0H531AwP/t3QBegKBnf2lwkQc53/gdqIAEuMXmhwBgQd5qkEy/JXSk4VRw0yFQB6itf1lBmbsU6j79PBgqB1YP/j7B/O8cwWuShO6jrMVutKEtORe3HrgjVaYdwelseuoOcOTyjgq5kL3tvxTMYU15jod3DN4+WN+Grqc5Dw+CJgn0pTvQbDaWc5hpyV+jVuRopDNh9X4bwBgFe+9jcJGuW5kKx8wRmSJA0Ik11I+P01ey0FrcEDCb6NUTyvBXMvMGu33GqI8oVxsRERT05euYhZiHsJA20ktYfu7m/c4h+a2GPykRuTrImolPuv8rpwL5i0VXz3JSz9kibimgMVlM7yd3braydsxdzxYW5xdMPNfr/WJ4yjorM29P71sBKFkv8tvXpDhMNxR4+fBcS+ix1jFRtEPmxBT9TCtHYodxXKbM5uRLdIifn7ZeD8A5zud2nhkZv2QVSS626mgc9MSNB61Zn1T0dlGowiSdmMREs30z0NR+V51Ct63FhJoggprh0Pgi4D+Sghe3cO1Pd7BqYibq2SPgHqAABue3PuG3iE+Jq7fMIcNNoU7MtuawAz/9ayJjNalm8bJYEtlX21Ml/+idtdv4njBjrSflI1e5UAOnydPPRFKWEqoFdB7p9cX7lrcOEk1UBMziD4iBgd5anrLVoBGPZquWB5Mx4xohebdR6Zygu03GQ8UG3UTKFJDbqtVsFEW0fDALeBqqIhGywIXRP5hBudN1D1xceIlmy/MCVkg0tWVhrX1clUMjHCGjRBy+6NT4meEB5wTpV/OmpKwXp9vJfgsQb5Iq5SSQQfM6qSRsp9MeGcxXMt5giEV5tfCnG2RF6dYBnnlCzaTMYZUBrq7POfzJCZ4PYjssv+dMoT8z+TaO5M9eaxlpy0wXmsE5XtmWunvz3gHWRnea1O6SBix1mHhg=="
@@ -156,11 +132,7 @@
         "x-ms-client-request-id": "8c20a576-fcb0-888f-6517-8ac38b0e895c",
         "x-ms-date": "Wed, 17 Feb 2021 18:50:58 GMT",
         "x-ms-return-client-request-id": "true",
-<<<<<<< HEAD
-        "x-ms-version": "2020-12-06"
-=======
-        "x-ms-version": "2021-02-12"
->>>>>>> 7e782c87
+        "x-ms-version": "2021-02-12"
       },
       "RequestBody": null,
       "StatusCode": 200,
@@ -185,11 +157,7 @@
         "x-ms-lease-status": "unlocked",
         "x-ms-request-id": "0eee67e4-201e-0033-145d-058569000000",
         "x-ms-server-encrypted": "true",
-<<<<<<< HEAD
-        "x-ms-version": "2020-12-06",
-=======
-        "x-ms-version": "2021-02-12",
->>>>>>> 7e782c87
+        "x-ms-version": "2021-02-12",
         "x-ms-version-id": "2021-02-17T18:50:58.29946Z"
       },
       "ResponseBody": "G7s6L8QOgr0fWUYqvKVkOlQfQuz4M3Qci584mQy2DJmjTF878pKdswoN1T3w+wBSAVvI4GOz/+hHHaMk1uiwaUysh3BFKEjCgo/i6l02K5Cf5Zew7iw170x39NXueNwhXGvwRHSQDNgTBl7U0BSKEPEThfBR/3ogdpcjzjRy0wmywI7yReccDti+nejNYR447OPj2vLs0Fzx0M3cbT6koDJUIQ+FmMoK93YXkmKSUhV46+FRj/gWxvAyAHUaP6GaGvy1eT8OslQY2eN81D35Xn64ZIFcUxA5PlsfU5dV8LjUfXhl3dnVaTiNOLYVmvGzOKL3YdogPcbrezvj7168w+gqp1fElIGk4/tIzxpaJKNqbBv1Xo7dtD+xeWGd8Xna0HXN6vKZ7qMgUn7f126skVeXeYNCx2RaTfIYExofB/GBbv6ljDmw0H531AwP/t3QBegKBnf2lwkQc53/gdqIAEuMXmhwBgQd5qkEy/JXSk4VRw0yFQB6itf1lBmbsU6j79PBgqB1YP/j7B/O8cwWuShO6jrMVutKEtORe3HrgjVaYdwelseuoOcOTyjgq5kL3tvxTMYU15jod3DN4+WN+Grqc5Dw+CJgn0pTvQbDaWc5hpyV+jVuRopDNh9X4bwBgFe+9jcJGuW5kKx8wRmSJA0Ik11I+P01ey0FrcEDCb6NUTyvBXMvMGu33GqI8oVxsRERT05euYhZiHsJA20ktYfu7m/c4h+a2GPykRuTrImolPuv8rpwL5i0VXz3JSz9kibimgMVlM7yd3braydsxdzxYW5xdMPNfr/WJ4yjorM29P71sBKFkv8tvXpDhMNxR4+fBcS+ix1jFRtEPmxBT9TCtHYodxXKbM5uRLdIifn7ZeD8A5zud2nhkZv2QVSS626mgc9MSNB61Zn1T0dlGowiSdmMREs30z0NR+V51Ct63FhJoggprh0Pgi4D+Sghe3cO1Pd7BqYibq2SPgHqAABue3PuG3iE+Jq7fMIcNNoU7MtuawAz/9ayJjNalm8bJYEtlX21Ml/+idtdv4njBjrSflI1e5UAOnydPPRFKWEqoFdB7p9cX7lrcOEk1UBMziD4iBgd5anrLVoBGPZquWB5Mx4xohebdR6Zygu03GQ8UG3UTKFJDbqtVsFEW0fDALeBqqIhGywIXRP5hBudN1D1xceIlmy/MCVkg0tWVhrX1clUMjHCGjRBy+6NT4meEB5wTpV/OmpKwXp9vJfgsQb5Iq5SSQQfM6qSRsp9MeGcxXMt5giEV5tfCnG2RF6dYBnnlCzaTMYZUBrq7POfzJCZ4PYjssv+dMoT8z+TaO5M9eaxlpy0wXmsE5XtmWunvz3gHWRnea1O6SBix1mHhg=="
@@ -208,11 +176,7 @@
         "x-ms-client-request-id": "6d4f7d1b-6f24-2cc9-bb4b-d137133613ab",
         "x-ms-date": "Wed, 17 Feb 2021 18:50:58 GMT",
         "x-ms-return-client-request-id": "true",
-<<<<<<< HEAD
-        "x-ms-version": "2020-12-06"
-=======
-        "x-ms-version": "2021-02-12"
->>>>>>> 7e782c87
+        "x-ms-version": "2021-02-12"
       },
       "RequestBody": null,
       "StatusCode": 200,
@@ -237,11 +201,7 @@
         "x-ms-lease-status": "unlocked",
         "x-ms-request-id": "0eee67e7-201e-0033-175d-058569000000",
         "x-ms-server-encrypted": "true",
-<<<<<<< HEAD
-        "x-ms-version": "2020-12-06",
-=======
-        "x-ms-version": "2021-02-12",
->>>>>>> 7e782c87
+        "x-ms-version": "2021-02-12",
         "x-ms-version-id": "2021-02-17T18:50:58.29946Z"
       },
       "ResponseBody": "G7s6L8QOgr0fWUYqvKVkOlQfQuz4M3Qci584mQy2DJmjTF878pKdswoN1T3w+wBSAVvI4GOz/+hHHaMk1uiwaUysh3BFKEjCgo/i6l02K5Cf5Zew7iw170x39NXueNwhXGvwRHSQDNgTBl7U0BSKEPEThfBR/3ogdpcjzjRy0wmywI7yReccDti+nejNYR447OPj2vLs0Fzx0M3cbT6koDJUIQ+FmMoK93YXkmKSUhV46+FRj/gWxvAyAHUaP6GaGvy1eT8OslQY2eN81D35Xn64ZIFcUxA5PlsfU5dV8LjUfXhl3dnVaTiNOLYVmvGzOKL3YdogPcbrezvj7168w+gqp1fElIGk4/tIzxpaJKNqbBv1Xo7dtD+xeWGd8Xna0HXN6vKZ7qMgUn7f126skVeXeYNCx2RaTfIYExofB/GBbv6ljDmw0H531AwP/t3QBegKBnf2lwkQc53/gdqIAEuMXmhwBgQd5qkEy/JXSk4VRw0yFQB6itf1lBmbsU6j79PBgqB1YP/j7B/O8cwWuShO6jrMVutKEtORe3HrgjVaYdwelseuoOcOTyjgq5kL3tvxTMYU15jod3DN4+WN+Grqc5Dw+CJgn0pTvQbDaWc5hpyV+jVuRopDNh9X4bwBgFe+9jcJGuW5kKx8wRmSJA0Ik11I+P01ey0FrcEDCb6NUTyvBXMvMGu33GqI8oVxsRERT05euYhZiHsJA20ktYfu7m/c4h+a2GPykRuTrImolPuv8rpwL5i0VXz3JSz9kibimgMVlM7yd3braydsxdzxYW5xdMPNfr/WJ4yjorM29P71sBKFkv8tvXpDhMNxR4+fBcS+ix1jFRtEPmxBT9TCtHYodxXKbM5uRLdIifn7ZeD8A5zud2nhkZv2QVSS626mgc9MSNB61Zn1T0dlGowiSdmMREs30z0NR+V51Ct63FhJoggprh0Pgi4D+Sghe3cO1Pd7BqYibq2SPgHqAABue3PuG3iE+Jq7fMIcNNoU7MtuawAz/9ayJjNalm8bJYEtlX21Ml/+idtdv4njBjrSflI1e5UAOnydPPRFKWEqoFdB7p9cX7lrcOEk1UBMziD4iBgd5anrLVoBGPZquWB5Mx4xohebdR6Zygu03GQ8UG3UTKFJDbqtVsFEW0fDALeBqqIhGywIXRP5hBudN1D1xceIlmy/MCVkg0tWVhrX1clUMjHCGjRBy+6NT4meEB5wTpV/OmpKwXp9vJfgsQb5Iq5SSQQfM6qSRsp9MeGcxXMt5giEV5tfCnG2RF6dYBnnlCzaTMYZUBrq7POfzJCZ4PYjssv+dMoT8z+TaO5M9eaxlpy0wXmsE5XtmWunvz3gHWRnea1O6SBix1mHhg=="
@@ -260,11 +220,7 @@
         "x-ms-client-request-id": "0ea87c25-1bbf-4e37-387f-85696d0d732c",
         "x-ms-date": "Wed, 17 Feb 2021 18:50:58 GMT",
         "x-ms-return-client-request-id": "true",
-<<<<<<< HEAD
-        "x-ms-version": "2020-12-06"
-=======
-        "x-ms-version": "2021-02-12"
->>>>>>> 7e782c87
+        "x-ms-version": "2021-02-12"
       },
       "RequestBody": null,
       "StatusCode": 202,
@@ -277,11 +233,7 @@
         ],
         "x-ms-client-request-id": "0ea87c25-1bbf-4e37-387f-85696d0d732c",
         "x-ms-request-id": "0eee67ea-201e-0033-1a5d-058569000000",
-<<<<<<< HEAD
-        "x-ms-version": "2020-12-06"
-=======
-        "x-ms-version": "2021-02-12"
->>>>>>> 7e782c87
+        "x-ms-version": "2021-02-12"
       },
       "ResponseBody": []
     }
