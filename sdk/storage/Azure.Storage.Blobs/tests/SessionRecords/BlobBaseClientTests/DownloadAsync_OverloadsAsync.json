{
  "Entries": [
    {
      "RequestUri": "https://seanmcccanary.blob.core.windows.net/test-container-8566f360-006d-5a21-6816-810479c2280b?restype=container",
      "RequestMethod": "PUT",
      "RequestHeaders": {
        "Authorization": "Sanitized",
        "traceparent": "00-ff37e4e7510aa74389bdbb1d81e3913a-f62195103dc3c840-00",
        "User-Agent": [
          "azsdk-net-Storage.Blobs/12.5.0-dev.20200403.1",
          "(.NET Core 4.6.28325.01; Microsoft Windows 10.0.18362 )"
        ],
        "x-ms-blob-public-access": "container",
        "x-ms-client-request-id": "f4ca8cc1-3797-bc25-f865-961cffa5a0f7",
        "x-ms-date": "Sat, 04 Apr 2020 01:34:44 GMT",
        "x-ms-return-client-request-id": "true",
<<<<<<< HEAD
        "x-ms-version": "2019-12-12"
=======
        "x-ms-version": "2020-02-10"
>>>>>>> 60f4876e
      },
      "RequestBody": null,
      "StatusCode": 201,
      "ResponseHeaders": {
        "Content-Length": "0",
        "Date": "Sat, 04 Apr 2020 01:34:44 GMT",
        "ETag": "\u00220x8D7D8385AC14A38\u0022",
        "Last-Modified": "Sat, 04 Apr 2020 01:34:44 GMT",
        "Server": [
          "Windows-Azure-Blob/1.0",
          "Microsoft-HTTPAPI/2.0"
        ],
        "x-ms-client-request-id": "f4ca8cc1-3797-bc25-f865-961cffa5a0f7",
        "x-ms-request-id": "fe9088c0-c01e-0009-6a21-0a0873000000",
<<<<<<< HEAD
        "x-ms-version": "2019-12-12"
=======
        "x-ms-version": "2020-02-10"
>>>>>>> 60f4876e
      },
      "ResponseBody": []
    },
    {
      "RequestUri": "https://seanmcccanary.blob.core.windows.net/test-container-8566f360-006d-5a21-6816-810479c2280b/test-blob-f79e2be8-ee0d-f336-e51e-7d779f3511da",
      "RequestMethod": "PUT",
      "RequestHeaders": {
        "Authorization": "Sanitized",
        "Content-Length": "1024",
        "traceparent": "00-189e6c12d42469409b6b7d891bb99c0a-59adb9d811e6214c-00",
        "User-Agent": [
          "azsdk-net-Storage.Blobs/12.5.0-dev.20200403.1",
          "(.NET Core 4.6.28325.01; Microsoft Windows 10.0.18362 )"
        ],
        "x-ms-blob-type": "BlockBlob",
        "x-ms-client-request-id": "c1ad8d25-74fb-d199-07ed-3845e9020e18",
        "x-ms-date": "Sat, 04 Apr 2020 01:34:45 GMT",
        "x-ms-return-client-request-id": "true",
<<<<<<< HEAD
        "x-ms-version": "2019-12-12"
=======
        "x-ms-version": "2020-02-10"
>>>>>>> 60f4876e
      },
      "RequestBody": "G7s6L8QOgr0fWUYqvKVkOlQfQuz4M3Qci584mQy2DJmjTF878pKdswoN1T3w\u002BwBSAVvI4GOz/\u002BhHHaMk1uiwaUysh3BFKEjCgo/i6l02K5Cf5Zew7iw170x39NXueNwhXGvwRHSQDNgTBl7U0BSKEPEThfBR/3ogdpcjzjRy0wmywI7yReccDti\u002BnejNYR447OPj2vLs0Fzx0M3cbT6koDJUIQ\u002BFmMoK93YXkmKSUhV46\u002BFRj/gWxvAyAHUaP6GaGvy1eT8OslQY2eN81D35Xn64ZIFcUxA5PlsfU5dV8LjUfXhl3dnVaTiNOLYVmvGzOKL3YdogPcbrezvj7168w\u002Bgqp1fElIGk4/tIzxpaJKNqbBv1Xo7dtD\u002BxeWGd8Xna0HXN6vKZ7qMgUn7f126skVeXeYNCx2RaTfIYExofB/GBbv6ljDmw0H531AwP/t3QBegKBnf2lwkQc53/gdqIAEuMXmhwBgQd5qkEy/JXSk4VRw0yFQB6itf1lBmbsU6j79PBgqB1YP/j7B/O8cwWuShO6jrMVutKEtORe3HrgjVaYdwelseuoOcOTyjgq5kL3tvxTMYU15jod3DN4\u002BWN\u002BGrqc5Dw\u002BCJgn0pTvQbDaWc5hpyV\u002BjVuRopDNh9X4bwBgFe\u002B9jcJGuW5kKx8wRmSJA0Ik11I\u002BP01ey0FrcEDCb6NUTyvBXMvMGu33GqI8oVxsRERT05euYhZiHsJA20ktYfu7m/c4h\u002Ba2GPykRuTrImolPuv8rpwL5i0VXz3JSz9kibimgMVlM7yd3braydsxdzxYW5xdMPNfr/WJ4yjorM29P71sBKFkv8tvXpDhMNxR4\u002BfBcS\u002Bix1jFRtEPmxBT9TCtHYodxXKbM5uRLdIifn7ZeD8A5zud2nhkZv2QVSS626mgc9MSNB61Zn1T0dlGowiSdmMREs30z0NR\u002BV51Ct63FhJoggprh0Pgi4D\u002BSghe3cO1Pd7BqYibq2SPgHqAABue3PuG3iE\u002BJq7fMIcNNoU7MtuawAz/9ayJjNalm8bJYEtlX21Ml/\u002Bidtdv4njBjrSflI1e5UAOnydPPRFKWEqoFdB7p9cX7lrcOEk1UBMziD4iBgd5anrLVoBGPZquWB5Mx4xohebdR6Zygu03GQ8UG3UTKFJDbqtVsFEW0fDALeBqqIhGywIXRP5hBudN1D1xceIlmy/MCVkg0tWVhrX1clUMjHCGjRBy\u002B6NT4meEB5wTpV/OmpKwXp9vJfgsQb5Iq5SSQQfM6qSRsp9MeGcxXMt5giEV5tfCnG2RF6dYBnnlCzaTMYZUBrq7POfzJCZ4PYjssv\u002BdMoT8z\u002BTaO5M9eaxlpy0wXmsE5XtmWunvz3gHWRnea1O6SBix1mHhg==",
      "StatusCode": 201,
      "ResponseHeaders": {
        "Content-Length": "0",
        "Content-MD5": "80U/q3eHfU0D92zkEQPc8w==",
        "Date": "Sat, 04 Apr 2020 01:34:44 GMT",
        "ETag": "\u00220x8D7D8385AD0CC29\u0022",
        "Last-Modified": "Sat, 04 Apr 2020 01:34:44 GMT",
        "Server": [
          "Windows-Azure-Blob/1.0",
          "Microsoft-HTTPAPI/2.0"
        ],
        "x-ms-client-request-id": "c1ad8d25-74fb-d199-07ed-3845e9020e18",
        "x-ms-content-crc64": "WYDH75uutM8=",
        "x-ms-request-id": "fe9088cd-c01e-0009-7521-0a0873000000",
        "x-ms-request-server-encrypted": "true",
<<<<<<< HEAD
        "x-ms-version": "2019-12-12"
=======
        "x-ms-version": "2020-02-10"
>>>>>>> 60f4876e
      },
      "ResponseBody": []
    },
    {
      "RequestUri": "https://seanmcccanary.blob.core.windows.net/test-container-8566f360-006d-5a21-6816-810479c2280b/test-blob-f79e2be8-ee0d-f336-e51e-7d779f3511da",
      "RequestMethod": "GET",
      "RequestHeaders": {
        "Authorization": "Sanitized",
        "traceparent": "00-53881bb45556cf409fc8c0fa71105154-c4b372d1c1500c4b-00",
        "User-Agent": [
          "azsdk-net-Storage.Blobs/12.5.0-dev.20200403.1",
          "(.NET Core 4.6.28325.01; Microsoft Windows 10.0.18362 )"
        ],
        "x-ms-client-request-id": "11525d25-4f88-ebdf-d161-fac51245fb79",
        "x-ms-date": "Sat, 04 Apr 2020 01:34:45 GMT",
        "x-ms-return-client-request-id": "true",
<<<<<<< HEAD
        "x-ms-version": "2019-12-12"
=======
        "x-ms-version": "2020-02-10"
>>>>>>> 60f4876e
      },
      "RequestBody": null,
      "StatusCode": 200,
      "ResponseHeaders": {
        "Accept-Ranges": "bytes",
        "Content-Length": "1024",
        "Content-MD5": "80U/q3eHfU0D92zkEQPc8w==",
        "Content-Type": "application/octet-stream",
        "Date": "Sat, 04 Apr 2020 01:34:44 GMT",
        "ETag": "\u00220x8D7D8385AD0CC29\u0022",
        "Last-Modified": "Sat, 04 Apr 2020 01:34:44 GMT",
        "Server": [
          "Windows-Azure-Blob/1.0",
          "Microsoft-HTTPAPI/2.0"
        ],
        "x-ms-blob-type": "BlockBlob",
        "x-ms-client-request-id": "11525d25-4f88-ebdf-d161-fac51245fb79",
        "x-ms-creation-time": "Sat, 04 Apr 2020 01:34:44 GMT",
        "x-ms-lease-state": "available",
        "x-ms-lease-status": "unlocked",
        "x-ms-request-id": "fe9088d7-c01e-0009-7f21-0a0873000000",
        "x-ms-server-encrypted": "true",
<<<<<<< HEAD
        "x-ms-version": "2019-12-12"
=======
        "x-ms-version": "2020-02-10"
>>>>>>> 60f4876e
      },
      "ResponseBody": "G7s6L8QOgr0fWUYqvKVkOlQfQuz4M3Qci584mQy2DJmjTF878pKdswoN1T3w\u002BwBSAVvI4GOz/\u002BhHHaMk1uiwaUysh3BFKEjCgo/i6l02K5Cf5Zew7iw170x39NXueNwhXGvwRHSQDNgTBl7U0BSKEPEThfBR/3ogdpcjzjRy0wmywI7yReccDti\u002BnejNYR447OPj2vLs0Fzx0M3cbT6koDJUIQ\u002BFmMoK93YXkmKSUhV46\u002BFRj/gWxvAyAHUaP6GaGvy1eT8OslQY2eN81D35Xn64ZIFcUxA5PlsfU5dV8LjUfXhl3dnVaTiNOLYVmvGzOKL3YdogPcbrezvj7168w\u002Bgqp1fElIGk4/tIzxpaJKNqbBv1Xo7dtD\u002BxeWGd8Xna0HXN6vKZ7qMgUn7f126skVeXeYNCx2RaTfIYExofB/GBbv6ljDmw0H531AwP/t3QBegKBnf2lwkQc53/gdqIAEuMXmhwBgQd5qkEy/JXSk4VRw0yFQB6itf1lBmbsU6j79PBgqB1YP/j7B/O8cwWuShO6jrMVutKEtORe3HrgjVaYdwelseuoOcOTyjgq5kL3tvxTMYU15jod3DN4\u002BWN\u002BGrqc5Dw\u002BCJgn0pTvQbDaWc5hpyV\u002BjVuRopDNh9X4bwBgFe\u002B9jcJGuW5kKx8wRmSJA0Ik11I\u002BP01ey0FrcEDCb6NUTyvBXMvMGu33GqI8oVxsRERT05euYhZiHsJA20ktYfu7m/c4h\u002Ba2GPykRuTrImolPuv8rpwL5i0VXz3JSz9kibimgMVlM7yd3braydsxdzxYW5xdMPNfr/WJ4yjorM29P71sBKFkv8tvXpDhMNxR4\u002BfBcS\u002Bix1jFRtEPmxBT9TCtHYodxXKbM5uRLdIifn7ZeD8A5zud2nhkZv2QVSS626mgc9MSNB61Zn1T0dlGowiSdmMREs30z0NR\u002BV51Ct63FhJoggprh0Pgi4D\u002BSghe3cO1Pd7BqYibq2SPgHqAABue3PuG3iE\u002BJq7fMIcNNoU7MtuawAz/9ayJjNalm8bJYEtlX21Ml/\u002Bidtdv4njBjrSflI1e5UAOnydPPRFKWEqoFdB7p9cX7lrcOEk1UBMziD4iBgd5anrLVoBGPZquWB5Mx4xohebdR6Zygu03GQ8UG3UTKFJDbqtVsFEW0fDALeBqqIhGywIXRP5hBudN1D1xceIlmy/MCVkg0tWVhrX1clUMjHCGjRBy\u002B6NT4meEB5wTpV/OmpKwXp9vJfgsQb5Iq5SSQQfM6qSRsp9MeGcxXMt5giEV5tfCnG2RF6dYBnnlCzaTMYZUBrq7POfzJCZ4PYjssv\u002BdMoT8z\u002BTaO5M9eaxlpy0wXmsE5XtmWunvz3gHWRnea1O6SBix1mHhg=="
    },
    {
      "RequestUri": "https://seanmcccanary.blob.core.windows.net/test-container-8566f360-006d-5a21-6816-810479c2280b/test-blob-f79e2be8-ee0d-f336-e51e-7d779f3511da",
      "RequestMethod": "GET",
      "RequestHeaders": {
        "Authorization": "Sanitized",
        "traceparent": "00-ac65f817e7012d47824b3fbe8794dbef-0d8e837a47209840-00",
        "User-Agent": [
          "azsdk-net-Storage.Blobs/12.5.0-dev.20200403.1",
          "(.NET Core 4.6.28325.01; Microsoft Windows 10.0.18362 )"
        ],
        "x-ms-client-request-id": "8c20a576-fcb0-888f-6517-8ac38b0e895c",
        "x-ms-date": "Sat, 04 Apr 2020 01:34:45 GMT",
        "x-ms-return-client-request-id": "true",
<<<<<<< HEAD
        "x-ms-version": "2019-12-12"
=======
        "x-ms-version": "2020-02-10"
>>>>>>> 60f4876e
      },
      "RequestBody": null,
      "StatusCode": 200,
      "ResponseHeaders": {
        "Accept-Ranges": "bytes",
        "Content-Length": "1024",
        "Content-MD5": "80U/q3eHfU0D92zkEQPc8w==",
        "Content-Type": "application/octet-stream",
        "Date": "Sat, 04 Apr 2020 01:34:45 GMT",
        "ETag": "\u00220x8D7D8385AD0CC29\u0022",
        "Last-Modified": "Sat, 04 Apr 2020 01:34:44 GMT",
        "Server": [
          "Windows-Azure-Blob/1.0",
          "Microsoft-HTTPAPI/2.0"
        ],
        "x-ms-blob-type": "BlockBlob",
        "x-ms-client-request-id": "8c20a576-fcb0-888f-6517-8ac38b0e895c",
        "x-ms-creation-time": "Sat, 04 Apr 2020 01:34:44 GMT",
        "x-ms-lease-state": "available",
        "x-ms-lease-status": "unlocked",
        "x-ms-request-id": "fe9088e9-c01e-0009-1021-0a0873000000",
        "x-ms-server-encrypted": "true",
<<<<<<< HEAD
        "x-ms-version": "2019-12-12"
=======
        "x-ms-version": "2020-02-10"
>>>>>>> 60f4876e
      },
      "ResponseBody": "G7s6L8QOgr0fWUYqvKVkOlQfQuz4M3Qci584mQy2DJmjTF878pKdswoN1T3w\u002BwBSAVvI4GOz/\u002BhHHaMk1uiwaUysh3BFKEjCgo/i6l02K5Cf5Zew7iw170x39NXueNwhXGvwRHSQDNgTBl7U0BSKEPEThfBR/3ogdpcjzjRy0wmywI7yReccDti\u002BnejNYR447OPj2vLs0Fzx0M3cbT6koDJUIQ\u002BFmMoK93YXkmKSUhV46\u002BFRj/gWxvAyAHUaP6GaGvy1eT8OslQY2eN81D35Xn64ZIFcUxA5PlsfU5dV8LjUfXhl3dnVaTiNOLYVmvGzOKL3YdogPcbrezvj7168w\u002Bgqp1fElIGk4/tIzxpaJKNqbBv1Xo7dtD\u002BxeWGd8Xna0HXN6vKZ7qMgUn7f126skVeXeYNCx2RaTfIYExofB/GBbv6ljDmw0H531AwP/t3QBegKBnf2lwkQc53/gdqIAEuMXmhwBgQd5qkEy/JXSk4VRw0yFQB6itf1lBmbsU6j79PBgqB1YP/j7B/O8cwWuShO6jrMVutKEtORe3HrgjVaYdwelseuoOcOTyjgq5kL3tvxTMYU15jod3DN4\u002BWN\u002BGrqc5Dw\u002BCJgn0pTvQbDaWc5hpyV\u002BjVuRopDNh9X4bwBgFe\u002B9jcJGuW5kKx8wRmSJA0Ik11I\u002BP01ey0FrcEDCb6NUTyvBXMvMGu33GqI8oVxsRERT05euYhZiHsJA20ktYfu7m/c4h\u002Ba2GPykRuTrImolPuv8rpwL5i0VXz3JSz9kibimgMVlM7yd3braydsxdzxYW5xdMPNfr/WJ4yjorM29P71sBKFkv8tvXpDhMNxR4\u002BfBcS\u002Bix1jFRtEPmxBT9TCtHYodxXKbM5uRLdIifn7ZeD8A5zud2nhkZv2QVSS626mgc9MSNB61Zn1T0dlGowiSdmMREs30z0NR\u002BV51Ct63FhJoggprh0Pgi4D\u002BSghe3cO1Pd7BqYibq2SPgHqAABue3PuG3iE\u002BJq7fMIcNNoU7MtuawAz/9ayJjNalm8bJYEtlX21Ml/\u002Bidtdv4njBjrSflI1e5UAOnydPPRFKWEqoFdB7p9cX7lrcOEk1UBMziD4iBgd5anrLVoBGPZquWB5Mx4xohebdR6Zygu03GQ8UG3UTKFJDbqtVsFEW0fDALeBqqIhGywIXRP5hBudN1D1xceIlmy/MCVkg0tWVhrX1clUMjHCGjRBy\u002B6NT4meEB5wTpV/OmpKwXp9vJfgsQb5Iq5SSQQfM6qSRsp9MeGcxXMt5giEV5tfCnG2RF6dYBnnlCzaTMYZUBrq7POfzJCZ4PYjssv\u002BdMoT8z\u002BTaO5M9eaxlpy0wXmsE5XtmWunvz3gHWRnea1O6SBix1mHhg=="
    },
    {
      "RequestUri": "https://seanmcccanary.blob.core.windows.net/test-container-8566f360-006d-5a21-6816-810479c2280b/test-blob-f79e2be8-ee0d-f336-e51e-7d779f3511da",
      "RequestMethod": "GET",
      "RequestHeaders": {
        "Authorization": "Sanitized",
        "traceparent": "00-f04a7f8be34e7149ae3dac98d9739dce-e0c52d0345be4e43-00",
        "User-Agent": [
          "azsdk-net-Storage.Blobs/12.5.0-dev.20200403.1",
          "(.NET Core 4.6.28325.01; Microsoft Windows 10.0.18362 )"
        ],
        "x-ms-client-request-id": "6d4f7d1b-6f24-2cc9-bb4b-d137133613ab",
        "x-ms-date": "Sat, 04 Apr 2020 01:34:45 GMT",
        "x-ms-return-client-request-id": "true",
<<<<<<< HEAD
        "x-ms-version": "2019-12-12"
=======
        "x-ms-version": "2020-02-10"
>>>>>>> 60f4876e
      },
      "RequestBody": null,
      "StatusCode": 200,
      "ResponseHeaders": {
        "Accept-Ranges": "bytes",
        "Content-Length": "1024",
        "Content-MD5": "80U/q3eHfU0D92zkEQPc8w==",
        "Content-Type": "application/octet-stream",
        "Date": "Sat, 04 Apr 2020 01:34:45 GMT",
        "ETag": "\u00220x8D7D8385AD0CC29\u0022",
        "Last-Modified": "Sat, 04 Apr 2020 01:34:44 GMT",
        "Server": [
          "Windows-Azure-Blob/1.0",
          "Microsoft-HTTPAPI/2.0"
        ],
        "x-ms-blob-type": "BlockBlob",
        "x-ms-client-request-id": "6d4f7d1b-6f24-2cc9-bb4b-d137133613ab",
        "x-ms-creation-time": "Sat, 04 Apr 2020 01:34:44 GMT",
        "x-ms-lease-state": "available",
        "x-ms-lease-status": "unlocked",
        "x-ms-request-id": "fe9088f2-c01e-0009-1921-0a0873000000",
        "x-ms-server-encrypted": "true",
<<<<<<< HEAD
        "x-ms-version": "2019-12-12"
=======
        "x-ms-version": "2020-02-10"
>>>>>>> 60f4876e
      },
      "ResponseBody": "G7s6L8QOgr0fWUYqvKVkOlQfQuz4M3Qci584mQy2DJmjTF878pKdswoN1T3w\u002BwBSAVvI4GOz/\u002BhHHaMk1uiwaUysh3BFKEjCgo/i6l02K5Cf5Zew7iw170x39NXueNwhXGvwRHSQDNgTBl7U0BSKEPEThfBR/3ogdpcjzjRy0wmywI7yReccDti\u002BnejNYR447OPj2vLs0Fzx0M3cbT6koDJUIQ\u002BFmMoK93YXkmKSUhV46\u002BFRj/gWxvAyAHUaP6GaGvy1eT8OslQY2eN81D35Xn64ZIFcUxA5PlsfU5dV8LjUfXhl3dnVaTiNOLYVmvGzOKL3YdogPcbrezvj7168w\u002Bgqp1fElIGk4/tIzxpaJKNqbBv1Xo7dtD\u002BxeWGd8Xna0HXN6vKZ7qMgUn7f126skVeXeYNCx2RaTfIYExofB/GBbv6ljDmw0H531AwP/t3QBegKBnf2lwkQc53/gdqIAEuMXmhwBgQd5qkEy/JXSk4VRw0yFQB6itf1lBmbsU6j79PBgqB1YP/j7B/O8cwWuShO6jrMVutKEtORe3HrgjVaYdwelseuoOcOTyjgq5kL3tvxTMYU15jod3DN4\u002BWN\u002BGrqc5Dw\u002BCJgn0pTvQbDaWc5hpyV\u002BjVuRopDNh9X4bwBgFe\u002B9jcJGuW5kKx8wRmSJA0Ik11I\u002BP01ey0FrcEDCb6NUTyvBXMvMGu33GqI8oVxsRERT05euYhZiHsJA20ktYfu7m/c4h\u002Ba2GPykRuTrImolPuv8rpwL5i0VXz3JSz9kibimgMVlM7yd3braydsxdzxYW5xdMPNfr/WJ4yjorM29P71sBKFkv8tvXpDhMNxR4\u002BfBcS\u002Bix1jFRtEPmxBT9TCtHYodxXKbM5uRLdIifn7ZeD8A5zud2nhkZv2QVSS626mgc9MSNB61Zn1T0dlGowiSdmMREs30z0NR\u002BV51Ct63FhJoggprh0Pgi4D\u002BSghe3cO1Pd7BqYibq2SPgHqAABue3PuG3iE\u002BJq7fMIcNNoU7MtuawAz/9ayJjNalm8bJYEtlX21Ml/\u002Bidtdv4njBjrSflI1e5UAOnydPPRFKWEqoFdB7p9cX7lrcOEk1UBMziD4iBgd5anrLVoBGPZquWB5Mx4xohebdR6Zygu03GQ8UG3UTKFJDbqtVsFEW0fDALeBqqIhGywIXRP5hBudN1D1xceIlmy/MCVkg0tWVhrX1clUMjHCGjRBy\u002B6NT4meEB5wTpV/OmpKwXp9vJfgsQb5Iq5SSQQfM6qSRsp9MeGcxXMt5giEV5tfCnG2RF6dYBnnlCzaTMYZUBrq7POfzJCZ4PYjssv\u002BdMoT8z\u002BTaO5M9eaxlpy0wXmsE5XtmWunvz3gHWRnea1O6SBix1mHhg=="
    },
    {
      "RequestUri": "https://seanmcccanary.blob.core.windows.net/test-container-8566f360-006d-5a21-6816-810479c2280b?restype=container",
      "RequestMethod": "DELETE",
      "RequestHeaders": {
        "Authorization": "Sanitized",
        "traceparent": "00-efd951bc9cc47847b134bb09f54dd99c-0ff3962f17d19f47-00",
        "User-Agent": [
          "azsdk-net-Storage.Blobs/12.5.0-dev.20200403.1",
          "(.NET Core 4.6.28325.01; Microsoft Windows 10.0.18362 )"
        ],
        "x-ms-client-request-id": "0ea87c25-1bbf-4e37-387f-85696d0d732c",
        "x-ms-date": "Sat, 04 Apr 2020 01:34:45 GMT",
        "x-ms-return-client-request-id": "true",
<<<<<<< HEAD
        "x-ms-version": "2019-12-12"
=======
        "x-ms-version": "2020-02-10"
>>>>>>> 60f4876e
      },
      "RequestBody": null,
      "StatusCode": 202,
      "ResponseHeaders": {
        "Content-Length": "0",
        "Date": "Sat, 04 Apr 2020 01:34:45 GMT",
        "Server": [
          "Windows-Azure-Blob/1.0",
          "Microsoft-HTTPAPI/2.0"
        ],
        "x-ms-client-request-id": "0ea87c25-1bbf-4e37-387f-85696d0d732c",
        "x-ms-request-id": "fe9088f9-c01e-0009-2021-0a0873000000",
<<<<<<< HEAD
        "x-ms-version": "2019-12-12"
=======
        "x-ms-version": "2020-02-10"
>>>>>>> 60f4876e
      },
      "ResponseBody": []
    }
  ],
  "Variables": {
    "RandomSeed": "205420642",
    "Storage_TestConfigDefault": "ProductionTenant\nseanmcccanary\nU2FuaXRpemVk\nhttps://seanmcccanary.blob.core.windows.net\nhttps://seanmcccanary.file.core.windows.net\nhttps://seanmcccanary.queue.core.windows.net\nhttps://seanmcccanary.table.core.windows.net\n\n\n\n\nhttps://seanmcccanary-secondary.blob.core.windows.net\nhttps://seanmcccanary-secondary.file.core.windows.net\nhttps://seanmcccanary-secondary.queue.core.windows.net\nhttps://seanmcccanary-secondary.table.core.windows.net\n\nSanitized\n\n\nCloud\nBlobEndpoint=https://seanmcccanary.blob.core.windows.net/;QueueEndpoint=https://seanmcccanary.queue.core.windows.net/;FileEndpoint=https://seanmcccanary.file.core.windows.net/;BlobSecondaryEndpoint=https://seanmcccanary-secondary.blob.core.windows.net/;QueueSecondaryEndpoint=https://seanmcccanary-secondary.queue.core.windows.net/;FileSecondaryEndpoint=https://seanmcccanary-secondary.file.core.windows.net/;AccountName=seanmcccanary;AccountKey=Sanitized\nseanscope1"
  }
}<|MERGE_RESOLUTION|>--- conflicted
+++ resolved
@@ -14,11 +14,7 @@
         "x-ms-client-request-id": "f4ca8cc1-3797-bc25-f865-961cffa5a0f7",
         "x-ms-date": "Sat, 04 Apr 2020 01:34:44 GMT",
         "x-ms-return-client-request-id": "true",
-<<<<<<< HEAD
-        "x-ms-version": "2019-12-12"
-=======
-        "x-ms-version": "2020-02-10"
->>>>>>> 60f4876e
+        "x-ms-version": "2020-02-10"
       },
       "RequestBody": null,
       "StatusCode": 201,
@@ -33,11 +29,7 @@
         ],
         "x-ms-client-request-id": "f4ca8cc1-3797-bc25-f865-961cffa5a0f7",
         "x-ms-request-id": "fe9088c0-c01e-0009-6a21-0a0873000000",
-<<<<<<< HEAD
-        "x-ms-version": "2019-12-12"
-=======
-        "x-ms-version": "2020-02-10"
->>>>>>> 60f4876e
+        "x-ms-version": "2020-02-10"
       },
       "ResponseBody": []
     },
@@ -56,11 +48,7 @@
         "x-ms-client-request-id": "c1ad8d25-74fb-d199-07ed-3845e9020e18",
         "x-ms-date": "Sat, 04 Apr 2020 01:34:45 GMT",
         "x-ms-return-client-request-id": "true",
-<<<<<<< HEAD
-        "x-ms-version": "2019-12-12"
-=======
-        "x-ms-version": "2020-02-10"
->>>>>>> 60f4876e
+        "x-ms-version": "2020-02-10"
       },
       "RequestBody": "G7s6L8QOgr0fWUYqvKVkOlQfQuz4M3Qci584mQy2DJmjTF878pKdswoN1T3w\u002BwBSAVvI4GOz/\u002BhHHaMk1uiwaUysh3BFKEjCgo/i6l02K5Cf5Zew7iw170x39NXueNwhXGvwRHSQDNgTBl7U0BSKEPEThfBR/3ogdpcjzjRy0wmywI7yReccDti\u002BnejNYR447OPj2vLs0Fzx0M3cbT6koDJUIQ\u002BFmMoK93YXkmKSUhV46\u002BFRj/gWxvAyAHUaP6GaGvy1eT8OslQY2eN81D35Xn64ZIFcUxA5PlsfU5dV8LjUfXhl3dnVaTiNOLYVmvGzOKL3YdogPcbrezvj7168w\u002Bgqp1fElIGk4/tIzxpaJKNqbBv1Xo7dtD\u002BxeWGd8Xna0HXN6vKZ7qMgUn7f126skVeXeYNCx2RaTfIYExofB/GBbv6ljDmw0H531AwP/t3QBegKBnf2lwkQc53/gdqIAEuMXmhwBgQd5qkEy/JXSk4VRw0yFQB6itf1lBmbsU6j79PBgqB1YP/j7B/O8cwWuShO6jrMVutKEtORe3HrgjVaYdwelseuoOcOTyjgq5kL3tvxTMYU15jod3DN4\u002BWN\u002BGrqc5Dw\u002BCJgn0pTvQbDaWc5hpyV\u002BjVuRopDNh9X4bwBgFe\u002B9jcJGuW5kKx8wRmSJA0Ik11I\u002BP01ey0FrcEDCb6NUTyvBXMvMGu33GqI8oVxsRERT05euYhZiHsJA20ktYfu7m/c4h\u002Ba2GPykRuTrImolPuv8rpwL5i0VXz3JSz9kibimgMVlM7yd3braydsxdzxYW5xdMPNfr/WJ4yjorM29P71sBKFkv8tvXpDhMNxR4\u002BfBcS\u002Bix1jFRtEPmxBT9TCtHYodxXKbM5uRLdIifn7ZeD8A5zud2nhkZv2QVSS626mgc9MSNB61Zn1T0dlGowiSdmMREs30z0NR\u002BV51Ct63FhJoggprh0Pgi4D\u002BSghe3cO1Pd7BqYibq2SPgHqAABue3PuG3iE\u002BJq7fMIcNNoU7MtuawAz/9ayJjNalm8bJYEtlX21Ml/\u002Bidtdv4njBjrSflI1e5UAOnydPPRFKWEqoFdB7p9cX7lrcOEk1UBMziD4iBgd5anrLVoBGPZquWB5Mx4xohebdR6Zygu03GQ8UG3UTKFJDbqtVsFEW0fDALeBqqIhGywIXRP5hBudN1D1xceIlmy/MCVkg0tWVhrX1clUMjHCGjRBy\u002B6NT4meEB5wTpV/OmpKwXp9vJfgsQb5Iq5SSQQfM6qSRsp9MeGcxXMt5giEV5tfCnG2RF6dYBnnlCzaTMYZUBrq7POfzJCZ4PYjssv\u002BdMoT8z\u002BTaO5M9eaxlpy0wXmsE5XtmWunvz3gHWRnea1O6SBix1mHhg==",
       "StatusCode": 201,
@@ -78,11 +66,7 @@
         "x-ms-content-crc64": "WYDH75uutM8=",
         "x-ms-request-id": "fe9088cd-c01e-0009-7521-0a0873000000",
         "x-ms-request-server-encrypted": "true",
-<<<<<<< HEAD
-        "x-ms-version": "2019-12-12"
-=======
-        "x-ms-version": "2020-02-10"
->>>>>>> 60f4876e
+        "x-ms-version": "2020-02-10"
       },
       "ResponseBody": []
     },
@@ -99,11 +83,7 @@
         "x-ms-client-request-id": "11525d25-4f88-ebdf-d161-fac51245fb79",
         "x-ms-date": "Sat, 04 Apr 2020 01:34:45 GMT",
         "x-ms-return-client-request-id": "true",
-<<<<<<< HEAD
-        "x-ms-version": "2019-12-12"
-=======
-        "x-ms-version": "2020-02-10"
->>>>>>> 60f4876e
+        "x-ms-version": "2020-02-10"
       },
       "RequestBody": null,
       "StatusCode": 200,
@@ -126,11 +106,7 @@
         "x-ms-lease-status": "unlocked",
         "x-ms-request-id": "fe9088d7-c01e-0009-7f21-0a0873000000",
         "x-ms-server-encrypted": "true",
-<<<<<<< HEAD
-        "x-ms-version": "2019-12-12"
-=======
-        "x-ms-version": "2020-02-10"
->>>>>>> 60f4876e
+        "x-ms-version": "2020-02-10"
       },
       "ResponseBody": "G7s6L8QOgr0fWUYqvKVkOlQfQuz4M3Qci584mQy2DJmjTF878pKdswoN1T3w\u002BwBSAVvI4GOz/\u002BhHHaMk1uiwaUysh3BFKEjCgo/i6l02K5Cf5Zew7iw170x39NXueNwhXGvwRHSQDNgTBl7U0BSKEPEThfBR/3ogdpcjzjRy0wmywI7yReccDti\u002BnejNYR447OPj2vLs0Fzx0M3cbT6koDJUIQ\u002BFmMoK93YXkmKSUhV46\u002BFRj/gWxvAyAHUaP6GaGvy1eT8OslQY2eN81D35Xn64ZIFcUxA5PlsfU5dV8LjUfXhl3dnVaTiNOLYVmvGzOKL3YdogPcbrezvj7168w\u002Bgqp1fElIGk4/tIzxpaJKNqbBv1Xo7dtD\u002BxeWGd8Xna0HXN6vKZ7qMgUn7f126skVeXeYNCx2RaTfIYExofB/GBbv6ljDmw0H531AwP/t3QBegKBnf2lwkQc53/gdqIAEuMXmhwBgQd5qkEy/JXSk4VRw0yFQB6itf1lBmbsU6j79PBgqB1YP/j7B/O8cwWuShO6jrMVutKEtORe3HrgjVaYdwelseuoOcOTyjgq5kL3tvxTMYU15jod3DN4\u002BWN\u002BGrqc5Dw\u002BCJgn0pTvQbDaWc5hpyV\u002BjVuRopDNh9X4bwBgFe\u002B9jcJGuW5kKx8wRmSJA0Ik11I\u002BP01ey0FrcEDCb6NUTyvBXMvMGu33GqI8oVxsRERT05euYhZiHsJA20ktYfu7m/c4h\u002Ba2GPykRuTrImolPuv8rpwL5i0VXz3JSz9kibimgMVlM7yd3braydsxdzxYW5xdMPNfr/WJ4yjorM29P71sBKFkv8tvXpDhMNxR4\u002BfBcS\u002Bix1jFRtEPmxBT9TCtHYodxXKbM5uRLdIifn7ZeD8A5zud2nhkZv2QVSS626mgc9MSNB61Zn1T0dlGowiSdmMREs30z0NR\u002BV51Ct63FhJoggprh0Pgi4D\u002BSghe3cO1Pd7BqYibq2SPgHqAABue3PuG3iE\u002BJq7fMIcNNoU7MtuawAz/9ayJjNalm8bJYEtlX21Ml/\u002Bidtdv4njBjrSflI1e5UAOnydPPRFKWEqoFdB7p9cX7lrcOEk1UBMziD4iBgd5anrLVoBGPZquWB5Mx4xohebdR6Zygu03GQ8UG3UTKFJDbqtVsFEW0fDALeBqqIhGywIXRP5hBudN1D1xceIlmy/MCVkg0tWVhrX1clUMjHCGjRBy\u002B6NT4meEB5wTpV/OmpKwXp9vJfgsQb5Iq5SSQQfM6qSRsp9MeGcxXMt5giEV5tfCnG2RF6dYBnnlCzaTMYZUBrq7POfzJCZ4PYjssv\u002BdMoT8z\u002BTaO5M9eaxlpy0wXmsE5XtmWunvz3gHWRnea1O6SBix1mHhg=="
     },
@@ -147,11 +123,7 @@
         "x-ms-client-request-id": "8c20a576-fcb0-888f-6517-8ac38b0e895c",
         "x-ms-date": "Sat, 04 Apr 2020 01:34:45 GMT",
         "x-ms-return-client-request-id": "true",
-<<<<<<< HEAD
-        "x-ms-version": "2019-12-12"
-=======
-        "x-ms-version": "2020-02-10"
->>>>>>> 60f4876e
+        "x-ms-version": "2020-02-10"
       },
       "RequestBody": null,
       "StatusCode": 200,
@@ -174,11 +146,7 @@
         "x-ms-lease-status": "unlocked",
         "x-ms-request-id": "fe9088e9-c01e-0009-1021-0a0873000000",
         "x-ms-server-encrypted": "true",
-<<<<<<< HEAD
-        "x-ms-version": "2019-12-12"
-=======
-        "x-ms-version": "2020-02-10"
->>>>>>> 60f4876e
+        "x-ms-version": "2020-02-10"
       },
       "ResponseBody": "G7s6L8QOgr0fWUYqvKVkOlQfQuz4M3Qci584mQy2DJmjTF878pKdswoN1T3w\u002BwBSAVvI4GOz/\u002BhHHaMk1uiwaUysh3BFKEjCgo/i6l02K5Cf5Zew7iw170x39NXueNwhXGvwRHSQDNgTBl7U0BSKEPEThfBR/3ogdpcjzjRy0wmywI7yReccDti\u002BnejNYR447OPj2vLs0Fzx0M3cbT6koDJUIQ\u002BFmMoK93YXkmKSUhV46\u002BFRj/gWxvAyAHUaP6GaGvy1eT8OslQY2eN81D35Xn64ZIFcUxA5PlsfU5dV8LjUfXhl3dnVaTiNOLYVmvGzOKL3YdogPcbrezvj7168w\u002Bgqp1fElIGk4/tIzxpaJKNqbBv1Xo7dtD\u002BxeWGd8Xna0HXN6vKZ7qMgUn7f126skVeXeYNCx2RaTfIYExofB/GBbv6ljDmw0H531AwP/t3QBegKBnf2lwkQc53/gdqIAEuMXmhwBgQd5qkEy/JXSk4VRw0yFQB6itf1lBmbsU6j79PBgqB1YP/j7B/O8cwWuShO6jrMVutKEtORe3HrgjVaYdwelseuoOcOTyjgq5kL3tvxTMYU15jod3DN4\u002BWN\u002BGrqc5Dw\u002BCJgn0pTvQbDaWc5hpyV\u002BjVuRopDNh9X4bwBgFe\u002B9jcJGuW5kKx8wRmSJA0Ik11I\u002BP01ey0FrcEDCb6NUTyvBXMvMGu33GqI8oVxsRERT05euYhZiHsJA20ktYfu7m/c4h\u002Ba2GPykRuTrImolPuv8rpwL5i0VXz3JSz9kibimgMVlM7yd3braydsxdzxYW5xdMPNfr/WJ4yjorM29P71sBKFkv8tvXpDhMNxR4\u002BfBcS\u002Bix1jFRtEPmxBT9TCtHYodxXKbM5uRLdIifn7ZeD8A5zud2nhkZv2QVSS626mgc9MSNB61Zn1T0dlGowiSdmMREs30z0NR\u002BV51Ct63FhJoggprh0Pgi4D\u002BSghe3cO1Pd7BqYibq2SPgHqAABue3PuG3iE\u002BJq7fMIcNNoU7MtuawAz/9ayJjNalm8bJYEtlX21Ml/\u002Bidtdv4njBjrSflI1e5UAOnydPPRFKWEqoFdB7p9cX7lrcOEk1UBMziD4iBgd5anrLVoBGPZquWB5Mx4xohebdR6Zygu03GQ8UG3UTKFJDbqtVsFEW0fDALeBqqIhGywIXRP5hBudN1D1xceIlmy/MCVkg0tWVhrX1clUMjHCGjRBy\u002B6NT4meEB5wTpV/OmpKwXp9vJfgsQb5Iq5SSQQfM6qSRsp9MeGcxXMt5giEV5tfCnG2RF6dYBnnlCzaTMYZUBrq7POfzJCZ4PYjssv\u002BdMoT8z\u002BTaO5M9eaxlpy0wXmsE5XtmWunvz3gHWRnea1O6SBix1mHhg=="
     },
@@ -195,11 +163,7 @@
         "x-ms-client-request-id": "6d4f7d1b-6f24-2cc9-bb4b-d137133613ab",
         "x-ms-date": "Sat, 04 Apr 2020 01:34:45 GMT",
         "x-ms-return-client-request-id": "true",
-<<<<<<< HEAD
-        "x-ms-version": "2019-12-12"
-=======
-        "x-ms-version": "2020-02-10"
->>>>>>> 60f4876e
+        "x-ms-version": "2020-02-10"
       },
       "RequestBody": null,
       "StatusCode": 200,
@@ -222,11 +186,7 @@
         "x-ms-lease-status": "unlocked",
         "x-ms-request-id": "fe9088f2-c01e-0009-1921-0a0873000000",
         "x-ms-server-encrypted": "true",
-<<<<<<< HEAD
-        "x-ms-version": "2019-12-12"
-=======
-        "x-ms-version": "2020-02-10"
->>>>>>> 60f4876e
+        "x-ms-version": "2020-02-10"
       },
       "ResponseBody": "G7s6L8QOgr0fWUYqvKVkOlQfQuz4M3Qci584mQy2DJmjTF878pKdswoN1T3w\u002BwBSAVvI4GOz/\u002BhHHaMk1uiwaUysh3BFKEjCgo/i6l02K5Cf5Zew7iw170x39NXueNwhXGvwRHSQDNgTBl7U0BSKEPEThfBR/3ogdpcjzjRy0wmywI7yReccDti\u002BnejNYR447OPj2vLs0Fzx0M3cbT6koDJUIQ\u002BFmMoK93YXkmKSUhV46\u002BFRj/gWxvAyAHUaP6GaGvy1eT8OslQY2eN81D35Xn64ZIFcUxA5PlsfU5dV8LjUfXhl3dnVaTiNOLYVmvGzOKL3YdogPcbrezvj7168w\u002Bgqp1fElIGk4/tIzxpaJKNqbBv1Xo7dtD\u002BxeWGd8Xna0HXN6vKZ7qMgUn7f126skVeXeYNCx2RaTfIYExofB/GBbv6ljDmw0H531AwP/t3QBegKBnf2lwkQc53/gdqIAEuMXmhwBgQd5qkEy/JXSk4VRw0yFQB6itf1lBmbsU6j79PBgqB1YP/j7B/O8cwWuShO6jrMVutKEtORe3HrgjVaYdwelseuoOcOTyjgq5kL3tvxTMYU15jod3DN4\u002BWN\u002BGrqc5Dw\u002BCJgn0pTvQbDaWc5hpyV\u002BjVuRopDNh9X4bwBgFe\u002B9jcJGuW5kKx8wRmSJA0Ik11I\u002BP01ey0FrcEDCb6NUTyvBXMvMGu33GqI8oVxsRERT05euYhZiHsJA20ktYfu7m/c4h\u002Ba2GPykRuTrImolPuv8rpwL5i0VXz3JSz9kibimgMVlM7yd3braydsxdzxYW5xdMPNfr/WJ4yjorM29P71sBKFkv8tvXpDhMNxR4\u002BfBcS\u002Bix1jFRtEPmxBT9TCtHYodxXKbM5uRLdIifn7ZeD8A5zud2nhkZv2QVSS626mgc9MSNB61Zn1T0dlGowiSdmMREs30z0NR\u002BV51Ct63FhJoggprh0Pgi4D\u002BSghe3cO1Pd7BqYibq2SPgHqAABue3PuG3iE\u002BJq7fMIcNNoU7MtuawAz/9ayJjNalm8bJYEtlX21Ml/\u002Bidtdv4njBjrSflI1e5UAOnydPPRFKWEqoFdB7p9cX7lrcOEk1UBMziD4iBgd5anrLVoBGPZquWB5Mx4xohebdR6Zygu03GQ8UG3UTKFJDbqtVsFEW0fDALeBqqIhGywIXRP5hBudN1D1xceIlmy/MCVkg0tWVhrX1clUMjHCGjRBy\u002B6NT4meEB5wTpV/OmpKwXp9vJfgsQb5Iq5SSQQfM6qSRsp9MeGcxXMt5giEV5tfCnG2RF6dYBnnlCzaTMYZUBrq7POfzJCZ4PYjssv\u002BdMoT8z\u002BTaO5M9eaxlpy0wXmsE5XtmWunvz3gHWRnea1O6SBix1mHhg=="
     },
@@ -243,11 +203,7 @@
         "x-ms-client-request-id": "0ea87c25-1bbf-4e37-387f-85696d0d732c",
         "x-ms-date": "Sat, 04 Apr 2020 01:34:45 GMT",
         "x-ms-return-client-request-id": "true",
-<<<<<<< HEAD
-        "x-ms-version": "2019-12-12"
-=======
-        "x-ms-version": "2020-02-10"
->>>>>>> 60f4876e
+        "x-ms-version": "2020-02-10"
       },
       "RequestBody": null,
       "StatusCode": 202,
@@ -260,11 +216,7 @@
         ],
         "x-ms-client-request-id": "0ea87c25-1bbf-4e37-387f-85696d0d732c",
         "x-ms-request-id": "fe9088f9-c01e-0009-2021-0a0873000000",
-<<<<<<< HEAD
-        "x-ms-version": "2019-12-12"
-=======
-        "x-ms-version": "2020-02-10"
->>>>>>> 60f4876e
+        "x-ms-version": "2020-02-10"
       },
       "ResponseBody": []
     }
