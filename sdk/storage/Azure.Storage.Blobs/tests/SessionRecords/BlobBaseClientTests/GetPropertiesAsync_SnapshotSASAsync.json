--- conflicted
+++ resolved
@@ -15,11 +15,7 @@
         "x-ms-client-request-id": "483ebc51-5af8-a942-048e-10df54defd66",
         "x-ms-date": "Tue, 31 Aug 2021 21:19:24 GMT",
         "x-ms-return-client-request-id": "true",
-<<<<<<< HEAD
-        "x-ms-version": "2020-12-06"
-=======
         "x-ms-version": "2021-02-12"
->>>>>>> 7e782c87
       },
       "RequestBody": null,
       "StatusCode": 201,
@@ -33,13 +29,8 @@
           "Microsoft-HTTPAPI/2.0"
         ],
         "x-ms-client-request-id": "483ebc51-5af8-a942-048e-10df54defd66",
-<<<<<<< HEAD
-        "x-ms-request-id": "bb0acc8a-c01e-0076-02dd-62508a000000",
-        "x-ms-version": "2020-12-06"
-=======
         "x-ms-request-id": "ecda6bb2-e01e-005e-1ead-9e3122000000",
         "x-ms-version": "2021-02-12"
->>>>>>> 7e782c87
       },
       "ResponseBody": []
     },
@@ -60,11 +51,7 @@
         "x-ms-client-request-id": "e10f4363-6219-f859-496d-bcd3344c7219",
         "x-ms-date": "Tue, 31 Aug 2021 21:19:24 GMT",
         "x-ms-return-client-request-id": "true",
-<<<<<<< HEAD
-        "x-ms-version": "2020-12-06"
-=======
         "x-ms-version": "2021-02-12"
->>>>>>> 7e782c87
       },
       "RequestBody": "602r4dr7HWIBierjoyGdQfjekL2lZZdl3MeENgrG9pah0tdnuxjLVp/cRm9vXgXi8M/mdU1AwIa2RgQSduZYO5JUQdFJNYXgEzodyR4n9n3CokU734BIYRFRsXUUuOC4gwvcGh0zmbtJBmESI/Znjk\u002BGT9OhHFwRC\u002BDA\u002BIQQzFtaZEUTSttgjwiK8dkfNT0a6SMljWkMF2euyw89c6E2OToGuL6wVENzJcDKFyqC8tWipQ5h6j7xTk3eZH/MIxtnU7ifGH1/apXfsmipQQA8K9g5ms6S1E77FWlx0u/DpwKkY8Nx49pXIzt5gTjWSA1NoTimkohN1X9qowMTDZemHAplBd49y0j\u002B4XeTGVIWJcxcJDG2HBV6Vo1DB0DXRBWj02UtcEMvD9bwqLAQurwsVH42tulm7//0665Q\u002BcQHJ51i70bt6LSJLRRbxXRlaZzRF7PCoI0rPeNmOIWU3hYR6IESrsp1P2vJrYnVCymLj4ISfuEQRYYQNrJihq8v9E/9Sd3yUrrRXNhH\u002BfMEVjG626kDgl80AKP7AngXEri8mbk518JMmD3HQCIJyUyTC\u002BCAqKsGK3LvyEg5909Cukkfil86yn5vbUNrO0E9KzdWZ/eXlmoNtm5HSg95EqDthYbZ6j7tWEFiETtnmu8wsp0R449YqiPeEdTx839u9lujfba6Y0D4aQ\u002B2NIUvpRt\u002BFphxaC8Qldpj\u002Bthq/GXB8xvfxB05dU5cGHmAonaer2u5ctzn/Y0rkujcV2hnjW2p9EFqT\u002BD\u002BRKBJFE\u002B1j/NjxUttsYmJ2faNtDI1XB7m9YoM1601M2CKui47neg9dgP0eJId\u002BtzjHxpK3JuuyeiCYx/EqLdFLpHq4vZbTTwOTz4vQOOLyPquKbeS6lfF3PFFuDrJec1Lr0oAMhjmiNHePI1df4kF9pokFn//skM6JQYEFZQBRdZw45CZipbix6DmtK7JaFxoQMKfpGJNS/wGxgwS4nI93Pa27Jv4a2wEQU/eGf6VcL2pm9XSYaBzIpiTk8SJ0OQuqde3E3vAcNRVm2ITbzH\u002BcFZPaEacanpWQskDZNinenFqsHAn3V1B6CsBfcU9YLNmlSJuOWeekT5cYdCxvQv7rSHxqL7A15P4Dn8amu20GOEWnM\u002B2OUAJyx4xynuMjysgBs\u002BkTLf0pr6OdSvog/dRp0numyA7RHTg6NygjgwXbH5U\u002BpQdEMwpIfYRJ8QVIUgn4CMynfMK5MFbxGTbVBexdgisk4liM5d8xHopKhyvysaUeK7p5M6LSRXSwkxoTszfX7G7aY2\u002BxKyMtth54bqkq/mdRttoyJE6IUp0kHBLFHatSstr9GE51bQCXS72EWhbLRdSywjwdpYfgUdDSg==",
       "StatusCode": 201,
@@ -82,13 +69,8 @@
         "x-ms-content-crc64": "/GDJeRyPDO8=",
         "x-ms-request-id": "ecda6bbd-e01e-005e-28ad-9e3122000000",
         "x-ms-request-server-encrypted": "true",
-<<<<<<< HEAD
-        "x-ms-version": "2020-12-06",
-        "x-ms-version-id": "2021-06-16T18:26:52.2460373Z"
-=======
         "x-ms-version": "2021-02-12",
         "x-ms-version-id": "2021-08-31T21:19:23.7422913Z"
->>>>>>> 7e782c87
       },
       "ResponseBody": []
     },
@@ -106,11 +88,7 @@
         "x-ms-client-request-id": "3dbb2b10-6138-d131-e248-57f50fc3baec",
         "x-ms-date": "Tue, 31 Aug 2021 21:19:24 GMT",
         "x-ms-return-client-request-id": "true",
-<<<<<<< HEAD
-        "x-ms-version": "2020-12-06"
-=======
         "x-ms-version": "2021-02-12"
->>>>>>> 7e782c87
       },
       "RequestBody": null,
       "StatusCode": 201,
@@ -126,24 +104,14 @@
         "x-ms-client-request-id": "3dbb2b10-6138-d131-e248-57f50fc3baec",
         "x-ms-request-id": "ecda6bc9-e01e-005e-33ad-9e3122000000",
         "x-ms-request-server-encrypted": "false",
-<<<<<<< HEAD
-        "x-ms-snapshot": "2021-06-16T18:26:52.3190888Z",
-        "x-ms-version": "2020-12-06",
-        "x-ms-version-id": "2021-06-16T18:26:52.3200888Z"
-=======
         "x-ms-snapshot": "2021-08-31T21:19:23.7852682Z",
         "x-ms-version": "2021-02-12",
         "x-ms-version-id": "2021-08-31T21:19:23.7862682Z"
->>>>>>> 7e782c87
       },
       "ResponseBody": []
     },
     {
-<<<<<<< HEAD
-      "RequestUri": "https://seanmcccanary3.blob.core.windows.net/test-container-b9dfe985-d8d1-77c0-4b99-dd6c004b84e1/test-blob-5fd4a77e-dc83-51e5-a8f1-84e279e4ad8f?snapshot=2021-06-16T18%3A26%3A52.3190888Z\u0026sv=2020-12-06\u0026st=2021-06-16T17%3A26%3A52Z\u0026se=2021-06-16T19%3A26%3A52Z\u0026sr=bs\u0026sp=rwdi\u0026sig=Sanitized",
-=======
       "RequestUri": "https://seanmcccanary3.blob.core.windows.net/test-container-b9dfe985-d8d1-77c0-4b99-dd6c004b84e1/test-blob-5fd4a77e-dc83-51e5-a8f1-84e279e4ad8f?snapshot=2021-08-31T21%3A19%3A23.7852682Z\u0026sv=2021-02-12\u0026st=2021-08-31T20%3A19%3A24Z\u0026se=2021-08-31T22%3A19%3A24Z\u0026sr=bs\u0026sp=rwdyi\u0026sig=Sanitized",
->>>>>>> 7e782c87
       "RequestMethod": "HEAD",
       "RequestHeaders": {
         "Accept": "application/xml",
@@ -154,11 +122,7 @@
         ],
         "x-ms-client-request-id": "09c3f3d6-3490-94e1-59ae-e4d3359e360e",
         "x-ms-return-client-request-id": "true",
-<<<<<<< HEAD
-        "x-ms-version": "2020-12-06"
-=======
         "x-ms-version": "2021-02-12"
->>>>>>> 7e782c87
       },
       "RequestBody": null,
       "StatusCode": 200,
@@ -183,11 +147,7 @@
         "x-ms-creation-time": "Tue, 31 Aug 2021 21:19:23 GMT",
         "x-ms-request-id": "ecda6bda-e01e-005e-3fad-9e3122000000",
         "x-ms-server-encrypted": "true",
-<<<<<<< HEAD
-        "x-ms-version": "2020-12-06"
-=======
         "x-ms-version": "2021-02-12"
->>>>>>> 7e782c87
       },
       "ResponseBody": []
     },
@@ -205,11 +165,7 @@
         "x-ms-client-request-id": "1b1e750b-b100-105b-9cd9-8cf7bb7ca012",
         "x-ms-date": "Tue, 31 Aug 2021 21:19:24 GMT",
         "x-ms-return-client-request-id": "true",
-<<<<<<< HEAD
-        "x-ms-version": "2020-12-06"
-=======
         "x-ms-version": "2021-02-12"
->>>>>>> 7e782c87
       },
       "RequestBody": null,
       "StatusCode": 202,
@@ -221,13 +177,8 @@
           "Microsoft-HTTPAPI/2.0"
         ],
         "x-ms-client-request-id": "1b1e750b-b100-105b-9cd9-8cf7bb7ca012",
-<<<<<<< HEAD
-        "x-ms-request-id": "bb0acd11-c01e-0076-03dd-62508a000000",
-        "x-ms-version": "2020-12-06"
-=======
         "x-ms-request-id": "ecda6be1-e01e-005e-46ad-9e3122000000",
         "x-ms-version": "2021-02-12"
->>>>>>> 7e782c87
       },
       "ResponseBody": []
     }
