--- conflicted
+++ resolved
@@ -14,11 +14,7 @@
         "x-ms-client-request-id": "483ebc51-5af8-a942-048e-10df54defd66",
         "x-ms-date": "Fri, 03 Apr 2020 20:00:10 GMT",
         "x-ms-return-client-request-id": "true",
-<<<<<<< HEAD
-        "x-ms-version": "2019-12-12"
-=======
         "x-ms-version": "2020-02-10"
->>>>>>> 60f4876e
       },
       "RequestBody": null,
       "StatusCode": 201,
@@ -33,11 +29,7 @@
         ],
         "x-ms-client-request-id": "483ebc51-5af8-a942-048e-10df54defd66",
         "x-ms-request-id": "2aea4f2c-d01e-0077-28f2-099834000000",
-<<<<<<< HEAD
-        "x-ms-version": "2019-12-12"
-=======
         "x-ms-version": "2020-02-10"
->>>>>>> 60f4876e
       },
       "ResponseBody": []
     },
@@ -56,11 +48,7 @@
         "x-ms-client-request-id": "e10f4363-6219-f859-496d-bcd3344c7219",
         "x-ms-date": "Fri, 03 Apr 2020 20:00:10 GMT",
         "x-ms-return-client-request-id": "true",
-<<<<<<< HEAD
-        "x-ms-version": "2019-12-12"
-=======
         "x-ms-version": "2020-02-10"
->>>>>>> 60f4876e
       },
       "RequestBody": "602r4dr7HWIBierjoyGdQfjekL2lZZdl3MeENgrG9pah0tdnuxjLVp/cRm9vXgXi8M/mdU1AwIa2RgQSduZYO5JUQdFJNYXgEzodyR4n9n3CokU734BIYRFRsXUUuOC4gwvcGh0zmbtJBmESI/Znjk\u002BGT9OhHFwRC\u002BDA\u002BIQQzFtaZEUTSttgjwiK8dkfNT0a6SMljWkMF2euyw89c6E2OToGuL6wVENzJcDKFyqC8tWipQ5h6j7xTk3eZH/MIxtnU7ifGH1/apXfsmipQQA8K9g5ms6S1E77FWlx0u/DpwKkY8Nx49pXIzt5gTjWSA1NoTimkohN1X9qowMTDZemHAplBd49y0j\u002B4XeTGVIWJcxcJDG2HBV6Vo1DB0DXRBWj02UtcEMvD9bwqLAQurwsVH42tulm7//0665Q\u002BcQHJ51i70bt6LSJLRRbxXRlaZzRF7PCoI0rPeNmOIWU3hYR6IESrsp1P2vJrYnVCymLj4ISfuEQRYYQNrJihq8v9E/9Sd3yUrrRXNhH\u002BfMEVjG626kDgl80AKP7AngXEri8mbk518JMmD3HQCIJyUyTC\u002BCAqKsGK3LvyEg5909Cukkfil86yn5vbUNrO0E9KzdWZ/eXlmoNtm5HSg95EqDthYbZ6j7tWEFiETtnmu8wsp0R449YqiPeEdTx839u9lujfba6Y0D4aQ\u002B2NIUvpRt\u002BFphxaC8Qldpj\u002Bthq/GXB8xvfxB05dU5cGHmAonaer2u5ctzn/Y0rkujcV2hnjW2p9EFqT\u002BD\u002BRKBJFE\u002B1j/NjxUttsYmJ2faNtDI1XB7m9YoM1601M2CKui47neg9dgP0eJId\u002BtzjHxpK3JuuyeiCYx/EqLdFLpHq4vZbTTwOTz4vQOOLyPquKbeS6lfF3PFFuDrJec1Lr0oAMhjmiNHePI1df4kF9pokFn//skM6JQYEFZQBRdZw45CZipbix6DmtK7JaFxoQMKfpGJNS/wGxgwS4nI93Pa27Jv4a2wEQU/eGf6VcL2pm9XSYaBzIpiTk8SJ0OQuqde3E3vAcNRVm2ITbzH\u002BcFZPaEacanpWQskDZNinenFqsHAn3V1B6CsBfcU9YLNmlSJuOWeekT5cYdCxvQv7rSHxqL7A15P4Dn8amu20GOEWnM\u002B2OUAJyx4xynuMjysgBs\u002BkTLf0pr6OdSvog/dRp0numyA7RHTg6NygjgwXbH5U\u002BpQdEMwpIfYRJ8QVIUgn4CMynfMK5MFbxGTbVBexdgisk4liM5d8xHopKhyvysaUeK7p5M6LSRXSwkxoTszfX7G7aY2\u002BxKyMtth54bqkq/mdRttoyJE6IUp0kHBLFHatSstr9GE51bQCXS72EWhbLRdSywjwdpYfgUdDSg==",
       "StatusCode": 201,
@@ -78,11 +66,7 @@
         "x-ms-content-crc64": "/GDJeRyPDO8=",
         "x-ms-request-id": "2aea4f46-d01e-0077-3bf2-099834000000",
         "x-ms-request-server-encrypted": "true",
-<<<<<<< HEAD
-        "x-ms-version": "2019-12-12"
-=======
         "x-ms-version": "2020-02-10"
->>>>>>> 60f4876e
       },
       "ResponseBody": []
     },
@@ -99,11 +83,7 @@
         "x-ms-client-request-id": "3dbb2b10-6138-d131-e248-57f50fc3baec",
         "x-ms-date": "Fri, 03 Apr 2020 20:00:10 GMT",
         "x-ms-return-client-request-id": "true",
-<<<<<<< HEAD
-        "x-ms-version": "2019-12-12"
-=======
         "x-ms-version": "2020-02-10"
->>>>>>> 60f4876e
       },
       "RequestBody": null,
       "StatusCode": 201,
@@ -120,20 +100,12 @@
         "x-ms-request-id": "2aea4f56-d01e-0077-49f2-099834000000",
         "x-ms-request-server-encrypted": "false",
         "x-ms-snapshot": "2020-04-03T20:00:09.3267598Z",
-<<<<<<< HEAD
-        "x-ms-version": "2019-12-12"
-=======
         "x-ms-version": "2020-02-10"
->>>>>>> 60f4876e
       },
       "ResponseBody": []
     },
     {
-<<<<<<< HEAD
-      "RequestUri": "https://seanmcccanary.blob.core.windows.net/test-container-b9dfe985-d8d1-77c0-4b99-dd6c004b84e1/test-blob-5fd4a77e-dc83-51e5-a8f1-84e279e4ad8f?snapshot=2020-04-03T20%3A00%3A09.3267598Z\u0026sv=2019-12-12\u0026st=2020-04-03T19%3A00%3A10Z\u0026se=2020-04-03T21%3A00%3A10Z\u0026sr=bs\u0026sp=rwd\u0026sig=Sanitized",
-=======
       "RequestUri": "https://seanmcccanary.blob.core.windows.net/test-container-b9dfe985-d8d1-77c0-4b99-dd6c004b84e1/test-blob-5fd4a77e-dc83-51e5-a8f1-84e279e4ad8f?snapshot=2020-04-03T20%3A00%3A09.3267598Z\u0026sv=2020-02-10\u0026st=2020-04-03T19%3A00%3A10Z\u0026se=2020-04-03T21%3A00%3A10Z\u0026sr=bs\u0026sp=rwd\u0026sig=Sanitized",
->>>>>>> 60f4876e
       "RequestMethod": "HEAD",
       "RequestHeaders": {
         "traceparent": "00-d6939a712c999345bfd827c31ec5606d-186d125b06d2654d-00",
@@ -143,11 +115,7 @@
         ],
         "x-ms-client-request-id": "09c3f3d6-3490-94e1-59ae-e4d3359e360e",
         "x-ms-return-client-request-id": "true",
-<<<<<<< HEAD
-        "x-ms-version": "2019-12-12"
-=======
         "x-ms-version": "2020-02-10"
->>>>>>> 60f4876e
       },
       "RequestBody": null,
       "StatusCode": 200,
@@ -170,11 +138,7 @@
         "x-ms-creation-time": "Fri, 03 Apr 2020 20:00:09 GMT",
         "x-ms-request-id": "7e9b33bd-401e-005a-2af2-092b47000000",
         "x-ms-server-encrypted": "true",
-<<<<<<< HEAD
-        "x-ms-version": "2019-12-12"
-=======
         "x-ms-version": "2020-02-10"
->>>>>>> 60f4876e
       },
       "ResponseBody": []
     },
@@ -191,11 +155,7 @@
         "x-ms-client-request-id": "1b1e750b-b100-105b-9cd9-8cf7bb7ca012",
         "x-ms-date": "Fri, 03 Apr 2020 20:00:11 GMT",
         "x-ms-return-client-request-id": "true",
-<<<<<<< HEAD
-        "x-ms-version": "2019-12-12"
-=======
         "x-ms-version": "2020-02-10"
->>>>>>> 60f4876e
       },
       "RequestBody": null,
       "StatusCode": 202,
@@ -208,11 +168,7 @@
         ],
         "x-ms-client-request-id": "1b1e750b-b100-105b-9cd9-8cf7bb7ca012",
         "x-ms-request-id": "7e9b33c9-401e-005a-34f2-092b47000000",
-<<<<<<< HEAD
-        "x-ms-version": "2019-12-12"
-=======
         "x-ms-version": "2020-02-10"
->>>>>>> 60f4876e
       },
       "ResponseBody": []
     }
