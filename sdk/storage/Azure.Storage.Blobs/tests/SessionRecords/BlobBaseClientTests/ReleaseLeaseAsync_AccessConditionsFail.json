﻿{
  "Entries": [
    {
      "RequestUri": "https://seanmcccanary3.blob.core.windows.net/test-container-a44f0ca6-c8df-3673-d117-f040a9058ae1?restype=container",
      "RequestMethod": "PUT",
      "RequestHeaders": {
        "Accept": "application/xml",
        "Authorization": "Sanitized",
        "traceparent": "00-9650b62a00574e46a982939af8bbd9a5-fc64245c8c79704d-00",
        "User-Agent": [
          "azsdk-net-Storage.Blobs/12.9.0-alpha.20210217.1",
          "(.NET 5.0.3; Microsoft Windows 10.0.19042)"
        ],
        "x-ms-blob-public-access": "container",
        "x-ms-client-request-id": "670806fb-ccd6-0bfa-6efc-d9ef03ff1e2d",
        "x-ms-date": "Wed, 17 Feb 2021 18:47:37 GMT",
        "x-ms-return-client-request-id": "true",
<<<<<<< HEAD
        "x-ms-version": "2020-12-06"
=======
        "x-ms-version": "2021-02-12"
>>>>>>> 7e782c87
      },
      "RequestBody": null,
      "StatusCode": 201,
      "ResponseHeaders": {
        "Content-Length": "0",
        "Date": "Wed, 17 Feb 2021 18:47:37 GMT",
        "ETag": "\"0x8D8D3747EFC3400\"",
        "Last-Modified": "Wed, 17 Feb 2021 18:47:37 GMT",
        "Server": [
          "Windows-Azure-Blob/1.0",
          "Microsoft-HTTPAPI/2.0"
        ],
        "x-ms-client-request-id": "670806fb-ccd6-0bfa-6efc-d9ef03ff1e2d",
        "x-ms-request-id": "11b9633e-d01e-0018-3f5d-0505a5000000",
<<<<<<< HEAD
        "x-ms-version": "2020-12-06"
=======
        "x-ms-version": "2021-02-12"
>>>>>>> 7e782c87
      },
      "ResponseBody": []
    },
    {
      "RequestUri": "https://seanmcccanary3.blob.core.windows.net/test-container-a44f0ca6-c8df-3673-d117-f040a9058ae1/test-blob-e152b584-18be-0c42-fc20-d63508c3622e",
      "RequestMethod": "PUT",
      "RequestHeaders": {
        "Accept": "application/xml",
        "Authorization": "Sanitized",
        "Content-Length": "1024",
        "Content-Type": "application/octet-stream",
        "traceparent": "00-2f78060d5dcfdd4ab85a5b0f3930fceb-1c5833d2aafa7048-00",
        "User-Agent": [
          "azsdk-net-Storage.Blobs/12.9.0-alpha.20210217.1",
          "(.NET 5.0.3; Microsoft Windows 10.0.19042)"
        ],
        "x-ms-blob-type": "BlockBlob",
        "x-ms-client-request-id": "4d37db32-89ac-8236-4c5b-0e4e0cf67649",
        "x-ms-date": "Wed, 17 Feb 2021 18:47:37 GMT",
        "x-ms-return-client-request-id": "true",
<<<<<<< HEAD
        "x-ms-version": "2020-12-06"
=======
        "x-ms-version": "2021-02-12"
>>>>>>> 7e782c87
      },
      "RequestBody": "voZFo/0iC8VQ7MqMwSArz4ySKh1Qdqvjw/xrtfXFAqqZqjB9uXovYqqNkNJNtkvc9QepdZhE3kfaYd8At1XPi+kg8hbwrhURYshzwubZlQ2xjsDuHIwRVcvoolibL6tVvQXpLcM07EfylxLQ0RthAczRTyiV4W5cDp1KBwu9dTMdHgTg8GhJfKJ4+4R6QYOwhqGMyd+CwNyXjB4m6eQ7NSLes7MWgRFjiNKFHOXq4swZmoFqMKtUml4oSGNJI5O9PcZim47QmQSPKEEN/KP3rapSDE9j0AR2ihhV7jitGWQ/yN4fh0Y+SQB82ghqR526MZu59xZEWmzB6xF1e6vM4g7czTTF1yVjE8NO5vb8DEJ7mr2c9CJO+m1xXZw1yc5VsPj5jXlo9Vl2VeNT9XN2xd/O+eDuL+3sjtLHU3mJLkr1+Tb9An7JEqVjJp8++gX5+5i8Zs/tZoELDf6moaLf7SaZXvw9eMJgBOc6ighOrZPNzVfhzMd6B5K18vWAI3EDgzl4pZwIvILVXGHos9t4vF9r2NRK/iBeHldqh4bN4OF2NwfP1Qj2xRDVC29mklO2PTWVFEqcuIQYGYZFnTT8B3yAcnzUqOdXdBPDdfOx+IwDtEpQOMuX2X6Ct7uCsSfb2QPz5SDX4ZROPqA32UORZiH6Qunqq8+w6Jj+UvEr1MPr55zvvRJrK9K1AforX/868FCah28+8S00Qv2I2Y+jI2ndTPGnoqkOjhYWNKrUhYiYw2GgkE1UrPZuunsV41JCEt6RThMNkk6ni/hYJ7yDX7107xUuA5IbiZ/7OOct+avD1CLLQzd1ijET+QVU+4U561u+ofQ9FA5LdcR0EllmeZJNlVOatxyF/2TkGgmNx40Zwk2Mb1e3hb8TgM1yAHjXrH9yBmYynzM/OKKPWfkEvq03W08M2gk6lQ+ThjdOEv7rDG6KGsEn5yIaTDa1JyvFDsEgO6UoytJ1N3BWnhn78SWjo0yLeqPsD3Mt8o3ShG3jznd2LddZw0KbFOJQ0EgJHlsREoTfOZMdNCsx+9hEo7MCc9ChhcNOSeAK8GbBmz8rI9MxwXLpBJTjWPmsJ8dpVnEvTV14aJiYwsij1EktXJjrBtcFE+FBGG88vSzJoiIYoZn0kU3is7s6mf6pRi9KtvxhwCHwZEOP7jTtPKpszyCmizKwOMpKCVIcynnil9I/8QcvZ+EAKD1WZKMZ9HYQzsneArr9mn0yF7bO05nJrVZhrkqjPGc+pmL1WtQmMRXcC/ywBJQYQleK/VArMVSjjLdNt0UsbZJin1xXB0CpDOWh8sidGanBSWzzGD4XE3UOUs0c2XrPr51pTWQ4wDoX4fFqiT6LBXIOi23YOVRTSw==",
      "StatusCode": 201,
      "ResponseHeaders": {
        "Content-Length": "0",
        "Content-MD5": "nM6GpI6d5GrnmrEJ7ke/lA==",
        "Date": "Wed, 17 Feb 2021 18:47:37 GMT",
        "ETag": "\"0x8D8D3747F067D4F\"",
        "Last-Modified": "Wed, 17 Feb 2021 18:47:37 GMT",
        "Server": [
          "Windows-Azure-Blob/1.0",
          "Microsoft-HTTPAPI/2.0"
        ],
        "x-ms-client-request-id": "4d37db32-89ac-8236-4c5b-0e4e0cf67649",
        "x-ms-content-crc64": "HMlhoUzX9gc=",
        "x-ms-request-id": "11b96363-d01e-0018-5f5d-0505a5000000",
        "x-ms-request-server-encrypted": "true",
<<<<<<< HEAD
        "x-ms-version": "2020-12-06",
=======
        "x-ms-version": "2021-02-12",
>>>>>>> 7e782c87
        "x-ms-version-id": "2021-02-17T18:47:37.3723983Z"
      },
      "ResponseBody": []
    },
    {
      "RequestUri": "https://seanmcccanary3.blob.core.windows.net/test-container-a44f0ca6-c8df-3673-d117-f040a9058ae1/test-blob-e152b584-18be-0c42-fc20-d63508c3622e?comp=lease",
      "RequestMethod": "PUT",
      "RequestHeaders": {
        "Accept": "application/xml",
        "Authorization": "Sanitized",
        "traceparent": "00-4b3811e22db9d7458aa50fec75d78edf-27f0f49a42d4ad48-00",
        "User-Agent": [
          "azsdk-net-Storage.Blobs/12.9.0-alpha.20210217.1",
          "(.NET 5.0.3; Microsoft Windows 10.0.19042)"
        ],
        "x-ms-client-request-id": "c91de1cc-386b-ad12-37e3-8facd23b217a",
        "x-ms-date": "Wed, 17 Feb 2021 18:47:37 GMT",
        "x-ms-lease-action": "acquire",
        "x-ms-lease-duration": "15",
        "x-ms-proposed-lease-id": "51d80216-8577-54a4-beff-b7fb61d2a6c9",
        "x-ms-return-client-request-id": "true",
<<<<<<< HEAD
        "x-ms-version": "2020-12-06"
=======
        "x-ms-version": "2021-02-12"
>>>>>>> 7e782c87
      },
      "RequestBody": null,
      "StatusCode": 201,
      "ResponseHeaders": {
        "Content-Length": "0",
        "Date": "Wed, 17 Feb 2021 18:47:37 GMT",
        "ETag": "\"0x8D8D3747F067D4F\"",
        "Last-Modified": "Wed, 17 Feb 2021 18:47:37 GMT",
        "Server": [
          "Windows-Azure-Blob/1.0",
          "Microsoft-HTTPAPI/2.0"
        ],
        "x-ms-client-request-id": "c91de1cc-386b-ad12-37e3-8facd23b217a",
        "x-ms-lease-id": "51d80216-8577-54a4-beff-b7fb61d2a6c9",
        "x-ms-request-id": "11b96382-d01e-0018-7c5d-0505a5000000",
<<<<<<< HEAD
        "x-ms-version": "2020-12-06"
=======
        "x-ms-version": "2021-02-12"
>>>>>>> 7e782c87
      },
      "ResponseBody": []
    },
    {
      "RequestUri": "https://seanmcccanary3.blob.core.windows.net/test-container-a44f0ca6-c8df-3673-d117-f040a9058ae1/test-blob-e152b584-18be-0c42-fc20-d63508c3622e?comp=lease",
      "RequestMethod": "PUT",
      "RequestHeaders": {
        "Accept": "application/xml",
        "Authorization": "Sanitized",
        "If-Modified-Since": "Thu, 18 Feb 2021 18:47:37 GMT",
        "traceparent": "00-8d07ea6590ed1c43b63674f99f5aa082-5009899a87c85145-00",
        "User-Agent": [
          "azsdk-net-Storage.Blobs/12.9.0-alpha.20210217.1",
          "(.NET 5.0.3; Microsoft Windows 10.0.19042)"
        ],
        "x-ms-client-request-id": "7f2edca0-ddb4-c85d-d1f9-263a76f23074",
        "x-ms-date": "Wed, 17 Feb 2021 18:47:37 GMT",
        "x-ms-lease-action": "release",
        "x-ms-lease-id": "51d80216-8577-54a4-beff-b7fb61d2a6c9",
        "x-ms-return-client-request-id": "true",
<<<<<<< HEAD
        "x-ms-version": "2020-12-06"
=======
        "x-ms-version": "2021-02-12"
>>>>>>> 7e782c87
      },
      "RequestBody": null,
      "StatusCode": 412,
      "ResponseHeaders": {
        "Content-Length": "252",
        "Content-Type": "application/xml",
        "Date": "Wed, 17 Feb 2021 18:47:37 GMT",
        "Server": [
          "Windows-Azure-Blob/1.0",
          "Microsoft-HTTPAPI/2.0"
        ],
        "x-ms-client-request-id": "7f2edca0-ddb4-c85d-d1f9-263a76f23074",
        "x-ms-error-code": "ConditionNotMet",
        "x-ms-request-id": "11b963a0-d01e-0018-1a5d-0505a5000000",
<<<<<<< HEAD
        "x-ms-version": "2020-12-06"
=======
        "x-ms-version": "2021-02-12"
>>>>>>> 7e782c87
      },
      "ResponseBody": [
        "﻿<?xml version=\"1.0\" encoding=\"utf-8\"?><Error><Code>ConditionNotMet</Code><Message>The condition specified using HTTP conditional header(s) is not met.\n",
        "RequestId:11b963a0-d01e-0018-1a5d-0505a5000000\n",
        "Time:2021-02-17T18:47:37.4921180Z</Message></Error>"
      ]
    },
    {
      "RequestUri": "https://seanmcccanary3.blob.core.windows.net/test-container-a44f0ca6-c8df-3673-d117-f040a9058ae1?restype=container",
      "RequestMethod": "DELETE",
      "RequestHeaders": {
        "Accept": "application/xml",
        "Authorization": "Sanitized",
        "traceparent": "00-50d1f7750d8e9746a7e69fb80fbc71b4-428f5775763d2241-00",
        "User-Agent": [
          "azsdk-net-Storage.Blobs/12.9.0-alpha.20210217.1",
          "(.NET 5.0.3; Microsoft Windows 10.0.19042)"
        ],
        "x-ms-client-request-id": "f50cb50c-a10d-d7c5-e783-5756f2f19b71",
        "x-ms-date": "Wed, 17 Feb 2021 18:47:37 GMT",
        "x-ms-return-client-request-id": "true",
<<<<<<< HEAD
        "x-ms-version": "2020-12-06"
=======
        "x-ms-version": "2021-02-12"
>>>>>>> 7e782c87
      },
      "RequestBody": null,
      "StatusCode": 202,
      "ResponseHeaders": {
        "Content-Length": "0",
        "Date": "Wed, 17 Feb 2021 18:47:37 GMT",
        "Server": [
          "Windows-Azure-Blob/1.0",
          "Microsoft-HTTPAPI/2.0"
        ],
        "x-ms-client-request-id": "f50cb50c-a10d-d7c5-e783-5756f2f19b71",
        "x-ms-request-id": "11b963b9-d01e-0018-325d-0505a5000000",
<<<<<<< HEAD
        "x-ms-version": "2020-12-06"
=======
        "x-ms-version": "2021-02-12"
>>>>>>> 7e782c87
      },
      "ResponseBody": []
    },
    {
      "RequestUri": "https://seanmcccanary3.blob.core.windows.net/test-container-2c0c2ca5-9d2b-6942-517a-caa878c7316f?restype=container",
      "RequestMethod": "PUT",
      "RequestHeaders": {
        "Accept": "application/xml",
        "Authorization": "Sanitized",
        "traceparent": "00-79bf71512ad1674eaa974ca4ac9b5cc1-75e72d2ccab89148-00",
        "User-Agent": [
          "azsdk-net-Storage.Blobs/12.9.0-alpha.20210217.1",
          "(.NET 5.0.3; Microsoft Windows 10.0.19042)"
        ],
        "x-ms-blob-public-access": "container",
        "x-ms-client-request-id": "6aeff370-6454-6e7d-72a2-a492d71c5f1f",
        "x-ms-date": "Wed, 17 Feb 2021 18:47:37 GMT",
        "x-ms-return-client-request-id": "true",
<<<<<<< HEAD
        "x-ms-version": "2020-12-06"
=======
        "x-ms-version": "2021-02-12"
>>>>>>> 7e782c87
      },
      "RequestBody": null,
      "StatusCode": 201,
      "ResponseHeaders": {
        "Content-Length": "0",
        "Date": "Wed, 17 Feb 2021 18:47:37 GMT",
        "ETag": "\"0x8D8D3747F48D880\"",
        "Last-Modified": "Wed, 17 Feb 2021 18:47:37 GMT",
        "Server": [
          "Windows-Azure-Blob/1.0",
          "Microsoft-HTTPAPI/2.0"
        ],
        "x-ms-client-request-id": "6aeff370-6454-6e7d-72a2-a492d71c5f1f",
        "x-ms-request-id": "9c1571b4-301e-0086-225d-05167b000000",
<<<<<<< HEAD
        "x-ms-version": "2020-12-06"
=======
        "x-ms-version": "2021-02-12"
>>>>>>> 7e782c87
      },
      "ResponseBody": []
    },
    {
      "RequestUri": "https://seanmcccanary3.blob.core.windows.net/test-container-2c0c2ca5-9d2b-6942-517a-caa878c7316f/test-blob-75eee752-dac4-6b8b-c509-02a14b2e8a1d",
      "RequestMethod": "PUT",
      "RequestHeaders": {
        "Accept": "application/xml",
        "Authorization": "Sanitized",
        "Content-Length": "1024",
        "Content-Type": "application/octet-stream",
        "traceparent": "00-84e995f1d263284aaab6175810372259-5f67ce0ef919bf45-00",
        "User-Agent": [
          "azsdk-net-Storage.Blobs/12.9.0-alpha.20210217.1",
          "(.NET 5.0.3; Microsoft Windows 10.0.19042)"
        ],
        "x-ms-blob-type": "BlockBlob",
        "x-ms-client-request-id": "638fb106-8135-117a-731d-8f699b0217fa",
        "x-ms-date": "Wed, 17 Feb 2021 18:47:37 GMT",
        "x-ms-return-client-request-id": "true",
<<<<<<< HEAD
        "x-ms-version": "2020-12-06"
=======
        "x-ms-version": "2021-02-12"
>>>>>>> 7e782c87
      },
      "RequestBody": "uQc4hNfGGwMAvk5DldQrDSsywfdFS/+WaISlS2LbI0MXh9jQ5NpHi8zrdAWMSNXw3vR1GW2T120IoRxTIc+hJJsKKw78WylQ6jUrWdb5CiCutGxtZgnVhK9qx0K+82r8SlBpgRzH9IPLJC44Z32XDpf7pGxjM76RNKdekZPnkvbKLw+Gj4gD58DookHbnR0x07mqwk/+mBaR2Ex0aWPw45I3bjduEH4O+L2sepF8tpeKLL3ZPM+nzJb59Lc7jn1c+L6uoy7lw8M6nMqRUR2EFCG16jymFqfCj6KhdRzH0mk/T4LTzhJopWn6n6AEFnp5dN+WhqRBtuIW6xOMRE6mcslhUQKbsEYOTEXTq3YHvXknJwA8MUzF/pmgvOL+22EbUyzWo8R33cOYhzlebQtrDy6aZBxNaUF9m1Jp+/RkEHDkuFdKMBq0r0o9pKoSZpGONK20ZHZFzenqWQdyDuLPM3bJebSzId4T5bXRD8WXajXB28ZGsKz5n+puX9cSQqFnbXAzSezc2hPPoH7Bc74jU+7SsTMciILKz9rKRMIGAaMTaqJVYyBI5ACydxAtNywsSgvoP5FtS+TuaXoSEpVRyJ7argkbzu/NiswzaRFxnJeunfq2HsISph69ZvqmNtJqYa9yU4kjEHsbGrXEOuHTfMziZHSbmqrcyAjqXmj0J1T6yAhi/0kNi41/mgMMTWs86eouw9Fez8YFloqBOLETJ/NhynHZcHyD1dnmGwCmz3qcrXR9xmOCm/lCXWm+i1LbbHMQq4P5Y3luqu74d7PGXsYQ5Yo8lmCQ3i53lxMTxEmGC6+MliP3okn7Dxt0iSRGe/6irqbHntYSgMxUgsxlWuWlcmwDOcejGEJBQYZFG1UKMRsUcBaiv2zZeRZWoyB9lrQ1zxe3Q0E2/5Vkhl1PzWR3SVCxUOrPArP/Kb+xTHUhw6rSD0s+Uu7Z3XCAPjgPiqyx31nPy0XJZsxkuBmBhbMgQsKyfL4YOfdi13J5TsR68J8T/20cUfhlCKh/2prUV1i9YPt2XA7tmKZhbfTSUBcH6cd6boVFA/HKTXMVmV5djoAau+7JA5SQJWbHuuQDkriRd/DTWunSeFwKrA+a2P9HBN50t5QoPeUy6UgffkkMxrq6gyFuiTSWSEOSv1eE9k1ngLYFj9okaTkKoHCgs/kS/eVU31Td2Hqq3W9QlX6OrfP6t/6TBzbflhrnZOnD9ZVKf8JyMBb5iqc7WrJr09O7fPJ9pvv7f/avdUk59XOR5+faBhW8HH3dAS1WV6yDdMNGLOj3Rk+ZTv/LwrrMv5QzqXPLkcy9/l90n6XOpChKKwCG88iLmqCXQLcW8FnCEEGYIq04uOP2iS2Igqaqyw==",
      "StatusCode": 201,
      "ResponseHeaders": {
        "Content-Length": "0",
        "Content-MD5": "osvuNQXuQJW+4gA2EjAaCQ==",
        "Date": "Wed, 17 Feb 2021 18:47:37 GMT",
        "ETag": "\"0x8D8D3747F545D7B\"",
        "Last-Modified": "Wed, 17 Feb 2021 18:47:37 GMT",
        "Server": [
          "Windows-Azure-Blob/1.0",
          "Microsoft-HTTPAPI/2.0"
        ],
        "x-ms-client-request-id": "638fb106-8135-117a-731d-8f699b0217fa",
        "x-ms-content-crc64": "E9bN3TFBqzE=",
        "x-ms-request-id": "9c1571ba-301e-0086-265d-05167b000000",
        "x-ms-request-server-encrypted": "true",
<<<<<<< HEAD
        "x-ms-version": "2020-12-06",
=======
        "x-ms-version": "2021-02-12",
>>>>>>> 7e782c87
        "x-ms-version-id": "2021-02-17T18:47:37.8827643Z"
      },
      "ResponseBody": []
    },
    {
      "RequestUri": "https://seanmcccanary3.blob.core.windows.net/test-container-2c0c2ca5-9d2b-6942-517a-caa878c7316f/test-blob-75eee752-dac4-6b8b-c509-02a14b2e8a1d?comp=lease",
      "RequestMethod": "PUT",
      "RequestHeaders": {
        "Accept": "application/xml",
        "Authorization": "Sanitized",
        "traceparent": "00-70ca0a77a05046499f5f1370045988c8-e04fa97986cc8446-00",
        "User-Agent": [
          "azsdk-net-Storage.Blobs/12.9.0-alpha.20210217.1",
          "(.NET 5.0.3; Microsoft Windows 10.0.19042)"
        ],
        "x-ms-client-request-id": "db45d7f7-6806-449f-a8c5-ee6907dcabee",
        "x-ms-date": "Wed, 17 Feb 2021 18:47:37 GMT",
        "x-ms-lease-action": "acquire",
        "x-ms-lease-duration": "15",
        "x-ms-proposed-lease-id": "3e0d75ed-c26f-ca09-75cc-7a9e668492e1",
        "x-ms-return-client-request-id": "true",
<<<<<<< HEAD
        "x-ms-version": "2020-12-06"
=======
        "x-ms-version": "2021-02-12"
>>>>>>> 7e782c87
      },
      "RequestBody": null,
      "StatusCode": 201,
      "ResponseHeaders": {
        "Content-Length": "0",
        "Date": "Wed, 17 Feb 2021 18:47:37 GMT",
        "ETag": "\"0x8D8D3747F545D7B\"",
        "Last-Modified": "Wed, 17 Feb 2021 18:47:37 GMT",
        "Server": [
          "Windows-Azure-Blob/1.0",
          "Microsoft-HTTPAPI/2.0"
        ],
        "x-ms-client-request-id": "db45d7f7-6806-449f-a8c5-ee6907dcabee",
        "x-ms-lease-id": "3e0d75ed-c26f-ca09-75cc-7a9e668492e1",
        "x-ms-request-id": "9c1571bd-301e-0086-285d-05167b000000",
<<<<<<< HEAD
        "x-ms-version": "2020-12-06"
=======
        "x-ms-version": "2021-02-12"
>>>>>>> 7e782c87
      },
      "ResponseBody": []
    },
    {
      "RequestUri": "https://seanmcccanary3.blob.core.windows.net/test-container-2c0c2ca5-9d2b-6942-517a-caa878c7316f/test-blob-75eee752-dac4-6b8b-c509-02a14b2e8a1d?comp=lease",
      "RequestMethod": "PUT",
      "RequestHeaders": {
        "Accept": "application/xml",
        "Authorization": "Sanitized",
        "If-Unmodified-Since": "Tue, 16 Feb 2021 18:47:37 GMT",
        "traceparent": "00-188f95eb6a95c44092299db854cbbc4f-5df8d67b32acca4f-00",
        "User-Agent": [
          "azsdk-net-Storage.Blobs/12.9.0-alpha.20210217.1",
          "(.NET 5.0.3; Microsoft Windows 10.0.19042)"
        ],
        "x-ms-client-request-id": "8ea6d49b-b63f-79da-803d-2851572c2180",
        "x-ms-date": "Wed, 17 Feb 2021 18:47:37 GMT",
        "x-ms-lease-action": "release",
        "x-ms-lease-id": "3e0d75ed-c26f-ca09-75cc-7a9e668492e1",
        "x-ms-return-client-request-id": "true",
<<<<<<< HEAD
        "x-ms-version": "2020-12-06"
=======
        "x-ms-version": "2021-02-12"
>>>>>>> 7e782c87
      },
      "RequestBody": null,
      "StatusCode": 412,
      "ResponseHeaders": {
        "Content-Length": "252",
        "Content-Type": "application/xml",
        "Date": "Wed, 17 Feb 2021 18:47:37 GMT",
        "Server": [
          "Windows-Azure-Blob/1.0",
          "Microsoft-HTTPAPI/2.0"
        ],
        "x-ms-client-request-id": "8ea6d49b-b63f-79da-803d-2851572c2180",
        "x-ms-error-code": "ConditionNotMet",
        "x-ms-request-id": "9c1571c1-301e-0086-2b5d-05167b000000",
<<<<<<< HEAD
        "x-ms-version": "2020-12-06"
=======
        "x-ms-version": "2021-02-12"
>>>>>>> 7e782c87
      },
      "ResponseBody": [
        "﻿<?xml version=\"1.0\" encoding=\"utf-8\"?><Error><Code>ConditionNotMet</Code><Message>The condition specified using HTTP conditional header(s) is not met.\n",
        "RequestId:9c1571c1-301e-0086-2b5d-05167b000000\n",
        "Time:2021-02-17T18:47:38.0084132Z</Message></Error>"
      ]
    },
    {
      "RequestUri": "https://seanmcccanary3.blob.core.windows.net/test-container-2c0c2ca5-9d2b-6942-517a-caa878c7316f?restype=container",
      "RequestMethod": "DELETE",
      "RequestHeaders": {
        "Accept": "application/xml",
        "Authorization": "Sanitized",
        "traceparent": "00-dad522c7cd843a4aa87d6ef115e02417-9fb3ae74f284bc44-00",
        "User-Agent": [
          "azsdk-net-Storage.Blobs/12.9.0-alpha.20210217.1",
          "(.NET 5.0.3; Microsoft Windows 10.0.19042)"
        ],
        "x-ms-client-request-id": "33cddcb1-1c36-d4ae-d20e-fb431e924fb4",
        "x-ms-date": "Wed, 17 Feb 2021 18:47:38 GMT",
        "x-ms-return-client-request-id": "true",
<<<<<<< HEAD
        "x-ms-version": "2020-12-06"
=======
        "x-ms-version": "2021-02-12"
>>>>>>> 7e782c87
      },
      "RequestBody": null,
      "StatusCode": 202,
      "ResponseHeaders": {
        "Content-Length": "0",
        "Date": "Wed, 17 Feb 2021 18:47:37 GMT",
        "Server": [
          "Windows-Azure-Blob/1.0",
          "Microsoft-HTTPAPI/2.0"
        ],
        "x-ms-client-request-id": "33cddcb1-1c36-d4ae-d20e-fb431e924fb4",
        "x-ms-request-id": "9c1571ca-301e-0086-325d-05167b000000",
<<<<<<< HEAD
        "x-ms-version": "2020-12-06"
=======
        "x-ms-version": "2021-02-12"
>>>>>>> 7e782c87
      },
      "ResponseBody": []
    },
    {
      "RequestUri": "https://seanmcccanary3.blob.core.windows.net/test-container-673a61c3-0a5c-e737-aff5-9aa1bbb9f2e0?restype=container",
      "RequestMethod": "PUT",
      "RequestHeaders": {
        "Accept": "application/xml",
        "Authorization": "Sanitized",
        "traceparent": "00-c0381e9a1627c84ebf2f795115220988-05e2898124a23744-00",
        "User-Agent": [
          "azsdk-net-Storage.Blobs/12.9.0-alpha.20210217.1",
          "(.NET 5.0.3; Microsoft Windows 10.0.19042)"
        ],
        "x-ms-blob-public-access": "container",
        "x-ms-client-request-id": "255d474d-3e65-a7de-a4e6-8440820d1919",
        "x-ms-date": "Wed, 17 Feb 2021 18:47:38 GMT",
        "x-ms-return-client-request-id": "true",
<<<<<<< HEAD
        "x-ms-version": "2020-12-06"
=======
        "x-ms-version": "2021-02-12"
>>>>>>> 7e782c87
      },
      "RequestBody": null,
      "StatusCode": 201,
      "ResponseHeaders": {
        "Content-Length": "0",
        "Date": "Wed, 17 Feb 2021 18:47:38 GMT",
        "ETag": "\"0x8D8D3747F97D090\"",
        "Last-Modified": "Wed, 17 Feb 2021 18:47:38 GMT",
        "Server": [
          "Windows-Azure-Blob/1.0",
          "Microsoft-HTTPAPI/2.0"
        ],
        "x-ms-client-request-id": "255d474d-3e65-a7de-a4e6-8440820d1919",
        "x-ms-request-id": "698ae9cd-701e-0011-785d-054076000000",
<<<<<<< HEAD
        "x-ms-version": "2020-12-06"
=======
        "x-ms-version": "2021-02-12"
>>>>>>> 7e782c87
      },
      "ResponseBody": []
    },
    {
      "RequestUri": "https://seanmcccanary3.blob.core.windows.net/test-container-673a61c3-0a5c-e737-aff5-9aa1bbb9f2e0/test-blob-32ac1b1c-d4f2-d655-1792-e020d46b2dcd",
      "RequestMethod": "PUT",
      "RequestHeaders": {
        "Accept": "application/xml",
        "Authorization": "Sanitized",
        "Content-Length": "1024",
        "Content-Type": "application/octet-stream",
        "traceparent": "00-73e372773a8e7e498a93cf7fc7f33646-ec8887c540778f4f-00",
        "User-Agent": [
          "azsdk-net-Storage.Blobs/12.9.0-alpha.20210217.1",
          "(.NET 5.0.3; Microsoft Windows 10.0.19042)"
        ],
        "x-ms-blob-type": "BlockBlob",
        "x-ms-client-request-id": "9d4a9cf2-180d-70fd-74e3-b5c079db4ef8",
        "x-ms-date": "Wed, 17 Feb 2021 18:47:38 GMT",
        "x-ms-return-client-request-id": "true",
<<<<<<< HEAD
        "x-ms-version": "2020-12-06"
=======
        "x-ms-version": "2021-02-12"
>>>>>>> 7e782c87
      },
      "RequestBody": "ZDhTdFvMelcO+NZ4aQkkeSIcr540X2958ocO01290jm4ttxKuaW+T6BVJPn+3GwNbWb+uLuPmATI2oLTvqb5UCacv7Mt2sB9XWD93zt1ehUbAGb3vxl+KR7Xgt8j65H6W9PTYRy535OmgVtbkbjJUl9st71AApANHpaVVlfgWnLOA4Rnohn4YiHTUD69I5dlDS+AtjPTuVhCxkOGJIk7xSfpjI40YrBFdFWcbLJST/v/L0gnYKM++0ksJNzVcj6Xl4oW1JYJMKt/OkHeNk2m73ZIhvRAFGWDqpFECD3TcAIXBNUnPHpk9v+dpyZiYMT8hTRljetJV4MlkyoFxChurMo/xjJ3f7P845D0omw/IErMR4IIbeIWza1RAahQXjHWL/tbIpmShAaAaalbVLQX5nLfOHymZT7nKPmFJn0Lq4VeHnNw4/2wOsN7hwQ5u3j4Ohs1cCW1MMq8dPqgDF6Jdb0k/DZBpgJ0Lv65Kt06rmyAjOxh1jtfqe2ptG4DEC1k8RJGFL9Bt5MYwEEn+wXsgsWNH39xKJ6CxFJJl/KTcR7QVDnK9JmtPtVYSBX5OK3ovDKpdvGt88lzw1Bs+B+hhE8jVqfMIo4s3+CpGN+JiYylYdrA6vosI2FvVjBJQUa2t8PG1uEGG5qjfZYRA9rq6jrDxpdE4ZpU9jNGXMtd4p6a82EbwrOqnkVAHG1jGx+GhWz1hXquctYpct+uwL7PRZr4dhB4ziiHGShSBMUs8NsUv9dfaF0j64CL8VDT/N6HcNbTa6QODbZEbmxSXG4R/YEDmgHmcN091YuP7d3Xsx1Jy5PuWYU2BbEhGvnx0Y8SevTO0GLdoAD4lpUZfiDZbLpOCJHaIqP8zJRPxVXkTAT7fHPoCeO7bCuT9cPvHYaQR64+osj+N1dQ0QPNjdqqFEmRHQKs8GLXk5xlRyzgDa8Nvn2mpak8/EUbmDfg7d5Q6OF5Xv+E41dLZw4rmPArb8RTv85cA26gVSG8kVcr9qa+FV9KZ66vidomWz2bEGRU8ChyjC0P9ORy2Qjex1L/IHBnbIOQ4AgVpDbzNagwBES8Z6AuuGp5riB62I2m0MGIJjrNM6PgxBAgXOj2G747QdTEIV+x0GcG7r1jFgd6b9N1aw9uY9Gg3KOQDlyCgpNhP5a54q9h1lXSx0Tlfa0Ipe0UgbCvzd4DI0W7IcILg2wqAddwwY0kE5W5m5uMul71h2lvbQHisnG4tr5ppbSTx0PXunzWl+Rf720b9TJCdmjmxZlYnBVrSE5luAvOum7gJtNYtP/iH/CFD36Tx70/dj9Wg98aOioubHItcd/YkDT/Os5e6sFoA6ap042X14CRJkHLeDeOxeupKkiNta0QrA==",
      "StatusCode": 201,
      "ResponseHeaders": {
        "Content-Length": "0",
        "Content-MD5": "qGecszalcTL2wzvDAhWcmQ==",
        "Date": "Wed, 17 Feb 2021 18:47:38 GMT",
        "ETag": "\"0x8D8D3747FA1EF7D\"",
        "Last-Modified": "Wed, 17 Feb 2021 18:47:38 GMT",
        "Server": [
          "Windows-Azure-Blob/1.0",
          "Microsoft-HTTPAPI/2.0"
        ],
        "x-ms-client-request-id": "9d4a9cf2-180d-70fd-74e3-b5c079db4ef8",
        "x-ms-content-crc64": "iwj0DA11x/Y=",
        "x-ms-request-id": "698ae9f9-701e-0011-205d-054076000000",
        "x-ms-request-server-encrypted": "true",
<<<<<<< HEAD
        "x-ms-version": "2020-12-06",
=======
        "x-ms-version": "2021-02-12",
>>>>>>> 7e782c87
        "x-ms-version-id": "2021-02-17T18:47:38.3911293Z"
      },
      "ResponseBody": []
    },
    {
      "RequestUri": "https://seanmcccanary3.blob.core.windows.net/test-container-673a61c3-0a5c-e737-aff5-9aa1bbb9f2e0/test-blob-32ac1b1c-d4f2-d655-1792-e020d46b2dcd?comp=lease",
      "RequestMethod": "PUT",
      "RequestHeaders": {
        "Accept": "application/xml",
        "Authorization": "Sanitized",
        "traceparent": "00-9bcba4fafd03c94c8f42f4733d044d16-ce595c42727e9e4d-00",
        "User-Agent": [
          "azsdk-net-Storage.Blobs/12.9.0-alpha.20210217.1",
          "(.NET 5.0.3; Microsoft Windows 10.0.19042)"
        ],
        "x-ms-client-request-id": "41d84031-478f-ff52-f904-e8c08d451b20",
        "x-ms-date": "Wed, 17 Feb 2021 18:47:38 GMT",
        "x-ms-lease-action": "acquire",
        "x-ms-lease-duration": "15",
        "x-ms-proposed-lease-id": "4e0e2698-f342-45a2-b54c-8ab75554830b",
        "x-ms-return-client-request-id": "true",
<<<<<<< HEAD
        "x-ms-version": "2020-12-06"
=======
        "x-ms-version": "2021-02-12"
>>>>>>> 7e782c87
      },
      "RequestBody": null,
      "StatusCode": 201,
      "ResponseHeaders": {
        "Content-Length": "0",
        "Date": "Wed, 17 Feb 2021 18:47:38 GMT",
        "ETag": "\"0x8D8D3747FA1EF7D\"",
        "Last-Modified": "Wed, 17 Feb 2021 18:47:38 GMT",
        "Server": [
          "Windows-Azure-Blob/1.0",
          "Microsoft-HTTPAPI/2.0"
        ],
        "x-ms-client-request-id": "41d84031-478f-ff52-f904-e8c08d451b20",
        "x-ms-lease-id": "4e0e2698-f342-45a2-b54c-8ab75554830b",
        "x-ms-request-id": "698aea18-701e-0011-3a5d-054076000000",
<<<<<<< HEAD
        "x-ms-version": "2020-12-06"
=======
        "x-ms-version": "2021-02-12"
>>>>>>> 7e782c87
      },
      "ResponseBody": []
    },
    {
      "RequestUri": "https://seanmcccanary3.blob.core.windows.net/test-container-673a61c3-0a5c-e737-aff5-9aa1bbb9f2e0/test-blob-32ac1b1c-d4f2-d655-1792-e020d46b2dcd?comp=lease",
      "RequestMethod": "PUT",
      "RequestHeaders": {
        "Accept": "application/xml",
        "Authorization": "Sanitized",
        "If-Match": "\"garbage\"",
        "traceparent": "00-ad00f7ba82f8734391d6b162cd992113-9ff8f0ed1fc5f347-00",
        "User-Agent": [
          "azsdk-net-Storage.Blobs/12.9.0-alpha.20210217.1",
          "(.NET 5.0.3; Microsoft Windows 10.0.19042)"
        ],
        "x-ms-client-request-id": "15867947-427b-4b7c-609b-1f5e8bddd806",
        "x-ms-date": "Wed, 17 Feb 2021 18:47:38 GMT",
        "x-ms-lease-action": "release",
        "x-ms-lease-id": "4e0e2698-f342-45a2-b54c-8ab75554830b",
        "x-ms-return-client-request-id": "true",
<<<<<<< HEAD
        "x-ms-version": "2020-12-06"
=======
        "x-ms-version": "2021-02-12"
>>>>>>> 7e782c87
      },
      "RequestBody": null,
      "StatusCode": 412,
      "ResponseHeaders": {
        "Content-Length": "252",
        "Content-Type": "application/xml",
        "Date": "Wed, 17 Feb 2021 18:47:38 GMT",
        "Server": [
          "Windows-Azure-Blob/1.0",
          "Microsoft-HTTPAPI/2.0"
        ],
        "x-ms-client-request-id": "15867947-427b-4b7c-609b-1f5e8bddd806",
        "x-ms-error-code": "ConditionNotMet",
        "x-ms-request-id": "698aea3a-701e-0011-5a5d-054076000000",
<<<<<<< HEAD
        "x-ms-version": "2020-12-06"
=======
        "x-ms-version": "2021-02-12"
>>>>>>> 7e782c87
      },
      "ResponseBody": [
        "﻿<?xml version=\"1.0\" encoding=\"utf-8\"?><Error><Code>ConditionNotMet</Code><Message>The condition specified using HTTP conditional header(s) is not met.\n",
        "RequestId:698aea3a-701e-0011-5a5d-054076000000\n",
        "Time:2021-02-17T18:47:38.5709765Z</Message></Error>"
      ]
    },
    {
      "RequestUri": "https://seanmcccanary3.blob.core.windows.net/test-container-673a61c3-0a5c-e737-aff5-9aa1bbb9f2e0?restype=container",
      "RequestMethod": "DELETE",
      "RequestHeaders": {
        "Accept": "application/xml",
        "Authorization": "Sanitized",
        "traceparent": "00-095689cd24cd4446afc20722f2082f02-4ffa6446fb5f274f-00",
        "User-Agent": [
          "azsdk-net-Storage.Blobs/12.9.0-alpha.20210217.1",
          "(.NET 5.0.3; Microsoft Windows 10.0.19042)"
        ],
        "x-ms-client-request-id": "1479ffea-05be-1da4-2ce0-66a5143799a9",
        "x-ms-date": "Wed, 17 Feb 2021 18:47:38 GMT",
        "x-ms-return-client-request-id": "true",
<<<<<<< HEAD
        "x-ms-version": "2020-12-06"
=======
        "x-ms-version": "2021-02-12"
>>>>>>> 7e782c87
      },
      "RequestBody": null,
      "StatusCode": 202,
      "ResponseHeaders": {
        "Content-Length": "0",
        "Date": "Wed, 17 Feb 2021 18:47:38 GMT",
        "Server": [
          "Windows-Azure-Blob/1.0",
          "Microsoft-HTTPAPI/2.0"
        ],
        "x-ms-client-request-id": "1479ffea-05be-1da4-2ce0-66a5143799a9",
        "x-ms-request-id": "698aea7e-701e-0011-1a5d-054076000000",
<<<<<<< HEAD
        "x-ms-version": "2020-12-06"
=======
        "x-ms-version": "2021-02-12"
>>>>>>> 7e782c87
      },
      "ResponseBody": []
    },
    {
      "RequestUri": "https://seanmcccanary3.blob.core.windows.net/test-container-e116fbcf-97eb-0849-a889-6ac88895062c?restype=container",
      "RequestMethod": "PUT",
      "RequestHeaders": {
        "Accept": "application/xml",
        "Authorization": "Sanitized",
        "traceparent": "00-09b86dd1e6651c4a91c90ef14e61c911-f8d7531954e9284d-00",
        "User-Agent": [
          "azsdk-net-Storage.Blobs/12.9.0-alpha.20210217.1",
          "(.NET 5.0.3; Microsoft Windows 10.0.19042)"
        ],
        "x-ms-blob-public-access": "container",
        "x-ms-client-request-id": "49170f1a-431d-5276-b570-6c359adc9496",
        "x-ms-date": "Wed, 17 Feb 2021 18:47:38 GMT",
        "x-ms-return-client-request-id": "true",
<<<<<<< HEAD
        "x-ms-version": "2020-12-06"
=======
        "x-ms-version": "2021-02-12"
>>>>>>> 7e782c87
      },
      "RequestBody": null,
      "StatusCode": 201,
      "ResponseHeaders": {
        "Content-Length": "0",
        "Date": "Wed, 17 Feb 2021 18:47:38 GMT",
        "ETag": "\"0x8D8D3747FE96E9A\"",
        "Last-Modified": "Wed, 17 Feb 2021 18:47:38 GMT",
        "Server": [
          "Windows-Azure-Blob/1.0",
          "Microsoft-HTTPAPI/2.0"
        ],
        "x-ms-client-request-id": "49170f1a-431d-5276-b570-6c359adc9496",
        "x-ms-request-id": "223a3a4c-001e-008d-145d-05ed10000000",
<<<<<<< HEAD
        "x-ms-version": "2020-12-06"
=======
        "x-ms-version": "2021-02-12"
>>>>>>> 7e782c87
      },
      "ResponseBody": []
    },
    {
      "RequestUri": "https://seanmcccanary3.blob.core.windows.net/test-container-e116fbcf-97eb-0849-a889-6ac88895062c/test-blob-572d39da-0dc3-0b45-b413-8d5d428a2f7c",
      "RequestMethod": "PUT",
      "RequestHeaders": {
        "Accept": "application/xml",
        "Authorization": "Sanitized",
        "Content-Length": "1024",
        "Content-Type": "application/octet-stream",
        "traceparent": "00-02036c511e684e428a39c85dc0692c42-576c256358c6934d-00",
        "User-Agent": [
          "azsdk-net-Storage.Blobs/12.9.0-alpha.20210217.1",
          "(.NET 5.0.3; Microsoft Windows 10.0.19042)"
        ],
        "x-ms-blob-type": "BlockBlob",
        "x-ms-client-request-id": "7fad481d-9171-f4af-0e28-5549d0c0849f",
        "x-ms-date": "Wed, 17 Feb 2021 18:47:38 GMT",
        "x-ms-return-client-request-id": "true",
<<<<<<< HEAD
        "x-ms-version": "2020-12-06"
=======
        "x-ms-version": "2021-02-12"
>>>>>>> 7e782c87
      },
      "RequestBody": "ofeteH68DjNHINbzWBJnePm+5J/9kK8MygyVCrYYECtB75OjLhsYHSv5D6M2UbKhqxRkg6WQfhFIoa5yJwR9Lg+qsmh+xErdpsZ0A4EL1nlZ816hs42FsHCCWo1tpvYmfOCTi59JI+fKh93fHHqQPMs1GDSm3HqCJQH3/Gq8b//QTYegeErZD8921iyvppT28h3BOI3Bf59lEWadUSd9DRfdDs7y78SBWwhkLwVO0n5tAQlM+zdyD83nOmbjPL2o+cgV0pfFAwJYQNyEXE+aFz7oMFAdMRLga/8BC7VdnR5KvDY8OADmp/4G87pa7bJ9TSMo+gxti8i2NWeXxPhN+qO+OqAZXd49AYhRFj1YhX1Ng72SNaMS3DBuhgOYTuMGuPgXnLMSZPBE6vmEHHSKXa/pSkE7u8X/rF1vqtbapbKlS15EQenKOx7MTUqpjcC84yhUrwSiy/0zF+9VorkaaUVG39EWRhzFHw8ibm56Vh6cs8ethvWuAoBgECn5dJhlsuMFY67vpp0Mjo/0f1yOucHRue/ybONPmNxQtTXyzKp2vLyKdfNvrQwpofdmuoMj0ldoKLupckYAtcrSnvFoGcLlfcOgBETNYQviyMrr6d1ZLePdiaPvzUl2ir8onQ4bwYg1gDzAg80Tmsavxqp8FMzseXEOio8e9a95KnqEpcT9xwZBtmihmaoVye7dPwaf+XXyOySdDDf4FoqNRllTjvUCsv6jOl1kS+DH+MCgQbap2TAEkmqgX7rPSKDdFFJRwjv524wH/L8Yju9E1hR2WNXU5G0oTvyKYlJE0/G9hjeNdTWFp2Ypod1w7AN7XImmWfDKCC/lKHQ+b3g6wyjOWwi3tmDe8bFvqkKPuGL4DwbJnXoA8n0HqE3BRjft7920opD7w6Upx2c/W17tVW8RRl9ycCauzWiKrw0SHat5gbtl2xXR/UtgoNUSwZYfGlPdr//Yen63BtUocRSXFqq8xtmih3laQEkUEtBQmwzSapS6NG2roAc8rtRAqYs2yIkrVvq8fJPZg2+2w2itZ2vJVQaA3eE9ECXSZtilGZe93UlGJUQRFe4A4bD99N2fjkdpd1OFtuun7UbU6ha6NGrY+eYeZ0Imt0AXf/sxPxtIMteRO6JDNyZdnzf+PCrYRqxGJfv3gScFQ8ASbTfvdq0qjLg+KfnIlMG/wMgKKHoWPzlO6xogUbGvjPfiMMnvbSiJ1LBymR2zfZA6OMBf+htF/C7+oYuTCTsHj5wB5mT3z1OfgFPKo6Ucm22J5hnxT5HcnDOb8Myc9cp0agqAspcsQmhswHnHe1iI4gUeCiMiFT8LJEkwXN6GAouJVTibnOjVXKOwhI8XFSHaEg7GfuunUg==",
      "StatusCode": 201,
      "ResponseHeaders": {
        "Content-Length": "0",
        "Content-MD5": "ovOpLgaSqExu1mwxY/TfXg==",
        "Date": "Wed, 17 Feb 2021 18:47:38 GMT",
        "ETag": "\"0x8D8D3747FF30496\"",
        "Last-Modified": "Wed, 17 Feb 2021 18:47:38 GMT",
        "Server": [
          "Windows-Azure-Blob/1.0",
          "Microsoft-HTTPAPI/2.0"
        ],
        "x-ms-client-request-id": "7fad481d-9171-f4af-0e28-5549d0c0849f",
        "x-ms-content-crc64": "U1iRYkTF60U=",
        "x-ms-request-id": "223a3a5e-001e-008d-235d-05ed10000000",
        "x-ms-request-server-encrypted": "true",
<<<<<<< HEAD
        "x-ms-version": "2020-12-06",
=======
        "x-ms-version": "2021-02-12",
>>>>>>> 7e782c87
        "x-ms-version-id": "2021-02-17T18:47:38.922511Z"
      },
      "ResponseBody": []
    },
    {
      "RequestUri": "https://seanmcccanary3.blob.core.windows.net/test-container-e116fbcf-97eb-0849-a889-6ac88895062c/test-blob-572d39da-0dc3-0b45-b413-8d5d428a2f7c",
      "RequestMethod": "HEAD",
      "RequestHeaders": {
        "Accept": "application/xml",
        "Authorization": "Sanitized",
        "traceparent": "00-3302fd2823234341a58d9160f5e35973-8ccedd84b36bca4d-00",
        "User-Agent": [
          "azsdk-net-Storage.Blobs/12.9.0-alpha.20210217.1",
          "(.NET 5.0.3; Microsoft Windows 10.0.19042)"
        ],
        "x-ms-client-request-id": "235b4f39-1d3c-c21e-bf4c-c149f3dccb36",
        "x-ms-date": "Wed, 17 Feb 2021 18:47:38 GMT",
        "x-ms-return-client-request-id": "true",
<<<<<<< HEAD
        "x-ms-version": "2020-12-06"
=======
        "x-ms-version": "2021-02-12"
>>>>>>> 7e782c87
      },
      "RequestBody": null,
      "StatusCode": 200,
      "ResponseHeaders": {
        "Accept-Ranges": "bytes",
        "Content-Length": "1024",
        "Content-MD5": "ovOpLgaSqExu1mwxY/TfXg==",
        "Content-Type": "application/octet-stream",
        "Date": "Wed, 17 Feb 2021 18:47:38 GMT",
        "ETag": "\"0x8D8D3747FF30496\"",
        "Last-Modified": "Wed, 17 Feb 2021 18:47:38 GMT",
        "Server": [
          "Windows-Azure-Blob/1.0",
          "Microsoft-HTTPAPI/2.0"
        ],
        "x-ms-access-tier": "Hot",
        "x-ms-access-tier-inferred": "true",
        "x-ms-blob-type": "BlockBlob",
        "x-ms-client-request-id": "235b4f39-1d3c-c21e-bf4c-c149f3dccb36",
        "x-ms-creation-time": "Wed, 17 Feb 2021 18:47:38 GMT",
        "x-ms-is-current-version": "true",
        "x-ms-last-access-time": "Wed, 17 Feb 2021 18:47:38 GMT",
        "x-ms-lease-state": "available",
        "x-ms-lease-status": "unlocked",
        "x-ms-request-id": "223a3a88-001e-008d-495d-05ed10000000",
        "x-ms-server-encrypted": "true",
<<<<<<< HEAD
        "x-ms-version": "2020-12-06",
=======
        "x-ms-version": "2021-02-12",
>>>>>>> 7e782c87
        "x-ms-version-id": "2021-02-17T18:47:38.922511Z"
      },
      "ResponseBody": []
    },
    {
      "RequestUri": "https://seanmcccanary3.blob.core.windows.net/test-container-e116fbcf-97eb-0849-a889-6ac88895062c/test-blob-572d39da-0dc3-0b45-b413-8d5d428a2f7c?comp=lease",
      "RequestMethod": "PUT",
      "RequestHeaders": {
        "Accept": "application/xml",
        "Authorization": "Sanitized",
        "traceparent": "00-a9c5bcc69c462f4b8c9ecd3dc5ca06c0-b8cb476f8f0a4a47-00",
        "User-Agent": [
          "azsdk-net-Storage.Blobs/12.9.0-alpha.20210217.1",
          "(.NET 5.0.3; Microsoft Windows 10.0.19042)"
        ],
        "x-ms-client-request-id": "d999786e-d77c-087e-a9e7-76f16697d03f",
        "x-ms-date": "Wed, 17 Feb 2021 18:47:38 GMT",
        "x-ms-lease-action": "acquire",
        "x-ms-lease-duration": "15",
        "x-ms-proposed-lease-id": "d0e302e2-5a27-6088-bd27-9ed228d8faba",
        "x-ms-return-client-request-id": "true",
<<<<<<< HEAD
        "x-ms-version": "2020-12-06"
=======
        "x-ms-version": "2021-02-12"
>>>>>>> 7e782c87
      },
      "RequestBody": null,
      "StatusCode": 201,
      "ResponseHeaders": {
        "Content-Length": "0",
        "Date": "Wed, 17 Feb 2021 18:47:38 GMT",
        "ETag": "\"0x8D8D3747FF30496\"",
        "Last-Modified": "Wed, 17 Feb 2021 18:47:38 GMT",
        "Server": [
          "Windows-Azure-Blob/1.0",
          "Microsoft-HTTPAPI/2.0"
        ],
        "x-ms-client-request-id": "d999786e-d77c-087e-a9e7-76f16697d03f",
        "x-ms-lease-id": "d0e302e2-5a27-6088-bd27-9ed228d8faba",
        "x-ms-request-id": "223a3aae-001e-008d-6e5d-05ed10000000",
<<<<<<< HEAD
        "x-ms-version": "2020-12-06"
=======
        "x-ms-version": "2021-02-12"
>>>>>>> 7e782c87
      },
      "ResponseBody": []
    },
    {
      "RequestUri": "https://seanmcccanary3.blob.core.windows.net/test-container-e116fbcf-97eb-0849-a889-6ac88895062c/test-blob-572d39da-0dc3-0b45-b413-8d5d428a2f7c?comp=lease",
      "RequestMethod": "PUT",
      "RequestHeaders": {
        "Accept": "application/xml",
        "Authorization": "Sanitized",
        "If-None-Match": "0x8D8D3747FF30496",
        "traceparent": "00-690dbb0437d6314f85f91aa376cc2d95-f40f7f79eb8f7a42-00",
        "User-Agent": [
          "azsdk-net-Storage.Blobs/12.9.0-alpha.20210217.1",
          "(.NET 5.0.3; Microsoft Windows 10.0.19042)"
        ],
        "x-ms-client-request-id": "7adaa092-f243-56ba-1c1b-5e2ed76f5389",
        "x-ms-date": "Wed, 17 Feb 2021 18:47:39 GMT",
        "x-ms-lease-action": "release",
        "x-ms-lease-id": "d0e302e2-5a27-6088-bd27-9ed228d8faba",
        "x-ms-return-client-request-id": "true",
<<<<<<< HEAD
        "x-ms-version": "2020-12-06"
=======
        "x-ms-version": "2021-02-12"
>>>>>>> 7e782c87
      },
      "RequestBody": null,
      "StatusCode": 412,
      "ResponseHeaders": {
        "Content-Length": "252",
        "Content-Type": "application/xml",
        "Date": "Wed, 17 Feb 2021 18:47:38 GMT",
        "Server": [
          "Windows-Azure-Blob/1.0",
          "Microsoft-HTTPAPI/2.0"
        ],
        "x-ms-client-request-id": "7adaa092-f243-56ba-1c1b-5e2ed76f5389",
        "x-ms-error-code": "ConditionNotMet",
        "x-ms-request-id": "223a3adc-001e-008d-195d-05ed10000000",
<<<<<<< HEAD
        "x-ms-version": "2020-12-06"
=======
        "x-ms-version": "2021-02-12"
>>>>>>> 7e782c87
      },
      "ResponseBody": [
        "﻿<?xml version=\"1.0\" encoding=\"utf-8\"?><Error><Code>ConditionNotMet</Code><Message>The condition specified using HTTP conditional header(s) is not met.\n",
        "RequestId:223a3adc-001e-008d-195d-05ed10000000\n",
        "Time:2021-02-17T18:47:39.0968550Z</Message></Error>"
      ]
    },
    {
      "RequestUri": "https://seanmcccanary3.blob.core.windows.net/test-container-e116fbcf-97eb-0849-a889-6ac88895062c?restype=container",
      "RequestMethod": "DELETE",
      "RequestHeaders": {
        "Accept": "application/xml",
        "Authorization": "Sanitized",
        "traceparent": "00-0a630c474bfd8047a1d09af498996f7d-7f580b0fd79ebb40-00",
        "User-Agent": [
          "azsdk-net-Storage.Blobs/12.9.0-alpha.20210217.1",
          "(.NET 5.0.3; Microsoft Windows 10.0.19042)"
        ],
        "x-ms-client-request-id": "c55f1a01-55bc-c2fc-8ea0-ef5e52e0137e",
        "x-ms-date": "Wed, 17 Feb 2021 18:47:39 GMT",
        "x-ms-return-client-request-id": "true",
<<<<<<< HEAD
        "x-ms-version": "2020-12-06"
=======
        "x-ms-version": "2021-02-12"
>>>>>>> 7e782c87
      },
      "RequestBody": null,
      "StatusCode": 202,
      "ResponseHeaders": {
        "Content-Length": "0",
        "Date": "Wed, 17 Feb 2021 18:47:38 GMT",
        "Server": [
          "Windows-Azure-Blob/1.0",
          "Microsoft-HTTPAPI/2.0"
        ],
        "x-ms-client-request-id": "c55f1a01-55bc-c2fc-8ea0-ef5e52e0137e",
        "x-ms-request-id": "223a3b04-001e-008d-3b5d-05ed10000000",
<<<<<<< HEAD
        "x-ms-version": "2020-12-06"
=======
        "x-ms-version": "2021-02-12"
>>>>>>> 7e782c87
      },
      "ResponseBody": []
    }
  ],
  "Variables": {
    "DateTimeOffsetNow": "2021-02-17T12:47:37.0688144-06:00",
    "RandomSeed": "1449293183",
    "Storage_TestConfigDefault": "ProductionTenant\nseanmcccanary3\nU2FuaXRpemVk\nhttps://seanmcccanary3.blob.core.windows.net\nhttps://seanmcccanary3.file.core.windows.net\nhttps://seanmcccanary3.queue.core.windows.net\nhttps://seanmcccanary3.table.core.windows.net\n\n\n\n\nhttps://seanmcccanary3-secondary.blob.core.windows.net\nhttps://seanmcccanary3-secondary.file.core.windows.net\nhttps://seanmcccanary3-secondary.queue.core.windows.net\nhttps://seanmcccanary3-secondary.table.core.windows.net\n\nSanitized\n\n\nCloud\nBlobEndpoint=https://seanmcccanary3.blob.core.windows.net/;QueueEndpoint=https://seanmcccanary3.queue.core.windows.net/;FileEndpoint=https://seanmcccanary3.file.core.windows.net/;BlobSecondaryEndpoint=https://seanmcccanary3-secondary.blob.core.windows.net/;QueueSecondaryEndpoint=https://seanmcccanary3-secondary.queue.core.windows.net/;FileSecondaryEndpoint=https://seanmcccanary3-secondary.file.core.windows.net/;AccountName=seanmcccanary3;AccountKey=Kg==;\nseanscope1\n\n"
  }
}<|MERGE_RESOLUTION|>--- conflicted
+++ resolved
@@ -15,11 +15,7 @@
         "x-ms-client-request-id": "670806fb-ccd6-0bfa-6efc-d9ef03ff1e2d",
         "x-ms-date": "Wed, 17 Feb 2021 18:47:37 GMT",
         "x-ms-return-client-request-id": "true",
-<<<<<<< HEAD
-        "x-ms-version": "2020-12-06"
-=======
-        "x-ms-version": "2021-02-12"
->>>>>>> 7e782c87
+        "x-ms-version": "2021-02-12"
       },
       "RequestBody": null,
       "StatusCode": 201,
@@ -34,11 +30,7 @@
         ],
         "x-ms-client-request-id": "670806fb-ccd6-0bfa-6efc-d9ef03ff1e2d",
         "x-ms-request-id": "11b9633e-d01e-0018-3f5d-0505a5000000",
-<<<<<<< HEAD
-        "x-ms-version": "2020-12-06"
-=======
-        "x-ms-version": "2021-02-12"
->>>>>>> 7e782c87
+        "x-ms-version": "2021-02-12"
       },
       "ResponseBody": []
     },
@@ -59,11 +51,7 @@
         "x-ms-client-request-id": "4d37db32-89ac-8236-4c5b-0e4e0cf67649",
         "x-ms-date": "Wed, 17 Feb 2021 18:47:37 GMT",
         "x-ms-return-client-request-id": "true",
-<<<<<<< HEAD
-        "x-ms-version": "2020-12-06"
-=======
-        "x-ms-version": "2021-02-12"
->>>>>>> 7e782c87
+        "x-ms-version": "2021-02-12"
       },
       "RequestBody": "voZFo/0iC8VQ7MqMwSArz4ySKh1Qdqvjw/xrtfXFAqqZqjB9uXovYqqNkNJNtkvc9QepdZhE3kfaYd8At1XPi+kg8hbwrhURYshzwubZlQ2xjsDuHIwRVcvoolibL6tVvQXpLcM07EfylxLQ0RthAczRTyiV4W5cDp1KBwu9dTMdHgTg8GhJfKJ4+4R6QYOwhqGMyd+CwNyXjB4m6eQ7NSLes7MWgRFjiNKFHOXq4swZmoFqMKtUml4oSGNJI5O9PcZim47QmQSPKEEN/KP3rapSDE9j0AR2ihhV7jitGWQ/yN4fh0Y+SQB82ghqR526MZu59xZEWmzB6xF1e6vM4g7czTTF1yVjE8NO5vb8DEJ7mr2c9CJO+m1xXZw1yc5VsPj5jXlo9Vl2VeNT9XN2xd/O+eDuL+3sjtLHU3mJLkr1+Tb9An7JEqVjJp8++gX5+5i8Zs/tZoELDf6moaLf7SaZXvw9eMJgBOc6ighOrZPNzVfhzMd6B5K18vWAI3EDgzl4pZwIvILVXGHos9t4vF9r2NRK/iBeHldqh4bN4OF2NwfP1Qj2xRDVC29mklO2PTWVFEqcuIQYGYZFnTT8B3yAcnzUqOdXdBPDdfOx+IwDtEpQOMuX2X6Ct7uCsSfb2QPz5SDX4ZROPqA32UORZiH6Qunqq8+w6Jj+UvEr1MPr55zvvRJrK9K1AforX/868FCah28+8S00Qv2I2Y+jI2ndTPGnoqkOjhYWNKrUhYiYw2GgkE1UrPZuunsV41JCEt6RThMNkk6ni/hYJ7yDX7107xUuA5IbiZ/7OOct+avD1CLLQzd1ijET+QVU+4U561u+ofQ9FA5LdcR0EllmeZJNlVOatxyF/2TkGgmNx40Zwk2Mb1e3hb8TgM1yAHjXrH9yBmYynzM/OKKPWfkEvq03W08M2gk6lQ+ThjdOEv7rDG6KGsEn5yIaTDa1JyvFDsEgO6UoytJ1N3BWnhn78SWjo0yLeqPsD3Mt8o3ShG3jznd2LddZw0KbFOJQ0EgJHlsREoTfOZMdNCsx+9hEo7MCc9ChhcNOSeAK8GbBmz8rI9MxwXLpBJTjWPmsJ8dpVnEvTV14aJiYwsij1EktXJjrBtcFE+FBGG88vSzJoiIYoZn0kU3is7s6mf6pRi9KtvxhwCHwZEOP7jTtPKpszyCmizKwOMpKCVIcynnil9I/8QcvZ+EAKD1WZKMZ9HYQzsneArr9mn0yF7bO05nJrVZhrkqjPGc+pmL1WtQmMRXcC/ywBJQYQleK/VArMVSjjLdNt0UsbZJin1xXB0CpDOWh8sidGanBSWzzGD4XE3UOUs0c2XrPr51pTWQ4wDoX4fFqiT6LBXIOi23YOVRTSw==",
       "StatusCode": 201,
@@ -81,11 +69,7 @@
         "x-ms-content-crc64": "HMlhoUzX9gc=",
         "x-ms-request-id": "11b96363-d01e-0018-5f5d-0505a5000000",
         "x-ms-request-server-encrypted": "true",
-<<<<<<< HEAD
-        "x-ms-version": "2020-12-06",
-=======
         "x-ms-version": "2021-02-12",
->>>>>>> 7e782c87
         "x-ms-version-id": "2021-02-17T18:47:37.3723983Z"
       },
       "ResponseBody": []
@@ -107,11 +91,7 @@
         "x-ms-lease-duration": "15",
         "x-ms-proposed-lease-id": "51d80216-8577-54a4-beff-b7fb61d2a6c9",
         "x-ms-return-client-request-id": "true",
-<<<<<<< HEAD
-        "x-ms-version": "2020-12-06"
-=======
-        "x-ms-version": "2021-02-12"
->>>>>>> 7e782c87
+        "x-ms-version": "2021-02-12"
       },
       "RequestBody": null,
       "StatusCode": 201,
@@ -127,11 +107,7 @@
         "x-ms-client-request-id": "c91de1cc-386b-ad12-37e3-8facd23b217a",
         "x-ms-lease-id": "51d80216-8577-54a4-beff-b7fb61d2a6c9",
         "x-ms-request-id": "11b96382-d01e-0018-7c5d-0505a5000000",
-<<<<<<< HEAD
-        "x-ms-version": "2020-12-06"
-=======
-        "x-ms-version": "2021-02-12"
->>>>>>> 7e782c87
+        "x-ms-version": "2021-02-12"
       },
       "ResponseBody": []
     },
@@ -152,11 +128,7 @@
         "x-ms-lease-action": "release",
         "x-ms-lease-id": "51d80216-8577-54a4-beff-b7fb61d2a6c9",
         "x-ms-return-client-request-id": "true",
-<<<<<<< HEAD
-        "x-ms-version": "2020-12-06"
-=======
-        "x-ms-version": "2021-02-12"
->>>>>>> 7e782c87
+        "x-ms-version": "2021-02-12"
       },
       "RequestBody": null,
       "StatusCode": 412,
@@ -171,11 +143,7 @@
         "x-ms-client-request-id": "7f2edca0-ddb4-c85d-d1f9-263a76f23074",
         "x-ms-error-code": "ConditionNotMet",
         "x-ms-request-id": "11b963a0-d01e-0018-1a5d-0505a5000000",
-<<<<<<< HEAD
-        "x-ms-version": "2020-12-06"
-=======
-        "x-ms-version": "2021-02-12"
->>>>>>> 7e782c87
+        "x-ms-version": "2021-02-12"
       },
       "ResponseBody": [
         "﻿<?xml version=\"1.0\" encoding=\"utf-8\"?><Error><Code>ConditionNotMet</Code><Message>The condition specified using HTTP conditional header(s) is not met.\n",
@@ -197,11 +165,7 @@
         "x-ms-client-request-id": "f50cb50c-a10d-d7c5-e783-5756f2f19b71",
         "x-ms-date": "Wed, 17 Feb 2021 18:47:37 GMT",
         "x-ms-return-client-request-id": "true",
-<<<<<<< HEAD
-        "x-ms-version": "2020-12-06"
-=======
-        "x-ms-version": "2021-02-12"
->>>>>>> 7e782c87
+        "x-ms-version": "2021-02-12"
       },
       "RequestBody": null,
       "StatusCode": 202,
@@ -214,11 +178,7 @@
         ],
         "x-ms-client-request-id": "f50cb50c-a10d-d7c5-e783-5756f2f19b71",
         "x-ms-request-id": "11b963b9-d01e-0018-325d-0505a5000000",
-<<<<<<< HEAD
-        "x-ms-version": "2020-12-06"
-=======
-        "x-ms-version": "2021-02-12"
->>>>>>> 7e782c87
+        "x-ms-version": "2021-02-12"
       },
       "ResponseBody": []
     },
@@ -237,11 +197,7 @@
         "x-ms-client-request-id": "6aeff370-6454-6e7d-72a2-a492d71c5f1f",
         "x-ms-date": "Wed, 17 Feb 2021 18:47:37 GMT",
         "x-ms-return-client-request-id": "true",
-<<<<<<< HEAD
-        "x-ms-version": "2020-12-06"
-=======
-        "x-ms-version": "2021-02-12"
->>>>>>> 7e782c87
+        "x-ms-version": "2021-02-12"
       },
       "RequestBody": null,
       "StatusCode": 201,
@@ -256,11 +212,7 @@
         ],
         "x-ms-client-request-id": "6aeff370-6454-6e7d-72a2-a492d71c5f1f",
         "x-ms-request-id": "9c1571b4-301e-0086-225d-05167b000000",
-<<<<<<< HEAD
-        "x-ms-version": "2020-12-06"
-=======
-        "x-ms-version": "2021-02-12"
->>>>>>> 7e782c87
+        "x-ms-version": "2021-02-12"
       },
       "ResponseBody": []
     },
@@ -281,11 +233,7 @@
         "x-ms-client-request-id": "638fb106-8135-117a-731d-8f699b0217fa",
         "x-ms-date": "Wed, 17 Feb 2021 18:47:37 GMT",
         "x-ms-return-client-request-id": "true",
-<<<<<<< HEAD
-        "x-ms-version": "2020-12-06"
-=======
-        "x-ms-version": "2021-02-12"
->>>>>>> 7e782c87
+        "x-ms-version": "2021-02-12"
       },
       "RequestBody": "uQc4hNfGGwMAvk5DldQrDSsywfdFS/+WaISlS2LbI0MXh9jQ5NpHi8zrdAWMSNXw3vR1GW2T120IoRxTIc+hJJsKKw78WylQ6jUrWdb5CiCutGxtZgnVhK9qx0K+82r8SlBpgRzH9IPLJC44Z32XDpf7pGxjM76RNKdekZPnkvbKLw+Gj4gD58DookHbnR0x07mqwk/+mBaR2Ex0aWPw45I3bjduEH4O+L2sepF8tpeKLL3ZPM+nzJb59Lc7jn1c+L6uoy7lw8M6nMqRUR2EFCG16jymFqfCj6KhdRzH0mk/T4LTzhJopWn6n6AEFnp5dN+WhqRBtuIW6xOMRE6mcslhUQKbsEYOTEXTq3YHvXknJwA8MUzF/pmgvOL+22EbUyzWo8R33cOYhzlebQtrDy6aZBxNaUF9m1Jp+/RkEHDkuFdKMBq0r0o9pKoSZpGONK20ZHZFzenqWQdyDuLPM3bJebSzId4T5bXRD8WXajXB28ZGsKz5n+puX9cSQqFnbXAzSezc2hPPoH7Bc74jU+7SsTMciILKz9rKRMIGAaMTaqJVYyBI5ACydxAtNywsSgvoP5FtS+TuaXoSEpVRyJ7argkbzu/NiswzaRFxnJeunfq2HsISph69ZvqmNtJqYa9yU4kjEHsbGrXEOuHTfMziZHSbmqrcyAjqXmj0J1T6yAhi/0kNi41/mgMMTWs86eouw9Fez8YFloqBOLETJ/NhynHZcHyD1dnmGwCmz3qcrXR9xmOCm/lCXWm+i1LbbHMQq4P5Y3luqu74d7PGXsYQ5Yo8lmCQ3i53lxMTxEmGC6+MliP3okn7Dxt0iSRGe/6irqbHntYSgMxUgsxlWuWlcmwDOcejGEJBQYZFG1UKMRsUcBaiv2zZeRZWoyB9lrQ1zxe3Q0E2/5Vkhl1PzWR3SVCxUOrPArP/Kb+xTHUhw6rSD0s+Uu7Z3XCAPjgPiqyx31nPy0XJZsxkuBmBhbMgQsKyfL4YOfdi13J5TsR68J8T/20cUfhlCKh/2prUV1i9YPt2XA7tmKZhbfTSUBcH6cd6boVFA/HKTXMVmV5djoAau+7JA5SQJWbHuuQDkriRd/DTWunSeFwKrA+a2P9HBN50t5QoPeUy6UgffkkMxrq6gyFuiTSWSEOSv1eE9k1ngLYFj9okaTkKoHCgs/kS/eVU31Td2Hqq3W9QlX6OrfP6t/6TBzbflhrnZOnD9ZVKf8JyMBb5iqc7WrJr09O7fPJ9pvv7f/avdUk59XOR5+faBhW8HH3dAS1WV6yDdMNGLOj3Rk+ZTv/LwrrMv5QzqXPLkcy9/l90n6XOpChKKwCG88iLmqCXQLcW8FnCEEGYIq04uOP2iS2Igqaqyw==",
       "StatusCode": 201,
@@ -303,11 +251,7 @@
         "x-ms-content-crc64": "E9bN3TFBqzE=",
         "x-ms-request-id": "9c1571ba-301e-0086-265d-05167b000000",
         "x-ms-request-server-encrypted": "true",
-<<<<<<< HEAD
-        "x-ms-version": "2020-12-06",
-=======
         "x-ms-version": "2021-02-12",
->>>>>>> 7e782c87
         "x-ms-version-id": "2021-02-17T18:47:37.8827643Z"
       },
       "ResponseBody": []
@@ -329,11 +273,7 @@
         "x-ms-lease-duration": "15",
         "x-ms-proposed-lease-id": "3e0d75ed-c26f-ca09-75cc-7a9e668492e1",
         "x-ms-return-client-request-id": "true",
-<<<<<<< HEAD
-        "x-ms-version": "2020-12-06"
-=======
-        "x-ms-version": "2021-02-12"
->>>>>>> 7e782c87
+        "x-ms-version": "2021-02-12"
       },
       "RequestBody": null,
       "StatusCode": 201,
@@ -349,11 +289,7 @@
         "x-ms-client-request-id": "db45d7f7-6806-449f-a8c5-ee6907dcabee",
         "x-ms-lease-id": "3e0d75ed-c26f-ca09-75cc-7a9e668492e1",
         "x-ms-request-id": "9c1571bd-301e-0086-285d-05167b000000",
-<<<<<<< HEAD
-        "x-ms-version": "2020-12-06"
-=======
-        "x-ms-version": "2021-02-12"
->>>>>>> 7e782c87
+        "x-ms-version": "2021-02-12"
       },
       "ResponseBody": []
     },
@@ -374,11 +310,7 @@
         "x-ms-lease-action": "release",
         "x-ms-lease-id": "3e0d75ed-c26f-ca09-75cc-7a9e668492e1",
         "x-ms-return-client-request-id": "true",
-<<<<<<< HEAD
-        "x-ms-version": "2020-12-06"
-=======
-        "x-ms-version": "2021-02-12"
->>>>>>> 7e782c87
+        "x-ms-version": "2021-02-12"
       },
       "RequestBody": null,
       "StatusCode": 412,
@@ -393,11 +325,7 @@
         "x-ms-client-request-id": "8ea6d49b-b63f-79da-803d-2851572c2180",
         "x-ms-error-code": "ConditionNotMet",
         "x-ms-request-id": "9c1571c1-301e-0086-2b5d-05167b000000",
-<<<<<<< HEAD
-        "x-ms-version": "2020-12-06"
-=======
-        "x-ms-version": "2021-02-12"
->>>>>>> 7e782c87
+        "x-ms-version": "2021-02-12"
       },
       "ResponseBody": [
         "﻿<?xml version=\"1.0\" encoding=\"utf-8\"?><Error><Code>ConditionNotMet</Code><Message>The condition specified using HTTP conditional header(s) is not met.\n",
@@ -419,11 +347,7 @@
         "x-ms-client-request-id": "33cddcb1-1c36-d4ae-d20e-fb431e924fb4",
         "x-ms-date": "Wed, 17 Feb 2021 18:47:38 GMT",
         "x-ms-return-client-request-id": "true",
-<<<<<<< HEAD
-        "x-ms-version": "2020-12-06"
-=======
-        "x-ms-version": "2021-02-12"
->>>>>>> 7e782c87
+        "x-ms-version": "2021-02-12"
       },
       "RequestBody": null,
       "StatusCode": 202,
@@ -436,11 +360,7 @@
         ],
         "x-ms-client-request-id": "33cddcb1-1c36-d4ae-d20e-fb431e924fb4",
         "x-ms-request-id": "9c1571ca-301e-0086-325d-05167b000000",
-<<<<<<< HEAD
-        "x-ms-version": "2020-12-06"
-=======
-        "x-ms-version": "2021-02-12"
->>>>>>> 7e782c87
+        "x-ms-version": "2021-02-12"
       },
       "ResponseBody": []
     },
@@ -459,11 +379,7 @@
         "x-ms-client-request-id": "255d474d-3e65-a7de-a4e6-8440820d1919",
         "x-ms-date": "Wed, 17 Feb 2021 18:47:38 GMT",
         "x-ms-return-client-request-id": "true",
-<<<<<<< HEAD
-        "x-ms-version": "2020-12-06"
-=======
-        "x-ms-version": "2021-02-12"
->>>>>>> 7e782c87
+        "x-ms-version": "2021-02-12"
       },
       "RequestBody": null,
       "StatusCode": 201,
@@ -478,11 +394,7 @@
         ],
         "x-ms-client-request-id": "255d474d-3e65-a7de-a4e6-8440820d1919",
         "x-ms-request-id": "698ae9cd-701e-0011-785d-054076000000",
-<<<<<<< HEAD
-        "x-ms-version": "2020-12-06"
-=======
-        "x-ms-version": "2021-02-12"
->>>>>>> 7e782c87
+        "x-ms-version": "2021-02-12"
       },
       "ResponseBody": []
     },
@@ -503,11 +415,7 @@
         "x-ms-client-request-id": "9d4a9cf2-180d-70fd-74e3-b5c079db4ef8",
         "x-ms-date": "Wed, 17 Feb 2021 18:47:38 GMT",
         "x-ms-return-client-request-id": "true",
-<<<<<<< HEAD
-        "x-ms-version": "2020-12-06"
-=======
-        "x-ms-version": "2021-02-12"
->>>>>>> 7e782c87
+        "x-ms-version": "2021-02-12"
       },
       "RequestBody": "ZDhTdFvMelcO+NZ4aQkkeSIcr540X2958ocO01290jm4ttxKuaW+T6BVJPn+3GwNbWb+uLuPmATI2oLTvqb5UCacv7Mt2sB9XWD93zt1ehUbAGb3vxl+KR7Xgt8j65H6W9PTYRy535OmgVtbkbjJUl9st71AApANHpaVVlfgWnLOA4Rnohn4YiHTUD69I5dlDS+AtjPTuVhCxkOGJIk7xSfpjI40YrBFdFWcbLJST/v/L0gnYKM++0ksJNzVcj6Xl4oW1JYJMKt/OkHeNk2m73ZIhvRAFGWDqpFECD3TcAIXBNUnPHpk9v+dpyZiYMT8hTRljetJV4MlkyoFxChurMo/xjJ3f7P845D0omw/IErMR4IIbeIWza1RAahQXjHWL/tbIpmShAaAaalbVLQX5nLfOHymZT7nKPmFJn0Lq4VeHnNw4/2wOsN7hwQ5u3j4Ohs1cCW1MMq8dPqgDF6Jdb0k/DZBpgJ0Lv65Kt06rmyAjOxh1jtfqe2ptG4DEC1k8RJGFL9Bt5MYwEEn+wXsgsWNH39xKJ6CxFJJl/KTcR7QVDnK9JmtPtVYSBX5OK3ovDKpdvGt88lzw1Bs+B+hhE8jVqfMIo4s3+CpGN+JiYylYdrA6vosI2FvVjBJQUa2t8PG1uEGG5qjfZYRA9rq6jrDxpdE4ZpU9jNGXMtd4p6a82EbwrOqnkVAHG1jGx+GhWz1hXquctYpct+uwL7PRZr4dhB4ziiHGShSBMUs8NsUv9dfaF0j64CL8VDT/N6HcNbTa6QODbZEbmxSXG4R/YEDmgHmcN091YuP7d3Xsx1Jy5PuWYU2BbEhGvnx0Y8SevTO0GLdoAD4lpUZfiDZbLpOCJHaIqP8zJRPxVXkTAT7fHPoCeO7bCuT9cPvHYaQR64+osj+N1dQ0QPNjdqqFEmRHQKs8GLXk5xlRyzgDa8Nvn2mpak8/EUbmDfg7d5Q6OF5Xv+E41dLZw4rmPArb8RTv85cA26gVSG8kVcr9qa+FV9KZ66vidomWz2bEGRU8ChyjC0P9ORy2Qjex1L/IHBnbIOQ4AgVpDbzNagwBES8Z6AuuGp5riB62I2m0MGIJjrNM6PgxBAgXOj2G747QdTEIV+x0GcG7r1jFgd6b9N1aw9uY9Gg3KOQDlyCgpNhP5a54q9h1lXSx0Tlfa0Ipe0UgbCvzd4DI0W7IcILg2wqAddwwY0kE5W5m5uMul71h2lvbQHisnG4tr5ppbSTx0PXunzWl+Rf720b9TJCdmjmxZlYnBVrSE5luAvOum7gJtNYtP/iH/CFD36Tx70/dj9Wg98aOioubHItcd/YkDT/Os5e6sFoA6ap042X14CRJkHLeDeOxeupKkiNta0QrA==",
       "StatusCode": 201,
@@ -525,11 +433,7 @@
         "x-ms-content-crc64": "iwj0DA11x/Y=",
         "x-ms-request-id": "698ae9f9-701e-0011-205d-054076000000",
         "x-ms-request-server-encrypted": "true",
-<<<<<<< HEAD
-        "x-ms-version": "2020-12-06",
-=======
         "x-ms-version": "2021-02-12",
->>>>>>> 7e782c87
         "x-ms-version-id": "2021-02-17T18:47:38.3911293Z"
       },
       "ResponseBody": []
@@ -551,11 +455,7 @@
         "x-ms-lease-duration": "15",
         "x-ms-proposed-lease-id": "4e0e2698-f342-45a2-b54c-8ab75554830b",
         "x-ms-return-client-request-id": "true",
-<<<<<<< HEAD
-        "x-ms-version": "2020-12-06"
-=======
-        "x-ms-version": "2021-02-12"
->>>>>>> 7e782c87
+        "x-ms-version": "2021-02-12"
       },
       "RequestBody": null,
       "StatusCode": 201,
@@ -571,11 +471,7 @@
         "x-ms-client-request-id": "41d84031-478f-ff52-f904-e8c08d451b20",
         "x-ms-lease-id": "4e0e2698-f342-45a2-b54c-8ab75554830b",
         "x-ms-request-id": "698aea18-701e-0011-3a5d-054076000000",
-<<<<<<< HEAD
-        "x-ms-version": "2020-12-06"
-=======
-        "x-ms-version": "2021-02-12"
->>>>>>> 7e782c87
+        "x-ms-version": "2021-02-12"
       },
       "ResponseBody": []
     },
@@ -596,11 +492,7 @@
         "x-ms-lease-action": "release",
         "x-ms-lease-id": "4e0e2698-f342-45a2-b54c-8ab75554830b",
         "x-ms-return-client-request-id": "true",
-<<<<<<< HEAD
-        "x-ms-version": "2020-12-06"
-=======
-        "x-ms-version": "2021-02-12"
->>>>>>> 7e782c87
+        "x-ms-version": "2021-02-12"
       },
       "RequestBody": null,
       "StatusCode": 412,
@@ -615,11 +507,7 @@
         "x-ms-client-request-id": "15867947-427b-4b7c-609b-1f5e8bddd806",
         "x-ms-error-code": "ConditionNotMet",
         "x-ms-request-id": "698aea3a-701e-0011-5a5d-054076000000",
-<<<<<<< HEAD
-        "x-ms-version": "2020-12-06"
-=======
-        "x-ms-version": "2021-02-12"
->>>>>>> 7e782c87
+        "x-ms-version": "2021-02-12"
       },
       "ResponseBody": [
         "﻿<?xml version=\"1.0\" encoding=\"utf-8\"?><Error><Code>ConditionNotMet</Code><Message>The condition specified using HTTP conditional header(s) is not met.\n",
@@ -641,11 +529,7 @@
         "x-ms-client-request-id": "1479ffea-05be-1da4-2ce0-66a5143799a9",
         "x-ms-date": "Wed, 17 Feb 2021 18:47:38 GMT",
         "x-ms-return-client-request-id": "true",
-<<<<<<< HEAD
-        "x-ms-version": "2020-12-06"
-=======
-        "x-ms-version": "2021-02-12"
->>>>>>> 7e782c87
+        "x-ms-version": "2021-02-12"
       },
       "RequestBody": null,
       "StatusCode": 202,
@@ -658,11 +542,7 @@
         ],
         "x-ms-client-request-id": "1479ffea-05be-1da4-2ce0-66a5143799a9",
         "x-ms-request-id": "698aea7e-701e-0011-1a5d-054076000000",
-<<<<<<< HEAD
-        "x-ms-version": "2020-12-06"
-=======
-        "x-ms-version": "2021-02-12"
->>>>>>> 7e782c87
+        "x-ms-version": "2021-02-12"
       },
       "ResponseBody": []
     },
@@ -681,11 +561,7 @@
         "x-ms-client-request-id": "49170f1a-431d-5276-b570-6c359adc9496",
         "x-ms-date": "Wed, 17 Feb 2021 18:47:38 GMT",
         "x-ms-return-client-request-id": "true",
-<<<<<<< HEAD
-        "x-ms-version": "2020-12-06"
-=======
-        "x-ms-version": "2021-02-12"
->>>>>>> 7e782c87
+        "x-ms-version": "2021-02-12"
       },
       "RequestBody": null,
       "StatusCode": 201,
@@ -700,11 +576,7 @@
         ],
         "x-ms-client-request-id": "49170f1a-431d-5276-b570-6c359adc9496",
         "x-ms-request-id": "223a3a4c-001e-008d-145d-05ed10000000",
-<<<<<<< HEAD
-        "x-ms-version": "2020-12-06"
-=======
-        "x-ms-version": "2021-02-12"
->>>>>>> 7e782c87
+        "x-ms-version": "2021-02-12"
       },
       "ResponseBody": []
     },
@@ -725,11 +597,7 @@
         "x-ms-client-request-id": "7fad481d-9171-f4af-0e28-5549d0c0849f",
         "x-ms-date": "Wed, 17 Feb 2021 18:47:38 GMT",
         "x-ms-return-client-request-id": "true",
-<<<<<<< HEAD
-        "x-ms-version": "2020-12-06"
-=======
-        "x-ms-version": "2021-02-12"
->>>>>>> 7e782c87
+        "x-ms-version": "2021-02-12"
       },
       "RequestBody": "ofeteH68DjNHINbzWBJnePm+5J/9kK8MygyVCrYYECtB75OjLhsYHSv5D6M2UbKhqxRkg6WQfhFIoa5yJwR9Lg+qsmh+xErdpsZ0A4EL1nlZ816hs42FsHCCWo1tpvYmfOCTi59JI+fKh93fHHqQPMs1GDSm3HqCJQH3/Gq8b//QTYegeErZD8921iyvppT28h3BOI3Bf59lEWadUSd9DRfdDs7y78SBWwhkLwVO0n5tAQlM+zdyD83nOmbjPL2o+cgV0pfFAwJYQNyEXE+aFz7oMFAdMRLga/8BC7VdnR5KvDY8OADmp/4G87pa7bJ9TSMo+gxti8i2NWeXxPhN+qO+OqAZXd49AYhRFj1YhX1Ng72SNaMS3DBuhgOYTuMGuPgXnLMSZPBE6vmEHHSKXa/pSkE7u8X/rF1vqtbapbKlS15EQenKOx7MTUqpjcC84yhUrwSiy/0zF+9VorkaaUVG39EWRhzFHw8ibm56Vh6cs8ethvWuAoBgECn5dJhlsuMFY67vpp0Mjo/0f1yOucHRue/ybONPmNxQtTXyzKp2vLyKdfNvrQwpofdmuoMj0ldoKLupckYAtcrSnvFoGcLlfcOgBETNYQviyMrr6d1ZLePdiaPvzUl2ir8onQ4bwYg1gDzAg80Tmsavxqp8FMzseXEOio8e9a95KnqEpcT9xwZBtmihmaoVye7dPwaf+XXyOySdDDf4FoqNRllTjvUCsv6jOl1kS+DH+MCgQbap2TAEkmqgX7rPSKDdFFJRwjv524wH/L8Yju9E1hR2WNXU5G0oTvyKYlJE0/G9hjeNdTWFp2Ypod1w7AN7XImmWfDKCC/lKHQ+b3g6wyjOWwi3tmDe8bFvqkKPuGL4DwbJnXoA8n0HqE3BRjft7920opD7w6Upx2c/W17tVW8RRl9ycCauzWiKrw0SHat5gbtl2xXR/UtgoNUSwZYfGlPdr//Yen63BtUocRSXFqq8xtmih3laQEkUEtBQmwzSapS6NG2roAc8rtRAqYs2yIkrVvq8fJPZg2+2w2itZ2vJVQaA3eE9ECXSZtilGZe93UlGJUQRFe4A4bD99N2fjkdpd1OFtuun7UbU6ha6NGrY+eYeZ0Imt0AXf/sxPxtIMteRO6JDNyZdnzf+PCrYRqxGJfv3gScFQ8ASbTfvdq0qjLg+KfnIlMG/wMgKKHoWPzlO6xogUbGvjPfiMMnvbSiJ1LBymR2zfZA6OMBf+htF/C7+oYuTCTsHj5wB5mT3z1OfgFPKo6Ucm22J5hnxT5HcnDOb8Myc9cp0agqAspcsQmhswHnHe1iI4gUeCiMiFT8LJEkwXN6GAouJVTibnOjVXKOwhI8XFSHaEg7GfuunUg==",
       "StatusCode": 201,
@@ -747,11 +615,7 @@
         "x-ms-content-crc64": "U1iRYkTF60U=",
         "x-ms-request-id": "223a3a5e-001e-008d-235d-05ed10000000",
         "x-ms-request-server-encrypted": "true",
-<<<<<<< HEAD
-        "x-ms-version": "2020-12-06",
-=======
         "x-ms-version": "2021-02-12",
->>>>>>> 7e782c87
         "x-ms-version-id": "2021-02-17T18:47:38.922511Z"
       },
       "ResponseBody": []
@@ -770,11 +634,7 @@
         "x-ms-client-request-id": "235b4f39-1d3c-c21e-bf4c-c149f3dccb36",
         "x-ms-date": "Wed, 17 Feb 2021 18:47:38 GMT",
         "x-ms-return-client-request-id": "true",
-<<<<<<< HEAD
-        "x-ms-version": "2020-12-06"
-=======
-        "x-ms-version": "2021-02-12"
->>>>>>> 7e782c87
+        "x-ms-version": "2021-02-12"
       },
       "RequestBody": null,
       "StatusCode": 200,
@@ -801,11 +661,7 @@
         "x-ms-lease-status": "unlocked",
         "x-ms-request-id": "223a3a88-001e-008d-495d-05ed10000000",
         "x-ms-server-encrypted": "true",
-<<<<<<< HEAD
-        "x-ms-version": "2020-12-06",
-=======
         "x-ms-version": "2021-02-12",
->>>>>>> 7e782c87
         "x-ms-version-id": "2021-02-17T18:47:38.922511Z"
       },
       "ResponseBody": []
@@ -827,11 +683,7 @@
         "x-ms-lease-duration": "15",
         "x-ms-proposed-lease-id": "d0e302e2-5a27-6088-bd27-9ed228d8faba",
         "x-ms-return-client-request-id": "true",
-<<<<<<< HEAD
-        "x-ms-version": "2020-12-06"
-=======
-        "x-ms-version": "2021-02-12"
->>>>>>> 7e782c87
+        "x-ms-version": "2021-02-12"
       },
       "RequestBody": null,
       "StatusCode": 201,
@@ -847,11 +699,7 @@
         "x-ms-client-request-id": "d999786e-d77c-087e-a9e7-76f16697d03f",
         "x-ms-lease-id": "d0e302e2-5a27-6088-bd27-9ed228d8faba",
         "x-ms-request-id": "223a3aae-001e-008d-6e5d-05ed10000000",
-<<<<<<< HEAD
-        "x-ms-version": "2020-12-06"
-=======
-        "x-ms-version": "2021-02-12"
->>>>>>> 7e782c87
+        "x-ms-version": "2021-02-12"
       },
       "ResponseBody": []
     },
@@ -872,11 +720,7 @@
         "x-ms-lease-action": "release",
         "x-ms-lease-id": "d0e302e2-5a27-6088-bd27-9ed228d8faba",
         "x-ms-return-client-request-id": "true",
-<<<<<<< HEAD
-        "x-ms-version": "2020-12-06"
-=======
-        "x-ms-version": "2021-02-12"
->>>>>>> 7e782c87
+        "x-ms-version": "2021-02-12"
       },
       "RequestBody": null,
       "StatusCode": 412,
@@ -891,11 +735,7 @@
         "x-ms-client-request-id": "7adaa092-f243-56ba-1c1b-5e2ed76f5389",
         "x-ms-error-code": "ConditionNotMet",
         "x-ms-request-id": "223a3adc-001e-008d-195d-05ed10000000",
-<<<<<<< HEAD
-        "x-ms-version": "2020-12-06"
-=======
-        "x-ms-version": "2021-02-12"
->>>>>>> 7e782c87
+        "x-ms-version": "2021-02-12"
       },
       "ResponseBody": [
         "﻿<?xml version=\"1.0\" encoding=\"utf-8\"?><Error><Code>ConditionNotMet</Code><Message>The condition specified using HTTP conditional header(s) is not met.\n",
@@ -917,11 +757,7 @@
         "x-ms-client-request-id": "c55f1a01-55bc-c2fc-8ea0-ef5e52e0137e",
         "x-ms-date": "Wed, 17 Feb 2021 18:47:39 GMT",
         "x-ms-return-client-request-id": "true",
-<<<<<<< HEAD
-        "x-ms-version": "2020-12-06"
-=======
-        "x-ms-version": "2021-02-12"
->>>>>>> 7e782c87
+        "x-ms-version": "2021-02-12"
       },
       "RequestBody": null,
       "StatusCode": 202,
@@ -934,11 +770,7 @@
         ],
         "x-ms-client-request-id": "c55f1a01-55bc-c2fc-8ea0-ef5e52e0137e",
         "x-ms-request-id": "223a3b04-001e-008d-3b5d-05ed10000000",
-<<<<<<< HEAD
-        "x-ms-version": "2020-12-06"
-=======
-        "x-ms-version": "2021-02-12"
->>>>>>> 7e782c87
+        "x-ms-version": "2021-02-12"
       },
       "ResponseBody": []
     }
