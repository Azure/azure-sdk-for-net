{
  "Entries": [
    {
      "RequestUri": "https://amandacanary.blob.core.windows.net/test-container-ce9763d2-6c88-40ed-14d6-bdf3b0f6350c?restype=container",
      "RequestMethod": "PUT",
      "RequestHeaders": {
        "Accept": "application/xml",
        "Authorization": "Sanitized",
        "traceparent": "00-b5dee4525e3abc4597649fb38d60b8ae-71df5ad87827094d-00",
        "User-Agent": [
          "azsdk-net-Storage.Blobs/12.11.0-alpha.20211020.1",
          "(.NET 5.0.10; Microsoft Windows 10.0.19043)"
        ],
        "x-ms-blob-public-access": "container",
        "x-ms-client-request-id": "f210dde7-3a4c-3597-ac83-8b019018b2dc",
        "x-ms-date": "Wed, 20 Oct 2021 17:29:54 GMT",
        "x-ms-return-client-request-id": "true",
        "x-ms-version": "2021-04-10"
      },
      "RequestBody": null,
      "StatusCode": 201,
      "ResponseHeaders": {
        "Content-Length": "0",
        "Date": "Wed, 20 Oct 2021 17:29:54 GMT",
        "ETag": "\u00220x8D993EF3B3F88EC\u0022",
        "Last-Modified": "Wed, 20 Oct 2021 17:29:55 GMT",
        "Server": [
          "Windows-Azure-Blob/1.0",
          "Microsoft-HTTPAPI/2.0"
        ],
        "x-ms-client-request-id": "f210dde7-3a4c-3597-ac83-8b019018b2dc",
<<<<<<< HEAD
        "x-ms-request-id": "89fcde0d-301e-0072-2321-afdd8d000000",
        "x-ms-version": "2021-04-10"
=======
        "x-ms-request-id": "d3a39849-d01e-007f-68d8-c5ea32000000",
        "x-ms-version": "2021-02-12"
>>>>>>> 49dd1a0e
      },
      "ResponseBody": []
    },
    {
      "RequestUri": "https://amandacanary.blob.core.windows.net/test-container-ce9763d2-6c88-40ed-14d6-bdf3b0f6350c/test-blob-bf21393c-68fe-2403-922f-710939927b03",
      "RequestMethod": "PUT",
      "RequestHeaders": {
        "Accept": "application/xml",
        "Authorization": "Sanitized",
        "Content-Length": "1024",
        "Content-Type": "application/octet-stream",
        "traceparent": "00-c7e26a753f0bec4e829212b7dc6fe035-b562f488a5568c49-00",
        "User-Agent": [
          "azsdk-net-Storage.Blobs/12.11.0-alpha.20211020.1",
          "(.NET 5.0.10; Microsoft Windows 10.0.19043)"
        ],
        "x-ms-blob-type": "BlockBlob",
        "x-ms-client-request-id": "d8a2e118-0002-0f18-192b-b2fff3be560f",
        "x-ms-date": "Wed, 20 Oct 2021 17:29:55 GMT",
        "x-ms-return-client-request-id": "true",
        "x-ms-version": "2021-04-10"
      },
      "RequestBody": "/csQEEXpnRWeByapSKzPAefZDNPmQ8DZgHIlsTLC/48sR0SlA9\u002Bd/T/7U0QU7u0As4oatgze9roLN5DSxOvi3AeWfQFnKf0IPA6T6\u002B97xZKFJP2op0mDTVCKmsxOyjlTGHc9fXDsmIqMEnr9SgrKj3L\u002BTaDtOTS\u002BEy\u002Bw3Y4xuXHVP9J3PUghmYtzHJXOhQNGvwtaT32ZZt9DfmlBO7v7W1gIKAo4U1Ip3bQUeR2e740sah6D12n0PNnzNL7e4F3QeME8xV34DWy5MHLIhOzBpI/cFNGcd4PvFOwxRB6TS/xWQwFcYikwNFyxyqb3K7ftMo8vAsuLMwA9TbFwx8lNJeR1ckHqZEFlq\u002BB1663c9\u002Bg1QxKPY0kwyg8BHxV4wG2SZKTCgbl2A81NyVfrFkhTYFXIOoO2vsKbRacx6UUs7ety4oYIGnYvv0BFQZryRLTGrr7Ar4Xp3KbiJjwRRBqHIdtreDPCSkXemHtDcXwnqQDzazqHbD5liQbgJfQ6HnsmviC\u002BhsyABGN54RYJpmspu3w8Hdnf/7SdBu8t4iRRpHkAHLJcaCM0cmbWDosnW\u002BOatmp3/gGhRr5rIX/cUyI/Jz2dCYm4zVJZCKpyCPEpdaoMkiu62aZ4XtX08EajVx9El\u002BZNilJZ4ukXHvVWLz7MQqvV0MD2hE6WJKqzw90LtbCKLXAL2\u002BtXsq9CorqwIi\u002BXJ62azodfTROXt2Woph4LDGlFywHNwWbAfR0QtOKU5gF7G5svcOcpK99dcySGrwyRNpZRalYtyWZH2lBpTpgwA9BjLIqC3JuCHKAhcE1COs4Rf35MQ3urTVI16JaWv9xGLXBTIoKBDln7zk62C1kZBaCCWM8a5MBVuN84TfQF61zD2kPd7hdLj3AlUXQs9EH4HOL1FGcNLEiw/mmjScFk9ePy8zAWPBaIN8he9ZNMKMSdPzERD9f0tq76Le\u002BuqEavwFuROgEQ4d/LbNyfrje0Y9alBQmPU\u002BYL/TyCHA8n2o\u002BCrjU4u\u002B7DjF1RRaL6VQh2RckZCKI8IGx0hTzEjsXQpJJNHP8CfKjn4nmsPQ1DEKc0DNZGDdHsRY7IwzWx/v6XgKEQrTgIdMkgMSYpkOJfMXWUj4LvipfAYddxOrhzNuN6FLxsMmNuLJgMJdurw7WsaJHAHG58qPYJT0thlzkQrPtCrnwl8/4RJmPq4mS7FZ0hxdEmsxl1/mzGYuIXDZRe/HnfaBU5hnWTrvYKksWRTjquP9Jn6fnizbAQXpAc\u002BRjOi\u002Bbr3K2I6D5ckwQiamymNRSoac3C9hJ//JtlKCfkdrTdOwbepXGNJleTC1X1v2JEaSl8c5BLC5XUbN8RI78WdxxPRC9lyI\u002BiG0J2L\u002Bu8ig==",
      "StatusCode": 201,
      "ResponseHeaders": {
        "Content-Length": "0",
        "Content-MD5": "oaEQCeO5ZR\u002B//GW/KY8mmQ==",
        "Date": "Wed, 20 Oct 2021 17:29:54 GMT",
        "ETag": "\u00220x8D993EF3B4C8831\u0022",
        "Last-Modified": "Wed, 20 Oct 2021 17:29:55 GMT",
        "Server": [
          "Windows-Azure-Blob/1.0",
          "Microsoft-HTTPAPI/2.0"
        ],
        "x-ms-client-request-id": "d8a2e118-0002-0f18-192b-b2fff3be560f",
        "x-ms-content-crc64": "3szLCvajMxg=",
        "x-ms-request-id": "d3a39852-d01e-007f-70d8-c5ea32000000",
        "x-ms-request-server-encrypted": "true",
<<<<<<< HEAD
        "x-ms-version": "2021-04-10",
        "x-ms-version-id": "2021-09-21T19:47:50.6446125Z"
=======
        "x-ms-version": "2021-02-12",
        "x-ms-version-id": "2021-10-20T17:29:55.0983998Z"
>>>>>>> 49dd1a0e
      },
      "ResponseBody": []
    },
    {
      "RequestUri": "https://amandacanary.blob.core.windows.net/test-container-ce9763d2-6c88-40ed-14d6-bdf3b0f6350c/test-blob-bf21393c-68fe-2403-922f-710939927b03",
      "RequestMethod": "HEAD",
      "RequestHeaders": {
        "Accept": "application/xml",
        "Authorization": "Sanitized",
        "traceparent": "00-6b67a4c4c32a1f469ccbdf1036aaafe8-ee99eb9717666f4a-00",
        "User-Agent": [
          "azsdk-net-Storage.Blobs/12.11.0-alpha.20211020.1",
          "(.NET 5.0.10; Microsoft Windows 10.0.19043)"
        ],
        "x-ms-client-request-id": "57f1c753-a2f0-9700-6484-1f7ac834eae1",
        "x-ms-date": "Wed, 20 Oct 2021 17:29:55 GMT",
        "x-ms-return-client-request-id": "true",
        "x-ms-version": "2021-04-10"
      },
      "RequestBody": null,
      "StatusCode": 200,
      "ResponseHeaders": {
        "Accept-Ranges": "bytes",
        "Content-Length": "1024",
        "Content-MD5": "oaEQCeO5ZR\u002B//GW/KY8mmQ==",
        "Content-Type": "application/octet-stream",
        "Date": "Wed, 20 Oct 2021 17:29:54 GMT",
        "ETag": "\u00220x8D993EF3B4C8831\u0022",
        "Last-Modified": "Wed, 20 Oct 2021 17:29:55 GMT",
        "Server": [
          "Windows-Azure-Blob/1.0",
          "Microsoft-HTTPAPI/2.0"
        ],
        "x-ms-access-tier": "Hot",
        "x-ms-access-tier-inferred": "true",
        "x-ms-blob-type": "BlockBlob",
        "x-ms-client-request-id": "57f1c753-a2f0-9700-6484-1f7ac834eae1",
        "x-ms-creation-time": "Wed, 20 Oct 2021 17:29:55 GMT",
        "x-ms-is-current-version": "true",
        "x-ms-lease-state": "available",
        "x-ms-lease-status": "unlocked",
        "x-ms-request-id": "d3a3985a-d01e-007f-78d8-c5ea32000000",
        "x-ms-server-encrypted": "true",
<<<<<<< HEAD
        "x-ms-version": "2021-04-10",
        "x-ms-version-id": "2021-09-21T19:47:50.6446125Z"
=======
        "x-ms-version": "2021-02-12",
        "x-ms-version-id": "2021-10-20T17:29:55.0983998Z"
>>>>>>> 49dd1a0e
      },
      "ResponseBody": []
    },
    {
      "RequestUri": "https://amandacanary.blob.core.windows.net/test-container-ce9763d2-6c88-40ed-14d6-bdf3b0f6350c/test-blob-bf21393c-68fe-2403-922f-710939927b03",
      "RequestMethod": "GET",
      "RequestHeaders": {
        "Accept": "application/xml",
        "Authorization": "Sanitized",
        "If-Match": "\u00220x8D993EF3B4C8831\u0022",
        "User-Agent": [
          "azsdk-net-Storage.Blobs/12.11.0-alpha.20211020.1",
          "(.NET 5.0.10; Microsoft Windows 10.0.19043)"
        ],
        "x-ms-client-request-id": "2cabf555-ffcd-fd1e-3e47-4ed36369f9d1",
        "x-ms-date": "Wed, 20 Oct 2021 17:29:55 GMT",
        "x-ms-range": "bytes=0-127",
        "x-ms-return-client-request-id": "true",
        "x-ms-version": "2021-04-10"
      },
      "RequestBody": null,
      "StatusCode": 206,
      "ResponseHeaders": {
        "Accept-Ranges": "bytes",
        "Content-Length": "128",
        "Content-Range": "bytes 0-127/1024",
        "Content-Type": "application/octet-stream",
        "Date": "Wed, 20 Oct 2021 17:29:54 GMT",
        "ETag": "\u00220x8D993EF3B4C8831\u0022",
        "Last-Modified": "Wed, 20 Oct 2021 17:29:55 GMT",
        "Server": [
          "Windows-Azure-Blob/1.0",
          "Microsoft-HTTPAPI/2.0"
        ],
        "x-ms-blob-content-md5": "oaEQCeO5ZR\u002B//GW/KY8mmQ==",
        "x-ms-blob-type": "BlockBlob",
        "x-ms-client-request-id": "2cabf555-ffcd-fd1e-3e47-4ed36369f9d1",
        "x-ms-creation-time": "Wed, 20 Oct 2021 17:29:55 GMT",
        "x-ms-is-current-version": "true",
        "x-ms-lease-state": "available",
        "x-ms-lease-status": "unlocked",
        "x-ms-request-id": "d3a3986b-d01e-007f-07d8-c5ea32000000",
        "x-ms-server-encrypted": "true",
<<<<<<< HEAD
        "x-ms-version": "2021-04-10",
        "x-ms-version-id": "2021-09-21T19:47:50.6446125Z"
=======
        "x-ms-version": "2021-02-12",
        "x-ms-version-id": "2021-10-20T17:29:55.0983998Z"
>>>>>>> 49dd1a0e
      },
      "ResponseBody": "/csQEEXpnRWeByapSKzPAefZDNPmQ8DZgHIlsTLC/48sR0SlA9\u002Bd/T/7U0QU7u0As4oatgze9roLN5DSxOvi3AeWfQFnKf0IPA6T6\u002B97xZKFJP2op0mDTVCKmsxOyjlTGHc9fXDsmIqMEnr9SgrKj3L\u002BTaDtOTS\u002BEy\u002Bw3Y4xuXE="
    },
    {
      "RequestUri": "https://amandacanary.blob.core.windows.net/test-container-ce9763d2-6c88-40ed-14d6-bdf3b0f6350c/test-blob-bf21393c-68fe-2403-922f-710939927b03",
      "RequestMethod": "GET",
      "RequestHeaders": {
        "Accept": "application/xml",
        "Authorization": "Sanitized",
        "If-Match": "\u00220x8D993EF3B4C8831\u0022",
        "User-Agent": [
          "azsdk-net-Storage.Blobs/12.11.0-alpha.20211020.1",
          "(.NET 5.0.10; Microsoft Windows 10.0.19043)"
        ],
        "x-ms-client-request-id": "d225b203-be88-4314-abba-cfaedb7f3293",
        "x-ms-date": "Wed, 20 Oct 2021 17:29:55 GMT",
        "x-ms-range": "bytes=128-255",
        "x-ms-return-client-request-id": "true",
        "x-ms-version": "2021-04-10"
      },
      "RequestBody": null,
      "StatusCode": 206,
      "ResponseHeaders": {
        "Accept-Ranges": "bytes",
        "Content-Length": "128",
        "Content-Range": "bytes 128-255/1024",
        "Content-Type": "application/octet-stream",
        "Date": "Wed, 20 Oct 2021 17:29:54 GMT",
        "ETag": "\u00220x8D993EF3B4C8831\u0022",
        "Last-Modified": "Wed, 20 Oct 2021 17:29:55 GMT",
        "Server": [
          "Windows-Azure-Blob/1.0",
          "Microsoft-HTTPAPI/2.0"
        ],
        "x-ms-blob-content-md5": "oaEQCeO5ZR\u002B//GW/KY8mmQ==",
        "x-ms-blob-type": "BlockBlob",
        "x-ms-client-request-id": "d225b203-be88-4314-abba-cfaedb7f3293",
        "x-ms-creation-time": "Wed, 20 Oct 2021 17:29:55 GMT",
        "x-ms-is-current-version": "true",
        "x-ms-lease-state": "available",
        "x-ms-lease-status": "unlocked",
        "x-ms-request-id": "d3a39875-d01e-007f-11d8-c5ea32000000",
        "x-ms-server-encrypted": "true",
<<<<<<< HEAD
        "x-ms-version": "2021-04-10",
        "x-ms-version-id": "2021-09-21T19:47:50.6446125Z"
=======
        "x-ms-version": "2021-02-12",
        "x-ms-version-id": "2021-10-20T17:29:55.0983998Z"
>>>>>>> 49dd1a0e
      },
      "ResponseBody": "1T/Sdz1IIZmLcxyVzoUDRr8LWk99mWbfQ35pQTu7\u002B1tYCCgKOFNSKd20FHkdnu\u002BNLGoeg9dp9DzZ8zS\u002B3uBd0HjBPMVd\u002BA1suTByyITswaSP3BTRnHeD7xTsMUQek0v8VkMBXGIpMDRcscqm9yu37TKPLwLLizMAPU2xcMfJTSU="
    },
    {
      "RequestUri": "https://amandacanary.blob.core.windows.net/test-container-ce9763d2-6c88-40ed-14d6-bdf3b0f6350c/test-blob-bf21393c-68fe-2403-922f-710939927b03",
      "RequestMethod": "GET",
      "RequestHeaders": {
        "Accept": "application/xml",
        "Authorization": "Sanitized",
        "If-Match": "\u00220x8D993EF3B4C8831\u0022",
        "User-Agent": [
          "azsdk-net-Storage.Blobs/12.11.0-alpha.20211020.1",
          "(.NET 5.0.10; Microsoft Windows 10.0.19043)"
        ],
        "x-ms-client-request-id": "b0d09c92-2643-9949-28de-1839f8194ef5",
        "x-ms-date": "Wed, 20 Oct 2021 17:29:55 GMT",
        "x-ms-range": "bytes=256-383",
        "x-ms-return-client-request-id": "true",
        "x-ms-version": "2021-04-10"
      },
      "RequestBody": null,
      "StatusCode": 206,
      "ResponseHeaders": {
        "Accept-Ranges": "bytes",
        "Content-Length": "128",
        "Content-Range": "bytes 256-383/1024",
        "Content-Type": "application/octet-stream",
        "Date": "Wed, 20 Oct 2021 17:29:54 GMT",
        "ETag": "\u00220x8D993EF3B4C8831\u0022",
        "Last-Modified": "Wed, 20 Oct 2021 17:29:55 GMT",
        "Server": [
          "Windows-Azure-Blob/1.0",
          "Microsoft-HTTPAPI/2.0"
        ],
        "x-ms-blob-content-md5": "oaEQCeO5ZR\u002B//GW/KY8mmQ==",
        "x-ms-blob-type": "BlockBlob",
        "x-ms-client-request-id": "b0d09c92-2643-9949-28de-1839f8194ef5",
        "x-ms-creation-time": "Wed, 20 Oct 2021 17:29:55 GMT",
        "x-ms-is-current-version": "true",
        "x-ms-lease-state": "available",
        "x-ms-lease-status": "unlocked",
        "x-ms-request-id": "d3a39884-d01e-007f-20d8-c5ea32000000",
        "x-ms-server-encrypted": "true",
<<<<<<< HEAD
        "x-ms-version": "2021-04-10",
        "x-ms-version-id": "2021-09-21T19:47:50.6446125Z"
=======
        "x-ms-version": "2021-02-12",
        "x-ms-version-id": "2021-10-20T17:29:55.0983998Z"
>>>>>>> 49dd1a0e
      },
      "ResponseBody": "5HVyQepkQWWr4HXrrdz36DVDEo9jSTDKDwEfFXjAbZJkpMKBuXYDzU3JV\u002BsWSFNgVcg6g7a\u002BwptFpzHpRSzt63Lihggadi\u002B/QEVBmvJEtMauvsCvhencpuImPBFEGoch22t4M8JKRd6Ye0NxfCepAPNrOodsPmWJBuAl9DoeeyY="
    },
    {
      "RequestUri": "https://amandacanary.blob.core.windows.net/test-container-ce9763d2-6c88-40ed-14d6-bdf3b0f6350c/test-blob-bf21393c-68fe-2403-922f-710939927b03",
      "RequestMethod": "GET",
      "RequestHeaders": {
        "Accept": "application/xml",
        "Authorization": "Sanitized",
        "If-Match": "\u00220x8D993EF3B4C8831\u0022",
        "User-Agent": [
          "azsdk-net-Storage.Blobs/12.11.0-alpha.20211020.1",
          "(.NET 5.0.10; Microsoft Windows 10.0.19043)"
        ],
        "x-ms-client-request-id": "3e1bd18d-81af-c04f-b7ce-7bb1a33f9415",
        "x-ms-date": "Wed, 20 Oct 2021 17:29:55 GMT",
        "x-ms-range": "bytes=384-511",
        "x-ms-return-client-request-id": "true",
        "x-ms-version": "2021-04-10"
      },
      "RequestBody": null,
      "StatusCode": 206,
      "ResponseHeaders": {
        "Accept-Ranges": "bytes",
        "Content-Length": "128",
        "Content-Range": "bytes 384-511/1024",
        "Content-Type": "application/octet-stream",
        "Date": "Wed, 20 Oct 2021 17:29:54 GMT",
        "ETag": "\u00220x8D993EF3B4C8831\u0022",
        "Last-Modified": "Wed, 20 Oct 2021 17:29:55 GMT",
        "Server": [
          "Windows-Azure-Blob/1.0",
          "Microsoft-HTTPAPI/2.0"
        ],
        "x-ms-blob-content-md5": "oaEQCeO5ZR\u002B//GW/KY8mmQ==",
        "x-ms-blob-type": "BlockBlob",
        "x-ms-client-request-id": "3e1bd18d-81af-c04f-b7ce-7bb1a33f9415",
        "x-ms-creation-time": "Wed, 20 Oct 2021 17:29:55 GMT",
        "x-ms-is-current-version": "true",
        "x-ms-lease-state": "available",
        "x-ms-lease-status": "unlocked",
        "x-ms-request-id": "d3a3989c-d01e-007f-37d8-c5ea32000000",
        "x-ms-server-encrypted": "true",
<<<<<<< HEAD
        "x-ms-version": "2021-04-10",
        "x-ms-version-id": "2021-09-21T19:47:50.6446125Z"
=======
        "x-ms-version": "2021-02-12",
        "x-ms-version-id": "2021-10-20T17:29:55.0983998Z"
>>>>>>> 49dd1a0e
      },
      "ResponseBody": "viC\u002BhsyABGN54RYJpmspu3w8Hdnf/7SdBu8t4iRRpHkAHLJcaCM0cmbWDosnW\u002BOatmp3/gGhRr5rIX/cUyI/Jz2dCYm4zVJZCKpyCPEpdaoMkiu62aZ4XtX08EajVx9El\u002BZNilJZ4ukXHvVWLz7MQqvV0MD2hE6WJKqzw90LtbA="
    },
    {
      "RequestUri": "https://amandacanary.blob.core.windows.net/test-container-ce9763d2-6c88-40ed-14d6-bdf3b0f6350c/test-blob-bf21393c-68fe-2403-922f-710939927b03",
      "RequestMethod": "GET",
      "RequestHeaders": {
        "Accept": "application/xml",
        "Authorization": "Sanitized",
        "If-Match": "\u00220x8D993EF3B4C8831\u0022",
        "User-Agent": [
          "azsdk-net-Storage.Blobs/12.11.0-alpha.20211020.1",
          "(.NET 5.0.10; Microsoft Windows 10.0.19043)"
        ],
        "x-ms-client-request-id": "26ab7c40-10fd-a846-7669-170a9570a2f9",
        "x-ms-date": "Wed, 20 Oct 2021 17:29:55 GMT",
        "x-ms-range": "bytes=250-377",
        "x-ms-return-client-request-id": "true",
        "x-ms-version": "2021-04-10"
      },
      "RequestBody": null,
      "StatusCode": 206,
      "ResponseHeaders": {
        "Accept-Ranges": "bytes",
        "Content-Length": "128",
        "Content-Range": "bytes 250-377/1024",
        "Content-Type": "application/octet-stream",
        "Date": "Wed, 20 Oct 2021 17:29:54 GMT",
        "ETag": "\u00220x8D993EF3B4C8831\u0022",
        "Last-Modified": "Wed, 20 Oct 2021 17:29:55 GMT",
        "Server": [
          "Windows-Azure-Blob/1.0",
          "Microsoft-HTTPAPI/2.0"
        ],
        "x-ms-blob-content-md5": "oaEQCeO5ZR\u002B//GW/KY8mmQ==",
        "x-ms-blob-type": "BlockBlob",
        "x-ms-client-request-id": "26ab7c40-10fd-a846-7669-170a9570a2f9",
        "x-ms-creation-time": "Wed, 20 Oct 2021 17:29:55 GMT",
        "x-ms-is-current-version": "true",
        "x-ms-lease-state": "available",
        "x-ms-lease-status": "unlocked",
        "x-ms-request-id": "d3a398a9-d01e-007f-42d8-c5ea32000000",
        "x-ms-server-encrypted": "true",
<<<<<<< HEAD
        "x-ms-version": "2021-04-10",
        "x-ms-version-id": "2021-09-21T19:47:50.6446125Z"
=======
        "x-ms-version": "2021-02-12",
        "x-ms-version-id": "2021-10-20T17:29:55.0983998Z"
>>>>>>> 49dd1a0e
      },
      "ResponseBody": "sXDHyU0l5HVyQepkQWWr4HXrrdz36DVDEo9jSTDKDwEfFXjAbZJkpMKBuXYDzU3JV\u002BsWSFNgVcg6g7a\u002BwptFpzHpRSzt63Lihggadi\u002B/QEVBmvJEtMauvsCvhencpuImPBFEGoch22t4M8JKRd6Ye0NxfCepAPNrOodsPmWJBuA="
    },
    {
      "RequestUri": "https://amandacanary.blob.core.windows.net/test-container-ce9763d2-6c88-40ed-14d6-bdf3b0f6350c/test-blob-bf21393c-68fe-2403-922f-710939927b03",
      "RequestMethod": "GET",
      "RequestHeaders": {
        "Accept": "application/xml",
        "Authorization": "Sanitized",
        "If-Match": "\u00220x8D993EF3B4C8831\u0022",
        "User-Agent": [
          "azsdk-net-Storage.Blobs/12.11.0-alpha.20211020.1",
          "(.NET 5.0.10; Microsoft Windows 10.0.19043)"
        ],
        "x-ms-client-request-id": "2770f53b-6e93-2218-7b9f-697b461aeb0a",
        "x-ms-date": "Wed, 20 Oct 2021 17:29:55 GMT",
        "x-ms-range": "bytes=378-505",
        "x-ms-return-client-request-id": "true",
        "x-ms-version": "2021-04-10"
      },
      "RequestBody": null,
      "StatusCode": 206,
      "ResponseHeaders": {
        "Accept-Ranges": "bytes",
        "Content-Length": "128",
        "Content-Range": "bytes 378-505/1024",
        "Content-Type": "application/octet-stream",
        "Date": "Wed, 20 Oct 2021 17:29:54 GMT",
        "ETag": "\u00220x8D993EF3B4C8831\u0022",
        "Last-Modified": "Wed, 20 Oct 2021 17:29:55 GMT",
        "Server": [
          "Windows-Azure-Blob/1.0",
          "Microsoft-HTTPAPI/2.0"
        ],
        "x-ms-blob-content-md5": "oaEQCeO5ZR\u002B//GW/KY8mmQ==",
        "x-ms-blob-type": "BlockBlob",
        "x-ms-client-request-id": "2770f53b-6e93-2218-7b9f-697b461aeb0a",
        "x-ms-creation-time": "Wed, 20 Oct 2021 17:29:55 GMT",
        "x-ms-is-current-version": "true",
        "x-ms-lease-state": "available",
        "x-ms-lease-status": "unlocked",
        "x-ms-request-id": "d3a398c1-d01e-007f-57d8-c5ea32000000",
        "x-ms-server-encrypted": "true",
<<<<<<< HEAD
        "x-ms-version": "2021-04-10",
        "x-ms-version-id": "2021-09-21T19:47:50.6446125Z"
=======
        "x-ms-version": "2021-02-12",
        "x-ms-version-id": "2021-10-20T17:29:55.0983998Z"
>>>>>>> 49dd1a0e
      },
      "ResponseBody": "JfQ6HnsmviC\u002BhsyABGN54RYJpmspu3w8Hdnf/7SdBu8t4iRRpHkAHLJcaCM0cmbWDosnW\u002BOatmp3/gGhRr5rIX/cUyI/Jz2dCYm4zVJZCKpyCPEpdaoMkiu62aZ4XtX08EajVx9El\u002BZNilJZ4ukXHvVWLz7MQqvV0MD2hE6WJKo="
    },
    {
      "RequestUri": "https://amandacanary.blob.core.windows.net/test-container-ce9763d2-6c88-40ed-14d6-bdf3b0f6350c/test-blob-bf21393c-68fe-2403-922f-710939927b03",
      "RequestMethod": "GET",
      "RequestHeaders": {
        "Accept": "application/xml",
        "Authorization": "Sanitized",
        "If-Match": "\u00220x8D993EF3B4C8831\u0022",
        "User-Agent": [
          "azsdk-net-Storage.Blobs/12.11.0-alpha.20211020.1",
          "(.NET 5.0.10; Microsoft Windows 10.0.19043)"
        ],
        "x-ms-client-request-id": "9fcea22b-7bff-9565-77b0-c8bb553bea92",
        "x-ms-date": "Wed, 20 Oct 2021 17:29:55 GMT",
        "x-ms-range": "bytes=506-633",
        "x-ms-return-client-request-id": "true",
        "x-ms-version": "2021-04-10"
      },
      "RequestBody": null,
      "StatusCode": 206,
      "ResponseHeaders": {
        "Accept-Ranges": "bytes",
        "Content-Length": "128",
        "Content-Range": "bytes 506-633/1024",
        "Content-Type": "application/octet-stream",
        "Date": "Wed, 20 Oct 2021 17:29:55 GMT",
        "ETag": "\u00220x8D993EF3B4C8831\u0022",
        "Last-Modified": "Wed, 20 Oct 2021 17:29:55 GMT",
        "Server": [
          "Windows-Azure-Blob/1.0",
          "Microsoft-HTTPAPI/2.0"
        ],
        "x-ms-blob-content-md5": "oaEQCeO5ZR\u002B//GW/KY8mmQ==",
        "x-ms-blob-type": "BlockBlob",
        "x-ms-client-request-id": "9fcea22b-7bff-9565-77b0-c8bb553bea92",
        "x-ms-creation-time": "Wed, 20 Oct 2021 17:29:55 GMT",
        "x-ms-is-current-version": "true",
        "x-ms-lease-state": "available",
        "x-ms-lease-status": "unlocked",
        "x-ms-request-id": "d3a398c9-d01e-007f-5ed8-c5ea32000000",
        "x-ms-server-encrypted": "true",
<<<<<<< HEAD
        "x-ms-version": "2021-04-10",
        "x-ms-version-id": "2021-09-21T19:47:50.6446125Z"
=======
        "x-ms-version": "2021-02-12",
        "x-ms-version-id": "2021-10-20T17:29:55.0983998Z"
>>>>>>> 49dd1a0e
      },
      "ResponseBody": "s8PdC7Wwii1wC9vrV7KvQqK6sCIvlyetms6HX00Tl7dlqKYeCwxpRcsBzcFmwH0dELTilOYBexubL3DnKSvfXXMkhq8MkTaWUWpWLclmR9pQaU6YMAPQYyyKgtybghygIXBNQjrOEX9\u002BTEN7q01SNeiWlr/cRi1wUyKCgQ5Z\u002B84="
    },
    {
      "RequestUri": "https://amandacanary.blob.core.windows.net/test-container-ce9763d2-6c88-40ed-14d6-bdf3b0f6350c/test-blob-bf21393c-68fe-2403-922f-710939927b03",
      "RequestMethod": "GET",
      "RequestHeaders": {
        "Accept": "application/xml",
        "Authorization": "Sanitized",
        "If-Match": "\u00220x8D993EF3B4C8831\u0022",
        "User-Agent": [
          "azsdk-net-Storage.Blobs/12.11.0-alpha.20211020.1",
          "(.NET 5.0.10; Microsoft Windows 10.0.19043)"
        ],
        "x-ms-client-request-id": "a3509700-4c4b-6a0b-1712-7bbd86702b88",
        "x-ms-date": "Wed, 20 Oct 2021 17:29:55 GMT",
        "x-ms-range": "bytes=634-761",
        "x-ms-return-client-request-id": "true",
        "x-ms-version": "2021-04-10"
      },
      "RequestBody": null,
      "StatusCode": 206,
      "ResponseHeaders": {
        "Accept-Ranges": "bytes",
        "Content-Length": "128",
        "Content-Range": "bytes 634-761/1024",
        "Content-Type": "application/octet-stream",
        "Date": "Wed, 20 Oct 2021 17:29:55 GMT",
        "ETag": "\u00220x8D993EF3B4C8831\u0022",
        "Last-Modified": "Wed, 20 Oct 2021 17:29:55 GMT",
        "Server": [
          "Windows-Azure-Blob/1.0",
          "Microsoft-HTTPAPI/2.0"
        ],
        "x-ms-blob-content-md5": "oaEQCeO5ZR\u002B//GW/KY8mmQ==",
        "x-ms-blob-type": "BlockBlob",
        "x-ms-client-request-id": "a3509700-4c4b-6a0b-1712-7bbd86702b88",
        "x-ms-creation-time": "Wed, 20 Oct 2021 17:29:55 GMT",
        "x-ms-is-current-version": "true",
        "x-ms-lease-state": "available",
        "x-ms-lease-status": "unlocked",
        "x-ms-request-id": "d3a398d4-d01e-007f-68d8-c5ea32000000",
        "x-ms-server-encrypted": "true",
<<<<<<< HEAD
        "x-ms-version": "2021-04-10",
        "x-ms-version-id": "2021-09-21T19:47:50.6446125Z"
=======
        "x-ms-version": "2021-02-12",
        "x-ms-version-id": "2021-10-20T17:29:55.0983998Z"
>>>>>>> 49dd1a0e
      },
      "ResponseBody": "TrYLWRkFoIJYzxrkwFW43zhN9AXrXMPaQ93uF0uPcCVRdCz0Qfgc4vUUZw0sSLD\u002BaaNJwWT14/LzMBY8Fog3yF71k0woxJ0/MREP1/S2rvot766oRq/AW5E6ARDh38ts3J\u002BuN7Rj1qUFCY9T5gv9PIIcDyfaj4KuNTi77sOMXVE="
    },
    {
      "RequestUri": "https://amandacanary.blob.core.windows.net/test-container-ce9763d2-6c88-40ed-14d6-bdf3b0f6350c/test-blob-bf21393c-68fe-2403-922f-710939927b03",
      "RequestMethod": "GET",
      "RequestHeaders": {
        "Accept": "application/xml",
        "Authorization": "Sanitized",
        "If-Match": "\u00220x8D993EF3B4C8831\u0022",
        "User-Agent": [
          "azsdk-net-Storage.Blobs/12.11.0-alpha.20211020.1",
          "(.NET 5.0.10; Microsoft Windows 10.0.19043)"
        ],
        "x-ms-client-request-id": "beba6eda-46eb-6247-acd4-74eacf486659",
        "x-ms-date": "Wed, 20 Oct 2021 17:29:55 GMT",
        "x-ms-range": "bytes=762-889",
        "x-ms-return-client-request-id": "true",
        "x-ms-version": "2021-04-10"
      },
      "RequestBody": null,
      "StatusCode": 206,
      "ResponseHeaders": {
        "Accept-Ranges": "bytes",
        "Content-Length": "128",
        "Content-Range": "bytes 762-889/1024",
        "Content-Type": "application/octet-stream",
        "Date": "Wed, 20 Oct 2021 17:29:55 GMT",
        "ETag": "\u00220x8D993EF3B4C8831\u0022",
        "Last-Modified": "Wed, 20 Oct 2021 17:29:55 GMT",
        "Server": [
          "Windows-Azure-Blob/1.0",
          "Microsoft-HTTPAPI/2.0"
        ],
        "x-ms-blob-content-md5": "oaEQCeO5ZR\u002B//GW/KY8mmQ==",
        "x-ms-blob-type": "BlockBlob",
        "x-ms-client-request-id": "beba6eda-46eb-6247-acd4-74eacf486659",
        "x-ms-creation-time": "Wed, 20 Oct 2021 17:29:55 GMT",
        "x-ms-is-current-version": "true",
        "x-ms-lease-state": "available",
        "x-ms-lease-status": "unlocked",
        "x-ms-request-id": "d3a398de-d01e-007f-6ed8-c5ea32000000",
        "x-ms-server-encrypted": "true",
<<<<<<< HEAD
        "x-ms-version": "2021-04-10",
        "x-ms-version-id": "2021-09-21T19:47:50.6446125Z"
=======
        "x-ms-version": "2021-02-12",
        "x-ms-version-id": "2021-10-20T17:29:55.0983998Z"
>>>>>>> 49dd1a0e
      },
      "ResponseBody": "RaL6VQh2RckZCKI8IGx0hTzEjsXQpJJNHP8CfKjn4nmsPQ1DEKc0DNZGDdHsRY7IwzWx/v6XgKEQrTgIdMkgMSYpkOJfMXWUj4LvipfAYddxOrhzNuN6FLxsMmNuLJgMJdurw7WsaJHAHG58qPYJT0thlzkQrPtCrnwl8/4RJmM="
    },
    {
      "RequestUri": "https://amandacanary.blob.core.windows.net/test-container-ce9763d2-6c88-40ed-14d6-bdf3b0f6350c/test-blob-bf21393c-68fe-2403-922f-710939927b03",
      "RequestMethod": "GET",
      "RequestHeaders": {
        "Accept": "application/xml",
        "Authorization": "Sanitized",
        "If-Match": "\u00220x8D993EF3B4C8831\u0022",
        "User-Agent": [
          "azsdk-net-Storage.Blobs/12.11.0-alpha.20211020.1",
          "(.NET 5.0.10; Microsoft Windows 10.0.19043)"
        ],
        "x-ms-client-request-id": "17e3ba72-6db6-4b9d-9f50-e60c9dea1153",
        "x-ms-date": "Wed, 20 Oct 2021 17:29:56 GMT",
        "x-ms-range": "bytes=890-1017",
        "x-ms-return-client-request-id": "true",
        "x-ms-version": "2021-04-10"
      },
      "RequestBody": null,
      "StatusCode": 206,
      "ResponseHeaders": {
        "Accept-Ranges": "bytes",
        "Content-Length": "128",
        "Content-Range": "bytes 890-1017/1024",
        "Content-Type": "application/octet-stream",
        "Date": "Wed, 20 Oct 2021 17:29:55 GMT",
        "ETag": "\u00220x8D993EF3B4C8831\u0022",
        "Last-Modified": "Wed, 20 Oct 2021 17:29:55 GMT",
        "Server": [
          "Windows-Azure-Blob/1.0",
          "Microsoft-HTTPAPI/2.0"
        ],
        "x-ms-blob-content-md5": "oaEQCeO5ZR\u002B//GW/KY8mmQ==",
        "x-ms-blob-type": "BlockBlob",
        "x-ms-client-request-id": "17e3ba72-6db6-4b9d-9f50-e60c9dea1153",
        "x-ms-creation-time": "Wed, 20 Oct 2021 17:29:55 GMT",
        "x-ms-is-current-version": "true",
        "x-ms-lease-state": "available",
        "x-ms-lease-status": "unlocked",
        "x-ms-request-id": "d3a398e7-d01e-007f-76d8-c5ea32000000",
        "x-ms-server-encrypted": "true",
<<<<<<< HEAD
        "x-ms-version": "2021-04-10",
        "x-ms-version-id": "2021-09-21T19:47:50.6446125Z"
=======
        "x-ms-version": "2021-02-12",
        "x-ms-version-id": "2021-10-20T17:29:55.0983998Z"
>>>>>>> 49dd1a0e
      },
      "ResponseBody": "6uJkuxWdIcXRJrMZdf5sxmLiFw2UXvx532gVOYZ1k672CpLFkU46rj/SZ\u002Bn54s2wEF6QHPkYzovm69ytiOg\u002BXJMEImpspjUUqGnNwvYSf/ybZSgn5Ha03TsG3qVxjSZXkwtV9b9iRGkpfHOQSwuV1GzfESO/FnccT0QvZciPohs="
    },
    {
      "RequestUri": "https://amandacanary.blob.core.windows.net/test-container-ce9763d2-6c88-40ed-14d6-bdf3b0f6350c/test-blob-bf21393c-68fe-2403-922f-710939927b03",
      "RequestMethod": "GET",
      "RequestHeaders": {
        "Accept": "application/xml",
        "Authorization": "Sanitized",
        "If-Match": "\u00220x8D993EF3B4C8831\u0022",
        "User-Agent": [
          "azsdk-net-Storage.Blobs/12.11.0-alpha.20211020.1",
          "(.NET 5.0.10; Microsoft Windows 10.0.19043)"
        ],
        "x-ms-client-request-id": "1477ab82-4e65-56a3-3c3a-6eb15b6c51d8",
        "x-ms-date": "Wed, 20 Oct 2021 17:29:56 GMT",
        "x-ms-range": "bytes=1018-1145",
        "x-ms-return-client-request-id": "true",
        "x-ms-version": "2021-04-10"
      },
      "RequestBody": null,
      "StatusCode": 206,
      "ResponseHeaders": {
        "Accept-Ranges": "bytes",
        "Content-Length": "6",
        "Content-Range": "bytes 1018-1023/1024",
        "Content-Type": "application/octet-stream",
        "Date": "Wed, 20 Oct 2021 17:29:55 GMT",
        "ETag": "\u00220x8D993EF3B4C8831\u0022",
        "Last-Modified": "Wed, 20 Oct 2021 17:29:55 GMT",
        "Server": [
          "Windows-Azure-Blob/1.0",
          "Microsoft-HTTPAPI/2.0"
        ],
        "x-ms-blob-content-md5": "oaEQCeO5ZR\u002B//GW/KY8mmQ==",
        "x-ms-blob-type": "BlockBlob",
        "x-ms-client-request-id": "1477ab82-4e65-56a3-3c3a-6eb15b6c51d8",
        "x-ms-creation-time": "Wed, 20 Oct 2021 17:29:55 GMT",
        "x-ms-is-current-version": "true",
        "x-ms-lease-state": "available",
        "x-ms-lease-status": "unlocked",
        "x-ms-request-id": "d3a398fa-d01e-007f-07d8-c5ea32000000",
        "x-ms-server-encrypted": "true",
<<<<<<< HEAD
        "x-ms-version": "2021-04-10",
        "x-ms-version-id": "2021-09-21T19:47:50.6446125Z"
=======
        "x-ms-version": "2021-02-12",
        "x-ms-version-id": "2021-10-20T17:29:55.0983998Z"
>>>>>>> 49dd1a0e
      },
      "ResponseBody": "QnYv67yK"
    },
    {
      "RequestUri": "https://amandacanary.blob.core.windows.net/test-container-ce9763d2-6c88-40ed-14d6-bdf3b0f6350c?restype=container",
      "RequestMethod": "DELETE",
      "RequestHeaders": {
        "Accept": "application/xml",
        "Authorization": "Sanitized",
        "traceparent": "00-ea7ff5231bfc8141b64d1d14b0267622-d8159cd59c55d248-00",
        "User-Agent": [
          "azsdk-net-Storage.Blobs/12.11.0-alpha.20211020.1",
          "(.NET 5.0.10; Microsoft Windows 10.0.19043)"
        ],
        "x-ms-client-request-id": "f28a3564-fc73-2ded-d7f5-018c230e3c89",
        "x-ms-date": "Wed, 20 Oct 2021 17:29:56 GMT",
        "x-ms-return-client-request-id": "true",
        "x-ms-version": "2021-04-10"
      },
      "RequestBody": null,
      "StatusCode": 202,
      "ResponseHeaders": {
        "Content-Length": "0",
        "Date": "Wed, 20 Oct 2021 17:29:55 GMT",
        "Server": [
          "Windows-Azure-Blob/1.0",
          "Microsoft-HTTPAPI/2.0"
        ],
        "x-ms-client-request-id": "f28a3564-fc73-2ded-d7f5-018c230e3c89",
<<<<<<< HEAD
        "x-ms-request-id": "89fcdfcc-301e-0072-1021-afdd8d000000",
        "x-ms-version": "2021-04-10"
=======
        "x-ms-request-id": "d3a3990b-d01e-007f-15d8-c5ea32000000",
        "x-ms-version": "2021-02-12"
>>>>>>> 49dd1a0e
      },
      "ResponseBody": []
    }
  ],
  "Variables": {
    "RandomSeed": "1766062425",
    "Storage_TestConfigDefault": "ProductionTenant\namandacanary\nU2FuaXRpemVk\nhttps://amandacanary.blob.core.windows.net\nhttps://amandacanary.file.core.windows.net\nhttps://amandacanary.queue.core.windows.net\nhttps://amandacanary.table.core.windows.net\n\n\n\n\nhttps://amandacanary-secondary.blob.core.windows.net\nhttps://amandacanary-secondary.file.core.windows.net\nhttps://amandacanary-secondary.queue.core.windows.net\nhttps://amandacanary-secondary.table.core.windows.net\n\nSanitized\n\n\nCloud\nBlobEndpoint=https://amandacanary.blob.core.windows.net/;QueueEndpoint=https://amandacanary.queue.core.windows.net/;FileEndpoint=https://amandacanary.file.core.windows.net/;BlobSecondaryEndpoint=https://amandacanary-secondary.blob.core.windows.net/;QueueSecondaryEndpoint=https://amandacanary-secondary.queue.core.windows.net/;FileSecondaryEndpoint=https://amandacanary-secondary.file.core.windows.net/;AccountName=amandacanary;AccountKey=Kg==;\ntestscope2\n\n"
  }
}<|MERGE_RESOLUTION|>--- conflicted
+++ resolved
@@ -29,13 +29,8 @@
           "Microsoft-HTTPAPI/2.0"
         ],
         "x-ms-client-request-id": "f210dde7-3a4c-3597-ac83-8b019018b2dc",
-<<<<<<< HEAD
-        "x-ms-request-id": "89fcde0d-301e-0072-2321-afdd8d000000",
-        "x-ms-version": "2021-04-10"
-=======
         "x-ms-request-id": "d3a39849-d01e-007f-68d8-c5ea32000000",
-        "x-ms-version": "2021-02-12"
->>>>>>> 49dd1a0e
+        "x-ms-version": "2021-04-10"
       },
       "ResponseBody": []
     },
@@ -74,13 +69,8 @@
         "x-ms-content-crc64": "3szLCvajMxg=",
         "x-ms-request-id": "d3a39852-d01e-007f-70d8-c5ea32000000",
         "x-ms-request-server-encrypted": "true",
-<<<<<<< HEAD
-        "x-ms-version": "2021-04-10",
-        "x-ms-version-id": "2021-09-21T19:47:50.6446125Z"
-=======
-        "x-ms-version": "2021-02-12",
-        "x-ms-version-id": "2021-10-20T17:29:55.0983998Z"
->>>>>>> 49dd1a0e
+        "x-ms-version": "2021-04-10",
+        "x-ms-version-id": "2021-10-20T17:29:55.0983998Z"
       },
       "ResponseBody": []
     },
@@ -124,13 +114,8 @@
         "x-ms-lease-status": "unlocked",
         "x-ms-request-id": "d3a3985a-d01e-007f-78d8-c5ea32000000",
         "x-ms-server-encrypted": "true",
-<<<<<<< HEAD
-        "x-ms-version": "2021-04-10",
-        "x-ms-version-id": "2021-09-21T19:47:50.6446125Z"
-=======
-        "x-ms-version": "2021-02-12",
-        "x-ms-version-id": "2021-10-20T17:29:55.0983998Z"
->>>>>>> 49dd1a0e
+        "x-ms-version": "2021-04-10",
+        "x-ms-version-id": "2021-10-20T17:29:55.0983998Z"
       },
       "ResponseBody": []
     },
@@ -174,13 +159,8 @@
         "x-ms-lease-status": "unlocked",
         "x-ms-request-id": "d3a3986b-d01e-007f-07d8-c5ea32000000",
         "x-ms-server-encrypted": "true",
-<<<<<<< HEAD
-        "x-ms-version": "2021-04-10",
-        "x-ms-version-id": "2021-09-21T19:47:50.6446125Z"
-=======
-        "x-ms-version": "2021-02-12",
-        "x-ms-version-id": "2021-10-20T17:29:55.0983998Z"
->>>>>>> 49dd1a0e
+        "x-ms-version": "2021-04-10",
+        "x-ms-version-id": "2021-10-20T17:29:55.0983998Z"
       },
       "ResponseBody": "/csQEEXpnRWeByapSKzPAefZDNPmQ8DZgHIlsTLC/48sR0SlA9\u002Bd/T/7U0QU7u0As4oatgze9roLN5DSxOvi3AeWfQFnKf0IPA6T6\u002B97xZKFJP2op0mDTVCKmsxOyjlTGHc9fXDsmIqMEnr9SgrKj3L\u002BTaDtOTS\u002BEy\u002Bw3Y4xuXE="
     },
@@ -224,13 +204,8 @@
         "x-ms-lease-status": "unlocked",
         "x-ms-request-id": "d3a39875-d01e-007f-11d8-c5ea32000000",
         "x-ms-server-encrypted": "true",
-<<<<<<< HEAD
-        "x-ms-version": "2021-04-10",
-        "x-ms-version-id": "2021-09-21T19:47:50.6446125Z"
-=======
-        "x-ms-version": "2021-02-12",
-        "x-ms-version-id": "2021-10-20T17:29:55.0983998Z"
->>>>>>> 49dd1a0e
+        "x-ms-version": "2021-04-10",
+        "x-ms-version-id": "2021-10-20T17:29:55.0983998Z"
       },
       "ResponseBody": "1T/Sdz1IIZmLcxyVzoUDRr8LWk99mWbfQ35pQTu7\u002B1tYCCgKOFNSKd20FHkdnu\u002BNLGoeg9dp9DzZ8zS\u002B3uBd0HjBPMVd\u002BA1suTByyITswaSP3BTRnHeD7xTsMUQek0v8VkMBXGIpMDRcscqm9yu37TKPLwLLizMAPU2xcMfJTSU="
     },
@@ -274,13 +249,8 @@
         "x-ms-lease-status": "unlocked",
         "x-ms-request-id": "d3a39884-d01e-007f-20d8-c5ea32000000",
         "x-ms-server-encrypted": "true",
-<<<<<<< HEAD
-        "x-ms-version": "2021-04-10",
-        "x-ms-version-id": "2021-09-21T19:47:50.6446125Z"
-=======
-        "x-ms-version": "2021-02-12",
-        "x-ms-version-id": "2021-10-20T17:29:55.0983998Z"
->>>>>>> 49dd1a0e
+        "x-ms-version": "2021-04-10",
+        "x-ms-version-id": "2021-10-20T17:29:55.0983998Z"
       },
       "ResponseBody": "5HVyQepkQWWr4HXrrdz36DVDEo9jSTDKDwEfFXjAbZJkpMKBuXYDzU3JV\u002BsWSFNgVcg6g7a\u002BwptFpzHpRSzt63Lihggadi\u002B/QEVBmvJEtMauvsCvhencpuImPBFEGoch22t4M8JKRd6Ye0NxfCepAPNrOodsPmWJBuAl9DoeeyY="
     },
@@ -324,13 +294,8 @@
         "x-ms-lease-status": "unlocked",
         "x-ms-request-id": "d3a3989c-d01e-007f-37d8-c5ea32000000",
         "x-ms-server-encrypted": "true",
-<<<<<<< HEAD
-        "x-ms-version": "2021-04-10",
-        "x-ms-version-id": "2021-09-21T19:47:50.6446125Z"
-=======
-        "x-ms-version": "2021-02-12",
-        "x-ms-version-id": "2021-10-20T17:29:55.0983998Z"
->>>>>>> 49dd1a0e
+        "x-ms-version": "2021-04-10",
+        "x-ms-version-id": "2021-10-20T17:29:55.0983998Z"
       },
       "ResponseBody": "viC\u002BhsyABGN54RYJpmspu3w8Hdnf/7SdBu8t4iRRpHkAHLJcaCM0cmbWDosnW\u002BOatmp3/gGhRr5rIX/cUyI/Jz2dCYm4zVJZCKpyCPEpdaoMkiu62aZ4XtX08EajVx9El\u002BZNilJZ4ukXHvVWLz7MQqvV0MD2hE6WJKqzw90LtbA="
     },
@@ -374,13 +339,8 @@
         "x-ms-lease-status": "unlocked",
         "x-ms-request-id": "d3a398a9-d01e-007f-42d8-c5ea32000000",
         "x-ms-server-encrypted": "true",
-<<<<<<< HEAD
-        "x-ms-version": "2021-04-10",
-        "x-ms-version-id": "2021-09-21T19:47:50.6446125Z"
-=======
-        "x-ms-version": "2021-02-12",
-        "x-ms-version-id": "2021-10-20T17:29:55.0983998Z"
->>>>>>> 49dd1a0e
+        "x-ms-version": "2021-04-10",
+        "x-ms-version-id": "2021-10-20T17:29:55.0983998Z"
       },
       "ResponseBody": "sXDHyU0l5HVyQepkQWWr4HXrrdz36DVDEo9jSTDKDwEfFXjAbZJkpMKBuXYDzU3JV\u002BsWSFNgVcg6g7a\u002BwptFpzHpRSzt63Lihggadi\u002B/QEVBmvJEtMauvsCvhencpuImPBFEGoch22t4M8JKRd6Ye0NxfCepAPNrOodsPmWJBuA="
     },
@@ -424,13 +384,8 @@
         "x-ms-lease-status": "unlocked",
         "x-ms-request-id": "d3a398c1-d01e-007f-57d8-c5ea32000000",
         "x-ms-server-encrypted": "true",
-<<<<<<< HEAD
-        "x-ms-version": "2021-04-10",
-        "x-ms-version-id": "2021-09-21T19:47:50.6446125Z"
-=======
-        "x-ms-version": "2021-02-12",
-        "x-ms-version-id": "2021-10-20T17:29:55.0983998Z"
->>>>>>> 49dd1a0e
+        "x-ms-version": "2021-04-10",
+        "x-ms-version-id": "2021-10-20T17:29:55.0983998Z"
       },
       "ResponseBody": "JfQ6HnsmviC\u002BhsyABGN54RYJpmspu3w8Hdnf/7SdBu8t4iRRpHkAHLJcaCM0cmbWDosnW\u002BOatmp3/gGhRr5rIX/cUyI/Jz2dCYm4zVJZCKpyCPEpdaoMkiu62aZ4XtX08EajVx9El\u002BZNilJZ4ukXHvVWLz7MQqvV0MD2hE6WJKo="
     },
@@ -474,13 +429,8 @@
         "x-ms-lease-status": "unlocked",
         "x-ms-request-id": "d3a398c9-d01e-007f-5ed8-c5ea32000000",
         "x-ms-server-encrypted": "true",
-<<<<<<< HEAD
-        "x-ms-version": "2021-04-10",
-        "x-ms-version-id": "2021-09-21T19:47:50.6446125Z"
-=======
-        "x-ms-version": "2021-02-12",
-        "x-ms-version-id": "2021-10-20T17:29:55.0983998Z"
->>>>>>> 49dd1a0e
+        "x-ms-version": "2021-04-10",
+        "x-ms-version-id": "2021-10-20T17:29:55.0983998Z"
       },
       "ResponseBody": "s8PdC7Wwii1wC9vrV7KvQqK6sCIvlyetms6HX00Tl7dlqKYeCwxpRcsBzcFmwH0dELTilOYBexubL3DnKSvfXXMkhq8MkTaWUWpWLclmR9pQaU6YMAPQYyyKgtybghygIXBNQjrOEX9\u002BTEN7q01SNeiWlr/cRi1wUyKCgQ5Z\u002B84="
     },
@@ -524,13 +474,8 @@
         "x-ms-lease-status": "unlocked",
         "x-ms-request-id": "d3a398d4-d01e-007f-68d8-c5ea32000000",
         "x-ms-server-encrypted": "true",
-<<<<<<< HEAD
-        "x-ms-version": "2021-04-10",
-        "x-ms-version-id": "2021-09-21T19:47:50.6446125Z"
-=======
-        "x-ms-version": "2021-02-12",
-        "x-ms-version-id": "2021-10-20T17:29:55.0983998Z"
->>>>>>> 49dd1a0e
+        "x-ms-version": "2021-04-10",
+        "x-ms-version-id": "2021-10-20T17:29:55.0983998Z"
       },
       "ResponseBody": "TrYLWRkFoIJYzxrkwFW43zhN9AXrXMPaQ93uF0uPcCVRdCz0Qfgc4vUUZw0sSLD\u002BaaNJwWT14/LzMBY8Fog3yF71k0woxJ0/MREP1/S2rvot766oRq/AW5E6ARDh38ts3J\u002BuN7Rj1qUFCY9T5gv9PIIcDyfaj4KuNTi77sOMXVE="
     },
@@ -574,13 +519,8 @@
         "x-ms-lease-status": "unlocked",
         "x-ms-request-id": "d3a398de-d01e-007f-6ed8-c5ea32000000",
         "x-ms-server-encrypted": "true",
-<<<<<<< HEAD
-        "x-ms-version": "2021-04-10",
-        "x-ms-version-id": "2021-09-21T19:47:50.6446125Z"
-=======
-        "x-ms-version": "2021-02-12",
-        "x-ms-version-id": "2021-10-20T17:29:55.0983998Z"
->>>>>>> 49dd1a0e
+        "x-ms-version": "2021-04-10",
+        "x-ms-version-id": "2021-10-20T17:29:55.0983998Z"
       },
       "ResponseBody": "RaL6VQh2RckZCKI8IGx0hTzEjsXQpJJNHP8CfKjn4nmsPQ1DEKc0DNZGDdHsRY7IwzWx/v6XgKEQrTgIdMkgMSYpkOJfMXWUj4LvipfAYddxOrhzNuN6FLxsMmNuLJgMJdurw7WsaJHAHG58qPYJT0thlzkQrPtCrnwl8/4RJmM="
     },
@@ -624,13 +564,8 @@
         "x-ms-lease-status": "unlocked",
         "x-ms-request-id": "d3a398e7-d01e-007f-76d8-c5ea32000000",
         "x-ms-server-encrypted": "true",
-<<<<<<< HEAD
-        "x-ms-version": "2021-04-10",
-        "x-ms-version-id": "2021-09-21T19:47:50.6446125Z"
-=======
-        "x-ms-version": "2021-02-12",
-        "x-ms-version-id": "2021-10-20T17:29:55.0983998Z"
->>>>>>> 49dd1a0e
+        "x-ms-version": "2021-04-10",
+        "x-ms-version-id": "2021-10-20T17:29:55.0983998Z"
       },
       "ResponseBody": "6uJkuxWdIcXRJrMZdf5sxmLiFw2UXvx532gVOYZ1k672CpLFkU46rj/SZ\u002Bn54s2wEF6QHPkYzovm69ytiOg\u002BXJMEImpspjUUqGnNwvYSf/ybZSgn5Ha03TsG3qVxjSZXkwtV9b9iRGkpfHOQSwuV1GzfESO/FnccT0QvZciPohs="
     },
@@ -674,13 +609,8 @@
         "x-ms-lease-status": "unlocked",
         "x-ms-request-id": "d3a398fa-d01e-007f-07d8-c5ea32000000",
         "x-ms-server-encrypted": "true",
-<<<<<<< HEAD
-        "x-ms-version": "2021-04-10",
-        "x-ms-version-id": "2021-09-21T19:47:50.6446125Z"
-=======
-        "x-ms-version": "2021-02-12",
-        "x-ms-version-id": "2021-10-20T17:29:55.0983998Z"
->>>>>>> 49dd1a0e
+        "x-ms-version": "2021-04-10",
+        "x-ms-version-id": "2021-10-20T17:29:55.0983998Z"
       },
       "ResponseBody": "QnYv67yK"
     },
@@ -710,13 +640,8 @@
           "Microsoft-HTTPAPI/2.0"
         ],
         "x-ms-client-request-id": "f28a3564-fc73-2ded-d7f5-018c230e3c89",
-<<<<<<< HEAD
-        "x-ms-request-id": "89fcdfcc-301e-0072-1021-afdd8d000000",
-        "x-ms-version": "2021-04-10"
-=======
         "x-ms-request-id": "d3a3990b-d01e-007f-15d8-c5ea32000000",
-        "x-ms-version": "2021-02-12"
->>>>>>> 49dd1a0e
+        "x-ms-version": "2021-04-10"
       },
       "ResponseBody": []
     }
