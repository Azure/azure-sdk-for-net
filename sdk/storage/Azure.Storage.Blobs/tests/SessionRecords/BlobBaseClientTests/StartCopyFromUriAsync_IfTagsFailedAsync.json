﻿{
  "Entries": [
    {
      "RequestUri": "https://seanmcccanary3.blob.core.windows.net/test-container-cda76c74-8950-bc8c-9775-c5efed22d577?restype=container",
      "RequestMethod": "PUT",
      "RequestHeaders": {
        "Accept": "application/xml",
        "Authorization": "Sanitized",
        "traceparent": "00-a7b6a1d478e1f549bcd7c86609675677-564d069bceb3d247-00",
        "User-Agent": [
          "azsdk-net-Storage.Blobs/12.9.0-alpha.20210217.1",
          "(.NET 5.0.3; Microsoft Windows 10.0.19042)"
        ],
        "x-ms-blob-public-access": "container",
        "x-ms-client-request-id": "ac90c0fa-29ef-5bb7-befb-b7d2c685dde0",
        "x-ms-date": "Wed, 17 Feb 2021 18:52:47 GMT",
        "x-ms-return-client-request-id": "true",
<<<<<<< HEAD
        "x-ms-version": "2020-12-06"
=======
        "x-ms-version": "2021-02-12"
>>>>>>> 7e782c87
      },
      "RequestBody": null,
      "StatusCode": 201,
      "ResponseHeaders": {
        "Content-Length": "0",
        "Date": "Wed, 17 Feb 2021 18:52:47 GMT",
        "ETag": "\"0x8D8D375382C72CB\"",
        "Last-Modified": "Wed, 17 Feb 2021 18:52:47 GMT",
        "Server": [
          "Windows-Azure-Blob/1.0",
          "Microsoft-HTTPAPI/2.0"
        ],
        "x-ms-client-request-id": "ac90c0fa-29ef-5bb7-befb-b7d2c685dde0",
        "x-ms-request-id": "f931c24e-a01e-004f-155e-05ab96000000",
<<<<<<< HEAD
        "x-ms-version": "2020-12-06"
=======
        "x-ms-version": "2021-02-12"
>>>>>>> 7e782c87
      },
      "ResponseBody": []
    },
    {
      "RequestUri": "https://seanmcccanary3.blob.core.windows.net/test-container-cda76c74-8950-bc8c-9775-c5efed22d577/test-blob-c5800d49-ebcd-ddf5-d346-e01b80b9b0f4",
      "RequestMethod": "PUT",
      "RequestHeaders": {
        "Accept": "application/xml",
        "Authorization": "Sanitized",
        "Content-Length": "1024",
        "Content-Type": "application/octet-stream",
        "traceparent": "00-a80017c5db87284a94295d9bb6bcc7eb-9cb835e40090984c-00",
        "User-Agent": [
          "azsdk-net-Storage.Blobs/12.9.0-alpha.20210217.1",
          "(.NET 5.0.3; Microsoft Windows 10.0.19042)"
        ],
        "x-ms-blob-type": "BlockBlob",
        "x-ms-client-request-id": "3afb496e-3b98-dcc8-23d5-1644774dee7e",
        "x-ms-date": "Wed, 17 Feb 2021 18:52:48 GMT",
        "x-ms-return-client-request-id": "true",
<<<<<<< HEAD
        "x-ms-version": "2020-12-06"
=======
        "x-ms-version": "2021-02-12"
>>>>>>> 7e782c87
      },
      "RequestBody": "Szf0LJIph+QFsyws4MaZaFcpif0hZMEPy7LYqEmb2wVKwoaOkbBNIIWcwBm+yf0MrHfEVy+y0+d25GHfUN+badgn4h0/C9em22h4haOnUAK1zPvR1oTVl++fGKxObtCmAFZBl+bfzaGgHXzHOk1DzpRfKoTjyZNUUUouoPIrWG2Y0YRMZrgb1f9ZMbkIDlyhW0kX70NMwzfD7EWcsSyvdMUPL2jI92jbRFSEiZfaTEPtjESoE2gpSw5NiXlyfyPSqrzz+N/02WTgPKvvxzmg6aACriXnBmFd5uNZe27vaMQwst7a5lNk+bPgx9e8OYTVrJ/YcNH96qNblhL7ml318NPmvhVaxgNNnrRyBj6KoKxfhM/OF/jzMsc7flBAaF9V69cD1XtueuacitIci+Nk0fVmnBWNJ9nb84tNH0eyDDVUHBtnhsox8AroMowl16fj1q1a2cxKx8P9KOLvIFqf6X6cx27I/EorNasKpfVMtRvkakiZWDNpClRXaV7nQtCvSUgOiQ85G9ljLqQgPyLOsXLHC7YSBpBKM70ZcJLsQ/PbWlysPiwMqk5vNSqOSMsyibjrIDYZnUK3w1VSH6tGduuxReTGInNGumBnotBmvOrx5ubaACO8wb0Z9HrWuYujKL8+3QPmbGZFpWXWsvpyUAdqYDjEbHbH9YMnrC34bwHVxHoRJ9/nC3p/lFu95Q/Cp6NybFhS3rtId+d/vr85TDZkAe6AYCkog1W+RNcbCg90ZQWJhgKog+W+yLD3aEy6RkgkWeQgQkZ6SukDlJnjLWzYC1m6sMYzu34JwZh4MBsIA/6P9rEqUyK+DjsZpO9L2ppEHlzyAJaB8Z1mF4CuAhnN+5CbVDe7rbc3+6GLGReOveb9NBK+FQJoDgUTxDuiEAwhS6hesIZjiHCkuwT19teG11qZsM0HD+WOMkYyp+l8lOuUac1uMA1gmauhGVn+cxctjezhCGA+GjzC0H1AMeCHKCYZYI0KF6ZMORYiZvaMj78uBBr9m4yKVU6Rq2CQH2jLGfAy5BKKInVFlM5JHLNGNkC9EizGiY2ajgs+eWxFvBmtV0wFWaqtpOGktwe9QDiaSnQg0g08BI9jmFYHS6kJ/9e0m8VnQN2VEG1KIdKG3E3Soy73JeoMcVK8osFUpVg4m7cvCKRzMwqXisGg8eO93LsINah7EdrsqCpzq54bQWoUEoYaVtOoXnAkYJoobIBv/sUFS3CwvIndQmB6AIhre0lXi95co4bnX9Y4V7E/xDypA6zZFfX6ZFX8PBRzLV7nuORR0eGhEls+HuuZeGXYnn4j0fzbkWVTXCaIYGZyczJ4UJ7M7fNbCPFQmvcKYOvwJJ2VT1xhCyZ+/nS6GA==",
      "StatusCode": 201,
      "ResponseHeaders": {
        "Content-Length": "0",
        "Content-MD5": "o0idNiJGzhVlS0WD3P2SjA==",
        "Date": "Wed, 17 Feb 2021 18:52:47 GMT",
        "ETag": "\"0x8D8D3753838CA37\"",
        "Last-Modified": "Wed, 17 Feb 2021 18:52:48 GMT",
        "Server": [
          "Windows-Azure-Blob/1.0",
          "Microsoft-HTTPAPI/2.0"
        ],
        "x-ms-client-request-id": "3afb496e-3b98-dcc8-23d5-1644774dee7e",
        "x-ms-content-crc64": "OWFZDCmFneI=",
        "x-ms-request-id": "f931c278-a01e-004f-315e-05ab96000000",
        "x-ms-request-server-encrypted": "true",
<<<<<<< HEAD
        "x-ms-version": "2020-12-06",
=======
        "x-ms-version": "2021-02-12",
>>>>>>> 7e782c87
        "x-ms-version-id": "2021-02-17T18:52:48.0805431Z"
      },
      "ResponseBody": []
    },
    {
      "RequestUri": "https://seanmcccanary3.blob.core.windows.net/test-container-cda76c74-8950-bc8c-9775-c5efed22d577/test-blob-5c3eefa0-4dcd-3f50-c32a-19ec0a879356",
      "RequestMethod": "PUT",
      "RequestHeaders": {
        "Accept": "application/xml",
        "Authorization": "Sanitized",
        "Content-Length": "1024",
        "Content-Type": "application/octet-stream",
        "traceparent": "00-59596851db33d444ba0d2d2dc3432718-74f81fe478395f4d-00",
        "User-Agent": [
          "azsdk-net-Storage.Blobs/12.9.0-alpha.20210217.1",
          "(.NET 5.0.3; Microsoft Windows 10.0.19042)"
        ],
        "x-ms-blob-type": "BlockBlob",
        "x-ms-client-request-id": "daabc032-f21c-dbc3-45f7-f1efe59795f8",
        "x-ms-date": "Wed, 17 Feb 2021 18:52:48 GMT",
        "x-ms-return-client-request-id": "true",
<<<<<<< HEAD
        "x-ms-version": "2020-12-06"
=======
        "x-ms-version": "2021-02-12"
>>>>>>> 7e782c87
      },
      "RequestBody": "gC8QtXh/gHcr8IbkCuNOvcIMJ9nMLykh+Lx3bSLc0ZxBwMNIPTkFIG7HMN3GbDTf21sp/V+6iVEG77y7CBJUTx7qokogBoCJBwZqBP5LWoyIl5LGstM8hzZxQU18SRhcc+C+3Mnpv9XboPZZT4RSupQwMnGAjpxLrRsUrsQyDL3uDpEejX7Cn9i86xHd4zexH4e4Sxan2+VDcy6u1RARqJQ5akHzNC0WbpOYxKKLbsnkYo88esCmRzKs2hlQE8rHqkJ9o3n1vupZot2DDhdCuAVkynKB1C7TkiMPRlkUxVrJ0RlgDcpQ7qSk4tfjIzgaaiIT60lXRtYUqRFV5niQRdyCuj3+4ao7E9zO3PFW727q9Ns3ANoQcYpCTGS4+gcsE5z7YWn7HIh32NhtiGnkvbmia/KcWUUCcUiyu5VGghjVoshUW44F7tdSvycBo+ggXo+qFY8Uj7pX+O8hSGDzMVW/mOahj2IrnXwaSZkeAM5fkl0GnG2JwBIO/WKe46Z3X47SQgoCf84sfncS+UYhOfghwbYD7ZXoNtfTkpH/jLnWo+oKTL7DXRKO2R31dsbM7cRqfCLvc3L56gwzLuw8LfG9PFZbFu05XmSkdRN48r8QBqXNlRCX5jB4EWGyjy4lUasrNzlwcNfXMB69S/5egPdMIidGb5fhJVUl4wSLh842fiNoTLqGoJbO9WXy2psxGpBqZm0G3uETShLkSozSTKhPh83a9jQ9xYGReHoy70u69MlzICFgL59BVAKooVUJ+6i8olLNVyRcLKDrdWZn4VrGKlbDXyuG7lcumKExlSQsiHzRdUz47JylFvSBdLo42nKn4Xf+RZx9NbT6n76CKpd8v+zplmsOzT26HUk3BXmd9b4virOsLkLgUz+X/UzdI+tdBbXNTkMHmBM5RChTRjA7XaoAU6Djz5GqCUIrd9Dx3Ppd2gDD0KZ6J/GfcukajQ0PXKCi3dBLeTUkIkUA2yFDSGgt9Wswd40DhSuvRFynkHs1GxovT/4qEmHKn61hekvPXCqB7Jeh3+UTnlilmzXZfJLKy8AHE/lpAuMKZdffogvf3+gyJqPjkzw1HLCmhXYr8SIalq6LyEgxF+q0lnkNM/xNxbtNp1bv5jiD0vdIw31t3nS1xQtcUxefAA65L/zCJ+mzWb+63krLK7B2B/VQ6FRsR7cFWG7x8HGkraZINrc7waoOlWm9sgAp6Zpb5UsiTxe5TOdEvM57wmhNFjGjg/X4O0ZLQlPqrpS33G/UlQomgV2Oj+nP9gXbk9IBb5vOhWakYqoF1gzEzp1SjOBfpi1dJ5TTFfMLKERBb6+A6T746VYJLzJgIKpRysBLfWklfOylo0cH+nBymTpmxA==",
      "StatusCode": 201,
      "ResponseHeaders": {
        "Content-Length": "0",
        "Content-MD5": "lO5J1Q0UjdU1Zo1NCPlk0A==",
        "Date": "Wed, 17 Feb 2021 18:52:47 GMT",
        "ETag": "\"0x8D8D37538435374\"",
        "Last-Modified": "Wed, 17 Feb 2021 18:52:48 GMT",
        "Server": [
          "Windows-Azure-Blob/1.0",
          "Microsoft-HTTPAPI/2.0"
        ],
        "x-ms-client-request-id": "daabc032-f21c-dbc3-45f7-f1efe59795f8",
        "x-ms-content-crc64": "+aYvqdk16o4=",
        "x-ms-request-id": "f931c2b7-a01e-004f-665e-05ab96000000",
        "x-ms-request-server-encrypted": "true",
<<<<<<< HEAD
        "x-ms-version": "2020-12-06",
=======
        "x-ms-version": "2021-02-12",
>>>>>>> 7e782c87
        "x-ms-version-id": "2021-02-17T18:52:48.1495924Z"
      },
      "ResponseBody": []
    },
    {
      "RequestUri": "https://seanmcccanary3.blob.core.windows.net/test-container-cda76c74-8950-bc8c-9775-c5efed22d577/test-blob-5c3eefa0-4dcd-3f50-c32a-19ec0a879356",
      "RequestMethod": "PUT",
      "RequestHeaders": {
        "Accept": "application/xml",
        "Authorization": "Sanitized",
        "traceparent": "00-e2f61e8186bdfd4c877025ec6cb5215b-9cef42c7523fa04d-00",
        "User-Agent": [
          "azsdk-net-Storage.Blobs/12.9.0-alpha.20210217.1",
          "(.NET 5.0.3; Microsoft Windows 10.0.19042)"
        ],
        "x-ms-client-request-id": "d83f2677-8b8e-74a7-9968-9f6768b3a3be",
        "x-ms-copy-source": "https://seanmcccanary3.blob.core.windows.net/test-container-cda76c74-8950-bc8c-9775-c5efed22d577/test-blob-c5800d49-ebcd-ddf5-d346-e01b80b9b0f4",
        "x-ms-date": "Wed, 17 Feb 2021 18:52:48 GMT",
        "x-ms-if-tags": "\"coolTag\" = 'true'",
        "x-ms-return-client-request-id": "true",
<<<<<<< HEAD
        "x-ms-version": "2020-12-06"
=======
        "x-ms-version": "2021-02-12"
>>>>>>> 7e782c87
      },
      "RequestBody": null,
      "StatusCode": 412,
      "ResponseHeaders": {
        "Content-Length": "252",
        "Content-Type": "application/xml",
        "Date": "Wed, 17 Feb 2021 18:52:47 GMT",
        "Server": [
          "Windows-Azure-Blob/1.0",
          "Microsoft-HTTPAPI/2.0"
        ],
        "x-ms-client-request-id": "d83f2677-8b8e-74a7-9968-9f6768b3a3be",
        "x-ms-error-code": "ConditionNotMet",
        "x-ms-request-id": "f931c2da-a01e-004f-065e-05ab96000000",
<<<<<<< HEAD
        "x-ms-version": "2020-12-06"
=======
        "x-ms-version": "2021-02-12"
>>>>>>> 7e782c87
      },
      "ResponseBody": [
        "﻿<?xml version=\"1.0\" encoding=\"utf-8\"?><Error><Code>ConditionNotMet</Code><Message>The condition specified using HTTP conditional header(s) is not met.\n",
        "RequestId:f931c2da-a01e-004f-065e-05ab96000000\n",
        "Time:2021-02-17T18:52:48.2128141Z</Message></Error>"
      ]
    },
    {
      "RequestUri": "https://seanmcccanary3.blob.core.windows.net/test-container-cda76c74-8950-bc8c-9775-c5efed22d577?restype=container",
      "RequestMethod": "DELETE",
      "RequestHeaders": {
        "Accept": "application/xml",
        "Authorization": "Sanitized",
        "traceparent": "00-f83a545f82964249a3b2dc7eacb11e63-fe3c60d823de7b4c-00",
        "User-Agent": [
          "azsdk-net-Storage.Blobs/12.9.0-alpha.20210217.1",
          "(.NET 5.0.3; Microsoft Windows 10.0.19042)"
        ],
        "x-ms-client-request-id": "bf77d3b6-bc57-6e69-b4ce-5b1e3c84ba12",
        "x-ms-date": "Wed, 17 Feb 2021 18:52:48 GMT",
        "x-ms-return-client-request-id": "true",
<<<<<<< HEAD
        "x-ms-version": "2020-12-06"
=======
        "x-ms-version": "2021-02-12"
>>>>>>> 7e782c87
      },
      "RequestBody": null,
      "StatusCode": 202,
      "ResponseHeaders": {
        "Content-Length": "0",
        "Date": "Wed, 17 Feb 2021 18:52:47 GMT",
        "Server": [
          "Windows-Azure-Blob/1.0",
          "Microsoft-HTTPAPI/2.0"
        ],
        "x-ms-client-request-id": "bf77d3b6-bc57-6e69-b4ce-5b1e3c84ba12",
        "x-ms-request-id": "f931c2f7-a01e-004f-205e-05ab96000000",
<<<<<<< HEAD
        "x-ms-version": "2020-12-06"
=======
        "x-ms-version": "2021-02-12"
>>>>>>> 7e782c87
      },
      "ResponseBody": []
    }
  ],
  "Variables": {
    "RandomSeed": "547314348",
    "Storage_TestConfigDefault": "ProductionTenant\nseanmcccanary3\nU2FuaXRpemVk\nhttps://seanmcccanary3.blob.core.windows.net\nhttps://seanmcccanary3.file.core.windows.net\nhttps://seanmcccanary3.queue.core.windows.net\nhttps://seanmcccanary3.table.core.windows.net\n\n\n\n\nhttps://seanmcccanary3-secondary.blob.core.windows.net\nhttps://seanmcccanary3-secondary.file.core.windows.net\nhttps://seanmcccanary3-secondary.queue.core.windows.net\nhttps://seanmcccanary3-secondary.table.core.windows.net\n\nSanitized\n\n\nCloud\nBlobEndpoint=https://seanmcccanary3.blob.core.windows.net/;QueueEndpoint=https://seanmcccanary3.queue.core.windows.net/;FileEndpoint=https://seanmcccanary3.file.core.windows.net/;BlobSecondaryEndpoint=https://seanmcccanary3-secondary.blob.core.windows.net/;QueueSecondaryEndpoint=https://seanmcccanary3-secondary.queue.core.windows.net/;FileSecondaryEndpoint=https://seanmcccanary3-secondary.file.core.windows.net/;AccountName=seanmcccanary3;AccountKey=Kg==;\nseanscope1\n\n"
  }
}<|MERGE_RESOLUTION|>--- conflicted
+++ resolved
@@ -15,11 +15,7 @@
         "x-ms-client-request-id": "ac90c0fa-29ef-5bb7-befb-b7d2c685dde0",
         "x-ms-date": "Wed, 17 Feb 2021 18:52:47 GMT",
         "x-ms-return-client-request-id": "true",
-<<<<<<< HEAD
-        "x-ms-version": "2020-12-06"
-=======
         "x-ms-version": "2021-02-12"
->>>>>>> 7e782c87
       },
       "RequestBody": null,
       "StatusCode": 201,
@@ -34,11 +30,7 @@
         ],
         "x-ms-client-request-id": "ac90c0fa-29ef-5bb7-befb-b7d2c685dde0",
         "x-ms-request-id": "f931c24e-a01e-004f-155e-05ab96000000",
-<<<<<<< HEAD
-        "x-ms-version": "2020-12-06"
-=======
         "x-ms-version": "2021-02-12"
->>>>>>> 7e782c87
       },
       "ResponseBody": []
     },
@@ -59,11 +51,7 @@
         "x-ms-client-request-id": "3afb496e-3b98-dcc8-23d5-1644774dee7e",
         "x-ms-date": "Wed, 17 Feb 2021 18:52:48 GMT",
         "x-ms-return-client-request-id": "true",
-<<<<<<< HEAD
-        "x-ms-version": "2020-12-06"
-=======
         "x-ms-version": "2021-02-12"
->>>>>>> 7e782c87
       },
       "RequestBody": "Szf0LJIph+QFsyws4MaZaFcpif0hZMEPy7LYqEmb2wVKwoaOkbBNIIWcwBm+yf0MrHfEVy+y0+d25GHfUN+badgn4h0/C9em22h4haOnUAK1zPvR1oTVl++fGKxObtCmAFZBl+bfzaGgHXzHOk1DzpRfKoTjyZNUUUouoPIrWG2Y0YRMZrgb1f9ZMbkIDlyhW0kX70NMwzfD7EWcsSyvdMUPL2jI92jbRFSEiZfaTEPtjESoE2gpSw5NiXlyfyPSqrzz+N/02WTgPKvvxzmg6aACriXnBmFd5uNZe27vaMQwst7a5lNk+bPgx9e8OYTVrJ/YcNH96qNblhL7ml318NPmvhVaxgNNnrRyBj6KoKxfhM/OF/jzMsc7flBAaF9V69cD1XtueuacitIci+Nk0fVmnBWNJ9nb84tNH0eyDDVUHBtnhsox8AroMowl16fj1q1a2cxKx8P9KOLvIFqf6X6cx27I/EorNasKpfVMtRvkakiZWDNpClRXaV7nQtCvSUgOiQ85G9ljLqQgPyLOsXLHC7YSBpBKM70ZcJLsQ/PbWlysPiwMqk5vNSqOSMsyibjrIDYZnUK3w1VSH6tGduuxReTGInNGumBnotBmvOrx5ubaACO8wb0Z9HrWuYujKL8+3QPmbGZFpWXWsvpyUAdqYDjEbHbH9YMnrC34bwHVxHoRJ9/nC3p/lFu95Q/Cp6NybFhS3rtId+d/vr85TDZkAe6AYCkog1W+RNcbCg90ZQWJhgKog+W+yLD3aEy6RkgkWeQgQkZ6SukDlJnjLWzYC1m6sMYzu34JwZh4MBsIA/6P9rEqUyK+DjsZpO9L2ppEHlzyAJaB8Z1mF4CuAhnN+5CbVDe7rbc3+6GLGReOveb9NBK+FQJoDgUTxDuiEAwhS6hesIZjiHCkuwT19teG11qZsM0HD+WOMkYyp+l8lOuUac1uMA1gmauhGVn+cxctjezhCGA+GjzC0H1AMeCHKCYZYI0KF6ZMORYiZvaMj78uBBr9m4yKVU6Rq2CQH2jLGfAy5BKKInVFlM5JHLNGNkC9EizGiY2ajgs+eWxFvBmtV0wFWaqtpOGktwe9QDiaSnQg0g08BI9jmFYHS6kJ/9e0m8VnQN2VEG1KIdKG3E3Soy73JeoMcVK8osFUpVg4m7cvCKRzMwqXisGg8eO93LsINah7EdrsqCpzq54bQWoUEoYaVtOoXnAkYJoobIBv/sUFS3CwvIndQmB6AIhre0lXi95co4bnX9Y4V7E/xDypA6zZFfX6ZFX8PBRzLV7nuORR0eGhEls+HuuZeGXYnn4j0fzbkWVTXCaIYGZyczJ4UJ7M7fNbCPFQmvcKYOvwJJ2VT1xhCyZ+/nS6GA==",
       "StatusCode": 201,
@@ -81,11 +69,7 @@
         "x-ms-content-crc64": "OWFZDCmFneI=",
         "x-ms-request-id": "f931c278-a01e-004f-315e-05ab96000000",
         "x-ms-request-server-encrypted": "true",
-<<<<<<< HEAD
-        "x-ms-version": "2020-12-06",
-=======
         "x-ms-version": "2021-02-12",
->>>>>>> 7e782c87
         "x-ms-version-id": "2021-02-17T18:52:48.0805431Z"
       },
       "ResponseBody": []
@@ -107,11 +91,7 @@
         "x-ms-client-request-id": "daabc032-f21c-dbc3-45f7-f1efe59795f8",
         "x-ms-date": "Wed, 17 Feb 2021 18:52:48 GMT",
         "x-ms-return-client-request-id": "true",
-<<<<<<< HEAD
-        "x-ms-version": "2020-12-06"
-=======
         "x-ms-version": "2021-02-12"
->>>>>>> 7e782c87
       },
       "RequestBody": "gC8QtXh/gHcr8IbkCuNOvcIMJ9nMLykh+Lx3bSLc0ZxBwMNIPTkFIG7HMN3GbDTf21sp/V+6iVEG77y7CBJUTx7qokogBoCJBwZqBP5LWoyIl5LGstM8hzZxQU18SRhcc+C+3Mnpv9XboPZZT4RSupQwMnGAjpxLrRsUrsQyDL3uDpEejX7Cn9i86xHd4zexH4e4Sxan2+VDcy6u1RARqJQ5akHzNC0WbpOYxKKLbsnkYo88esCmRzKs2hlQE8rHqkJ9o3n1vupZot2DDhdCuAVkynKB1C7TkiMPRlkUxVrJ0RlgDcpQ7qSk4tfjIzgaaiIT60lXRtYUqRFV5niQRdyCuj3+4ao7E9zO3PFW727q9Ns3ANoQcYpCTGS4+gcsE5z7YWn7HIh32NhtiGnkvbmia/KcWUUCcUiyu5VGghjVoshUW44F7tdSvycBo+ggXo+qFY8Uj7pX+O8hSGDzMVW/mOahj2IrnXwaSZkeAM5fkl0GnG2JwBIO/WKe46Z3X47SQgoCf84sfncS+UYhOfghwbYD7ZXoNtfTkpH/jLnWo+oKTL7DXRKO2R31dsbM7cRqfCLvc3L56gwzLuw8LfG9PFZbFu05XmSkdRN48r8QBqXNlRCX5jB4EWGyjy4lUasrNzlwcNfXMB69S/5egPdMIidGb5fhJVUl4wSLh842fiNoTLqGoJbO9WXy2psxGpBqZm0G3uETShLkSozSTKhPh83a9jQ9xYGReHoy70u69MlzICFgL59BVAKooVUJ+6i8olLNVyRcLKDrdWZn4VrGKlbDXyuG7lcumKExlSQsiHzRdUz47JylFvSBdLo42nKn4Xf+RZx9NbT6n76CKpd8v+zplmsOzT26HUk3BXmd9b4virOsLkLgUz+X/UzdI+tdBbXNTkMHmBM5RChTRjA7XaoAU6Djz5GqCUIrd9Dx3Ppd2gDD0KZ6J/GfcukajQ0PXKCi3dBLeTUkIkUA2yFDSGgt9Wswd40DhSuvRFynkHs1GxovT/4qEmHKn61hekvPXCqB7Jeh3+UTnlilmzXZfJLKy8AHE/lpAuMKZdffogvf3+gyJqPjkzw1HLCmhXYr8SIalq6LyEgxF+q0lnkNM/xNxbtNp1bv5jiD0vdIw31t3nS1xQtcUxefAA65L/zCJ+mzWb+63krLK7B2B/VQ6FRsR7cFWG7x8HGkraZINrc7waoOlWm9sgAp6Zpb5UsiTxe5TOdEvM57wmhNFjGjg/X4O0ZLQlPqrpS33G/UlQomgV2Oj+nP9gXbk9IBb5vOhWakYqoF1gzEzp1SjOBfpi1dJ5TTFfMLKERBb6+A6T746VYJLzJgIKpRysBLfWklfOylo0cH+nBymTpmxA==",
       "StatusCode": 201,
@@ -129,11 +109,7 @@
         "x-ms-content-crc64": "+aYvqdk16o4=",
         "x-ms-request-id": "f931c2b7-a01e-004f-665e-05ab96000000",
         "x-ms-request-server-encrypted": "true",
-<<<<<<< HEAD
-        "x-ms-version": "2020-12-06",
-=======
         "x-ms-version": "2021-02-12",
->>>>>>> 7e782c87
         "x-ms-version-id": "2021-02-17T18:52:48.1495924Z"
       },
       "ResponseBody": []
@@ -154,11 +130,7 @@
         "x-ms-date": "Wed, 17 Feb 2021 18:52:48 GMT",
         "x-ms-if-tags": "\"coolTag\" = 'true'",
         "x-ms-return-client-request-id": "true",
-<<<<<<< HEAD
-        "x-ms-version": "2020-12-06"
-=======
         "x-ms-version": "2021-02-12"
->>>>>>> 7e782c87
       },
       "RequestBody": null,
       "StatusCode": 412,
@@ -173,11 +145,7 @@
         "x-ms-client-request-id": "d83f2677-8b8e-74a7-9968-9f6768b3a3be",
         "x-ms-error-code": "ConditionNotMet",
         "x-ms-request-id": "f931c2da-a01e-004f-065e-05ab96000000",
-<<<<<<< HEAD
-        "x-ms-version": "2020-12-06"
-=======
         "x-ms-version": "2021-02-12"
->>>>>>> 7e782c87
       },
       "ResponseBody": [
         "﻿<?xml version=\"1.0\" encoding=\"utf-8\"?><Error><Code>ConditionNotMet</Code><Message>The condition specified using HTTP conditional header(s) is not met.\n",
@@ -199,11 +167,7 @@
         "x-ms-client-request-id": "bf77d3b6-bc57-6e69-b4ce-5b1e3c84ba12",
         "x-ms-date": "Wed, 17 Feb 2021 18:52:48 GMT",
         "x-ms-return-client-request-id": "true",
-<<<<<<< HEAD
-        "x-ms-version": "2020-12-06"
-=======
         "x-ms-version": "2021-02-12"
->>>>>>> 7e782c87
       },
       "RequestBody": null,
       "StatusCode": 202,
@@ -216,11 +180,7 @@
         ],
         "x-ms-client-request-id": "bf77d3b6-bc57-6e69-b4ce-5b1e3c84ba12",
         "x-ms-request-id": "f931c2f7-a01e-004f-205e-05ab96000000",
-<<<<<<< HEAD
-        "x-ms-version": "2020-12-06"
-=======
         "x-ms-version": "2021-02-12"
->>>>>>> 7e782c87
       },
       "ResponseBody": []
     }
