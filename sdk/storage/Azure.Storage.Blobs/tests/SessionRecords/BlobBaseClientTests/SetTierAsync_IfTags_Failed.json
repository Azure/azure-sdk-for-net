--- conflicted
+++ resolved
@@ -15,11 +15,7 @@
         "x-ms-client-request-id": "b31b1344-cd03-7161-6f4f-fa38e452224e",
         "x-ms-date": "Wed, 17 Feb 2021 18:48:07 GMT",
         "x-ms-return-client-request-id": "true",
-<<<<<<< HEAD
-        "x-ms-version": "2020-12-06"
-=======
         "x-ms-version": "2021-02-12"
->>>>>>> 7e782c87
       },
       "RequestBody": null,
       "StatusCode": 201,
@@ -34,11 +30,7 @@
         ],
         "x-ms-client-request-id": "b31b1344-cd03-7161-6f4f-fa38e452224e",
         "x-ms-request-id": "f93018a3-a01e-004f-175d-05ab96000000",
-<<<<<<< HEAD
-        "x-ms-version": "2020-12-06"
-=======
         "x-ms-version": "2021-02-12"
->>>>>>> 7e782c87
       },
       "ResponseBody": []
     },
@@ -59,11 +51,7 @@
         "x-ms-client-request-id": "9d95edb1-7aa6-b329-9fa2-e27dc14ebe2e",
         "x-ms-date": "Wed, 17 Feb 2021 18:48:07 GMT",
         "x-ms-return-client-request-id": "true",
-<<<<<<< HEAD
-        "x-ms-version": "2020-12-06"
-=======
         "x-ms-version": "2021-02-12"
->>>>>>> 7e782c87
       },
       "RequestBody": "zNQjLu2oCprwevKBf26hbUEnDwN+mgbe3DtmmIiQuzH2pWsPLvRgFXhUaD1ztl/eydeQji1W1jLORVKxQnERX7/Ai9oCkT9Nx/qKKjLIaiXciM+xAC0En845Qeihr9MHQgh+siuE2zeYQsczy6wABdss1bqhYF+RvOsLyVBWqxgng+cqSbf6V6yYGL1m0NMiODsNddoZZeKo7fVAeRLmQpevDEjE1rsjMn0OCUeiK+sX6ZAUSDU+Dh4EgVzCut6ZsdYlt8SLXWJ/6kNcClybBcEJKI+B0vlhcf0qv1RfYXeedFhwfHQni4stlF7y4QPCaXubuJFOGN7dxEbGYZ0OIInLvZYDK4lN4pwEUz2bb4/6aFbYxKnmUFx5krguYCrtH3TVJyNsvj3yTdX1ScSgQlS2zPlHNVzg5W06ipjQH4JyFjTJxkhsjqkY5nbT8QaY2FBjd5QwpuoX9UK1MTOlIS5SgjOP1nwMSj1PLk/lDPNnorJHbafuQXBKstAGtlx2c8RIgW7TCAHUVi1W4HeaMuhOTo+BXbSGY0DCRSSrBpPh2buKnIqFk5qwchZ6mGH4r3/ouGfN9BUQwh0tEMPcKVCZdQe8EJVeyLr10OqeDMvfyZWkw04rFOSmetptV4PW00nG4CNZPJ7qiu+t1yMqcbVRTkYtN2YBbmEiFpa68HE3Hv2h2CyohY32ujlffjzAewglGwk8qZvixHLBNyUIL5l+dbkmiJmJqcm5Nn0tou8kYpqNldRn+3RhvhO65k5o7Yqf4AmCmfNvm3JAg3IetSKCndWKe5rEFnpExcqFz8J6UEjyjcHmosinHvpiJ3cCQgnwN0l43XLw28qOPtQp6cywxTIpLCdhnPoN412fYu4CQoLBlJd5AnPWAbL2V2TzfjQusmJF2Bbhj5tOa/oVUHjbi/tSaFU0N8O/Uyp0akSWGWUocbCLvWlr3wX8KpZ5wbA6GstooRbf+XqfhoXrbCRWt1KU7N7IT86S5ohPNwwsRpJ6Ok94LnhOSXg17Dfjf3PgpnJE5NTRccv91bqNj8JuckDzcTHV3YjZRqNmkmOXrmYVb5GZ6GG9qMiEe1i9wLm1x3n38A5BC8jqap4xat5nZidTeB8x1IreNcloUGIvG4Xpscvqn75Y02TIr33DjD3qHBQxakiZhPLuGbpE2Lpmuk8YR7kTfcZp+6S7aSQNGqmMfjNN/rE8TyzZ+4YDE/qqYfUtqkSD1p9OyG6j3hvN4f4RuFqGGbue3PiNOoFAZeepEQgv329kCKeU/zVCmXERCxqI8lugI0c5j85M9pwdDmOG+c0TngGOra+y8RqGW0KGey5nt3OMCe3A9VCgFxILd/HSu5+k/m0Z+USr7g==",
       "StatusCode": 201,
@@ -81,11 +69,7 @@
         "x-ms-content-crc64": "sZXhoxZJL2E=",
         "x-ms-request-id": "f93018ba-a01e-004f-285d-05ab96000000",
         "x-ms-request-server-encrypted": "true",
-<<<<<<< HEAD
-        "x-ms-version": "2020-12-06",
-=======
         "x-ms-version": "2021-02-12",
->>>>>>> 7e782c87
         "x-ms-version-id": "2021-02-17T18:48:07.7531539Z"
       },
       "ResponseBody": []
@@ -106,11 +90,7 @@
         "x-ms-date": "Wed, 17 Feb 2021 18:48:07 GMT",
         "x-ms-if-tags": "\"coolTag\" = 'true'",
         "x-ms-return-client-request-id": "true",
-<<<<<<< HEAD
-        "x-ms-version": "2020-12-06"
-=======
         "x-ms-version": "2021-02-12"
->>>>>>> 7e782c87
       },
       "RequestBody": null,
       "StatusCode": 412,
@@ -125,11 +105,7 @@
         "x-ms-client-request-id": "0b67c4ab-0eaf-b747-0300-95e9e3fdab67",
         "x-ms-error-code": "ConditionNotMet",
         "x-ms-request-id": "f93018d2-a01e-004f-3c5d-05ab96000000",
-<<<<<<< HEAD
-        "x-ms-version": "2020-12-06"
-=======
         "x-ms-version": "2021-02-12"
->>>>>>> 7e782c87
       },
       "ResponseBody": [
         "﻿<?xml version=\"1.0\" encoding=\"utf-8\"?><Error><Code>ConditionNotMet</Code><Message>The condition specified using HTTP conditional header(s) is not met.\n",
@@ -151,11 +127,7 @@
         "x-ms-client-request-id": "fdd11ef3-b2e6-d27f-d204-8f41862b6e9a",
         "x-ms-date": "Wed, 17 Feb 2021 18:48:08 GMT",
         "x-ms-return-client-request-id": "true",
-<<<<<<< HEAD
-        "x-ms-version": "2020-12-06"
-=======
         "x-ms-version": "2021-02-12"
->>>>>>> 7e782c87
       },
       "RequestBody": null,
       "StatusCode": 202,
@@ -168,11 +140,7 @@
         ],
         "x-ms-client-request-id": "fdd11ef3-b2e6-d27f-d204-8f41862b6e9a",
         "x-ms-request-id": "f93019cc-a01e-004f-115d-05ab96000000",
-<<<<<<< HEAD
-        "x-ms-version": "2020-12-06"
-=======
         "x-ms-version": "2021-02-12"
->>>>>>> 7e782c87
       },
       "ResponseBody": []
     }
