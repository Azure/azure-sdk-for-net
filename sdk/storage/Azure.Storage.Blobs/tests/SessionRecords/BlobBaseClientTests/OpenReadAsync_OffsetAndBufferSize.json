--- conflicted
+++ resolved
@@ -29,13 +29,8 @@
           "Microsoft-HTTPAPI/2.0"
         ],
         "x-ms-client-request-id": "e1e07b3e-b1e7-a251-3b5e-5a74d9d36168",
-<<<<<<< HEAD
-        "x-ms-request-id": "89fcca0d-301e-0072-2721-afdd8d000000",
-        "x-ms-version": "2021-02-12"
-=======
         "x-ms-request-id": "d3a3a02d-d01e-007f-30d8-c5ea32000000",
-        "x-ms-version": "2020-12-06"
->>>>>>> 6b7c7623
+        "x-ms-version": "2021-02-12"
       },
       "ResponseBody": []
     },
@@ -74,13 +69,8 @@
         "x-ms-content-crc64": "P3DNjYhhSI0=",
         "x-ms-request-id": "d3a3a03f-d01e-007f-3cd8-c5ea32000000",
         "x-ms-request-server-encrypted": "true",
-<<<<<<< HEAD
-        "x-ms-version": "2021-02-12",
-        "x-ms-version-id": "2021-09-21T19:47:40.6632721Z"
-=======
-        "x-ms-version": "2020-12-06",
-        "x-ms-version-id": "2021-10-20T17:30:09.5075753Z"
->>>>>>> 6b7c7623
+        "x-ms-version": "2021-02-12",
+        "x-ms-version-id": "2021-10-20T17:30:09.5075753Z"
       },
       "ResponseBody": []
     },
@@ -124,13 +114,8 @@
         "x-ms-lease-status": "unlocked",
         "x-ms-request-id": "d3a3a052-d01e-007f-4fd8-c5ea32000000",
         "x-ms-server-encrypted": "true",
-<<<<<<< HEAD
-        "x-ms-version": "2021-02-12",
-        "x-ms-version-id": "2021-09-21T19:47:40.6632721Z"
-=======
-        "x-ms-version": "2020-12-06",
-        "x-ms-version-id": "2021-10-20T17:30:09.5075753Z"
->>>>>>> 6b7c7623
+        "x-ms-version": "2021-02-12",
+        "x-ms-version-id": "2021-10-20T17:30:09.5075753Z"
       },
       "ResponseBody": []
     },
@@ -174,13 +159,8 @@
         "x-ms-lease-status": "unlocked",
         "x-ms-request-id": "d3a3a05a-d01e-007f-56d8-c5ea32000000",
         "x-ms-server-encrypted": "true",
-<<<<<<< HEAD
-        "x-ms-version": "2021-02-12",
-        "x-ms-version-id": "2021-09-21T19:47:40.6632721Z"
-=======
-        "x-ms-version": "2020-12-06",
-        "x-ms-version-id": "2021-10-20T17:30:09.5075753Z"
->>>>>>> 6b7c7623
+        "x-ms-version": "2021-02-12",
+        "x-ms-version-id": "2021-10-20T17:30:09.5075753Z"
       },
       "ResponseBody": "oJa7Qda354BA1VUcG5fW6YDjp2RVMtDtkbPy6i2/h2eBG0JTtU2JNeKWWM1csWcbTnJlLhuohG3FzbAixP1SgE3umwBUgjQzWnKBv9oDkd9L15y7WllL2JbUjuedZnDlQ9h/bRZmxss\u002BMtSpJ8WTwjzQ1\u002B1hlyX0osJqgPRMlfQ="
     },
@@ -224,13 +204,8 @@
         "x-ms-lease-status": "unlocked",
         "x-ms-request-id": "d3a3a062-d01e-007f-5cd8-c5ea32000000",
         "x-ms-server-encrypted": "true",
-<<<<<<< HEAD
-        "x-ms-version": "2021-02-12",
-        "x-ms-version-id": "2021-09-21T19:47:40.6632721Z"
-=======
-        "x-ms-version": "2020-12-06",
-        "x-ms-version-id": "2021-10-20T17:30:09.5075753Z"
->>>>>>> 6b7c7623
+        "x-ms-version": "2021-02-12",
+        "x-ms-version-id": "2021-10-20T17:30:09.5075753Z"
       },
       "ResponseBody": "AZx7AoMjyeQQ0H0ohKKx0UDLqs2OgoSssovKU/xG1/Gc4KeLSpE\u002BGQby3JAa/XAAEJk/KKHIZX4Xzk/3WHbnyvmLjKT6JoeujJHGnKbzkrQbykNjBq5P1Hopc3tCR8CQChKXjnHLBukSkJwPAsnYIzya3I4zhMRKO7cp0bMLbEU="
     },
@@ -274,13 +249,8 @@
         "x-ms-lease-status": "unlocked",
         "x-ms-request-id": "d3a3a069-d01e-007f-62d8-c5ea32000000",
         "x-ms-server-encrypted": "true",
-<<<<<<< HEAD
-        "x-ms-version": "2021-02-12",
-        "x-ms-version-id": "2021-09-21T19:47:40.6632721Z"
-=======
-        "x-ms-version": "2020-12-06",
-        "x-ms-version-id": "2021-10-20T17:30:09.5075753Z"
->>>>>>> 6b7c7623
+        "x-ms-version": "2021-02-12",
+        "x-ms-version-id": "2021-10-20T17:30:09.5075753Z"
       },
       "ResponseBody": "0TWRlFwDQ0/DWVF1EkDSsVBPP6dqMl2GTkxTuaE1NgYjVj7MN0PHOFeMytkyTjj75XiAY8zF25/YCkYPr4qujiJKUbwBBXkMiAZP3WeDU/8UWNMptNM6Xnqf8y39t4nN3jy36Px8\u002Bd/\u002Bc9rGdf03VLdG\u002B1e2hNlOEPNBYhFMD9E="
     },
@@ -324,13 +294,8 @@
         "x-ms-lease-status": "unlocked",
         "x-ms-request-id": "d3a3a070-d01e-007f-68d8-c5ea32000000",
         "x-ms-server-encrypted": "true",
-<<<<<<< HEAD
-        "x-ms-version": "2021-02-12",
-        "x-ms-version-id": "2021-09-21T19:47:40.6632721Z"
-=======
-        "x-ms-version": "2020-12-06",
-        "x-ms-version-id": "2021-10-20T17:30:09.5075753Z"
->>>>>>> 6b7c7623
+        "x-ms-version": "2021-02-12",
+        "x-ms-version-id": "2021-10-20T17:30:09.5075753Z"
       },
       "ResponseBody": "fYL/K8xrA5he8ypB\u002BXPofWefdre8MRZZYmjXCTuXzrJkCUnz/gyIS0Nj\u002BcNamFWcCsP7ctVYFUtspcljk/pcxyV43PAq9X5aFipzWDhT/8kTO/53nFvcDPP9h1hDJbdJBjKd4rtlcRVFoFur5LwTGKb/T1j75SrKm9D8LW4lF/E="
     },
@@ -360,13 +325,8 @@
           "Microsoft-HTTPAPI/2.0"
         ],
         "x-ms-client-request-id": "ac74c018-a1ea-507b-918f-5b9e043a8c7b",
-<<<<<<< HEAD
-        "x-ms-request-id": "89fccae7-301e-0072-5021-afdd8d000000",
-        "x-ms-version": "2021-02-12"
-=======
         "x-ms-request-id": "d3a3a077-d01e-007f-6ed8-c5ea32000000",
-        "x-ms-version": "2020-12-06"
->>>>>>> 6b7c7623
+        "x-ms-version": "2021-02-12"
       },
       "ResponseBody": []
     }
