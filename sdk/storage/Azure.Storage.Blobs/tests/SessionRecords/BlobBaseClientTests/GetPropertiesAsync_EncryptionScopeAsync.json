﻿{
  "Entries": [
    {
      "RequestUri": "https://seanmcccanary3.blob.core.windows.net/test-container-cd8ec874-0034-dc04-b971-156607724726?restype=container",
      "RequestMethod": "PUT",
      "RequestHeaders": {
        "Accept": "application/xml",
        "Authorization": "Sanitized",
        "traceparent": "00-ca7d03ef5c13e54eaa5d7e51c313d1b2-ba369bd7cd061645-00",
        "User-Agent": [
          "azsdk-net-Storage.Blobs/12.9.0-alpha.20210217.1",
          "(.NET 5.0.3; Microsoft Windows 10.0.19042)"
        ],
        "x-ms-blob-public-access": "container",
        "x-ms-client-request-id": "1ed186d8-77f8-92c6-9889-c5b9c57ce678",
        "x-ms-date": "Wed, 17 Feb 2021 18:51:22 GMT",
        "x-ms-return-client-request-id": "true",
<<<<<<< HEAD
        "x-ms-version": "2020-12-06"
=======
        "x-ms-version": "2021-02-12"
>>>>>>> 7e782c87
      },
      "RequestBody": null,
      "StatusCode": 201,
      "ResponseHeaders": {
        "Content-Length": "0",
        "Date": "Wed, 17 Feb 2021 18:51:22 GMT",
        "ETag": "\"0x8D8D375052B070F\"",
        "Last-Modified": "Wed, 17 Feb 2021 18:51:22 GMT",
        "Server": [
          "Windows-Azure-Blob/1.0",
          "Microsoft-HTTPAPI/2.0"
        ],
        "x-ms-client-request-id": "1ed186d8-77f8-92c6-9889-c5b9c57ce678",
        "x-ms-request-id": "7624e298-601e-007f-3b5d-051559000000",
<<<<<<< HEAD
        "x-ms-version": "2020-12-06"
=======
        "x-ms-version": "2021-02-12"
>>>>>>> 7e782c87
      },
      "ResponseBody": []
    },
    {
      "RequestUri": "https://seanmcccanary3.blob.core.windows.net/test-container-cd8ec874-0034-dc04-b971-156607724726/test-blob-d149a129-eef4-ec67-2b9b-5d18f4754bae",
      "RequestMethod": "PUT",
      "RequestHeaders": {
        "Accept": "application/xml",
        "Authorization": "Sanitized",
        "If-None-Match": "*",
        "traceparent": "00-f7cb4ecd441fb8418c97c57b198a58b6-883593d0b8ce7141-00",
        "User-Agent": [
          "azsdk-net-Storage.Blobs/12.9.0-alpha.20210217.1",
          "(.NET 5.0.3; Microsoft Windows 10.0.19042)"
        ],
        "x-ms-blob-type": "AppendBlob",
        "x-ms-client-request-id": "ee659336-52c1-ea00-1ee4-f35d1aae9d22",
        "x-ms-date": "Wed, 17 Feb 2021 18:51:22 GMT",
        "x-ms-encryption-scope": "seanscope1",
        "x-ms-return-client-request-id": "true",
<<<<<<< HEAD
        "x-ms-version": "2020-12-06"
=======
        "x-ms-version": "2021-02-12"
>>>>>>> 7e782c87
      },
      "RequestBody": null,
      "StatusCode": 201,
      "ResponseHeaders": {
        "Content-Length": "0",
        "Date": "Wed, 17 Feb 2021 18:51:22 GMT",
        "ETag": "\"0x8D8D37505345A63\"",
        "Last-Modified": "Wed, 17 Feb 2021 18:51:22 GMT",
        "Server": [
          "Windows-Azure-Blob/1.0",
          "Microsoft-HTTPAPI/2.0"
        ],
        "x-ms-client-request-id": "ee659336-52c1-ea00-1ee4-f35d1aae9d22",
        "x-ms-encryption-scope": "seanscope1",
        "x-ms-request-id": "7624e2a6-601e-007f-465d-051559000000",
        "x-ms-request-server-encrypted": "true",
<<<<<<< HEAD
        "x-ms-version": "2020-12-06",
=======
        "x-ms-version": "2021-02-12",
>>>>>>> 7e782c87
        "x-ms-version-id": "2021-02-17T18:51:22.4876643Z"
      },
      "ResponseBody": []
    },
    {
      "RequestUri": "https://seanmcccanary3.blob.core.windows.net/test-container-cd8ec874-0034-dc04-b971-156607724726/test-blob-d149a129-eef4-ec67-2b9b-5d18f4754bae",
      "RequestMethod": "HEAD",
      "RequestHeaders": {
        "Accept": "application/xml",
        "Authorization": "Sanitized",
        "traceparent": "00-d04b578e0c77f944a01e6b74e3b4a907-4d947c6374346542-00",
        "User-Agent": [
          "azsdk-net-Storage.Blobs/12.9.0-alpha.20210217.1",
          "(.NET 5.0.3; Microsoft Windows 10.0.19042)"
        ],
        "x-ms-client-request-id": "60e2686e-5d0f-fbed-1ea3-62bc35d0fe12",
        "x-ms-date": "Wed, 17 Feb 2021 18:51:22 GMT",
        "x-ms-return-client-request-id": "true",
<<<<<<< HEAD
        "x-ms-version": "2020-12-06"
=======
        "x-ms-version": "2021-02-12"
>>>>>>> 7e782c87
      },
      "RequestBody": null,
      "StatusCode": 200,
      "ResponseHeaders": {
        "Accept-Ranges": "bytes",
        "Content-Length": "0",
        "Content-Type": "application/octet-stream",
        "Date": "Wed, 17 Feb 2021 18:51:22 GMT",
        "ETag": "\"0x8D8D37505345A63\"",
        "Last-Modified": "Wed, 17 Feb 2021 18:51:22 GMT",
        "Server": [
          "Windows-Azure-Blob/1.0",
          "Microsoft-HTTPAPI/2.0"
        ],
        "x-ms-blob-committed-block-count": "0",
        "x-ms-blob-type": "AppendBlob",
        "x-ms-client-request-id": "60e2686e-5d0f-fbed-1ea3-62bc35d0fe12",
        "x-ms-creation-time": "Wed, 17 Feb 2021 18:51:22 GMT",
        "x-ms-encryption-scope": "seanscope1",
        "x-ms-is-current-version": "true",
        "x-ms-lease-state": "available",
        "x-ms-lease-status": "unlocked",
        "x-ms-request-id": "7624e2bc-601e-007f-565d-051559000000",
        "x-ms-server-encrypted": "true",
<<<<<<< HEAD
        "x-ms-version": "2020-12-06",
=======
        "x-ms-version": "2021-02-12",
>>>>>>> 7e782c87
        "x-ms-version-id": "2021-02-17T18:51:22.4876643Z"
      },
      "ResponseBody": []
    },
    {
      "RequestUri": "https://seanmcccanary3.blob.core.windows.net/test-container-cd8ec874-0034-dc04-b971-156607724726?restype=container",
      "RequestMethod": "DELETE",
      "RequestHeaders": {
        "Accept": "application/xml",
        "Authorization": "Sanitized",
        "traceparent": "00-736a323df47d684b97df27d95c28ba8d-4926672e7cb20047-00",
        "User-Agent": [
          "azsdk-net-Storage.Blobs/12.9.0-alpha.20210217.1",
          "(.NET 5.0.3; Microsoft Windows 10.0.19042)"
        ],
        "x-ms-client-request-id": "b1eeacb9-3ccb-e013-296f-874a031acba4",
        "x-ms-date": "Wed, 17 Feb 2021 18:51:22 GMT",
        "x-ms-return-client-request-id": "true",
<<<<<<< HEAD
        "x-ms-version": "2020-12-06"
=======
        "x-ms-version": "2021-02-12"
>>>>>>> 7e782c87
      },
      "RequestBody": null,
      "StatusCode": 202,
      "ResponseHeaders": {
        "Content-Length": "0",
        "Date": "Wed, 17 Feb 2021 18:51:22 GMT",
        "Server": [
          "Windows-Azure-Blob/1.0",
          "Microsoft-HTTPAPI/2.0"
        ],
        "x-ms-client-request-id": "b1eeacb9-3ccb-e013-296f-874a031acba4",
        "x-ms-request-id": "7624e2c5-601e-007f-5d5d-051559000000",
<<<<<<< HEAD
        "x-ms-version": "2020-12-06"
=======
        "x-ms-version": "2021-02-12"
>>>>>>> 7e782c87
      },
      "ResponseBody": []
    }
  ],
  "Variables": {
    "RandomSeed": "1117625230",
    "Storage_TestConfigDefault": "ProductionTenant\nseanmcccanary3\nU2FuaXRpemVk\nhttps://seanmcccanary3.blob.core.windows.net\nhttps://seanmcccanary3.file.core.windows.net\nhttps://seanmcccanary3.queue.core.windows.net\nhttps://seanmcccanary3.table.core.windows.net\n\n\n\n\nhttps://seanmcccanary3-secondary.blob.core.windows.net\nhttps://seanmcccanary3-secondary.file.core.windows.net\nhttps://seanmcccanary3-secondary.queue.core.windows.net\nhttps://seanmcccanary3-secondary.table.core.windows.net\n\nSanitized\n\n\nCloud\nBlobEndpoint=https://seanmcccanary3.blob.core.windows.net/;QueueEndpoint=https://seanmcccanary3.queue.core.windows.net/;FileEndpoint=https://seanmcccanary3.file.core.windows.net/;BlobSecondaryEndpoint=https://seanmcccanary3-secondary.blob.core.windows.net/;QueueSecondaryEndpoint=https://seanmcccanary3-secondary.queue.core.windows.net/;FileSecondaryEndpoint=https://seanmcccanary3-secondary.file.core.windows.net/;AccountName=seanmcccanary3;AccountKey=Kg==;\nseanscope1\n\n"
  }
}<|MERGE_RESOLUTION|>--- conflicted
+++ resolved
@@ -15,11 +15,7 @@
         "x-ms-client-request-id": "1ed186d8-77f8-92c6-9889-c5b9c57ce678",
         "x-ms-date": "Wed, 17 Feb 2021 18:51:22 GMT",
         "x-ms-return-client-request-id": "true",
-<<<<<<< HEAD
-        "x-ms-version": "2020-12-06"
-=======
         "x-ms-version": "2021-02-12"
->>>>>>> 7e782c87
       },
       "RequestBody": null,
       "StatusCode": 201,
@@ -34,11 +30,7 @@
         ],
         "x-ms-client-request-id": "1ed186d8-77f8-92c6-9889-c5b9c57ce678",
         "x-ms-request-id": "7624e298-601e-007f-3b5d-051559000000",
-<<<<<<< HEAD
-        "x-ms-version": "2020-12-06"
-=======
         "x-ms-version": "2021-02-12"
->>>>>>> 7e782c87
       },
       "ResponseBody": []
     },
@@ -59,11 +51,7 @@
         "x-ms-date": "Wed, 17 Feb 2021 18:51:22 GMT",
         "x-ms-encryption-scope": "seanscope1",
         "x-ms-return-client-request-id": "true",
-<<<<<<< HEAD
-        "x-ms-version": "2020-12-06"
-=======
         "x-ms-version": "2021-02-12"
->>>>>>> 7e782c87
       },
       "RequestBody": null,
       "StatusCode": 201,
@@ -80,11 +68,7 @@
         "x-ms-encryption-scope": "seanscope1",
         "x-ms-request-id": "7624e2a6-601e-007f-465d-051559000000",
         "x-ms-request-server-encrypted": "true",
-<<<<<<< HEAD
-        "x-ms-version": "2020-12-06",
-=======
         "x-ms-version": "2021-02-12",
->>>>>>> 7e782c87
         "x-ms-version-id": "2021-02-17T18:51:22.4876643Z"
       },
       "ResponseBody": []
@@ -103,11 +87,7 @@
         "x-ms-client-request-id": "60e2686e-5d0f-fbed-1ea3-62bc35d0fe12",
         "x-ms-date": "Wed, 17 Feb 2021 18:51:22 GMT",
         "x-ms-return-client-request-id": "true",
-<<<<<<< HEAD
-        "x-ms-version": "2020-12-06"
-=======
         "x-ms-version": "2021-02-12"
->>>>>>> 7e782c87
       },
       "RequestBody": null,
       "StatusCode": 200,
@@ -132,11 +112,7 @@
         "x-ms-lease-status": "unlocked",
         "x-ms-request-id": "7624e2bc-601e-007f-565d-051559000000",
         "x-ms-server-encrypted": "true",
-<<<<<<< HEAD
-        "x-ms-version": "2020-12-06",
-=======
         "x-ms-version": "2021-02-12",
->>>>>>> 7e782c87
         "x-ms-version-id": "2021-02-17T18:51:22.4876643Z"
       },
       "ResponseBody": []
@@ -155,11 +131,7 @@
         "x-ms-client-request-id": "b1eeacb9-3ccb-e013-296f-874a031acba4",
         "x-ms-date": "Wed, 17 Feb 2021 18:51:22 GMT",
         "x-ms-return-client-request-id": "true",
-<<<<<<< HEAD
-        "x-ms-version": "2020-12-06"
-=======
         "x-ms-version": "2021-02-12"
->>>>>>> 7e782c87
       },
       "RequestBody": null,
       "StatusCode": 202,
@@ -172,11 +144,7 @@
         ],
         "x-ms-client-request-id": "b1eeacb9-3ccb-e013-296f-874a031acba4",
         "x-ms-request-id": "7624e2c5-601e-007f-5d5d-051559000000",
-<<<<<<< HEAD
-        "x-ms-version": "2020-12-06"
-=======
         "x-ms-version": "2021-02-12"
->>>>>>> 7e782c87
       },
       "ResponseBody": []
     }
