﻿{
  "Entries": [
    {
      "RequestUri": "https://seandevtest2.blob.core.windows.net/test-container-4b9c8e7c-0f80-248c-545b-5ec33e7bcabd?restype=container",
      "RequestMethod": "PUT",
      "RequestHeaders": {
        "Accept": "application/xml",
        "Authorization": "Sanitized",
        "traceparent": "00-016dd4449f36fb45836b318d9bb8bb5d-d534fc324e23664f-00",
        "User-Agent": [
          "azsdk-net-Storage.Blobs/12.9.0-alpha.20210217.1",
          "(.NET 5.0.3; Microsoft Windows 10.0.19042)"
        ],
        "x-ms-blob-public-access": "container",
        "x-ms-client-request-id": "82b2999d-5831-22da-1377-6bc74f441523",
        "x-ms-date": "Wed, 17 Feb 2021 18:51:03 GMT",
        "x-ms-return-client-request-id": "true",
<<<<<<< HEAD
        "x-ms-version": "2020-12-06"
=======
        "x-ms-version": "2021-02-12"
>>>>>>> 7e782c87
      },
      "RequestBody": null,
      "StatusCode": 201,
      "ResponseHeaders": {
        "Content-Length": "0",
        "Date": "Wed, 17 Feb 2021 18:51:03 GMT",
        "ETag": "\"0x8D8D374FA4F7C90\"",
        "Last-Modified": "Wed, 17 Feb 2021 18:51:04 GMT",
        "Server": [
          "Windows-Azure-Blob/1.0",
          "Microsoft-HTTPAPI/2.0"
        ],
        "x-ms-client-request-id": "82b2999d-5831-22da-1377-6bc74f441523",
        "x-ms-request-id": "a8d6efe9-801e-00eb-325d-05f767000000",
<<<<<<< HEAD
        "x-ms-version": "2020-12-06"
=======
        "x-ms-version": "2021-02-12"
>>>>>>> 7e782c87
      },
      "ResponseBody": []
    },
    {
      "RequestUri": "https://seandevtest2.blob.core.windows.net/test-container-4b9c8e7c-0f80-248c-545b-5ec33e7bcabd/test-blob-748838aa-9f37-865e-7785-424ee406187d",
      "RequestMethod": "PUT",
      "RequestHeaders": {
        "Accept": "application/xml",
        "Authorization": "Sanitized",
        "Content-Length": "1024",
        "Content-Type": "application/octet-stream",
        "traceparent": "00-52e7a69820cbaf4e957476cd42a256d8-6b2d3238a8509a48-00",
        "User-Agent": [
          "azsdk-net-Storage.Blobs/12.9.0-alpha.20210217.1",
          "(.NET 5.0.3; Microsoft Windows 10.0.19042)"
        ],
        "x-ms-blob-type": "BlockBlob",
        "x-ms-client-request-id": "68bdfac4-a8ea-d7e0-a7e0-840a571eca9d",
        "x-ms-date": "Wed, 17 Feb 2021 18:51:04 GMT",
        "x-ms-return-client-request-id": "true",
<<<<<<< HEAD
        "x-ms-version": "2020-12-06"
=======
        "x-ms-version": "2021-02-12"
>>>>>>> 7e782c87
      },
      "RequestBody": "EL30/3AG0MFcq3qhBWPr6dJFJqTJR4vggwQsTE5qoYzJ5Rl7dYqolsnwJoXdOByvi4L1CR5wWsgxFHts2oRz8Qru2CBKb3NHnY/b2SAGAkrnfMDMdJdtWItQSmEOPLxEfDV672D8ZRsOrWyPlIGoKxExhF3Dp31zgICU+SUSOWDSl1zrixPq6helvsYq3cMJqB9Q3bdfgNW4Bm7fZ2v1/HQLvf0kvJ/9RppFHum2SaO8ilEGwVupchaHM4SlCoKrr8JSHiDF5OuAUpYdGWLsAb3LIt0a7zoYYkrmnYkaWDsXmm8mZCqC9qVlhW7Fi1m0mjHG2eelkL+HObzV30diZflaBn/yxZ2TSCw3tWnLU9bxMgNXU39UcQmvnyptrBdeAiB0aoXZwdWUM5C7bdpVu+Xl5KxDCxJ6BpR1QyVyJpwU2LNJVuhRF3AtwyDumAMuWeNEh8hrGvYN+mTwZH6vIQz0p5QnDGX9lMw8FkjyjG6QRulCLp7Tqb68PFyEYLPyfqIT+fBuB01+R/P8LgSuG231Xx2UbfJuIf7WatAIeDMYSZel3pN9IT+cw+aq13q5DiDvjgCWXRGvpNjymJx9dc+/4+RsCDzaeD7e96kMw0mEHVyvGekzguuG9jm6i4mjH04X6vSVTAXjFBbCuGZnouCObXo/zVzmjGD45REDH+y0Otdb9dlV7tBXzATScMqFHlNYLB0OY1LxMV6TnGbz4PUqDn2ODK0HOX+q6AFXExyVc8e+qvPOpdeFacR6wVJpY+sPqGJN9hKmUPKeZHpQmR1C/SmfNTUBW2ilCaPpjHcsQIUVSGu5SHy0F1kAMEFcNM+mOMMoyS21DU35p+1uvcN7cSP1O1GyiLWt6h7cASsnSNTTQlOzBHdXXzsev6CORlqVhb4dZ/l+9LANe94P2Qwh0l8Zm3tvx22sndsWlMgVHqTDRnxsCeHaVU6jpYiYR4Yu/O1BdKrfJb1QcckeaF/n+Fw6S5OQtMl9PkYszCHlE1ZU55jb1Kr55CC+HJcYvOzuu60rXvvynkckwzZkslmca11zyYDHDCOyQGZz0ZgxZYFZPhFzubVaYkhQtxF0lTLGIrA5pPNrJq+KeB2Vf8yu8l20C3NIKLGoGGc4dlQSPqs0rK/n98CO7Rdi6UGXxeN8osWzwIm+fvr/kYyMM69adzlyYNIdxvqcJR5c5j5wEFODvNSPXn4hdS606GY0ArlnB3IHJGQQXtvKFpprYpi8j4E4CHfbyhi7UeukaN6UaCNk9N7Maevvc135xUjkthKW+Fnk/PlCjD1ZS9N4bPb8Na53Bm657yWVSJUa4gTQ15vYDW+FsGspImehch0YdgZn/JCZbK+j3AkzTrNkKA==",
      "StatusCode": 201,
      "ResponseHeaders": {
        "Content-Length": "0",
        "Content-MD5": "1mSl8HUT8TuQKGE6KE0BPg==",
        "Date": "Wed, 17 Feb 2021 18:51:04 GMT",
        "ETag": "\"0x8D8D374FA6097B0\"",
        "Last-Modified": "Wed, 17 Feb 2021 18:51:04 GMT",
        "Server": [
          "Windows-Azure-Blob/1.0",
          "Microsoft-HTTPAPI/2.0"
        ],
        "x-ms-client-request-id": "68bdfac4-a8ea-d7e0-a7e0-840a571eca9d",
        "x-ms-content-crc64": "v2GJsxjU44Y=",
        "x-ms-request-id": "a8d6f03b-801e-00eb-7c5d-05f767000000",
        "x-ms-request-server-encrypted": "true",
<<<<<<< HEAD
        "x-ms-version": "2020-12-06"
=======
        "x-ms-version": "2021-02-12"
>>>>>>> 7e782c87
      },
      "ResponseBody": []
    },
    {
      "RequestUri": "https://seandevtest2.blob.core.windows.net/test-container-4b9c8e7c-0f80-248c-545b-5ec33e7bcabd/test-blob-748838aa-9f37-865e-7785-424ee406187d",
      "RequestMethod": "GET",
      "RequestHeaders": {
        "Accept": "application/xml",
        "Authorization": "Sanitized",
        "traceparent": "00-875cedbce10fb947bcef237b3e2c93a6-d4f0f5006128c041-00",
        "User-Agent": [
          "azsdk-net-Storage.Blobs/12.9.0-alpha.20210217.1",
          "(.NET 5.0.3; Microsoft Windows 10.0.19042)"
        ],
        "x-ms-client-request-id": "ea898a24-af49-5f92-9dfa-e6d16169df4b",
        "x-ms-date": "Wed, 17 Feb 2021 18:51:04 GMT",
        "x-ms-return-client-request-id": "true",
<<<<<<< HEAD
        "x-ms-version": "2020-12-06"
=======
        "x-ms-version": "2021-02-12"
>>>>>>> 7e782c87
      },
      "RequestBody": null,
      "StatusCode": 200,
      "ResponseHeaders": {
        "Accept-Ranges": "bytes",
        "Content-Length": "1024",
        "Content-MD5": "1mSl8HUT8TuQKGE6KE0BPg==",
        "Content-Type": "application/octet-stream",
        "Date": "Wed, 17 Feb 2021 18:51:04 GMT",
        "ETag": "\"0x8D8D374FA6097B0\"",
        "Last-Modified": "Wed, 17 Feb 2021 18:51:04 GMT",
        "Server": [
          "Windows-Azure-Blob/1.0",
          "Microsoft-HTTPAPI/2.0"
        ],
        "x-ms-blob-type": "BlockBlob",
        "x-ms-client-request-id": "ea898a24-af49-5f92-9dfa-e6d16169df4b",
        "x-ms-creation-time": "Wed, 17 Feb 2021 18:51:04 GMT",
        "x-ms-lease-state": "available",
        "x-ms-lease-status": "unlocked",
        "x-ms-request-id": "a8d6f071-801e-00eb-2d5d-05f767000000",
        "x-ms-server-encrypted": "true",
<<<<<<< HEAD
        "x-ms-version": "2020-12-06"
=======
        "x-ms-version": "2021-02-12"
>>>>>>> 7e782c87
      },
      "ResponseBody": "EL30/3AG0MFcq3qhBWPr6dJFJqTJR4vggwQsTE5qoYzJ5Rl7dYqolsnwJoXdOByvi4L1CR5wWsgxFHts2oRz8Qru2CBKb3NHnY/b2SAGAkrnfMDMdJdtWItQSmEOPLxEfDV672D8ZRsOrWyPlIGoKxExhF3Dp31zgICU+SUSOWDSl1zrixPq6helvsYq3cMJqB9Q3bdfgNW4Bm7fZ2v1/HQLvf0kvJ/9RppFHum2SaO8ilEGwVupchaHM4SlCoKrr8JSHiDF5OuAUpYdGWLsAb3LIt0a7zoYYkrmnYkaWDsXmm8mZCqC9qVlhW7Fi1m0mjHG2eelkL+HObzV30diZflaBn/yxZ2TSCw3tWnLU9bxMgNXU39UcQmvnyptrBdeAiB0aoXZwdWUM5C7bdpVu+Xl5KxDCxJ6BpR1QyVyJpwU2LNJVuhRF3AtwyDumAMuWeNEh8hrGvYN+mTwZH6vIQz0p5QnDGX9lMw8FkjyjG6QRulCLp7Tqb68PFyEYLPyfqIT+fBuB01+R/P8LgSuG231Xx2UbfJuIf7WatAIeDMYSZel3pN9IT+cw+aq13q5DiDvjgCWXRGvpNjymJx9dc+/4+RsCDzaeD7e96kMw0mEHVyvGekzguuG9jm6i4mjH04X6vSVTAXjFBbCuGZnouCObXo/zVzmjGD45REDH+y0Otdb9dlV7tBXzATScMqFHlNYLB0OY1LxMV6TnGbz4PUqDn2ODK0HOX+q6AFXExyVc8e+qvPOpdeFacR6wVJpY+sPqGJN9hKmUPKeZHpQmR1C/SmfNTUBW2ilCaPpjHcsQIUVSGu5SHy0F1kAMEFcNM+mOMMoyS21DU35p+1uvcN7cSP1O1GyiLWt6h7cASsnSNTTQlOzBHdXXzsev6CORlqVhb4dZ/l+9LANe94P2Qwh0l8Zm3tvx22sndsWlMgVHqTDRnxsCeHaVU6jpYiYR4Yu/O1BdKrfJb1QcckeaF/n+Fw6S5OQtMl9PkYszCHlE1ZU55jb1Kr55CC+HJcYvOzuu60rXvvynkckwzZkslmca11zyYDHDCOyQGZz0ZgxZYFZPhFzubVaYkhQtxF0lTLGIrA5pPNrJq+KeB2Vf8yu8l20C3NIKLGoGGc4dlQSPqs0rK/n98CO7Rdi6UGXxeN8osWzwIm+fvr/kYyMM69adzlyYNIdxvqcJR5c5j5wEFODvNSPXn4hdS606GY0ArlnB3IHJGQQXtvKFpprYpi8j4E4CHfbyhi7UeukaN6UaCNk9N7Maevvc135xUjkthKW+Fnk/PlCjD1ZS9N4bPb8Na53Bm657yWVSJUa4gTQ15vYDW+FsGspImehch0YdgZn/JCZbK+j3AkzTrNkKA=="
    },
    {
      "RequestUri": "https://seandevtest2.blob.core.windows.net/test-container-4b9c8e7c-0f80-248c-545b-5ec33e7bcabd?restype=container",
      "RequestMethod": "DELETE",
      "RequestHeaders": {
        "Accept": "application/xml",
        "Authorization": "Sanitized",
        "traceparent": "00-88e91dbd3862ff48ba30668bb68819ec-f8ac75695bc86343-00",
        "User-Agent": [
          "azsdk-net-Storage.Blobs/12.9.0-alpha.20210217.1",
          "(.NET 5.0.3; Microsoft Windows 10.0.19042)"
        ],
        "x-ms-client-request-id": "cce65fc0-df94-1454-f9cb-33e6efa4625a",
        "x-ms-date": "Wed, 17 Feb 2021 18:51:04 GMT",
        "x-ms-return-client-request-id": "true",
<<<<<<< HEAD
        "x-ms-version": "2020-12-06"
=======
        "x-ms-version": "2021-02-12"
>>>>>>> 7e782c87
      },
      "RequestBody": null,
      "StatusCode": 202,
      "ResponseHeaders": {
        "Content-Length": "0",
        "Date": "Wed, 17 Feb 2021 18:51:04 GMT",
        "Server": [
          "Windows-Azure-Blob/1.0",
          "Microsoft-HTTPAPI/2.0"
        ],
        "x-ms-client-request-id": "cce65fc0-df94-1454-f9cb-33e6efa4625a",
        "x-ms-request-id": "a8d6f09f-801e-00eb-575d-05f767000000",
<<<<<<< HEAD
        "x-ms-version": "2020-12-06"
=======
        "x-ms-version": "2021-02-12"
>>>>>>> 7e782c87
      },
      "ResponseBody": []
    }
  ],
  "Variables": {
    "RandomSeed": "920017672",
    "Storage_TestConfigSecondary": "SecondaryTenant\nseandevtest2\nU2FuaXRpemVk\nhttps://seandevtest2.blob.core.windows.net\nhttps://seandevtest2.file.core.windows.net\nhttps://seandevtest2.queue.core.windows.net\nhttps://seandevtest2.table.core.windows.net\n\n\n\n\nhttps://seandevtest2-secondary.blob.core.windows.net\nhttps://seandevtest2-secondary.file.core.windows.net\nhttps://seandevtest2-secondary.queue.core.windows.net\nhttps://seandevtest2-secondary.table.core.windows.net\n\nSanitized\n\n\nCloud\nBlobEndpoint=https://seandevtest2.blob.core.windows.net/;QueueEndpoint=https://seandevtest2.queue.core.windows.net/;FileEndpoint=https://seandevtest2.file.core.windows.net/;BlobSecondaryEndpoint=https://seandevtest2-secondary.blob.core.windows.net/;QueueSecondaryEndpoint=https://seandevtest2-secondary.queue.core.windows.net/;FileSecondaryEndpoint=https://seandevtest2-secondary.file.core.windows.net/;AccountName=seandevtest2;AccountKey=Sanitized\nseanscope1\n\n"
  }
}<|MERGE_RESOLUTION|>--- conflicted
+++ resolved
@@ -15,11 +15,7 @@
         "x-ms-client-request-id": "82b2999d-5831-22da-1377-6bc74f441523",
         "x-ms-date": "Wed, 17 Feb 2021 18:51:03 GMT",
         "x-ms-return-client-request-id": "true",
-<<<<<<< HEAD
-        "x-ms-version": "2020-12-06"
-=======
         "x-ms-version": "2021-02-12"
->>>>>>> 7e782c87
       },
       "RequestBody": null,
       "StatusCode": 201,
@@ -34,11 +30,7 @@
         ],
         "x-ms-client-request-id": "82b2999d-5831-22da-1377-6bc74f441523",
         "x-ms-request-id": "a8d6efe9-801e-00eb-325d-05f767000000",
-<<<<<<< HEAD
-        "x-ms-version": "2020-12-06"
-=======
         "x-ms-version": "2021-02-12"
->>>>>>> 7e782c87
       },
       "ResponseBody": []
     },
@@ -59,11 +51,7 @@
         "x-ms-client-request-id": "68bdfac4-a8ea-d7e0-a7e0-840a571eca9d",
         "x-ms-date": "Wed, 17 Feb 2021 18:51:04 GMT",
         "x-ms-return-client-request-id": "true",
-<<<<<<< HEAD
-        "x-ms-version": "2020-12-06"
-=======
         "x-ms-version": "2021-02-12"
->>>>>>> 7e782c87
       },
       "RequestBody": "EL30/3AG0MFcq3qhBWPr6dJFJqTJR4vggwQsTE5qoYzJ5Rl7dYqolsnwJoXdOByvi4L1CR5wWsgxFHts2oRz8Qru2CBKb3NHnY/b2SAGAkrnfMDMdJdtWItQSmEOPLxEfDV672D8ZRsOrWyPlIGoKxExhF3Dp31zgICU+SUSOWDSl1zrixPq6helvsYq3cMJqB9Q3bdfgNW4Bm7fZ2v1/HQLvf0kvJ/9RppFHum2SaO8ilEGwVupchaHM4SlCoKrr8JSHiDF5OuAUpYdGWLsAb3LIt0a7zoYYkrmnYkaWDsXmm8mZCqC9qVlhW7Fi1m0mjHG2eelkL+HObzV30diZflaBn/yxZ2TSCw3tWnLU9bxMgNXU39UcQmvnyptrBdeAiB0aoXZwdWUM5C7bdpVu+Xl5KxDCxJ6BpR1QyVyJpwU2LNJVuhRF3AtwyDumAMuWeNEh8hrGvYN+mTwZH6vIQz0p5QnDGX9lMw8FkjyjG6QRulCLp7Tqb68PFyEYLPyfqIT+fBuB01+R/P8LgSuG231Xx2UbfJuIf7WatAIeDMYSZel3pN9IT+cw+aq13q5DiDvjgCWXRGvpNjymJx9dc+/4+RsCDzaeD7e96kMw0mEHVyvGekzguuG9jm6i4mjH04X6vSVTAXjFBbCuGZnouCObXo/zVzmjGD45REDH+y0Otdb9dlV7tBXzATScMqFHlNYLB0OY1LxMV6TnGbz4PUqDn2ODK0HOX+q6AFXExyVc8e+qvPOpdeFacR6wVJpY+sPqGJN9hKmUPKeZHpQmR1C/SmfNTUBW2ilCaPpjHcsQIUVSGu5SHy0F1kAMEFcNM+mOMMoyS21DU35p+1uvcN7cSP1O1GyiLWt6h7cASsnSNTTQlOzBHdXXzsev6CORlqVhb4dZ/l+9LANe94P2Qwh0l8Zm3tvx22sndsWlMgVHqTDRnxsCeHaVU6jpYiYR4Yu/O1BdKrfJb1QcckeaF/n+Fw6S5OQtMl9PkYszCHlE1ZU55jb1Kr55CC+HJcYvOzuu60rXvvynkckwzZkslmca11zyYDHDCOyQGZz0ZgxZYFZPhFzubVaYkhQtxF0lTLGIrA5pPNrJq+KeB2Vf8yu8l20C3NIKLGoGGc4dlQSPqs0rK/n98CO7Rdi6UGXxeN8osWzwIm+fvr/kYyMM69adzlyYNIdxvqcJR5c5j5wEFODvNSPXn4hdS606GY0ArlnB3IHJGQQXtvKFpprYpi8j4E4CHfbyhi7UeukaN6UaCNk9N7Maevvc135xUjkthKW+Fnk/PlCjD1ZS9N4bPb8Na53Bm657yWVSJUa4gTQ15vYDW+FsGspImehch0YdgZn/JCZbK+j3AkzTrNkKA==",
       "StatusCode": 201,
@@ -81,11 +69,7 @@
         "x-ms-content-crc64": "v2GJsxjU44Y=",
         "x-ms-request-id": "a8d6f03b-801e-00eb-7c5d-05f767000000",
         "x-ms-request-server-encrypted": "true",
-<<<<<<< HEAD
-        "x-ms-version": "2020-12-06"
-=======
         "x-ms-version": "2021-02-12"
->>>>>>> 7e782c87
       },
       "ResponseBody": []
     },
@@ -103,11 +87,7 @@
         "x-ms-client-request-id": "ea898a24-af49-5f92-9dfa-e6d16169df4b",
         "x-ms-date": "Wed, 17 Feb 2021 18:51:04 GMT",
         "x-ms-return-client-request-id": "true",
-<<<<<<< HEAD
-        "x-ms-version": "2020-12-06"
-=======
         "x-ms-version": "2021-02-12"
->>>>>>> 7e782c87
       },
       "RequestBody": null,
       "StatusCode": 200,
@@ -130,11 +110,7 @@
         "x-ms-lease-status": "unlocked",
         "x-ms-request-id": "a8d6f071-801e-00eb-2d5d-05f767000000",
         "x-ms-server-encrypted": "true",
-<<<<<<< HEAD
-        "x-ms-version": "2020-12-06"
-=======
         "x-ms-version": "2021-02-12"
->>>>>>> 7e782c87
       },
       "ResponseBody": "EL30/3AG0MFcq3qhBWPr6dJFJqTJR4vggwQsTE5qoYzJ5Rl7dYqolsnwJoXdOByvi4L1CR5wWsgxFHts2oRz8Qru2CBKb3NHnY/b2SAGAkrnfMDMdJdtWItQSmEOPLxEfDV672D8ZRsOrWyPlIGoKxExhF3Dp31zgICU+SUSOWDSl1zrixPq6helvsYq3cMJqB9Q3bdfgNW4Bm7fZ2v1/HQLvf0kvJ/9RppFHum2SaO8ilEGwVupchaHM4SlCoKrr8JSHiDF5OuAUpYdGWLsAb3LIt0a7zoYYkrmnYkaWDsXmm8mZCqC9qVlhW7Fi1m0mjHG2eelkL+HObzV30diZflaBn/yxZ2TSCw3tWnLU9bxMgNXU39UcQmvnyptrBdeAiB0aoXZwdWUM5C7bdpVu+Xl5KxDCxJ6BpR1QyVyJpwU2LNJVuhRF3AtwyDumAMuWeNEh8hrGvYN+mTwZH6vIQz0p5QnDGX9lMw8FkjyjG6QRulCLp7Tqb68PFyEYLPyfqIT+fBuB01+R/P8LgSuG231Xx2UbfJuIf7WatAIeDMYSZel3pN9IT+cw+aq13q5DiDvjgCWXRGvpNjymJx9dc+/4+RsCDzaeD7e96kMw0mEHVyvGekzguuG9jm6i4mjH04X6vSVTAXjFBbCuGZnouCObXo/zVzmjGD45REDH+y0Otdb9dlV7tBXzATScMqFHlNYLB0OY1LxMV6TnGbz4PUqDn2ODK0HOX+q6AFXExyVc8e+qvPOpdeFacR6wVJpY+sPqGJN9hKmUPKeZHpQmR1C/SmfNTUBW2ilCaPpjHcsQIUVSGu5SHy0F1kAMEFcNM+mOMMoyS21DU35p+1uvcN7cSP1O1GyiLWt6h7cASsnSNTTQlOzBHdXXzsev6CORlqVhb4dZ/l+9LANe94P2Qwh0l8Zm3tvx22sndsWlMgVHqTDRnxsCeHaVU6jpYiYR4Yu/O1BdKrfJb1QcckeaF/n+Fw6S5OQtMl9PkYszCHlE1ZU55jb1Kr55CC+HJcYvOzuu60rXvvynkckwzZkslmca11zyYDHDCOyQGZz0ZgxZYFZPhFzubVaYkhQtxF0lTLGIrA5pPNrJq+KeB2Vf8yu8l20C3NIKLGoGGc4dlQSPqs0rK/n98CO7Rdi6UGXxeN8osWzwIm+fvr/kYyMM69adzlyYNIdxvqcJR5c5j5wEFODvNSPXn4hdS606GY0ArlnB3IHJGQQXtvKFpprYpi8j4E4CHfbyhi7UeukaN6UaCNk9N7Maevvc135xUjkthKW+Fnk/PlCjD1ZS9N4bPb8Na53Bm657yWVSJUa4gTQ15vYDW+FsGspImehch0YdgZn/JCZbK+j3AkzTrNkKA=="
     },
@@ -152,11 +128,7 @@
         "x-ms-client-request-id": "cce65fc0-df94-1454-f9cb-33e6efa4625a",
         "x-ms-date": "Wed, 17 Feb 2021 18:51:04 GMT",
         "x-ms-return-client-request-id": "true",
-<<<<<<< HEAD
-        "x-ms-version": "2020-12-06"
-=======
         "x-ms-version": "2021-02-12"
->>>>>>> 7e782c87
       },
       "RequestBody": null,
       "StatusCode": 202,
@@ -169,11 +141,7 @@
         ],
         "x-ms-client-request-id": "cce65fc0-df94-1454-f9cb-33e6efa4625a",
         "x-ms-request-id": "a8d6f09f-801e-00eb-575d-05f767000000",
-<<<<<<< HEAD
-        "x-ms-version": "2020-12-06"
-=======
         "x-ms-version": "2021-02-12"
->>>>>>> 7e782c87
       },
       "ResponseBody": []
     }
