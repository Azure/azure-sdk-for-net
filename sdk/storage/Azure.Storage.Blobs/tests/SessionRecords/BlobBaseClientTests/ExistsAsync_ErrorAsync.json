--- conflicted
+++ resolved
@@ -14,11 +14,7 @@
         "x-ms-client-request-id": "89dab0df-5c8b-84d9-b533-a8b9f0f9cd7d",
         "x-ms-date": "Wed, 17 Feb 2021 18:51:10 GMT",
         "x-ms-return-client-request-id": "true",
-<<<<<<< HEAD
-        "x-ms-version": "2020-12-06"
-=======
         "x-ms-version": "2021-02-12"
->>>>>>> 7e782c87
       },
       "RequestBody": null,
       "StatusCode": 201,
@@ -33,11 +29,7 @@
         ],
         "x-ms-client-request-id": "89dab0df-5c8b-84d9-b533-a8b9f0f9cd7d",
         "x-ms-request-id": "13633a7d-e01e-0095-075d-053277000000",
-<<<<<<< HEAD
-        "x-ms-version": "2020-12-06"
-=======
         "x-ms-version": "2021-02-12"
->>>>>>> 7e782c87
       },
       "ResponseBody": []
     },
@@ -58,11 +50,7 @@
         "x-ms-client-request-id": "61cb5e56-a0f1-f912-e53e-3b0a9542ed3e",
         "x-ms-date": "Wed, 17 Feb 2021 18:51:11 GMT",
         "x-ms-return-client-request-id": "true",
-<<<<<<< HEAD
-        "x-ms-version": "2020-12-06"
-=======
         "x-ms-version": "2021-02-12"
->>>>>>> 7e782c87
       },
       "RequestBody": "d6va8ty48C4qE6Lm0s4ILXtAWsF+vuXVtUsWdIrnIJwKDEFEH9ugmIu5CFVmFLylD6R2I79mHbnGBDyRoXykQ/IG28WMww6goME2xbWQbqGPcGTlcP3cpO+IfRueD/YPFMViYDj2GUuW1YL9MFgDNpWbATEXv9L1KjbWA0XzApDLJrDvLg5omVcYT5t63nSWhEeFAg3F91XzbDYCHxUFotPyMgmnEwiGMmja/282e0vCP3/+bf+CBi9b/MHYZnpBEqzIiKxr73E+/s+l6vjlvfHrP9+WBzTTbyvaTBdHrsztmOzDbvKeV1ANv28v3Bs2dT7P7Caaqwt49BiAkKJZ908DuFIMIk/+TOiOiEfFpJIQo9bYd8GlU+zhSnnZHcats8gfKyTIKlPv0KA+CyPDsk+GcO3MgYCOXWRmKtfVJS4h4dR/pXhtR3iC6KYhZ0fJHZcpU63Y4TJIkc6/Yv98GqtxHCpOQw3XGCh0SZjZbPYdnQ0/q9GBSACiNxSqreV4Bs76sEoce9mKUjqFZJeabiTXosXyPG7a8NMqrAz4LGpD+0LJ3ryrACEztFiX/ORoB8nw0gsfhcpfIMB28s/NkibPQWhV0I9oK6Gjv4cWQvPvwqRDCFlfI3V4ab78NQ5SZSIyx7p7EzY5h6dpfMZCSd3MhzAqiorNcB7y3GfRbPaTUFll43s5c65tCYCy9aevNR/gL63eKNuYZVeciTbPaBuw1its3WZikxSBvYEJG3p3Q6dH8DxItSh+zX4knOp4naBkAR57Q1i5fpyZXGpajkrcJUWOh3ffZyED7RDnPfYqCB/gpBlb+wBPjnKgr1i9JD40SHek6hUohZn9d1VI0kClb1RKeuowgClFP/kFPrjIRcnRsvV/hR4Ktx6AXoOqB7sx+0AEc6pUBMhNX6obI0fhNDKMdh9LJek1QMLLryGlmjg+00N3xNEefa4tMSZz7pPXnypRHpCb5tVWzjPniFSmqMRy3VADaW9gbflxHfTDwlEu9BD3VHunouxuIPaeN/RZh4lhABFD0zW68LGXKsnhkwvhuJRDrlNJyztjlUh4wjUEF5ZqYsFA6yDbPWPKEHgjjY3rvH5fFtg1FzXV3z7sQS57khIydjBJoc10aHHwf7rDQAi7jQW3pAG9NUqMagvh7vs1Tn1l8RdcoRux661nRZh6Ep82MbQpxO0QdEDmvTbBknp2ujA9XU/xXuzpBblTVvCxEVhsq7xHDIqPVHzWdePl8Fkz8YpnPbVQRNLHP740vB1QNKzeVea+Lq6mrQjSGugIBBVgIGVmSdOiG2bpf8zLW5dehkE3B5pydcLbwZCsfSrqvzuo1Jy36erYOzmA1K/h21Fwc5Sn0fx77g==",
       "StatusCode": 201,
@@ -80,11 +68,7 @@
         "x-ms-content-crc64": "3e693Reyl3o=",
         "x-ms-request-id": "13633abe-e01e-0095-3f5d-053277000000",
         "x-ms-request-server-encrypted": "true",
-<<<<<<< HEAD
-        "x-ms-version": "2020-12-06",
-=======
         "x-ms-version": "2021-02-12",
->>>>>>> 7e782c87
         "x-ms-version-id": "2021-02-17T18:51:11.1385929Z"
       },
       "ResponseBody": []
@@ -101,11 +85,7 @@
         ],
         "x-ms-client-request-id": "7251f7cc-1930-0afc-9091-a304ba93a6bd",
         "x-ms-return-client-request-id": "true",
-<<<<<<< HEAD
-        "x-ms-version": "2020-12-06"
-=======
         "x-ms-version": "2021-02-12"
->>>>>>> 7e782c87
       },
       "RequestBody": null,
       "StatusCode": 401,
@@ -120,11 +100,7 @@
         "x-ms-client-request-id": "7251f7cc-1930-0afc-9091-a304ba93a6bd",
         "x-ms-error-code": "NoAuthenticationInformation",
         "x-ms-request-id": "f02e67ba-d01e-006a-045d-0502ea000000",
-<<<<<<< HEAD
-        "x-ms-version": "2020-12-06"
-=======
         "x-ms-version": "2021-02-12"
->>>>>>> 7e782c87
       },
       "ResponseBody": []
     },
@@ -142,11 +118,7 @@
         "x-ms-client-request-id": "9e3dc673-7bf0-130d-eae5-83ccbe908b07",
         "x-ms-date": "Wed, 17 Feb 2021 18:51:11 GMT",
         "x-ms-return-client-request-id": "true",
-<<<<<<< HEAD
-        "x-ms-version": "2020-12-06"
-=======
         "x-ms-version": "2021-02-12"
->>>>>>> 7e782c87
       },
       "RequestBody": null,
       "StatusCode": 202,
@@ -159,11 +131,7 @@
         ],
         "x-ms-client-request-id": "9e3dc673-7bf0-130d-eae5-83ccbe908b07",
         "x-ms-request-id": "13633b71-e01e-0095-5c5d-053277000000",
-<<<<<<< HEAD
-        "x-ms-version": "2020-12-06"
-=======
         "x-ms-version": "2021-02-12"
->>>>>>> 7e782c87
       },
       "ResponseBody": []
     }
