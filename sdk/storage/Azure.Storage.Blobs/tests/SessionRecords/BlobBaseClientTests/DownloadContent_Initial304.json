--- conflicted
+++ resolved
@@ -12,11 +12,7 @@
         "x-ms-client-request-id": "4359ef0d-5ab3-22ab-7630-df95bad33fd0",
         "x-ms-date": "Wed, 14 Jul 2021 17:31:08 GMT",
         "x-ms-return-client-request-id": "true",
-<<<<<<< HEAD
-        "x-ms-version": "2020-12-06"
-=======
         "x-ms-version": "2021-02-12"
->>>>>>> 7e782c87
       },
       "RequestBody": null,
       "StatusCode": 201,
@@ -28,11 +24,7 @@
         "Server": "Windows-Azure-Blob/1.0 Microsoft-HTTPAPI/2.0",
         "x-ms-client-request-id": "4359ef0d-5ab3-22ab-7630-df95bad33fd0",
         "x-ms-request-id": "e20bbbb6-b01e-0001-75d6-78956d000000",
-<<<<<<< HEAD
-        "x-ms-version": "2020-12-06"
-=======
         "x-ms-version": "2021-02-12"
->>>>>>> 7e782c87
       },
       "ResponseBody": []
     },
@@ -51,11 +43,7 @@
         "x-ms-client-request-id": "40e7fe0c-5f25-a149-d6b8-891f8806a02a",
         "x-ms-date": "Wed, 14 Jul 2021 17:31:09 GMT",
         "x-ms-return-client-request-id": "true",
-<<<<<<< HEAD
-        "x-ms-version": "2020-12-06"
-=======
         "x-ms-version": "2021-02-12"
->>>>>>> 7e782c87
       },
       "RequestBody": "EQnx912/fzjTjAkKq3knyHNRQY/xY0\u002BzttWGs5FofJs9eMraUraCTW8hbyZRoXb9CBYiaZGv3q26PUCHOcunahBtzDOvTXa8zvQg0PMoYhVfiat7RRIJjZkcIBR1\u002BhOjegQV5NRDTrufZZqdjw25kdsrKLAgKyT9Yz6akixhRtThfFbuE31BGzvv2\u002BB4bP6MYo85StFjgk7gF4CVqLuOPR/GvBK3y35d6gx1MVBEhfdADjCdKPwDffkIDvv9q3J/YZ3AsrDr1JcQ21/E7VH9m5GIVZqK8BUjwz4Zr7yCXz6Z9c\u002Byg9NHVDmYjEycPpCnCnNpdVbY9HCIne5x0iXbjnshKveCSxe9QQBh8mPIhoSucaRIGerowQBfKebk1YITvf7RexOYJb9cqzNVdgIMwBdqw2CBknWQOGj3IiEx2Gt\u002BTjRl9wtwFUvl6222k0v\u002BUmnPehIhkiqJQEKqoQKdK9PI1yjOp8kL\u002Ba0VnKcI2qUd\u002BNC4Yl5YXLsJ27bIxXRIR8CZ7rwjMKqfw4FlDPaDgWadjagy5cl0cHpsxMwSQjM4zFXmbuvo\u002BcglGJ7d81DFhllQKzjMFmH2JX5BtmvejIFNLECgnBN6tJPfDcwrl3wppj1ywRf7bLbz70ltp0NcRosdj8YQJOlG1nak7QiUy40BGA8ubMtpUsCKrazKDA1QgsZADQi1GYJTK\u002BugV3\u002BtXyS7a44zLtrAsz0GhXc8fMloU2pCU72ES/6N2kDfyftB3U6IDqB\u002BHVTrgFrLr5MKFq8hNwMUagtmNh\u002BQpVSZ4epCxKgptG4o6jYWV9NjuZxqg8ORvpH3LHJCIteB7XcAUZ5wierr4GJA\u002BE3M/hM4A32DJiKQCCJYSpc255KWp/y\u002BFQU08jCxf6JgUMVDKi5fCh9a/cdVb0l8Fz5StPnQqVBRDugOAxBM0aZ/L7dcFR9p1t1zPKk0aKa7uNvxX8qokKZ08hxFUQYODSwg1UCSHwIf6N0cXW2mHKVCUks1WnLc158Q5yICJIXWZC99E5NmKZnY0nbsjDM5ztZ3A/662bO6RP6hgjfgHcRYRfk9KQgS3CmyXIj770ts1hlMiyCGG4p8ws6UxKZh\u002BLSxlEY5\u002B6TNZCbVCH0qvlWzNasdk5Gk0SluwWc5fheCUGPTSloEMtp1fyb5sRMNUQN54I/7RGUjDcMcyzo9k\u002BYPUrgZV3T6rgLQpxRrqh8WYHBjwJ2Hhwv\u002BsD2X6GagOOs/6l9a8/qPfjKMKp1Qt2KjBWrJ2tNJh8utG6Y3Y8acMG8oLL/AvG1100Fr\u002Blxurfja8\u002BL71l4Y9WKUrdhTWBts8PouJ4uj40n9VAaR3o1uPm2tXG/joFkQEDZdLA6VInsl/wpiQA==",
       "StatusCode": 201,
@@ -70,11 +58,7 @@
         "x-ms-content-crc64": "4ohLCGBLysg=",
         "x-ms-request-id": "e20bbe23-b01e-0001-3bd6-78956d000000",
         "x-ms-request-server-encrypted": "true",
-<<<<<<< HEAD
-        "x-ms-version": "2020-12-06"
-=======
         "x-ms-version": "2021-02-12"
->>>>>>> 7e782c87
       },
       "ResponseBody": []
     },
@@ -90,11 +74,7 @@
         "x-ms-client-request-id": "6f195237-6583-4dd5-3eae-ca648e35bdb0",
         "x-ms-date": "Wed, 14 Jul 2021 17:31:09 GMT",
         "x-ms-return-client-request-id": "true",
-<<<<<<< HEAD
-        "x-ms-version": "2020-12-06"
-=======
         "x-ms-version": "2021-02-12"
->>>>>>> 7e782c87
       },
       "RequestBody": null,
       "StatusCode": 304,
@@ -106,11 +86,7 @@
         "x-ms-client-request-id": "6f195237-6583-4dd5-3eae-ca648e35bdb0",
         "x-ms-error-code": "ConditionNotMet",
         "x-ms-request-id": "e20bbf2d-b01e-0001-29d6-78956d000000",
-<<<<<<< HEAD
-        "x-ms-version": "2020-12-06"
-=======
         "x-ms-version": "2021-02-12"
->>>>>>> 7e782c87
       },
       "ResponseBody": []
     },
@@ -125,11 +101,7 @@
         "x-ms-client-request-id": "35e76eeb-30ed-16a7-aa2c-370cf7bddfe3",
         "x-ms-date": "Wed, 14 Jul 2021 17:31:09 GMT",
         "x-ms-return-client-request-id": "true",
-<<<<<<< HEAD
-        "x-ms-version": "2020-12-06"
-=======
         "x-ms-version": "2021-02-12"
->>>>>>> 7e782c87
       },
       "RequestBody": null,
       "StatusCode": 202,
@@ -139,11 +111,7 @@
         "Server": "Windows-Azure-Blob/1.0 Microsoft-HTTPAPI/2.0",
         "x-ms-client-request-id": "35e76eeb-30ed-16a7-aa2c-370cf7bddfe3",
         "x-ms-request-id": "e20bbfe0-b01e-0001-4ad6-78956d000000",
-<<<<<<< HEAD
-        "x-ms-version": "2020-12-06"
-=======
         "x-ms-version": "2021-02-12"
->>>>>>> 7e782c87
       },
       "ResponseBody": []
     }
