{
  "Entries": [
    {
      "RequestUri": "https://1ycxscnapbl2prdev19a.blob.preprod.core.windows.net/test-container-a0d59256-cf04-2ef0-117b-92c39c5ff361?restype=container",
      "RequestMethod": "PUT",
      "RequestHeaders": {
        "Accept": "application/xml",
        "Authorization": "Sanitized",
        "traceparent": "00-9df29da381ff7549b93b7d57f7f9fc7e-f76c0ee2c470f040-00",
        "User-Agent": [
          "azsdk-net-Storage.Blobs/12.10.0-alpha.20210806.1",
          "(.NET 5.0.8; Microsoft Windows 10.0.19043)"
        ],
        "x-ms-blob-public-access": "container",
        "x-ms-client-request-id": "926a90e5-2861-ccb8-9ebe-f5ad1670e72e",
        "x-ms-date": "Fri, 06 Aug 2021 15:44:10 GMT",
        "x-ms-return-client-request-id": "true",
<<<<<<< HEAD
        "x-ms-version": "2020-12-06"
=======
        "x-ms-version": "2021-02-12"
>>>>>>> 7e782c87
      },
      "RequestBody": null,
      "StatusCode": 201,
      "ResponseHeaders": {
<<<<<<< HEAD
        "Content-Length": "0",
        "Date": "Mon, 26 Apr 2021 22:30:11 GMT",
        "ETag": "\"0x8D90902DAB09F06\"",
        "Last-Modified": "Mon, 26 Apr 2021 22:30:11 GMT",
        "Server": "Windows-Azure-Blob/1.0 Microsoft-HTTPAPI/2.0",
        "x-ms-client-request-id": "61f35f9c-f406-731a-8f02-fa09d9bdc31d",
        "x-ms-request-id": "8b84a9d0-a01e-0032-2ceb-3acac6000000",
        "x-ms-version": "2020-12-06"
=======
        "Date": "Fri, 06 Aug 2021 15:44:11 GMT",
        "ETag": "\u00220x8D958F10926CE72\u0022",
        "Last-Modified": "Fri, 06 Aug 2021 15:44:11 GMT",
        "Transfer-Encoding": "chunked",
        "x-ms-client-request-id": "926a90e5-2861-ccb8-9ebe-f5ad1670e72e",
        "x-ms-request-id": "19d1b382-601e-0003-45d9-8a5459000000",
        "x-ms-version": "2021-02-12"
>>>>>>> 7e782c87
      },
      "ResponseBody": []
    },
    {
      "RequestUri": "https://1ycxscnapbl2prdev19a.blob.preprod.core.windows.net/test-container-a0d59256-cf04-2ef0-117b-92c39c5ff361/test-blob-32f1f71c-cdfc-547c-97cc-c6470cd369ee",
      "RequestMethod": "PUT",
      "RequestHeaders": {
        "Accept": "application/xml",
        "Authorization": "Sanitized",
        "Content-Length": "1024",
        "Content-Type": "application/octet-stream",
        "traceparent": "00-25e5d873f5f18140b6b73356c4f464a0-a458343a9a8df54d-00",
        "User-Agent": [
          "azsdk-net-Storage.Blobs/12.10.0-alpha.20210806.1",
          "(.NET 5.0.8; Microsoft Windows 10.0.19043)"
        ],
        "x-ms-blob-type": "BlockBlob",
        "x-ms-client-request-id": "71f50539-9a51-839b-aafc-ab369dcf3e7e",
        "x-ms-date": "Fri, 06 Aug 2021 15:44:10 GMT",
        "x-ms-return-client-request-id": "true",
<<<<<<< HEAD
        "x-ms-version": "2020-12-06"
=======
        "x-ms-version": "2021-02-12"
>>>>>>> 7e782c87
      },
      "RequestBody": "QhXdDPRgAN48TdTQDEzyadWUAMwxB4AYExb6lWFxwMtVBmsBkts6vPcT9a/4rEdL2V1xd9KcvDqUxfneZmt9y4wJegXh8db5WUTVHhHRH2bOr7sD/0n4uEowbM3iXFaMlioi7zFBaeeGeB6Ox50pwqWSELavecxDEMK7sYUJF/3uSIjmrzA0jEbTfYcqavCsBqkoT0yf3Rxe395vhrdifWAgn34VQhN0XoNw2/xEGKXSD6rb4cixT2triM9RxQaOcP8mCspyl8SVs/HILgEgGcc4nHYNh5uYb1ATqbpEIph94mr8Hg7bYHjmRS7X6CBpS24IGCiPgelkjpp5Xu0KUZBYS0uXJPu4XTz\u002BJkFtwIYwqV5LOwpw7WGAmI9zYQGK2/Odfp3U0idzT7vrkFqn9s0USbWPvhaG513qFoxsRfw7dEtNz0LoW9c32OtOhF0H2aHBXhdL\u002BhzdF5c/6buaBgq\u002BrxwPWSaLLO3eWOYqN2IA4z3qqufk8HkucLirqHEbnNHhkNVB9396NjIqbaI2s980PwZ\u002BsFwi2r\u002Bi4elu4IN7wrwUSKeNv\u002Bu9cHS0uoPX973Yd2lrnex1vrYVnhaWDFWvrqrlIWo4pn8awT/obh88yukslWkZECXQn4nxeCDUJmQeBQzY8tZSoNDpUNusjVCW2dQtanbslZ2EFYHgRy1fRZrayWgTY9gT2fSYML9KIxI5Wp9Mp7ztMnBuVN1UcVmjigtA0cPognX8GpCCU2TeOvFvp\u002ByOE57e7Zf4pQ/6v2eb9aWzCVJOUdcpT40ra94Ljxns5MptFHdtYuQs791mAVso5l6/KjGfIFYUZcMQs4G47BX1DtqdLuEuRqZtImH5w00yAoSATGXoTcRzWK\u002BzXK5jcwLIcfKAi7h9kOOKMf71GqF13rH8OKCvDMEVKdUxeun4Cq5eMFJasXfLAruBXhvGfj4NPX79ZjpiGWQxamHjSxX6kidPlulPGyw5MDXkLq6mT6uWJD1r\u002BqRz\u002BxftKUYV6Lemh8z0dudUvSJRwzUEfeu2ihu2TCfYjpeC25vRYvHmI0h\u002BPqbhsdnDQmYaGTZub34sN54rX5uPzfg0cZtMglswa6Dthj5E1NlC8grBvXVgFGwcpStTusSs73CtrEA9dr8K6a6Wgeg/52LF6WyQzRCD1F0vMN0w3bDcQJbNlieYBHxLttPHypKD3b3IjdFXHCFgKtjjDkbh2gz9ukFScVE7LOXwRRc8vAnKq1IgZ1DehCR0bWxOtfU1atzHyQ9RMGtsjWDsZtYKI23OGGLzwHO7HjUd3QTk7Hfvuts7dfL6eHrntNrv8h1NaUn\u002Bf5yTQqloC6vaNFJnh6Dp/az7z6571KDnCwyYzCwXzw==",
      "StatusCode": 201,
      "ResponseHeaders": {
        "Content-MD5": "AoiRvcoA7M4Xq\u002BI8P0JVYg==",
        "Date": "Fri, 06 Aug 2021 15:44:11 GMT",
        "ETag": "\u00220x8D958F1093AC186\u0022",
        "Last-Modified": "Fri, 06 Aug 2021 15:44:11 GMT",
        "Transfer-Encoding": "chunked",
        "x-ms-client-request-id": "71f50539-9a51-839b-aafc-ab369dcf3e7e",
        "x-ms-content-crc64": "rpifgvd4BOg=",
        "x-ms-request-id": "19d1b384-601e-0003-46d9-8a5459000000",
        "x-ms-request-server-encrypted": "true",
<<<<<<< HEAD
        "x-ms-version": "2020-12-06"
=======
        "x-ms-version": "2021-02-12"
>>>>>>> 7e782c87
      },
      "ResponseBody": []
    },
    {
      "RequestUri": "https://1ycxscnapbl2prdev19a.blob.preprod.core.windows.net/test-container-a0d59256-cf04-2ef0-117b-92c39c5ff361/test-blob-32f1f71c-cdfc-547c-97cc-c6470cd369ee?comp=properties",
      "RequestMethod": "PUT",
      "RequestHeaders": {
        "Accept": "application/xml",
        "Authorization": "Sanitized",
        "traceparent": "00-fcfe18f3cbdf1d45950a098ffc951c8c-617e2c55199b2b47-00",
        "User-Agent": [
          "azsdk-net-Storage.Blobs/12.10.0-alpha.20210806.1",
          "(.NET 5.0.8; Microsoft Windows 10.0.19043)"
        ],
        "x-ms-blob-cache-control": "vyqofnxopscqqndffvoe",
        "x-ms-blob-content-disposition": "abqvmscictuhjeosikci",
        "x-ms-blob-content-encoding": "fywetpjutohcexqtitbl",
        "x-ms-blob-content-language": "lpmuwtglxjwttgyaelcv",
        "x-ms-blob-content-md5": "V8tA5LlpoT\u002BX52yCWAaKqQ==",
        "x-ms-blob-content-type": "ihomlsdlmtknjpvpmcgy",
        "x-ms-client-request-id": "c65fdf8b-a636-d97d-1e62-c1deb0419402",
        "x-ms-date": "Fri, 06 Aug 2021 15:44:11 GMT",
        "x-ms-return-client-request-id": "true",
<<<<<<< HEAD
        "x-ms-version": "2020-12-06"
=======
        "x-ms-version": "2021-02-12"
>>>>>>> 7e782c87
      },
      "RequestBody": null,
      "StatusCode": 200,
      "ResponseHeaders": {
<<<<<<< HEAD
        "Content-Length": "0",
        "Date": "Mon, 26 Apr 2021 22:30:11 GMT",
        "ETag": "\"0x8D90902DAD4F68C\"",
        "Last-Modified": "Mon, 26 Apr 2021 22:30:11 GMT",
        "Server": "Windows-Azure-Blob/1.0 Microsoft-HTTPAPI/2.0",
        "x-ms-client-request-id": "7e3ecf9d-64c2-acde-a133-0ea133cafd44",
        "x-ms-request-id": "8b84aa61-a01e-0032-28eb-3acac6000000",
        "x-ms-version": "2020-12-06"
=======
        "Date": "Fri, 06 Aug 2021 15:44:11 GMT",
        "ETag": "\u00220x8D958F10946351C\u0022",
        "Last-Modified": "Fri, 06 Aug 2021 15:44:11 GMT",
        "Transfer-Encoding": "chunked",
        "x-ms-client-request-id": "c65fdf8b-a636-d97d-1e62-c1deb0419402",
        "x-ms-request-id": "19d1b385-601e-0003-47d9-8a5459000000",
        "x-ms-version": "2021-02-12"
>>>>>>> 7e782c87
      },
      "ResponseBody": []
    },
    {
      "RequestUri": "https://1ycxscnapbl2prdev19a.blob.preprod.core.windows.net/test-container-a0d59256-cf04-2ef0-117b-92c39c5ff361/test-blob-32f1f71c-cdfc-547c-97cc-c6470cd369ee",
      "RequestMethod": "HEAD",
      "RequestHeaders": {
        "Accept": "application/xml",
        "Authorization": "Sanitized",
        "traceparent": "00-be8e55771fc3b646942299b409a87a73-ce5f5ea93bb2ca4c-00",
        "User-Agent": [
          "azsdk-net-Storage.Blobs/12.10.0-alpha.20210806.1",
          "(.NET 5.0.8; Microsoft Windows 10.0.19043)"
        ],
        "x-ms-client-request-id": "bdaaeba0-7770-1c48-e604-8e3f7230f0f2",
        "x-ms-date": "Fri, 06 Aug 2021 15:44:11 GMT",
        "x-ms-return-client-request-id": "true",
<<<<<<< HEAD
        "x-ms-version": "2020-12-06"
=======
        "x-ms-version": "2021-02-12"
>>>>>>> 7e782c87
      },
      "RequestBody": null,
      "StatusCode": 200,
      "ResponseHeaders": {
        "Accept-Ranges": "bytes",
        "Cache-Control": "vyqofnxopscqqndffvoe",
        "Content-Disposition": "abqvmscictuhjeosikci",
        "Content-Encoding": "fywetpjutohcexqtitbl",
        "Content-Language": "lpmuwtglxjwttgyaelcv",
        "Content-Length": "1024",
        "Content-MD5": "V8tA5LlpoT\u002BX52yCWAaKqQ==",
        "Content-Type": "ihomlsdlmtknjpvpmcgy",
        "Date": "Fri, 06 Aug 2021 15:44:11 GMT",
        "ETag": "\u00220x8D958F10946351C\u0022",
        "Last-Modified": "Fri, 06 Aug 2021 15:44:11 GMT",
        "x-ms-access-tier": "Cool",
        "x-ms-access-tier-inferred": "true",
        "x-ms-blob-type": "BlockBlob",
        "x-ms-client-request-id": "bdaaeba0-7770-1c48-e604-8e3f7230f0f2",
        "x-ms-creation-time": "Fri, 06 Aug 2021 15:44:11 GMT",
        "x-ms-group": "$superuser",
        "x-ms-lease-state": "available",
        "x-ms-lease-status": "unlocked",
        "x-ms-owner": "$superuser",
        "x-ms-permissions": "rw-r-----",
        "x-ms-request-id": "19d1b386-601e-0003-48d9-8a5459000000",
        "x-ms-resource-type": "file",
        "x-ms-server-encrypted": "true",
<<<<<<< HEAD
        "x-ms-version": "2020-12-06"
=======
        "x-ms-version": "2021-02-12"
>>>>>>> 7e782c87
      },
      "ResponseBody": []
    },
    {
      "RequestUri": "https://1ycxscnapbl2prdev19a.blob.preprod.core.windows.net/test-container-a0d59256-cf04-2ef0-117b-92c39c5ff361?restype=container",
      "RequestMethod": "DELETE",
      "RequestHeaders": {
        "Accept": "application/xml",
        "Authorization": "Sanitized",
        "traceparent": "00-6883acf9543cc74e901c3550f733b80d-65805f40f666024c-00",
        "User-Agent": [
          "azsdk-net-Storage.Blobs/12.10.0-alpha.20210806.1",
          "(.NET 5.0.8; Microsoft Windows 10.0.19043)"
        ],
        "x-ms-client-request-id": "c53dcb12-d697-b391-8041-f944454c93c6",
        "x-ms-date": "Fri, 06 Aug 2021 15:44:11 GMT",
        "x-ms-return-client-request-id": "true",
<<<<<<< HEAD
        "x-ms-version": "2020-12-06"
=======
        "x-ms-version": "2021-02-12"
>>>>>>> 7e782c87
      },
      "RequestBody": null,
      "StatusCode": 202,
      "ResponseHeaders": {
<<<<<<< HEAD
        "Content-Length": "0",
        "Date": "Mon, 26 Apr 2021 22:30:11 GMT",
        "Server": "Windows-Azure-Blob/1.0 Microsoft-HTTPAPI/2.0",
        "x-ms-client-request-id": "f2f03072-fb35-6a18-577b-76b8545acfe3",
        "x-ms-request-id": "8b84aac0-a01e-0032-7beb-3acac6000000",
        "x-ms-version": "2020-12-06"
=======
        "Date": "Fri, 06 Aug 2021 15:44:11 GMT",
        "Transfer-Encoding": "chunked",
        "x-ms-client-request-id": "c53dcb12-d697-b391-8041-f944454c93c6",
        "x-ms-request-id": "19d1b387-601e-0003-49d9-8a5459000000",
        "x-ms-version": "2021-02-12"
>>>>>>> 7e782c87
      },
      "ResponseBody": []
    }
  ],
  "Variables": {
    "DateTimeOffsetNow": "2021-08-06T10:44:10.8544727-05:00",
    "RandomSeed": "896626173",
    "Storage_TestConfigDefault": "ProductionTenant\n1ycxscnapbl2prdev19a\nU2FuaXRpemVk\nhttps://1ycxscnapbl2prdev19a.blob.preprod.core.windows.net\nhttps://1ycxscnapbl2prdev19a.file.core.windows.net\nhttps://1ycxscnapbl2prdev19a.queue.core.windows.net\nhttps://1ycxscnapbl2prdev19a.table.core.windows.net\n\n\n\n\nhttps://1ycxscnapbl2prdev19a-secondary.blob.core.windows.net\nhttps://1ycxscnapbl2prdev19a-secondary.file.core.windows.net\nhttps://1ycxscnapbl2prdev19a-secondary.queue.core.windows.net\nhttps://1ycxscnapbl2prdev19a-secondary.table.core.windows.net\n\nSanitized\n\n\nCloud\nBlobEndpoint=https://1ycxscnapbl2prdev19a.blob.preprod.core.windows.net/;QueueEndpoint=https://1ycxscnapbl2prdev19a.queue.core.windows.net/;FileEndpoint=https://1ycxscnapbl2prdev19a.file.core.windows.net/;BlobSecondaryEndpoint=https://1ycxscnapbl2prdev19a-secondary.blob.core.windows.net/;QueueSecondaryEndpoint=https://1ycxscnapbl2prdev19a-secondary.queue.core.windows.net/;FileSecondaryEndpoint=https://1ycxscnapbl2prdev19a-secondary.file.core.windows.net/;AccountName=1ycxscnapbl2prdev19a;AccountKey=Kg==;\nscope-1\n\n"
  }
}<|MERGE_RESOLUTION|>--- conflicted
+++ resolved
@@ -15,25 +15,11 @@
         "x-ms-client-request-id": "926a90e5-2861-ccb8-9ebe-f5ad1670e72e",
         "x-ms-date": "Fri, 06 Aug 2021 15:44:10 GMT",
         "x-ms-return-client-request-id": "true",
-<<<<<<< HEAD
-        "x-ms-version": "2020-12-06"
-=======
         "x-ms-version": "2021-02-12"
->>>>>>> 7e782c87
       },
       "RequestBody": null,
       "StatusCode": 201,
       "ResponseHeaders": {
-<<<<<<< HEAD
-        "Content-Length": "0",
-        "Date": "Mon, 26 Apr 2021 22:30:11 GMT",
-        "ETag": "\"0x8D90902DAB09F06\"",
-        "Last-Modified": "Mon, 26 Apr 2021 22:30:11 GMT",
-        "Server": "Windows-Azure-Blob/1.0 Microsoft-HTTPAPI/2.0",
-        "x-ms-client-request-id": "61f35f9c-f406-731a-8f02-fa09d9bdc31d",
-        "x-ms-request-id": "8b84a9d0-a01e-0032-2ceb-3acac6000000",
-        "x-ms-version": "2020-12-06"
-=======
         "Date": "Fri, 06 Aug 2021 15:44:11 GMT",
         "ETag": "\u00220x8D958F10926CE72\u0022",
         "Last-Modified": "Fri, 06 Aug 2021 15:44:11 GMT",
@@ -41,7 +27,6 @@
         "x-ms-client-request-id": "926a90e5-2861-ccb8-9ebe-f5ad1670e72e",
         "x-ms-request-id": "19d1b382-601e-0003-45d9-8a5459000000",
         "x-ms-version": "2021-02-12"
->>>>>>> 7e782c87
       },
       "ResponseBody": []
     },
@@ -62,11 +47,7 @@
         "x-ms-client-request-id": "71f50539-9a51-839b-aafc-ab369dcf3e7e",
         "x-ms-date": "Fri, 06 Aug 2021 15:44:10 GMT",
         "x-ms-return-client-request-id": "true",
-<<<<<<< HEAD
-        "x-ms-version": "2020-12-06"
-=======
         "x-ms-version": "2021-02-12"
->>>>>>> 7e782c87
       },
       "RequestBody": "QhXdDPRgAN48TdTQDEzyadWUAMwxB4AYExb6lWFxwMtVBmsBkts6vPcT9a/4rEdL2V1xd9KcvDqUxfneZmt9y4wJegXh8db5WUTVHhHRH2bOr7sD/0n4uEowbM3iXFaMlioi7zFBaeeGeB6Ox50pwqWSELavecxDEMK7sYUJF/3uSIjmrzA0jEbTfYcqavCsBqkoT0yf3Rxe395vhrdifWAgn34VQhN0XoNw2/xEGKXSD6rb4cixT2triM9RxQaOcP8mCspyl8SVs/HILgEgGcc4nHYNh5uYb1ATqbpEIph94mr8Hg7bYHjmRS7X6CBpS24IGCiPgelkjpp5Xu0KUZBYS0uXJPu4XTz\u002BJkFtwIYwqV5LOwpw7WGAmI9zYQGK2/Odfp3U0idzT7vrkFqn9s0USbWPvhaG513qFoxsRfw7dEtNz0LoW9c32OtOhF0H2aHBXhdL\u002BhzdF5c/6buaBgq\u002BrxwPWSaLLO3eWOYqN2IA4z3qqufk8HkucLirqHEbnNHhkNVB9396NjIqbaI2s980PwZ\u002BsFwi2r\u002Bi4elu4IN7wrwUSKeNv\u002Bu9cHS0uoPX973Yd2lrnex1vrYVnhaWDFWvrqrlIWo4pn8awT/obh88yukslWkZECXQn4nxeCDUJmQeBQzY8tZSoNDpUNusjVCW2dQtanbslZ2EFYHgRy1fRZrayWgTY9gT2fSYML9KIxI5Wp9Mp7ztMnBuVN1UcVmjigtA0cPognX8GpCCU2TeOvFvp\u002ByOE57e7Zf4pQ/6v2eb9aWzCVJOUdcpT40ra94Ljxns5MptFHdtYuQs791mAVso5l6/KjGfIFYUZcMQs4G47BX1DtqdLuEuRqZtImH5w00yAoSATGXoTcRzWK\u002BzXK5jcwLIcfKAi7h9kOOKMf71GqF13rH8OKCvDMEVKdUxeun4Cq5eMFJasXfLAruBXhvGfj4NPX79ZjpiGWQxamHjSxX6kidPlulPGyw5MDXkLq6mT6uWJD1r\u002BqRz\u002BxftKUYV6Lemh8z0dudUvSJRwzUEfeu2ihu2TCfYjpeC25vRYvHmI0h\u002BPqbhsdnDQmYaGTZub34sN54rX5uPzfg0cZtMglswa6Dthj5E1NlC8grBvXVgFGwcpStTusSs73CtrEA9dr8K6a6Wgeg/52LF6WyQzRCD1F0vMN0w3bDcQJbNlieYBHxLttPHypKD3b3IjdFXHCFgKtjjDkbh2gz9ukFScVE7LOXwRRc8vAnKq1IgZ1DehCR0bWxOtfU1atzHyQ9RMGtsjWDsZtYKI23OGGLzwHO7HjUd3QTk7Hfvuts7dfL6eHrntNrv8h1NaUn\u002Bf5yTQqloC6vaNFJnh6Dp/az7z6571KDnCwyYzCwXzw==",
       "StatusCode": 201,
@@ -80,11 +61,7 @@
         "x-ms-content-crc64": "rpifgvd4BOg=",
         "x-ms-request-id": "19d1b384-601e-0003-46d9-8a5459000000",
         "x-ms-request-server-encrypted": "true",
-<<<<<<< HEAD
-        "x-ms-version": "2020-12-06"
-=======
         "x-ms-version": "2021-02-12"
->>>>>>> 7e782c87
       },
       "ResponseBody": []
     },
@@ -108,25 +85,11 @@
         "x-ms-client-request-id": "c65fdf8b-a636-d97d-1e62-c1deb0419402",
         "x-ms-date": "Fri, 06 Aug 2021 15:44:11 GMT",
         "x-ms-return-client-request-id": "true",
-<<<<<<< HEAD
-        "x-ms-version": "2020-12-06"
-=======
         "x-ms-version": "2021-02-12"
->>>>>>> 7e782c87
       },
       "RequestBody": null,
       "StatusCode": 200,
       "ResponseHeaders": {
-<<<<<<< HEAD
-        "Content-Length": "0",
-        "Date": "Mon, 26 Apr 2021 22:30:11 GMT",
-        "ETag": "\"0x8D90902DAD4F68C\"",
-        "Last-Modified": "Mon, 26 Apr 2021 22:30:11 GMT",
-        "Server": "Windows-Azure-Blob/1.0 Microsoft-HTTPAPI/2.0",
-        "x-ms-client-request-id": "7e3ecf9d-64c2-acde-a133-0ea133cafd44",
-        "x-ms-request-id": "8b84aa61-a01e-0032-28eb-3acac6000000",
-        "x-ms-version": "2020-12-06"
-=======
         "Date": "Fri, 06 Aug 2021 15:44:11 GMT",
         "ETag": "\u00220x8D958F10946351C\u0022",
         "Last-Modified": "Fri, 06 Aug 2021 15:44:11 GMT",
@@ -134,7 +97,6 @@
         "x-ms-client-request-id": "c65fdf8b-a636-d97d-1e62-c1deb0419402",
         "x-ms-request-id": "19d1b385-601e-0003-47d9-8a5459000000",
         "x-ms-version": "2021-02-12"
->>>>>>> 7e782c87
       },
       "ResponseBody": []
     },
@@ -152,11 +114,7 @@
         "x-ms-client-request-id": "bdaaeba0-7770-1c48-e604-8e3f7230f0f2",
         "x-ms-date": "Fri, 06 Aug 2021 15:44:11 GMT",
         "x-ms-return-client-request-id": "true",
-<<<<<<< HEAD
-        "x-ms-version": "2020-12-06"
-=======
         "x-ms-version": "2021-02-12"
->>>>>>> 7e782c87
       },
       "RequestBody": null,
       "StatusCode": 200,
@@ -185,11 +143,7 @@
         "x-ms-request-id": "19d1b386-601e-0003-48d9-8a5459000000",
         "x-ms-resource-type": "file",
         "x-ms-server-encrypted": "true",
-<<<<<<< HEAD
-        "x-ms-version": "2020-12-06"
-=======
         "x-ms-version": "2021-02-12"
->>>>>>> 7e782c87
       },
       "ResponseBody": []
     },
@@ -207,29 +161,16 @@
         "x-ms-client-request-id": "c53dcb12-d697-b391-8041-f944454c93c6",
         "x-ms-date": "Fri, 06 Aug 2021 15:44:11 GMT",
         "x-ms-return-client-request-id": "true",
-<<<<<<< HEAD
-        "x-ms-version": "2020-12-06"
-=======
         "x-ms-version": "2021-02-12"
->>>>>>> 7e782c87
       },
       "RequestBody": null,
       "StatusCode": 202,
       "ResponseHeaders": {
-<<<<<<< HEAD
-        "Content-Length": "0",
-        "Date": "Mon, 26 Apr 2021 22:30:11 GMT",
-        "Server": "Windows-Azure-Blob/1.0 Microsoft-HTTPAPI/2.0",
-        "x-ms-client-request-id": "f2f03072-fb35-6a18-577b-76b8545acfe3",
-        "x-ms-request-id": "8b84aac0-a01e-0032-7beb-3acac6000000",
-        "x-ms-version": "2020-12-06"
-=======
         "Date": "Fri, 06 Aug 2021 15:44:11 GMT",
         "Transfer-Encoding": "chunked",
         "x-ms-client-request-id": "c53dcb12-d697-b391-8041-f944454c93c6",
         "x-ms-request-id": "19d1b387-601e-0003-49d9-8a5459000000",
         "x-ms-version": "2021-02-12"
->>>>>>> 7e782c87
       },
       "ResponseBody": []
     }
