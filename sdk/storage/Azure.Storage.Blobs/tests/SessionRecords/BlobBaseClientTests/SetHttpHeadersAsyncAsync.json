{
  "Entries": [
    {
      "RequestUri": "https://seanmcccanary.blob.core.windows.net/test-container-a0d59256-cf04-2ef0-117b-92c39c5ff361?restype=container",
      "RequestMethod": "PUT",
      "RequestHeaders": {
        "Authorization": "Sanitized",
        "traceparent": "00-f3b08a8269540b40b664bd00e44f1c4c-353058d1a859574a-00",
        "User-Agent": [
          "azsdk-net-Storage.Blobs/12.5.0-dev.20200402.1",
          "(.NET Core 4.6.28325.01; Microsoft Windows 10.0.18362 )"
        ],
        "x-ms-blob-public-access": "container",
        "x-ms-client-request-id": "926a90e5-2861-ccb8-9ebe-f5ad1670e72e",
        "x-ms-date": "Thu, 02 Apr 2020 23:45:31 GMT",
        "x-ms-return-client-request-id": "true",
<<<<<<< HEAD
        "x-ms-version": "2019-12-12"
=======
        "x-ms-version": "2020-02-10"
>>>>>>> 60f4876e
      },
      "RequestBody": null,
      "StatusCode": 201,
      "ResponseHeaders": {
        "Content-Length": "0",
        "Date": "Thu, 02 Apr 2020 23:45:31 GMT",
        "ETag": "\u00220x8D7D75FEE1BB00E\u0022",
        "Last-Modified": "Thu, 02 Apr 2020 23:45:31 GMT",
        "Server": [
          "Windows-Azure-Blob/1.0",
          "Microsoft-HTTPAPI/2.0"
        ],
        "x-ms-client-request-id": "926a90e5-2861-ccb8-9ebe-f5ad1670e72e",
        "x-ms-request-id": "b4d4b180-d01e-0048-3b48-095097000000",
<<<<<<< HEAD
        "x-ms-version": "2019-12-12"
=======
        "x-ms-version": "2020-02-10"
>>>>>>> 60f4876e
      },
      "ResponseBody": []
    },
    {
      "RequestUri": "https://seanmcccanary.blob.core.windows.net/test-container-a0d59256-cf04-2ef0-117b-92c39c5ff361/test-blob-32f1f71c-cdfc-547c-97cc-c6470cd369ee",
      "RequestMethod": "PUT",
      "RequestHeaders": {
        "Authorization": "Sanitized",
        "Content-Length": "1024",
        "traceparent": "00-98a74597d8b3c948bc1645a0deed8ee8-55b5051b5fedad40-00",
        "User-Agent": [
          "azsdk-net-Storage.Blobs/12.5.0-dev.20200402.1",
          "(.NET Core 4.6.28325.01; Microsoft Windows 10.0.18362 )"
        ],
        "x-ms-blob-type": "BlockBlob",
        "x-ms-client-request-id": "71f50539-9a51-839b-aafc-ab369dcf3e7e",
        "x-ms-date": "Thu, 02 Apr 2020 23:45:32 GMT",
        "x-ms-return-client-request-id": "true",
<<<<<<< HEAD
        "x-ms-version": "2019-12-12"
=======
        "x-ms-version": "2020-02-10"
>>>>>>> 60f4876e
      },
      "RequestBody": "QhXdDPRgAN48TdTQDEzyadWUAMwxB4AYExb6lWFxwMtVBmsBkts6vPcT9a/4rEdL2V1xd9KcvDqUxfneZmt9y4wJegXh8db5WUTVHhHRH2bOr7sD/0n4uEowbM3iXFaMlioi7zFBaeeGeB6Ox50pwqWSELavecxDEMK7sYUJF/3uSIjmrzA0jEbTfYcqavCsBqkoT0yf3Rxe395vhrdifWAgn34VQhN0XoNw2/xEGKXSD6rb4cixT2triM9RxQaOcP8mCspyl8SVs/HILgEgGcc4nHYNh5uYb1ATqbpEIph94mr8Hg7bYHjmRS7X6CBpS24IGCiPgelkjpp5Xu0KUZBYS0uXJPu4XTz\u002BJkFtwIYwqV5LOwpw7WGAmI9zYQGK2/Odfp3U0idzT7vrkFqn9s0USbWPvhaG513qFoxsRfw7dEtNz0LoW9c32OtOhF0H2aHBXhdL\u002BhzdF5c/6buaBgq\u002BrxwPWSaLLO3eWOYqN2IA4z3qqufk8HkucLirqHEbnNHhkNVB9396NjIqbaI2s980PwZ\u002BsFwi2r\u002Bi4elu4IN7wrwUSKeNv\u002Bu9cHS0uoPX973Yd2lrnex1vrYVnhaWDFWvrqrlIWo4pn8awT/obh88yukslWkZECXQn4nxeCDUJmQeBQzY8tZSoNDpUNusjVCW2dQtanbslZ2EFYHgRy1fRZrayWgTY9gT2fSYML9KIxI5Wp9Mp7ztMnBuVN1UcVmjigtA0cPognX8GpCCU2TeOvFvp\u002ByOE57e7Zf4pQ/6v2eb9aWzCVJOUdcpT40ra94Ljxns5MptFHdtYuQs791mAVso5l6/KjGfIFYUZcMQs4G47BX1DtqdLuEuRqZtImH5w00yAoSATGXoTcRzWK\u002BzXK5jcwLIcfKAi7h9kOOKMf71GqF13rH8OKCvDMEVKdUxeun4Cq5eMFJasXfLAruBXhvGfj4NPX79ZjpiGWQxamHjSxX6kidPlulPGyw5MDXkLq6mT6uWJD1r\u002BqRz\u002BxftKUYV6Lemh8z0dudUvSJRwzUEfeu2ihu2TCfYjpeC25vRYvHmI0h\u002BPqbhsdnDQmYaGTZub34sN54rX5uPzfg0cZtMglswa6Dthj5E1NlC8grBvXVgFGwcpStTusSs73CtrEA9dr8K6a6Wgeg/52LF6WyQzRCD1F0vMN0w3bDcQJbNlieYBHxLttPHypKD3b3IjdFXHCFgKtjjDkbh2gz9ukFScVE7LOXwRRc8vAnKq1IgZ1DehCR0bWxOtfU1atzHyQ9RMGtsjWDsZtYKI23OGGLzwHO7HjUd3QTk7Hfvuts7dfL6eHrntNrv8h1NaUn\u002Bf5yTQqloC6vaNFJnh6Dp/az7z6571KDnCwyYzCwXzw==",
      "StatusCode": 201,
      "ResponseHeaders": {
        "Content-Length": "0",
        "Content-MD5": "AoiRvcoA7M4Xq\u002BI8P0JVYg==",
        "Date": "Thu, 02 Apr 2020 23:45:31 GMT",
        "ETag": "\u00220x8D7D75FEE28FE17\u0022",
        "Last-Modified": "Thu, 02 Apr 2020 23:45:31 GMT",
        "Server": [
          "Windows-Azure-Blob/1.0",
          "Microsoft-HTTPAPI/2.0"
        ],
        "x-ms-client-request-id": "71f50539-9a51-839b-aafc-ab369dcf3e7e",
        "x-ms-content-crc64": "rpifgvd4BOg=",
        "x-ms-request-id": "b4d4b188-d01e-0048-4148-095097000000",
        "x-ms-request-server-encrypted": "true",
<<<<<<< HEAD
        "x-ms-version": "2019-12-12"
=======
        "x-ms-version": "2020-02-10"
>>>>>>> 60f4876e
      },
      "ResponseBody": []
    },
    {
      "RequestUri": "https://seanmcccanary.blob.core.windows.net/test-container-a0d59256-cf04-2ef0-117b-92c39c5ff361/test-blob-32f1f71c-cdfc-547c-97cc-c6470cd369ee?comp=properties",
      "RequestMethod": "PUT",
      "RequestHeaders": {
        "Authorization": "Sanitized",
        "traceparent": "00-90858fa1787f2049907c06958c637542-99cca88551f50a42-00",
        "User-Agent": [
          "azsdk-net-Storage.Blobs/12.5.0-dev.20200402.1",
          "(.NET Core 4.6.28325.01; Microsoft Windows 10.0.18362 )"
        ],
        "x-ms-blob-cache-control": "vyqofnxopscqqndffvoe",
        "x-ms-blob-content-disposition": "abqvmscictuhjeosikci",
        "x-ms-blob-content-encoding": "fywetpjutohcexqtitbl",
        "x-ms-blob-content-language": "lpmuwtglxjwttgyaelcv",
        "x-ms-blob-content-md5": "V8tA5LlpoT\u002BX52yCWAaKqQ==",
        "x-ms-blob-content-type": "ihomlsdlmtknjpvpmcgy",
        "x-ms-client-request-id": "c65fdf8b-a636-d97d-1e62-c1deb0419402",
        "x-ms-date": "Thu, 02 Apr 2020 23:45:32 GMT",
        "x-ms-return-client-request-id": "true",
<<<<<<< HEAD
        "x-ms-version": "2019-12-12"
=======
        "x-ms-version": "2020-02-10"
>>>>>>> 60f4876e
      },
      "RequestBody": null,
      "StatusCode": 200,
      "ResponseHeaders": {
        "Content-Length": "0",
        "Date": "Thu, 02 Apr 2020 23:45:31 GMT",
        "ETag": "\u00220x8D7D75FEE3646EE\u0022",
        "Last-Modified": "Thu, 02 Apr 2020 23:45:31 GMT",
        "Server": [
          "Windows-Azure-Blob/1.0",
          "Microsoft-HTTPAPI/2.0"
        ],
        "x-ms-client-request-id": "c65fdf8b-a636-d97d-1e62-c1deb0419402",
        "x-ms-request-id": "b4d4b194-d01e-0048-4b48-095097000000",
<<<<<<< HEAD
        "x-ms-version": "2019-12-12"
=======
        "x-ms-version": "2020-02-10"
>>>>>>> 60f4876e
      },
      "ResponseBody": []
    },
    {
      "RequestUri": "https://seanmcccanary.blob.core.windows.net/test-container-a0d59256-cf04-2ef0-117b-92c39c5ff361/test-blob-32f1f71c-cdfc-547c-97cc-c6470cd369ee",
      "RequestMethod": "HEAD",
      "RequestHeaders": {
        "Authorization": "Sanitized",
        "traceparent": "00-ea3a4c75cf954b4d8c0e896d25e4b682-d83fe0a12a735044-00",
        "User-Agent": [
          "azsdk-net-Storage.Blobs/12.5.0-dev.20200402.1",
          "(.NET Core 4.6.28325.01; Microsoft Windows 10.0.18362 )"
        ],
        "x-ms-client-request-id": "bdaaeba0-7770-1c48-e604-8e3f7230f0f2",
        "x-ms-date": "Thu, 02 Apr 2020 23:45:32 GMT",
        "x-ms-return-client-request-id": "true",
<<<<<<< HEAD
        "x-ms-version": "2019-12-12"
=======
        "x-ms-version": "2020-02-10"
>>>>>>> 60f4876e
      },
      "RequestBody": null,
      "StatusCode": 200,
      "ResponseHeaders": {
        "Accept-Ranges": "bytes",
        "Cache-Control": "vyqofnxopscqqndffvoe",
        "Content-Disposition": "abqvmscictuhjeosikci",
        "Content-Encoding": "fywetpjutohcexqtitbl",
        "Content-Language": "lpmuwtglxjwttgyaelcv",
        "Content-Length": "1024",
        "Content-MD5": "V8tA5LlpoT\u002BX52yCWAaKqQ==",
        "Content-Type": "ihomlsdlmtknjpvpmcgy",
        "Date": "Thu, 02 Apr 2020 23:45:31 GMT",
        "ETag": "\u00220x8D7D75FEE3646EE\u0022",
        "Last-Modified": "Thu, 02 Apr 2020 23:45:31 GMT",
        "Server": [
          "Windows-Azure-Blob/1.0",
          "Microsoft-HTTPAPI/2.0"
        ],
        "x-ms-access-tier": "Hot",
        "x-ms-access-tier-inferred": "true",
        "x-ms-blob-type": "BlockBlob",
        "x-ms-client-request-id": "bdaaeba0-7770-1c48-e604-8e3f7230f0f2",
        "x-ms-creation-time": "Thu, 02 Apr 2020 23:45:31 GMT",
        "x-ms-lease-state": "available",
        "x-ms-lease-status": "unlocked",
        "x-ms-request-id": "b4d4b19f-d01e-0048-5548-095097000000",
        "x-ms-server-encrypted": "true",
<<<<<<< HEAD
        "x-ms-version": "2019-12-12"
=======
        "x-ms-version": "2020-02-10"
>>>>>>> 60f4876e
      },
      "ResponseBody": []
    },
    {
      "RequestUri": "https://seanmcccanary.blob.core.windows.net/test-container-a0d59256-cf04-2ef0-117b-92c39c5ff361?restype=container",
      "RequestMethod": "DELETE",
      "RequestHeaders": {
        "Authorization": "Sanitized",
        "traceparent": "00-a5a3468a9520694da1a26053fce1ce0b-a5481e8d281dd244-00",
        "User-Agent": [
          "azsdk-net-Storage.Blobs/12.5.0-dev.20200402.1",
          "(.NET Core 4.6.28325.01; Microsoft Windows 10.0.18362 )"
        ],
        "x-ms-client-request-id": "c53dcb12-d697-b391-8041-f944454c93c6",
        "x-ms-date": "Thu, 02 Apr 2020 23:45:32 GMT",
        "x-ms-return-client-request-id": "true",
<<<<<<< HEAD
        "x-ms-version": "2019-12-12"
=======
        "x-ms-version": "2020-02-10"
>>>>>>> 60f4876e
      },
      "RequestBody": null,
      "StatusCode": 202,
      "ResponseHeaders": {
        "Content-Length": "0",
        "Date": "Thu, 02 Apr 2020 23:45:31 GMT",
        "Server": [
          "Windows-Azure-Blob/1.0",
          "Microsoft-HTTPAPI/2.0"
        ],
        "x-ms-client-request-id": "c53dcb12-d697-b391-8041-f944454c93c6",
        "x-ms-request-id": "b4d4b1a3-d01e-0048-5948-095097000000",
<<<<<<< HEAD
        "x-ms-version": "2019-12-12"
=======
        "x-ms-version": "2020-02-10"
>>>>>>> 60f4876e
      },
      "ResponseBody": []
    }
  ],
  "Variables": {
    "DateTimeOffsetNow": "2020-04-02T16:45:31.8761938-07:00",
    "RandomSeed": "896626173",
    "Storage_TestConfigDefault": "ProductionTenant\nseanmcccanary\nU2FuaXRpemVk\nhttps://seanmcccanary.blob.core.windows.net\nhttps://seanmcccanary.file.core.windows.net\nhttps://seanmcccanary.queue.core.windows.net\nhttps://seanmcccanary.table.core.windows.net\n\n\n\n\nhttps://seanmcccanary-secondary.blob.core.windows.net\nhttps://seanmcccanary-secondary.file.core.windows.net\nhttps://seanmcccanary-secondary.queue.core.windows.net\nhttps://seanmcccanary-secondary.table.core.windows.net\n\nSanitized\n\n\nCloud\nBlobEndpoint=https://seanmcccanary.blob.core.windows.net/;QueueEndpoint=https://seanmcccanary.queue.core.windows.net/;FileEndpoint=https://seanmcccanary.file.core.windows.net/;BlobSecondaryEndpoint=https://seanmcccanary-secondary.blob.core.windows.net/;QueueSecondaryEndpoint=https://seanmcccanary-secondary.queue.core.windows.net/;FileSecondaryEndpoint=https://seanmcccanary-secondary.file.core.windows.net/;AccountName=seanmcccanary;AccountKey=Sanitized\nseanscope1"
  }
}<|MERGE_RESOLUTION|>--- conflicted
+++ resolved
@@ -14,11 +14,7 @@
         "x-ms-client-request-id": "926a90e5-2861-ccb8-9ebe-f5ad1670e72e",
         "x-ms-date": "Thu, 02 Apr 2020 23:45:31 GMT",
         "x-ms-return-client-request-id": "true",
-<<<<<<< HEAD
-        "x-ms-version": "2019-12-12"
-=======
         "x-ms-version": "2020-02-10"
->>>>>>> 60f4876e
       },
       "RequestBody": null,
       "StatusCode": 201,
@@ -33,11 +29,7 @@
         ],
         "x-ms-client-request-id": "926a90e5-2861-ccb8-9ebe-f5ad1670e72e",
         "x-ms-request-id": "b4d4b180-d01e-0048-3b48-095097000000",
-<<<<<<< HEAD
-        "x-ms-version": "2019-12-12"
-=======
         "x-ms-version": "2020-02-10"
->>>>>>> 60f4876e
       },
       "ResponseBody": []
     },
@@ -56,11 +48,7 @@
         "x-ms-client-request-id": "71f50539-9a51-839b-aafc-ab369dcf3e7e",
         "x-ms-date": "Thu, 02 Apr 2020 23:45:32 GMT",
         "x-ms-return-client-request-id": "true",
-<<<<<<< HEAD
-        "x-ms-version": "2019-12-12"
-=======
         "x-ms-version": "2020-02-10"
->>>>>>> 60f4876e
       },
       "RequestBody": "QhXdDPRgAN48TdTQDEzyadWUAMwxB4AYExb6lWFxwMtVBmsBkts6vPcT9a/4rEdL2V1xd9KcvDqUxfneZmt9y4wJegXh8db5WUTVHhHRH2bOr7sD/0n4uEowbM3iXFaMlioi7zFBaeeGeB6Ox50pwqWSELavecxDEMK7sYUJF/3uSIjmrzA0jEbTfYcqavCsBqkoT0yf3Rxe395vhrdifWAgn34VQhN0XoNw2/xEGKXSD6rb4cixT2triM9RxQaOcP8mCspyl8SVs/HILgEgGcc4nHYNh5uYb1ATqbpEIph94mr8Hg7bYHjmRS7X6CBpS24IGCiPgelkjpp5Xu0KUZBYS0uXJPu4XTz\u002BJkFtwIYwqV5LOwpw7WGAmI9zYQGK2/Odfp3U0idzT7vrkFqn9s0USbWPvhaG513qFoxsRfw7dEtNz0LoW9c32OtOhF0H2aHBXhdL\u002BhzdF5c/6buaBgq\u002BrxwPWSaLLO3eWOYqN2IA4z3qqufk8HkucLirqHEbnNHhkNVB9396NjIqbaI2s980PwZ\u002BsFwi2r\u002Bi4elu4IN7wrwUSKeNv\u002Bu9cHS0uoPX973Yd2lrnex1vrYVnhaWDFWvrqrlIWo4pn8awT/obh88yukslWkZECXQn4nxeCDUJmQeBQzY8tZSoNDpUNusjVCW2dQtanbslZ2EFYHgRy1fRZrayWgTY9gT2fSYML9KIxI5Wp9Mp7ztMnBuVN1UcVmjigtA0cPognX8GpCCU2TeOvFvp\u002ByOE57e7Zf4pQ/6v2eb9aWzCVJOUdcpT40ra94Ljxns5MptFHdtYuQs791mAVso5l6/KjGfIFYUZcMQs4G47BX1DtqdLuEuRqZtImH5w00yAoSATGXoTcRzWK\u002BzXK5jcwLIcfKAi7h9kOOKMf71GqF13rH8OKCvDMEVKdUxeun4Cq5eMFJasXfLAruBXhvGfj4NPX79ZjpiGWQxamHjSxX6kidPlulPGyw5MDXkLq6mT6uWJD1r\u002BqRz\u002BxftKUYV6Lemh8z0dudUvSJRwzUEfeu2ihu2TCfYjpeC25vRYvHmI0h\u002BPqbhsdnDQmYaGTZub34sN54rX5uPzfg0cZtMglswa6Dthj5E1NlC8grBvXVgFGwcpStTusSs73CtrEA9dr8K6a6Wgeg/52LF6WyQzRCD1F0vMN0w3bDcQJbNlieYBHxLttPHypKD3b3IjdFXHCFgKtjjDkbh2gz9ukFScVE7LOXwRRc8vAnKq1IgZ1DehCR0bWxOtfU1atzHyQ9RMGtsjWDsZtYKI23OGGLzwHO7HjUd3QTk7Hfvuts7dfL6eHrntNrv8h1NaUn\u002Bf5yTQqloC6vaNFJnh6Dp/az7z6571KDnCwyYzCwXzw==",
       "StatusCode": 201,
@@ -78,11 +66,7 @@
         "x-ms-content-crc64": "rpifgvd4BOg=",
         "x-ms-request-id": "b4d4b188-d01e-0048-4148-095097000000",
         "x-ms-request-server-encrypted": "true",
-<<<<<<< HEAD
-        "x-ms-version": "2019-12-12"
-=======
         "x-ms-version": "2020-02-10"
->>>>>>> 60f4876e
       },
       "ResponseBody": []
     },
@@ -105,11 +89,7 @@
         "x-ms-client-request-id": "c65fdf8b-a636-d97d-1e62-c1deb0419402",
         "x-ms-date": "Thu, 02 Apr 2020 23:45:32 GMT",
         "x-ms-return-client-request-id": "true",
-<<<<<<< HEAD
-        "x-ms-version": "2019-12-12"
-=======
         "x-ms-version": "2020-02-10"
->>>>>>> 60f4876e
       },
       "RequestBody": null,
       "StatusCode": 200,
@@ -124,11 +104,7 @@
         ],
         "x-ms-client-request-id": "c65fdf8b-a636-d97d-1e62-c1deb0419402",
         "x-ms-request-id": "b4d4b194-d01e-0048-4b48-095097000000",
-<<<<<<< HEAD
-        "x-ms-version": "2019-12-12"
-=======
         "x-ms-version": "2020-02-10"
->>>>>>> 60f4876e
       },
       "ResponseBody": []
     },
@@ -145,11 +121,7 @@
         "x-ms-client-request-id": "bdaaeba0-7770-1c48-e604-8e3f7230f0f2",
         "x-ms-date": "Thu, 02 Apr 2020 23:45:32 GMT",
         "x-ms-return-client-request-id": "true",
-<<<<<<< HEAD
-        "x-ms-version": "2019-12-12"
-=======
         "x-ms-version": "2020-02-10"
->>>>>>> 60f4876e
       },
       "RequestBody": null,
       "StatusCode": 200,
@@ -178,11 +150,7 @@
         "x-ms-lease-status": "unlocked",
         "x-ms-request-id": "b4d4b19f-d01e-0048-5548-095097000000",
         "x-ms-server-encrypted": "true",
-<<<<<<< HEAD
-        "x-ms-version": "2019-12-12"
-=======
         "x-ms-version": "2020-02-10"
->>>>>>> 60f4876e
       },
       "ResponseBody": []
     },
@@ -199,11 +167,7 @@
         "x-ms-client-request-id": "c53dcb12-d697-b391-8041-f944454c93c6",
         "x-ms-date": "Thu, 02 Apr 2020 23:45:32 GMT",
         "x-ms-return-client-request-id": "true",
-<<<<<<< HEAD
-        "x-ms-version": "2019-12-12"
-=======
         "x-ms-version": "2020-02-10"
->>>>>>> 60f4876e
       },
       "RequestBody": null,
       "StatusCode": 202,
@@ -216,11 +180,7 @@
         ],
         "x-ms-client-request-id": "c53dcb12-d697-b391-8041-f944454c93c6",
         "x-ms-request-id": "b4d4b1a3-d01e-0048-5948-095097000000",
-<<<<<<< HEAD
-        "x-ms-version": "2019-12-12"
-=======
         "x-ms-version": "2020-02-10"
->>>>>>> 60f4876e
       },
       "ResponseBody": []
     }
