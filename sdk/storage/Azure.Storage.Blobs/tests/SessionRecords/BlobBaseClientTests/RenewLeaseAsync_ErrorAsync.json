﻿{
  "Entries": [
    {
      "RequestUri": "https://seanmcccanary3.blob.core.windows.net/test-container-076fb444-94d9-f47e-7aa2-dad8436d8c71?restype=container",
      "RequestMethod": "PUT",
      "RequestHeaders": {
        "Accept": "application/xml",
        "Authorization": "Sanitized",
        "traceparent": "00-c645a4c8d786e74e9213092388de7964-161841258d1d3648-00",
        "User-Agent": [
          "azsdk-net-Storage.Blobs/12.9.0-alpha.20210216.1",
          "(.NET 5.0.3; Microsoft Windows 10.0.19042)"
        ],
        "x-ms-blob-public-access": "container",
        "x-ms-client-request-id": "17b7b89e-6c2a-253a-0328-cd44fc735ac1",
        "x-ms-date": "Wed, 17 Feb 2021 02:11:29 GMT",
        "x-ms-return-client-request-id": "true",
<<<<<<< HEAD
        "x-ms-version": "2020-12-06"
=======
        "x-ms-version": "2021-02-12"
>>>>>>> 7e782c87
      },
      "RequestBody": null,
      "StatusCode": 201,
      "ResponseHeaders": {
        "Content-Length": "0",
        "Date": "Wed, 17 Feb 2021 02:11:28 GMT",
        "ETag": "\"0x8D8D2E956AC8B44\"",
        "Last-Modified": "Wed, 17 Feb 2021 02:11:29 GMT",
        "Server": [
          "Windows-Azure-Blob/1.0",
          "Microsoft-HTTPAPI/2.0"
        ],
        "x-ms-client-request-id": "17b7b89e-6c2a-253a-0328-cd44fc735ac1",
        "x-ms-request-id": "8cad0d6d-a01e-0002-6ad2-04647a000000",
<<<<<<< HEAD
        "x-ms-version": "2020-12-06"
=======
        "x-ms-version": "2021-02-12"
>>>>>>> 7e782c87
      },
      "ResponseBody": []
    },
    {
      "RequestUri": "https://seanmcccanary3.blob.core.windows.net/test-container-076fb444-94d9-f47e-7aa2-dad8436d8c71/test-blob-c8949a7d-f4aa-8521-bbb1-baa71c09319a?comp=lease",
      "RequestMethod": "PUT",
      "RequestHeaders": {
        "Accept": "application/xml",
        "Authorization": "Sanitized",
        "traceparent": "00-f0e14ae3e6a6e2489b5a1925b655534b-8f1245566caf2644-00",
        "User-Agent": [
          "azsdk-net-Storage.Blobs/12.9.0-alpha.20210216.1",
          "(.NET 5.0.3; Microsoft Windows 10.0.19042)"
        ],
        "x-ms-client-request-id": "18d632f6-ce39-080b-53af-686740469306",
        "x-ms-date": "Wed, 17 Feb 2021 02:11:29 GMT",
        "x-ms-lease-action": "release",
        "x-ms-lease-id": "8b39e46d-74b6-e546-6042-b3dbf1b4c1da",
        "x-ms-return-client-request-id": "true",
<<<<<<< HEAD
        "x-ms-version": "2020-12-06"
=======
        "x-ms-version": "2021-02-12"
>>>>>>> 7e782c87
      },
      "RequestBody": null,
      "StatusCode": 404,
      "ResponseHeaders": {
        "Content-Length": "215",
        "Content-Type": "application/xml",
        "Date": "Wed, 17 Feb 2021 02:11:29 GMT",
        "Server": [
          "Windows-Azure-Blob/1.0",
          "Microsoft-HTTPAPI/2.0"
        ],
        "x-ms-client-request-id": "18d632f6-ce39-080b-53af-686740469306",
        "x-ms-error-code": "BlobNotFound",
        "x-ms-request-id": "8cad0d8a-a01e-0002-02d2-04647a000000",
<<<<<<< HEAD
        "x-ms-version": "2020-12-06"
=======
        "x-ms-version": "2021-02-12"
>>>>>>> 7e782c87
      },
      "ResponseBody": [
        "﻿<?xml version=\"1.0\" encoding=\"utf-8\"?><Error><Code>BlobNotFound</Code><Message>The specified blob does not exist.\n",
        "RequestId:8cad0d8a-a01e-0002-02d2-04647a000000\n",
        "Time:2021-02-17T02:11:29.6936995Z</Message></Error>"
      ]
    },
    {
      "RequestUri": "https://seanmcccanary3.blob.core.windows.net/test-container-076fb444-94d9-f47e-7aa2-dad8436d8c71?restype=container",
      "RequestMethod": "DELETE",
      "RequestHeaders": {
        "Accept": "application/xml",
        "Authorization": "Sanitized",
        "traceparent": "00-41d30a1bb1c0e6428c581d264259af2f-1d67e0c9ba528b48-00",
        "User-Agent": [
          "azsdk-net-Storage.Blobs/12.9.0-alpha.20210216.1",
          "(.NET 5.0.3; Microsoft Windows 10.0.19042)"
        ],
        "x-ms-client-request-id": "bfe4b93a-a8de-09a0-aaef-d49b04e36950",
        "x-ms-date": "Wed, 17 Feb 2021 02:11:29 GMT",
        "x-ms-return-client-request-id": "true",
<<<<<<< HEAD
        "x-ms-version": "2020-12-06"
=======
        "x-ms-version": "2021-02-12"
>>>>>>> 7e782c87
      },
      "RequestBody": null,
      "StatusCode": 202,
      "ResponseHeaders": {
        "Content-Length": "0",
        "Date": "Wed, 17 Feb 2021 02:11:29 GMT",
        "Server": [
          "Windows-Azure-Blob/1.0",
          "Microsoft-HTTPAPI/2.0"
        ],
        "x-ms-client-request-id": "bfe4b93a-a8de-09a0-aaef-d49b04e36950",
        "x-ms-request-id": "8cad0da6-a01e-0002-1ad2-04647a000000",
<<<<<<< HEAD
        "x-ms-version": "2020-12-06"
=======
        "x-ms-version": "2021-02-12"
>>>>>>> 7e782c87
      },
      "ResponseBody": []
    }
  ],
  "Variables": {
    "RandomSeed": "1255548972",
    "Storage_TestConfigDefault": "ProductionTenant\nseanmcccanary3\nU2FuaXRpemVk\nhttps://seanmcccanary3.blob.core.windows.net\nhttps://seanmcccanary3.file.core.windows.net\nhttps://seanmcccanary3.queue.core.windows.net\nhttps://seanmcccanary3.table.core.windows.net\n\n\n\n\nhttps://seanmcccanary3-secondary.blob.core.windows.net\nhttps://seanmcccanary3-secondary.file.core.windows.net\nhttps://seanmcccanary3-secondary.queue.core.windows.net\nhttps://seanmcccanary3-secondary.table.core.windows.net\n\nSanitized\n\n\nCloud\nBlobEndpoint=https://seanmcccanary3.blob.core.windows.net/;QueueEndpoint=https://seanmcccanary3.queue.core.windows.net/;FileEndpoint=https://seanmcccanary3.file.core.windows.net/;BlobSecondaryEndpoint=https://seanmcccanary3-secondary.blob.core.windows.net/;QueueSecondaryEndpoint=https://seanmcccanary3-secondary.queue.core.windows.net/;FileSecondaryEndpoint=https://seanmcccanary3-secondary.file.core.windows.net/;AccountName=seanmcccanary3;AccountKey=Kg==;\nseanscope1\n\n"
  }
}<|MERGE_RESOLUTION|>--- conflicted
+++ resolved
@@ -15,11 +15,7 @@
         "x-ms-client-request-id": "17b7b89e-6c2a-253a-0328-cd44fc735ac1",
         "x-ms-date": "Wed, 17 Feb 2021 02:11:29 GMT",
         "x-ms-return-client-request-id": "true",
-<<<<<<< HEAD
-        "x-ms-version": "2020-12-06"
-=======
         "x-ms-version": "2021-02-12"
->>>>>>> 7e782c87
       },
       "RequestBody": null,
       "StatusCode": 201,
@@ -34,11 +30,7 @@
         ],
         "x-ms-client-request-id": "17b7b89e-6c2a-253a-0328-cd44fc735ac1",
         "x-ms-request-id": "8cad0d6d-a01e-0002-6ad2-04647a000000",
-<<<<<<< HEAD
-        "x-ms-version": "2020-12-06"
-=======
         "x-ms-version": "2021-02-12"
->>>>>>> 7e782c87
       },
       "ResponseBody": []
     },
@@ -58,11 +50,7 @@
         "x-ms-lease-action": "release",
         "x-ms-lease-id": "8b39e46d-74b6-e546-6042-b3dbf1b4c1da",
         "x-ms-return-client-request-id": "true",
-<<<<<<< HEAD
-        "x-ms-version": "2020-12-06"
-=======
         "x-ms-version": "2021-02-12"
->>>>>>> 7e782c87
       },
       "RequestBody": null,
       "StatusCode": 404,
@@ -77,11 +65,7 @@
         "x-ms-client-request-id": "18d632f6-ce39-080b-53af-686740469306",
         "x-ms-error-code": "BlobNotFound",
         "x-ms-request-id": "8cad0d8a-a01e-0002-02d2-04647a000000",
-<<<<<<< HEAD
-        "x-ms-version": "2020-12-06"
-=======
         "x-ms-version": "2021-02-12"
->>>>>>> 7e782c87
       },
       "ResponseBody": [
         "﻿<?xml version=\"1.0\" encoding=\"utf-8\"?><Error><Code>BlobNotFound</Code><Message>The specified blob does not exist.\n",
@@ -103,11 +87,7 @@
         "x-ms-client-request-id": "bfe4b93a-a8de-09a0-aaef-d49b04e36950",
         "x-ms-date": "Wed, 17 Feb 2021 02:11:29 GMT",
         "x-ms-return-client-request-id": "true",
-<<<<<<< HEAD
-        "x-ms-version": "2020-12-06"
-=======
         "x-ms-version": "2021-02-12"
->>>>>>> 7e782c87
       },
       "RequestBody": null,
       "StatusCode": 202,
@@ -120,11 +100,7 @@
         ],
         "x-ms-client-request-id": "bfe4b93a-a8de-09a0-aaef-d49b04e36950",
         "x-ms-request-id": "8cad0da6-a01e-0002-1ad2-04647a000000",
-<<<<<<< HEAD
-        "x-ms-version": "2020-12-06"
-=======
         "x-ms-version": "2021-02-12"
->>>>>>> 7e782c87
       },
       "ResponseBody": []
     }
