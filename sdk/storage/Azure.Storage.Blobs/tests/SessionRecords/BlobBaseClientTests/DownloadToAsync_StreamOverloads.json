{
  "Entries": [
    {
      "RequestUri": "https://seanmcccanary.blob.core.windows.net/test-container-560ea862-33d1-d214-1491-8ba4d7a652af?restype=container",
      "RequestMethod": "PUT",
      "RequestHeaders": {
        "Authorization": "Sanitized",
        "traceparent": "00-037d5c7006ac9d4bbb589bb4e73ec1a3-5deb2827c75e0745-00",
        "User-Agent": [
          "azsdk-net-Storage.Blobs/12.5.0-dev.20200402.1",
          "(.NET Core 4.6.28325.01; Microsoft Windows 10.0.18362 )"
        ],
        "x-ms-blob-public-access": "container",
        "x-ms-client-request-id": "ca10406e-2aa0-18da-d8b6-b39695d34a80",
        "x-ms-date": "Thu, 02 Apr 2020 23:42:19 GMT",
        "x-ms-return-client-request-id": "true",
<<<<<<< HEAD
        "x-ms-version": "2019-12-12"
=======
        "x-ms-version": "2020-02-10"
>>>>>>> 60f4876e
      },
      "RequestBody": null,
      "StatusCode": 201,
      "ResponseHeaders": {
        "Content-Length": "0",
        "Date": "Thu, 02 Apr 2020 23:42:18 GMT",
        "ETag": "\u00220x8D7D75F7BAEA89B\u0022",
        "Last-Modified": "Thu, 02 Apr 2020 23:42:19 GMT",
        "Server": [
          "Windows-Azure-Blob/1.0",
          "Microsoft-HTTPAPI/2.0"
        ],
        "x-ms-client-request-id": "ca10406e-2aa0-18da-d8b6-b39695d34a80",
        "x-ms-request-id": "c8e3d45c-201e-003e-1248-09dadf000000",
<<<<<<< HEAD
        "x-ms-version": "2019-12-12"
=======
        "x-ms-version": "2020-02-10"
>>>>>>> 60f4876e
      },
      "ResponseBody": []
    },
    {
      "RequestUri": "https://seanmcccanary.blob.core.windows.net/test-container-560ea862-33d1-d214-1491-8ba4d7a652af/test-blob-324752db-bc7c-b21a-1354-03521a7f7ea0",
      "RequestMethod": "PUT",
      "RequestHeaders": {
        "Authorization": "Sanitized",
        "Content-Length": "1024",
        "traceparent": "00-ad1e579ea971294eaac48d5457a53b45-cce99cfb384c1742-00",
        "User-Agent": [
          "azsdk-net-Storage.Blobs/12.5.0-dev.20200402.1",
          "(.NET Core 4.6.28325.01; Microsoft Windows 10.0.18362 )"
        ],
        "x-ms-blob-type": "BlockBlob",
        "x-ms-client-request-id": "6ec1863d-d9d0-0c96-73b1-bf70f645b372",
        "x-ms-date": "Thu, 02 Apr 2020 23:42:20 GMT",
        "x-ms-return-client-request-id": "true",
<<<<<<< HEAD
        "x-ms-version": "2019-12-12"
=======
        "x-ms-version": "2020-02-10"
>>>>>>> 60f4876e
      },
      "RequestBody": "yLXM8JrCKBXTb4EiX4GAxNi0NpeViA92rrDKBJo\u002BCQFkU8qcg8g8rBf79jCpt7hXNe694Z2y6z\u002BlVULq9yR6lGWAvgy340EPd4p/mZHfzfb3cs6rgShksWiK9i2GUrTzgWHKKPmsoFKtrWoTM1GuxohL8oVVzxM9HAyjLOwUiSTWjBgwFKX9StJ7/tO\u002BUX4W3DClOmAvnbFNjQztCHNlmCRFPaY5fbHiTqey2dBAf8qNjVC8bk7Epu9m4oeYD0JeFmWueBTY3F5\u002Bwuy4fMPhDQ1BYHsjqSnWgZa205sqSj5lVMNrkge2tLHxPaxiCyoshdV5Vq/HOmw72PZ9IQnDVHetUyj/dnsGiqvJMmt9dHZrik3GsPSPnhlWL7kQOJKnLuk1tLgCLA9Zc8sD/QgAvmSAEpe7/aODHrQPqEbB9VIZIQOCSL\u002B\u002BaV0\u002BbDwoi6AQVnBVkCb77DFFsZUD8oTImH556tsFfnakwqg5fJFnW5IU/lLWa2QrHTXSPJYpunbZdtO\u002BrqHFC9f6sc59wW\u002Bf3lYD7/Mx8iwZTsymMkHfegcxYAa9qazxTvN73LqWrVzFMl5AJsuDp4OnpGDUH9iVGjbHS2Bp4jSpEqD/thZxg6Bw4f/jn1M7rrmCFgVMHC8b5cGDzmH7W1AplxQqg/BtNSDAZD7Ysnvji52n5ssvXfZx5NBU7bQ\u002BdIWvuQc/ECvIFeHki7fxQjNGoEPEVHWE\u002BjkeuZ4fGEdrge\u002B4Kfhzo3px3tDqS9E\u002Bf6GdDUxxeiAPKr/OIVeMqfyZeQrIOBk70/3JUnWkmq5o4Dn9ggr6\u002BQfPqf45pYEi5TXTUNHHdUeIYTpPqCeqa5AQZUEdjybyn38C\u002BY8aAi57pmxA0EncoGrydCDQq1HgJD1tKD9ABVYO4bFSxHy4bV8L0wG6aZpHM8XXKxoGIfMtItRRrdnvO6EWMu6XitzuOQfBxNdPJbqjJvR5adk7CMC9JaKnZ8CFHJhgozerr6np6fITRV0c3f0arYbkddLH2you2WQ6RtJGO6c\u002B7oGD93dLkIDnJ8NjoUekjLk6oafGmcgNfdVEr6IfzAq13e57l7YPmeRS37NnyzgdlbkZDJkAeFW5dnqhB\u002BHdx1q4rcNZKfUCKwjCdLkUpbKcJxnoBsBwtGWYwSE8bZECdBhYrh11w2vDFuGRPQOcpdDIBN/H9cGaSPldwGfUxr12wAChu/eUJ2OuJPDf3ndh/BxRc2iyOn9WvmUkGAMD708jG30D\u002BunYM918GdDRu2qB\u002B8NLg1NUxIWBSv2ScA5gqzWgu8L5XgIzeECLNiGuhQP6ohw/uGv8zlf3gq/sRsPOG26bMP\u002BoiJ3BFwsSyY1k0sX5l83yIPLJpOxqAQ==",
      "StatusCode": 201,
      "ResponseHeaders": {
        "Content-Length": "0",
        "Content-MD5": "sosKT6sdlLDr8ulyrSaPLA==",
        "Date": "Thu, 02 Apr 2020 23:42:19 GMT",
        "ETag": "\u00220x8D7D75F7BBC3FA5\u0022",
        "Last-Modified": "Thu, 02 Apr 2020 23:42:19 GMT",
        "Server": [
          "Windows-Azure-Blob/1.0",
          "Microsoft-HTTPAPI/2.0"
        ],
        "x-ms-client-request-id": "6ec1863d-d9d0-0c96-73b1-bf70f645b372",
        "x-ms-content-crc64": "Pcob/fe5u5E=",
        "x-ms-request-id": "c8e3d46c-201e-003e-1e48-09dadf000000",
        "x-ms-request-server-encrypted": "true",
<<<<<<< HEAD
        "x-ms-version": "2019-12-12"
=======
        "x-ms-version": "2020-02-10"
>>>>>>> 60f4876e
      },
      "ResponseBody": []
    },
    {
      "RequestUri": "https://seanmcccanary.blob.core.windows.net/test-container-560ea862-33d1-d214-1491-8ba4d7a652af/test-blob-324752db-bc7c-b21a-1354-03521a7f7ea0",
      "RequestMethod": "GET",
      "RequestHeaders": {
        "Authorization": "Sanitized",
        "traceparent": "00-19c8d29fa2fc3c49a9eeeae876abc2c0-d330efc90032a446-00",
        "User-Agent": [
          "azsdk-net-Storage.Blobs/12.5.0-dev.20200402.1",
          "(.NET Core 4.6.28325.01; Microsoft Windows 10.0.18362 )"
        ],
        "x-ms-client-request-id": "9314f0c9-10bd-87cf-52f8-56e1f078fc69",
        "x-ms-date": "Thu, 02 Apr 2020 23:42:20 GMT",
        "x-ms-range": "bytes=0-268435455",
        "x-ms-return-client-request-id": "true",
<<<<<<< HEAD
        "x-ms-version": "2019-12-12"
=======
        "x-ms-version": "2020-02-10"
>>>>>>> 60f4876e
      },
      "RequestBody": null,
      "StatusCode": 206,
      "ResponseHeaders": {
        "Accept-Ranges": "bytes",
        "Content-Length": "1024",
        "Content-Range": "bytes 0-1023/1024",
        "Content-Type": "application/octet-stream",
        "Date": "Thu, 02 Apr 2020 23:42:19 GMT",
        "ETag": "\u00220x8D7D75F7BBC3FA5\u0022",
        "Last-Modified": "Thu, 02 Apr 2020 23:42:19 GMT",
        "Server": [
          "Windows-Azure-Blob/1.0",
          "Microsoft-HTTPAPI/2.0"
        ],
        "x-ms-blob-content-md5": "sosKT6sdlLDr8ulyrSaPLA==",
        "x-ms-blob-type": "BlockBlob",
        "x-ms-client-request-id": "9314f0c9-10bd-87cf-52f8-56e1f078fc69",
        "x-ms-creation-time": "Thu, 02 Apr 2020 23:42:19 GMT",
        "x-ms-lease-state": "available",
        "x-ms-lease-status": "unlocked",
        "x-ms-request-id": "c8e3d47c-201e-003e-2a48-09dadf000000",
        "x-ms-server-encrypted": "true",
<<<<<<< HEAD
        "x-ms-version": "2019-12-12"
=======
        "x-ms-version": "2020-02-10"
>>>>>>> 60f4876e
      },
      "ResponseBody": "yLXM8JrCKBXTb4EiX4GAxNi0NpeViA92rrDKBJo\u002BCQFkU8qcg8g8rBf79jCpt7hXNe694Z2y6z\u002BlVULq9yR6lGWAvgy340EPd4p/mZHfzfb3cs6rgShksWiK9i2GUrTzgWHKKPmsoFKtrWoTM1GuxohL8oVVzxM9HAyjLOwUiSTWjBgwFKX9StJ7/tO\u002BUX4W3DClOmAvnbFNjQztCHNlmCRFPaY5fbHiTqey2dBAf8qNjVC8bk7Epu9m4oeYD0JeFmWueBTY3F5\u002Bwuy4fMPhDQ1BYHsjqSnWgZa205sqSj5lVMNrkge2tLHxPaxiCyoshdV5Vq/HOmw72PZ9IQnDVHetUyj/dnsGiqvJMmt9dHZrik3GsPSPnhlWL7kQOJKnLuk1tLgCLA9Zc8sD/QgAvmSAEpe7/aODHrQPqEbB9VIZIQOCSL\u002B\u002BaV0\u002BbDwoi6AQVnBVkCb77DFFsZUD8oTImH556tsFfnakwqg5fJFnW5IU/lLWa2QrHTXSPJYpunbZdtO\u002BrqHFC9f6sc59wW\u002Bf3lYD7/Mx8iwZTsymMkHfegcxYAa9qazxTvN73LqWrVzFMl5AJsuDp4OnpGDUH9iVGjbHS2Bp4jSpEqD/thZxg6Bw4f/jn1M7rrmCFgVMHC8b5cGDzmH7W1AplxQqg/BtNSDAZD7Ysnvji52n5ssvXfZx5NBU7bQ\u002BdIWvuQc/ECvIFeHki7fxQjNGoEPEVHWE\u002BjkeuZ4fGEdrge\u002B4Kfhzo3px3tDqS9E\u002Bf6GdDUxxeiAPKr/OIVeMqfyZeQrIOBk70/3JUnWkmq5o4Dn9ggr6\u002BQfPqf45pYEi5TXTUNHHdUeIYTpPqCeqa5AQZUEdjybyn38C\u002BY8aAi57pmxA0EncoGrydCDQq1HgJD1tKD9ABVYO4bFSxHy4bV8L0wG6aZpHM8XXKxoGIfMtItRRrdnvO6EWMu6XitzuOQfBxNdPJbqjJvR5adk7CMC9JaKnZ8CFHJhgozerr6np6fITRV0c3f0arYbkddLH2you2WQ6RtJGO6c\u002B7oGD93dLkIDnJ8NjoUekjLk6oafGmcgNfdVEr6IfzAq13e57l7YPmeRS37NnyzgdlbkZDJkAeFW5dnqhB\u002BHdx1q4rcNZKfUCKwjCdLkUpbKcJxnoBsBwtGWYwSE8bZECdBhYrh11w2vDFuGRPQOcpdDIBN/H9cGaSPldwGfUxr12wAChu/eUJ2OuJPDf3ndh/BxRc2iyOn9WvmUkGAMD708jG30D\u002BunYM918GdDRu2qB\u002B8NLg1NUxIWBSv2ScA5gqzWgu8L5XgIzeECLNiGuhQP6ohw/uGv8zlf3gq/sRsPOG26bMP\u002BoiJ3BFwsSyY1k0sX5l83yIPLJpOxqAQ=="
    },
    {
      "RequestUri": "https://seanmcccanary.blob.core.windows.net/test-container-560ea862-33d1-d214-1491-8ba4d7a652af/test-blob-324752db-bc7c-b21a-1354-03521a7f7ea0",
      "RequestMethod": "GET",
      "RequestHeaders": {
        "Authorization": "Sanitized",
        "traceparent": "00-9091268b92fd8b4aab0ef1cb39bc5b32-b82a5c6117ca884d-00",
        "User-Agent": [
          "azsdk-net-Storage.Blobs/12.5.0-dev.20200402.1",
          "(.NET Core 4.6.28325.01; Microsoft Windows 10.0.18362 )"
        ],
        "x-ms-client-request-id": "05a77d7a-1f31-90b5-82e1-68ef4a8d3af0",
        "x-ms-date": "Thu, 02 Apr 2020 23:42:20 GMT",
        "x-ms-range": "bytes=0-268435455",
        "x-ms-return-client-request-id": "true",
<<<<<<< HEAD
        "x-ms-version": "2019-12-12"
=======
        "x-ms-version": "2020-02-10"
>>>>>>> 60f4876e
      },
      "RequestBody": null,
      "StatusCode": 206,
      "ResponseHeaders": {
        "Accept-Ranges": "bytes",
        "Content-Length": "1024",
        "Content-Range": "bytes 0-1023/1024",
        "Content-Type": "application/octet-stream",
        "Date": "Thu, 02 Apr 2020 23:42:19 GMT",
        "ETag": "\u00220x8D7D75F7BBC3FA5\u0022",
        "Last-Modified": "Thu, 02 Apr 2020 23:42:19 GMT",
        "Server": [
          "Windows-Azure-Blob/1.0",
          "Microsoft-HTTPAPI/2.0"
        ],
        "x-ms-blob-content-md5": "sosKT6sdlLDr8ulyrSaPLA==",
        "x-ms-blob-type": "BlockBlob",
        "x-ms-client-request-id": "05a77d7a-1f31-90b5-82e1-68ef4a8d3af0",
        "x-ms-creation-time": "Thu, 02 Apr 2020 23:42:19 GMT",
        "x-ms-lease-state": "available",
        "x-ms-lease-status": "unlocked",
        "x-ms-request-id": "c8e3d488-201e-003e-3348-09dadf000000",
        "x-ms-server-encrypted": "true",
<<<<<<< HEAD
        "x-ms-version": "2019-12-12"
=======
        "x-ms-version": "2020-02-10"
>>>>>>> 60f4876e
      },
      "ResponseBody": "yLXM8JrCKBXTb4EiX4GAxNi0NpeViA92rrDKBJo\u002BCQFkU8qcg8g8rBf79jCpt7hXNe694Z2y6z\u002BlVULq9yR6lGWAvgy340EPd4p/mZHfzfb3cs6rgShksWiK9i2GUrTzgWHKKPmsoFKtrWoTM1GuxohL8oVVzxM9HAyjLOwUiSTWjBgwFKX9StJ7/tO\u002BUX4W3DClOmAvnbFNjQztCHNlmCRFPaY5fbHiTqey2dBAf8qNjVC8bk7Epu9m4oeYD0JeFmWueBTY3F5\u002Bwuy4fMPhDQ1BYHsjqSnWgZa205sqSj5lVMNrkge2tLHxPaxiCyoshdV5Vq/HOmw72PZ9IQnDVHetUyj/dnsGiqvJMmt9dHZrik3GsPSPnhlWL7kQOJKnLuk1tLgCLA9Zc8sD/QgAvmSAEpe7/aODHrQPqEbB9VIZIQOCSL\u002B\u002BaV0\u002BbDwoi6AQVnBVkCb77DFFsZUD8oTImH556tsFfnakwqg5fJFnW5IU/lLWa2QrHTXSPJYpunbZdtO\u002BrqHFC9f6sc59wW\u002Bf3lYD7/Mx8iwZTsymMkHfegcxYAa9qazxTvN73LqWrVzFMl5AJsuDp4OnpGDUH9iVGjbHS2Bp4jSpEqD/thZxg6Bw4f/jn1M7rrmCFgVMHC8b5cGDzmH7W1AplxQqg/BtNSDAZD7Ysnvji52n5ssvXfZx5NBU7bQ\u002BdIWvuQc/ECvIFeHki7fxQjNGoEPEVHWE\u002BjkeuZ4fGEdrge\u002B4Kfhzo3px3tDqS9E\u002Bf6GdDUxxeiAPKr/OIVeMqfyZeQrIOBk70/3JUnWkmq5o4Dn9ggr6\u002BQfPqf45pYEi5TXTUNHHdUeIYTpPqCeqa5AQZUEdjybyn38C\u002BY8aAi57pmxA0EncoGrydCDQq1HgJD1tKD9ABVYO4bFSxHy4bV8L0wG6aZpHM8XXKxoGIfMtItRRrdnvO6EWMu6XitzuOQfBxNdPJbqjJvR5adk7CMC9JaKnZ8CFHJhgozerr6np6fITRV0c3f0arYbkddLH2you2WQ6RtJGO6c\u002B7oGD93dLkIDnJ8NjoUekjLk6oafGmcgNfdVEr6IfzAq13e57l7YPmeRS37NnyzgdlbkZDJkAeFW5dnqhB\u002BHdx1q4rcNZKfUCKwjCdLkUpbKcJxnoBsBwtGWYwSE8bZECdBhYrh11w2vDFuGRPQOcpdDIBN/H9cGaSPldwGfUxr12wAChu/eUJ2OuJPDf3ndh/BxRc2iyOn9WvmUkGAMD708jG30D\u002BunYM918GdDRu2qB\u002B8NLg1NUxIWBSv2ScA5gqzWgu8L5XgIzeECLNiGuhQP6ohw/uGv8zlf3gq/sRsPOG26bMP\u002BoiJ3BFwsSyY1k0sX5l83yIPLJpOxqAQ=="
    },
    {
      "RequestUri": "https://seanmcccanary.blob.core.windows.net/test-container-560ea862-33d1-d214-1491-8ba4d7a652af/test-blob-324752db-bc7c-b21a-1354-03521a7f7ea0",
      "RequestMethod": "GET",
      "RequestHeaders": {
        "Authorization": "Sanitized",
        "traceparent": "00-2ebfae1e19ad97488e5e5e4617f8088a-7a19f8c94310bb42-00",
        "User-Agent": [
          "azsdk-net-Storage.Blobs/12.5.0-dev.20200402.1",
          "(.NET Core 4.6.28325.01; Microsoft Windows 10.0.18362 )"
        ],
        "x-ms-client-request-id": "726602cc-f7d1-2238-b4c9-a687673b538b",
        "x-ms-date": "Thu, 02 Apr 2020 23:42:20 GMT",
        "x-ms-range": "bytes=0-268435455",
        "x-ms-return-client-request-id": "true",
<<<<<<< HEAD
        "x-ms-version": "2019-12-12"
=======
        "x-ms-version": "2020-02-10"
>>>>>>> 60f4876e
      },
      "RequestBody": null,
      "StatusCode": 206,
      "ResponseHeaders": {
        "Accept-Ranges": "bytes",
        "Content-Length": "1024",
        "Content-Range": "bytes 0-1023/1024",
        "Content-Type": "application/octet-stream",
        "Date": "Thu, 02 Apr 2020 23:42:19 GMT",
        "ETag": "\u00220x8D7D75F7BBC3FA5\u0022",
        "Last-Modified": "Thu, 02 Apr 2020 23:42:19 GMT",
        "Server": [
          "Windows-Azure-Blob/1.0",
          "Microsoft-HTTPAPI/2.0"
        ],
        "x-ms-blob-content-md5": "sosKT6sdlLDr8ulyrSaPLA==",
        "x-ms-blob-type": "BlockBlob",
        "x-ms-client-request-id": "726602cc-f7d1-2238-b4c9-a687673b538b",
        "x-ms-creation-time": "Thu, 02 Apr 2020 23:42:19 GMT",
        "x-ms-lease-state": "available",
        "x-ms-lease-status": "unlocked",
        "x-ms-request-id": "c8e3d493-201e-003e-3c48-09dadf000000",
        "x-ms-server-encrypted": "true",
<<<<<<< HEAD
        "x-ms-version": "2019-12-12"
=======
        "x-ms-version": "2020-02-10"
>>>>>>> 60f4876e
      },
      "ResponseBody": "yLXM8JrCKBXTb4EiX4GAxNi0NpeViA92rrDKBJo\u002BCQFkU8qcg8g8rBf79jCpt7hXNe694Z2y6z\u002BlVULq9yR6lGWAvgy340EPd4p/mZHfzfb3cs6rgShksWiK9i2GUrTzgWHKKPmsoFKtrWoTM1GuxohL8oVVzxM9HAyjLOwUiSTWjBgwFKX9StJ7/tO\u002BUX4W3DClOmAvnbFNjQztCHNlmCRFPaY5fbHiTqey2dBAf8qNjVC8bk7Epu9m4oeYD0JeFmWueBTY3F5\u002Bwuy4fMPhDQ1BYHsjqSnWgZa205sqSj5lVMNrkge2tLHxPaxiCyoshdV5Vq/HOmw72PZ9IQnDVHetUyj/dnsGiqvJMmt9dHZrik3GsPSPnhlWL7kQOJKnLuk1tLgCLA9Zc8sD/QgAvmSAEpe7/aODHrQPqEbB9VIZIQOCSL\u002B\u002BaV0\u002BbDwoi6AQVnBVkCb77DFFsZUD8oTImH556tsFfnakwqg5fJFnW5IU/lLWa2QrHTXSPJYpunbZdtO\u002BrqHFC9f6sc59wW\u002Bf3lYD7/Mx8iwZTsymMkHfegcxYAa9qazxTvN73LqWrVzFMl5AJsuDp4OnpGDUH9iVGjbHS2Bp4jSpEqD/thZxg6Bw4f/jn1M7rrmCFgVMHC8b5cGDzmH7W1AplxQqg/BtNSDAZD7Ysnvji52n5ssvXfZx5NBU7bQ\u002BdIWvuQc/ECvIFeHki7fxQjNGoEPEVHWE\u002BjkeuZ4fGEdrge\u002B4Kfhzo3px3tDqS9E\u002Bf6GdDUxxeiAPKr/OIVeMqfyZeQrIOBk70/3JUnWkmq5o4Dn9ggr6\u002BQfPqf45pYEi5TXTUNHHdUeIYTpPqCeqa5AQZUEdjybyn38C\u002BY8aAi57pmxA0EncoGrydCDQq1HgJD1tKD9ABVYO4bFSxHy4bV8L0wG6aZpHM8XXKxoGIfMtItRRrdnvO6EWMu6XitzuOQfBxNdPJbqjJvR5adk7CMC9JaKnZ8CFHJhgozerr6np6fITRV0c3f0arYbkddLH2you2WQ6RtJGO6c\u002B7oGD93dLkIDnJ8NjoUekjLk6oafGmcgNfdVEr6IfzAq13e57l7YPmeRS37NnyzgdlbkZDJkAeFW5dnqhB\u002BHdx1q4rcNZKfUCKwjCdLkUpbKcJxnoBsBwtGWYwSE8bZECdBhYrh11w2vDFuGRPQOcpdDIBN/H9cGaSPldwGfUxr12wAChu/eUJ2OuJPDf3ndh/BxRc2iyOn9WvmUkGAMD708jG30D\u002BunYM918GdDRu2qB\u002B8NLg1NUxIWBSv2ScA5gqzWgu8L5XgIzeECLNiGuhQP6ohw/uGv8zlf3gq/sRsPOG26bMP\u002BoiJ3BFwsSyY1k0sX5l83yIPLJpOxqAQ=="
    },
    {
      "RequestUri": "https://seanmcccanary.blob.core.windows.net/test-container-560ea862-33d1-d214-1491-8ba4d7a652af?restype=container",
      "RequestMethod": "DELETE",
      "RequestHeaders": {
        "Authorization": "Sanitized",
        "traceparent": "00-c8347003c3ddbf4c8106a275b447a3da-54c5c344d7a4ec42-00",
        "User-Agent": [
          "azsdk-net-Storage.Blobs/12.5.0-dev.20200402.1",
          "(.NET Core 4.6.28325.01; Microsoft Windows 10.0.18362 )"
        ],
        "x-ms-client-request-id": "482325af-c726-611e-e121-c3fc6751928a",
        "x-ms-date": "Thu, 02 Apr 2020 23:42:20 GMT",
        "x-ms-return-client-request-id": "true",
<<<<<<< HEAD
        "x-ms-version": "2019-12-12"
=======
        "x-ms-version": "2020-02-10"
>>>>>>> 60f4876e
      },
      "RequestBody": null,
      "StatusCode": 202,
      "ResponseHeaders": {
        "Content-Length": "0",
        "Date": "Thu, 02 Apr 2020 23:42:19 GMT",
        "Server": [
          "Windows-Azure-Blob/1.0",
          "Microsoft-HTTPAPI/2.0"
        ],
        "x-ms-client-request-id": "482325af-c726-611e-e121-c3fc6751928a",
        "x-ms-request-id": "c8e3d4a1-201e-003e-4248-09dadf000000",
<<<<<<< HEAD
        "x-ms-version": "2019-12-12"
=======
        "x-ms-version": "2020-02-10"
>>>>>>> 60f4876e
      },
      "ResponseBody": []
    }
  ],
  "Variables": {
    "RandomSeed": "1241999716",
    "Storage_TestConfigDefault": "ProductionTenant\nseanmcccanary\nU2FuaXRpemVk\nhttps://seanmcccanary.blob.core.windows.net\nhttps://seanmcccanary.file.core.windows.net\nhttps://seanmcccanary.queue.core.windows.net\nhttps://seanmcccanary.table.core.windows.net\n\n\n\n\nhttps://seanmcccanary-secondary.blob.core.windows.net\nhttps://seanmcccanary-secondary.file.core.windows.net\nhttps://seanmcccanary-secondary.queue.core.windows.net\nhttps://seanmcccanary-secondary.table.core.windows.net\n\nSanitized\n\n\nCloud\nBlobEndpoint=https://seanmcccanary.blob.core.windows.net/;QueueEndpoint=https://seanmcccanary.queue.core.windows.net/;FileEndpoint=https://seanmcccanary.file.core.windows.net/;BlobSecondaryEndpoint=https://seanmcccanary-secondary.blob.core.windows.net/;QueueSecondaryEndpoint=https://seanmcccanary-secondary.queue.core.windows.net/;FileSecondaryEndpoint=https://seanmcccanary-secondary.file.core.windows.net/;AccountName=seanmcccanary;AccountKey=Sanitized\nseanscope1"
  }
}<|MERGE_RESOLUTION|>--- conflicted
+++ resolved
@@ -14,11 +14,7 @@
         "x-ms-client-request-id": "ca10406e-2aa0-18da-d8b6-b39695d34a80",
         "x-ms-date": "Thu, 02 Apr 2020 23:42:19 GMT",
         "x-ms-return-client-request-id": "true",
-<<<<<<< HEAD
-        "x-ms-version": "2019-12-12"
-=======
-        "x-ms-version": "2020-02-10"
->>>>>>> 60f4876e
+        "x-ms-version": "2020-02-10"
       },
       "RequestBody": null,
       "StatusCode": 201,
@@ -33,11 +29,7 @@
         ],
         "x-ms-client-request-id": "ca10406e-2aa0-18da-d8b6-b39695d34a80",
         "x-ms-request-id": "c8e3d45c-201e-003e-1248-09dadf000000",
-<<<<<<< HEAD
-        "x-ms-version": "2019-12-12"
-=======
-        "x-ms-version": "2020-02-10"
->>>>>>> 60f4876e
+        "x-ms-version": "2020-02-10"
       },
       "ResponseBody": []
     },
@@ -56,11 +48,7 @@
         "x-ms-client-request-id": "6ec1863d-d9d0-0c96-73b1-bf70f645b372",
         "x-ms-date": "Thu, 02 Apr 2020 23:42:20 GMT",
         "x-ms-return-client-request-id": "true",
-<<<<<<< HEAD
-        "x-ms-version": "2019-12-12"
-=======
-        "x-ms-version": "2020-02-10"
->>>>>>> 60f4876e
+        "x-ms-version": "2020-02-10"
       },
       "RequestBody": "yLXM8JrCKBXTb4EiX4GAxNi0NpeViA92rrDKBJo\u002BCQFkU8qcg8g8rBf79jCpt7hXNe694Z2y6z\u002BlVULq9yR6lGWAvgy340EPd4p/mZHfzfb3cs6rgShksWiK9i2GUrTzgWHKKPmsoFKtrWoTM1GuxohL8oVVzxM9HAyjLOwUiSTWjBgwFKX9StJ7/tO\u002BUX4W3DClOmAvnbFNjQztCHNlmCRFPaY5fbHiTqey2dBAf8qNjVC8bk7Epu9m4oeYD0JeFmWueBTY3F5\u002Bwuy4fMPhDQ1BYHsjqSnWgZa205sqSj5lVMNrkge2tLHxPaxiCyoshdV5Vq/HOmw72PZ9IQnDVHetUyj/dnsGiqvJMmt9dHZrik3GsPSPnhlWL7kQOJKnLuk1tLgCLA9Zc8sD/QgAvmSAEpe7/aODHrQPqEbB9VIZIQOCSL\u002B\u002BaV0\u002BbDwoi6AQVnBVkCb77DFFsZUD8oTImH556tsFfnakwqg5fJFnW5IU/lLWa2QrHTXSPJYpunbZdtO\u002BrqHFC9f6sc59wW\u002Bf3lYD7/Mx8iwZTsymMkHfegcxYAa9qazxTvN73LqWrVzFMl5AJsuDp4OnpGDUH9iVGjbHS2Bp4jSpEqD/thZxg6Bw4f/jn1M7rrmCFgVMHC8b5cGDzmH7W1AplxQqg/BtNSDAZD7Ysnvji52n5ssvXfZx5NBU7bQ\u002BdIWvuQc/ECvIFeHki7fxQjNGoEPEVHWE\u002BjkeuZ4fGEdrge\u002B4Kfhzo3px3tDqS9E\u002Bf6GdDUxxeiAPKr/OIVeMqfyZeQrIOBk70/3JUnWkmq5o4Dn9ggr6\u002BQfPqf45pYEi5TXTUNHHdUeIYTpPqCeqa5AQZUEdjybyn38C\u002BY8aAi57pmxA0EncoGrydCDQq1HgJD1tKD9ABVYO4bFSxHy4bV8L0wG6aZpHM8XXKxoGIfMtItRRrdnvO6EWMu6XitzuOQfBxNdPJbqjJvR5adk7CMC9JaKnZ8CFHJhgozerr6np6fITRV0c3f0arYbkddLH2you2WQ6RtJGO6c\u002B7oGD93dLkIDnJ8NjoUekjLk6oafGmcgNfdVEr6IfzAq13e57l7YPmeRS37NnyzgdlbkZDJkAeFW5dnqhB\u002BHdx1q4rcNZKfUCKwjCdLkUpbKcJxnoBsBwtGWYwSE8bZECdBhYrh11w2vDFuGRPQOcpdDIBN/H9cGaSPldwGfUxr12wAChu/eUJ2OuJPDf3ndh/BxRc2iyOn9WvmUkGAMD708jG30D\u002BunYM918GdDRu2qB\u002B8NLg1NUxIWBSv2ScA5gqzWgu8L5XgIzeECLNiGuhQP6ohw/uGv8zlf3gq/sRsPOG26bMP\u002BoiJ3BFwsSyY1k0sX5l83yIPLJpOxqAQ==",
       "StatusCode": 201,
@@ -78,11 +66,7 @@
         "x-ms-content-crc64": "Pcob/fe5u5E=",
         "x-ms-request-id": "c8e3d46c-201e-003e-1e48-09dadf000000",
         "x-ms-request-server-encrypted": "true",
-<<<<<<< HEAD
-        "x-ms-version": "2019-12-12"
-=======
-        "x-ms-version": "2020-02-10"
->>>>>>> 60f4876e
+        "x-ms-version": "2020-02-10"
       },
       "ResponseBody": []
     },
@@ -100,11 +84,7 @@
         "x-ms-date": "Thu, 02 Apr 2020 23:42:20 GMT",
         "x-ms-range": "bytes=0-268435455",
         "x-ms-return-client-request-id": "true",
-<<<<<<< HEAD
-        "x-ms-version": "2019-12-12"
-=======
-        "x-ms-version": "2020-02-10"
->>>>>>> 60f4876e
+        "x-ms-version": "2020-02-10"
       },
       "RequestBody": null,
       "StatusCode": 206,
@@ -128,11 +108,7 @@
         "x-ms-lease-status": "unlocked",
         "x-ms-request-id": "c8e3d47c-201e-003e-2a48-09dadf000000",
         "x-ms-server-encrypted": "true",
-<<<<<<< HEAD
-        "x-ms-version": "2019-12-12"
-=======
-        "x-ms-version": "2020-02-10"
->>>>>>> 60f4876e
+        "x-ms-version": "2020-02-10"
       },
       "ResponseBody": "yLXM8JrCKBXTb4EiX4GAxNi0NpeViA92rrDKBJo\u002BCQFkU8qcg8g8rBf79jCpt7hXNe694Z2y6z\u002BlVULq9yR6lGWAvgy340EPd4p/mZHfzfb3cs6rgShksWiK9i2GUrTzgWHKKPmsoFKtrWoTM1GuxohL8oVVzxM9HAyjLOwUiSTWjBgwFKX9StJ7/tO\u002BUX4W3DClOmAvnbFNjQztCHNlmCRFPaY5fbHiTqey2dBAf8qNjVC8bk7Epu9m4oeYD0JeFmWueBTY3F5\u002Bwuy4fMPhDQ1BYHsjqSnWgZa205sqSj5lVMNrkge2tLHxPaxiCyoshdV5Vq/HOmw72PZ9IQnDVHetUyj/dnsGiqvJMmt9dHZrik3GsPSPnhlWL7kQOJKnLuk1tLgCLA9Zc8sD/QgAvmSAEpe7/aODHrQPqEbB9VIZIQOCSL\u002B\u002BaV0\u002BbDwoi6AQVnBVkCb77DFFsZUD8oTImH556tsFfnakwqg5fJFnW5IU/lLWa2QrHTXSPJYpunbZdtO\u002BrqHFC9f6sc59wW\u002Bf3lYD7/Mx8iwZTsymMkHfegcxYAa9qazxTvN73LqWrVzFMl5AJsuDp4OnpGDUH9iVGjbHS2Bp4jSpEqD/thZxg6Bw4f/jn1M7rrmCFgVMHC8b5cGDzmH7W1AplxQqg/BtNSDAZD7Ysnvji52n5ssvXfZx5NBU7bQ\u002BdIWvuQc/ECvIFeHki7fxQjNGoEPEVHWE\u002BjkeuZ4fGEdrge\u002B4Kfhzo3px3tDqS9E\u002Bf6GdDUxxeiAPKr/OIVeMqfyZeQrIOBk70/3JUnWkmq5o4Dn9ggr6\u002BQfPqf45pYEi5TXTUNHHdUeIYTpPqCeqa5AQZUEdjybyn38C\u002BY8aAi57pmxA0EncoGrydCDQq1HgJD1tKD9ABVYO4bFSxHy4bV8L0wG6aZpHM8XXKxoGIfMtItRRrdnvO6EWMu6XitzuOQfBxNdPJbqjJvR5adk7CMC9JaKnZ8CFHJhgozerr6np6fITRV0c3f0arYbkddLH2you2WQ6RtJGO6c\u002B7oGD93dLkIDnJ8NjoUekjLk6oafGmcgNfdVEr6IfzAq13e57l7YPmeRS37NnyzgdlbkZDJkAeFW5dnqhB\u002BHdx1q4rcNZKfUCKwjCdLkUpbKcJxnoBsBwtGWYwSE8bZECdBhYrh11w2vDFuGRPQOcpdDIBN/H9cGaSPldwGfUxr12wAChu/eUJ2OuJPDf3ndh/BxRc2iyOn9WvmUkGAMD708jG30D\u002BunYM918GdDRu2qB\u002B8NLg1NUxIWBSv2ScA5gqzWgu8L5XgIzeECLNiGuhQP6ohw/uGv8zlf3gq/sRsPOG26bMP\u002BoiJ3BFwsSyY1k0sX5l83yIPLJpOxqAQ=="
     },
@@ -150,11 +126,7 @@
         "x-ms-date": "Thu, 02 Apr 2020 23:42:20 GMT",
         "x-ms-range": "bytes=0-268435455",
         "x-ms-return-client-request-id": "true",
-<<<<<<< HEAD
-        "x-ms-version": "2019-12-12"
-=======
-        "x-ms-version": "2020-02-10"
->>>>>>> 60f4876e
+        "x-ms-version": "2020-02-10"
       },
       "RequestBody": null,
       "StatusCode": 206,
@@ -178,11 +150,7 @@
         "x-ms-lease-status": "unlocked",
         "x-ms-request-id": "c8e3d488-201e-003e-3348-09dadf000000",
         "x-ms-server-encrypted": "true",
-<<<<<<< HEAD
-        "x-ms-version": "2019-12-12"
-=======
-        "x-ms-version": "2020-02-10"
->>>>>>> 60f4876e
+        "x-ms-version": "2020-02-10"
       },
       "ResponseBody": "yLXM8JrCKBXTb4EiX4GAxNi0NpeViA92rrDKBJo\u002BCQFkU8qcg8g8rBf79jCpt7hXNe694Z2y6z\u002BlVULq9yR6lGWAvgy340EPd4p/mZHfzfb3cs6rgShksWiK9i2GUrTzgWHKKPmsoFKtrWoTM1GuxohL8oVVzxM9HAyjLOwUiSTWjBgwFKX9StJ7/tO\u002BUX4W3DClOmAvnbFNjQztCHNlmCRFPaY5fbHiTqey2dBAf8qNjVC8bk7Epu9m4oeYD0JeFmWueBTY3F5\u002Bwuy4fMPhDQ1BYHsjqSnWgZa205sqSj5lVMNrkge2tLHxPaxiCyoshdV5Vq/HOmw72PZ9IQnDVHetUyj/dnsGiqvJMmt9dHZrik3GsPSPnhlWL7kQOJKnLuk1tLgCLA9Zc8sD/QgAvmSAEpe7/aODHrQPqEbB9VIZIQOCSL\u002B\u002BaV0\u002BbDwoi6AQVnBVkCb77DFFsZUD8oTImH556tsFfnakwqg5fJFnW5IU/lLWa2QrHTXSPJYpunbZdtO\u002BrqHFC9f6sc59wW\u002Bf3lYD7/Mx8iwZTsymMkHfegcxYAa9qazxTvN73LqWrVzFMl5AJsuDp4OnpGDUH9iVGjbHS2Bp4jSpEqD/thZxg6Bw4f/jn1M7rrmCFgVMHC8b5cGDzmH7W1AplxQqg/BtNSDAZD7Ysnvji52n5ssvXfZx5NBU7bQ\u002BdIWvuQc/ECvIFeHki7fxQjNGoEPEVHWE\u002BjkeuZ4fGEdrge\u002B4Kfhzo3px3tDqS9E\u002Bf6GdDUxxeiAPKr/OIVeMqfyZeQrIOBk70/3JUnWkmq5o4Dn9ggr6\u002BQfPqf45pYEi5TXTUNHHdUeIYTpPqCeqa5AQZUEdjybyn38C\u002BY8aAi57pmxA0EncoGrydCDQq1HgJD1tKD9ABVYO4bFSxHy4bV8L0wG6aZpHM8XXKxoGIfMtItRRrdnvO6EWMu6XitzuOQfBxNdPJbqjJvR5adk7CMC9JaKnZ8CFHJhgozerr6np6fITRV0c3f0arYbkddLH2you2WQ6RtJGO6c\u002B7oGD93dLkIDnJ8NjoUekjLk6oafGmcgNfdVEr6IfzAq13e57l7YPmeRS37NnyzgdlbkZDJkAeFW5dnqhB\u002BHdx1q4rcNZKfUCKwjCdLkUpbKcJxnoBsBwtGWYwSE8bZECdBhYrh11w2vDFuGRPQOcpdDIBN/H9cGaSPldwGfUxr12wAChu/eUJ2OuJPDf3ndh/BxRc2iyOn9WvmUkGAMD708jG30D\u002BunYM918GdDRu2qB\u002B8NLg1NUxIWBSv2ScA5gqzWgu8L5XgIzeECLNiGuhQP6ohw/uGv8zlf3gq/sRsPOG26bMP\u002BoiJ3BFwsSyY1k0sX5l83yIPLJpOxqAQ=="
     },
@@ -200,11 +168,7 @@
         "x-ms-date": "Thu, 02 Apr 2020 23:42:20 GMT",
         "x-ms-range": "bytes=0-268435455",
         "x-ms-return-client-request-id": "true",
-<<<<<<< HEAD
-        "x-ms-version": "2019-12-12"
-=======
-        "x-ms-version": "2020-02-10"
->>>>>>> 60f4876e
+        "x-ms-version": "2020-02-10"
       },
       "RequestBody": null,
       "StatusCode": 206,
@@ -228,11 +192,7 @@
         "x-ms-lease-status": "unlocked",
         "x-ms-request-id": "c8e3d493-201e-003e-3c48-09dadf000000",
         "x-ms-server-encrypted": "true",
-<<<<<<< HEAD
-        "x-ms-version": "2019-12-12"
-=======
-        "x-ms-version": "2020-02-10"
->>>>>>> 60f4876e
+        "x-ms-version": "2020-02-10"
       },
       "ResponseBody": "yLXM8JrCKBXTb4EiX4GAxNi0NpeViA92rrDKBJo\u002BCQFkU8qcg8g8rBf79jCpt7hXNe694Z2y6z\u002BlVULq9yR6lGWAvgy340EPd4p/mZHfzfb3cs6rgShksWiK9i2GUrTzgWHKKPmsoFKtrWoTM1GuxohL8oVVzxM9HAyjLOwUiSTWjBgwFKX9StJ7/tO\u002BUX4W3DClOmAvnbFNjQztCHNlmCRFPaY5fbHiTqey2dBAf8qNjVC8bk7Epu9m4oeYD0JeFmWueBTY3F5\u002Bwuy4fMPhDQ1BYHsjqSnWgZa205sqSj5lVMNrkge2tLHxPaxiCyoshdV5Vq/HOmw72PZ9IQnDVHetUyj/dnsGiqvJMmt9dHZrik3GsPSPnhlWL7kQOJKnLuk1tLgCLA9Zc8sD/QgAvmSAEpe7/aODHrQPqEbB9VIZIQOCSL\u002B\u002BaV0\u002BbDwoi6AQVnBVkCb77DFFsZUD8oTImH556tsFfnakwqg5fJFnW5IU/lLWa2QrHTXSPJYpunbZdtO\u002BrqHFC9f6sc59wW\u002Bf3lYD7/Mx8iwZTsymMkHfegcxYAa9qazxTvN73LqWrVzFMl5AJsuDp4OnpGDUH9iVGjbHS2Bp4jSpEqD/thZxg6Bw4f/jn1M7rrmCFgVMHC8b5cGDzmH7W1AplxQqg/BtNSDAZD7Ysnvji52n5ssvXfZx5NBU7bQ\u002BdIWvuQc/ECvIFeHki7fxQjNGoEPEVHWE\u002BjkeuZ4fGEdrge\u002B4Kfhzo3px3tDqS9E\u002Bf6GdDUxxeiAPKr/OIVeMqfyZeQrIOBk70/3JUnWkmq5o4Dn9ggr6\u002BQfPqf45pYEi5TXTUNHHdUeIYTpPqCeqa5AQZUEdjybyn38C\u002BY8aAi57pmxA0EncoGrydCDQq1HgJD1tKD9ABVYO4bFSxHy4bV8L0wG6aZpHM8XXKxoGIfMtItRRrdnvO6EWMu6XitzuOQfBxNdPJbqjJvR5adk7CMC9JaKnZ8CFHJhgozerr6np6fITRV0c3f0arYbkddLH2you2WQ6RtJGO6c\u002B7oGD93dLkIDnJ8NjoUekjLk6oafGmcgNfdVEr6IfzAq13e57l7YPmeRS37NnyzgdlbkZDJkAeFW5dnqhB\u002BHdx1q4rcNZKfUCKwjCdLkUpbKcJxnoBsBwtGWYwSE8bZECdBhYrh11w2vDFuGRPQOcpdDIBN/H9cGaSPldwGfUxr12wAChu/eUJ2OuJPDf3ndh/BxRc2iyOn9WvmUkGAMD708jG30D\u002BunYM918GdDRu2qB\u002B8NLg1NUxIWBSv2ScA5gqzWgu8L5XgIzeECLNiGuhQP6ohw/uGv8zlf3gq/sRsPOG26bMP\u002BoiJ3BFwsSyY1k0sX5l83yIPLJpOxqAQ=="
     },
@@ -249,11 +209,7 @@
         "x-ms-client-request-id": "482325af-c726-611e-e121-c3fc6751928a",
         "x-ms-date": "Thu, 02 Apr 2020 23:42:20 GMT",
         "x-ms-return-client-request-id": "true",
-<<<<<<< HEAD
-        "x-ms-version": "2019-12-12"
-=======
-        "x-ms-version": "2020-02-10"
->>>>>>> 60f4876e
+        "x-ms-version": "2020-02-10"
       },
       "RequestBody": null,
       "StatusCode": 202,
@@ -266,11 +222,7 @@
         ],
         "x-ms-client-request-id": "482325af-c726-611e-e121-c3fc6751928a",
         "x-ms-request-id": "c8e3d4a1-201e-003e-4248-09dadf000000",
-<<<<<<< HEAD
-        "x-ms-version": "2019-12-12"
-=======
-        "x-ms-version": "2020-02-10"
->>>>>>> 60f4876e
+        "x-ms-version": "2020-02-10"
       },
       "ResponseBody": []
     }
