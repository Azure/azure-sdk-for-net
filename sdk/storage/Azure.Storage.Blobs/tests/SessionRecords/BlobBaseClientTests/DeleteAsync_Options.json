--- conflicted
+++ resolved
@@ -15,11 +15,7 @@
         "x-ms-client-request-id": "5d6ef090-b9b3-1cc2-4fec-4a7422bdaa20",
         "x-ms-date": "Wed, 17 Feb 2021 18:46:23 GMT",
         "x-ms-return-client-request-id": "true",
-<<<<<<< HEAD
-        "x-ms-version": "2020-12-06"
-=======
-        "x-ms-version": "2021-02-12"
->>>>>>> 7e782c87
+        "x-ms-version": "2021-02-12"
       },
       "RequestBody": null,
       "StatusCode": 201,
@@ -34,11 +30,7 @@
         ],
         "x-ms-client-request-id": "5d6ef090-b9b3-1cc2-4fec-4a7422bdaa20",
         "x-ms-request-id": "3c934327-f01e-007d-455d-05abe1000000",
-<<<<<<< HEAD
-        "x-ms-version": "2020-12-06"
-=======
-        "x-ms-version": "2021-02-12"
->>>>>>> 7e782c87
+        "x-ms-version": "2021-02-12"
       },
       "ResponseBody": []
     },
@@ -59,11 +51,7 @@
         "x-ms-client-request-id": "6798ed6c-0dfd-e052-a7a0-cacb789d8d5a",
         "x-ms-date": "Wed, 17 Feb 2021 18:46:23 GMT",
         "x-ms-return-client-request-id": "true",
-<<<<<<< HEAD
-        "x-ms-version": "2020-12-06"
-=======
-        "x-ms-version": "2021-02-12"
->>>>>>> 7e782c87
+        "x-ms-version": "2021-02-12"
       },
       "RequestBody": "yL32QHF9CfZ8w6J+R2GDys3fgzUjnZ2eguZQrRCVhbmdU6xlxmquHYYvy/pP8D+rg91ftxIY0yogV72KLVvl5z7p4PS1HQRjMGav9NGiTpGmpCozNc2mhX+BRW6sJO8qSeS8ZhBK9mXZ/Iesad9ZfQgs44gxsrFwQlt1M9iVtgx2hKvs5uiBXK7FWTlG+hufKMhlgEBn+ZYzTCS01cKMQ0V6NeQ0bJYgqofZa1h3KUg/1QsQLzXLDosUuJrEzIbsORXzy8Q2a7wxRda4jo09vCLcdf+2exQPridZH7P8XN0B7TJCg12DCWpP3+pfE4D91vx351eGNb0B4x2d3EsINOj4t6Bb+zjEWGyVZ5wpsJumXEm2hXSGerd1QaBA5iweRqoCZlvfotvEso/r8c0h2DOB9oACUa9zcj3p5bqYhHE/dyDxJ0lAxrpt8tLkmonpU2hsv++sG/X7jvQe9rwhKy4dq3mtMLHqQTDFlF7cj9e0/5FRK8SCk1sr9ZlVIs/9TMakxu8PPCO3gn6+5oaWH/8cafcq0ABpmxcdgToXlB9gyEiXOMjopMJtmahGw63VldaaOLjY03zGOyvX8rvpn+1eXh4+/uc2M8U1vDZXIthqSOtkfVxniPTM0f2cEbEHhPq652WPlpfvYwXyoxZGbhhSbKrPhCGR99UpcizpmSITLTc7nDpz27FUdRpXdOXehWLkSqQHN//YKfCQZiRqBcni3nXeCtLd35H4ew8GOoPvSuzKBU99C/Y4YnNK43SN6W9RdJVw/3uQBmoSD7zv0e9soBs3oAB5ZdJ+pqdfk/wdapGgtcbtfktxOv7ka/w6SJCD3UJZVUlv2A/C8VjTMHNu9aQrTxwofyHPxmUBlPnWRF4X27W5wxVHMN23KozzngmLdnZYDvh0W14giY/kbkMV7K36vFW9tTGP5B8/cVSU3Chcdh6DfTVlo4BXmDqGY8KZoT3f+OKzzcFEySrZNOkJi6xmh/glkW53lBjVZhz2CIBdpc8XteNGqKhdPrQLjG6WTQ2NH9vKdBDOaGTJ3mekTsCpfI4Z8tbIIN9Px1K6bAeqPhkPaOmlkzG/SE1/fcpBuPD0YRDffVo2xf/8eqy9FPxcHp9NleXWBOldWaqJSaMUDg9ixQr3ysG+2KPqqRiEAjNRIl4q8yILHV0mgiOwrXtb52ydW07xZVTejr1B7FrQ2Fd2OCdE6hrsVqit0UedDioojsKs56fkX70KS2RlyjECVarLOXVTF/xRsQSmRJQMQICSGV2YJPGwkthqOp61hox2qnud0dW11HfFWjWiPRsp/Qvk07HTajG4G6ad6dxdnCt4MJkYbm6q3ETm0sm7DVS8QTyT0LLboj9J5A==",
       "StatusCode": 201,
@@ -81,11 +69,7 @@
         "x-ms-content-crc64": "XA8hO0dneWQ=",
         "x-ms-request-id": "3c934337-f01e-007d-515d-05abe1000000",
         "x-ms-request-server-encrypted": "true",
-<<<<<<< HEAD
-        "x-ms-version": "2020-12-06",
-=======
         "x-ms-version": "2021-02-12",
->>>>>>> 7e782c87
         "x-ms-version-id": "2021-02-17T18:46:23.6336045Z"
       },
       "ResponseBody": []
@@ -104,11 +88,7 @@
         "x-ms-client-request-id": "b56ebb96-e1a6-a9e7-dc38-43fa9df3928c",
         "x-ms-date": "Wed, 17 Feb 2021 18:46:23 GMT",
         "x-ms-return-client-request-id": "true",
-<<<<<<< HEAD
-        "x-ms-version": "2020-12-06"
-=======
-        "x-ms-version": "2021-02-12"
->>>>>>> 7e782c87
+        "x-ms-version": "2021-02-12"
       },
       "RequestBody": null,
       "StatusCode": 201,
@@ -125,11 +105,7 @@
         "x-ms-request-id": "3c934348-f01e-007d-5f5d-05abe1000000",
         "x-ms-request-server-encrypted": "false",
         "x-ms-snapshot": "2021-02-17T18:46:23.7006519Z",
-<<<<<<< HEAD
-        "x-ms-version": "2020-12-06",
-=======
         "x-ms-version": "2021-02-12",
->>>>>>> 7e782c87
         "x-ms-version-id": "2021-02-17T18:46:23.7016519Z"
       },
       "ResponseBody": []
@@ -149,11 +125,7 @@
         "x-ms-date": "Wed, 17 Feb 2021 18:46:23 GMT",
         "x-ms-delete-snapshots": "only",
         "x-ms-return-client-request-id": "true",
-<<<<<<< HEAD
-        "x-ms-version": "2020-12-06"
-=======
-        "x-ms-version": "2021-02-12"
->>>>>>> 7e782c87
+        "x-ms-version": "2021-02-12"
       },
       "RequestBody": null,
       "StatusCode": 202,
@@ -167,11 +139,7 @@
         "x-ms-client-request-id": "bc34d3f2-d82e-edb3-a10e-9f8b1551cc18",
         "x-ms-delete-type-permanent": "true",
         "x-ms-request-id": "3c934366-f01e-007d-785d-05abe1000000",
-<<<<<<< HEAD
-        "x-ms-version": "2020-12-06"
-=======
-        "x-ms-version": "2021-02-12"
->>>>>>> 7e782c87
+        "x-ms-version": "2021-02-12"
       },
       "ResponseBody": []
     },
@@ -189,11 +157,7 @@
         "x-ms-client-request-id": "ca08cd92-d5be-a85d-7353-63d51ea7fd4f",
         "x-ms-date": "Wed, 17 Feb 2021 18:46:23 GMT",
         "x-ms-return-client-request-id": "true",
-<<<<<<< HEAD
-        "x-ms-version": "2020-12-06"
-=======
-        "x-ms-version": "2021-02-12"
->>>>>>> 7e782c87
+        "x-ms-version": "2021-02-12"
       },
       "RequestBody": null,
       "StatusCode": 200,
@@ -220,11 +184,7 @@
         "x-ms-lease-status": "unlocked",
         "x-ms-request-id": "3c93437e-f01e-007d-095d-05abe1000000",
         "x-ms-server-encrypted": "true",
-<<<<<<< HEAD
-        "x-ms-version": "2020-12-06",
-=======
         "x-ms-version": "2021-02-12",
->>>>>>> 7e782c87
         "x-ms-version-id": "2021-02-17T18:46:23.7016519Z"
       },
       "ResponseBody": []
@@ -243,11 +203,7 @@
         "x-ms-client-request-id": "48f9cf8f-0149-4959-f91d-9f9c453db8e1",
         "x-ms-date": "Wed, 17 Feb 2021 18:46:23 GMT",
         "x-ms-return-client-request-id": "true",
-<<<<<<< HEAD
-        "x-ms-version": "2020-12-06"
-=======
-        "x-ms-version": "2021-02-12"
->>>>>>> 7e782c87
+        "x-ms-version": "2021-02-12"
       },
       "RequestBody": null,
       "StatusCode": 202,
@@ -260,11 +216,7 @@
         ],
         "x-ms-client-request-id": "48f9cf8f-0149-4959-f91d-9f9c453db8e1",
         "x-ms-request-id": "3c934390-f01e-007d-155d-05abe1000000",
-<<<<<<< HEAD
-        "x-ms-version": "2020-12-06"
-=======
-        "x-ms-version": "2021-02-12"
->>>>>>> 7e782c87
+        "x-ms-version": "2021-02-12"
       },
       "ResponseBody": []
     }
