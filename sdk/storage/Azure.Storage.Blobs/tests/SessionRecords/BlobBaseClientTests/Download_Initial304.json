{
  "Entries": [
    {
      "RequestUri": "https://kasobolcanadacentral.blob.core.windows.net/test-container-d3772bda-0923-112b-27c8-f97c840f2e1b?restype=container",
      "RequestMethod": "PUT",
      "RequestHeaders": {
        "Accept": "application/xml",
        "Authorization": "Sanitized",
        "traceparent": "00-a8f6e4e698a75c4095a87f4bfbbefdbd-d2c4583c38028245-00",
        "User-Agent": "azsdk-net-Storage.Blobs/12.10.0-alpha.20210714.1 (.NET Framework 4.8.4300.0; Microsoft Windows 10.0.19043 )",
        "x-ms-blob-public-access": "container",
        "x-ms-client-request-id": "7d08a32d-f337-fa1e-bfb1-3c9a1da0a79f",
        "x-ms-date": "Wed, 14 Jul 2021 17:34:38 GMT",
        "x-ms-return-client-request-id": "true",
<<<<<<< HEAD
        "x-ms-version": "2020-12-06"
=======
        "x-ms-version": "2021-02-12"
>>>>>>> 7e782c87
      },
      "RequestBody": null,
      "StatusCode": 201,
      "ResponseHeaders": {
        "Content-Length": "0",
        "Date": "Wed, 14 Jul 2021 17:34:39 GMT",
        "ETag": "\u00220x8D946EDA85818E6\u0022",
        "Last-Modified": "Wed, 14 Jul 2021 17:34:39 GMT",
        "Server": "Windows-Azure-Blob/1.0 Microsoft-HTTPAPI/2.0",
        "x-ms-client-request-id": "7d08a32d-f337-fa1e-bfb1-3c9a1da0a79f",
        "x-ms-request-id": "77e97628-701e-001e-68d6-782669000000",
<<<<<<< HEAD
        "x-ms-version": "2020-12-06"
=======
        "x-ms-version": "2021-02-12"
>>>>>>> 7e782c87
      },
      "ResponseBody": []
    },
    {
      "RequestUri": "https://kasobolcanadacentral.blob.core.windows.net/test-container-d3772bda-0923-112b-27c8-f97c840f2e1b/test-blob-8bd9552b-2bf8-0e6c-73ab-b54e73f47082",
      "RequestMethod": "PUT",
      "RequestHeaders": {
        "Accept": "application/xml",
        "Authorization": "Sanitized",
        "Content-Length": "1024",
        "Content-Type": "application/octet-stream",
        "If-None-Match": "*",
        "traceparent": "00-02a2f4a5e17a1d44988473b84e4dff83-78dd25a9c2245b47-00",
        "User-Agent": "azsdk-net-Storage.Blobs/12.10.0-alpha.20210714.1 (.NET Framework 4.8.4300.0; Microsoft Windows 10.0.19043 )",
        "x-ms-blob-type": "BlockBlob",
        "x-ms-client-request-id": "6b272af7-50b1-13b0-a575-efd7ca0991bb",
        "x-ms-date": "Wed, 14 Jul 2021 17:34:39 GMT",
        "x-ms-return-client-request-id": "true",
<<<<<<< HEAD
        "x-ms-version": "2020-12-06"
=======
        "x-ms-version": "2021-02-12"
>>>>>>> 7e782c87
      },
      "RequestBody": "C5lZNA1kM4HhtQJ9Sl\u002BrNlnyTuEHsOSpn9HXtxyvpDD\u002BH8DMlzn5yG\u002BGnILxoa9fBQVAKlHGmFq1sJU7jXxkMRDSfiqf3p8g\u002BIZxgRRhuP4hd7EXb3reN4dmFuakvjvzIWpxHiKEwCdlIDHLVRZFVPiWGRXLTcKW80ejOce4ezpLfV\u002Bp8JnbnbeJsU9IE\u002BJwIMLuDaUlKNOo2ivb4YdfraT3f9e3nGNeunxeQZxzTt9kMhkFyW2VJVWLABZuALswKgSqUJMKuYNfkFMox\u002Bc3NYtLdq5uWuM2YlqCK5tN8LrALRaYyP1MWnmVpjkabF5uU8uKIokMwdAgc\u002B45iI3oEZ\u002BYaJnQn22O/xw12LSpHPX7FNfQw84xtGtGd1QPEtHrrJSaggTEnbRe/CNs1ukcdlf5PXS1GE7RZ7MtiicYfuxKSSwfD5nxN3YjcceqxN2CKQD9FtRdNpRFyBtQlxOMRn02IYy8/Ge9Bwb9kqaHJqLWqmAnGmgY7ROX2UZ\u002BoJ9jlitJdKJQxS2ZPw7OX6PtvqJ4euyyZSsUHjR5JSIgPmdmmvt7PbIAheQzjtpaSY1vqhukBiWzsDD/NVZu16AKeACmZ8WncoDwePUHf9dRudSnCXsHezhBs\u002BnLewhckq1DKBXZtOLHxzeatI4wqzFZrnyBx84lAv3IZLPc3Pd4k\u002BZHxFbBdwXx30FDbcaqEQi4ccyM2srfHiYYEU8u6\u002Bo/ISCo6Ofalzd2j\u002BeM4ZU2HlOrI2sr7LkbaKUwqWW1w/NWBEymASkh3dmUFUrjUjyR4fP8g8d/FDRnjX9Bqe3RwMz0Nd1IkBwpikaRltduOBZpn8hyuT8s1\u002B8XPnSp3zTrw1R\u002B7xxeSFHW0viB7X5c\u002BVVp1wklXgeMx17uMFGogKoRptOD8En5C1d2nOdHqupxu0UfPwgqxWRN8Se\u002BcBf/LlFNb0ar2QgMcMyyr8IfRR1zfHUMiUCi5\u002BBuNf4hO5s/d26V\u002BTqjxuE8E887dxahLasJSvOi86UQq4hmPKMK6jQxcjhUiUzi0LaT0HVxZm/KzAhSF/GnnYPJhU6yPYo\u002BMiiaCgXdTaRfJ3k9DiIvn0QYm2\u002Bbt9JDidS0iwT\u002BL5MsVZ1N1ltq7H9j8/B3ao9hmuYJmqEaonpWVoAwKcKfYffmEbiE4sjora/vN8PhzB9FU/Ee9JXyEbIj9oDaOsK8w5H4kFnW3LcdIOzxK2q2dIph6tbRgW1i9P8GYetIDXLsM3Qy6TvGbnc5ANOoAOZIbIH1eVDs60IklpxZ0HrM1RN6BPf2hItOmntfmIGZufMZvvVpUpQiAEcxDVOebZ78bCvALvvuUef2p9/UjVLBityoPxKEYoJ/VwSwxHc3ry3dYg==",
      "StatusCode": 201,
      "ResponseHeaders": {
        "Content-Length": "0",
        "Content-MD5": "GSWem31cE5/h8Rw1YJiBqQ==",
        "Date": "Wed, 14 Jul 2021 17:34:39 GMT",
        "ETag": "\u00220x8D946EDA8929A25\u0022",
        "Last-Modified": "Wed, 14 Jul 2021 17:34:39 GMT",
        "Server": "Windows-Azure-Blob/1.0 Microsoft-HTTPAPI/2.0",
        "x-ms-client-request-id": "6b272af7-50b1-13b0-a575-efd7ca0991bb",
        "x-ms-content-crc64": "9RU1zz4ixTY=",
        "x-ms-request-id": "77e978b6-701e-001e-55d6-782669000000",
        "x-ms-request-server-encrypted": "true",
<<<<<<< HEAD
        "x-ms-version": "2020-12-06"
=======
        "x-ms-version": "2021-02-12"
>>>>>>> 7e782c87
      },
      "ResponseBody": []
    },
    {
      "RequestUri": "https://kasobolcanadacentral.blob.core.windows.net/test-container-d3772bda-0923-112b-27c8-f97c840f2e1b/test-blob-8bd9552b-2bf8-0e6c-73ab-b54e73f47082",
      "RequestMethod": "GET",
      "RequestHeaders": {
        "Accept": "application/xml",
        "Authorization": "Sanitized",
        "If-Modified-Since": "Wed, 14 Jul 2021 17:34:39 GMT",
        "traceparent": "00-20e01882586aa24495ada58d72f2c192-999b2edd985e3642-00",
        "User-Agent": "azsdk-net-Storage.Blobs/12.10.0-alpha.20210714.1 (.NET Framework 4.8.4300.0; Microsoft Windows 10.0.19043 )",
        "x-ms-client-request-id": "485603b3-05cd-26d1-451a-e6021bd176cc",
        "x-ms-date": "Wed, 14 Jul 2021 17:34:39 GMT",
        "x-ms-return-client-request-id": "true",
<<<<<<< HEAD
        "x-ms-version": "2020-12-06"
=======
        "x-ms-version": "2021-02-12"
>>>>>>> 7e782c87
      },
      "RequestBody": null,
      "StatusCode": 304,
      "ResponseHeaders": {
        "Content-Length": "0",
        "Date": "Wed, 14 Jul 2021 17:34:39 GMT",
        "Server": "Windows-Azure-Blob/1.0 Microsoft-HTTPAPI/2.0",
        "Vary": "Origin",
        "x-ms-client-request-id": "485603b3-05cd-26d1-451a-e6021bd176cc",
        "x-ms-error-code": "ConditionNotMet",
        "x-ms-request-id": "77e97a2d-701e-001e-2ed6-782669000000",
<<<<<<< HEAD
        "x-ms-version": "2020-12-06"
=======
        "x-ms-version": "2021-02-12"
>>>>>>> 7e782c87
      },
      "ResponseBody": []
    },
    {
      "RequestUri": "https://kasobolcanadacentral.blob.core.windows.net/test-container-d3772bda-0923-112b-27c8-f97c840f2e1b?restype=container",
      "RequestMethod": "DELETE",
      "RequestHeaders": {
        "Accept": "application/xml",
        "Authorization": "Sanitized",
        "traceparent": "00-cc7bab3957288342ad7c150c5fd0ebc0-a492c73089204e4f-00",
        "User-Agent": "azsdk-net-Storage.Blobs/12.10.0-alpha.20210714.1 (.NET Framework 4.8.4300.0; Microsoft Windows 10.0.19043 )",
        "x-ms-client-request-id": "c7243ad7-48b2-4eee-2299-73e36ae705db",
        "x-ms-date": "Wed, 14 Jul 2021 17:34:40 GMT",
        "x-ms-return-client-request-id": "true",
<<<<<<< HEAD
        "x-ms-version": "2020-12-06"
=======
        "x-ms-version": "2021-02-12"
>>>>>>> 7e782c87
      },
      "RequestBody": null,
      "StatusCode": 202,
      "ResponseHeaders": {
        "Content-Length": "0",
        "Date": "Wed, 14 Jul 2021 17:34:40 GMT",
        "Server": "Windows-Azure-Blob/1.0 Microsoft-HTTPAPI/2.0",
        "x-ms-client-request-id": "c7243ad7-48b2-4eee-2299-73e36ae705db",
        "x-ms-request-id": "77e97b84-701e-001e-6ed6-782669000000",
<<<<<<< HEAD
        "x-ms-version": "2020-12-06"
=======
        "x-ms-version": "2021-02-12"
>>>>>>> 7e782c87
      },
      "ResponseBody": []
    }
  ],
  "Variables": {
    "DateTimeOffsetNow": "2021-07-14T10:34:39.9777627-07:00",
    "RandomSeed": "417038881",
    "Storage_TestConfigDefault": "ProductionTenant\nkasobolcanadacentral\nU2FuaXRpemVk\nhttps://kasobolcanadacentral.blob.core.windows.net\nhttps://kasobolcanadacentral.file.core.windows.net\nhttps://kasobolcanadacentral.queue.core.windows.net\nhttps://kasobolcanadacentral.table.core.windows.net\n\n\n\n\nhttps://kasobolcanadacentral-secondary.blob.core.windows.net\nhttps://kasobolcanadacentral-secondary.file.core.windows.net\nhttps://kasobolcanadacentral-secondary.queue.core.windows.net\nhttps://kasobolcanadacentral-secondary.table.core.windows.net\n\nSanitized\n\n\nCloud\nBlobEndpoint=https://kasobolcanadacentral.blob.core.windows.net/;QueueEndpoint=https://kasobolcanadacentral.queue.core.windows.net/;FileEndpoint=https://kasobolcanadacentral.file.core.windows.net/;BlobSecondaryEndpoint=https://kasobolcanadacentral-secondary.blob.core.windows.net/;QueueSecondaryEndpoint=https://kasobolcanadacentral-secondary.queue.core.windows.net/;FileSecondaryEndpoint=https://kasobolcanadacentral-secondary.file.core.windows.net/;AccountName=kasobolcanadacentral;AccountKey=Kg==;\nencryptionScope\n\n"
  }
}<|MERGE_RESOLUTION|>--- conflicted
+++ resolved
@@ -12,11 +12,7 @@
         "x-ms-client-request-id": "7d08a32d-f337-fa1e-bfb1-3c9a1da0a79f",
         "x-ms-date": "Wed, 14 Jul 2021 17:34:38 GMT",
         "x-ms-return-client-request-id": "true",
-<<<<<<< HEAD
-        "x-ms-version": "2020-12-06"
-=======
         "x-ms-version": "2021-02-12"
->>>>>>> 7e782c87
       },
       "RequestBody": null,
       "StatusCode": 201,
@@ -28,11 +24,7 @@
         "Server": "Windows-Azure-Blob/1.0 Microsoft-HTTPAPI/2.0",
         "x-ms-client-request-id": "7d08a32d-f337-fa1e-bfb1-3c9a1da0a79f",
         "x-ms-request-id": "77e97628-701e-001e-68d6-782669000000",
-<<<<<<< HEAD
-        "x-ms-version": "2020-12-06"
-=======
         "x-ms-version": "2021-02-12"
->>>>>>> 7e782c87
       },
       "ResponseBody": []
     },
@@ -51,11 +43,7 @@
         "x-ms-client-request-id": "6b272af7-50b1-13b0-a575-efd7ca0991bb",
         "x-ms-date": "Wed, 14 Jul 2021 17:34:39 GMT",
         "x-ms-return-client-request-id": "true",
-<<<<<<< HEAD
-        "x-ms-version": "2020-12-06"
-=======
         "x-ms-version": "2021-02-12"
->>>>>>> 7e782c87
       },
       "RequestBody": "C5lZNA1kM4HhtQJ9Sl\u002BrNlnyTuEHsOSpn9HXtxyvpDD\u002BH8DMlzn5yG\u002BGnILxoa9fBQVAKlHGmFq1sJU7jXxkMRDSfiqf3p8g\u002BIZxgRRhuP4hd7EXb3reN4dmFuakvjvzIWpxHiKEwCdlIDHLVRZFVPiWGRXLTcKW80ejOce4ezpLfV\u002Bp8JnbnbeJsU9IE\u002BJwIMLuDaUlKNOo2ivb4YdfraT3f9e3nGNeunxeQZxzTt9kMhkFyW2VJVWLABZuALswKgSqUJMKuYNfkFMox\u002Bc3NYtLdq5uWuM2YlqCK5tN8LrALRaYyP1MWnmVpjkabF5uU8uKIokMwdAgc\u002B45iI3oEZ\u002BYaJnQn22O/xw12LSpHPX7FNfQw84xtGtGd1QPEtHrrJSaggTEnbRe/CNs1ukcdlf5PXS1GE7RZ7MtiicYfuxKSSwfD5nxN3YjcceqxN2CKQD9FtRdNpRFyBtQlxOMRn02IYy8/Ge9Bwb9kqaHJqLWqmAnGmgY7ROX2UZ\u002BoJ9jlitJdKJQxS2ZPw7OX6PtvqJ4euyyZSsUHjR5JSIgPmdmmvt7PbIAheQzjtpaSY1vqhukBiWzsDD/NVZu16AKeACmZ8WncoDwePUHf9dRudSnCXsHezhBs\u002BnLewhckq1DKBXZtOLHxzeatI4wqzFZrnyBx84lAv3IZLPc3Pd4k\u002BZHxFbBdwXx30FDbcaqEQi4ccyM2srfHiYYEU8u6\u002Bo/ISCo6Ofalzd2j\u002BeM4ZU2HlOrI2sr7LkbaKUwqWW1w/NWBEymASkh3dmUFUrjUjyR4fP8g8d/FDRnjX9Bqe3RwMz0Nd1IkBwpikaRltduOBZpn8hyuT8s1\u002B8XPnSp3zTrw1R\u002B7xxeSFHW0viB7X5c\u002BVVp1wklXgeMx17uMFGogKoRptOD8En5C1d2nOdHqupxu0UfPwgqxWRN8Se\u002BcBf/LlFNb0ar2QgMcMyyr8IfRR1zfHUMiUCi5\u002BBuNf4hO5s/d26V\u002BTqjxuE8E887dxahLasJSvOi86UQq4hmPKMK6jQxcjhUiUzi0LaT0HVxZm/KzAhSF/GnnYPJhU6yPYo\u002BMiiaCgXdTaRfJ3k9DiIvn0QYm2\u002Bbt9JDidS0iwT\u002BL5MsVZ1N1ltq7H9j8/B3ao9hmuYJmqEaonpWVoAwKcKfYffmEbiE4sjora/vN8PhzB9FU/Ee9JXyEbIj9oDaOsK8w5H4kFnW3LcdIOzxK2q2dIph6tbRgW1i9P8GYetIDXLsM3Qy6TvGbnc5ANOoAOZIbIH1eVDs60IklpxZ0HrM1RN6BPf2hItOmntfmIGZufMZvvVpUpQiAEcxDVOebZ78bCvALvvuUef2p9/UjVLBityoPxKEYoJ/VwSwxHc3ry3dYg==",
       "StatusCode": 201,
@@ -70,11 +58,7 @@
         "x-ms-content-crc64": "9RU1zz4ixTY=",
         "x-ms-request-id": "77e978b6-701e-001e-55d6-782669000000",
         "x-ms-request-server-encrypted": "true",
-<<<<<<< HEAD
-        "x-ms-version": "2020-12-06"
-=======
         "x-ms-version": "2021-02-12"
->>>>>>> 7e782c87
       },
       "ResponseBody": []
     },
@@ -90,11 +74,7 @@
         "x-ms-client-request-id": "485603b3-05cd-26d1-451a-e6021bd176cc",
         "x-ms-date": "Wed, 14 Jul 2021 17:34:39 GMT",
         "x-ms-return-client-request-id": "true",
-<<<<<<< HEAD
-        "x-ms-version": "2020-12-06"
-=======
         "x-ms-version": "2021-02-12"
->>>>>>> 7e782c87
       },
       "RequestBody": null,
       "StatusCode": 304,
@@ -106,11 +86,7 @@
         "x-ms-client-request-id": "485603b3-05cd-26d1-451a-e6021bd176cc",
         "x-ms-error-code": "ConditionNotMet",
         "x-ms-request-id": "77e97a2d-701e-001e-2ed6-782669000000",
-<<<<<<< HEAD
-        "x-ms-version": "2020-12-06"
-=======
         "x-ms-version": "2021-02-12"
->>>>>>> 7e782c87
       },
       "ResponseBody": []
     },
@@ -125,11 +101,7 @@
         "x-ms-client-request-id": "c7243ad7-48b2-4eee-2299-73e36ae705db",
         "x-ms-date": "Wed, 14 Jul 2021 17:34:40 GMT",
         "x-ms-return-client-request-id": "true",
-<<<<<<< HEAD
-        "x-ms-version": "2020-12-06"
-=======
         "x-ms-version": "2021-02-12"
->>>>>>> 7e782c87
       },
       "RequestBody": null,
       "StatusCode": 202,
@@ -139,11 +111,7 @@
         "Server": "Windows-Azure-Blob/1.0 Microsoft-HTTPAPI/2.0",
         "x-ms-client-request-id": "c7243ad7-48b2-4eee-2299-73e36ae705db",
         "x-ms-request-id": "77e97b84-701e-001e-6ed6-782669000000",
-<<<<<<< HEAD
-        "x-ms-version": "2020-12-06"
-=======
         "x-ms-version": "2021-02-12"
->>>>>>> 7e782c87
       },
       "ResponseBody": []
     }
