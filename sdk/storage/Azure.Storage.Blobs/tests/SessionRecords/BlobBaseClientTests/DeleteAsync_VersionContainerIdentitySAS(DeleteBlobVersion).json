--- conflicted
+++ resolved
@@ -14,11 +14,7 @@
         "x-ms-blob-public-access": "container",
         "x-ms-client-request-id": "35bd825c-c10b-4126-ebcb-502c96eb94e2",
         "x-ms-return-client-request-id": "true",
-<<<<<<< HEAD
-        "x-ms-version": "2020-12-06"
-=======
-        "x-ms-version": "2021-02-12"
->>>>>>> 7e782c87
+        "x-ms-version": "2021-02-12"
       },
       "RequestBody": null,
       "StatusCode": 201,
@@ -33,11 +29,7 @@
         ],
         "x-ms-client-request-id": "35bd825c-c10b-4126-ebcb-502c96eb94e2",
         "x-ms-request-id": "00cd904c-401e-0020-5d5c-055e0e000000",
-<<<<<<< HEAD
-        "x-ms-version": "2020-12-06"
-=======
-        "x-ms-version": "2021-02-12"
->>>>>>> 7e782c87
+        "x-ms-version": "2021-02-12"
       },
       "ResponseBody": []
     },
@@ -55,11 +47,7 @@
         "x-ms-blob-type": "AppendBlob",
         "x-ms-client-request-id": "f8cb2abd-d4ad-894d-5b3e-75d86b9047c8",
         "x-ms-return-client-request-id": "true",
-<<<<<<< HEAD
-        "x-ms-version": "2020-12-06"
-=======
-        "x-ms-version": "2021-02-12"
->>>>>>> 7e782c87
+        "x-ms-version": "2021-02-12"
       },
       "RequestBody": null,
       "StatusCode": 201,
@@ -75,11 +63,7 @@
         "x-ms-client-request-id": "f8cb2abd-d4ad-894d-5b3e-75d86b9047c8",
         "x-ms-request-id": "00cd9054-401e-0020-615c-055e0e000000",
         "x-ms-request-server-encrypted": "true",
-<<<<<<< HEAD
-        "x-ms-version": "2020-12-06",
-=======
         "x-ms-version": "2021-02-12",
->>>>>>> 7e782c87
         "x-ms-version-id": "2021-02-17T18:44:48.8796341Z"
       },
       "ResponseBody": []
@@ -101,11 +85,7 @@
         "x-ms-meta-meta": "data",
         "x-ms-meta-UPPER": "case",
         "x-ms-return-client-request-id": "true",
-<<<<<<< HEAD
-        "x-ms-version": "2020-12-06"
-=======
-        "x-ms-version": "2021-02-12"
->>>>>>> 7e782c87
+        "x-ms-version": "2021-02-12"
       },
       "RequestBody": null,
       "StatusCode": 200,
@@ -121,11 +101,7 @@
         "x-ms-client-request-id": "cfd833f5-7a57-5a42-695a-2bda7d6ce345",
         "x-ms-request-id": "00cd905b-401e-0020-665c-055e0e000000",
         "x-ms-request-server-encrypted": "true",
-<<<<<<< HEAD
-        "x-ms-version": "2020-12-06",
-=======
         "x-ms-version": "2021-02-12",
->>>>>>> 7e782c87
         "x-ms-version-id": "2021-02-17T18:44:48.9575921Z"
       },
       "ResponseBody": []
@@ -145,11 +121,7 @@
         ],
         "x-ms-client-request-id": "37e3813c-77b8-dc70-1ea4-75ace1f0cdb2",
         "x-ms-return-client-request-id": "true",
-<<<<<<< HEAD
-        "x-ms-version": "2020-12-06"
-=======
-        "x-ms-version": "2021-02-12"
->>>>>>> 7e782c87
+        "x-ms-version": "2021-02-12"
       },
       "RequestBody": "﻿<KeyInfo><Expiry>2021-02-17T19:44:48Z</Expiry></KeyInfo>",
       "StatusCode": 200,
@@ -163,20 +135,12 @@
         "Transfer-Encoding": "chunked",
         "x-ms-client-request-id": "37e3813c-77b8-dc70-1ea4-75ace1f0cdb2",
         "x-ms-request-id": "00cd905f-401e-0020-6a5c-055e0e000000",
-<<<<<<< HEAD
-        "x-ms-version": "2020-12-06"
-=======
-        "x-ms-version": "2021-02-12"
->>>>>>> 7e782c87
+        "x-ms-version": "2021-02-12"
       },
       "ResponseBody": "﻿<?xml version=\"1.0\" encoding=\"utf-8\"?><UserDelegationKey><SignedOid>c4f48289-bb84-4086-b250-6f94a8f64cee</SignedOid><SignedTid>72f988bf-86f1-41af-91ab-2d7cd011db47</SignedTid><SignedStart>2021-02-17T18:44:49Z</SignedStart><SignedExpiry>2021-02-17T19:44:48Z</SignedExpiry><SignedService>b</SignedService><SignedVersion>2020-06-12</SignedVersion><Value>wDy4xJQzuzMMLYVM9K0WfnDtfOHao1Ar2k4NH3sjtTE=</Value></UserDelegationKey>"
     },
     {
-<<<<<<< HEAD
-      "RequestUri": "https://seanoauthcanary.blob.core.windows.net/test-container-6307b84c-07e8-d12a-8c07-2e3f0ad52851/test-blob-04ef643d-d229-7f26-bf33-5696fa2273ef?versionid=2021-02-17T18%3A44%3A48.8796341Z&skoid=c4f48289-bb84-4086-b250-6f94a8f64cee&sktid=72f988bf-86f1-41af-91ab-2d7cd011db47&skt=2021-02-17T18%3A44%3A49Z&ske=2021-02-17T19%3A44%3A48Z&sks=b&skv=2020-06-12&sv=2020-12-06&st=2021-02-17T17%3A44%3A48Z&se=2021-02-17T19%3A44%3A48Z&sr=c&sp=x&sig=Sanitized",
-=======
       "RequestUri": "https://seanoauthcanary.blob.core.windows.net/test-container-6307b84c-07e8-d12a-8c07-2e3f0ad52851/test-blob-04ef643d-d229-7f26-bf33-5696fa2273ef?versionid=2021-02-17T18%3A44%3A48.8796341Z&skoid=c4f48289-bb84-4086-b250-6f94a8f64cee&sktid=72f988bf-86f1-41af-91ab-2d7cd011db47&skt=2021-02-17T18%3A44%3A49Z&ske=2021-02-17T19%3A44%3A48Z&sks=b&skv=2020-06-12&sv=2021-02-12&st=2021-02-17T17%3A44%3A48Z&se=2021-02-17T19%3A44%3A48Z&sr=c&sp=x&sig=Sanitized",
->>>>>>> 7e782c87
       "RequestMethod": "DELETE",
       "RequestHeaders": {
         "Accept": "application/xml",
@@ -186,11 +150,7 @@
         ],
         "x-ms-client-request-id": "fb9d85fe-ac89-2f8d-6b3c-fd29e86ecf6f",
         "x-ms-return-client-request-id": "true",
-<<<<<<< HEAD
-        "x-ms-version": "2020-12-06"
-=======
-        "x-ms-version": "2021-02-12"
->>>>>>> 7e782c87
+        "x-ms-version": "2021-02-12"
       },
       "RequestBody": null,
       "StatusCode": 202,
@@ -204,11 +164,7 @@
         "x-ms-client-request-id": "fb9d85fe-ac89-2f8d-6b3c-fd29e86ecf6f",
         "x-ms-delete-type-permanent": "true",
         "x-ms-request-id": "efed2918-101e-0002-335c-059b11000000",
-<<<<<<< HEAD
-        "x-ms-version": "2020-12-06"
-=======
-        "x-ms-version": "2021-02-12"
->>>>>>> 7e782c87
+        "x-ms-version": "2021-02-12"
       },
       "ResponseBody": []
     },
@@ -225,11 +181,7 @@
         ],
         "x-ms-client-request-id": "5bae1ff0-d152-1128-5b65-e55fe8fdaeaa",
         "x-ms-return-client-request-id": "true",
-<<<<<<< HEAD
-        "x-ms-version": "2020-12-06"
-=======
-        "x-ms-version": "2021-02-12"
->>>>>>> 7e782c87
+        "x-ms-version": "2021-02-12"
       },
       "RequestBody": null,
       "StatusCode": 200,
@@ -257,11 +209,7 @@
         "x-ms-meta-UPPER": "case",
         "x-ms-request-id": "00cd9077-401e-0020-7c5c-055e0e000000",
         "x-ms-server-encrypted": "true",
-<<<<<<< HEAD
-        "x-ms-version": "2020-12-06",
-=======
         "x-ms-version": "2021-02-12",
->>>>>>> 7e782c87
         "x-ms-version-id": "2021-02-17T18:44:48.9575921Z"
       },
       "ResponseBody": []
@@ -279,11 +227,7 @@
         ],
         "x-ms-client-request-id": "c9381501-73bf-e11c-fe3c-631726a96d5d",
         "x-ms-return-client-request-id": "true",
-<<<<<<< HEAD
-        "x-ms-version": "2020-12-06"
-=======
-        "x-ms-version": "2021-02-12"
->>>>>>> 7e782c87
+        "x-ms-version": "2021-02-12"
       },
       "RequestBody": null,
       "StatusCode": 202,
@@ -296,11 +240,7 @@
         ],
         "x-ms-client-request-id": "c9381501-73bf-e11c-fe3c-631726a96d5d",
         "x-ms-request-id": "00cd9081-401e-0020-015c-055e0e000000",
-<<<<<<< HEAD
-        "x-ms-version": "2020-12-06"
-=======
-        "x-ms-version": "2021-02-12"
->>>>>>> 7e782c87
+        "x-ms-version": "2021-02-12"
       },
       "ResponseBody": []
     }
