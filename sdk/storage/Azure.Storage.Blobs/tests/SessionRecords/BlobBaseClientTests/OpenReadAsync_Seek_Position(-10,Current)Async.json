﻿{
  "Entries": [
    {
      "RequestUri": "http://kasobolcanadacentral.blob.core.windows.net/test-container-2de5d0e2-821a-af01-5f39-9f9620f2e175?restype=container",
      "RequestMethod": "PUT",
      "RequestHeaders": {
        "Accept": "application/xml",
        "Authorization": "Sanitized",
        "traceparent": "00-ace0e5e5b552964d8af37cd059028e87-01d65f964d878044-00",
        "User-Agent": "azsdk-net-Storage.Blobs/12.9.0-alpha.20210524.1 (.NET Framework 4.8.4300.0; Microsoft Windows 10.0.19043 )",
        "x-ms-blob-public-access": "container",
        "x-ms-client-request-id": "935e50df-93ae-353e-0065-9d4606c6af02",
        "x-ms-date": "Mon, 24 May 2021 22:44:17 GMT",
        "x-ms-return-client-request-id": "true",
<<<<<<< HEAD
        "x-ms-version": "2020-12-06"
=======
        "x-ms-version": "2021-02-12"
>>>>>>> 7e782c87
      },
      "RequestBody": null,
      "StatusCode": 201,
      "ResponseHeaders": {
        "Content-Length": "0",
        "Date": "Mon, 24 May 2021 22:44:16 GMT",
        "ETag": "\"0x8D91F0576D3B2AB\"",
        "Last-Modified": "Mon, 24 May 2021 22:44:17 GMT",
        "Server": "Windows-Azure-Blob/1.0 Microsoft-HTTPAPI/2.0",
        "x-ms-client-request-id": "935e50df-93ae-353e-0065-9d4606c6af02",
        "x-ms-request-id": "013f62f3-a01e-0022-07ee-500fae000000",
<<<<<<< HEAD
        "x-ms-version": "2020-12-06"
=======
        "x-ms-version": "2021-02-12"
>>>>>>> 7e782c87
      },
      "ResponseBody": []
    },
    {
      "RequestUri": "http://kasobolcanadacentral.blob.core.windows.net/test-container-2de5d0e2-821a-af01-5f39-9f9620f2e175/test-blob-d04a2b3f-7dd7-1132-adfc-7e7f55065ec8",
      "RequestMethod": "PUT",
      "RequestHeaders": {
        "Accept": "application/xml",
        "Authorization": "Sanitized",
        "Content-Length": "1024",
        "Content-Type": "application/octet-stream",
        "traceparent": "00-f4d7c6aacc8b8942b384824ce98a49ce-bf1049365bec7446-00",
        "User-Agent": "azsdk-net-Storage.Blobs/12.9.0-alpha.20210524.1 (.NET Framework 4.8.4300.0; Microsoft Windows 10.0.19043 )",
        "x-ms-blob-type": "BlockBlob",
        "x-ms-client-request-id": "aa1c28d7-06d6-614f-6bc0-8cb93de6e4fe",
        "x-ms-date": "Mon, 24 May 2021 22:44:18 GMT",
        "x-ms-return-client-request-id": "true",
<<<<<<< HEAD
        "x-ms-version": "2020-12-06"
=======
        "x-ms-version": "2021-02-12"
>>>>>>> 7e782c87
      },
      "RequestBody": "jkXsa5csy6eP990b8O0W4hkEt9CUTsY6JKSlap7654lQkIVTj7UCsoS3BLe2IkQTT7osAg/ebUB/skbzh2AIlA9Ty2Bnw1JkAQRM3UkPhAJfkhvjzeV6cSJF091uDyskrm+nYlbkrIxoyAAKkpD2by1Ek/RFJMYq2Vo9Ie909fLZKC7ZZyGreuaOewXlb9+RT2SwKXs23oqpfYn8poqd9NMOMWphHAcLmRgOtqnBRWl6q9GLw8x2okmkMOqXrtNb8Ycx1j11LzNcpJBiKCfh6Dgggvu5EjAGl48gvesdc+pFs8Uij24rBXudLh88FHohwkeydyzYot9WKz+uVHJHPzClHXRiv1jJ9Hx/G+MQyoMU/vqjavy9bBDmy2QufLAJVe/ulvYFvwPv6IOvWYb7RWC7mlV3pNQ06LFke/T0m3fMdcXzIjSNDz/3tIF4DRKK6oUEcuJakrEauq5FoUQP+k0M4+TBByMsLosWgO9TvNqe2pBu8CiUcuIT2GeGR23657ozbCouyONh10RXQxLCx/7TpsezoAold3EBrS67pecdG5g1H1CwcBGtDRjjPC7QURFpsqGmR0avDfS5LBu0pTJdOid5jaeuIza1BZPxQTtCMVwdUvNFdtRShRFb9kT2+WfmhgIGVsRpu49q8EKyvcu4dvq/llM/F8NTJweWUizyvwssC7s4O9qXs5Zj24aSn8dFooBJNmITp28+sy+802ljeDA2hbIQgDsgJ+K92zw9wYc/UK+rqYmoGWRL+oir2uAs/2JVWxoVNSJFKA+AVcszAfKnfYO6t8+njWxOxIWydEwCkNzZ52VtKhqMZoB5KMOYGPmWA11cckiTrc2ux3CdkrTCfcXvWRmMOlJoLVBPLWSotayMHHHvpR2TRjmXv2Oq79TMt6v+qb7fCskK9ET3Q4BpBRLDEHVD09enWxPf9Hvvvj58g3a5qQvtrBKn5LHZnAK5LrlQ5t5eieTTVk6rABVOGzUFe8AJr1sG1WNjm+4mzr8QJcXBntdgHfqS5VK9Qqz8Wcl70yBBsH9dShB6++31rYiOmttQjHxepV7Gd8kJSZO3ZkElqvueznRGY1TG5SEMnDjKLqfQrM1MHS3Ceji1VAB9wpWs0AON78tmCSgol788utuRPhrr57lz2IzN3FM7kA9TSCOMX8s0PT/baqKkJIVuhcBdIxXmkdvbOPd2vxN3KnkZ1E6csFoPXQHbD30XzrQHX1eT3m35bbZHsCbTvn0rZD8pi0820dRlTsYUCoJexGlDb2C75EwMH2eYVf80PJ+Er6s97UNl0Y6CLpCm5WI06ey8kE4cb3/zHWzonnzVMREnj1vWINYm3p7SOba8ZToFY2wTd6tQZw==",
      "StatusCode": 201,
      "ResponseHeaders": {
        "Content-Length": "0",
        "Content-MD5": "s+sqwq+C1x47ibFdTLzL7w==",
        "Date": "Mon, 24 May 2021 22:44:17 GMT",
        "ETag": "\"0x8D91F0576EDF234\"",
        "Last-Modified": "Mon, 24 May 2021 22:44:18 GMT",
        "Server": "Windows-Azure-Blob/1.0 Microsoft-HTTPAPI/2.0",
        "x-ms-client-request-id": "aa1c28d7-06d6-614f-6bc0-8cb93de6e4fe",
        "x-ms-content-crc64": "NR8m0mU92sE=",
        "x-ms-request-id": "013f6319-a01e-0022-2bee-500fae000000",
        "x-ms-request-server-encrypted": "true",
<<<<<<< HEAD
        "x-ms-version": "2020-12-06"
=======
        "x-ms-version": "2021-02-12"
>>>>>>> 7e782c87
      },
      "ResponseBody": []
    },
    {
      "RequestUri": "http://kasobolcanadacentral.blob.core.windows.net/test-container-2de5d0e2-821a-af01-5f39-9f9620f2e175/test-blob-d04a2b3f-7dd7-1132-adfc-7e7f55065ec8",
      "RequestMethod": "HEAD",
      "RequestHeaders": {
        "Accept": "application/xml",
        "Authorization": "Sanitized",
        "traceparent": "00-675be858da15084298c71b414b3a65ae-bc3318171969b746-00",
        "User-Agent": "azsdk-net-Storage.Blobs/12.9.0-alpha.20210524.1 (.NET Framework 4.8.4300.0; Microsoft Windows 10.0.19043 )",
        "x-ms-client-request-id": "2da71842-b3ea-0ef1-4650-4589a910f9d1",
        "x-ms-date": "Mon, 24 May 2021 22:44:18 GMT",
        "x-ms-return-client-request-id": "true",
<<<<<<< HEAD
        "x-ms-version": "2020-12-06"
=======
        "x-ms-version": "2021-02-12"
>>>>>>> 7e782c87
      },
      "RequestBody": null,
      "StatusCode": 200,
      "ResponseHeaders": {
        "Accept-Ranges": "bytes",
        "Content-Length": "1024",
        "Content-MD5": "s+sqwq+C1x47ibFdTLzL7w==",
        "Content-Type": "application/octet-stream",
        "Date": "Mon, 24 May 2021 22:44:17 GMT",
        "ETag": "\"0x8D91F0576EDF234\"",
        "Last-Modified": "Mon, 24 May 2021 22:44:18 GMT",
        "Server": "Windows-Azure-Blob/1.0 Microsoft-HTTPAPI/2.0",
        "Vary": "Origin",
        "x-ms-access-tier": "Hot",
        "x-ms-access-tier-inferred": "true",
        "x-ms-blob-type": "BlockBlob",
        "x-ms-client-request-id": "2da71842-b3ea-0ef1-4650-4589a910f9d1",
        "x-ms-creation-time": "Mon, 24 May 2021 22:44:18 GMT",
        "x-ms-last-access-time": "Mon, 24 May 2021 22:44:18 GMT",
        "x-ms-lease-state": "available",
        "x-ms-lease-status": "unlocked",
        "x-ms-request-id": "013f6366-a01e-0022-6aee-500fae000000",
        "x-ms-server-encrypted": "true",
<<<<<<< HEAD
        "x-ms-version": "2020-12-06"
=======
        "x-ms-version": "2021-02-12"
>>>>>>> 7e782c87
      },
      "ResponseBody": []
    },
    {
      "RequestUri": "http://kasobolcanadacentral.blob.core.windows.net/test-container-2de5d0e2-821a-af01-5f39-9f9620f2e175/test-blob-d04a2b3f-7dd7-1132-adfc-7e7f55065ec8",
      "RequestMethod": "GET",
      "RequestHeaders": {
        "Accept": "application/xml",
        "Authorization": "Sanitized",
        "If-Match": "0x8D91F0576EDF234",
        "User-Agent": "azsdk-net-Storage.Blobs/12.9.0-alpha.20210524.1 (.NET Framework 4.8.4300.0; Microsoft Windows 10.0.19043 )",
        "x-ms-client-request-id": "2576a1be-b73e-5213-b1ef-9ba95a935f51",
        "x-ms-date": "Mon, 24 May 2021 22:44:18 GMT",
        "x-ms-range": "bytes=0-4194303",
        "x-ms-return-client-request-id": "true",
<<<<<<< HEAD
        "x-ms-version": "2020-12-06"
=======
        "x-ms-version": "2021-02-12"
>>>>>>> 7e782c87
      },
      "RequestBody": null,
      "StatusCode": 206,
      "ResponseHeaders": {
        "Accept-Ranges": "bytes",
        "Content-Length": "1024",
        "Content-Range": "bytes 0-1023/1024",
        "Content-Type": "application/octet-stream",
        "Date": "Mon, 24 May 2021 22:44:17 GMT",
        "ETag": "\"0x8D91F0576EDF234\"",
        "Last-Modified": "Mon, 24 May 2021 22:44:18 GMT",
        "Server": "Windows-Azure-Blob/1.0 Microsoft-HTTPAPI/2.0",
        "Vary": "Origin",
        "x-ms-blob-content-md5": "s+sqwq+C1x47ibFdTLzL7w==",
        "x-ms-blob-type": "BlockBlob",
        "x-ms-client-request-id": "2576a1be-b73e-5213-b1ef-9ba95a935f51",
        "x-ms-creation-time": "Mon, 24 May 2021 22:44:18 GMT",
        "x-ms-last-access-time": "Mon, 24 May 2021 22:44:18 GMT",
        "x-ms-lease-state": "available",
        "x-ms-lease-status": "unlocked",
        "x-ms-request-id": "013f638a-a01e-0022-07ee-500fae000000",
        "x-ms-server-encrypted": "true",
<<<<<<< HEAD
        "x-ms-version": "2020-12-06"
=======
        "x-ms-version": "2021-02-12"
>>>>>>> 7e782c87
      },
      "ResponseBody": "jkXsa5csy6eP990b8O0W4hkEt9CUTsY6JKSlap7654lQkIVTj7UCsoS3BLe2IkQTT7osAg/ebUB/skbzh2AIlA9Ty2Bnw1JkAQRM3UkPhAJfkhvjzeV6cSJF091uDyskrm+nYlbkrIxoyAAKkpD2by1Ek/RFJMYq2Vo9Ie909fLZKC7ZZyGreuaOewXlb9+RT2SwKXs23oqpfYn8poqd9NMOMWphHAcLmRgOtqnBRWl6q9GLw8x2okmkMOqXrtNb8Ycx1j11LzNcpJBiKCfh6Dgggvu5EjAGl48gvesdc+pFs8Uij24rBXudLh88FHohwkeydyzYot9WKz+uVHJHPzClHXRiv1jJ9Hx/G+MQyoMU/vqjavy9bBDmy2QufLAJVe/ulvYFvwPv6IOvWYb7RWC7mlV3pNQ06LFke/T0m3fMdcXzIjSNDz/3tIF4DRKK6oUEcuJakrEauq5FoUQP+k0M4+TBByMsLosWgO9TvNqe2pBu8CiUcuIT2GeGR23657ozbCouyONh10RXQxLCx/7TpsezoAold3EBrS67pecdG5g1H1CwcBGtDRjjPC7QURFpsqGmR0avDfS5LBu0pTJdOid5jaeuIza1BZPxQTtCMVwdUvNFdtRShRFb9kT2+WfmhgIGVsRpu49q8EKyvcu4dvq/llM/F8NTJweWUizyvwssC7s4O9qXs5Zj24aSn8dFooBJNmITp28+sy+802ljeDA2hbIQgDsgJ+K92zw9wYc/UK+rqYmoGWRL+oir2uAs/2JVWxoVNSJFKA+AVcszAfKnfYO6t8+njWxOxIWydEwCkNzZ52VtKhqMZoB5KMOYGPmWA11cckiTrc2ux3CdkrTCfcXvWRmMOlJoLVBPLWSotayMHHHvpR2TRjmXv2Oq79TMt6v+qb7fCskK9ET3Q4BpBRLDEHVD09enWxPf9Hvvvj58g3a5qQvtrBKn5LHZnAK5LrlQ5t5eieTTVk6rABVOGzUFe8AJr1sG1WNjm+4mzr8QJcXBntdgHfqS5VK9Qqz8Wcl70yBBsH9dShB6++31rYiOmttQjHxepV7Gd8kJSZO3ZkElqvueznRGY1TG5SEMnDjKLqfQrM1MHS3Ceji1VAB9wpWs0AON78tmCSgol788utuRPhrr57lz2IzN3FM7kA9TSCOMX8s0PT/baqKkJIVuhcBdIxXmkdvbOPd2vxN3KnkZ1E6csFoPXQHbD30XzrQHX1eT3m35bbZHsCbTvn0rZD8pi0820dRlTsYUCoJexGlDb2C75EwMH2eYVf80PJ+Er6s97UNl0Y6CLpCm5WI06ey8kE4cb3/zHWzonnzVMREnj1vWINYm3p7SOba8ZToFY2wTd6tQZw=="
    },
    {
      "RequestUri": "http://kasobolcanadacentral.blob.core.windows.net/test-container-2de5d0e2-821a-af01-5f39-9f9620f2e175?restype=container",
      "RequestMethod": "DELETE",
      "RequestHeaders": {
        "Accept": "application/xml",
        "Authorization": "Sanitized",
        "traceparent": "00-81dd6031ce77a5418329011158a9a657-7c3eaebe81ba5e4b-00",
        "User-Agent": "azsdk-net-Storage.Blobs/12.9.0-alpha.20210524.1 (.NET Framework 4.8.4300.0; Microsoft Windows 10.0.19043 )",
        "x-ms-client-request-id": "07cbd189-d399-9592-d0e3-bad43dc2dd77",
        "x-ms-date": "Mon, 24 May 2021 22:44:18 GMT",
        "x-ms-return-client-request-id": "true",
<<<<<<< HEAD
        "x-ms-version": "2020-12-06"
=======
        "x-ms-version": "2021-02-12"
>>>>>>> 7e782c87
      },
      "RequestBody": null,
      "StatusCode": 202,
      "ResponseHeaders": {
        "Content-Length": "0",
        "Date": "Mon, 24 May 2021 22:44:17 GMT",
        "Server": "Windows-Azure-Blob/1.0 Microsoft-HTTPAPI/2.0",
        "x-ms-client-request-id": "07cbd189-d399-9592-d0e3-bad43dc2dd77",
        "x-ms-request-id": "013f63a6-a01e-0022-21ee-500fae000000",
<<<<<<< HEAD
        "x-ms-version": "2020-12-06"
=======
        "x-ms-version": "2021-02-12"
>>>>>>> 7e782c87
      },
      "ResponseBody": []
    }
  ],
  "Variables": {
    "RandomSeed": "916098681",
    "Storage_TestConfigDefault": "ProductionTenant\nkasobolcanadacentral\nU2FuaXRpemVk\nhttp://kasobolcanadacentral.blob.core.windows.net\nhttp://kasobolcanadacentral.file.core.windows.net\nhttp://kasobolcanadacentral.queue.core.windows.net\nhttp://kasobolcanadacentral.table.core.windows.net\n\n\n\n\nhttp://kasobolcanadacentral-secondary.blob.core.windows.net\nhttp://kasobolcanadacentral-secondary.file.core.windows.net\nhttp://kasobolcanadacentral-secondary.queue.core.windows.net\nhttp://kasobolcanadacentral-secondary.table.core.windows.net\n\nSanitized\n\n\nCloud\nBlobEndpoint=http://kasobolcanadacentral.blob.core.windows.net/;QueueEndpoint=http://kasobolcanadacentral.queue.core.windows.net/;FileEndpoint=http://kasobolcanadacentral.file.core.windows.net/;BlobSecondaryEndpoint=http://kasobolcanadacentral-secondary.blob.core.windows.net/;QueueSecondaryEndpoint=http://kasobolcanadacentral-secondary.queue.core.windows.net/;FileSecondaryEndpoint=http://kasobolcanadacentral-secondary.file.core.windows.net/;AccountName=kasobolcanadacentral;AccountKey=Kg==;\nencryptionScope\n\n"
  }
}<|MERGE_RESOLUTION|>--- conflicted
+++ resolved
@@ -12,11 +12,7 @@
         "x-ms-client-request-id": "935e50df-93ae-353e-0065-9d4606c6af02",
         "x-ms-date": "Mon, 24 May 2021 22:44:17 GMT",
         "x-ms-return-client-request-id": "true",
-<<<<<<< HEAD
-        "x-ms-version": "2020-12-06"
-=======
         "x-ms-version": "2021-02-12"
->>>>>>> 7e782c87
       },
       "RequestBody": null,
       "StatusCode": 201,
@@ -28,11 +24,7 @@
         "Server": "Windows-Azure-Blob/1.0 Microsoft-HTTPAPI/2.0",
         "x-ms-client-request-id": "935e50df-93ae-353e-0065-9d4606c6af02",
         "x-ms-request-id": "013f62f3-a01e-0022-07ee-500fae000000",
-<<<<<<< HEAD
-        "x-ms-version": "2020-12-06"
-=======
         "x-ms-version": "2021-02-12"
->>>>>>> 7e782c87
       },
       "ResponseBody": []
     },
@@ -50,11 +42,7 @@
         "x-ms-client-request-id": "aa1c28d7-06d6-614f-6bc0-8cb93de6e4fe",
         "x-ms-date": "Mon, 24 May 2021 22:44:18 GMT",
         "x-ms-return-client-request-id": "true",
-<<<<<<< HEAD
-        "x-ms-version": "2020-12-06"
-=======
         "x-ms-version": "2021-02-12"
->>>>>>> 7e782c87
       },
       "RequestBody": "jkXsa5csy6eP990b8O0W4hkEt9CUTsY6JKSlap7654lQkIVTj7UCsoS3BLe2IkQTT7osAg/ebUB/skbzh2AIlA9Ty2Bnw1JkAQRM3UkPhAJfkhvjzeV6cSJF091uDyskrm+nYlbkrIxoyAAKkpD2by1Ek/RFJMYq2Vo9Ie909fLZKC7ZZyGreuaOewXlb9+RT2SwKXs23oqpfYn8poqd9NMOMWphHAcLmRgOtqnBRWl6q9GLw8x2okmkMOqXrtNb8Ycx1j11LzNcpJBiKCfh6Dgggvu5EjAGl48gvesdc+pFs8Uij24rBXudLh88FHohwkeydyzYot9WKz+uVHJHPzClHXRiv1jJ9Hx/G+MQyoMU/vqjavy9bBDmy2QufLAJVe/ulvYFvwPv6IOvWYb7RWC7mlV3pNQ06LFke/T0m3fMdcXzIjSNDz/3tIF4DRKK6oUEcuJakrEauq5FoUQP+k0M4+TBByMsLosWgO9TvNqe2pBu8CiUcuIT2GeGR23657ozbCouyONh10RXQxLCx/7TpsezoAold3EBrS67pecdG5g1H1CwcBGtDRjjPC7QURFpsqGmR0avDfS5LBu0pTJdOid5jaeuIza1BZPxQTtCMVwdUvNFdtRShRFb9kT2+WfmhgIGVsRpu49q8EKyvcu4dvq/llM/F8NTJweWUizyvwssC7s4O9qXs5Zj24aSn8dFooBJNmITp28+sy+802ljeDA2hbIQgDsgJ+K92zw9wYc/UK+rqYmoGWRL+oir2uAs/2JVWxoVNSJFKA+AVcszAfKnfYO6t8+njWxOxIWydEwCkNzZ52VtKhqMZoB5KMOYGPmWA11cckiTrc2ux3CdkrTCfcXvWRmMOlJoLVBPLWSotayMHHHvpR2TRjmXv2Oq79TMt6v+qb7fCskK9ET3Q4BpBRLDEHVD09enWxPf9Hvvvj58g3a5qQvtrBKn5LHZnAK5LrlQ5t5eieTTVk6rABVOGzUFe8AJr1sG1WNjm+4mzr8QJcXBntdgHfqS5VK9Qqz8Wcl70yBBsH9dShB6++31rYiOmttQjHxepV7Gd8kJSZO3ZkElqvueznRGY1TG5SEMnDjKLqfQrM1MHS3Ceji1VAB9wpWs0AON78tmCSgol788utuRPhrr57lz2IzN3FM7kA9TSCOMX8s0PT/baqKkJIVuhcBdIxXmkdvbOPd2vxN3KnkZ1E6csFoPXQHbD30XzrQHX1eT3m35bbZHsCbTvn0rZD8pi0820dRlTsYUCoJexGlDb2C75EwMH2eYVf80PJ+Er6s97UNl0Y6CLpCm5WI06ey8kE4cb3/zHWzonnzVMREnj1vWINYm3p7SOba8ZToFY2wTd6tQZw==",
       "StatusCode": 201,
@@ -69,11 +57,7 @@
         "x-ms-content-crc64": "NR8m0mU92sE=",
         "x-ms-request-id": "013f6319-a01e-0022-2bee-500fae000000",
         "x-ms-request-server-encrypted": "true",
-<<<<<<< HEAD
-        "x-ms-version": "2020-12-06"
-=======
         "x-ms-version": "2021-02-12"
->>>>>>> 7e782c87
       },
       "ResponseBody": []
     },
@@ -88,11 +72,7 @@
         "x-ms-client-request-id": "2da71842-b3ea-0ef1-4650-4589a910f9d1",
         "x-ms-date": "Mon, 24 May 2021 22:44:18 GMT",
         "x-ms-return-client-request-id": "true",
-<<<<<<< HEAD
-        "x-ms-version": "2020-12-06"
-=======
         "x-ms-version": "2021-02-12"
->>>>>>> 7e782c87
       },
       "RequestBody": null,
       "StatusCode": 200,
@@ -116,11 +96,7 @@
         "x-ms-lease-status": "unlocked",
         "x-ms-request-id": "013f6366-a01e-0022-6aee-500fae000000",
         "x-ms-server-encrypted": "true",
-<<<<<<< HEAD
-        "x-ms-version": "2020-12-06"
-=======
         "x-ms-version": "2021-02-12"
->>>>>>> 7e782c87
       },
       "ResponseBody": []
     },
@@ -136,11 +112,7 @@
         "x-ms-date": "Mon, 24 May 2021 22:44:18 GMT",
         "x-ms-range": "bytes=0-4194303",
         "x-ms-return-client-request-id": "true",
-<<<<<<< HEAD
-        "x-ms-version": "2020-12-06"
-=======
         "x-ms-version": "2021-02-12"
->>>>>>> 7e782c87
       },
       "RequestBody": null,
       "StatusCode": 206,
@@ -163,11 +135,7 @@
         "x-ms-lease-status": "unlocked",
         "x-ms-request-id": "013f638a-a01e-0022-07ee-500fae000000",
         "x-ms-server-encrypted": "true",
-<<<<<<< HEAD
-        "x-ms-version": "2020-12-06"
-=======
         "x-ms-version": "2021-02-12"
->>>>>>> 7e782c87
       },
       "ResponseBody": "jkXsa5csy6eP990b8O0W4hkEt9CUTsY6JKSlap7654lQkIVTj7UCsoS3BLe2IkQTT7osAg/ebUB/skbzh2AIlA9Ty2Bnw1JkAQRM3UkPhAJfkhvjzeV6cSJF091uDyskrm+nYlbkrIxoyAAKkpD2by1Ek/RFJMYq2Vo9Ie909fLZKC7ZZyGreuaOewXlb9+RT2SwKXs23oqpfYn8poqd9NMOMWphHAcLmRgOtqnBRWl6q9GLw8x2okmkMOqXrtNb8Ycx1j11LzNcpJBiKCfh6Dgggvu5EjAGl48gvesdc+pFs8Uij24rBXudLh88FHohwkeydyzYot9WKz+uVHJHPzClHXRiv1jJ9Hx/G+MQyoMU/vqjavy9bBDmy2QufLAJVe/ulvYFvwPv6IOvWYb7RWC7mlV3pNQ06LFke/T0m3fMdcXzIjSNDz/3tIF4DRKK6oUEcuJakrEauq5FoUQP+k0M4+TBByMsLosWgO9TvNqe2pBu8CiUcuIT2GeGR23657ozbCouyONh10RXQxLCx/7TpsezoAold3EBrS67pecdG5g1H1CwcBGtDRjjPC7QURFpsqGmR0avDfS5LBu0pTJdOid5jaeuIza1BZPxQTtCMVwdUvNFdtRShRFb9kT2+WfmhgIGVsRpu49q8EKyvcu4dvq/llM/F8NTJweWUizyvwssC7s4O9qXs5Zj24aSn8dFooBJNmITp28+sy+802ljeDA2hbIQgDsgJ+K92zw9wYc/UK+rqYmoGWRL+oir2uAs/2JVWxoVNSJFKA+AVcszAfKnfYO6t8+njWxOxIWydEwCkNzZ52VtKhqMZoB5KMOYGPmWA11cckiTrc2ux3CdkrTCfcXvWRmMOlJoLVBPLWSotayMHHHvpR2TRjmXv2Oq79TMt6v+qb7fCskK9ET3Q4BpBRLDEHVD09enWxPf9Hvvvj58g3a5qQvtrBKn5LHZnAK5LrlQ5t5eieTTVk6rABVOGzUFe8AJr1sG1WNjm+4mzr8QJcXBntdgHfqS5VK9Qqz8Wcl70yBBsH9dShB6++31rYiOmttQjHxepV7Gd8kJSZO3ZkElqvueznRGY1TG5SEMnDjKLqfQrM1MHS3Ceji1VAB9wpWs0AON78tmCSgol788utuRPhrr57lz2IzN3FM7kA9TSCOMX8s0PT/baqKkJIVuhcBdIxXmkdvbOPd2vxN3KnkZ1E6csFoPXQHbD30XzrQHX1eT3m35bbZHsCbTvn0rZD8pi0820dRlTsYUCoJexGlDb2C75EwMH2eYVf80PJ+Er6s97UNl0Y6CLpCm5WI06ey8kE4cb3/zHWzonnzVMREnj1vWINYm3p7SOba8ZToFY2wTd6tQZw=="
     },
@@ -182,11 +150,7 @@
         "x-ms-client-request-id": "07cbd189-d399-9592-d0e3-bad43dc2dd77",
         "x-ms-date": "Mon, 24 May 2021 22:44:18 GMT",
         "x-ms-return-client-request-id": "true",
-<<<<<<< HEAD
-        "x-ms-version": "2020-12-06"
-=======
         "x-ms-version": "2021-02-12"
->>>>>>> 7e782c87
       },
       "RequestBody": null,
       "StatusCode": 202,
@@ -196,11 +160,7 @@
         "Server": "Windows-Azure-Blob/1.0 Microsoft-HTTPAPI/2.0",
         "x-ms-client-request-id": "07cbd189-d399-9592-d0e3-bad43dc2dd77",
         "x-ms-request-id": "013f63a6-a01e-0022-21ee-500fae000000",
-<<<<<<< HEAD
-        "x-ms-version": "2020-12-06"
-=======
         "x-ms-version": "2021-02-12"
->>>>>>> 7e782c87
       },
       "ResponseBody": []
     }
