﻿{
  "Entries": [
    {
      "RequestUri": "https://seanoauthcanary.blob.core.windows.net/test-container-6e45fb76-2342-1ed4-da84-b96981da547c?restype=container",
      "RequestMethod": "PUT",
      "RequestHeaders": {
        "Accept": "application/xml",
        "Authorization": "Sanitized",
        "traceparent": "00-829b9369b7979944b03bfc6436fc0ffa-824a68a62f866349-00",
        "User-Agent": [
          "azsdk-net-Storage.Blobs/12.9.0-alpha.20210217.1",
          "(.NET 5.0.3; Microsoft Windows 10.0.19042)"
        ],
        "x-ms-blob-public-access": "container",
        "x-ms-client-request-id": "3435042b-76ed-3db1-7d3a-275db6f47829",
        "x-ms-return-client-request-id": "true",
<<<<<<< HEAD
        "x-ms-version": "2020-12-06"
=======
        "x-ms-version": "2021-02-12"
>>>>>>> 7e782c87
      },
      "RequestBody": null,
      "StatusCode": 201,
      "ResponseHeaders": {
        "Content-Length": "0",
        "Date": "Wed, 17 Feb 2021 18:47:14 GMT",
        "ETag": "\"0x8D8D3747193FA1A\"",
        "Last-Modified": "Wed, 17 Feb 2021 18:47:14 GMT",
        "Server": [
          "Windows-Azure-Blob/1.0",
          "Microsoft-HTTPAPI/2.0"
        ],
        "x-ms-client-request-id": "3435042b-76ed-3db1-7d3a-275db6f47829",
        "x-ms-request-id": "38053113-e01e-0029-1e5d-051bdd000000",
<<<<<<< HEAD
        "x-ms-version": "2020-12-06"
=======
        "x-ms-version": "2021-02-12"
>>>>>>> 7e782c87
      },
      "ResponseBody": []
    },
    {
      "RequestUri": "https://seanoauthcanary.blob.core.windows.net/test-container-6e45fb76-2342-1ed4-da84-b96981da547c/test-blob-bf98dbae-ba6f-2ebf-4010-6b2aa50b3749",
      "RequestMethod": "PUT",
      "RequestHeaders": {
        "Accept": "application/xml",
        "Authorization": "Sanitized",
        "Content-Length": "1024",
        "Content-Type": "application/octet-stream",
        "traceparent": "00-704ea085924ccf4a8669b23a0d6987c5-df32097e10dd6b44-00",
        "User-Agent": [
          "azsdk-net-Storage.Blobs/12.9.0-alpha.20210217.1",
          "(.NET 5.0.3; Microsoft Windows 10.0.19042)"
        ],
        "x-ms-blob-type": "BlockBlob",
        "x-ms-client-request-id": "c8573875-fcbc-6c43-25b7-4ec7c66a6123",
        "x-ms-return-client-request-id": "true",
<<<<<<< HEAD
        "x-ms-version": "2020-12-06"
=======
        "x-ms-version": "2021-02-12"
>>>>>>> 7e782c87
      },
      "RequestBody": "M6a0oXuh8FoPLR2B3j5ukdtqw/dl8ldxRAbz3QuGl3ED3ioPQNauDes+r0GcPVACodlPO0hA5EFPQl10rRJPiZasfQAUXlEFu7YLJ0IV1Aa28TsxN1wow/rowP14OmDZ7iar8MBQ7UOHSYCSNLz+OW5WvrvXHVE5g7oFK55UjIFVMTgbaeNGZQP4qu7clo496oaPInukAdHUcm0FSsKlM7z/PAKE4s+KD1i333NjXewryEEXxWoFsTBmRvd1QRtBU3Yx3VqLuAe2BBMi7SJecRSB2YKBjW1S+YvSHpzXFM49doz8MoCRnw86YMBW4sMNCNXj9GeYv8UJ3uPPuJpr3/BE5XeWYj+U7zpyRyyt+xfHxRXG9B9npLbG81Ocwed1zoHQEf1MdqaVTgQtJniYW+PMCPOEpOrQ3UDA0G/s9y1S/Xir3ekaek9vMKUbOn49Lpdv0Lnz8CqW/zS8i6Y3qVfW2igA7X75sY2kFHNFtaPBg6HXfCZ0XwxNFd21Xe+oOIdNRF9WPUAZdh8sT9u2UUqQ+wgEXywwYnobstigRFSe+9zs93BDa0VgvgYHSA8xl8OTJWLno9laHeHkOotoeDLKjVT/ylnZTI/Co6EmKRpr6hoUDR7yt1cDkdqPXzG590XUPLq7MsxqutnSJAA4M/PHeU9wVGsT2Nb8/Dh/Su1eCKtbUuxgsLhOqVJFH5JXyl7mx+XhSaPawGTjvzWU6nDsdBtU3eEHZ8mXIqsYzrhDpDHamIIHfL8IgJGIfPCCub7iWat3A+1832AcSib4wfKrnxoEulLt5PdbS1xPfurYFGnsNXQNzKFDXbkh6jKYEL6f3N3Wff9s9XS0G7eRLWB2RDW9C4t9ndJ5wV2Yy/rEwzudr6IMApZpf0AAWLHqsS9Zq6b92wQyIj8KXLyi0yl68Fh79H2+aUKeU4xLfEQhjg8tPyBTxug2ao1iAqXax6sXhmhYbr2xm0FkX4d456X66M6sdJQIJipwRInvW2ecw4vgM/bcyCBSe6Te72ZgvoLoaBnWLVMXD18+6CozwT/ax5v7l7OuHR+uWvjwKTfDD4YGB/JNxZY4ySSXnd/1HrlkBCfKZSbPOkv6KNJaJuUoe9mkLLpNjQEFw86PF38/uDs+iyUP+KpfN8ynU53D3aI/biIGUfL/F3YmxaFYPyLLunCXHJvAGIIvRPTtpTpkQeUrT6hdOWZJP3Su6TIIBveq3JksLMEHf1af1wz9EXE8wYS7Le96boAKTdwmES9PJj78Q8mhNxUkI9BSvWJZSy4DcieuTdkIL20YIt7k4W0nULDOAM2nmopulwofJ7AesAKuI54Hodll9BNciBU2P0JiK22xiktgW9edP7XO6A==",
      "StatusCode": 201,
      "ResponseHeaders": {
        "Content-Length": "0",
        "Content-MD5": "akLtesYQrmOhBK7bqlTp6w==",
        "Date": "Wed, 17 Feb 2021 18:47:14 GMT",
        "ETag": "\"0x8D8D374719E2E4E\"",
        "Last-Modified": "Wed, 17 Feb 2021 18:47:14 GMT",
        "Server": [
          "Windows-Azure-Blob/1.0",
          "Microsoft-HTTPAPI/2.0"
        ],
        "x-ms-client-request-id": "c8573875-fcbc-6c43-25b7-4ec7c66a6123",
        "x-ms-content-crc64": "NgxzRZQ83p0=",
        "x-ms-request-id": "3805311a-e01e-0029-235d-051bdd000000",
        "x-ms-request-server-encrypted": "true",
<<<<<<< HEAD
        "x-ms-version": "2020-12-06",
=======
        "x-ms-version": "2021-02-12",
>>>>>>> 7e782c87
        "x-ms-version-id": "2021-02-17T18:47:14.8784206Z"
      },
      "ResponseBody": []
    },
    {
      "RequestUri": "https://seanoauthcanary.blob.core.windows.net/?restype=service&comp=userdelegationkey",
      "RequestMethod": "POST",
      "RequestHeaders": {
        "Accept": "application/xml",
        "Authorization": "Sanitized",
        "Content-Length": "59",
        "Content-Type": "application/xml",
        "traceparent": "00-ed46b6ad22184243849cb2b77bb84259-0d9c6239cce4e743-00",
        "User-Agent": [
          "azsdk-net-Storage.Blobs/12.9.0-alpha.20210217.1",
          "(.NET 5.0.3; Microsoft Windows 10.0.19042)"
        ],
        "x-ms-client-request-id": "0728c510-065e-0b2c-798d-4c25e8f608b4",
        "x-ms-return-client-request-id": "true",
<<<<<<< HEAD
        "x-ms-version": "2020-12-06"
=======
        "x-ms-version": "2021-02-12"
>>>>>>> 7e782c87
      },
      "RequestBody": "﻿<KeyInfo><Expiry>2021-02-17T19:47:14Z</Expiry></KeyInfo>",
      "StatusCode": 200,
      "ResponseHeaders": {
        "Content-Type": "application/xml",
        "Date": "Wed, 17 Feb 2021 18:47:14 GMT",
        "Server": [
          "Windows-Azure-Blob/1.0",
          "Microsoft-HTTPAPI/2.0"
        ],
        "Transfer-Encoding": "chunked",
        "x-ms-client-request-id": "0728c510-065e-0b2c-798d-4c25e8f608b4",
        "x-ms-request-id": "38053121-e01e-0029-295d-051bdd000000",
<<<<<<< HEAD
        "x-ms-version": "2020-12-06"
=======
        "x-ms-version": "2021-02-12"
>>>>>>> 7e782c87
      },
      "ResponseBody": "﻿<?xml version=\"1.0\" encoding=\"utf-8\"?><UserDelegationKey><SignedOid>c4f48289-bb84-4086-b250-6f94a8f64cee</SignedOid><SignedTid>72f988bf-86f1-41af-91ab-2d7cd011db47</SignedTid><SignedStart>2021-02-17T18:47:14Z</SignedStart><SignedExpiry>2021-02-17T19:47:14Z</SignedExpiry><SignedService>b</SignedService><SignedVersion>2020-06-12</SignedVersion><Value>IMgK4COn1X/05heifJx8OSLHCM+5rH1469k5wguq3hc=</Value></UserDelegationKey>"
    },
    {
<<<<<<< HEAD
      "RequestUri": "https://seanoauthcanary.blob.core.windows.net/test-container-6e45fb76-2342-1ed4-da84-b96981da547c/test-blob-bf98dbae-ba6f-2ebf-4010-6b2aa50b3749?skoid=c4f48289-bb84-4086-b250-6f94a8f64cee&sktid=72f988bf-86f1-41af-91ab-2d7cd011db47&skt=2021-02-17T18%3A47%3A14Z&ske=2021-02-17T19%3A47%3A14Z&sks=b&skv=2020-06-12&sv=2020-12-06&st=2021-02-17T17%3A47%3A14Z&se=2021-02-17T19%3A47%3A14Z&sr=c&sp=r&sig=Sanitized&comp=tags",
=======
      "RequestUri": "https://seanoauthcanary.blob.core.windows.net/test-container-6e45fb76-2342-1ed4-da84-b96981da547c/test-blob-bf98dbae-ba6f-2ebf-4010-6b2aa50b3749?skoid=c4f48289-bb84-4086-b250-6f94a8f64cee&sktid=72f988bf-86f1-41af-91ab-2d7cd011db47&skt=2021-02-17T18%3A47%3A14Z&ske=2021-02-17T19%3A47%3A14Z&sks=b&skv=2020-06-12&sv=2021-02-12&st=2021-02-17T17%3A47%3A14Z&se=2021-02-17T19%3A47%3A14Z&sr=c&sp=r&sig=Sanitized&comp=tags",
>>>>>>> 7e782c87
      "RequestMethod": "PUT",
      "RequestHeaders": {
        "Accept": "application/xml",
        "Content-Length": "139",
        "Content-Type": "application/xml",
        "User-Agent": [
          "azsdk-net-Storage.Blobs/12.9.0-alpha.20210217.1",
          "(.NET 5.0.3; Microsoft Windows 10.0.19042)"
        ],
        "x-ms-client-request-id": "01b7a778-5a42-8fc5-df00-25005634208d",
        "x-ms-return-client-request-id": "true",
<<<<<<< HEAD
        "x-ms-version": "2020-12-06"
=======
        "x-ms-version": "2021-02-12"
>>>>>>> 7e782c87
      },
      "RequestBody": "﻿<Tags><TagSet><Tag><Key>tagKey0</Key><Value>tagValue0</Value></Tag><Tag><Key>tagKey1</Key><Value>tagValue1</Value></Tag></TagSet></Tags>",
      "StatusCode": 403,
      "ResponseHeaders": {
        "Content-Length": "280",
        "Content-Type": "application/xml",
        "Date": "Wed, 17 Feb 2021 18:47:14 GMT",
        "Server": [
          "Windows-Azure-Blob/1.0",
          "Microsoft-HTTPAPI/2.0"
        ],
        "x-ms-client-request-id": "01b7a778-5a42-8fc5-df00-25005634208d",
        "x-ms-error-code": "AuthorizationPermissionMismatch",
        "x-ms-request-id": "af195dc9-901e-0051-185d-05b825000000",
<<<<<<< HEAD
        "x-ms-version": "2020-12-06"
=======
        "x-ms-version": "2021-02-12"
>>>>>>> 7e782c87
      },
      "ResponseBody": [
        "﻿<?xml version=\"1.0\" encoding=\"utf-8\"?>\n",
        "<Error><Code>AuthorizationPermissionMismatch</Code><Message>This request is not authorized to perform this operation using this permission.\n",
        "RequestId:af195dc9-901e-0051-185d-05b825000000\n",
        "Time:2021-02-17T18:47:15.2305453Z</Message></Error>"
      ]
    },
    {
      "RequestUri": "https://seanoauthcanary.blob.core.windows.net/test-container-6e45fb76-2342-1ed4-da84-b96981da547c?restype=container",
      "RequestMethod": "DELETE",
      "RequestHeaders": {
        "Accept": "application/xml",
        "Authorization": "Sanitized",
        "traceparent": "00-1c18f34ca6654c4c9d2fd5189444138a-d2d7e0e885951742-00",
        "User-Agent": [
          "azsdk-net-Storage.Blobs/12.9.0-alpha.20210217.1",
          "(.NET 5.0.3; Microsoft Windows 10.0.19042)"
        ],
        "x-ms-client-request-id": "40ad48fc-073f-f271-ed43-21ac86837ba8",
        "x-ms-return-client-request-id": "true",
<<<<<<< HEAD
        "x-ms-version": "2020-12-06"
=======
        "x-ms-version": "2021-02-12"
>>>>>>> 7e782c87
      },
      "RequestBody": null,
      "StatusCode": 202,
      "ResponseHeaders": {
        "Content-Length": "0",
        "Date": "Wed, 17 Feb 2021 18:47:14 GMT",
        "Server": [
          "Windows-Azure-Blob/1.0",
          "Microsoft-HTTPAPI/2.0"
        ],
        "x-ms-client-request-id": "40ad48fc-073f-f271-ed43-21ac86837ba8",
        "x-ms-request-id": "38053137-e01e-0029-3b5d-051bdd000000",
<<<<<<< HEAD
        "x-ms-version": "2020-12-06"
=======
        "x-ms-version": "2021-02-12"
>>>>>>> 7e782c87
      },
      "ResponseBody": []
    }
  ],
  "Variables": {
    "DateTimeOffsetNow": "2021-02-17T12:47:14.8985977-06:00",
    "RandomSeed": "1280122239",
    "Storage_TestConfigOAuth": "OAuthTenant\nseanoauthcanary\nU2FuaXRpemVk\nhttps://seanoauthcanary.blob.core.windows.net\nhttps://seanoauthcanary.file.core.windows.net\nhttps://seanoauthcanary.queue.core.windows.net\nhttps://seanoauthcanary.table.core.windows.net\n\n\n\n\nhttps://seanoauthcanary-secondary.blob.core.windows.net\nhttps://seanoauthcanary-secondary.file.core.windows.net\nhttps://seanoauthcanary-secondary.queue.core.windows.net\nhttps://seanoauthcanary-secondary.table.core.windows.net\n68390a19-a643-458b-b726-408abf67b4fc\nSanitized\n72f988bf-86f1-41af-91ab-2d7cd011db47\nhttps://login.microsoftonline.com/\nCloud\nBlobEndpoint=https://seanoauthcanary.blob.core.windows.net/;QueueEndpoint=https://seanoauthcanary.queue.core.windows.net/;FileEndpoint=https://seanoauthcanary.file.core.windows.net/;BlobSecondaryEndpoint=https://seanoauthcanary-secondary.blob.core.windows.net/;QueueSecondaryEndpoint=https://seanoauthcanary-secondary.queue.core.windows.net/;FileSecondaryEndpoint=https://seanoauthcanary-secondary.file.core.windows.net/;AccountName=seanoauthcanary;AccountKey=Sanitized\n\n\n"
  }
}<|MERGE_RESOLUTION|>--- conflicted
+++ resolved
@@ -14,11 +14,7 @@
         "x-ms-blob-public-access": "container",
         "x-ms-client-request-id": "3435042b-76ed-3db1-7d3a-275db6f47829",
         "x-ms-return-client-request-id": "true",
-<<<<<<< HEAD
-        "x-ms-version": "2020-12-06"
-=======
         "x-ms-version": "2021-02-12"
->>>>>>> 7e782c87
       },
       "RequestBody": null,
       "StatusCode": 201,
@@ -33,11 +29,7 @@
         ],
         "x-ms-client-request-id": "3435042b-76ed-3db1-7d3a-275db6f47829",
         "x-ms-request-id": "38053113-e01e-0029-1e5d-051bdd000000",
-<<<<<<< HEAD
-        "x-ms-version": "2020-12-06"
-=======
         "x-ms-version": "2021-02-12"
->>>>>>> 7e782c87
       },
       "ResponseBody": []
     },
@@ -57,11 +49,7 @@
         "x-ms-blob-type": "BlockBlob",
         "x-ms-client-request-id": "c8573875-fcbc-6c43-25b7-4ec7c66a6123",
         "x-ms-return-client-request-id": "true",
-<<<<<<< HEAD
-        "x-ms-version": "2020-12-06"
-=======
         "x-ms-version": "2021-02-12"
->>>>>>> 7e782c87
       },
       "RequestBody": "M6a0oXuh8FoPLR2B3j5ukdtqw/dl8ldxRAbz3QuGl3ED3ioPQNauDes+r0GcPVACodlPO0hA5EFPQl10rRJPiZasfQAUXlEFu7YLJ0IV1Aa28TsxN1wow/rowP14OmDZ7iar8MBQ7UOHSYCSNLz+OW5WvrvXHVE5g7oFK55UjIFVMTgbaeNGZQP4qu7clo496oaPInukAdHUcm0FSsKlM7z/PAKE4s+KD1i333NjXewryEEXxWoFsTBmRvd1QRtBU3Yx3VqLuAe2BBMi7SJecRSB2YKBjW1S+YvSHpzXFM49doz8MoCRnw86YMBW4sMNCNXj9GeYv8UJ3uPPuJpr3/BE5XeWYj+U7zpyRyyt+xfHxRXG9B9npLbG81Ocwed1zoHQEf1MdqaVTgQtJniYW+PMCPOEpOrQ3UDA0G/s9y1S/Xir3ekaek9vMKUbOn49Lpdv0Lnz8CqW/zS8i6Y3qVfW2igA7X75sY2kFHNFtaPBg6HXfCZ0XwxNFd21Xe+oOIdNRF9WPUAZdh8sT9u2UUqQ+wgEXywwYnobstigRFSe+9zs93BDa0VgvgYHSA8xl8OTJWLno9laHeHkOotoeDLKjVT/ylnZTI/Co6EmKRpr6hoUDR7yt1cDkdqPXzG590XUPLq7MsxqutnSJAA4M/PHeU9wVGsT2Nb8/Dh/Su1eCKtbUuxgsLhOqVJFH5JXyl7mx+XhSaPawGTjvzWU6nDsdBtU3eEHZ8mXIqsYzrhDpDHamIIHfL8IgJGIfPCCub7iWat3A+1832AcSib4wfKrnxoEulLt5PdbS1xPfurYFGnsNXQNzKFDXbkh6jKYEL6f3N3Wff9s9XS0G7eRLWB2RDW9C4t9ndJ5wV2Yy/rEwzudr6IMApZpf0AAWLHqsS9Zq6b92wQyIj8KXLyi0yl68Fh79H2+aUKeU4xLfEQhjg8tPyBTxug2ao1iAqXax6sXhmhYbr2xm0FkX4d456X66M6sdJQIJipwRInvW2ecw4vgM/bcyCBSe6Te72ZgvoLoaBnWLVMXD18+6CozwT/ax5v7l7OuHR+uWvjwKTfDD4YGB/JNxZY4ySSXnd/1HrlkBCfKZSbPOkv6KNJaJuUoe9mkLLpNjQEFw86PF38/uDs+iyUP+KpfN8ynU53D3aI/biIGUfL/F3YmxaFYPyLLunCXHJvAGIIvRPTtpTpkQeUrT6hdOWZJP3Su6TIIBveq3JksLMEHf1af1wz9EXE8wYS7Le96boAKTdwmES9PJj78Q8mhNxUkI9BSvWJZSy4DcieuTdkIL20YIt7k4W0nULDOAM2nmopulwofJ7AesAKuI54Hodll9BNciBU2P0JiK22xiktgW9edP7XO6A==",
       "StatusCode": 201,
@@ -79,11 +67,7 @@
         "x-ms-content-crc64": "NgxzRZQ83p0=",
         "x-ms-request-id": "3805311a-e01e-0029-235d-051bdd000000",
         "x-ms-request-server-encrypted": "true",
-<<<<<<< HEAD
-        "x-ms-version": "2020-12-06",
-=======
         "x-ms-version": "2021-02-12",
->>>>>>> 7e782c87
         "x-ms-version-id": "2021-02-17T18:47:14.8784206Z"
       },
       "ResponseBody": []
@@ -103,11 +87,7 @@
         ],
         "x-ms-client-request-id": "0728c510-065e-0b2c-798d-4c25e8f608b4",
         "x-ms-return-client-request-id": "true",
-<<<<<<< HEAD
-        "x-ms-version": "2020-12-06"
-=======
         "x-ms-version": "2021-02-12"
->>>>>>> 7e782c87
       },
       "RequestBody": "﻿<KeyInfo><Expiry>2021-02-17T19:47:14Z</Expiry></KeyInfo>",
       "StatusCode": 200,
@@ -121,20 +101,12 @@
         "Transfer-Encoding": "chunked",
         "x-ms-client-request-id": "0728c510-065e-0b2c-798d-4c25e8f608b4",
         "x-ms-request-id": "38053121-e01e-0029-295d-051bdd000000",
-<<<<<<< HEAD
-        "x-ms-version": "2020-12-06"
-=======
         "x-ms-version": "2021-02-12"
->>>>>>> 7e782c87
       },
       "ResponseBody": "﻿<?xml version=\"1.0\" encoding=\"utf-8\"?><UserDelegationKey><SignedOid>c4f48289-bb84-4086-b250-6f94a8f64cee</SignedOid><SignedTid>72f988bf-86f1-41af-91ab-2d7cd011db47</SignedTid><SignedStart>2021-02-17T18:47:14Z</SignedStart><SignedExpiry>2021-02-17T19:47:14Z</SignedExpiry><SignedService>b</SignedService><SignedVersion>2020-06-12</SignedVersion><Value>IMgK4COn1X/05heifJx8OSLHCM+5rH1469k5wguq3hc=</Value></UserDelegationKey>"
     },
     {
-<<<<<<< HEAD
-      "RequestUri": "https://seanoauthcanary.blob.core.windows.net/test-container-6e45fb76-2342-1ed4-da84-b96981da547c/test-blob-bf98dbae-ba6f-2ebf-4010-6b2aa50b3749?skoid=c4f48289-bb84-4086-b250-6f94a8f64cee&sktid=72f988bf-86f1-41af-91ab-2d7cd011db47&skt=2021-02-17T18%3A47%3A14Z&ske=2021-02-17T19%3A47%3A14Z&sks=b&skv=2020-06-12&sv=2020-12-06&st=2021-02-17T17%3A47%3A14Z&se=2021-02-17T19%3A47%3A14Z&sr=c&sp=r&sig=Sanitized&comp=tags",
-=======
       "RequestUri": "https://seanoauthcanary.blob.core.windows.net/test-container-6e45fb76-2342-1ed4-da84-b96981da547c/test-blob-bf98dbae-ba6f-2ebf-4010-6b2aa50b3749?skoid=c4f48289-bb84-4086-b250-6f94a8f64cee&sktid=72f988bf-86f1-41af-91ab-2d7cd011db47&skt=2021-02-17T18%3A47%3A14Z&ske=2021-02-17T19%3A47%3A14Z&sks=b&skv=2020-06-12&sv=2021-02-12&st=2021-02-17T17%3A47%3A14Z&se=2021-02-17T19%3A47%3A14Z&sr=c&sp=r&sig=Sanitized&comp=tags",
->>>>>>> 7e782c87
       "RequestMethod": "PUT",
       "RequestHeaders": {
         "Accept": "application/xml",
@@ -146,11 +118,7 @@
         ],
         "x-ms-client-request-id": "01b7a778-5a42-8fc5-df00-25005634208d",
         "x-ms-return-client-request-id": "true",
-<<<<<<< HEAD
-        "x-ms-version": "2020-12-06"
-=======
         "x-ms-version": "2021-02-12"
->>>>>>> 7e782c87
       },
       "RequestBody": "﻿<Tags><TagSet><Tag><Key>tagKey0</Key><Value>tagValue0</Value></Tag><Tag><Key>tagKey1</Key><Value>tagValue1</Value></Tag></TagSet></Tags>",
       "StatusCode": 403,
@@ -165,11 +133,7 @@
         "x-ms-client-request-id": "01b7a778-5a42-8fc5-df00-25005634208d",
         "x-ms-error-code": "AuthorizationPermissionMismatch",
         "x-ms-request-id": "af195dc9-901e-0051-185d-05b825000000",
-<<<<<<< HEAD
-        "x-ms-version": "2020-12-06"
-=======
         "x-ms-version": "2021-02-12"
->>>>>>> 7e782c87
       },
       "ResponseBody": [
         "﻿<?xml version=\"1.0\" encoding=\"utf-8\"?>\n",
@@ -191,11 +155,7 @@
         ],
         "x-ms-client-request-id": "40ad48fc-073f-f271-ed43-21ac86837ba8",
         "x-ms-return-client-request-id": "true",
-<<<<<<< HEAD
-        "x-ms-version": "2020-12-06"
-=======
         "x-ms-version": "2021-02-12"
->>>>>>> 7e782c87
       },
       "RequestBody": null,
       "StatusCode": 202,
@@ -208,11 +168,7 @@
         ],
         "x-ms-client-request-id": "40ad48fc-073f-f271-ed43-21ac86837ba8",
         "x-ms-request-id": "38053137-e01e-0029-3b5d-051bdd000000",
-<<<<<<< HEAD
-        "x-ms-version": "2020-12-06"
-=======
         "x-ms-version": "2021-02-12"
->>>>>>> 7e782c87
       },
       "ResponseBody": []
     }
