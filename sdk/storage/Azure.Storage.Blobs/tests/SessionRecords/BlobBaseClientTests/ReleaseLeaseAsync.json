{
  "Entries": [
    {
      "RequestUri": "https://seanmcccanary.blob.core.windows.net/test-container-bf1e7ae6-c570-1e2d-8d76-fcb68f26b04d?restype=container",
      "RequestMethod": "PUT",
      "RequestHeaders": {
        "Authorization": "Sanitized",
        "traceparent": "00-83dab4e307ef754c8d251f0fbc06df8f-07902e57693b4e40-00",
        "User-Agent": [
          "azsdk-net-Storage.Blobs/12.5.0-dev.20200402.1",
          "(.NET Core 4.6.28325.01; Microsoft Windows 10.0.18362 )"
        ],
        "x-ms-blob-public-access": "container",
        "x-ms-client-request-id": "73dcc240-ec43-edf8-00f2-49c8a8e72cf8",
        "x-ms-date": "Thu, 02 Apr 2020 23:42:40 GMT",
        "x-ms-return-client-request-id": "true",
<<<<<<< HEAD
        "x-ms-version": "2019-12-12"
=======
        "x-ms-version": "2020-02-10"
>>>>>>> 60f4876e
      },
      "RequestBody": null,
      "StatusCode": 201,
      "ResponseHeaders": {
        "Content-Length": "0",
        "Date": "Thu, 02 Apr 2020 23:42:39 GMT",
        "ETag": "\u00220x8D7D75F88191985\u0022",
        "Last-Modified": "Thu, 02 Apr 2020 23:42:40 GMT",
        "Server": [
          "Windows-Azure-Blob/1.0",
          "Microsoft-HTTPAPI/2.0"
        ],
        "x-ms-client-request-id": "73dcc240-ec43-edf8-00f2-49c8a8e72cf8",
        "x-ms-request-id": "aaa16d26-201e-002e-4048-091fb7000000",
<<<<<<< HEAD
        "x-ms-version": "2019-12-12"
=======
        "x-ms-version": "2020-02-10"
>>>>>>> 60f4876e
      },
      "ResponseBody": []
    },
    {
      "RequestUri": "https://seanmcccanary.blob.core.windows.net/test-container-bf1e7ae6-c570-1e2d-8d76-fcb68f26b04d/test-blob-830c4955-e095-3d97-9139-ffcfc670cf51",
      "RequestMethod": "PUT",
      "RequestHeaders": {
        "Authorization": "Sanitized",
        "Content-Length": "1024",
        "traceparent": "00-6d78281be5353c4bb0cea16e01a0b110-e48c518ff225dd49-00",
        "User-Agent": [
          "azsdk-net-Storage.Blobs/12.5.0-dev.20200402.1",
          "(.NET Core 4.6.28325.01; Microsoft Windows 10.0.18362 )"
        ],
        "x-ms-blob-type": "BlockBlob",
        "x-ms-client-request-id": "3ff0134e-390e-20db-1011-4d26f4462b2e",
        "x-ms-date": "Thu, 02 Apr 2020 23:42:41 GMT",
        "x-ms-return-client-request-id": "true",
<<<<<<< HEAD
        "x-ms-version": "2019-12-12"
=======
        "x-ms-version": "2020-02-10"
>>>>>>> 60f4876e
      },
      "RequestBody": "07Z2zEo8Ch115D/BXyA82HQFaAUvILBgKp/iCu0pJpAj\u002BPXycV\u002BuGT/uDbCg1t1w/CdbwQjJIbIFFaKqWv8wTL6vnmcqSmcUVk/GQBIAwFTCcQ3GzmSIWdZD7Fu9A74/vsHy8Th1RrK/Rmq5A\u002BGfBVVN6Onyan1ZJkSR510LV1KQhoJRDc4cTCpaBof6z1X0o\u002BcGbxrVTVNDmcrz415VtO8XKH1fTveGMZy\u002Bl2P2XlfunUR1BOc3ujkuDXQDKGnMBFKX4qbYlVTwfz1\u002BF7XvTTpyBUYa4K8I325EMUGCgwky8pMRXnuxFQjvhYWpuaODPr86kCMisSSijwM3lGMSbfwzSyUi3u6\u002Bwe8\u002BKloqXibLwPOBSPLmD0Bubs94eYGk3ReIdm19YWDRe8805IbJeDHcbNRwkCUJTTvktG8fRUdtmk1Doei5TV\u002BTsM0jsiu6pPWenA2tM0zyfygxmKzwsjWHxko4htdIIx503eBY5poQKg95gak6wGYBUSK/h7Wyov6Xm\u002BzggR4eVXjuOFVrmZiNIG2ddzCLTQXkNzS1iZtpwTviwEuuMKnxWywxS4gQlbeJMWdHFSvNC03m/EnpaMvchXYaidlN3/DDrBsEWgF906J9K1c0IawPFbX9xzNgB/NgVcYR9QvePFJ2g2gPyLFLaSimazxzp2PKCnQkTxe8Y6QoowU7bN2Wn\u002B8Fvp1D/0wDsV0LuZu27K1jRuuXue06uSDE5ySsEP1LEMxNbunFhgonIJ25sakJcrdX1yXy/uUBygR8fxgnV6Fgv6nPaH3Enr/gb5lQgQh3unVtVDjXWBHmS6TkSAfyAMn7WPEAOgk5kjllEo9MsUn8BcSjuQJoiGeX6BzZ4FW47m/PVCgWd4BrNML/cUaCmppb50JDTkbHktCKaFLsX7LjrSMffF0g5Y5DN4VAaRcgFE2CffgTdJ8oCMFYjA4uf9QPG8MiYh48OgK0/xbBhyi4aVQEaeK60DmE93SbyFmAFbiwME5T/rEvRUP2XnWIZoGYnyK5KhXyVUqKnmuqoXKoNOpeEFbaZWui1SSfxHLE\u002B5DyAyk2xuqjvtsEyF9GhKTRTSqKKlUqvjm3F1TwU5DYxqLat55Icm3/u1J61ZwLW1B/zXZHOdE6yETvfq6WsmtKLAK8bM0GiNq9i24Dr\u002Bidq7wEcYUakI3Rn\u002B9ZWfO\u002BaQnnMKmaT\u002B6CeUWciq5iNxhbUdPykkHlMJt1683erS7n/iFlHH8/AlzNgfc/fQbebmfX/QcgzNbHAf8OJWMhpMwWtIyM/RqYHE92JRFJpbKUln1lB68nxzFLnRuAMN35rNwrKcl6UnBMPuC4qafFfltMeo/lu50c7\u002B1aQV//GOxyfXk0Hg==",
      "StatusCode": 201,
      "ResponseHeaders": {
        "Content-Length": "0",
        "Content-MD5": "ebotMBrxieyNxpOls77eTQ==",
        "Date": "Thu, 02 Apr 2020 23:42:39 GMT",
        "ETag": "\u00220x8D7D75F88265277\u0022",
        "Last-Modified": "Thu, 02 Apr 2020 23:42:40 GMT",
        "Server": [
          "Windows-Azure-Blob/1.0",
          "Microsoft-HTTPAPI/2.0"
        ],
        "x-ms-client-request-id": "3ff0134e-390e-20db-1011-4d26f4462b2e",
        "x-ms-content-crc64": "z\u002Bye8MiHMrE=",
        "x-ms-request-id": "aaa16d34-201e-002e-4b48-091fb7000000",
        "x-ms-request-server-encrypted": "true",
<<<<<<< HEAD
        "x-ms-version": "2019-12-12"
=======
        "x-ms-version": "2020-02-10"
>>>>>>> 60f4876e
      },
      "ResponseBody": []
    },
    {
      "RequestUri": "https://seanmcccanary.blob.core.windows.net/test-container-bf1e7ae6-c570-1e2d-8d76-fcb68f26b04d/test-blob-830c4955-e095-3d97-9139-ffcfc670cf51?comp=lease",
      "RequestMethod": "PUT",
      "RequestHeaders": {
        "Authorization": "Sanitized",
        "traceparent": "00-cbe81c33e33d9348bf2b39b300e54db5-8ff174a029f1dc40-00",
        "User-Agent": [
          "azsdk-net-Storage.Blobs/12.5.0-dev.20200402.1",
          "(.NET Core 4.6.28325.01; Microsoft Windows 10.0.18362 )"
        ],
        "x-ms-client-request-id": "bff45cf1-d0e0-0355-3a4d-69c0b80b5054",
        "x-ms-date": "Thu, 02 Apr 2020 23:42:41 GMT",
        "x-ms-lease-action": "acquire",
        "x-ms-lease-duration": "15",
        "x-ms-proposed-lease-id": "63de5f91-4a60-a2d9-d54e-80d0cfbc4040",
        "x-ms-return-client-request-id": "true",
<<<<<<< HEAD
        "x-ms-version": "2019-12-12"
=======
        "x-ms-version": "2020-02-10"
>>>>>>> 60f4876e
      },
      "RequestBody": null,
      "StatusCode": 201,
      "ResponseHeaders": {
        "Content-Length": "0",
        "Date": "Thu, 02 Apr 2020 23:42:40 GMT",
        "ETag": "\u00220x8D7D75F88265277\u0022",
        "Last-Modified": "Thu, 02 Apr 2020 23:42:40 GMT",
        "Server": [
          "Windows-Azure-Blob/1.0",
          "Microsoft-HTTPAPI/2.0"
        ],
        "x-ms-client-request-id": "bff45cf1-d0e0-0355-3a4d-69c0b80b5054",
        "x-ms-lease-id": "63de5f91-4a60-a2d9-d54e-80d0cfbc4040",
        "x-ms-request-id": "aaa16d39-201e-002e-4e48-091fb7000000",
<<<<<<< HEAD
        "x-ms-version": "2019-12-12"
=======
        "x-ms-version": "2020-02-10"
>>>>>>> 60f4876e
      },
      "ResponseBody": []
    },
    {
      "RequestUri": "https://seanmcccanary.blob.core.windows.net/test-container-bf1e7ae6-c570-1e2d-8d76-fcb68f26b04d/test-blob-830c4955-e095-3d97-9139-ffcfc670cf51?comp=lease",
      "RequestMethod": "PUT",
      "RequestHeaders": {
        "Authorization": "Sanitized",
        "traceparent": "00-2a69279e370b2547ae66328959dea1ee-77f7fe6add8da140-00",
        "User-Agent": [
          "azsdk-net-Storage.Blobs/12.5.0-dev.20200402.1",
          "(.NET Core 4.6.28325.01; Microsoft Windows 10.0.18362 )"
        ],
        "x-ms-client-request-id": "73de5873-80c7-145f-e020-303a8b508a02",
        "x-ms-date": "Thu, 02 Apr 2020 23:42:41 GMT",
        "x-ms-lease-action": "release",
        "x-ms-lease-id": "63de5f91-4a60-a2d9-d54e-80d0cfbc4040",
        "x-ms-return-client-request-id": "true",
<<<<<<< HEAD
        "x-ms-version": "2019-12-12"
=======
        "x-ms-version": "2020-02-10"
>>>>>>> 60f4876e
      },
      "RequestBody": null,
      "StatusCode": 200,
      "ResponseHeaders": {
        "Content-Length": "0",
        "Date": "Thu, 02 Apr 2020 23:42:40 GMT",
        "ETag": "\u00220x8D7D75F88265277\u0022",
        "Last-Modified": "Thu, 02 Apr 2020 23:42:40 GMT",
        "Server": [
          "Windows-Azure-Blob/1.0",
          "Microsoft-HTTPAPI/2.0"
        ],
        "x-ms-client-request-id": "73de5873-80c7-145f-e020-303a8b508a02",
        "x-ms-request-id": "aaa16d3f-201e-002e-5348-091fb7000000",
<<<<<<< HEAD
        "x-ms-version": "2019-12-12"
=======
        "x-ms-version": "2020-02-10"
>>>>>>> 60f4876e
      },
      "ResponseBody": []
    },
    {
      "RequestUri": "https://seanmcccanary.blob.core.windows.net/test-container-bf1e7ae6-c570-1e2d-8d76-fcb68f26b04d?restype=container",
      "RequestMethod": "DELETE",
      "RequestHeaders": {
        "Authorization": "Sanitized",
        "traceparent": "00-a3e7cdaa07b55c4c8283e17ca378cbc8-6bb9e40914ce2145-00",
        "User-Agent": [
          "azsdk-net-Storage.Blobs/12.5.0-dev.20200402.1",
          "(.NET Core 4.6.28325.01; Microsoft Windows 10.0.18362 )"
        ],
        "x-ms-client-request-id": "604c3577-dc2d-508c-ac2d-de02906b0ffe",
        "x-ms-date": "Thu, 02 Apr 2020 23:42:41 GMT",
        "x-ms-return-client-request-id": "true",
<<<<<<< HEAD
        "x-ms-version": "2019-12-12"
=======
        "x-ms-version": "2020-02-10"
>>>>>>> 60f4876e
      },
      "RequestBody": null,
      "StatusCode": 202,
      "ResponseHeaders": {
        "Content-Length": "0",
        "Date": "Thu, 02 Apr 2020 23:42:40 GMT",
        "Server": [
          "Windows-Azure-Blob/1.0",
          "Microsoft-HTTPAPI/2.0"
        ],
        "x-ms-client-request-id": "604c3577-dc2d-508c-ac2d-de02906b0ffe",
        "x-ms-request-id": "aaa16d4a-201e-002e-5c48-091fb7000000",
<<<<<<< HEAD
        "x-ms-version": "2019-12-12"
=======
        "x-ms-version": "2020-02-10"
>>>>>>> 60f4876e
      },
      "ResponseBody": []
    }
  ],
  "Variables": {
    "RandomSeed": "726845075",
    "Storage_TestConfigDefault": "ProductionTenant\nseanmcccanary\nU2FuaXRpemVk\nhttps://seanmcccanary.blob.core.windows.net\nhttps://seanmcccanary.file.core.windows.net\nhttps://seanmcccanary.queue.core.windows.net\nhttps://seanmcccanary.table.core.windows.net\n\n\n\n\nhttps://seanmcccanary-secondary.blob.core.windows.net\nhttps://seanmcccanary-secondary.file.core.windows.net\nhttps://seanmcccanary-secondary.queue.core.windows.net\nhttps://seanmcccanary-secondary.table.core.windows.net\n\nSanitized\n\n\nCloud\nBlobEndpoint=https://seanmcccanary.blob.core.windows.net/;QueueEndpoint=https://seanmcccanary.queue.core.windows.net/;FileEndpoint=https://seanmcccanary.file.core.windows.net/;BlobSecondaryEndpoint=https://seanmcccanary-secondary.blob.core.windows.net/;QueueSecondaryEndpoint=https://seanmcccanary-secondary.queue.core.windows.net/;FileSecondaryEndpoint=https://seanmcccanary-secondary.file.core.windows.net/;AccountName=seanmcccanary;AccountKey=Sanitized\nseanscope1"
  }
}<|MERGE_RESOLUTION|>--- conflicted
+++ resolved
@@ -14,11 +14,7 @@
         "x-ms-client-request-id": "73dcc240-ec43-edf8-00f2-49c8a8e72cf8",
         "x-ms-date": "Thu, 02 Apr 2020 23:42:40 GMT",
         "x-ms-return-client-request-id": "true",
-<<<<<<< HEAD
-        "x-ms-version": "2019-12-12"
-=======
         "x-ms-version": "2020-02-10"
->>>>>>> 60f4876e
       },
       "RequestBody": null,
       "StatusCode": 201,
@@ -33,11 +29,7 @@
         ],
         "x-ms-client-request-id": "73dcc240-ec43-edf8-00f2-49c8a8e72cf8",
         "x-ms-request-id": "aaa16d26-201e-002e-4048-091fb7000000",
-<<<<<<< HEAD
-        "x-ms-version": "2019-12-12"
-=======
         "x-ms-version": "2020-02-10"
->>>>>>> 60f4876e
       },
       "ResponseBody": []
     },
@@ -56,11 +48,7 @@
         "x-ms-client-request-id": "3ff0134e-390e-20db-1011-4d26f4462b2e",
         "x-ms-date": "Thu, 02 Apr 2020 23:42:41 GMT",
         "x-ms-return-client-request-id": "true",
-<<<<<<< HEAD
-        "x-ms-version": "2019-12-12"
-=======
         "x-ms-version": "2020-02-10"
->>>>>>> 60f4876e
       },
       "RequestBody": "07Z2zEo8Ch115D/BXyA82HQFaAUvILBgKp/iCu0pJpAj\u002BPXycV\u002BuGT/uDbCg1t1w/CdbwQjJIbIFFaKqWv8wTL6vnmcqSmcUVk/GQBIAwFTCcQ3GzmSIWdZD7Fu9A74/vsHy8Th1RrK/Rmq5A\u002BGfBVVN6Onyan1ZJkSR510LV1KQhoJRDc4cTCpaBof6z1X0o\u002BcGbxrVTVNDmcrz415VtO8XKH1fTveGMZy\u002Bl2P2XlfunUR1BOc3ujkuDXQDKGnMBFKX4qbYlVTwfz1\u002BF7XvTTpyBUYa4K8I325EMUGCgwky8pMRXnuxFQjvhYWpuaODPr86kCMisSSijwM3lGMSbfwzSyUi3u6\u002Bwe8\u002BKloqXibLwPOBSPLmD0Bubs94eYGk3ReIdm19YWDRe8805IbJeDHcbNRwkCUJTTvktG8fRUdtmk1Doei5TV\u002BTsM0jsiu6pPWenA2tM0zyfygxmKzwsjWHxko4htdIIx503eBY5poQKg95gak6wGYBUSK/h7Wyov6Xm\u002BzggR4eVXjuOFVrmZiNIG2ddzCLTQXkNzS1iZtpwTviwEuuMKnxWywxS4gQlbeJMWdHFSvNC03m/EnpaMvchXYaidlN3/DDrBsEWgF906J9K1c0IawPFbX9xzNgB/NgVcYR9QvePFJ2g2gPyLFLaSimazxzp2PKCnQkTxe8Y6QoowU7bN2Wn\u002B8Fvp1D/0wDsV0LuZu27K1jRuuXue06uSDE5ySsEP1LEMxNbunFhgonIJ25sakJcrdX1yXy/uUBygR8fxgnV6Fgv6nPaH3Enr/gb5lQgQh3unVtVDjXWBHmS6TkSAfyAMn7WPEAOgk5kjllEo9MsUn8BcSjuQJoiGeX6BzZ4FW47m/PVCgWd4BrNML/cUaCmppb50JDTkbHktCKaFLsX7LjrSMffF0g5Y5DN4VAaRcgFE2CffgTdJ8oCMFYjA4uf9QPG8MiYh48OgK0/xbBhyi4aVQEaeK60DmE93SbyFmAFbiwME5T/rEvRUP2XnWIZoGYnyK5KhXyVUqKnmuqoXKoNOpeEFbaZWui1SSfxHLE\u002B5DyAyk2xuqjvtsEyF9GhKTRTSqKKlUqvjm3F1TwU5DYxqLat55Icm3/u1J61ZwLW1B/zXZHOdE6yETvfq6WsmtKLAK8bM0GiNq9i24Dr\u002Bidq7wEcYUakI3Rn\u002B9ZWfO\u002BaQnnMKmaT\u002B6CeUWciq5iNxhbUdPykkHlMJt1683erS7n/iFlHH8/AlzNgfc/fQbebmfX/QcgzNbHAf8OJWMhpMwWtIyM/RqYHE92JRFJpbKUln1lB68nxzFLnRuAMN35rNwrKcl6UnBMPuC4qafFfltMeo/lu50c7\u002B1aQV//GOxyfXk0Hg==",
       "StatusCode": 201,
@@ -78,11 +66,7 @@
         "x-ms-content-crc64": "z\u002Bye8MiHMrE=",
         "x-ms-request-id": "aaa16d34-201e-002e-4b48-091fb7000000",
         "x-ms-request-server-encrypted": "true",
-<<<<<<< HEAD
-        "x-ms-version": "2019-12-12"
-=======
         "x-ms-version": "2020-02-10"
->>>>>>> 60f4876e
       },
       "ResponseBody": []
     },
@@ -102,11 +86,7 @@
         "x-ms-lease-duration": "15",
         "x-ms-proposed-lease-id": "63de5f91-4a60-a2d9-d54e-80d0cfbc4040",
         "x-ms-return-client-request-id": "true",
-<<<<<<< HEAD
-        "x-ms-version": "2019-12-12"
-=======
         "x-ms-version": "2020-02-10"
->>>>>>> 60f4876e
       },
       "RequestBody": null,
       "StatusCode": 201,
@@ -122,11 +102,7 @@
         "x-ms-client-request-id": "bff45cf1-d0e0-0355-3a4d-69c0b80b5054",
         "x-ms-lease-id": "63de5f91-4a60-a2d9-d54e-80d0cfbc4040",
         "x-ms-request-id": "aaa16d39-201e-002e-4e48-091fb7000000",
-<<<<<<< HEAD
-        "x-ms-version": "2019-12-12"
-=======
         "x-ms-version": "2020-02-10"
->>>>>>> 60f4876e
       },
       "ResponseBody": []
     },
@@ -145,11 +121,7 @@
         "x-ms-lease-action": "release",
         "x-ms-lease-id": "63de5f91-4a60-a2d9-d54e-80d0cfbc4040",
         "x-ms-return-client-request-id": "true",
-<<<<<<< HEAD
-        "x-ms-version": "2019-12-12"
-=======
         "x-ms-version": "2020-02-10"
->>>>>>> 60f4876e
       },
       "RequestBody": null,
       "StatusCode": 200,
@@ -164,11 +136,7 @@
         ],
         "x-ms-client-request-id": "73de5873-80c7-145f-e020-303a8b508a02",
         "x-ms-request-id": "aaa16d3f-201e-002e-5348-091fb7000000",
-<<<<<<< HEAD
-        "x-ms-version": "2019-12-12"
-=======
         "x-ms-version": "2020-02-10"
->>>>>>> 60f4876e
       },
       "ResponseBody": []
     },
@@ -185,11 +153,7 @@
         "x-ms-client-request-id": "604c3577-dc2d-508c-ac2d-de02906b0ffe",
         "x-ms-date": "Thu, 02 Apr 2020 23:42:41 GMT",
         "x-ms-return-client-request-id": "true",
-<<<<<<< HEAD
-        "x-ms-version": "2019-12-12"
-=======
         "x-ms-version": "2020-02-10"
->>>>>>> 60f4876e
       },
       "RequestBody": null,
       "StatusCode": 202,
@@ -202,11 +166,7 @@
         ],
         "x-ms-client-request-id": "604c3577-dc2d-508c-ac2d-de02906b0ffe",
         "x-ms-request-id": "aaa16d4a-201e-002e-5c48-091fb7000000",
-<<<<<<< HEAD
-        "x-ms-version": "2019-12-12"
-=======
         "x-ms-version": "2020-02-10"
->>>>>>> 60f4876e
       },
       "ResponseBody": []
     }
