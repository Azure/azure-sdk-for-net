--- conflicted
+++ resolved
@@ -14,11 +14,7 @@
         "x-ms-client-request-id": "327ff90f-affa-5803-28c5-fcc5c5b20353",
         "x-ms-date": "Thu, 02 Apr 2020 23:46:19 GMT",
         "x-ms-return-client-request-id": "true",
-<<<<<<< HEAD
-        "x-ms-version": "2019-12-12"
-=======
-        "x-ms-version": "2020-02-10"
->>>>>>> 60f4876e
+        "x-ms-version": "2020-02-10"
       },
       "RequestBody": null,
       "StatusCode": 201,
@@ -33,11 +29,7 @@
         ],
         "x-ms-client-request-id": "327ff90f-affa-5803-28c5-fcc5c5b20353",
         "x-ms-request-id": "cdd8d76b-101e-009c-3248-09e0c6000000",
-<<<<<<< HEAD
-        "x-ms-version": "2019-12-12"
-=======
-        "x-ms-version": "2020-02-10"
->>>>>>> 60f4876e
+        "x-ms-version": "2020-02-10"
       },
       "ResponseBody": []
     },
@@ -54,11 +46,7 @@
         "x-ms-client-request-id": "574fe4e5-2929-1acb-4c7c-bd7e64cbfbc1",
         "x-ms-date": "Thu, 02 Apr 2020 23:46:19 GMT",
         "x-ms-return-client-request-id": "true",
-<<<<<<< HEAD
-        "x-ms-version": "2019-12-12"
-=======
-        "x-ms-version": "2020-02-10"
->>>>>>> 60f4876e
+        "x-ms-version": "2020-02-10"
       },
       "RequestBody": null,
       "StatusCode": 200,
@@ -72,11 +60,7 @@
         "Transfer-Encoding": "chunked",
         "x-ms-client-request-id": "574fe4e5-2929-1acb-4c7c-bd7e64cbfbc1",
         "x-ms-request-id": "8f6c9b46-301e-0032-4248-094dd7000000",
-<<<<<<< HEAD
-        "x-ms-version": "2019-12-12"
-=======
-        "x-ms-version": "2020-02-10"
->>>>>>> 60f4876e
+        "x-ms-version": "2020-02-10"
       },
       "ResponseBody": "\uFEFF\u003C?xml version=\u00221.0\u0022 encoding=\u0022utf-8\u0022?\u003E\u003CStorageServiceProperties\u003E\u003CLogging\u003E\u003CVersion\u003E1.0\u003C/Version\u003E\u003CRead\u003Efalse\u003C/Read\u003E\u003CWrite\u003Efalse\u003C/Write\u003E\u003CDelete\u003Efalse\u003C/Delete\u003E\u003CRetentionPolicy\u003E\u003CEnabled\u003Efalse\u003C/Enabled\u003E\u003C/RetentionPolicy\u003E\u003C/Logging\u003E\u003CHourMetrics\u003E\u003CVersion\u003E1.0\u003C/Version\u003E\u003CEnabled\u003Etrue\u003C/Enabled\u003E\u003CIncludeAPIs\u003Etrue\u003C/IncludeAPIs\u003E\u003CRetentionPolicy\u003E\u003CEnabled\u003Etrue\u003C/Enabled\u003E\u003CDays\u003E7\u003C/Days\u003E\u003C/RetentionPolicy\u003E\u003C/HourMetrics\u003E\u003CMinuteMetrics\u003E\u003CVersion\u003E1.0\u003C/Version\u003E\u003CEnabled\u003Efalse\u003C/Enabled\u003E\u003CRetentionPolicy\u003E\u003CEnabled\u003Efalse\u003C/Enabled\u003E\u003C/RetentionPolicy\u003E\u003C/MinuteMetrics\u003E\u003CCors /\u003E\u003CDeleteRetentionPolicy\u003E\u003CEnabled\u003Efalse\u003C/Enabled\u003E\u003C/DeleteRetentionPolicy\u003E\u003CStaticWebsite\u003E\u003CEnabled\u003Efalse\u003C/Enabled\u003E\u003C/StaticWebsite\u003E\u003C/StorageServiceProperties\u003E"
     },
@@ -95,11 +79,7 @@
         "x-ms-client-request-id": "e1df6d1a-ac63-cb29-720b-b42cba34c11c",
         "x-ms-date": "Thu, 02 Apr 2020 23:46:19 GMT",
         "x-ms-return-client-request-id": "true",
-<<<<<<< HEAD
-        "x-ms-version": "2019-12-12"
-=======
-        "x-ms-version": "2020-02-10"
->>>>>>> 60f4876e
+        "x-ms-version": "2020-02-10"
       },
       "RequestBody": "\u003CStorageServiceProperties\u003E\u003CLogging\u003E\u003CVersion\u003E1.0\u003C/Version\u003E\u003CDelete\u003Efalse\u003C/Delete\u003E\u003CRead\u003Efalse\u003C/Read\u003E\u003CWrite\u003Efalse\u003C/Write\u003E\u003CRetentionPolicy\u003E\u003CEnabled\u003Efalse\u003C/Enabled\u003E\u003C/RetentionPolicy\u003E\u003C/Logging\u003E\u003CHourMetrics\u003E\u003CVersion\u003E1.0\u003C/Version\u003E\u003CEnabled\u003Etrue\u003C/Enabled\u003E\u003CRetentionPolicy\u003E\u003CEnabled\u003Etrue\u003C/Enabled\u003E\u003CDays\u003E7\u003C/Days\u003E\u003C/RetentionPolicy\u003E\u003CIncludeAPIs\u003Etrue\u003C/IncludeAPIs\u003E\u003C/HourMetrics\u003E\u003CMinuteMetrics\u003E\u003CVersion\u003E1.0\u003C/Version\u003E\u003CEnabled\u003Efalse\u003C/Enabled\u003E\u003CRetentionPolicy\u003E\u003CEnabled\u003Efalse\u003C/Enabled\u003E\u003C/RetentionPolicy\u003E\u003C/MinuteMetrics\u003E\u003CCors /\u003E\u003CDeleteRetentionPolicy\u003E\u003CEnabled\u003Etrue\u003C/Enabled\u003E\u003CDays\u003E2\u003C/Days\u003E\u003C/DeleteRetentionPolicy\u003E\u003CStaticWebsite\u003E\u003CEnabled\u003Efalse\u003C/Enabled\u003E\u003C/StaticWebsite\u003E\u003C/StorageServiceProperties\u003E",
       "StatusCode": 202,
@@ -112,11 +92,7 @@
         ],
         "x-ms-client-request-id": "e1df6d1a-ac63-cb29-720b-b42cba34c11c",
         "x-ms-request-id": "8f6c9b52-301e-0032-4c48-094dd7000000",
-<<<<<<< HEAD
-        "x-ms-version": "2019-12-12"
-=======
-        "x-ms-version": "2020-02-10"
->>>>>>> 60f4876e
+        "x-ms-version": "2020-02-10"
       },
       "ResponseBody": []
     },
@@ -133,11 +109,7 @@
         "x-ms-client-request-id": "f664f63e-19eb-e35d-b42d-488e8b45dc12",
         "x-ms-date": "Thu, 02 Apr 2020 23:46:20 GMT",
         "x-ms-return-client-request-id": "true",
-<<<<<<< HEAD
-        "x-ms-version": "2019-12-12"
-=======
-        "x-ms-version": "2020-02-10"
->>>>>>> 60f4876e
+        "x-ms-version": "2020-02-10"
       },
       "RequestBody": null,
       "StatusCode": 200,
@@ -151,11 +123,7 @@
         "Transfer-Encoding": "chunked",
         "x-ms-client-request-id": "f664f63e-19eb-e35d-b42d-488e8b45dc12",
         "x-ms-request-id": "8f6c9b6c-301e-0032-5d48-094dd7000000",
-<<<<<<< HEAD
-        "x-ms-version": "2019-12-12"
-=======
-        "x-ms-version": "2020-02-10"
->>>>>>> 60f4876e
+        "x-ms-version": "2020-02-10"
       },
       "ResponseBody": "\uFEFF\u003C?xml version=\u00221.0\u0022 encoding=\u0022utf-8\u0022?\u003E\u003CStorageServiceProperties\u003E\u003CLogging\u003E\u003CVersion\u003E1.0\u003C/Version\u003E\u003CRead\u003Efalse\u003C/Read\u003E\u003CWrite\u003Efalse\u003C/Write\u003E\u003CDelete\u003Efalse\u003C/Delete\u003E\u003CRetentionPolicy\u003E\u003CEnabled\u003Efalse\u003C/Enabled\u003E\u003C/RetentionPolicy\u003E\u003C/Logging\u003E\u003CHourMetrics\u003E\u003CVersion\u003E1.0\u003C/Version\u003E\u003CEnabled\u003Etrue\u003C/Enabled\u003E\u003CIncludeAPIs\u003Etrue\u003C/IncludeAPIs\u003E\u003CRetentionPolicy\u003E\u003CEnabled\u003Etrue\u003C/Enabled\u003E\u003CDays\u003E7\u003C/Days\u003E\u003C/RetentionPolicy\u003E\u003C/HourMetrics\u003E\u003CMinuteMetrics\u003E\u003CVersion\u003E1.0\u003C/Version\u003E\u003CEnabled\u003Efalse\u003C/Enabled\u003E\u003CRetentionPolicy\u003E\u003CEnabled\u003Efalse\u003C/Enabled\u003E\u003C/RetentionPolicy\u003E\u003C/MinuteMetrics\u003E\u003CCors /\u003E\u003CDeleteRetentionPolicy\u003E\u003CEnabled\u003Etrue\u003C/Enabled\u003E\u003CDays\u003E2\u003C/Days\u003E\u003C/DeleteRetentionPolicy\u003E\u003CStaticWebsite\u003E\u003CEnabled\u003Efalse\u003C/Enabled\u003E\u003C/StaticWebsite\u003E\u003C/StorageServiceProperties\u003E"
     },
@@ -174,11 +142,7 @@
         "x-ms-client-request-id": "daaa09c3-c604-050a-a4e2-cd94097787e1",
         "x-ms-date": "Thu, 02 Apr 2020 23:46:20 GMT",
         "x-ms-return-client-request-id": "true",
-<<<<<<< HEAD
-        "x-ms-version": "2019-12-12"
-=======
-        "x-ms-version": "2020-02-10"
->>>>>>> 60f4876e
+        "x-ms-version": "2020-02-10"
       },
       "RequestBody": "stPtxM/KMIDOJIY6qGYZLNr9OLCbw308lzt9saqxR1tBO9y4VxhDzP1Jxz97JIASIUPRniA8cO9VsSyTTH/WHNwr\u002BGyKYNTCumuzUfs\u002BwXO7a49n4Kk6BcvtY6bsr4B9c6tjTysTiMFuDuS1iB7zF/C42OHwbjsz8POhnf0u1grrNt1Q2nFHp\u002BPO\u002BNLEhXys\u002BUu1M9aejQRvL143curEQDjZylJAozx/cDH\u002BInZpbmt29aSxeKIzTKjZ4KoSEDT4CbeZ6rsqa1UPNsKloGqOBsHzwH1GEsiVpn2pZ8ORbGD8BRi/z4OwTIlOokLgjqw9StrpH0\u002B3sffvBEQ9gAOSfcphqJpSzzY9QnTz\u002BHCGtBjQaxzpqEwRRVQhz8s/csuGvCR3fuUR63ujrN3aw7mGaU8sbBXmqNV9UGNFMf9r/s\u002BobTtMDjUyv4ChRftvNoKbm2Z7EgW2nxNO\u002Bi6By7p8N60NMlV9OloZ\u002Ba2VRWPZDhnhqpaY7\u002BvJ8s4o/RQHsfPFJQ1OYQQsHmELYRhYIFmwdewVoCEj40fCRD\u002BGVDxGEki6zyBVi6wVtIs1jI7ScdF0eIgo8RDRoUHFix3EpckkxU/QnVE5Wuk/AOuV7la579JtEty0HiE36S3ej/\u002BOUA7CEMc\u002BAtOAOx2e6PElO7PrC5xLVpPtcKcumbQjWsvpsK/c096Oe\u002B3\u002B7Na/FTUvEq1684NjQ/p71KAgEGkfXeBStTdBSGjUXJCvTGm8Lltx/ocHqWdHhm21Yf4\u002BbmqE34/2bF/\u002B7clFpZfzs/eQvqZFrxHhF7R5Ci7KjOZplu4lK2zaxsH7chC9wgPQVNJ1JaNX\u002BL5YosjbfGIxM2Hj2w\u002BozYiLtfflSTwBJFWwqbZbVWdDEZ0vzYmk/0leyj\u002Bv2ub0J4dK6W\u002Brcq\u002BCV31yKtOr1d75n8pxef/\u002B57auhn/9UUpvvIEvEWv3l5/urHULMdR1svRgtTocg62HSwK5/esvhQYzAm1RfMRzAggrgs2K87XhONOLnZsPUznUp8VoPpmzvydv2C5nIzYw7LMx8QDg/VhM18QXpOdrI680fdX/CsNud8KlGhqHehSdWrDn3WI49KpsG2fVmxs/BLR/MqZgMeHww3k9OuI\u002BxVyvekk3g0ZN\u002B4kqku9cmdynZRZmB0duPCnO9xro\u002BrnILlYKJSHRB4BuMTccNp7ykymdltTL170VQT0faYwrZADQYmSYUXS61V2V\u002BNYPUQaL22PxS2Tk/FaY9ePksZ70Qs03TNM5WUG04sB3Nd/nBe82lI0oOhib62YOAFyQ1iO/obUI2AQzUYEiPGmkbcZ2sO/0rR0QzAi0m2FtK1nkJAuct5Qq3izqA0MLBf6v936fl09snCkGrg==",
       "StatusCode": 201,
@@ -196,11 +160,7 @@
         "x-ms-content-crc64": "vkvmPUA68V0=",
         "x-ms-request-id": "8f6c9b6e-301e-0032-5f48-094dd7000000",
         "x-ms-request-server-encrypted": "true",
-<<<<<<< HEAD
-        "x-ms-version": "2019-12-12"
-=======
-        "x-ms-version": "2020-02-10"
->>>>>>> 60f4876e
+        "x-ms-version": "2020-02-10"
       },
       "ResponseBody": []
     },
@@ -217,11 +177,7 @@
         "x-ms-client-request-id": "93a97d4b-2c7f-0ea9-a24e-99c1f8921fc5",
         "x-ms-date": "Thu, 02 Apr 2020 23:46:20 GMT",
         "x-ms-return-client-request-id": "true",
-<<<<<<< HEAD
-        "x-ms-version": "2019-12-12"
-=======
-        "x-ms-version": "2020-02-10"
->>>>>>> 60f4876e
+        "x-ms-version": "2020-02-10"
       },
       "RequestBody": null,
       "StatusCode": 202,
@@ -235,11 +191,7 @@
         "x-ms-client-request-id": "93a97d4b-2c7f-0ea9-a24e-99c1f8921fc5",
         "x-ms-delete-type-permanent": "false",
         "x-ms-request-id": "8f6c9b75-301e-0032-6348-094dd7000000",
-<<<<<<< HEAD
-        "x-ms-version": "2019-12-12"
-=======
-        "x-ms-version": "2020-02-10"
->>>>>>> 60f4876e
+        "x-ms-version": "2020-02-10"
       },
       "ResponseBody": []
     },
@@ -256,11 +208,7 @@
         "x-ms-client-request-id": "8b485f19-f4ce-6962-5fb1-db3b5685458a",
         "x-ms-date": "Thu, 02 Apr 2020 23:46:20 GMT",
         "x-ms-return-client-request-id": "true",
-<<<<<<< HEAD
-        "x-ms-version": "2019-12-12"
-=======
-        "x-ms-version": "2020-02-10"
->>>>>>> 60f4876e
+        "x-ms-version": "2020-02-10"
       },
       "RequestBody": null,
       "StatusCode": 200,
@@ -273,11 +221,7 @@
         ],
         "x-ms-client-request-id": "8b485f19-f4ce-6962-5fb1-db3b5685458a",
         "x-ms-request-id": "8f6c9b7c-301e-0032-6848-094dd7000000",
-<<<<<<< HEAD
-        "x-ms-version": "2019-12-12"
-=======
-        "x-ms-version": "2020-02-10"
->>>>>>> 60f4876e
+        "x-ms-version": "2020-02-10"
       },
       "ResponseBody": []
     },
@@ -294,11 +238,7 @@
         "x-ms-client-request-id": "98a7e499-9349-9cf6-1907-4cc1f30b7d3d",
         "x-ms-date": "Thu, 02 Apr 2020 23:46:20 GMT",
         "x-ms-return-client-request-id": "true",
-<<<<<<< HEAD
-        "x-ms-version": "2019-12-12"
-=======
-        "x-ms-version": "2020-02-10"
->>>>>>> 60f4876e
+        "x-ms-version": "2020-02-10"
       },
       "RequestBody": null,
       "StatusCode": 200,
@@ -312,11 +252,7 @@
         "Transfer-Encoding": "chunked",
         "x-ms-client-request-id": "98a7e499-9349-9cf6-1907-4cc1f30b7d3d",
         "x-ms-request-id": "cf60bd4a-a01e-007d-7e48-093c83000000",
-<<<<<<< HEAD
-        "x-ms-version": "2019-12-12"
-=======
-        "x-ms-version": "2020-02-10"
->>>>>>> 60f4876e
+        "x-ms-version": "2020-02-10"
       },
       "ResponseBody": "\uFEFF\u003C?xml version=\u00221.0\u0022 encoding=\u0022utf-8\u0022?\u003E\u003CStorageServiceProperties\u003E\u003CLogging\u003E\u003CVersion\u003E1.0\u003C/Version\u003E\u003CRead\u003Efalse\u003C/Read\u003E\u003CWrite\u003Efalse\u003C/Write\u003E\u003CDelete\u003Efalse\u003C/Delete\u003E\u003CRetentionPolicy\u003E\u003CEnabled\u003Efalse\u003C/Enabled\u003E\u003C/RetentionPolicy\u003E\u003C/Logging\u003E\u003CHourMetrics\u003E\u003CVersion\u003E1.0\u003C/Version\u003E\u003CEnabled\u003Etrue\u003C/Enabled\u003E\u003CIncludeAPIs\u003Etrue\u003C/IncludeAPIs\u003E\u003CRetentionPolicy\u003E\u003CEnabled\u003Etrue\u003C/Enabled\u003E\u003CDays\u003E7\u003C/Days\u003E\u003C/RetentionPolicy\u003E\u003C/HourMetrics\u003E\u003CMinuteMetrics\u003E\u003CVersion\u003E1.0\u003C/Version\u003E\u003CEnabled\u003Efalse\u003C/Enabled\u003E\u003CRetentionPolicy\u003E\u003CEnabled\u003Efalse\u003C/Enabled\u003E\u003C/RetentionPolicy\u003E\u003C/MinuteMetrics\u003E\u003CCors /\u003E\u003CDeleteRetentionPolicy\u003E\u003CEnabled\u003Etrue\u003C/Enabled\u003E\u003CDays\u003E2\u003C/Days\u003E\u003C/DeleteRetentionPolicy\u003E\u003CStaticWebsite\u003E\u003CEnabled\u003Efalse\u003C/Enabled\u003E\u003C/StaticWebsite\u003E\u003C/StorageServiceProperties\u003E"
     },
@@ -335,11 +271,7 @@
         "x-ms-client-request-id": "71a25da1-acde-3041-0cb8-ba76d039882a",
         "x-ms-date": "Thu, 02 Apr 2020 23:46:21 GMT",
         "x-ms-return-client-request-id": "true",
-<<<<<<< HEAD
-        "x-ms-version": "2019-12-12"
-=======
-        "x-ms-version": "2020-02-10"
->>>>>>> 60f4876e
+        "x-ms-version": "2020-02-10"
       },
       "RequestBody": "\u003CStorageServiceProperties\u003E\u003CLogging\u003E\u003CVersion\u003E1.0\u003C/Version\u003E\u003CDelete\u003Efalse\u003C/Delete\u003E\u003CRead\u003Efalse\u003C/Read\u003E\u003CWrite\u003Efalse\u003C/Write\u003E\u003CRetentionPolicy\u003E\u003CEnabled\u003Efalse\u003C/Enabled\u003E\u003C/RetentionPolicy\u003E\u003C/Logging\u003E\u003CHourMetrics\u003E\u003CVersion\u003E1.0\u003C/Version\u003E\u003CEnabled\u003Etrue\u003C/Enabled\u003E\u003CRetentionPolicy\u003E\u003CEnabled\u003Etrue\u003C/Enabled\u003E\u003CDays\u003E7\u003C/Days\u003E\u003C/RetentionPolicy\u003E\u003CIncludeAPIs\u003Etrue\u003C/IncludeAPIs\u003E\u003C/HourMetrics\u003E\u003CMinuteMetrics\u003E\u003CVersion\u003E1.0\u003C/Version\u003E\u003CEnabled\u003Efalse\u003C/Enabled\u003E\u003CRetentionPolicy\u003E\u003CEnabled\u003Efalse\u003C/Enabled\u003E\u003C/RetentionPolicy\u003E\u003C/MinuteMetrics\u003E\u003CCors /\u003E\u003CDeleteRetentionPolicy\u003E\u003CEnabled\u003Efalse\u003C/Enabled\u003E\u003C/DeleteRetentionPolicy\u003E\u003CStaticWebsite\u003E\u003CEnabled\u003Efalse\u003C/Enabled\u003E\u003C/StaticWebsite\u003E\u003C/StorageServiceProperties\u003E",
       "StatusCode": 202,
@@ -352,11 +284,7 @@
         ],
         "x-ms-client-request-id": "71a25da1-acde-3041-0cb8-ba76d039882a",
         "x-ms-request-id": "cf60bd50-a01e-007d-0248-093c83000000",
-<<<<<<< HEAD
-        "x-ms-version": "2019-12-12"
-=======
-        "x-ms-version": "2020-02-10"
->>>>>>> 60f4876e
+        "x-ms-version": "2020-02-10"
       },
       "ResponseBody": []
     },
@@ -373,11 +301,7 @@
         "x-ms-client-request-id": "9620740d-0b69-7a5e-f12d-ee1726c02c2a",
         "x-ms-date": "Thu, 02 Apr 2020 23:46:21 GMT",
         "x-ms-return-client-request-id": "true",
-<<<<<<< HEAD
-        "x-ms-version": "2019-12-12"
-=======
-        "x-ms-version": "2020-02-10"
->>>>>>> 60f4876e
+        "x-ms-version": "2020-02-10"
       },
       "RequestBody": null,
       "StatusCode": 200,
@@ -391,11 +315,7 @@
         "Transfer-Encoding": "chunked",
         "x-ms-client-request-id": "9620740d-0b69-7a5e-f12d-ee1726c02c2a",
         "x-ms-request-id": "cf60bd61-a01e-007d-0c48-093c83000000",
-<<<<<<< HEAD
-        "x-ms-version": "2019-12-12"
-=======
-        "x-ms-version": "2020-02-10"
->>>>>>> 60f4876e
+        "x-ms-version": "2020-02-10"
       },
       "ResponseBody": "\uFEFF\u003C?xml version=\u00221.0\u0022 encoding=\u0022utf-8\u0022?\u003E\u003CStorageServiceProperties\u003E\u003CLogging\u003E\u003CVersion\u003E1.0\u003C/Version\u003E\u003CRead\u003Efalse\u003C/Read\u003E\u003CWrite\u003Efalse\u003C/Write\u003E\u003CDelete\u003Efalse\u003C/Delete\u003E\u003CRetentionPolicy\u003E\u003CEnabled\u003Efalse\u003C/Enabled\u003E\u003C/RetentionPolicy\u003E\u003C/Logging\u003E\u003CHourMetrics\u003E\u003CVersion\u003E1.0\u003C/Version\u003E\u003CEnabled\u003Etrue\u003C/Enabled\u003E\u003CIncludeAPIs\u003Etrue\u003C/IncludeAPIs\u003E\u003CRetentionPolicy\u003E\u003CEnabled\u003Etrue\u003C/Enabled\u003E\u003CDays\u003E7\u003C/Days\u003E\u003C/RetentionPolicy\u003E\u003C/HourMetrics\u003E\u003CMinuteMetrics\u003E\u003CVersion\u003E1.0\u003C/Version\u003E\u003CEnabled\u003Efalse\u003C/Enabled\u003E\u003CRetentionPolicy\u003E\u003CEnabled\u003Efalse\u003C/Enabled\u003E\u003C/RetentionPolicy\u003E\u003C/MinuteMetrics\u003E\u003CCors /\u003E\u003CDeleteRetentionPolicy\u003E\u003CEnabled\u003Efalse\u003C/Enabled\u003E\u003C/DeleteRetentionPolicy\u003E\u003CStaticWebsite\u003E\u003CEnabled\u003Efalse\u003C/Enabled\u003E\u003C/StaticWebsite\u003E\u003C/StorageServiceProperties\u003E"
     },
@@ -412,11 +332,7 @@
         "x-ms-client-request-id": "5b69ef3f-f219-4bc1-3471-4bfd269592ed",
         "x-ms-date": "Thu, 02 Apr 2020 23:46:21 GMT",
         "x-ms-return-client-request-id": "true",
-<<<<<<< HEAD
-        "x-ms-version": "2019-12-12"
-=======
-        "x-ms-version": "2020-02-10"
->>>>>>> 60f4876e
+        "x-ms-version": "2020-02-10"
       },
       "RequestBody": null,
       "StatusCode": 202,
@@ -429,11 +345,7 @@
         ],
         "x-ms-client-request-id": "5b69ef3f-f219-4bc1-3471-4bfd269592ed",
         "x-ms-request-id": "cf60bd66-a01e-007d-1048-093c83000000",
-<<<<<<< HEAD
-        "x-ms-version": "2019-12-12"
-=======
-        "x-ms-version": "2020-02-10"
->>>>>>> 60f4876e
+        "x-ms-version": "2020-02-10"
       },
       "ResponseBody": []
     }
