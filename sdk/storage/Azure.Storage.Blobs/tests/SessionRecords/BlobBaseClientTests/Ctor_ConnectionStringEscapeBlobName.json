--- conflicted
+++ resolved
@@ -15,11 +15,7 @@
         "x-ms-client-request-id": "d049ba28-c70a-dfb2-ae6c-d0ff3eb4956c",
         "x-ms-date": "Wed, 17 Feb 2021 18:46:13 GMT",
         "x-ms-return-client-request-id": "true",
-<<<<<<< HEAD
-        "x-ms-version": "2020-12-06"
-=======
-        "x-ms-version": "2021-02-12"
->>>>>>> 7e782c87
+        "x-ms-version": "2021-02-12"
       },
       "RequestBody": null,
       "StatusCode": 201,
@@ -34,11 +30,7 @@
         ],
         "x-ms-client-request-id": "d049ba28-c70a-dfb2-ae6c-d0ff3eb4956c",
         "x-ms-request-id": "006e3e38-801e-0067-3d5d-05ca3e000000",
-<<<<<<< HEAD
-        "x-ms-version": "2020-12-06"
-=======
-        "x-ms-version": "2021-02-12"
->>>>>>> 7e782c87
+        "x-ms-version": "2021-02-12"
       },
       "ResponseBody": []
     },
@@ -59,11 +51,7 @@
         "x-ms-client-request-id": "4f9f56ea-68a0-5ef6-fad2-16227d054004",
         "x-ms-date": "Wed, 17 Feb 2021 18:46:14 GMT",
         "x-ms-return-client-request-id": "true",
-<<<<<<< HEAD
-        "x-ms-version": "2020-12-06"
-=======
-        "x-ms-version": "2021-02-12"
->>>>>>> 7e782c87
+        "x-ms-version": "2021-02-12"
       },
       "RequestBody": "n9MlY/ezlI5opA/wjkF91e4epH6S7OWJHcj19FkftASlRLs5ZDQodCa6Z2W3wlFt7vsQHw8W2rPtnEYvvp81SfALSkqFRHC69S9Y14SA0Vp2iAZdD5T0jmkIS8ju+baGhR50rHcH56mKVingvgIubcrruDWY1zpcF7zgfPmoy/x40VJmCyXjb6Bc0rhqE89n2t3+AkCA7a3kGJS7Jmuw4ootaO2wx2KkCEiVPASB8QTseaIbqsi79+OkgvKRJ0g1rPAuPKvithJ7Wfr46rGpYiaQz63IlTfBcXAKDEVvEuAAYJAUU7RYCcKQn1DNwwwx+x/LAFebbBe4bMo62KrMDEca+IohlA9xN8XqN/Xn865j2BAmoxKIZfN5W+bqHjEYw5MJs8uCEGYQWsmRsDQh0Xgc1v+Zpmg0kZKWqDkohxmU0nNh3j/j4ciqFUlI9rW/V4puzUcxfx0r1CI47Ggs59Kv/d3BwPM4OfU37pAe7Jrd11CvurrSYlNWNgkdqvVgfS53mfnX/ZeXNZRR+pCMDOiIWhUXfS0Y3ZuKaonpG44A1nFip1KgBtm5GIUlgGfCySohlFDfSAABXrxeTJMNrRkGUSMeKmSV51M7XWWo8lwzx6BeyIc+II1xYEiWQrpFq2prHy9Do57Fi6z8pOuaWWxfKoTyr+WSyDCVrckb/qSZ9rH6PNMs7yMBmDzaQXyi1gfcNxc1UvyE2Vf/rfbUqo0IYq05nxyYMztg8Rapt4a089bCP8eNZKO1dWN8LUEtLO6v0t7OaTbqQwPc1GHm2yHQSrofEmvFev4KhCm5HAX5M8Qn+uWn5Yqf1/vDsJBCzppBq+KGDRqD6VfgxOUNMCf94qCcv+E7KGUwgDpwAspux7WPeHEjciaqoxGOxyGkkqfTxc3vpQ+4BYJ9Vo3fE+aNcvwvfbi12nB68hvQrWFEi+2TnDz8fiKm1nLuphyZyo8qAVUkdRXuHutddbPz6FghOMqfS3eqkPPaiaZGxzNT4CeMpasLIBbYpX5Rnghus+4ZzW1R+X8YgHBhSetuqFa3CpSLZ0KtFRizx6b5WPLrbNa4LPnGAeeocyU7qtYqaf0nmZRz4kyrbLdUnTHYHyd9dt0VtXtc8Qit4/MccWtCiV2p0r5ed4mKDcBCcWO1z1T+vTT5FbSByqiLxv9YjvpLEhTULkxoH/5Ti6i7Gn+k9xOeHrQ3SHSpJwgW07CKMX7F915P4aAHlZ01pYkLxrAo5s7ruW9FE8mgKwdEUkxNyVkp9SIhVRZylokXAqPqnWFY7ezinncOgOSVrrWZw0NR59sv4tGNB5G3eCPmLhAmtY2l7GRgayriGnU+jKZg2NNFxRrHuruPyuZaKiZUKA==",
       "StatusCode": 201,
@@ -81,11 +69,7 @@
         "x-ms-content-crc64": "Y6X/PP7iHWY=",
         "x-ms-request-id": "006e3e57-801e-0067-565d-05ca3e000000",
         "x-ms-request-server-encrypted": "true",
-<<<<<<< HEAD
-        "x-ms-version": "2020-12-06",
-=======
         "x-ms-version": "2021-02-12",
->>>>>>> 7e782c87
         "x-ms-version-id": "2021-02-17T18:46:14.1988509Z"
       },
       "ResponseBody": []
@@ -103,11 +87,7 @@
         "x-ms-client-request-id": "d46f6a7b-0486-e887-dc10-fe55ddb461eb",
         "x-ms-date": "Wed, 17 Feb 2021 18:46:14 GMT",
         "x-ms-return-client-request-id": "true",
-<<<<<<< HEAD
-        "x-ms-version": "2020-12-06"
-=======
-        "x-ms-version": "2021-02-12"
->>>>>>> 7e782c87
+        "x-ms-version": "2021-02-12"
       },
       "RequestBody": null,
       "StatusCode": 200,
@@ -134,21 +114,13 @@
         "x-ms-lease-status": "unlocked",
         "x-ms-request-id": "face3ff0-d01e-007a-235d-05c782000000",
         "x-ms-server-encrypted": "true",
-<<<<<<< HEAD
-        "x-ms-version": "2020-12-06",
-=======
         "x-ms-version": "2021-02-12",
->>>>>>> 7e782c87
         "x-ms-version-id": "2021-02-17T18:46:14.1988509Z"
       },
       "ResponseBody": []
     },
     {
-<<<<<<< HEAD
-      "RequestUri": "https://seanmcccanary3.blob.core.windows.net/test-container-c79787b8-3e2a-8a9c-5e87-3fcc38dcbcef/%21%2A%27%28%29%3B%5B%5D%3A%40%26%25%3D%2B%24%2C/%3F%23äÄöÖüÜß?sv=2020-12-06&st=2021-02-17T17%3A46%3A14Z&se=2021-02-17T19%3A46%3A14Z&sr=b&sp=racwd&sig=Sanitized",
-=======
       "RequestUri": "https://seanmcccanary3.blob.core.windows.net/test-container-c79787b8-3e2a-8a9c-5e87-3fcc38dcbcef/%21%2A%27%28%29%3B%5B%5D%3A%40%26%25%3D%2B%24%2C/%3F%23äÄöÖüÜß?sv=2021-02-12&st=2021-02-17T17%3A46%3A14Z&se=2021-02-17T19%3A46%3A14Z&sr=b&sp=racwd&sig=Sanitized",
->>>>>>> 7e782c87
       "RequestMethod": "HEAD",
       "RequestHeaders": {
         "Accept": "application/xml",
@@ -159,11 +131,7 @@
         ],
         "x-ms-client-request-id": "12a6e2de-6b95-897d-6a3a-8e0cafe20748",
         "x-ms-return-client-request-id": "true",
-<<<<<<< HEAD
-        "x-ms-version": "2020-12-06"
-=======
-        "x-ms-version": "2021-02-12"
->>>>>>> 7e782c87
+        "x-ms-version": "2021-02-12"
       },
       "RequestBody": null,
       "StatusCode": 200,
@@ -190,11 +158,7 @@
         "x-ms-lease-status": "unlocked",
         "x-ms-request-id": "96ec61b6-201e-006e-075d-058fed000000",
         "x-ms-server-encrypted": "true",
-<<<<<<< HEAD
-        "x-ms-version": "2020-12-06",
-=======
         "x-ms-version": "2021-02-12",
->>>>>>> 7e782c87
         "x-ms-version-id": "2021-02-17T18:46:14.1988509Z"
       },
       "ResponseBody": []
@@ -213,11 +177,7 @@
         "x-ms-client-request-id": "fa7770c9-4e0d-d055-2e36-6bfe55518d3b",
         "x-ms-date": "Wed, 17 Feb 2021 18:46:14 GMT",
         "x-ms-return-client-request-id": "true",
-<<<<<<< HEAD
-        "x-ms-version": "2020-12-06"
-=======
-        "x-ms-version": "2021-02-12"
->>>>>>> 7e782c87
+        "x-ms-version": "2021-02-12"
       },
       "RequestBody": null,
       "StatusCode": 202,
@@ -230,11 +190,7 @@
         ],
         "x-ms-client-request-id": "fa7770c9-4e0d-d055-2e36-6bfe55518d3b",
         "x-ms-request-id": "006e3eba-801e-0067-2b5d-05ca3e000000",
-<<<<<<< HEAD
-        "x-ms-version": "2020-12-06"
-=======
-        "x-ms-version": "2021-02-12"
->>>>>>> 7e782c87
+        "x-ms-version": "2021-02-12"
       },
       "ResponseBody": []
     }
