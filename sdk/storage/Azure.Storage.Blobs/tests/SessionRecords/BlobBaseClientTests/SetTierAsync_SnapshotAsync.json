--- conflicted
+++ resolved
@@ -15,11 +15,7 @@
         "x-ms-client-request-id": "b6bc5fe8-d59d-52c5-1072-6f346a233cda",
         "x-ms-date": "Wed, 17 Feb 2021 18:52:35 GMT",
         "x-ms-return-client-request-id": "true",
-<<<<<<< HEAD
-        "x-ms-version": "2020-12-06"
-=======
-        "x-ms-version": "2021-02-12"
->>>>>>> 7e782c87
+        "x-ms-version": "2021-02-12"
       },
       "RequestBody": null,
       "StatusCode": 201,
@@ -34,11 +30,7 @@
         ],
         "x-ms-client-request-id": "b6bc5fe8-d59d-52c5-1072-6f346a233cda",
         "x-ms-request-id": "0eda8101-e01e-005e-3d5e-053122000000",
-<<<<<<< HEAD
-        "x-ms-version": "2020-12-06"
-=======
-        "x-ms-version": "2021-02-12"
->>>>>>> 7e782c87
+        "x-ms-version": "2021-02-12"
       },
       "ResponseBody": []
     },
@@ -59,11 +51,7 @@
         "x-ms-client-request-id": "a9570f78-9a26-e7b4-1344-68d3d05d6a80",
         "x-ms-date": "Wed, 17 Feb 2021 18:52:37 GMT",
         "x-ms-return-client-request-id": "true",
-<<<<<<< HEAD
-        "x-ms-version": "2020-12-06"
-=======
-        "x-ms-version": "2021-02-12"
->>>>>>> 7e782c87
+        "x-ms-version": "2021-02-12"
       },
       "RequestBody": "Rx0QKvFD7Wf7f8bP4WKtwQslrK0sdA8qRlNppaxtxyfY4O1MEhLol2T/FiH4SYjrS2ZMZDzsYtIN5uOe2ki6jree9gB0YK75PRRILF3uMf3LfVpGIWPr7H4aPiwuSrwcRYhpWVKHduq3UicnozV0H7Tm01zudG1UswqCWSKBy/NYLOfVhdiqQwdwjs48xEhIph94R3ZfLdAbFaZIBBzHNoc0z3dNn5rbO49VfuaeF+/CObMDCYN8+P4Xum8yYj/qqFhGCPTQ+waFnQznCq/pfP22hcppxCwEt9Z4NuUqqdhQa9WOWA/68T6sfmt2le5PLT1ye910gOQrQlAeWMQhWvQzlp7ZWyTtvJSMvEXBjSLoKAinuC372+rxYxW/3Jh5iyN3Q/5PddIZhL5I6MSeabUuNS+7eqLGN7u06PcOLuD7EjEiSUojmbM2jTRvsvMmUvlgkKZpvRGBsAtDmozaC1XeTdWSfB9rCpt8hextV4XHjpb+rZ05kVQgoJg+3/8mW4HfkWUek9XZ9YYL7DgkE1mGfAz23F23pLuActuHLCqcViprjsYfqfrAJLgXLqUc+40/uGPyL38jJ+ypnSH6UslbbpYNuYSTZtMRNreln3UWY3ZOR3PHqSarR2fZdQvZxtLvvMAODkIJrFKQ4fnHfod3kzmqqwpVk8RwYnIcufDHN2/ltuO1CFU0RZshN8gs48jfYuLRLxrHmSj8nazQ7PJhyKmK4cikworkdmZvNFz8Q36pPVcN9ghVHh26uGqoY1ipwG8eogIAO59X7LmzV2TMAFktJq+aU9GhNMKr6gkfOxIOxXTt3aF8qQG4tQlOoca47bgRez2pDmydfG1AVVGWOLCmpZLw3yK4sX2t4p3IUpP78vxQDsDVZLYHT2EzO1SwIX1YqPw0xw2WWcrA/CzO1SnaRGJURSnw0UHb6JDBhHUo/MAfb6qXxyrvubX1FGeKOHo3WffxXNtUZ9a6Wd591dRVlwBrrmZ/Qn03ZYtz+7zZUK8ViSt+N5/kywfU3G1MceThoH1nHokUuBZ5uvdQ4GwZ4QgvZ0up1l9hh+NeqmYP6/Onklo+cjIlAdEUBH2nlOqauvpkHAmZN8keBpemtQ2vac4EqU0S22/WCWV6lNLiufL4xPBrq87pDVuQIGybf0zDZZquo+uciN+LjhOjH6P3O0ykrfEcRL7/GpvygboCO4kZti83MxUHWzsR3xy6Re63meUf99FbpyHcrolQqgckiFOJimlzwAc3nFG1C2ShRNSsOujV40O3vg8OW4SMt7E07VfJMbuFRNjd51qAppy8Omq0o28fT6UP0cxaZWWDq+WfgB0N2BMZJ/YP+PvoNxdyUSAa1xRCFZ2xug==",
       "StatusCode": 201,
@@ -81,11 +69,7 @@
         "x-ms-content-crc64": "SYpBpfte6+U=",
         "x-ms-request-id": "0eda81d1-e01e-005e-685e-053122000000",
         "x-ms-request-server-encrypted": "true",
-<<<<<<< HEAD
-        "x-ms-version": "2020-12-06",
-=======
         "x-ms-version": "2021-02-12",
->>>>>>> 7e782c87
         "x-ms-version-id": "2021-02-17T18:52:37.4329699Z"
       },
       "ResponseBody": []
@@ -104,11 +88,7 @@
         "x-ms-client-request-id": "05c9983c-0846-c593-3b44-ca2ef068a482",
         "x-ms-date": "Wed, 17 Feb 2021 18:52:37 GMT",
         "x-ms-return-client-request-id": "true",
-<<<<<<< HEAD
-        "x-ms-version": "2020-12-06"
-=======
-        "x-ms-version": "2021-02-12"
->>>>>>> 7e782c87
+        "x-ms-version": "2021-02-12"
       },
       "RequestBody": null,
       "StatusCode": 201,
@@ -125,11 +105,7 @@
         "x-ms-request-id": "0eda81d8-e01e-005e-6e5e-053122000000",
         "x-ms-request-server-encrypted": "false",
         "x-ms-snapshot": "2021-02-17T18:52:37.5190297Z",
-<<<<<<< HEAD
-        "x-ms-version": "2020-12-06",
-=======
         "x-ms-version": "2021-02-12",
->>>>>>> 7e782c87
         "x-ms-version-id": "2021-02-17T18:52:37.5200297Z"
       },
       "ResponseBody": []
@@ -149,11 +125,7 @@
         "x-ms-client-request-id": "3897a485-6593-523a-8aef-efb74d6ead56",
         "x-ms-date": "Wed, 17 Feb 2021 18:52:37 GMT",
         "x-ms-return-client-request-id": "true",
-<<<<<<< HEAD
-        "x-ms-version": "2020-12-06"
-=======
-        "x-ms-version": "2021-02-12"
->>>>>>> 7e782c87
+        "x-ms-version": "2021-02-12"
       },
       "RequestBody": null,
       "StatusCode": 200,
@@ -166,11 +138,7 @@
         ],
         "x-ms-client-request-id": "3897a485-6593-523a-8aef-efb74d6ead56",
         "x-ms-request-id": "0eda81e6-e01e-005e-775e-053122000000",
-<<<<<<< HEAD
-        "x-ms-version": "2020-12-06"
-=======
-        "x-ms-version": "2021-02-12"
->>>>>>> 7e782c87
+        "x-ms-version": "2021-02-12"
       },
       "ResponseBody": []
     },
@@ -188,11 +156,7 @@
         "x-ms-client-request-id": "4ca85851-6cd1-55ef-c302-b8b282c71305",
         "x-ms-date": "Wed, 17 Feb 2021 18:52:37 GMT",
         "x-ms-return-client-request-id": "true",
-<<<<<<< HEAD
-        "x-ms-version": "2020-12-06"
-=======
-        "x-ms-version": "2021-02-12"
->>>>>>> 7e782c87
+        "x-ms-version": "2021-02-12"
       },
       "RequestBody": null,
       "StatusCode": 200,
@@ -215,11 +179,7 @@
         "x-ms-creation-time": "Wed, 17 Feb 2021 18:52:37 GMT",
         "x-ms-request-id": "0eda81ef-e01e-005e-805e-053122000000",
         "x-ms-server-encrypted": "true",
-<<<<<<< HEAD
-        "x-ms-version": "2020-12-06"
-=======
-        "x-ms-version": "2021-02-12"
->>>>>>> 7e782c87
+        "x-ms-version": "2021-02-12"
       },
       "ResponseBody": []
     },
@@ -237,11 +197,7 @@
         "x-ms-client-request-id": "f466766c-61c5-6284-e4e1-334ac36f4850",
         "x-ms-date": "Wed, 17 Feb 2021 18:52:37 GMT",
         "x-ms-return-client-request-id": "true",
-<<<<<<< HEAD
-        "x-ms-version": "2020-12-06"
-=======
-        "x-ms-version": "2021-02-12"
->>>>>>> 7e782c87
+        "x-ms-version": "2021-02-12"
       },
       "RequestBody": null,
       "StatusCode": 202,
@@ -254,11 +210,7 @@
         ],
         "x-ms-client-request-id": "f466766c-61c5-6284-e4e1-334ac36f4850",
         "x-ms-request-id": "0eda81f1-e01e-005e-025e-053122000000",
-<<<<<<< HEAD
-        "x-ms-version": "2020-12-06"
-=======
-        "x-ms-version": "2021-02-12"
->>>>>>> 7e782c87
+        "x-ms-version": "2021-02-12"
       },
       "ResponseBody": []
     }
