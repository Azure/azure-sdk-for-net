﻿{
  "Entries": [
    {
      "RequestUri": "https://kasobolcanadacentral.blob.core.windows.net/test-container-d8be7224-d2d5-0056-7fec-57908ba9a474?restype=container",
      "RequestMethod": "PUT",
      "RequestHeaders": {
        "Accept": "application/xml",
        "Authorization": "Sanitized",
        "traceparent": "00-80c1696b73eb084e82e6b7d07b3bee1f-57b79e393eeca34d-00",
        "User-Agent": "azsdk-net-Storage.Blobs/12.9.0-alpha.20210305.1 (.NET Framework 4.8.4300.0; Microsoft Windows 10.0.19042 )",
        "x-ms-blob-public-access": "container",
        "x-ms-client-request-id": "86982fa2-548f-4a2f-6a9e-da250e6a0ba1",
        "x-ms-date": "Fri, 05 Mar 2021 17:18:19 GMT",
        "x-ms-return-client-request-id": "true",
<<<<<<< HEAD
        "x-ms-version": "2020-12-06"
=======
        "x-ms-version": "2021-02-12"
>>>>>>> 7e782c87
      },
      "RequestBody": null,
      "StatusCode": 201,
      "ResponseHeaders": {
        "Content-Length": "0",
        "Date": "Fri, 05 Mar 2021 17:18:19 GMT",
        "ETag": "\"0x8D8DFFAAC13029E\"",
        "Last-Modified": "Fri, 05 Mar 2021 17:18:19 GMT",
        "Server": "Windows-Azure-Blob/1.0 Microsoft-HTTPAPI/2.0",
        "x-ms-client-request-id": "86982fa2-548f-4a2f-6a9e-da250e6a0ba1",
        "x-ms-request-id": "aae038ab-e01e-0033-69e3-11951a000000",
<<<<<<< HEAD
        "x-ms-version": "2020-12-06"
=======
        "x-ms-version": "2021-02-12"
>>>>>>> 7e782c87
      },
      "ResponseBody": []
    },
    {
      "RequestUri": "https://kasobolcanadacentral.blob.core.windows.net/test-container-d8be7224-d2d5-0056-7fec-57908ba9a474/test-blob-5bcbde5d-4f7c-93d9-66a9-47ad186554c8",
      "RequestMethod": "PUT",
      "RequestHeaders": {
        "Accept": "application/xml",
        "Authorization": "Sanitized",
        "Content-Length": "1024",
        "Content-Type": "application/octet-stream",
        "traceparent": "00-056f82f59350524f9a8f2f59bdbc974b-3571d6b51a95e44f-00",
        "User-Agent": "azsdk-net-Storage.Blobs/12.9.0-alpha.20210305.1 (.NET Framework 4.8.4300.0; Microsoft Windows 10.0.19042 )",
        "x-ms-blob-type": "BlockBlob",
        "x-ms-client-request-id": "99ff8396-a2f6-eee4-3550-7977ebac5313",
        "x-ms-date": "Fri, 05 Mar 2021 17:18:19 GMT",
        "x-ms-return-client-request-id": "true",
<<<<<<< HEAD
        "x-ms-version": "2020-12-06"
=======
        "x-ms-version": "2021-02-12"
>>>>>>> 7e782c87
      },
      "RequestBody": "PWYKti3Seb0Xl4H0ZlH5UomQ7VsRHeVbZFmYbI01GOzVysegI6yZ0LXbbvfSOuQYpIecfn2vkB+BrlLTOQwv4X+VHpuJWS/c9x2lNa/tiSl1f8cFmZpuJjmnHnRaxZapq4x4PBtIj0tYv4ZgCVtwkyQoXblEKkjlJvhh4Tq6gjKG/IoidUwNLfB8rNoTDh3eN4tQMWfcZIBEkhYj560Qnj1U2QzQTh7YGjDJyH1t0RfbgqqvalDKqpgJ3eI26kVDbA2dvzUQDulsdxY2E5wC18D+SGQCYDTsii90x3A7ojDqhVtw0BLiynTAQ/I5k5b7BgYhOKLhQQvZsDQGm0Z5MNXmS45AkgauG33vQR1Bs/aYeMBpGmqOCUNQlx/d3C8tRxIdU0cIu3P/cxwl8v/ul/0+bSKGDxZrV0JK8Pvn0D9NwfkKJF+uj71MaaZNaRdEYf8hn24Mpzj8svsEvsp4GKPd1zAF5HKdj95lOaVvHe4rBY77xTHQQRrBDXJkqtHy1FADb5LmPn2NhA+Qp22SjZQN2bg7fFNyDZUWQ9YAOeUMcmRUa65bRcYRbkAhP5qsL4DeVtEYtlj9kWL80PumjUoqgzQIPSHmsZPxKg0SUM37aRRWIuIU87sMV9lLX3TLa+H29rxlo/Fe+KU9JoxL6kGVAGbmT2tnFo95/OVImlEfJr4sHFoRlsYj9yo9180uwW2Ytl4O5Rt2juAs66YLFl1THgDOHs3mhGqgw1dAKT/CSjt4r+PzEEGitY165KofF+HM6rjMYKKfsTL0biLDNWSgaaFrk2Z5YA2/K2lAbJ/AgKt2dD+G9uqZ2P2x/6If3oAo2XsJs4R7UoqrDTQ4X0WTM+12TcAlGnO20rpoyGFroE3pF5Ijt80m+iG12+m2YHi4Hcu0qJG/A78IUuHKE4opP2znT0iyb3wgUFKecD6K/3JBr6qVtvi7KRTTG2TrXOeXi5t8zxAwBa5PlFc+IJKAfVNviGPfk4l0KyYz31QXNPRrBuSjDjBhEKr8RiKgfQmBU50RfNOEuPgRB6Pq/CZZOF9j0xmu3G8iDXe54k1n064dsoy2Bbgh5k7rkQaMdxODog7CPanv03Yu725by9arqjT1zUqaozKmQezLwkpplZZjNT8/pJYELd8ViBZKxRt4QOfSl6rJ6f/bHPu9JBArxFnX95WWawae8J9rhBsbW3zQU4Fjl/3smktAY4eaRwnO6sO8c82G4tXgM6YLXmXjwMB/7NCPxy1c611JVQh+A6mVnJlYXuiuSnGsg2NW4DzmXKLHG1o4PyKVYIdwPIzMYTD9dcLLi2HY0KJf4kTJBQohY/hlt+hPXFx3wv5hPg7k4CEzWWt5GtFB7kq42Q==",
      "StatusCode": 201,
      "ResponseHeaders": {
        "Content-Length": "0",
        "Content-MD5": "qQrQY2ranrg6e/hMOHHwQw==",
        "Date": "Fri, 05 Mar 2021 17:18:19 GMT",
        "ETag": "\"0x8D8DFFAAC2A21F5\"",
        "Last-Modified": "Fri, 05 Mar 2021 17:18:19 GMT",
        "Server": "Windows-Azure-Blob/1.0 Microsoft-HTTPAPI/2.0",
        "x-ms-client-request-id": "99ff8396-a2f6-eee4-3550-7977ebac5313",
        "x-ms-content-crc64": "ueFqiKuRK5E=",
        "x-ms-request-id": "aae038d3-e01e-0033-0ce3-11951a000000",
        "x-ms-request-server-encrypted": "true",
<<<<<<< HEAD
        "x-ms-version": "2020-12-06"
=======
        "x-ms-version": "2021-02-12"
>>>>>>> 7e782c87
      },
      "ResponseBody": []
    },
    {
      "RequestUri": "https://kasobolcanadacentral.blob.core.windows.net/test-container-d8be7224-d2d5-0056-7fec-57908ba9a474/test-blob-5bcbde5d-4f7c-93d9-66a9-47ad186554c8",
      "RequestMethod": "GET",
      "RequestHeaders": {
        "Accept": "application/xml",
        "Authorization": "Sanitized",
        "traceparent": "00-7fc35ef639949146b1b11a4ae5e7ee1d-73687fb97b3ff446-00",
        "User-Agent": "azsdk-net-Storage.Blobs/12.9.0-alpha.20210305.1 (.NET Framework 4.8.4300.0; Microsoft Windows 10.0.19042 )",
        "x-ms-client-request-id": "9416aae0-bb66-c1d2-92a3-5e2a89ababfe",
        "x-ms-date": "Fri, 05 Mar 2021 17:18:19 GMT",
        "x-ms-return-client-request-id": "true",
<<<<<<< HEAD
        "x-ms-version": "2020-12-06"
=======
        "x-ms-version": "2021-02-12"
>>>>>>> 7e782c87
      },
      "RequestBody": null,
      "StatusCode": 200,
      "ResponseHeaders": {
        "Accept-Ranges": "bytes",
        "Content-Length": "1024",
        "Content-MD5": "qQrQY2ranrg6e/hMOHHwQw==",
        "Content-Type": "application/octet-stream",
        "Date": "Fri, 05 Mar 2021 17:18:19 GMT",
        "ETag": "\"0x8D8DFFAAC2A21F5\"",
        "Last-Modified": "Fri, 05 Mar 2021 17:18:19 GMT",
        "Server": "Windows-Azure-Blob/1.0 Microsoft-HTTPAPI/2.0",
        "x-ms-blob-type": "BlockBlob",
        "x-ms-client-request-id": "9416aae0-bb66-c1d2-92a3-5e2a89ababfe",
        "x-ms-creation-time": "Fri, 05 Mar 2021 17:18:19 GMT",
        "x-ms-last-access-time": "Fri, 05 Mar 2021 17:18:19 GMT",
        "x-ms-lease-state": "available",
        "x-ms-lease-status": "unlocked",
        "x-ms-request-id": "aae03922-e01e-0033-52e3-11951a000000",
        "x-ms-server-encrypted": "true",
<<<<<<< HEAD
        "x-ms-version": "2020-12-06"
=======
        "x-ms-version": "2021-02-12"
>>>>>>> 7e782c87
      },
      "ResponseBody": "PWYKti3Seb0Xl4H0ZlH5UomQ7VsRHeVbZFmYbI01GOzVysegI6yZ0LXbbvfSOuQYpIecfn2vkB+BrlLTOQwv4X+VHpuJWS/c9x2lNa/tiSl1f8cFmZpuJjmnHnRaxZapq4x4PBtIj0tYv4ZgCVtwkyQoXblEKkjlJvhh4Tq6gjKG/IoidUwNLfB8rNoTDh3eN4tQMWfcZIBEkhYj560Qnj1U2QzQTh7YGjDJyH1t0RfbgqqvalDKqpgJ3eI26kVDbA2dvzUQDulsdxY2E5wC18D+SGQCYDTsii90x3A7ojDqhVtw0BLiynTAQ/I5k5b7BgYhOKLhQQvZsDQGm0Z5MNXmS45AkgauG33vQR1Bs/aYeMBpGmqOCUNQlx/d3C8tRxIdU0cIu3P/cxwl8v/ul/0+bSKGDxZrV0JK8Pvn0D9NwfkKJF+uj71MaaZNaRdEYf8hn24Mpzj8svsEvsp4GKPd1zAF5HKdj95lOaVvHe4rBY77xTHQQRrBDXJkqtHy1FADb5LmPn2NhA+Qp22SjZQN2bg7fFNyDZUWQ9YAOeUMcmRUa65bRcYRbkAhP5qsL4DeVtEYtlj9kWL80PumjUoqgzQIPSHmsZPxKg0SUM37aRRWIuIU87sMV9lLX3TLa+H29rxlo/Fe+KU9JoxL6kGVAGbmT2tnFo95/OVImlEfJr4sHFoRlsYj9yo9180uwW2Ytl4O5Rt2juAs66YLFl1THgDOHs3mhGqgw1dAKT/CSjt4r+PzEEGitY165KofF+HM6rjMYKKfsTL0biLDNWSgaaFrk2Z5YA2/K2lAbJ/AgKt2dD+G9uqZ2P2x/6If3oAo2XsJs4R7UoqrDTQ4X0WTM+12TcAlGnO20rpoyGFroE3pF5Ijt80m+iG12+m2YHi4Hcu0qJG/A78IUuHKE4opP2znT0iyb3wgUFKecD6K/3JBr6qVtvi7KRTTG2TrXOeXi5t8zxAwBa5PlFc+IJKAfVNviGPfk4l0KyYz31QXNPRrBuSjDjBhEKr8RiKgfQmBU50RfNOEuPgRB6Pq/CZZOF9j0xmu3G8iDXe54k1n064dsoy2Bbgh5k7rkQaMdxODog7CPanv03Yu725by9arqjT1zUqaozKmQezLwkpplZZjNT8/pJYELd8ViBZKxRt4QOfSl6rJ6f/bHPu9JBArxFnX95WWawae8J9rhBsbW3zQU4Fjl/3smktAY4eaRwnO6sO8c82G4tXgM6YLXmXjwMB/7NCPxy1c611JVQh+A6mVnJlYXuiuSnGsg2NW4DzmXKLHG1o4PyKVYIdwPIzMYTD9dcLLi2HY0KJf4kTJBQohY/hlt+hPXFx3wv5hPg7k4CEzWWt5GtFB7kq42Q=="
    },
    {
      "RequestUri": "https://kasobolcanadacentral.blob.core.windows.net/test-container-d8be7224-d2d5-0056-7fec-57908ba9a474/test-blob-5bcbde5d-4f7c-93d9-66a9-47ad186554c8",
      "RequestMethod": "GET",
      "RequestHeaders": {
        "Accept": "application/xml",
        "Authorization": "Sanitized",
        "traceparent": "00-f659e2728ae8b543b125981066e0d06d-ccb1c42484c9dd48-00",
        "User-Agent": "azsdk-net-Storage.Blobs/12.9.0-alpha.20210305.1 (.NET Framework 4.8.4300.0; Microsoft Windows 10.0.19042 )",
        "x-ms-client-request-id": "419636e3-be95-0aad-361d-e414c533d10f",
        "x-ms-date": "Fri, 05 Mar 2021 17:18:19 GMT",
        "x-ms-return-client-request-id": "true",
<<<<<<< HEAD
        "x-ms-version": "2020-12-06"
=======
        "x-ms-version": "2021-02-12"
>>>>>>> 7e782c87
      },
      "RequestBody": null,
      "StatusCode": 200,
      "ResponseHeaders": {
        "Accept-Ranges": "bytes",
        "Content-Length": "1024",
        "Content-MD5": "qQrQY2ranrg6e/hMOHHwQw==",
        "Content-Type": "application/octet-stream",
        "Date": "Fri, 05 Mar 2021 17:18:19 GMT",
        "ETag": "\"0x8D8DFFAAC2A21F5\"",
        "Last-Modified": "Fri, 05 Mar 2021 17:18:19 GMT",
        "Server": "Windows-Azure-Blob/1.0 Microsoft-HTTPAPI/2.0",
        "x-ms-blob-type": "BlockBlob",
        "x-ms-client-request-id": "419636e3-be95-0aad-361d-e414c533d10f",
        "x-ms-creation-time": "Fri, 05 Mar 2021 17:18:19 GMT",
        "x-ms-last-access-time": "Fri, 05 Mar 2021 17:18:19 GMT",
        "x-ms-lease-state": "available",
        "x-ms-lease-status": "unlocked",
        "x-ms-request-id": "aae0394d-e01e-0033-79e3-11951a000000",
        "x-ms-server-encrypted": "true",
<<<<<<< HEAD
        "x-ms-version": "2020-12-06"
=======
        "x-ms-version": "2021-02-12"
>>>>>>> 7e782c87
      },
      "ResponseBody": "PWYKti3Seb0Xl4H0ZlH5UomQ7VsRHeVbZFmYbI01GOzVysegI6yZ0LXbbvfSOuQYpIecfn2vkB+BrlLTOQwv4X+VHpuJWS/c9x2lNa/tiSl1f8cFmZpuJjmnHnRaxZapq4x4PBtIj0tYv4ZgCVtwkyQoXblEKkjlJvhh4Tq6gjKG/IoidUwNLfB8rNoTDh3eN4tQMWfcZIBEkhYj560Qnj1U2QzQTh7YGjDJyH1t0RfbgqqvalDKqpgJ3eI26kVDbA2dvzUQDulsdxY2E5wC18D+SGQCYDTsii90x3A7ojDqhVtw0BLiynTAQ/I5k5b7BgYhOKLhQQvZsDQGm0Z5MNXmS45AkgauG33vQR1Bs/aYeMBpGmqOCUNQlx/d3C8tRxIdU0cIu3P/cxwl8v/ul/0+bSKGDxZrV0JK8Pvn0D9NwfkKJF+uj71MaaZNaRdEYf8hn24Mpzj8svsEvsp4GKPd1zAF5HKdj95lOaVvHe4rBY77xTHQQRrBDXJkqtHy1FADb5LmPn2NhA+Qp22SjZQN2bg7fFNyDZUWQ9YAOeUMcmRUa65bRcYRbkAhP5qsL4DeVtEYtlj9kWL80PumjUoqgzQIPSHmsZPxKg0SUM37aRRWIuIU87sMV9lLX3TLa+H29rxlo/Fe+KU9JoxL6kGVAGbmT2tnFo95/OVImlEfJr4sHFoRlsYj9yo9180uwW2Ytl4O5Rt2juAs66YLFl1THgDOHs3mhGqgw1dAKT/CSjt4r+PzEEGitY165KofF+HM6rjMYKKfsTL0biLDNWSgaaFrk2Z5YA2/K2lAbJ/AgKt2dD+G9uqZ2P2x/6If3oAo2XsJs4R7UoqrDTQ4X0WTM+12TcAlGnO20rpoyGFroE3pF5Ijt80m+iG12+m2YHi4Hcu0qJG/A78IUuHKE4opP2znT0iyb3wgUFKecD6K/3JBr6qVtvi7KRTTG2TrXOeXi5t8zxAwBa5PlFc+IJKAfVNviGPfk4l0KyYz31QXNPRrBuSjDjBhEKr8RiKgfQmBU50RfNOEuPgRB6Pq/CZZOF9j0xmu3G8iDXe54k1n064dsoy2Bbgh5k7rkQaMdxODog7CPanv03Yu725by9arqjT1zUqaozKmQezLwkpplZZjNT8/pJYELd8ViBZKxRt4QOfSl6rJ6f/bHPu9JBArxFnX95WWawae8J9rhBsbW3zQU4Fjl/3smktAY4eaRwnO6sO8c82G4tXgM6YLXmXjwMB/7NCPxy1c611JVQh+A6mVnJlYXuiuSnGsg2NW4DzmXKLHG1o4PyKVYIdwPIzMYTD9dcLLi2HY0KJf4kTJBQohY/hlt+hPXFx3wv5hPg7k4CEzWWt5GtFB7kq42Q=="
    },
    {
      "RequestUri": "https://kasobolcanadacentral.blob.core.windows.net/test-container-d8be7224-d2d5-0056-7fec-57908ba9a474/test-blob-5bcbde5d-4f7c-93d9-66a9-47ad186554c8",
      "RequestMethod": "GET",
      "RequestHeaders": {
        "Accept": "application/xml",
        "Authorization": "Sanitized",
        "traceparent": "00-18828bc20835d948a65d2dec8333a93c-566226c10a18f14d-00",
        "User-Agent": "azsdk-net-Storage.Blobs/12.9.0-alpha.20210305.1 (.NET Framework 4.8.4300.0; Microsoft Windows 10.0.19042 )",
        "x-ms-client-request-id": "5246ba5d-6a14-8d69-e678-e7286cd1acf2",
        "x-ms-date": "Fri, 05 Mar 2021 17:18:19 GMT",
        "x-ms-return-client-request-id": "true",
<<<<<<< HEAD
        "x-ms-version": "2020-12-06"
=======
        "x-ms-version": "2021-02-12"
>>>>>>> 7e782c87
      },
      "RequestBody": null,
      "StatusCode": 200,
      "ResponseHeaders": {
        "Accept-Ranges": "bytes",
        "Content-Length": "1024",
        "Content-MD5": "qQrQY2ranrg6e/hMOHHwQw==",
        "Content-Type": "application/octet-stream",
        "Date": "Fri, 05 Mar 2021 17:18:19 GMT",
        "ETag": "\"0x8D8DFFAAC2A21F5\"",
        "Last-Modified": "Fri, 05 Mar 2021 17:18:19 GMT",
        "Server": "Windows-Azure-Blob/1.0 Microsoft-HTTPAPI/2.0",
        "x-ms-blob-type": "BlockBlob",
        "x-ms-client-request-id": "5246ba5d-6a14-8d69-e678-e7286cd1acf2",
        "x-ms-creation-time": "Fri, 05 Mar 2021 17:18:19 GMT",
        "x-ms-last-access-time": "Fri, 05 Mar 2021 17:18:19 GMT",
        "x-ms-lease-state": "available",
        "x-ms-lease-status": "unlocked",
        "x-ms-request-id": "aae03981-e01e-0033-23e3-11951a000000",
        "x-ms-server-encrypted": "true",
<<<<<<< HEAD
        "x-ms-version": "2020-12-06"
=======
        "x-ms-version": "2021-02-12"
>>>>>>> 7e782c87
      },
      "ResponseBody": "PWYKti3Seb0Xl4H0ZlH5UomQ7VsRHeVbZFmYbI01GOzVysegI6yZ0LXbbvfSOuQYpIecfn2vkB+BrlLTOQwv4X+VHpuJWS/c9x2lNa/tiSl1f8cFmZpuJjmnHnRaxZapq4x4PBtIj0tYv4ZgCVtwkyQoXblEKkjlJvhh4Tq6gjKG/IoidUwNLfB8rNoTDh3eN4tQMWfcZIBEkhYj560Qnj1U2QzQTh7YGjDJyH1t0RfbgqqvalDKqpgJ3eI26kVDbA2dvzUQDulsdxY2E5wC18D+SGQCYDTsii90x3A7ojDqhVtw0BLiynTAQ/I5k5b7BgYhOKLhQQvZsDQGm0Z5MNXmS45AkgauG33vQR1Bs/aYeMBpGmqOCUNQlx/d3C8tRxIdU0cIu3P/cxwl8v/ul/0+bSKGDxZrV0JK8Pvn0D9NwfkKJF+uj71MaaZNaRdEYf8hn24Mpzj8svsEvsp4GKPd1zAF5HKdj95lOaVvHe4rBY77xTHQQRrBDXJkqtHy1FADb5LmPn2NhA+Qp22SjZQN2bg7fFNyDZUWQ9YAOeUMcmRUa65bRcYRbkAhP5qsL4DeVtEYtlj9kWL80PumjUoqgzQIPSHmsZPxKg0SUM37aRRWIuIU87sMV9lLX3TLa+H29rxlo/Fe+KU9JoxL6kGVAGbmT2tnFo95/OVImlEfJr4sHFoRlsYj9yo9180uwW2Ytl4O5Rt2juAs66YLFl1THgDOHs3mhGqgw1dAKT/CSjt4r+PzEEGitY165KofF+HM6rjMYKKfsTL0biLDNWSgaaFrk2Z5YA2/K2lAbJ/AgKt2dD+G9uqZ2P2x/6If3oAo2XsJs4R7UoqrDTQ4X0WTM+12TcAlGnO20rpoyGFroE3pF5Ijt80m+iG12+m2YHi4Hcu0qJG/A78IUuHKE4opP2znT0iyb3wgUFKecD6K/3JBr6qVtvi7KRTTG2TrXOeXi5t8zxAwBa5PlFc+IJKAfVNviGPfk4l0KyYz31QXNPRrBuSjDjBhEKr8RiKgfQmBU50RfNOEuPgRB6Pq/CZZOF9j0xmu3G8iDXe54k1n064dsoy2Bbgh5k7rkQaMdxODog7CPanv03Yu725by9arqjT1zUqaozKmQezLwkpplZZjNT8/pJYELd8ViBZKxRt4QOfSl6rJ6f/bHPu9JBArxFnX95WWawae8J9rhBsbW3zQU4Fjl/3smktAY4eaRwnO6sO8c82G4tXgM6YLXmXjwMB/7NCPxy1c611JVQh+A6mVnJlYXuiuSnGsg2NW4DzmXKLHG1o4PyKVYIdwPIzMYTD9dcLLi2HY0KJf4kTJBQohY/hlt+hPXFx3wv5hPg7k4CEzWWt5GtFB7kq42Q=="
    },
    {
      "RequestUri": "https://kasobolcanadacentral.blob.core.windows.net/test-container-d8be7224-d2d5-0056-7fec-57908ba9a474?restype=container",
      "RequestMethod": "DELETE",
      "RequestHeaders": {
        "Accept": "application/xml",
        "Authorization": "Sanitized",
        "traceparent": "00-81616cd85d4b3644b0f00893714f7909-a92ec33794ef1048-00",
        "User-Agent": "azsdk-net-Storage.Blobs/12.9.0-alpha.20210305.1 (.NET Framework 4.8.4300.0; Microsoft Windows 10.0.19042 )",
        "x-ms-client-request-id": "0bb6584d-7eec-1ffa-4804-2e9467d323f3",
        "x-ms-date": "Fri, 05 Mar 2021 17:18:20 GMT",
        "x-ms-return-client-request-id": "true",
<<<<<<< HEAD
        "x-ms-version": "2020-12-06"
=======
        "x-ms-version": "2021-02-12"
>>>>>>> 7e782c87
      },
      "RequestBody": null,
      "StatusCode": 202,
      "ResponseHeaders": {
        "Content-Length": "0",
        "Date": "Fri, 05 Mar 2021 17:18:19 GMT",
        "Server": "Windows-Azure-Blob/1.0 Microsoft-HTTPAPI/2.0",
        "x-ms-client-request-id": "0bb6584d-7eec-1ffa-4804-2e9467d323f3",
        "x-ms-request-id": "aae0399d-e01e-0033-3de3-11951a000000",
<<<<<<< HEAD
        "x-ms-version": "2020-12-06"
=======
        "x-ms-version": "2021-02-12"
>>>>>>> 7e782c87
      },
      "ResponseBody": []
    }
  ],
  "Variables": {
    "RandomSeed": "1175065880",
    "Storage_TestConfigDefault": "ProductionTenant\nkasobolcanadacentral\nU2FuaXRpemVk\nhttps://kasobolcanadacentral.blob.core.windows.net\nhttps://kasobolcanadacentral.file.core.windows.net\nhttps://kasobolcanadacentral.queue.core.windows.net\nhttps://kasobolcanadacentral.table.core.windows.net\n\n\n\n\nhttps://kasobolcanadacentral-secondary.blob.core.windows.net\nhttps://kasobolcanadacentral-secondary.file.core.windows.net\nhttps://kasobolcanadacentral-secondary.queue.core.windows.net\nhttps://kasobolcanadacentral-secondary.table.core.windows.net\n\nSanitized\n\n\nCloud\nBlobEndpoint=https://kasobolcanadacentral.blob.core.windows.net/;QueueEndpoint=https://kasobolcanadacentral.queue.core.windows.net/;FileEndpoint=https://kasobolcanadacentral.file.core.windows.net/;BlobSecondaryEndpoint=https://kasobolcanadacentral-secondary.blob.core.windows.net/;QueueSecondaryEndpoint=https://kasobolcanadacentral-secondary.queue.core.windows.net/;FileSecondaryEndpoint=https://kasobolcanadacentral-secondary.file.core.windows.net/;AccountName=kasobolcanadacentral;AccountKey=Kg==;\nencryptionScope\n\n"
  }
}<|MERGE_RESOLUTION|>--- conflicted
+++ resolved
@@ -12,11 +12,7 @@
         "x-ms-client-request-id": "86982fa2-548f-4a2f-6a9e-da250e6a0ba1",
         "x-ms-date": "Fri, 05 Mar 2021 17:18:19 GMT",
         "x-ms-return-client-request-id": "true",
-<<<<<<< HEAD
-        "x-ms-version": "2020-12-06"
-=======
-        "x-ms-version": "2021-02-12"
->>>>>>> 7e782c87
+        "x-ms-version": "2021-02-12"
       },
       "RequestBody": null,
       "StatusCode": 201,
@@ -28,11 +24,7 @@
         "Server": "Windows-Azure-Blob/1.0 Microsoft-HTTPAPI/2.0",
         "x-ms-client-request-id": "86982fa2-548f-4a2f-6a9e-da250e6a0ba1",
         "x-ms-request-id": "aae038ab-e01e-0033-69e3-11951a000000",
-<<<<<<< HEAD
-        "x-ms-version": "2020-12-06"
-=======
-        "x-ms-version": "2021-02-12"
->>>>>>> 7e782c87
+        "x-ms-version": "2021-02-12"
       },
       "ResponseBody": []
     },
@@ -50,11 +42,7 @@
         "x-ms-client-request-id": "99ff8396-a2f6-eee4-3550-7977ebac5313",
         "x-ms-date": "Fri, 05 Mar 2021 17:18:19 GMT",
         "x-ms-return-client-request-id": "true",
-<<<<<<< HEAD
-        "x-ms-version": "2020-12-06"
-=======
-        "x-ms-version": "2021-02-12"
->>>>>>> 7e782c87
+        "x-ms-version": "2021-02-12"
       },
       "RequestBody": "PWYKti3Seb0Xl4H0ZlH5UomQ7VsRHeVbZFmYbI01GOzVysegI6yZ0LXbbvfSOuQYpIecfn2vkB+BrlLTOQwv4X+VHpuJWS/c9x2lNa/tiSl1f8cFmZpuJjmnHnRaxZapq4x4PBtIj0tYv4ZgCVtwkyQoXblEKkjlJvhh4Tq6gjKG/IoidUwNLfB8rNoTDh3eN4tQMWfcZIBEkhYj560Qnj1U2QzQTh7YGjDJyH1t0RfbgqqvalDKqpgJ3eI26kVDbA2dvzUQDulsdxY2E5wC18D+SGQCYDTsii90x3A7ojDqhVtw0BLiynTAQ/I5k5b7BgYhOKLhQQvZsDQGm0Z5MNXmS45AkgauG33vQR1Bs/aYeMBpGmqOCUNQlx/d3C8tRxIdU0cIu3P/cxwl8v/ul/0+bSKGDxZrV0JK8Pvn0D9NwfkKJF+uj71MaaZNaRdEYf8hn24Mpzj8svsEvsp4GKPd1zAF5HKdj95lOaVvHe4rBY77xTHQQRrBDXJkqtHy1FADb5LmPn2NhA+Qp22SjZQN2bg7fFNyDZUWQ9YAOeUMcmRUa65bRcYRbkAhP5qsL4DeVtEYtlj9kWL80PumjUoqgzQIPSHmsZPxKg0SUM37aRRWIuIU87sMV9lLX3TLa+H29rxlo/Fe+KU9JoxL6kGVAGbmT2tnFo95/OVImlEfJr4sHFoRlsYj9yo9180uwW2Ytl4O5Rt2juAs66YLFl1THgDOHs3mhGqgw1dAKT/CSjt4r+PzEEGitY165KofF+HM6rjMYKKfsTL0biLDNWSgaaFrk2Z5YA2/K2lAbJ/AgKt2dD+G9uqZ2P2x/6If3oAo2XsJs4R7UoqrDTQ4X0WTM+12TcAlGnO20rpoyGFroE3pF5Ijt80m+iG12+m2YHi4Hcu0qJG/A78IUuHKE4opP2znT0iyb3wgUFKecD6K/3JBr6qVtvi7KRTTG2TrXOeXi5t8zxAwBa5PlFc+IJKAfVNviGPfk4l0KyYz31QXNPRrBuSjDjBhEKr8RiKgfQmBU50RfNOEuPgRB6Pq/CZZOF9j0xmu3G8iDXe54k1n064dsoy2Bbgh5k7rkQaMdxODog7CPanv03Yu725by9arqjT1zUqaozKmQezLwkpplZZjNT8/pJYELd8ViBZKxRt4QOfSl6rJ6f/bHPu9JBArxFnX95WWawae8J9rhBsbW3zQU4Fjl/3smktAY4eaRwnO6sO8c82G4tXgM6YLXmXjwMB/7NCPxy1c611JVQh+A6mVnJlYXuiuSnGsg2NW4DzmXKLHG1o4PyKVYIdwPIzMYTD9dcLLi2HY0KJf4kTJBQohY/hlt+hPXFx3wv5hPg7k4CEzWWt5GtFB7kq42Q==",
       "StatusCode": 201,
@@ -69,11 +57,7 @@
         "x-ms-content-crc64": "ueFqiKuRK5E=",
         "x-ms-request-id": "aae038d3-e01e-0033-0ce3-11951a000000",
         "x-ms-request-server-encrypted": "true",
-<<<<<<< HEAD
-        "x-ms-version": "2020-12-06"
-=======
-        "x-ms-version": "2021-02-12"
->>>>>>> 7e782c87
+        "x-ms-version": "2021-02-12"
       },
       "ResponseBody": []
     },
@@ -88,11 +72,7 @@
         "x-ms-client-request-id": "9416aae0-bb66-c1d2-92a3-5e2a89ababfe",
         "x-ms-date": "Fri, 05 Mar 2021 17:18:19 GMT",
         "x-ms-return-client-request-id": "true",
-<<<<<<< HEAD
-        "x-ms-version": "2020-12-06"
-=======
-        "x-ms-version": "2021-02-12"
->>>>>>> 7e782c87
+        "x-ms-version": "2021-02-12"
       },
       "RequestBody": null,
       "StatusCode": 200,
@@ -113,11 +93,7 @@
         "x-ms-lease-status": "unlocked",
         "x-ms-request-id": "aae03922-e01e-0033-52e3-11951a000000",
         "x-ms-server-encrypted": "true",
-<<<<<<< HEAD
-        "x-ms-version": "2020-12-06"
-=======
-        "x-ms-version": "2021-02-12"
->>>>>>> 7e782c87
+        "x-ms-version": "2021-02-12"
       },
       "ResponseBody": "PWYKti3Seb0Xl4H0ZlH5UomQ7VsRHeVbZFmYbI01GOzVysegI6yZ0LXbbvfSOuQYpIecfn2vkB+BrlLTOQwv4X+VHpuJWS/c9x2lNa/tiSl1f8cFmZpuJjmnHnRaxZapq4x4PBtIj0tYv4ZgCVtwkyQoXblEKkjlJvhh4Tq6gjKG/IoidUwNLfB8rNoTDh3eN4tQMWfcZIBEkhYj560Qnj1U2QzQTh7YGjDJyH1t0RfbgqqvalDKqpgJ3eI26kVDbA2dvzUQDulsdxY2E5wC18D+SGQCYDTsii90x3A7ojDqhVtw0BLiynTAQ/I5k5b7BgYhOKLhQQvZsDQGm0Z5MNXmS45AkgauG33vQR1Bs/aYeMBpGmqOCUNQlx/d3C8tRxIdU0cIu3P/cxwl8v/ul/0+bSKGDxZrV0JK8Pvn0D9NwfkKJF+uj71MaaZNaRdEYf8hn24Mpzj8svsEvsp4GKPd1zAF5HKdj95lOaVvHe4rBY77xTHQQRrBDXJkqtHy1FADb5LmPn2NhA+Qp22SjZQN2bg7fFNyDZUWQ9YAOeUMcmRUa65bRcYRbkAhP5qsL4DeVtEYtlj9kWL80PumjUoqgzQIPSHmsZPxKg0SUM37aRRWIuIU87sMV9lLX3TLa+H29rxlo/Fe+KU9JoxL6kGVAGbmT2tnFo95/OVImlEfJr4sHFoRlsYj9yo9180uwW2Ytl4O5Rt2juAs66YLFl1THgDOHs3mhGqgw1dAKT/CSjt4r+PzEEGitY165KofF+HM6rjMYKKfsTL0biLDNWSgaaFrk2Z5YA2/K2lAbJ/AgKt2dD+G9uqZ2P2x/6If3oAo2XsJs4R7UoqrDTQ4X0WTM+12TcAlGnO20rpoyGFroE3pF5Ijt80m+iG12+m2YHi4Hcu0qJG/A78IUuHKE4opP2znT0iyb3wgUFKecD6K/3JBr6qVtvi7KRTTG2TrXOeXi5t8zxAwBa5PlFc+IJKAfVNviGPfk4l0KyYz31QXNPRrBuSjDjBhEKr8RiKgfQmBU50RfNOEuPgRB6Pq/CZZOF9j0xmu3G8iDXe54k1n064dsoy2Bbgh5k7rkQaMdxODog7CPanv03Yu725by9arqjT1zUqaozKmQezLwkpplZZjNT8/pJYELd8ViBZKxRt4QOfSl6rJ6f/bHPu9JBArxFnX95WWawae8J9rhBsbW3zQU4Fjl/3smktAY4eaRwnO6sO8c82G4tXgM6YLXmXjwMB/7NCPxy1c611JVQh+A6mVnJlYXuiuSnGsg2NW4DzmXKLHG1o4PyKVYIdwPIzMYTD9dcLLi2HY0KJf4kTJBQohY/hlt+hPXFx3wv5hPg7k4CEzWWt5GtFB7kq42Q=="
     },
@@ -132,11 +108,7 @@
         "x-ms-client-request-id": "419636e3-be95-0aad-361d-e414c533d10f",
         "x-ms-date": "Fri, 05 Mar 2021 17:18:19 GMT",
         "x-ms-return-client-request-id": "true",
-<<<<<<< HEAD
-        "x-ms-version": "2020-12-06"
-=======
-        "x-ms-version": "2021-02-12"
->>>>>>> 7e782c87
+        "x-ms-version": "2021-02-12"
       },
       "RequestBody": null,
       "StatusCode": 200,
@@ -157,11 +129,7 @@
         "x-ms-lease-status": "unlocked",
         "x-ms-request-id": "aae0394d-e01e-0033-79e3-11951a000000",
         "x-ms-server-encrypted": "true",
-<<<<<<< HEAD
-        "x-ms-version": "2020-12-06"
-=======
-        "x-ms-version": "2021-02-12"
->>>>>>> 7e782c87
+        "x-ms-version": "2021-02-12"
       },
       "ResponseBody": "PWYKti3Seb0Xl4H0ZlH5UomQ7VsRHeVbZFmYbI01GOzVysegI6yZ0LXbbvfSOuQYpIecfn2vkB+BrlLTOQwv4X+VHpuJWS/c9x2lNa/tiSl1f8cFmZpuJjmnHnRaxZapq4x4PBtIj0tYv4ZgCVtwkyQoXblEKkjlJvhh4Tq6gjKG/IoidUwNLfB8rNoTDh3eN4tQMWfcZIBEkhYj560Qnj1U2QzQTh7YGjDJyH1t0RfbgqqvalDKqpgJ3eI26kVDbA2dvzUQDulsdxY2E5wC18D+SGQCYDTsii90x3A7ojDqhVtw0BLiynTAQ/I5k5b7BgYhOKLhQQvZsDQGm0Z5MNXmS45AkgauG33vQR1Bs/aYeMBpGmqOCUNQlx/d3C8tRxIdU0cIu3P/cxwl8v/ul/0+bSKGDxZrV0JK8Pvn0D9NwfkKJF+uj71MaaZNaRdEYf8hn24Mpzj8svsEvsp4GKPd1zAF5HKdj95lOaVvHe4rBY77xTHQQRrBDXJkqtHy1FADb5LmPn2NhA+Qp22SjZQN2bg7fFNyDZUWQ9YAOeUMcmRUa65bRcYRbkAhP5qsL4DeVtEYtlj9kWL80PumjUoqgzQIPSHmsZPxKg0SUM37aRRWIuIU87sMV9lLX3TLa+H29rxlo/Fe+KU9JoxL6kGVAGbmT2tnFo95/OVImlEfJr4sHFoRlsYj9yo9180uwW2Ytl4O5Rt2juAs66YLFl1THgDOHs3mhGqgw1dAKT/CSjt4r+PzEEGitY165KofF+HM6rjMYKKfsTL0biLDNWSgaaFrk2Z5YA2/K2lAbJ/AgKt2dD+G9uqZ2P2x/6If3oAo2XsJs4R7UoqrDTQ4X0WTM+12TcAlGnO20rpoyGFroE3pF5Ijt80m+iG12+m2YHi4Hcu0qJG/A78IUuHKE4opP2znT0iyb3wgUFKecD6K/3JBr6qVtvi7KRTTG2TrXOeXi5t8zxAwBa5PlFc+IJKAfVNviGPfk4l0KyYz31QXNPRrBuSjDjBhEKr8RiKgfQmBU50RfNOEuPgRB6Pq/CZZOF9j0xmu3G8iDXe54k1n064dsoy2Bbgh5k7rkQaMdxODog7CPanv03Yu725by9arqjT1zUqaozKmQezLwkpplZZjNT8/pJYELd8ViBZKxRt4QOfSl6rJ6f/bHPu9JBArxFnX95WWawae8J9rhBsbW3zQU4Fjl/3smktAY4eaRwnO6sO8c82G4tXgM6YLXmXjwMB/7NCPxy1c611JVQh+A6mVnJlYXuiuSnGsg2NW4DzmXKLHG1o4PyKVYIdwPIzMYTD9dcLLi2HY0KJf4kTJBQohY/hlt+hPXFx3wv5hPg7k4CEzWWt5GtFB7kq42Q=="
     },
@@ -176,11 +144,7 @@
         "x-ms-client-request-id": "5246ba5d-6a14-8d69-e678-e7286cd1acf2",
         "x-ms-date": "Fri, 05 Mar 2021 17:18:19 GMT",
         "x-ms-return-client-request-id": "true",
-<<<<<<< HEAD
-        "x-ms-version": "2020-12-06"
-=======
-        "x-ms-version": "2021-02-12"
->>>>>>> 7e782c87
+        "x-ms-version": "2021-02-12"
       },
       "RequestBody": null,
       "StatusCode": 200,
@@ -201,11 +165,7 @@
         "x-ms-lease-status": "unlocked",
         "x-ms-request-id": "aae03981-e01e-0033-23e3-11951a000000",
         "x-ms-server-encrypted": "true",
-<<<<<<< HEAD
-        "x-ms-version": "2020-12-06"
-=======
-        "x-ms-version": "2021-02-12"
->>>>>>> 7e782c87
+        "x-ms-version": "2021-02-12"
       },
       "ResponseBody": "PWYKti3Seb0Xl4H0ZlH5UomQ7VsRHeVbZFmYbI01GOzVysegI6yZ0LXbbvfSOuQYpIecfn2vkB+BrlLTOQwv4X+VHpuJWS/c9x2lNa/tiSl1f8cFmZpuJjmnHnRaxZapq4x4PBtIj0tYv4ZgCVtwkyQoXblEKkjlJvhh4Tq6gjKG/IoidUwNLfB8rNoTDh3eN4tQMWfcZIBEkhYj560Qnj1U2QzQTh7YGjDJyH1t0RfbgqqvalDKqpgJ3eI26kVDbA2dvzUQDulsdxY2E5wC18D+SGQCYDTsii90x3A7ojDqhVtw0BLiynTAQ/I5k5b7BgYhOKLhQQvZsDQGm0Z5MNXmS45AkgauG33vQR1Bs/aYeMBpGmqOCUNQlx/d3C8tRxIdU0cIu3P/cxwl8v/ul/0+bSKGDxZrV0JK8Pvn0D9NwfkKJF+uj71MaaZNaRdEYf8hn24Mpzj8svsEvsp4GKPd1zAF5HKdj95lOaVvHe4rBY77xTHQQRrBDXJkqtHy1FADb5LmPn2NhA+Qp22SjZQN2bg7fFNyDZUWQ9YAOeUMcmRUa65bRcYRbkAhP5qsL4DeVtEYtlj9kWL80PumjUoqgzQIPSHmsZPxKg0SUM37aRRWIuIU87sMV9lLX3TLa+H29rxlo/Fe+KU9JoxL6kGVAGbmT2tnFo95/OVImlEfJr4sHFoRlsYj9yo9180uwW2Ytl4O5Rt2juAs66YLFl1THgDOHs3mhGqgw1dAKT/CSjt4r+PzEEGitY165KofF+HM6rjMYKKfsTL0biLDNWSgaaFrk2Z5YA2/K2lAbJ/AgKt2dD+G9uqZ2P2x/6If3oAo2XsJs4R7UoqrDTQ4X0WTM+12TcAlGnO20rpoyGFroE3pF5Ijt80m+iG12+m2YHi4Hcu0qJG/A78IUuHKE4opP2znT0iyb3wgUFKecD6K/3JBr6qVtvi7KRTTG2TrXOeXi5t8zxAwBa5PlFc+IJKAfVNviGPfk4l0KyYz31QXNPRrBuSjDjBhEKr8RiKgfQmBU50RfNOEuPgRB6Pq/CZZOF9j0xmu3G8iDXe54k1n064dsoy2Bbgh5k7rkQaMdxODog7CPanv03Yu725by9arqjT1zUqaozKmQezLwkpplZZjNT8/pJYELd8ViBZKxRt4QOfSl6rJ6f/bHPu9JBArxFnX95WWawae8J9rhBsbW3zQU4Fjl/3smktAY4eaRwnO6sO8c82G4tXgM6YLXmXjwMB/7NCPxy1c611JVQh+A6mVnJlYXuiuSnGsg2NW4DzmXKLHG1o4PyKVYIdwPIzMYTD9dcLLi2HY0KJf4kTJBQohY/hlt+hPXFx3wv5hPg7k4CEzWWt5GtFB7kq42Q=="
     },
@@ -220,11 +180,7 @@
         "x-ms-client-request-id": "0bb6584d-7eec-1ffa-4804-2e9467d323f3",
         "x-ms-date": "Fri, 05 Mar 2021 17:18:20 GMT",
         "x-ms-return-client-request-id": "true",
-<<<<<<< HEAD
-        "x-ms-version": "2020-12-06"
-=======
-        "x-ms-version": "2021-02-12"
->>>>>>> 7e782c87
+        "x-ms-version": "2021-02-12"
       },
       "RequestBody": null,
       "StatusCode": 202,
@@ -234,11 +190,7 @@
         "Server": "Windows-Azure-Blob/1.0 Microsoft-HTTPAPI/2.0",
         "x-ms-client-request-id": "0bb6584d-7eec-1ffa-4804-2e9467d323f3",
         "x-ms-request-id": "aae0399d-e01e-0033-3de3-11951a000000",
-<<<<<<< HEAD
-        "x-ms-version": "2020-12-06"
-=======
-        "x-ms-version": "2021-02-12"
->>>>>>> 7e782c87
+        "x-ms-version": "2021-02-12"
       },
       "ResponseBody": []
     }
