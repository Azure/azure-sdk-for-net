--- conflicted
+++ resolved
@@ -15,11 +15,7 @@
         "x-ms-client-request-id": "7b247165-b695-98d4-362b-fd7ff56ac49a",
         "x-ms-date": "Wed, 17 Feb 2021 18:47:53 GMT",
         "x-ms-return-client-request-id": "true",
-<<<<<<< HEAD
-        "x-ms-version": "2020-12-06"
-=======
         "x-ms-version": "2021-02-12"
->>>>>>> 7e782c87
       },
       "RequestBody": null,
       "StatusCode": 201,
@@ -34,11 +30,7 @@
         ],
         "x-ms-client-request-id": "7b247165-b695-98d4-362b-fd7ff56ac49a",
         "x-ms-request-id": "85af8e85-701e-003e-745d-054dbd000000",
-<<<<<<< HEAD
-        "x-ms-version": "2020-12-06"
-=======
         "x-ms-version": "2021-02-12"
->>>>>>> 7e782c87
       },
       "ResponseBody": []
     },
@@ -59,11 +51,7 @@
         "x-ms-client-request-id": "d29a909d-36dd-1c94-4e04-781de28681fe",
         "x-ms-date": "Wed, 17 Feb 2021 18:47:54 GMT",
         "x-ms-return-client-request-id": "true",
-<<<<<<< HEAD
-        "x-ms-version": "2020-12-06"
-=======
         "x-ms-version": "2021-02-12"
->>>>>>> 7e782c87
       },
       "RequestBody": "rnqxDtPoF0UOG/J2Bu4yvtm3yJJdJVGhHLo7W3j9ImDLsdB7ubXGVoEGucbS3mJSCID9vQ7O74goD/EYrbzMEPiSq1UetwUj8XEQV2yKzz5Y6FL4/2VS/MFHUqnDrajFOanNPzIMNFB62sucvZgcnkCzwMRp1BCTQK6T1mVbX0PJSh7CvI8LS7QBfSWZtj8pKrNoEO3kXGSYOv+EeV3rH3qI03N5WeGxp3QPZ1bq+Ypvaqux805W5O65KoKQh9JXFl6rEeLLr9HSt2l41PUNrUB1FQ+yOisrMe6FwC9eICCiuFD4P+eno7ra3jvl3hD4rH1BGnHDpNsyf+D0Ru+hc5ZJ1RukFW1ZznFU11vwRVLdjBSyHQWu3xN0xb8HslzLOGuknAj0VJYP6Ez/bsyAQTqNF7ra71aRmvUIL0+uURsViZ/wTKlK6Td9ojW4rnBG9IOFeZui8EgUEwIT7CVHYZYx6uUtj/WQQy6CXUwh2OuEwTrLKNeAcphW2zinN/wSNkGeh8SLGWSO9DZtH5L78zsWjivqezi+sHdM1rS96QwxcCcLglAn+ajVPTOhE1MFWuf9kKjRKLoJ39ZMPkKw0AsqO69r8HHq75SCFD4EHZ0kRnvMv1hjX0hsAqN62rplJWwndtekmmp2E6EUThN8BME4J/fG5BGzxtxm/+7ObxTZHe/R3KbGgKwRVay2TxE08P3hQbLDnkFbdLD7PZt7qKONOjEkqicacadKtY5k/XfLMg7w7C5hFn6udWj2y0IRla0IKBXfEEXWxs8LeOmy9nY4LwqMi7x1LCOydjW+I6ZlOB/hW9Ri6yLJGiVeVp6V+37yvps4hQrxk/zyLJkQF6MppT/J0Zqi1kTow3CWF9WEHXq2zGUKLbMV8MjXcL6IuAKCNLBfyyrkT+dXT8KZWnwmbQ8fWks9HniLs+DSymaFXwpuFOIlJFFQ0nx+s93xfJVLsQKvaV62RRY30xdJEYWA0e+3KkaaAUi9z4jOv2qbmjdLhhlk1vart87M7lE5BsD3/eLtOVFPsa+58ZnW6Iarmzjg/oprHPr4DHN3zRL3g8jH18GIrWHl+9VpquVd1M9IIFIYWQg2i+Do9C3e2OOdwm3QDxDEI+3X+gK1AnIVmzekLqzA3irAkEzgn7k0ByPxzOd3jMW+hP1kQV4FgYlu01n1Oqk23ONDD37E44M0o/LfwzWKnQ9y5amvW53Luw/CcsxgPs15uu8DM3xG+qB6MJ5rJb1T5DVKg1T/h4FGd1NuAXG21GQlZglFhmqSK+oJNCv/X5ZSb46XFrt4eTJuvbsp2Pkvw1s5Rr60DV3Lt1dp9lNVRxe9HJHiH76orOzW18muaVPx2XDPxRnXng==",
       "StatusCode": 201,
@@ -81,11 +69,7 @@
         "x-ms-content-crc64": "verFMZ4FQLo=",
         "x-ms-request-id": "85af8e94-701e-003e-805d-054dbd000000",
         "x-ms-request-server-encrypted": "true",
-<<<<<<< HEAD
-        "x-ms-version": "2020-12-06",
-=======
         "x-ms-version": "2021-02-12",
->>>>>>> 7e782c87
         "x-ms-version-id": "2021-02-17T18:47:54.1644221Z"
       },
       "ResponseBody": []
@@ -107,11 +91,7 @@
         "x-ms-date": "Wed, 17 Feb 2021 18:47:54 GMT",
         "x-ms-if-tags": "\"coolTag\" = 'true'",
         "x-ms-return-client-request-id": "true",
-<<<<<<< HEAD
-        "x-ms-version": "2020-12-06"
-=======
         "x-ms-version": "2021-02-12"
->>>>>>> 7e782c87
       },
       "RequestBody": null,
       "StatusCode": 412,
@@ -126,11 +106,7 @@
         "x-ms-client-request-id": "3432cc8c-057e-2cc0-9caf-0f5e9665fd92",
         "x-ms-error-code": "ConditionNotMet",
         "x-ms-request-id": "85af8eab-701e-003e-125d-054dbd000000",
-<<<<<<< HEAD
-        "x-ms-version": "2020-12-06"
-=======
         "x-ms-version": "2021-02-12"
->>>>>>> 7e782c87
       },
       "ResponseBody": [
         "﻿<?xml version=\"1.0\" encoding=\"utf-8\"?><Error><Code>ConditionNotMet</Code><Message>The condition specified using HTTP conditional header(s) is not met.\n",
@@ -152,11 +128,7 @@
         "x-ms-client-request-id": "1691ed6d-4c53-e07f-bd03-15a350e60604",
         "x-ms-date": "Wed, 17 Feb 2021 18:47:54 GMT",
         "x-ms-return-client-request-id": "true",
-<<<<<<< HEAD
-        "x-ms-version": "2020-12-06"
-=======
         "x-ms-version": "2021-02-12"
->>>>>>> 7e782c87
       },
       "RequestBody": null,
       "StatusCode": 202,
@@ -169,11 +141,7 @@
         ],
         "x-ms-client-request-id": "1691ed6d-4c53-e07f-bd03-15a350e60604",
         "x-ms-request-id": "85af8ebf-701e-003e-245d-054dbd000000",
-<<<<<<< HEAD
-        "x-ms-version": "2020-12-06"
-=======
         "x-ms-version": "2021-02-12"
->>>>>>> 7e782c87
       },
       "ResponseBody": []
     }
