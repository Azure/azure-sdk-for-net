{
  "Entries": [
    {
      "RequestUri": "https://seanmcccanary.blob.core.windows.net/test-container-43164f62-f94e-b714-f6c1-35cfedd6f3a8?restype=container",
      "RequestMethod": "PUT",
      "RequestHeaders": {
        "Authorization": "Sanitized",
        "traceparent": "00-000632ca32780246865b472bd39d99ee-4b4d37400361524f-00",
        "User-Agent": [
          "azsdk-net-Storage.Blobs/12.5.0-dev.20200402.1",
          "(.NET Core 4.6.28325.01; Microsoft Windows 10.0.18362 )"
        ],
        "x-ms-blob-public-access": "container",
        "x-ms-client-request-id": "49178f17-0396-b5a9-d83a-aaf3f897c0b6",
        "x-ms-date": "Thu, 02 Apr 2020 23:43:02 GMT",
        "x-ms-return-client-request-id": "true",
<<<<<<< HEAD
        "x-ms-version": "2019-12-12"
=======
        "x-ms-version": "2020-02-10"
>>>>>>> 60f4876e
      },
      "RequestBody": null,
      "StatusCode": 201,
      "ResponseHeaders": {
        "Content-Length": "0",
        "Date": "Thu, 02 Apr 2020 23:43:02 GMT",
        "ETag": "\u00220x8D7D75F955BB722\u0022",
        "Last-Modified": "Thu, 02 Apr 2020 23:43:02 GMT",
        "Server": [
          "Windows-Azure-Blob/1.0",
          "Microsoft-HTTPAPI/2.0"
        ],
        "x-ms-client-request-id": "49178f17-0396-b5a9-d83a-aaf3f897c0b6",
        "x-ms-request-id": "93bad1f2-801e-0008-2d48-0957af000000",
<<<<<<< HEAD
        "x-ms-version": "2019-12-12"
=======
        "x-ms-version": "2020-02-10"
>>>>>>> 60f4876e
      },
      "ResponseBody": []
    },
    {
      "RequestUri": "https://seanmcccanary.blob.core.windows.net/test-container-43164f62-f94e-b714-f6c1-35cfedd6f3a8/test-blob-493ed7f5-4454-f86d-f767-682a443dfd53?comp=properties",
      "RequestMethod": "PUT",
      "RequestHeaders": {
        "Authorization": "Sanitized",
        "traceparent": "00-43f63e58152f1045ae002f65e1dfde45-8546907d826ace46-00",
        "User-Agent": [
          "azsdk-net-Storage.Blobs/12.5.0-dev.20200402.1",
          "(.NET Core 4.6.28325.01; Microsoft Windows 10.0.18362 )"
        ],
        "x-ms-client-request-id": "e3e0ff63-8364-d21a-221e-512e9a7e719b",
        "x-ms-date": "Thu, 02 Apr 2020 23:43:03 GMT",
        "x-ms-return-client-request-id": "true",
<<<<<<< HEAD
        "x-ms-version": "2019-12-12"
=======
        "x-ms-version": "2020-02-10"
>>>>>>> 60f4876e
      },
      "RequestBody": null,
      "StatusCode": 404,
      "ResponseHeaders": {
        "Content-Length": "215",
        "Content-Type": "application/xml",
        "Date": "Thu, 02 Apr 2020 23:43:02 GMT",
        "Server": [
          "Windows-Azure-Blob/1.0",
          "Microsoft-HTTPAPI/2.0"
        ],
        "x-ms-client-request-id": "e3e0ff63-8364-d21a-221e-512e9a7e719b",
        "x-ms-error-code": "BlobNotFound",
        "x-ms-request-id": "93bad20e-801e-0008-4848-0957af000000",
<<<<<<< HEAD
        "x-ms-version": "2019-12-12"
=======
        "x-ms-version": "2020-02-10"
>>>>>>> 60f4876e
      },
      "ResponseBody": [
        "\uFEFF\u003C?xml version=\u00221.0\u0022 encoding=\u0022utf-8\u0022?\u003E\u003CError\u003E\u003CCode\u003EBlobNotFound\u003C/Code\u003E\u003CMessage\u003EThe specified blob does not exist.\n",
        "RequestId:93bad20e-801e-0008-4848-0957af000000\n",
        "Time:2020-04-02T23:43:02.4815985Z\u003C/Message\u003E\u003C/Error\u003E"
      ]
    },
    {
      "RequestUri": "https://seanmcccanary.blob.core.windows.net/test-container-43164f62-f94e-b714-f6c1-35cfedd6f3a8?restype=container",
      "RequestMethod": "DELETE",
      "RequestHeaders": {
        "Authorization": "Sanitized",
        "traceparent": "00-1b5c4389602ee349937acd1c5d5bbc1a-456d84c112b0454b-00",
        "User-Agent": [
          "azsdk-net-Storage.Blobs/12.5.0-dev.20200402.1",
          "(.NET Core 4.6.28325.01; Microsoft Windows 10.0.18362 )"
        ],
        "x-ms-client-request-id": "44c725b2-1a5c-70ee-abe4-3b9f57e3a42c",
        "x-ms-date": "Thu, 02 Apr 2020 23:43:03 GMT",
        "x-ms-return-client-request-id": "true",
<<<<<<< HEAD
        "x-ms-version": "2019-12-12"
=======
        "x-ms-version": "2020-02-10"
>>>>>>> 60f4876e
      },
      "RequestBody": null,
      "StatusCode": 202,
      "ResponseHeaders": {
        "Content-Length": "0",
        "Date": "Thu, 02 Apr 2020 23:43:02 GMT",
        "Server": [
          "Windows-Azure-Blob/1.0",
          "Microsoft-HTTPAPI/2.0"
        ],
        "x-ms-client-request-id": "44c725b2-1a5c-70ee-abe4-3b9f57e3a42c",
        "x-ms-request-id": "93bad22a-801e-0008-6448-0957af000000",
<<<<<<< HEAD
        "x-ms-version": "2019-12-12"
=======
        "x-ms-version": "2020-02-10"
>>>>>>> 60f4876e
      },
      "ResponseBody": []
    }
  ],
  "Variables": {
    "RandomSeed": "260781251",
    "Storage_TestConfigDefault": "ProductionTenant\nseanmcccanary\nU2FuaXRpemVk\nhttps://seanmcccanary.blob.core.windows.net\nhttps://seanmcccanary.file.core.windows.net\nhttps://seanmcccanary.queue.core.windows.net\nhttps://seanmcccanary.table.core.windows.net\n\n\n\n\nhttps://seanmcccanary-secondary.blob.core.windows.net\nhttps://seanmcccanary-secondary.file.core.windows.net\nhttps://seanmcccanary-secondary.queue.core.windows.net\nhttps://seanmcccanary-secondary.table.core.windows.net\n\nSanitized\n\n\nCloud\nBlobEndpoint=https://seanmcccanary.blob.core.windows.net/;QueueEndpoint=https://seanmcccanary.queue.core.windows.net/;FileEndpoint=https://seanmcccanary.file.core.windows.net/;BlobSecondaryEndpoint=https://seanmcccanary-secondary.blob.core.windows.net/;QueueSecondaryEndpoint=https://seanmcccanary-secondary.queue.core.windows.net/;FileSecondaryEndpoint=https://seanmcccanary-secondary.file.core.windows.net/;AccountName=seanmcccanary;AccountKey=Sanitized\nseanscope1"
  }
}<|MERGE_RESOLUTION|>--- conflicted
+++ resolved
@@ -14,11 +14,7 @@
         "x-ms-client-request-id": "49178f17-0396-b5a9-d83a-aaf3f897c0b6",
         "x-ms-date": "Thu, 02 Apr 2020 23:43:02 GMT",
         "x-ms-return-client-request-id": "true",
-<<<<<<< HEAD
-        "x-ms-version": "2019-12-12"
-=======
         "x-ms-version": "2020-02-10"
->>>>>>> 60f4876e
       },
       "RequestBody": null,
       "StatusCode": 201,
@@ -33,11 +29,7 @@
         ],
         "x-ms-client-request-id": "49178f17-0396-b5a9-d83a-aaf3f897c0b6",
         "x-ms-request-id": "93bad1f2-801e-0008-2d48-0957af000000",
-<<<<<<< HEAD
-        "x-ms-version": "2019-12-12"
-=======
         "x-ms-version": "2020-02-10"
->>>>>>> 60f4876e
       },
       "ResponseBody": []
     },
@@ -54,11 +46,7 @@
         "x-ms-client-request-id": "e3e0ff63-8364-d21a-221e-512e9a7e719b",
         "x-ms-date": "Thu, 02 Apr 2020 23:43:03 GMT",
         "x-ms-return-client-request-id": "true",
-<<<<<<< HEAD
-        "x-ms-version": "2019-12-12"
-=======
         "x-ms-version": "2020-02-10"
->>>>>>> 60f4876e
       },
       "RequestBody": null,
       "StatusCode": 404,
@@ -73,11 +61,7 @@
         "x-ms-client-request-id": "e3e0ff63-8364-d21a-221e-512e9a7e719b",
         "x-ms-error-code": "BlobNotFound",
         "x-ms-request-id": "93bad20e-801e-0008-4848-0957af000000",
-<<<<<<< HEAD
-        "x-ms-version": "2019-12-12"
-=======
         "x-ms-version": "2020-02-10"
->>>>>>> 60f4876e
       },
       "ResponseBody": [
         "\uFEFF\u003C?xml version=\u00221.0\u0022 encoding=\u0022utf-8\u0022?\u003E\u003CError\u003E\u003CCode\u003EBlobNotFound\u003C/Code\u003E\u003CMessage\u003EThe specified blob does not exist.\n",
@@ -98,11 +82,7 @@
         "x-ms-client-request-id": "44c725b2-1a5c-70ee-abe4-3b9f57e3a42c",
         "x-ms-date": "Thu, 02 Apr 2020 23:43:03 GMT",
         "x-ms-return-client-request-id": "true",
-<<<<<<< HEAD
-        "x-ms-version": "2019-12-12"
-=======
         "x-ms-version": "2020-02-10"
->>>>>>> 60f4876e
       },
       "RequestBody": null,
       "StatusCode": 202,
@@ -115,11 +95,7 @@
         ],
         "x-ms-client-request-id": "44c725b2-1a5c-70ee-abe4-3b9f57e3a42c",
         "x-ms-request-id": "93bad22a-801e-0008-6448-0957af000000",
-<<<<<<< HEAD
-        "x-ms-version": "2019-12-12"
-=======
         "x-ms-version": "2020-02-10"
->>>>>>> 60f4876e
       },
       "ResponseBody": []
     }
