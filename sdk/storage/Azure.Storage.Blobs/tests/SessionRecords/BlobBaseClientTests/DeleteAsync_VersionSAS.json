﻿{
  "Entries": [
    {
      "RequestUri": "https://seanmcccanary3.blob.core.windows.net/test-container-fef97b3b-2f95-c823-86dd-a2a86cfd5b60?restype=container",
      "RequestMethod": "PUT",
      "RequestHeaders": {
        "Accept": "application/xml",
        "Authorization": "Sanitized",
        "traceparent": "00-fb5137e1bdb3ca439c9fc61977a16329-c7d78e8149cac34f-00",
        "User-Agent": [
          "azsdk-net-Storage.Blobs/12.9.0-alpha.20210217.1",
          "(.NET 5.0.3; Microsoft Windows 10.0.19042)"
        ],
        "x-ms-blob-public-access": "container",
        "x-ms-client-request-id": "25c71ce1-6059-0167-3031-ebbd696b54ae",
        "x-ms-date": "Wed, 17 Feb 2021 18:46:26 GMT",
        "x-ms-return-client-request-id": "true",
<<<<<<< HEAD
        "x-ms-version": "2020-12-06"
=======
        "x-ms-version": "2021-02-12"
>>>>>>> 7e782c87
      },
      "RequestBody": null,
      "StatusCode": 201,
      "ResponseHeaders": {
        "Content-Length": "0",
        "Date": "Wed, 17 Feb 2021 18:46:26 GMT",
        "ETag": "\"0x8D8D3745511CDEF\"",
        "Last-Modified": "Wed, 17 Feb 2021 18:46:26 GMT",
        "Server": [
          "Windows-Azure-Blob/1.0",
          "Microsoft-HTTPAPI/2.0"
        ],
        "x-ms-client-request-id": "25c71ce1-6059-0167-3031-ebbd696b54ae",
        "x-ms-request-id": "0d95ebff-d01e-008e-075d-050c74000000",
<<<<<<< HEAD
        "x-ms-version": "2020-12-06"
=======
        "x-ms-version": "2021-02-12"
>>>>>>> 7e782c87
      },
      "ResponseBody": []
    },
    {
      "RequestUri": "https://seanmcccanary3.blob.core.windows.net/test-container-fef97b3b-2f95-c823-86dd-a2a86cfd5b60/test-blob-fa7c6638-c64c-6919-611a-6d7caa7ccbe0",
      "RequestMethod": "PUT",
      "RequestHeaders": {
        "Accept": "application/xml",
        "Authorization": "Sanitized",
        "traceparent": "00-d06a911919403846ba24c23c992b09ac-5c4ca23bbb339b44-00",
        "User-Agent": [
          "azsdk-net-Storage.Blobs/12.9.0-alpha.20210217.1",
          "(.NET 5.0.3; Microsoft Windows 10.0.19042)"
        ],
        "x-ms-blob-type": "AppendBlob",
        "x-ms-client-request-id": "966ed6c4-c629-1a15-035e-c33ef3eb57b4",
        "x-ms-date": "Wed, 17 Feb 2021 18:46:27 GMT",
        "x-ms-return-client-request-id": "true",
<<<<<<< HEAD
        "x-ms-version": "2020-12-06"
=======
        "x-ms-version": "2021-02-12"
>>>>>>> 7e782c87
      },
      "RequestBody": null,
      "StatusCode": 201,
      "ResponseHeaders": {
        "Content-Length": "0",
        "Date": "Wed, 17 Feb 2021 18:46:26 GMT",
        "ETag": "\"0x8D8D374551D5F58\"",
        "Last-Modified": "Wed, 17 Feb 2021 18:46:27 GMT",
        "Server": [
          "Windows-Azure-Blob/1.0",
          "Microsoft-HTTPAPI/2.0"
        ],
        "x-ms-client-request-id": "966ed6c4-c629-1a15-035e-c33ef3eb57b4",
        "x-ms-request-id": "0d95ec06-d01e-008e-0c5d-050c74000000",
        "x-ms-request-server-encrypted": "true",
<<<<<<< HEAD
        "x-ms-version": "2020-12-06",
=======
        "x-ms-version": "2021-02-12",
>>>>>>> 7e782c87
        "x-ms-version-id": "2021-02-17T18:46:27.0580568Z"
      },
      "ResponseBody": []
    },
    {
      "RequestUri": "https://seanmcccanary3.blob.core.windows.net/test-container-fef97b3b-2f95-c823-86dd-a2a86cfd5b60/test-blob-fa7c6638-c64c-6919-611a-6d7caa7ccbe0?comp=metadata",
      "RequestMethod": "PUT",
      "RequestHeaders": {
        "Accept": "application/xml",
        "Authorization": "Sanitized",
        "traceparent": "00-e037d547fd9ff741988b40847b7bd8c9-caa8b963db84c84b-00",
        "User-Agent": [
          "azsdk-net-Storage.Blobs/12.9.0-alpha.20210217.1",
          "(.NET 5.0.3; Microsoft Windows 10.0.19042)"
        ],
        "x-ms-client-request-id": "d3b747a4-340d-55b7-2aac-4cd873c85fc1",
        "x-ms-date": "Wed, 17 Feb 2021 18:46:27 GMT",
        "x-ms-meta-Capital": "letter",
        "x-ms-meta-foo": "bar",
        "x-ms-meta-meta": "data",
        "x-ms-meta-UPPER": "case",
        "x-ms-return-client-request-id": "true",
<<<<<<< HEAD
        "x-ms-version": "2020-12-06"
=======
        "x-ms-version": "2021-02-12"
>>>>>>> 7e782c87
      },
      "RequestBody": null,
      "StatusCode": 200,
      "ResponseHeaders": {
        "Content-Length": "0",
        "Date": "Wed, 17 Feb 2021 18:46:26 GMT",
        "ETag": "\"0x8D8D37455280FAB\"",
        "Last-Modified": "Wed, 17 Feb 2021 18:46:27 GMT",
        "Server": [
          "Windows-Azure-Blob/1.0",
          "Microsoft-HTTPAPI/2.0"
        ],
        "x-ms-client-request-id": "d3b747a4-340d-55b7-2aac-4cd873c85fc1",
        "x-ms-request-id": "0d95ec21-d01e-008e-235d-050c74000000",
        "x-ms-request-server-encrypted": "true",
<<<<<<< HEAD
        "x-ms-version": "2020-12-06",
=======
        "x-ms-version": "2021-02-12",
>>>>>>> 7e782c87
        "x-ms-version-id": "2021-02-17T18:46:27.1291067Z"
      },
      "ResponseBody": []
    },
    {
<<<<<<< HEAD
      "RequestUri": "https://seanmcccanary3.blob.core.windows.net/test-container-fef97b3b-2f95-c823-86dd-a2a86cfd5b60/test-blob-fa7c6638-c64c-6919-611a-6d7caa7ccbe0?versionid=2021-02-17T18%3A46%3A27.0580568Z&sv=2020-12-06&st=2021-02-17T17%3A46%3A27Z&se=2021-02-17T19%3A46%3A27Z&sr=bv&sp=x&sig=Sanitized",
=======
      "RequestUri": "https://seanmcccanary3.blob.core.windows.net/test-container-fef97b3b-2f95-c823-86dd-a2a86cfd5b60/test-blob-fa7c6638-c64c-6919-611a-6d7caa7ccbe0?versionid=2021-02-17T18%3A46%3A27.0580568Z&sv=2021-02-12&st=2021-02-17T17%3A46%3A27Z&se=2021-02-17T19%3A46%3A27Z&sr=bv&sp=x&sig=Sanitized",
>>>>>>> 7e782c87
      "RequestMethod": "DELETE",
      "RequestHeaders": {
        "Accept": "application/xml",
        "User-Agent": [
          "azsdk-net-Storage.Blobs/12.9.0-alpha.20210217.1",
          "(.NET 5.0.3; Microsoft Windows 10.0.19042)"
        ],
        "x-ms-client-request-id": "ac9abddc-8333-31a6-544c-fdf7b89f8e97",
        "x-ms-return-client-request-id": "true",
<<<<<<< HEAD
        "x-ms-version": "2020-12-06"
=======
        "x-ms-version": "2021-02-12"
>>>>>>> 7e782c87
      },
      "RequestBody": null,
      "StatusCode": 202,
      "ResponseHeaders": {
        "Content-Length": "0",
        "Date": "Wed, 17 Feb 2021 18:46:27 GMT",
        "Server": [
          "Windows-Azure-Blob/1.0",
          "Microsoft-HTTPAPI/2.0"
        ],
        "x-ms-client-request-id": "ac9abddc-8333-31a6-544c-fdf7b89f8e97",
        "x-ms-delete-type-permanent": "true",
        "x-ms-request-id": "010a3ac0-d01e-0037-1d5d-05086e000000",
<<<<<<< HEAD
        "x-ms-version": "2020-12-06"
=======
        "x-ms-version": "2021-02-12"
>>>>>>> 7e782c87
      },
      "ResponseBody": []
    },
    {
      "RequestUri": "https://seanmcccanary3.blob.core.windows.net/test-container-fef97b3b-2f95-c823-86dd-a2a86cfd5b60/test-blob-fa7c6638-c64c-6919-611a-6d7caa7ccbe0",
      "RequestMethod": "HEAD",
      "RequestHeaders": {
        "Accept": "application/xml",
        "Authorization": "Sanitized",
        "traceparent": "00-cd1d46ad8583854f9028f398f725ec76-a6fc86152cd54b40-00",
        "User-Agent": [
          "azsdk-net-Storage.Blobs/12.9.0-alpha.20210217.1",
          "(.NET 5.0.3; Microsoft Windows 10.0.19042)"
        ],
        "x-ms-client-request-id": "b5fb6c7c-b32e-9e8d-805e-876d4f8a06bf",
        "x-ms-date": "Wed, 17 Feb 2021 18:46:27 GMT",
        "x-ms-return-client-request-id": "true",
<<<<<<< HEAD
        "x-ms-version": "2020-12-06"
=======
        "x-ms-version": "2021-02-12"
>>>>>>> 7e782c87
      },
      "RequestBody": null,
      "StatusCode": 200,
      "ResponseHeaders": {
        "Accept-Ranges": "bytes",
        "Content-Length": "0",
        "Content-Type": "application/octet-stream",
        "Date": "Wed, 17 Feb 2021 18:46:27 GMT",
        "ETag": "\"0x8D8D37455280FAB\"",
        "Last-Modified": "Wed, 17 Feb 2021 18:46:27 GMT",
        "Server": [
          "Windows-Azure-Blob/1.0",
          "Microsoft-HTTPAPI/2.0"
        ],
        "x-ms-blob-committed-block-count": "0",
        "x-ms-blob-type": "AppendBlob",
        "x-ms-client-request-id": "b5fb6c7c-b32e-9e8d-805e-876d4f8a06bf",
        "x-ms-creation-time": "Wed, 17 Feb 2021 18:46:27 GMT",
        "x-ms-is-current-version": "true",
        "x-ms-lease-state": "available",
        "x-ms-lease-status": "unlocked",
        "x-ms-meta-Capital": "letter",
        "x-ms-meta-foo": "bar",
        "x-ms-meta-meta": "data",
        "x-ms-meta-UPPER": "case",
        "x-ms-request-id": "0d95ec60-d01e-008e-585d-050c74000000",
        "x-ms-server-encrypted": "true",
<<<<<<< HEAD
        "x-ms-version": "2020-12-06",
=======
        "x-ms-version": "2021-02-12",
>>>>>>> 7e782c87
        "x-ms-version-id": "2021-02-17T18:46:27.1291067Z"
      },
      "ResponseBody": []
    },
    {
      "RequestUri": "https://seanmcccanary3.blob.core.windows.net/test-container-fef97b3b-2f95-c823-86dd-a2a86cfd5b60?restype=container",
      "RequestMethod": "DELETE",
      "RequestHeaders": {
        "Accept": "application/xml",
        "Authorization": "Sanitized",
        "traceparent": "00-110a76e973696346ba09380e35268f1c-29518c18154ebb48-00",
        "User-Agent": [
          "azsdk-net-Storage.Blobs/12.9.0-alpha.20210217.1",
          "(.NET 5.0.3; Microsoft Windows 10.0.19042)"
        ],
        "x-ms-client-request-id": "4c7a1570-d9a3-1668-ff11-44341ede073a",
        "x-ms-date": "Wed, 17 Feb 2021 18:46:27 GMT",
        "x-ms-return-client-request-id": "true",
<<<<<<< HEAD
        "x-ms-version": "2020-12-06"
=======
        "x-ms-version": "2021-02-12"
>>>>>>> 7e782c87
      },
      "RequestBody": null,
      "StatusCode": 202,
      "ResponseHeaders": {
        "Content-Length": "0",
        "Date": "Wed, 17 Feb 2021 18:46:27 GMT",
        "Server": [
          "Windows-Azure-Blob/1.0",
          "Microsoft-HTTPAPI/2.0"
        ],
        "x-ms-client-request-id": "4c7a1570-d9a3-1668-ff11-44341ede073a",
        "x-ms-request-id": "0d95ec6c-d01e-008e-605d-050c74000000",
<<<<<<< HEAD
        "x-ms-version": "2020-12-06"
=======
        "x-ms-version": "2021-02-12"
>>>>>>> 7e782c87
      },
      "ResponseBody": []
    }
  ],
  "Variables": {
    "DateTimeOffsetNow": "2021-02-17T12:46:27.1446938-06:00",
    "RandomSeed": "1531985184",
    "Storage_TestConfigDefault": "ProductionTenant\nseanmcccanary3\nU2FuaXRpemVk\nhttps://seanmcccanary3.blob.core.windows.net\nhttps://seanmcccanary3.file.core.windows.net\nhttps://seanmcccanary3.queue.core.windows.net\nhttps://seanmcccanary3.table.core.windows.net\n\n\n\n\nhttps://seanmcccanary3-secondary.blob.core.windows.net\nhttps://seanmcccanary3-secondary.file.core.windows.net\nhttps://seanmcccanary3-secondary.queue.core.windows.net\nhttps://seanmcccanary3-secondary.table.core.windows.net\n\nSanitized\n\n\nCloud\nBlobEndpoint=https://seanmcccanary3.blob.core.windows.net/;QueueEndpoint=https://seanmcccanary3.queue.core.windows.net/;FileEndpoint=https://seanmcccanary3.file.core.windows.net/;BlobSecondaryEndpoint=https://seanmcccanary3-secondary.blob.core.windows.net/;QueueSecondaryEndpoint=https://seanmcccanary3-secondary.queue.core.windows.net/;FileSecondaryEndpoint=https://seanmcccanary3-secondary.file.core.windows.net/;AccountName=seanmcccanary3;AccountKey=Kg==;\nseanscope1\n\n"
  }
}<|MERGE_RESOLUTION|>--- conflicted
+++ resolved
@@ -15,11 +15,7 @@
         "x-ms-client-request-id": "25c71ce1-6059-0167-3031-ebbd696b54ae",
         "x-ms-date": "Wed, 17 Feb 2021 18:46:26 GMT",
         "x-ms-return-client-request-id": "true",
-<<<<<<< HEAD
-        "x-ms-version": "2020-12-06"
-=======
-        "x-ms-version": "2021-02-12"
->>>>>>> 7e782c87
+        "x-ms-version": "2021-02-12"
       },
       "RequestBody": null,
       "StatusCode": 201,
@@ -34,11 +30,7 @@
         ],
         "x-ms-client-request-id": "25c71ce1-6059-0167-3031-ebbd696b54ae",
         "x-ms-request-id": "0d95ebff-d01e-008e-075d-050c74000000",
-<<<<<<< HEAD
-        "x-ms-version": "2020-12-06"
-=======
-        "x-ms-version": "2021-02-12"
->>>>>>> 7e782c87
+        "x-ms-version": "2021-02-12"
       },
       "ResponseBody": []
     },
@@ -57,11 +49,7 @@
         "x-ms-client-request-id": "966ed6c4-c629-1a15-035e-c33ef3eb57b4",
         "x-ms-date": "Wed, 17 Feb 2021 18:46:27 GMT",
         "x-ms-return-client-request-id": "true",
-<<<<<<< HEAD
-        "x-ms-version": "2020-12-06"
-=======
-        "x-ms-version": "2021-02-12"
->>>>>>> 7e782c87
+        "x-ms-version": "2021-02-12"
       },
       "RequestBody": null,
       "StatusCode": 201,
@@ -77,11 +65,7 @@
         "x-ms-client-request-id": "966ed6c4-c629-1a15-035e-c33ef3eb57b4",
         "x-ms-request-id": "0d95ec06-d01e-008e-0c5d-050c74000000",
         "x-ms-request-server-encrypted": "true",
-<<<<<<< HEAD
-        "x-ms-version": "2020-12-06",
-=======
         "x-ms-version": "2021-02-12",
->>>>>>> 7e782c87
         "x-ms-version-id": "2021-02-17T18:46:27.0580568Z"
       },
       "ResponseBody": []
@@ -104,11 +88,7 @@
         "x-ms-meta-meta": "data",
         "x-ms-meta-UPPER": "case",
         "x-ms-return-client-request-id": "true",
-<<<<<<< HEAD
-        "x-ms-version": "2020-12-06"
-=======
-        "x-ms-version": "2021-02-12"
->>>>>>> 7e782c87
+        "x-ms-version": "2021-02-12"
       },
       "RequestBody": null,
       "StatusCode": 200,
@@ -124,21 +104,13 @@
         "x-ms-client-request-id": "d3b747a4-340d-55b7-2aac-4cd873c85fc1",
         "x-ms-request-id": "0d95ec21-d01e-008e-235d-050c74000000",
         "x-ms-request-server-encrypted": "true",
-<<<<<<< HEAD
-        "x-ms-version": "2020-12-06",
-=======
         "x-ms-version": "2021-02-12",
->>>>>>> 7e782c87
         "x-ms-version-id": "2021-02-17T18:46:27.1291067Z"
       },
       "ResponseBody": []
     },
     {
-<<<<<<< HEAD
-      "RequestUri": "https://seanmcccanary3.blob.core.windows.net/test-container-fef97b3b-2f95-c823-86dd-a2a86cfd5b60/test-blob-fa7c6638-c64c-6919-611a-6d7caa7ccbe0?versionid=2021-02-17T18%3A46%3A27.0580568Z&sv=2020-12-06&st=2021-02-17T17%3A46%3A27Z&se=2021-02-17T19%3A46%3A27Z&sr=bv&sp=x&sig=Sanitized",
-=======
       "RequestUri": "https://seanmcccanary3.blob.core.windows.net/test-container-fef97b3b-2f95-c823-86dd-a2a86cfd5b60/test-blob-fa7c6638-c64c-6919-611a-6d7caa7ccbe0?versionid=2021-02-17T18%3A46%3A27.0580568Z&sv=2021-02-12&st=2021-02-17T17%3A46%3A27Z&se=2021-02-17T19%3A46%3A27Z&sr=bv&sp=x&sig=Sanitized",
->>>>>>> 7e782c87
       "RequestMethod": "DELETE",
       "RequestHeaders": {
         "Accept": "application/xml",
@@ -148,11 +120,7 @@
         ],
         "x-ms-client-request-id": "ac9abddc-8333-31a6-544c-fdf7b89f8e97",
         "x-ms-return-client-request-id": "true",
-<<<<<<< HEAD
-        "x-ms-version": "2020-12-06"
-=======
-        "x-ms-version": "2021-02-12"
->>>>>>> 7e782c87
+        "x-ms-version": "2021-02-12"
       },
       "RequestBody": null,
       "StatusCode": 202,
@@ -166,11 +134,7 @@
         "x-ms-client-request-id": "ac9abddc-8333-31a6-544c-fdf7b89f8e97",
         "x-ms-delete-type-permanent": "true",
         "x-ms-request-id": "010a3ac0-d01e-0037-1d5d-05086e000000",
-<<<<<<< HEAD
-        "x-ms-version": "2020-12-06"
-=======
-        "x-ms-version": "2021-02-12"
->>>>>>> 7e782c87
+        "x-ms-version": "2021-02-12"
       },
       "ResponseBody": []
     },
@@ -188,11 +152,7 @@
         "x-ms-client-request-id": "b5fb6c7c-b32e-9e8d-805e-876d4f8a06bf",
         "x-ms-date": "Wed, 17 Feb 2021 18:46:27 GMT",
         "x-ms-return-client-request-id": "true",
-<<<<<<< HEAD
-        "x-ms-version": "2020-12-06"
-=======
-        "x-ms-version": "2021-02-12"
->>>>>>> 7e782c87
+        "x-ms-version": "2021-02-12"
       },
       "RequestBody": null,
       "StatusCode": 200,
@@ -220,11 +180,7 @@
         "x-ms-meta-UPPER": "case",
         "x-ms-request-id": "0d95ec60-d01e-008e-585d-050c74000000",
         "x-ms-server-encrypted": "true",
-<<<<<<< HEAD
-        "x-ms-version": "2020-12-06",
-=======
         "x-ms-version": "2021-02-12",
->>>>>>> 7e782c87
         "x-ms-version-id": "2021-02-17T18:46:27.1291067Z"
       },
       "ResponseBody": []
@@ -243,11 +199,7 @@
         "x-ms-client-request-id": "4c7a1570-d9a3-1668-ff11-44341ede073a",
         "x-ms-date": "Wed, 17 Feb 2021 18:46:27 GMT",
         "x-ms-return-client-request-id": "true",
-<<<<<<< HEAD
-        "x-ms-version": "2020-12-06"
-=======
-        "x-ms-version": "2021-02-12"
->>>>>>> 7e782c87
+        "x-ms-version": "2021-02-12"
       },
       "RequestBody": null,
       "StatusCode": 202,
@@ -260,11 +212,7 @@
         ],
         "x-ms-client-request-id": "4c7a1570-d9a3-1668-ff11-44341ede073a",
         "x-ms-request-id": "0d95ec6c-d01e-008e-605d-050c74000000",
-<<<<<<< HEAD
-        "x-ms-version": "2020-12-06"
-=======
-        "x-ms-version": "2021-02-12"
->>>>>>> 7e782c87
+        "x-ms-version": "2021-02-12"
       },
       "ResponseBody": []
     }
