﻿{
  "Entries": [
    {
      "RequestUri": "https://seanmcccanary3.blob.core.windows.net/test-container-7e8bd96a-5f74-c5b6-f656-134952cbd4c9?restype=container",
      "RequestMethod": "PUT",
      "RequestHeaders": {
        "Accept": "application/xml",
        "Authorization": "Sanitized",
        "traceparent": "00-d6740b5c83afee4aaf32197cc91f8924-2e5f142036915948-00",
        "User-Agent": [
          "azsdk-net-Storage.Blobs/12.9.0-alpha.20210216.1",
          "(.NET 5.0.3; Microsoft Windows 10.0.19042)"
        ],
        "x-ms-blob-public-access": "container",
        "x-ms-client-request-id": "8e5d4acb-e00b-543a-b205-473bd346cae0",
        "x-ms-date": "Wed, 17 Feb 2021 02:06:49 GMT",
        "x-ms-return-client-request-id": "true",
<<<<<<< HEAD
        "x-ms-version": "2020-12-06"
=======
        "x-ms-version": "2021-02-12"
>>>>>>> 7e782c87
      },
      "RequestBody": null,
      "StatusCode": 201,
      "ResponseHeaders": {
        "Content-Length": "0",
        "Date": "Wed, 17 Feb 2021 02:06:48 GMT",
        "ETag": "\"0x8D8D2E8AFBFE292\"",
        "Last-Modified": "Wed, 17 Feb 2021 02:06:49 GMT",
        "Server": [
          "Windows-Azure-Blob/1.0",
          "Microsoft-HTTPAPI/2.0"
        ],
        "x-ms-client-request-id": "8e5d4acb-e00b-543a-b205-473bd346cae0",
        "x-ms-request-id": "d3c23c74-501e-004b-45d1-042691000000",
<<<<<<< HEAD
        "x-ms-version": "2020-12-06"
=======
        "x-ms-version": "2021-02-12"
>>>>>>> 7e782c87
      },
      "ResponseBody": []
    },
    {
      "RequestUri": "https://seanmcccanary3.blob.core.windows.net/test-container-7e8bd96a-5f74-c5b6-f656-134952cbd4c9/test-blob-bcb1d4c7-90ba-295d-347a-8803efbe7cb0?comp=tags",
      "RequestMethod": "PUT",
      "RequestHeaders": {
        "Accept": "application/xml",
        "Authorization": "Sanitized",
        "Content-Length": "139",
        "Content-Type": "application/xml",
        "traceparent": "00-3543689b1de50444b01f20d80f9d953d-a233b40063353d4a-00",
        "User-Agent": [
          "azsdk-net-Storage.Blobs/12.9.0-alpha.20210216.1",
          "(.NET 5.0.3; Microsoft Windows 10.0.19042)"
        ],
        "x-ms-client-request-id": "742f90a7-4695-3b9b-ec33-5a91573664f4",
        "x-ms-date": "Wed, 17 Feb 2021 02:06:49 GMT",
        "x-ms-return-client-request-id": "true",
<<<<<<< HEAD
        "x-ms-version": "2020-12-06"
=======
        "x-ms-version": "2021-02-12"
>>>>>>> 7e782c87
      },
      "RequestBody": "﻿<Tags><TagSet><Tag><Key>tagKey0</Key><Value>tagValue0</Value></Tag><Tag><Key>tagKey1</Key><Value>tagValue1</Value></Tag></TagSet></Tags>",
      "StatusCode": 404,
      "ResponseHeaders": {
        "Content-Length": "216",
        "Content-Type": "application/xml",
        "Date": "Wed, 17 Feb 2021 02:06:49 GMT",
        "Server": [
          "Windows-Azure-Blob/1.0",
          "Microsoft-HTTPAPI/2.0"
        ],
        "x-ms-client-request-id": "742f90a7-4695-3b9b-ec33-5a91573664f4",
        "x-ms-error-code": "BlobNotFound",
        "x-ms-request-id": "d3c23c84-501e-004b-4fd1-042691000000",
<<<<<<< HEAD
        "x-ms-version": "2020-12-06"
=======
        "x-ms-version": "2021-02-12"
>>>>>>> 7e782c87
      },
      "ResponseBody": [
        "﻿<?xml version=\"1.0\" encoding=\"utf-8\"?>\n",
        "<Error><Code>BlobNotFound</Code><Message>The specified blob does not exist.\n",
        "RequestId:d3c23c84-501e-004b-4fd1-042691000000\n",
        "Time:2021-02-17T02:06:49.6399446Z</Message></Error>"
      ]
    },
    {
      "RequestUri": "https://seanmcccanary3.blob.core.windows.net/test-container-7e8bd96a-5f74-c5b6-f656-134952cbd4c9?restype=container",
      "RequestMethod": "DELETE",
      "RequestHeaders": {
        "Accept": "application/xml",
        "Authorization": "Sanitized",
        "traceparent": "00-fbfb6f69ff372c449ebd0d4d8c152533-4c3655559af5b948-00",
        "User-Agent": [
          "azsdk-net-Storage.Blobs/12.9.0-alpha.20210216.1",
          "(.NET 5.0.3; Microsoft Windows 10.0.19042)"
        ],
        "x-ms-client-request-id": "5e5cd93d-088f-0c1a-2142-1c3aeb2cb8d2",
        "x-ms-date": "Wed, 17 Feb 2021 02:06:49 GMT",
        "x-ms-return-client-request-id": "true",
<<<<<<< HEAD
        "x-ms-version": "2020-12-06"
=======
        "x-ms-version": "2021-02-12"
>>>>>>> 7e782c87
      },
      "RequestBody": null,
      "StatusCode": 202,
      "ResponseHeaders": {
        "Content-Length": "0",
        "Date": "Wed, 17 Feb 2021 02:06:49 GMT",
        "Server": [
          "Windows-Azure-Blob/1.0",
          "Microsoft-HTTPAPI/2.0"
        ],
        "x-ms-client-request-id": "5e5cd93d-088f-0c1a-2142-1c3aeb2cb8d2",
        "x-ms-request-id": "d3c23c88-501e-004b-53d1-042691000000",
<<<<<<< HEAD
        "x-ms-version": "2020-12-06"
=======
        "x-ms-version": "2021-02-12"
>>>>>>> 7e782c87
      },
      "ResponseBody": []
    }
  ],
  "Variables": {
    "RandomSeed": "1740125021",
    "Storage_TestConfigDefault": "ProductionTenant\nseanmcccanary3\nU2FuaXRpemVk\nhttps://seanmcccanary3.blob.core.windows.net\nhttps://seanmcccanary3.file.core.windows.net\nhttps://seanmcccanary3.queue.core.windows.net\nhttps://seanmcccanary3.table.core.windows.net\n\n\n\n\nhttps://seanmcccanary3-secondary.blob.core.windows.net\nhttps://seanmcccanary3-secondary.file.core.windows.net\nhttps://seanmcccanary3-secondary.queue.core.windows.net\nhttps://seanmcccanary3-secondary.table.core.windows.net\n\nSanitized\n\n\nCloud\nBlobEndpoint=https://seanmcccanary3.blob.core.windows.net/;QueueEndpoint=https://seanmcccanary3.queue.core.windows.net/;FileEndpoint=https://seanmcccanary3.file.core.windows.net/;BlobSecondaryEndpoint=https://seanmcccanary3-secondary.blob.core.windows.net/;QueueSecondaryEndpoint=https://seanmcccanary3-secondary.queue.core.windows.net/;FileSecondaryEndpoint=https://seanmcccanary3-secondary.file.core.windows.net/;AccountName=seanmcccanary3;AccountKey=Kg==;\nseanscope1\n\n"
  }
}<|MERGE_RESOLUTION|>--- conflicted
+++ resolved
@@ -15,11 +15,7 @@
         "x-ms-client-request-id": "8e5d4acb-e00b-543a-b205-473bd346cae0",
         "x-ms-date": "Wed, 17 Feb 2021 02:06:49 GMT",
         "x-ms-return-client-request-id": "true",
-<<<<<<< HEAD
-        "x-ms-version": "2020-12-06"
-=======
         "x-ms-version": "2021-02-12"
->>>>>>> 7e782c87
       },
       "RequestBody": null,
       "StatusCode": 201,
@@ -34,11 +30,7 @@
         ],
         "x-ms-client-request-id": "8e5d4acb-e00b-543a-b205-473bd346cae0",
         "x-ms-request-id": "d3c23c74-501e-004b-45d1-042691000000",
-<<<<<<< HEAD
-        "x-ms-version": "2020-12-06"
-=======
         "x-ms-version": "2021-02-12"
->>>>>>> 7e782c87
       },
       "ResponseBody": []
     },
@@ -58,11 +50,7 @@
         "x-ms-client-request-id": "742f90a7-4695-3b9b-ec33-5a91573664f4",
         "x-ms-date": "Wed, 17 Feb 2021 02:06:49 GMT",
         "x-ms-return-client-request-id": "true",
-<<<<<<< HEAD
-        "x-ms-version": "2020-12-06"
-=======
         "x-ms-version": "2021-02-12"
->>>>>>> 7e782c87
       },
       "RequestBody": "﻿<Tags><TagSet><Tag><Key>tagKey0</Key><Value>tagValue0</Value></Tag><Tag><Key>tagKey1</Key><Value>tagValue1</Value></Tag></TagSet></Tags>",
       "StatusCode": 404,
@@ -77,11 +65,7 @@
         "x-ms-client-request-id": "742f90a7-4695-3b9b-ec33-5a91573664f4",
         "x-ms-error-code": "BlobNotFound",
         "x-ms-request-id": "d3c23c84-501e-004b-4fd1-042691000000",
-<<<<<<< HEAD
-        "x-ms-version": "2020-12-06"
-=======
         "x-ms-version": "2021-02-12"
->>>>>>> 7e782c87
       },
       "ResponseBody": [
         "﻿<?xml version=\"1.0\" encoding=\"utf-8\"?>\n",
@@ -104,11 +88,7 @@
         "x-ms-client-request-id": "5e5cd93d-088f-0c1a-2142-1c3aeb2cb8d2",
         "x-ms-date": "Wed, 17 Feb 2021 02:06:49 GMT",
         "x-ms-return-client-request-id": "true",
-<<<<<<< HEAD
-        "x-ms-version": "2020-12-06"
-=======
         "x-ms-version": "2021-02-12"
->>>>>>> 7e782c87
       },
       "RequestBody": null,
       "StatusCode": 202,
@@ -121,11 +101,7 @@
         ],
         "x-ms-client-request-id": "5e5cd93d-088f-0c1a-2142-1c3aeb2cb8d2",
         "x-ms-request-id": "d3c23c88-501e-004b-53d1-042691000000",
-<<<<<<< HEAD
-        "x-ms-version": "2020-12-06"
-=======
         "x-ms-version": "2021-02-12"
->>>>>>> 7e782c87
       },
       "ResponseBody": []
     }
