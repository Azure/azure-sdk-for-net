﻿{
  "Entries": [
    {
      "RequestUri": "https://seanmcccanary3.blob.core.windows.net/test-container-1e9ad0b3-3b8b-0e9f-133e-bbd20cc36098?restype=container",
      "RequestMethod": "PUT",
      "RequestHeaders": {
        "Accept": "application/xml",
        "Authorization": "Sanitized",
        "traceparent": "00-49e705206e076a47bdc62c2ffa2b4680-6caf950ffc58874b-00",
        "User-Agent": [
          "azsdk-net-Storage.Blobs/12.9.0-alpha.20210216.1",
          "(.NET 5.0.3; Microsoft Windows 10.0.19042)"
        ],
        "x-ms-blob-public-access": "container",
        "x-ms-client-request-id": "f12f3449-7c7c-3814-5f96-40aa34052d55",
        "x-ms-date": "Wed, 17 Feb 2021 02:06:26 GMT",
        "x-ms-return-client-request-id": "true",
<<<<<<< HEAD
        "x-ms-version": "2020-12-06"
=======
        "x-ms-version": "2021-02-12"
>>>>>>> 7e782c87
      },
      "RequestBody": null,
      "StatusCode": 201,
      "ResponseHeaders": {
        "Content-Length": "0",
        "Date": "Wed, 17 Feb 2021 02:06:26 GMT",
        "ETag": "\"0x8D8D2E8A25B9982\"",
        "Last-Modified": "Wed, 17 Feb 2021 02:06:27 GMT",
        "Server": [
          "Windows-Azure-Blob/1.0",
          "Microsoft-HTTPAPI/2.0"
        ],
        "x-ms-client-request-id": "f12f3449-7c7c-3814-5f96-40aa34052d55",
        "x-ms-request-id": "d77b3664-e01e-002c-12d1-04366d000000",
<<<<<<< HEAD
        "x-ms-version": "2020-12-06"
=======
        "x-ms-version": "2021-02-12"
>>>>>>> 7e782c87
      },
      "ResponseBody": []
    },
    {
      "RequestUri": "https://seanmcccanary3.blob.core.windows.net/test-container-1e9ad0b3-3b8b-0e9f-133e-bbd20cc36098/test-blob-fb2a2300-93f9-878a-f6fa-c816211cbe52?comp=lease",
      "RequestMethod": "PUT",
      "RequestHeaders": {
        "Accept": "application/xml",
        "Authorization": "Sanitized",
        "traceparent": "00-15237b22b7201148bae125a4f8f88551-5e29695dfdabfa4c-00",
        "User-Agent": [
          "azsdk-net-Storage.Blobs/12.9.0-alpha.20210216.1",
          "(.NET 5.0.3; Microsoft Windows 10.0.19042)"
        ],
        "x-ms-client-request-id": "5a70eed8-557c-90c0-061c-7c4e060a9dc6",
        "x-ms-date": "Wed, 17 Feb 2021 02:06:26 GMT",
        "x-ms-lease-action": "release",
        "x-ms-lease-id": "d889d93a-6f94-0d1c-7faa-8c80ea2f6b50",
        "x-ms-return-client-request-id": "true",
<<<<<<< HEAD
        "x-ms-version": "2020-12-06"
=======
        "x-ms-version": "2021-02-12"
>>>>>>> 7e782c87
      },
      "RequestBody": null,
      "StatusCode": 404,
      "ResponseHeaders": {
        "Content-Length": "215",
        "Content-Type": "application/xml",
        "Date": "Wed, 17 Feb 2021 02:06:26 GMT",
        "Server": [
          "Windows-Azure-Blob/1.0",
          "Microsoft-HTTPAPI/2.0"
        ],
        "x-ms-client-request-id": "5a70eed8-557c-90c0-061c-7c4e060a9dc6",
        "x-ms-error-code": "BlobNotFound",
        "x-ms-request-id": "d77b3682-e01e-002c-2bd1-04366d000000",
<<<<<<< HEAD
        "x-ms-version": "2020-12-06"
=======
        "x-ms-version": "2021-02-12"
>>>>>>> 7e782c87
      },
      "ResponseBody": [
        "﻿<?xml version=\"1.0\" encoding=\"utf-8\"?><Error><Code>BlobNotFound</Code><Message>The specified blob does not exist.\n",
        "RequestId:d77b3682-e01e-002c-2bd1-04366d000000\n",
        "Time:2021-02-17T02:06:27.1733340Z</Message></Error>"
      ]
    },
    {
      "RequestUri": "https://seanmcccanary3.blob.core.windows.net/test-container-1e9ad0b3-3b8b-0e9f-133e-bbd20cc36098?restype=container",
      "RequestMethod": "DELETE",
      "RequestHeaders": {
        "Accept": "application/xml",
        "Authorization": "Sanitized",
        "traceparent": "00-8a63d048174edc41bbe1319d96313a2f-814924b4b7b89f48-00",
        "User-Agent": [
          "azsdk-net-Storage.Blobs/12.9.0-alpha.20210216.1",
          "(.NET 5.0.3; Microsoft Windows 10.0.19042)"
        ],
        "x-ms-client-request-id": "fba74a93-10bf-f2d4-04f2-257a8c9aaea0",
        "x-ms-date": "Wed, 17 Feb 2021 02:06:27 GMT",
        "x-ms-return-client-request-id": "true",
<<<<<<< HEAD
        "x-ms-version": "2020-12-06"
=======
        "x-ms-version": "2021-02-12"
>>>>>>> 7e782c87
      },
      "RequestBody": null,
      "StatusCode": 202,
      "ResponseHeaders": {
        "Content-Length": "0",
        "Date": "Wed, 17 Feb 2021 02:06:26 GMT",
        "Server": [
          "Windows-Azure-Blob/1.0",
          "Microsoft-HTTPAPI/2.0"
        ],
        "x-ms-client-request-id": "fba74a93-10bf-f2d4-04f2-257a8c9aaea0",
        "x-ms-request-id": "d77b3690-e01e-002c-39d1-04366d000000",
<<<<<<< HEAD
        "x-ms-version": "2020-12-06"
=======
        "x-ms-version": "2021-02-12"
>>>>>>> 7e782c87
      },
      "ResponseBody": []
    }
  ],
  "Variables": {
    "RandomSeed": "197170986",
    "Storage_TestConfigDefault": "ProductionTenant\nseanmcccanary3\nU2FuaXRpemVk\nhttps://seanmcccanary3.blob.core.windows.net\nhttps://seanmcccanary3.file.core.windows.net\nhttps://seanmcccanary3.queue.core.windows.net\nhttps://seanmcccanary3.table.core.windows.net\n\n\n\n\nhttps://seanmcccanary3-secondary.blob.core.windows.net\nhttps://seanmcccanary3-secondary.file.core.windows.net\nhttps://seanmcccanary3-secondary.queue.core.windows.net\nhttps://seanmcccanary3-secondary.table.core.windows.net\n\nSanitized\n\n\nCloud\nBlobEndpoint=https://seanmcccanary3.blob.core.windows.net/;QueueEndpoint=https://seanmcccanary3.queue.core.windows.net/;FileEndpoint=https://seanmcccanary3.file.core.windows.net/;BlobSecondaryEndpoint=https://seanmcccanary3-secondary.blob.core.windows.net/;QueueSecondaryEndpoint=https://seanmcccanary3-secondary.queue.core.windows.net/;FileSecondaryEndpoint=https://seanmcccanary3-secondary.file.core.windows.net/;AccountName=seanmcccanary3;AccountKey=Kg==;\nseanscope1\n\n"
  }
}<|MERGE_RESOLUTION|>--- conflicted
+++ resolved
@@ -15,11 +15,7 @@
         "x-ms-client-request-id": "f12f3449-7c7c-3814-5f96-40aa34052d55",
         "x-ms-date": "Wed, 17 Feb 2021 02:06:26 GMT",
         "x-ms-return-client-request-id": "true",
-<<<<<<< HEAD
-        "x-ms-version": "2020-12-06"
-=======
         "x-ms-version": "2021-02-12"
->>>>>>> 7e782c87
       },
       "RequestBody": null,
       "StatusCode": 201,
@@ -34,11 +30,7 @@
         ],
         "x-ms-client-request-id": "f12f3449-7c7c-3814-5f96-40aa34052d55",
         "x-ms-request-id": "d77b3664-e01e-002c-12d1-04366d000000",
-<<<<<<< HEAD
-        "x-ms-version": "2020-12-06"
-=======
         "x-ms-version": "2021-02-12"
->>>>>>> 7e782c87
       },
       "ResponseBody": []
     },
@@ -58,11 +50,7 @@
         "x-ms-lease-action": "release",
         "x-ms-lease-id": "d889d93a-6f94-0d1c-7faa-8c80ea2f6b50",
         "x-ms-return-client-request-id": "true",
-<<<<<<< HEAD
-        "x-ms-version": "2020-12-06"
-=======
         "x-ms-version": "2021-02-12"
->>>>>>> 7e782c87
       },
       "RequestBody": null,
       "StatusCode": 404,
@@ -77,11 +65,7 @@
         "x-ms-client-request-id": "5a70eed8-557c-90c0-061c-7c4e060a9dc6",
         "x-ms-error-code": "BlobNotFound",
         "x-ms-request-id": "d77b3682-e01e-002c-2bd1-04366d000000",
-<<<<<<< HEAD
-        "x-ms-version": "2020-12-06"
-=======
         "x-ms-version": "2021-02-12"
->>>>>>> 7e782c87
       },
       "ResponseBody": [
         "﻿<?xml version=\"1.0\" encoding=\"utf-8\"?><Error><Code>BlobNotFound</Code><Message>The specified blob does not exist.\n",
@@ -103,11 +87,7 @@
         "x-ms-client-request-id": "fba74a93-10bf-f2d4-04f2-257a8c9aaea0",
         "x-ms-date": "Wed, 17 Feb 2021 02:06:27 GMT",
         "x-ms-return-client-request-id": "true",
-<<<<<<< HEAD
-        "x-ms-version": "2020-12-06"
-=======
         "x-ms-version": "2021-02-12"
->>>>>>> 7e782c87
       },
       "RequestBody": null,
       "StatusCode": 202,
@@ -120,11 +100,7 @@
         ],
         "x-ms-client-request-id": "fba74a93-10bf-f2d4-04f2-257a8c9aaea0",
         "x-ms-request-id": "d77b3690-e01e-002c-39d1-04366d000000",
-<<<<<<< HEAD
-        "x-ms-version": "2020-12-06"
-=======
         "x-ms-version": "2021-02-12"
->>>>>>> 7e782c87
       },
       "ResponseBody": []
     }
