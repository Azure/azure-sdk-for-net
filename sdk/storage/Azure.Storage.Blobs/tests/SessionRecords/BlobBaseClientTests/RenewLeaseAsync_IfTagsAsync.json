﻿{
  "Entries": [
    {
      "RequestUri": "https://seanmcccanary3.blob.core.windows.net/test-container-34b62332-62c4-6222-21a6-8604349598ae?restype=container",
      "RequestMethod": "PUT",
      "RequestHeaders": {
        "Accept": "application/xml",
        "Authorization": "Sanitized",
        "traceparent": "00-f4901440f377c14da8fcc0170d6c8f36-0083624bb429704c-00",
        "User-Agent": [
          "azsdk-net-Storage.Blobs/12.9.0-alpha.20210217.1",
          "(.NET 5.0.3; Microsoft Windows 10.0.19042)"
        ],
        "x-ms-blob-public-access": "container",
        "x-ms-client-request-id": "1d78194f-cd51-7aaf-0e03-95315f66e72c",
        "x-ms-date": "Wed, 17 Feb 2021 18:52:10 GMT",
        "x-ms-return-client-request-id": "true",
<<<<<<< HEAD
        "x-ms-version": "2020-12-06"
=======
        "x-ms-version": "2021-02-12"
>>>>>>> 7e782c87
      },
      "RequestBody": null,
      "StatusCode": 201,
      "ResponseHeaders": {
        "Content-Length": "0",
        "Date": "Wed, 17 Feb 2021 18:52:10 GMT",
        "ETag": "\"0x8D8D3752222F2FF\"",
        "Last-Modified": "Wed, 17 Feb 2021 18:52:11 GMT",
        "Server": [
          "Windows-Azure-Blob/1.0",
          "Microsoft-HTTPAPI/2.0"
        ],
        "x-ms-client-request-id": "1d78194f-cd51-7aaf-0e03-95315f66e72c",
        "x-ms-request-id": "cb584581-501e-0090-145d-05e0ac000000",
<<<<<<< HEAD
        "x-ms-version": "2020-12-06"
=======
        "x-ms-version": "2021-02-12"
>>>>>>> 7e782c87
      },
      "ResponseBody": []
    },
    {
      "RequestUri": "https://seanmcccanary3.blob.core.windows.net/test-container-34b62332-62c4-6222-21a6-8604349598ae/test-blob-8dff4483-4fda-8e09-045d-52b94ce0c200",
      "RequestMethod": "PUT",
      "RequestHeaders": {
        "Accept": "application/xml",
        "Authorization": "Sanitized",
        "Content-Length": "1024",
        "Content-Type": "application/octet-stream",
        "traceparent": "00-ac7b798b34f05646bcbb91207327c7f5-6c16914ec382054d-00",
        "User-Agent": [
          "azsdk-net-Storage.Blobs/12.9.0-alpha.20210217.1",
          "(.NET 5.0.3; Microsoft Windows 10.0.19042)"
        ],
        "x-ms-blob-type": "BlockBlob",
        "x-ms-client-request-id": "04ff2349-ad1d-6ebc-f9c0-b49a2518722e",
        "x-ms-date": "Wed, 17 Feb 2021 18:52:11 GMT",
        "x-ms-return-client-request-id": "true",
<<<<<<< HEAD
        "x-ms-version": "2020-12-06"
=======
        "x-ms-version": "2021-02-12"
>>>>>>> 7e782c87
      },
      "RequestBody": "FIu1Ghx6XTtv/DzfDu35eyPpvlohBCD/EOkZ83v1Li5AlRzUsMwPCOfEHd4TKYAXZNaWYiFo3hBqtgoyYWq/es4On3jQJMtW2rVyXOZC6+doAY6kX8sM17YMavnC3Kd9BKMQBYoIR0ALP4hr9oEqKMsiyl/bGxoCAcfBxLrRlP0O9VhDMuVdYLpOmR9DoeE14UIunxJHoemIDgTCRoOFOauKXAAp5vXlxWmljIH7vmDmjOJ4ovTqx1NuuyPhmhk2yWBzuUTgC/tMSdmooRVnjE+k27qhDZa3n5WtuirRBCtQb8MhhwUbBYDmLFkbQSU+By/UPL9flbvJvBmvM1HRekSuWDJRRgRKiNU5uuE9nF1vbrP7/cdr8dkHWMvsbNIvFbEUbOnz7MAqibTpJdraiyC7P8Sd1Xx8QmdYSe45XhwDCqUvKC90fILy0HMTgsv/LcyrMC0NkT81mCmBmqLS8SuY5Ro0q2PwRsNCqwQIacCcWRwhji3u9Xhm+pAG8+LfIN9Ie5ywyoJpuuppy+Y6LC5p5EGFsWL9qfCizrDT6lLhYookwO4j646auNNDhSmSK81hnA6gWW58StGsDvzRltCXiGlbFWxARfmy6/iPuiTGEKPjcU1DQAgcqHUcd92SySIDq/zANhVhIVcV7W527ZCt5f5Y7iSCU0hgP232I80cICLWjA4oBdmOgU/2LlKapbrlb5LeOdr9gFizYPanav6J+M1Mn2CBhd8kymzViyT2xpmzEbQ7PedH2Au2daXj5hdRbTWFTQVZY+qyum5uKPQzvJlc9FlKTbvlBcdUyxA6QORVgx7vcXiTWa3JiYJ52K8XgrgLhvK9Bh96n0g+BJjaeHmKGKTWREshyJqrgMQ4bCwXPUhXLrrxl3z+dNEwVVQV7xAI778LQT5t6r1YEoZbQTMcJ8ZPgkm/mIEn18958HNFlpC0L3xsDPwJ6kP8mYX2ozOeEy6NxW3GSVY+42lv9PlKEnv1phG2sBvKRZgFwv/8MTOc291Ft9Aj7eYmLSiTmvZKsocJAfwh52MSw3/UwIZXQbI10xgcBFqr0bkrkILyN6uiuxB48y83evN5MvRRTyxfz+x2XcfdLa0sXS9C9lfhIIzUMgV23k6C/lglo9JmWoKNy8GVe9nkxI1iS5UA9ISclxFnfRwm6fCd9F5vuIrbxgOttSqVS6Wy7253FJO4ggrTiAvA/txlZuLQ94Z7dAwChoWSUj5aBkxstY2urtRd5XJTnC9/G8gmR05IxVMeN3phdI4NJi/LeIG/VEhPt7cNcxIUJ9jcg2q9awrwEkH4TX0STDpGT79CiCOuv8d/15CWOlJBChCihfEjULsl22ZAxgbLPWp9xyNT0Q==",
      "StatusCode": 201,
      "ResponseHeaders": {
        "Content-Length": "0",
        "Content-MD5": "N2dUVHHUoCdEHtpB3VRANw==",
        "Date": "Wed, 17 Feb 2021 18:52:10 GMT",
        "ETag": "\"0x8D8D375222CD26C\"",
        "Last-Modified": "Wed, 17 Feb 2021 18:52:11 GMT",
        "Server": [
          "Windows-Azure-Blob/1.0",
          "Microsoft-HTTPAPI/2.0"
        ],
        "x-ms-client-request-id": "04ff2349-ad1d-6ebc-f9c0-b49a2518722e",
        "x-ms-content-crc64": "HQVAMSH9suQ=",
        "x-ms-request-id": "cb58458d-501e-0090-1d5d-05e0ac000000",
        "x-ms-request-server-encrypted": "true",
<<<<<<< HEAD
        "x-ms-version": "2020-12-06",
=======
        "x-ms-version": "2021-02-12",
>>>>>>> 7e782c87
        "x-ms-version-id": "2021-02-17T18:52:11.0922348Z"
      },
      "ResponseBody": []
    },
    {
      "RequestUri": "https://seanmcccanary3.blob.core.windows.net/test-container-34b62332-62c4-6222-21a6-8604349598ae/test-blob-8dff4483-4fda-8e09-045d-52b94ce0c200?comp=tags",
      "RequestMethod": "PUT",
      "RequestHeaders": {
        "Accept": "application/xml",
        "Authorization": "Sanitized",
        "Content-Length": "81",
        "Content-Type": "application/xml",
        "traceparent": "00-02989ba532b78a4cacdc317c2cf4dda5-0070efe7817a444e-00",
        "User-Agent": [
          "azsdk-net-Storage.Blobs/12.9.0-alpha.20210217.1",
          "(.NET 5.0.3; Microsoft Windows 10.0.19042)"
        ],
        "x-ms-client-request-id": "a434a3cc-4f24-f1b3-f9bf-cae389fa5441",
        "x-ms-date": "Wed, 17 Feb 2021 18:52:11 GMT",
        "x-ms-return-client-request-id": "true",
<<<<<<< HEAD
        "x-ms-version": "2020-12-06"
=======
        "x-ms-version": "2021-02-12"
>>>>>>> 7e782c87
      },
      "RequestBody": "﻿<Tags><TagSet><Tag><Key>coolTag</Key><Value>true</Value></Tag></TagSet></Tags>",
      "StatusCode": 204,
      "ResponseHeaders": {
        "Date": "Wed, 17 Feb 2021 18:52:10 GMT",
        "Server": [
          "Windows-Azure-Blob/1.0",
          "Microsoft-HTTPAPI/2.0"
        ],
        "x-ms-client-request-id": "a434a3cc-4f24-f1b3-f9bf-cae389fa5441",
        "x-ms-request-id": "cb584595-501e-0090-235d-05e0ac000000",
<<<<<<< HEAD
        "x-ms-version": "2020-12-06"
=======
        "x-ms-version": "2021-02-12"
>>>>>>> 7e782c87
      },
      "ResponseBody": []
    },
    {
      "RequestUri": "https://seanmcccanary3.blob.core.windows.net/test-container-34b62332-62c4-6222-21a6-8604349598ae/test-blob-8dff4483-4fda-8e09-045d-52b94ce0c200?comp=lease",
      "RequestMethod": "PUT",
      "RequestHeaders": {
        "Accept": "application/xml",
        "Authorization": "Sanitized",
        "traceparent": "00-55eebb6a07e0f44a951b81a42c0d24c4-a61fc6139e17aa4f-00",
        "User-Agent": [
          "azsdk-net-Storage.Blobs/12.9.0-alpha.20210217.1",
          "(.NET 5.0.3; Microsoft Windows 10.0.19042)"
        ],
        "x-ms-client-request-id": "8f283f56-bb46-4961-3419-00387140c5cb",
        "x-ms-date": "Wed, 17 Feb 2021 18:52:11 GMT",
        "x-ms-lease-action": "acquire",
        "x-ms-lease-duration": "15",
        "x-ms-proposed-lease-id": "08c9c065-83fb-1b6f-a4ec-dd722c2e1de9",
        "x-ms-return-client-request-id": "true",
<<<<<<< HEAD
        "x-ms-version": "2020-12-06"
=======
        "x-ms-version": "2021-02-12"
>>>>>>> 7e782c87
      },
      "RequestBody": null,
      "StatusCode": 201,
      "ResponseHeaders": {
        "Content-Length": "0",
        "Date": "Wed, 17 Feb 2021 18:52:10 GMT",
        "ETag": "\"0x8D8D375222CD26C\"",
        "Last-Modified": "Wed, 17 Feb 2021 18:52:11 GMT",
        "Server": [
          "Windows-Azure-Blob/1.0",
          "Microsoft-HTTPAPI/2.0"
        ],
        "x-ms-client-request-id": "8f283f56-bb46-4961-3419-00387140c5cb",
        "x-ms-lease-id": "08c9c065-83fb-1b6f-a4ec-dd722c2e1de9",
        "x-ms-request-id": "cb58459e-501e-0090-2b5d-05e0ac000000",
<<<<<<< HEAD
        "x-ms-version": "2020-12-06"
=======
        "x-ms-version": "2021-02-12"
>>>>>>> 7e782c87
      },
      "ResponseBody": []
    },
    {
      "RequestUri": "https://seanmcccanary3.blob.core.windows.net/test-container-34b62332-62c4-6222-21a6-8604349598ae/test-blob-8dff4483-4fda-8e09-045d-52b94ce0c200?comp=lease",
      "RequestMethod": "PUT",
      "RequestHeaders": {
        "Accept": "application/xml",
        "Authorization": "Sanitized",
        "traceparent": "00-0b65d8fb8eedc5409f87cca6e59b143e-9598a5cf8fe6ab47-00",
        "User-Agent": [
          "azsdk-net-Storage.Blobs/12.9.0-alpha.20210217.1",
          "(.NET 5.0.3; Microsoft Windows 10.0.19042)"
        ],
        "x-ms-client-request-id": "ed1cb063-8d05-40a3-f484-4ccaced12d46",
        "x-ms-date": "Wed, 17 Feb 2021 18:52:11 GMT",
        "x-ms-if-tags": "\"coolTag\" = 'true'",
        "x-ms-lease-action": "renew",
        "x-ms-lease-id": "08c9c065-83fb-1b6f-a4ec-dd722c2e1de9",
        "x-ms-return-client-request-id": "true",
<<<<<<< HEAD
        "x-ms-version": "2020-12-06"
=======
        "x-ms-version": "2021-02-12"
>>>>>>> 7e782c87
      },
      "RequestBody": null,
      "StatusCode": 200,
      "ResponseHeaders": {
        "Content-Length": "0",
        "Date": "Wed, 17 Feb 2021 18:52:10 GMT",
        "ETag": "\"0x8D8D375222CD26C\"",
        "Last-Modified": "Wed, 17 Feb 2021 18:52:11 GMT",
        "Server": [
          "Windows-Azure-Blob/1.0",
          "Microsoft-HTTPAPI/2.0"
        ],
        "x-ms-client-request-id": "ed1cb063-8d05-40a3-f484-4ccaced12d46",
        "x-ms-lease-id": "08c9c065-83fb-1b6f-a4ec-dd722c2e1de9",
        "x-ms-request-id": "cb5845a6-501e-0090-325d-05e0ac000000",
<<<<<<< HEAD
        "x-ms-version": "2020-12-06"
=======
        "x-ms-version": "2021-02-12"
>>>>>>> 7e782c87
      },
      "ResponseBody": []
    },
    {
      "RequestUri": "https://seanmcccanary3.blob.core.windows.net/test-container-34b62332-62c4-6222-21a6-8604349598ae?restype=container",
      "RequestMethod": "DELETE",
      "RequestHeaders": {
        "Accept": "application/xml",
        "Authorization": "Sanitized",
        "traceparent": "00-acdee5c23e5e014ea50455dcf66995a0-4afdc57d47cee741-00",
        "User-Agent": [
          "azsdk-net-Storage.Blobs/12.9.0-alpha.20210217.1",
          "(.NET 5.0.3; Microsoft Windows 10.0.19042)"
        ],
        "x-ms-client-request-id": "c1d4f760-d824-14c5-3da7-3fa88693c8e5",
        "x-ms-date": "Wed, 17 Feb 2021 18:52:11 GMT",
        "x-ms-return-client-request-id": "true",
<<<<<<< HEAD
        "x-ms-version": "2020-12-06"
=======
        "x-ms-version": "2021-02-12"
>>>>>>> 7e782c87
      },
      "RequestBody": null,
      "StatusCode": 202,
      "ResponseHeaders": {
        "Content-Length": "0",
        "Date": "Wed, 17 Feb 2021 18:52:10 GMT",
        "Server": [
          "Windows-Azure-Blob/1.0",
          "Microsoft-HTTPAPI/2.0"
        ],
        "x-ms-client-request-id": "c1d4f760-d824-14c5-3da7-3fa88693c8e5",
        "x-ms-request-id": "cb5845ad-501e-0090-385d-05e0ac000000",
<<<<<<< HEAD
        "x-ms-version": "2020-12-06"
=======
        "x-ms-version": "2021-02-12"
>>>>>>> 7e782c87
      },
      "ResponseBody": []
    }
  ],
  "Variables": {
    "RandomSeed": "443093284",
    "Storage_TestConfigDefault": "ProductionTenant\nseanmcccanary3\nU2FuaXRpemVk\nhttps://seanmcccanary3.blob.core.windows.net\nhttps://seanmcccanary3.file.core.windows.net\nhttps://seanmcccanary3.queue.core.windows.net\nhttps://seanmcccanary3.table.core.windows.net\n\n\n\n\nhttps://seanmcccanary3-secondary.blob.core.windows.net\nhttps://seanmcccanary3-secondary.file.core.windows.net\nhttps://seanmcccanary3-secondary.queue.core.windows.net\nhttps://seanmcccanary3-secondary.table.core.windows.net\n\nSanitized\n\n\nCloud\nBlobEndpoint=https://seanmcccanary3.blob.core.windows.net/;QueueEndpoint=https://seanmcccanary3.queue.core.windows.net/;FileEndpoint=https://seanmcccanary3.file.core.windows.net/;BlobSecondaryEndpoint=https://seanmcccanary3-secondary.blob.core.windows.net/;QueueSecondaryEndpoint=https://seanmcccanary3-secondary.queue.core.windows.net/;FileSecondaryEndpoint=https://seanmcccanary3-secondary.file.core.windows.net/;AccountName=seanmcccanary3;AccountKey=Kg==;\nseanscope1\n\n"
  }
}<|MERGE_RESOLUTION|>--- conflicted
+++ resolved
@@ -15,11 +15,7 @@
         "x-ms-client-request-id": "1d78194f-cd51-7aaf-0e03-95315f66e72c",
         "x-ms-date": "Wed, 17 Feb 2021 18:52:10 GMT",
         "x-ms-return-client-request-id": "true",
-<<<<<<< HEAD
-        "x-ms-version": "2020-12-06"
-=======
-        "x-ms-version": "2021-02-12"
->>>>>>> 7e782c87
+        "x-ms-version": "2021-02-12"
       },
       "RequestBody": null,
       "StatusCode": 201,
@@ -34,11 +30,7 @@
         ],
         "x-ms-client-request-id": "1d78194f-cd51-7aaf-0e03-95315f66e72c",
         "x-ms-request-id": "cb584581-501e-0090-145d-05e0ac000000",
-<<<<<<< HEAD
-        "x-ms-version": "2020-12-06"
-=======
-        "x-ms-version": "2021-02-12"
->>>>>>> 7e782c87
+        "x-ms-version": "2021-02-12"
       },
       "ResponseBody": []
     },
@@ -59,11 +51,7 @@
         "x-ms-client-request-id": "04ff2349-ad1d-6ebc-f9c0-b49a2518722e",
         "x-ms-date": "Wed, 17 Feb 2021 18:52:11 GMT",
         "x-ms-return-client-request-id": "true",
-<<<<<<< HEAD
-        "x-ms-version": "2020-12-06"
-=======
-        "x-ms-version": "2021-02-12"
->>>>>>> 7e782c87
+        "x-ms-version": "2021-02-12"
       },
       "RequestBody": "FIu1Ghx6XTtv/DzfDu35eyPpvlohBCD/EOkZ83v1Li5AlRzUsMwPCOfEHd4TKYAXZNaWYiFo3hBqtgoyYWq/es4On3jQJMtW2rVyXOZC6+doAY6kX8sM17YMavnC3Kd9BKMQBYoIR0ALP4hr9oEqKMsiyl/bGxoCAcfBxLrRlP0O9VhDMuVdYLpOmR9DoeE14UIunxJHoemIDgTCRoOFOauKXAAp5vXlxWmljIH7vmDmjOJ4ovTqx1NuuyPhmhk2yWBzuUTgC/tMSdmooRVnjE+k27qhDZa3n5WtuirRBCtQb8MhhwUbBYDmLFkbQSU+By/UPL9flbvJvBmvM1HRekSuWDJRRgRKiNU5uuE9nF1vbrP7/cdr8dkHWMvsbNIvFbEUbOnz7MAqibTpJdraiyC7P8Sd1Xx8QmdYSe45XhwDCqUvKC90fILy0HMTgsv/LcyrMC0NkT81mCmBmqLS8SuY5Ro0q2PwRsNCqwQIacCcWRwhji3u9Xhm+pAG8+LfIN9Ie5ywyoJpuuppy+Y6LC5p5EGFsWL9qfCizrDT6lLhYookwO4j646auNNDhSmSK81hnA6gWW58StGsDvzRltCXiGlbFWxARfmy6/iPuiTGEKPjcU1DQAgcqHUcd92SySIDq/zANhVhIVcV7W527ZCt5f5Y7iSCU0hgP232I80cICLWjA4oBdmOgU/2LlKapbrlb5LeOdr9gFizYPanav6J+M1Mn2CBhd8kymzViyT2xpmzEbQ7PedH2Au2daXj5hdRbTWFTQVZY+qyum5uKPQzvJlc9FlKTbvlBcdUyxA6QORVgx7vcXiTWa3JiYJ52K8XgrgLhvK9Bh96n0g+BJjaeHmKGKTWREshyJqrgMQ4bCwXPUhXLrrxl3z+dNEwVVQV7xAI778LQT5t6r1YEoZbQTMcJ8ZPgkm/mIEn18958HNFlpC0L3xsDPwJ6kP8mYX2ozOeEy6NxW3GSVY+42lv9PlKEnv1phG2sBvKRZgFwv/8MTOc291Ft9Aj7eYmLSiTmvZKsocJAfwh52MSw3/UwIZXQbI10xgcBFqr0bkrkILyN6uiuxB48y83evN5MvRRTyxfz+x2XcfdLa0sXS9C9lfhIIzUMgV23k6C/lglo9JmWoKNy8GVe9nkxI1iS5UA9ISclxFnfRwm6fCd9F5vuIrbxgOttSqVS6Wy7253FJO4ggrTiAvA/txlZuLQ94Z7dAwChoWSUj5aBkxstY2urtRd5XJTnC9/G8gmR05IxVMeN3phdI4NJi/LeIG/VEhPt7cNcxIUJ9jcg2q9awrwEkH4TX0STDpGT79CiCOuv8d/15CWOlJBChCihfEjULsl22ZAxgbLPWp9xyNT0Q==",
       "StatusCode": 201,
@@ -81,11 +69,7 @@
         "x-ms-content-crc64": "HQVAMSH9suQ=",
         "x-ms-request-id": "cb58458d-501e-0090-1d5d-05e0ac000000",
         "x-ms-request-server-encrypted": "true",
-<<<<<<< HEAD
-        "x-ms-version": "2020-12-06",
-=======
         "x-ms-version": "2021-02-12",
->>>>>>> 7e782c87
         "x-ms-version-id": "2021-02-17T18:52:11.0922348Z"
       },
       "ResponseBody": []
@@ -106,11 +90,7 @@
         "x-ms-client-request-id": "a434a3cc-4f24-f1b3-f9bf-cae389fa5441",
         "x-ms-date": "Wed, 17 Feb 2021 18:52:11 GMT",
         "x-ms-return-client-request-id": "true",
-<<<<<<< HEAD
-        "x-ms-version": "2020-12-06"
-=======
-        "x-ms-version": "2021-02-12"
->>>>>>> 7e782c87
+        "x-ms-version": "2021-02-12"
       },
       "RequestBody": "﻿<Tags><TagSet><Tag><Key>coolTag</Key><Value>true</Value></Tag></TagSet></Tags>",
       "StatusCode": 204,
@@ -122,11 +102,7 @@
         ],
         "x-ms-client-request-id": "a434a3cc-4f24-f1b3-f9bf-cae389fa5441",
         "x-ms-request-id": "cb584595-501e-0090-235d-05e0ac000000",
-<<<<<<< HEAD
-        "x-ms-version": "2020-12-06"
-=======
-        "x-ms-version": "2021-02-12"
->>>>>>> 7e782c87
+        "x-ms-version": "2021-02-12"
       },
       "ResponseBody": []
     },
@@ -147,11 +123,7 @@
         "x-ms-lease-duration": "15",
         "x-ms-proposed-lease-id": "08c9c065-83fb-1b6f-a4ec-dd722c2e1de9",
         "x-ms-return-client-request-id": "true",
-<<<<<<< HEAD
-        "x-ms-version": "2020-12-06"
-=======
-        "x-ms-version": "2021-02-12"
->>>>>>> 7e782c87
+        "x-ms-version": "2021-02-12"
       },
       "RequestBody": null,
       "StatusCode": 201,
@@ -167,11 +139,7 @@
         "x-ms-client-request-id": "8f283f56-bb46-4961-3419-00387140c5cb",
         "x-ms-lease-id": "08c9c065-83fb-1b6f-a4ec-dd722c2e1de9",
         "x-ms-request-id": "cb58459e-501e-0090-2b5d-05e0ac000000",
-<<<<<<< HEAD
-        "x-ms-version": "2020-12-06"
-=======
-        "x-ms-version": "2021-02-12"
->>>>>>> 7e782c87
+        "x-ms-version": "2021-02-12"
       },
       "ResponseBody": []
     },
@@ -192,11 +160,7 @@
         "x-ms-lease-action": "renew",
         "x-ms-lease-id": "08c9c065-83fb-1b6f-a4ec-dd722c2e1de9",
         "x-ms-return-client-request-id": "true",
-<<<<<<< HEAD
-        "x-ms-version": "2020-12-06"
-=======
-        "x-ms-version": "2021-02-12"
->>>>>>> 7e782c87
+        "x-ms-version": "2021-02-12"
       },
       "RequestBody": null,
       "StatusCode": 200,
@@ -212,11 +176,7 @@
         "x-ms-client-request-id": "ed1cb063-8d05-40a3-f484-4ccaced12d46",
         "x-ms-lease-id": "08c9c065-83fb-1b6f-a4ec-dd722c2e1de9",
         "x-ms-request-id": "cb5845a6-501e-0090-325d-05e0ac000000",
-<<<<<<< HEAD
-        "x-ms-version": "2020-12-06"
-=======
-        "x-ms-version": "2021-02-12"
->>>>>>> 7e782c87
+        "x-ms-version": "2021-02-12"
       },
       "ResponseBody": []
     },
@@ -234,11 +194,7 @@
         "x-ms-client-request-id": "c1d4f760-d824-14c5-3da7-3fa88693c8e5",
         "x-ms-date": "Wed, 17 Feb 2021 18:52:11 GMT",
         "x-ms-return-client-request-id": "true",
-<<<<<<< HEAD
-        "x-ms-version": "2020-12-06"
-=======
-        "x-ms-version": "2021-02-12"
->>>>>>> 7e782c87
+        "x-ms-version": "2021-02-12"
       },
       "RequestBody": null,
       "StatusCode": 202,
@@ -251,11 +207,7 @@
         ],
         "x-ms-client-request-id": "c1d4f760-d824-14c5-3da7-3fa88693c8e5",
         "x-ms-request-id": "cb5845ad-501e-0090-385d-05e0ac000000",
-<<<<<<< HEAD
-        "x-ms-version": "2020-12-06"
-=======
-        "x-ms-version": "2021-02-12"
->>>>>>> 7e782c87
+        "x-ms-version": "2021-02-12"
       },
       "ResponseBody": []
     }
