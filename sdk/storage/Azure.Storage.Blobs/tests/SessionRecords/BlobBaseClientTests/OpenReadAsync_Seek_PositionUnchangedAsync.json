﻿{
  "Entries": [
    {
      "RequestUri": "http://kasobolcanadacentral.blob.core.windows.net/test-container-af42acd8-2596-877d-39d7-21143098591e?restype=container",
      "RequestMethod": "PUT",
      "RequestHeaders": {
        "Accept": "application/xml",
        "Authorization": "Sanitized",
        "traceparent": "00-c99f5175bf29664a9ae3314dbbd11d6b-12a12d91e988bf44-00",
        "User-Agent": "azsdk-net-Storage.Blobs/12.9.0-alpha.20210524.1 (.NET Framework 4.8.4300.0; Microsoft Windows 10.0.19043 )",
        "x-ms-blob-public-access": "container",
        "x-ms-client-request-id": "4b33b2ae-5b49-3f93-1b33-7ad55071cb46",
        "x-ms-date": "Mon, 24 May 2021 22:43:58 GMT",
        "x-ms-return-client-request-id": "true",
<<<<<<< HEAD
        "x-ms-version": "2020-12-06"
=======
        "x-ms-version": "2021-02-12"
>>>>>>> 7e782c87
      },
      "RequestBody": null,
      "StatusCode": 201,
      "ResponseHeaders": {
        "Content-Length": "0",
        "Date": "Mon, 24 May 2021 22:43:57 GMT",
        "ETag": "\"0x8D91F056B357ABE\"",
        "Last-Modified": "Mon, 24 May 2021 22:43:58 GMT",
        "Server": "Windows-Azure-Blob/1.0 Microsoft-HTTPAPI/2.0",
        "x-ms-client-request-id": "4b33b2ae-5b49-3f93-1b33-7ad55071cb46",
        "x-ms-request-id": "013f353d-a01e-0022-77ee-500fae000000",
<<<<<<< HEAD
        "x-ms-version": "2020-12-06"
=======
        "x-ms-version": "2021-02-12"
>>>>>>> 7e782c87
      },
      "ResponseBody": []
    },
    {
      "RequestUri": "http://kasobolcanadacentral.blob.core.windows.net/test-container-af42acd8-2596-877d-39d7-21143098591e/test-blob-e9ddfb71-5c1f-6985-9e71-09d4b4ca3bc7",
      "RequestMethod": "PUT",
      "RequestHeaders": {
        "Accept": "application/xml",
        "Authorization": "Sanitized",
        "Content-Length": "1024",
        "Content-Type": "application/octet-stream",
        "traceparent": "00-bb0218c321d4154b85d72a3c43144ac2-b5aeb259ec3be94d-00",
        "User-Agent": "azsdk-net-Storage.Blobs/12.9.0-alpha.20210524.1 (.NET Framework 4.8.4300.0; Microsoft Windows 10.0.19043 )",
        "x-ms-blob-type": "BlockBlob",
        "x-ms-client-request-id": "51f65ff4-f55a-1dc9-6186-c7cf8cc5921d",
        "x-ms-date": "Mon, 24 May 2021 22:43:58 GMT",
        "x-ms-return-client-request-id": "true",
<<<<<<< HEAD
        "x-ms-version": "2020-12-06"
=======
        "x-ms-version": "2021-02-12"
>>>>>>> 7e782c87
      },
      "RequestBody": "ssaSk9GQ9hx5NJTYK9EQQTVXZn1kDdXLvEV8MEFevqnxs/mwZA74HbwX0hXHuhRJIzig+AtN4qXwx9eMFMbbG3Xq53jYX9wmXkjBTTrAAwEwMwwIvcWdpNBUv503bAn1O7ef3NOccMNceprDi5RqMMPVW+C60l2vTUKnhKA/7vE+yxGCICYulMJIrEMr2hg86Y/ZYREoO2lZ8I+Q9ewjHIuohMCD5w+cp8YecSYahHIpapoRZY3gFY+oKDCXnp/WJY+3glZYuAF/PbpKCspCP2sdZopREbf9yG4w2r7eBQgnR0yXYgIc0LKZkSfTlQvFZunEeTcUhBPXurnoKN5DoTexIsN9qt1pAZbYuICPKjJjanTVGYvRE8M5v6hIM6jTVvDvIXNIR7sMW3ihPMySSI+Ghb1pbYes3w//ROs0Ic3tBGKQnwm/GyO5yL4TMNb2pncZwa7qauhoQ0FjSALP1zqqszdqAqiGx2masKTJma84CJ5zG18eA5p5KFvHW9Ig6fCEaH2ejKPOkvpET7lDnqqSKz9kXLzajK+d8NpMvmyXecazRTEymXv6pYhl2bPgNomxNDCTvI00qdvNAZzJgdSOrdXyj1l4YJHDabY0dbL7vLpQmoo7A705f5tVZJjfMCO01yze7qYvONSfz1PWADQp0UXheOZJUqkYuRC+I/v44ziTf56FHc4UIWK2nDRqY35nK5NT/bc8aoSCxTWVcRXYpusaQoCVo7N2zVeEk7Z1rlWRVvdopeaAVxUZA1eZfq9M3fVITyD+0Yjf3C9gt9bODBffBBsdcAEFmetre6Bb3U+nOLbBLF41k4RviMi2IJ8+S/ZAuXmULmzzQ7U1klbnhP7fuH8gDN+5qnGWrug4TnlLLDCpGyTWEwlJzemo/wAuhwTK1mggHj4Whw8I/oCEu/Q86WYlPmjaCaR11j/2EKpxZyfkbngRKg7xk5QVzhWJxBL1bBaaCEmb8M3Dqkf/IHZkl5ZZoE18Kr5XNKvUxTuP7BEsAaOU1l/dSH2rTYDG8nIdsDd+LyTFeEFXQtSdxyuRM7010h/T0MA3e1fP0dw+kEI4thQEEb3tZ4hhPJSLP4FSGRrCkR9TSt92R7TM9qdkGbKSZRAWjSIASGuWcZQsrDvVfbfCfP8i5Gw0jckIIHHh/CPh+NpxO4z4wUi0vNhLSpt49njvopyyb4Gk4f9Z+Cf6tXVxSrNhZEEryrq2bieT6UItkCn48VmGL4lZzFmMnskhugdi2gDoF5E3w9jh/AFZEPi8K2f9AcQb6hspCJjnnivxlLQgMA9CRHiXwC6BpDKIALxh0HNhI7hCR+/lvw/5TySt8GdMON/oeufvZUGVmUbooAjbhs64kA==",
      "StatusCode": 201,
      "ResponseHeaders": {
        "Content-Length": "0",
        "Content-MD5": "t1RTnj67XAj8kgy7gYQztQ==",
        "Date": "Mon, 24 May 2021 22:43:57 GMT",
        "ETag": "\"0x8D91F056B4BC26D\"",
        "Last-Modified": "Mon, 24 May 2021 22:43:58 GMT",
        "Server": "Windows-Azure-Blob/1.0 Microsoft-HTTPAPI/2.0",
        "x-ms-client-request-id": "51f65ff4-f55a-1dc9-6186-c7cf8cc5921d",
        "x-ms-content-crc64": "TJJnQgn/ffI=",
        "x-ms-request-id": "013f357e-a01e-0022-36ee-500fae000000",
        "x-ms-request-server-encrypted": "true",
<<<<<<< HEAD
        "x-ms-version": "2020-12-06"
=======
        "x-ms-version": "2021-02-12"
>>>>>>> 7e782c87
      },
      "ResponseBody": []
    },
    {
      "RequestUri": "http://kasobolcanadacentral.blob.core.windows.net/test-container-af42acd8-2596-877d-39d7-21143098591e/test-blob-e9ddfb71-5c1f-6985-9e71-09d4b4ca3bc7",
      "RequestMethod": "HEAD",
      "RequestHeaders": {
        "Accept": "application/xml",
        "Authorization": "Sanitized",
        "traceparent": "00-9412f6358ba68a448339ef57fa0a3bf8-010df565cbe83047-00",
        "User-Agent": "azsdk-net-Storage.Blobs/12.9.0-alpha.20210524.1 (.NET Framework 4.8.4300.0; Microsoft Windows 10.0.19043 )",
        "x-ms-client-request-id": "54dfb3a7-ead4-e66d-af38-2aebf6a720e7",
        "x-ms-date": "Mon, 24 May 2021 22:43:58 GMT",
        "x-ms-return-client-request-id": "true",
<<<<<<< HEAD
        "x-ms-version": "2020-12-06"
=======
        "x-ms-version": "2021-02-12"
>>>>>>> 7e782c87
      },
      "RequestBody": null,
      "StatusCode": 200,
      "ResponseHeaders": {
        "Accept-Ranges": "bytes",
        "Content-Length": "1024",
        "Content-MD5": "t1RTnj67XAj8kgy7gYQztQ==",
        "Content-Type": "application/octet-stream",
        "Date": "Mon, 24 May 2021 22:43:57 GMT",
        "ETag": "\"0x8D91F056B4BC26D\"",
        "Last-Modified": "Mon, 24 May 2021 22:43:58 GMT",
        "Server": "Windows-Azure-Blob/1.0 Microsoft-HTTPAPI/2.0",
        "Vary": "Origin",
        "x-ms-access-tier": "Hot",
        "x-ms-access-tier-inferred": "true",
        "x-ms-blob-type": "BlockBlob",
        "x-ms-client-request-id": "54dfb3a7-ead4-e66d-af38-2aebf6a720e7",
        "x-ms-creation-time": "Mon, 24 May 2021 22:43:58 GMT",
        "x-ms-last-access-time": "Mon, 24 May 2021 22:43:58 GMT",
        "x-ms-lease-state": "available",
        "x-ms-lease-status": "unlocked",
        "x-ms-request-id": "013f360d-a01e-0022-3eee-500fae000000",
        "x-ms-server-encrypted": "true",
<<<<<<< HEAD
        "x-ms-version": "2020-12-06"
=======
        "x-ms-version": "2021-02-12"
>>>>>>> 7e782c87
      },
      "ResponseBody": []
    },
    {
      "RequestUri": "http://kasobolcanadacentral.blob.core.windows.net/test-container-af42acd8-2596-877d-39d7-21143098591e/test-blob-e9ddfb71-5c1f-6985-9e71-09d4b4ca3bc7",
      "RequestMethod": "GET",
      "RequestHeaders": {
        "Accept": "application/xml",
        "Authorization": "Sanitized",
        "If-Match": "0x8D91F056B4BC26D",
        "User-Agent": "azsdk-net-Storage.Blobs/12.9.0-alpha.20210524.1 (.NET Framework 4.8.4300.0; Microsoft Windows 10.0.19043 )",
        "x-ms-client-request-id": "d9274624-3de5-7a49-d218-5d400132bcdc",
        "x-ms-date": "Mon, 24 May 2021 22:43:58 GMT",
        "x-ms-range": "bytes=0-4194303",
        "x-ms-return-client-request-id": "true",
<<<<<<< HEAD
        "x-ms-version": "2020-12-06"
=======
        "x-ms-version": "2021-02-12"
>>>>>>> 7e782c87
      },
      "RequestBody": null,
      "StatusCode": 206,
      "ResponseHeaders": {
        "Accept-Ranges": "bytes",
        "Content-Length": "1024",
        "Content-Range": "bytes 0-1023/1024",
        "Content-Type": "application/octet-stream",
        "Date": "Mon, 24 May 2021 22:43:57 GMT",
        "ETag": "\"0x8D91F056B4BC26D\"",
        "Last-Modified": "Mon, 24 May 2021 22:43:58 GMT",
        "Server": "Windows-Azure-Blob/1.0 Microsoft-HTTPAPI/2.0",
        "Vary": "Origin",
        "x-ms-blob-content-md5": "t1RTnj67XAj8kgy7gYQztQ==",
        "x-ms-blob-type": "BlockBlob",
        "x-ms-client-request-id": "d9274624-3de5-7a49-d218-5d400132bcdc",
        "x-ms-creation-time": "Mon, 24 May 2021 22:43:58 GMT",
        "x-ms-last-access-time": "Mon, 24 May 2021 22:43:58 GMT",
        "x-ms-lease-state": "available",
        "x-ms-lease-status": "unlocked",
        "x-ms-request-id": "013f365b-a01e-0022-0aee-500fae000000",
        "x-ms-server-encrypted": "true",
<<<<<<< HEAD
        "x-ms-version": "2020-12-06"
=======
        "x-ms-version": "2021-02-12"
>>>>>>> 7e782c87
      },
      "ResponseBody": "ssaSk9GQ9hx5NJTYK9EQQTVXZn1kDdXLvEV8MEFevqnxs/mwZA74HbwX0hXHuhRJIzig+AtN4qXwx9eMFMbbG3Xq53jYX9wmXkjBTTrAAwEwMwwIvcWdpNBUv503bAn1O7ef3NOccMNceprDi5RqMMPVW+C60l2vTUKnhKA/7vE+yxGCICYulMJIrEMr2hg86Y/ZYREoO2lZ8I+Q9ewjHIuohMCD5w+cp8YecSYahHIpapoRZY3gFY+oKDCXnp/WJY+3glZYuAF/PbpKCspCP2sdZopREbf9yG4w2r7eBQgnR0yXYgIc0LKZkSfTlQvFZunEeTcUhBPXurnoKN5DoTexIsN9qt1pAZbYuICPKjJjanTVGYvRE8M5v6hIM6jTVvDvIXNIR7sMW3ihPMySSI+Ghb1pbYes3w//ROs0Ic3tBGKQnwm/GyO5yL4TMNb2pncZwa7qauhoQ0FjSALP1zqqszdqAqiGx2masKTJma84CJ5zG18eA5p5KFvHW9Ig6fCEaH2ejKPOkvpET7lDnqqSKz9kXLzajK+d8NpMvmyXecazRTEymXv6pYhl2bPgNomxNDCTvI00qdvNAZzJgdSOrdXyj1l4YJHDabY0dbL7vLpQmoo7A705f5tVZJjfMCO01yze7qYvONSfz1PWADQp0UXheOZJUqkYuRC+I/v44ziTf56FHc4UIWK2nDRqY35nK5NT/bc8aoSCxTWVcRXYpusaQoCVo7N2zVeEk7Z1rlWRVvdopeaAVxUZA1eZfq9M3fVITyD+0Yjf3C9gt9bODBffBBsdcAEFmetre6Bb3U+nOLbBLF41k4RviMi2IJ8+S/ZAuXmULmzzQ7U1klbnhP7fuH8gDN+5qnGWrug4TnlLLDCpGyTWEwlJzemo/wAuhwTK1mggHj4Whw8I/oCEu/Q86WYlPmjaCaR11j/2EKpxZyfkbngRKg7xk5QVzhWJxBL1bBaaCEmb8M3Dqkf/IHZkl5ZZoE18Kr5XNKvUxTuP7BEsAaOU1l/dSH2rTYDG8nIdsDd+LyTFeEFXQtSdxyuRM7010h/T0MA3e1fP0dw+kEI4thQEEb3tZ4hhPJSLP4FSGRrCkR9TSt92R7TM9qdkGbKSZRAWjSIASGuWcZQsrDvVfbfCfP8i5Gw0jckIIHHh/CPh+NpxO4z4wUi0vNhLSpt49njvopyyb4Gk4f9Z+Cf6tXVxSrNhZEEryrq2bieT6UItkCn48VmGL4lZzFmMnskhugdi2gDoF5E3w9jh/AFZEPi8K2f9AcQb6hspCJjnnivxlLQgMA9CRHiXwC6BpDKIALxh0HNhI7hCR+/lvw/5TySt8GdMON/oeufvZUGVmUbooAjbhs64kA=="
    },
    {
      "RequestUri": "http://kasobolcanadacentral.blob.core.windows.net/test-container-af42acd8-2596-877d-39d7-21143098591e?restype=container",
      "RequestMethod": "DELETE",
      "RequestHeaders": {
        "Accept": "application/xml",
        "Authorization": "Sanitized",
        "traceparent": "00-84cd4849dcb00d469406ba696d84e858-ba110882904f624e-00",
        "User-Agent": "azsdk-net-Storage.Blobs/12.9.0-alpha.20210524.1 (.NET Framework 4.8.4300.0; Microsoft Windows 10.0.19043 )",
        "x-ms-client-request-id": "afc72f79-477f-d902-963e-f4055e9cc60f",
        "x-ms-date": "Mon, 24 May 2021 22:43:58 GMT",
        "x-ms-return-client-request-id": "true",
<<<<<<< HEAD
        "x-ms-version": "2020-12-06"
=======
        "x-ms-version": "2021-02-12"
>>>>>>> 7e782c87
      },
      "RequestBody": null,
      "StatusCode": 202,
      "ResponseHeaders": {
        "Content-Length": "0",
        "Date": "Mon, 24 May 2021 22:43:59 GMT",
        "Server": "Windows-Azure-Blob/1.0 Microsoft-HTTPAPI/2.0",
        "x-ms-client-request-id": "afc72f79-477f-d902-963e-f4055e9cc60f",
        "x-ms-request-id": "013f36b1-a01e-0022-5bee-500fae000000",
<<<<<<< HEAD
        "x-ms-version": "2020-12-06"
=======
        "x-ms-version": "2021-02-12"
>>>>>>> 7e782c87
      },
      "ResponseBody": []
    }
  ],
  "Variables": {
    "RandomSeed": "15645156",
    "Storage_TestConfigDefault": "ProductionTenant\nkasobolcanadacentral\nU2FuaXRpemVk\nhttp://kasobolcanadacentral.blob.core.windows.net\nhttp://kasobolcanadacentral.file.core.windows.net\nhttp://kasobolcanadacentral.queue.core.windows.net\nhttp://kasobolcanadacentral.table.core.windows.net\n\n\n\n\nhttp://kasobolcanadacentral-secondary.blob.core.windows.net\nhttp://kasobolcanadacentral-secondary.file.core.windows.net\nhttp://kasobolcanadacentral-secondary.queue.core.windows.net\nhttp://kasobolcanadacentral-secondary.table.core.windows.net\n\nSanitized\n\n\nCloud\nBlobEndpoint=http://kasobolcanadacentral.blob.core.windows.net/;QueueEndpoint=http://kasobolcanadacentral.queue.core.windows.net/;FileEndpoint=http://kasobolcanadacentral.file.core.windows.net/;BlobSecondaryEndpoint=http://kasobolcanadacentral-secondary.blob.core.windows.net/;QueueSecondaryEndpoint=http://kasobolcanadacentral-secondary.queue.core.windows.net/;FileSecondaryEndpoint=http://kasobolcanadacentral-secondary.file.core.windows.net/;AccountName=kasobolcanadacentral;AccountKey=Kg==;\nencryptionScope\n\n"
  }
}<|MERGE_RESOLUTION|>--- conflicted
+++ resolved
@@ -12,11 +12,7 @@
         "x-ms-client-request-id": "4b33b2ae-5b49-3f93-1b33-7ad55071cb46",
         "x-ms-date": "Mon, 24 May 2021 22:43:58 GMT",
         "x-ms-return-client-request-id": "true",
-<<<<<<< HEAD
-        "x-ms-version": "2020-12-06"
-=======
         "x-ms-version": "2021-02-12"
->>>>>>> 7e782c87
       },
       "RequestBody": null,
       "StatusCode": 201,
@@ -28,11 +24,7 @@
         "Server": "Windows-Azure-Blob/1.0 Microsoft-HTTPAPI/2.0",
         "x-ms-client-request-id": "4b33b2ae-5b49-3f93-1b33-7ad55071cb46",
         "x-ms-request-id": "013f353d-a01e-0022-77ee-500fae000000",
-<<<<<<< HEAD
-        "x-ms-version": "2020-12-06"
-=======
         "x-ms-version": "2021-02-12"
->>>>>>> 7e782c87
       },
       "ResponseBody": []
     },
@@ -50,11 +42,7 @@
         "x-ms-client-request-id": "51f65ff4-f55a-1dc9-6186-c7cf8cc5921d",
         "x-ms-date": "Mon, 24 May 2021 22:43:58 GMT",
         "x-ms-return-client-request-id": "true",
-<<<<<<< HEAD
-        "x-ms-version": "2020-12-06"
-=======
         "x-ms-version": "2021-02-12"
->>>>>>> 7e782c87
       },
       "RequestBody": "ssaSk9GQ9hx5NJTYK9EQQTVXZn1kDdXLvEV8MEFevqnxs/mwZA74HbwX0hXHuhRJIzig+AtN4qXwx9eMFMbbG3Xq53jYX9wmXkjBTTrAAwEwMwwIvcWdpNBUv503bAn1O7ef3NOccMNceprDi5RqMMPVW+C60l2vTUKnhKA/7vE+yxGCICYulMJIrEMr2hg86Y/ZYREoO2lZ8I+Q9ewjHIuohMCD5w+cp8YecSYahHIpapoRZY3gFY+oKDCXnp/WJY+3glZYuAF/PbpKCspCP2sdZopREbf9yG4w2r7eBQgnR0yXYgIc0LKZkSfTlQvFZunEeTcUhBPXurnoKN5DoTexIsN9qt1pAZbYuICPKjJjanTVGYvRE8M5v6hIM6jTVvDvIXNIR7sMW3ihPMySSI+Ghb1pbYes3w//ROs0Ic3tBGKQnwm/GyO5yL4TMNb2pncZwa7qauhoQ0FjSALP1zqqszdqAqiGx2masKTJma84CJ5zG18eA5p5KFvHW9Ig6fCEaH2ejKPOkvpET7lDnqqSKz9kXLzajK+d8NpMvmyXecazRTEymXv6pYhl2bPgNomxNDCTvI00qdvNAZzJgdSOrdXyj1l4YJHDabY0dbL7vLpQmoo7A705f5tVZJjfMCO01yze7qYvONSfz1PWADQp0UXheOZJUqkYuRC+I/v44ziTf56FHc4UIWK2nDRqY35nK5NT/bc8aoSCxTWVcRXYpusaQoCVo7N2zVeEk7Z1rlWRVvdopeaAVxUZA1eZfq9M3fVITyD+0Yjf3C9gt9bODBffBBsdcAEFmetre6Bb3U+nOLbBLF41k4RviMi2IJ8+S/ZAuXmULmzzQ7U1klbnhP7fuH8gDN+5qnGWrug4TnlLLDCpGyTWEwlJzemo/wAuhwTK1mggHj4Whw8I/oCEu/Q86WYlPmjaCaR11j/2EKpxZyfkbngRKg7xk5QVzhWJxBL1bBaaCEmb8M3Dqkf/IHZkl5ZZoE18Kr5XNKvUxTuP7BEsAaOU1l/dSH2rTYDG8nIdsDd+LyTFeEFXQtSdxyuRM7010h/T0MA3e1fP0dw+kEI4thQEEb3tZ4hhPJSLP4FSGRrCkR9TSt92R7TM9qdkGbKSZRAWjSIASGuWcZQsrDvVfbfCfP8i5Gw0jckIIHHh/CPh+NpxO4z4wUi0vNhLSpt49njvopyyb4Gk4f9Z+Cf6tXVxSrNhZEEryrq2bieT6UItkCn48VmGL4lZzFmMnskhugdi2gDoF5E3w9jh/AFZEPi8K2f9AcQb6hspCJjnnivxlLQgMA9CRHiXwC6BpDKIALxh0HNhI7hCR+/lvw/5TySt8GdMON/oeufvZUGVmUbooAjbhs64kA==",
       "StatusCode": 201,
@@ -69,11 +57,7 @@
         "x-ms-content-crc64": "TJJnQgn/ffI=",
         "x-ms-request-id": "013f357e-a01e-0022-36ee-500fae000000",
         "x-ms-request-server-encrypted": "true",
-<<<<<<< HEAD
-        "x-ms-version": "2020-12-06"
-=======
         "x-ms-version": "2021-02-12"
->>>>>>> 7e782c87
       },
       "ResponseBody": []
     },
@@ -88,11 +72,7 @@
         "x-ms-client-request-id": "54dfb3a7-ead4-e66d-af38-2aebf6a720e7",
         "x-ms-date": "Mon, 24 May 2021 22:43:58 GMT",
         "x-ms-return-client-request-id": "true",
-<<<<<<< HEAD
-        "x-ms-version": "2020-12-06"
-=======
         "x-ms-version": "2021-02-12"
->>>>>>> 7e782c87
       },
       "RequestBody": null,
       "StatusCode": 200,
@@ -116,11 +96,7 @@
         "x-ms-lease-status": "unlocked",
         "x-ms-request-id": "013f360d-a01e-0022-3eee-500fae000000",
         "x-ms-server-encrypted": "true",
-<<<<<<< HEAD
-        "x-ms-version": "2020-12-06"
-=======
         "x-ms-version": "2021-02-12"
->>>>>>> 7e782c87
       },
       "ResponseBody": []
     },
@@ -136,11 +112,7 @@
         "x-ms-date": "Mon, 24 May 2021 22:43:58 GMT",
         "x-ms-range": "bytes=0-4194303",
         "x-ms-return-client-request-id": "true",
-<<<<<<< HEAD
-        "x-ms-version": "2020-12-06"
-=======
         "x-ms-version": "2021-02-12"
->>>>>>> 7e782c87
       },
       "RequestBody": null,
       "StatusCode": 206,
@@ -163,11 +135,7 @@
         "x-ms-lease-status": "unlocked",
         "x-ms-request-id": "013f365b-a01e-0022-0aee-500fae000000",
         "x-ms-server-encrypted": "true",
-<<<<<<< HEAD
-        "x-ms-version": "2020-12-06"
-=======
         "x-ms-version": "2021-02-12"
->>>>>>> 7e782c87
       },
       "ResponseBody": "ssaSk9GQ9hx5NJTYK9EQQTVXZn1kDdXLvEV8MEFevqnxs/mwZA74HbwX0hXHuhRJIzig+AtN4qXwx9eMFMbbG3Xq53jYX9wmXkjBTTrAAwEwMwwIvcWdpNBUv503bAn1O7ef3NOccMNceprDi5RqMMPVW+C60l2vTUKnhKA/7vE+yxGCICYulMJIrEMr2hg86Y/ZYREoO2lZ8I+Q9ewjHIuohMCD5w+cp8YecSYahHIpapoRZY3gFY+oKDCXnp/WJY+3glZYuAF/PbpKCspCP2sdZopREbf9yG4w2r7eBQgnR0yXYgIc0LKZkSfTlQvFZunEeTcUhBPXurnoKN5DoTexIsN9qt1pAZbYuICPKjJjanTVGYvRE8M5v6hIM6jTVvDvIXNIR7sMW3ihPMySSI+Ghb1pbYes3w//ROs0Ic3tBGKQnwm/GyO5yL4TMNb2pncZwa7qauhoQ0FjSALP1zqqszdqAqiGx2masKTJma84CJ5zG18eA5p5KFvHW9Ig6fCEaH2ejKPOkvpET7lDnqqSKz9kXLzajK+d8NpMvmyXecazRTEymXv6pYhl2bPgNomxNDCTvI00qdvNAZzJgdSOrdXyj1l4YJHDabY0dbL7vLpQmoo7A705f5tVZJjfMCO01yze7qYvONSfz1PWADQp0UXheOZJUqkYuRC+I/v44ziTf56FHc4UIWK2nDRqY35nK5NT/bc8aoSCxTWVcRXYpusaQoCVo7N2zVeEk7Z1rlWRVvdopeaAVxUZA1eZfq9M3fVITyD+0Yjf3C9gt9bODBffBBsdcAEFmetre6Bb3U+nOLbBLF41k4RviMi2IJ8+S/ZAuXmULmzzQ7U1klbnhP7fuH8gDN+5qnGWrug4TnlLLDCpGyTWEwlJzemo/wAuhwTK1mggHj4Whw8I/oCEu/Q86WYlPmjaCaR11j/2EKpxZyfkbngRKg7xk5QVzhWJxBL1bBaaCEmb8M3Dqkf/IHZkl5ZZoE18Kr5XNKvUxTuP7BEsAaOU1l/dSH2rTYDG8nIdsDd+LyTFeEFXQtSdxyuRM7010h/T0MA3e1fP0dw+kEI4thQEEb3tZ4hhPJSLP4FSGRrCkR9TSt92R7TM9qdkGbKSZRAWjSIASGuWcZQsrDvVfbfCfP8i5Gw0jckIIHHh/CPh+NpxO4z4wUi0vNhLSpt49njvopyyb4Gk4f9Z+Cf6tXVxSrNhZEEryrq2bieT6UItkCn48VmGL4lZzFmMnskhugdi2gDoF5E3w9jh/AFZEPi8K2f9AcQb6hspCJjnnivxlLQgMA9CRHiXwC6BpDKIALxh0HNhI7hCR+/lvw/5TySt8GdMON/oeufvZUGVmUbooAjbhs64kA=="
     },
@@ -182,11 +150,7 @@
         "x-ms-client-request-id": "afc72f79-477f-d902-963e-f4055e9cc60f",
         "x-ms-date": "Mon, 24 May 2021 22:43:58 GMT",
         "x-ms-return-client-request-id": "true",
-<<<<<<< HEAD
-        "x-ms-version": "2020-12-06"
-=======
         "x-ms-version": "2021-02-12"
->>>>>>> 7e782c87
       },
       "RequestBody": null,
       "StatusCode": 202,
@@ -196,11 +160,7 @@
         "Server": "Windows-Azure-Blob/1.0 Microsoft-HTTPAPI/2.0",
         "x-ms-client-request-id": "afc72f79-477f-d902-963e-f4055e9cc60f",
         "x-ms-request-id": "013f36b1-a01e-0022-5bee-500fae000000",
-<<<<<<< HEAD
-        "x-ms-version": "2020-12-06"
-=======
         "x-ms-version": "2021-02-12"
->>>>>>> 7e782c87
       },
       "ResponseBody": []
     }
