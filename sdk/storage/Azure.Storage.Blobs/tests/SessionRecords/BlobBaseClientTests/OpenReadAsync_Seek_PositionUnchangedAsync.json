--- conflicted
+++ resolved
@@ -12,11 +12,7 @@
         "x-ms-client-request-id": "4b33b2ae-5b49-3f93-1b33-7ad55071cb46",
         "x-ms-date": "Mon, 24 May 2021 22:43:58 GMT",
         "x-ms-return-client-request-id": "true",
-<<<<<<< HEAD
-         "x-ms-version": "2020-10-02"
-=======
-        "x-ms-version": "2020-08-04"
->>>>>>> 41beb1fe
+        "x-ms-version": "2020-10-02"
       },
       "RequestBody": null,
       "StatusCode": 201,
@@ -27,13 +23,8 @@
         "Last-Modified": "Mon, 24 May 2021 22:43:58 GMT",
         "Server": "Windows-Azure-Blob/1.0 Microsoft-HTTPAPI/2.0",
         "x-ms-client-request-id": "4b33b2ae-5b49-3f93-1b33-7ad55071cb46",
-<<<<<<< HEAD
-        "x-ms-request-id": "dc5149fb-c01e-0066-1a5d-0595e2000000",
-         "x-ms-version": "2020-10-02"
-=======
         "x-ms-request-id": "013f353d-a01e-0022-77ee-500fae000000",
-        "x-ms-version": "2020-08-04"
->>>>>>> 41beb1fe
+        "x-ms-version": "2020-10-02"
       },
       "ResponseBody": []
     },
@@ -51,11 +42,7 @@
         "x-ms-client-request-id": "51f65ff4-f55a-1dc9-6186-c7cf8cc5921d",
         "x-ms-date": "Mon, 24 May 2021 22:43:58 GMT",
         "x-ms-return-client-request-id": "true",
-<<<<<<< HEAD
-         "x-ms-version": "2020-10-02"
-=======
-        "x-ms-version": "2020-08-04"
->>>>>>> 41beb1fe
+        "x-ms-version": "2020-10-02"
       },
       "RequestBody": "ssaSk9GQ9hx5NJTYK9EQQTVXZn1kDdXLvEV8MEFevqnxs/mwZA74HbwX0hXHuhRJIzig\u002BAtN4qXwx9eMFMbbG3Xq53jYX9wmXkjBTTrAAwEwMwwIvcWdpNBUv503bAn1O7ef3NOccMNceprDi5RqMMPVW\u002BC60l2vTUKnhKA/7vE\u002ByxGCICYulMJIrEMr2hg86Y/ZYREoO2lZ8I\u002BQ9ewjHIuohMCD5w\u002Bcp8YecSYahHIpapoRZY3gFY\u002BoKDCXnp/WJY\u002B3glZYuAF/PbpKCspCP2sdZopREbf9yG4w2r7eBQgnR0yXYgIc0LKZkSfTlQvFZunEeTcUhBPXurnoKN5DoTexIsN9qt1pAZbYuICPKjJjanTVGYvRE8M5v6hIM6jTVvDvIXNIR7sMW3ihPMySSI\u002BGhb1pbYes3w//ROs0Ic3tBGKQnwm/GyO5yL4TMNb2pncZwa7qauhoQ0FjSALP1zqqszdqAqiGx2masKTJma84CJ5zG18eA5p5KFvHW9Ig6fCEaH2ejKPOkvpET7lDnqqSKz9kXLzajK\u002Bd8NpMvmyXecazRTEymXv6pYhl2bPgNomxNDCTvI00qdvNAZzJgdSOrdXyj1l4YJHDabY0dbL7vLpQmoo7A705f5tVZJjfMCO01yze7qYvONSfz1PWADQp0UXheOZJUqkYuRC\u002BI/v44ziTf56FHc4UIWK2nDRqY35nK5NT/bc8aoSCxTWVcRXYpusaQoCVo7N2zVeEk7Z1rlWRVvdopeaAVxUZA1eZfq9M3fVITyD\u002B0Yjf3C9gt9bODBffBBsdcAEFmetre6Bb3U\u002BnOLbBLF41k4RviMi2IJ8\u002BS/ZAuXmULmzzQ7U1klbnhP7fuH8gDN\u002B5qnGWrug4TnlLLDCpGyTWEwlJzemo/wAuhwTK1mggHj4Whw8I/oCEu/Q86WYlPmjaCaR11j/2EKpxZyfkbngRKg7xk5QVzhWJxBL1bBaaCEmb8M3Dqkf/IHZkl5ZZoE18Kr5XNKvUxTuP7BEsAaOU1l/dSH2rTYDG8nIdsDd\u002BLyTFeEFXQtSdxyuRM7010h/T0MA3e1fP0dw\u002BkEI4thQEEb3tZ4hhPJSLP4FSGRrCkR9TSt92R7TM9qdkGbKSZRAWjSIASGuWcZQsrDvVfbfCfP8i5Gw0jckIIHHh/CPh\u002BNpxO4z4wUi0vNhLSpt49njvopyyb4Gk4f9Z\u002BCf6tXVxSrNhZEEryrq2bieT6UItkCn48VmGL4lZzFmMnskhugdi2gDoF5E3w9jh/AFZEPi8K2f9AcQb6hspCJjnnivxlLQgMA9CRHiXwC6BpDKIALxh0HNhI7hCR\u002B/lvw/5TySt8GdMON/oeufvZUGVmUbooAjbhs64kA==",
       "StatusCode": 201,
@@ -70,12 +57,7 @@
         "x-ms-content-crc64": "TJJnQgn/ffI=",
         "x-ms-request-id": "013f357e-a01e-0022-36ee-500fae000000",
         "x-ms-request-server-encrypted": "true",
-<<<<<<< HEAD
-         "x-ms-version": "2020-10-02",
-        "x-ms-version-id": "2021-02-17T18:51:57.3384523Z"
-=======
-        "x-ms-version": "2020-08-04"
->>>>>>> 41beb1fe
+        "x-ms-version": "2020-10-02"
       },
       "ResponseBody": []
     },
@@ -90,11 +72,7 @@
         "x-ms-client-request-id": "54dfb3a7-ead4-e66d-af38-2aebf6a720e7",
         "x-ms-date": "Mon, 24 May 2021 22:43:58 GMT",
         "x-ms-return-client-request-id": "true",
-<<<<<<< HEAD
-         "x-ms-version": "2020-10-02"
-=======
-        "x-ms-version": "2020-08-04"
->>>>>>> 41beb1fe
+        "x-ms-version": "2020-10-02"
       },
       "RequestBody": null,
       "StatusCode": 200,
@@ -118,12 +96,7 @@
         "x-ms-lease-status": "unlocked",
         "x-ms-request-id": "013f360d-a01e-0022-3eee-500fae000000",
         "x-ms-server-encrypted": "true",
-<<<<<<< HEAD
-         "x-ms-version": "2020-10-02",
-        "x-ms-version-id": "2021-02-17T18:51:57.3384523Z"
-=======
-        "x-ms-version": "2020-08-04"
->>>>>>> 41beb1fe
+        "x-ms-version": "2020-10-02"
       },
       "ResponseBody": []
     },
@@ -139,11 +112,7 @@
         "x-ms-date": "Mon, 24 May 2021 22:43:58 GMT",
         "x-ms-range": "bytes=0-4194303",
         "x-ms-return-client-request-id": "true",
-<<<<<<< HEAD
-         "x-ms-version": "2020-10-02"
-=======
-        "x-ms-version": "2020-08-04"
->>>>>>> 41beb1fe
+        "x-ms-version": "2020-10-02"
       },
       "RequestBody": null,
       "StatusCode": 206,
@@ -166,12 +135,7 @@
         "x-ms-lease-status": "unlocked",
         "x-ms-request-id": "013f365b-a01e-0022-0aee-500fae000000",
         "x-ms-server-encrypted": "true",
-<<<<<<< HEAD
-         "x-ms-version": "2020-10-02",
-        "x-ms-version-id": "2021-02-17T18:51:57.3384523Z"
-=======
-        "x-ms-version": "2020-08-04"
->>>>>>> 41beb1fe
+        "x-ms-version": "2020-10-02"
       },
       "ResponseBody": "ssaSk9GQ9hx5NJTYK9EQQTVXZn1kDdXLvEV8MEFevqnxs/mwZA74HbwX0hXHuhRJIzig\u002BAtN4qXwx9eMFMbbG3Xq53jYX9wmXkjBTTrAAwEwMwwIvcWdpNBUv503bAn1O7ef3NOccMNceprDi5RqMMPVW\u002BC60l2vTUKnhKA/7vE\u002ByxGCICYulMJIrEMr2hg86Y/ZYREoO2lZ8I\u002BQ9ewjHIuohMCD5w\u002Bcp8YecSYahHIpapoRZY3gFY\u002BoKDCXnp/WJY\u002B3glZYuAF/PbpKCspCP2sdZopREbf9yG4w2r7eBQgnR0yXYgIc0LKZkSfTlQvFZunEeTcUhBPXurnoKN5DoTexIsN9qt1pAZbYuICPKjJjanTVGYvRE8M5v6hIM6jTVvDvIXNIR7sMW3ihPMySSI\u002BGhb1pbYes3w//ROs0Ic3tBGKQnwm/GyO5yL4TMNb2pncZwa7qauhoQ0FjSALP1zqqszdqAqiGx2masKTJma84CJ5zG18eA5p5KFvHW9Ig6fCEaH2ejKPOkvpET7lDnqqSKz9kXLzajK\u002Bd8NpMvmyXecazRTEymXv6pYhl2bPgNomxNDCTvI00qdvNAZzJgdSOrdXyj1l4YJHDabY0dbL7vLpQmoo7A705f5tVZJjfMCO01yze7qYvONSfz1PWADQp0UXheOZJUqkYuRC\u002BI/v44ziTf56FHc4UIWK2nDRqY35nK5NT/bc8aoSCxTWVcRXYpusaQoCVo7N2zVeEk7Z1rlWRVvdopeaAVxUZA1eZfq9M3fVITyD\u002B0Yjf3C9gt9bODBffBBsdcAEFmetre6Bb3U\u002BnOLbBLF41k4RviMi2IJ8\u002BS/ZAuXmULmzzQ7U1klbnhP7fuH8gDN\u002B5qnGWrug4TnlLLDCpGyTWEwlJzemo/wAuhwTK1mggHj4Whw8I/oCEu/Q86WYlPmjaCaR11j/2EKpxZyfkbngRKg7xk5QVzhWJxBL1bBaaCEmb8M3Dqkf/IHZkl5ZZoE18Kr5XNKvUxTuP7BEsAaOU1l/dSH2rTYDG8nIdsDd\u002BLyTFeEFXQtSdxyuRM7010h/T0MA3e1fP0dw\u002BkEI4thQEEb3tZ4hhPJSLP4FSGRrCkR9TSt92R7TM9qdkGbKSZRAWjSIASGuWcZQsrDvVfbfCfP8i5Gw0jckIIHHh/CPh\u002BNpxO4z4wUi0vNhLSpt49njvopyyb4Gk4f9Z\u002BCf6tXVxSrNhZEEryrq2bieT6UItkCn48VmGL4lZzFmMnskhugdi2gDoF5E3w9jh/AFZEPi8K2f9AcQb6hspCJjnnivxlLQgMA9CRHiXwC6BpDKIALxh0HNhI7hCR\u002B/lvw/5TySt8GdMON/oeufvZUGVmUbooAjbhs64kA=="
     },
@@ -186,11 +150,7 @@
         "x-ms-client-request-id": "afc72f79-477f-d902-963e-f4055e9cc60f",
         "x-ms-date": "Mon, 24 May 2021 22:43:58 GMT",
         "x-ms-return-client-request-id": "true",
-<<<<<<< HEAD
-         "x-ms-version": "2020-10-02"
-=======
-        "x-ms-version": "2020-08-04"
->>>>>>> 41beb1fe
+        "x-ms-version": "2020-10-02"
       },
       "RequestBody": null,
       "StatusCode": 202,
@@ -199,13 +159,8 @@
         "Date": "Mon, 24 May 2021 22:43:59 GMT",
         "Server": "Windows-Azure-Blob/1.0 Microsoft-HTTPAPI/2.0",
         "x-ms-client-request-id": "afc72f79-477f-d902-963e-f4055e9cc60f",
-<<<<<<< HEAD
-        "x-ms-request-id": "dc514a1c-c01e-0066-345d-0595e2000000",
-         "x-ms-version": "2020-10-02"
-=======
         "x-ms-request-id": "013f36b1-a01e-0022-5bee-500fae000000",
-        "x-ms-version": "2020-08-04"
->>>>>>> 41beb1fe
+        "x-ms-version": "2020-10-02"
       },
       "ResponseBody": []
     }
