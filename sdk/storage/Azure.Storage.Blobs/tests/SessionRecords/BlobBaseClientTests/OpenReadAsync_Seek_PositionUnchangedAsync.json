--- conflicted
+++ resolved
@@ -29,13 +29,8 @@
           "Microsoft-HTTPAPI/2.0"
         ],
         "x-ms-client-request-id": "4b33b2ae-5b49-3f93-1b33-7ad55071cb46",
-<<<<<<< HEAD
-        "x-ms-request-id": "89fcce8f-301e-0072-4621-afdd8d000000",
-        "x-ms-version": "2021-02-12"
-=======
         "x-ms-request-id": "d3a3aedf-d01e-007f-0ed8-c5ea32000000",
-        "x-ms-version": "2020-12-06"
->>>>>>> 6b7c7623
+        "x-ms-version": "2021-02-12"
       },
       "ResponseBody": []
     },
@@ -74,13 +69,8 @@
         "x-ms-content-crc64": "TJJnQgn/ffI=",
         "x-ms-request-id": "d3a3aee7-d01e-007f-13d8-c5ea32000000",
         "x-ms-request-server-encrypted": "true",
-<<<<<<< HEAD
         "x-ms-version": "2021-02-12",
-        "x-ms-version-id": "2021-09-21T19:47:42.9299869Z"
-=======
-        "x-ms-version": "2020-12-06",
         "x-ms-version-id": "2021-10-20T17:30:38.7696786Z"
->>>>>>> 6b7c7623
       },
       "ResponseBody": []
     },
@@ -124,13 +114,8 @@
         "x-ms-lease-status": "unlocked",
         "x-ms-request-id": "d3a3aef0-d01e-007f-1cd8-c5ea32000000",
         "x-ms-server-encrypted": "true",
-<<<<<<< HEAD
         "x-ms-version": "2021-02-12",
-        "x-ms-version-id": "2021-09-21T19:47:42.9299869Z"
-=======
-        "x-ms-version": "2020-12-06",
         "x-ms-version-id": "2021-10-20T17:30:38.7696786Z"
->>>>>>> 6b7c7623
       },
       "ResponseBody": []
     },
@@ -174,13 +159,8 @@
         "x-ms-lease-status": "unlocked",
         "x-ms-request-id": "d3a3af01-d01e-007f-2dd8-c5ea32000000",
         "x-ms-server-encrypted": "true",
-<<<<<<< HEAD
         "x-ms-version": "2021-02-12",
-        "x-ms-version-id": "2021-09-21T19:47:42.9299869Z"
-=======
-        "x-ms-version": "2020-12-06",
         "x-ms-version-id": "2021-10-20T17:30:38.7696786Z"
->>>>>>> 6b7c7623
       },
       "ResponseBody": "ssaSk9GQ9hx5NJTYK9EQQTVXZn1kDdXLvEV8MEFevqnxs/mwZA74HbwX0hXHuhRJIzig\u002BAtN4qXwx9eMFMbbG3Xq53jYX9wmXkjBTTrAAwEwMwwIvcWdpNBUv503bAn1O7ef3NOccMNceprDi5RqMMPVW\u002BC60l2vTUKnhKA/7vE\u002ByxGCICYulMJIrEMr2hg86Y/ZYREoO2lZ8I\u002BQ9ewjHIuohMCD5w\u002Bcp8YecSYahHIpapoRZY3gFY\u002BoKDCXnp/WJY\u002B3glZYuAF/PbpKCspCP2sdZopREbf9yG4w2r7eBQgnR0yXYgIc0LKZkSfTlQvFZunEeTcUhBPXurnoKN5DoTexIsN9qt1pAZbYuICPKjJjanTVGYvRE8M5v6hIM6jTVvDvIXNIR7sMW3ihPMySSI\u002BGhb1pbYes3w//ROs0Ic3tBGKQnwm/GyO5yL4TMNb2pncZwa7qauhoQ0FjSALP1zqqszdqAqiGx2masKTJma84CJ5zG18eA5p5KFvHW9Ig6fCEaH2ejKPOkvpET7lDnqqSKz9kXLzajK\u002Bd8NpMvmyXecazRTEymXv6pYhl2bPgNomxNDCTvI00qdvNAZzJgdSOrdXyj1l4YJHDabY0dbL7vLpQmoo7A705f5tVZJjfMCO01yze7qYvONSfz1PWADQp0UXheOZJUqkYuRC\u002BI/v44ziTf56FHc4UIWK2nDRqY35nK5NT/bc8aoSCxTWVcRXYpusaQoCVo7N2zVeEk7Z1rlWRVvdopeaAVxUZA1eZfq9M3fVITyD\u002B0Yjf3C9gt9bODBffBBsdcAEFmetre6Bb3U\u002BnOLbBLF41k4RviMi2IJ8\u002BS/ZAuXmULmzzQ7U1klbnhP7fuH8gDN\u002B5qnGWrug4TnlLLDCpGyTWEwlJzemo/wAuhwTK1mggHj4Whw8I/oCEu/Q86WYlPmjaCaR11j/2EKpxZyfkbngRKg7xk5QVzhWJxBL1bBaaCEmb8M3Dqkf/IHZkl5ZZoE18Kr5XNKvUxTuP7BEsAaOU1l/dSH2rTYDG8nIdsDd\u002BLyTFeEFXQtSdxyuRM7010h/T0MA3e1fP0dw\u002BkEI4thQEEb3tZ4hhPJSLP4FSGRrCkR9TSt92R7TM9qdkGbKSZRAWjSIASGuWcZQsrDvVfbfCfP8i5Gw0jckIIHHh/CPh\u002BNpxO4z4wUi0vNhLSpt49njvopyyb4Gk4f9Z\u002BCf6tXVxSrNhZEEryrq2bieT6UItkCn48VmGL4lZzFmMnskhugdi2gDoF5E3w9jh/AFZEPi8K2f9AcQb6hspCJjnnivxlLQgMA9CRHiXwC6BpDKIALxh0HNhI7hCR\u002B/lvw/5TySt8GdMON/oeufvZUGVmUbooAjbhs64kA=="
     },
@@ -210,13 +190,8 @@
           "Microsoft-HTTPAPI/2.0"
         ],
         "x-ms-client-request-id": "afc72f79-477f-d902-963e-f4055e9cc60f",
-<<<<<<< HEAD
-        "x-ms-request-id": "89fccf31-301e-0072-4721-afdd8d000000",
-        "x-ms-version": "2021-02-12"
-=======
         "x-ms-request-id": "d3a3af06-d01e-007f-32d8-c5ea32000000",
-        "x-ms-version": "2020-12-06"
->>>>>>> 6b7c7623
+        "x-ms-version": "2021-02-12"
       },
       "ResponseBody": []
     }
