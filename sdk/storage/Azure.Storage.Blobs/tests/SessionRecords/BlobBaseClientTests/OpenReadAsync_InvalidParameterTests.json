--- conflicted
+++ resolved
@@ -23,13 +23,8 @@
         "Last-Modified": "Tue, 21 Sep 2021 19:47:38 GMT",
         "Server": "Windows-Azure-Blob/1.0 Microsoft-HTTPAPI/2.0",
         "x-ms-client-request-id": "ad8b2376-ec8b-677d-d8a8-bdcfa6070f5b",
-<<<<<<< HEAD
-        "x-ms-request-id": "1d555244-f01e-0020-575d-05a165000000",
+        "x-ms-request-id": "89fcc65d-301e-0072-2621-afdd8d000000",
         "x-ms-version": "2021-02-12"
-=======
-        "x-ms-request-id": "89fcc65d-301e-0072-2621-afdd8d000000",
-        "x-ms-version": "2020-12-06"
->>>>>>> 73d5f10e
       },
       "ResponseBody": []
     },
@@ -62,13 +57,8 @@
         "x-ms-content-crc64": "XUi8OZ3U5fU=",
         "x-ms-request-id": "89fcc673-301e-0072-3921-afdd8d000000",
         "x-ms-request-server-encrypted": "true",
-<<<<<<< HEAD
         "x-ms-version": "2021-02-12",
-        "x-ms-version-id": "2021-02-17T18:47:29.670887Z"
-=======
-        "x-ms-version": "2020-12-06",
         "x-ms-version-id": "2021-09-21T19:47:38.6684036Z"
->>>>>>> 73d5f10e
       },
       "ResponseBody": []
     },
@@ -109,13 +99,8 @@
         "x-ms-lease-status": "unlocked",
         "x-ms-request-id": "89fcc699-301e-0072-5721-afdd8d000000",
         "x-ms-server-encrypted": "true",
-<<<<<<< HEAD
         "x-ms-version": "2021-02-12",
-        "x-ms-version-id": "2021-02-17T18:47:29.670887Z"
-=======
-        "x-ms-version": "2020-12-06",
         "x-ms-version-id": "2021-09-21T19:47:38.6684036Z"
->>>>>>> 73d5f10e
       },
       "ResponseBody": []
     },
@@ -139,13 +124,8 @@
         "Date": "Tue, 21 Sep 2021 19:47:38 GMT",
         "Server": "Windows-Azure-Blob/1.0 Microsoft-HTTPAPI/2.0",
         "x-ms-client-request-id": "1258e50a-6076-b664-17dd-c6b3259b857d",
-<<<<<<< HEAD
-        "x-ms-request-id": "1d555284-f01e-0020-135d-05a165000000",
+        "x-ms-request-id": "89fcc6ae-301e-0072-6821-afdd8d000000",
         "x-ms-version": "2021-02-12"
-=======
-        "x-ms-request-id": "89fcc6ae-301e-0072-6821-afdd8d000000",
-        "x-ms-version": "2020-12-06"
->>>>>>> 73d5f10e
       },
       "ResponseBody": []
     }
