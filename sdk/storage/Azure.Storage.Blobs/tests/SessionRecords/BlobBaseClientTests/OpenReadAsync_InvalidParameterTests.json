﻿{
  "Entries": [
    {
      "RequestUri": "https://seanmcccanary3.blob.core.windows.net/test-container-22a97419-bae5-849f-b588-1bfecaf3e163?restype=container",
      "RequestMethod": "PUT",
      "RequestHeaders": {
        "Accept": "application/xml",
        "Authorization": "Sanitized",
        "traceparent": "00-8fdfe84b6472ff45a18847113e5f7f31-e0bbde7377b03e4b-00",
        "User-Agent": [
          "azsdk-net-Storage.Blobs/12.9.0-alpha.20210217.1",
          "(.NET 5.0.3; Microsoft Windows 10.0.19042)"
        ],
        "x-ms-blob-public-access": "container",
        "x-ms-client-request-id": "ad8b2376-ec8b-677d-d8a8-bdcfa6070f5b",
        "x-ms-date": "Wed, 17 Feb 2021 18:47:29 GMT",
        "x-ms-return-client-request-id": "true",
<<<<<<< HEAD
        "x-ms-version": "2020-12-06"
=======
        "x-ms-version": "2021-02-12"
>>>>>>> 7e782c87
      },
      "RequestBody": null,
      "StatusCode": 201,
      "ResponseHeaders": {
        "Content-Length": "0",
        "Date": "Wed, 17 Feb 2021 18:47:29 GMT",
        "ETag": "\"0x8D8D3747A648FA3\"",
        "Last-Modified": "Wed, 17 Feb 2021 18:47:29 GMT",
        "Server": [
          "Windows-Azure-Blob/1.0",
          "Microsoft-HTTPAPI/2.0"
        ],
        "x-ms-client-request-id": "ad8b2376-ec8b-677d-d8a8-bdcfa6070f5b",
        "x-ms-request-id": "1d555244-f01e-0020-575d-05a165000000",
<<<<<<< HEAD
        "x-ms-version": "2020-12-06"
=======
        "x-ms-version": "2021-02-12"
>>>>>>> 7e782c87
      },
      "ResponseBody": []
    },
    {
      "RequestUri": "https://seanmcccanary3.blob.core.windows.net/test-container-22a97419-bae5-849f-b588-1bfecaf3e163/test-blob-c7fc56ad-0a67-9f73-77a0-619a8f1fc204",
      "RequestMethod": "PUT",
      "RequestHeaders": {
        "Accept": "application/xml",
        "Authorization": "Sanitized",
        "Content-Length": "1024",
        "Content-Type": "application/octet-stream",
        "traceparent": "00-209a4a2f27dcc94e8319bac2d5ed7649-30b5574d39fba741-00",
        "User-Agent": [
          "azsdk-net-Storage.Blobs/12.9.0-alpha.20210217.1",
          "(.NET 5.0.3; Microsoft Windows 10.0.19042)"
        ],
        "x-ms-blob-type": "BlockBlob",
        "x-ms-client-request-id": "0f15fdb6-819b-7ba3-8b98-6434725af26d",
        "x-ms-date": "Wed, 17 Feb 2021 18:47:29 GMT",
        "x-ms-return-client-request-id": "true",
<<<<<<< HEAD
        "x-ms-version": "2020-12-06"
=======
        "x-ms-version": "2021-02-12"
>>>>>>> 7e782c87
      },
      "RequestBody": "dnkqQ7D13IcZdMy/adjYRtHlh6ZoM9eatzYNbdOLjk4V9U8yRXOFgUcDlBYgvf4Az3f+wX9p8kKhj4x652+0jeZ9qXOIpgBeXwZeZZ/Aefk3DZ1cjc3PrAMMkLXmC5nYTwYwohOKdyh2n2J4Coyj4BaTQtnRVwAZrv1wexVLd1RshhaYj9flrZZ05e1qVqF2abCfU8i/BvcGF/MWGvsTKygODIR2C1A+rZVDXHISrlhc+RJlrCOLrH8fknjjz5OaYbrFXEocAF5fYKYyfKmF82mbuiDprX8Egl8EV3jYWt4Cqfu4TVENP/m0BUt9WDDWmp4OSBRysLQ6wNnqGKjlhwXHMNKuzaUYjXomNac0hiouLr3ZyhLJkPhHfY13IydQzn5FtiheJ8z59rqaS3sMBjmvvOnrC7zz/qDZZ08YoGpT1mYo7tAB0Abw4NNXL0R9OnZTx2Y+ZMLBUreHhMB94FVQR3UU4xhpruvi+yvpm89bXCzZxdgDFXGjZpwYeUtGc/99B+fOaFZe6hl6W2mX2LboKyiUoxt9TDIEcH18UDSfnIgra5TnjfPVetu/iLkHC43lME4jsc/kALq1yvfZ4pnl277gbG0iAJ40vilAvcN4/GTvliDmfOq5RmvaMcL7/JhB2a37J58gwy+v7/OlpEL2Pc6S6kx5/17UJyYCSM/cOMKQ/uMWfdTFztLwNo33E6Eo4/TzaBJMyNpOJ/94Hntg0rYxFaVe4MD5zRt5iMjR3BOE2WTa6c+wRDYJx1bVTK9WkGTWxv78yQM0+Zv20j8SfUrs9EUXhenmgNBvVRhpJIBrIvhj+hYViA9hpu80uXH29kkL6FdqPwt68EUtjHTqytUairBHroIz12w1td76ssdfeF/PXTsoAeLs6ArR5/ubd9wZGS7Br0fH2BHrNYksgD59zhMVG2yZ8onNWsV4Yu9wmT4C4JiYnskXB4UqPctYwGjLUxjohltvgCek81SBTnUhepxLKaCl5TBK/RPmbrS+dJldrQ/XiBLik19x9Kp0lbkQCMIvDZfIJW3onohIiRFy5n66JKFlSvKJaJZANPCG1Wha1WbyjmcClYeh7uqKmglN/w0ruXEXqr7PpqUBh/F9Ycgg7rOrf1cXuI4aw1sI/s2M8jXjWhv2QyqoI+jBAQ2WJI0haaxWon+1EwHj/edix6fXdJW7mQesKqqIA1xvVraAg5/O5pUhNVC1LUcaE0VDRVtB6ox42ouFdT8Bzp8jRr1LYnlIk+ARtT5EBWu/khZkRL0ALWspB6kTSHBVIGexkueJzrDM+7J6LzROM9QfxuMonInhIhhRIVrQNEpwvJXWk3OENsNlmEgLhf4329TU9IKNLYPez3DOOA==",
      "StatusCode": 201,
      "ResponseHeaders": {
        "Content-Length": "0",
        "Content-MD5": "kMOP3qOybYmqtiqBhWvcqg==",
        "Date": "Wed, 17 Feb 2021 18:47:29 GMT",
        "ETag": "\"0x8D8D3747A6F2DED\"",
        "Last-Modified": "Wed, 17 Feb 2021 18:47:29 GMT",
        "Server": [
          "Windows-Azure-Blob/1.0",
          "Microsoft-HTTPAPI/2.0"
        ],
        "x-ms-client-request-id": "0f15fdb6-819b-7ba3-8b98-6434725af26d",
        "x-ms-content-crc64": "XUi8OZ3U5fU=",
        "x-ms-request-id": "1d555264-f01e-0020-735d-05a165000000",
        "x-ms-request-server-encrypted": "true",
<<<<<<< HEAD
        "x-ms-version": "2020-12-06",
=======
        "x-ms-version": "2021-02-12",
>>>>>>> 7e782c87
        "x-ms-version-id": "2021-02-17T18:47:29.670887Z"
      },
      "ResponseBody": []
    },
    {
      "RequestUri": "https://seanmcccanary3.blob.core.windows.net/test-container-22a97419-bae5-849f-b588-1bfecaf3e163/test-blob-c7fc56ad-0a67-9f73-77a0-619a8f1fc204",
      "RequestMethod": "HEAD",
      "RequestHeaders": {
        "Accept": "application/xml",
        "Authorization": "Sanitized",
        "traceparent": "00-dd3445afa024e0478b5140dcb98ebd18-e856900eb5089f46-00",
        "User-Agent": [
          "azsdk-net-Storage.Blobs/12.9.0-alpha.20210217.1",
          "(.NET 5.0.3; Microsoft Windows 10.0.19042)"
        ],
        "x-ms-client-request-id": "92e35fdb-b309-bf68-3220-8e82e1528ae4",
        "x-ms-date": "Wed, 17 Feb 2021 18:47:29 GMT",
        "x-ms-return-client-request-id": "true",
<<<<<<< HEAD
        "x-ms-version": "2020-12-06"
=======
        "x-ms-version": "2021-02-12"
>>>>>>> 7e782c87
      },
      "RequestBody": null,
      "StatusCode": 200,
      "ResponseHeaders": {
        "Accept-Ranges": "bytes",
        "Content-Length": "1024",
        "Content-MD5": "kMOP3qOybYmqtiqBhWvcqg==",
        "Content-Type": "application/octet-stream",
        "Date": "Wed, 17 Feb 2021 18:47:29 GMT",
        "ETag": "\"0x8D8D3747A6F2DED\"",
        "Last-Modified": "Wed, 17 Feb 2021 18:47:29 GMT",
        "Server": [
          "Windows-Azure-Blob/1.0",
          "Microsoft-HTTPAPI/2.0"
        ],
        "x-ms-access-tier": "Hot",
        "x-ms-access-tier-inferred": "true",
        "x-ms-blob-type": "BlockBlob",
        "x-ms-client-request-id": "92e35fdb-b309-bf68-3220-8e82e1528ae4",
        "x-ms-creation-time": "Wed, 17 Feb 2021 18:47:29 GMT",
        "x-ms-is-current-version": "true",
        "x-ms-last-access-time": "Wed, 17 Feb 2021 18:47:29 GMT",
        "x-ms-lease-state": "available",
        "x-ms-lease-status": "unlocked",
        "x-ms-request-id": "1d555276-f01e-0020-055d-05a165000000",
        "x-ms-server-encrypted": "true",
<<<<<<< HEAD
        "x-ms-version": "2020-12-06",
=======
        "x-ms-version": "2021-02-12",
>>>>>>> 7e782c87
        "x-ms-version-id": "2021-02-17T18:47:29.670887Z"
      },
      "ResponseBody": []
    },
    {
      "RequestUri": "https://seanmcccanary3.blob.core.windows.net/test-container-22a97419-bae5-849f-b588-1bfecaf3e163?restype=container",
      "RequestMethod": "DELETE",
      "RequestHeaders": {
        "Accept": "application/xml",
        "Authorization": "Sanitized",
        "traceparent": "00-8908f7a29abfb24e9a3f49f4c42d5692-928bbf28ebbbe842-00",
        "User-Agent": [
          "azsdk-net-Storage.Blobs/12.9.0-alpha.20210217.1",
          "(.NET 5.0.3; Microsoft Windows 10.0.19042)"
        ],
        "x-ms-client-request-id": "1258e50a-6076-b664-17dd-c6b3259b857d",
        "x-ms-date": "Wed, 17 Feb 2021 18:47:29 GMT",
        "x-ms-return-client-request-id": "true",
<<<<<<< HEAD
        "x-ms-version": "2020-12-06"
=======
        "x-ms-version": "2021-02-12"
>>>>>>> 7e782c87
      },
      "RequestBody": null,
      "StatusCode": 202,
      "ResponseHeaders": {
        "Content-Length": "0",
        "Date": "Wed, 17 Feb 2021 18:47:29 GMT",
        "Server": [
          "Windows-Azure-Blob/1.0",
          "Microsoft-HTTPAPI/2.0"
        ],
        "x-ms-client-request-id": "1258e50a-6076-b664-17dd-c6b3259b857d",
        "x-ms-request-id": "1d555284-f01e-0020-135d-05a165000000",
<<<<<<< HEAD
        "x-ms-version": "2020-12-06"
=======
        "x-ms-version": "2021-02-12"
>>>>>>> 7e782c87
      },
      "ResponseBody": []
    }
  ],
  "Variables": {
    "RandomSeed": "1215162157",
    "Storage_TestConfigDefault": "ProductionTenant\nseanmcccanary3\nU2FuaXRpemVk\nhttps://seanmcccanary3.blob.core.windows.net\nhttps://seanmcccanary3.file.core.windows.net\nhttps://seanmcccanary3.queue.core.windows.net\nhttps://seanmcccanary3.table.core.windows.net\n\n\n\n\nhttps://seanmcccanary3-secondary.blob.core.windows.net\nhttps://seanmcccanary3-secondary.file.core.windows.net\nhttps://seanmcccanary3-secondary.queue.core.windows.net\nhttps://seanmcccanary3-secondary.table.core.windows.net\n\nSanitized\n\n\nCloud\nBlobEndpoint=https://seanmcccanary3.blob.core.windows.net/;QueueEndpoint=https://seanmcccanary3.queue.core.windows.net/;FileEndpoint=https://seanmcccanary3.file.core.windows.net/;BlobSecondaryEndpoint=https://seanmcccanary3-secondary.blob.core.windows.net/;QueueSecondaryEndpoint=https://seanmcccanary3-secondary.queue.core.windows.net/;FileSecondaryEndpoint=https://seanmcccanary3-secondary.file.core.windows.net/;AccountName=seanmcccanary3;AccountKey=Kg==;\nseanscope1\n\n"
  }
}<|MERGE_RESOLUTION|>--- conflicted
+++ resolved
@@ -15,11 +15,7 @@
         "x-ms-client-request-id": "ad8b2376-ec8b-677d-d8a8-bdcfa6070f5b",
         "x-ms-date": "Wed, 17 Feb 2021 18:47:29 GMT",
         "x-ms-return-client-request-id": "true",
-<<<<<<< HEAD
-        "x-ms-version": "2020-12-06"
-=======
         "x-ms-version": "2021-02-12"
->>>>>>> 7e782c87
       },
       "RequestBody": null,
       "StatusCode": 201,
@@ -34,11 +30,7 @@
         ],
         "x-ms-client-request-id": "ad8b2376-ec8b-677d-d8a8-bdcfa6070f5b",
         "x-ms-request-id": "1d555244-f01e-0020-575d-05a165000000",
-<<<<<<< HEAD
-        "x-ms-version": "2020-12-06"
-=======
         "x-ms-version": "2021-02-12"
->>>>>>> 7e782c87
       },
       "ResponseBody": []
     },
@@ -59,11 +51,7 @@
         "x-ms-client-request-id": "0f15fdb6-819b-7ba3-8b98-6434725af26d",
         "x-ms-date": "Wed, 17 Feb 2021 18:47:29 GMT",
         "x-ms-return-client-request-id": "true",
-<<<<<<< HEAD
-        "x-ms-version": "2020-12-06"
-=======
         "x-ms-version": "2021-02-12"
->>>>>>> 7e782c87
       },
       "RequestBody": "dnkqQ7D13IcZdMy/adjYRtHlh6ZoM9eatzYNbdOLjk4V9U8yRXOFgUcDlBYgvf4Az3f+wX9p8kKhj4x652+0jeZ9qXOIpgBeXwZeZZ/Aefk3DZ1cjc3PrAMMkLXmC5nYTwYwohOKdyh2n2J4Coyj4BaTQtnRVwAZrv1wexVLd1RshhaYj9flrZZ05e1qVqF2abCfU8i/BvcGF/MWGvsTKygODIR2C1A+rZVDXHISrlhc+RJlrCOLrH8fknjjz5OaYbrFXEocAF5fYKYyfKmF82mbuiDprX8Egl8EV3jYWt4Cqfu4TVENP/m0BUt9WDDWmp4OSBRysLQ6wNnqGKjlhwXHMNKuzaUYjXomNac0hiouLr3ZyhLJkPhHfY13IydQzn5FtiheJ8z59rqaS3sMBjmvvOnrC7zz/qDZZ08YoGpT1mYo7tAB0Abw4NNXL0R9OnZTx2Y+ZMLBUreHhMB94FVQR3UU4xhpruvi+yvpm89bXCzZxdgDFXGjZpwYeUtGc/99B+fOaFZe6hl6W2mX2LboKyiUoxt9TDIEcH18UDSfnIgra5TnjfPVetu/iLkHC43lME4jsc/kALq1yvfZ4pnl277gbG0iAJ40vilAvcN4/GTvliDmfOq5RmvaMcL7/JhB2a37J58gwy+v7/OlpEL2Pc6S6kx5/17UJyYCSM/cOMKQ/uMWfdTFztLwNo33E6Eo4/TzaBJMyNpOJ/94Hntg0rYxFaVe4MD5zRt5iMjR3BOE2WTa6c+wRDYJx1bVTK9WkGTWxv78yQM0+Zv20j8SfUrs9EUXhenmgNBvVRhpJIBrIvhj+hYViA9hpu80uXH29kkL6FdqPwt68EUtjHTqytUairBHroIz12w1td76ssdfeF/PXTsoAeLs6ArR5/ubd9wZGS7Br0fH2BHrNYksgD59zhMVG2yZ8onNWsV4Yu9wmT4C4JiYnskXB4UqPctYwGjLUxjohltvgCek81SBTnUhepxLKaCl5TBK/RPmbrS+dJldrQ/XiBLik19x9Kp0lbkQCMIvDZfIJW3onohIiRFy5n66JKFlSvKJaJZANPCG1Wha1WbyjmcClYeh7uqKmglN/w0ruXEXqr7PpqUBh/F9Ycgg7rOrf1cXuI4aw1sI/s2M8jXjWhv2QyqoI+jBAQ2WJI0haaxWon+1EwHj/edix6fXdJW7mQesKqqIA1xvVraAg5/O5pUhNVC1LUcaE0VDRVtB6ox42ouFdT8Bzp8jRr1LYnlIk+ARtT5EBWu/khZkRL0ALWspB6kTSHBVIGexkueJzrDM+7J6LzROM9QfxuMonInhIhhRIVrQNEpwvJXWk3OENsNlmEgLhf4329TU9IKNLYPez3DOOA==",
       "StatusCode": 201,
@@ -81,11 +69,7 @@
         "x-ms-content-crc64": "XUi8OZ3U5fU=",
         "x-ms-request-id": "1d555264-f01e-0020-735d-05a165000000",
         "x-ms-request-server-encrypted": "true",
-<<<<<<< HEAD
-        "x-ms-version": "2020-12-06",
-=======
         "x-ms-version": "2021-02-12",
->>>>>>> 7e782c87
         "x-ms-version-id": "2021-02-17T18:47:29.670887Z"
       },
       "ResponseBody": []
@@ -104,11 +88,7 @@
         "x-ms-client-request-id": "92e35fdb-b309-bf68-3220-8e82e1528ae4",
         "x-ms-date": "Wed, 17 Feb 2021 18:47:29 GMT",
         "x-ms-return-client-request-id": "true",
-<<<<<<< HEAD
-        "x-ms-version": "2020-12-06"
-=======
         "x-ms-version": "2021-02-12"
->>>>>>> 7e782c87
       },
       "RequestBody": null,
       "StatusCode": 200,
@@ -135,11 +115,7 @@
         "x-ms-lease-status": "unlocked",
         "x-ms-request-id": "1d555276-f01e-0020-055d-05a165000000",
         "x-ms-server-encrypted": "true",
-<<<<<<< HEAD
-        "x-ms-version": "2020-12-06",
-=======
         "x-ms-version": "2021-02-12",
->>>>>>> 7e782c87
         "x-ms-version-id": "2021-02-17T18:47:29.670887Z"
       },
       "ResponseBody": []
@@ -158,11 +134,7 @@
         "x-ms-client-request-id": "1258e50a-6076-b664-17dd-c6b3259b857d",
         "x-ms-date": "Wed, 17 Feb 2021 18:47:29 GMT",
         "x-ms-return-client-request-id": "true",
-<<<<<<< HEAD
-        "x-ms-version": "2020-12-06"
-=======
         "x-ms-version": "2021-02-12"
->>>>>>> 7e782c87
       },
       "RequestBody": null,
       "StatusCode": 202,
@@ -175,11 +147,7 @@
         ],
         "x-ms-client-request-id": "1258e50a-6076-b664-17dd-c6b3259b857d",
         "x-ms-request-id": "1d555284-f01e-0020-135d-05a165000000",
-<<<<<<< HEAD
-        "x-ms-version": "2020-12-06"
-=======
         "x-ms-version": "2021-02-12"
->>>>>>> 7e782c87
       },
       "ResponseBody": []
     }
