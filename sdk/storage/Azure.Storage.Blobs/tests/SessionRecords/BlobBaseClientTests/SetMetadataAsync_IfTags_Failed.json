﻿{
  "Entries": [
    {
      "RequestUri": "https://seanmcccanary3.blob.core.windows.net/test-container-cc4f595b-7a7c-117b-9adf-51c837b50224?restype=container",
      "RequestMethod": "PUT",
      "RequestHeaders": {
        "Accept": "application/xml",
        "Authorization": "Sanitized",
        "traceparent": "00-c8bbfc039f9dee498df87b3d475c1778-6f623c8aec9bcb47-00",
        "User-Agent": [
          "azsdk-net-Storage.Blobs/12.9.0-alpha.20210217.1",
          "(.NET 5.0.3; Microsoft Windows 10.0.19042)"
        ],
        "x-ms-blob-public-access": "container",
        "x-ms-client-request-id": "7afecfa0-3409-b13d-5ead-7174827ddfb0",
        "x-ms-date": "Wed, 17 Feb 2021 18:48:02 GMT",
        "x-ms-return-client-request-id": "true",
<<<<<<< HEAD
        "x-ms-version": "2020-12-06"
=======
        "x-ms-version": "2021-02-12"
>>>>>>> 7e782c87
      },
      "RequestBody": null,
      "StatusCode": 201,
      "ResponseHeaders": {
        "Content-Length": "0",
        "Date": "Wed, 17 Feb 2021 18:48:01 GMT",
        "ETag": "\"0x8D8D3748E14CE92\"",
        "Last-Modified": "Wed, 17 Feb 2021 18:48:02 GMT",
        "Server": [
          "Windows-Azure-Blob/1.0",
          "Microsoft-HTTPAPI/2.0"
        ],
        "x-ms-client-request-id": "7afecfa0-3409-b13d-5ead-7174827ddfb0",
        "x-ms-request-id": "0fb936cf-501e-0074-7c5d-05ee32000000",
<<<<<<< HEAD
        "x-ms-version": "2020-12-06"
=======
        "x-ms-version": "2021-02-12"
>>>>>>> 7e782c87
      },
      "ResponseBody": []
    },
    {
      "RequestUri": "https://seanmcccanary3.blob.core.windows.net/test-container-cc4f595b-7a7c-117b-9adf-51c837b50224/test-blob-512d073e-7a8d-d9e3-32f2-84bd0daec4e1",
      "RequestMethod": "PUT",
      "RequestHeaders": {
        "Accept": "application/xml",
        "Authorization": "Sanitized",
        "Content-Length": "1024",
        "Content-Type": "application/octet-stream",
        "traceparent": "00-a9e9bd08834b0048bce564129a6925b3-4236d0e1cdca8e4d-00",
        "User-Agent": [
          "azsdk-net-Storage.Blobs/12.9.0-alpha.20210217.1",
          "(.NET 5.0.3; Microsoft Windows 10.0.19042)"
        ],
        "x-ms-blob-type": "BlockBlob",
        "x-ms-client-request-id": "b63ccf9e-df94-b62e-f639-b1c2bfe01b3e",
        "x-ms-date": "Wed, 17 Feb 2021 18:48:02 GMT",
        "x-ms-return-client-request-id": "true",
<<<<<<< HEAD
        "x-ms-version": "2020-12-06"
=======
        "x-ms-version": "2021-02-12"
>>>>>>> 7e782c87
      },
      "RequestBody": "AFkoaLaHG+4/IhKPELLZyeC7jkaLjWsl6yRIFq+ApLDpkHQpVXb6tus/EWtoU8l/GbvdUSB+VXLtAnyRPgU+v31hpn8+sHRpwdhaTHwAvJhbyfz0o1KQazoBO1L5aHflAVHtBqxKQGhGc5BHIwn27EXkNnUISRwr0TtEPHQhcFhgdUsqE7XrEYiTrS/CSEgxC08MFTIB3Lc1wTVxBQT0JQM35629y9mQ+CXtdJvsaYnzEzAlFFomXpiT9FGAeguEn4gsimCacz91fB0MFGgbSFesfvHTzhCoEIgVKtaHD30ZadUTwN4oWJ/xr5c9GUkweKz61PsasNB3g3nXhUlp7m2f86uSCIh5gyVR4h54a/Y+5LIqjTuC/7gEmzxkUNNWiMEqniaenW8jgFDWyM6x/xiDmaCWPmEyHfTyjmxLFDNR+1pdTc3QoEZCBgzqqzbqUpwk4bczv0lg+IAxqw8D2GwdhM1zVLFLsvhZVDdUR3G9CDzPJzJ8HjsQ/VVMnvQ3Pi6fzSZpdv7r2C++2WsRC7EOdKPSNLE6oWaSY1dc/hMDIRYJtXlLVJE+404CvUTQ//GjPSpRZAl8ZSy/1hOmj9oburdUB1Y3wx8RlFFiN+MhwmRluMHosr0MjFBNi31+l1R05gKNe/eaa3oLQM+4Gi1InhSvQdcYMwj6SHsG6jihk/397lHhlEZsy0xH3XLtVHIiBO1pzlZ8W7P6kjN7lIFCaqzSuyvcZwnNQnWK0VWWDfMI4+VKOMSngJOd5wIT8TfKBHPFG5lHRp3jm4zg8oleY4Q/c7Cc9zHoKjqYPoAHulE+v8zi0PJawZ1IZ5w4x40JP4N9032GLg1B3PBerwcd3OA6oTK8e5KS5LITVJCVsGKtjv/8iebTuJC/oPMB/BKVKoq7/SZaTMPw6+7Lc9p9rCyNsCAIIFL6Zumh/duekOigfikF2bI8UkI8DJ73CES2QvTHdEvxjAo4wZY9uE7nUVoGK/Wxd9J6UF7dyxOzAl6k67vm1xudrvEezRcb/5nzVLpD8d1PBcohTCPsFMH2hL44mM2TAXo+aHwEkqm6XlHF6XZZbxGAVeXwxIr4sJkvKElZ4mbLYFNABYhgSnMgZ+7SJypKnRSsuEPnojzvRrji1WpgYXvq+YgjGGqJHwpyz12cJolu5Io0rCoj5L4WUb7PfXUJwAVy6C6iJ4SpI5g4ddLfUiAvc/DfK7RRxhXKDcesuaGVaQ9XKj5azL0Fi4mS627rNv6eoAqFKpRRISEY1xq9/Wn2ogzDhyji1Kcy2aAqv9um39bIDRiXED97BggcQfWjSI0gm0hiJ6/WvMxiUlDzJmJFcvdE9O9QX5LNSIEfxZKxj5ESCiOSRA==",
      "StatusCode": 201,
      "ResponseHeaders": {
        "Content-Length": "0",
        "Content-MD5": "dJ+P1YSmlgICyjUosJu9yw==",
        "Date": "Wed, 17 Feb 2021 18:48:01 GMT",
        "ETag": "\"0x8D8D3748E1ECC66\"",
        "Last-Modified": "Wed, 17 Feb 2021 18:48:02 GMT",
        "Server": [
          "Windows-Azure-Blob/1.0",
          "Microsoft-HTTPAPI/2.0"
        ],
        "x-ms-client-request-id": "b63ccf9e-df94-b62e-f639-b1c2bfe01b3e",
        "x-ms-content-crc64": "iQRMjcBb9JQ=",
        "x-ms-request-id": "0fb936eb-501e-0074-145d-05ee32000000",
        "x-ms-request-server-encrypted": "true",
<<<<<<< HEAD
        "x-ms-version": "2020-12-06",
=======
        "x-ms-version": "2021-02-12",
>>>>>>> 7e782c87
        "x-ms-version-id": "2021-02-17T18:48:02.6975334Z"
      },
      "ResponseBody": []
    },
    {
      "RequestUri": "https://seanmcccanary3.blob.core.windows.net/test-container-cc4f595b-7a7c-117b-9adf-51c837b50224/test-blob-512d073e-7a8d-d9e3-32f2-84bd0daec4e1?comp=metadata",
      "RequestMethod": "PUT",
      "RequestHeaders": {
        "Accept": "application/xml",
        "Authorization": "Sanitized",
        "traceparent": "00-e477bc7568d1d440a1087f86d6ce0b42-d986ab0310d90e4b-00",
        "User-Agent": [
          "azsdk-net-Storage.Blobs/12.9.0-alpha.20210217.1",
          "(.NET 5.0.3; Microsoft Windows 10.0.19042)"
        ],
        "x-ms-client-request-id": "3b743d30-dce7-d8af-f83c-5b1383fb2ea6",
        "x-ms-date": "Wed, 17 Feb 2021 18:48:02 GMT",
        "x-ms-if-tags": "\"coolTag\" = 'true'",
        "x-ms-meta-Capital": "letter",
        "x-ms-meta-foo": "bar",
        "x-ms-meta-meta": "data",
        "x-ms-meta-UPPER": "case",
        "x-ms-return-client-request-id": "true",
<<<<<<< HEAD
        "x-ms-version": "2020-12-06"
=======
        "x-ms-version": "2021-02-12"
>>>>>>> 7e782c87
      },
      "RequestBody": null,
      "StatusCode": 412,
      "ResponseHeaders": {
        "Content-Length": "252",
        "Content-Type": "application/xml",
        "Date": "Wed, 17 Feb 2021 18:48:03 GMT",
        "Server": [
          "Windows-Azure-Blob/1.0",
          "Microsoft-HTTPAPI/2.0"
        ],
        "x-ms-client-request-id": "3b743d30-dce7-d8af-f83c-5b1383fb2ea6",
        "x-ms-error-code": "ConditionNotMet",
        "x-ms-request-id": "0fb9370c-501e-0074-315d-05ee32000000",
<<<<<<< HEAD
        "x-ms-version": "2020-12-06"
=======
        "x-ms-version": "2021-02-12"
>>>>>>> 7e782c87
      },
      "ResponseBody": [
        "﻿<?xml version=\"1.0\" encoding=\"utf-8\"?><Error><Code>ConditionNotMet</Code><Message>The condition specified using HTTP conditional header(s) is not met.\n",
        "RequestId:0fb9370c-501e-0074-315d-05ee32000000\n",
        "Time:2021-02-17T18:48:04.6855014Z</Message></Error>"
      ]
    },
    {
      "RequestUri": "https://seanmcccanary3.blob.core.windows.net/test-container-cc4f595b-7a7c-117b-9adf-51c837b50224?restype=container",
      "RequestMethod": "DELETE",
      "RequestHeaders": {
        "Accept": "application/xml",
        "Authorization": "Sanitized",
        "traceparent": "00-ebba1fbf086c544ba4b16b48de060c27-078e4a3039362147-00",
        "User-Agent": [
          "azsdk-net-Storage.Blobs/12.9.0-alpha.20210217.1",
          "(.NET 5.0.3; Microsoft Windows 10.0.19042)"
        ],
        "x-ms-client-request-id": "8191fd76-e06c-d656-7e66-24c542f0a7d8",
        "x-ms-date": "Wed, 17 Feb 2021 18:48:04 GMT",
        "x-ms-return-client-request-id": "true",
<<<<<<< HEAD
        "x-ms-version": "2020-12-06"
=======
        "x-ms-version": "2021-02-12"
>>>>>>> 7e782c87
      },
      "RequestBody": null,
      "StatusCode": 202,
      "ResponseHeaders": {
        "Content-Length": "0",
        "Date": "Wed, 17 Feb 2021 18:48:04 GMT",
        "Server": [
          "Windows-Azure-Blob/1.0",
          "Microsoft-HTTPAPI/2.0"
        ],
        "x-ms-client-request-id": "8191fd76-e06c-d656-7e66-24c542f0a7d8",
        "x-ms-request-id": "0fb93a4b-501e-0074-0c5d-05ee32000000",
<<<<<<< HEAD
        "x-ms-version": "2020-12-06"
=======
        "x-ms-version": "2021-02-12"
>>>>>>> 7e782c87
      },
      "ResponseBody": []
    }
  ],
  "Variables": {
    "RandomSeed": "1124170847",
    "Storage_TestConfigDefault": "ProductionTenant\nseanmcccanary3\nU2FuaXRpemVk\nhttps://seanmcccanary3.blob.core.windows.net\nhttps://seanmcccanary3.file.core.windows.net\nhttps://seanmcccanary3.queue.core.windows.net\nhttps://seanmcccanary3.table.core.windows.net\n\n\n\n\nhttps://seanmcccanary3-secondary.blob.core.windows.net\nhttps://seanmcccanary3-secondary.file.core.windows.net\nhttps://seanmcccanary3-secondary.queue.core.windows.net\nhttps://seanmcccanary3-secondary.table.core.windows.net\n\nSanitized\n\n\nCloud\nBlobEndpoint=https://seanmcccanary3.blob.core.windows.net/;QueueEndpoint=https://seanmcccanary3.queue.core.windows.net/;FileEndpoint=https://seanmcccanary3.file.core.windows.net/;BlobSecondaryEndpoint=https://seanmcccanary3-secondary.blob.core.windows.net/;QueueSecondaryEndpoint=https://seanmcccanary3-secondary.queue.core.windows.net/;FileSecondaryEndpoint=https://seanmcccanary3-secondary.file.core.windows.net/;AccountName=seanmcccanary3;AccountKey=Kg==;\nseanscope1\n\n"
  }
}<|MERGE_RESOLUTION|>--- conflicted
+++ resolved
@@ -15,11 +15,7 @@
         "x-ms-client-request-id": "7afecfa0-3409-b13d-5ead-7174827ddfb0",
         "x-ms-date": "Wed, 17 Feb 2021 18:48:02 GMT",
         "x-ms-return-client-request-id": "true",
-<<<<<<< HEAD
-        "x-ms-version": "2020-12-06"
-=======
         "x-ms-version": "2021-02-12"
->>>>>>> 7e782c87
       },
       "RequestBody": null,
       "StatusCode": 201,
@@ -34,11 +30,7 @@
         ],
         "x-ms-client-request-id": "7afecfa0-3409-b13d-5ead-7174827ddfb0",
         "x-ms-request-id": "0fb936cf-501e-0074-7c5d-05ee32000000",
-<<<<<<< HEAD
-        "x-ms-version": "2020-12-06"
-=======
         "x-ms-version": "2021-02-12"
->>>>>>> 7e782c87
       },
       "ResponseBody": []
     },
@@ -59,11 +51,7 @@
         "x-ms-client-request-id": "b63ccf9e-df94-b62e-f639-b1c2bfe01b3e",
         "x-ms-date": "Wed, 17 Feb 2021 18:48:02 GMT",
         "x-ms-return-client-request-id": "true",
-<<<<<<< HEAD
-        "x-ms-version": "2020-12-06"
-=======
         "x-ms-version": "2021-02-12"
->>>>>>> 7e782c87
       },
       "RequestBody": "AFkoaLaHG+4/IhKPELLZyeC7jkaLjWsl6yRIFq+ApLDpkHQpVXb6tus/EWtoU8l/GbvdUSB+VXLtAnyRPgU+v31hpn8+sHRpwdhaTHwAvJhbyfz0o1KQazoBO1L5aHflAVHtBqxKQGhGc5BHIwn27EXkNnUISRwr0TtEPHQhcFhgdUsqE7XrEYiTrS/CSEgxC08MFTIB3Lc1wTVxBQT0JQM35629y9mQ+CXtdJvsaYnzEzAlFFomXpiT9FGAeguEn4gsimCacz91fB0MFGgbSFesfvHTzhCoEIgVKtaHD30ZadUTwN4oWJ/xr5c9GUkweKz61PsasNB3g3nXhUlp7m2f86uSCIh5gyVR4h54a/Y+5LIqjTuC/7gEmzxkUNNWiMEqniaenW8jgFDWyM6x/xiDmaCWPmEyHfTyjmxLFDNR+1pdTc3QoEZCBgzqqzbqUpwk4bczv0lg+IAxqw8D2GwdhM1zVLFLsvhZVDdUR3G9CDzPJzJ8HjsQ/VVMnvQ3Pi6fzSZpdv7r2C++2WsRC7EOdKPSNLE6oWaSY1dc/hMDIRYJtXlLVJE+404CvUTQ//GjPSpRZAl8ZSy/1hOmj9oburdUB1Y3wx8RlFFiN+MhwmRluMHosr0MjFBNi31+l1R05gKNe/eaa3oLQM+4Gi1InhSvQdcYMwj6SHsG6jihk/397lHhlEZsy0xH3XLtVHIiBO1pzlZ8W7P6kjN7lIFCaqzSuyvcZwnNQnWK0VWWDfMI4+VKOMSngJOd5wIT8TfKBHPFG5lHRp3jm4zg8oleY4Q/c7Cc9zHoKjqYPoAHulE+v8zi0PJawZ1IZ5w4x40JP4N9032GLg1B3PBerwcd3OA6oTK8e5KS5LITVJCVsGKtjv/8iebTuJC/oPMB/BKVKoq7/SZaTMPw6+7Lc9p9rCyNsCAIIFL6Zumh/duekOigfikF2bI8UkI8DJ73CES2QvTHdEvxjAo4wZY9uE7nUVoGK/Wxd9J6UF7dyxOzAl6k67vm1xudrvEezRcb/5nzVLpD8d1PBcohTCPsFMH2hL44mM2TAXo+aHwEkqm6XlHF6XZZbxGAVeXwxIr4sJkvKElZ4mbLYFNABYhgSnMgZ+7SJypKnRSsuEPnojzvRrji1WpgYXvq+YgjGGqJHwpyz12cJolu5Io0rCoj5L4WUb7PfXUJwAVy6C6iJ4SpI5g4ddLfUiAvc/DfK7RRxhXKDcesuaGVaQ9XKj5azL0Fi4mS627rNv6eoAqFKpRRISEY1xq9/Wn2ogzDhyji1Kcy2aAqv9um39bIDRiXED97BggcQfWjSI0gm0hiJ6/WvMxiUlDzJmJFcvdE9O9QX5LNSIEfxZKxj5ESCiOSRA==",
       "StatusCode": 201,
@@ -81,11 +69,7 @@
         "x-ms-content-crc64": "iQRMjcBb9JQ=",
         "x-ms-request-id": "0fb936eb-501e-0074-145d-05ee32000000",
         "x-ms-request-server-encrypted": "true",
-<<<<<<< HEAD
-        "x-ms-version": "2020-12-06",
-=======
         "x-ms-version": "2021-02-12",
->>>>>>> 7e782c87
         "x-ms-version-id": "2021-02-17T18:48:02.6975334Z"
       },
       "ResponseBody": []
@@ -109,11 +93,7 @@
         "x-ms-meta-meta": "data",
         "x-ms-meta-UPPER": "case",
         "x-ms-return-client-request-id": "true",
-<<<<<<< HEAD
-        "x-ms-version": "2020-12-06"
-=======
         "x-ms-version": "2021-02-12"
->>>>>>> 7e782c87
       },
       "RequestBody": null,
       "StatusCode": 412,
@@ -128,11 +108,7 @@
         "x-ms-client-request-id": "3b743d30-dce7-d8af-f83c-5b1383fb2ea6",
         "x-ms-error-code": "ConditionNotMet",
         "x-ms-request-id": "0fb9370c-501e-0074-315d-05ee32000000",
-<<<<<<< HEAD
-        "x-ms-version": "2020-12-06"
-=======
         "x-ms-version": "2021-02-12"
->>>>>>> 7e782c87
       },
       "ResponseBody": [
         "﻿<?xml version=\"1.0\" encoding=\"utf-8\"?><Error><Code>ConditionNotMet</Code><Message>The condition specified using HTTP conditional header(s) is not met.\n",
@@ -154,11 +130,7 @@
         "x-ms-client-request-id": "8191fd76-e06c-d656-7e66-24c542f0a7d8",
         "x-ms-date": "Wed, 17 Feb 2021 18:48:04 GMT",
         "x-ms-return-client-request-id": "true",
-<<<<<<< HEAD
-        "x-ms-version": "2020-12-06"
-=======
         "x-ms-version": "2021-02-12"
->>>>>>> 7e782c87
       },
       "RequestBody": null,
       "StatusCode": 202,
@@ -171,11 +143,7 @@
         ],
         "x-ms-client-request-id": "8191fd76-e06c-d656-7e66-24c542f0a7d8",
         "x-ms-request-id": "0fb93a4b-501e-0074-0c5d-05ee32000000",
-<<<<<<< HEAD
-        "x-ms-version": "2020-12-06"
-=======
         "x-ms-version": "2021-02-12"
->>>>>>> 7e782c87
       },
       "ResponseBody": []
     }
