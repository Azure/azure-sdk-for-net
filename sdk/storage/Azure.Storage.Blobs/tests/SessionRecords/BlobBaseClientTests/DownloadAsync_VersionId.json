﻿{
  "Entries": [
    {
      "RequestUri": "https://seanmcccanary3.blob.core.windows.net/test-container-4c9aedf1-02d4-e2ca-aef2-b2c16cd9d6ba?restype=container",
      "RequestMethod": "PUT",
      "RequestHeaders": {
        "Accept": "application/xml",
        "Authorization": "Sanitized",
        "traceparent": "00-d53a564317995f43b09df07208bab4f9-e32d699618902a41-00",
        "User-Agent": [
          "azsdk-net-Storage.Blobs/12.9.0-alpha.20210217.1",
          "(.NET 5.0.3; Microsoft Windows 10.0.19042)"
        ],
        "x-ms-blob-public-access": "container",
        "x-ms-client-request-id": "4081e4fe-4145-8593-5e4e-638c55097ca3",
        "x-ms-date": "Wed, 17 Feb 2021 18:46:44 GMT",
        "x-ms-return-client-request-id": "true",
<<<<<<< HEAD
        "x-ms-version": "2020-12-06"
=======
        "x-ms-version": "2021-02-12"
>>>>>>> 7e782c87
      },
      "RequestBody": null,
      "StatusCode": 201,
      "ResponseHeaders": {
        "Content-Length": "0",
        "Date": "Wed, 17 Feb 2021 18:46:44 GMT",
        "ETag": "\"0x8D8D3745F60EA22\"",
        "Last-Modified": "Wed, 17 Feb 2021 18:46:44 GMT",
        "Server": [
          "Windows-Azure-Blob/1.0",
          "Microsoft-HTTPAPI/2.0"
        ],
        "x-ms-client-request-id": "4081e4fe-4145-8593-5e4e-638c55097ca3",
        "x-ms-request-id": "863949b2-f01e-001f-225d-0569c6000000",
<<<<<<< HEAD
        "x-ms-version": "2020-12-06"
=======
        "x-ms-version": "2021-02-12"
>>>>>>> 7e782c87
      },
      "ResponseBody": []
    },
    {
      "RequestUri": "https://seanmcccanary3.blob.core.windows.net/test-container-4c9aedf1-02d4-e2ca-aef2-b2c16cd9d6ba/test-blob-851baf9d-e899-eb97-7e1f-14ff5a276c1f",
      "RequestMethod": "PUT",
      "RequestHeaders": {
        "Accept": "application/xml",
        "Authorization": "Sanitized",
        "Content-Length": "1024",
        "Content-Type": "application/octet-stream",
        "traceparent": "00-cdd46be3c967064593c88e8ad3503d9e-aba6a63771eb5848-00",
        "User-Agent": [
          "azsdk-net-Storage.Blobs/12.9.0-alpha.20210217.1",
          "(.NET 5.0.3; Microsoft Windows 10.0.19042)"
        ],
        "x-ms-blob-type": "BlockBlob",
        "x-ms-client-request-id": "3e0875f4-29d9-bb2b-bf26-27b3dc01eec9",
        "x-ms-date": "Wed, 17 Feb 2021 18:46:44 GMT",
        "x-ms-return-client-request-id": "true",
<<<<<<< HEAD
        "x-ms-version": "2020-12-06"
=======
        "x-ms-version": "2021-02-12"
>>>>>>> 7e782c87
      },
      "RequestBody": "xh7Qf0sDMN6O6kMVTiu4e76uwohYlXWwhDFVNrDTWv9CENgLY7O3+7Sislr9fTYzlufNp0b0SjGpH/sarfktuo9D0z1SrBgK9sfTtuIaswb6IqDIBbO5TcanYUO4nU26dPjLuar54OnPw7B/IZROj2z0H4tYZbTcioV3qkvUUlh5GUHqT/lbAUG3+EICOSwxWNLXw37CYQ9D7i8lgTWe+3FYBQdTY0BymB1KoWxx2VBYRlJ4/I7Zt7cyp2DKNn8LGf3RqjMk3fSSZCtheMCi0RXezDvjJf7ifk5QIbzfqGKdPohvoC4dM2hd5pdjeD/3j9ZK62lEJ/T+7ivl1Lw4srvIwzk3MzHnwZjThT5mfwYPWZHmlbz4WBaUcLEDN1+rJTTcmrQFv1ylYyrQcaG1l28k1XorUhz/z2sio8KA44k5J2AJiuVSCZo0QTKSKOd03tlB3mHlgNMX3ctJ4huaJH+hl0lBrA2K0szg9hHqbKeDrcXpPgUnU6eN8a0aCSZ+mhyy8JCdMzLMtwyVBInBLXAjxTVWseZ5eUOitLpfb8ilYlz0N3wW5XqSHYb5kk8dy8Q99kPxJ+g1OXdM+393bEdD8KItzfX0DOC6xJRggOf0hOj1IXmFsztzv/4Eyur7GrA+taGt8P7OSeljNmNU1biPWHaWgkrOvjxmug3370L1v6njIcpFR5TqJtiQIXzXHulFdHFzZJhlcPdlRjXw11qmbXe6cLTuShHirFtyPp3AjpwksXrRglsQfrHT4ABf+U996bMFHa01VypgkLc98jJapbeZzCbf1eobqfIDG2oQg7MM9FTpunHu7lpQcPKk04t+eDtJxS0pnhTI6XS6MjzAUA0EMP7ecOpGqt3Lj2T4d9VnhKIux72G41Y/INH8M7wejyDkoKKNoAdRAhpPXQ6wz3GeU66ZkYhPfU2nnk8ZSXcgrf9DE9cz2uOb3cSjNoVHj1FfXeAOhP6XlSJV5QK3N7ijLq8ObLyaa3nL/rPErEbHXw/+uuuXEikBq3613fTg46UL/wfWOSKVxPJmQ4VK0+nbjYXyuH3MDByGDcA95Y2F6hsOuKw/8SbtafX5MM+jttiV2VBu7ionPvLrUCthV99k4VlqPBo8nJtfBU+I09xN4lboqAs9Fvvw5nq6U6H6ixIWlU51OHq+WD20D+jbn2sWnm3Vea7TJ8pdeVaggkj6ZHo8cj6N16ncKU/OiAcTFUYPo7UzJRFkQm2EGL4kHtb0uqpuni0ticbD+U9eBJ7DSmQPkN6Txj5o2C/QCb/rtwt42s5dpHYZ4hnvcCzCBT7PwM1aFY34YfNrBsb9XIAH2EFD5irQZqbu9a7Eo1YRpdPwAUjxkKJ+gHjb8Q==",
      "StatusCode": 201,
      "ResponseHeaders": {
        "Content-Length": "0",
        "Content-MD5": "ssrs5/VzrbKPoyzWY3C26A==",
        "Date": "Wed, 17 Feb 2021 18:46:44 GMT",
        "ETag": "\"0x8D8D3745F6A9B2D\"",
        "Last-Modified": "Wed, 17 Feb 2021 18:46:44 GMT",
        "Server": [
          "Windows-Azure-Blob/1.0",
          "Microsoft-HTTPAPI/2.0"
        ],
        "x-ms-client-request-id": "3e0875f4-29d9-bb2b-bf26-27b3dc01eec9",
        "x-ms-content-crc64": "y9hz9tSlkDI=",
        "x-ms-request-id": "863949b9-f01e-001f-275d-0569c6000000",
        "x-ms-request-server-encrypted": "true",
<<<<<<< HEAD
        "x-ms-version": "2020-12-06",
=======
        "x-ms-version": "2021-02-12",
>>>>>>> 7e782c87
        "x-ms-version-id": "2021-02-17T18:46:44.3414317Z"
      },
      "ResponseBody": []
    },
    {
      "RequestUri": "https://seanmcccanary3.blob.core.windows.net/test-container-4c9aedf1-02d4-e2ca-aef2-b2c16cd9d6ba/test-blob-851baf9d-e899-eb97-7e1f-14ff5a276c1f",
      "RequestMethod": "GET",
      "RequestHeaders": {
        "Accept": "application/xml",
        "Authorization": "Sanitized",
        "traceparent": "00-3e9091b05480814a96f7ed3fdddce2ba-8008b427f3db244e-00",
        "User-Agent": [
          "azsdk-net-Storage.Blobs/12.9.0-alpha.20210217.1",
          "(.NET 5.0.3; Microsoft Windows 10.0.19042)"
        ],
        "x-ms-client-request-id": "e50a62b9-2e1f-b545-0702-dd33393f3059",
        "x-ms-date": "Wed, 17 Feb 2021 18:46:44 GMT",
        "x-ms-return-client-request-id": "true",
<<<<<<< HEAD
        "x-ms-version": "2020-12-06"
=======
        "x-ms-version": "2021-02-12"
>>>>>>> 7e782c87
      },
      "RequestBody": null,
      "StatusCode": 200,
      "ResponseHeaders": {
        "Accept-Ranges": "bytes",
        "Content-Length": "1024",
        "Content-MD5": "ssrs5/VzrbKPoyzWY3C26A==",
        "Content-Type": "application/octet-stream",
        "Date": "Wed, 17 Feb 2021 18:46:44 GMT",
        "ETag": "\"0x8D8D3745F6A9B2D\"",
        "Last-Modified": "Wed, 17 Feb 2021 18:46:44 GMT",
        "Server": [
          "Windows-Azure-Blob/1.0",
          "Microsoft-HTTPAPI/2.0"
        ],
        "x-ms-blob-type": "BlockBlob",
        "x-ms-client-request-id": "e50a62b9-2e1f-b545-0702-dd33393f3059",
        "x-ms-creation-time": "Wed, 17 Feb 2021 18:46:44 GMT",
        "x-ms-is-current-version": "true",
        "x-ms-last-access-time": "Wed, 17 Feb 2021 18:46:44 GMT",
        "x-ms-lease-state": "available",
        "x-ms-lease-status": "unlocked",
        "x-ms-request-id": "863949d2-f01e-001f-3c5d-0569c6000000",
        "x-ms-server-encrypted": "true",
<<<<<<< HEAD
        "x-ms-version": "2020-12-06",
=======
        "x-ms-version": "2021-02-12",
>>>>>>> 7e782c87
        "x-ms-version-id": "2021-02-17T18:46:44.3414317Z"
      },
      "ResponseBody": "xh7Qf0sDMN6O6kMVTiu4e76uwohYlXWwhDFVNrDTWv9CENgLY7O3+7Sislr9fTYzlufNp0b0SjGpH/sarfktuo9D0z1SrBgK9sfTtuIaswb6IqDIBbO5TcanYUO4nU26dPjLuar54OnPw7B/IZROj2z0H4tYZbTcioV3qkvUUlh5GUHqT/lbAUG3+EICOSwxWNLXw37CYQ9D7i8lgTWe+3FYBQdTY0BymB1KoWxx2VBYRlJ4/I7Zt7cyp2DKNn8LGf3RqjMk3fSSZCtheMCi0RXezDvjJf7ifk5QIbzfqGKdPohvoC4dM2hd5pdjeD/3j9ZK62lEJ/T+7ivl1Lw4srvIwzk3MzHnwZjThT5mfwYPWZHmlbz4WBaUcLEDN1+rJTTcmrQFv1ylYyrQcaG1l28k1XorUhz/z2sio8KA44k5J2AJiuVSCZo0QTKSKOd03tlB3mHlgNMX3ctJ4huaJH+hl0lBrA2K0szg9hHqbKeDrcXpPgUnU6eN8a0aCSZ+mhyy8JCdMzLMtwyVBInBLXAjxTVWseZ5eUOitLpfb8ilYlz0N3wW5XqSHYb5kk8dy8Q99kPxJ+g1OXdM+393bEdD8KItzfX0DOC6xJRggOf0hOj1IXmFsztzv/4Eyur7GrA+taGt8P7OSeljNmNU1biPWHaWgkrOvjxmug3370L1v6njIcpFR5TqJtiQIXzXHulFdHFzZJhlcPdlRjXw11qmbXe6cLTuShHirFtyPp3AjpwksXrRglsQfrHT4ABf+U996bMFHa01VypgkLc98jJapbeZzCbf1eobqfIDG2oQg7MM9FTpunHu7lpQcPKk04t+eDtJxS0pnhTI6XS6MjzAUA0EMP7ecOpGqt3Lj2T4d9VnhKIux72G41Y/INH8M7wejyDkoKKNoAdRAhpPXQ6wz3GeU66ZkYhPfU2nnk8ZSXcgrf9DE9cz2uOb3cSjNoVHj1FfXeAOhP6XlSJV5QK3N7ijLq8ObLyaa3nL/rPErEbHXw/+uuuXEikBq3613fTg46UL/wfWOSKVxPJmQ4VK0+nbjYXyuH3MDByGDcA95Y2F6hsOuKw/8SbtafX5MM+jttiV2VBu7ionPvLrUCthV99k4VlqPBo8nJtfBU+I09xN4lboqAs9Fvvw5nq6U6H6ixIWlU51OHq+WD20D+jbn2sWnm3Vea7TJ8pdeVaggkj6ZHo8cj6N16ncKU/OiAcTFUYPo7UzJRFkQm2EGL4kHtb0uqpuni0ticbD+U9eBJ7DSmQPkN6Txj5o2C/QCb/rtwt42s5dpHYZ4hnvcCzCBT7PwM1aFY34YfNrBsb9XIAH2EFD5irQZqbu9a7Eo1YRpdPwAUjxkKJ+gHjb8Q=="
    },
    {
      "RequestUri": "https://seanmcccanary3.blob.core.windows.net/test-container-4c9aedf1-02d4-e2ca-aef2-b2c16cd9d6ba?restype=container",
      "RequestMethod": "DELETE",
      "RequestHeaders": {
        "Accept": "application/xml",
        "Authorization": "Sanitized",
        "traceparent": "00-3517e610b092c14b8d11a1fc09a98adf-6afffeba1878ec45-00",
        "User-Agent": [
          "azsdk-net-Storage.Blobs/12.9.0-alpha.20210217.1",
          "(.NET 5.0.3; Microsoft Windows 10.0.19042)"
        ],
        "x-ms-client-request-id": "79f96dda-09f7-f5aa-3deb-45b96164037c",
        "x-ms-date": "Wed, 17 Feb 2021 18:46:44 GMT",
        "x-ms-return-client-request-id": "true",
<<<<<<< HEAD
        "x-ms-version": "2020-12-06"
=======
        "x-ms-version": "2021-02-12"
>>>>>>> 7e782c87
      },
      "RequestBody": null,
      "StatusCode": 202,
      "ResponseHeaders": {
        "Content-Length": "0",
        "Date": "Wed, 17 Feb 2021 18:46:44 GMT",
        "Server": [
          "Windows-Azure-Blob/1.0",
          "Microsoft-HTTPAPI/2.0"
        ],
        "x-ms-client-request-id": "79f96dda-09f7-f5aa-3deb-45b96164037c",
        "x-ms-request-id": "863949e5-f01e-001f-4f5d-0569c6000000",
<<<<<<< HEAD
        "x-ms-version": "2020-12-06"
=======
        "x-ms-version": "2021-02-12"
>>>>>>> 7e782c87
      },
      "ResponseBody": []
    }
  ],
  "Variables": {
    "RandomSeed": "1711831295",
    "Storage_TestConfigDefault": "ProductionTenant\nseanmcccanary3\nU2FuaXRpemVk\nhttps://seanmcccanary3.blob.core.windows.net\nhttps://seanmcccanary3.file.core.windows.net\nhttps://seanmcccanary3.queue.core.windows.net\nhttps://seanmcccanary3.table.core.windows.net\n\n\n\n\nhttps://seanmcccanary3-secondary.blob.core.windows.net\nhttps://seanmcccanary3-secondary.file.core.windows.net\nhttps://seanmcccanary3-secondary.queue.core.windows.net\nhttps://seanmcccanary3-secondary.table.core.windows.net\n\nSanitized\n\n\nCloud\nBlobEndpoint=https://seanmcccanary3.blob.core.windows.net/;QueueEndpoint=https://seanmcccanary3.queue.core.windows.net/;FileEndpoint=https://seanmcccanary3.file.core.windows.net/;BlobSecondaryEndpoint=https://seanmcccanary3-secondary.blob.core.windows.net/;QueueSecondaryEndpoint=https://seanmcccanary3-secondary.queue.core.windows.net/;FileSecondaryEndpoint=https://seanmcccanary3-secondary.file.core.windows.net/;AccountName=seanmcccanary3;AccountKey=Kg==;\nseanscope1\n\n"
  }
}<|MERGE_RESOLUTION|>--- conflicted
+++ resolved
@@ -15,11 +15,7 @@
         "x-ms-client-request-id": "4081e4fe-4145-8593-5e4e-638c55097ca3",
         "x-ms-date": "Wed, 17 Feb 2021 18:46:44 GMT",
         "x-ms-return-client-request-id": "true",
-<<<<<<< HEAD
-        "x-ms-version": "2020-12-06"
-=======
         "x-ms-version": "2021-02-12"
->>>>>>> 7e782c87
       },
       "RequestBody": null,
       "StatusCode": 201,
@@ -34,11 +30,7 @@
         ],
         "x-ms-client-request-id": "4081e4fe-4145-8593-5e4e-638c55097ca3",
         "x-ms-request-id": "863949b2-f01e-001f-225d-0569c6000000",
-<<<<<<< HEAD
-        "x-ms-version": "2020-12-06"
-=======
         "x-ms-version": "2021-02-12"
->>>>>>> 7e782c87
       },
       "ResponseBody": []
     },
@@ -59,11 +51,7 @@
         "x-ms-client-request-id": "3e0875f4-29d9-bb2b-bf26-27b3dc01eec9",
         "x-ms-date": "Wed, 17 Feb 2021 18:46:44 GMT",
         "x-ms-return-client-request-id": "true",
-<<<<<<< HEAD
-        "x-ms-version": "2020-12-06"
-=======
         "x-ms-version": "2021-02-12"
->>>>>>> 7e782c87
       },
       "RequestBody": "xh7Qf0sDMN6O6kMVTiu4e76uwohYlXWwhDFVNrDTWv9CENgLY7O3+7Sislr9fTYzlufNp0b0SjGpH/sarfktuo9D0z1SrBgK9sfTtuIaswb6IqDIBbO5TcanYUO4nU26dPjLuar54OnPw7B/IZROj2z0H4tYZbTcioV3qkvUUlh5GUHqT/lbAUG3+EICOSwxWNLXw37CYQ9D7i8lgTWe+3FYBQdTY0BymB1KoWxx2VBYRlJ4/I7Zt7cyp2DKNn8LGf3RqjMk3fSSZCtheMCi0RXezDvjJf7ifk5QIbzfqGKdPohvoC4dM2hd5pdjeD/3j9ZK62lEJ/T+7ivl1Lw4srvIwzk3MzHnwZjThT5mfwYPWZHmlbz4WBaUcLEDN1+rJTTcmrQFv1ylYyrQcaG1l28k1XorUhz/z2sio8KA44k5J2AJiuVSCZo0QTKSKOd03tlB3mHlgNMX3ctJ4huaJH+hl0lBrA2K0szg9hHqbKeDrcXpPgUnU6eN8a0aCSZ+mhyy8JCdMzLMtwyVBInBLXAjxTVWseZ5eUOitLpfb8ilYlz0N3wW5XqSHYb5kk8dy8Q99kPxJ+g1OXdM+393bEdD8KItzfX0DOC6xJRggOf0hOj1IXmFsztzv/4Eyur7GrA+taGt8P7OSeljNmNU1biPWHaWgkrOvjxmug3370L1v6njIcpFR5TqJtiQIXzXHulFdHFzZJhlcPdlRjXw11qmbXe6cLTuShHirFtyPp3AjpwksXrRglsQfrHT4ABf+U996bMFHa01VypgkLc98jJapbeZzCbf1eobqfIDG2oQg7MM9FTpunHu7lpQcPKk04t+eDtJxS0pnhTI6XS6MjzAUA0EMP7ecOpGqt3Lj2T4d9VnhKIux72G41Y/INH8M7wejyDkoKKNoAdRAhpPXQ6wz3GeU66ZkYhPfU2nnk8ZSXcgrf9DE9cz2uOb3cSjNoVHj1FfXeAOhP6XlSJV5QK3N7ijLq8ObLyaa3nL/rPErEbHXw/+uuuXEikBq3613fTg46UL/wfWOSKVxPJmQ4VK0+nbjYXyuH3MDByGDcA95Y2F6hsOuKw/8SbtafX5MM+jttiV2VBu7ionPvLrUCthV99k4VlqPBo8nJtfBU+I09xN4lboqAs9Fvvw5nq6U6H6ixIWlU51OHq+WD20D+jbn2sWnm3Vea7TJ8pdeVaggkj6ZHo8cj6N16ncKU/OiAcTFUYPo7UzJRFkQm2EGL4kHtb0uqpuni0ticbD+U9eBJ7DSmQPkN6Txj5o2C/QCb/rtwt42s5dpHYZ4hnvcCzCBT7PwM1aFY34YfNrBsb9XIAH2EFD5irQZqbu9a7Eo1YRpdPwAUjxkKJ+gHjb8Q==",
       "StatusCode": 201,
@@ -81,11 +69,7 @@
         "x-ms-content-crc64": "y9hz9tSlkDI=",
         "x-ms-request-id": "863949b9-f01e-001f-275d-0569c6000000",
         "x-ms-request-server-encrypted": "true",
-<<<<<<< HEAD
-        "x-ms-version": "2020-12-06",
-=======
         "x-ms-version": "2021-02-12",
->>>>>>> 7e782c87
         "x-ms-version-id": "2021-02-17T18:46:44.3414317Z"
       },
       "ResponseBody": []
@@ -104,11 +88,7 @@
         "x-ms-client-request-id": "e50a62b9-2e1f-b545-0702-dd33393f3059",
         "x-ms-date": "Wed, 17 Feb 2021 18:46:44 GMT",
         "x-ms-return-client-request-id": "true",
-<<<<<<< HEAD
-        "x-ms-version": "2020-12-06"
-=======
         "x-ms-version": "2021-02-12"
->>>>>>> 7e782c87
       },
       "RequestBody": null,
       "StatusCode": 200,
@@ -133,11 +113,7 @@
         "x-ms-lease-status": "unlocked",
         "x-ms-request-id": "863949d2-f01e-001f-3c5d-0569c6000000",
         "x-ms-server-encrypted": "true",
-<<<<<<< HEAD
-        "x-ms-version": "2020-12-06",
-=======
         "x-ms-version": "2021-02-12",
->>>>>>> 7e782c87
         "x-ms-version-id": "2021-02-17T18:46:44.3414317Z"
       },
       "ResponseBody": "xh7Qf0sDMN6O6kMVTiu4e76uwohYlXWwhDFVNrDTWv9CENgLY7O3+7Sislr9fTYzlufNp0b0SjGpH/sarfktuo9D0z1SrBgK9sfTtuIaswb6IqDIBbO5TcanYUO4nU26dPjLuar54OnPw7B/IZROj2z0H4tYZbTcioV3qkvUUlh5GUHqT/lbAUG3+EICOSwxWNLXw37CYQ9D7i8lgTWe+3FYBQdTY0BymB1KoWxx2VBYRlJ4/I7Zt7cyp2DKNn8LGf3RqjMk3fSSZCtheMCi0RXezDvjJf7ifk5QIbzfqGKdPohvoC4dM2hd5pdjeD/3j9ZK62lEJ/T+7ivl1Lw4srvIwzk3MzHnwZjThT5mfwYPWZHmlbz4WBaUcLEDN1+rJTTcmrQFv1ylYyrQcaG1l28k1XorUhz/z2sio8KA44k5J2AJiuVSCZo0QTKSKOd03tlB3mHlgNMX3ctJ4huaJH+hl0lBrA2K0szg9hHqbKeDrcXpPgUnU6eN8a0aCSZ+mhyy8JCdMzLMtwyVBInBLXAjxTVWseZ5eUOitLpfb8ilYlz0N3wW5XqSHYb5kk8dy8Q99kPxJ+g1OXdM+393bEdD8KItzfX0DOC6xJRggOf0hOj1IXmFsztzv/4Eyur7GrA+taGt8P7OSeljNmNU1biPWHaWgkrOvjxmug3370L1v6njIcpFR5TqJtiQIXzXHulFdHFzZJhlcPdlRjXw11qmbXe6cLTuShHirFtyPp3AjpwksXrRglsQfrHT4ABf+U996bMFHa01VypgkLc98jJapbeZzCbf1eobqfIDG2oQg7MM9FTpunHu7lpQcPKk04t+eDtJxS0pnhTI6XS6MjzAUA0EMP7ecOpGqt3Lj2T4d9VnhKIux72G41Y/INH8M7wejyDkoKKNoAdRAhpPXQ6wz3GeU66ZkYhPfU2nnk8ZSXcgrf9DE9cz2uOb3cSjNoVHj1FfXeAOhP6XlSJV5QK3N7ijLq8ObLyaa3nL/rPErEbHXw/+uuuXEikBq3613fTg46UL/wfWOSKVxPJmQ4VK0+nbjYXyuH3MDByGDcA95Y2F6hsOuKw/8SbtafX5MM+jttiV2VBu7ionPvLrUCthV99k4VlqPBo8nJtfBU+I09xN4lboqAs9Fvvw5nq6U6H6ixIWlU51OHq+WD20D+jbn2sWnm3Vea7TJ8pdeVaggkj6ZHo8cj6N16ncKU/OiAcTFUYPo7UzJRFkQm2EGL4kHtb0uqpuni0ticbD+U9eBJ7DSmQPkN6Txj5o2C/QCb/rtwt42s5dpHYZ4hnvcCzCBT7PwM1aFY34YfNrBsb9XIAH2EFD5irQZqbu9a7Eo1YRpdPwAUjxkKJ+gHjb8Q=="
@@ -156,11 +132,7 @@
         "x-ms-client-request-id": "79f96dda-09f7-f5aa-3deb-45b96164037c",
         "x-ms-date": "Wed, 17 Feb 2021 18:46:44 GMT",
         "x-ms-return-client-request-id": "true",
-<<<<<<< HEAD
-        "x-ms-version": "2020-12-06"
-=======
         "x-ms-version": "2021-02-12"
->>>>>>> 7e782c87
       },
       "RequestBody": null,
       "StatusCode": 202,
@@ -173,11 +145,7 @@
         ],
         "x-ms-client-request-id": "79f96dda-09f7-f5aa-3deb-45b96164037c",
         "x-ms-request-id": "863949e5-f01e-001f-4f5d-0569c6000000",
-<<<<<<< HEAD
-        "x-ms-version": "2020-12-06"
-=======
         "x-ms-version": "2021-02-12"
->>>>>>> 7e782c87
       },
       "ResponseBody": []
     }
