﻿{
  "Entries": [
    {
      "RequestUri": "https://seanmcccanary3.blob.core.windows.net/test-container-f3c1c9ca-6507-2b76-ac53-89b5364d30d9?restype=container",
      "RequestMethod": "PUT",
      "RequestHeaders": {
        "Accept": "application/xml",
        "Authorization": "Sanitized",
        "traceparent": "00-9a3acc26c36af94a8f4cedb79b34b098-cc835830adfdf14e-00",
        "User-Agent": [
          "azsdk-net-Storage.Blobs/12.9.0-alpha.20210217.1",
          "(.NET 5.0.3; Microsoft Windows 10.0.19042)"
        ],
        "x-ms-blob-public-access": "container",
        "x-ms-client-request-id": "ad86128e-5b71-7573-b68a-0c379cffaa85",
        "x-ms-date": "Wed, 17 Feb 2021 19:50:32 GMT",
        "x-ms-return-client-request-id": "true",
<<<<<<< HEAD
        "x-ms-version": "2020-12-06"
=======
        "x-ms-version": "2021-02-12"
>>>>>>> 7e782c87
      },
      "RequestBody": null,
      "StatusCode": 201,
      "ResponseHeaders": {
        "Content-Length": "0",
        "Date": "Wed, 17 Feb 2021 19:50:32 GMT",
        "ETag": "\"0x8D8D37D4919868B\"",
        "Last-Modified": "Wed, 17 Feb 2021 19:50:32 GMT",
        "Server": [
          "Windows-Azure-Blob/1.0",
          "Microsoft-HTTPAPI/2.0"
        ],
        "x-ms-client-request-id": "ad86128e-5b71-7573-b68a-0c379cffaa85",
        "x-ms-request-id": "7636593d-601e-007f-4b66-051559000000",
<<<<<<< HEAD
        "x-ms-version": "2020-12-06"
=======
        "x-ms-version": "2021-02-12"
>>>>>>> 7e782c87
      },
      "ResponseBody": []
    },
    {
      "RequestUri": "https://seanmcccanary3.blob.core.windows.net/test-container-f3c1c9ca-6507-2b76-ac53-89b5364d30d9/test-blob-c7489791-1dfe-4a95-15d8-46137be6b783",
      "RequestMethod": "PUT",
      "RequestHeaders": {
        "Accept": "application/xml",
        "Authorization": "Sanitized",
        "Content-Length": "1024",
        "Content-Type": "application/octet-stream",
        "traceparent": "00-00d90b7641f31f409ea4a377b86b28c9-04a0b2d688717141-00",
        "User-Agent": [
          "azsdk-net-Storage.Blobs/12.9.0-alpha.20210217.1",
          "(.NET 5.0.3; Microsoft Windows 10.0.19042)"
        ],
        "x-ms-blob-type": "BlockBlob",
        "x-ms-client-request-id": "c0089085-f49b-5701-f58f-0559a697610f",
        "x-ms-date": "Wed, 17 Feb 2021 19:50:32 GMT",
        "x-ms-return-client-request-id": "true",
<<<<<<< HEAD
        "x-ms-version": "2020-12-06"
=======
        "x-ms-version": "2021-02-12"
>>>>>>> 7e782c87
      },
      "RequestBody": "BPgmJMeDZ/3iGBWwdHxNrUpj/tzgiJJxfDuXmRRg+c/SiDOj2IW9DS9L5OUI5daYipnJF+jao3tltaiM683ogh9F3etJqdXEpvCslKOsaZdl/w97l+Hn9+W3PSPdMSJiYmLGwgjrTuDDBHH3Lg7YuUwQJuu+bOo9XeUFkmuy5nTOSjJB5qaPerAut5Jw78nX34TXzAo2o/V3iWQi5bx1ER79KePbltKlgaw7kLRYzW4bLrLn2hlpl6c9yl1BbJTzuaZ0csbm+0ixMUtd+xJAHrv2BrYJjTYEk5I8nst1YxQYR9cO5FqnNTNqNanNC5uV/KuhS2bd6Stvb980qlx8PM43RbQ6MTphT9CDn1iNNof2pqEg1BiuOl2sn3R7c4vW7fjalsbnWspxQPyVWkrS4TlXPQO6XGi2iQtWjZLF5dtFrLJfsp/BDkzWrpMcGd8T2r07IzWIG5CQJA26kcw4rFogT62Xci+Zli62467UmW8rQ7PVicKmvJAhz42SBn1/ngI5+8kye2eOoo0G0TjivIqdj00YYyKYepMddqOhBo+wN0Wsm52m+cdMR+c1n+tYPxIC9HcvZjvfoIE2FQXD7Jv9VZryNiDt9pWGzBw6Y9qnxDaQnhIXgdAKzPoccOTCiFpLN0lQZQnyFf3iqZofpT2mjlDOM06J5tTJ6Gkl0Iaxw0TB7yyRVl4tnogUNdc26ye9deKT9FUMwlB0h32fzER3MOVVXbURFTfxoJTFdLH9k/1CZ1ukHc/vtSzbHM/hjtFDnQTx4I1xrF+qoVPARk6fd/N/XGTp0xIVZaiJNfhnEBLDgdesC7Jv0bv8+Xx8L27ePKXcYTFsWsny23vl53dmQ5FA/cV282xAEIqp7NqWmTY5q/lTi67gViYNui83iepDlbXqPDKoZ0g5m1Gmw23vW0JEqzx9E7jiX6aeaTk9CYagZVckq10EkEOwGu9dOZO4HV7s892txoH9B9yLCv4P+5LKBl0Vy6/lPxv4zfnIhSUT5UvaUBao85/WJ6OAeYZFoR5dkzM1o1KuBrPCtfiINIK2dySzNKt8IRK9P6MLZcaUsyvaavHy3kL4LEli5T6mTvIhyQFikWxz4XEgd2OuoqHtLgHMrcqQxJnhughhGTvUF/Gx6pvEMiG/Z4mA0WbfSYmndbc82aEokAVogNZkEcc1S2By/bcGKPzfDUVAEPMyAnF+uaSEmD1QiVqVW7FKWlbBS4UGbEzRoUy7Xcxb538SNn1l5lcjsLMjInNdccxKlLPuf8VtLJYlrBhXyTtx9KLagyU05XT+nZrR40rYdDCAcMgYbGe6pAnnQDk/zOd4sS7Rgu2nFq8+8OEqm0lLTDjo11hyWIc6IN4bTA==",
      "StatusCode": 201,
      "ResponseHeaders": {
        "Content-Length": "0",
        "Content-MD5": "g4CcM6ozVj/cReFzCTYoVQ==",
        "Date": "Wed, 17 Feb 2021 19:50:32 GMT",
        "ETag": "\"0x8D8D37D4923F100\"",
        "Last-Modified": "Wed, 17 Feb 2021 19:50:32 GMT",
        "Server": [
          "Windows-Azure-Blob/1.0",
          "Microsoft-HTTPAPI/2.0"
        ],
        "x-ms-client-request-id": "c0089085-f49b-5701-f58f-0559a697610f",
        "x-ms-content-crc64": "uLIFJU66nK0=",
        "x-ms-request-id": "7636595d-601e-007f-6566-051559000000",
        "x-ms-request-server-encrypted": "true",
<<<<<<< HEAD
        "x-ms-version": "2020-12-06",
=======
        "x-ms-version": "2021-02-12",
>>>>>>> 7e782c87
        "x-ms-version-id": "2021-02-17T19:50:32.4390144Z"
      },
      "ResponseBody": []
    },
    {
      "RequestUri": "https://seanmcccanary3.blob.core.windows.net/test-container-f3c1c9ca-6507-2b76-ac53-89b5364d30d9/test-blob-040bc98b-1131-4278-172f-4545a5fefd5a",
      "RequestMethod": "PUT",
      "RequestHeaders": {
        "Accept": "application/xml",
        "Authorization": "Sanitized",
        "Content-Length": "1024",
        "Content-Type": "application/octet-stream",
        "traceparent": "00-a620cc2c4c880d499e1b768ef3588837-ea09c5650c66454d-00",
        "User-Agent": [
          "azsdk-net-Storage.Blobs/12.9.0-alpha.20210217.1",
          "(.NET 5.0.3; Microsoft Windows 10.0.19042)"
        ],
        "x-ms-blob-type": "BlockBlob",
        "x-ms-client-request-id": "8ed3a0a2-5382-cf0c-851b-4b679949946e",
        "x-ms-date": "Wed, 17 Feb 2021 19:50:32 GMT",
        "x-ms-return-client-request-id": "true",
<<<<<<< HEAD
        "x-ms-version": "2020-12-06"
=======
        "x-ms-version": "2021-02-12"
>>>>>>> 7e782c87
      },
      "RequestBody": "fgq0kNVbsLA5Z9oiU9h1b5AzTZAN1Ut0GMapa667sfeSq9qc4tE5MBhaysk2Ve4/utW1crFsTKi/P3cPskUBfbbjkKj92Yy++Rx3sguCPcLXabHZBj5GJV8x3aNZKX7TWUwSU8RGQeFI9niU9JmdPAG1N0iUKHd4nWtJzPzpZNCepFm+b+r+kSfPkBDFsTDFlKChpPE1PzHVmrVY/HXlX5Go9VBA3s0WtqYgxJdnsus7gzdbSL/eaGUo6dQ0pZSy6TF+HLvfhbXSiu5LFXqZbujKHXk9iRbSyo3rGPX44RERbtpm6JUvW/6Cib3RklPqjnrsaogbdGAaq1Iu9G2/2ajdOqafM4VSm8F6ugBZADc5AIl6DHeI9vp6SzxDAGeRw68V9FisS1v1ms/GoLlgwasa9PPjRM0xVESsJOdIDppa6fdQRAzfjbUuhXGowlVAGoqRKQxzrX/i5KAUACZzrIw1bLfCEH2fOmc+tb5ciJHuawpdt+SO5jt3bmBry4yOu9nlc1aefgoM8u6kNPjAhlsOJZQbFfWnpoV7SqIdM2/asPrldxU7UO0AUMT26bFDtucEXab4cqXjPczRIzNo779/yYT+2w9F09SmG8Uwsb3TN5S6GNXI4j1VATlJai26mGAFdiAtRdrYv4rRUVffsowO/euerdfpt+ZHqNnV+2in7INkKzudpvG54VlL95HmdU+tOmxBG+qJHL855ZwBA8MhKWTUe4ZRcVf55cx+ncBVYTOKKMD8ZtCY2w98ZMBVuN6VKs0sEvrIW8kURzYdC37/44RpdtoCJMOTO5931A2XpC3u6HLyKE44wsz35x6aes+RfYA760EDkgYJmdZaUYe8faIJLyILDLs1MLQNCzyk+cDQ5leMXLjr6lZs6Y943nBFO2p7kUuthXDFBbuN9obJZJ8VimsvLyDpHUTLnyMrvVJDx9DSKGd1ImDmx1f9XvTPo4TvYlMFFgxJknMG4eZNmUdpSS629zs3oGcKSGfJ7L9Q+/ueO1r+PbHEiJb0bkF6mC0PlBXGGaxIt8Ls+82kgKW0tuXqrl7tagt88m6lQzEmkK86uliqieJPVoSXEkLkHwjxQLdbj+rPISkJSSY9o3SRxWsdacVNCSwDm1jZVVjJmNJmswN5ywDFa5guoD+7EbMPBkzWxrVCpDaLV/SR9czQP7FT1+9xF/prV/4tHmjsR4mlyk4M8tEcJA/M7nMLM3XMXmGOZzrDnu9Sa2+3FYbOnhBq7Ct9xE3gN7PgpCiGXySJYL8HXt9P4StfuodiZQ6J/lBioUZKTpkUrTCH4vrGywxKLbTGxj8xGwsAHQrFftGkV6bYJL3dPhEm87GuyP4xmO96FzdawjcRMQ==",
      "StatusCode": 201,
      "ResponseHeaders": {
        "Content-Length": "0",
        "Content-MD5": "dEM9AVmvo4hsBKqt/bXZBA==",
        "Date": "Wed, 17 Feb 2021 19:50:32 GMT",
        "ETag": "\"0x8D8D37D492FDA10\"",
        "Last-Modified": "Wed, 17 Feb 2021 19:50:32 GMT",
        "Server": [
          "Windows-Azure-Blob/1.0",
          "Microsoft-HTTPAPI/2.0"
        ],
        "x-ms-client-request-id": "8ed3a0a2-5382-cf0c-851b-4b679949946e",
        "x-ms-content-crc64": "b3TPZhwpcsQ=",
        "x-ms-request-id": "7636597e-601e-007f-0566-051559000000",
        "x-ms-request-server-encrypted": "true",
<<<<<<< HEAD
        "x-ms-version": "2020-12-06",
=======
        "x-ms-version": "2021-02-12",
>>>>>>> 7e782c87
        "x-ms-version-id": "2021-02-17T19:50:32.5170704Z"
      },
      "ResponseBody": []
    },
    {
      "RequestUri": "https://seanmcccanary3.blob.core.windows.net/test-container-f3c1c9ca-6507-2b76-ac53-89b5364d30d9/test-blob-c7489791-1dfe-4a95-15d8-46137be6b783?comp=tags",
      "RequestMethod": "PUT",
      "RequestHeaders": {
        "Accept": "application/xml",
        "Authorization": "Sanitized",
        "Content-Length": "81",
        "Content-Type": "application/xml",
        "traceparent": "00-2494f85687719145b6ac1b2b2f6e5bb0-7fe16f84b4b6d644-00",
        "User-Agent": [
          "azsdk-net-Storage.Blobs/12.9.0-alpha.20210217.1",
          "(.NET 5.0.3; Microsoft Windows 10.0.19042)"
        ],
        "x-ms-client-request-id": "22b748a9-8264-31af-2f7b-ab7302c8c598",
        "x-ms-date": "Wed, 17 Feb 2021 19:50:32 GMT",
        "x-ms-return-client-request-id": "true",
<<<<<<< HEAD
        "x-ms-version": "2020-12-06"
=======
        "x-ms-version": "2021-02-12"
>>>>>>> 7e782c87
      },
      "RequestBody": "﻿<Tags><TagSet><Tag><Key>coolTag</Key><Value>true</Value></Tag></TagSet></Tags>",
      "StatusCode": 204,
      "ResponseHeaders": {
        "Date": "Wed, 17 Feb 2021 19:50:32 GMT",
        "Server": [
          "Windows-Azure-Blob/1.0",
          "Microsoft-HTTPAPI/2.0"
        ],
        "x-ms-client-request-id": "22b748a9-8264-31af-2f7b-ab7302c8c598",
        "x-ms-request-id": "76365995-601e-007f-1c66-051559000000",
<<<<<<< HEAD
        "x-ms-version": "2020-12-06"
=======
        "x-ms-version": "2021-02-12"
>>>>>>> 7e782c87
      },
      "ResponseBody": []
    },
    {
      "RequestUri": "https://seanmcccanary3.blob.core.windows.net/test-container-f3c1c9ca-6507-2b76-ac53-89b5364d30d9/test-blob-040bc98b-1131-4278-172f-4545a5fefd5a",
      "RequestMethod": "PUT",
      "RequestHeaders": {
        "Accept": "application/xml",
        "Authorization": "Sanitized",
        "traceparent": "00-eac5fbe97d19584a8511e246b1e4d51c-400c37ab6167b54b-00",
        "User-Agent": [
          "azsdk-net-Storage.Blobs/12.9.0-alpha.20210217.1",
          "(.NET 5.0.3; Microsoft Windows 10.0.19042)"
        ],
        "x-ms-client-request-id": "51bd1fd3-7292-4409-4306-71793423a2b9",
        "x-ms-copy-source": "https://seanmcccanary3.blob.core.windows.net/test-container-f3c1c9ca-6507-2b76-ac53-89b5364d30d9/test-blob-c7489791-1dfe-4a95-15d8-46137be6b783",
        "x-ms-date": "Wed, 17 Feb 2021 19:50:32 GMT",
        "x-ms-return-client-request-id": "true",
        "x-ms-source-if-tags": "\"coolTag\" = 'true'",
<<<<<<< HEAD
        "x-ms-version": "2020-12-06"
=======
        "x-ms-version": "2021-02-12"
>>>>>>> 7e782c87
      },
      "RequestBody": null,
      "StatusCode": 202,
      "ResponseHeaders": {
        "Content-Length": "0",
        "Date": "Wed, 17 Feb 2021 19:50:32 GMT",
        "ETag": "\"0x8D8D37D494513A9\"",
        "Last-Modified": "Wed, 17 Feb 2021 19:50:32 GMT",
        "Server": [
          "Windows-Azure-Blob/1.0",
          "Microsoft-HTTPAPI/2.0"
        ],
        "x-ms-client-request-id": "51bd1fd3-7292-4409-4306-71793423a2b9",
        "x-ms-copy-id": "6fc417b8-9d00-45ca-956e-c9bbcb3152b7",
        "x-ms-copy-status": "success",
        "x-ms-request-id": "763659b2-601e-007f-3066-051559000000",
<<<<<<< HEAD
        "x-ms-version": "2020-12-06",
=======
        "x-ms-version": "2021-02-12",
>>>>>>> 7e782c87
        "x-ms-version-id": "2021-02-17T19:50:32.6571705Z"
      },
      "ResponseBody": []
    },
    {
      "RequestUri": "https://seanmcccanary3.blob.core.windows.net/test-container-f3c1c9ca-6507-2b76-ac53-89b5364d30d9/test-blob-040bc98b-1131-4278-172f-4545a5fefd5a",
      "RequestMethod": "HEAD",
      "RequestHeaders": {
        "Accept": "application/xml",
        "Authorization": "Sanitized",
        "User-Agent": [
          "azsdk-net-Storage.Blobs/12.9.0-alpha.20210217.1",
          "(.NET 5.0.3; Microsoft Windows 10.0.19042)"
        ],
        "x-ms-client-request-id": "e3a0d189-740a-8406-dbe2-710f5a808de5",
        "x-ms-date": "Wed, 17 Feb 2021 19:50:32 GMT",
        "x-ms-return-client-request-id": "true",
<<<<<<< HEAD
        "x-ms-version": "2020-12-06"
=======
        "x-ms-version": "2021-02-12"
>>>>>>> 7e782c87
      },
      "RequestBody": null,
      "StatusCode": 200,
      "ResponseHeaders": {
        "Accept-Ranges": "bytes",
        "Content-Length": "1024",
        "Content-MD5": "g4CcM6ozVj/cReFzCTYoVQ==",
        "Content-Type": "application/octet-stream",
        "Date": "Wed, 17 Feb 2021 19:50:32 GMT",
        "ETag": "\"0x8D8D37D494513A9\"",
        "Last-Modified": "Wed, 17 Feb 2021 19:50:32 GMT",
        "Server": [
          "Windows-Azure-Blob/1.0",
          "Microsoft-HTTPAPI/2.0"
        ],
        "x-ms-access-tier": "Hot",
        "x-ms-access-tier-inferred": "true",
        "x-ms-blob-type": "BlockBlob",
        "x-ms-client-request-id": "e3a0d189-740a-8406-dbe2-710f5a808de5",
        "x-ms-copy-completion-time": "Wed, 17 Feb 2021 19:50:32 GMT",
        "x-ms-copy-id": "6fc417b8-9d00-45ca-956e-c9bbcb3152b7",
        "x-ms-copy-progress": "1024/1024",
        "x-ms-copy-source": "https://seanmcccanary3.blob.core.windows.net/test-container-f3c1c9ca-6507-2b76-ac53-89b5364d30d9/test-blob-c7489791-1dfe-4a95-15d8-46137be6b783",
        "x-ms-copy-status": "success",
        "x-ms-creation-time": "Wed, 17 Feb 2021 19:50:32 GMT",
        "x-ms-is-current-version": "true",
        "x-ms-last-access-time": "Wed, 17 Feb 2021 19:50:32 GMT",
        "x-ms-lease-state": "available",
        "x-ms-lease-status": "unlocked",
        "x-ms-request-id": "763659bf-601e-007f-3d66-051559000000",
        "x-ms-server-encrypted": "true",
<<<<<<< HEAD
        "x-ms-version": "2020-12-06",
=======
        "x-ms-version": "2021-02-12",
>>>>>>> 7e782c87
        "x-ms-version-id": "2021-02-17T19:50:32.6571705Z"
      },
      "ResponseBody": []
    },
    {
      "RequestUri": "https://seanmcccanary3.blob.core.windows.net/test-container-f3c1c9ca-6507-2b76-ac53-89b5364d30d9?restype=container",
      "RequestMethod": "DELETE",
      "RequestHeaders": {
        "Accept": "application/xml",
        "Authorization": "Sanitized",
        "traceparent": "00-7ee27a738daf6847aaec99f43e15e3ba-5cf1c6979d3f6044-00",
        "User-Agent": [
          "azsdk-net-Storage.Blobs/12.9.0-alpha.20210217.1",
          "(.NET 5.0.3; Microsoft Windows 10.0.19042)"
        ],
        "x-ms-client-request-id": "63f0da42-bf82-15ae-45f7-1ca0220582cd",
        "x-ms-date": "Wed, 17 Feb 2021 19:50:32 GMT",
        "x-ms-return-client-request-id": "true",
<<<<<<< HEAD
        "x-ms-version": "2020-12-06"
=======
        "x-ms-version": "2021-02-12"
>>>>>>> 7e782c87
      },
      "RequestBody": null,
      "StatusCode": 202,
      "ResponseHeaders": {
        "Content-Length": "0",
        "Date": "Wed, 17 Feb 2021 19:50:32 GMT",
        "Server": [
          "Windows-Azure-Blob/1.0",
          "Microsoft-HTTPAPI/2.0"
        ],
        "x-ms-client-request-id": "63f0da42-bf82-15ae-45f7-1ca0220582cd",
        "x-ms-request-id": "763659cb-601e-007f-4666-051559000000",
<<<<<<< HEAD
        "x-ms-version": "2020-12-06"
=======
        "x-ms-version": "2021-02-12"
>>>>>>> 7e782c87
      },
      "ResponseBody": []
    }
  ],
  "Variables": {
    "RandomSeed": "51731427",
    "Storage_TestConfigDefault": "ProductionTenant\nseanmcccanary3\nU2FuaXRpemVk\nhttps://seanmcccanary3.blob.core.windows.net\nhttps://seanmcccanary3.file.core.windows.net\nhttps://seanmcccanary3.queue.core.windows.net\nhttps://seanmcccanary3.table.core.windows.net\n\n\n\n\nhttps://seanmcccanary3-secondary.blob.core.windows.net\nhttps://seanmcccanary3-secondary.file.core.windows.net\nhttps://seanmcccanary3-secondary.queue.core.windows.net\nhttps://seanmcccanary3-secondary.table.core.windows.net\n\nSanitized\n\n\nCloud\nBlobEndpoint=https://seanmcccanary3.blob.core.windows.net/;QueueEndpoint=https://seanmcccanary3.queue.core.windows.net/;FileEndpoint=https://seanmcccanary3.file.core.windows.net/;BlobSecondaryEndpoint=https://seanmcccanary3-secondary.blob.core.windows.net/;QueueSecondaryEndpoint=https://seanmcccanary3-secondary.queue.core.windows.net/;FileSecondaryEndpoint=https://seanmcccanary3-secondary.file.core.windows.net/;AccountName=seanmcccanary3;AccountKey=Kg==;\nseanscope1\n\n"
  }
}<|MERGE_RESOLUTION|>--- conflicted
+++ resolved
@@ -15,11 +15,7 @@
         "x-ms-client-request-id": "ad86128e-5b71-7573-b68a-0c379cffaa85",
         "x-ms-date": "Wed, 17 Feb 2021 19:50:32 GMT",
         "x-ms-return-client-request-id": "true",
-<<<<<<< HEAD
-        "x-ms-version": "2020-12-06"
-=======
-        "x-ms-version": "2021-02-12"
->>>>>>> 7e782c87
+        "x-ms-version": "2021-02-12"
       },
       "RequestBody": null,
       "StatusCode": 201,
@@ -34,11 +30,7 @@
         ],
         "x-ms-client-request-id": "ad86128e-5b71-7573-b68a-0c379cffaa85",
         "x-ms-request-id": "7636593d-601e-007f-4b66-051559000000",
-<<<<<<< HEAD
-        "x-ms-version": "2020-12-06"
-=======
-        "x-ms-version": "2021-02-12"
->>>>>>> 7e782c87
+        "x-ms-version": "2021-02-12"
       },
       "ResponseBody": []
     },
@@ -59,11 +51,7 @@
         "x-ms-client-request-id": "c0089085-f49b-5701-f58f-0559a697610f",
         "x-ms-date": "Wed, 17 Feb 2021 19:50:32 GMT",
         "x-ms-return-client-request-id": "true",
-<<<<<<< HEAD
-        "x-ms-version": "2020-12-06"
-=======
-        "x-ms-version": "2021-02-12"
->>>>>>> 7e782c87
+        "x-ms-version": "2021-02-12"
       },
       "RequestBody": "BPgmJMeDZ/3iGBWwdHxNrUpj/tzgiJJxfDuXmRRg+c/SiDOj2IW9DS9L5OUI5daYipnJF+jao3tltaiM683ogh9F3etJqdXEpvCslKOsaZdl/w97l+Hn9+W3PSPdMSJiYmLGwgjrTuDDBHH3Lg7YuUwQJuu+bOo9XeUFkmuy5nTOSjJB5qaPerAut5Jw78nX34TXzAo2o/V3iWQi5bx1ER79KePbltKlgaw7kLRYzW4bLrLn2hlpl6c9yl1BbJTzuaZ0csbm+0ixMUtd+xJAHrv2BrYJjTYEk5I8nst1YxQYR9cO5FqnNTNqNanNC5uV/KuhS2bd6Stvb980qlx8PM43RbQ6MTphT9CDn1iNNof2pqEg1BiuOl2sn3R7c4vW7fjalsbnWspxQPyVWkrS4TlXPQO6XGi2iQtWjZLF5dtFrLJfsp/BDkzWrpMcGd8T2r07IzWIG5CQJA26kcw4rFogT62Xci+Zli62467UmW8rQ7PVicKmvJAhz42SBn1/ngI5+8kye2eOoo0G0TjivIqdj00YYyKYepMddqOhBo+wN0Wsm52m+cdMR+c1n+tYPxIC9HcvZjvfoIE2FQXD7Jv9VZryNiDt9pWGzBw6Y9qnxDaQnhIXgdAKzPoccOTCiFpLN0lQZQnyFf3iqZofpT2mjlDOM06J5tTJ6Gkl0Iaxw0TB7yyRVl4tnogUNdc26ye9deKT9FUMwlB0h32fzER3MOVVXbURFTfxoJTFdLH9k/1CZ1ukHc/vtSzbHM/hjtFDnQTx4I1xrF+qoVPARk6fd/N/XGTp0xIVZaiJNfhnEBLDgdesC7Jv0bv8+Xx8L27ePKXcYTFsWsny23vl53dmQ5FA/cV282xAEIqp7NqWmTY5q/lTi67gViYNui83iepDlbXqPDKoZ0g5m1Gmw23vW0JEqzx9E7jiX6aeaTk9CYagZVckq10EkEOwGu9dOZO4HV7s892txoH9B9yLCv4P+5LKBl0Vy6/lPxv4zfnIhSUT5UvaUBao85/WJ6OAeYZFoR5dkzM1o1KuBrPCtfiINIK2dySzNKt8IRK9P6MLZcaUsyvaavHy3kL4LEli5T6mTvIhyQFikWxz4XEgd2OuoqHtLgHMrcqQxJnhughhGTvUF/Gx6pvEMiG/Z4mA0WbfSYmndbc82aEokAVogNZkEcc1S2By/bcGKPzfDUVAEPMyAnF+uaSEmD1QiVqVW7FKWlbBS4UGbEzRoUy7Xcxb538SNn1l5lcjsLMjInNdccxKlLPuf8VtLJYlrBhXyTtx9KLagyU05XT+nZrR40rYdDCAcMgYbGe6pAnnQDk/zOd4sS7Rgu2nFq8+8OEqm0lLTDjo11hyWIc6IN4bTA==",
       "StatusCode": 201,
@@ -81,11 +69,7 @@
         "x-ms-content-crc64": "uLIFJU66nK0=",
         "x-ms-request-id": "7636595d-601e-007f-6566-051559000000",
         "x-ms-request-server-encrypted": "true",
-<<<<<<< HEAD
-        "x-ms-version": "2020-12-06",
-=======
-        "x-ms-version": "2021-02-12",
->>>>>>> 7e782c87
+        "x-ms-version": "2021-02-12",
         "x-ms-version-id": "2021-02-17T19:50:32.4390144Z"
       },
       "ResponseBody": []
@@ -107,11 +91,7 @@
         "x-ms-client-request-id": "8ed3a0a2-5382-cf0c-851b-4b679949946e",
         "x-ms-date": "Wed, 17 Feb 2021 19:50:32 GMT",
         "x-ms-return-client-request-id": "true",
-<<<<<<< HEAD
-        "x-ms-version": "2020-12-06"
-=======
-        "x-ms-version": "2021-02-12"
->>>>>>> 7e782c87
+        "x-ms-version": "2021-02-12"
       },
       "RequestBody": "fgq0kNVbsLA5Z9oiU9h1b5AzTZAN1Ut0GMapa667sfeSq9qc4tE5MBhaysk2Ve4/utW1crFsTKi/P3cPskUBfbbjkKj92Yy++Rx3sguCPcLXabHZBj5GJV8x3aNZKX7TWUwSU8RGQeFI9niU9JmdPAG1N0iUKHd4nWtJzPzpZNCepFm+b+r+kSfPkBDFsTDFlKChpPE1PzHVmrVY/HXlX5Go9VBA3s0WtqYgxJdnsus7gzdbSL/eaGUo6dQ0pZSy6TF+HLvfhbXSiu5LFXqZbujKHXk9iRbSyo3rGPX44RERbtpm6JUvW/6Cib3RklPqjnrsaogbdGAaq1Iu9G2/2ajdOqafM4VSm8F6ugBZADc5AIl6DHeI9vp6SzxDAGeRw68V9FisS1v1ms/GoLlgwasa9PPjRM0xVESsJOdIDppa6fdQRAzfjbUuhXGowlVAGoqRKQxzrX/i5KAUACZzrIw1bLfCEH2fOmc+tb5ciJHuawpdt+SO5jt3bmBry4yOu9nlc1aefgoM8u6kNPjAhlsOJZQbFfWnpoV7SqIdM2/asPrldxU7UO0AUMT26bFDtucEXab4cqXjPczRIzNo779/yYT+2w9F09SmG8Uwsb3TN5S6GNXI4j1VATlJai26mGAFdiAtRdrYv4rRUVffsowO/euerdfpt+ZHqNnV+2in7INkKzudpvG54VlL95HmdU+tOmxBG+qJHL855ZwBA8MhKWTUe4ZRcVf55cx+ncBVYTOKKMD8ZtCY2w98ZMBVuN6VKs0sEvrIW8kURzYdC37/44RpdtoCJMOTO5931A2XpC3u6HLyKE44wsz35x6aes+RfYA760EDkgYJmdZaUYe8faIJLyILDLs1MLQNCzyk+cDQ5leMXLjr6lZs6Y943nBFO2p7kUuthXDFBbuN9obJZJ8VimsvLyDpHUTLnyMrvVJDx9DSKGd1ImDmx1f9XvTPo4TvYlMFFgxJknMG4eZNmUdpSS629zs3oGcKSGfJ7L9Q+/ueO1r+PbHEiJb0bkF6mC0PlBXGGaxIt8Ls+82kgKW0tuXqrl7tagt88m6lQzEmkK86uliqieJPVoSXEkLkHwjxQLdbj+rPISkJSSY9o3SRxWsdacVNCSwDm1jZVVjJmNJmswN5ywDFa5guoD+7EbMPBkzWxrVCpDaLV/SR9czQP7FT1+9xF/prV/4tHmjsR4mlyk4M8tEcJA/M7nMLM3XMXmGOZzrDnu9Sa2+3FYbOnhBq7Ct9xE3gN7PgpCiGXySJYL8HXt9P4StfuodiZQ6J/lBioUZKTpkUrTCH4vrGywxKLbTGxj8xGwsAHQrFftGkV6bYJL3dPhEm87GuyP4xmO96FzdawjcRMQ==",
       "StatusCode": 201,
@@ -129,11 +109,7 @@
         "x-ms-content-crc64": "b3TPZhwpcsQ=",
         "x-ms-request-id": "7636597e-601e-007f-0566-051559000000",
         "x-ms-request-server-encrypted": "true",
-<<<<<<< HEAD
-        "x-ms-version": "2020-12-06",
-=======
-        "x-ms-version": "2021-02-12",
->>>>>>> 7e782c87
+        "x-ms-version": "2021-02-12",
         "x-ms-version-id": "2021-02-17T19:50:32.5170704Z"
       },
       "ResponseBody": []
@@ -154,11 +130,7 @@
         "x-ms-client-request-id": "22b748a9-8264-31af-2f7b-ab7302c8c598",
         "x-ms-date": "Wed, 17 Feb 2021 19:50:32 GMT",
         "x-ms-return-client-request-id": "true",
-<<<<<<< HEAD
-        "x-ms-version": "2020-12-06"
-=======
-        "x-ms-version": "2021-02-12"
->>>>>>> 7e782c87
+        "x-ms-version": "2021-02-12"
       },
       "RequestBody": "﻿<Tags><TagSet><Tag><Key>coolTag</Key><Value>true</Value></Tag></TagSet></Tags>",
       "StatusCode": 204,
@@ -170,11 +142,7 @@
         ],
         "x-ms-client-request-id": "22b748a9-8264-31af-2f7b-ab7302c8c598",
         "x-ms-request-id": "76365995-601e-007f-1c66-051559000000",
-<<<<<<< HEAD
-        "x-ms-version": "2020-12-06"
-=======
-        "x-ms-version": "2021-02-12"
->>>>>>> 7e782c87
+        "x-ms-version": "2021-02-12"
       },
       "ResponseBody": []
     },
@@ -194,11 +162,7 @@
         "x-ms-date": "Wed, 17 Feb 2021 19:50:32 GMT",
         "x-ms-return-client-request-id": "true",
         "x-ms-source-if-tags": "\"coolTag\" = 'true'",
-<<<<<<< HEAD
-        "x-ms-version": "2020-12-06"
-=======
-        "x-ms-version": "2021-02-12"
->>>>>>> 7e782c87
+        "x-ms-version": "2021-02-12"
       },
       "RequestBody": null,
       "StatusCode": 202,
@@ -215,11 +179,7 @@
         "x-ms-copy-id": "6fc417b8-9d00-45ca-956e-c9bbcb3152b7",
         "x-ms-copy-status": "success",
         "x-ms-request-id": "763659b2-601e-007f-3066-051559000000",
-<<<<<<< HEAD
-        "x-ms-version": "2020-12-06",
-=======
-        "x-ms-version": "2021-02-12",
->>>>>>> 7e782c87
+        "x-ms-version": "2021-02-12",
         "x-ms-version-id": "2021-02-17T19:50:32.6571705Z"
       },
       "ResponseBody": []
@@ -237,11 +197,7 @@
         "x-ms-client-request-id": "e3a0d189-740a-8406-dbe2-710f5a808de5",
         "x-ms-date": "Wed, 17 Feb 2021 19:50:32 GMT",
         "x-ms-return-client-request-id": "true",
-<<<<<<< HEAD
-        "x-ms-version": "2020-12-06"
-=======
-        "x-ms-version": "2021-02-12"
->>>>>>> 7e782c87
+        "x-ms-version": "2021-02-12"
       },
       "RequestBody": null,
       "StatusCode": 200,
@@ -273,11 +229,7 @@
         "x-ms-lease-status": "unlocked",
         "x-ms-request-id": "763659bf-601e-007f-3d66-051559000000",
         "x-ms-server-encrypted": "true",
-<<<<<<< HEAD
-        "x-ms-version": "2020-12-06",
-=======
-        "x-ms-version": "2021-02-12",
->>>>>>> 7e782c87
+        "x-ms-version": "2021-02-12",
         "x-ms-version-id": "2021-02-17T19:50:32.6571705Z"
       },
       "ResponseBody": []
@@ -296,11 +248,7 @@
         "x-ms-client-request-id": "63f0da42-bf82-15ae-45f7-1ca0220582cd",
         "x-ms-date": "Wed, 17 Feb 2021 19:50:32 GMT",
         "x-ms-return-client-request-id": "true",
-<<<<<<< HEAD
-        "x-ms-version": "2020-12-06"
-=======
-        "x-ms-version": "2021-02-12"
->>>>>>> 7e782c87
+        "x-ms-version": "2021-02-12"
       },
       "RequestBody": null,
       "StatusCode": 202,
@@ -313,11 +261,7 @@
         ],
         "x-ms-client-request-id": "63f0da42-bf82-15ae-45f7-1ca0220582cd",
         "x-ms-request-id": "763659cb-601e-007f-4666-051559000000",
-<<<<<<< HEAD
-        "x-ms-version": "2020-12-06"
-=======
-        "x-ms-version": "2021-02-12"
->>>>>>> 7e782c87
+        "x-ms-version": "2021-02-12"
       },
       "ResponseBody": []
     }
