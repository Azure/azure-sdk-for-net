﻿{
  "Entries": [
    {
      "RequestUri": "https://seanoauthstage.blob.core.windows.net/test-container-e102d8cf-65be-067a-2bd9-23159dee1e81?restype=container",
      "RequestMethod": "PUT",
      "RequestHeaders": {
        "Accept": "application/xml",
        "Authorization": "Sanitized",
        "traceparent": "00-bc9e9c06c92f874a8073405b666e35e3-c5f38724f7f73640-00",
        "User-Agent": [
          "azsdk-net-Storage.Blobs/12.10.0-alpha.20210615.1",
          "(.NET 5.0.7; Microsoft Windows 10.0.19043)"
        ],
        "x-ms-client-request-id": "aed56e6e-acf7-aec0-53a1-cf76710c6b0b",
        "x-ms-return-client-request-id": "true",
<<<<<<< HEAD
        "x-ms-version": "2020-12-06"
=======
        "x-ms-version": "2021-02-12"
>>>>>>> 7e782c87
      },
      "RequestBody": null,
      "StatusCode": 201,
      "ResponseHeaders": {
        "Date": "Tue, 15 Jun 2021 17:44:53 GMT",
        "ETag": "\"0x8D9302548C2BDAB\"",
        "Last-Modified": "Tue, 15 Jun 2021 17:44:54 GMT",
        "Server": [
          "Windows-Azure-Blob/1.0",
          "Microsoft-HTTPAPI/2.0"
        ],
        "Transfer-Encoding": "chunked",
        "x-ms-client-request-id": "aed56e6e-acf7-aec0-53a1-cf76710c6b0b",
        "x-ms-request-id": "4f575721-601e-0013-420e-624833000000",
<<<<<<< HEAD
        "x-ms-version": "2020-12-06"
=======
        "x-ms-version": "2021-02-12"
>>>>>>> 7e782c87
      },
      "ResponseBody": []
    },
    {
      "RequestUri": "https://seanoauthstage.blob.core.windows.net/test-container-e102d8cf-65be-067a-2bd9-23159dee1e81/test-blob-dc2739e0-4321-d3c3-2c7f-439f371c92f0",
      "RequestMethod": "PUT",
      "RequestHeaders": {
        "Accept": "application/xml",
        "Authorization": "Sanitized",
        "Content-Length": "1024",
        "Content-Type": "application/octet-stream",
        "traceparent": "00-cb3f8c85a5691d44a06f4bf74d39c841-1d37673cd8bcea45-00",
        "User-Agent": [
          "azsdk-net-Storage.Blobs/12.10.0-alpha.20210615.1",
          "(.NET 5.0.7; Microsoft Windows 10.0.19043)"
        ],
        "x-ms-blob-type": "BlockBlob",
        "x-ms-client-request-id": "a9aa925a-3c20-85d7-315f-0a6e4fe0dbf7",
        "x-ms-return-client-request-id": "true",
<<<<<<< HEAD
        "x-ms-version": "2020-12-06"
=======
        "x-ms-version": "2021-02-12"
>>>>>>> 7e782c87
      },
      "RequestBody": "ou6nLhhwibe1Ej5CKzURkbMjfjkUWhMrqwKCeGkgdjcO39SCZTzyb7BvJg4EgKf2brLrE51Z20fafIMW7hFOlJsHM0xgjit3MQ6IpDMFJipaiwm3NWOZtQOMqOm424GfIJFy/U1bluCGc+GP0DYU1VVYvGMHl184bX5I1OZCv1aM6YShkijd//QpMMKBCuTMeNKTXx4emIkyOpDOEsL5RLSLAueyckIte7xu3WedtmOafFsTr183blH7b1iYD+0yL+wN9Qf9GgWQZeRhr7ohlYQsM5Vm5pRVVJOVtwPqlGzPO616j8BbnGJVg0l61b6W2dnUa9tXzElXuKFzZ2ICptB4knQMpwXD0JczEGNK2n/U/t0pFiiQeG5kI9Yf5zX/Utx4AkNKijLUEJtEI7zlDN4inmiE2ZCo5xkFp4MvpOhiNL2G0tc7inSrVQWNTFSyfhb4/EjMenlM0BopReKupGyy4u/+XzoG5hT02YSLGpvEUiltNqeflblEOQG9EkSS/bCY22pltB/b8RY02KH0wbZ/ZPK5QG3FEkw1uiU4SNTPYtvU8j8wX54JkUWRa70YUHhLPq5S2LxC08geL/n5o6hCZHbFH892TgRTr68oM6aOHGqs7QolfYkfkR92Ei+kEO6cTwdHUzCp1PCp/ikNGZ8hjxKPTLWeHOfspY6vADvVr5/AjOSfR8k5AxgafH9fEXd/VIMcFcM4/TIgWq2i+dO000+KTY27gkdJVUmdg59njJQWMKy4uJnch46xf+wclwpEZagv1cTqxNI70795m3mTuM0Zi8kn/Bu1rsX+CQJbLL0/WB32OLfPK2zafOXaYuwUHscfAwtAHWmNeif/67rP4KYBOkNbnH8WSWBdTX8120vZ6us6Oymy/ju0ab2Pz0CxCps+2CepuIFHCLmr48/pV5/bJgHPlaR9TzwHpzPBh3ofq0Pj9wIkLzFp8jNvBhpryhEes6k/4XX3wInroRFOhYA/izeMBWCdt/bPZaJxDkkhnNwho9PR4MrN7DZ4OY4gG22yMHri3sSxgfyyb3zThrJAyQQ0LOKtbqttvhkpJH5nr0o1vt7OPr4YcCHXHnBO+maEOG+K6+6KBcHOdR+riF1+SsAxncfUcYtGHLzB1U86H8SzpewO3cNbqrgc/8mebOjEWdSwHFyer8bkQ88yyS9xlFVb9+Jwb2381vMPt3HBqK/U/Hx7igNnFfUlKpn0KeGJqmtzQnQFU+lmtEVpj/dUIpsfXs2y9QlS8+LtSkTTB60ShQ0GTWU6z6iTFNW9/Yb90Aj91MsU1rVhIU6SGAilk6yYVwnqTtQ25I4kH+A0lPVc73k81TLi/a5YpCsWqLef7YEpJaZ8E4Izxw==",
      "StatusCode": 201,
      "ResponseHeaders": {
        "Content-MD5": "VoLoYZ8lTGrROL9ybIzvVg==",
        "Date": "Tue, 15 Jun 2021 17:44:54 GMT",
        "ETag": "\"0x8D9302548CDD1E7\"",
        "Last-Modified": "Tue, 15 Jun 2021 17:44:54 GMT",
        "Server": [
          "Windows-Azure-Blob/1.0",
          "Microsoft-HTTPAPI/2.0"
        ],
        "Transfer-Encoding": "chunked",
        "x-ms-client-request-id": "a9aa925a-3c20-85d7-315f-0a6e4fe0dbf7",
        "x-ms-content-crc64": "rh+GKx8A+sY=",
        "x-ms-request-id": "4f575725-601e-0013-450e-624833000000",
        "x-ms-request-server-encrypted": "true",
<<<<<<< HEAD
        "x-ms-version": "2020-12-06",
=======
        "x-ms-version": "2021-02-12",
>>>>>>> 7e782c87
        "x-ms-version-id": "2021-06-15T17:44:54.3007207Z"
      },
      "ResponseBody": []
    },
    {
      "RequestUri": "https://seanoauthstage.blob.core.windows.net/test-container-e102d8cf-65be-067a-2bd9-23159dee1e81/test-blob-a6430e09-f70e-7683-9ebd-738e1085c4af",
      "RequestMethod": "PUT",
      "RequestHeaders": {
        "Accept": "application/xml",
        "Authorization": "Sanitized",
        "traceparent": "00-d632850074832840914736abda7150cc-4a5516497cfb1240-00",
        "User-Agent": [
          "azsdk-net-Storage.Blobs/12.10.0-alpha.20210615.1",
          "(.NET 5.0.7; Microsoft Windows 10.0.19043)"
        ],
        "x-ms-client-request-id": "ae5e974c-1036-634b-0e33-0a62c84974ac",
        "x-ms-copy-source": "https://seanoauthstage.blob.core.windows.net/test-container-e102d8cf-65be-067a-2bd9-23159dee1e81/test-blob-dc2739e0-4321-d3c3-2c7f-439f371c92f0",
        "x-ms-copy-source-authorization": "Sanitized",
        "x-ms-requires-sync": "true",
        "x-ms-return-client-request-id": "true",
<<<<<<< HEAD
        "x-ms-version": "2020-12-06"
=======
        "x-ms-version": "2021-02-12"
>>>>>>> 7e782c87
      },
      "RequestBody": null,
      "StatusCode": 400,
      "ResponseHeaders": {
        "Content-Length": "294",
        "Content-Type": "application/xml",
        "Date": "Tue, 15 Jun 2021 17:44:54 GMT",
        "Server": [
          "Windows-Azure-Blob/1.0",
          "Microsoft-HTTPAPI/2.0"
        ],
        "x-ms-client-request-id": "ae5e974c-1036-634b-0e33-0a62c84974ac",
        "x-ms-error-code": "CannotVerifyCopySource",
        "x-ms-request-id": "4f575733-601e-0013-4c0e-624833000000",
<<<<<<< HEAD
        "x-ms-version": "2020-12-06"
=======
        "x-ms-version": "2021-02-12"
>>>>>>> 7e782c87
      },
      "ResponseBody": [
        "﻿<?xml version=\"1.0\" encoding=\"utf-8\"?><Error><Code>CannotVerifyCopySource</Code><Message>Authentication information is not given in the correct format. Check the value of Authorization header.\n",
        "RequestId:4f575733-601e-0013-4c0e-624833000000\n",
        "Time:2021-06-15T17:44:54.5479272Z</Message></Error>"
      ]
    },
    {
      "RequestUri": "https://seanoauthstage.blob.core.windows.net/test-container-e102d8cf-65be-067a-2bd9-23159dee1e81?restype=container",
      "RequestMethod": "DELETE",
      "RequestHeaders": {
        "Accept": "application/xml",
        "Authorization": "Sanitized",
        "traceparent": "00-d19762259291b1439a1ef0baf268515f-15fbddde9d408b44-00",
        "User-Agent": [
          "azsdk-net-Storage.Blobs/12.10.0-alpha.20210615.1",
          "(.NET 5.0.7; Microsoft Windows 10.0.19043)"
        ],
        "x-ms-client-request-id": "79411eb3-1526-5f79-01be-72a47f44ea1a",
        "x-ms-return-client-request-id": "true",
<<<<<<< HEAD
        "x-ms-version": "2020-12-06"
=======
        "x-ms-version": "2021-02-12"
>>>>>>> 7e782c87
      },
      "RequestBody": null,
      "StatusCode": 202,
      "ResponseHeaders": {
        "Date": "Tue, 15 Jun 2021 17:44:54 GMT",
        "Server": [
          "Windows-Azure-Blob/1.0",
          "Microsoft-HTTPAPI/2.0"
        ],
        "Transfer-Encoding": "chunked",
        "x-ms-client-request-id": "79411eb3-1526-5f79-01be-72a47f44ea1a",
        "x-ms-request-id": "4f575735-601e-0013-4e0e-624833000000",
<<<<<<< HEAD
        "x-ms-version": "2020-12-06"
=======
        "x-ms-version": "2021-02-12"
>>>>>>> 7e782c87
      },
      "ResponseBody": []
    }
  ],
  "Variables": {
    "RandomSeed": "2080553834",
    "Storage_TestConfigOAuth": "OAuthTenant\nseanoauthstage\nU2FuaXRpemVk\nhttps://seanoauthstage.blob.core.windows.net\nhttps://seanoauthstage.file.core.windows.net\nhttps://seanoauthstage.queue.core.windows.net\nhttps://seanoauthstage.table.core.windows.net\n\n\n\n\nhttps://seanoauthstage-secondary.blob.core.windows.net\nhttps://seanoauthstage-secondary.file.core.windows.net\nhttps://seanoauthstage-secondary.queue.core.windows.net\nhttps://seanoauthstage-secondary.table.core.windows.net\n68390a19-a643-458b-b726-408abf67b4fc\nSanitized\n72f988bf-86f1-41af-91ab-2d7cd011db47\nhttps://login.microsoftonline.com/\nCloud\nBlobEndpoint=https://seanoauthstage.blob.core.windows.net/;QueueEndpoint=https://seanoauthstage.queue.core.windows.net/;FileEndpoint=https://seanoauthstage.file.core.windows.net/;BlobSecondaryEndpoint=https://seanoauthstage-secondary.blob.core.windows.net/;QueueSecondaryEndpoint=https://seanoauthstage-secondary.queue.core.windows.net/;FileSecondaryEndpoint=https://seanoauthstage-secondary.file.core.windows.net/;AccountName=seanoauthstage;AccountKey=Sanitized\n\n\n"
  }
}<|MERGE_RESOLUTION|>--- conflicted
+++ resolved
@@ -13,11 +13,7 @@
         ],
         "x-ms-client-request-id": "aed56e6e-acf7-aec0-53a1-cf76710c6b0b",
         "x-ms-return-client-request-id": "true",
-<<<<<<< HEAD
-        "x-ms-version": "2020-12-06"
-=======
         "x-ms-version": "2021-02-12"
->>>>>>> 7e782c87
       },
       "RequestBody": null,
       "StatusCode": 201,
@@ -32,11 +28,7 @@
         "Transfer-Encoding": "chunked",
         "x-ms-client-request-id": "aed56e6e-acf7-aec0-53a1-cf76710c6b0b",
         "x-ms-request-id": "4f575721-601e-0013-420e-624833000000",
-<<<<<<< HEAD
-        "x-ms-version": "2020-12-06"
-=======
         "x-ms-version": "2021-02-12"
->>>>>>> 7e782c87
       },
       "ResponseBody": []
     },
@@ -56,11 +48,7 @@
         "x-ms-blob-type": "BlockBlob",
         "x-ms-client-request-id": "a9aa925a-3c20-85d7-315f-0a6e4fe0dbf7",
         "x-ms-return-client-request-id": "true",
-<<<<<<< HEAD
-        "x-ms-version": "2020-12-06"
-=======
         "x-ms-version": "2021-02-12"
->>>>>>> 7e782c87
       },
       "RequestBody": "ou6nLhhwibe1Ej5CKzURkbMjfjkUWhMrqwKCeGkgdjcO39SCZTzyb7BvJg4EgKf2brLrE51Z20fafIMW7hFOlJsHM0xgjit3MQ6IpDMFJipaiwm3NWOZtQOMqOm424GfIJFy/U1bluCGc+GP0DYU1VVYvGMHl184bX5I1OZCv1aM6YShkijd//QpMMKBCuTMeNKTXx4emIkyOpDOEsL5RLSLAueyckIte7xu3WedtmOafFsTr183blH7b1iYD+0yL+wN9Qf9GgWQZeRhr7ohlYQsM5Vm5pRVVJOVtwPqlGzPO616j8BbnGJVg0l61b6W2dnUa9tXzElXuKFzZ2ICptB4knQMpwXD0JczEGNK2n/U/t0pFiiQeG5kI9Yf5zX/Utx4AkNKijLUEJtEI7zlDN4inmiE2ZCo5xkFp4MvpOhiNL2G0tc7inSrVQWNTFSyfhb4/EjMenlM0BopReKupGyy4u/+XzoG5hT02YSLGpvEUiltNqeflblEOQG9EkSS/bCY22pltB/b8RY02KH0wbZ/ZPK5QG3FEkw1uiU4SNTPYtvU8j8wX54JkUWRa70YUHhLPq5S2LxC08geL/n5o6hCZHbFH892TgRTr68oM6aOHGqs7QolfYkfkR92Ei+kEO6cTwdHUzCp1PCp/ikNGZ8hjxKPTLWeHOfspY6vADvVr5/AjOSfR8k5AxgafH9fEXd/VIMcFcM4/TIgWq2i+dO000+KTY27gkdJVUmdg59njJQWMKy4uJnch46xf+wclwpEZagv1cTqxNI70795m3mTuM0Zi8kn/Bu1rsX+CQJbLL0/WB32OLfPK2zafOXaYuwUHscfAwtAHWmNeif/67rP4KYBOkNbnH8WSWBdTX8120vZ6us6Oymy/ju0ab2Pz0CxCps+2CepuIFHCLmr48/pV5/bJgHPlaR9TzwHpzPBh3ofq0Pj9wIkLzFp8jNvBhpryhEes6k/4XX3wInroRFOhYA/izeMBWCdt/bPZaJxDkkhnNwho9PR4MrN7DZ4OY4gG22yMHri3sSxgfyyb3zThrJAyQQ0LOKtbqttvhkpJH5nr0o1vt7OPr4YcCHXHnBO+maEOG+K6+6KBcHOdR+riF1+SsAxncfUcYtGHLzB1U86H8SzpewO3cNbqrgc/8mebOjEWdSwHFyer8bkQ88yyS9xlFVb9+Jwb2381vMPt3HBqK/U/Hx7igNnFfUlKpn0KeGJqmtzQnQFU+lmtEVpj/dUIpsfXs2y9QlS8+LtSkTTB60ShQ0GTWU6z6iTFNW9/Yb90Aj91MsU1rVhIU6SGAilk6yYVwnqTtQ25I4kH+A0lPVc73k81TLi/a5YpCsWqLef7YEpJaZ8E4Izxw==",
       "StatusCode": 201,
@@ -78,11 +66,7 @@
         "x-ms-content-crc64": "rh+GKx8A+sY=",
         "x-ms-request-id": "4f575725-601e-0013-450e-624833000000",
         "x-ms-request-server-encrypted": "true",
-<<<<<<< HEAD
-        "x-ms-version": "2020-12-06",
-=======
         "x-ms-version": "2021-02-12",
->>>>>>> 7e782c87
         "x-ms-version-id": "2021-06-15T17:44:54.3007207Z"
       },
       "ResponseBody": []
@@ -103,11 +87,7 @@
         "x-ms-copy-source-authorization": "Sanitized",
         "x-ms-requires-sync": "true",
         "x-ms-return-client-request-id": "true",
-<<<<<<< HEAD
-        "x-ms-version": "2020-12-06"
-=======
         "x-ms-version": "2021-02-12"
->>>>>>> 7e782c87
       },
       "RequestBody": null,
       "StatusCode": 400,
@@ -122,11 +102,7 @@
         "x-ms-client-request-id": "ae5e974c-1036-634b-0e33-0a62c84974ac",
         "x-ms-error-code": "CannotVerifyCopySource",
         "x-ms-request-id": "4f575733-601e-0013-4c0e-624833000000",
-<<<<<<< HEAD
-        "x-ms-version": "2020-12-06"
-=======
         "x-ms-version": "2021-02-12"
->>>>>>> 7e782c87
       },
       "ResponseBody": [
         "﻿<?xml version=\"1.0\" encoding=\"utf-8\"?><Error><Code>CannotVerifyCopySource</Code><Message>Authentication information is not given in the correct format. Check the value of Authorization header.\n",
@@ -147,11 +123,7 @@
         ],
         "x-ms-client-request-id": "79411eb3-1526-5f79-01be-72a47f44ea1a",
         "x-ms-return-client-request-id": "true",
-<<<<<<< HEAD
-        "x-ms-version": "2020-12-06"
-=======
         "x-ms-version": "2021-02-12"
->>>>>>> 7e782c87
       },
       "RequestBody": null,
       "StatusCode": 202,
@@ -164,11 +136,7 @@
         "Transfer-Encoding": "chunked",
         "x-ms-client-request-id": "79411eb3-1526-5f79-01be-72a47f44ea1a",
         "x-ms-request-id": "4f575735-601e-0013-4e0e-624833000000",
-<<<<<<< HEAD
-        "x-ms-version": "2020-12-06"
-=======
         "x-ms-version": "2021-02-12"
->>>>>>> 7e782c87
       },
       "ResponseBody": []
     }
