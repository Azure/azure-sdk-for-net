--- conflicted
+++ resolved
@@ -15,11 +15,7 @@
         "x-ms-client-request-id": "3f648283-51d1-f27c-9975-0ffeb1b96647",
         "x-ms-date": "Wed, 17 Feb 2021 02:06:19 GMT",
         "x-ms-return-client-request-id": "true",
-<<<<<<< HEAD
-        "x-ms-version": "2020-12-06"
-=======
         "x-ms-version": "2021-02-12"
->>>>>>> 7e782c87
       },
       "RequestBody": null,
       "StatusCode": 201,
@@ -34,11 +30,7 @@
         ],
         "x-ms-client-request-id": "3f648283-51d1-f27c-9975-0ffeb1b96647",
         "x-ms-request-id": "a7585d4f-601e-000d-53d1-041216000000",
-<<<<<<< HEAD
-        "x-ms-version": "2020-12-06"
-=======
         "x-ms-version": "2021-02-12"
->>>>>>> 7e782c87
       },
       "ResponseBody": []
     },
@@ -58,11 +50,7 @@
         "x-ms-lease-action": "renew",
         "x-ms-lease-id": "9caa539e-f016-2dab-c157-a31dfc2adc4c",
         "x-ms-return-client-request-id": "true",
-<<<<<<< HEAD
-        "x-ms-version": "2020-12-06"
-=======
         "x-ms-version": "2021-02-12"
->>>>>>> 7e782c87
       },
       "RequestBody": null,
       "StatusCode": 404,
@@ -77,11 +65,7 @@
         "x-ms-client-request-id": "5e5ff637-ca0e-5f31-81ef-48aad6f1b8ec",
         "x-ms-error-code": "BlobNotFound",
         "x-ms-request-id": "a7585d76-601e-000d-74d1-041216000000",
-<<<<<<< HEAD
-        "x-ms-version": "2020-12-06"
-=======
         "x-ms-version": "2021-02-12"
->>>>>>> 7e782c87
       },
       "ResponseBody": [
         "﻿<?xml version=\"1.0\" encoding=\"utf-8\"?><Error><Code>BlobNotFound</Code><Message>The specified blob does not exist.\n",
@@ -103,11 +87,7 @@
         "x-ms-client-request-id": "05e5ef5e-7ecb-a13d-35cb-fa61add13381",
         "x-ms-date": "Wed, 17 Feb 2021 02:06:20 GMT",
         "x-ms-return-client-request-id": "true",
-<<<<<<< HEAD
-        "x-ms-version": "2020-12-06"
-=======
         "x-ms-version": "2021-02-12"
->>>>>>> 7e782c87
       },
       "RequestBody": null,
       "StatusCode": 202,
@@ -120,11 +100,7 @@
         ],
         "x-ms-client-request-id": "05e5ef5e-7ecb-a13d-35cb-fa61add13381",
         "x-ms-request-id": "a7585d9b-601e-000d-18d1-041216000000",
-<<<<<<< HEAD
-        "x-ms-version": "2020-12-06"
-=======
         "x-ms-version": "2021-02-12"
->>>>>>> 7e782c87
       },
       "ResponseBody": []
     }
