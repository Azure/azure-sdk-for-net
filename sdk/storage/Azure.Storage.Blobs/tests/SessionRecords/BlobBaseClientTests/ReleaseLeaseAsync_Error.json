--- conflicted
+++ resolved
@@ -14,11 +14,7 @@
         "x-ms-client-request-id": "3f648283-51d1-f27c-9975-0ffeb1b96647",
         "x-ms-date": "Thu, 02 Apr 2020 23:42:47 GMT",
         "x-ms-return-client-request-id": "true",
-<<<<<<< HEAD
-        "x-ms-version": "2019-12-12"
-=======
         "x-ms-version": "2020-02-10"
->>>>>>> 60f4876e
       },
       "RequestBody": null,
       "StatusCode": 201,
@@ -33,11 +29,7 @@
         ],
         "x-ms-client-request-id": "3f648283-51d1-f27c-9975-0ffeb1b96647",
         "x-ms-request-id": "b4d477e7-d01e-0048-5548-095097000000",
-<<<<<<< HEAD
-        "x-ms-version": "2019-12-12"
-=======
         "x-ms-version": "2020-02-10"
->>>>>>> 60f4876e
       },
       "ResponseBody": []
     },
@@ -56,11 +48,7 @@
         "x-ms-lease-action": "renew",
         "x-ms-lease-id": "9caa539e-f016-2dab-c157-a31dfc2adc4c",
         "x-ms-return-client-request-id": "true",
-<<<<<<< HEAD
-        "x-ms-version": "2019-12-12"
-=======
         "x-ms-version": "2020-02-10"
->>>>>>> 60f4876e
       },
       "RequestBody": null,
       "StatusCode": 404,
@@ -75,11 +63,7 @@
         "x-ms-client-request-id": "5e5ff637-ca0e-5f31-81ef-48aad6f1b8ec",
         "x-ms-error-code": "BlobNotFound",
         "x-ms-request-id": "b4d477f6-d01e-0048-6148-095097000000",
-<<<<<<< HEAD
-        "x-ms-version": "2019-12-12"
-=======
         "x-ms-version": "2020-02-10"
->>>>>>> 60f4876e
       },
       "ResponseBody": [
         "\uFEFF\u003C?xml version=\u00221.0\u0022 encoding=\u0022utf-8\u0022?\u003E\u003CError\u003E\u003CCode\u003EBlobNotFound\u003C/Code\u003E\u003CMessage\u003EThe specified blob does not exist.\n",
@@ -100,11 +84,7 @@
         "x-ms-client-request-id": "05e5ef5e-7ecb-a13d-35cb-fa61add13381",
         "x-ms-date": "Thu, 02 Apr 2020 23:42:48 GMT",
         "x-ms-return-client-request-id": "true",
-<<<<<<< HEAD
-        "x-ms-version": "2019-12-12"
-=======
         "x-ms-version": "2020-02-10"
->>>>>>> 60f4876e
       },
       "RequestBody": null,
       "StatusCode": 202,
@@ -117,11 +97,7 @@
         ],
         "x-ms-client-request-id": "05e5ef5e-7ecb-a13d-35cb-fa61add13381",
         "x-ms-request-id": "b4d477fc-d01e-0048-6648-095097000000",
-<<<<<<< HEAD
-        "x-ms-version": "2019-12-12"
-=======
         "x-ms-version": "2020-02-10"
->>>>>>> 60f4876e
       },
       "ResponseBody": []
     }
