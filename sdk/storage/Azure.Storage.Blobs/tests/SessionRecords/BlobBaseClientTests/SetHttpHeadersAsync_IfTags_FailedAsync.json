﻿{
  "Entries": [
    {
      "RequestUri": "https://seanmcccanary3.blob.core.windows.net/test-container-ad8537cf-57ac-6b26-0d2d-5bf7709793d9?restype=container",
      "RequestMethod": "PUT",
      "RequestHeaders": {
        "Accept": "application/xml",
        "Authorization": "Sanitized",
        "traceparent": "00-124b56de61fff34e9ab2afd80f454f42-4e9e6da8c52de14e-00",
        "User-Agent": [
          "azsdk-net-Storage.Blobs/12.9.0-alpha.20210217.1",
          "(.NET 5.0.3; Microsoft Windows 10.0.19042)"
        ],
        "x-ms-blob-public-access": "container",
        "x-ms-client-request-id": "7bd13a9b-4e9c-4288-0782-011568775e3a",
        "x-ms-date": "Wed, 17 Feb 2021 18:52:18 GMT",
        "x-ms-return-client-request-id": "true",
<<<<<<< HEAD
        "x-ms-version": "2020-12-06"
=======
        "x-ms-version": "2021-02-12"
>>>>>>> 7e782c87
      },
      "RequestBody": null,
      "StatusCode": 201,
      "ResponseHeaders": {
        "Content-Length": "0",
        "Date": "Wed, 17 Feb 2021 18:52:18 GMT",
        "ETag": "\"0x8D8D37527023A44\"",
        "Last-Modified": "Wed, 17 Feb 2021 18:52:19 GMT",
        "Server": [
          "Windows-Azure-Blob/1.0",
          "Microsoft-HTTPAPI/2.0"
        ],
        "x-ms-client-request-id": "7bd13a9b-4e9c-4288-0782-011568775e3a",
        "x-ms-request-id": "32049705-901e-0009-055e-059f11000000",
<<<<<<< HEAD
        "x-ms-version": "2020-12-06"
=======
        "x-ms-version": "2021-02-12"
>>>>>>> 7e782c87
      },
      "ResponseBody": []
    },
    {
      "RequestUri": "https://seanmcccanary3.blob.core.windows.net/test-container-ad8537cf-57ac-6b26-0d2d-5bf7709793d9/test-blob-7f7b54e3-46de-331d-fcdf-5b3ccb4306f0",
      "RequestMethod": "PUT",
      "RequestHeaders": {
        "Accept": "application/xml",
        "Authorization": "Sanitized",
        "Content-Length": "1024",
        "Content-Type": "application/octet-stream",
        "traceparent": "00-aeb60ea3fb697f4992b7fc354d0e8108-ed944a0b39016043-00",
        "User-Agent": [
          "azsdk-net-Storage.Blobs/12.9.0-alpha.20210217.1",
          "(.NET 5.0.3; Microsoft Windows 10.0.19042)"
        ],
        "x-ms-blob-type": "BlockBlob",
        "x-ms-client-request-id": "a62c5f9f-9a3e-3764-b464-c2ac8a23b47f",
        "x-ms-date": "Wed, 17 Feb 2021 18:52:19 GMT",
        "x-ms-return-client-request-id": "true",
<<<<<<< HEAD
        "x-ms-version": "2020-12-06"
=======
        "x-ms-version": "2021-02-12"
>>>>>>> 7e782c87
      },
      "RequestBody": "UMFcNsUXPGJdE4T/myY92RFR/hChXLtVHJ5/vfJMdsN7EMSnGyh1zBcZIcvBHpfVoYIqeUT1TvMFBxkml35wEZzAg4pilr7p2zL4iDvwk/0HqhxvIvx/hsHQoRMOTzWZqBAuAJsNcgrDQJ4S/Ma4FHMbH+xiAO6fQfzIkvSq24z8X98qwpJi+jgRq+FebIn7F4yf8i9INqghjr6eRN8VGGURFZ3mjVLhuSW0UFQNQNVzzXpoC+hctCg3CTPTxLVY+5J8TVfsFYo6vjkKlOVTFE3pKndkrQ19tGF0r4QfDfRvW1XBkfN+h7jwLkyuUh9D4/Xm6pk+806F/pn1d2YFG7FEmjiQkoNaa6O+dH/BzmFBMcuOOSNbMGgHPJJaiA9S6hKbabfnslFxi371f3/OwzA3tEaaduKO6WrPiVXx/+OUbIlsJmWqWn56Ha2kZbHpOHhhI9TIt3MwDIBNFyn7gIubYRL1YZ3LjFnIIFk06oO55lDdj9wPy7UVOxnkXENUfpwhCQSe89bblpZ6AJca/CL9lDDYHvGvjJZd4CWD5jAWc6G9E+B/GvN5AfhGlMsd+z/358gSfGCrcXxtQBKxV7BmY4z2XOhBfnk9Xhz4affLP+XmjP9nA/dAEqFkEdrgyKpI3zA+J55WtWhP1R1DsgiFogAtysuw/mCUtUpH3W2eXJZysInGjBhGj9aWGC7a/WCY327Zsv3el+HQqnJUD9j7sHiH0AF/vhbo5jv0GuYxurfqrv7+xaqYlBio9uGm8n/+mmi1UixeGCBX8czC6n36nu+6aWHZ/evO7zzp18g0QfS79n9+e2iLjJXdptPe1amarVfy7IgeJJ1952PwdEFYI7DXBvT+fCKHL93L/FYX8BmSTilwQlVrndHiAJQFmhdUhYMjBs+1nDE0a72rUihGZfdJXSYX5+FbbGgiG3uOgpTGd3bT9OpK3bH4PNaXwEupm5ucuz3wPJ2hyJlmkoC1pekp5NqxcnEN/n90HqsKw6sceX/g8cZW1TvZMSxQ5EowQ5btbttx+Ckpj72+ex7ylwTtSRkA1bMj0g6f2EBFvRo0Q9sUHVTQq4BWtmIImFoc5ponYpowMG3iypzN0SDo5NKjiThC3XmwHZ6Yqh5RGjq0gvGmHVp/BBNtMlO4AtlgbtGQZQ8h2Qkhd0T8mIVPka9hGE8uQsd3JIUk1aol9xrENztNwbQrkqjnhKYWgmuNHqGjVuqKMSwKGEGJ/QRe+38pOGBKAc/7NoWmR70hYKIZlrcJgqAwOgYPQ6hzoZWkiIkm7UkLQxzRqCBk4+pv6bifcGZNVXnf+P5aOr4niJXwAr4z+nNYDVKaONmAzFcboFnw0zAuVjMPRvRLsQ==",
      "StatusCode": 201,
      "ResponseHeaders": {
        "Content-Length": "0",
        "Content-MD5": "1M7ES5Mdn+BbETK/kKaS8w==",
        "Date": "Wed, 17 Feb 2021 18:52:18 GMT",
        "ETag": "\"0x8D8D375270BBDD7\"",
        "Last-Modified": "Wed, 17 Feb 2021 18:52:19 GMT",
        "Server": [
          "Windows-Azure-Blob/1.0",
          "Microsoft-HTTPAPI/2.0"
        ],
        "x-ms-client-request-id": "a62c5f9f-9a3e-3764-b464-c2ac8a23b47f",
        "x-ms-content-crc64": "aD9pSuUunZQ=",
        "x-ms-request-id": "32049730-901e-0009-2a5e-059f11000000",
        "x-ms-request-server-encrypted": "true",
<<<<<<< HEAD
        "x-ms-version": "2020-12-06",
=======
        "x-ms-version": "2021-02-12",
>>>>>>> 7e782c87
        "x-ms-version-id": "2021-02-17T18:52:19.2640471Z"
      },
      "ResponseBody": []
    },
    {
      "RequestUri": "https://seanmcccanary3.blob.core.windows.net/test-container-ad8537cf-57ac-6b26-0d2d-5bf7709793d9/test-blob-7f7b54e3-46de-331d-fcdf-5b3ccb4306f0?comp=properties",
      "RequestMethod": "PUT",
      "RequestHeaders": {
        "Accept": "application/xml",
        "Authorization": "Sanitized",
        "traceparent": "00-714229ee5a78944db40df65bbe2093e2-1aa872e5e2c5c143-00",
        "User-Agent": [
          "azsdk-net-Storage.Blobs/12.9.0-alpha.20210217.1",
          "(.NET 5.0.3; Microsoft Windows 10.0.19042)"
        ],
        "x-ms-blob-content-encoding": "deflate, gzip",
        "x-ms-blob-content-language": "de-DE, en-CA",
        "x-ms-client-request-id": "e77016a3-a4c7-6e73-f972-6b27b133a117",
        "x-ms-date": "Wed, 17 Feb 2021 18:52:19 GMT",
        "x-ms-if-tags": "\"coolTag\" = 'true'",
        "x-ms-return-client-request-id": "true",
<<<<<<< HEAD
        "x-ms-version": "2020-12-06"
=======
        "x-ms-version": "2021-02-12"
>>>>>>> 7e782c87
      },
      "RequestBody": null,
      "StatusCode": 412,
      "ResponseHeaders": {
        "Content-Length": "252",
        "Content-Type": "application/xml",
        "Date": "Wed, 17 Feb 2021 18:52:18 GMT",
        "Server": [
          "Windows-Azure-Blob/1.0",
          "Microsoft-HTTPAPI/2.0"
        ],
        "x-ms-client-request-id": "e77016a3-a4c7-6e73-f972-6b27b133a117",
        "x-ms-error-code": "ConditionNotMet",
        "x-ms-request-id": "32049744-901e-0009-3d5e-059f11000000",
<<<<<<< HEAD
        "x-ms-version": "2020-12-06"
=======
        "x-ms-version": "2021-02-12"
>>>>>>> 7e782c87
      },
      "ResponseBody": [
        "﻿<?xml version=\"1.0\" encoding=\"utf-8\"?><Error><Code>ConditionNotMet</Code><Message>The condition specified using HTTP conditional header(s) is not met.\n",
        "RequestId:32049744-901e-0009-3d5e-059f11000000\n",
        "Time:2021-02-17T18:52:19.3177789Z</Message></Error>"
      ]
    },
    {
      "RequestUri": "https://seanmcccanary3.blob.core.windows.net/test-container-ad8537cf-57ac-6b26-0d2d-5bf7709793d9?restype=container",
      "RequestMethod": "DELETE",
      "RequestHeaders": {
        "Accept": "application/xml",
        "Authorization": "Sanitized",
        "traceparent": "00-056f945676345d45b83fd12c524fa399-2c2c06d3c9fe2c42-00",
        "User-Agent": [
          "azsdk-net-Storage.Blobs/12.9.0-alpha.20210217.1",
          "(.NET 5.0.3; Microsoft Windows 10.0.19042)"
        ],
        "x-ms-client-request-id": "7308a896-ccb3-67b7-e8da-431b4ecda743",
        "x-ms-date": "Wed, 17 Feb 2021 18:52:19 GMT",
        "x-ms-return-client-request-id": "true",
<<<<<<< HEAD
        "x-ms-version": "2020-12-06"
=======
        "x-ms-version": "2021-02-12"
>>>>>>> 7e782c87
      },
      "RequestBody": null,
      "StatusCode": 202,
      "ResponseHeaders": {
        "Content-Length": "0",
        "Date": "Wed, 17 Feb 2021 18:52:18 GMT",
        "Server": [
          "Windows-Azure-Blob/1.0",
          "Microsoft-HTTPAPI/2.0"
        ],
        "x-ms-client-request-id": "7308a896-ccb3-67b7-e8da-431b4ecda743",
        "x-ms-request-id": "32049762-901e-0009-5b5e-059f11000000",
<<<<<<< HEAD
        "x-ms-version": "2020-12-06"
=======
        "x-ms-version": "2021-02-12"
>>>>>>> 7e782c87
      },
      "ResponseBody": []
    }
  ],
  "Variables": {
    "RandomSeed": "1392589991",
    "Storage_TestConfigDefault": "ProductionTenant\nseanmcccanary3\nU2FuaXRpemVk\nhttps://seanmcccanary3.blob.core.windows.net\nhttps://seanmcccanary3.file.core.windows.net\nhttps://seanmcccanary3.queue.core.windows.net\nhttps://seanmcccanary3.table.core.windows.net\n\n\n\n\nhttps://seanmcccanary3-secondary.blob.core.windows.net\nhttps://seanmcccanary3-secondary.file.core.windows.net\nhttps://seanmcccanary3-secondary.queue.core.windows.net\nhttps://seanmcccanary3-secondary.table.core.windows.net\n\nSanitized\n\n\nCloud\nBlobEndpoint=https://seanmcccanary3.blob.core.windows.net/;QueueEndpoint=https://seanmcccanary3.queue.core.windows.net/;FileEndpoint=https://seanmcccanary3.file.core.windows.net/;BlobSecondaryEndpoint=https://seanmcccanary3-secondary.blob.core.windows.net/;QueueSecondaryEndpoint=https://seanmcccanary3-secondary.queue.core.windows.net/;FileSecondaryEndpoint=https://seanmcccanary3-secondary.file.core.windows.net/;AccountName=seanmcccanary3;AccountKey=Kg==;\nseanscope1\n\n"
  }
}<|MERGE_RESOLUTION|>--- conflicted
+++ resolved
@@ -15,11 +15,7 @@
         "x-ms-client-request-id": "7bd13a9b-4e9c-4288-0782-011568775e3a",
         "x-ms-date": "Wed, 17 Feb 2021 18:52:18 GMT",
         "x-ms-return-client-request-id": "true",
-<<<<<<< HEAD
-        "x-ms-version": "2020-12-06"
-=======
         "x-ms-version": "2021-02-12"
->>>>>>> 7e782c87
       },
       "RequestBody": null,
       "StatusCode": 201,
@@ -34,11 +30,7 @@
         ],
         "x-ms-client-request-id": "7bd13a9b-4e9c-4288-0782-011568775e3a",
         "x-ms-request-id": "32049705-901e-0009-055e-059f11000000",
-<<<<<<< HEAD
-        "x-ms-version": "2020-12-06"
-=======
         "x-ms-version": "2021-02-12"
->>>>>>> 7e782c87
       },
       "ResponseBody": []
     },
@@ -59,11 +51,7 @@
         "x-ms-client-request-id": "a62c5f9f-9a3e-3764-b464-c2ac8a23b47f",
         "x-ms-date": "Wed, 17 Feb 2021 18:52:19 GMT",
         "x-ms-return-client-request-id": "true",
-<<<<<<< HEAD
-        "x-ms-version": "2020-12-06"
-=======
         "x-ms-version": "2021-02-12"
->>>>>>> 7e782c87
       },
       "RequestBody": "UMFcNsUXPGJdE4T/myY92RFR/hChXLtVHJ5/vfJMdsN7EMSnGyh1zBcZIcvBHpfVoYIqeUT1TvMFBxkml35wEZzAg4pilr7p2zL4iDvwk/0HqhxvIvx/hsHQoRMOTzWZqBAuAJsNcgrDQJ4S/Ma4FHMbH+xiAO6fQfzIkvSq24z8X98qwpJi+jgRq+FebIn7F4yf8i9INqghjr6eRN8VGGURFZ3mjVLhuSW0UFQNQNVzzXpoC+hctCg3CTPTxLVY+5J8TVfsFYo6vjkKlOVTFE3pKndkrQ19tGF0r4QfDfRvW1XBkfN+h7jwLkyuUh9D4/Xm6pk+806F/pn1d2YFG7FEmjiQkoNaa6O+dH/BzmFBMcuOOSNbMGgHPJJaiA9S6hKbabfnslFxi371f3/OwzA3tEaaduKO6WrPiVXx/+OUbIlsJmWqWn56Ha2kZbHpOHhhI9TIt3MwDIBNFyn7gIubYRL1YZ3LjFnIIFk06oO55lDdj9wPy7UVOxnkXENUfpwhCQSe89bblpZ6AJca/CL9lDDYHvGvjJZd4CWD5jAWc6G9E+B/GvN5AfhGlMsd+z/358gSfGCrcXxtQBKxV7BmY4z2XOhBfnk9Xhz4affLP+XmjP9nA/dAEqFkEdrgyKpI3zA+J55WtWhP1R1DsgiFogAtysuw/mCUtUpH3W2eXJZysInGjBhGj9aWGC7a/WCY327Zsv3el+HQqnJUD9j7sHiH0AF/vhbo5jv0GuYxurfqrv7+xaqYlBio9uGm8n/+mmi1UixeGCBX8czC6n36nu+6aWHZ/evO7zzp18g0QfS79n9+e2iLjJXdptPe1amarVfy7IgeJJ1952PwdEFYI7DXBvT+fCKHL93L/FYX8BmSTilwQlVrndHiAJQFmhdUhYMjBs+1nDE0a72rUihGZfdJXSYX5+FbbGgiG3uOgpTGd3bT9OpK3bH4PNaXwEupm5ucuz3wPJ2hyJlmkoC1pekp5NqxcnEN/n90HqsKw6sceX/g8cZW1TvZMSxQ5EowQ5btbttx+Ckpj72+ex7ylwTtSRkA1bMj0g6f2EBFvRo0Q9sUHVTQq4BWtmIImFoc5ponYpowMG3iypzN0SDo5NKjiThC3XmwHZ6Yqh5RGjq0gvGmHVp/BBNtMlO4AtlgbtGQZQ8h2Qkhd0T8mIVPka9hGE8uQsd3JIUk1aol9xrENztNwbQrkqjnhKYWgmuNHqGjVuqKMSwKGEGJ/QRe+38pOGBKAc/7NoWmR70hYKIZlrcJgqAwOgYPQ6hzoZWkiIkm7UkLQxzRqCBk4+pv6bifcGZNVXnf+P5aOr4niJXwAr4z+nNYDVKaONmAzFcboFnw0zAuVjMPRvRLsQ==",
       "StatusCode": 201,
@@ -81,11 +69,7 @@
         "x-ms-content-crc64": "aD9pSuUunZQ=",
         "x-ms-request-id": "32049730-901e-0009-2a5e-059f11000000",
         "x-ms-request-server-encrypted": "true",
-<<<<<<< HEAD
-        "x-ms-version": "2020-12-06",
-=======
         "x-ms-version": "2021-02-12",
->>>>>>> 7e782c87
         "x-ms-version-id": "2021-02-17T18:52:19.2640471Z"
       },
       "ResponseBody": []
@@ -107,11 +91,7 @@
         "x-ms-date": "Wed, 17 Feb 2021 18:52:19 GMT",
         "x-ms-if-tags": "\"coolTag\" = 'true'",
         "x-ms-return-client-request-id": "true",
-<<<<<<< HEAD
-        "x-ms-version": "2020-12-06"
-=======
         "x-ms-version": "2021-02-12"
->>>>>>> 7e782c87
       },
       "RequestBody": null,
       "StatusCode": 412,
@@ -126,11 +106,7 @@
         "x-ms-client-request-id": "e77016a3-a4c7-6e73-f972-6b27b133a117",
         "x-ms-error-code": "ConditionNotMet",
         "x-ms-request-id": "32049744-901e-0009-3d5e-059f11000000",
-<<<<<<< HEAD
-        "x-ms-version": "2020-12-06"
-=======
         "x-ms-version": "2021-02-12"
->>>>>>> 7e782c87
       },
       "ResponseBody": [
         "﻿<?xml version=\"1.0\" encoding=\"utf-8\"?><Error><Code>ConditionNotMet</Code><Message>The condition specified using HTTP conditional header(s) is not met.\n",
@@ -152,11 +128,7 @@
         "x-ms-client-request-id": "7308a896-ccb3-67b7-e8da-431b4ecda743",
         "x-ms-date": "Wed, 17 Feb 2021 18:52:19 GMT",
         "x-ms-return-client-request-id": "true",
-<<<<<<< HEAD
-        "x-ms-version": "2020-12-06"
-=======
         "x-ms-version": "2021-02-12"
->>>>>>> 7e782c87
       },
       "RequestBody": null,
       "StatusCode": 202,
@@ -169,11 +141,7 @@
         ],
         "x-ms-client-request-id": "7308a896-ccb3-67b7-e8da-431b4ecda743",
         "x-ms-request-id": "32049762-901e-0009-5b5e-059f11000000",
-<<<<<<< HEAD
-        "x-ms-version": "2020-12-06"
-=======
         "x-ms-version": "2021-02-12"
->>>>>>> 7e782c87
       },
       "ResponseBody": []
     }
