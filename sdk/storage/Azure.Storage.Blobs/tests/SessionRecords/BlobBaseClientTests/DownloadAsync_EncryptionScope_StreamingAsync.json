﻿{
  "Entries": [
    {
      "RequestUri": "https://kasoboltest.blob.core.windows.net/test-container-db16c459-2649-6292-dcf5-733291068a74?restype=container",
      "RequestMethod": "PUT",
      "RequestHeaders": {
        "Accept": "application/xml",
        "Authorization": "Sanitized",
        "traceparent": "00-ceeaca178cd88b40b2a4517903e893ff-6e121642f15eea48-00",
        "User-Agent": "azsdk-net-Storage.Blobs/12.9.0-alpha.20210305.1 (.NET Framework 4.8.4300.0; Microsoft Windows 10.0.19042 )",
        "x-ms-blob-public-access": "container",
        "x-ms-client-request-id": "a1198d46-14c1-0723-82c1-2a6ba84ee93f",
        "x-ms-date": "Fri, 05 Mar 2021 16:33:06 GMT",
        "x-ms-return-client-request-id": "true",
<<<<<<< HEAD
        "x-ms-version": "2020-12-06"
=======
        "x-ms-version": "2021-02-12"
>>>>>>> 7e782c87
      },
      "RequestBody": null,
      "StatusCode": 201,
      "ResponseHeaders": {
        "Content-Length": "0",
        "Date": "Fri, 05 Mar 2021 16:33:06 GMT",
        "ETag": "\"0x8D8DFF45B393B3A\"",
        "Last-Modified": "Fri, 05 Mar 2021 16:33:06 GMT",
        "Server": "Windows-Azure-Blob/1.0 Microsoft-HTTPAPI/2.0",
        "x-ms-client-request-id": "a1198d46-14c1-0723-82c1-2a6ba84ee93f",
        "x-ms-request-id": "cdd7c888-301e-0022-69dd-113ac5000000",
<<<<<<< HEAD
        "x-ms-version": "2020-12-06"
=======
        "x-ms-version": "2021-02-12"
>>>>>>> 7e782c87
      },
      "ResponseBody": []
    },
    {
      "RequestUri": "https://kasoboltest.blob.core.windows.net/test-container-db16c459-2649-6292-dcf5-733291068a74/test-blob-5d23d95b-1637-4d11-1097-3ed8b982f03f",
      "RequestMethod": "PUT",
      "RequestHeaders": {
        "Accept": "application/xml",
        "Authorization": "Sanitized",
        "Content-Length": "1024",
        "Content-Type": "application/octet-stream",
        "traceparent": "00-c5b2c725bc6ae54bbafa19b067766721-6b2fabf580c35243-00",
        "User-Agent": "azsdk-net-Storage.Blobs/12.9.0-alpha.20210305.1 (.NET Framework 4.8.4300.0; Microsoft Windows 10.0.19042 )",
        "x-ms-blob-type": "BlockBlob",
        "x-ms-client-request-id": "fa4bd976-1173-908a-93e6-cc88e757969c",
        "x-ms-date": "Fri, 05 Mar 2021 16:33:07 GMT",
        "x-ms-encryption-scope": "encryptionScope",
        "x-ms-return-client-request-id": "true",
<<<<<<< HEAD
        "x-ms-version": "2020-12-06"
=======
        "x-ms-version": "2021-02-12"
>>>>>>> 7e782c87
      },
      "RequestBody": "uU7r19Fmo0W1TlG1zi7dG/kH7APt6LKR3AUY8emjHzurGKo21SSa3+nT7HPCbjlT4w5yoGHlUdCcWvrLTrFbES4VCbWDpkbVbQ0aGvw+zm7MxA7bMX/axcfamnopzpA3d9tErGSD0DzHnDJUyjfUXYuM/oqjgN+vO0PuqQzMrJ584qIg+iIJSPPRFJRMhfqPBTzvnNAFk/f7lHAglScw+/CT2OiUs2Npg7WW0mxKY7ZIXqPQ3Q/Odk6rJGWx6LPMoRikuKwS+lLZhRgab8GKsTG52DeDYB7gxWGZ6I/9t5sCyjFTpqoJNmNR9lf3tAeNIXM09xB8SEH6w/NLeRHD3M19GKSQNwuGr6HTMmnG6RFaC8cbyMCLhoHwWOK3vrxRjhqKeZti/elnrkduqBXXNNnh8G1KpxMN8pIin94ozvHkgaROPG919w7dtBp4HN1sGCQI1c1PB+YHfIcJQF0LPt9WiSZxifhqbPlebPP4ldW0toe6IPgjlXq9Rr/na7ew0nU6IZO2+44snmnU8ZvzDueyVYnWUB7mM/Sss0M4ggBCrZl+vXNB/bv4joKPT6TeyjfXNBYt2oFWU+6fCkdL8xtokUMBdVF0cVfO3cKcV+NPzekLYE3pFNMXJ2mFofNzrZpmJr1g3FTmY8O+X/2+uvwKTzxeP5LOfnxw6k7n7s9kWi8oNjEm7vCUJPyKK7XVWG1te1G2FG0Hl6dA8PIG/3TzWgXNloPK42BLyhqWRFPHmpHheXN9rUXCIZ6J5f3+jiWHltCvCMLpopfwa0pScVNTeFZhJYUBday/C3XlQP5iTTv1Dq2CF5LO+NbcjEL7b69LNmynnGmfhiAk8PxNA2GYjh0PXWOl0GHEkiyvJOlqxJzFmgqSu7DSVYeNXieVgfR0Q/4k6xFMpWUL4wo88GE3uSxgh2lXBtJtPAfbGHE5LhE4OuDqRdiKefWlhtimlWQlVaX6NPmLHT0st64JcIzz0bT5A7aATXNU1g50sX/6xqejtsLMPvoXrRyjvo4pgAhosrUjrZKupAgxpl7qFmy+MfEHZrrJJpK64Vaa3Y/lKlYGC//K1hkV9BG6m5ecLJav5YydIRlNnosiacs7FMd5S3wI5Ats9FvX8nKpD4v6HbW/6vgCSAk8uGx0p2xO2eBJQU8blEeLQvExxS6npI//KEsWfCnPdgJyyyye+EzuiRmRX8073oltNKcH0YPalBPcdH8gN123espNqMgb7EmkQjwUFkTBxEnCqEeByKR+mDcYwoTNzVG82uUD7jbBUUhdYo9HxX7PGrA2Xo4VNbImzhCRAinF1nXqWDxevtYSAVf+JGUVN9K4SafUl27CpqQz3B8lL08emIwaXG1BcA==",
      "StatusCode": 201,
      "ResponseHeaders": {
        "Content-Length": "0",
        "Content-MD5": "RVcxR+HOWMy+xSoUQhd4sg==",
        "Date": "Fri, 05 Mar 2021 16:33:06 GMT",
        "ETag": "\"0x8D8DFF45B45083F\"",
        "Last-Modified": "Fri, 05 Mar 2021 16:33:06 GMT",
        "Server": "Windows-Azure-Blob/1.0 Microsoft-HTTPAPI/2.0",
        "x-ms-client-request-id": "fa4bd976-1173-908a-93e6-cc88e757969c",
        "x-ms-content-crc64": "66lizkvKyP8=",
        "x-ms-encryption-scope": "encryptionScope",
        "x-ms-request-id": "cdd7c8a2-301e-0022-02dd-113ac5000000",
        "x-ms-request-server-encrypted": "true",
<<<<<<< HEAD
        "x-ms-version": "2020-12-06"
=======
        "x-ms-version": "2021-02-12"
>>>>>>> 7e782c87
      },
      "ResponseBody": []
    },
    {
      "RequestUri": "https://kasoboltest.blob.core.windows.net/test-container-db16c459-2649-6292-dcf5-733291068a74/test-blob-5d23d95b-1637-4d11-1097-3ed8b982f03f",
      "RequestMethod": "GET",
      "RequestHeaders": {
        "Accept": "application/xml",
        "Authorization": "Sanitized",
        "traceparent": "00-db06859d2339b34a92cf5696f4b67895-20adb777cbfdda4e-00",
        "User-Agent": "azsdk-net-Storage.Blobs/12.9.0-alpha.20210305.1 (.NET Framework 4.8.4300.0; Microsoft Windows 10.0.19042 )",
        "x-ms-client-request-id": "df62d9bc-f536-f5cc-9d21-0445152e057a",
        "x-ms-date": "Fri, 05 Mar 2021 16:33:07 GMT",
        "x-ms-return-client-request-id": "true",
<<<<<<< HEAD
        "x-ms-version": "2020-12-06"
=======
        "x-ms-version": "2021-02-12"
>>>>>>> 7e782c87
      },
      "RequestBody": null,
      "StatusCode": 200,
      "ResponseHeaders": {
        "Accept-Ranges": "bytes",
        "Access-Control-Allow-Origin": "*",
        "Content-Length": "1024",
        "Content-MD5": "RVcxR+HOWMy+xSoUQhd4sg==",
        "Content-Type": "application/octet-stream",
        "Date": "Fri, 05 Mar 2021 16:33:06 GMT",
        "ETag": "\"0x8D8DFF45B45083F\"",
        "Last-Modified": "Fri, 05 Mar 2021 16:33:06 GMT",
        "Server": "Windows-Azure-Blob/1.0 Microsoft-HTTPAPI/2.0",
        "x-ms-blob-type": "BlockBlob",
        "x-ms-client-request-id": "df62d9bc-f536-f5cc-9d21-0445152e057a",
        "x-ms-creation-time": "Fri, 05 Mar 2021 16:33:06 GMT",
        "x-ms-encryption-scope": "encryptionScope",
        "x-ms-lease-state": "available",
        "x-ms-lease-status": "unlocked",
        "x-ms-request-id": "cdd7c8bb-301e-0022-19dd-113ac5000000",
        "x-ms-server-encrypted": "true",
<<<<<<< HEAD
        "x-ms-version": "2020-12-06"
=======
        "x-ms-version": "2021-02-12"
>>>>>>> 7e782c87
      },
      "ResponseBody": "uU7r19Fmo0W1TlG1zi7dG/kH7APt6LKR3AUY8emjHzurGKo21SSa3+nT7HPCbjlT4w5yoGHlUdCcWvrLTrFbES4VCbWDpkbVbQ0aGvw+zm7MxA7bMX/axcfamnopzpA3d9tErGSD0DzHnDJUyjfUXYuM/oqjgN+vO0PuqQzMrJ584qIg+iIJSPPRFJRMhfqPBTzvnNAFk/f7lHAglScw+/CT2OiUs2Npg7WW0mxKY7ZIXqPQ3Q/Odk6rJGWx6LPMoRikuKwS+lLZhRgab8GKsTG52DeDYB7gxWGZ6I/9t5sCyjFTpqoJNmNR9lf3tAeNIXM09xB8SEH6w/NLeRHD3M19GKSQNwuGr6HTMmnG6RFaC8cbyMCLhoHwWOK3vrxRjhqKeZti/elnrkduqBXXNNnh8G1KpxMN8pIin94ozvHkgaROPG919w7dtBp4HN1sGCQI1c1PB+YHfIcJQF0LPt9WiSZxifhqbPlebPP4ldW0toe6IPgjlXq9Rr/na7ew0nU6IZO2+44snmnU8ZvzDueyVYnWUB7mM/Sss0M4ggBCrZl+vXNB/bv4joKPT6TeyjfXNBYt2oFWU+6fCkdL8xtokUMBdVF0cVfO3cKcV+NPzekLYE3pFNMXJ2mFofNzrZpmJr1g3FTmY8O+X/2+uvwKTzxeP5LOfnxw6k7n7s9kWi8oNjEm7vCUJPyKK7XVWG1te1G2FG0Hl6dA8PIG/3TzWgXNloPK42BLyhqWRFPHmpHheXN9rUXCIZ6J5f3+jiWHltCvCMLpopfwa0pScVNTeFZhJYUBday/C3XlQP5iTTv1Dq2CF5LO+NbcjEL7b69LNmynnGmfhiAk8PxNA2GYjh0PXWOl0GHEkiyvJOlqxJzFmgqSu7DSVYeNXieVgfR0Q/4k6xFMpWUL4wo88GE3uSxgh2lXBtJtPAfbGHE5LhE4OuDqRdiKefWlhtimlWQlVaX6NPmLHT0st64JcIzz0bT5A7aATXNU1g50sX/6xqejtsLMPvoXrRyjvo4pgAhosrUjrZKupAgxpl7qFmy+MfEHZrrJJpK64Vaa3Y/lKlYGC//K1hkV9BG6m5ecLJav5YydIRlNnosiacs7FMd5S3wI5Ats9FvX8nKpD4v6HbW/6vgCSAk8uGx0p2xO2eBJQU8blEeLQvExxS6npI//KEsWfCnPdgJyyyye+EzuiRmRX8073oltNKcH0YPalBPcdH8gN123espNqMgb7EmkQjwUFkTBxEnCqEeByKR+mDcYwoTNzVG82uUD7jbBUUhdYo9HxX7PGrA2Xo4VNbImzhCRAinF1nXqWDxevtYSAVf+JGUVN9K4SafUl27CpqQz3B8lL08emIwaXG1BcA=="
    },
    {
      "RequestUri": "https://kasoboltest.blob.core.windows.net/test-container-db16c459-2649-6292-dcf5-733291068a74?restype=container",
      "RequestMethod": "DELETE",
      "RequestHeaders": {
        "Accept": "application/xml",
        "Authorization": "Sanitized",
        "traceparent": "00-a22bff49f701f34994b46d3743f8a661-159861147246f348-00",
        "User-Agent": "azsdk-net-Storage.Blobs/12.9.0-alpha.20210305.1 (.NET Framework 4.8.4300.0; Microsoft Windows 10.0.19042 )",
        "x-ms-client-request-id": "0ecbb672-b6f5-b165-801e-989aa6ff64f5",
        "x-ms-date": "Fri, 05 Mar 2021 16:33:07 GMT",
        "x-ms-return-client-request-id": "true",
<<<<<<< HEAD
        "x-ms-version": "2020-12-06"
=======
        "x-ms-version": "2021-02-12"
>>>>>>> 7e782c87
      },
      "RequestBody": null,
      "StatusCode": 202,
      "ResponseHeaders": {
        "Content-Length": "0",
        "Date": "Fri, 05 Mar 2021 16:33:06 GMT",
        "Server": "Windows-Azure-Blob/1.0 Microsoft-HTTPAPI/2.0",
        "x-ms-client-request-id": "0ecbb672-b6f5-b165-801e-989aa6ff64f5",
        "x-ms-request-id": "cdd7c8ce-301e-0022-29dd-113ac5000000",
<<<<<<< HEAD
        "x-ms-version": "2020-12-06"
=======
        "x-ms-version": "2021-02-12"
>>>>>>> 7e782c87
      },
      "ResponseBody": []
    }
  ],
  "Variables": {
    "RandomSeed": "1431266927",
    "Storage_TestConfigDefault": "ProductionTenant\nkasoboltest\nU2FuaXRpemVk\nhttps://kasoboltest.blob.core.windows.net\nhttps://kasoboltest.file.core.windows.net\nhttps://kasoboltest.queue.core.windows.net\nhttps://kasoboltest.table.core.windows.net\n\n\n\n\nhttps://kasoboltest-secondary.blob.core.windows.net\nhttps://kasoboltest-secondary.file.core.windows.net\nhttps://kasoboltest-secondary.queue.core.windows.net\nhttps://kasoboltest-secondary.table.core.windows.net\n\nSanitized\n\n\nCloud\nBlobEndpoint=https://kasoboltest.blob.core.windows.net/;QueueEndpoint=https://kasoboltest.queue.core.windows.net/;FileEndpoint=https://kasoboltest.file.core.windows.net/;BlobSecondaryEndpoint=https://kasoboltest-secondary.blob.core.windows.net/;QueueSecondaryEndpoint=https://kasoboltest-secondary.queue.core.windows.net/;FileSecondaryEndpoint=https://kasoboltest-secondary.file.core.windows.net/;AccountName=kasoboltest;AccountKey=Kg==;\nencryptionScope\n\n"
  }
}<|MERGE_RESOLUTION|>--- conflicted
+++ resolved
@@ -12,11 +12,7 @@
         "x-ms-client-request-id": "a1198d46-14c1-0723-82c1-2a6ba84ee93f",
         "x-ms-date": "Fri, 05 Mar 2021 16:33:06 GMT",
         "x-ms-return-client-request-id": "true",
-<<<<<<< HEAD
-        "x-ms-version": "2020-12-06"
-=======
         "x-ms-version": "2021-02-12"
->>>>>>> 7e782c87
       },
       "RequestBody": null,
       "StatusCode": 201,
@@ -28,11 +24,7 @@
         "Server": "Windows-Azure-Blob/1.0 Microsoft-HTTPAPI/2.0",
         "x-ms-client-request-id": "a1198d46-14c1-0723-82c1-2a6ba84ee93f",
         "x-ms-request-id": "cdd7c888-301e-0022-69dd-113ac5000000",
-<<<<<<< HEAD
-        "x-ms-version": "2020-12-06"
-=======
         "x-ms-version": "2021-02-12"
->>>>>>> 7e782c87
       },
       "ResponseBody": []
     },
@@ -51,11 +43,7 @@
         "x-ms-date": "Fri, 05 Mar 2021 16:33:07 GMT",
         "x-ms-encryption-scope": "encryptionScope",
         "x-ms-return-client-request-id": "true",
-<<<<<<< HEAD
-        "x-ms-version": "2020-12-06"
-=======
         "x-ms-version": "2021-02-12"
->>>>>>> 7e782c87
       },
       "RequestBody": "uU7r19Fmo0W1TlG1zi7dG/kH7APt6LKR3AUY8emjHzurGKo21SSa3+nT7HPCbjlT4w5yoGHlUdCcWvrLTrFbES4VCbWDpkbVbQ0aGvw+zm7MxA7bMX/axcfamnopzpA3d9tErGSD0DzHnDJUyjfUXYuM/oqjgN+vO0PuqQzMrJ584qIg+iIJSPPRFJRMhfqPBTzvnNAFk/f7lHAglScw+/CT2OiUs2Npg7WW0mxKY7ZIXqPQ3Q/Odk6rJGWx6LPMoRikuKwS+lLZhRgab8GKsTG52DeDYB7gxWGZ6I/9t5sCyjFTpqoJNmNR9lf3tAeNIXM09xB8SEH6w/NLeRHD3M19GKSQNwuGr6HTMmnG6RFaC8cbyMCLhoHwWOK3vrxRjhqKeZti/elnrkduqBXXNNnh8G1KpxMN8pIin94ozvHkgaROPG919w7dtBp4HN1sGCQI1c1PB+YHfIcJQF0LPt9WiSZxifhqbPlebPP4ldW0toe6IPgjlXq9Rr/na7ew0nU6IZO2+44snmnU8ZvzDueyVYnWUB7mM/Sss0M4ggBCrZl+vXNB/bv4joKPT6TeyjfXNBYt2oFWU+6fCkdL8xtokUMBdVF0cVfO3cKcV+NPzekLYE3pFNMXJ2mFofNzrZpmJr1g3FTmY8O+X/2+uvwKTzxeP5LOfnxw6k7n7s9kWi8oNjEm7vCUJPyKK7XVWG1te1G2FG0Hl6dA8PIG/3TzWgXNloPK42BLyhqWRFPHmpHheXN9rUXCIZ6J5f3+jiWHltCvCMLpopfwa0pScVNTeFZhJYUBday/C3XlQP5iTTv1Dq2CF5LO+NbcjEL7b69LNmynnGmfhiAk8PxNA2GYjh0PXWOl0GHEkiyvJOlqxJzFmgqSu7DSVYeNXieVgfR0Q/4k6xFMpWUL4wo88GE3uSxgh2lXBtJtPAfbGHE5LhE4OuDqRdiKefWlhtimlWQlVaX6NPmLHT0st64JcIzz0bT5A7aATXNU1g50sX/6xqejtsLMPvoXrRyjvo4pgAhosrUjrZKupAgxpl7qFmy+MfEHZrrJJpK64Vaa3Y/lKlYGC//K1hkV9BG6m5ecLJav5YydIRlNnosiacs7FMd5S3wI5Ats9FvX8nKpD4v6HbW/6vgCSAk8uGx0p2xO2eBJQU8blEeLQvExxS6npI//KEsWfCnPdgJyyyye+EzuiRmRX8073oltNKcH0YPalBPcdH8gN123espNqMgb7EmkQjwUFkTBxEnCqEeByKR+mDcYwoTNzVG82uUD7jbBUUhdYo9HxX7PGrA2Xo4VNbImzhCRAinF1nXqWDxevtYSAVf+JGUVN9K4SafUl27CpqQz3B8lL08emIwaXG1BcA==",
       "StatusCode": 201,
@@ -71,11 +59,7 @@
         "x-ms-encryption-scope": "encryptionScope",
         "x-ms-request-id": "cdd7c8a2-301e-0022-02dd-113ac5000000",
         "x-ms-request-server-encrypted": "true",
-<<<<<<< HEAD
-        "x-ms-version": "2020-12-06"
-=======
         "x-ms-version": "2021-02-12"
->>>>>>> 7e782c87
       },
       "ResponseBody": []
     },
@@ -90,11 +74,7 @@
         "x-ms-client-request-id": "df62d9bc-f536-f5cc-9d21-0445152e057a",
         "x-ms-date": "Fri, 05 Mar 2021 16:33:07 GMT",
         "x-ms-return-client-request-id": "true",
-<<<<<<< HEAD
-        "x-ms-version": "2020-12-06"
-=======
         "x-ms-version": "2021-02-12"
->>>>>>> 7e782c87
       },
       "RequestBody": null,
       "StatusCode": 200,
@@ -116,11 +96,7 @@
         "x-ms-lease-status": "unlocked",
         "x-ms-request-id": "cdd7c8bb-301e-0022-19dd-113ac5000000",
         "x-ms-server-encrypted": "true",
-<<<<<<< HEAD
-        "x-ms-version": "2020-12-06"
-=======
         "x-ms-version": "2021-02-12"
->>>>>>> 7e782c87
       },
       "ResponseBody": "uU7r19Fmo0W1TlG1zi7dG/kH7APt6LKR3AUY8emjHzurGKo21SSa3+nT7HPCbjlT4w5yoGHlUdCcWvrLTrFbES4VCbWDpkbVbQ0aGvw+zm7MxA7bMX/axcfamnopzpA3d9tErGSD0DzHnDJUyjfUXYuM/oqjgN+vO0PuqQzMrJ584qIg+iIJSPPRFJRMhfqPBTzvnNAFk/f7lHAglScw+/CT2OiUs2Npg7WW0mxKY7ZIXqPQ3Q/Odk6rJGWx6LPMoRikuKwS+lLZhRgab8GKsTG52DeDYB7gxWGZ6I/9t5sCyjFTpqoJNmNR9lf3tAeNIXM09xB8SEH6w/NLeRHD3M19GKSQNwuGr6HTMmnG6RFaC8cbyMCLhoHwWOK3vrxRjhqKeZti/elnrkduqBXXNNnh8G1KpxMN8pIin94ozvHkgaROPG919w7dtBp4HN1sGCQI1c1PB+YHfIcJQF0LPt9WiSZxifhqbPlebPP4ldW0toe6IPgjlXq9Rr/na7ew0nU6IZO2+44snmnU8ZvzDueyVYnWUB7mM/Sss0M4ggBCrZl+vXNB/bv4joKPT6TeyjfXNBYt2oFWU+6fCkdL8xtokUMBdVF0cVfO3cKcV+NPzekLYE3pFNMXJ2mFofNzrZpmJr1g3FTmY8O+X/2+uvwKTzxeP5LOfnxw6k7n7s9kWi8oNjEm7vCUJPyKK7XVWG1te1G2FG0Hl6dA8PIG/3TzWgXNloPK42BLyhqWRFPHmpHheXN9rUXCIZ6J5f3+jiWHltCvCMLpopfwa0pScVNTeFZhJYUBday/C3XlQP5iTTv1Dq2CF5LO+NbcjEL7b69LNmynnGmfhiAk8PxNA2GYjh0PXWOl0GHEkiyvJOlqxJzFmgqSu7DSVYeNXieVgfR0Q/4k6xFMpWUL4wo88GE3uSxgh2lXBtJtPAfbGHE5LhE4OuDqRdiKefWlhtimlWQlVaX6NPmLHT0st64JcIzz0bT5A7aATXNU1g50sX/6xqejtsLMPvoXrRyjvo4pgAhosrUjrZKupAgxpl7qFmy+MfEHZrrJJpK64Vaa3Y/lKlYGC//K1hkV9BG6m5ecLJav5YydIRlNnosiacs7FMd5S3wI5Ats9FvX8nKpD4v6HbW/6vgCSAk8uGx0p2xO2eBJQU8blEeLQvExxS6npI//KEsWfCnPdgJyyyye+EzuiRmRX8073oltNKcH0YPalBPcdH8gN123espNqMgb7EmkQjwUFkTBxEnCqEeByKR+mDcYwoTNzVG82uUD7jbBUUhdYo9HxX7PGrA2Xo4VNbImzhCRAinF1nXqWDxevtYSAVf+JGUVN9K4SafUl27CpqQz3B8lL08emIwaXG1BcA=="
     },
@@ -135,11 +111,7 @@
         "x-ms-client-request-id": "0ecbb672-b6f5-b165-801e-989aa6ff64f5",
         "x-ms-date": "Fri, 05 Mar 2021 16:33:07 GMT",
         "x-ms-return-client-request-id": "true",
-<<<<<<< HEAD
-        "x-ms-version": "2020-12-06"
-=======
         "x-ms-version": "2021-02-12"
->>>>>>> 7e782c87
       },
       "RequestBody": null,
       "StatusCode": 202,
@@ -149,11 +121,7 @@
         "Server": "Windows-Azure-Blob/1.0 Microsoft-HTTPAPI/2.0",
         "x-ms-client-request-id": "0ecbb672-b6f5-b165-801e-989aa6ff64f5",
         "x-ms-request-id": "cdd7c8ce-301e-0022-29dd-113ac5000000",
-<<<<<<< HEAD
-        "x-ms-version": "2020-12-06"
-=======
         "x-ms-version": "2021-02-12"
->>>>>>> 7e782c87
       },
       "ResponseBody": []
     }
