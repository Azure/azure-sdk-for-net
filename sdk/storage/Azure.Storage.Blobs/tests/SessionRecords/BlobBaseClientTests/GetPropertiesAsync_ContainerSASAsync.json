--- conflicted
+++ resolved
@@ -15,11 +15,7 @@
         "x-ms-client-request-id": "eebc05e1-ad8e-5d34-8ccd-778e8f40315d",
         "x-ms-date": "Wed, 17 Feb 2021 18:51:21 GMT",
         "x-ms-return-client-request-id": "true",
-<<<<<<< HEAD
-        "x-ms-version": "2020-12-06"
-=======
         "x-ms-version": "2021-02-12"
->>>>>>> 7e782c87
       },
       "RequestBody": null,
       "StatusCode": 201,
@@ -34,11 +30,7 @@
         ],
         "x-ms-client-request-id": "eebc05e1-ad8e-5d34-8ccd-778e8f40315d",
         "x-ms-request-id": "fde0898b-901e-006b-685d-055d36000000",
-<<<<<<< HEAD
-        "x-ms-version": "2020-12-06"
-=======
         "x-ms-version": "2021-02-12"
->>>>>>> 7e782c87
       },
       "ResponseBody": []
     },
@@ -59,11 +51,7 @@
         "x-ms-client-request-id": "edd4faaf-96e9-a290-ed59-af39963c874c",
         "x-ms-date": "Wed, 17 Feb 2021 18:51:21 GMT",
         "x-ms-return-client-request-id": "true",
-<<<<<<< HEAD
-        "x-ms-version": "2020-12-06"
-=======
         "x-ms-version": "2021-02-12"
->>>>>>> 7e782c87
       },
       "RequestBody": "Bzf82gsyQmbq0iF0OYLS4h/MeIj9eFcAKdqKfPZVvu54YopeaOtmrsNWA7yMvyQK+pRuwsipX4/g+7AwqMVwlRMy+9b3dHk0ZsrEp3SadGm2gIFh5vwmzgP7fm06Ngb95m6oWcRNEoUbOlz95LgaRYZHeShDDq4XDCzT/PYL+TDExsAG8RulaW38RayfKOlK4Dnm8rzeudfAkUyXeRaPD0AsOR73FFNqohC6R8kCd+RDiRy8JQZz5g3pRWDPDu9XbDZrc+7LUsvle1CrI3ENvRpoVPD60uo5uFMQDs7zm5MhYtuSlgP1dzZQ16m1yMKb24hFZrr+XZlLMrqbu0T88uC8isCWeicWc9y5qftBg/CRdTJGrTTZIgVBR2RJWbvyU+TI+T0BBWBgL/PdRbOdCq7JCUUStUSr42i7VDPDzRkhx1UWeIqzj3DR5n5B/N1Rozy1f092356gHRXVRrAtnWLavH1eh5EjFnrVQc/GauaKabD2DU3Jque3dlt03Ui/pEkcZ0Bg8xyrkmjVoJ7O2bIuStwANo8UEBGVphA2rjkyFpyGqgOmKnaTS3vl9ApI6Z2oRpJrvm25CFYuykwMdOMvo4kBSC+viCBmbOsULxwGTL1zjWimxlcvzKKtd2Aph9aYtVCARqBt+b1yBVGCpdg5KH2PmOd6idwx0nuNAhDAPOUUe3nMhQUcBpSqNMEGrSfJc0/imu/vHSx0T3Ql3/atsshsbSlfbaJ3c5JTz1UbKyVUxI7A3aL2JV1NVzaR9yad/YH4mT/9agataydcnE7XWCNP0Bto7dUmdkjLERVr5XtrtdLTI5HmVlqIEnF7mYkPdf8TQiYKNQ+s0SP3MljwQoWr8eZ8AzSRaHrB39pjq92+vJwVV6NVYYDCJlFt7yQCl9Drz6ijk3HKgdmsSVU1SCZGOHW72+riVo9lud3jJHlVvkgKeNs0GykqStbJqBcrjd4rJ7auRrvlCXkYPdmU511fVooMKtBKERxMkZATGK14Oiz+uPzDp3iMJG5iHN5PlWJ5alGMHmIN4BWZYbQr0fDLnwKsli9gnK8SfwZh6PU+/Pwtmq5b7BzJ8dfnKUXDYVJ+l33cov8zGM2iep5crPcgW2S4/TdCb7Pm46RXeHNpTh6z41B3Yln8+oHhuXF9bEXgx83gC2QbOyjJ9b9a26BZOSuAqcimqPkLuwK1YbZBaXZfd7GliEK5mKcormyaoh/hh39F/MN8OR7U1U9hZdpxiIxI+mPutLDpxhAgfvqMcBni1Nk2+2yy4z6S0bPyVzLNtibfUae88tPPXDWyXLskSGU2f5EAO4wglhclXOL99m/dU8fUrB9xJuEGZp42/4eDbolOvNihzHuZvw==",
       "StatusCode": 201,
@@ -81,21 +69,13 @@
         "x-ms-content-crc64": "OvTX97hgru8=",
         "x-ms-request-id": "fde089a0-901e-006b-7a5d-055d36000000",
         "x-ms-request-server-encrypted": "true",
-<<<<<<< HEAD
-        "x-ms-version": "2020-12-06",
-=======
         "x-ms-version": "2021-02-12",
->>>>>>> 7e782c87
         "x-ms-version-id": "2021-02-17T18:51:21.9162581Z"
       },
       "ResponseBody": []
     },
     {
-<<<<<<< HEAD
-      "RequestUri": "https://seanmcccanary3.blob.core.windows.net/test-container-be35a157-ce73-bf9a-176e-1caa3743488b/test-blob-5020ced3-f91d-6814-47e5-3e598dba66e5?sv=2020-12-06&st=2021-02-17T17%3A51%3A21Z&se=2021-02-17T19%3A51%3A21Z&sr=c&sp=r&sig=Sanitized",
-=======
       "RequestUri": "https://seanmcccanary3.blob.core.windows.net/test-container-be35a157-ce73-bf9a-176e-1caa3743488b/test-blob-5020ced3-f91d-6814-47e5-3e598dba66e5?sv=2021-02-12&st=2021-02-17T17%3A51%3A21Z&se=2021-02-17T19%3A51%3A21Z&sr=c&sp=r&sig=Sanitized",
->>>>>>> 7e782c87
       "RequestMethod": "HEAD",
       "RequestHeaders": {
         "Accept": "application/xml",
@@ -106,11 +86,7 @@
         ],
         "x-ms-client-request-id": "d2f17ff8-aba6-25d6-00f4-a896222c3098",
         "x-ms-return-client-request-id": "true",
-<<<<<<< HEAD
-        "x-ms-version": "2020-12-06"
-=======
         "x-ms-version": "2021-02-12"
->>>>>>> 7e782c87
       },
       "RequestBody": null,
       "StatusCode": 200,
@@ -137,11 +113,7 @@
         "x-ms-lease-status": "unlocked",
         "x-ms-request-id": "96ece360-201e-006e-4b5d-058fed000000",
         "x-ms-server-encrypted": "true",
-<<<<<<< HEAD
-        "x-ms-version": "2020-12-06",
-=======
         "x-ms-version": "2021-02-12",
->>>>>>> 7e782c87
         "x-ms-version-id": "2021-02-17T18:51:21.9162581Z"
       },
       "ResponseBody": []
@@ -160,11 +132,7 @@
         "x-ms-client-request-id": "1641a76c-b44a-8fa5-163e-e19ba27f720b",
         "x-ms-date": "Wed, 17 Feb 2021 18:51:22 GMT",
         "x-ms-return-client-request-id": "true",
-<<<<<<< HEAD
-        "x-ms-version": "2020-12-06"
-=======
         "x-ms-version": "2021-02-12"
->>>>>>> 7e782c87
       },
       "RequestBody": null,
       "StatusCode": 202,
@@ -177,11 +145,7 @@
         ],
         "x-ms-client-request-id": "1641a76c-b44a-8fa5-163e-e19ba27f720b",
         "x-ms-request-id": "fde08a30-901e-006b-795d-055d36000000",
-<<<<<<< HEAD
-        "x-ms-version": "2020-12-06"
-=======
         "x-ms-version": "2021-02-12"
->>>>>>> 7e782c87
       },
       "ResponseBody": []
     }
