--- conflicted
+++ resolved
@@ -15,11 +15,7 @@
         "x-ms-client-request-id": "b26c56a4-553a-d484-bda6-64f49ff67151",
         "x-ms-date": "Wed, 17 Feb 2021 18:49:11 GMT",
         "x-ms-return-client-request-id": "true",
-<<<<<<< HEAD
-        "x-ms-version": "2020-12-06"
-=======
         "x-ms-version": "2021-02-12"
->>>>>>> 7e782c87
       },
       "RequestBody": null,
       "StatusCode": 201,
@@ -34,11 +30,7 @@
         ],
         "x-ms-client-request-id": "b26c56a4-553a-d484-bda6-64f49ff67151",
         "x-ms-request-id": "28e35f02-601e-000d-015d-051216000000",
-<<<<<<< HEAD
-        "x-ms-version": "2020-12-06"
-=======
         "x-ms-version": "2021-02-12"
->>>>>>> 7e782c87
       },
       "ResponseBody": []
     },
@@ -60,11 +52,7 @@
         "x-ms-client-request-id": "17172505-ba48-22ca-56a7-9e997df6dd23",
         "x-ms-date": "Wed, 17 Feb 2021 18:49:11 GMT",
         "x-ms-return-client-request-id": "true",
-<<<<<<< HEAD
-        "x-ms-version": "2020-12-06"
-=======
         "x-ms-version": "2021-02-12"
->>>>>>> 7e782c87
       },
       "RequestBody": "NsRtz0YYL95rRRxG8nh+4xgypfxhTyoJxL1LKNR5SwPHBX0WqqtgGKePRw9TP7nBaMEeZUfiGeeaZAuJzQYK8fkYf+z6aDht0o1U0gcbtYQDicASWua85OuVe0Wg10qhhVUVO8DNxwCIsZO5jUfgf6+GhURG95YTW5oBZOzyzftCs02yBXnENsK/ialSAlajtfuWGVEGWo2+AeAly2ITleSYd9r6LXk1wk6Bhm3twVlDXa7wXLOpPFm/8wSZnmtfrPTFuot8qYeCYVcDhNMf0T+G4W6zIjkw7zqBOjp1nCTjItp5KAfNx7MmbvtcpriFoCHEErz8q4m6lMpQ+29NDMQyH2L4pak4uRq6jLM+1EiC+5oZsIln5nZRv5M8fMxE2WE2KYZVjfp3i1mhQh/VfMCCzv/VM1w7yzjrp+YW/DxOdrJRB6rCLG6foSQvxaRXe0LTuq7MbqYF+15NauUTYY8dU8xsg3QWv6KRNZI3CwWUlCyjQ0KNggcMTAxMdMKIi0CVEnLY6vfOvfoMOjkUzu9ZuNW5bx5Nj9DEXzdnyUrgCalSoviSvKk01YZHgUfO+H4c8rvszxshR4OiE4u/ZvOvLDGPwSv3xvwrhJqYBQ2I9ma5StaO8zqNMFp18KkedW6Tl1UWPjZSJSy/wEqBiUJ1GRwkBhscIDj3AZHQgdY=",
       "StatusCode": 201,
@@ -82,11 +70,7 @@
         "x-ms-content-crc64": "y//Jrdj1YBc=",
         "x-ms-request-id": "28e35f1b-601e-000d-165d-051216000000",
         "x-ms-request-server-encrypted": "true",
-<<<<<<< HEAD
-        "x-ms-version": "2020-12-06",
-=======
         "x-ms-version": "2021-02-12",
->>>>>>> 7e782c87
         "x-ms-version-id": "2021-02-17T18:49:11.3724069Z"
       },
       "ResponseBody": []
@@ -105,11 +89,7 @@
         "x-ms-date": "Wed, 17 Feb 2021 18:49:11 GMT",
         "x-ms-range": "bytes=0-268435455",
         "x-ms-return-client-request-id": "true",
-<<<<<<< HEAD
-        "x-ms-version": "2020-12-06"
-=======
         "x-ms-version": "2021-02-12"
->>>>>>> 7e782c87
       },
       "RequestBody": null,
       "StatusCode": 206,
@@ -135,11 +115,7 @@
         "x-ms-lease-status": "unlocked",
         "x-ms-request-id": "c8e265d5-101e-0038-715d-057e02000000",
         "x-ms-server-encrypted": "true",
-<<<<<<< HEAD
-        "x-ms-version": "2020-12-06",
-=======
         "x-ms-version": "2021-02-12",
->>>>>>> 7e782c87
         "x-ms-version-id": "2021-02-17T18:49:11.3724069Z"
       },
       "ResponseBody": "NsRtz0YYL95rRRxG8nh+4xgypfxhTyoJxL1LKNR5SwPHBX0WqqtgGKePRw9TP7nBaMEeZUfiGeeaZAuJzQYK8fkYf+z6aDht0o1U0gcbtYQDicASWua85OuVe0Wg10qhhVUVO8DNxwCIsZO5jUfgf6+GhURG95YTW5oBZOzyzftCs02yBXnENsK/ialSAlajtfuWGVEGWo2+AeAly2ITleSYd9r6LXk1wk6Bhm3twVlDXa7wXLOpPFm/8wSZnmtfrPTFuot8qYeCYVcDhNMf0T+G4W6zIjkw7zqBOjp1nCTjItp5KAfNx7MmbvtcpriFoCHEErz8q4m6lMpQ+29NDMQyH2L4pak4uRq6jLM+1EiC+5oZsIln5nZRv5M8fMxE2WE2KYZVjfp3i1mhQh/VfMCCzv/VM1w7yzjrp+YW/DxOdrJRB6rCLG6foSQvxaRXe0LTuq7MbqYF+15NauUTYY8dU8xsg3QWv6KRNZI3CwWUlCyjQ0KNggcMTAxMdMKIi0CVEnLY6vfOvfoMOjkUzu9ZuNW5bx5Nj9DEXzdnyUrgCalSoviSvKk01YZHgUfO+H4c8rvszxshR4OiE4u/ZvOvLDGPwSv3xvwrhJqYBQ2I9ma5StaO8zqNMFp18KkedW6Tl1UWPjZSJSy/wEqBiUJ1GRwkBhscIDj3AZHQgdY="
@@ -158,11 +134,7 @@
         "x-ms-client-request-id": "9c40dc1e-e714-36e8-91c5-0af257e3870a",
         "x-ms-date": "Wed, 17 Feb 2021 18:49:11 GMT",
         "x-ms-return-client-request-id": "true",
-<<<<<<< HEAD
-        "x-ms-version": "2020-12-06"
-=======
         "x-ms-version": "2021-02-12"
->>>>>>> 7e782c87
       },
       "RequestBody": null,
       "StatusCode": 202,
@@ -175,11 +147,7 @@
         ],
         "x-ms-client-request-id": "9c40dc1e-e714-36e8-91c5-0af257e3870a",
         "x-ms-request-id": "28e35f74-601e-000d-5c5d-051216000000",
-<<<<<<< HEAD
-        "x-ms-version": "2020-12-06"
-=======
         "x-ms-version": "2021-02-12"
->>>>>>> 7e782c87
       },
       "ResponseBody": []
     }
