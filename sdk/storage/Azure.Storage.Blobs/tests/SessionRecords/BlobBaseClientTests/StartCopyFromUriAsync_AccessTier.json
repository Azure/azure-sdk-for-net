{
  "Entries": [
    {
      "RequestUri": "https://seanmcccanary.blob.core.windows.net/test-container-f75535a8-b0de-c4a5-1de1-a149776f32b9?restype=container",
      "RequestMethod": "PUT",
      "RequestHeaders": {
        "Authorization": "Sanitized",
        "traceparent": "00-5570b87274ad074b9260999f4c7b9e08-7e8cb15dc2cb2e46-00",
        "User-Agent": [
          "azsdk-net-Storage.Blobs/12.5.0-dev.20200402.1",
          "(.NET Core 4.6.28325.01; Microsoft Windows 10.0.18362 )"
        ],
        "x-ms-blob-public-access": "container",
        "x-ms-client-request-id": "61021b0e-5535-cc51-9421-9a44e4fdefe7",
        "x-ms-date": "Thu, 02 Apr 2020 23:43:18 GMT",
        "x-ms-return-client-request-id": "true",
<<<<<<< HEAD
        "x-ms-version": "2019-12-12"
=======
        "x-ms-version": "2020-02-10"
>>>>>>> 60f4876e
      },
      "RequestBody": null,
      "StatusCode": 201,
      "ResponseHeaders": {
        "Content-Length": "0",
        "Date": "Thu, 02 Apr 2020 23:43:17 GMT",
        "ETag": "\u00220x8D7D75F9EA039BE\u0022",
        "Last-Modified": "Thu, 02 Apr 2020 23:43:17 GMT",
        "Server": [
          "Windows-Azure-Blob/1.0",
          "Microsoft-HTTPAPI/2.0"
        ],
        "x-ms-client-request-id": "61021b0e-5535-cc51-9421-9a44e4fdefe7",
        "x-ms-request-id": "159c719d-b01e-0085-5248-09607d000000",
<<<<<<< HEAD
        "x-ms-version": "2019-12-12"
=======
        "x-ms-version": "2020-02-10"
>>>>>>> 60f4876e
      },
      "ResponseBody": []
    },
    {
      "RequestUri": "https://seanmcccanary.blob.core.windows.net/test-container-f75535a8-b0de-c4a5-1de1-a149776f32b9/test-blob-6c4671d3-ed7b-8510-7be9-e5d4a1ce1058",
      "RequestMethod": "PUT",
      "RequestHeaders": {
        "Authorization": "Sanitized",
        "Content-Length": "1024",
        "traceparent": "00-38792868513fcc4e87e33d8e97ad39b7-c2c0bd9513e45346-00",
        "User-Agent": [
          "azsdk-net-Storage.Blobs/12.5.0-dev.20200402.1",
          "(.NET Core 4.6.28325.01; Microsoft Windows 10.0.18362 )"
        ],
        "x-ms-blob-type": "BlockBlob",
        "x-ms-client-request-id": "0667ada6-992d-b1de-b836-1f624cff7881",
        "x-ms-date": "Thu, 02 Apr 2020 23:43:18 GMT",
        "x-ms-return-client-request-id": "true",
<<<<<<< HEAD
        "x-ms-version": "2019-12-12"
=======
        "x-ms-version": "2020-02-10"
>>>>>>> 60f4876e
      },
      "RequestBody": "FoA7W23RhLlfoiyOiHWGFBonBEJ\u002BX6YgC3zmTHB8K8YRQS1kwpR6Au2NDdnAgf0FYtC6ecnN2rfZGk/x6jdJ4nZmfUZIIlGFrAFV8FLNYIp\u002B4emfwrH8Q2d2iqhEiRe1RCpiWgS2vD9\u002BNMzHeOllDLrFcglOqSDFaTnf0ZipQCPqn6wnagWFyCSpII3kNMt9EX3ufxcOZ5oKnPDL1uun1fOp3dg9PaG0QKrkpImT4DVuYb8au8EM2zgRHc4VufE4AkuZOlfzQNTbOT5sKsIRdru7XXUsjBkynQKfLCDTn4a4q6I9\u002BabeeyHrP4GCn7F1/6YSWVx8DHUxZ51UUxOzCJq4tH4g1H0V3eJTQE2Xr/5RKS16wUUpPJ4sC5IIiScONzfnyusyVSop/Hx6KMwomrieAynmOUZVjnff88jqDFS6RQgWsOQTHtQCUMTJrxPSA3HaaoX\u002BJ/3wkjtzU2FhPu8ov\u002BPDEunTi\u002BVV4\u002BiBi95jDPBXEKLOvB0LJR6pn8pyoBLVofAvD/GHB9\u002BgqEMUbgZcD0ZxCi1MWQPGuOzLKusa4kPWrOruNP3/0AnDLhPZ9rcXTI\u002BEAZbkiEfsaVcEu9zzhcYAPsIbbttIcjokiSvv7ME1s95bluGs8SOiAcqm\u002BhQsz6hN2Lf0/N20O45bwP8c/H2Vzgj\u002BmO/kU0yeeWwRoncl\u002BLmCohMJQLcAp1tSUDEkhgVMESwMLTe5aIVqVoNxopgXNsdFmlppi41Q/vCUkgIbevJnxJBLGcqCyTqOn\u002Bo0jgTCOxpp3\u002Byr4oaeuy9HJdWCT9uQCt0Hyxz9w9Af2\u002ByiG2/r0VfnsZsGvOEKrV2bO6RlC08PpIQmum/\u002BbBsbiweZ\u002B5\u002B/W1N\u002Bmp1AiU78/B6\u002BYYgsus\u002Bck3frxBfo6UV/6zDacbG93N9R53Gyzxs1Kr1QPwuT79E3/Wgo05Y8lrBYwJ0dIYttAYSo29Nd6sRctZlZl6o67PxeonNIlQlJFFDAWg59GAkx4z6G6hT\u002B2RKkzB384v4GHdShvn4XJGt7X8aCnZC13p2QJ7NrtAHoYMhhpMnrTDJSujw521mKGr7SCotNfDyC7u1/bLtLmmnTuV61tn\u002BijxOUL\u002BNTfANEBg30mal1muOM3rbcbN92Bh/TZiL61GM/MHp4uUxZLnLqO2auVgG/XR96KdjJxSMzHSjDgBXgSjGptWgv/eGXMq9E8jF5yLAeEwgDgKqLdWpWRJsjlq5cCfA0BKCZkGA\u002B4/YohdPyuVR4pW0M3cmGHkD92LlFc5wB5\u002BhARMQQhYKoxZy0Yu\u002BWY4pGq/BATysmruVgm7em\u002BG9ZJ57qsnSQaCDqZBgt0rxQZ3Uu/siswJe9GZber\u002BnKAcwtWjpRqw==",
      "StatusCode": 201,
      "ResponseHeaders": {
        "Content-Length": "0",
        "Content-MD5": "PeoFrRWTsLqI6k8gyeI4SA==",
        "Date": "Thu, 02 Apr 2020 23:43:17 GMT",
        "ETag": "\u00220x8D7D75F9EAD0D7F\u0022",
        "Last-Modified": "Thu, 02 Apr 2020 23:43:18 GMT",
        "Server": [
          "Windows-Azure-Blob/1.0",
          "Microsoft-HTTPAPI/2.0"
        ],
        "x-ms-client-request-id": "0667ada6-992d-b1de-b836-1f624cff7881",
        "x-ms-content-crc64": "CNekZgJAxls=",
        "x-ms-request-id": "159c71b2-b01e-0085-6148-09607d000000",
        "x-ms-request-server-encrypted": "true",
<<<<<<< HEAD
        "x-ms-version": "2019-12-12"
=======
        "x-ms-version": "2020-02-10"
>>>>>>> 60f4876e
      },
      "ResponseBody": []
    },
    {
      "RequestUri": "https://seanmcccanary.blob.core.windows.net/test-container-f75535a8-b0de-c4a5-1de1-a149776f32b9/test-blob-18c4bbfe-8547-69dc-abaa-1fbab5a0b588",
      "RequestMethod": "PUT",
      "RequestHeaders": {
        "Authorization": "Sanitized",
        "traceparent": "00-f3537ee53086f640b725fef60cc91781-e732d01ef5a32545-00",
        "User-Agent": [
          "azsdk-net-Storage.Blobs/12.5.0-dev.20200402.1",
          "(.NET Core 4.6.28325.01; Microsoft Windows 10.0.18362 )"
        ],
        "x-ms-access-tier": "Cool",
        "x-ms-client-request-id": "7910a763-607e-21b2-d1fd-5a827a23fc17",
        "x-ms-copy-source": "https://seanmcccanary.blob.core.windows.net/test-container-f75535a8-b0de-c4a5-1de1-a149776f32b9/test-blob-6c4671d3-ed7b-8510-7be9-e5d4a1ce1058",
        "x-ms-date": "Thu, 02 Apr 2020 23:43:18 GMT",
        "x-ms-return-client-request-id": "true",
<<<<<<< HEAD
        "x-ms-version": "2019-12-12"
=======
        "x-ms-version": "2020-02-10"
>>>>>>> 60f4876e
      },
      "RequestBody": null,
      "StatusCode": 202,
      "ResponseHeaders": {
        "Content-Length": "0",
        "Date": "Thu, 02 Apr 2020 23:43:17 GMT",
        "ETag": "\u00220x8D7D75F9EC023C3\u0022",
        "Last-Modified": "Thu, 02 Apr 2020 23:43:18 GMT",
        "Server": [
          "Windows-Azure-Blob/1.0",
          "Microsoft-HTTPAPI/2.0"
        ],
        "x-ms-client-request-id": "7910a763-607e-21b2-d1fd-5a827a23fc17",
        "x-ms-copy-id": "4b341f0d-05a1-4eae-b14a-46813fc7235c",
        "x-ms-copy-status": "success",
        "x-ms-request-id": "159c71bd-b01e-0085-6a48-09607d000000",
<<<<<<< HEAD
        "x-ms-version": "2019-12-12"
=======
        "x-ms-version": "2020-02-10"
>>>>>>> 60f4876e
      },
      "ResponseBody": []
    },
    {
      "RequestUri": "https://seanmcccanary.blob.core.windows.net/test-container-f75535a8-b0de-c4a5-1de1-a149776f32b9/test-blob-18c4bbfe-8547-69dc-abaa-1fbab5a0b588",
      "RequestMethod": "HEAD",
      "RequestHeaders": {
        "Authorization": "Sanitized",
        "User-Agent": [
          "azsdk-net-Storage.Blobs/12.5.0-dev.20200402.1",
          "(.NET Core 4.6.28325.01; Microsoft Windows 10.0.18362 )"
        ],
        "x-ms-client-request-id": "0d5725e4-3c8f-2809-1e64-dad5f0fb9c14",
        "x-ms-date": "Thu, 02 Apr 2020 23:43:19 GMT",
        "x-ms-return-client-request-id": "true",
<<<<<<< HEAD
        "x-ms-version": "2019-12-12"
=======
        "x-ms-version": "2020-02-10"
>>>>>>> 60f4876e
      },
      "RequestBody": null,
      "StatusCode": 200,
      "ResponseHeaders": {
        "Accept-Ranges": "bytes",
        "Content-Length": "1024",
        "Content-MD5": "PeoFrRWTsLqI6k8gyeI4SA==",
        "Content-Type": "application/octet-stream",
        "Date": "Thu, 02 Apr 2020 23:43:17 GMT",
        "ETag": "\u00220x8D7D75F9EC023C3\u0022",
        "Last-Modified": "Thu, 02 Apr 2020 23:43:18 GMT",
        "Server": [
          "Windows-Azure-Blob/1.0",
          "Microsoft-HTTPAPI/2.0"
        ],
        "x-ms-access-tier": "Cool",
        "x-ms-access-tier-change-time": "Thu, 02 Apr 2020 23:43:18 GMT",
        "x-ms-blob-type": "BlockBlob",
        "x-ms-client-request-id": "0d5725e4-3c8f-2809-1e64-dad5f0fb9c14",
        "x-ms-copy-completion-time": "Thu, 02 Apr 2020 23:43:18 GMT",
        "x-ms-copy-id": "4b341f0d-05a1-4eae-b14a-46813fc7235c",
        "x-ms-copy-progress": "1024/1024",
        "x-ms-copy-source": "https://seanmcccanary.blob.core.windows.net/test-container-f75535a8-b0de-c4a5-1de1-a149776f32b9/test-blob-6c4671d3-ed7b-8510-7be9-e5d4a1ce1058",
        "x-ms-copy-status": "success",
        "x-ms-creation-time": "Thu, 02 Apr 2020 23:43:18 GMT",
        "x-ms-lease-state": "available",
        "x-ms-lease-status": "unlocked",
        "x-ms-request-id": "159c71c9-b01e-0085-7548-09607d000000",
        "x-ms-server-encrypted": "true",
<<<<<<< HEAD
        "x-ms-version": "2019-12-12"
=======
        "x-ms-version": "2020-02-10"
>>>>>>> 60f4876e
      },
      "ResponseBody": []
    },
    {
      "RequestUri": "https://seanmcccanary.blob.core.windows.net/test-container-f75535a8-b0de-c4a5-1de1-a149776f32b9?restype=container",
      "RequestMethod": "DELETE",
      "RequestHeaders": {
        "Authorization": "Sanitized",
        "traceparent": "00-b7bb62232f1e1646993f5d5ae259e130-a7d89ecb22fc2043-00",
        "User-Agent": [
          "azsdk-net-Storage.Blobs/12.5.0-dev.20200402.1",
          "(.NET Core 4.6.28325.01; Microsoft Windows 10.0.18362 )"
        ],
        "x-ms-client-request-id": "559e38ca-eecb-4488-8db1-5b14f0d9c240",
        "x-ms-date": "Thu, 02 Apr 2020 23:43:19 GMT",
        "x-ms-return-client-request-id": "true",
<<<<<<< HEAD
        "x-ms-version": "2019-12-12"
=======
        "x-ms-version": "2020-02-10"
>>>>>>> 60f4876e
      },
      "RequestBody": null,
      "StatusCode": 202,
      "ResponseHeaders": {
        "Content-Length": "0",
        "Date": "Thu, 02 Apr 2020 23:43:17 GMT",
        "Server": [
          "Windows-Azure-Blob/1.0",
          "Microsoft-HTTPAPI/2.0"
        ],
        "x-ms-client-request-id": "559e38ca-eecb-4488-8db1-5b14f0d9c240",
        "x-ms-request-id": "159c71d0-b01e-0085-7948-09607d000000",
<<<<<<< HEAD
        "x-ms-version": "2019-12-12"
=======
        "x-ms-version": "2020-02-10"
>>>>>>> 60f4876e
      },
      "ResponseBody": []
    }
  ],
  "Variables": {
    "RandomSeed": "1597769791",
    "Storage_TestConfigDefault": "ProductionTenant\nseanmcccanary\nU2FuaXRpemVk\nhttps://seanmcccanary.blob.core.windows.net\nhttps://seanmcccanary.file.core.windows.net\nhttps://seanmcccanary.queue.core.windows.net\nhttps://seanmcccanary.table.core.windows.net\n\n\n\n\nhttps://seanmcccanary-secondary.blob.core.windows.net\nhttps://seanmcccanary-secondary.file.core.windows.net\nhttps://seanmcccanary-secondary.queue.core.windows.net\nhttps://seanmcccanary-secondary.table.core.windows.net\n\nSanitized\n\n\nCloud\nBlobEndpoint=https://seanmcccanary.blob.core.windows.net/;QueueEndpoint=https://seanmcccanary.queue.core.windows.net/;FileEndpoint=https://seanmcccanary.file.core.windows.net/;BlobSecondaryEndpoint=https://seanmcccanary-secondary.blob.core.windows.net/;QueueSecondaryEndpoint=https://seanmcccanary-secondary.queue.core.windows.net/;FileSecondaryEndpoint=https://seanmcccanary-secondary.file.core.windows.net/;AccountName=seanmcccanary;AccountKey=Sanitized\nseanscope1"
  }
}<|MERGE_RESOLUTION|>--- conflicted
+++ resolved
@@ -14,11 +14,7 @@
         "x-ms-client-request-id": "61021b0e-5535-cc51-9421-9a44e4fdefe7",
         "x-ms-date": "Thu, 02 Apr 2020 23:43:18 GMT",
         "x-ms-return-client-request-id": "true",
-<<<<<<< HEAD
-        "x-ms-version": "2019-12-12"
-=======
         "x-ms-version": "2020-02-10"
->>>>>>> 60f4876e
       },
       "RequestBody": null,
       "StatusCode": 201,
@@ -33,11 +29,7 @@
         ],
         "x-ms-client-request-id": "61021b0e-5535-cc51-9421-9a44e4fdefe7",
         "x-ms-request-id": "159c719d-b01e-0085-5248-09607d000000",
-<<<<<<< HEAD
-        "x-ms-version": "2019-12-12"
-=======
         "x-ms-version": "2020-02-10"
->>>>>>> 60f4876e
       },
       "ResponseBody": []
     },
@@ -56,11 +48,7 @@
         "x-ms-client-request-id": "0667ada6-992d-b1de-b836-1f624cff7881",
         "x-ms-date": "Thu, 02 Apr 2020 23:43:18 GMT",
         "x-ms-return-client-request-id": "true",
-<<<<<<< HEAD
-        "x-ms-version": "2019-12-12"
-=======
         "x-ms-version": "2020-02-10"
->>>>>>> 60f4876e
       },
       "RequestBody": "FoA7W23RhLlfoiyOiHWGFBonBEJ\u002BX6YgC3zmTHB8K8YRQS1kwpR6Au2NDdnAgf0FYtC6ecnN2rfZGk/x6jdJ4nZmfUZIIlGFrAFV8FLNYIp\u002B4emfwrH8Q2d2iqhEiRe1RCpiWgS2vD9\u002BNMzHeOllDLrFcglOqSDFaTnf0ZipQCPqn6wnagWFyCSpII3kNMt9EX3ufxcOZ5oKnPDL1uun1fOp3dg9PaG0QKrkpImT4DVuYb8au8EM2zgRHc4VufE4AkuZOlfzQNTbOT5sKsIRdru7XXUsjBkynQKfLCDTn4a4q6I9\u002BabeeyHrP4GCn7F1/6YSWVx8DHUxZ51UUxOzCJq4tH4g1H0V3eJTQE2Xr/5RKS16wUUpPJ4sC5IIiScONzfnyusyVSop/Hx6KMwomrieAynmOUZVjnff88jqDFS6RQgWsOQTHtQCUMTJrxPSA3HaaoX\u002BJ/3wkjtzU2FhPu8ov\u002BPDEunTi\u002BVV4\u002BiBi95jDPBXEKLOvB0LJR6pn8pyoBLVofAvD/GHB9\u002BgqEMUbgZcD0ZxCi1MWQPGuOzLKusa4kPWrOruNP3/0AnDLhPZ9rcXTI\u002BEAZbkiEfsaVcEu9zzhcYAPsIbbttIcjokiSvv7ME1s95bluGs8SOiAcqm\u002BhQsz6hN2Lf0/N20O45bwP8c/H2Vzgj\u002BmO/kU0yeeWwRoncl\u002BLmCohMJQLcAp1tSUDEkhgVMESwMLTe5aIVqVoNxopgXNsdFmlppi41Q/vCUkgIbevJnxJBLGcqCyTqOn\u002Bo0jgTCOxpp3\u002Byr4oaeuy9HJdWCT9uQCt0Hyxz9w9Af2\u002ByiG2/r0VfnsZsGvOEKrV2bO6RlC08PpIQmum/\u002BbBsbiweZ\u002B5\u002B/W1N\u002Bmp1AiU78/B6\u002BYYgsus\u002Bck3frxBfo6UV/6zDacbG93N9R53Gyzxs1Kr1QPwuT79E3/Wgo05Y8lrBYwJ0dIYttAYSo29Nd6sRctZlZl6o67PxeonNIlQlJFFDAWg59GAkx4z6G6hT\u002B2RKkzB384v4GHdShvn4XJGt7X8aCnZC13p2QJ7NrtAHoYMhhpMnrTDJSujw521mKGr7SCotNfDyC7u1/bLtLmmnTuV61tn\u002BijxOUL\u002BNTfANEBg30mal1muOM3rbcbN92Bh/TZiL61GM/MHp4uUxZLnLqO2auVgG/XR96KdjJxSMzHSjDgBXgSjGptWgv/eGXMq9E8jF5yLAeEwgDgKqLdWpWRJsjlq5cCfA0BKCZkGA\u002B4/YohdPyuVR4pW0M3cmGHkD92LlFc5wB5\u002BhARMQQhYKoxZy0Yu\u002BWY4pGq/BATysmruVgm7em\u002BG9ZJ57qsnSQaCDqZBgt0rxQZ3Uu/siswJe9GZber\u002BnKAcwtWjpRqw==",
       "StatusCode": 201,
@@ -78,11 +66,7 @@
         "x-ms-content-crc64": "CNekZgJAxls=",
         "x-ms-request-id": "159c71b2-b01e-0085-6148-09607d000000",
         "x-ms-request-server-encrypted": "true",
-<<<<<<< HEAD
-        "x-ms-version": "2019-12-12"
-=======
         "x-ms-version": "2020-02-10"
->>>>>>> 60f4876e
       },
       "ResponseBody": []
     },
@@ -101,11 +85,7 @@
         "x-ms-copy-source": "https://seanmcccanary.blob.core.windows.net/test-container-f75535a8-b0de-c4a5-1de1-a149776f32b9/test-blob-6c4671d3-ed7b-8510-7be9-e5d4a1ce1058",
         "x-ms-date": "Thu, 02 Apr 2020 23:43:18 GMT",
         "x-ms-return-client-request-id": "true",
-<<<<<<< HEAD
-        "x-ms-version": "2019-12-12"
-=======
         "x-ms-version": "2020-02-10"
->>>>>>> 60f4876e
       },
       "RequestBody": null,
       "StatusCode": 202,
@@ -122,11 +102,7 @@
         "x-ms-copy-id": "4b341f0d-05a1-4eae-b14a-46813fc7235c",
         "x-ms-copy-status": "success",
         "x-ms-request-id": "159c71bd-b01e-0085-6a48-09607d000000",
-<<<<<<< HEAD
-        "x-ms-version": "2019-12-12"
-=======
         "x-ms-version": "2020-02-10"
->>>>>>> 60f4876e
       },
       "ResponseBody": []
     },
@@ -142,11 +118,7 @@
         "x-ms-client-request-id": "0d5725e4-3c8f-2809-1e64-dad5f0fb9c14",
         "x-ms-date": "Thu, 02 Apr 2020 23:43:19 GMT",
         "x-ms-return-client-request-id": "true",
-<<<<<<< HEAD
-        "x-ms-version": "2019-12-12"
-=======
         "x-ms-version": "2020-02-10"
->>>>>>> 60f4876e
       },
       "RequestBody": null,
       "StatusCode": 200,
@@ -176,11 +148,7 @@
         "x-ms-lease-status": "unlocked",
         "x-ms-request-id": "159c71c9-b01e-0085-7548-09607d000000",
         "x-ms-server-encrypted": "true",
-<<<<<<< HEAD
-        "x-ms-version": "2019-12-12"
-=======
         "x-ms-version": "2020-02-10"
->>>>>>> 60f4876e
       },
       "ResponseBody": []
     },
@@ -197,11 +165,7 @@
         "x-ms-client-request-id": "559e38ca-eecb-4488-8db1-5b14f0d9c240",
         "x-ms-date": "Thu, 02 Apr 2020 23:43:19 GMT",
         "x-ms-return-client-request-id": "true",
-<<<<<<< HEAD
-        "x-ms-version": "2019-12-12"
-=======
         "x-ms-version": "2020-02-10"
->>>>>>> 60f4876e
       },
       "RequestBody": null,
       "StatusCode": 202,
@@ -214,11 +178,7 @@
         ],
         "x-ms-client-request-id": "559e38ca-eecb-4488-8db1-5b14f0d9c240",
         "x-ms-request-id": "159c71d0-b01e-0085-7948-09607d000000",
-<<<<<<< HEAD
-        "x-ms-version": "2019-12-12"
-=======
         "x-ms-version": "2020-02-10"
->>>>>>> 60f4876e
       },
       "ResponseBody": []
     }
