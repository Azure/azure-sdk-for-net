﻿{
  "Entries": [
    {
      "RequestUri": "https://seanmcccanary3.blob.core.windows.net/test-container-9e700290-2837-ce30-dd83-13daba7fab09?restype=container",
      "RequestMethod": "PUT",
      "RequestHeaders": {
        "Accept": "application/xml",
        "Authorization": "Sanitized",
        "traceparent": "00-b8d65a0dac5eec4ab47dd009e289a0d9-84818189ac107a4f-00",
        "User-Agent": [
          "azsdk-net-Storage.Blobs/12.9.0-alpha.20210217.1",
          "(.NET 5.0.3; Microsoft Windows 10.0.19042)"
        ],
        "x-ms-blob-public-access": "container",
        "x-ms-client-request-id": "a2546509-6cc7-2305-a4ab-0f478323a99b",
        "x-ms-date": "Wed, 17 Feb 2021 18:47:46 GMT",
        "x-ms-return-client-request-id": "true",
<<<<<<< HEAD
        "x-ms-version": "2020-12-06"
=======
        "x-ms-version": "2021-02-12"
>>>>>>> 7e782c87
      },
      "RequestBody": null,
      "StatusCode": 201,
      "ResponseHeaders": {
        "Content-Length": "0",
        "Date": "Wed, 17 Feb 2021 18:47:46 GMT",
        "ETag": "\"0x8D8D3748481796F\"",
        "Last-Modified": "Wed, 17 Feb 2021 18:47:46 GMT",
        "Server": [
          "Windows-Azure-Blob/1.0",
          "Microsoft-HTTPAPI/2.0"
        ],
        "x-ms-client-request-id": "a2546509-6cc7-2305-a4ab-0f478323a99b",
        "x-ms-request-id": "c775ee98-301e-003f-505d-051261000000",
<<<<<<< HEAD
        "x-ms-version": "2020-12-06"
=======
        "x-ms-version": "2021-02-12"
>>>>>>> 7e782c87
      },
      "ResponseBody": []
    },
    {
      "RequestUri": "https://seanmcccanary3.blob.core.windows.net/test-container-9e700290-2837-ce30-dd83-13daba7fab09/test-blob-c8a10487-fa67-d028-9d22-ab2e00081704",
      "RequestMethod": "PUT",
      "RequestHeaders": {
        "Accept": "application/xml",
        "Authorization": "Sanitized",
        "Content-Length": "1024",
        "Content-Type": "application/octet-stream",
        "traceparent": "00-9aeb484e86b6064484821c63bc05a5c4-a0aee2720bbe394c-00",
        "User-Agent": [
          "azsdk-net-Storage.Blobs/12.9.0-alpha.20210217.1",
          "(.NET 5.0.3; Microsoft Windows 10.0.19042)"
        ],
        "x-ms-blob-type": "BlockBlob",
        "x-ms-client-request-id": "33249d83-0570-51c7-b674-6223817b84dc",
        "x-ms-date": "Wed, 17 Feb 2021 18:47:46 GMT",
        "x-ms-return-client-request-id": "true",
<<<<<<< HEAD
        "x-ms-version": "2020-12-06"
=======
        "x-ms-version": "2021-02-12"
>>>>>>> 7e782c87
      },
      "RequestBody": "s9fRVSsJQaTQ/X0dsB3Kz1+NobM3CNQPPIQFpcDXIpyUCpSsUlNvfsP892p8Ch9/V9zPc2dkzaoDwhinA5zk+drhiKaJHnwLHSLwOhFpkjJkhU7jCK80MDzpqI87yHomGP6Pm4F49jlfw1ZEc5KZmS/lQn1OAPErrFhpn3Xs0FSoySIT2fex648UhERY77yqUA9gVYb82BcMZO4pD1bDcvIBnKpwhsA4NFbuOXys0rybv09mjHvNq/AKBnQJh9w4URFRV1MSOcpPKCAwDp+bYJIxjlAHXeZ3M/C5ZX9LLq15tedqWnppiIWEF2RanZ1Rbqbi2PmMMfQr2iNiWNRKA/lztli3MAUXxwXKgkaBHZZTZ/bZaVaz7YTzP4BXBy+xOhNq5+ZEmj2gyhD0wa6tqbyND/HdcZqjv8nUw/GFwMDVGUgyFjWvDs24OZ5FvyzVRZXDyvg+1Ml5xycdcNZMGwpQHqdme5OG3QAjJDf7Xf+c/n1bwfbIlkV/uU4Okp32bB6U9aCEb8oCPOz3Gq+RfWongHJZ8FkUh4di5sJEeEtiLLcZZmdfF46zWYUJ0XuV7jvk5hErnXvEgG0ZIokIvcOhlO74dxYCyGnjpZfTCrYLzPiGYJI6N488Veb5RfQFq5zBZzyNnXYk4R2oSPfk8XW3DVWQgVwxZ1xeuyIwCIN03fr6EqJ5fS+BYX50ku+XV2RwQjifdCk/kADfL+FU9NiaM2r96d7SPY8mDx/dvNVtxmS+wMZK1WjQuoGimU5OLG2m2l6Emm2FnQSoeGUKYdMrcWh8ljQST14BLC5cMKRA1+KyN+J26Sz2OSLCoVwDxlmudifm0ZY4k4r/gm4+KGxgaKGCVyrxtIg7hl0RUK4C/WXVrrl8WgZMeaRYdma+txC1YTm7gW8vvcKfqks4JkPb/YQIaXmz4w2bNd2GmT0hfc5MXO50R3z2pvH33bC6E1JgfHnhtU6WAn0rH0uRqCOEfSx868pVZ7YIEsKIuwZd4CKLJR3EQMiAtllwSScxZP3Ncl+DPieIChTC2aKMDkZ3zj8pBoMGvz1j+zVw5R6P167Eukin2aL6AhoIAmYm9KcT+XroB156xrMhIELyFyX2MwH0x1P9z/SdLwNo/r3WPQeNXeujp89PSfOVhblfCOv0Ec9kMS1UFSmGSthaEsj2S+I7ZLo6U4sypH1faEo6PScYc+ztcgvaOUfCHFz39TcrnzrWJKQxur5DMoyv9K3fSw2xQp7bCNjXYCpydzYvOq9FNMgPYxmD5rguqj9+KkSa4tFPRrKZT5dh/8N5vkKHFPfdacDlz+fzLlvlrF2ZWDbm2JVl4PT9rOQxrmNWCSd1p5ZHocGDtBPpWxhWsw==",
      "StatusCode": 201,
      "ResponseHeaders": {
        "Content-Length": "0",
        "Content-MD5": "t7CQQEjjfs4JVOeauCDz/g==",
        "Date": "Wed, 17 Feb 2021 18:47:46 GMT",
        "ETag": "\"0x8D8D374848DB012\"",
        "Last-Modified": "Wed, 17 Feb 2021 18:47:46 GMT",
        "Server": [
          "Windows-Azure-Blob/1.0",
          "Microsoft-HTTPAPI/2.0"
        ],
        "x-ms-client-request-id": "33249d83-0570-51c7-b674-6223817b84dc",
        "x-ms-content-crc64": "eVa7jmx6eDw=",
        "x-ms-request-id": "c775eec3-301e-003f-745d-051261000000",
        "x-ms-request-server-encrypted": "true",
<<<<<<< HEAD
        "x-ms-version": "2020-12-06",
=======
        "x-ms-version": "2021-02-12",
>>>>>>> 7e782c87
        "x-ms-version-id": "2021-02-17T18:47:46.6470418Z"
      },
      "ResponseBody": []
    },
    {
      "RequestUri": "https://seanmcccanary3.blob.core.windows.net/test-container-9e700290-2837-ce30-dd83-13daba7fab09/test-blob-c8a10487-fa67-d028-9d22-ab2e00081704?comp=tags",
      "RequestMethod": "PUT",
      "RequestHeaders": {
        "Accept": "application/xml",
        "Authorization": "Sanitized",
        "Content-Length": "81",
        "Content-Type": "application/xml",
        "traceparent": "00-5ae88de5260a8949b38a5d6e3dbfdd3e-7d18b7503304384b-00",
        "User-Agent": [
          "azsdk-net-Storage.Blobs/12.9.0-alpha.20210217.1",
          "(.NET 5.0.3; Microsoft Windows 10.0.19042)"
        ],
        "x-ms-client-request-id": "bd65f201-22f3-9d43-7176-f01831c22ba6",
        "x-ms-date": "Wed, 17 Feb 2021 18:47:46 GMT",
        "x-ms-return-client-request-id": "true",
<<<<<<< HEAD
        "x-ms-version": "2020-12-06"
=======
        "x-ms-version": "2021-02-12"
>>>>>>> 7e782c87
      },
      "RequestBody": "﻿<Tags><TagSet><Tag><Key>coolTag</Key><Value>true</Value></Tag></TagSet></Tags>",
      "StatusCode": 204,
      "ResponseHeaders": {
        "Date": "Wed, 17 Feb 2021 18:47:46 GMT",
        "Server": [
          "Windows-Azure-Blob/1.0",
          "Microsoft-HTTPAPI/2.0"
        ],
        "x-ms-client-request-id": "bd65f201-22f3-9d43-7176-f01831c22ba6",
        "x-ms-request-id": "c775eee2-301e-003f-125d-051261000000",
<<<<<<< HEAD
        "x-ms-version": "2020-12-06"
=======
        "x-ms-version": "2021-02-12"
>>>>>>> 7e782c87
      },
      "ResponseBody": []
    },
    {
      "RequestUri": "https://seanmcccanary3.blob.core.windows.net/test-container-9e700290-2837-ce30-dd83-13daba7fab09/test-blob-c8a10487-fa67-d028-9d22-ab2e00081704?comp=lease",
      "RequestMethod": "PUT",
      "RequestHeaders": {
        "Accept": "application/xml",
        "Authorization": "Sanitized",
        "traceparent": "00-6796c862388e004da9d589bbaf6dcee3-82e7a2fcb27a3c42-00",
        "User-Agent": [
          "azsdk-net-Storage.Blobs/12.9.0-alpha.20210217.1",
          "(.NET 5.0.3; Microsoft Windows 10.0.19042)"
        ],
        "x-ms-client-request-id": "1cb3de9c-3f87-450a-b79e-e945309b1d0c",
        "x-ms-date": "Wed, 17 Feb 2021 18:47:46 GMT",
        "x-ms-lease-action": "acquire",
        "x-ms-lease-duration": "15",
        "x-ms-proposed-lease-id": "c33a27ae-bb9b-c73b-d4ae-f2a780650df5",
        "x-ms-return-client-request-id": "true",
<<<<<<< HEAD
        "x-ms-version": "2020-12-06"
=======
        "x-ms-version": "2021-02-12"
>>>>>>> 7e782c87
      },
      "RequestBody": null,
      "StatusCode": 201,
      "ResponseHeaders": {
        "Content-Length": "0",
        "Date": "Wed, 17 Feb 2021 18:47:46 GMT",
        "ETag": "\"0x8D8D374848DB012\"",
        "Last-Modified": "Wed, 17 Feb 2021 18:47:46 GMT",
        "Server": [
          "Windows-Azure-Blob/1.0",
          "Microsoft-HTTPAPI/2.0"
        ],
        "x-ms-client-request-id": "1cb3de9c-3f87-450a-b79e-e945309b1d0c",
        "x-ms-lease-id": "c33a27ae-bb9b-c73b-d4ae-f2a780650df5",
        "x-ms-request-id": "c775ef1f-301e-003f-475d-051261000000",
<<<<<<< HEAD
        "x-ms-version": "2020-12-06"
=======
        "x-ms-version": "2021-02-12"
>>>>>>> 7e782c87
      },
      "ResponseBody": []
    },
    {
      "RequestUri": "https://seanmcccanary3.blob.core.windows.net/test-container-9e700290-2837-ce30-dd83-13daba7fab09/test-blob-c8a10487-fa67-d028-9d22-ab2e00081704?comp=lease",
      "RequestMethod": "PUT",
      "RequestHeaders": {
        "Accept": "application/xml",
        "Authorization": "Sanitized",
        "traceparent": "00-73821b961f5a1644a3c392beab0b8eac-3de07522ddcc024d-00",
        "User-Agent": [
          "azsdk-net-Storage.Blobs/12.9.0-alpha.20210217.1",
          "(.NET 5.0.3; Microsoft Windows 10.0.19042)"
        ],
        "x-ms-client-request-id": "a20b7369-f1b1-316e-b0dc-d877dda2521a",
        "x-ms-date": "Wed, 17 Feb 2021 18:47:46 GMT",
        "x-ms-if-tags": "\"coolTag\" = 'true'",
        "x-ms-lease-action": "renew",
        "x-ms-lease-id": "c33a27ae-bb9b-c73b-d4ae-f2a780650df5",
        "x-ms-return-client-request-id": "true",
<<<<<<< HEAD
        "x-ms-version": "2020-12-06"
=======
        "x-ms-version": "2021-02-12"
>>>>>>> 7e782c87
      },
      "RequestBody": null,
      "StatusCode": 200,
      "ResponseHeaders": {
        "Content-Length": "0",
        "Date": "Wed, 17 Feb 2021 18:47:46 GMT",
        "ETag": "\"0x8D8D374848DB012\"",
        "Last-Modified": "Wed, 17 Feb 2021 18:47:46 GMT",
        "Server": [
          "Windows-Azure-Blob/1.0",
          "Microsoft-HTTPAPI/2.0"
        ],
        "x-ms-client-request-id": "a20b7369-f1b1-316e-b0dc-d877dda2521a",
        "x-ms-lease-id": "c33a27ae-bb9b-c73b-d4ae-f2a780650df5",
        "x-ms-request-id": "c775ef46-301e-003f-6b5d-051261000000",
<<<<<<< HEAD
        "x-ms-version": "2020-12-06"
=======
        "x-ms-version": "2021-02-12"
>>>>>>> 7e782c87
      },
      "ResponseBody": []
    },
    {
      "RequestUri": "https://seanmcccanary3.blob.core.windows.net/test-container-9e700290-2837-ce30-dd83-13daba7fab09?restype=container",
      "RequestMethod": "DELETE",
      "RequestHeaders": {
        "Accept": "application/xml",
        "Authorization": "Sanitized",
        "traceparent": "00-deccac7e5f96a841be8daf7ed7b9128b-542499e5a1078d4c-00",
        "User-Agent": [
          "azsdk-net-Storage.Blobs/12.9.0-alpha.20210217.1",
          "(.NET 5.0.3; Microsoft Windows 10.0.19042)"
        ],
        "x-ms-client-request-id": "bcdbc4a2-7b8f-775a-8c75-c4c4c3190a9c",
        "x-ms-date": "Wed, 17 Feb 2021 18:47:46 GMT",
        "x-ms-return-client-request-id": "true",
<<<<<<< HEAD
        "x-ms-version": "2020-12-06"
=======
        "x-ms-version": "2021-02-12"
>>>>>>> 7e782c87
      },
      "RequestBody": null,
      "StatusCode": 202,
      "ResponseHeaders": {
        "Content-Length": "0",
        "Date": "Wed, 17 Feb 2021 18:47:46 GMT",
        "Server": [
          "Windows-Azure-Blob/1.0",
          "Microsoft-HTTPAPI/2.0"
        ],
        "x-ms-client-request-id": "bcdbc4a2-7b8f-775a-8c75-c4c4c3190a9c",
        "x-ms-request-id": "c775ef8c-301e-003f-265d-051261000000",
<<<<<<< HEAD
        "x-ms-version": "2020-12-06"
=======
        "x-ms-version": "2021-02-12"
>>>>>>> 7e782c87
      },
      "ResponseBody": []
    }
  ],
  "Variables": {
    "RandomSeed": "1842833551",
    "Storage_TestConfigDefault": "ProductionTenant\nseanmcccanary3\nU2FuaXRpemVk\nhttps://seanmcccanary3.blob.core.windows.net\nhttps://seanmcccanary3.file.core.windows.net\nhttps://seanmcccanary3.queue.core.windows.net\nhttps://seanmcccanary3.table.core.windows.net\n\n\n\n\nhttps://seanmcccanary3-secondary.blob.core.windows.net\nhttps://seanmcccanary3-secondary.file.core.windows.net\nhttps://seanmcccanary3-secondary.queue.core.windows.net\nhttps://seanmcccanary3-secondary.table.core.windows.net\n\nSanitized\n\n\nCloud\nBlobEndpoint=https://seanmcccanary3.blob.core.windows.net/;QueueEndpoint=https://seanmcccanary3.queue.core.windows.net/;FileEndpoint=https://seanmcccanary3.file.core.windows.net/;BlobSecondaryEndpoint=https://seanmcccanary3-secondary.blob.core.windows.net/;QueueSecondaryEndpoint=https://seanmcccanary3-secondary.queue.core.windows.net/;FileSecondaryEndpoint=https://seanmcccanary3-secondary.file.core.windows.net/;AccountName=seanmcccanary3;AccountKey=Kg==;\nseanscope1\n\n"
  }
}<|MERGE_RESOLUTION|>--- conflicted
+++ resolved
@@ -15,11 +15,7 @@
         "x-ms-client-request-id": "a2546509-6cc7-2305-a4ab-0f478323a99b",
         "x-ms-date": "Wed, 17 Feb 2021 18:47:46 GMT",
         "x-ms-return-client-request-id": "true",
-<<<<<<< HEAD
-        "x-ms-version": "2020-12-06"
-=======
-        "x-ms-version": "2021-02-12"
->>>>>>> 7e782c87
+        "x-ms-version": "2021-02-12"
       },
       "RequestBody": null,
       "StatusCode": 201,
@@ -34,11 +30,7 @@
         ],
         "x-ms-client-request-id": "a2546509-6cc7-2305-a4ab-0f478323a99b",
         "x-ms-request-id": "c775ee98-301e-003f-505d-051261000000",
-<<<<<<< HEAD
-        "x-ms-version": "2020-12-06"
-=======
-        "x-ms-version": "2021-02-12"
->>>>>>> 7e782c87
+        "x-ms-version": "2021-02-12"
       },
       "ResponseBody": []
     },
@@ -59,11 +51,7 @@
         "x-ms-client-request-id": "33249d83-0570-51c7-b674-6223817b84dc",
         "x-ms-date": "Wed, 17 Feb 2021 18:47:46 GMT",
         "x-ms-return-client-request-id": "true",
-<<<<<<< HEAD
-        "x-ms-version": "2020-12-06"
-=======
-        "x-ms-version": "2021-02-12"
->>>>>>> 7e782c87
+        "x-ms-version": "2021-02-12"
       },
       "RequestBody": "s9fRVSsJQaTQ/X0dsB3Kz1+NobM3CNQPPIQFpcDXIpyUCpSsUlNvfsP892p8Ch9/V9zPc2dkzaoDwhinA5zk+drhiKaJHnwLHSLwOhFpkjJkhU7jCK80MDzpqI87yHomGP6Pm4F49jlfw1ZEc5KZmS/lQn1OAPErrFhpn3Xs0FSoySIT2fex648UhERY77yqUA9gVYb82BcMZO4pD1bDcvIBnKpwhsA4NFbuOXys0rybv09mjHvNq/AKBnQJh9w4URFRV1MSOcpPKCAwDp+bYJIxjlAHXeZ3M/C5ZX9LLq15tedqWnppiIWEF2RanZ1Rbqbi2PmMMfQr2iNiWNRKA/lztli3MAUXxwXKgkaBHZZTZ/bZaVaz7YTzP4BXBy+xOhNq5+ZEmj2gyhD0wa6tqbyND/HdcZqjv8nUw/GFwMDVGUgyFjWvDs24OZ5FvyzVRZXDyvg+1Ml5xycdcNZMGwpQHqdme5OG3QAjJDf7Xf+c/n1bwfbIlkV/uU4Okp32bB6U9aCEb8oCPOz3Gq+RfWongHJZ8FkUh4di5sJEeEtiLLcZZmdfF46zWYUJ0XuV7jvk5hErnXvEgG0ZIokIvcOhlO74dxYCyGnjpZfTCrYLzPiGYJI6N488Veb5RfQFq5zBZzyNnXYk4R2oSPfk8XW3DVWQgVwxZ1xeuyIwCIN03fr6EqJ5fS+BYX50ku+XV2RwQjifdCk/kADfL+FU9NiaM2r96d7SPY8mDx/dvNVtxmS+wMZK1WjQuoGimU5OLG2m2l6Emm2FnQSoeGUKYdMrcWh8ljQST14BLC5cMKRA1+KyN+J26Sz2OSLCoVwDxlmudifm0ZY4k4r/gm4+KGxgaKGCVyrxtIg7hl0RUK4C/WXVrrl8WgZMeaRYdma+txC1YTm7gW8vvcKfqks4JkPb/YQIaXmz4w2bNd2GmT0hfc5MXO50R3z2pvH33bC6E1JgfHnhtU6WAn0rH0uRqCOEfSx868pVZ7YIEsKIuwZd4CKLJR3EQMiAtllwSScxZP3Ncl+DPieIChTC2aKMDkZ3zj8pBoMGvz1j+zVw5R6P167Eukin2aL6AhoIAmYm9KcT+XroB156xrMhIELyFyX2MwH0x1P9z/SdLwNo/r3WPQeNXeujp89PSfOVhblfCOv0Ec9kMS1UFSmGSthaEsj2S+I7ZLo6U4sypH1faEo6PScYc+ztcgvaOUfCHFz39TcrnzrWJKQxur5DMoyv9K3fSw2xQp7bCNjXYCpydzYvOq9FNMgPYxmD5rguqj9+KkSa4tFPRrKZT5dh/8N5vkKHFPfdacDlz+fzLlvlrF2ZWDbm2JVl4PT9rOQxrmNWCSd1p5ZHocGDtBPpWxhWsw==",
       "StatusCode": 201,
@@ -81,11 +69,7 @@
         "x-ms-content-crc64": "eVa7jmx6eDw=",
         "x-ms-request-id": "c775eec3-301e-003f-745d-051261000000",
         "x-ms-request-server-encrypted": "true",
-<<<<<<< HEAD
-        "x-ms-version": "2020-12-06",
-=======
         "x-ms-version": "2021-02-12",
->>>>>>> 7e782c87
         "x-ms-version-id": "2021-02-17T18:47:46.6470418Z"
       },
       "ResponseBody": []
@@ -106,11 +90,7 @@
         "x-ms-client-request-id": "bd65f201-22f3-9d43-7176-f01831c22ba6",
         "x-ms-date": "Wed, 17 Feb 2021 18:47:46 GMT",
         "x-ms-return-client-request-id": "true",
-<<<<<<< HEAD
-        "x-ms-version": "2020-12-06"
-=======
-        "x-ms-version": "2021-02-12"
->>>>>>> 7e782c87
+        "x-ms-version": "2021-02-12"
       },
       "RequestBody": "﻿<Tags><TagSet><Tag><Key>coolTag</Key><Value>true</Value></Tag></TagSet></Tags>",
       "StatusCode": 204,
@@ -122,11 +102,7 @@
         ],
         "x-ms-client-request-id": "bd65f201-22f3-9d43-7176-f01831c22ba6",
         "x-ms-request-id": "c775eee2-301e-003f-125d-051261000000",
-<<<<<<< HEAD
-        "x-ms-version": "2020-12-06"
-=======
-        "x-ms-version": "2021-02-12"
->>>>>>> 7e782c87
+        "x-ms-version": "2021-02-12"
       },
       "ResponseBody": []
     },
@@ -147,11 +123,7 @@
         "x-ms-lease-duration": "15",
         "x-ms-proposed-lease-id": "c33a27ae-bb9b-c73b-d4ae-f2a780650df5",
         "x-ms-return-client-request-id": "true",
-<<<<<<< HEAD
-        "x-ms-version": "2020-12-06"
-=======
-        "x-ms-version": "2021-02-12"
->>>>>>> 7e782c87
+        "x-ms-version": "2021-02-12"
       },
       "RequestBody": null,
       "StatusCode": 201,
@@ -167,11 +139,7 @@
         "x-ms-client-request-id": "1cb3de9c-3f87-450a-b79e-e945309b1d0c",
         "x-ms-lease-id": "c33a27ae-bb9b-c73b-d4ae-f2a780650df5",
         "x-ms-request-id": "c775ef1f-301e-003f-475d-051261000000",
-<<<<<<< HEAD
-        "x-ms-version": "2020-12-06"
-=======
-        "x-ms-version": "2021-02-12"
->>>>>>> 7e782c87
+        "x-ms-version": "2021-02-12"
       },
       "ResponseBody": []
     },
@@ -192,11 +160,7 @@
         "x-ms-lease-action": "renew",
         "x-ms-lease-id": "c33a27ae-bb9b-c73b-d4ae-f2a780650df5",
         "x-ms-return-client-request-id": "true",
-<<<<<<< HEAD
-        "x-ms-version": "2020-12-06"
-=======
-        "x-ms-version": "2021-02-12"
->>>>>>> 7e782c87
+        "x-ms-version": "2021-02-12"
       },
       "RequestBody": null,
       "StatusCode": 200,
@@ -212,11 +176,7 @@
         "x-ms-client-request-id": "a20b7369-f1b1-316e-b0dc-d877dda2521a",
         "x-ms-lease-id": "c33a27ae-bb9b-c73b-d4ae-f2a780650df5",
         "x-ms-request-id": "c775ef46-301e-003f-6b5d-051261000000",
-<<<<<<< HEAD
-        "x-ms-version": "2020-12-06"
-=======
-        "x-ms-version": "2021-02-12"
->>>>>>> 7e782c87
+        "x-ms-version": "2021-02-12"
       },
       "ResponseBody": []
     },
@@ -234,11 +194,7 @@
         "x-ms-client-request-id": "bcdbc4a2-7b8f-775a-8c75-c4c4c3190a9c",
         "x-ms-date": "Wed, 17 Feb 2021 18:47:46 GMT",
         "x-ms-return-client-request-id": "true",
-<<<<<<< HEAD
-        "x-ms-version": "2020-12-06"
-=======
-        "x-ms-version": "2021-02-12"
->>>>>>> 7e782c87
+        "x-ms-version": "2021-02-12"
       },
       "RequestBody": null,
       "StatusCode": 202,
@@ -251,11 +207,7 @@
         ],
         "x-ms-client-request-id": "bcdbc4a2-7b8f-775a-8c75-c4c4c3190a9c",
         "x-ms-request-id": "c775ef8c-301e-003f-265d-051261000000",
-<<<<<<< HEAD
-        "x-ms-version": "2020-12-06"
-=======
-        "x-ms-version": "2021-02-12"
->>>>>>> 7e782c87
+        "x-ms-version": "2021-02-12"
       },
       "ResponseBody": []
     }
