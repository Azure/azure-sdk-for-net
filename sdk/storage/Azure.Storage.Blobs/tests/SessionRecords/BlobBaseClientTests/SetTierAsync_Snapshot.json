﻿{
  "Entries": [
    {
      "RequestUri": "https://seanmcccanary3.blob.core.windows.net/test-container-5418e593-2db1-76cb-2049-8aa092d27dad?restype=container",
      "RequestMethod": "PUT",
      "RequestHeaders": {
        "Accept": "application/xml",
        "Authorization": "Sanitized",
        "traceparent": "00-a5936205171ab84eb11809e72a0554f0-866fe6fcf695524d-00",
        "User-Agent": [
          "azsdk-net-Storage.Blobs/12.9.0-alpha.20210217.1",
          "(.NET 5.0.3; Microsoft Windows 10.0.19042)"
        ],
        "x-ms-blob-public-access": "container",
        "x-ms-client-request-id": "3d883616-6ed5-1e49-07b6-7b9ed9088c2a",
        "x-ms-date": "Wed, 17 Feb 2021 18:48:10 GMT",
        "x-ms-return-client-request-id": "true",
<<<<<<< HEAD
        "x-ms-version": "2020-12-06"
=======
        "x-ms-version": "2021-02-12"
>>>>>>> 7e782c87
      },
      "RequestBody": null,
      "StatusCode": 201,
      "ResponseHeaders": {
        "Content-Length": "0",
        "Date": "Wed, 17 Feb 2021 18:48:10 GMT",
        "ETag": "\"0x8D8D37492AB77AB\"",
        "Last-Modified": "Wed, 17 Feb 2021 18:48:10 GMT",
        "Server": [
          "Windows-Azure-Blob/1.0",
          "Microsoft-HTTPAPI/2.0"
        ],
        "x-ms-client-request-id": "3d883616-6ed5-1e49-07b6-7b9ed9088c2a",
        "x-ms-request-id": "85af958e-701e-003e-145d-054dbd000000",
<<<<<<< HEAD
        "x-ms-version": "2020-12-06"
=======
        "x-ms-version": "2021-02-12"
>>>>>>> 7e782c87
      },
      "ResponseBody": []
    },
    {
      "RequestUri": "https://seanmcccanary3.blob.core.windows.net/test-container-5418e593-2db1-76cb-2049-8aa092d27dad/test-blob-b064e9f6-b022-bfb9-9825-ff5ecad5ac34",
      "RequestMethod": "PUT",
      "RequestHeaders": {
        "Accept": "application/xml",
        "Authorization": "Sanitized",
        "Content-Length": "1024",
        "Content-Type": "application/octet-stream",
        "traceparent": "00-2943f559bbcd374682c2f0acfcbf1844-db1e03be40396949-00",
        "User-Agent": [
          "azsdk-net-Storage.Blobs/12.9.0-alpha.20210217.1",
          "(.NET 5.0.3; Microsoft Windows 10.0.19042)"
        ],
        "x-ms-blob-type": "BlockBlob",
        "x-ms-client-request-id": "852955c8-af36-39ef-91bd-4d5b74e1a6cd",
        "x-ms-date": "Wed, 17 Feb 2021 18:48:10 GMT",
        "x-ms-return-client-request-id": "true",
<<<<<<< HEAD
        "x-ms-version": "2020-12-06"
=======
        "x-ms-version": "2021-02-12"
>>>>>>> 7e782c87
      },
      "RequestBody": "aLqJW0pA2KpEPTZ+WK4ZS8Y4/9+HMK1mfcikr27qVDEJRjYffzDgtRG6a+R5OmfqDLSYkdbNrTcMI96BnCg7WukFdRF4+syVWErOzMTJ7EJhuqO6UcJbPJn+EltSXhnofhH6dMVVcRHnAziM/uByQzebIOKFgQknqTl4eedwQ/ox5U6zznd9C0iR006Jzz24jM8ktj02Y/0I08qM3fcpdr8+WhiSvnTAHhWZ9K66ndr7wO0YTI28+oJRq/qs8S1QZ1yOSnQlJc1aZJconW9OTTbvkB0KESoygmCVQRN5Ey3oSIxSLFJm1Zogvej1k10TAl3EvGAPRlUyW8cTj+S54VBqQFTi/CHjibuD6VNBPe4Dgj+2tFfM2AE2H9CKU0a2ZtyYi1MIMAU84DOljF0C8B7ZEAylAyz5nWhSq9xQWTV0zIN3qbKb+lE5edQjJ0ukNC+xsUM5EWKvnu3rtYQo64f9ML/aikZsPRW7a4pY1XUcrnetn6fyO7sgyArEsETMEY5MJfaLyqroRXQtfqXYV8l3zgcNe0zgC/UDucE8p43R7lr7C69/kePMxFkzxb0VR3FBTeE8v5ZBaxoBhxDorJ3mXI9L3EsZ+D0jQLbyrUU47nJQ+lqslC/Eup+VfQnT5Bi8TGgtymomJ1SkGH7fTr7UyJmdl7FCOshghyKrhHozUFydNmDdCyMIKtMGCHuw5GzhwLRvNU1neRKgzEJHeqPZcMgiQhhe9711lWzePDJMsKO2ysPGxBsPNrxNPD/hwK8vLJiyjqFTgsn3+aDgiT3gUxyekbDgE6utEgtbELt+lNS9rg+ZmSEBYkf6zsp6L61+begiQi7+TxnsBXuV+HEOeGXLItouRrn6nS9p5UThMuNe3KPSW1Glvl/2rZSla2rV7FZkrwzTUCYuKKX/lWnUCtOXNxvOOx0TJWR6N5klVTHFlPnufILXi4x9ozOspij1IqLADTROB7A4UIqnWBiNCdJzOgFw5Y1QwKuOUJjqZn88hRX2ZUf9doxItiv4MDN08JpgOWsnhDwUb02Iv7YYTuoLa9MClqOKdcR0KC9iWI93GmD9iS0TFADZ4fX6dLbWMGdB7cVgcVn21cSnslwMshe9EKRWGsW891bSKLSukAANnvfIIGvKF6kGB7Npa2GjzC7ePGMRfxaihPVujUikSEXDmRRlRJKs8vn7TxMRU4z0L1yGz1Od/B7hJZt1XIpgYb5updFNPoicMkpqFjACkDFpeV3sHnjxJp31gx73NpZumu1Uoq26pvHT6Z0JMuXu3pVpDOIsdENGfX80WLtqpPuz+3tCru2Dr9NsGDTb5/O3BqSJjSq0QiaqDSUuhU41aUShVjZqqy+n5lwPvw==",
      "StatusCode": 201,
      "ResponseHeaders": {
        "Content-Length": "0",
        "Content-MD5": "K3BlPmFvzu+f1Go7/FVlPg==",
        "Date": "Wed, 17 Feb 2021 18:48:10 GMT",
        "ETag": "\"0x8D8D37492B5F47A\"",
        "Last-Modified": "Wed, 17 Feb 2021 18:48:10 GMT",
        "Server": [
          "Windows-Azure-Blob/1.0",
          "Microsoft-HTTPAPI/2.0"
        ],
        "x-ms-client-request-id": "852955c8-af36-39ef-91bd-4d5b74e1a6cd",
        "x-ms-content-crc64": "8Mcmth0yanE=",
        "x-ms-request-id": "85af959a-701e-003e-1b5d-054dbd000000",
        "x-ms-request-server-encrypted": "true",
<<<<<<< HEAD
        "x-ms-version": "2020-12-06",
=======
        "x-ms-version": "2021-02-12",
>>>>>>> 7e782c87
        "x-ms-version-id": "2021-02-17T18:48:10.3990394Z"
      },
      "ResponseBody": []
    },
    {
      "RequestUri": "https://seanmcccanary3.blob.core.windows.net/test-container-5418e593-2db1-76cb-2049-8aa092d27dad/test-blob-b064e9f6-b022-bfb9-9825-ff5ecad5ac34?comp=snapshot",
      "RequestMethod": "PUT",
      "RequestHeaders": {
        "Accept": "application/xml",
        "Authorization": "Sanitized",
        "traceparent": "00-1a0cf0ced9c7fa478bcf5b5c5dbc65b2-cbc9cde6467d2f49-00",
        "User-Agent": [
          "azsdk-net-Storage.Blobs/12.9.0-alpha.20210217.1",
          "(.NET 5.0.3; Microsoft Windows 10.0.19042)"
        ],
        "x-ms-client-request-id": "91de8e12-8a33-ac89-1e31-04ce2ef6a2fe",
        "x-ms-date": "Wed, 17 Feb 2021 18:48:10 GMT",
        "x-ms-return-client-request-id": "true",
<<<<<<< HEAD
        "x-ms-version": "2020-12-06"
=======
        "x-ms-version": "2021-02-12"
>>>>>>> 7e782c87
      },
      "RequestBody": null,
      "StatusCode": 201,
      "ResponseHeaders": {
        "Content-Length": "0",
        "Date": "Wed, 17 Feb 2021 18:48:10 GMT",
        "ETag": "\"0x8D8D37492B5F47A\"",
        "Last-Modified": "Wed, 17 Feb 2021 18:48:10 GMT",
        "Server": [
          "Windows-Azure-Blob/1.0",
          "Microsoft-HTTPAPI/2.0"
        ],
        "x-ms-client-request-id": "91de8e12-8a33-ac89-1e31-04ce2ef6a2fe",
        "x-ms-request-id": "85af95a0-701e-003e-205d-054dbd000000",
        "x-ms-request-server-encrypted": "false",
        "x-ms-snapshot": "2021-02-17T18:48:10.8313455Z",
<<<<<<< HEAD
        "x-ms-version": "2020-12-06",
=======
        "x-ms-version": "2021-02-12",
>>>>>>> 7e782c87
        "x-ms-version-id": "2021-02-17T18:48:10.8323455Z"
      },
      "ResponseBody": []
    },
    {
      "RequestUri": "https://seanmcccanary3.blob.core.windows.net/test-container-5418e593-2db1-76cb-2049-8aa092d27dad/test-blob-b064e9f6-b022-bfb9-9825-ff5ecad5ac34?snapshot=2021-02-17T18:48:10.8313455Z&comp=tier",
      "RequestMethod": "PUT",
      "RequestHeaders": {
        "Accept": "application/xml",
        "Authorization": "Sanitized",
        "traceparent": "00-1910c383b3715a46b465a51965dbe4a6-9c93807c1454e64e-00",
        "User-Agent": [
          "azsdk-net-Storage.Blobs/12.9.0-alpha.20210217.1",
          "(.NET 5.0.3; Microsoft Windows 10.0.19042)"
        ],
        "x-ms-access-tier": "Cool",
        "x-ms-client-request-id": "e5483840-1503-1a99-f91e-7d718ad3db05",
        "x-ms-date": "Wed, 17 Feb 2021 18:48:10 GMT",
        "x-ms-return-client-request-id": "true",
<<<<<<< HEAD
        "x-ms-version": "2020-12-06"
=======
        "x-ms-version": "2021-02-12"
>>>>>>> 7e782c87
      },
      "RequestBody": null,
      "StatusCode": 200,
      "ResponseHeaders": {
        "Content-Length": "0",
        "Date": "Wed, 17 Feb 2021 18:48:10 GMT",
        "Server": [
          "Windows-Azure-Blob/1.0",
          "Microsoft-HTTPAPI/2.0"
        ],
        "x-ms-client-request-id": "e5483840-1503-1a99-f91e-7d718ad3db05",
        "x-ms-request-id": "85af95d7-701e-003e-485d-054dbd000000",
<<<<<<< HEAD
        "x-ms-version": "2020-12-06"
=======
        "x-ms-version": "2021-02-12"
>>>>>>> 7e782c87
      },
      "ResponseBody": []
    },
    {
      "RequestUri": "https://seanmcccanary3.blob.core.windows.net/test-container-5418e593-2db1-76cb-2049-8aa092d27dad/test-blob-b064e9f6-b022-bfb9-9825-ff5ecad5ac34?snapshot=2021-02-17T18:48:10.8313455Z",
      "RequestMethod": "HEAD",
      "RequestHeaders": {
        "Accept": "application/xml",
        "Authorization": "Sanitized",
        "traceparent": "00-c8bfceb4ab6a9b469a4d05351ade2067-939b628854a0c449-00",
        "User-Agent": [
          "azsdk-net-Storage.Blobs/12.9.0-alpha.20210217.1",
          "(.NET 5.0.3; Microsoft Windows 10.0.19042)"
        ],
        "x-ms-client-request-id": "f68ecbc7-bcae-5afb-6a3f-3d6b7f8daede",
        "x-ms-date": "Wed, 17 Feb 2021 18:48:10 GMT",
        "x-ms-return-client-request-id": "true",
<<<<<<< HEAD
        "x-ms-version": "2020-12-06"
=======
        "x-ms-version": "2021-02-12"
>>>>>>> 7e782c87
      },
      "RequestBody": null,
      "StatusCode": 200,
      "ResponseHeaders": {
        "Accept-Ranges": "bytes",
        "Content-Length": "1024",
        "Content-MD5": "K3BlPmFvzu+f1Go7/FVlPg==",
        "Content-Type": "application/octet-stream",
        "Date": "Wed, 17 Feb 2021 18:48:10 GMT",
        "ETag": "\"0x8D8D37492B5F47A\"",
        "Last-Modified": "Wed, 17 Feb 2021 18:48:10 GMT",
        "Server": [
          "Windows-Azure-Blob/1.0",
          "Microsoft-HTTPAPI/2.0"
        ],
        "x-ms-access-tier": "Cool",
        "x-ms-access-tier-change-time": "Wed, 17 Feb 2021 18:48:10 GMT",
        "x-ms-blob-type": "BlockBlob",
        "x-ms-client-request-id": "f68ecbc7-bcae-5afb-6a3f-3d6b7f8daede",
        "x-ms-creation-time": "Wed, 17 Feb 2021 18:48:10 GMT",
        "x-ms-request-id": "85af95df-701e-003e-505d-054dbd000000",
        "x-ms-server-encrypted": "true",
<<<<<<< HEAD
        "x-ms-version": "2020-12-06"
=======
        "x-ms-version": "2021-02-12"
>>>>>>> 7e782c87
      },
      "ResponseBody": []
    },
    {
      "RequestUri": "https://seanmcccanary3.blob.core.windows.net/test-container-5418e593-2db1-76cb-2049-8aa092d27dad?restype=container",
      "RequestMethod": "DELETE",
      "RequestHeaders": {
        "Accept": "application/xml",
        "Authorization": "Sanitized",
        "traceparent": "00-ccef28846c16ae4aad678b442acc4466-e2cb6d906e406a45-00",
        "User-Agent": [
          "azsdk-net-Storage.Blobs/12.9.0-alpha.20210217.1",
          "(.NET 5.0.3; Microsoft Windows 10.0.19042)"
        ],
        "x-ms-client-request-id": "bfa92199-e545-c157-8e62-60bd081e9602",
        "x-ms-date": "Wed, 17 Feb 2021 18:48:11 GMT",
        "x-ms-return-client-request-id": "true",
<<<<<<< HEAD
        "x-ms-version": "2020-12-06"
=======
        "x-ms-version": "2021-02-12"
>>>>>>> 7e782c87
      },
      "RequestBody": null,
      "StatusCode": 202,
      "ResponseHeaders": {
        "Content-Length": "0",
        "Date": "Wed, 17 Feb 2021 18:48:10 GMT",
        "Server": [
          "Windows-Azure-Blob/1.0",
          "Microsoft-HTTPAPI/2.0"
        ],
        "x-ms-client-request-id": "bfa92199-e545-c157-8e62-60bd081e9602",
        "x-ms-request-id": "85af95f9-701e-003e-655d-054dbd000000",
<<<<<<< HEAD
        "x-ms-version": "2020-12-06"
=======
        "x-ms-version": "2021-02-12"
>>>>>>> 7e782c87
      },
      "ResponseBody": []
    }
  ],
  "Variables": {
    "RandomSeed": "44688230",
    "Storage_TestConfigDefault": "ProductionTenant\nseanmcccanary3\nU2FuaXRpemVk\nhttps://seanmcccanary3.blob.core.windows.net\nhttps://seanmcccanary3.file.core.windows.net\nhttps://seanmcccanary3.queue.core.windows.net\nhttps://seanmcccanary3.table.core.windows.net\n\n\n\n\nhttps://seanmcccanary3-secondary.blob.core.windows.net\nhttps://seanmcccanary3-secondary.file.core.windows.net\nhttps://seanmcccanary3-secondary.queue.core.windows.net\nhttps://seanmcccanary3-secondary.table.core.windows.net\n\nSanitized\n\n\nCloud\nBlobEndpoint=https://seanmcccanary3.blob.core.windows.net/;QueueEndpoint=https://seanmcccanary3.queue.core.windows.net/;FileEndpoint=https://seanmcccanary3.file.core.windows.net/;BlobSecondaryEndpoint=https://seanmcccanary3-secondary.blob.core.windows.net/;QueueSecondaryEndpoint=https://seanmcccanary3-secondary.queue.core.windows.net/;FileSecondaryEndpoint=https://seanmcccanary3-secondary.file.core.windows.net/;AccountName=seanmcccanary3;AccountKey=Kg==;\nseanscope1\n\n"
  }
}<|MERGE_RESOLUTION|>--- conflicted
+++ resolved
@@ -15,11 +15,7 @@
         "x-ms-client-request-id": "3d883616-6ed5-1e49-07b6-7b9ed9088c2a",
         "x-ms-date": "Wed, 17 Feb 2021 18:48:10 GMT",
         "x-ms-return-client-request-id": "true",
-<<<<<<< HEAD
-        "x-ms-version": "2020-12-06"
-=======
-        "x-ms-version": "2021-02-12"
->>>>>>> 7e782c87
+        "x-ms-version": "2021-02-12"
       },
       "RequestBody": null,
       "StatusCode": 201,
@@ -34,11 +30,7 @@
         ],
         "x-ms-client-request-id": "3d883616-6ed5-1e49-07b6-7b9ed9088c2a",
         "x-ms-request-id": "85af958e-701e-003e-145d-054dbd000000",
-<<<<<<< HEAD
-        "x-ms-version": "2020-12-06"
-=======
-        "x-ms-version": "2021-02-12"
->>>>>>> 7e782c87
+        "x-ms-version": "2021-02-12"
       },
       "ResponseBody": []
     },
@@ -59,11 +51,7 @@
         "x-ms-client-request-id": "852955c8-af36-39ef-91bd-4d5b74e1a6cd",
         "x-ms-date": "Wed, 17 Feb 2021 18:48:10 GMT",
         "x-ms-return-client-request-id": "true",
-<<<<<<< HEAD
-        "x-ms-version": "2020-12-06"
-=======
-        "x-ms-version": "2021-02-12"
->>>>>>> 7e782c87
+        "x-ms-version": "2021-02-12"
       },
       "RequestBody": "aLqJW0pA2KpEPTZ+WK4ZS8Y4/9+HMK1mfcikr27qVDEJRjYffzDgtRG6a+R5OmfqDLSYkdbNrTcMI96BnCg7WukFdRF4+syVWErOzMTJ7EJhuqO6UcJbPJn+EltSXhnofhH6dMVVcRHnAziM/uByQzebIOKFgQknqTl4eedwQ/ox5U6zznd9C0iR006Jzz24jM8ktj02Y/0I08qM3fcpdr8+WhiSvnTAHhWZ9K66ndr7wO0YTI28+oJRq/qs8S1QZ1yOSnQlJc1aZJconW9OTTbvkB0KESoygmCVQRN5Ey3oSIxSLFJm1Zogvej1k10TAl3EvGAPRlUyW8cTj+S54VBqQFTi/CHjibuD6VNBPe4Dgj+2tFfM2AE2H9CKU0a2ZtyYi1MIMAU84DOljF0C8B7ZEAylAyz5nWhSq9xQWTV0zIN3qbKb+lE5edQjJ0ukNC+xsUM5EWKvnu3rtYQo64f9ML/aikZsPRW7a4pY1XUcrnetn6fyO7sgyArEsETMEY5MJfaLyqroRXQtfqXYV8l3zgcNe0zgC/UDucE8p43R7lr7C69/kePMxFkzxb0VR3FBTeE8v5ZBaxoBhxDorJ3mXI9L3EsZ+D0jQLbyrUU47nJQ+lqslC/Eup+VfQnT5Bi8TGgtymomJ1SkGH7fTr7UyJmdl7FCOshghyKrhHozUFydNmDdCyMIKtMGCHuw5GzhwLRvNU1neRKgzEJHeqPZcMgiQhhe9711lWzePDJMsKO2ysPGxBsPNrxNPD/hwK8vLJiyjqFTgsn3+aDgiT3gUxyekbDgE6utEgtbELt+lNS9rg+ZmSEBYkf6zsp6L61+begiQi7+TxnsBXuV+HEOeGXLItouRrn6nS9p5UThMuNe3KPSW1Glvl/2rZSla2rV7FZkrwzTUCYuKKX/lWnUCtOXNxvOOx0TJWR6N5klVTHFlPnufILXi4x9ozOspij1IqLADTROB7A4UIqnWBiNCdJzOgFw5Y1QwKuOUJjqZn88hRX2ZUf9doxItiv4MDN08JpgOWsnhDwUb02Iv7YYTuoLa9MClqOKdcR0KC9iWI93GmD9iS0TFADZ4fX6dLbWMGdB7cVgcVn21cSnslwMshe9EKRWGsW891bSKLSukAANnvfIIGvKF6kGB7Npa2GjzC7ePGMRfxaihPVujUikSEXDmRRlRJKs8vn7TxMRU4z0L1yGz1Od/B7hJZt1XIpgYb5updFNPoicMkpqFjACkDFpeV3sHnjxJp31gx73NpZumu1Uoq26pvHT6Z0JMuXu3pVpDOIsdENGfX80WLtqpPuz+3tCru2Dr9NsGDTb5/O3BqSJjSq0QiaqDSUuhU41aUShVjZqqy+n5lwPvw==",
       "StatusCode": 201,
@@ -81,11 +69,7 @@
         "x-ms-content-crc64": "8Mcmth0yanE=",
         "x-ms-request-id": "85af959a-701e-003e-1b5d-054dbd000000",
         "x-ms-request-server-encrypted": "true",
-<<<<<<< HEAD
-        "x-ms-version": "2020-12-06",
-=======
         "x-ms-version": "2021-02-12",
->>>>>>> 7e782c87
         "x-ms-version-id": "2021-02-17T18:48:10.3990394Z"
       },
       "ResponseBody": []
@@ -104,11 +88,7 @@
         "x-ms-client-request-id": "91de8e12-8a33-ac89-1e31-04ce2ef6a2fe",
         "x-ms-date": "Wed, 17 Feb 2021 18:48:10 GMT",
         "x-ms-return-client-request-id": "true",
-<<<<<<< HEAD
-        "x-ms-version": "2020-12-06"
-=======
-        "x-ms-version": "2021-02-12"
->>>>>>> 7e782c87
+        "x-ms-version": "2021-02-12"
       },
       "RequestBody": null,
       "StatusCode": 201,
@@ -125,11 +105,7 @@
         "x-ms-request-id": "85af95a0-701e-003e-205d-054dbd000000",
         "x-ms-request-server-encrypted": "false",
         "x-ms-snapshot": "2021-02-17T18:48:10.8313455Z",
-<<<<<<< HEAD
-        "x-ms-version": "2020-12-06",
-=======
         "x-ms-version": "2021-02-12",
->>>>>>> 7e782c87
         "x-ms-version-id": "2021-02-17T18:48:10.8323455Z"
       },
       "ResponseBody": []
@@ -149,11 +125,7 @@
         "x-ms-client-request-id": "e5483840-1503-1a99-f91e-7d718ad3db05",
         "x-ms-date": "Wed, 17 Feb 2021 18:48:10 GMT",
         "x-ms-return-client-request-id": "true",
-<<<<<<< HEAD
-        "x-ms-version": "2020-12-06"
-=======
-        "x-ms-version": "2021-02-12"
->>>>>>> 7e782c87
+        "x-ms-version": "2021-02-12"
       },
       "RequestBody": null,
       "StatusCode": 200,
@@ -166,11 +138,7 @@
         ],
         "x-ms-client-request-id": "e5483840-1503-1a99-f91e-7d718ad3db05",
         "x-ms-request-id": "85af95d7-701e-003e-485d-054dbd000000",
-<<<<<<< HEAD
-        "x-ms-version": "2020-12-06"
-=======
-        "x-ms-version": "2021-02-12"
->>>>>>> 7e782c87
+        "x-ms-version": "2021-02-12"
       },
       "ResponseBody": []
     },
@@ -188,11 +156,7 @@
         "x-ms-client-request-id": "f68ecbc7-bcae-5afb-6a3f-3d6b7f8daede",
         "x-ms-date": "Wed, 17 Feb 2021 18:48:10 GMT",
         "x-ms-return-client-request-id": "true",
-<<<<<<< HEAD
-        "x-ms-version": "2020-12-06"
-=======
-        "x-ms-version": "2021-02-12"
->>>>>>> 7e782c87
+        "x-ms-version": "2021-02-12"
       },
       "RequestBody": null,
       "StatusCode": 200,
@@ -215,11 +179,7 @@
         "x-ms-creation-time": "Wed, 17 Feb 2021 18:48:10 GMT",
         "x-ms-request-id": "85af95df-701e-003e-505d-054dbd000000",
         "x-ms-server-encrypted": "true",
-<<<<<<< HEAD
-        "x-ms-version": "2020-12-06"
-=======
-        "x-ms-version": "2021-02-12"
->>>>>>> 7e782c87
+        "x-ms-version": "2021-02-12"
       },
       "ResponseBody": []
     },
@@ -237,11 +197,7 @@
         "x-ms-client-request-id": "bfa92199-e545-c157-8e62-60bd081e9602",
         "x-ms-date": "Wed, 17 Feb 2021 18:48:11 GMT",
         "x-ms-return-client-request-id": "true",
-<<<<<<< HEAD
-        "x-ms-version": "2020-12-06"
-=======
-        "x-ms-version": "2021-02-12"
->>>>>>> 7e782c87
+        "x-ms-version": "2021-02-12"
       },
       "RequestBody": null,
       "StatusCode": 202,
@@ -254,11 +210,7 @@
         ],
         "x-ms-client-request-id": "bfa92199-e545-c157-8e62-60bd081e9602",
         "x-ms-request-id": "85af95f9-701e-003e-655d-054dbd000000",
-<<<<<<< HEAD
-        "x-ms-version": "2020-12-06"
-=======
-        "x-ms-version": "2021-02-12"
->>>>>>> 7e782c87
+        "x-ms-version": "2021-02-12"
       },
       "ResponseBody": []
     }
