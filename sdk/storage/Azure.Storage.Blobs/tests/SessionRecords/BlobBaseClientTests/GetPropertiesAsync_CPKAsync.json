--- conflicted
+++ resolved
@@ -23,13 +23,8 @@
         "Last-Modified": "Fri, 15 Oct 2021 20:32:34 GMT",
         "Server": "Windows-Azure-Blob/1.0 Microsoft-HTTPAPI/2.0",
         "x-ms-client-request-id": "198cfb3c-24e4-6446-cb84-330c6b3caca0",
-<<<<<<< HEAD
-        "x-ms-request-id": "5f0ca9db-201e-006e-0dd2-048fed000000",
+        "x-ms-request-id": "c331a3fe-b01e-003d-0603-c25dc4000000",
         "x-ms-version": "2021-04-10"
-=======
-        "x-ms-request-id": "c331a3fe-b01e-003d-0603-c25dc4000000",
-        "x-ms-version": "2021-02-12"
->>>>>>> 49dd1a0e
       },
       "ResponseBody": []
     },
@@ -63,13 +58,8 @@
         "x-ms-encryption-key-sha256": "QjGbs/Lwf8Qn7U/P4Z5B/YYNtRGFQ1meudu8wwdOSTQ=",
         "x-ms-request-id": "c331a47c-b01e-003d-7803-c25dc4000000",
         "x-ms-request-server-encrypted": "true",
-<<<<<<< HEAD
         "x-ms-version": "2021-04-10",
-        "x-ms-version-id": "2021-02-17T02:10:26.5427442Z"
-=======
-        "x-ms-version": "2021-02-12",
         "x-ms-version-id": "2021-10-15T20:32:34.2284661Z"
->>>>>>> 49dd1a0e
       },
       "ResponseBody": []
     },
@@ -109,13 +99,8 @@
         "x-ms-lease-status": "unlocked",
         "x-ms-request-id": "c331a4ba-b01e-003d-2b03-c25dc4000000",
         "x-ms-server-encrypted": "true",
-<<<<<<< HEAD
         "x-ms-version": "2021-04-10",
-        "x-ms-version-id": "2021-02-17T02:10:26.5427442Z"
-=======
-        "x-ms-version": "2021-02-12",
         "x-ms-version-id": "2021-10-15T20:32:34.2284661Z"
->>>>>>> 49dd1a0e
       },
       "ResponseBody": []
     },
@@ -139,13 +124,8 @@
         "Date": "Fri, 15 Oct 2021 20:32:33 GMT",
         "Server": "Windows-Azure-Blob/1.0 Microsoft-HTTPAPI/2.0",
         "x-ms-client-request-id": "ff2eb0a6-e3fb-3d26-e819-c45700152c5f",
-<<<<<<< HEAD
-        "x-ms-request-id": "5f0caa25-201e-006e-45d2-048fed000000",
+        "x-ms-request-id": "c331a4f1-b01e-003d-5803-c25dc4000000",
         "x-ms-version": "2021-04-10"
-=======
-        "x-ms-request-id": "c331a4f1-b01e-003d-5803-c25dc4000000",
-        "x-ms-version": "2021-02-12"
->>>>>>> 49dd1a0e
       },
       "ResponseBody": []
     }
