﻿{
  "Entries": [
    {
      "RequestUri": "https://seanmcccanary3.blob.core.windows.net/test-container-8be9ebc9-74aa-ea32-a28d-98d2ef18eefc?restype=container",
      "RequestMethod": "PUT",
      "RequestHeaders": {
        "Accept": "application/xml",
        "Authorization": "Sanitized",
        "traceparent": "00-f76bb0d54ef11c4b8bdedac870d6d664-9ea90d61ac23184c-00",
        "User-Agent": [
          "azsdk-net-Storage.Blobs/12.9.0-alpha.20210216.1",
          "(.NET 5.0.3; Microsoft Windows 10.0.19042)"
        ],
        "x-ms-blob-public-access": "container",
        "x-ms-client-request-id": "198cfb3c-24e4-6446-cb84-330c6b3caca0",
        "x-ms-date": "Wed, 17 Feb 2021 02:10:26 GMT",
        "x-ms-return-client-request-id": "true",
<<<<<<< HEAD
        "x-ms-version": "2020-12-06"
=======
        "x-ms-version": "2021-02-12"
>>>>>>> 7e782c87
      },
      "RequestBody": null,
      "StatusCode": 201,
      "ResponseHeaders": {
        "Content-Length": "0",
        "Date": "Wed, 17 Feb 2021 02:10:26 GMT",
        "ETag": "\"0x8D8D2E93104AC3A\"",
        "Last-Modified": "Wed, 17 Feb 2021 02:10:26 GMT",
        "Server": [
          "Windows-Azure-Blob/1.0",
          "Microsoft-HTTPAPI/2.0"
        ],
        "x-ms-client-request-id": "198cfb3c-24e4-6446-cb84-330c6b3caca0",
        "x-ms-request-id": "5f0ca9db-201e-006e-0dd2-048fed000000",
<<<<<<< HEAD
        "x-ms-version": "2020-12-06"
=======
        "x-ms-version": "2021-02-12"
>>>>>>> 7e782c87
      },
      "ResponseBody": []
    },
    {
      "RequestUri": "https://seanmcccanary3.blob.core.windows.net/test-container-8be9ebc9-74aa-ea32-a28d-98d2ef18eefc/test-blob-76899a63-0d3f-5433-0e8a-508f9f6ca241",
      "RequestMethod": "PUT",
      "RequestHeaders": {
        "Accept": "application/xml",
        "Authorization": "Sanitized",
        "If-None-Match": "*",
        "traceparent": "00-e115ce0f8f2cce43958f3d907fb7dcf5-18e0c2f93da2db4f-00",
        "User-Agent": [
          "azsdk-net-Storage.Blobs/12.9.0-alpha.20210216.1",
          "(.NET 5.0.3; Microsoft Windows 10.0.19042)"
        ],
        "x-ms-blob-type": "AppendBlob",
        "x-ms-client-request-id": "6a1f5197-f40a-4568-4565-2d53cabd65bd",
        "x-ms-date": "Wed, 17 Feb 2021 02:10:26 GMT",
        "x-ms-encryption-algorithm": "AES256",
        "x-ms-encryption-key": "rk+V9IvUFzh0XZzpQc/z/m80Yq3YaAkvxzcKWdO3xV8=",
        "x-ms-encryption-key-sha256": "QjGbs/Lwf8Qn7U/P4Z5B/YYNtRGFQ1meudu8wwdOSTQ=",
        "x-ms-return-client-request-id": "true",
<<<<<<< HEAD
        "x-ms-version": "2020-12-06"
=======
        "x-ms-version": "2021-02-12"
>>>>>>> 7e782c87
      },
      "RequestBody": null,
      "StatusCode": 201,
      "ResponseHeaders": {
        "Content-Length": "0",
        "Date": "Wed, 17 Feb 2021 02:10:26 GMT",
        "ETag": "\"0x8D8D2E9311265F2\"",
        "Last-Modified": "Wed, 17 Feb 2021 02:10:26 GMT",
        "Server": [
          "Windows-Azure-Blob/1.0",
          "Microsoft-HTTPAPI/2.0"
        ],
        "x-ms-client-request-id": "6a1f5197-f40a-4568-4565-2d53cabd65bd",
        "x-ms-encryption-key-sha256": "QjGbs/Lwf8Qn7U/P4Z5B/YYNtRGFQ1meudu8wwdOSTQ=",
        "x-ms-request-id": "5f0ca9f7-201e-006e-20d2-048fed000000",
        "x-ms-request-server-encrypted": "true",
<<<<<<< HEAD
        "x-ms-version": "2020-12-06",
=======
        "x-ms-version": "2021-02-12",
>>>>>>> 7e782c87
        "x-ms-version-id": "2021-02-17T02:10:26.5427442Z"
      },
      "ResponseBody": []
    },
    {
      "RequestUri": "https://seanmcccanary3.blob.core.windows.net/test-container-8be9ebc9-74aa-ea32-a28d-98d2ef18eefc/test-blob-76899a63-0d3f-5433-0e8a-508f9f6ca241",
      "RequestMethod": "HEAD",
      "RequestHeaders": {
        "Accept": "application/xml",
        "Authorization": "Sanitized",
        "traceparent": "00-0138ece0e4282f4e9d566e75da7d3100-f388af74abff744c-00",
        "User-Agent": [
          "azsdk-net-Storage.Blobs/12.9.0-alpha.20210216.1",
          "(.NET 5.0.3; Microsoft Windows 10.0.19042)"
        ],
        "x-ms-client-request-id": "81c2cb25-5a97-ed54-8a19-d6418ac0c4c5",
        "x-ms-date": "Wed, 17 Feb 2021 02:10:26 GMT",
        "x-ms-encryption-algorithm": "AES256",
        "x-ms-encryption-key": "rk+V9IvUFzh0XZzpQc/z/m80Yq3YaAkvxzcKWdO3xV8=",
        "x-ms-encryption-key-sha256": "QjGbs/Lwf8Qn7U/P4Z5B/YYNtRGFQ1meudu8wwdOSTQ=",
        "x-ms-return-client-request-id": "true",
<<<<<<< HEAD
        "x-ms-version": "2020-12-06"
=======
        "x-ms-version": "2021-02-12"
>>>>>>> 7e782c87
      },
      "RequestBody": null,
      "StatusCode": 200,
      "ResponseHeaders": {
        "Accept-Ranges": "bytes",
        "Content-Length": "0",
        "Content-Type": "application/octet-stream",
        "Date": "Wed, 17 Feb 2021 02:10:26 GMT",
        "ETag": "\"0x8D8D2E9311265F2\"",
        "Last-Modified": "Wed, 17 Feb 2021 02:10:26 GMT",
        "Server": [
          "Windows-Azure-Blob/1.0",
          "Microsoft-HTTPAPI/2.0"
        ],
        "x-ms-blob-committed-block-count": "0",
        "x-ms-blob-type": "AppendBlob",
        "x-ms-client-request-id": "81c2cb25-5a97-ed54-8a19-d6418ac0c4c5",
        "x-ms-creation-time": "Wed, 17 Feb 2021 02:10:26 GMT",
        "x-ms-encryption-key-sha256": "QjGbs/Lwf8Qn7U/P4Z5B/YYNtRGFQ1meudu8wwdOSTQ=",
        "x-ms-is-current-version": "true",
        "x-ms-lease-state": "available",
        "x-ms-lease-status": "unlocked",
        "x-ms-request-id": "5f0caa0d-201e-006e-30d2-048fed000000",
        "x-ms-server-encrypted": "true",
<<<<<<< HEAD
        "x-ms-version": "2020-12-06",
=======
        "x-ms-version": "2021-02-12",
>>>>>>> 7e782c87
        "x-ms-version-id": "2021-02-17T02:10:26.5427442Z"
      },
      "ResponseBody": []
    },
    {
      "RequestUri": "https://seanmcccanary3.blob.core.windows.net/test-container-8be9ebc9-74aa-ea32-a28d-98d2ef18eefc?restype=container",
      "RequestMethod": "DELETE",
      "RequestHeaders": {
        "Accept": "application/xml",
        "Authorization": "Sanitized",
        "traceparent": "00-26cf561cc903d245b87bd78e6f208180-1d46b5eb9fb2af4d-00",
        "User-Agent": [
          "azsdk-net-Storage.Blobs/12.9.0-alpha.20210216.1",
          "(.NET 5.0.3; Microsoft Windows 10.0.19042)"
        ],
        "x-ms-client-request-id": "ff2eb0a6-e3fb-3d26-e819-c45700152c5f",
        "x-ms-date": "Wed, 17 Feb 2021 02:10:26 GMT",
        "x-ms-return-client-request-id": "true",
<<<<<<< HEAD
        "x-ms-version": "2020-12-06"
=======
        "x-ms-version": "2021-02-12"
>>>>>>> 7e782c87
      },
      "RequestBody": null,
      "StatusCode": 202,
      "ResponseHeaders": {
        "Content-Length": "0",
        "Date": "Wed, 17 Feb 2021 02:10:26 GMT",
        "Server": [
          "Windows-Azure-Blob/1.0",
          "Microsoft-HTTPAPI/2.0"
        ],
        "x-ms-client-request-id": "ff2eb0a6-e3fb-3d26-e819-c45700152c5f",
        "x-ms-request-id": "5f0caa25-201e-006e-45d2-048fed000000",
<<<<<<< HEAD
        "x-ms-version": "2020-12-06"
=======
        "x-ms-version": "2021-02-12"
>>>>>>> 7e782c87
      },
      "ResponseBody": []
    }
  ],
  "Variables": {
    "RandomSeed": "882883355",
    "Storage_TestConfigDefault": "ProductionTenant\nseanmcccanary3\nU2FuaXRpemVk\nhttps://seanmcccanary3.blob.core.windows.net\nhttps://seanmcccanary3.file.core.windows.net\nhttps://seanmcccanary3.queue.core.windows.net\nhttps://seanmcccanary3.table.core.windows.net\n\n\n\n\nhttps://seanmcccanary3-secondary.blob.core.windows.net\nhttps://seanmcccanary3-secondary.file.core.windows.net\nhttps://seanmcccanary3-secondary.queue.core.windows.net\nhttps://seanmcccanary3-secondary.table.core.windows.net\n\nSanitized\n\n\nCloud\nBlobEndpoint=https://seanmcccanary3.blob.core.windows.net/;QueueEndpoint=https://seanmcccanary3.queue.core.windows.net/;FileEndpoint=https://seanmcccanary3.file.core.windows.net/;BlobSecondaryEndpoint=https://seanmcccanary3-secondary.blob.core.windows.net/;QueueSecondaryEndpoint=https://seanmcccanary3-secondary.queue.core.windows.net/;FileSecondaryEndpoint=https://seanmcccanary3-secondary.file.core.windows.net/;AccountName=seanmcccanary3;AccountKey=Kg==;\nseanscope1\n\n"
  }
}<|MERGE_RESOLUTION|>--- conflicted
+++ resolved
@@ -15,11 +15,7 @@
         "x-ms-client-request-id": "198cfb3c-24e4-6446-cb84-330c6b3caca0",
         "x-ms-date": "Wed, 17 Feb 2021 02:10:26 GMT",
         "x-ms-return-client-request-id": "true",
-<<<<<<< HEAD
-        "x-ms-version": "2020-12-06"
-=======
         "x-ms-version": "2021-02-12"
->>>>>>> 7e782c87
       },
       "RequestBody": null,
       "StatusCode": 201,
@@ -34,11 +30,7 @@
         ],
         "x-ms-client-request-id": "198cfb3c-24e4-6446-cb84-330c6b3caca0",
         "x-ms-request-id": "5f0ca9db-201e-006e-0dd2-048fed000000",
-<<<<<<< HEAD
-        "x-ms-version": "2020-12-06"
-=======
         "x-ms-version": "2021-02-12"
->>>>>>> 7e782c87
       },
       "ResponseBody": []
     },
@@ -61,11 +53,7 @@
         "x-ms-encryption-key": "rk+V9IvUFzh0XZzpQc/z/m80Yq3YaAkvxzcKWdO3xV8=",
         "x-ms-encryption-key-sha256": "QjGbs/Lwf8Qn7U/P4Z5B/YYNtRGFQ1meudu8wwdOSTQ=",
         "x-ms-return-client-request-id": "true",
-<<<<<<< HEAD
-        "x-ms-version": "2020-12-06"
-=======
         "x-ms-version": "2021-02-12"
->>>>>>> 7e782c87
       },
       "RequestBody": null,
       "StatusCode": 201,
@@ -82,11 +70,7 @@
         "x-ms-encryption-key-sha256": "QjGbs/Lwf8Qn7U/P4Z5B/YYNtRGFQ1meudu8wwdOSTQ=",
         "x-ms-request-id": "5f0ca9f7-201e-006e-20d2-048fed000000",
         "x-ms-request-server-encrypted": "true",
-<<<<<<< HEAD
-        "x-ms-version": "2020-12-06",
-=======
         "x-ms-version": "2021-02-12",
->>>>>>> 7e782c87
         "x-ms-version-id": "2021-02-17T02:10:26.5427442Z"
       },
       "ResponseBody": []
@@ -108,11 +92,7 @@
         "x-ms-encryption-key": "rk+V9IvUFzh0XZzpQc/z/m80Yq3YaAkvxzcKWdO3xV8=",
         "x-ms-encryption-key-sha256": "QjGbs/Lwf8Qn7U/P4Z5B/YYNtRGFQ1meudu8wwdOSTQ=",
         "x-ms-return-client-request-id": "true",
-<<<<<<< HEAD
-        "x-ms-version": "2020-12-06"
-=======
         "x-ms-version": "2021-02-12"
->>>>>>> 7e782c87
       },
       "RequestBody": null,
       "StatusCode": 200,
@@ -137,11 +117,7 @@
         "x-ms-lease-status": "unlocked",
         "x-ms-request-id": "5f0caa0d-201e-006e-30d2-048fed000000",
         "x-ms-server-encrypted": "true",
-<<<<<<< HEAD
-        "x-ms-version": "2020-12-06",
-=======
         "x-ms-version": "2021-02-12",
->>>>>>> 7e782c87
         "x-ms-version-id": "2021-02-17T02:10:26.5427442Z"
       },
       "ResponseBody": []
@@ -160,11 +136,7 @@
         "x-ms-client-request-id": "ff2eb0a6-e3fb-3d26-e819-c45700152c5f",
         "x-ms-date": "Wed, 17 Feb 2021 02:10:26 GMT",
         "x-ms-return-client-request-id": "true",
-<<<<<<< HEAD
-        "x-ms-version": "2020-12-06"
-=======
         "x-ms-version": "2021-02-12"
->>>>>>> 7e782c87
       },
       "RequestBody": null,
       "StatusCode": 202,
@@ -177,11 +149,7 @@
         ],
         "x-ms-client-request-id": "ff2eb0a6-e3fb-3d26-e819-c45700152c5f",
         "x-ms-request-id": "5f0caa25-201e-006e-45d2-048fed000000",
-<<<<<<< HEAD
-        "x-ms-version": "2020-12-06"
-=======
         "x-ms-version": "2021-02-12"
->>>>>>> 7e782c87
       },
       "ResponseBody": []
     }
