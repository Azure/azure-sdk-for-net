﻿{
  "Entries": [
    {
      "RequestUri": "https://seanmcccanary3.blob.core.windows.net/test-container-f4f41a96-266b-714d-6b5a-aacb15fe40cd?restype=container",
      "RequestMethod": "PUT",
      "RequestHeaders": {
        "Accept": "application/xml",
        "Authorization": "Sanitized",
        "traceparent": "00-38cfc7f73606554f82711ade8205ba3d-9fa8133b2dab6e4e-00",
        "User-Agent": [
          "azsdk-net-Storage.Blobs/12.9.0-alpha.20210216.1",
          "(.NET 5.0.3; Microsoft Windows 10.0.19042)"
        ],
        "x-ms-blob-public-access": "container",
        "x-ms-client-request-id": "62de0999-861d-f759-c7dc-5018e1ec1b78",
        "x-ms-date": "Wed, 17 Feb 2021 02:08:58 GMT",
        "x-ms-return-client-request-id": "true",
<<<<<<< HEAD
        "x-ms-version": "2020-12-06"
=======
        "x-ms-version": "2021-02-12"
>>>>>>> 7e782c87
      },
      "RequestBody": null,
      "StatusCode": 201,
      "ResponseHeaders": {
        "Content-Length": "0",
        "Date": "Wed, 17 Feb 2021 02:08:58 GMT",
        "ETag": "\"0x8D8D2E8FC8468DF\"",
        "Last-Modified": "Wed, 17 Feb 2021 02:08:58 GMT",
        "Server": [
          "Windows-Azure-Blob/1.0",
          "Microsoft-HTTPAPI/2.0"
        ],
        "x-ms-client-request-id": "62de0999-861d-f759-c7dc-5018e1ec1b78",
        "x-ms-request-id": "1c8bff1b-601e-001d-78d1-04d77e000000",
<<<<<<< HEAD
        "x-ms-version": "2020-12-06"
=======
        "x-ms-version": "2021-02-12"
>>>>>>> 7e782c87
      },
      "ResponseBody": []
    },
    {
      "RequestUri": "https://seanmcccanary3.blob.core.windows.net/test-container-f4f41a96-266b-714d-6b5a-aacb15fe40cd?restype=container",
      "RequestMethod": "GET",
      "RequestHeaders": {
        "Accept": "application/xml",
        "Authorization": "Sanitized",
        "traceparent": "00-5b05058ba6515246a8fcfd94669912cb-e97544531de06243-00",
        "User-Agent": [
          "azsdk-net-Storage.Blobs/12.9.0-alpha.20210216.1",
          "(.NET 5.0.3; Microsoft Windows 10.0.19042)"
        ],
        "x-ms-client-request-id": "3b40e6c3-1ecd-1d00-dd33-93b83bcd305a",
        "x-ms-date": "Wed, 17 Feb 2021 02:08:58 GMT",
        "x-ms-return-client-request-id": "true",
<<<<<<< HEAD
        "x-ms-version": "2020-12-06"
=======
        "x-ms-version": "2021-02-12"
>>>>>>> 7e782c87
      },
      "RequestBody": null,
      "StatusCode": 200,
      "ResponseHeaders": {
        "Content-Length": "0",
        "Date": "Wed, 17 Feb 2021 02:08:58 GMT",
        "ETag": "\"0x8D8D2E8FC8468DF\"",
        "Last-Modified": "Wed, 17 Feb 2021 02:08:58 GMT",
        "Server": [
          "Windows-Azure-Blob/1.0",
          "Microsoft-HTTPAPI/2.0"
        ],
        "x-ms-blob-public-access": "container",
        "x-ms-client-request-id": "3b40e6c3-1ecd-1d00-dd33-93b83bcd305a",
        "x-ms-default-encryption-scope": "$account-encryption-key",
        "x-ms-deny-encryption-scope-override": "false",
        "x-ms-has-immutability-policy": "false",
        "x-ms-has-legal-hold": "false",
        "x-ms-lease-state": "available",
        "x-ms-lease-status": "unlocked",
        "x-ms-request-id": "1c8bff49-601e-001d-24d1-04d77e000000",
<<<<<<< HEAD
        "x-ms-version": "2020-12-06"
=======
        "x-ms-version": "2021-02-12"
>>>>>>> 7e782c87
      },
      "ResponseBody": []
    },
    {
      "RequestUri": "https://seanmcccanary3.blob.core.windows.net/test-container-f4f41a96-266b-714d-6b5a-aacb15fe40cd?restype=container",
      "RequestMethod": "DELETE",
      "RequestHeaders": {
        "Accept": "application/xml",
        "Authorization": "Sanitized",
        "traceparent": "00-4f54e39ba318114ca40bd30b76966b80-4a375fd8be42cd44-00",
        "User-Agent": [
          "azsdk-net-Storage.Blobs/12.9.0-alpha.20210216.1",
          "(.NET 5.0.3; Microsoft Windows 10.0.19042)"
        ],
        "x-ms-client-request-id": "e1c88fb7-742b-79bc-a113-2eec4af84132",
        "x-ms-date": "Wed, 17 Feb 2021 02:08:58 GMT",
        "x-ms-return-client-request-id": "true",
<<<<<<< HEAD
        "x-ms-version": "2020-12-06"
=======
        "x-ms-version": "2021-02-12"
>>>>>>> 7e782c87
      },
      "RequestBody": null,
      "StatusCode": 202,
      "ResponseHeaders": {
        "Content-Length": "0",
        "Date": "Wed, 17 Feb 2021 02:08:58 GMT",
        "Server": [
          "Windows-Azure-Blob/1.0",
          "Microsoft-HTTPAPI/2.0"
        ],
        "x-ms-client-request-id": "e1c88fb7-742b-79bc-a113-2eec4af84132",
        "x-ms-request-id": "1c8bff5c-601e-001d-37d1-04d77e000000",
<<<<<<< HEAD
        "x-ms-version": "2020-12-06"
=======
        "x-ms-version": "2021-02-12"
>>>>>>> 7e782c87
      },
      "ResponseBody": []
    }
  ],
  "Variables": {
    "RandomSeed": "2039311884",
    "Storage_TestConfigDefault": "ProductionTenant\nseanmcccanary3\nU2FuaXRpemVk\nhttps://seanmcccanary3.blob.core.windows.net\nhttps://seanmcccanary3.file.core.windows.net\nhttps://seanmcccanary3.queue.core.windows.net\nhttps://seanmcccanary3.table.core.windows.net\n\n\n\n\nhttps://seanmcccanary3-secondary.blob.core.windows.net\nhttps://seanmcccanary3-secondary.file.core.windows.net\nhttps://seanmcccanary3-secondary.queue.core.windows.net\nhttps://seanmcccanary3-secondary.table.core.windows.net\n\nSanitized\n\n\nCloud\nBlobEndpoint=https://seanmcccanary3.blob.core.windows.net/;QueueEndpoint=https://seanmcccanary3.queue.core.windows.net/;FileEndpoint=https://seanmcccanary3.file.core.windows.net/;BlobSecondaryEndpoint=https://seanmcccanary3-secondary.blob.core.windows.net/;QueueSecondaryEndpoint=https://seanmcccanary3-secondary.queue.core.windows.net/;FileSecondaryEndpoint=https://seanmcccanary3-secondary.file.core.windows.net/;AccountName=seanmcccanary3;AccountKey=Kg==;\nseanscope1\n\n"
  }
}<|MERGE_RESOLUTION|>--- conflicted
+++ resolved
@@ -15,11 +15,7 @@
         "x-ms-client-request-id": "62de0999-861d-f759-c7dc-5018e1ec1b78",
         "x-ms-date": "Wed, 17 Feb 2021 02:08:58 GMT",
         "x-ms-return-client-request-id": "true",
-<<<<<<< HEAD
-        "x-ms-version": "2020-12-06"
-=======
         "x-ms-version": "2021-02-12"
->>>>>>> 7e782c87
       },
       "RequestBody": null,
       "StatusCode": 201,
@@ -34,11 +30,7 @@
         ],
         "x-ms-client-request-id": "62de0999-861d-f759-c7dc-5018e1ec1b78",
         "x-ms-request-id": "1c8bff1b-601e-001d-78d1-04d77e000000",
-<<<<<<< HEAD
-        "x-ms-version": "2020-12-06"
-=======
         "x-ms-version": "2021-02-12"
->>>>>>> 7e782c87
       },
       "ResponseBody": []
     },
@@ -56,11 +48,7 @@
         "x-ms-client-request-id": "3b40e6c3-1ecd-1d00-dd33-93b83bcd305a",
         "x-ms-date": "Wed, 17 Feb 2021 02:08:58 GMT",
         "x-ms-return-client-request-id": "true",
-<<<<<<< HEAD
-        "x-ms-version": "2020-12-06"
-=======
         "x-ms-version": "2021-02-12"
->>>>>>> 7e782c87
       },
       "RequestBody": null,
       "StatusCode": 200,
@@ -82,11 +70,7 @@
         "x-ms-lease-state": "available",
         "x-ms-lease-status": "unlocked",
         "x-ms-request-id": "1c8bff49-601e-001d-24d1-04d77e000000",
-<<<<<<< HEAD
-        "x-ms-version": "2020-12-06"
-=======
         "x-ms-version": "2021-02-12"
->>>>>>> 7e782c87
       },
       "ResponseBody": []
     },
@@ -104,11 +88,7 @@
         "x-ms-client-request-id": "e1c88fb7-742b-79bc-a113-2eec4af84132",
         "x-ms-date": "Wed, 17 Feb 2021 02:08:58 GMT",
         "x-ms-return-client-request-id": "true",
-<<<<<<< HEAD
-        "x-ms-version": "2020-12-06"
-=======
         "x-ms-version": "2021-02-12"
->>>>>>> 7e782c87
       },
       "RequestBody": null,
       "StatusCode": 202,
@@ -121,11 +101,7 @@
         ],
         "x-ms-client-request-id": "e1c88fb7-742b-79bc-a113-2eec4af84132",
         "x-ms-request-id": "1c8bff5c-601e-001d-37d1-04d77e000000",
-<<<<<<< HEAD
-        "x-ms-version": "2020-12-06"
-=======
         "x-ms-version": "2021-02-12"
->>>>>>> 7e782c87
       },
       "ResponseBody": []
     }
