--- conflicted
+++ resolved
@@ -27,13 +27,8 @@
           "Windows-Azure-Blob/1.0",
           "Microsoft-HTTPAPI/2.0"
         ],
-<<<<<<< HEAD
-        "x-ms-client-request-id": "bfacdaab-b48b-8052-e76d-4a218b4090e0",
-        "x-ms-request-id": "ffaa3d8a-301e-0040-0b30-f39503000000",
-=======
         "x-ms-client-request-id": "5722cc28-436e-4365-81d9-1f61a4f9d7cd",
         "x-ms-request-id": "7ec32d5e-401e-005a-5321-0a2b47000000",
->>>>>>> 8d420312
         "x-ms-version": "2019-12-12"
       },
       "ResponseBody": []
@@ -139,13 +134,8 @@
           "Windows-Azure-Blob/1.0",
           "Microsoft-HTTPAPI/2.0"
         ],
-<<<<<<< HEAD
-        "x-ms-client-request-id": "61574d74-99ad-3ada-7df4-25b1611fdd0b",
-        "x-ms-request-id": "ffaa3d91-301e-0040-1030-f39503000000",
-=======
         "x-ms-client-request-id": "665cfed6-a0ff-a1d2-115c-7c139c8d1d6b",
         "x-ms-request-id": "7ec32d78-401e-005a-6721-0a2b47000000",
->>>>>>> 8d420312
         "x-ms-version": "2019-12-12"
       },
       "ResponseBody": []
@@ -177,13 +167,8 @@
           "Windows-Azure-Blob/1.0",
           "Microsoft-HTTPAPI/2.0"
         ],
-<<<<<<< HEAD
-        "x-ms-client-request-id": "5e7f168a-135a-e797-3c2d-d3d9649829de",
-        "x-ms-request-id": "ee926bf1-101e-0047-7030-f3f960000000",
-=======
         "x-ms-client-request-id": "9aa52d29-f74d-570a-014f-5451ed2dd313",
         "x-ms-request-id": "965979dd-d01e-002a-2f21-0a92b0000000",
->>>>>>> 8d420312
         "x-ms-version": "2019-12-12"
       },
       "ResponseBody": []
@@ -290,13 +275,8 @@
           "Windows-Azure-Blob/1.0",
           "Microsoft-HTTPAPI/2.0"
         ],
-<<<<<<< HEAD
-        "x-ms-client-request-id": "ef0d3dfd-a425-f4d1-08e3-c0d36dad2f72",
-        "x-ms-request-id": "ee926bfb-101e-0047-7830-f3f960000000",
-=======
         "x-ms-client-request-id": "2ca43227-c252-f04c-2cc4-6ce3b653fac3",
         "x-ms-request-id": "96597a0f-d01e-002a-5f21-0a92b0000000",
->>>>>>> 8d420312
         "x-ms-version": "2019-12-12"
       },
       "ResponseBody": []
@@ -328,13 +308,8 @@
           "Windows-Azure-Blob/1.0",
           "Microsoft-HTTPAPI/2.0"
         ],
-<<<<<<< HEAD
-        "x-ms-client-request-id": "b35fdc43-07d6-eb47-5058-2cd96088b3f1",
-        "x-ms-request-id": "5f19a202-901e-003b-4530-f3d79f000000",
-=======
         "x-ms-client-request-id": "0aa307d0-734d-41fa-e9e5-91dcd91b22ed",
         "x-ms-request-id": "836f93f6-b01e-0085-1f21-0a607d000000",
->>>>>>> 8d420312
         "x-ms-version": "2019-12-12"
       },
       "ResponseBody": []
@@ -441,13 +416,8 @@
           "Windows-Azure-Blob/1.0",
           "Microsoft-HTTPAPI/2.0"
         ],
-<<<<<<< HEAD
-        "x-ms-client-request-id": "8b84e9aa-d555-f88c-1378-bec21639cedc",
-        "x-ms-request-id": "5f19a20b-901e-003b-4d30-f3d79f000000",
-=======
         "x-ms-client-request-id": "7d1da193-5d1d-37ba-b956-e16b7249682c",
         "x-ms-request-id": "836f9428-b01e-0085-4d21-0a607d000000",
->>>>>>> 8d420312
         "x-ms-version": "2019-12-12"
       },
       "ResponseBody": []
@@ -479,13 +449,8 @@
           "Windows-Azure-Blob/1.0",
           "Microsoft-HTTPAPI/2.0"
         ],
-<<<<<<< HEAD
-        "x-ms-client-request-id": "a9b3d4a2-40da-3d93-5118-60c852016d08",
-        "x-ms-request-id": "962594f8-f01e-002d-5930-f32148000000",
-=======
         "x-ms-client-request-id": "df273af0-2742-676c-7a92-b71bec964f53",
         "x-ms-request-id": "2b1831a2-801e-0055-7921-0a5d2b000000",
->>>>>>> 8d420312
         "x-ms-version": "2019-12-12"
       },
       "ResponseBody": []
@@ -634,13 +599,8 @@
           "Windows-Azure-Blob/1.0",
           "Microsoft-HTTPAPI/2.0"
         ],
-<<<<<<< HEAD
-        "x-ms-client-request-id": "e8030bd0-76ca-6973-f1c4-fb80794de944",
-        "x-ms-request-id": "962594ff-f01e-002d-5e30-f32148000000",
-=======
         "x-ms-client-request-id": "7f794aa9-cc55-b0b6-7450-147979d1493e",
         "x-ms-request-id": "2b1831e6-801e-0055-3221-0a5d2b000000",
->>>>>>> 8d420312
         "x-ms-version": "2019-12-12"
       },
       "ResponseBody": []
@@ -672,13 +632,8 @@
           "Windows-Azure-Blob/1.0",
           "Microsoft-HTTPAPI/2.0"
         ],
-<<<<<<< HEAD
-        "x-ms-client-request-id": "3780f58e-ea02-c08c-a076-8f85f21a464b",
-        "x-ms-request-id": "ee926c17-101e-0047-0f30-f3f960000000",
-=======
         "x-ms-client-request-id": "a5770038-0fba-58df-4e14-f03037b1d0ca",
         "x-ms-request-id": "018822ee-201e-004c-6121-0add90000000",
->>>>>>> 8d420312
         "x-ms-version": "2019-12-12"
       },
       "ResponseBody": []
@@ -785,13 +740,8 @@
           "Windows-Azure-Blob/1.0",
           "Microsoft-HTTPAPI/2.0"
         ],
-<<<<<<< HEAD
-        "x-ms-client-request-id": "94a49a39-f6aa-12fe-8d52-548fe37bfe27",
-        "x-ms-request-id": "ee926c1f-101e-0047-1630-f3f960000000",
-=======
         "x-ms-client-request-id": "d8db46c2-5977-ce31-f426-65335bc32a67",
         "x-ms-request-id": "018822f5-201e-004c-6521-0add90000000",
->>>>>>> 8d420312
         "x-ms-version": "2019-12-12"
       },
       "ResponseBody": []
