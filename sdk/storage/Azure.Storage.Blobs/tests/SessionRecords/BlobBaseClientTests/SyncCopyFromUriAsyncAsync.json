--- conflicted
+++ resolved
@@ -15,11 +15,7 @@
         "x-ms-client-request-id": "bca5ded9-863d-5af8-a7aa-5c871550e8e0",
         "x-ms-date": "Wed, 17 Feb 2021 18:52:57 GMT",
         "x-ms-return-client-request-id": "true",
-<<<<<<< HEAD
-        "x-ms-version": "2020-12-06"
-=======
-        "x-ms-version": "2021-02-12"
->>>>>>> 7e782c87
+        "x-ms-version": "2021-02-12"
       },
       "RequestBody": null,
       "StatusCode": 201,
@@ -34,11 +30,7 @@
         ],
         "x-ms-client-request-id": "bca5ded9-863d-5af8-a7aa-5c871550e8e0",
         "x-ms-request-id": "88bfae12-501e-004b-2d5e-052691000000",
-<<<<<<< HEAD
-        "x-ms-version": "2020-12-06"
-=======
-        "x-ms-version": "2021-02-12"
->>>>>>> 7e782c87
+        "x-ms-version": "2021-02-12"
       },
       "ResponseBody": []
     },
@@ -59,11 +51,7 @@
         "x-ms-client-request-id": "e3a6fb03-4f67-c8ba-5c07-06907c08ecc0",
         "x-ms-date": "Wed, 17 Feb 2021 18:52:57 GMT",
         "x-ms-return-client-request-id": "true",
-<<<<<<< HEAD
-        "x-ms-version": "2020-12-06"
-=======
-        "x-ms-version": "2021-02-12"
->>>>>>> 7e782c87
+        "x-ms-version": "2021-02-12"
       },
       "RequestBody": "COij/JBx4QbqMfTJ5vS3OTRfiOXRqfWD4k0lmen+BdJcCX8tretQ6gjQhmliMnGi7GPG9UtogV7zIBpCTEcd7Csibd10ioxID57cACOLIbDbgq2FOBCG84chOYzRDZ3Aspo+P8SULmLXfeatjIE7Z/9pZsqamLQam3lVU1D/dwEAHE2JTeHrR1NLrrop2GcG5tKNZ6bSJRrlI6RKPtsR1wbkrXAzsRkefh93T+n68MIST21+chBaLfYzoyo9oAh4Oda0RSv30jS4b+iHW9Yw6zLhOO5tk2X1iX95/w7u4N0W/hYTRauWG3w5xQIn09EfA7f4W2gZCqVxvrusfdMlyY4LcF2/HaWGShxyNM5izbatWfxW9oV0/PNwoYfw6p6pE/tzHGJ0X+URcRBMp9bWDvEE/iPWztMJlnRqT3selmB+yCHT7rBUOfkWRIR0KFUdmpKV7Ot60kQnaobuCRBp89uwzd+0Ax9AsMUpv4pOlG0fTbXpial0A/Xcq4MqZi/orFGoxFp1aJZyVTsmUBK62NYYz7xbgGoxO8np2FibFkqVQBM4ps8SqeUedjNuTrPiItKtEZZzjSznd4mRjI8+1z/xkBD/gTIHBSXXPQo2w+0WBrWF7gSzIrPmUS9GgRxV4J/0fL2i4qCgpQxwm08hsbOceoXaueg6Pm1cGTADwIMJgV1rQUcvcyQU5Un3QodjxJ97qgeXeya3uT1QRslwnOSIZxnytm9rbAZhxdOeQ/zm+FSQhxZ8cQY2tIcJ3i1apEhkb9ptcQ4wED0ANbVSGHZBaU113xTOC/UTvALnYo7ZBiGLOtQheYdFYHfZfDxR45wRyHXg5cQ0lmPkWbUMSK2vJy+Tx92iH+/FL3+c9I+5wdhm1pkY+CFdVqNwPR/SORjJKlUNvRu+b6iFGrVEl6HUK5fcpnEUli4NNnE6MeLQ8/Zm0so5rAS9qGfwk91rGL4CnBKH9ZOntZMm/4eqhD3GtSa/3cXXmn6TH/0JIwNQoR2yN5XPSP1ivxw2Eq19EyMpKd63rDv5KgGT9NaVnZKQ1l1p90yo92wpXB6ooIfRFQva3/kkmfTiuAyTO1MnzSKKpjxPFBvXgTJxjlAdUYp6wt7Ku72Yazxphz8/FbsZAY77HfpLggHwAl7GswukxWeCGHl0XBJl8jr/5YzcmGx3V4zBITSQL0Dd2rle0bcxxMLYvPxBpKV8liu/S5x0FGnyT1x/4qMy8uk5l4JZBiCCziHKBNtvNbPmRIsI0OOjaMVPbIJbseEepcoTCA0jI48LPXx7qhCOgxmomJ4YKiEFlS+8CZqeJh0/rF4QXC2mwyH7/ZNnKL61wOloshlDBnupDXLdZhn1bBZfO/2xfQ==",
       "StatusCode": 201,
@@ -81,11 +69,7 @@
         "x-ms-content-crc64": "Ywnh1/eqpRc=",
         "x-ms-request-id": "88bfae21-501e-004b-395e-052691000000",
         "x-ms-request-server-encrypted": "true",
-<<<<<<< HEAD
-        "x-ms-version": "2020-12-06",
-=======
         "x-ms-version": "2021-02-12",
->>>>>>> 7e782c87
         "x-ms-version-id": "2021-02-17T18:52:57.6223296Z"
       },
       "ResponseBody": []
@@ -106,11 +90,7 @@
         "x-ms-date": "Wed, 17 Feb 2021 18:52:57 GMT",
         "x-ms-requires-sync": "true",
         "x-ms-return-client-request-id": "true",
-<<<<<<< HEAD
-        "x-ms-version": "2020-12-06"
-=======
-        "x-ms-version": "2021-02-12"
->>>>>>> 7e782c87
+        "x-ms-version": "2021-02-12"
       },
       "RequestBody": null,
       "StatusCode": 202,
@@ -128,11 +108,7 @@
         "x-ms-copy-id": "577f42e0-a77a-49ab-a2c6-10af50142446",
         "x-ms-copy-status": "success",
         "x-ms-request-id": "88bfae29-501e-004b-405e-052691000000",
-<<<<<<< HEAD
-        "x-ms-version": "2020-12-06",
-=======
         "x-ms-version": "2021-02-12",
->>>>>>> 7e782c87
         "x-ms-version-id": "2021-02-17T18:52:57.729406Z"
       },
       "ResponseBody": []
@@ -151,11 +127,7 @@
         "x-ms-client-request-id": "bc85d908-cb5e-7d55-de9c-0b9b38c8f77b",
         "x-ms-date": "Wed, 17 Feb 2021 18:52:57 GMT",
         "x-ms-return-client-request-id": "true",
-<<<<<<< HEAD
-        "x-ms-version": "2020-12-06"
-=======
-        "x-ms-version": "2021-02-12"
->>>>>>> 7e782c87
+        "x-ms-version": "2021-02-12"
       },
       "RequestBody": null,
       "StatusCode": 200,
@@ -187,11 +159,7 @@
         "x-ms-lease-status": "unlocked",
         "x-ms-request-id": "88bfae49-501e-004b-5e5e-052691000000",
         "x-ms-server-encrypted": "true",
-<<<<<<< HEAD
-        "x-ms-version": "2020-12-06",
-=======
         "x-ms-version": "2021-02-12",
->>>>>>> 7e782c87
         "x-ms-version-id": "2021-02-17T18:52:57.729406Z"
       },
       "ResponseBody": []
@@ -210,11 +178,7 @@
         "x-ms-client-request-id": "0644e2e8-9e2f-6b9d-6ddc-fc10a0ccff65",
         "x-ms-date": "Wed, 17 Feb 2021 18:52:57 GMT",
         "x-ms-return-client-request-id": "true",
-<<<<<<< HEAD
-        "x-ms-version": "2020-12-06"
-=======
-        "x-ms-version": "2021-02-12"
->>>>>>> 7e782c87
+        "x-ms-version": "2021-02-12"
       },
       "RequestBody": null,
       "StatusCode": 202,
@@ -227,11 +191,7 @@
         ],
         "x-ms-client-request-id": "0644e2e8-9e2f-6b9d-6ddc-fc10a0ccff65",
         "x-ms-request-id": "88bfae51-501e-004b-655e-052691000000",
-<<<<<<< HEAD
-        "x-ms-version": "2020-12-06"
-=======
-        "x-ms-version": "2021-02-12"
->>>>>>> 7e782c87
+        "x-ms-version": "2021-02-12"
       },
       "ResponseBody": []
     }
