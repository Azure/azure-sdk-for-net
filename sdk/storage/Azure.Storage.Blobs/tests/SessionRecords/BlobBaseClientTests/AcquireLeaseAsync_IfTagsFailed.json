--- conflicted
+++ resolved
@@ -15,11 +15,7 @@
         "x-ms-client-request-id": "f469be38-e706-4ff1-4583-485acb3e9406",
         "x-ms-date": "Wed, 17 Feb 2021 18:45:45 GMT",
         "x-ms-return-client-request-id": "true",
-<<<<<<< HEAD
-        "x-ms-version": "2020-12-06"
-=======
         "x-ms-version": "2021-02-12"
->>>>>>> 7e782c87
       },
       "RequestBody": null,
       "StatusCode": 201,
@@ -34,11 +30,7 @@
         ],
         "x-ms-client-request-id": "f469be38-e706-4ff1-4583-485acb3e9406",
         "x-ms-request-id": "d40fa700-e01e-0013-645d-05fece000000",
-<<<<<<< HEAD
-        "x-ms-version": "2020-12-06"
-=======
         "x-ms-version": "2021-02-12"
->>>>>>> 7e782c87
       },
       "ResponseBody": []
     },
@@ -59,11 +51,7 @@
         "x-ms-client-request-id": "3041803a-0d51-11a1-3502-87eea923aa37",
         "x-ms-date": "Wed, 17 Feb 2021 18:45:45 GMT",
         "x-ms-return-client-request-id": "true",
-<<<<<<< HEAD
-        "x-ms-version": "2020-12-06"
-=======
         "x-ms-version": "2021-02-12"
->>>>>>> 7e782c87
       },
       "RequestBody": "AJm3uJtGtQcQveuOQxizk/qfras5xHkHN2Gf25wReIqng1oxh9trZDPPyG5F+MQ8d7flNw0wizsfr4A6p9lq/kRh5r++gQweM0h4afsLwT+cYmPkK0F8dvcfEtdaMb1ZZMop5BEEfvWrxgPEuCI/FO5BnUR1htMD5XDHnm81xAKLHgQx4d0tl+RtOWU9t77V3/3oGJN45N73Jv6hPd+GdQIBOJkdDTIRFAVgB0xtxS2y8r9xTKtuEzomOrrei1oF58NiO34kt9HL1wSOGNySiWHR7kofFClWkiVf99N3MoiqWiCIC4mvjjrtpnSn4Ptdk7FZDZwQ5dKaDKhZxMD+U6R74728Cn7XImAQMm60rrIpAmMiHiXrmnVN7f7gVcp57lLPK/w9oIkzguo8ALJj5V32L8Fc3DV/kEhIbxx/9syWlkMc5YO27GLa75w6r5rC6Qih6iYIHBIcUJuz9TFts4sepmpuRwDaP0Nfgu2ZROGuhYUT3gyljXkx/5ToAvYwbDsQHAkwU6IIx6rjqZolgwy6BXCsWdV/eBjwPUdr8T1MLhaxiCfXfTHiCxdhwuTfC3uILfyGhBJmkaPwPxVandVsl3qDdPrk4og+yU69HbYzETLL4sNBxqkDS/eD5z0bh25C9CtpW5eBpEt0SLvDqHPtvC7jjroRK9DQgCgCYPtKIkHgeymLybaaSj14zX7uP6KElioPOPmzMMlamdtufkRQKSV54yxJYfJ3SER9mF5S4kCGfsnQOulILUpgMTDbLMz5J6NYdFx2OjQ3mO+1NZhqB7ea6P96f+87Mbbh6TDCnBx3hHC6+W3kEEOUmaL6kvey9Sl5QETMfqizHEKmlFEEdfvTPbEnrw1Jtti85uZNQZ6+L/MGSFvYqgXIBt0qPnvykCSmJ1VFi0UbL4lrEJjCZtuj52Vd/Syf+pKrXqgwH3hcyVbBphpJeKOu6xnSbJptBqABhlYWlJL4BizCmiyc6xARD0ZCAMDBWm7BrxISzY34PVgILpgiRjXDyaDth953EQAIwF1TKwXfQCznVeR/5TieylzUk7x478kRfjcf09KQSZ4SCg0wpRJSKO5rOvBQQ+NnT72Co31DkNGUQa3OwG1ZVwtGbdsrbiVJgWrODLTYwTpTuIQVDqYgznk7nGNlg2iAEePlCdYIPOCYOCESdYMcvIByewjoQ0lkJZ5h79LB5P4CTfvR8rdkSnujfdWEDln1H9/i8gdgmM2agOM3pkwO1lMjECeISsnJDjGMRMZz3xdEbNDy3/L2obUtN3HTLKMvlKeCYf0xbNQWGePW1FMHJqHM8zp8HPZgLW5yWxNX9eKNXa8e8H4ZEv/828YOH81hJhDQBzhpsnixIQ==",
       "StatusCode": 201,
@@ -81,11 +69,7 @@
         "x-ms-content-crc64": "vtfxgHwcmpU=",
         "x-ms-request-id": "d40fa709-e01e-0013-6a5d-05fece000000",
         "x-ms-request-server-encrypted": "true",
-<<<<<<< HEAD
-        "x-ms-version": "2020-12-06",
-=======
         "x-ms-version": "2021-02-12",
->>>>>>> 7e782c87
         "x-ms-version-id": "2021-02-17T18:45:45.5143109Z"
       },
       "ResponseBody": []
@@ -108,11 +92,7 @@
         "x-ms-lease-duration": "15",
         "x-ms-proposed-lease-id": "8a4acf6d-ed53-1c3b-a20d-d657bd3ddaae",
         "x-ms-return-client-request-id": "true",
-<<<<<<< HEAD
-        "x-ms-version": "2020-12-06"
-=======
         "x-ms-version": "2021-02-12"
->>>>>>> 7e782c87
       },
       "RequestBody": null,
       "StatusCode": 412,
@@ -127,11 +107,7 @@
         "x-ms-client-request-id": "667b6bcc-27d8-4c8c-4524-8e44374a53f7",
         "x-ms-error-code": "ConditionNotMet",
         "x-ms-request-id": "d40fa70f-e01e-0013-6e5d-05fece000000",
-<<<<<<< HEAD
-        "x-ms-version": "2020-12-06"
-=======
         "x-ms-version": "2021-02-12"
->>>>>>> 7e782c87
       },
       "ResponseBody": [
         "﻿<?xml version=\"1.0\" encoding=\"utf-8\"?><Error><Code>ConditionNotMet</Code><Message>The condition specified using HTTP conditional header(s) is not met.\n",
@@ -153,11 +129,7 @@
         "x-ms-client-request-id": "528ab0b5-74c1-2dd6-cbe2-ed13f28beea3",
         "x-ms-date": "Wed, 17 Feb 2021 18:45:46 GMT",
         "x-ms-return-client-request-id": "true",
-<<<<<<< HEAD
-        "x-ms-version": "2020-12-06"
-=======
         "x-ms-version": "2021-02-12"
->>>>>>> 7e782c87
       },
       "RequestBody": null,
       "StatusCode": 202,
@@ -170,11 +142,7 @@
         ],
         "x-ms-client-request-id": "528ab0b5-74c1-2dd6-cbe2-ed13f28beea3",
         "x-ms-request-id": "d40fa7d5-e01e-0013-755d-05fece000000",
-<<<<<<< HEAD
-        "x-ms-version": "2020-12-06"
-=======
         "x-ms-version": "2021-02-12"
->>>>>>> 7e782c87
       },
       "ResponseBody": []
     }
