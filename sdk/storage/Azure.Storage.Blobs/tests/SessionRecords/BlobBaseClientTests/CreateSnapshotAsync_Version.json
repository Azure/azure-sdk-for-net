--- conflicted
+++ resolved
@@ -15,11 +15,7 @@
         "x-ms-client-request-id": "4722eed2-98cd-45f2-63be-545eefb4d65d",
         "x-ms-date": "Wed, 17 Feb 2021 18:46:10 GMT",
         "x-ms-return-client-request-id": "true",
-<<<<<<< HEAD
-        "x-ms-version": "2020-12-06"
-=======
         "x-ms-version": "2021-02-12"
->>>>>>> 7e782c87
       },
       "RequestBody": null,
       "StatusCode": 201,
@@ -34,11 +30,7 @@
         ],
         "x-ms-client-request-id": "4722eed2-98cd-45f2-63be-545eefb4d65d",
         "x-ms-request-id": "ff799fdf-c01e-0092-085d-055e14000000",
-<<<<<<< HEAD
-        "x-ms-version": "2020-12-06"
-=======
         "x-ms-version": "2021-02-12"
->>>>>>> 7e782c87
       },
       "ResponseBody": []
     },
@@ -59,11 +51,7 @@
         "x-ms-client-request-id": "acb86a5a-f402-d12d-3d96-39d04a29c856",
         "x-ms-date": "Wed, 17 Feb 2021 18:46:10 GMT",
         "x-ms-return-client-request-id": "true",
-<<<<<<< HEAD
-        "x-ms-version": "2020-12-06"
-=======
         "x-ms-version": "2021-02-12"
->>>>>>> 7e782c87
       },
       "RequestBody": "NhmimLkJHF58/BNHj4XD+90cevPna5Uoe/Q6SgG/el3HQifWET6kR3X1972WK52Hv5xVrYsDKcqEeR3Ez9FdvIG1f01d7emfeDN+8nTXkk9XsotkaszSxBldUZgg4Hejlzs74KtQKtKztjVYhTdWrOfNbR1G+VK047szAJtQfpi72lo5m7GkBoi5sbOXej/hBqWxUnNaXJ7ph/3vHCo2YjednKrcHBA1KWaVjUeeHWl8Ufn2nywlYX27UBS0tOpdgk57+d2VBeqVeykMxM9XSmmUc8owQMMLeDssIcz7gXR7Nwv5IyOL50wPYSMCGJyuZAarH0EgLUKLb4GiaOMdmfq0kY3EXSZFCIx9Id+fCGCefbzGUGEzWwrIbbOi6X5p8ccpTocO6gbfZRe0ogti62YhA+smV0mYgTWD+/Byox8OFC8XdrrYkJK25+pKfrj+ZoFMgeWTQpp+kcxRi+8WbML3pY7cSnWsSHNYcHBeTQJ8hZVuJSE5e9GUmeTuhwSjn3ooU9gqIRsMoDlyOtIqIEPJ1AZaqEagvSq8R7GQvsButND1NvopUmN6YoXox0D/anmhJLP+Sfc0h5Wubdppe+J4A4UBNOlJoIGi4EbBuPXqvN0475oNcGvZwa5ke+SJEOaib8S6/jWPWIMxW2mxcs+fxLD8MYxIa5IaKHM75CScGc9fHkgxL76nqJYW2xUCJ07exLc0jN9aWgQxoNbBU3NflEKZUlSHbpTyVIj1Mo99GAAkXB9taIzvBMRD/4/o5lUitkfSaNX6V1UiQjdXZSh1tIfVnfdU8Sy1qk2QQ28FCW4z0ntIqq8qKgTJSiZUmJ6czkoHEkhezsUbHL6IahTmHTjJJJOsLAnXq3LyiqYFYRGu9HQk/vcl1AO2LY3xor/v4y3ui3QL76JBL2bWa0QeFbus2XagwR9Ao0+Q9v975gmyAqZ5F9WdowTS486QT2i+lxfRRMhJTyEOregke/iixUldI2mepP3mDzZxzt5Qr1Pm0V7oqaFAabOEa2rseCgLMB2FMyz/H/MZ6zWS2IBCvf2VPqmauhynHLq2GTmT+ZcOZZ7By3wm5rFrzr5srpAyQq1sVzl/cXUB3RZySQa5hvGdg3LigfKAb1f3L+tdO20pg9eLJqJdjvQowO1ls52rsUfMziseT8G77OjiiEKKo6KpScUuLmBPQPR+ucAEGru5S32kkW1CCzMWzzq6ewaynh1LvGrYfIPnfY02n5YAttEsKDzE5RI0Zj2RGF4mlcXtzBujuV5Q4c76vBTfDGudFRlojVLK7bgLFlUsR2MkwefISNN6Xf1z3EZtySj9VFrS8wJFvQdyI95imKIII5pq1fssFsSYI7gc9bELXA==",
       "StatusCode": 201,
@@ -81,11 +69,7 @@
         "x-ms-content-crc64": "RCoQcqlJqeY=",
         "x-ms-request-id": "ff79a002-c01e-0092-255d-055e14000000",
         "x-ms-request-server-encrypted": "true",
-<<<<<<< HEAD
-        "x-ms-version": "2020-12-06",
-=======
         "x-ms-version": "2021-02-12",
->>>>>>> 7e782c87
         "x-ms-version-id": "2021-02-17T18:46:11.0265805Z"
       },
       "ResponseBody": []
@@ -104,11 +88,7 @@
         "x-ms-client-request-id": "8ac1f30a-5ff8-2f5a-623b-8464218316b6",
         "x-ms-date": "Wed, 17 Feb 2021 18:46:11 GMT",
         "x-ms-return-client-request-id": "true",
-<<<<<<< HEAD
-        "x-ms-version": "2020-12-06"
-=======
         "x-ms-version": "2021-02-12"
->>>>>>> 7e782c87
       },
       "RequestBody": null,
       "StatusCode": 201,
@@ -125,11 +105,7 @@
         "x-ms-request-id": "ff79a027-c01e-0092-455d-055e14000000",
         "x-ms-request-server-encrypted": "false",
         "x-ms-snapshot": "2021-02-17T18:46:11.0916256Z",
-<<<<<<< HEAD
-        "x-ms-version": "2020-12-06",
-=======
         "x-ms-version": "2021-02-12",
->>>>>>> 7e782c87
         "x-ms-version-id": "2021-02-17T18:46:11.0926256Z"
       },
       "ResponseBody": []
@@ -148,11 +124,7 @@
         "x-ms-client-request-id": "56c596f7-3d67-065e-6c8a-6f4f5ba8a7c3",
         "x-ms-date": "Wed, 17 Feb 2021 18:46:11 GMT",
         "x-ms-return-client-request-id": "true",
-<<<<<<< HEAD
-        "x-ms-version": "2020-12-06"
-=======
         "x-ms-version": "2021-02-12"
->>>>>>> 7e782c87
       },
       "RequestBody": null,
       "StatusCode": 202,
@@ -165,11 +137,7 @@
         ],
         "x-ms-client-request-id": "56c596f7-3d67-065e-6c8a-6f4f5ba8a7c3",
         "x-ms-request-id": "ff79a05e-c01e-0092-745d-055e14000000",
-<<<<<<< HEAD
-        "x-ms-version": "2020-12-06"
-=======
         "x-ms-version": "2021-02-12"
->>>>>>> 7e782c87
       },
       "ResponseBody": []
     }
