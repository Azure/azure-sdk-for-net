{
  "Entries": [
    {
      "RequestUri": "https://seanoauthcanary.blob.core.windows.net/test-container-9f295737-02ab-c9da-dccc-e30888d49f31?restype=container",
      "RequestMethod": "PUT",
      "RequestHeaders": {
        "Accept": "application/xml",
        "Authorization": "Sanitized",
        "traceparent": "00-e9a56dd5f228f5488a76264970e10315-5e74710eec52bd45-00",
        "User-Agent": [
          "azsdk-net-Storage.Blobs/12.10.0-alpha.20210831.1",
          "(.NET 5.0.9; Microsoft Windows 10.0.19043)"
        ],
        "x-ms-blob-public-access": "container",
        "x-ms-client-request-id": "62c4d295-37e7-982a-a9b5-5efe5b12d3b4",
        "x-ms-return-client-request-id": "true",
<<<<<<< HEAD
        "x-ms-version": "2020-12-06"
=======
        "x-ms-version": "2021-02-12"
>>>>>>> 7e782c87
      },
      "RequestBody": null,
      "StatusCode": 201,
      "ResponseHeaders": {
        "Content-Length": "0",
        "Date": "Tue, 31 Aug 2021 21:19:18 GMT",
        "ETag": "\u00220x8D96CC4FE3846F6\u0022",
        "Last-Modified": "Tue, 31 Aug 2021 21:19:18 GMT",
        "Server": [
          "Windows-Azure-Blob/1.0",
          "Microsoft-HTTPAPI/2.0"
        ],
        "x-ms-client-request-id": "62c4d295-37e7-982a-a9b5-5efe5b12d3b4",
<<<<<<< HEAD
        "x-ms-request-id": "9467e88e-c01e-0011-24e4-4877dc000000",
        "x-ms-version": "2020-12-06"
=======
        "x-ms-request-id": "26b0adfa-101e-0070-49ad-9e9c5e000000",
        "x-ms-version": "2021-02-12"
>>>>>>> 7e782c87
      },
      "ResponseBody": []
    },
    {
      "RequestUri": "https://seanoauthcanary.blob.core.windows.net/test-container-9f295737-02ab-c9da-dccc-e30888d49f31/test-blob-4e954627-9738-f033-ad67-fe000749b8d4",
      "RequestMethod": "PUT",
      "RequestHeaders": {
        "Accept": "application/xml",
        "Authorization": "Sanitized",
        "traceparent": "00-dc523e7f423fa043b3ab38c5b4caae3f-20a9ed5140290d44-00",
        "User-Agent": [
          "azsdk-net-Storage.Blobs/12.10.0-alpha.20210831.1",
          "(.NET 5.0.9; Microsoft Windows 10.0.19043)"
        ],
        "x-ms-blob-type": "AppendBlob",
        "x-ms-client-request-id": "ca6946d8-4c72-fe03-9ed3-b480392a9060",
        "x-ms-return-client-request-id": "true",
<<<<<<< HEAD
        "x-ms-version": "2020-12-06"
=======
        "x-ms-version": "2021-02-12"
>>>>>>> 7e782c87
      },
      "RequestBody": null,
      "StatusCode": 201,
      "ResponseHeaders": {
        "Content-Length": "0",
        "Date": "Tue, 31 Aug 2021 21:19:18 GMT",
        "ETag": "\u00220x8D96CC4FE421EA5\u0022",
        "Last-Modified": "Tue, 31 Aug 2021 21:19:18 GMT",
        "Server": [
          "Windows-Azure-Blob/1.0",
          "Microsoft-HTTPAPI/2.0"
        ],
        "x-ms-client-request-id": "ca6946d8-4c72-fe03-9ed3-b480392a9060",
        "x-ms-request-id": "26b0adfc-101e-0070-4aad-9e9c5e000000",
        "x-ms-request-server-encrypted": "true",
<<<<<<< HEAD
        "x-ms-version": "2020-12-06",
        "x-ms-version-id": "2021-05-14T17:16:09.7891361Z"
=======
        "x-ms-version": "2021-02-12",
        "x-ms-version-id": "2021-08-31T21:19:18.4771749Z"
>>>>>>> 7e782c87
      },
      "ResponseBody": []
    },
    {
      "RequestUri": "https://seanoauthcanary.blob.core.windows.net/test-container-9f295737-02ab-c9da-dccc-e30888d49f31/test-blob-4e954627-9738-f033-ad67-fe000749b8d4?comp=metadata",
      "RequestMethod": "PUT",
      "RequestHeaders": {
        "Accept": "application/xml",
        "Authorization": "Sanitized",
        "traceparent": "00-1bf91d8ebdc25a4da0d662488bf91fcd-97ac78ec59d3f940-00",
        "User-Agent": [
          "azsdk-net-Storage.Blobs/12.10.0-alpha.20210831.1",
          "(.NET 5.0.9; Microsoft Windows 10.0.19043)"
        ],
        "x-ms-client-request-id": "c1276e00-eee0-e562-a574-173b88c845ab",
        "x-ms-meta-Capital": "letter",
        "x-ms-meta-foo": "bar",
        "x-ms-meta-meta": "data",
        "x-ms-meta-UPPER": "case",
        "x-ms-return-client-request-id": "true",
<<<<<<< HEAD
        "x-ms-version": "2020-12-06"
=======
        "x-ms-version": "2021-02-12"
>>>>>>> 7e782c87
      },
      "RequestBody": null,
      "StatusCode": 200,
      "ResponseHeaders": {
        "Content-Length": "0",
        "Date": "Tue, 31 Aug 2021 21:19:18 GMT",
        "ETag": "\u00220x8D96CC4FE4AA8EE\u0022",
        "Last-Modified": "Tue, 31 Aug 2021 21:19:18 GMT",
        "Server": [
          "Windows-Azure-Blob/1.0",
          "Microsoft-HTTPAPI/2.0"
        ],
        "x-ms-client-request-id": "c1276e00-eee0-e562-a574-173b88c845ab",
        "x-ms-request-id": "26b0ae02-101e-0070-4ead-9e9c5e000000",
        "x-ms-request-server-encrypted": "true",
<<<<<<< HEAD
        "x-ms-version": "2020-12-06",
        "x-ms-version-id": "2021-05-14T17:16:09.8660922Z"
=======
        "x-ms-version": "2021-02-12",
        "x-ms-version-id": "2021-08-31T21:19:18.5341438Z"
>>>>>>> 7e782c87
      },
      "ResponseBody": []
    },
    {
      "RequestUri": "https://seanoauthcanary.blob.core.windows.net/?restype=service\u0026comp=userdelegationkey",
      "RequestMethod": "POST",
      "RequestHeaders": {
        "Accept": "application/xml",
        "Authorization": "Sanitized",
        "Content-Length": "59",
        "Content-Type": "application/xml",
        "traceparent": "00-e05d5621f17d9f4e9ae2873831bfef76-c6bce495bfcbe84b-00",
        "User-Agent": [
          "azsdk-net-Storage.Blobs/12.10.0-alpha.20210831.1",
          "(.NET 5.0.9; Microsoft Windows 10.0.19043)"
        ],
        "x-ms-client-request-id": "cb7fb2c9-cf02-0e80-28e6-0d2b05696034",
        "x-ms-return-client-request-id": "true",
<<<<<<< HEAD
        "x-ms-version": "2020-12-06"
=======
        "x-ms-version": "2021-02-12"
>>>>>>> 7e782c87
      },
      "RequestBody": "\uFEFF\u003CKeyInfo\u003E\u003CExpiry\u003E2021-08-31T22:19:19Z\u003C/Expiry\u003E\u003C/KeyInfo\u003E",
      "StatusCode": 200,
      "ResponseHeaders": {
        "Content-Type": "application/xml",
        "Date": "Tue, 31 Aug 2021 21:19:18 GMT",
        "Server": [
          "Windows-Azure-Blob/1.0",
          "Microsoft-HTTPAPI/2.0"
        ],
        "Transfer-Encoding": "chunked",
        "x-ms-client-request-id": "cb7fb2c9-cf02-0e80-28e6-0d2b05696034",
<<<<<<< HEAD
        "x-ms-request-id": "9467e894-c01e-0011-27e4-4877dc000000",
        "x-ms-version": "2020-12-06"
=======
        "x-ms-request-id": "26b0ae04-101e-0070-50ad-9e9c5e000000",
        "x-ms-version": "2021-02-12"
>>>>>>> 7e782c87
      },
      "ResponseBody": "\uFEFF\u003C?xml version=\u00221.0\u0022 encoding=\u0022utf-8\u0022?\u003E\u003CUserDelegationKey\u003E\u003CSignedOid\u003Ec4f48289-bb84-4086-b250-6f94a8f64cee\u003C/SignedOid\u003E\u003CSignedTid\u003E72f988bf-86f1-41af-91ab-2d7cd011db47\u003C/SignedTid\u003E\u003CSignedStart\u003E2021-08-31T21:19:18Z\u003C/SignedStart\u003E\u003CSignedExpiry\u003E2021-08-31T22:19:19Z\u003C/SignedExpiry\u003E\u003CSignedService\u003Eb\u003C/SignedService\u003E\u003CSignedVersion\u003E2020-12-06\u003C/SignedVersion\u003E\u003CValue\u003EbxkuI8JT82pmHMCRTN42zhPKyqNbdPGAVhuWHaVrabA=\u003C/Value\u003E\u003C/UserDelegationKey\u003E"
    },
    {
<<<<<<< HEAD
      "RequestUri": "https://seanoauthstage.blob.core.windows.net/test-container-9f295737-02ab-c9da-dccc-e30888d49f31/test-blob-4e954627-9738-f033-ad67-fe000749b8d4?versionid=2021-05-14T17%3A16%3A09.7891361Z&skoid=c4f48289-bb84-4086-b250-6f94a8f64cee&sktid=72f988bf-86f1-41af-91ab-2d7cd011db47&skt=2021-05-14T17%3A16%3A09Z&ske=2021-05-14T18%3A16%3A10Z&sks=b&skv=2020-10-02&sv=2020-12-06&st=2021-05-14T16%3A16%3A10Z&se=2021-05-14T18%3A16%3A10Z&sr=b&sp=racwdxltmei&sig=Sanitized",
=======
      "RequestUri": "https://seanoauthcanary.blob.core.windows.net/test-container-9f295737-02ab-c9da-dccc-e30888d49f31/test-blob-4e954627-9738-f033-ad67-fe000749b8d4?versionid=2021-08-31T21%3A19%3A18.4771749Z\u0026skoid=c4f48289-bb84-4086-b250-6f94a8f64cee\u0026sktid=72f988bf-86f1-41af-91ab-2d7cd011db47\u0026skt=2021-08-31T21%3A19%3A18Z\u0026ske=2021-08-31T22%3A19%3A19Z\u0026sks=b\u0026skv=2020-12-06\u0026sv=2021-02-12\u0026st=2021-08-31T20%3A19%3A19Z\u0026se=2021-08-31T22%3A19%3A19Z\u0026sr=b\u0026sp=racwdxyltmei\u0026sig=Sanitized",
>>>>>>> 7e782c87
      "RequestMethod": "DELETE",
      "RequestHeaders": {
        "Accept": "application/xml",
        "User-Agent": [
          "azsdk-net-Storage.Blobs/12.10.0-alpha.20210831.1",
          "(.NET 5.0.9; Microsoft Windows 10.0.19043)"
        ],
        "x-ms-client-request-id": "d6720ad1-7949-a2a8-5b96-34f8a6c4b538",
        "x-ms-return-client-request-id": "true",
<<<<<<< HEAD
        "x-ms-version": "2020-12-06"
=======
        "x-ms-version": "2021-02-12"
>>>>>>> 7e782c87
      },
      "RequestBody": null,
      "StatusCode": 202,
      "ResponseHeaders": {
        "Content-Length": "0",
        "Date": "Tue, 31 Aug 2021 21:19:18 GMT",
        "Server": [
          "Windows-Azure-Blob/1.0",
          "Microsoft-HTTPAPI/2.0"
        ],
        "x-ms-client-request-id": "d6720ad1-7949-a2a8-5b96-34f8a6c4b538",
        "x-ms-delete-type-permanent": "true",
<<<<<<< HEAD
        "x-ms-request-id": "9467e895-c01e-0011-28e4-4877dc000000",
        "x-ms-version": "2020-12-06"
=======
        "x-ms-request-id": "26b0ae0c-101e-0070-58ad-9e9c5e000000",
        "x-ms-version": "2021-02-12"
>>>>>>> 7e782c87
      },
      "ResponseBody": []
    },
    {
      "RequestUri": "https://seanoauthcanary.blob.core.windows.net/test-container-9f295737-02ab-c9da-dccc-e30888d49f31/test-blob-4e954627-9738-f033-ad67-fe000749b8d4",
      "RequestMethod": "HEAD",
      "RequestHeaders": {
        "Accept": "application/xml",
        "Authorization": "Sanitized",
        "traceparent": "00-c2809ffc441cff41a7d341fb04080948-2d1e7419e3425643-00",
        "User-Agent": [
          "azsdk-net-Storage.Blobs/12.10.0-alpha.20210831.1",
          "(.NET 5.0.9; Microsoft Windows 10.0.19043)"
        ],
        "x-ms-client-request-id": "fa5935d4-8af7-57ea-2422-2357782ba6b9",
        "x-ms-return-client-request-id": "true",
<<<<<<< HEAD
        "x-ms-version": "2020-12-06"
=======
        "x-ms-version": "2021-02-12"
>>>>>>> 7e782c87
      },
      "RequestBody": null,
      "StatusCode": 200,
      "ResponseHeaders": {
        "Accept-Ranges": "bytes",
        "Content-Length": "0",
        "Content-Type": "application/octet-stream",
        "Date": "Tue, 31 Aug 2021 21:19:18 GMT",
        "ETag": "\u00220x8D96CC4FE4AA8EE\u0022",
        "Last-Modified": "Tue, 31 Aug 2021 21:19:18 GMT",
        "Server": [
          "Windows-Azure-Blob/1.0",
          "Microsoft-HTTPAPI/2.0"
        ],
        "x-ms-blob-committed-block-count": "0",
        "x-ms-blob-type": "AppendBlob",
        "x-ms-client-request-id": "fa5935d4-8af7-57ea-2422-2357782ba6b9",
        "x-ms-creation-time": "Tue, 31 Aug 2021 21:19:18 GMT",
        "x-ms-is-current-version": "true",
        "x-ms-lease-state": "available",
        "x-ms-lease-status": "unlocked",
        "x-ms-meta-Capital": "letter",
        "x-ms-meta-foo": "bar",
        "x-ms-meta-meta": "data",
        "x-ms-meta-UPPER": "case",
        "x-ms-request-id": "26b0ae0f-101e-0070-5bad-9e9c5e000000",
        "x-ms-server-encrypted": "true",
<<<<<<< HEAD
        "x-ms-version": "2020-12-06",
        "x-ms-version-id": "2021-05-14T17:16:09.8660922Z"
=======
        "x-ms-version": "2021-02-12",
        "x-ms-version-id": "2021-08-31T21:19:18.5341438Z"
>>>>>>> 7e782c87
      },
      "ResponseBody": []
    },
    {
      "RequestUri": "https://seanoauthcanary.blob.core.windows.net/test-container-9f295737-02ab-c9da-dccc-e30888d49f31?restype=container",
      "RequestMethod": "DELETE",
      "RequestHeaders": {
        "Accept": "application/xml",
        "Authorization": "Sanitized",
        "traceparent": "00-76155784f2d53d49bc41e87527d762f2-5812ff8c5a9dee43-00",
        "User-Agent": [
          "azsdk-net-Storage.Blobs/12.10.0-alpha.20210831.1",
          "(.NET 5.0.9; Microsoft Windows 10.0.19043)"
        ],
        "x-ms-client-request-id": "702312a9-bb6b-9441-ad33-e2e600c6a463",
        "x-ms-return-client-request-id": "true",
<<<<<<< HEAD
        "x-ms-version": "2020-12-06"
=======
        "x-ms-version": "2021-02-12"
>>>>>>> 7e782c87
      },
      "RequestBody": null,
      "StatusCode": 202,
      "ResponseHeaders": {
        "Content-Length": "0",
        "Date": "Tue, 31 Aug 2021 21:19:18 GMT",
        "Server": [
          "Windows-Azure-Blob/1.0",
          "Microsoft-HTTPAPI/2.0"
        ],
        "x-ms-client-request-id": "702312a9-bb6b-9441-ad33-e2e600c6a463",
<<<<<<< HEAD
        "x-ms-request-id": "9467e899-c01e-0011-2ce4-4877dc000000",
        "x-ms-version": "2020-12-06"
=======
        "x-ms-request-id": "26b0ae17-101e-0070-63ad-9e9c5e000000",
        "x-ms-version": "2021-02-12"
>>>>>>> 7e782c87
      },
      "ResponseBody": []
    }
  ],
  "Variables": {
    "DateTimeOffsetNow": "2021-08-31T16:19:19.2567335-05:00",
    "RandomSeed": "885818541",
    "Storage_TestConfigOAuth": "OAuthTenant\nseanoauthcanary\nU2FuaXRpemVk\nhttps://seanoauthcanary.blob.core.windows.net\nhttps://seanoauthcanary.file.core.windows.net\nhttps://seanoauthcanary.queue.core.windows.net\nhttps://seanoauthcanary.table.core.windows.net\n\n\n\n\nhttps://seanoauthcanary-secondary.blob.core.windows.net\nhttps://seanoauthcanary-secondary.file.core.windows.net\nhttps://seanoauthcanary-secondary.queue.core.windows.net\nhttps://seanoauthcanary-secondary.table.core.windows.net\n68390a19-a643-458b-b726-408abf67b4fc\nSanitized\n72f988bf-86f1-41af-91ab-2d7cd011db47\nhttps://login.microsoftonline.com/\nCloud\nBlobEndpoint=https://seanoauthcanary.blob.core.windows.net/;QueueEndpoint=https://seanoauthcanary.queue.core.windows.net/;FileEndpoint=https://seanoauthcanary.file.core.windows.net/;BlobSecondaryEndpoint=https://seanoauthcanary-secondary.blob.core.windows.net/;QueueSecondaryEndpoint=https://seanoauthcanary-secondary.queue.core.windows.net/;FileSecondaryEndpoint=https://seanoauthcanary-secondary.file.core.windows.net/;AccountName=seanoauthcanary;AccountKey=Sanitized\n\nXClient\nba45b233-e2ef-4169-8808-49eb0d8eba0d"
  }
}<|MERGE_RESOLUTION|>--- conflicted
+++ resolved
@@ -14,11 +14,7 @@
         "x-ms-blob-public-access": "container",
         "x-ms-client-request-id": "62c4d295-37e7-982a-a9b5-5efe5b12d3b4",
         "x-ms-return-client-request-id": "true",
-<<<<<<< HEAD
-        "x-ms-version": "2020-12-06"
-=======
-        "x-ms-version": "2021-02-12"
->>>>>>> 7e782c87
+        "x-ms-version": "2021-02-12"
       },
       "RequestBody": null,
       "StatusCode": 201,
@@ -32,13 +28,8 @@
           "Microsoft-HTTPAPI/2.0"
         ],
         "x-ms-client-request-id": "62c4d295-37e7-982a-a9b5-5efe5b12d3b4",
-<<<<<<< HEAD
-        "x-ms-request-id": "9467e88e-c01e-0011-24e4-4877dc000000",
-        "x-ms-version": "2020-12-06"
-=======
         "x-ms-request-id": "26b0adfa-101e-0070-49ad-9e9c5e000000",
         "x-ms-version": "2021-02-12"
->>>>>>> 7e782c87
       },
       "ResponseBody": []
     },
@@ -56,11 +47,7 @@
         "x-ms-blob-type": "AppendBlob",
         "x-ms-client-request-id": "ca6946d8-4c72-fe03-9ed3-b480392a9060",
         "x-ms-return-client-request-id": "true",
-<<<<<<< HEAD
-        "x-ms-version": "2020-12-06"
-=======
-        "x-ms-version": "2021-02-12"
->>>>>>> 7e782c87
+        "x-ms-version": "2021-02-12"
       },
       "RequestBody": null,
       "StatusCode": 201,
@@ -76,13 +63,8 @@
         "x-ms-client-request-id": "ca6946d8-4c72-fe03-9ed3-b480392a9060",
         "x-ms-request-id": "26b0adfc-101e-0070-4aad-9e9c5e000000",
         "x-ms-request-server-encrypted": "true",
-<<<<<<< HEAD
-        "x-ms-version": "2020-12-06",
-        "x-ms-version-id": "2021-05-14T17:16:09.7891361Z"
-=======
         "x-ms-version": "2021-02-12",
         "x-ms-version-id": "2021-08-31T21:19:18.4771749Z"
->>>>>>> 7e782c87
       },
       "ResponseBody": []
     },
@@ -103,11 +85,7 @@
         "x-ms-meta-meta": "data",
         "x-ms-meta-UPPER": "case",
         "x-ms-return-client-request-id": "true",
-<<<<<<< HEAD
-        "x-ms-version": "2020-12-06"
-=======
-        "x-ms-version": "2021-02-12"
->>>>>>> 7e782c87
+        "x-ms-version": "2021-02-12"
       },
       "RequestBody": null,
       "StatusCode": 200,
@@ -123,13 +101,8 @@
         "x-ms-client-request-id": "c1276e00-eee0-e562-a574-173b88c845ab",
         "x-ms-request-id": "26b0ae02-101e-0070-4ead-9e9c5e000000",
         "x-ms-request-server-encrypted": "true",
-<<<<<<< HEAD
-        "x-ms-version": "2020-12-06",
-        "x-ms-version-id": "2021-05-14T17:16:09.8660922Z"
-=======
         "x-ms-version": "2021-02-12",
         "x-ms-version-id": "2021-08-31T21:19:18.5341438Z"
->>>>>>> 7e782c87
       },
       "ResponseBody": []
     },
@@ -148,11 +121,7 @@
         ],
         "x-ms-client-request-id": "cb7fb2c9-cf02-0e80-28e6-0d2b05696034",
         "x-ms-return-client-request-id": "true",
-<<<<<<< HEAD
-        "x-ms-version": "2020-12-06"
-=======
-        "x-ms-version": "2021-02-12"
->>>>>>> 7e782c87
+        "x-ms-version": "2021-02-12"
       },
       "RequestBody": "\uFEFF\u003CKeyInfo\u003E\u003CExpiry\u003E2021-08-31T22:19:19Z\u003C/Expiry\u003E\u003C/KeyInfo\u003E",
       "StatusCode": 200,
@@ -165,22 +134,13 @@
         ],
         "Transfer-Encoding": "chunked",
         "x-ms-client-request-id": "cb7fb2c9-cf02-0e80-28e6-0d2b05696034",
-<<<<<<< HEAD
-        "x-ms-request-id": "9467e894-c01e-0011-27e4-4877dc000000",
-        "x-ms-version": "2020-12-06"
-=======
         "x-ms-request-id": "26b0ae04-101e-0070-50ad-9e9c5e000000",
         "x-ms-version": "2021-02-12"
->>>>>>> 7e782c87
       },
       "ResponseBody": "\uFEFF\u003C?xml version=\u00221.0\u0022 encoding=\u0022utf-8\u0022?\u003E\u003CUserDelegationKey\u003E\u003CSignedOid\u003Ec4f48289-bb84-4086-b250-6f94a8f64cee\u003C/SignedOid\u003E\u003CSignedTid\u003E72f988bf-86f1-41af-91ab-2d7cd011db47\u003C/SignedTid\u003E\u003CSignedStart\u003E2021-08-31T21:19:18Z\u003C/SignedStart\u003E\u003CSignedExpiry\u003E2021-08-31T22:19:19Z\u003C/SignedExpiry\u003E\u003CSignedService\u003Eb\u003C/SignedService\u003E\u003CSignedVersion\u003E2020-12-06\u003C/SignedVersion\u003E\u003CValue\u003EbxkuI8JT82pmHMCRTN42zhPKyqNbdPGAVhuWHaVrabA=\u003C/Value\u003E\u003C/UserDelegationKey\u003E"
     },
     {
-<<<<<<< HEAD
-      "RequestUri": "https://seanoauthstage.blob.core.windows.net/test-container-9f295737-02ab-c9da-dccc-e30888d49f31/test-blob-4e954627-9738-f033-ad67-fe000749b8d4?versionid=2021-05-14T17%3A16%3A09.7891361Z&skoid=c4f48289-bb84-4086-b250-6f94a8f64cee&sktid=72f988bf-86f1-41af-91ab-2d7cd011db47&skt=2021-05-14T17%3A16%3A09Z&ske=2021-05-14T18%3A16%3A10Z&sks=b&skv=2020-10-02&sv=2020-12-06&st=2021-05-14T16%3A16%3A10Z&se=2021-05-14T18%3A16%3A10Z&sr=b&sp=racwdxltmei&sig=Sanitized",
-=======
       "RequestUri": "https://seanoauthcanary.blob.core.windows.net/test-container-9f295737-02ab-c9da-dccc-e30888d49f31/test-blob-4e954627-9738-f033-ad67-fe000749b8d4?versionid=2021-08-31T21%3A19%3A18.4771749Z\u0026skoid=c4f48289-bb84-4086-b250-6f94a8f64cee\u0026sktid=72f988bf-86f1-41af-91ab-2d7cd011db47\u0026skt=2021-08-31T21%3A19%3A18Z\u0026ske=2021-08-31T22%3A19%3A19Z\u0026sks=b\u0026skv=2020-12-06\u0026sv=2021-02-12\u0026st=2021-08-31T20%3A19%3A19Z\u0026se=2021-08-31T22%3A19%3A19Z\u0026sr=b\u0026sp=racwdxyltmei\u0026sig=Sanitized",
->>>>>>> 7e782c87
       "RequestMethod": "DELETE",
       "RequestHeaders": {
         "Accept": "application/xml",
@@ -190,11 +150,7 @@
         ],
         "x-ms-client-request-id": "d6720ad1-7949-a2a8-5b96-34f8a6c4b538",
         "x-ms-return-client-request-id": "true",
-<<<<<<< HEAD
-        "x-ms-version": "2020-12-06"
-=======
-        "x-ms-version": "2021-02-12"
->>>>>>> 7e782c87
+        "x-ms-version": "2021-02-12"
       },
       "RequestBody": null,
       "StatusCode": 202,
@@ -207,13 +163,8 @@
         ],
         "x-ms-client-request-id": "d6720ad1-7949-a2a8-5b96-34f8a6c4b538",
         "x-ms-delete-type-permanent": "true",
-<<<<<<< HEAD
-        "x-ms-request-id": "9467e895-c01e-0011-28e4-4877dc000000",
-        "x-ms-version": "2020-12-06"
-=======
         "x-ms-request-id": "26b0ae0c-101e-0070-58ad-9e9c5e000000",
         "x-ms-version": "2021-02-12"
->>>>>>> 7e782c87
       },
       "ResponseBody": []
     },
@@ -230,11 +181,7 @@
         ],
         "x-ms-client-request-id": "fa5935d4-8af7-57ea-2422-2357782ba6b9",
         "x-ms-return-client-request-id": "true",
-<<<<<<< HEAD
-        "x-ms-version": "2020-12-06"
-=======
-        "x-ms-version": "2021-02-12"
->>>>>>> 7e782c87
+        "x-ms-version": "2021-02-12"
       },
       "RequestBody": null,
       "StatusCode": 200,
@@ -262,13 +209,8 @@
         "x-ms-meta-UPPER": "case",
         "x-ms-request-id": "26b0ae0f-101e-0070-5bad-9e9c5e000000",
         "x-ms-server-encrypted": "true",
-<<<<<<< HEAD
-        "x-ms-version": "2020-12-06",
-        "x-ms-version-id": "2021-05-14T17:16:09.8660922Z"
-=======
         "x-ms-version": "2021-02-12",
         "x-ms-version-id": "2021-08-31T21:19:18.5341438Z"
->>>>>>> 7e782c87
       },
       "ResponseBody": []
     },
@@ -285,11 +227,7 @@
         ],
         "x-ms-client-request-id": "702312a9-bb6b-9441-ad33-e2e600c6a463",
         "x-ms-return-client-request-id": "true",
-<<<<<<< HEAD
-        "x-ms-version": "2020-12-06"
-=======
-        "x-ms-version": "2021-02-12"
->>>>>>> 7e782c87
+        "x-ms-version": "2021-02-12"
       },
       "RequestBody": null,
       "StatusCode": 202,
@@ -301,13 +239,8 @@
           "Microsoft-HTTPAPI/2.0"
         ],
         "x-ms-client-request-id": "702312a9-bb6b-9441-ad33-e2e600c6a463",
-<<<<<<< HEAD
-        "x-ms-request-id": "9467e899-c01e-0011-2ce4-4877dc000000",
-        "x-ms-version": "2020-12-06"
-=======
         "x-ms-request-id": "26b0ae17-101e-0070-63ad-9e9c5e000000",
         "x-ms-version": "2021-02-12"
->>>>>>> 7e782c87
       },
       "ResponseBody": []
     }
