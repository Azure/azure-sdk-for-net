--- conflicted
+++ resolved
@@ -6,39 +6,30 @@
       "RequestHeaders": {
         "Accept": "application/xml",
         "Authorization": "Sanitized",
-        "traceparent": "00-79972f3a6ec5914ea8616bb3092375fd-839203e201255d4e-00",
-        "User-Agent": [
-          "azsdk-net-Storage.Blobs/12.9.0-alpha.20210402.1",
-          "(.NET 5.0.4; Microsoft Windows 10.0.19042)"
+        "traceparent": "00-a69deb1714957c43a6e89260756c70ff-91e5600b55a30b42-00",
+        "User-Agent": [
+          "azsdk-net-Storage.Blobs/12.9.0-alpha.20210217.1",
+          "(.NET 5.0.3; Microsoft Windows 10.0.19042)"
         ],
         "x-ms-blob-public-access": "container",
         "x-ms-client-request-id": "62c4d295-37e7-982a-a9b5-5efe5b12d3b4",
         "x-ms-return-client-request-id": "true",
-<<<<<<< HEAD
-        "x-ms-version": "2020-08-04"
-=======
-         "x-ms-version": "2020-10-02"
->>>>>>> 65932564
+         "x-ms-version": "2020-10-02"
       },
       "RequestBody": null,
       "StatusCode": 201,
       "ResponseHeaders": {
         "Content-Length": "0",
-        "Date": "Fri, 02 Apr 2021 17:28:31 GMT",
-        "ETag": "\u00220x8D8F5FCBCC9CC7D\u0022",
-        "Last-Modified": "Fri, 02 Apr 2021 17:28:32 GMT",
+        "Date": "Wed, 17 Feb 2021 18:44:45 GMT",
+        "ETag": "\u00220x8D8D37418DA4B81\u0022",
+        "Last-Modified": "Wed, 17 Feb 2021 18:44:45 GMT",
         "Server": [
           "Windows-Azure-Blob/1.0",
           "Microsoft-HTTPAPI/2.0"
         ],
         "x-ms-client-request-id": "62c4d295-37e7-982a-a9b5-5efe5b12d3b4",
-<<<<<<< HEAD
-        "x-ms-request-id": "44efd78f-701e-0004-02e5-27a8ae000000",
-        "x-ms-version": "2020-08-04"
-=======
         "x-ms-request-id": "af1919bd-901e-0051-2f5c-05b825000000",
          "x-ms-version": "2020-10-02"
->>>>>>> 65932564
       },
       "ResponseBody": []
     },
@@ -48,41 +39,32 @@
       "RequestHeaders": {
         "Accept": "application/xml",
         "Authorization": "Sanitized",
-        "traceparent": "00-087d880f0e6ffe4b8db54e4cfafdb14e-74b447b481663d40-00",
-        "User-Agent": [
-          "azsdk-net-Storage.Blobs/12.9.0-alpha.20210402.1",
-          "(.NET 5.0.4; Microsoft Windows 10.0.19042)"
+        "traceparent": "00-bce8199314707c488ed7fa220f320a76-2da29680f28e0649-00",
+        "User-Agent": [
+          "azsdk-net-Storage.Blobs/12.9.0-alpha.20210217.1",
+          "(.NET 5.0.3; Microsoft Windows 10.0.19042)"
         ],
         "x-ms-blob-type": "AppendBlob",
         "x-ms-client-request-id": "ca6946d8-4c72-fe03-9ed3-b480392a9060",
         "x-ms-return-client-request-id": "true",
-<<<<<<< HEAD
-        "x-ms-version": "2020-08-04"
-=======
-         "x-ms-version": "2020-10-02"
->>>>>>> 65932564
+         "x-ms-version": "2020-10-02"
       },
       "RequestBody": null,
       "StatusCode": 201,
       "ResponseHeaders": {
         "Content-Length": "0",
-        "Date": "Fri, 02 Apr 2021 17:28:31 GMT",
-        "ETag": "\u00220x8D8F5FCBCDCC2A3\u0022",
-        "Last-Modified": "Fri, 02 Apr 2021 17:28:32 GMT",
+        "Date": "Wed, 17 Feb 2021 18:44:45 GMT",
+        "ETag": "\u00220x8D8D37418E2B0E3\u0022",
+        "Last-Modified": "Wed, 17 Feb 2021 18:44:46 GMT",
         "Server": [
           "Windows-Azure-Blob/1.0",
           "Microsoft-HTTPAPI/2.0"
         ],
         "x-ms-client-request-id": "ca6946d8-4c72-fe03-9ed3-b480392a9060",
-        "x-ms-request-id": "44efd95a-701e-0004-79e5-27a8ae000000",
+        "x-ms-request-id": "af1919c2-901e-0051-325c-05b825000000",
         "x-ms-request-server-encrypted": "true",
-<<<<<<< HEAD
-        "x-ms-version": "2020-08-04",
-        "x-ms-version-id": "2021-04-02T17:28:32.2073251Z"
-=======
          "x-ms-version": "2020-10-02",
         "x-ms-version-id": "2021-02-17T18:44:46.0101859Z"
->>>>>>> 65932564
       },
       "ResponseBody": []
     },
@@ -92,10 +74,10 @@
       "RequestHeaders": {
         "Accept": "application/xml",
         "Authorization": "Sanitized",
-        "traceparent": "00-2d56a09af72adf4bb744fde8d59d4b1e-1a3ac7b1783c4e47-00",
-        "User-Agent": [
-          "azsdk-net-Storage.Blobs/12.9.0-alpha.20210402.1",
-          "(.NET 5.0.4; Microsoft Windows 10.0.19042)"
+        "traceparent": "00-4b54e26160af064fb651c85249e85101-2788ec2c6bf4dc47-00",
+        "User-Agent": [
+          "azsdk-net-Storage.Blobs/12.9.0-alpha.20210217.1",
+          "(.NET 5.0.3; Microsoft Windows 10.0.19042)"
         ],
         "x-ms-client-request-id": "c1276e00-eee0-e562-a574-173b88c845ab",
         "x-ms-meta-Capital": "letter",
@@ -103,33 +85,24 @@
         "x-ms-meta-meta": "data",
         "x-ms-meta-UPPER": "case",
         "x-ms-return-client-request-id": "true",
-<<<<<<< HEAD
-        "x-ms-version": "2020-08-04"
-=======
-         "x-ms-version": "2020-10-02"
->>>>>>> 65932564
+         "x-ms-version": "2020-10-02"
       },
       "RequestBody": null,
       "StatusCode": 200,
       "ResponseHeaders": {
         "Content-Length": "0",
-        "Date": "Fri, 02 Apr 2021 17:28:31 GMT",
-        "ETag": "\u00220x8D8F5FCBCE79683\u0022",
-        "Last-Modified": "Fri, 02 Apr 2021 17:28:32 GMT",
+        "Date": "Wed, 17 Feb 2021 18:44:46 GMT",
+        "ETag": "\u00220x8D8D37418ECC1A2\u0022",
+        "Last-Modified": "Wed, 17 Feb 2021 18:44:46 GMT",
         "Server": [
           "Windows-Azure-Blob/1.0",
           "Microsoft-HTTPAPI/2.0"
         ],
         "x-ms-client-request-id": "c1276e00-eee0-e562-a574-173b88c845ab",
-        "x-ms-request-id": "44efd9c6-701e-0004-36e5-27a8ae000000",
+        "x-ms-request-id": "af1919cb-901e-0051-3b5c-05b825000000",
         "x-ms-request-server-encrypted": "true",
-<<<<<<< HEAD
-        "x-ms-version": "2020-08-04",
-        "x-ms-version-id": "2021-04-02T17:28:32.2872805Z"
-=======
          "x-ms-version": "2020-10-02",
         "x-ms-version-id": "2021-02-17T18:44:46.0781496Z"
->>>>>>> 65932564
       },
       "ResponseBody": []
     },
@@ -141,79 +114,57 @@
         "Authorization": "Sanitized",
         "Content-Length": "59",
         "Content-Type": "application/xml",
-        "traceparent": "00-9ddf28c9f3b7364d9d0d9d041451731d-21e202bf4715b348-00",
-        "User-Agent": [
-          "azsdk-net-Storage.Blobs/12.9.0-alpha.20210402.1",
-          "(.NET 5.0.4; Microsoft Windows 10.0.19042)"
+        "traceparent": "00-76fa0cbac62a4d439e10ec4614970a86-ba6edee93c042949-00",
+        "User-Agent": [
+          "azsdk-net-Storage.Blobs/12.9.0-alpha.20210217.1",
+          "(.NET 5.0.3; Microsoft Windows 10.0.19042)"
         ],
         "x-ms-client-request-id": "cb7fb2c9-cf02-0e80-28e6-0d2b05696034",
         "x-ms-return-client-request-id": "true",
-<<<<<<< HEAD
-        "x-ms-version": "2020-08-04"
-=======
-         "x-ms-version": "2020-10-02"
->>>>>>> 65932564
-      },
-      "RequestBody": "\uFEFF\u003CKeyInfo\u003E\u003CExpiry\u003E2021-04-02T18:28:32Z\u003C/Expiry\u003E\u003C/KeyInfo\u003E",
+         "x-ms-version": "2020-10-02"
+      },
+      "RequestBody": "\uFEFF\u003CKeyInfo\u003E\u003CExpiry\u003E2021-02-17T19:44:46Z\u003C/Expiry\u003E\u003C/KeyInfo\u003E",
       "StatusCode": 200,
       "ResponseHeaders": {
         "Content-Type": "application/xml",
-        "Date": "Fri, 02 Apr 2021 17:28:31 GMT",
+        "Date": "Wed, 17 Feb 2021 18:44:46 GMT",
         "Server": [
           "Windows-Azure-Blob/1.0",
           "Microsoft-HTTPAPI/2.0"
         ],
         "Transfer-Encoding": "chunked",
         "x-ms-client-request-id": "cb7fb2c9-cf02-0e80-28e6-0d2b05696034",
-<<<<<<< HEAD
-        "x-ms-request-id": "44efda4f-701e-0004-80e5-27a8ae000000",
-        "x-ms-version": "2020-08-04"
-=======
         "x-ms-request-id": "af1919d2-901e-0051-405c-05b825000000",
          "x-ms-version": "2020-10-02"
->>>>>>> 65932564
-      },
-      "ResponseBody": "\uFEFF\u003C?xml version=\u00221.0\u0022 encoding=\u0022utf-8\u0022?\u003E\u003CUserDelegationKey\u003E\u003CSignedOid\u003Ec4f48289-bb84-4086-b250-6f94a8f64cee\u003C/SignedOid\u003E\u003CSignedTid\u003E72f988bf-86f1-41af-91ab-2d7cd011db47\u003C/SignedTid\u003E\u003CSignedStart\u003E2021-04-02T17:28:32Z\u003C/SignedStart\u003E\u003CSignedExpiry\u003E2021-04-02T18:28:32Z\u003C/SignedExpiry\u003E\u003CSignedService\u003Eb\u003C/SignedService\u003E\u003CSignedVersion\u003E2020-06-12\u003C/SignedVersion\u003E\u003CValue\u003Eph3Jq\u002B42kNDk5YxAvt6cbz5GvtD2JExIjscfbLryY7Y=\u003C/Value\u003E\u003C/UserDelegationKey\u003E"
-    },
-    {
-<<<<<<< HEAD
-      "RequestUri": "https://seanoauthcanary.blob.core.windows.net/test-container-9f295737-02ab-c9da-dccc-e30888d49f31/test-blob-4e954627-9738-f033-ad67-fe000749b8d4?versionid=2021-04-02T17%3A28%3A32.2073251Z\u0026skoid=c4f48289-bb84-4086-b250-6f94a8f64cee\u0026sktid=72f988bf-86f1-41af-91ab-2d7cd011db47\u0026skt=2021-04-02T17%3A28%3A32Z\u0026ske=2021-04-02T18%3A28%3A32Z\u0026sks=b\u0026skv=2020-06-12\u0026sv=2020-06-12\u0026st=2021-04-02T16%3A28%3A32Z\u0026se=2021-04-02T18%3A28%3A32Z\u0026sr=b\u0026sp=racwdxltmei\u0026sig=Sanitized",
-=======
+      },
+      "ResponseBody": "\uFEFF\u003C?xml version=\u00221.0\u0022 encoding=\u0022utf-8\u0022?\u003E\u003CUserDelegationKey\u003E\u003CSignedOid\u003Ec4f48289-bb84-4086-b250-6f94a8f64cee\u003C/SignedOid\u003E\u003CSignedTid\u003E72f988bf-86f1-41af-91ab-2d7cd011db47\u003C/SignedTid\u003E\u003CSignedStart\u003E2021-02-17T18:44:46Z\u003C/SignedStart\u003E\u003CSignedExpiry\u003E2021-02-17T19:44:46Z\u003C/SignedExpiry\u003E\u003CSignedService\u003Eb\u003C/SignedService\u003E\u003CSignedVersion\u003E2020-06-12\u003C/SignedVersion\u003E\u003CValue\u003EpYDHVpK7wLINTcrCKkA5ztQ1NfGB53YQ3B5f3Vp4OFM=\u003C/Value\u003E\u003C/UserDelegationKey\u003E"
+    },
+    {
       "RequestUri": "https://seanoauthcanary.blob.core.windows.net/test-container-9f295737-02ab-c9da-dccc-e30888d49f31/test-blob-4e954627-9738-f033-ad67-fe000749b8d4?versionid=2021-02-17T18%3A44%3A46.0101859Z\u0026skoid=c4f48289-bb84-4086-b250-6f94a8f64cee\u0026sktid=72f988bf-86f1-41af-91ab-2d7cd011db47\u0026skt=2021-02-17T18%3A44%3A46Z\u0026ske=2021-02-17T19%3A44%3A46Z\u0026sks=b\u0026skv=2020-06-12\u0026sv=2020-10-02\u0026st=2021-02-17T17%3A44%3A46Z\u0026se=2021-02-17T19%3A44%3A46Z\u0026sr=b\u0026sp=racwdxltme\u0026sig=Sanitized",
->>>>>>> 65932564
       "RequestMethod": "DELETE",
       "RequestHeaders": {
         "Accept": "application/xml",
         "User-Agent": [
-          "azsdk-net-Storage.Blobs/12.9.0-alpha.20210402.1",
-          "(.NET 5.0.4; Microsoft Windows 10.0.19042)"
+          "azsdk-net-Storage.Blobs/12.9.0-alpha.20210217.1",
+          "(.NET 5.0.3; Microsoft Windows 10.0.19042)"
         ],
         "x-ms-client-request-id": "d6720ad1-7949-a2a8-5b96-34f8a6c4b538",
         "x-ms-return-client-request-id": "true",
-<<<<<<< HEAD
-        "x-ms-version": "2020-08-04"
-=======
-         "x-ms-version": "2020-10-02"
->>>>>>> 65932564
+         "x-ms-version": "2020-10-02"
       },
       "RequestBody": null,
       "StatusCode": 202,
       "ResponseHeaders": {
         "Content-Length": "0",
-        "Date": "Fri, 02 Apr 2021 17:28:32 GMT",
+        "Date": "Wed, 17 Feb 2021 18:44:45 GMT",
         "Server": [
           "Windows-Azure-Blob/1.0",
           "Microsoft-HTTPAPI/2.0"
         ],
         "x-ms-client-request-id": "d6720ad1-7949-a2a8-5b96-34f8a6c4b538",
         "x-ms-delete-type-permanent": "true",
-<<<<<<< HEAD
-        "x-ms-request-id": "44efdac4-701e-0004-3ee5-27a8ae000000",
-        "x-ms-version": "2020-08-04"
-=======
         "x-ms-request-id": "fd369b65-101e-003d-3e5c-0553b2000000",
          "x-ms-version": "2020-10-02"
->>>>>>> 65932564
       },
       "ResponseBody": []
     },
@@ -223,18 +174,14 @@
       "RequestHeaders": {
         "Accept": "application/xml",
         "Authorization": "Sanitized",
-        "traceparent": "00-973ad419e16a2d43929c1a60e8dfa868-3987f2e1ebc0394f-00",
-        "User-Agent": [
-          "azsdk-net-Storage.Blobs/12.9.0-alpha.20210402.1",
-          "(.NET 5.0.4; Microsoft Windows 10.0.19042)"
+        "traceparent": "00-5826b02bafb144429a84ea30a44442ba-8dd2632a21e3d04b-00",
+        "User-Agent": [
+          "azsdk-net-Storage.Blobs/12.9.0-alpha.20210217.1",
+          "(.NET 5.0.3; Microsoft Windows 10.0.19042)"
         ],
         "x-ms-client-request-id": "fa5935d4-8af7-57ea-2422-2357782ba6b9",
         "x-ms-return-client-request-id": "true",
-<<<<<<< HEAD
-        "x-ms-version": "2020-08-04"
-=======
-         "x-ms-version": "2020-10-02"
->>>>>>> 65932564
+         "x-ms-version": "2020-10-02"
       },
       "RequestBody": null,
       "StatusCode": 200,
@@ -242,9 +189,9 @@
         "Accept-Ranges": "bytes",
         "Content-Length": "0",
         "Content-Type": "application/octet-stream",
-        "Date": "Fri, 02 Apr 2021 17:28:32 GMT",
-        "ETag": "\u00220x8D8F5FCBCE79683\u0022",
-        "Last-Modified": "Fri, 02 Apr 2021 17:28:32 GMT",
+        "Date": "Wed, 17 Feb 2021 18:44:46 GMT",
+        "ETag": "\u00220x8D8D37418ECC1A2\u0022",
+        "Last-Modified": "Wed, 17 Feb 2021 18:44:46 GMT",
         "Server": [
           "Windows-Azure-Blob/1.0",
           "Microsoft-HTTPAPI/2.0"
@@ -252,7 +199,7 @@
         "x-ms-blob-committed-block-count": "0",
         "x-ms-blob-type": "AppendBlob",
         "x-ms-client-request-id": "fa5935d4-8af7-57ea-2422-2357782ba6b9",
-        "x-ms-creation-time": "Fri, 02 Apr 2021 17:28:32 GMT",
+        "x-ms-creation-time": "Wed, 17 Feb 2021 18:44:46 GMT",
         "x-ms-is-current-version": "true",
         "x-ms-lease-state": "available",
         "x-ms-lease-status": "unlocked",
@@ -260,15 +207,10 @@
         "x-ms-meta-foo": "bar",
         "x-ms-meta-meta": "data",
         "x-ms-meta-UPPER": "case",
-        "x-ms-request-id": "44efdc9c-701e-0004-3ce5-27a8ae000000",
+        "x-ms-request-id": "af1919e7-901e-0051-525c-05b825000000",
         "x-ms-server-encrypted": "true",
-<<<<<<< HEAD
-        "x-ms-version": "2020-08-04",
-        "x-ms-version-id": "2021-04-02T17:28:32.2872805Z"
-=======
          "x-ms-version": "2020-10-02",
         "x-ms-version-id": "2021-02-17T18:44:46.0781496Z"
->>>>>>> 65932564
       },
       "ResponseBody": []
     },
@@ -278,42 +220,33 @@
       "RequestHeaders": {
         "Accept": "application/xml",
         "Authorization": "Sanitized",
-        "traceparent": "00-1704cf3fc7205a4e85c7a043c6a87330-29b785d9d0b14240-00",
-        "User-Agent": [
-          "azsdk-net-Storage.Blobs/12.9.0-alpha.20210402.1",
-          "(.NET 5.0.4; Microsoft Windows 10.0.19042)"
+        "traceparent": "00-6d81036917cf56418332c3bb1e2a1412-a168c828205c4044-00",
+        "User-Agent": [
+          "azsdk-net-Storage.Blobs/12.9.0-alpha.20210217.1",
+          "(.NET 5.0.3; Microsoft Windows 10.0.19042)"
         ],
         "x-ms-client-request-id": "702312a9-bb6b-9441-ad33-e2e600c6a463",
         "x-ms-return-client-request-id": "true",
-<<<<<<< HEAD
-        "x-ms-version": "2020-08-04"
-=======
-         "x-ms-version": "2020-10-02"
->>>>>>> 65932564
+         "x-ms-version": "2020-10-02"
       },
       "RequestBody": null,
       "StatusCode": 202,
       "ResponseHeaders": {
         "Content-Length": "0",
-        "Date": "Fri, 02 Apr 2021 17:28:32 GMT",
+        "Date": "Wed, 17 Feb 2021 18:44:46 GMT",
         "Server": [
           "Windows-Azure-Blob/1.0",
           "Microsoft-HTTPAPI/2.0"
         ],
         "x-ms-client-request-id": "702312a9-bb6b-9441-ad33-e2e600c6a463",
-<<<<<<< HEAD
-        "x-ms-request-id": "44efdcdf-701e-0004-61e5-27a8ae000000",
-        "x-ms-version": "2020-08-04"
-=======
         "x-ms-request-id": "af1919e9-901e-0051-545c-05b825000000",
          "x-ms-version": "2020-10-02"
->>>>>>> 65932564
       },
       "ResponseBody": []
     }
   ],
   "Variables": {
-    "DateTimeOffsetNow": "2021-04-02T12:28:32.5676993-05:00",
+    "DateTimeOffsetNow": "2021-02-17T12:44:46.0958733-06:00",
     "RandomSeed": "885818541",
     "Storage_TestConfigOAuth": "OAuthTenant\nseanoauthcanary\nU2FuaXRpemVk\nhttps://seanoauthcanary.blob.core.windows.net\nhttps://seanoauthcanary.file.core.windows.net\nhttps://seanoauthcanary.queue.core.windows.net\nhttps://seanoauthcanary.table.core.windows.net\n\n\n\n\nhttps://seanoauthcanary-secondary.blob.core.windows.net\nhttps://seanoauthcanary-secondary.file.core.windows.net\nhttps://seanoauthcanary-secondary.queue.core.windows.net\nhttps://seanoauthcanary-secondary.table.core.windows.net\n68390a19-a643-458b-b726-408abf67b4fc\nSanitized\n72f988bf-86f1-41af-91ab-2d7cd011db47\nhttps://login.microsoftonline.com/\nCloud\nBlobEndpoint=https://seanoauthcanary.blob.core.windows.net/;QueueEndpoint=https://seanoauthcanary.queue.core.windows.net/;FileEndpoint=https://seanoauthcanary.file.core.windows.net/;BlobSecondaryEndpoint=https://seanoauthcanary-secondary.blob.core.windows.net/;QueueSecondaryEndpoint=https://seanoauthcanary-secondary.queue.core.windows.net/;FileSecondaryEndpoint=https://seanoauthcanary-secondary.file.core.windows.net/;AccountName=seanoauthcanary;AccountKey=Sanitized\n"
   }
