--- conflicted
+++ resolved
@@ -15,25 +15,11 @@
         "x-ms-client-request-id": "0d3d0743-9ad3-4060-6571-7b22c68fd991",
         "x-ms-date": "Fri, 06 Aug 2021 15:44:03 GMT",
         "x-ms-return-client-request-id": "true",
-<<<<<<< HEAD
-        "x-ms-version": "2020-12-06"
-=======
         "x-ms-version": "2021-02-12"
->>>>>>> 7e782c87
       },
       "RequestBody": null,
       "StatusCode": 201,
       "ResponseHeaders": {
-<<<<<<< HEAD
-        "Content-Length": "0",
-        "Date": "Mon, 26 Apr 2021 22:30:08 GMT",
-        "ETag": "\"0x8D90902D93C57E7\"",
-        "Last-Modified": "Mon, 26 Apr 2021 22:30:08 GMT",
-        "Server": "Windows-Azure-Blob/1.0 Microsoft-HTTPAPI/2.0",
-        "x-ms-client-request-id": "3f1128fc-c5b4-bd61-12fd-f846559a4643",
-        "x-ms-request-id": "8b84a39c-a01e-0032-54eb-3acac6000000",
-        "x-ms-version": "2020-12-06"
-=======
         "Date": "Fri, 06 Aug 2021 15:44:04 GMT",
         "ETag": "\u00220x8D958F105200EBD\u0022",
         "Last-Modified": "Fri, 06 Aug 2021 15:44:04 GMT",
@@ -41,7 +27,6 @@
         "x-ms-client-request-id": "0d3d0743-9ad3-4060-6571-7b22c68fd991",
         "x-ms-request-id": "19d1b327-601e-0003-01d9-8a5459000000",
         "x-ms-version": "2021-02-12"
->>>>>>> 7e782c87
       },
       "ResponseBody": []
     },
@@ -62,11 +47,7 @@
         "x-ms-client-request-id": "7b244580-4ebf-7a91-ef25-3e3199c0f973",
         "x-ms-date": "Fri, 06 Aug 2021 15:44:04 GMT",
         "x-ms-return-client-request-id": "true",
-<<<<<<< HEAD
-        "x-ms-version": "2020-12-06"
-=======
         "x-ms-version": "2021-02-12"
->>>>>>> 7e782c87
       },
       "RequestBody": "yLmq9eoEbBllIFiggtV/xsG0dYKBsD8zoAj7hhSbWcCktloM5OOmyQcL1R64xrI8zb4DMS9LRBd5d1XiCOYFysaX/Mt7c\u002BHdDqx7ddsgetlVvrhWlyeRWXJCkm2NxMAhBgtXIMnnwFrcJSOCz848WPx7jEktrjKfBqNZOeB0UErrWm7PyVoQbv5eeXIEDomjBjlxETd281fZuBkmjYd5aNXYlnVfbI\u002Bhax1LzjW/mvgZtjOmAj4SdWYW9hBA6eF35RCcK3cTQ5mq0KYZKiUiGR0hDddU0maXxiEPSHZ/YYI81OkkI2\u002BBBnKa/DKY\u002BUpB9NzyH9wJIxKqBWVWA/oiKm4j3FY7/vauoAZludU0/8zWzlSajUGlM7HWeh0JKwJ3eNLDdBz0BfblQ37VpGk9dQWYfzWmh50tfamlZYPYpHUE7UEDcYqw4shetEnD0I5ImAQYcavM0fA0lvZyTp9yDZ4J0LcnOgR655xsR9JUaa0bXcx/wDPJNxtRztqUPpMo7Kequf/XIF7/nYkPYIkd4CxJVvHT8kxrP5mb1Wwq5qkIQ1srqbCtRDxugCOputeSM\u002B2uSuehVflaPnlmO0rx1bbfBhwu8Td7mxK1ZHIpwYXBCKJ/e5vCZ\u002B1h0Wo2RwjxfKttyrS6ZEG1Mq/U7PCHMX30pDKoclkaHZ8uzCDMRVQKw\u002BjGvPfQBqRgyUjs7Xr92p/tQaLVSAlRUq0VjJgh6e1bySgIwHWFI56OSKkRLS8kMfKB3wOxNXredWlKu3oMP99bkSNR9BkqZx4ERwBfPyV98FqlnwrpqZSuKUoLO2cjgQnJtZwL0z3YVnflrO56fzVEzMsfZp/VcuePo8rOHyy24MX2lYqIch0dzUmSA/ymM6oVx26cBBpq9EO0fC9yCTdKL8wohOmru1qtAplVQm7r6HAguVe9GdyqjKFG1Pbtq8MSR9Qwfa/BaQwU7gKBFLHVyJO/UlDfjRXvfvhHZeZjwFbVQ/qZumvBXlBLqSvaKXfvcAtjLllzMrq/QP\u002B2eQMlsC6rq9G2Ow4n/vP/lOPqFVSBV/TaAJH9YhA/2nprCuVMJvj8Ln2lOTX9OzBlc57X1CqqNSEPSrCcrUnBdmGTvPQOs27q7ufX2x6/3MVhmO5yaAZPwNTDPNtIX4Ez5MLUan47V8Aw7OZD01kDUG3qOxVbTg5bRPsfSnaSoo5lo/db6nJGJUAtQXwfC\u002B16v\u002BxtXSRr2JW0eSWCHAxJnUlX3TBip2X6pBXVLQ2ROzgOpYqJJERq\u002Bstip3FMwwkz46Myxy29GBiGcrkOlquHIz3tdHeBv3gF7eNk/wDzreAMoUlpXnMKUYxyA7KKXGMf2oQ0X0\u002BSsSMqLdpJWBkYkw==",
       "StatusCode": 201,
@@ -80,11 +61,7 @@
         "x-ms-content-crc64": "nlLU1Arknlo=",
         "x-ms-request-id": "19d1b32b-601e-0003-02d9-8a5459000000",
         "x-ms-request-server-encrypted": "true",
-<<<<<<< HEAD
-        "x-ms-version": "2020-12-06"
-=======
         "x-ms-version": "2021-02-12"
->>>>>>> 7e782c87
       },
       "ResponseBody": []
     },
@@ -108,25 +85,11 @@
         "x-ms-client-request-id": "13c949b2-9cf4-76d3-4687-053ce0923022",
         "x-ms-date": "Fri, 06 Aug 2021 15:44:04 GMT",
         "x-ms-return-client-request-id": "true",
-<<<<<<< HEAD
-        "x-ms-version": "2020-12-06"
-=======
         "x-ms-version": "2021-02-12"
->>>>>>> 7e782c87
       },
       "RequestBody": null,
       "StatusCode": 200,
       "ResponseHeaders": {
-<<<<<<< HEAD
-        "Content-Length": "0",
-        "Date": "Mon, 26 Apr 2021 22:30:09 GMT",
-        "ETag": "\"0x8D90902D987EDBB\"",
-        "Last-Modified": "Mon, 26 Apr 2021 22:30:09 GMT",
-        "Server": "Windows-Azure-Blob/1.0 Microsoft-HTTPAPI/2.0",
-        "x-ms-client-request-id": "73f9c099-6f5a-b2ed-5a6e-bebcc06a7c2c",
-        "x-ms-request-id": "8b84a4ad-a01e-0032-3deb-3acac6000000",
-        "x-ms-version": "2020-12-06"
-=======
         "Date": "Fri, 06 Aug 2021 15:44:04 GMT",
         "ETag": "\u00220x8D958F105768290\u0022",
         "Last-Modified": "Fri, 06 Aug 2021 15:44:05 GMT",
@@ -134,7 +97,6 @@
         "x-ms-client-request-id": "13c949b2-9cf4-76d3-4687-053ce0923022",
         "x-ms-request-id": "19d1b32c-601e-0003-03d9-8a5459000000",
         "x-ms-version": "2021-02-12"
->>>>>>> 7e782c87
       },
       "ResponseBody": []
     },
@@ -152,11 +114,7 @@
         "x-ms-client-request-id": "4f7fdabe-e6f7-bd7e-9c77-6bd26981db2e",
         "x-ms-date": "Fri, 06 Aug 2021 15:44:04 GMT",
         "x-ms-return-client-request-id": "true",
-<<<<<<< HEAD
-        "x-ms-version": "2020-12-06"
-=======
         "x-ms-version": "2021-02-12"
->>>>>>> 7e782c87
       },
       "RequestBody": null,
       "StatusCode": 200,
@@ -185,11 +143,7 @@
         "x-ms-request-id": "19d1b32d-601e-0003-04d9-8a5459000000",
         "x-ms-resource-type": "file",
         "x-ms-server-encrypted": "true",
-<<<<<<< HEAD
-        "x-ms-version": "2020-12-06"
-=======
         "x-ms-version": "2021-02-12"
->>>>>>> 7e782c87
       },
       "ResponseBody": []
     },
@@ -207,29 +161,16 @@
         "x-ms-client-request-id": "067eb7b4-e012-422b-f8f7-b0625c64a905",
         "x-ms-date": "Fri, 06 Aug 2021 15:44:04 GMT",
         "x-ms-return-client-request-id": "true",
-<<<<<<< HEAD
-        "x-ms-version": "2020-12-06"
-=======
         "x-ms-version": "2021-02-12"
->>>>>>> 7e782c87
       },
       "RequestBody": null,
       "StatusCode": 202,
       "ResponseHeaders": {
-<<<<<<< HEAD
-        "Content-Length": "0",
-        "Date": "Mon, 26 Apr 2021 22:30:10 GMT",
-        "Server": "Windows-Azure-Blob/1.0 Microsoft-HTTPAPI/2.0",
-        "x-ms-client-request-id": "2edb8169-593a-2f03-ec19-8aea12b78c8b",
-        "x-ms-request-id": "8b84a535-a01e-0032-35eb-3acac6000000",
-        "x-ms-version": "2020-12-06"
-=======
         "Date": "Fri, 06 Aug 2021 15:44:04 GMT",
         "Transfer-Encoding": "chunked",
         "x-ms-client-request-id": "067eb7b4-e012-422b-f8f7-b0625c64a905",
         "x-ms-request-id": "19d1b32e-601e-0003-05d9-8a5459000000",
         "x-ms-version": "2021-02-12"
->>>>>>> 7e782c87
       },
       "ResponseBody": []
     }
