{
  "Entries": [
    {
      "RequestUri": "https://seanmcccanary.blob.core.windows.net/test-container-569de4b3-1ab6-aeec-91ce-e9264c6543c5?restype=container",
      "RequestMethod": "PUT",
      "RequestHeaders": {
        "Authorization": "Sanitized",
        "traceparent": "00-c9f9dd7ebc4b464082ca62f8f3644a0c-41cabbf08025624e-00",
        "User-Agent": [
          "azsdk-net-Storage.Blobs/12.5.0-dev.20200402.1",
          "(.NET Core 4.6.28325.01; Microsoft Windows 10.0.18362 )"
        ],
        "x-ms-blob-public-access": "container",
        "x-ms-client-request-id": "63440fad-b501-74a6-8d34-1008d6fbdfde",
        "x-ms-date": "Thu, 02 Apr 2020 23:45:21 GMT",
        "x-ms-return-client-request-id": "true",
<<<<<<< HEAD
        "x-ms-version": "2019-12-12"
=======
        "x-ms-version": "2020-02-10"
>>>>>>> 60f4876e
      },
      "RequestBody": null,
      "StatusCode": 201,
      "ResponseHeaders": {
        "Content-Length": "0",
        "Date": "Thu, 02 Apr 2020 23:45:20 GMT",
        "ETag": "\u00220x8D7D75FE7C88A54\u0022",
        "Last-Modified": "Thu, 02 Apr 2020 23:45:20 GMT",
        "Server": [
          "Windows-Azure-Blob/1.0",
          "Microsoft-HTTPAPI/2.0"
        ],
        "x-ms-client-request-id": "63440fad-b501-74a6-8d34-1008d6fbdfde",
        "x-ms-request-id": "28542cf2-c01e-007b-5b48-090f3c000000",
<<<<<<< HEAD
        "x-ms-version": "2019-12-12"
=======
        "x-ms-version": "2020-02-10"
>>>>>>> 60f4876e
      },
      "ResponseBody": []
    },
    {
      "RequestUri": "https://seanmcccanary.blob.core.windows.net/test-container-569de4b3-1ab6-aeec-91ce-e9264c6543c5/test-blob-7eb4f404-5954-6154-b32c-942b1a04e4ec",
      "RequestMethod": "PUT",
      "RequestHeaders": {
        "Authorization": "Sanitized",
        "Content-Length": "1024",
        "traceparent": "00-4095fbf36091d84cade68d61a7850444-7f39f9540aedbf4a-00",
        "User-Agent": [
          "azsdk-net-Storage.Blobs/12.5.0-dev.20200402.1",
          "(.NET Core 4.6.28325.01; Microsoft Windows 10.0.18362 )"
        ],
        "x-ms-blob-type": "BlockBlob",
        "x-ms-client-request-id": "d7678804-897c-56db-0394-17aa655a3be1",
        "x-ms-date": "Thu, 02 Apr 2020 23:45:21 GMT",
        "x-ms-return-client-request-id": "true",
<<<<<<< HEAD
        "x-ms-version": "2019-12-12"
=======
        "x-ms-version": "2020-02-10"
>>>>>>> 60f4876e
      },
      "RequestBody": "Q314PSDgw1vwhBbyQCiZxash4tbvDBZUuuOw1CB7WohQI8VZg6G9JDBZjtBCYSGLks9/\u002BCIN/TdmJII9L\u002B87dSmOoRxjQEIJZL2llX5GEVjBJEJR\u002B2FlQiWO8l8egPRBHRims8AEKFGMdZRkaGe4IBIqewut6nnHKF721E7j6\u002BPIZHhln12YvfzwxIXNAdq\u002B1dJM9ATplDOe34phDVMDqYqwmwTvU4G1kb0OvCX0\u002BieEOP98l/bf389ExsDSN7Cp7Bv7HWXVzoJRlmNG29cOquRj3NRThxKU0Lw0qozA4lkNZc8K\u002BNzCrmp9KwCTmQP3Nhzbb1rcVWUJZ0yooSP1kLMJOXYHA7EHoC5q1lwRATe4PHRw5XP\u002BMQ9qAZGQGQ1Gh5pMiV\u002BN7zJq084scX8J92YU72SvhapACghmnQIgd4cgI07BxHfXK0xBBRKl0b\u002BPYAkreymplwHvDH5XJlIwSVtHDE0xSDLuPMQXbYCYmzlJ1z349ftdd4xM0bj5gAT6Ebu2XcVxXhjXPD9lkSmBVnFFDk8UN1Rg6ZTB5HZ59by/HFzE4j1z13gkIbm8\u002BOVjy3pHs3G05tpnVXQwsHqhXUaCpXXNvXQz0TbX7xWbo/CuXRn7MkFKCzaCXI3IQif\u002Bg8RyOlNwlg0GE\u002BI73fbEzLGDgVJgpioFN5o\u002BS2Dmao4O2GxQKGmdPscL9R5fDy1AvY/bRcHVndyabAK5MkqsH6hTLASJc6NI5kOKVbALpShs/o3RCyXNOTuPtrxn4wt8XtV2DOIotkrsk199SkcsjsfaTDO92xSDhfPJ\u002Bbzn4AI3DvbblZlFREdD5HjGUO7zYyj0jZbYv4LB8ofvX72NBLJcRTxRUPgtlAjsevebvTUE1ZWU8lNrX050GqISVuSKtt/FaQqyohMvx/iO60WLJTVR6oon\u002BBJf8ebt3DZWGz4kYsMX1lMqUjKCZCta3XMJ6PRswGtaYr3NZXgjxMXc2au6aYmBdE7iJ5dXpJPnBRNy4/RB6VrSyf8GSnDbBo1tpYt/n3PqiHSlipnTA74p5mBkseDRm/BQ56CKeineBiAK6v4IZ2Wfh1uAm17B/8ZB3GMPd1WsmwqbLrjTYA1Kx4R5yRm/IH77xCmFUf\u002BRj\u002BjZSZ3Gzo/KXU70bTmszCdNNdPaSDWtgbvlFLIrJ0oKCZ/P\u002BRdwhPn0rmzKy7NFTvgCOBsrt0azLMfh4LrdnzYD6WOa3dIP3bHa5ZrJ4rYIoMW5Ke4u3lJYHM1PjqM/Fw42xuFPq3Em8lpqUdGs6UkQ2UD0I3VH1AoRQsAEv08Nm82LkhvUuPVUkzeTxI2AqzKEP7RjSvSZ7/LXPmixITILXbYEIVctOyBLoI8\u002BsxB8kA==",
      "StatusCode": 201,
      "ResponseHeaders": {
        "Content-Length": "0",
        "Content-MD5": "3uXOZmVUSJPCcwIa6gzYbQ==",
        "Date": "Thu, 02 Apr 2020 23:45:20 GMT",
        "ETag": "\u00220x8D7D75FE7D55913\u0022",
        "Last-Modified": "Thu, 02 Apr 2020 23:45:20 GMT",
        "Server": [
          "Windows-Azure-Blob/1.0",
          "Microsoft-HTTPAPI/2.0"
        ],
        "x-ms-client-request-id": "d7678804-897c-56db-0394-17aa655a3be1",
        "x-ms-content-crc64": "eHkPg2zLcFY=",
        "x-ms-request-id": "28542d04-c01e-007b-6948-090f3c000000",
        "x-ms-request-server-encrypted": "true",
<<<<<<< HEAD
        "x-ms-version": "2019-12-12"
=======
        "x-ms-version": "2020-02-10"
>>>>>>> 60f4876e
      },
      "ResponseBody": []
    },
    {
      "RequestUri": "https://seanmcccanary.blob.core.windows.net/test-container-569de4b3-1ab6-aeec-91ce-e9264c6543c5/test-blob-7eb4f404-5954-6154-b32c-942b1a04e4ec?comp=lease",
      "RequestMethod": "PUT",
      "RequestHeaders": {
        "Authorization": "Sanitized",
        "traceparent": "00-383fcab791600d48810e2a17ab43c5a1-eff709f9fa26d54b-00",
        "User-Agent": [
          "azsdk-net-Storage.Blobs/12.5.0-dev.20200402.1",
          "(.NET Core 4.6.28325.01; Microsoft Windows 10.0.18362 )"
        ],
        "x-ms-client-request-id": "cda34767-7eba-53cf-16b4-70505a2852c5",
        "x-ms-date": "Thu, 02 Apr 2020 23:45:21 GMT",
        "x-ms-lease-action": "acquire",
        "x-ms-lease-duration": "15",
        "x-ms-proposed-lease-id": "23d2ad5a-b1a1-b271-662b-2fb3043ea5bf",
        "x-ms-return-client-request-id": "true",
<<<<<<< HEAD
        "x-ms-version": "2019-12-12"
=======
        "x-ms-version": "2020-02-10"
>>>>>>> 60f4876e
      },
      "RequestBody": null,
      "StatusCode": 201,
      "ResponseHeaders": {
        "Content-Length": "0",
        "Date": "Thu, 02 Apr 2020 23:45:20 GMT",
        "ETag": "\u00220x8D7D75FE7D55913\u0022",
        "Last-Modified": "Thu, 02 Apr 2020 23:45:20 GMT",
        "Server": [
          "Windows-Azure-Blob/1.0",
          "Microsoft-HTTPAPI/2.0"
        ],
        "x-ms-client-request-id": "cda34767-7eba-53cf-16b4-70505a2852c5",
        "x-ms-lease-id": "23d2ad5a-b1a1-b271-662b-2fb3043ea5bf",
        "x-ms-request-id": "28542d13-c01e-007b-7748-090f3c000000",
<<<<<<< HEAD
        "x-ms-version": "2019-12-12"
=======
        "x-ms-version": "2020-02-10"
>>>>>>> 60f4876e
      },
      "ResponseBody": []
    },
    {
      "RequestUri": "https://seanmcccanary.blob.core.windows.net/test-container-569de4b3-1ab6-aeec-91ce-e9264c6543c5/test-blob-7eb4f404-5954-6154-b32c-942b1a04e4ec?comp=lease",
      "RequestMethod": "PUT",
      "RequestHeaders": {
        "Authorization": "Sanitized",
        "If-Modified-Since": "Fri, 03 Apr 2020 23:45:21 GMT",
        "traceparent": "00-2c075726426a774c8a30b17b5d3b7bbe-193c4f1efeb7464e-00",
        "User-Agent": [
          "azsdk-net-Storage.Blobs/12.5.0-dev.20200402.1",
          "(.NET Core 4.6.28325.01; Microsoft Windows 10.0.18362 )"
        ],
        "x-ms-client-request-id": "bc4b98b7-d89a-7e05-4ee6-14f435c4b289",
        "x-ms-date": "Thu, 02 Apr 2020 23:45:21 GMT",
        "x-ms-lease-action": "release",
        "x-ms-lease-id": "23d2ad5a-b1a1-b271-662b-2fb3043ea5bf",
        "x-ms-return-client-request-id": "true",
<<<<<<< HEAD
        "x-ms-version": "2019-12-12"
=======
        "x-ms-version": "2020-02-10"
>>>>>>> 60f4876e
      },
      "RequestBody": null,
      "StatusCode": 412,
      "ResponseHeaders": {
        "Content-Length": "252",
        "Content-Type": "application/xml",
        "Date": "Thu, 02 Apr 2020 23:45:20 GMT",
        "Server": [
          "Windows-Azure-Blob/1.0",
          "Microsoft-HTTPAPI/2.0"
        ],
        "x-ms-client-request-id": "bc4b98b7-d89a-7e05-4ee6-14f435c4b289",
        "x-ms-error-code": "ConditionNotMet",
        "x-ms-request-id": "28542d29-c01e-007b-0b48-090f3c000000",
<<<<<<< HEAD
        "x-ms-version": "2019-12-12"
=======
        "x-ms-version": "2020-02-10"
>>>>>>> 60f4876e
      },
      "ResponseBody": [
        "\uFEFF\u003C?xml version=\u00221.0\u0022 encoding=\u0022utf-8\u0022?\u003E\u003CError\u003E\u003CCode\u003EConditionNotMet\u003C/Code\u003E\u003CMessage\u003EThe condition specified using HTTP conditional header(s) is not met.\n",
        "RequestId:28542d29-c01e-007b-0b48-090f3c000000\n",
        "Time:2020-04-02T23:45:20.9190725Z\u003C/Message\u003E\u003C/Error\u003E"
      ]
    },
    {
      "RequestUri": "https://seanmcccanary.blob.core.windows.net/test-container-569de4b3-1ab6-aeec-91ce-e9264c6543c5?restype=container",
      "RequestMethod": "DELETE",
      "RequestHeaders": {
        "Authorization": "Sanitized",
        "traceparent": "00-3df69257aa1a284ab806b73e93737ea0-73a366184215674b-00",
        "User-Agent": [
          "azsdk-net-Storage.Blobs/12.5.0-dev.20200402.1",
          "(.NET Core 4.6.28325.01; Microsoft Windows 10.0.18362 )"
        ],
        "x-ms-client-request-id": "c298af94-96dc-162a-532e-f83afb447fd4",
        "x-ms-date": "Thu, 02 Apr 2020 23:45:21 GMT",
        "x-ms-return-client-request-id": "true",
<<<<<<< HEAD
        "x-ms-version": "2019-12-12"
=======
        "x-ms-version": "2020-02-10"
>>>>>>> 60f4876e
      },
      "RequestBody": null,
      "StatusCode": 202,
      "ResponseHeaders": {
        "Content-Length": "0",
        "Date": "Thu, 02 Apr 2020 23:45:20 GMT",
        "Server": [
          "Windows-Azure-Blob/1.0",
          "Microsoft-HTTPAPI/2.0"
        ],
        "x-ms-client-request-id": "c298af94-96dc-162a-532e-f83afb447fd4",
        "x-ms-request-id": "28542d35-c01e-007b-1748-090f3c000000",
<<<<<<< HEAD
        "x-ms-version": "2019-12-12"
=======
        "x-ms-version": "2020-02-10"
>>>>>>> 60f4876e
      },
      "ResponseBody": []
    },
    {
      "RequestUri": "https://seanmcccanary.blob.core.windows.net/test-container-7ba1e813-e653-8bc8-21f4-adaaa31072f6?restype=container",
      "RequestMethod": "PUT",
      "RequestHeaders": {
        "Authorization": "Sanitized",
        "traceparent": "00-da9d0157f53b99478bc038191a585154-3fd8187e3754ac41-00",
        "User-Agent": [
          "azsdk-net-Storage.Blobs/12.5.0-dev.20200402.1",
          "(.NET Core 4.6.28325.01; Microsoft Windows 10.0.18362 )"
        ],
        "x-ms-blob-public-access": "container",
        "x-ms-client-request-id": "23e16070-a4b5-ad58-e70d-a0e8e8807243",
        "x-ms-date": "Thu, 02 Apr 2020 23:45:21 GMT",
        "x-ms-return-client-request-id": "true",
<<<<<<< HEAD
        "x-ms-version": "2019-12-12"
=======
        "x-ms-version": "2020-02-10"
>>>>>>> 60f4876e
      },
      "RequestBody": null,
      "StatusCode": 201,
      "ResponseHeaders": {
        "Content-Length": "0",
        "Date": "Thu, 02 Apr 2020 23:45:20 GMT",
        "ETag": "\u00220x8D7D75FE82E3FE5\u0022",
        "Last-Modified": "Thu, 02 Apr 2020 23:45:21 GMT",
        "Server": [
          "Windows-Azure-Blob/1.0",
          "Microsoft-HTTPAPI/2.0"
        ],
        "x-ms-client-request-id": "23e16070-a4b5-ad58-e70d-a0e8e8807243",
        "x-ms-request-id": "e648429a-401e-0075-2748-09268c000000",
<<<<<<< HEAD
        "x-ms-version": "2019-12-12"
=======
        "x-ms-version": "2020-02-10"
>>>>>>> 60f4876e
      },
      "ResponseBody": []
    },
    {
      "RequestUri": "https://seanmcccanary.blob.core.windows.net/test-container-7ba1e813-e653-8bc8-21f4-adaaa31072f6/test-blob-927401bb-f9e3-23a9-3b60-ed5200fd57e6",
      "RequestMethod": "PUT",
      "RequestHeaders": {
        "Authorization": "Sanitized",
        "Content-Length": "1024",
        "traceparent": "00-f1cf28fc0de65e489ded3c4c37cd33fa-8816c69c13115f46-00",
        "User-Agent": [
          "azsdk-net-Storage.Blobs/12.5.0-dev.20200402.1",
          "(.NET Core 4.6.28325.01; Microsoft Windows 10.0.18362 )"
        ],
        "x-ms-blob-type": "BlockBlob",
        "x-ms-client-request-id": "847606ba-94ca-7f0e-29fe-c108e6ecb46f",
        "x-ms-date": "Thu, 02 Apr 2020 23:45:22 GMT",
        "x-ms-return-client-request-id": "true",
<<<<<<< HEAD
        "x-ms-version": "2019-12-12"
=======
        "x-ms-version": "2020-02-10"
>>>>>>> 60f4876e
      },
      "RequestBody": "mOI6Qy5OQSEQsp0eT8RYDY6jDjLGyOZ2t77nVbcGreq1uU8GRS8UbcBSgjFcitR3CN/DXe8lIND7w4twZuxqCgSzaJV1UcdejqBxc0a1GizpcEzXQlD7kJl/C4KkowfU6HgtqSI/AbYYZc5Os6yJRqlfh/Wfk8ezt9f79UZEuuqZnYvOiHAKqm6Vvt2Crd3t9cTZRBwRNFSwefFKRAxw06rktBYgu704VdyHCtTqMQr6DQCBa3XNiGg2HQ5/v2ZiJesynfjGzDkGoe9AiSp/xkfmUDYL7mc1Fiuu6Z2vuJV2JOXpt5MRM0DGesqFjf8\u002Bt1fGmG4vVzaD/YfNGOObV\u002BhZymRFlg\u002B01Bz1RHOdr4ksbzJG6CAnRs2uZrkMRBtdKiPhK8Oa\u002BCBIEsNROhLC5U3\u002BoKiwVW7IMoOWli9VqJABmBlQu4TGkncR/tZc1Qy77IBsDaRyrdW0Gfk/A2Lx8mozUKH4cSnJOA4xnlaYa11326qv6Zrrj\u002BtEnKKKho4UIAtsKIVqw3pXotWVQA5/G66bxyi4QgnPR8C2tNWHPrF/HX5KK0LYDRgvV0bEVk7cxIDz779mW94CnOHEsw6kz2QkFSOQNPBrw7kQiOrDCvFy2u9Vk0/xGMGfSI9hE1kJi4jioEArTJCQhysGVtP0PpLvUtkfTzsUMvxi8OtgCrBfB/1h4GqwR41exAwk68Luqwn8ccGA6TtNzW1DyFukL317pk/Vkl4oPgpLwIov8Ec6c0XhZJju3x3BFBL8bX4yupWOqUVyGBir1DO2NCmxHd0mCFUVw8vljMYyE31LLNGMGAb0oEcBx1osNY9lN6r0EPc11WQoHfbKqRx\u002BQAWbYKhhKhsivHyWJUH66Y07f1QcPQKGFVdtY/sPKvcqg4dVkdXnAw2P0VR6nrAjLjRpjynHYgICFEpR9MYgE5KEa6G5pFe3U3tHjWyuDHanSTXHpZrOYyGEU32Klg9Gbr7B9TMOaYncsTutgNWWUwjTqqqRWG33tgiANFHaLb1rAB6t7RZDmOCr6/NfIOJM7v91tuxltRZRyj4qjjU4AoR9QX\u002B26GbxkBHK5m15mJYlM0VRZXbRBksHXCLXGAqqc\u002Blv4d5ilQaZgybam8\u002Bp1zGoBVrv5pwNrDs0r4tDGXcHH3KECra3wp4/uOFQ92t7XoXxLxOvu4xMYTWiLuZ7VWqv0nxcJMx68EK7sC27vbTQuFAFUuljV2PmN6mBFJS4w2N2oSTuHzm4dj/Q8wpfkaOA0nWVdQOAS3sYdu0j\u002BduuA\u002BzKRByQ4ZkWTduqkmNYhqYFAEIfIk5f9lap1qlMlHxjIvAelEyH7/Hbfygn1rgXv\u002B9GHviYjuGeak7G5wrvyrhfRg==",
      "StatusCode": 201,
      "ResponseHeaders": {
        "Content-Length": "0",
        "Content-MD5": "utqvaALNS\u002Br3n51UstF7fg==",
        "Date": "Thu, 02 Apr 2020 23:45:20 GMT",
        "ETag": "\u00220x8D7D75FE83C6AEE\u0022",
        "Last-Modified": "Thu, 02 Apr 2020 23:45:21 GMT",
        "Server": [
          "Windows-Azure-Blob/1.0",
          "Microsoft-HTTPAPI/2.0"
        ],
        "x-ms-client-request-id": "847606ba-94ca-7f0e-29fe-c108e6ecb46f",
        "x-ms-content-crc64": "yISBO7nNWnM=",
        "x-ms-request-id": "e64842a1-401e-0075-2b48-09268c000000",
        "x-ms-request-server-encrypted": "true",
<<<<<<< HEAD
        "x-ms-version": "2019-12-12"
=======
        "x-ms-version": "2020-02-10"
>>>>>>> 60f4876e
      },
      "ResponseBody": []
    },
    {
      "RequestUri": "https://seanmcccanary.blob.core.windows.net/test-container-7ba1e813-e653-8bc8-21f4-adaaa31072f6/test-blob-927401bb-f9e3-23a9-3b60-ed5200fd57e6?comp=lease",
      "RequestMethod": "PUT",
      "RequestHeaders": {
        "Authorization": "Sanitized",
        "traceparent": "00-629c71fd5481e44e974a35ef56a3dfe7-58d328914e6f6d46-00",
        "User-Agent": [
          "azsdk-net-Storage.Blobs/12.5.0-dev.20200402.1",
          "(.NET Core 4.6.28325.01; Microsoft Windows 10.0.18362 )"
        ],
        "x-ms-client-request-id": "8f70b6ee-ed55-bd92-1ad4-9c8349cf07f7",
        "x-ms-date": "Thu, 02 Apr 2020 23:45:22 GMT",
        "x-ms-lease-action": "acquire",
        "x-ms-lease-duration": "15",
        "x-ms-proposed-lease-id": "a34890c8-fd84-a1ec-e747-4b3e78322e28",
        "x-ms-return-client-request-id": "true",
<<<<<<< HEAD
        "x-ms-version": "2019-12-12"
=======
        "x-ms-version": "2020-02-10"
>>>>>>> 60f4876e
      },
      "RequestBody": null,
      "StatusCode": 201,
      "ResponseHeaders": {
        "Content-Length": "0",
        "Date": "Thu, 02 Apr 2020 23:45:20 GMT",
        "ETag": "\u00220x8D7D75FE83C6AEE\u0022",
        "Last-Modified": "Thu, 02 Apr 2020 23:45:21 GMT",
        "Server": [
          "Windows-Azure-Blob/1.0",
          "Microsoft-HTTPAPI/2.0"
        ],
        "x-ms-client-request-id": "8f70b6ee-ed55-bd92-1ad4-9c8349cf07f7",
        "x-ms-lease-id": "a34890c8-fd84-a1ec-e747-4b3e78322e28",
        "x-ms-request-id": "e64842a9-401e-0075-3148-09268c000000",
<<<<<<< HEAD
        "x-ms-version": "2019-12-12"
=======
        "x-ms-version": "2020-02-10"
>>>>>>> 60f4876e
      },
      "ResponseBody": []
    },
    {
      "RequestUri": "https://seanmcccanary.blob.core.windows.net/test-container-7ba1e813-e653-8bc8-21f4-adaaa31072f6/test-blob-927401bb-f9e3-23a9-3b60-ed5200fd57e6?comp=lease",
      "RequestMethod": "PUT",
      "RequestHeaders": {
        "Authorization": "Sanitized",
        "If-Unmodified-Since": "Wed, 01 Apr 2020 23:45:21 GMT",
        "traceparent": "00-a6da3f239e963a49b4f8bfac4bc96285-9c8e6e2ba69db54a-00",
        "User-Agent": [
          "azsdk-net-Storage.Blobs/12.5.0-dev.20200402.1",
          "(.NET Core 4.6.28325.01; Microsoft Windows 10.0.18362 )"
        ],
        "x-ms-client-request-id": "c250f4dc-9fc2-68d2-6077-a96d3ef89295",
        "x-ms-date": "Thu, 02 Apr 2020 23:45:22 GMT",
        "x-ms-lease-action": "release",
        "x-ms-lease-id": "a34890c8-fd84-a1ec-e747-4b3e78322e28",
        "x-ms-return-client-request-id": "true",
<<<<<<< HEAD
        "x-ms-version": "2019-12-12"
=======
        "x-ms-version": "2020-02-10"
>>>>>>> 60f4876e
      },
      "RequestBody": null,
      "StatusCode": 412,
      "ResponseHeaders": {
        "Content-Length": "252",
        "Content-Type": "application/xml",
        "Date": "Thu, 02 Apr 2020 23:45:20 GMT",
        "Server": [
          "Windows-Azure-Blob/1.0",
          "Microsoft-HTTPAPI/2.0"
        ],
        "x-ms-client-request-id": "c250f4dc-9fc2-68d2-6077-a96d3ef89295",
        "x-ms-error-code": "ConditionNotMet",
        "x-ms-request-id": "e64842aa-401e-0075-3248-09268c000000",
<<<<<<< HEAD
        "x-ms-version": "2019-12-12"
=======
        "x-ms-version": "2020-02-10"
>>>>>>> 60f4876e
      },
      "ResponseBody": [
        "\uFEFF\u003C?xml version=\u00221.0\u0022 encoding=\u0022utf-8\u0022?\u003E\u003CError\u003E\u003CCode\u003EConditionNotMet\u003C/Code\u003E\u003CMessage\u003EThe condition specified using HTTP conditional header(s) is not met.\n",
        "RequestId:e64842aa-401e-0075-3248-09268c000000\n",
        "Time:2020-04-02T23:45:21.6076499Z\u003C/Message\u003E\u003C/Error\u003E"
      ]
    },
    {
      "RequestUri": "https://seanmcccanary.blob.core.windows.net/test-container-7ba1e813-e653-8bc8-21f4-adaaa31072f6?restype=container",
      "RequestMethod": "DELETE",
      "RequestHeaders": {
        "Authorization": "Sanitized",
        "traceparent": "00-2405a551d49c9144b2bac0989594138c-3fc9294671ad544b-00",
        "User-Agent": [
          "azsdk-net-Storage.Blobs/12.5.0-dev.20200402.1",
          "(.NET Core 4.6.28325.01; Microsoft Windows 10.0.18362 )"
        ],
        "x-ms-client-request-id": "54a6beee-457f-3035-c749-914046bfae1c",
        "x-ms-date": "Thu, 02 Apr 2020 23:45:22 GMT",
        "x-ms-return-client-request-id": "true",
<<<<<<< HEAD
        "x-ms-version": "2019-12-12"
=======
        "x-ms-version": "2020-02-10"
>>>>>>> 60f4876e
      },
      "RequestBody": null,
      "StatusCode": 202,
      "ResponseHeaders": {
        "Content-Length": "0",
        "Date": "Thu, 02 Apr 2020 23:45:20 GMT",
        "Server": [
          "Windows-Azure-Blob/1.0",
          "Microsoft-HTTPAPI/2.0"
        ],
        "x-ms-client-request-id": "54a6beee-457f-3035-c749-914046bfae1c",
        "x-ms-request-id": "e64842ab-401e-0075-3348-09268c000000",
<<<<<<< HEAD
        "x-ms-version": "2019-12-12"
=======
        "x-ms-version": "2020-02-10"
>>>>>>> 60f4876e
      },
      "ResponseBody": []
    },
    {
      "RequestUri": "https://seanmcccanary.blob.core.windows.net/test-container-6416a8d9-c404-6387-5552-393f24e8b997?restype=container",
      "RequestMethod": "PUT",
      "RequestHeaders": {
        "Authorization": "Sanitized",
        "traceparent": "00-2370102d6e77194c9779633095148c12-c87df47d56aefb49-00",
        "User-Agent": [
          "azsdk-net-Storage.Blobs/12.5.0-dev.20200402.1",
          "(.NET Core 4.6.28325.01; Microsoft Windows 10.0.18362 )"
        ],
        "x-ms-blob-public-access": "container",
        "x-ms-client-request-id": "06105ed4-24b2-2a84-3643-ff2c0bf60bde",
        "x-ms-date": "Thu, 02 Apr 2020 23:45:22 GMT",
        "x-ms-return-client-request-id": "true",
<<<<<<< HEAD
        "x-ms-version": "2019-12-12"
=======
        "x-ms-version": "2020-02-10"
>>>>>>> 60f4876e
      },
      "RequestBody": null,
      "StatusCode": 201,
      "ResponseHeaders": {
        "Content-Length": "0",
        "Date": "Thu, 02 Apr 2020 23:45:21 GMT",
        "ETag": "\u00220x8D7D75FE8950B4D\u0022",
        "Last-Modified": "Thu, 02 Apr 2020 23:45:22 GMT",
        "Server": [
          "Windows-Azure-Blob/1.0",
          "Microsoft-HTTPAPI/2.0"
        ],
        "x-ms-client-request-id": "06105ed4-24b2-2a84-3643-ff2c0bf60bde",
        "x-ms-request-id": "93b4f01e-d01e-0083-3248-0953c2000000",
<<<<<<< HEAD
        "x-ms-version": "2019-12-12"
=======
        "x-ms-version": "2020-02-10"
>>>>>>> 60f4876e
      },
      "ResponseBody": []
    },
    {
      "RequestUri": "https://seanmcccanary.blob.core.windows.net/test-container-6416a8d9-c404-6387-5552-393f24e8b997/test-blob-2651f98f-2e40-9bcb-91a9-c8a969797df6",
      "RequestMethod": "PUT",
      "RequestHeaders": {
        "Authorization": "Sanitized",
        "Content-Length": "1024",
        "traceparent": "00-2c51bdb0a26bb74eb8b06959edc01b5f-f3ea8fd147304d4e-00",
        "User-Agent": [
          "azsdk-net-Storage.Blobs/12.5.0-dev.20200402.1",
          "(.NET Core 4.6.28325.01; Microsoft Windows 10.0.18362 )"
        ],
        "x-ms-blob-type": "BlockBlob",
        "x-ms-client-request-id": "c8e46842-c24f-40d7-3250-d8600b909b0c",
        "x-ms-date": "Thu, 02 Apr 2020 23:45:22 GMT",
        "x-ms-return-client-request-id": "true",
<<<<<<< HEAD
        "x-ms-version": "2019-12-12"
=======
        "x-ms-version": "2020-02-10"
>>>>>>> 60f4876e
      },
      "RequestBody": "nHFqxtiz5cqcVUkOPuphpVB8fe0MkIemk3V0CFvbwL3FCI\u002Bai0QF3BOHiuvkvF2nRyNY7PuQ6gzpxDNjPt1uwJSMSDVaxhkLdqHZhAWcwdYYzcA4g9PBNR6DsccRop42GclXV3QnTIAKTHZatmUGTQJdS3EcNT3AyxIW1xVR\u002BtQComs7RWph8IA/LTZdZn65fGTFtFYtGuOMloxiEXVruVKhWBT6ygiY\u002B1vw3AgHYmSTXVqxi0Z91YiHr67d/98K1HTjvA5qvrJcLbj7PD3bhTMnzrQbuS0MI4KLcxtZuvx85giTI6ZWKJ6oVV6NgZlKqyp6tjAq7xpH15iM30uWAnO7f1U1SGGN0aYVc2TOfqHoQMfx3wTMUfftS0sNyUlSEVPq0gJDFWPI7eSKFXu1eFj2o56EpCNv7y5eSPwVfwdcw2ER5KyfpStjKfEfQjx7N9PyFiaqzWwwe\u002BLT5M1nsm3cLVEapJSsV/5zIHsxT63y4xApImjhsfX04WjJzMBd/HaEQhTqYZM\u002BRr8oN63x/iw14AG9Po8F\u002B3tbJcIs44o9FSMErAyYCIJ96typuXpIA\u002BI7k\u002Bu/oL7nf0eZjjvQEmM06iGJ7FIgndh\u002BP1OyW0IBEyLg8U\u002BffnRkHC3E/3lGrNd5dM9YvxaQG/YSQGBqNCMFl3sZ8CEUlGusJNAkW55fOJN8OeZzqFMLT9VZjD4U\u002BecKv2f9LLy2Zd9jq5tGbL9XswjN7vs8ke8nDqBLuwgtmCroGps3YQvXxtQHD/y4xeMWAdk1RgvszS131R4baqnXNhJwXVIkIFH89igmNYLyb0i9Nbou91If\u002B0xtv4vtu1sqL9jpR2eR8eCHOVDixZirhWbWXjXvqD7AUWIFtmHFDzrN/AWpCCfgLEPZpr4CPDWzwjolF10mOoaaKfUFizp\u002BwioVFcmSAXw\u002B9THxFgKAvhUsUvQnoPfdp8F\u002BD98x26AIW\u002BST7SdsIMC95iErNCSEGWrg2TlFVyEyN20HFPKcDRqQ6Lod7NHuvzE0abnVsXOd\u002BfV0UAFnwgPCYbW5ZAzOIdkHmktpZyyZ8hkHEe1nXIX6ahr8J7wYKSa2WosbNFokZkjgzhcnM5LI217oX7EWWgQvvvrx0vkc73Elsgyhfb2\u002B46ulh45u0zaIM0xeL8l0oACG7HZgMpNOxN\u002BlAoCFJ16gKnwFcNN2wevDaZ6tvr\u002BnsBIMG5FHXbAXV8KvyNC1AgztvQVNbjAsECqLnMn0oQUf/lFueQvNWMzM7hkQxvgaDWeSvwC6WkHh3wpmvMHmIrW9j8p/R4gAIGU4gIAWG0kxcY5hYuEEZaMQjJoBZpwL5ctjUzYumsbekp6bgdrAysPANEsyhMDTuConbw==",
      "StatusCode": 201,
      "ResponseHeaders": {
        "Content-Length": "0",
        "Content-MD5": "fgl1S2X2RtnAt0EfhpRaSw==",
        "Date": "Thu, 02 Apr 2020 23:45:21 GMT",
        "ETag": "\u00220x8D7D75FE8A1CEC7\u0022",
        "Last-Modified": "Thu, 02 Apr 2020 23:45:22 GMT",
        "Server": [
          "Windows-Azure-Blob/1.0",
          "Microsoft-HTTPAPI/2.0"
        ],
        "x-ms-client-request-id": "c8e46842-c24f-40d7-3250-d8600b909b0c",
        "x-ms-content-crc64": "0GvGxuhEViY=",
        "x-ms-request-id": "93b4f029-d01e-0083-3948-0953c2000000",
        "x-ms-request-server-encrypted": "true",
<<<<<<< HEAD
        "x-ms-version": "2019-12-12"
=======
        "x-ms-version": "2020-02-10"
>>>>>>> 60f4876e
      },
      "ResponseBody": []
    },
    {
      "RequestUri": "https://seanmcccanary.blob.core.windows.net/test-container-6416a8d9-c404-6387-5552-393f24e8b997/test-blob-2651f98f-2e40-9bcb-91a9-c8a969797df6?comp=lease",
      "RequestMethod": "PUT",
      "RequestHeaders": {
        "Authorization": "Sanitized",
        "traceparent": "00-2d54adde5d76d444a2a7f217851f7c2b-18485d7776d72648-00",
        "User-Agent": [
          "azsdk-net-Storage.Blobs/12.5.0-dev.20200402.1",
          "(.NET Core 4.6.28325.01; Microsoft Windows 10.0.18362 )"
        ],
        "x-ms-client-request-id": "aafc052c-92bb-5d3a-9691-8a43aadb9201",
        "x-ms-date": "Thu, 02 Apr 2020 23:45:23 GMT",
        "x-ms-lease-action": "acquire",
        "x-ms-lease-duration": "15",
        "x-ms-proposed-lease-id": "f00c2b07-e594-53d2-3e0b-17fbae30756a",
        "x-ms-return-client-request-id": "true",
<<<<<<< HEAD
        "x-ms-version": "2019-12-12"
=======
        "x-ms-version": "2020-02-10"
>>>>>>> 60f4876e
      },
      "RequestBody": null,
      "StatusCode": 201,
      "ResponseHeaders": {
        "Content-Length": "0",
        "Date": "Thu, 02 Apr 2020 23:45:21 GMT",
        "ETag": "\u00220x8D7D75FE8A1CEC7\u0022",
        "Last-Modified": "Thu, 02 Apr 2020 23:45:22 GMT",
        "Server": [
          "Windows-Azure-Blob/1.0",
          "Microsoft-HTTPAPI/2.0"
        ],
        "x-ms-client-request-id": "aafc052c-92bb-5d3a-9691-8a43aadb9201",
        "x-ms-lease-id": "f00c2b07-e594-53d2-3e0b-17fbae30756a",
        "x-ms-request-id": "93b4f02d-d01e-0083-3d48-0953c2000000",
<<<<<<< HEAD
        "x-ms-version": "2019-12-12"
=======
        "x-ms-version": "2020-02-10"
>>>>>>> 60f4876e
      },
      "ResponseBody": []
    },
    {
      "RequestUri": "https://seanmcccanary.blob.core.windows.net/test-container-6416a8d9-c404-6387-5552-393f24e8b997/test-blob-2651f98f-2e40-9bcb-91a9-c8a969797df6?comp=lease",
      "RequestMethod": "PUT",
      "RequestHeaders": {
        "Authorization": "Sanitized",
        "If-Match": "\u0022garbage\u0022",
        "traceparent": "00-43e95b9910cf9c458a46eaa5fe557d5b-fd0b5637f7f67746-00",
        "User-Agent": [
          "azsdk-net-Storage.Blobs/12.5.0-dev.20200402.1",
          "(.NET Core 4.6.28325.01; Microsoft Windows 10.0.18362 )"
        ],
        "x-ms-client-request-id": "a8cef462-ca34-6faf-b633-b9b4d4dc4d3b",
        "x-ms-date": "Thu, 02 Apr 2020 23:45:23 GMT",
        "x-ms-lease-action": "release",
        "x-ms-lease-id": "f00c2b07-e594-53d2-3e0b-17fbae30756a",
        "x-ms-return-client-request-id": "true",
<<<<<<< HEAD
        "x-ms-version": "2019-12-12"
=======
        "x-ms-version": "2020-02-10"
>>>>>>> 60f4876e
      },
      "RequestBody": null,
      "StatusCode": 412,
      "ResponseHeaders": {
        "Content-Length": "252",
        "Content-Type": "application/xml",
        "Date": "Thu, 02 Apr 2020 23:45:21 GMT",
        "Server": [
          "Windows-Azure-Blob/1.0",
          "Microsoft-HTTPAPI/2.0"
        ],
        "x-ms-client-request-id": "a8cef462-ca34-6faf-b633-b9b4d4dc4d3b",
        "x-ms-error-code": "ConditionNotMet",
        "x-ms-request-id": "93b4f040-d01e-0083-4c48-0953c2000000",
<<<<<<< HEAD
        "x-ms-version": "2019-12-12"
=======
        "x-ms-version": "2020-02-10"
>>>>>>> 60f4876e
      },
      "ResponseBody": [
        "\uFEFF\u003C?xml version=\u00221.0\u0022 encoding=\u0022utf-8\u0022?\u003E\u003CError\u003E\u003CCode\u003EConditionNotMet\u003C/Code\u003E\u003CMessage\u003EThe condition specified using HTTP conditional header(s) is not met.\n",
        "RequestId:93b4f040-d01e-0083-4c48-0953c2000000\n",
        "Time:2020-04-02T23:45:22.2613091Z\u003C/Message\u003E\u003C/Error\u003E"
      ]
    },
    {
      "RequestUri": "https://seanmcccanary.blob.core.windows.net/test-container-6416a8d9-c404-6387-5552-393f24e8b997?restype=container",
      "RequestMethod": "DELETE",
      "RequestHeaders": {
        "Authorization": "Sanitized",
        "traceparent": "00-947a7ca81b0b744c8605b260341271fd-e1a42d0cfbb1894d-00",
        "User-Agent": [
          "azsdk-net-Storage.Blobs/12.5.0-dev.20200402.1",
          "(.NET Core 4.6.28325.01; Microsoft Windows 10.0.18362 )"
        ],
        "x-ms-client-request-id": "b6e18592-ea0c-10cc-beef-63cc9313d42f",
        "x-ms-date": "Thu, 02 Apr 2020 23:45:23 GMT",
        "x-ms-return-client-request-id": "true",
<<<<<<< HEAD
        "x-ms-version": "2019-12-12"
=======
        "x-ms-version": "2020-02-10"
>>>>>>> 60f4876e
      },
      "RequestBody": null,
      "StatusCode": 202,
      "ResponseHeaders": {
        "Content-Length": "0",
        "Date": "Thu, 02 Apr 2020 23:45:21 GMT",
        "Server": [
          "Windows-Azure-Blob/1.0",
          "Microsoft-HTTPAPI/2.0"
        ],
        "x-ms-client-request-id": "b6e18592-ea0c-10cc-beef-63cc9313d42f",
        "x-ms-request-id": "93b4f045-d01e-0083-5148-0953c2000000",
<<<<<<< HEAD
        "x-ms-version": "2019-12-12"
=======
        "x-ms-version": "2020-02-10"
>>>>>>> 60f4876e
      },
      "ResponseBody": []
    },
    {
      "RequestUri": "https://seanmcccanary.blob.core.windows.net/test-container-d7a99ec6-16bd-d128-d0ee-69e02c08b651?restype=container",
      "RequestMethod": "PUT",
      "RequestHeaders": {
        "Authorization": "Sanitized",
        "traceparent": "00-88297eaa388533478bb2680f6a514e98-d24838841b06f341-00",
        "User-Agent": [
          "azsdk-net-Storage.Blobs/12.5.0-dev.20200402.1",
          "(.NET Core 4.6.28325.01; Microsoft Windows 10.0.18362 )"
        ],
        "x-ms-blob-public-access": "container",
        "x-ms-client-request-id": "1ae06f7f-28bb-7c7d-5d0f-e51d80ece3b5",
        "x-ms-date": "Thu, 02 Apr 2020 23:45:23 GMT",
        "x-ms-return-client-request-id": "true",
<<<<<<< HEAD
        "x-ms-version": "2019-12-12"
=======
        "x-ms-version": "2020-02-10"
>>>>>>> 60f4876e
      },
      "RequestBody": null,
      "StatusCode": 201,
      "ResponseHeaders": {
        "Content-Length": "0",
        "Date": "Thu, 02 Apr 2020 23:45:21 GMT",
        "ETag": "\u00220x8D7D75FE8F87DB3\u0022",
        "Last-Modified": "Thu, 02 Apr 2020 23:45:22 GMT",
        "Server": [
          "Windows-Azure-Blob/1.0",
          "Microsoft-HTTPAPI/2.0"
        ],
        "x-ms-client-request-id": "1ae06f7f-28bb-7c7d-5d0f-e51d80ece3b5",
        "x-ms-request-id": "43076811-101e-001a-3e48-092c7f000000",
<<<<<<< HEAD
        "x-ms-version": "2019-12-12"
=======
        "x-ms-version": "2020-02-10"
>>>>>>> 60f4876e
      },
      "ResponseBody": []
    },
    {
      "RequestUri": "https://seanmcccanary.blob.core.windows.net/test-container-d7a99ec6-16bd-d128-d0ee-69e02c08b651/test-blob-15991238-86f1-2f33-7067-1d30ed3ba578",
      "RequestMethod": "PUT",
      "RequestHeaders": {
        "Authorization": "Sanitized",
        "Content-Length": "1024",
        "traceparent": "00-0fcebc9d0d25954998803c93980d2aac-ba34c38a66dd4143-00",
        "User-Agent": [
          "azsdk-net-Storage.Blobs/12.5.0-dev.20200402.1",
          "(.NET Core 4.6.28325.01; Microsoft Windows 10.0.18362 )"
        ],
        "x-ms-blob-type": "BlockBlob",
        "x-ms-client-request-id": "8e8a25a5-7bb7-b437-ea4b-a7ba268d28e6",
        "x-ms-date": "Thu, 02 Apr 2020 23:45:23 GMT",
        "x-ms-return-client-request-id": "true",
<<<<<<< HEAD
        "x-ms-version": "2019-12-12"
=======
        "x-ms-version": "2020-02-10"
>>>>>>> 60f4876e
      },
      "RequestBody": "oj5hvCiclQkApfDrsRDBzahzsxq\u002BNzn5O7CqVApMjyJqbXtBiyeNnHyPFUyVR31fpVCHeYeKumoEZ4F38kD/sxXOgUSUgEGB5hedLyLtZPMzSq\u002B5xBWa37MQPSOlFqo8kGE2xsY5yiUPBpJw7YtIFwONRKeRRe4AM6KRg0Ie3NBtYZ7Atp0t\u002Bn\u002BJqr6DKvInyCUfGNECqktyNpMjp0bi8CnCAovsiGBmYEooB5owfAmwabsc/sP\u002Ba7ZTTYAKCVI4p7qUwCdmO0DFubiH2aOxQrmJcz6LxfJlw5fVmTrfXFb371/gm7ziSS57V0QLdpETogvHgJUUreLHLvyPkKIF5l1hkOpD0af9pykQD26tWk0GwvcvGNvA40J9GGy/UrmLdXHnquam0NFjydlsBJ5zGtSviM6q1s2Boayoxbg6PlRwhJn9xa9mYPImy04CVN\u002BjCv2YD8rq4Z6jZgk6/goYKYuF\u002B4AEdlQkSCjchAt\u002Bf0zNBLu6oi6KhqL6WV\u002BmLGHnDaLDfVlfn5Ooc8ehDVyTJea8bfpPXYZc\u002BnTdCRz1fhvG9XZpugLzbWQnEi9n6HhGZzR46r9nl7AbZoLkgpV2s/Wr2hjlKWrkyP\u002BVJ0tW9RL8lqLofZNcX13GTVSAD\u002BvOsF46vA1gYD3JkyLA0W9lxHBv6OvzjjVhTnu6H9wWZLgUxnfsHDkEmzVkHulwnI3tYIjjECf/2yIp2G2SpUFhsy9prAv4eKg3a0y2jm9L8LLtzb5TM1ORFOtUw0PMcfb0A2u6B/CC9Ojgq6XbSUyz3ee6pdiCDYDb2JcgpLVka/pVwosDkenCatjWc4eutcueoOVcEcsecfXq3y9YYlAyfECrhYfAr0v\u002B\u002BDoArJr5LCLMgQPPCFouN1CVGLK6aQiHo/dGAzBD3vCZXRmQHcRb8bIMjOFMY3PmfE42K5eZRI4yeAijsijyiKMSNapBnRmMOif/rd0nOkCDYIfhDbJZABmKXqS8uD\u002BJGgM\u002BOi3Jpd80qvFwmZawCz7HH1KhEHvwuTWRtj91z4HndpPa6AATurqnrWPB6WaD2lJm9Jjt5wmITYD4OO6fv9pviCMC1SI9tGWX\u002BWMYLs/ODdzsDtvo\u002Bo6KUpp/G4LMB\u002B2IUmFDgAQvKD8zVe2lcB\u002BxKSoSs7D\u002Bho2UeIOHvpniy/J1j9ttiozYvOWbtKWg5OJ7zvFXuVQ8isvUrgiAp2qmUYr7MOBDQ56dOvbLY9Ho9JSgDO\u002BnihGdOQUQmdyEVxV79WMapLQBN4pSun9ecSf57Lp035t6/sZ5XvbbM6nCGeLhUG1tzU/fn9VlVNCSP8feFq0hEHh5APadoUa9JQPgkKGcfCG5jB5qlEDFFar15x8v/R38oA==",
      "StatusCode": 201,
      "ResponseHeaders": {
        "Content-Length": "0",
        "Content-MD5": "Vjxvp0La68cOxuLtXUm7Lw==",
        "Date": "Thu, 02 Apr 2020 23:45:21 GMT",
        "ETag": "\u00220x8D7D75FE905ABB4\u0022",
        "Last-Modified": "Thu, 02 Apr 2020 23:45:22 GMT",
        "Server": [
          "Windows-Azure-Blob/1.0",
          "Microsoft-HTTPAPI/2.0"
        ],
        "x-ms-client-request-id": "8e8a25a5-7bb7-b437-ea4b-a7ba268d28e6",
        "x-ms-content-crc64": "bz9WKJnY7bk=",
        "x-ms-request-id": "4307681b-101e-001a-4448-092c7f000000",
        "x-ms-request-server-encrypted": "true",
<<<<<<< HEAD
        "x-ms-version": "2019-12-12"
=======
        "x-ms-version": "2020-02-10"
>>>>>>> 60f4876e
      },
      "ResponseBody": []
    },
    {
      "RequestUri": "https://seanmcccanary.blob.core.windows.net/test-container-d7a99ec6-16bd-d128-d0ee-69e02c08b651/test-blob-15991238-86f1-2f33-7067-1d30ed3ba578",
      "RequestMethod": "HEAD",
      "RequestHeaders": {
        "Authorization": "Sanitized",
        "traceparent": "00-314f203f2f3b054895c268a8867f9741-135377b457c7dc46-00",
        "User-Agent": [
          "azsdk-net-Storage.Blobs/12.5.0-dev.20200402.1",
          "(.NET Core 4.6.28325.01; Microsoft Windows 10.0.18362 )"
        ],
        "x-ms-client-request-id": "d49fea50-c296-d4ac-e3ce-9c560970bf58",
        "x-ms-date": "Thu, 02 Apr 2020 23:45:23 GMT",
        "x-ms-return-client-request-id": "true",
<<<<<<< HEAD
        "x-ms-version": "2019-12-12"
=======
        "x-ms-version": "2020-02-10"
>>>>>>> 60f4876e
      },
      "RequestBody": null,
      "StatusCode": 200,
      "ResponseHeaders": {
        "Accept-Ranges": "bytes",
        "Content-Length": "1024",
        "Content-MD5": "Vjxvp0La68cOxuLtXUm7Lw==",
        "Content-Type": "application/octet-stream",
        "Date": "Thu, 02 Apr 2020 23:45:21 GMT",
        "ETag": "\u00220x8D7D75FE905ABB4\u0022",
        "Last-Modified": "Thu, 02 Apr 2020 23:45:22 GMT",
        "Server": [
          "Windows-Azure-Blob/1.0",
          "Microsoft-HTTPAPI/2.0"
        ],
        "x-ms-access-tier": "Hot",
        "x-ms-access-tier-inferred": "true",
        "x-ms-blob-type": "BlockBlob",
        "x-ms-client-request-id": "d49fea50-c296-d4ac-e3ce-9c560970bf58",
        "x-ms-creation-time": "Thu, 02 Apr 2020 23:45:22 GMT",
        "x-ms-lease-state": "available",
        "x-ms-lease-status": "unlocked",
        "x-ms-request-id": "4307681f-101e-001a-4848-092c7f000000",
        "x-ms-server-encrypted": "true",
<<<<<<< HEAD
        "x-ms-version": "2019-12-12"
=======
        "x-ms-version": "2020-02-10"
>>>>>>> 60f4876e
      },
      "ResponseBody": []
    },
    {
      "RequestUri": "https://seanmcccanary.blob.core.windows.net/test-container-d7a99ec6-16bd-d128-d0ee-69e02c08b651/test-blob-15991238-86f1-2f33-7067-1d30ed3ba578?comp=lease",
      "RequestMethod": "PUT",
      "RequestHeaders": {
        "Authorization": "Sanitized",
        "traceparent": "00-22a7c2d44f99f84694e3b393179a3548-ded36e8c29803040-00",
        "User-Agent": [
          "azsdk-net-Storage.Blobs/12.5.0-dev.20200402.1",
          "(.NET Core 4.6.28325.01; Microsoft Windows 10.0.18362 )"
        ],
        "x-ms-client-request-id": "0975dd7d-10f1-2f30-b0b5-f4c5d19383c1",
        "x-ms-date": "Thu, 02 Apr 2020 23:45:23 GMT",
        "x-ms-lease-action": "acquire",
        "x-ms-lease-duration": "15",
        "x-ms-proposed-lease-id": "3298efe4-d115-bb41-f260-72c6f491e5c6",
        "x-ms-return-client-request-id": "true",
<<<<<<< HEAD
        "x-ms-version": "2019-12-12"
=======
        "x-ms-version": "2020-02-10"
>>>>>>> 60f4876e
      },
      "RequestBody": null,
      "StatusCode": 201,
      "ResponseHeaders": {
        "Content-Length": "0",
        "Date": "Thu, 02 Apr 2020 23:45:22 GMT",
        "ETag": "\u00220x8D7D75FE905ABB4\u0022",
        "Last-Modified": "Thu, 02 Apr 2020 23:45:22 GMT",
        "Server": [
          "Windows-Azure-Blob/1.0",
          "Microsoft-HTTPAPI/2.0"
        ],
        "x-ms-client-request-id": "0975dd7d-10f1-2f30-b0b5-f4c5d19383c1",
        "x-ms-lease-id": "3298efe4-d115-bb41-f260-72c6f491e5c6",
        "x-ms-request-id": "43076828-101e-001a-5048-092c7f000000",
<<<<<<< HEAD
        "x-ms-version": "2019-12-12"
=======
        "x-ms-version": "2020-02-10"
>>>>>>> 60f4876e
      },
      "ResponseBody": []
    },
    {
      "RequestUri": "https://seanmcccanary.blob.core.windows.net/test-container-d7a99ec6-16bd-d128-d0ee-69e02c08b651/test-blob-15991238-86f1-2f33-7067-1d30ed3ba578?comp=lease",
      "RequestMethod": "PUT",
      "RequestHeaders": {
        "Authorization": "Sanitized",
        "If-None-Match": "\u00220x8D7D75FE905ABB4\u0022",
        "traceparent": "00-bc74581b96fbe54dbdd795518cb8844a-4c162ee60f07c74b-00",
        "User-Agent": [
          "azsdk-net-Storage.Blobs/12.5.0-dev.20200402.1",
          "(.NET Core 4.6.28325.01; Microsoft Windows 10.0.18362 )"
        ],
        "x-ms-client-request-id": "2bd81d3b-b5fa-5566-b199-194e5b8da472",
        "x-ms-date": "Thu, 02 Apr 2020 23:45:23 GMT",
        "x-ms-lease-action": "release",
        "x-ms-lease-id": "3298efe4-d115-bb41-f260-72c6f491e5c6",
        "x-ms-return-client-request-id": "true",
<<<<<<< HEAD
        "x-ms-version": "2019-12-12"
=======
        "x-ms-version": "2020-02-10"
>>>>>>> 60f4876e
      },
      "RequestBody": null,
      "StatusCode": 412,
      "ResponseHeaders": {
        "Content-Length": "252",
        "Content-Type": "application/xml",
        "Date": "Thu, 02 Apr 2020 23:45:22 GMT",
        "Server": [
          "Windows-Azure-Blob/1.0",
          "Microsoft-HTTPAPI/2.0"
        ],
        "x-ms-client-request-id": "2bd81d3b-b5fa-5566-b199-194e5b8da472",
        "x-ms-error-code": "ConditionNotMet",
        "x-ms-request-id": "43076832-101e-001a-5a48-092c7f000000",
<<<<<<< HEAD
        "x-ms-version": "2019-12-12"
=======
        "x-ms-version": "2020-02-10"
>>>>>>> 60f4876e
      },
      "ResponseBody": [
        "\uFEFF\u003C?xml version=\u00221.0\u0022 encoding=\u0022utf-8\u0022?\u003E\u003CError\u003E\u003CCode\u003EConditionNotMet\u003C/Code\u003E\u003CMessage\u003EThe condition specified using HTTP conditional header(s) is not met.\n",
        "RequestId:43076832-101e-001a-5a48-092c7f000000\n",
        "Time:2020-04-02T23:45:22.9961019Z\u003C/Message\u003E\u003C/Error\u003E"
      ]
    },
    {
      "RequestUri": "https://seanmcccanary.blob.core.windows.net/test-container-d7a99ec6-16bd-d128-d0ee-69e02c08b651?restype=container",
      "RequestMethod": "DELETE",
      "RequestHeaders": {
        "Authorization": "Sanitized",
        "traceparent": "00-6f13177b76e7a14981a296237a78b1e2-f9444b451282404b-00",
        "User-Agent": [
          "azsdk-net-Storage.Blobs/12.5.0-dev.20200402.1",
          "(.NET Core 4.6.28325.01; Microsoft Windows 10.0.18362 )"
        ],
        "x-ms-client-request-id": "b48a254d-57bb-3dc6-a670-96100041a609",
        "x-ms-date": "Thu, 02 Apr 2020 23:45:23 GMT",
        "x-ms-return-client-request-id": "true",
<<<<<<< HEAD
        "x-ms-version": "2019-12-12"
=======
        "x-ms-version": "2020-02-10"
>>>>>>> 60f4876e
      },
      "RequestBody": null,
      "StatusCode": 202,
      "ResponseHeaders": {
        "Content-Length": "0",
        "Date": "Thu, 02 Apr 2020 23:45:22 GMT",
        "Server": [
          "Windows-Azure-Blob/1.0",
          "Microsoft-HTTPAPI/2.0"
        ],
        "x-ms-client-request-id": "b48a254d-57bb-3dc6-a670-96100041a609",
        "x-ms-request-id": "43076839-101e-001a-5f48-092c7f000000",
<<<<<<< HEAD
        "x-ms-version": "2019-12-12"
=======
        "x-ms-version": "2020-02-10"
>>>>>>> 60f4876e
      },
      "ResponseBody": []
    }
  ],
  "Variables": {
    "DateTimeOffsetNow": "2020-04-02T16:45:21.2878443-07:00",
    "RandomSeed": "556443923",
    "Storage_TestConfigDefault": "ProductionTenant\nseanmcccanary\nU2FuaXRpemVk\nhttps://seanmcccanary.blob.core.windows.net\nhttps://seanmcccanary.file.core.windows.net\nhttps://seanmcccanary.queue.core.windows.net\nhttps://seanmcccanary.table.core.windows.net\n\n\n\n\nhttps://seanmcccanary-secondary.blob.core.windows.net\nhttps://seanmcccanary-secondary.file.core.windows.net\nhttps://seanmcccanary-secondary.queue.core.windows.net\nhttps://seanmcccanary-secondary.table.core.windows.net\n\nSanitized\n\n\nCloud\nBlobEndpoint=https://seanmcccanary.blob.core.windows.net/;QueueEndpoint=https://seanmcccanary.queue.core.windows.net/;FileEndpoint=https://seanmcccanary.file.core.windows.net/;BlobSecondaryEndpoint=https://seanmcccanary-secondary.blob.core.windows.net/;QueueSecondaryEndpoint=https://seanmcccanary-secondary.queue.core.windows.net/;FileSecondaryEndpoint=https://seanmcccanary-secondary.file.core.windows.net/;AccountName=seanmcccanary;AccountKey=Sanitized\nseanscope1"
  }
}<|MERGE_RESOLUTION|>--- conflicted
+++ resolved
@@ -14,11 +14,7 @@
         "x-ms-client-request-id": "63440fad-b501-74a6-8d34-1008d6fbdfde",
         "x-ms-date": "Thu, 02 Apr 2020 23:45:21 GMT",
         "x-ms-return-client-request-id": "true",
-<<<<<<< HEAD
-        "x-ms-version": "2019-12-12"
-=======
-        "x-ms-version": "2020-02-10"
->>>>>>> 60f4876e
+        "x-ms-version": "2020-02-10"
       },
       "RequestBody": null,
       "StatusCode": 201,
@@ -33,11 +29,7 @@
         ],
         "x-ms-client-request-id": "63440fad-b501-74a6-8d34-1008d6fbdfde",
         "x-ms-request-id": "28542cf2-c01e-007b-5b48-090f3c000000",
-<<<<<<< HEAD
-        "x-ms-version": "2019-12-12"
-=======
-        "x-ms-version": "2020-02-10"
->>>>>>> 60f4876e
+        "x-ms-version": "2020-02-10"
       },
       "ResponseBody": []
     },
@@ -56,11 +48,7 @@
         "x-ms-client-request-id": "d7678804-897c-56db-0394-17aa655a3be1",
         "x-ms-date": "Thu, 02 Apr 2020 23:45:21 GMT",
         "x-ms-return-client-request-id": "true",
-<<<<<<< HEAD
-        "x-ms-version": "2019-12-12"
-=======
-        "x-ms-version": "2020-02-10"
->>>>>>> 60f4876e
+        "x-ms-version": "2020-02-10"
       },
       "RequestBody": "Q314PSDgw1vwhBbyQCiZxash4tbvDBZUuuOw1CB7WohQI8VZg6G9JDBZjtBCYSGLks9/\u002BCIN/TdmJII9L\u002B87dSmOoRxjQEIJZL2llX5GEVjBJEJR\u002B2FlQiWO8l8egPRBHRims8AEKFGMdZRkaGe4IBIqewut6nnHKF721E7j6\u002BPIZHhln12YvfzwxIXNAdq\u002B1dJM9ATplDOe34phDVMDqYqwmwTvU4G1kb0OvCX0\u002BieEOP98l/bf389ExsDSN7Cp7Bv7HWXVzoJRlmNG29cOquRj3NRThxKU0Lw0qozA4lkNZc8K\u002BNzCrmp9KwCTmQP3Nhzbb1rcVWUJZ0yooSP1kLMJOXYHA7EHoC5q1lwRATe4PHRw5XP\u002BMQ9qAZGQGQ1Gh5pMiV\u002BN7zJq084scX8J92YU72SvhapACghmnQIgd4cgI07BxHfXK0xBBRKl0b\u002BPYAkreymplwHvDH5XJlIwSVtHDE0xSDLuPMQXbYCYmzlJ1z349ftdd4xM0bj5gAT6Ebu2XcVxXhjXPD9lkSmBVnFFDk8UN1Rg6ZTB5HZ59by/HFzE4j1z13gkIbm8\u002BOVjy3pHs3G05tpnVXQwsHqhXUaCpXXNvXQz0TbX7xWbo/CuXRn7MkFKCzaCXI3IQif\u002Bg8RyOlNwlg0GE\u002BI73fbEzLGDgVJgpioFN5o\u002BS2Dmao4O2GxQKGmdPscL9R5fDy1AvY/bRcHVndyabAK5MkqsH6hTLASJc6NI5kOKVbALpShs/o3RCyXNOTuPtrxn4wt8XtV2DOIotkrsk199SkcsjsfaTDO92xSDhfPJ\u002Bbzn4AI3DvbblZlFREdD5HjGUO7zYyj0jZbYv4LB8ofvX72NBLJcRTxRUPgtlAjsevebvTUE1ZWU8lNrX050GqISVuSKtt/FaQqyohMvx/iO60WLJTVR6oon\u002BBJf8ebt3DZWGz4kYsMX1lMqUjKCZCta3XMJ6PRswGtaYr3NZXgjxMXc2au6aYmBdE7iJ5dXpJPnBRNy4/RB6VrSyf8GSnDbBo1tpYt/n3PqiHSlipnTA74p5mBkseDRm/BQ56CKeineBiAK6v4IZ2Wfh1uAm17B/8ZB3GMPd1WsmwqbLrjTYA1Kx4R5yRm/IH77xCmFUf\u002BRj\u002BjZSZ3Gzo/KXU70bTmszCdNNdPaSDWtgbvlFLIrJ0oKCZ/P\u002BRdwhPn0rmzKy7NFTvgCOBsrt0azLMfh4LrdnzYD6WOa3dIP3bHa5ZrJ4rYIoMW5Ke4u3lJYHM1PjqM/Fw42xuFPq3Em8lpqUdGs6UkQ2UD0I3VH1AoRQsAEv08Nm82LkhvUuPVUkzeTxI2AqzKEP7RjSvSZ7/LXPmixITILXbYEIVctOyBLoI8\u002BsxB8kA==",
       "StatusCode": 201,
@@ -78,11 +66,7 @@
         "x-ms-content-crc64": "eHkPg2zLcFY=",
         "x-ms-request-id": "28542d04-c01e-007b-6948-090f3c000000",
         "x-ms-request-server-encrypted": "true",
-<<<<<<< HEAD
-        "x-ms-version": "2019-12-12"
-=======
-        "x-ms-version": "2020-02-10"
->>>>>>> 60f4876e
+        "x-ms-version": "2020-02-10"
       },
       "ResponseBody": []
     },
@@ -102,11 +86,7 @@
         "x-ms-lease-duration": "15",
         "x-ms-proposed-lease-id": "23d2ad5a-b1a1-b271-662b-2fb3043ea5bf",
         "x-ms-return-client-request-id": "true",
-<<<<<<< HEAD
-        "x-ms-version": "2019-12-12"
-=======
-        "x-ms-version": "2020-02-10"
->>>>>>> 60f4876e
+        "x-ms-version": "2020-02-10"
       },
       "RequestBody": null,
       "StatusCode": 201,
@@ -122,11 +102,7 @@
         "x-ms-client-request-id": "cda34767-7eba-53cf-16b4-70505a2852c5",
         "x-ms-lease-id": "23d2ad5a-b1a1-b271-662b-2fb3043ea5bf",
         "x-ms-request-id": "28542d13-c01e-007b-7748-090f3c000000",
-<<<<<<< HEAD
-        "x-ms-version": "2019-12-12"
-=======
-        "x-ms-version": "2020-02-10"
->>>>>>> 60f4876e
+        "x-ms-version": "2020-02-10"
       },
       "ResponseBody": []
     },
@@ -146,11 +122,7 @@
         "x-ms-lease-action": "release",
         "x-ms-lease-id": "23d2ad5a-b1a1-b271-662b-2fb3043ea5bf",
         "x-ms-return-client-request-id": "true",
-<<<<<<< HEAD
-        "x-ms-version": "2019-12-12"
-=======
-        "x-ms-version": "2020-02-10"
->>>>>>> 60f4876e
+        "x-ms-version": "2020-02-10"
       },
       "RequestBody": null,
       "StatusCode": 412,
@@ -165,11 +137,7 @@
         "x-ms-client-request-id": "bc4b98b7-d89a-7e05-4ee6-14f435c4b289",
         "x-ms-error-code": "ConditionNotMet",
         "x-ms-request-id": "28542d29-c01e-007b-0b48-090f3c000000",
-<<<<<<< HEAD
-        "x-ms-version": "2019-12-12"
-=======
-        "x-ms-version": "2020-02-10"
->>>>>>> 60f4876e
+        "x-ms-version": "2020-02-10"
       },
       "ResponseBody": [
         "\uFEFF\u003C?xml version=\u00221.0\u0022 encoding=\u0022utf-8\u0022?\u003E\u003CError\u003E\u003CCode\u003EConditionNotMet\u003C/Code\u003E\u003CMessage\u003EThe condition specified using HTTP conditional header(s) is not met.\n",
@@ -190,11 +158,7 @@
         "x-ms-client-request-id": "c298af94-96dc-162a-532e-f83afb447fd4",
         "x-ms-date": "Thu, 02 Apr 2020 23:45:21 GMT",
         "x-ms-return-client-request-id": "true",
-<<<<<<< HEAD
-        "x-ms-version": "2019-12-12"
-=======
-        "x-ms-version": "2020-02-10"
->>>>>>> 60f4876e
+        "x-ms-version": "2020-02-10"
       },
       "RequestBody": null,
       "StatusCode": 202,
@@ -207,11 +171,7 @@
         ],
         "x-ms-client-request-id": "c298af94-96dc-162a-532e-f83afb447fd4",
         "x-ms-request-id": "28542d35-c01e-007b-1748-090f3c000000",
-<<<<<<< HEAD
-        "x-ms-version": "2019-12-12"
-=======
-        "x-ms-version": "2020-02-10"
->>>>>>> 60f4876e
+        "x-ms-version": "2020-02-10"
       },
       "ResponseBody": []
     },
@@ -229,11 +189,7 @@
         "x-ms-client-request-id": "23e16070-a4b5-ad58-e70d-a0e8e8807243",
         "x-ms-date": "Thu, 02 Apr 2020 23:45:21 GMT",
         "x-ms-return-client-request-id": "true",
-<<<<<<< HEAD
-        "x-ms-version": "2019-12-12"
-=======
-        "x-ms-version": "2020-02-10"
->>>>>>> 60f4876e
+        "x-ms-version": "2020-02-10"
       },
       "RequestBody": null,
       "StatusCode": 201,
@@ -248,11 +204,7 @@
         ],
         "x-ms-client-request-id": "23e16070-a4b5-ad58-e70d-a0e8e8807243",
         "x-ms-request-id": "e648429a-401e-0075-2748-09268c000000",
-<<<<<<< HEAD
-        "x-ms-version": "2019-12-12"
-=======
-        "x-ms-version": "2020-02-10"
->>>>>>> 60f4876e
+        "x-ms-version": "2020-02-10"
       },
       "ResponseBody": []
     },
@@ -271,11 +223,7 @@
         "x-ms-client-request-id": "847606ba-94ca-7f0e-29fe-c108e6ecb46f",
         "x-ms-date": "Thu, 02 Apr 2020 23:45:22 GMT",
         "x-ms-return-client-request-id": "true",
-<<<<<<< HEAD
-        "x-ms-version": "2019-12-12"
-=======
-        "x-ms-version": "2020-02-10"
->>>>>>> 60f4876e
+        "x-ms-version": "2020-02-10"
       },
       "RequestBody": "mOI6Qy5OQSEQsp0eT8RYDY6jDjLGyOZ2t77nVbcGreq1uU8GRS8UbcBSgjFcitR3CN/DXe8lIND7w4twZuxqCgSzaJV1UcdejqBxc0a1GizpcEzXQlD7kJl/C4KkowfU6HgtqSI/AbYYZc5Os6yJRqlfh/Wfk8ezt9f79UZEuuqZnYvOiHAKqm6Vvt2Crd3t9cTZRBwRNFSwefFKRAxw06rktBYgu704VdyHCtTqMQr6DQCBa3XNiGg2HQ5/v2ZiJesynfjGzDkGoe9AiSp/xkfmUDYL7mc1Fiuu6Z2vuJV2JOXpt5MRM0DGesqFjf8\u002Bt1fGmG4vVzaD/YfNGOObV\u002BhZymRFlg\u002B01Bz1RHOdr4ksbzJG6CAnRs2uZrkMRBtdKiPhK8Oa\u002BCBIEsNROhLC5U3\u002BoKiwVW7IMoOWli9VqJABmBlQu4TGkncR/tZc1Qy77IBsDaRyrdW0Gfk/A2Lx8mozUKH4cSnJOA4xnlaYa11326qv6Zrrj\u002BtEnKKKho4UIAtsKIVqw3pXotWVQA5/G66bxyi4QgnPR8C2tNWHPrF/HX5KK0LYDRgvV0bEVk7cxIDz779mW94CnOHEsw6kz2QkFSOQNPBrw7kQiOrDCvFy2u9Vk0/xGMGfSI9hE1kJi4jioEArTJCQhysGVtP0PpLvUtkfTzsUMvxi8OtgCrBfB/1h4GqwR41exAwk68Luqwn8ccGA6TtNzW1DyFukL317pk/Vkl4oPgpLwIov8Ec6c0XhZJju3x3BFBL8bX4yupWOqUVyGBir1DO2NCmxHd0mCFUVw8vljMYyE31LLNGMGAb0oEcBx1osNY9lN6r0EPc11WQoHfbKqRx\u002BQAWbYKhhKhsivHyWJUH66Y07f1QcPQKGFVdtY/sPKvcqg4dVkdXnAw2P0VR6nrAjLjRpjynHYgICFEpR9MYgE5KEa6G5pFe3U3tHjWyuDHanSTXHpZrOYyGEU32Klg9Gbr7B9TMOaYncsTutgNWWUwjTqqqRWG33tgiANFHaLb1rAB6t7RZDmOCr6/NfIOJM7v91tuxltRZRyj4qjjU4AoR9QX\u002B26GbxkBHK5m15mJYlM0VRZXbRBksHXCLXGAqqc\u002Blv4d5ilQaZgybam8\u002Bp1zGoBVrv5pwNrDs0r4tDGXcHH3KECra3wp4/uOFQ92t7XoXxLxOvu4xMYTWiLuZ7VWqv0nxcJMx68EK7sC27vbTQuFAFUuljV2PmN6mBFJS4w2N2oSTuHzm4dj/Q8wpfkaOA0nWVdQOAS3sYdu0j\u002BduuA\u002BzKRByQ4ZkWTduqkmNYhqYFAEIfIk5f9lap1qlMlHxjIvAelEyH7/Hbfygn1rgXv\u002B9GHviYjuGeak7G5wrvyrhfRg==",
       "StatusCode": 201,
@@ -293,11 +241,7 @@
         "x-ms-content-crc64": "yISBO7nNWnM=",
         "x-ms-request-id": "e64842a1-401e-0075-2b48-09268c000000",
         "x-ms-request-server-encrypted": "true",
-<<<<<<< HEAD
-        "x-ms-version": "2019-12-12"
-=======
-        "x-ms-version": "2020-02-10"
->>>>>>> 60f4876e
+        "x-ms-version": "2020-02-10"
       },
       "ResponseBody": []
     },
@@ -317,11 +261,7 @@
         "x-ms-lease-duration": "15",
         "x-ms-proposed-lease-id": "a34890c8-fd84-a1ec-e747-4b3e78322e28",
         "x-ms-return-client-request-id": "true",
-<<<<<<< HEAD
-        "x-ms-version": "2019-12-12"
-=======
-        "x-ms-version": "2020-02-10"
->>>>>>> 60f4876e
+        "x-ms-version": "2020-02-10"
       },
       "RequestBody": null,
       "StatusCode": 201,
@@ -337,11 +277,7 @@
         "x-ms-client-request-id": "8f70b6ee-ed55-bd92-1ad4-9c8349cf07f7",
         "x-ms-lease-id": "a34890c8-fd84-a1ec-e747-4b3e78322e28",
         "x-ms-request-id": "e64842a9-401e-0075-3148-09268c000000",
-<<<<<<< HEAD
-        "x-ms-version": "2019-12-12"
-=======
-        "x-ms-version": "2020-02-10"
->>>>>>> 60f4876e
+        "x-ms-version": "2020-02-10"
       },
       "ResponseBody": []
     },
@@ -361,11 +297,7 @@
         "x-ms-lease-action": "release",
         "x-ms-lease-id": "a34890c8-fd84-a1ec-e747-4b3e78322e28",
         "x-ms-return-client-request-id": "true",
-<<<<<<< HEAD
-        "x-ms-version": "2019-12-12"
-=======
-        "x-ms-version": "2020-02-10"
->>>>>>> 60f4876e
+        "x-ms-version": "2020-02-10"
       },
       "RequestBody": null,
       "StatusCode": 412,
@@ -380,11 +312,7 @@
         "x-ms-client-request-id": "c250f4dc-9fc2-68d2-6077-a96d3ef89295",
         "x-ms-error-code": "ConditionNotMet",
         "x-ms-request-id": "e64842aa-401e-0075-3248-09268c000000",
-<<<<<<< HEAD
-        "x-ms-version": "2019-12-12"
-=======
-        "x-ms-version": "2020-02-10"
->>>>>>> 60f4876e
+        "x-ms-version": "2020-02-10"
       },
       "ResponseBody": [
         "\uFEFF\u003C?xml version=\u00221.0\u0022 encoding=\u0022utf-8\u0022?\u003E\u003CError\u003E\u003CCode\u003EConditionNotMet\u003C/Code\u003E\u003CMessage\u003EThe condition specified using HTTP conditional header(s) is not met.\n",
@@ -405,11 +333,7 @@
         "x-ms-client-request-id": "54a6beee-457f-3035-c749-914046bfae1c",
         "x-ms-date": "Thu, 02 Apr 2020 23:45:22 GMT",
         "x-ms-return-client-request-id": "true",
-<<<<<<< HEAD
-        "x-ms-version": "2019-12-12"
-=======
-        "x-ms-version": "2020-02-10"
->>>>>>> 60f4876e
+        "x-ms-version": "2020-02-10"
       },
       "RequestBody": null,
       "StatusCode": 202,
@@ -422,11 +346,7 @@
         ],
         "x-ms-client-request-id": "54a6beee-457f-3035-c749-914046bfae1c",
         "x-ms-request-id": "e64842ab-401e-0075-3348-09268c000000",
-<<<<<<< HEAD
-        "x-ms-version": "2019-12-12"
-=======
-        "x-ms-version": "2020-02-10"
->>>>>>> 60f4876e
+        "x-ms-version": "2020-02-10"
       },
       "ResponseBody": []
     },
@@ -444,11 +364,7 @@
         "x-ms-client-request-id": "06105ed4-24b2-2a84-3643-ff2c0bf60bde",
         "x-ms-date": "Thu, 02 Apr 2020 23:45:22 GMT",
         "x-ms-return-client-request-id": "true",
-<<<<<<< HEAD
-        "x-ms-version": "2019-12-12"
-=======
-        "x-ms-version": "2020-02-10"
->>>>>>> 60f4876e
+        "x-ms-version": "2020-02-10"
       },
       "RequestBody": null,
       "StatusCode": 201,
@@ -463,11 +379,7 @@
         ],
         "x-ms-client-request-id": "06105ed4-24b2-2a84-3643-ff2c0bf60bde",
         "x-ms-request-id": "93b4f01e-d01e-0083-3248-0953c2000000",
-<<<<<<< HEAD
-        "x-ms-version": "2019-12-12"
-=======
-        "x-ms-version": "2020-02-10"
->>>>>>> 60f4876e
+        "x-ms-version": "2020-02-10"
       },
       "ResponseBody": []
     },
@@ -486,11 +398,7 @@
         "x-ms-client-request-id": "c8e46842-c24f-40d7-3250-d8600b909b0c",
         "x-ms-date": "Thu, 02 Apr 2020 23:45:22 GMT",
         "x-ms-return-client-request-id": "true",
-<<<<<<< HEAD
-        "x-ms-version": "2019-12-12"
-=======
-        "x-ms-version": "2020-02-10"
->>>>>>> 60f4876e
+        "x-ms-version": "2020-02-10"
       },
       "RequestBody": "nHFqxtiz5cqcVUkOPuphpVB8fe0MkIemk3V0CFvbwL3FCI\u002Bai0QF3BOHiuvkvF2nRyNY7PuQ6gzpxDNjPt1uwJSMSDVaxhkLdqHZhAWcwdYYzcA4g9PBNR6DsccRop42GclXV3QnTIAKTHZatmUGTQJdS3EcNT3AyxIW1xVR\u002BtQComs7RWph8IA/LTZdZn65fGTFtFYtGuOMloxiEXVruVKhWBT6ygiY\u002B1vw3AgHYmSTXVqxi0Z91YiHr67d/98K1HTjvA5qvrJcLbj7PD3bhTMnzrQbuS0MI4KLcxtZuvx85giTI6ZWKJ6oVV6NgZlKqyp6tjAq7xpH15iM30uWAnO7f1U1SGGN0aYVc2TOfqHoQMfx3wTMUfftS0sNyUlSEVPq0gJDFWPI7eSKFXu1eFj2o56EpCNv7y5eSPwVfwdcw2ER5KyfpStjKfEfQjx7N9PyFiaqzWwwe\u002BLT5M1nsm3cLVEapJSsV/5zIHsxT63y4xApImjhsfX04WjJzMBd/HaEQhTqYZM\u002BRr8oN63x/iw14AG9Po8F\u002B3tbJcIs44o9FSMErAyYCIJ96typuXpIA\u002BI7k\u002Bu/oL7nf0eZjjvQEmM06iGJ7FIgndh\u002BP1OyW0IBEyLg8U\u002BffnRkHC3E/3lGrNd5dM9YvxaQG/YSQGBqNCMFl3sZ8CEUlGusJNAkW55fOJN8OeZzqFMLT9VZjD4U\u002BecKv2f9LLy2Zd9jq5tGbL9XswjN7vs8ke8nDqBLuwgtmCroGps3YQvXxtQHD/y4xeMWAdk1RgvszS131R4baqnXNhJwXVIkIFH89igmNYLyb0i9Nbou91If\u002B0xtv4vtu1sqL9jpR2eR8eCHOVDixZirhWbWXjXvqD7AUWIFtmHFDzrN/AWpCCfgLEPZpr4CPDWzwjolF10mOoaaKfUFizp\u002BwioVFcmSAXw\u002B9THxFgKAvhUsUvQnoPfdp8F\u002BD98x26AIW\u002BST7SdsIMC95iErNCSEGWrg2TlFVyEyN20HFPKcDRqQ6Lod7NHuvzE0abnVsXOd\u002BfV0UAFnwgPCYbW5ZAzOIdkHmktpZyyZ8hkHEe1nXIX6ahr8J7wYKSa2WosbNFokZkjgzhcnM5LI217oX7EWWgQvvvrx0vkc73Elsgyhfb2\u002B46ulh45u0zaIM0xeL8l0oACG7HZgMpNOxN\u002BlAoCFJ16gKnwFcNN2wevDaZ6tvr\u002BnsBIMG5FHXbAXV8KvyNC1AgztvQVNbjAsECqLnMn0oQUf/lFueQvNWMzM7hkQxvgaDWeSvwC6WkHh3wpmvMHmIrW9j8p/R4gAIGU4gIAWG0kxcY5hYuEEZaMQjJoBZpwL5ctjUzYumsbekp6bgdrAysPANEsyhMDTuConbw==",
       "StatusCode": 201,
@@ -508,11 +416,7 @@
         "x-ms-content-crc64": "0GvGxuhEViY=",
         "x-ms-request-id": "93b4f029-d01e-0083-3948-0953c2000000",
         "x-ms-request-server-encrypted": "true",
-<<<<<<< HEAD
-        "x-ms-version": "2019-12-12"
-=======
-        "x-ms-version": "2020-02-10"
->>>>>>> 60f4876e
+        "x-ms-version": "2020-02-10"
       },
       "ResponseBody": []
     },
@@ -532,11 +436,7 @@
         "x-ms-lease-duration": "15",
         "x-ms-proposed-lease-id": "f00c2b07-e594-53d2-3e0b-17fbae30756a",
         "x-ms-return-client-request-id": "true",
-<<<<<<< HEAD
-        "x-ms-version": "2019-12-12"
-=======
-        "x-ms-version": "2020-02-10"
->>>>>>> 60f4876e
+        "x-ms-version": "2020-02-10"
       },
       "RequestBody": null,
       "StatusCode": 201,
@@ -552,11 +452,7 @@
         "x-ms-client-request-id": "aafc052c-92bb-5d3a-9691-8a43aadb9201",
         "x-ms-lease-id": "f00c2b07-e594-53d2-3e0b-17fbae30756a",
         "x-ms-request-id": "93b4f02d-d01e-0083-3d48-0953c2000000",
-<<<<<<< HEAD
-        "x-ms-version": "2019-12-12"
-=======
-        "x-ms-version": "2020-02-10"
->>>>>>> 60f4876e
+        "x-ms-version": "2020-02-10"
       },
       "ResponseBody": []
     },
@@ -576,11 +472,7 @@
         "x-ms-lease-action": "release",
         "x-ms-lease-id": "f00c2b07-e594-53d2-3e0b-17fbae30756a",
         "x-ms-return-client-request-id": "true",
-<<<<<<< HEAD
-        "x-ms-version": "2019-12-12"
-=======
-        "x-ms-version": "2020-02-10"
->>>>>>> 60f4876e
+        "x-ms-version": "2020-02-10"
       },
       "RequestBody": null,
       "StatusCode": 412,
@@ -595,11 +487,7 @@
         "x-ms-client-request-id": "a8cef462-ca34-6faf-b633-b9b4d4dc4d3b",
         "x-ms-error-code": "ConditionNotMet",
         "x-ms-request-id": "93b4f040-d01e-0083-4c48-0953c2000000",
-<<<<<<< HEAD
-        "x-ms-version": "2019-12-12"
-=======
-        "x-ms-version": "2020-02-10"
->>>>>>> 60f4876e
+        "x-ms-version": "2020-02-10"
       },
       "ResponseBody": [
         "\uFEFF\u003C?xml version=\u00221.0\u0022 encoding=\u0022utf-8\u0022?\u003E\u003CError\u003E\u003CCode\u003EConditionNotMet\u003C/Code\u003E\u003CMessage\u003EThe condition specified using HTTP conditional header(s) is not met.\n",
@@ -620,11 +508,7 @@
         "x-ms-client-request-id": "b6e18592-ea0c-10cc-beef-63cc9313d42f",
         "x-ms-date": "Thu, 02 Apr 2020 23:45:23 GMT",
         "x-ms-return-client-request-id": "true",
-<<<<<<< HEAD
-        "x-ms-version": "2019-12-12"
-=======
-        "x-ms-version": "2020-02-10"
->>>>>>> 60f4876e
+        "x-ms-version": "2020-02-10"
       },
       "RequestBody": null,
       "StatusCode": 202,
@@ -637,11 +521,7 @@
         ],
         "x-ms-client-request-id": "b6e18592-ea0c-10cc-beef-63cc9313d42f",
         "x-ms-request-id": "93b4f045-d01e-0083-5148-0953c2000000",
-<<<<<<< HEAD
-        "x-ms-version": "2019-12-12"
-=======
-        "x-ms-version": "2020-02-10"
->>>>>>> 60f4876e
+        "x-ms-version": "2020-02-10"
       },
       "ResponseBody": []
     },
@@ -659,11 +539,7 @@
         "x-ms-client-request-id": "1ae06f7f-28bb-7c7d-5d0f-e51d80ece3b5",
         "x-ms-date": "Thu, 02 Apr 2020 23:45:23 GMT",
         "x-ms-return-client-request-id": "true",
-<<<<<<< HEAD
-        "x-ms-version": "2019-12-12"
-=======
-        "x-ms-version": "2020-02-10"
->>>>>>> 60f4876e
+        "x-ms-version": "2020-02-10"
       },
       "RequestBody": null,
       "StatusCode": 201,
@@ -678,11 +554,7 @@
         ],
         "x-ms-client-request-id": "1ae06f7f-28bb-7c7d-5d0f-e51d80ece3b5",
         "x-ms-request-id": "43076811-101e-001a-3e48-092c7f000000",
-<<<<<<< HEAD
-        "x-ms-version": "2019-12-12"
-=======
-        "x-ms-version": "2020-02-10"
->>>>>>> 60f4876e
+        "x-ms-version": "2020-02-10"
       },
       "ResponseBody": []
     },
@@ -701,11 +573,7 @@
         "x-ms-client-request-id": "8e8a25a5-7bb7-b437-ea4b-a7ba268d28e6",
         "x-ms-date": "Thu, 02 Apr 2020 23:45:23 GMT",
         "x-ms-return-client-request-id": "true",
-<<<<<<< HEAD
-        "x-ms-version": "2019-12-12"
-=======
-        "x-ms-version": "2020-02-10"
->>>>>>> 60f4876e
+        "x-ms-version": "2020-02-10"
       },
       "RequestBody": "oj5hvCiclQkApfDrsRDBzahzsxq\u002BNzn5O7CqVApMjyJqbXtBiyeNnHyPFUyVR31fpVCHeYeKumoEZ4F38kD/sxXOgUSUgEGB5hedLyLtZPMzSq\u002B5xBWa37MQPSOlFqo8kGE2xsY5yiUPBpJw7YtIFwONRKeRRe4AM6KRg0Ie3NBtYZ7Atp0t\u002Bn\u002BJqr6DKvInyCUfGNECqktyNpMjp0bi8CnCAovsiGBmYEooB5owfAmwabsc/sP\u002Ba7ZTTYAKCVI4p7qUwCdmO0DFubiH2aOxQrmJcz6LxfJlw5fVmTrfXFb371/gm7ziSS57V0QLdpETogvHgJUUreLHLvyPkKIF5l1hkOpD0af9pykQD26tWk0GwvcvGNvA40J9GGy/UrmLdXHnquam0NFjydlsBJ5zGtSviM6q1s2Boayoxbg6PlRwhJn9xa9mYPImy04CVN\u002BjCv2YD8rq4Z6jZgk6/goYKYuF\u002B4AEdlQkSCjchAt\u002Bf0zNBLu6oi6KhqL6WV\u002BmLGHnDaLDfVlfn5Ooc8ehDVyTJea8bfpPXYZc\u002BnTdCRz1fhvG9XZpugLzbWQnEi9n6HhGZzR46r9nl7AbZoLkgpV2s/Wr2hjlKWrkyP\u002BVJ0tW9RL8lqLofZNcX13GTVSAD\u002BvOsF46vA1gYD3JkyLA0W9lxHBv6OvzjjVhTnu6H9wWZLgUxnfsHDkEmzVkHulwnI3tYIjjECf/2yIp2G2SpUFhsy9prAv4eKg3a0y2jm9L8LLtzb5TM1ORFOtUw0PMcfb0A2u6B/CC9Ojgq6XbSUyz3ee6pdiCDYDb2JcgpLVka/pVwosDkenCatjWc4eutcueoOVcEcsecfXq3y9YYlAyfECrhYfAr0v\u002B\u002BDoArJr5LCLMgQPPCFouN1CVGLK6aQiHo/dGAzBD3vCZXRmQHcRb8bIMjOFMY3PmfE42K5eZRI4yeAijsijyiKMSNapBnRmMOif/rd0nOkCDYIfhDbJZABmKXqS8uD\u002BJGgM\u002BOi3Jpd80qvFwmZawCz7HH1KhEHvwuTWRtj91z4HndpPa6AATurqnrWPB6WaD2lJm9Jjt5wmITYD4OO6fv9pviCMC1SI9tGWX\u002BWMYLs/ODdzsDtvo\u002Bo6KUpp/G4LMB\u002B2IUmFDgAQvKD8zVe2lcB\u002BxKSoSs7D\u002Bho2UeIOHvpniy/J1j9ttiozYvOWbtKWg5OJ7zvFXuVQ8isvUrgiAp2qmUYr7MOBDQ56dOvbLY9Ho9JSgDO\u002BnihGdOQUQmdyEVxV79WMapLQBN4pSun9ecSf57Lp035t6/sZ5XvbbM6nCGeLhUG1tzU/fn9VlVNCSP8feFq0hEHh5APadoUa9JQPgkKGcfCG5jB5qlEDFFar15x8v/R38oA==",
       "StatusCode": 201,
@@ -723,11 +591,7 @@
         "x-ms-content-crc64": "bz9WKJnY7bk=",
         "x-ms-request-id": "4307681b-101e-001a-4448-092c7f000000",
         "x-ms-request-server-encrypted": "true",
-<<<<<<< HEAD
-        "x-ms-version": "2019-12-12"
-=======
-        "x-ms-version": "2020-02-10"
->>>>>>> 60f4876e
+        "x-ms-version": "2020-02-10"
       },
       "ResponseBody": []
     },
@@ -744,11 +608,7 @@
         "x-ms-client-request-id": "d49fea50-c296-d4ac-e3ce-9c560970bf58",
         "x-ms-date": "Thu, 02 Apr 2020 23:45:23 GMT",
         "x-ms-return-client-request-id": "true",
-<<<<<<< HEAD
-        "x-ms-version": "2019-12-12"
-=======
-        "x-ms-version": "2020-02-10"
->>>>>>> 60f4876e
+        "x-ms-version": "2020-02-10"
       },
       "RequestBody": null,
       "StatusCode": 200,
@@ -773,11 +633,7 @@
         "x-ms-lease-status": "unlocked",
         "x-ms-request-id": "4307681f-101e-001a-4848-092c7f000000",
         "x-ms-server-encrypted": "true",
-<<<<<<< HEAD
-        "x-ms-version": "2019-12-12"
-=======
-        "x-ms-version": "2020-02-10"
->>>>>>> 60f4876e
+        "x-ms-version": "2020-02-10"
       },
       "ResponseBody": []
     },
@@ -797,11 +653,7 @@
         "x-ms-lease-duration": "15",
         "x-ms-proposed-lease-id": "3298efe4-d115-bb41-f260-72c6f491e5c6",
         "x-ms-return-client-request-id": "true",
-<<<<<<< HEAD
-        "x-ms-version": "2019-12-12"
-=======
-        "x-ms-version": "2020-02-10"
->>>>>>> 60f4876e
+        "x-ms-version": "2020-02-10"
       },
       "RequestBody": null,
       "StatusCode": 201,
@@ -817,11 +669,7 @@
         "x-ms-client-request-id": "0975dd7d-10f1-2f30-b0b5-f4c5d19383c1",
         "x-ms-lease-id": "3298efe4-d115-bb41-f260-72c6f491e5c6",
         "x-ms-request-id": "43076828-101e-001a-5048-092c7f000000",
-<<<<<<< HEAD
-        "x-ms-version": "2019-12-12"
-=======
-        "x-ms-version": "2020-02-10"
->>>>>>> 60f4876e
+        "x-ms-version": "2020-02-10"
       },
       "ResponseBody": []
     },
@@ -841,11 +689,7 @@
         "x-ms-lease-action": "release",
         "x-ms-lease-id": "3298efe4-d115-bb41-f260-72c6f491e5c6",
         "x-ms-return-client-request-id": "true",
-<<<<<<< HEAD
-        "x-ms-version": "2019-12-12"
-=======
-        "x-ms-version": "2020-02-10"
->>>>>>> 60f4876e
+        "x-ms-version": "2020-02-10"
       },
       "RequestBody": null,
       "StatusCode": 412,
@@ -860,11 +704,7 @@
         "x-ms-client-request-id": "2bd81d3b-b5fa-5566-b199-194e5b8da472",
         "x-ms-error-code": "ConditionNotMet",
         "x-ms-request-id": "43076832-101e-001a-5a48-092c7f000000",
-<<<<<<< HEAD
-        "x-ms-version": "2019-12-12"
-=======
-        "x-ms-version": "2020-02-10"
->>>>>>> 60f4876e
+        "x-ms-version": "2020-02-10"
       },
       "ResponseBody": [
         "\uFEFF\u003C?xml version=\u00221.0\u0022 encoding=\u0022utf-8\u0022?\u003E\u003CError\u003E\u003CCode\u003EConditionNotMet\u003C/Code\u003E\u003CMessage\u003EThe condition specified using HTTP conditional header(s) is not met.\n",
@@ -885,11 +725,7 @@
         "x-ms-client-request-id": "b48a254d-57bb-3dc6-a670-96100041a609",
         "x-ms-date": "Thu, 02 Apr 2020 23:45:23 GMT",
         "x-ms-return-client-request-id": "true",
-<<<<<<< HEAD
-        "x-ms-version": "2019-12-12"
-=======
-        "x-ms-version": "2020-02-10"
->>>>>>> 60f4876e
+        "x-ms-version": "2020-02-10"
       },
       "RequestBody": null,
       "StatusCode": 202,
@@ -902,11 +738,7 @@
         ],
         "x-ms-client-request-id": "b48a254d-57bb-3dc6-a670-96100041a609",
         "x-ms-request-id": "43076839-101e-001a-5f48-092c7f000000",
-<<<<<<< HEAD
-        "x-ms-version": "2019-12-12"
-=======
-        "x-ms-version": "2020-02-10"
->>>>>>> 60f4876e
+        "x-ms-version": "2020-02-10"
       },
       "ResponseBody": []
     }
