﻿{
  "Entries": [
    {
      "RequestUri": "https://seanmcccanary3.blob.core.windows.net/test-container-d785b171-74e8-67fa-991d-f1ab17095e20?restype=container",
      "RequestMethod": "PUT",
      "RequestHeaders": {
        "Accept": "application/xml",
        "Authorization": "Sanitized",
        "traceparent": "00-b971913ba991dc44a32ad5b0a5a80a59-3f7c209207acfd4a-00",
        "User-Agent": [
          "azsdk-net-Storage.Blobs/12.9.0-alpha.20210217.1",
          "(.NET 5.0.3; Microsoft Windows 10.0.19042)"
        ],
        "x-ms-blob-public-access": "container",
        "x-ms-client-request-id": "3611d694-aa1a-9c97-82d9-866a9968cbf2",
        "x-ms-date": "Wed, 17 Feb 2021 21:00:41 GMT",
        "x-ms-return-client-request-id": "true",
<<<<<<< HEAD
        "x-ms-version": "2020-12-06"
=======
        "x-ms-version": "2021-02-12"
>>>>>>> 7e782c87
      },
      "RequestBody": null,
      "StatusCode": 201,
      "ResponseHeaders": {
        "Content-Length": "0",
        "Date": "Wed, 17 Feb 2021 21:00:40 GMT",
        "ETag": "\"0x8D8D38715F0B0FD\"",
        "Last-Modified": "Wed, 17 Feb 2021 21:00:41 GMT",
        "Server": [
          "Windows-Azure-Blob/1.0",
          "Microsoft-HTTPAPI/2.0"
        ],
        "x-ms-client-request-id": "3611d694-aa1a-9c97-82d9-866a9968cbf2",
        "x-ms-request-id": "76b50969-701e-002e-016f-0588d5000000",
<<<<<<< HEAD
        "x-ms-version": "2020-12-06"
=======
        "x-ms-version": "2021-02-12"
>>>>>>> 7e782c87
      },
      "ResponseBody": []
    },
    {
      "RequestUri": "https://seanmcccanary3.blob.core.windows.net/test-container-d785b171-74e8-67fa-991d-f1ab17095e20/test-blob-375b20f9-7a75-7363-7e3d-cd9206badec6",
      "RequestMethod": "PUT",
      "RequestHeaders": {
        "Accept": "application/xml",
        "Authorization": "Sanitized",
        "Content-Length": "1024",
        "Content-Type": "application/octet-stream",
        "If-None-Match": "*",
        "traceparent": "00-c1db1c98abb6b84194d3dfb9a72646b6-0d467674fc03c64c-00",
        "User-Agent": [
          "azsdk-net-Storage.Blobs/12.9.0-alpha.20210217.1",
          "(.NET 5.0.3; Microsoft Windows 10.0.19042)"
        ],
        "x-ms-blob-type": "BlockBlob",
        "x-ms-client-request-id": "f0dd1144-744d-1f83-2c2b-0d8a90505a61",
        "x-ms-date": "Wed, 17 Feb 2021 21:00:41 GMT",
        "x-ms-return-client-request-id": "true",
<<<<<<< HEAD
        "x-ms-version": "2020-12-06"
=======
        "x-ms-version": "2021-02-12"
>>>>>>> 7e782c87
      },
      "RequestBody": "wN885dQJeYspe4ECCvViGhfEFkD4JwWYe6Y3fF4dcO0bd0UlQiBYi12FDZ4olZGNdmtT1VGK+pjZo2ou0fwtCwuU5pOwPdf3bIrjchpmb+UUqgXyypubkX2sS5+1KrlgWAGTlK7+3TmUW2jGpod+cjSEGSf2OkFw+FUVA/E4QULRghoZ09o3FszMXm4y1Or2LtlqMBCRah2/IpxY6NlHWxom9SRsZJ5ZTQNaKtvSPiNrHtUYzRAxPxj8WbE93i3zhAJUC9/Gisk6EOMNNkBC7OR57coDL40J9LYLbwrtHG7WZ6XYfjJDpJQL3bwtJAjYumzMxPBj71R1SxYpuhq+TfR0Ns+aaW6yNUg1+FLQ29CtMrWdIFd9c3hQYzIbGul5TY/IuO05PVD+Go6oLfcBpG9Ge4hlICyd9sNWSQY7lhteu6vDCCLjdPRknwbI1UWBTr/D1Z5hFCxjK8Ep4vNKwoRzSXJMPptMYgeTAYEm1CF+1ftGeMF9/aZ+X91hupEBGd2CVYzSNQ8jdnKWzhOqPVagqg34A0rC9kvLzd+966h2kueko36UrKDrIwFO5i6T1CKGwA+DCBaTv19AB2cwZYvJHzwsBpnYDP5tDeBIdA8dN/m8NyuZ8onREeQfU6Q4ur12hMfyZ82JrrQRFvo1SkpPI89udC5gMCyyWvW0ubhZNVMj0e9IK9AsM4h2iNyPm8aZzy/VyUaOFlOaPwzX1PX7t+CnEnlbB/j/QkGl6ahPI74vG+qIg2sNlLqbruvDVF6Te9D76IlNPsc31oYF6S2rShxNp7kKcjN1mX2+v1kMO+3iEm3YVDs14twiUa3kCKuN8GPPdayliAichk4Ljn9uKpqZIta/0vbgGMXc6CGGkJHSMc71PcZBPIlkO83tKVNdtCYSS+XUzR1t7l3nyKDnFva8OF2weO3UWOVNW5co8+5xfjP6dESs/mOwh05pWXPofCXXMPH2rTs4PvP/h3KGRfpudkps7KKxEDr6//Cfa/5xZN5xUMP9e9H4wjZRrHfxKkJU+uMpfJCDJiC2/K1KmdL1jSKUFPQ3cfp4dCpsYGPDCNWuS3AaSOhO7SqiR34krShjWx5UXBVOHInosQdlF8a98vPXnE5i2kU6RifJlCl8VMcCCAREb6vAXy7mMpfg6NZk5VSLTBDZAIHZGhbuhYdfbFw/Yw7BeINHFz0ge6iuWV1QZK/V8Ae3KAiCa1SV0tqmhsU6oYXHom3RQzTSuYTZK8G5nSDYinxViDoGPw0uskViefTidLjXicFCA6zT5G6DqUCT2zS5zfxJ5RhLwGNfopHub0CQ9rYJ4hNelobPgaTMg5XNm9cQqav4mY+fjMhe4mEb5HQu87KJiQ==",
      "StatusCode": 201,
      "ResponseHeaders": {
        "Content-Length": "0",
        "Content-MD5": "TnSe40xj98REcIywaC6NUQ==",
        "Date": "Wed, 17 Feb 2021 21:00:40 GMT",
        "ETag": "\"0x8D8D3871607B8AB\"",
        "Last-Modified": "Wed, 17 Feb 2021 21:00:41 GMT",
        "Server": [
          "Windows-Azure-Blob/1.0",
          "Microsoft-HTTPAPI/2.0"
        ],
        "x-ms-client-request-id": "f0dd1144-744d-1f83-2c2b-0d8a90505a61",
        "x-ms-content-crc64": "9Z0oc9ZzPaQ=",
        "x-ms-request-id": "76b509cd-701e-002e-5f6f-0588d5000000",
        "x-ms-request-server-encrypted": "true",
<<<<<<< HEAD
        "x-ms-version": "2020-12-06",
=======
        "x-ms-version": "2021-02-12",
>>>>>>> 7e782c87
        "x-ms-version-id": "2021-02-17T21:00:41.6575659Z"
      },
      "ResponseBody": []
    },
    {
      "RequestUri": "https://seanmcccanary3.blob.core.windows.net/test-container-d785b171-74e8-67fa-991d-f1ab17095e20/test-blob-375b20f9-7a75-7363-7e3d-cd9206badec6",
      "RequestMethod": "GET",
      "RequestHeaders": {
        "Accept": "application/xml",
        "Authorization": "Sanitized",
        "If-Modified-Since": "Wed, 17 Feb 2021 21:00:41 GMT",
        "traceparent": "00-44ccadc06db6b84d989243fc1b111cdd-094800c936391c49-00",
        "User-Agent": [
          "azsdk-net-Storage.Blobs/12.9.0-alpha.20210217.1",
          "(.NET 5.0.3; Microsoft Windows 10.0.19042)"
        ],
        "x-ms-client-request-id": "f44eebad-eddc-2079-133d-fb3d47c07063",
        "x-ms-date": "Wed, 17 Feb 2021 21:00:41 GMT",
        "x-ms-range": "bytes=0-268435455",
        "x-ms-return-client-request-id": "true",
<<<<<<< HEAD
        "x-ms-version": "2020-12-06"
=======
        "x-ms-version": "2021-02-12"
>>>>>>> 7e782c87
      },
      "RequestBody": null,
      "StatusCode": 304,
      "ResponseHeaders": {
        "Content-Length": "0",
        "Date": "Wed, 17 Feb 2021 21:00:40 GMT",
        "Server": [
          "Windows-Azure-Blob/1.0",
          "Microsoft-HTTPAPI/2.0"
        ],
        "x-ms-client-request-id": "f44eebad-eddc-2079-133d-fb3d47c07063",
        "x-ms-error-code": "ConditionNotMet",
        "x-ms-request-id": "76b509f2-701e-002e-036f-0588d5000000",
<<<<<<< HEAD
        "x-ms-version": "2020-12-06"
=======
        "x-ms-version": "2021-02-12"
>>>>>>> 7e782c87
      },
      "ResponseBody": []
    },
    {
      "RequestUri": "https://seanmcccanary3.blob.core.windows.net/test-container-d785b171-74e8-67fa-991d-f1ab17095e20?restype=container",
      "RequestMethod": "DELETE",
      "RequestHeaders": {
        "Accept": "application/xml",
        "Authorization": "Sanitized",
        "traceparent": "00-efc2f46b7c4a794892c46256f0a653e4-5726b3747a197b4f-00",
        "User-Agent": [
          "azsdk-net-Storage.Blobs/12.9.0-alpha.20210217.1",
          "(.NET 5.0.3; Microsoft Windows 10.0.19042)"
        ],
        "x-ms-client-request-id": "a5dd2de7-6501-1885-3479-481866e25b15",
        "x-ms-date": "Wed, 17 Feb 2021 21:00:41 GMT",
        "x-ms-return-client-request-id": "true",
<<<<<<< HEAD
        "x-ms-version": "2020-12-06"
=======
        "x-ms-version": "2021-02-12"
>>>>>>> 7e782c87
      },
      "RequestBody": null,
      "StatusCode": 202,
      "ResponseHeaders": {
        "Content-Length": "0",
        "Date": "Wed, 17 Feb 2021 21:00:40 GMT",
        "Server": [
          "Windows-Azure-Blob/1.0",
          "Microsoft-HTTPAPI/2.0"
        ],
        "x-ms-client-request-id": "a5dd2de7-6501-1885-3479-481866e25b15",
        "x-ms-request-id": "76b50a21-701e-002e-2f6f-0588d5000000",
<<<<<<< HEAD
        "x-ms-version": "2020-12-06"
=======
        "x-ms-version": "2021-02-12"
>>>>>>> 7e782c87
      },
      "ResponseBody": []
    }
  ],
  "Variables": {
    "DateTimeOffsetNow": "2021-02-17T15:00:41.7505172-06:00",
    "RandomSeed": "1608253729",
    "Storage_TestConfigDefault": "ProductionTenant\nseanmcccanary3\nU2FuaXRpemVk\nhttps://seanmcccanary3.blob.core.windows.net\nhttps://seanmcccanary3.file.core.windows.net\nhttps://seanmcccanary3.queue.core.windows.net\nhttps://seanmcccanary3.table.core.windows.net\n\n\n\n\nhttps://seanmcccanary3-secondary.blob.core.windows.net\nhttps://seanmcccanary3-secondary.file.core.windows.net\nhttps://seanmcccanary3-secondary.queue.core.windows.net\nhttps://seanmcccanary3-secondary.table.core.windows.net\n\nSanitized\n\n\nCloud\nBlobEndpoint=https://seanmcccanary3.blob.core.windows.net/;QueueEndpoint=https://seanmcccanary3.queue.core.windows.net/;FileEndpoint=https://seanmcccanary3.file.core.windows.net/;BlobSecondaryEndpoint=https://seanmcccanary3-secondary.blob.core.windows.net/;QueueSecondaryEndpoint=https://seanmcccanary3-secondary.queue.core.windows.net/;FileSecondaryEndpoint=https://seanmcccanary3-secondary.file.core.windows.net/;AccountName=seanmcccanary3;AccountKey=Kg==;\nseanscope1\n\n"
  }
}<|MERGE_RESOLUTION|>--- conflicted
+++ resolved
@@ -15,11 +15,7 @@
         "x-ms-client-request-id": "3611d694-aa1a-9c97-82d9-866a9968cbf2",
         "x-ms-date": "Wed, 17 Feb 2021 21:00:41 GMT",
         "x-ms-return-client-request-id": "true",
-<<<<<<< HEAD
-        "x-ms-version": "2020-12-06"
-=======
         "x-ms-version": "2021-02-12"
->>>>>>> 7e782c87
       },
       "RequestBody": null,
       "StatusCode": 201,
@@ -34,11 +30,7 @@
         ],
         "x-ms-client-request-id": "3611d694-aa1a-9c97-82d9-866a9968cbf2",
         "x-ms-request-id": "76b50969-701e-002e-016f-0588d5000000",
-<<<<<<< HEAD
-        "x-ms-version": "2020-12-06"
-=======
         "x-ms-version": "2021-02-12"
->>>>>>> 7e782c87
       },
       "ResponseBody": []
     },
@@ -60,11 +52,7 @@
         "x-ms-client-request-id": "f0dd1144-744d-1f83-2c2b-0d8a90505a61",
         "x-ms-date": "Wed, 17 Feb 2021 21:00:41 GMT",
         "x-ms-return-client-request-id": "true",
-<<<<<<< HEAD
-        "x-ms-version": "2020-12-06"
-=======
         "x-ms-version": "2021-02-12"
->>>>>>> 7e782c87
       },
       "RequestBody": "wN885dQJeYspe4ECCvViGhfEFkD4JwWYe6Y3fF4dcO0bd0UlQiBYi12FDZ4olZGNdmtT1VGK+pjZo2ou0fwtCwuU5pOwPdf3bIrjchpmb+UUqgXyypubkX2sS5+1KrlgWAGTlK7+3TmUW2jGpod+cjSEGSf2OkFw+FUVA/E4QULRghoZ09o3FszMXm4y1Or2LtlqMBCRah2/IpxY6NlHWxom9SRsZJ5ZTQNaKtvSPiNrHtUYzRAxPxj8WbE93i3zhAJUC9/Gisk6EOMNNkBC7OR57coDL40J9LYLbwrtHG7WZ6XYfjJDpJQL3bwtJAjYumzMxPBj71R1SxYpuhq+TfR0Ns+aaW6yNUg1+FLQ29CtMrWdIFd9c3hQYzIbGul5TY/IuO05PVD+Go6oLfcBpG9Ge4hlICyd9sNWSQY7lhteu6vDCCLjdPRknwbI1UWBTr/D1Z5hFCxjK8Ep4vNKwoRzSXJMPptMYgeTAYEm1CF+1ftGeMF9/aZ+X91hupEBGd2CVYzSNQ8jdnKWzhOqPVagqg34A0rC9kvLzd+966h2kueko36UrKDrIwFO5i6T1CKGwA+DCBaTv19AB2cwZYvJHzwsBpnYDP5tDeBIdA8dN/m8NyuZ8onREeQfU6Q4ur12hMfyZ82JrrQRFvo1SkpPI89udC5gMCyyWvW0ubhZNVMj0e9IK9AsM4h2iNyPm8aZzy/VyUaOFlOaPwzX1PX7t+CnEnlbB/j/QkGl6ahPI74vG+qIg2sNlLqbruvDVF6Te9D76IlNPsc31oYF6S2rShxNp7kKcjN1mX2+v1kMO+3iEm3YVDs14twiUa3kCKuN8GPPdayliAichk4Ljn9uKpqZIta/0vbgGMXc6CGGkJHSMc71PcZBPIlkO83tKVNdtCYSS+XUzR1t7l3nyKDnFva8OF2weO3UWOVNW5co8+5xfjP6dESs/mOwh05pWXPofCXXMPH2rTs4PvP/h3KGRfpudkps7KKxEDr6//Cfa/5xZN5xUMP9e9H4wjZRrHfxKkJU+uMpfJCDJiC2/K1KmdL1jSKUFPQ3cfp4dCpsYGPDCNWuS3AaSOhO7SqiR34krShjWx5UXBVOHInosQdlF8a98vPXnE5i2kU6RifJlCl8VMcCCAREb6vAXy7mMpfg6NZk5VSLTBDZAIHZGhbuhYdfbFw/Yw7BeINHFz0ge6iuWV1QZK/V8Ae3KAiCa1SV0tqmhsU6oYXHom3RQzTSuYTZK8G5nSDYinxViDoGPw0uskViefTidLjXicFCA6zT5G6DqUCT2zS5zfxJ5RhLwGNfopHub0CQ9rYJ4hNelobPgaTMg5XNm9cQqav4mY+fjMhe4mEb5HQu87KJiQ==",
       "StatusCode": 201,
@@ -82,11 +70,7 @@
         "x-ms-content-crc64": "9Z0oc9ZzPaQ=",
         "x-ms-request-id": "76b509cd-701e-002e-5f6f-0588d5000000",
         "x-ms-request-server-encrypted": "true",
-<<<<<<< HEAD
-        "x-ms-version": "2020-12-06",
-=======
         "x-ms-version": "2021-02-12",
->>>>>>> 7e782c87
         "x-ms-version-id": "2021-02-17T21:00:41.6575659Z"
       },
       "ResponseBody": []
@@ -107,11 +91,7 @@
         "x-ms-date": "Wed, 17 Feb 2021 21:00:41 GMT",
         "x-ms-range": "bytes=0-268435455",
         "x-ms-return-client-request-id": "true",
-<<<<<<< HEAD
-        "x-ms-version": "2020-12-06"
-=======
         "x-ms-version": "2021-02-12"
->>>>>>> 7e782c87
       },
       "RequestBody": null,
       "StatusCode": 304,
@@ -125,11 +105,7 @@
         "x-ms-client-request-id": "f44eebad-eddc-2079-133d-fb3d47c07063",
         "x-ms-error-code": "ConditionNotMet",
         "x-ms-request-id": "76b509f2-701e-002e-036f-0588d5000000",
-<<<<<<< HEAD
-        "x-ms-version": "2020-12-06"
-=======
         "x-ms-version": "2021-02-12"
->>>>>>> 7e782c87
       },
       "ResponseBody": []
     },
@@ -147,11 +123,7 @@
         "x-ms-client-request-id": "a5dd2de7-6501-1885-3479-481866e25b15",
         "x-ms-date": "Wed, 17 Feb 2021 21:00:41 GMT",
         "x-ms-return-client-request-id": "true",
-<<<<<<< HEAD
-        "x-ms-version": "2020-12-06"
-=======
         "x-ms-version": "2021-02-12"
->>>>>>> 7e782c87
       },
       "RequestBody": null,
       "StatusCode": 202,
@@ -164,11 +136,7 @@
         ],
         "x-ms-client-request-id": "a5dd2de7-6501-1885-3479-481866e25b15",
         "x-ms-request-id": "76b50a21-701e-002e-2f6f-0588d5000000",
-<<<<<<< HEAD
-        "x-ms-version": "2020-12-06"
-=======
         "x-ms-version": "2021-02-12"
->>>>>>> 7e782c87
       },
       "ResponseBody": []
     }
