﻿{
  "Entries": [
    {
      "RequestUri": "https://seanmcccanary3.blob.core.windows.net/test-container-f1492212-e48a-4b61-3dc1-de44d915e820?restype=container",
      "RequestMethod": "PUT",
      "RequestHeaders": {
        "Accept": "application/xml",
        "Authorization": "Sanitized",
        "traceparent": "00-b6cfadfc44ed30449827939c7860ae19-1c145fea0b905945-00",
        "User-Agent": [
          "azsdk-net-Storage.Blobs/12.9.0-alpha.20210217.1",
          "(.NET 5.0.3; Microsoft Windows 10.0.19042)"
        ],
        "x-ms-blob-public-access": "container",
        "x-ms-client-request-id": "6e904476-6003-4a7f-eb1d-06ff1dfca9f3",
        "x-ms-date": "Wed, 17 Feb 2021 18:47:30 GMT",
        "x-ms-return-client-request-id": "true",
<<<<<<< HEAD
        "x-ms-version": "2020-12-06"
=======
        "x-ms-version": "2021-02-12"
>>>>>>> 7e782c87
      },
      "RequestBody": null,
      "StatusCode": 201,
      "ResponseHeaders": {
        "Content-Length": "0",
        "Date": "Wed, 17 Feb 2021 18:47:30 GMT",
        "ETag": "\"0x8D8D3747B1D8070\"",
        "Last-Modified": "Wed, 17 Feb 2021 18:47:30 GMT",
        "Server": [
          "Windows-Azure-Blob/1.0",
          "Microsoft-HTTPAPI/2.0"
        ],
        "x-ms-client-request-id": "6e904476-6003-4a7f-eb1d-06ff1dfca9f3",
        "x-ms-request-id": "abd8973f-f01e-0089-165d-056017000000",
<<<<<<< HEAD
        "x-ms-version": "2020-12-06"
=======
        "x-ms-version": "2021-02-12"
>>>>>>> 7e782c87
      },
      "ResponseBody": []
    },
    {
      "RequestUri": "https://seanmcccanary3.blob.core.windows.net/test-container-f1492212-e48a-4b61-3dc1-de44d915e820/test-blob-fa0a48c6-f307-13a8-7cab-e431b0913acb?comp=block&blockid=dGVzdC1ibG9jay02N2VjMTIxMy1kMmUyLWZkNzktZWNlNy1iNjRiNjJiMDEwNjc%3D",
      "RequestMethod": "PUT",
      "RequestHeaders": {
        "Accept": "application/xml",
        "Authorization": "Sanitized",
        "Content-Length": "1024",
        "Content-Type": "application/octet-stream",
        "traceparent": "00-c84d403e66006340a956a66a5046ad43-28a177a7ed61b14e-00",
        "User-Agent": [
          "azsdk-net-Storage.Blobs/12.9.0-alpha.20210217.1",
          "(.NET 5.0.3; Microsoft Windows 10.0.19042)"
        ],
        "x-ms-client-request-id": "8375b174-4acf-f4f8-cf0c-0e203d5db1cb",
        "x-ms-date": "Wed, 17 Feb 2021 18:47:30 GMT",
        "x-ms-return-client-request-id": "true",
<<<<<<< HEAD
        "x-ms-version": "2020-12-06"
=======
        "x-ms-version": "2021-02-12"
>>>>>>> 7e782c87
      },
      "RequestBody": "aAlV7OzAONkmOcwVD8rXrPVCzpWEeRz88MMbtTL88ifM4S9pPN+vtgu3SMqUajohRVkK2y4Ubu7tWPwopYOmKkakSS2bbnAWkxiKzTFSaIaJ+XDY8hf5uHNAfOPjhxGHER2D7yEMhtbp9EcViaG8mu91n6sTzTgvqpC6WvKMMgsHArwTznhlfHOZ7/7P4y7RhOH0behldEPlVEWQUivjXME7DoflqMt3ECM3ed46X8di6NYQmMUjoY14Lnoz1SlItpI8k9Wm7NsVfV3FLvtkq/R+LWlV0sT8GGz6bHpQQzr578NM/czxvPz6+xtnXnORFIKGtajA8uPOQHtoq4BhxDkiyz84GK4njHBsW9eolLn5aVj3yo2SOPzgfbxQiRB8mTbhRZIzWfzUXik3VJcLJazCbkIoavqrj5NCWJrx1gNf8MKhx08mxQ9cImtkW+Rl1FcQjhrOVC47NbX+8QBh44gl12PVaV5cm6gyzEePRzSv3INC4EjokZyTZpGaJ9QP+j7jPoSAkGr5s/Nxm4jmq+6ATxR9HgM/PEXHQQPMwnPUI9EJrAiwLkwZSSxUd/UUrLqjGdi/ktw7owI+uU5nLPGAnXi23f/m0CHIY9TW68VQspRIKambFJH0zggGcnT9sRw71Np9Xc+7vUi29y4HZLg87Qa5HgJI5Yjmwg72316syrK4mxbr0lXFjWxg5Bxj7WpQyYRuQ5MZ8+9RlpvAxN3qCi17T8ihURqx9JCW6AFrg9SkpRbZPoYenqgnmTy6BMmPddnv552hrnhpvE8Cgwvu5RPGHB7HEMymXLEgerfe9+/HB3Ine5s3A/eecIE3HBqdObMo8+iqyGQNSYrsgTTAisVgO3yYxml3jxgnKKBKb0CXgkEEtgMGHT8OGjIQS4LD3eW71+GdBXJJsGTPgp/DwtpKVf7yu9TCWR09iqs3Z0SWZEq6j5hf+X3OugWeNpqfSlhYxvWD0CIR+X3DYHrHEkkgOB5UCTJB6luAJAHOIyKDnT9T3qBOE5MoqJUanJgCB6i8fv17S0AlFtuaA6sgQ9ZbP8I6dDOo0iWKK2CdJ07CfR1ZEqUkB1H/LcjEsxDoCGW/v13WyJN0E6vY8SDgiO+N14WOxzAwNjdwO0Zr5B4VoiL63mfx7LWK5P/5TBYxHqXYN9yKWUA0joglZYxMCS6Nwk795aqHnOrPBOIxN+ogPx2hk6xBi0jhxU/fy4cpPdvQa4rIMzj7UJryulVeA1aeBCVvq3aCSzcFGx9aqNBipscHYMxfWAvkpUIST9Dzg8L4QMdhupFkTh9TwhgZoKfKjxSNVqKKP6saigUzb/xmEZddYWgJAew1ohKsDJbzywSaR7+7Zi0fbgEbRw==",
      "StatusCode": 201,
      "ResponseHeaders": {
        "Content-Length": "0",
        "Date": "Wed, 17 Feb 2021 18:47:30 GMT",
        "Server": [
          "Windows-Azure-Blob/1.0",
          "Microsoft-HTTPAPI/2.0"
        ],
        "x-ms-client-request-id": "8375b174-4acf-f4f8-cf0c-0e203d5db1cb",
        "x-ms-content-crc64": "emvs8VgYSfA=",
        "x-ms-request-id": "abd89753-f01e-0089-225d-056017000000",
        "x-ms-request-server-encrypted": "true",
<<<<<<< HEAD
        "x-ms-version": "2020-12-06"
=======
        "x-ms-version": "2021-02-12"
>>>>>>> 7e782c87
      },
      "ResponseBody": []
    },
    {
      "RequestUri": "https://seanmcccanary3.blob.core.windows.net/test-container-f1492212-e48a-4b61-3dc1-de44d915e820/test-blob-fa0a48c6-f307-13a8-7cab-e431b0913acb?comp=blocklist",
      "RequestMethod": "PUT",
      "RequestHeaders": {
        "Accept": "application/xml",
        "Authorization": "Sanitized",
        "Content-Length": "107",
        "Content-Type": "application/xml",
        "traceparent": "00-9b154024ff189342aec339290c21e395-65e7edc17b678648-00",
        "User-Agent": [
          "azsdk-net-Storage.Blobs/12.9.0-alpha.20210217.1",
          "(.NET 5.0.3; Microsoft Windows 10.0.19042)"
        ],
        "x-ms-client-request-id": "b1d7ee77-8d3b-4f97-ec57-048a6287d795",
        "x-ms-date": "Wed, 17 Feb 2021 18:47:30 GMT",
        "x-ms-return-client-request-id": "true",
<<<<<<< HEAD
        "x-ms-version": "2020-12-06"
=======
        "x-ms-version": "2021-02-12"
>>>>>>> 7e782c87
      },
      "RequestBody": "﻿<BlockList><Latest>dGVzdC1ibG9jay02N2VjMTIxMy1kMmUyLWZkNzktZWNlNy1iNjRiNjJiMDEwNjc=</Latest></BlockList>",
      "StatusCode": 201,
      "ResponseHeaders": {
        "Content-Length": "0",
        "Date": "Wed, 17 Feb 2021 18:47:30 GMT",
        "ETag": "\"0x8D8D3747B2FE20A\"",
        "Last-Modified": "Wed, 17 Feb 2021 18:47:30 GMT",
        "Server": [
          "Windows-Azure-Blob/1.0",
          "Microsoft-HTTPAPI/2.0"
        ],
        "x-ms-client-request-id": "b1d7ee77-8d3b-4f97-ec57-048a6287d795",
        "x-ms-content-crc64": "DdKOCHhisw4=",
        "x-ms-request-id": "abd89768-f01e-0089-325d-056017000000",
        "x-ms-request-server-encrypted": "true",
<<<<<<< HEAD
        "x-ms-version": "2020-12-06",
=======
        "x-ms-version": "2021-02-12",
>>>>>>> 7e782c87
        "x-ms-version-id": "2021-02-17T18:47:30.9327882Z"
      },
      "ResponseBody": []
    },
    {
      "RequestUri": "https://seanmcccanary3.blob.core.windows.net/test-container-f1492212-e48a-4b61-3dc1-de44d915e820/test-blob-fa0a48c6-f307-13a8-7cab-e431b0913acb",
      "RequestMethod": "HEAD",
      "RequestHeaders": {
        "Accept": "application/xml",
        "Authorization": "Sanitized",
        "traceparent": "00-f85e3b82e7785d488645d56c91851da7-bc5c208088b7984b-00",
        "User-Agent": [
          "azsdk-net-Storage.Blobs/12.9.0-alpha.20210217.1",
          "(.NET 5.0.3; Microsoft Windows 10.0.19042)"
        ],
        "x-ms-client-request-id": "4fa8ef06-ff86-0d90-e647-dfee61a83fe2",
        "x-ms-date": "Wed, 17 Feb 2021 18:47:30 GMT",
        "x-ms-return-client-request-id": "true",
<<<<<<< HEAD
        "x-ms-version": "2020-12-06"
=======
        "x-ms-version": "2021-02-12"
>>>>>>> 7e782c87
      },
      "RequestBody": null,
      "StatusCode": 200,
      "ResponseHeaders": {
        "Accept-Ranges": "bytes",
        "Content-Length": "1024",
        "Content-Type": "application/octet-stream",
        "Date": "Wed, 17 Feb 2021 18:47:30 GMT",
        "ETag": "\"0x8D8D3747B2FE20A\"",
        "Last-Modified": "Wed, 17 Feb 2021 18:47:30 GMT",
        "Server": [
          "Windows-Azure-Blob/1.0",
          "Microsoft-HTTPAPI/2.0"
        ],
        "x-ms-access-tier": "Hot",
        "x-ms-access-tier-inferred": "true",
        "x-ms-blob-type": "BlockBlob",
        "x-ms-client-request-id": "4fa8ef06-ff86-0d90-e647-dfee61a83fe2",
        "x-ms-creation-time": "Wed, 17 Feb 2021 18:47:30 GMT",
        "x-ms-is-current-version": "true",
        "x-ms-last-access-time": "Wed, 17 Feb 2021 18:47:30 GMT",
        "x-ms-lease-state": "available",
        "x-ms-lease-status": "unlocked",
        "x-ms-request-id": "abd89777-f01e-0089-3d5d-056017000000",
        "x-ms-server-encrypted": "true",
<<<<<<< HEAD
        "x-ms-version": "2020-12-06",
=======
        "x-ms-version": "2021-02-12",
>>>>>>> 7e782c87
        "x-ms-version-id": "2021-02-17T18:47:30.9327882Z"
      },
      "ResponseBody": []
    },
    {
      "RequestUri": "https://seanmcccanary3.blob.core.windows.net/test-container-f1492212-e48a-4b61-3dc1-de44d915e820/test-blob-fa0a48c6-f307-13a8-7cab-e431b0913acb",
      "RequestMethod": "GET",
      "RequestHeaders": {
        "Accept": "application/xml",
        "Authorization": "Sanitized",
        "User-Agent": [
          "azsdk-net-Storage.Blobs/12.9.0-alpha.20210217.1",
          "(.NET 5.0.3; Microsoft Windows 10.0.19042)"
        ],
        "x-ms-client-request-id": "738367a8-88df-700f-309f-94eec493acd4",
        "x-ms-date": "Wed, 17 Feb 2021 18:47:30 GMT",
        "x-ms-range": "bytes=0-4194303",
        "x-ms-return-client-request-id": "true",
<<<<<<< HEAD
        "x-ms-version": "2020-12-06"
=======
        "x-ms-version": "2021-02-12"
>>>>>>> 7e782c87
      },
      "RequestBody": null,
      "StatusCode": 206,
      "ResponseHeaders": {
        "Accept-Ranges": "bytes",
        "Content-Length": "1024",
        "Content-Range": "bytes 0-1023/1024",
        "Content-Type": "application/octet-stream",
        "Date": "Wed, 17 Feb 2021 18:47:30 GMT",
        "ETag": "\"0x8D8D3747B2FE20A\"",
        "Last-Modified": "Wed, 17 Feb 2021 18:47:30 GMT",
        "Server": [
          "Windows-Azure-Blob/1.0",
          "Microsoft-HTTPAPI/2.0"
        ],
        "x-ms-blob-type": "BlockBlob",
        "x-ms-client-request-id": "738367a8-88df-700f-309f-94eec493acd4",
        "x-ms-creation-time": "Wed, 17 Feb 2021 18:47:30 GMT",
        "x-ms-is-current-version": "true",
        "x-ms-last-access-time": "Wed, 17 Feb 2021 18:47:30 GMT",
        "x-ms-lease-state": "available",
        "x-ms-lease-status": "unlocked",
        "x-ms-request-id": "abd89786-f01e-0089-465d-056017000000",
        "x-ms-server-encrypted": "true",
<<<<<<< HEAD
        "x-ms-version": "2020-12-06",
=======
        "x-ms-version": "2021-02-12",
>>>>>>> 7e782c87
        "x-ms-version-id": "2021-02-17T18:47:30.9327882Z"
      },
      "ResponseBody": "aAlV7OzAONkmOcwVD8rXrPVCzpWEeRz88MMbtTL88ifM4S9pPN+vtgu3SMqUajohRVkK2y4Ubu7tWPwopYOmKkakSS2bbnAWkxiKzTFSaIaJ+XDY8hf5uHNAfOPjhxGHER2D7yEMhtbp9EcViaG8mu91n6sTzTgvqpC6WvKMMgsHArwTznhlfHOZ7/7P4y7RhOH0behldEPlVEWQUivjXME7DoflqMt3ECM3ed46X8di6NYQmMUjoY14Lnoz1SlItpI8k9Wm7NsVfV3FLvtkq/R+LWlV0sT8GGz6bHpQQzr578NM/czxvPz6+xtnXnORFIKGtajA8uPOQHtoq4BhxDkiyz84GK4njHBsW9eolLn5aVj3yo2SOPzgfbxQiRB8mTbhRZIzWfzUXik3VJcLJazCbkIoavqrj5NCWJrx1gNf8MKhx08mxQ9cImtkW+Rl1FcQjhrOVC47NbX+8QBh44gl12PVaV5cm6gyzEePRzSv3INC4EjokZyTZpGaJ9QP+j7jPoSAkGr5s/Nxm4jmq+6ATxR9HgM/PEXHQQPMwnPUI9EJrAiwLkwZSSxUd/UUrLqjGdi/ktw7owI+uU5nLPGAnXi23f/m0CHIY9TW68VQspRIKambFJH0zggGcnT9sRw71Np9Xc+7vUi29y4HZLg87Qa5HgJI5Yjmwg72316syrK4mxbr0lXFjWxg5Bxj7WpQyYRuQ5MZ8+9RlpvAxN3qCi17T8ihURqx9JCW6AFrg9SkpRbZPoYenqgnmTy6BMmPddnv552hrnhpvE8Cgwvu5RPGHB7HEMymXLEgerfe9+/HB3Ine5s3A/eecIE3HBqdObMo8+iqyGQNSYrsgTTAisVgO3yYxml3jxgnKKBKb0CXgkEEtgMGHT8OGjIQS4LD3eW71+GdBXJJsGTPgp/DwtpKVf7yu9TCWR09iqs3Z0SWZEq6j5hf+X3OugWeNpqfSlhYxvWD0CIR+X3DYHrHEkkgOB5UCTJB6luAJAHOIyKDnT9T3qBOE5MoqJUanJgCB6i8fv17S0AlFtuaA6sgQ9ZbP8I6dDOo0iWKK2CdJ07CfR1ZEqUkB1H/LcjEsxDoCGW/v13WyJN0E6vY8SDgiO+N14WOxzAwNjdwO0Zr5B4VoiL63mfx7LWK5P/5TBYxHqXYN9yKWUA0joglZYxMCS6Nwk795aqHnOrPBOIxN+ogPx2hk6xBi0jhxU/fy4cpPdvQa4rIMzj7UJryulVeA1aeBCVvq3aCSzcFGx9aqNBipscHYMxfWAvkpUIST9Dzg8L4QMdhupFkTh9TwhgZoKfKjxSNVqKKP6saigUzb/xmEZddYWgJAew1ohKsDJbzywSaR7+7Zi0fbgEbRw=="
    },
    {
      "RequestUri": "https://seanmcccanary3.blob.core.windows.net/test-container-f1492212-e48a-4b61-3dc1-de44d915e820/test-blob-fa0a48c6-f307-13a8-7cab-e431b0913acb?comp=block&blockid=dGVzdC1ibG9jay1mNGY5MzU5My0yYmU0LTdhMTctMDZkNC1lMWJjY2IyODk4NDc%3D",
      "RequestMethod": "PUT",
      "RequestHeaders": {
        "Accept": "application/xml",
        "Authorization": "Sanitized",
        "Content-Length": "1024",
        "Content-Type": "application/octet-stream",
        "traceparent": "00-2798c556d2ffe841a8f053d55534a5f3-13d5dfd776c7454f-00",
        "User-Agent": [
          "azsdk-net-Storage.Blobs/12.9.0-alpha.20210217.1",
          "(.NET 5.0.3; Microsoft Windows 10.0.19042)"
        ],
        "x-ms-client-request-id": "3fd45f1d-86a5-7dd1-5008-6c0aa652a408",
        "x-ms-date": "Wed, 17 Feb 2021 18:47:31 GMT",
        "x-ms-return-client-request-id": "true",
<<<<<<< HEAD
        "x-ms-version": "2020-12-06"
=======
        "x-ms-version": "2021-02-12"
>>>>>>> 7e782c87
      },
      "RequestBody": "L4sx3iPssIC7Pz/AjihYs5DeMhUnvwCYKDyrq2o+82fuubyqcTSJIOVyD8VbhzGTDnmPkM4FIG+KmLbmQQUWfUzX0tRrrkJcVRIwtLA7PaALGJ3wrmOY6JlNH9l9ot7gXJF5g7RcJ183Mzq71Wu+T1oV2ylnJc7oPuo7Ho5p3rIzUFgewbnsrvA9uXso3BMtjtB+aMe1eDbDkEXKIAjRzVSIiIUToI2hKCw4KmtTwGHXDpC+6nbrfdciWzB0Io7obOsmn1SOGu1C3D+afU7Kb9Dj8xF4EuPenQqt8EVcLQaeT71/LSANSfSifA02UACJV+tgkS98b1oIRwJK4Cmo5a84/C2QS0Kv1qod1pbVp00JJJlZ/JzXIuBjd+UewmjK+ZZe/lPS+AypsLqFXpnEM5+1QLyPT+kTYdpNLdRdkRNBUtz/d6n5NyuNsEvhUsNGn0NGaIGrO6mtSp15hMo3TB6mQwy8xLv1uwmQAp+eMg4XBo6QFimSlhcyUiwMgLJhVWQsOg62itqHUK14GjgKDhiOYX48pzX1FK30iXKP6TtWL6w6cfgAYHyzCMZ7GnveJ0MUfh40JK4vNiVhwQBo+GZxIeuM0J0gjQEBiZ9uefoxFmEue2sdIgv+CzrSnp58Sg9gCviQUlem8/AcMpsPwLwrL6ueOn37VP/fjcRiTu9ihT6PDm8BocMJiId7AO9v70p9pm/z3RCSZLX5sMSTQ6UBua1cgLJNKY3nlLH2f1MPcJ555ad/b6ct/Km5CPD/dkXhekZCEm+YMH3hC0hfm+Rh6UAlGV3+gUoFLoMJkyGc6B5sFQUNzV0v4bUpnmNezmDEVx6w2Vzn4vj8PeTrj5xbRCMq84bfVBzj9jio1eLmpl8iRDwD7A7BhDIMEZB5Q1IYzlpAM9va5QMCzeMkPg0WFZaEyUpgWFcUaW5U0kOLarLmkAeIpXKESF45AR8rnEUl9vv59XkHuHUCK8pthRO/dmIxPq4GjXAk/4HrJlc46c0pLttHknU43teRhnmoFsJLeYq8+l2XH2mL1fX4G5EeyUL8RFc3eOPt+F/WdAb2fOi/oK3MfO9vkg9yvL2AP8NFc703q9JqFAGnzgH+wKpilVgMOXvkUU1SjbJIxLsmbbickAFJvtAWVIusJa3ucdFkDydkcwZHYSFw5R0gIk9FgGBIYS+oGdeH9uTvOCyfZBzg47WUwfmxVC/f2Niz9TI8ZqRNpQ+iu/ZP3H0iVyn10YEBQD+asb9nlgz/yUD+1ACys9KHUr4MPSe+ROR7j/0F6gdXsbTyobXl5g4DovK1UQh9b6NXbX/C9QIX22za6wcP+t45piNLvxIcomuvCZs0CfLc/h9ZrnyIlbyx2w==",
      "StatusCode": 201,
      "ResponseHeaders": {
        "Content-Length": "0",
        "Date": "Wed, 17 Feb 2021 18:47:30 GMT",
        "Server": [
          "Windows-Azure-Blob/1.0",
          "Microsoft-HTTPAPI/2.0"
        ],
        "x-ms-client-request-id": "3fd45f1d-86a5-7dd1-5008-6c0aa652a408",
        "x-ms-content-crc64": "dhFFN7MNfsI=",
        "x-ms-request-id": "abd897a6-f01e-0089-5a5d-056017000000",
        "x-ms-request-server-encrypted": "true",
<<<<<<< HEAD
        "x-ms-version": "2020-12-06"
=======
        "x-ms-version": "2021-02-12"
>>>>>>> 7e782c87
      },
      "ResponseBody": []
    },
    {
      "RequestUri": "https://seanmcccanary3.blob.core.windows.net/test-container-f1492212-e48a-4b61-3dc1-de44d915e820/test-blob-fa0a48c6-f307-13a8-7cab-e431b0913acb?comp=blocklist",
      "RequestMethod": "PUT",
      "RequestHeaders": {
        "Accept": "application/xml",
        "Authorization": "Sanitized",
        "Content-Length": "188",
        "Content-Type": "application/xml",
        "traceparent": "00-7187d64ef9a04c4c8bddbbd41b63a98d-0224e3b00452c040-00",
        "User-Agent": [
          "azsdk-net-Storage.Blobs/12.9.0-alpha.20210217.1",
          "(.NET 5.0.3; Microsoft Windows 10.0.19042)"
        ],
        "x-ms-client-request-id": "6c9f08c4-5953-45a1-57c8-a91c5ff8d07e",
        "x-ms-date": "Wed, 17 Feb 2021 18:47:31 GMT",
        "x-ms-return-client-request-id": "true",
<<<<<<< HEAD
        "x-ms-version": "2020-12-06"
=======
        "x-ms-version": "2021-02-12"
>>>>>>> 7e782c87
      },
      "RequestBody": "﻿<BlockList><Latest>dGVzdC1ibG9jay02N2VjMTIxMy1kMmUyLWZkNzktZWNlNy1iNjRiNjJiMDEwNjc=</Latest><Latest>dGVzdC1ibG9jay1mNGY5MzU5My0yYmU0LTdhMTctMDZkNC1lMWJjY2IyODk4NDc=</Latest></BlockList>",
      "StatusCode": 201,
      "ResponseHeaders": {
        "Content-Length": "0",
        "Date": "Wed, 17 Feb 2021 18:47:30 GMT",
        "ETag": "\"0x8D8D3747B51C825\"",
        "Last-Modified": "Wed, 17 Feb 2021 18:47:31 GMT",
        "Server": [
          "Windows-Azure-Blob/1.0",
          "Microsoft-HTTPAPI/2.0"
        ],
        "x-ms-client-request-id": "6c9f08c4-5953-45a1-57c8-a91c5ff8d07e",
        "x-ms-content-crc64": "qEyzWiZPHSI=",
        "x-ms-request-id": "abd897b8-f01e-0089-685d-056017000000",
        "x-ms-request-server-encrypted": "true",
<<<<<<< HEAD
        "x-ms-version": "2020-12-06",
=======
        "x-ms-version": "2021-02-12",
>>>>>>> 7e782c87
        "x-ms-version-id": "2021-02-17T18:47:31.1569486Z"
      },
      "ResponseBody": []
    },
    {
      "RequestUri": "https://seanmcccanary3.blob.core.windows.net/test-container-f1492212-e48a-4b61-3dc1-de44d915e820/test-blob-fa0a48c6-f307-13a8-7cab-e431b0913acb",
      "RequestMethod": "HEAD",
      "RequestHeaders": {
        "Accept": "application/xml",
        "Authorization": "Sanitized",
        "User-Agent": [
          "azsdk-net-Storage.Blobs/12.9.0-alpha.20210217.1",
          "(.NET 5.0.3; Microsoft Windows 10.0.19042)"
        ],
        "x-ms-client-request-id": "9e456186-37b2-aeb5-aadc-448509936739",
        "x-ms-date": "Wed, 17 Feb 2021 18:47:31 GMT",
        "x-ms-return-client-request-id": "true",
<<<<<<< HEAD
        "x-ms-version": "2020-12-06"
=======
        "x-ms-version": "2021-02-12"
>>>>>>> 7e782c87
      },
      "RequestBody": null,
      "StatusCode": 200,
      "ResponseHeaders": {
        "Accept-Ranges": "bytes",
        "Content-Length": "2048",
        "Content-Type": "application/octet-stream",
        "Date": "Wed, 17 Feb 2021 18:47:30 GMT",
        "ETag": "\"0x8D8D3747B51C825\"",
        "Last-Modified": "Wed, 17 Feb 2021 18:47:31 GMT",
        "Server": [
          "Windows-Azure-Blob/1.0",
          "Microsoft-HTTPAPI/2.0"
        ],
        "x-ms-access-tier": "Hot",
        "x-ms-access-tier-inferred": "true",
        "x-ms-blob-type": "BlockBlob",
        "x-ms-client-request-id": "9e456186-37b2-aeb5-aadc-448509936739",
        "x-ms-creation-time": "Wed, 17 Feb 2021 18:47:31 GMT",
        "x-ms-is-current-version": "true",
        "x-ms-last-access-time": "Wed, 17 Feb 2021 18:47:31 GMT",
        "x-ms-lease-state": "available",
        "x-ms-lease-status": "unlocked",
        "x-ms-request-id": "abd897c3-f01e-0089-705d-056017000000",
        "x-ms-server-encrypted": "true",
<<<<<<< HEAD
        "x-ms-version": "2020-12-06",
=======
        "x-ms-version": "2021-02-12",
>>>>>>> 7e782c87
        "x-ms-version-id": "2021-02-17T18:47:31.1569486Z"
      },
      "ResponseBody": []
    },
    {
      "RequestUri": "https://seanmcccanary3.blob.core.windows.net/test-container-f1492212-e48a-4b61-3dc1-de44d915e820/test-blob-fa0a48c6-f307-13a8-7cab-e431b0913acb",
      "RequestMethod": "GET",
      "RequestHeaders": {
        "Accept": "application/xml",
        "Authorization": "Sanitized",
        "User-Agent": [
          "azsdk-net-Storage.Blobs/12.9.0-alpha.20210217.1",
          "(.NET 5.0.3; Microsoft Windows 10.0.19042)"
        ],
        "x-ms-client-request-id": "fe968b23-32b2-06cb-942f-00fb2f05611c",
        "x-ms-date": "Wed, 17 Feb 2021 18:47:31 GMT",
        "x-ms-range": "bytes=1024-4195327",
        "x-ms-return-client-request-id": "true",
<<<<<<< HEAD
        "x-ms-version": "2020-12-06"
=======
        "x-ms-version": "2021-02-12"
>>>>>>> 7e782c87
      },
      "RequestBody": null,
      "StatusCode": 206,
      "ResponseHeaders": {
        "Accept-Ranges": "bytes",
        "Content-Length": "1024",
        "Content-Range": "bytes 1024-2047/2048",
        "Content-Type": "application/octet-stream",
        "Date": "Wed, 17 Feb 2021 18:47:30 GMT",
        "ETag": "\"0x8D8D3747B51C825\"",
        "Last-Modified": "Wed, 17 Feb 2021 18:47:31 GMT",
        "Server": [
          "Windows-Azure-Blob/1.0",
          "Microsoft-HTTPAPI/2.0"
        ],
        "x-ms-blob-type": "BlockBlob",
        "x-ms-client-request-id": "fe968b23-32b2-06cb-942f-00fb2f05611c",
        "x-ms-creation-time": "Wed, 17 Feb 2021 18:47:31 GMT",
        "x-ms-is-current-version": "true",
        "x-ms-last-access-time": "Wed, 17 Feb 2021 18:47:31 GMT",
        "x-ms-lease-state": "available",
        "x-ms-lease-status": "unlocked",
        "x-ms-request-id": "abd897cb-f01e-0089-755d-056017000000",
        "x-ms-server-encrypted": "true",
<<<<<<< HEAD
        "x-ms-version": "2020-12-06",
=======
        "x-ms-version": "2021-02-12",
>>>>>>> 7e782c87
        "x-ms-version-id": "2021-02-17T18:47:31.1569486Z"
      },
      "ResponseBody": "L4sx3iPssIC7Pz/AjihYs5DeMhUnvwCYKDyrq2o+82fuubyqcTSJIOVyD8VbhzGTDnmPkM4FIG+KmLbmQQUWfUzX0tRrrkJcVRIwtLA7PaALGJ3wrmOY6JlNH9l9ot7gXJF5g7RcJ183Mzq71Wu+T1oV2ylnJc7oPuo7Ho5p3rIzUFgewbnsrvA9uXso3BMtjtB+aMe1eDbDkEXKIAjRzVSIiIUToI2hKCw4KmtTwGHXDpC+6nbrfdciWzB0Io7obOsmn1SOGu1C3D+afU7Kb9Dj8xF4EuPenQqt8EVcLQaeT71/LSANSfSifA02UACJV+tgkS98b1oIRwJK4Cmo5a84/C2QS0Kv1qod1pbVp00JJJlZ/JzXIuBjd+UewmjK+ZZe/lPS+AypsLqFXpnEM5+1QLyPT+kTYdpNLdRdkRNBUtz/d6n5NyuNsEvhUsNGn0NGaIGrO6mtSp15hMo3TB6mQwy8xLv1uwmQAp+eMg4XBo6QFimSlhcyUiwMgLJhVWQsOg62itqHUK14GjgKDhiOYX48pzX1FK30iXKP6TtWL6w6cfgAYHyzCMZ7GnveJ0MUfh40JK4vNiVhwQBo+GZxIeuM0J0gjQEBiZ9uefoxFmEue2sdIgv+CzrSnp58Sg9gCviQUlem8/AcMpsPwLwrL6ueOn37VP/fjcRiTu9ihT6PDm8BocMJiId7AO9v70p9pm/z3RCSZLX5sMSTQ6UBua1cgLJNKY3nlLH2f1MPcJ555ad/b6ct/Km5CPD/dkXhekZCEm+YMH3hC0hfm+Rh6UAlGV3+gUoFLoMJkyGc6B5sFQUNzV0v4bUpnmNezmDEVx6w2Vzn4vj8PeTrj5xbRCMq84bfVBzj9jio1eLmpl8iRDwD7A7BhDIMEZB5Q1IYzlpAM9va5QMCzeMkPg0WFZaEyUpgWFcUaW5U0kOLarLmkAeIpXKESF45AR8rnEUl9vv59XkHuHUCK8pthRO/dmIxPq4GjXAk/4HrJlc46c0pLttHknU43teRhnmoFsJLeYq8+l2XH2mL1fX4G5EeyUL8RFc3eOPt+F/WdAb2fOi/oK3MfO9vkg9yvL2AP8NFc703q9JqFAGnzgH+wKpilVgMOXvkUU1SjbJIxLsmbbickAFJvtAWVIusJa3ucdFkDydkcwZHYSFw5R0gIk9FgGBIYS+oGdeH9uTvOCyfZBzg47WUwfmxVC/f2Niz9TI8ZqRNpQ+iu/ZP3H0iVyn10YEBQD+asb9nlgz/yUD+1ACys9KHUr4MPSe+ROR7j/0F6gdXsbTyobXl5g4DovK1UQh9b6NXbX/C9QIX22za6wcP+t45piNLvxIcomuvCZs0CfLc/h9ZrnyIlbyx2w=="
    },
    {
      "RequestUri": "https://seanmcccanary3.blob.core.windows.net/test-container-f1492212-e48a-4b61-3dc1-de44d915e820?restype=container",
      "RequestMethod": "DELETE",
      "RequestHeaders": {
        "Accept": "application/xml",
        "Authorization": "Sanitized",
        "traceparent": "00-f8db4a43f1bdeb468702986b730cac02-6b5391042bda0949-00",
        "User-Agent": [
          "azsdk-net-Storage.Blobs/12.9.0-alpha.20210217.1",
          "(.NET 5.0.3; Microsoft Windows 10.0.19042)"
        ],
        "x-ms-client-request-id": "7d62bcf9-69fd-7e86-d9be-fa25d6372176",
        "x-ms-date": "Wed, 17 Feb 2021 18:47:31 GMT",
        "x-ms-return-client-request-id": "true",
<<<<<<< HEAD
        "x-ms-version": "2020-12-06"
=======
        "x-ms-version": "2021-02-12"
>>>>>>> 7e782c87
      },
      "RequestBody": null,
      "StatusCode": 202,
      "ResponseHeaders": {
        "Content-Length": "0",
        "Date": "Wed, 17 Feb 2021 18:47:30 GMT",
        "Server": [
          "Windows-Azure-Blob/1.0",
          "Microsoft-HTTPAPI/2.0"
        ],
        "x-ms-client-request-id": "7d62bcf9-69fd-7e86-d9be-fa25d6372176",
        "x-ms-request-id": "abd897d9-f01e-0089-7d5d-056017000000",
<<<<<<< HEAD
        "x-ms-version": "2020-12-06"
=======
        "x-ms-version": "2021-02-12"
>>>>>>> 7e782c87
      },
      "ResponseBody": []
    }
  ],
  "Variables": {
    "RandomSeed": "138962685",
    "Storage_TestConfigDefault": "ProductionTenant\nseanmcccanary3\nU2FuaXRpemVk\nhttps://seanmcccanary3.blob.core.windows.net\nhttps://seanmcccanary3.file.core.windows.net\nhttps://seanmcccanary3.queue.core.windows.net\nhttps://seanmcccanary3.table.core.windows.net\n\n\n\n\nhttps://seanmcccanary3-secondary.blob.core.windows.net\nhttps://seanmcccanary3-secondary.file.core.windows.net\nhttps://seanmcccanary3-secondary.queue.core.windows.net\nhttps://seanmcccanary3-secondary.table.core.windows.net\n\nSanitized\n\n\nCloud\nBlobEndpoint=https://seanmcccanary3.blob.core.windows.net/;QueueEndpoint=https://seanmcccanary3.queue.core.windows.net/;FileEndpoint=https://seanmcccanary3.file.core.windows.net/;BlobSecondaryEndpoint=https://seanmcccanary3-secondary.blob.core.windows.net/;QueueSecondaryEndpoint=https://seanmcccanary3-secondary.queue.core.windows.net/;FileSecondaryEndpoint=https://seanmcccanary3-secondary.file.core.windows.net/;AccountName=seanmcccanary3;AccountKey=Kg==;\nseanscope1\n\n"
  }
}<|MERGE_RESOLUTION|>--- conflicted
+++ resolved
@@ -15,11 +15,7 @@
         "x-ms-client-request-id": "6e904476-6003-4a7f-eb1d-06ff1dfca9f3",
         "x-ms-date": "Wed, 17 Feb 2021 18:47:30 GMT",
         "x-ms-return-client-request-id": "true",
-<<<<<<< HEAD
-        "x-ms-version": "2020-12-06"
-=======
-        "x-ms-version": "2021-02-12"
->>>>>>> 7e782c87
+        "x-ms-version": "2021-02-12"
       },
       "RequestBody": null,
       "StatusCode": 201,
@@ -34,11 +30,7 @@
         ],
         "x-ms-client-request-id": "6e904476-6003-4a7f-eb1d-06ff1dfca9f3",
         "x-ms-request-id": "abd8973f-f01e-0089-165d-056017000000",
-<<<<<<< HEAD
-        "x-ms-version": "2020-12-06"
-=======
-        "x-ms-version": "2021-02-12"
->>>>>>> 7e782c87
+        "x-ms-version": "2021-02-12"
       },
       "ResponseBody": []
     },
@@ -58,11 +50,7 @@
         "x-ms-client-request-id": "8375b174-4acf-f4f8-cf0c-0e203d5db1cb",
         "x-ms-date": "Wed, 17 Feb 2021 18:47:30 GMT",
         "x-ms-return-client-request-id": "true",
-<<<<<<< HEAD
-        "x-ms-version": "2020-12-06"
-=======
-        "x-ms-version": "2021-02-12"
->>>>>>> 7e782c87
+        "x-ms-version": "2021-02-12"
       },
       "RequestBody": "aAlV7OzAONkmOcwVD8rXrPVCzpWEeRz88MMbtTL88ifM4S9pPN+vtgu3SMqUajohRVkK2y4Ubu7tWPwopYOmKkakSS2bbnAWkxiKzTFSaIaJ+XDY8hf5uHNAfOPjhxGHER2D7yEMhtbp9EcViaG8mu91n6sTzTgvqpC6WvKMMgsHArwTznhlfHOZ7/7P4y7RhOH0behldEPlVEWQUivjXME7DoflqMt3ECM3ed46X8di6NYQmMUjoY14Lnoz1SlItpI8k9Wm7NsVfV3FLvtkq/R+LWlV0sT8GGz6bHpQQzr578NM/czxvPz6+xtnXnORFIKGtajA8uPOQHtoq4BhxDkiyz84GK4njHBsW9eolLn5aVj3yo2SOPzgfbxQiRB8mTbhRZIzWfzUXik3VJcLJazCbkIoavqrj5NCWJrx1gNf8MKhx08mxQ9cImtkW+Rl1FcQjhrOVC47NbX+8QBh44gl12PVaV5cm6gyzEePRzSv3INC4EjokZyTZpGaJ9QP+j7jPoSAkGr5s/Nxm4jmq+6ATxR9HgM/PEXHQQPMwnPUI9EJrAiwLkwZSSxUd/UUrLqjGdi/ktw7owI+uU5nLPGAnXi23f/m0CHIY9TW68VQspRIKambFJH0zggGcnT9sRw71Np9Xc+7vUi29y4HZLg87Qa5HgJI5Yjmwg72316syrK4mxbr0lXFjWxg5Bxj7WpQyYRuQ5MZ8+9RlpvAxN3qCi17T8ihURqx9JCW6AFrg9SkpRbZPoYenqgnmTy6BMmPddnv552hrnhpvE8Cgwvu5RPGHB7HEMymXLEgerfe9+/HB3Ine5s3A/eecIE3HBqdObMo8+iqyGQNSYrsgTTAisVgO3yYxml3jxgnKKBKb0CXgkEEtgMGHT8OGjIQS4LD3eW71+GdBXJJsGTPgp/DwtpKVf7yu9TCWR09iqs3Z0SWZEq6j5hf+X3OugWeNpqfSlhYxvWD0CIR+X3DYHrHEkkgOB5UCTJB6luAJAHOIyKDnT9T3qBOE5MoqJUanJgCB6i8fv17S0AlFtuaA6sgQ9ZbP8I6dDOo0iWKK2CdJ07CfR1ZEqUkB1H/LcjEsxDoCGW/v13WyJN0E6vY8SDgiO+N14WOxzAwNjdwO0Zr5B4VoiL63mfx7LWK5P/5TBYxHqXYN9yKWUA0joglZYxMCS6Nwk795aqHnOrPBOIxN+ogPx2hk6xBi0jhxU/fy4cpPdvQa4rIMzj7UJryulVeA1aeBCVvq3aCSzcFGx9aqNBipscHYMxfWAvkpUIST9Dzg8L4QMdhupFkTh9TwhgZoKfKjxSNVqKKP6saigUzb/xmEZddYWgJAew1ohKsDJbzywSaR7+7Zi0fbgEbRw==",
       "StatusCode": 201,
@@ -77,11 +65,7 @@
         "x-ms-content-crc64": "emvs8VgYSfA=",
         "x-ms-request-id": "abd89753-f01e-0089-225d-056017000000",
         "x-ms-request-server-encrypted": "true",
-<<<<<<< HEAD
-        "x-ms-version": "2020-12-06"
-=======
-        "x-ms-version": "2021-02-12"
->>>>>>> 7e782c87
+        "x-ms-version": "2021-02-12"
       },
       "ResponseBody": []
     },
@@ -101,11 +85,7 @@
         "x-ms-client-request-id": "b1d7ee77-8d3b-4f97-ec57-048a6287d795",
         "x-ms-date": "Wed, 17 Feb 2021 18:47:30 GMT",
         "x-ms-return-client-request-id": "true",
-<<<<<<< HEAD
-        "x-ms-version": "2020-12-06"
-=======
-        "x-ms-version": "2021-02-12"
->>>>>>> 7e782c87
+        "x-ms-version": "2021-02-12"
       },
       "RequestBody": "﻿<BlockList><Latest>dGVzdC1ibG9jay02N2VjMTIxMy1kMmUyLWZkNzktZWNlNy1iNjRiNjJiMDEwNjc=</Latest></BlockList>",
       "StatusCode": 201,
@@ -122,11 +102,7 @@
         "x-ms-content-crc64": "DdKOCHhisw4=",
         "x-ms-request-id": "abd89768-f01e-0089-325d-056017000000",
         "x-ms-request-server-encrypted": "true",
-<<<<<<< HEAD
-        "x-ms-version": "2020-12-06",
-=======
-        "x-ms-version": "2021-02-12",
->>>>>>> 7e782c87
+        "x-ms-version": "2021-02-12",
         "x-ms-version-id": "2021-02-17T18:47:30.9327882Z"
       },
       "ResponseBody": []
@@ -145,11 +121,7 @@
         "x-ms-client-request-id": "4fa8ef06-ff86-0d90-e647-dfee61a83fe2",
         "x-ms-date": "Wed, 17 Feb 2021 18:47:30 GMT",
         "x-ms-return-client-request-id": "true",
-<<<<<<< HEAD
-        "x-ms-version": "2020-12-06"
-=======
-        "x-ms-version": "2021-02-12"
->>>>>>> 7e782c87
+        "x-ms-version": "2021-02-12"
       },
       "RequestBody": null,
       "StatusCode": 200,
@@ -175,11 +147,7 @@
         "x-ms-lease-status": "unlocked",
         "x-ms-request-id": "abd89777-f01e-0089-3d5d-056017000000",
         "x-ms-server-encrypted": "true",
-<<<<<<< HEAD
-        "x-ms-version": "2020-12-06",
-=======
-        "x-ms-version": "2021-02-12",
->>>>>>> 7e782c87
+        "x-ms-version": "2021-02-12",
         "x-ms-version-id": "2021-02-17T18:47:30.9327882Z"
       },
       "ResponseBody": []
@@ -198,11 +166,7 @@
         "x-ms-date": "Wed, 17 Feb 2021 18:47:30 GMT",
         "x-ms-range": "bytes=0-4194303",
         "x-ms-return-client-request-id": "true",
-<<<<<<< HEAD
-        "x-ms-version": "2020-12-06"
-=======
-        "x-ms-version": "2021-02-12"
->>>>>>> 7e782c87
+        "x-ms-version": "2021-02-12"
       },
       "RequestBody": null,
       "StatusCode": 206,
@@ -227,11 +191,7 @@
         "x-ms-lease-status": "unlocked",
         "x-ms-request-id": "abd89786-f01e-0089-465d-056017000000",
         "x-ms-server-encrypted": "true",
-<<<<<<< HEAD
-        "x-ms-version": "2020-12-06",
-=======
-        "x-ms-version": "2021-02-12",
->>>>>>> 7e782c87
+        "x-ms-version": "2021-02-12",
         "x-ms-version-id": "2021-02-17T18:47:30.9327882Z"
       },
       "ResponseBody": "aAlV7OzAONkmOcwVD8rXrPVCzpWEeRz88MMbtTL88ifM4S9pPN+vtgu3SMqUajohRVkK2y4Ubu7tWPwopYOmKkakSS2bbnAWkxiKzTFSaIaJ+XDY8hf5uHNAfOPjhxGHER2D7yEMhtbp9EcViaG8mu91n6sTzTgvqpC6WvKMMgsHArwTznhlfHOZ7/7P4y7RhOH0behldEPlVEWQUivjXME7DoflqMt3ECM3ed46X8di6NYQmMUjoY14Lnoz1SlItpI8k9Wm7NsVfV3FLvtkq/R+LWlV0sT8GGz6bHpQQzr578NM/czxvPz6+xtnXnORFIKGtajA8uPOQHtoq4BhxDkiyz84GK4njHBsW9eolLn5aVj3yo2SOPzgfbxQiRB8mTbhRZIzWfzUXik3VJcLJazCbkIoavqrj5NCWJrx1gNf8MKhx08mxQ9cImtkW+Rl1FcQjhrOVC47NbX+8QBh44gl12PVaV5cm6gyzEePRzSv3INC4EjokZyTZpGaJ9QP+j7jPoSAkGr5s/Nxm4jmq+6ATxR9HgM/PEXHQQPMwnPUI9EJrAiwLkwZSSxUd/UUrLqjGdi/ktw7owI+uU5nLPGAnXi23f/m0CHIY9TW68VQspRIKambFJH0zggGcnT9sRw71Np9Xc+7vUi29y4HZLg87Qa5HgJI5Yjmwg72316syrK4mxbr0lXFjWxg5Bxj7WpQyYRuQ5MZ8+9RlpvAxN3qCi17T8ihURqx9JCW6AFrg9SkpRbZPoYenqgnmTy6BMmPddnv552hrnhpvE8Cgwvu5RPGHB7HEMymXLEgerfe9+/HB3Ine5s3A/eecIE3HBqdObMo8+iqyGQNSYrsgTTAisVgO3yYxml3jxgnKKBKb0CXgkEEtgMGHT8OGjIQS4LD3eW71+GdBXJJsGTPgp/DwtpKVf7yu9TCWR09iqs3Z0SWZEq6j5hf+X3OugWeNpqfSlhYxvWD0CIR+X3DYHrHEkkgOB5UCTJB6luAJAHOIyKDnT9T3qBOE5MoqJUanJgCB6i8fv17S0AlFtuaA6sgQ9ZbP8I6dDOo0iWKK2CdJ07CfR1ZEqUkB1H/LcjEsxDoCGW/v13WyJN0E6vY8SDgiO+N14WOxzAwNjdwO0Zr5B4VoiL63mfx7LWK5P/5TBYxHqXYN9yKWUA0joglZYxMCS6Nwk795aqHnOrPBOIxN+ogPx2hk6xBi0jhxU/fy4cpPdvQa4rIMzj7UJryulVeA1aeBCVvq3aCSzcFGx9aqNBipscHYMxfWAvkpUIST9Dzg8L4QMdhupFkTh9TwhgZoKfKjxSNVqKKP6saigUzb/xmEZddYWgJAew1ohKsDJbzywSaR7+7Zi0fbgEbRw=="
@@ -252,11 +212,7 @@
         "x-ms-client-request-id": "3fd45f1d-86a5-7dd1-5008-6c0aa652a408",
         "x-ms-date": "Wed, 17 Feb 2021 18:47:31 GMT",
         "x-ms-return-client-request-id": "true",
-<<<<<<< HEAD
-        "x-ms-version": "2020-12-06"
-=======
-        "x-ms-version": "2021-02-12"
->>>>>>> 7e782c87
+        "x-ms-version": "2021-02-12"
       },
       "RequestBody": "L4sx3iPssIC7Pz/AjihYs5DeMhUnvwCYKDyrq2o+82fuubyqcTSJIOVyD8VbhzGTDnmPkM4FIG+KmLbmQQUWfUzX0tRrrkJcVRIwtLA7PaALGJ3wrmOY6JlNH9l9ot7gXJF5g7RcJ183Mzq71Wu+T1oV2ylnJc7oPuo7Ho5p3rIzUFgewbnsrvA9uXso3BMtjtB+aMe1eDbDkEXKIAjRzVSIiIUToI2hKCw4KmtTwGHXDpC+6nbrfdciWzB0Io7obOsmn1SOGu1C3D+afU7Kb9Dj8xF4EuPenQqt8EVcLQaeT71/LSANSfSifA02UACJV+tgkS98b1oIRwJK4Cmo5a84/C2QS0Kv1qod1pbVp00JJJlZ/JzXIuBjd+UewmjK+ZZe/lPS+AypsLqFXpnEM5+1QLyPT+kTYdpNLdRdkRNBUtz/d6n5NyuNsEvhUsNGn0NGaIGrO6mtSp15hMo3TB6mQwy8xLv1uwmQAp+eMg4XBo6QFimSlhcyUiwMgLJhVWQsOg62itqHUK14GjgKDhiOYX48pzX1FK30iXKP6TtWL6w6cfgAYHyzCMZ7GnveJ0MUfh40JK4vNiVhwQBo+GZxIeuM0J0gjQEBiZ9uefoxFmEue2sdIgv+CzrSnp58Sg9gCviQUlem8/AcMpsPwLwrL6ueOn37VP/fjcRiTu9ihT6PDm8BocMJiId7AO9v70p9pm/z3RCSZLX5sMSTQ6UBua1cgLJNKY3nlLH2f1MPcJ555ad/b6ct/Km5CPD/dkXhekZCEm+YMH3hC0hfm+Rh6UAlGV3+gUoFLoMJkyGc6B5sFQUNzV0v4bUpnmNezmDEVx6w2Vzn4vj8PeTrj5xbRCMq84bfVBzj9jio1eLmpl8iRDwD7A7BhDIMEZB5Q1IYzlpAM9va5QMCzeMkPg0WFZaEyUpgWFcUaW5U0kOLarLmkAeIpXKESF45AR8rnEUl9vv59XkHuHUCK8pthRO/dmIxPq4GjXAk/4HrJlc46c0pLttHknU43teRhnmoFsJLeYq8+l2XH2mL1fX4G5EeyUL8RFc3eOPt+F/WdAb2fOi/oK3MfO9vkg9yvL2AP8NFc703q9JqFAGnzgH+wKpilVgMOXvkUU1SjbJIxLsmbbickAFJvtAWVIusJa3ucdFkDydkcwZHYSFw5R0gIk9FgGBIYS+oGdeH9uTvOCyfZBzg47WUwfmxVC/f2Niz9TI8ZqRNpQ+iu/ZP3H0iVyn10YEBQD+asb9nlgz/yUD+1ACys9KHUr4MPSe+ROR7j/0F6gdXsbTyobXl5g4DovK1UQh9b6NXbX/C9QIX22za6wcP+t45piNLvxIcomuvCZs0CfLc/h9ZrnyIlbyx2w==",
       "StatusCode": 201,
@@ -271,11 +227,7 @@
         "x-ms-content-crc64": "dhFFN7MNfsI=",
         "x-ms-request-id": "abd897a6-f01e-0089-5a5d-056017000000",
         "x-ms-request-server-encrypted": "true",
-<<<<<<< HEAD
-        "x-ms-version": "2020-12-06"
-=======
-        "x-ms-version": "2021-02-12"
->>>>>>> 7e782c87
+        "x-ms-version": "2021-02-12"
       },
       "ResponseBody": []
     },
@@ -295,11 +247,7 @@
         "x-ms-client-request-id": "6c9f08c4-5953-45a1-57c8-a91c5ff8d07e",
         "x-ms-date": "Wed, 17 Feb 2021 18:47:31 GMT",
         "x-ms-return-client-request-id": "true",
-<<<<<<< HEAD
-        "x-ms-version": "2020-12-06"
-=======
-        "x-ms-version": "2021-02-12"
->>>>>>> 7e782c87
+        "x-ms-version": "2021-02-12"
       },
       "RequestBody": "﻿<BlockList><Latest>dGVzdC1ibG9jay02N2VjMTIxMy1kMmUyLWZkNzktZWNlNy1iNjRiNjJiMDEwNjc=</Latest><Latest>dGVzdC1ibG9jay1mNGY5MzU5My0yYmU0LTdhMTctMDZkNC1lMWJjY2IyODk4NDc=</Latest></BlockList>",
       "StatusCode": 201,
@@ -316,11 +264,7 @@
         "x-ms-content-crc64": "qEyzWiZPHSI=",
         "x-ms-request-id": "abd897b8-f01e-0089-685d-056017000000",
         "x-ms-request-server-encrypted": "true",
-<<<<<<< HEAD
-        "x-ms-version": "2020-12-06",
-=======
-        "x-ms-version": "2021-02-12",
->>>>>>> 7e782c87
+        "x-ms-version": "2021-02-12",
         "x-ms-version-id": "2021-02-17T18:47:31.1569486Z"
       },
       "ResponseBody": []
@@ -338,11 +282,7 @@
         "x-ms-client-request-id": "9e456186-37b2-aeb5-aadc-448509936739",
         "x-ms-date": "Wed, 17 Feb 2021 18:47:31 GMT",
         "x-ms-return-client-request-id": "true",
-<<<<<<< HEAD
-        "x-ms-version": "2020-12-06"
-=======
-        "x-ms-version": "2021-02-12"
->>>>>>> 7e782c87
+        "x-ms-version": "2021-02-12"
       },
       "RequestBody": null,
       "StatusCode": 200,
@@ -368,11 +308,7 @@
         "x-ms-lease-status": "unlocked",
         "x-ms-request-id": "abd897c3-f01e-0089-705d-056017000000",
         "x-ms-server-encrypted": "true",
-<<<<<<< HEAD
-        "x-ms-version": "2020-12-06",
-=======
-        "x-ms-version": "2021-02-12",
->>>>>>> 7e782c87
+        "x-ms-version": "2021-02-12",
         "x-ms-version-id": "2021-02-17T18:47:31.1569486Z"
       },
       "ResponseBody": []
@@ -391,11 +327,7 @@
         "x-ms-date": "Wed, 17 Feb 2021 18:47:31 GMT",
         "x-ms-range": "bytes=1024-4195327",
         "x-ms-return-client-request-id": "true",
-<<<<<<< HEAD
-        "x-ms-version": "2020-12-06"
-=======
-        "x-ms-version": "2021-02-12"
->>>>>>> 7e782c87
+        "x-ms-version": "2021-02-12"
       },
       "RequestBody": null,
       "StatusCode": 206,
@@ -420,11 +352,7 @@
         "x-ms-lease-status": "unlocked",
         "x-ms-request-id": "abd897cb-f01e-0089-755d-056017000000",
         "x-ms-server-encrypted": "true",
-<<<<<<< HEAD
-        "x-ms-version": "2020-12-06",
-=======
-        "x-ms-version": "2021-02-12",
->>>>>>> 7e782c87
+        "x-ms-version": "2021-02-12",
         "x-ms-version-id": "2021-02-17T18:47:31.1569486Z"
       },
       "ResponseBody": "L4sx3iPssIC7Pz/AjihYs5DeMhUnvwCYKDyrq2o+82fuubyqcTSJIOVyD8VbhzGTDnmPkM4FIG+KmLbmQQUWfUzX0tRrrkJcVRIwtLA7PaALGJ3wrmOY6JlNH9l9ot7gXJF5g7RcJ183Mzq71Wu+T1oV2ylnJc7oPuo7Ho5p3rIzUFgewbnsrvA9uXso3BMtjtB+aMe1eDbDkEXKIAjRzVSIiIUToI2hKCw4KmtTwGHXDpC+6nbrfdciWzB0Io7obOsmn1SOGu1C3D+afU7Kb9Dj8xF4EuPenQqt8EVcLQaeT71/LSANSfSifA02UACJV+tgkS98b1oIRwJK4Cmo5a84/C2QS0Kv1qod1pbVp00JJJlZ/JzXIuBjd+UewmjK+ZZe/lPS+AypsLqFXpnEM5+1QLyPT+kTYdpNLdRdkRNBUtz/d6n5NyuNsEvhUsNGn0NGaIGrO6mtSp15hMo3TB6mQwy8xLv1uwmQAp+eMg4XBo6QFimSlhcyUiwMgLJhVWQsOg62itqHUK14GjgKDhiOYX48pzX1FK30iXKP6TtWL6w6cfgAYHyzCMZ7GnveJ0MUfh40JK4vNiVhwQBo+GZxIeuM0J0gjQEBiZ9uefoxFmEue2sdIgv+CzrSnp58Sg9gCviQUlem8/AcMpsPwLwrL6ueOn37VP/fjcRiTu9ihT6PDm8BocMJiId7AO9v70p9pm/z3RCSZLX5sMSTQ6UBua1cgLJNKY3nlLH2f1MPcJ555ad/b6ct/Km5CPD/dkXhekZCEm+YMH3hC0hfm+Rh6UAlGV3+gUoFLoMJkyGc6B5sFQUNzV0v4bUpnmNezmDEVx6w2Vzn4vj8PeTrj5xbRCMq84bfVBzj9jio1eLmpl8iRDwD7A7BhDIMEZB5Q1IYzlpAM9va5QMCzeMkPg0WFZaEyUpgWFcUaW5U0kOLarLmkAeIpXKESF45AR8rnEUl9vv59XkHuHUCK8pthRO/dmIxPq4GjXAk/4HrJlc46c0pLttHknU43teRhnmoFsJLeYq8+l2XH2mL1fX4G5EeyUL8RFc3eOPt+F/WdAb2fOi/oK3MfO9vkg9yvL2AP8NFc703q9JqFAGnzgH+wKpilVgMOXvkUU1SjbJIxLsmbbickAFJvtAWVIusJa3ucdFkDydkcwZHYSFw5R0gIk9FgGBIYS+oGdeH9uTvOCyfZBzg47WUwfmxVC/f2Niz9TI8ZqRNpQ+iu/ZP3H0iVyn10YEBQD+asb9nlgz/yUD+1ACys9KHUr4MPSe+ROR7j/0F6gdXsbTyobXl5g4DovK1UQh9b6NXbX/C9QIX22za6wcP+t45piNLvxIcomuvCZs0CfLc/h9ZrnyIlbyx2w=="
@@ -443,11 +371,7 @@
         "x-ms-client-request-id": "7d62bcf9-69fd-7e86-d9be-fa25d6372176",
         "x-ms-date": "Wed, 17 Feb 2021 18:47:31 GMT",
         "x-ms-return-client-request-id": "true",
-<<<<<<< HEAD
-        "x-ms-version": "2020-12-06"
-=======
-        "x-ms-version": "2021-02-12"
->>>>>>> 7e782c87
+        "x-ms-version": "2021-02-12"
       },
       "RequestBody": null,
       "StatusCode": 202,
@@ -460,11 +384,7 @@
         ],
         "x-ms-client-request-id": "7d62bcf9-69fd-7e86-d9be-fa25d6372176",
         "x-ms-request-id": "abd897d9-f01e-0089-7d5d-056017000000",
-<<<<<<< HEAD
-        "x-ms-version": "2020-12-06"
-=======
-        "x-ms-version": "2021-02-12"
->>>>>>> 7e782c87
+        "x-ms-version": "2021-02-12"
       },
       "ResponseBody": []
     }
