﻿{
  "Entries": [
    {
      "RequestUri": "https://kasobolcanadacentral.blob.core.windows.net/test-container-7cd945e2-ddb8-57b8-8323-c0cf1dc59b2f?restype=container",
      "RequestMethod": "PUT",
      "RequestHeaders": {
        "Accept": "application/xml",
        "Authorization": "Sanitized",
        "traceparent": "00-df8ed0f18e4d0547afa8de2459ccc04c-ae2b7a9f018f2141-00",
        "User-Agent": "azsdk-net-Storage.Blobs/12.9.0-alpha.20210305.1 (.NET Framework 4.8.4300.0; Microsoft Windows 10.0.19042 )",
        "x-ms-blob-public-access": "container",
        "x-ms-client-request-id": "362e3bf9-f5dc-5318-a59c-0b80f9dd85fc",
        "x-ms-date": "Fri, 05 Mar 2021 17:12:57 GMT",
        "x-ms-return-client-request-id": "true",
<<<<<<< HEAD
        "x-ms-version": "2020-12-06"
=======
        "x-ms-version": "2021-02-12"
>>>>>>> 7e782c87
      },
      "RequestBody": null,
      "StatusCode": 201,
      "ResponseHeaders": {
        "Content-Length": "0",
        "Date": "Fri, 05 Mar 2021 17:12:57 GMT",
        "ETag": "\"0x8D8DFF9EBF4C8BC\"",
        "Last-Modified": "Fri, 05 Mar 2021 17:12:57 GMT",
        "Server": "Windows-Azure-Blob/1.0 Microsoft-HTTPAPI/2.0",
        "x-ms-client-request-id": "362e3bf9-f5dc-5318-a59c-0b80f9dd85fc",
        "x-ms-request-id": "265208e3-e01e-0023-58e2-115072000000",
<<<<<<< HEAD
        "x-ms-version": "2020-12-06"
=======
        "x-ms-version": "2021-02-12"
>>>>>>> 7e782c87
      },
      "ResponseBody": []
    },
    {
      "RequestUri": "https://kasobolcanadacentral.blob.core.windows.net/test-container-7cd945e2-ddb8-57b8-8323-c0cf1dc59b2f/test-blob-52576f6c-7b4b-a7b2-7831-d047435e9b40",
      "RequestMethod": "PUT",
      "RequestHeaders": {
        "Accept": "application/xml",
        "Authorization": "Sanitized",
        "Content-Length": "1024",
        "Content-Type": "application/octet-stream",
        "traceparent": "00-2a3457c707b59542acb8f463ad401eba-f4b1827092104f48-00",
        "User-Agent": "azsdk-net-Storage.Blobs/12.9.0-alpha.20210305.1 (.NET Framework 4.8.4300.0; Microsoft Windows 10.0.19042 )",
        "x-ms-blob-type": "BlockBlob",
        "x-ms-client-request-id": "3ee73dbb-8472-abf2-3bc2-468f6e863e02",
        "x-ms-date": "Fri, 05 Mar 2021 17:12:57 GMT",
        "x-ms-return-client-request-id": "true",
<<<<<<< HEAD
        "x-ms-version": "2020-12-06"
=======
        "x-ms-version": "2021-02-12"
>>>>>>> 7e782c87
      },
      "RequestBody": "CuIIBUXXkGMNn1bBR8Yr/lgJ1eGWZVJl6QazrHO4QEhwmedIe8VxIavKKT2fVgzfcQwn8AejZqSQohw+JOPvVF8OUK3e4oKTmLM2yzwVxpL61DtmkVBAzDJDuNmoMv3H2tTdkAVeAI6JlFdTbZpoetuJRFCoicMPzYN7mymp6mW2b/BnNzaMnNOs3P347V+Y2j79H+6sHlERzsOB42Rl4Knynf6pAEOl/Kd8+6zFFuAk4sHrq8t2CVCfVmhzCrlvR/xTBU9h7tr6WCJGLyOlS7fiXQCjeTTee5OuCqraMvHuDbOvchGQw/Tm8FOpL9ks+QqwkK25zM7IdYq7suMwHyUwWCJv9dmmUpoLvIjgNUu6gRCfKqFENUHl5/2H1BAQttEteNe2vQMxCT4TrQ9F50A+ATHSkPWD7CLhiQ7cH32J+gW3s7x0A8MNbiBjMYcxoAC8SNPePibbqYy11TT1VOrBibIJjTSDyv5uxSHUILuasOgNH9apq7zf2wkwvi2PFxo2oqfVJxLMOX7Vb3gEBonRGiVL5zUTF972KrErUwvQ360Hnn4TxYjVQeVY1DtE2tV/XqQIQzDkIorJ3/xhoeZzBJDK/WgLvlScdaVPu0KisU/cq/Rmx5t9InvzSeaLdKD/5NCqedxtdKBPbM6KlWdHJi2shPXxDDz1TdvsGHRuEAAET9Zy9zhzbzZUF1vN8owUqyO53vCqDtiTtSwBgFws4FvNhUWR1S/0ORS/nfTgJ1pO12xQtTEQWUH+30IMce7aJzYA/21Gg9b0xKXb63Djso7Rsqnv2yspvSsEkvXs6Mgm5HW+4CftCFSWXPGMNG7QGiyzOr9F60wL1kJBQvDgB9vctQb7JdJm5KpUWH46nYi9M3jJOa4I4Pkpsgrlq8VktlUVr39n1fVaTVUU8JLN0Tm6gw54Fs4t1NQN0nLHgTjk8KEoJO0JVl6Cb+tY9O9nW+HRKii27KCH59uqWgODkswcLwDwpKxLsS2w9afi1N/kpXaQ9lYQLQQBoTwRXvta/9weO8TvdrY1hXn6Bvb4pBL7xbSN8pt2DAL87gNvOlIxVvXLxJkb9S+/W3HcFicNCfwqFZhHzQ1AqC/C8oezxUsnyLABLeB54NCFzZYqmfba7+UHRSS56ojnihtqWQKnDJUmtU13C9sbsDXIwv92FQ445wOhq4Anbd4nGaLFD4fN3cEABOOoY+MK7JTv8SeIcXQMMXH/BWAV/khuUPE4VqGu++Q+dhEqkIQfl7/rN3u2nqgtuN4Vzdhg6wWbOhLx0ZbzQPZDSvpj4aDt326hKsfMt7JJCp3CmC0M3osLj1VxLcYp+PeFc1Otytc9J+1qvsE+zoJgqMb4MKjJNg==",
      "StatusCode": 201,
      "ResponseHeaders": {
        "Content-Length": "0",
        "Content-MD5": "7HU7BQY+qL3bNPKn6cxMyA==",
        "Date": "Fri, 05 Mar 2021 17:12:57 GMT",
        "ETag": "\"0x8D8DFF9EC0B5EED\"",
        "Last-Modified": "Fri, 05 Mar 2021 17:12:57 GMT",
        "Server": "Windows-Azure-Blob/1.0 Microsoft-HTTPAPI/2.0",
        "x-ms-client-request-id": "3ee73dbb-8472-abf2-3bc2-468f6e863e02",
        "x-ms-content-crc64": "XF4FORl52yo=",
        "x-ms-request-id": "26520921-e01e-0023-10e2-115072000000",
        "x-ms-request-server-encrypted": "true",
<<<<<<< HEAD
        "x-ms-version": "2020-12-06"
=======
        "x-ms-version": "2021-02-12"
>>>>>>> 7e782c87
      },
      "ResponseBody": []
    },
    {
      "RequestUri": "https://kasobolcanadacentral.blob.core.windows.net/test-container-7cd945e2-ddb8-57b8-8323-c0cf1dc59b2f/test-blob-52576f6c-7b4b-a7b2-7831-d047435e9b40",
      "RequestMethod": "GET",
      "RequestHeaders": {
        "Accept": "application/xml",
        "Authorization": "Sanitized",
        "traceparent": "00-978253be9c001b42b5d8f45386e9a5b5-c25fada8c6290540-00",
        "User-Agent": "azsdk-net-Storage.Blobs/12.9.0-alpha.20210305.1 (.NET Framework 4.8.4300.0; Microsoft Windows 10.0.19042 )",
        "x-ms-client-request-id": "068b816a-5d76-41cd-93c5-03e0d83b5e3a",
        "x-ms-date": "Fri, 05 Mar 2021 17:12:57 GMT",
        "x-ms-return-client-request-id": "true",
<<<<<<< HEAD
        "x-ms-version": "2020-12-06"
=======
        "x-ms-version": "2021-02-12"
>>>>>>> 7e782c87
      },
      "RequestBody": null,
      "StatusCode": 200,
      "ResponseHeaders": {
        "Accept-Ranges": "bytes",
        "Content-Length": "1024",
        "Content-MD5": "7HU7BQY+qL3bNPKn6cxMyA==",
        "Content-Type": "application/octet-stream",
        "Date": "Fri, 05 Mar 2021 17:12:57 GMT",
        "ETag": "\"0x8D8DFF9EC0B5EED\"",
        "Last-Modified": "Fri, 05 Mar 2021 17:12:57 GMT",
        "Server": "Windows-Azure-Blob/1.0 Microsoft-HTTPAPI/2.0",
        "x-ms-blob-type": "BlockBlob",
        "x-ms-client-request-id": "068b816a-5d76-41cd-93c5-03e0d83b5e3a",
        "x-ms-creation-time": "Fri, 05 Mar 2021 17:12:57 GMT",
        "x-ms-last-access-time": "Fri, 05 Mar 2021 17:12:57 GMT",
        "x-ms-lease-state": "available",
        "x-ms-lease-status": "unlocked",
        "x-ms-request-id": "26520990-e01e-0023-74e2-115072000000",
        "x-ms-server-encrypted": "true",
<<<<<<< HEAD
        "x-ms-version": "2020-12-06"
=======
        "x-ms-version": "2021-02-12"
>>>>>>> 7e782c87
      },
      "ResponseBody": "CuIIBUXXkGMNn1bBR8Yr/lgJ1eGWZVJl6QazrHO4QEhwmedIe8VxIavKKT2fVgzfcQwn8AejZqSQohw+JOPvVF8OUK3e4oKTmLM2yzwVxpL61DtmkVBAzDJDuNmoMv3H2tTdkAVeAI6JlFdTbZpoetuJRFCoicMPzYN7mymp6mW2b/BnNzaMnNOs3P347V+Y2j79H+6sHlERzsOB42Rl4Knynf6pAEOl/Kd8+6zFFuAk4sHrq8t2CVCfVmhzCrlvR/xTBU9h7tr6WCJGLyOlS7fiXQCjeTTee5OuCqraMvHuDbOvchGQw/Tm8FOpL9ks+QqwkK25zM7IdYq7suMwHyUwWCJv9dmmUpoLvIjgNUu6gRCfKqFENUHl5/2H1BAQttEteNe2vQMxCT4TrQ9F50A+ATHSkPWD7CLhiQ7cH32J+gW3s7x0A8MNbiBjMYcxoAC8SNPePibbqYy11TT1VOrBibIJjTSDyv5uxSHUILuasOgNH9apq7zf2wkwvi2PFxo2oqfVJxLMOX7Vb3gEBonRGiVL5zUTF972KrErUwvQ360Hnn4TxYjVQeVY1DtE2tV/XqQIQzDkIorJ3/xhoeZzBJDK/WgLvlScdaVPu0KisU/cq/Rmx5t9InvzSeaLdKD/5NCqedxtdKBPbM6KlWdHJi2shPXxDDz1TdvsGHRuEAAET9Zy9zhzbzZUF1vN8owUqyO53vCqDtiTtSwBgFws4FvNhUWR1S/0ORS/nfTgJ1pO12xQtTEQWUH+30IMce7aJzYA/21Gg9b0xKXb63Djso7Rsqnv2yspvSsEkvXs6Mgm5HW+4CftCFSWXPGMNG7QGiyzOr9F60wL1kJBQvDgB9vctQb7JdJm5KpUWH46nYi9M3jJOa4I4Pkpsgrlq8VktlUVr39n1fVaTVUU8JLN0Tm6gw54Fs4t1NQN0nLHgTjk8KEoJO0JVl6Cb+tY9O9nW+HRKii27KCH59uqWgODkswcLwDwpKxLsS2w9afi1N/kpXaQ9lYQLQQBoTwRXvta/9weO8TvdrY1hXn6Bvb4pBL7xbSN8pt2DAL87gNvOlIxVvXLxJkb9S+/W3HcFicNCfwqFZhHzQ1AqC/C8oezxUsnyLABLeB54NCFzZYqmfba7+UHRSS56ojnihtqWQKnDJUmtU13C9sbsDXIwv92FQ445wOhq4Anbd4nGaLFD4fN3cEABOOoY+MK7JTv8SeIcXQMMXH/BWAV/khuUPE4VqGu++Q+dhEqkIQfl7/rN3u2nqgtuN4Vzdhg6wWbOhLx0ZbzQPZDSvpj4aDt326hKsfMt7JJCp3CmC0M3osLj1VxLcYp+PeFc1Otytc9J+1qvsE+zoJgqMb4MKjJNg=="
    },
    {
      "RequestUri": "https://kasobolcanadacentral.blob.core.windows.net/test-container-7cd945e2-ddb8-57b8-8323-c0cf1dc59b2f?restype=container",
      "RequestMethod": "DELETE",
      "RequestHeaders": {
        "Accept": "application/xml",
        "Authorization": "Sanitized",
        "traceparent": "00-333773f798887e47ab27ca1753fdcd9e-8cd286eaaed74e4f-00",
        "User-Agent": "azsdk-net-Storage.Blobs/12.9.0-alpha.20210305.1 (.NET Framework 4.8.4300.0; Microsoft Windows 10.0.19042 )",
        "x-ms-client-request-id": "ed24fd19-37fa-af8b-b8f1-187186b4746a",
        "x-ms-date": "Fri, 05 Mar 2021 17:12:57 GMT",
        "x-ms-return-client-request-id": "true",
<<<<<<< HEAD
        "x-ms-version": "2020-12-06"
=======
        "x-ms-version": "2021-02-12"
>>>>>>> 7e782c87
      },
      "RequestBody": null,
      "StatusCode": 202,
      "ResponseHeaders": {
        "Content-Length": "0",
        "Date": "Fri, 05 Mar 2021 17:12:57 GMT",
        "Server": "Windows-Azure-Blob/1.0 Microsoft-HTTPAPI/2.0",
        "x-ms-client-request-id": "ed24fd19-37fa-af8b-b8f1-187186b4746a",
        "x-ms-request-id": "265209b1-e01e-0023-12e2-115072000000",
<<<<<<< HEAD
        "x-ms-version": "2020-12-06"
=======
        "x-ms-version": "2021-02-12"
>>>>>>> 7e782c87
      },
      "ResponseBody": []
    }
  ],
  "Variables": {
    "RandomSeed": "1893448591",
    "Storage_TestConfigDefault": "ProductionTenant\nkasobolcanadacentral\nU2FuaXRpemVk\nhttps://kasobolcanadacentral.blob.core.windows.net\nhttps://kasobolcanadacentral.file.core.windows.net\nhttps://kasobolcanadacentral.queue.core.windows.net\nhttps://kasobolcanadacentral.table.core.windows.net\n\n\n\n\nhttps://kasobolcanadacentral-secondary.blob.core.windows.net\nhttps://kasobolcanadacentral-secondary.file.core.windows.net\nhttps://kasobolcanadacentral-secondary.queue.core.windows.net\nhttps://kasobolcanadacentral-secondary.table.core.windows.net\n\nSanitized\n\n\nCloud\nBlobEndpoint=https://kasobolcanadacentral.blob.core.windows.net/;QueueEndpoint=https://kasobolcanadacentral.queue.core.windows.net/;FileEndpoint=https://kasobolcanadacentral.file.core.windows.net/;BlobSecondaryEndpoint=https://kasobolcanadacentral-secondary.blob.core.windows.net/;QueueSecondaryEndpoint=https://kasobolcanadacentral-secondary.queue.core.windows.net/;FileSecondaryEndpoint=https://kasobolcanadacentral-secondary.file.core.windows.net/;AccountName=kasobolcanadacentral;AccountKey=Kg==;\nencryptionScope\n\n"
  }
}<|MERGE_RESOLUTION|>--- conflicted
+++ resolved
@@ -12,11 +12,7 @@
         "x-ms-client-request-id": "362e3bf9-f5dc-5318-a59c-0b80f9dd85fc",
         "x-ms-date": "Fri, 05 Mar 2021 17:12:57 GMT",
         "x-ms-return-client-request-id": "true",
-<<<<<<< HEAD
-        "x-ms-version": "2020-12-06"
-=======
         "x-ms-version": "2021-02-12"
->>>>>>> 7e782c87
       },
       "RequestBody": null,
       "StatusCode": 201,
@@ -28,11 +24,7 @@
         "Server": "Windows-Azure-Blob/1.0 Microsoft-HTTPAPI/2.0",
         "x-ms-client-request-id": "362e3bf9-f5dc-5318-a59c-0b80f9dd85fc",
         "x-ms-request-id": "265208e3-e01e-0023-58e2-115072000000",
-<<<<<<< HEAD
-        "x-ms-version": "2020-12-06"
-=======
         "x-ms-version": "2021-02-12"
->>>>>>> 7e782c87
       },
       "ResponseBody": []
     },
@@ -50,11 +42,7 @@
         "x-ms-client-request-id": "3ee73dbb-8472-abf2-3bc2-468f6e863e02",
         "x-ms-date": "Fri, 05 Mar 2021 17:12:57 GMT",
         "x-ms-return-client-request-id": "true",
-<<<<<<< HEAD
-        "x-ms-version": "2020-12-06"
-=======
         "x-ms-version": "2021-02-12"
->>>>>>> 7e782c87
       },
       "RequestBody": "CuIIBUXXkGMNn1bBR8Yr/lgJ1eGWZVJl6QazrHO4QEhwmedIe8VxIavKKT2fVgzfcQwn8AejZqSQohw+JOPvVF8OUK3e4oKTmLM2yzwVxpL61DtmkVBAzDJDuNmoMv3H2tTdkAVeAI6JlFdTbZpoetuJRFCoicMPzYN7mymp6mW2b/BnNzaMnNOs3P347V+Y2j79H+6sHlERzsOB42Rl4Knynf6pAEOl/Kd8+6zFFuAk4sHrq8t2CVCfVmhzCrlvR/xTBU9h7tr6WCJGLyOlS7fiXQCjeTTee5OuCqraMvHuDbOvchGQw/Tm8FOpL9ks+QqwkK25zM7IdYq7suMwHyUwWCJv9dmmUpoLvIjgNUu6gRCfKqFENUHl5/2H1BAQttEteNe2vQMxCT4TrQ9F50A+ATHSkPWD7CLhiQ7cH32J+gW3s7x0A8MNbiBjMYcxoAC8SNPePibbqYy11TT1VOrBibIJjTSDyv5uxSHUILuasOgNH9apq7zf2wkwvi2PFxo2oqfVJxLMOX7Vb3gEBonRGiVL5zUTF972KrErUwvQ360Hnn4TxYjVQeVY1DtE2tV/XqQIQzDkIorJ3/xhoeZzBJDK/WgLvlScdaVPu0KisU/cq/Rmx5t9InvzSeaLdKD/5NCqedxtdKBPbM6KlWdHJi2shPXxDDz1TdvsGHRuEAAET9Zy9zhzbzZUF1vN8owUqyO53vCqDtiTtSwBgFws4FvNhUWR1S/0ORS/nfTgJ1pO12xQtTEQWUH+30IMce7aJzYA/21Gg9b0xKXb63Djso7Rsqnv2yspvSsEkvXs6Mgm5HW+4CftCFSWXPGMNG7QGiyzOr9F60wL1kJBQvDgB9vctQb7JdJm5KpUWH46nYi9M3jJOa4I4Pkpsgrlq8VktlUVr39n1fVaTVUU8JLN0Tm6gw54Fs4t1NQN0nLHgTjk8KEoJO0JVl6Cb+tY9O9nW+HRKii27KCH59uqWgODkswcLwDwpKxLsS2w9afi1N/kpXaQ9lYQLQQBoTwRXvta/9weO8TvdrY1hXn6Bvb4pBL7xbSN8pt2DAL87gNvOlIxVvXLxJkb9S+/W3HcFicNCfwqFZhHzQ1AqC/C8oezxUsnyLABLeB54NCFzZYqmfba7+UHRSS56ojnihtqWQKnDJUmtU13C9sbsDXIwv92FQ445wOhq4Anbd4nGaLFD4fN3cEABOOoY+MK7JTv8SeIcXQMMXH/BWAV/khuUPE4VqGu++Q+dhEqkIQfl7/rN3u2nqgtuN4Vzdhg6wWbOhLx0ZbzQPZDSvpj4aDt326hKsfMt7JJCp3CmC0M3osLj1VxLcYp+PeFc1Otytc9J+1qvsE+zoJgqMb4MKjJNg==",
       "StatusCode": 201,
@@ -69,11 +57,7 @@
         "x-ms-content-crc64": "XF4FORl52yo=",
         "x-ms-request-id": "26520921-e01e-0023-10e2-115072000000",
         "x-ms-request-server-encrypted": "true",
-<<<<<<< HEAD
-        "x-ms-version": "2020-12-06"
-=======
         "x-ms-version": "2021-02-12"
->>>>>>> 7e782c87
       },
       "ResponseBody": []
     },
@@ -88,11 +72,7 @@
         "x-ms-client-request-id": "068b816a-5d76-41cd-93c5-03e0d83b5e3a",
         "x-ms-date": "Fri, 05 Mar 2021 17:12:57 GMT",
         "x-ms-return-client-request-id": "true",
-<<<<<<< HEAD
-        "x-ms-version": "2020-12-06"
-=======
         "x-ms-version": "2021-02-12"
->>>>>>> 7e782c87
       },
       "RequestBody": null,
       "StatusCode": 200,
@@ -113,11 +93,7 @@
         "x-ms-lease-status": "unlocked",
         "x-ms-request-id": "26520990-e01e-0023-74e2-115072000000",
         "x-ms-server-encrypted": "true",
-<<<<<<< HEAD
-        "x-ms-version": "2020-12-06"
-=======
         "x-ms-version": "2021-02-12"
->>>>>>> 7e782c87
       },
       "ResponseBody": "CuIIBUXXkGMNn1bBR8Yr/lgJ1eGWZVJl6QazrHO4QEhwmedIe8VxIavKKT2fVgzfcQwn8AejZqSQohw+JOPvVF8OUK3e4oKTmLM2yzwVxpL61DtmkVBAzDJDuNmoMv3H2tTdkAVeAI6JlFdTbZpoetuJRFCoicMPzYN7mymp6mW2b/BnNzaMnNOs3P347V+Y2j79H+6sHlERzsOB42Rl4Knynf6pAEOl/Kd8+6zFFuAk4sHrq8t2CVCfVmhzCrlvR/xTBU9h7tr6WCJGLyOlS7fiXQCjeTTee5OuCqraMvHuDbOvchGQw/Tm8FOpL9ks+QqwkK25zM7IdYq7suMwHyUwWCJv9dmmUpoLvIjgNUu6gRCfKqFENUHl5/2H1BAQttEteNe2vQMxCT4TrQ9F50A+ATHSkPWD7CLhiQ7cH32J+gW3s7x0A8MNbiBjMYcxoAC8SNPePibbqYy11TT1VOrBibIJjTSDyv5uxSHUILuasOgNH9apq7zf2wkwvi2PFxo2oqfVJxLMOX7Vb3gEBonRGiVL5zUTF972KrErUwvQ360Hnn4TxYjVQeVY1DtE2tV/XqQIQzDkIorJ3/xhoeZzBJDK/WgLvlScdaVPu0KisU/cq/Rmx5t9InvzSeaLdKD/5NCqedxtdKBPbM6KlWdHJi2shPXxDDz1TdvsGHRuEAAET9Zy9zhzbzZUF1vN8owUqyO53vCqDtiTtSwBgFws4FvNhUWR1S/0ORS/nfTgJ1pO12xQtTEQWUH+30IMce7aJzYA/21Gg9b0xKXb63Djso7Rsqnv2yspvSsEkvXs6Mgm5HW+4CftCFSWXPGMNG7QGiyzOr9F60wL1kJBQvDgB9vctQb7JdJm5KpUWH46nYi9M3jJOa4I4Pkpsgrlq8VktlUVr39n1fVaTVUU8JLN0Tm6gw54Fs4t1NQN0nLHgTjk8KEoJO0JVl6Cb+tY9O9nW+HRKii27KCH59uqWgODkswcLwDwpKxLsS2w9afi1N/kpXaQ9lYQLQQBoTwRXvta/9weO8TvdrY1hXn6Bvb4pBL7xbSN8pt2DAL87gNvOlIxVvXLxJkb9S+/W3HcFicNCfwqFZhHzQ1AqC/C8oezxUsnyLABLeB54NCFzZYqmfba7+UHRSS56ojnihtqWQKnDJUmtU13C9sbsDXIwv92FQ445wOhq4Anbd4nGaLFD4fN3cEABOOoY+MK7JTv8SeIcXQMMXH/BWAV/khuUPE4VqGu++Q+dhEqkIQfl7/rN3u2nqgtuN4Vzdhg6wWbOhLx0ZbzQPZDSvpj4aDt326hKsfMt7JJCp3CmC0M3osLj1VxLcYp+PeFc1Otytc9J+1qvsE+zoJgqMb4MKjJNg=="
     },
@@ -132,11 +108,7 @@
         "x-ms-client-request-id": "ed24fd19-37fa-af8b-b8f1-187186b4746a",
         "x-ms-date": "Fri, 05 Mar 2021 17:12:57 GMT",
         "x-ms-return-client-request-id": "true",
-<<<<<<< HEAD
-        "x-ms-version": "2020-12-06"
-=======
         "x-ms-version": "2021-02-12"
->>>>>>> 7e782c87
       },
       "RequestBody": null,
       "StatusCode": 202,
@@ -146,11 +118,7 @@
         "Server": "Windows-Azure-Blob/1.0 Microsoft-HTTPAPI/2.0",
         "x-ms-client-request-id": "ed24fd19-37fa-af8b-b8f1-187186b4746a",
         "x-ms-request-id": "265209b1-e01e-0023-12e2-115072000000",
-<<<<<<< HEAD
-        "x-ms-version": "2020-12-06"
-=======
         "x-ms-version": "2021-02-12"
->>>>>>> 7e782c87
       },
       "ResponseBody": []
     }
