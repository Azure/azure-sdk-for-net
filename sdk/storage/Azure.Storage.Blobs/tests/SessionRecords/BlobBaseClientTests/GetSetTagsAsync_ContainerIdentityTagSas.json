--- conflicted
+++ resolved
@@ -14,11 +14,7 @@
         "x-ms-blob-public-access": "container",
         "x-ms-client-request-id": "188dccc7-52de-e060-0894-f5f00b9710f2",
         "x-ms-return-client-request-id": "true",
-<<<<<<< HEAD
-        "x-ms-version": "2020-12-06"
-=======
-        "x-ms-version": "2021-02-12"
->>>>>>> 7e782c87
+        "x-ms-version": "2021-02-12"
       },
       "RequestBody": null,
       "StatusCode": 201,
@@ -33,11 +29,7 @@
         ],
         "x-ms-client-request-id": "188dccc7-52de-e060-0894-f5f00b9710f2",
         "x-ms-request-id": "560c5eef-b01e-0069-2f5d-051ce5000000",
-<<<<<<< HEAD
-        "x-ms-version": "2020-12-06"
-=======
-        "x-ms-version": "2021-02-12"
->>>>>>> 7e782c87
+        "x-ms-version": "2021-02-12"
       },
       "ResponseBody": []
     },
@@ -57,11 +49,7 @@
         "x-ms-blob-type": "BlockBlob",
         "x-ms-client-request-id": "f7fcafd3-6a1c-8622-528c-3653714f7b70",
         "x-ms-return-client-request-id": "true",
-<<<<<<< HEAD
-        "x-ms-version": "2020-12-06"
-=======
-        "x-ms-version": "2021-02-12"
->>>>>>> 7e782c87
+        "x-ms-version": "2021-02-12"
       },
       "RequestBody": "SYAxOqv2oBSrtRImIH3JFWYv0UkmXrImUut/I7W3eNAemaaKZtVGllq5oT6OUoEb8YhCOGcrNuvOCue/dn1f9D1CB4bXPq6R6DrvbL10lwBqZDEtdEBp82K6vFvthh/dWq0BTEr6RLPZsU8sPMkuWXLnVRJMMX/82RQkHIJTo2EbEhIQc0u1cB9+U8PwPbeYjGLpBjENkCgtBHI21igxhg7tECq3HuYnMuTyzt68C5xdi48fapwvDYHq4m7Yf5r3TM21AiyN4W57wdRMGsJKcPjW2UqYERxxvgOozDt4TrJK+oEQBwlw0Kkho6jI4vK+oHJ1AqVPXzuxREQp5BUzA3MhAR9BOWnvZgmhd25zqdsQ6SvJAksN+5tGXsLERuuU7p80puDSfWcIhpycrujMPZtpGfrpaQAoFAaE+9qmKh8dDIjOPwL6PWvEwHyvcE2zeSEnWy3wqoSfDJLaToKMYlt8f6Ff/v6Yb9uOJKmDeKO50IG5fs/xLGIELzJvH+7pOF4hMvGrVHojj+tRYoXaG5PuIX4A0+OLi1I/Ws7LKU/tpexLYkayDXwHle/koMrcKRSegf5w6GV6lqefbPmrV2WcZLyZj7hNPBMB+T3zpuqHYjG6LKdRfbyH0MueE6GDWz6JSDsNQplbUUXrbu8nhu+8FwnH8Su+Sub/Er/tryhyfp3/al6ueR+XX9tiZg7NX0nb4vuXu2oSy/1VDTDabaIceO9RKByQDZ3qMJFQW+TXMbJ1Ecwt2sMz7J5hWWvuvPE4Ru0ffDcsS9RerYrYwnAYfdx+ZFzV7p4rHTx+L7Mx+3OgFxT3uLV7Scb4zy04WykuSdyPcFiUY1dO81/6rhwgLLEXN6tbIMQnAxuV3B9w88IST+XXoYobC7O8qMRVgJqq16J7ICN90igXaG08/oY43gCc6F42SYom/Cv4nnf/0YKB6wV99NKflHy9vzgd3gwshMrEuZg7dI4XVST3hTOwF5fquhOBuuou/VPieIlRCR0fyxqtOxjqRXd2ZZ+tpw9JDKehMiP5qsnglrtFWfsExUsG2LoZA9x/AHWcC1VKgFZDmGzisNb5JSBQzaRcpex7cp9Tp89ULwjLITKuXZ90lRZlAcCOIhV0DLKZyDY4IlqIIJi299iG72ljFo6kS8iA3DiN96Qr7U+K3pocumbSk/7XJTwHvp493hJXKguG0MHpGez9qiu2XTJIKxg+ajQCkYOQzCWLeR6aUBiS1MJEAw7YMqF61enTIcgKvpKG/3TdVZmI9gScXp/OY1kSJIhvBCgJZTeSh7yavKtcgbqLFFCktH8puw0JPNQBrHGPwPw/mrlqfJo8Ss3d7jlZQNzlQk8JbnAJRkgbAClikQ==",
       "StatusCode": 201,
@@ -79,11 +67,7 @@
         "x-ms-content-crc64": "xboOyCCmLPo=",
         "x-ms-request-id": "560c5ef6-b01e-0069-345d-051ce5000000",
         "x-ms-request-server-encrypted": "true",
-<<<<<<< HEAD
-        "x-ms-version": "2020-12-06",
-=======
         "x-ms-version": "2021-02-12",
->>>>>>> 7e782c87
         "x-ms-version-id": "2021-02-17T18:47:10.6127403Z"
       },
       "ResponseBody": []
@@ -103,11 +87,7 @@
         ],
         "x-ms-client-request-id": "50477bf9-6b2d-7174-2884-aa22e6938fd2",
         "x-ms-return-client-request-id": "true",
-<<<<<<< HEAD
-        "x-ms-version": "2020-12-06"
-=======
-        "x-ms-version": "2021-02-12"
->>>>>>> 7e782c87
+        "x-ms-version": "2021-02-12"
       },
       "RequestBody": "﻿<KeyInfo><Expiry>2021-02-17T19:47:10Z</Expiry></KeyInfo>",
       "StatusCode": 200,
@@ -121,20 +101,12 @@
         "Transfer-Encoding": "chunked",
         "x-ms-client-request-id": "50477bf9-6b2d-7174-2884-aa22e6938fd2",
         "x-ms-request-id": "560c5ef9-b01e-0069-375d-051ce5000000",
-<<<<<<< HEAD
-        "x-ms-version": "2020-12-06"
-=======
-        "x-ms-version": "2021-02-12"
->>>>>>> 7e782c87
+        "x-ms-version": "2021-02-12"
       },
       "ResponseBody": "﻿<?xml version=\"1.0\" encoding=\"utf-8\"?><UserDelegationKey><SignedOid>c4f48289-bb84-4086-b250-6f94a8f64cee</SignedOid><SignedTid>72f988bf-86f1-41af-91ab-2d7cd011db47</SignedTid><SignedStart>2021-02-17T18:47:10Z</SignedStart><SignedExpiry>2021-02-17T19:47:10Z</SignedExpiry><SignedService>b</SignedService><SignedVersion>2020-06-12</SignedVersion><Value>TZzldq9HhkfG0jb8G3wNRkbhYQv7umq1p0J7MSdLaQc=</Value></UserDelegationKey>"
     },
     {
-<<<<<<< HEAD
-      "RequestUri": "https://seanoauthcanary.blob.core.windows.net/test-container-464f9d69-33e5-1790-2b9b-7b35598abc34/test-blob-4dcdfb8c-a1f4-a179-99bb-9da96738755c?skoid=c4f48289-bb84-4086-b250-6f94a8f64cee&sktid=72f988bf-86f1-41af-91ab-2d7cd011db47&skt=2021-02-17T18%3A47%3A10Z&ske=2021-02-17T19%3A47%3A10Z&sks=b&skv=2020-06-12&sv=2020-12-06&st=2021-02-17T17%3A47%3A10Z&se=2021-02-17T19%3A47%3A10Z&sr=c&sp=t&sig=Sanitized&comp=tags",
-=======
       "RequestUri": "https://seanoauthcanary.blob.core.windows.net/test-container-464f9d69-33e5-1790-2b9b-7b35598abc34/test-blob-4dcdfb8c-a1f4-a179-99bb-9da96738755c?skoid=c4f48289-bb84-4086-b250-6f94a8f64cee&sktid=72f988bf-86f1-41af-91ab-2d7cd011db47&skt=2021-02-17T18%3A47%3A10Z&ske=2021-02-17T19%3A47%3A10Z&sks=b&skv=2020-06-12&sv=2021-02-12&st=2021-02-17T17%3A47%3A10Z&se=2021-02-17T19%3A47%3A10Z&sr=c&sp=t&sig=Sanitized&comp=tags",
->>>>>>> 7e782c87
       "RequestMethod": "PUT",
       "RequestHeaders": {
         "Accept": "application/xml",
@@ -146,11 +118,7 @@
         ],
         "x-ms-client-request-id": "f65ade84-2a07-6e43-4480-695e92883d61",
         "x-ms-return-client-request-id": "true",
-<<<<<<< HEAD
-        "x-ms-version": "2020-12-06"
-=======
-        "x-ms-version": "2021-02-12"
->>>>>>> 7e782c87
+        "x-ms-version": "2021-02-12"
       },
       "RequestBody": "﻿<Tags><TagSet><Tag><Key>tagKey0</Key><Value>tagValue0</Value></Tag><Tag><Key>tagKey1</Key><Value>tagValue1</Value></Tag></TagSet></Tags>",
       "StatusCode": 204,
@@ -162,20 +130,12 @@
         ],
         "x-ms-client-request-id": "f65ade84-2a07-6e43-4480-695e92883d61",
         "x-ms-request-id": "79ab0aa2-a01e-0028-2f5d-054401000000",
-<<<<<<< HEAD
-        "x-ms-version": "2020-12-06"
-=======
-        "x-ms-version": "2021-02-12"
->>>>>>> 7e782c87
-      },
-      "ResponseBody": []
-    },
-    {
-<<<<<<< HEAD
-      "RequestUri": "https://seanoauthcanary.blob.core.windows.net/test-container-464f9d69-33e5-1790-2b9b-7b35598abc34/test-blob-4dcdfb8c-a1f4-a179-99bb-9da96738755c?skoid=c4f48289-bb84-4086-b250-6f94a8f64cee&sktid=72f988bf-86f1-41af-91ab-2d7cd011db47&skt=2021-02-17T18%3A47%3A10Z&ske=2021-02-17T19%3A47%3A10Z&sks=b&skv=2020-06-12&sv=2020-12-06&st=2021-02-17T17%3A47%3A10Z&se=2021-02-17T19%3A47%3A10Z&sr=c&sp=t&sig=Sanitized&comp=tags",
-=======
+        "x-ms-version": "2021-02-12"
+      },
+      "ResponseBody": []
+    },
+    {
       "RequestUri": "https://seanoauthcanary.blob.core.windows.net/test-container-464f9d69-33e5-1790-2b9b-7b35598abc34/test-blob-4dcdfb8c-a1f4-a179-99bb-9da96738755c?skoid=c4f48289-bb84-4086-b250-6f94a8f64cee&sktid=72f988bf-86f1-41af-91ab-2d7cd011db47&skt=2021-02-17T18%3A47%3A10Z&ske=2021-02-17T19%3A47%3A10Z&sks=b&skv=2020-06-12&sv=2021-02-12&st=2021-02-17T17%3A47%3A10Z&se=2021-02-17T19%3A47%3A10Z&sr=c&sp=t&sig=Sanitized&comp=tags",
->>>>>>> 7e782c87
       "RequestMethod": "GET",
       "RequestHeaders": {
         "Accept": "application/xml",
@@ -185,11 +145,7 @@
         ],
         "x-ms-client-request-id": "079d5e51-9939-f1cb-021f-6b3f508b037c",
         "x-ms-return-client-request-id": "true",
-<<<<<<< HEAD
-        "x-ms-version": "2020-12-06"
-=======
-        "x-ms-version": "2021-02-12"
->>>>>>> 7e782c87
+        "x-ms-version": "2021-02-12"
       },
       "RequestBody": null,
       "StatusCode": 200,
@@ -203,11 +159,7 @@
         ],
         "x-ms-client-request-id": "079d5e51-9939-f1cb-021f-6b3f508b037c",
         "x-ms-request-id": "79ab0ab0-a01e-0028-3d5d-054401000000",
-<<<<<<< HEAD
-        "x-ms-version": "2020-12-06"
-=======
-        "x-ms-version": "2021-02-12"
->>>>>>> 7e782c87
+        "x-ms-version": "2021-02-12"
       },
       "ResponseBody": [
         "﻿<?xml version=\"1.0\" encoding=\"utf-8\"?>\n",
@@ -227,11 +179,7 @@
         ],
         "x-ms-client-request-id": "340dac59-35ea-ba28-82a8-0a58ec58ef05",
         "x-ms-return-client-request-id": "true",
-<<<<<<< HEAD
-        "x-ms-version": "2020-12-06"
-=======
-        "x-ms-version": "2021-02-12"
->>>>>>> 7e782c87
+        "x-ms-version": "2021-02-12"
       },
       "RequestBody": null,
       "StatusCode": 202,
@@ -244,11 +192,7 @@
         ],
         "x-ms-client-request-id": "340dac59-35ea-ba28-82a8-0a58ec58ef05",
         "x-ms-request-id": "560c5f13-b01e-0069-4a5d-051ce5000000",
-<<<<<<< HEAD
-        "x-ms-version": "2020-12-06"
-=======
-        "x-ms-version": "2021-02-12"
->>>>>>> 7e782c87
+        "x-ms-version": "2021-02-12"
       },
       "ResponseBody": []
     }
