﻿{
  "Entries": [
    {
      "RequestUri": "https://seanmcccanary3.blob.core.windows.net/test-container-6398be6f-d219-8505-8523-cea11c332665?restype=container",
      "RequestMethod": "PUT",
      "RequestHeaders": {
        "Accept": "application/xml",
        "Authorization": "Sanitized",
        "traceparent": "00-fac22fd342ea47489a35b8db8ff90e3f-ae1a3bb114f12b46-00",
        "User-Agent": [
          "azsdk-net-Storage.Blobs/12.9.0-alpha.20210217.1",
          "(.NET 5.0.3; Microsoft Windows 10.0.19042)"
        ],
        "x-ms-blob-public-access": "container",
        "x-ms-client-request-id": "bbe93822-eeec-d671-902b-b1c7f4246597",
        "x-ms-date": "Wed, 17 Feb 2021 18:44:51 GMT",
        "x-ms-return-client-request-id": "true",
<<<<<<< HEAD
        "x-ms-version": "2020-12-06"
=======
        "x-ms-version": "2021-02-12"
>>>>>>> 7e782c87
      },
      "RequestBody": null,
      "StatusCode": 201,
      "ResponseHeaders": {
        "Content-Length": "0",
        "Date": "Wed, 17 Feb 2021 18:44:50 GMT",
        "ETag": "\"0x8D8D3741C01CABA\"",
        "Last-Modified": "Wed, 17 Feb 2021 18:44:51 GMT",
        "Server": [
          "Windows-Azure-Blob/1.0",
          "Microsoft-HTTPAPI/2.0"
        ],
        "x-ms-client-request-id": "bbe93822-eeec-d671-902b-b1c7f4246597",
        "x-ms-request-id": "b334bb1c-c01e-0066-7a5c-0595e2000000",
<<<<<<< HEAD
        "x-ms-version": "2020-12-06"
=======
        "x-ms-version": "2021-02-12"
>>>>>>> 7e782c87
      },
      "ResponseBody": []
    },
    {
      "RequestUri": "https://seanmcccanary3.blob.core.windows.net/test-container-6398be6f-d219-8505-8523-cea11c332665/test-blob-a5ed4e76-6697-9652-fffa-cf2a972c3745",
      "RequestMethod": "PUT",
      "RequestHeaders": {
        "Accept": "application/xml",
        "Authorization": "Sanitized",
        "traceparent": "00-b0c15677cc70ca4ca5bb4cb685821410-d28be02923fcf749-00",
        "User-Agent": [
          "azsdk-net-Storage.Blobs/12.9.0-alpha.20210217.1",
          "(.NET 5.0.3; Microsoft Windows 10.0.19042)"
        ],
        "x-ms-blob-type": "AppendBlob",
        "x-ms-client-request-id": "0062a389-bd52-bc53-e653-bbf21f463f64",
        "x-ms-date": "Wed, 17 Feb 2021 18:44:51 GMT",
        "x-ms-return-client-request-id": "true",
<<<<<<< HEAD
        "x-ms-version": "2020-12-06"
=======
        "x-ms-version": "2021-02-12"
>>>>>>> 7e782c87
      },
      "RequestBody": null,
      "StatusCode": 201,
      "ResponseHeaders": {
        "Content-Length": "0",
        "Date": "Wed, 17 Feb 2021 18:44:50 GMT",
        "ETag": "\"0x8D8D3741C0C10DB\"",
        "Last-Modified": "Wed, 17 Feb 2021 18:44:51 GMT",
        "Server": [
          "Windows-Azure-Blob/1.0",
          "Microsoft-HTTPAPI/2.0"
        ],
        "x-ms-client-request-id": "0062a389-bd52-bc53-e653-bbf21f463f64",
        "x-ms-request-id": "b334bb25-c01e-0066-805c-0595e2000000",
        "x-ms-request-server-encrypted": "true",
<<<<<<< HEAD
        "x-ms-version": "2020-12-06",
=======
        "x-ms-version": "2021-02-12",
>>>>>>> 7e782c87
        "x-ms-version-id": "2021-02-17T18:44:51.3145051Z"
      },
      "ResponseBody": []
    },
    {
      "RequestUri": "https://seanmcccanary3.blob.core.windows.net/test-container-6398be6f-d219-8505-8523-cea11c332665/test-blob-a5ed4e76-6697-9652-fffa-cf2a972c3745?comp=metadata",
      "RequestMethod": "PUT",
      "RequestHeaders": {
        "Accept": "application/xml",
        "Authorization": "Sanitized",
        "traceparent": "00-44a7f59b1fa6734db028f32af34f1c8c-51888ee6479e2e42-00",
        "User-Agent": [
          "azsdk-net-Storage.Blobs/12.9.0-alpha.20210217.1",
          "(.NET 5.0.3; Microsoft Windows 10.0.19042)"
        ],
        "x-ms-client-request-id": "f4a16050-36c9-03f3-8fc2-fef6ae868e65",
        "x-ms-date": "Wed, 17 Feb 2021 18:44:51 GMT",
        "x-ms-meta-Capital": "letter",
        "x-ms-meta-foo": "bar",
        "x-ms-meta-meta": "data",
        "x-ms-meta-UPPER": "case",
        "x-ms-return-client-request-id": "true",
<<<<<<< HEAD
        "x-ms-version": "2020-12-06"
=======
        "x-ms-version": "2021-02-12"
>>>>>>> 7e782c87
      },
      "RequestBody": null,
      "StatusCode": 200,
      "ResponseHeaders": {
        "Content-Length": "0",
        "Date": "Wed, 17 Feb 2021 18:44:50 GMT",
        "ETag": "\"0x8D8D3741C15615F\"",
        "Last-Modified": "Wed, 17 Feb 2021 18:44:51 GMT",
        "Server": [
          "Windows-Azure-Blob/1.0",
          "Microsoft-HTTPAPI/2.0"
        ],
        "x-ms-client-request-id": "f4a16050-36c9-03f3-8fc2-fef6ae868e65",
        "x-ms-request-id": "b334bb2a-c01e-0066-055c-0595e2000000",
        "x-ms-request-server-encrypted": "true",
<<<<<<< HEAD
        "x-ms-version": "2020-12-06",
=======
        "x-ms-version": "2021-02-12",
>>>>>>> 7e782c87
        "x-ms-version-id": "2021-02-17T18:44:51.3765487Z"
      },
      "ResponseBody": []
    },
    {
<<<<<<< HEAD
      "RequestUri": "https://seanmcccanary3.blob.core.windows.net/test-container-6398be6f-d219-8505-8523-cea11c332665/test-blob-a5ed4e76-6697-9652-fffa-cf2a972c3745?versionid=2021-02-17T18%3A44%3A51.3145051Z&sv=2020-12-06&st=2021-02-17T17%3A44%3A51Z&se=2021-02-17T19%3A44%3A51Z&sr=c&sp=x&sig=Sanitized",
=======
      "RequestUri": "https://seanmcccanary3.blob.core.windows.net/test-container-6398be6f-d219-8505-8523-cea11c332665/test-blob-a5ed4e76-6697-9652-fffa-cf2a972c3745?versionid=2021-02-17T18%3A44%3A51.3145051Z&sv=2021-02-12&st=2021-02-17T17%3A44%3A51Z&se=2021-02-17T19%3A44%3A51Z&sr=c&sp=x&sig=Sanitized",
>>>>>>> 7e782c87
      "RequestMethod": "DELETE",
      "RequestHeaders": {
        "Accept": "application/xml",
        "User-Agent": [
          "azsdk-net-Storage.Blobs/12.9.0-alpha.20210217.1",
          "(.NET 5.0.3; Microsoft Windows 10.0.19042)"
        ],
        "x-ms-client-request-id": "bea1b3e4-4aa5-bd9a-7803-82e483575d4e",
        "x-ms-return-client-request-id": "true",
<<<<<<< HEAD
        "x-ms-version": "2020-12-06"
=======
        "x-ms-version": "2021-02-12"
>>>>>>> 7e782c87
      },
      "RequestBody": null,
      "StatusCode": 202,
      "ResponseHeaders": {
        "Content-Length": "0",
        "Date": "Wed, 17 Feb 2021 18:44:51 GMT",
        "Server": [
          "Windows-Azure-Blob/1.0",
          "Microsoft-HTTPAPI/2.0"
        ],
        "x-ms-client-request-id": "bea1b3e4-4aa5-bd9a-7803-82e483575d4e",
        "x-ms-delete-type-permanent": "true",
        "x-ms-request-id": "006defaa-801e-0067-395c-05ca3e000000",
<<<<<<< HEAD
        "x-ms-version": "2020-12-06"
=======
        "x-ms-version": "2021-02-12"
>>>>>>> 7e782c87
      },
      "ResponseBody": []
    },
    {
      "RequestUri": "https://seanmcccanary3.blob.core.windows.net/test-container-6398be6f-d219-8505-8523-cea11c332665/test-blob-a5ed4e76-6697-9652-fffa-cf2a972c3745",
      "RequestMethod": "HEAD",
      "RequestHeaders": {
        "Accept": "application/xml",
        "Authorization": "Sanitized",
        "traceparent": "00-fab5b6cd12922a45a12545abb5577287-e30358a7f8ff7046-00",
        "User-Agent": [
          "azsdk-net-Storage.Blobs/12.9.0-alpha.20210217.1",
          "(.NET 5.0.3; Microsoft Windows 10.0.19042)"
        ],
        "x-ms-client-request-id": "fb12e281-d0e5-37c0-ebd5-42ec15e484fd",
        "x-ms-date": "Wed, 17 Feb 2021 18:44:51 GMT",
        "x-ms-return-client-request-id": "true",
<<<<<<< HEAD
        "x-ms-version": "2020-12-06"
=======
        "x-ms-version": "2021-02-12"
>>>>>>> 7e782c87
      },
      "RequestBody": null,
      "StatusCode": 200,
      "ResponseHeaders": {
        "Accept-Ranges": "bytes",
        "Content-Length": "0",
        "Content-Type": "application/octet-stream",
        "Date": "Wed, 17 Feb 2021 18:44:51 GMT",
        "ETag": "\"0x8D8D3741C15615F\"",
        "Last-Modified": "Wed, 17 Feb 2021 18:44:51 GMT",
        "Server": [
          "Windows-Azure-Blob/1.0",
          "Microsoft-HTTPAPI/2.0"
        ],
        "x-ms-blob-committed-block-count": "0",
        "x-ms-blob-type": "AppendBlob",
        "x-ms-client-request-id": "fb12e281-d0e5-37c0-ebd5-42ec15e484fd",
        "x-ms-creation-time": "Wed, 17 Feb 2021 18:44:51 GMT",
        "x-ms-is-current-version": "true",
        "x-ms-lease-state": "available",
        "x-ms-lease-status": "unlocked",
        "x-ms-meta-Capital": "letter",
        "x-ms-meta-foo": "bar",
        "x-ms-meta-meta": "data",
        "x-ms-meta-UPPER": "case",
        "x-ms-request-id": "b334bb50-c01e-0066-235c-0595e2000000",
        "x-ms-server-encrypted": "true",
<<<<<<< HEAD
        "x-ms-version": "2020-12-06",
=======
        "x-ms-version": "2021-02-12",
>>>>>>> 7e782c87
        "x-ms-version-id": "2021-02-17T18:44:51.3765487Z"
      },
      "ResponseBody": []
    },
    {
      "RequestUri": "https://seanmcccanary3.blob.core.windows.net/test-container-6398be6f-d219-8505-8523-cea11c332665?restype=container",
      "RequestMethod": "DELETE",
      "RequestHeaders": {
        "Accept": "application/xml",
        "Authorization": "Sanitized",
        "traceparent": "00-febd4457aa3cbd43acb99f8dbd3c359f-170dc665921fae47-00",
        "User-Agent": [
          "azsdk-net-Storage.Blobs/12.9.0-alpha.20210217.1",
          "(.NET 5.0.3; Microsoft Windows 10.0.19042)"
        ],
        "x-ms-client-request-id": "a16371c4-6145-df69-d21b-0a61712ba2b3",
        "x-ms-date": "Wed, 17 Feb 2021 18:44:51 GMT",
        "x-ms-return-client-request-id": "true",
<<<<<<< HEAD
        "x-ms-version": "2020-12-06"
=======
        "x-ms-version": "2021-02-12"
>>>>>>> 7e782c87
      },
      "RequestBody": null,
      "StatusCode": 202,
      "ResponseHeaders": {
        "Content-Length": "0",
        "Date": "Wed, 17 Feb 2021 18:44:51 GMT",
        "Server": [
          "Windows-Azure-Blob/1.0",
          "Microsoft-HTTPAPI/2.0"
        ],
        "x-ms-client-request-id": "a16371c4-6145-df69-d21b-0a61712ba2b3",
        "x-ms-request-id": "b334bb59-c01e-0066-295c-0595e2000000",
<<<<<<< HEAD
        "x-ms-version": "2020-12-06"
=======
        "x-ms-version": "2021-02-12"
>>>>>>> 7e782c87
      },
      "ResponseBody": []
    }
  ],
  "Variables": {
    "DateTimeOffsetNow": "2021-02-17T12:44:51.388974-06:00",
    "RandomSeed": "1820147938",
    "Storage_TestConfigDefault": "ProductionTenant\nseanmcccanary3\nU2FuaXRpemVk\nhttps://seanmcccanary3.blob.core.windows.net\nhttps://seanmcccanary3.file.core.windows.net\nhttps://seanmcccanary3.queue.core.windows.net\nhttps://seanmcccanary3.table.core.windows.net\n\n\n\n\nhttps://seanmcccanary3-secondary.blob.core.windows.net\nhttps://seanmcccanary3-secondary.file.core.windows.net\nhttps://seanmcccanary3-secondary.queue.core.windows.net\nhttps://seanmcccanary3-secondary.table.core.windows.net\n\nSanitized\n\n\nCloud\nBlobEndpoint=https://seanmcccanary3.blob.core.windows.net/;QueueEndpoint=https://seanmcccanary3.queue.core.windows.net/;FileEndpoint=https://seanmcccanary3.file.core.windows.net/;BlobSecondaryEndpoint=https://seanmcccanary3-secondary.blob.core.windows.net/;QueueSecondaryEndpoint=https://seanmcccanary3-secondary.queue.core.windows.net/;FileSecondaryEndpoint=https://seanmcccanary3-secondary.file.core.windows.net/;AccountName=seanmcccanary3;AccountKey=Kg==;\nseanscope1\n\n"
  }
}<|MERGE_RESOLUTION|>--- conflicted
+++ resolved
@@ -15,11 +15,7 @@
         "x-ms-client-request-id": "bbe93822-eeec-d671-902b-b1c7f4246597",
         "x-ms-date": "Wed, 17 Feb 2021 18:44:51 GMT",
         "x-ms-return-client-request-id": "true",
-<<<<<<< HEAD
-        "x-ms-version": "2020-12-06"
-=======
-        "x-ms-version": "2021-02-12"
->>>>>>> 7e782c87
+        "x-ms-version": "2021-02-12"
       },
       "RequestBody": null,
       "StatusCode": 201,
@@ -34,11 +30,7 @@
         ],
         "x-ms-client-request-id": "bbe93822-eeec-d671-902b-b1c7f4246597",
         "x-ms-request-id": "b334bb1c-c01e-0066-7a5c-0595e2000000",
-<<<<<<< HEAD
-        "x-ms-version": "2020-12-06"
-=======
-        "x-ms-version": "2021-02-12"
->>>>>>> 7e782c87
+        "x-ms-version": "2021-02-12"
       },
       "ResponseBody": []
     },
@@ -57,11 +49,7 @@
         "x-ms-client-request-id": "0062a389-bd52-bc53-e653-bbf21f463f64",
         "x-ms-date": "Wed, 17 Feb 2021 18:44:51 GMT",
         "x-ms-return-client-request-id": "true",
-<<<<<<< HEAD
-        "x-ms-version": "2020-12-06"
-=======
-        "x-ms-version": "2021-02-12"
->>>>>>> 7e782c87
+        "x-ms-version": "2021-02-12"
       },
       "RequestBody": null,
       "StatusCode": 201,
@@ -77,11 +65,7 @@
         "x-ms-client-request-id": "0062a389-bd52-bc53-e653-bbf21f463f64",
         "x-ms-request-id": "b334bb25-c01e-0066-805c-0595e2000000",
         "x-ms-request-server-encrypted": "true",
-<<<<<<< HEAD
-        "x-ms-version": "2020-12-06",
-=======
         "x-ms-version": "2021-02-12",
->>>>>>> 7e782c87
         "x-ms-version-id": "2021-02-17T18:44:51.3145051Z"
       },
       "ResponseBody": []
@@ -104,11 +88,7 @@
         "x-ms-meta-meta": "data",
         "x-ms-meta-UPPER": "case",
         "x-ms-return-client-request-id": "true",
-<<<<<<< HEAD
-        "x-ms-version": "2020-12-06"
-=======
-        "x-ms-version": "2021-02-12"
->>>>>>> 7e782c87
+        "x-ms-version": "2021-02-12"
       },
       "RequestBody": null,
       "StatusCode": 200,
@@ -124,21 +104,13 @@
         "x-ms-client-request-id": "f4a16050-36c9-03f3-8fc2-fef6ae868e65",
         "x-ms-request-id": "b334bb2a-c01e-0066-055c-0595e2000000",
         "x-ms-request-server-encrypted": "true",
-<<<<<<< HEAD
-        "x-ms-version": "2020-12-06",
-=======
         "x-ms-version": "2021-02-12",
->>>>>>> 7e782c87
         "x-ms-version-id": "2021-02-17T18:44:51.3765487Z"
       },
       "ResponseBody": []
     },
     {
-<<<<<<< HEAD
-      "RequestUri": "https://seanmcccanary3.blob.core.windows.net/test-container-6398be6f-d219-8505-8523-cea11c332665/test-blob-a5ed4e76-6697-9652-fffa-cf2a972c3745?versionid=2021-02-17T18%3A44%3A51.3145051Z&sv=2020-12-06&st=2021-02-17T17%3A44%3A51Z&se=2021-02-17T19%3A44%3A51Z&sr=c&sp=x&sig=Sanitized",
-=======
       "RequestUri": "https://seanmcccanary3.blob.core.windows.net/test-container-6398be6f-d219-8505-8523-cea11c332665/test-blob-a5ed4e76-6697-9652-fffa-cf2a972c3745?versionid=2021-02-17T18%3A44%3A51.3145051Z&sv=2021-02-12&st=2021-02-17T17%3A44%3A51Z&se=2021-02-17T19%3A44%3A51Z&sr=c&sp=x&sig=Sanitized",
->>>>>>> 7e782c87
       "RequestMethod": "DELETE",
       "RequestHeaders": {
         "Accept": "application/xml",
@@ -148,11 +120,7 @@
         ],
         "x-ms-client-request-id": "bea1b3e4-4aa5-bd9a-7803-82e483575d4e",
         "x-ms-return-client-request-id": "true",
-<<<<<<< HEAD
-        "x-ms-version": "2020-12-06"
-=======
-        "x-ms-version": "2021-02-12"
->>>>>>> 7e782c87
+        "x-ms-version": "2021-02-12"
       },
       "RequestBody": null,
       "StatusCode": 202,
@@ -166,11 +134,7 @@
         "x-ms-client-request-id": "bea1b3e4-4aa5-bd9a-7803-82e483575d4e",
         "x-ms-delete-type-permanent": "true",
         "x-ms-request-id": "006defaa-801e-0067-395c-05ca3e000000",
-<<<<<<< HEAD
-        "x-ms-version": "2020-12-06"
-=======
-        "x-ms-version": "2021-02-12"
->>>>>>> 7e782c87
+        "x-ms-version": "2021-02-12"
       },
       "ResponseBody": []
     },
@@ -188,11 +152,7 @@
         "x-ms-client-request-id": "fb12e281-d0e5-37c0-ebd5-42ec15e484fd",
         "x-ms-date": "Wed, 17 Feb 2021 18:44:51 GMT",
         "x-ms-return-client-request-id": "true",
-<<<<<<< HEAD
-        "x-ms-version": "2020-12-06"
-=======
-        "x-ms-version": "2021-02-12"
->>>>>>> 7e782c87
+        "x-ms-version": "2021-02-12"
       },
       "RequestBody": null,
       "StatusCode": 200,
@@ -220,11 +180,7 @@
         "x-ms-meta-UPPER": "case",
         "x-ms-request-id": "b334bb50-c01e-0066-235c-0595e2000000",
         "x-ms-server-encrypted": "true",
-<<<<<<< HEAD
-        "x-ms-version": "2020-12-06",
-=======
         "x-ms-version": "2021-02-12",
->>>>>>> 7e782c87
         "x-ms-version-id": "2021-02-17T18:44:51.3765487Z"
       },
       "ResponseBody": []
@@ -243,11 +199,7 @@
         "x-ms-client-request-id": "a16371c4-6145-df69-d21b-0a61712ba2b3",
         "x-ms-date": "Wed, 17 Feb 2021 18:44:51 GMT",
         "x-ms-return-client-request-id": "true",
-<<<<<<< HEAD
-        "x-ms-version": "2020-12-06"
-=======
-        "x-ms-version": "2021-02-12"
->>>>>>> 7e782c87
+        "x-ms-version": "2021-02-12"
       },
       "RequestBody": null,
       "StatusCode": 202,
@@ -260,11 +212,7 @@
         ],
         "x-ms-client-request-id": "a16371c4-6145-df69-d21b-0a61712ba2b3",
         "x-ms-request-id": "b334bb59-c01e-0066-295c-0595e2000000",
-<<<<<<< HEAD
-        "x-ms-version": "2020-12-06"
-=======
-        "x-ms-version": "2021-02-12"
->>>>>>> 7e782c87
+        "x-ms-version": "2021-02-12"
       },
       "ResponseBody": []
     }
