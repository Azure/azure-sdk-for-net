--- conflicted
+++ resolved
@@ -15,11 +15,7 @@
         "x-ms-client-request-id": "85a183c1-8feb-63cc-86a4-63c9c1b92374",
         "x-ms-date": "Wed, 17 Feb 2021 18:52:04 GMT",
         "x-ms-return-client-request-id": "true",
-<<<<<<< HEAD
-        "x-ms-version": "2020-12-06"
-=======
         "x-ms-version": "2021-02-12"
->>>>>>> 7e782c87
       },
       "RequestBody": null,
       "StatusCode": 201,
@@ -34,11 +30,7 @@
         ],
         "x-ms-client-request-id": "85a183c1-8feb-63cc-86a4-63c9c1b92374",
         "x-ms-request-id": "417998c2-401e-0068-575d-05bc52000000",
-<<<<<<< HEAD
-        "x-ms-version": "2020-12-06"
-=======
         "x-ms-version": "2021-02-12"
->>>>>>> 7e782c87
       },
       "ResponseBody": []
     },
@@ -59,11 +51,7 @@
         "x-ms-client-request-id": "08b1fdef-440b-6dba-42b4-01180a6b411e",
         "x-ms-date": "Wed, 17 Feb 2021 18:52:04 GMT",
         "x-ms-return-client-request-id": "true",
-<<<<<<< HEAD
-        "x-ms-version": "2020-12-06"
-=======
         "x-ms-version": "2021-02-12"
->>>>>>> 7e782c87
       },
       "RequestBody": "lRAvog3MDyV/eQybXyZqZzIpJQ684FEwgB1E1bKXIjLENDSxiYBmlP+t2m2EZyQaqnYCFi7RcrW+/yLwhzlz51fZ1ivxuN2ywpEPDgXkqxj5KSo7lQwE88F+84pedgzFOvMWqpH4KPGYUFOdwmOv2VMJ914POFJK1eNqcsVTU0yESdQSzQGHAQA4o0W4ZzFdzxk3VX+utgGhy9WtjbUsRfwGGHiPnQxRgfVe1pUMkW6yDKOrHP7N1pPScQIr2nNKDF5IsU64zjIN5dOJUN9slDpm+4ASgCn9OULkvCsJJaaCE8o3w98f+T5xnjYqRIazZd3HxN7yOIs1SngM0xEGA78sBjwVNdBaRwJCoeLy0/W8MVZOQWDIkNs+AnhnEyUtapp2/T1Jni8MbX3csJepQneCUKK6uMFeZHZg1jNX8jTcFDZHe9W4cpInQdTj699Elb8B5MKCcrHYGJjG6Mf7tXpJ/5tgYcahyt0Pk3bte3mWHEB0Vg1xWaKEbmM88YnLK4xZmutE5DT4Xxrlc94665wfL8yHh15s16X42/JjZNhTRGjqlOGNUjgLe/bzi+bDSYPHHcG9Q6Mt7MJFSwhClfpBkS52UFe7kd2UewtneUu/NZJunEcXlgDEvKceSAcwyeX8svq3TfksC4zkKciYxnJ2hhZ20/mzKvsusZSvnEnWY7Ela8dRB+eZQpC7Mmw3LPY0qMHwufXsSIf+iZtkfG5CDcUWclqrJH8u3JFp+PeP9oWdevOH5aq7OSM/Un1MNMUheCSmILqciYRCwtxkg1CQb5IWxgJ7uygbWjg2bNEB4qjLR3/S6NXLAfFvRCPNV7bTr+PqNW3Dpr38i8WBZRyyQd80mDvQvYe9S8UQC3YETgOBY73uFqw7CKHC1VwPSZzUvQNDmL57A/FbLeqosppH+DzCAAJfwysz+ZCaDecqrQEpPE5ywLVEBmDLkujBklUGe90gTUmadPnYEJ8u4fUJMX/pfnZM1DeHfvmhlDFCcWY6k5IJCmC4j8dVmq8WFSVrwmFo2BPfuaammM9P+ODIlZ85801i/yYfMO+u9zqHcGjUNtHP2ZlSW9nsY3GRaJbnjAQQ3SLXCMI7SackMMJsHihne8IO+LwG5phzdpy0jsdZxmo2d5NF/C0PlJDxLioXgERJKu3U2ZNICvaJY5ImhrrfymlXNqeUIX6U/2QrFLhtXPZXa2TahO3W7Wydu5ib6A7VEWPBv0mctQhuP9ovHPU9HAebzxpWBUV8gEg79mXm+RZWVgJVrJ2surVbbEUTp9F2YJ+R/xnzfwwdRD4BYb6jiEbD2Mbz6G9q7xRk+pkAaNl2xJbGVfn9Y9b2N2deqln3uOT+T84Lg3cvJw==",
       "StatusCode": 201,
@@ -81,11 +69,7 @@
         "x-ms-content-crc64": "El0JDJl2Th8=",
         "x-ms-request-id": "417998d1-401e-0068-635d-05bc52000000",
         "x-ms-request-server-encrypted": "true",
-<<<<<<< HEAD
-        "x-ms-version": "2020-12-06",
-=======
         "x-ms-version": "2021-02-12",
->>>>>>> 7e782c87
         "x-ms-version-id": "2021-02-17T18:52:04.6516539Z"
       },
       "ResponseBody": []
@@ -107,11 +91,7 @@
         "x-ms-lease-duration": "15",
         "x-ms-proposed-lease-id": "f8e92e96-52d4-1982-8bfa-1fbdcedbb1b2",
         "x-ms-return-client-request-id": "true",
-<<<<<<< HEAD
-        "x-ms-version": "2020-12-06"
-=======
         "x-ms-version": "2021-02-12"
->>>>>>> 7e782c87
       },
       "RequestBody": null,
       "StatusCode": 201,
@@ -127,11 +107,7 @@
         "x-ms-client-request-id": "0446095a-ce62-9da1-7a97-7d1124fd9f66",
         "x-ms-lease-id": "f8e92e96-52d4-1982-8bfa-1fbdcedbb1b2",
         "x-ms-request-id": "417998e4-401e-0068-735d-05bc52000000",
-<<<<<<< HEAD
-        "x-ms-version": "2020-12-06"
-=======
         "x-ms-version": "2021-02-12"
->>>>>>> 7e782c87
       },
       "ResponseBody": []
     },
@@ -152,11 +128,7 @@
         "x-ms-lease-action": "release",
         "x-ms-lease-id": "f8e92e96-52d4-1982-8bfa-1fbdcedbb1b2",
         "x-ms-return-client-request-id": "true",
-<<<<<<< HEAD
-        "x-ms-version": "2020-12-06"
-=======
         "x-ms-version": "2021-02-12"
->>>>>>> 7e782c87
       },
       "RequestBody": null,
       "StatusCode": 412,
@@ -171,11 +143,7 @@
         "x-ms-client-request-id": "c462009f-ac95-ba4f-b77e-0b2fa90ba64c",
         "x-ms-error-code": "ConditionNotMet",
         "x-ms-request-id": "417998fb-401e-0068-045d-05bc52000000",
-<<<<<<< HEAD
-        "x-ms-version": "2020-12-06"
-=======
         "x-ms-version": "2021-02-12"
->>>>>>> 7e782c87
       },
       "ResponseBody": [
         "﻿<?xml version=\"1.0\" encoding=\"utf-8\"?><Error><Code>ConditionNotMet</Code><Message>The condition specified using HTTP conditional header(s) is not met.\n",
@@ -197,11 +165,7 @@
         "x-ms-client-request-id": "2471b699-da9b-56d0-ffd6-fad1af29c606",
         "x-ms-date": "Wed, 17 Feb 2021 18:52:04 GMT",
         "x-ms-return-client-request-id": "true",
-<<<<<<< HEAD
-        "x-ms-version": "2020-12-06"
-=======
         "x-ms-version": "2021-02-12"
->>>>>>> 7e782c87
       },
       "RequestBody": null,
       "StatusCode": 202,
@@ -214,11 +178,7 @@
         ],
         "x-ms-client-request-id": "2471b699-da9b-56d0-ffd6-fad1af29c606",
         "x-ms-request-id": "41799903-401e-0068-0c5d-05bc52000000",
-<<<<<<< HEAD
-        "x-ms-version": "2020-12-06"
-=======
         "x-ms-version": "2021-02-12"
->>>>>>> 7e782c87
       },
       "ResponseBody": []
     }
