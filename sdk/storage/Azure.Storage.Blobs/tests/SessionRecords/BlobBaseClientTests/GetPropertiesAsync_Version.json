﻿{
  "Entries": [
    {
      "RequestUri": "https://amandadev3.blob.core.windows.net/test-container-952d1108-0b06-34ed-543c-f015baa58931?restype=container",
      "RequestMethod": "PUT",
      "RequestHeaders": {
        "Accept": "application/xml",
        "Authorization": "Sanitized",
        "traceparent": "00-ce2ca32325863e4881c7106d930b4fa0-bac9b30775d6584b-00",
        "User-Agent": [
          "azsdk-net-Storage.Blobs/12.9.0-alpha.20210603.1",
          "(.NET Core 4.6.30015.01; Microsoft Windows 10.0.19042 )"
        ],
        "x-ms-blob-public-access": "container",
        "x-ms-client-request-id": "95410aed-d600-400c-98a2-1351c45ef1af",
        "x-ms-date": "Thu, 03 Jun 2021 16:28:48 GMT",
        "x-ms-return-client-request-id": "true",
<<<<<<< HEAD
        "x-ms-version": "2020-12-06"
=======
        "x-ms-version": "2021-02-12"
>>>>>>> 7e782c87
      },
      "RequestBody": null,
      "StatusCode": 201,
      "ResponseHeaders": {
        "Content-Length": "0",
        "Date": "Thu, 03 Jun 2021 16:28:48 GMT",
        "ETag": "\"0x8D926ACAA9D3101\"",
        "Last-Modified": "Thu, 03 Jun 2021 16:28:48 GMT",
        "Server": [
          "Windows-Azure-Blob/1.0",
          "Microsoft-HTTPAPI/2.0"
        ],
        "x-ms-client-request-id": "95410aed-d600-400c-98a2-1351c45ef1af",
        "x-ms-request-id": "075e6759-801e-0018-3895-5892c7000000",
<<<<<<< HEAD
        "x-ms-version": "2020-12-06"
=======
        "x-ms-version": "2021-02-12"
>>>>>>> 7e782c87
      },
      "ResponseBody": []
    },
    {
      "RequestUri": "https://amandadev3.blob.core.windows.net/test-container-952d1108-0b06-34ed-543c-f015baa58931/test-blob-d4881d87-2f43-15e6-2ea1-14522effea79",
      "RequestMethod": "PUT",
      "RequestHeaders": {
        "Accept": "application/xml",
        "Authorization": "Sanitized",
        "traceparent": "00-86348fc3eb2a4c41a109d84c50a63184-dc680b03c4714d41-00",
        "User-Agent": [
          "azsdk-net-Storage.Blobs/12.9.0-alpha.20210603.1",
          "(.NET Core 4.6.30015.01; Microsoft Windows 10.0.19042 )"
        ],
        "x-ms-blob-type": "AppendBlob",
        "x-ms-client-request-id": "2c672dc2-2852-bdc6-232c-675ec1b91199",
        "x-ms-date": "Thu, 03 Jun 2021 16:28:48 GMT",
        "x-ms-return-client-request-id": "true",
<<<<<<< HEAD
        "x-ms-version": "2020-12-06"
=======
        "x-ms-version": "2021-02-12"
>>>>>>> 7e782c87
      },
      "RequestBody": null,
      "StatusCode": 201,
      "ResponseHeaders": {
        "Content-Length": "0",
        "Date": "Thu, 03 Jun 2021 16:28:48 GMT",
        "ETag": "\"0x8D926ACAAACA72D\"",
        "Last-Modified": "Thu, 03 Jun 2021 16:28:48 GMT",
        "Server": [
          "Windows-Azure-Blob/1.0",
          "Microsoft-HTTPAPI/2.0"
        ],
        "x-ms-client-request-id": "2c672dc2-2852-bdc6-232c-675ec1b91199",
        "x-ms-request-id": "075e676e-801e-0018-4a95-5892c7000000",
        "x-ms-request-server-encrypted": "true",
<<<<<<< HEAD
        "x-ms-version": "2020-12-06",
=======
        "x-ms-version": "2021-02-12",
>>>>>>> 7e782c87
        "x-ms-version-id": "2021-06-03T16:28:48.9307949Z"
      },
      "ResponseBody": []
    },
    {
      "RequestUri": "https://amandadev3.blob.core.windows.net/test-container-952d1108-0b06-34ed-543c-f015baa58931/test-blob-d4881d87-2f43-15e6-2ea1-14522effea79?comp=metadata",
      "RequestMethod": "PUT",
      "RequestHeaders": {
        "Accept": "application/xml",
        "Authorization": "Sanitized",
        "traceparent": "00-bea535cdb80a1b40ab6399cbaafbe26a-3aecd8ec9a166b4c-00",
        "User-Agent": [
          "azsdk-net-Storage.Blobs/12.9.0-alpha.20210603.1",
          "(.NET Core 4.6.30015.01; Microsoft Windows 10.0.19042 )"
        ],
        "x-ms-client-request-id": "0190f2db-be97-1526-2069-8d388cd31653",
        "x-ms-date": "Thu, 03 Jun 2021 16:28:48 GMT",
        "x-ms-meta-Capital": "letter",
        "x-ms-meta-foo": "bar",
        "x-ms-meta-meta": "data",
        "x-ms-meta-UPPER": "case",
        "x-ms-return-client-request-id": "true",
<<<<<<< HEAD
        "x-ms-version": "2020-12-06"
=======
        "x-ms-version": "2021-02-12"
>>>>>>> 7e782c87
      },
      "RequestBody": null,
      "StatusCode": 200,
      "ResponseHeaders": {
        "Content-Length": "0",
        "Date": "Thu, 03 Jun 2021 16:28:48 GMT",
        "ETag": "\"0x8D926ACAAB8DA6A\"",
        "Last-Modified": "Thu, 03 Jun 2021 16:28:49 GMT",
        "Server": [
          "Windows-Azure-Blob/1.0",
          "Microsoft-HTTPAPI/2.0"
        ],
        "x-ms-client-request-id": "0190f2db-be97-1526-2069-8d388cd31653",
        "x-ms-request-id": "075e678b-801e-0018-6695-5892c7000000",
        "x-ms-request-server-encrypted": "true",
<<<<<<< HEAD
        "x-ms-version": "2020-12-06",
=======
        "x-ms-version": "2021-02-12",
>>>>>>> 7e782c87
        "x-ms-version-id": "2021-06-03T16:28:49.012749Z"
      },
      "ResponseBody": []
    },
    {
      "RequestUri": "https://amandadev3.blob.core.windows.net/test-container-952d1108-0b06-34ed-543c-f015baa58931/test-blob-d4881d87-2f43-15e6-2ea1-14522effea79?versionid=2021-06-03T16:28:48.9307949Z",
      "RequestMethod": "HEAD",
      "RequestHeaders": {
        "Accept": "application/xml",
        "Authorization": "Sanitized",
        "User-Agent": [
          "azsdk-net-Storage.Blobs/12.9.0-alpha.20210603.1",
          "(.NET Core 4.6.30015.01; Microsoft Windows 10.0.19042 )"
        ],
        "x-ms-client-request-id": "cf82caf6-0f28-f801-73fd-bcccb3120617",
        "x-ms-date": "Thu, 03 Jun 2021 16:28:49 GMT",
        "x-ms-return-client-request-id": "true",
<<<<<<< HEAD
        "x-ms-version": "2020-12-06"
=======
        "x-ms-version": "2021-02-12"
>>>>>>> 7e782c87
      },
      "RequestBody": null,
      "StatusCode": 200,
      "ResponseHeaders": {
        "Accept-Ranges": "bytes",
        "Content-Length": "0",
        "Content-Type": "application/octet-stream",
        "Date": "Thu, 03 Jun 2021 16:28:48 GMT",
        "ETag": "\"0x8D926ACAAACA72D\"",
        "Last-Modified": "Thu, 03 Jun 2021 16:28:48 GMT",
        "Server": [
          "Windows-Azure-Blob/1.0",
          "Microsoft-HTTPAPI/2.0"
        ],
        "x-ms-blob-committed-block-count": "0",
        "x-ms-blob-type": "AppendBlob",
        "x-ms-client-request-id": "cf82caf6-0f28-f801-73fd-bcccb3120617",
        "x-ms-creation-time": "Thu, 03 Jun 2021 16:28:48 GMT",
        "x-ms-request-id": "075e67b9-801e-0018-0e95-5892c7000000",
        "x-ms-server-encrypted": "true",
<<<<<<< HEAD
        "x-ms-version": "2020-12-06",
=======
        "x-ms-version": "2021-02-12",
>>>>>>> 7e782c87
        "x-ms-version-id": "2021-06-03T16:28:48.9307949Z"
      },
      "ResponseBody": []
    },
    {
      "RequestUri": "https://amandadev3.blob.core.windows.net/test-container-952d1108-0b06-34ed-543c-f015baa58931/test-blob-d4881d87-2f43-15e6-2ea1-14522effea79",
      "RequestMethod": "HEAD",
      "RequestHeaders": {
        "Accept": "application/xml",
        "Authorization": "Sanitized",
        "traceparent": "00-f6deca69c20957408f049d37d6558c1e-39068cd2a1cfb74c-00",
        "User-Agent": [
          "azsdk-net-Storage.Blobs/12.9.0-alpha.20210603.1",
          "(.NET Core 4.6.30015.01; Microsoft Windows 10.0.19042 )"
        ],
        "x-ms-client-request-id": "c24241c7-4750-8b2a-795f-d1812d1fcccf",
        "x-ms-date": "Thu, 03 Jun 2021 16:28:49 GMT",
        "x-ms-return-client-request-id": "true",
<<<<<<< HEAD
        "x-ms-version": "2020-12-06"
=======
        "x-ms-version": "2021-02-12"
>>>>>>> 7e782c87
      },
      "RequestBody": null,
      "StatusCode": 200,
      "ResponseHeaders": {
        "Accept-Ranges": "bytes",
        "Content-Length": "0",
        "Content-Type": "application/octet-stream",
        "Date": "Thu, 03 Jun 2021 16:28:48 GMT",
        "ETag": "\"0x8D926ACAAB8DA6A\"",
        "Last-Modified": "Thu, 03 Jun 2021 16:28:49 GMT",
        "Server": [
          "Windows-Azure-Blob/1.0",
          "Microsoft-HTTPAPI/2.0"
        ],
        "x-ms-blob-committed-block-count": "0",
        "x-ms-blob-type": "AppendBlob",
        "x-ms-client-request-id": "c24241c7-4750-8b2a-795f-d1812d1fcccf",
        "x-ms-creation-time": "Thu, 03 Jun 2021 16:28:48 GMT",
        "x-ms-is-current-version": "true",
        "x-ms-lease-state": "available",
        "x-ms-lease-status": "unlocked",
        "x-ms-meta-Capital": "letter",
        "x-ms-meta-foo": "bar",
        "x-ms-meta-meta": "data",
        "x-ms-meta-UPPER": "case",
        "x-ms-request-id": "075e67d2-801e-0018-2595-5892c7000000",
        "x-ms-server-encrypted": "true",
<<<<<<< HEAD
        "x-ms-version": "2020-12-06",
=======
        "x-ms-version": "2021-02-12",
>>>>>>> 7e782c87
        "x-ms-version-id": "2021-06-03T16:28:49.012749Z"
      },
      "ResponseBody": []
    },
    {
      "RequestUri": "https://amandadev3.blob.core.windows.net/test-container-952d1108-0b06-34ed-543c-f015baa58931?restype=container",
      "RequestMethod": "DELETE",
      "RequestHeaders": {
        "Accept": "application/xml",
        "Authorization": "Sanitized",
        "traceparent": "00-5ce09442e62632498a59e3ed2ab0ed69-58a9bc26eee48442-00",
        "User-Agent": [
          "azsdk-net-Storage.Blobs/12.9.0-alpha.20210603.1",
          "(.NET Core 4.6.30015.01; Microsoft Windows 10.0.19042 )"
        ],
        "x-ms-client-request-id": "7204ca47-43d0-52c6-4b70-27201f9dc4e6",
        "x-ms-date": "Thu, 03 Jun 2021 16:28:49 GMT",
        "x-ms-return-client-request-id": "true",
<<<<<<< HEAD
        "x-ms-version": "2020-12-06"
=======
        "x-ms-version": "2021-02-12"
>>>>>>> 7e782c87
      },
      "RequestBody": null,
      "StatusCode": 202,
      "ResponseHeaders": {
        "Content-Length": "0",
        "Date": "Thu, 03 Jun 2021 16:28:48 GMT",
        "Server": [
          "Windows-Azure-Blob/1.0",
          "Microsoft-HTTPAPI/2.0"
        ],
        "x-ms-client-request-id": "7204ca47-43d0-52c6-4b70-27201f9dc4e6",
        "x-ms-request-id": "075e67de-801e-0018-3195-5892c7000000",
<<<<<<< HEAD
        "x-ms-version": "2020-12-06"
=======
        "x-ms-version": "2021-02-12"
>>>>>>> 7e782c87
      },
      "ResponseBody": []
    }
  ],
  "Variables": {
    "RandomSeed": "599203095",
    "Storage_TestConfigDefault": "ProductionTenant\namandadev3\nU2FuaXRpemVk\nhttps://amandadev3.blob.core.windows.net\nhttps://amandadev3.file.core.windows.net\nhttps://amandadev3.queue.core.windows.net\nhttps://amandadev3.table.core.windows.net\n\n\n\n\nhttps://amandadev3-secondary.blob.core.windows.net\nhttps://amandadev3-secondary.file.core.windows.net\nhttps://amandadev3-secondary.queue.core.windows.net\nhttps://amandadev3-secondary.table.core.windows.net\n\nSanitized\n\n\nCloud\nBlobEndpoint=https://amandadev3.blob.core.windows.net/;QueueEndpoint=https://amandadev3.queue.core.windows.net/;FileEndpoint=https://amandadev3.file.core.windows.net/;BlobSecondaryEndpoint=https://amandadev3-secondary.blob.core.windows.net/;QueueSecondaryEndpoint=https://amandadev3-secondary.queue.core.windows.net/;FileSecondaryEndpoint=https://amandadev3-secondary.file.core.windows.net/;AccountName=amandadev3;AccountKey=Kg==;\ntestscope2\n\n"
  }
}<|MERGE_RESOLUTION|>--- conflicted
+++ resolved
@@ -15,11 +15,7 @@
         "x-ms-client-request-id": "95410aed-d600-400c-98a2-1351c45ef1af",
         "x-ms-date": "Thu, 03 Jun 2021 16:28:48 GMT",
         "x-ms-return-client-request-id": "true",
-<<<<<<< HEAD
-        "x-ms-version": "2020-12-06"
-=======
-        "x-ms-version": "2021-02-12"
->>>>>>> 7e782c87
+        "x-ms-version": "2021-02-12"
       },
       "RequestBody": null,
       "StatusCode": 201,
@@ -34,11 +30,7 @@
         ],
         "x-ms-client-request-id": "95410aed-d600-400c-98a2-1351c45ef1af",
         "x-ms-request-id": "075e6759-801e-0018-3895-5892c7000000",
-<<<<<<< HEAD
-        "x-ms-version": "2020-12-06"
-=======
-        "x-ms-version": "2021-02-12"
->>>>>>> 7e782c87
+        "x-ms-version": "2021-02-12"
       },
       "ResponseBody": []
     },
@@ -57,11 +49,7 @@
         "x-ms-client-request-id": "2c672dc2-2852-bdc6-232c-675ec1b91199",
         "x-ms-date": "Thu, 03 Jun 2021 16:28:48 GMT",
         "x-ms-return-client-request-id": "true",
-<<<<<<< HEAD
-        "x-ms-version": "2020-12-06"
-=======
-        "x-ms-version": "2021-02-12"
->>>>>>> 7e782c87
+        "x-ms-version": "2021-02-12"
       },
       "RequestBody": null,
       "StatusCode": 201,
@@ -77,11 +65,7 @@
         "x-ms-client-request-id": "2c672dc2-2852-bdc6-232c-675ec1b91199",
         "x-ms-request-id": "075e676e-801e-0018-4a95-5892c7000000",
         "x-ms-request-server-encrypted": "true",
-<<<<<<< HEAD
-        "x-ms-version": "2020-12-06",
-=======
-        "x-ms-version": "2021-02-12",
->>>>>>> 7e782c87
+        "x-ms-version": "2021-02-12",
         "x-ms-version-id": "2021-06-03T16:28:48.9307949Z"
       },
       "ResponseBody": []
@@ -104,11 +88,7 @@
         "x-ms-meta-meta": "data",
         "x-ms-meta-UPPER": "case",
         "x-ms-return-client-request-id": "true",
-<<<<<<< HEAD
-        "x-ms-version": "2020-12-06"
-=======
-        "x-ms-version": "2021-02-12"
->>>>>>> 7e782c87
+        "x-ms-version": "2021-02-12"
       },
       "RequestBody": null,
       "StatusCode": 200,
@@ -124,11 +104,7 @@
         "x-ms-client-request-id": "0190f2db-be97-1526-2069-8d388cd31653",
         "x-ms-request-id": "075e678b-801e-0018-6695-5892c7000000",
         "x-ms-request-server-encrypted": "true",
-<<<<<<< HEAD
-        "x-ms-version": "2020-12-06",
-=======
-        "x-ms-version": "2021-02-12",
->>>>>>> 7e782c87
+        "x-ms-version": "2021-02-12",
         "x-ms-version-id": "2021-06-03T16:28:49.012749Z"
       },
       "ResponseBody": []
@@ -146,11 +122,7 @@
         "x-ms-client-request-id": "cf82caf6-0f28-f801-73fd-bcccb3120617",
         "x-ms-date": "Thu, 03 Jun 2021 16:28:49 GMT",
         "x-ms-return-client-request-id": "true",
-<<<<<<< HEAD
-        "x-ms-version": "2020-12-06"
-=======
-        "x-ms-version": "2021-02-12"
->>>>>>> 7e782c87
+        "x-ms-version": "2021-02-12"
       },
       "RequestBody": null,
       "StatusCode": 200,
@@ -171,11 +143,7 @@
         "x-ms-creation-time": "Thu, 03 Jun 2021 16:28:48 GMT",
         "x-ms-request-id": "075e67b9-801e-0018-0e95-5892c7000000",
         "x-ms-server-encrypted": "true",
-<<<<<<< HEAD
-        "x-ms-version": "2020-12-06",
-=======
-        "x-ms-version": "2021-02-12",
->>>>>>> 7e782c87
+        "x-ms-version": "2021-02-12",
         "x-ms-version-id": "2021-06-03T16:28:48.9307949Z"
       },
       "ResponseBody": []
@@ -194,11 +162,7 @@
         "x-ms-client-request-id": "c24241c7-4750-8b2a-795f-d1812d1fcccf",
         "x-ms-date": "Thu, 03 Jun 2021 16:28:49 GMT",
         "x-ms-return-client-request-id": "true",
-<<<<<<< HEAD
-        "x-ms-version": "2020-12-06"
-=======
-        "x-ms-version": "2021-02-12"
->>>>>>> 7e782c87
+        "x-ms-version": "2021-02-12"
       },
       "RequestBody": null,
       "StatusCode": 200,
@@ -226,11 +190,7 @@
         "x-ms-meta-UPPER": "case",
         "x-ms-request-id": "075e67d2-801e-0018-2595-5892c7000000",
         "x-ms-server-encrypted": "true",
-<<<<<<< HEAD
-        "x-ms-version": "2020-12-06",
-=======
-        "x-ms-version": "2021-02-12",
->>>>>>> 7e782c87
+        "x-ms-version": "2021-02-12",
         "x-ms-version-id": "2021-06-03T16:28:49.012749Z"
       },
       "ResponseBody": []
@@ -249,11 +209,7 @@
         "x-ms-client-request-id": "7204ca47-43d0-52c6-4b70-27201f9dc4e6",
         "x-ms-date": "Thu, 03 Jun 2021 16:28:49 GMT",
         "x-ms-return-client-request-id": "true",
-<<<<<<< HEAD
-        "x-ms-version": "2020-12-06"
-=======
-        "x-ms-version": "2021-02-12"
->>>>>>> 7e782c87
+        "x-ms-version": "2021-02-12"
       },
       "RequestBody": null,
       "StatusCode": 202,
@@ -266,11 +222,7 @@
         ],
         "x-ms-client-request-id": "7204ca47-43d0-52c6-4b70-27201f9dc4e6",
         "x-ms-request-id": "075e67de-801e-0018-3195-5892c7000000",
-<<<<<<< HEAD
-        "x-ms-version": "2020-12-06"
-=======
-        "x-ms-version": "2021-02-12"
->>>>>>> 7e782c87
+        "x-ms-version": "2021-02-12"
       },
       "ResponseBody": []
     }
