--- conflicted
+++ resolved
@@ -15,11 +15,7 @@
         "x-ms-client-request-id": "6e30c886-523f-c7a6-232e-d29220b9cd4d",
         "x-ms-date": "Wed, 17 Feb 2021 18:51:23 GMT",
         "x-ms-return-client-request-id": "true",
-<<<<<<< HEAD
-        "x-ms-version": "2020-12-06"
-=======
         "x-ms-version": "2021-02-12"
->>>>>>> 7e782c87
       },
       "RequestBody": null,
       "StatusCode": 201,
@@ -34,11 +30,7 @@
         ],
         "x-ms-client-request-id": "6e30c886-523f-c7a6-232e-d29220b9cd4d",
         "x-ms-request-id": "c8e3e1ff-101e-0038-665d-057e02000000",
-<<<<<<< HEAD
-        "x-ms-version": "2020-12-06"
-=======
         "x-ms-version": "2021-02-12"
->>>>>>> 7e782c87
       },
       "ResponseBody": []
     },
@@ -59,11 +51,7 @@
         "x-ms-client-request-id": "5405194f-67ae-833d-6c5f-1a79cc8fa583",
         "x-ms-date": "Wed, 17 Feb 2021 18:51:24 GMT",
         "x-ms-return-client-request-id": "true",
-<<<<<<< HEAD
-        "x-ms-version": "2020-12-06"
-=======
         "x-ms-version": "2021-02-12"
->>>>>>> 7e782c87
       },
       "RequestBody": "XgHvBz8zGjfPLaFpqE8gym5Rn0gi2Eh327lJDmCb5DBoszQeycYO/AMcRKttgs7WESebkFN+/Ia4eCuG6gzWM0hxAfUbAQCoQ6NEBZOdCVnqc/w5/1Tc6ratZlCaiBL2RhBi+4HYuw8n802wOffzGm/Sm3YPnDT0lRc/bZqvDbuQTr6COw7XEbjsEQwGLLC/ukzhyOyb5qncbWZqmU11d+WSH+s4cN5g+oq+I4sn7WlmgLJOzUXP9WcUpc2nbHdqd5ondAzFhkltgM1h3cMetH/9BBmbJqmfwyqEI8sRuI4SU6vwAHlcoflo4Ux3bRej9fBNqmhez1Dwh7HhQGJ+XMg/TokXLrQGoGIfMkVcKFUS4C3aww0ltIRaAHjHe2CX6YSENx6Oi8c8RgoFP5wLk19bzmA0pJi6GZoEvS07PyUBiEjA1/A2g1VmnnwDH3XnT2wZa6wAYkXsyh2Eis6aAAflBLZTSrtuJEsLzgUctvokHG3AIdN5ASYD1A3SsvmGy550Hhu+lAWxq0dg9ZNAzxQjX21h2d40awKQUHaum3JRhAJnqJjeZohoD3aMGAySwgX4r1KLJfK/P7IYLkOPAg/UD3CQ2Sd8RPnl+cloqFP2/o1wtewgxV8Qp2jlxTdE2Q1mtwibAendfGpYpisoV5ZfIjC1HkwjtEkQgDG+ln7BoCC8AfFKWvykkzmBxx8z50/RhqMHj7rAQwO/ioG4H+XrlgYLbFalFMczEYsToewq3Zjh7RDbuhBl+77ti89663NTljAYKHr5K3Hb034vraEXlK3o1jHVENz1pnGXuIn3uCUXvwu7EbQd6MGe/+aSNU0c1vYhkhVCfYZTI4EJYXPo4xpYGO2WW4L5yu5wNhD2YnAjeuKS1iYP1UKEaO4zFIZOthvLOhxfhnp0KMgn0UZ1XcER5ueQVg30SEOrEfOUxbZnIYD0KyhTw/RnHq1e6AP7DwssIS6fvV8N1vHZtHSH32IRv6/FgDGYvSLyKThglmBAsALoZ6OIyGQg5lQ3eg9/3z5KTChTNY/ZlGQLrJQnrUCQmQRyn3i+ifZLpJncYUISckn5Fkk37HpzDtM/fBzP+TkUpuELDUDFi8IxCJD1/DIh+TlLLpf2WKyJ/5Gkfw3afKtgyLphB2UIM4qHBuTpfRGgHYPig8qiHk40gg2vIQu1V4vklTR3wPHUQvoMb1LIn4J/BGGJ+PjgvapsLIVYWRJ+0a5YBejdKF2RDUDQla78bOKLLxypK16SA9eKC5NsfOnnjZ2jb5qaotsE+Oq4ECj7cMCizCr11KVQxgEQUh3KJJFX6QcRWP1I8Y1BpTNz2vOvj5vSyq++8bj3U6iZiU++OdNZYCYg6hfCWg==",
       "StatusCode": 201,
@@ -81,11 +69,7 @@
         "x-ms-content-crc64": "tP4tjqaAKgc=",
         "x-ms-request-id": "c8e3e26f-101e-0038-515d-057e02000000",
         "x-ms-request-server-encrypted": "true",
-<<<<<<< HEAD
-        "x-ms-version": "2020-12-06",
-=======
         "x-ms-version": "2021-02-12",
->>>>>>> 7e782c87
         "x-ms-version-id": "2021-02-17T18:51:24.2849427Z"
       },
       "ResponseBody": []
@@ -104,11 +88,7 @@
         "x-ms-client-request-id": "d0d12fc8-6d12-74ab-5f30-c312c17140d1",
         "x-ms-date": "Wed, 17 Feb 2021 18:51:24 GMT",
         "x-ms-return-client-request-id": "true",
-<<<<<<< HEAD
-        "x-ms-version": "2020-12-06"
-=======
         "x-ms-version": "2021-02-12"
->>>>>>> 7e782c87
       },
       "RequestBody": null,
       "StatusCode": 200,
@@ -135,11 +115,7 @@
         "x-ms-lease-status": "unlocked",
         "x-ms-request-id": "c8e3e2a2-101e-0038-015d-057e02000000",
         "x-ms-server-encrypted": "true",
-<<<<<<< HEAD
-        "x-ms-version": "2020-12-06",
-=======
         "x-ms-version": "2021-02-12",
->>>>>>> 7e782c87
         "x-ms-version-id": "2021-02-17T18:51:24.2849427Z"
       },
       "ResponseBody": []
@@ -158,11 +134,7 @@
         "x-ms-client-request-id": "9db1a3e6-d4be-a271-c45f-c20cc672b54b",
         "x-ms-date": "Wed, 17 Feb 2021 18:51:24 GMT",
         "x-ms-return-client-request-id": "true",
-<<<<<<< HEAD
-        "x-ms-version": "2020-12-06"
-=======
         "x-ms-version": "2021-02-12"
->>>>>>> 7e782c87
       },
       "RequestBody": null,
       "StatusCode": 202,
@@ -175,11 +147,7 @@
         ],
         "x-ms-client-request-id": "9db1a3e6-d4be-a271-c45f-c20cc672b54b",
         "x-ms-request-id": "c8e3e2d9-101e-0038-375d-057e02000000",
-<<<<<<< HEAD
-        "x-ms-version": "2020-12-06"
-=======
         "x-ms-version": "2021-02-12"
->>>>>>> 7e782c87
       },
       "ResponseBody": []
     }
