--- conflicted
+++ resolved
@@ -14,11 +14,7 @@
         "x-ms-client-request-id": "8d352f64-5f5f-4791-f3dd-3e6ee7e386af",
         "x-ms-date": "Thu, 02 Apr 2020 23:41:15 GMT",
         "x-ms-return-client-request-id": "true",
-<<<<<<< HEAD
-        "x-ms-version": "2019-12-12"
-=======
         "x-ms-version": "2020-02-10"
->>>>>>> 60f4876e
       },
       "RequestBody": null,
       "StatusCode": 201,
@@ -33,11 +29,7 @@
         ],
         "x-ms-client-request-id": "8d352f64-5f5f-4791-f3dd-3e6ee7e386af",
         "x-ms-request-id": "159c484c-b01e-0085-2f48-09607d000000",
-<<<<<<< HEAD
-        "x-ms-version": "2019-12-12"
-=======
         "x-ms-version": "2020-02-10"
->>>>>>> 60f4876e
       },
       "ResponseBody": []
     },
@@ -55,11 +47,7 @@
         "x-ms-copy-action": "abort",
         "x-ms-date": "Thu, 02 Apr 2020 23:41:15 GMT",
         "x-ms-return-client-request-id": "true",
-<<<<<<< HEAD
-        "x-ms-version": "2019-12-12"
-=======
         "x-ms-version": "2020-02-10"
->>>>>>> 60f4876e
       },
       "RequestBody": null,
       "StatusCode": 404,
@@ -74,11 +62,7 @@
         "x-ms-client-request-id": "aabf8eb3-9a1b-c2dd-910c-710fb71a1dce",
         "x-ms-error-code": "BlobNotFound",
         "x-ms-request-id": "159c485b-b01e-0085-3b48-09607d000000",
-<<<<<<< HEAD
-        "x-ms-version": "2019-12-12"
-=======
         "x-ms-version": "2020-02-10"
->>>>>>> 60f4876e
       },
       "ResponseBody": [
         "\uFEFF\u003C?xml version=\u00221.0\u0022 encoding=\u0022utf-8\u0022?\u003E\u003CError\u003E\u003CCode\u003EBlobNotFound\u003C/Code\u003E\u003CMessage\u003EThe specified blob does not exist.\n",
@@ -99,11 +83,7 @@
         "x-ms-client-request-id": "9c592d62-56fe-0ec2-c895-80b274c40bec",
         "x-ms-date": "Thu, 02 Apr 2020 23:41:15 GMT",
         "x-ms-return-client-request-id": "true",
-<<<<<<< HEAD
-        "x-ms-version": "2019-12-12"
-=======
         "x-ms-version": "2020-02-10"
->>>>>>> 60f4876e
       },
       "RequestBody": null,
       "StatusCode": 202,
@@ -116,11 +96,7 @@
         ],
         "x-ms-client-request-id": "9c592d62-56fe-0ec2-c895-80b274c40bec",
         "x-ms-request-id": "159c4869-b01e-0085-4848-09607d000000",
-<<<<<<< HEAD
-        "x-ms-version": "2019-12-12"
-=======
         "x-ms-version": "2020-02-10"
->>>>>>> 60f4876e
       },
       "ResponseBody": []
     }
