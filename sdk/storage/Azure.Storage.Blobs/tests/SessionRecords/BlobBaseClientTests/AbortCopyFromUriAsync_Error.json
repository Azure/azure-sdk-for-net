--- conflicted
+++ resolved
@@ -15,11 +15,7 @@
         "x-ms-client-request-id": "8d352f64-5f5f-4791-f3dd-3e6ee7e386af",
         "x-ms-date": "Wed, 17 Feb 2021 02:03:44 GMT",
         "x-ms-return-client-request-id": "true",
-<<<<<<< HEAD
-        "x-ms-version": "2020-12-06"
-=======
         "x-ms-version": "2021-02-12"
->>>>>>> 7e782c87
       },
       "RequestBody": null,
       "StatusCode": 201,
@@ -34,11 +30,7 @@
         ],
         "x-ms-client-request-id": "8d352f64-5f5f-4791-f3dd-3e6ee7e386af",
         "x-ms-request-id": "b02a0ba9-101e-0028-61d1-04bb6a000000",
-<<<<<<< HEAD
-        "x-ms-version": "2020-12-06"
-=======
         "x-ms-version": "2021-02-12"
->>>>>>> 7e782c87
       },
       "ResponseBody": []
     },
@@ -57,11 +49,7 @@
         "x-ms-copy-action": "abort",
         "x-ms-date": "Wed, 17 Feb 2021 02:03:45 GMT",
         "x-ms-return-client-request-id": "true",
-<<<<<<< HEAD
-        "x-ms-version": "2020-12-06"
-=======
         "x-ms-version": "2021-02-12"
->>>>>>> 7e782c87
       },
       "RequestBody": null,
       "StatusCode": 404,
@@ -76,11 +64,7 @@
         "x-ms-client-request-id": "aabf8eb3-9a1b-c2dd-910c-710fb71a1dce",
         "x-ms-error-code": "BlobNotFound",
         "x-ms-request-id": "b02a0bb8-101e-0028-6ed1-04bb6a000000",
-<<<<<<< HEAD
-        "x-ms-version": "2020-12-06"
-=======
         "x-ms-version": "2021-02-12"
->>>>>>> 7e782c87
       },
       "ResponseBody": [
         "﻿<?xml version=\"1.0\" encoding=\"utf-8\"?><Error><Code>BlobNotFound</Code><Message>The specified blob does not exist.\n",
@@ -102,11 +86,7 @@
         "x-ms-client-request-id": "9c592d62-56fe-0ec2-c895-80b274c40bec",
         "x-ms-date": "Wed, 17 Feb 2021 02:03:45 GMT",
         "x-ms-return-client-request-id": "true",
-<<<<<<< HEAD
-        "x-ms-version": "2020-12-06"
-=======
         "x-ms-version": "2021-02-12"
->>>>>>> 7e782c87
       },
       "RequestBody": null,
       "StatusCode": 202,
@@ -119,11 +99,7 @@
         ],
         "x-ms-client-request-id": "9c592d62-56fe-0ec2-c895-80b274c40bec",
         "x-ms-request-id": "b02a0bd9-101e-0028-09d1-04bb6a000000",
-<<<<<<< HEAD
-        "x-ms-version": "2020-12-06"
-=======
         "x-ms-version": "2021-02-12"
->>>>>>> 7e782c87
       },
       "ResponseBody": []
     }
