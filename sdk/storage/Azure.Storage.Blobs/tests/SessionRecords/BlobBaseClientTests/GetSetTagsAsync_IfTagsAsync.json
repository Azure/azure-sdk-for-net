﻿{
  "Entries": [
    {
      "RequestUri": "https://seanmcccanary3.blob.core.windows.net/test-container-8da5cad8-3a29-2d17-d1d6-874403b5ada9?restype=container",
      "RequestMethod": "PUT",
      "RequestHeaders": {
        "Accept": "application/xml",
        "Authorization": "Sanitized",
        "traceparent": "00-30b9fd6f86600a44b5026d9c519e82d0-b2148fb3e77edf47-00",
        "User-Agent": [
          "azsdk-net-Storage.Blobs/12.9.0-alpha.20210217.1",
          "(.NET 5.0.3; Microsoft Windows 10.0.19042)"
        ],
        "x-ms-blob-public-access": "container",
        "x-ms-client-request-id": "f0af62d5-d088-e613-e4ce-8d56abbfea5f",
        "x-ms-date": "Wed, 17 Feb 2021 18:51:33 GMT",
        "x-ms-return-client-request-id": "true",
<<<<<<< HEAD
        "x-ms-version": "2020-12-06"
=======
        "x-ms-version": "2021-02-12"
>>>>>>> 7e782c87
      },
      "RequestBody": null,
      "StatusCode": 201,
      "ResponseHeaders": {
        "Content-Length": "0",
        "Date": "Wed, 17 Feb 2021 18:51:33 GMT",
        "ETag": "\"0x8D8D3750C185D47\"",
        "Last-Modified": "Wed, 17 Feb 2021 18:51:34 GMT",
        "Server": [
          "Windows-Azure-Blob/1.0",
          "Microsoft-HTTPAPI/2.0"
        ],
        "x-ms-client-request-id": "f0af62d5-d088-e613-e4ce-8d56abbfea5f",
        "x-ms-request-id": "2fd11328-d01e-0055-6a5d-05ca49000000",
<<<<<<< HEAD
        "x-ms-version": "2020-12-06"
=======
        "x-ms-version": "2021-02-12"
>>>>>>> 7e782c87
      },
      "ResponseBody": []
    },
    {
      "RequestUri": "https://seanmcccanary3.blob.core.windows.net/test-container-8da5cad8-3a29-2d17-d1d6-874403b5ada9/test-blob-8114db95-4ce8-d6e3-e6d5-0d6f3fc0980d",
      "RequestMethod": "PUT",
      "RequestHeaders": {
        "Accept": "application/xml",
        "Authorization": "Sanitized",
        "Content-Length": "1024",
        "Content-Type": "application/octet-stream",
        "traceparent": "00-bc335796810b2d4a99f746be24000173-452838b5e194d44e-00",
        "User-Agent": [
          "azsdk-net-Storage.Blobs/12.9.0-alpha.20210217.1",
          "(.NET 5.0.3; Microsoft Windows 10.0.19042)"
        ],
        "x-ms-blob-type": "BlockBlob",
        "x-ms-client-request-id": "5e60abce-4262-e6c5-3eea-e585fe5a13ee",
        "x-ms-date": "Wed, 17 Feb 2021 18:51:34 GMT",
        "x-ms-return-client-request-id": "true",
<<<<<<< HEAD
        "x-ms-version": "2020-12-06"
=======
        "x-ms-version": "2021-02-12"
>>>>>>> 7e782c87
      },
      "RequestBody": "cnRvoAW9IY3ZZEwndY0kwM6bwLmv4yuIf9kKssOjpiM1f+M2UElZ2LqHp4QAvGBYsE2hpADfXo9J5iEssm7JNb0p8fWq7m+EQuf+JzuniMN4sgJ2AgIjVSBU7WooLCZMvXHG18pqrsLdHGEY4TdTol5eswBrUzO7BZvVVQAEXBXBsmnJ4LD4DgQ/mOWgCnTpAUsLyngl4Go+C9EulVjB2MBMVi7OicGtZaX8LLtNGvsn61O1+ZKcnNL/i9XfyXirfr8lU7NGG3eKXmTSKbOu8fDWB6kEDN8ur7pbzv7rzpstUa78J8ZH4NDcK5otyXIeUJnkCcLOpnHf96T460x4no/IpdgFsskpjibYKOFEAOVHPH1lBsXZXqo8HDAiTvWDY4wLZSSaGZ7Qu3qb9n6Qmva+sK7OE5fK7kctyZWYBz8xVMRUOZvBrSPflEtKPWgsq4I6ZJ1HtVD1QHbcbU8JN7M7aaG5PGBb/AOK735Lf7HfAB0TXqKh6p90Xvkk5D/U1V2XD9PHc28h32eavMXRqcDF/Wwx9tkRmX8BRd1nNhfEthohs3DdGI2u8X87By3aorU4X+bSot+EhnZUxS2RuqhP1QarsPVQ6OXfgwVa1pFSJqMoLtcw8RQ6nC36iFJgHDbW6zEnL/G/6HYB8x7aKrDkAp+KaYzRH+TycBTIVl+Tf2bOg+tfKvexaUVgL/31X3J8FYaz1rOpBMtNNb/d9pIXbXS4DKbFhdeo2ABHce/m/BCiTEDZ4KmzJH4fEvU41HKyScGJPVPLt5CuC/2zYpPcZjiuO6pRPo3LBOcnpnLicAONlCgtXb+81pSwKtWr/8HrQqy8iZnIYAo0vThsoxAdzJr6Jc5rrgh58WQVoRS3HwUlPGPGJuZpxTMd+J+HUDOEk106sNrzgJOjQpc1sr/2fJ0zR2asV6a0kGCaTbVp8qEwkQ62fW8qMbzQI+NONBNzJnsBUwjM1zu3hSB6WDLdOVD1BSCxQP8uCBWq3DPCZVxMJyc5Z56YY7rS/vdOsNiK8umSWC7yweZ80kvzIvoI9CDDLTELo9GyXaFm30EH4Fc8H+pKMA0tWmVAvZVSpUDAygnXioOnf04X4PuNjOKkdPL0tgIPvcQTltPMyuY8X7dgpRU4MFXUlaCcMk8RoM2DnEijXu4+sQxFxPSv27Rn2oFELOfMbEScHyFhcot1AfYGSC2dmQHIIvQJ82xhJLnsNFfOzXPmtjAEBj7N3D6Az8L9qZKGykGAewryw3nXOvtndT4zpzSDH5H9mJPC+0a2iCOpY3onZWkWTVFo8/O2LMtDZWb/TCiOeooAiTGtvYDEPDpVLteAQA/UHVniGiueRmzHfpXftjz7GujwJg==",
      "StatusCode": 201,
      "ResponseHeaders": {
        "Content-Length": "0",
        "Content-MD5": "YXBICBw4jDPv5kEzlx40ew==",
        "Date": "Wed, 17 Feb 2021 18:51:33 GMT",
        "ETag": "\"0x8D8D3750C223A6F\"",
        "Last-Modified": "Wed, 17 Feb 2021 18:51:34 GMT",
        "Server": [
          "Windows-Azure-Blob/1.0",
          "Microsoft-HTTPAPI/2.0"
        ],
        "x-ms-client-request-id": "5e60abce-4262-e6c5-3eea-e585fe5a13ee",
        "x-ms-content-crc64": "3dpsE2P95+Y=",
        "x-ms-request-id": "2fd11358-d01e-0055-0e5d-05ca49000000",
        "x-ms-request-server-encrypted": "true",
<<<<<<< HEAD
        "x-ms-version": "2020-12-06",
=======
        "x-ms-version": "2021-02-12",
>>>>>>> 7e782c87
        "x-ms-version-id": "2021-02-17T18:51:34.1129327Z"
      },
      "ResponseBody": []
    },
    {
      "RequestUri": "https://seanmcccanary3.blob.core.windows.net/test-container-8da5cad8-3a29-2d17-d1d6-874403b5ada9/test-blob-8114db95-4ce8-d6e3-e6d5-0d6f3fc0980d?comp=tags",
      "RequestMethod": "PUT",
      "RequestHeaders": {
        "Accept": "application/xml",
        "Authorization": "Sanitized",
        "Content-Length": "81",
        "Content-Type": "application/xml",
        "traceparent": "00-ab06d3e5de36d14c80d108c22fddcf32-dd202f4249061544-00",
        "User-Agent": [
          "azsdk-net-Storage.Blobs/12.9.0-alpha.20210217.1",
          "(.NET 5.0.3; Microsoft Windows 10.0.19042)"
        ],
        "x-ms-client-request-id": "6f2c0c8b-9288-9ac4-7382-51e6bf31ba06",
        "x-ms-date": "Wed, 17 Feb 2021 18:51:34 GMT",
        "x-ms-return-client-request-id": "true",
<<<<<<< HEAD
        "x-ms-version": "2020-12-06"
=======
        "x-ms-version": "2021-02-12"
>>>>>>> 7e782c87
      },
      "RequestBody": "﻿<Tags><TagSet><Tag><Key>coolTag</Key><Value>true</Value></Tag></TagSet></Tags>",
      "StatusCode": 204,
      "ResponseHeaders": {
        "Date": "Wed, 17 Feb 2021 18:51:34 GMT",
        "Server": [
          "Windows-Azure-Blob/1.0",
          "Microsoft-HTTPAPI/2.0"
        ],
        "x-ms-client-request-id": "6f2c0c8b-9288-9ac4-7382-51e6bf31ba06",
        "x-ms-request-id": "2fd11367-d01e-0055-195d-05ca49000000",
<<<<<<< HEAD
        "x-ms-version": "2020-12-06"
=======
        "x-ms-version": "2021-02-12"
>>>>>>> 7e782c87
      },
      "ResponseBody": []
    },
    {
      "RequestUri": "https://seanmcccanary3.blob.core.windows.net/test-container-8da5cad8-3a29-2d17-d1d6-874403b5ada9/test-blob-8114db95-4ce8-d6e3-e6d5-0d6f3fc0980d?comp=tags",
      "RequestMethod": "PUT",
      "RequestHeaders": {
        "Accept": "application/xml",
        "Authorization": "Sanitized",
        "Content-Length": "140",
        "Content-Type": "application/xml",
        "traceparent": "00-4eca2af0f6348f488a746743cf754657-b8715a359abc694e-00",
        "User-Agent": [
          "azsdk-net-Storage.Blobs/12.9.0-alpha.20210217.1",
          "(.NET 5.0.3; Microsoft Windows 10.0.19042)"
        ],
        "x-ms-client-request-id": "f1fa5c79-a42e-fd65-5599-2932782bb642",
        "x-ms-date": "Wed, 17 Feb 2021 18:51:34 GMT",
        "x-ms-if-tags": "\"coolTag\" = 'true'",
        "x-ms-return-client-request-id": "true",
<<<<<<< HEAD
        "x-ms-version": "2020-12-06"
=======
        "x-ms-version": "2021-02-12"
>>>>>>> 7e782c87
      },
      "RequestBody": "﻿<Tags><TagSet><Tag><Key>coolTag</Key><Value>true</Value></Tag><Tag><Key>anotherTag</Key><Value>anotherValue</Value></Tag></TagSet></Tags>",
      "StatusCode": 204,
      "ResponseHeaders": {
        "Date": "Wed, 17 Feb 2021 18:51:34 GMT",
        "Server": [
          "Windows-Azure-Blob/1.0",
          "Microsoft-HTTPAPI/2.0"
        ],
        "x-ms-client-request-id": "f1fa5c79-a42e-fd65-5599-2932782bb642",
        "x-ms-request-id": "2fd11445-d01e-0055-555d-05ca49000000",
<<<<<<< HEAD
        "x-ms-version": "2020-12-06"
=======
        "x-ms-version": "2021-02-12"
>>>>>>> 7e782c87
      },
      "ResponseBody": []
    },
    {
      "RequestUri": "https://seanmcccanary3.blob.core.windows.net/test-container-8da5cad8-3a29-2d17-d1d6-874403b5ada9/test-blob-8114db95-4ce8-d6e3-e6d5-0d6f3fc0980d?comp=tags",
      "RequestMethod": "GET",
      "RequestHeaders": {
        "Accept": "application/xml",
        "Authorization": "Sanitized",
        "traceparent": "00-bf52c0257385e64cac2832e83fadb719-70776de4f665624e-00",
        "User-Agent": [
          "azsdk-net-Storage.Blobs/12.9.0-alpha.20210217.1",
          "(.NET 5.0.3; Microsoft Windows 10.0.19042)"
        ],
        "x-ms-client-request-id": "626ccd6f-c837-46d7-a036-b58a65478d6e",
        "x-ms-date": "Wed, 17 Feb 2021 18:51:35 GMT",
        "x-ms-if-tags": "\"coolTag\" = 'true'",
        "x-ms-return-client-request-id": "true",
<<<<<<< HEAD
        "x-ms-version": "2020-12-06"
=======
        "x-ms-version": "2021-02-12"
>>>>>>> 7e782c87
      },
      "RequestBody": null,
      "StatusCode": 200,
      "ResponseHeaders": {
        "Content-Length": "179",
        "Content-Type": "application/xml",
        "Date": "Wed, 17 Feb 2021 18:51:34 GMT",
        "Server": [
          "Windows-Azure-Blob/1.0",
          "Microsoft-HTTPAPI/2.0"
        ],
        "x-ms-client-request-id": "626ccd6f-c837-46d7-a036-b58a65478d6e",
        "x-ms-request-id": "2fd1150b-d01e-0055-055d-05ca49000000",
<<<<<<< HEAD
        "x-ms-version": "2020-12-06"
=======
        "x-ms-version": "2021-02-12"
>>>>>>> 7e782c87
      },
      "ResponseBody": [
        "﻿<?xml version=\"1.0\" encoding=\"utf-8\"?>\n",
        "<Tags><TagSet><Tag><Key>anotherTag</Key><Value>anotherValue</Value></Tag><Tag><Key>coolTag</Key><Value>true</Value></Tag></TagSet></Tags>"
      ]
    },
    {
      "RequestUri": "https://seanmcccanary3.blob.core.windows.net/test-container-8da5cad8-3a29-2d17-d1d6-874403b5ada9?restype=container",
      "RequestMethod": "DELETE",
      "RequestHeaders": {
        "Accept": "application/xml",
        "Authorization": "Sanitized",
        "traceparent": "00-633e64aa2cc3ef4b91bc07d17c7579d5-2a9f0145a665714a-00",
        "User-Agent": [
          "azsdk-net-Storage.Blobs/12.9.0-alpha.20210217.1",
          "(.NET 5.0.3; Microsoft Windows 10.0.19042)"
        ],
        "x-ms-client-request-id": "aac30d5b-54be-610a-073d-2d51b0da964a",
        "x-ms-date": "Wed, 17 Feb 2021 18:51:35 GMT",
        "x-ms-return-client-request-id": "true",
<<<<<<< HEAD
        "x-ms-version": "2020-12-06"
=======
        "x-ms-version": "2021-02-12"
>>>>>>> 7e782c87
      },
      "RequestBody": null,
      "StatusCode": 202,
      "ResponseHeaders": {
        "Content-Length": "0",
        "Date": "Wed, 17 Feb 2021 18:51:35 GMT",
        "Server": [
          "Windows-Azure-Blob/1.0",
          "Microsoft-HTTPAPI/2.0"
        ],
        "x-ms-client-request-id": "aac30d5b-54be-610a-073d-2d51b0da964a",
        "x-ms-request-id": "2fd11513-d01e-0055-0d5d-05ca49000000",
<<<<<<< HEAD
        "x-ms-version": "2020-12-06"
=======
        "x-ms-version": "2021-02-12"
>>>>>>> 7e782c87
      },
      "ResponseBody": []
    }
  ],
  "Variables": {
    "RandomSeed": "1817906283",
    "Storage_TestConfigDefault": "ProductionTenant\nseanmcccanary3\nU2FuaXRpemVk\nhttps://seanmcccanary3.blob.core.windows.net\nhttps://seanmcccanary3.file.core.windows.net\nhttps://seanmcccanary3.queue.core.windows.net\nhttps://seanmcccanary3.table.core.windows.net\n\n\n\n\nhttps://seanmcccanary3-secondary.blob.core.windows.net\nhttps://seanmcccanary3-secondary.file.core.windows.net\nhttps://seanmcccanary3-secondary.queue.core.windows.net\nhttps://seanmcccanary3-secondary.table.core.windows.net\n\nSanitized\n\n\nCloud\nBlobEndpoint=https://seanmcccanary3.blob.core.windows.net/;QueueEndpoint=https://seanmcccanary3.queue.core.windows.net/;FileEndpoint=https://seanmcccanary3.file.core.windows.net/;BlobSecondaryEndpoint=https://seanmcccanary3-secondary.blob.core.windows.net/;QueueSecondaryEndpoint=https://seanmcccanary3-secondary.queue.core.windows.net/;FileSecondaryEndpoint=https://seanmcccanary3-secondary.file.core.windows.net/;AccountName=seanmcccanary3;AccountKey=Kg==;\nseanscope1\n\n"
  }
}<|MERGE_RESOLUTION|>--- conflicted
+++ resolved
@@ -15,11 +15,7 @@
         "x-ms-client-request-id": "f0af62d5-d088-e613-e4ce-8d56abbfea5f",
         "x-ms-date": "Wed, 17 Feb 2021 18:51:33 GMT",
         "x-ms-return-client-request-id": "true",
-<<<<<<< HEAD
-        "x-ms-version": "2020-12-06"
-=======
-        "x-ms-version": "2021-02-12"
->>>>>>> 7e782c87
+        "x-ms-version": "2021-02-12"
       },
       "RequestBody": null,
       "StatusCode": 201,
@@ -34,11 +30,7 @@
         ],
         "x-ms-client-request-id": "f0af62d5-d088-e613-e4ce-8d56abbfea5f",
         "x-ms-request-id": "2fd11328-d01e-0055-6a5d-05ca49000000",
-<<<<<<< HEAD
-        "x-ms-version": "2020-12-06"
-=======
-        "x-ms-version": "2021-02-12"
->>>>>>> 7e782c87
+        "x-ms-version": "2021-02-12"
       },
       "ResponseBody": []
     },
@@ -59,11 +51,7 @@
         "x-ms-client-request-id": "5e60abce-4262-e6c5-3eea-e585fe5a13ee",
         "x-ms-date": "Wed, 17 Feb 2021 18:51:34 GMT",
         "x-ms-return-client-request-id": "true",
-<<<<<<< HEAD
-        "x-ms-version": "2020-12-06"
-=======
-        "x-ms-version": "2021-02-12"
->>>>>>> 7e782c87
+        "x-ms-version": "2021-02-12"
       },
       "RequestBody": "cnRvoAW9IY3ZZEwndY0kwM6bwLmv4yuIf9kKssOjpiM1f+M2UElZ2LqHp4QAvGBYsE2hpADfXo9J5iEssm7JNb0p8fWq7m+EQuf+JzuniMN4sgJ2AgIjVSBU7WooLCZMvXHG18pqrsLdHGEY4TdTol5eswBrUzO7BZvVVQAEXBXBsmnJ4LD4DgQ/mOWgCnTpAUsLyngl4Go+C9EulVjB2MBMVi7OicGtZaX8LLtNGvsn61O1+ZKcnNL/i9XfyXirfr8lU7NGG3eKXmTSKbOu8fDWB6kEDN8ur7pbzv7rzpstUa78J8ZH4NDcK5otyXIeUJnkCcLOpnHf96T460x4no/IpdgFsskpjibYKOFEAOVHPH1lBsXZXqo8HDAiTvWDY4wLZSSaGZ7Qu3qb9n6Qmva+sK7OE5fK7kctyZWYBz8xVMRUOZvBrSPflEtKPWgsq4I6ZJ1HtVD1QHbcbU8JN7M7aaG5PGBb/AOK735Lf7HfAB0TXqKh6p90Xvkk5D/U1V2XD9PHc28h32eavMXRqcDF/Wwx9tkRmX8BRd1nNhfEthohs3DdGI2u8X87By3aorU4X+bSot+EhnZUxS2RuqhP1QarsPVQ6OXfgwVa1pFSJqMoLtcw8RQ6nC36iFJgHDbW6zEnL/G/6HYB8x7aKrDkAp+KaYzRH+TycBTIVl+Tf2bOg+tfKvexaUVgL/31X3J8FYaz1rOpBMtNNb/d9pIXbXS4DKbFhdeo2ABHce/m/BCiTEDZ4KmzJH4fEvU41HKyScGJPVPLt5CuC/2zYpPcZjiuO6pRPo3LBOcnpnLicAONlCgtXb+81pSwKtWr/8HrQqy8iZnIYAo0vThsoxAdzJr6Jc5rrgh58WQVoRS3HwUlPGPGJuZpxTMd+J+HUDOEk106sNrzgJOjQpc1sr/2fJ0zR2asV6a0kGCaTbVp8qEwkQ62fW8qMbzQI+NONBNzJnsBUwjM1zu3hSB6WDLdOVD1BSCxQP8uCBWq3DPCZVxMJyc5Z56YY7rS/vdOsNiK8umSWC7yweZ80kvzIvoI9CDDLTELo9GyXaFm30EH4Fc8H+pKMA0tWmVAvZVSpUDAygnXioOnf04X4PuNjOKkdPL0tgIPvcQTltPMyuY8X7dgpRU4MFXUlaCcMk8RoM2DnEijXu4+sQxFxPSv27Rn2oFELOfMbEScHyFhcot1AfYGSC2dmQHIIvQJ82xhJLnsNFfOzXPmtjAEBj7N3D6Az8L9qZKGykGAewryw3nXOvtndT4zpzSDH5H9mJPC+0a2iCOpY3onZWkWTVFo8/O2LMtDZWb/TCiOeooAiTGtvYDEPDpVLteAQA/UHVniGiueRmzHfpXftjz7GujwJg==",
       "StatusCode": 201,
@@ -81,11 +69,7 @@
         "x-ms-content-crc64": "3dpsE2P95+Y=",
         "x-ms-request-id": "2fd11358-d01e-0055-0e5d-05ca49000000",
         "x-ms-request-server-encrypted": "true",
-<<<<<<< HEAD
-        "x-ms-version": "2020-12-06",
-=======
         "x-ms-version": "2021-02-12",
->>>>>>> 7e782c87
         "x-ms-version-id": "2021-02-17T18:51:34.1129327Z"
       },
       "ResponseBody": []
@@ -106,11 +90,7 @@
         "x-ms-client-request-id": "6f2c0c8b-9288-9ac4-7382-51e6bf31ba06",
         "x-ms-date": "Wed, 17 Feb 2021 18:51:34 GMT",
         "x-ms-return-client-request-id": "true",
-<<<<<<< HEAD
-        "x-ms-version": "2020-12-06"
-=======
-        "x-ms-version": "2021-02-12"
->>>>>>> 7e782c87
+        "x-ms-version": "2021-02-12"
       },
       "RequestBody": "﻿<Tags><TagSet><Tag><Key>coolTag</Key><Value>true</Value></Tag></TagSet></Tags>",
       "StatusCode": 204,
@@ -122,11 +102,7 @@
         ],
         "x-ms-client-request-id": "6f2c0c8b-9288-9ac4-7382-51e6bf31ba06",
         "x-ms-request-id": "2fd11367-d01e-0055-195d-05ca49000000",
-<<<<<<< HEAD
-        "x-ms-version": "2020-12-06"
-=======
-        "x-ms-version": "2021-02-12"
->>>>>>> 7e782c87
+        "x-ms-version": "2021-02-12"
       },
       "ResponseBody": []
     },
@@ -147,11 +123,7 @@
         "x-ms-date": "Wed, 17 Feb 2021 18:51:34 GMT",
         "x-ms-if-tags": "\"coolTag\" = 'true'",
         "x-ms-return-client-request-id": "true",
-<<<<<<< HEAD
-        "x-ms-version": "2020-12-06"
-=======
-        "x-ms-version": "2021-02-12"
->>>>>>> 7e782c87
+        "x-ms-version": "2021-02-12"
       },
       "RequestBody": "﻿<Tags><TagSet><Tag><Key>coolTag</Key><Value>true</Value></Tag><Tag><Key>anotherTag</Key><Value>anotherValue</Value></Tag></TagSet></Tags>",
       "StatusCode": 204,
@@ -163,11 +135,7 @@
         ],
         "x-ms-client-request-id": "f1fa5c79-a42e-fd65-5599-2932782bb642",
         "x-ms-request-id": "2fd11445-d01e-0055-555d-05ca49000000",
-<<<<<<< HEAD
-        "x-ms-version": "2020-12-06"
-=======
-        "x-ms-version": "2021-02-12"
->>>>>>> 7e782c87
+        "x-ms-version": "2021-02-12"
       },
       "ResponseBody": []
     },
@@ -186,11 +154,7 @@
         "x-ms-date": "Wed, 17 Feb 2021 18:51:35 GMT",
         "x-ms-if-tags": "\"coolTag\" = 'true'",
         "x-ms-return-client-request-id": "true",
-<<<<<<< HEAD
-        "x-ms-version": "2020-12-06"
-=======
-        "x-ms-version": "2021-02-12"
->>>>>>> 7e782c87
+        "x-ms-version": "2021-02-12"
       },
       "RequestBody": null,
       "StatusCode": 200,
@@ -204,11 +168,7 @@
         ],
         "x-ms-client-request-id": "626ccd6f-c837-46d7-a036-b58a65478d6e",
         "x-ms-request-id": "2fd1150b-d01e-0055-055d-05ca49000000",
-<<<<<<< HEAD
-        "x-ms-version": "2020-12-06"
-=======
-        "x-ms-version": "2021-02-12"
->>>>>>> 7e782c87
+        "x-ms-version": "2021-02-12"
       },
       "ResponseBody": [
         "﻿<?xml version=\"1.0\" encoding=\"utf-8\"?>\n",
@@ -229,11 +189,7 @@
         "x-ms-client-request-id": "aac30d5b-54be-610a-073d-2d51b0da964a",
         "x-ms-date": "Wed, 17 Feb 2021 18:51:35 GMT",
         "x-ms-return-client-request-id": "true",
-<<<<<<< HEAD
-        "x-ms-version": "2020-12-06"
-=======
-        "x-ms-version": "2021-02-12"
->>>>>>> 7e782c87
+        "x-ms-version": "2021-02-12"
       },
       "RequestBody": null,
       "StatusCode": 202,
@@ -246,11 +202,7 @@
         ],
         "x-ms-client-request-id": "aac30d5b-54be-610a-073d-2d51b0da964a",
         "x-ms-request-id": "2fd11513-d01e-0055-0d5d-05ca49000000",
-<<<<<<< HEAD
-        "x-ms-version": "2020-12-06"
-=======
-        "x-ms-version": "2021-02-12"
->>>>>>> 7e782c87
+        "x-ms-version": "2021-02-12"
       },
       "ResponseBody": []
     }
