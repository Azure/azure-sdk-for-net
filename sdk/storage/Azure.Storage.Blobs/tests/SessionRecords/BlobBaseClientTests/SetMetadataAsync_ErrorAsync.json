--- conflicted
+++ resolved
@@ -14,11 +14,7 @@
         "x-ms-client-request-id": "40215bdd-66eb-5a51-5bbe-a4ce52b6b583",
         "x-ms-date": "Thu, 02 Apr 2020 23:45:49 GMT",
         "x-ms-return-client-request-id": "true",
-<<<<<<< HEAD
-        "x-ms-version": "2019-12-12"
-=======
         "x-ms-version": "2020-02-10"
->>>>>>> 60f4876e
       },
       "RequestBody": null,
       "StatusCode": 201,
@@ -33,11 +29,7 @@
         ],
         "x-ms-client-request-id": "40215bdd-66eb-5a51-5bbe-a4ce52b6b583",
         "x-ms-request-id": "78287a28-901e-0066-5948-090280000000",
-<<<<<<< HEAD
-        "x-ms-version": "2019-12-12"
-=======
         "x-ms-version": "2020-02-10"
->>>>>>> 60f4876e
       },
       "ResponseBody": []
     },
@@ -58,11 +50,7 @@
         "x-ms-meta-meta": "data",
         "x-ms-meta-UPPER": "case",
         "x-ms-return-client-request-id": "true",
-<<<<<<< HEAD
-        "x-ms-version": "2019-12-12"
-=======
         "x-ms-version": "2020-02-10"
->>>>>>> 60f4876e
       },
       "RequestBody": null,
       "StatusCode": 404,
@@ -77,11 +65,7 @@
         "x-ms-client-request-id": "73dccd39-9a60-7af9-efac-ed6ea3aa0d9b",
         "x-ms-error-code": "BlobNotFound",
         "x-ms-request-id": "78287a38-901e-0066-6548-090280000000",
-<<<<<<< HEAD
-        "x-ms-version": "2019-12-12"
-=======
         "x-ms-version": "2020-02-10"
->>>>>>> 60f4876e
       },
       "ResponseBody": [
         "\uFEFF\u003C?xml version=\u00221.0\u0022 encoding=\u0022utf-8\u0022?\u003E\u003CError\u003E\u003CCode\u003EBlobNotFound\u003C/Code\u003E\u003CMessage\u003EThe specified blob does not exist.\n",
@@ -102,11 +86,7 @@
         "x-ms-client-request-id": "7f6cc57c-d8e2-c645-d6aa-683fcaad04b6",
         "x-ms-date": "Thu, 02 Apr 2020 23:45:49 GMT",
         "x-ms-return-client-request-id": "true",
-<<<<<<< HEAD
-        "x-ms-version": "2019-12-12"
-=======
         "x-ms-version": "2020-02-10"
->>>>>>> 60f4876e
       },
       "RequestBody": null,
       "StatusCode": 202,
@@ -119,11 +99,7 @@
         ],
         "x-ms-client-request-id": "7f6cc57c-d8e2-c645-d6aa-683fcaad04b6",
         "x-ms-request-id": "78287a40-901e-0066-6b48-090280000000",
-<<<<<<< HEAD
-        "x-ms-version": "2019-12-12"
-=======
         "x-ms-version": "2020-02-10"
->>>>>>> 60f4876e
       },
       "ResponseBody": []
     }
