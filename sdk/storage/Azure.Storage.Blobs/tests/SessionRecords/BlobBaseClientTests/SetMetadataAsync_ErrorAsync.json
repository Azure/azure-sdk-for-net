--- conflicted
+++ resolved
@@ -15,11 +15,7 @@
         "x-ms-client-request-id": "40215bdd-66eb-5a51-5bbe-a4ce52b6b583",
         "x-ms-date": "Wed, 17 Feb 2021 18:52:25 GMT",
         "x-ms-return-client-request-id": "true",
-<<<<<<< HEAD
-        "x-ms-version": "2020-12-06"
-=======
         "x-ms-version": "2021-02-12"
->>>>>>> 7e782c87
       },
       "RequestBody": null,
       "StatusCode": 201,
@@ -34,11 +30,7 @@
         ],
         "x-ms-client-request-id": "40215bdd-66eb-5a51-5bbe-a4ce52b6b583",
         "x-ms-request-id": "6b1c8511-401e-0035-375e-05b6d6000000",
-<<<<<<< HEAD
-        "x-ms-version": "2020-12-06"
-=======
         "x-ms-version": "2021-02-12"
->>>>>>> 7e782c87
       },
       "ResponseBody": []
     },
@@ -60,11 +52,7 @@
         "x-ms-meta-meta": "data",
         "x-ms-meta-UPPER": "case",
         "x-ms-return-client-request-id": "true",
-<<<<<<< HEAD
-        "x-ms-version": "2020-12-06"
-=======
         "x-ms-version": "2021-02-12"
->>>>>>> 7e782c87
       },
       "RequestBody": null,
       "StatusCode": 404,
@@ -79,11 +67,7 @@
         "x-ms-client-request-id": "73dccd39-9a60-7af9-efac-ed6ea3aa0d9b",
         "x-ms-error-code": "BlobNotFound",
         "x-ms-request-id": "6b1c851a-401e-0035-3d5e-05b6d6000000",
-<<<<<<< HEAD
-        "x-ms-version": "2020-12-06"
-=======
         "x-ms-version": "2021-02-12"
->>>>>>> 7e782c87
       },
       "ResponseBody": [
         "﻿<?xml version=\"1.0\" encoding=\"utf-8\"?><Error><Code>BlobNotFound</Code><Message>The specified blob does not exist.\n",
@@ -105,11 +89,7 @@
         "x-ms-client-request-id": "7f6cc57c-d8e2-c645-d6aa-683fcaad04b6",
         "x-ms-date": "Wed, 17 Feb 2021 18:52:26 GMT",
         "x-ms-return-client-request-id": "true",
-<<<<<<< HEAD
-        "x-ms-version": "2020-12-06"
-=======
         "x-ms-version": "2021-02-12"
->>>>>>> 7e782c87
       },
       "RequestBody": null,
       "StatusCode": 202,
@@ -122,11 +102,7 @@
         ],
         "x-ms-client-request-id": "7f6cc57c-d8e2-c645-d6aa-683fcaad04b6",
         "x-ms-request-id": "6b1c8527-401e-0035-475e-05b6d6000000",
-<<<<<<< HEAD
-        "x-ms-version": "2020-12-06"
-=======
         "x-ms-version": "2021-02-12"
->>>>>>> 7e782c87
       },
       "ResponseBody": []
     }
