--- conflicted
+++ resolved
@@ -12,11 +12,7 @@
         "x-ms-client-request-id": "93b1ce94-4476-9c67-453a-c6a087ab34c7",
         "x-ms-date": "Fri, 05 Mar 2021 16:29:26 GMT",
         "x-ms-return-client-request-id": "true",
-<<<<<<< HEAD
-        "x-ms-version": "2020-12-06"
-=======
         "x-ms-version": "2021-02-12"
->>>>>>> 7e782c87
       },
       "RequestBody": null,
       "StatusCode": 201,
@@ -28,11 +24,7 @@
         "Server": "Windows-Azure-Blob/1.0 Microsoft-HTTPAPI/2.0",
         "x-ms-client-request-id": "93b1ce94-4476-9c67-453a-c6a087ab34c7",
         "x-ms-request-id": "4fdf77a0-501e-001b-1ddc-117a61000000",
-<<<<<<< HEAD
-        "x-ms-version": "2020-12-06"
-=======
         "x-ms-version": "2021-02-12"
->>>>>>> 7e782c87
       },
       "ResponseBody": []
     },
@@ -50,11 +42,7 @@
         "x-ms-client-request-id": "87f158b1-b37c-2673-74fe-746f6ec583f7",
         "x-ms-date": "Fri, 05 Mar 2021 16:29:26 GMT",
         "x-ms-return-client-request-id": "true",
-<<<<<<< HEAD
-        "x-ms-version": "2020-12-06"
-=======
         "x-ms-version": "2021-02-12"
->>>>>>> 7e782c87
       },
       "RequestBody": "6+kKys0ty091xS0+IRKuhzCuoD9pqZeg+Je6f6ddgrDlrl5rsMg+ZgJhHbAWKHozjD9v2Qr1XUFSatI1c0ynGEN8WHOzQ9ZncDk8B4vmic8dh/No7amm8FAdGEb2CPO1ugVsmc8Gf0loCGjQuFa1a+ACGOtZPyqa1mgjliqQcWdGhk2GefD/Fgeq/+RA1jj5Z6xm8/AHXHra0sNn4+ge2JcAijEJL/LwAgHjrz9GWgAwKS99Kn13PirSq6csmDMfiyZNQEsG8Di6dfHvJKw7lHjCN7q5oa4aiUsHN4NKw2rNxCQY+Bm0KTj2wrSLiBp9lxYvaWB5Zep3M7f//7m0cLKHIV+IIpxeDg2Bw976jgAxiaBtGlkJU185oMRitCp/QlICBGa69XR60VtT+KIMfaW2znUYR1VYfc0AToHX+1njAYCL+Imad5Qr8kn9tVu8LSMfrOa1Zvr8qYaYuqbzotYCcPYhgIUbG1fg7VQMWsdyQyFduE5zLpqGj04DArzuN1By+0Vkm62eBJGP1Hmm70++JnaFleqIj0Jbm/E2GBma8rUEml6CDahzv7O941kh35//RNxFaaJl6mwDCf+7Z+x49OHDolXwPBjOEdY2y6voOrxSNtM8VIkTnq/yfgSpuFfHRO54Xj1JDwjDd1fMLh/BG85DaTAYO59YsAOl/r0UJVh+b4a8cNt+CCfLed0xR2+QMWM1ZU4mrglOH605oxFKrlL+Tb+ZBKvyxGAJTcHCJ2mUFc1a378KV8B8bVAuRWUWgMqLMvmw9yy3QqHtHWBHjPhEpI1E78+S9PX+HJZbxH778s33NvRv5B6go50eHDpfNeFX6aDX0pD7+D0EsdqVXH0i8iuTUFUD1cBvo0wydNi7nua1A9vdJB88+z63azJDCkYf+yoPy+SLUxTgaC9DyYNlSRLz4FiiRM0LV1QXTGmNK5kGEniurNIBKq/G/bzw+DK6USIgUCrtfbdcA3SQcweqUjyVPbYKt5w/8bWp20YRGl8iXPtHbdtvGJXBUahecbaoHKt/Wrp8r5qF4F50RKFwSugVbRcMY+RhJiUgSWX04X//AL+bkcCkpqxgwo19+tPzUQe/SASfnLnGHjOVW2Y0kP7edEPi1LgocMdqq6BX4yxRLfheNZh7YGQG1HOMD0pGLDGOn4aQEHxOltc8NfEYbzoHQy1u1VtmYhTf3ABFnGF8I39vyESlwRx8EJ7APitz7WU4hMsd2FbVKDxxsDR8CPp2wBFxqKf1YYIR8cW9pSPpbO6aDBeWX0oomaAINBHoAAejSn4ZAUW9QiJJDOaQGIIYiENG4fvi4GDGSQ8G7S1xKPG9GVulz2up3cr0TFJkmIEe76zNoh8MwA==",
       "StatusCode": 201,
@@ -69,11 +57,7 @@
         "x-ms-content-crc64": "GlNoEjPOYZc=",
         "x-ms-request-id": "4fdf77a8-501e-001b-23dc-117a61000000",
         "x-ms-request-server-encrypted": "true",
-<<<<<<< HEAD
-        "x-ms-version": "2020-12-06"
-=======
         "x-ms-version": "2021-02-12"
->>>>>>> 7e782c87
       },
       "ResponseBody": []
     },
@@ -90,11 +74,7 @@
         "x-ms-client-request-id": "a521225c-eb35-243b-29dd-bcef1e9ef3eb",
         "x-ms-date": "Fri, 05 Mar 2021 16:29:26 GMT",
         "x-ms-return-client-request-id": "true",
-<<<<<<< HEAD
-        "x-ms-version": "2020-12-06"
-=======
         "x-ms-version": "2021-02-12"
->>>>>>> 7e782c87
       },
       "RequestBody": "﻿<Tags><TagSet><Tag><Key>tagKey0</Key><Value>tagValue0</Value></Tag><Tag><Key>tagKey1</Key><Value>tagValue1</Value></Tag></TagSet></Tags>",
       "StatusCode": 204,
@@ -103,11 +83,7 @@
         "Server": "Windows-Azure-Blob/1.0 Microsoft-HTTPAPI/2.0",
         "x-ms-client-request-id": "a521225c-eb35-243b-29dd-bcef1e9ef3eb",
         "x-ms-request-id": "4fdf77b9-501e-001b-32dc-117a61000000",
-<<<<<<< HEAD
-        "x-ms-version": "2020-12-06"
-=======
         "x-ms-version": "2021-02-12"
->>>>>>> 7e782c87
       },
       "ResponseBody": []
     },
@@ -122,11 +98,7 @@
         "x-ms-client-request-id": "4c12408a-dda3-90c1-b8d1-db3d1de3b871",
         "x-ms-date": "Fri, 05 Mar 2021 16:29:26 GMT",
         "x-ms-return-client-request-id": "true",
-<<<<<<< HEAD
-        "x-ms-version": "2020-12-06"
-=======
         "x-ms-version": "2021-02-12"
->>>>>>> 7e782c87
       },
       "RequestBody": null,
       "StatusCode": 200,
@@ -148,11 +120,7 @@
         "x-ms-request-id": "4fdf77c8-501e-001b-40dc-117a61000000",
         "x-ms-server-encrypted": "true",
         "x-ms-tag-count": "2",
-<<<<<<< HEAD
-        "x-ms-version": "2020-12-06"
-=======
         "x-ms-version": "2021-02-12"
->>>>>>> 7e782c87
       },
       "ResponseBody": "6+kKys0ty091xS0+IRKuhzCuoD9pqZeg+Je6f6ddgrDlrl5rsMg+ZgJhHbAWKHozjD9v2Qr1XUFSatI1c0ynGEN8WHOzQ9ZncDk8B4vmic8dh/No7amm8FAdGEb2CPO1ugVsmc8Gf0loCGjQuFa1a+ACGOtZPyqa1mgjliqQcWdGhk2GefD/Fgeq/+RA1jj5Z6xm8/AHXHra0sNn4+ge2JcAijEJL/LwAgHjrz9GWgAwKS99Kn13PirSq6csmDMfiyZNQEsG8Di6dfHvJKw7lHjCN7q5oa4aiUsHN4NKw2rNxCQY+Bm0KTj2wrSLiBp9lxYvaWB5Zep3M7f//7m0cLKHIV+IIpxeDg2Bw976jgAxiaBtGlkJU185oMRitCp/QlICBGa69XR60VtT+KIMfaW2znUYR1VYfc0AToHX+1njAYCL+Imad5Qr8kn9tVu8LSMfrOa1Zvr8qYaYuqbzotYCcPYhgIUbG1fg7VQMWsdyQyFduE5zLpqGj04DArzuN1By+0Vkm62eBJGP1Hmm70++JnaFleqIj0Jbm/E2GBma8rUEml6CDahzv7O941kh35//RNxFaaJl6mwDCf+7Z+x49OHDolXwPBjOEdY2y6voOrxSNtM8VIkTnq/yfgSpuFfHRO54Xj1JDwjDd1fMLh/BG85DaTAYO59YsAOl/r0UJVh+b4a8cNt+CCfLed0xR2+QMWM1ZU4mrglOH605oxFKrlL+Tb+ZBKvyxGAJTcHCJ2mUFc1a378KV8B8bVAuRWUWgMqLMvmw9yy3QqHtHWBHjPhEpI1E78+S9PX+HJZbxH778s33NvRv5B6go50eHDpfNeFX6aDX0pD7+D0EsdqVXH0i8iuTUFUD1cBvo0wydNi7nua1A9vdJB88+z63azJDCkYf+yoPy+SLUxTgaC9DyYNlSRLz4FiiRM0LV1QXTGmNK5kGEniurNIBKq/G/bzw+DK6USIgUCrtfbdcA3SQcweqUjyVPbYKt5w/8bWp20YRGl8iXPtHbdtvGJXBUahecbaoHKt/Wrp8r5qF4F50RKFwSugVbRcMY+RhJiUgSWX04X//AL+bkcCkpqxgwo19+tPzUQe/SASfnLnGHjOVW2Y0kP7edEPi1LgocMdqq6BX4yxRLfheNZh7YGQG1HOMD0pGLDGOn4aQEHxOltc8NfEYbzoHQy1u1VtmYhTf3ABFnGF8I39vyESlwRx8EJ7APitz7WU4hMsd2FbVKDxxsDR8CPp2wBFxqKf1YYIR8cW9pSPpbO6aDBeWX0oomaAINBHoAAejSn4ZAUW9QiJJDOaQGIIYiENG4fvi4GDGSQ8G7S1xKPG9GVulz2up3cr0TFJkmIEe76zNoh8MwA=="
     },
@@ -167,11 +135,7 @@
         "x-ms-client-request-id": "de65a085-a78b-2c48-30f0-d4dba679b9a2",
         "x-ms-date": "Fri, 05 Mar 2021 16:29:26 GMT",
         "x-ms-return-client-request-id": "true",
-<<<<<<< HEAD
-        "x-ms-version": "2020-12-06"
-=======
         "x-ms-version": "2021-02-12"
->>>>>>> 7e782c87
       },
       "RequestBody": null,
       "StatusCode": 202,
@@ -181,11 +145,7 @@
         "Server": "Windows-Azure-Blob/1.0 Microsoft-HTTPAPI/2.0",
         "x-ms-client-request-id": "de65a085-a78b-2c48-30f0-d4dba679b9a2",
         "x-ms-request-id": "4fdf77d2-501e-001b-49dc-117a61000000",
-<<<<<<< HEAD
-        "x-ms-version": "2020-12-06"
-=======
         "x-ms-version": "2021-02-12"
->>>>>>> 7e782c87
       },
       "ResponseBody": []
     }
