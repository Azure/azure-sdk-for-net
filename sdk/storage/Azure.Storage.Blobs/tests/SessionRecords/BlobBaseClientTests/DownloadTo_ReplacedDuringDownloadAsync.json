{
  "Entries": [
    {
      "RequestUri": "https://amandacanary.blob.core.windows.net/test-container-1a34f812-2d37-77cb-5105-dff460c49624?restype=container",
      "RequestMethod": "PUT",
      "RequestHeaders": {
        "Accept": "application/xml",
        "Authorization": "Sanitized",
        "traceparent": "00-6dc0976c48176e48830871dafd413d8e-5e6b6cdec1827941-00",
        "User-Agent": [
          "azsdk-net-Storage.Blobs/12.11.0-alpha.20211020.1",
          "(.NET 5.0.10; Microsoft Windows 10.0.19043)"
        ],
        "x-ms-blob-public-access": "container",
        "x-ms-client-request-id": "e072274a-d2e7-4a8e-e08e-2c07fb6ba10d",
        "x-ms-date": "Wed, 20 Oct 2021 17:30:27 GMT",
        "x-ms-return-client-request-id": "true",
        "x-ms-version": "2021-04-10"
      },
      "RequestBody": null,
      "StatusCode": 201,
      "ResponseHeaders": {
        "Content-Length": "0",
        "Date": "Wed, 20 Oct 2021 17:30:26 GMT",
        "ETag": "\u00220x8D993EF4E790564\u0022",
        "Last-Modified": "Wed, 20 Oct 2021 17:30:27 GMT",
        "Server": [
          "Windows-Azure-Blob/1.0",
          "Microsoft-HTTPAPI/2.0"
        ],
        "x-ms-client-request-id": "e072274a-d2e7-4a8e-e08e-2c07fb6ba10d",
<<<<<<< HEAD
        "x-ms-request-id": "06c5781d-a01e-0040-7ede-50cd89000000",
        "x-ms-version": "2021-04-10"
=======
        "x-ms-request-id": "d3a3a8fd-d01e-007f-5cd8-c5ea32000000",
        "x-ms-version": "2021-02-12"
>>>>>>> 49dd1a0e
      },
      "ResponseBody": []
    },
    {
      "RequestUri": "https://amandacanary.blob.core.windows.net/test-container-1a34f812-2d37-77cb-5105-dff460c49624/test-blob-30dc6ff5-a826-b0f0-0a8f-505265031c74",
      "RequestMethod": "PUT",
      "RequestHeaders": {
        "Accept": "application/xml",
        "Authorization": "Sanitized",
        "Content-Length": "10240",
        "Content-Type": "application/octet-stream",
        "If-None-Match": "*",
        "traceparent": "00-518c2ca85e23c24ab63acc47fef5078c-d0e6b1526fe57846-00",
        "User-Agent": [
          "azsdk-net-Storage.Blobs/12.11.0-alpha.20211020.1",
          "(.NET 5.0.10; Microsoft Windows 10.0.19043)"
        ],
        "x-ms-blob-type": "BlockBlob",
        "x-ms-client-request-id": "8ae18244-e7b8-ecfa-08c6-74e9347dd56d",
        "x-ms-date": "Wed, 20 Oct 2021 17:30:27 GMT",
        "x-ms-return-client-request-id": "true",
        "x-ms-version": "2021-04-10"
      },
      "RequestBody": "LDKqOFG2PY9LnIJ9NuapXkO60\u002BsAqIahN8LWV4E75N1yt9vIwGm7PjFN5Iolcnkj5vIPqjAwc4SrCACP4OUND7ekCn4L4J3Z/5S6s8P8fMRIsnGOLDqtQkRWHbhoLF5LP9XTgGj7GAVUNaubdcDAr4w7Ri50fuJ898g6tMPlcNM2bnPuKPtcTZlsOfaOEcyDlm0rLeUv18HyVomgwWRBb8TYZQdN0YaR3/mUB0Tr7uX7th1VuUPtBpay/NJxvIs1KsoytqzENcXnmk7rm9B8BmikpApH67aA6l5wm9WzHyJuX9x6uTc5NoFYbh/1AmvGNvVqzReB7j8UscxNU5rvM3orfTvzAUwwa22J7n2Wi\u002BfzqmXfSVIK7HGdZghq6\u002BLmaDukyoUv0jSoOWKq\u002BP/CfSXkWqk0D\u002BknIJDKVppExn\u002BKooZB8sBiw9gwNxDwYPNy2\u002BnihZA5sVhRfKn0ZXyZZHPiH1Z5gItkgpbRBNjZN8CcV3qxYUDuUPAt8HUXbV1bl9KcDUCd\u002BFtdfQL6aK2Ad0TpVw0B5wIy885lTI8VTRU4dWwFPCp//18fVOM99OhCrHgwLRVQWq/PahlxN6zLSDDtwfNBezoaaViu4ZMf9f/mI58W5R//6Bu9NdIQDceyVAuzUDP1ATE\u002BFsS9oXgbsHUaixMNtGIQ7dnYg0VoCVuQ/IyHa6TL8SJu2M9bQkaioYRd9YKzpZ\u002Bpo2JaHH3s1QxoLKXrk0XQTprxntyTtKuSNeHACxTZ3Vbt3sdCcdSkggLD8hahtg4\u002BjKbowgbDFe63x\u002BebK8r3jk9O/rV\u002BjtzFTBzZ0MGU8H/Tgn5t8RtQKcjYiqrtCVc4y2TGU7dYwP7KInXp6UUsItdnyKhMip00/tXspQMy2EPFoQRdzp3Ie8F/os\u002BlZj\u002BDrGjShUGu60DGklTibBv7l0kxI0hAzlQ6n03nzOfNjpeVafibYFICF7XElztI5g6mgwuFc0L3Qt0TmOb0xh5Y\u002BAO9TAMiYDf3LwySfDcZ8rk\u002BQEncSBpUniYbh8drDlCXa543ipkLgyPUjUQ2ZMam\u002BqYttYbVfLDoaK7cB9hviyC7\u002BxCZ4WcfMr0lCLrWHjlfdY0hPljKwe7uTiLrLnxKZAIjemm1DBg/DYPJsHT1Ekl0fZFLTUzH8Tkiq5JENARA2qO4sqTPqmh04jHVARF5\u002BDzYdrHq/xa1W4kwk2GF\u002Btl\u002BiNXRPF\u002BlpdMp1msb8u8oqLJWbL1SVdqMA1canxYH7\u002BhYVng7qLzcMtHewSmrmWmZB\u002BquL40bLDP6RDkIiwW8IueCw5t27P/2eTnsdJSx4WntgJcsWL9aPSpFQWSC1KfLIZ9CKNbOIhvquLZTLreeSWPQGwptj8onKIVwMaubc6SSIVP1b7mSHl18QZ8JBg5zp/gBsrmcXZHVGv9QXvFvTkURwQxkqdqpPfys8E0qHiF2/ImzmsDr9cTBIFS5QcBsDfNa\u002BEUBD/4dV3W98GxEqvze2WFovLSEJctIooiF8Pw7QONa0Cbcde2LlUNLLgVXfXVY2mdfBFA/1dJ5uWx1mGZ5gbCI6drWAWRz3CdwOffG8SUSLRaU3DyTG/tTY7uAFvzc0axVzpObgdkC6ycpzpvassdGYmpQ5KVz9c3fgp6p8sUqlGdLcSKSd6s9kfAUak1febD0OrSSjO0G4dnFvP86Wfhi/jkzj0CltOq\u002BE1K1X4uAfwjttbgRmAd6RJBIzLqrAjj3smsTK\u002BpwToXJ03maUYJORTz3TaQ/UWYyuUqvXOgwEhAava0fbFMefGYyR8SO4PIO\u002BoZ9tLWTt2AF4XKfwPKdmcBof5TVL9np2NA\u002BDQmhpNhYoWFhsl5bhgVMGYvhf7x0la0DJWBdOcutlNvkVapXZD2ZRh6QO\u002BdiDPmPiBVNB1kTyXdbnX54\u002BmiWtB2CdzBa9bVORzid41nGoRlmzrC2X42C0Isz\u002B8a\u002BIEu2\u002BofK4JXINZNf/78gduUdlfxlESy34FSQ/6akJvnvjyfs5\u002BnS/MGDnpkcVmDNYVqmFWXKWQ8f/hkyOuDvIw6ZcHCYM4/7Spk64XOTm4n0wp5L/hCUJDUXzejPn8HhlHqKg\u002BXvNC3LqsvMj3ibi2OQPndCoyX9BUs6gGamK6vXWUz5CBejBI1wgFRFx5W9e0KEP2FKn/BVjX2atbTHJH4f9TYrooJL7Dnq0SPQtz62fAQjIexJjbpbo3uaCU/ZqFvWJdJektm/OVIoX83NhNY/4zmvowKR1mh8z/4HsePqECnI\u002BZFrWOorZOiZIS3sjh\u002BkWiUVKgRYRE9p4cLat4dvPU\u002BkBIpE04tPgz8a\u002BLU7j0DfYla\u002B1OYkb7RBAXYnUaxhKuPdSIqUX4eZxqfFPkyaLlKB\u002BlQxsWhpf5XWA9EVJzGSuc7RXUe2SwPPJA4\u002BXjFop9MkpVdYL3l7dMj1vly1g591M4V\u002BydEKy65RYYxaKiBjbVv\u002B8YLaOolVVeh\u002BwY2mGaBuySur6d4BGdqoBs7sIEqnkVABt5Icm/n8KXPojAkhq0fs62H1t4R9/NinMTO6aDSe1jA8pWIOUi0yr79qGY3Qh1uGADXpstnMg7q6dGrFQcA\u002BSrXZ5Abk3ZkzwgjEEuNL16nYNGj/tSRWcCGoU93CbW3\u002BK8/X96NUoSKbte/QB3HXb53A7Q1YPpSRgnPlPIq8cFWaxeYTc\u002BAGg5JFZP80hWmw0OQ/An9gpu06RXQvb2WY30SaNkKKw/u9uml7EtqUXfwKNWulfG7VOh/52S1r1hQtrYW7mk8nJQ3pgkgW5JMSpeh4JTr582LWxPsikOrNUeNVTWVV2cKs4g9eu/omv1WL5zNF87HZNLoi5NZUBJUiHDFlwJYtvMsmy0IrmjdnsASll6i3iF0xexmrMvXsWN55PJ/JwP6\u002BXitnHihurpmDuzTRrm3ta5PTM0R9gonWOXJjsl6Xnu8G5jh9T2k1ws1/KHfAG6pxjNAM9o25QdyhkOW1Cvw76x1Eysc0bxwqnnB3/VkSFh7I8iWNiqdiTaVc3L6Ef7jRRDxae1DiPRy04lccQkSCj3rG7RjWrmB14n0i15NdpR\u002B4pbgduJrN5bQJ2KhQRQtg2k1DvZGf\u002B5Xb5JjTwGWJVzw4Y5yLZdfg\u002BQhjzda4JZ1ywf1GGeiNGaojQdMB\u002BSRPf4FsF\u002BFu1XV2Y8OJOy2/I7/7Yf9oQz1Tq0ryaCME3gDjFE1VSw27A\u002ByIz7UkBN18Yx4TBZcl5jxDGWyWfGxRcoTDpSbgatiyQF4S4HOILqdsdQQF8Nhovi4RETKhJId/Nl0xYV62nPhFYMU5EgbIu\u002BrFKgZnS4GrW\u002Bf4z1ilERvWk6kVVs1ItdkLv5ATLqsnSFZH3PqAF\u002BrchQV2vsygoE\u002BpYn9csmQcfHQsXIzxmC080IYBXTQhVnu\u002BOdHH0vcMax9Aacssy5XyK1\u002BGU7te6\u002BzYOu1FnkIaiAwDnXmSVap8H/BssS9hDwXxDjLVmgK/YE7l75cJx83dJeC\u002BKC0cYNW1CjPL8jm9diroVI8PRe0KRD0qrGUTclgjjotOo\u002BfX1a5cIJDO9G0UKHlsIXI9zuDytOTv8bNwopfap2OubtNDEH/hsiVdO0/PFoTsplDm5cCrW\u002B4D5\u002BP67H3580wKZrmlKRHyXBu6lXmUINsvhPtG9MKiAhLlPyic5sanZEcDxbDKRnw/84ml8MZ0b8cIy2iCsv\u002BKZ2OnwOnoVnVVEzExkForZD5\u002BBwA4/RFMcNBgkxteJbFIeV1MI4WTVp0UT92VQ95t3GYpA6r\u002BUWpRW1AZh8JZ9\u002B5/6Bf93kG467BjJK40tizx87a1NCEHSSfz\u002B8g0ec/aulfvFVrHcP4kcRj6my28HaQjKJMLpMPMeJ/vCeN5hHLhiGpWRaHSKoO4kMMJDK76N94jEFE7zxWUIp2712Yaq\u002BymGRPDZdgDUf0QUxMAw2vw9dIFVXMgpblUwiIEF1IdneXWY/ObN9EGIL9TK3sCk18xyuKTFVV5hXNZbqK1/zqr8rUuKl93Vb4A/zSzzHo9Ui7D0kxwiYiPXN2AQcguUCGFqDjG02n/uXQkkxYgxbj4HBx08iztOmktn82B9xT10a4TLiRCdn7FwxjXTPZxbpcliCSrul71l23PmTSbfcJgLsFnDZaUtaWeri4TFe5yuzA2XG7wSRZQHpa3c91KKUVWdx00CWAAkdJ\u002BDQwv4YF\u002BXN0DZSFTcOSqF\u002B8A3ULHU4TovZ7QPrHPNsubcTwKITwUOBcAR8QkAgc5ifJxALOQtrmHRiTjrh0rMy9Vt/6ooPay66QrxwzAxLqWl7S/XjUXC7qCg9oYMYr51BOUz0oIken7vhQPZe\u002BtxoJqTBZpbNT5PqxEJh0bmroaMvP4LPRvjgbKw58hCKbL1LxYruRzj2g\u002BmpGexGvM4CRa9DP7tJqN\u002Br4Qnqg12DUFeVFgw\u002BzVpqKKupFj0Mqa/uN7xhNzzyAiyrMmYvHACcJbmEsaaxw3hU2RcPoIKin0dZ/EuhEikqkwPvg4r0SwyrDPCDh\u002BgJLHQ0HF4l4mGaCJMexR\u002B0\u002BwOQah6S0j/tUJ4KZJOSLxdfUN/XbQXLBKCSRYr31XXs9hHs4y3Zdko0RrvAG43eB\u002Bl7z3RP7Y4NxVVt8Jy09YsoHX5xpTv5hdqFkxZKCukixD2RfAXxrQiT7y3Ia3W9f0Egp/4fbGK9gjmZukpns8psSzxfI4l1JnBl7cYeMRpk2BPVGWLrE1fa4/ncV\u002BK\u002BLCtjXCA5blvHu3GNqY6sr0EvNOI2kqpXcTfUdD\u002BPqM6Nt7GautT6K2nIDW3hbWnZPkSorSLwh4mBC9r4ZOosOAKy//HNAfR8JQl4boU8ZhPN\u002B0X65vurjSAoCa76AcaPm8VbPm1oHCxQPIgZiBj0RJXHKmmUIVEXB2LRlQhFciNC\u002BNK/4TemVe8ZqqpzggUHM7UZMtds63p0RCb6lockCspkxp9GNGNeENSKioamo3VtymFDLD9L5g1YS50Aq79n9Z/gDst1wP9RuxIC0mDjzaCxnNwV4O6LGOCB7fjGXXUVIoT2xpS55/lx4XEtSQOcdH38Xx7jQhSxVPXa89L2i22s/b/b/PcL97TSo/9tbd/c5Xl6yf5mIdBwRXGu7vQme2YTcFtDsHeG4GdqAJ4VQ\u002BcV/g5pe7FvRsvva7eFbRiwvDiZWe10mSTx8\u002BmXDBFCWvGKiOD1vP\u002BktDmfZFTP8XNOqVRli/oJoWTZZ4fXyEqqnQC1\u002BuQnyv849JWj5STQIfJmWFLM7N8HgOeMHFV3zPv\u002B5NdEGgafFu5lLJdUVbw/\u002BUWFYW/n7aAxvnoMq66psSeptQBdjBf71zF0Z8BHsys7TBMP8luMBwcnEmuMgmtPu2tvqqCr0n0tiZo\u002Bc3Xv\u002Bfte0V\u002BLmc7MLa35Nnm8b0TGJKxU2Ah6j3ml4mjBXZOBNxhgPbELxCGso40CspvzYSpVaE7ZmyHy1FHl1admCtAKeA9RXCGDumB6uDSLd8ztsnFOa\u002BVEp6v2fWlvJe56Npis\u002BEqckhT4wa3eXuL9Z1yFCCM2F57qtcBjau7IJISCAHGb3o\u002BCQRBsVao3dki5CQYc6i3LRC75wjJ6KTc2IJ0ZXF5hUYjc8rcCycH0s093qlHYu0pmtrxSkhxNCBfZNiUNHhn6V6d9P\u002Bd2uHps9R7jAo7VXXVSspWiHr9sj\u002BqfKZOc95U1jVK6W3tS7/4x5a0NWgWY89i/umt0WDj4EKAM157mwA15vYU8KvH5/8KnYCkSbyXVBiW67U0pwTUZskrbVghvWyWfg6yAXNjmtbqY3Ogf1aF6J9FpK\u002BLAX\u002BxQImi3Lpm6OAUDctuJVKlc1CeCgORNCeyZUT43Bj8y3zOwIDpgP5cQ7pTjDFLV8MM4DFfLPc8IAyiMHd1rgzHVwKOnyTR\u002B/KSQYaJfWf2Zw1BrDvnXd5F0uB0B1BG5pVtTHUuvPjeeuQ\u002BjOswcqLk68kp88IQ3/kkCMwEXbSiC1rxG/Eyh6pUY3EX6JEzVWB9j1uHXTLTXGx7ynPs2h1vnIGQPxaxsiRe1ZCQ\u002BTcoMPNrxo4Y2u5oHf\u002BEtv02Z4lT6AwPoxYJi913aEeiAmM1U9lAgRNPFoGTZ\u002BFXLPtnKG3HfRErGI3dYjqw4bJmxhtcT2Mjtea1xNFKfHs0sl7iEAAZmsVSCjsLox7YnnUPbKHGOt2YQ7KHUXh/oJxS6K\u002BbjpGyTSsVygUn2BKHnWZcew\u002BZLreBScyNkkmNEmme\u002BPqvfQ\u002BjnN928DCYcGuf/7QR42VMubn4GkTE5PrhSLfbiR8YGGAW\u002BJ4wYn5G6Rlg7ZKVu27EEj9AtyLKnrgklWe4/KdMR\u002BdT\u002ByqHHFc7sXEro/coC81I13bf12E9TBomC80WzexyFKXrAcBEfPXoBQXxnzqBPElaMCVwbHCGVm7QoRCJ5ONE\u002BY9RfQnNBFqBN9IbC\u002BzfZQ9DvJ2HAah1ZOuRc5vlXiBirKWrb/9/TSvKr3Sea0pCMTvBBmgF/ffnG9hee5C\u002B25mx\u002BJ8HdDVQBC9x/FJzlvlhD0Kf5Bf4HK7thFPm4RFbC9Oa7HLrOrzGsMI408Fls0Te/SxOHveBuZvwWa/hqSMd1vC\u002B2OqGthSF2XMV/0itSBDOyCPlDOzcGTKXOuEM5Qfe2v0Q5tpaWEcXyEWEa/pTAtGe0qE/eMnDov\u002B377szuPQrduSLnKF2tG/cjQSnV\u002B14Q/fPbdJm36HzTUPa4qjL5A9RWPTVx2ZwaF4xYuuFXAsSP2uDZArhxJdCmE8dW5HG0Kk1Ff74YryRnwW0Nbz2LfE4yKM9SL/Er5Rdky8XEszMalICkAZMGdzvMYUFbY7ajGpeJFLuiYfpMKYqWs\u002BNeow4p8tqs52q7O7GThb6/0HFQsaE\u002BS653aCKGZ\u002BgIb7NIbc4zIXDsBjMszekKHtw7jEkZNfIyIGdvsoqoFo\u002BCosv\u002BSyfwjK8AdLtuAX21fVlGStue/ymxBk1mw37mM\u002B\u002BzqisdC8O0Sw\u002BqCMFG1B75qjUhYduj47OSPTTambkwGjDLumdSqGGVgg/L9OZoejI\u002BfSk5xNIUD7Znis6O6bFWef6Aeym3pwHDm9/L5/7NOcMCnCyABlVut6qg6x2jBpheZYr31/8YhtYXZijySCfHmkELjE2UxnOZIcN/BrvkIIU3fXJj1WHD6hVGeJAsfG\u002BC2UDcp4pauZ8XXrY7mXAaMzWjutqlY8TvN5IoTl3TbLVT/D1rF4kK7LPTXHarmEClPDVqiLGU3XWL7W/oIntBM\u002BHw561Crxu8qM4W0gdOM69BgwIYeOPzvy633yoZEso4khiEqqCjUo0Zre/zjftuTanApp95KMsODSh\u002Bis/xk4YD3j/\u002BuYj\u002BrjCFDsrz8DEjWZFwWHwqz3ldhq2IJMe9KBpZ76\u002B7f5Qg0fhu5CoAGgz3WzE\u002BcUsZ6Q7GoTLrdnlox9agmhCBZ9oNX4Zzy\u002BtfTWyQgNmGjrbfQAaQ9N5RNVuO9ixDX4/8ZfNnMRG0ph0jd1PGWuWv0kkv0VoZ4HMLrCoq5MW/C/3slCrmL12VGpnpfX2Kmupl3xPjI44l4nVwa4T3mbFXZHtV6bbKyaL7mrawIHMFcRFPtRWx29h/trGlZcPInYDYkgjyJKEjqxVg54jHZbICeupzt9SrpZiS5jL1JWPvIv0l5556A0xgHBoAQORfqEEPourpROW8POxwb05\u002BPnWhgcSboY4TiHeeA5u6q1SkQz3h5YJ5Bd4XeaqiCZP98e2kXr8vtAay/BpzS0FKAZGXzBwQjEjzOIvmdCfTYY7TkBG\u002BBkyldI83LvloBbqc3WgZGj137WWUoRYzSU/e35qbn6svi/tE4lec6W1fmyLBSZa/ykdBa7KsGWU2Yjs/WE9u3HYfbVF81Cfl6wQIRRXzYf\u002B5HxVDSjP4g2KWHnAcXYEd4L68sexFQvYfa3Cuo8RPMwBLhjk6G5JCJunu5sW3yZ1y6mRXRrADY9wvI96zSd\u002BeRtt/0MdX48UsapryVlwwZ6HjO7lv5/xAOBJtCvezju0KQJ/qN/jGKwafOtwlAR1//sws0A4mPl7fL5ik\u002BtjdaOu9\u002BBW8Rj\u002B5HQCi0L0gKycE7Rwrhr7e5BJBGwhQITA9scHgdxj3w7icc7MNc12hvvRhkA3MsdIs7wQDezsnWPvQdR7rP7QeDSljnxMLwWC0n1wD7oEiYQ/vw4gE9Eh9ZRq3PQ5Oxn9AU4LkWRLPIR2jTuvfE3p6rgQe\u002B3wsCQjQ5jn4RJRiddjsw5r\u002BThftEKJ6YbVsrkGgTJ76L8sDFFqKA3Lo1tyJQNkS4l/ffF/8IdrJsadTdEfoSAgFaEYd6b9AdDqlBEnV8RDcWbvxwMA/Dg3gOVKjJo8q8I7Ec9iTBQiQnwglVx2Q87CGhyqL9ndHxmpILbBcnV2rehPLAX04OUSzUTHICabgXzWiLK9UrwoHfK1\u002BWtdINAG6ee0J1fJDTk3V2JVFj7yzV96KunC\u002BVssJs4TPye59ay0wHZ/J5okzXt5RftZ0wfzgyvL4zYmQ/CMR8BJtc4RfaG14FXIs6XFVR1uSXNf0lPGX3v77hJ2TrxF8t\u002BZm1etKAhZpDKyKw\u002BGBk4Yt/q9LHWsQ1ZSVY\u002BPf1HZgoDGa7mFwSFqxm5hFDRsdaeEXdaBiIZqLRfBGtJ4ymSg2KiOv9rUUvaZUmXHC28iJd/oCuG7F/n6XD6hhKZO8fwJgHuL3bXM78rgKHZgYuHo3zTyUP9DJcCulGOcMo5QSmBp/UrzVkhqGxsW2y9DmflcuOVxXKE8hpq7HQkScL08T54WNqVW9UjsSHWkLEqRKzqqf7no3u2/LTaweHk/F6qd2ktRbWNTxYOchNQrWJpP6fIOqDDDU3DwVslu5n0PrXCLBhH/f/2XVnn2TFnZU9ScYI5HMK\u002B5mobaYNZZ5R8GjRejoFJIUKo0d1G3DQcW1wM0kkXuiLyBEWuLJN7nPXFar/9CdfNCU9AkUrkeAo1/g0nTZVKZV8Ra4k8mvWuLTXogHF1H1KEP8j61yjYDow7eC2FU09fewVf651NkW5ZkWMV/PeYwN\u002B7og7MT402OV39ASLHKNnliARrFjO1N65ZoEXEwxGUordOyrBBkix4KLI/UI9MkmiKL3PyLKqrBWtgcq5HcXZMaF5qeV4opPXY8\u002B2BdeceDQ7dOpOdonUNosRF4SB9MLY88\u002Bcx4RgKYop\u002BGTm8Ko\u002BEQWWfajfirsboXNeZ48PVW8I3RIL/7Cv20tgIH4g8UXc0wJ\u002B63cZ/WUQgSIRAcH7HqL52heUNhVU5qZdf2Y8\u002BrAtfZSMkGn38uOs\u002B36SmtWJZQXbJxsyRJztKgTQvH4C04px54Atbo45Besz6zqawkvM0BZcZdOU/zj3o2ZlJzJhqifwILdRX/p7oh0z/l1mUme5A\u002Bhrom222ORLOc8n0\u002BK0zkESpqGQf3Qf5MO2ZPzbkU0CqCNF\u002Bge6PUfTCiYvU84\u002BeywcU6/GKIR0S7muAHPnb6R\u002BJSu/btQ5WGlZwXVR8JDxd\u002BnQvz2dOH\u002Be0bJKCDzX65p9rS6mfwhb5vdGbGsTJlsouIiKFqxq3OioIJ0l70wshdXa0ENmTvjheNhKWswUj6tXIVOwTdTqFsxF\u002Bl5vMfenGeqRNFIXxmmPqJnUHIYcl5Txzsn8eDf88L13HFSeckbgo0Dhg1dVQ17mIKU7FfZKKWbFeWctqp2ylEeUnKYU8TZW831FOxA9nItrGleSwd7LLPbx1PjjtvijMu8TwKK4zTNu5CJ5AO5Sh9zbwoxKH9JozXOzJxg5dzyAogglLdvkskkkI924UigEn1EcB/BoWRMYqvczBaoXNXDl9GLmLVoA8xBHIfv0rH9HqofLHW9MGEj1DIbktaifDO5s0lnJHnH3GxTcITcXI/p361siSBQBmdgV7RzXHD1npBEJi94hfogR1AZab/cR4eiIbMpNfMTaaziBszFRI/7beH0iCZQcVmzTDHQRqynlBA8wSq9zFitMMyCho89awLALfvN589RUbBpdfmxMyMAOnK8iINlPZGZR1dp3erahdE/EBig6axA6396VFZe\u002B/2ZclwMcOJ/avBqNJB354PFjuAociMKb1DGa50D6tlLOltZwFuezgTuv6UoRqUb2QPrpNVmJnnajxL7RhVVe3AXHwpFLhc4NsDrSbJ94iirupKZGEYD5RPRf0E4k3f/mUQ1ESeqxrrss34EeuzHbKz6X5uCzFM6Eynmc67V/5NI67BuSMDxAOPXrGTH/2onGhKUTkPsfNzw\u002Bw39tFMcFsPqy48sWRPcCU6nqx/uchPPz2mMMaFfbH7jfU3C80yQy4WQ3SPbCrD\u002BuET1NMG9AojqPfT5j9USm28QSOvWCQXyFu\u002BKXZTv5LSonYlsWietNmq06LVXl0uwjkHEyrHFGK8\u002B8x3iIrTz\u002BkkwQPJbpjE3YxJxISBQqo\u002Bj2c9DKyoC03TaPWcJuwOlsO58J0ZJZNgQjVevQ/eO3kieTljlsN8vLX19gWjaLbgO22BB5IM5WnT3Ip3SY4\u002BNW18ee3y6wAAPTPnY2\u002BNvRm\u002BvkHiHTPnFZPPT/o5BTMnt8CYJu7I7VAtQMpeZUH6Rh\u002Bw\u002BMtMHBg5VSQaI1sGBzgAv\u002Buu9VYqtZDx9JwpiLBR1QnaSExn21uontGKrsn1J3nSHeVWS5CJRgM6Wmd8D8yzyE5Ra/7rmKSPxhaEX8aHPI1iV2rK\u002B0l5UMIJLYD0LE7FFua7Y/t65oUAxoV5xSZ8sx2aGbhhqQzE19r84qsjm5nHvwkgC5jR53DlyfTEP0vbzLpjGdLWo63ZtovgvgPaHWrrsgXdHGdEyHIHe98YANiPINYwgEGG8RubRpUNMSltC\u002ByKGI1GPrBTHlGgj2fOgbWzUZ0t6VzpJIEqAdWSd5cI2m/yjigLCOJlnaIwJmHzzIUfWd\u002BMPyJPoPPMW/yagKa6V/U33DONaAi6yAv6\u002BP5fNnVQst33fNsNou00fu0lixz7dY6su/CRkfHXETcWlOg1rSVHSc3IwtsZ6nkGWSkbVXzu/0NvsrpE/yDsIGukNs4E/pHHngFO8rKzktG3iziIu7v6J5VkhjqqwoqtHKKvdfNqwVqXE7c7n8zQvB\u002BozTQoI2Svqc944HiXXNu2odXQBBzeTImeMWfE/oeIlAnawjVWhTl9/8wkMiEiP/bbRP42wLgCyoCqifH86qtHsAwuvJqmIBycUkQQuhqoe/GxKbmJkZOR1/e06/sHQRVgnIHU80NcNSThWm4z8hBmAg4AS8Dxvh64nOSjMXQhlRFusB2Yk0huFPRU6DclXeWnDumtBzUUbx5jXBae\u002BMOwv8VcxQIyjW7FknbMnNYnU37\u002B/CKKdI3cGkE/NTcxz1vwpCgxiFijtIF653S\u002BR9IIfAjX3/zhJgs3QOrBM1h3k8MbG/jt9YsmG0ehT41ZXZJu9rkuWe9ez73dOgdt4kEowxOxoywZWoZ9scR1f5a93iMYUjyfCXnTvAw60LtDuDkGeEx5p7pmVZwysKgrKY/nX1wkFVAESbnZnicf3koK\u002BjmLbsdKBDaosjygrJiR6JK8E7FfX2Lowi6SoAmTRncR57aun7qInRslu6NTY50hB/WUo4rY65qWomzYt2Qs1WuFToTiIwjX83ZWOeP/lV5RcZgUPqKseTwb1/0NsCW3OKY3jhUYfuSsvLBUQrH21wzOhwXL2NaJGRWIhgsLigNQnwE9iAdJOPLzZ0IyV/aKJQDwfyjf6x\u002BPrrT/T7iZoPKsw\u002BOwuQ8FhU4TGLGUloFfPmEKG0sasPQhrhlSSek6GcaPhZQTGawx6rmajNKuOtfzoFFXj0VnUlLvTwr1szuk2P6qxRDtS\u002BT1GHDRf\u002BPhs7MBXulX4oqBKDMBI4phPHe\u002BNbPTwzXGxlSsYncUldKuzduX9BRSTPZ0KZzd7ChaVBv5E0owDbB9OphUq4ATrJIgkhWuyUhjK6i9n9lZKRosEc5bG0KIfsBrGrm7/aF2YL0KvRoS64rTleehcq3XJBF\u002BKJnxuFFPmBMVQ\u002B6O524HR38cTmwAGWZDh0Va5wxSVDZofdUHhKgr\u002ByTG/WecBO65metuupWlPg8zbjDL9LEGwu/4ZqlZP8LW8JNHORv\u002Bp0KW4U0hI5lggz\u002BF1BZ3X8ZzwDq3495FIFool8oCXcTzdIaudRNj5Z8WV6Npk2usX5CM03khRsOkUYDy\u002BIvPXmU60p9PyOrzD9pbYYx6200uvDg5dUqL0e3DCiOScS0TRvl\u002BbsDMHJal2cOehiU3aXYzhHxTlijabsCxjL7HYJ7tR9rS/GyMYp\u002BhU5tHLQuIy6CtXuywv7DQY//AGo/X3nlk8X4KZGzJZ2Hc8kJNU0G06MEeWcGyPIhpwlisjAgPibUiInvNvmdzo/eK081uQxC\u002BCzGO\u002BUS3srS1oGHUXNsZzSiNa3EF52pZqvXKJyj7O79ILkEWQNAwqm\u002BHF93FXwccsQakoRffeGPHdQ6OrYuL\u002BqTiTG5Zw0xYXIEBvo9MVEuu7bXiFlqnqLXdDsuBofzkOx05ItKYgq26DARW3fnUuuDC3//VqaQKeuP4vPSAlvrEHYNyE3F41isIKAoWEMr8CJQq/oI8zlG5Lqgu4AW5ObVJkoB2YmdvScmUzYGZ9CnZPHRgVZg4h08x\u002BSTJSjYlTu5UzL5KReYsu7T4qACP3zp\u002BFeORWKPdUMsxBGlCpj/Tb36TRSdrjraOM9ojQB9OohoqSzQSVDZKt3vzWUF86hW05TjCPJnS0odtAyTJ\u002BhDr4qJPWBrLgRsISI2ruHU1UUmEblsmTGWAF3is5RDRQL1rB3be7ZI66WPdufPMZ1oSN/HbRUu1xVY8zwCiHtvKNsfQALD\u002BVmO3iYU3CNKxs/AeWu1fNjtxtQIg4h5RWIpH00Lr/CapU6GOI7uGvryDSxtQg4PuqwCMnotu3bRFZjD6rzVPxbfJdQcL0NJ/qzZFnVbDANUGmWhCH12bOrYtCP2KzA\u002BHM4WjRw684tpuTPOU6UAdQiUb9BWMzaZabnqQ3ofU9N7m/mnRX7nGibaN09KqBlF1z4bYrtf5\u002BiXfCRjT68QSWZfUrirWTCJrFWpfPznTsGgpWw7BPAYG7MQEMhahMp3ye3p6lVgmX4OkbVmtmvsry1jw6pD1UV1RzYEm0loLyiKMrMO/mNrPwztLXI7sWVII2Ca98EgNPSoc6MfW/01pWKM24O33rHJ94OeVafTOZXQu3fpzTdmav6\u002BZorAS\u002BMOuIcPr9XhkEWu0P89gd5N1DoNT5\u002BFTNgqJXGF\u002BXgnCayfkJwfw4q/7isyOvw4KegfcZFPsvxDiGyv5IlkXJfMhsdSnfFCLRCvTmB0UxHc8vyIZYjm11awXAcvcN4BW5KTZbM15Yv23UOAn2SbzjVb0/KM3PYP5q9wokHqErwxrvLO4e1dpgxxkYhEZTfyFI3S1J3sdH\u002BchH8ExENJDMqHTvBxze1H/SzmG0pty4B3fo20Fz4fRTpzMVxtWOLIJ4S\u002BvBZGgEefitZxBVk0Lrn/jUa1lfWLZwm2/puR2qVJHvPGrg5pMP1GFIxorkDhPwKjbsqcEpGOMlUNkIKrDrAwJ\u002Bdlbn\u002BqlV1Jb4FpI7nJ1b6Y7WzbrQthN3y5XJ96mgXcN4ZYe9GD\u002BdhsU6MQJQ\u002BbRLvDEyBEVXrcAzYD8Tm\u002BztR7jewzcFntFfSTblpnURFtHRfkt4fll\u002BEMfHiafweeroTOlZgiaNNh1f0ssOcfdLIlltMh2RdNlg==",
      "StatusCode": 201,
      "ResponseHeaders": {
        "Content-Length": "0",
        "Content-MD5": "\u002BSV1zOnPd\u002Bgr9fs6HRKeDA==",
        "Date": "Wed, 20 Oct 2021 17:30:26 GMT",
        "ETag": "\u00220x8D993EF4E85B7C3\u0022",
        "Last-Modified": "Wed, 20 Oct 2021 17:30:27 GMT",
        "Server": [
          "Windows-Azure-Blob/1.0",
          "Microsoft-HTTPAPI/2.0"
        ],
        "x-ms-client-request-id": "8ae18244-e7b8-ecfa-08c6-74e9347dd56d",
        "x-ms-content-crc64": "nqRTb1pSLrU=",
        "x-ms-request-id": "d3a3a907-d01e-007f-64d8-c5ea32000000",
        "x-ms-request-server-encrypted": "true",
<<<<<<< HEAD
        "x-ms-version": "2021-04-10"
=======
        "x-ms-version": "2021-02-12",
        "x-ms-version-id": "2021-10-20T17:30:27.3488835Z"
>>>>>>> 49dd1a0e
      },
      "ResponseBody": []
    },
    {
      "RequestUri": "https://amandacanary.blob.core.windows.net/test-container-1a34f812-2d37-77cb-5105-dff460c49624/test-blob-30dc6ff5-a826-b0f0-0a8f-505265031c74",
      "RequestMethod": "GET",
      "RequestHeaders": {
        "Accept": "application/xml",
        "Authorization": "Sanitized",
        "traceparent": "00-b4b03ec2dbeac04f98281203062938dd-97a919b31b1b7940-00",
        "User-Agent": [
          "azsdk-net-Storage.Blobs/12.11.0-alpha.20211020.1",
          "(.NET 5.0.10; Microsoft Windows 10.0.19043)"
        ],
        "x-ms-client-request-id": "56dd1d4b-c335-0ddd-103a-ec1adeacb877",
        "x-ms-date": "Wed, 20 Oct 2021 17:30:27 GMT",
        "x-ms-range": "bytes=0-1023",
        "x-ms-return-client-request-id": "true",
        "x-ms-version": "2021-04-10"
      },
      "RequestBody": null,
      "StatusCode": 206,
      "ResponseHeaders": {
        "Accept-Ranges": "bytes",
        "Content-Length": "1024",
        "Content-Range": "bytes 0-1023/10240",
        "Content-Type": "application/octet-stream",
        "Date": "Wed, 20 Oct 2021 17:30:26 GMT",
        "ETag": "\u00220x8D993EF4E85B7C3\u0022",
        "Last-Modified": "Wed, 20 Oct 2021 17:30:27 GMT",
        "Server": [
          "Windows-Azure-Blob/1.0",
          "Microsoft-HTTPAPI/2.0"
        ],
        "x-ms-blob-content-md5": "\u002BSV1zOnPd\u002Bgr9fs6HRKeDA==",
        "x-ms-blob-type": "BlockBlob",
        "x-ms-client-request-id": "56dd1d4b-c335-0ddd-103a-ec1adeacb877",
        "x-ms-creation-time": "Wed, 20 Oct 2021 17:30:27 GMT",
        "x-ms-is-current-version": "true",
        "x-ms-lease-state": "available",
        "x-ms-lease-status": "unlocked",
        "x-ms-request-id": "d3a3a90f-d01e-007f-6cd8-c5ea32000000",
        "x-ms-server-encrypted": "true",
<<<<<<< HEAD
        "x-ms-version": "2021-04-10"
=======
        "x-ms-version": "2021-02-12",
        "x-ms-version-id": "2021-10-20T17:30:27.3488835Z"
>>>>>>> 49dd1a0e
      },
      "ResponseBody": "LDKqOFG2PY9LnIJ9NuapXkO60\u002BsAqIahN8LWV4E75N1yt9vIwGm7PjFN5Iolcnkj5vIPqjAwc4SrCACP4OUND7ekCn4L4J3Z/5S6s8P8fMRIsnGOLDqtQkRWHbhoLF5LP9XTgGj7GAVUNaubdcDAr4w7Ri50fuJ898g6tMPlcNM2bnPuKPtcTZlsOfaOEcyDlm0rLeUv18HyVomgwWRBb8TYZQdN0YaR3/mUB0Tr7uX7th1VuUPtBpay/NJxvIs1KsoytqzENcXnmk7rm9B8BmikpApH67aA6l5wm9WzHyJuX9x6uTc5NoFYbh/1AmvGNvVqzReB7j8UscxNU5rvM3orfTvzAUwwa22J7n2Wi\u002BfzqmXfSVIK7HGdZghq6\u002BLmaDukyoUv0jSoOWKq\u002BP/CfSXkWqk0D\u002BknIJDKVppExn\u002BKooZB8sBiw9gwNxDwYPNy2\u002BnihZA5sVhRfKn0ZXyZZHPiH1Z5gItkgpbRBNjZN8CcV3qxYUDuUPAt8HUXbV1bl9KcDUCd\u002BFtdfQL6aK2Ad0TpVw0B5wIy885lTI8VTRU4dWwFPCp//18fVOM99OhCrHgwLRVQWq/PahlxN6zLSDDtwfNBezoaaViu4ZMf9f/mI58W5R//6Bu9NdIQDceyVAuzUDP1ATE\u002BFsS9oXgbsHUaixMNtGIQ7dnYg0VoCVuQ/IyHa6TL8SJu2M9bQkaioYRd9YKzpZ\u002Bpo2JaHH3s1QxoLKXrk0XQTprxntyTtKuSNeHACxTZ3Vbt3sdCcdSkggLD8hahtg4\u002BjKbowgbDFe63x\u002BebK8r3jk9O/rV\u002BjtzFTBzZ0MGU8H/Tgn5t8RtQKcjYiqrtCVc4y2TGU7dYwP7KInXp6UUsItdnyKhMip00/tXspQMy2EPFoQRdzp3Ie8F/os\u002BlZj\u002BDrGjShUGu60DGklTibBv7l0kxI0hAzlQ6n03nzOfNjpeVafibYFICF7XElztI5g6mgwuFc0L3Qt0TmOb0xh5Y\u002BAO9TAMiYDf3LwySfDcZ8rk\u002BQEncSBpUniYbh8drDlCXa543ipkLgyPUjUQ2ZMam\u002BqYttYbVfLDoaK7cB9hviyC7\u002BxCZ4WcfMr0lCLrWHjlfdY0hPljKwe7uTiLrLnxKZAIjemm1DBg/DYPJsHT1Ekl0fZFLTUzH8Tkiq5JENARA2qO4sqTPqmh04jHVARF5\u002BDzYdrHq/xa1W4kwk2GF\u002Btl\u002BiNXRPF\u002BlpdMp1msb8u8oqLJWbL1SVdqMA1canxYH7\u002BhYVng7qLzcMtHewSmrmWmZB\u002BquL40bLDP6RDkIiwW8IueCw5t27P/2eTnsdJSx4WntgJcsWL9aPSpFQWSC1KfLIZ9CKNbOIhvquLZTLreeSWPQGwptjw=="
    },
    {
      "RequestUri": "https://amandacanary.blob.core.windows.net/test-container-1a34f812-2d37-77cb-5105-dff460c49624/test-blob-30dc6ff5-a826-b0f0-0a8f-505265031c74",
      "RequestMethod": "PUT",
      "RequestHeaders": {
        "Accept": "application/xml",
        "Authorization": "Sanitized",
        "Content-Length": "1024",
        "Content-Type": "application/octet-stream",
        "traceparent": "00-51907aaf18d02f4ba5079abf1f7825cb-f8e02cc71bc4d245-00",
        "User-Agent": [
          "azsdk-net-Storage.Blobs/12.11.0-alpha.20211020.1",
          "(.NET 5.0.10; Microsoft Windows 10.0.19043)"
        ],
        "x-ms-blob-type": "BlockBlob",
        "x-ms-client-request-id": "e2995ae2-1bdd-0986-acbc-14178339ee8c",
        "x-ms-date": "Wed, 20 Oct 2021 17:30:27 GMT",
        "x-ms-return-client-request-id": "true",
        "x-ms-version": "2021-04-10"
      },
      "RequestBody": "6mcYvNQxdGUBXiJ4K9KiLc/HnRaffje9IZYIBfJmo7qGRD3hwjnXGal4VdagZOE9mL5KFw\u002Bi12wwWps\u002BKW5ym7to8ueUwGuV8INtJylgHby0ym00G4yr5GzRsWeemfA6BrobOHL6qNdTtCaLNbBCzzzeil4BPn8vvA16ww4D91eTMiFvReVJuiKV4GZlIK68juIqvw6ROMc663tkf\u002BXJT73P9wKP04lXlM88a10YypxevjQr2DdIAvpZNFlq5Ts9zJCplSisLLtZ0yo/VcxqIiHeBsCwnXeFh/UINZ4v7K\u002BU/5/NbjRzspF50gUMCawt7xI4i956jC8ZIw0zo/ccKeZ7qlUtnLPta1MuNspxeX5I2kaM92HQGXJws0omQA6aXagfkV5W/1JeSyCLTFZkqKqP6siwjzKFqpHjveloxipEk9khUucg8dv0LqtARcwcCwugl1VF6s12mufNc0Jp9YX1R7l8QlXDb/jtvGCGRGXEx7HdyC7V/qkLq7cAU36YijkmS/4Tn8i13ChcWC1t71WBCKuQjCxWIEgPcZadwht6VTEnX/lnsCjoJ\u002BsGeKZ7nrxhfkrTB/4M0Cq1Ay0yFxoM4gL8RY9cGliDqGRBUKehlNLaPEPRpk0yG4/Osaz6tg/R\u002BZWjflktBWPxUF\u002Bay4CCFG5bV9vWOju1ySr/jmmriPFVb1YR/RV5rDbf4FbumE8PS5w9n14z\u002Br5Z7rUuLXf6RsdtRFspcBZY4aqk9lrlxjDa8ELMbemSIXSYtw5gSn\u002B/5ZmPgFT05tuG5L2zjgRkdCiEUzw0Ldjd2iPmkbgH\u002BJYr5RDAVUXc5gpnRogr3pJwM0Pm3PdDi7fAsaUwDVQif\u002BwniKnzox/ip20xzedQsvuQdl11IBuf6FpZAKSfrNm1RcebBFbpfJAkAzSJEb3QcP\u002BpoJb3rF7Rh6BPmqJ6QvuTfIggtK2lp/nMURzmFdaciI\u002Bl9QtCvZhoyn21meLtqcE59ZU1r7tRBPmdK1tB6nHJshET1UzvUb7vt\u002Bkw8A0W3qdbrSBBZ9nTVPESpJI9J\u002BAL7ObQ2tR0SaTWRffRIBTshk2z5TxRh0s4P4Fa3awrspAJJQMmRgPT52R7ayLhATPdJh1FikKkuWSbmJtTGWv3qpJnyPsQxkBJ4P7X1RwpVj1NfbeO5ihOZWufiq1of834hMCPejk3zWDd/KlDzONHcUJdBZy0aMRqGWOQcDuT4GAw31FcmtwEFq9Xsep\u002BCpmHVxhrC3kxRBv7JWDVp1wkSRtJE\u002ByS69dlWe/sXbfZ6w/KCBkiJ9Xm/po2YHR7Lm5TMmfPNfes9WxBBbGKRedkIjlRC59DAiJGYhRRW4pj6iuAmCtPCrYYHRKs4Q==",
      "StatusCode": 201,
      "ResponseHeaders": {
        "Content-Length": "0",
        "Content-MD5": "WViP/nz5F0qwDz7HEHRUbw==",
        "Date": "Wed, 20 Oct 2021 17:30:26 GMT",
        "ETag": "\u00220x8D993EF4EA1523D\u0022",
        "Last-Modified": "Wed, 20 Oct 2021 17:30:27 GMT",
        "Server": [
          "Windows-Azure-Blob/1.0",
          "Microsoft-HTTPAPI/2.0"
        ],
        "x-ms-client-request-id": "e2995ae2-1bdd-0986-acbc-14178339ee8c",
        "x-ms-content-crc64": "eYGEiRvFPpo=",
        "x-ms-request-id": "d3a3a919-d01e-007f-76d8-c5ea32000000",
        "x-ms-request-server-encrypted": "true",
<<<<<<< HEAD
        "x-ms-version": "2021-04-10"
=======
        "x-ms-version": "2021-02-12",
        "x-ms-version-id": "2021-10-20T17:30:27.5307853Z"
>>>>>>> 49dd1a0e
      },
      "ResponseBody": []
    },
    {
      "RequestUri": "https://amandacanary.blob.core.windows.net/test-container-1a34f812-2d37-77cb-5105-dff460c49624/test-blob-30dc6ff5-a826-b0f0-0a8f-505265031c74",
      "RequestMethod": "GET",
      "RequestHeaders": {
        "Accept": "application/xml",
        "Authorization": "Sanitized",
        "If-Match": "\u00220x8D993EF4E85B7C3\u0022",
        "traceparent": "00-d3afa6c4480e524abbd4c6e7ed6dc6d6-967e60409b71f141-00",
        "User-Agent": [
          "azsdk-net-Storage.Blobs/12.11.0-alpha.20211020.1",
          "(.NET 5.0.10; Microsoft Windows 10.0.19043)"
        ],
        "x-ms-client-request-id": "c335e481-ca78-0703-9c53-0cf7bc26b7f0",
        "x-ms-date": "Wed, 20 Oct 2021 17:30:27 GMT",
        "x-ms-range": "bytes=1024-2047",
        "x-ms-return-client-request-id": "true",
        "x-ms-version": "2021-04-10"
      },
      "RequestBody": null,
      "StatusCode": 412,
      "ResponseHeaders": {
        "Content-Length": "252",
        "Content-Type": "application/xml",
        "Date": "Wed, 20 Oct 2021 17:30:26 GMT",
        "Server": [
          "Windows-Azure-Blob/1.0",
          "Microsoft-HTTPAPI/2.0"
        ],
        "x-ms-client-request-id": "c335e481-ca78-0703-9c53-0cf7bc26b7f0",
        "x-ms-error-code": "ConditionNotMet",
<<<<<<< HEAD
        "x-ms-request-id": "06c57ad5-a01e-0040-1cde-50cd89000000",
        "x-ms-version": "2021-04-10"
=======
        "x-ms-request-id": "d3a3a927-d01e-007f-04d8-c5ea32000000",
        "x-ms-version": "2021-02-12"
>>>>>>> 49dd1a0e
      },
      "ResponseBody": [
        "\uFEFF\u003C?xml version=\u00221.0\u0022 encoding=\u0022utf-8\u0022?\u003E\u003CError\u003E\u003CCode\u003EConditionNotMet\u003C/Code\u003E\u003CMessage\u003EThe condition specified using HTTP conditional header(s) is not met.\n",
        "RequestId:d3a3a927-d01e-007f-04d8-c5ea32000000\n",
        "Time:2021-10-20T17:30:27.6124849Z\u003C/Message\u003E\u003C/Error\u003E"
      ]
    },
    {
      "RequestUri": "https://amandacanary.blob.core.windows.net/test-container-1a34f812-2d37-77cb-5105-dff460c49624?restype=container",
      "RequestMethod": "DELETE",
      "RequestHeaders": {
        "Accept": "application/xml",
        "Authorization": "Sanitized",
        "traceparent": "00-5a5552ae24db15458463920d4e684f3e-27aaafdf3497b242-00",
        "User-Agent": [
          "azsdk-net-Storage.Blobs/12.11.0-alpha.20211020.1",
          "(.NET 5.0.10; Microsoft Windows 10.0.19043)"
        ],
        "x-ms-client-request-id": "9f960ac0-2b04-cb14-1df8-85b24da6cd25",
        "x-ms-date": "Wed, 20 Oct 2021 17:30:27 GMT",
        "x-ms-return-client-request-id": "true",
        "x-ms-version": "2021-04-10"
      },
      "RequestBody": null,
      "StatusCode": 202,
      "ResponseHeaders": {
        "Content-Length": "0",
        "Date": "Wed, 20 Oct 2021 17:30:26 GMT",
        "Server": [
          "Windows-Azure-Blob/1.0",
          "Microsoft-HTTPAPI/2.0"
        ],
        "x-ms-client-request-id": "9f960ac0-2b04-cb14-1df8-85b24da6cd25",
<<<<<<< HEAD
        "x-ms-request-id": "06c57b42-a01e-0040-04de-50cd89000000",
        "x-ms-version": "2021-04-10"
=======
        "x-ms-request-id": "d3a3a936-d01e-007f-0ed8-c5ea32000000",
        "x-ms-version": "2021-02-12"
>>>>>>> 49dd1a0e
      },
      "ResponseBody": []
    }
  ],
  "Variables": {
    "RandomSeed": "887670584",
    "Storage_TestConfigDefault": "ProductionTenant\namandacanary\nU2FuaXRpemVk\nhttps://amandacanary.blob.core.windows.net\nhttps://amandacanary.file.core.windows.net\nhttps://amandacanary.queue.core.windows.net\nhttps://amandacanary.table.core.windows.net\n\n\n\n\nhttps://amandacanary-secondary.blob.core.windows.net\nhttps://amandacanary-secondary.file.core.windows.net\nhttps://amandacanary-secondary.queue.core.windows.net\nhttps://amandacanary-secondary.table.core.windows.net\n\nSanitized\n\n\nCloud\nBlobEndpoint=https://amandacanary.blob.core.windows.net/;QueueEndpoint=https://amandacanary.queue.core.windows.net/;FileEndpoint=https://amandacanary.file.core.windows.net/;BlobSecondaryEndpoint=https://amandacanary-secondary.blob.core.windows.net/;QueueSecondaryEndpoint=https://amandacanary-secondary.queue.core.windows.net/;FileSecondaryEndpoint=https://amandacanary-secondary.file.core.windows.net/;AccountName=amandacanary;AccountKey=Kg==;\ntestscope2\n\n"
  }
}<|MERGE_RESOLUTION|>--- conflicted
+++ resolved
@@ -29,13 +29,8 @@
           "Microsoft-HTTPAPI/2.0"
         ],
         "x-ms-client-request-id": "e072274a-d2e7-4a8e-e08e-2c07fb6ba10d",
-<<<<<<< HEAD
-        "x-ms-request-id": "06c5781d-a01e-0040-7ede-50cd89000000",
-        "x-ms-version": "2021-04-10"
-=======
         "x-ms-request-id": "d3a3a8fd-d01e-007f-5cd8-c5ea32000000",
-        "x-ms-version": "2021-02-12"
->>>>>>> 49dd1a0e
+        "x-ms-version": "2021-04-10"
       },
       "ResponseBody": []
     },
@@ -75,12 +70,8 @@
         "x-ms-content-crc64": "nqRTb1pSLrU=",
         "x-ms-request-id": "d3a3a907-d01e-007f-64d8-c5ea32000000",
         "x-ms-request-server-encrypted": "true",
-<<<<<<< HEAD
-        "x-ms-version": "2021-04-10"
-=======
-        "x-ms-version": "2021-02-12",
+        "x-ms-version": "2021-04-10",
         "x-ms-version-id": "2021-10-20T17:30:27.3488835Z"
->>>>>>> 49dd1a0e
       },
       "ResponseBody": []
     },
@@ -124,12 +115,8 @@
         "x-ms-lease-status": "unlocked",
         "x-ms-request-id": "d3a3a90f-d01e-007f-6cd8-c5ea32000000",
         "x-ms-server-encrypted": "true",
-<<<<<<< HEAD
-        "x-ms-version": "2021-04-10"
-=======
-        "x-ms-version": "2021-02-12",
+        "x-ms-version": "2021-04-10",
         "x-ms-version-id": "2021-10-20T17:30:27.3488835Z"
->>>>>>> 49dd1a0e
       },
       "ResponseBody": "LDKqOFG2PY9LnIJ9NuapXkO60\u002BsAqIahN8LWV4E75N1yt9vIwGm7PjFN5Iolcnkj5vIPqjAwc4SrCACP4OUND7ekCn4L4J3Z/5S6s8P8fMRIsnGOLDqtQkRWHbhoLF5LP9XTgGj7GAVUNaubdcDAr4w7Ri50fuJ898g6tMPlcNM2bnPuKPtcTZlsOfaOEcyDlm0rLeUv18HyVomgwWRBb8TYZQdN0YaR3/mUB0Tr7uX7th1VuUPtBpay/NJxvIs1KsoytqzENcXnmk7rm9B8BmikpApH67aA6l5wm9WzHyJuX9x6uTc5NoFYbh/1AmvGNvVqzReB7j8UscxNU5rvM3orfTvzAUwwa22J7n2Wi\u002BfzqmXfSVIK7HGdZghq6\u002BLmaDukyoUv0jSoOWKq\u002BP/CfSXkWqk0D\u002BknIJDKVppExn\u002BKooZB8sBiw9gwNxDwYPNy2\u002BnihZA5sVhRfKn0ZXyZZHPiH1Z5gItkgpbRBNjZN8CcV3qxYUDuUPAt8HUXbV1bl9KcDUCd\u002BFtdfQL6aK2Ad0TpVw0B5wIy885lTI8VTRU4dWwFPCp//18fVOM99OhCrHgwLRVQWq/PahlxN6zLSDDtwfNBezoaaViu4ZMf9f/mI58W5R//6Bu9NdIQDceyVAuzUDP1ATE\u002BFsS9oXgbsHUaixMNtGIQ7dnYg0VoCVuQ/IyHa6TL8SJu2M9bQkaioYRd9YKzpZ\u002Bpo2JaHH3s1QxoLKXrk0XQTprxntyTtKuSNeHACxTZ3Vbt3sdCcdSkggLD8hahtg4\u002BjKbowgbDFe63x\u002BebK8r3jk9O/rV\u002BjtzFTBzZ0MGU8H/Tgn5t8RtQKcjYiqrtCVc4y2TGU7dYwP7KInXp6UUsItdnyKhMip00/tXspQMy2EPFoQRdzp3Ie8F/os\u002BlZj\u002BDrGjShUGu60DGklTibBv7l0kxI0hAzlQ6n03nzOfNjpeVafibYFICF7XElztI5g6mgwuFc0L3Qt0TmOb0xh5Y\u002BAO9TAMiYDf3LwySfDcZ8rk\u002BQEncSBpUniYbh8drDlCXa543ipkLgyPUjUQ2ZMam\u002BqYttYbVfLDoaK7cB9hviyC7\u002BxCZ4WcfMr0lCLrWHjlfdY0hPljKwe7uTiLrLnxKZAIjemm1DBg/DYPJsHT1Ekl0fZFLTUzH8Tkiq5JENARA2qO4sqTPqmh04jHVARF5\u002BDzYdrHq/xa1W4kwk2GF\u002Btl\u002BiNXRPF\u002BlpdMp1msb8u8oqLJWbL1SVdqMA1canxYH7\u002BhYVng7qLzcMtHewSmrmWmZB\u002BquL40bLDP6RDkIiwW8IueCw5t27P/2eTnsdJSx4WntgJcsWL9aPSpFQWSC1KfLIZ9CKNbOIhvquLZTLreeSWPQGwptjw=="
     },
@@ -168,12 +155,8 @@
         "x-ms-content-crc64": "eYGEiRvFPpo=",
         "x-ms-request-id": "d3a3a919-d01e-007f-76d8-c5ea32000000",
         "x-ms-request-server-encrypted": "true",
-<<<<<<< HEAD
-        "x-ms-version": "2021-04-10"
-=======
-        "x-ms-version": "2021-02-12",
+        "x-ms-version": "2021-04-10",
         "x-ms-version-id": "2021-10-20T17:30:27.5307853Z"
->>>>>>> 49dd1a0e
       },
       "ResponseBody": []
     },
@@ -207,13 +190,8 @@
         ],
         "x-ms-client-request-id": "c335e481-ca78-0703-9c53-0cf7bc26b7f0",
         "x-ms-error-code": "ConditionNotMet",
-<<<<<<< HEAD
-        "x-ms-request-id": "06c57ad5-a01e-0040-1cde-50cd89000000",
-        "x-ms-version": "2021-04-10"
-=======
         "x-ms-request-id": "d3a3a927-d01e-007f-04d8-c5ea32000000",
-        "x-ms-version": "2021-02-12"
->>>>>>> 49dd1a0e
+        "x-ms-version": "2021-04-10"
       },
       "ResponseBody": [
         "\uFEFF\u003C?xml version=\u00221.0\u0022 encoding=\u0022utf-8\u0022?\u003E\u003CError\u003E\u003CCode\u003EConditionNotMet\u003C/Code\u003E\u003CMessage\u003EThe condition specified using HTTP conditional header(s) is not met.\n",
@@ -247,13 +225,8 @@
           "Microsoft-HTTPAPI/2.0"
         ],
         "x-ms-client-request-id": "9f960ac0-2b04-cb14-1df8-85b24da6cd25",
-<<<<<<< HEAD
-        "x-ms-request-id": "06c57b42-a01e-0040-04de-50cd89000000",
-        "x-ms-version": "2021-04-10"
-=======
         "x-ms-request-id": "d3a3a936-d01e-007f-0ed8-c5ea32000000",
-        "x-ms-version": "2021-02-12"
->>>>>>> 49dd1a0e
+        "x-ms-version": "2021-04-10"
       },
       "ResponseBody": []
     }
