﻿{
  "Entries": [
    {
      "RequestUri": "https://seanmcccanary3.blob.core.windows.net/test-container-7ef40d35-d807-ae64-1ff3-c3a0ebeafd8e?restype=container",
      "RequestMethod": "PUT",
      "RequestHeaders": {
        "Accept": "application/xml",
        "Authorization": "Sanitized",
        "traceparent": "00-afe634ad0415714a835c4de3be9ec7cf-63e5a230cc67374b-00",
        "User-Agent": [
          "azsdk-net-Storage.Blobs/12.9.0-alpha.20210217.1",
          "(.NET 5.0.3; Microsoft Windows 10.0.19042)"
        ],
        "x-ms-blob-public-access": "container",
        "x-ms-client-request-id": "69ee394d-4ecc-3f92-a0bf-713ddf55802b",
        "x-ms-date": "Wed, 17 Feb 2021 18:46:36 GMT",
        "x-ms-return-client-request-id": "true",
<<<<<<< HEAD
        "x-ms-version": "2020-12-06"
=======
        "x-ms-version": "2021-02-12"
>>>>>>> 7e782c87
      },
      "RequestBody": null,
      "StatusCode": 201,
      "ResponseHeaders": {
        "Content-Length": "0",
        "Date": "Wed, 17 Feb 2021 18:46:35 GMT",
        "ETag": "\"0x8D8D3745A966A51\"",
        "Last-Modified": "Wed, 17 Feb 2021 18:46:36 GMT",
        "Server": [
          "Windows-Azure-Blob/1.0",
          "Microsoft-HTTPAPI/2.0"
        ],
        "x-ms-client-request-id": "69ee394d-4ecc-3f92-a0bf-713ddf55802b",
        "x-ms-request-id": "82f04af7-a01e-0012-575d-05a112000000",
<<<<<<< HEAD
        "x-ms-version": "2020-12-06"
=======
        "x-ms-version": "2021-02-12"
>>>>>>> 7e782c87
      },
      "ResponseBody": []
    },
    {
      "RequestUri": "https://seanmcccanary3.blob.core.windows.net/test-container-7ef40d35-d807-ae64-1ff3-c3a0ebeafd8e/test-blob-176e401a-e274-5d2a-487c-cdc6d6ab9ea9",
      "RequestMethod": "PUT",
      "RequestHeaders": {
        "Accept": "application/xml",
        "Authorization": "Sanitized",
        "Content-Length": "1024",
        "Content-Type": "application/octet-stream",
        "traceparent": "00-3fb4e61a213cba4aacf6cc62ff467118-082c70a1b7c39343-00",
        "User-Agent": [
          "azsdk-net-Storage.Blobs/12.9.0-alpha.20210217.1",
          "(.NET 5.0.3; Microsoft Windows 10.0.19042)"
        ],
        "x-ms-blob-type": "BlockBlob",
        "x-ms-client-request-id": "dd4790a2-9260-3753-c487-db7b6e00cc98",
        "x-ms-date": "Wed, 17 Feb 2021 18:46:36 GMT",
        "x-ms-return-client-request-id": "true",
<<<<<<< HEAD
        "x-ms-version": "2020-12-06"
=======
        "x-ms-version": "2021-02-12"
>>>>>>> 7e782c87
      },
      "RequestBody": "mGsd7L7pF6W1gr0P5DiTmtv9U7H7lMEeCfT/wx8bkmt3yJOvZywHZCFIs0qQgltoLNZh4QLOMASq/+PK6VOGmu9SmBuk4zOv9u6QsuB3jYaZl5dIubBpqJiOBWdJPHrNwhlaPuo/w0iisuoTPn0kMnFcMVK8PeA+6O+DFd7LZbpzwvDGHE+cWtNOpgbFVWobatL27AsoEYQ4G1X6vK1q1kwwoHuMXRYhv9Z+bZbaeJOFaKoL1XmuSrBsjgD5op4m5NC5lbXujg281C00qaTtXqLCdVMCXgDTglXKIM4VKB04WIjGIOPdltmdTwBLeaEMfjBdNyxKI4bP5hNfI20/p6wP+1AbJz2/5N55ZQ8Ahwi0vqKet/Hw7jUB9jrQfnJsXqhTO31Q8FbznlJO0L53z14Lq2XLoO+7Hw0bGjEC7mZrDQdnrEyKY81Lqxmeoh53iifcxdINob24mBxwNdYl8K/s4sO2ECIRgEiYf/XVHHzvpJAKJSmTXmtJrhQvGS32Jbppsb9bwHkEykSKdCHH4nufgZBGG8qGWIRXbWIO4mcaolo7bGq9lOQWBVrkCelJgcuYj5idrwnv4lk7A1MX9ejdb9LHjHYQ4u2sLxZwok+aDeuWdlLOffJQS4kRgZCR/w9yB5kWgfVVh62r8X/zf0AJoPVngH+VDvLgd0Hs/mFcGjAG/Zu2g4v1Qe6lI4tyXcxICOCaKX6P3PimNgq0aIhMTtZP7IGlUx1pcT+R8Opmbhp1pPaAwfGydyGiD02BQdllWdW1I3BKo7XDMbc//uwNQMjwPsSSy4zlnXVgA0TP6C9mK5YVsUqpKgBBvJA5cnk0lc6FkAIU041I0Ib76Z9w9EmH2dJV9499RxTDUA78rCr8K251SVctUVgJzeHErUBh0MhHsZmm350/CEnuUYJ/SyNb/70x+6rxWod6TCqtuJnTYoBFtfqRVUzRNUENPgDVioG9aa6DL9UeVVYRLJJykU+wG+4COZYpyqpxYMVo5ByHpMKo8E/rUDOqJl+jfyi5XqPyXCMR01Drk54EEs4PtnE6iYjQyaEAxcq7VxI2hUqBtwIidYf4dtFxvVyw5j5km3DuafWg6ZUC8pdYVXs+tQ5UglrM7EDpQRO2XwtET96MV7yiRxxU4M5sIIPwoCBVMwhOXGTjl64vBCfi6omJvaK4y/6/m23y/6KMX8y9+aHzYCsD9vN6qb8Nc0L0cvZE42LgN9QhlpibXFzBVjjicguG7olehcevPSI/sSgq/Y2sSHtp3MHM0cqTaJqWuFKGKwA3bYNt5V2bMfmy4uRvcF7PFQ68eJZJuh2+yx0tGYXPuIYn85AJPmIdzqrIGe7lI/g8xqNEyrNq7bJmrg==",
      "StatusCode": 201,
      "ResponseHeaders": {
        "Content-Length": "0",
        "Content-MD5": "75xfrNnbQyfmBVnbeNatFA==",
        "Date": "Wed, 17 Feb 2021 18:46:35 GMT",
        "ETag": "\"0x8D8D3745AA10ED4\"",
        "Last-Modified": "Wed, 17 Feb 2021 18:46:36 GMT",
        "Server": [
          "Windows-Azure-Blob/1.0",
          "Microsoft-HTTPAPI/2.0"
        ],
        "x-ms-client-request-id": "dd4790a2-9260-3753-c487-db7b6e00cc98",
        "x-ms-content-crc64": "vt3oKF4uBac=",
        "x-ms-request-id": "82f04b00-a01e-0012-5d5d-05a112000000",
        "x-ms-request-server-encrypted": "true",
<<<<<<< HEAD
        "x-ms-version": "2020-12-06",
=======
        "x-ms-version": "2021-02-12",
>>>>>>> 7e782c87
        "x-ms-version-id": "2021-02-17T18:46:36.3096788Z"
      },
      "ResponseBody": []
    },
    {
      "RequestUri": "https://seanmcccanary3.blob.core.windows.net/test-container-7ef40d35-d807-ae64-1ff3-c3a0ebeafd8e/test-blob-176e401a-e274-5d2a-487c-cdc6d6ab9ea9",
      "RequestMethod": "GET",
      "RequestHeaders": {
        "Accept": "application/xml",
        "Authorization": "Sanitized",
        "traceparent": "00-98b6179241c8e54f8f8b8db07c8a64af-6202b012afa0f240-00",
        "User-Agent": [
          "azsdk-net-Storage.Blobs/12.9.0-alpha.20210217.1",
          "(.NET 5.0.3; Microsoft Windows 10.0.19042)"
        ],
        "x-ms-client-request-id": "4624ef77-c163-5848-2d69-6a51cba98252",
        "x-ms-date": "Wed, 17 Feb 2021 18:46:36 GMT",
        "x-ms-return-client-request-id": "true",
<<<<<<< HEAD
        "x-ms-version": "2020-12-06"
=======
        "x-ms-version": "2021-02-12"
>>>>>>> 7e782c87
      },
      "RequestBody": null,
      "StatusCode": 200,
      "ResponseHeaders": {
        "Accept-Ranges": "bytes",
        "Content-Length": "1024",
        "Content-MD5": "75xfrNnbQyfmBVnbeNatFA==",
        "Content-Type": "application/octet-stream",
        "Date": "Wed, 17 Feb 2021 18:46:35 GMT",
        "ETag": "\"0x8D8D3745AA10ED4\"",
        "Last-Modified": "Wed, 17 Feb 2021 18:46:36 GMT",
        "Server": [
          "Windows-Azure-Blob/1.0",
          "Microsoft-HTTPAPI/2.0"
        ],
        "x-ms-blob-type": "BlockBlob",
        "x-ms-client-request-id": "4624ef77-c163-5848-2d69-6a51cba98252",
        "x-ms-creation-time": "Wed, 17 Feb 2021 18:46:36 GMT",
        "x-ms-is-current-version": "true",
        "x-ms-last-access-time": "Wed, 17 Feb 2021 18:46:36 GMT",
        "x-ms-lease-state": "available",
        "x-ms-lease-status": "unlocked",
        "x-ms-request-id": "82f04b06-a01e-0012-635d-05a112000000",
        "x-ms-server-encrypted": "true",
<<<<<<< HEAD
        "x-ms-version": "2020-12-06",
=======
        "x-ms-version": "2021-02-12",
>>>>>>> 7e782c87
        "x-ms-version-id": "2021-02-17T18:46:36.3096788Z"
      },
      "ResponseBody": "mGsd7L7pF6W1gr0P5DiTmtv9U7H7lMEeCfT/wx8bkmt3yJOvZywHZCFIs0qQgltoLNZh4QLOMASq/+PK6VOGmu9SmBuk4zOv9u6QsuB3jYaZl5dIubBpqJiOBWdJPHrNwhlaPuo/w0iisuoTPn0kMnFcMVK8PeA+6O+DFd7LZbpzwvDGHE+cWtNOpgbFVWobatL27AsoEYQ4G1X6vK1q1kwwoHuMXRYhv9Z+bZbaeJOFaKoL1XmuSrBsjgD5op4m5NC5lbXujg281C00qaTtXqLCdVMCXgDTglXKIM4VKB04WIjGIOPdltmdTwBLeaEMfjBdNyxKI4bP5hNfI20/p6wP+1AbJz2/5N55ZQ8Ahwi0vqKet/Hw7jUB9jrQfnJsXqhTO31Q8FbznlJO0L53z14Lq2XLoO+7Hw0bGjEC7mZrDQdnrEyKY81Lqxmeoh53iifcxdINob24mBxwNdYl8K/s4sO2ECIRgEiYf/XVHHzvpJAKJSmTXmtJrhQvGS32Jbppsb9bwHkEykSKdCHH4nufgZBGG8qGWIRXbWIO4mcaolo7bGq9lOQWBVrkCelJgcuYj5idrwnv4lk7A1MX9ejdb9LHjHYQ4u2sLxZwok+aDeuWdlLOffJQS4kRgZCR/w9yB5kWgfVVh62r8X/zf0AJoPVngH+VDvLgd0Hs/mFcGjAG/Zu2g4v1Qe6lI4tyXcxICOCaKX6P3PimNgq0aIhMTtZP7IGlUx1pcT+R8Opmbhp1pPaAwfGydyGiD02BQdllWdW1I3BKo7XDMbc//uwNQMjwPsSSy4zlnXVgA0TP6C9mK5YVsUqpKgBBvJA5cnk0lc6FkAIU041I0Ib76Z9w9EmH2dJV9499RxTDUA78rCr8K251SVctUVgJzeHErUBh0MhHsZmm350/CEnuUYJ/SyNb/70x+6rxWod6TCqtuJnTYoBFtfqRVUzRNUENPgDVioG9aa6DL9UeVVYRLJJykU+wG+4COZYpyqpxYMVo5ByHpMKo8E/rUDOqJl+jfyi5XqPyXCMR01Drk54EEs4PtnE6iYjQyaEAxcq7VxI2hUqBtwIidYf4dtFxvVyw5j5km3DuafWg6ZUC8pdYVXs+tQ5UglrM7EDpQRO2XwtET96MV7yiRxxU4M5sIIPwoCBVMwhOXGTjl64vBCfi6omJvaK4y/6/m23y/6KMX8y9+aHzYCsD9vN6qb8Nc0L0cvZE42LgN9QhlpibXFzBVjjicguG7olehcevPSI/sSgq/Y2sSHtp3MHM0cqTaJqWuFKGKwA3bYNt5V2bMfmy4uRvcF7PFQ68eJZJuh2+yx0tGYXPuIYn85AJPmIdzqrIGe7lI/g8xqNEyrNq7bJmrg=="
    },
    {
      "RequestUri": "https://seanmcccanary3.blob.core.windows.net/test-container-7ef40d35-d807-ae64-1ff3-c3a0ebeafd8e?restype=container",
      "RequestMethod": "DELETE",
      "RequestHeaders": {
        "Accept": "application/xml",
        "Authorization": "Sanitized",
        "traceparent": "00-7ad167f38ac1d247a505980a1c1abe8d-2bde0c99132ec14c-00",
        "User-Agent": [
          "azsdk-net-Storage.Blobs/12.9.0-alpha.20210217.1",
          "(.NET 5.0.3; Microsoft Windows 10.0.19042)"
        ],
        "x-ms-client-request-id": "7e0350fd-86dc-6a34-c027-3fa8cd83a772",
        "x-ms-date": "Wed, 17 Feb 2021 18:46:36 GMT",
        "x-ms-return-client-request-id": "true",
<<<<<<< HEAD
        "x-ms-version": "2020-12-06"
=======
        "x-ms-version": "2021-02-12"
>>>>>>> 7e782c87
      },
      "RequestBody": null,
      "StatusCode": 202,
      "ResponseHeaders": {
        "Content-Length": "0",
        "Date": "Wed, 17 Feb 2021 18:46:35 GMT",
        "Server": [
          "Windows-Azure-Blob/1.0",
          "Microsoft-HTTPAPI/2.0"
        ],
        "x-ms-client-request-id": "7e0350fd-86dc-6a34-c027-3fa8cd83a772",
        "x-ms-request-id": "82f04b10-a01e-0012-6c5d-05a112000000",
<<<<<<< HEAD
        "x-ms-version": "2020-12-06"
=======
        "x-ms-version": "2021-02-12"
>>>>>>> 7e782c87
      },
      "ResponseBody": []
    }
  ],
  "Variables": {
    "RandomSeed": "1773925742",
    "Storage_TestConfigDefault": "ProductionTenant\nseanmcccanary3\nU2FuaXRpemVk\nhttps://seanmcccanary3.blob.core.windows.net\nhttps://seanmcccanary3.file.core.windows.net\nhttps://seanmcccanary3.queue.core.windows.net\nhttps://seanmcccanary3.table.core.windows.net\n\n\n\n\nhttps://seanmcccanary3-secondary.blob.core.windows.net\nhttps://seanmcccanary3-secondary.file.core.windows.net\nhttps://seanmcccanary3-secondary.queue.core.windows.net\nhttps://seanmcccanary3-secondary.table.core.windows.net\n\nSanitized\n\n\nCloud\nBlobEndpoint=https://seanmcccanary3.blob.core.windows.net/;QueueEndpoint=https://seanmcccanary3.queue.core.windows.net/;FileEndpoint=https://seanmcccanary3.file.core.windows.net/;BlobSecondaryEndpoint=https://seanmcccanary3-secondary.blob.core.windows.net/;QueueSecondaryEndpoint=https://seanmcccanary3-secondary.queue.core.windows.net/;FileSecondaryEndpoint=https://seanmcccanary3-secondary.file.core.windows.net/;AccountName=seanmcccanary3;AccountKey=Kg==;\nseanscope1\n\n"
  }
}<|MERGE_RESOLUTION|>--- conflicted
+++ resolved
@@ -15,11 +15,7 @@
         "x-ms-client-request-id": "69ee394d-4ecc-3f92-a0bf-713ddf55802b",
         "x-ms-date": "Wed, 17 Feb 2021 18:46:36 GMT",
         "x-ms-return-client-request-id": "true",
-<<<<<<< HEAD
-        "x-ms-version": "2020-12-06"
-=======
         "x-ms-version": "2021-02-12"
->>>>>>> 7e782c87
       },
       "RequestBody": null,
       "StatusCode": 201,
@@ -34,11 +30,7 @@
         ],
         "x-ms-client-request-id": "69ee394d-4ecc-3f92-a0bf-713ddf55802b",
         "x-ms-request-id": "82f04af7-a01e-0012-575d-05a112000000",
-<<<<<<< HEAD
-        "x-ms-version": "2020-12-06"
-=======
         "x-ms-version": "2021-02-12"
->>>>>>> 7e782c87
       },
       "ResponseBody": []
     },
@@ -59,11 +51,7 @@
         "x-ms-client-request-id": "dd4790a2-9260-3753-c487-db7b6e00cc98",
         "x-ms-date": "Wed, 17 Feb 2021 18:46:36 GMT",
         "x-ms-return-client-request-id": "true",
-<<<<<<< HEAD
-        "x-ms-version": "2020-12-06"
-=======
         "x-ms-version": "2021-02-12"
->>>>>>> 7e782c87
       },
       "RequestBody": "mGsd7L7pF6W1gr0P5DiTmtv9U7H7lMEeCfT/wx8bkmt3yJOvZywHZCFIs0qQgltoLNZh4QLOMASq/+PK6VOGmu9SmBuk4zOv9u6QsuB3jYaZl5dIubBpqJiOBWdJPHrNwhlaPuo/w0iisuoTPn0kMnFcMVK8PeA+6O+DFd7LZbpzwvDGHE+cWtNOpgbFVWobatL27AsoEYQ4G1X6vK1q1kwwoHuMXRYhv9Z+bZbaeJOFaKoL1XmuSrBsjgD5op4m5NC5lbXujg281C00qaTtXqLCdVMCXgDTglXKIM4VKB04WIjGIOPdltmdTwBLeaEMfjBdNyxKI4bP5hNfI20/p6wP+1AbJz2/5N55ZQ8Ahwi0vqKet/Hw7jUB9jrQfnJsXqhTO31Q8FbznlJO0L53z14Lq2XLoO+7Hw0bGjEC7mZrDQdnrEyKY81Lqxmeoh53iifcxdINob24mBxwNdYl8K/s4sO2ECIRgEiYf/XVHHzvpJAKJSmTXmtJrhQvGS32Jbppsb9bwHkEykSKdCHH4nufgZBGG8qGWIRXbWIO4mcaolo7bGq9lOQWBVrkCelJgcuYj5idrwnv4lk7A1MX9ejdb9LHjHYQ4u2sLxZwok+aDeuWdlLOffJQS4kRgZCR/w9yB5kWgfVVh62r8X/zf0AJoPVngH+VDvLgd0Hs/mFcGjAG/Zu2g4v1Qe6lI4tyXcxICOCaKX6P3PimNgq0aIhMTtZP7IGlUx1pcT+R8Opmbhp1pPaAwfGydyGiD02BQdllWdW1I3BKo7XDMbc//uwNQMjwPsSSy4zlnXVgA0TP6C9mK5YVsUqpKgBBvJA5cnk0lc6FkAIU041I0Ib76Z9w9EmH2dJV9499RxTDUA78rCr8K251SVctUVgJzeHErUBh0MhHsZmm350/CEnuUYJ/SyNb/70x+6rxWod6TCqtuJnTYoBFtfqRVUzRNUENPgDVioG9aa6DL9UeVVYRLJJykU+wG+4COZYpyqpxYMVo5ByHpMKo8E/rUDOqJl+jfyi5XqPyXCMR01Drk54EEs4PtnE6iYjQyaEAxcq7VxI2hUqBtwIidYf4dtFxvVyw5j5km3DuafWg6ZUC8pdYVXs+tQ5UglrM7EDpQRO2XwtET96MV7yiRxxU4M5sIIPwoCBVMwhOXGTjl64vBCfi6omJvaK4y/6/m23y/6KMX8y9+aHzYCsD9vN6qb8Nc0L0cvZE42LgN9QhlpibXFzBVjjicguG7olehcevPSI/sSgq/Y2sSHtp3MHM0cqTaJqWuFKGKwA3bYNt5V2bMfmy4uRvcF7PFQ68eJZJuh2+yx0tGYXPuIYn85AJPmIdzqrIGe7lI/g8xqNEyrNq7bJmrg==",
       "StatusCode": 201,
@@ -81,11 +69,7 @@
         "x-ms-content-crc64": "vt3oKF4uBac=",
         "x-ms-request-id": "82f04b00-a01e-0012-5d5d-05a112000000",
         "x-ms-request-server-encrypted": "true",
-<<<<<<< HEAD
-        "x-ms-version": "2020-12-06",
-=======
         "x-ms-version": "2021-02-12",
->>>>>>> 7e782c87
         "x-ms-version-id": "2021-02-17T18:46:36.3096788Z"
       },
       "ResponseBody": []
@@ -104,11 +88,7 @@
         "x-ms-client-request-id": "4624ef77-c163-5848-2d69-6a51cba98252",
         "x-ms-date": "Wed, 17 Feb 2021 18:46:36 GMT",
         "x-ms-return-client-request-id": "true",
-<<<<<<< HEAD
-        "x-ms-version": "2020-12-06"
-=======
         "x-ms-version": "2021-02-12"
->>>>>>> 7e782c87
       },
       "RequestBody": null,
       "StatusCode": 200,
@@ -133,11 +113,7 @@
         "x-ms-lease-status": "unlocked",
         "x-ms-request-id": "82f04b06-a01e-0012-635d-05a112000000",
         "x-ms-server-encrypted": "true",
-<<<<<<< HEAD
-        "x-ms-version": "2020-12-06",
-=======
         "x-ms-version": "2021-02-12",
->>>>>>> 7e782c87
         "x-ms-version-id": "2021-02-17T18:46:36.3096788Z"
       },
       "ResponseBody": "mGsd7L7pF6W1gr0P5DiTmtv9U7H7lMEeCfT/wx8bkmt3yJOvZywHZCFIs0qQgltoLNZh4QLOMASq/+PK6VOGmu9SmBuk4zOv9u6QsuB3jYaZl5dIubBpqJiOBWdJPHrNwhlaPuo/w0iisuoTPn0kMnFcMVK8PeA+6O+DFd7LZbpzwvDGHE+cWtNOpgbFVWobatL27AsoEYQ4G1X6vK1q1kwwoHuMXRYhv9Z+bZbaeJOFaKoL1XmuSrBsjgD5op4m5NC5lbXujg281C00qaTtXqLCdVMCXgDTglXKIM4VKB04WIjGIOPdltmdTwBLeaEMfjBdNyxKI4bP5hNfI20/p6wP+1AbJz2/5N55ZQ8Ahwi0vqKet/Hw7jUB9jrQfnJsXqhTO31Q8FbznlJO0L53z14Lq2XLoO+7Hw0bGjEC7mZrDQdnrEyKY81Lqxmeoh53iifcxdINob24mBxwNdYl8K/s4sO2ECIRgEiYf/XVHHzvpJAKJSmTXmtJrhQvGS32Jbppsb9bwHkEykSKdCHH4nufgZBGG8qGWIRXbWIO4mcaolo7bGq9lOQWBVrkCelJgcuYj5idrwnv4lk7A1MX9ejdb9LHjHYQ4u2sLxZwok+aDeuWdlLOffJQS4kRgZCR/w9yB5kWgfVVh62r8X/zf0AJoPVngH+VDvLgd0Hs/mFcGjAG/Zu2g4v1Qe6lI4tyXcxICOCaKX6P3PimNgq0aIhMTtZP7IGlUx1pcT+R8Opmbhp1pPaAwfGydyGiD02BQdllWdW1I3BKo7XDMbc//uwNQMjwPsSSy4zlnXVgA0TP6C9mK5YVsUqpKgBBvJA5cnk0lc6FkAIU041I0Ib76Z9w9EmH2dJV9499RxTDUA78rCr8K251SVctUVgJzeHErUBh0MhHsZmm350/CEnuUYJ/SyNb/70x+6rxWod6TCqtuJnTYoBFtfqRVUzRNUENPgDVioG9aa6DL9UeVVYRLJJykU+wG+4COZYpyqpxYMVo5ByHpMKo8E/rUDOqJl+jfyi5XqPyXCMR01Drk54EEs4PtnE6iYjQyaEAxcq7VxI2hUqBtwIidYf4dtFxvVyw5j5km3DuafWg6ZUC8pdYVXs+tQ5UglrM7EDpQRO2XwtET96MV7yiRxxU4M5sIIPwoCBVMwhOXGTjl64vBCfi6omJvaK4y/6/m23y/6KMX8y9+aHzYCsD9vN6qb8Nc0L0cvZE42LgN9QhlpibXFzBVjjicguG7olehcevPSI/sSgq/Y2sSHtp3MHM0cqTaJqWuFKGKwA3bYNt5V2bMfmy4uRvcF7PFQ68eJZJuh2+yx0tGYXPuIYn85AJPmIdzqrIGe7lI/g8xqNEyrNq7bJmrg=="
@@ -156,11 +132,7 @@
         "x-ms-client-request-id": "7e0350fd-86dc-6a34-c027-3fa8cd83a772",
         "x-ms-date": "Wed, 17 Feb 2021 18:46:36 GMT",
         "x-ms-return-client-request-id": "true",
-<<<<<<< HEAD
-        "x-ms-version": "2020-12-06"
-=======
         "x-ms-version": "2021-02-12"
->>>>>>> 7e782c87
       },
       "RequestBody": null,
       "StatusCode": 202,
@@ -173,11 +145,7 @@
         ],
         "x-ms-client-request-id": "7e0350fd-86dc-6a34-c027-3fa8cd83a772",
         "x-ms-request-id": "82f04b10-a01e-0012-6c5d-05a112000000",
-<<<<<<< HEAD
-        "x-ms-version": "2020-12-06"
-=======
         "x-ms-version": "2021-02-12"
->>>>>>> 7e782c87
       },
       "ResponseBody": []
     }
