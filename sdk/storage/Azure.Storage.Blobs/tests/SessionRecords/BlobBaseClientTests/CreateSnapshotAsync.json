--- conflicted
+++ resolved
@@ -15,11 +15,7 @@
         "x-ms-client-request-id": "238752cb-486e-69cd-b5b8-8894a427d6b4",
         "x-ms-date": "Wed, 17 Feb 2021 18:46:02 GMT",
         "x-ms-return-client-request-id": "true",
-<<<<<<< HEAD
-        "x-ms-version": "2020-12-06"
-=======
         "x-ms-version": "2021-02-12"
->>>>>>> 7e782c87
       },
       "RequestBody": null,
       "StatusCode": 201,
@@ -34,11 +30,7 @@
         ],
         "x-ms-client-request-id": "238752cb-486e-69cd-b5b8-8894a427d6b4",
         "x-ms-request-id": "9f03c189-b01e-000e-1f5d-05f372000000",
-<<<<<<< HEAD
-        "x-ms-version": "2020-12-06"
-=======
         "x-ms-version": "2021-02-12"
->>>>>>> 7e782c87
       },
       "ResponseBody": []
     },
@@ -59,11 +51,7 @@
         "x-ms-client-request-id": "f2353a39-3a36-d6ca-0af7-ed41b286f2b8",
         "x-ms-date": "Wed, 17 Feb 2021 18:46:03 GMT",
         "x-ms-return-client-request-id": "true",
-<<<<<<< HEAD
-        "x-ms-version": "2020-12-06"
-=======
         "x-ms-version": "2021-02-12"
->>>>>>> 7e782c87
       },
       "RequestBody": "RPm+WSS+bIJuL2Azc6Syf8jC4vK5iUBkaOoE52AAufKOglCqaHyPJbfa0igHtip71GgE7eA3TLq5WvE6uoUhbXZtpfBTBxZLMrw63rcXXLG/iBP4+8sSVzWW8Q6KVWsyuGSymhE5J8xRuLsj/G0Dof1AejFyKXGqW026vRUIwd1RCCZSZMGfhmBGpkIP7lvIk08QSdo5v4/yBz/Efmq2Sffe0vNHsDw7oPTQLIMvmmzy8irG93cCF0mXYF2C2wf2j1xLMRxngOIS1KjlaZMLw2zS0YtA8FJ/27qqsFDfucXs2pwm42lQi3FHsyPOHa61i5zwsAp7tp4KzFZhvNCSMhvj+Y725eADgUYa+D0usL4L9SSz7wm7cCT+HBcS7s6htIAH6yQfv6a87C7EYb1h2xuYVser30MSKIhq+MnI8ZJ3eUO8J8Sa6zZ+9gPa9w9nnED7epgH9dU99cObtcbc8/ubTOh5pbRW/mqRLOhANzF5A1yIzXf6cINufzEB/jZvoQMIP6om7faMpHstdcjt/b6SIrFqVCaDodxkCiaCVP80IovkOPiGUhVl/Cj7zPq7gYFzb9yEBE3dhJ7NweLQCU97+FM9CMXFC8+bBVj9iNTiqYmkD+UjsB09B7NZuJAzlPLYgNOmfni8rWQM6P/03/zJ6xhYLPlqV0g2/wARa1I+aHBlJAcAOyoR52KAFsgeSSe3kM142mj4bSiLcH54q0ERzn+Ojrv0ybDtR0SX6kCAF7bZWtuFxo4IbbbfdcusmTwgbkhIkLpsw8cdipIjYIPnC1jInlFljAfxhSEEFFPlQa4Id3v3N4f8bJcUaDz75Qwz+Gpy4/rquuJBVwqYaK5zOEjkGukH79PRzDK6UCPL9aAV0Bzpcl20HryZtuB9YwTooTDzF8oiKwiWoBfHMGm+dWFqgpeRicXqL/wsbjjzVGgu0a/z2N7V8qUTU9JG7O1S2kF+EuFsVxhrCOfO9rzPo0yumV66yp2DlY/yfTbzpEMO2ZT3dEGGwnqXiM/2BvzoRK+Fl1OOmA+j+n1RednheGSkvxwo2C4KJ9bkI0LNjY6TCTmGbQzvgEGEU3rENUihtRBrUkbfv2yBem98qnXN1m3uvm+fWwpYtD/bpISzRvKOQ24yYTtIs0nNBPOcc9bMt30N1XfYAVkFE54GBBvozTN97WYGmnQypgol0lYXu0BpDu0GpnB7tUEULE6dQa8u5Te/HoVvxRwJ2y9tsi8C7lddnfUu4SfDAjgl8m0mlWVb9+wfWJy6+knQ/ctBDgISET72P6O5AAMQ+xxNStKu40bKEbtC45W6oqKsXeRbgfQ1EuAvL1XBovfpD1yAbbB2IhmFd/xH0C6oPJ0ADA==",
       "StatusCode": 201,
@@ -81,11 +69,7 @@
         "x-ms-content-crc64": "l3ciomyzL1Q=",
         "x-ms-request-id": "9f03c191-b01e-000e-255d-05f372000000",
         "x-ms-request-server-encrypted": "true",
-<<<<<<< HEAD
-        "x-ms-version": "2020-12-06",
-=======
         "x-ms-version": "2021-02-12",
->>>>>>> 7e782c87
         "x-ms-version-id": "2021-02-17T18:46:03.0558711Z"
       },
       "ResponseBody": []
@@ -104,11 +88,7 @@
         "x-ms-client-request-id": "016f5b77-0e67-68d6-55dd-70312af63ff8",
         "x-ms-date": "Wed, 17 Feb 2021 18:46:03 GMT",
         "x-ms-return-client-request-id": "true",
-<<<<<<< HEAD
-        "x-ms-version": "2020-12-06"
-=======
         "x-ms-version": "2021-02-12"
->>>>>>> 7e782c87
       },
       "RequestBody": null,
       "StatusCode": 201,
@@ -125,11 +105,7 @@
         "x-ms-request-id": "9f03c1a0-b01e-000e-305d-05f372000000",
         "x-ms-request-server-encrypted": "false",
         "x-ms-snapshot": "2021-02-17T18:46:03.1269209Z",
-<<<<<<< HEAD
-        "x-ms-version": "2020-12-06",
-=======
         "x-ms-version": "2021-02-12",
->>>>>>> 7e782c87
         "x-ms-version-id": "2021-02-17T18:46:03.1279209Z"
       },
       "ResponseBody": []
@@ -148,11 +124,7 @@
         "x-ms-client-request-id": "57c96a6a-f117-b250-bfec-747d71262a81",
         "x-ms-date": "Wed, 17 Feb 2021 18:46:03 GMT",
         "x-ms-return-client-request-id": "true",
-<<<<<<< HEAD
-        "x-ms-version": "2020-12-06"
-=======
         "x-ms-version": "2021-02-12"
->>>>>>> 7e782c87
       },
       "RequestBody": null,
       "StatusCode": 202,
@@ -165,11 +137,7 @@
         ],
         "x-ms-client-request-id": "57c96a6a-f117-b250-bfec-747d71262a81",
         "x-ms-request-id": "9f03c1b4-b01e-000e-3f5d-05f372000000",
-<<<<<<< HEAD
-        "x-ms-version": "2020-12-06"
-=======
         "x-ms-version": "2021-02-12"
->>>>>>> 7e782c87
       },
       "ResponseBody": []
     }
