﻿{
  "Entries": [
    {
      "RequestUri": "https://seanoauthcanary.blob.core.windows.net/test-container-4af82983-46c2-02ba-810b-d4bc9c556977?restype=container",
      "RequestMethod": "PUT",
      "RequestHeaders": {
        "Accept": "application/xml",
        "Authorization": "Sanitized",
        "traceparent": "00-eae6e86b219d9c4ca9c42bc2a7249c24-b4336635b7c3c746-00",
        "User-Agent": [
          "azsdk-net-Storage.Blobs/12.9.0-alpha.20210217.1",
          "(.NET 5.0.3; Microsoft Windows 10.0.19042)"
        ],
        "x-ms-blob-public-access": "container",
        "x-ms-client-request-id": "f0a58572-e8e7-8a72-1d69-a4e8d8ed7f5c",
        "x-ms-return-client-request-id": "true",
<<<<<<< HEAD
        "x-ms-version": "2020-12-06"
=======
        "x-ms-version": "2021-02-12"
>>>>>>> 7e782c87
      },
      "RequestBody": null,
      "StatusCode": 201,
      "ResponseHeaders": {
        "Content-Length": "0",
        "Date": "Wed, 17 Feb 2021 18:47:04 GMT",
        "ETag": "\"0x8D8D3746B65AD04\"",
        "Last-Modified": "Wed, 17 Feb 2021 18:47:04 GMT",
        "Server": [
          "Windows-Azure-Blob/1.0",
          "Microsoft-HTTPAPI/2.0"
        ],
        "x-ms-client-request-id": "f0a58572-e8e7-8a72-1d69-a4e8d8ed7f5c",
        "x-ms-request-id": "28591d2b-601e-0037-345d-05f705000000",
<<<<<<< HEAD
        "x-ms-version": "2020-12-06"
=======
        "x-ms-version": "2021-02-12"
>>>>>>> 7e782c87
      },
      "ResponseBody": []
    },
    {
      "RequestUri": "https://seanoauthcanary.blob.core.windows.net/test-container-4af82983-46c2-02ba-810b-d4bc9c556977/test-blob-87e929ea-f87b-8e0c-a6d9-6ecd82245ded",
      "RequestMethod": "PUT",
      "RequestHeaders": {
        "Accept": "application/xml",
        "Authorization": "Sanitized",
        "Content-Length": "1024",
        "Content-Type": "application/octet-stream",
        "traceparent": "00-fcc95a4213caab46afec17159c9f9ce4-71f708fbb1e3034d-00",
        "User-Agent": [
          "azsdk-net-Storage.Blobs/12.9.0-alpha.20210217.1",
          "(.NET 5.0.3; Microsoft Windows 10.0.19042)"
        ],
        "x-ms-blob-type": "BlockBlob",
        "x-ms-client-request-id": "b056fdf0-3abd-ce43-f2ed-709d45634a0d",
        "x-ms-return-client-request-id": "true",
<<<<<<< HEAD
        "x-ms-version": "2020-12-06"
=======
        "x-ms-version": "2021-02-12"
>>>>>>> 7e782c87
      },
      "RequestBody": "reYFH4JPFZQZhvL3dheeZH4TWvx/bAXOCkn897ImiqcDJUcJPDvZI28Q12D1exQGyz9pxJKD3UHgNxU5Uh7i8vxK81DPlCdDOjaNbpWk2I809ityvcUUgEcGKAQmoNFRLuRkq4fENjcYJopc9W+rPF+FBFvycDU2NXIIyWsiHJplPECxQCwHcMD0WpY7uIrYW+yloJt1Xr2uLnUUu23M9Qrw9rkv+fsyfpSb/haf+n3nL25+fXv+8N2CAxK387RTKGSMS8HRqWHxciIH2WCnDzP4LIv+TneO8Qbcrfbpe4rfSNaxEq+7FoYNjApZ9xd92vPevsYoVNrs/lm79ftqCPeXJ5CK9vyDPRUF8cFtNPrvX9IDCr3EtvT7xBRWACGKooQTwc+G8uT2W4GwI2IYf8lfy5UoZ/4603GbjjHoLT30ek48WnMqaGzuDK47E5KS4kVK9zSLYTuG2O5e6mSyDi5EvKkT3CVWNGIpOlpP/r/eCavsnTYIaBgTtoGEzH4IPP6A91fpfgYf9MLRYifhN9ovf+C4xnD4O1OQACak0WjkIf1czgZo9IukzKhzNwbwMX6mVUydT3WNiLwDWH7geyJa7EAphGjTx4pVE/nIhANNn86n/XwbR9KIz0VKZJwNxFCFGErGxq0V047BRzt7xQO4tbivOH6mPqVuobUjiGLuSE+pQmy5h9ghkinuWv+WDApBkq7jXYzS39mlVyX38kor0v7s0oKX/i7gjaZUt+Sl15Wr4fazC+rC1mKSEy+zKp/ewocAqTmHqpOAAtDlfif0AICQTBFUeMYUKfsfBev+LGMHdfRdpC1bJDZiMwga3Vg7nROvI92OiUrA7IA+Z6WogdZs3ggyl1tSNSja8kW++Uyj5GfXTwmFeeuqnLetHbyRurEyrv5QCAW3Xe61s5cFAvMzmoM90DHN5mUciPqkpBdrSTiTi0tNU9thH/Ib0MVUpJrEeYI5U+l/ZceZM38KE7jWSWpfcnan5ken3LA/shafyORg3yuVMvVOEyaDtB9cVgw5RIZb9TEjHJM7kXc4QLOx+WubqjSNQBd0EF9QJDInS4WkBm2QRNOyPMKXWqB+FdNz0rq0wKzXqwNu5+TS0/hgE0bxlDlFILWY6G1x9eZ29fqL3FF4c4rZzFppIVzu4GnJN0dajYGZLbIEG9g+ZrYd+PHpRvan6J+8F8jf3P5ZqQcDp76fHGh58q+fc1exmmakTClqBJlyIk6nnXW4ulCzq3HQOr73fduJb1RHB3RHCnxhO5DV7qVtkYVv+H7ywDde7Mjm4WCorM5O4ZVFKxrZX5P5V3/A3b3MYqk5iIVclq4c6BusYSkcuY7ChwwPKGZqlZjr+Wm4ng4KGQ==",
      "StatusCode": 201,
      "ResponseHeaders": {
        "Content-Length": "0",
        "Content-MD5": "GDQJ3R/57C3EvSkeCFETcg==",
        "Date": "Wed, 17 Feb 2021 18:47:04 GMT",
        "ETag": "\"0x8D8D3746B6EDFE0\"",
        "Last-Modified": "Wed, 17 Feb 2021 18:47:04 GMT",
        "Server": [
          "Windows-Azure-Blob/1.0",
          "Microsoft-HTTPAPI/2.0"
        ],
        "x-ms-client-request-id": "b056fdf0-3abd-ce43-f2ed-709d45634a0d",
        "x-ms-content-crc64": "BUQ3Pm1v0Ec=",
        "x-ms-request-id": "28591d30-601e-0037-365d-05f705000000",
        "x-ms-request-server-encrypted": "true",
<<<<<<< HEAD
        "x-ms-version": "2020-12-06",
=======
        "x-ms-version": "2021-02-12",
>>>>>>> 7e782c87
        "x-ms-version-id": "2021-02-17T18:47:04.502064Z"
      },
      "ResponseBody": []
    },
    {
      "RequestUri": "https://seanoauthcanary.blob.core.windows.net/test-container-4af82983-46c2-02ba-810b-d4bc9c556977/test-blob-87e929ea-f87b-8e0c-a6d9-6ecd82245ded?comp=snapshot",
      "RequestMethod": "PUT",
      "RequestHeaders": {
        "Accept": "application/xml",
        "Authorization": "Sanitized",
        "traceparent": "00-7d1ca9a39a0de9409128553c749b55a5-46f0568aba1f0d4f-00",
        "User-Agent": [
          "azsdk-net-Storage.Blobs/12.9.0-alpha.20210217.1",
          "(.NET 5.0.3; Microsoft Windows 10.0.19042)"
        ],
        "x-ms-client-request-id": "a0c8cb1c-5ab8-435c-73a0-315b80ada1c5",
        "x-ms-return-client-request-id": "true",
<<<<<<< HEAD
        "x-ms-version": "2020-12-06"
=======
        "x-ms-version": "2021-02-12"
>>>>>>> 7e782c87
      },
      "RequestBody": null,
      "StatusCode": 201,
      "ResponseHeaders": {
        "Content-Length": "0",
        "Date": "Wed, 17 Feb 2021 18:47:04 GMT",
        "ETag": "\"0x8D8D3746B6EDFE0\"",
        "Last-Modified": "Wed, 17 Feb 2021 18:47:04 GMT",
        "Server": [
          "Windows-Azure-Blob/1.0",
          "Microsoft-HTTPAPI/2.0"
        ],
        "x-ms-client-request-id": "a0c8cb1c-5ab8-435c-73a0-315b80ada1c5",
        "x-ms-request-id": "28591d35-601e-0037-3a5d-05f705000000",
        "x-ms-request-server-encrypted": "false",
        "x-ms-snapshot": "2021-02-17T18:47:04.5980118Z",
<<<<<<< HEAD
        "x-ms-version": "2020-12-06",
=======
        "x-ms-version": "2021-02-12",
>>>>>>> 7e782c87
        "x-ms-version-id": "2021-02-17T18:47:04.5990118Z"
      },
      "ResponseBody": []
    },
    {
      "RequestUri": "https://seanoauthcanary.blob.core.windows.net/?restype=service&comp=userdelegationkey",
      "RequestMethod": "POST",
      "RequestHeaders": {
        "Accept": "application/xml",
        "Authorization": "Sanitized",
        "Content-Length": "59",
        "Content-Type": "application/xml",
        "traceparent": "00-6f14b37477467d4083a76e0cd352c122-36e48b11c4807f4c-00",
        "User-Agent": [
          "azsdk-net-Storage.Blobs/12.9.0-alpha.20210217.1",
          "(.NET 5.0.3; Microsoft Windows 10.0.19042)"
        ],
        "x-ms-client-request-id": "7980ee53-a99b-4854-ec67-f2aa3a1d1414",
        "x-ms-return-client-request-id": "true",
<<<<<<< HEAD
        "x-ms-version": "2020-12-06"
=======
        "x-ms-version": "2021-02-12"
>>>>>>> 7e782c87
      },
      "RequestBody": "﻿<KeyInfo><Expiry>2021-02-17T19:47:04Z</Expiry></KeyInfo>",
      "StatusCode": 200,
      "ResponseHeaders": {
        "Content-Type": "application/xml",
        "Date": "Wed, 17 Feb 2021 18:47:04 GMT",
        "Server": [
          "Windows-Azure-Blob/1.0",
          "Microsoft-HTTPAPI/2.0"
        ],
        "Transfer-Encoding": "chunked",
        "x-ms-client-request-id": "7980ee53-a99b-4854-ec67-f2aa3a1d1414",
        "x-ms-request-id": "28591d39-601e-0037-3e5d-05f705000000",
<<<<<<< HEAD
        "x-ms-version": "2020-12-06"
=======
        "x-ms-version": "2021-02-12"
>>>>>>> 7e782c87
      },
      "ResponseBody": "﻿<?xml version=\"1.0\" encoding=\"utf-8\"?><UserDelegationKey><SignedOid>c4f48289-bb84-4086-b250-6f94a8f64cee</SignedOid><SignedTid>72f988bf-86f1-41af-91ab-2d7cd011db47</SignedTid><SignedStart>2021-02-17T18:47:04Z</SignedStart><SignedExpiry>2021-02-17T19:47:04Z</SignedExpiry><SignedService>b</SignedService><SignedVersion>2020-06-12</SignedVersion><Value>N4GFDk8VeD0bOzZSVXVdyIFi8skjVbJWHQ1T7kKK0Ys=</Value></UserDelegationKey>"
    },
    {
<<<<<<< HEAD
      "RequestUri": "https://seanoauthcanary.blob.core.windows.net/test-container-4af82983-46c2-02ba-810b-d4bc9c556977/test-blob-87e929ea-f87b-8e0c-a6d9-6ecd82245ded?snapshot=2021-02-17T18%3A47%3A04.5980118Z&skoid=c4f48289-bb84-4086-b250-6f94a8f64cee&sktid=72f988bf-86f1-41af-91ab-2d7cd011db47&skt=2021-02-17T18%3A47%3A04Z&ske=2021-02-17T19%3A47%3A04Z&sks=b&skv=2020-06-12&sv=2020-12-06&st=2021-02-17T17%3A47%3A04Z&se=2021-02-17T19%3A47%3A04Z&sr=bs&sp=r&sig=Sanitized",
=======
      "RequestUri": "https://seanoauthcanary.blob.core.windows.net/test-container-4af82983-46c2-02ba-810b-d4bc9c556977/test-blob-87e929ea-f87b-8e0c-a6d9-6ecd82245ded?snapshot=2021-02-17T18%3A47%3A04.5980118Z&skoid=c4f48289-bb84-4086-b250-6f94a8f64cee&sktid=72f988bf-86f1-41af-91ab-2d7cd011db47&skt=2021-02-17T18%3A47%3A04Z&ske=2021-02-17T19%3A47%3A04Z&sks=b&skv=2020-06-12&sv=2021-02-12&st=2021-02-17T17%3A47%3A04Z&se=2021-02-17T19%3A47%3A04Z&sr=bs&sp=r&sig=Sanitized",
>>>>>>> 7e782c87
      "RequestMethod": "HEAD",
      "RequestHeaders": {
        "Accept": "application/xml",
        "User-Agent": [
          "azsdk-net-Storage.Blobs/12.9.0-alpha.20210217.1",
          "(.NET 5.0.3; Microsoft Windows 10.0.19042)"
        ],
        "x-ms-client-request-id": "9107a73c-282c-4e2a-9d42-ca5784a84b66",
        "x-ms-return-client-request-id": "true",
<<<<<<< HEAD
        "x-ms-version": "2020-12-06"
=======
        "x-ms-version": "2021-02-12"
>>>>>>> 7e782c87
      },
      "RequestBody": null,
      "StatusCode": 200,
      "ResponseHeaders": {
        "Accept-Ranges": "bytes",
        "Content-Length": "1024",
        "Content-MD5": "GDQJ3R/57C3EvSkeCFETcg==",
        "Content-Type": "application/octet-stream",
        "Date": "Wed, 17 Feb 2021 18:47:04 GMT",
        "ETag": "\"0x8D8D3746B6EDFE0\"",
        "Last-Modified": "Wed, 17 Feb 2021 18:47:04 GMT",
        "Server": [
          "Windows-Azure-Blob/1.0",
          "Microsoft-HTTPAPI/2.0"
        ],
        "x-ms-access-tier": "Hot",
        "x-ms-access-tier-inferred": "true",
        "x-ms-blob-type": "BlockBlob",
        "x-ms-client-request-id": "9107a73c-282c-4e2a-9d42-ca5784a84b66",
        "x-ms-creation-time": "Wed, 17 Feb 2021 18:47:04 GMT",
        "x-ms-request-id": "9becc57f-f01e-0035-325d-0549bd000000",
        "x-ms-server-encrypted": "true",
<<<<<<< HEAD
        "x-ms-version": "2020-12-06"
=======
        "x-ms-version": "2021-02-12"
>>>>>>> 7e782c87
      },
      "ResponseBody": []
    },
    {
      "RequestUri": "https://seanoauthcanary.blob.core.windows.net/test-container-4af82983-46c2-02ba-810b-d4bc9c556977?restype=container",
      "RequestMethod": "DELETE",
      "RequestHeaders": {
        "Accept": "application/xml",
        "Authorization": "Sanitized",
        "traceparent": "00-0ff621393a2ed946a7eb994db28a3e83-0dbf1fc8fc135b4d-00",
        "User-Agent": [
          "azsdk-net-Storage.Blobs/12.9.0-alpha.20210217.1",
          "(.NET 5.0.3; Microsoft Windows 10.0.19042)"
        ],
        "x-ms-client-request-id": "926e9d5f-8315-5fe8-0edc-db9b196a20d0",
        "x-ms-return-client-request-id": "true",
<<<<<<< HEAD
        "x-ms-version": "2020-12-06"
=======
        "x-ms-version": "2021-02-12"
>>>>>>> 7e782c87
      },
      "RequestBody": null,
      "StatusCode": 202,
      "ResponseHeaders": {
        "Content-Length": "0",
        "Date": "Wed, 17 Feb 2021 18:47:04 GMT",
        "Server": [
          "Windows-Azure-Blob/1.0",
          "Microsoft-HTTPAPI/2.0"
        ],
        "x-ms-client-request-id": "926e9d5f-8315-5fe8-0edc-db9b196a20d0",
        "x-ms-request-id": "28591d54-601e-0037-545d-05f705000000",
<<<<<<< HEAD
        "x-ms-version": "2020-12-06"
=======
        "x-ms-version": "2021-02-12"
>>>>>>> 7e782c87
      },
      "ResponseBody": []
    }
  ],
  "Variables": {
    "DateTimeOffsetNow": "2021-02-17T12:47:04.6260348-06:00",
    "RandomSeed": "347161532",
    "Storage_TestConfigOAuth": "OAuthTenant\nseanoauthcanary\nU2FuaXRpemVk\nhttps://seanoauthcanary.blob.core.windows.net\nhttps://seanoauthcanary.file.core.windows.net\nhttps://seanoauthcanary.queue.core.windows.net\nhttps://seanoauthcanary.table.core.windows.net\n\n\n\n\nhttps://seanoauthcanary-secondary.blob.core.windows.net\nhttps://seanoauthcanary-secondary.file.core.windows.net\nhttps://seanoauthcanary-secondary.queue.core.windows.net\nhttps://seanoauthcanary-secondary.table.core.windows.net\n68390a19-a643-458b-b726-408abf67b4fc\nSanitized\n72f988bf-86f1-41af-91ab-2d7cd011db47\nhttps://login.microsoftonline.com/\nCloud\nBlobEndpoint=https://seanoauthcanary.blob.core.windows.net/;QueueEndpoint=https://seanoauthcanary.queue.core.windows.net/;FileEndpoint=https://seanoauthcanary.file.core.windows.net/;BlobSecondaryEndpoint=https://seanoauthcanary-secondary.blob.core.windows.net/;QueueSecondaryEndpoint=https://seanoauthcanary-secondary.queue.core.windows.net/;FileSecondaryEndpoint=https://seanoauthcanary-secondary.file.core.windows.net/;AccountName=seanoauthcanary;AccountKey=Sanitized\n\n\n"
  }
}<|MERGE_RESOLUTION|>--- conflicted
+++ resolved
@@ -14,11 +14,7 @@
         "x-ms-blob-public-access": "container",
         "x-ms-client-request-id": "f0a58572-e8e7-8a72-1d69-a4e8d8ed7f5c",
         "x-ms-return-client-request-id": "true",
-<<<<<<< HEAD
-        "x-ms-version": "2020-12-06"
-=======
-        "x-ms-version": "2021-02-12"
->>>>>>> 7e782c87
+        "x-ms-version": "2021-02-12"
       },
       "RequestBody": null,
       "StatusCode": 201,
@@ -33,11 +29,7 @@
         ],
         "x-ms-client-request-id": "f0a58572-e8e7-8a72-1d69-a4e8d8ed7f5c",
         "x-ms-request-id": "28591d2b-601e-0037-345d-05f705000000",
-<<<<<<< HEAD
-        "x-ms-version": "2020-12-06"
-=======
-        "x-ms-version": "2021-02-12"
->>>>>>> 7e782c87
+        "x-ms-version": "2021-02-12"
       },
       "ResponseBody": []
     },
@@ -57,11 +49,7 @@
         "x-ms-blob-type": "BlockBlob",
         "x-ms-client-request-id": "b056fdf0-3abd-ce43-f2ed-709d45634a0d",
         "x-ms-return-client-request-id": "true",
-<<<<<<< HEAD
-        "x-ms-version": "2020-12-06"
-=======
-        "x-ms-version": "2021-02-12"
->>>>>>> 7e782c87
+        "x-ms-version": "2021-02-12"
       },
       "RequestBody": "reYFH4JPFZQZhvL3dheeZH4TWvx/bAXOCkn897ImiqcDJUcJPDvZI28Q12D1exQGyz9pxJKD3UHgNxU5Uh7i8vxK81DPlCdDOjaNbpWk2I809ityvcUUgEcGKAQmoNFRLuRkq4fENjcYJopc9W+rPF+FBFvycDU2NXIIyWsiHJplPECxQCwHcMD0WpY7uIrYW+yloJt1Xr2uLnUUu23M9Qrw9rkv+fsyfpSb/haf+n3nL25+fXv+8N2CAxK387RTKGSMS8HRqWHxciIH2WCnDzP4LIv+TneO8Qbcrfbpe4rfSNaxEq+7FoYNjApZ9xd92vPevsYoVNrs/lm79ftqCPeXJ5CK9vyDPRUF8cFtNPrvX9IDCr3EtvT7xBRWACGKooQTwc+G8uT2W4GwI2IYf8lfy5UoZ/4603GbjjHoLT30ek48WnMqaGzuDK47E5KS4kVK9zSLYTuG2O5e6mSyDi5EvKkT3CVWNGIpOlpP/r/eCavsnTYIaBgTtoGEzH4IPP6A91fpfgYf9MLRYifhN9ovf+C4xnD4O1OQACak0WjkIf1czgZo9IukzKhzNwbwMX6mVUydT3WNiLwDWH7geyJa7EAphGjTx4pVE/nIhANNn86n/XwbR9KIz0VKZJwNxFCFGErGxq0V047BRzt7xQO4tbivOH6mPqVuobUjiGLuSE+pQmy5h9ghkinuWv+WDApBkq7jXYzS39mlVyX38kor0v7s0oKX/i7gjaZUt+Sl15Wr4fazC+rC1mKSEy+zKp/ewocAqTmHqpOAAtDlfif0AICQTBFUeMYUKfsfBev+LGMHdfRdpC1bJDZiMwga3Vg7nROvI92OiUrA7IA+Z6WogdZs3ggyl1tSNSja8kW++Uyj5GfXTwmFeeuqnLetHbyRurEyrv5QCAW3Xe61s5cFAvMzmoM90DHN5mUciPqkpBdrSTiTi0tNU9thH/Ib0MVUpJrEeYI5U+l/ZceZM38KE7jWSWpfcnan5ken3LA/shafyORg3yuVMvVOEyaDtB9cVgw5RIZb9TEjHJM7kXc4QLOx+WubqjSNQBd0EF9QJDInS4WkBm2QRNOyPMKXWqB+FdNz0rq0wKzXqwNu5+TS0/hgE0bxlDlFILWY6G1x9eZ29fqL3FF4c4rZzFppIVzu4GnJN0dajYGZLbIEG9g+ZrYd+PHpRvan6J+8F8jf3P5ZqQcDp76fHGh58q+fc1exmmakTClqBJlyIk6nnXW4ulCzq3HQOr73fduJb1RHB3RHCnxhO5DV7qVtkYVv+H7ywDde7Mjm4WCorM5O4ZVFKxrZX5P5V3/A3b3MYqk5iIVclq4c6BusYSkcuY7ChwwPKGZqlZjr+Wm4ng4KGQ==",
       "StatusCode": 201,
@@ -79,11 +67,7 @@
         "x-ms-content-crc64": "BUQ3Pm1v0Ec=",
         "x-ms-request-id": "28591d30-601e-0037-365d-05f705000000",
         "x-ms-request-server-encrypted": "true",
-<<<<<<< HEAD
-        "x-ms-version": "2020-12-06",
-=======
         "x-ms-version": "2021-02-12",
->>>>>>> 7e782c87
         "x-ms-version-id": "2021-02-17T18:47:04.502064Z"
       },
       "ResponseBody": []
@@ -101,11 +85,7 @@
         ],
         "x-ms-client-request-id": "a0c8cb1c-5ab8-435c-73a0-315b80ada1c5",
         "x-ms-return-client-request-id": "true",
-<<<<<<< HEAD
-        "x-ms-version": "2020-12-06"
-=======
-        "x-ms-version": "2021-02-12"
->>>>>>> 7e782c87
+        "x-ms-version": "2021-02-12"
       },
       "RequestBody": null,
       "StatusCode": 201,
@@ -122,11 +102,7 @@
         "x-ms-request-id": "28591d35-601e-0037-3a5d-05f705000000",
         "x-ms-request-server-encrypted": "false",
         "x-ms-snapshot": "2021-02-17T18:47:04.5980118Z",
-<<<<<<< HEAD
-        "x-ms-version": "2020-12-06",
-=======
         "x-ms-version": "2021-02-12",
->>>>>>> 7e782c87
         "x-ms-version-id": "2021-02-17T18:47:04.5990118Z"
       },
       "ResponseBody": []
@@ -146,11 +122,7 @@
         ],
         "x-ms-client-request-id": "7980ee53-a99b-4854-ec67-f2aa3a1d1414",
         "x-ms-return-client-request-id": "true",
-<<<<<<< HEAD
-        "x-ms-version": "2020-12-06"
-=======
-        "x-ms-version": "2021-02-12"
->>>>>>> 7e782c87
+        "x-ms-version": "2021-02-12"
       },
       "RequestBody": "﻿<KeyInfo><Expiry>2021-02-17T19:47:04Z</Expiry></KeyInfo>",
       "StatusCode": 200,
@@ -164,20 +136,12 @@
         "Transfer-Encoding": "chunked",
         "x-ms-client-request-id": "7980ee53-a99b-4854-ec67-f2aa3a1d1414",
         "x-ms-request-id": "28591d39-601e-0037-3e5d-05f705000000",
-<<<<<<< HEAD
-        "x-ms-version": "2020-12-06"
-=======
-        "x-ms-version": "2021-02-12"
->>>>>>> 7e782c87
+        "x-ms-version": "2021-02-12"
       },
       "ResponseBody": "﻿<?xml version=\"1.0\" encoding=\"utf-8\"?><UserDelegationKey><SignedOid>c4f48289-bb84-4086-b250-6f94a8f64cee</SignedOid><SignedTid>72f988bf-86f1-41af-91ab-2d7cd011db47</SignedTid><SignedStart>2021-02-17T18:47:04Z</SignedStart><SignedExpiry>2021-02-17T19:47:04Z</SignedExpiry><SignedService>b</SignedService><SignedVersion>2020-06-12</SignedVersion><Value>N4GFDk8VeD0bOzZSVXVdyIFi8skjVbJWHQ1T7kKK0Ys=</Value></UserDelegationKey>"
     },
     {
-<<<<<<< HEAD
-      "RequestUri": "https://seanoauthcanary.blob.core.windows.net/test-container-4af82983-46c2-02ba-810b-d4bc9c556977/test-blob-87e929ea-f87b-8e0c-a6d9-6ecd82245ded?snapshot=2021-02-17T18%3A47%3A04.5980118Z&skoid=c4f48289-bb84-4086-b250-6f94a8f64cee&sktid=72f988bf-86f1-41af-91ab-2d7cd011db47&skt=2021-02-17T18%3A47%3A04Z&ske=2021-02-17T19%3A47%3A04Z&sks=b&skv=2020-06-12&sv=2020-12-06&st=2021-02-17T17%3A47%3A04Z&se=2021-02-17T19%3A47%3A04Z&sr=bs&sp=r&sig=Sanitized",
-=======
       "RequestUri": "https://seanoauthcanary.blob.core.windows.net/test-container-4af82983-46c2-02ba-810b-d4bc9c556977/test-blob-87e929ea-f87b-8e0c-a6d9-6ecd82245ded?snapshot=2021-02-17T18%3A47%3A04.5980118Z&skoid=c4f48289-bb84-4086-b250-6f94a8f64cee&sktid=72f988bf-86f1-41af-91ab-2d7cd011db47&skt=2021-02-17T18%3A47%3A04Z&ske=2021-02-17T19%3A47%3A04Z&sks=b&skv=2020-06-12&sv=2021-02-12&st=2021-02-17T17%3A47%3A04Z&se=2021-02-17T19%3A47%3A04Z&sr=bs&sp=r&sig=Sanitized",
->>>>>>> 7e782c87
       "RequestMethod": "HEAD",
       "RequestHeaders": {
         "Accept": "application/xml",
@@ -187,11 +151,7 @@
         ],
         "x-ms-client-request-id": "9107a73c-282c-4e2a-9d42-ca5784a84b66",
         "x-ms-return-client-request-id": "true",
-<<<<<<< HEAD
-        "x-ms-version": "2020-12-06"
-=======
-        "x-ms-version": "2021-02-12"
->>>>>>> 7e782c87
+        "x-ms-version": "2021-02-12"
       },
       "RequestBody": null,
       "StatusCode": 200,
@@ -214,11 +174,7 @@
         "x-ms-creation-time": "Wed, 17 Feb 2021 18:47:04 GMT",
         "x-ms-request-id": "9becc57f-f01e-0035-325d-0549bd000000",
         "x-ms-server-encrypted": "true",
-<<<<<<< HEAD
-        "x-ms-version": "2020-12-06"
-=======
-        "x-ms-version": "2021-02-12"
->>>>>>> 7e782c87
+        "x-ms-version": "2021-02-12"
       },
       "ResponseBody": []
     },
@@ -235,11 +191,7 @@
         ],
         "x-ms-client-request-id": "926e9d5f-8315-5fe8-0edc-db9b196a20d0",
         "x-ms-return-client-request-id": "true",
-<<<<<<< HEAD
-        "x-ms-version": "2020-12-06"
-=======
-        "x-ms-version": "2021-02-12"
->>>>>>> 7e782c87
+        "x-ms-version": "2021-02-12"
       },
       "RequestBody": null,
       "StatusCode": 202,
@@ -252,11 +204,7 @@
         ],
         "x-ms-client-request-id": "926e9d5f-8315-5fe8-0edc-db9b196a20d0",
         "x-ms-request-id": "28591d54-601e-0037-545d-05f705000000",
-<<<<<<< HEAD
-        "x-ms-version": "2020-12-06"
-=======
-        "x-ms-version": "2021-02-12"
->>>>>>> 7e782c87
+        "x-ms-version": "2021-02-12"
       },
       "ResponseBody": []
     }
