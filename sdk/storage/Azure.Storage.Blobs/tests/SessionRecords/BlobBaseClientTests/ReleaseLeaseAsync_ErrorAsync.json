--- conflicted
+++ resolved
@@ -15,11 +15,7 @@
         "x-ms-client-request-id": "fbb8371e-104a-cde6-6626-6f46f4897747",
         "x-ms-date": "Wed, 17 Feb 2021 02:11:21 GMT",
         "x-ms-return-client-request-id": "true",
-<<<<<<< HEAD
-        "x-ms-version": "2020-12-06"
-=======
         "x-ms-version": "2021-02-12"
->>>>>>> 7e782c87
       },
       "RequestBody": null,
       "StatusCode": 201,
@@ -34,11 +30,7 @@
         ],
         "x-ms-client-request-id": "fbb8371e-104a-cde6-6626-6f46f4897747",
         "x-ms-request-id": "d9deb4f2-901e-006b-4fd2-045d36000000",
-<<<<<<< HEAD
-        "x-ms-version": "2020-12-06"
-=======
         "x-ms-version": "2021-02-12"
->>>>>>> 7e782c87
       },
       "ResponseBody": []
     },
@@ -58,11 +50,7 @@
         "x-ms-lease-action": "renew",
         "x-ms-lease-id": "8d4c1e23-b34d-a41e-46e2-647a87aa4fc8",
         "x-ms-return-client-request-id": "true",
-<<<<<<< HEAD
-        "x-ms-version": "2020-12-06"
-=======
         "x-ms-version": "2021-02-12"
->>>>>>> 7e782c87
       },
       "RequestBody": null,
       "StatusCode": 404,
@@ -77,11 +65,7 @@
         "x-ms-client-request-id": "d622c475-e93d-edfa-f2be-665f09ea88ee",
         "x-ms-error-code": "BlobNotFound",
         "x-ms-request-id": "d9deb501-901e-006b-57d2-045d36000000",
-<<<<<<< HEAD
-        "x-ms-version": "2020-12-06"
-=======
         "x-ms-version": "2021-02-12"
->>>>>>> 7e782c87
       },
       "ResponseBody": [
         "﻿<?xml version=\"1.0\" encoding=\"utf-8\"?><Error><Code>BlobNotFound</Code><Message>The specified blob does not exist.\n",
@@ -103,11 +87,7 @@
         "x-ms-client-request-id": "c2043197-7987-368a-8fe7-b684a779a5e7",
         "x-ms-date": "Wed, 17 Feb 2021 02:11:22 GMT",
         "x-ms-return-client-request-id": "true",
-<<<<<<< HEAD
-        "x-ms-version": "2020-12-06"
-=======
         "x-ms-version": "2021-02-12"
->>>>>>> 7e782c87
       },
       "RequestBody": null,
       "StatusCode": 202,
@@ -120,11 +100,7 @@
         ],
         "x-ms-client-request-id": "c2043197-7987-368a-8fe7-b684a779a5e7",
         "x-ms-request-id": "d9deb50a-901e-006b-5ed2-045d36000000",
-<<<<<<< HEAD
-        "x-ms-version": "2020-12-06"
-=======
         "x-ms-version": "2021-02-12"
->>>>>>> 7e782c87
       },
       "ResponseBody": []
     }
