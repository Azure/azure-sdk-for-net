{
  "Entries": [
    {
      "RequestUri": "https://seanmcccanary.blob.core.windows.net/test-container-b8dd8a07-539d-6ca9-51df-3a6ac405af68?restype=container",
      "RequestMethod": "PUT",
      "RequestHeaders": {
        "Authorization": "Sanitized",
        "traceparent": "00-adc75984e6e5584e97c64d24a06c1e78-0fec3fa97054be4e-00",
        "User-Agent": [
          "azsdk-net-Storage.Blobs/12.5.0-dev.20200402.1",
          "(.NET Core 4.6.28325.01; Microsoft Windows 10.0.18362 )"
        ],
        "x-ms-blob-public-access": "container",
        "x-ms-client-request-id": "fbb8371e-104a-cde6-6626-6f46f4897747",
        "x-ms-date": "Thu, 02 Apr 2020 23:45:24 GMT",
        "x-ms-return-client-request-id": "true",
<<<<<<< HEAD
        "x-ms-version": "2019-12-12"
=======
        "x-ms-version": "2020-02-10"
>>>>>>> 60f4876e
      },
      "RequestBody": null,
      "StatusCode": 201,
      "ResponseHeaders": {
        "Content-Length": "0",
        "Date": "Thu, 02 Apr 2020 23:45:23 GMT",
        "ETag": "\u00220x8D7D75FE96A2783\u0022",
        "Last-Modified": "Thu, 02 Apr 2020 23:45:23 GMT",
        "Server": [
          "Windows-Azure-Blob/1.0",
          "Microsoft-HTTPAPI/2.0"
        ],
        "x-ms-client-request-id": "fbb8371e-104a-cde6-6626-6f46f4897747",
        "x-ms-request-id": "c091f083-101e-0078-4048-09ee58000000",
<<<<<<< HEAD
        "x-ms-version": "2019-12-12"
=======
        "x-ms-version": "2020-02-10"
>>>>>>> 60f4876e
      },
      "ResponseBody": []
    },
    {
      "RequestUri": "https://seanmcccanary.blob.core.windows.net/test-container-b8dd8a07-539d-6ca9-51df-3a6ac405af68/test-blob-ad6311a0-6e42-1065-9899-66068233b1aa?comp=lease",
      "RequestMethod": "PUT",
      "RequestHeaders": {
        "Authorization": "Sanitized",
        "traceparent": "00-6d05e381ac17a64485eb4baaa905f29c-522efe03a0b1de43-00",
        "User-Agent": [
          "azsdk-net-Storage.Blobs/12.5.0-dev.20200402.1",
          "(.NET Core 4.6.28325.01; Microsoft Windows 10.0.18362 )"
        ],
        "x-ms-client-request-id": "d622c475-e93d-edfa-f2be-665f09ea88ee",
        "x-ms-date": "Thu, 02 Apr 2020 23:45:24 GMT",
        "x-ms-lease-action": "renew",
        "x-ms-lease-id": "8d4c1e23-b34d-a41e-46e2-647a87aa4fc8",
        "x-ms-return-client-request-id": "true",
<<<<<<< HEAD
        "x-ms-version": "2019-12-12"
=======
        "x-ms-version": "2020-02-10"
>>>>>>> 60f4876e
      },
      "RequestBody": null,
      "StatusCode": 404,
      "ResponseHeaders": {
        "Content-Length": "215",
        "Content-Type": "application/xml",
        "Date": "Thu, 02 Apr 2020 23:45:23 GMT",
        "Server": [
          "Windows-Azure-Blob/1.0",
          "Microsoft-HTTPAPI/2.0"
        ],
        "x-ms-client-request-id": "d622c475-e93d-edfa-f2be-665f09ea88ee",
        "x-ms-error-code": "BlobNotFound",
        "x-ms-request-id": "c091f089-101e-0078-4448-09ee58000000",
<<<<<<< HEAD
        "x-ms-version": "2019-12-12"
=======
        "x-ms-version": "2020-02-10"
>>>>>>> 60f4876e
      },
      "ResponseBody": [
        "\uFEFF\u003C?xml version=\u00221.0\u0022 encoding=\u0022utf-8\u0022?\u003E\u003CError\u003E\u003CCode\u003EBlobNotFound\u003C/Code\u003E\u003CMessage\u003EThe specified blob does not exist.\n",
        "RequestId:c091f089-101e-0078-4448-09ee58000000\n",
        "Time:2020-04-02T23:45:23.5008372Z\u003C/Message\u003E\u003C/Error\u003E"
      ]
    },
    {
      "RequestUri": "https://seanmcccanary.blob.core.windows.net/test-container-b8dd8a07-539d-6ca9-51df-3a6ac405af68?restype=container",
      "RequestMethod": "DELETE",
      "RequestHeaders": {
        "Authorization": "Sanitized",
        "traceparent": "00-c7a239be27986446918e0857bf99e199-00470f112aa55547-00",
        "User-Agent": [
          "azsdk-net-Storage.Blobs/12.5.0-dev.20200402.1",
          "(.NET Core 4.6.28325.01; Microsoft Windows 10.0.18362 )"
        ],
        "x-ms-client-request-id": "c2043197-7987-368a-8fe7-b684a779a5e7",
        "x-ms-date": "Thu, 02 Apr 2020 23:45:24 GMT",
        "x-ms-return-client-request-id": "true",
<<<<<<< HEAD
        "x-ms-version": "2019-12-12"
=======
        "x-ms-version": "2020-02-10"
>>>>>>> 60f4876e
      },
      "RequestBody": null,
      "StatusCode": 202,
      "ResponseHeaders": {
        "Content-Length": "0",
        "Date": "Thu, 02 Apr 2020 23:45:23 GMT",
        "Server": [
          "Windows-Azure-Blob/1.0",
          "Microsoft-HTTPAPI/2.0"
        ],
        "x-ms-client-request-id": "c2043197-7987-368a-8fe7-b684a779a5e7",
        "x-ms-request-id": "c091f08f-101e-0078-4a48-09ee58000000",
<<<<<<< HEAD
        "x-ms-version": "2019-12-12"
=======
        "x-ms-version": "2020-02-10"
>>>>>>> 60f4876e
      },
      "ResponseBody": []
    }
  ],
  "Variables": {
    "RandomSeed": "766660651",
    "Storage_TestConfigDefault": "ProductionTenant\nseanmcccanary\nU2FuaXRpemVk\nhttps://seanmcccanary.blob.core.windows.net\nhttps://seanmcccanary.file.core.windows.net\nhttps://seanmcccanary.queue.core.windows.net\nhttps://seanmcccanary.table.core.windows.net\n\n\n\n\nhttps://seanmcccanary-secondary.blob.core.windows.net\nhttps://seanmcccanary-secondary.file.core.windows.net\nhttps://seanmcccanary-secondary.queue.core.windows.net\nhttps://seanmcccanary-secondary.table.core.windows.net\n\nSanitized\n\n\nCloud\nBlobEndpoint=https://seanmcccanary.blob.core.windows.net/;QueueEndpoint=https://seanmcccanary.queue.core.windows.net/;FileEndpoint=https://seanmcccanary.file.core.windows.net/;BlobSecondaryEndpoint=https://seanmcccanary-secondary.blob.core.windows.net/;QueueSecondaryEndpoint=https://seanmcccanary-secondary.queue.core.windows.net/;FileSecondaryEndpoint=https://seanmcccanary-secondary.file.core.windows.net/;AccountName=seanmcccanary;AccountKey=Sanitized\nseanscope1"
  }
}<|MERGE_RESOLUTION|>--- conflicted
+++ resolved
@@ -14,11 +14,7 @@
         "x-ms-client-request-id": "fbb8371e-104a-cde6-6626-6f46f4897747",
         "x-ms-date": "Thu, 02 Apr 2020 23:45:24 GMT",
         "x-ms-return-client-request-id": "true",
-<<<<<<< HEAD
-        "x-ms-version": "2019-12-12"
-=======
         "x-ms-version": "2020-02-10"
->>>>>>> 60f4876e
       },
       "RequestBody": null,
       "StatusCode": 201,
@@ -33,11 +29,7 @@
         ],
         "x-ms-client-request-id": "fbb8371e-104a-cde6-6626-6f46f4897747",
         "x-ms-request-id": "c091f083-101e-0078-4048-09ee58000000",
-<<<<<<< HEAD
-        "x-ms-version": "2019-12-12"
-=======
         "x-ms-version": "2020-02-10"
->>>>>>> 60f4876e
       },
       "ResponseBody": []
     },
@@ -56,11 +48,7 @@
         "x-ms-lease-action": "renew",
         "x-ms-lease-id": "8d4c1e23-b34d-a41e-46e2-647a87aa4fc8",
         "x-ms-return-client-request-id": "true",
-<<<<<<< HEAD
-        "x-ms-version": "2019-12-12"
-=======
         "x-ms-version": "2020-02-10"
->>>>>>> 60f4876e
       },
       "RequestBody": null,
       "StatusCode": 404,
@@ -75,11 +63,7 @@
         "x-ms-client-request-id": "d622c475-e93d-edfa-f2be-665f09ea88ee",
         "x-ms-error-code": "BlobNotFound",
         "x-ms-request-id": "c091f089-101e-0078-4448-09ee58000000",
-<<<<<<< HEAD
-        "x-ms-version": "2019-12-12"
-=======
         "x-ms-version": "2020-02-10"
->>>>>>> 60f4876e
       },
       "ResponseBody": [
         "\uFEFF\u003C?xml version=\u00221.0\u0022 encoding=\u0022utf-8\u0022?\u003E\u003CError\u003E\u003CCode\u003EBlobNotFound\u003C/Code\u003E\u003CMessage\u003EThe specified blob does not exist.\n",
@@ -100,11 +84,7 @@
         "x-ms-client-request-id": "c2043197-7987-368a-8fe7-b684a779a5e7",
         "x-ms-date": "Thu, 02 Apr 2020 23:45:24 GMT",
         "x-ms-return-client-request-id": "true",
-<<<<<<< HEAD
-        "x-ms-version": "2019-12-12"
-=======
         "x-ms-version": "2020-02-10"
->>>>>>> 60f4876e
       },
       "RequestBody": null,
       "StatusCode": 202,
@@ -117,11 +97,7 @@
         ],
         "x-ms-client-request-id": "c2043197-7987-368a-8fe7-b684a779a5e7",
         "x-ms-request-id": "c091f08f-101e-0078-4a48-09ee58000000",
-<<<<<<< HEAD
-        "x-ms-version": "2019-12-12"
-=======
         "x-ms-version": "2020-02-10"
->>>>>>> 60f4876e
       },
       "ResponseBody": []
     }
