{
  "Entries": [
    {
      "RequestUri": "https://seanmcccanary.blob.core.windows.net/test-container-b34d092f-7a6e-8665-a8fd-5e4e3ace117c?restype=container",
      "RequestMethod": "PUT",
      "RequestHeaders": {
        "Authorization": "Sanitized",
        "traceparent": "00-5dcb987670e8764aab5c7c6faad34781-5949e81fbec7f148-00",
        "User-Agent": [
          "azsdk-net-Storage.Blobs/12.5.0-dev.20200402.1",
          "(.NET Core 4.6.28325.01; Microsoft Windows 10.0.18362 )"
        ],
        "x-ms-blob-public-access": "container",
        "x-ms-client-request-id": "87525607-b1a2-6eb5-8a1d-f5f0ee17155e",
        "x-ms-date": "Thu, 02 Apr 2020 23:43:14 GMT",
        "x-ms-return-client-request-id": "true",
<<<<<<< HEAD
        "x-ms-version": "2019-12-12"
=======
        "x-ms-version": "2020-02-10"
>>>>>>> 60f4876e
      },
      "RequestBody": null,
      "StatusCode": 201,
      "ResponseHeaders": {
        "Content-Length": "0",
        "Date": "Thu, 02 Apr 2020 23:43:12 GMT",
        "ETag": "\u00220x8D7D75F9BF1DD5E\u0022",
        "Last-Modified": "Thu, 02 Apr 2020 23:43:13 GMT",
        "Server": [
          "Windows-Azure-Blob/1.0",
          "Microsoft-HTTPAPI/2.0"
        ],
        "x-ms-client-request-id": "87525607-b1a2-6eb5-8a1d-f5f0ee17155e",
        "x-ms-request-id": "2bf1a81d-f01e-0060-3548-09313f000000",
<<<<<<< HEAD
        "x-ms-version": "2019-12-12"
=======
        "x-ms-version": "2020-02-10"
>>>>>>> 60f4876e
      },
      "ResponseBody": []
    },
    {
      "RequestUri": "https://seanmcccanary.blob.core.windows.net/test-container-b34d092f-7a6e-8665-a8fd-5e4e3ace117c/test-blob-51fb59ce-430d-e801-d8b5-a3587517d380?comp=metadata",
      "RequestMethod": "PUT",
      "RequestHeaders": {
        "Authorization": "Sanitized",
        "traceparent": "00-8cdd877d73bbaf42bf3c68051c5328da-3effdb2bc337094e-00",
        "User-Agent": [
          "azsdk-net-Storage.Blobs/12.5.0-dev.20200402.1",
          "(.NET Core 4.6.28325.01; Microsoft Windows 10.0.18362 )"
        ],
        "x-ms-client-request-id": "597fa600-c72c-c353-5469-aeed0d5df873",
        "x-ms-date": "Thu, 02 Apr 2020 23:43:14 GMT",
        "x-ms-meta-Capital": "letter",
        "x-ms-meta-foo": "bar",
        "x-ms-meta-meta": "data",
        "x-ms-meta-UPPER": "case",
        "x-ms-return-client-request-id": "true",
<<<<<<< HEAD
        "x-ms-version": "2019-12-12"
=======
        "x-ms-version": "2020-02-10"
>>>>>>> 60f4876e
      },
      "RequestBody": null,
      "StatusCode": 404,
      "ResponseHeaders": {
        "Content-Length": "215",
        "Content-Type": "application/xml",
        "Date": "Thu, 02 Apr 2020 23:43:13 GMT",
        "Server": [
          "Windows-Azure-Blob/1.0",
          "Microsoft-HTTPAPI/2.0"
        ],
        "x-ms-client-request-id": "597fa600-c72c-c353-5469-aeed0d5df873",
        "x-ms-error-code": "BlobNotFound",
        "x-ms-request-id": "2bf1a82b-f01e-0060-4148-09313f000000",
<<<<<<< HEAD
        "x-ms-version": "2019-12-12"
=======
        "x-ms-version": "2020-02-10"
>>>>>>> 60f4876e
      },
      "ResponseBody": [
        "\uFEFF\u003C?xml version=\u00221.0\u0022 encoding=\u0022utf-8\u0022?\u003E\u003CError\u003E\u003CCode\u003EBlobNotFound\u003C/Code\u003E\u003CMessage\u003EThe specified blob does not exist.\n",
        "RequestId:2bf1a82b-f01e-0060-4148-09313f000000\n",
        "Time:2020-04-02T23:43:13.5279435Z\u003C/Message\u003E\u003C/Error\u003E"
      ]
    },
    {
      "RequestUri": "https://seanmcccanary.blob.core.windows.net/test-container-b34d092f-7a6e-8665-a8fd-5e4e3ace117c?restype=container",
      "RequestMethod": "DELETE",
      "RequestHeaders": {
        "Authorization": "Sanitized",
        "traceparent": "00-78fbbcb8ba8889408bd735dbf688c55a-5cad26562efcb140-00",
        "User-Agent": [
          "azsdk-net-Storage.Blobs/12.5.0-dev.20200402.1",
          "(.NET Core 4.6.28325.01; Microsoft Windows 10.0.18362 )"
        ],
        "x-ms-client-request-id": "cf57aa0c-7997-1d54-a983-8f12dbeca3bc",
        "x-ms-date": "Thu, 02 Apr 2020 23:43:14 GMT",
        "x-ms-return-client-request-id": "true",
<<<<<<< HEAD
        "x-ms-version": "2019-12-12"
=======
        "x-ms-version": "2020-02-10"
>>>>>>> 60f4876e
      },
      "RequestBody": null,
      "StatusCode": 202,
      "ResponseHeaders": {
        "Content-Length": "0",
        "Date": "Thu, 02 Apr 2020 23:43:13 GMT",
        "Server": [
          "Windows-Azure-Blob/1.0",
          "Microsoft-HTTPAPI/2.0"
        ],
        "x-ms-client-request-id": "cf57aa0c-7997-1d54-a983-8f12dbeca3bc",
        "x-ms-request-id": "2bf1a83d-f01e-0060-5248-09313f000000",
<<<<<<< HEAD
        "x-ms-version": "2019-12-12"
=======
        "x-ms-version": "2020-02-10"
>>>>>>> 60f4876e
      },
      "ResponseBody": []
    }
  ],
  "Variables": {
    "RandomSeed": "840225664",
    "Storage_TestConfigDefault": "ProductionTenant\nseanmcccanary\nU2FuaXRpemVk\nhttps://seanmcccanary.blob.core.windows.net\nhttps://seanmcccanary.file.core.windows.net\nhttps://seanmcccanary.queue.core.windows.net\nhttps://seanmcccanary.table.core.windows.net\n\n\n\n\nhttps://seanmcccanary-secondary.blob.core.windows.net\nhttps://seanmcccanary-secondary.file.core.windows.net\nhttps://seanmcccanary-secondary.queue.core.windows.net\nhttps://seanmcccanary-secondary.table.core.windows.net\n\nSanitized\n\n\nCloud\nBlobEndpoint=https://seanmcccanary.blob.core.windows.net/;QueueEndpoint=https://seanmcccanary.queue.core.windows.net/;FileEndpoint=https://seanmcccanary.file.core.windows.net/;BlobSecondaryEndpoint=https://seanmcccanary-secondary.blob.core.windows.net/;QueueSecondaryEndpoint=https://seanmcccanary-secondary.queue.core.windows.net/;FileSecondaryEndpoint=https://seanmcccanary-secondary.file.core.windows.net/;AccountName=seanmcccanary;AccountKey=Sanitized\nseanscope1"
  }
}<|MERGE_RESOLUTION|>--- conflicted
+++ resolved
@@ -14,11 +14,7 @@
         "x-ms-client-request-id": "87525607-b1a2-6eb5-8a1d-f5f0ee17155e",
         "x-ms-date": "Thu, 02 Apr 2020 23:43:14 GMT",
         "x-ms-return-client-request-id": "true",
-<<<<<<< HEAD
-        "x-ms-version": "2019-12-12"
-=======
         "x-ms-version": "2020-02-10"
->>>>>>> 60f4876e
       },
       "RequestBody": null,
       "StatusCode": 201,
@@ -33,11 +29,7 @@
         ],
         "x-ms-client-request-id": "87525607-b1a2-6eb5-8a1d-f5f0ee17155e",
         "x-ms-request-id": "2bf1a81d-f01e-0060-3548-09313f000000",
-<<<<<<< HEAD
-        "x-ms-version": "2019-12-12"
-=======
         "x-ms-version": "2020-02-10"
->>>>>>> 60f4876e
       },
       "ResponseBody": []
     },
@@ -58,11 +50,7 @@
         "x-ms-meta-meta": "data",
         "x-ms-meta-UPPER": "case",
         "x-ms-return-client-request-id": "true",
-<<<<<<< HEAD
-        "x-ms-version": "2019-12-12"
-=======
         "x-ms-version": "2020-02-10"
->>>>>>> 60f4876e
       },
       "RequestBody": null,
       "StatusCode": 404,
@@ -77,11 +65,7 @@
         "x-ms-client-request-id": "597fa600-c72c-c353-5469-aeed0d5df873",
         "x-ms-error-code": "BlobNotFound",
         "x-ms-request-id": "2bf1a82b-f01e-0060-4148-09313f000000",
-<<<<<<< HEAD
-        "x-ms-version": "2019-12-12"
-=======
         "x-ms-version": "2020-02-10"
->>>>>>> 60f4876e
       },
       "ResponseBody": [
         "\uFEFF\u003C?xml version=\u00221.0\u0022 encoding=\u0022utf-8\u0022?\u003E\u003CError\u003E\u003CCode\u003EBlobNotFound\u003C/Code\u003E\u003CMessage\u003EThe specified blob does not exist.\n",
@@ -102,11 +86,7 @@
         "x-ms-client-request-id": "cf57aa0c-7997-1d54-a983-8f12dbeca3bc",
         "x-ms-date": "Thu, 02 Apr 2020 23:43:14 GMT",
         "x-ms-return-client-request-id": "true",
-<<<<<<< HEAD
-        "x-ms-version": "2019-12-12"
-=======
         "x-ms-version": "2020-02-10"
->>>>>>> 60f4876e
       },
       "RequestBody": null,
       "StatusCode": 202,
@@ -119,11 +99,7 @@
         ],
         "x-ms-client-request-id": "cf57aa0c-7997-1d54-a983-8f12dbeca3bc",
         "x-ms-request-id": "2bf1a83d-f01e-0060-5248-09313f000000",
-<<<<<<< HEAD
-        "x-ms-version": "2019-12-12"
-=======
         "x-ms-version": "2020-02-10"
->>>>>>> 60f4876e
       },
       "ResponseBody": []
     }
