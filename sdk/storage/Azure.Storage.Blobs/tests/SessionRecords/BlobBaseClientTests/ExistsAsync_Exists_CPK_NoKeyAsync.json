--- conflicted
+++ resolved
@@ -12,11 +12,7 @@
         "x-ms-client-request-id": "e69ffb50-3b5f-cdf4-d1b5-3001fca5637e",
         "x-ms-date": "Wed, 14 Apr 2021 14:20:28 GMT",
         "x-ms-return-client-request-id": "true",
-<<<<<<< HEAD
-        "x-ms-version": "2020-12-06"
-=======
         "x-ms-version": "2021-02-12"
->>>>>>> 7e782c87
       },
       "RequestBody": null,
       "StatusCode": 201,
@@ -28,11 +24,7 @@
         "Server": "Windows-Azure-Blob/1.0 Microsoft-HTTPAPI/2.0",
         "x-ms-client-request-id": "e69ffb50-3b5f-cdf4-d1b5-3001fca5637e",
         "x-ms-request-id": "6c2cbd02-f01e-001f-3e39-3169c6000000",
-<<<<<<< HEAD
-        "x-ms-version": "2020-12-06"
-=======
         "x-ms-version": "2021-02-12"
->>>>>>> 7e782c87
       },
       "ResponseBody": []
     },
@@ -52,11 +44,7 @@
         "x-ms-encryption-key": "rpcrL6wW9dMXKv7Ha8JT5c1A5V8ozCMUuvZbLIeE5xw=",
         "x-ms-encryption-key-sha256": "TNTkHF6GBpKYcgOBpaJ++IXcXOgXGoFvmFhuN1HeBhE=",
         "x-ms-return-client-request-id": "true",
-<<<<<<< HEAD
-        "x-ms-version": "2020-12-06"
-=======
         "x-ms-version": "2021-02-12"
->>>>>>> 7e782c87
       },
       "RequestBody": null,
       "StatusCode": 201,
@@ -70,11 +58,7 @@
         "x-ms-encryption-key-sha256": "TNTkHF6GBpKYcgOBpaJ++IXcXOgXGoFvmFhuN1HeBhE=",
         "x-ms-request-id": "6c2cbd3e-f01e-001f-7139-3169c6000000",
         "x-ms-request-server-encrypted": "true",
-<<<<<<< HEAD
-        "x-ms-version": "2020-12-06",
-=======
         "x-ms-version": "2021-02-12",
->>>>>>> 7e782c87
         "x-ms-version-id": "2021-04-14T14:20:29.6811037Z"
       },
       "ResponseBody": []
@@ -90,11 +74,7 @@
         "x-ms-client-request-id": "b84d93b8-40e0-ea4c-e171-f063be1b8b65",
         "x-ms-date": "Wed, 14 Apr 2021 14:20:29 GMT",
         "x-ms-return-client-request-id": "true",
-<<<<<<< HEAD
-        "x-ms-version": "2020-12-06"
-=======
         "x-ms-version": "2021-02-12"
->>>>>>> 7e782c87
       },
       "RequestBody": null,
       "StatusCode": 409,
@@ -105,11 +85,7 @@
         "x-ms-client-request-id": "b84d93b8-40e0-ea4c-e171-f063be1b8b65",
         "x-ms-error-code": "BlobUsesCustomerSpecifiedEncryption",
         "x-ms-request-id": "6c2cbd55-f01e-001f-0539-3169c6000000",
-<<<<<<< HEAD
-        "x-ms-version": "2020-12-06"
-=======
         "x-ms-version": "2021-02-12"
->>>>>>> 7e782c87
       },
       "ResponseBody": []
     },
@@ -124,11 +100,7 @@
         "x-ms-client-request-id": "27fd3541-927a-01b2-953c-95fefd07da51",
         "x-ms-date": "Wed, 14 Apr 2021 14:20:29 GMT",
         "x-ms-return-client-request-id": "true",
-<<<<<<< HEAD
-        "x-ms-version": "2020-12-06"
-=======
         "x-ms-version": "2021-02-12"
->>>>>>> 7e782c87
       },
       "RequestBody": null,
       "StatusCode": 202,
@@ -138,11 +110,7 @@
         "Server": "Windows-Azure-Blob/1.0 Microsoft-HTTPAPI/2.0",
         "x-ms-client-request-id": "27fd3541-927a-01b2-953c-95fefd07da51",
         "x-ms-request-id": "6c2cbd62-f01e-001f-1139-3169c6000000",
-<<<<<<< HEAD
-        "x-ms-version": "2020-12-06"
-=======
         "x-ms-version": "2021-02-12"
->>>>>>> 7e782c87
       },
       "ResponseBody": []
     }
