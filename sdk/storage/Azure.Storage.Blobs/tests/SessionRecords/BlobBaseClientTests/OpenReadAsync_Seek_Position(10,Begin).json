--- conflicted
+++ resolved
@@ -12,11 +12,7 @@
         "x-ms-client-request-id": "fdb10aa7-8504-461c-0953-415736f49b05",
         "x-ms-date": "Mon, 24 May 2021 22:46:45 GMT",
         "x-ms-return-client-request-id": "true",
-<<<<<<< HEAD
-         "x-ms-version": "2020-10-02"
-=======
-        "x-ms-version": "2020-08-04"
->>>>>>> 41beb1fe
+        "x-ms-version": "2020-10-02"
       },
       "RequestBody": null,
       "StatusCode": 201,
@@ -27,13 +23,8 @@
         "Last-Modified": "Mon, 24 May 2021 22:46:45 GMT",
         "Server": "Windows-Azure-Blob/1.0 Microsoft-HTTPAPI/2.0",
         "x-ms-client-request-id": "fdb10aa7-8504-461c-0953-415736f49b05",
-<<<<<<< HEAD
-        "x-ms-request-id": "e15149d7-301e-0072-335d-05dd8d000000",
-         "x-ms-version": "2020-10-02"
-=======
         "x-ms-request-id": "dcc98733-b01e-0073-7fee-509222000000",
-        "x-ms-version": "2020-08-04"
->>>>>>> 41beb1fe
+        "x-ms-version": "2020-10-02"
       },
       "ResponseBody": []
     },
@@ -51,11 +42,7 @@
         "x-ms-client-request-id": "6c2b90c6-a909-720f-79dc-9ef4a172ab22",
         "x-ms-date": "Mon, 24 May 2021 22:46:45 GMT",
         "x-ms-return-client-request-id": "true",
-<<<<<<< HEAD
-         "x-ms-version": "2020-10-02"
-=======
-        "x-ms-version": "2020-08-04"
->>>>>>> 41beb1fe
+        "x-ms-version": "2020-10-02"
       },
       "RequestBody": "AHnRHezcbLB/TtEmsnERHWtUI8LRFRQbUzSCoxkhxj1Q0BThXPeHyp0Afraz9ZSYQiTs4dDYNOtktcq3WcmWXYeU1eJcL8FzzFkk0JZeZ12g6mH1NeRseJspfKYtz3DUaSAvHyCyOxJjeBV3s2NUBk5tFm9noSiiJ11GM7IaRvzoUGd2Lkg87q5OkrzP9cQ31HZYv7gAbMj3jPfDawhgSDIYjmP83tcFMCjAGQ5s0zKYDl88wYZD6OOefqJQeYKm7kmJtmZgO/WeUo6QQFK5i7nFKl2pI4ar1aZ/XWA1tLelGivE4hzLN9NpnW/4s6iQ5PPpi04l/MrC3uHA4N2VaZ7W6iUn9aic\u002BfOKP4YXsyH\u002B73ltTClpfx1hAQM7C1b11DPQIciCae9KTJJam71Dqiu/wfFkKB10bWsHxvOkYe2clGtSRpFZe4aJIv\u002BWDuRgHVbYe0plkawWXLRdeqL8peqlvgdS8WSZZUVr2gUe3l6Gp6mczOaiNwO/POrd/ADjjX0U8VDdDivyPhUE\u002Bbam\u002BH1V1tP5X9kEAocDkrR5u2lEiE2ICewOqZl9qY3Qnj1NGERtiCYt6S2jEO/J2Xt2eYOsv3FoHu6QRyw6fLZLM2NJtnpwCzNCF54f5Pn9RdAdBi8KJN7M5PpV3EH582x3WNyLfyIABm1QaajSSDn1kwFcHHaGQQ\u002BFfdGAGi/xSSMxqIwdcsWtHQDBubo2\u002BZzAYEk/ndf28RbMBgJRgOs\u002BXiCEoaCs2CE8rv91xIdUT4M1v7rmsqtMOrZ2UGvCXJwUg1uasVj7E4cnAu7YgC2Od7d\u002BHMEwWKt0OGbpNoe1eVJiYUEsup0rOasyvq\u002B8dLmJ59i0Qz/a5CqvJnjxEt0AcoicdR/sYr0ZUuMW/Zr8t8SsYE6uATUTh3wWfJMkOifOMkwmIP\u002BanYUbmvBcxOaQs260RbGOUXBSie2j1eUp9Bi8SMtO1ZfFEsPIk2dFtsKVhcglcPV1P\u002BHb05cR9sef8aXYoHwbQt7X7zLuxb0JDdIqDVAdBIQjRgjqcgH/sxv7KaLBbBVGekLqTYDChnkj0cbE5\u002Bl2guwgtFl0MdDd1zwX8pwbSKG85JMNM7YEYb\u002BPxqA7Oswxhaa1oLi70UhyDXVDqpTcB4klBwJWaE81HFKa5WovoZ1w5W32ZqfoABJKmyZAwLYrsr8XFjLJ2xxWf4RlIezeQ2vY08Um5qHiPAbwDM0p9FucbjKrF4tqpgpRn\u002BYjg98la1e6aOzxBMwdNdor2c5PLYooybO6MivgbS271Ua7vrknyqB1boxvq2lmjeKxPs07AXFb\u002Brosazks2vq/Ni\u002BFYnYgAw4u2b/\u002BuR5JU6RILi9ff9PVX8P/\u002B19nSQ==",
       "StatusCode": 201,
@@ -70,12 +57,7 @@
         "x-ms-content-crc64": "KK4xw/LLxec=",
         "x-ms-request-id": "dcc98758-b01e-0073-1bee-509222000000",
         "x-ms-request-server-encrypted": "true",
-<<<<<<< HEAD
-         "x-ms-version": "2020-10-02",
-        "x-ms-version-id": "2021-02-17T18:45:09.2233292Z"
-=======
-        "x-ms-version": "2020-08-04"
->>>>>>> 41beb1fe
+        "x-ms-version": "2020-10-02"
       },
       "ResponseBody": []
     },
@@ -90,11 +72,7 @@
         "x-ms-client-request-id": "98460f32-f087-f238-d3a4-1b070dd7be43",
         "x-ms-date": "Mon, 24 May 2021 22:46:45 GMT",
         "x-ms-return-client-request-id": "true",
-<<<<<<< HEAD
-         "x-ms-version": "2020-10-02"
-=======
-        "x-ms-version": "2020-08-04"
->>>>>>> 41beb1fe
+        "x-ms-version": "2020-10-02"
       },
       "RequestBody": null,
       "StatusCode": 200,
@@ -118,12 +96,7 @@
         "x-ms-lease-status": "unlocked",
         "x-ms-request-id": "dcc98783-b01e-0073-3aee-509222000000",
         "x-ms-server-encrypted": "true",
-<<<<<<< HEAD
-         "x-ms-version": "2020-10-02",
-        "x-ms-version-id": "2021-02-17T18:45:09.2233292Z"
-=======
-        "x-ms-version": "2020-08-04"
->>>>>>> 41beb1fe
+        "x-ms-version": "2020-10-02"
       },
       "ResponseBody": []
     },
@@ -139,11 +112,7 @@
         "x-ms-date": "Mon, 24 May 2021 22:46:45 GMT",
         "x-ms-range": "bytes=0-4194303",
         "x-ms-return-client-request-id": "true",
-<<<<<<< HEAD
-         "x-ms-version": "2020-10-02"
-=======
-        "x-ms-version": "2020-08-04"
->>>>>>> 41beb1fe
+        "x-ms-version": "2020-10-02"
       },
       "RequestBody": null,
       "StatusCode": 206,
@@ -166,12 +135,7 @@
         "x-ms-lease-status": "unlocked",
         "x-ms-request-id": "dcc987ad-b01e-0073-5cee-509222000000",
         "x-ms-server-encrypted": "true",
-<<<<<<< HEAD
-         "x-ms-version": "2020-10-02",
-        "x-ms-version-id": "2021-02-17T18:45:09.2233292Z"
-=======
-        "x-ms-version": "2020-08-04"
->>>>>>> 41beb1fe
+        "x-ms-version": "2020-10-02"
       },
       "ResponseBody": "AHnRHezcbLB/TtEmsnERHWtUI8LRFRQbUzSCoxkhxj1Q0BThXPeHyp0Afraz9ZSYQiTs4dDYNOtktcq3WcmWXYeU1eJcL8FzzFkk0JZeZ12g6mH1NeRseJspfKYtz3DUaSAvHyCyOxJjeBV3s2NUBk5tFm9noSiiJ11GM7IaRvzoUGd2Lkg87q5OkrzP9cQ31HZYv7gAbMj3jPfDawhgSDIYjmP83tcFMCjAGQ5s0zKYDl88wYZD6OOefqJQeYKm7kmJtmZgO/WeUo6QQFK5i7nFKl2pI4ar1aZ/XWA1tLelGivE4hzLN9NpnW/4s6iQ5PPpi04l/MrC3uHA4N2VaZ7W6iUn9aic\u002BfOKP4YXsyH\u002B73ltTClpfx1hAQM7C1b11DPQIciCae9KTJJam71Dqiu/wfFkKB10bWsHxvOkYe2clGtSRpFZe4aJIv\u002BWDuRgHVbYe0plkawWXLRdeqL8peqlvgdS8WSZZUVr2gUe3l6Gp6mczOaiNwO/POrd/ADjjX0U8VDdDivyPhUE\u002Bbam\u002BH1V1tP5X9kEAocDkrR5u2lEiE2ICewOqZl9qY3Qnj1NGERtiCYt6S2jEO/J2Xt2eYOsv3FoHu6QRyw6fLZLM2NJtnpwCzNCF54f5Pn9RdAdBi8KJN7M5PpV3EH582x3WNyLfyIABm1QaajSSDn1kwFcHHaGQQ\u002BFfdGAGi/xSSMxqIwdcsWtHQDBubo2\u002BZzAYEk/ndf28RbMBgJRgOs\u002BXiCEoaCs2CE8rv91xIdUT4M1v7rmsqtMOrZ2UGvCXJwUg1uasVj7E4cnAu7YgC2Od7d\u002BHMEwWKt0OGbpNoe1eVJiYUEsup0rOasyvq\u002B8dLmJ59i0Qz/a5CqvJnjxEt0AcoicdR/sYr0ZUuMW/Zr8t8SsYE6uATUTh3wWfJMkOifOMkwmIP\u002BanYUbmvBcxOaQs260RbGOUXBSie2j1eUp9Bi8SMtO1ZfFEsPIk2dFtsKVhcglcPV1P\u002BHb05cR9sef8aXYoHwbQt7X7zLuxb0JDdIqDVAdBIQjRgjqcgH/sxv7KaLBbBVGekLqTYDChnkj0cbE5\u002Bl2guwgtFl0MdDd1zwX8pwbSKG85JMNM7YEYb\u002BPxqA7Oswxhaa1oLi70UhyDXVDqpTcB4klBwJWaE81HFKa5WovoZ1w5W32ZqfoABJKmyZAwLYrsr8XFjLJ2xxWf4RlIezeQ2vY08Um5qHiPAbwDM0p9FucbjKrF4tqpgpRn\u002BYjg98la1e6aOzxBMwdNdor2c5PLYooybO6MivgbS271Ua7vrknyqB1boxvq2lmjeKxPs07AXFb\u002Brosazks2vq/Ni\u002BFYnYgAw4u2b/\u002BuR5JU6RILi9ff9PVX8P/\u002B19nSQ=="
     },
@@ -186,11 +150,7 @@
         "x-ms-client-request-id": "dde5cb63-2c15-9d16-f2ee-e64da9c53bcb",
         "x-ms-date": "Mon, 24 May 2021 22:46:46 GMT",
         "x-ms-return-client-request-id": "true",
-<<<<<<< HEAD
-         "x-ms-version": "2020-10-02"
-=======
-        "x-ms-version": "2020-08-04"
->>>>>>> 41beb1fe
+        "x-ms-version": "2020-10-02"
       },
       "RequestBody": null,
       "StatusCode": 202,
@@ -199,13 +159,8 @@
         "Date": "Mon, 24 May 2021 22:46:48 GMT",
         "Server": "Windows-Azure-Blob/1.0 Microsoft-HTTPAPI/2.0",
         "x-ms-client-request-id": "dde5cb63-2c15-9d16-f2ee-e64da9c53bcb",
-<<<<<<< HEAD
-        "x-ms-request-id": "e15149e8-301e-0072-3f5d-05dd8d000000",
-         "x-ms-version": "2020-10-02"
-=======
         "x-ms-request-id": "dcc987d4-b01e-0073-7dee-509222000000",
-        "x-ms-version": "2020-08-04"
->>>>>>> 41beb1fe
+        "x-ms-version": "2020-10-02"
       },
       "ResponseBody": []
     }
