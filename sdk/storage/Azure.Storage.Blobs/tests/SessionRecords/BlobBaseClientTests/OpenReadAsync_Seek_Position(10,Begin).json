--- conflicted
+++ resolved
@@ -12,11 +12,7 @@
         "x-ms-client-request-id": "fdb10aa7-8504-461c-0953-415736f49b05",
         "x-ms-date": "Mon, 24 May 2021 22:46:45 GMT",
         "x-ms-return-client-request-id": "true",
-<<<<<<< HEAD
-        "x-ms-version": "2020-12-06"
-=======
         "x-ms-version": "2021-02-12"
->>>>>>> 7e782c87
       },
       "RequestBody": null,
       "StatusCode": 201,
@@ -28,11 +24,7 @@
         "Server": "Windows-Azure-Blob/1.0 Microsoft-HTTPAPI/2.0",
         "x-ms-client-request-id": "fdb10aa7-8504-461c-0953-415736f49b05",
         "x-ms-request-id": "dcc98733-b01e-0073-7fee-509222000000",
-<<<<<<< HEAD
-        "x-ms-version": "2020-12-06"
-=======
         "x-ms-version": "2021-02-12"
->>>>>>> 7e782c87
       },
       "ResponseBody": []
     },
@@ -50,11 +42,7 @@
         "x-ms-client-request-id": "6c2b90c6-a909-720f-79dc-9ef4a172ab22",
         "x-ms-date": "Mon, 24 May 2021 22:46:45 GMT",
         "x-ms-return-client-request-id": "true",
-<<<<<<< HEAD
-        "x-ms-version": "2020-12-06"
-=======
         "x-ms-version": "2021-02-12"
->>>>>>> 7e782c87
       },
       "RequestBody": "AHnRHezcbLB/TtEmsnERHWtUI8LRFRQbUzSCoxkhxj1Q0BThXPeHyp0Afraz9ZSYQiTs4dDYNOtktcq3WcmWXYeU1eJcL8FzzFkk0JZeZ12g6mH1NeRseJspfKYtz3DUaSAvHyCyOxJjeBV3s2NUBk5tFm9noSiiJ11GM7IaRvzoUGd2Lkg87q5OkrzP9cQ31HZYv7gAbMj3jPfDawhgSDIYjmP83tcFMCjAGQ5s0zKYDl88wYZD6OOefqJQeYKm7kmJtmZgO/WeUo6QQFK5i7nFKl2pI4ar1aZ/XWA1tLelGivE4hzLN9NpnW/4s6iQ5PPpi04l/MrC3uHA4N2VaZ7W6iUn9aic+fOKP4YXsyH+73ltTClpfx1hAQM7C1b11DPQIciCae9KTJJam71Dqiu/wfFkKB10bWsHxvOkYe2clGtSRpFZe4aJIv+WDuRgHVbYe0plkawWXLRdeqL8peqlvgdS8WSZZUVr2gUe3l6Gp6mczOaiNwO/POrd/ADjjX0U8VDdDivyPhUE+bam+H1V1tP5X9kEAocDkrR5u2lEiE2ICewOqZl9qY3Qnj1NGERtiCYt6S2jEO/J2Xt2eYOsv3FoHu6QRyw6fLZLM2NJtnpwCzNCF54f5Pn9RdAdBi8KJN7M5PpV3EH582x3WNyLfyIABm1QaajSSDn1kwFcHHaGQQ+FfdGAGi/xSSMxqIwdcsWtHQDBubo2+ZzAYEk/ndf28RbMBgJRgOs+XiCEoaCs2CE8rv91xIdUT4M1v7rmsqtMOrZ2UGvCXJwUg1uasVj7E4cnAu7YgC2Od7d+HMEwWKt0OGbpNoe1eVJiYUEsup0rOasyvq+8dLmJ59i0Qz/a5CqvJnjxEt0AcoicdR/sYr0ZUuMW/Zr8t8SsYE6uATUTh3wWfJMkOifOMkwmIP+anYUbmvBcxOaQs260RbGOUXBSie2j1eUp9Bi8SMtO1ZfFEsPIk2dFtsKVhcglcPV1P+Hb05cR9sef8aXYoHwbQt7X7zLuxb0JDdIqDVAdBIQjRgjqcgH/sxv7KaLBbBVGekLqTYDChnkj0cbE5+l2guwgtFl0MdDd1zwX8pwbSKG85JMNM7YEYb+PxqA7Oswxhaa1oLi70UhyDXVDqpTcB4klBwJWaE81HFKa5WovoZ1w5W32ZqfoABJKmyZAwLYrsr8XFjLJ2xxWf4RlIezeQ2vY08Um5qHiPAbwDM0p9FucbjKrF4tqpgpRn+Yjg98la1e6aOzxBMwdNdor2c5PLYooybO6MivgbS271Ua7vrknyqB1boxvq2lmjeKxPs07AXFb+rosazks2vq/Ni+FYnYgAw4u2b/+uR5JU6RILi9ff9PVX8P/+19nSQ==",
       "StatusCode": 201,
@@ -69,11 +57,7 @@
         "x-ms-content-crc64": "KK4xw/LLxec=",
         "x-ms-request-id": "dcc98758-b01e-0073-1bee-509222000000",
         "x-ms-request-server-encrypted": "true",
-<<<<<<< HEAD
-        "x-ms-version": "2020-12-06"
-=======
         "x-ms-version": "2021-02-12"
->>>>>>> 7e782c87
       },
       "ResponseBody": []
     },
@@ -88,11 +72,7 @@
         "x-ms-client-request-id": "98460f32-f087-f238-d3a4-1b070dd7be43",
         "x-ms-date": "Mon, 24 May 2021 22:46:45 GMT",
         "x-ms-return-client-request-id": "true",
-<<<<<<< HEAD
-        "x-ms-version": "2020-12-06"
-=======
         "x-ms-version": "2021-02-12"
->>>>>>> 7e782c87
       },
       "RequestBody": null,
       "StatusCode": 200,
@@ -116,11 +96,7 @@
         "x-ms-lease-status": "unlocked",
         "x-ms-request-id": "dcc98783-b01e-0073-3aee-509222000000",
         "x-ms-server-encrypted": "true",
-<<<<<<< HEAD
-        "x-ms-version": "2020-12-06"
-=======
         "x-ms-version": "2021-02-12"
->>>>>>> 7e782c87
       },
       "ResponseBody": []
     },
@@ -136,11 +112,7 @@
         "x-ms-date": "Mon, 24 May 2021 22:46:45 GMT",
         "x-ms-range": "bytes=0-4194303",
         "x-ms-return-client-request-id": "true",
-<<<<<<< HEAD
-        "x-ms-version": "2020-12-06"
-=======
         "x-ms-version": "2021-02-12"
->>>>>>> 7e782c87
       },
       "RequestBody": null,
       "StatusCode": 206,
@@ -163,11 +135,7 @@
         "x-ms-lease-status": "unlocked",
         "x-ms-request-id": "dcc987ad-b01e-0073-5cee-509222000000",
         "x-ms-server-encrypted": "true",
-<<<<<<< HEAD
-        "x-ms-version": "2020-12-06"
-=======
         "x-ms-version": "2021-02-12"
->>>>>>> 7e782c87
       },
       "ResponseBody": "AHnRHezcbLB/TtEmsnERHWtUI8LRFRQbUzSCoxkhxj1Q0BThXPeHyp0Afraz9ZSYQiTs4dDYNOtktcq3WcmWXYeU1eJcL8FzzFkk0JZeZ12g6mH1NeRseJspfKYtz3DUaSAvHyCyOxJjeBV3s2NUBk5tFm9noSiiJ11GM7IaRvzoUGd2Lkg87q5OkrzP9cQ31HZYv7gAbMj3jPfDawhgSDIYjmP83tcFMCjAGQ5s0zKYDl88wYZD6OOefqJQeYKm7kmJtmZgO/WeUo6QQFK5i7nFKl2pI4ar1aZ/XWA1tLelGivE4hzLN9NpnW/4s6iQ5PPpi04l/MrC3uHA4N2VaZ7W6iUn9aic+fOKP4YXsyH+73ltTClpfx1hAQM7C1b11DPQIciCae9KTJJam71Dqiu/wfFkKB10bWsHxvOkYe2clGtSRpFZe4aJIv+WDuRgHVbYe0plkawWXLRdeqL8peqlvgdS8WSZZUVr2gUe3l6Gp6mczOaiNwO/POrd/ADjjX0U8VDdDivyPhUE+bam+H1V1tP5X9kEAocDkrR5u2lEiE2ICewOqZl9qY3Qnj1NGERtiCYt6S2jEO/J2Xt2eYOsv3FoHu6QRyw6fLZLM2NJtnpwCzNCF54f5Pn9RdAdBi8KJN7M5PpV3EH582x3WNyLfyIABm1QaajSSDn1kwFcHHaGQQ+FfdGAGi/xSSMxqIwdcsWtHQDBubo2+ZzAYEk/ndf28RbMBgJRgOs+XiCEoaCs2CE8rv91xIdUT4M1v7rmsqtMOrZ2UGvCXJwUg1uasVj7E4cnAu7YgC2Od7d+HMEwWKt0OGbpNoe1eVJiYUEsup0rOasyvq+8dLmJ59i0Qz/a5CqvJnjxEt0AcoicdR/sYr0ZUuMW/Zr8t8SsYE6uATUTh3wWfJMkOifOMkwmIP+anYUbmvBcxOaQs260RbGOUXBSie2j1eUp9Bi8SMtO1ZfFEsPIk2dFtsKVhcglcPV1P+Hb05cR9sef8aXYoHwbQt7X7zLuxb0JDdIqDVAdBIQjRgjqcgH/sxv7KaLBbBVGekLqTYDChnkj0cbE5+l2guwgtFl0MdDd1zwX8pwbSKG85JMNM7YEYb+PxqA7Oswxhaa1oLi70UhyDXVDqpTcB4klBwJWaE81HFKa5WovoZ1w5W32ZqfoABJKmyZAwLYrsr8XFjLJ2xxWf4RlIezeQ2vY08Um5qHiPAbwDM0p9FucbjKrF4tqpgpRn+Yjg98la1e6aOzxBMwdNdor2c5PLYooybO6MivgbS271Ua7vrknyqB1boxvq2lmjeKxPs07AXFb+rosazks2vq/Ni+FYnYgAw4u2b/+uR5JU6RILi9ff9PVX8P/+19nSQ=="
     },
@@ -182,11 +150,7 @@
         "x-ms-client-request-id": "dde5cb63-2c15-9d16-f2ee-e64da9c53bcb",
         "x-ms-date": "Mon, 24 May 2021 22:46:46 GMT",
         "x-ms-return-client-request-id": "true",
-<<<<<<< HEAD
-        "x-ms-version": "2020-12-06"
-=======
         "x-ms-version": "2021-02-12"
->>>>>>> 7e782c87
       },
       "RequestBody": null,
       "StatusCode": 202,
@@ -196,11 +160,7 @@
         "Server": "Windows-Azure-Blob/1.0 Microsoft-HTTPAPI/2.0",
         "x-ms-client-request-id": "dde5cb63-2c15-9d16-f2ee-e64da9c53bcb",
         "x-ms-request-id": "dcc987d4-b01e-0073-7dee-509222000000",
-<<<<<<< HEAD
-        "x-ms-version": "2020-12-06"
-=======
         "x-ms-version": "2021-02-12"
->>>>>>> 7e782c87
       },
       "ResponseBody": []
     }
