--- conflicted
+++ resolved
@@ -1,31 +1,16 @@
 {
   "Entries": [
     {
-<<<<<<< HEAD
-      "RequestUri": "https://amandadev2.blob.core.windows.net/test-container-034bf80c-8712-6b86-4b80-c8cacc821219?restype=container",
-=======
       "RequestUri": "http://seanmcccanary3.blob.core.windows.net/test-container-034bf80c-8712-6b86-4b80-c8cacc821219?restype=container",
->>>>>>> f7eb5f10
       "RequestMethod": "PUT",
       "RequestHeaders": {
         "Accept": "application/xml",
         "Authorization": "Sanitized",
-<<<<<<< HEAD
-        "traceparent": "00-15db35f93fb9a645ada9469522678422-17260a4f8092674b-00",
-        "User-Agent": [
-          "azsdk-net-Storage.Blobs/12.10.0-alpha.20210820.1",
-          "(.NET 5.0.9; Microsoft Windows 10.0.19043)"
-        ],
-        "x-ms-blob-public-access": "container",
-        "x-ms-client-request-id": "fdb10aa7-8504-461c-0953-415736f49b05",
-        "x-ms-date": "Fri, 20 Aug 2021 22:44:27 GMT",
-=======
         "traceparent": "00-fb426e3a97e67b4184024d0234e01523-8106c3613b92fe4d-00",
         "User-Agent": "azsdk-net-Storage.Blobs/12.11.0-alpha.20210921.1 (.NET Framework 4.8.4300.0; Microsoft Windows 10.0.19043 )",
         "x-ms-blob-public-access": "container",
         "x-ms-client-request-id": "fdb10aa7-8504-461c-0953-415736f49b05",
         "x-ms-date": "Tue, 21 Sep 2021 19:47:46 GMT",
->>>>>>> f7eb5f10
         "x-ms-return-client-request-id": "true",
         "x-ms-version": "2020-12-06"
       },
@@ -33,18 +18,6 @@
       "StatusCode": 201,
       "ResponseHeaders": {
         "Content-Length": "0",
-<<<<<<< HEAD
-        "Date": "Fri, 20 Aug 2021 22:44:27 GMT",
-        "ETag": "\u00220x8D9642C10DBC338\u0022",
-        "Last-Modified": "Fri, 20 Aug 2021 22:44:27 GMT",
-        "Server": [
-          "Windows-Azure-Blob/1.0",
-          "Microsoft-HTTPAPI/2.0"
-        ],
-        "x-ms-client-request-id": "fdb10aa7-8504-461c-0953-415736f49b05",
-        "x-ms-request-id": "97b7b834-201e-006c-1214-9639c8000000",
-        "x-ms-version": "2020-10-02"
-=======
         "Date": "Tue, 21 Sep 2021 19:47:46 GMT",
         "ETag": "\u00220x8D97D38AF9AF483\u0022",
         "Last-Modified": "Tue, 21 Sep 2021 19:47:46 GMT",
@@ -52,38 +25,22 @@
         "x-ms-client-request-id": "fdb10aa7-8504-461c-0953-415736f49b05",
         "x-ms-request-id": "89fcd69b-301e-0072-1b21-afdd8d000000",
         "x-ms-version": "2020-12-06"
->>>>>>> f7eb5f10
       },
       "ResponseBody": []
     },
     {
-<<<<<<< HEAD
-      "RequestUri": "https://amandadev2.blob.core.windows.net/test-container-034bf80c-8712-6b86-4b80-c8cacc821219/test-blob-74af9193-e13a-6c2b-903a-be0d28b25d41",
-=======
       "RequestUri": "http://seanmcccanary3.blob.core.windows.net/test-container-034bf80c-8712-6b86-4b80-c8cacc821219/test-blob-74af9193-e13a-6c2b-903a-be0d28b25d41",
->>>>>>> f7eb5f10
       "RequestMethod": "PUT",
       "RequestHeaders": {
         "Accept": "application/xml",
         "Authorization": "Sanitized",
         "Content-Length": "1024",
         "Content-Type": "application/octet-stream",
-<<<<<<< HEAD
-        "traceparent": "00-c224cf89fd2ad2479769d42d65936fcd-fb63f33f04634f48-00",
-        "User-Agent": [
-          "azsdk-net-Storage.Blobs/12.10.0-alpha.20210820.1",
-          "(.NET 5.0.9; Microsoft Windows 10.0.19043)"
-        ],
-        "x-ms-blob-type": "BlockBlob",
-        "x-ms-client-request-id": "6c2b90c6-a909-720f-79dc-9ef4a172ab22",
-        "x-ms-date": "Fri, 20 Aug 2021 22:44:27 GMT",
-=======
         "traceparent": "00-86b1d91db606da4a908efbad14d0dce0-1c602fb9f3759e4b-00",
         "User-Agent": "azsdk-net-Storage.Blobs/12.11.0-alpha.20210921.1 (.NET Framework 4.8.4300.0; Microsoft Windows 10.0.19043 )",
         "x-ms-blob-type": "BlockBlob",
         "x-ms-client-request-id": "6c2b90c6-a909-720f-79dc-9ef4a172ab22",
         "x-ms-date": "Tue, 21 Sep 2021 19:47:46 GMT",
->>>>>>> f7eb5f10
         "x-ms-return-client-request-id": "true",
         "x-ms-version": "2020-12-06"
       },
@@ -92,21 +49,6 @@
       "ResponseHeaders": {
         "Content-Length": "0",
         "Content-MD5": "SzCcJf/36e4zoUL6Jv8PNg==",
-<<<<<<< HEAD
-        "Date": "Fri, 20 Aug 2021 22:44:27 GMT",
-        "ETag": "\u00220x8D9642C10E43E18\u0022",
-        "Last-Modified": "Fri, 20 Aug 2021 22:44:27 GMT",
-        "Server": [
-          "Windows-Azure-Blob/1.0",
-          "Microsoft-HTTPAPI/2.0"
-        ],
-        "x-ms-client-request-id": "6c2b90c6-a909-720f-79dc-9ef4a172ab22",
-        "x-ms-content-crc64": "KK4xw/LLxec=",
-        "x-ms-request-id": "97b7b83e-201e-006c-1b14-9639c8000000",
-        "x-ms-request-server-encrypted": "true",
-        "x-ms-version": "2020-10-02",
-        "x-ms-version-id": "2021-08-20T22:44:27.4368024Z"
-=======
         "Date": "Tue, 21 Sep 2021 19:47:46 GMT",
         "ETag": "\u00220x8D97D38AFAD2979\u0022",
         "Last-Modified": "Tue, 21 Sep 2021 19:47:46 GMT",
@@ -117,34 +59,19 @@
         "x-ms-request-server-encrypted": "true",
         "x-ms-version": "2020-12-06",
         "x-ms-version-id": "2021-09-21T19:47:46.8637561Z"
->>>>>>> f7eb5f10
       },
       "ResponseBody": []
     },
     {
-<<<<<<< HEAD
-      "RequestUri": "https://amandadev2.blob.core.windows.net/test-container-034bf80c-8712-6b86-4b80-c8cacc821219/test-blob-74af9193-e13a-6c2b-903a-be0d28b25d41",
-=======
       "RequestUri": "http://seanmcccanary3.blob.core.windows.net/test-container-034bf80c-8712-6b86-4b80-c8cacc821219/test-blob-74af9193-e13a-6c2b-903a-be0d28b25d41",
->>>>>>> f7eb5f10
       "RequestMethod": "HEAD",
       "RequestHeaders": {
         "Accept": "application/xml",
         "Authorization": "Sanitized",
-<<<<<<< HEAD
-        "traceparent": "00-38939c1bb228f6439d232b15e7f32428-3187495928e1d04e-00",
-        "User-Agent": [
-          "azsdk-net-Storage.Blobs/12.10.0-alpha.20210820.1",
-          "(.NET 5.0.9; Microsoft Windows 10.0.19043)"
-        ],
-        "x-ms-client-request-id": "98460f32-f087-f238-d3a4-1b070dd7be43",
-        "x-ms-date": "Fri, 20 Aug 2021 22:44:27 GMT",
-=======
         "traceparent": "00-099b665706f8dc47a24a0e192346a66f-c683272cec556c41-00",
         "User-Agent": "azsdk-net-Storage.Blobs/12.11.0-alpha.20210921.1 (.NET Framework 4.8.4300.0; Microsoft Windows 10.0.19043 )",
         "x-ms-client-request-id": "98460f32-f087-f238-d3a4-1b070dd7be43",
         "x-ms-date": "Tue, 21 Sep 2021 19:47:46 GMT",
->>>>>>> f7eb5f10
         "x-ms-return-client-request-id": "true",
         "x-ms-version": "2020-12-06"
       },
@@ -157,34 +84,14 @@
         "Content-Length": "1024",
         "Content-MD5": "SzCcJf/36e4zoUL6Jv8PNg==",
         "Content-Type": "application/octet-stream",
-<<<<<<< HEAD
-        "Date": "Fri, 20 Aug 2021 22:44:27 GMT",
-        "ETag": "\u00220x8D9642C10E43E18\u0022",
-        "Last-Modified": "Fri, 20 Aug 2021 22:44:27 GMT",
-        "Server": [
-          "Windows-Azure-Blob/1.0",
-          "Microsoft-HTTPAPI/2.0"
-        ],
-=======
         "Date": "Tue, 21 Sep 2021 19:47:46 GMT",
         "ETag": "\u00220x8D97D38AFAD2979\u0022",
         "Last-Modified": "Tue, 21 Sep 2021 19:47:46 GMT",
         "Server": "Windows-Azure-Blob/1.0 Microsoft-HTTPAPI/2.0",
->>>>>>> f7eb5f10
         "x-ms-access-tier": "Hot",
         "x-ms-access-tier-inferred": "true",
         "x-ms-blob-type": "BlockBlob",
         "x-ms-client-request-id": "98460f32-f087-f238-d3a4-1b070dd7be43",
-<<<<<<< HEAD
-        "x-ms-creation-time": "Fri, 20 Aug 2021 22:44:27 GMT",
-        "x-ms-is-current-version": "true",
-        "x-ms-lease-state": "available",
-        "x-ms-lease-status": "unlocked",
-        "x-ms-request-id": "97b7b84e-201e-006c-2914-9639c8000000",
-        "x-ms-server-encrypted": "true",
-        "x-ms-version": "2020-10-02",
-        "x-ms-version-id": "2021-08-20T22:44:27.4368024Z"
-=======
         "x-ms-creation-time": "Tue, 21 Sep 2021 19:47:46 GMT",
         "x-ms-is-current-version": "true",
         "x-ms-last-access-time": "Tue, 21 Sep 2021 19:47:46 GMT",
@@ -194,34 +101,19 @@
         "x-ms-server-encrypted": "true",
         "x-ms-version": "2020-12-06",
         "x-ms-version-id": "2021-09-21T19:47:46.8637561Z"
->>>>>>> f7eb5f10
       },
       "ResponseBody": []
     },
     {
-<<<<<<< HEAD
-      "RequestUri": "https://amandadev2.blob.core.windows.net/test-container-034bf80c-8712-6b86-4b80-c8cacc821219/test-blob-74af9193-e13a-6c2b-903a-be0d28b25d41",
-=======
       "RequestUri": "http://seanmcccanary3.blob.core.windows.net/test-container-034bf80c-8712-6b86-4b80-c8cacc821219/test-blob-74af9193-e13a-6c2b-903a-be0d28b25d41",
->>>>>>> f7eb5f10
       "RequestMethod": "GET",
       "RequestHeaders": {
         "Accept": "application/xml",
         "Authorization": "Sanitized",
-<<<<<<< HEAD
-        "If-Match": "\u00220x8D9642C10E43E18\u0022",
-        "User-Agent": [
-          "azsdk-net-Storage.Blobs/12.10.0-alpha.20210820.1",
-          "(.NET 5.0.9; Microsoft Windows 10.0.19043)"
-        ],
-        "x-ms-client-request-id": "92c12f21-122c-119b-4970-46a2b75edaef",
-        "x-ms-date": "Fri, 20 Aug 2021 22:44:27 GMT",
-=======
         "If-Match": "0x8D97D38AFAD2979",
         "User-Agent": "azsdk-net-Storage.Blobs/12.11.0-alpha.20210921.1 (.NET Framework 4.8.4300.0; Microsoft Windows 10.0.19043 )",
         "x-ms-client-request-id": "92c12f21-122c-119b-4970-46a2b75edaef",
         "x-ms-date": "Tue, 21 Sep 2021 19:47:46 GMT",
->>>>>>> f7eb5f10
         "x-ms-range": "bytes=0-4194303",
         "x-ms-return-client-request-id": "true",
         "x-ms-version": "2020-12-06"
@@ -235,26 +127,6 @@
         "Content-Length": "1024",
         "Content-Range": "bytes 0-1023/1024",
         "Content-Type": "application/octet-stream",
-<<<<<<< HEAD
-        "Date": "Fri, 20 Aug 2021 22:44:27 GMT",
-        "ETag": "\u00220x8D9642C10E43E18\u0022",
-        "Last-Modified": "Fri, 20 Aug 2021 22:44:27 GMT",
-        "Server": [
-          "Windows-Azure-Blob/1.0",
-          "Microsoft-HTTPAPI/2.0"
-        ],
-        "x-ms-blob-content-md5": "SzCcJf/36e4zoUL6Jv8PNg==",
-        "x-ms-blob-type": "BlockBlob",
-        "x-ms-client-request-id": "92c12f21-122c-119b-4970-46a2b75edaef",
-        "x-ms-creation-time": "Fri, 20 Aug 2021 22:44:27 GMT",
-        "x-ms-is-current-version": "true",
-        "x-ms-lease-state": "available",
-        "x-ms-lease-status": "unlocked",
-        "x-ms-request-id": "97b7b858-201e-006c-3114-9639c8000000",
-        "x-ms-server-encrypted": "true",
-        "x-ms-version": "2020-10-02",
-        "x-ms-version-id": "2021-08-20T22:44:27.4368024Z"
-=======
         "Date": "Tue, 21 Sep 2021 19:47:46 GMT",
         "ETag": "\u00220x8D97D38AFAD2979\u0022",
         "Last-Modified": "Tue, 21 Sep 2021 19:47:46 GMT",
@@ -271,34 +143,19 @@
         "x-ms-server-encrypted": "true",
         "x-ms-version": "2020-12-06",
         "x-ms-version-id": "2021-09-21T19:47:46.8637561Z"
->>>>>>> f7eb5f10
       },
       "ResponseBody": "AHnRHezcbLB/TtEmsnERHWtUI8LRFRQbUzSCoxkhxj1Q0BThXPeHyp0Afraz9ZSYQiTs4dDYNOtktcq3WcmWXYeU1eJcL8FzzFkk0JZeZ12g6mH1NeRseJspfKYtz3DUaSAvHyCyOxJjeBV3s2NUBk5tFm9noSiiJ11GM7IaRvzoUGd2Lkg87q5OkrzP9cQ31HZYv7gAbMj3jPfDawhgSDIYjmP83tcFMCjAGQ5s0zKYDl88wYZD6OOefqJQeYKm7kmJtmZgO/WeUo6QQFK5i7nFKl2pI4ar1aZ/XWA1tLelGivE4hzLN9NpnW/4s6iQ5PPpi04l/MrC3uHA4N2VaZ7W6iUn9aic\u002BfOKP4YXsyH\u002B73ltTClpfx1hAQM7C1b11DPQIciCae9KTJJam71Dqiu/wfFkKB10bWsHxvOkYe2clGtSRpFZe4aJIv\u002BWDuRgHVbYe0plkawWXLRdeqL8peqlvgdS8WSZZUVr2gUe3l6Gp6mczOaiNwO/POrd/ADjjX0U8VDdDivyPhUE\u002Bbam\u002BH1V1tP5X9kEAocDkrR5u2lEiE2ICewOqZl9qY3Qnj1NGERtiCYt6S2jEO/J2Xt2eYOsv3FoHu6QRyw6fLZLM2NJtnpwCzNCF54f5Pn9RdAdBi8KJN7M5PpV3EH582x3WNyLfyIABm1QaajSSDn1kwFcHHaGQQ\u002BFfdGAGi/xSSMxqIwdcsWtHQDBubo2\u002BZzAYEk/ndf28RbMBgJRgOs\u002BXiCEoaCs2CE8rv91xIdUT4M1v7rmsqtMOrZ2UGvCXJwUg1uasVj7E4cnAu7YgC2Od7d\u002BHMEwWKt0OGbpNoe1eVJiYUEsup0rOasyvq\u002B8dLmJ59i0Qz/a5CqvJnjxEt0AcoicdR/sYr0ZUuMW/Zr8t8SsYE6uATUTh3wWfJMkOifOMkwmIP\u002BanYUbmvBcxOaQs260RbGOUXBSie2j1eUp9Bi8SMtO1ZfFEsPIk2dFtsKVhcglcPV1P\u002BHb05cR9sef8aXYoHwbQt7X7zLuxb0JDdIqDVAdBIQjRgjqcgH/sxv7KaLBbBVGekLqTYDChnkj0cbE5\u002Bl2guwgtFl0MdDd1zwX8pwbSKG85JMNM7YEYb\u002BPxqA7Oswxhaa1oLi70UhyDXVDqpTcB4klBwJWaE81HFKa5WovoZ1w5W32ZqfoABJKmyZAwLYrsr8XFjLJ2xxWf4RlIezeQ2vY08Um5qHiPAbwDM0p9FucbjKrF4tqpgpRn\u002BYjg98la1e6aOzxBMwdNdor2c5PLYooybO6MivgbS271Ua7vrknyqB1boxvq2lmjeKxPs07AXFb\u002Brosazks2vq/Ni\u002BFYnYgAw4u2b/\u002BuR5JU6RILi9ff9PVX8P/\u002B19nSQ=="
     },
     {
-<<<<<<< HEAD
-      "RequestUri": "https://amandadev2.blob.core.windows.net/test-container-034bf80c-8712-6b86-4b80-c8cacc821219?restype=container",
-=======
       "RequestUri": "http://seanmcccanary3.blob.core.windows.net/test-container-034bf80c-8712-6b86-4b80-c8cacc821219?restype=container",
->>>>>>> f7eb5f10
       "RequestMethod": "DELETE",
       "RequestHeaders": {
         "Accept": "application/xml",
         "Authorization": "Sanitized",
-<<<<<<< HEAD
-        "traceparent": "00-a8e54e9f65311f4f8dfffb89f9108722-0ec51e675e87aa4a-00",
-        "User-Agent": [
-          "azsdk-net-Storage.Blobs/12.10.0-alpha.20210820.1",
-          "(.NET 5.0.9; Microsoft Windows 10.0.19043)"
-        ],
-        "x-ms-client-request-id": "dde5cb63-2c15-9d16-f2ee-e64da9c53bcb",
-        "x-ms-date": "Fri, 20 Aug 2021 22:44:27 GMT",
-=======
         "traceparent": "00-defd2971d91c9040b4e01391bf9e560e-1477ed5ed5f8e741-00",
         "User-Agent": "azsdk-net-Storage.Blobs/12.11.0-alpha.20210921.1 (.NET Framework 4.8.4300.0; Microsoft Windows 10.0.19043 )",
         "x-ms-client-request-id": "dde5cb63-2c15-9d16-f2ee-e64da9c53bcb",
         "x-ms-date": "Tue, 21 Sep 2021 19:47:47 GMT",
->>>>>>> f7eb5f10
         "x-ms-return-client-request-id": "true",
         "x-ms-version": "2020-12-06"
       },
@@ -306,32 +163,17 @@
       "StatusCode": 202,
       "ResponseHeaders": {
         "Content-Length": "0",
-<<<<<<< HEAD
-        "Date": "Fri, 20 Aug 2021 22:44:27 GMT",
-        "Server": [
-          "Windows-Azure-Blob/1.0",
-          "Microsoft-HTTPAPI/2.0"
-        ],
-        "x-ms-client-request-id": "dde5cb63-2c15-9d16-f2ee-e64da9c53bcb",
-        "x-ms-request-id": "97b7b863-201e-006c-3a14-9639c8000000",
-        "x-ms-version": "2020-10-02"
-=======
         "Date": "Tue, 21 Sep 2021 19:47:46 GMT",
         "Server": "Windows-Azure-Blob/1.0 Microsoft-HTTPAPI/2.0",
         "x-ms-client-request-id": "dde5cb63-2c15-9d16-f2ee-e64da9c53bcb",
         "x-ms-request-id": "136f6e8a-f01e-001f-4721-af69c6000000",
         "x-ms-version": "2020-12-06"
->>>>>>> f7eb5f10
       },
       "ResponseBody": []
     }
   ],
   "Variables": {
     "RandomSeed": "148517223",
-<<<<<<< HEAD
-    "Storage_TestConfigDefault": "ProductionTenant\namandadev2\nU2FuaXRpemVk\nhttps://amandadev2.blob.core.windows.net\nhttps://amandadev2.file.core.windows.net\nhttps://amandadev2.queue.core.windows.net\nhttps://amandadev2.table.core.windows.net\n\n\n\n\nhttps://amandadev2-secondary.blob.core.windows.net\nhttps://amandadev2-secondary.file.core.windows.net\nhttps://amandadev2-secondary.queue.core.windows.net\nhttps://amandadev2-secondary.table.core.windows.net\n\nSanitized\n\n\nCloud\nBlobEndpoint=https://amandadev2.blob.core.windows.net/;QueueEndpoint=https://amandadev2.queue.core.windows.net/;FileEndpoint=https://amandadev2.file.core.windows.net/;BlobSecondaryEndpoint=https://amandadev2-secondary.blob.core.windows.net/;QueueSecondaryEndpoint=https://amandadev2-secondary.queue.core.windows.net/;FileSecondaryEndpoint=https://amandadev2-secondary.file.core.windows.net/;AccountName=amandadev2;AccountKey=Kg==;\ntestscope2\n\n"
-=======
     "Storage_TestConfigDefault": "ProductionTenant\nseanmcccanary3\nU2FuaXRpemVk\nhttp://seanmcccanary3.blob.core.windows.net\nhttp://seanmcccanary3.file.core.windows.net\nhttp://seanmcccanary3.queue.core.windows.net\nhttp://seanmcccanary3.table.core.windows.net\n\n\n\n\nhttp://seanmcccanary3-secondary.blob.core.windows.net\nhttp://seanmcccanary3-secondary.file.core.windows.net\nhttp://seanmcccanary3-secondary.queue.core.windows.net\nhttp://seanmcccanary3-secondary.table.core.windows.net\n\nSanitized\n\n\nCloud\nBlobEndpoint=http://seanmcccanary3.blob.core.windows.net/;QueueEndpoint=http://seanmcccanary3.queue.core.windows.net/;FileEndpoint=http://seanmcccanary3.file.core.windows.net/;BlobSecondaryEndpoint=http://seanmcccanary3-secondary.blob.core.windows.net/;QueueSecondaryEndpoint=http://seanmcccanary3-secondary.queue.core.windows.net/;FileSecondaryEndpoint=http://seanmcccanary3-secondary.file.core.windows.net/;AccountName=seanmcccanary3;AccountKey=Kg==;\n[encryption scope]\n\n"
->>>>>>> f7eb5f10
   }
 }