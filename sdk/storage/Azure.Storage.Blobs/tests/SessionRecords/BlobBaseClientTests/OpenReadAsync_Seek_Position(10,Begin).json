--- conflicted
+++ resolved
@@ -29,13 +29,8 @@
           "Microsoft-HTTPAPI/2.0"
         ],
         "x-ms-client-request-id": "fdb10aa7-8504-461c-0953-415736f49b05",
-<<<<<<< HEAD
-        "x-ms-request-id": "89fcd69b-301e-0072-1b21-afdd8d000000",
-        "x-ms-version": "2021-04-10"
-=======
         "x-ms-request-id": "d3a395dc-d01e-007f-4dd8-c5ea32000000",
-        "x-ms-version": "2021-02-12"
->>>>>>> 49dd1a0e
+        "x-ms-version": "2021-04-10"
       },
       "ResponseBody": []
     },
@@ -74,13 +69,8 @@
         "x-ms-content-crc64": "KK4xw/LLxec=",
         "x-ms-request-id": "d3a395e9-d01e-007f-59d8-c5ea32000000",
         "x-ms-request-server-encrypted": "true",
-<<<<<<< HEAD
         "x-ms-version": "2021-04-10",
-        "x-ms-version-id": "2021-09-21T19:47:46.8637561Z"
-=======
-        "x-ms-version": "2021-02-12",
         "x-ms-version-id": "2021-10-20T17:29:50.3499780Z"
->>>>>>> 49dd1a0e
       },
       "ResponseBody": []
     },
@@ -124,13 +114,8 @@
         "x-ms-lease-status": "unlocked",
         "x-ms-request-id": "d3a395f1-d01e-007f-61d8-c5ea32000000",
         "x-ms-server-encrypted": "true",
-<<<<<<< HEAD
         "x-ms-version": "2021-04-10",
-        "x-ms-version-id": "2021-09-21T19:47:46.8637561Z"
-=======
-        "x-ms-version": "2021-02-12",
         "x-ms-version-id": "2021-10-20T17:29:50.3499780Z"
->>>>>>> 49dd1a0e
       },
       "ResponseBody": []
     },
@@ -174,13 +159,8 @@
         "x-ms-lease-status": "unlocked",
         "x-ms-request-id": "d3a395fb-d01e-007f-6ad8-c5ea32000000",
         "x-ms-server-encrypted": "true",
-<<<<<<< HEAD
         "x-ms-version": "2021-04-10",
-        "x-ms-version-id": "2021-09-21T19:47:46.8637561Z"
-=======
-        "x-ms-version": "2021-02-12",
         "x-ms-version-id": "2021-10-20T17:29:50.3499780Z"
->>>>>>> 49dd1a0e
       },
       "ResponseBody": "AHnRHezcbLB/TtEmsnERHWtUI8LRFRQbUzSCoxkhxj1Q0BThXPeHyp0Afraz9ZSYQiTs4dDYNOtktcq3WcmWXYeU1eJcL8FzzFkk0JZeZ12g6mH1NeRseJspfKYtz3DUaSAvHyCyOxJjeBV3s2NUBk5tFm9noSiiJ11GM7IaRvzoUGd2Lkg87q5OkrzP9cQ31HZYv7gAbMj3jPfDawhgSDIYjmP83tcFMCjAGQ5s0zKYDl88wYZD6OOefqJQeYKm7kmJtmZgO/WeUo6QQFK5i7nFKl2pI4ar1aZ/XWA1tLelGivE4hzLN9NpnW/4s6iQ5PPpi04l/MrC3uHA4N2VaZ7W6iUn9aic\u002BfOKP4YXsyH\u002B73ltTClpfx1hAQM7C1b11DPQIciCae9KTJJam71Dqiu/wfFkKB10bWsHxvOkYe2clGtSRpFZe4aJIv\u002BWDuRgHVbYe0plkawWXLRdeqL8peqlvgdS8WSZZUVr2gUe3l6Gp6mczOaiNwO/POrd/ADjjX0U8VDdDivyPhUE\u002Bbam\u002BH1V1tP5X9kEAocDkrR5u2lEiE2ICewOqZl9qY3Qnj1NGERtiCYt6S2jEO/J2Xt2eYOsv3FoHu6QRyw6fLZLM2NJtnpwCzNCF54f5Pn9RdAdBi8KJN7M5PpV3EH582x3WNyLfyIABm1QaajSSDn1kwFcHHaGQQ\u002BFfdGAGi/xSSMxqIwdcsWtHQDBubo2\u002BZzAYEk/ndf28RbMBgJRgOs\u002BXiCEoaCs2CE8rv91xIdUT4M1v7rmsqtMOrZ2UGvCXJwUg1uasVj7E4cnAu7YgC2Od7d\u002BHMEwWKt0OGbpNoe1eVJiYUEsup0rOasyvq\u002B8dLmJ59i0Qz/a5CqvJnjxEt0AcoicdR/sYr0ZUuMW/Zr8t8SsYE6uATUTh3wWfJMkOifOMkwmIP\u002BanYUbmvBcxOaQs260RbGOUXBSie2j1eUp9Bi8SMtO1ZfFEsPIk2dFtsKVhcglcPV1P\u002BHb05cR9sef8aXYoHwbQt7X7zLuxb0JDdIqDVAdBIQjRgjqcgH/sxv7KaLBbBVGekLqTYDChnkj0cbE5\u002Bl2guwgtFl0MdDd1zwX8pwbSKG85JMNM7YEYb\u002BPxqA7Oswxhaa1oLi70UhyDXVDqpTcB4klBwJWaE81HFKa5WovoZ1w5W32ZqfoABJKmyZAwLYrsr8XFjLJ2xxWf4RlIezeQ2vY08Um5qHiPAbwDM0p9FucbjKrF4tqpgpRn\u002BYjg98la1e6aOzxBMwdNdor2c5PLYooybO6MivgbS271Ua7vrknyqB1boxvq2lmjeKxPs07AXFb\u002Brosazks2vq/Ni\u002BFYnYgAw4u2b/\u002BuR5JU6RILi9ff9PVX8P/\u002B19nSQ=="
     },
@@ -210,13 +190,8 @@
           "Microsoft-HTTPAPI/2.0"
         ],
         "x-ms-client-request-id": "dde5cb63-2c15-9d16-f2ee-e64da9c53bcb",
-<<<<<<< HEAD
-        "x-ms-request-id": "136f6e8a-f01e-001f-4721-af69c6000000",
-        "x-ms-version": "2021-04-10"
-=======
         "x-ms-request-id": "d3a39607-d01e-007f-74d8-c5ea32000000",
-        "x-ms-version": "2021-02-12"
->>>>>>> 49dd1a0e
+        "x-ms-version": "2021-04-10"
       },
       "ResponseBody": []
     }
