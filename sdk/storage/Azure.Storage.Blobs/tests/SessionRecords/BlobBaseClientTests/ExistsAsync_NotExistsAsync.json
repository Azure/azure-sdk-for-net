{
  "Entries": [
    {
      "RequestUri": "https://seanmcccanary.blob.core.windows.net/test-container-a11b2822-047b-45e4-f1f3-3130350e29cc?restype=container",
      "RequestMethod": "PUT",
      "RequestHeaders": {
        "Authorization": "Sanitized",
        "traceparent": "00-461eba1ead5086459064e5169a90b86d-a71b9f5cffb8ae49-00",
        "User-Agent": [
          "azsdk-net-Storage.Blobs/12.5.0-dev.20200402.1",
          "(.NET Core 4.6.28325.01; Microsoft Windows 10.0.18362 )"
        ],
        "x-ms-blob-public-access": "container",
        "x-ms-client-request-id": "543c3260-cad7-d5dd-98dc-aa2238643391",
        "x-ms-date": "Thu, 02 Apr 2020 23:44:58 GMT",
        "x-ms-return-client-request-id": "true",
<<<<<<< HEAD
        "x-ms-version": "2019-12-12"
=======
        "x-ms-version": "2020-02-10"
>>>>>>> 60f4876e
      },
      "RequestBody": null,
      "StatusCode": 201,
      "ResponseHeaders": {
        "Content-Length": "0",
        "Date": "Thu, 02 Apr 2020 23:44:57 GMT",
        "ETag": "\u00220x8D7D75FDA3BF35F\u0022",
        "Last-Modified": "Thu, 02 Apr 2020 23:44:57 GMT",
        "Server": [
          "Windows-Azure-Blob/1.0",
          "Microsoft-HTTPAPI/2.0"
        ],
        "x-ms-client-request-id": "543c3260-cad7-d5dd-98dc-aa2238643391",
        "x-ms-request-id": "8e694950-701e-007e-4b48-09dde7000000",
<<<<<<< HEAD
        "x-ms-version": "2019-12-12"
=======
        "x-ms-version": "2020-02-10"
>>>>>>> 60f4876e
      },
      "ResponseBody": []
    },
    {
      "RequestUri": "https://seanmcccanary.blob.core.windows.net/test-container-a11b2822-047b-45e4-f1f3-3130350e29cc/test-blob-558676fb-3618-6120-df1f-3d7258696a9c",
      "RequestMethod": "HEAD",
      "RequestHeaders": {
        "Authorization": "Sanitized",
        "traceparent": "00-67cc843231bd3344b0190b43a46f76fc-b31e7248d7f97542-00",
        "User-Agent": [
          "azsdk-net-Storage.Blobs/12.5.0-dev.20200402.1",
          "(.NET Core 4.6.28325.01; Microsoft Windows 10.0.18362 )"
        ],
        "x-ms-client-request-id": "647f19d5-84cd-29e5-11da-75b78d6a7c2e",
        "x-ms-date": "Thu, 02 Apr 2020 23:44:58 GMT",
        "x-ms-return-client-request-id": "true",
<<<<<<< HEAD
        "x-ms-version": "2019-12-12"
=======
        "x-ms-version": "2020-02-10"
>>>>>>> 60f4876e
      },
      "RequestBody": null,
      "StatusCode": 404,
      "ResponseHeaders": {
        "Date": "Thu, 02 Apr 2020 23:44:57 GMT",
        "Server": [
          "Windows-Azure-Blob/1.0",
          "Microsoft-HTTPAPI/2.0"
        ],
        "Transfer-Encoding": "chunked",
        "x-ms-client-request-id": "647f19d5-84cd-29e5-11da-75b78d6a7c2e",
        "x-ms-error-code": "BlobNotFound",
        "x-ms-request-id": "8e69495a-701e-007e-5348-09dde7000000",
<<<<<<< HEAD
        "x-ms-version": "2019-12-12"
=======
        "x-ms-version": "2020-02-10"
>>>>>>> 60f4876e
      },
      "ResponseBody": []
    },
    {
      "RequestUri": "https://seanmcccanary.blob.core.windows.net/test-container-a11b2822-047b-45e4-f1f3-3130350e29cc?restype=container",
      "RequestMethod": "DELETE",
      "RequestHeaders": {
        "Authorization": "Sanitized",
        "traceparent": "00-6f9b75a182333e4390266b9e62c9daa2-1c1cd7e487ca1949-00",
        "User-Agent": [
          "azsdk-net-Storage.Blobs/12.5.0-dev.20200402.1",
          "(.NET Core 4.6.28325.01; Microsoft Windows 10.0.18362 )"
        ],
        "x-ms-client-request-id": "3f9c3c5b-06ea-94cf-4ea6-f1f75f3dd025",
        "x-ms-date": "Thu, 02 Apr 2020 23:44:58 GMT",
        "x-ms-return-client-request-id": "true",
<<<<<<< HEAD
        "x-ms-version": "2019-12-12"
=======
        "x-ms-version": "2020-02-10"
>>>>>>> 60f4876e
      },
      "RequestBody": null,
      "StatusCode": 202,
      "ResponseHeaders": {
        "Content-Length": "0",
        "Date": "Thu, 02 Apr 2020 23:44:57 GMT",
        "Server": [
          "Windows-Azure-Blob/1.0",
          "Microsoft-HTTPAPI/2.0"
        ],
        "x-ms-client-request-id": "3f9c3c5b-06ea-94cf-4ea6-f1f75f3dd025",
        "x-ms-request-id": "8e694961-701e-007e-5a48-09dde7000000",
<<<<<<< HEAD
        "x-ms-version": "2019-12-12"
=======
        "x-ms-version": "2020-02-10"
>>>>>>> 60f4876e
      },
      "ResponseBody": []
    }
  ],
  "Variables": {
    "RandomSeed": "349719399",
    "Storage_TestConfigDefault": "ProductionTenant\nseanmcccanary\nU2FuaXRpemVk\nhttps://seanmcccanary.blob.core.windows.net\nhttps://seanmcccanary.file.core.windows.net\nhttps://seanmcccanary.queue.core.windows.net\nhttps://seanmcccanary.table.core.windows.net\n\n\n\n\nhttps://seanmcccanary-secondary.blob.core.windows.net\nhttps://seanmcccanary-secondary.file.core.windows.net\nhttps://seanmcccanary-secondary.queue.core.windows.net\nhttps://seanmcccanary-secondary.table.core.windows.net\n\nSanitized\n\n\nCloud\nBlobEndpoint=https://seanmcccanary.blob.core.windows.net/;QueueEndpoint=https://seanmcccanary.queue.core.windows.net/;FileEndpoint=https://seanmcccanary.file.core.windows.net/;BlobSecondaryEndpoint=https://seanmcccanary-secondary.blob.core.windows.net/;QueueSecondaryEndpoint=https://seanmcccanary-secondary.queue.core.windows.net/;FileSecondaryEndpoint=https://seanmcccanary-secondary.file.core.windows.net/;AccountName=seanmcccanary;AccountKey=Sanitized\nseanscope1"
  }
}<|MERGE_RESOLUTION|>--- conflicted
+++ resolved
@@ -14,11 +14,7 @@
         "x-ms-client-request-id": "543c3260-cad7-d5dd-98dc-aa2238643391",
         "x-ms-date": "Thu, 02 Apr 2020 23:44:58 GMT",
         "x-ms-return-client-request-id": "true",
-<<<<<<< HEAD
-        "x-ms-version": "2019-12-12"
-=======
         "x-ms-version": "2020-02-10"
->>>>>>> 60f4876e
       },
       "RequestBody": null,
       "StatusCode": 201,
@@ -33,11 +29,7 @@
         ],
         "x-ms-client-request-id": "543c3260-cad7-d5dd-98dc-aa2238643391",
         "x-ms-request-id": "8e694950-701e-007e-4b48-09dde7000000",
-<<<<<<< HEAD
-        "x-ms-version": "2019-12-12"
-=======
         "x-ms-version": "2020-02-10"
->>>>>>> 60f4876e
       },
       "ResponseBody": []
     },
@@ -54,11 +46,7 @@
         "x-ms-client-request-id": "647f19d5-84cd-29e5-11da-75b78d6a7c2e",
         "x-ms-date": "Thu, 02 Apr 2020 23:44:58 GMT",
         "x-ms-return-client-request-id": "true",
-<<<<<<< HEAD
-        "x-ms-version": "2019-12-12"
-=======
         "x-ms-version": "2020-02-10"
->>>>>>> 60f4876e
       },
       "RequestBody": null,
       "StatusCode": 404,
@@ -72,11 +60,7 @@
         "x-ms-client-request-id": "647f19d5-84cd-29e5-11da-75b78d6a7c2e",
         "x-ms-error-code": "BlobNotFound",
         "x-ms-request-id": "8e69495a-701e-007e-5348-09dde7000000",
-<<<<<<< HEAD
-        "x-ms-version": "2019-12-12"
-=======
         "x-ms-version": "2020-02-10"
->>>>>>> 60f4876e
       },
       "ResponseBody": []
     },
@@ -93,11 +77,7 @@
         "x-ms-client-request-id": "3f9c3c5b-06ea-94cf-4ea6-f1f75f3dd025",
         "x-ms-date": "Thu, 02 Apr 2020 23:44:58 GMT",
         "x-ms-return-client-request-id": "true",
-<<<<<<< HEAD
-        "x-ms-version": "2019-12-12"
-=======
         "x-ms-version": "2020-02-10"
->>>>>>> 60f4876e
       },
       "RequestBody": null,
       "StatusCode": 202,
@@ -110,11 +90,7 @@
         ],
         "x-ms-client-request-id": "3f9c3c5b-06ea-94cf-4ea6-f1f75f3dd025",
         "x-ms-request-id": "8e694961-701e-007e-5a48-09dde7000000",
-<<<<<<< HEAD
-        "x-ms-version": "2019-12-12"
-=======
         "x-ms-version": "2020-02-10"
->>>>>>> 60f4876e
       },
       "ResponseBody": []
     }
