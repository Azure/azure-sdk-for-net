﻿{
  "Entries": [
    {
      "RequestUri": "https://seanmcccanary3.blob.core.windows.net/test-container-a11b2822-047b-45e4-f1f3-3130350e29cc?restype=container",
      "RequestMethod": "PUT",
      "RequestHeaders": {
        "Accept": "application/xml",
        "Authorization": "Sanitized",
        "traceparent": "00-ff45f83ea2d0e9449b83970465d80bd9-2afb5516a9a9e34f-00",
        "User-Agent": [
          "azsdk-net-Storage.Blobs/12.9.0-alpha.20210217.1",
          "(.NET 5.0.3; Microsoft Windows 10.0.19042)"
        ],
        "x-ms-blob-public-access": "container",
        "x-ms-client-request-id": "543c3260-cad7-d5dd-98dc-aa2238643391",
        "x-ms-date": "Wed, 17 Feb 2021 18:51:12 GMT",
        "x-ms-return-client-request-id": "true",
<<<<<<< HEAD
        "x-ms-version": "2020-12-06"
=======
        "x-ms-version": "2021-02-12"
>>>>>>> 7e782c87
      },
      "RequestBody": null,
      "StatusCode": 201,
      "ResponseHeaders": {
        "Content-Length": "0",
        "Date": "Wed, 17 Feb 2021 18:51:12 GMT",
        "ETag": "\"0x8D8D374FF3EF44B\"",
        "Last-Modified": "Wed, 17 Feb 2021 18:51:12 GMT",
        "Server": [
          "Windows-Azure-Blob/1.0",
          "Microsoft-HTTPAPI/2.0"
        ],
        "x-ms-client-request-id": "543c3260-cad7-d5dd-98dc-aa2238643391",
        "x-ms-request-id": "c66b4fd8-101e-0091-295d-05bf70000000",
<<<<<<< HEAD
        "x-ms-version": "2020-12-06"
=======
        "x-ms-version": "2021-02-12"
>>>>>>> 7e782c87
      },
      "ResponseBody": []
    },
    {
      "RequestUri": "https://seanmcccanary3.blob.core.windows.net/test-container-a11b2822-047b-45e4-f1f3-3130350e29cc/test-blob-558676fb-3618-6120-df1f-3d7258696a9c",
      "RequestMethod": "HEAD",
      "RequestHeaders": {
        "Accept": "application/xml",
        "Authorization": "Sanitized",
        "traceparent": "00-646953c4b67fd441bd89f7aa9ec06860-86e7566c2399224c-00",
        "User-Agent": [
          "azsdk-net-Storage.Blobs/12.9.0-alpha.20210217.1",
          "(.NET 5.0.3; Microsoft Windows 10.0.19042)"
        ],
        "x-ms-client-request-id": "647f19d5-84cd-29e5-11da-75b78d6a7c2e",
        "x-ms-date": "Wed, 17 Feb 2021 18:51:12 GMT",
        "x-ms-return-client-request-id": "true",
<<<<<<< HEAD
        "x-ms-version": "2020-12-06"
=======
        "x-ms-version": "2021-02-12"
>>>>>>> 7e782c87
      },
      "RequestBody": null,
      "StatusCode": 404,
      "ResponseHeaders": {
        "Date": "Wed, 17 Feb 2021 18:51:12 GMT",
        "Server": [
          "Windows-Azure-Blob/1.0",
          "Microsoft-HTTPAPI/2.0"
        ],
        "Transfer-Encoding": "chunked",
        "x-ms-client-request-id": "647f19d5-84cd-29e5-11da-75b78d6a7c2e",
        "x-ms-error-code": "BlobNotFound",
        "x-ms-request-id": "c66b4ff0-101e-0091-395d-05bf70000000",
<<<<<<< HEAD
        "x-ms-version": "2020-12-06"
=======
        "x-ms-version": "2021-02-12"
>>>>>>> 7e782c87
      },
      "ResponseBody": []
    },
    {
      "RequestUri": "https://seanmcccanary3.blob.core.windows.net/test-container-a11b2822-047b-45e4-f1f3-3130350e29cc?restype=container",
      "RequestMethod": "DELETE",
      "RequestHeaders": {
        "Accept": "application/xml",
        "Authorization": "Sanitized",
        "traceparent": "00-36cfc05cdaec5845ba74425155c44bbd-109ebfecb9ef8044-00",
        "User-Agent": [
          "azsdk-net-Storage.Blobs/12.9.0-alpha.20210217.1",
          "(.NET 5.0.3; Microsoft Windows 10.0.19042)"
        ],
        "x-ms-client-request-id": "3f9c3c5b-06ea-94cf-4ea6-f1f75f3dd025",
        "x-ms-date": "Wed, 17 Feb 2021 18:51:12 GMT",
        "x-ms-return-client-request-id": "true",
<<<<<<< HEAD
        "x-ms-version": "2020-12-06"
=======
        "x-ms-version": "2021-02-12"
>>>>>>> 7e782c87
      },
      "RequestBody": null,
      "StatusCode": 202,
      "ResponseHeaders": {
        "Content-Length": "0",
        "Date": "Wed, 17 Feb 2021 18:51:12 GMT",
        "Server": [
          "Windows-Azure-Blob/1.0",
          "Microsoft-HTTPAPI/2.0"
        ],
        "x-ms-client-request-id": "3f9c3c5b-06ea-94cf-4ea6-f1f75f3dd025",
        "x-ms-request-id": "c66b4ffa-101e-0091-425d-05bf70000000",
<<<<<<< HEAD
        "x-ms-version": "2020-12-06"
=======
        "x-ms-version": "2021-02-12"
>>>>>>> 7e782c87
      },
      "ResponseBody": []
    }
  ],
  "Variables": {
    "RandomSeed": "349719399",
    "Storage_TestConfigDefault": "ProductionTenant\nseanmcccanary3\nU2FuaXRpemVk\nhttps://seanmcccanary3.blob.core.windows.net\nhttps://seanmcccanary3.file.core.windows.net\nhttps://seanmcccanary3.queue.core.windows.net\nhttps://seanmcccanary3.table.core.windows.net\n\n\n\n\nhttps://seanmcccanary3-secondary.blob.core.windows.net\nhttps://seanmcccanary3-secondary.file.core.windows.net\nhttps://seanmcccanary3-secondary.queue.core.windows.net\nhttps://seanmcccanary3-secondary.table.core.windows.net\n\nSanitized\n\n\nCloud\nBlobEndpoint=https://seanmcccanary3.blob.core.windows.net/;QueueEndpoint=https://seanmcccanary3.queue.core.windows.net/;FileEndpoint=https://seanmcccanary3.file.core.windows.net/;BlobSecondaryEndpoint=https://seanmcccanary3-secondary.blob.core.windows.net/;QueueSecondaryEndpoint=https://seanmcccanary3-secondary.queue.core.windows.net/;FileSecondaryEndpoint=https://seanmcccanary3-secondary.file.core.windows.net/;AccountName=seanmcccanary3;AccountKey=Kg==;\nseanscope1\n\n"
  }
}<|MERGE_RESOLUTION|>--- conflicted
+++ resolved
@@ -15,11 +15,7 @@
         "x-ms-client-request-id": "543c3260-cad7-d5dd-98dc-aa2238643391",
         "x-ms-date": "Wed, 17 Feb 2021 18:51:12 GMT",
         "x-ms-return-client-request-id": "true",
-<<<<<<< HEAD
-        "x-ms-version": "2020-12-06"
-=======
         "x-ms-version": "2021-02-12"
->>>>>>> 7e782c87
       },
       "RequestBody": null,
       "StatusCode": 201,
@@ -34,11 +30,7 @@
         ],
         "x-ms-client-request-id": "543c3260-cad7-d5dd-98dc-aa2238643391",
         "x-ms-request-id": "c66b4fd8-101e-0091-295d-05bf70000000",
-<<<<<<< HEAD
-        "x-ms-version": "2020-12-06"
-=======
         "x-ms-version": "2021-02-12"
->>>>>>> 7e782c87
       },
       "ResponseBody": []
     },
@@ -56,11 +48,7 @@
         "x-ms-client-request-id": "647f19d5-84cd-29e5-11da-75b78d6a7c2e",
         "x-ms-date": "Wed, 17 Feb 2021 18:51:12 GMT",
         "x-ms-return-client-request-id": "true",
-<<<<<<< HEAD
-        "x-ms-version": "2020-12-06"
-=======
         "x-ms-version": "2021-02-12"
->>>>>>> 7e782c87
       },
       "RequestBody": null,
       "StatusCode": 404,
@@ -74,11 +62,7 @@
         "x-ms-client-request-id": "647f19d5-84cd-29e5-11da-75b78d6a7c2e",
         "x-ms-error-code": "BlobNotFound",
         "x-ms-request-id": "c66b4ff0-101e-0091-395d-05bf70000000",
-<<<<<<< HEAD
-        "x-ms-version": "2020-12-06"
-=======
         "x-ms-version": "2021-02-12"
->>>>>>> 7e782c87
       },
       "ResponseBody": []
     },
@@ -96,11 +80,7 @@
         "x-ms-client-request-id": "3f9c3c5b-06ea-94cf-4ea6-f1f75f3dd025",
         "x-ms-date": "Wed, 17 Feb 2021 18:51:12 GMT",
         "x-ms-return-client-request-id": "true",
-<<<<<<< HEAD
-        "x-ms-version": "2020-12-06"
-=======
         "x-ms-version": "2021-02-12"
->>>>>>> 7e782c87
       },
       "RequestBody": null,
       "StatusCode": 202,
@@ -113,11 +93,7 @@
         ],
         "x-ms-client-request-id": "3f9c3c5b-06ea-94cf-4ea6-f1f75f3dd025",
         "x-ms-request-id": "c66b4ffa-101e-0091-425d-05bf70000000",
-<<<<<<< HEAD
-        "x-ms-version": "2020-12-06"
-=======
         "x-ms-version": "2021-02-12"
->>>>>>> 7e782c87
       },
       "ResponseBody": []
     }
