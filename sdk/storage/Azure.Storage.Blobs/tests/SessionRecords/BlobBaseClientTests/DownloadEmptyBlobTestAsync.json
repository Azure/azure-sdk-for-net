﻿{
  "Entries": [
    {
      "RequestUri": "https://seanmcccanary3.blob.core.windows.net/test-container-7286840d-29ee-3c55-9f66-5050520e394f?restype=container",
      "RequestMethod": "PUT",
      "RequestHeaders": {
        "Accept": "application/xml",
        "Authorization": "Sanitized",
        "traceparent": "00-5637046dff398145b5812ffa49703935-09a0a00549725440-00",
        "User-Agent": [
          "azsdk-net-Storage.Blobs/12.9.0-alpha.20210217.1",
          "(.NET 5.0.3; Microsoft Windows 10.0.19042)"
        ],
        "x-ms-blob-public-access": "container",
        "x-ms-client-request-id": "e3a3cc51-f5d5-5699-9163-d2e4d493d3bd",
        "x-ms-date": "Wed, 17 Feb 2021 18:51:07 GMT",
        "x-ms-return-client-request-id": "true",
<<<<<<< HEAD
        "x-ms-version": "2020-12-06"
=======
        "x-ms-version": "2021-02-12"
>>>>>>> 7e782c87
      },
      "RequestBody": null,
      "StatusCode": 201,
      "ResponseHeaders": {
        "Content-Length": "0",
        "Date": "Wed, 17 Feb 2021 18:51:07 GMT",
        "ETag": "\"0x8D8D374FC235135\"",
        "Last-Modified": "Wed, 17 Feb 2021 18:51:07 GMT",
        "Server": [
          "Windows-Azure-Blob/1.0",
          "Microsoft-HTTPAPI/2.0"
        ],
        "x-ms-client-request-id": "e3a3cc51-f5d5-5699-9163-d2e4d493d3bd",
        "x-ms-request-id": "1a548577-e01e-0003-185d-053ba6000000",
<<<<<<< HEAD
        "x-ms-version": "2020-12-06"
=======
        "x-ms-version": "2021-02-12"
>>>>>>> 7e782c87
      },
      "ResponseBody": []
    },
    {
      "RequestUri": "https://seanmcccanary3.blob.core.windows.net/test-container-7286840d-29ee-3c55-9f66-5050520e394f/test-blob-19f1ca91-1d04-5e44-c1cb-77f400e1c4cb",
      "RequestMethod": "PUT",
      "RequestHeaders": {
        "Accept": "application/xml",
        "Authorization": "Sanitized",
        "Content-Length": "0",
        "Content-Type": "application/octet-stream",
        "traceparent": "00-9c19f5bb6339574184b7481e6bf9647a-1137c0fd4d40c049-00",
        "User-Agent": [
          "azsdk-net-Storage.Blobs/12.9.0-alpha.20210217.1",
          "(.NET 5.0.3; Microsoft Windows 10.0.19042)"
        ],
        "x-ms-blob-type": "BlockBlob",
        "x-ms-client-request-id": "ade26c25-73e1-335a-8844-210a7ea456b0",
        "x-ms-date": "Wed, 17 Feb 2021 18:51:07 GMT",
        "x-ms-return-client-request-id": "true",
<<<<<<< HEAD
        "x-ms-version": "2020-12-06"
=======
        "x-ms-version": "2021-02-12"
>>>>>>> 7e782c87
      },
      "RequestBody": [],
      "StatusCode": 201,
      "ResponseHeaders": {
        "Content-Length": "0",
        "Content-MD5": "1B2M2Y8AsgTpgAmY7PhCfg==",
        "Date": "Wed, 17 Feb 2021 18:51:07 GMT",
        "ETag": "\"0x8D8D374FC2D71BD\"",
        "Last-Modified": "Wed, 17 Feb 2021 18:51:07 GMT",
        "Server": [
          "Windows-Azure-Blob/1.0",
          "Microsoft-HTTPAPI/2.0"
        ],
        "x-ms-client-request-id": "ade26c25-73e1-335a-8844-210a7ea456b0",
        "x-ms-content-crc64": "AAAAAAAAAAA=",
        "x-ms-request-id": "1a54857a-e01e-0003-195d-053ba6000000",
        "x-ms-request-server-encrypted": "true",
<<<<<<< HEAD
        "x-ms-version": "2020-12-06",
=======
        "x-ms-version": "2021-02-12",
>>>>>>> 7e782c87
        "x-ms-version-id": "2021-02-17T18:51:07.3428925Z"
      },
      "ResponseBody": []
    },
    {
      "RequestUri": "https://seanmcccanary3.blob.core.windows.net/test-container-7286840d-29ee-3c55-9f66-5050520e394f/test-blob-19f1ca91-1d04-5e44-c1cb-77f400e1c4cb",
      "RequestMethod": "GET",
      "RequestHeaders": {
        "Accept": "application/xml",
        "Authorization": "Sanitized",
        "traceparent": "00-d10d7c62ea78d74f8e6abb4559f94bb6-46e57be30cde1b41-00",
        "User-Agent": [
          "azsdk-net-Storage.Blobs/12.9.0-alpha.20210217.1",
          "(.NET 5.0.3; Microsoft Windows 10.0.19042)"
        ],
        "x-ms-client-request-id": "93ce0fe4-16fe-66ea-98cb-fd25346e880d",
        "x-ms-date": "Wed, 17 Feb 2021 18:51:07 GMT",
        "x-ms-return-client-request-id": "true",
<<<<<<< HEAD
        "x-ms-version": "2020-12-06"
=======
        "x-ms-version": "2021-02-12"
>>>>>>> 7e782c87
      },
      "RequestBody": null,
      "StatusCode": 200,
      "ResponseHeaders": {
        "Accept-Ranges": "bytes",
        "Content-Length": "0",
        "Content-MD5": "1B2M2Y8AsgTpgAmY7PhCfg==",
        "Content-Type": "application/octet-stream",
        "Date": "Wed, 17 Feb 2021 18:51:07 GMT",
        "ETag": "\"0x8D8D374FC2D71BD\"",
        "Last-Modified": "Wed, 17 Feb 2021 18:51:07 GMT",
        "Server": [
          "Windows-Azure-Blob/1.0",
          "Microsoft-HTTPAPI/2.0"
        ],
        "x-ms-blob-type": "BlockBlob",
        "x-ms-client-request-id": "93ce0fe4-16fe-66ea-98cb-fd25346e880d",
        "x-ms-creation-time": "Wed, 17 Feb 2021 18:51:07 GMT",
        "x-ms-is-current-version": "true",
        "x-ms-last-access-time": "Wed, 17 Feb 2021 18:51:07 GMT",
        "x-ms-lease-state": "available",
        "x-ms-lease-status": "unlocked",
        "x-ms-request-id": "1a54857f-e01e-0003-1d5d-053ba6000000",
        "x-ms-server-encrypted": "true",
<<<<<<< HEAD
        "x-ms-version": "2020-12-06",
=======
        "x-ms-version": "2021-02-12",
>>>>>>> 7e782c87
        "x-ms-version-id": "2021-02-17T18:51:07.3428925Z"
      },
      "ResponseBody": []
    },
    {
      "RequestUri": "https://seanmcccanary3.blob.core.windows.net/test-container-7286840d-29ee-3c55-9f66-5050520e394f?restype=container",
      "RequestMethod": "DELETE",
      "RequestHeaders": {
        "Accept": "application/xml",
        "Authorization": "Sanitized",
        "traceparent": "00-c4df0b284e55664992c240c5f7440745-eb25f482c709ec4f-00",
        "User-Agent": [
          "azsdk-net-Storage.Blobs/12.9.0-alpha.20210217.1",
          "(.NET 5.0.3; Microsoft Windows 10.0.19042)"
        ],
        "x-ms-client-request-id": "6e253fc2-c2d6-87b2-1ca4-4ac9502d06e1",
        "x-ms-date": "Wed, 17 Feb 2021 18:51:07 GMT",
        "x-ms-return-client-request-id": "true",
<<<<<<< HEAD
        "x-ms-version": "2020-12-06"
=======
        "x-ms-version": "2021-02-12"
>>>>>>> 7e782c87
      },
      "RequestBody": null,
      "StatusCode": 202,
      "ResponseHeaders": {
        "Content-Length": "0",
        "Date": "Wed, 17 Feb 2021 18:51:07 GMT",
        "Server": [
          "Windows-Azure-Blob/1.0",
          "Microsoft-HTTPAPI/2.0"
        ],
        "x-ms-client-request-id": "6e253fc2-c2d6-87b2-1ca4-4ac9502d06e1",
        "x-ms-request-id": "1a54858b-e01e-0003-225d-053ba6000000",
<<<<<<< HEAD
        "x-ms-version": "2020-12-06"
=======
        "x-ms-version": "2021-02-12"
>>>>>>> 7e782c87
      },
      "ResponseBody": []
    }
  ],
  "Variables": {
    "RandomSeed": "1669085319",
    "Storage_TestConfigDefault": "ProductionTenant\nseanmcccanary3\nU2FuaXRpemVk\nhttps://seanmcccanary3.blob.core.windows.net\nhttps://seanmcccanary3.file.core.windows.net\nhttps://seanmcccanary3.queue.core.windows.net\nhttps://seanmcccanary3.table.core.windows.net\n\n\n\n\nhttps://seanmcccanary3-secondary.blob.core.windows.net\nhttps://seanmcccanary3-secondary.file.core.windows.net\nhttps://seanmcccanary3-secondary.queue.core.windows.net\nhttps://seanmcccanary3-secondary.table.core.windows.net\n\nSanitized\n\n\nCloud\nBlobEndpoint=https://seanmcccanary3.blob.core.windows.net/;QueueEndpoint=https://seanmcccanary3.queue.core.windows.net/;FileEndpoint=https://seanmcccanary3.file.core.windows.net/;BlobSecondaryEndpoint=https://seanmcccanary3-secondary.blob.core.windows.net/;QueueSecondaryEndpoint=https://seanmcccanary3-secondary.queue.core.windows.net/;FileSecondaryEndpoint=https://seanmcccanary3-secondary.file.core.windows.net/;AccountName=seanmcccanary3;AccountKey=Kg==;\nseanscope1\n\n"
  }
}<|MERGE_RESOLUTION|>--- conflicted
+++ resolved
@@ -15,11 +15,7 @@
         "x-ms-client-request-id": "e3a3cc51-f5d5-5699-9163-d2e4d493d3bd",
         "x-ms-date": "Wed, 17 Feb 2021 18:51:07 GMT",
         "x-ms-return-client-request-id": "true",
-<<<<<<< HEAD
-        "x-ms-version": "2020-12-06"
-=======
         "x-ms-version": "2021-02-12"
->>>>>>> 7e782c87
       },
       "RequestBody": null,
       "StatusCode": 201,
@@ -34,11 +30,7 @@
         ],
         "x-ms-client-request-id": "e3a3cc51-f5d5-5699-9163-d2e4d493d3bd",
         "x-ms-request-id": "1a548577-e01e-0003-185d-053ba6000000",
-<<<<<<< HEAD
-        "x-ms-version": "2020-12-06"
-=======
         "x-ms-version": "2021-02-12"
->>>>>>> 7e782c87
       },
       "ResponseBody": []
     },
@@ -59,11 +51,7 @@
         "x-ms-client-request-id": "ade26c25-73e1-335a-8844-210a7ea456b0",
         "x-ms-date": "Wed, 17 Feb 2021 18:51:07 GMT",
         "x-ms-return-client-request-id": "true",
-<<<<<<< HEAD
-        "x-ms-version": "2020-12-06"
-=======
         "x-ms-version": "2021-02-12"
->>>>>>> 7e782c87
       },
       "RequestBody": [],
       "StatusCode": 201,
@@ -81,11 +69,7 @@
         "x-ms-content-crc64": "AAAAAAAAAAA=",
         "x-ms-request-id": "1a54857a-e01e-0003-195d-053ba6000000",
         "x-ms-request-server-encrypted": "true",
-<<<<<<< HEAD
-        "x-ms-version": "2020-12-06",
-=======
         "x-ms-version": "2021-02-12",
->>>>>>> 7e782c87
         "x-ms-version-id": "2021-02-17T18:51:07.3428925Z"
       },
       "ResponseBody": []
@@ -104,11 +88,7 @@
         "x-ms-client-request-id": "93ce0fe4-16fe-66ea-98cb-fd25346e880d",
         "x-ms-date": "Wed, 17 Feb 2021 18:51:07 GMT",
         "x-ms-return-client-request-id": "true",
-<<<<<<< HEAD
-        "x-ms-version": "2020-12-06"
-=======
         "x-ms-version": "2021-02-12"
->>>>>>> 7e782c87
       },
       "RequestBody": null,
       "StatusCode": 200,
@@ -133,11 +113,7 @@
         "x-ms-lease-status": "unlocked",
         "x-ms-request-id": "1a54857f-e01e-0003-1d5d-053ba6000000",
         "x-ms-server-encrypted": "true",
-<<<<<<< HEAD
-        "x-ms-version": "2020-12-06",
-=======
         "x-ms-version": "2021-02-12",
->>>>>>> 7e782c87
         "x-ms-version-id": "2021-02-17T18:51:07.3428925Z"
       },
       "ResponseBody": []
@@ -156,11 +132,7 @@
         "x-ms-client-request-id": "6e253fc2-c2d6-87b2-1ca4-4ac9502d06e1",
         "x-ms-date": "Wed, 17 Feb 2021 18:51:07 GMT",
         "x-ms-return-client-request-id": "true",
-<<<<<<< HEAD
-        "x-ms-version": "2020-12-06"
-=======
         "x-ms-version": "2021-02-12"
->>>>>>> 7e782c87
       },
       "RequestBody": null,
       "StatusCode": 202,
@@ -173,11 +145,7 @@
         ],
         "x-ms-client-request-id": "6e253fc2-c2d6-87b2-1ca4-4ac9502d06e1",
         "x-ms-request-id": "1a54858b-e01e-0003-225d-053ba6000000",
-<<<<<<< HEAD
-        "x-ms-version": "2020-12-06"
-=======
         "x-ms-version": "2021-02-12"
->>>>>>> 7e782c87
       },
       "ResponseBody": []
     }
