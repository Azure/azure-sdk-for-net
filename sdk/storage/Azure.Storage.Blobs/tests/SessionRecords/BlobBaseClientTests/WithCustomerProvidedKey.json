{
  "Entries": [
    {
      "RequestUri": "https://camaiaor.blob.core.windows.net/test-container-09326727-127b-e83b-d079-7f7aec394680?restype=container",
      "RequestMethod": "PUT",
      "RequestHeaders": {
        "Accept": "application/xml",
        "Authorization": "Sanitized",
        "traceparent": "00-0e079ece3da1e84e9f6a59afd054d2aa-9c16228e6cd4e549-00",
        "User-Agent": "azsdk-net-Storage.Blobs/12.11.0-alpha.20211015.1 (.NET Framework 4.8.4300.0; Microsoft Windows 10.0.19043 )",
        "x-ms-blob-public-access": "container",
        "x-ms-client-request-id": "5acb95f3-d2dc-12a1-fcc7-747b91589fc8",
        "x-ms-date": "Fri, 15 Oct 2021 20:38:57 GMT",
        "x-ms-return-client-request-id": "true",
        "x-ms-version": "2021-02-12"
      },
      "RequestBody": null,
      "StatusCode": 201,
      "ResponseHeaders": {
        "Content-Length": "0",
        "Date": "Fri, 15 Oct 2021 20:38:57 GMT",
        "ETag": "\u00220x8D9901BD0336E87\u0022",
        "Last-Modified": "Fri, 15 Oct 2021 20:38:58 GMT",
        "Server": "Windows-Azure-Blob/1.0 Microsoft-HTTPAPI/2.0",
        "x-ms-client-request-id": "5acb95f3-d2dc-12a1-fcc7-747b91589fc8",
<<<<<<< HEAD
        "x-ms-request-id": "1e11ea34-801e-0048-5561-31c7f5000000",
        "x-ms-version": "2021-02-12"
=======
        "x-ms-request-id": "8c23906c-501e-0078-3704-c28827000000",
        "x-ms-version": "2020-12-06"
>>>>>>> 6b7c7623
      },
      "ResponseBody": []
    },
    {
      "RequestUri": "https://camaiaor.blob.core.windows.net/test-container-09326727-127b-e83b-d079-7f7aec394680/test-blob-2b2b7a5d-923c-d1e6-f031-299bb200cc6b",
      "RequestMethod": "PUT",
      "RequestHeaders": {
        "Accept": "application/xml",
        "Authorization": "Sanitized",
        "Content-Length": "1024",
        "Content-Type": "application/octet-stream",
        "traceparent": "00-8705865de983934ab8d86243877aa959-a6ebb181bcbe1c4d-00",
        "User-Agent": "azsdk-net-Storage.Blobs/12.11.0-alpha.20211015.1 (.NET Framework 4.8.4300.0; Microsoft Windows 10.0.19043 )",
        "x-ms-blob-type": "BlockBlob",
        "x-ms-client-request-id": "f713ca44-201a-a713-8053-8908c3cb5132",
        "x-ms-date": "Fri, 15 Oct 2021 20:38:58 GMT",
        "x-ms-encryption-algorithm": "AES256",
        "x-ms-encryption-key": "Sanitized",
        "x-ms-encryption-key-sha256": "4CQZ6TZunjNIkSSQ7CgvOKIbkxBb6x2/ekYrrPskykw=",
        "x-ms-return-client-request-id": "true",
        "x-ms-version": "2021-02-12"
      },
      "RequestBody": "\u002Bgkcd9FIW3DWQreyDYXx9MOiWxsiKzFu8CWoc4L5QG0piGXW3/a19zxty/Y4dlMpCHTnBapE2s/XroeroOjt3QFJiIUgGhXM7GTftV86NXrSfmoOEjrD5a6V/zBvCldTf\u002B717u3OCe5fGhhFZCRwnXkM2SF938rGhqPWihvlXOIMizZxRUaMA3V7rvcifYCJJWG3YjA21Z8jLmhK937Ter02Odnu/lcygNWrAjHTpAgiTWW5Lfqx1rWWTRfeQgz3qDQ560SnmiYKhOJbitNuUIlfKKoYGkzDhGIkWLFAVD7Js1r8mbnEe7I/r6kYVkvhKP2Ofhpi3o3odmfigkJ1yjCkktd5cbbQm6z32Wujqy4WQi\u002BzsdUkZ9TMFCJR4fhvyeR4dMN0aLZGvuJtagUiRMs4y0ASwhhbfysCrF2Ufrm0iA\u002BGKjZqotl5bPPytvzPqc9XGRa4XAfMHfSYcbxZskAouOH1nBqUzSlmmVUlaMguMwKNPGWj\u002BysHug1C0jAdILmzyf4a2Q21wkvtUcOyprUraT25y3bbhb227eINUvv4SHmccp7KE1r02HoataloVRNXFmnyY1RD2ERAZOsrqHBP9QhJFjQXYFXjxfP7wM8TTpjOtTuRBeUkWJpZia9uyS8JysCgHj/eQLYTD55gRxd0LRZTXfM1vu8jJb2avdamdfzD8fYPci9Y73SEffZGwxGD5VyZGms81AvQffmCRIPfbZminVUgZbvm\u002B21\u002BsED53GGsF9h6DFuQhh3qPvQ21qrxpQ9cpCa7YoCgsh/\u002BviTL16CY1i2qZWE\u002BEhY4NSfGryXCjQswnDg68LRY2lo8kcj4H2dUngB9RkCuHpIPgy1Z2QL6OzEZmjpoXeV5UosGAYBOPxW/chEkRUbKgX2mKm2G/gBXQVWX34Qs7EAaA/O1pxwRwUMXmWfx1fbqThi8wjN38lOKr78rt2CRk4bQCkFSFdpglGgqb2WZZWxfrJBrcCkNohGfKvhc5grihgbgIMu1lzg\u002BWy3KTYPu8UlTywvQJSJcwmcws\u002BvhA65eR\u002BhfuEWhqhRXLBT8Q1WNsTiuCRr/EmDjg11khORNXFd/awaajjgEsSH2ePgOYH8SogKyM/qTXzSHfDTnPSUvCs\u002B8fddO8iL/qVj4CJpo1CPeUeHimild6wzSEhEEHXT8xm4oUeKnw6/fsoqim1aaH6cQCetDTW\u002BmX5HLfOAR\u002B4zj/EErP4NBNo4xA\u002Beeu1C2OPNp8xSIuHn/gvJR3EfPzbf\u002Bvp8UbuAkz9JdEUqHB6NBFUPtpwd3W0PILL2R71pGYjUwoP2xockSRCNCKqcvd3pOD8cD4iavhmJcTEEjk993F68UV2amj3N62mLjNTCbmQ==",
      "StatusCode": 201,
      "ResponseHeaders": {
        "Content-Length": "0",
        "Content-MD5": "OZaQyix4vTUssek\u002BQzmtmQ==",
        "Date": "Fri, 15 Oct 2021 20:38:58 GMT",
        "ETag": "\u00220x8D9901BD05A1E45\u0022",
        "Last-Modified": "Fri, 15 Oct 2021 20:38:58 GMT",
        "Server": "Windows-Azure-Blob/1.0 Microsoft-HTTPAPI/2.0",
        "x-ms-client-request-id": "f713ca44-201a-a713-8053-8908c3cb5132",
        "x-ms-content-crc64": "L3JdpoW\u002B8vI=",
        "x-ms-encryption-key-sha256": "4CQZ6TZunjNIkSSQ7CgvOKIbkxBb6x2/ekYrrPskykw=",
        "x-ms-request-id": "8c2390b2-501e-0078-7604-c28827000000",
        "x-ms-request-server-encrypted": "true",
<<<<<<< HEAD
        "x-ms-version": "2021-02-12",
        "x-ms-version-id": "2021-04-14T19:10:38.4352691Z"
=======
        "x-ms-version": "2020-12-06",
        "x-ms-version-id": "2021-10-15T20:38:58.3719493Z"
>>>>>>> 6b7c7623
      },
      "ResponseBody": []
    },
    {
      "RequestUri": "https://camaiaor.blob.core.windows.net/test-container-09326727-127b-e83b-d079-7f7aec394680/test-blob-2b2b7a5d-923c-d1e6-f031-299bb200cc6b",
      "RequestMethod": "GET",
      "RequestHeaders": {
        "Accept": "application/xml",
        "Authorization": "Sanitized",
        "traceparent": "00-cd7f02bd67e68c4c8a74716321e212dc-5cad2ec3ed3f1946-00",
        "User-Agent": "azsdk-net-Storage.Blobs/12.11.0-alpha.20211015.1 (.NET Framework 4.8.4300.0; Microsoft Windows 10.0.19043 )",
        "x-ms-client-request-id": "6b9fb1eb-a31c-947e-2e9b-603fb8764bb4",
        "x-ms-date": "Fri, 15 Oct 2021 20:38:58 GMT",
        "x-ms-encryption-algorithm": "AES256",
        "x-ms-encryption-key": "Sanitized",
        "x-ms-encryption-key-sha256": "4CQZ6TZunjNIkSSQ7CgvOKIbkxBb6x2/ekYrrPskykw=",
        "x-ms-return-client-request-id": "true",
        "x-ms-version": "2021-02-12"
      },
      "RequestBody": null,
      "StatusCode": 200,
      "ResponseHeaders": {
        "Accept-Ranges": "bytes",
        "Content-Length": "1024",
        "Content-MD5": "OZaQyix4vTUssek\u002BQzmtmQ==",
        "Content-Type": "application/octet-stream",
        "Date": "Fri, 15 Oct 2021 20:38:58 GMT",
        "ETag": "\u00220x8D9901BD05A1E45\u0022",
        "Last-Modified": "Fri, 15 Oct 2021 20:38:58 GMT",
        "Server": "Windows-Azure-Blob/1.0 Microsoft-HTTPAPI/2.0",
        "x-ms-blob-type": "BlockBlob",
        "x-ms-client-request-id": "6b9fb1eb-a31c-947e-2e9b-603fb8764bb4",
        "x-ms-creation-time": "Fri, 15 Oct 2021 20:38:58 GMT",
        "x-ms-encryption-key-sha256": "4CQZ6TZunjNIkSSQ7CgvOKIbkxBb6x2/ekYrrPskykw=",
        "x-ms-is-current-version": "true",
        "x-ms-lease-state": "available",
        "x-ms-lease-status": "unlocked",
        "x-ms-request-id": "8c239124-501e-0078-5d04-c28827000000",
        "x-ms-server-encrypted": "true",
<<<<<<< HEAD
        "x-ms-version": "2021-02-12",
        "x-ms-version-id": "2021-04-14T19:10:38.4352691Z"
=======
        "x-ms-version": "2020-12-06",
        "x-ms-version-id": "2021-10-15T20:38:58.3719493Z"
>>>>>>> 6b7c7623
      },
      "ResponseBody": "\u002Bgkcd9FIW3DWQreyDYXx9MOiWxsiKzFu8CWoc4L5QG0piGXW3/a19zxty/Y4dlMpCHTnBapE2s/XroeroOjt3QFJiIUgGhXM7GTftV86NXrSfmoOEjrD5a6V/zBvCldTf\u002B717u3OCe5fGhhFZCRwnXkM2SF938rGhqPWihvlXOIMizZxRUaMA3V7rvcifYCJJWG3YjA21Z8jLmhK937Ter02Odnu/lcygNWrAjHTpAgiTWW5Lfqx1rWWTRfeQgz3qDQ560SnmiYKhOJbitNuUIlfKKoYGkzDhGIkWLFAVD7Js1r8mbnEe7I/r6kYVkvhKP2Ofhpi3o3odmfigkJ1yjCkktd5cbbQm6z32Wujqy4WQi\u002BzsdUkZ9TMFCJR4fhvyeR4dMN0aLZGvuJtagUiRMs4y0ASwhhbfysCrF2Ufrm0iA\u002BGKjZqotl5bPPytvzPqc9XGRa4XAfMHfSYcbxZskAouOH1nBqUzSlmmVUlaMguMwKNPGWj\u002BysHug1C0jAdILmzyf4a2Q21wkvtUcOyprUraT25y3bbhb227eINUvv4SHmccp7KE1r02HoataloVRNXFmnyY1RD2ERAZOsrqHBP9QhJFjQXYFXjxfP7wM8TTpjOtTuRBeUkWJpZia9uyS8JysCgHj/eQLYTD55gRxd0LRZTXfM1vu8jJb2avdamdfzD8fYPci9Y73SEffZGwxGD5VyZGms81AvQffmCRIPfbZminVUgZbvm\u002B21\u002BsED53GGsF9h6DFuQhh3qPvQ21qrxpQ9cpCa7YoCgsh/\u002BviTL16CY1i2qZWE\u002BEhY4NSfGryXCjQswnDg68LRY2lo8kcj4H2dUngB9RkCuHpIPgy1Z2QL6OzEZmjpoXeV5UosGAYBOPxW/chEkRUbKgX2mKm2G/gBXQVWX34Qs7EAaA/O1pxwRwUMXmWfx1fbqThi8wjN38lOKr78rt2CRk4bQCkFSFdpglGgqb2WZZWxfrJBrcCkNohGfKvhc5grihgbgIMu1lzg\u002BWy3KTYPu8UlTywvQJSJcwmcws\u002BvhA65eR\u002BhfuEWhqhRXLBT8Q1WNsTiuCRr/EmDjg11khORNXFd/awaajjgEsSH2ePgOYH8SogKyM/qTXzSHfDTnPSUvCs\u002B8fddO8iL/qVj4CJpo1CPeUeHimild6wzSEhEEHXT8xm4oUeKnw6/fsoqim1aaH6cQCetDTW\u002BmX5HLfOAR\u002B4zj/EErP4NBNo4xA\u002Beeu1C2OPNp8xSIuHn/gvJR3EfPzbf\u002Bvp8UbuAkz9JdEUqHB6NBFUPtpwd3W0PILL2R71pGYjUwoP2xockSRCNCKqcvd3pOD8cD4iavhmJcTEEjk993F68UV2amj3N62mLjNTCbmQ=="
    },
    {
      "RequestUri": "https://camaiaor.blob.core.windows.net/test-container-09326727-127b-e83b-d079-7f7aec394680/test-blob-2b2b7a5d-923c-d1e6-f031-299bb200cc6b",
      "RequestMethod": "GET",
      "RequestHeaders": {
        "Accept": "application/xml",
        "Authorization": "Sanitized",
        "traceparent": "00-42628c1ae4d8404c886c95f77854f7fe-ece8a0d66e0aa949-00",
        "User-Agent": "azsdk-net-Storage.Blobs/12.11.0-alpha.20211015.1 (.NET Framework 4.8.4300.0; Microsoft Windows 10.0.19043 )",
        "x-ms-client-request-id": "121d9735-e52b-1c15-34f8-b2b59fa41cb9",
        "x-ms-date": "Fri, 15 Oct 2021 20:38:58 GMT",
        "x-ms-return-client-request-id": "true",
        "x-ms-version": "2021-02-12"
      },
      "RequestBody": null,
      "StatusCode": 409,
      "ResponseHeaders": {
        "Content-Length": "301",
        "Content-Type": "application/xml",
        "Date": "Fri, 15 Oct 2021 20:38:58 GMT",
        "Server": "Windows-Azure-Blob/1.0 Microsoft-HTTPAPI/2.0",
        "x-ms-client-request-id": "121d9735-e52b-1c15-34f8-b2b59fa41cb9",
        "x-ms-error-code": "BlobUsesCustomerSpecifiedEncryption",
<<<<<<< HEAD
        "x-ms-request-id": "1e11eaa5-801e-0048-3761-31c7f5000000",
        "x-ms-version": "2021-02-12"
=======
        "x-ms-request-id": "8c23914f-501e-0078-0604-c28827000000",
        "x-ms-version": "2020-12-06"
>>>>>>> 6b7c7623
      },
      "ResponseBody": [
        "\uFEFF\u003C?xml version=\u00221.0\u0022 encoding=\u0022utf-8\u0022?\u003E\u003CError\u003E\u003CCode\u003EBlobUsesCustomerSpecifiedEncryption\u003C/Code\u003E\u003CMessage\u003EThe blob is encrypted with customer specified encryption, but it was not provided in the request.\n",
        "RequestId:8c23914f-501e-0078-0604-c28827000000\n",
        "Time:2021-10-15T20:38:58.6510706Z\u003C/Message\u003E\u003C/Error\u003E"
      ]
    },
    {
      "RequestUri": "https://camaiaor.blob.core.windows.net/test-container-09326727-127b-e83b-d079-7f7aec394680?restype=container",
      "RequestMethod": "DELETE",
      "RequestHeaders": {
        "Accept": "application/xml",
        "Authorization": "Sanitized",
        "traceparent": "00-4757f6a97231a744940207a9e6178714-5aa2f1b06be8e54f-00",
        "User-Agent": "azsdk-net-Storage.Blobs/12.11.0-alpha.20211015.1 (.NET Framework 4.8.4300.0; Microsoft Windows 10.0.19043 )",
        "x-ms-client-request-id": "210a1aff-3859-e388-5378-6e015baba440",
        "x-ms-date": "Fri, 15 Oct 2021 20:38:58 GMT",
        "x-ms-return-client-request-id": "true",
        "x-ms-version": "2021-02-12"
      },
      "RequestBody": null,
      "StatusCode": 202,
      "ResponseHeaders": {
        "Content-Length": "0",
        "Date": "Fri, 15 Oct 2021 20:38:58 GMT",
        "Server": "Windows-Azure-Blob/1.0 Microsoft-HTTPAPI/2.0",
        "x-ms-client-request-id": "210a1aff-3859-e388-5378-6e015baba440",
<<<<<<< HEAD
        "x-ms-request-id": "1e11eac4-801e-0048-5261-31c7f5000000",
        "x-ms-version": "2021-02-12"
=======
        "x-ms-request-id": "8c239163-501e-0078-1a04-c28827000000",
        "x-ms-version": "2020-12-06"
>>>>>>> 6b7c7623
      },
      "ResponseBody": []
    }
  ],
  "Variables": {
    "RandomSeed": "637128241",
    "Storage_TestConfigDefault": "ProductionTenant\ncamaiaor\nU2FuaXRpemVk\nhttps://camaiaor.blob.core.windows.net\nhttps://camaiaor.file.core.windows.net\nhttps://camaiaor.queue.core.windows.net\nhttps://camaiaor.table.core.windows.net\n\n\n\n\nhttps://camaiaor-secondary.blob.core.windows.net\nhttps://camaiaor-secondary.file.core.windows.net\nhttps://camaiaor-secondary.queue.core.windows.net\nhttps://camaiaor-secondary.table.core.windows.net\n\nSanitized\n\n\nCloud\nBlobEndpoint=https://camaiaor.blob.core.windows.net/;QueueEndpoint=https://camaiaor.queue.core.windows.net/;FileEndpoint=https://camaiaor.file.core.windows.net/;BlobSecondaryEndpoint=https://camaiaor-secondary.blob.core.windows.net/;QueueSecondaryEndpoint=https://camaiaor-secondary.queue.core.windows.net/;FileSecondaryEndpoint=https://camaiaor-secondary.file.core.windows.net/;AccountName=camaiaor;AccountKey=Kg==;\nsdktest\n\n"
  }
}<|MERGE_RESOLUTION|>--- conflicted
+++ resolved
@@ -23,13 +23,8 @@
         "Last-Modified": "Fri, 15 Oct 2021 20:38:58 GMT",
         "Server": "Windows-Azure-Blob/1.0 Microsoft-HTTPAPI/2.0",
         "x-ms-client-request-id": "5acb95f3-d2dc-12a1-fcc7-747b91589fc8",
-<<<<<<< HEAD
-        "x-ms-request-id": "1e11ea34-801e-0048-5561-31c7f5000000",
+        "x-ms-request-id": "8c23906c-501e-0078-3704-c28827000000",
         "x-ms-version": "2021-02-12"
-=======
-        "x-ms-request-id": "8c23906c-501e-0078-3704-c28827000000",
-        "x-ms-version": "2020-12-06"
->>>>>>> 6b7c7623
       },
       "ResponseBody": []
     },
@@ -66,13 +61,8 @@
         "x-ms-encryption-key-sha256": "4CQZ6TZunjNIkSSQ7CgvOKIbkxBb6x2/ekYrrPskykw=",
         "x-ms-request-id": "8c2390b2-501e-0078-7604-c28827000000",
         "x-ms-request-server-encrypted": "true",
-<<<<<<< HEAD
         "x-ms-version": "2021-02-12",
-        "x-ms-version-id": "2021-04-14T19:10:38.4352691Z"
-=======
-        "x-ms-version": "2020-12-06",
         "x-ms-version-id": "2021-10-15T20:38:58.3719493Z"
->>>>>>> 6b7c7623
       },
       "ResponseBody": []
     },
@@ -112,13 +102,8 @@
         "x-ms-lease-status": "unlocked",
         "x-ms-request-id": "8c239124-501e-0078-5d04-c28827000000",
         "x-ms-server-encrypted": "true",
-<<<<<<< HEAD
         "x-ms-version": "2021-02-12",
-        "x-ms-version-id": "2021-04-14T19:10:38.4352691Z"
-=======
-        "x-ms-version": "2020-12-06",
         "x-ms-version-id": "2021-10-15T20:38:58.3719493Z"
->>>>>>> 6b7c7623
       },
       "ResponseBody": "\u002Bgkcd9FIW3DWQreyDYXx9MOiWxsiKzFu8CWoc4L5QG0piGXW3/a19zxty/Y4dlMpCHTnBapE2s/XroeroOjt3QFJiIUgGhXM7GTftV86NXrSfmoOEjrD5a6V/zBvCldTf\u002B717u3OCe5fGhhFZCRwnXkM2SF938rGhqPWihvlXOIMizZxRUaMA3V7rvcifYCJJWG3YjA21Z8jLmhK937Ter02Odnu/lcygNWrAjHTpAgiTWW5Lfqx1rWWTRfeQgz3qDQ560SnmiYKhOJbitNuUIlfKKoYGkzDhGIkWLFAVD7Js1r8mbnEe7I/r6kYVkvhKP2Ofhpi3o3odmfigkJ1yjCkktd5cbbQm6z32Wujqy4WQi\u002BzsdUkZ9TMFCJR4fhvyeR4dMN0aLZGvuJtagUiRMs4y0ASwhhbfysCrF2Ufrm0iA\u002BGKjZqotl5bPPytvzPqc9XGRa4XAfMHfSYcbxZskAouOH1nBqUzSlmmVUlaMguMwKNPGWj\u002BysHug1C0jAdILmzyf4a2Q21wkvtUcOyprUraT25y3bbhb227eINUvv4SHmccp7KE1r02HoataloVRNXFmnyY1RD2ERAZOsrqHBP9QhJFjQXYFXjxfP7wM8TTpjOtTuRBeUkWJpZia9uyS8JysCgHj/eQLYTD55gRxd0LRZTXfM1vu8jJb2avdamdfzD8fYPci9Y73SEffZGwxGD5VyZGms81AvQffmCRIPfbZminVUgZbvm\u002B21\u002BsED53GGsF9h6DFuQhh3qPvQ21qrxpQ9cpCa7YoCgsh/\u002BviTL16CY1i2qZWE\u002BEhY4NSfGryXCjQswnDg68LRY2lo8kcj4H2dUngB9RkCuHpIPgy1Z2QL6OzEZmjpoXeV5UosGAYBOPxW/chEkRUbKgX2mKm2G/gBXQVWX34Qs7EAaA/O1pxwRwUMXmWfx1fbqThi8wjN38lOKr78rt2CRk4bQCkFSFdpglGgqb2WZZWxfrJBrcCkNohGfKvhc5grihgbgIMu1lzg\u002BWy3KTYPu8UlTywvQJSJcwmcws\u002BvhA65eR\u002BhfuEWhqhRXLBT8Q1WNsTiuCRr/EmDjg11khORNXFd/awaajjgEsSH2ePgOYH8SogKyM/qTXzSHfDTnPSUvCs\u002B8fddO8iL/qVj4CJpo1CPeUeHimild6wzSEhEEHXT8xm4oUeKnw6/fsoqim1aaH6cQCetDTW\u002BmX5HLfOAR\u002B4zj/EErP4NBNo4xA\u002Beeu1C2OPNp8xSIuHn/gvJR3EfPzbf\u002Bvp8UbuAkz9JdEUqHB6NBFUPtpwd3W0PILL2R71pGYjUwoP2xockSRCNCKqcvd3pOD8cD4iavhmJcTEEjk993F68UV2amj3N62mLjNTCbmQ=="
     },
@@ -144,13 +129,8 @@
         "Server": "Windows-Azure-Blob/1.0 Microsoft-HTTPAPI/2.0",
         "x-ms-client-request-id": "121d9735-e52b-1c15-34f8-b2b59fa41cb9",
         "x-ms-error-code": "BlobUsesCustomerSpecifiedEncryption",
-<<<<<<< HEAD
-        "x-ms-request-id": "1e11eaa5-801e-0048-3761-31c7f5000000",
+        "x-ms-request-id": "8c23914f-501e-0078-0604-c28827000000",
         "x-ms-version": "2021-02-12"
-=======
-        "x-ms-request-id": "8c23914f-501e-0078-0604-c28827000000",
-        "x-ms-version": "2020-12-06"
->>>>>>> 6b7c7623
       },
       "ResponseBody": [
         "\uFEFF\u003C?xml version=\u00221.0\u0022 encoding=\u0022utf-8\u0022?\u003E\u003CError\u003E\u003CCode\u003EBlobUsesCustomerSpecifiedEncryption\u003C/Code\u003E\u003CMessage\u003EThe blob is encrypted with customer specified encryption, but it was not provided in the request.\n",
@@ -178,13 +158,8 @@
         "Date": "Fri, 15 Oct 2021 20:38:58 GMT",
         "Server": "Windows-Azure-Blob/1.0 Microsoft-HTTPAPI/2.0",
         "x-ms-client-request-id": "210a1aff-3859-e388-5378-6e015baba440",
-<<<<<<< HEAD
-        "x-ms-request-id": "1e11eac4-801e-0048-5261-31c7f5000000",
+        "x-ms-request-id": "8c239163-501e-0078-1a04-c28827000000",
         "x-ms-version": "2021-02-12"
-=======
-        "x-ms-request-id": "8c239163-501e-0078-1a04-c28827000000",
-        "x-ms-version": "2020-12-06"
->>>>>>> 6b7c7623
       },
       "ResponseBody": []
     }
