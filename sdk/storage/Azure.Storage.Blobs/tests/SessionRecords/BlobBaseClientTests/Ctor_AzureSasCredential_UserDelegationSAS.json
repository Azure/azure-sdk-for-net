--- conflicted
+++ resolved
@@ -14,11 +14,7 @@
         "x-ms-blob-public-access": "container",
         "x-ms-client-request-id": "d560afe7-bf62-d719-e256-371c491dcd52",
         "x-ms-return-client-request-id": "true",
-<<<<<<< HEAD
-        "x-ms-version": "2020-12-06"
-=======
         "x-ms-version": "2021-02-12"
->>>>>>> 7e782c87
       },
       "RequestBody": null,
       "StatusCode": 201,
@@ -32,13 +28,8 @@
           "Microsoft-HTTPAPI/2.0"
         ],
         "x-ms-client-request-id": "d560afe7-bf62-d719-e256-371c491dcd52",
-<<<<<<< HEAD
-        "x-ms-request-id": "29a56642-a01e-001a-0fe1-48a2b5000000",
-        "x-ms-version": "2020-12-06"
-=======
         "x-ms-request-id": "26b0ae92-101e-0070-4ead-9e9c5e000000",
         "x-ms-version": "2021-02-12"
->>>>>>> 7e782c87
       },
       "ResponseBody": []
     },
@@ -59,11 +50,7 @@
         "x-ms-blob-type": "BlockBlob",
         "x-ms-client-request-id": "e872c6bf-6f3a-32d7-899f-e3e6e08c81af",
         "x-ms-return-client-request-id": "true",
-<<<<<<< HEAD
-        "x-ms-version": "2020-12-06"
-=======
         "x-ms-version": "2021-02-12"
->>>>>>> 7e782c87
       },
       "RequestBody": [],
       "StatusCode": 201,
@@ -81,12 +68,8 @@
         "x-ms-content-crc64": "AAAAAAAAAAA=",
         "x-ms-request-id": "26b0ae95-101e-0070-50ad-9e9c5e000000",
         "x-ms-request-server-encrypted": "true",
-<<<<<<< HEAD
-        "x-ms-version": "2020-12-06"
-=======
         "x-ms-version": "2021-02-12",
         "x-ms-version-id": "2021-08-31T21:19:20.4261022Z"
->>>>>>> 7e782c87
       },
       "ResponseBody": []
     },
@@ -105,11 +88,7 @@
         ],
         "x-ms-client-request-id": "8fcd2db9-c1c0-a051-7b2c-5b16909bd19f",
         "x-ms-return-client-request-id": "true",
-<<<<<<< HEAD
-        "x-ms-version": "2020-12-06"
-=======
         "x-ms-version": "2021-02-12"
->>>>>>> 7e782c87
       },
       "RequestBody": "\uFEFF\u003CKeyInfo\u003E\u003CExpiry\u003E2021-08-31T22:19:21Z\u003C/Expiry\u003E\u003C/KeyInfo\u003E",
       "StatusCode": 200,
@@ -122,22 +101,13 @@
         ],
         "Transfer-Encoding": "chunked",
         "x-ms-client-request-id": "8fcd2db9-c1c0-a051-7b2c-5b16909bd19f",
-<<<<<<< HEAD
-        "x-ms-request-id": "29a56652-a01e-001a-1be1-48a2b5000000",
-        "x-ms-version": "2020-12-06"
-=======
         "x-ms-request-id": "26b0ae98-101e-0070-53ad-9e9c5e000000",
         "x-ms-version": "2021-02-12"
->>>>>>> 7e782c87
       },
       "ResponseBody": "\uFEFF\u003C?xml version=\u00221.0\u0022 encoding=\u0022utf-8\u0022?\u003E\u003CUserDelegationKey\u003E\u003CSignedOid\u003Ec4f48289-bb84-4086-b250-6f94a8f64cee\u003C/SignedOid\u003E\u003CSignedTid\u003E72f988bf-86f1-41af-91ab-2d7cd011db47\u003C/SignedTid\u003E\u003CSignedStart\u003E2021-08-31T21:19:20Z\u003C/SignedStart\u003E\u003CSignedExpiry\u003E2021-08-31T22:19:21Z\u003C/SignedExpiry\u003E\u003CSignedService\u003Eb\u003C/SignedService\u003E\u003CSignedVersion\u003E2020-12-06\u003C/SignedVersion\u003E\u003CValue\u003EZAR2jrLyNGtTH9OPA8JQqqHfukyXCWCGfEFs8bhIX5Q=\u003C/Value\u003E\u003C/UserDelegationKey\u003E"
     },
     {
-<<<<<<< HEAD
-      "RequestUri": "https://seanstageoauth.blob.core.windows.net/test-container-ad86b11e-6e19-031e-8180-6246941649e3/test-blob-00ba7077-b438-c125-f27b-de8c5533aa8c?skoid=c4f48289-bb84-4086-b250-6f94a8f64cee&sktid=72f988bf-86f1-41af-91ab-2d7cd011db47&skt=2021-05-14T16%3A55%3A04Z&ske=2021-05-14T17%3A55%3A05Z&sks=b&skv=2020-10-02&sv=2020-12-06&se=2021-05-14T17%3A55%3A05Z&sr=b&sp=racwdxltmei&sig=Sanitized",
-=======
       "RequestUri": "https://seanoauthcanary.blob.core.windows.net/test-container-ad86b11e-6e19-031e-8180-6246941649e3/test-blob-00ba7077-b438-c125-f27b-de8c5533aa8c?skoid=c4f48289-bb84-4086-b250-6f94a8f64cee\u0026sktid=72f988bf-86f1-41af-91ab-2d7cd011db47\u0026skt=2021-08-31T21%3A19%3A20Z\u0026ske=2021-08-31T22%3A19%3A21Z\u0026sks=b\u0026skv=2020-12-06\u0026sv=2021-02-12\u0026se=2021-08-31T22%3A19%3A21Z\u0026sr=b\u0026sp=racwdxyltmei\u0026sig=Sanitized",
->>>>>>> 7e782c87
       "RequestMethod": "HEAD",
       "RequestHeaders": {
         "Accept": "application/xml",
@@ -148,11 +118,7 @@
         ],
         "x-ms-client-request-id": "b32c9403-f2be-eaee-5a6c-7b928c857353",
         "x-ms-return-client-request-id": "true",
-<<<<<<< HEAD
-        "x-ms-version": "2020-12-06"
-=======
         "x-ms-version": "2021-02-12"
->>>>>>> 7e782c87
       },
       "RequestBody": null,
       "StatusCode": 200,
@@ -178,12 +144,8 @@
         "x-ms-lease-status": "unlocked",
         "x-ms-request-id": "26b0ae9b-101e-0070-56ad-9e9c5e000000",
         "x-ms-server-encrypted": "true",
-<<<<<<< HEAD
-        "x-ms-version": "2020-12-06"
-=======
         "x-ms-version": "2021-02-12",
         "x-ms-version-id": "2021-08-31T21:19:20.4261022Z"
->>>>>>> 7e782c87
       },
       "ResponseBody": []
     },
@@ -200,11 +162,7 @@
         ],
         "x-ms-client-request-id": "fb1361bd-1d6e-2fe0-5200-20294f604aa3",
         "x-ms-return-client-request-id": "true",
-<<<<<<< HEAD
-        "x-ms-version": "2020-12-06"
-=======
         "x-ms-version": "2021-02-12"
->>>>>>> 7e782c87
       },
       "RequestBody": null,
       "StatusCode": 202,
@@ -216,13 +174,8 @@
           "Microsoft-HTTPAPI/2.0"
         ],
         "x-ms-client-request-id": "fb1361bd-1d6e-2fe0-5200-20294f604aa3",
-<<<<<<< HEAD
-        "x-ms-request-id": "29a56657-a01e-001a-20e1-48a2b5000000",
-        "x-ms-version": "2020-12-06"
-=======
         "x-ms-request-id": "26b0aea2-101e-0070-5bad-9e9c5e000000",
         "x-ms-version": "2021-02-12"
->>>>>>> 7e782c87
       },
       "ResponseBody": []
     }
