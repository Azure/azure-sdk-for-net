{
  "Entries": [
    {
      "RequestUri": "http://kasobolcanadacentral.blob.core.windows.net/test-container-d00cc520-13ce-3eb3-eeff-42b77471417a?restype=container",
      "RequestMethod": "PUT",
      "RequestHeaders": {
        "Accept": "application/xml",
        "Authorization": "Sanitized",
        "traceparent": "00-156bbd43dd9bac419dc65eb2e50df3ca-1ccf92b3415c6b45-00",
        "User-Agent": "azsdk-net-Storage.Blobs/12.9.0-alpha.20210524.1 (.NET Framework 4.8.4300.0; Microsoft Windows 10.0.19043 )",
        "x-ms-blob-public-access": "container",
        "x-ms-client-request-id": "795caec0-3035-c98e-fc5f-b11b4d07351a",
        "x-ms-date": "Mon, 24 May 2021 22:46:17 GMT",
        "x-ms-return-client-request-id": "true",
<<<<<<< HEAD
         "x-ms-version": "2020-10-02"
=======
        "x-ms-version": "2020-08-04"
>>>>>>> 41beb1fe
      },
      "RequestBody": null,
      "StatusCode": 201,
      "ResponseHeaders": {
        "Content-Length": "0",
        "Date": "Mon, 24 May 2021 22:46:17 GMT",
        "ETag": "\u00220x8D91F05BE41B2EE\u0022",
        "Last-Modified": "Mon, 24 May 2021 22:46:17 GMT",
        "Server": "Windows-Azure-Blob/1.0 Microsoft-HTTPAPI/2.0",
        "x-ms-client-request-id": "795caec0-3035-c98e-fc5f-b11b4d07351a",
<<<<<<< HEAD
        "x-ms-request-id": "92cb19da-101e-0081-205d-057a18000000",
         "x-ms-version": "2020-10-02"
=======
        "x-ms-request-id": "dcc95354-b01e-0073-6aee-509222000000",
        "x-ms-version": "2020-08-04"
>>>>>>> 41beb1fe
      },
      "ResponseBody": []
    },
    {
      "RequestUri": "http://kasobolcanadacentral.blob.core.windows.net/test-container-d00cc520-13ce-3eb3-eeff-42b77471417a/test-blob-e28fc6fc-3437-bbd2-1134-236f6b1ea35e",
      "RequestMethod": "PUT",
      "RequestHeaders": {
        "Accept": "application/xml",
        "Authorization": "Sanitized",
        "Content-Length": "1024",
        "Content-Type": "application/octet-stream",
        "traceparent": "00-7693fd01b391a642a6adac243d95ba49-e1ac085de19aea42-00",
        "User-Agent": "azsdk-net-Storage.Blobs/12.9.0-alpha.20210524.1 (.NET Framework 4.8.4300.0; Microsoft Windows 10.0.19043 )",
        "x-ms-blob-type": "BlockBlob",
        "x-ms-client-request-id": "7ea7425b-cfbe-08ca-4b3e-67c239535695",
        "x-ms-date": "Mon, 24 May 2021 22:46:17 GMT",
        "x-ms-return-client-request-id": "true",
<<<<<<< HEAD
         "x-ms-version": "2020-10-02"
=======
        "x-ms-version": "2020-08-04"
>>>>>>> 41beb1fe
      },
      "RequestBody": "NpVcAXaQebsHTWYNpwVh\u002BKxj9sUUx0SNWXN0xbOhcWOMUXdHmlFpMDShcejKgSH2/blv6hFvBW5QzqgCG7QHZdsDgFaOGl1b\u002BcaRc1ZcwtdSfsf5ModRHUwI98upZhSAmQsNxwDLZ\u002BNcE/BK3pIY9AzQsJ3tDjJUsWMJhSORspKyENlKT/vWhhbjnR\u002BWBz658AK/2LZ2k4vYuBacweHAymFdmM25zaUR\u002BSmHCXATvaklUJUg0tncO31OcZbkOsU0I9O\u002BOG5xACNdrt6N74kaxftsd3BMoPeHgV1Pa1wOLL9jUuWdVYU7s1BywiP7T0z0M6ybd8JU6IPbNrcRIZTGT4IfKZyjfG91McMg2t3TizIQWzevc7T8DmpiwR7OKpK7q3Oh2yWvULY8JUb\u002BNA6lB6qEAMZdFtvNIhoyQbpRpwcxZC5qMrAMYAuAc01u/tpcvLpzSSnLXpSX1LkKfQ/7630/zM/fO9X6d5\u002B73KONXyRA1oQA3V7dZgaa0l32AuP8hYjQLjEKfIHkeNGKEIHwCXWUyqeK\u002Bg0fYmbJRWl4BHW8v1cbvTDzNlkCHGSMU1WEqcjoYTc7cYp6sMzKQDcYbHRbzVEq1UxEoZRNiN6pkg8RRJugkKI9gE3NoQxkKPUh6q/vMIUDWtR8o7\u002Bj7umr0B69uPycd9zSHk0DXTM/4HieK50uuWGJDerHJOzimZJkIdDupm/4hXPTHRI4AP2gPMJHBcJLfBe8M6sR1FLv74S6njtjUTkIpaUqW5tPUQ3tJ\u002Bgqm5TPGaW5MnLE5rEg4y6OfWHBPOuIPl8cISB7beKdJKxqxVTv6oWWqR/GRL70CXdtwdOsK\u002Br9oV01s/eEPcSQJ8IEth7ZnpLbK5LLwfmgJxioDqsO8PnCbCP2ujeNEWxaNhz871NZkyJB0P9XMeBjlIvf2y8YgTbIQkn74\u002BNbTRomcYrdozfET3qJzR/6ajtCkyWrrjY8QbXmNK0JXbA/5YPlMb9VhvFTGou0j7MWztgNuE\u002B\u002Br5/k6jDV9m6Ku/LKSeecFDl87Q00V5Oqh7EBz2bV/KRggTbkAUaOf4\u002BCyV\u002BZ6kbLebmekctCiVcLOWJ/1CYItb9NacixuBPy7W19sY40EJ1qNVasNmrZHvfe2MfkD6toeROgTIB\u002BGcGlrKRdxNjJ1yjFFJ7QXH5Uc0vQ0\u002BBMDt7CFTd6k8Qc7ByVBorGe1keFQGeHvoNmB2VS9g1rUbhWZ7Gm6\u002BhTkNkqSeCO1X0jvfxsr7eru/jtX0a5Ujs5z/VtK3rAOCqfca\u002BOnXSilzHoL3gQ/qHAquu4uYxhmj6d8HorIeoCI4XRzT3IHN5ECogUkWKC6NETrEBPR36ePZdw8Kz6t7VHpcuyQ==",
      "StatusCode": 201,
      "ResponseHeaders": {
        "Content-Length": "0",
        "Content-MD5": "D8fENXIZ72qv/4/KEjm04w==",
        "Date": "Mon, 24 May 2021 22:46:17 GMT",
        "ETag": "\u00220x8D91F05BE63B6C8\u0022",
        "Last-Modified": "Mon, 24 May 2021 22:46:17 GMT",
        "Server": "Windows-Azure-Blob/1.0 Microsoft-HTTPAPI/2.0",
        "x-ms-client-request-id": "7ea7425b-cfbe-08ca-4b3e-67c239535695",
        "x-ms-content-crc64": "c22afrE8ZDA=",
        "x-ms-request-id": "dcc9538d-b01e-0073-1aee-509222000000",
        "x-ms-request-server-encrypted": "true",
<<<<<<< HEAD
         "x-ms-version": "2020-10-02",
        "x-ms-version-id": "2021-02-17T18:47:19.3825223Z"
=======
        "x-ms-version": "2020-08-04"
>>>>>>> 41beb1fe
      },
      "ResponseBody": []
    },
    {
      "RequestUri": "http://kasobolcanadacentral.blob.core.windows.net/test-container-d00cc520-13ce-3eb3-eeff-42b77471417a/test-blob-e28fc6fc-3437-bbd2-1134-236f6b1ea35e",
      "RequestMethod": "HEAD",
      "RequestHeaders": {
        "Accept": "application/xml",
        "Authorization": "Sanitized",
        "traceparent": "00-54172763db548f49a486f06194887ce4-6deb840d5732e943-00",
        "User-Agent": "azsdk-net-Storage.Blobs/12.9.0-alpha.20210524.1 (.NET Framework 4.8.4300.0; Microsoft Windows 10.0.19043 )",
        "x-ms-client-request-id": "29147600-2576-069f-dcc2-26de677b6009",
        "x-ms-date": "Mon, 24 May 2021 22:46:18 GMT",
        "x-ms-return-client-request-id": "true",
<<<<<<< HEAD
         "x-ms-version": "2020-10-02"
=======
        "x-ms-version": "2020-08-04"
>>>>>>> 41beb1fe
      },
      "RequestBody": null,
      "StatusCode": 200,
      "ResponseHeaders": {
        "Accept-Ranges": "bytes",
        "Content-Length": "1024",
        "Content-MD5": "D8fENXIZ72qv/4/KEjm04w==",
        "Content-Type": "application/octet-stream",
        "Date": "Mon, 24 May 2021 22:46:17 GMT",
        "ETag": "\u00220x8D91F05BE63B6C8\u0022",
        "Last-Modified": "Mon, 24 May 2021 22:46:17 GMT",
        "Server": "Windows-Azure-Blob/1.0 Microsoft-HTTPAPI/2.0",
        "Vary": "Origin",
        "x-ms-access-tier": "Hot",
        "x-ms-access-tier-inferred": "true",
        "x-ms-blob-type": "BlockBlob",
        "x-ms-client-request-id": "29147600-2576-069f-dcc2-26de677b6009",
        "x-ms-creation-time": "Mon, 24 May 2021 22:46:17 GMT",
        "x-ms-last-access-time": "Mon, 24 May 2021 22:46:17 GMT",
        "x-ms-lease-state": "available",
        "x-ms-lease-status": "unlocked",
        "x-ms-request-id": "dcc953c1-b01e-0073-46ee-509222000000",
        "x-ms-server-encrypted": "true",
<<<<<<< HEAD
         "x-ms-version": "2020-10-02",
        "x-ms-version-id": "2021-02-17T18:47:19.3825223Z"
=======
        "x-ms-version": "2020-08-04"
>>>>>>> 41beb1fe
      },
      "ResponseBody": []
    },
    {
      "RequestUri": "http://kasobolcanadacentral.blob.core.windows.net/test-container-d00cc520-13ce-3eb3-eeff-42b77471417a/test-blob-e28fc6fc-3437-bbd2-1134-236f6b1ea35e",
      "RequestMethod": "GET",
      "RequestHeaders": {
        "Accept": "application/xml",
        "Authorization": "Sanitized",
        "If-Match": "0x8D91F05BE63B6C8",
        "User-Agent": "azsdk-net-Storage.Blobs/12.9.0-alpha.20210524.1 (.NET Framework 4.8.4300.0; Microsoft Windows 10.0.19043 )",
        "x-ms-client-request-id": "c3c1a0ce-2d3f-211e-e0f9-9b0997cec60d",
        "x-ms-date": "Mon, 24 May 2021 22:46:18 GMT",
        "x-ms-range": "bytes=0-4194303",
        "x-ms-return-client-request-id": "true",
<<<<<<< HEAD
         "x-ms-version": "2020-10-02"
=======
        "x-ms-version": "2020-08-04"
>>>>>>> 41beb1fe
      },
      "RequestBody": null,
      "StatusCode": 206,
      "ResponseHeaders": {
        "Accept-Ranges": "bytes",
        "Content-Length": "1024",
        "Content-Range": "bytes 0-1023/1024",
        "Content-Type": "application/octet-stream",
        "Date": "Mon, 24 May 2021 22:46:17 GMT",
        "ETag": "\u00220x8D91F05BE63B6C8\u0022",
        "Last-Modified": "Mon, 24 May 2021 22:46:17 GMT",
        "Server": "Windows-Azure-Blob/1.0 Microsoft-HTTPAPI/2.0",
        "Vary": "Origin",
        "x-ms-blob-content-md5": "D8fENXIZ72qv/4/KEjm04w==",
        "x-ms-blob-type": "BlockBlob",
        "x-ms-client-request-id": "c3c1a0ce-2d3f-211e-e0f9-9b0997cec60d",
        "x-ms-creation-time": "Mon, 24 May 2021 22:46:17 GMT",
        "x-ms-last-access-time": "Mon, 24 May 2021 22:46:17 GMT",
        "x-ms-lease-state": "available",
        "x-ms-lease-status": "unlocked",
        "x-ms-request-id": "dcc95405-b01e-0073-80ee-509222000000",
        "x-ms-server-encrypted": "true",
<<<<<<< HEAD
         "x-ms-version": "2020-10-02",
        "x-ms-version-id": "2021-02-17T18:47:19.3825223Z"
=======
        "x-ms-version": "2020-08-04"
>>>>>>> 41beb1fe
      },
      "ResponseBody": "NpVcAXaQebsHTWYNpwVh\u002BKxj9sUUx0SNWXN0xbOhcWOMUXdHmlFpMDShcejKgSH2/blv6hFvBW5QzqgCG7QHZdsDgFaOGl1b\u002BcaRc1ZcwtdSfsf5ModRHUwI98upZhSAmQsNxwDLZ\u002BNcE/BK3pIY9AzQsJ3tDjJUsWMJhSORspKyENlKT/vWhhbjnR\u002BWBz658AK/2LZ2k4vYuBacweHAymFdmM25zaUR\u002BSmHCXATvaklUJUg0tncO31OcZbkOsU0I9O\u002BOG5xACNdrt6N74kaxftsd3BMoPeHgV1Pa1wOLL9jUuWdVYU7s1BywiP7T0z0M6ybd8JU6IPbNrcRIZTGT4IfKZyjfG91McMg2t3TizIQWzevc7T8DmpiwR7OKpK7q3Oh2yWvULY8JUb\u002BNA6lB6qEAMZdFtvNIhoyQbpRpwcxZC5qMrAMYAuAc01u/tpcvLpzSSnLXpSX1LkKfQ/7630/zM/fO9X6d5\u002B73KONXyRA1oQA3V7dZgaa0l32AuP8hYjQLjEKfIHkeNGKEIHwCXWUyqeK\u002Bg0fYmbJRWl4BHW8v1cbvTDzNlkCHGSMU1WEqcjoYTc7cYp6sMzKQDcYbHRbzVEq1UxEoZRNiN6pkg8RRJugkKI9gE3NoQxkKPUh6q/vMIUDWtR8o7\u002Bj7umr0B69uPycd9zSHk0DXTM/4HieK50uuWGJDerHJOzimZJkIdDupm/4hXPTHRI4AP2gPMJHBcJLfBe8M6sR1FLv74S6njtjUTkIpaUqW5tPUQ3tJ\u002Bgqm5TPGaW5MnLE5rEg4y6OfWHBPOuIPl8cISB7beKdJKxqxVTv6oWWqR/GRL70CXdtwdOsK\u002Br9oV01s/eEPcSQJ8IEth7ZnpLbK5LLwfmgJxioDqsO8PnCbCP2ujeNEWxaNhz871NZkyJB0P9XMeBjlIvf2y8YgTbIQkn74\u002BNbTRomcYrdozfET3qJzR/6ajtCkyWrrjY8QbXmNK0JXbA/5YPlMb9VhvFTGou0j7MWztgNuE\u002B\u002Br5/k6jDV9m6Ku/LKSeecFDl87Q00V5Oqh7EBz2bV/KRggTbkAUaOf4\u002BCyV\u002BZ6kbLebmekctCiVcLOWJ/1CYItb9NacixuBPy7W19sY40EJ1qNVasNmrZHvfe2MfkD6toeROgTIB\u002BGcGlrKRdxNjJ1yjFFJ7QXH5Uc0vQ0\u002BBMDt7CFTd6k8Qc7ByVBorGe1keFQGeHvoNmB2VS9g1rUbhWZ7Gm6\u002BhTkNkqSeCO1X0jvfxsr7eru/jtX0a5Ujs5z/VtK3rAOCqfca\u002BOnXSilzHoL3gQ/qHAquu4uYxhmj6d8HorIeoCI4XRzT3IHN5ECogUkWKC6NETrEBPR36ePZdw8Kz6t7VHpcuyQ=="
    },
    {
      "RequestUri": "http://kasobolcanadacentral.blob.core.windows.net/test-container-d00cc520-13ce-3eb3-eeff-42b77471417a?restype=container",
      "RequestMethod": "DELETE",
      "RequestHeaders": {
        "Accept": "application/xml",
        "Authorization": "Sanitized",
        "traceparent": "00-99346e14f5867b4c97253c163bf14c0b-f1a4c82e103a7f45-00",
        "User-Agent": "azsdk-net-Storage.Blobs/12.9.0-alpha.20210524.1 (.NET Framework 4.8.4300.0; Microsoft Windows 10.0.19043 )",
        "x-ms-client-request-id": "c60f8628-9cb9-2dc9-11be-eb511fd806c6",
        "x-ms-date": "Mon, 24 May 2021 22:46:18 GMT",
        "x-ms-return-client-request-id": "true",
<<<<<<< HEAD
         "x-ms-version": "2020-10-02"
=======
        "x-ms-version": "2020-08-04"
>>>>>>> 41beb1fe
      },
      "RequestBody": null,
      "StatusCode": 202,
      "ResponseHeaders": {
        "Content-Length": "0",
        "Date": "Mon, 24 May 2021 22:46:17 GMT",
        "Server": "Windows-Azure-Blob/1.0 Microsoft-HTTPAPI/2.0",
        "x-ms-client-request-id": "c60f8628-9cb9-2dc9-11be-eb511fd806c6",
<<<<<<< HEAD
        "x-ms-request-id": "92cb1ac3-101e-0081-675d-057a18000000",
         "x-ms-version": "2020-10-02"
=======
        "x-ms-request-id": "dcc95433-b01e-0073-29ee-509222000000",
        "x-ms-version": "2020-08-04"
>>>>>>> 41beb1fe
      },
      "ResponseBody": []
    }
  ],
  "Variables": {
    "RandomSeed": "1340690144",
    "Storage_TestConfigDefault": "ProductionTenant\nkasobolcanadacentral\nU2FuaXRpemVk\nhttp://kasobolcanadacentral.blob.core.windows.net\nhttp://kasobolcanadacentral.file.core.windows.net\nhttp://kasobolcanadacentral.queue.core.windows.net\nhttp://kasobolcanadacentral.table.core.windows.net\n\n\n\n\nhttp://kasobolcanadacentral-secondary.blob.core.windows.net\nhttp://kasobolcanadacentral-secondary.file.core.windows.net\nhttp://kasobolcanadacentral-secondary.queue.core.windows.net\nhttp://kasobolcanadacentral-secondary.table.core.windows.net\n\nSanitized\n\n\nCloud\nBlobEndpoint=http://kasobolcanadacentral.blob.core.windows.net/;QueueEndpoint=http://kasobolcanadacentral.queue.core.windows.net/;FileEndpoint=http://kasobolcanadacentral.file.core.windows.net/;BlobSecondaryEndpoint=http://kasobolcanadacentral-secondary.blob.core.windows.net/;QueueSecondaryEndpoint=http://kasobolcanadacentral-secondary.queue.core.windows.net/;FileSecondaryEndpoint=http://kasobolcanadacentral-secondary.file.core.windows.net/;AccountName=kasobolcanadacentral;AccountKey=Kg==;\nencryptionScope"
  }
}<|MERGE_RESOLUTION|>--- conflicted
+++ resolved
@@ -12,11 +12,7 @@
         "x-ms-client-request-id": "795caec0-3035-c98e-fc5f-b11b4d07351a",
         "x-ms-date": "Mon, 24 May 2021 22:46:17 GMT",
         "x-ms-return-client-request-id": "true",
-<<<<<<< HEAD
-         "x-ms-version": "2020-10-02"
-=======
-        "x-ms-version": "2020-08-04"
->>>>>>> 41beb1fe
+        "x-ms-version": "2020-10-02"
       },
       "RequestBody": null,
       "StatusCode": 201,
@@ -27,13 +23,8 @@
         "Last-Modified": "Mon, 24 May 2021 22:46:17 GMT",
         "Server": "Windows-Azure-Blob/1.0 Microsoft-HTTPAPI/2.0",
         "x-ms-client-request-id": "795caec0-3035-c98e-fc5f-b11b4d07351a",
-<<<<<<< HEAD
-        "x-ms-request-id": "92cb19da-101e-0081-205d-057a18000000",
-         "x-ms-version": "2020-10-02"
-=======
         "x-ms-request-id": "dcc95354-b01e-0073-6aee-509222000000",
-        "x-ms-version": "2020-08-04"
->>>>>>> 41beb1fe
+        "x-ms-version": "2020-10-02"
       },
       "ResponseBody": []
     },
@@ -51,11 +42,7 @@
         "x-ms-client-request-id": "7ea7425b-cfbe-08ca-4b3e-67c239535695",
         "x-ms-date": "Mon, 24 May 2021 22:46:17 GMT",
         "x-ms-return-client-request-id": "true",
-<<<<<<< HEAD
-         "x-ms-version": "2020-10-02"
-=======
-        "x-ms-version": "2020-08-04"
->>>>>>> 41beb1fe
+        "x-ms-version": "2020-10-02"
       },
       "RequestBody": "NpVcAXaQebsHTWYNpwVh\u002BKxj9sUUx0SNWXN0xbOhcWOMUXdHmlFpMDShcejKgSH2/blv6hFvBW5QzqgCG7QHZdsDgFaOGl1b\u002BcaRc1ZcwtdSfsf5ModRHUwI98upZhSAmQsNxwDLZ\u002BNcE/BK3pIY9AzQsJ3tDjJUsWMJhSORspKyENlKT/vWhhbjnR\u002BWBz658AK/2LZ2k4vYuBacweHAymFdmM25zaUR\u002BSmHCXATvaklUJUg0tncO31OcZbkOsU0I9O\u002BOG5xACNdrt6N74kaxftsd3BMoPeHgV1Pa1wOLL9jUuWdVYU7s1BywiP7T0z0M6ybd8JU6IPbNrcRIZTGT4IfKZyjfG91McMg2t3TizIQWzevc7T8DmpiwR7OKpK7q3Oh2yWvULY8JUb\u002BNA6lB6qEAMZdFtvNIhoyQbpRpwcxZC5qMrAMYAuAc01u/tpcvLpzSSnLXpSX1LkKfQ/7630/zM/fO9X6d5\u002B73KONXyRA1oQA3V7dZgaa0l32AuP8hYjQLjEKfIHkeNGKEIHwCXWUyqeK\u002Bg0fYmbJRWl4BHW8v1cbvTDzNlkCHGSMU1WEqcjoYTc7cYp6sMzKQDcYbHRbzVEq1UxEoZRNiN6pkg8RRJugkKI9gE3NoQxkKPUh6q/vMIUDWtR8o7\u002Bj7umr0B69uPycd9zSHk0DXTM/4HieK50uuWGJDerHJOzimZJkIdDupm/4hXPTHRI4AP2gPMJHBcJLfBe8M6sR1FLv74S6njtjUTkIpaUqW5tPUQ3tJ\u002Bgqm5TPGaW5MnLE5rEg4y6OfWHBPOuIPl8cISB7beKdJKxqxVTv6oWWqR/GRL70CXdtwdOsK\u002Br9oV01s/eEPcSQJ8IEth7ZnpLbK5LLwfmgJxioDqsO8PnCbCP2ujeNEWxaNhz871NZkyJB0P9XMeBjlIvf2y8YgTbIQkn74\u002BNbTRomcYrdozfET3qJzR/6ajtCkyWrrjY8QbXmNK0JXbA/5YPlMb9VhvFTGou0j7MWztgNuE\u002B\u002Br5/k6jDV9m6Ku/LKSeecFDl87Q00V5Oqh7EBz2bV/KRggTbkAUaOf4\u002BCyV\u002BZ6kbLebmekctCiVcLOWJ/1CYItb9NacixuBPy7W19sY40EJ1qNVasNmrZHvfe2MfkD6toeROgTIB\u002BGcGlrKRdxNjJ1yjFFJ7QXH5Uc0vQ0\u002BBMDt7CFTd6k8Qc7ByVBorGe1keFQGeHvoNmB2VS9g1rUbhWZ7Gm6\u002BhTkNkqSeCO1X0jvfxsr7eru/jtX0a5Ujs5z/VtK3rAOCqfca\u002BOnXSilzHoL3gQ/qHAquu4uYxhmj6d8HorIeoCI4XRzT3IHN5ECogUkWKC6NETrEBPR36ePZdw8Kz6t7VHpcuyQ==",
       "StatusCode": 201,
@@ -70,12 +57,7 @@
         "x-ms-content-crc64": "c22afrE8ZDA=",
         "x-ms-request-id": "dcc9538d-b01e-0073-1aee-509222000000",
         "x-ms-request-server-encrypted": "true",
-<<<<<<< HEAD
-         "x-ms-version": "2020-10-02",
-        "x-ms-version-id": "2021-02-17T18:47:19.3825223Z"
-=======
-        "x-ms-version": "2020-08-04"
->>>>>>> 41beb1fe
+        "x-ms-version": "2020-10-02"
       },
       "ResponseBody": []
     },
@@ -90,11 +72,7 @@
         "x-ms-client-request-id": "29147600-2576-069f-dcc2-26de677b6009",
         "x-ms-date": "Mon, 24 May 2021 22:46:18 GMT",
         "x-ms-return-client-request-id": "true",
-<<<<<<< HEAD
-         "x-ms-version": "2020-10-02"
-=======
-        "x-ms-version": "2020-08-04"
->>>>>>> 41beb1fe
+        "x-ms-version": "2020-10-02"
       },
       "RequestBody": null,
       "StatusCode": 200,
@@ -118,12 +96,7 @@
         "x-ms-lease-status": "unlocked",
         "x-ms-request-id": "dcc953c1-b01e-0073-46ee-509222000000",
         "x-ms-server-encrypted": "true",
-<<<<<<< HEAD
-         "x-ms-version": "2020-10-02",
-        "x-ms-version-id": "2021-02-17T18:47:19.3825223Z"
-=======
-        "x-ms-version": "2020-08-04"
->>>>>>> 41beb1fe
+        "x-ms-version": "2020-10-02"
       },
       "ResponseBody": []
     },
@@ -139,11 +112,7 @@
         "x-ms-date": "Mon, 24 May 2021 22:46:18 GMT",
         "x-ms-range": "bytes=0-4194303",
         "x-ms-return-client-request-id": "true",
-<<<<<<< HEAD
-         "x-ms-version": "2020-10-02"
-=======
-        "x-ms-version": "2020-08-04"
->>>>>>> 41beb1fe
+        "x-ms-version": "2020-10-02"
       },
       "RequestBody": null,
       "StatusCode": 206,
@@ -166,12 +135,7 @@
         "x-ms-lease-status": "unlocked",
         "x-ms-request-id": "dcc95405-b01e-0073-80ee-509222000000",
         "x-ms-server-encrypted": "true",
-<<<<<<< HEAD
-         "x-ms-version": "2020-10-02",
-        "x-ms-version-id": "2021-02-17T18:47:19.3825223Z"
-=======
-        "x-ms-version": "2020-08-04"
->>>>>>> 41beb1fe
+        "x-ms-version": "2020-10-02"
       },
       "ResponseBody": "NpVcAXaQebsHTWYNpwVh\u002BKxj9sUUx0SNWXN0xbOhcWOMUXdHmlFpMDShcejKgSH2/blv6hFvBW5QzqgCG7QHZdsDgFaOGl1b\u002BcaRc1ZcwtdSfsf5ModRHUwI98upZhSAmQsNxwDLZ\u002BNcE/BK3pIY9AzQsJ3tDjJUsWMJhSORspKyENlKT/vWhhbjnR\u002BWBz658AK/2LZ2k4vYuBacweHAymFdmM25zaUR\u002BSmHCXATvaklUJUg0tncO31OcZbkOsU0I9O\u002BOG5xACNdrt6N74kaxftsd3BMoPeHgV1Pa1wOLL9jUuWdVYU7s1BywiP7T0z0M6ybd8JU6IPbNrcRIZTGT4IfKZyjfG91McMg2t3TizIQWzevc7T8DmpiwR7OKpK7q3Oh2yWvULY8JUb\u002BNA6lB6qEAMZdFtvNIhoyQbpRpwcxZC5qMrAMYAuAc01u/tpcvLpzSSnLXpSX1LkKfQ/7630/zM/fO9X6d5\u002B73KONXyRA1oQA3V7dZgaa0l32AuP8hYjQLjEKfIHkeNGKEIHwCXWUyqeK\u002Bg0fYmbJRWl4BHW8v1cbvTDzNlkCHGSMU1WEqcjoYTc7cYp6sMzKQDcYbHRbzVEq1UxEoZRNiN6pkg8RRJugkKI9gE3NoQxkKPUh6q/vMIUDWtR8o7\u002Bj7umr0B69uPycd9zSHk0DXTM/4HieK50uuWGJDerHJOzimZJkIdDupm/4hXPTHRI4AP2gPMJHBcJLfBe8M6sR1FLv74S6njtjUTkIpaUqW5tPUQ3tJ\u002Bgqm5TPGaW5MnLE5rEg4y6OfWHBPOuIPl8cISB7beKdJKxqxVTv6oWWqR/GRL70CXdtwdOsK\u002Br9oV01s/eEPcSQJ8IEth7ZnpLbK5LLwfmgJxioDqsO8PnCbCP2ujeNEWxaNhz871NZkyJB0P9XMeBjlIvf2y8YgTbIQkn74\u002BNbTRomcYrdozfET3qJzR/6ajtCkyWrrjY8QbXmNK0JXbA/5YPlMb9VhvFTGou0j7MWztgNuE\u002B\u002Br5/k6jDV9m6Ku/LKSeecFDl87Q00V5Oqh7EBz2bV/KRggTbkAUaOf4\u002BCyV\u002BZ6kbLebmekctCiVcLOWJ/1CYItb9NacixuBPy7W19sY40EJ1qNVasNmrZHvfe2MfkD6toeROgTIB\u002BGcGlrKRdxNjJ1yjFFJ7QXH5Uc0vQ0\u002BBMDt7CFTd6k8Qc7ByVBorGe1keFQGeHvoNmB2VS9g1rUbhWZ7Gm6\u002BhTkNkqSeCO1X0jvfxsr7eru/jtX0a5Ujs5z/VtK3rAOCqfca\u002BOnXSilzHoL3gQ/qHAquu4uYxhmj6d8HorIeoCI4XRzT3IHN5ECogUkWKC6NETrEBPR36ePZdw8Kz6t7VHpcuyQ=="
     },
@@ -186,11 +150,7 @@
         "x-ms-client-request-id": "c60f8628-9cb9-2dc9-11be-eb511fd806c6",
         "x-ms-date": "Mon, 24 May 2021 22:46:18 GMT",
         "x-ms-return-client-request-id": "true",
-<<<<<<< HEAD
-         "x-ms-version": "2020-10-02"
-=======
-        "x-ms-version": "2020-08-04"
->>>>>>> 41beb1fe
+        "x-ms-version": "2020-10-02"
       },
       "RequestBody": null,
       "StatusCode": 202,
@@ -199,13 +159,8 @@
         "Date": "Mon, 24 May 2021 22:46:17 GMT",
         "Server": "Windows-Azure-Blob/1.0 Microsoft-HTTPAPI/2.0",
         "x-ms-client-request-id": "c60f8628-9cb9-2dc9-11be-eb511fd806c6",
-<<<<<<< HEAD
-        "x-ms-request-id": "92cb1ac3-101e-0081-675d-057a18000000",
-         "x-ms-version": "2020-10-02"
-=======
         "x-ms-request-id": "dcc95433-b01e-0073-29ee-509222000000",
-        "x-ms-version": "2020-08-04"
->>>>>>> 41beb1fe
+        "x-ms-version": "2020-10-02"
       },
       "ResponseBody": []
     }
