--- conflicted
+++ resolved
@@ -1,31 +1,16 @@
 {
   "Entries": [
     {
-<<<<<<< HEAD
-      "RequestUri": "https://amandadev2.blob.core.windows.net/test-container-d00cc520-13ce-3eb3-eeff-42b77471417a?restype=container",
-=======
       "RequestUri": "http://seanmcccanary3.blob.core.windows.net/test-container-d00cc520-13ce-3eb3-eeff-42b77471417a?restype=container",
->>>>>>> f7eb5f10
       "RequestMethod": "PUT",
       "RequestHeaders": {
         "Accept": "application/xml",
         "Authorization": "Sanitized",
-<<<<<<< HEAD
-        "traceparent": "00-73c48fdf0716b741b040490f2ce96e79-be33e12940461743-00",
-        "User-Agent": [
-          "azsdk-net-Storage.Blobs/12.10.0-alpha.20210820.1",
-          "(.NET 5.0.9; Microsoft Windows 10.0.19043)"
-        ],
-        "x-ms-blob-public-access": "container",
-        "x-ms-client-request-id": "795caec0-3035-c98e-fc5f-b11b4d07351a",
-        "x-ms-date": "Fri, 20 Aug 2021 22:44:35 GMT",
-=======
         "traceparent": "00-75dd94b5f9b9d0469622ff8b640de16e-9dcf5a0f5a329d49-00",
         "User-Agent": "azsdk-net-Storage.Blobs/12.11.0-alpha.20210921.1 (.NET Framework 4.8.4300.0; Microsoft Windows 10.0.19043 )",
         "x-ms-blob-public-access": "container",
         "x-ms-client-request-id": "795caec0-3035-c98e-fc5f-b11b4d07351a",
         "x-ms-date": "Tue, 21 Sep 2021 19:47:19 GMT",
->>>>>>> f7eb5f10
         "x-ms-return-client-request-id": "true",
         "x-ms-version": "2020-12-06"
       },
@@ -33,18 +18,6 @@
       "StatusCode": 201,
       "ResponseHeaders": {
         "Content-Length": "0",
-<<<<<<< HEAD
-        "Date": "Fri, 20 Aug 2021 22:44:34 GMT",
-        "ETag": "\u00220x8D9642C156EF159\u0022",
-        "Last-Modified": "Fri, 20 Aug 2021 22:44:35 GMT",
-        "Server": [
-          "Windows-Azure-Blob/1.0",
-          "Microsoft-HTTPAPI/2.0"
-        ],
-        "x-ms-client-request-id": "795caec0-3035-c98e-fc5f-b11b4d07351a",
-        "x-ms-request-id": "97b7c226-201e-006c-1014-9639c8000000",
-        "x-ms-version": "2020-10-02"
-=======
         "Date": "Tue, 21 Sep 2021 19:47:18 GMT",
         "ETag": "\u00220x8D97D389F5CB74A\u0022",
         "Last-Modified": "Tue, 21 Sep 2021 19:47:19 GMT",
@@ -52,38 +25,22 @@
         "x-ms-client-request-id": "795caec0-3035-c98e-fc5f-b11b4d07351a",
         "x-ms-request-id": "136f5dae-f01e-001f-0921-af69c6000000",
         "x-ms-version": "2020-12-06"
->>>>>>> f7eb5f10
       },
       "ResponseBody": []
     },
     {
-<<<<<<< HEAD
-      "RequestUri": "https://amandadev2.blob.core.windows.net/test-container-d00cc520-13ce-3eb3-eeff-42b77471417a/test-blob-e28fc6fc-3437-bbd2-1134-236f6b1ea35e",
-=======
       "RequestUri": "http://seanmcccanary3.blob.core.windows.net/test-container-d00cc520-13ce-3eb3-eeff-42b77471417a/test-blob-e28fc6fc-3437-bbd2-1134-236f6b1ea35e",
->>>>>>> f7eb5f10
       "RequestMethod": "PUT",
       "RequestHeaders": {
         "Accept": "application/xml",
         "Authorization": "Sanitized",
         "Content-Length": "1024",
         "Content-Type": "application/octet-stream",
-<<<<<<< HEAD
-        "traceparent": "00-3c995d4f87a981439d34ddf1c4089705-6020629091b06a4c-00",
-        "User-Agent": [
-          "azsdk-net-Storage.Blobs/12.10.0-alpha.20210820.1",
-          "(.NET 5.0.9; Microsoft Windows 10.0.19043)"
-        ],
-        "x-ms-blob-type": "BlockBlob",
-        "x-ms-client-request-id": "7ea7425b-cfbe-08ca-4b3e-67c239535695",
-        "x-ms-date": "Fri, 20 Aug 2021 22:44:35 GMT",
-=======
         "traceparent": "00-4f49e882479dc44dba58e1e9d6d6cc7b-0110ac9b2dc41b43-00",
         "User-Agent": "azsdk-net-Storage.Blobs/12.11.0-alpha.20210921.1 (.NET Framework 4.8.4300.0; Microsoft Windows 10.0.19043 )",
         "x-ms-blob-type": "BlockBlob",
         "x-ms-client-request-id": "7ea7425b-cfbe-08ca-4b3e-67c239535695",
         "x-ms-date": "Tue, 21 Sep 2021 19:47:19 GMT",
->>>>>>> f7eb5f10
         "x-ms-return-client-request-id": "true",
         "x-ms-version": "2020-12-06"
       },
@@ -92,21 +49,6 @@
       "ResponseHeaders": {
         "Content-Length": "0",
         "Content-MD5": "D8fENXIZ72qv/4/KEjm04w==",
-<<<<<<< HEAD
-        "Date": "Fri, 20 Aug 2021 22:44:34 GMT",
-        "ETag": "\u00220x8D9642C1576CCF4\u0022",
-        "Last-Modified": "Fri, 20 Aug 2021 22:44:35 GMT",
-        "Server": [
-          "Windows-Azure-Blob/1.0",
-          "Microsoft-HTTPAPI/2.0"
-        ],
-        "x-ms-client-request-id": "7ea7425b-cfbe-08ca-4b3e-67c239535695",
-        "x-ms-content-crc64": "c22afrE8ZDA=",
-        "x-ms-request-id": "97b7c241-201e-006c-2514-9639c8000000",
-        "x-ms-request-server-encrypted": "true",
-        "x-ms-version": "2020-10-02",
-        "x-ms-version-id": "2021-08-20T22:44:35.1081716Z"
-=======
         "Date": "Tue, 21 Sep 2021 19:47:19 GMT",
         "ETag": "\u00220x8D97D389F9110EE\u0022",
         "Last-Modified": "Tue, 21 Sep 2021 19:47:19 GMT",
@@ -117,34 +59,19 @@
         "x-ms-request-server-encrypted": "true",
         "x-ms-version": "2020-12-06",
         "x-ms-version-id": "2021-09-21T19:47:19.8360814Z"
->>>>>>> f7eb5f10
       },
       "ResponseBody": []
     },
     {
-<<<<<<< HEAD
-      "RequestUri": "https://amandadev2.blob.core.windows.net/test-container-d00cc520-13ce-3eb3-eeff-42b77471417a/test-blob-e28fc6fc-3437-bbd2-1134-236f6b1ea35e",
-=======
       "RequestUri": "http://seanmcccanary3.blob.core.windows.net/test-container-d00cc520-13ce-3eb3-eeff-42b77471417a/test-blob-e28fc6fc-3437-bbd2-1134-236f6b1ea35e",
->>>>>>> f7eb5f10
       "RequestMethod": "HEAD",
       "RequestHeaders": {
         "Accept": "application/xml",
         "Authorization": "Sanitized",
-<<<<<<< HEAD
-        "traceparent": "00-05a0a8b6d4bce24d836e718196d61017-44f1e1ce02473246-00",
-        "User-Agent": [
-          "azsdk-net-Storage.Blobs/12.10.0-alpha.20210820.1",
-          "(.NET 5.0.9; Microsoft Windows 10.0.19043)"
-        ],
-        "x-ms-client-request-id": "29147600-2576-069f-dcc2-26de677b6009",
-        "x-ms-date": "Fri, 20 Aug 2021 22:44:35 GMT",
-=======
         "traceparent": "00-9efc7d91a7065e47b7a2a883f15a6bee-69a6997a60d78744-00",
         "User-Agent": "azsdk-net-Storage.Blobs/12.11.0-alpha.20210921.1 (.NET Framework 4.8.4300.0; Microsoft Windows 10.0.19043 )",
         "x-ms-client-request-id": "29147600-2576-069f-dcc2-26de677b6009",
         "x-ms-date": "Tue, 21 Sep 2021 19:47:19 GMT",
->>>>>>> f7eb5f10
         "x-ms-return-client-request-id": "true",
         "x-ms-version": "2020-12-06"
       },
@@ -157,34 +84,14 @@
         "Content-Length": "1024",
         "Content-MD5": "D8fENXIZ72qv/4/KEjm04w==",
         "Content-Type": "application/octet-stream",
-<<<<<<< HEAD
-        "Date": "Fri, 20 Aug 2021 22:44:34 GMT",
-        "ETag": "\u00220x8D9642C1576CCF4\u0022",
-        "Last-Modified": "Fri, 20 Aug 2021 22:44:35 GMT",
-        "Server": [
-          "Windows-Azure-Blob/1.0",
-          "Microsoft-HTTPAPI/2.0"
-        ],
-=======
         "Date": "Tue, 21 Sep 2021 19:47:19 GMT",
         "ETag": "\u00220x8D97D389F9110EE\u0022",
         "Last-Modified": "Tue, 21 Sep 2021 19:47:19 GMT",
         "Server": "Windows-Azure-Blob/1.0 Microsoft-HTTPAPI/2.0",
->>>>>>> f7eb5f10
         "x-ms-access-tier": "Hot",
         "x-ms-access-tier-inferred": "true",
         "x-ms-blob-type": "BlockBlob",
         "x-ms-client-request-id": "29147600-2576-069f-dcc2-26de677b6009",
-<<<<<<< HEAD
-        "x-ms-creation-time": "Fri, 20 Aug 2021 22:44:35 GMT",
-        "x-ms-is-current-version": "true",
-        "x-ms-lease-state": "available",
-        "x-ms-lease-status": "unlocked",
-        "x-ms-request-id": "97b7c259-201e-006c-3c14-9639c8000000",
-        "x-ms-server-encrypted": "true",
-        "x-ms-version": "2020-10-02",
-        "x-ms-version-id": "2021-08-20T22:44:35.1081716Z"
-=======
         "x-ms-creation-time": "Tue, 21 Sep 2021 19:47:19 GMT",
         "x-ms-is-current-version": "true",
         "x-ms-last-access-time": "Tue, 21 Sep 2021 19:47:19 GMT",
@@ -194,34 +101,19 @@
         "x-ms-server-encrypted": "true",
         "x-ms-version": "2020-12-06",
         "x-ms-version-id": "2021-09-21T19:47:19.8360814Z"
->>>>>>> f7eb5f10
       },
       "ResponseBody": []
     },
     {
-<<<<<<< HEAD
-      "RequestUri": "https://amandadev2.blob.core.windows.net/test-container-d00cc520-13ce-3eb3-eeff-42b77471417a/test-blob-e28fc6fc-3437-bbd2-1134-236f6b1ea35e",
-=======
       "RequestUri": "http://seanmcccanary3.blob.core.windows.net/test-container-d00cc520-13ce-3eb3-eeff-42b77471417a/test-blob-e28fc6fc-3437-bbd2-1134-236f6b1ea35e",
->>>>>>> f7eb5f10
       "RequestMethod": "GET",
       "RequestHeaders": {
         "Accept": "application/xml",
         "Authorization": "Sanitized",
-<<<<<<< HEAD
-        "If-Match": "\u00220x8D9642C1576CCF4\u0022",
-        "User-Agent": [
-          "azsdk-net-Storage.Blobs/12.10.0-alpha.20210820.1",
-          "(.NET 5.0.9; Microsoft Windows 10.0.19043)"
-        ],
-        "x-ms-client-request-id": "c3c1a0ce-2d3f-211e-e0f9-9b0997cec60d",
-        "x-ms-date": "Fri, 20 Aug 2021 22:44:35 GMT",
-=======
         "If-Match": "0x8D97D389F9110EE",
         "User-Agent": "azsdk-net-Storage.Blobs/12.11.0-alpha.20210921.1 (.NET Framework 4.8.4300.0; Microsoft Windows 10.0.19043 )",
         "x-ms-client-request-id": "c3c1a0ce-2d3f-211e-e0f9-9b0997cec60d",
         "x-ms-date": "Tue, 21 Sep 2021 19:47:20 GMT",
->>>>>>> f7eb5f10
         "x-ms-range": "bytes=0-4194303",
         "x-ms-return-client-request-id": "true",
         "x-ms-version": "2020-12-06"
@@ -235,26 +127,6 @@
         "Content-Length": "1024",
         "Content-Range": "bytes 0-1023/1024",
         "Content-Type": "application/octet-stream",
-<<<<<<< HEAD
-        "Date": "Fri, 20 Aug 2021 22:44:35 GMT",
-        "ETag": "\u00220x8D9642C1576CCF4\u0022",
-        "Last-Modified": "Fri, 20 Aug 2021 22:44:35 GMT",
-        "Server": [
-          "Windows-Azure-Blob/1.0",
-          "Microsoft-HTTPAPI/2.0"
-        ],
-        "x-ms-blob-content-md5": "D8fENXIZ72qv/4/KEjm04w==",
-        "x-ms-blob-type": "BlockBlob",
-        "x-ms-client-request-id": "c3c1a0ce-2d3f-211e-e0f9-9b0997cec60d",
-        "x-ms-creation-time": "Fri, 20 Aug 2021 22:44:35 GMT",
-        "x-ms-is-current-version": "true",
-        "x-ms-lease-state": "available",
-        "x-ms-lease-status": "unlocked",
-        "x-ms-request-id": "97b7c27a-201e-006c-5814-9639c8000000",
-        "x-ms-server-encrypted": "true",
-        "x-ms-version": "2020-10-02",
-        "x-ms-version-id": "2021-08-20T22:44:35.1081716Z"
-=======
         "Date": "Tue, 21 Sep 2021 19:47:20 GMT",
         "ETag": "\u00220x8D97D389F9110EE\u0022",
         "Last-Modified": "Tue, 21 Sep 2021 19:47:19 GMT",
@@ -271,34 +143,19 @@
         "x-ms-server-encrypted": "true",
         "x-ms-version": "2020-12-06",
         "x-ms-version-id": "2021-09-21T19:47:19.8360814Z"
->>>>>>> f7eb5f10
       },
       "ResponseBody": "NpVcAXaQebsHTWYNpwVh\u002BKxj9sUUx0SNWXN0xbOhcWOMUXdHmlFpMDShcejKgSH2/blv6hFvBW5QzqgCG7QHZdsDgFaOGl1b\u002BcaRc1ZcwtdSfsf5ModRHUwI98upZhSAmQsNxwDLZ\u002BNcE/BK3pIY9AzQsJ3tDjJUsWMJhSORspKyENlKT/vWhhbjnR\u002BWBz658AK/2LZ2k4vYuBacweHAymFdmM25zaUR\u002BSmHCXATvaklUJUg0tncO31OcZbkOsU0I9O\u002BOG5xACNdrt6N74kaxftsd3BMoPeHgV1Pa1wOLL9jUuWdVYU7s1BywiP7T0z0M6ybd8JU6IPbNrcRIZTGT4IfKZyjfG91McMg2t3TizIQWzevc7T8DmpiwR7OKpK7q3Oh2yWvULY8JUb\u002BNA6lB6qEAMZdFtvNIhoyQbpRpwcxZC5qMrAMYAuAc01u/tpcvLpzSSnLXpSX1LkKfQ/7630/zM/fO9X6d5\u002B73KONXyRA1oQA3V7dZgaa0l32AuP8hYjQLjEKfIHkeNGKEIHwCXWUyqeK\u002Bg0fYmbJRWl4BHW8v1cbvTDzNlkCHGSMU1WEqcjoYTc7cYp6sMzKQDcYbHRbzVEq1UxEoZRNiN6pkg8RRJugkKI9gE3NoQxkKPUh6q/vMIUDWtR8o7\u002Bj7umr0B69uPycd9zSHk0DXTM/4HieK50uuWGJDerHJOzimZJkIdDupm/4hXPTHRI4AP2gPMJHBcJLfBe8M6sR1FLv74S6njtjUTkIpaUqW5tPUQ3tJ\u002Bgqm5TPGaW5MnLE5rEg4y6OfWHBPOuIPl8cISB7beKdJKxqxVTv6oWWqR/GRL70CXdtwdOsK\u002Br9oV01s/eEPcSQJ8IEth7ZnpLbK5LLwfmgJxioDqsO8PnCbCP2ujeNEWxaNhz871NZkyJB0P9XMeBjlIvf2y8YgTbIQkn74\u002BNbTRomcYrdozfET3qJzR/6ajtCkyWrrjY8QbXmNK0JXbA/5YPlMb9VhvFTGou0j7MWztgNuE\u002B\u002Br5/k6jDV9m6Ku/LKSeecFDl87Q00V5Oqh7EBz2bV/KRggTbkAUaOf4\u002BCyV\u002BZ6kbLebmekctCiVcLOWJ/1CYItb9NacixuBPy7W19sY40EJ1qNVasNmrZHvfe2MfkD6toeROgTIB\u002BGcGlrKRdxNjJ1yjFFJ7QXH5Uc0vQ0\u002BBMDt7CFTd6k8Qc7ByVBorGe1keFQGeHvoNmB2VS9g1rUbhWZ7Gm6\u002BhTkNkqSeCO1X0jvfxsr7eru/jtX0a5Ujs5z/VtK3rAOCqfca\u002BOnXSilzHoL3gQ/qHAquu4uYxhmj6d8HorIeoCI4XRzT3IHN5ECogUkWKC6NETrEBPR36ePZdw8Kz6t7VHpcuyQ=="
     },
     {
-<<<<<<< HEAD
-      "RequestUri": "https://amandadev2.blob.core.windows.net/test-container-d00cc520-13ce-3eb3-eeff-42b77471417a?restype=container",
-=======
       "RequestUri": "http://seanmcccanary3.blob.core.windows.net/test-container-d00cc520-13ce-3eb3-eeff-42b77471417a?restype=container",
->>>>>>> f7eb5f10
       "RequestMethod": "DELETE",
       "RequestHeaders": {
         "Accept": "application/xml",
         "Authorization": "Sanitized",
-<<<<<<< HEAD
-        "traceparent": "00-767ad1c00e2c0043aa93b4da885c16bc-164dcda37f5a8c4c-00",
-        "User-Agent": [
-          "azsdk-net-Storage.Blobs/12.10.0-alpha.20210820.1",
-          "(.NET 5.0.9; Microsoft Windows 10.0.19043)"
-        ],
-        "x-ms-client-request-id": "c60f8628-9cb9-2dc9-11be-eb511fd806c6",
-        "x-ms-date": "Fri, 20 Aug 2021 22:44:35 GMT",
-=======
         "traceparent": "00-92ab50b5381b4b43b3ff32957e585124-a254e1e21ef1b847-00",
         "User-Agent": "azsdk-net-Storage.Blobs/12.11.0-alpha.20210921.1 (.NET Framework 4.8.4300.0; Microsoft Windows 10.0.19043 )",
         "x-ms-client-request-id": "c60f8628-9cb9-2dc9-11be-eb511fd806c6",
         "x-ms-date": "Tue, 21 Sep 2021 19:47:20 GMT",
->>>>>>> f7eb5f10
         "x-ms-return-client-request-id": "true",
         "x-ms-version": "2020-12-06"
       },
@@ -306,32 +163,17 @@
       "StatusCode": 202,
       "ResponseHeaders": {
         "Content-Length": "0",
-<<<<<<< HEAD
-        "Date": "Fri, 20 Aug 2021 22:44:35 GMT",
-        "Server": [
-          "Windows-Azure-Blob/1.0",
-          "Microsoft-HTTPAPI/2.0"
-        ],
-        "x-ms-client-request-id": "c60f8628-9cb9-2dc9-11be-eb511fd806c6",
-        "x-ms-request-id": "97b7c2ad-201e-006c-0814-9639c8000000",
-        "x-ms-version": "2020-10-02"
-=======
         "Date": "Tue, 21 Sep 2021 19:47:20 GMT",
         "Server": "Windows-Azure-Blob/1.0 Microsoft-HTTPAPI/2.0",
         "x-ms-client-request-id": "c60f8628-9cb9-2dc9-11be-eb511fd806c6",
         "x-ms-request-id": "89fc9e43-301e-0072-0721-afdd8d000000",
         "x-ms-version": "2020-12-06"
->>>>>>> f7eb5f10
       },
       "ResponseBody": []
     }
   ],
   "Variables": {
     "RandomSeed": "1340690144",
-<<<<<<< HEAD
-    "Storage_TestConfigDefault": "ProductionTenant\namandadev2\nU2FuaXRpemVk\nhttps://amandadev2.blob.core.windows.net\nhttps://amandadev2.file.core.windows.net\nhttps://amandadev2.queue.core.windows.net\nhttps://amandadev2.table.core.windows.net\n\n\n\n\nhttps://amandadev2-secondary.blob.core.windows.net\nhttps://amandadev2-secondary.file.core.windows.net\nhttps://amandadev2-secondary.queue.core.windows.net\nhttps://amandadev2-secondary.table.core.windows.net\n\nSanitized\n\n\nCloud\nBlobEndpoint=https://amandadev2.blob.core.windows.net/;QueueEndpoint=https://amandadev2.queue.core.windows.net/;FileEndpoint=https://amandadev2.file.core.windows.net/;BlobSecondaryEndpoint=https://amandadev2-secondary.blob.core.windows.net/;QueueSecondaryEndpoint=https://amandadev2-secondary.queue.core.windows.net/;FileSecondaryEndpoint=https://amandadev2-secondary.file.core.windows.net/;AccountName=amandadev2;AccountKey=Kg==;\ntestscope2\n\n"
-=======
     "Storage_TestConfigDefault": "ProductionTenant\nseanmcccanary3\nU2FuaXRpemVk\nhttp://seanmcccanary3.blob.core.windows.net\nhttp://seanmcccanary3.file.core.windows.net\nhttp://seanmcccanary3.queue.core.windows.net\nhttp://seanmcccanary3.table.core.windows.net\n\n\n\n\nhttp://seanmcccanary3-secondary.blob.core.windows.net\nhttp://seanmcccanary3-secondary.file.core.windows.net\nhttp://seanmcccanary3-secondary.queue.core.windows.net\nhttp://seanmcccanary3-secondary.table.core.windows.net\n\nSanitized\n\n\nCloud\nBlobEndpoint=http://seanmcccanary3.blob.core.windows.net/;QueueEndpoint=http://seanmcccanary3.queue.core.windows.net/;FileEndpoint=http://seanmcccanary3.file.core.windows.net/;BlobSecondaryEndpoint=http://seanmcccanary3-secondary.blob.core.windows.net/;QueueSecondaryEndpoint=http://seanmcccanary3-secondary.queue.core.windows.net/;FileSecondaryEndpoint=http://seanmcccanary3-secondary.file.core.windows.net/;AccountName=seanmcccanary3;AccountKey=Kg==;\n[encryption scope]\n\n"
->>>>>>> f7eb5f10
   }
 }