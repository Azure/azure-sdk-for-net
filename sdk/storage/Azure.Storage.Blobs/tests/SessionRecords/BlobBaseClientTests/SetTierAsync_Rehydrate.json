﻿{
  "Entries": [
    {
      "RequestUri": "https://seanmcccanary3.blob.core.windows.net/test-container-e71fd45b-aea1-a725-68f6-668f8a1c3bdc?restype=container",
      "RequestMethod": "PUT",
      "RequestHeaders": {
        "Accept": "application/xml",
        "Authorization": "Sanitized",
        "traceparent": "00-488067c8dab54845b64d7ff4854ee6ce-0c0aa86b9cd4fb4a-00",
        "User-Agent": [
          "azsdk-net-Storage.Blobs/12.9.0-alpha.20210217.1",
          "(.NET 5.0.3; Microsoft Windows 10.0.19042)"
        ],
        "x-ms-blob-public-access": "container",
        "x-ms-client-request-id": "8440ca77-3aa6-faad-bd8b-7294b6ac4a2a",
        "x-ms-date": "Wed, 17 Feb 2021 18:48:09 GMT",
        "x-ms-return-client-request-id": "true",
<<<<<<< HEAD
        "x-ms-version": "2020-12-06"
=======
        "x-ms-version": "2021-02-12"
>>>>>>> 7e782c87
      },
      "RequestBody": null,
      "StatusCode": 201,
      "ResponseHeaders": {
        "Content-Length": "0",
        "Date": "Wed, 17 Feb 2021 18:48:09 GMT",
        "ETag": "\"0x8D8D374925CD050\"",
        "Last-Modified": "Wed, 17 Feb 2021 18:48:09 GMT",
        "Server": [
          "Windows-Azure-Blob/1.0",
          "Microsoft-HTTPAPI/2.0"
        ],
        "x-ms-client-request-id": "8440ca77-3aa6-faad-bd8b-7294b6ac4a2a",
        "x-ms-request-id": "a467b166-b01e-0053-525d-05f9f6000000",
<<<<<<< HEAD
        "x-ms-version": "2020-12-06"
=======
        "x-ms-version": "2021-02-12"
>>>>>>> 7e782c87
      },
      "ResponseBody": []
    },
    {
      "RequestUri": "https://seanmcccanary3.blob.core.windows.net/test-container-e71fd45b-aea1-a725-68f6-668f8a1c3bdc/test-blob-5f510fa5-949d-111a-36b9-3a85ddbc4828",
      "RequestMethod": "PUT",
      "RequestHeaders": {
        "Accept": "application/xml",
        "Authorization": "Sanitized",
        "Content-Length": "1024",
        "Content-Type": "application/octet-stream",
        "traceparent": "00-18f13b14799cac4ca8b5b0c000928e5b-e3360318e86ec240-00",
        "User-Agent": [
          "azsdk-net-Storage.Blobs/12.9.0-alpha.20210217.1",
          "(.NET 5.0.3; Microsoft Windows 10.0.19042)"
        ],
        "x-ms-blob-type": "BlockBlob",
        "x-ms-client-request-id": "afba6784-9d5f-869b-0fa5-571ca999a4b7",
        "x-ms-date": "Wed, 17 Feb 2021 18:48:09 GMT",
        "x-ms-return-client-request-id": "true",
<<<<<<< HEAD
        "x-ms-version": "2020-12-06"
=======
        "x-ms-version": "2021-02-12"
>>>>>>> 7e782c87
      },
      "RequestBody": "s5gYv9y3NsWaFB151wmvANGmw07t4zDisC5N7P8oHQBDSeEek4pN7dmLxYl2oDosCjm0N/j5O9BoNg+uaknFcvYdNo0okG1HWNZ1YR2mbBDzIOLGc+YHSQ4Qtl17n4OQxVOTWWqsBHnMbd4ihNmywcr+uklm//4QFex/F9oQy7lT5JvKExKlRxxp+QYH5cU1XfSSfOQ5KcZVgkR9LeyevKElz5896K23WHMt/Qb3CC8nSbrlfU/UGbvVdJDOJxkvyjxk4RUl93RG2yNwDCy/XXoUVuMyuD9SUbbkZ3Md6TBa/TLJkicaAlJFnqIrZAyOFhcWutE2/RH9EpBfQJABKfHyFg/69cpS+VSR7RmcJ+2pVVFcBi5fIwAgzICWusHCRHWwOE39lCBMw8B8pBD3YOujteo+pCLDk/IP2ShKvD+Sz6ik7O6frMEwD0Nu4n7vKGyV8gTWg59S7aVa7rv3AgeB6tVnU3P8AwkpDZXfVLBzH7C8tck6u0sJUf9JRb4FOA077fipiNX4mO/7rXUKc5j05s4KO0w9Ri6JXgF0sr5KI9WHo2e3ypbbxBzaPg7V/95mVV7v+/3A/qbKHyrTg+YwsImggs8xPBs3LnYwYwgftF8jDV1gWyjXx6XA7atsCEA1qY2FNXwPNBhCt8yGj5qeq2vLsHWJ0FVgybspcU9wyyY2+rl6mX7iE9lEHaNcUDcKIUFAoVjKrNk4JWvB5cPI0uymUJXhJBLs6JycRLKyBHiDHk8NLynOa07fQXMTIS0WfEq2tQCiKf0vVLi7LWcnhSHyPcdzu6LD2ORHAeKe2cduhshn/E544fVS3dtwEj3muLxSIONmo8Co890bWycakXvxTaefv4nSelzSIN3HUsWmYEkmS7jkB+MHvwhwXYbNOEtgf8WWRvkzgKWHlIPj4KEYdPre9EbCDUXEmP+AYRzVBOeRZtMAEBpQ8ssTXHNgI95nWOiM70MFnnF/0a75sh6JsY+bUXrNF2TgjQF7r7DSZHQgGAg0SRWjjMhhgD5rV0CsiqvjxNJkmUGEq2FCiu/BrW052JkWVGh698SxbJYldDbBzyUF75+hu37Hr520YQLZoNPRMX6mlTVDac0Nsy2qXzcqgbvKu73NlxwaT6XKxZXC2MvCVEK4GjnwwYbSlAhRHFBmiuBHD+QVA5phi0aPeaM3Stph6Ar0cmaB2vo3+wMUyTJVYzu1e8nnrVCoVo7yYEjimkkt8DRFcRd5xTTq3QiWTcITOhVngc8ReTq6TBvYj3mxVWC55tn+D/EjPLWU/c9IEQnM3iYzexl6G3b5iiX8oTW7OIin3GbpFSojQ0QZfXxrcjoSDLBTfdlHP8piBYTLJ5uA2cRGoA==",
      "StatusCode": 201,
      "ResponseHeaders": {
        "Content-Length": "0",
        "Content-MD5": "JDOeg9db8cEhZKfFIVR72Q==",
        "Date": "Wed, 17 Feb 2021 18:48:09 GMT",
        "ETag": "\"0x8D8D3749266B49E\"",
        "Last-Modified": "Wed, 17 Feb 2021 18:48:09 GMT",
        "Server": [
          "Windows-Azure-Blob/1.0",
          "Microsoft-HTTPAPI/2.0"
        ],
        "x-ms-client-request-id": "afba6784-9d5f-869b-0fa5-571ca999a4b7",
        "x-ms-content-crc64": "t5rTLerrQQM=",
        "x-ms-request-id": "a467b18a-b01e-0053-6e5d-05f9f6000000",
        "x-ms-request-server-encrypted": "true",
<<<<<<< HEAD
        "x-ms-version": "2020-12-06",
=======
        "x-ms-version": "2021-02-12",
>>>>>>> 7e782c87
        "x-ms-version-id": "2021-02-17T18:48:09.8806707Z"
      },
      "ResponseBody": []
    },
    {
      "RequestUri": "https://seanmcccanary3.blob.core.windows.net/test-container-e71fd45b-aea1-a725-68f6-668f8a1c3bdc/test-blob-5f510fa5-949d-111a-36b9-3a85ddbc4828?comp=tier",
      "RequestMethod": "PUT",
      "RequestHeaders": {
        "Accept": "application/xml",
        "Authorization": "Sanitized",
        "traceparent": "00-b690bacc1a3c1d47b3c4eee8efaf1b5a-e69dc556b0a53947-00",
        "User-Agent": [
          "azsdk-net-Storage.Blobs/12.9.0-alpha.20210217.1",
          "(.NET 5.0.3; Microsoft Windows 10.0.19042)"
        ],
        "x-ms-access-tier": "Archive",
        "x-ms-client-request-id": "71fb063c-9709-9741-065b-b955b81a2bc6",
        "x-ms-date": "Wed, 17 Feb 2021 18:48:09 GMT",
        "x-ms-return-client-request-id": "true",
<<<<<<< HEAD
        "x-ms-version": "2020-12-06"
=======
        "x-ms-version": "2021-02-12"
>>>>>>> 7e782c87
      },
      "RequestBody": null,
      "StatusCode": 200,
      "ResponseHeaders": {
        "Content-Length": "0",
        "Date": "Wed, 17 Feb 2021 18:48:09 GMT",
        "Server": [
          "Windows-Azure-Blob/1.0",
          "Microsoft-HTTPAPI/2.0"
        ],
        "x-ms-client-request-id": "71fb063c-9709-9741-065b-b955b81a2bc6",
        "x-ms-request-id": "a467b19d-b01e-0053-805d-05f9f6000000",
<<<<<<< HEAD
        "x-ms-version": "2020-12-06"
=======
        "x-ms-version": "2021-02-12"
>>>>>>> 7e782c87
      },
      "ResponseBody": []
    },
    {
      "RequestUri": "https://seanmcccanary3.blob.core.windows.net/test-container-e71fd45b-aea1-a725-68f6-668f8a1c3bdc/test-blob-5f510fa5-949d-111a-36b9-3a85ddbc4828?comp=tier",
      "RequestMethod": "PUT",
      "RequestHeaders": {
        "Accept": "application/xml",
        "Authorization": "Sanitized",
        "traceparent": "00-600c9eb24edb1941a17c95bf19bcad92-71c83a3a6f82cd4b-00",
        "User-Agent": [
          "azsdk-net-Storage.Blobs/12.9.0-alpha.20210217.1",
          "(.NET 5.0.3; Microsoft Windows 10.0.19042)"
        ],
        "x-ms-access-tier": "Cool",
        "x-ms-client-request-id": "a2e07739-329e-8eae-906d-68cd2d02b488",
        "x-ms-date": "Wed, 17 Feb 2021 18:48:09 GMT",
        "x-ms-rehydrate-priority": "High",
        "x-ms-return-client-request-id": "true",
<<<<<<< HEAD
        "x-ms-version": "2020-12-06"
=======
        "x-ms-version": "2021-02-12"
>>>>>>> 7e782c87
      },
      "RequestBody": null,
      "StatusCode": 202,
      "ResponseHeaders": {
        "Content-Length": "0",
        "Date": "Wed, 17 Feb 2021 18:48:09 GMT",
        "Server": [
          "Windows-Azure-Blob/1.0",
          "Microsoft-HTTPAPI/2.0"
        ],
        "x-ms-client-request-id": "a2e07739-329e-8eae-906d-68cd2d02b488",
        "x-ms-request-id": "a467b1ac-b01e-0053-0d5d-05f9f6000000",
<<<<<<< HEAD
        "x-ms-version": "2020-12-06"
=======
        "x-ms-version": "2021-02-12"
>>>>>>> 7e782c87
      },
      "ResponseBody": []
    },
    {
      "RequestUri": "https://seanmcccanary3.blob.core.windows.net/test-container-e71fd45b-aea1-a725-68f6-668f8a1c3bdc/test-blob-5f510fa5-949d-111a-36b9-3a85ddbc4828",
      "RequestMethod": "HEAD",
      "RequestHeaders": {
        "Accept": "application/xml",
        "Authorization": "Sanitized",
        "traceparent": "00-7c1096b809478446855d63585cfc64e8-807126f81ff3c440-00",
        "User-Agent": [
          "azsdk-net-Storage.Blobs/12.9.0-alpha.20210217.1",
          "(.NET 5.0.3; Microsoft Windows 10.0.19042)"
        ],
        "x-ms-client-request-id": "411c223e-893a-c727-93d8-b778129d700d",
        "x-ms-date": "Wed, 17 Feb 2021 18:48:09 GMT",
        "x-ms-return-client-request-id": "true",
<<<<<<< HEAD
        "x-ms-version": "2020-12-06"
=======
        "x-ms-version": "2021-02-12"
>>>>>>> 7e782c87
      },
      "RequestBody": null,
      "StatusCode": 200,
      "ResponseHeaders": {
        "Accept-Ranges": "bytes",
        "Content-Length": "1024",
        "Content-MD5": "JDOeg9db8cEhZKfFIVR72Q==",
        "Content-Type": "application/octet-stream",
        "Date": "Wed, 17 Feb 2021 18:48:09 GMT",
        "ETag": "\"0x8D8D3749266B49E\"",
        "Last-Modified": "Wed, 17 Feb 2021 18:48:09 GMT",
        "Server": [
          "Windows-Azure-Blob/1.0",
          "Microsoft-HTTPAPI/2.0"
        ],
        "x-ms-access-tier": "Archive",
        "x-ms-access-tier-change-time": "Wed, 17 Feb 2021 18:48:09 GMT",
        "x-ms-archive-status": "rehydrate-pending-to-cool",
        "x-ms-blob-type": "BlockBlob",
        "x-ms-client-request-id": "411c223e-893a-c727-93d8-b778129d700d",
        "x-ms-creation-time": "Wed, 17 Feb 2021 18:48:09 GMT",
        "x-ms-is-current-version": "true",
        "x-ms-last-access-time": "Wed, 17 Feb 2021 18:48:09 GMT",
        "x-ms-lease-state": "available",
        "x-ms-lease-status": "unlocked",
        "x-ms-rehydrate-priority": "High",
        "x-ms-request-id": "a467b1c0-b01e-0053-205d-05f9f6000000",
        "x-ms-server-encrypted": "true",
<<<<<<< HEAD
        "x-ms-version": "2020-12-06",
=======
        "x-ms-version": "2021-02-12",
>>>>>>> 7e782c87
        "x-ms-version-id": "2021-02-17T18:48:09.8806707Z"
      },
      "ResponseBody": []
    },
    {
      "RequestUri": "https://seanmcccanary3.blob.core.windows.net/test-container-e71fd45b-aea1-a725-68f6-668f8a1c3bdc?restype=container",
      "RequestMethod": "DELETE",
      "RequestHeaders": {
        "Accept": "application/xml",
        "Authorization": "Sanitized",
        "traceparent": "00-36a4c2c0add6b745870d56ac76ed73fd-9df25002dffea74d-00",
        "User-Agent": [
          "azsdk-net-Storage.Blobs/12.9.0-alpha.20210217.1",
          "(.NET 5.0.3; Microsoft Windows 10.0.19042)"
        ],
        "x-ms-client-request-id": "0a8fd093-73e5-be4d-f06b-92376d81aefd",
        "x-ms-date": "Wed, 17 Feb 2021 18:48:10 GMT",
        "x-ms-return-client-request-id": "true",
<<<<<<< HEAD
        "x-ms-version": "2020-12-06"
=======
        "x-ms-version": "2021-02-12"
>>>>>>> 7e782c87
      },
      "RequestBody": null,
      "StatusCode": 202,
      "ResponseHeaders": {
        "Content-Length": "0",
        "Date": "Wed, 17 Feb 2021 18:48:09 GMT",
        "Server": [
          "Windows-Azure-Blob/1.0",
          "Microsoft-HTTPAPI/2.0"
        ],
        "x-ms-client-request-id": "0a8fd093-73e5-be4d-f06b-92376d81aefd",
        "x-ms-request-id": "a467b1e1-b01e-0053-3d5d-05f9f6000000",
<<<<<<< HEAD
        "x-ms-version": "2020-12-06"
=======
        "x-ms-version": "2021-02-12"
>>>>>>> 7e782c87
      },
      "ResponseBody": []
    }
  ],
  "Variables": {
    "RandomSeed": "425711783",
    "Storage_TestConfigDefault": "ProductionTenant\nseanmcccanary3\nU2FuaXRpemVk\nhttps://seanmcccanary3.blob.core.windows.net\nhttps://seanmcccanary3.file.core.windows.net\nhttps://seanmcccanary3.queue.core.windows.net\nhttps://seanmcccanary3.table.core.windows.net\n\n\n\n\nhttps://seanmcccanary3-secondary.blob.core.windows.net\nhttps://seanmcccanary3-secondary.file.core.windows.net\nhttps://seanmcccanary3-secondary.queue.core.windows.net\nhttps://seanmcccanary3-secondary.table.core.windows.net\n\nSanitized\n\n\nCloud\nBlobEndpoint=https://seanmcccanary3.blob.core.windows.net/;QueueEndpoint=https://seanmcccanary3.queue.core.windows.net/;FileEndpoint=https://seanmcccanary3.file.core.windows.net/;BlobSecondaryEndpoint=https://seanmcccanary3-secondary.blob.core.windows.net/;QueueSecondaryEndpoint=https://seanmcccanary3-secondary.queue.core.windows.net/;FileSecondaryEndpoint=https://seanmcccanary3-secondary.file.core.windows.net/;AccountName=seanmcccanary3;AccountKey=Kg==;\nseanscope1\n\n"
  }
}<|MERGE_RESOLUTION|>--- conflicted
+++ resolved
@@ -15,11 +15,7 @@
         "x-ms-client-request-id": "8440ca77-3aa6-faad-bd8b-7294b6ac4a2a",
         "x-ms-date": "Wed, 17 Feb 2021 18:48:09 GMT",
         "x-ms-return-client-request-id": "true",
-<<<<<<< HEAD
-        "x-ms-version": "2020-12-06"
-=======
-        "x-ms-version": "2021-02-12"
->>>>>>> 7e782c87
+        "x-ms-version": "2021-02-12"
       },
       "RequestBody": null,
       "StatusCode": 201,
@@ -34,11 +30,7 @@
         ],
         "x-ms-client-request-id": "8440ca77-3aa6-faad-bd8b-7294b6ac4a2a",
         "x-ms-request-id": "a467b166-b01e-0053-525d-05f9f6000000",
-<<<<<<< HEAD
-        "x-ms-version": "2020-12-06"
-=======
-        "x-ms-version": "2021-02-12"
->>>>>>> 7e782c87
+        "x-ms-version": "2021-02-12"
       },
       "ResponseBody": []
     },
@@ -59,11 +51,7 @@
         "x-ms-client-request-id": "afba6784-9d5f-869b-0fa5-571ca999a4b7",
         "x-ms-date": "Wed, 17 Feb 2021 18:48:09 GMT",
         "x-ms-return-client-request-id": "true",
-<<<<<<< HEAD
-        "x-ms-version": "2020-12-06"
-=======
-        "x-ms-version": "2021-02-12"
->>>>>>> 7e782c87
+        "x-ms-version": "2021-02-12"
       },
       "RequestBody": "s5gYv9y3NsWaFB151wmvANGmw07t4zDisC5N7P8oHQBDSeEek4pN7dmLxYl2oDosCjm0N/j5O9BoNg+uaknFcvYdNo0okG1HWNZ1YR2mbBDzIOLGc+YHSQ4Qtl17n4OQxVOTWWqsBHnMbd4ihNmywcr+uklm//4QFex/F9oQy7lT5JvKExKlRxxp+QYH5cU1XfSSfOQ5KcZVgkR9LeyevKElz5896K23WHMt/Qb3CC8nSbrlfU/UGbvVdJDOJxkvyjxk4RUl93RG2yNwDCy/XXoUVuMyuD9SUbbkZ3Md6TBa/TLJkicaAlJFnqIrZAyOFhcWutE2/RH9EpBfQJABKfHyFg/69cpS+VSR7RmcJ+2pVVFcBi5fIwAgzICWusHCRHWwOE39lCBMw8B8pBD3YOujteo+pCLDk/IP2ShKvD+Sz6ik7O6frMEwD0Nu4n7vKGyV8gTWg59S7aVa7rv3AgeB6tVnU3P8AwkpDZXfVLBzH7C8tck6u0sJUf9JRb4FOA077fipiNX4mO/7rXUKc5j05s4KO0w9Ri6JXgF0sr5KI9WHo2e3ypbbxBzaPg7V/95mVV7v+/3A/qbKHyrTg+YwsImggs8xPBs3LnYwYwgftF8jDV1gWyjXx6XA7atsCEA1qY2FNXwPNBhCt8yGj5qeq2vLsHWJ0FVgybspcU9wyyY2+rl6mX7iE9lEHaNcUDcKIUFAoVjKrNk4JWvB5cPI0uymUJXhJBLs6JycRLKyBHiDHk8NLynOa07fQXMTIS0WfEq2tQCiKf0vVLi7LWcnhSHyPcdzu6LD2ORHAeKe2cduhshn/E544fVS3dtwEj3muLxSIONmo8Co890bWycakXvxTaefv4nSelzSIN3HUsWmYEkmS7jkB+MHvwhwXYbNOEtgf8WWRvkzgKWHlIPj4KEYdPre9EbCDUXEmP+AYRzVBOeRZtMAEBpQ8ssTXHNgI95nWOiM70MFnnF/0a75sh6JsY+bUXrNF2TgjQF7r7DSZHQgGAg0SRWjjMhhgD5rV0CsiqvjxNJkmUGEq2FCiu/BrW052JkWVGh698SxbJYldDbBzyUF75+hu37Hr520YQLZoNPRMX6mlTVDac0Nsy2qXzcqgbvKu73NlxwaT6XKxZXC2MvCVEK4GjnwwYbSlAhRHFBmiuBHD+QVA5phi0aPeaM3Stph6Ar0cmaB2vo3+wMUyTJVYzu1e8nnrVCoVo7yYEjimkkt8DRFcRd5xTTq3QiWTcITOhVngc8ReTq6TBvYj3mxVWC55tn+D/EjPLWU/c9IEQnM3iYzexl6G3b5iiX8oTW7OIin3GbpFSojQ0QZfXxrcjoSDLBTfdlHP8piBYTLJ5uA2cRGoA==",
       "StatusCode": 201,
@@ -81,11 +69,7 @@
         "x-ms-content-crc64": "t5rTLerrQQM=",
         "x-ms-request-id": "a467b18a-b01e-0053-6e5d-05f9f6000000",
         "x-ms-request-server-encrypted": "true",
-<<<<<<< HEAD
-        "x-ms-version": "2020-12-06",
-=======
         "x-ms-version": "2021-02-12",
->>>>>>> 7e782c87
         "x-ms-version-id": "2021-02-17T18:48:09.8806707Z"
       },
       "ResponseBody": []
@@ -105,11 +89,7 @@
         "x-ms-client-request-id": "71fb063c-9709-9741-065b-b955b81a2bc6",
         "x-ms-date": "Wed, 17 Feb 2021 18:48:09 GMT",
         "x-ms-return-client-request-id": "true",
-<<<<<<< HEAD
-        "x-ms-version": "2020-12-06"
-=======
-        "x-ms-version": "2021-02-12"
->>>>>>> 7e782c87
+        "x-ms-version": "2021-02-12"
       },
       "RequestBody": null,
       "StatusCode": 200,
@@ -122,11 +102,7 @@
         ],
         "x-ms-client-request-id": "71fb063c-9709-9741-065b-b955b81a2bc6",
         "x-ms-request-id": "a467b19d-b01e-0053-805d-05f9f6000000",
-<<<<<<< HEAD
-        "x-ms-version": "2020-12-06"
-=======
-        "x-ms-version": "2021-02-12"
->>>>>>> 7e782c87
+        "x-ms-version": "2021-02-12"
       },
       "ResponseBody": []
     },
@@ -146,11 +122,7 @@
         "x-ms-date": "Wed, 17 Feb 2021 18:48:09 GMT",
         "x-ms-rehydrate-priority": "High",
         "x-ms-return-client-request-id": "true",
-<<<<<<< HEAD
-        "x-ms-version": "2020-12-06"
-=======
-        "x-ms-version": "2021-02-12"
->>>>>>> 7e782c87
+        "x-ms-version": "2021-02-12"
       },
       "RequestBody": null,
       "StatusCode": 202,
@@ -163,11 +135,7 @@
         ],
         "x-ms-client-request-id": "a2e07739-329e-8eae-906d-68cd2d02b488",
         "x-ms-request-id": "a467b1ac-b01e-0053-0d5d-05f9f6000000",
-<<<<<<< HEAD
-        "x-ms-version": "2020-12-06"
-=======
-        "x-ms-version": "2021-02-12"
->>>>>>> 7e782c87
+        "x-ms-version": "2021-02-12"
       },
       "ResponseBody": []
     },
@@ -185,11 +153,7 @@
         "x-ms-client-request-id": "411c223e-893a-c727-93d8-b778129d700d",
         "x-ms-date": "Wed, 17 Feb 2021 18:48:09 GMT",
         "x-ms-return-client-request-id": "true",
-<<<<<<< HEAD
-        "x-ms-version": "2020-12-06"
-=======
-        "x-ms-version": "2021-02-12"
->>>>>>> 7e782c87
+        "x-ms-version": "2021-02-12"
       },
       "RequestBody": null,
       "StatusCode": 200,
@@ -218,11 +182,7 @@
         "x-ms-rehydrate-priority": "High",
         "x-ms-request-id": "a467b1c0-b01e-0053-205d-05f9f6000000",
         "x-ms-server-encrypted": "true",
-<<<<<<< HEAD
-        "x-ms-version": "2020-12-06",
-=======
         "x-ms-version": "2021-02-12",
->>>>>>> 7e782c87
         "x-ms-version-id": "2021-02-17T18:48:09.8806707Z"
       },
       "ResponseBody": []
@@ -241,11 +201,7 @@
         "x-ms-client-request-id": "0a8fd093-73e5-be4d-f06b-92376d81aefd",
         "x-ms-date": "Wed, 17 Feb 2021 18:48:10 GMT",
         "x-ms-return-client-request-id": "true",
-<<<<<<< HEAD
-        "x-ms-version": "2020-12-06"
-=======
-        "x-ms-version": "2021-02-12"
->>>>>>> 7e782c87
+        "x-ms-version": "2021-02-12"
       },
       "RequestBody": null,
       "StatusCode": 202,
@@ -258,11 +214,7 @@
         ],
         "x-ms-client-request-id": "0a8fd093-73e5-be4d-f06b-92376d81aefd",
         "x-ms-request-id": "a467b1e1-b01e-0053-3d5d-05f9f6000000",
-<<<<<<< HEAD
-        "x-ms-version": "2020-12-06"
-=======
-        "x-ms-version": "2021-02-12"
->>>>>>> 7e782c87
+        "x-ms-version": "2021-02-12"
       },
       "ResponseBody": []
     }
