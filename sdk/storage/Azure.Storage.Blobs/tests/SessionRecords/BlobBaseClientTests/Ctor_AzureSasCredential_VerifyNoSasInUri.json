--- conflicted
+++ resolved
@@ -15,11 +15,7 @@
         "x-ms-client-request-id": "c3b5fcab-3923-0270-3a0d-350703489d33",
         "x-ms-date": "Wed, 17 Feb 2021 02:04:40 GMT",
         "x-ms-return-client-request-id": "true",
-<<<<<<< HEAD
-        "x-ms-version": "2020-12-06"
-=======
         "x-ms-version": "2021-02-12"
->>>>>>> 7e782c87
       },
       "RequestBody": null,
       "StatusCode": 201,
@@ -34,11 +30,7 @@
         ],
         "x-ms-client-request-id": "c3b5fcab-3923-0270-3a0d-350703489d33",
         "x-ms-request-id": "6917de9f-b01e-001e-4cd1-04361a000000",
-<<<<<<< HEAD
-        "x-ms-version": "2020-12-06"
-=======
         "x-ms-version": "2021-02-12"
->>>>>>> 7e782c87
       },
       "ResponseBody": []
     },
@@ -56,11 +48,7 @@
         "x-ms-client-request-id": "deec8144-724e-087c-153e-67c0a0d8d2de",
         "x-ms-date": "Wed, 17 Feb 2021 02:04:41 GMT",
         "x-ms-return-client-request-id": "true",
-<<<<<<< HEAD
-        "x-ms-version": "2020-12-06"
-=======
         "x-ms-version": "2021-02-12"
->>>>>>> 7e782c87
       },
       "RequestBody": null,
       "StatusCode": 202,
@@ -73,11 +61,7 @@
         ],
         "x-ms-client-request-id": "deec8144-724e-087c-153e-67c0a0d8d2de",
         "x-ms-request-id": "6917deab-b01e-001e-54d1-04361a000000",
-<<<<<<< HEAD
-        "x-ms-version": "2020-12-06"
-=======
         "x-ms-version": "2021-02-12"
->>>>>>> 7e782c87
       },
       "ResponseBody": []
     }
