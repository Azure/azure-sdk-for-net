--- conflicted
+++ resolved
@@ -14,11 +14,7 @@
         "x-ms-client-request-id": "3752e028-2136-4f50-bb6d-24de0bf561c9",
         "x-ms-date": "Thu, 02 Apr 2020 23:41:53 GMT",
         "x-ms-return-client-request-id": "true",
-<<<<<<< HEAD
-        "x-ms-version": "2019-12-12"
-=======
         "x-ms-version": "2020-02-10"
->>>>>>> 60f4876e
       },
       "RequestBody": null,
       "StatusCode": 201,
@@ -33,11 +29,7 @@
         ],
         "x-ms-client-request-id": "3752e028-2136-4f50-bb6d-24de0bf561c9",
         "x-ms-request-id": "4b62a6bd-301e-007f-4c48-09823b000000",
-<<<<<<< HEAD
-        "x-ms-version": "2019-12-12"
-=======
         "x-ms-version": "2020-02-10"
->>>>>>> 60f4876e
       },
       "ResponseBody": []
     },
@@ -54,11 +46,7 @@
         "x-ms-client-request-id": "32f40399-0db6-8c5c-b053-f3acc36a026b",
         "x-ms-date": "Thu, 02 Apr 2020 23:41:54 GMT",
         "x-ms-return-client-request-id": "true",
-<<<<<<< HEAD
-        "x-ms-version": "2019-12-12"
-=======
         "x-ms-version": "2020-02-10"
->>>>>>> 60f4876e
       },
       "RequestBody": null,
       "StatusCode": 404,
@@ -73,11 +61,7 @@
         "x-ms-client-request-id": "32f40399-0db6-8c5c-b053-f3acc36a026b",
         "x-ms-error-code": "BlobNotFound",
         "x-ms-request-id": "4b62a6c4-301e-007f-5148-09823b000000",
-<<<<<<< HEAD
-        "x-ms-version": "2019-12-12"
-=======
         "x-ms-version": "2020-02-10"
->>>>>>> 60f4876e
       },
       "ResponseBody": [
         "\uFEFF\u003C?xml version=\u00221.0\u0022 encoding=\u0022utf-8\u0022?\u003E\u003CError\u003E\u003CCode\u003EBlobNotFound\u003C/Code\u003E\u003CMessage\u003EThe specified blob does not exist.\n",
@@ -98,11 +82,7 @@
         "x-ms-client-request-id": "484c9cc0-665b-ac65-c36e-35f0253b0ddb",
         "x-ms-date": "Thu, 02 Apr 2020 23:41:54 GMT",
         "x-ms-return-client-request-id": "true",
-<<<<<<< HEAD
-        "x-ms-version": "2019-12-12"
-=======
         "x-ms-version": "2020-02-10"
->>>>>>> 60f4876e
       },
       "RequestBody": null,
       "StatusCode": 202,
@@ -115,11 +95,7 @@
         ],
         "x-ms-client-request-id": "484c9cc0-665b-ac65-c36e-35f0253b0ddb",
         "x-ms-request-id": "4b62a6cc-301e-007f-5948-09823b000000",
-<<<<<<< HEAD
-        "x-ms-version": "2019-12-12"
-=======
         "x-ms-version": "2020-02-10"
->>>>>>> 60f4876e
       },
       "ResponseBody": []
     }
