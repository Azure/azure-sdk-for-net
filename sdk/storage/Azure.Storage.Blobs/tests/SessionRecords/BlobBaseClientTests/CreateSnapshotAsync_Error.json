﻿{
  "Entries": [
    {
      "RequestUri": "https://seanmcccanary3.blob.core.windows.net/test-container-135f85fd-19e0-8dfa-2daa-4d22c696501f?restype=container",
      "RequestMethod": "PUT",
      "RequestHeaders": {
        "Accept": "application/xml",
        "Authorization": "Sanitized",
        "traceparent": "00-2cb4a817e0b6c4439ea05cf344111301-838e858b39762d42-00",
        "User-Agent": [
          "azsdk-net-Storage.Blobs/12.9.0-alpha.20210217.1",
          "(.NET 5.0.3; Microsoft Windows 10.0.19042)"
        ],
        "x-ms-blob-public-access": "container",
        "x-ms-client-request-id": "3752e028-2136-4f50-bb6d-24de0bf561c9",
        "x-ms-date": "Wed, 17 Feb 2021 18:46:08 GMT",
        "x-ms-return-client-request-id": "true",
<<<<<<< HEAD
        "x-ms-version": "2020-12-06"
=======
        "x-ms-version": "2021-02-12"
>>>>>>> 7e782c87
      },
      "RequestBody": null,
      "StatusCode": 201,
      "ResponseHeaders": {
        "Content-Length": "0",
        "Date": "Wed, 17 Feb 2021 18:46:08 GMT",
        "ETag": "\"0x8D8D3744A74F31F\"",
        "Last-Modified": "Wed, 17 Feb 2021 18:46:09 GMT",
        "Server": [
          "Windows-Azure-Blob/1.0",
          "Microsoft-HTTPAPI/2.0"
        ],
        "x-ms-client-request-id": "3752e028-2136-4f50-bb6d-24de0bf561c9",
        "x-ms-request-id": "0fb888a6-501e-0074-415d-05ee32000000",
<<<<<<< HEAD
        "x-ms-version": "2020-12-06"
=======
        "x-ms-version": "2021-02-12"
>>>>>>> 7e782c87
      },
      "ResponseBody": []
    },
    {
      "RequestUri": "https://seanmcccanary3.blob.core.windows.net/test-container-135f85fd-19e0-8dfa-2daa-4d22c696501f/test-blob-e15bc0b6-9bd1-ff2f-438a-5de54c4f991c?comp=snapshot",
      "RequestMethod": "PUT",
      "RequestHeaders": {
        "Accept": "application/xml",
        "Authorization": "Sanitized",
        "traceparent": "00-e22b0b16f090c54987a2f50d59c03d1b-38827f6cb511a640-00",
        "User-Agent": [
          "azsdk-net-Storage.Blobs/12.9.0-alpha.20210217.1",
          "(.NET 5.0.3; Microsoft Windows 10.0.19042)"
        ],
        "x-ms-client-request-id": "32f40399-0db6-8c5c-b053-f3acc36a026b",
        "x-ms-date": "Wed, 17 Feb 2021 18:46:09 GMT",
        "x-ms-return-client-request-id": "true",
<<<<<<< HEAD
        "x-ms-version": "2020-12-06"
=======
        "x-ms-version": "2021-02-12"
>>>>>>> 7e782c87
      },
      "RequestBody": null,
      "StatusCode": 404,
      "ResponseHeaders": {
        "Content-Length": "215",
        "Content-Type": "application/xml",
        "Date": "Wed, 17 Feb 2021 18:46:08 GMT",
        "Server": [
          "Windows-Azure-Blob/1.0",
          "Microsoft-HTTPAPI/2.0"
        ],
        "x-ms-client-request-id": "32f40399-0db6-8c5c-b053-f3acc36a026b",
        "x-ms-error-code": "BlobNotFound",
        "x-ms-request-id": "0fb888bd-501e-0074-545d-05ee32000000",
<<<<<<< HEAD
        "x-ms-version": "2020-12-06"
=======
        "x-ms-version": "2021-02-12"
>>>>>>> 7e782c87
      },
      "ResponseBody": [
        "﻿<?xml version=\"1.0\" encoding=\"utf-8\"?><Error><Code>BlobNotFound</Code><Message>The specified blob does not exist.\n",
        "RequestId:0fb888bd-501e-0074-545d-05ee32000000\n",
        "Time:2021-02-17T18:46:09.2391093Z</Message></Error>"
      ]
    },
    {
      "RequestUri": "https://seanmcccanary3.blob.core.windows.net/test-container-135f85fd-19e0-8dfa-2daa-4d22c696501f?restype=container",
      "RequestMethod": "DELETE",
      "RequestHeaders": {
        "Accept": "application/xml",
        "Authorization": "Sanitized",
        "traceparent": "00-9d084a23959d2840b57cc8b3e7d3dbfd-5d16c9b8dd5b3640-00",
        "User-Agent": [
          "azsdk-net-Storage.Blobs/12.9.0-alpha.20210217.1",
          "(.NET 5.0.3; Microsoft Windows 10.0.19042)"
        ],
        "x-ms-client-request-id": "484c9cc0-665b-ac65-c36e-35f0253b0ddb",
        "x-ms-date": "Wed, 17 Feb 2021 18:46:09 GMT",
        "x-ms-return-client-request-id": "true",
<<<<<<< HEAD
        "x-ms-version": "2020-12-06"
=======
        "x-ms-version": "2021-02-12"
>>>>>>> 7e782c87
      },
      "RequestBody": null,
      "StatusCode": 202,
      "ResponseHeaders": {
        "Content-Length": "0",
        "Date": "Wed, 17 Feb 2021 18:46:08 GMT",
        "Server": [
          "Windows-Azure-Blob/1.0",
          "Microsoft-HTTPAPI/2.0"
        ],
        "x-ms-client-request-id": "484c9cc0-665b-ac65-c36e-35f0253b0ddb",
        "x-ms-request-id": "0fb888ce-501e-0074-625d-05ee32000000",
<<<<<<< HEAD
        "x-ms-version": "2020-12-06"
=======
        "x-ms-version": "2021-02-12"
>>>>>>> 7e782c87
      },
      "ResponseBody": []
    }
  ],
  "Variables": {
    "RandomSeed": "125791895",
    "Storage_TestConfigDefault": "ProductionTenant\nseanmcccanary3\nU2FuaXRpemVk\nhttps://seanmcccanary3.blob.core.windows.net\nhttps://seanmcccanary3.file.core.windows.net\nhttps://seanmcccanary3.queue.core.windows.net\nhttps://seanmcccanary3.table.core.windows.net\n\n\n\n\nhttps://seanmcccanary3-secondary.blob.core.windows.net\nhttps://seanmcccanary3-secondary.file.core.windows.net\nhttps://seanmcccanary3-secondary.queue.core.windows.net\nhttps://seanmcccanary3-secondary.table.core.windows.net\n\nSanitized\n\n\nCloud\nBlobEndpoint=https://seanmcccanary3.blob.core.windows.net/;QueueEndpoint=https://seanmcccanary3.queue.core.windows.net/;FileEndpoint=https://seanmcccanary3.file.core.windows.net/;BlobSecondaryEndpoint=https://seanmcccanary3-secondary.blob.core.windows.net/;QueueSecondaryEndpoint=https://seanmcccanary3-secondary.queue.core.windows.net/;FileSecondaryEndpoint=https://seanmcccanary3-secondary.file.core.windows.net/;AccountName=seanmcccanary3;AccountKey=Kg==;\nseanscope1\n\n"
  }
}<|MERGE_RESOLUTION|>--- conflicted
+++ resolved
@@ -15,11 +15,7 @@
         "x-ms-client-request-id": "3752e028-2136-4f50-bb6d-24de0bf561c9",
         "x-ms-date": "Wed, 17 Feb 2021 18:46:08 GMT",
         "x-ms-return-client-request-id": "true",
-<<<<<<< HEAD
-        "x-ms-version": "2020-12-06"
-=======
         "x-ms-version": "2021-02-12"
->>>>>>> 7e782c87
       },
       "RequestBody": null,
       "StatusCode": 201,
@@ -34,11 +30,7 @@
         ],
         "x-ms-client-request-id": "3752e028-2136-4f50-bb6d-24de0bf561c9",
         "x-ms-request-id": "0fb888a6-501e-0074-415d-05ee32000000",
-<<<<<<< HEAD
-        "x-ms-version": "2020-12-06"
-=======
         "x-ms-version": "2021-02-12"
->>>>>>> 7e782c87
       },
       "ResponseBody": []
     },
@@ -56,11 +48,7 @@
         "x-ms-client-request-id": "32f40399-0db6-8c5c-b053-f3acc36a026b",
         "x-ms-date": "Wed, 17 Feb 2021 18:46:09 GMT",
         "x-ms-return-client-request-id": "true",
-<<<<<<< HEAD
-        "x-ms-version": "2020-12-06"
-=======
         "x-ms-version": "2021-02-12"
->>>>>>> 7e782c87
       },
       "RequestBody": null,
       "StatusCode": 404,
@@ -75,11 +63,7 @@
         "x-ms-client-request-id": "32f40399-0db6-8c5c-b053-f3acc36a026b",
         "x-ms-error-code": "BlobNotFound",
         "x-ms-request-id": "0fb888bd-501e-0074-545d-05ee32000000",
-<<<<<<< HEAD
-        "x-ms-version": "2020-12-06"
-=======
         "x-ms-version": "2021-02-12"
->>>>>>> 7e782c87
       },
       "ResponseBody": [
         "﻿<?xml version=\"1.0\" encoding=\"utf-8\"?><Error><Code>BlobNotFound</Code><Message>The specified blob does not exist.\n",
@@ -101,11 +85,7 @@
         "x-ms-client-request-id": "484c9cc0-665b-ac65-c36e-35f0253b0ddb",
         "x-ms-date": "Wed, 17 Feb 2021 18:46:09 GMT",
         "x-ms-return-client-request-id": "true",
-<<<<<<< HEAD
-        "x-ms-version": "2020-12-06"
-=======
         "x-ms-version": "2021-02-12"
->>>>>>> 7e782c87
       },
       "RequestBody": null,
       "StatusCode": 202,
@@ -118,11 +98,7 @@
         ],
         "x-ms-client-request-id": "484c9cc0-665b-ac65-c36e-35f0253b0ddb",
         "x-ms-request-id": "0fb888ce-501e-0074-625d-05ee32000000",
-<<<<<<< HEAD
-        "x-ms-version": "2020-12-06"
-=======
         "x-ms-version": "2021-02-12"
->>>>>>> 7e782c87
       },
       "ResponseBody": []
     }
