--- conflicted
+++ resolved
@@ -15,11 +15,7 @@
         "x-ms-client-request-id": "c8437436-d0df-b011-c848-67e33f467d9f",
         "x-ms-date": "Wed, 17 Feb 2021 18:50:37 GMT",
         "x-ms-return-client-request-id": "true",
-<<<<<<< HEAD
-        "x-ms-version": "2020-12-06"
-=======
-        "x-ms-version": "2021-02-12"
->>>>>>> 7e782c87
+        "x-ms-version": "2021-02-12"
       },
       "RequestBody": null,
       "StatusCode": 201,
@@ -34,11 +30,7 @@
         ],
         "x-ms-client-request-id": "c8437436-d0df-b011-c848-67e33f467d9f",
         "x-ms-request-id": "ca4f4fcd-301e-0096-205d-05d313000000",
-<<<<<<< HEAD
-        "x-ms-version": "2020-12-06"
-=======
-        "x-ms-version": "2021-02-12"
->>>>>>> 7e782c87
+        "x-ms-version": "2021-02-12"
       },
       "ResponseBody": []
     },
@@ -59,11 +51,7 @@
         "x-ms-client-request-id": "ee46a1fc-52db-4010-67f6-3bb608b62273",
         "x-ms-date": "Wed, 17 Feb 2021 18:50:37 GMT",
         "x-ms-return-client-request-id": "true",
-<<<<<<< HEAD
-        "x-ms-version": "2020-12-06"
-=======
-        "x-ms-version": "2021-02-12"
->>>>>>> 7e782c87
+        "x-ms-version": "2021-02-12"
       },
       "RequestBody": "HegEXQNIu2H14utsL6pTDtkz2+tzLOnn/zTjtCMSH4+sl8VWQh+cWm29HKdjCOA6154lXV2wXPD/HV7OZAY94sNcv5fl/Mu6l4F+tQ9Bg/dUqN2E7MIx/DvVVyTBzfVmgDrkB0hIVdrSa8XcMabhvZlmerwpuPYBKsJbEKWn+MqMGDXVXXyuC1MCsYH8VMuU9JmKW1I5PMdE49yF7EU0K3P7UBhxC2Adt25oJgZ0BNb3xxsLHJx3U9xukXqgKR4OzoYOAQSzI+g5baPj0BXAz94GjiUpKQ/Wg/08AnrlfI5QWliAZgPRQ6Mz0a75k4LGrcGbmpr45KV3N30HdiBuU/AVk3W8QGjbNEqC9ldg3fB6dVW4SeLzV3azCS+Fys2CxH294/8NCmxZwGZPdu5NFlqNjAHLtQkOITz/CDc5VWp9/zHZovnwbWroX4l8pOCIZvLU+D3Ltw9zr8HDDgE1H2v70Xe9dHRgnB+W4laAkn1cd6JEZFwsskgiZfM4LV5pskAdgNJpyvF9dFsdNNS48xxEZpde8LoOzx8umg6BJ2/ALTAWYhKr8qyxxu8BDn1zaXLW9MbHCsGFD7GyOjDi/EzrXAekopAKmHTrrSrKDMChuzGcqjOp+SJukVNg+bh7zsqiFbF2zsfhzFtS3F2XugLxEH7+RVIZQmPkNhE8qZ+7b95gJ/cOK+xqut3XVh3E1tZQb+g5fYh3idNOkZi1pCO8lmx+N5IL4uWSlIp0QetGH1867Dm2gvJW6J4jv5lTtBa6G8CwRp9DRY0Dp+j9A0jnCHE5e7jpBRN6KE/05yJLPuB0uSYrldnA9qass9sJWOVWPLcoGjhd0BWsNR5QT11qt2gIiEkhu3KYeYQRPVE4cc9pnaprIyOnF+gQf1+7b6dJQfxyAc+bNIFEkKG0S5PDdMRO5rGy/5NEYXFhETwS3AndyPxVxXAAzmkpJpOC8sxVTQubbYn1lkJoLaBeOiNFMrOX14KXbq5UTRhIidgAwm6lC8Mxd2+A6DK57ZfQopNF5PTf6xtJvt9cRx9wrAxpZ2sxuC5fE7pEF+9P3YAWg6uEAqTkINdSW03k1C9QDzslUIUsnulk5tA5m9Qs+eBeRcNz7KpnhEeU313hez+L9AezKo376uXCHxzUq4QDJmFsho5r3COQvcs+mL+Mg2uRrqfMeM9TYlvescyOk9nCkLn7dfSwHxfkImzBvVElNpywQv3cNq2SGCMzjStXAirxewcGkA524Y+Q6FVikqUJuHov3VDc5VoLaFzRfZHsjCBCz0JKH6WOOmFtTE5XL4Z+KdSwJyXZFZWt+iexpWT9o1s1IMJjv5jVoaPvbpkLtDnWU1O9PGX6abqsnSV93A==",
       "StatusCode": 201,
@@ -81,11 +69,7 @@
         "x-ms-content-crc64": "HTtMko1p+bU=",
         "x-ms-request-id": "ca4f4fdd-301e-0096-2a5d-05d313000000",
         "x-ms-request-server-encrypted": "true",
-<<<<<<< HEAD
-        "x-ms-version": "2020-12-06",
-=======
         "x-ms-version": "2021-02-12",
->>>>>>> 7e782c87
         "x-ms-version-id": "2021-02-17T18:50:37.6037402Z"
       },
       "ResponseBody": []
@@ -106,11 +90,7 @@
         "x-ms-client-request-id": "fbaf137f-8fdf-4201-ec30-40fce658bb64",
         "x-ms-date": "Wed, 17 Feb 2021 18:50:37 GMT",
         "x-ms-return-client-request-id": "true",
-<<<<<<< HEAD
-        "x-ms-version": "2020-12-06"
-=======
-        "x-ms-version": "2021-02-12"
->>>>>>> 7e782c87
+        "x-ms-version": "2021-02-12"
       },
       "RequestBody": "﻿<Tags><TagSet><Tag><Key>coolTag</Key><Value>true</Value></Tag></TagSet></Tags>",
       "StatusCode": 204,
@@ -122,11 +102,7 @@
         ],
         "x-ms-client-request-id": "fbaf137f-8fdf-4201-ec30-40fce658bb64",
         "x-ms-request-id": "ca4f4ff0-301e-0096-3b5d-05d313000000",
-<<<<<<< HEAD
-        "x-ms-version": "2020-12-06"
-=======
-        "x-ms-version": "2021-02-12"
->>>>>>> 7e782c87
+        "x-ms-version": "2021-02-12"
       },
       "ResponseBody": []
     },
@@ -145,11 +121,7 @@
         "x-ms-date": "Wed, 17 Feb 2021 18:50:37 GMT",
         "x-ms-if-tags": "\"coolTag\" = 'true'",
         "x-ms-return-client-request-id": "true",
-<<<<<<< HEAD
-        "x-ms-version": "2020-12-06"
-=======
-        "x-ms-version": "2021-02-12"
->>>>>>> 7e782c87
+        "x-ms-version": "2021-02-12"
       },
       "RequestBody": null,
       "StatusCode": 202,
@@ -163,11 +135,7 @@
         "x-ms-client-request-id": "f437c218-2606-c894-c3cb-06cdaf1cabd1",
         "x-ms-delete-type-permanent": "false",
         "x-ms-request-id": "ca4f4ffa-301e-0096-455d-05d313000000",
-<<<<<<< HEAD
-        "x-ms-version": "2020-12-06"
-=======
-        "x-ms-version": "2021-02-12"
->>>>>>> 7e782c87
+        "x-ms-version": "2021-02-12"
       },
       "ResponseBody": []
     },
@@ -185,11 +153,7 @@
         "x-ms-client-request-id": "23e43a71-c621-205d-33ba-fea9efdb5c6b",
         "x-ms-date": "Wed, 17 Feb 2021 18:50:37 GMT",
         "x-ms-return-client-request-id": "true",
-<<<<<<< HEAD
-        "x-ms-version": "2020-12-06"
-=======
-        "x-ms-version": "2021-02-12"
->>>>>>> 7e782c87
+        "x-ms-version": "2021-02-12"
       },
       "RequestBody": null,
       "StatusCode": 404,
@@ -203,11 +167,7 @@
         "x-ms-client-request-id": "23e43a71-c621-205d-33ba-fea9efdb5c6b",
         "x-ms-error-code": "BlobNotFound",
         "x-ms-request-id": "ca4f5008-301e-0096-535d-05d313000000",
-<<<<<<< HEAD
-        "x-ms-version": "2020-12-06"
-=======
-        "x-ms-version": "2021-02-12"
->>>>>>> 7e782c87
+        "x-ms-version": "2021-02-12"
       },
       "ResponseBody": []
     },
@@ -225,11 +185,7 @@
         "x-ms-client-request-id": "755c41a2-8838-90b0-7782-85231d5a9a8e",
         "x-ms-date": "Wed, 17 Feb 2021 18:50:37 GMT",
         "x-ms-return-client-request-id": "true",
-<<<<<<< HEAD
-        "x-ms-version": "2020-12-06"
-=======
-        "x-ms-version": "2021-02-12"
->>>>>>> 7e782c87
+        "x-ms-version": "2021-02-12"
       },
       "RequestBody": null,
       "StatusCode": 202,
@@ -242,11 +198,7 @@
         ],
         "x-ms-client-request-id": "755c41a2-8838-90b0-7782-85231d5a9a8e",
         "x-ms-request-id": "ca4f5011-301e-0096-5c5d-05d313000000",
-<<<<<<< HEAD
-        "x-ms-version": "2020-12-06"
-=======
-        "x-ms-version": "2021-02-12"
->>>>>>> 7e782c87
+        "x-ms-version": "2021-02-12"
       },
       "ResponseBody": []
     }
