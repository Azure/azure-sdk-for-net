--- conflicted
+++ resolved
@@ -15,11 +15,7 @@
         "x-ms-client-request-id": "5c1e3946-e107-8fb0-9968-e5aa380d677d",
         "x-ms-date": "Wed, 17 Feb 2021 18:51:10 GMT",
         "x-ms-return-client-request-id": "true",
-<<<<<<< HEAD
-        "x-ms-version": "2020-12-06"
-=======
         "x-ms-version": "2021-02-12"
->>>>>>> 7e782c87
       },
       "RequestBody": null,
       "StatusCode": 201,
@@ -34,11 +30,7 @@
         ],
         "x-ms-client-request-id": "5c1e3946-e107-8fb0-9968-e5aa380d677d",
         "x-ms-request-id": "0f652aa9-b01e-006c-495d-053155000000",
-<<<<<<< HEAD
-        "x-ms-version": "2020-12-06"
-=======
         "x-ms-version": "2021-02-12"
->>>>>>> 7e782c87
       },
       "ResponseBody": []
     },
@@ -59,11 +51,7 @@
         "x-ms-client-request-id": "e5c1e7a8-2211-8e6a-c267-36f02dc63e23",
         "x-ms-date": "Wed, 17 Feb 2021 18:51:10 GMT",
         "x-ms-return-client-request-id": "true",
-<<<<<<< HEAD
-        "x-ms-version": "2020-12-06"
-=======
         "x-ms-version": "2021-02-12"
->>>>>>> 7e782c87
       },
       "RequestBody": [],
       "StatusCode": 201,
@@ -81,11 +69,7 @@
         "x-ms-content-crc64": "AAAAAAAAAAA=",
         "x-ms-request-id": "0f652ad7-b01e-006c-725d-053155000000",
         "x-ms-request-server-encrypted": "true",
-<<<<<<< HEAD
-        "x-ms-version": "2020-12-06",
-=======
         "x-ms-version": "2021-02-12",
->>>>>>> 7e782c87
         "x-ms-version-id": "2021-02-17T18:51:10.3800529Z"
       },
       "ResponseBody": []
@@ -105,11 +89,7 @@
         "x-ms-date": "Wed, 17 Feb 2021 18:51:10 GMT",
         "x-ms-range": "bytes=0-268435455",
         "x-ms-return-client-request-id": "true",
-<<<<<<< HEAD
-        "x-ms-version": "2020-12-06"
-=======
         "x-ms-version": "2021-02-12"
->>>>>>> 7e782c87
       },
       "RequestBody": null,
       "StatusCode": 416,
@@ -125,11 +105,7 @@
         "x-ms-client-request-id": "6841ce9f-29b4-53e8-fbee-4776c3533a89",
         "x-ms-error-code": "InvalidRange",
         "x-ms-request-id": "0f652af6-b01e-006c-115d-053155000000",
-<<<<<<< HEAD
-        "x-ms-version": "2020-12-06"
-=======
         "x-ms-version": "2021-02-12"
->>>>>>> 7e782c87
       },
       "ResponseBody": [
         "﻿<?xml version=\"1.0\" encoding=\"utf-8\"?><Error><Code>InvalidRange</Code><Message>The range specified is invalid for the current size of the resource.\n",
@@ -151,11 +127,7 @@
         "x-ms-client-request-id": "5f5139c6-d684-306f-03e1-d7a21629ce86",
         "x-ms-date": "Wed, 17 Feb 2021 18:51:10 GMT",
         "x-ms-return-client-request-id": "true",
-<<<<<<< HEAD
-        "x-ms-version": "2020-12-06"
-=======
         "x-ms-version": "2021-02-12"
->>>>>>> 7e782c87
       },
       "RequestBody": null,
       "StatusCode": 200,
@@ -180,11 +152,7 @@
         "x-ms-lease-status": "unlocked",
         "x-ms-request-id": "0f652b1a-b01e-006c-345d-053155000000",
         "x-ms-server-encrypted": "true",
-<<<<<<< HEAD
-        "x-ms-version": "2020-12-06",
-=======
         "x-ms-version": "2021-02-12",
->>>>>>> 7e782c87
         "x-ms-version-id": "2021-02-17T18:51:10.3800529Z"
       },
       "ResponseBody": []
@@ -203,11 +171,7 @@
         "x-ms-client-request-id": "89af0efb-da02-1204-8964-2713cdb2341d",
         "x-ms-date": "Wed, 17 Feb 2021 18:51:10 GMT",
         "x-ms-return-client-request-id": "true",
-<<<<<<< HEAD
-        "x-ms-version": "2020-12-06"
-=======
         "x-ms-version": "2021-02-12"
->>>>>>> 7e782c87
       },
       "RequestBody": null,
       "StatusCode": 202,
@@ -220,11 +184,7 @@
         ],
         "x-ms-client-request-id": "89af0efb-da02-1204-8964-2713cdb2341d",
         "x-ms-request-id": "0f652b37-b01e-006c-4e5d-053155000000",
-<<<<<<< HEAD
-        "x-ms-version": "2020-12-06"
-=======
         "x-ms-version": "2021-02-12"
->>>>>>> 7e782c87
       },
       "ResponseBody": []
     }
