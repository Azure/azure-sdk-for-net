﻿{
  "Entries": [
    {
      "RequestUri": "https://seanmcccanary3.blob.core.windows.net/test-container-baed91fa-ea72-70c4-d431-fbeda7d254c7?restype=container",
      "RequestMethod": "PUT",
      "RequestHeaders": {
        "Accept": "application/xml",
        "Authorization": "Sanitized",
        "traceparent": "00-68fd3067cf78fc4d881aa081b82f3411-6c78029ac40af542-00",
        "User-Agent": [
          "azsdk-net-Storage.Blobs/12.9.0-alpha.20210217.1",
          "(.NET 5.0.3; Microsoft Windows 10.0.19042)"
        ],
        "x-ms-blob-public-access": "container",
        "x-ms-client-request-id": "1f2d31b8-556d-0035-5369-80f7e5150e42",
        "x-ms-date": "Wed, 17 Feb 2021 18:48:05 GMT",
        "x-ms-return-client-request-id": "true",
<<<<<<< HEAD
        "x-ms-version": "2020-12-06"
=======
        "x-ms-version": "2021-02-12"
>>>>>>> 7e782c87
      },
      "RequestBody": null,
      "StatusCode": 201,
      "ResponseHeaders": {
        "Content-Length": "0",
        "Date": "Wed, 17 Feb 2021 18:48:04 GMT",
        "ETag": "\"0x8D8D3748FC68877\"",
        "Last-Modified": "Wed, 17 Feb 2021 18:48:05 GMT",
        "Server": [
          "Windows-Azure-Blob/1.0",
          "Microsoft-HTTPAPI/2.0"
        ],
        "x-ms-client-request-id": "1f2d31b8-556d-0035-5369-80f7e5150e42",
        "x-ms-request-id": "19a8da2c-901e-008f-7a5d-0553a8000000",
<<<<<<< HEAD
        "x-ms-version": "2020-12-06"
=======
        "x-ms-version": "2021-02-12"
>>>>>>> 7e782c87
      },
      "ResponseBody": []
    },
    {
      "RequestUri": "https://seanmcccanary3.blob.core.windows.net/test-container-baed91fa-ea72-70c4-d431-fbeda7d254c7/test-blob-cd6480d9-9b67-9b64-1771-248b4b43e68e",
      "RequestMethod": "PUT",
      "RequestHeaders": {
        "Accept": "application/xml",
        "Authorization": "Sanitized",
        "Content-Length": "1024",
        "Content-Type": "application/octet-stream",
        "traceparent": "00-01d885ec71a41b4da7f3f11bc66fdddb-d60d1dc05c45f546-00",
        "User-Agent": [
          "azsdk-net-Storage.Blobs/12.9.0-alpha.20210217.1",
          "(.NET 5.0.3; Microsoft Windows 10.0.19042)"
        ],
        "x-ms-blob-type": "BlockBlob",
        "x-ms-client-request-id": "d5baa384-9b8e-97e0-9c83-77d33a7b7213",
        "x-ms-date": "Wed, 17 Feb 2021 18:48:05 GMT",
        "x-ms-return-client-request-id": "true",
<<<<<<< HEAD
        "x-ms-version": "2020-12-06"
=======
        "x-ms-version": "2021-02-12"
>>>>>>> 7e782c87
      },
      "RequestBody": "Nig1daQ1WcjSEV5L3oGWgNldpwnhLGwczJIH/DCqtRCD8cG835idpCac+lU9GbyW2qOx7pzdrQm7GKkSLV2XKFxNyOzA2aBAvwPjRTIX3rPVcCGN+MZ0pUO3AMfvi3bIBNL471HP1gECcC6Y+WjXpDr1PLw8Ci+V2SKpCNnZUTOMG0BfHu5iBZofioeX26za31uN+U65i/mjYhYuJs0oKB/7DN4neIZLkzciHH+n/v52zil9TFjl0o9Hu7vYM9/N92JonM7NsmfVQWUXl255+2QYuFekqtvGFjlO4LzKcl9XVCQdPmEvqBvBpwryzTsgzb9XwHuHKUyGooaVftKrCs4Gv0JJXL0D6BA84gPR00j+LhL8c7Lk0CvXl5zamilJFpw87A341nECU9dqSkZJtc4+llC/rpccIe8XccQhKE7m88xmlOc7BVeh+R/aeYXkjuLNnAPYiWcFH8oe4WWs4SqIg1d64iDmApH5HrV3QadpMuPiU4xLDmlkYXUcHSPx9Bj0UfYtaavC5plx3mqyjd4jtK6Byo6ePXXuFYCryuVtCCqcgu+xO8g3IGzy2TD/stSW+Wh0cCmKVhSAP1MqFhy0BNY/FQrvcXjmSqohq2NF7mOsFNB8+JcAEizaMPt1DAlPPtVZv5zKp4fwjiV/aKqxO1HwfgJLNws+PwPdFEF8cD2g0W2N6y/G4mxJjGlxgamCKfSqhI4GBAbJG4CZ7JNGcx3o3pY8I1AhKpuVAquizL1ZW+pM0uyums1nw9CuLPbZAhlLiaMSRQWkiFrycQFbJ07CQJCo+qExOkTJ1V9/cv2lu/+RVkMaRhXlp0mSuyjLDJyB7OxlMQh4Gk5eSXClJBZcTbUCydEKqPl6w1JYn34b/cjD/YYQQIr2GTz0u/2lP4MyNW5yyUPLd0Pz6m62IHrQQ0yn4iaPSw0rDK+UFuz71YPPJWoQqDSF+IZDHVYcQPnBJHix/l1co+lhR72UNmBW9xXq5/oQv5oXIumfSy62Dsu10vF0StcmcoGBr2B38cEm7CVBMVj+sWTdmdxzvFe6qjjx3mNu4q09xHR5jxA5oDAneV8Jdd1ytiGNlrH7s7UpxgUnhRJetwp4A23khSJUpPirS0P4sTRbfihC4Uv8QhC/T8gLERsdycJUkHJvjjD+OPK4T2dyMBXRzAfqG9a+e8BcJTVZSZLdjYKBoyDB7O/3RKhZQ/KpTB+zOUUTMq7slhWyEmn7pO9f2sHk8I30D+AX89ctZDjNstgWpg9NyVrTlQ0LD9mG+5+4+mgwxFyRvipk/D/XvjHc5GCR5P7gEhFnEVt/6QAHkPc4dGrPnO58hOjl6M0b/NbcLit59Reg2OdXybMAEtUqXQ==",
      "StatusCode": 201,
      "ResponseHeaders": {
        "Content-Length": "0",
        "Content-MD5": "fGnmzXPYvhWg+21QuvVAAQ==",
        "Date": "Wed, 17 Feb 2021 18:48:04 GMT",
        "ETag": "\"0x8D8D3748FD35C0E\"",
        "Last-Modified": "Wed, 17 Feb 2021 18:48:05 GMT",
        "Server": [
          "Windows-Azure-Blob/1.0",
          "Microsoft-HTTPAPI/2.0"
        ],
        "x-ms-client-request-id": "d5baa384-9b8e-97e0-9c83-77d33a7b7213",
        "x-ms-content-crc64": "OVp990+33ig=",
        "x-ms-request-id": "19a8da3e-901e-008f-085d-0553a8000000",
        "x-ms-request-server-encrypted": "true",
<<<<<<< HEAD
        "x-ms-version": "2020-12-06",
=======
        "x-ms-version": "2021-02-12",
>>>>>>> 7e782c87
        "x-ms-version-id": "2021-02-17T18:48:05.5595811Z"
      },
      "ResponseBody": []
    },
    {
      "RequestUri": "https://seanmcccanary3.blob.core.windows.net/test-container-baed91fa-ea72-70c4-d431-fbeda7d254c7/test-blob-cd6480d9-9b67-9b64-1771-248b4b43e68e?comp=tags",
      "RequestMethod": "PUT",
      "RequestHeaders": {
        "Accept": "application/xml",
        "Authorization": "Sanitized",
        "Content-Length": "139",
        "Content-Type": "application/xml",
        "traceparent": "00-8f83b0acbf6cf445a0e2d7c275b07a2d-d9986b79c3621945-00",
        "User-Agent": [
          "azsdk-net-Storage.Blobs/12.9.0-alpha.20210217.1",
          "(.NET 5.0.3; Microsoft Windows 10.0.19042)"
        ],
        "x-ms-client-request-id": "6e7b9f7e-551a-cfcf-6607-ad4395733799",
        "x-ms-date": "Wed, 17 Feb 2021 18:48:05 GMT",
        "x-ms-if-tags": "\"coolTag\" = 'true'",
        "x-ms-return-client-request-id": "true",
<<<<<<< HEAD
        "x-ms-version": "2020-12-06"
=======
        "x-ms-version": "2021-02-12"
>>>>>>> 7e782c87
      },
      "RequestBody": "﻿<Tags><TagSet><Tag><Key>tagKey0</Key><Value>tagValue0</Value></Tag><Tag><Key>tagKey1</Key><Value>tagValue1</Value></Tag></TagSet></Tags>",
      "StatusCode": 412,
      "ResponseHeaders": {
        "Content-Length": "253",
        "Content-Type": "application/xml",
        "Date": "Wed, 17 Feb 2021 18:48:04 GMT",
        "Server": [
          "Windows-Azure-Blob/1.0",
          "Microsoft-HTTPAPI/2.0"
        ],
        "x-ms-client-request-id": "6e7b9f7e-551a-cfcf-6607-ad4395733799",
        "x-ms-error-code": "ConditionNotMet",
        "x-ms-request-id": "19a8da4b-901e-008f-145d-0553a8000000",
<<<<<<< HEAD
        "x-ms-version": "2020-12-06"
=======
        "x-ms-version": "2021-02-12"
>>>>>>> 7e782c87
      },
      "ResponseBody": [
        "﻿<?xml version=\"1.0\" encoding=\"utf-8\"?>\n",
        "<Error><Code>ConditionNotMet</Code><Message>The condition specified using HTTP conditional header(s) is not met.\n",
        "RequestId:19a8da4b-901e-008f-145d-0553a8000000\n",
        "Time:2021-02-17T18:48:05.6336343Z</Message></Error>"
      ]
    },
    {
      "RequestUri": "https://seanmcccanary3.blob.core.windows.net/test-container-baed91fa-ea72-70c4-d431-fbeda7d254c7?restype=container",
      "RequestMethod": "DELETE",
      "RequestHeaders": {
        "Accept": "application/xml",
        "Authorization": "Sanitized",
        "traceparent": "00-35398a55cf840b458b001b3e956c51bc-e469ad420d79fc45-00",
        "User-Agent": [
          "azsdk-net-Storage.Blobs/12.9.0-alpha.20210217.1",
          "(.NET 5.0.3; Microsoft Windows 10.0.19042)"
        ],
        "x-ms-client-request-id": "9a5563c5-04ff-66f8-bb92-6d56e0d28b70",
        "x-ms-date": "Wed, 17 Feb 2021 18:48:05 GMT",
        "x-ms-return-client-request-id": "true",
<<<<<<< HEAD
        "x-ms-version": "2020-12-06"
=======
        "x-ms-version": "2021-02-12"
>>>>>>> 7e782c87
      },
      "RequestBody": null,
      "StatusCode": 202,
      "ResponseHeaders": {
        "Content-Length": "0",
        "Date": "Wed, 17 Feb 2021 18:48:05 GMT",
        "Server": [
          "Windows-Azure-Blob/1.0",
          "Microsoft-HTTPAPI/2.0"
        ],
        "x-ms-client-request-id": "9a5563c5-04ff-66f8-bb92-6d56e0d28b70",
        "x-ms-request-id": "19a8da5e-901e-008f-235d-0553a8000000",
<<<<<<< HEAD
        "x-ms-version": "2020-12-06"
=======
        "x-ms-version": "2021-02-12"
>>>>>>> 7e782c87
      },
      "ResponseBody": []
    }
  ],
  "Variables": {
    "RandomSeed": "322319078",
    "Storage_TestConfigDefault": "ProductionTenant\nseanmcccanary3\nU2FuaXRpemVk\nhttps://seanmcccanary3.blob.core.windows.net\nhttps://seanmcccanary3.file.core.windows.net\nhttps://seanmcccanary3.queue.core.windows.net\nhttps://seanmcccanary3.table.core.windows.net\n\n\n\n\nhttps://seanmcccanary3-secondary.blob.core.windows.net\nhttps://seanmcccanary3-secondary.file.core.windows.net\nhttps://seanmcccanary3-secondary.queue.core.windows.net\nhttps://seanmcccanary3-secondary.table.core.windows.net\n\nSanitized\n\n\nCloud\nBlobEndpoint=https://seanmcccanary3.blob.core.windows.net/;QueueEndpoint=https://seanmcccanary3.queue.core.windows.net/;FileEndpoint=https://seanmcccanary3.file.core.windows.net/;BlobSecondaryEndpoint=https://seanmcccanary3-secondary.blob.core.windows.net/;QueueSecondaryEndpoint=https://seanmcccanary3-secondary.queue.core.windows.net/;FileSecondaryEndpoint=https://seanmcccanary3-secondary.file.core.windows.net/;AccountName=seanmcccanary3;AccountKey=Kg==;\nseanscope1\n\n"
  }
}<|MERGE_RESOLUTION|>--- conflicted
+++ resolved
@@ -15,11 +15,7 @@
         "x-ms-client-request-id": "1f2d31b8-556d-0035-5369-80f7e5150e42",
         "x-ms-date": "Wed, 17 Feb 2021 18:48:05 GMT",
         "x-ms-return-client-request-id": "true",
-<<<<<<< HEAD
-        "x-ms-version": "2020-12-06"
-=======
         "x-ms-version": "2021-02-12"
->>>>>>> 7e782c87
       },
       "RequestBody": null,
       "StatusCode": 201,
@@ -34,11 +30,7 @@
         ],
         "x-ms-client-request-id": "1f2d31b8-556d-0035-5369-80f7e5150e42",
         "x-ms-request-id": "19a8da2c-901e-008f-7a5d-0553a8000000",
-<<<<<<< HEAD
-        "x-ms-version": "2020-12-06"
-=======
         "x-ms-version": "2021-02-12"
->>>>>>> 7e782c87
       },
       "ResponseBody": []
     },
@@ -59,11 +51,7 @@
         "x-ms-client-request-id": "d5baa384-9b8e-97e0-9c83-77d33a7b7213",
         "x-ms-date": "Wed, 17 Feb 2021 18:48:05 GMT",
         "x-ms-return-client-request-id": "true",
-<<<<<<< HEAD
-        "x-ms-version": "2020-12-06"
-=======
         "x-ms-version": "2021-02-12"
->>>>>>> 7e782c87
       },
       "RequestBody": "Nig1daQ1WcjSEV5L3oGWgNldpwnhLGwczJIH/DCqtRCD8cG835idpCac+lU9GbyW2qOx7pzdrQm7GKkSLV2XKFxNyOzA2aBAvwPjRTIX3rPVcCGN+MZ0pUO3AMfvi3bIBNL471HP1gECcC6Y+WjXpDr1PLw8Ci+V2SKpCNnZUTOMG0BfHu5iBZofioeX26za31uN+U65i/mjYhYuJs0oKB/7DN4neIZLkzciHH+n/v52zil9TFjl0o9Hu7vYM9/N92JonM7NsmfVQWUXl255+2QYuFekqtvGFjlO4LzKcl9XVCQdPmEvqBvBpwryzTsgzb9XwHuHKUyGooaVftKrCs4Gv0JJXL0D6BA84gPR00j+LhL8c7Lk0CvXl5zamilJFpw87A341nECU9dqSkZJtc4+llC/rpccIe8XccQhKE7m88xmlOc7BVeh+R/aeYXkjuLNnAPYiWcFH8oe4WWs4SqIg1d64iDmApH5HrV3QadpMuPiU4xLDmlkYXUcHSPx9Bj0UfYtaavC5plx3mqyjd4jtK6Byo6ePXXuFYCryuVtCCqcgu+xO8g3IGzy2TD/stSW+Wh0cCmKVhSAP1MqFhy0BNY/FQrvcXjmSqohq2NF7mOsFNB8+JcAEizaMPt1DAlPPtVZv5zKp4fwjiV/aKqxO1HwfgJLNws+PwPdFEF8cD2g0W2N6y/G4mxJjGlxgamCKfSqhI4GBAbJG4CZ7JNGcx3o3pY8I1AhKpuVAquizL1ZW+pM0uyums1nw9CuLPbZAhlLiaMSRQWkiFrycQFbJ07CQJCo+qExOkTJ1V9/cv2lu/+RVkMaRhXlp0mSuyjLDJyB7OxlMQh4Gk5eSXClJBZcTbUCydEKqPl6w1JYn34b/cjD/YYQQIr2GTz0u/2lP4MyNW5yyUPLd0Pz6m62IHrQQ0yn4iaPSw0rDK+UFuz71YPPJWoQqDSF+IZDHVYcQPnBJHix/l1co+lhR72UNmBW9xXq5/oQv5oXIumfSy62Dsu10vF0StcmcoGBr2B38cEm7CVBMVj+sWTdmdxzvFe6qjjx3mNu4q09xHR5jxA5oDAneV8Jdd1ytiGNlrH7s7UpxgUnhRJetwp4A23khSJUpPirS0P4sTRbfihC4Uv8QhC/T8gLERsdycJUkHJvjjD+OPK4T2dyMBXRzAfqG9a+e8BcJTVZSZLdjYKBoyDB7O/3RKhZQ/KpTB+zOUUTMq7slhWyEmn7pO9f2sHk8I30D+AX89ctZDjNstgWpg9NyVrTlQ0LD9mG+5+4+mgwxFyRvipk/D/XvjHc5GCR5P7gEhFnEVt/6QAHkPc4dGrPnO58hOjl6M0b/NbcLit59Reg2OdXybMAEtUqXQ==",
       "StatusCode": 201,
@@ -81,11 +69,7 @@
         "x-ms-content-crc64": "OVp990+33ig=",
         "x-ms-request-id": "19a8da3e-901e-008f-085d-0553a8000000",
         "x-ms-request-server-encrypted": "true",
-<<<<<<< HEAD
-        "x-ms-version": "2020-12-06",
-=======
         "x-ms-version": "2021-02-12",
->>>>>>> 7e782c87
         "x-ms-version-id": "2021-02-17T18:48:05.5595811Z"
       },
       "ResponseBody": []
@@ -107,11 +91,7 @@
         "x-ms-date": "Wed, 17 Feb 2021 18:48:05 GMT",
         "x-ms-if-tags": "\"coolTag\" = 'true'",
         "x-ms-return-client-request-id": "true",
-<<<<<<< HEAD
-        "x-ms-version": "2020-12-06"
-=======
         "x-ms-version": "2021-02-12"
->>>>>>> 7e782c87
       },
       "RequestBody": "﻿<Tags><TagSet><Tag><Key>tagKey0</Key><Value>tagValue0</Value></Tag><Tag><Key>tagKey1</Key><Value>tagValue1</Value></Tag></TagSet></Tags>",
       "StatusCode": 412,
@@ -126,11 +106,7 @@
         "x-ms-client-request-id": "6e7b9f7e-551a-cfcf-6607-ad4395733799",
         "x-ms-error-code": "ConditionNotMet",
         "x-ms-request-id": "19a8da4b-901e-008f-145d-0553a8000000",
-<<<<<<< HEAD
-        "x-ms-version": "2020-12-06"
-=======
         "x-ms-version": "2021-02-12"
->>>>>>> 7e782c87
       },
       "ResponseBody": [
         "﻿<?xml version=\"1.0\" encoding=\"utf-8\"?>\n",
@@ -153,11 +129,7 @@
         "x-ms-client-request-id": "9a5563c5-04ff-66f8-bb92-6d56e0d28b70",
         "x-ms-date": "Wed, 17 Feb 2021 18:48:05 GMT",
         "x-ms-return-client-request-id": "true",
-<<<<<<< HEAD
-        "x-ms-version": "2020-12-06"
-=======
         "x-ms-version": "2021-02-12"
->>>>>>> 7e782c87
       },
       "RequestBody": null,
       "StatusCode": 202,
@@ -170,11 +142,7 @@
         ],
         "x-ms-client-request-id": "9a5563c5-04ff-66f8-bb92-6d56e0d28b70",
         "x-ms-request-id": "19a8da5e-901e-008f-235d-0553a8000000",
-<<<<<<< HEAD
-        "x-ms-version": "2020-12-06"
-=======
         "x-ms-version": "2021-02-12"
->>>>>>> 7e782c87
       },
       "ResponseBody": []
     }
