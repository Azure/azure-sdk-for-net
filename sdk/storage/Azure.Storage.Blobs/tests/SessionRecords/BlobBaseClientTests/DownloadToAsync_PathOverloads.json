﻿{
  "Entries": [
    {
      "RequestUri": "https://seanmcccanary3.blob.core.windows.net/test-container-83d595f8-db42-74a2-91ca-d08f17a30e7d?restype=container",
      "RequestMethod": "PUT",
      "RequestHeaders": {
        "Accept": "application/xml",
        "Authorization": "Sanitized",
        "traceparent": "00-9129e6b1aedafb4c86d350b299265bc2-5e790b2937aa574d-00",
        "User-Agent": [
          "azsdk-net-Storage.Blobs/12.9.0-alpha.20210217.1",
          "(.NET 5.0.3; Microsoft Windows 10.0.19042)"
        ],
        "x-ms-blob-public-access": "container",
        "x-ms-client-request-id": "33831a82-06ea-0435-5867-3f1afe1045e5",
        "x-ms-date": "Wed, 17 Feb 2021 18:46:46 GMT",
        "x-ms-return-client-request-id": "true",
<<<<<<< HEAD
        "x-ms-version": "2020-12-06"
=======
        "x-ms-version": "2021-02-12"
>>>>>>> 7e782c87
      },
      "RequestBody": null,
      "StatusCode": 201,
      "ResponseHeaders": {
        "Content-Length": "0",
        "Date": "Wed, 17 Feb 2021 18:46:46 GMT",
        "ETag": "\"0x8D8D3746105BE4D\"",
        "Last-Modified": "Wed, 17 Feb 2021 18:46:47 GMT",
        "Server": [
          "Windows-Azure-Blob/1.0",
          "Microsoft-HTTPAPI/2.0"
        ],
        "x-ms-client-request-id": "33831a82-06ea-0435-5867-3f1afe1045e5",
        "x-ms-request-id": "61dbf498-d01e-0027-495d-05cd06000000",
<<<<<<< HEAD
        "x-ms-version": "2020-12-06"
=======
        "x-ms-version": "2021-02-12"
>>>>>>> 7e782c87
      },
      "ResponseBody": []
    },
    {
      "RequestUri": "https://seanmcccanary3.blob.core.windows.net/test-container-83d595f8-db42-74a2-91ca-d08f17a30e7d/test-blob-5fe3fb07-fbd5-0f3c-c870-5def5e7d9f4c",
      "RequestMethod": "PUT",
      "RequestHeaders": {
        "Accept": "application/xml",
        "Authorization": "Sanitized",
        "Content-Length": "1024",
        "Content-Type": "application/octet-stream",
        "traceparent": "00-f1462cc06f7a804eb792c22eee404fbb-642dfd5a2389db4e-00",
        "User-Agent": [
          "azsdk-net-Storage.Blobs/12.9.0-alpha.20210217.1",
          "(.NET 5.0.3; Microsoft Windows 10.0.19042)"
        ],
        "x-ms-blob-type": "BlockBlob",
        "x-ms-client-request-id": "1458da36-a59d-0295-e8f5-b00269069d78",
        "x-ms-date": "Wed, 17 Feb 2021 18:46:47 GMT",
        "x-ms-return-client-request-id": "true",
<<<<<<< HEAD
        "x-ms-version": "2020-12-06"
=======
        "x-ms-version": "2021-02-12"
>>>>>>> 7e782c87
      },
      "RequestBody": "Urb/fAAFzh31tB/sWs9Fw78IDf0g2pO5PyAN+JuFIlMRnIB4zo7HfEtlPjbmSamIIXta9QJHxHgjRTzf+NaCb5LL2r5PzfQwQZGxu5xd0/Z3hNYfKixRydcHVYlS54N0486jGm7rOFSHKrRxlgnbxnFFaHQAYkVlehHmSHhr3lkNPNfNubiIi0uBmAB43zLOK44XDH8PdICJPZ9cBPDcG0taY1kxDgy4vdwofspE7ZvfGBzpU9La/shXRHsZK4dapXy0HnvZnB2CXk6i5va2RVAEfezU88h5f2WR2smRn5FVzdhNj84fBnv+Z/SDOBfSoP8rFK6ahrK0O58VR8FU8L+9TBgdaLWB5Xdw1ozT9UdOvznKZovjukclmVQvCb66qnY1xuv/tDhJqS83Kq8m4EVYx4iIiYo02ZLQ985hUtu4tiwVnS9bTwsBgb1brJCY/7gO10E2MSDrAexZLrxp6FdUfnODEEMW/Hh9hgjN2C0BOPgVU3qZgoQLKptCAiBOmJhlBy4cFe5199vJuasYHSm/V/bEU5Xcuvvvd+an1PpYLu5vZ9H/5CMJoFuf0MnZ8gxyg6oqikQDiU0yLZ0IziPgcYq8qbZYv3PTurM6PekxFoXaNFBPLaSpa96EzLeFAdE3vl8+HEhWGsM3V8+RyUtjABYXLZnTkEPmEj7X1PO7TbjhAn6K8/k8gxqMGNbUGKKTIMugbdM4ZC0cWAkKfkbQfAkXsMfM2Q0d26p/RnhsEfqbRLMnGt/kqZ1RbZrvMgXTvJzMvWjbxke9g5IpuB61r0cPbjqTqWEqMgYpe2tzLamkq4nboFOSwH1raZdNuvB/m75S4MPKQBM7oophsUrcSlXphQ2U2Q/zfa28Jz/K3XcWqd+sIE3l2mt2oP3IMA8yjx9BYzXj6sKvX2MVDRjUcMUTSwhrLykIA6qhHjgSKkyeipgfiHlBMr4d/cHq0MxSojA3teUGx1/2OWCKQcyJnDQWd4OAtOdM0RlJTTJnHjPeT3wI2nVml8I5KE8Yt/Dyk2CN01lI0e1I6+TMvXksjhstrPFPgMK/r9/BRouYNBooVrrR2kraln6PwO6QmtpIDJo06gv+ohKdziN5h4thr7fKo2e/W7TQUxVzwMDULhQFeDrxY0kOKrOnMwwmYA/zLRA3xfdyibHlY5f1iuJSyZ8OdA5Qb0xuu3mzFyeoqfMGgJKvnGgdku6IDP+xGZ/RVWptF+sAor7EyQp9v3GKPbqk7wlPoi028eIgyGJMvKLa4sK9O5IHBt7U69NeoNN8/s9FDSqVgrI8NiYJ4Nlbdwxno92vzAEnnegrerdZ11AOo8qTBq94RF8QgARr/SUEeHPG9vz2zTHNHW9Bag==",
      "StatusCode": 201,
      "ResponseHeaders": {
        "Content-Length": "0",
        "Content-MD5": "r4vRtPQRotewqKAuu5T2RA==",
        "Date": "Wed, 17 Feb 2021 18:46:46 GMT",
        "ETag": "\"0x8D8D374610F2255\"",
        "Last-Modified": "Wed, 17 Feb 2021 18:46:47 GMT",
        "Server": [
          "Windows-Azure-Blob/1.0",
          "Microsoft-HTTPAPI/2.0"
        ],
        "x-ms-client-request-id": "1458da36-a59d-0295-e8f5-b00269069d78",
        "x-ms-content-crc64": "08rKVg/Epds=",
        "x-ms-request-id": "61dbf4a3-d01e-0027-4f5d-05cd06000000",
        "x-ms-request-server-encrypted": "true",
<<<<<<< HEAD
        "x-ms-version": "2020-12-06",
=======
        "x-ms-version": "2021-02-12",
>>>>>>> 7e782c87
        "x-ms-version-id": "2021-02-17T18:46:47.0974037Z"
      },
      "ResponseBody": []
    },
    {
      "RequestUri": "https://seanmcccanary3.blob.core.windows.net/test-container-83d595f8-db42-74a2-91ca-d08f17a30e7d/test-blob-5fe3fb07-fbd5-0f3c-c870-5def5e7d9f4c",
      "RequestMethod": "GET",
      "RequestHeaders": {
        "Accept": "application/xml",
        "Authorization": "Sanitized",
        "traceparent": "00-02103c5c8ecf474ba98f8e656e5276ac-e04efb284c5a7748-00",
        "User-Agent": [
          "azsdk-net-Storage.Blobs/12.9.0-alpha.20210217.1",
          "(.NET 5.0.3; Microsoft Windows 10.0.19042)"
        ],
        "x-ms-client-request-id": "84b91d87-8a25-57af-279e-da3051402ad9",
        "x-ms-date": "Wed, 17 Feb 2021 18:46:47 GMT",
        "x-ms-range": "bytes=0-268435455",
        "x-ms-return-client-request-id": "true",
<<<<<<< HEAD
        "x-ms-version": "2020-12-06"
=======
        "x-ms-version": "2021-02-12"
>>>>>>> 7e782c87
      },
      "RequestBody": null,
      "StatusCode": 206,
      "ResponseHeaders": {
        "Accept-Ranges": "bytes",
        "Content-Length": "1024",
        "Content-Range": "bytes 0-1023/1024",
        "Content-Type": "application/octet-stream",
        "Date": "Wed, 17 Feb 2021 18:46:46 GMT",
        "ETag": "\"0x8D8D374610F2255\"",
        "Last-Modified": "Wed, 17 Feb 2021 18:46:47 GMT",
        "Server": [
          "Windows-Azure-Blob/1.0",
          "Microsoft-HTTPAPI/2.0"
        ],
        "x-ms-blob-content-md5": "r4vRtPQRotewqKAuu5T2RA==",
        "x-ms-blob-type": "BlockBlob",
        "x-ms-client-request-id": "84b91d87-8a25-57af-279e-da3051402ad9",
        "x-ms-creation-time": "Wed, 17 Feb 2021 18:46:47 GMT",
        "x-ms-is-current-version": "true",
        "x-ms-last-access-time": "Wed, 17 Feb 2021 18:46:47 GMT",
        "x-ms-lease-state": "available",
        "x-ms-lease-status": "unlocked",
        "x-ms-request-id": "61dbf4a7-d01e-0027-535d-05cd06000000",
        "x-ms-server-encrypted": "true",
<<<<<<< HEAD
        "x-ms-version": "2020-12-06",
=======
        "x-ms-version": "2021-02-12",
>>>>>>> 7e782c87
        "x-ms-version-id": "2021-02-17T18:46:47.0974037Z"
      },
      "ResponseBody": "Urb/fAAFzh31tB/sWs9Fw78IDf0g2pO5PyAN+JuFIlMRnIB4zo7HfEtlPjbmSamIIXta9QJHxHgjRTzf+NaCb5LL2r5PzfQwQZGxu5xd0/Z3hNYfKixRydcHVYlS54N0486jGm7rOFSHKrRxlgnbxnFFaHQAYkVlehHmSHhr3lkNPNfNubiIi0uBmAB43zLOK44XDH8PdICJPZ9cBPDcG0taY1kxDgy4vdwofspE7ZvfGBzpU9La/shXRHsZK4dapXy0HnvZnB2CXk6i5va2RVAEfezU88h5f2WR2smRn5FVzdhNj84fBnv+Z/SDOBfSoP8rFK6ahrK0O58VR8FU8L+9TBgdaLWB5Xdw1ozT9UdOvznKZovjukclmVQvCb66qnY1xuv/tDhJqS83Kq8m4EVYx4iIiYo02ZLQ985hUtu4tiwVnS9bTwsBgb1brJCY/7gO10E2MSDrAexZLrxp6FdUfnODEEMW/Hh9hgjN2C0BOPgVU3qZgoQLKptCAiBOmJhlBy4cFe5199vJuasYHSm/V/bEU5Xcuvvvd+an1PpYLu5vZ9H/5CMJoFuf0MnZ8gxyg6oqikQDiU0yLZ0IziPgcYq8qbZYv3PTurM6PekxFoXaNFBPLaSpa96EzLeFAdE3vl8+HEhWGsM3V8+RyUtjABYXLZnTkEPmEj7X1PO7TbjhAn6K8/k8gxqMGNbUGKKTIMugbdM4ZC0cWAkKfkbQfAkXsMfM2Q0d26p/RnhsEfqbRLMnGt/kqZ1RbZrvMgXTvJzMvWjbxke9g5IpuB61r0cPbjqTqWEqMgYpe2tzLamkq4nboFOSwH1raZdNuvB/m75S4MPKQBM7oophsUrcSlXphQ2U2Q/zfa28Jz/K3XcWqd+sIE3l2mt2oP3IMA8yjx9BYzXj6sKvX2MVDRjUcMUTSwhrLykIA6qhHjgSKkyeipgfiHlBMr4d/cHq0MxSojA3teUGx1/2OWCKQcyJnDQWd4OAtOdM0RlJTTJnHjPeT3wI2nVml8I5KE8Yt/Dyk2CN01lI0e1I6+TMvXksjhstrPFPgMK/r9/BRouYNBooVrrR2kraln6PwO6QmtpIDJo06gv+ohKdziN5h4thr7fKo2e/W7TQUxVzwMDULhQFeDrxY0kOKrOnMwwmYA/zLRA3xfdyibHlY5f1iuJSyZ8OdA5Qb0xuu3mzFyeoqfMGgJKvnGgdku6IDP+xGZ/RVWptF+sAor7EyQp9v3GKPbqk7wlPoi028eIgyGJMvKLa4sK9O5IHBt7U69NeoNN8/s9FDSqVgrI8NiYJ4Nlbdwxno92vzAEnnegrerdZ11AOo8qTBq94RF8QgARr/SUEeHPG9vz2zTHNHW9Bag=="
    },
    {
      "RequestUri": "https://seanmcccanary3.blob.core.windows.net/test-container-83d595f8-db42-74a2-91ca-d08f17a30e7d/test-blob-5fe3fb07-fbd5-0f3c-c870-5def5e7d9f4c",
      "RequestMethod": "GET",
      "RequestHeaders": {
        "Accept": "application/xml",
        "Authorization": "Sanitized",
        "traceparent": "00-85a0720e3b8ccb44a4b60fc82e44b278-c2850b5c574a964f-00",
        "User-Agent": [
          "azsdk-net-Storage.Blobs/12.9.0-alpha.20210217.1",
          "(.NET 5.0.3; Microsoft Windows 10.0.19042)"
        ],
        "x-ms-client-request-id": "4b7bad7e-194d-a353-3578-3a31a312b377",
        "x-ms-date": "Wed, 17 Feb 2021 18:46:47 GMT",
        "x-ms-range": "bytes=0-268435455",
        "x-ms-return-client-request-id": "true",
<<<<<<< HEAD
        "x-ms-version": "2020-12-06"
=======
        "x-ms-version": "2021-02-12"
>>>>>>> 7e782c87
      },
      "RequestBody": null,
      "StatusCode": 206,
      "ResponseHeaders": {
        "Accept-Ranges": "bytes",
        "Content-Length": "1024",
        "Content-Range": "bytes 0-1023/1024",
        "Content-Type": "application/octet-stream",
        "Date": "Wed, 17 Feb 2021 18:46:46 GMT",
        "ETag": "\"0x8D8D374610F2255\"",
        "Last-Modified": "Wed, 17 Feb 2021 18:46:47 GMT",
        "Server": [
          "Windows-Azure-Blob/1.0",
          "Microsoft-HTTPAPI/2.0"
        ],
        "x-ms-blob-content-md5": "r4vRtPQRotewqKAuu5T2RA==",
        "x-ms-blob-type": "BlockBlob",
        "x-ms-client-request-id": "4b7bad7e-194d-a353-3578-3a31a312b377",
        "x-ms-creation-time": "Wed, 17 Feb 2021 18:46:47 GMT",
        "x-ms-is-current-version": "true",
        "x-ms-last-access-time": "Wed, 17 Feb 2021 18:46:47 GMT",
        "x-ms-lease-state": "available",
        "x-ms-lease-status": "unlocked",
        "x-ms-request-id": "61dbf4ac-d01e-0027-575d-05cd06000000",
        "x-ms-server-encrypted": "true",
<<<<<<< HEAD
        "x-ms-version": "2020-12-06",
=======
        "x-ms-version": "2021-02-12",
>>>>>>> 7e782c87
        "x-ms-version-id": "2021-02-17T18:46:47.0974037Z"
      },
      "ResponseBody": "Urb/fAAFzh31tB/sWs9Fw78IDf0g2pO5PyAN+JuFIlMRnIB4zo7HfEtlPjbmSamIIXta9QJHxHgjRTzf+NaCb5LL2r5PzfQwQZGxu5xd0/Z3hNYfKixRydcHVYlS54N0486jGm7rOFSHKrRxlgnbxnFFaHQAYkVlehHmSHhr3lkNPNfNubiIi0uBmAB43zLOK44XDH8PdICJPZ9cBPDcG0taY1kxDgy4vdwofspE7ZvfGBzpU9La/shXRHsZK4dapXy0HnvZnB2CXk6i5va2RVAEfezU88h5f2WR2smRn5FVzdhNj84fBnv+Z/SDOBfSoP8rFK6ahrK0O58VR8FU8L+9TBgdaLWB5Xdw1ozT9UdOvznKZovjukclmVQvCb66qnY1xuv/tDhJqS83Kq8m4EVYx4iIiYo02ZLQ985hUtu4tiwVnS9bTwsBgb1brJCY/7gO10E2MSDrAexZLrxp6FdUfnODEEMW/Hh9hgjN2C0BOPgVU3qZgoQLKptCAiBOmJhlBy4cFe5199vJuasYHSm/V/bEU5Xcuvvvd+an1PpYLu5vZ9H/5CMJoFuf0MnZ8gxyg6oqikQDiU0yLZ0IziPgcYq8qbZYv3PTurM6PekxFoXaNFBPLaSpa96EzLeFAdE3vl8+HEhWGsM3V8+RyUtjABYXLZnTkEPmEj7X1PO7TbjhAn6K8/k8gxqMGNbUGKKTIMugbdM4ZC0cWAkKfkbQfAkXsMfM2Q0d26p/RnhsEfqbRLMnGt/kqZ1RbZrvMgXTvJzMvWjbxke9g5IpuB61r0cPbjqTqWEqMgYpe2tzLamkq4nboFOSwH1raZdNuvB/m75S4MPKQBM7oophsUrcSlXphQ2U2Q/zfa28Jz/K3XcWqd+sIE3l2mt2oP3IMA8yjx9BYzXj6sKvX2MVDRjUcMUTSwhrLykIA6qhHjgSKkyeipgfiHlBMr4d/cHq0MxSojA3teUGx1/2OWCKQcyJnDQWd4OAtOdM0RlJTTJnHjPeT3wI2nVml8I5KE8Yt/Dyk2CN01lI0e1I6+TMvXksjhstrPFPgMK/r9/BRouYNBooVrrR2kraln6PwO6QmtpIDJo06gv+ohKdziN5h4thr7fKo2e/W7TQUxVzwMDULhQFeDrxY0kOKrOnMwwmYA/zLRA3xfdyibHlY5f1iuJSyZ8OdA5Qb0xuu3mzFyeoqfMGgJKvnGgdku6IDP+xGZ/RVWptF+sAor7EyQp9v3GKPbqk7wlPoi028eIgyGJMvKLa4sK9O5IHBt7U69NeoNN8/s9FDSqVgrI8NiYJ4Nlbdwxno92vzAEnnegrerdZ11AOo8qTBq94RF8QgARr/SUEeHPG9vz2zTHNHW9Bag=="
    },
    {
      "RequestUri": "https://seanmcccanary3.blob.core.windows.net/test-container-83d595f8-db42-74a2-91ca-d08f17a30e7d/test-blob-5fe3fb07-fbd5-0f3c-c870-5def5e7d9f4c",
      "RequestMethod": "GET",
      "RequestHeaders": {
        "Accept": "application/xml",
        "Authorization": "Sanitized",
        "traceparent": "00-6465619c06ef584f930b6862e424668b-9b1ad2706d9f154e-00",
        "User-Agent": [
          "azsdk-net-Storage.Blobs/12.9.0-alpha.20210217.1",
          "(.NET 5.0.3; Microsoft Windows 10.0.19042)"
        ],
        "x-ms-client-request-id": "a4b2587e-dec5-9d8c-4c03-7e7c4d3e1484",
        "x-ms-date": "Wed, 17 Feb 2021 18:46:47 GMT",
        "x-ms-range": "bytes=0-268435455",
        "x-ms-return-client-request-id": "true",
<<<<<<< HEAD
        "x-ms-version": "2020-12-06"
=======
        "x-ms-version": "2021-02-12"
>>>>>>> 7e782c87
      },
      "RequestBody": null,
      "StatusCode": 206,
      "ResponseHeaders": {
        "Accept-Ranges": "bytes",
        "Content-Length": "1024",
        "Content-Range": "bytes 0-1023/1024",
        "Content-Type": "application/octet-stream",
        "Date": "Wed, 17 Feb 2021 18:46:46 GMT",
        "ETag": "\"0x8D8D374610F2255\"",
        "Last-Modified": "Wed, 17 Feb 2021 18:46:47 GMT",
        "Server": [
          "Windows-Azure-Blob/1.0",
          "Microsoft-HTTPAPI/2.0"
        ],
        "x-ms-blob-content-md5": "r4vRtPQRotewqKAuu5T2RA==",
        "x-ms-blob-type": "BlockBlob",
        "x-ms-client-request-id": "a4b2587e-dec5-9d8c-4c03-7e7c4d3e1484",
        "x-ms-creation-time": "Wed, 17 Feb 2021 18:46:47 GMT",
        "x-ms-is-current-version": "true",
        "x-ms-last-access-time": "Wed, 17 Feb 2021 18:46:47 GMT",
        "x-ms-lease-state": "available",
        "x-ms-lease-status": "unlocked",
        "x-ms-request-id": "61dbf4b3-d01e-0027-5c5d-05cd06000000",
        "x-ms-server-encrypted": "true",
<<<<<<< HEAD
        "x-ms-version": "2020-12-06",
=======
        "x-ms-version": "2021-02-12",
>>>>>>> 7e782c87
        "x-ms-version-id": "2021-02-17T18:46:47.0974037Z"
      },
      "ResponseBody": "Urb/fAAFzh31tB/sWs9Fw78IDf0g2pO5PyAN+JuFIlMRnIB4zo7HfEtlPjbmSamIIXta9QJHxHgjRTzf+NaCb5LL2r5PzfQwQZGxu5xd0/Z3hNYfKixRydcHVYlS54N0486jGm7rOFSHKrRxlgnbxnFFaHQAYkVlehHmSHhr3lkNPNfNubiIi0uBmAB43zLOK44XDH8PdICJPZ9cBPDcG0taY1kxDgy4vdwofspE7ZvfGBzpU9La/shXRHsZK4dapXy0HnvZnB2CXk6i5va2RVAEfezU88h5f2WR2smRn5FVzdhNj84fBnv+Z/SDOBfSoP8rFK6ahrK0O58VR8FU8L+9TBgdaLWB5Xdw1ozT9UdOvznKZovjukclmVQvCb66qnY1xuv/tDhJqS83Kq8m4EVYx4iIiYo02ZLQ985hUtu4tiwVnS9bTwsBgb1brJCY/7gO10E2MSDrAexZLrxp6FdUfnODEEMW/Hh9hgjN2C0BOPgVU3qZgoQLKptCAiBOmJhlBy4cFe5199vJuasYHSm/V/bEU5Xcuvvvd+an1PpYLu5vZ9H/5CMJoFuf0MnZ8gxyg6oqikQDiU0yLZ0IziPgcYq8qbZYv3PTurM6PekxFoXaNFBPLaSpa96EzLeFAdE3vl8+HEhWGsM3V8+RyUtjABYXLZnTkEPmEj7X1PO7TbjhAn6K8/k8gxqMGNbUGKKTIMugbdM4ZC0cWAkKfkbQfAkXsMfM2Q0d26p/RnhsEfqbRLMnGt/kqZ1RbZrvMgXTvJzMvWjbxke9g5IpuB61r0cPbjqTqWEqMgYpe2tzLamkq4nboFOSwH1raZdNuvB/m75S4MPKQBM7oophsUrcSlXphQ2U2Q/zfa28Jz/K3XcWqd+sIE3l2mt2oP3IMA8yjx9BYzXj6sKvX2MVDRjUcMUTSwhrLykIA6qhHjgSKkyeipgfiHlBMr4d/cHq0MxSojA3teUGx1/2OWCKQcyJnDQWd4OAtOdM0RlJTTJnHjPeT3wI2nVml8I5KE8Yt/Dyk2CN01lI0e1I6+TMvXksjhstrPFPgMK/r9/BRouYNBooVrrR2kraln6PwO6QmtpIDJo06gv+ohKdziN5h4thr7fKo2e/W7TQUxVzwMDULhQFeDrxY0kOKrOnMwwmYA/zLRA3xfdyibHlY5f1iuJSyZ8OdA5Qb0xuu3mzFyeoqfMGgJKvnGgdku6IDP+xGZ/RVWptF+sAor7EyQp9v3GKPbqk7wlPoi028eIgyGJMvKLa4sK9O5IHBt7U69NeoNN8/s9FDSqVgrI8NiYJ4Nlbdwxno92vzAEnnegrerdZ11AOo8qTBq94RF8QgARr/SUEeHPG9vz2zTHNHW9Bag=="
    },
    {
      "RequestUri": "https://seanmcccanary3.blob.core.windows.net/test-container-83d595f8-db42-74a2-91ca-d08f17a30e7d?restype=container",
      "RequestMethod": "DELETE",
      "RequestHeaders": {
        "Accept": "application/xml",
        "Authorization": "Sanitized",
        "traceparent": "00-eac46f27951b7d45beca81b30619ff5e-977501ea50b76948-00",
        "User-Agent": [
          "azsdk-net-Storage.Blobs/12.9.0-alpha.20210217.1",
          "(.NET 5.0.3; Microsoft Windows 10.0.19042)"
        ],
        "x-ms-client-request-id": "4bb22747-0f60-47b1-172c-f5bd4491b16e",
        "x-ms-date": "Wed, 17 Feb 2021 18:46:47 GMT",
        "x-ms-return-client-request-id": "true",
<<<<<<< HEAD
        "x-ms-version": "2020-12-06"
=======
        "x-ms-version": "2021-02-12"
>>>>>>> 7e782c87
      },
      "RequestBody": null,
      "StatusCode": 202,
      "ResponseHeaders": {
        "Content-Length": "0",
        "Date": "Wed, 17 Feb 2021 18:46:46 GMT",
        "Server": [
          "Windows-Azure-Blob/1.0",
          "Microsoft-HTTPAPI/2.0"
        ],
        "x-ms-client-request-id": "4bb22747-0f60-47b1-172c-f5bd4491b16e",
        "x-ms-request-id": "61dbf4b5-d01e-0027-5e5d-05cd06000000",
<<<<<<< HEAD
        "x-ms-version": "2020-12-06"
=======
        "x-ms-version": "2021-02-12"
>>>>>>> 7e782c87
      },
      "ResponseBody": []
    }
  ],
  "Variables": {
    "RandomSeed": "1222807689",
    "Storage_TestConfigDefault": "ProductionTenant\nseanmcccanary3\nU2FuaXRpemVk\nhttps://seanmcccanary3.blob.core.windows.net\nhttps://seanmcccanary3.file.core.windows.net\nhttps://seanmcccanary3.queue.core.windows.net\nhttps://seanmcccanary3.table.core.windows.net\n\n\n\n\nhttps://seanmcccanary3-secondary.blob.core.windows.net\nhttps://seanmcccanary3-secondary.file.core.windows.net\nhttps://seanmcccanary3-secondary.queue.core.windows.net\nhttps://seanmcccanary3-secondary.table.core.windows.net\n\nSanitized\n\n\nCloud\nBlobEndpoint=https://seanmcccanary3.blob.core.windows.net/;QueueEndpoint=https://seanmcccanary3.queue.core.windows.net/;FileEndpoint=https://seanmcccanary3.file.core.windows.net/;BlobSecondaryEndpoint=https://seanmcccanary3-secondary.blob.core.windows.net/;QueueSecondaryEndpoint=https://seanmcccanary3-secondary.queue.core.windows.net/;FileSecondaryEndpoint=https://seanmcccanary3-secondary.file.core.windows.net/;AccountName=seanmcccanary3;AccountKey=Kg==;\nseanscope1\n\n"
  }
}<|MERGE_RESOLUTION|>--- conflicted
+++ resolved
@@ -15,11 +15,7 @@
         "x-ms-client-request-id": "33831a82-06ea-0435-5867-3f1afe1045e5",
         "x-ms-date": "Wed, 17 Feb 2021 18:46:46 GMT",
         "x-ms-return-client-request-id": "true",
-<<<<<<< HEAD
-        "x-ms-version": "2020-12-06"
-=======
-        "x-ms-version": "2021-02-12"
->>>>>>> 7e782c87
+        "x-ms-version": "2021-02-12"
       },
       "RequestBody": null,
       "StatusCode": 201,
@@ -34,11 +30,7 @@
         ],
         "x-ms-client-request-id": "33831a82-06ea-0435-5867-3f1afe1045e5",
         "x-ms-request-id": "61dbf498-d01e-0027-495d-05cd06000000",
-<<<<<<< HEAD
-        "x-ms-version": "2020-12-06"
-=======
-        "x-ms-version": "2021-02-12"
->>>>>>> 7e782c87
+        "x-ms-version": "2021-02-12"
       },
       "ResponseBody": []
     },
@@ -59,11 +51,7 @@
         "x-ms-client-request-id": "1458da36-a59d-0295-e8f5-b00269069d78",
         "x-ms-date": "Wed, 17 Feb 2021 18:46:47 GMT",
         "x-ms-return-client-request-id": "true",
-<<<<<<< HEAD
-        "x-ms-version": "2020-12-06"
-=======
-        "x-ms-version": "2021-02-12"
->>>>>>> 7e782c87
+        "x-ms-version": "2021-02-12"
       },
       "RequestBody": "Urb/fAAFzh31tB/sWs9Fw78IDf0g2pO5PyAN+JuFIlMRnIB4zo7HfEtlPjbmSamIIXta9QJHxHgjRTzf+NaCb5LL2r5PzfQwQZGxu5xd0/Z3hNYfKixRydcHVYlS54N0486jGm7rOFSHKrRxlgnbxnFFaHQAYkVlehHmSHhr3lkNPNfNubiIi0uBmAB43zLOK44XDH8PdICJPZ9cBPDcG0taY1kxDgy4vdwofspE7ZvfGBzpU9La/shXRHsZK4dapXy0HnvZnB2CXk6i5va2RVAEfezU88h5f2WR2smRn5FVzdhNj84fBnv+Z/SDOBfSoP8rFK6ahrK0O58VR8FU8L+9TBgdaLWB5Xdw1ozT9UdOvznKZovjukclmVQvCb66qnY1xuv/tDhJqS83Kq8m4EVYx4iIiYo02ZLQ985hUtu4tiwVnS9bTwsBgb1brJCY/7gO10E2MSDrAexZLrxp6FdUfnODEEMW/Hh9hgjN2C0BOPgVU3qZgoQLKptCAiBOmJhlBy4cFe5199vJuasYHSm/V/bEU5Xcuvvvd+an1PpYLu5vZ9H/5CMJoFuf0MnZ8gxyg6oqikQDiU0yLZ0IziPgcYq8qbZYv3PTurM6PekxFoXaNFBPLaSpa96EzLeFAdE3vl8+HEhWGsM3V8+RyUtjABYXLZnTkEPmEj7X1PO7TbjhAn6K8/k8gxqMGNbUGKKTIMugbdM4ZC0cWAkKfkbQfAkXsMfM2Q0d26p/RnhsEfqbRLMnGt/kqZ1RbZrvMgXTvJzMvWjbxke9g5IpuB61r0cPbjqTqWEqMgYpe2tzLamkq4nboFOSwH1raZdNuvB/m75S4MPKQBM7oophsUrcSlXphQ2U2Q/zfa28Jz/K3XcWqd+sIE3l2mt2oP3IMA8yjx9BYzXj6sKvX2MVDRjUcMUTSwhrLykIA6qhHjgSKkyeipgfiHlBMr4d/cHq0MxSojA3teUGx1/2OWCKQcyJnDQWd4OAtOdM0RlJTTJnHjPeT3wI2nVml8I5KE8Yt/Dyk2CN01lI0e1I6+TMvXksjhstrPFPgMK/r9/BRouYNBooVrrR2kraln6PwO6QmtpIDJo06gv+ohKdziN5h4thr7fKo2e/W7TQUxVzwMDULhQFeDrxY0kOKrOnMwwmYA/zLRA3xfdyibHlY5f1iuJSyZ8OdA5Qb0xuu3mzFyeoqfMGgJKvnGgdku6IDP+xGZ/RVWptF+sAor7EyQp9v3GKPbqk7wlPoi028eIgyGJMvKLa4sK9O5IHBt7U69NeoNN8/s9FDSqVgrI8NiYJ4Nlbdwxno92vzAEnnegrerdZ11AOo8qTBq94RF8QgARr/SUEeHPG9vz2zTHNHW9Bag==",
       "StatusCode": 201,
@@ -81,11 +69,7 @@
         "x-ms-content-crc64": "08rKVg/Epds=",
         "x-ms-request-id": "61dbf4a3-d01e-0027-4f5d-05cd06000000",
         "x-ms-request-server-encrypted": "true",
-<<<<<<< HEAD
-        "x-ms-version": "2020-12-06",
-=======
-        "x-ms-version": "2021-02-12",
->>>>>>> 7e782c87
+        "x-ms-version": "2021-02-12",
         "x-ms-version-id": "2021-02-17T18:46:47.0974037Z"
       },
       "ResponseBody": []
@@ -105,11 +89,7 @@
         "x-ms-date": "Wed, 17 Feb 2021 18:46:47 GMT",
         "x-ms-range": "bytes=0-268435455",
         "x-ms-return-client-request-id": "true",
-<<<<<<< HEAD
-        "x-ms-version": "2020-12-06"
-=======
-        "x-ms-version": "2021-02-12"
->>>>>>> 7e782c87
+        "x-ms-version": "2021-02-12"
       },
       "RequestBody": null,
       "StatusCode": 206,
@@ -135,11 +115,7 @@
         "x-ms-lease-status": "unlocked",
         "x-ms-request-id": "61dbf4a7-d01e-0027-535d-05cd06000000",
         "x-ms-server-encrypted": "true",
-<<<<<<< HEAD
-        "x-ms-version": "2020-12-06",
-=======
-        "x-ms-version": "2021-02-12",
->>>>>>> 7e782c87
+        "x-ms-version": "2021-02-12",
         "x-ms-version-id": "2021-02-17T18:46:47.0974037Z"
       },
       "ResponseBody": "Urb/fAAFzh31tB/sWs9Fw78IDf0g2pO5PyAN+JuFIlMRnIB4zo7HfEtlPjbmSamIIXta9QJHxHgjRTzf+NaCb5LL2r5PzfQwQZGxu5xd0/Z3hNYfKixRydcHVYlS54N0486jGm7rOFSHKrRxlgnbxnFFaHQAYkVlehHmSHhr3lkNPNfNubiIi0uBmAB43zLOK44XDH8PdICJPZ9cBPDcG0taY1kxDgy4vdwofspE7ZvfGBzpU9La/shXRHsZK4dapXy0HnvZnB2CXk6i5va2RVAEfezU88h5f2WR2smRn5FVzdhNj84fBnv+Z/SDOBfSoP8rFK6ahrK0O58VR8FU8L+9TBgdaLWB5Xdw1ozT9UdOvznKZovjukclmVQvCb66qnY1xuv/tDhJqS83Kq8m4EVYx4iIiYo02ZLQ985hUtu4tiwVnS9bTwsBgb1brJCY/7gO10E2MSDrAexZLrxp6FdUfnODEEMW/Hh9hgjN2C0BOPgVU3qZgoQLKptCAiBOmJhlBy4cFe5199vJuasYHSm/V/bEU5Xcuvvvd+an1PpYLu5vZ9H/5CMJoFuf0MnZ8gxyg6oqikQDiU0yLZ0IziPgcYq8qbZYv3PTurM6PekxFoXaNFBPLaSpa96EzLeFAdE3vl8+HEhWGsM3V8+RyUtjABYXLZnTkEPmEj7X1PO7TbjhAn6K8/k8gxqMGNbUGKKTIMugbdM4ZC0cWAkKfkbQfAkXsMfM2Q0d26p/RnhsEfqbRLMnGt/kqZ1RbZrvMgXTvJzMvWjbxke9g5IpuB61r0cPbjqTqWEqMgYpe2tzLamkq4nboFOSwH1raZdNuvB/m75S4MPKQBM7oophsUrcSlXphQ2U2Q/zfa28Jz/K3XcWqd+sIE3l2mt2oP3IMA8yjx9BYzXj6sKvX2MVDRjUcMUTSwhrLykIA6qhHjgSKkyeipgfiHlBMr4d/cHq0MxSojA3teUGx1/2OWCKQcyJnDQWd4OAtOdM0RlJTTJnHjPeT3wI2nVml8I5KE8Yt/Dyk2CN01lI0e1I6+TMvXksjhstrPFPgMK/r9/BRouYNBooVrrR2kraln6PwO6QmtpIDJo06gv+ohKdziN5h4thr7fKo2e/W7TQUxVzwMDULhQFeDrxY0kOKrOnMwwmYA/zLRA3xfdyibHlY5f1iuJSyZ8OdA5Qb0xuu3mzFyeoqfMGgJKvnGgdku6IDP+xGZ/RVWptF+sAor7EyQp9v3GKPbqk7wlPoi028eIgyGJMvKLa4sK9O5IHBt7U69NeoNN8/s9FDSqVgrI8NiYJ4Nlbdwxno92vzAEnnegrerdZ11AOo8qTBq94RF8QgARr/SUEeHPG9vz2zTHNHW9Bag=="
@@ -159,11 +135,7 @@
         "x-ms-date": "Wed, 17 Feb 2021 18:46:47 GMT",
         "x-ms-range": "bytes=0-268435455",
         "x-ms-return-client-request-id": "true",
-<<<<<<< HEAD
-        "x-ms-version": "2020-12-06"
-=======
-        "x-ms-version": "2021-02-12"
->>>>>>> 7e782c87
+        "x-ms-version": "2021-02-12"
       },
       "RequestBody": null,
       "StatusCode": 206,
@@ -189,11 +161,7 @@
         "x-ms-lease-status": "unlocked",
         "x-ms-request-id": "61dbf4ac-d01e-0027-575d-05cd06000000",
         "x-ms-server-encrypted": "true",
-<<<<<<< HEAD
-        "x-ms-version": "2020-12-06",
-=======
-        "x-ms-version": "2021-02-12",
->>>>>>> 7e782c87
+        "x-ms-version": "2021-02-12",
         "x-ms-version-id": "2021-02-17T18:46:47.0974037Z"
       },
       "ResponseBody": "Urb/fAAFzh31tB/sWs9Fw78IDf0g2pO5PyAN+JuFIlMRnIB4zo7HfEtlPjbmSamIIXta9QJHxHgjRTzf+NaCb5LL2r5PzfQwQZGxu5xd0/Z3hNYfKixRydcHVYlS54N0486jGm7rOFSHKrRxlgnbxnFFaHQAYkVlehHmSHhr3lkNPNfNubiIi0uBmAB43zLOK44XDH8PdICJPZ9cBPDcG0taY1kxDgy4vdwofspE7ZvfGBzpU9La/shXRHsZK4dapXy0HnvZnB2CXk6i5va2RVAEfezU88h5f2WR2smRn5FVzdhNj84fBnv+Z/SDOBfSoP8rFK6ahrK0O58VR8FU8L+9TBgdaLWB5Xdw1ozT9UdOvznKZovjukclmVQvCb66qnY1xuv/tDhJqS83Kq8m4EVYx4iIiYo02ZLQ985hUtu4tiwVnS9bTwsBgb1brJCY/7gO10E2MSDrAexZLrxp6FdUfnODEEMW/Hh9hgjN2C0BOPgVU3qZgoQLKptCAiBOmJhlBy4cFe5199vJuasYHSm/V/bEU5Xcuvvvd+an1PpYLu5vZ9H/5CMJoFuf0MnZ8gxyg6oqikQDiU0yLZ0IziPgcYq8qbZYv3PTurM6PekxFoXaNFBPLaSpa96EzLeFAdE3vl8+HEhWGsM3V8+RyUtjABYXLZnTkEPmEj7X1PO7TbjhAn6K8/k8gxqMGNbUGKKTIMugbdM4ZC0cWAkKfkbQfAkXsMfM2Q0d26p/RnhsEfqbRLMnGt/kqZ1RbZrvMgXTvJzMvWjbxke9g5IpuB61r0cPbjqTqWEqMgYpe2tzLamkq4nboFOSwH1raZdNuvB/m75S4MPKQBM7oophsUrcSlXphQ2U2Q/zfa28Jz/K3XcWqd+sIE3l2mt2oP3IMA8yjx9BYzXj6sKvX2MVDRjUcMUTSwhrLykIA6qhHjgSKkyeipgfiHlBMr4d/cHq0MxSojA3teUGx1/2OWCKQcyJnDQWd4OAtOdM0RlJTTJnHjPeT3wI2nVml8I5KE8Yt/Dyk2CN01lI0e1I6+TMvXksjhstrPFPgMK/r9/BRouYNBooVrrR2kraln6PwO6QmtpIDJo06gv+ohKdziN5h4thr7fKo2e/W7TQUxVzwMDULhQFeDrxY0kOKrOnMwwmYA/zLRA3xfdyibHlY5f1iuJSyZ8OdA5Qb0xuu3mzFyeoqfMGgJKvnGgdku6IDP+xGZ/RVWptF+sAor7EyQp9v3GKPbqk7wlPoi028eIgyGJMvKLa4sK9O5IHBt7U69NeoNN8/s9FDSqVgrI8NiYJ4Nlbdwxno92vzAEnnegrerdZ11AOo8qTBq94RF8QgARr/SUEeHPG9vz2zTHNHW9Bag=="
@@ -213,11 +181,7 @@
         "x-ms-date": "Wed, 17 Feb 2021 18:46:47 GMT",
         "x-ms-range": "bytes=0-268435455",
         "x-ms-return-client-request-id": "true",
-<<<<<<< HEAD
-        "x-ms-version": "2020-12-06"
-=======
-        "x-ms-version": "2021-02-12"
->>>>>>> 7e782c87
+        "x-ms-version": "2021-02-12"
       },
       "RequestBody": null,
       "StatusCode": 206,
@@ -243,11 +207,7 @@
         "x-ms-lease-status": "unlocked",
         "x-ms-request-id": "61dbf4b3-d01e-0027-5c5d-05cd06000000",
         "x-ms-server-encrypted": "true",
-<<<<<<< HEAD
-        "x-ms-version": "2020-12-06",
-=======
-        "x-ms-version": "2021-02-12",
->>>>>>> 7e782c87
+        "x-ms-version": "2021-02-12",
         "x-ms-version-id": "2021-02-17T18:46:47.0974037Z"
       },
       "ResponseBody": "Urb/fAAFzh31tB/sWs9Fw78IDf0g2pO5PyAN+JuFIlMRnIB4zo7HfEtlPjbmSamIIXta9QJHxHgjRTzf+NaCb5LL2r5PzfQwQZGxu5xd0/Z3hNYfKixRydcHVYlS54N0486jGm7rOFSHKrRxlgnbxnFFaHQAYkVlehHmSHhr3lkNPNfNubiIi0uBmAB43zLOK44XDH8PdICJPZ9cBPDcG0taY1kxDgy4vdwofspE7ZvfGBzpU9La/shXRHsZK4dapXy0HnvZnB2CXk6i5va2RVAEfezU88h5f2WR2smRn5FVzdhNj84fBnv+Z/SDOBfSoP8rFK6ahrK0O58VR8FU8L+9TBgdaLWB5Xdw1ozT9UdOvznKZovjukclmVQvCb66qnY1xuv/tDhJqS83Kq8m4EVYx4iIiYo02ZLQ985hUtu4tiwVnS9bTwsBgb1brJCY/7gO10E2MSDrAexZLrxp6FdUfnODEEMW/Hh9hgjN2C0BOPgVU3qZgoQLKptCAiBOmJhlBy4cFe5199vJuasYHSm/V/bEU5Xcuvvvd+an1PpYLu5vZ9H/5CMJoFuf0MnZ8gxyg6oqikQDiU0yLZ0IziPgcYq8qbZYv3PTurM6PekxFoXaNFBPLaSpa96EzLeFAdE3vl8+HEhWGsM3V8+RyUtjABYXLZnTkEPmEj7X1PO7TbjhAn6K8/k8gxqMGNbUGKKTIMugbdM4ZC0cWAkKfkbQfAkXsMfM2Q0d26p/RnhsEfqbRLMnGt/kqZ1RbZrvMgXTvJzMvWjbxke9g5IpuB61r0cPbjqTqWEqMgYpe2tzLamkq4nboFOSwH1raZdNuvB/m75S4MPKQBM7oophsUrcSlXphQ2U2Q/zfa28Jz/K3XcWqd+sIE3l2mt2oP3IMA8yjx9BYzXj6sKvX2MVDRjUcMUTSwhrLykIA6qhHjgSKkyeipgfiHlBMr4d/cHq0MxSojA3teUGx1/2OWCKQcyJnDQWd4OAtOdM0RlJTTJnHjPeT3wI2nVml8I5KE8Yt/Dyk2CN01lI0e1I6+TMvXksjhstrPFPgMK/r9/BRouYNBooVrrR2kraln6PwO6QmtpIDJo06gv+ohKdziN5h4thr7fKo2e/W7TQUxVzwMDULhQFeDrxY0kOKrOnMwwmYA/zLRA3xfdyibHlY5f1iuJSyZ8OdA5Qb0xuu3mzFyeoqfMGgJKvnGgdku6IDP+xGZ/RVWptF+sAor7EyQp9v3GKPbqk7wlPoi028eIgyGJMvKLa4sK9O5IHBt7U69NeoNN8/s9FDSqVgrI8NiYJ4Nlbdwxno92vzAEnnegrerdZ11AOo8qTBq94RF8QgARr/SUEeHPG9vz2zTHNHW9Bag=="
@@ -266,11 +226,7 @@
         "x-ms-client-request-id": "4bb22747-0f60-47b1-172c-f5bd4491b16e",
         "x-ms-date": "Wed, 17 Feb 2021 18:46:47 GMT",
         "x-ms-return-client-request-id": "true",
-<<<<<<< HEAD
-        "x-ms-version": "2020-12-06"
-=======
-        "x-ms-version": "2021-02-12"
->>>>>>> 7e782c87
+        "x-ms-version": "2021-02-12"
       },
       "RequestBody": null,
       "StatusCode": 202,
@@ -283,11 +239,7 @@
         ],
         "x-ms-client-request-id": "4bb22747-0f60-47b1-172c-f5bd4491b16e",
         "x-ms-request-id": "61dbf4b5-d01e-0027-5e5d-05cd06000000",
-<<<<<<< HEAD
-        "x-ms-version": "2020-12-06"
-=======
-        "x-ms-version": "2021-02-12"
->>>>>>> 7e782c87
+        "x-ms-version": "2021-02-12"
       },
       "ResponseBody": []
     }
