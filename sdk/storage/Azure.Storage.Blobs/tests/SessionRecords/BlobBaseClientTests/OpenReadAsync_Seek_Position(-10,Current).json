{
  "Entries": [
    {
<<<<<<< HEAD
      "RequestUri": "https://amandadev2.blob.core.windows.net/test-container-b5650160-a161-c266-8ce6-747e4b8d6f15?restype=container",
=======
      "RequestUri": "http://seanmcccanary3.blob.core.windows.net/test-container-b5650160-a161-c266-8ce6-747e4b8d6f15?restype=container",
>>>>>>> f7eb5f10
      "RequestMethod": "PUT",
      "RequestHeaders": {
        "Accept": "application/xml",
        "Authorization": "Sanitized",
<<<<<<< HEAD
        "traceparent": "00-f6fe26e346fa7c449aecd8261e5782df-674349b5c2e07e49-00",
        "User-Agent": [
          "azsdk-net-Storage.Blobs/12.10.0-alpha.20210820.1",
          "(.NET 5.0.9; Microsoft Windows 10.0.19043)"
        ],
        "x-ms-blob-public-access": "container",
        "x-ms-client-request-id": "b1b38039-1828-df39-aadb-25f02f7f328a",
        "x-ms-date": "Fri, 20 Aug 2021 22:44:27 GMT",
=======
        "traceparent": "00-e9e8b9d9dcf17643ab515ca5b0c263fa-f64eda3548495e4f-00",
        "User-Agent": "azsdk-net-Storage.Blobs/12.11.0-alpha.20210921.1 (.NET Framework 4.8.4300.0; Microsoft Windows 10.0.19043 )",
        "x-ms-blob-public-access": "container",
        "x-ms-client-request-id": "b1b38039-1828-df39-aadb-25f02f7f328a",
        "x-ms-date": "Tue, 21 Sep 2021 19:47:47 GMT",
>>>>>>> f7eb5f10
        "x-ms-return-client-request-id": "true",
        "x-ms-version": "2020-12-06"
      },
      "RequestBody": null,
      "StatusCode": 201,
      "ResponseHeaders": {
        "Content-Length": "0",
<<<<<<< HEAD
        "Date": "Fri, 20 Aug 2021 22:44:27 GMT",
        "ETag": "\u00220x8D9642C1103EBF2\u0022",
        "Last-Modified": "Fri, 20 Aug 2021 22:44:27 GMT",
        "Server": [
          "Windows-Azure-Blob/1.0",
          "Microsoft-HTTPAPI/2.0"
        ],
        "x-ms-client-request-id": "b1b38039-1828-df39-aadb-25f02f7f328a",
        "x-ms-request-id": "97b7b877-201e-006c-4c14-9639c8000000",
        "x-ms-version": "2020-10-02"
=======
        "Date": "Tue, 21 Sep 2021 19:47:46 GMT",
        "ETag": "\u00220x8D97D38AFD7A5B4\u0022",
        "Last-Modified": "Tue, 21 Sep 2021 19:47:47 GMT",
        "Server": "Windows-Azure-Blob/1.0 Microsoft-HTTPAPI/2.0",
        "x-ms-client-request-id": "b1b38039-1828-df39-aadb-25f02f7f328a",
        "x-ms-request-id": "136f6e97-f01e-001f-5121-af69c6000000",
        "x-ms-version": "2020-12-06"
>>>>>>> f7eb5f10
      },
      "ResponseBody": []
    },
    {
<<<<<<< HEAD
      "RequestUri": "https://amandadev2.blob.core.windows.net/test-container-b5650160-a161-c266-8ce6-747e4b8d6f15/test-blob-4a356438-8d4f-d72f-808c-293f4b30403b",
=======
      "RequestUri": "http://seanmcccanary3.blob.core.windows.net/test-container-b5650160-a161-c266-8ce6-747e4b8d6f15/test-blob-4a356438-8d4f-d72f-808c-293f4b30403b",
>>>>>>> f7eb5f10
      "RequestMethod": "PUT",
      "RequestHeaders": {
        "Accept": "application/xml",
        "Authorization": "Sanitized",
        "Content-Length": "1024",
        "Content-Type": "application/octet-stream",
<<<<<<< HEAD
        "traceparent": "00-dff1b2dac6520747bb9a18178dc76214-1459e273cb4be14b-00",
        "User-Agent": [
          "azsdk-net-Storage.Blobs/12.10.0-alpha.20210820.1",
          "(.NET 5.0.9; Microsoft Windows 10.0.19043)"
        ],
        "x-ms-blob-type": "BlockBlob",
        "x-ms-client-request-id": "ce33768f-0c56-2c41-094b-f58ed25280b9",
        "x-ms-date": "Fri, 20 Aug 2021 22:44:27 GMT",
=======
        "traceparent": "00-a7344c0e92a82e45a0119d7e399e4ba4-3c26484648b1e64d-00",
        "User-Agent": "azsdk-net-Storage.Blobs/12.11.0-alpha.20210921.1 (.NET Framework 4.8.4300.0; Microsoft Windows 10.0.19043 )",
        "x-ms-blob-type": "BlockBlob",
        "x-ms-client-request-id": "ce33768f-0c56-2c41-094b-f58ed25280b9",
        "x-ms-date": "Tue, 21 Sep 2021 19:47:47 GMT",
>>>>>>> f7eb5f10
        "x-ms-return-client-request-id": "true",
        "x-ms-version": "2020-12-06"
      },
      "RequestBody": "JwvTR5afcGS3BTYL4s\u002Blqk9VRcrZve2N8aMIHtZZMf8jNXARDU\u002BImRBO\u002BiLhLv3bNnqg2TlnsGkdRlbzl1KOXtQ3561fk50Azay6isPKrMKmLehbuFfFvIQG88f4lAK\u002BwJxOqUdQe6LdoAyNrSalU5mUTWppMqV8cSsoWJ/VBzip/MonfAJ7VbFGfhdLOA5eYaAuZEeYVI720TgcJyICB5nT5LFbfdeWGfe4I7SNMTkcyvf/p6LxEac8MarKXi6PQ3Z\u002BeFRdAuPJl0tP3zHZaKD//1wqA2D34tIJH0wtzLrJKN8\u002BD7nlv8gTNRBWoTF2YsgJy1/RZEAWhpWBU\u002BKWnMuRhrdRm1jnGUCUFs1PoEGhk72EJABb98SfKIgjY2vlfZlFxRp6JMdvIbEePU1yxuZU4L8lEnjKNo7ysXLQxLbVrpk0CtomJm71FQJPPLp2LGKiz4OrwGogeo\u002BLh3JUn1z7SY6zPrsLLblQL/11evnUfIUQLvUzKe0vE49Lmp/8oHWmVPMswu6mlqHJWpFtqwCWtwvtRHFnyB\u002BghCsrwJIaVI6HzyYFp7mXaZdTac9cwWePteOUDlwEPozUiz7Ce9YOrwUC5dvZkA9RVtvZE15QRMLDmwqvhkYygpCaMRx61O3BRbrJWduLtiTTQriBKystg0Z7/\u002BDLXyi/z2NLPl/z1oHtGM6kh\u002BrnN\u002BTm3ESOsVdlbK3W/9UN9eaRCYp4QHfF4Gs2kxJdifxclMf75YLkMR4L5dGxHdes3yLnEn1gbvZtIfzYWB1FCOOxeWsOEhBjrdhrbFqlE8KTibPvdXd\u002B\u002ByXQjsOFC9kAxt3uAKNsns0ShGSl9AGcxw45RM5pVZJsMn1FPYRN3aH/aqZ9txIfJ\u002Brm3fES2QYjNMa1TMYKlnBKgs4lJmBJxabDpolbHhD8Gh3jg3ihWVh2Igm9l5Ha9NQ2MjVD\u002BgGKnRhKTjN9yBW2uTKpJhP4qSh1rgRXiy0V6LG1JOzauB8bWeZfVgol\u002BVnzB95fMc7APYkMzUv9MhHqNWaCx6Mp2wASjswsmFIdULSqY4RPtrfi9OdizurUHifUdSGkozK1yivdTKMBk6U2732XUs6Nm3\u002Bvn9K8xg0WPm\u002BlWCMxea2B9JlYcWkT4WBBLN5tPMtYR9mh9ANg\u002BQMexw4zWzuCBXbPFV40NCoWm75xe5ouqAGkTRBKj4SpIfuWOqlb4IUlvyZonSdsIxOui1lF7n5o7x8Mjg4rOHbyJvNinvmAuro4TLt0xgrZNyn9mwMqYzN9LUuKTlJ3\u002BYevdXczCoUaLtCeDKLC9CgUMlbkLpxzx8LA5XCt9WxowVI0xFCTpi2k4mwyjFeQujkjdhv7ksvqPK60cyQUbA==",
      "StatusCode": 201,
      "ResponseHeaders": {
        "Content-Length": "0",
        "Content-MD5": "T1qKtaNmbauSuUgEDVglrQ==",
<<<<<<< HEAD
        "Date": "Fri, 20 Aug 2021 22:44:27 GMT",
        "ETag": "\u00220x8D9642C110BF18B\u0022",
        "Last-Modified": "Fri, 20 Aug 2021 22:44:27 GMT",
        "Server": [
          "Windows-Azure-Blob/1.0",
          "Microsoft-HTTPAPI/2.0"
        ],
        "x-ms-client-request-id": "ce33768f-0c56-2c41-094b-f58ed25280b9",
        "x-ms-content-crc64": "xjKeKN2YY6w=",
        "x-ms-request-id": "97b7b88d-201e-006c-5f14-9639c8000000",
        "x-ms-request-server-encrypted": "true",
        "x-ms-version": "2020-10-02",
        "x-ms-version-id": "2021-08-20T22:44:27.6969867Z"
=======
        "Date": "Tue, 21 Sep 2021 19:47:46 GMT",
        "ETag": "\u00220x8D97D38AFE93F5F\u0022",
        "Last-Modified": "Tue, 21 Sep 2021 19:47:47 GMT",
        "Server": "Windows-Azure-Blob/1.0 Microsoft-HTTPAPI/2.0",
        "x-ms-client-request-id": "ce33768f-0c56-2c41-094b-f58ed25280b9",
        "x-ms-content-crc64": "xjKeKN2YY6w=",
        "x-ms-request-id": "136f6ea0-f01e-001f-5621-af69c6000000",
        "x-ms-request-server-encrypted": "true",
        "x-ms-version": "2020-12-06",
        "x-ms-version-id": "2021-09-21T19:47:47.2575327Z"
>>>>>>> f7eb5f10
      },
      "ResponseBody": []
    },
    {
<<<<<<< HEAD
      "RequestUri": "https://amandadev2.blob.core.windows.net/test-container-b5650160-a161-c266-8ce6-747e4b8d6f15/test-blob-4a356438-8d4f-d72f-808c-293f4b30403b",
=======
      "RequestUri": "http://seanmcccanary3.blob.core.windows.net/test-container-b5650160-a161-c266-8ce6-747e4b8d6f15/test-blob-4a356438-8d4f-d72f-808c-293f4b30403b",
>>>>>>> f7eb5f10
      "RequestMethod": "HEAD",
      "RequestHeaders": {
        "Accept": "application/xml",
        "Authorization": "Sanitized",
<<<<<<< HEAD
        "traceparent": "00-5c32d851a1e61146b8b77fa76372bd44-9a253c09546c6d45-00",
        "User-Agent": [
          "azsdk-net-Storage.Blobs/12.10.0-alpha.20210820.1",
          "(.NET 5.0.9; Microsoft Windows 10.0.19043)"
        ],
        "x-ms-client-request-id": "d4b02059-72fc-5ee5-eefd-2d3f89c29adc",
        "x-ms-date": "Fri, 20 Aug 2021 22:44:27 GMT",
=======
        "traceparent": "00-696ba552f11b44409e37370d04ea57e2-801db96b23c6704e-00",
        "User-Agent": "azsdk-net-Storage.Blobs/12.11.0-alpha.20210921.1 (.NET Framework 4.8.4300.0; Microsoft Windows 10.0.19043 )",
        "x-ms-client-request-id": "d4b02059-72fc-5ee5-eefd-2d3f89c29adc",
        "x-ms-date": "Tue, 21 Sep 2021 19:47:47 GMT",
>>>>>>> f7eb5f10
        "x-ms-return-client-request-id": "true",
        "x-ms-version": "2020-12-06"
      },
      "RequestBody": null,
      "StatusCode": 200,
      "ResponseHeaders": {
        "Accept-Ranges": "bytes",
        "Access-Control-Allow-Origin": "*",
        "Access-Control-Expose-Headers": "x-ms-request-id,x-ms-client-request-id,Server,x-ms-version,x-ms-version-id,x-ms-is-current-version,Content-Type,Last-Modified,ETag,x-ms-creation-time,Content-MD5,x-ms-lease-status,x-ms-lease-state,x-ms-blob-type,x-ms-server-encrypted,x-ms-access-tier,x-ms-access-tier-inferred,Accept-Ranges,x-ms-last-access-time,Content-Length,Date,Transfer-Encoding",
        "Content-Length": "1024",
        "Content-MD5": "T1qKtaNmbauSuUgEDVglrQ==",
        "Content-Type": "application/octet-stream",
<<<<<<< HEAD
        "Date": "Fri, 20 Aug 2021 22:44:27 GMT",
        "ETag": "\u00220x8D9642C110BF18B\u0022",
        "Last-Modified": "Fri, 20 Aug 2021 22:44:27 GMT",
        "Server": [
          "Windows-Azure-Blob/1.0",
          "Microsoft-HTTPAPI/2.0"
        ],
=======
        "Date": "Tue, 21 Sep 2021 19:47:47 GMT",
        "ETag": "\u00220x8D97D38AFE93F5F\u0022",
        "Last-Modified": "Tue, 21 Sep 2021 19:47:47 GMT",
        "Server": "Windows-Azure-Blob/1.0 Microsoft-HTTPAPI/2.0",
>>>>>>> f7eb5f10
        "x-ms-access-tier": "Hot",
        "x-ms-access-tier-inferred": "true",
        "x-ms-blob-type": "BlockBlob",
        "x-ms-client-request-id": "d4b02059-72fc-5ee5-eefd-2d3f89c29adc",
<<<<<<< HEAD
        "x-ms-creation-time": "Fri, 20 Aug 2021 22:44:27 GMT",
        "x-ms-is-current-version": "true",
        "x-ms-lease-state": "available",
        "x-ms-lease-status": "unlocked",
        "x-ms-request-id": "97b7b89f-201e-006c-6f14-9639c8000000",
        "x-ms-server-encrypted": "true",
        "x-ms-version": "2020-10-02",
        "x-ms-version-id": "2021-08-20T22:44:27.6969867Z"
=======
        "x-ms-creation-time": "Tue, 21 Sep 2021 19:47:47 GMT",
        "x-ms-is-current-version": "true",
        "x-ms-last-access-time": "Tue, 21 Sep 2021 19:47:47 GMT",
        "x-ms-lease-state": "available",
        "x-ms-lease-status": "unlocked",
        "x-ms-request-id": "89fcd7c4-301e-0072-1121-afdd8d000000",
        "x-ms-server-encrypted": "true",
        "x-ms-version": "2020-12-06",
        "x-ms-version-id": "2021-09-21T19:47:47.2575327Z"
>>>>>>> f7eb5f10
      },
      "ResponseBody": []
    },
    {
<<<<<<< HEAD
      "RequestUri": "https://amandadev2.blob.core.windows.net/test-container-b5650160-a161-c266-8ce6-747e4b8d6f15/test-blob-4a356438-8d4f-d72f-808c-293f4b30403b",
=======
      "RequestUri": "http://seanmcccanary3.blob.core.windows.net/test-container-b5650160-a161-c266-8ce6-747e4b8d6f15/test-blob-4a356438-8d4f-d72f-808c-293f4b30403b",
>>>>>>> f7eb5f10
      "RequestMethod": "GET",
      "RequestHeaders": {
        "Accept": "application/xml",
        "Authorization": "Sanitized",
<<<<<<< HEAD
        "If-Match": "\u00220x8D9642C110BF18B\u0022",
        "User-Agent": [
          "azsdk-net-Storage.Blobs/12.10.0-alpha.20210820.1",
          "(.NET 5.0.9; Microsoft Windows 10.0.19043)"
        ],
        "x-ms-client-request-id": "b2355315-aba2-88bd-8dea-54fcb0a23050",
        "x-ms-date": "Fri, 20 Aug 2021 22:44:27 GMT",
=======
        "If-Match": "0x8D97D38AFE93F5F",
        "traceparent": "00-ed50ea505a26144d8f9c4a7c6eeb13f7-5d2c180a2b52e94f-00",
        "User-Agent": "azsdk-net-Storage.Blobs/12.11.0-alpha.20210921.1 (.NET Framework 4.8.4300.0; Microsoft Windows 10.0.19043 )",
        "x-ms-client-request-id": "b2355315-aba2-88bd-8dea-54fcb0a23050",
        "x-ms-date": "Tue, 21 Sep 2021 19:47:47 GMT",
>>>>>>> f7eb5f10
        "x-ms-range": "bytes=0-4194303",
        "x-ms-return-client-request-id": "true",
        "x-ms-version": "2020-12-06"
      },
      "RequestBody": null,
      "StatusCode": 206,
      "ResponseHeaders": {
        "Accept-Ranges": "bytes",
        "Access-Control-Allow-Origin": "*",
        "Access-Control-Expose-Headers": "x-ms-request-id,x-ms-client-request-id,Server,x-ms-version,x-ms-version-id,x-ms-is-current-version,Content-Type,Last-Modified,ETag,x-ms-creation-time,x-ms-blob-content-md5,x-ms-lease-status,x-ms-lease-state,x-ms-blob-type,x-ms-server-encrypted,Accept-Ranges,x-ms-last-access-time,Content-Length,Date,Transfer-Encoding",
        "Content-Length": "1024",
        "Content-Range": "bytes 0-1023/1024",
        "Content-Type": "application/octet-stream",
<<<<<<< HEAD
        "Date": "Fri, 20 Aug 2021 22:44:27 GMT",
        "ETag": "\u00220x8D9642C110BF18B\u0022",
        "Last-Modified": "Fri, 20 Aug 2021 22:44:27 GMT",
        "Server": [
          "Windows-Azure-Blob/1.0",
          "Microsoft-HTTPAPI/2.0"
        ],
        "x-ms-blob-content-md5": "T1qKtaNmbauSuUgEDVglrQ==",
        "x-ms-blob-type": "BlockBlob",
        "x-ms-client-request-id": "b2355315-aba2-88bd-8dea-54fcb0a23050",
        "x-ms-creation-time": "Fri, 20 Aug 2021 22:44:27 GMT",
        "x-ms-is-current-version": "true",
        "x-ms-lease-state": "available",
        "x-ms-lease-status": "unlocked",
        "x-ms-request-id": "97b7b8b0-201e-006c-7e14-9639c8000000",
        "x-ms-server-encrypted": "true",
        "x-ms-version": "2020-10-02",
        "x-ms-version-id": "2021-08-20T22:44:27.6969867Z"
=======
        "Date": "Tue, 21 Sep 2021 19:47:47 GMT",
        "ETag": "\u00220x8D97D38AFE93F5F\u0022",
        "Last-Modified": "Tue, 21 Sep 2021 19:47:47 GMT",
        "Server": "Windows-Azure-Blob/1.0 Microsoft-HTTPAPI/2.0",
        "x-ms-blob-content-md5": "T1qKtaNmbauSuUgEDVglrQ==",
        "x-ms-blob-type": "BlockBlob",
        "x-ms-client-request-id": "b2355315-aba2-88bd-8dea-54fcb0a23050",
        "x-ms-creation-time": "Tue, 21 Sep 2021 19:47:47 GMT",
        "x-ms-is-current-version": "true",
        "x-ms-last-access-time": "Tue, 21 Sep 2021 19:47:47 GMT",
        "x-ms-lease-state": "available",
        "x-ms-lease-status": "unlocked",
        "x-ms-request-id": "89fcd7d7-301e-0072-2021-afdd8d000000",
        "x-ms-server-encrypted": "true",
        "x-ms-version": "2020-12-06",
        "x-ms-version-id": "2021-09-21T19:47:47.2575327Z"
>>>>>>> f7eb5f10
      },
      "ResponseBody": "JwvTR5afcGS3BTYL4s\u002Blqk9VRcrZve2N8aMIHtZZMf8jNXARDU\u002BImRBO\u002BiLhLv3bNnqg2TlnsGkdRlbzl1KOXtQ3561fk50Azay6isPKrMKmLehbuFfFvIQG88f4lAK\u002BwJxOqUdQe6LdoAyNrSalU5mUTWppMqV8cSsoWJ/VBzip/MonfAJ7VbFGfhdLOA5eYaAuZEeYVI720TgcJyICB5nT5LFbfdeWGfe4I7SNMTkcyvf/p6LxEac8MarKXi6PQ3Z\u002BeFRdAuPJl0tP3zHZaKD//1wqA2D34tIJH0wtzLrJKN8\u002BD7nlv8gTNRBWoTF2YsgJy1/RZEAWhpWBU\u002BKWnMuRhrdRm1jnGUCUFs1PoEGhk72EJABb98SfKIgjY2vlfZlFxRp6JMdvIbEePU1yxuZU4L8lEnjKNo7ysXLQxLbVrpk0CtomJm71FQJPPLp2LGKiz4OrwGogeo\u002BLh3JUn1z7SY6zPrsLLblQL/11evnUfIUQLvUzKe0vE49Lmp/8oHWmVPMswu6mlqHJWpFtqwCWtwvtRHFnyB\u002BghCsrwJIaVI6HzyYFp7mXaZdTac9cwWePteOUDlwEPozUiz7Ce9YOrwUC5dvZkA9RVtvZE15QRMLDmwqvhkYygpCaMRx61O3BRbrJWduLtiTTQriBKystg0Z7/\u002BDLXyi/z2NLPl/z1oHtGM6kh\u002BrnN\u002BTm3ESOsVdlbK3W/9UN9eaRCYp4QHfF4Gs2kxJdifxclMf75YLkMR4L5dGxHdes3yLnEn1gbvZtIfzYWB1FCOOxeWsOEhBjrdhrbFqlE8KTibPvdXd\u002B\u002ByXQjsOFC9kAxt3uAKNsns0ShGSl9AGcxw45RM5pVZJsMn1FPYRN3aH/aqZ9txIfJ\u002Brm3fES2QYjNMa1TMYKlnBKgs4lJmBJxabDpolbHhD8Gh3jg3ihWVh2Igm9l5Ha9NQ2MjVD\u002BgGKnRhKTjN9yBW2uTKpJhP4qSh1rgRXiy0V6LG1JOzauB8bWeZfVgol\u002BVnzB95fMc7APYkMzUv9MhHqNWaCx6Mp2wASjswsmFIdULSqY4RPtrfi9OdizurUHifUdSGkozK1yivdTKMBk6U2732XUs6Nm3\u002Bvn9K8xg0WPm\u002BlWCMxea2B9JlYcWkT4WBBLN5tPMtYR9mh9ANg\u002BQMexw4zWzuCBXbPFV40NCoWm75xe5ouqAGkTRBKj4SpIfuWOqlb4IUlvyZonSdsIxOui1lF7n5o7x8Mjg4rOHbyJvNinvmAuro4TLt0xgrZNyn9mwMqYzN9LUuKTlJ3\u002BYevdXczCoUaLtCeDKLC9CgUMlbkLpxzx8LA5XCt9WxowVI0xFCTpi2k4mwyjFeQujkjdhv7ksvqPK60cyQUbA=="
    },
    {
<<<<<<< HEAD
      "RequestUri": "https://amandadev2.blob.core.windows.net/test-container-b5650160-a161-c266-8ce6-747e4b8d6f15?restype=container",
=======
      "RequestUri": "http://seanmcccanary3.blob.core.windows.net/test-container-b5650160-a161-c266-8ce6-747e4b8d6f15?restype=container",
>>>>>>> f7eb5f10
      "RequestMethod": "DELETE",
      "RequestHeaders": {
        "Accept": "application/xml",
        "Authorization": "Sanitized",
<<<<<<< HEAD
        "traceparent": "00-0e6e63ab58900a468aca2e422cde323c-c5da289915392a49-00",
        "User-Agent": [
          "azsdk-net-Storage.Blobs/12.10.0-alpha.20210820.1",
          "(.NET 5.0.9; Microsoft Windows 10.0.19043)"
        ],
        "x-ms-client-request-id": "352acb14-e88d-5a3a-d303-a2aa9b1301f2",
        "x-ms-date": "Fri, 20 Aug 2021 22:44:27 GMT",
=======
        "traceparent": "00-8b838bd713e7f44e84e1a1a6ee73d232-e5236c0148f34748-00",
        "User-Agent": "azsdk-net-Storage.Blobs/12.11.0-alpha.20210921.1 (.NET Framework 4.8.4300.0; Microsoft Windows 10.0.19043 )",
        "x-ms-client-request-id": "352acb14-e88d-5a3a-d303-a2aa9b1301f2",
        "x-ms-date": "Tue, 21 Sep 2021 19:47:47 GMT",
>>>>>>> f7eb5f10
        "x-ms-return-client-request-id": "true",
        "x-ms-version": "2020-12-06"
      },
      "RequestBody": null,
      "StatusCode": 202,
      "ResponseHeaders": {
        "Content-Length": "0",
<<<<<<< HEAD
        "Date": "Fri, 20 Aug 2021 22:44:27 GMT",
        "Server": [
          "Windows-Azure-Blob/1.0",
          "Microsoft-HTTPAPI/2.0"
        ],
        "x-ms-client-request-id": "352acb14-e88d-5a3a-d303-a2aa9b1301f2",
        "x-ms-request-id": "97b7b8c0-201e-006c-0d14-9639c8000000",
        "x-ms-version": "2020-10-02"
=======
        "Date": "Tue, 21 Sep 2021 19:47:47 GMT",
        "Server": "Windows-Azure-Blob/1.0 Microsoft-HTTPAPI/2.0",
        "x-ms-client-request-id": "352acb14-e88d-5a3a-d303-a2aa9b1301f2",
        "x-ms-request-id": "89fcd7f1-301e-0072-3521-afdd8d000000",
        "x-ms-version": "2020-12-06"
>>>>>>> f7eb5f10
      },
      "ResponseBody": []
    }
  ],
  "Variables": {
    "RandomSeed": "1241420260",
<<<<<<< HEAD
    "Storage_TestConfigDefault": "ProductionTenant\namandadev2\nU2FuaXRpemVk\nhttps://amandadev2.blob.core.windows.net\nhttps://amandadev2.file.core.windows.net\nhttps://amandadev2.queue.core.windows.net\nhttps://amandadev2.table.core.windows.net\n\n\n\n\nhttps://amandadev2-secondary.blob.core.windows.net\nhttps://amandadev2-secondary.file.core.windows.net\nhttps://amandadev2-secondary.queue.core.windows.net\nhttps://amandadev2-secondary.table.core.windows.net\n\nSanitized\n\n\nCloud\nBlobEndpoint=https://amandadev2.blob.core.windows.net/;QueueEndpoint=https://amandadev2.queue.core.windows.net/;FileEndpoint=https://amandadev2.file.core.windows.net/;BlobSecondaryEndpoint=https://amandadev2-secondary.blob.core.windows.net/;QueueSecondaryEndpoint=https://amandadev2-secondary.queue.core.windows.net/;FileSecondaryEndpoint=https://amandadev2-secondary.file.core.windows.net/;AccountName=amandadev2;AccountKey=Kg==;\ntestscope2\n\n"
=======
    "Storage_TestConfigDefault": "ProductionTenant\nseanmcccanary3\nU2FuaXRpemVk\nhttp://seanmcccanary3.blob.core.windows.net\nhttp://seanmcccanary3.file.core.windows.net\nhttp://seanmcccanary3.queue.core.windows.net\nhttp://seanmcccanary3.table.core.windows.net\n\n\n\n\nhttp://seanmcccanary3-secondary.blob.core.windows.net\nhttp://seanmcccanary3-secondary.file.core.windows.net\nhttp://seanmcccanary3-secondary.queue.core.windows.net\nhttp://seanmcccanary3-secondary.table.core.windows.net\n\nSanitized\n\n\nCloud\nBlobEndpoint=http://seanmcccanary3.blob.core.windows.net/;QueueEndpoint=http://seanmcccanary3.queue.core.windows.net/;FileEndpoint=http://seanmcccanary3.file.core.windows.net/;BlobSecondaryEndpoint=http://seanmcccanary3-secondary.blob.core.windows.net/;QueueSecondaryEndpoint=http://seanmcccanary3-secondary.queue.core.windows.net/;FileSecondaryEndpoint=http://seanmcccanary3-secondary.file.core.windows.net/;AccountName=seanmcccanary3;AccountKey=Kg==;\n[encryption scope]\n\n"
>>>>>>> f7eb5f10
  }
}<|MERGE_RESOLUTION|>--- conflicted
+++ resolved
@@ -1,31 +1,16 @@
 {
   "Entries": [
     {
-<<<<<<< HEAD
-      "RequestUri": "https://amandadev2.blob.core.windows.net/test-container-b5650160-a161-c266-8ce6-747e4b8d6f15?restype=container",
-=======
       "RequestUri": "http://seanmcccanary3.blob.core.windows.net/test-container-b5650160-a161-c266-8ce6-747e4b8d6f15?restype=container",
->>>>>>> f7eb5f10
       "RequestMethod": "PUT",
       "RequestHeaders": {
         "Accept": "application/xml",
         "Authorization": "Sanitized",
-<<<<<<< HEAD
-        "traceparent": "00-f6fe26e346fa7c449aecd8261e5782df-674349b5c2e07e49-00",
-        "User-Agent": [
-          "azsdk-net-Storage.Blobs/12.10.0-alpha.20210820.1",
-          "(.NET 5.0.9; Microsoft Windows 10.0.19043)"
-        ],
-        "x-ms-blob-public-access": "container",
-        "x-ms-client-request-id": "b1b38039-1828-df39-aadb-25f02f7f328a",
-        "x-ms-date": "Fri, 20 Aug 2021 22:44:27 GMT",
-=======
         "traceparent": "00-e9e8b9d9dcf17643ab515ca5b0c263fa-f64eda3548495e4f-00",
         "User-Agent": "azsdk-net-Storage.Blobs/12.11.0-alpha.20210921.1 (.NET Framework 4.8.4300.0; Microsoft Windows 10.0.19043 )",
         "x-ms-blob-public-access": "container",
         "x-ms-client-request-id": "b1b38039-1828-df39-aadb-25f02f7f328a",
         "x-ms-date": "Tue, 21 Sep 2021 19:47:47 GMT",
->>>>>>> f7eb5f10
         "x-ms-return-client-request-id": "true",
         "x-ms-version": "2020-12-06"
       },
@@ -33,18 +18,6 @@
       "StatusCode": 201,
       "ResponseHeaders": {
         "Content-Length": "0",
-<<<<<<< HEAD
-        "Date": "Fri, 20 Aug 2021 22:44:27 GMT",
-        "ETag": "\u00220x8D9642C1103EBF2\u0022",
-        "Last-Modified": "Fri, 20 Aug 2021 22:44:27 GMT",
-        "Server": [
-          "Windows-Azure-Blob/1.0",
-          "Microsoft-HTTPAPI/2.0"
-        ],
-        "x-ms-client-request-id": "b1b38039-1828-df39-aadb-25f02f7f328a",
-        "x-ms-request-id": "97b7b877-201e-006c-4c14-9639c8000000",
-        "x-ms-version": "2020-10-02"
-=======
         "Date": "Tue, 21 Sep 2021 19:47:46 GMT",
         "ETag": "\u00220x8D97D38AFD7A5B4\u0022",
         "Last-Modified": "Tue, 21 Sep 2021 19:47:47 GMT",
@@ -52,38 +25,22 @@
         "x-ms-client-request-id": "b1b38039-1828-df39-aadb-25f02f7f328a",
         "x-ms-request-id": "136f6e97-f01e-001f-5121-af69c6000000",
         "x-ms-version": "2020-12-06"
->>>>>>> f7eb5f10
       },
       "ResponseBody": []
     },
     {
-<<<<<<< HEAD
-      "RequestUri": "https://amandadev2.blob.core.windows.net/test-container-b5650160-a161-c266-8ce6-747e4b8d6f15/test-blob-4a356438-8d4f-d72f-808c-293f4b30403b",
-=======
       "RequestUri": "http://seanmcccanary3.blob.core.windows.net/test-container-b5650160-a161-c266-8ce6-747e4b8d6f15/test-blob-4a356438-8d4f-d72f-808c-293f4b30403b",
->>>>>>> f7eb5f10
       "RequestMethod": "PUT",
       "RequestHeaders": {
         "Accept": "application/xml",
         "Authorization": "Sanitized",
         "Content-Length": "1024",
         "Content-Type": "application/octet-stream",
-<<<<<<< HEAD
-        "traceparent": "00-dff1b2dac6520747bb9a18178dc76214-1459e273cb4be14b-00",
-        "User-Agent": [
-          "azsdk-net-Storage.Blobs/12.10.0-alpha.20210820.1",
-          "(.NET 5.0.9; Microsoft Windows 10.0.19043)"
-        ],
-        "x-ms-blob-type": "BlockBlob",
-        "x-ms-client-request-id": "ce33768f-0c56-2c41-094b-f58ed25280b9",
-        "x-ms-date": "Fri, 20 Aug 2021 22:44:27 GMT",
-=======
         "traceparent": "00-a7344c0e92a82e45a0119d7e399e4ba4-3c26484648b1e64d-00",
         "User-Agent": "azsdk-net-Storage.Blobs/12.11.0-alpha.20210921.1 (.NET Framework 4.8.4300.0; Microsoft Windows 10.0.19043 )",
         "x-ms-blob-type": "BlockBlob",
         "x-ms-client-request-id": "ce33768f-0c56-2c41-094b-f58ed25280b9",
         "x-ms-date": "Tue, 21 Sep 2021 19:47:47 GMT",
->>>>>>> f7eb5f10
         "x-ms-return-client-request-id": "true",
         "x-ms-version": "2020-12-06"
       },
@@ -92,21 +49,6 @@
       "ResponseHeaders": {
         "Content-Length": "0",
         "Content-MD5": "T1qKtaNmbauSuUgEDVglrQ==",
-<<<<<<< HEAD
-        "Date": "Fri, 20 Aug 2021 22:44:27 GMT",
-        "ETag": "\u00220x8D9642C110BF18B\u0022",
-        "Last-Modified": "Fri, 20 Aug 2021 22:44:27 GMT",
-        "Server": [
-          "Windows-Azure-Blob/1.0",
-          "Microsoft-HTTPAPI/2.0"
-        ],
-        "x-ms-client-request-id": "ce33768f-0c56-2c41-094b-f58ed25280b9",
-        "x-ms-content-crc64": "xjKeKN2YY6w=",
-        "x-ms-request-id": "97b7b88d-201e-006c-5f14-9639c8000000",
-        "x-ms-request-server-encrypted": "true",
-        "x-ms-version": "2020-10-02",
-        "x-ms-version-id": "2021-08-20T22:44:27.6969867Z"
-=======
         "Date": "Tue, 21 Sep 2021 19:47:46 GMT",
         "ETag": "\u00220x8D97D38AFE93F5F\u0022",
         "Last-Modified": "Tue, 21 Sep 2021 19:47:47 GMT",
@@ -117,34 +59,19 @@
         "x-ms-request-server-encrypted": "true",
         "x-ms-version": "2020-12-06",
         "x-ms-version-id": "2021-09-21T19:47:47.2575327Z"
->>>>>>> f7eb5f10
       },
       "ResponseBody": []
     },
     {
-<<<<<<< HEAD
-      "RequestUri": "https://amandadev2.blob.core.windows.net/test-container-b5650160-a161-c266-8ce6-747e4b8d6f15/test-blob-4a356438-8d4f-d72f-808c-293f4b30403b",
-=======
       "RequestUri": "http://seanmcccanary3.blob.core.windows.net/test-container-b5650160-a161-c266-8ce6-747e4b8d6f15/test-blob-4a356438-8d4f-d72f-808c-293f4b30403b",
->>>>>>> f7eb5f10
       "RequestMethod": "HEAD",
       "RequestHeaders": {
         "Accept": "application/xml",
         "Authorization": "Sanitized",
-<<<<<<< HEAD
-        "traceparent": "00-5c32d851a1e61146b8b77fa76372bd44-9a253c09546c6d45-00",
-        "User-Agent": [
-          "azsdk-net-Storage.Blobs/12.10.0-alpha.20210820.1",
-          "(.NET 5.0.9; Microsoft Windows 10.0.19043)"
-        ],
-        "x-ms-client-request-id": "d4b02059-72fc-5ee5-eefd-2d3f89c29adc",
-        "x-ms-date": "Fri, 20 Aug 2021 22:44:27 GMT",
-=======
         "traceparent": "00-696ba552f11b44409e37370d04ea57e2-801db96b23c6704e-00",
         "User-Agent": "azsdk-net-Storage.Blobs/12.11.0-alpha.20210921.1 (.NET Framework 4.8.4300.0; Microsoft Windows 10.0.19043 )",
         "x-ms-client-request-id": "d4b02059-72fc-5ee5-eefd-2d3f89c29adc",
         "x-ms-date": "Tue, 21 Sep 2021 19:47:47 GMT",
->>>>>>> f7eb5f10
         "x-ms-return-client-request-id": "true",
         "x-ms-version": "2020-12-06"
       },
@@ -157,34 +84,14 @@
         "Content-Length": "1024",
         "Content-MD5": "T1qKtaNmbauSuUgEDVglrQ==",
         "Content-Type": "application/octet-stream",
-<<<<<<< HEAD
-        "Date": "Fri, 20 Aug 2021 22:44:27 GMT",
-        "ETag": "\u00220x8D9642C110BF18B\u0022",
-        "Last-Modified": "Fri, 20 Aug 2021 22:44:27 GMT",
-        "Server": [
-          "Windows-Azure-Blob/1.0",
-          "Microsoft-HTTPAPI/2.0"
-        ],
-=======
         "Date": "Tue, 21 Sep 2021 19:47:47 GMT",
         "ETag": "\u00220x8D97D38AFE93F5F\u0022",
         "Last-Modified": "Tue, 21 Sep 2021 19:47:47 GMT",
         "Server": "Windows-Azure-Blob/1.0 Microsoft-HTTPAPI/2.0",
->>>>>>> f7eb5f10
         "x-ms-access-tier": "Hot",
         "x-ms-access-tier-inferred": "true",
         "x-ms-blob-type": "BlockBlob",
         "x-ms-client-request-id": "d4b02059-72fc-5ee5-eefd-2d3f89c29adc",
-<<<<<<< HEAD
-        "x-ms-creation-time": "Fri, 20 Aug 2021 22:44:27 GMT",
-        "x-ms-is-current-version": "true",
-        "x-ms-lease-state": "available",
-        "x-ms-lease-status": "unlocked",
-        "x-ms-request-id": "97b7b89f-201e-006c-6f14-9639c8000000",
-        "x-ms-server-encrypted": "true",
-        "x-ms-version": "2020-10-02",
-        "x-ms-version-id": "2021-08-20T22:44:27.6969867Z"
-=======
         "x-ms-creation-time": "Tue, 21 Sep 2021 19:47:47 GMT",
         "x-ms-is-current-version": "true",
         "x-ms-last-access-time": "Tue, 21 Sep 2021 19:47:47 GMT",
@@ -194,35 +101,20 @@
         "x-ms-server-encrypted": "true",
         "x-ms-version": "2020-12-06",
         "x-ms-version-id": "2021-09-21T19:47:47.2575327Z"
->>>>>>> f7eb5f10
       },
       "ResponseBody": []
     },
     {
-<<<<<<< HEAD
-      "RequestUri": "https://amandadev2.blob.core.windows.net/test-container-b5650160-a161-c266-8ce6-747e4b8d6f15/test-blob-4a356438-8d4f-d72f-808c-293f4b30403b",
-=======
       "RequestUri": "http://seanmcccanary3.blob.core.windows.net/test-container-b5650160-a161-c266-8ce6-747e4b8d6f15/test-blob-4a356438-8d4f-d72f-808c-293f4b30403b",
->>>>>>> f7eb5f10
       "RequestMethod": "GET",
       "RequestHeaders": {
         "Accept": "application/xml",
         "Authorization": "Sanitized",
-<<<<<<< HEAD
-        "If-Match": "\u00220x8D9642C110BF18B\u0022",
-        "User-Agent": [
-          "azsdk-net-Storage.Blobs/12.10.0-alpha.20210820.1",
-          "(.NET 5.0.9; Microsoft Windows 10.0.19043)"
-        ],
-        "x-ms-client-request-id": "b2355315-aba2-88bd-8dea-54fcb0a23050",
-        "x-ms-date": "Fri, 20 Aug 2021 22:44:27 GMT",
-=======
         "If-Match": "0x8D97D38AFE93F5F",
         "traceparent": "00-ed50ea505a26144d8f9c4a7c6eeb13f7-5d2c180a2b52e94f-00",
         "User-Agent": "azsdk-net-Storage.Blobs/12.11.0-alpha.20210921.1 (.NET Framework 4.8.4300.0; Microsoft Windows 10.0.19043 )",
         "x-ms-client-request-id": "b2355315-aba2-88bd-8dea-54fcb0a23050",
         "x-ms-date": "Tue, 21 Sep 2021 19:47:47 GMT",
->>>>>>> f7eb5f10
         "x-ms-range": "bytes=0-4194303",
         "x-ms-return-client-request-id": "true",
         "x-ms-version": "2020-12-06"
@@ -236,26 +128,6 @@
         "Content-Length": "1024",
         "Content-Range": "bytes 0-1023/1024",
         "Content-Type": "application/octet-stream",
-<<<<<<< HEAD
-        "Date": "Fri, 20 Aug 2021 22:44:27 GMT",
-        "ETag": "\u00220x8D9642C110BF18B\u0022",
-        "Last-Modified": "Fri, 20 Aug 2021 22:44:27 GMT",
-        "Server": [
-          "Windows-Azure-Blob/1.0",
-          "Microsoft-HTTPAPI/2.0"
-        ],
-        "x-ms-blob-content-md5": "T1qKtaNmbauSuUgEDVglrQ==",
-        "x-ms-blob-type": "BlockBlob",
-        "x-ms-client-request-id": "b2355315-aba2-88bd-8dea-54fcb0a23050",
-        "x-ms-creation-time": "Fri, 20 Aug 2021 22:44:27 GMT",
-        "x-ms-is-current-version": "true",
-        "x-ms-lease-state": "available",
-        "x-ms-lease-status": "unlocked",
-        "x-ms-request-id": "97b7b8b0-201e-006c-7e14-9639c8000000",
-        "x-ms-server-encrypted": "true",
-        "x-ms-version": "2020-10-02",
-        "x-ms-version-id": "2021-08-20T22:44:27.6969867Z"
-=======
         "Date": "Tue, 21 Sep 2021 19:47:47 GMT",
         "ETag": "\u00220x8D97D38AFE93F5F\u0022",
         "Last-Modified": "Tue, 21 Sep 2021 19:47:47 GMT",
@@ -272,34 +144,19 @@
         "x-ms-server-encrypted": "true",
         "x-ms-version": "2020-12-06",
         "x-ms-version-id": "2021-09-21T19:47:47.2575327Z"
->>>>>>> f7eb5f10
       },
       "ResponseBody": "JwvTR5afcGS3BTYL4s\u002Blqk9VRcrZve2N8aMIHtZZMf8jNXARDU\u002BImRBO\u002BiLhLv3bNnqg2TlnsGkdRlbzl1KOXtQ3561fk50Azay6isPKrMKmLehbuFfFvIQG88f4lAK\u002BwJxOqUdQe6LdoAyNrSalU5mUTWppMqV8cSsoWJ/VBzip/MonfAJ7VbFGfhdLOA5eYaAuZEeYVI720TgcJyICB5nT5LFbfdeWGfe4I7SNMTkcyvf/p6LxEac8MarKXi6PQ3Z\u002BeFRdAuPJl0tP3zHZaKD//1wqA2D34tIJH0wtzLrJKN8\u002BD7nlv8gTNRBWoTF2YsgJy1/RZEAWhpWBU\u002BKWnMuRhrdRm1jnGUCUFs1PoEGhk72EJABb98SfKIgjY2vlfZlFxRp6JMdvIbEePU1yxuZU4L8lEnjKNo7ysXLQxLbVrpk0CtomJm71FQJPPLp2LGKiz4OrwGogeo\u002BLh3JUn1z7SY6zPrsLLblQL/11evnUfIUQLvUzKe0vE49Lmp/8oHWmVPMswu6mlqHJWpFtqwCWtwvtRHFnyB\u002BghCsrwJIaVI6HzyYFp7mXaZdTac9cwWePteOUDlwEPozUiz7Ce9YOrwUC5dvZkA9RVtvZE15QRMLDmwqvhkYygpCaMRx61O3BRbrJWduLtiTTQriBKystg0Z7/\u002BDLXyi/z2NLPl/z1oHtGM6kh\u002BrnN\u002BTm3ESOsVdlbK3W/9UN9eaRCYp4QHfF4Gs2kxJdifxclMf75YLkMR4L5dGxHdes3yLnEn1gbvZtIfzYWB1FCOOxeWsOEhBjrdhrbFqlE8KTibPvdXd\u002B\u002ByXQjsOFC9kAxt3uAKNsns0ShGSl9AGcxw45RM5pVZJsMn1FPYRN3aH/aqZ9txIfJ\u002Brm3fES2QYjNMa1TMYKlnBKgs4lJmBJxabDpolbHhD8Gh3jg3ihWVh2Igm9l5Ha9NQ2MjVD\u002BgGKnRhKTjN9yBW2uTKpJhP4qSh1rgRXiy0V6LG1JOzauB8bWeZfVgol\u002BVnzB95fMc7APYkMzUv9MhHqNWaCx6Mp2wASjswsmFIdULSqY4RPtrfi9OdizurUHifUdSGkozK1yivdTKMBk6U2732XUs6Nm3\u002Bvn9K8xg0WPm\u002BlWCMxea2B9JlYcWkT4WBBLN5tPMtYR9mh9ANg\u002BQMexw4zWzuCBXbPFV40NCoWm75xe5ouqAGkTRBKj4SpIfuWOqlb4IUlvyZonSdsIxOui1lF7n5o7x8Mjg4rOHbyJvNinvmAuro4TLt0xgrZNyn9mwMqYzN9LUuKTlJ3\u002BYevdXczCoUaLtCeDKLC9CgUMlbkLpxzx8LA5XCt9WxowVI0xFCTpi2k4mwyjFeQujkjdhv7ksvqPK60cyQUbA=="
     },
     {
-<<<<<<< HEAD
-      "RequestUri": "https://amandadev2.blob.core.windows.net/test-container-b5650160-a161-c266-8ce6-747e4b8d6f15?restype=container",
-=======
       "RequestUri": "http://seanmcccanary3.blob.core.windows.net/test-container-b5650160-a161-c266-8ce6-747e4b8d6f15?restype=container",
->>>>>>> f7eb5f10
       "RequestMethod": "DELETE",
       "RequestHeaders": {
         "Accept": "application/xml",
         "Authorization": "Sanitized",
-<<<<<<< HEAD
-        "traceparent": "00-0e6e63ab58900a468aca2e422cde323c-c5da289915392a49-00",
-        "User-Agent": [
-          "azsdk-net-Storage.Blobs/12.10.0-alpha.20210820.1",
-          "(.NET 5.0.9; Microsoft Windows 10.0.19043)"
-        ],
-        "x-ms-client-request-id": "352acb14-e88d-5a3a-d303-a2aa9b1301f2",
-        "x-ms-date": "Fri, 20 Aug 2021 22:44:27 GMT",
-=======
         "traceparent": "00-8b838bd713e7f44e84e1a1a6ee73d232-e5236c0148f34748-00",
         "User-Agent": "azsdk-net-Storage.Blobs/12.11.0-alpha.20210921.1 (.NET Framework 4.8.4300.0; Microsoft Windows 10.0.19043 )",
         "x-ms-client-request-id": "352acb14-e88d-5a3a-d303-a2aa9b1301f2",
         "x-ms-date": "Tue, 21 Sep 2021 19:47:47 GMT",
->>>>>>> f7eb5f10
         "x-ms-return-client-request-id": "true",
         "x-ms-version": "2020-12-06"
       },
@@ -307,32 +164,17 @@
       "StatusCode": 202,
       "ResponseHeaders": {
         "Content-Length": "0",
-<<<<<<< HEAD
-        "Date": "Fri, 20 Aug 2021 22:44:27 GMT",
-        "Server": [
-          "Windows-Azure-Blob/1.0",
-          "Microsoft-HTTPAPI/2.0"
-        ],
-        "x-ms-client-request-id": "352acb14-e88d-5a3a-d303-a2aa9b1301f2",
-        "x-ms-request-id": "97b7b8c0-201e-006c-0d14-9639c8000000",
-        "x-ms-version": "2020-10-02"
-=======
         "Date": "Tue, 21 Sep 2021 19:47:47 GMT",
         "Server": "Windows-Azure-Blob/1.0 Microsoft-HTTPAPI/2.0",
         "x-ms-client-request-id": "352acb14-e88d-5a3a-d303-a2aa9b1301f2",
         "x-ms-request-id": "89fcd7f1-301e-0072-3521-afdd8d000000",
         "x-ms-version": "2020-12-06"
->>>>>>> f7eb5f10
       },
       "ResponseBody": []
     }
   ],
   "Variables": {
     "RandomSeed": "1241420260",
-<<<<<<< HEAD
-    "Storage_TestConfigDefault": "ProductionTenant\namandadev2\nU2FuaXRpemVk\nhttps://amandadev2.blob.core.windows.net\nhttps://amandadev2.file.core.windows.net\nhttps://amandadev2.queue.core.windows.net\nhttps://amandadev2.table.core.windows.net\n\n\n\n\nhttps://amandadev2-secondary.blob.core.windows.net\nhttps://amandadev2-secondary.file.core.windows.net\nhttps://amandadev2-secondary.queue.core.windows.net\nhttps://amandadev2-secondary.table.core.windows.net\n\nSanitized\n\n\nCloud\nBlobEndpoint=https://amandadev2.blob.core.windows.net/;QueueEndpoint=https://amandadev2.queue.core.windows.net/;FileEndpoint=https://amandadev2.file.core.windows.net/;BlobSecondaryEndpoint=https://amandadev2-secondary.blob.core.windows.net/;QueueSecondaryEndpoint=https://amandadev2-secondary.queue.core.windows.net/;FileSecondaryEndpoint=https://amandadev2-secondary.file.core.windows.net/;AccountName=amandadev2;AccountKey=Kg==;\ntestscope2\n\n"
-=======
     "Storage_TestConfigDefault": "ProductionTenant\nseanmcccanary3\nU2FuaXRpemVk\nhttp://seanmcccanary3.blob.core.windows.net\nhttp://seanmcccanary3.file.core.windows.net\nhttp://seanmcccanary3.queue.core.windows.net\nhttp://seanmcccanary3.table.core.windows.net\n\n\n\n\nhttp://seanmcccanary3-secondary.blob.core.windows.net\nhttp://seanmcccanary3-secondary.file.core.windows.net\nhttp://seanmcccanary3-secondary.queue.core.windows.net\nhttp://seanmcccanary3-secondary.table.core.windows.net\n\nSanitized\n\n\nCloud\nBlobEndpoint=http://seanmcccanary3.blob.core.windows.net/;QueueEndpoint=http://seanmcccanary3.queue.core.windows.net/;FileEndpoint=http://seanmcccanary3.file.core.windows.net/;BlobSecondaryEndpoint=http://seanmcccanary3-secondary.blob.core.windows.net/;QueueSecondaryEndpoint=http://seanmcccanary3-secondary.queue.core.windows.net/;FileSecondaryEndpoint=http://seanmcccanary3-secondary.file.core.windows.net/;AccountName=seanmcccanary3;AccountKey=Kg==;\n[encryption scope]\n\n"
->>>>>>> f7eb5f10
   }
 }