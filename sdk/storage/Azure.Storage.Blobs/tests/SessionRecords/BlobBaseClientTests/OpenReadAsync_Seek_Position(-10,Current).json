--- conflicted
+++ resolved
@@ -12,11 +12,7 @@
         "x-ms-client-request-id": "b1b38039-1828-df39-aadb-25f02f7f328a",
         "x-ms-date": "Mon, 24 May 2021 22:46:48 GMT",
         "x-ms-return-client-request-id": "true",
-<<<<<<< HEAD
-        "x-ms-version": "2020-12-06"
-=======
         "x-ms-version": "2021-02-12"
->>>>>>> 7e782c87
       },
       "RequestBody": null,
       "StatusCode": 201,
@@ -28,11 +24,7 @@
         "Server": "Windows-Azure-Blob/1.0 Microsoft-HTTPAPI/2.0",
         "x-ms-client-request-id": "b1b38039-1828-df39-aadb-25f02f7f328a",
         "x-ms-request-id": "dcc98b80-b01e-0073-6bee-509222000000",
-<<<<<<< HEAD
-        "x-ms-version": "2020-12-06"
-=======
         "x-ms-version": "2021-02-12"
->>>>>>> 7e782c87
       },
       "ResponseBody": []
     },
@@ -50,11 +42,7 @@
         "x-ms-client-request-id": "ce33768f-0c56-2c41-094b-f58ed25280b9",
         "x-ms-date": "Mon, 24 May 2021 22:46:48 GMT",
         "x-ms-return-client-request-id": "true",
-<<<<<<< HEAD
-        "x-ms-version": "2020-12-06"
-=======
         "x-ms-version": "2021-02-12"
->>>>>>> 7e782c87
       },
       "RequestBody": "JwvTR5afcGS3BTYL4s+lqk9VRcrZve2N8aMIHtZZMf8jNXARDU+ImRBO+iLhLv3bNnqg2TlnsGkdRlbzl1KOXtQ3561fk50Azay6isPKrMKmLehbuFfFvIQG88f4lAK+wJxOqUdQe6LdoAyNrSalU5mUTWppMqV8cSsoWJ/VBzip/MonfAJ7VbFGfhdLOA5eYaAuZEeYVI720TgcJyICB5nT5LFbfdeWGfe4I7SNMTkcyvf/p6LxEac8MarKXi6PQ3Z+eFRdAuPJl0tP3zHZaKD//1wqA2D34tIJH0wtzLrJKN8+D7nlv8gTNRBWoTF2YsgJy1/RZEAWhpWBU+KWnMuRhrdRm1jnGUCUFs1PoEGhk72EJABb98SfKIgjY2vlfZlFxRp6JMdvIbEePU1yxuZU4L8lEnjKNo7ysXLQxLbVrpk0CtomJm71FQJPPLp2LGKiz4OrwGogeo+Lh3JUn1z7SY6zPrsLLblQL/11evnUfIUQLvUzKe0vE49Lmp/8oHWmVPMswu6mlqHJWpFtqwCWtwvtRHFnyB+ghCsrwJIaVI6HzyYFp7mXaZdTac9cwWePteOUDlwEPozUiz7Ce9YOrwUC5dvZkA9RVtvZE15QRMLDmwqvhkYygpCaMRx61O3BRbrJWduLtiTTQriBKystg0Z7/+DLXyi/z2NLPl/z1oHtGM6kh+rnN+Tm3ESOsVdlbK3W/9UN9eaRCYp4QHfF4Gs2kxJdifxclMf75YLkMR4L5dGxHdes3yLnEn1gbvZtIfzYWB1FCOOxeWsOEhBjrdhrbFqlE8KTibPvdXd++yXQjsOFC9kAxt3uAKNsns0ShGSl9AGcxw45RM5pVZJsMn1FPYRN3aH/aqZ9txIfJ+rm3fES2QYjNMa1TMYKlnBKgs4lJmBJxabDpolbHhD8Gh3jg3ihWVh2Igm9l5Ha9NQ2MjVD+gGKnRhKTjN9yBW2uTKpJhP4qSh1rgRXiy0V6LG1JOzauB8bWeZfVgol+VnzB95fMc7APYkMzUv9MhHqNWaCx6Mp2wASjswsmFIdULSqY4RPtrfi9OdizurUHifUdSGkozK1yivdTKMBk6U2732XUs6Nm3+vn9K8xg0WPm+lWCMxea2B9JlYcWkT4WBBLN5tPMtYR9mh9ANg+QMexw4zWzuCBXbPFV40NCoWm75xe5ouqAGkTRBKj4SpIfuWOqlb4IUlvyZonSdsIxOui1lF7n5o7x8Mjg4rOHbyJvNinvmAuro4TLt0xgrZNyn9mwMqYzN9LUuKTlJ3+YevdXczCoUaLtCeDKLC9CgUMlbkLpxzx8LA5XCt9WxowVI0xFCTpi2k4mwyjFeQujkjdhv7ksvqPK60cyQUbA==",
       "StatusCode": 201,
@@ -69,11 +57,7 @@
         "x-ms-content-crc64": "xjKeKN2YY6w=",
         "x-ms-request-id": "dcc98ba0-b01e-0073-02ee-509222000000",
         "x-ms-request-server-encrypted": "true",
-<<<<<<< HEAD
-        "x-ms-version": "2020-12-06"
-=======
         "x-ms-version": "2021-02-12"
->>>>>>> 7e782c87
       },
       "ResponseBody": []
     },
@@ -88,11 +72,7 @@
         "x-ms-client-request-id": "d4b02059-72fc-5ee5-eefd-2d3f89c29adc",
         "x-ms-date": "Mon, 24 May 2021 22:46:48 GMT",
         "x-ms-return-client-request-id": "true",
-<<<<<<< HEAD
-        "x-ms-version": "2020-12-06"
-=======
         "x-ms-version": "2021-02-12"
->>>>>>> 7e782c87
       },
       "RequestBody": null,
       "StatusCode": 200,
@@ -116,11 +96,7 @@
         "x-ms-lease-status": "unlocked",
         "x-ms-request-id": "dcc98bd3-b01e-0073-2aee-509222000000",
         "x-ms-server-encrypted": "true",
-<<<<<<< HEAD
-        "x-ms-version": "2020-12-06"
-=======
         "x-ms-version": "2021-02-12"
->>>>>>> 7e782c87
       },
       "ResponseBody": []
     },
@@ -136,11 +112,7 @@
         "x-ms-date": "Mon, 24 May 2021 22:46:48 GMT",
         "x-ms-range": "bytes=0-4194303",
         "x-ms-return-client-request-id": "true",
-<<<<<<< HEAD
-        "x-ms-version": "2020-12-06"
-=======
         "x-ms-version": "2021-02-12"
->>>>>>> 7e782c87
       },
       "RequestBody": null,
       "StatusCode": 206,
@@ -163,11 +135,7 @@
         "x-ms-lease-status": "unlocked",
         "x-ms-request-id": "dcc98be6-b01e-0073-39ee-509222000000",
         "x-ms-server-encrypted": "true",
-<<<<<<< HEAD
-        "x-ms-version": "2020-12-06"
-=======
         "x-ms-version": "2021-02-12"
->>>>>>> 7e782c87
       },
       "ResponseBody": "JwvTR5afcGS3BTYL4s+lqk9VRcrZve2N8aMIHtZZMf8jNXARDU+ImRBO+iLhLv3bNnqg2TlnsGkdRlbzl1KOXtQ3561fk50Azay6isPKrMKmLehbuFfFvIQG88f4lAK+wJxOqUdQe6LdoAyNrSalU5mUTWppMqV8cSsoWJ/VBzip/MonfAJ7VbFGfhdLOA5eYaAuZEeYVI720TgcJyICB5nT5LFbfdeWGfe4I7SNMTkcyvf/p6LxEac8MarKXi6PQ3Z+eFRdAuPJl0tP3zHZaKD//1wqA2D34tIJH0wtzLrJKN8+D7nlv8gTNRBWoTF2YsgJy1/RZEAWhpWBU+KWnMuRhrdRm1jnGUCUFs1PoEGhk72EJABb98SfKIgjY2vlfZlFxRp6JMdvIbEePU1yxuZU4L8lEnjKNo7ysXLQxLbVrpk0CtomJm71FQJPPLp2LGKiz4OrwGogeo+Lh3JUn1z7SY6zPrsLLblQL/11evnUfIUQLvUzKe0vE49Lmp/8oHWmVPMswu6mlqHJWpFtqwCWtwvtRHFnyB+ghCsrwJIaVI6HzyYFp7mXaZdTac9cwWePteOUDlwEPozUiz7Ce9YOrwUC5dvZkA9RVtvZE15QRMLDmwqvhkYygpCaMRx61O3BRbrJWduLtiTTQriBKystg0Z7/+DLXyi/z2NLPl/z1oHtGM6kh+rnN+Tm3ESOsVdlbK3W/9UN9eaRCYp4QHfF4Gs2kxJdifxclMf75YLkMR4L5dGxHdes3yLnEn1gbvZtIfzYWB1FCOOxeWsOEhBjrdhrbFqlE8KTibPvdXd++yXQjsOFC9kAxt3uAKNsns0ShGSl9AGcxw45RM5pVZJsMn1FPYRN3aH/aqZ9txIfJ+rm3fES2QYjNMa1TMYKlnBKgs4lJmBJxabDpolbHhD8Gh3jg3ihWVh2Igm9l5Ha9NQ2MjVD+gGKnRhKTjN9yBW2uTKpJhP4qSh1rgRXiy0V6LG1JOzauB8bWeZfVgol+VnzB95fMc7APYkMzUv9MhHqNWaCx6Mp2wASjswsmFIdULSqY4RPtrfi9OdizurUHifUdSGkozK1yivdTKMBk6U2732XUs6Nm3+vn9K8xg0WPm+lWCMxea2B9JlYcWkT4WBBLN5tPMtYR9mh9ANg+QMexw4zWzuCBXbPFV40NCoWm75xe5ouqAGkTRBKj4SpIfuWOqlb4IUlvyZonSdsIxOui1lF7n5o7x8Mjg4rOHbyJvNinvmAuro4TLt0xgrZNyn9mwMqYzN9LUuKTlJ3+YevdXczCoUaLtCeDKLC9CgUMlbkLpxzx8LA5XCt9WxowVI0xFCTpi2k4mwyjFeQujkjdhv7ksvqPK60cyQUbA=="
     },
@@ -182,11 +150,7 @@
         "x-ms-client-request-id": "352acb14-e88d-5a3a-d303-a2aa9b1301f2",
         "x-ms-date": "Mon, 24 May 2021 22:46:48 GMT",
         "x-ms-return-client-request-id": "true",
-<<<<<<< HEAD
-        "x-ms-version": "2020-12-06"
-=======
         "x-ms-version": "2021-02-12"
->>>>>>> 7e782c87
       },
       "RequestBody": null,
       "StatusCode": 202,
@@ -196,11 +160,7 @@
         "Server": "Windows-Azure-Blob/1.0 Microsoft-HTTPAPI/2.0",
         "x-ms-client-request-id": "352acb14-e88d-5a3a-d303-a2aa9b1301f2",
         "x-ms-request-id": "dcc98c06-b01e-0073-51ee-509222000000",
-<<<<<<< HEAD
-        "x-ms-version": "2020-12-06"
-=======
         "x-ms-version": "2021-02-12"
->>>>>>> 7e782c87
       },
       "ResponseBody": []
     }
