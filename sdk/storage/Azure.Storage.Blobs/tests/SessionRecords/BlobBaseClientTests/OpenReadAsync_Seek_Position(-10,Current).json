{
  "Entries": [
    {
      "RequestUri": "http://kasobolcanadacentral.blob.core.windows.net/test-container-b5650160-a161-c266-8ce6-747e4b8d6f15?restype=container",
      "RequestMethod": "PUT",
      "RequestHeaders": {
        "Accept": "application/xml",
        "Authorization": "Sanitized",
        "traceparent": "00-f04dfbdb249b0e4eaeef8a47416be30b-4a8010f57bc86f47-00",
        "User-Agent": "azsdk-net-Storage.Blobs/12.9.0-alpha.20210524.1 (.NET Framework 4.8.4300.0; Microsoft Windows 10.0.19043 )",
        "x-ms-blob-public-access": "container",
        "x-ms-client-request-id": "b1b38039-1828-df39-aadb-25f02f7f328a",
        "x-ms-date": "Mon, 24 May 2021 22:46:48 GMT",
        "x-ms-return-client-request-id": "true",
<<<<<<< HEAD
         "x-ms-version": "2020-10-02"
=======
        "x-ms-version": "2020-08-04"
>>>>>>> 41beb1fe
      },
      "RequestBody": null,
      "StatusCode": 201,
      "ResponseHeaders": {
        "Content-Length": "0",
        "Date": "Mon, 24 May 2021 22:46:48 GMT",
        "ETag": "\u00220x8D91F05D0993E91\u0022",
        "Last-Modified": "Mon, 24 May 2021 22:46:48 GMT",
        "Server": "Windows-Azure-Blob/1.0 Microsoft-HTTPAPI/2.0",
        "x-ms-client-request-id": "b1b38039-1828-df39-aadb-25f02f7f328a",
<<<<<<< HEAD
        "x-ms-request-id": "6989b054-701e-0011-795d-054076000000",
         "x-ms-version": "2020-10-02"
=======
        "x-ms-request-id": "dcc98b80-b01e-0073-6bee-509222000000",
        "x-ms-version": "2020-08-04"
>>>>>>> 41beb1fe
      },
      "ResponseBody": []
    },
    {
      "RequestUri": "http://kasobolcanadacentral.blob.core.windows.net/test-container-b5650160-a161-c266-8ce6-747e4b8d6f15/test-blob-4a356438-8d4f-d72f-808c-293f4b30403b",
      "RequestMethod": "PUT",
      "RequestHeaders": {
        "Accept": "application/xml",
        "Authorization": "Sanitized",
        "Content-Length": "1024",
        "Content-Type": "application/octet-stream",
        "traceparent": "00-fcedc45e09a0404abc9da6befce5256b-a6c771314ac53149-00",
        "User-Agent": "azsdk-net-Storage.Blobs/12.9.0-alpha.20210524.1 (.NET Framework 4.8.4300.0; Microsoft Windows 10.0.19043 )",
        "x-ms-blob-type": "BlockBlob",
        "x-ms-client-request-id": "ce33768f-0c56-2c41-094b-f58ed25280b9",
        "x-ms-date": "Mon, 24 May 2021 22:46:48 GMT",
        "x-ms-return-client-request-id": "true",
<<<<<<< HEAD
         "x-ms-version": "2020-10-02"
=======
        "x-ms-version": "2020-08-04"
>>>>>>> 41beb1fe
      },
      "RequestBody": "JwvTR5afcGS3BTYL4s\u002Blqk9VRcrZve2N8aMIHtZZMf8jNXARDU\u002BImRBO\u002BiLhLv3bNnqg2TlnsGkdRlbzl1KOXtQ3561fk50Azay6isPKrMKmLehbuFfFvIQG88f4lAK\u002BwJxOqUdQe6LdoAyNrSalU5mUTWppMqV8cSsoWJ/VBzip/MonfAJ7VbFGfhdLOA5eYaAuZEeYVI720TgcJyICB5nT5LFbfdeWGfe4I7SNMTkcyvf/p6LxEac8MarKXi6PQ3Z\u002BeFRdAuPJl0tP3zHZaKD//1wqA2D34tIJH0wtzLrJKN8\u002BD7nlv8gTNRBWoTF2YsgJy1/RZEAWhpWBU\u002BKWnMuRhrdRm1jnGUCUFs1PoEGhk72EJABb98SfKIgjY2vlfZlFxRp6JMdvIbEePU1yxuZU4L8lEnjKNo7ysXLQxLbVrpk0CtomJm71FQJPPLp2LGKiz4OrwGogeo\u002BLh3JUn1z7SY6zPrsLLblQL/11evnUfIUQLvUzKe0vE49Lmp/8oHWmVPMswu6mlqHJWpFtqwCWtwvtRHFnyB\u002BghCsrwJIaVI6HzyYFp7mXaZdTac9cwWePteOUDlwEPozUiz7Ce9YOrwUC5dvZkA9RVtvZE15QRMLDmwqvhkYygpCaMRx61O3BRbrJWduLtiTTQriBKystg0Z7/\u002BDLXyi/z2NLPl/z1oHtGM6kh\u002BrnN\u002BTm3ESOsVdlbK3W/9UN9eaRCYp4QHfF4Gs2kxJdifxclMf75YLkMR4L5dGxHdes3yLnEn1gbvZtIfzYWB1FCOOxeWsOEhBjrdhrbFqlE8KTibPvdXd\u002B\u002ByXQjsOFC9kAxt3uAKNsns0ShGSl9AGcxw45RM5pVZJsMn1FPYRN3aH/aqZ9txIfJ\u002Brm3fES2QYjNMa1TMYKlnBKgs4lJmBJxabDpolbHhD8Gh3jg3ihWVh2Igm9l5Ha9NQ2MjVD\u002BgGKnRhKTjN9yBW2uTKpJhP4qSh1rgRXiy0V6LG1JOzauB8bWeZfVgol\u002BVnzB95fMc7APYkMzUv9MhHqNWaCx6Mp2wASjswsmFIdULSqY4RPtrfi9OdizurUHifUdSGkozK1yivdTKMBk6U2732XUs6Nm3\u002Bvn9K8xg0WPm\u002BlWCMxea2B9JlYcWkT4WBBLN5tPMtYR9mh9ANg\u002BQMexw4zWzuCBXbPFV40NCoWm75xe5ouqAGkTRBKj4SpIfuWOqlb4IUlvyZonSdsIxOui1lF7n5o7x8Mjg4rOHbyJvNinvmAuro4TLt0xgrZNyn9mwMqYzN9LUuKTlJ3\u002BYevdXczCoUaLtCeDKLC9CgUMlbkLpxzx8LA5XCt9WxowVI0xFCTpi2k4mwyjFeQujkjdhv7ksvqPK60cyQUbA==",
      "StatusCode": 201,
      "ResponseHeaders": {
        "Content-Length": "0",
        "Content-MD5": "T1qKtaNmbauSuUgEDVglrQ==",
        "Date": "Mon, 24 May 2021 22:46:48 GMT",
        "ETag": "\u00220x8D91F05D0B44005\u0022",
        "Last-Modified": "Mon, 24 May 2021 22:46:48 GMT",
        "Server": "Windows-Azure-Blob/1.0 Microsoft-HTTPAPI/2.0",
        "x-ms-client-request-id": "ce33768f-0c56-2c41-094b-f58ed25280b9",
        "x-ms-content-crc64": "xjKeKN2YY6w=",
        "x-ms-request-id": "dcc98ba0-b01e-0073-02ee-509222000000",
        "x-ms-request-server-encrypted": "true",
<<<<<<< HEAD
         "x-ms-version": "2020-10-02",
        "x-ms-version-id": "2021-02-17T18:45:09.6946678Z"
=======
        "x-ms-version": "2020-08-04"
>>>>>>> 41beb1fe
      },
      "ResponseBody": []
    },
    {
      "RequestUri": "http://kasobolcanadacentral.blob.core.windows.net/test-container-b5650160-a161-c266-8ce6-747e4b8d6f15/test-blob-4a356438-8d4f-d72f-808c-293f4b30403b",
      "RequestMethod": "HEAD",
      "RequestHeaders": {
        "Accept": "application/xml",
        "Authorization": "Sanitized",
        "traceparent": "00-6b5c1c4fb4836447a3ee5a3e1721d2d0-6a5188b2af4be746-00",
        "User-Agent": "azsdk-net-Storage.Blobs/12.9.0-alpha.20210524.1 (.NET Framework 4.8.4300.0; Microsoft Windows 10.0.19043 )",
        "x-ms-client-request-id": "d4b02059-72fc-5ee5-eefd-2d3f89c29adc",
        "x-ms-date": "Mon, 24 May 2021 22:46:48 GMT",
        "x-ms-return-client-request-id": "true",
<<<<<<< HEAD
         "x-ms-version": "2020-10-02"
=======
        "x-ms-version": "2020-08-04"
>>>>>>> 41beb1fe
      },
      "RequestBody": null,
      "StatusCode": 200,
      "ResponseHeaders": {
        "Accept-Ranges": "bytes",
        "Content-Length": "1024",
        "Content-MD5": "T1qKtaNmbauSuUgEDVglrQ==",
        "Content-Type": "application/octet-stream",
        "Date": "Mon, 24 May 2021 22:46:48 GMT",
        "ETag": "\u00220x8D91F05D0B44005\u0022",
        "Last-Modified": "Mon, 24 May 2021 22:46:48 GMT",
        "Server": "Windows-Azure-Blob/1.0 Microsoft-HTTPAPI/2.0",
        "Vary": "Origin",
        "x-ms-access-tier": "Hot",
        "x-ms-access-tier-inferred": "true",
        "x-ms-blob-type": "BlockBlob",
        "x-ms-client-request-id": "d4b02059-72fc-5ee5-eefd-2d3f89c29adc",
        "x-ms-creation-time": "Mon, 24 May 2021 22:46:48 GMT",
        "x-ms-last-access-time": "Mon, 24 May 2021 22:46:48 GMT",
        "x-ms-lease-state": "available",
        "x-ms-lease-status": "unlocked",
        "x-ms-request-id": "dcc98bd3-b01e-0073-2aee-509222000000",
        "x-ms-server-encrypted": "true",
<<<<<<< HEAD
         "x-ms-version": "2020-10-02",
        "x-ms-version-id": "2021-02-17T18:45:09.6946678Z"
=======
        "x-ms-version": "2020-08-04"
>>>>>>> 41beb1fe
      },
      "ResponseBody": []
    },
    {
      "RequestUri": "http://kasobolcanadacentral.blob.core.windows.net/test-container-b5650160-a161-c266-8ce6-747e4b8d6f15/test-blob-4a356438-8d4f-d72f-808c-293f4b30403b",
      "RequestMethod": "GET",
      "RequestHeaders": {
        "Accept": "application/xml",
        "Authorization": "Sanitized",
        "If-Match": "0x8D91F05D0B44005",
        "User-Agent": "azsdk-net-Storage.Blobs/12.9.0-alpha.20210524.1 (.NET Framework 4.8.4300.0; Microsoft Windows 10.0.19043 )",
        "x-ms-client-request-id": "b2355315-aba2-88bd-8dea-54fcb0a23050",
        "x-ms-date": "Mon, 24 May 2021 22:46:48 GMT",
        "x-ms-range": "bytes=0-4194303",
        "x-ms-return-client-request-id": "true",
<<<<<<< HEAD
         "x-ms-version": "2020-10-02"
=======
        "x-ms-version": "2020-08-04"
>>>>>>> 41beb1fe
      },
      "RequestBody": null,
      "StatusCode": 206,
      "ResponseHeaders": {
        "Accept-Ranges": "bytes",
        "Content-Length": "1024",
        "Content-Range": "bytes 0-1023/1024",
        "Content-Type": "application/octet-stream",
        "Date": "Mon, 24 May 2021 22:46:48 GMT",
        "ETag": "\u00220x8D91F05D0B44005\u0022",
        "Last-Modified": "Mon, 24 May 2021 22:46:48 GMT",
        "Server": "Windows-Azure-Blob/1.0 Microsoft-HTTPAPI/2.0",
        "Vary": "Origin",
        "x-ms-blob-content-md5": "T1qKtaNmbauSuUgEDVglrQ==",
        "x-ms-blob-type": "BlockBlob",
        "x-ms-client-request-id": "b2355315-aba2-88bd-8dea-54fcb0a23050",
        "x-ms-creation-time": "Mon, 24 May 2021 22:46:48 GMT",
        "x-ms-last-access-time": "Mon, 24 May 2021 22:46:48 GMT",
        "x-ms-lease-state": "available",
        "x-ms-lease-status": "unlocked",
        "x-ms-request-id": "dcc98be6-b01e-0073-39ee-509222000000",
        "x-ms-server-encrypted": "true",
<<<<<<< HEAD
         "x-ms-version": "2020-10-02",
        "x-ms-version-id": "2021-02-17T18:45:09.6946678Z"
=======
        "x-ms-version": "2020-08-04"
>>>>>>> 41beb1fe
      },
      "ResponseBody": "JwvTR5afcGS3BTYL4s\u002Blqk9VRcrZve2N8aMIHtZZMf8jNXARDU\u002BImRBO\u002BiLhLv3bNnqg2TlnsGkdRlbzl1KOXtQ3561fk50Azay6isPKrMKmLehbuFfFvIQG88f4lAK\u002BwJxOqUdQe6LdoAyNrSalU5mUTWppMqV8cSsoWJ/VBzip/MonfAJ7VbFGfhdLOA5eYaAuZEeYVI720TgcJyICB5nT5LFbfdeWGfe4I7SNMTkcyvf/p6LxEac8MarKXi6PQ3Z\u002BeFRdAuPJl0tP3zHZaKD//1wqA2D34tIJH0wtzLrJKN8\u002BD7nlv8gTNRBWoTF2YsgJy1/RZEAWhpWBU\u002BKWnMuRhrdRm1jnGUCUFs1PoEGhk72EJABb98SfKIgjY2vlfZlFxRp6JMdvIbEePU1yxuZU4L8lEnjKNo7ysXLQxLbVrpk0CtomJm71FQJPPLp2LGKiz4OrwGogeo\u002BLh3JUn1z7SY6zPrsLLblQL/11evnUfIUQLvUzKe0vE49Lmp/8oHWmVPMswu6mlqHJWpFtqwCWtwvtRHFnyB\u002BghCsrwJIaVI6HzyYFp7mXaZdTac9cwWePteOUDlwEPozUiz7Ce9YOrwUC5dvZkA9RVtvZE15QRMLDmwqvhkYygpCaMRx61O3BRbrJWduLtiTTQriBKystg0Z7/\u002BDLXyi/z2NLPl/z1oHtGM6kh\u002BrnN\u002BTm3ESOsVdlbK3W/9UN9eaRCYp4QHfF4Gs2kxJdifxclMf75YLkMR4L5dGxHdes3yLnEn1gbvZtIfzYWB1FCOOxeWsOEhBjrdhrbFqlE8KTibPvdXd\u002B\u002ByXQjsOFC9kAxt3uAKNsns0ShGSl9AGcxw45RM5pVZJsMn1FPYRN3aH/aqZ9txIfJ\u002Brm3fES2QYjNMa1TMYKlnBKgs4lJmBJxabDpolbHhD8Gh3jg3ihWVh2Igm9l5Ha9NQ2MjVD\u002BgGKnRhKTjN9yBW2uTKpJhP4qSh1rgRXiy0V6LG1JOzauB8bWeZfVgol\u002BVnzB95fMc7APYkMzUv9MhHqNWaCx6Mp2wASjswsmFIdULSqY4RPtrfi9OdizurUHifUdSGkozK1yivdTKMBk6U2732XUs6Nm3\u002Bvn9K8xg0WPm\u002BlWCMxea2B9JlYcWkT4WBBLN5tPMtYR9mh9ANg\u002BQMexw4zWzuCBXbPFV40NCoWm75xe5ouqAGkTRBKj4SpIfuWOqlb4IUlvyZonSdsIxOui1lF7n5o7x8Mjg4rOHbyJvNinvmAuro4TLt0xgrZNyn9mwMqYzN9LUuKTlJ3\u002BYevdXczCoUaLtCeDKLC9CgUMlbkLpxzx8LA5XCt9WxowVI0xFCTpi2k4mwyjFeQujkjdhv7ksvqPK60cyQUbA=="
    },
    {
      "RequestUri": "http://kasobolcanadacentral.blob.core.windows.net/test-container-b5650160-a161-c266-8ce6-747e4b8d6f15?restype=container",
      "RequestMethod": "DELETE",
      "RequestHeaders": {
        "Accept": "application/xml",
        "Authorization": "Sanitized",
        "traceparent": "00-1d92e2a56706964b83a1877d59febc82-b65f1487e2efad4b-00",
        "User-Agent": "azsdk-net-Storage.Blobs/12.9.0-alpha.20210524.1 (.NET Framework 4.8.4300.0; Microsoft Windows 10.0.19043 )",
        "x-ms-client-request-id": "352acb14-e88d-5a3a-d303-a2aa9b1301f2",
        "x-ms-date": "Mon, 24 May 2021 22:46:48 GMT",
        "x-ms-return-client-request-id": "true",
<<<<<<< HEAD
         "x-ms-version": "2020-10-02"
=======
        "x-ms-version": "2020-08-04"
>>>>>>> 41beb1fe
      },
      "RequestBody": null,
      "StatusCode": 202,
      "ResponseHeaders": {
        "Content-Length": "0",
        "Date": "Mon, 24 May 2021 22:46:48 GMT",
        "Server": "Windows-Azure-Blob/1.0 Microsoft-HTTPAPI/2.0",
        "x-ms-client-request-id": "352acb14-e88d-5a3a-d303-a2aa9b1301f2",
<<<<<<< HEAD
        "x-ms-request-id": "6989b0ec-701e-0011-7e5d-054076000000",
         "x-ms-version": "2020-10-02"
=======
        "x-ms-request-id": "dcc98c06-b01e-0073-51ee-509222000000",
        "x-ms-version": "2020-08-04"
>>>>>>> 41beb1fe
      },
      "ResponseBody": []
    }
  ],
  "Variables": {
    "RandomSeed": "1241420260",
    "Storage_TestConfigDefault": "ProductionTenant\nkasobolcanadacentral\nU2FuaXRpemVk\nhttp://kasobolcanadacentral.blob.core.windows.net\nhttp://kasobolcanadacentral.file.core.windows.net\nhttp://kasobolcanadacentral.queue.core.windows.net\nhttp://kasobolcanadacentral.table.core.windows.net\n\n\n\n\nhttp://kasobolcanadacentral-secondary.blob.core.windows.net\nhttp://kasobolcanadacentral-secondary.file.core.windows.net\nhttp://kasobolcanadacentral-secondary.queue.core.windows.net\nhttp://kasobolcanadacentral-secondary.table.core.windows.net\n\nSanitized\n\n\nCloud\nBlobEndpoint=http://kasobolcanadacentral.blob.core.windows.net/;QueueEndpoint=http://kasobolcanadacentral.queue.core.windows.net/;FileEndpoint=http://kasobolcanadacentral.file.core.windows.net/;BlobSecondaryEndpoint=http://kasobolcanadacentral-secondary.blob.core.windows.net/;QueueSecondaryEndpoint=http://kasobolcanadacentral-secondary.queue.core.windows.net/;FileSecondaryEndpoint=http://kasobolcanadacentral-secondary.file.core.windows.net/;AccountName=kasobolcanadacentral;AccountKey=Kg==;\nencryptionScope"
  }
}<|MERGE_RESOLUTION|>--- conflicted
+++ resolved
@@ -12,11 +12,7 @@
         "x-ms-client-request-id": "b1b38039-1828-df39-aadb-25f02f7f328a",
         "x-ms-date": "Mon, 24 May 2021 22:46:48 GMT",
         "x-ms-return-client-request-id": "true",
-<<<<<<< HEAD
-         "x-ms-version": "2020-10-02"
-=======
-        "x-ms-version": "2020-08-04"
->>>>>>> 41beb1fe
+        "x-ms-version": "2020-10-02"
       },
       "RequestBody": null,
       "StatusCode": 201,
@@ -27,13 +23,8 @@
         "Last-Modified": "Mon, 24 May 2021 22:46:48 GMT",
         "Server": "Windows-Azure-Blob/1.0 Microsoft-HTTPAPI/2.0",
         "x-ms-client-request-id": "b1b38039-1828-df39-aadb-25f02f7f328a",
-<<<<<<< HEAD
-        "x-ms-request-id": "6989b054-701e-0011-795d-054076000000",
-         "x-ms-version": "2020-10-02"
-=======
         "x-ms-request-id": "dcc98b80-b01e-0073-6bee-509222000000",
-        "x-ms-version": "2020-08-04"
->>>>>>> 41beb1fe
+        "x-ms-version": "2020-10-02"
       },
       "ResponseBody": []
     },
@@ -51,11 +42,7 @@
         "x-ms-client-request-id": "ce33768f-0c56-2c41-094b-f58ed25280b9",
         "x-ms-date": "Mon, 24 May 2021 22:46:48 GMT",
         "x-ms-return-client-request-id": "true",
-<<<<<<< HEAD
-         "x-ms-version": "2020-10-02"
-=======
-        "x-ms-version": "2020-08-04"
->>>>>>> 41beb1fe
+        "x-ms-version": "2020-10-02"
       },
       "RequestBody": "JwvTR5afcGS3BTYL4s\u002Blqk9VRcrZve2N8aMIHtZZMf8jNXARDU\u002BImRBO\u002BiLhLv3bNnqg2TlnsGkdRlbzl1KOXtQ3561fk50Azay6isPKrMKmLehbuFfFvIQG88f4lAK\u002BwJxOqUdQe6LdoAyNrSalU5mUTWppMqV8cSsoWJ/VBzip/MonfAJ7VbFGfhdLOA5eYaAuZEeYVI720TgcJyICB5nT5LFbfdeWGfe4I7SNMTkcyvf/p6LxEac8MarKXi6PQ3Z\u002BeFRdAuPJl0tP3zHZaKD//1wqA2D34tIJH0wtzLrJKN8\u002BD7nlv8gTNRBWoTF2YsgJy1/RZEAWhpWBU\u002BKWnMuRhrdRm1jnGUCUFs1PoEGhk72EJABb98SfKIgjY2vlfZlFxRp6JMdvIbEePU1yxuZU4L8lEnjKNo7ysXLQxLbVrpk0CtomJm71FQJPPLp2LGKiz4OrwGogeo\u002BLh3JUn1z7SY6zPrsLLblQL/11evnUfIUQLvUzKe0vE49Lmp/8oHWmVPMswu6mlqHJWpFtqwCWtwvtRHFnyB\u002BghCsrwJIaVI6HzyYFp7mXaZdTac9cwWePteOUDlwEPozUiz7Ce9YOrwUC5dvZkA9RVtvZE15QRMLDmwqvhkYygpCaMRx61O3BRbrJWduLtiTTQriBKystg0Z7/\u002BDLXyi/z2NLPl/z1oHtGM6kh\u002BrnN\u002BTm3ESOsVdlbK3W/9UN9eaRCYp4QHfF4Gs2kxJdifxclMf75YLkMR4L5dGxHdes3yLnEn1gbvZtIfzYWB1FCOOxeWsOEhBjrdhrbFqlE8KTibPvdXd\u002B\u002ByXQjsOFC9kAxt3uAKNsns0ShGSl9AGcxw45RM5pVZJsMn1FPYRN3aH/aqZ9txIfJ\u002Brm3fES2QYjNMa1TMYKlnBKgs4lJmBJxabDpolbHhD8Gh3jg3ihWVh2Igm9l5Ha9NQ2MjVD\u002BgGKnRhKTjN9yBW2uTKpJhP4qSh1rgRXiy0V6LG1JOzauB8bWeZfVgol\u002BVnzB95fMc7APYkMzUv9MhHqNWaCx6Mp2wASjswsmFIdULSqY4RPtrfi9OdizurUHifUdSGkozK1yivdTKMBk6U2732XUs6Nm3\u002Bvn9K8xg0WPm\u002BlWCMxea2B9JlYcWkT4WBBLN5tPMtYR9mh9ANg\u002BQMexw4zWzuCBXbPFV40NCoWm75xe5ouqAGkTRBKj4SpIfuWOqlb4IUlvyZonSdsIxOui1lF7n5o7x8Mjg4rOHbyJvNinvmAuro4TLt0xgrZNyn9mwMqYzN9LUuKTlJ3\u002BYevdXczCoUaLtCeDKLC9CgUMlbkLpxzx8LA5XCt9WxowVI0xFCTpi2k4mwyjFeQujkjdhv7ksvqPK60cyQUbA==",
       "StatusCode": 201,
@@ -70,12 +57,7 @@
         "x-ms-content-crc64": "xjKeKN2YY6w=",
         "x-ms-request-id": "dcc98ba0-b01e-0073-02ee-509222000000",
         "x-ms-request-server-encrypted": "true",
-<<<<<<< HEAD
-         "x-ms-version": "2020-10-02",
-        "x-ms-version-id": "2021-02-17T18:45:09.6946678Z"
-=======
-        "x-ms-version": "2020-08-04"
->>>>>>> 41beb1fe
+        "x-ms-version": "2020-10-02"
       },
       "ResponseBody": []
     },
@@ -90,11 +72,7 @@
         "x-ms-client-request-id": "d4b02059-72fc-5ee5-eefd-2d3f89c29adc",
         "x-ms-date": "Mon, 24 May 2021 22:46:48 GMT",
         "x-ms-return-client-request-id": "true",
-<<<<<<< HEAD
-         "x-ms-version": "2020-10-02"
-=======
-        "x-ms-version": "2020-08-04"
->>>>>>> 41beb1fe
+        "x-ms-version": "2020-10-02"
       },
       "RequestBody": null,
       "StatusCode": 200,
@@ -118,12 +96,7 @@
         "x-ms-lease-status": "unlocked",
         "x-ms-request-id": "dcc98bd3-b01e-0073-2aee-509222000000",
         "x-ms-server-encrypted": "true",
-<<<<<<< HEAD
-         "x-ms-version": "2020-10-02",
-        "x-ms-version-id": "2021-02-17T18:45:09.6946678Z"
-=======
-        "x-ms-version": "2020-08-04"
->>>>>>> 41beb1fe
+        "x-ms-version": "2020-10-02"
       },
       "ResponseBody": []
     },
@@ -139,11 +112,7 @@
         "x-ms-date": "Mon, 24 May 2021 22:46:48 GMT",
         "x-ms-range": "bytes=0-4194303",
         "x-ms-return-client-request-id": "true",
-<<<<<<< HEAD
-         "x-ms-version": "2020-10-02"
-=======
-        "x-ms-version": "2020-08-04"
->>>>>>> 41beb1fe
+        "x-ms-version": "2020-10-02"
       },
       "RequestBody": null,
       "StatusCode": 206,
@@ -166,12 +135,7 @@
         "x-ms-lease-status": "unlocked",
         "x-ms-request-id": "dcc98be6-b01e-0073-39ee-509222000000",
         "x-ms-server-encrypted": "true",
-<<<<<<< HEAD
-         "x-ms-version": "2020-10-02",
-        "x-ms-version-id": "2021-02-17T18:45:09.6946678Z"
-=======
-        "x-ms-version": "2020-08-04"
->>>>>>> 41beb1fe
+        "x-ms-version": "2020-10-02"
       },
       "ResponseBody": "JwvTR5afcGS3BTYL4s\u002Blqk9VRcrZve2N8aMIHtZZMf8jNXARDU\u002BImRBO\u002BiLhLv3bNnqg2TlnsGkdRlbzl1KOXtQ3561fk50Azay6isPKrMKmLehbuFfFvIQG88f4lAK\u002BwJxOqUdQe6LdoAyNrSalU5mUTWppMqV8cSsoWJ/VBzip/MonfAJ7VbFGfhdLOA5eYaAuZEeYVI720TgcJyICB5nT5LFbfdeWGfe4I7SNMTkcyvf/p6LxEac8MarKXi6PQ3Z\u002BeFRdAuPJl0tP3zHZaKD//1wqA2D34tIJH0wtzLrJKN8\u002BD7nlv8gTNRBWoTF2YsgJy1/RZEAWhpWBU\u002BKWnMuRhrdRm1jnGUCUFs1PoEGhk72EJABb98SfKIgjY2vlfZlFxRp6JMdvIbEePU1yxuZU4L8lEnjKNo7ysXLQxLbVrpk0CtomJm71FQJPPLp2LGKiz4OrwGogeo\u002BLh3JUn1z7SY6zPrsLLblQL/11evnUfIUQLvUzKe0vE49Lmp/8oHWmVPMswu6mlqHJWpFtqwCWtwvtRHFnyB\u002BghCsrwJIaVI6HzyYFp7mXaZdTac9cwWePteOUDlwEPozUiz7Ce9YOrwUC5dvZkA9RVtvZE15QRMLDmwqvhkYygpCaMRx61O3BRbrJWduLtiTTQriBKystg0Z7/\u002BDLXyi/z2NLPl/z1oHtGM6kh\u002BrnN\u002BTm3ESOsVdlbK3W/9UN9eaRCYp4QHfF4Gs2kxJdifxclMf75YLkMR4L5dGxHdes3yLnEn1gbvZtIfzYWB1FCOOxeWsOEhBjrdhrbFqlE8KTibPvdXd\u002B\u002ByXQjsOFC9kAxt3uAKNsns0ShGSl9AGcxw45RM5pVZJsMn1FPYRN3aH/aqZ9txIfJ\u002Brm3fES2QYjNMa1TMYKlnBKgs4lJmBJxabDpolbHhD8Gh3jg3ihWVh2Igm9l5Ha9NQ2MjVD\u002BgGKnRhKTjN9yBW2uTKpJhP4qSh1rgRXiy0V6LG1JOzauB8bWeZfVgol\u002BVnzB95fMc7APYkMzUv9MhHqNWaCx6Mp2wASjswsmFIdULSqY4RPtrfi9OdizurUHifUdSGkozK1yivdTKMBk6U2732XUs6Nm3\u002Bvn9K8xg0WPm\u002BlWCMxea2B9JlYcWkT4WBBLN5tPMtYR9mh9ANg\u002BQMexw4zWzuCBXbPFV40NCoWm75xe5ouqAGkTRBKj4SpIfuWOqlb4IUlvyZonSdsIxOui1lF7n5o7x8Mjg4rOHbyJvNinvmAuro4TLt0xgrZNyn9mwMqYzN9LUuKTlJ3\u002BYevdXczCoUaLtCeDKLC9CgUMlbkLpxzx8LA5XCt9WxowVI0xFCTpi2k4mwyjFeQujkjdhv7ksvqPK60cyQUbA=="
     },
@@ -186,11 +150,7 @@
         "x-ms-client-request-id": "352acb14-e88d-5a3a-d303-a2aa9b1301f2",
         "x-ms-date": "Mon, 24 May 2021 22:46:48 GMT",
         "x-ms-return-client-request-id": "true",
-<<<<<<< HEAD
-         "x-ms-version": "2020-10-02"
-=======
-        "x-ms-version": "2020-08-04"
->>>>>>> 41beb1fe
+        "x-ms-version": "2020-10-02"
       },
       "RequestBody": null,
       "StatusCode": 202,
@@ -199,13 +159,8 @@
         "Date": "Mon, 24 May 2021 22:46:48 GMT",
         "Server": "Windows-Azure-Blob/1.0 Microsoft-HTTPAPI/2.0",
         "x-ms-client-request-id": "352acb14-e88d-5a3a-d303-a2aa9b1301f2",
-<<<<<<< HEAD
-        "x-ms-request-id": "6989b0ec-701e-0011-7e5d-054076000000",
-         "x-ms-version": "2020-10-02"
-=======
         "x-ms-request-id": "dcc98c06-b01e-0073-51ee-509222000000",
-        "x-ms-version": "2020-08-04"
->>>>>>> 41beb1fe
+        "x-ms-version": "2020-10-02"
       },
       "ResponseBody": []
     }
