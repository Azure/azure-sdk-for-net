--- conflicted
+++ resolved
@@ -15,11 +15,7 @@
         "x-ms-client-request-id": "a5775efd-b132-7f73-00a2-80ce64fa3421",
         "x-ms-date": "Wed, 17 Feb 2021 18:50:30 GMT",
         "x-ms-return-client-request-id": "true",
-<<<<<<< HEAD
-        "x-ms-version": "2020-12-06"
-=======
-        "x-ms-version": "2021-02-12"
->>>>>>> 7e782c87
+        "x-ms-version": "2021-02-12"
       },
       "RequestBody": null,
       "StatusCode": 201,
@@ -34,11 +30,7 @@
         ],
         "x-ms-client-request-id": "a5775efd-b132-7f73-00a2-80ce64fa3421",
         "x-ms-request-id": "010af6f4-d01e-0037-635d-05086e000000",
-<<<<<<< HEAD
-        "x-ms-version": "2020-12-06"
-=======
-        "x-ms-version": "2021-02-12"
->>>>>>> 7e782c87
+        "x-ms-version": "2021-02-12"
       },
       "ResponseBody": []
     },
@@ -59,11 +51,7 @@
         "x-ms-client-request-id": "b3286b77-784c-cccf-511b-e8602da9f65b",
         "x-ms-date": "Wed, 17 Feb 2021 18:50:31 GMT",
         "x-ms-return-client-request-id": "true",
-<<<<<<< HEAD
-        "x-ms-version": "2020-12-06"
-=======
-        "x-ms-version": "2021-02-12"
->>>>>>> 7e782c87
+        "x-ms-version": "2021-02-12"
       },
       "RequestBody": "Jg9SzBODNsxp4+3XLlqbULUn7XYbLpj/APLpSUjbGGCb9/DCnHuXeiiqPE/Em1GmBzAYPAy+Bfd3UsshmeyEjsqNPDdp2LM6kHNNcPJIO2ShQ0IXwtxT3PH4S0qvduA8Ja6FN18ZPC993qyZcJQFLxZnf1aqbcvtOV9FcIxoihmSEUtDwgMFhwcTmeQwumxd8xwzSPaKkbjimP0A1MuiFFOSBl5JwWwTYfdOl9PmvX/z531vNEEiCH+SYCoGBLM8cIWQnbQNFDGwIOb+O/rk/Np+DexNMuASb/7etmBCDFxEEiZOVh/K5dNLvxNaI8yFrWRPh/fH7j2kfi61Ll3QbROKuinUlqW7sycYAXLMt0syWQj88oVlfSPoqdfxFbd2elIA0GmjsBe+lNPQruzL2Mfig9RU1HuOJT0F6+zOyZ5woocgzObijqnxPV2ylM43HdAQDpHiIabWcqssnsUq8Mo0XwxlqgzgAPQrY5Yd25Buzc0cvroNjYHgSlo7tfDjxk2SfTTC0XPDLw6ctr0PuJYbvdD3DjEPJ9GKhWCypUoER51Jil1brPxaWI6scNfE0ZHDH/gg7Lcbg1ZiN0wTEYrDmG4fxS44vxDTnbaiY7b6xrPO7oVR41vmLQcH+HWvRkcE6NhopAtji2DnTE4BeB+gZ3CYRCIEcbQTOZgmMMabI1ZvnnrdkiKoa2MlapcN5bTnZ5AEFwIk/3YkVWtzPFqZTCj3kdqlwtVO8Ni+3wcdBVTjP8k2lgxUSp8DuT23NS8JjB1uFVPaQqW7tiYpZh9uB08Wj/2RYrUcokc7oQiXlruptVLprvABCfwket/lK+R/lLLtoKUydyloUnILn6CcIx9rf7DNhFhfFYYAbejVNndjvAxWqvYVdz0pgVx99Wpbh1fAeawzsg9ZjoseMQpBkhv7qOKTRXkpVghyowP74iAcpOWRFbzKLwn9/Rtq9kUz6O9BgUyHyELdliOkwA4MXqxrAowlsHxeMHnYlkhdvl/CP7sTumDTldyis3+ZJm/78J5v//S5Djdz41DTrjH6f9fD4oBS+aRLl2ywgvz9xAoJ3aap7r9rCTGDn9YQAOerqDOn1UTuqPb6JGiHCIs7dh5FydCKUJEYWNlPz1nNO5eFBNnIVe7GGzSvrspX4wClSCm4yjYWIFeijn1rntmdLejQAgSyciAvf62b26LHwXXYqYYvFHBgbuOBJsdxW3xbEoDhhuD789UJiEqJekW12swHkvVSbRl4cJQgMExZvSQwQMgh5juV3LWxJosm1vOey0v6asiHCKRnaRVL28KJr8smWDp8lPSRcrU/oEaNUZmhgmQAX1NbqTckuX0lSQHyKHfAAH64ITdWaPgTRw==",
       "StatusCode": 201,
@@ -81,11 +69,7 @@
         "x-ms-content-crc64": "H2iXIVp8L24=",
         "x-ms-request-id": "010af701-d01e-0037-6c5d-05086e000000",
         "x-ms-request-server-encrypted": "true",
-<<<<<<< HEAD
-        "x-ms-version": "2020-12-06",
-=======
         "x-ms-version": "2021-02-12",
->>>>>>> 7e782c87
         "x-ms-version-id": "2021-02-17T18:50:31.2342096Z"
       },
       "ResponseBody": []
@@ -103,11 +87,7 @@
         "x-ms-client-request-id": "fcdf5dc8-5fcf-effb-8e0d-c561c2f931de",
         "x-ms-date": "Wed, 17 Feb 2021 18:50:31 GMT",
         "x-ms-return-client-request-id": "true",
-<<<<<<< HEAD
-        "x-ms-version": "2020-12-06"
-=======
-        "x-ms-version": "2021-02-12"
->>>>>>> 7e782c87
+        "x-ms-version": "2021-02-12"
       },
       "RequestBody": null,
       "StatusCode": 200,
@@ -134,21 +114,13 @@
         "x-ms-lease-status": "unlocked",
         "x-ms-request-id": "0d96d22c-d01e-008e-475d-050c74000000",
         "x-ms-server-encrypted": "true",
-<<<<<<< HEAD
-        "x-ms-version": "2020-12-06",
-=======
         "x-ms-version": "2021-02-12",
->>>>>>> 7e782c87
         "x-ms-version-id": "2021-02-17T18:50:31.2342096Z"
       },
       "ResponseBody": []
     },
     {
-<<<<<<< HEAD
-      "RequestUri": "https://seanmcccanary3.blob.core.windows.net/test-container-47601295-47a7-6d71-3ffd-d3ebd493d4ca/%21%2A%27%28%29%3B%5B%5D%3A%40%26%25%3D%2B%24%2C/%3F%23äÄöÖüÜß?sv=2020-12-06&st=2021-02-17T17%3A50%3A31Z&se=2021-02-17T19%3A50%3A31Z&sr=b&sp=racwd&sig=Sanitized",
-=======
       "RequestUri": "https://seanmcccanary3.blob.core.windows.net/test-container-47601295-47a7-6d71-3ffd-d3ebd493d4ca/%21%2A%27%28%29%3B%5B%5D%3A%40%26%25%3D%2B%24%2C/%3F%23äÄöÖüÜß?sv=2021-02-12&st=2021-02-17T17%3A50%3A31Z&se=2021-02-17T19%3A50%3A31Z&sr=b&sp=racwd&sig=Sanitized",
->>>>>>> 7e782c87
       "RequestMethod": "HEAD",
       "RequestHeaders": {
         "Accept": "application/xml",
@@ -159,11 +131,7 @@
         ],
         "x-ms-client-request-id": "cf97324b-faca-e78b-65e0-37d1a048dcae",
         "x-ms-return-client-request-id": "true",
-<<<<<<< HEAD
-        "x-ms-version": "2020-12-06"
-=======
-        "x-ms-version": "2021-02-12"
->>>>>>> 7e782c87
+        "x-ms-version": "2021-02-12"
       },
       "RequestBody": null,
       "StatusCode": 200,
@@ -190,11 +158,7 @@
         "x-ms-lease-status": "unlocked",
         "x-ms-request-id": "72dbf9d4-401e-0025-2a5d-0573be000000",
         "x-ms-server-encrypted": "true",
-<<<<<<< HEAD
-        "x-ms-version": "2020-12-06",
-=======
         "x-ms-version": "2021-02-12",
->>>>>>> 7e782c87
         "x-ms-version-id": "2021-02-17T18:50:31.2342096Z"
       },
       "ResponseBody": []
@@ -213,11 +177,7 @@
         "x-ms-client-request-id": "9015a88a-6161-5e14-8f9a-e7535a29707a",
         "x-ms-date": "Wed, 17 Feb 2021 18:50:31 GMT",
         "x-ms-return-client-request-id": "true",
-<<<<<<< HEAD
-        "x-ms-version": "2020-12-06"
-=======
-        "x-ms-version": "2021-02-12"
->>>>>>> 7e782c87
+        "x-ms-version": "2021-02-12"
       },
       "RequestBody": null,
       "StatusCode": 202,
@@ -230,11 +190,7 @@
         ],
         "x-ms-client-request-id": "9015a88a-6161-5e14-8f9a-e7535a29707a",
         "x-ms-request-id": "010af754-d01e-0037-245d-05086e000000",
-<<<<<<< HEAD
-        "x-ms-version": "2020-12-06"
-=======
-        "x-ms-version": "2021-02-12"
->>>>>>> 7e782c87
+        "x-ms-version": "2021-02-12"
       },
       "ResponseBody": []
     }
