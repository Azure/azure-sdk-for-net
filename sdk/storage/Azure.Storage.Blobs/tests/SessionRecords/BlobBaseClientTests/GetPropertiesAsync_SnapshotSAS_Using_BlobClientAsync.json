--- conflicted
+++ resolved
@@ -15,11 +15,7 @@
         "x-ms-client-request-id": "d90c4225-e8e6-6406-7066-6d6b73c8067e",
         "x-ms-date": "Tue, 31 Aug 2021 21:19:24 GMT",
         "x-ms-return-client-request-id": "true",
-<<<<<<< HEAD
-        "x-ms-version": "2020-12-06"
-=======
         "x-ms-version": "2021-02-12"
->>>>>>> 7e782c87
       },
       "RequestBody": null,
       "StatusCode": 201,
@@ -33,13 +29,8 @@
           "Microsoft-HTTPAPI/2.0"
         ],
         "x-ms-client-request-id": "d90c4225-e8e6-6406-7066-6d6b73c8067e",
-<<<<<<< HEAD
-        "x-ms-request-id": "819b67f8-401e-0035-42e1-48b6d6000000",
-        "x-ms-version": "2020-12-06"
-=======
         "x-ms-request-id": "ecda6bef-e01e-005e-52ad-9e3122000000",
         "x-ms-version": "2021-02-12"
->>>>>>> 7e782c87
       },
       "ResponseBody": []
     },
@@ -60,11 +51,7 @@
         "x-ms-client-request-id": "c8e7b81f-35f1-9e0d-653c-466122fe2f08",
         "x-ms-date": "Tue, 31 Aug 2021 21:19:24 GMT",
         "x-ms-return-client-request-id": "true",
-<<<<<<< HEAD
-        "x-ms-version": "2020-12-06"
-=======
         "x-ms-version": "2021-02-12"
->>>>>>> 7e782c87
       },
       "RequestBody": "GDzBAgxxdTtkXY/docyCyxOUfTgJrsyF12Nnh2d5Zz91JiK\u002BhzPps8zRdIlZKcOj46FY30rNdWpwPCupCu3T6/VQZ3qqxETfqspsNzlDK66fw6PFIIf0qLC4TksIP6je/YiTCcFI\u002BR9deTWAYD0wLBB9CkdJDctuW77K8XX41mohjTqxsCLsV8mEaKdSdEdyhyE6izVhlO\u002B8Ja0CfgipZKLKX9IDfnztkLJ\u002BxaUkG\u002Bd3V2lTvks1wPlL9Ip16tjB2gMFhxR0bwmlTPqC4s9JmAnGiyaeVaZWlZ7Zt4rxeKbaveqiHpPSAudgrnFQst0pAVuBrl6xI4RdrvJ2m7d\u002Bs9NUqCXkp3l184g/Pac0BuPBr7YucMpHKJpmRXChXGcw4fud\u002Bwm4RVrhC7rVcuXdKKgPtOsBUEIJDYCLfmEJ1JchDlurlgrZCWlbTGUPcbW0iBzHkad7LpG4k\u002B6JLMf42DYjs2OKMpGeNauBpQPc\u002BpvK1vVFQkLvpt/K8gIbT9yiYnQv671RKlaKKFv8\u002BYiN3JlTv1XRs5XzMw2EwD\u002BOg\u002BbP30OPrQ7deKyfuhnn86xXPBZpx5CG0K/eO7iwzWoX/KV1LRpF/i6KdkapMvh8DEBhLIMoJbxVSA6TsHFWLatCh75zccaRET3o3lFK3J22Yi94TqDm7tbpIOQLsk68NEibZ6o6CJp5zxtGQEZrCmtx3E5C3d4KW5nnilDihl7vK6kIr3XyfFmU/n\u002BEoK2QfRV4mtUAeldqkAsRUn5Kl0i9VxWcY1v2fmD0rd5ehbvrVww6aeyJ7rBSnR5p4SrbSmc2x0mY8xq6ght1C814CwpQJftxDy5cM2hlScU8jJ01GWN3KL1yU2PxgOfQFOPi2pITGbsvajo42ZTgMqlVfvZ\u002BP/FqAONN3tGXf49HjB\u002BFgm8zKHPhBq8oP04pkSG5nAHxUdTxeNquxjrpl\u002Bqr8U10W686IlaCnDhCQsGVI02w3uONVjpLkwqUhGE492/EfE0AtTVxfnmrbrWbrzUZGaPtObgHHpsSKcilpZ70SqXJfcZzlG4XP19p4ueFr\u002BTVe2u9S762vV6x7ottzNjbtiMP0jFvpYQ11flYnjyzjXrj0CoyNv/mEsBnwqbiqnOHjSvEdd2zZdbmiHXFXR8i/WARifyuqIAkKb9wB\u002BPdUiuG0RAQ7xedMGpUS66KIbShRcRF0SB32eSqn0wdQl3yCDZJPosOEQ1Jc1mRWVzRmgcKz8EemIALDvgrZVDKf\u002B4MYUN3QOIpkjS2/F3H5X\u002BH2QVFEnKc03C1Pi\u002BT46u9f/RqhPcZWlkk4TyNaJwiRCl5o4xKhW17cI3SwgKyla\u002BJ\u002BH1pXGCHbn\u002BsIDE1DmvUk/kGGQ==",
       "StatusCode": 201,
@@ -82,13 +69,8 @@
         "x-ms-content-crc64": "HvtCU0Z8de8=",
         "x-ms-request-id": "ecda6bf7-e01e-005e-58ad-9e3122000000",
         "x-ms-request-server-encrypted": "true",
-<<<<<<< HEAD
-        "x-ms-version": "2020-12-06",
-        "x-ms-version-id": "2021-05-14T16:55:14.2750048Z"
-=======
         "x-ms-version": "2021-02-12",
         "x-ms-version-id": "2021-08-31T21:19:23.9731600Z"
->>>>>>> 7e782c87
       },
       "ResponseBody": []
     },
@@ -106,11 +88,7 @@
         "x-ms-client-request-id": "dab4fb0a-3e12-0a28-10d5-944aa8b24748",
         "x-ms-date": "Tue, 31 Aug 2021 21:19:24 GMT",
         "x-ms-return-client-request-id": "true",
-<<<<<<< HEAD
-        "x-ms-version": "2020-12-06"
-=======
         "x-ms-version": "2021-02-12"
->>>>>>> 7e782c87
       },
       "RequestBody": null,
       "StatusCode": 201,
@@ -126,24 +104,14 @@
         "x-ms-client-request-id": "dab4fb0a-3e12-0a28-10d5-944aa8b24748",
         "x-ms-request-id": "ecda6bfe-e01e-005e-5ead-9e3122000000",
         "x-ms-request-server-encrypted": "false",
-<<<<<<< HEAD
-        "x-ms-snapshot": "2021-05-14T16:55:14.3420512Z",
-        "x-ms-version": "2020-12-06",
-        "x-ms-version-id": "2021-05-14T16:55:14.3430512Z"
-=======
         "x-ms-snapshot": "2021-08-31T21:19:24.0181357Z",
         "x-ms-version": "2021-02-12",
         "x-ms-version-id": "2021-08-31T21:19:24.0191357Z"
->>>>>>> 7e782c87
       },
       "ResponseBody": []
     },
     {
-<<<<<<< HEAD
-      "RequestUri": "https://seanmcccanary3.blob.core.windows.net/test-container-83e477ab-feb5-816b-949f-f02fe0d44963/test-blob-97394910-4658-7e06-154a-8aa37a1587b3?snapshot=2021-05-14T16%3A55%3A14.3420512Z&sv=2020-12-06&st=2021-05-14T15%3A55%3A14Z&se=2021-05-14T17%3A55%3A14Z&sr=bs&sp=rwdi&sig=Sanitized",
-=======
       "RequestUri": "https://seanmcccanary3.blob.core.windows.net/test-container-83e477ab-feb5-816b-949f-f02fe0d44963/test-blob-97394910-4658-7e06-154a-8aa37a1587b3?snapshot=2021-08-31T21%3A19%3A24.0181357Z\u0026sv=2021-02-12\u0026st=2021-08-31T20%3A19%3A24Z\u0026se=2021-08-31T22%3A19%3A24Z\u0026sr=bs\u0026sp=rwdyi\u0026sig=Sanitized",
->>>>>>> 7e782c87
       "RequestMethod": "HEAD",
       "RequestHeaders": {
         "Accept": "application/xml",
@@ -154,11 +122,7 @@
         ],
         "x-ms-client-request-id": "26569d57-5549-6ef5-5364-5aafef98c599",
         "x-ms-return-client-request-id": "true",
-<<<<<<< HEAD
-        "x-ms-version": "2020-12-06"
-=======
         "x-ms-version": "2021-02-12"
->>>>>>> 7e782c87
       },
       "RequestBody": null,
       "StatusCode": 200,
@@ -183,11 +147,7 @@
         "x-ms-creation-time": "Tue, 31 Aug 2021 21:19:23 GMT",
         "x-ms-request-id": "ecda6c06-e01e-005e-65ad-9e3122000000",
         "x-ms-server-encrypted": "true",
-<<<<<<< HEAD
-        "x-ms-version": "2020-12-06"
-=======
         "x-ms-version": "2021-02-12"
->>>>>>> 7e782c87
       },
       "ResponseBody": []
     },
@@ -205,11 +165,7 @@
         "x-ms-client-request-id": "0af3dd8b-215c-13fe-5857-7cba3e3aac3d",
         "x-ms-date": "Tue, 31 Aug 2021 21:19:24 GMT",
         "x-ms-return-client-request-id": "true",
-<<<<<<< HEAD
-        "x-ms-version": "2020-12-06"
-=======
         "x-ms-version": "2021-02-12"
->>>>>>> 7e782c87
       },
       "RequestBody": null,
       "StatusCode": 202,
@@ -221,13 +177,8 @@
           "Microsoft-HTTPAPI/2.0"
         ],
         "x-ms-client-request-id": "0af3dd8b-215c-13fe-5857-7cba3e3aac3d",
-<<<<<<< HEAD
-        "x-ms-request-id": "819b6853-401e-0035-0be1-48b6d6000000",
-        "x-ms-version": "2020-12-06"
-=======
         "x-ms-request-id": "ecda6c25-e01e-005e-79ad-9e3122000000",
         "x-ms-version": "2021-02-12"
->>>>>>> 7e782c87
       },
       "ResponseBody": []
     }
