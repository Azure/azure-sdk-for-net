﻿{
  "Entries": [
    {
      "RequestUri": "https://seanmcccanary3.blob.core.windows.net/test-container-ffed0206-4978-20f0-2fb3-04096d5aee35?restype=container",
      "RequestMethod": "PUT",
      "RequestHeaders": {
        "Accept": "application/xml",
        "Authorization": "Sanitized",
        "traceparent": "00-a22322df4780564bae59504f8fa037aa-6cabe283460ed442-00",
        "User-Agent": [
          "azsdk-net-Storage.Blobs/12.9.0-alpha.20210217.1",
          "(.NET 5.0.3; Microsoft Windows 10.0.19042)"
        ],
        "x-ms-blob-public-access": "container",
        "x-ms-client-request-id": "31437227-74d2-6502-ef35-7caaaa4f17d5",
        "x-ms-date": "Wed, 17 Feb 2021 18:51:53 GMT",
        "x-ms-return-client-request-id": "true",
<<<<<<< HEAD
        "x-ms-version": "2020-12-06"
=======
        "x-ms-version": "2021-02-12"
>>>>>>> 7e782c87
      },
      "RequestBody": null,
      "StatusCode": 201,
      "ResponseHeaders": {
        "Content-Length": "0",
        "Date": "Wed, 17 Feb 2021 18:51:52 GMT",
        "ETag": "\"0x8D8D37517D1AEC4\"",
        "Last-Modified": "Wed, 17 Feb 2021 18:51:53 GMT",
        "Server": [
          "Windows-Azure-Blob/1.0",
          "Microsoft-HTTPAPI/2.0"
        ],
        "x-ms-client-request-id": "31437227-74d2-6502-ef35-7caaaa4f17d5",
        "x-ms-request-id": "a56f9a19-f01e-0052-365d-05a62a000000",
<<<<<<< HEAD
        "x-ms-version": "2020-12-06"
=======
        "x-ms-version": "2021-02-12"
>>>>>>> 7e782c87
      },
      "ResponseBody": []
    },
    {
      "RequestUri": "https://seanmcccanary3.blob.core.windows.net/test-container-ffed0206-4978-20f0-2fb3-04096d5aee35/test-blob-701fd70a-2a98-ec91-371f-7b11db397d8b",
      "RequestMethod": "HEAD",
      "RequestHeaders": {
        "Accept": "application/xml",
        "Authorization": "Sanitized",
        "traceparent": "00-9530321785ffe14d9a109432d83bf370-891dd8a46c843e4c-00",
        "User-Agent": [
          "azsdk-net-Storage.Blobs/12.9.0-alpha.20210217.1",
          "(.NET 5.0.3; Microsoft Windows 10.0.19042)"
        ],
        "x-ms-client-request-id": "ccac984f-9684-fdc1-e057-fab2f8f08ab5",
        "x-ms-date": "Wed, 17 Feb 2021 18:51:53 GMT",
        "x-ms-return-client-request-id": "true",
<<<<<<< HEAD
        "x-ms-version": "2020-12-06"
=======
        "x-ms-version": "2021-02-12"
>>>>>>> 7e782c87
      },
      "RequestBody": null,
      "StatusCode": 404,
      "ResponseHeaders": {
        "Date": "Wed, 17 Feb 2021 18:51:53 GMT",
        "Server": [
          "Windows-Azure-Blob/1.0",
          "Microsoft-HTTPAPI/2.0"
        ],
        "Transfer-Encoding": "chunked",
        "x-ms-client-request-id": "ccac984f-9684-fdc1-e057-fab2f8f08ab5",
        "x-ms-error-code": "BlobNotFound",
        "x-ms-request-id": "a56f9a2c-f01e-0052-455d-05a62a000000",
<<<<<<< HEAD
        "x-ms-version": "2020-12-06"
=======
        "x-ms-version": "2021-02-12"
>>>>>>> 7e782c87
      },
      "ResponseBody": []
    },
    {
      "RequestUri": "https://seanmcccanary3.blob.core.windows.net/test-container-ffed0206-4978-20f0-2fb3-04096d5aee35?restype=container",
      "RequestMethod": "DELETE",
      "RequestHeaders": {
        "Accept": "application/xml",
        "Authorization": "Sanitized",
        "traceparent": "00-00477c418932e342adcb27d0814fe821-49235da7bd2a9146-00",
        "User-Agent": [
          "azsdk-net-Storage.Blobs/12.9.0-alpha.20210217.1",
          "(.NET 5.0.3; Microsoft Windows 10.0.19042)"
        ],
        "x-ms-client-request-id": "42c147fd-b08d-1607-e9e5-1bbfc3b14f2a",
        "x-ms-date": "Wed, 17 Feb 2021 18:51:53 GMT",
        "x-ms-return-client-request-id": "true",
<<<<<<< HEAD
        "x-ms-version": "2020-12-06"
=======
        "x-ms-version": "2021-02-12"
>>>>>>> 7e782c87
      },
      "RequestBody": null,
      "StatusCode": 202,
      "ResponseHeaders": {
        "Content-Length": "0",
        "Date": "Wed, 17 Feb 2021 18:51:53 GMT",
        "Server": [
          "Windows-Azure-Blob/1.0",
          "Microsoft-HTTPAPI/2.0"
        ],
        "x-ms-client-request-id": "42c147fd-b08d-1607-e9e5-1bbfc3b14f2a",
        "x-ms-request-id": "a56f9a48-f01e-0052-5e5d-05a62a000000",
<<<<<<< HEAD
        "x-ms-version": "2020-12-06"
=======
        "x-ms-version": "2021-02-12"
>>>>>>> 7e782c87
      },
      "ResponseBody": []
    }
  ],
  "Variables": {
    "RandomSeed": "845867731",
    "Storage_TestConfigDefault": "ProductionTenant\nseanmcccanary3\nU2FuaXRpemVk\nhttps://seanmcccanary3.blob.core.windows.net\nhttps://seanmcccanary3.file.core.windows.net\nhttps://seanmcccanary3.queue.core.windows.net\nhttps://seanmcccanary3.table.core.windows.net\n\n\n\n\nhttps://seanmcccanary3-secondary.blob.core.windows.net\nhttps://seanmcccanary3-secondary.file.core.windows.net\nhttps://seanmcccanary3-secondary.queue.core.windows.net\nhttps://seanmcccanary3-secondary.table.core.windows.net\n\nSanitized\n\n\nCloud\nBlobEndpoint=https://seanmcccanary3.blob.core.windows.net/;QueueEndpoint=https://seanmcccanary3.queue.core.windows.net/;FileEndpoint=https://seanmcccanary3.file.core.windows.net/;BlobSecondaryEndpoint=https://seanmcccanary3-secondary.blob.core.windows.net/;QueueSecondaryEndpoint=https://seanmcccanary3-secondary.queue.core.windows.net/;FileSecondaryEndpoint=https://seanmcccanary3-secondary.file.core.windows.net/;AccountName=seanmcccanary3;AccountKey=Kg==;\nseanscope1\n\n"
  }
}<|MERGE_RESOLUTION|>--- conflicted
+++ resolved
@@ -15,11 +15,7 @@
         "x-ms-client-request-id": "31437227-74d2-6502-ef35-7caaaa4f17d5",
         "x-ms-date": "Wed, 17 Feb 2021 18:51:53 GMT",
         "x-ms-return-client-request-id": "true",
-<<<<<<< HEAD
-        "x-ms-version": "2020-12-06"
-=======
         "x-ms-version": "2021-02-12"
->>>>>>> 7e782c87
       },
       "RequestBody": null,
       "StatusCode": 201,
@@ -34,11 +30,7 @@
         ],
         "x-ms-client-request-id": "31437227-74d2-6502-ef35-7caaaa4f17d5",
         "x-ms-request-id": "a56f9a19-f01e-0052-365d-05a62a000000",
-<<<<<<< HEAD
-        "x-ms-version": "2020-12-06"
-=======
         "x-ms-version": "2021-02-12"
->>>>>>> 7e782c87
       },
       "ResponseBody": []
     },
@@ -56,11 +48,7 @@
         "x-ms-client-request-id": "ccac984f-9684-fdc1-e057-fab2f8f08ab5",
         "x-ms-date": "Wed, 17 Feb 2021 18:51:53 GMT",
         "x-ms-return-client-request-id": "true",
-<<<<<<< HEAD
-        "x-ms-version": "2020-12-06"
-=======
         "x-ms-version": "2021-02-12"
->>>>>>> 7e782c87
       },
       "RequestBody": null,
       "StatusCode": 404,
@@ -74,11 +62,7 @@
         "x-ms-client-request-id": "ccac984f-9684-fdc1-e057-fab2f8f08ab5",
         "x-ms-error-code": "BlobNotFound",
         "x-ms-request-id": "a56f9a2c-f01e-0052-455d-05a62a000000",
-<<<<<<< HEAD
-        "x-ms-version": "2020-12-06"
-=======
         "x-ms-version": "2021-02-12"
->>>>>>> 7e782c87
       },
       "ResponseBody": []
     },
@@ -96,11 +80,7 @@
         "x-ms-client-request-id": "42c147fd-b08d-1607-e9e5-1bbfc3b14f2a",
         "x-ms-date": "Wed, 17 Feb 2021 18:51:53 GMT",
         "x-ms-return-client-request-id": "true",
-<<<<<<< HEAD
-        "x-ms-version": "2020-12-06"
-=======
         "x-ms-version": "2021-02-12"
->>>>>>> 7e782c87
       },
       "RequestBody": null,
       "StatusCode": 202,
@@ -113,11 +93,7 @@
         ],
         "x-ms-client-request-id": "42c147fd-b08d-1607-e9e5-1bbfc3b14f2a",
         "x-ms-request-id": "a56f9a48-f01e-0052-5e5d-05a62a000000",
-<<<<<<< HEAD
-        "x-ms-version": "2020-12-06"
-=======
         "x-ms-version": "2021-02-12"
->>>>>>> 7e782c87
       },
       "ResponseBody": []
     }
