﻿{
  "Entries": [
    {
      "RequestUri": "https://seanmcccanary3.blob.core.windows.net/test-container-613498fa-8c67-6935-41f0-d9998e2f1867?restype=container",
      "RequestMethod": "PUT",
      "RequestHeaders": {
        "Accept": "application/xml",
        "Authorization": "Sanitized",
        "traceparent": "00-09f2d95779b0754e927be3f18b7de53c-b5f8437c9881de4f-00",
        "User-Agent": [
          "azsdk-net-Storage.Blobs/12.9.0-alpha.20210217.1",
          "(.NET 5.0.3; Microsoft Windows 10.0.19042)"
        ],
        "x-ms-blob-public-access": "container",
        "x-ms-client-request-id": "73780026-fd22-a82b-65b0-4839c20ff072",
        "x-ms-date": "Wed, 17 Feb 2021 18:52:47 GMT",
        "x-ms-return-client-request-id": "true",
<<<<<<< HEAD
        "x-ms-version": "2020-12-06"
=======
        "x-ms-version": "2021-02-12"
>>>>>>> 7e782c87
      },
      "RequestBody": null,
      "StatusCode": 201,
      "ResponseHeaders": {
        "Content-Length": "0",
        "Date": "Wed, 17 Feb 2021 18:52:46 GMT",
        "ETag": "\"0x8D8D37537D1C5E6\"",
        "Last-Modified": "Wed, 17 Feb 2021 18:52:47 GMT",
        "Server": [
          "Windows-Azure-Blob/1.0",
          "Microsoft-HTTPAPI/2.0"
        ],
        "x-ms-client-request-id": "73780026-fd22-a82b-65b0-4839c20ff072",
        "x-ms-request-id": "27748b6e-201e-008a-6d5e-058173000000",
<<<<<<< HEAD
        "x-ms-version": "2020-12-06"
=======
        "x-ms-version": "2021-02-12"
>>>>>>> 7e782c87
      },
      "ResponseBody": []
    },
    {
      "RequestUri": "https://seanmcccanary3.blob.core.windows.net/test-container-613498fa-8c67-6935-41f0-d9998e2f1867/test-blob-f7112c7e-7fed-f1a9-8f94-22ca0cb1e2a5",
      "RequestMethod": "PUT",
      "RequestHeaders": {
        "Accept": "application/xml",
        "Authorization": "Sanitized",
        "Content-Length": "1024",
        "Content-Type": "application/octet-stream",
        "traceparent": "00-705b85ecc761e14d9e839c340df25da7-a9edf50f82392143-00",
        "User-Agent": [
          "azsdk-net-Storage.Blobs/12.9.0-alpha.20210217.1",
          "(.NET 5.0.3; Microsoft Windows 10.0.19042)"
        ],
        "x-ms-blob-type": "BlockBlob",
        "x-ms-client-request-id": "5b831552-d800-3f01-e76a-61ce5cf850ce",
        "x-ms-date": "Wed, 17 Feb 2021 18:52:47 GMT",
        "x-ms-return-client-request-id": "true",
<<<<<<< HEAD
        "x-ms-version": "2020-12-06"
=======
        "x-ms-version": "2021-02-12"
>>>>>>> 7e782c87
      },
      "RequestBody": "02FyjbalRPCSEOXmwM7dL6wNBVqLJoqnVofjjtpgm7TOo2ZgnWK82eggZdyZwzDBt/Ie/6uHGazWyzcuwrYWMXUwFxxofJJKUCxya8GuDpJWIdbnQpwJRom5idIqjRYyCjNnaKsTWDtg1K5/Fa7rKL2k2KDfLu7YJ9GTr/K/H8MVP2GNR6XnQsmbhm7tiTHbzWEVhbV2UttEjkDagKhIobTradVNXuAXvZXXRKeA652fuOKQqpoNn+2FSLhkDMIgUuW6ASBbjW6A/ccfng00xKKjOsjGt/cZ3srnyBYns7HTtvHBxul9RCpzEKzS7QDfUIQWwdL5WpvuoCNVc8VXWEoWTOgcc/25JfaeUqdKR/DJCHiSEfHf2lxW0ybGJ9BkHLdhu6EYw9yGXZvbWwfzo1gzjGtNxUZYN3KMxqDX8v0lOTbw6YtPsUWbDLRWA39UYi/Nk5tlF1ZwCIQvi/w8rmqdtiHRA7nM49smsbmSAjTzN2RwCV9iwCHgf+AHICVIXl1KuE1dg151AK+/P2Wc3gVPO1SYzKQKOvUA8YPYxcO13VNcR0rnlrQF+gmwooG7Q6HbuOTRr5G4QH1XXJLbnTvsCmESQJa7aKWfk9KbWZd0RK3i/Qze5C3BpAbMjzkiKl3NxJgfqQIKIE8+MRy/HObl4xjk+J8uDSY0UJyP7thsfWl1zpX/VJqr1929oLIRAYcg56sgPTG9n7dy61hmezF20bOzSk5R5o99OSHCcWxzI04UbwctTD84ty7ejGhCRVyrRs7+Xbc5zgAcogQP+y1K/8gKUQsqSYV0e5Mfc1kmO/TFFiqedMWX26AGEak7KLsBk42gN/NQgPxIiuIjGVum9WcQSeQCq4oDcnVqIzjcOVLXHt/MhgMAdJUuVunic8JEXxtBKt7X/ugCnMR+5V3Ea1GQTPt82m9jENRO1FWhIf+zJcMcmg5zACD2yek+gY44aeqYUSfGx4Ws3hoKiCmSYXvFysCZp9FDHEvbhRCFJI5FFmtrCM/Y7F0+cLz0aXj2ZGhtebbOn8EZVTXb60J0JrmLxHG+J1is7d5iWjcUTrPT5CGoF6vXdnapUbOZ/QEbykkDaKUGODwPwYvYbEWKBAaCBwYgyw8NtE37FdWkEu/dRpDtEeYNzazlmVYf/gkxHk2tF/X6+/469bNYCiNmaq6c+ya0nfMfdDpaOjK47bVDyfaI9/r54kqSshsytcKJfi6ngwPjfIFZjaO7oMDLgQj9FEEs3XOzohjcIurY7b930LsEEWqyYE11L2lXPkKJxjETNKCBXaC78+HrBlmWgaDjRM8FxnCdS7Tztq4JW2TVU1y5xbge9nMbSR2Ix1nz3q3Jc/pzhP/AdensjQ==",
      "StatusCode": 201,
      "ResponseHeaders": {
        "Content-Length": "0",
        "Content-MD5": "m5N+T8agC4bKS9b50JhuIw==",
        "Date": "Wed, 17 Feb 2021 18:52:46 GMT",
        "ETag": "\"0x8D8D37537DD7A37\"",
        "Last-Modified": "Wed, 17 Feb 2021 18:52:47 GMT",
        "Server": [
          "Windows-Azure-Blob/1.0",
          "Microsoft-HTTPAPI/2.0"
        ],
        "x-ms-client-request-id": "5b831552-d800-3f01-e76a-61ce5cf850ce",
        "x-ms-content-crc64": "M/rLETcQ3Uk=",
        "x-ms-request-id": "27748b85-201e-008a-7f5e-058173000000",
        "x-ms-request-server-encrypted": "true",
<<<<<<< HEAD
        "x-ms-version": "2020-12-06",
=======
        "x-ms-version": "2021-02-12",
>>>>>>> 7e782c87
        "x-ms-version-id": "2021-02-17T18:52:47.4821175Z"
      },
      "ResponseBody": []
    },
    {
      "RequestUri": "https://seanmcccanary3.blob.core.windows.net/test-container-613498fa-8c67-6935-41f0-d9998e2f1867/test-blob-29cd6832-8597-b20b-a5f5-00f1e1aeac18",
      "RequestMethod": "PUT",
      "RequestHeaders": {
        "Accept": "application/xml",
        "Authorization": "Sanitized",
        "Content-Length": "1024",
        "Content-Type": "application/octet-stream",
        "traceparent": "00-26fabb6d40396b499ee49fd94c27b376-4676d00d5e371646-00",
        "User-Agent": [
          "azsdk-net-Storage.Blobs/12.9.0-alpha.20210217.1",
          "(.NET 5.0.3; Microsoft Windows 10.0.19042)"
        ],
        "x-ms-blob-type": "BlockBlob",
        "x-ms-client-request-id": "89c6495b-5e66-1fed-68b9-781e01b142d2",
        "x-ms-date": "Wed, 17 Feb 2021 18:52:47 GMT",
        "x-ms-return-client-request-id": "true",
<<<<<<< HEAD
        "x-ms-version": "2020-12-06"
=======
        "x-ms-version": "2021-02-12"
>>>>>>> 7e782c87
      },
      "RequestBody": "moJtYGaQjc7wcq8Ss+Sh5WsZk+SNwOXMCdG1CtcPXTm9STTZivBoodv/OCXW+P7AVBuGyBrHitmdoFaU24P24RR2VWqwx1p7sfIJjoi/9hDT9LW8iJUf9r5aPOmZ08VXCFYRX6OTEI3AChcovfxQ3apGwebNOll+Vl+rVYtx4t0ssYUyrpZsP+Qo+35+9zjBCV8/UxHeic79kglE57oCTyg5+wx3Hi4T2YICpT7a/18m6ksrMY/LTSe2NRuNKFcpJqxWRfssSuswLHqP3OSQIpKpHf1u1h2Zba3kwOkShbAr2X+RhLpj+p9g+gUVPHFDJhKI5ApZu0+PvddOR4oCHabJZANl/p3YRSNeDtsXhDE7oJrWiqGl0R4vAcfjFbIVXt1fS9du3id0sJ/n+6x0eDmlEqbvLJMFI5LlNfzW9C9wSLD+uDhZzcJyYdkBvtZxuomOPgILJTFJWShFiagqnrxvd7L8dcAAS0Xkfcq5A2W7c3pzSLYtZCN+tF4QFEMZR8MdkkYkdETJjfK9J6dnj1bCiRUtt1UFQROPfsFh8DcCyjYHnHAel/82qbvEcDx7FyUHTYot7I9tF1AylPaDZ5y6u1xxX/Plo/EW9w2aQdHWFGebWqKt1N6mmoQf6wMIskIeCbXgCbcyIamYF/SC0tZ+XH+P5w36DeZ+ysVuxrfuDUXLfDcc9gqvaTj4FLzpJMeuoI+Deco1I/zOYT7yw1vyqgmvtlafYmV1333UAfgqlKb9wCUoa5R6llg6TpTMvabdBmqzOm1xDz4qDplMYCIEpM2Y9AM2yj90NCD9ZBPQqSLX9/qOdlk4jLDm/lz7LjU2NqrHM8mjpzwrPgZNc6oqWWV2dGkndS10YGdST8zieAbrxy1pCXVZNFC+YzhT6hgFvKT3hLnLDsF9U9NhUFdwSMX/Yqx9wU/vHUAZaRL0IHVOTJMn6vRMH7ls7Lah+OP4TRpyU4hsiPpVB2d4sqSuiDJeEgTESV3Rs0LzENWYTiVcIBv3gs3s4sOY0eOM1G0UvWOEQ+XfMwS9oKBGeXclvblCHJGItwZlcTBALHd6Rd/U3lNxEwo/fOwXOuEspWhMchMpSbfciwZdH9G0nweMQlvBcZsks6muAp+kcXwlOMzI9LlkUPsn+FJMFPQ5it3kiveFazTNJ79pe0YYNxqJN+YF7KtOKPJfmnhI2J61dXjCv+aFn82X+sz5+tW1D8E4wt0ONJ4ylmIFJdG7hE8gtAXOVXgzBJgZbfHeVS4dqoq3EBXBpkHakCmEf3n73HZ92UXP5rlIBL5F9MasU0A06HpGBHM6Xg7E9MVOr4QeHZF7YXvoTcTRbgxWfLJ6LTzoUJf+tdgCQno3CvHz+g==",
      "StatusCode": 201,
      "ResponseHeaders": {
        "Content-Length": "0",
        "Content-MD5": "92mdaYSBPHSsiDTpjEWlrg==",
        "Date": "Wed, 17 Feb 2021 18:52:47 GMT",
        "ETag": "\"0x8D8D37537E5B917\"",
        "Last-Modified": "Wed, 17 Feb 2021 18:52:47 GMT",
        "Server": [
          "Windows-Azure-Blob/1.0",
          "Microsoft-HTTPAPI/2.0"
        ],
        "x-ms-client-request-id": "89c6495b-5e66-1fed-68b9-781e01b142d2",
        "x-ms-content-crc64": "p0n1IMBNA1Q=",
        "x-ms-request-id": "27748b90-201e-008a-075e-058173000000",
        "x-ms-request-server-encrypted": "true",
<<<<<<< HEAD
        "x-ms-version": "2020-12-06",
=======
        "x-ms-version": "2021-02-12",
>>>>>>> 7e782c87
        "x-ms-version-id": "2021-02-17T18:52:47.5361559Z"
      },
      "ResponseBody": []
    },
    {
      "RequestUri": "https://seanmcccanary3.blob.core.windows.net/test-container-613498fa-8c67-6935-41f0-d9998e2f1867/test-blob-29cd6832-8597-b20b-a5f5-00f1e1aeac18?comp=tags",
      "RequestMethod": "PUT",
      "RequestHeaders": {
        "Accept": "application/xml",
        "Authorization": "Sanitized",
        "Content-Length": "81",
        "Content-Type": "application/xml",
        "traceparent": "00-7f62ad0185331e41bff65b174f5c5287-e7b1186d2140b14e-00",
        "User-Agent": [
          "azsdk-net-Storage.Blobs/12.9.0-alpha.20210217.1",
          "(.NET 5.0.3; Microsoft Windows 10.0.19042)"
        ],
        "x-ms-client-request-id": "c1db985e-6a2b-f694-4c07-6e7bb8d3c39a",
        "x-ms-date": "Wed, 17 Feb 2021 18:52:47 GMT",
        "x-ms-return-client-request-id": "true",
<<<<<<< HEAD
        "x-ms-version": "2020-12-06"
=======
        "x-ms-version": "2021-02-12"
>>>>>>> 7e782c87
      },
      "RequestBody": "﻿<Tags><TagSet><Tag><Key>coolTag</Key><Value>true</Value></Tag></TagSet></Tags>",
      "StatusCode": 204,
      "ResponseHeaders": {
        "Date": "Wed, 17 Feb 2021 18:52:47 GMT",
        "Server": [
          "Windows-Azure-Blob/1.0",
          "Microsoft-HTTPAPI/2.0"
        ],
        "x-ms-client-request-id": "c1db985e-6a2b-f694-4c07-6e7bb8d3c39a",
        "x-ms-request-id": "27748ba2-201e-008a-165e-058173000000",
<<<<<<< HEAD
        "x-ms-version": "2020-12-06"
=======
        "x-ms-version": "2021-02-12"
>>>>>>> 7e782c87
      },
      "ResponseBody": []
    },
    {
      "RequestUri": "https://seanmcccanary3.blob.core.windows.net/test-container-613498fa-8c67-6935-41f0-d9998e2f1867/test-blob-29cd6832-8597-b20b-a5f5-00f1e1aeac18",
      "RequestMethod": "PUT",
      "RequestHeaders": {
        "Accept": "application/xml",
        "Authorization": "Sanitized",
        "traceparent": "00-90f263668952cd4ba73b6048271307f7-21a7451866349748-00",
        "User-Agent": [
          "azsdk-net-Storage.Blobs/12.9.0-alpha.20210217.1",
          "(.NET 5.0.3; Microsoft Windows 10.0.19042)"
        ],
        "x-ms-client-request-id": "69bfdd77-81d5-74a7-e0c0-d04d6cca4477",
        "x-ms-copy-source": "https://seanmcccanary3.blob.core.windows.net/test-container-613498fa-8c67-6935-41f0-d9998e2f1867/test-blob-f7112c7e-7fed-f1a9-8f94-22ca0cb1e2a5",
        "x-ms-date": "Wed, 17 Feb 2021 18:52:47 GMT",
        "x-ms-if-tags": "\"coolTag\" = 'true'",
        "x-ms-return-client-request-id": "true",
<<<<<<< HEAD
        "x-ms-version": "2020-12-06"
=======
        "x-ms-version": "2021-02-12"
>>>>>>> 7e782c87
      },
      "RequestBody": null,
      "StatusCode": 202,
      "ResponseHeaders": {
        "Content-Length": "0",
        "Date": "Wed, 17 Feb 2021 18:52:47 GMT",
        "ETag": "\"0x8D8D37537F8A84A\"",
        "Last-Modified": "Wed, 17 Feb 2021 18:52:47 GMT",
        "Server": [
          "Windows-Azure-Blob/1.0",
          "Microsoft-HTTPAPI/2.0"
        ],
        "x-ms-client-request-id": "69bfdd77-81d5-74a7-e0c0-d04d6cca4477",
        "x-ms-copy-id": "e29e1caa-9837-4c13-a2ae-b4b003f4ad6d",
        "x-ms-copy-status": "success",
        "x-ms-request-id": "27748baf-201e-008a-205e-058173000000",
<<<<<<< HEAD
        "x-ms-version": "2020-12-06",
=======
        "x-ms-version": "2021-02-12",
>>>>>>> 7e782c87
        "x-ms-version-id": "2021-02-17T18:52:47.6612442Z"
      },
      "ResponseBody": []
    },
    {
      "RequestUri": "https://seanmcccanary3.blob.core.windows.net/test-container-613498fa-8c67-6935-41f0-d9998e2f1867/test-blob-29cd6832-8597-b20b-a5f5-00f1e1aeac18",
      "RequestMethod": "HEAD",
      "RequestHeaders": {
        "Accept": "application/xml",
        "Authorization": "Sanitized",
        "User-Agent": [
          "azsdk-net-Storage.Blobs/12.9.0-alpha.20210217.1",
          "(.NET 5.0.3; Microsoft Windows 10.0.19042)"
        ],
        "x-ms-client-request-id": "da044631-5a13-d6c4-3c23-40eff53e1438",
        "x-ms-date": "Wed, 17 Feb 2021 18:52:47 GMT",
        "x-ms-return-client-request-id": "true",
<<<<<<< HEAD
        "x-ms-version": "2020-12-06"
=======
        "x-ms-version": "2021-02-12"
>>>>>>> 7e782c87
      },
      "RequestBody": null,
      "StatusCode": 200,
      "ResponseHeaders": {
        "Accept-Ranges": "bytes",
        "Content-Length": "1024",
        "Content-MD5": "m5N+T8agC4bKS9b50JhuIw==",
        "Content-Type": "application/octet-stream",
        "Date": "Wed, 17 Feb 2021 18:52:47 GMT",
        "ETag": "\"0x8D8D37537F8A84A\"",
        "Last-Modified": "Wed, 17 Feb 2021 18:52:47 GMT",
        "Server": [
          "Windows-Azure-Blob/1.0",
          "Microsoft-HTTPAPI/2.0"
        ],
        "x-ms-access-tier": "Hot",
        "x-ms-access-tier-inferred": "true",
        "x-ms-blob-type": "BlockBlob",
        "x-ms-client-request-id": "da044631-5a13-d6c4-3c23-40eff53e1438",
        "x-ms-copy-completion-time": "Wed, 17 Feb 2021 18:52:47 GMT",
        "x-ms-copy-id": "e29e1caa-9837-4c13-a2ae-b4b003f4ad6d",
        "x-ms-copy-progress": "1024/1024",
        "x-ms-copy-source": "https://seanmcccanary3.blob.core.windows.net/test-container-613498fa-8c67-6935-41f0-d9998e2f1867/test-blob-f7112c7e-7fed-f1a9-8f94-22ca0cb1e2a5",
        "x-ms-copy-status": "success",
        "x-ms-creation-time": "Wed, 17 Feb 2021 18:52:47 GMT",
        "x-ms-is-current-version": "true",
        "x-ms-last-access-time": "Wed, 17 Feb 2021 18:52:47 GMT",
        "x-ms-lease-state": "available",
        "x-ms-lease-status": "unlocked",
        "x-ms-request-id": "27748bb9-201e-008a-295e-058173000000",
        "x-ms-server-encrypted": "true",
<<<<<<< HEAD
        "x-ms-version": "2020-12-06",
=======
        "x-ms-version": "2021-02-12",
>>>>>>> 7e782c87
        "x-ms-version-id": "2021-02-17T18:52:47.6612442Z"
      },
      "ResponseBody": []
    },
    {
      "RequestUri": "https://seanmcccanary3.blob.core.windows.net/test-container-613498fa-8c67-6935-41f0-d9998e2f1867?restype=container",
      "RequestMethod": "DELETE",
      "RequestHeaders": {
        "Accept": "application/xml",
        "Authorization": "Sanitized",
        "traceparent": "00-abedbd6275bf1342aa5ff386a65312f8-16fce8f957346b46-00",
        "User-Agent": [
          "azsdk-net-Storage.Blobs/12.9.0-alpha.20210217.1",
          "(.NET 5.0.3; Microsoft Windows 10.0.19042)"
        ],
        "x-ms-client-request-id": "261c7423-6ac6-0664-a7ce-2785e0fba2cd",
        "x-ms-date": "Wed, 17 Feb 2021 18:52:47 GMT",
        "x-ms-return-client-request-id": "true",
<<<<<<< HEAD
        "x-ms-version": "2020-12-06"
=======
        "x-ms-version": "2021-02-12"
>>>>>>> 7e782c87
      },
      "RequestBody": null,
      "StatusCode": 202,
      "ResponseHeaders": {
        "Content-Length": "0",
        "Date": "Wed, 17 Feb 2021 18:52:47 GMT",
        "Server": [
          "Windows-Azure-Blob/1.0",
          "Microsoft-HTTPAPI/2.0"
        ],
        "x-ms-client-request-id": "261c7423-6ac6-0664-a7ce-2785e0fba2cd",
        "x-ms-request-id": "27748bc9-201e-008a-365e-058173000000",
<<<<<<< HEAD
        "x-ms-version": "2020-12-06"
=======
        "x-ms-version": "2021-02-12"
>>>>>>> 7e782c87
      },
      "ResponseBody": []
    }
  ],
  "Variables": {
    "RandomSeed": "431663902",
    "Storage_TestConfigDefault": "ProductionTenant\nseanmcccanary3\nU2FuaXRpemVk\nhttps://seanmcccanary3.blob.core.windows.net\nhttps://seanmcccanary3.file.core.windows.net\nhttps://seanmcccanary3.queue.core.windows.net\nhttps://seanmcccanary3.table.core.windows.net\n\n\n\n\nhttps://seanmcccanary3-secondary.blob.core.windows.net\nhttps://seanmcccanary3-secondary.file.core.windows.net\nhttps://seanmcccanary3-secondary.queue.core.windows.net\nhttps://seanmcccanary3-secondary.table.core.windows.net\n\nSanitized\n\n\nCloud\nBlobEndpoint=https://seanmcccanary3.blob.core.windows.net/;QueueEndpoint=https://seanmcccanary3.queue.core.windows.net/;FileEndpoint=https://seanmcccanary3.file.core.windows.net/;BlobSecondaryEndpoint=https://seanmcccanary3-secondary.blob.core.windows.net/;QueueSecondaryEndpoint=https://seanmcccanary3-secondary.queue.core.windows.net/;FileSecondaryEndpoint=https://seanmcccanary3-secondary.file.core.windows.net/;AccountName=seanmcccanary3;AccountKey=Kg==;\nseanscope1\n\n"
  }
}<|MERGE_RESOLUTION|>--- conflicted
+++ resolved
@@ -15,11 +15,7 @@
         "x-ms-client-request-id": "73780026-fd22-a82b-65b0-4839c20ff072",
         "x-ms-date": "Wed, 17 Feb 2021 18:52:47 GMT",
         "x-ms-return-client-request-id": "true",
-<<<<<<< HEAD
-        "x-ms-version": "2020-12-06"
-=======
-        "x-ms-version": "2021-02-12"
->>>>>>> 7e782c87
+        "x-ms-version": "2021-02-12"
       },
       "RequestBody": null,
       "StatusCode": 201,
@@ -34,11 +30,7 @@
         ],
         "x-ms-client-request-id": "73780026-fd22-a82b-65b0-4839c20ff072",
         "x-ms-request-id": "27748b6e-201e-008a-6d5e-058173000000",
-<<<<<<< HEAD
-        "x-ms-version": "2020-12-06"
-=======
-        "x-ms-version": "2021-02-12"
->>>>>>> 7e782c87
+        "x-ms-version": "2021-02-12"
       },
       "ResponseBody": []
     },
@@ -59,11 +51,7 @@
         "x-ms-client-request-id": "5b831552-d800-3f01-e76a-61ce5cf850ce",
         "x-ms-date": "Wed, 17 Feb 2021 18:52:47 GMT",
         "x-ms-return-client-request-id": "true",
-<<<<<<< HEAD
-        "x-ms-version": "2020-12-06"
-=======
-        "x-ms-version": "2021-02-12"
->>>>>>> 7e782c87
+        "x-ms-version": "2021-02-12"
       },
       "RequestBody": "02FyjbalRPCSEOXmwM7dL6wNBVqLJoqnVofjjtpgm7TOo2ZgnWK82eggZdyZwzDBt/Ie/6uHGazWyzcuwrYWMXUwFxxofJJKUCxya8GuDpJWIdbnQpwJRom5idIqjRYyCjNnaKsTWDtg1K5/Fa7rKL2k2KDfLu7YJ9GTr/K/H8MVP2GNR6XnQsmbhm7tiTHbzWEVhbV2UttEjkDagKhIobTradVNXuAXvZXXRKeA652fuOKQqpoNn+2FSLhkDMIgUuW6ASBbjW6A/ccfng00xKKjOsjGt/cZ3srnyBYns7HTtvHBxul9RCpzEKzS7QDfUIQWwdL5WpvuoCNVc8VXWEoWTOgcc/25JfaeUqdKR/DJCHiSEfHf2lxW0ybGJ9BkHLdhu6EYw9yGXZvbWwfzo1gzjGtNxUZYN3KMxqDX8v0lOTbw6YtPsUWbDLRWA39UYi/Nk5tlF1ZwCIQvi/w8rmqdtiHRA7nM49smsbmSAjTzN2RwCV9iwCHgf+AHICVIXl1KuE1dg151AK+/P2Wc3gVPO1SYzKQKOvUA8YPYxcO13VNcR0rnlrQF+gmwooG7Q6HbuOTRr5G4QH1XXJLbnTvsCmESQJa7aKWfk9KbWZd0RK3i/Qze5C3BpAbMjzkiKl3NxJgfqQIKIE8+MRy/HObl4xjk+J8uDSY0UJyP7thsfWl1zpX/VJqr1929oLIRAYcg56sgPTG9n7dy61hmezF20bOzSk5R5o99OSHCcWxzI04UbwctTD84ty7ejGhCRVyrRs7+Xbc5zgAcogQP+y1K/8gKUQsqSYV0e5Mfc1kmO/TFFiqedMWX26AGEak7KLsBk42gN/NQgPxIiuIjGVum9WcQSeQCq4oDcnVqIzjcOVLXHt/MhgMAdJUuVunic8JEXxtBKt7X/ugCnMR+5V3Ea1GQTPt82m9jENRO1FWhIf+zJcMcmg5zACD2yek+gY44aeqYUSfGx4Ws3hoKiCmSYXvFysCZp9FDHEvbhRCFJI5FFmtrCM/Y7F0+cLz0aXj2ZGhtebbOn8EZVTXb60J0JrmLxHG+J1is7d5iWjcUTrPT5CGoF6vXdnapUbOZ/QEbykkDaKUGODwPwYvYbEWKBAaCBwYgyw8NtE37FdWkEu/dRpDtEeYNzazlmVYf/gkxHk2tF/X6+/469bNYCiNmaq6c+ya0nfMfdDpaOjK47bVDyfaI9/r54kqSshsytcKJfi6ngwPjfIFZjaO7oMDLgQj9FEEs3XOzohjcIurY7b930LsEEWqyYE11L2lXPkKJxjETNKCBXaC78+HrBlmWgaDjRM8FxnCdS7Tztq4JW2TVU1y5xbge9nMbSR2Ix1nz3q3Jc/pzhP/AdensjQ==",
       "StatusCode": 201,
@@ -81,11 +69,7 @@
         "x-ms-content-crc64": "M/rLETcQ3Uk=",
         "x-ms-request-id": "27748b85-201e-008a-7f5e-058173000000",
         "x-ms-request-server-encrypted": "true",
-<<<<<<< HEAD
-        "x-ms-version": "2020-12-06",
-=======
-        "x-ms-version": "2021-02-12",
->>>>>>> 7e782c87
+        "x-ms-version": "2021-02-12",
         "x-ms-version-id": "2021-02-17T18:52:47.4821175Z"
       },
       "ResponseBody": []
@@ -107,11 +91,7 @@
         "x-ms-client-request-id": "89c6495b-5e66-1fed-68b9-781e01b142d2",
         "x-ms-date": "Wed, 17 Feb 2021 18:52:47 GMT",
         "x-ms-return-client-request-id": "true",
-<<<<<<< HEAD
-        "x-ms-version": "2020-12-06"
-=======
-        "x-ms-version": "2021-02-12"
->>>>>>> 7e782c87
+        "x-ms-version": "2021-02-12"
       },
       "RequestBody": "moJtYGaQjc7wcq8Ss+Sh5WsZk+SNwOXMCdG1CtcPXTm9STTZivBoodv/OCXW+P7AVBuGyBrHitmdoFaU24P24RR2VWqwx1p7sfIJjoi/9hDT9LW8iJUf9r5aPOmZ08VXCFYRX6OTEI3AChcovfxQ3apGwebNOll+Vl+rVYtx4t0ssYUyrpZsP+Qo+35+9zjBCV8/UxHeic79kglE57oCTyg5+wx3Hi4T2YICpT7a/18m6ksrMY/LTSe2NRuNKFcpJqxWRfssSuswLHqP3OSQIpKpHf1u1h2Zba3kwOkShbAr2X+RhLpj+p9g+gUVPHFDJhKI5ApZu0+PvddOR4oCHabJZANl/p3YRSNeDtsXhDE7oJrWiqGl0R4vAcfjFbIVXt1fS9du3id0sJ/n+6x0eDmlEqbvLJMFI5LlNfzW9C9wSLD+uDhZzcJyYdkBvtZxuomOPgILJTFJWShFiagqnrxvd7L8dcAAS0Xkfcq5A2W7c3pzSLYtZCN+tF4QFEMZR8MdkkYkdETJjfK9J6dnj1bCiRUtt1UFQROPfsFh8DcCyjYHnHAel/82qbvEcDx7FyUHTYot7I9tF1AylPaDZ5y6u1xxX/Plo/EW9w2aQdHWFGebWqKt1N6mmoQf6wMIskIeCbXgCbcyIamYF/SC0tZ+XH+P5w36DeZ+ysVuxrfuDUXLfDcc9gqvaTj4FLzpJMeuoI+Deco1I/zOYT7yw1vyqgmvtlafYmV1333UAfgqlKb9wCUoa5R6llg6TpTMvabdBmqzOm1xDz4qDplMYCIEpM2Y9AM2yj90NCD9ZBPQqSLX9/qOdlk4jLDm/lz7LjU2NqrHM8mjpzwrPgZNc6oqWWV2dGkndS10YGdST8zieAbrxy1pCXVZNFC+YzhT6hgFvKT3hLnLDsF9U9NhUFdwSMX/Yqx9wU/vHUAZaRL0IHVOTJMn6vRMH7ls7Lah+OP4TRpyU4hsiPpVB2d4sqSuiDJeEgTESV3Rs0LzENWYTiVcIBv3gs3s4sOY0eOM1G0UvWOEQ+XfMwS9oKBGeXclvblCHJGItwZlcTBALHd6Rd/U3lNxEwo/fOwXOuEspWhMchMpSbfciwZdH9G0nweMQlvBcZsks6muAp+kcXwlOMzI9LlkUPsn+FJMFPQ5it3kiveFazTNJ79pe0YYNxqJN+YF7KtOKPJfmnhI2J61dXjCv+aFn82X+sz5+tW1D8E4wt0ONJ4ylmIFJdG7hE8gtAXOVXgzBJgZbfHeVS4dqoq3EBXBpkHakCmEf3n73HZ92UXP5rlIBL5F9MasU0A06HpGBHM6Xg7E9MVOr4QeHZF7YXvoTcTRbgxWfLJ6LTzoUJf+tdgCQno3CvHz+g==",
       "StatusCode": 201,
@@ -129,11 +109,7 @@
         "x-ms-content-crc64": "p0n1IMBNA1Q=",
         "x-ms-request-id": "27748b90-201e-008a-075e-058173000000",
         "x-ms-request-server-encrypted": "true",
-<<<<<<< HEAD
-        "x-ms-version": "2020-12-06",
-=======
-        "x-ms-version": "2021-02-12",
->>>>>>> 7e782c87
+        "x-ms-version": "2021-02-12",
         "x-ms-version-id": "2021-02-17T18:52:47.5361559Z"
       },
       "ResponseBody": []
@@ -154,11 +130,7 @@
         "x-ms-client-request-id": "c1db985e-6a2b-f694-4c07-6e7bb8d3c39a",
         "x-ms-date": "Wed, 17 Feb 2021 18:52:47 GMT",
         "x-ms-return-client-request-id": "true",
-<<<<<<< HEAD
-        "x-ms-version": "2020-12-06"
-=======
-        "x-ms-version": "2021-02-12"
->>>>>>> 7e782c87
+        "x-ms-version": "2021-02-12"
       },
       "RequestBody": "﻿<Tags><TagSet><Tag><Key>coolTag</Key><Value>true</Value></Tag></TagSet></Tags>",
       "StatusCode": 204,
@@ -170,11 +142,7 @@
         ],
         "x-ms-client-request-id": "c1db985e-6a2b-f694-4c07-6e7bb8d3c39a",
         "x-ms-request-id": "27748ba2-201e-008a-165e-058173000000",
-<<<<<<< HEAD
-        "x-ms-version": "2020-12-06"
-=======
-        "x-ms-version": "2021-02-12"
->>>>>>> 7e782c87
+        "x-ms-version": "2021-02-12"
       },
       "ResponseBody": []
     },
@@ -194,11 +162,7 @@
         "x-ms-date": "Wed, 17 Feb 2021 18:52:47 GMT",
         "x-ms-if-tags": "\"coolTag\" = 'true'",
         "x-ms-return-client-request-id": "true",
-<<<<<<< HEAD
-        "x-ms-version": "2020-12-06"
-=======
-        "x-ms-version": "2021-02-12"
->>>>>>> 7e782c87
+        "x-ms-version": "2021-02-12"
       },
       "RequestBody": null,
       "StatusCode": 202,
@@ -215,11 +179,7 @@
         "x-ms-copy-id": "e29e1caa-9837-4c13-a2ae-b4b003f4ad6d",
         "x-ms-copy-status": "success",
         "x-ms-request-id": "27748baf-201e-008a-205e-058173000000",
-<<<<<<< HEAD
-        "x-ms-version": "2020-12-06",
-=======
-        "x-ms-version": "2021-02-12",
->>>>>>> 7e782c87
+        "x-ms-version": "2021-02-12",
         "x-ms-version-id": "2021-02-17T18:52:47.6612442Z"
       },
       "ResponseBody": []
@@ -237,11 +197,7 @@
         "x-ms-client-request-id": "da044631-5a13-d6c4-3c23-40eff53e1438",
         "x-ms-date": "Wed, 17 Feb 2021 18:52:47 GMT",
         "x-ms-return-client-request-id": "true",
-<<<<<<< HEAD
-        "x-ms-version": "2020-12-06"
-=======
-        "x-ms-version": "2021-02-12"
->>>>>>> 7e782c87
+        "x-ms-version": "2021-02-12"
       },
       "RequestBody": null,
       "StatusCode": 200,
@@ -273,11 +229,7 @@
         "x-ms-lease-status": "unlocked",
         "x-ms-request-id": "27748bb9-201e-008a-295e-058173000000",
         "x-ms-server-encrypted": "true",
-<<<<<<< HEAD
-        "x-ms-version": "2020-12-06",
-=======
-        "x-ms-version": "2021-02-12",
->>>>>>> 7e782c87
+        "x-ms-version": "2021-02-12",
         "x-ms-version-id": "2021-02-17T18:52:47.6612442Z"
       },
       "ResponseBody": []
@@ -296,11 +248,7 @@
         "x-ms-client-request-id": "261c7423-6ac6-0664-a7ce-2785e0fba2cd",
         "x-ms-date": "Wed, 17 Feb 2021 18:52:47 GMT",
         "x-ms-return-client-request-id": "true",
-<<<<<<< HEAD
-        "x-ms-version": "2020-12-06"
-=======
-        "x-ms-version": "2021-02-12"
->>>>>>> 7e782c87
+        "x-ms-version": "2021-02-12"
       },
       "RequestBody": null,
       "StatusCode": 202,
@@ -313,11 +261,7 @@
         ],
         "x-ms-client-request-id": "261c7423-6ac6-0664-a7ce-2785e0fba2cd",
         "x-ms-request-id": "27748bc9-201e-008a-365e-058173000000",
-<<<<<<< HEAD
-        "x-ms-version": "2020-12-06"
-=======
-        "x-ms-version": "2021-02-12"
->>>>>>> 7e782c87
+        "x-ms-version": "2021-02-12"
       },
       "ResponseBody": []
     }
