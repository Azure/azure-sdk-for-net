--- conflicted
+++ resolved
@@ -29,13 +29,8 @@
           "Microsoft-HTTPAPI/2.0"
         ],
         "x-ms-client-request-id": "f9ef06c5-7776-fedf-c1a2-38c4e9defec2",
-<<<<<<< HEAD
-        "x-ms-request-id": "136f60ee-f01e-001f-2821-af69c6000000",
-        "x-ms-version": "2021-02-12"
-=======
         "x-ms-request-id": "d3a3ab95-d01e-007f-27d8-c5ea32000000",
-        "x-ms-version": "2020-12-06"
->>>>>>> 6b7c7623
+        "x-ms-version": "2021-02-12"
       },
       "ResponseBody": []
     },
@@ -74,13 +69,8 @@
         "x-ms-content-crc64": "KeYEX6CGB80=",
         "x-ms-request-id": "d3a3ab9e-d01e-007f-2dd8-c5ea32000000",
         "x-ms-request-server-encrypted": "true",
-<<<<<<< HEAD
-        "x-ms-version": "2021-02-12",
-        "x-ms-version-id": "2021-09-21T19:47:25.2660031Z"
-=======
-        "x-ms-version": "2020-12-06",
-        "x-ms-version-id": "2021-10-20T17:30:32.7239631Z"
->>>>>>> 6b7c7623
+        "x-ms-version": "2021-02-12",
+        "x-ms-version-id": "2021-10-20T17:30:32.7239631Z"
       },
       "ResponseBody": []
     },
@@ -124,13 +114,8 @@
         "x-ms-lease-status": "unlocked",
         "x-ms-request-id": "d3a3aba3-d01e-007f-32d8-c5ea32000000",
         "x-ms-server-encrypted": "true",
-<<<<<<< HEAD
-        "x-ms-version": "2021-02-12",
-        "x-ms-version-id": "2021-09-21T19:47:25.2660031Z"
-=======
-        "x-ms-version": "2020-12-06",
-        "x-ms-version-id": "2021-10-20T17:30:32.7239631Z"
->>>>>>> 6b7c7623
+        "x-ms-version": "2021-02-12",
+        "x-ms-version-id": "2021-10-20T17:30:32.7239631Z"
       },
       "ResponseBody": []
     },
@@ -174,13 +159,8 @@
         "x-ms-lease-status": "unlocked",
         "x-ms-request-id": "d3a3abaf-d01e-007f-3bd8-c5ea32000000",
         "x-ms-server-encrypted": "true",
-<<<<<<< HEAD
-        "x-ms-version": "2021-02-12",
-        "x-ms-version-id": "2021-09-21T19:47:25.2660031Z"
-=======
-        "x-ms-version": "2020-12-06",
-        "x-ms-version-id": "2021-10-20T17:30:32.7239631Z"
->>>>>>> 6b7c7623
+        "x-ms-version": "2021-02-12",
+        "x-ms-version-id": "2021-10-20T17:30:32.7239631Z"
       },
       "ResponseBody": "jPr8dJCPc4PiJA36QSVGtVGsgkWcDNVwHROfyBAZnIN86HtSLyYWNZJrFlFq5L2cXIJyPVu5JX8ki1d88KpzyYiJfliq9IYrlU2yMfWDBjhWA2yNpl8ow8L7LaPOmkTo903J4GZk8Wj8RqgNBvOJoIUeJu0\u002B5iMpYbqVrsbjXPs="
     },
@@ -224,13 +204,8 @@
         "x-ms-lease-status": "unlocked",
         "x-ms-request-id": "d3a3abbf-d01e-007f-4bd8-c5ea32000000",
         "x-ms-server-encrypted": "true",
-<<<<<<< HEAD
-        "x-ms-version": "2021-02-12",
-        "x-ms-version-id": "2021-09-21T19:47:25.2660031Z"
-=======
-        "x-ms-version": "2020-12-06",
-        "x-ms-version-id": "2021-10-20T17:30:32.7239631Z"
->>>>>>> 6b7c7623
+        "x-ms-version": "2021-02-12",
+        "x-ms-version-id": "2021-10-20T17:30:32.7239631Z"
       },
       "ResponseBody": "Cco6qLom0fERA5Ffthu8z3GMHbBzV6kQKp9/q85CoRjprAQ8ueHmX0w12zpVw3JG/sY9OsWsh7EgKX4apiYizmJ4dQoWfxWQpr5jPntvu2YtOa0IBWdTPSRSHJBiy7gmEgzY3E1oL36xrJMGSUk2sW0X7W14Gsn6JTjlxGOELto="
     },
@@ -274,13 +249,8 @@
         "x-ms-lease-status": "unlocked",
         "x-ms-request-id": "d3a3abd5-d01e-007f-61d8-c5ea32000000",
         "x-ms-server-encrypted": "true",
-<<<<<<< HEAD
-        "x-ms-version": "2021-02-12",
-        "x-ms-version-id": "2021-09-21T19:47:25.2660031Z"
-=======
-        "x-ms-version": "2020-12-06",
-        "x-ms-version-id": "2021-10-20T17:30:32.7239631Z"
->>>>>>> 6b7c7623
+        "x-ms-version": "2021-02-12",
+        "x-ms-version-id": "2021-10-20T17:30:32.7239631Z"
       },
       "ResponseBody": "BjwrbpfeGcUJLlZZ00z02xxrIkreSq73Q923FIJrGyx9uAAMHccajv4nZEnEbyfZRAqn92Lk/LuONCq5JwVCnhMq2xpL571UUZNMtuZkM9O13dB4wyPKmbxEfemcYGf45MY2mpQMjlxMUqbOmEbVKgBXA0k0ytrvX0FeBmrUuPE="
     },
@@ -324,13 +294,8 @@
         "x-ms-lease-status": "unlocked",
         "x-ms-request-id": "d3a3abe3-d01e-007f-6ed8-c5ea32000000",
         "x-ms-server-encrypted": "true",
-<<<<<<< HEAD
-        "x-ms-version": "2021-02-12",
-        "x-ms-version-id": "2021-09-21T19:47:25.2660031Z"
-=======
-        "x-ms-version": "2020-12-06",
-        "x-ms-version-id": "2021-10-20T17:30:32.7239631Z"
->>>>>>> 6b7c7623
+        "x-ms-version": "2021-02-12",
+        "x-ms-version-id": "2021-10-20T17:30:32.7239631Z"
       },
       "ResponseBody": "LFPRHy6ZP6lPcyxwffsBdW5T6EVcHcMa60Y6U62H8XiataJEdLX8Zxda\u002BsGeaXJkP\u002BiXF\u002BtzlA6PtzTnX\u002Bv7yIGz1shZvAG4VoEtASMCe4HT1RPE79qMJyCTtbyBFAcsXjI/6pKqC4Lm3sBqRZLrjDuyE4nYN9inJ6\u002BnxQdFN0E="
     },
@@ -374,13 +339,8 @@
         "x-ms-lease-status": "unlocked",
         "x-ms-request-id": "d3a3abec-d01e-007f-77d8-c5ea32000000",
         "x-ms-server-encrypted": "true",
-<<<<<<< HEAD
-        "x-ms-version": "2021-02-12",
-        "x-ms-version-id": "2021-09-21T19:47:25.2660031Z"
-=======
-        "x-ms-version": "2020-12-06",
-        "x-ms-version-id": "2021-10-20T17:30:32.7239631Z"
->>>>>>> 6b7c7623
+        "x-ms-version": "2021-02-12",
+        "x-ms-version-id": "2021-10-20T17:30:32.7239631Z"
       },
       "ResponseBody": "eQGj8cOR7inKkN0QGSHhjagpgM4BflMnWZfC4wJFe6GnfvFE7/nIqsPqv0dZx40Fzhod3cVpQPute5cszgsnhRQ8aZswnJ2uYdYKF74LzpEKvBToJ57cPj31lnNinNu3wzozHF3y1TF8b3zuXik8oa0FIRL3Pl12YCtdOwUpTMQ="
     },
@@ -424,13 +384,8 @@
         "x-ms-lease-status": "unlocked",
         "x-ms-request-id": "d3a3abf3-d01e-007f-7ed8-c5ea32000000",
         "x-ms-server-encrypted": "true",
-<<<<<<< HEAD
-        "x-ms-version": "2021-02-12",
-        "x-ms-version-id": "2021-09-21T19:47:25.2660031Z"
-=======
-        "x-ms-version": "2020-12-06",
-        "x-ms-version-id": "2021-10-20T17:30:32.7239631Z"
->>>>>>> 6b7c7623
+        "x-ms-version": "2021-02-12",
+        "x-ms-version-id": "2021-10-20T17:30:32.7239631Z"
       },
       "ResponseBody": "\u002BlJThNixNBfn4mu4Ie3gFLn1xlx6ycCE3by8MpWaK1Ijt/ML1bfJ\u002B9EJKhTTpFRyS0mBEGPvSjGSz6cb9QGCTbcYlWr51D4BK8qKcJ6rsDhoSedLGBrvM2zCeAUQrQbQh91duw/qeHYKgOWZZdqS5h9vsqsaNjScKGH9N1w48H0="
     },
@@ -474,13 +429,8 @@
         "x-ms-lease-status": "unlocked",
         "x-ms-request-id": "d3a3abfb-d01e-007f-06d8-c5ea32000000",
         "x-ms-server-encrypted": "true",
-<<<<<<< HEAD
-        "x-ms-version": "2021-02-12",
-        "x-ms-version-id": "2021-09-21T19:47:25.2660031Z"
-=======
-        "x-ms-version": "2020-12-06",
-        "x-ms-version-id": "2021-10-20T17:30:32.7239631Z"
->>>>>>> 6b7c7623
+        "x-ms-version": "2021-02-12",
+        "x-ms-version-id": "2021-10-20T17:30:32.7239631Z"
       },
       "ResponseBody": "w7rpwU70KX7QcEGXNVbOki\u002BS5qH6WrZQqMGSrexBGtKPZ9Wr8NGYKkU02qn1nWbSkmoIyVJPg2kDmRiNYnuRj1ZuB86AI6Fd\u002Brtbxn8NWgtavxuCOFCAQORsp1e4C8jKo0tSh5WYUm/Iq8\u002BW9Lzp9j8NMqJgD1YF7sfpFHtKpO8="
     },
@@ -524,13 +474,8 @@
         "x-ms-lease-status": "unlocked",
         "x-ms-request-id": "d3a3ac08-d01e-007f-0ed8-c5ea32000000",
         "x-ms-server-encrypted": "true",
-<<<<<<< HEAD
-        "x-ms-version": "2021-02-12",
-        "x-ms-version-id": "2021-09-21T19:47:25.2660031Z"
-=======
-        "x-ms-version": "2020-12-06",
-        "x-ms-version-id": "2021-10-20T17:30:32.7239631Z"
->>>>>>> 6b7c7623
+        "x-ms-version": "2021-02-12",
+        "x-ms-version-id": "2021-10-20T17:30:32.7239631Z"
       },
       "ResponseBody": "8pAjNLrSdcJtq7mNgelMJ4KwGKvYJmqT9E2Zzq49834G4KRjmbQ8bJdvNLRWyYQEe8KRyjH5Fswlj0BtOacTMLc6h6BF6I3NdKwTaPG2PSvIlFLrqyhNDcrXPQp0zjLwWwT8G0Lkv5I0xFWF5a3bb1IUpKVUKISP7XnWbauDWKY="
     },
@@ -560,13 +505,8 @@
           "Microsoft-HTTPAPI/2.0"
         ],
         "x-ms-client-request-id": "6217565f-e6c1-86f6-eac5-50611fe96855",
-<<<<<<< HEAD
-        "x-ms-request-id": "89fcac49-301e-0072-1a21-afdd8d000000",
-        "x-ms-version": "2021-02-12"
-=======
         "x-ms-request-id": "d3a3ac0b-d01e-007f-11d8-c5ea32000000",
-        "x-ms-version": "2020-12-06"
->>>>>>> 6b7c7623
+        "x-ms-version": "2021-02-12"
       },
       "ResponseBody": []
     }
