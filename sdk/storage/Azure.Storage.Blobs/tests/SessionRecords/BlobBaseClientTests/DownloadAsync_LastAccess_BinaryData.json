--- conflicted
+++ resolved
@@ -12,11 +12,7 @@
         "x-ms-client-request-id": "8f199cb6-121c-2c17-ca50-4d70851a4256",
         "x-ms-date": "Fri, 05 Mar 2021 17:14:15 GMT",
         "x-ms-return-client-request-id": "true",
-<<<<<<< HEAD
-        "x-ms-version": "2020-12-06"
-=======
         "x-ms-version": "2021-02-12"
->>>>>>> 7e782c87
       },
       "RequestBody": null,
       "StatusCode": 201,
@@ -28,11 +24,7 @@
         "Server": "Windows-Azure-Blob/1.0 Microsoft-HTTPAPI/2.0",
         "x-ms-client-request-id": "8f199cb6-121c-2c17-ca50-4d70851a4256",
         "x-ms-request-id": "45c1381c-501e-0036-76e2-1147c1000000",
-<<<<<<< HEAD
-        "x-ms-version": "2020-12-06"
-=======
         "x-ms-version": "2021-02-12"
->>>>>>> 7e782c87
       },
       "ResponseBody": []
     },
@@ -50,11 +42,7 @@
         "x-ms-client-request-id": "91e90105-061f-0b61-65fd-d8e9bf4a5c15",
         "x-ms-date": "Fri, 05 Mar 2021 17:14:16 GMT",
         "x-ms-return-client-request-id": "true",
-<<<<<<< HEAD
-        "x-ms-version": "2020-12-06"
-=======
         "x-ms-version": "2021-02-12"
->>>>>>> 7e782c87
       },
       "RequestBody": "YcmREiG6UphW28TSPP3n5KbSE9sHJ+wy50S2vk7xFCKtt+/U50WF/EqBOUFORfDMaGjKswdnTjndXirdA5NKZcehJYUOEv1gTRaRhu2r5KJT6lXlJ2AaRWi19ogbp/m2N9R5rCBqvlZraWbw1shLMnmIiRk9ZD1mh98cWRx0RaUd2k4ZMTeC6Cv/er36KW+gacQOkh7feNKWEyVATmU69iPA0/t5MgFCBaDtPeqAbF1we+9XZbKGPWJ7gx0RQZrGxYOZOVZzJzfCzIx+8jroFqfH0NN14pBxOpWZ/a7jMMQGJndm5jIH/FS4lZklCEsnk212SnHHUePyKP/A2SmI3pvIeMzCgS90v9N+vEz3SzJKcmlBbeZSPtSUdL0zRiIqMLb9XI9/ZBE9AYqdSJWX+93Ndme/RnG1djn3Lg1yQXmxVIuV+u6iyw5YBGtbtPY//HjgZc+7aulFSOZWhzUEysAR7PMJAQHuK6tZZ0IFWcFCuDGUktup9uqiULIIS0PYUzmrSsgCNft38jojYQKnP+4kE84DbzjkZ/YJZ7BO5eBngBQJWg/5QII2HJ+hhZTn+hHD5Dd01eMAx+PR+M5LKAxavOHunuXeK9NMzVOYQuFhImyfiwGo86swCJMrJ0e06vOTR8mz+Vwr5bhjKAeQaIQBcNZiq50Lsck1vZZSsgOLmOJfBfsXrikPc6VIRMqjoJ8OKrdxUT5Vh5UAfTvG2TK12JAkMGOI6sGsUjj3wm3+kRz2Q4hMGkajCX1mFjHtSZpzk2w5f288hT/1xP8GXcUnAusez5WpaL1KgSblItOQvwiehC8AxBKtub1IVlZGnau4PhRFznkEyiqv7/1JVmNsZQT2aNmWJj3ZcRXYYBJnA+R6LeO+S/COmrkEUdUUY2Ja3PFRTzTRIhjXbF1jLGkYR+sZzimArRoUaM4gkdVnxA2yfYQhFrSvqAvL59+TKm1Q7Arp+pU52S7WPOdmsZBCb6dPsa7l9zE3aiUetcY6gD1g0KXKfcl3eaRVStnMSfd6iHc3RHm/avXZspBwGyRnnLyqBeHrePHd1zcKj6xXaiEuoy1PAzzDoGWv8cs5B15/7q4dIkMVjxCFWWxCtdpIgUhvQnj3F5h/5mV8O4YmpM/ZiqH+OkfdGBQcyqnPgeqKZ3CDysXmiNYVnTvemFOKXrWdaCs4SUcAkSlj2k3vsGV68dQVo9kK8wHL6ZwM/3/AkmvzMhi/Uh0pgzibgq2IJezVZKd/dLvbknUpbGCq9JKpo0fi/H5Nup+27CChb3FTQ8OwNprYQR6vF6CileW9fo+m8t5mpSluiKkIyIebOiMD1imc+r330WIpM+TeqiS5+W2R+n2S7Z2aQa7xzw==",
       "StatusCode": 201,
@@ -69,11 +57,7 @@
         "x-ms-content-crc64": "gX0yUtSZXH8=",
         "x-ms-request-id": "45c13891-501e-0036-58e2-1147c1000000",
         "x-ms-request-server-encrypted": "true",
-<<<<<<< HEAD
-        "x-ms-version": "2020-12-06"
-=======
         "x-ms-version": "2021-02-12"
->>>>>>> 7e782c87
       },
       "ResponseBody": []
     },
@@ -88,11 +72,7 @@
         "x-ms-client-request-id": "1fa9c1cc-ab93-3e53-2ed1-1f51f6304bf5",
         "x-ms-date": "Fri, 05 Mar 2021 17:14:16 GMT",
         "x-ms-return-client-request-id": "true",
-<<<<<<< HEAD
-        "x-ms-version": "2020-12-06"
-=======
         "x-ms-version": "2021-02-12"
->>>>>>> 7e782c87
       },
       "RequestBody": null,
       "StatusCode": 200,
@@ -113,11 +93,7 @@
         "x-ms-lease-status": "unlocked",
         "x-ms-request-id": "45c138e7-501e-0036-23e2-1147c1000000",
         "x-ms-server-encrypted": "true",
-<<<<<<< HEAD
-        "x-ms-version": "2020-12-06"
-=======
         "x-ms-version": "2021-02-12"
->>>>>>> 7e782c87
       },
       "ResponseBody": "YcmREiG6UphW28TSPP3n5KbSE9sHJ+wy50S2vk7xFCKtt+/U50WF/EqBOUFORfDMaGjKswdnTjndXirdA5NKZcehJYUOEv1gTRaRhu2r5KJT6lXlJ2AaRWi19ogbp/m2N9R5rCBqvlZraWbw1shLMnmIiRk9ZD1mh98cWRx0RaUd2k4ZMTeC6Cv/er36KW+gacQOkh7feNKWEyVATmU69iPA0/t5MgFCBaDtPeqAbF1we+9XZbKGPWJ7gx0RQZrGxYOZOVZzJzfCzIx+8jroFqfH0NN14pBxOpWZ/a7jMMQGJndm5jIH/FS4lZklCEsnk212SnHHUePyKP/A2SmI3pvIeMzCgS90v9N+vEz3SzJKcmlBbeZSPtSUdL0zRiIqMLb9XI9/ZBE9AYqdSJWX+93Ndme/RnG1djn3Lg1yQXmxVIuV+u6iyw5YBGtbtPY//HjgZc+7aulFSOZWhzUEysAR7PMJAQHuK6tZZ0IFWcFCuDGUktup9uqiULIIS0PYUzmrSsgCNft38jojYQKnP+4kE84DbzjkZ/YJZ7BO5eBngBQJWg/5QII2HJ+hhZTn+hHD5Dd01eMAx+PR+M5LKAxavOHunuXeK9NMzVOYQuFhImyfiwGo86swCJMrJ0e06vOTR8mz+Vwr5bhjKAeQaIQBcNZiq50Lsck1vZZSsgOLmOJfBfsXrikPc6VIRMqjoJ8OKrdxUT5Vh5UAfTvG2TK12JAkMGOI6sGsUjj3wm3+kRz2Q4hMGkajCX1mFjHtSZpzk2w5f288hT/1xP8GXcUnAusez5WpaL1KgSblItOQvwiehC8AxBKtub1IVlZGnau4PhRFznkEyiqv7/1JVmNsZQT2aNmWJj3ZcRXYYBJnA+R6LeO+S/COmrkEUdUUY2Ja3PFRTzTRIhjXbF1jLGkYR+sZzimArRoUaM4gkdVnxA2yfYQhFrSvqAvL59+TKm1Q7Arp+pU52S7WPOdmsZBCb6dPsa7l9zE3aiUetcY6gD1g0KXKfcl3eaRVStnMSfd6iHc3RHm/avXZspBwGyRnnLyqBeHrePHd1zcKj6xXaiEuoy1PAzzDoGWv8cs5B15/7q4dIkMVjxCFWWxCtdpIgUhvQnj3F5h/5mV8O4YmpM/ZiqH+OkfdGBQcyqnPgeqKZ3CDysXmiNYVnTvemFOKXrWdaCs4SUcAkSlj2k3vsGV68dQVo9kK8wHL6ZwM/3/AkmvzMhi/Uh0pgzibgq2IJezVZKd/dLvbknUpbGCq9JKpo0fi/H5Nup+27CChb3FTQ8OwNprYQR6vF6CileW9fo+m8t5mpSluiKkIyIebOiMD1imc+r330WIpM+TeqiS5+W2R+n2S7Z2aQa7xzw=="
     },
@@ -132,11 +108,7 @@
         "x-ms-client-request-id": "fd1cbbcd-3ca1-0582-d715-82fe4c2fb14d",
         "x-ms-date": "Fri, 05 Mar 2021 17:14:16 GMT",
         "x-ms-return-client-request-id": "true",
-<<<<<<< HEAD
-        "x-ms-version": "2020-12-06"
-=======
         "x-ms-version": "2021-02-12"
->>>>>>> 7e782c87
       },
       "RequestBody": null,
       "StatusCode": 202,
@@ -146,11 +118,7 @@
         "Server": "Windows-Azure-Blob/1.0 Microsoft-HTTPAPI/2.0",
         "x-ms-client-request-id": "fd1cbbcd-3ca1-0582-d715-82fe4c2fb14d",
         "x-ms-request-id": "45c13938-501e-0036-6de2-1147c1000000",
-<<<<<<< HEAD
-        "x-ms-version": "2020-12-06"
-=======
         "x-ms-version": "2021-02-12"
->>>>>>> 7e782c87
       },
       "ResponseBody": []
     }
