--- conflicted
+++ resolved
@@ -15,11 +15,7 @@
         "x-ms-client-request-id": "0b28639d-9bcc-c56a-e9be-5299bdc48152",
         "x-ms-date": "Wed, 17 Feb 2021 02:08:24 GMT",
         "x-ms-return-client-request-id": "true",
-<<<<<<< HEAD
-        "x-ms-version": "2020-12-06"
-=======
         "x-ms-version": "2021-02-12"
->>>>>>> 7e782c87
       },
       "RequestBody": null,
       "StatusCode": 201,
@@ -34,11 +30,7 @@
         ],
         "x-ms-client-request-id": "0b28639d-9bcc-c56a-e9be-5299bdc48152",
         "x-ms-request-id": "5c426dee-d01e-007a-55d1-04c782000000",
-<<<<<<< HEAD
-        "x-ms-version": "2020-12-06"
-=======
         "x-ms-version": "2021-02-12"
->>>>>>> 7e782c87
       },
       "ResponseBody": []
     },
@@ -57,11 +49,7 @@
         "x-ms-copy-action": "abort",
         "x-ms-date": "Wed, 17 Feb 2021 02:08:25 GMT",
         "x-ms-return-client-request-id": "true",
-<<<<<<< HEAD
-        "x-ms-version": "2020-12-06"
-=======
         "x-ms-version": "2021-02-12"
->>>>>>> 7e782c87
       },
       "RequestBody": null,
       "StatusCode": 404,
@@ -76,11 +64,7 @@
         "x-ms-client-request-id": "bec80ef8-0ce7-ea13-5059-492774f129f7",
         "x-ms-error-code": "BlobNotFound",
         "x-ms-request-id": "5c426e11-d01e-007a-6fd1-04c782000000",
-<<<<<<< HEAD
-        "x-ms-version": "2020-12-06"
-=======
         "x-ms-version": "2021-02-12"
->>>>>>> 7e782c87
       },
       "ResponseBody": [
         "﻿<?xml version=\"1.0\" encoding=\"utf-8\"?><Error><Code>BlobNotFound</Code><Message>The specified blob does not exist.\n",
@@ -102,11 +86,7 @@
         "x-ms-client-request-id": "f9e536c4-d47e-f7fa-28f4-b4a85d34b4a3",
         "x-ms-date": "Wed, 17 Feb 2021 02:08:25 GMT",
         "x-ms-return-client-request-id": "true",
-<<<<<<< HEAD
-        "x-ms-version": "2020-12-06"
-=======
         "x-ms-version": "2021-02-12"
->>>>>>> 7e782c87
       },
       "RequestBody": null,
       "StatusCode": 202,
@@ -119,11 +99,7 @@
         ],
         "x-ms-client-request-id": "f9e536c4-d47e-f7fa-28f4-b4a85d34b4a3",
         "x-ms-request-id": "5c426e74-d01e-007a-4bd1-04c782000000",
-<<<<<<< HEAD
-        "x-ms-version": "2020-12-06"
-=======
         "x-ms-version": "2021-02-12"
->>>>>>> 7e782c87
       },
       "ResponseBody": []
     }
