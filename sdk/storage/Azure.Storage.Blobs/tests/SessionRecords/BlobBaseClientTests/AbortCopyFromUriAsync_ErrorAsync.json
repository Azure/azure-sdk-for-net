{
  "Entries": [
    {
      "RequestUri": "https://seanmcccanary.blob.core.windows.net/test-container-1ced1e8b-5471-4d45-85ac-467ad86668ff?restype=container",
      "RequestMethod": "PUT",
      "RequestHeaders": {
        "Authorization": "Sanitized",
        "traceparent": "00-2b4589735df65846969fd755434474c7-c05c16ae332bcd4f-00",
        "User-Agent": [
          "azsdk-net-Storage.Blobs/12.5.0-dev.20200402.1",
          "(.NET Core 4.6.28325.01; Microsoft Windows 10.0.18362 )"
        ],
        "x-ms-blob-public-access": "container",
        "x-ms-client-request-id": "0b28639d-9bcc-c56a-e9be-5299bdc48152",
        "x-ms-date": "Thu, 02 Apr 2020 23:43:52 GMT",
        "x-ms-return-client-request-id": "true",
<<<<<<< HEAD
        "x-ms-version": "2019-12-12"
=======
        "x-ms-version": "2020-02-10"
>>>>>>> 60f4876e
      },
      "RequestBody": null,
      "StatusCode": 201,
      "ResponseHeaders": {
        "Content-Length": "0",
        "Date": "Thu, 02 Apr 2020 23:43:51 GMT",
        "ETag": "\u00220x8D7D75FB2A19857\u0022",
        "Last-Modified": "Thu, 02 Apr 2020 23:43:51 GMT",
        "Server": [
          "Windows-Azure-Blob/1.0",
          "Microsoft-HTTPAPI/2.0"
        ],
        "x-ms-client-request-id": "0b28639d-9bcc-c56a-e9be-5299bdc48152",
        "x-ms-request-id": "337d3807-e01e-000e-5548-096410000000",
<<<<<<< HEAD
        "x-ms-version": "2019-12-12"
=======
        "x-ms-version": "2020-02-10"
>>>>>>> 60f4876e
      },
      "ResponseBody": []
    },
    {
      "RequestUri": "https://seanmcccanary.blob.core.windows.net/test-container-1ced1e8b-5471-4d45-85ac-467ad86668ff/test-blob-333e8347-74ec-31cf-3e9c-76ecc520c544?comp=copy\u0026copyid=74ddfed0-5c3e-e533-e9c4-ffde074693e1",
      "RequestMethod": "PUT",
      "RequestHeaders": {
        "Authorization": "Sanitized",
        "traceparent": "00-c86839bd15e4414b9577bff0c0180328-1b805eae071c0942-00",
        "User-Agent": [
          "azsdk-net-Storage.Blobs/12.5.0-dev.20200402.1",
          "(.NET Core 4.6.28325.01; Microsoft Windows 10.0.18362 )"
        ],
        "x-ms-client-request-id": "bec80ef8-0ce7-ea13-5059-492774f129f7",
        "x-ms-copy-action": "abort",
        "x-ms-date": "Thu, 02 Apr 2020 23:43:52 GMT",
        "x-ms-return-client-request-id": "true",
<<<<<<< HEAD
        "x-ms-version": "2019-12-12"
=======
        "x-ms-version": "2020-02-10"
>>>>>>> 60f4876e
      },
      "RequestBody": null,
      "StatusCode": 404,
      "ResponseHeaders": {
        "Content-Length": "215",
        "Content-Type": "application/xml",
        "Date": "Thu, 02 Apr 2020 23:43:51 GMT",
        "Server": [
          "Windows-Azure-Blob/1.0",
          "Microsoft-HTTPAPI/2.0"
        ],
        "x-ms-client-request-id": "bec80ef8-0ce7-ea13-5059-492774f129f7",
        "x-ms-error-code": "BlobNotFound",
        "x-ms-request-id": "337d380f-e01e-000e-5b48-096410000000",
<<<<<<< HEAD
        "x-ms-version": "2019-12-12"
=======
        "x-ms-version": "2020-02-10"
>>>>>>> 60f4876e
      },
      "ResponseBody": [
        "\uFEFF\u003C?xml version=\u00221.0\u0022 encoding=\u0022utf-8\u0022?\u003E\u003CError\u003E\u003CCode\u003EBlobNotFound\u003C/Code\u003E\u003CMessage\u003EThe specified blob does not exist.\n",
        "RequestId:337d380f-e01e-000e-5b48-096410000000\n",
        "Time:2020-04-02T23:43:51.6275129Z\u003C/Message\u003E\u003C/Error\u003E"
      ]
    },
    {
      "RequestUri": "https://seanmcccanary.blob.core.windows.net/test-container-1ced1e8b-5471-4d45-85ac-467ad86668ff?restype=container",
      "RequestMethod": "DELETE",
      "RequestHeaders": {
        "Authorization": "Sanitized",
        "traceparent": "00-1eceeccc52e7594690fbba28119d6d8f-35131e0099968d46-00",
        "User-Agent": [
          "azsdk-net-Storage.Blobs/12.5.0-dev.20200402.1",
          "(.NET Core 4.6.28325.01; Microsoft Windows 10.0.18362 )"
        ],
        "x-ms-client-request-id": "f9e536c4-d47e-f7fa-28f4-b4a85d34b4a3",
        "x-ms-date": "Thu, 02 Apr 2020 23:43:52 GMT",
        "x-ms-return-client-request-id": "true",
<<<<<<< HEAD
        "x-ms-version": "2019-12-12"
=======
        "x-ms-version": "2020-02-10"
>>>>>>> 60f4876e
      },
      "RequestBody": null,
      "StatusCode": 202,
      "ResponseHeaders": {
        "Content-Length": "0",
        "Date": "Thu, 02 Apr 2020 23:43:51 GMT",
        "Server": [
          "Windows-Azure-Blob/1.0",
          "Microsoft-HTTPAPI/2.0"
        ],
        "x-ms-client-request-id": "f9e536c4-d47e-f7fa-28f4-b4a85d34b4a3",
        "x-ms-request-id": "337d3812-e01e-000e-5e48-096410000000",
<<<<<<< HEAD
        "x-ms-version": "2019-12-12"
=======
        "x-ms-version": "2020-02-10"
>>>>>>> 60f4876e
      },
      "ResponseBody": []
    }
  ],
  "Variables": {
    "RandomSeed": "7714008",
    "Storage_TestConfigDefault": "ProductionTenant\nseanmcccanary\nU2FuaXRpemVk\nhttps://seanmcccanary.blob.core.windows.net\nhttps://seanmcccanary.file.core.windows.net\nhttps://seanmcccanary.queue.core.windows.net\nhttps://seanmcccanary.table.core.windows.net\n\n\n\n\nhttps://seanmcccanary-secondary.blob.core.windows.net\nhttps://seanmcccanary-secondary.file.core.windows.net\nhttps://seanmcccanary-secondary.queue.core.windows.net\nhttps://seanmcccanary-secondary.table.core.windows.net\n\nSanitized\n\n\nCloud\nBlobEndpoint=https://seanmcccanary.blob.core.windows.net/;QueueEndpoint=https://seanmcccanary.queue.core.windows.net/;FileEndpoint=https://seanmcccanary.file.core.windows.net/;BlobSecondaryEndpoint=https://seanmcccanary-secondary.blob.core.windows.net/;QueueSecondaryEndpoint=https://seanmcccanary-secondary.queue.core.windows.net/;FileSecondaryEndpoint=https://seanmcccanary-secondary.file.core.windows.net/;AccountName=seanmcccanary;AccountKey=Sanitized\nseanscope1"
  }
}<|MERGE_RESOLUTION|>--- conflicted
+++ resolved
@@ -14,11 +14,7 @@
         "x-ms-client-request-id": "0b28639d-9bcc-c56a-e9be-5299bdc48152",
         "x-ms-date": "Thu, 02 Apr 2020 23:43:52 GMT",
         "x-ms-return-client-request-id": "true",
-<<<<<<< HEAD
-        "x-ms-version": "2019-12-12"
-=======
         "x-ms-version": "2020-02-10"
->>>>>>> 60f4876e
       },
       "RequestBody": null,
       "StatusCode": 201,
@@ -33,11 +29,7 @@
         ],
         "x-ms-client-request-id": "0b28639d-9bcc-c56a-e9be-5299bdc48152",
         "x-ms-request-id": "337d3807-e01e-000e-5548-096410000000",
-<<<<<<< HEAD
-        "x-ms-version": "2019-12-12"
-=======
         "x-ms-version": "2020-02-10"
->>>>>>> 60f4876e
       },
       "ResponseBody": []
     },
@@ -55,11 +47,7 @@
         "x-ms-copy-action": "abort",
         "x-ms-date": "Thu, 02 Apr 2020 23:43:52 GMT",
         "x-ms-return-client-request-id": "true",
-<<<<<<< HEAD
-        "x-ms-version": "2019-12-12"
-=======
         "x-ms-version": "2020-02-10"
->>>>>>> 60f4876e
       },
       "RequestBody": null,
       "StatusCode": 404,
@@ -74,11 +62,7 @@
         "x-ms-client-request-id": "bec80ef8-0ce7-ea13-5059-492774f129f7",
         "x-ms-error-code": "BlobNotFound",
         "x-ms-request-id": "337d380f-e01e-000e-5b48-096410000000",
-<<<<<<< HEAD
-        "x-ms-version": "2019-12-12"
-=======
         "x-ms-version": "2020-02-10"
->>>>>>> 60f4876e
       },
       "ResponseBody": [
         "\uFEFF\u003C?xml version=\u00221.0\u0022 encoding=\u0022utf-8\u0022?\u003E\u003CError\u003E\u003CCode\u003EBlobNotFound\u003C/Code\u003E\u003CMessage\u003EThe specified blob does not exist.\n",
@@ -99,11 +83,7 @@
         "x-ms-client-request-id": "f9e536c4-d47e-f7fa-28f4-b4a85d34b4a3",
         "x-ms-date": "Thu, 02 Apr 2020 23:43:52 GMT",
         "x-ms-return-client-request-id": "true",
-<<<<<<< HEAD
-        "x-ms-version": "2019-12-12"
-=======
         "x-ms-version": "2020-02-10"
->>>>>>> 60f4876e
       },
       "RequestBody": null,
       "StatusCode": 202,
@@ -116,11 +96,7 @@
         ],
         "x-ms-client-request-id": "f9e536c4-d47e-f7fa-28f4-b4a85d34b4a3",
         "x-ms-request-id": "337d3812-e01e-000e-5e48-096410000000",
-<<<<<<< HEAD
-        "x-ms-version": "2019-12-12"
-=======
         "x-ms-version": "2020-02-10"
->>>>>>> 60f4876e
       },
       "ResponseBody": []
     }
