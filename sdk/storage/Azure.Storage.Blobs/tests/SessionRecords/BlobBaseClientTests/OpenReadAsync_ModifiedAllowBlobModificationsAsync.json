--- conflicted
+++ resolved
@@ -28,13 +28,8 @@
           "Microsoft-HTTPAPI/2.0"
         ],
         "x-ms-client-request-id": "a7e3a6d8-cc77-748f-3fec-8b333fd2bba7",
-<<<<<<< HEAD
-        "x-ms-request-id": "a69bcb2d-101e-0050-171a-5b53d2000000",
-        "x-ms-version": "2020-02-10"
-=======
         "x-ms-request-id": "4f41b384-201e-0030-4ef9-85ed3b000000",
-        "x-ms-version": "2019-12-12"
->>>>>>> 3d593566
+        "x-ms-version": "2020-02-10"
       },
       "ResponseBody": []
     },
@@ -103,12 +98,7 @@
         "x-ms-content-crc64": "DgzXmXq7WLI=",
         "x-ms-request-id": "4f41b3a4-201e-0030-67f9-85ed3b000000",
         "x-ms-request-server-encrypted": "true",
-<<<<<<< HEAD
-        "x-ms-version": "2020-02-10",
-        "x-ms-version-id": "2020-07-16T02:43:50.3072231Z"
-=======
-        "x-ms-version": "2019-12-12"
->>>>>>> 3d593566
+        "x-ms-version": "2020-02-10"
       },
       "ResponseBody": []
     },
@@ -125,7 +115,7 @@
         "x-ms-client-request-id": "d2476866-ae8a-5fa8-98d0-2995d5e1f078",
         "x-ms-date": "Tue, 08 Sep 2020 16:00:17 GMT",
         "x-ms-return-client-request-id": "true",
-        "x-ms-version": "2019-12-12"
+        "x-ms-version": "2020-02-10"
       },
       "RequestBody": null,
       "StatusCode": 200,
@@ -150,7 +140,7 @@
         "x-ms-lease-status": "unlocked",
         "x-ms-request-id": "4f41b3bb-201e-0030-7cf9-85ed3b000000",
         "x-ms-server-encrypted": "true",
-        "x-ms-version": "2019-12-12"
+        "x-ms-version": "2020-02-10"
       },
       "ResponseBody": []
     },
@@ -191,12 +181,7 @@
         "x-ms-lease-status": "unlocked",
         "x-ms-request-id": "4f41b3bf-201e-0030-80f9-85ed3b000000",
         "x-ms-server-encrypted": "true",
-<<<<<<< HEAD
-        "x-ms-version": "2020-02-10",
-        "x-ms-version-id": "2020-07-16T02:43:50.3072231Z"
-=======
-        "x-ms-version": "2019-12-12"
->>>>>>> 3d593566
+        "x-ms-version": "2020-02-10"
       },
       "ResponseBody": "o3/dADxuVB1cieU2j33j6EbXsTQuSBqSV8TN9aGBmMe8fbfGnm65aVHGS\u002B3nWOTCCKPtZyGHeFtlSql4oV972vAdehHFHErXHUfiaPwsqv7fC\u002Bz\u002BlDGmNAVcYVPFQcjySnH9yt7S/OxZFUnZpA9eOKCqmJVyfUW/d0UMaLv3Ett/8B6LL\u002BAgDA4ApX7nzY/1/SiyGqkyf8wrPVKYxpMxYQNtWbTw0gm/iouGctjH2Km2FmuSRPcyTHBRYPKNh0Z7z0N7enPbBCoe8pAdrAz0ZGWo4rAonh0LOgxEn3IXMgJFC6OUS1412hFAc1FnFaBjXfyM5KSVUjAmbz9nlmW4B8CN16BpXxgGcwee6CvLpCVr4EF2ik1dsLhzbtwezkSrh2yR2j0A\u002Bv3jhXGd92kFWssZ\u002B7YkQnxzLyfn9vA856TD82G/Osnna\u002BZDkgTbwLhObRQQBdKNh0TvHaoWGAQMp53N2QMIRiABMZDQ4LB3l29umIjcK\u002BLRNWsczxwf0VLhNupmDua1RifzDtNCvaeUd4Y7p4B7MHu7\u002B6OX7HYE4mA97qnGEYiIuVJg6B0Oj3jEh1eV5CnSZQZuqxNCHVmx7yxzBc79zmb9su4tG0derGwr02Uebv03aoiiV2V1RZz5r/nwm4mpx7nxmDE6pUq/EP6nF0nzkoEuPJpFWncAh2xSNGxNbRDigQurLdbL/MU\u002B40Zmzi5SBRx4wl/vY2xC8BDF6HDecaLtxJU\u002BSGWrYj/VB3cwmbg\u002BAC5P1aux8x2faTzFBhRUYHGkeQmYFL22zF8fGlz0EVZXh\u002BdCjpv3PNF3nt4o5VwrgKcGjCCvpexxmAhLkdjBq1jmbX8sEtHWrDw4IXXfjuYD85m07oU1qOH70PWSq6r4tvOGQnjd/23WMN/kdoR2kgoiSJ0\u002BDbzSscWdMEHbQwGRP2uCWUxuJvQr3r6lUTFdhT7rcGIMuag2s5CzP88s\u002BuzeUjcZ8zm9syKpEy7\u002BLV\u002BTP6oD79KehYXCTKa7u\u002BYk/\u002BTRx/76RJEFLb0/Y6Z6N4UxIP8kKQoaP82xV6eTAvc8hBNKLGZgmPsY/cIVXiHeRxQgipvmANbZt4cxSO3qcivFA96TMAof0IcECytIBOGr0w\u002BScnhcVYQ8cHXfL08OLouWT1tCSxcJALoT4vSrkbKlhXXdWP\u002Bzaa1aVr\u002BVQKE49d2gsbWFaYj4iHG\u002BSHOPkd/COanaMdWL4\u002Bat5/RXdMAY2\u002BwXC9/9Hxzt5M\u002BN9SA5y8Tg0wb3XcQHFM7P2IGToROxpW2HeIb/xRmM7UwF/e3FcxwvdqG5IX0nD/YRLkebWUO83FCzslM\u002B4Q3ta3B4ARbgCWRlZCpy94PvYGiQ7ZfR8ZQJSSGdEQ=="
     },
@@ -265,12 +250,7 @@
         "x-ms-content-crc64": "BvyizI1lsNw=",
         "x-ms-request-id": "4f41b3d1-201e-0030-0ef9-85ed3b000000",
         "x-ms-request-server-encrypted": "true",
-<<<<<<< HEAD
-        "x-ms-version": "2020-02-10",
-        "x-ms-version-id": "2020-07-16T02:43:50.4493243Z"
-=======
-        "x-ms-version": "2019-12-12"
->>>>>>> 3d593566
+        "x-ms-version": "2020-02-10"
       },
       "ResponseBody": []
     },
@@ -311,12 +291,7 @@
         "x-ms-lease-status": "unlocked",
         "x-ms-request-id": "4f41b3dd-201e-0030-1af9-85ed3b000000",
         "x-ms-server-encrypted": "true",
-<<<<<<< HEAD
-        "x-ms-version": "2020-02-10",
-        "x-ms-version-id": "2020-07-16T02:43:50.4493243Z"
-=======
-        "x-ms-version": "2019-12-12"
->>>>>>> 3d593566
+        "x-ms-version": "2020-02-10"
       },
       "ResponseBody": []
     },
@@ -357,12 +332,7 @@
         "x-ms-lease-status": "unlocked",
         "x-ms-request-id": "4f41b3e4-201e-0030-20f9-85ed3b000000",
         "x-ms-server-encrypted": "true",
-<<<<<<< HEAD
-        "x-ms-version": "2020-02-10",
-        "x-ms-version-id": "2020-07-16T02:43:50.4493243Z"
-=======
-        "x-ms-version": "2019-12-12"
->>>>>>> 3d593566
+        "x-ms-version": "2020-02-10"
       },
       "ResponseBody": "wcjxlZPMtg2vDuAwJOM19BhJ5MzEUeuu83Ybedxut/RD96Kcc5XeK83hsFmwvXLuu5/wADzQTW/dQ6EdsDwxQFbr7SxAmYGDarn/46GR/jYDLL08fre4cqozvjD0wXuQsHACxM9GriIebZWD0WrOTEVqGYN\u002B9MGfMnuCDdpRjqg\u002BbjIwjjlnvX6bHhEhNKA/ZHLqiaj3EruuYpJUxKFHzd7sRWM3nb0MA1wF4tawfv3aQqhoZgUARlx3giymEvncVFAyNO89CMe13oVM8i/k/eSUeYH53mfZ7P4HvxqRZfFiKI2GfkkOnTngsod/tFMskoRHEph343XpWUjwNUisJHmU6cqhXn\u002BahdxIGCzfWjeq2i2WSVJY60QYnCUBHWfxNI4N6suJizQFrYy8L8tJCf4QRlsbFtomPP2FicFamWh1VuOd0m9sIU/4kJzFnLx5zpMm8NcM1R6z5q7NAwJyqhQkRtjnqzePpCQMIoU\u002BYZ9BDLouNKiQaYDF6uvAnh1NheaHoVXjkiJclkyyALKYdIUPjPdHRHZsk91XIcFLzwUGvpyftsBKXXqY0p1b3mnNLXVlsRImBUFwGw13i3BgEMdHrEEW\u002Bb3FxC59r3HYELV0ifNM5R3z37lbL5qz0tEJN8HWFDIntzS3oOzjqVbPlwtXAwJ9FCqpU8yIuskiEvJddHevAfuDTNK/lEUxEDZii5ePW87PjCOXLMBln/1qlI75hTXfIJYP07YvvX/leEOVJS8yk7YjjehUGNQ6Ha3VVAC3N4oAg2sBf4cYn86jsrR90HrNOADX1fhNigfB1LYJWmh/LkG5lKLEMBMvC\u002B4ZsGUgvU0yBxz/32GRs/hjQKrRDkRlJIRywzvXCAjtqMoJM9mioBdo1lNMf07fJ\u002BGqYfBpXfyps4zhrfkSW/4UEjeXiH8ewZ\u002BTaDjxGaQ1k5xaLacXg0rNYIBNwPIeVntUOG0XSJ9hi6BQ1vTEuJrnqxpcty5W/I7syif/0ACtdBK9nOA3Hkr9\u002BKEHx61VCKjlZhTXwZ5M/TzeK353YrqfomHiBxu5sI3QX7\u002BMTzThlsF/GWrs1bNzcJ\u002BkWPLMhZbmaCRMcwCMK7aGB2HfwK4H/ZW890hQs82tb5d7FVebBNkopeYPlCLB8u20Zc1Sk6/wnFpdD45NlrVXngRoERZe6wOHthrH\u002BGly\u002BwRanE3/W9vni3n9PfRL2w8xt/YeWOHXVXnKytyUKaTx6xSJ8vpnWEMpgYadYa4PO9sLlkBzU6IjgkbUNZD\u002BU2HUC1LfwugUyV\u002By9ddbOvTLu48BiJNkfpdxZXCzkyKyKi4kyFVbL3jz9szgwF7Lx0dSCHoB/MrOcI27bVx3YTY9/8qpN3Kebw=="
     },
@@ -390,15 +360,9 @@
           "Windows-Azure-Blob/1.0",
           "Microsoft-HTTPAPI/2.0"
         ],
-<<<<<<< HEAD
-        "x-ms-client-request-id": "2fdb47c9-a06d-d8f1-fd88-f2f20eefed28",
-        "x-ms-request-id": "a69bcbdf-101e-0050-3f1a-5b53d2000000",
-        "x-ms-version": "2020-02-10"
-=======
         "x-ms-client-request-id": "d132f1e9-6b87-0352-bb8e-97b9856843d7",
         "x-ms-request-id": "4f41b3e8-201e-0030-24f9-85ed3b000000",
-        "x-ms-version": "2019-12-12"
->>>>>>> 3d593566
+        "x-ms-version": "2020-02-10"
       },
       "ResponseBody": []
     }
