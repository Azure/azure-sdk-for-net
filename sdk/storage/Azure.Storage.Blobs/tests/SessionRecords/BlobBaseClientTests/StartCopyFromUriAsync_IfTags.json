--- conflicted
+++ resolved
@@ -15,11 +15,7 @@
         "x-ms-client-request-id": "3b2a88ea-c45f-d051-6d4e-de2ff4bd36a6",
         "x-ms-date": "Wed, 17 Feb 2021 18:48:20 GMT",
         "x-ms-return-client-request-id": "true",
-<<<<<<< HEAD
-        "x-ms-version": "2020-12-06"
-=======
-        "x-ms-version": "2021-02-12"
->>>>>>> 7e782c87
+        "x-ms-version": "2021-02-12"
       },
       "RequestBody": null,
       "StatusCode": 201,
@@ -34,11 +30,7 @@
         ],
         "x-ms-client-request-id": "3b2a88ea-c45f-d051-6d4e-de2ff4bd36a6",
         "x-ms-request-id": "922ec17c-001e-0056-485d-052b2d000000",
-<<<<<<< HEAD
-        "x-ms-version": "2020-12-06"
-=======
-        "x-ms-version": "2021-02-12"
->>>>>>> 7e782c87
+        "x-ms-version": "2021-02-12"
       },
       "ResponseBody": []
     },
@@ -59,11 +51,7 @@
         "x-ms-client-request-id": "17b49051-a133-d8e0-6891-f1221d5fe52d",
         "x-ms-date": "Wed, 17 Feb 2021 18:48:20 GMT",
         "x-ms-return-client-request-id": "true",
-<<<<<<< HEAD
-        "x-ms-version": "2020-12-06"
-=======
-        "x-ms-version": "2021-02-12"
->>>>>>> 7e782c87
+        "x-ms-version": "2021-02-12"
       },
       "RequestBody": "YjCEdeo9rddeRwtrva5q1KU1sbIlHLceIx1adhp6dl3bIszEOMG8Mj0+UFHA+U8yf9YxJF3AlkV4ZVHN4ja949Ctj5vhpZvkeH915stlXirNKPZDSVIAGoyGS9Nv708GgGyAEmm0UNk6TKveS696EwYn/7o/eZp+rXQOW1nIdIkvbmZf5UzAGNcdCfymIc/cDDjMSO+UxgbSAmT0pfWActgirtxJGy26Z+bjInCd14ylMk4g+yyZmqhfjOPny3PhnZckg3LzkvELEuEJsaOWNSrYT3OnX3ariRM06o5K0ptzAoXYeFQZsaBcFehLkOkEyFa4Dnz/OT4gefpfv6diwD9Gla4evb3Wv53TSkmNYPgqLyI4kcMec8hHuP5ZufL4+lSpBPo65QqZ4k/eLO/0khgBNY+FKi97JyHm1gW+fQWq21D05Fv970kXn690P0fZUiXmV4Rjcs8lLd3ZVA4F2mVJNFGfAK69BEVFbot/B+faDYTf2CWAR2iAzrd+JJo7EcRJKwv2OVJ3KFM+HgNEpSb1/0eKJQI/yOzoHjH2P9+rClzGNtzc49MxaK/SQSlkPCmQiCRTsOzCCmIeDRshgOlzkxOnfW9KGRtzWbxSbYfDg+EIZra6WFlvBCt6vdW4D+jFXq4Vvb+5Rm8J31Yvb5zaW4o5GRozuDu5N3lD0FtFu0nUjQ/ZrsYiTh9GsXkDQJSPn2FLfvbNkaVyW4VFdXYTwyMNW+KNAa3DFsr77AbCtvfltDH5+T1SB/tpZlJA3dipM+5V9eWxAp20iGcr0qSesKSOYMFFGcnlulPnI5tagznyUbkYbMESM7GTRXHVJzRWy7WusXwWZBkkbzuRyt8CWQQuOYDrhkTjfCwQsdRXEJMfkFjlrNG82+2g8/yGgWnSketsp+20a0RxyjVQBrJEzV+ncjmHHK0zcV6TSpJHXfrDPiDo6milaiUTdOGbbNQ7Wyad3g8vSnQ+OTaPICCyKm07jMiRW+L2AQcUc6fLlwSKV+5sqX/rk/OsqrEyFkoEYUp0YOALqf9Dp9wHGtfMc6ExBMkxRYDuT/jV5bExw+q9EBJdVjckfq7vKAKi43gc3zYPARKA0hvKhhDnNsNOEuPxSgrEbxxpDYYaQh19S2uAuQZ6IcLYPD33ks8mPUjqoRUfsJhtV28ZpfSLZpD+TTqlZny90/EhGA7NzdxNQs8+MKEHXprSEmGWYHvNTdWt+EWUgdbLLM0k/ZiKoIqTzGIkTTXu9++g0lQbJ3J1U8s4H9SWuMD5cgPT4mACSHHXA5MZqP+gvgFW9K+BsAVbr6rNUYC1/BShK9oyGhSOnoniQyTeXKrLmGHTP8MRd8L+eDO2NffxIQZ/d30lbQ==",
       "StatusCode": 201,
@@ -81,11 +69,7 @@
         "x-ms-content-crc64": "vQudW7lD/Ww=",
         "x-ms-request-id": "922ec18f-001e-0056-555d-052b2d000000",
         "x-ms-request-server-encrypted": "true",
-<<<<<<< HEAD
-        "x-ms-version": "2020-12-06",
-=======
-        "x-ms-version": "2021-02-12",
->>>>>>> 7e782c87
+        "x-ms-version": "2021-02-12",
         "x-ms-version-id": "2021-02-17T18:48:20.4591946Z"
       },
       "ResponseBody": []
@@ -107,11 +91,7 @@
         "x-ms-client-request-id": "43e6fbfb-f1c4-8db2-b5fd-aaf5b162085e",
         "x-ms-date": "Wed, 17 Feb 2021 18:48:20 GMT",
         "x-ms-return-client-request-id": "true",
-<<<<<<< HEAD
-        "x-ms-version": "2020-12-06"
-=======
-        "x-ms-version": "2021-02-12"
->>>>>>> 7e782c87
+        "x-ms-version": "2021-02-12"
       },
       "RequestBody": "Pkgu5sgNOQIM7+2UrUnDHG3RW41i/EXjptzBF6X/IjVSIOPVMf5kmPC72Ih/VSoMWeBz5Nexb0IDSkDsTCJcDM23Qoxm7upubcOcpyO8ZFCxtL3FjD1eobGh0ee+eEzOXsy7xxOdpmv1BHcTFMceR+XvOpdll4CPWaDbxBwDsPR3zklXAJw8Ew5Sz4jFSozpg4oBzj60aMZLK25zweFO8VODnEV+xkZIsyaJEsf3yg8T8kGSAeG2w2WCDNQuyVIsBN40Qq5Gar1DuBsXKlb+VGFfX8+gu+9yzNng/LpxGunUXQ3pwohgzYiETknFnpgPg7dzz2qCjEnuwnXUZm4C0p4xQ81IFZHY/pJGG2ymrC1A0HgC/kp/UdHE+gATjGYagXyqk1vLxm4mmtHYPHDcSBVHlJX1ANRUsvH8gxqQxXIrLJrw/BjSdAoJ22N4pxVg6LLqy/fQJICnVeFqz0JUltRfrA/W60v9dR+L7CVx2wvcm5tnpfl6WwgZSKY3Z6XHtEWOGfsFivxn7VbYRTdbNnrWjTSn7fDa5FEHvaOlxg16wzff4sIP1hGe/7ijohXQvREsYNpxIMdUszSq/c1ZwidJXYIAe1S3xrYiCO03N0I7N/+ReGUzCKJwiy+NZdlERT2RWkST0EG9dJkjThjaHXvybsbNyEnBFlXgkPAlKmHd3sKvpt3+p2e90wPLD7qJlm6zm/YTdn3zz0Pvs0BRmEo4RW9WKnae9MdeD/RG9QaaVvqCco5qymhFu9aZDvQnbDq5k8lKM2v3FKcvtGaIrdo9VFxGzia7znsHEG6fBOXSN6O6jWI8UCOOil3nOhUBvQ38XLqY4Z4U/cROQyL8WA/CXX3DziB4AAQ4t0PJ1JNmBVNho6gqOlUFppCd7g0BkjJNJd2XPu/shFu2XylaSigx5z3Pm7RnlyInviiQ2hL3NyUQe6+2zsdkdB9NdNsrqltnbAbPMfZ95o26b4DHXKlJvycESc94ehh1ayaVGSJH/BPMKW4LJwUukpQi+19HnRh1BLWzJ2CL7/HtWcbQ58xrc3Ns+jM6PZch1rc6Vn+5Ls4OIBVtk9SzQTl9Hs0+XqvIt4fr26LlOsYdkVGpUZhxMyv4wce2/d+euLj5vR/K43cMcp/4zlIrKeVOTwKDCe+gC+qhRpzjEbmoTSLp632nU67Znd/5eWXYzZjiaK7dGq/JWLI0KJ3aKGHmT4EwQT1npvtTqWwQp5GEyXgEAKkKyzJzIJPKcysR/3R9EynkqIxaesGziXBCuLEgsF8k1Si43IROvSCpnTPPQqr3kpNonyDsqYbnVkHBMGjhqsLM7SlMxTelletrsN2N5EbGSiUduBA+Nyuh0IVCjYy3xw==",
       "StatusCode": 201,
@@ -129,11 +109,7 @@
         "x-ms-content-crc64": "gSwj1HgVZ3A=",
         "x-ms-request-id": "922ec19a-001e-0056-5f5d-052b2d000000",
         "x-ms-request-server-encrypted": "true",
-<<<<<<< HEAD
-        "x-ms-version": "2020-12-06",
-=======
-        "x-ms-version": "2021-02-12",
->>>>>>> 7e782c87
+        "x-ms-version": "2021-02-12",
         "x-ms-version-id": "2021-02-17T18:48:20.5492595Z"
       },
       "ResponseBody": []
@@ -154,11 +130,7 @@
         "x-ms-client-request-id": "92471376-74a6-0003-be75-a08300d7aa60",
         "x-ms-date": "Wed, 17 Feb 2021 18:48:20 GMT",
         "x-ms-return-client-request-id": "true",
-<<<<<<< HEAD
-        "x-ms-version": "2020-12-06"
-=======
-        "x-ms-version": "2021-02-12"
->>>>>>> 7e782c87
+        "x-ms-version": "2021-02-12"
       },
       "RequestBody": "﻿<Tags><TagSet><Tag><Key>coolTag</Key><Value>true</Value></Tag></TagSet></Tags>",
       "StatusCode": 204,
@@ -170,11 +142,7 @@
         ],
         "x-ms-client-request-id": "92471376-74a6-0003-be75-a08300d7aa60",
         "x-ms-request-id": "922ec1a5-001e-0056-695d-052b2d000000",
-<<<<<<< HEAD
-        "x-ms-version": "2020-12-06"
-=======
-        "x-ms-version": "2021-02-12"
->>>>>>> 7e782c87
+        "x-ms-version": "2021-02-12"
       },
       "ResponseBody": []
     },
@@ -194,11 +162,7 @@
         "x-ms-date": "Wed, 17 Feb 2021 18:48:20 GMT",
         "x-ms-if-tags": "\"coolTag\" = 'true'",
         "x-ms-return-client-request-id": "true",
-<<<<<<< HEAD
-        "x-ms-version": "2020-12-06"
-=======
-        "x-ms-version": "2021-02-12"
->>>>>>> 7e782c87
+        "x-ms-version": "2021-02-12"
       },
       "RequestBody": null,
       "StatusCode": 202,
@@ -215,11 +179,7 @@
         "x-ms-copy-id": "c6f9fbd8-d62e-4453-a83c-fadaf0eff9e1",
         "x-ms-copy-status": "success",
         "x-ms-request-id": "922ec1ab-001e-0056-6f5d-052b2d000000",
-<<<<<<< HEAD
-        "x-ms-version": "2020-12-06",
-=======
-        "x-ms-version": "2021-02-12",
->>>>>>> 7e782c87
+        "x-ms-version": "2021-02-12",
         "x-ms-version-id": "2021-02-17T18:48:20.9055115Z"
       },
       "ResponseBody": []
@@ -237,11 +197,7 @@
         "x-ms-client-request-id": "4fb8a2f0-0c58-8b45-1d8e-2bd4de24b9f4",
         "x-ms-date": "Wed, 17 Feb 2021 18:48:20 GMT",
         "x-ms-return-client-request-id": "true",
-<<<<<<< HEAD
-        "x-ms-version": "2020-12-06"
-=======
-        "x-ms-version": "2021-02-12"
->>>>>>> 7e782c87
+        "x-ms-version": "2021-02-12"
       },
       "RequestBody": null,
       "StatusCode": 200,
@@ -273,11 +229,7 @@
         "x-ms-lease-status": "unlocked",
         "x-ms-request-id": "922ec1df-001e-0056-1b5d-052b2d000000",
         "x-ms-server-encrypted": "true",
-<<<<<<< HEAD
-        "x-ms-version": "2020-12-06",
-=======
-        "x-ms-version": "2021-02-12",
->>>>>>> 7e782c87
+        "x-ms-version": "2021-02-12",
         "x-ms-version-id": "2021-02-17T18:48:20.9055115Z"
       },
       "ResponseBody": []
@@ -296,11 +248,7 @@
         "x-ms-client-request-id": "ae7b4be5-4f09-0b27-4f79-145cf7675b5d",
         "x-ms-date": "Wed, 17 Feb 2021 18:48:21 GMT",
         "x-ms-return-client-request-id": "true",
-<<<<<<< HEAD
-        "x-ms-version": "2020-12-06"
-=======
-        "x-ms-version": "2021-02-12"
->>>>>>> 7e782c87
+        "x-ms-version": "2021-02-12"
       },
       "RequestBody": null,
       "StatusCode": 202,
@@ -313,11 +261,7 @@
         ],
         "x-ms-client-request-id": "ae7b4be5-4f09-0b27-4f79-145cf7675b5d",
         "x-ms-request-id": "922ec1e8-001e-0056-235d-052b2d000000",
-<<<<<<< HEAD
-        "x-ms-version": "2020-12-06"
-=======
-        "x-ms-version": "2021-02-12"
->>>>>>> 7e782c87
+        "x-ms-version": "2021-02-12"
       },
       "ResponseBody": []
     }
