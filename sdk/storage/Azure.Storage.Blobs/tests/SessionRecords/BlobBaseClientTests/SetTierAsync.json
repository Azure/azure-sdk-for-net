--- conflicted
+++ resolved
@@ -15,11 +15,7 @@
         "x-ms-client-request-id": "14c7e342-ab79-8c6e-391a-b4555512176c",
         "x-ms-date": "Wed, 17 Feb 2021 18:48:06 GMT",
         "x-ms-return-client-request-id": "true",
-<<<<<<< HEAD
-        "x-ms-version": "2020-12-06"
-=======
         "x-ms-version": "2021-02-12"
->>>>>>> 7e782c87
       },
       "RequestBody": null,
       "StatusCode": 201,
@@ -34,11 +30,7 @@
         ],
         "x-ms-client-request-id": "14c7e342-ab79-8c6e-391a-b4555512176c",
         "x-ms-request-id": "3202e465-901e-0009-665d-059f11000000",
-<<<<<<< HEAD
-        "x-ms-version": "2020-12-06"
-=======
         "x-ms-version": "2021-02-12"
->>>>>>> 7e782c87
       },
       "ResponseBody": []
     },
@@ -59,11 +51,7 @@
         "x-ms-client-request-id": "dfd7a157-3273-5ee1-1cb5-9180152e501e",
         "x-ms-date": "Wed, 17 Feb 2021 18:48:06 GMT",
         "x-ms-return-client-request-id": "true",
-<<<<<<< HEAD
-        "x-ms-version": "2020-12-06"
-=======
         "x-ms-version": "2021-02-12"
->>>>>>> 7e782c87
       },
       "RequestBody": "fCtAW10ECGhT4c/fqD36Vzt95e5p4k7Ga6s40Ra5bY78TNkq0rsPEfGOiZ2smHOerT14oMUu/pncee+xzDZSmXNA4lxkz4V/bdP921ixGtM4miPYQczIzU1ATlnMXUW6O/Apa7UWOt64+DLxMSNAKl4ceTISelineBQPI4ArsxCOQ59oiK4dIV9FH0iZ1pwpACP6sOMTp8CXgvOhBxZdjUUiY+6E16Kv/ljSzVsQDaF35SNdMQMse5ve0QW7fBlI55ICd3OupCiBSrGLQNplhnRRKSHzAFtC9udSpgac9IE/iebJDZYuyUH62+ZRoTrBeEqRaVP3VOY2wICLW/4i5FYwS7fzm3jeI1/g+SR18FWskS27C4stSDT/kk0Vom1C1/eQIFWDzd3SskX0FlvBwdAr3srQZ9jKAgOD9AgryIDxniEt5M//KcRQ6VlFOTHYPdF96cSjcXAexR5RANnUpunFAng6lNwAK7QGgH1/hcnSqrY3rt+8TiywDx+xrinrfEJvfze5nqn0fL0PnfHznj9VflUinPgKCLNMiYW9T32LGgQ7EAWRGQsNQjEhrbE7vXDfXC/TyN9JZXeDbRUkNy1Ag4Lst445w2VKFVrG6FsCEMsU3vJNt1Ik8aqODqz16QsE4SkuTgXhpZjJiLOFg3wbgVxJD1g68sswx8bjq7W5VCtOwgcx1MLGMzhZhC6en24ucoxPrNqyye5d/YY//frjEDSHNsB06q2ag9sf4G6dkihYtTgoaahRm/kY1NY7hjU+dnP6FmituYjftSj+k+iAwGte50jBu6aLNprHWxXXXvym4Gr6onu/qvywSLR/UwgQmBNq3J/tfbrNb+DO5l1yCFcsV7J9hR7wnzxLEXLyC+KStsMBbIJduWOvLDKb8cOePUBcU/xWkhL1ejxioWxI22P9Oy+acZvVz51PzlnrVa54rdQxlbjmPCSwDPJF+hj3ZlHPnbWTBMulh4ReBsS5CSWO6vOXF0aqF/8L6WSoj9WFWGcHHLf55KgIjA00iDVf9gLNthAkX08LJIa2iBpn/Piv2a5dsu1tlQVLj4o5do/KrPJi2tjFYPgX/PcxQlyOoZAVhK+GAkQUYCEK2c/F0q337NsnBCEf6ni2RbX2O1Kove76I/HfQ6mtTXq3uocpUSpJOlaAZpxu9po20LyPHiTPYhzhy667F6gyebanZy/xjPSLrAH7J1dRiy1XqXPsHi9V51drSIZ8jSOuTuzlx45qRUPIBHIj1DrFj0CAZG00RVuHUYDYhURtDh7eTNlqbMOf7GQwJBq9MhMcprlF+ym1egiRXnYOkr/+WvVTRYdhWiJ84XgJBCFByR5su9+LKBP1KNLQ2Q1NkVmlMQ==",
       "StatusCode": 201,
@@ -81,11 +69,7 @@
         "x-ms-content-crc64": "w2go5E/uYoA=",
         "x-ms-request-id": "3202e476-901e-0009-725d-059f11000000",
         "x-ms-request-server-encrypted": "true",
-<<<<<<< HEAD
-        "x-ms-version": "2020-12-06",
-=======
         "x-ms-version": "2021-02-12",
->>>>>>> 7e782c87
         "x-ms-version-id": "2021-02-17T18:48:06.7374269Z"
       },
       "ResponseBody": []
@@ -105,11 +89,7 @@
         "x-ms-client-request-id": "eff67889-c582-96be-430a-d0d62acb809a",
         "x-ms-date": "Wed, 17 Feb 2021 18:48:06 GMT",
         "x-ms-return-client-request-id": "true",
-<<<<<<< HEAD
-        "x-ms-version": "2020-12-06"
-=======
         "x-ms-version": "2021-02-12"
->>>>>>> 7e782c87
       },
       "RequestBody": null,
       "StatusCode": 200,
@@ -122,11 +102,7 @@
         ],
         "x-ms-client-request-id": "eff67889-c582-96be-430a-d0d62acb809a",
         "x-ms-request-id": "3202e48d-901e-0009-095d-059f11000000",
-<<<<<<< HEAD
-        "x-ms-version": "2020-12-06"
-=======
         "x-ms-version": "2021-02-12"
->>>>>>> 7e782c87
       },
       "ResponseBody": []
     },
@@ -144,11 +120,7 @@
         "x-ms-client-request-id": "9cf6a758-6038-9e9c-14c1-d955600bd6c8",
         "x-ms-date": "Wed, 17 Feb 2021 18:48:06 GMT",
         "x-ms-return-client-request-id": "true",
-<<<<<<< HEAD
-        "x-ms-version": "2020-12-06"
-=======
         "x-ms-version": "2021-02-12"
->>>>>>> 7e782c87
       },
       "RequestBody": null,
       "StatusCode": 202,
@@ -161,11 +133,7 @@
         ],
         "x-ms-client-request-id": "9cf6a758-6038-9e9c-14c1-d955600bd6c8",
         "x-ms-request-id": "3202e4ab-901e-0009-215d-059f11000000",
-<<<<<<< HEAD
-        "x-ms-version": "2020-12-06"
-=======
         "x-ms-version": "2021-02-12"
->>>>>>> 7e782c87
       },
       "ResponseBody": []
     }
