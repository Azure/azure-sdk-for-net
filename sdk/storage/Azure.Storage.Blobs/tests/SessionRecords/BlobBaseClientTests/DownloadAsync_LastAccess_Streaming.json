--- conflicted
+++ resolved
@@ -12,11 +12,7 @@
         "x-ms-client-request-id": "02d7300a-9586-a143-b848-455fc38d48bc",
         "x-ms-date": "Fri, 05 Mar 2021 17:12:55 GMT",
         "x-ms-return-client-request-id": "true",
-<<<<<<< HEAD
-        "x-ms-version": "2020-12-06"
-=======
         "x-ms-version": "2021-02-12"
->>>>>>> 7e782c87
       },
       "RequestBody": null,
       "StatusCode": 201,
@@ -28,11 +24,7 @@
         "Server": "Windows-Azure-Blob/1.0 Microsoft-HTTPAPI/2.0",
         "x-ms-client-request-id": "02d7300a-9586-a143-b848-455fc38d48bc",
         "x-ms-request-id": "26520655-e01e-0023-2ae2-115072000000",
-<<<<<<< HEAD
-        "x-ms-version": "2020-12-06"
-=======
         "x-ms-version": "2021-02-12"
->>>>>>> 7e782c87
       },
       "ResponseBody": []
     },
@@ -50,11 +42,7 @@
         "x-ms-client-request-id": "48b303d1-1ec3-ec15-c830-ab6983ae6d45",
         "x-ms-date": "Fri, 05 Mar 2021 17:12:56 GMT",
         "x-ms-return-client-request-id": "true",
-<<<<<<< HEAD
-        "x-ms-version": "2020-12-06"
-=======
         "x-ms-version": "2021-02-12"
->>>>>>> 7e782c87
       },
       "RequestBody": "02DJ2OjmWIsbGZq92w4miUqcNV1GOh2K7I8GWO/wIxQ9ZwtSYBnAI9dM5236hsWqIrsUJlfrdZhCPuxZ4ACcKvaGf3QC0ykx3BGG+lOwj2XJXDYz3Py8UvFyDyEtZ0PXsLx3cwZRp06S40pFZHtFkq+Gj4TJaE35yi2CkMQIA3TOr0qWORxfeLXnofmydu52LX1yp9e/DUdufanZzheKit/Vd7UwrliSJhfO4sZURlQ+DGJHlVycD6ICKLtyhqqeXBca3P85RX4k34HA8CqBGjZVmsG0Q/SDOGgSLoadIJ9sMIWvOmpUBcbjIrba3B53gQ2EHezo6RkilqOXJhf4h7/hVL+l0eDMAJT70CA+qFxJm614GAKzg0dsjKPGvd+u65v3+Yhf0q8tuB1Y7Rn45O5HTYtqf269LtB4OUQ8BkK0TeWERq7U6cj9S2DkW5Ytc6i0fm9UQ2wtOsu355lq8LHbo6A0dJ0/c2TCbTQO2NI5SsWciIfSYAl4VwzjHAIvklquCbf2+f4KdQsLktY3HmH4fZzTzmgqCEOWuxyRXFZhk9raX88aQ1DGkRN7xs0yQTiq6p5lW8TxhAB0Xz7ieRi1qv/8Xb+S3TpLDDxVrkJ1ZHnk5nG4+zcV6NvPpuQS5Bj6xhzONuN5GA1kGk+Im9W9//vE/pOn/K7I5nTjwjdVOScjW+clpi2Vas1jU+HnjE0FEafpTeaFU8luBk9vllbWDuAnZUDul1jNLpPFQ6nM4Fon3bGPbOxBnggdt6DdJtR3jUUBwCcMF3lOGx5Svw8goSb1R7ikRqH05sY40N+47wi/TrVjyyAyG8U3QVDN7t74/RZ56N8b0kejDNpg1EeZliwWk3FavNYGwyzybQRQJvfoP9PJPgcpo3tuwL5F0UZ+naskt1psnkBAcyWyKGVCUubieJV00Fck7fD26/wXwPHmdM9ZK2+cfKCSicvidnoWK23YY1mxCs1UAMlqdrJEKLMzzLSV6Cd2Rvz04UaLQnZ138CPP12YNGoCBSulMQXuTmEYrqrGgUNGYR1dvCmHyL1T9ZbytehWm5dJkuP70BT2BZLlc5TMrl58SN0/OndBez1uUjxu+5l4wRISfO5fSpEIZreWolQohkY4dWwKFmAfCBemjH3Yhwr5bLGBuTJvHf5MN9TAqtnoRcv1NoYtbauy83PXub4TMN6snTWjp80UyFhuvt+MXl49vUey41GEy/4Gz8a+mGM/OAf1FA2jRZ7+4G0tvq/MJpQVmfx2YU2MKNE3nNgHVi/1LoXXlkpRmniptALjVgxOOakyqP9myde6aOs7bKjF94o+OJAp9I9JxP+Eza1KqdLE6GMv1K0wjmWtHS1fFS7P47x4pQ==",
       "StatusCode": 201,
@@ -69,11 +57,7 @@
         "x-ms-content-crc64": "k/dzJZXwwKo=",
         "x-ms-request-id": "265206cf-e01e-0023-13e2-115072000000",
         "x-ms-request-server-encrypted": "true",
-<<<<<<< HEAD
-        "x-ms-version": "2020-12-06"
-=======
         "x-ms-version": "2021-02-12"
->>>>>>> 7e782c87
       },
       "ResponseBody": []
     },
@@ -88,11 +72,7 @@
         "x-ms-client-request-id": "bc9d3a11-2e65-26c0-8035-13ddfec1f828",
         "x-ms-date": "Fri, 05 Mar 2021 17:12:56 GMT",
         "x-ms-return-client-request-id": "true",
-<<<<<<< HEAD
-        "x-ms-version": "2020-12-06"
-=======
         "x-ms-version": "2021-02-12"
->>>>>>> 7e782c87
       },
       "RequestBody": null,
       "StatusCode": 200,
@@ -113,11 +93,7 @@
         "x-ms-lease-status": "unlocked",
         "x-ms-request-id": "26520712-e01e-0023-53e2-115072000000",
         "x-ms-server-encrypted": "true",
-<<<<<<< HEAD
-        "x-ms-version": "2020-12-06"
-=======
         "x-ms-version": "2021-02-12"
->>>>>>> 7e782c87
       },
       "ResponseBody": "02DJ2OjmWIsbGZq92w4miUqcNV1GOh2K7I8GWO/wIxQ9ZwtSYBnAI9dM5236hsWqIrsUJlfrdZhCPuxZ4ACcKvaGf3QC0ykx3BGG+lOwj2XJXDYz3Py8UvFyDyEtZ0PXsLx3cwZRp06S40pFZHtFkq+Gj4TJaE35yi2CkMQIA3TOr0qWORxfeLXnofmydu52LX1yp9e/DUdufanZzheKit/Vd7UwrliSJhfO4sZURlQ+DGJHlVycD6ICKLtyhqqeXBca3P85RX4k34HA8CqBGjZVmsG0Q/SDOGgSLoadIJ9sMIWvOmpUBcbjIrba3B53gQ2EHezo6RkilqOXJhf4h7/hVL+l0eDMAJT70CA+qFxJm614GAKzg0dsjKPGvd+u65v3+Yhf0q8tuB1Y7Rn45O5HTYtqf269LtB4OUQ8BkK0TeWERq7U6cj9S2DkW5Ytc6i0fm9UQ2wtOsu355lq8LHbo6A0dJ0/c2TCbTQO2NI5SsWciIfSYAl4VwzjHAIvklquCbf2+f4KdQsLktY3HmH4fZzTzmgqCEOWuxyRXFZhk9raX88aQ1DGkRN7xs0yQTiq6p5lW8TxhAB0Xz7ieRi1qv/8Xb+S3TpLDDxVrkJ1ZHnk5nG4+zcV6NvPpuQS5Bj6xhzONuN5GA1kGk+Im9W9//vE/pOn/K7I5nTjwjdVOScjW+clpi2Vas1jU+HnjE0FEafpTeaFU8luBk9vllbWDuAnZUDul1jNLpPFQ6nM4Fon3bGPbOxBnggdt6DdJtR3jUUBwCcMF3lOGx5Svw8goSb1R7ikRqH05sY40N+47wi/TrVjyyAyG8U3QVDN7t74/RZ56N8b0kejDNpg1EeZliwWk3FavNYGwyzybQRQJvfoP9PJPgcpo3tuwL5F0UZ+naskt1psnkBAcyWyKGVCUubieJV00Fck7fD26/wXwPHmdM9ZK2+cfKCSicvidnoWK23YY1mxCs1UAMlqdrJEKLMzzLSV6Cd2Rvz04UaLQnZ138CPP12YNGoCBSulMQXuTmEYrqrGgUNGYR1dvCmHyL1T9ZbytehWm5dJkuP70BT2BZLlc5TMrl58SN0/OndBez1uUjxu+5l4wRISfO5fSpEIZreWolQohkY4dWwKFmAfCBemjH3Yhwr5bLGBuTJvHf5MN9TAqtnoRcv1NoYtbauy83PXub4TMN6snTWjp80UyFhuvt+MXl49vUey41GEy/4Gz8a+mGM/OAf1FA2jRZ7+4G0tvq/MJpQVmfx2YU2MKNE3nNgHVi/1LoXXlkpRmniptALjVgxOOakyqP9myde6aOs7bKjF94o+OJAp9I9JxP+Eza1KqdLE6GMv1K0wjmWtHS1fFS7P47x4pQ=="
     },
@@ -132,11 +108,7 @@
         "x-ms-client-request-id": "49587d00-b110-6fe0-ea64-cc6488ba758e",
         "x-ms-date": "Fri, 05 Mar 2021 17:12:56 GMT",
         "x-ms-return-client-request-id": "true",
-<<<<<<< HEAD
-        "x-ms-version": "2020-12-06"
-=======
         "x-ms-version": "2021-02-12"
->>>>>>> 7e782c87
       },
       "RequestBody": null,
       "StatusCode": 202,
@@ -146,11 +118,7 @@
         "Server": "Windows-Azure-Blob/1.0 Microsoft-HTTPAPI/2.0",
         "x-ms-client-request-id": "49587d00-b110-6fe0-ea64-cc6488ba758e",
         "x-ms-request-id": "26520746-e01e-0023-02e2-115072000000",
-<<<<<<< HEAD
-        "x-ms-version": "2020-12-06"
-=======
         "x-ms-version": "2021-02-12"
->>>>>>> 7e782c87
       },
       "ResponseBody": []
     }
