--- conflicted
+++ resolved
@@ -1,178 +1,134 @@
 {
   "Entries": [
     {
-      "RequestUri": "https://seanoauthstage.blob.core.windows.net/test-container-f88762c6-d94f-40fa-b4ad-ab408fef5bef?restype=container",
+      "RequestUri": "https://seanmcccanary3.blob.core.windows.net/test-container-f88762c6-d94f-40fa-b4ad-ab408fef5bef?restype=container",
       "RequestMethod": "PUT",
       "RequestHeaders": {
         "Accept": "application/xml",
         "Authorization": "Sanitized",
-        "traceparent": "00-10a9aa8a66c8ab4c95b9d4c7e4a75437-48db9d5a7041724a-00",
+        "traceparent": "00-3d28b9482020a14584321e6ae1082358-14d56e58ea726c4f-00",
         "User-Agent": [
-          "azsdk-net-Storage.Blobs/12.9.0-alpha.20210402.1",
-          "(.NET 5.0.4; Microsoft Windows 10.0.19042)"
+          "azsdk-net-Storage.Blobs/12.9.0-alpha.20210514.1",
+          "(.NET Core 4.6.30015.01; Microsoft Windows 10.0.19043 )"
         ],
         "x-ms-blob-public-access": "container",
         "x-ms-client-request-id": "42af8ee6-2405-7962-3c80-4d33c6105755",
-        "x-ms-date": "Fri, 02 Apr 2021 17:21:46 GMT",
+        "x-ms-date": "Fri, 14 May 2021 16:55:17 GMT",
         "x-ms-return-client-request-id": "true",
-<<<<<<< HEAD
-        "x-ms-version": "2020-08-04"
-=======
-         "x-ms-version": "2020-10-02"
->>>>>>> 65932564
+        "x-ms-version": "2020-10-02"
       },
       "RequestBody": null,
       "StatusCode": 201,
       "ResponseHeaders": {
-        "Date": "Fri, 02 Apr 2021 17:21:45 GMT",
-        "ETag": "\u00220x8D8F5FBCAC79010\u0022",
-        "Last-Modified": "Fri, 02 Apr 2021 17:21:46 GMT",
+        "Content-Length": "0",
+        "Date": "Fri, 14 May 2021 16:55:17 GMT",
+        "ETag": "\u00220x8D916F90D46C86B\u0022",
+        "Last-Modified": "Fri, 14 May 2021 16:55:17 GMT",
         "Server": [
           "Windows-Azure-Blob/1.0",
           "Microsoft-HTTPAPI/2.0"
         ],
-        "Transfer-Encoding": "chunked",
         "x-ms-client-request-id": "42af8ee6-2405-7962-3c80-4d33c6105755",
-<<<<<<< HEAD
-        "x-ms-request-id": "2dd4a731-401e-0021-2ce4-27bb8d000000",
-        "x-ms-version": "2020-08-04"
-=======
-        "x-ms-request-id": "32036a13-901e-0009-1c5d-059f11000000",
-         "x-ms-version": "2020-10-02"
->>>>>>> 65932564
+        "x-ms-request-id": "819b6a74-401e-0035-5be1-48b6d6000000",
+        "x-ms-version": "2020-10-02"
       },
       "ResponseBody": []
     },
     {
-      "RequestUri": "https://seanoauthstage.blob.core.windows.net/test-container-f88762c6-d94f-40fa-b4ad-ab408fef5bef/test-blob-619e56b5-4824-d38d-11b9-b6bde9154612",
+      "RequestUri": "https://seanmcccanary3.blob.core.windows.net/test-container-f88762c6-d94f-40fa-b4ad-ab408fef5bef/test-blob-619e56b5-4824-d38d-11b9-b6bde9154612",
       "RequestMethod": "PUT",
       "RequestHeaders": {
         "Accept": "application/xml",
         "Authorization": "Sanitized",
         "Content-Length": "1024",
         "Content-Type": "application/octet-stream",
-        "traceparent": "00-ca1777817cb14e4497f402c7cb1b942c-6424553cd1ac6e47-00",
+        "traceparent": "00-a527fe98fb542e4dba441a21f2ec116a-10301f6d0e218f4d-00",
         "User-Agent": [
-          "azsdk-net-Storage.Blobs/12.9.0-alpha.20210402.1",
-          "(.NET 5.0.4; Microsoft Windows 10.0.19042)"
+          "azsdk-net-Storage.Blobs/12.9.0-alpha.20210514.1",
+          "(.NET Core 4.6.30015.01; Microsoft Windows 10.0.19043 )"
         ],
         "x-ms-blob-type": "BlockBlob",
         "x-ms-client-request-id": "05d73d71-5aae-9b94-43ff-fa0ecf96bf45",
-        "x-ms-date": "Fri, 02 Apr 2021 17:21:46 GMT",
+        "x-ms-date": "Fri, 14 May 2021 16:55:17 GMT",
         "x-ms-return-client-request-id": "true",
-<<<<<<< HEAD
-        "x-ms-version": "2020-08-04"
-=======
-         "x-ms-version": "2020-10-02"
->>>>>>> 65932564
+        "x-ms-version": "2020-10-02"
       },
       "RequestBody": "3qBaAT8Z6lIRpnRHpR0HMDqZL6MCbuWeANwxTG2kjyY6OlQltVUVnGxLT33TRS3zsoWCT\u002BaiD3C7vABj553lbRdODWvJ4Xvkg5I2tx9ny7uvPZnnIT9AlyrjavlVsrTOZuFmhDfCKtAKnsxTbFhRU/FEs6oE/UvYDXVA5XeBj9DeZ1A9AUaD7BLJ3INz7SvRkhcIEP4KymmWjnfBgUVZiQ77dQQIFFGrwceXOiDHZSBKb1JgeX7S05znpnPOwWrNcFN1eHgmyH3FXU83cpBIzilXdxLy\u002BRCPKaFnIW3e3P9cysrNUu2nJKbVmhsvmmAMntdKd0pY2ndC5U7WvqcQ5oBQ26jFenw8r1JsHV70YI5AW4OWlGW0A\u002B9Tim2e0Gb/xbSb3r63RyNbDcf3670ZToS/lmMjeVIbm9e5cvAPnt/sbVipWYLQiBNfO4advBgxOjzo3joD20thf0Pm/tQzS2/oC35lb/UC7w1PxD7Lfd6/hzizJr\u002Bk6JINSNk\u002B6oo\u002BLO8WtbGazMtH5u4stBYMlgFkJnacfyWvQyLsWCcbwwWDEJhPtMgtJbttbEDRdzR7ALHX2sMToqzKZ3GOrnOjKyLpqaN\u002BvOE5NgG7LxPk3svucFd1ROhCb27rhU1Xn3dHyUEd586R/EPPnqPBWHKZ5YiloD0cLuY5pzk1kzeU4peKc2bRx/b9XXQUpaZFgBf8UqDEsf86K5pa40CUW2kMOrsMN\u002BQLxx6RqELJCIhA9CciOUCX0DCXT0jLd\u002BO2aQEKB2vqOEgy8IqBMgi8cCMSGu4ZcSIodGqLdOecP1A62j9BvgAdVbze8Ei2FZ0n298luVz0nfff4ZIAX8NhlbA5R1fJerEi9cQyOoDZcl/NY5kId4b0RT1HYt1tHPb4fVqYfc5FXWAtAsSXwmN2BW8zM/sqWB0pRQEaghjUtNjOOb0mQfWRhwU423XCXIPa0FxtOun6ziQ8bjfMKttIWE3ryYmlUMR6oav28X2oZ\u002Bl\u002BQLG7Znru1GqY6dO9xF0q8IIn1pP6NICY85g\u002BBN2nkwZOTukpjPLT/fUeDWfxvd1NzAD6gZBWhAwxI3Phr9CN8FXMbnZzAGSQU9md2yYYpza78TfcrRJ2\u002BMrd\u002BGh\u002B8k0lkRwSJU5n2cucai22uKjlGXw9Jb6YsENCVnarlgj7EWGMeEoKBoHnVBdrQEPkv0Ai997sQcyOjODZz8/Yu0PDoVjMKj9e2xL6VdGnLHAAXpY1iZ8pDtCV/utpMDayD5jTqJ/qGJUAwxvM8uz75mBw2HA4ojKkmpKHNitT9KrcR0U41ITRFUYBNMWDXRzkmheL\u002BVjFem1mLw0MY\u002BFprc5x76qmwhLcnsMqN21sIT12o5wTyA==",
       "StatusCode": 201,
       "ResponseHeaders": {
+        "Content-Length": "0",
         "Content-MD5": "mKzE4fpAU/tGbO4KS0KOug==",
-        "Date": "Fri, 02 Apr 2021 17:21:46 GMT",
-        "ETag": "\u00220x8D8F5FBCAD6C072\u0022",
-        "Last-Modified": "Fri, 02 Apr 2021 17:21:46 GMT",
+        "Date": "Fri, 14 May 2021 16:55:17 GMT",
+        "ETag": "\u00220x8D916F90D540486\u0022",
+        "Last-Modified": "Fri, 14 May 2021 16:55:17 GMT",
         "Server": [
           "Windows-Azure-Blob/1.0",
           "Microsoft-HTTPAPI/2.0"
         ],
-        "Transfer-Encoding": "chunked",
         "x-ms-client-request-id": "05d73d71-5aae-9b94-43ff-fa0ecf96bf45",
         "x-ms-content-crc64": "5R7MoaC8oGI=",
-        "x-ms-request-id": "2dd4a734-401e-0021-2de4-27bb8d000000",
+        "x-ms-request-id": "819b6a84-401e-0035-69e1-48b6d6000000",
         "x-ms-request-server-encrypted": "true",
-<<<<<<< HEAD
-        "x-ms-version": "2020-08-04",
-        "x-ms-version-id": "2021-04-02T17:21:46.1603197Z"
-=======
-         "x-ms-version": "2020-10-02",
-        "x-ms-version-id": "2021-02-17T18:49:21.1443575Z"
->>>>>>> 65932564
+        "x-ms-version": "2020-10-02",
+        "x-ms-version-id": "2021-05-14T16:55:17.5923615Z"
       },
       "ResponseBody": []
     },
     {
-<<<<<<< HEAD
-      "RequestUri": "https://seanoauthstage.blob.core.windows.net/test-container-f88762c6-d94f-40fa-b4ad-ab408fef5bef/test-blob-619e56b5-4824-d38d-11b9-b6bde9154612?sv=2020-06-12\u0026ss=b\u0026srt=sco\u0026st=2021-04-02T16%3A21%3A46Z\u0026se=2021-04-02T18%3A21%3A46Z\u0026sp=rwdxlacuptfi\u0026sig=Sanitized\u0026comp=tags",
-=======
-      "RequestUri": "https://seanmcccanary3.blob.core.windows.net/test-container-f88762c6-d94f-40fa-b4ad-ab408fef5bef/test-blob-619e56b5-4824-d38d-11b9-b6bde9154612?sv=2020-10-02\u0026ss=b\u0026srt=sco\u0026st=2021-02-17T17%3A49%3A21Z\u0026se=2021-02-17T19%3A49%3A21Z\u0026sp=rwdxlacuptf\u0026sig=Sanitized\u0026comp=tags",
->>>>>>> 65932564
+      "RequestUri": "https://seanmcccanary3.blob.core.windows.net/test-container-f88762c6-d94f-40fa-b4ad-ab408fef5bef/test-blob-619e56b5-4824-d38d-11b9-b6bde9154612?sv=2020-10-02\u0026ss=b\u0026srt=sco\u0026st=2021-05-14T15%3A55%3A18Z\u0026se=2021-05-14T17%3A55%3A18Z\u0026sp=rwdxlacuptfi\u0026sig=Sanitized\u0026comp=tags",
       "RequestMethod": "PUT",
       "RequestHeaders": {
         "Accept": "application/xml",
         "Content-Length": "139",
         "Content-Type": "application/xml",
         "User-Agent": [
-          "azsdk-net-Storage.Blobs/12.9.0-alpha.20210402.1",
-          "(.NET 5.0.4; Microsoft Windows 10.0.19042)"
+          "azsdk-net-Storage.Blobs/12.9.0-alpha.20210514.1",
+          "(.NET Core 4.6.30015.01; Microsoft Windows 10.0.19043 )"
         ],
         "x-ms-client-request-id": "6604d00f-0ec4-a019-be7a-89d8d796a72e",
         "x-ms-return-client-request-id": "true",
-<<<<<<< HEAD
-        "x-ms-version": "2020-08-04"
-=======
-         "x-ms-version": "2020-10-02"
->>>>>>> 65932564
+        "x-ms-version": "2020-10-02"
       },
       "RequestBody": "\uFEFF\u003CTags\u003E\u003CTagSet\u003E\u003CTag\u003E\u003CKey\u003EtagKey0\u003C/Key\u003E\u003CValue\u003EtagValue0\u003C/Value\u003E\u003C/Tag\u003E\u003CTag\u003E\u003CKey\u003EtagKey1\u003C/Key\u003E\u003CValue\u003EtagValue1\u003C/Value\u003E\u003C/Tag\u003E\u003C/TagSet\u003E\u003C/Tags\u003E",
       "StatusCode": 204,
       "ResponseHeaders": {
-        "Date": "Fri, 02 Apr 2021 17:21:46 GMT",
+        "Date": "Fri, 14 May 2021 16:55:17 GMT",
         "Server": [
           "Windows-Azure-Blob/1.0",
           "Microsoft-HTTPAPI/2.0"
         ],
         "x-ms-client-request-id": "6604d00f-0ec4-a019-be7a-89d8d796a72e",
-<<<<<<< HEAD
-        "x-ms-request-id": "2dd4a735-401e-0021-2ee4-27bb8d000000",
-        "x-ms-version": "2020-08-04"
-=======
-        "x-ms-request-id": "2773aaf3-201e-008a-7a5d-058173000000",
-         "x-ms-version": "2020-10-02"
->>>>>>> 65932564
+        "x-ms-request-id": "819b6a8c-401e-0035-6fe1-48b6d6000000",
+        "x-ms-version": "2020-10-02"
       },
       "ResponseBody": []
     },
     {
-<<<<<<< HEAD
-      "RequestUri": "https://seanoauthstage.blob.core.windows.net/test-container-f88762c6-d94f-40fa-b4ad-ab408fef5bef/test-blob-619e56b5-4824-d38d-11b9-b6bde9154612?sv=2020-06-12\u0026ss=b\u0026srt=sco\u0026st=2021-04-02T16%3A21%3A46Z\u0026se=2021-04-02T18%3A21%3A46Z\u0026sp=rwdxlacuptfi\u0026sig=Sanitized\u0026comp=tags",
-=======
-      "RequestUri": "https://seanmcccanary3.blob.core.windows.net/test-container-f88762c6-d94f-40fa-b4ad-ab408fef5bef/test-blob-619e56b5-4824-d38d-11b9-b6bde9154612?sv=2020-10-02\u0026ss=b\u0026srt=sco\u0026st=2021-02-17T17%3A49%3A21Z\u0026se=2021-02-17T19%3A49%3A21Z\u0026sp=rwdxlacuptf\u0026sig=Sanitized\u0026comp=tags",
->>>>>>> 65932564
+      "RequestUri": "https://seanmcccanary3.blob.core.windows.net/test-container-f88762c6-d94f-40fa-b4ad-ab408fef5bef/test-blob-619e56b5-4824-d38d-11b9-b6bde9154612?sv=2020-10-02\u0026ss=b\u0026srt=sco\u0026st=2021-05-14T15%3A55%3A18Z\u0026se=2021-05-14T17%3A55%3A18Z\u0026sp=rwdxlacuptfi\u0026sig=Sanitized\u0026comp=tags",
       "RequestMethod": "GET",
       "RequestHeaders": {
         "Accept": "application/xml",
         "User-Agent": [
-          "azsdk-net-Storage.Blobs/12.9.0-alpha.20210402.1",
-          "(.NET 5.0.4; Microsoft Windows 10.0.19042)"
+          "azsdk-net-Storage.Blobs/12.9.0-alpha.20210514.1",
+          "(.NET Core 4.6.30015.01; Microsoft Windows 10.0.19043 )"
         ],
         "x-ms-client-request-id": "fefe8419-5891-4780-cb32-605e53f419d7",
         "x-ms-return-client-request-id": "true",
-<<<<<<< HEAD
-        "x-ms-version": "2020-08-04"
-=======
-         "x-ms-version": "2020-10-02"
->>>>>>> 65932564
+        "x-ms-version": "2020-10-02"
       },
       "RequestBody": null,
       "StatusCode": 200,
       "ResponseHeaders": {
         "Content-Length": "178",
         "Content-Type": "application/xml",
-        "Date": "Fri, 02 Apr 2021 17:21:46 GMT",
+        "Date": "Fri, 14 May 2021 16:55:17 GMT",
         "Server": [
           "Windows-Azure-Blob/1.0",
           "Microsoft-HTTPAPI/2.0"
         ],
         "x-ms-client-request-id": "fefe8419-5891-4780-cb32-605e53f419d7",
-<<<<<<< HEAD
-        "x-ms-request-id": "2dd4a736-401e-0021-2fe4-27bb8d000000",
-        "x-ms-version": "2020-08-04"
-=======
-        "x-ms-request-id": "2773aafc-201e-008a-025d-058173000000",
-         "x-ms-version": "2020-10-02"
->>>>>>> 65932564
+        "x-ms-request-id": "819b6a94-401e-0035-73e1-48b6d6000000",
+        "x-ms-version": "2020-10-02"
       },
       "ResponseBody": [
         "\uFEFF\u003C?xml version=\u00221.0\u0022 encoding=\u0022utf-8\u0022?\u003E\n",
@@ -180,49 +136,40 @@
       ]
     },
     {
-      "RequestUri": "https://seanoauthstage.blob.core.windows.net/test-container-f88762c6-d94f-40fa-b4ad-ab408fef5bef?restype=container",
+      "RequestUri": "https://seanmcccanary3.blob.core.windows.net/test-container-f88762c6-d94f-40fa-b4ad-ab408fef5bef?restype=container",
       "RequestMethod": "DELETE",
       "RequestHeaders": {
         "Accept": "application/xml",
         "Authorization": "Sanitized",
-        "traceparent": "00-cd4714d1355633498186a77608f57968-c72246b9eecae842-00",
+        "traceparent": "00-3b95bee07efb914db0545678d969833a-9da9d6d40973684d-00",
         "User-Agent": [
-          "azsdk-net-Storage.Blobs/12.9.0-alpha.20210402.1",
-          "(.NET 5.0.4; Microsoft Windows 10.0.19042)"
+          "azsdk-net-Storage.Blobs/12.9.0-alpha.20210514.1",
+          "(.NET Core 4.6.30015.01; Microsoft Windows 10.0.19043 )"
         ],
         "x-ms-client-request-id": "52bfe5a5-a897-9a9d-9efa-d6f192343f7a",
-        "x-ms-date": "Fri, 02 Apr 2021 17:21:46 GMT",
+        "x-ms-date": "Fri, 14 May 2021 16:55:18 GMT",
         "x-ms-return-client-request-id": "true",
-<<<<<<< HEAD
-        "x-ms-version": "2020-08-04"
-=======
-         "x-ms-version": "2020-10-02"
->>>>>>> 65932564
+        "x-ms-version": "2020-10-02"
       },
       "RequestBody": null,
       "StatusCode": 202,
       "ResponseHeaders": {
-        "Date": "Fri, 02 Apr 2021 17:21:46 GMT",
+        "Content-Length": "0",
+        "Date": "Fri, 14 May 2021 16:55:17 GMT",
         "Server": [
           "Windows-Azure-Blob/1.0",
           "Microsoft-HTTPAPI/2.0"
         ],
-        "Transfer-Encoding": "chunked",
         "x-ms-client-request-id": "52bfe5a5-a897-9a9d-9efa-d6f192343f7a",
-<<<<<<< HEAD
-        "x-ms-request-id": "2dd4a737-401e-0021-30e4-27bb8d000000",
-        "x-ms-version": "2020-08-04"
-=======
-        "x-ms-request-id": "32036b0d-901e-0009-7b5d-059f11000000",
-         "x-ms-version": "2020-10-02"
->>>>>>> 65932564
+        "x-ms-request-id": "819b6ab4-401e-0035-10e1-48b6d6000000",
+        "x-ms-version": "2020-10-02"
       },
       "ResponseBody": []
     }
   ],
   "Variables": {
-    "DateTimeOffsetNow": "2021-04-02T12:21:46.3866397-05:00",
+    "DateTimeOffsetNow": "2021-05-14T11:55:18.0760420-05:00",
     "RandomSeed": "250087561",
-    "Storage_TestConfigDefault": "ProductionTenant\nseanoauthstage\nU2FuaXRpemVk\nhttps://seanoauthstage.blob.core.windows.net\nhttps://seanoauthstage.file.core.windows.net\nhttps://seanoauthstage.queue.core.windows.net\nhttps://seanoauthstage.table.core.windows.net\n\n\n\n\nhttps://seanoauthstage-secondary.blob.core.windows.net\nhttps://seanoauthstage-secondary.file.core.windows.net\nhttps://seanoauthstage-secondary.queue.core.windows.net\nhttps://seanoauthstage-secondary.table.core.windows.net\n68390a19-a643-458b-b726-408abf67b4fc\nSanitized\n72f988bf-86f1-41af-91ab-2d7cd011db47\nhttps://login.microsoftonline.com/\nCloud\nBlobEndpoint=https://seanoauthstage.blob.core.windows.net/;QueueEndpoint=https://seanoauthstage.queue.core.windows.net/;FileEndpoint=https://seanoauthstage.file.core.windows.net/;BlobSecondaryEndpoint=https://seanoauthstage-secondary.blob.core.windows.net/;QueueSecondaryEndpoint=https://seanoauthstage-secondary.queue.core.windows.net/;FileSecondaryEndpoint=https://seanoauthstage-secondary.file.core.windows.net/;AccountName=seanoauthstage;AccountKey=Kg==;\n"
+    "Storage_TestConfigDefault": "ProductionTenant\nseanmcccanary3\nU2FuaXRpemVk\nhttps://seanmcccanary3.blob.core.windows.net\nhttps://seanmcccanary3.file.core.windows.net\nhttps://seanmcccanary3.queue.core.windows.net\nhttps://seanmcccanary3.table.core.windows.net\n\n\n\n\nhttps://seanmcccanary3-secondary.blob.core.windows.net\nhttps://seanmcccanary3-secondary.file.core.windows.net\nhttps://seanmcccanary3-secondary.queue.core.windows.net\nhttps://seanmcccanary3-secondary.table.core.windows.net\n\nSanitized\n\n\nCloud\nBlobEndpoint=https://seanmcccanary3.blob.core.windows.net/;QueueEndpoint=https://seanmcccanary3.queue.core.windows.net/;FileEndpoint=https://seanmcccanary3.file.core.windows.net/;BlobSecondaryEndpoint=https://seanmcccanary3-secondary.blob.core.windows.net/;QueueSecondaryEndpoint=https://seanmcccanary3-secondary.queue.core.windows.net/;FileSecondaryEndpoint=https://seanmcccanary3-secondary.file.core.windows.net/;AccountName=seanmcccanary3;AccountKey=Kg==;\nseanscope1"
   }
 }