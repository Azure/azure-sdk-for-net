{
  "Entries": [
    {
      "RequestUri": "https://seanmcccanary3.blob.core.windows.net/test-container-f88762c6-d94f-40fa-b4ad-ab408fef5bef?restype=container",
      "RequestMethod": "PUT",
      "RequestHeaders": {
        "Accept": "application/xml",
        "Authorization": "Sanitized",
        "traceparent": "00-f9c59249a1ce354595a72552f539884e-4b373ef6cc3eb440-00",
        "User-Agent": [
          "azsdk-net-Storage.Blobs/12.10.0-alpha.20210831.1",
          "(.NET 5.0.9; Microsoft Windows 10.0.19043)"
        ],
        "x-ms-blob-public-access": "container",
        "x-ms-client-request-id": "42af8ee6-2405-7962-3c80-4d33c6105755",
        "x-ms-date": "Tue, 31 Aug 2021 21:19:23 GMT",
        "x-ms-return-client-request-id": "true",
<<<<<<< HEAD
        "x-ms-version": "2020-12-06"
=======
        "x-ms-version": "2021-02-12"
>>>>>>> 7e782c87
      },
      "RequestBody": null,
      "StatusCode": 201,
      "ResponseHeaders": {
        "Content-Length": "0",
        "Date": "Tue, 31 Aug 2021 21:19:21 GMT",
        "ETag": "\u00220x8D96CC500C432AB\u0022",
        "Last-Modified": "Tue, 31 Aug 2021 21:19:22 GMT",
        "Server": [
          "Windows-Azure-Blob/1.0",
          "Microsoft-HTTPAPI/2.0"
        ],
        "x-ms-client-request-id": "42af8ee6-2405-7962-3c80-4d33c6105755",
<<<<<<< HEAD
        "x-ms-request-id": "819b6a74-401e-0035-5be1-48b6d6000000",
        "x-ms-version": "2020-12-06"
=======
        "x-ms-request-id": "ecda6ac0-e01e-005e-65ad-9e3122000000",
        "x-ms-version": "2021-02-12"
>>>>>>> 7e782c87
      },
      "ResponseBody": []
    },
    {
      "RequestUri": "https://seanmcccanary3.blob.core.windows.net/test-container-f88762c6-d94f-40fa-b4ad-ab408fef5bef/test-blob-619e56b5-4824-d38d-11b9-b6bde9154612",
      "RequestMethod": "PUT",
      "RequestHeaders": {
        "Accept": "application/xml",
        "Authorization": "Sanitized",
        "Content-Length": "1024",
        "Content-Type": "application/octet-stream",
        "traceparent": "00-ab5b2baff3fddb4b922ba8a852b5c89c-914ffb6219e4e940-00",
        "User-Agent": [
          "azsdk-net-Storage.Blobs/12.10.0-alpha.20210831.1",
          "(.NET 5.0.9; Microsoft Windows 10.0.19043)"
        ],
        "x-ms-blob-type": "BlockBlob",
        "x-ms-client-request-id": "05d73d71-5aae-9b94-43ff-fa0ecf96bf45",
        "x-ms-date": "Tue, 31 Aug 2021 21:19:23 GMT",
        "x-ms-return-client-request-id": "true",
<<<<<<< HEAD
        "x-ms-version": "2020-12-06"
=======
        "x-ms-version": "2021-02-12"
>>>>>>> 7e782c87
      },
      "RequestBody": "3qBaAT8Z6lIRpnRHpR0HMDqZL6MCbuWeANwxTG2kjyY6OlQltVUVnGxLT33TRS3zsoWCT\u002BaiD3C7vABj553lbRdODWvJ4Xvkg5I2tx9ny7uvPZnnIT9AlyrjavlVsrTOZuFmhDfCKtAKnsxTbFhRU/FEs6oE/UvYDXVA5XeBj9DeZ1A9AUaD7BLJ3INz7SvRkhcIEP4KymmWjnfBgUVZiQ77dQQIFFGrwceXOiDHZSBKb1JgeX7S05znpnPOwWrNcFN1eHgmyH3FXU83cpBIzilXdxLy\u002BRCPKaFnIW3e3P9cysrNUu2nJKbVmhsvmmAMntdKd0pY2ndC5U7WvqcQ5oBQ26jFenw8r1JsHV70YI5AW4OWlGW0A\u002B9Tim2e0Gb/xbSb3r63RyNbDcf3670ZToS/lmMjeVIbm9e5cvAPnt/sbVipWYLQiBNfO4advBgxOjzo3joD20thf0Pm/tQzS2/oC35lb/UC7w1PxD7Lfd6/hzizJr\u002Bk6JINSNk\u002B6oo\u002BLO8WtbGazMtH5u4stBYMlgFkJnacfyWvQyLsWCcbwwWDEJhPtMgtJbttbEDRdzR7ALHX2sMToqzKZ3GOrnOjKyLpqaN\u002BvOE5NgG7LxPk3svucFd1ROhCb27rhU1Xn3dHyUEd586R/EPPnqPBWHKZ5YiloD0cLuY5pzk1kzeU4peKc2bRx/b9XXQUpaZFgBf8UqDEsf86K5pa40CUW2kMOrsMN\u002BQLxx6RqELJCIhA9CciOUCX0DCXT0jLd\u002BO2aQEKB2vqOEgy8IqBMgi8cCMSGu4ZcSIodGqLdOecP1A62j9BvgAdVbze8Ei2FZ0n298luVz0nfff4ZIAX8NhlbA5R1fJerEi9cQyOoDZcl/NY5kId4b0RT1HYt1tHPb4fVqYfc5FXWAtAsSXwmN2BW8zM/sqWB0pRQEaghjUtNjOOb0mQfWRhwU423XCXIPa0FxtOun6ziQ8bjfMKttIWE3ryYmlUMR6oav28X2oZ\u002Bl\u002BQLG7Znru1GqY6dO9xF0q8IIn1pP6NICY85g\u002BBN2nkwZOTukpjPLT/fUeDWfxvd1NzAD6gZBWhAwxI3Phr9CN8FXMbnZzAGSQU9md2yYYpza78TfcrRJ2\u002BMrd\u002BGh\u002B8k0lkRwSJU5n2cucai22uKjlGXw9Jb6YsENCVnarlgj7EWGMeEoKBoHnVBdrQEPkv0Ai997sQcyOjODZz8/Yu0PDoVjMKj9e2xL6VdGnLHAAXpY1iZ8pDtCV/utpMDayD5jTqJ/qGJUAwxvM8uz75mBw2HA4ojKkmpKHNitT9KrcR0U41ITRFUYBNMWDXRzkmheL\u002BVjFem1mLw0MY\u002BFprc5x76qmwhLcnsMqN21sIT12o5wTyA==",
      "StatusCode": 201,
      "ResponseHeaders": {
        "Content-Length": "0",
        "Content-MD5": "mKzE4fpAU/tGbO4KS0KOug==",
        "Date": "Tue, 31 Aug 2021 21:19:21 GMT",
        "ETag": "\u00220x8D96CC500CB2E7A\u0022",
        "Last-Modified": "Tue, 31 Aug 2021 21:19:22 GMT",
        "Server": [
          "Windows-Azure-Blob/1.0",
          "Microsoft-HTTPAPI/2.0"
        ],
        "x-ms-client-request-id": "05d73d71-5aae-9b94-43ff-fa0ecf96bf45",
        "x-ms-content-crc64": "5R7MoaC8oGI=",
        "x-ms-request-id": "ecda6aca-e01e-005e-6bad-9e3122000000",
        "x-ms-request-server-encrypted": "true",
<<<<<<< HEAD
        "x-ms-version": "2020-12-06",
        "x-ms-version-id": "2021-05-14T16:55:17.5923615Z"
=======
        "x-ms-version": "2021-02-12",
        "x-ms-version-id": "2021-08-31T21:19:22.7308666Z"
>>>>>>> 7e782c87
      },
      "ResponseBody": []
    },
    {
<<<<<<< HEAD
      "RequestUri": "https://seanmcccanary3.blob.core.windows.net/test-container-f88762c6-d94f-40fa-b4ad-ab408fef5bef/test-blob-619e56b5-4824-d38d-11b9-b6bde9154612?sv=2020-12-06&ss=b&srt=sco&st=2021-05-14T15%3A55%3A18Z&se=2021-05-14T17%3A55%3A18Z&sp=rwdxlacuptfi&sig=Sanitized&comp=tags",
=======
      "RequestUri": "https://seanmcccanary3.blob.core.windows.net/test-container-f88762c6-d94f-40fa-b4ad-ab408fef5bef/test-blob-619e56b5-4824-d38d-11b9-b6bde9154612?sv=2021-02-12\u0026ss=b\u0026srt=sco\u0026st=2021-08-31T20%3A19%3A23Z\u0026se=2021-08-31T22%3A19%3A23Z\u0026sp=rwdxylacuptfi\u0026sig=Sanitized\u0026comp=tags",
>>>>>>> 7e782c87
      "RequestMethod": "PUT",
      "RequestHeaders": {
        "Accept": "application/xml",
        "Content-Length": "139",
        "Content-Type": "application/xml",
        "User-Agent": [
          "azsdk-net-Storage.Blobs/12.10.0-alpha.20210831.1",
          "(.NET 5.0.9; Microsoft Windows 10.0.19043)"
        ],
        "x-ms-client-request-id": "6604d00f-0ec4-a019-be7a-89d8d796a72e",
        "x-ms-return-client-request-id": "true",
<<<<<<< HEAD
        "x-ms-version": "2020-12-06"
=======
        "x-ms-version": "2021-02-12"
>>>>>>> 7e782c87
      },
      "RequestBody": "\uFEFF\u003CTags\u003E\u003CTagSet\u003E\u003CTag\u003E\u003CKey\u003EtagKey0\u003C/Key\u003E\u003CValue\u003EtagValue0\u003C/Value\u003E\u003C/Tag\u003E\u003CTag\u003E\u003CKey\u003EtagKey1\u003C/Key\u003E\u003CValue\u003EtagValue1\u003C/Value\u003E\u003C/Tag\u003E\u003C/TagSet\u003E\u003C/Tags\u003E",
      "StatusCode": 204,
      "ResponseHeaders": {
        "Date": "Tue, 31 Aug 2021 21:19:21 GMT",
        "Server": [
          "Windows-Azure-Blob/1.0",
          "Microsoft-HTTPAPI/2.0"
        ],
        "x-ms-client-request-id": "6604d00f-0ec4-a019-be7a-89d8d796a72e",
<<<<<<< HEAD
        "x-ms-request-id": "819b6a8c-401e-0035-6fe1-48b6d6000000",
        "x-ms-version": "2020-12-06"
=======
        "x-ms-request-id": "ecda6ad1-e01e-005e-72ad-9e3122000000",
        "x-ms-version": "2021-02-12"
>>>>>>> 7e782c87
      },
      "ResponseBody": []
    },
    {
<<<<<<< HEAD
      "RequestUri": "https://seanmcccanary3.blob.core.windows.net/test-container-f88762c6-d94f-40fa-b4ad-ab408fef5bef/test-blob-619e56b5-4824-d38d-11b9-b6bde9154612?sv=2020-12-06&ss=b&srt=sco&st=2021-05-14T15%3A55%3A18Z&se=2021-05-14T17%3A55%3A18Z&sp=rwdxlacuptfi&sig=Sanitized&comp=tags",
=======
      "RequestUri": "https://seanmcccanary3.blob.core.windows.net/test-container-f88762c6-d94f-40fa-b4ad-ab408fef5bef/test-blob-619e56b5-4824-d38d-11b9-b6bde9154612?sv=2021-02-12\u0026ss=b\u0026srt=sco\u0026st=2021-08-31T20%3A19%3A23Z\u0026se=2021-08-31T22%3A19%3A23Z\u0026sp=rwdxylacuptfi\u0026sig=Sanitized\u0026comp=tags",
>>>>>>> 7e782c87
      "RequestMethod": "GET",
      "RequestHeaders": {
        "Accept": "application/xml",
        "User-Agent": [
          "azsdk-net-Storage.Blobs/12.10.0-alpha.20210831.1",
          "(.NET 5.0.9; Microsoft Windows 10.0.19043)"
        ],
        "x-ms-client-request-id": "fefe8419-5891-4780-cb32-605e53f419d7",
        "x-ms-return-client-request-id": "true",
<<<<<<< HEAD
        "x-ms-version": "2020-12-06"
=======
        "x-ms-version": "2021-02-12"
>>>>>>> 7e782c87
      },
      "RequestBody": null,
      "StatusCode": 200,
      "ResponseHeaders": {
        "Content-Length": "178",
        "Content-Type": "application/xml",
        "Date": "Tue, 31 Aug 2021 21:19:21 GMT",
        "Server": [
          "Windows-Azure-Blob/1.0",
          "Microsoft-HTTPAPI/2.0"
        ],
        "Vary": "Origin",
        "x-ms-client-request-id": "fefe8419-5891-4780-cb32-605e53f419d7",
<<<<<<< HEAD
        "x-ms-request-id": "819b6a94-401e-0035-73e1-48b6d6000000",
        "x-ms-version": "2020-12-06"
=======
        "x-ms-request-id": "ecda6adc-e01e-005e-7aad-9e3122000000",
        "x-ms-version": "2021-02-12"
>>>>>>> 7e782c87
      },
      "ResponseBody": [
        "\uFEFF\u003C?xml version=\u00221.0\u0022 encoding=\u0022utf-8\u0022?\u003E\n",
        "\u003CTags\u003E\u003CTagSet\u003E\u003CTag\u003E\u003CKey\u003EtagKey0\u003C/Key\u003E\u003CValue\u003EtagValue0\u003C/Value\u003E\u003C/Tag\u003E\u003CTag\u003E\u003CKey\u003EtagKey1\u003C/Key\u003E\u003CValue\u003EtagValue1\u003C/Value\u003E\u003C/Tag\u003E\u003C/TagSet\u003E\u003C/Tags\u003E"
      ]
    },
    {
      "RequestUri": "https://seanmcccanary3.blob.core.windows.net/test-container-f88762c6-d94f-40fa-b4ad-ab408fef5bef?restype=container",
      "RequestMethod": "DELETE",
      "RequestHeaders": {
        "Accept": "application/xml",
        "Authorization": "Sanitized",
        "traceparent": "00-f4ec105119c7f146b8326cd8715bc93a-d9076f447b28e44b-00",
        "User-Agent": [
          "azsdk-net-Storage.Blobs/12.10.0-alpha.20210831.1",
          "(.NET 5.0.9; Microsoft Windows 10.0.19043)"
        ],
        "x-ms-client-request-id": "52bfe5a5-a897-9a9d-9efa-d6f192343f7a",
        "x-ms-date": "Tue, 31 Aug 2021 21:19:23 GMT",
        "x-ms-return-client-request-id": "true",
<<<<<<< HEAD
        "x-ms-version": "2020-12-06"
=======
        "x-ms-version": "2021-02-12"
>>>>>>> 7e782c87
      },
      "RequestBody": null,
      "StatusCode": 202,
      "ResponseHeaders": {
        "Content-Length": "0",
        "Date": "Tue, 31 Aug 2021 21:19:22 GMT",
        "Server": [
          "Windows-Azure-Blob/1.0",
          "Microsoft-HTTPAPI/2.0"
        ],
        "x-ms-client-request-id": "52bfe5a5-a897-9a9d-9efa-d6f192343f7a",
<<<<<<< HEAD
        "x-ms-request-id": "819b6ab4-401e-0035-10e1-48b6d6000000",
        "x-ms-version": "2020-12-06"
=======
        "x-ms-request-id": "ecda6ae8-e01e-005e-04ad-9e3122000000",
        "x-ms-version": "2021-02-12"
>>>>>>> 7e782c87
      },
      "ResponseBody": []
    }
  ],
  "Variables": {
    "DateTimeOffsetNow": "2021-08-31T16:19:23.4537150-05:00",
    "RandomSeed": "250087561",
    "Storage_TestConfigDefault": "ProductionTenant\nseanmcccanary3\nU2FuaXRpemVk\nhttps://seanmcccanary3.blob.core.windows.net\nhttps://seanmcccanary3.file.core.windows.net\nhttps://seanmcccanary3.queue.core.windows.net\nhttps://seanmcccanary3.table.core.windows.net\n\n\n\n\nhttps://seanmcccanary3-secondary.blob.core.windows.net\nhttps://seanmcccanary3-secondary.file.core.windows.net\nhttps://seanmcccanary3-secondary.queue.core.windows.net\nhttps://seanmcccanary3-secondary.table.core.windows.net\n\nSanitized\n\n\nCloud\nBlobEndpoint=https://seanmcccanary3.blob.core.windows.net/;QueueEndpoint=https://seanmcccanary3.queue.core.windows.net/;FileEndpoint=https://seanmcccanary3.file.core.windows.net/;BlobSecondaryEndpoint=https://seanmcccanary3-secondary.blob.core.windows.net/;QueueSecondaryEndpoint=https://seanmcccanary3-secondary.queue.core.windows.net/;FileSecondaryEndpoint=https://seanmcccanary3-secondary.file.core.windows.net/;AccountName=seanmcccanary3;AccountKey=Kg==;\nseanscope1\n\n"
  }
}<|MERGE_RESOLUTION|>--- conflicted
+++ resolved
@@ -15,11 +15,7 @@
         "x-ms-client-request-id": "42af8ee6-2405-7962-3c80-4d33c6105755",
         "x-ms-date": "Tue, 31 Aug 2021 21:19:23 GMT",
         "x-ms-return-client-request-id": "true",
-<<<<<<< HEAD
-        "x-ms-version": "2020-12-06"
-=======
         "x-ms-version": "2021-02-12"
->>>>>>> 7e782c87
       },
       "RequestBody": null,
       "StatusCode": 201,
@@ -33,13 +29,8 @@
           "Microsoft-HTTPAPI/2.0"
         ],
         "x-ms-client-request-id": "42af8ee6-2405-7962-3c80-4d33c6105755",
-<<<<<<< HEAD
-        "x-ms-request-id": "819b6a74-401e-0035-5be1-48b6d6000000",
-        "x-ms-version": "2020-12-06"
-=======
         "x-ms-request-id": "ecda6ac0-e01e-005e-65ad-9e3122000000",
         "x-ms-version": "2021-02-12"
->>>>>>> 7e782c87
       },
       "ResponseBody": []
     },
@@ -60,11 +51,7 @@
         "x-ms-client-request-id": "05d73d71-5aae-9b94-43ff-fa0ecf96bf45",
         "x-ms-date": "Tue, 31 Aug 2021 21:19:23 GMT",
         "x-ms-return-client-request-id": "true",
-<<<<<<< HEAD
-        "x-ms-version": "2020-12-06"
-=======
         "x-ms-version": "2021-02-12"
->>>>>>> 7e782c87
       },
       "RequestBody": "3qBaAT8Z6lIRpnRHpR0HMDqZL6MCbuWeANwxTG2kjyY6OlQltVUVnGxLT33TRS3zsoWCT\u002BaiD3C7vABj553lbRdODWvJ4Xvkg5I2tx9ny7uvPZnnIT9AlyrjavlVsrTOZuFmhDfCKtAKnsxTbFhRU/FEs6oE/UvYDXVA5XeBj9DeZ1A9AUaD7BLJ3INz7SvRkhcIEP4KymmWjnfBgUVZiQ77dQQIFFGrwceXOiDHZSBKb1JgeX7S05znpnPOwWrNcFN1eHgmyH3FXU83cpBIzilXdxLy\u002BRCPKaFnIW3e3P9cysrNUu2nJKbVmhsvmmAMntdKd0pY2ndC5U7WvqcQ5oBQ26jFenw8r1JsHV70YI5AW4OWlGW0A\u002B9Tim2e0Gb/xbSb3r63RyNbDcf3670ZToS/lmMjeVIbm9e5cvAPnt/sbVipWYLQiBNfO4advBgxOjzo3joD20thf0Pm/tQzS2/oC35lb/UC7w1PxD7Lfd6/hzizJr\u002Bk6JINSNk\u002B6oo\u002BLO8WtbGazMtH5u4stBYMlgFkJnacfyWvQyLsWCcbwwWDEJhPtMgtJbttbEDRdzR7ALHX2sMToqzKZ3GOrnOjKyLpqaN\u002BvOE5NgG7LxPk3svucFd1ROhCb27rhU1Xn3dHyUEd586R/EPPnqPBWHKZ5YiloD0cLuY5pzk1kzeU4peKc2bRx/b9XXQUpaZFgBf8UqDEsf86K5pa40CUW2kMOrsMN\u002BQLxx6RqELJCIhA9CciOUCX0DCXT0jLd\u002BO2aQEKB2vqOEgy8IqBMgi8cCMSGu4ZcSIodGqLdOecP1A62j9BvgAdVbze8Ei2FZ0n298luVz0nfff4ZIAX8NhlbA5R1fJerEi9cQyOoDZcl/NY5kId4b0RT1HYt1tHPb4fVqYfc5FXWAtAsSXwmN2BW8zM/sqWB0pRQEaghjUtNjOOb0mQfWRhwU423XCXIPa0FxtOun6ziQ8bjfMKttIWE3ryYmlUMR6oav28X2oZ\u002Bl\u002BQLG7Znru1GqY6dO9xF0q8IIn1pP6NICY85g\u002BBN2nkwZOTukpjPLT/fUeDWfxvd1NzAD6gZBWhAwxI3Phr9CN8FXMbnZzAGSQU9md2yYYpza78TfcrRJ2\u002BMrd\u002BGh\u002B8k0lkRwSJU5n2cucai22uKjlGXw9Jb6YsENCVnarlgj7EWGMeEoKBoHnVBdrQEPkv0Ai997sQcyOjODZz8/Yu0PDoVjMKj9e2xL6VdGnLHAAXpY1iZ8pDtCV/utpMDayD5jTqJ/qGJUAwxvM8uz75mBw2HA4ojKkmpKHNitT9KrcR0U41ITRFUYBNMWDXRzkmheL\u002BVjFem1mLw0MY\u002BFprc5x76qmwhLcnsMqN21sIT12o5wTyA==",
       "StatusCode": 201,
@@ -82,22 +69,13 @@
         "x-ms-content-crc64": "5R7MoaC8oGI=",
         "x-ms-request-id": "ecda6aca-e01e-005e-6bad-9e3122000000",
         "x-ms-request-server-encrypted": "true",
-<<<<<<< HEAD
-        "x-ms-version": "2020-12-06",
-        "x-ms-version-id": "2021-05-14T16:55:17.5923615Z"
-=======
         "x-ms-version": "2021-02-12",
         "x-ms-version-id": "2021-08-31T21:19:22.7308666Z"
->>>>>>> 7e782c87
       },
       "ResponseBody": []
     },
     {
-<<<<<<< HEAD
-      "RequestUri": "https://seanmcccanary3.blob.core.windows.net/test-container-f88762c6-d94f-40fa-b4ad-ab408fef5bef/test-blob-619e56b5-4824-d38d-11b9-b6bde9154612?sv=2020-12-06&ss=b&srt=sco&st=2021-05-14T15%3A55%3A18Z&se=2021-05-14T17%3A55%3A18Z&sp=rwdxlacuptfi&sig=Sanitized&comp=tags",
-=======
       "RequestUri": "https://seanmcccanary3.blob.core.windows.net/test-container-f88762c6-d94f-40fa-b4ad-ab408fef5bef/test-blob-619e56b5-4824-d38d-11b9-b6bde9154612?sv=2021-02-12\u0026ss=b\u0026srt=sco\u0026st=2021-08-31T20%3A19%3A23Z\u0026se=2021-08-31T22%3A19%3A23Z\u0026sp=rwdxylacuptfi\u0026sig=Sanitized\u0026comp=tags",
->>>>>>> 7e782c87
       "RequestMethod": "PUT",
       "RequestHeaders": {
         "Accept": "application/xml",
@@ -109,11 +87,7 @@
         ],
         "x-ms-client-request-id": "6604d00f-0ec4-a019-be7a-89d8d796a72e",
         "x-ms-return-client-request-id": "true",
-<<<<<<< HEAD
-        "x-ms-version": "2020-12-06"
-=======
         "x-ms-version": "2021-02-12"
->>>>>>> 7e782c87
       },
       "RequestBody": "\uFEFF\u003CTags\u003E\u003CTagSet\u003E\u003CTag\u003E\u003CKey\u003EtagKey0\u003C/Key\u003E\u003CValue\u003EtagValue0\u003C/Value\u003E\u003C/Tag\u003E\u003CTag\u003E\u003CKey\u003EtagKey1\u003C/Key\u003E\u003CValue\u003EtagValue1\u003C/Value\u003E\u003C/Tag\u003E\u003C/TagSet\u003E\u003C/Tags\u003E",
       "StatusCode": 204,
@@ -124,22 +98,13 @@
           "Microsoft-HTTPAPI/2.0"
         ],
         "x-ms-client-request-id": "6604d00f-0ec4-a019-be7a-89d8d796a72e",
-<<<<<<< HEAD
-        "x-ms-request-id": "819b6a8c-401e-0035-6fe1-48b6d6000000",
-        "x-ms-version": "2020-12-06"
-=======
         "x-ms-request-id": "ecda6ad1-e01e-005e-72ad-9e3122000000",
         "x-ms-version": "2021-02-12"
->>>>>>> 7e782c87
       },
       "ResponseBody": []
     },
     {
-<<<<<<< HEAD
-      "RequestUri": "https://seanmcccanary3.blob.core.windows.net/test-container-f88762c6-d94f-40fa-b4ad-ab408fef5bef/test-blob-619e56b5-4824-d38d-11b9-b6bde9154612?sv=2020-12-06&ss=b&srt=sco&st=2021-05-14T15%3A55%3A18Z&se=2021-05-14T17%3A55%3A18Z&sp=rwdxlacuptfi&sig=Sanitized&comp=tags",
-=======
       "RequestUri": "https://seanmcccanary3.blob.core.windows.net/test-container-f88762c6-d94f-40fa-b4ad-ab408fef5bef/test-blob-619e56b5-4824-d38d-11b9-b6bde9154612?sv=2021-02-12\u0026ss=b\u0026srt=sco\u0026st=2021-08-31T20%3A19%3A23Z\u0026se=2021-08-31T22%3A19%3A23Z\u0026sp=rwdxylacuptfi\u0026sig=Sanitized\u0026comp=tags",
->>>>>>> 7e782c87
       "RequestMethod": "GET",
       "RequestHeaders": {
         "Accept": "application/xml",
@@ -149,11 +114,7 @@
         ],
         "x-ms-client-request-id": "fefe8419-5891-4780-cb32-605e53f419d7",
         "x-ms-return-client-request-id": "true",
-<<<<<<< HEAD
-        "x-ms-version": "2020-12-06"
-=======
         "x-ms-version": "2021-02-12"
->>>>>>> 7e782c87
       },
       "RequestBody": null,
       "StatusCode": 200,
@@ -167,13 +128,8 @@
         ],
         "Vary": "Origin",
         "x-ms-client-request-id": "fefe8419-5891-4780-cb32-605e53f419d7",
-<<<<<<< HEAD
-        "x-ms-request-id": "819b6a94-401e-0035-73e1-48b6d6000000",
-        "x-ms-version": "2020-12-06"
-=======
         "x-ms-request-id": "ecda6adc-e01e-005e-7aad-9e3122000000",
         "x-ms-version": "2021-02-12"
->>>>>>> 7e782c87
       },
       "ResponseBody": [
         "\uFEFF\u003C?xml version=\u00221.0\u0022 encoding=\u0022utf-8\u0022?\u003E\n",
@@ -194,11 +150,7 @@
         "x-ms-client-request-id": "52bfe5a5-a897-9a9d-9efa-d6f192343f7a",
         "x-ms-date": "Tue, 31 Aug 2021 21:19:23 GMT",
         "x-ms-return-client-request-id": "true",
-<<<<<<< HEAD
-        "x-ms-version": "2020-12-06"
-=======
         "x-ms-version": "2021-02-12"
->>>>>>> 7e782c87
       },
       "RequestBody": null,
       "StatusCode": 202,
@@ -210,13 +162,8 @@
           "Microsoft-HTTPAPI/2.0"
         ],
         "x-ms-client-request-id": "52bfe5a5-a897-9a9d-9efa-d6f192343f7a",
-<<<<<<< HEAD
-        "x-ms-request-id": "819b6ab4-401e-0035-10e1-48b6d6000000",
-        "x-ms-version": "2020-12-06"
-=======
         "x-ms-request-id": "ecda6ae8-e01e-005e-04ad-9e3122000000",
         "x-ms-version": "2021-02-12"
->>>>>>> 7e782c87
       },
       "ResponseBody": []
     }
