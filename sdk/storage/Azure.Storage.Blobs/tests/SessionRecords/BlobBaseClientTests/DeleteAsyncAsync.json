{
  "Entries": [
    {
      "RequestUri": "https://seanmcccanary.blob.core.windows.net/test-container-0978d5da-578f-3558-d442-d967f10e126b?restype=container",
      "RequestMethod": "PUT",
      "RequestHeaders": {
        "Authorization": "Sanitized",
        "traceparent": "00-f95c221faa19f247b528f14d5c1b895f-19944fccfe428e44-00",
        "User-Agent": [
          "azsdk-net-Storage.Blobs/12.5.0-dev.20200402.1",
          "(.NET Core 4.6.28325.01; Microsoft Windows 10.0.18362 )"
        ],
        "x-ms-blob-public-access": "container",
        "x-ms-client-request-id": "407e3e69-afcb-251c-c14a-f47f6d5ed266",
        "x-ms-date": "Thu, 02 Apr 2020 23:44:31 GMT",
        "x-ms-return-client-request-id": "true",
<<<<<<< HEAD
        "x-ms-version": "2019-12-12"
=======
        "x-ms-version": "2020-02-10"
>>>>>>> 60f4876e
      },
      "RequestBody": null,
      "StatusCode": 201,
      "ResponseHeaders": {
        "Content-Length": "0",
        "Date": "Thu, 02 Apr 2020 23:44:30 GMT",
        "ETag": "\u00220x8D7D75FCA14D38B\u0022",
        "Last-Modified": "Thu, 02 Apr 2020 23:44:30 GMT",
        "Server": [
          "Windows-Azure-Blob/1.0",
          "Microsoft-HTTPAPI/2.0"
        ],
        "x-ms-client-request-id": "407e3e69-afcb-251c-c14a-f47f6d5ed266",
        "x-ms-request-id": "b7d3e3ac-501e-000b-6d48-09b6cb000000",
<<<<<<< HEAD
        "x-ms-version": "2019-12-12"
=======
        "x-ms-version": "2020-02-10"
>>>>>>> 60f4876e
      },
      "ResponseBody": []
    },
    {
      "RequestUri": "https://seanmcccanary.blob.core.windows.net/test-container-0978d5da-578f-3558-d442-d967f10e126b/test-blob-3957bcff-962f-1c6c-4302-8fe5289ab763",
      "RequestMethod": "PUT",
      "RequestHeaders": {
        "Authorization": "Sanitized",
        "Content-Length": "1024",
        "traceparent": "00-0a5dee8385502041b65554081569517f-1428992dc3be8945-00",
        "User-Agent": [
          "azsdk-net-Storage.Blobs/12.5.0-dev.20200402.1",
          "(.NET Core 4.6.28325.01; Microsoft Windows 10.0.18362 )"
        ],
        "x-ms-blob-type": "BlockBlob",
        "x-ms-client-request-id": "b835558d-02f0-7a16-f919-2b62f240db1d",
        "x-ms-date": "Thu, 02 Apr 2020 23:44:31 GMT",
        "x-ms-return-client-request-id": "true",
<<<<<<< HEAD
        "x-ms-version": "2019-12-12"
=======
        "x-ms-version": "2020-02-10"
>>>>>>> 60f4876e
      },
      "RequestBody": "4IH\u002Bs4/Rn8Qq232wyBIJG9fIvcAZKCjS0mL9yR82/CaSkZ/rYB/WLR2TD1QZu1Mw\u002BXMOX933SrhYK\u002BAt1Nak895XHTdzHbu38o\u002BjhRjTuRYOzdCsJ51Jm0fnkzQ\u002BqVlH7xx2wZ4bvNu4V21NVMSfhHLKHgcG\u002BMtBDoLwjIqGeUg1W5b8Xfd38hD09NAv\u002B0eCRw7Cc4tSQPdQNbMbKy9RMd0lF/gtoyd6Uiv2EgP6ERI7bUV7xAW94xufqyhEW8fgosLyCuROVaTnSCBfWy7zVSOh4L7q1m3YZzPdjff/NvdjFW9BCAYu7BeglHzkXYjsrFYEo3sJ9cxVGqKwcces5xIp\u002B0W/sU0cc/SmSkHx9Aqr8eCh\u002BpJ7WiCj6\u002B5kfXtQ9KxqumFCLPoI5zCHY6uKZCWYBIDmC\u002Bx/raElHMVfuPV5VlaUhjmoacTlmBNi9Pd0GIfIy3n6aei/6gzAHBA1qS47DgxV9t3s75u8AHLZHLipsQM\u002Blux7fu1t1Jws6EyzsO/kJ\u002BbqHiKq3NzePmh25s5TF2sN9hJBv48f6CFBvwdOCFCC9PTSvpLhk7oQnD\u002BE9u7N2NHgprndomdXyjYBaBzVjzUX9PHZgVjZK2NXMSJQm/Eyc\u002BY1bmKWpFGNe/Rc4CueOg0JbAL99Fd4B3pWhXFFBi9EzvU2nyHTgU\u002BfTAZkfEs3ufYVRi7vNX\u002BPvWbnPx/gR3TEGBE1Z5vrNuuzXahQFIovHsx6L8ABVZh2puK760EwvwSSn2Q5AlFbKg9CO9jWP6jbtyBSZhizw8N4v8G4L0qpg52jvXUm9hx7HgWxvhnAn2c63zMh3Vns39ygwEKPovrEmbc6M4EytMEE10cSAgSpuCBaflAXiKZEt96Zhjba63sK7CRhhWvlBypyHAYR2dzX9wciNSSqrRER9nuimS6LKuzLBxXfRzK0dHclpGugMt0BwY4ut7VXYD4TUI/vQm375/IZRdHH96/VbcCthAmlccOeoNifXHI2dKbWy/eixDIJKb15huwLOsnfWEr1qtw1bt7MUaKVW4qA49Eq8Cu3M6mOo1pMLOvWkmYOwAMoQcrKoV0Z1nKPc84y\u002BaMb4UqdKCWhZwaC6ULy9b88h5uGV6EHYE7OnVw2/i\u002BMGTJIu7EbcJfeh9rDSLcaJuCzU\u002Bwyq6EBFID7z4rJamjW9c8PqjkOIBcEqNDHQxiWtHd7g6pDWm6RR6cwH6EMFRxx7VLoCnunpDPVLgLQOdFoZBsTTee\u002Bk5thfmOS3gB295O0VlXFrqn71N53bitrwA3Wx7qG\u002Bcc1s1q3howYFMYyXzZvHON7o7VxGHgIRiRv9b1VvBZF8P7LfqL7Digc4sAYRA70/KMqWiMFFOBPLA==",
      "StatusCode": 201,
      "ResponseHeaders": {
        "Content-Length": "0",
        "Content-MD5": "eMZ2Vj/V6C5bdbm60f6YRA==",
        "Date": "Thu, 02 Apr 2020 23:44:30 GMT",
        "ETag": "\u00220x8D7D75FCA218DD6\u0022",
        "Last-Modified": "Thu, 02 Apr 2020 23:44:30 GMT",
        "Server": [
          "Windows-Azure-Blob/1.0",
          "Microsoft-HTTPAPI/2.0"
        ],
        "x-ms-client-request-id": "b835558d-02f0-7a16-f919-2b62f240db1d",
        "x-ms-content-crc64": "MXpjJrpB5pE=",
        "x-ms-request-id": "b7d3e3b1-501e-000b-7048-09b6cb000000",
        "x-ms-request-server-encrypted": "true",
<<<<<<< HEAD
        "x-ms-version": "2019-12-12"
=======
        "x-ms-version": "2020-02-10"
>>>>>>> 60f4876e
      },
      "ResponseBody": []
    },
    {
      "RequestUri": "https://seanmcccanary.blob.core.windows.net/test-container-0978d5da-578f-3558-d442-d967f10e126b/test-blob-3957bcff-962f-1c6c-4302-8fe5289ab763",
      "RequestMethod": "DELETE",
      "RequestHeaders": {
        "Authorization": "Sanitized",
        "traceparent": "00-9d2ab10f06692a42a44611b82ffe6be9-894c6804ecf84142-00",
        "User-Agent": [
          "azsdk-net-Storage.Blobs/12.5.0-dev.20200402.1",
          "(.NET Core 4.6.28325.01; Microsoft Windows 10.0.18362 )"
        ],
        "x-ms-client-request-id": "be778eda-96aa-693b-1fcc-97b697f5bcac",
        "x-ms-date": "Thu, 02 Apr 2020 23:44:31 GMT",
        "x-ms-return-client-request-id": "true",
<<<<<<< HEAD
        "x-ms-version": "2019-12-12"
=======
        "x-ms-version": "2020-02-10"
>>>>>>> 60f4876e
      },
      "RequestBody": null,
      "StatusCode": 202,
      "ResponseHeaders": {
        "Content-Length": "0",
        "Date": "Thu, 02 Apr 2020 23:44:30 GMT",
        "Server": [
          "Windows-Azure-Blob/1.0",
          "Microsoft-HTTPAPI/2.0"
        ],
        "x-ms-client-request-id": "be778eda-96aa-693b-1fcc-97b697f5bcac",
        "x-ms-delete-type-permanent": "true",
        "x-ms-request-id": "b7d3e3b6-501e-000b-7348-09b6cb000000",
<<<<<<< HEAD
        "x-ms-version": "2019-12-12"
=======
        "x-ms-version": "2020-02-10"
>>>>>>> 60f4876e
      },
      "ResponseBody": []
    },
    {
      "RequestUri": "https://seanmcccanary.blob.core.windows.net/test-container-0978d5da-578f-3558-d442-d967f10e126b?restype=container",
      "RequestMethod": "DELETE",
      "RequestHeaders": {
        "Authorization": "Sanitized",
        "traceparent": "00-77163378ee897f4ebbab994d950a8850-b0291cc46d5f2444-00",
        "User-Agent": [
          "azsdk-net-Storage.Blobs/12.5.0-dev.20200402.1",
          "(.NET Core 4.6.28325.01; Microsoft Windows 10.0.18362 )"
        ],
        "x-ms-client-request-id": "64874013-1cc8-e573-16cc-a6f900968973",
        "x-ms-date": "Thu, 02 Apr 2020 23:44:31 GMT",
        "x-ms-return-client-request-id": "true",
<<<<<<< HEAD
        "x-ms-version": "2019-12-12"
=======
        "x-ms-version": "2020-02-10"
>>>>>>> 60f4876e
      },
      "RequestBody": null,
      "StatusCode": 202,
      "ResponseHeaders": {
        "Content-Length": "0",
        "Date": "Thu, 02 Apr 2020 23:44:30 GMT",
        "Server": [
          "Windows-Azure-Blob/1.0",
          "Microsoft-HTTPAPI/2.0"
        ],
        "x-ms-client-request-id": "64874013-1cc8-e573-16cc-a6f900968973",
        "x-ms-request-id": "b7d3e3b7-501e-000b-7448-09b6cb000000",
<<<<<<< HEAD
        "x-ms-version": "2019-12-12"
=======
        "x-ms-version": "2020-02-10"
>>>>>>> 60f4876e
      },
      "ResponseBody": []
    }
  ],
  "Variables": {
    "RandomSeed": "132289785",
    "Storage_TestConfigDefault": "ProductionTenant\nseanmcccanary\nU2FuaXRpemVk\nhttps://seanmcccanary.blob.core.windows.net\nhttps://seanmcccanary.file.core.windows.net\nhttps://seanmcccanary.queue.core.windows.net\nhttps://seanmcccanary.table.core.windows.net\n\n\n\n\nhttps://seanmcccanary-secondary.blob.core.windows.net\nhttps://seanmcccanary-secondary.file.core.windows.net\nhttps://seanmcccanary-secondary.queue.core.windows.net\nhttps://seanmcccanary-secondary.table.core.windows.net\n\nSanitized\n\n\nCloud\nBlobEndpoint=https://seanmcccanary.blob.core.windows.net/;QueueEndpoint=https://seanmcccanary.queue.core.windows.net/;FileEndpoint=https://seanmcccanary.file.core.windows.net/;BlobSecondaryEndpoint=https://seanmcccanary-secondary.blob.core.windows.net/;QueueSecondaryEndpoint=https://seanmcccanary-secondary.queue.core.windows.net/;FileSecondaryEndpoint=https://seanmcccanary-secondary.file.core.windows.net/;AccountName=seanmcccanary;AccountKey=Sanitized\nseanscope1"
  }
}<|MERGE_RESOLUTION|>--- conflicted
+++ resolved
@@ -14,11 +14,7 @@
         "x-ms-client-request-id": "407e3e69-afcb-251c-c14a-f47f6d5ed266",
         "x-ms-date": "Thu, 02 Apr 2020 23:44:31 GMT",
         "x-ms-return-client-request-id": "true",
-<<<<<<< HEAD
-        "x-ms-version": "2019-12-12"
-=======
         "x-ms-version": "2020-02-10"
->>>>>>> 60f4876e
       },
       "RequestBody": null,
       "StatusCode": 201,
@@ -33,11 +29,7 @@
         ],
         "x-ms-client-request-id": "407e3e69-afcb-251c-c14a-f47f6d5ed266",
         "x-ms-request-id": "b7d3e3ac-501e-000b-6d48-09b6cb000000",
-<<<<<<< HEAD
-        "x-ms-version": "2019-12-12"
-=======
         "x-ms-version": "2020-02-10"
->>>>>>> 60f4876e
       },
       "ResponseBody": []
     },
@@ -56,11 +48,7 @@
         "x-ms-client-request-id": "b835558d-02f0-7a16-f919-2b62f240db1d",
         "x-ms-date": "Thu, 02 Apr 2020 23:44:31 GMT",
         "x-ms-return-client-request-id": "true",
-<<<<<<< HEAD
-        "x-ms-version": "2019-12-12"
-=======
         "x-ms-version": "2020-02-10"
->>>>>>> 60f4876e
       },
       "RequestBody": "4IH\u002Bs4/Rn8Qq232wyBIJG9fIvcAZKCjS0mL9yR82/CaSkZ/rYB/WLR2TD1QZu1Mw\u002BXMOX933SrhYK\u002BAt1Nak895XHTdzHbu38o\u002BjhRjTuRYOzdCsJ51Jm0fnkzQ\u002BqVlH7xx2wZ4bvNu4V21NVMSfhHLKHgcG\u002BMtBDoLwjIqGeUg1W5b8Xfd38hD09NAv\u002B0eCRw7Cc4tSQPdQNbMbKy9RMd0lF/gtoyd6Uiv2EgP6ERI7bUV7xAW94xufqyhEW8fgosLyCuROVaTnSCBfWy7zVSOh4L7q1m3YZzPdjff/NvdjFW9BCAYu7BeglHzkXYjsrFYEo3sJ9cxVGqKwcces5xIp\u002B0W/sU0cc/SmSkHx9Aqr8eCh\u002BpJ7WiCj6\u002B5kfXtQ9KxqumFCLPoI5zCHY6uKZCWYBIDmC\u002Bx/raElHMVfuPV5VlaUhjmoacTlmBNi9Pd0GIfIy3n6aei/6gzAHBA1qS47DgxV9t3s75u8AHLZHLipsQM\u002Blux7fu1t1Jws6EyzsO/kJ\u002BbqHiKq3NzePmh25s5TF2sN9hJBv48f6CFBvwdOCFCC9PTSvpLhk7oQnD\u002BE9u7N2NHgprndomdXyjYBaBzVjzUX9PHZgVjZK2NXMSJQm/Eyc\u002BY1bmKWpFGNe/Rc4CueOg0JbAL99Fd4B3pWhXFFBi9EzvU2nyHTgU\u002BfTAZkfEs3ufYVRi7vNX\u002BPvWbnPx/gR3TEGBE1Z5vrNuuzXahQFIovHsx6L8ABVZh2puK760EwvwSSn2Q5AlFbKg9CO9jWP6jbtyBSZhizw8N4v8G4L0qpg52jvXUm9hx7HgWxvhnAn2c63zMh3Vns39ygwEKPovrEmbc6M4EytMEE10cSAgSpuCBaflAXiKZEt96Zhjba63sK7CRhhWvlBypyHAYR2dzX9wciNSSqrRER9nuimS6LKuzLBxXfRzK0dHclpGugMt0BwY4ut7VXYD4TUI/vQm375/IZRdHH96/VbcCthAmlccOeoNifXHI2dKbWy/eixDIJKb15huwLOsnfWEr1qtw1bt7MUaKVW4qA49Eq8Cu3M6mOo1pMLOvWkmYOwAMoQcrKoV0Z1nKPc84y\u002BaMb4UqdKCWhZwaC6ULy9b88h5uGV6EHYE7OnVw2/i\u002BMGTJIu7EbcJfeh9rDSLcaJuCzU\u002Bwyq6EBFID7z4rJamjW9c8PqjkOIBcEqNDHQxiWtHd7g6pDWm6RR6cwH6EMFRxx7VLoCnunpDPVLgLQOdFoZBsTTee\u002Bk5thfmOS3gB295O0VlXFrqn71N53bitrwA3Wx7qG\u002Bcc1s1q3howYFMYyXzZvHON7o7VxGHgIRiRv9b1VvBZF8P7LfqL7Digc4sAYRA70/KMqWiMFFOBPLA==",
       "StatusCode": 201,
@@ -78,11 +66,7 @@
         "x-ms-content-crc64": "MXpjJrpB5pE=",
         "x-ms-request-id": "b7d3e3b1-501e-000b-7048-09b6cb000000",
         "x-ms-request-server-encrypted": "true",
-<<<<<<< HEAD
-        "x-ms-version": "2019-12-12"
-=======
         "x-ms-version": "2020-02-10"
->>>>>>> 60f4876e
       },
       "ResponseBody": []
     },
@@ -99,11 +83,7 @@
         "x-ms-client-request-id": "be778eda-96aa-693b-1fcc-97b697f5bcac",
         "x-ms-date": "Thu, 02 Apr 2020 23:44:31 GMT",
         "x-ms-return-client-request-id": "true",
-<<<<<<< HEAD
-        "x-ms-version": "2019-12-12"
-=======
         "x-ms-version": "2020-02-10"
->>>>>>> 60f4876e
       },
       "RequestBody": null,
       "StatusCode": 202,
@@ -117,11 +97,7 @@
         "x-ms-client-request-id": "be778eda-96aa-693b-1fcc-97b697f5bcac",
         "x-ms-delete-type-permanent": "true",
         "x-ms-request-id": "b7d3e3b6-501e-000b-7348-09b6cb000000",
-<<<<<<< HEAD
-        "x-ms-version": "2019-12-12"
-=======
         "x-ms-version": "2020-02-10"
->>>>>>> 60f4876e
       },
       "ResponseBody": []
     },
@@ -138,11 +114,7 @@
         "x-ms-client-request-id": "64874013-1cc8-e573-16cc-a6f900968973",
         "x-ms-date": "Thu, 02 Apr 2020 23:44:31 GMT",
         "x-ms-return-client-request-id": "true",
-<<<<<<< HEAD
-        "x-ms-version": "2019-12-12"
-=======
         "x-ms-version": "2020-02-10"
->>>>>>> 60f4876e
       },
       "RequestBody": null,
       "StatusCode": 202,
@@ -155,11 +127,7 @@
         ],
         "x-ms-client-request-id": "64874013-1cc8-e573-16cc-a6f900968973",
         "x-ms-request-id": "b7d3e3b7-501e-000b-7448-09b6cb000000",
-<<<<<<< HEAD
-        "x-ms-version": "2019-12-12"
-=======
         "x-ms-version": "2020-02-10"
->>>>>>> 60f4876e
       },
       "ResponseBody": []
     }
