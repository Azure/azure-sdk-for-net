﻿{
  "Entries": [
    {
      "RequestUri": "https://seanmcccanary3.blob.core.windows.net/test-container-d1691cec-5a62-1ad6-00cd-3983abe76c8d?restype=container",
      "RequestMethod": "PUT",
      "RequestHeaders": {
        "Accept": "application/xml",
        "Authorization": "Sanitized",
        "traceparent": "00-a3f60699b3ba8c48bf7cc2cfb1d0e97c-627ed8eb594b0246-00",
        "User-Agent": [
          "azsdk-net-Storage.Blobs/12.9.0-alpha.20210217.1",
          "(.NET 5.0.3; Microsoft Windows 10.0.19042)"
        ],
        "x-ms-blob-public-access": "container",
        "x-ms-client-request-id": "f8bf3477-beee-54d8-fe2a-43a853d98009",
        "x-ms-date": "Wed, 17 Feb 2021 18:45:52 GMT",
        "x-ms-return-client-request-id": "true",
<<<<<<< HEAD
        "x-ms-version": "2020-12-06"
=======
        "x-ms-version": "2021-02-12"
>>>>>>> 7e782c87
      },
      "RequestBody": null,
      "StatusCode": 201,
      "ResponseHeaders": {
        "Content-Length": "0",
        "Date": "Wed, 17 Feb 2021 18:45:52 GMT",
        "ETag": "\"0x8D8D374407AA222\"",
        "Last-Modified": "Wed, 17 Feb 2021 18:45:52 GMT",
        "Server": [
          "Windows-Azure-Blob/1.0",
          "Microsoft-HTTPAPI/2.0"
        ],
        "x-ms-client-request-id": "f8bf3477-beee-54d8-fe2a-43a853d98009",
        "x-ms-request-id": "0dd8418c-601e-0040-7c5d-05ddfa000000",
<<<<<<< HEAD
        "x-ms-version": "2020-12-06"
=======
        "x-ms-version": "2021-02-12"
>>>>>>> 7e782c87
      },
      "ResponseBody": []
    },
    {
      "RequestUri": "https://seanmcccanary3.blob.core.windows.net/test-container-d1691cec-5a62-1ad6-00cd-3983abe76c8d/test-blob-5a8b4692-7f0b-f19e-9549-601e7fd935af",
      "RequestMethod": "PUT",
      "RequestHeaders": {
        "Accept": "application/xml",
        "Authorization": "Sanitized",
        "Content-Length": "1024",
        "Content-Type": "application/octet-stream",
        "traceparent": "00-8724fe4a108dd5448b9ee5403aac19e0-0c653c0aa0591647-00",
        "User-Agent": [
          "azsdk-net-Storage.Blobs/12.9.0-alpha.20210217.1",
          "(.NET 5.0.3; Microsoft Windows 10.0.19042)"
        ],
        "x-ms-blob-type": "BlockBlob",
        "x-ms-client-request-id": "eb58a404-7513-891f-0f72-a4cbddf5216b",
        "x-ms-date": "Wed, 17 Feb 2021 18:45:52 GMT",
        "x-ms-return-client-request-id": "true",
<<<<<<< HEAD
        "x-ms-version": "2020-12-06"
=======
        "x-ms-version": "2021-02-12"
>>>>>>> 7e782c87
      },
      "RequestBody": "5dYMdidznpiFQZ4Ct9/Ml8LRap7GjVf3ls5jpV251CX0lMN8zAniHqfy1Mnhmzm1fMlcrm+X6Fd+FN9ZD/k6y215DiMbT8u470v307mOFvqUrSiUXSW2Xats/rcqiA+uuAhbZ40Vmi3+o78joBWe7/7lxGHRpW5Iw7F4r1ETjmY8SRqwMq5sfhP7lrllkryWzg65RMSt3BKaE6Tcnerb6hRZ51f67b1PeEVO1Q+04jD04uFCWkmhjmwIFR8JkOEpH6ylC6plm+BRasx/XwcD5jB06LsImJDLuFjr8dedRedkJbZjD9eFjkYB8e99Ii9kBS/vlaglIIYb2VNSeqoItCTkGzpRn9dZ7ll1B6egTZUphuyorq8/PgQvRzWDMxOc+D3LmAb0E2VXladOsBjfe4y9KPS9XwV1pN01Ileh1bpG2Q5q1bWPNHKGUBgI8Y3sT8ypxQof3pk3VfMpv/EOtcDsCNcKdaXXLvSBNg7sbLNPSdKK+A+wJvp1Mn/BZXSBeJpYHOm24ton0ZcWnqeKSulA2nYeg72wPOHclEMlFsl//750lFDJmGb4YyZ4mYhT6ueWgIr+YvXdqOAH2k2XAbvNl57pFraZd0IPJh+WN6JZialbj5U+gJ3Ilutvwb4ZYWJrqgHpatQw/QhI7jzWR3A9rlGjO3IljxYBIIDKKbWE9sW9K4yhbx7VK5KM9pFh8k57MhNsdSXwRRvq6ElUZdNTxPh2GBzjnD4yzhDfmZiEny0xT/ahF4CfzeVxtobVgcW+OTKY6tkyl5bUOqcVEKyCZkgcIhXdsax410s2cuW3XUxLIV9m7LVT/7hgzN3Yir057lA9uV6v4YeFIBKO+ySwHN1ayu5MG3mTyCNdfOTPn02O/IOVeqTum0DY4cuixQOTsLD/fb/O7dPWqvA6UWSitYDF//6hGqI5bC6udDqu8AIfycw00CKNwA+wv8+zs0ncNSxL3MUF8pUNxhGRIHmYKLnuG4iXbuVeOD/u8FvShbjk0T4OYhM8Gtc3JwkQ+5+WF5cWxJjBRMdG7aOFFgE6OkBZrE46isWmsQGwYEfcTT2gWNnDvMEfI413x3VvtgPW/ezIt09RW43ScBOXEeSAap9m5b0odn5/OYjBwsNPNvr92mJaE5btT/1M8UytiBKo913VCNFFrYZuSX7Gj5jKgjkYmTaBJVYJeZbA3IQx0bB2GMtleS0puCzc7MoXJ79kgm4Sle7bJtIGzI86hdEBPHfNT3bNZAgM7uEKpTiM8VHXXFoWHzzBm/L4X62d7zJa2rBTSddIlh1lBqYN0YCZedo+Yih36x06DLSE1ARbb/+ur8uIOah5jsU8sBiWtMlxX+XSX4wJ4+6TGD0jxA==",
      "StatusCode": 201,
      "ResponseHeaders": {
        "Content-Length": "0",
        "Content-MD5": "bJGMbTVhNvx30rPt4f9iEg==",
        "Date": "Wed, 17 Feb 2021 18:45:52 GMT",
        "ETag": "\"0x8D8D374408643A4\"",
        "Last-Modified": "Wed, 17 Feb 2021 18:45:52 GMT",
        "Server": [
          "Windows-Azure-Blob/1.0",
          "Microsoft-HTTPAPI/2.0"
        ],
        "x-ms-client-request-id": "eb58a404-7513-891f-0f72-a4cbddf5216b",
        "x-ms-content-crc64": "bMEEwLSUfCw=",
        "x-ms-request-id": "0dd841a6-601e-0040-105d-05ddfa000000",
        "x-ms-request-server-encrypted": "true",
<<<<<<< HEAD
        "x-ms-version": "2020-12-06",
=======
        "x-ms-version": "2021-02-12",
>>>>>>> 7e782c87
        "x-ms-version-id": "2021-02-17T18:45:52.513322Z"
      },
      "ResponseBody": []
    },
    {
      "RequestUri": "https://seanmcccanary3.blob.core.windows.net/test-container-d1691cec-5a62-1ad6-00cd-3983abe76c8d/test-blob-5a8b4692-7f0b-f19e-9549-601e7fd935af?comp=lease",
      "RequestMethod": "PUT",
      "RequestHeaders": {
        "Accept": "application/xml",
        "Authorization": "Sanitized",
        "traceparent": "00-de8174d477b1f54da3cbc324b8228c8d-94ee579a77bcf244-00",
        "User-Agent": [
          "azsdk-net-Storage.Blobs/12.9.0-alpha.20210217.1",
          "(.NET 5.0.3; Microsoft Windows 10.0.19042)"
        ],
        "x-ms-client-request-id": "096ec71f-175f-8295-b502-43572779e875",
        "x-ms-date": "Wed, 17 Feb 2021 18:45:52 GMT",
        "x-ms-lease-action": "acquire",
        "x-ms-lease-duration": "15",
        "x-ms-proposed-lease-id": "2304ca56-81a6-55ee-a7bc-4ea5a09ab8a6",
        "x-ms-return-client-request-id": "true",
<<<<<<< HEAD
        "x-ms-version": "2020-12-06"
=======
        "x-ms-version": "2021-02-12"
>>>>>>> 7e782c87
      },
      "RequestBody": null,
      "StatusCode": 201,
      "ResponseHeaders": {
        "Content-Length": "0",
        "Date": "Wed, 17 Feb 2021 18:45:52 GMT",
        "ETag": "\"0x8D8D374408643A4\"",
        "Last-Modified": "Wed, 17 Feb 2021 18:45:52 GMT",
        "Server": [
          "Windows-Azure-Blob/1.0",
          "Microsoft-HTTPAPI/2.0"
        ],
        "x-ms-client-request-id": "096ec71f-175f-8295-b502-43572779e875",
        "x-ms-lease-id": "2304ca56-81a6-55ee-a7bc-4ea5a09ab8a6",
        "x-ms-request-id": "0dd841c2-601e-0040-2b5d-05ddfa000000",
<<<<<<< HEAD
        "x-ms-version": "2020-12-06"
=======
        "x-ms-version": "2021-02-12"
>>>>>>> 7e782c87
      },
      "ResponseBody": []
    },
    {
      "RequestUri": "https://seanmcccanary3.blob.core.windows.net/test-container-d1691cec-5a62-1ad6-00cd-3983abe76c8d/test-blob-5a8b4692-7f0b-f19e-9549-601e7fd935af?comp=lease",
      "RequestMethod": "PUT",
      "RequestHeaders": {
        "Accept": "application/xml",
        "Authorization": "Sanitized",
        "traceparent": "00-042b43eebdd3584881ce96d47ca74538-fa44be0a65768540-00",
        "User-Agent": [
          "azsdk-net-Storage.Blobs/12.9.0-alpha.20210217.1",
          "(.NET 5.0.3; Microsoft Windows 10.0.19042)"
        ],
        "x-ms-client-request-id": "d98631e3-ae2c-9047-1d0c-bde2f4592480",
        "x-ms-date": "Wed, 17 Feb 2021 18:45:52 GMT",
        "x-ms-lease-action": "break",
        "x-ms-lease-break-period": "5",
        "x-ms-return-client-request-id": "true",
<<<<<<< HEAD
        "x-ms-version": "2020-12-06"
=======
        "x-ms-version": "2021-02-12"
>>>>>>> 7e782c87
      },
      "RequestBody": null,
      "StatusCode": 202,
      "ResponseHeaders": {
        "Content-Length": "0",
        "Date": "Wed, 17 Feb 2021 18:45:52 GMT",
        "ETag": "\"0x8D8D374408643A4\"",
        "Last-Modified": "Wed, 17 Feb 2021 18:45:52 GMT",
        "Server": [
          "Windows-Azure-Blob/1.0",
          "Microsoft-HTTPAPI/2.0"
        ],
        "x-ms-client-request-id": "d98631e3-ae2c-9047-1d0c-bde2f4592480",
        "x-ms-lease-time": "5",
        "x-ms-request-id": "0dd841d3-601e-0040-3a5d-05ddfa000000",
<<<<<<< HEAD
        "x-ms-version": "2020-12-06"
=======
        "x-ms-version": "2021-02-12"
>>>>>>> 7e782c87
      },
      "ResponseBody": []
    },
    {
      "RequestUri": "https://seanmcccanary3.blob.core.windows.net/test-container-d1691cec-5a62-1ad6-00cd-3983abe76c8d?restype=container",
      "RequestMethod": "DELETE",
      "RequestHeaders": {
        "Accept": "application/xml",
        "Authorization": "Sanitized",
        "traceparent": "00-5c1de3f01778514391fbfe1eb7f4eec7-3478de76a2407841-00",
        "User-Agent": [
          "azsdk-net-Storage.Blobs/12.9.0-alpha.20210217.1",
          "(.NET 5.0.3; Microsoft Windows 10.0.19042)"
        ],
        "x-ms-client-request-id": "f573f366-0ff2-0b49-b692-0c59efa32abf",
        "x-ms-date": "Wed, 17 Feb 2021 18:45:52 GMT",
        "x-ms-return-client-request-id": "true",
<<<<<<< HEAD
        "x-ms-version": "2020-12-06"
=======
        "x-ms-version": "2021-02-12"
>>>>>>> 7e782c87
      },
      "RequestBody": null,
      "StatusCode": 202,
      "ResponseHeaders": {
        "Content-Length": "0",
        "Date": "Wed, 17 Feb 2021 18:45:52 GMT",
        "Server": [
          "Windows-Azure-Blob/1.0",
          "Microsoft-HTTPAPI/2.0"
        ],
        "x-ms-client-request-id": "f573f366-0ff2-0b49-b692-0c59efa32abf",
        "x-ms-request-id": "0dd841ed-601e-0040-515d-05ddfa000000",
<<<<<<< HEAD
        "x-ms-version": "2020-12-06"
=======
        "x-ms-version": "2021-02-12"
>>>>>>> 7e782c87
      },
      "ResponseBody": []
    }
  ],
  "Variables": {
    "RandomSeed": "1647359029",
    "Storage_TestConfigDefault": "ProductionTenant\nseanmcccanary3\nU2FuaXRpemVk\nhttps://seanmcccanary3.blob.core.windows.net\nhttps://seanmcccanary3.file.core.windows.net\nhttps://seanmcccanary3.queue.core.windows.net\nhttps://seanmcccanary3.table.core.windows.net\n\n\n\n\nhttps://seanmcccanary3-secondary.blob.core.windows.net\nhttps://seanmcccanary3-secondary.file.core.windows.net\nhttps://seanmcccanary3-secondary.queue.core.windows.net\nhttps://seanmcccanary3-secondary.table.core.windows.net\n\nSanitized\n\n\nCloud\nBlobEndpoint=https://seanmcccanary3.blob.core.windows.net/;QueueEndpoint=https://seanmcccanary3.queue.core.windows.net/;FileEndpoint=https://seanmcccanary3.file.core.windows.net/;BlobSecondaryEndpoint=https://seanmcccanary3-secondary.blob.core.windows.net/;QueueSecondaryEndpoint=https://seanmcccanary3-secondary.queue.core.windows.net/;FileSecondaryEndpoint=https://seanmcccanary3-secondary.file.core.windows.net/;AccountName=seanmcccanary3;AccountKey=Kg==;\nseanscope1\n\n"
  }
}<|MERGE_RESOLUTION|>--- conflicted
+++ resolved
@@ -15,11 +15,7 @@
         "x-ms-client-request-id": "f8bf3477-beee-54d8-fe2a-43a853d98009",
         "x-ms-date": "Wed, 17 Feb 2021 18:45:52 GMT",
         "x-ms-return-client-request-id": "true",
-<<<<<<< HEAD
-        "x-ms-version": "2020-12-06"
-=======
         "x-ms-version": "2021-02-12"
->>>>>>> 7e782c87
       },
       "RequestBody": null,
       "StatusCode": 201,
@@ -34,11 +30,7 @@
         ],
         "x-ms-client-request-id": "f8bf3477-beee-54d8-fe2a-43a853d98009",
         "x-ms-request-id": "0dd8418c-601e-0040-7c5d-05ddfa000000",
-<<<<<<< HEAD
-        "x-ms-version": "2020-12-06"
-=======
         "x-ms-version": "2021-02-12"
->>>>>>> 7e782c87
       },
       "ResponseBody": []
     },
@@ -59,11 +51,7 @@
         "x-ms-client-request-id": "eb58a404-7513-891f-0f72-a4cbddf5216b",
         "x-ms-date": "Wed, 17 Feb 2021 18:45:52 GMT",
         "x-ms-return-client-request-id": "true",
-<<<<<<< HEAD
-        "x-ms-version": "2020-12-06"
-=======
         "x-ms-version": "2021-02-12"
->>>>>>> 7e782c87
       },
       "RequestBody": "5dYMdidznpiFQZ4Ct9/Ml8LRap7GjVf3ls5jpV251CX0lMN8zAniHqfy1Mnhmzm1fMlcrm+X6Fd+FN9ZD/k6y215DiMbT8u470v307mOFvqUrSiUXSW2Xats/rcqiA+uuAhbZ40Vmi3+o78joBWe7/7lxGHRpW5Iw7F4r1ETjmY8SRqwMq5sfhP7lrllkryWzg65RMSt3BKaE6Tcnerb6hRZ51f67b1PeEVO1Q+04jD04uFCWkmhjmwIFR8JkOEpH6ylC6plm+BRasx/XwcD5jB06LsImJDLuFjr8dedRedkJbZjD9eFjkYB8e99Ii9kBS/vlaglIIYb2VNSeqoItCTkGzpRn9dZ7ll1B6egTZUphuyorq8/PgQvRzWDMxOc+D3LmAb0E2VXladOsBjfe4y9KPS9XwV1pN01Ileh1bpG2Q5q1bWPNHKGUBgI8Y3sT8ypxQof3pk3VfMpv/EOtcDsCNcKdaXXLvSBNg7sbLNPSdKK+A+wJvp1Mn/BZXSBeJpYHOm24ton0ZcWnqeKSulA2nYeg72wPOHclEMlFsl//750lFDJmGb4YyZ4mYhT6ueWgIr+YvXdqOAH2k2XAbvNl57pFraZd0IPJh+WN6JZialbj5U+gJ3Ilutvwb4ZYWJrqgHpatQw/QhI7jzWR3A9rlGjO3IljxYBIIDKKbWE9sW9K4yhbx7VK5KM9pFh8k57MhNsdSXwRRvq6ElUZdNTxPh2GBzjnD4yzhDfmZiEny0xT/ahF4CfzeVxtobVgcW+OTKY6tkyl5bUOqcVEKyCZkgcIhXdsax410s2cuW3XUxLIV9m7LVT/7hgzN3Yir057lA9uV6v4YeFIBKO+ySwHN1ayu5MG3mTyCNdfOTPn02O/IOVeqTum0DY4cuixQOTsLD/fb/O7dPWqvA6UWSitYDF//6hGqI5bC6udDqu8AIfycw00CKNwA+wv8+zs0ncNSxL3MUF8pUNxhGRIHmYKLnuG4iXbuVeOD/u8FvShbjk0T4OYhM8Gtc3JwkQ+5+WF5cWxJjBRMdG7aOFFgE6OkBZrE46isWmsQGwYEfcTT2gWNnDvMEfI413x3VvtgPW/ezIt09RW43ScBOXEeSAap9m5b0odn5/OYjBwsNPNvr92mJaE5btT/1M8UytiBKo913VCNFFrYZuSX7Gj5jKgjkYmTaBJVYJeZbA3IQx0bB2GMtleS0puCzc7MoXJ79kgm4Sle7bJtIGzI86hdEBPHfNT3bNZAgM7uEKpTiM8VHXXFoWHzzBm/L4X62d7zJa2rBTSddIlh1lBqYN0YCZedo+Yih36x06DLSE1ARbb/+ur8uIOah5jsU8sBiWtMlxX+XSX4wJ4+6TGD0jxA==",
       "StatusCode": 201,
@@ -81,11 +69,7 @@
         "x-ms-content-crc64": "bMEEwLSUfCw=",
         "x-ms-request-id": "0dd841a6-601e-0040-105d-05ddfa000000",
         "x-ms-request-server-encrypted": "true",
-<<<<<<< HEAD
-        "x-ms-version": "2020-12-06",
-=======
         "x-ms-version": "2021-02-12",
->>>>>>> 7e782c87
         "x-ms-version-id": "2021-02-17T18:45:52.513322Z"
       },
       "ResponseBody": []
@@ -107,11 +91,7 @@
         "x-ms-lease-duration": "15",
         "x-ms-proposed-lease-id": "2304ca56-81a6-55ee-a7bc-4ea5a09ab8a6",
         "x-ms-return-client-request-id": "true",
-<<<<<<< HEAD
-        "x-ms-version": "2020-12-06"
-=======
         "x-ms-version": "2021-02-12"
->>>>>>> 7e782c87
       },
       "RequestBody": null,
       "StatusCode": 201,
@@ -127,11 +107,7 @@
         "x-ms-client-request-id": "096ec71f-175f-8295-b502-43572779e875",
         "x-ms-lease-id": "2304ca56-81a6-55ee-a7bc-4ea5a09ab8a6",
         "x-ms-request-id": "0dd841c2-601e-0040-2b5d-05ddfa000000",
-<<<<<<< HEAD
-        "x-ms-version": "2020-12-06"
-=======
         "x-ms-version": "2021-02-12"
->>>>>>> 7e782c87
       },
       "ResponseBody": []
     },
@@ -151,11 +127,7 @@
         "x-ms-lease-action": "break",
         "x-ms-lease-break-period": "5",
         "x-ms-return-client-request-id": "true",
-<<<<<<< HEAD
-        "x-ms-version": "2020-12-06"
-=======
         "x-ms-version": "2021-02-12"
->>>>>>> 7e782c87
       },
       "RequestBody": null,
       "StatusCode": 202,
@@ -171,11 +143,7 @@
         "x-ms-client-request-id": "d98631e3-ae2c-9047-1d0c-bde2f4592480",
         "x-ms-lease-time": "5",
         "x-ms-request-id": "0dd841d3-601e-0040-3a5d-05ddfa000000",
-<<<<<<< HEAD
-        "x-ms-version": "2020-12-06"
-=======
         "x-ms-version": "2021-02-12"
->>>>>>> 7e782c87
       },
       "ResponseBody": []
     },
@@ -193,11 +161,7 @@
         "x-ms-client-request-id": "f573f366-0ff2-0b49-b692-0c59efa32abf",
         "x-ms-date": "Wed, 17 Feb 2021 18:45:52 GMT",
         "x-ms-return-client-request-id": "true",
-<<<<<<< HEAD
-        "x-ms-version": "2020-12-06"
-=======
         "x-ms-version": "2021-02-12"
->>>>>>> 7e782c87
       },
       "RequestBody": null,
       "StatusCode": 202,
@@ -210,11 +174,7 @@
         ],
         "x-ms-client-request-id": "f573f366-0ff2-0b49-b692-0c59efa32abf",
         "x-ms-request-id": "0dd841ed-601e-0040-515d-05ddfa000000",
-<<<<<<< HEAD
-        "x-ms-version": "2020-12-06"
-=======
         "x-ms-version": "2021-02-12"
->>>>>>> 7e782c87
       },
       "ResponseBody": []
     }
