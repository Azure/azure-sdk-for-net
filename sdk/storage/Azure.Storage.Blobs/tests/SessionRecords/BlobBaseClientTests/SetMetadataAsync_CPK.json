﻿{
  "Entries": [
    {
      "RequestUri": "https://seanmcccanary3.blob.core.windows.net/test-container-b6d653e5-b90c-ffb2-680b-695def3d99a9?restype=container",
      "RequestMethod": "PUT",
      "RequestHeaders": {
        "Accept": "application/xml",
        "Authorization": "Sanitized",
        "traceparent": "00-59c2e545926a5446bd18e1fa82223ea6-2f853e652547b547-00",
        "User-Agent": [
          "azsdk-net-Storage.Blobs/12.9.0-alpha.20210216.1",
          "(.NET 5.0.3; Microsoft Windows 10.0.19042)"
        ],
        "x-ms-blob-public-access": "container",
        "x-ms-client-request-id": "3f400fda-1b73-fb1f-68d0-cbcfbf2fd223",
        "x-ms-date": "Wed, 17 Feb 2021 02:06:46 GMT",
        "x-ms-return-client-request-id": "true",
<<<<<<< HEAD
        "x-ms-version": "2020-12-06"
=======
        "x-ms-version": "2021-02-12"
>>>>>>> 7e782c87
      },
      "RequestBody": null,
      "StatusCode": 201,
      "ResponseHeaders": {
        "Content-Length": "0",
        "Date": "Wed, 17 Feb 2021 02:06:46 GMT",
        "ETag": "\"0x8D8D2E8AE2B5792\"",
        "Last-Modified": "Wed, 17 Feb 2021 02:06:46 GMT",
        "Server": [
          "Windows-Azure-Blob/1.0",
          "Microsoft-HTTPAPI/2.0"
        ],
        "x-ms-client-request-id": "3f400fda-1b73-fb1f-68d0-cbcfbf2fd223",
        "x-ms-request-id": "17ddf630-701e-0011-0ad1-044076000000",
<<<<<<< HEAD
        "x-ms-version": "2020-12-06"
=======
        "x-ms-version": "2021-02-12"
>>>>>>> 7e782c87
      },
      "ResponseBody": []
    },
    {
      "RequestUri": "https://seanmcccanary3.blob.core.windows.net/test-container-b6d653e5-b90c-ffb2-680b-695def3d99a9/test-blob-f0ebf5ce-2642-0dee-896a-ec6e9449a831",
      "RequestMethod": "PUT",
      "RequestHeaders": {
        "Accept": "application/xml",
        "Authorization": "Sanitized",
        "If-None-Match": "*",
        "traceparent": "00-f0538f57bfa6b64e9352ff37832c6a34-5d2b31a5610ec84e-00",
        "User-Agent": [
          "azsdk-net-Storage.Blobs/12.9.0-alpha.20210216.1",
          "(.NET 5.0.3; Microsoft Windows 10.0.19042)"
        ],
        "x-ms-blob-type": "AppendBlob",
        "x-ms-client-request-id": "92a352bc-46ae-a6e5-3ccd-becaa32dd0ab",
        "x-ms-date": "Wed, 17 Feb 2021 02:06:46 GMT",
        "x-ms-encryption-algorithm": "AES256",
        "x-ms-encryption-key": "YDGC3/1aNv9cxUT4DfqtmssBmmFLuvW0IDO2CS6wZh4=",
        "x-ms-encryption-key-sha256": "4kfQ04ObOFqLmnPYGky5H9jZ5zpj8GXlr9xlqCYNE2M=",
        "x-ms-return-client-request-id": "true",
<<<<<<< HEAD
        "x-ms-version": "2020-12-06"
=======
        "x-ms-version": "2021-02-12"
>>>>>>> 7e782c87
      },
      "RequestBody": null,
      "StatusCode": 201,
      "ResponseHeaders": {
        "Content-Length": "0",
        "Date": "Wed, 17 Feb 2021 02:06:46 GMT",
        "ETag": "\"0x8D8D2E8AE357832\"",
        "Last-Modified": "Wed, 17 Feb 2021 02:06:46 GMT",
        "Server": [
          "Windows-Azure-Blob/1.0",
          "Microsoft-HTTPAPI/2.0"
        ],
        "x-ms-client-request-id": "92a352bc-46ae-a6e5-3ccd-becaa32dd0ab",
        "x-ms-encryption-key-sha256": "4kfQ04ObOFqLmnPYGky5H9jZ5zpj8GXlr9xlqCYNE2M=",
        "x-ms-request-id": "17ddf63a-701e-0011-12d1-044076000000",
        "x-ms-request-server-encrypted": "true",
<<<<<<< HEAD
        "x-ms-version": "2020-12-06",
=======
        "x-ms-version": "2021-02-12",
>>>>>>> 7e782c87
        "x-ms-version-id": "2021-02-17T02:06:46.9910578Z"
      },
      "ResponseBody": []
    },
    {
      "RequestUri": "https://seanmcccanary3.blob.core.windows.net/test-container-b6d653e5-b90c-ffb2-680b-695def3d99a9/test-blob-f0ebf5ce-2642-0dee-896a-ec6e9449a831?comp=metadata",
      "RequestMethod": "PUT",
      "RequestHeaders": {
        "Accept": "application/xml",
        "Authorization": "Sanitized",
        "traceparent": "00-1df46669e4fa0a49862fdeff76735def-4dcb5433dedb3f44-00",
        "User-Agent": [
          "azsdk-net-Storage.Blobs/12.9.0-alpha.20210216.1",
          "(.NET 5.0.3; Microsoft Windows 10.0.19042)"
        ],
        "x-ms-client-request-id": "dc4c2733-d40d-e16f-b4c8-50de345cd091",
        "x-ms-date": "Wed, 17 Feb 2021 02:06:46 GMT",
        "x-ms-encryption-algorithm": "AES256",
        "x-ms-encryption-key": "YDGC3/1aNv9cxUT4DfqtmssBmmFLuvW0IDO2CS6wZh4=",
        "x-ms-encryption-key-sha256": "4kfQ04ObOFqLmnPYGky5H9jZ5zpj8GXlr9xlqCYNE2M=",
        "x-ms-meta-Capital": "letter",
        "x-ms-meta-foo": "bar",
        "x-ms-meta-meta": "data",
        "x-ms-meta-UPPER": "case",
        "x-ms-return-client-request-id": "true",
<<<<<<< HEAD
        "x-ms-version": "2020-12-06"
=======
        "x-ms-version": "2021-02-12"
>>>>>>> 7e782c87
      },
      "RequestBody": null,
      "StatusCode": 200,
      "ResponseHeaders": {
        "Content-Length": "0",
        "Date": "Wed, 17 Feb 2021 02:06:46 GMT",
        "ETag": "\"0x8D8D2E8AE3F650A\"",
        "Last-Modified": "Wed, 17 Feb 2021 02:06:47 GMT",
        "Server": [
          "Windows-Azure-Blob/1.0",
          "Microsoft-HTTPAPI/2.0"
        ],
        "x-ms-client-request-id": "dc4c2733-d40d-e16f-b4c8-50de345cd091",
        "x-ms-encryption-key-sha256": "4kfQ04ObOFqLmnPYGky5H9jZ5zpj8GXlr9xlqCYNE2M=",
        "x-ms-request-id": "17ddf649-701e-0011-1bd1-044076000000",
        "x-ms-request-server-encrypted": "true",
<<<<<<< HEAD
        "x-ms-version": "2020-12-06",
=======
        "x-ms-version": "2021-02-12",
>>>>>>> 7e782c87
        "x-ms-version-id": "2021-02-17T02:06:47.0571034Z"
      },
      "ResponseBody": []
    },
    {
      "RequestUri": "https://seanmcccanary3.blob.core.windows.net/test-container-b6d653e5-b90c-ffb2-680b-695def3d99a9?restype=container",
      "RequestMethod": "DELETE",
      "RequestHeaders": {
        "Accept": "application/xml",
        "Authorization": "Sanitized",
        "traceparent": "00-beda5d5069170046b1e98a1bb106681b-fe2a1f327832f646-00",
        "User-Agent": [
          "azsdk-net-Storage.Blobs/12.9.0-alpha.20210216.1",
          "(.NET 5.0.3; Microsoft Windows 10.0.19042)"
        ],
        "x-ms-client-request-id": "7b9793fa-f4e0-8a9d-b5ee-bec3d00fa47f",
        "x-ms-date": "Wed, 17 Feb 2021 02:06:46 GMT",
        "x-ms-return-client-request-id": "true",
<<<<<<< HEAD
        "x-ms-version": "2020-12-06"
=======
        "x-ms-version": "2021-02-12"
>>>>>>> 7e782c87
      },
      "RequestBody": null,
      "StatusCode": 202,
      "ResponseHeaders": {
        "Content-Length": "0",
        "Date": "Wed, 17 Feb 2021 02:06:46 GMT",
        "Server": [
          "Windows-Azure-Blob/1.0",
          "Microsoft-HTTPAPI/2.0"
        ],
        "x-ms-client-request-id": "7b9793fa-f4e0-8a9d-b5ee-bec3d00fa47f",
        "x-ms-request-id": "17ddf658-701e-0011-25d1-044076000000",
<<<<<<< HEAD
        "x-ms-version": "2020-12-06"
=======
        "x-ms-version": "2021-02-12"
>>>>>>> 7e782c87
      },
      "ResponseBody": []
    }
  ],
  "Variables": {
    "RandomSeed": "1261838684",
    "Storage_TestConfigDefault": "ProductionTenant\nseanmcccanary3\nU2FuaXRpemVk\nhttps://seanmcccanary3.blob.core.windows.net\nhttps://seanmcccanary3.file.core.windows.net\nhttps://seanmcccanary3.queue.core.windows.net\nhttps://seanmcccanary3.table.core.windows.net\n\n\n\n\nhttps://seanmcccanary3-secondary.blob.core.windows.net\nhttps://seanmcccanary3-secondary.file.core.windows.net\nhttps://seanmcccanary3-secondary.queue.core.windows.net\nhttps://seanmcccanary3-secondary.table.core.windows.net\n\nSanitized\n\n\nCloud\nBlobEndpoint=https://seanmcccanary3.blob.core.windows.net/;QueueEndpoint=https://seanmcccanary3.queue.core.windows.net/;FileEndpoint=https://seanmcccanary3.file.core.windows.net/;BlobSecondaryEndpoint=https://seanmcccanary3-secondary.blob.core.windows.net/;QueueSecondaryEndpoint=https://seanmcccanary3-secondary.queue.core.windows.net/;FileSecondaryEndpoint=https://seanmcccanary3-secondary.file.core.windows.net/;AccountName=seanmcccanary3;AccountKey=Kg==;\nseanscope1\n\n"
  }
}<|MERGE_RESOLUTION|>--- conflicted
+++ resolved
@@ -15,11 +15,7 @@
         "x-ms-client-request-id": "3f400fda-1b73-fb1f-68d0-cbcfbf2fd223",
         "x-ms-date": "Wed, 17 Feb 2021 02:06:46 GMT",
         "x-ms-return-client-request-id": "true",
-<<<<<<< HEAD
-        "x-ms-version": "2020-12-06"
-=======
         "x-ms-version": "2021-02-12"
->>>>>>> 7e782c87
       },
       "RequestBody": null,
       "StatusCode": 201,
@@ -34,11 +30,7 @@
         ],
         "x-ms-client-request-id": "3f400fda-1b73-fb1f-68d0-cbcfbf2fd223",
         "x-ms-request-id": "17ddf630-701e-0011-0ad1-044076000000",
-<<<<<<< HEAD
-        "x-ms-version": "2020-12-06"
-=======
         "x-ms-version": "2021-02-12"
->>>>>>> 7e782c87
       },
       "ResponseBody": []
     },
@@ -61,11 +53,7 @@
         "x-ms-encryption-key": "YDGC3/1aNv9cxUT4DfqtmssBmmFLuvW0IDO2CS6wZh4=",
         "x-ms-encryption-key-sha256": "4kfQ04ObOFqLmnPYGky5H9jZ5zpj8GXlr9xlqCYNE2M=",
         "x-ms-return-client-request-id": "true",
-<<<<<<< HEAD
-        "x-ms-version": "2020-12-06"
-=======
         "x-ms-version": "2021-02-12"
->>>>>>> 7e782c87
       },
       "RequestBody": null,
       "StatusCode": 201,
@@ -82,11 +70,7 @@
         "x-ms-encryption-key-sha256": "4kfQ04ObOFqLmnPYGky5H9jZ5zpj8GXlr9xlqCYNE2M=",
         "x-ms-request-id": "17ddf63a-701e-0011-12d1-044076000000",
         "x-ms-request-server-encrypted": "true",
-<<<<<<< HEAD
-        "x-ms-version": "2020-12-06",
-=======
         "x-ms-version": "2021-02-12",
->>>>>>> 7e782c87
         "x-ms-version-id": "2021-02-17T02:06:46.9910578Z"
       },
       "ResponseBody": []
@@ -112,11 +96,7 @@
         "x-ms-meta-meta": "data",
         "x-ms-meta-UPPER": "case",
         "x-ms-return-client-request-id": "true",
-<<<<<<< HEAD
-        "x-ms-version": "2020-12-06"
-=======
         "x-ms-version": "2021-02-12"
->>>>>>> 7e782c87
       },
       "RequestBody": null,
       "StatusCode": 200,
@@ -133,11 +113,7 @@
         "x-ms-encryption-key-sha256": "4kfQ04ObOFqLmnPYGky5H9jZ5zpj8GXlr9xlqCYNE2M=",
         "x-ms-request-id": "17ddf649-701e-0011-1bd1-044076000000",
         "x-ms-request-server-encrypted": "true",
-<<<<<<< HEAD
-        "x-ms-version": "2020-12-06",
-=======
         "x-ms-version": "2021-02-12",
->>>>>>> 7e782c87
         "x-ms-version-id": "2021-02-17T02:06:47.0571034Z"
       },
       "ResponseBody": []
@@ -156,11 +132,7 @@
         "x-ms-client-request-id": "7b9793fa-f4e0-8a9d-b5ee-bec3d00fa47f",
         "x-ms-date": "Wed, 17 Feb 2021 02:06:46 GMT",
         "x-ms-return-client-request-id": "true",
-<<<<<<< HEAD
-        "x-ms-version": "2020-12-06"
-=======
         "x-ms-version": "2021-02-12"
->>>>>>> 7e782c87
       },
       "RequestBody": null,
       "StatusCode": 202,
@@ -173,11 +145,7 @@
         ],
         "x-ms-client-request-id": "7b9793fa-f4e0-8a9d-b5ee-bec3d00fa47f",
         "x-ms-request-id": "17ddf658-701e-0011-25d1-044076000000",
-<<<<<<< HEAD
-        "x-ms-version": "2020-12-06"
-=======
         "x-ms-version": "2021-02-12"
->>>>>>> 7e782c87
       },
       "ResponseBody": []
     }
