--- conflicted
+++ resolved
@@ -14,11 +14,7 @@
         "x-ms-client-request-id": "3f400fda-1b73-fb1f-68d0-cbcfbf2fd223",
         "x-ms-date": "Thu, 02 Apr 2020 23:43:11 GMT",
         "x-ms-return-client-request-id": "true",
-<<<<<<< HEAD
-        "x-ms-version": "2019-12-12"
-=======
         "x-ms-version": "2020-02-10"
->>>>>>> 60f4876e
       },
       "RequestBody": null,
       "StatusCode": 201,
@@ -33,11 +29,7 @@
         ],
         "x-ms-client-request-id": "3f400fda-1b73-fb1f-68d0-cbcfbf2fd223",
         "x-ms-request-id": "a9c827e7-c01e-0026-1848-0905b8000000",
-<<<<<<< HEAD
-        "x-ms-version": "2019-12-12"
-=======
         "x-ms-version": "2020-02-10"
->>>>>>> 60f4876e
       },
       "ResponseBody": []
     },
@@ -59,11 +51,7 @@
         "x-ms-encryption-key": "YDGC3/1aNv9cxUT4DfqtmssBmmFLuvW0IDO2CS6wZh4=",
         "x-ms-encryption-key-sha256": "4kfQ04ObOFqLmnPYGky5H9jZ5zpj8GXlr9xlqCYNE2M=",
         "x-ms-return-client-request-id": "true",
-<<<<<<< HEAD
-        "x-ms-version": "2019-12-12"
-=======
         "x-ms-version": "2020-02-10"
->>>>>>> 60f4876e
       },
       "RequestBody": null,
       "StatusCode": 201,
@@ -80,11 +68,7 @@
         "x-ms-encryption-key-sha256": "4kfQ04ObOFqLmnPYGky5H9jZ5zpj8GXlr9xlqCYNE2M=",
         "x-ms-request-id": "a9c827ec-c01e-0026-1b48-0905b8000000",
         "x-ms-request-server-encrypted": "true",
-<<<<<<< HEAD
-        "x-ms-version": "2019-12-12"
-=======
         "x-ms-version": "2020-02-10"
->>>>>>> 60f4876e
       },
       "ResponseBody": []
     },
@@ -108,11 +92,7 @@
         "x-ms-meta-meta": "data",
         "x-ms-meta-UPPER": "case",
         "x-ms-return-client-request-id": "true",
-<<<<<<< HEAD
-        "x-ms-version": "2019-12-12"
-=======
         "x-ms-version": "2020-02-10"
->>>>>>> 60f4876e
       },
       "RequestBody": null,
       "StatusCode": 200,
@@ -129,11 +109,7 @@
         "x-ms-encryption-key-sha256": "4kfQ04ObOFqLmnPYGky5H9jZ5zpj8GXlr9xlqCYNE2M=",
         "x-ms-request-id": "a9c827f5-c01e-0026-2348-0905b8000000",
         "x-ms-request-server-encrypted": "true",
-<<<<<<< HEAD
-        "x-ms-version": "2019-12-12"
-=======
         "x-ms-version": "2020-02-10"
->>>>>>> 60f4876e
       },
       "ResponseBody": []
     },
@@ -150,11 +126,7 @@
         "x-ms-client-request-id": "7b9793fa-f4e0-8a9d-b5ee-bec3d00fa47f",
         "x-ms-date": "Thu, 02 Apr 2020 23:43:12 GMT",
         "x-ms-return-client-request-id": "true",
-<<<<<<< HEAD
-        "x-ms-version": "2019-12-12"
-=======
         "x-ms-version": "2020-02-10"
->>>>>>> 60f4876e
       },
       "RequestBody": null,
       "StatusCode": 202,
@@ -167,11 +139,7 @@
         ],
         "x-ms-client-request-id": "7b9793fa-f4e0-8a9d-b5ee-bec3d00fa47f",
         "x-ms-request-id": "a9c82805-c01e-0026-3148-0905b8000000",
-<<<<<<< HEAD
-        "x-ms-version": "2019-12-12"
-=======
         "x-ms-version": "2020-02-10"
->>>>>>> 60f4876e
       },
       "ResponseBody": []
     }
