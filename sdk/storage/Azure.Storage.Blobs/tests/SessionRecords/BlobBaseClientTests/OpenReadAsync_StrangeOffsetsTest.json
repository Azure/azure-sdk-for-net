--- conflicted
+++ resolved
@@ -28,13 +28,8 @@
           "Microsoft-HTTPAPI/2.0"
         ],
         "x-ms-client-request-id": "4ce6338d-1932-b293-e739-647223ab208f",
-<<<<<<< HEAD
-        "x-ms-request-id": "e7355575-e01e-0061-1651-7af981000000",
-        "x-ms-version": "2020-02-10"
-=======
         "x-ms-request-id": "5f2cf0dc-601e-00ea-68f9-8574da000000",
-        "x-ms-version": "2019-12-12"
->>>>>>> 3d593566
+        "x-ms-version": "2020-02-10"
       },
       "ResponseBody": []
     },
@@ -89,7 +84,7 @@
         "x-ms-client-request-id": "be521976-8d4c-cd70-f22b-5461daf840bd",
         "x-ms-date": "Tue, 08 Sep 2020 15:59:38 GMT",
         "x-ms-return-client-request-id": "true",
-        "x-ms-version": "2019-12-12"
+        "x-ms-version": "2020-02-10"
       },
       "RequestBody": null,
       "StatusCode": 200,
@@ -115,7 +110,7 @@
         "x-ms-lease-status": "unlocked",
         "x-ms-request-id": "5f2cf101-601e-00ea-7ef9-8574da000000",
         "x-ms-server-encrypted": "true",
-        "x-ms-version": "2019-12-12"
+        "x-ms-version": "2020-02-10"
       },
       "ResponseBody": []
     },
@@ -443,15 +438,9 @@
           "Windows-Azure-Blob/1.0",
           "Microsoft-HTTPAPI/2.0"
         ],
-<<<<<<< HEAD
-        "x-ms-client-request-id": "b103bd08-c570-9546-3aca-5cd0a3dba468",
-        "x-ms-request-id": "e73555c4-e01e-0061-5551-7af981000000",
-        "x-ms-version": "2020-02-10"
-=======
         "x-ms-client-request-id": "36f6af0b-09d2-1de6-0a43-aa2027d774c7",
         "x-ms-request-id": "5f2cf13f-601e-00ea-30f9-8574da000000",
-        "x-ms-version": "2019-12-12"
->>>>>>> 3d593566
+        "x-ms-version": "2020-02-10"
       },
       "ResponseBody": []
     }
