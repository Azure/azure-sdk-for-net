{
  "Entries": [
    {
      "RequestUri": "https://amandacanary.blob.core.windows.net/test-container-77ec97f4-c3c3-038b-4514-37cfd9ce2008?restype=container",
      "RequestMethod": "PUT",
      "RequestHeaders": {
        "Accept": "application/xml",
        "Authorization": "Sanitized",
        "traceparent": "00-0cfffe60ad888a40ac9e005d1644e7a3-f1506000953fc943-00",
        "User-Agent": [
          "azsdk-net-Storage.Blobs/12.11.0-alpha.20211020.1",
          "(.NET 5.0.10; Microsoft Windows 10.0.19043)"
        ],
        "x-ms-blob-public-access": "container",
        "x-ms-client-request-id": "f5f8ce04-7921-a4bf-28f1-4605321dbb63",
        "x-ms-date": "Wed, 20 Oct 2021 17:29:46 GMT",
        "x-ms-return-client-request-id": "true",
        "x-ms-version": "2021-04-10"
      },
      "RequestBody": null,
      "StatusCode": 201,
      "ResponseHeaders": {
        "Content-Length": "0",
        "Date": "Wed, 20 Oct 2021 17:29:45 GMT",
        "ETag": "\u00220x8D993EF36422750\u0022",
        "Last-Modified": "Wed, 20 Oct 2021 17:29:46 GMT",
        "Server": [
          "Windows-Azure-Blob/1.0",
          "Microsoft-HTTPAPI/2.0"
        ],
        "x-ms-client-request-id": "f5f8ce04-7921-a4bf-28f1-4605321dbb63",
<<<<<<< HEAD
        "x-ms-request-id": "136f6cb5-f01e-001f-5821-af69c6000000",
        "x-ms-version": "2021-04-10"
=======
        "x-ms-request-id": "d3a3943b-d01e-007f-5fd8-c5ea32000000",
        "x-ms-version": "2021-02-12"
>>>>>>> 49dd1a0e
      },
      "ResponseBody": []
    },
    {
      "RequestUri": "https://amandacanary.blob.core.windows.net/test-container-77ec97f4-c3c3-038b-4514-37cfd9ce2008/test-blob-45d5dd53-e1f6-9d63-e717-5aca67f6f53f",
      "RequestMethod": "PUT",
      "RequestHeaders": {
        "Accept": "application/xml",
        "Authorization": "Sanitized",
        "Content-Length": "1024",
        "Content-Type": "application/octet-stream",
        "traceparent": "00-5859901e266cb34a9eb07e30bf28bc4f-abed1d678931ef49-00",
        "User-Agent": [
          "azsdk-net-Storage.Blobs/12.11.0-alpha.20211020.1",
          "(.NET 5.0.10; Microsoft Windows 10.0.19043)"
        ],
        "x-ms-blob-type": "BlockBlob",
        "x-ms-client-request-id": "2918f5c2-d4ad-0110-96c4-29b10bbbed01",
        "x-ms-date": "Wed, 20 Oct 2021 17:29:46 GMT",
        "x-ms-return-client-request-id": "true",
        "x-ms-version": "2021-04-10"
      },
      "RequestBody": "t1l/h/6oBQKg6iJBEaS1QDjHygvVKuYmxhT7Xqvw0DbGTi/0hVRwXMj2VDdWfpKEPAXMalKwjo1yWMHqraZWsBrresN0wbvkV25C3tWvz0iBdyKlJGXjFr\u002BigSyShq8ioKQdawPOD3pK5xPkbbC3w4h4aTaDsYu0CGQE0j\u002BPUtG/ID0wkmREsmenWzxS/6kP6r2jGh15nu8ZaGKfyj06u5VBJU1yhzEkM7bO21VPYQm79OeC6ze0RYFOFykBpecqbKCnENlbnGKMf\u002BZmqsKZygdZ5NZVuM9djd/MI3AHIo7Oo2\u002B1p1AvX1eF9WtRTZq\u002BtU0hqMAR1bPQSYP6j3nyhF1YmAdT4yK3KoR\u002Bz8NkDEBEDW4j5nrNvM675V7NNdDeknAO\u002BbWTa9Eqan08kwXwazxCtYEKz57jits5mP3D6vW0nz1SVROLsaKc\u002BHz8kSnIynohin9O08PSK27ZWtLUZoCIiPPInRUptwTfbtYi5vmycM2Dol91Zct6gCqlsVbPyJH7dAk1ACxk\u002BNN7bmXssER0J\u002BkEUMQgEiInTh3rgwatEKVEJnLwfHChH6mM\u002Bvdljc/mMIltynfN2mHmDrIPeXTMzV7Ap4nShKt5YzEblBgrwcBNBFN8QEUud0sQCW2\u002BkqU0vyyYpeVGE6vd9GZFsUZIu0zxwXQhUI0YkTA\u002BwXo9utGM5tTskhvbB/Gnnkzf6cUFyE0gzNAxE2\u002BegBS1B1IwoDmUucpxXCkxFrmDebFBOKhqOfksHO0AW9NlTREGJQCfd/4TSjD7k2sk77YXrpm9XUdsSs5YA4NLk173DA4XKvC54wKyLu13b6WNCC036aw5p/DJmtoxRnN7x7fSBIddDMXFXsqXCy9Z9NspyvtWE6qxvWQdTY8ViJ2PN2Y2pWsdMPtncYriopzAcKX\u002BB3t3JbMMIUYjP781sNYsCNPJI09wC5r/7qIfzhrHXN3qFoAhFxGyKoQk\u002BvA8McG0tZnI901WjvzgdzYR7FIrW\u002BLhS5lWC/HBFvjKTBGqw7zgaxiB/2WQk4iEQJ/boT0x\u002BJ8NWuYoXqqoBuFUjEHqNrR6MYA6qlx9UbcQ0stR5nW7mFRynWjWuA1u2PiDPAdHmQnqYG\u002B8901CjwkuF4zfVh9rmfPteJlLo3lzzNJj\u002BRWwyTjBZ4YF/qEHLw1fqKCBjoHYF6MUWSBwnr32SSt63pX0fU5THu\u002BZZppS5UmM7PvY8T1Qi\u002BFxnG8YUMjIDrV1jFB3aipSLnCSPrEIwXPX5LHBHVftKlOzguHeO80n0Ffl3Fn5FILRhsPNvkwwadr7QWwWB/Feh2H8w\u002BdIc/Oia25aI\u002BQa3c8v75aTIGsHgxkG4vlhEMlmhlT3/FGaiRLQKg==",
      "StatusCode": 201,
      "ResponseHeaders": {
        "Content-Length": "0",
        "Content-MD5": "dLydScOcqh/UrG2dlug08A==",
        "Date": "Wed, 20 Oct 2021 17:29:45 GMT",
        "ETag": "\u00220x8D993EF364F2642\u0022",
        "Last-Modified": "Wed, 20 Oct 2021 17:29:46 GMT",
        "Server": [
          "Windows-Azure-Blob/1.0",
          "Microsoft-HTTPAPI/2.0"
        ],
        "x-ms-client-request-id": "2918f5c2-d4ad-0110-96c4-29b10bbbed01",
        "x-ms-content-crc64": "8YXx85MJGc0=",
        "x-ms-request-id": "d3a39443-d01e-007f-65d8-c5ea32000000",
        "x-ms-request-server-encrypted": "true",
<<<<<<< HEAD
        "x-ms-version": "2021-04-10",
        "x-ms-version-id": "2021-09-21T19:47:43.4536896Z"
=======
        "x-ms-version": "2021-02-12",
        "x-ms-version-id": "2021-10-20T17:29:46.7259458Z"
>>>>>>> 49dd1a0e
      },
      "ResponseBody": []
    },
    {
      "RequestUri": "https://amandacanary.blob.core.windows.net/test-container-77ec97f4-c3c3-038b-4514-37cfd9ce2008/test-blob-45d5dd53-e1f6-9d63-e717-5aca67f6f53f",
      "RequestMethod": "HEAD",
      "RequestHeaders": {
        "Accept": "application/xml",
        "Authorization": "Sanitized",
        "traceparent": "00-bf07d5278e76d14098f2051ec35e7302-37f795b4e122a545-00",
        "User-Agent": [
          "azsdk-net-Storage.Blobs/12.11.0-alpha.20211020.1",
          "(.NET 5.0.10; Microsoft Windows 10.0.19043)"
        ],
        "x-ms-client-request-id": "7108d6b1-cbdd-fa92-3090-637d31f3e8e0",
        "x-ms-date": "Wed, 20 Oct 2021 17:29:46 GMT",
        "x-ms-return-client-request-id": "true",
        "x-ms-version": "2021-04-10"
      },
      "RequestBody": null,
      "StatusCode": 200,
      "ResponseHeaders": {
        "Accept-Ranges": "bytes",
        "Content-Length": "1024",
        "Content-MD5": "dLydScOcqh/UrG2dlug08A==",
        "Content-Type": "application/octet-stream",
        "Date": "Wed, 20 Oct 2021 17:29:46 GMT",
        "ETag": "\u00220x8D993EF364F2642\u0022",
        "Last-Modified": "Wed, 20 Oct 2021 17:29:46 GMT",
        "Server": [
          "Windows-Azure-Blob/1.0",
          "Microsoft-HTTPAPI/2.0"
        ],
        "x-ms-access-tier": "Hot",
        "x-ms-access-tier-inferred": "true",
        "x-ms-blob-type": "BlockBlob",
        "x-ms-client-request-id": "7108d6b1-cbdd-fa92-3090-637d31f3e8e0",
        "x-ms-creation-time": "Wed, 20 Oct 2021 17:29:46 GMT",
        "x-ms-is-current-version": "true",
        "x-ms-lease-state": "available",
        "x-ms-lease-status": "unlocked",
        "x-ms-request-id": "d3a3944a-d01e-007f-6cd8-c5ea32000000",
        "x-ms-server-encrypted": "true",
<<<<<<< HEAD
        "x-ms-version": "2021-04-10",
        "x-ms-version-id": "2021-09-21T19:47:43.4536896Z"
=======
        "x-ms-version": "2021-02-12",
        "x-ms-version-id": "2021-10-20T17:29:46.7259458Z"
>>>>>>> 49dd1a0e
      },
      "ResponseBody": []
    },
    {
      "RequestUri": "https://amandacanary.blob.core.windows.net/test-container-77ec97f4-c3c3-038b-4514-37cfd9ce2008/test-blob-45d5dd53-e1f6-9d63-e717-5aca67f6f53f",
      "RequestMethod": "GET",
      "RequestHeaders": {
        "Accept": "application/xml",
        "Authorization": "Sanitized",
        "If-Match": "\u00220x8D993EF364F2642\u0022",
        "User-Agent": [
          "azsdk-net-Storage.Blobs/12.11.0-alpha.20211020.1",
          "(.NET 5.0.10; Microsoft Windows 10.0.19043)"
        ],
        "x-ms-client-request-id": "3500d6a4-7bb3-3c24-7fd2-16f1746cc745",
        "x-ms-date": "Wed, 20 Oct 2021 17:29:46 GMT",
        "x-ms-range": "bytes=0-127",
        "x-ms-return-client-request-id": "true",
        "x-ms-version": "2021-04-10"
      },
      "RequestBody": null,
      "StatusCode": 206,
      "ResponseHeaders": {
        "Accept-Ranges": "bytes",
        "Content-Length": "128",
        "Content-Range": "bytes 0-127/1024",
        "Content-Type": "application/octet-stream",
        "Date": "Wed, 20 Oct 2021 17:29:46 GMT",
        "ETag": "\u00220x8D993EF364F2642\u0022",
        "Last-Modified": "Wed, 20 Oct 2021 17:29:46 GMT",
        "Server": [
          "Windows-Azure-Blob/1.0",
          "Microsoft-HTTPAPI/2.0"
        ],
        "x-ms-blob-content-md5": "dLydScOcqh/UrG2dlug08A==",
        "x-ms-blob-type": "BlockBlob",
        "x-ms-client-request-id": "3500d6a4-7bb3-3c24-7fd2-16f1746cc745",
        "x-ms-creation-time": "Wed, 20 Oct 2021 17:29:46 GMT",
        "x-ms-is-current-version": "true",
        "x-ms-lease-state": "available",
        "x-ms-lease-status": "unlocked",
        "x-ms-request-id": "d3a39457-d01e-007f-79d8-c5ea32000000",
        "x-ms-server-encrypted": "true",
<<<<<<< HEAD
        "x-ms-version": "2021-04-10",
        "x-ms-version-id": "2021-09-21T19:47:43.4536896Z"
=======
        "x-ms-version": "2021-02-12",
        "x-ms-version-id": "2021-10-20T17:29:46.7259458Z"
>>>>>>> 49dd1a0e
      },
      "ResponseBody": "t1l/h/6oBQKg6iJBEaS1QDjHygvVKuYmxhT7Xqvw0DbGTi/0hVRwXMj2VDdWfpKEPAXMalKwjo1yWMHqraZWsBrresN0wbvkV25C3tWvz0iBdyKlJGXjFr\u002BigSyShq8ioKQdawPOD3pK5xPkbbC3w4h4aTaDsYu0CGQE0j\u002BPUtE="
    },
    {
      "RequestUri": "https://amandacanary.blob.core.windows.net/test-container-77ec97f4-c3c3-038b-4514-37cfd9ce2008/test-blob-45d5dd53-e1f6-9d63-e717-5aca67f6f53f",
      "RequestMethod": "GET",
      "RequestHeaders": {
        "Accept": "application/xml",
        "Authorization": "Sanitized",
        "If-Match": "\u00220x8D993EF364F2642\u0022",
        "User-Agent": [
          "azsdk-net-Storage.Blobs/12.11.0-alpha.20211020.1",
          "(.NET 5.0.10; Microsoft Windows 10.0.19043)"
        ],
        "x-ms-client-request-id": "5ad84e4e-b3f3-262d-fc9d-ecf6081177a0",
        "x-ms-date": "Wed, 20 Oct 2021 17:29:46 GMT",
        "x-ms-range": "bytes=128-255",
        "x-ms-return-client-request-id": "true",
        "x-ms-version": "2021-04-10"
      },
      "RequestBody": null,
      "StatusCode": 206,
      "ResponseHeaders": {
        "Accept-Ranges": "bytes",
        "Content-Length": "128",
        "Content-Range": "bytes 128-255/1024",
        "Content-Type": "application/octet-stream",
        "Date": "Wed, 20 Oct 2021 17:29:46 GMT",
        "ETag": "\u00220x8D993EF364F2642\u0022",
        "Last-Modified": "Wed, 20 Oct 2021 17:29:46 GMT",
        "Server": [
          "Windows-Azure-Blob/1.0",
          "Microsoft-HTTPAPI/2.0"
        ],
        "x-ms-blob-content-md5": "dLydScOcqh/UrG2dlug08A==",
        "x-ms-blob-type": "BlockBlob",
        "x-ms-client-request-id": "5ad84e4e-b3f3-262d-fc9d-ecf6081177a0",
        "x-ms-creation-time": "Wed, 20 Oct 2021 17:29:46 GMT",
        "x-ms-is-current-version": "true",
        "x-ms-lease-state": "available",
        "x-ms-lease-status": "unlocked",
        "x-ms-request-id": "d3a39460-d01e-007f-80d8-c5ea32000000",
        "x-ms-server-encrypted": "true",
<<<<<<< HEAD
        "x-ms-version": "2021-04-10",
        "x-ms-version-id": "2021-09-21T19:47:43.4536896Z"
=======
        "x-ms-version": "2021-02-12",
        "x-ms-version-id": "2021-10-20T17:29:46.7259458Z"
>>>>>>> 49dd1a0e
      },
      "ResponseBody": "vyA9MJJkRLJnp1s8Uv\u002BpD\u002Bq9oxodeZ7vGWhin8o9OruVQSVNcocxJDO2zttVT2EJu/Tngus3tEWBThcpAaXnKmygpxDZW5xijH/mZqrCmcoHWeTWVbjPXY3fzCNwByKOzqNvtadQL19XhfVrUU2avrVNIajAEdWz0EmD\u002Bo958oQ="
    },
    {
      "RequestUri": "https://amandacanary.blob.core.windows.net/test-container-77ec97f4-c3c3-038b-4514-37cfd9ce2008/test-blob-45d5dd53-e1f6-9d63-e717-5aca67f6f53f",
      "RequestMethod": "GET",
      "RequestHeaders": {
        "Accept": "application/xml",
        "Authorization": "Sanitized",
        "If-Match": "\u00220x8D993EF364F2642\u0022",
        "User-Agent": [
          "azsdk-net-Storage.Blobs/12.11.0-alpha.20211020.1",
          "(.NET 5.0.10; Microsoft Windows 10.0.19043)"
        ],
        "x-ms-client-request-id": "25a39003-6c93-4552-9a9c-a109c79389c2",
        "x-ms-date": "Wed, 20 Oct 2021 17:29:47 GMT",
        "x-ms-range": "bytes=256-383",
        "x-ms-return-client-request-id": "true",
        "x-ms-version": "2021-04-10"
      },
      "RequestBody": null,
      "StatusCode": 206,
      "ResponseHeaders": {
        "Accept-Ranges": "bytes",
        "Content-Length": "128",
        "Content-Range": "bytes 256-383/1024",
        "Content-Type": "application/octet-stream",
        "Date": "Wed, 20 Oct 2021 17:29:46 GMT",
        "ETag": "\u00220x8D993EF364F2642\u0022",
        "Last-Modified": "Wed, 20 Oct 2021 17:29:46 GMT",
        "Server": [
          "Windows-Azure-Blob/1.0",
          "Microsoft-HTTPAPI/2.0"
        ],
        "x-ms-blob-content-md5": "dLydScOcqh/UrG2dlug08A==",
        "x-ms-blob-type": "BlockBlob",
        "x-ms-client-request-id": "25a39003-6c93-4552-9a9c-a109c79389c2",
        "x-ms-creation-time": "Wed, 20 Oct 2021 17:29:46 GMT",
        "x-ms-is-current-version": "true",
        "x-ms-lease-state": "available",
        "x-ms-lease-status": "unlocked",
        "x-ms-request-id": "d3a39470-d01e-007f-0bd8-c5ea32000000",
        "x-ms-server-encrypted": "true",
<<<<<<< HEAD
        "x-ms-version": "2021-04-10",
        "x-ms-version-id": "2021-09-21T19:47:43.4536896Z"
=======
        "x-ms-version": "2021-02-12",
        "x-ms-version-id": "2021-10-20T17:29:46.7259458Z"
>>>>>>> 49dd1a0e
      },
      "ResponseBody": "XViYB1PjIrcqhH7Pw2QMQEQNbiPmes28zrvlXs010N6ScA75tZNr0SpqfTyTBfBrPEK1gQrPnuOK2zmY/cPq9bSfPVJVE4uxopz4fPyRKcjKeiGKf07Tw9Irbtla0tRmgIiI88idFSm3BN9u1iLm\u002BbJwzYOiX3Vly3qAKqWxVs8="
    },
    {
      "RequestUri": "https://amandacanary.blob.core.windows.net/test-container-77ec97f4-c3c3-038b-4514-37cfd9ce2008/test-blob-45d5dd53-e1f6-9d63-e717-5aca67f6f53f",
      "RequestMethod": "GET",
      "RequestHeaders": {
        "Accept": "application/xml",
        "Authorization": "Sanitized",
        "If-Match": "\u00220x8D993EF364F2642\u0022",
        "User-Agent": [
          "azsdk-net-Storage.Blobs/12.11.0-alpha.20211020.1",
          "(.NET 5.0.10; Microsoft Windows 10.0.19043)"
        ],
        "x-ms-client-request-id": "77f2323c-516d-ec0c-598d-c94a036229b9",
        "x-ms-date": "Wed, 20 Oct 2021 17:29:47 GMT",
        "x-ms-range": "bytes=384-511",
        "x-ms-return-client-request-id": "true",
        "x-ms-version": "2021-04-10"
      },
      "RequestBody": null,
      "StatusCode": 206,
      "ResponseHeaders": {
        "Accept-Ranges": "bytes",
        "Content-Length": "128",
        "Content-Range": "bytes 384-511/1024",
        "Content-Type": "application/octet-stream",
        "Date": "Wed, 20 Oct 2021 17:29:46 GMT",
        "ETag": "\u00220x8D993EF364F2642\u0022",
        "Last-Modified": "Wed, 20 Oct 2021 17:29:46 GMT",
        "Server": [
          "Windows-Azure-Blob/1.0",
          "Microsoft-HTTPAPI/2.0"
        ],
        "x-ms-blob-content-md5": "dLydScOcqh/UrG2dlug08A==",
        "x-ms-blob-type": "BlockBlob",
        "x-ms-client-request-id": "77f2323c-516d-ec0c-598d-c94a036229b9",
        "x-ms-creation-time": "Wed, 20 Oct 2021 17:29:46 GMT",
        "x-ms-is-current-version": "true",
        "x-ms-lease-state": "available",
        "x-ms-lease-status": "unlocked",
        "x-ms-request-id": "d3a3947c-d01e-007f-16d8-c5ea32000000",
        "x-ms-server-encrypted": "true",
<<<<<<< HEAD
        "x-ms-version": "2021-04-10",
        "x-ms-version-id": "2021-09-21T19:47:43.4536896Z"
=======
        "x-ms-version": "2021-02-12",
        "x-ms-version-id": "2021-10-20T17:29:46.7259458Z"
>>>>>>> 49dd1a0e
      },
      "ResponseBody": "yJH7dAk1ACxk\u002BNN7bmXssER0J\u002BkEUMQgEiInTh3rgwatEKVEJnLwfHChH6mM\u002Bvdljc/mMIltynfN2mHmDrIPeXTMzV7Ap4nShKt5YzEblBgrwcBNBFN8QEUud0sQCW2\u002BkqU0vyyYpeVGE6vd9GZFsUZIu0zxwXQhUI0YkTA\u002BwXo="
    },
    {
      "RequestUri": "https://amandacanary.blob.core.windows.net/test-container-77ec97f4-c3c3-038b-4514-37cfd9ce2008/test-blob-45d5dd53-e1f6-9d63-e717-5aca67f6f53f",
      "RequestMethod": "GET",
      "RequestHeaders": {
        "Accept": "application/xml",
        "Authorization": "Sanitized",
        "If-Match": "\u00220x8D993EF364F2642\u0022",
        "User-Agent": [
          "azsdk-net-Storage.Blobs/12.11.0-alpha.20211020.1",
          "(.NET 5.0.10; Microsoft Windows 10.0.19043)"
        ],
        "x-ms-client-request-id": "95cd0b8d-12a0-5354-b778-d564a054a67f",
        "x-ms-date": "Wed, 20 Oct 2021 17:29:47 GMT",
        "x-ms-range": "bytes=512-639",
        "x-ms-return-client-request-id": "true",
        "x-ms-version": "2021-04-10"
      },
      "RequestBody": null,
      "StatusCode": 206,
      "ResponseHeaders": {
        "Accept-Ranges": "bytes",
        "Content-Length": "128",
        "Content-Range": "bytes 512-639/1024",
        "Content-Type": "application/octet-stream",
        "Date": "Wed, 20 Oct 2021 17:29:46 GMT",
        "ETag": "\u00220x8D993EF364F2642\u0022",
        "Last-Modified": "Wed, 20 Oct 2021 17:29:46 GMT",
        "Server": [
          "Windows-Azure-Blob/1.0",
          "Microsoft-HTTPAPI/2.0"
        ],
        "x-ms-blob-content-md5": "dLydScOcqh/UrG2dlug08A==",
        "x-ms-blob-type": "BlockBlob",
        "x-ms-client-request-id": "95cd0b8d-12a0-5354-b778-d564a054a67f",
        "x-ms-creation-time": "Wed, 20 Oct 2021 17:29:46 GMT",
        "x-ms-is-current-version": "true",
        "x-ms-lease-state": "available",
        "x-ms-lease-status": "unlocked",
        "x-ms-request-id": "d3a39489-d01e-007f-22d8-c5ea32000000",
        "x-ms-server-encrypted": "true",
<<<<<<< HEAD
        "x-ms-version": "2021-04-10",
        "x-ms-version-id": "2021-09-21T19:47:43.4536896Z"
=======
        "x-ms-version": "2021-02-12",
        "x-ms-version-id": "2021-10-20T17:29:46.7259458Z"
>>>>>>> 49dd1a0e
      },
      "ResponseBody": "PbrRjObU7JIb2wfxp55M3\u002BnFBchNIMzQMRNvnoAUtQdSMKA5lLnKcVwpMRa5g3mxQTioajn5LBztAFvTZU0RBiUAn3f\u002BE0ow\u002B5NrJO\u002B2F66ZvV1HbErOWAODS5Ne9wwOFyrwueMCsi7td2\u002BljQgtN\u002BmsOafwyZraMUZze8e30gQ="
    },
    {
      "RequestUri": "https://amandacanary.blob.core.windows.net/test-container-77ec97f4-c3c3-038b-4514-37cfd9ce2008/test-blob-45d5dd53-e1f6-9d63-e717-5aca67f6f53f",
      "RequestMethod": "GET",
      "RequestHeaders": {
        "Accept": "application/xml",
        "Authorization": "Sanitized",
        "If-Match": "\u00220x8D993EF364F2642\u0022",
        "User-Agent": [
          "azsdk-net-Storage.Blobs/12.11.0-alpha.20211020.1",
          "(.NET 5.0.10; Microsoft Windows 10.0.19043)"
        ],
        "x-ms-client-request-id": "f7bdc598-9495-d218-4a9d-9a8a5d62f89c",
        "x-ms-date": "Wed, 20 Oct 2021 17:29:47 GMT",
        "x-ms-range": "bytes=640-767",
        "x-ms-return-client-request-id": "true",
        "x-ms-version": "2021-04-10"
      },
      "RequestBody": null,
      "StatusCode": 206,
      "ResponseHeaders": {
        "Accept-Ranges": "bytes",
        "Content-Length": "128",
        "Content-Range": "bytes 640-767/1024",
        "Content-Type": "application/octet-stream",
        "Date": "Wed, 20 Oct 2021 17:29:46 GMT",
        "ETag": "\u00220x8D993EF364F2642\u0022",
        "Last-Modified": "Wed, 20 Oct 2021 17:29:46 GMT",
        "Server": [
          "Windows-Azure-Blob/1.0",
          "Microsoft-HTTPAPI/2.0"
        ],
        "x-ms-blob-content-md5": "dLydScOcqh/UrG2dlug08A==",
        "x-ms-blob-type": "BlockBlob",
        "x-ms-client-request-id": "f7bdc598-9495-d218-4a9d-9a8a5d62f89c",
        "x-ms-creation-time": "Wed, 20 Oct 2021 17:29:46 GMT",
        "x-ms-is-current-version": "true",
        "x-ms-lease-state": "available",
        "x-ms-lease-status": "unlocked",
        "x-ms-request-id": "d3a3949a-d01e-007f-32d8-c5ea32000000",
        "x-ms-server-encrypted": "true",
<<<<<<< HEAD
        "x-ms-version": "2021-04-10",
        "x-ms-version-id": "2021-09-21T19:47:43.4536896Z"
=======
        "x-ms-version": "2021-02-12",
        "x-ms-version-id": "2021-10-20T17:29:46.7259458Z"
>>>>>>> 49dd1a0e
      },
      "ResponseBody": "h10MxcVeypcLL1n02ynK\u002B1YTqrG9ZB1NjxWInY83Zjalax0w\u002B2dxiuKinMBwpf4He3clswwhRiM/vzWw1iwI08kjT3ALmv/uoh/OGsdc3eoWgCEXEbIqhCT68DwxwbS1mcj3TVaO/OB3NhHsUitb4uFLmVYL8cEW\u002BMpMEarDvOA="
    },
    {
      "RequestUri": "https://amandacanary.blob.core.windows.net/test-container-77ec97f4-c3c3-038b-4514-37cfd9ce2008/test-blob-45d5dd53-e1f6-9d63-e717-5aca67f6f53f",
      "RequestMethod": "GET",
      "RequestHeaders": {
        "Accept": "application/xml",
        "Authorization": "Sanitized",
        "If-Match": "\u00220x8D993EF364F2642\u0022",
        "User-Agent": [
          "azsdk-net-Storage.Blobs/12.11.0-alpha.20211020.1",
          "(.NET 5.0.10; Microsoft Windows 10.0.19043)"
        ],
        "x-ms-client-request-id": "dacb48eb-af97-29ea-3bce-66072208ac07",
        "x-ms-date": "Wed, 20 Oct 2021 17:29:47 GMT",
        "x-ms-range": "bytes=768-895",
        "x-ms-return-client-request-id": "true",
        "x-ms-version": "2021-04-10"
      },
      "RequestBody": null,
      "StatusCode": 206,
      "ResponseHeaders": {
        "Accept-Ranges": "bytes",
        "Content-Length": "128",
        "Content-Range": "bytes 768-895/1024",
        "Content-Type": "application/octet-stream",
        "Date": "Wed, 20 Oct 2021 17:29:46 GMT",
        "ETag": "\u00220x8D993EF364F2642\u0022",
        "Last-Modified": "Wed, 20 Oct 2021 17:29:46 GMT",
        "Server": [
          "Windows-Azure-Blob/1.0",
          "Microsoft-HTTPAPI/2.0"
        ],
        "x-ms-blob-content-md5": "dLydScOcqh/UrG2dlug08A==",
        "x-ms-blob-type": "BlockBlob",
        "x-ms-client-request-id": "dacb48eb-af97-29ea-3bce-66072208ac07",
        "x-ms-creation-time": "Wed, 20 Oct 2021 17:29:46 GMT",
        "x-ms-is-current-version": "true",
        "x-ms-lease-state": "available",
        "x-ms-lease-status": "unlocked",
        "x-ms-request-id": "d3a394a2-d01e-007f-3ad8-c5ea32000000",
        "x-ms-server-encrypted": "true",
<<<<<<< HEAD
        "x-ms-version": "2021-04-10",
        "x-ms-version-id": "2021-09-21T19:47:43.4536896Z"
=======
        "x-ms-version": "2021-02-12",
        "x-ms-version-id": "2021-10-20T17:29:46.7259458Z"
>>>>>>> 49dd1a0e
      },
      "ResponseBody": "axiB/2WQk4iEQJ/boT0x\u002BJ8NWuYoXqqoBuFUjEHqNrR6MYA6qlx9UbcQ0stR5nW7mFRynWjWuA1u2PiDPAdHmQnqYG\u002B8901CjwkuF4zfVh9rmfPteJlLo3lzzNJj\u002BRWwyTjBZ4YF/qEHLw1fqKCBjoHYF6MUWSBwnr32SSt63pU="
    },
    {
      "RequestUri": "https://amandacanary.blob.core.windows.net/test-container-77ec97f4-c3c3-038b-4514-37cfd9ce2008/test-blob-45d5dd53-e1f6-9d63-e717-5aca67f6f53f",
      "RequestMethod": "GET",
      "RequestHeaders": {
        "Accept": "application/xml",
        "Authorization": "Sanitized",
        "If-Match": "\u00220x8D993EF364F2642\u0022",
        "User-Agent": [
          "azsdk-net-Storage.Blobs/12.11.0-alpha.20211020.1",
          "(.NET 5.0.10; Microsoft Windows 10.0.19043)"
        ],
        "x-ms-client-request-id": "149f4357-1e96-a304-d9c5-d05cdb56ad70",
        "x-ms-date": "Wed, 20 Oct 2021 17:29:47 GMT",
        "x-ms-range": "bytes=896-1023",
        "x-ms-return-client-request-id": "true",
        "x-ms-version": "2021-04-10"
      },
      "RequestBody": null,
      "StatusCode": 206,
      "ResponseHeaders": {
        "Accept-Ranges": "bytes",
        "Content-Length": "128",
        "Content-Range": "bytes 896-1023/1024",
        "Content-Type": "application/octet-stream",
        "Date": "Wed, 20 Oct 2021 17:29:46 GMT",
        "ETag": "\u00220x8D993EF364F2642\u0022",
        "Last-Modified": "Wed, 20 Oct 2021 17:29:46 GMT",
        "Server": [
          "Windows-Azure-Blob/1.0",
          "Microsoft-HTTPAPI/2.0"
        ],
        "x-ms-blob-content-md5": "dLydScOcqh/UrG2dlug08A==",
        "x-ms-blob-type": "BlockBlob",
        "x-ms-client-request-id": "149f4357-1e96-a304-d9c5-d05cdb56ad70",
        "x-ms-creation-time": "Wed, 20 Oct 2021 17:29:46 GMT",
        "x-ms-is-current-version": "true",
        "x-ms-lease-state": "available",
        "x-ms-lease-status": "unlocked",
        "x-ms-request-id": "d3a394aa-d01e-007f-42d8-c5ea32000000",
        "x-ms-server-encrypted": "true",
<<<<<<< HEAD
        "x-ms-version": "2021-04-10",
        "x-ms-version-id": "2021-09-21T19:47:43.4536896Z"
=======
        "x-ms-version": "2021-02-12",
        "x-ms-version-id": "2021-10-20T17:29:46.7259458Z"
>>>>>>> 49dd1a0e
      },
      "ResponseBody": "9H1OUx7vmWaaUuVJjOz72PE9UIvhcZxvGFDIyA61dYxQd2oqUi5wkj6xCMFz1\u002BSxwR1X7SpTs4Lh3jvNJ9BX5dxZ\u002BRSC0YbDzb5MMGna\u002B0FsFgfxXodh/MPnSHPzomtuWiPkGt3PL\u002B\u002BWkyBrB4MZBuL5YRDJZoZU9/xRmokS0Co="
    },
    {
      "RequestUri": "https://amandacanary.blob.core.windows.net/test-container-77ec97f4-c3c3-038b-4514-37cfd9ce2008?restype=container",
      "RequestMethod": "DELETE",
      "RequestHeaders": {
        "Accept": "application/xml",
        "Authorization": "Sanitized",
        "traceparent": "00-09c320af8724e24a9a486c75af77c4ae-b2296238e8c1ca45-00",
        "User-Agent": [
          "azsdk-net-Storage.Blobs/12.11.0-alpha.20211020.1",
          "(.NET 5.0.10; Microsoft Windows 10.0.19043)"
        ],
        "x-ms-client-request-id": "deaffc88-9869-4170-e57d-70acb1037a10",
        "x-ms-date": "Wed, 20 Oct 2021 17:29:47 GMT",
        "x-ms-return-client-request-id": "true",
        "x-ms-version": "2021-04-10"
      },
      "RequestBody": null,
      "StatusCode": 202,
      "ResponseHeaders": {
        "Content-Length": "0",
        "Date": "Wed, 20 Oct 2021 17:29:46 GMT",
        "Server": [
          "Windows-Azure-Blob/1.0",
          "Microsoft-HTTPAPI/2.0"
        ],
        "x-ms-client-request-id": "deaffc88-9869-4170-e57d-70acb1037a10",
<<<<<<< HEAD
        "x-ms-request-id": "89fcd127-301e-0072-7b21-afdd8d000000",
        "x-ms-version": "2021-04-10"
=======
        "x-ms-request-id": "d3a394b2-d01e-007f-4ad8-c5ea32000000",
        "x-ms-version": "2021-02-12"
>>>>>>> 49dd1a0e
      },
      "ResponseBody": []
    }
  ],
  "Variables": {
    "RandomSeed": "414268336",
    "Storage_TestConfigDefault": "ProductionTenant\namandacanary\nU2FuaXRpemVk\nhttps://amandacanary.blob.core.windows.net\nhttps://amandacanary.file.core.windows.net\nhttps://amandacanary.queue.core.windows.net\nhttps://amandacanary.table.core.windows.net\n\n\n\n\nhttps://amandacanary-secondary.blob.core.windows.net\nhttps://amandacanary-secondary.file.core.windows.net\nhttps://amandacanary-secondary.queue.core.windows.net\nhttps://amandacanary-secondary.table.core.windows.net\n\nSanitized\n\n\nCloud\nBlobEndpoint=https://amandacanary.blob.core.windows.net/;QueueEndpoint=https://amandacanary.queue.core.windows.net/;FileEndpoint=https://amandacanary.file.core.windows.net/;BlobSecondaryEndpoint=https://amandacanary-secondary.blob.core.windows.net/;QueueSecondaryEndpoint=https://amandacanary-secondary.queue.core.windows.net/;FileSecondaryEndpoint=https://amandacanary-secondary.file.core.windows.net/;AccountName=amandacanary;AccountKey=Kg==;\ntestscope2\n\n"
  }
}<|MERGE_RESOLUTION|>--- conflicted
+++ resolved
@@ -29,13 +29,8 @@
           "Microsoft-HTTPAPI/2.0"
         ],
         "x-ms-client-request-id": "f5f8ce04-7921-a4bf-28f1-4605321dbb63",
-<<<<<<< HEAD
-        "x-ms-request-id": "136f6cb5-f01e-001f-5821-af69c6000000",
-        "x-ms-version": "2021-04-10"
-=======
         "x-ms-request-id": "d3a3943b-d01e-007f-5fd8-c5ea32000000",
-        "x-ms-version": "2021-02-12"
->>>>>>> 49dd1a0e
+        "x-ms-version": "2021-04-10"
       },
       "ResponseBody": []
     },
@@ -74,13 +69,8 @@
         "x-ms-content-crc64": "8YXx85MJGc0=",
         "x-ms-request-id": "d3a39443-d01e-007f-65d8-c5ea32000000",
         "x-ms-request-server-encrypted": "true",
-<<<<<<< HEAD
-        "x-ms-version": "2021-04-10",
-        "x-ms-version-id": "2021-09-21T19:47:43.4536896Z"
-=======
-        "x-ms-version": "2021-02-12",
-        "x-ms-version-id": "2021-10-20T17:29:46.7259458Z"
->>>>>>> 49dd1a0e
+        "x-ms-version": "2021-04-10",
+        "x-ms-version-id": "2021-10-20T17:29:46.7259458Z"
       },
       "ResponseBody": []
     },
@@ -124,13 +114,8 @@
         "x-ms-lease-status": "unlocked",
         "x-ms-request-id": "d3a3944a-d01e-007f-6cd8-c5ea32000000",
         "x-ms-server-encrypted": "true",
-<<<<<<< HEAD
-        "x-ms-version": "2021-04-10",
-        "x-ms-version-id": "2021-09-21T19:47:43.4536896Z"
-=======
-        "x-ms-version": "2021-02-12",
-        "x-ms-version-id": "2021-10-20T17:29:46.7259458Z"
->>>>>>> 49dd1a0e
+        "x-ms-version": "2021-04-10",
+        "x-ms-version-id": "2021-10-20T17:29:46.7259458Z"
       },
       "ResponseBody": []
     },
@@ -174,13 +159,8 @@
         "x-ms-lease-status": "unlocked",
         "x-ms-request-id": "d3a39457-d01e-007f-79d8-c5ea32000000",
         "x-ms-server-encrypted": "true",
-<<<<<<< HEAD
-        "x-ms-version": "2021-04-10",
-        "x-ms-version-id": "2021-09-21T19:47:43.4536896Z"
-=======
-        "x-ms-version": "2021-02-12",
-        "x-ms-version-id": "2021-10-20T17:29:46.7259458Z"
->>>>>>> 49dd1a0e
+        "x-ms-version": "2021-04-10",
+        "x-ms-version-id": "2021-10-20T17:29:46.7259458Z"
       },
       "ResponseBody": "t1l/h/6oBQKg6iJBEaS1QDjHygvVKuYmxhT7Xqvw0DbGTi/0hVRwXMj2VDdWfpKEPAXMalKwjo1yWMHqraZWsBrresN0wbvkV25C3tWvz0iBdyKlJGXjFr\u002BigSyShq8ioKQdawPOD3pK5xPkbbC3w4h4aTaDsYu0CGQE0j\u002BPUtE="
     },
@@ -224,13 +204,8 @@
         "x-ms-lease-status": "unlocked",
         "x-ms-request-id": "d3a39460-d01e-007f-80d8-c5ea32000000",
         "x-ms-server-encrypted": "true",
-<<<<<<< HEAD
-        "x-ms-version": "2021-04-10",
-        "x-ms-version-id": "2021-09-21T19:47:43.4536896Z"
-=======
-        "x-ms-version": "2021-02-12",
-        "x-ms-version-id": "2021-10-20T17:29:46.7259458Z"
->>>>>>> 49dd1a0e
+        "x-ms-version": "2021-04-10",
+        "x-ms-version-id": "2021-10-20T17:29:46.7259458Z"
       },
       "ResponseBody": "vyA9MJJkRLJnp1s8Uv\u002BpD\u002Bq9oxodeZ7vGWhin8o9OruVQSVNcocxJDO2zttVT2EJu/Tngus3tEWBThcpAaXnKmygpxDZW5xijH/mZqrCmcoHWeTWVbjPXY3fzCNwByKOzqNvtadQL19XhfVrUU2avrVNIajAEdWz0EmD\u002Bo958oQ="
     },
@@ -274,13 +249,8 @@
         "x-ms-lease-status": "unlocked",
         "x-ms-request-id": "d3a39470-d01e-007f-0bd8-c5ea32000000",
         "x-ms-server-encrypted": "true",
-<<<<<<< HEAD
-        "x-ms-version": "2021-04-10",
-        "x-ms-version-id": "2021-09-21T19:47:43.4536896Z"
-=======
-        "x-ms-version": "2021-02-12",
-        "x-ms-version-id": "2021-10-20T17:29:46.7259458Z"
->>>>>>> 49dd1a0e
+        "x-ms-version": "2021-04-10",
+        "x-ms-version-id": "2021-10-20T17:29:46.7259458Z"
       },
       "ResponseBody": "XViYB1PjIrcqhH7Pw2QMQEQNbiPmes28zrvlXs010N6ScA75tZNr0SpqfTyTBfBrPEK1gQrPnuOK2zmY/cPq9bSfPVJVE4uxopz4fPyRKcjKeiGKf07Tw9Irbtla0tRmgIiI88idFSm3BN9u1iLm\u002BbJwzYOiX3Vly3qAKqWxVs8="
     },
@@ -324,13 +294,8 @@
         "x-ms-lease-status": "unlocked",
         "x-ms-request-id": "d3a3947c-d01e-007f-16d8-c5ea32000000",
         "x-ms-server-encrypted": "true",
-<<<<<<< HEAD
-        "x-ms-version": "2021-04-10",
-        "x-ms-version-id": "2021-09-21T19:47:43.4536896Z"
-=======
-        "x-ms-version": "2021-02-12",
-        "x-ms-version-id": "2021-10-20T17:29:46.7259458Z"
->>>>>>> 49dd1a0e
+        "x-ms-version": "2021-04-10",
+        "x-ms-version-id": "2021-10-20T17:29:46.7259458Z"
       },
       "ResponseBody": "yJH7dAk1ACxk\u002BNN7bmXssER0J\u002BkEUMQgEiInTh3rgwatEKVEJnLwfHChH6mM\u002Bvdljc/mMIltynfN2mHmDrIPeXTMzV7Ap4nShKt5YzEblBgrwcBNBFN8QEUud0sQCW2\u002BkqU0vyyYpeVGE6vd9GZFsUZIu0zxwXQhUI0YkTA\u002BwXo="
     },
@@ -374,13 +339,8 @@
         "x-ms-lease-status": "unlocked",
         "x-ms-request-id": "d3a39489-d01e-007f-22d8-c5ea32000000",
         "x-ms-server-encrypted": "true",
-<<<<<<< HEAD
-        "x-ms-version": "2021-04-10",
-        "x-ms-version-id": "2021-09-21T19:47:43.4536896Z"
-=======
-        "x-ms-version": "2021-02-12",
-        "x-ms-version-id": "2021-10-20T17:29:46.7259458Z"
->>>>>>> 49dd1a0e
+        "x-ms-version": "2021-04-10",
+        "x-ms-version-id": "2021-10-20T17:29:46.7259458Z"
       },
       "ResponseBody": "PbrRjObU7JIb2wfxp55M3\u002BnFBchNIMzQMRNvnoAUtQdSMKA5lLnKcVwpMRa5g3mxQTioajn5LBztAFvTZU0RBiUAn3f\u002BE0ow\u002B5NrJO\u002B2F66ZvV1HbErOWAODS5Ne9wwOFyrwueMCsi7td2\u002BljQgtN\u002BmsOafwyZraMUZze8e30gQ="
     },
@@ -424,13 +384,8 @@
         "x-ms-lease-status": "unlocked",
         "x-ms-request-id": "d3a3949a-d01e-007f-32d8-c5ea32000000",
         "x-ms-server-encrypted": "true",
-<<<<<<< HEAD
-        "x-ms-version": "2021-04-10",
-        "x-ms-version-id": "2021-09-21T19:47:43.4536896Z"
-=======
-        "x-ms-version": "2021-02-12",
-        "x-ms-version-id": "2021-10-20T17:29:46.7259458Z"
->>>>>>> 49dd1a0e
+        "x-ms-version": "2021-04-10",
+        "x-ms-version-id": "2021-10-20T17:29:46.7259458Z"
       },
       "ResponseBody": "h10MxcVeypcLL1n02ynK\u002B1YTqrG9ZB1NjxWInY83Zjalax0w\u002B2dxiuKinMBwpf4He3clswwhRiM/vzWw1iwI08kjT3ALmv/uoh/OGsdc3eoWgCEXEbIqhCT68DwxwbS1mcj3TVaO/OB3NhHsUitb4uFLmVYL8cEW\u002BMpMEarDvOA="
     },
@@ -474,13 +429,8 @@
         "x-ms-lease-status": "unlocked",
         "x-ms-request-id": "d3a394a2-d01e-007f-3ad8-c5ea32000000",
         "x-ms-server-encrypted": "true",
-<<<<<<< HEAD
-        "x-ms-version": "2021-04-10",
-        "x-ms-version-id": "2021-09-21T19:47:43.4536896Z"
-=======
-        "x-ms-version": "2021-02-12",
-        "x-ms-version-id": "2021-10-20T17:29:46.7259458Z"
->>>>>>> 49dd1a0e
+        "x-ms-version": "2021-04-10",
+        "x-ms-version-id": "2021-10-20T17:29:46.7259458Z"
       },
       "ResponseBody": "axiB/2WQk4iEQJ/boT0x\u002BJ8NWuYoXqqoBuFUjEHqNrR6MYA6qlx9UbcQ0stR5nW7mFRynWjWuA1u2PiDPAdHmQnqYG\u002B8901CjwkuF4zfVh9rmfPteJlLo3lzzNJj\u002BRWwyTjBZ4YF/qEHLw1fqKCBjoHYF6MUWSBwnr32SSt63pU="
     },
@@ -524,13 +474,8 @@
         "x-ms-lease-status": "unlocked",
         "x-ms-request-id": "d3a394aa-d01e-007f-42d8-c5ea32000000",
         "x-ms-server-encrypted": "true",
-<<<<<<< HEAD
-        "x-ms-version": "2021-04-10",
-        "x-ms-version-id": "2021-09-21T19:47:43.4536896Z"
-=======
-        "x-ms-version": "2021-02-12",
-        "x-ms-version-id": "2021-10-20T17:29:46.7259458Z"
->>>>>>> 49dd1a0e
+        "x-ms-version": "2021-04-10",
+        "x-ms-version-id": "2021-10-20T17:29:46.7259458Z"
       },
       "ResponseBody": "9H1OUx7vmWaaUuVJjOz72PE9UIvhcZxvGFDIyA61dYxQd2oqUi5wkj6xCMFz1\u002BSxwR1X7SpTs4Lh3jvNJ9BX5dxZ\u002BRSC0YbDzb5MMGna\u002B0FsFgfxXodh/MPnSHPzomtuWiPkGt3PL\u002B\u002BWkyBrB4MZBuL5YRDJZoZU9/xRmokS0Co="
     },
@@ -560,13 +505,8 @@
           "Microsoft-HTTPAPI/2.0"
         ],
         "x-ms-client-request-id": "deaffc88-9869-4170-e57d-70acb1037a10",
-<<<<<<< HEAD
-        "x-ms-request-id": "89fcd127-301e-0072-7b21-afdd8d000000",
-        "x-ms-version": "2021-04-10"
-=======
         "x-ms-request-id": "d3a394b2-d01e-007f-4ad8-c5ea32000000",
-        "x-ms-version": "2021-02-12"
->>>>>>> 49dd1a0e
+        "x-ms-version": "2021-04-10"
       },
       "ResponseBody": []
     }
