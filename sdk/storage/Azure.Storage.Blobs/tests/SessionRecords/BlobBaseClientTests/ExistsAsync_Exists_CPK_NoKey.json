--- conflicted
+++ resolved
@@ -23,13 +23,8 @@
         "Last-Modified": "Fri, 15 Oct 2021 20:31:56 GMT",
         "Server": "Windows-Azure-Blob/1.0 Microsoft-HTTPAPI/2.0",
         "x-ms-client-request-id": "19109eb1-5029-02bc-81d2-5794d7708fa1",
-<<<<<<< HEAD
-        "x-ms-request-id": "6c2cbc12-f01e-001f-7139-3169c6000000",
+        "x-ms-request-id": "6b05dcd0-201e-002f-4203-c22614000000",
         "x-ms-version": "2021-04-10"
-=======
-        "x-ms-request-id": "6b05dcd0-201e-002f-4203-c22614000000",
-        "x-ms-version": "2021-02-12"
->>>>>>> 49dd1a0e
       },
       "ResponseBody": []
     },
@@ -63,13 +58,8 @@
         "x-ms-encryption-key-sha256": "JtsfSy\u002BGXafSJbx3KoQT2MD7cOUfVoRkA/ZjjmAg3vY=",
         "x-ms-request-id": "6b05dd3d-201e-002f-2403-c22614000000",
         "x-ms-request-server-encrypted": "true",
-<<<<<<< HEAD
         "x-ms-version": "2021-04-10",
-        "x-ms-version-id": "2021-04-14T14:20:29.1797449Z"
-=======
-        "x-ms-version": "2021-02-12",
         "x-ms-version-id": "2021-10-15T20:31:56.8868586Z"
->>>>>>> 49dd1a0e
       },
       "ResponseBody": []
     },
@@ -94,13 +84,8 @@
         "Transfer-Encoding": "chunked",
         "x-ms-client-request-id": "fa2084f1-0237-150a-eca2-920b0ba9ca88",
         "x-ms-error-code": "BlobUsesCustomerSpecifiedEncryption",
-<<<<<<< HEAD
-        "x-ms-request-id": "6c2cbc7f-f01e-001f-4b39-3169c6000000",
+        "x-ms-request-id": "6b05dd9e-201e-002f-7d03-c22614000000",
         "x-ms-version": "2021-04-10"
-=======
-        "x-ms-request-id": "6b05dd9e-201e-002f-7d03-c22614000000",
-        "x-ms-version": "2021-02-12"
->>>>>>> 49dd1a0e
       },
       "ResponseBody": []
     },
@@ -124,13 +109,8 @@
         "Date": "Fri, 15 Oct 2021 20:31:56 GMT",
         "Server": "Windows-Azure-Blob/1.0 Microsoft-HTTPAPI/2.0",
         "x-ms-client-request-id": "9a39b385-86ff-17e8-f063-bdaed3b29506",
-<<<<<<< HEAD
-        "x-ms-request-id": "6c2cbcb5-f01e-001f-7b39-3169c6000000",
+        "x-ms-request-id": "6b05de00-201e-002f-5d03-c22614000000",
         "x-ms-version": "2021-04-10"
-=======
-        "x-ms-request-id": "6b05de00-201e-002f-5d03-c22614000000",
-        "x-ms-version": "2021-02-12"
->>>>>>> 49dd1a0e
       },
       "ResponseBody": []
     }
