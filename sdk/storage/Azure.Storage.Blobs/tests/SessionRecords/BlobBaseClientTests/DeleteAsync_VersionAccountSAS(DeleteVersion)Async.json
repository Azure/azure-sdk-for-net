--- conflicted
+++ resolved
@@ -1,202 +1,158 @@
 {
   "Entries": [
     {
-      "RequestUri": "https://seanoauthstage.blob.core.windows.net/test-container-7015bfa9-269b-2f93-c4a4-e6b09413fdc9?restype=container",
+      "RequestUri": "https://seanmcccanary3.blob.core.windows.net/test-container-7015bfa9-269b-2f93-c4a4-e6b09413fdc9?restype=container",
       "RequestMethod": "PUT",
       "RequestHeaders": {
         "Accept": "application/xml",
         "Authorization": "Sanitized",
-        "traceparent": "00-a73214faa3a46845914c2a69a3cfd078-56f0d0bd82fa2543-00",
-        "User-Agent": [
-          "azsdk-net-Storage.Blobs/12.9.0-alpha.20210402.1",
-          "(.NET 5.0.4; Microsoft Windows 10.0.19042)"
+        "traceparent": "00-9c432c5de23692419da9574c0e0e464d-61a0f192a37ba444-00",
+        "User-Agent": [
+          "azsdk-net-Storage.Blobs/12.9.0-alpha.20210514.1",
+          "(.NET Core 4.6.30015.01; Microsoft Windows 10.0.19043 )"
         ],
         "x-ms-blob-public-access": "container",
         "x-ms-client-request-id": "9d3939ce-66bd-0802-0981-a34ef05d4a3b",
-        "x-ms-date": "Fri, 02 Apr 2021 17:20:34 GMT",
-        "x-ms-return-client-request-id": "true",
-<<<<<<< HEAD
-        "x-ms-version": "2020-08-04"
-=======
-         "x-ms-version": "2020-10-02"
->>>>>>> 65932564
+        "x-ms-date": "Fri, 14 May 2021 16:55:14 GMT",
+        "x-ms-return-client-request-id": "true",
+        "x-ms-version": "2020-10-02"
       },
       "RequestBody": null,
       "StatusCode": 201,
       "ResponseHeaders": {
-        "Date": "Fri, 02 Apr 2021 17:20:33 GMT",
-        "ETag": "\u00220x8D8F5FBA0165AFD\u0022",
-        "Last-Modified": "Fri, 02 Apr 2021 17:20:34 GMT",
-        "Server": [
-          "Windows-Azure-Blob/1.0",
-          "Microsoft-HTTPAPI/2.0"
-        ],
-        "Transfer-Encoding": "chunked",
+        "Content-Length": "0",
+        "Date": "Fri, 14 May 2021 16:55:14 GMT",
+        "ETag": "\u00220x8D916F90B8369C7\u0022",
+        "Last-Modified": "Fri, 14 May 2021 16:55:14 GMT",
+        "Server": [
+          "Windows-Azure-Blob/1.0",
+          "Microsoft-HTTPAPI/2.0"
+        ],
         "x-ms-client-request-id": "9d3939ce-66bd-0802-0981-a34ef05d4a3b",
-<<<<<<< HEAD
-        "x-ms-request-id": "2dd4a653-401e-0021-2fe4-27bb8d000000",
-        "x-ms-version": "2020-08-04"
-=======
-        "x-ms-request-id": "d61ec535-b01e-001e-285d-05361a000000",
-         "x-ms-version": "2020-10-02"
->>>>>>> 65932564
-      },
-      "ResponseBody": []
-    },
-    {
-      "RequestUri": "https://seanoauthstage.blob.core.windows.net/test-container-7015bfa9-269b-2f93-c4a4-e6b09413fdc9/test-blob-e888338b-02ea-7778-3c82-d188ce2b5e02",
+        "x-ms-request-id": "819b6865-401e-0035-1be1-48b6d6000000",
+        "x-ms-version": "2020-10-02"
+      },
+      "ResponseBody": []
+    },
+    {
+      "RequestUri": "https://seanmcccanary3.blob.core.windows.net/test-container-7015bfa9-269b-2f93-c4a4-e6b09413fdc9/test-blob-e888338b-02ea-7778-3c82-d188ce2b5e02",
       "RequestMethod": "PUT",
       "RequestHeaders": {
         "Accept": "application/xml",
         "Authorization": "Sanitized",
-        "traceparent": "00-4cce37eea8f02042af249f8dd6fba932-3a7fac4ddfc07c44-00",
-        "User-Agent": [
-          "azsdk-net-Storage.Blobs/12.9.0-alpha.20210402.1",
-          "(.NET 5.0.4; Microsoft Windows 10.0.19042)"
+        "traceparent": "00-b43194127f1f484aafd1dd67efdd31e4-7dfaf959b574544d-00",
+        "User-Agent": [
+          "azsdk-net-Storage.Blobs/12.9.0-alpha.20210514.1",
+          "(.NET Core 4.6.30015.01; Microsoft Windows 10.0.19043 )"
         ],
         "x-ms-blob-type": "AppendBlob",
         "x-ms-client-request-id": "9cdd1cc8-4d39-cb62-c1c2-613a947a39dd",
-        "x-ms-date": "Fri, 02 Apr 2021 17:20:34 GMT",
-        "x-ms-return-client-request-id": "true",
-<<<<<<< HEAD
-        "x-ms-version": "2020-08-04"
-=======
-         "x-ms-version": "2020-10-02"
->>>>>>> 65932564
+        "x-ms-date": "Fri, 14 May 2021 16:55:15 GMT",
+        "x-ms-return-client-request-id": "true",
+        "x-ms-version": "2020-10-02"
       },
       "RequestBody": null,
       "StatusCode": 201,
       "ResponseHeaders": {
-        "Date": "Fri, 02 Apr 2021 17:20:33 GMT",
-        "ETag": "\u00220x8D8F5FBA0206999\u0022",
-        "Last-Modified": "Fri, 02 Apr 2021 17:20:34 GMT",
-        "Server": [
-          "Windows-Azure-Blob/1.0",
-          "Microsoft-HTTPAPI/2.0"
-        ],
-        "Transfer-Encoding": "chunked",
+        "Content-Length": "0",
+        "Date": "Fri, 14 May 2021 16:55:14 GMT",
+        "ETag": "\u00220x8D916F90B8E5B54\u0022",
+        "Last-Modified": "Fri, 14 May 2021 16:55:14 GMT",
+        "Server": [
+          "Windows-Azure-Blob/1.0",
+          "Microsoft-HTTPAPI/2.0"
+        ],
         "x-ms-client-request-id": "9cdd1cc8-4d39-cb62-c1c2-613a947a39dd",
-        "x-ms-request-id": "2dd4a655-401e-0021-30e4-27bb8d000000",
+        "x-ms-request-id": "819b6871-401e-0035-26e1-48b6d6000000",
         "x-ms-request-server-encrypted": "true",
-<<<<<<< HEAD
-        "x-ms-version": "2020-08-04",
-        "x-ms-version-id": "2021-04-02T17:20:34.5000345Z"
-=======
-         "x-ms-version": "2020-10-02",
-        "x-ms-version-id": "2021-02-17T18:49:02.0657879Z"
->>>>>>> 65932564
-      },
-      "ResponseBody": []
-    },
-    {
-      "RequestUri": "https://seanoauthstage.blob.core.windows.net/test-container-7015bfa9-269b-2f93-c4a4-e6b09413fdc9/test-blob-e888338b-02ea-7778-3c82-d188ce2b5e02?comp=metadata",
+        "x-ms-version": "2020-10-02",
+        "x-ms-version-id": "2021-05-14T16:55:14.6192489Z"
+      },
+      "ResponseBody": []
+    },
+    {
+      "RequestUri": "https://seanmcccanary3.blob.core.windows.net/test-container-7015bfa9-269b-2f93-c4a4-e6b09413fdc9/test-blob-e888338b-02ea-7778-3c82-d188ce2b5e02?comp=metadata",
       "RequestMethod": "PUT",
       "RequestHeaders": {
         "Accept": "application/xml",
         "Authorization": "Sanitized",
-        "traceparent": "00-baf875ea6095d64fb0f46f899a237c5a-250ac8443e0a1c4f-00",
-        "User-Agent": [
-          "azsdk-net-Storage.Blobs/12.9.0-alpha.20210402.1",
-          "(.NET 5.0.4; Microsoft Windows 10.0.19042)"
+        "traceparent": "00-8d41ca4f61acad4eb5a3d4dceb618a4e-a034bb2f83a6ac4f-00",
+        "User-Agent": [
+          "azsdk-net-Storage.Blobs/12.9.0-alpha.20210514.1",
+          "(.NET Core 4.6.30015.01; Microsoft Windows 10.0.19043 )"
         ],
         "x-ms-client-request-id": "b2c08fe1-c14e-21c8-3616-9916fdd0b34b",
-        "x-ms-date": "Fri, 02 Apr 2021 17:20:34 GMT",
+        "x-ms-date": "Fri, 14 May 2021 16:55:15 GMT",
         "x-ms-meta-Capital": "letter",
         "x-ms-meta-foo": "bar",
         "x-ms-meta-meta": "data",
         "x-ms-meta-UPPER": "case",
         "x-ms-return-client-request-id": "true",
-<<<<<<< HEAD
-        "x-ms-version": "2020-08-04"
-=======
-         "x-ms-version": "2020-10-02"
->>>>>>> 65932564
+        "x-ms-version": "2020-10-02"
       },
       "RequestBody": null,
       "StatusCode": 200,
       "ResponseHeaders": {
-        "Date": "Fri, 02 Apr 2021 17:20:33 GMT",
-        "ETag": "\u00220x8D8F5FBA02F3482\u0022",
-        "Last-Modified": "Fri, 02 Apr 2021 17:20:34 GMT",
-        "Server": [
-          "Windows-Azure-Blob/1.0",
-          "Microsoft-HTTPAPI/2.0"
-        ],
-        "Transfer-Encoding": "chunked",
+        "Content-Length": "0",
+        "Date": "Fri, 14 May 2021 16:55:14 GMT",
+        "ETag": "\u00220x8D916F90B99A7FD\u0022",
+        "Last-Modified": "Fri, 14 May 2021 16:55:14 GMT",
+        "Server": [
+          "Windows-Azure-Blob/1.0",
+          "Microsoft-HTTPAPI/2.0"
+        ],
         "x-ms-client-request-id": "b2c08fe1-c14e-21c8-3616-9916fdd0b34b",
-        "x-ms-request-id": "2dd4a656-401e-0021-31e4-27bb8d000000",
+        "x-ms-request-id": "819b6886-401e-0035-39e1-48b6d6000000",
         "x-ms-request-server-encrypted": "true",
-<<<<<<< HEAD
-        "x-ms-version": "2020-08-04",
-        "x-ms-version-id": "2021-04-02T17:20:34.5979794Z"
-=======
-         "x-ms-version": "2020-10-02",
-        "x-ms-version-id": "2021-02-17T18:49:02.1308335Z"
->>>>>>> 65932564
-      },
-      "ResponseBody": []
-    },
-    {
-<<<<<<< HEAD
-      "RequestUri": "https://seanoauthstage.blob.core.windows.net/test-container-7015bfa9-269b-2f93-c4a4-e6b09413fdc9/test-blob-e888338b-02ea-7778-3c82-d188ce2b5e02?versionid=2021-04-02T17%3A20%3A34.5000345Z\u0026sv=2020-06-12\u0026ss=b\u0026srt=sco\u0026st=2021-04-02T16%3A20%3A34Z\u0026se=2021-04-02T18%3A20%3A34Z\u0026sp=rwdxlacuptfi\u0026sig=Sanitized",
-=======
-      "RequestUri": "https://seanmcccanary3.blob.core.windows.net/test-container-7015bfa9-269b-2f93-c4a4-e6b09413fdc9/test-blob-e888338b-02ea-7778-3c82-d188ce2b5e02?versionid=2021-02-17T18%3A49%3A02.0657879Z\u0026sv=2020-10-02\u0026ss=b\u0026srt=sco\u0026st=2021-02-17T17%3A49%3A02Z\u0026se=2021-02-17T19%3A49%3A02Z\u0026sp=rwdxlacuptf\u0026sig=Sanitized",
->>>>>>> 65932564
+        "x-ms-version": "2020-10-02",
+        "x-ms-version-id": "2021-05-14T16:55:14.6943010Z"
+      },
+      "ResponseBody": []
+    },
+    {
+      "RequestUri": "https://seanmcccanary3.blob.core.windows.net/test-container-7015bfa9-269b-2f93-c4a4-e6b09413fdc9/test-blob-e888338b-02ea-7778-3c82-d188ce2b5e02?versionid=2021-05-14T16%3A55%3A14.6192489Z\u0026sv=2020-10-02\u0026ss=b\u0026srt=sco\u0026st=2021-05-14T15%3A55%3A15Z\u0026se=2021-05-14T17%3A55%3A15Z\u0026sp=rwdxlacuptfi\u0026sig=Sanitized",
       "RequestMethod": "DELETE",
       "RequestHeaders": {
         "Accept": "application/xml",
         "User-Agent": [
-          "azsdk-net-Storage.Blobs/12.9.0-alpha.20210402.1",
-          "(.NET 5.0.4; Microsoft Windows 10.0.19042)"
+          "azsdk-net-Storage.Blobs/12.9.0-alpha.20210514.1",
+          "(.NET Core 4.6.30015.01; Microsoft Windows 10.0.19043 )"
         ],
         "x-ms-client-request-id": "05595ada-87b9-618f-d8be-2064564b2e57",
         "x-ms-return-client-request-id": "true",
-<<<<<<< HEAD
-        "x-ms-version": "2020-08-04"
-=======
-         "x-ms-version": "2020-10-02"
->>>>>>> 65932564
+        "x-ms-version": "2020-10-02"
       },
       "RequestBody": null,
       "StatusCode": 202,
       "ResponseHeaders": {
-        "Date": "Fri, 02 Apr 2021 17:20:33 GMT",
-        "Server": [
-          "Windows-Azure-Blob/1.0",
-          "Microsoft-HTTPAPI/2.0"
-        ],
-        "Transfer-Encoding": "chunked",
+        "Content-Length": "0",
+        "Date": "Fri, 14 May 2021 16:55:14 GMT",
+        "Server": [
+          "Windows-Azure-Blob/1.0",
+          "Microsoft-HTTPAPI/2.0"
+        ],
         "x-ms-client-request-id": "05595ada-87b9-618f-d8be-2064564b2e57",
         "x-ms-delete-type-permanent": "true",
-<<<<<<< HEAD
-        "x-ms-request-id": "2dd4a657-401e-0021-32e4-27bb8d000000",
-        "x-ms-version": "2020-08-04"
-=======
-        "x-ms-request-id": "96eca3cf-201e-006e-0b5d-058fed000000",
-         "x-ms-version": "2020-10-02"
->>>>>>> 65932564
-      },
-      "ResponseBody": []
-    },
-    {
-      "RequestUri": "https://seanoauthstage.blob.core.windows.net/test-container-7015bfa9-269b-2f93-c4a4-e6b09413fdc9/test-blob-e888338b-02ea-7778-3c82-d188ce2b5e02",
+        "x-ms-request-id": "819b689c-401e-0035-4ce1-48b6d6000000",
+        "x-ms-version": "2020-10-02"
+      },
+      "ResponseBody": []
+    },
+    {
+      "RequestUri": "https://seanmcccanary3.blob.core.windows.net/test-container-7015bfa9-269b-2f93-c4a4-e6b09413fdc9/test-blob-e888338b-02ea-7778-3c82-d188ce2b5e02",
       "RequestMethod": "HEAD",
       "RequestHeaders": {
         "Accept": "application/xml",
         "Authorization": "Sanitized",
-        "traceparent": "00-c17c2e12e95f4c468c5ad4cd49fda48b-45620a84e2c40844-00",
-        "User-Agent": [
-          "azsdk-net-Storage.Blobs/12.9.0-alpha.20210402.1",
-          "(.NET 5.0.4; Microsoft Windows 10.0.19042)"
+        "traceparent": "00-1f8f132d2072254d9ca74011858b8ffb-9557a3fa3ffb7740-00",
+        "User-Agent": [
+          "azsdk-net-Storage.Blobs/12.9.0-alpha.20210514.1",
+          "(.NET Core 4.6.30015.01; Microsoft Windows 10.0.19043 )"
         ],
         "x-ms-client-request-id": "a33ba7b1-ae76-a491-2f24-16952a61826e",
-        "x-ms-date": "Fri, 02 Apr 2021 17:20:34 GMT",
-        "x-ms-return-client-request-id": "true",
-<<<<<<< HEAD
-        "x-ms-version": "2020-08-04"
-=======
-         "x-ms-version": "2020-10-02"
->>>>>>> 65932564
+        "x-ms-date": "Fri, 14 May 2021 16:55:15 GMT",
+        "x-ms-return-client-request-id": "true",
+        "x-ms-version": "2020-10-02"
       },
       "RequestBody": null,
       "StatusCode": 200,
@@ -204,9 +160,9 @@
         "Accept-Ranges": "bytes",
         "Content-Length": "0",
         "Content-Type": "application/octet-stream",
-        "Date": "Fri, 02 Apr 2021 17:20:33 GMT",
-        "ETag": "\u00220x8D8F5FBA02F3482\u0022",
-        "Last-Modified": "Fri, 02 Apr 2021 17:20:34 GMT",
+        "Date": "Fri, 14 May 2021 16:55:14 GMT",
+        "ETag": "\u00220x8D916F90B99A7FD\u0022",
+        "Last-Modified": "Fri, 14 May 2021 16:55:14 GMT",
         "Server": [
           "Windows-Azure-Blob/1.0",
           "Microsoft-HTTPAPI/2.0"
@@ -214,7 +170,7 @@
         "x-ms-blob-committed-block-count": "0",
         "x-ms-blob-type": "AppendBlob",
         "x-ms-client-request-id": "a33ba7b1-ae76-a491-2f24-16952a61826e",
-        "x-ms-creation-time": "Fri, 02 Apr 2021 17:20:34 GMT",
+        "x-ms-creation-time": "Fri, 14 May 2021 16:55:14 GMT",
         "x-ms-is-current-version": "true",
         "x-ms-lease-state": "available",
         "x-ms-lease-status": "unlocked",
@@ -222,62 +178,48 @@
         "x-ms-meta-foo": "bar",
         "x-ms-meta-meta": "data",
         "x-ms-meta-UPPER": "case",
-        "x-ms-request-id": "2dd4a658-401e-0021-33e4-27bb8d000000",
+        "x-ms-request-id": "819b68ab-401e-0035-5ae1-48b6d6000000",
         "x-ms-server-encrypted": "true",
-<<<<<<< HEAD
-        "x-ms-version": "2020-08-04",
-        "x-ms-version-id": "2021-04-02T17:20:34.5979794Z"
-=======
-         "x-ms-version": "2020-10-02",
-        "x-ms-version-id": "2021-02-17T18:49:02.1308335Z"
->>>>>>> 65932564
-      },
-      "ResponseBody": []
-    },
-    {
-      "RequestUri": "https://seanoauthstage.blob.core.windows.net/test-container-7015bfa9-269b-2f93-c4a4-e6b09413fdc9?restype=container",
+        "x-ms-version": "2020-10-02",
+        "x-ms-version-id": "2021-05-14T16:55:14.6943010Z"
+      },
+      "ResponseBody": []
+    },
+    {
+      "RequestUri": "https://seanmcccanary3.blob.core.windows.net/test-container-7015bfa9-269b-2f93-c4a4-e6b09413fdc9?restype=container",
       "RequestMethod": "DELETE",
       "RequestHeaders": {
         "Accept": "application/xml",
         "Authorization": "Sanitized",
-        "traceparent": "00-bb1973ef1679104bb86efd73c41971ac-049d6ea2d616894b-00",
-        "User-Agent": [
-          "azsdk-net-Storage.Blobs/12.9.0-alpha.20210402.1",
-          "(.NET 5.0.4; Microsoft Windows 10.0.19042)"
+        "traceparent": "00-4bd82dd0f576ac4381294b65346e5540-00725efdd8ea4748-00",
+        "User-Agent": [
+          "azsdk-net-Storage.Blobs/12.9.0-alpha.20210514.1",
+          "(.NET Core 4.6.30015.01; Microsoft Windows 10.0.19043 )"
         ],
         "x-ms-client-request-id": "aeb3c8c8-8a0f-dee0-45b2-7826e31d6b67",
-        "x-ms-date": "Fri, 02 Apr 2021 17:20:34 GMT",
-        "x-ms-return-client-request-id": "true",
-<<<<<<< HEAD
-        "x-ms-version": "2020-08-04"
-=======
-         "x-ms-version": "2020-10-02"
->>>>>>> 65932564
+        "x-ms-date": "Fri, 14 May 2021 16:55:15 GMT",
+        "x-ms-return-client-request-id": "true",
+        "x-ms-version": "2020-10-02"
       },
       "RequestBody": null,
       "StatusCode": 202,
       "ResponseHeaders": {
-        "Date": "Fri, 02 Apr 2021 17:20:33 GMT",
-        "Server": [
-          "Windows-Azure-Blob/1.0",
-          "Microsoft-HTTPAPI/2.0"
-        ],
-        "Transfer-Encoding": "chunked",
+        "Content-Length": "0",
+        "Date": "Fri, 14 May 2021 16:55:14 GMT",
+        "Server": [
+          "Windows-Azure-Blob/1.0",
+          "Microsoft-HTTPAPI/2.0"
+        ],
         "x-ms-client-request-id": "aeb3c8c8-8a0f-dee0-45b2-7826e31d6b67",
-<<<<<<< HEAD
-        "x-ms-request-id": "2dd4a659-401e-0021-34e4-27bb8d000000",
-        "x-ms-version": "2020-08-04"
-=======
-        "x-ms-request-id": "d61ec5bc-b01e-001e-0a5d-05361a000000",
-         "x-ms-version": "2020-10-02"
->>>>>>> 65932564
+        "x-ms-request-id": "819b68c1-401e-0035-6fe1-48b6d6000000",
+        "x-ms-version": "2020-10-02"
       },
       "ResponseBody": []
     }
   ],
   "Variables": {
-    "DateTimeOffsetNow": "2021-04-02T12:20:34.8187935-05:00",
+    "DateTimeOffsetNow": "2021-05-14T11:55:15.1782371-05:00",
     "RandomSeed": "295446609",
-    "Storage_TestConfigDefault": "ProductionTenant\nseanoauthstage\nU2FuaXRpemVk\nhttps://seanoauthstage.blob.core.windows.net\nhttps://seanoauthstage.file.core.windows.net\nhttps://seanoauthstage.queue.core.windows.net\nhttps://seanoauthstage.table.core.windows.net\n\n\n\n\nhttps://seanoauthstage-secondary.blob.core.windows.net\nhttps://seanoauthstage-secondary.file.core.windows.net\nhttps://seanoauthstage-secondary.queue.core.windows.net\nhttps://seanoauthstage-secondary.table.core.windows.net\n68390a19-a643-458b-b726-408abf67b4fc\nSanitized\n72f988bf-86f1-41af-91ab-2d7cd011db47\nhttps://login.microsoftonline.com/\nCloud\nBlobEndpoint=https://seanoauthstage.blob.core.windows.net/;QueueEndpoint=https://seanoauthstage.queue.core.windows.net/;FileEndpoint=https://seanoauthstage.file.core.windows.net/;BlobSecondaryEndpoint=https://seanoauthstage-secondary.blob.core.windows.net/;QueueSecondaryEndpoint=https://seanoauthstage-secondary.queue.core.windows.net/;FileSecondaryEndpoint=https://seanoauthstage-secondary.file.core.windows.net/;AccountName=seanoauthstage;AccountKey=Kg==;\n"
+    "Storage_TestConfigDefault": "ProductionTenant\nseanmcccanary3\nU2FuaXRpemVk\nhttps://seanmcccanary3.blob.core.windows.net\nhttps://seanmcccanary3.file.core.windows.net\nhttps://seanmcccanary3.queue.core.windows.net\nhttps://seanmcccanary3.table.core.windows.net\n\n\n\n\nhttps://seanmcccanary3-secondary.blob.core.windows.net\nhttps://seanmcccanary3-secondary.file.core.windows.net\nhttps://seanmcccanary3-secondary.queue.core.windows.net\nhttps://seanmcccanary3-secondary.table.core.windows.net\n\nSanitized\n\n\nCloud\nBlobEndpoint=https://seanmcccanary3.blob.core.windows.net/;QueueEndpoint=https://seanmcccanary3.queue.core.windows.net/;FileEndpoint=https://seanmcccanary3.file.core.windows.net/;BlobSecondaryEndpoint=https://seanmcccanary3-secondary.blob.core.windows.net/;QueueSecondaryEndpoint=https://seanmcccanary3-secondary.queue.core.windows.net/;FileSecondaryEndpoint=https://seanmcccanary3-secondary.file.core.windows.net/;AccountName=seanmcccanary3;AccountKey=Kg==;\nseanscope1"
   }
 }