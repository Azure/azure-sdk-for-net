﻿{
  "Entries": [
    {
      "RequestUri": "https://seanmcccanary3.blob.core.windows.net/test-container-5cab7039-c4cd-9955-c733-62576cc8ecfb?restype=container",
      "RequestMethod": "PUT",
      "RequestHeaders": {
        "Accept": "application/xml",
        "Authorization": "Sanitized",
        "traceparent": "00-f50fcd315e8c0446be0e506f3506126c-47aa38f69418d947-00",
        "User-Agent": [
          "azsdk-net-Storage.Blobs/12.9.0-alpha.20210217.1",
          "(.NET 5.0.3; Microsoft Windows 10.0.19042)"
        ],
        "x-ms-blob-public-access": "container",
        "x-ms-client-request-id": "b37bc512-1abe-ac24-4899-f5241b9dd68f",
        "x-ms-date": "Wed, 17 Feb 2021 18:49:17 GMT",
        "x-ms-return-client-request-id": "true",
<<<<<<< HEAD
        "x-ms-version": "2020-12-06"
=======
        "x-ms-version": "2021-02-12"
>>>>>>> 7e782c87
      },
      "RequestBody": null,
      "StatusCode": 201,
      "ResponseHeaders": {
        "Content-Length": "0",
        "Date": "Wed, 17 Feb 2021 18:49:17 GMT",
        "ETag": "\"0x8D8D374BB0A0732\"",
        "Last-Modified": "Wed, 17 Feb 2021 18:49:18 GMT",
        "Server": [
          "Windows-Azure-Blob/1.0",
          "Microsoft-HTTPAPI/2.0"
        ],
        "x-ms-client-request-id": "b37bc512-1abe-ac24-4899-f5241b9dd68f",
        "x-ms-request-id": "3c940516-f01e-007d-125d-05abe1000000",
<<<<<<< HEAD
        "x-ms-version": "2020-12-06"
=======
        "x-ms-version": "2021-02-12"
>>>>>>> 7e782c87
      },
      "ResponseBody": []
    },
    {
      "RequestUri": "https://seanmcccanary3.blob.core.windows.net/test-container-5cab7039-c4cd-9955-c733-62576cc8ecfb/test-blob-957e6a44-cf9f-06ed-8b65-908130dab092",
      "RequestMethod": "PUT",
      "RequestHeaders": {
        "Accept": "application/xml",
        "Authorization": "Sanitized",
        "Content-Length": "1024",
        "Content-Type": "application/octet-stream",
        "traceparent": "00-78ba3b8eaaf8614d943be77b615b708c-d6fbf57b6f4f4246-00",
        "User-Agent": [
          "azsdk-net-Storage.Blobs/12.9.0-alpha.20210217.1",
          "(.NET 5.0.3; Microsoft Windows 10.0.19042)"
        ],
        "x-ms-blob-type": "BlockBlob",
        "x-ms-client-request-id": "158ca9d0-bdc9-8791-6672-83e876b71591",
        "x-ms-date": "Wed, 17 Feb 2021 18:49:18 GMT",
        "x-ms-return-client-request-id": "true",
<<<<<<< HEAD
        "x-ms-version": "2020-12-06"
=======
        "x-ms-version": "2021-02-12"
>>>>>>> 7e782c87
      },
      "RequestBody": "NShEpk04PSnmhc57PcErLnUENn62aJpC2HQoWImjfG3pY+7yWTBCCyxVrxoBccnJOWILLKMx28yNAc7ZEOSfQwhgktrSONVFwStRYbmAQWarXx8nl1DKt4ciZFdiaftItWsRod/u9gCNxmp333oTDcBnLbHFd6u4ltpTsNR+41gwCatNb6CGvGgemtDmUtgMDleW+jtJgz6/WAsFm0YsD+MRR9bOxZ4g4HBJp93b0kMBRqF95+gc5oVtjRaUgSEi8Yvs1AoBPkm4dRnKANxg5IbHA1Skryf79GBQYTeIi19PJ7VS7v44AAhYxHHOUuapDKiPzX3MfUJj8d+psdwRMOq6e9kmDvaIjgNMTOu1LKJ6plSP+L7igqlz7vwejk4rR5SHFNYMg/6yBz55gDFXrsQ8LwqHgjcr1/kwsh/5af+0IQVWLRjMbiNV3PF/aAJ4HEA34l9Eo8RcXDzc3NDfuJ0+xF4rAICscMDnMqVFrG/3t5XewoagcH1A+tHb75FSdiRTQKOjTBy/inKfXHEfFq/N5SQ7APYWnlTh6wWu0YAulbuB8mvLVGt5HjcUABMMIeQhDQptF3UtPKFPwWEXEbnycMe1nSRDApC5weG/Ap5B1cohjMR1wX1GU7XKfJIKYg19IpBLVoO/3Qp6s1WTbjoDDuyW9YT1fK5Jb0lueYX9r1/UQd8N9X5GYa+5+w4osuV6xm6mc2yJiKbiAec5UGSFfAP2vy1a9hhtUJPVO4CgIbxk87MXVjzySrg5K/OXDBBKNH8KMvK3INBVOSLYtE0lQuAq1V2wbSXHA3V0IMsl1kODigcBle7KrNPjwR0ZGpVrFOgSbTezmsZZQi99Q/8FMGLfVSpFI6zxYCiJzasHrujfCQviEmkLz+9AqFK/TWnT3ZG6OsRrJfE8IQwPKswbUZRGnTn0Ih3504Y6BHpZMRK+tu8ZTHQkdOMapfFc/KUjJVa+ea8v37t0wWY+MCB24u/6UHPcAQQfIihV2XwsndbgF98jmrhjjtY0pYsN5UTCo8MCYqwxRiNSnleG2gU+RyOQXRhBU0c2lsGdqFt5Ejzkkja5KTsqr9C70fth3LTR9l1nfYcrgVB7y8vqlJ7H2IwaokfOhB3oZa5IhYFL1boMy7H+EZS1uRHmPl5wPxoy9PhvRjptAnE/fxfY4/zOL/YQ3sjsycf3Zeg26Ea/dyWTFZGI3I6An8lAvpF93NYUFw5nYGFSRiowd+FRNxkrgAjxRM1rRlNokD7+rAs2eokSIdA3VxfEQc9mV2SsLmivFD2Ii5cIqdG7/88iU5kf+v1YPxVJ8yjwLQP+BO7uu2HWT5fNre/xCXf/fFhHoe01R11mVO9SZiAVl12UCQ==",
      "StatusCode": 201,
      "ResponseHeaders": {
        "Content-Length": "0",
        "Content-MD5": "im4OmG7ABotjTuDGQfCyvA==",
        "Date": "Wed, 17 Feb 2021 18:49:17 GMT",
        "ETag": "\"0x8D8D374BB162232\"",
        "Last-Modified": "Wed, 17 Feb 2021 18:49:18 GMT",
        "Server": [
          "Windows-Azure-Blob/1.0",
          "Microsoft-HTTPAPI/2.0"
        ],
        "x-ms-client-request-id": "158ca9d0-bdc9-8791-6672-83e876b71591",
        "x-ms-content-crc64": "KC91Yelpwcw=",
        "x-ms-request-id": "3c94054a-f01e-007d-395d-05abe1000000",
        "x-ms-request-server-encrypted": "true",
<<<<<<< HEAD
        "x-ms-version": "2020-12-06",
=======
        "x-ms-version": "2021-02-12",
>>>>>>> 7e782c87
        "x-ms-version-id": "2021-02-17T18:49:18.1382194Z"
      },
      "ResponseBody": []
    },
    {
      "RequestUri": "https://seanmcccanary3.blob.core.windows.net/test-container-5cab7039-c4cd-9955-c733-62576cc8ecfb/test-blob-957e6a44-cf9f-06ed-8b65-908130dab092",
      "RequestMethod": "HEAD",
      "RequestHeaders": {
        "Accept": "application/xml",
        "Authorization": "Sanitized",
        "traceparent": "00-1f40d9170dd31746bc86cb9a835e0c04-aa805afb3fb32a4d-00",
        "User-Agent": [
          "azsdk-net-Storage.Blobs/12.9.0-alpha.20210217.1",
          "(.NET 5.0.3; Microsoft Windows 10.0.19042)"
        ],
        "x-ms-client-request-id": "ee45a91c-7ed0-e73f-5244-defcc81c8b99",
        "x-ms-date": "Wed, 17 Feb 2021 18:49:18 GMT",
        "x-ms-return-client-request-id": "true",
<<<<<<< HEAD
        "x-ms-version": "2020-12-06"
=======
        "x-ms-version": "2021-02-12"
>>>>>>> 7e782c87
      },
      "RequestBody": null,
      "StatusCode": 200,
      "ResponseHeaders": {
        "Accept-Ranges": "bytes",
        "Content-Length": "1024",
        "Content-MD5": "im4OmG7ABotjTuDGQfCyvA==",
        "Content-Type": "application/octet-stream",
        "Date": "Wed, 17 Feb 2021 18:49:17 GMT",
        "ETag": "\"0x8D8D374BB162232\"",
        "Last-Modified": "Wed, 17 Feb 2021 18:49:18 GMT",
        "Server": [
          "Windows-Azure-Blob/1.0",
          "Microsoft-HTTPAPI/2.0"
        ],
        "x-ms-access-tier": "Hot",
        "x-ms-access-tier-inferred": "true",
        "x-ms-blob-type": "BlockBlob",
        "x-ms-client-request-id": "ee45a91c-7ed0-e73f-5244-defcc81c8b99",
        "x-ms-creation-time": "Wed, 17 Feb 2021 18:49:18 GMT",
        "x-ms-is-current-version": "true",
        "x-ms-last-access-time": "Wed, 17 Feb 2021 18:49:18 GMT",
        "x-ms-lease-state": "available",
        "x-ms-lease-status": "unlocked",
        "x-ms-request-id": "3c94055c-f01e-007d-465d-05abe1000000",
        "x-ms-server-encrypted": "true",
<<<<<<< HEAD
        "x-ms-version": "2020-12-06",
=======
        "x-ms-version": "2021-02-12",
>>>>>>> 7e782c87
        "x-ms-version-id": "2021-02-17T18:49:18.1382194Z"
      },
      "ResponseBody": []
    },
    {
      "RequestUri": "https://seanmcccanary3.blob.core.windows.net/test-container-5cab7039-c4cd-9955-c733-62576cc8ecfb?restype=container",
      "RequestMethod": "DELETE",
      "RequestHeaders": {
        "Accept": "application/xml",
        "Authorization": "Sanitized",
        "traceparent": "00-9c1aaeeb03ac2d49b4cfa9c845c4dd9e-cbeefba47965f044-00",
        "User-Agent": [
          "azsdk-net-Storage.Blobs/12.9.0-alpha.20210217.1",
          "(.NET 5.0.3; Microsoft Windows 10.0.19042)"
        ],
        "x-ms-client-request-id": "cdcbceb8-2772-dec1-c0eb-ca6a35dc8bcc",
        "x-ms-date": "Wed, 17 Feb 2021 18:49:18 GMT",
        "x-ms-return-client-request-id": "true",
<<<<<<< HEAD
        "x-ms-version": "2020-12-06"
=======
        "x-ms-version": "2021-02-12"
>>>>>>> 7e782c87
      },
      "RequestBody": null,
      "StatusCode": 202,
      "ResponseHeaders": {
        "Content-Length": "0",
        "Date": "Wed, 17 Feb 2021 18:49:17 GMT",
        "Server": [
          "Windows-Azure-Blob/1.0",
          "Microsoft-HTTPAPI/2.0"
        ],
        "x-ms-client-request-id": "cdcbceb8-2772-dec1-c0eb-ca6a35dc8bcc",
        "x-ms-request-id": "3c94056c-f01e-007d-535d-05abe1000000",
<<<<<<< HEAD
        "x-ms-version": "2020-12-06"
=======
        "x-ms-version": "2021-02-12"
>>>>>>> 7e782c87
      },
      "ResponseBody": []
    }
  ],
  "Variables": {
    "RandomSeed": "1236777959",
    "Storage_TestConfigDefault": "ProductionTenant\nseanmcccanary3\nU2FuaXRpemVk\nhttps://seanmcccanary3.blob.core.windows.net\nhttps://seanmcccanary3.file.core.windows.net\nhttps://seanmcccanary3.queue.core.windows.net\nhttps://seanmcccanary3.table.core.windows.net\n\n\n\n\nhttps://seanmcccanary3-secondary.blob.core.windows.net\nhttps://seanmcccanary3-secondary.file.core.windows.net\nhttps://seanmcccanary3-secondary.queue.core.windows.net\nhttps://seanmcccanary3-secondary.table.core.windows.net\n\nSanitized\n\n\nCloud\nBlobEndpoint=https://seanmcccanary3.blob.core.windows.net/;QueueEndpoint=https://seanmcccanary3.queue.core.windows.net/;FileEndpoint=https://seanmcccanary3.file.core.windows.net/;BlobSecondaryEndpoint=https://seanmcccanary3-secondary.blob.core.windows.net/;QueueSecondaryEndpoint=https://seanmcccanary3-secondary.queue.core.windows.net/;FileSecondaryEndpoint=https://seanmcccanary3-secondary.file.core.windows.net/;AccountName=seanmcccanary3;AccountKey=Kg==;\nseanscope1\n\n"
  }
}<|MERGE_RESOLUTION|>--- conflicted
+++ resolved
@@ -15,11 +15,7 @@
         "x-ms-client-request-id": "b37bc512-1abe-ac24-4899-f5241b9dd68f",
         "x-ms-date": "Wed, 17 Feb 2021 18:49:17 GMT",
         "x-ms-return-client-request-id": "true",
-<<<<<<< HEAD
-        "x-ms-version": "2020-12-06"
-=======
         "x-ms-version": "2021-02-12"
->>>>>>> 7e782c87
       },
       "RequestBody": null,
       "StatusCode": 201,
@@ -34,11 +30,7 @@
         ],
         "x-ms-client-request-id": "b37bc512-1abe-ac24-4899-f5241b9dd68f",
         "x-ms-request-id": "3c940516-f01e-007d-125d-05abe1000000",
-<<<<<<< HEAD
-        "x-ms-version": "2020-12-06"
-=======
         "x-ms-version": "2021-02-12"
->>>>>>> 7e782c87
       },
       "ResponseBody": []
     },
@@ -59,11 +51,7 @@
         "x-ms-client-request-id": "158ca9d0-bdc9-8791-6672-83e876b71591",
         "x-ms-date": "Wed, 17 Feb 2021 18:49:18 GMT",
         "x-ms-return-client-request-id": "true",
-<<<<<<< HEAD
-        "x-ms-version": "2020-12-06"
-=======
         "x-ms-version": "2021-02-12"
->>>>>>> 7e782c87
       },
       "RequestBody": "NShEpk04PSnmhc57PcErLnUENn62aJpC2HQoWImjfG3pY+7yWTBCCyxVrxoBccnJOWILLKMx28yNAc7ZEOSfQwhgktrSONVFwStRYbmAQWarXx8nl1DKt4ciZFdiaftItWsRod/u9gCNxmp333oTDcBnLbHFd6u4ltpTsNR+41gwCatNb6CGvGgemtDmUtgMDleW+jtJgz6/WAsFm0YsD+MRR9bOxZ4g4HBJp93b0kMBRqF95+gc5oVtjRaUgSEi8Yvs1AoBPkm4dRnKANxg5IbHA1Skryf79GBQYTeIi19PJ7VS7v44AAhYxHHOUuapDKiPzX3MfUJj8d+psdwRMOq6e9kmDvaIjgNMTOu1LKJ6plSP+L7igqlz7vwejk4rR5SHFNYMg/6yBz55gDFXrsQ8LwqHgjcr1/kwsh/5af+0IQVWLRjMbiNV3PF/aAJ4HEA34l9Eo8RcXDzc3NDfuJ0+xF4rAICscMDnMqVFrG/3t5XewoagcH1A+tHb75FSdiRTQKOjTBy/inKfXHEfFq/N5SQ7APYWnlTh6wWu0YAulbuB8mvLVGt5HjcUABMMIeQhDQptF3UtPKFPwWEXEbnycMe1nSRDApC5weG/Ap5B1cohjMR1wX1GU7XKfJIKYg19IpBLVoO/3Qp6s1WTbjoDDuyW9YT1fK5Jb0lueYX9r1/UQd8N9X5GYa+5+w4osuV6xm6mc2yJiKbiAec5UGSFfAP2vy1a9hhtUJPVO4CgIbxk87MXVjzySrg5K/OXDBBKNH8KMvK3INBVOSLYtE0lQuAq1V2wbSXHA3V0IMsl1kODigcBle7KrNPjwR0ZGpVrFOgSbTezmsZZQi99Q/8FMGLfVSpFI6zxYCiJzasHrujfCQviEmkLz+9AqFK/TWnT3ZG6OsRrJfE8IQwPKswbUZRGnTn0Ih3504Y6BHpZMRK+tu8ZTHQkdOMapfFc/KUjJVa+ea8v37t0wWY+MCB24u/6UHPcAQQfIihV2XwsndbgF98jmrhjjtY0pYsN5UTCo8MCYqwxRiNSnleG2gU+RyOQXRhBU0c2lsGdqFt5Ejzkkja5KTsqr9C70fth3LTR9l1nfYcrgVB7y8vqlJ7H2IwaokfOhB3oZa5IhYFL1boMy7H+EZS1uRHmPl5wPxoy9PhvRjptAnE/fxfY4/zOL/YQ3sjsycf3Zeg26Ea/dyWTFZGI3I6An8lAvpF93NYUFw5nYGFSRiowd+FRNxkrgAjxRM1rRlNokD7+rAs2eokSIdA3VxfEQc9mV2SsLmivFD2Ii5cIqdG7/88iU5kf+v1YPxVJ8yjwLQP+BO7uu2HWT5fNre/xCXf/fFhHoe01R11mVO9SZiAVl12UCQ==",
       "StatusCode": 201,
@@ -81,11 +69,7 @@
         "x-ms-content-crc64": "KC91Yelpwcw=",
         "x-ms-request-id": "3c94054a-f01e-007d-395d-05abe1000000",
         "x-ms-request-server-encrypted": "true",
-<<<<<<< HEAD
-        "x-ms-version": "2020-12-06",
-=======
         "x-ms-version": "2021-02-12",
->>>>>>> 7e782c87
         "x-ms-version-id": "2021-02-17T18:49:18.1382194Z"
       },
       "ResponseBody": []
@@ -104,11 +88,7 @@
         "x-ms-client-request-id": "ee45a91c-7ed0-e73f-5244-defcc81c8b99",
         "x-ms-date": "Wed, 17 Feb 2021 18:49:18 GMT",
         "x-ms-return-client-request-id": "true",
-<<<<<<< HEAD
-        "x-ms-version": "2020-12-06"
-=======
         "x-ms-version": "2021-02-12"
->>>>>>> 7e782c87
       },
       "RequestBody": null,
       "StatusCode": 200,
@@ -135,11 +115,7 @@
         "x-ms-lease-status": "unlocked",
         "x-ms-request-id": "3c94055c-f01e-007d-465d-05abe1000000",
         "x-ms-server-encrypted": "true",
-<<<<<<< HEAD
-        "x-ms-version": "2020-12-06",
-=======
         "x-ms-version": "2021-02-12",
->>>>>>> 7e782c87
         "x-ms-version-id": "2021-02-17T18:49:18.1382194Z"
       },
       "ResponseBody": []
@@ -158,11 +134,7 @@
         "x-ms-client-request-id": "cdcbceb8-2772-dec1-c0eb-ca6a35dc8bcc",
         "x-ms-date": "Wed, 17 Feb 2021 18:49:18 GMT",
         "x-ms-return-client-request-id": "true",
-<<<<<<< HEAD
-        "x-ms-version": "2020-12-06"
-=======
         "x-ms-version": "2021-02-12"
->>>>>>> 7e782c87
       },
       "RequestBody": null,
       "StatusCode": 202,
@@ -175,11 +147,7 @@
         ],
         "x-ms-client-request-id": "cdcbceb8-2772-dec1-c0eb-ca6a35dc8bcc",
         "x-ms-request-id": "3c94056c-f01e-007d-535d-05abe1000000",
-<<<<<<< HEAD
-        "x-ms-version": "2020-12-06"
-=======
         "x-ms-version": "2021-02-12"
->>>>>>> 7e782c87
       },
       "ResponseBody": []
     }
