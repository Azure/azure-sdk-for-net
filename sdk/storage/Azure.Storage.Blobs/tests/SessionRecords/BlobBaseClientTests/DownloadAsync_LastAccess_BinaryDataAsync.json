﻿{
  "Entries": [
    {
      "RequestUri": "https://kasobolcanadacentral.blob.core.windows.net/test-container-61d8cf31-747b-cb89-567d-7cf1f4c25b0e?restype=container",
      "RequestMethod": "PUT",
      "RequestHeaders": {
        "Accept": "application/xml",
        "Authorization": "Sanitized",
        "traceparent": "00-b770c418248a2d47ad289e54657c035b-30f5be270313e940-00",
        "User-Agent": "azsdk-net-Storage.Blobs/12.9.0-alpha.20210305.1 (.NET Framework 4.8.4300.0; Microsoft Windows 10.0.19042 )",
        "x-ms-blob-public-access": "container",
        "x-ms-client-request-id": "3c4efe53-5c7f-0901-c23c-a8f8ea2ca9ae",
        "x-ms-date": "Fri, 05 Mar 2021 17:14:16 GMT",
        "x-ms-return-client-request-id": "true",
<<<<<<< HEAD
        "x-ms-version": "2020-12-06"
=======
        "x-ms-version": "2021-02-12"
>>>>>>> 7e782c87
      },
      "RequestBody": null,
      "StatusCode": 201,
      "ResponseHeaders": {
        "Content-Length": "0",
        "Date": "Fri, 05 Mar 2021 17:14:16 GMT",
        "ETag": "\"0x8D8DFFA1B2BDDFB\"",
        "Last-Modified": "Fri, 05 Mar 2021 17:14:16 GMT",
        "Server": "Windows-Azure-Blob/1.0 Microsoft-HTTPAPI/2.0",
        "x-ms-client-request-id": "3c4efe53-5c7f-0901-c23c-a8f8ea2ca9ae",
        "x-ms-request-id": "45c139cb-501e-0036-78e2-1147c1000000",
<<<<<<< HEAD
        "x-ms-version": "2020-12-06"
=======
        "x-ms-version": "2021-02-12"
>>>>>>> 7e782c87
      },
      "ResponseBody": []
    },
    {
      "RequestUri": "https://kasobolcanadacentral.blob.core.windows.net/test-container-61d8cf31-747b-cb89-567d-7cf1f4c25b0e/test-blob-a1c82b93-dba4-285d-d8b2-f90bed6d211d",
      "RequestMethod": "PUT",
      "RequestHeaders": {
        "Accept": "application/xml",
        "Authorization": "Sanitized",
        "Content-Length": "1024",
        "Content-Type": "application/octet-stream",
        "traceparent": "00-62fff2b564c31547b209662bef6a5d1d-5dc883b2420e6a44-00",
        "User-Agent": "azsdk-net-Storage.Blobs/12.9.0-alpha.20210305.1 (.NET Framework 4.8.4300.0; Microsoft Windows 10.0.19042 )",
        "x-ms-blob-type": "BlockBlob",
        "x-ms-client-request-id": "5a531ffe-d835-906b-4980-bf3c744e1018",
        "x-ms-date": "Fri, 05 Mar 2021 17:14:16 GMT",
        "x-ms-return-client-request-id": "true",
<<<<<<< HEAD
        "x-ms-version": "2020-12-06"
=======
        "x-ms-version": "2021-02-12"
>>>>>>> 7e782c87
      },
      "RequestBody": "p3lD0pthu8qVV1Ps1hyRL+HAnfZ0H4/tV+t5DL5AluHl78XA48kf8UODpigIFDOmqnkXKY6zOojpVXqv6K4MVcBxB+dW0UwYoKuz8Hln5EO40mFEKW1SMbQ91o1ObwmUd1BnlwxLT9kt/onj/0oOgnE39xVMyCtTHtYyGfq/yjCiHnko/002bIOIFyvjbzFqLlQbFnjzR64lFHg2GTbebjRYQOHQ5YIjAYqSxLAAb6+kyOqmo7O4r9fKA+rUAFNMqan2iy5QmUnR+BXuYIL+JKXJkVBMN8qAoJEJBuKYTgA2RRsHCeOAUy6h1aqeyU5UzN5FC24CAHHeduudR5JmOakUtxpn9hvBST0iq2If4dZCtDoDUkOSM0WpKZL44gybOpwBihE07dXDg8Ew4FUPvpQUWpJYY+ZlgoTVvc2IyWYwhnDFHlfEDsdkQM+CYVLvmWr944h6Q9e2nAeNXy8IOrlbAFrkSaA8UEzK8yIW4yEx5SRiiubetkKZD4FQN6+XWwUWJ2H4C1DKwZM7r0+0n7nmW3kLprDTfEkXSjke7BmcM5cdALu/OdnTmMlTogbz5XDIads1jLVVQqoX4cAWq9R6nny3l579JiKgNw3mf9lDJGXJVoM9Z6bhx70RqFgZvOz12QOKO07Ry0K4lVSob8LQ1LxaTVVQPDfV1c/g7H7Khnog8KbWuOgX94tBhdFROVj6QNSbvm+XpZ3MtGV+8d7E7Q7Zh34c+hvUQ1bKDrZlg5t35aypL8cLiUsJCgSCmAWsfZjCeLLa3kW5xnsYzZbmZjDJBwsyGr1Hzv4yEvAXUapQHpEeogvpnAdm8GhM8ru1I6PTuZH6eWLae6m0p8tVoXXRyK8Ex8Mk4GoEzClV+ttCfe9MQ5gYVaQuRCZhNPQ7EU7zeykMsFvfrtgm9q05hYHNcircCF7duHIL1YOdwqt1yLvaYX+xNcyTbZW/8l/29b+llMLKXwjwFcK3AdrYQusssC7yXiMBGzxdSJvJHsYTFODE9y7pq2my6Uy8+jTxuyqpkkExBJeco3iFbBZtJ/f8o+36FEu8QwXEP3TXRCEIa4xwH4uF4g9IKFO2ZD5SRMJUwFdG96ff7E87bMQixF5WfAGK/Ahrd8Hdsez3Bt7HcfqygoTKwnTkkTM8SXVKJmP0X+c9yEe66EmVaEW75+ZwdPrKcELajLqMpWvULy1LkouIAqb3iqmy+Jo6NFkvKalNzNV7gLUgGtItsCPc5bkcSta5MuU/eOlRF3enn1hhXHzBh2NX0BLWZ+jTytmF1hPhHumDdvbEDVPrKWk9eHp6y1OnGl1VxHnD48r8a64Qy0BkxoBu3uaF/XoPbKaomO9uWf6F3ru1i1pvvw==",
      "StatusCode": 201,
      "ResponseHeaders": {
        "Content-Length": "0",
        "Content-MD5": "lhaxVbOKTxP6Qv8cYKLXcA==",
        "Date": "Fri, 05 Mar 2021 17:14:16 GMT",
        "ETag": "\"0x8D8DFFA1B42E639\"",
        "Last-Modified": "Fri, 05 Mar 2021 17:14:16 GMT",
        "Server": "Windows-Azure-Blob/1.0 Microsoft-HTTPAPI/2.0",
        "x-ms-client-request-id": "5a531ffe-d835-906b-4980-bf3c744e1018",
        "x-ms-content-crc64": "WqslHAcSzUk=",
        "x-ms-request-id": "45c139e9-501e-0036-13e2-1147c1000000",
        "x-ms-request-server-encrypted": "true",
<<<<<<< HEAD
        "x-ms-version": "2020-12-06"
=======
        "x-ms-version": "2021-02-12"
>>>>>>> 7e782c87
      },
      "ResponseBody": []
    },
    {
      "RequestUri": "https://kasobolcanadacentral.blob.core.windows.net/test-container-61d8cf31-747b-cb89-567d-7cf1f4c25b0e/test-blob-a1c82b93-dba4-285d-d8b2-f90bed6d211d",
      "RequestMethod": "GET",
      "RequestHeaders": {
        "Accept": "application/xml",
        "Authorization": "Sanitized",
        "traceparent": "00-867d36d2318dfe4fb1101e4eb8ba14f8-dcdde531c9718c4c-00",
        "User-Agent": "azsdk-net-Storage.Blobs/12.9.0-alpha.20210305.1 (.NET Framework 4.8.4300.0; Microsoft Windows 10.0.19042 )",
        "x-ms-client-request-id": "ce0cd376-c719-0ae8-dbc7-899b8a9e19c3",
        "x-ms-date": "Fri, 05 Mar 2021 17:14:16 GMT",
        "x-ms-return-client-request-id": "true",
<<<<<<< HEAD
        "x-ms-version": "2020-12-06"
=======
        "x-ms-version": "2021-02-12"
>>>>>>> 7e782c87
      },
      "RequestBody": null,
      "StatusCode": 200,
      "ResponseHeaders": {
        "Accept-Ranges": "bytes",
        "Content-Length": "1024",
        "Content-MD5": "lhaxVbOKTxP6Qv8cYKLXcA==",
        "Content-Type": "application/octet-stream",
        "Date": "Fri, 05 Mar 2021 17:14:16 GMT",
        "ETag": "\"0x8D8DFFA1B42E639\"",
        "Last-Modified": "Fri, 05 Mar 2021 17:14:16 GMT",
        "Server": "Windows-Azure-Blob/1.0 Microsoft-HTTPAPI/2.0",
        "x-ms-blob-type": "BlockBlob",
        "x-ms-client-request-id": "ce0cd376-c719-0ae8-dbc7-899b8a9e19c3",
        "x-ms-creation-time": "Fri, 05 Mar 2021 17:14:16 GMT",
        "x-ms-last-access-time": "Fri, 05 Mar 2021 17:14:16 GMT",
        "x-ms-lease-state": "available",
        "x-ms-lease-status": "unlocked",
        "x-ms-request-id": "45c13a33-501e-0036-53e2-1147c1000000",
        "x-ms-server-encrypted": "true",
<<<<<<< HEAD
        "x-ms-version": "2020-12-06"
=======
        "x-ms-version": "2021-02-12"
>>>>>>> 7e782c87
      },
      "ResponseBody": "p3lD0pthu8qVV1Ps1hyRL+HAnfZ0H4/tV+t5DL5AluHl78XA48kf8UODpigIFDOmqnkXKY6zOojpVXqv6K4MVcBxB+dW0UwYoKuz8Hln5EO40mFEKW1SMbQ91o1ObwmUd1BnlwxLT9kt/onj/0oOgnE39xVMyCtTHtYyGfq/yjCiHnko/002bIOIFyvjbzFqLlQbFnjzR64lFHg2GTbebjRYQOHQ5YIjAYqSxLAAb6+kyOqmo7O4r9fKA+rUAFNMqan2iy5QmUnR+BXuYIL+JKXJkVBMN8qAoJEJBuKYTgA2RRsHCeOAUy6h1aqeyU5UzN5FC24CAHHeduudR5JmOakUtxpn9hvBST0iq2If4dZCtDoDUkOSM0WpKZL44gybOpwBihE07dXDg8Ew4FUPvpQUWpJYY+ZlgoTVvc2IyWYwhnDFHlfEDsdkQM+CYVLvmWr944h6Q9e2nAeNXy8IOrlbAFrkSaA8UEzK8yIW4yEx5SRiiubetkKZD4FQN6+XWwUWJ2H4C1DKwZM7r0+0n7nmW3kLprDTfEkXSjke7BmcM5cdALu/OdnTmMlTogbz5XDIads1jLVVQqoX4cAWq9R6nny3l579JiKgNw3mf9lDJGXJVoM9Z6bhx70RqFgZvOz12QOKO07Ry0K4lVSob8LQ1LxaTVVQPDfV1c/g7H7Khnog8KbWuOgX94tBhdFROVj6QNSbvm+XpZ3MtGV+8d7E7Q7Zh34c+hvUQ1bKDrZlg5t35aypL8cLiUsJCgSCmAWsfZjCeLLa3kW5xnsYzZbmZjDJBwsyGr1Hzv4yEvAXUapQHpEeogvpnAdm8GhM8ru1I6PTuZH6eWLae6m0p8tVoXXRyK8Ex8Mk4GoEzClV+ttCfe9MQ5gYVaQuRCZhNPQ7EU7zeykMsFvfrtgm9q05hYHNcircCF7duHIL1YOdwqt1yLvaYX+xNcyTbZW/8l/29b+llMLKXwjwFcK3AdrYQusssC7yXiMBGzxdSJvJHsYTFODE9y7pq2my6Uy8+jTxuyqpkkExBJeco3iFbBZtJ/f8o+36FEu8QwXEP3TXRCEIa4xwH4uF4g9IKFO2ZD5SRMJUwFdG96ff7E87bMQixF5WfAGK/Ahrd8Hdsez3Bt7HcfqygoTKwnTkkTM8SXVKJmP0X+c9yEe66EmVaEW75+ZwdPrKcELajLqMpWvULy1LkouIAqb3iqmy+Jo6NFkvKalNzNV7gLUgGtItsCPc5bkcSta5MuU/eOlRF3enn1hhXHzBh2NX0BLWZ+jTytmF1hPhHumDdvbEDVPrKWk9eHp6y1OnGl1VxHnD48r8a64Qy0BkxoBu3uaF/XoPbKaomO9uWf6F3ru1i1pvvw=="
    },
    {
      "RequestUri": "https://kasobolcanadacentral.blob.core.windows.net/test-container-61d8cf31-747b-cb89-567d-7cf1f4c25b0e?restype=container",
      "RequestMethod": "DELETE",
      "RequestHeaders": {
        "Accept": "application/xml",
        "Authorization": "Sanitized",
        "traceparent": "00-ad74154e33f9424088c8c94858f862dc-a6843bd4c51e3748-00",
        "User-Agent": "azsdk-net-Storage.Blobs/12.9.0-alpha.20210305.1 (.NET Framework 4.8.4300.0; Microsoft Windows 10.0.19042 )",
        "x-ms-client-request-id": "a1c696dc-4242-f6fe-b6c7-6a3b1309bdb1",
        "x-ms-date": "Fri, 05 Mar 2021 17:14:16 GMT",
        "x-ms-return-client-request-id": "true",
<<<<<<< HEAD
        "x-ms-version": "2020-12-06"
=======
        "x-ms-version": "2021-02-12"
>>>>>>> 7e782c87
      },
      "RequestBody": null,
      "StatusCode": 202,
      "ResponseHeaders": {
        "Content-Length": "0",
        "Date": "Fri, 05 Mar 2021 17:14:17 GMT",
        "Server": "Windows-Azure-Blob/1.0 Microsoft-HTTPAPI/2.0",
        "x-ms-client-request-id": "a1c696dc-4242-f6fe-b6c7-6a3b1309bdb1",
        "x-ms-request-id": "45c13a54-501e-0036-6ee2-1147c1000000",
<<<<<<< HEAD
        "x-ms-version": "2020-12-06"
=======
        "x-ms-version": "2021-02-12"
>>>>>>> 7e782c87
      },
      "ResponseBody": []
    }
  ],
  "Variables": {
    "RandomSeed": "1916995210",
    "Storage_TestConfigDefault": "ProductionTenant\nkasobolcanadacentral\nU2FuaXRpemVk\nhttps://kasobolcanadacentral.blob.core.windows.net\nhttps://kasobolcanadacentral.file.core.windows.net\nhttps://kasobolcanadacentral.queue.core.windows.net\nhttps://kasobolcanadacentral.table.core.windows.net\n\n\n\n\nhttps://kasobolcanadacentral-secondary.blob.core.windows.net\nhttps://kasobolcanadacentral-secondary.file.core.windows.net\nhttps://kasobolcanadacentral-secondary.queue.core.windows.net\nhttps://kasobolcanadacentral-secondary.table.core.windows.net\n\nSanitized\n\n\nCloud\nBlobEndpoint=https://kasobolcanadacentral.blob.core.windows.net/;QueueEndpoint=https://kasobolcanadacentral.queue.core.windows.net/;FileEndpoint=https://kasobolcanadacentral.file.core.windows.net/;BlobSecondaryEndpoint=https://kasobolcanadacentral-secondary.blob.core.windows.net/;QueueSecondaryEndpoint=https://kasobolcanadacentral-secondary.queue.core.windows.net/;FileSecondaryEndpoint=https://kasobolcanadacentral-secondary.file.core.windows.net/;AccountName=kasobolcanadacentral;AccountKey=Kg==;\nencryptionScope\n\n"
  }
}<|MERGE_RESOLUTION|>--- conflicted
+++ resolved
@@ -12,11 +12,7 @@
         "x-ms-client-request-id": "3c4efe53-5c7f-0901-c23c-a8f8ea2ca9ae",
         "x-ms-date": "Fri, 05 Mar 2021 17:14:16 GMT",
         "x-ms-return-client-request-id": "true",
-<<<<<<< HEAD
-        "x-ms-version": "2020-12-06"
-=======
         "x-ms-version": "2021-02-12"
->>>>>>> 7e782c87
       },
       "RequestBody": null,
       "StatusCode": 201,
@@ -28,11 +24,7 @@
         "Server": "Windows-Azure-Blob/1.0 Microsoft-HTTPAPI/2.0",
         "x-ms-client-request-id": "3c4efe53-5c7f-0901-c23c-a8f8ea2ca9ae",
         "x-ms-request-id": "45c139cb-501e-0036-78e2-1147c1000000",
-<<<<<<< HEAD
-        "x-ms-version": "2020-12-06"
-=======
         "x-ms-version": "2021-02-12"
->>>>>>> 7e782c87
       },
       "ResponseBody": []
     },
@@ -50,11 +42,7 @@
         "x-ms-client-request-id": "5a531ffe-d835-906b-4980-bf3c744e1018",
         "x-ms-date": "Fri, 05 Mar 2021 17:14:16 GMT",
         "x-ms-return-client-request-id": "true",
-<<<<<<< HEAD
-        "x-ms-version": "2020-12-06"
-=======
         "x-ms-version": "2021-02-12"
->>>>>>> 7e782c87
       },
       "RequestBody": "p3lD0pthu8qVV1Ps1hyRL+HAnfZ0H4/tV+t5DL5AluHl78XA48kf8UODpigIFDOmqnkXKY6zOojpVXqv6K4MVcBxB+dW0UwYoKuz8Hln5EO40mFEKW1SMbQ91o1ObwmUd1BnlwxLT9kt/onj/0oOgnE39xVMyCtTHtYyGfq/yjCiHnko/002bIOIFyvjbzFqLlQbFnjzR64lFHg2GTbebjRYQOHQ5YIjAYqSxLAAb6+kyOqmo7O4r9fKA+rUAFNMqan2iy5QmUnR+BXuYIL+JKXJkVBMN8qAoJEJBuKYTgA2RRsHCeOAUy6h1aqeyU5UzN5FC24CAHHeduudR5JmOakUtxpn9hvBST0iq2If4dZCtDoDUkOSM0WpKZL44gybOpwBihE07dXDg8Ew4FUPvpQUWpJYY+ZlgoTVvc2IyWYwhnDFHlfEDsdkQM+CYVLvmWr944h6Q9e2nAeNXy8IOrlbAFrkSaA8UEzK8yIW4yEx5SRiiubetkKZD4FQN6+XWwUWJ2H4C1DKwZM7r0+0n7nmW3kLprDTfEkXSjke7BmcM5cdALu/OdnTmMlTogbz5XDIads1jLVVQqoX4cAWq9R6nny3l579JiKgNw3mf9lDJGXJVoM9Z6bhx70RqFgZvOz12QOKO07Ry0K4lVSob8LQ1LxaTVVQPDfV1c/g7H7Khnog8KbWuOgX94tBhdFROVj6QNSbvm+XpZ3MtGV+8d7E7Q7Zh34c+hvUQ1bKDrZlg5t35aypL8cLiUsJCgSCmAWsfZjCeLLa3kW5xnsYzZbmZjDJBwsyGr1Hzv4yEvAXUapQHpEeogvpnAdm8GhM8ru1I6PTuZH6eWLae6m0p8tVoXXRyK8Ex8Mk4GoEzClV+ttCfe9MQ5gYVaQuRCZhNPQ7EU7zeykMsFvfrtgm9q05hYHNcircCF7duHIL1YOdwqt1yLvaYX+xNcyTbZW/8l/29b+llMLKXwjwFcK3AdrYQusssC7yXiMBGzxdSJvJHsYTFODE9y7pq2my6Uy8+jTxuyqpkkExBJeco3iFbBZtJ/f8o+36FEu8QwXEP3TXRCEIa4xwH4uF4g9IKFO2ZD5SRMJUwFdG96ff7E87bMQixF5WfAGK/Ahrd8Hdsez3Bt7HcfqygoTKwnTkkTM8SXVKJmP0X+c9yEe66EmVaEW75+ZwdPrKcELajLqMpWvULy1LkouIAqb3iqmy+Jo6NFkvKalNzNV7gLUgGtItsCPc5bkcSta5MuU/eOlRF3enn1hhXHzBh2NX0BLWZ+jTytmF1hPhHumDdvbEDVPrKWk9eHp6y1OnGl1VxHnD48r8a64Qy0BkxoBu3uaF/XoPbKaomO9uWf6F3ru1i1pvvw==",
       "StatusCode": 201,
@@ -69,11 +57,7 @@
         "x-ms-content-crc64": "WqslHAcSzUk=",
         "x-ms-request-id": "45c139e9-501e-0036-13e2-1147c1000000",
         "x-ms-request-server-encrypted": "true",
-<<<<<<< HEAD
-        "x-ms-version": "2020-12-06"
-=======
         "x-ms-version": "2021-02-12"
->>>>>>> 7e782c87
       },
       "ResponseBody": []
     },
@@ -88,11 +72,7 @@
         "x-ms-client-request-id": "ce0cd376-c719-0ae8-dbc7-899b8a9e19c3",
         "x-ms-date": "Fri, 05 Mar 2021 17:14:16 GMT",
         "x-ms-return-client-request-id": "true",
-<<<<<<< HEAD
-        "x-ms-version": "2020-12-06"
-=======
         "x-ms-version": "2021-02-12"
->>>>>>> 7e782c87
       },
       "RequestBody": null,
       "StatusCode": 200,
@@ -113,11 +93,7 @@
         "x-ms-lease-status": "unlocked",
         "x-ms-request-id": "45c13a33-501e-0036-53e2-1147c1000000",
         "x-ms-server-encrypted": "true",
-<<<<<<< HEAD
-        "x-ms-version": "2020-12-06"
-=======
         "x-ms-version": "2021-02-12"
->>>>>>> 7e782c87
       },
       "ResponseBody": "p3lD0pthu8qVV1Ps1hyRL+HAnfZ0H4/tV+t5DL5AluHl78XA48kf8UODpigIFDOmqnkXKY6zOojpVXqv6K4MVcBxB+dW0UwYoKuz8Hln5EO40mFEKW1SMbQ91o1ObwmUd1BnlwxLT9kt/onj/0oOgnE39xVMyCtTHtYyGfq/yjCiHnko/002bIOIFyvjbzFqLlQbFnjzR64lFHg2GTbebjRYQOHQ5YIjAYqSxLAAb6+kyOqmo7O4r9fKA+rUAFNMqan2iy5QmUnR+BXuYIL+JKXJkVBMN8qAoJEJBuKYTgA2RRsHCeOAUy6h1aqeyU5UzN5FC24CAHHeduudR5JmOakUtxpn9hvBST0iq2If4dZCtDoDUkOSM0WpKZL44gybOpwBihE07dXDg8Ew4FUPvpQUWpJYY+ZlgoTVvc2IyWYwhnDFHlfEDsdkQM+CYVLvmWr944h6Q9e2nAeNXy8IOrlbAFrkSaA8UEzK8yIW4yEx5SRiiubetkKZD4FQN6+XWwUWJ2H4C1DKwZM7r0+0n7nmW3kLprDTfEkXSjke7BmcM5cdALu/OdnTmMlTogbz5XDIads1jLVVQqoX4cAWq9R6nny3l579JiKgNw3mf9lDJGXJVoM9Z6bhx70RqFgZvOz12QOKO07Ry0K4lVSob8LQ1LxaTVVQPDfV1c/g7H7Khnog8KbWuOgX94tBhdFROVj6QNSbvm+XpZ3MtGV+8d7E7Q7Zh34c+hvUQ1bKDrZlg5t35aypL8cLiUsJCgSCmAWsfZjCeLLa3kW5xnsYzZbmZjDJBwsyGr1Hzv4yEvAXUapQHpEeogvpnAdm8GhM8ru1I6PTuZH6eWLae6m0p8tVoXXRyK8Ex8Mk4GoEzClV+ttCfe9MQ5gYVaQuRCZhNPQ7EU7zeykMsFvfrtgm9q05hYHNcircCF7duHIL1YOdwqt1yLvaYX+xNcyTbZW/8l/29b+llMLKXwjwFcK3AdrYQusssC7yXiMBGzxdSJvJHsYTFODE9y7pq2my6Uy8+jTxuyqpkkExBJeco3iFbBZtJ/f8o+36FEu8QwXEP3TXRCEIa4xwH4uF4g9IKFO2ZD5SRMJUwFdG96ff7E87bMQixF5WfAGK/Ahrd8Hdsez3Bt7HcfqygoTKwnTkkTM8SXVKJmP0X+c9yEe66EmVaEW75+ZwdPrKcELajLqMpWvULy1LkouIAqb3iqmy+Jo6NFkvKalNzNV7gLUgGtItsCPc5bkcSta5MuU/eOlRF3enn1hhXHzBh2NX0BLWZ+jTytmF1hPhHumDdvbEDVPrKWk9eHp6y1OnGl1VxHnD48r8a64Qy0BkxoBu3uaF/XoPbKaomO9uWf6F3ru1i1pvvw=="
     },
@@ -132,11 +108,7 @@
         "x-ms-client-request-id": "a1c696dc-4242-f6fe-b6c7-6a3b1309bdb1",
         "x-ms-date": "Fri, 05 Mar 2021 17:14:16 GMT",
         "x-ms-return-client-request-id": "true",
-<<<<<<< HEAD
-        "x-ms-version": "2020-12-06"
-=======
         "x-ms-version": "2021-02-12"
->>>>>>> 7e782c87
       },
       "RequestBody": null,
       "StatusCode": 202,
@@ -146,11 +118,7 @@
         "Server": "Windows-Azure-Blob/1.0 Microsoft-HTTPAPI/2.0",
         "x-ms-client-request-id": "a1c696dc-4242-f6fe-b6c7-6a3b1309bdb1",
         "x-ms-request-id": "45c13a54-501e-0036-6ee2-1147c1000000",
-<<<<<<< HEAD
-        "x-ms-version": "2020-12-06"
-=======
         "x-ms-version": "2021-02-12"
->>>>>>> 7e782c87
       },
       "ResponseBody": []
     }
