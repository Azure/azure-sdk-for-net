--- conflicted
+++ resolved
@@ -13,11 +13,7 @@
         "x-ms-client-request-id": "75fbb017-25c1-97bb-d12a-ce61d9653ecd",
         "x-ms-date": "Fri, 12 Jun 2020 16:35:51 GMT",
         "x-ms-return-client-request-id": "true",
-<<<<<<< HEAD
-        "x-ms-version": "2020-12-06"
-=======
         "x-ms-version": "2021-02-12"
->>>>>>> 7e782c87
       },
       "RequestBody": null,
       "StatusCode": 200,
@@ -44,11 +40,7 @@
         "x-ms-or-fd2da1b9-56f5-45ff-9eb6-310e6dfc2c80_105f9aad-f39b-4064-8e47-ccd7937295ca": "complete",
         "x-ms-request-id": "1033a390-b01e-0003-41d7-40acc4000000",
         "x-ms-server-encrypted": "true",
-<<<<<<< HEAD
-        "x-ms-version": "2020-12-06",
-=======
         "x-ms-version": "2021-02-12",
->>>>>>> 7e782c87
         "x-ms-version-id": "2020-04-23T22:04:56.9882747Z"
       },
       "ResponseBody": []
@@ -66,11 +58,7 @@
         "x-ms-client-request-id": "7461297f-6f92-7a49-fbdb-8f375ef83b58",
         "x-ms-date": "Fri, 12 Jun 2020 16:35:52 GMT",
         "x-ms-return-client-request-id": "true",
-<<<<<<< HEAD
-        "x-ms-version": "2020-12-06"
-=======
         "x-ms-version": "2021-02-12"
->>>>>>> 7e782c87
       },
       "RequestBody": null,
       "StatusCode": 200,
@@ -101,11 +89,7 @@
         "x-ms-or-policy-id": "fd2da1b9-56f5-45ff-9eb6-310e6dfc2c80",
         "x-ms-request-id": "f3678ebb-601e-0040-02d7-40ddfa000000",
         "x-ms-server-encrypted": "true",
-<<<<<<< HEAD
-        "x-ms-version": "2020-12-06"
-=======
         "x-ms-version": "2021-02-12"
->>>>>>> 7e782c87
       },
       "ResponseBody": []
     }
