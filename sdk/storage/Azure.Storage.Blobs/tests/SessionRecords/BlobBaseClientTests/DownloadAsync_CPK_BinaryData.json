{
  "Entries": [
    {
      "RequestUri": "https://camaiaor.blob.core.windows.net/test-container-50e7dde9-85c4-03a0-93f3-dc9a73a94370?restype=container",
      "RequestMethod": "PUT",
      "RequestHeaders": {
        "Accept": "application/xml",
        "Authorization": "Sanitized",
        "traceparent": "00-0c1e312817692346b45ebfa852303ec1-edb015f879437e46-00",
        "User-Agent": "azsdk-net-Storage.Blobs/12.11.0-alpha.20211015.1 (.NET Framework 4.8.4300.0; Microsoft Windows 10.0.19043 )",
        "x-ms-blob-public-access": "container",
        "x-ms-client-request-id": "281ba236-d5c5-87b0-74cb-fe9ffda75d7f",
        "x-ms-date": "Fri, 15 Oct 2021 20:30:27 GMT",
        "x-ms-return-client-request-id": "true",
        "x-ms-version": "2021-02-12"
      },
      "RequestBody": null,
      "StatusCode": 201,
      "ResponseHeaders": {
        "Content-Length": "0",
        "Date": "Fri, 15 Oct 2021 20:30:28 GMT",
        "ETag": "\u00220x8D9901AA06B9E94\u0022",
        "Last-Modified": "Fri, 15 Oct 2021 20:30:28 GMT",
        "Server": "Windows-Azure-Blob/1.0 Microsoft-HTTPAPI/2.0",
        "x-ms-client-request-id": "281ba236-d5c5-87b0-74cb-fe9ffda75d7f",
<<<<<<< HEAD
        "x-ms-request-id": "c283be82-701e-0061-1fdd-11102c000000",
        "x-ms-version": "2021-02-12"
=======
        "x-ms-request-id": "bb7b3c0e-201e-0000-3403-c22bdf000000",
        "x-ms-version": "2020-12-06"
>>>>>>> 6b7c7623
      },
      "ResponseBody": []
    },
    {
      "RequestUri": "https://camaiaor.blob.core.windows.net/test-container-50e7dde9-85c4-03a0-93f3-dc9a73a94370/test-blob-495b49c5-3409-9988-85c1-ae467ff4c887",
      "RequestMethod": "PUT",
      "RequestHeaders": {
        "Accept": "application/xml",
        "Authorization": "Sanitized",
        "Content-Length": "1024",
        "Content-Type": "application/octet-stream",
        "traceparent": "00-b78485f654e2fa42a0b9d8c968dd206d-9ffb67b1cc026d47-00",
        "User-Agent": "azsdk-net-Storage.Blobs/12.11.0-alpha.20211015.1 (.NET Framework 4.8.4300.0; Microsoft Windows 10.0.19043 )",
        "x-ms-blob-type": "BlockBlob",
        "x-ms-client-request-id": "d5a75619-aba5-da0d-c068-29d6b95caeb5",
        "x-ms-date": "Fri, 15 Oct 2021 20:30:28 GMT",
        "x-ms-encryption-algorithm": "AES256",
        "x-ms-encryption-key": "Sanitized",
        "x-ms-encryption-key-sha256": "Pc57hcNk9zhxE0A7foIOr8M45tje1O3nKrtgAD3/ehs=",
        "x-ms-return-client-request-id": "true",
        "x-ms-version": "2021-02-12"
      },
      "RequestBody": "JuxgjrnUURAC3XAKcedbM7DmZNCOGqpjxgjD/to7DThdk5K7/rQ9YVEKJuhlphWMcMrvF0KM8QtB/cewEVM1xtA3rN5VnzX8qAJ/g/TC/R/zNo4QTPX20aKGegHsjFD91V8YLvo3N9CU8m4/DG0Xf/\u002BovdrEJHnaQds7ziU0Dxyygq6Uqc8lu/\u002B9e1mHtsQ0b/oBRM51OLDlPewe/GirYONRjYq/g9UwggLaB6kgU4sXBl4qMstOPUn\u002BrmviBr\u002BWEhp2NSk5dewk0cHMmjEGxephB/UKgS4XA1BBwdRqTXtCRPWOqR5h3ZFyBWEKgaIY9\u002BiBgf/KjJHsXzHZ\u002BLQXuoNFiVY8eBvM/ylkmHvMDIKtKcrr6ct8eLdjokrsiOXcWkvexfhL237NtILVZfQVH1KvK87qLNG3yBCe2NbR33ZEhz4w7keJYU1LHjRJpxLDToL4PV0W8i15JvznrQOo/NQLkN625TEKJcmBng2dbiH\u002B2opT2KIYLZQQtshLorRJoiJfPhY0DWhQ7ReUlVQf3Lja6dJ5VCMx8mNJpS9pv4MVN/vrPTALyc0hAuuLhJdA8NkQcLnh0E3/LUuy6mc45y6Ufl5YNJ\u002BIzx8FV1E3pm7LCbVWWU7JM2eu7A/kWN9l6Ru89wU56Ls5h6Ga23j8x4fd5\u002BGy4o7gykv3qkiPo3ZAoG42eq5okiH5HNGsL1fusSSHB3H\u002BswaM3C26Qj5zqeQrWjsJxUzZdVTAuMW9M5rzCPgjB5sEQu1nqp2ArVDihXLsgNUc5OzXrpIcPfpBz6mSxzlFUKJIJhhNohuuWMcE3TJS0LLE1iMLS1kJ5wTyJtr07uYWnTXQo1q9zkLQKVbLGGDI7v72zfAVOQRIPz4TW3tAumrg7kD8gixYBwfhOyIDPs\u002BjKjfc/iD2AGMwiGQbqXPGkG/s6ikgy2zRncboNP7iRQFvcDFEZLtK6u3cy/rIPV2UGqqzF1Olgl7LCmBZDcxkTkJjrDlCgiyzof88Q/9yCWBoUxpULy6tye3SeVla8NwheH23ZZEkUpd\u002B/3VTaT9eWQAA8LmxDx8UteJMbwnSWLEjG8uCuqTORAGC1i\u002B5WV\u002BudB9YWv8ib2heo6\u002Bu2OOOq6fDME503J5cMay4LznwWluDnvrpev6xAKtiIxb0H2sd9CqH9SgROZeB\u002ByhTakAubkhUKzropDCpEjCiEbiHZxFAmjoPaGUycmRjaH7VXpVrM7XNoPQxNVD53uP3bije\u002BZMWEs8GHwXjIbnWhTyy1LObN90DuccdD2XqFYqBOwM8hG7qvkzFZRSv6n86W68TRwovXDZK2z/M\u002BQNqGwp7Yea1mgHNxxVn1dLJU89H4rO11s2AUd7N8qguHQ==",
      "StatusCode": 201,
      "ResponseHeaders": {
        "Content-Length": "0",
        "Content-MD5": "bkh9NQOlWqzAWnasSW6Gsw==",
        "Date": "Fri, 15 Oct 2021 20:30:28 GMT",
        "ETag": "\u00220x8D9901AA08BA6B2\u0022",
        "Last-Modified": "Fri, 15 Oct 2021 20:30:28 GMT",
        "Server": "Windows-Azure-Blob/1.0 Microsoft-HTTPAPI/2.0",
        "x-ms-client-request-id": "d5a75619-aba5-da0d-c068-29d6b95caeb5",
        "x-ms-content-crc64": "batF5JUOpvU=",
        "x-ms-encryption-key-sha256": "Pc57hcNk9zhxE0A7foIOr8M45tje1O3nKrtgAD3/ehs=",
        "x-ms-request-id": "bb7b3c55-201e-0000-6f03-c22bdf000000",
        "x-ms-request-server-encrypted": "true",
<<<<<<< HEAD
        "x-ms-version": "2021-02-12"
=======
        "x-ms-version": "2020-12-06",
        "x-ms-version-id": "2021-10-15T20:30:28.6692018Z"
>>>>>>> 6b7c7623
      },
      "ResponseBody": []
    },
    {
      "RequestUri": "https://camaiaor.blob.core.windows.net/test-container-50e7dde9-85c4-03a0-93f3-dc9a73a94370/test-blob-495b49c5-3409-9988-85c1-ae467ff4c887",
      "RequestMethod": "GET",
      "RequestHeaders": {
        "Accept": "application/xml",
        "Authorization": "Sanitized",
        "traceparent": "00-29d09732a756d74aa02861cfb0c68631-372b471aa3798348-00",
        "User-Agent": "azsdk-net-Storage.Blobs/12.11.0-alpha.20211015.1 (.NET Framework 4.8.4300.0; Microsoft Windows 10.0.19043 )",
        "x-ms-client-request-id": "afd9c01c-78e9-dde6-498f-b1b894c2f59d",
        "x-ms-date": "Fri, 15 Oct 2021 20:30:28 GMT",
        "x-ms-encryption-algorithm": "AES256",
        "x-ms-encryption-key": "Sanitized",
        "x-ms-encryption-key-sha256": "Pc57hcNk9zhxE0A7foIOr8M45tje1O3nKrtgAD3/ehs=",
        "x-ms-return-client-request-id": "true",
        "x-ms-version": "2021-02-12"
      },
      "RequestBody": null,
      "StatusCode": 200,
      "ResponseHeaders": {
        "Accept-Ranges": "bytes",
        "Content-Length": "1024",
        "Content-MD5": "bkh9NQOlWqzAWnasSW6Gsw==",
        "Content-Type": "application/octet-stream",
        "Date": "Fri, 15 Oct 2021 20:30:28 GMT",
        "ETag": "\u00220x8D9901AA08BA6B2\u0022",
        "Last-Modified": "Fri, 15 Oct 2021 20:30:28 GMT",
        "Server": "Windows-Azure-Blob/1.0 Microsoft-HTTPAPI/2.0",
        "x-ms-blob-type": "BlockBlob",
        "x-ms-client-request-id": "afd9c01c-78e9-dde6-498f-b1b894c2f59d",
        "x-ms-creation-time": "Fri, 15 Oct 2021 20:30:28 GMT",
        "x-ms-encryption-key-sha256": "Pc57hcNk9zhxE0A7foIOr8M45tje1O3nKrtgAD3/ehs=",
        "x-ms-is-current-version": "true",
        "x-ms-lease-state": "available",
        "x-ms-lease-status": "unlocked",
        "x-ms-request-id": "bb7b3d08-201e-0000-7a03-c22bdf000000",
        "x-ms-server-encrypted": "true",
<<<<<<< HEAD
        "x-ms-version": "2021-02-12"
=======
        "x-ms-version": "2020-12-06",
        "x-ms-version-id": "2021-10-15T20:30:28.6692018Z"
>>>>>>> 6b7c7623
      },
      "ResponseBody": "JuxgjrnUURAC3XAKcedbM7DmZNCOGqpjxgjD/to7DThdk5K7/rQ9YVEKJuhlphWMcMrvF0KM8QtB/cewEVM1xtA3rN5VnzX8qAJ/g/TC/R/zNo4QTPX20aKGegHsjFD91V8YLvo3N9CU8m4/DG0Xf/\u002BovdrEJHnaQds7ziU0Dxyygq6Uqc8lu/\u002B9e1mHtsQ0b/oBRM51OLDlPewe/GirYONRjYq/g9UwggLaB6kgU4sXBl4qMstOPUn\u002BrmviBr\u002BWEhp2NSk5dewk0cHMmjEGxephB/UKgS4XA1BBwdRqTXtCRPWOqR5h3ZFyBWEKgaIY9\u002BiBgf/KjJHsXzHZ\u002BLQXuoNFiVY8eBvM/ylkmHvMDIKtKcrr6ct8eLdjokrsiOXcWkvexfhL237NtILVZfQVH1KvK87qLNG3yBCe2NbR33ZEhz4w7keJYU1LHjRJpxLDToL4PV0W8i15JvznrQOo/NQLkN625TEKJcmBng2dbiH\u002B2opT2KIYLZQQtshLorRJoiJfPhY0DWhQ7ReUlVQf3Lja6dJ5VCMx8mNJpS9pv4MVN/vrPTALyc0hAuuLhJdA8NkQcLnh0E3/LUuy6mc45y6Ufl5YNJ\u002BIzx8FV1E3pm7LCbVWWU7JM2eu7A/kWN9l6Ru89wU56Ls5h6Ga23j8x4fd5\u002BGy4o7gykv3qkiPo3ZAoG42eq5okiH5HNGsL1fusSSHB3H\u002BswaM3C26Qj5zqeQrWjsJxUzZdVTAuMW9M5rzCPgjB5sEQu1nqp2ArVDihXLsgNUc5OzXrpIcPfpBz6mSxzlFUKJIJhhNohuuWMcE3TJS0LLE1iMLS1kJ5wTyJtr07uYWnTXQo1q9zkLQKVbLGGDI7v72zfAVOQRIPz4TW3tAumrg7kD8gixYBwfhOyIDPs\u002BjKjfc/iD2AGMwiGQbqXPGkG/s6ikgy2zRncboNP7iRQFvcDFEZLtK6u3cy/rIPV2UGqqzF1Olgl7LCmBZDcxkTkJjrDlCgiyzof88Q/9yCWBoUxpULy6tye3SeVla8NwheH23ZZEkUpd\u002B/3VTaT9eWQAA8LmxDx8UteJMbwnSWLEjG8uCuqTORAGC1i\u002B5WV\u002BudB9YWv8ib2heo6\u002Bu2OOOq6fDME503J5cMay4LznwWluDnvrpev6xAKtiIxb0H2sd9CqH9SgROZeB\u002ByhTakAubkhUKzropDCpEjCiEbiHZxFAmjoPaGUycmRjaH7VXpVrM7XNoPQxNVD53uP3bije\u002BZMWEs8GHwXjIbnWhTyy1LObN90DuccdD2XqFYqBOwM8hG7qvkzFZRSv6n86W68TRwovXDZK2z/M\u002BQNqGwp7Yea1mgHNxxVn1dLJU89H4rO11s2AUd7N8qguHQ=="
    },
    {
      "RequestUri": "https://camaiaor.blob.core.windows.net/test-container-50e7dde9-85c4-03a0-93f3-dc9a73a94370?restype=container",
      "RequestMethod": "DELETE",
      "RequestHeaders": {
        "Accept": "application/xml",
        "Authorization": "Sanitized",
        "traceparent": "00-4dca69ac03336c4ebbf0c3b252e25f7c-df59833bb7d86644-00",
        "User-Agent": "azsdk-net-Storage.Blobs/12.11.0-alpha.20211015.1 (.NET Framework 4.8.4300.0; Microsoft Windows 10.0.19043 )",
        "x-ms-client-request-id": "f8b95b82-fe83-76cc-88a8-67ee847f4b4e",
        "x-ms-date": "Fri, 15 Oct 2021 20:30:28 GMT",
        "x-ms-return-client-request-id": "true",
        "x-ms-version": "2021-02-12"
      },
      "RequestBody": null,
      "StatusCode": 202,
      "ResponseHeaders": {
        "Content-Length": "0",
        "Date": "Fri, 15 Oct 2021 20:30:28 GMT",
        "Server": "Windows-Azure-Blob/1.0 Microsoft-HTTPAPI/2.0",
        "x-ms-client-request-id": "f8b95b82-fe83-76cc-88a8-67ee847f4b4e",
<<<<<<< HEAD
        "x-ms-request-id": "c283bfa7-701e-0061-23dd-11102c000000",
        "x-ms-version": "2021-02-12"
=======
        "x-ms-request-id": "bb7b3dc7-201e-0000-7303-c22bdf000000",
        "x-ms-version": "2020-12-06"
>>>>>>> 6b7c7623
      },
      "ResponseBody": []
    }
  ],
  "Variables": {
    "RandomSeed": "1576626759",
    "Storage_TestConfigDefault": "ProductionTenant\ncamaiaor\nU2FuaXRpemVk\nhttps://camaiaor.blob.core.windows.net\nhttps://camaiaor.file.core.windows.net\nhttps://camaiaor.queue.core.windows.net\nhttps://camaiaor.table.core.windows.net\n\n\n\n\nhttps://camaiaor-secondary.blob.core.windows.net\nhttps://camaiaor-secondary.file.core.windows.net\nhttps://camaiaor-secondary.queue.core.windows.net\nhttps://camaiaor-secondary.table.core.windows.net\n\nSanitized\n\n\nCloud\nBlobEndpoint=https://camaiaor.blob.core.windows.net/;QueueEndpoint=https://camaiaor.queue.core.windows.net/;FileEndpoint=https://camaiaor.file.core.windows.net/;BlobSecondaryEndpoint=https://camaiaor-secondary.blob.core.windows.net/;QueueSecondaryEndpoint=https://camaiaor-secondary.queue.core.windows.net/;FileSecondaryEndpoint=https://camaiaor-secondary.file.core.windows.net/;AccountName=camaiaor;AccountKey=Kg==;\nsdktest\n\n"
  }
}<|MERGE_RESOLUTION|>--- conflicted
+++ resolved
@@ -23,13 +23,8 @@
         "Last-Modified": "Fri, 15 Oct 2021 20:30:28 GMT",
         "Server": "Windows-Azure-Blob/1.0 Microsoft-HTTPAPI/2.0",
         "x-ms-client-request-id": "281ba236-d5c5-87b0-74cb-fe9ffda75d7f",
-<<<<<<< HEAD
-        "x-ms-request-id": "c283be82-701e-0061-1fdd-11102c000000",
+        "x-ms-request-id": "bb7b3c0e-201e-0000-3403-c22bdf000000",
         "x-ms-version": "2021-02-12"
-=======
-        "x-ms-request-id": "bb7b3c0e-201e-0000-3403-c22bdf000000",
-        "x-ms-version": "2020-12-06"
->>>>>>> 6b7c7623
       },
       "ResponseBody": []
     },
@@ -66,12 +61,8 @@
         "x-ms-encryption-key-sha256": "Pc57hcNk9zhxE0A7foIOr8M45tje1O3nKrtgAD3/ehs=",
         "x-ms-request-id": "bb7b3c55-201e-0000-6f03-c22bdf000000",
         "x-ms-request-server-encrypted": "true",
-<<<<<<< HEAD
-        "x-ms-version": "2021-02-12"
-=======
-        "x-ms-version": "2020-12-06",
+        "x-ms-version": "2021-02-12",
         "x-ms-version-id": "2021-10-15T20:30:28.6692018Z"
->>>>>>> 6b7c7623
       },
       "ResponseBody": []
     },
@@ -111,12 +102,8 @@
         "x-ms-lease-status": "unlocked",
         "x-ms-request-id": "bb7b3d08-201e-0000-7a03-c22bdf000000",
         "x-ms-server-encrypted": "true",
-<<<<<<< HEAD
-        "x-ms-version": "2021-02-12"
-=======
-        "x-ms-version": "2020-12-06",
+        "x-ms-version": "2021-02-12",
         "x-ms-version-id": "2021-10-15T20:30:28.6692018Z"
->>>>>>> 6b7c7623
       },
       "ResponseBody": "JuxgjrnUURAC3XAKcedbM7DmZNCOGqpjxgjD/to7DThdk5K7/rQ9YVEKJuhlphWMcMrvF0KM8QtB/cewEVM1xtA3rN5VnzX8qAJ/g/TC/R/zNo4QTPX20aKGegHsjFD91V8YLvo3N9CU8m4/DG0Xf/\u002BovdrEJHnaQds7ziU0Dxyygq6Uqc8lu/\u002B9e1mHtsQ0b/oBRM51OLDlPewe/GirYONRjYq/g9UwggLaB6kgU4sXBl4qMstOPUn\u002BrmviBr\u002BWEhp2NSk5dewk0cHMmjEGxephB/UKgS4XA1BBwdRqTXtCRPWOqR5h3ZFyBWEKgaIY9\u002BiBgf/KjJHsXzHZ\u002BLQXuoNFiVY8eBvM/ylkmHvMDIKtKcrr6ct8eLdjokrsiOXcWkvexfhL237NtILVZfQVH1KvK87qLNG3yBCe2NbR33ZEhz4w7keJYU1LHjRJpxLDToL4PV0W8i15JvznrQOo/NQLkN625TEKJcmBng2dbiH\u002B2opT2KIYLZQQtshLorRJoiJfPhY0DWhQ7ReUlVQf3Lja6dJ5VCMx8mNJpS9pv4MVN/vrPTALyc0hAuuLhJdA8NkQcLnh0E3/LUuy6mc45y6Ufl5YNJ\u002BIzx8FV1E3pm7LCbVWWU7JM2eu7A/kWN9l6Ru89wU56Ls5h6Ga23j8x4fd5\u002BGy4o7gykv3qkiPo3ZAoG42eq5okiH5HNGsL1fusSSHB3H\u002BswaM3C26Qj5zqeQrWjsJxUzZdVTAuMW9M5rzCPgjB5sEQu1nqp2ArVDihXLsgNUc5OzXrpIcPfpBz6mSxzlFUKJIJhhNohuuWMcE3TJS0LLE1iMLS1kJ5wTyJtr07uYWnTXQo1q9zkLQKVbLGGDI7v72zfAVOQRIPz4TW3tAumrg7kD8gixYBwfhOyIDPs\u002BjKjfc/iD2AGMwiGQbqXPGkG/s6ikgy2zRncboNP7iRQFvcDFEZLtK6u3cy/rIPV2UGqqzF1Olgl7LCmBZDcxkTkJjrDlCgiyzof88Q/9yCWBoUxpULy6tye3SeVla8NwheH23ZZEkUpd\u002B/3VTaT9eWQAA8LmxDx8UteJMbwnSWLEjG8uCuqTORAGC1i\u002B5WV\u002BudB9YWv8ib2heo6\u002Bu2OOOq6fDME503J5cMay4LznwWluDnvrpev6xAKtiIxb0H2sd9CqH9SgROZeB\u002ByhTakAubkhUKzropDCpEjCiEbiHZxFAmjoPaGUycmRjaH7VXpVrM7XNoPQxNVD53uP3bije\u002BZMWEs8GHwXjIbnWhTyy1LObN90DuccdD2XqFYqBOwM8hG7qvkzFZRSv6n86W68TRwovXDZK2z/M\u002BQNqGwp7Yea1mgHNxxVn1dLJU89H4rO11s2AUd7N8qguHQ=="
     },
@@ -140,13 +127,8 @@
         "Date": "Fri, 15 Oct 2021 20:30:28 GMT",
         "Server": "Windows-Azure-Blob/1.0 Microsoft-HTTPAPI/2.0",
         "x-ms-client-request-id": "f8b95b82-fe83-76cc-88a8-67ee847f4b4e",
-<<<<<<< HEAD
-        "x-ms-request-id": "c283bfa7-701e-0061-23dd-11102c000000",
+        "x-ms-request-id": "bb7b3dc7-201e-0000-7303-c22bdf000000",
         "x-ms-version": "2021-02-12"
-=======
-        "x-ms-request-id": "bb7b3dc7-201e-0000-7303-c22bdf000000",
-        "x-ms-version": "2020-12-06"
->>>>>>> 6b7c7623
       },
       "ResponseBody": []
     }
