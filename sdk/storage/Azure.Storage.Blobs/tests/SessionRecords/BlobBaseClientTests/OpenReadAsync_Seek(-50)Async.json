{
  "Entries": [
    {
      "RequestUri": "http://kasobolcanadacentral.blob.core.windows.net/test-container-aa87d6e7-0f21-b095-969e-3c02cc2978c1?restype=container",
      "RequestMethod": "PUT",
      "RequestHeaders": {
        "Accept": "application/xml",
        "Authorization": "Sanitized",
        "traceparent": "00-26bff8f84649514b8154ebeacc029c9d-083792ae45b14343-00",
        "User-Agent": "azsdk-net-Storage.Blobs/12.9.0-alpha.20210524.1 (.NET Framework 4.8.4300.0; Microsoft Windows 10.0.19043 )",
        "x-ms-blob-public-access": "container",
        "x-ms-client-request-id": "b1acbe3a-d544-528a-2bef-04b452ec0eb5",
        "x-ms-date": "Mon, 24 May 2021 22:44:03 GMT",
        "x-ms-return-client-request-id": "true",
<<<<<<< HEAD
         "x-ms-version": "2020-10-02"
=======
        "x-ms-version": "2020-08-04"
>>>>>>> 41beb1fe
      },
      "RequestBody": null,
      "StatusCode": 201,
      "ResponseHeaders": {
        "Content-Length": "0",
        "Date": "Mon, 24 May 2021 22:44:02 GMT",
        "ETag": "\u00220x8D91F056E4A27E1\u0022",
        "Last-Modified": "Mon, 24 May 2021 22:44:03 GMT",
        "Server": "Windows-Azure-Blob/1.0 Microsoft-HTTPAPI/2.0",
        "x-ms-client-request-id": "b1acbe3a-d544-528a-2bef-04b452ec0eb5",
<<<<<<< HEAD
        "x-ms-request-id": "da6fd640-a01e-0094-4b5d-056dab000000",
         "x-ms-version": "2020-10-02"
=======
        "x-ms-request-id": "013f485f-a01e-0022-12ee-500fae000000",
        "x-ms-version": "2020-08-04"
>>>>>>> 41beb1fe
      },
      "ResponseBody": []
    },
    {
      "RequestUri": "http://kasobolcanadacentral.blob.core.windows.net/test-container-aa87d6e7-0f21-b095-969e-3c02cc2978c1/test-blob-9c61d351-a03e-5141-b4e1-a3851059ef5d",
      "RequestMethod": "PUT",
      "RequestHeaders": {
        "Accept": "application/xml",
        "Authorization": "Sanitized",
        "Content-Length": "1024",
        "Content-Type": "application/octet-stream",
        "traceparent": "00-b49b7be814395f4dbf38ed1976a37072-c1624b3c96f53740-00",
        "User-Agent": "azsdk-net-Storage.Blobs/12.9.0-alpha.20210524.1 (.NET Framework 4.8.4300.0; Microsoft Windows 10.0.19043 )",
        "x-ms-blob-type": "BlockBlob",
        "x-ms-client-request-id": "bf472be3-118e-6489-0c53-bed5f61fb102",
        "x-ms-date": "Mon, 24 May 2021 22:44:03 GMT",
        "x-ms-return-client-request-id": "true",
<<<<<<< HEAD
         "x-ms-version": "2020-10-02"
=======
        "x-ms-version": "2020-08-04"
>>>>>>> 41beb1fe
      },
      "RequestBody": "DuOEKs6s2B2ORp/Ea1ABDQw3yA18x32pT3ljxMWT7R5O7TbLA2c2jeWOIv02xefb7faoGyQAOUdm29pVSRNY\u002B1iAdn0ZNgmkATon7qSAcoqSh9fO6tL6TbTuZCiM4ETSNiektU9pwbbsBBrq2Uuj5mhQw8I8iRCGhijIK9HhFyD1Vbd92706KMUg4ea4EHRpS36/Ox2Clq0WHS8moJbkCuz59IOTJQqrFpr8G6cqzna0X\u002BBTItsDc78KZr6NE4guPNf5vhvw1SVzEyWChXsF7E\u002B4ckG2kecR9oDEib9MHQISzd7QMA9axIm73w\u002B2gO1DBHpu1aFGeKvv6MiaK0xmJ/UicLecNbxAXq24\u002B7HYWnWTgYVE3khhy1Uz4UhGv5g8VLgakw82p86\u002BLnbzjn35Fo1TB6rGIUmswaRiaFRz\u002BZ4Ue6b5vsdmXNm2hq/RbT3XOsq687judjNubdJq0z56SjTY3hPX/1jG7arQD5qZ21Rniy6JuQblJgVyilH1\u002B4maPDx6\u002BY4qADpy8wYNHmaZ1ZJ9A0gQ8JAu8rgNZXUH0fEhNdNeHuHFPIrzF8X/2Aie2bW/d/dAikyrTAbVHJvFayIU7OiSO7awuMa9HNjKLhqwb4u/SFr64KuHstLb7yDvLqyj6\u002BwfDJ7/Dr4wg21z4B7sJa0PBiPIGgs8C4jk1cimze4rJ0IukGPtwDmbyV0\u002BE9Gz78pz4CiJ29Hg4gAVGzn1irV\u002BSLnbvZRKIUXpLFCu/vi3MOX\u002BMuzGoUxxTq5i2KX/pT6nv8oY2DE1Kb/ioK6AMuQHXupT91fIuKZsaW/m50mg6YYRBj8tnle0yAkt5AGd8RzKW3m6rK7n3gckq2/BT0F2QbYobiul2b\u002BSni5Nm9OkznhTHIvP5j3XKic3CfPo8njHt6JLdYLwJYG6Jw1/mUMzgNz3bjO1plt5UEMDbdDMqqy2huQxWFn1Y/cKFb4vWJHkA4kW8YREERBH0iU/7Lex7X1hyRNfAieDAgo8q5GdSfexH2lHtrgncXTT6YYztXY/WSdAzo5\u002BhABhku95CGZ/qogtjc1NaTfFOlieixmgT0yU/VJpXHtoMppo5SPIrWgNVD/\u002BBieo8e/ve5M23/nnwUOj5QsTFU0MxFsz5IQU/IzvkTfZokkk7AtjeeHnMlKhgSTfJchd\u002Bj7y8UHMdQ1q234HR07BDh76fvkAr5trJZIIkWNgNNbEkZb457EHWHb\u002B\u002BZ5i4OoE4HIF5afPXUqjhsyuxOOpCqaoQrW3yCdt8iaCArb8CESoA7HwWk8u9TRMVWDkWJOSVO74up40TBdLmPOBTFuTpn2IBsAxuLBXeUyAa3PGiJmS763HBE6lc7eapcFbranZuK7jXA==",
      "StatusCode": 201,
      "ResponseHeaders": {
        "Content-Length": "0",
        "Content-MD5": "0d/jJf54Yz2Xa1ZrbZF8Bg==",
        "Date": "Mon, 24 May 2021 22:44:02 GMT",
        "ETag": "\u00220x8D91F056E60E4B0\u0022",
        "Last-Modified": "Mon, 24 May 2021 22:44:03 GMT",
        "Server": "Windows-Azure-Blob/1.0 Microsoft-HTTPAPI/2.0",
        "x-ms-client-request-id": "bf472be3-118e-6489-0c53-bed5f61fb102",
        "x-ms-content-crc64": "MRMGgTreM/Q=",
        "x-ms-request-id": "013f48b7-a01e-0022-62ee-500fae000000",
        "x-ms-request-server-encrypted": "true",
<<<<<<< HEAD
         "x-ms-version": "2020-10-02",
        "x-ms-version-id": "2021-02-17T18:49:21.8538624Z"
=======
        "x-ms-version": "2020-08-04"
>>>>>>> 41beb1fe
      },
      "ResponseBody": []
    },
    {
      "RequestUri": "http://kasobolcanadacentral.blob.core.windows.net/test-container-aa87d6e7-0f21-b095-969e-3c02cc2978c1/test-blob-9c61d351-a03e-5141-b4e1-a3851059ef5d",
      "RequestMethod": "HEAD",
      "RequestHeaders": {
        "Accept": "application/xml",
        "Authorization": "Sanitized",
        "traceparent": "00-dc01dedd276c6b44809fcbf9d1748513-80d1f4591cc24b49-00",
        "User-Agent": "azsdk-net-Storage.Blobs/12.9.0-alpha.20210524.1 (.NET Framework 4.8.4300.0; Microsoft Windows 10.0.19043 )",
        "x-ms-client-request-id": "e4a2de2e-3011-9cce-423d-228ed433a0f3",
        "x-ms-date": "Mon, 24 May 2021 22:44:03 GMT",
        "x-ms-return-client-request-id": "true",
<<<<<<< HEAD
         "x-ms-version": "2020-10-02"
=======
        "x-ms-version": "2020-08-04"
>>>>>>> 41beb1fe
      },
      "RequestBody": null,
      "StatusCode": 200,
      "ResponseHeaders": {
        "Accept-Ranges": "bytes",
        "Content-Length": "1024",
        "Content-MD5": "0d/jJf54Yz2Xa1ZrbZF8Bg==",
        "Content-Type": "application/octet-stream",
        "Date": "Mon, 24 May 2021 22:44:02 GMT",
        "ETag": "\u00220x8D91F056E60E4B0\u0022",
        "Last-Modified": "Mon, 24 May 2021 22:44:03 GMT",
        "Server": "Windows-Azure-Blob/1.0 Microsoft-HTTPAPI/2.0",
        "Vary": "Origin",
        "x-ms-access-tier": "Hot",
        "x-ms-access-tier-inferred": "true",
        "x-ms-blob-type": "BlockBlob",
        "x-ms-client-request-id": "e4a2de2e-3011-9cce-423d-228ed433a0f3",
        "x-ms-creation-time": "Mon, 24 May 2021 22:44:03 GMT",
        "x-ms-last-access-time": "Mon, 24 May 2021 22:44:03 GMT",
        "x-ms-lease-state": "available",
        "x-ms-lease-status": "unlocked",
        "x-ms-request-id": "013f4960-a01e-0022-7bee-500fae000000",
        "x-ms-server-encrypted": "true",
<<<<<<< HEAD
         "x-ms-version": "2020-10-02",
        "x-ms-version-id": "2021-02-17T18:49:21.8538624Z"
=======
        "x-ms-version": "2020-08-04"
>>>>>>> 41beb1fe
      },
      "ResponseBody": []
    },
    {
      "RequestUri": "http://kasobolcanadacentral.blob.core.windows.net/test-container-aa87d6e7-0f21-b095-969e-3c02cc2978c1/test-blob-9c61d351-a03e-5141-b4e1-a3851059ef5d",
      "RequestMethod": "GET",
      "RequestHeaders": {
        "Accept": "application/xml",
        "Authorization": "Sanitized",
        "If-Match": "0x8D91F056E60E4B0",
        "User-Agent": "azsdk-net-Storage.Blobs/12.9.0-alpha.20210524.1 (.NET Framework 4.8.4300.0; Microsoft Windows 10.0.19043 )",
        "x-ms-client-request-id": "18a7b1a5-cd7d-8ef0-7d8f-aace90ece995",
        "x-ms-date": "Mon, 24 May 2021 22:44:03 GMT",
        "x-ms-range": "bytes=0-127",
        "x-ms-return-client-request-id": "true",
<<<<<<< HEAD
         "x-ms-version": "2020-10-02"
=======
        "x-ms-version": "2020-08-04"
>>>>>>> 41beb1fe
      },
      "RequestBody": null,
      "StatusCode": 206,
      "ResponseHeaders": {
        "Accept-Ranges": "bytes",
        "Content-Length": "128",
        "Content-Range": "bytes 0-127/1024",
        "Content-Type": "application/octet-stream",
        "Date": "Mon, 24 May 2021 22:44:02 GMT",
        "ETag": "\u00220x8D91F056E60E4B0\u0022",
        "Last-Modified": "Mon, 24 May 2021 22:44:03 GMT",
        "Server": "Windows-Azure-Blob/1.0 Microsoft-HTTPAPI/2.0",
        "Vary": "Origin",
        "x-ms-blob-content-md5": "0d/jJf54Yz2Xa1ZrbZF8Bg==",
        "x-ms-blob-type": "BlockBlob",
        "x-ms-client-request-id": "18a7b1a5-cd7d-8ef0-7d8f-aace90ece995",
        "x-ms-creation-time": "Mon, 24 May 2021 22:44:03 GMT",
        "x-ms-last-access-time": "Mon, 24 May 2021 22:44:03 GMT",
        "x-ms-lease-state": "available",
        "x-ms-lease-status": "unlocked",
        "x-ms-request-id": "013f4997-a01e-0022-2fee-500fae000000",
        "x-ms-server-encrypted": "true",
<<<<<<< HEAD
         "x-ms-version": "2020-10-02",
        "x-ms-version-id": "2021-02-17T18:49:21.8538624Z"
=======
        "x-ms-version": "2020-08-04"
>>>>>>> 41beb1fe
      },
      "ResponseBody": "DuOEKs6s2B2ORp/Ea1ABDQw3yA18x32pT3ljxMWT7R5O7TbLA2c2jeWOIv02xefb7faoGyQAOUdm29pVSRNY\u002B1iAdn0ZNgmkATon7qSAcoqSh9fO6tL6TbTuZCiM4ETSNiektU9pwbbsBBrq2Uuj5mhQw8I8iRCGhijIK9HhFyA="
    },
    {
      "RequestUri": "http://kasobolcanadacentral.blob.core.windows.net/test-container-aa87d6e7-0f21-b095-969e-3c02cc2978c1/test-blob-9c61d351-a03e-5141-b4e1-a3851059ef5d",
      "RequestMethod": "GET",
      "RequestHeaders": {
        "Accept": "application/xml",
        "Authorization": "Sanitized",
        "If-Match": "0x8D91F056E60E4B0",
        "User-Agent": "azsdk-net-Storage.Blobs/12.9.0-alpha.20210524.1 (.NET Framework 4.8.4300.0; Microsoft Windows 10.0.19043 )",
        "x-ms-client-request-id": "22e98c7e-888c-6f76-097f-d9eb1be99ec4",
        "x-ms-date": "Mon, 24 May 2021 22:44:04 GMT",
        "x-ms-range": "bytes=128-255",
        "x-ms-return-client-request-id": "true",
<<<<<<< HEAD
         "x-ms-version": "2020-10-02"
=======
        "x-ms-version": "2020-08-04"
>>>>>>> 41beb1fe
      },
      "RequestBody": null,
      "StatusCode": 206,
      "ResponseHeaders": {
        "Accept-Ranges": "bytes",
        "Content-Length": "128",
        "Content-Range": "bytes 128-255/1024",
        "Content-Type": "application/octet-stream",
        "Date": "Mon, 24 May 2021 22:44:02 GMT",
        "ETag": "\u00220x8D91F056E60E4B0\u0022",
        "Last-Modified": "Mon, 24 May 2021 22:44:03 GMT",
        "Server": "Windows-Azure-Blob/1.0 Microsoft-HTTPAPI/2.0",
        "Vary": "Origin",
        "x-ms-blob-content-md5": "0d/jJf54Yz2Xa1ZrbZF8Bg==",
        "x-ms-blob-type": "BlockBlob",
        "x-ms-client-request-id": "22e98c7e-888c-6f76-097f-d9eb1be99ec4",
        "x-ms-creation-time": "Mon, 24 May 2021 22:44:03 GMT",
        "x-ms-last-access-time": "Mon, 24 May 2021 22:44:03 GMT",
        "x-ms-lease-state": "available",
        "x-ms-lease-status": "unlocked",
        "x-ms-request-id": "013f49e4-a01e-0022-75ee-500fae000000",
        "x-ms-server-encrypted": "true",
<<<<<<< HEAD
         "x-ms-version": "2020-10-02",
        "x-ms-version-id": "2021-02-17T18:49:21.8538624Z"
=======
        "x-ms-version": "2020-08-04"
>>>>>>> 41beb1fe
      },
      "ResponseBody": "9VW3fdu9OijFIOHmuBB0aUt\u002BvzsdgpatFh0vJqCW5Ars\u002BfSDkyUKqxaa/BunKs52tF/gUyLbA3O/Cma\u002BjROILjzX\u002Bb4b8NUlcxMlgoV7BexPuHJBtpHnEfaAxIm/TB0CEs3e0DAPWsSJu98PtoDtQwR6btWhRnir7\u002BjImitMZic="
    },
    {
      "RequestUri": "http://kasobolcanadacentral.blob.core.windows.net/test-container-aa87d6e7-0f21-b095-969e-3c02cc2978c1/test-blob-9c61d351-a03e-5141-b4e1-a3851059ef5d",
      "RequestMethod": "GET",
      "RequestHeaders": {
        "Accept": "application/xml",
        "Authorization": "Sanitized",
        "If-Match": "0x8D91F056E60E4B0",
        "User-Agent": "azsdk-net-Storage.Blobs/12.9.0-alpha.20210524.1 (.NET Framework 4.8.4300.0; Microsoft Windows 10.0.19043 )",
        "x-ms-client-request-id": "0450a07b-c703-9f09-1ea3-a2e87da64c3c",
        "x-ms-date": "Mon, 24 May 2021 22:44:04 GMT",
        "x-ms-range": "bytes=256-383",
        "x-ms-return-client-request-id": "true",
<<<<<<< HEAD
         "x-ms-version": "2020-10-02"
=======
        "x-ms-version": "2020-08-04"
>>>>>>> 41beb1fe
      },
      "RequestBody": null,
      "StatusCode": 206,
      "ResponseHeaders": {
        "Accept-Ranges": "bytes",
        "Content-Length": "128",
        "Content-Range": "bytes 256-383/1024",
        "Content-Type": "application/octet-stream",
        "Date": "Mon, 24 May 2021 22:44:03 GMT",
        "ETag": "\u00220x8D91F056E60E4B0\u0022",
        "Last-Modified": "Mon, 24 May 2021 22:44:03 GMT",
        "Server": "Windows-Azure-Blob/1.0 Microsoft-HTTPAPI/2.0",
        "Vary": "Origin",
        "x-ms-blob-content-md5": "0d/jJf54Yz2Xa1ZrbZF8Bg==",
        "x-ms-blob-type": "BlockBlob",
        "x-ms-client-request-id": "0450a07b-c703-9f09-1ea3-a2e87da64c3c",
        "x-ms-creation-time": "Mon, 24 May 2021 22:44:03 GMT",
        "x-ms-last-access-time": "Mon, 24 May 2021 22:44:03 GMT",
        "x-ms-lease-state": "available",
        "x-ms-lease-status": "unlocked",
        "x-ms-request-id": "013f4a2f-a01e-0022-3cee-500fae000000",
        "x-ms-server-encrypted": "true",
<<<<<<< HEAD
         "x-ms-version": "2020-10-02",
        "x-ms-version-id": "2021-02-17T18:49:21.8538624Z"
=======
        "x-ms-version": "2020-08-04"
>>>>>>> 41beb1fe
      },
      "ResponseBody": "9SJwt5w1vEBerbj7sdhadZOBhUTeSGHLVTPhSEa/mDxUuBqTDzanzr4udvOOffkWjVMHqsYhSazBpGJoVHP5nhR7pvm\u002Bx2Zc2baGr9FtPdc6yrrzuO52M25t0mrTPnpKNNjeE9f/WMbtqtAPmpnbVGeLLom5BuUmBXKKUfX7iZo="
    },
    {
      "RequestUri": "http://kasobolcanadacentral.blob.core.windows.net/test-container-aa87d6e7-0f21-b095-969e-3c02cc2978c1/test-blob-9c61d351-a03e-5141-b4e1-a3851059ef5d",
      "RequestMethod": "GET",
      "RequestHeaders": {
        "Accept": "application/xml",
        "Authorization": "Sanitized",
        "If-Match": "0x8D91F056E60E4B0",
        "User-Agent": "azsdk-net-Storage.Blobs/12.9.0-alpha.20210524.1 (.NET Framework 4.8.4300.0; Microsoft Windows 10.0.19043 )",
        "x-ms-client-request-id": "7a6f652b-9999-d8c1-56fc-d4837146cf79",
        "x-ms-date": "Mon, 24 May 2021 22:44:04 GMT",
        "x-ms-range": "bytes=384-511",
        "x-ms-return-client-request-id": "true",
<<<<<<< HEAD
         "x-ms-version": "2020-10-02"
=======
        "x-ms-version": "2020-08-04"
>>>>>>> 41beb1fe
      },
      "RequestBody": null,
      "StatusCode": 206,
      "ResponseHeaders": {
        "Accept-Ranges": "bytes",
        "Content-Length": "128",
        "Content-Range": "bytes 384-511/1024",
        "Content-Type": "application/octet-stream",
        "Date": "Mon, 24 May 2021 22:44:03 GMT",
        "ETag": "\u00220x8D91F056E60E4B0\u0022",
        "Last-Modified": "Mon, 24 May 2021 22:44:03 GMT",
        "Server": "Windows-Azure-Blob/1.0 Microsoft-HTTPAPI/2.0",
        "Vary": "Origin",
        "x-ms-blob-content-md5": "0d/jJf54Yz2Xa1ZrbZF8Bg==",
        "x-ms-blob-type": "BlockBlob",
        "x-ms-client-request-id": "7a6f652b-9999-d8c1-56fc-d4837146cf79",
        "x-ms-creation-time": "Mon, 24 May 2021 22:44:03 GMT",
        "x-ms-last-access-time": "Mon, 24 May 2021 22:44:03 GMT",
        "x-ms-lease-state": "available",
        "x-ms-lease-status": "unlocked",
        "x-ms-request-id": "013f4a79-a01e-0022-03ee-500fae000000",
        "x-ms-server-encrypted": "true",
<<<<<<< HEAD
         "x-ms-version": "2020-10-02",
        "x-ms-version-id": "2021-02-17T18:49:21.8538624Z"
=======
        "x-ms-version": "2020-08-04"
>>>>>>> 41beb1fe
      },
      "ResponseBody": "PDx6\u002BY4qADpy8wYNHmaZ1ZJ9A0gQ8JAu8rgNZXUH0fEhNdNeHuHFPIrzF8X/2Aie2bW/d/dAikyrTAbVHJvFayIU7OiSO7awuMa9HNjKLhqwb4u/SFr64KuHstLb7yDvLqyj6\u002BwfDJ7/Dr4wg21z4B7sJa0PBiPIGgs8C4jk1cg="
    },
    {
      "RequestUri": "http://kasobolcanadacentral.blob.core.windows.net/test-container-aa87d6e7-0f21-b095-969e-3c02cc2978c1/test-blob-9c61d351-a03e-5141-b4e1-a3851059ef5d",
      "RequestMethod": "GET",
      "RequestHeaders": {
        "Accept": "application/xml",
        "Authorization": "Sanitized",
        "If-Match": "0x8D91F056E60E4B0",
        "User-Agent": "azsdk-net-Storage.Blobs/12.9.0-alpha.20210524.1 (.NET Framework 4.8.4300.0; Microsoft Windows 10.0.19043 )",
        "x-ms-client-request-id": "18bc00cd-d236-3aa3-ac10-83714b5ff917",
        "x-ms-date": "Mon, 24 May 2021 22:44:04 GMT",
        "x-ms-range": "bytes=512-639",
        "x-ms-return-client-request-id": "true",
<<<<<<< HEAD
         "x-ms-version": "2020-10-02"
=======
        "x-ms-version": "2020-08-04"
>>>>>>> 41beb1fe
      },
      "RequestBody": null,
      "StatusCode": 206,
      "ResponseHeaders": {
        "Accept-Ranges": "bytes",
        "Content-Length": "128",
        "Content-Range": "bytes 512-639/1024",
        "Content-Type": "application/octet-stream",
        "Date": "Mon, 24 May 2021 22:44:03 GMT",
        "ETag": "\u00220x8D91F056E60E4B0\u0022",
        "Last-Modified": "Mon, 24 May 2021 22:44:03 GMT",
        "Server": "Windows-Azure-Blob/1.0 Microsoft-HTTPAPI/2.0",
        "Vary": "Origin",
        "x-ms-blob-content-md5": "0d/jJf54Yz2Xa1ZrbZF8Bg==",
        "x-ms-blob-type": "BlockBlob",
        "x-ms-client-request-id": "18bc00cd-d236-3aa3-ac10-83714b5ff917",
        "x-ms-creation-time": "Mon, 24 May 2021 22:44:03 GMT",
        "x-ms-last-access-time": "Mon, 24 May 2021 22:44:03 GMT",
        "x-ms-lease-state": "available",
        "x-ms-lease-status": "unlocked",
        "x-ms-request-id": "013f4ab3-a01e-0022-39ee-500fae000000",
        "x-ms-server-encrypted": "true",
<<<<<<< HEAD
         "x-ms-version": "2020-10-02",
        "x-ms-version-id": "2021-02-17T18:49:21.8538624Z"
=======
        "x-ms-version": "2020-08-04"
>>>>>>> 41beb1fe
      },
      "ResponseBody": "ps3uKydCLpBj7cA5m8ldPhPRs\u002B/Kc\u002BAoidvR4OIAFRs59Yq1fki5272USiFF6SxQrv74tzDl/jLsxqFMcU6uYtil/6U\u002Bp7/KGNgxNSm/4qCugDLkB17qU/dXyLimbGlv5udJoOmGEQY/LZ5XtMgJLeQBnfEcylt5uqyu594HJKs="
    },
    {
      "RequestUri": "http://kasobolcanadacentral.blob.core.windows.net/test-container-aa87d6e7-0f21-b095-969e-3c02cc2978c1/test-blob-9c61d351-a03e-5141-b4e1-a3851059ef5d",
      "RequestMethod": "GET",
      "RequestHeaders": {
        "Accept": "application/xml",
        "Authorization": "Sanitized",
        "If-Match": "0x8D91F056E60E4B0",
        "User-Agent": "azsdk-net-Storage.Blobs/12.9.0-alpha.20210524.1 (.NET Framework 4.8.4300.0; Microsoft Windows 10.0.19043 )",
        "x-ms-client-request-id": "70b521f3-b789-1f43-12fa-7e6df595105e",
        "x-ms-date": "Mon, 24 May 2021 22:44:04 GMT",
        "x-ms-range": "bytes=640-767",
        "x-ms-return-client-request-id": "true",
<<<<<<< HEAD
         "x-ms-version": "2020-10-02"
=======
        "x-ms-version": "2020-08-04"
>>>>>>> 41beb1fe
      },
      "RequestBody": null,
      "StatusCode": 206,
      "ResponseHeaders": {
        "Accept-Ranges": "bytes",
        "Content-Length": "128",
        "Content-Range": "bytes 640-767/1024",
        "Content-Type": "application/octet-stream",
        "Date": "Mon, 24 May 2021 22:44:03 GMT",
        "ETag": "\u00220x8D91F056E60E4B0\u0022",
        "Last-Modified": "Mon, 24 May 2021 22:44:03 GMT",
        "Server": "Windows-Azure-Blob/1.0 Microsoft-HTTPAPI/2.0",
        "Vary": "Origin",
        "x-ms-blob-content-md5": "0d/jJf54Yz2Xa1ZrbZF8Bg==",
        "x-ms-blob-type": "BlockBlob",
        "x-ms-client-request-id": "70b521f3-b789-1f43-12fa-7e6df595105e",
        "x-ms-creation-time": "Mon, 24 May 2021 22:44:03 GMT",
        "x-ms-last-access-time": "Mon, 24 May 2021 22:44:03 GMT",
        "x-ms-lease-state": "available",
        "x-ms-lease-status": "unlocked",
        "x-ms-request-id": "013f4b00-a01e-0022-7cee-500fae000000",
        "x-ms-server-encrypted": "true",
<<<<<<< HEAD
         "x-ms-version": "2020-10-02",
        "x-ms-version-id": "2021-02-17T18:49:21.8538624Z"
=======
        "x-ms-version": "2020-08-04"
>>>>>>> 41beb1fe
      },
      "ResponseBody": "b8FPQXZBtihuK6XZv5KeLk2b06TOeFMci8/mPdcqJzcJ8\u002BjyeMe3okt1gvAlgbonDX\u002BZQzOA3PduM7WmW3lQQwNt0MyqrLaG5DFYWfVj9woVvi9YkeQDiRbxhEQREEfSJT/st7HtfWHJE18CJ4MCCjyrkZ1J97EfaUe2uCdxdNM="
    },
    {
      "RequestUri": "http://kasobolcanadacentral.blob.core.windows.net/test-container-aa87d6e7-0f21-b095-969e-3c02cc2978c1/test-blob-9c61d351-a03e-5141-b4e1-a3851059ef5d",
      "RequestMethod": "GET",
      "RequestHeaders": {
        "Accept": "application/xml",
        "Authorization": "Sanitized",
        "If-Match": "0x8D91F056E60E4B0",
        "User-Agent": "azsdk-net-Storage.Blobs/12.9.0-alpha.20210524.1 (.NET Framework 4.8.4300.0; Microsoft Windows 10.0.19043 )",
        "x-ms-client-request-id": "297de8fc-89aa-138e-453c-cf3a2bb5bcc9",
        "x-ms-date": "Mon, 24 May 2021 22:44:04 GMT",
        "x-ms-range": "bytes=768-895",
        "x-ms-return-client-request-id": "true",
<<<<<<< HEAD
         "x-ms-version": "2020-10-02"
=======
        "x-ms-version": "2020-08-04"
>>>>>>> 41beb1fe
      },
      "RequestBody": null,
      "StatusCode": 206,
      "ResponseHeaders": {
        "Accept-Ranges": "bytes",
        "Content-Length": "128",
        "Content-Range": "bytes 768-895/1024",
        "Content-Type": "application/octet-stream",
        "Date": "Mon, 24 May 2021 22:44:03 GMT",
        "ETag": "\u00220x8D91F056E60E4B0\u0022",
        "Last-Modified": "Mon, 24 May 2021 22:44:03 GMT",
        "Server": "Windows-Azure-Blob/1.0 Microsoft-HTTPAPI/2.0",
        "Vary": "Origin",
        "x-ms-blob-content-md5": "0d/jJf54Yz2Xa1ZrbZF8Bg==",
        "x-ms-blob-type": "BlockBlob",
        "x-ms-client-request-id": "297de8fc-89aa-138e-453c-cf3a2bb5bcc9",
        "x-ms-creation-time": "Mon, 24 May 2021 22:44:03 GMT",
        "x-ms-last-access-time": "Mon, 24 May 2021 22:44:03 GMT",
        "x-ms-lease-state": "available",
        "x-ms-lease-status": "unlocked",
        "x-ms-request-id": "013f4b39-a01e-0022-34ee-500fae000000",
        "x-ms-server-encrypted": "true",
<<<<<<< HEAD
         "x-ms-version": "2020-10-02",
        "x-ms-version-id": "2021-02-17T18:49:21.8538624Z"
=======
        "x-ms-version": "2020-08-04"
>>>>>>> 41beb1fe
      },
      "ResponseBody": "6YYztXY/WSdAzo5\u002BhABhku95CGZ/qogtjc1NaTfFOlieixmgT0yU/VJpXHtoMppo5SPIrWgNVD/\u002BBieo8e/ve5M23/nnwUOj5QsTFU0MxFsz5IQU/IzvkTfZokkk7AtjeeHnMlKhgSTfJchd\u002Bj7y8UHMdQ1q234HR07BDh76fvk="
    },
    {
      "RequestUri": "http://kasobolcanadacentral.blob.core.windows.net/test-container-aa87d6e7-0f21-b095-969e-3c02cc2978c1/test-blob-9c61d351-a03e-5141-b4e1-a3851059ef5d",
      "RequestMethod": "GET",
      "RequestHeaders": {
        "Accept": "application/xml",
        "Authorization": "Sanitized",
        "If-Match": "0x8D91F056E60E4B0",
        "User-Agent": "azsdk-net-Storage.Blobs/12.9.0-alpha.20210524.1 (.NET Framework 4.8.4300.0; Microsoft Windows 10.0.19043 )",
        "x-ms-client-request-id": "0d712cb3-e717-62b4-0088-f6225842f728",
        "x-ms-date": "Mon, 24 May 2021 22:44:04 GMT",
        "x-ms-range": "bytes=896-1023",
        "x-ms-return-client-request-id": "true",
<<<<<<< HEAD
         "x-ms-version": "2020-10-02"
=======
        "x-ms-version": "2020-08-04"
>>>>>>> 41beb1fe
      },
      "RequestBody": null,
      "StatusCode": 206,
      "ResponseHeaders": {
        "Accept-Ranges": "bytes",
        "Content-Length": "128",
        "Content-Range": "bytes 896-1023/1024",
        "Content-Type": "application/octet-stream",
        "Date": "Mon, 24 May 2021 22:44:03 GMT",
        "ETag": "\u00220x8D91F056E60E4B0\u0022",
        "Last-Modified": "Mon, 24 May 2021 22:44:03 GMT",
        "Server": "Windows-Azure-Blob/1.0 Microsoft-HTTPAPI/2.0",
        "Vary": "Origin",
        "x-ms-blob-content-md5": "0d/jJf54Yz2Xa1ZrbZF8Bg==",
        "x-ms-blob-type": "BlockBlob",
        "x-ms-client-request-id": "0d712cb3-e717-62b4-0088-f6225842f728",
        "x-ms-creation-time": "Mon, 24 May 2021 22:44:03 GMT",
        "x-ms-last-access-time": "Mon, 24 May 2021 22:44:03 GMT",
        "x-ms-lease-state": "available",
        "x-ms-lease-status": "unlocked",
        "x-ms-request-id": "013f4b75-a01e-0022-68ee-500fae000000",
        "x-ms-server-encrypted": "true",
<<<<<<< HEAD
         "x-ms-version": "2020-10-02",
        "x-ms-version-id": "2021-02-17T18:49:21.8538624Z"
=======
        "x-ms-version": "2020-08-04"
>>>>>>> 41beb1fe
      },
      "ResponseBody": "AK\u002BbayWSCJFjYDTWxJGW\u002BOexB1h2/vmeYuDqBOByBeWnz11Ko4bMrsTjqQqmqEK1t8gnbfImggK2/AhEqAOx8FpPLvU0TFVg5FiTklTu\u002BLqeNEwXS5jzgUxbk6Z9iAbAMbiwV3lMgGtzxoiZku\u002BtxwROpXO3mqXBW62p2biu41w="
    },
    {
      "RequestUri": "http://kasobolcanadacentral.blob.core.windows.net/test-container-aa87d6e7-0f21-b095-969e-3c02cc2978c1?restype=container",
      "RequestMethod": "DELETE",
      "RequestHeaders": {
        "Accept": "application/xml",
        "Authorization": "Sanitized",
        "traceparent": "00-fda1b41bc511a744852a8b3efa460e5e-92e98e3bdce13446-00",
        "User-Agent": "azsdk-net-Storage.Blobs/12.9.0-alpha.20210524.1 (.NET Framework 4.8.4300.0; Microsoft Windows 10.0.19043 )",
        "x-ms-client-request-id": "fe87ad32-ae44-1cb2-aa64-6334e1197361",
        "x-ms-date": "Mon, 24 May 2021 22:44:04 GMT",
        "x-ms-return-client-request-id": "true",
<<<<<<< HEAD
         "x-ms-version": "2020-10-02"
=======
        "x-ms-version": "2020-08-04"
>>>>>>> 41beb1fe
      },
      "RequestBody": null,
      "StatusCode": 202,
      "ResponseHeaders": {
        "Content-Length": "0",
        "Date": "Mon, 24 May 2021 22:44:03 GMT",
        "Server": "Windows-Azure-Blob/1.0 Microsoft-HTTPAPI/2.0",
        "x-ms-client-request-id": "fe87ad32-ae44-1cb2-aa64-6334e1197361",
<<<<<<< HEAD
        "x-ms-request-id": "da6fd702-a01e-0094-665d-056dab000000",
         "x-ms-version": "2020-10-02"
=======
        "x-ms-request-id": "013f4b9f-a01e-0022-0aee-500fae000000",
        "x-ms-version": "2020-08-04"
>>>>>>> 41beb1fe
      },
      "ResponseBody": []
    }
  ],
  "Variables": {
    "RandomSeed": "16322748",
    "Storage_TestConfigDefault": "ProductionTenant\nkasobolcanadacentral\nU2FuaXRpemVk\nhttp://kasobolcanadacentral.blob.core.windows.net\nhttp://kasobolcanadacentral.file.core.windows.net\nhttp://kasobolcanadacentral.queue.core.windows.net\nhttp://kasobolcanadacentral.table.core.windows.net\n\n\n\n\nhttp://kasobolcanadacentral-secondary.blob.core.windows.net\nhttp://kasobolcanadacentral-secondary.file.core.windows.net\nhttp://kasobolcanadacentral-secondary.queue.core.windows.net\nhttp://kasobolcanadacentral-secondary.table.core.windows.net\n\nSanitized\n\n\nCloud\nBlobEndpoint=http://kasobolcanadacentral.blob.core.windows.net/;QueueEndpoint=http://kasobolcanadacentral.queue.core.windows.net/;FileEndpoint=http://kasobolcanadacentral.file.core.windows.net/;BlobSecondaryEndpoint=http://kasobolcanadacentral-secondary.blob.core.windows.net/;QueueSecondaryEndpoint=http://kasobolcanadacentral-secondary.queue.core.windows.net/;FileSecondaryEndpoint=http://kasobolcanadacentral-secondary.file.core.windows.net/;AccountName=kasobolcanadacentral;AccountKey=Kg==;\nencryptionScope"
  }
}<|MERGE_RESOLUTION|>--- conflicted
+++ resolved
@@ -12,11 +12,7 @@
         "x-ms-client-request-id": "b1acbe3a-d544-528a-2bef-04b452ec0eb5",
         "x-ms-date": "Mon, 24 May 2021 22:44:03 GMT",
         "x-ms-return-client-request-id": "true",
-<<<<<<< HEAD
-         "x-ms-version": "2020-10-02"
-=======
-        "x-ms-version": "2020-08-04"
->>>>>>> 41beb1fe
+        "x-ms-version": "2020-10-02"
       },
       "RequestBody": null,
       "StatusCode": 201,
@@ -27,13 +23,8 @@
         "Last-Modified": "Mon, 24 May 2021 22:44:03 GMT",
         "Server": "Windows-Azure-Blob/1.0 Microsoft-HTTPAPI/2.0",
         "x-ms-client-request-id": "b1acbe3a-d544-528a-2bef-04b452ec0eb5",
-<<<<<<< HEAD
-        "x-ms-request-id": "da6fd640-a01e-0094-4b5d-056dab000000",
-         "x-ms-version": "2020-10-02"
-=======
         "x-ms-request-id": "013f485f-a01e-0022-12ee-500fae000000",
-        "x-ms-version": "2020-08-04"
->>>>>>> 41beb1fe
+        "x-ms-version": "2020-10-02"
       },
       "ResponseBody": []
     },
@@ -51,11 +42,7 @@
         "x-ms-client-request-id": "bf472be3-118e-6489-0c53-bed5f61fb102",
         "x-ms-date": "Mon, 24 May 2021 22:44:03 GMT",
         "x-ms-return-client-request-id": "true",
-<<<<<<< HEAD
-         "x-ms-version": "2020-10-02"
-=======
-        "x-ms-version": "2020-08-04"
->>>>>>> 41beb1fe
+        "x-ms-version": "2020-10-02"
       },
       "RequestBody": "DuOEKs6s2B2ORp/Ea1ABDQw3yA18x32pT3ljxMWT7R5O7TbLA2c2jeWOIv02xefb7faoGyQAOUdm29pVSRNY\u002B1iAdn0ZNgmkATon7qSAcoqSh9fO6tL6TbTuZCiM4ETSNiektU9pwbbsBBrq2Uuj5mhQw8I8iRCGhijIK9HhFyD1Vbd92706KMUg4ea4EHRpS36/Ox2Clq0WHS8moJbkCuz59IOTJQqrFpr8G6cqzna0X\u002BBTItsDc78KZr6NE4guPNf5vhvw1SVzEyWChXsF7E\u002B4ckG2kecR9oDEib9MHQISzd7QMA9axIm73w\u002B2gO1DBHpu1aFGeKvv6MiaK0xmJ/UicLecNbxAXq24\u002B7HYWnWTgYVE3khhy1Uz4UhGv5g8VLgakw82p86\u002BLnbzjn35Fo1TB6rGIUmswaRiaFRz\u002BZ4Ue6b5vsdmXNm2hq/RbT3XOsq687judjNubdJq0z56SjTY3hPX/1jG7arQD5qZ21Rniy6JuQblJgVyilH1\u002B4maPDx6\u002BY4qADpy8wYNHmaZ1ZJ9A0gQ8JAu8rgNZXUH0fEhNdNeHuHFPIrzF8X/2Aie2bW/d/dAikyrTAbVHJvFayIU7OiSO7awuMa9HNjKLhqwb4u/SFr64KuHstLb7yDvLqyj6\u002BwfDJ7/Dr4wg21z4B7sJa0PBiPIGgs8C4jk1cimze4rJ0IukGPtwDmbyV0\u002BE9Gz78pz4CiJ29Hg4gAVGzn1irV\u002BSLnbvZRKIUXpLFCu/vi3MOX\u002BMuzGoUxxTq5i2KX/pT6nv8oY2DE1Kb/ioK6AMuQHXupT91fIuKZsaW/m50mg6YYRBj8tnle0yAkt5AGd8RzKW3m6rK7n3gckq2/BT0F2QbYobiul2b\u002BSni5Nm9OkznhTHIvP5j3XKic3CfPo8njHt6JLdYLwJYG6Jw1/mUMzgNz3bjO1plt5UEMDbdDMqqy2huQxWFn1Y/cKFb4vWJHkA4kW8YREERBH0iU/7Lex7X1hyRNfAieDAgo8q5GdSfexH2lHtrgncXTT6YYztXY/WSdAzo5\u002BhABhku95CGZ/qogtjc1NaTfFOlieixmgT0yU/VJpXHtoMppo5SPIrWgNVD/\u002BBieo8e/ve5M23/nnwUOj5QsTFU0MxFsz5IQU/IzvkTfZokkk7AtjeeHnMlKhgSTfJchd\u002Bj7y8UHMdQ1q234HR07BDh76fvkAr5trJZIIkWNgNNbEkZb457EHWHb\u002B\u002BZ5i4OoE4HIF5afPXUqjhsyuxOOpCqaoQrW3yCdt8iaCArb8CESoA7HwWk8u9TRMVWDkWJOSVO74up40TBdLmPOBTFuTpn2IBsAxuLBXeUyAa3PGiJmS763HBE6lc7eapcFbranZuK7jXA==",
       "StatusCode": 201,
@@ -70,12 +57,7 @@
         "x-ms-content-crc64": "MRMGgTreM/Q=",
         "x-ms-request-id": "013f48b7-a01e-0022-62ee-500fae000000",
         "x-ms-request-server-encrypted": "true",
-<<<<<<< HEAD
-         "x-ms-version": "2020-10-02",
-        "x-ms-version-id": "2021-02-17T18:49:21.8538624Z"
-=======
-        "x-ms-version": "2020-08-04"
->>>>>>> 41beb1fe
+        "x-ms-version": "2020-10-02"
       },
       "ResponseBody": []
     },
@@ -90,11 +72,7 @@
         "x-ms-client-request-id": "e4a2de2e-3011-9cce-423d-228ed433a0f3",
         "x-ms-date": "Mon, 24 May 2021 22:44:03 GMT",
         "x-ms-return-client-request-id": "true",
-<<<<<<< HEAD
-         "x-ms-version": "2020-10-02"
-=======
-        "x-ms-version": "2020-08-04"
->>>>>>> 41beb1fe
+        "x-ms-version": "2020-10-02"
       },
       "RequestBody": null,
       "StatusCode": 200,
@@ -118,12 +96,7 @@
         "x-ms-lease-status": "unlocked",
         "x-ms-request-id": "013f4960-a01e-0022-7bee-500fae000000",
         "x-ms-server-encrypted": "true",
-<<<<<<< HEAD
-         "x-ms-version": "2020-10-02",
-        "x-ms-version-id": "2021-02-17T18:49:21.8538624Z"
-=======
-        "x-ms-version": "2020-08-04"
->>>>>>> 41beb1fe
+        "x-ms-version": "2020-10-02"
       },
       "ResponseBody": []
     },
@@ -139,11 +112,7 @@
         "x-ms-date": "Mon, 24 May 2021 22:44:03 GMT",
         "x-ms-range": "bytes=0-127",
         "x-ms-return-client-request-id": "true",
-<<<<<<< HEAD
-         "x-ms-version": "2020-10-02"
-=======
-        "x-ms-version": "2020-08-04"
->>>>>>> 41beb1fe
+        "x-ms-version": "2020-10-02"
       },
       "RequestBody": null,
       "StatusCode": 206,
@@ -166,12 +135,7 @@
         "x-ms-lease-status": "unlocked",
         "x-ms-request-id": "013f4997-a01e-0022-2fee-500fae000000",
         "x-ms-server-encrypted": "true",
-<<<<<<< HEAD
-         "x-ms-version": "2020-10-02",
-        "x-ms-version-id": "2021-02-17T18:49:21.8538624Z"
-=======
-        "x-ms-version": "2020-08-04"
->>>>>>> 41beb1fe
+        "x-ms-version": "2020-10-02"
       },
       "ResponseBody": "DuOEKs6s2B2ORp/Ea1ABDQw3yA18x32pT3ljxMWT7R5O7TbLA2c2jeWOIv02xefb7faoGyQAOUdm29pVSRNY\u002B1iAdn0ZNgmkATon7qSAcoqSh9fO6tL6TbTuZCiM4ETSNiektU9pwbbsBBrq2Uuj5mhQw8I8iRCGhijIK9HhFyA="
     },
@@ -187,11 +151,7 @@
         "x-ms-date": "Mon, 24 May 2021 22:44:04 GMT",
         "x-ms-range": "bytes=128-255",
         "x-ms-return-client-request-id": "true",
-<<<<<<< HEAD
-         "x-ms-version": "2020-10-02"
-=======
-        "x-ms-version": "2020-08-04"
->>>>>>> 41beb1fe
+        "x-ms-version": "2020-10-02"
       },
       "RequestBody": null,
       "StatusCode": 206,
@@ -214,12 +174,7 @@
         "x-ms-lease-status": "unlocked",
         "x-ms-request-id": "013f49e4-a01e-0022-75ee-500fae000000",
         "x-ms-server-encrypted": "true",
-<<<<<<< HEAD
-         "x-ms-version": "2020-10-02",
-        "x-ms-version-id": "2021-02-17T18:49:21.8538624Z"
-=======
-        "x-ms-version": "2020-08-04"
->>>>>>> 41beb1fe
+        "x-ms-version": "2020-10-02"
       },
       "ResponseBody": "9VW3fdu9OijFIOHmuBB0aUt\u002BvzsdgpatFh0vJqCW5Ars\u002BfSDkyUKqxaa/BunKs52tF/gUyLbA3O/Cma\u002BjROILjzX\u002Bb4b8NUlcxMlgoV7BexPuHJBtpHnEfaAxIm/TB0CEs3e0DAPWsSJu98PtoDtQwR6btWhRnir7\u002BjImitMZic="
     },
@@ -235,11 +190,7 @@
         "x-ms-date": "Mon, 24 May 2021 22:44:04 GMT",
         "x-ms-range": "bytes=256-383",
         "x-ms-return-client-request-id": "true",
-<<<<<<< HEAD
-         "x-ms-version": "2020-10-02"
-=======
-        "x-ms-version": "2020-08-04"
->>>>>>> 41beb1fe
+        "x-ms-version": "2020-10-02"
       },
       "RequestBody": null,
       "StatusCode": 206,
@@ -262,12 +213,7 @@
         "x-ms-lease-status": "unlocked",
         "x-ms-request-id": "013f4a2f-a01e-0022-3cee-500fae000000",
         "x-ms-server-encrypted": "true",
-<<<<<<< HEAD
-         "x-ms-version": "2020-10-02",
-        "x-ms-version-id": "2021-02-17T18:49:21.8538624Z"
-=======
-        "x-ms-version": "2020-08-04"
->>>>>>> 41beb1fe
+        "x-ms-version": "2020-10-02"
       },
       "ResponseBody": "9SJwt5w1vEBerbj7sdhadZOBhUTeSGHLVTPhSEa/mDxUuBqTDzanzr4udvOOffkWjVMHqsYhSazBpGJoVHP5nhR7pvm\u002Bx2Zc2baGr9FtPdc6yrrzuO52M25t0mrTPnpKNNjeE9f/WMbtqtAPmpnbVGeLLom5BuUmBXKKUfX7iZo="
     },
@@ -283,11 +229,7 @@
         "x-ms-date": "Mon, 24 May 2021 22:44:04 GMT",
         "x-ms-range": "bytes=384-511",
         "x-ms-return-client-request-id": "true",
-<<<<<<< HEAD
-         "x-ms-version": "2020-10-02"
-=======
-        "x-ms-version": "2020-08-04"
->>>>>>> 41beb1fe
+        "x-ms-version": "2020-10-02"
       },
       "RequestBody": null,
       "StatusCode": 206,
@@ -310,12 +252,7 @@
         "x-ms-lease-status": "unlocked",
         "x-ms-request-id": "013f4a79-a01e-0022-03ee-500fae000000",
         "x-ms-server-encrypted": "true",
-<<<<<<< HEAD
-         "x-ms-version": "2020-10-02",
-        "x-ms-version-id": "2021-02-17T18:49:21.8538624Z"
-=======
-        "x-ms-version": "2020-08-04"
->>>>>>> 41beb1fe
+        "x-ms-version": "2020-10-02"
       },
       "ResponseBody": "PDx6\u002BY4qADpy8wYNHmaZ1ZJ9A0gQ8JAu8rgNZXUH0fEhNdNeHuHFPIrzF8X/2Aie2bW/d/dAikyrTAbVHJvFayIU7OiSO7awuMa9HNjKLhqwb4u/SFr64KuHstLb7yDvLqyj6\u002BwfDJ7/Dr4wg21z4B7sJa0PBiPIGgs8C4jk1cg="
     },
@@ -331,11 +268,7 @@
         "x-ms-date": "Mon, 24 May 2021 22:44:04 GMT",
         "x-ms-range": "bytes=512-639",
         "x-ms-return-client-request-id": "true",
-<<<<<<< HEAD
-         "x-ms-version": "2020-10-02"
-=======
-        "x-ms-version": "2020-08-04"
->>>>>>> 41beb1fe
+        "x-ms-version": "2020-10-02"
       },
       "RequestBody": null,
       "StatusCode": 206,
@@ -358,12 +291,7 @@
         "x-ms-lease-status": "unlocked",
         "x-ms-request-id": "013f4ab3-a01e-0022-39ee-500fae000000",
         "x-ms-server-encrypted": "true",
-<<<<<<< HEAD
-         "x-ms-version": "2020-10-02",
-        "x-ms-version-id": "2021-02-17T18:49:21.8538624Z"
-=======
-        "x-ms-version": "2020-08-04"
->>>>>>> 41beb1fe
+        "x-ms-version": "2020-10-02"
       },
       "ResponseBody": "ps3uKydCLpBj7cA5m8ldPhPRs\u002B/Kc\u002BAoidvR4OIAFRs59Yq1fki5272USiFF6SxQrv74tzDl/jLsxqFMcU6uYtil/6U\u002Bp7/KGNgxNSm/4qCugDLkB17qU/dXyLimbGlv5udJoOmGEQY/LZ5XtMgJLeQBnfEcylt5uqyu594HJKs="
     },
@@ -379,11 +307,7 @@
         "x-ms-date": "Mon, 24 May 2021 22:44:04 GMT",
         "x-ms-range": "bytes=640-767",
         "x-ms-return-client-request-id": "true",
-<<<<<<< HEAD
-         "x-ms-version": "2020-10-02"
-=======
-        "x-ms-version": "2020-08-04"
->>>>>>> 41beb1fe
+        "x-ms-version": "2020-10-02"
       },
       "RequestBody": null,
       "StatusCode": 206,
@@ -406,12 +330,7 @@
         "x-ms-lease-status": "unlocked",
         "x-ms-request-id": "013f4b00-a01e-0022-7cee-500fae000000",
         "x-ms-server-encrypted": "true",
-<<<<<<< HEAD
-         "x-ms-version": "2020-10-02",
-        "x-ms-version-id": "2021-02-17T18:49:21.8538624Z"
-=======
-        "x-ms-version": "2020-08-04"
->>>>>>> 41beb1fe
+        "x-ms-version": "2020-10-02"
       },
       "ResponseBody": "b8FPQXZBtihuK6XZv5KeLk2b06TOeFMci8/mPdcqJzcJ8\u002BjyeMe3okt1gvAlgbonDX\u002BZQzOA3PduM7WmW3lQQwNt0MyqrLaG5DFYWfVj9woVvi9YkeQDiRbxhEQREEfSJT/st7HtfWHJE18CJ4MCCjyrkZ1J97EfaUe2uCdxdNM="
     },
@@ -427,11 +346,7 @@
         "x-ms-date": "Mon, 24 May 2021 22:44:04 GMT",
         "x-ms-range": "bytes=768-895",
         "x-ms-return-client-request-id": "true",
-<<<<<<< HEAD
-         "x-ms-version": "2020-10-02"
-=======
-        "x-ms-version": "2020-08-04"
->>>>>>> 41beb1fe
+        "x-ms-version": "2020-10-02"
       },
       "RequestBody": null,
       "StatusCode": 206,
@@ -454,12 +369,7 @@
         "x-ms-lease-status": "unlocked",
         "x-ms-request-id": "013f4b39-a01e-0022-34ee-500fae000000",
         "x-ms-server-encrypted": "true",
-<<<<<<< HEAD
-         "x-ms-version": "2020-10-02",
-        "x-ms-version-id": "2021-02-17T18:49:21.8538624Z"
-=======
-        "x-ms-version": "2020-08-04"
->>>>>>> 41beb1fe
+        "x-ms-version": "2020-10-02"
       },
       "ResponseBody": "6YYztXY/WSdAzo5\u002BhABhku95CGZ/qogtjc1NaTfFOlieixmgT0yU/VJpXHtoMppo5SPIrWgNVD/\u002BBieo8e/ve5M23/nnwUOj5QsTFU0MxFsz5IQU/IzvkTfZokkk7AtjeeHnMlKhgSTfJchd\u002Bj7y8UHMdQ1q234HR07BDh76fvk="
     },
@@ -475,11 +385,7 @@
         "x-ms-date": "Mon, 24 May 2021 22:44:04 GMT",
         "x-ms-range": "bytes=896-1023",
         "x-ms-return-client-request-id": "true",
-<<<<<<< HEAD
-         "x-ms-version": "2020-10-02"
-=======
-        "x-ms-version": "2020-08-04"
->>>>>>> 41beb1fe
+        "x-ms-version": "2020-10-02"
       },
       "RequestBody": null,
       "StatusCode": 206,
@@ -502,12 +408,7 @@
         "x-ms-lease-status": "unlocked",
         "x-ms-request-id": "013f4b75-a01e-0022-68ee-500fae000000",
         "x-ms-server-encrypted": "true",
-<<<<<<< HEAD
-         "x-ms-version": "2020-10-02",
-        "x-ms-version-id": "2021-02-17T18:49:21.8538624Z"
-=======
-        "x-ms-version": "2020-08-04"
->>>>>>> 41beb1fe
+        "x-ms-version": "2020-10-02"
       },
       "ResponseBody": "AK\u002BbayWSCJFjYDTWxJGW\u002BOexB1h2/vmeYuDqBOByBeWnz11Ko4bMrsTjqQqmqEK1t8gnbfImggK2/AhEqAOx8FpPLvU0TFVg5FiTklTu\u002BLqeNEwXS5jzgUxbk6Z9iAbAMbiwV3lMgGtzxoiZku\u002BtxwROpXO3mqXBW62p2biu41w="
     },
@@ -522,11 +423,7 @@
         "x-ms-client-request-id": "fe87ad32-ae44-1cb2-aa64-6334e1197361",
         "x-ms-date": "Mon, 24 May 2021 22:44:04 GMT",
         "x-ms-return-client-request-id": "true",
-<<<<<<< HEAD
-         "x-ms-version": "2020-10-02"
-=======
-        "x-ms-version": "2020-08-04"
->>>>>>> 41beb1fe
+        "x-ms-version": "2020-10-02"
       },
       "RequestBody": null,
       "StatusCode": 202,
@@ -535,13 +432,8 @@
         "Date": "Mon, 24 May 2021 22:44:03 GMT",
         "Server": "Windows-Azure-Blob/1.0 Microsoft-HTTPAPI/2.0",
         "x-ms-client-request-id": "fe87ad32-ae44-1cb2-aa64-6334e1197361",
-<<<<<<< HEAD
-        "x-ms-request-id": "da6fd702-a01e-0094-665d-056dab000000",
-         "x-ms-version": "2020-10-02"
-=======
         "x-ms-request-id": "013f4b9f-a01e-0022-0aee-500fae000000",
-        "x-ms-version": "2020-08-04"
->>>>>>> 41beb1fe
+        "x-ms-version": "2020-10-02"
       },
       "ResponseBody": []
     }
