{
  "Entries": [
    {
      "RequestUri": "http://seanmcccanary3.blob.core.windows.net/test-container-aa87d6e7-0f21-b095-969e-3c02cc2978c1?restype=container",
      "RequestMethod": "PUT",
      "RequestHeaders": {
        "Accept": "application/xml",
        "Authorization": "Sanitized",
        "traceparent": "00-d588a79c24f6a2498d18ee0033c404bb-4627ce57383f0d49-00",
        "User-Agent": "azsdk-net-Storage.Blobs/12.11.0-alpha.20210921.1 (.NET Framework 4.8.4300.0; Microsoft Windows 10.0.19043 )",
        "x-ms-blob-public-access": "container",
        "x-ms-client-request-id": "b1acbe3a-d544-528a-2bef-04b452ec0eb5",
        "x-ms-date": "Tue, 21 Sep 2021 19:47:43 GMT",
        "x-ms-return-client-request-id": "true",
        "x-ms-version": "2021-02-12"
      },
      "RequestBody": null,
      "StatusCode": 201,
      "ResponseHeaders": {
        "Content-Length": "0",
        "Date": "Tue, 21 Sep 2021 19:47:43 GMT",
        "ETag": "\u00220x8D97D38ADEB8710\u0022",
        "Last-Modified": "Tue, 21 Sep 2021 19:47:43 GMT",
        "Server": "Windows-Azure-Blob/1.0 Microsoft-HTTPAPI/2.0",
        "x-ms-client-request-id": "b1acbe3a-d544-528a-2bef-04b452ec0eb5",
<<<<<<< HEAD
        "x-ms-request-id": "013f485f-a01e-0022-12ee-500fae000000",
        "x-ms-version": "2021-02-12"
=======
        "x-ms-request-id": "136f6ced-f01e-001f-0321-af69c6000000",
        "x-ms-version": "2020-12-06"
>>>>>>> 73d5f10e
      },
      "ResponseBody": []
    },
    {
      "RequestUri": "http://seanmcccanary3.blob.core.windows.net/test-container-aa87d6e7-0f21-b095-969e-3c02cc2978c1/test-blob-9c61d351-a03e-5141-b4e1-a3851059ef5d",
      "RequestMethod": "PUT",
      "RequestHeaders": {
        "Accept": "application/xml",
        "Authorization": "Sanitized",
        "Content-Length": "1024",
        "Content-Type": "application/octet-stream",
        "traceparent": "00-814e156c671fad42bc1a3b225b15febe-98e74fbe6dd67943-00",
        "User-Agent": "azsdk-net-Storage.Blobs/12.11.0-alpha.20210921.1 (.NET Framework 4.8.4300.0; Microsoft Windows 10.0.19043 )",
        "x-ms-blob-type": "BlockBlob",
        "x-ms-client-request-id": "bf472be3-118e-6489-0c53-bed5f61fb102",
        "x-ms-date": "Tue, 21 Sep 2021 19:47:43 GMT",
        "x-ms-return-client-request-id": "true",
        "x-ms-version": "2021-02-12"
      },
      "RequestBody": "DuOEKs6s2B2ORp/Ea1ABDQw3yA18x32pT3ljxMWT7R5O7TbLA2c2jeWOIv02xefb7faoGyQAOUdm29pVSRNY\u002B1iAdn0ZNgmkATon7qSAcoqSh9fO6tL6TbTuZCiM4ETSNiektU9pwbbsBBrq2Uuj5mhQw8I8iRCGhijIK9HhFyD1Vbd92706KMUg4ea4EHRpS36/Ox2Clq0WHS8moJbkCuz59IOTJQqrFpr8G6cqzna0X\u002BBTItsDc78KZr6NE4guPNf5vhvw1SVzEyWChXsF7E\u002B4ckG2kecR9oDEib9MHQISzd7QMA9axIm73w\u002B2gO1DBHpu1aFGeKvv6MiaK0xmJ/UicLecNbxAXq24\u002B7HYWnWTgYVE3khhy1Uz4UhGv5g8VLgakw82p86\u002BLnbzjn35Fo1TB6rGIUmswaRiaFRz\u002BZ4Ue6b5vsdmXNm2hq/RbT3XOsq687judjNubdJq0z56SjTY3hPX/1jG7arQD5qZ21Rniy6JuQblJgVyilH1\u002B4maPDx6\u002BY4qADpy8wYNHmaZ1ZJ9A0gQ8JAu8rgNZXUH0fEhNdNeHuHFPIrzF8X/2Aie2bW/d/dAikyrTAbVHJvFayIU7OiSO7awuMa9HNjKLhqwb4u/SFr64KuHstLb7yDvLqyj6\u002BwfDJ7/Dr4wg21z4B7sJa0PBiPIGgs8C4jk1cimze4rJ0IukGPtwDmbyV0\u002BE9Gz78pz4CiJ29Hg4gAVGzn1irV\u002BSLnbvZRKIUXpLFCu/vi3MOX\u002BMuzGoUxxTq5i2KX/pT6nv8oY2DE1Kb/ioK6AMuQHXupT91fIuKZsaW/m50mg6YYRBj8tnle0yAkt5AGd8RzKW3m6rK7n3gckq2/BT0F2QbYobiul2b\u002BSni5Nm9OkznhTHIvP5j3XKic3CfPo8njHt6JLdYLwJYG6Jw1/mUMzgNz3bjO1plt5UEMDbdDMqqy2huQxWFn1Y/cKFb4vWJHkA4kW8YREERBH0iU/7Lex7X1hyRNfAieDAgo8q5GdSfexH2lHtrgncXTT6YYztXY/WSdAzo5\u002BhABhku95CGZ/qogtjc1NaTfFOlieixmgT0yU/VJpXHtoMppo5SPIrWgNVD/\u002BBieo8e/ve5M23/nnwUOj5QsTFU0MxFsz5IQU/IzvkTfZokkk7AtjeeHnMlKhgSTfJchd\u002Bj7y8UHMdQ1q234HR07BDh76fvkAr5trJZIIkWNgNNbEkZb457EHWHb\u002B\u002BZ5i4OoE4HIF5afPXUqjhsyuxOOpCqaoQrW3yCdt8iaCArb8CESoA7HwWk8u9TRMVWDkWJOSVO74up40TBdLmPOBTFuTpn2IBsAxuLBXeUyAa3PGiJmS763HBE6lc7eapcFbranZuK7jXA==",
      "StatusCode": 201,
      "ResponseHeaders": {
        "Content-Length": "0",
        "Content-MD5": "0d/jJf54Yz2Xa1ZrbZF8Bg==",
        "Date": "Tue, 21 Sep 2021 19:47:43 GMT",
        "ETag": "\u00220x8D97D38ADFCF917\u0022",
        "Last-Modified": "Tue, 21 Sep 2021 19:47:44 GMT",
        "Server": "Windows-Azure-Blob/1.0 Microsoft-HTTPAPI/2.0",
        "x-ms-client-request-id": "bf472be3-118e-6489-0c53-bed5f61fb102",
        "x-ms-content-crc64": "MRMGgTreM/Q=",
        "x-ms-request-id": "136f6cf9-f01e-001f-0b21-af69c6000000",
        "x-ms-request-server-encrypted": "true",
<<<<<<< HEAD
        "x-ms-version": "2021-02-12"
=======
        "x-ms-version": "2020-12-06",
        "x-ms-version-id": "2021-09-21T19:47:44.0323617Z"
>>>>>>> 73d5f10e
      },
      "ResponseBody": []
    },
    {
      "RequestUri": "http://seanmcccanary3.blob.core.windows.net/test-container-aa87d6e7-0f21-b095-969e-3c02cc2978c1/test-blob-9c61d351-a03e-5141-b4e1-a3851059ef5d",
      "RequestMethod": "HEAD",
      "RequestHeaders": {
        "Accept": "application/xml",
        "Authorization": "Sanitized",
        "traceparent": "00-577057372997e041bbe504df2f030497-4d1749ff9b42b140-00",
        "User-Agent": "azsdk-net-Storage.Blobs/12.11.0-alpha.20210921.1 (.NET Framework 4.8.4300.0; Microsoft Windows 10.0.19043 )",
        "x-ms-client-request-id": "e4a2de2e-3011-9cce-423d-228ed433a0f3",
        "x-ms-date": "Tue, 21 Sep 2021 19:47:44 GMT",
        "x-ms-return-client-request-id": "true",
        "x-ms-version": "2021-02-12"
      },
      "RequestBody": null,
      "StatusCode": 200,
      "ResponseHeaders": {
        "Accept-Ranges": "bytes",
        "Access-Control-Allow-Origin": "*",
        "Access-Control-Expose-Headers": "x-ms-request-id,x-ms-client-request-id,Server,x-ms-version,x-ms-version-id,x-ms-is-current-version,Content-Type,Last-Modified,ETag,x-ms-creation-time,Content-MD5,x-ms-lease-status,x-ms-lease-state,x-ms-blob-type,x-ms-server-encrypted,x-ms-access-tier,x-ms-access-tier-inferred,Accept-Ranges,x-ms-last-access-time,Content-Length,Date,Transfer-Encoding",
        "Content-Length": "1024",
        "Content-MD5": "0d/jJf54Yz2Xa1ZrbZF8Bg==",
        "Content-Type": "application/octet-stream",
        "Date": "Tue, 21 Sep 2021 19:47:43 GMT",
        "ETag": "\u00220x8D97D38ADFCF917\u0022",
        "Last-Modified": "Tue, 21 Sep 2021 19:47:44 GMT",
        "Server": "Windows-Azure-Blob/1.0 Microsoft-HTTPAPI/2.0",
        "x-ms-access-tier": "Hot",
        "x-ms-access-tier-inferred": "true",
        "x-ms-blob-type": "BlockBlob",
        "x-ms-client-request-id": "e4a2de2e-3011-9cce-423d-228ed433a0f3",
        "x-ms-creation-time": "Tue, 21 Sep 2021 19:47:44 GMT",
        "x-ms-is-current-version": "true",
        "x-ms-last-access-time": "Tue, 21 Sep 2021 19:47:44 GMT",
        "x-ms-lease-state": "available",
        "x-ms-lease-status": "unlocked",
        "x-ms-request-id": "89fcd178-301e-0072-4021-afdd8d000000",
        "x-ms-server-encrypted": "true",
<<<<<<< HEAD
        "x-ms-version": "2021-02-12"
=======
        "x-ms-version": "2020-12-06",
        "x-ms-version-id": "2021-09-21T19:47:44.0323617Z"
>>>>>>> 73d5f10e
      },
      "ResponseBody": []
    },
    {
      "RequestUri": "http://seanmcccanary3.blob.core.windows.net/test-container-aa87d6e7-0f21-b095-969e-3c02cc2978c1/test-blob-9c61d351-a03e-5141-b4e1-a3851059ef5d",
      "RequestMethod": "GET",
      "RequestHeaders": {
        "Accept": "application/xml",
        "Authorization": "Sanitized",
        "If-Match": "0x8D97D38ADFCF917",
        "traceparent": "00-1304d92e3fecd546ad78e74ac8a14746-f081090c1152f347-00",
        "User-Agent": "azsdk-net-Storage.Blobs/12.11.0-alpha.20210921.1 (.NET Framework 4.8.4300.0; Microsoft Windows 10.0.19043 )",
        "x-ms-client-request-id": "18a7b1a5-cd7d-8ef0-7d8f-aace90ece995",
        "x-ms-date": "Tue, 21 Sep 2021 19:47:44 GMT",
        "x-ms-range": "bytes=0-127",
        "x-ms-return-client-request-id": "true",
        "x-ms-version": "2021-02-12"
      },
      "RequestBody": null,
      "StatusCode": 206,
      "ResponseHeaders": {
        "Accept-Ranges": "bytes",
        "Access-Control-Allow-Origin": "*",
        "Access-Control-Expose-Headers": "x-ms-request-id,x-ms-client-request-id,Server,x-ms-version,x-ms-version-id,x-ms-is-current-version,Content-Type,Last-Modified,ETag,x-ms-creation-time,x-ms-blob-content-md5,x-ms-lease-status,x-ms-lease-state,x-ms-blob-type,x-ms-server-encrypted,Accept-Ranges,x-ms-last-access-time,Content-Length,Date,Transfer-Encoding",
        "Content-Length": "128",
        "Content-Range": "bytes 0-127/1024",
        "Content-Type": "application/octet-stream",
        "Date": "Tue, 21 Sep 2021 19:47:43 GMT",
        "ETag": "\u00220x8D97D38ADFCF917\u0022",
        "Last-Modified": "Tue, 21 Sep 2021 19:47:44 GMT",
        "Server": "Windows-Azure-Blob/1.0 Microsoft-HTTPAPI/2.0",
        "x-ms-blob-content-md5": "0d/jJf54Yz2Xa1ZrbZF8Bg==",
        "x-ms-blob-type": "BlockBlob",
        "x-ms-client-request-id": "18a7b1a5-cd7d-8ef0-7d8f-aace90ece995",
        "x-ms-creation-time": "Tue, 21 Sep 2021 19:47:44 GMT",
        "x-ms-is-current-version": "true",
        "x-ms-last-access-time": "Tue, 21 Sep 2021 19:47:44 GMT",
        "x-ms-lease-state": "available",
        "x-ms-lease-status": "unlocked",
        "x-ms-request-id": "89fcd1b7-301e-0072-7721-afdd8d000000",
        "x-ms-server-encrypted": "true",
<<<<<<< HEAD
        "x-ms-version": "2021-02-12"
=======
        "x-ms-version": "2020-12-06",
        "x-ms-version-id": "2021-09-21T19:47:44.0323617Z"
>>>>>>> 73d5f10e
      },
      "ResponseBody": "DuOEKs6s2B2ORp/Ea1ABDQw3yA18x32pT3ljxMWT7R5O7TbLA2c2jeWOIv02xefb7faoGyQAOUdm29pVSRNY\u002B1iAdn0ZNgmkATon7qSAcoqSh9fO6tL6TbTuZCiM4ETSNiektU9pwbbsBBrq2Uuj5mhQw8I8iRCGhijIK9HhFyA="
    },
    {
      "RequestUri": "http://seanmcccanary3.blob.core.windows.net/test-container-aa87d6e7-0f21-b095-969e-3c02cc2978c1/test-blob-9c61d351-a03e-5141-b4e1-a3851059ef5d",
      "RequestMethod": "GET",
      "RequestHeaders": {
        "Accept": "application/xml",
        "Authorization": "Sanitized",
        "If-Match": "0x8D97D38ADFCF917",
        "traceparent": "00-b18c2487d146d04186652f425f8bcc44-9b8db3fa98cffc42-00",
        "User-Agent": "azsdk-net-Storage.Blobs/12.11.0-alpha.20210921.1 (.NET Framework 4.8.4300.0; Microsoft Windows 10.0.19043 )",
        "x-ms-client-request-id": "22e98c7e-888c-6f76-097f-d9eb1be99ec4",
        "x-ms-date": "Tue, 21 Sep 2021 19:47:44 GMT",
        "x-ms-range": "bytes=128-255",
        "x-ms-return-client-request-id": "true",
        "x-ms-version": "2021-02-12"
      },
      "RequestBody": null,
      "StatusCode": 206,
      "ResponseHeaders": {
        "Accept-Ranges": "bytes",
        "Access-Control-Allow-Origin": "*",
        "Access-Control-Expose-Headers": "x-ms-request-id,x-ms-client-request-id,Server,x-ms-version,x-ms-version-id,x-ms-is-current-version,Content-Type,Last-Modified,ETag,x-ms-creation-time,x-ms-blob-content-md5,x-ms-lease-status,x-ms-lease-state,x-ms-blob-type,x-ms-server-encrypted,Accept-Ranges,x-ms-last-access-time,Content-Length,Date,Transfer-Encoding",
        "Content-Length": "128",
        "Content-Range": "bytes 128-255/1024",
        "Content-Type": "application/octet-stream",
        "Date": "Tue, 21 Sep 2021 19:47:44 GMT",
        "ETag": "\u00220x8D97D38ADFCF917\u0022",
        "Last-Modified": "Tue, 21 Sep 2021 19:47:44 GMT",
        "Server": "Windows-Azure-Blob/1.0 Microsoft-HTTPAPI/2.0",
        "x-ms-blob-content-md5": "0d/jJf54Yz2Xa1ZrbZF8Bg==",
        "x-ms-blob-type": "BlockBlob",
        "x-ms-client-request-id": "22e98c7e-888c-6f76-097f-d9eb1be99ec4",
        "x-ms-creation-time": "Tue, 21 Sep 2021 19:47:44 GMT",
        "x-ms-is-current-version": "true",
        "x-ms-last-access-time": "Tue, 21 Sep 2021 19:47:44 GMT",
        "x-ms-lease-state": "available",
        "x-ms-lease-status": "unlocked",
        "x-ms-request-id": "89fcd1dd-301e-0072-1a21-afdd8d000000",
        "x-ms-server-encrypted": "true",
<<<<<<< HEAD
        "x-ms-version": "2021-02-12"
=======
        "x-ms-version": "2020-12-06",
        "x-ms-version-id": "2021-09-21T19:47:44.0323617Z"
>>>>>>> 73d5f10e
      },
      "ResponseBody": "9VW3fdu9OijFIOHmuBB0aUt\u002BvzsdgpatFh0vJqCW5Ars\u002BfSDkyUKqxaa/BunKs52tF/gUyLbA3O/Cma\u002BjROILjzX\u002Bb4b8NUlcxMlgoV7BexPuHJBtpHnEfaAxIm/TB0CEs3e0DAPWsSJu98PtoDtQwR6btWhRnir7\u002BjImitMZic="
    },
    {
      "RequestUri": "http://seanmcccanary3.blob.core.windows.net/test-container-aa87d6e7-0f21-b095-969e-3c02cc2978c1/test-blob-9c61d351-a03e-5141-b4e1-a3851059ef5d",
      "RequestMethod": "GET",
      "RequestHeaders": {
        "Accept": "application/xml",
        "Authorization": "Sanitized",
        "If-Match": "0x8D97D38ADFCF917",
        "traceparent": "00-54138790c4c66b42a27659c5d1815fd6-0e145703aec9e24c-00",
        "User-Agent": "azsdk-net-Storage.Blobs/12.11.0-alpha.20210921.1 (.NET Framework 4.8.4300.0; Microsoft Windows 10.0.19043 )",
        "x-ms-client-request-id": "0450a07b-c703-9f09-1ea3-a2e87da64c3c",
        "x-ms-date": "Tue, 21 Sep 2021 19:47:44 GMT",
        "x-ms-range": "bytes=256-383",
        "x-ms-return-client-request-id": "true",
        "x-ms-version": "2021-02-12"
      },
      "RequestBody": null,
      "StatusCode": 206,
      "ResponseHeaders": {
        "Accept-Ranges": "bytes",
        "Access-Control-Allow-Origin": "*",
        "Access-Control-Expose-Headers": "x-ms-request-id,x-ms-client-request-id,Server,x-ms-version,x-ms-version-id,x-ms-is-current-version,Content-Type,Last-Modified,ETag,x-ms-creation-time,x-ms-blob-content-md5,x-ms-lease-status,x-ms-lease-state,x-ms-blob-type,x-ms-server-encrypted,Accept-Ranges,x-ms-last-access-time,Content-Length,Date,Transfer-Encoding",
        "Content-Length": "128",
        "Content-Range": "bytes 256-383/1024",
        "Content-Type": "application/octet-stream",
        "Date": "Tue, 21 Sep 2021 19:47:44 GMT",
        "ETag": "\u00220x8D97D38ADFCF917\u0022",
        "Last-Modified": "Tue, 21 Sep 2021 19:47:44 GMT",
        "Server": "Windows-Azure-Blob/1.0 Microsoft-HTTPAPI/2.0",
        "x-ms-blob-content-md5": "0d/jJf54Yz2Xa1ZrbZF8Bg==",
        "x-ms-blob-type": "BlockBlob",
        "x-ms-client-request-id": "0450a07b-c703-9f09-1ea3-a2e87da64c3c",
        "x-ms-creation-time": "Tue, 21 Sep 2021 19:47:44 GMT",
        "x-ms-is-current-version": "true",
        "x-ms-last-access-time": "Tue, 21 Sep 2021 19:47:44 GMT",
        "x-ms-lease-state": "available",
        "x-ms-lease-status": "unlocked",
        "x-ms-request-id": "89fcd20d-301e-0072-4921-afdd8d000000",
        "x-ms-server-encrypted": "true",
<<<<<<< HEAD
        "x-ms-version": "2021-02-12"
=======
        "x-ms-version": "2020-12-06",
        "x-ms-version-id": "2021-09-21T19:47:44.0323617Z"
>>>>>>> 73d5f10e
      },
      "ResponseBody": "9SJwt5w1vEBerbj7sdhadZOBhUTeSGHLVTPhSEa/mDxUuBqTDzanzr4udvOOffkWjVMHqsYhSazBpGJoVHP5nhR7pvm\u002Bx2Zc2baGr9FtPdc6yrrzuO52M25t0mrTPnpKNNjeE9f/WMbtqtAPmpnbVGeLLom5BuUmBXKKUfX7iZo="
    },
    {
      "RequestUri": "http://seanmcccanary3.blob.core.windows.net/test-container-aa87d6e7-0f21-b095-969e-3c02cc2978c1/test-blob-9c61d351-a03e-5141-b4e1-a3851059ef5d",
      "RequestMethod": "GET",
      "RequestHeaders": {
        "Accept": "application/xml",
        "Authorization": "Sanitized",
        "If-Match": "0x8D97D38ADFCF917",
        "traceparent": "00-7e9c8b46c7c7734b9387dafc33a5bbbe-40d66b7b48d50743-00",
        "User-Agent": "azsdk-net-Storage.Blobs/12.11.0-alpha.20210921.1 (.NET Framework 4.8.4300.0; Microsoft Windows 10.0.19043 )",
        "x-ms-client-request-id": "7a6f652b-9999-d8c1-56fc-d4837146cf79",
        "x-ms-date": "Tue, 21 Sep 2021 19:47:44 GMT",
        "x-ms-range": "bytes=384-511",
        "x-ms-return-client-request-id": "true",
        "x-ms-version": "2021-02-12"
      },
      "RequestBody": null,
      "StatusCode": 206,
      "ResponseHeaders": {
        "Accept-Ranges": "bytes",
        "Access-Control-Allow-Origin": "*",
        "Access-Control-Expose-Headers": "x-ms-request-id,x-ms-client-request-id,Server,x-ms-version,x-ms-version-id,x-ms-is-current-version,Content-Type,Last-Modified,ETag,x-ms-creation-time,x-ms-blob-content-md5,x-ms-lease-status,x-ms-lease-state,x-ms-blob-type,x-ms-server-encrypted,Accept-Ranges,x-ms-last-access-time,Content-Length,Date,Transfer-Encoding",
        "Content-Length": "128",
        "Content-Range": "bytes 384-511/1024",
        "Content-Type": "application/octet-stream",
        "Date": "Tue, 21 Sep 2021 19:47:44 GMT",
        "ETag": "\u00220x8D97D38ADFCF917\u0022",
        "Last-Modified": "Tue, 21 Sep 2021 19:47:44 GMT",
        "Server": "Windows-Azure-Blob/1.0 Microsoft-HTTPAPI/2.0",
        "x-ms-blob-content-md5": "0d/jJf54Yz2Xa1ZrbZF8Bg==",
        "x-ms-blob-type": "BlockBlob",
        "x-ms-client-request-id": "7a6f652b-9999-d8c1-56fc-d4837146cf79",
        "x-ms-creation-time": "Tue, 21 Sep 2021 19:47:44 GMT",
        "x-ms-is-current-version": "true",
        "x-ms-last-access-time": "Tue, 21 Sep 2021 19:47:44 GMT",
        "x-ms-lease-state": "available",
        "x-ms-lease-status": "unlocked",
        "x-ms-request-id": "89fcd233-301e-0072-6a21-afdd8d000000",
        "x-ms-server-encrypted": "true",
<<<<<<< HEAD
        "x-ms-version": "2021-02-12"
=======
        "x-ms-version": "2020-12-06",
        "x-ms-version-id": "2021-09-21T19:47:44.0323617Z"
>>>>>>> 73d5f10e
      },
      "ResponseBody": "PDx6\u002BY4qADpy8wYNHmaZ1ZJ9A0gQ8JAu8rgNZXUH0fEhNdNeHuHFPIrzF8X/2Aie2bW/d/dAikyrTAbVHJvFayIU7OiSO7awuMa9HNjKLhqwb4u/SFr64KuHstLb7yDvLqyj6\u002BwfDJ7/Dr4wg21z4B7sJa0PBiPIGgs8C4jk1cg="
    },
    {
      "RequestUri": "http://seanmcccanary3.blob.core.windows.net/test-container-aa87d6e7-0f21-b095-969e-3c02cc2978c1/test-blob-9c61d351-a03e-5141-b4e1-a3851059ef5d",
      "RequestMethod": "GET",
      "RequestHeaders": {
        "Accept": "application/xml",
        "Authorization": "Sanitized",
        "If-Match": "0x8D97D38ADFCF917",
        "User-Agent": "azsdk-net-Storage.Blobs/12.11.0-alpha.20210921.1 (.NET Framework 4.8.4300.0; Microsoft Windows 10.0.19043 )",
        "x-ms-client-request-id": "18bc00cd-d236-3aa3-ac10-83714b5ff917",
        "x-ms-date": "Tue, 21 Sep 2021 19:47:44 GMT",
        "x-ms-range": "bytes=512-639",
        "x-ms-return-client-request-id": "true",
        "x-ms-version": "2021-02-12"
      },
      "RequestBody": null,
      "StatusCode": 206,
      "ResponseHeaders": {
        "Accept-Ranges": "bytes",
        "Access-Control-Allow-Origin": "*",
        "Access-Control-Expose-Headers": "x-ms-request-id,x-ms-client-request-id,Server,x-ms-version,x-ms-version-id,x-ms-is-current-version,Content-Type,Last-Modified,ETag,x-ms-creation-time,x-ms-blob-content-md5,x-ms-lease-status,x-ms-lease-state,x-ms-blob-type,x-ms-server-encrypted,Accept-Ranges,x-ms-last-access-time,Content-Length,Date,Transfer-Encoding",
        "Content-Length": "128",
        "Content-Range": "bytes 512-639/1024",
        "Content-Type": "application/octet-stream",
        "Date": "Tue, 21 Sep 2021 19:47:44 GMT",
        "ETag": "\u00220x8D97D38ADFCF917\u0022",
        "Last-Modified": "Tue, 21 Sep 2021 19:47:44 GMT",
        "Server": "Windows-Azure-Blob/1.0 Microsoft-HTTPAPI/2.0",
        "x-ms-blob-content-md5": "0d/jJf54Yz2Xa1ZrbZF8Bg==",
        "x-ms-blob-type": "BlockBlob",
        "x-ms-client-request-id": "18bc00cd-d236-3aa3-ac10-83714b5ff917",
        "x-ms-creation-time": "Tue, 21 Sep 2021 19:47:44 GMT",
        "x-ms-is-current-version": "true",
        "x-ms-last-access-time": "Tue, 21 Sep 2021 19:47:44 GMT",
        "x-ms-lease-state": "available",
        "x-ms-lease-status": "unlocked",
        "x-ms-request-id": "89fcd24f-301e-0072-0321-afdd8d000000",
        "x-ms-server-encrypted": "true",
<<<<<<< HEAD
        "x-ms-version": "2021-02-12"
=======
        "x-ms-version": "2020-12-06",
        "x-ms-version-id": "2021-09-21T19:47:44.0323617Z"
>>>>>>> 73d5f10e
      },
      "ResponseBody": "ps3uKydCLpBj7cA5m8ldPhPRs\u002B/Kc\u002BAoidvR4OIAFRs59Yq1fki5272USiFF6SxQrv74tzDl/jLsxqFMcU6uYtil/6U\u002Bp7/KGNgxNSm/4qCugDLkB17qU/dXyLimbGlv5udJoOmGEQY/LZ5XtMgJLeQBnfEcylt5uqyu594HJKs="
    },
    {
      "RequestUri": "http://seanmcccanary3.blob.core.windows.net/test-container-aa87d6e7-0f21-b095-969e-3c02cc2978c1/test-blob-9c61d351-a03e-5141-b4e1-a3851059ef5d",
      "RequestMethod": "GET",
      "RequestHeaders": {
        "Accept": "application/xml",
        "Authorization": "Sanitized",
        "If-Match": "0x8D97D38ADFCF917",
        "User-Agent": "azsdk-net-Storage.Blobs/12.11.0-alpha.20210921.1 (.NET Framework 4.8.4300.0; Microsoft Windows 10.0.19043 )",
        "x-ms-client-request-id": "70b521f3-b789-1f43-12fa-7e6df595105e",
        "x-ms-date": "Tue, 21 Sep 2021 19:47:44 GMT",
        "x-ms-range": "bytes=640-767",
        "x-ms-return-client-request-id": "true",
        "x-ms-version": "2021-02-12"
      },
      "RequestBody": null,
      "StatusCode": 206,
      "ResponseHeaders": {
        "Accept-Ranges": "bytes",
        "Access-Control-Allow-Origin": "*",
        "Access-Control-Expose-Headers": "x-ms-request-id,x-ms-client-request-id,Server,x-ms-version,x-ms-version-id,x-ms-is-current-version,Content-Type,Last-Modified,ETag,x-ms-creation-time,x-ms-blob-content-md5,x-ms-lease-status,x-ms-lease-state,x-ms-blob-type,x-ms-server-encrypted,Accept-Ranges,x-ms-last-access-time,Content-Length,Date,Transfer-Encoding",
        "Content-Length": "128",
        "Content-Range": "bytes 640-767/1024",
        "Content-Type": "application/octet-stream",
        "Date": "Tue, 21 Sep 2021 19:47:44 GMT",
        "ETag": "\u00220x8D97D38ADFCF917\u0022",
        "Last-Modified": "Tue, 21 Sep 2021 19:47:44 GMT",
        "Server": "Windows-Azure-Blob/1.0 Microsoft-HTTPAPI/2.0",
        "x-ms-blob-content-md5": "0d/jJf54Yz2Xa1ZrbZF8Bg==",
        "x-ms-blob-type": "BlockBlob",
        "x-ms-client-request-id": "70b521f3-b789-1f43-12fa-7e6df595105e",
        "x-ms-creation-time": "Tue, 21 Sep 2021 19:47:44 GMT",
        "x-ms-is-current-version": "true",
        "x-ms-last-access-time": "Tue, 21 Sep 2021 19:47:44 GMT",
        "x-ms-lease-state": "available",
        "x-ms-lease-status": "unlocked",
        "x-ms-request-id": "89fcd264-301e-0072-1521-afdd8d000000",
        "x-ms-server-encrypted": "true",
<<<<<<< HEAD
        "x-ms-version": "2021-02-12"
=======
        "x-ms-version": "2020-12-06",
        "x-ms-version-id": "2021-09-21T19:47:44.0323617Z"
>>>>>>> 73d5f10e
      },
      "ResponseBody": "b8FPQXZBtihuK6XZv5KeLk2b06TOeFMci8/mPdcqJzcJ8\u002BjyeMe3okt1gvAlgbonDX\u002BZQzOA3PduM7WmW3lQQwNt0MyqrLaG5DFYWfVj9woVvi9YkeQDiRbxhEQREEfSJT/st7HtfWHJE18CJ4MCCjyrkZ1J97EfaUe2uCdxdNM="
    },
    {
      "RequestUri": "http://seanmcccanary3.blob.core.windows.net/test-container-aa87d6e7-0f21-b095-969e-3c02cc2978c1/test-blob-9c61d351-a03e-5141-b4e1-a3851059ef5d",
      "RequestMethod": "GET",
      "RequestHeaders": {
        "Accept": "application/xml",
        "Authorization": "Sanitized",
        "If-Match": "0x8D97D38ADFCF917",
        "User-Agent": "azsdk-net-Storage.Blobs/12.11.0-alpha.20210921.1 (.NET Framework 4.8.4300.0; Microsoft Windows 10.0.19043 )",
        "x-ms-client-request-id": "297de8fc-89aa-138e-453c-cf3a2bb5bcc9",
        "x-ms-date": "Tue, 21 Sep 2021 19:47:44 GMT",
        "x-ms-range": "bytes=768-895",
        "x-ms-return-client-request-id": "true",
        "x-ms-version": "2021-02-12"
      },
      "RequestBody": null,
      "StatusCode": 206,
      "ResponseHeaders": {
        "Accept-Ranges": "bytes",
        "Access-Control-Allow-Origin": "*",
        "Access-Control-Expose-Headers": "x-ms-request-id,x-ms-client-request-id,Server,x-ms-version,x-ms-version-id,x-ms-is-current-version,Content-Type,Last-Modified,ETag,x-ms-creation-time,x-ms-blob-content-md5,x-ms-lease-status,x-ms-lease-state,x-ms-blob-type,x-ms-server-encrypted,Accept-Ranges,x-ms-last-access-time,Content-Length,Date,Transfer-Encoding",
        "Content-Length": "128",
        "Content-Range": "bytes 768-895/1024",
        "Content-Type": "application/octet-stream",
        "Date": "Tue, 21 Sep 2021 19:47:44 GMT",
        "ETag": "\u00220x8D97D38ADFCF917\u0022",
        "Last-Modified": "Tue, 21 Sep 2021 19:47:44 GMT",
        "Server": "Windows-Azure-Blob/1.0 Microsoft-HTTPAPI/2.0",
        "x-ms-blob-content-md5": "0d/jJf54Yz2Xa1ZrbZF8Bg==",
        "x-ms-blob-type": "BlockBlob",
        "x-ms-client-request-id": "297de8fc-89aa-138e-453c-cf3a2bb5bcc9",
        "x-ms-creation-time": "Tue, 21 Sep 2021 19:47:44 GMT",
        "x-ms-is-current-version": "true",
        "x-ms-last-access-time": "Tue, 21 Sep 2021 19:47:44 GMT",
        "x-ms-lease-state": "available",
        "x-ms-lease-status": "unlocked",
        "x-ms-request-id": "89fcd27e-301e-0072-2621-afdd8d000000",
        "x-ms-server-encrypted": "true",
<<<<<<< HEAD
        "x-ms-version": "2021-02-12"
=======
        "x-ms-version": "2020-12-06",
        "x-ms-version-id": "2021-09-21T19:47:44.0323617Z"
>>>>>>> 73d5f10e
      },
      "ResponseBody": "6YYztXY/WSdAzo5\u002BhABhku95CGZ/qogtjc1NaTfFOlieixmgT0yU/VJpXHtoMppo5SPIrWgNVD/\u002BBieo8e/ve5M23/nnwUOj5QsTFU0MxFsz5IQU/IzvkTfZokkk7AtjeeHnMlKhgSTfJchd\u002Bj7y8UHMdQ1q234HR07BDh76fvk="
    },
    {
      "RequestUri": "http://seanmcccanary3.blob.core.windows.net/test-container-aa87d6e7-0f21-b095-969e-3c02cc2978c1/test-blob-9c61d351-a03e-5141-b4e1-a3851059ef5d",
      "RequestMethod": "GET",
      "RequestHeaders": {
        "Accept": "application/xml",
        "Authorization": "Sanitized",
        "If-Match": "0x8D97D38ADFCF917",
        "User-Agent": "azsdk-net-Storage.Blobs/12.11.0-alpha.20210921.1 (.NET Framework 4.8.4300.0; Microsoft Windows 10.0.19043 )",
        "x-ms-client-request-id": "0d712cb3-e717-62b4-0088-f6225842f728",
        "x-ms-date": "Tue, 21 Sep 2021 19:47:44 GMT",
        "x-ms-range": "bytes=896-1023",
        "x-ms-return-client-request-id": "true",
        "x-ms-version": "2021-02-12"
      },
      "RequestBody": null,
      "StatusCode": 206,
      "ResponseHeaders": {
        "Accept-Ranges": "bytes",
        "Access-Control-Allow-Origin": "*",
        "Access-Control-Expose-Headers": "x-ms-request-id,x-ms-client-request-id,Server,x-ms-version,x-ms-version-id,x-ms-is-current-version,Content-Type,Last-Modified,ETag,x-ms-creation-time,x-ms-blob-content-md5,x-ms-lease-status,x-ms-lease-state,x-ms-blob-type,x-ms-server-encrypted,Accept-Ranges,x-ms-last-access-time,Content-Length,Date,Transfer-Encoding",
        "Content-Length": "128",
        "Content-Range": "bytes 896-1023/1024",
        "Content-Type": "application/octet-stream",
        "Date": "Tue, 21 Sep 2021 19:47:44 GMT",
        "ETag": "\u00220x8D97D38ADFCF917\u0022",
        "Last-Modified": "Tue, 21 Sep 2021 19:47:44 GMT",
        "Server": "Windows-Azure-Blob/1.0 Microsoft-HTTPAPI/2.0",
        "x-ms-blob-content-md5": "0d/jJf54Yz2Xa1ZrbZF8Bg==",
        "x-ms-blob-type": "BlockBlob",
        "x-ms-client-request-id": "0d712cb3-e717-62b4-0088-f6225842f728",
        "x-ms-creation-time": "Tue, 21 Sep 2021 19:47:44 GMT",
        "x-ms-is-current-version": "true",
        "x-ms-last-access-time": "Tue, 21 Sep 2021 19:47:44 GMT",
        "x-ms-lease-state": "available",
        "x-ms-lease-status": "unlocked",
        "x-ms-request-id": "89fcd291-301e-0072-3421-afdd8d000000",
        "x-ms-server-encrypted": "true",
<<<<<<< HEAD
        "x-ms-version": "2021-02-12"
=======
        "x-ms-version": "2020-12-06",
        "x-ms-version-id": "2021-09-21T19:47:44.0323617Z"
>>>>>>> 73d5f10e
      },
      "ResponseBody": "AK\u002BbayWSCJFjYDTWxJGW\u002BOexB1h2/vmeYuDqBOByBeWnz11Ko4bMrsTjqQqmqEK1t8gnbfImggK2/AhEqAOx8FpPLvU0TFVg5FiTklTu\u002BLqeNEwXS5jzgUxbk6Z9iAbAMbiwV3lMgGtzxoiZku\u002BtxwROpXO3mqXBW62p2biu41w="
    },
    {
      "RequestUri": "http://seanmcccanary3.blob.core.windows.net/test-container-aa87d6e7-0f21-b095-969e-3c02cc2978c1?restype=container",
      "RequestMethod": "DELETE",
      "RequestHeaders": {
        "Accept": "application/xml",
        "Authorization": "Sanitized",
        "traceparent": "00-96537dfb55225849b87d196e0347b252-55ab3e719bffc143-00",
        "User-Agent": "azsdk-net-Storage.Blobs/12.11.0-alpha.20210921.1 (.NET Framework 4.8.4300.0; Microsoft Windows 10.0.19043 )",
        "x-ms-client-request-id": "fe87ad32-ae44-1cb2-aa64-6334e1197361",
        "x-ms-date": "Tue, 21 Sep 2021 19:47:44 GMT",
        "x-ms-return-client-request-id": "true",
        "x-ms-version": "2021-02-12"
      },
      "RequestBody": null,
      "StatusCode": 202,
      "ResponseHeaders": {
        "Content-Length": "0",
        "Date": "Tue, 21 Sep 2021 19:47:44 GMT",
        "Server": "Windows-Azure-Blob/1.0 Microsoft-HTTPAPI/2.0",
        "x-ms-client-request-id": "fe87ad32-ae44-1cb2-aa64-6334e1197361",
<<<<<<< HEAD
        "x-ms-request-id": "013f4b9f-a01e-0022-0aee-500fae000000",
        "x-ms-version": "2021-02-12"
=======
        "x-ms-request-id": "89fcd29f-301e-0072-4021-afdd8d000000",
        "x-ms-version": "2020-12-06"
>>>>>>> 73d5f10e
      },
      "ResponseBody": []
    }
  ],
  "Variables": {
    "RandomSeed": "16322748",
    "Storage_TestConfigDefault": "ProductionTenant\nseanmcccanary3\nU2FuaXRpemVk\nhttp://seanmcccanary3.blob.core.windows.net\nhttp://seanmcccanary3.file.core.windows.net\nhttp://seanmcccanary3.queue.core.windows.net\nhttp://seanmcccanary3.table.core.windows.net\n\n\n\n\nhttp://seanmcccanary3-secondary.blob.core.windows.net\nhttp://seanmcccanary3-secondary.file.core.windows.net\nhttp://seanmcccanary3-secondary.queue.core.windows.net\nhttp://seanmcccanary3-secondary.table.core.windows.net\n\nSanitized\n\n\nCloud\nBlobEndpoint=http://seanmcccanary3.blob.core.windows.net/;QueueEndpoint=http://seanmcccanary3.queue.core.windows.net/;FileEndpoint=http://seanmcccanary3.file.core.windows.net/;BlobSecondaryEndpoint=http://seanmcccanary3-secondary.blob.core.windows.net/;QueueSecondaryEndpoint=http://seanmcccanary3-secondary.queue.core.windows.net/;FileSecondaryEndpoint=http://seanmcccanary3-secondary.file.core.windows.net/;AccountName=seanmcccanary3;AccountKey=Kg==;\n[encryption scope]\n\n"
  }
}<|MERGE_RESOLUTION|>--- conflicted
+++ resolved
@@ -23,13 +23,8 @@
         "Last-Modified": "Tue, 21 Sep 2021 19:47:43 GMT",
         "Server": "Windows-Azure-Blob/1.0 Microsoft-HTTPAPI/2.0",
         "x-ms-client-request-id": "b1acbe3a-d544-528a-2bef-04b452ec0eb5",
-<<<<<<< HEAD
-        "x-ms-request-id": "013f485f-a01e-0022-12ee-500fae000000",
-        "x-ms-version": "2021-02-12"
-=======
         "x-ms-request-id": "136f6ced-f01e-001f-0321-af69c6000000",
-        "x-ms-version": "2020-12-06"
->>>>>>> 73d5f10e
+        "x-ms-version": "2021-02-12"
       },
       "ResponseBody": []
     },
@@ -62,12 +57,8 @@
         "x-ms-content-crc64": "MRMGgTreM/Q=",
         "x-ms-request-id": "136f6cf9-f01e-001f-0b21-af69c6000000",
         "x-ms-request-server-encrypted": "true",
-<<<<<<< HEAD
-        "x-ms-version": "2021-02-12"
-=======
-        "x-ms-version": "2020-12-06",
-        "x-ms-version-id": "2021-09-21T19:47:44.0323617Z"
->>>>>>> 73d5f10e
+        "x-ms-version": "2021-02-12",
+        "x-ms-version-id": "2021-09-21T19:47:44.0323617Z"
       },
       "ResponseBody": []
     },
@@ -108,12 +99,8 @@
         "x-ms-lease-status": "unlocked",
         "x-ms-request-id": "89fcd178-301e-0072-4021-afdd8d000000",
         "x-ms-server-encrypted": "true",
-<<<<<<< HEAD
-        "x-ms-version": "2021-02-12"
-=======
-        "x-ms-version": "2020-12-06",
-        "x-ms-version-id": "2021-09-21T19:47:44.0323617Z"
->>>>>>> 73d5f10e
+        "x-ms-version": "2021-02-12",
+        "x-ms-version-id": "2021-09-21T19:47:44.0323617Z"
       },
       "ResponseBody": []
     },
@@ -155,12 +142,8 @@
         "x-ms-lease-status": "unlocked",
         "x-ms-request-id": "89fcd1b7-301e-0072-7721-afdd8d000000",
         "x-ms-server-encrypted": "true",
-<<<<<<< HEAD
-        "x-ms-version": "2021-02-12"
-=======
-        "x-ms-version": "2020-12-06",
-        "x-ms-version-id": "2021-09-21T19:47:44.0323617Z"
->>>>>>> 73d5f10e
+        "x-ms-version": "2021-02-12",
+        "x-ms-version-id": "2021-09-21T19:47:44.0323617Z"
       },
       "ResponseBody": "DuOEKs6s2B2ORp/Ea1ABDQw3yA18x32pT3ljxMWT7R5O7TbLA2c2jeWOIv02xefb7faoGyQAOUdm29pVSRNY\u002B1iAdn0ZNgmkATon7qSAcoqSh9fO6tL6TbTuZCiM4ETSNiektU9pwbbsBBrq2Uuj5mhQw8I8iRCGhijIK9HhFyA="
     },
@@ -202,12 +185,8 @@
         "x-ms-lease-status": "unlocked",
         "x-ms-request-id": "89fcd1dd-301e-0072-1a21-afdd8d000000",
         "x-ms-server-encrypted": "true",
-<<<<<<< HEAD
-        "x-ms-version": "2021-02-12"
-=======
-        "x-ms-version": "2020-12-06",
-        "x-ms-version-id": "2021-09-21T19:47:44.0323617Z"
->>>>>>> 73d5f10e
+        "x-ms-version": "2021-02-12",
+        "x-ms-version-id": "2021-09-21T19:47:44.0323617Z"
       },
       "ResponseBody": "9VW3fdu9OijFIOHmuBB0aUt\u002BvzsdgpatFh0vJqCW5Ars\u002BfSDkyUKqxaa/BunKs52tF/gUyLbA3O/Cma\u002BjROILjzX\u002Bb4b8NUlcxMlgoV7BexPuHJBtpHnEfaAxIm/TB0CEs3e0DAPWsSJu98PtoDtQwR6btWhRnir7\u002BjImitMZic="
     },
@@ -249,12 +228,8 @@
         "x-ms-lease-status": "unlocked",
         "x-ms-request-id": "89fcd20d-301e-0072-4921-afdd8d000000",
         "x-ms-server-encrypted": "true",
-<<<<<<< HEAD
-        "x-ms-version": "2021-02-12"
-=======
-        "x-ms-version": "2020-12-06",
-        "x-ms-version-id": "2021-09-21T19:47:44.0323617Z"
->>>>>>> 73d5f10e
+        "x-ms-version": "2021-02-12",
+        "x-ms-version-id": "2021-09-21T19:47:44.0323617Z"
       },
       "ResponseBody": "9SJwt5w1vEBerbj7sdhadZOBhUTeSGHLVTPhSEa/mDxUuBqTDzanzr4udvOOffkWjVMHqsYhSazBpGJoVHP5nhR7pvm\u002Bx2Zc2baGr9FtPdc6yrrzuO52M25t0mrTPnpKNNjeE9f/WMbtqtAPmpnbVGeLLom5BuUmBXKKUfX7iZo="
     },
@@ -296,12 +271,8 @@
         "x-ms-lease-status": "unlocked",
         "x-ms-request-id": "89fcd233-301e-0072-6a21-afdd8d000000",
         "x-ms-server-encrypted": "true",
-<<<<<<< HEAD
-        "x-ms-version": "2021-02-12"
-=======
-        "x-ms-version": "2020-12-06",
-        "x-ms-version-id": "2021-09-21T19:47:44.0323617Z"
->>>>>>> 73d5f10e
+        "x-ms-version": "2021-02-12",
+        "x-ms-version-id": "2021-09-21T19:47:44.0323617Z"
       },
       "ResponseBody": "PDx6\u002BY4qADpy8wYNHmaZ1ZJ9A0gQ8JAu8rgNZXUH0fEhNdNeHuHFPIrzF8X/2Aie2bW/d/dAikyrTAbVHJvFayIU7OiSO7awuMa9HNjKLhqwb4u/SFr64KuHstLb7yDvLqyj6\u002BwfDJ7/Dr4wg21z4B7sJa0PBiPIGgs8C4jk1cg="
     },
@@ -342,12 +313,8 @@
         "x-ms-lease-status": "unlocked",
         "x-ms-request-id": "89fcd24f-301e-0072-0321-afdd8d000000",
         "x-ms-server-encrypted": "true",
-<<<<<<< HEAD
-        "x-ms-version": "2021-02-12"
-=======
-        "x-ms-version": "2020-12-06",
-        "x-ms-version-id": "2021-09-21T19:47:44.0323617Z"
->>>>>>> 73d5f10e
+        "x-ms-version": "2021-02-12",
+        "x-ms-version-id": "2021-09-21T19:47:44.0323617Z"
       },
       "ResponseBody": "ps3uKydCLpBj7cA5m8ldPhPRs\u002B/Kc\u002BAoidvR4OIAFRs59Yq1fki5272USiFF6SxQrv74tzDl/jLsxqFMcU6uYtil/6U\u002Bp7/KGNgxNSm/4qCugDLkB17qU/dXyLimbGlv5udJoOmGEQY/LZ5XtMgJLeQBnfEcylt5uqyu594HJKs="
     },
@@ -388,12 +355,8 @@
         "x-ms-lease-status": "unlocked",
         "x-ms-request-id": "89fcd264-301e-0072-1521-afdd8d000000",
         "x-ms-server-encrypted": "true",
-<<<<<<< HEAD
-        "x-ms-version": "2021-02-12"
-=======
-        "x-ms-version": "2020-12-06",
-        "x-ms-version-id": "2021-09-21T19:47:44.0323617Z"
->>>>>>> 73d5f10e
+        "x-ms-version": "2021-02-12",
+        "x-ms-version-id": "2021-09-21T19:47:44.0323617Z"
       },
       "ResponseBody": "b8FPQXZBtihuK6XZv5KeLk2b06TOeFMci8/mPdcqJzcJ8\u002BjyeMe3okt1gvAlgbonDX\u002BZQzOA3PduM7WmW3lQQwNt0MyqrLaG5DFYWfVj9woVvi9YkeQDiRbxhEQREEfSJT/st7HtfWHJE18CJ4MCCjyrkZ1J97EfaUe2uCdxdNM="
     },
@@ -434,12 +397,8 @@
         "x-ms-lease-status": "unlocked",
         "x-ms-request-id": "89fcd27e-301e-0072-2621-afdd8d000000",
         "x-ms-server-encrypted": "true",
-<<<<<<< HEAD
-        "x-ms-version": "2021-02-12"
-=======
-        "x-ms-version": "2020-12-06",
-        "x-ms-version-id": "2021-09-21T19:47:44.0323617Z"
->>>>>>> 73d5f10e
+        "x-ms-version": "2021-02-12",
+        "x-ms-version-id": "2021-09-21T19:47:44.0323617Z"
       },
       "ResponseBody": "6YYztXY/WSdAzo5\u002BhABhku95CGZ/qogtjc1NaTfFOlieixmgT0yU/VJpXHtoMppo5SPIrWgNVD/\u002BBieo8e/ve5M23/nnwUOj5QsTFU0MxFsz5IQU/IzvkTfZokkk7AtjeeHnMlKhgSTfJchd\u002Bj7y8UHMdQ1q234HR07BDh76fvk="
     },
@@ -480,12 +439,8 @@
         "x-ms-lease-status": "unlocked",
         "x-ms-request-id": "89fcd291-301e-0072-3421-afdd8d000000",
         "x-ms-server-encrypted": "true",
-<<<<<<< HEAD
-        "x-ms-version": "2021-02-12"
-=======
-        "x-ms-version": "2020-12-06",
-        "x-ms-version-id": "2021-09-21T19:47:44.0323617Z"
->>>>>>> 73d5f10e
+        "x-ms-version": "2021-02-12",
+        "x-ms-version-id": "2021-09-21T19:47:44.0323617Z"
       },
       "ResponseBody": "AK\u002BbayWSCJFjYDTWxJGW\u002BOexB1h2/vmeYuDqBOByBeWnz11Ko4bMrsTjqQqmqEK1t8gnbfImggK2/AhEqAOx8FpPLvU0TFVg5FiTklTu\u002BLqeNEwXS5jzgUxbk6Z9iAbAMbiwV3lMgGtzxoiZku\u002BtxwROpXO3mqXBW62p2biu41w="
     },
@@ -509,13 +464,8 @@
         "Date": "Tue, 21 Sep 2021 19:47:44 GMT",
         "Server": "Windows-Azure-Blob/1.0 Microsoft-HTTPAPI/2.0",
         "x-ms-client-request-id": "fe87ad32-ae44-1cb2-aa64-6334e1197361",
-<<<<<<< HEAD
-        "x-ms-request-id": "013f4b9f-a01e-0022-0aee-500fae000000",
-        "x-ms-version": "2021-02-12"
-=======
         "x-ms-request-id": "89fcd29f-301e-0072-4021-afdd8d000000",
-        "x-ms-version": "2020-12-06"
->>>>>>> 73d5f10e
+        "x-ms-version": "2021-02-12"
       },
       "ResponseBody": []
     }
