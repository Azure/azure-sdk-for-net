﻿{
  "Entries": [
    {
      "RequestUri": "https://seanmcccanary3.blob.core.windows.net/test-container-d7104820-0265-f340-ae0c-eea493c4caa0?restype=container",
      "RequestMethod": "PUT",
      "RequestHeaders": {
        "Accept": "application/xml",
        "Authorization": "Sanitized",
        "traceparent": "00-c19a70afaf794b4983abc7dcd27778d1-08d015e1e9036e4e-00",
        "User-Agent": [
          "azsdk-net-Storage.Blobs/12.9.0-alpha.20210217.1",
          "(.NET 5.0.3; Microsoft Windows 10.0.19042)"
        ],
        "x-ms-blob-public-access": "container",
        "x-ms-client-request-id": "6bb68af1-cdb6-b947-f8fb-50d082f0c4fb",
        "x-ms-date": "Wed, 17 Feb 2021 18:50:19 GMT",
        "x-ms-return-client-request-id": "true",
<<<<<<< HEAD
        "x-ms-version": "2020-12-06"
=======
        "x-ms-version": "2021-02-12"
>>>>>>> 7e782c87
      },
      "RequestBody": null,
      "StatusCode": 201,
      "ResponseHeaders": {
        "Content-Length": "0",
        "Date": "Wed, 17 Feb 2021 18:50:20 GMT",
        "ETag": "\"0x8D8D374E008142B\"",
        "Last-Modified": "Wed, 17 Feb 2021 18:50:20 GMT",
        "Server": [
          "Windows-Azure-Blob/1.0",
          "Microsoft-HTTPAPI/2.0"
        ],
        "x-ms-client-request-id": "6bb68af1-cdb6-b947-f8fb-50d082f0c4fb",
        "x-ms-request-id": "c66b3d0c-101e-0091-385d-05bf70000000",
<<<<<<< HEAD
        "x-ms-version": "2020-12-06"
=======
        "x-ms-version": "2021-02-12"
>>>>>>> 7e782c87
      },
      "ResponseBody": []
    },
    {
      "RequestUri": "https://seanmcccanary3.blob.core.windows.net/test-container-d7104820-0265-f340-ae0c-eea493c4caa0/test-blob-8638aa6c-56c8-29c5-db7a-3aafbbc5c654",
      "RequestMethod": "PUT",
      "RequestHeaders": {
        "Accept": "application/xml",
        "Authorization": "Sanitized",
        "Content-Length": "1024",
        "Content-Type": "application/octet-stream",
        "traceparent": "00-925689b4d71bab4386d482192050e763-5930ad3cfb208045-00",
        "User-Agent": [
          "azsdk-net-Storage.Blobs/12.9.0-alpha.20210217.1",
          "(.NET 5.0.3; Microsoft Windows 10.0.19042)"
        ],
        "x-ms-blob-type": "BlockBlob",
        "x-ms-client-request-id": "05dfad8a-427a-a248-eeef-bd5281b88dce",
        "x-ms-date": "Wed, 17 Feb 2021 18:50:20 GMT",
        "x-ms-return-client-request-id": "true",
<<<<<<< HEAD
        "x-ms-version": "2020-12-06"
=======
        "x-ms-version": "2021-02-12"
>>>>>>> 7e782c87
      },
      "RequestBody": "NBezCQ5e6furSU+/p50TrPFLDoIhUQ6axI2QO5KY/jI0+5tqPLvtDcA9234GBoE+Zo69cLdEMuMJGESBzq1oEksci6sCqW82XgDB5HWPk74LUdQE2o5678i3YSR2bD4T1Mgz6XrVPL0fhhK2g01teoSGdX3ZYze9oZvjSkhKwPLCrg+tW6lDNRUW5VN8xGx7Seaf7/bBOnGQdkjf8vF11MYf9NU9wB7aQ0Bnwn7kQN0vZwBhq9H7AXSeHOVhY0IkoRGNXM+WPYjIxKu2WXjyrDVqsIvwFCj1JPNhn6Q5eOD9QyBtVuQOmCp4mOYlRaf8q2+v97O3M4zolzfbNZ7kj0zLuBZXhVVQWxdgeHxCz95MZfM0iYEsRg+Uhb6sMmOMkwiaWo2RpCUaXpucVrsPpchZj8+qrwbKnnEGwgCWpCm01ORzqHVRusDNGirlkO9UhN/2U6KT4eMCz7sbiuIlg7py6ILWnP1SB9QP3ZXb5Q6Csj0gn1CGIPIAcNi6NTDdqJdwc6htfujio0vNhAROJ+msmdikBONp68eP1SskmNKkMTX+anJmFTRVPvwFuZzusknuDZxXOaOzBofg3ai9vQt5KVLPULx3RoSkT8XnZDIroCPhNYo2TPiRSmPqhTeLl4HwjI9JH2GNd8cXs+nezKJVtTyF24eAQtxaPQZYjcBMGLdD9tei4YHBVL7DHpkOs37BlM/6Bbz6cEmz7+JbNOkGypoxmtXLstS7xIfIvCNDS4mHl/jwUhL7SYaO7/KfZR/VvVT+3Bmo9uH7P0E0MbMlb6NY1J3wFXiHNlBOPMPiHF9n8//PRG5w3qEW9RLRxhjTaH9OR5CC5KfbdqbJWrkeGSPizD6zVio05/X72iBmtnA3etRDk9XO5Q5Y883Ip4To+Nzu7/nZIBFUGV+bhgqHdcA2kd/k2oVOE+cvW2JdbEBwE+FDd8d2XlrC7np1Ml8E0H4NkhWkBB1WoNsSqsSu960fKnIoQ/75vzOEIesK2OCHK4rkUNkqyw/E7NfrY7OVFPfNVgjt24x/E9LiH+IyTMf6i345yqfT9F5jZFYnDlt/7w30PYLYmk/+ZDwGR6sskqAP8Ng0W0lP+WKpinY1WAV3YzDVPQ5FIvAvO2VqzKyyNtK2Fx2CSpPDpEQgLxDYyAw3j+R7V1SSys7nBR/k5Cy19lOkf0Hn9BidEpnKJfPgVnNYMz3HN95+I01Pm0Vz3r8Xaji8NEjLUJvM3UW7x6TaB6+si7Hv7b50JVvzl1nTKjPZsrq6JCErjeOh+1qZw1yodJOVxlIOJ315Rw7s17hC+bMR4RXqIOKNgf7NTfFk22L/SyLFPWPgyoo8QN0TPrUrXwKniOFGvVSxCA==",
      "StatusCode": 201,
      "ResponseHeaders": {
        "Content-Length": "0",
        "Content-MD5": "paWstCwfPBcKXrFbb6jgqg==",
        "Date": "Wed, 17 Feb 2021 18:50:20 GMT",
        "ETag": "\"0x8D8D374E014D416\"",
        "Last-Modified": "Wed, 17 Feb 2021 18:50:20 GMT",
        "Server": [
          "Windows-Azure-Blob/1.0",
          "Microsoft-HTTPAPI/2.0"
        ],
        "x-ms-client-request-id": "05dfad8a-427a-a248-eeef-bd5281b88dce",
        "x-ms-content-crc64": "5zvh+Hmc7OY=",
        "x-ms-request-id": "c66b3d18-101e-0091-415d-05bf70000000",
        "x-ms-request-server-encrypted": "true",
<<<<<<< HEAD
        "x-ms-version": "2020-12-06",
=======
        "x-ms-version": "2021-02-12",
>>>>>>> 7e782c87
        "x-ms-version-id": "2021-02-17T18:50:20.2053654Z"
      },
      "ResponseBody": []
    },
    {
      "RequestUri": "https://seanmcccanary3.blob.core.windows.net/test-container-d7104820-0265-f340-ae0c-eea493c4caa0/test-blob-8638aa6c-56c8-29c5-db7a-3aafbbc5c654?comp=lease",
      "RequestMethod": "PUT",
      "RequestHeaders": {
        "Accept": "application/xml",
        "Authorization": "Sanitized",
        "traceparent": "00-411055b4c626f543a5d5e3be6fe250f1-6c984708ef24a746-00",
        "User-Agent": [
          "azsdk-net-Storage.Blobs/12.9.0-alpha.20210217.1",
          "(.NET 5.0.3; Microsoft Windows 10.0.19042)"
        ],
        "x-ms-client-request-id": "b6fc65a8-7dfc-685a-a71a-7fecc414d357",
        "x-ms-date": "Wed, 17 Feb 2021 18:50:20 GMT",
        "x-ms-lease-action": "acquire",
        "x-ms-lease-duration": "15",
        "x-ms-proposed-lease-id": "8b1d3514-b08a-2bb1-7067-512995e24657",
        "x-ms-return-client-request-id": "true",
<<<<<<< HEAD
        "x-ms-version": "2020-12-06"
=======
        "x-ms-version": "2021-02-12"
>>>>>>> 7e782c87
      },
      "RequestBody": null,
      "StatusCode": 201,
      "ResponseHeaders": {
        "Content-Length": "0",
        "Date": "Wed, 17 Feb 2021 18:50:20 GMT",
        "ETag": "\"0x8D8D374E014D416\"",
        "Last-Modified": "Wed, 17 Feb 2021 18:50:20 GMT",
        "Server": [
          "Windows-Azure-Blob/1.0",
          "Microsoft-HTTPAPI/2.0"
        ],
        "x-ms-client-request-id": "b6fc65a8-7dfc-685a-a71a-7fecc414d357",
        "x-ms-lease-id": "8b1d3514-b08a-2bb1-7067-512995e24657",
        "x-ms-request-id": "c66b3d25-101e-0091-495d-05bf70000000",
<<<<<<< HEAD
        "x-ms-version": "2020-12-06"
=======
        "x-ms-version": "2021-02-12"
>>>>>>> 7e782c87
      },
      "ResponseBody": []
    },
    {
      "RequestUri": "https://seanmcccanary3.blob.core.windows.net/test-container-d7104820-0265-f340-ae0c-eea493c4caa0/test-blob-8638aa6c-56c8-29c5-db7a-3aafbbc5c654?comp=lease",
      "RequestMethod": "PUT",
      "RequestHeaders": {
        "Accept": "application/xml",
        "Authorization": "Sanitized",
        "traceparent": "00-c5a3d8b11100964da2767644c40afb98-5cb9352087bf3e44-00",
        "User-Agent": [
          "azsdk-net-Storage.Blobs/12.9.0-alpha.20210217.1",
          "(.NET 5.0.3; Microsoft Windows 10.0.19042)"
        ],
        "x-ms-client-request-id": "f1f3df91-731d-8138-6cff-df1725a014e7",
        "x-ms-date": "Wed, 17 Feb 2021 18:50:20 GMT",
        "x-ms-if-tags": "\"coolTag\" = 'true'",
        "x-ms-lease-action": "change",
        "x-ms-lease-id": "8b1d3514-b08a-2bb1-7067-512995e24657",
        "x-ms-proposed-lease-id": "10bcca56-ab74-028e-0c9e-eb9c57192a34",
        "x-ms-return-client-request-id": "true",
<<<<<<< HEAD
        "x-ms-version": "2020-12-06"
=======
        "x-ms-version": "2021-02-12"
>>>>>>> 7e782c87
      },
      "RequestBody": null,
      "StatusCode": 412,
      "ResponseHeaders": {
        "Content-Length": "252",
        "Content-Type": "application/xml",
        "Date": "Wed, 17 Feb 2021 18:50:20 GMT",
        "Server": [
          "Windows-Azure-Blob/1.0",
          "Microsoft-HTTPAPI/2.0"
        ],
        "x-ms-client-request-id": "f1f3df91-731d-8138-6cff-df1725a014e7",
        "x-ms-error-code": "ConditionNotMet",
        "x-ms-request-id": "c66b3d2d-101e-0091-4e5d-05bf70000000",
<<<<<<< HEAD
        "x-ms-version": "2020-12-06"
=======
        "x-ms-version": "2021-02-12"
>>>>>>> 7e782c87
      },
      "ResponseBody": [
        "﻿<?xml version=\"1.0\" encoding=\"utf-8\"?><Error><Code>ConditionNotMet</Code><Message>The condition specified using HTTP conditional header(s) is not met.\n",
        "RequestId:c66b3d2d-101e-0091-4e5d-05bf70000000\n",
        "Time:2021-02-17T18:50:20.4170176Z</Message></Error>"
      ]
    },
    {
      "RequestUri": "https://seanmcccanary3.blob.core.windows.net/test-container-d7104820-0265-f340-ae0c-eea493c4caa0?restype=container",
      "RequestMethod": "DELETE",
      "RequestHeaders": {
        "Accept": "application/xml",
        "Authorization": "Sanitized",
        "traceparent": "00-94548113a5e1b04284130bc5d80fd12f-8d1778e21cba4f48-00",
        "User-Agent": [
          "azsdk-net-Storage.Blobs/12.9.0-alpha.20210217.1",
          "(.NET 5.0.3; Microsoft Windows 10.0.19042)"
        ],
        "x-ms-client-request-id": "e55b9209-e121-c83a-e4a8-6279e10e8c9e",
        "x-ms-date": "Wed, 17 Feb 2021 18:50:20 GMT",
        "x-ms-return-client-request-id": "true",
<<<<<<< HEAD
        "x-ms-version": "2020-12-06"
=======
        "x-ms-version": "2021-02-12"
>>>>>>> 7e782c87
      },
      "RequestBody": null,
      "StatusCode": 202,
      "ResponseHeaders": {
        "Content-Length": "0",
        "Date": "Wed, 17 Feb 2021 18:50:20 GMT",
        "Server": [
          "Windows-Azure-Blob/1.0",
          "Microsoft-HTTPAPI/2.0"
        ],
        "x-ms-client-request-id": "e55b9209-e121-c83a-e4a8-6279e10e8c9e",
        "x-ms-request-id": "c66b3d48-101e-0091-655d-05bf70000000",
<<<<<<< HEAD
        "x-ms-version": "2020-12-06"
=======
        "x-ms-version": "2021-02-12"
>>>>>>> 7e782c87
      },
      "ResponseBody": []
    }
  ],
  "Variables": {
    "RandomSeed": "897118299",
    "Storage_TestConfigDefault": "ProductionTenant\nseanmcccanary3\nU2FuaXRpemVk\nhttps://seanmcccanary3.blob.core.windows.net\nhttps://seanmcccanary3.file.core.windows.net\nhttps://seanmcccanary3.queue.core.windows.net\nhttps://seanmcccanary3.table.core.windows.net\n\n\n\n\nhttps://seanmcccanary3-secondary.blob.core.windows.net\nhttps://seanmcccanary3-secondary.file.core.windows.net\nhttps://seanmcccanary3-secondary.queue.core.windows.net\nhttps://seanmcccanary3-secondary.table.core.windows.net\n\nSanitized\n\n\nCloud\nBlobEndpoint=https://seanmcccanary3.blob.core.windows.net/;QueueEndpoint=https://seanmcccanary3.queue.core.windows.net/;FileEndpoint=https://seanmcccanary3.file.core.windows.net/;BlobSecondaryEndpoint=https://seanmcccanary3-secondary.blob.core.windows.net/;QueueSecondaryEndpoint=https://seanmcccanary3-secondary.queue.core.windows.net/;FileSecondaryEndpoint=https://seanmcccanary3-secondary.file.core.windows.net/;AccountName=seanmcccanary3;AccountKey=Kg==;\nseanscope1\n\n"
  }
}<|MERGE_RESOLUTION|>--- conflicted
+++ resolved
@@ -15,11 +15,7 @@
         "x-ms-client-request-id": "6bb68af1-cdb6-b947-f8fb-50d082f0c4fb",
         "x-ms-date": "Wed, 17 Feb 2021 18:50:19 GMT",
         "x-ms-return-client-request-id": "true",
-<<<<<<< HEAD
-        "x-ms-version": "2020-12-06"
-=======
         "x-ms-version": "2021-02-12"
->>>>>>> 7e782c87
       },
       "RequestBody": null,
       "StatusCode": 201,
@@ -34,11 +30,7 @@
         ],
         "x-ms-client-request-id": "6bb68af1-cdb6-b947-f8fb-50d082f0c4fb",
         "x-ms-request-id": "c66b3d0c-101e-0091-385d-05bf70000000",
-<<<<<<< HEAD
-        "x-ms-version": "2020-12-06"
-=======
         "x-ms-version": "2021-02-12"
->>>>>>> 7e782c87
       },
       "ResponseBody": []
     },
@@ -59,11 +51,7 @@
         "x-ms-client-request-id": "05dfad8a-427a-a248-eeef-bd5281b88dce",
         "x-ms-date": "Wed, 17 Feb 2021 18:50:20 GMT",
         "x-ms-return-client-request-id": "true",
-<<<<<<< HEAD
-        "x-ms-version": "2020-12-06"
-=======
         "x-ms-version": "2021-02-12"
->>>>>>> 7e782c87
       },
       "RequestBody": "NBezCQ5e6furSU+/p50TrPFLDoIhUQ6axI2QO5KY/jI0+5tqPLvtDcA9234GBoE+Zo69cLdEMuMJGESBzq1oEksci6sCqW82XgDB5HWPk74LUdQE2o5678i3YSR2bD4T1Mgz6XrVPL0fhhK2g01teoSGdX3ZYze9oZvjSkhKwPLCrg+tW6lDNRUW5VN8xGx7Seaf7/bBOnGQdkjf8vF11MYf9NU9wB7aQ0Bnwn7kQN0vZwBhq9H7AXSeHOVhY0IkoRGNXM+WPYjIxKu2WXjyrDVqsIvwFCj1JPNhn6Q5eOD9QyBtVuQOmCp4mOYlRaf8q2+v97O3M4zolzfbNZ7kj0zLuBZXhVVQWxdgeHxCz95MZfM0iYEsRg+Uhb6sMmOMkwiaWo2RpCUaXpucVrsPpchZj8+qrwbKnnEGwgCWpCm01ORzqHVRusDNGirlkO9UhN/2U6KT4eMCz7sbiuIlg7py6ILWnP1SB9QP3ZXb5Q6Csj0gn1CGIPIAcNi6NTDdqJdwc6htfujio0vNhAROJ+msmdikBONp68eP1SskmNKkMTX+anJmFTRVPvwFuZzusknuDZxXOaOzBofg3ai9vQt5KVLPULx3RoSkT8XnZDIroCPhNYo2TPiRSmPqhTeLl4HwjI9JH2GNd8cXs+nezKJVtTyF24eAQtxaPQZYjcBMGLdD9tei4YHBVL7DHpkOs37BlM/6Bbz6cEmz7+JbNOkGypoxmtXLstS7xIfIvCNDS4mHl/jwUhL7SYaO7/KfZR/VvVT+3Bmo9uH7P0E0MbMlb6NY1J3wFXiHNlBOPMPiHF9n8//PRG5w3qEW9RLRxhjTaH9OR5CC5KfbdqbJWrkeGSPizD6zVio05/X72iBmtnA3etRDk9XO5Q5Y883Ip4To+Nzu7/nZIBFUGV+bhgqHdcA2kd/k2oVOE+cvW2JdbEBwE+FDd8d2XlrC7np1Ml8E0H4NkhWkBB1WoNsSqsSu960fKnIoQ/75vzOEIesK2OCHK4rkUNkqyw/E7NfrY7OVFPfNVgjt24x/E9LiH+IyTMf6i345yqfT9F5jZFYnDlt/7w30PYLYmk/+ZDwGR6sskqAP8Ng0W0lP+WKpinY1WAV3YzDVPQ5FIvAvO2VqzKyyNtK2Fx2CSpPDpEQgLxDYyAw3j+R7V1SSys7nBR/k5Cy19lOkf0Hn9BidEpnKJfPgVnNYMz3HN95+I01Pm0Vz3r8Xaji8NEjLUJvM3UW7x6TaB6+si7Hv7b50JVvzl1nTKjPZsrq6JCErjeOh+1qZw1yodJOVxlIOJ315Rw7s17hC+bMR4RXqIOKNgf7NTfFk22L/SyLFPWPgyoo8QN0TPrUrXwKniOFGvVSxCA==",
       "StatusCode": 201,
@@ -81,11 +69,7 @@
         "x-ms-content-crc64": "5zvh+Hmc7OY=",
         "x-ms-request-id": "c66b3d18-101e-0091-415d-05bf70000000",
         "x-ms-request-server-encrypted": "true",
-<<<<<<< HEAD
-        "x-ms-version": "2020-12-06",
-=======
         "x-ms-version": "2021-02-12",
->>>>>>> 7e782c87
         "x-ms-version-id": "2021-02-17T18:50:20.2053654Z"
       },
       "ResponseBody": []
@@ -107,11 +91,7 @@
         "x-ms-lease-duration": "15",
         "x-ms-proposed-lease-id": "8b1d3514-b08a-2bb1-7067-512995e24657",
         "x-ms-return-client-request-id": "true",
-<<<<<<< HEAD
-        "x-ms-version": "2020-12-06"
-=======
         "x-ms-version": "2021-02-12"
->>>>>>> 7e782c87
       },
       "RequestBody": null,
       "StatusCode": 201,
@@ -127,11 +107,7 @@
         "x-ms-client-request-id": "b6fc65a8-7dfc-685a-a71a-7fecc414d357",
         "x-ms-lease-id": "8b1d3514-b08a-2bb1-7067-512995e24657",
         "x-ms-request-id": "c66b3d25-101e-0091-495d-05bf70000000",
-<<<<<<< HEAD
-        "x-ms-version": "2020-12-06"
-=======
         "x-ms-version": "2021-02-12"
->>>>>>> 7e782c87
       },
       "ResponseBody": []
     },
@@ -153,11 +129,7 @@
         "x-ms-lease-id": "8b1d3514-b08a-2bb1-7067-512995e24657",
         "x-ms-proposed-lease-id": "10bcca56-ab74-028e-0c9e-eb9c57192a34",
         "x-ms-return-client-request-id": "true",
-<<<<<<< HEAD
-        "x-ms-version": "2020-12-06"
-=======
         "x-ms-version": "2021-02-12"
->>>>>>> 7e782c87
       },
       "RequestBody": null,
       "StatusCode": 412,
@@ -172,11 +144,7 @@
         "x-ms-client-request-id": "f1f3df91-731d-8138-6cff-df1725a014e7",
         "x-ms-error-code": "ConditionNotMet",
         "x-ms-request-id": "c66b3d2d-101e-0091-4e5d-05bf70000000",
-<<<<<<< HEAD
-        "x-ms-version": "2020-12-06"
-=======
         "x-ms-version": "2021-02-12"
->>>>>>> 7e782c87
       },
       "ResponseBody": [
         "﻿<?xml version=\"1.0\" encoding=\"utf-8\"?><Error><Code>ConditionNotMet</Code><Message>The condition specified using HTTP conditional header(s) is not met.\n",
@@ -198,11 +166,7 @@
         "x-ms-client-request-id": "e55b9209-e121-c83a-e4a8-6279e10e8c9e",
         "x-ms-date": "Wed, 17 Feb 2021 18:50:20 GMT",
         "x-ms-return-client-request-id": "true",
-<<<<<<< HEAD
-        "x-ms-version": "2020-12-06"
-=======
         "x-ms-version": "2021-02-12"
->>>>>>> 7e782c87
       },
       "RequestBody": null,
       "StatusCode": 202,
@@ -215,11 +179,7 @@
         ],
         "x-ms-client-request-id": "e55b9209-e121-c83a-e4a8-6279e10e8c9e",
         "x-ms-request-id": "c66b3d48-101e-0091-655d-05bf70000000",
-<<<<<<< HEAD
-        "x-ms-version": "2020-12-06"
-=======
         "x-ms-version": "2021-02-12"
->>>>>>> 7e782c87
       },
       "ResponseBody": []
     }
