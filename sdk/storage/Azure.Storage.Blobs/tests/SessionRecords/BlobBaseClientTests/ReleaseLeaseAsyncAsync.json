﻿{
  "Entries": [
    {
      "RequestUri": "https://seanmcccanary3.blob.core.windows.net/test-container-1f2b78a8-4c2d-f224-4c57-040abaec8c93?restype=container",
      "RequestMethod": "PUT",
      "RequestHeaders": {
        "Accept": "application/xml",
        "Authorization": "Sanitized",
        "traceparent": "00-f8ca9afa6aacd343a0d999c9820f48ac-f57c6fbbbdd1dc4b-00",
        "User-Agent": [
          "azsdk-net-Storage.Blobs/12.9.0-alpha.20210217.1",
          "(.NET 5.0.3; Microsoft Windows 10.0.19042)"
        ],
        "x-ms-blob-public-access": "container",
        "x-ms-client-request-id": "3883cc1d-ec87-b908-6607-a66557013ac3",
        "x-ms-date": "Wed, 17 Feb 2021 18:51:58 GMT",
        "x-ms-return-client-request-id": "true",
<<<<<<< HEAD
        "x-ms-version": "2020-12-06"
=======
        "x-ms-version": "2021-02-12"
>>>>>>> 7e782c87
      },
      "RequestBody": null,
      "StatusCode": 201,
      "ResponseHeaders": {
        "Content-Length": "0",
        "Date": "Wed, 17 Feb 2021 18:51:57 GMT",
        "ETag": "\"0x8D8D3751ABADD3B\"",
        "Last-Modified": "Wed, 17 Feb 2021 18:51:58 GMT",
        "Server": [
          "Windows-Azure-Blob/1.0",
          "Microsoft-HTTPAPI/2.0"
        ],
        "x-ms-client-request-id": "3883cc1d-ec87-b908-6607-a66557013ac3",
        "x-ms-request-id": "e32144db-c01e-002b-465d-055a0e000000",
<<<<<<< HEAD
        "x-ms-version": "2020-12-06"
=======
        "x-ms-version": "2021-02-12"
>>>>>>> 7e782c87
      },
      "ResponseBody": []
    },
    {
      "RequestUri": "https://seanmcccanary3.blob.core.windows.net/test-container-1f2b78a8-4c2d-f224-4c57-040abaec8c93/test-blob-6a7f3dbc-ff82-b7a2-971b-6309fec60aa4",
      "RequestMethod": "PUT",
      "RequestHeaders": {
        "Accept": "application/xml",
        "Authorization": "Sanitized",
        "Content-Length": "1024",
        "Content-Type": "application/octet-stream",
        "traceparent": "00-300b8b12a26d4d4e8999ebb1a09750c8-ac02f721dbf4054b-00",
        "User-Agent": [
          "azsdk-net-Storage.Blobs/12.9.0-alpha.20210217.1",
          "(.NET 5.0.3; Microsoft Windows 10.0.19042)"
        ],
        "x-ms-blob-type": "BlockBlob",
        "x-ms-client-request-id": "d7fcfa93-bd98-2faa-b8d0-696e09c2acbf",
        "x-ms-date": "Wed, 17 Feb 2021 18:51:58 GMT",
        "x-ms-return-client-request-id": "true",
<<<<<<< HEAD
        "x-ms-version": "2020-12-06"
=======
        "x-ms-version": "2021-02-12"
>>>>>>> 7e782c87
      },
      "RequestBody": "rR7s7WhUDP9BgFdOSXu4u+mLoaooP2MeKsugbIn/u5/8Arc5FE1aaDB/KQKnVG4cYqcfcyVffG66zcOcs6B2QcW3UUfDf6ecMDh5qBZgdtVdhAnh4Eh6nYVJfkaJvrSQCec98AMmWOMAgkLs5dRYWVbuPy+WlWF9PbPBegBgE3KE6J8uI4bRNiwm4V0Fjrex8CTvmn6F+nOGwLJQZd3jn2/PZ/w0KjbPHQgDcLMEd6/7D4nbcHjz/+4rqGPUgdFOQ0HuNia6fMbuH312gYm/gUgDVFVTBy/222gOCYHT+5s2tC1yFkGJQZLD7FH6fX1kayYa0Sx7+zsS91q9rHNFGyPhP81cTWsHeRPDkBrd/F7rqZ5buCpvu7nxYB7my5QfftEtGT2vCB26ElcZuGogNPv80gPU6WL5coQTa+1NIa5+oxJJsOMgO6CAoKXTVQJO0Ssj6fmRSpRuM6a5nJ0wbfGomxVY14MY25ZiVEi8JR2BxZnBKTe07Vl92n08Z58DTzO0Krnt9vmoCw5iLvZLsQ6IN9YDbkO69K672vwG23T3XgQVCPpklM6fGR4pUr5iMihvszDIAODv+jYLMRv9oS+aa8/xNqkTJKIIY1UlkKLwWKjTlydDLl4jJQ7EWWKyonfuj+bucft/W4+NwJ2LymmUG9hzKQoHVjxxzRCaTss/VcDdNgG7AeesVDuYtm7Bl1ukMD2KP3lt5jipfKPr5A3DTWrcrpRn2BnwxtXOb5/OsDW19h6NtRZHb0/JEYRDwW8u1GgD5OnHPVckmXiknneY28xtNu7uNphUlD9EnseUrAVloJs3ysxM7rjHaRudo9DYMDW41ouBQJ7Prk+qgp6Qj+xyP/7bYRH/IUc1Jsx8t/FubG6R3NZ642D9Zxt8omsZN9kvKmTS/M8kuLVDSxnRUvdePBUw/7MV+Fud3vn2g37cHO/zTYyMm3CfbCMhN5dHLBUjHmZV6TgmGTEINR7VLjU2Zy8p3QRq0aClkZKP9MHDVrLk0mQYhjO3zTRag2ZSyT7u69BoHk4QuE3FsFelliRwRd5r8VzQHeD8cRDQEE06U8hUoQnxWzhk0xkXU9XbEjYP6j6H5tfiHc3vbKw9P6j/ilyPUfQbf+mmBx1CucoKIF/awCUOs23wcoQ7Au+LJpRxF8h5TMBC82tU4N+6n2MD5EtNY3+C8dfvnt9v4Hz6G+CJ0aIBkdSemMy6utONNtIgOB6jPcMV7ibxia3h0hPuWcT+MM7BAVJ3rsuyxzcDYWgMT6deV90cdOJ7DwgmvcW4zGAOjwUEXzbLLI/4Yibu7SdE1IJrjwLn4bzrRfJKUPEF+fvW9dJiCO9xkipOJBG8jCHg4ehCTDxdJw==",
      "StatusCode": 201,
      "ResponseHeaders": {
        "Content-Length": "0",
        "Content-MD5": "jY8df/6Hguu3sHG+KAL8bw==",
        "Date": "Wed, 17 Feb 2021 18:51:57 GMT",
        "ETag": "\"0x8D8D3751AC5667A\"",
        "Last-Modified": "Wed, 17 Feb 2021 18:51:58 GMT",
        "Server": [
          "Windows-Azure-Blob/1.0",
          "Microsoft-HTTPAPI/2.0"
        ],
        "x-ms-client-request-id": "d7fcfa93-bd98-2faa-b8d0-696e09c2acbf",
        "x-ms-content-crc64": "C/sKLx4QzbI=",
        "x-ms-request-id": "e3214501-c01e-002b-685d-055a0e000000",
        "x-ms-request-server-encrypted": "true",
<<<<<<< HEAD
        "x-ms-version": "2020-12-06",
=======
        "x-ms-version": "2021-02-12",
>>>>>>> 7e782c87
        "x-ms-version-id": "2021-02-17T18:51:58.6703994Z"
      },
      "ResponseBody": []
    },
    {
      "RequestUri": "https://seanmcccanary3.blob.core.windows.net/test-container-1f2b78a8-4c2d-f224-4c57-040abaec8c93/test-blob-6a7f3dbc-ff82-b7a2-971b-6309fec60aa4?comp=lease",
      "RequestMethod": "PUT",
      "RequestHeaders": {
        "Accept": "application/xml",
        "Authorization": "Sanitized",
        "traceparent": "00-d485f888b76b314a8a4e3fe8ef0ebb94-13629d4489c97241-00",
        "User-Agent": [
          "azsdk-net-Storage.Blobs/12.9.0-alpha.20210217.1",
          "(.NET 5.0.3; Microsoft Windows 10.0.19042)"
        ],
        "x-ms-client-request-id": "299e6cbc-c830-bcdd-cceb-88e78b019e43",
        "x-ms-date": "Wed, 17 Feb 2021 18:51:58 GMT",
        "x-ms-lease-action": "acquire",
        "x-ms-lease-duration": "15",
        "x-ms-proposed-lease-id": "1924ce79-d6ef-112d-4fb1-31a89074298a",
        "x-ms-return-client-request-id": "true",
<<<<<<< HEAD
        "x-ms-version": "2020-12-06"
=======
        "x-ms-version": "2021-02-12"
>>>>>>> 7e782c87
      },
      "RequestBody": null,
      "StatusCode": 201,
      "ResponseHeaders": {
        "Content-Length": "0",
        "Date": "Wed, 17 Feb 2021 18:51:57 GMT",
        "ETag": "\"0x8D8D3751AC5667A\"",
        "Last-Modified": "Wed, 17 Feb 2021 18:51:58 GMT",
        "Server": [
          "Windows-Azure-Blob/1.0",
          "Microsoft-HTTPAPI/2.0"
        ],
        "x-ms-client-request-id": "299e6cbc-c830-bcdd-cceb-88e78b019e43",
        "x-ms-lease-id": "1924ce79-d6ef-112d-4fb1-31a89074298a",
        "x-ms-request-id": "e321452b-c01e-002b-0c5d-055a0e000000",
<<<<<<< HEAD
        "x-ms-version": "2020-12-06"
=======
        "x-ms-version": "2021-02-12"
>>>>>>> 7e782c87
      },
      "ResponseBody": []
    },
    {
      "RequestUri": "https://seanmcccanary3.blob.core.windows.net/test-container-1f2b78a8-4c2d-f224-4c57-040abaec8c93/test-blob-6a7f3dbc-ff82-b7a2-971b-6309fec60aa4?comp=lease",
      "RequestMethod": "PUT",
      "RequestHeaders": {
        "Accept": "application/xml",
        "Authorization": "Sanitized",
        "traceparent": "00-818ba40f070d0c47a39e6062fd451fce-b2974bbba72a4b4a-00",
        "User-Agent": [
          "azsdk-net-Storage.Blobs/12.9.0-alpha.20210217.1",
          "(.NET 5.0.3; Microsoft Windows 10.0.19042)"
        ],
        "x-ms-client-request-id": "24ec001d-00d6-3659-3ef3-8553fca7649d",
        "x-ms-date": "Wed, 17 Feb 2021 18:51:58 GMT",
        "x-ms-lease-action": "release",
        "x-ms-lease-id": "1924ce79-d6ef-112d-4fb1-31a89074298a",
        "x-ms-return-client-request-id": "true",
<<<<<<< HEAD
        "x-ms-version": "2020-12-06"
=======
        "x-ms-version": "2021-02-12"
>>>>>>> 7e782c87
      },
      "RequestBody": null,
      "StatusCode": 200,
      "ResponseHeaders": {
        "Content-Length": "0",
        "Date": "Wed, 17 Feb 2021 18:51:57 GMT",
        "ETag": "\"0x8D8D3751AC5667A\"",
        "Last-Modified": "Wed, 17 Feb 2021 18:51:58 GMT",
        "Server": [
          "Windows-Azure-Blob/1.0",
          "Microsoft-HTTPAPI/2.0"
        ],
        "x-ms-client-request-id": "24ec001d-00d6-3659-3ef3-8553fca7649d",
        "x-ms-request-id": "e3214546-c01e-002b-275d-055a0e000000",
<<<<<<< HEAD
        "x-ms-version": "2020-12-06"
=======
        "x-ms-version": "2021-02-12"
>>>>>>> 7e782c87
      },
      "ResponseBody": []
    },
    {
      "RequestUri": "https://seanmcccanary3.blob.core.windows.net/test-container-1f2b78a8-4c2d-f224-4c57-040abaec8c93?restype=container",
      "RequestMethod": "DELETE",
      "RequestHeaders": {
        "Accept": "application/xml",
        "Authorization": "Sanitized",
        "traceparent": "00-25de7fe89c4bc5498140eb7f0903efcd-684997762029524d-00",
        "User-Agent": [
          "azsdk-net-Storage.Blobs/12.9.0-alpha.20210217.1",
          "(.NET 5.0.3; Microsoft Windows 10.0.19042)"
        ],
        "x-ms-client-request-id": "8bc9a6f2-7915-a66d-8438-af1ed42bf798",
        "x-ms-date": "Wed, 17 Feb 2021 18:51:58 GMT",
        "x-ms-return-client-request-id": "true",
<<<<<<< HEAD
        "x-ms-version": "2020-12-06"
=======
        "x-ms-version": "2021-02-12"
>>>>>>> 7e782c87
      },
      "RequestBody": null,
      "StatusCode": 202,
      "ResponseHeaders": {
        "Content-Length": "0",
        "Date": "Wed, 17 Feb 2021 18:51:57 GMT",
        "Server": [
          "Windows-Azure-Blob/1.0",
          "Microsoft-HTTPAPI/2.0"
        ],
        "x-ms-client-request-id": "8bc9a6f2-7915-a66d-8438-af1ed42bf798",
        "x-ms-request-id": "e3214568-c01e-002b-415d-055a0e000000",
<<<<<<< HEAD
        "x-ms-version": "2020-12-06"
=======
        "x-ms-version": "2021-02-12"
>>>>>>> 7e782c87
      },
      "ResponseBody": []
    }
  ],
  "Variables": {
    "RandomSeed": "1181779703",
    "Storage_TestConfigDefault": "ProductionTenant\nseanmcccanary3\nU2FuaXRpemVk\nhttps://seanmcccanary3.blob.core.windows.net\nhttps://seanmcccanary3.file.core.windows.net\nhttps://seanmcccanary3.queue.core.windows.net\nhttps://seanmcccanary3.table.core.windows.net\n\n\n\n\nhttps://seanmcccanary3-secondary.blob.core.windows.net\nhttps://seanmcccanary3-secondary.file.core.windows.net\nhttps://seanmcccanary3-secondary.queue.core.windows.net\nhttps://seanmcccanary3-secondary.table.core.windows.net\n\nSanitized\n\n\nCloud\nBlobEndpoint=https://seanmcccanary3.blob.core.windows.net/;QueueEndpoint=https://seanmcccanary3.queue.core.windows.net/;FileEndpoint=https://seanmcccanary3.file.core.windows.net/;BlobSecondaryEndpoint=https://seanmcccanary3-secondary.blob.core.windows.net/;QueueSecondaryEndpoint=https://seanmcccanary3-secondary.queue.core.windows.net/;FileSecondaryEndpoint=https://seanmcccanary3-secondary.file.core.windows.net/;AccountName=seanmcccanary3;AccountKey=Kg==;\nseanscope1\n\n"
  }
}<|MERGE_RESOLUTION|>--- conflicted
+++ resolved
@@ -15,11 +15,7 @@
         "x-ms-client-request-id": "3883cc1d-ec87-b908-6607-a66557013ac3",
         "x-ms-date": "Wed, 17 Feb 2021 18:51:58 GMT",
         "x-ms-return-client-request-id": "true",
-<<<<<<< HEAD
-        "x-ms-version": "2020-12-06"
-=======
         "x-ms-version": "2021-02-12"
->>>>>>> 7e782c87
       },
       "RequestBody": null,
       "StatusCode": 201,
@@ -34,11 +30,7 @@
         ],
         "x-ms-client-request-id": "3883cc1d-ec87-b908-6607-a66557013ac3",
         "x-ms-request-id": "e32144db-c01e-002b-465d-055a0e000000",
-<<<<<<< HEAD
-        "x-ms-version": "2020-12-06"
-=======
         "x-ms-version": "2021-02-12"
->>>>>>> 7e782c87
       },
       "ResponseBody": []
     },
@@ -59,11 +51,7 @@
         "x-ms-client-request-id": "d7fcfa93-bd98-2faa-b8d0-696e09c2acbf",
         "x-ms-date": "Wed, 17 Feb 2021 18:51:58 GMT",
         "x-ms-return-client-request-id": "true",
-<<<<<<< HEAD
-        "x-ms-version": "2020-12-06"
-=======
         "x-ms-version": "2021-02-12"
->>>>>>> 7e782c87
       },
       "RequestBody": "rR7s7WhUDP9BgFdOSXu4u+mLoaooP2MeKsugbIn/u5/8Arc5FE1aaDB/KQKnVG4cYqcfcyVffG66zcOcs6B2QcW3UUfDf6ecMDh5qBZgdtVdhAnh4Eh6nYVJfkaJvrSQCec98AMmWOMAgkLs5dRYWVbuPy+WlWF9PbPBegBgE3KE6J8uI4bRNiwm4V0Fjrex8CTvmn6F+nOGwLJQZd3jn2/PZ/w0KjbPHQgDcLMEd6/7D4nbcHjz/+4rqGPUgdFOQ0HuNia6fMbuH312gYm/gUgDVFVTBy/222gOCYHT+5s2tC1yFkGJQZLD7FH6fX1kayYa0Sx7+zsS91q9rHNFGyPhP81cTWsHeRPDkBrd/F7rqZ5buCpvu7nxYB7my5QfftEtGT2vCB26ElcZuGogNPv80gPU6WL5coQTa+1NIa5+oxJJsOMgO6CAoKXTVQJO0Ssj6fmRSpRuM6a5nJ0wbfGomxVY14MY25ZiVEi8JR2BxZnBKTe07Vl92n08Z58DTzO0Krnt9vmoCw5iLvZLsQ6IN9YDbkO69K672vwG23T3XgQVCPpklM6fGR4pUr5iMihvszDIAODv+jYLMRv9oS+aa8/xNqkTJKIIY1UlkKLwWKjTlydDLl4jJQ7EWWKyonfuj+bucft/W4+NwJ2LymmUG9hzKQoHVjxxzRCaTss/VcDdNgG7AeesVDuYtm7Bl1ukMD2KP3lt5jipfKPr5A3DTWrcrpRn2BnwxtXOb5/OsDW19h6NtRZHb0/JEYRDwW8u1GgD5OnHPVckmXiknneY28xtNu7uNphUlD9EnseUrAVloJs3ysxM7rjHaRudo9DYMDW41ouBQJ7Prk+qgp6Qj+xyP/7bYRH/IUc1Jsx8t/FubG6R3NZ642D9Zxt8omsZN9kvKmTS/M8kuLVDSxnRUvdePBUw/7MV+Fud3vn2g37cHO/zTYyMm3CfbCMhN5dHLBUjHmZV6TgmGTEINR7VLjU2Zy8p3QRq0aClkZKP9MHDVrLk0mQYhjO3zTRag2ZSyT7u69BoHk4QuE3FsFelliRwRd5r8VzQHeD8cRDQEE06U8hUoQnxWzhk0xkXU9XbEjYP6j6H5tfiHc3vbKw9P6j/ilyPUfQbf+mmBx1CucoKIF/awCUOs23wcoQ7Au+LJpRxF8h5TMBC82tU4N+6n2MD5EtNY3+C8dfvnt9v4Hz6G+CJ0aIBkdSemMy6utONNtIgOB6jPcMV7ibxia3h0hPuWcT+MM7BAVJ3rsuyxzcDYWgMT6deV90cdOJ7DwgmvcW4zGAOjwUEXzbLLI/4Yibu7SdE1IJrjwLn4bzrRfJKUPEF+fvW9dJiCO9xkipOJBG8jCHg4ehCTDxdJw==",
       "StatusCode": 201,
@@ -81,11 +69,7 @@
         "x-ms-content-crc64": "C/sKLx4QzbI=",
         "x-ms-request-id": "e3214501-c01e-002b-685d-055a0e000000",
         "x-ms-request-server-encrypted": "true",
-<<<<<<< HEAD
-        "x-ms-version": "2020-12-06",
-=======
         "x-ms-version": "2021-02-12",
->>>>>>> 7e782c87
         "x-ms-version-id": "2021-02-17T18:51:58.6703994Z"
       },
       "ResponseBody": []
@@ -107,11 +91,7 @@
         "x-ms-lease-duration": "15",
         "x-ms-proposed-lease-id": "1924ce79-d6ef-112d-4fb1-31a89074298a",
         "x-ms-return-client-request-id": "true",
-<<<<<<< HEAD
-        "x-ms-version": "2020-12-06"
-=======
         "x-ms-version": "2021-02-12"
->>>>>>> 7e782c87
       },
       "RequestBody": null,
       "StatusCode": 201,
@@ -127,11 +107,7 @@
         "x-ms-client-request-id": "299e6cbc-c830-bcdd-cceb-88e78b019e43",
         "x-ms-lease-id": "1924ce79-d6ef-112d-4fb1-31a89074298a",
         "x-ms-request-id": "e321452b-c01e-002b-0c5d-055a0e000000",
-<<<<<<< HEAD
-        "x-ms-version": "2020-12-06"
-=======
         "x-ms-version": "2021-02-12"
->>>>>>> 7e782c87
       },
       "ResponseBody": []
     },
@@ -151,11 +127,7 @@
         "x-ms-lease-action": "release",
         "x-ms-lease-id": "1924ce79-d6ef-112d-4fb1-31a89074298a",
         "x-ms-return-client-request-id": "true",
-<<<<<<< HEAD
-        "x-ms-version": "2020-12-06"
-=======
         "x-ms-version": "2021-02-12"
->>>>>>> 7e782c87
       },
       "RequestBody": null,
       "StatusCode": 200,
@@ -170,11 +142,7 @@
         ],
         "x-ms-client-request-id": "24ec001d-00d6-3659-3ef3-8553fca7649d",
         "x-ms-request-id": "e3214546-c01e-002b-275d-055a0e000000",
-<<<<<<< HEAD
-        "x-ms-version": "2020-12-06"
-=======
         "x-ms-version": "2021-02-12"
->>>>>>> 7e782c87
       },
       "ResponseBody": []
     },
@@ -192,11 +160,7 @@
         "x-ms-client-request-id": "8bc9a6f2-7915-a66d-8438-af1ed42bf798",
         "x-ms-date": "Wed, 17 Feb 2021 18:51:58 GMT",
         "x-ms-return-client-request-id": "true",
-<<<<<<< HEAD
-        "x-ms-version": "2020-12-06"
-=======
         "x-ms-version": "2021-02-12"
->>>>>>> 7e782c87
       },
       "RequestBody": null,
       "StatusCode": 202,
@@ -209,11 +173,7 @@
         ],
         "x-ms-client-request-id": "8bc9a6f2-7915-a66d-8438-af1ed42bf798",
         "x-ms-request-id": "e3214568-c01e-002b-415d-055a0e000000",
-<<<<<<< HEAD
-        "x-ms-version": "2020-12-06"
-=======
         "x-ms-version": "2021-02-12"
->>>>>>> 7e782c87
       },
       "ResponseBody": []
     }
