﻿{
  "Entries": [
    {
      "RequestUri": "https://seanmcccanary3.blob.core.windows.net/test-container-e31ea0e1-163a-724d-301d-c6b240bf89c4?restype=container",
      "RequestMethod": "PUT",
      "RequestHeaders": {
        "Accept": "application/xml",
        "Authorization": "Sanitized",
        "traceparent": "00-89bf2e82291ea14090d5087c8bb84da9-3b24eb60c6c9d349-00",
        "User-Agent": [
          "azsdk-net-Storage.Blobs/12.9.0-alpha.20210217.1",
          "(.NET 5.0.3; Microsoft Windows 10.0.19042)"
        ],
        "x-ms-blob-public-access": "container",
        "x-ms-client-request-id": "6775c10b-56b8-36a6-9940-efc37d8f2a28",
        "x-ms-date": "Wed, 17 Feb 2021 18:46:31 GMT",
        "x-ms-return-client-request-id": "true",
<<<<<<< HEAD
        "x-ms-version": "2020-12-06"
=======
        "x-ms-version": "2021-02-12"
>>>>>>> 7e782c87
      },
      "RequestBody": null,
      "StatusCode": 201,
      "ResponseHeaders": {
        "Content-Length": "0",
        "Date": "Wed, 17 Feb 2021 18:46:31 GMT",
        "ETag": "\"0x8D8D37457D7D3E3\"",
        "Last-Modified": "Wed, 17 Feb 2021 18:46:31 GMT",
        "Server": [
          "Windows-Azure-Blob/1.0",
          "Microsoft-HTTPAPI/2.0"
        ],
        "x-ms-client-request-id": "6775c10b-56b8-36a6-9940-efc37d8f2a28",
        "x-ms-request-id": "1d5506c3-f01e-0020-5c5d-05a165000000",
<<<<<<< HEAD
        "x-ms-version": "2020-12-06"
=======
        "x-ms-version": "2021-02-12"
>>>>>>> 7e782c87
      },
      "ResponseBody": []
    },
    {
      "RequestUri": "https://seanmcccanary3.blob.core.windows.net/test-container-e31ea0e1-163a-724d-301d-c6b240bf89c4/test-blob-c4b42e11-a2b4-4eb3-fe8b-6ebf653139e8",
      "RequestMethod": "PUT",
      "RequestHeaders": {
        "Accept": "application/xml",
        "Authorization": "Sanitized",
        "Content-Length": "1024",
        "Content-Type": "application/octet-stream",
        "traceparent": "00-00eeaaca1622c64896043a60c2f3323d-ad604129aeee2540-00",
        "User-Agent": [
          "azsdk-net-Storage.Blobs/12.9.0-alpha.20210217.1",
          "(.NET 5.0.3; Microsoft Windows 10.0.19042)"
        ],
        "x-ms-blob-type": "BlockBlob",
        "x-ms-client-request-id": "66f0f998-30b7-0ee0-7a16-9aa187b59c37",
        "x-ms-date": "Wed, 17 Feb 2021 18:46:31 GMT",
        "x-ms-return-client-request-id": "true",
<<<<<<< HEAD
        "x-ms-version": "2020-12-06"
=======
        "x-ms-version": "2021-02-12"
>>>>>>> 7e782c87
      },
      "RequestBody": "Bsv5EfnRWLVOtgBSO5r3BJDSp35JIgv5FNYB8zuO6lS9sqyvM3r6Omi/GQFWVPv/SOsyq+ir3+S/APwjz2V6v8yslIjuSNAW12wWiQgKo7/aAqtPXD5sEtLI7zN+12oDRVk1qsByEAAbHNR7lFXbtV08SMy5KmONQIK1JVidmP8CE0Sv1Pj/aPGrND9q8H197TrWQY+dSRr2p2k+vOqnfYTUeIERK+BkPd/aDvYjI08EODgex1ZvZMopuS2OwawHA7e7lXj8bMFZcQSwwjok0oQaOYOyiLUtZBS253Kz1Xsz0ws+aI3XCMx2xVVSv6GPBeapdIgoVHoBjTFjRYVPppyIfO4v5Wn2QzG3O8Ng2qVyJ+GLCWDzC3+QPdtcc8JHJx64yUOyXyB9sjBWcBm2obKM8R2jw5w8lXFvn6iOmtBvcBSlpxBhv8jBDlYwnJpl2Zso0IKko2SBfDTRQsB47xhg5wAFEfqhKjFV4rRFDPjXCsUMZclOysyvIyrckHwHSR8+z7WaYMihh6ZQTsGwO3A7+jj7a4lOEhwzVe3PxZm1TpmUBzxDPKn8a94j/XsL/+i6oJZDDN2W77yYZgvb0cEMmwAnGzQz+L2P/wCrKxShJ1YFFSQDcUG7/hd/qtWeIJkcFmJ64+OzhqfYtA3d6sSn9z+01rucCCm/bB0ctE3n8d5mjxSyJkNzUY98Kr003hRS17OW6Urdfw05u3fFl9Ja8cIudluw9dD7QYUsH95sio0JytyaUAeUiA8GeWrMrbm9Ijn6BWe4ouLimqjEsV8vzDDpvM32v6C7mu1LqnxlL5PLbvylcoQmUCf5t7Vfz9ev1qw54vHsx2OYP2t5bfhlfWsU+EJjilqsw2ul/AjrW8oWnNPQK02i3qeZDDMZrOMvlDpKStaVTExSjR+FR8tareOgY9AklFEecRqayX0nkhaIdWfOoBD0gVCHfp0uHZfcP19PeUkSC//oK9m8+oPOK/sI/dJjjAzSrOKAnRaz8FSCvooe1xjNdWpn5XQ3N4bMuFOhJSDEeLJSfM1nkm3pNDuEOTv4r1PjO4ho/KaXm3Rbs+TDEso0vkbXy1pKZeL8frE5sv1L0wn/vuqXXHsLuuFZDN6IJSJxUHv0IeP5mNWla371Xuh2EN/bxFPgnGLLzBF48VkEc1iOyGKCVrIlBiYV8vD9Flv54vv+rWHPkLMZKVXSgKZ7ofglZpaF9Lkttb0tyqlxzbW1fw9dBcb2vzeuaSxdUoV/mVH416/Ec+1C0fejosYJp1ufHQGXHZwyL6df1ouMz2M4rTBYefYG8AshGzPOUx1wpcHRvjWE6Hy1xqgIZZxitQKUa/SVsS5lmC31dQJoY9uJ7jHKuw==",
      "StatusCode": 201,
      "ResponseHeaders": {
        "Content-Length": "0",
        "Content-MD5": "jBk6U83XTfPophS0wMRi/g==",
        "Date": "Wed, 17 Feb 2021 18:46:31 GMT",
        "ETag": "\"0x8D8D37457E0F8BE\"",
        "Last-Modified": "Wed, 17 Feb 2021 18:46:31 GMT",
        "Server": [
          "Windows-Azure-Blob/1.0",
          "Microsoft-HTTPAPI/2.0"
        ],
        "x-ms-client-request-id": "66f0f998-30b7-0ee0-7a16-9aa187b59c37",
        "x-ms-content-crc64": "H6sdCusmPeA=",
        "x-ms-request-id": "1d5506d6-f01e-0020-6b5d-05a165000000",
        "x-ms-request-server-encrypted": "true",
<<<<<<< HEAD
        "x-ms-version": "2020-12-06",
=======
        "x-ms-version": "2021-02-12",
>>>>>>> 7e782c87
        "x-ms-version-id": "2021-02-17T18:46:31.695379Z"
      },
      "ResponseBody": []
    },
    {
      "RequestUri": "https://seanmcccanary3.blob.core.windows.net/test-container-e31ea0e1-163a-724d-301d-c6b240bf89c4/test-blob-c4b42e11-a2b4-4eb3-fe8b-6ebf653139e8",
      "RequestMethod": "GET",
      "RequestHeaders": {
        "Accept": "application/xml",
        "Authorization": "Sanitized",
        "If-Modified-Since": "Thu, 18 Feb 2021 18:46:31 GMT",
        "traceparent": "00-01c59c352cbf9649a90322f7147d5418-d67addc777d6674c-00",
        "User-Agent": [
          "azsdk-net-Storage.Blobs/12.9.0-alpha.20210217.1",
          "(.NET 5.0.3; Microsoft Windows 10.0.19042)"
        ],
        "x-ms-client-request-id": "6b270315-d340-f831-fbe4-18558b6607bd",
        "x-ms-date": "Wed, 17 Feb 2021 18:46:31 GMT",
        "x-ms-return-client-request-id": "true",
<<<<<<< HEAD
        "x-ms-version": "2020-12-06"
=======
        "x-ms-version": "2021-02-12"
>>>>>>> 7e782c87
      },
      "RequestBody": null,
      "StatusCode": 304,
      "ResponseHeaders": {
        "Content-Length": "0",
        "Date": "Wed, 17 Feb 2021 18:46:31 GMT",
        "Server": [
          "Windows-Azure-Blob/1.0",
          "Microsoft-HTTPAPI/2.0"
        ],
        "x-ms-client-request-id": "6b270315-d340-f831-fbe4-18558b6607bd",
        "x-ms-error-code": "ConditionNotMet",
        "x-ms-request-id": "1d5506ea-f01e-0020-7b5d-05a165000000",
<<<<<<< HEAD
        "x-ms-version": "2020-12-06"
=======
        "x-ms-version": "2021-02-12"
>>>>>>> 7e782c87
      },
      "ResponseBody": []
    },
    {
      "RequestUri": "https://seanmcccanary3.blob.core.windows.net/test-container-e31ea0e1-163a-724d-301d-c6b240bf89c4?restype=container",
      "RequestMethod": "DELETE",
      "RequestHeaders": {
        "Accept": "application/xml",
        "Authorization": "Sanitized",
        "traceparent": "00-6f12e4e01e8bb5428999dc17a861adcc-9b5cf4d14f3f3041-00",
        "User-Agent": [
          "azsdk-net-Storage.Blobs/12.9.0-alpha.20210217.1",
          "(.NET 5.0.3; Microsoft Windows 10.0.19042)"
        ],
        "x-ms-client-request-id": "848c1a94-308e-56f6-c267-18591efa60bf",
        "x-ms-date": "Wed, 17 Feb 2021 18:46:31 GMT",
        "x-ms-return-client-request-id": "true",
<<<<<<< HEAD
        "x-ms-version": "2020-12-06"
=======
        "x-ms-version": "2021-02-12"
>>>>>>> 7e782c87
      },
      "RequestBody": null,
      "StatusCode": 202,
      "ResponseHeaders": {
        "Content-Length": "0",
        "Date": "Wed, 17 Feb 2021 18:46:31 GMT",
        "Server": [
          "Windows-Azure-Blob/1.0",
          "Microsoft-HTTPAPI/2.0"
        ],
        "x-ms-client-request-id": "848c1a94-308e-56f6-c267-18591efa60bf",
        "x-ms-request-id": "1d5506f9-f01e-0020-085d-05a165000000",
<<<<<<< HEAD
        "x-ms-version": "2020-12-06"
=======
        "x-ms-version": "2021-02-12"
>>>>>>> 7e782c87
      },
      "ResponseBody": []
    },
    {
      "RequestUri": "https://seanmcccanary3.blob.core.windows.net/test-container-405c931e-a918-b261-d6c5-c13c939f1955?restype=container",
      "RequestMethod": "PUT",
      "RequestHeaders": {
        "Accept": "application/xml",
        "Authorization": "Sanitized",
        "traceparent": "00-a33be76890afa74b85a681deb7eff27a-2129fdb406721945-00",
        "User-Agent": [
          "azsdk-net-Storage.Blobs/12.9.0-alpha.20210217.1",
          "(.NET 5.0.3; Microsoft Windows 10.0.19042)"
        ],
        "x-ms-blob-public-access": "container",
        "x-ms-client-request-id": "4b7280a4-7749-ea12-b9da-adc96ebac223",
        "x-ms-date": "Wed, 17 Feb 2021 18:46:31 GMT",
        "x-ms-return-client-request-id": "true",
<<<<<<< HEAD
        "x-ms-version": "2020-12-06"
=======
        "x-ms-version": "2021-02-12"
>>>>>>> 7e782c87
      },
      "RequestBody": null,
      "StatusCode": 201,
      "ResponseHeaders": {
        "Content-Length": "0",
        "Date": "Wed, 17 Feb 2021 18:46:31 GMT",
        "ETag": "\"0x8D8D374581495A7\"",
        "Last-Modified": "Wed, 17 Feb 2021 18:46:32 GMT",
        "Server": [
          "Windows-Azure-Blob/1.0",
          "Microsoft-HTTPAPI/2.0"
        ],
        "x-ms-client-request-id": "4b7280a4-7749-ea12-b9da-adc96ebac223",
        "x-ms-request-id": "ceffd3b7-601e-0050-615d-051892000000",
<<<<<<< HEAD
        "x-ms-version": "2020-12-06"
=======
        "x-ms-version": "2021-02-12"
>>>>>>> 7e782c87
      },
      "ResponseBody": []
    },
    {
      "RequestUri": "https://seanmcccanary3.blob.core.windows.net/test-container-405c931e-a918-b261-d6c5-c13c939f1955/test-blob-1f55af5e-58ea-c732-c173-c91e92affe98",
      "RequestMethod": "PUT",
      "RequestHeaders": {
        "Accept": "application/xml",
        "Authorization": "Sanitized",
        "Content-Length": "1024",
        "Content-Type": "application/octet-stream",
        "traceparent": "00-0012eeacd508724d867408193a855dff-06de05f3ce5ef642-00",
        "User-Agent": [
          "azsdk-net-Storage.Blobs/12.9.0-alpha.20210217.1",
          "(.NET 5.0.3; Microsoft Windows 10.0.19042)"
        ],
        "x-ms-blob-type": "BlockBlob",
        "x-ms-client-request-id": "f1e0e27e-6863-70a6-3443-058bcf84f350",
        "x-ms-date": "Wed, 17 Feb 2021 18:46:32 GMT",
        "x-ms-return-client-request-id": "true",
<<<<<<< HEAD
        "x-ms-version": "2020-12-06"
=======
        "x-ms-version": "2021-02-12"
>>>>>>> 7e782c87
      },
      "RequestBody": "TcMuMDnv5ptkriI1lKpnA4IRlxItzguz3Na3/tVlP2Mf8miHpBJ1tJnW5ppV3FYOcqpGXCOw9X+3elRjN+jG/2++FaFB4F5wm+J5VudxXv9/qYwrH+NAb/zpzyq9En2xD+crlsa0zJFL1sBAN5+XRhxU5I5bm+CLfaalWBA0sollx0YARcc5y9z630kiADhdUYkOaS7uVXQGnxkfD3OBFiM22m9YlgFUGxixYbuXaX1tRweHJklbdnHS+aWuGbxoeMkl6ybIBbqIuU0VPPO4bzabssds+vDZ22P+hZxbpgJcSenycX1XpUJM/m38RTp9GopuEmf0/H7YSxDCyn8dLBJLuPMKxf25RAyFH/uC3ZUpgGsS7JSbaE1qGSZslNrCL9FasI1GclSMtc1abtyDVm16mEkUCz99sFCmoKvXTLAyw/ApJy0I4w0WhjfHQPlw58O48fuQrSSR3AA8oNKptGkdJ6vsWS5AcrU8/oUItm9XNbjnH1q0oRbMmEosy0M6bdHOqRhNhI6Vd39GVK6fiSaR5WoawZQOaYaVH8DjE6ZyAZGzOQ1WCbEqUqfbbU1nLQ4km+bYIKs8v0CSuGTNsmTY1FId608YOtu5727tM/s4LvKxvnjAmeDldnrMw1FMXKBDApn6SUG/DGAKHzA9T4xEWopyG/PrGDpyOHTVTHaKbZPOqTFiPeSw8rIXtXmvqCfuiGnH2UCsWOpfiBDN6sDqgLKdbqVa4hylwilB02PAwpBM5sMMw5NSIVFGA7XT4wfyLTTHEjmCk6VNIRcXa4SGnsWAgAP83b0eSk1TE99m0d8hTqYu+bBWylMev6F8OrXNv2TvU2IE9lB3qMfsLn/G51A49hzeWKUVKbaw3h0cohCXhlN6dn58HVhVt1DoapvTV9hQQ0SZ7me/2imrUxcyWgW3VKgrS3DSu9nDiKFULb4b3IZFy17M/pfsu5xU0clAI1xKMRbyqAtnfYhq1WbGaqxqkHaR7I+n61YQP5DTfuoQgmVECfuoKDR63k3WYSgxJlDv6UBSrzbNo0a/4ml7k/+eWlIBgWGwwmhCFg5B0Ikt3xlA5JSpvdMud2a16EbL/0pNNwbWMKTuPifYEJkoi9K8kgJQOq9r9J1/0gr7+9kidhbD85iCV690UaVs0K05BeuT+VZDe8Wb4kJpV12Z80NOtpmDZJg5OTtT2+gJ/yTwRc0eZwGC3vtRKBFWGf9S2l1hHRkTtqFTWb8b76DckeIeeRGPe4tCzNeeMjuH4yA7AQCLqOEK3I4syw5BZu5bdJcuN5/twl/SH1BBdYRlzHWf4O6fUegBE52DY7B9AGbpQr2kWKyBTT6guIiQyGcKx/6ZooYAuyOuLSMCag==",
      "StatusCode": 201,
      "ResponseHeaders": {
        "Content-Length": "0",
        "Content-MD5": "pdyA/sZs3xzbcu+4TbuoBA==",
        "Date": "Wed, 17 Feb 2021 18:46:32 GMT",
        "ETag": "\"0x8D8D374581EF783\"",
        "Last-Modified": "Wed, 17 Feb 2021 18:46:32 GMT",
        "Server": [
          "Windows-Azure-Blob/1.0",
          "Microsoft-HTTPAPI/2.0"
        ],
        "x-ms-client-request-id": "f1e0e27e-6863-70a6-3443-058bcf84f350",
        "x-ms-content-crc64": "uLjgVjmGrUw=",
        "x-ms-request-id": "ceffd3f0-601e-0050-0f5d-051892000000",
        "x-ms-request-server-encrypted": "true",
<<<<<<< HEAD
        "x-ms-version": "2020-12-06",
=======
        "x-ms-version": "2021-02-12",
>>>>>>> 7e782c87
        "x-ms-version-id": "2021-02-17T18:46:32.1016707Z"
      },
      "ResponseBody": []
    },
    {
      "RequestUri": "https://seanmcccanary3.blob.core.windows.net/test-container-405c931e-a918-b261-d6c5-c13c939f1955/test-blob-1f55af5e-58ea-c732-c173-c91e92affe98",
      "RequestMethod": "GET",
      "RequestHeaders": {
        "Accept": "application/xml",
        "Authorization": "Sanitized",
        "If-Unmodified-Since": "Tue, 16 Feb 2021 18:46:31 GMT",
        "traceparent": "00-ffd4a8db9ac9d8469dda25ade7540c59-5888974d8bceb54e-00",
        "User-Agent": [
          "azsdk-net-Storage.Blobs/12.9.0-alpha.20210217.1",
          "(.NET 5.0.3; Microsoft Windows 10.0.19042)"
        ],
        "x-ms-client-request-id": "af9f4048-0dcf-f734-c9db-0035962514d9",
        "x-ms-date": "Wed, 17 Feb 2021 18:46:32 GMT",
        "x-ms-return-client-request-id": "true",
<<<<<<< HEAD
        "x-ms-version": "2020-12-06"
=======
        "x-ms-version": "2021-02-12"
>>>>>>> 7e782c87
      },
      "RequestBody": null,
      "StatusCode": 412,
      "ResponseHeaders": {
        "Content-Length": "252",
        "Content-Type": "application/xml",
        "Date": "Wed, 17 Feb 2021 18:46:32 GMT",
        "Server": [
          "Windows-Azure-Blob/1.0",
          "Microsoft-HTTPAPI/2.0"
        ],
        "x-ms-client-request-id": "af9f4048-0dcf-f734-c9db-0035962514d9",
        "x-ms-error-code": "ConditionNotMet",
        "x-ms-request-id": "ceffd427-601e-0050-3d5d-051892000000",
<<<<<<< HEAD
        "x-ms-version": "2020-12-06"
=======
        "x-ms-version": "2021-02-12"
>>>>>>> 7e782c87
      },
      "ResponseBody": [
        "﻿<?xml version=\"1.0\" encoding=\"utf-8\"?><Error><Code>ConditionNotMet</Code><Message>The condition specified using HTTP conditional header(s) is not met.\n",
        "RequestId:ceffd427-601e-0050-3d5d-051892000000\n",
        "Time:2021-02-17T18:46:32.1607196Z</Message></Error>"
      ]
    },
    {
      "RequestUri": "https://seanmcccanary3.blob.core.windows.net/test-container-405c931e-a918-b261-d6c5-c13c939f1955?restype=container",
      "RequestMethod": "DELETE",
      "RequestHeaders": {
        "Accept": "application/xml",
        "Authorization": "Sanitized",
        "traceparent": "00-2f2e51b0a3269f4ea552ee0828c4d185-776a3aa3f1bc1a4b-00",
        "User-Agent": [
          "azsdk-net-Storage.Blobs/12.9.0-alpha.20210217.1",
          "(.NET 5.0.3; Microsoft Windows 10.0.19042)"
        ],
        "x-ms-client-request-id": "8f433a16-44e5-af81-5556-f3fdcbbc2bd8",
        "x-ms-date": "Wed, 17 Feb 2021 18:46:32 GMT",
        "x-ms-return-client-request-id": "true",
<<<<<<< HEAD
        "x-ms-version": "2020-12-06"
=======
        "x-ms-version": "2021-02-12"
>>>>>>> 7e782c87
      },
      "RequestBody": null,
      "StatusCode": 202,
      "ResponseHeaders": {
        "Content-Length": "0",
        "Date": "Wed, 17 Feb 2021 18:46:32 GMT",
        "Server": [
          "Windows-Azure-Blob/1.0",
          "Microsoft-HTTPAPI/2.0"
        ],
        "x-ms-client-request-id": "8f433a16-44e5-af81-5556-f3fdcbbc2bd8",
        "x-ms-request-id": "ceffd44f-601e-0050-5b5d-051892000000",
<<<<<<< HEAD
        "x-ms-version": "2020-12-06"
=======
        "x-ms-version": "2021-02-12"
>>>>>>> 7e782c87
      },
      "ResponseBody": []
    },
    {
      "RequestUri": "https://seanmcccanary3.blob.core.windows.net/test-container-d81fe85c-1ce0-da24-8fec-beb11a41502e?restype=container",
      "RequestMethod": "PUT",
      "RequestHeaders": {
        "Accept": "application/xml",
        "Authorization": "Sanitized",
        "traceparent": "00-283a2833db7c0a4885e6949eb4ee34a2-b0d2d10437d6fa43-00",
        "User-Agent": [
          "azsdk-net-Storage.Blobs/12.9.0-alpha.20210217.1",
          "(.NET 5.0.3; Microsoft Windows 10.0.19042)"
        ],
        "x-ms-blob-public-access": "container",
        "x-ms-client-request-id": "bd961af2-267b-f9a9-1568-fff885d09414",
        "x-ms-date": "Wed, 17 Feb 2021 18:46:32 GMT",
        "x-ms-return-client-request-id": "true",
<<<<<<< HEAD
        "x-ms-version": "2020-12-06"
=======
        "x-ms-version": "2021-02-12"
>>>>>>> 7e782c87
      },
      "RequestBody": null,
      "StatusCode": 201,
      "ResponseHeaders": {
        "Content-Length": "0",
        "Date": "Wed, 17 Feb 2021 18:46:32 GMT",
        "ETag": "\"0x8D8D3745853B434\"",
        "Last-Modified": "Wed, 17 Feb 2021 18:46:32 GMT",
        "Server": [
          "Windows-Azure-Blob/1.0",
          "Microsoft-HTTPAPI/2.0"
        ],
        "x-ms-client-request-id": "bd961af2-267b-f9a9-1568-fff885d09414",
        "x-ms-request-id": "c86bbdff-f01e-006d-5f5d-056e89000000",
<<<<<<< HEAD
        "x-ms-version": "2020-12-06"
=======
        "x-ms-version": "2021-02-12"
>>>>>>> 7e782c87
      },
      "ResponseBody": []
    },
    {
      "RequestUri": "https://seanmcccanary3.blob.core.windows.net/test-container-d81fe85c-1ce0-da24-8fec-beb11a41502e/test-blob-2bddc3bb-b29e-e8f3-e1aa-344bab148e00",
      "RequestMethod": "PUT",
      "RequestHeaders": {
        "Accept": "application/xml",
        "Authorization": "Sanitized",
        "Content-Length": "1024",
        "Content-Type": "application/octet-stream",
        "traceparent": "00-7fe3a056d921224a8371d488c49636c0-93ce918be2c8e743-00",
        "User-Agent": [
          "azsdk-net-Storage.Blobs/12.9.0-alpha.20210217.1",
          "(.NET 5.0.3; Microsoft Windows 10.0.19042)"
        ],
        "x-ms-blob-type": "BlockBlob",
        "x-ms-client-request-id": "51e18523-aa6b-4d7e-1c52-179ff85340fd",
        "x-ms-date": "Wed, 17 Feb 2021 18:46:32 GMT",
        "x-ms-return-client-request-id": "true",
<<<<<<< HEAD
        "x-ms-version": "2020-12-06"
=======
        "x-ms-version": "2021-02-12"
>>>>>>> 7e782c87
      },
      "RequestBody": "BsQhVJ3P9df1d8LFYtRf3AaJv/+rkrO0zSVHeYX7IUWGpUq2kZGXIiW+yARk45dACSPx+xCVaHMRbYZ3iHtS+VV8PryKqUp08pza7MquUOqOBnBhCSY18T3XpSQKH5qpbM6u56XatmDZfQlzunyoYhyc6YEL8PAvR0x/swMlatMCMH/7AGlEs1AQiIwcwTbALkIHbjUYnnvefp9YWgJcsxI1cYr8rWGzWDUx+2djEoYWv4XBHvyd6ZIDHILJ61lNs9V550+sw4DhUxX/56MUe2sYQpt9m5UWl4j4+JHf6mzc40eS6Ss3avsE38rmnQHu76EWsKm90BhAYk/GtMrvAWmpIwRcgZFA4digeLvKMPmHCQnwyTnCHhMvUofbcLUwFd5gPHr9km4P1s7RHVhcdTJVP6rB/zgw5gXxLC8KZHEib2LdavN/iXeb4PNq8QC70txVhjALbhalMFZ1DGU+BXFdr671fws+1bUzJh5ExfUENVpStd5AFgBMNzmdCn0RXNqBDUJSxVPRFrB62Ef3YGtgcNYL61CTHJitqEfRoMs4IspDw7izsnAGgJ4txj64VNbOPJmmBXCK7vCppBwLAHXlQrV9s52yrb5mBGqxZlZZ9FRxAmQxkRxZudXHCQ1T+oAoSIOIO6A4G4/bQAAG2YiaULDImv0Rs7CZJPrI66SxEwrqiB3S0LmzOOfUVlAbU99NLbldimCCFpTT7xalcDDqKi32G1Bqx3/3FWIWPF1ffdEbe73rU4iqZ3GI/+GiDce26SsjJTeP4mU5ZXX9bNk3c3FFivVy/9akTLTe4cieVAeaX1MxPFiZi5hYse0TrPqXUYxvXILSQ+pVftiDsQGdmxFuYwyGBTYYrP9cGk7okaC5RpA8LviExxto3L6AFtqXuhbcpEntEUtVV6+DdSmbbOw4yWpwYW0Y6ZvxHSl4mJUkxV83C+1XyzVF5tdIAFHyzW/RR01vJlmpxLqt/PMh3b4ZXrDKY2H/4f00K3qVz+hK/lC6plBItJ4FjkYyqc9CIwkYLqKhKGkO0mZPO/vfE/XSY/2iZzZt0akRxNUazDcu8gdxfKBGqNbnrNPq+XmiJntRYEbRoLzSq134j2OT8wUuIUj0bZZUi7onurtjgtcvbp1ZyGzxXFJKntFCTRlyU7jNvNcxrrjl/dSLquUBbyiFySDFOiuZPMT2qc/FET2htGYDlcYA/sDldMqYZbJsSS+ovIT4rBmMNH8SOwTpH+uW6vV//tlihcpg4MZgANcSiWCfHFS5qAdNdmBH7cO7/FTfAXq97UtWRje5mMxTLDOnALGkSQOX3ULtMod4G5gHpONxgf5cVJwVSdUd/xA7+Uotn+wSF7JQRyQ4zw==",
      "StatusCode": 201,
      "ResponseHeaders": {
        "Content-Length": "0",
        "Content-MD5": "YbSlpWDxMd3098poItBCfQ==",
        "Date": "Wed, 17 Feb 2021 18:46:32 GMT",
        "ETag": "\"0x8D8D374585E07E4\"",
        "Last-Modified": "Wed, 17 Feb 2021 18:46:32 GMT",
        "Server": [
          "Windows-Azure-Blob/1.0",
          "Microsoft-HTTPAPI/2.0"
        ],
        "x-ms-client-request-id": "51e18523-aa6b-4d7e-1c52-179ff85340fd",
        "x-ms-content-crc64": "ZydeGz1Ftcg=",
        "x-ms-request-id": "c86bbe0b-f01e-006d-685d-056e89000000",
        "x-ms-request-server-encrypted": "true",
<<<<<<< HEAD
        "x-ms-version": "2020-12-06",
=======
        "x-ms-version": "2021-02-12",
>>>>>>> 7e782c87
        "x-ms-version-id": "2021-02-17T18:46:32.5149668Z"
      },
      "ResponseBody": []
    },
    {
      "RequestUri": "https://seanmcccanary3.blob.core.windows.net/test-container-d81fe85c-1ce0-da24-8fec-beb11a41502e/test-blob-2bddc3bb-b29e-e8f3-e1aa-344bab148e00",
      "RequestMethod": "GET",
      "RequestHeaders": {
        "Accept": "application/xml",
        "Authorization": "Sanitized",
        "If-Match": "\"garbage\"",
        "traceparent": "00-6d2a96f894264d42a3bf838ca2470762-f7648994fa07454d-00",
        "User-Agent": [
          "azsdk-net-Storage.Blobs/12.9.0-alpha.20210217.1",
          "(.NET 5.0.3; Microsoft Windows 10.0.19042)"
        ],
        "x-ms-client-request-id": "26275a70-3c32-8294-fb8f-1560209e5328",
        "x-ms-date": "Wed, 17 Feb 2021 18:46:32 GMT",
        "x-ms-return-client-request-id": "true",
<<<<<<< HEAD
        "x-ms-version": "2020-12-06"
=======
        "x-ms-version": "2021-02-12"
>>>>>>> 7e782c87
      },
      "RequestBody": null,
      "StatusCode": 412,
      "ResponseHeaders": {
        "Content-Length": "252",
        "Content-Type": "application/xml",
        "Date": "Wed, 17 Feb 2021 18:46:32 GMT",
        "Server": [
          "Windows-Azure-Blob/1.0",
          "Microsoft-HTTPAPI/2.0"
        ],
        "x-ms-client-request-id": "26275a70-3c32-8294-fb8f-1560209e5328",
        "x-ms-error-code": "ConditionNotMet",
        "x-ms-request-id": "c86bbe0f-f01e-006d-6b5d-056e89000000",
<<<<<<< HEAD
        "x-ms-version": "2020-12-06"
=======
        "x-ms-version": "2021-02-12"
>>>>>>> 7e782c87
      },
      "ResponseBody": [
        "﻿<?xml version=\"1.0\" encoding=\"utf-8\"?><Error><Code>ConditionNotMet</Code><Message>The condition specified using HTTP conditional header(s) is not met.\n",
        "RequestId:c86bbe0f-f01e-006d-6b5d-056e89000000\n",
        "Time:2021-02-17T18:46:32.5683742Z</Message></Error>"
      ]
    },
    {
      "RequestUri": "https://seanmcccanary3.blob.core.windows.net/test-container-d81fe85c-1ce0-da24-8fec-beb11a41502e?restype=container",
      "RequestMethod": "DELETE",
      "RequestHeaders": {
        "Accept": "application/xml",
        "Authorization": "Sanitized",
        "traceparent": "00-2a25fb86e68c314f8ff97c8256823273-90b00320eabd7b48-00",
        "User-Agent": [
          "azsdk-net-Storage.Blobs/12.9.0-alpha.20210217.1",
          "(.NET 5.0.3; Microsoft Windows 10.0.19042)"
        ],
        "x-ms-client-request-id": "9d2e569b-1a2c-4bca-1da0-d2b8f1bc62e7",
        "x-ms-date": "Wed, 17 Feb 2021 18:46:32 GMT",
        "x-ms-return-client-request-id": "true",
<<<<<<< HEAD
        "x-ms-version": "2020-12-06"
=======
        "x-ms-version": "2021-02-12"
>>>>>>> 7e782c87
      },
      "RequestBody": null,
      "StatusCode": 202,
      "ResponseHeaders": {
        "Content-Length": "0",
        "Date": "Wed, 17 Feb 2021 18:46:32 GMT",
        "Server": [
          "Windows-Azure-Blob/1.0",
          "Microsoft-HTTPAPI/2.0"
        ],
        "x-ms-client-request-id": "9d2e569b-1a2c-4bca-1da0-d2b8f1bc62e7",
        "x-ms-request-id": "c86bbe12-f01e-006d-6e5d-056e89000000",
<<<<<<< HEAD
        "x-ms-version": "2020-12-06"
=======
        "x-ms-version": "2021-02-12"
>>>>>>> 7e782c87
      },
      "ResponseBody": []
    },
    {
      "RequestUri": "https://seanmcccanary3.blob.core.windows.net/test-container-c486863f-3762-04c4-c80a-bdd370bb876e?restype=container",
      "RequestMethod": "PUT",
      "RequestHeaders": {
        "Accept": "application/xml",
        "Authorization": "Sanitized",
        "traceparent": "00-d2d8865643ffa24f8cc0cc64fa2906f0-56d4af7cc72c494d-00",
        "User-Agent": [
          "azsdk-net-Storage.Blobs/12.9.0-alpha.20210217.1",
          "(.NET 5.0.3; Microsoft Windows 10.0.19042)"
        ],
        "x-ms-blob-public-access": "container",
        "x-ms-client-request-id": "749ae5fc-cc05-6352-9229-d5225cf6db62",
        "x-ms-date": "Wed, 17 Feb 2021 18:46:32 GMT",
        "x-ms-return-client-request-id": "true",
<<<<<<< HEAD
        "x-ms-version": "2020-12-06"
=======
        "x-ms-version": "2021-02-12"
>>>>>>> 7e782c87
      },
      "RequestBody": null,
      "StatusCode": 201,
      "ResponseHeaders": {
        "Content-Length": "0",
        "Date": "Wed, 17 Feb 2021 18:46:32 GMT",
        "ETag": "\"0x8D8D37458944FB0\"",
        "Last-Modified": "Wed, 17 Feb 2021 18:46:32 GMT",
        "Server": [
          "Windows-Azure-Blob/1.0",
          "Microsoft-HTTPAPI/2.0"
        ],
        "x-ms-client-request-id": "749ae5fc-cc05-6352-9229-d5225cf6db62",
        "x-ms-request-id": "f55f3b34-201e-0023-545d-054001000000",
<<<<<<< HEAD
        "x-ms-version": "2020-12-06"
=======
        "x-ms-version": "2021-02-12"
>>>>>>> 7e782c87
      },
      "ResponseBody": []
    },
    {
      "RequestUri": "https://seanmcccanary3.blob.core.windows.net/test-container-c486863f-3762-04c4-c80a-bdd370bb876e/test-blob-136cf728-0400-f252-7fba-1f0e93260964",
      "RequestMethod": "PUT",
      "RequestHeaders": {
        "Accept": "application/xml",
        "Authorization": "Sanitized",
        "Content-Length": "1024",
        "Content-Type": "application/octet-stream",
        "traceparent": "00-b42700e4302bef40aec0add72e59ed32-fdffa712ae232449-00",
        "User-Agent": [
          "azsdk-net-Storage.Blobs/12.9.0-alpha.20210217.1",
          "(.NET 5.0.3; Microsoft Windows 10.0.19042)"
        ],
        "x-ms-blob-type": "BlockBlob",
        "x-ms-client-request-id": "a782a4ec-66ad-5651-bf19-b1cc402ce18e",
        "x-ms-date": "Wed, 17 Feb 2021 18:46:32 GMT",
        "x-ms-return-client-request-id": "true",
<<<<<<< HEAD
        "x-ms-version": "2020-12-06"
=======
        "x-ms-version": "2021-02-12"
>>>>>>> 7e782c87
      },
      "RequestBody": "GWO5kfaYd4mLNJip1Wdr7d4Q14sgEmgyDWI3ReDZ9TXd/0I1IJq2ZG0R6dEzqI0qvudETB9PQQf7h4SUYDGpsj9izNYkNc1DWXMeDyiX/mTUDYb4lKgWjb07OpgWIQM7aDeR0dy2BYkaAfKsMTLfY4kgv1OqsB2WSz4Z6fs0LDhv4qfwBSyHHgf93pO2aVyKXNYO9mGwkLca+oWdnRyO5dS6PU6L7l5dmKFLrdKJ4OLijo0kJTbWvlLv1gqm6oDrb/i//CwN/214sV6/ZePlkBqjuw+Pab+e4378mxdTtq4hXz7ZyuS11I8frHTYFllvCkXwAy5xXAU5IRitEWNVJPuvngWkC8Y17uaAb7xLxc0ljZHSYrJ/sAM4n6nMB8MryYh4KHhTyv5/uhVI8OxI7ltLiITSg8FIMO4CbGwcaeYjVKY00p1U0cKSUqedN78W8LFNgX8+WUXGL/iKUV6SY1EuJJxFExu99rbBPzEZq/gu63u6zuhn5fphbqOkyoBk/+9WbhIi0NyWkIrIfBoTrIP/W2Xi2JRpxz+h5KV4GSs2XT9CwzzlCxqfJD5dn2jgTsIfpW8bgSda7afTgew3HXZfkh7a0ehHGVBKQrNVDCfWwZbiWHO8G9wX59aVEoouaAbH/Q1JBnzZ2Isf0D5zBOB//MBWVMQCo3dCwukSsQfFHNqtjQ4ajboZCYDonUqdpOL1FRbK1xRBxFqVB0OTxyaEWbRkxnfSZW8FPUpEGgYspR4GHJzw+0TGbMm0hIZ3hUJaZEOWON1rI7CnxZnJ/apUaWEljaqJk15vnlquHuDojbgI6rbClWxAmvnsSTar/G8eXxskUviY0NDlJ5qDvQTPvjfhwBPzktP15PKwnEknxKHqj77FxDu/cBnm3G7RvN30HYv+yTxbKs1HLm0F5zOGvmP4mS5GCvn7IVD5DbVlIygVu3++KPpljmTwfZbOuojlXx4L2SOurhKRA6frYhwY4gpF7yy0x5VokwrJVYxjLWfHFK6XWkoEZgxsLCVTeSxH2JuLiMpcMZeJokUZ5VmGLtVAJE1ugIjAQIgfR5tvFRndgXzx2KSca+MWDrcE64Gz5v1QElXe2FcTykhBPen8Go0rO2PclVYxo7lqWHLQu1UHa2CdHwLE/qgk3g1cWi35GvQq2a8d11GnHm6bdIDlQg/zOtKJXvqKZj26t7dI1UmLcT5+puKl6ZMP9QCTKIooP5z+aB9bb7v5n3JyYyCaX0klEAJBZpstTVE+eWn69z6zkXcbSmwpMAGDhQdvM4ZzdZa2bhiH5tgA0BrOHfZS/qg0vtGofxXd++AAvuGTvRrKygTSRIglK6ueGnlRWhILMIZfO3S1y/aB2XI4hg==",
      "StatusCode": 201,
      "ResponseHeaders": {
        "Content-Length": "0",
        "Content-MD5": "r1mT5oscUL0s1CQUrU6kJg==",
        "Date": "Wed, 17 Feb 2021 18:46:32 GMT",
        "ETag": "\"0x8D8D374589E02B4\"",
        "Last-Modified": "Wed, 17 Feb 2021 18:46:32 GMT",
        "Server": [
          "Windows-Azure-Blob/1.0",
          "Microsoft-HTTPAPI/2.0"
        ],
        "x-ms-client-request-id": "a782a4ec-66ad-5651-bf19-b1cc402ce18e",
        "x-ms-content-crc64": "shnhHQ9+o54=",
        "x-ms-request-id": "f55f3b49-201e-0023-645d-054001000000",
        "x-ms-request-server-encrypted": "true",
<<<<<<< HEAD
        "x-ms-version": "2020-12-06",
=======
        "x-ms-version": "2021-02-12",
>>>>>>> 7e782c87
        "x-ms-version-id": "2021-02-17T18:46:32.9342644Z"
      },
      "ResponseBody": []
    },
    {
      "RequestUri": "https://seanmcccanary3.blob.core.windows.net/test-container-c486863f-3762-04c4-c80a-bdd370bb876e/test-blob-136cf728-0400-f252-7fba-1f0e93260964",
      "RequestMethod": "HEAD",
      "RequestHeaders": {
        "Accept": "application/xml",
        "Authorization": "Sanitized",
        "traceparent": "00-454b903b430833449b60500b90bfe5b2-782082434257e548-00",
        "User-Agent": [
          "azsdk-net-Storage.Blobs/12.9.0-alpha.20210217.1",
          "(.NET 5.0.3; Microsoft Windows 10.0.19042)"
        ],
        "x-ms-client-request-id": "ee22084f-62a3-35b7-3a49-0ddcdc8df354",
        "x-ms-date": "Wed, 17 Feb 2021 18:46:32 GMT",
        "x-ms-return-client-request-id": "true",
<<<<<<< HEAD
        "x-ms-version": "2020-12-06"
=======
        "x-ms-version": "2021-02-12"
>>>>>>> 7e782c87
      },
      "RequestBody": null,
      "StatusCode": 200,
      "ResponseHeaders": {
        "Accept-Ranges": "bytes",
        "Content-Length": "1024",
        "Content-MD5": "r1mT5oscUL0s1CQUrU6kJg==",
        "Content-Type": "application/octet-stream",
        "Date": "Wed, 17 Feb 2021 18:46:32 GMT",
        "ETag": "\"0x8D8D374589E02B4\"",
        "Last-Modified": "Wed, 17 Feb 2021 18:46:32 GMT",
        "Server": [
          "Windows-Azure-Blob/1.0",
          "Microsoft-HTTPAPI/2.0"
        ],
        "x-ms-access-tier": "Hot",
        "x-ms-access-tier-inferred": "true",
        "x-ms-blob-type": "BlockBlob",
        "x-ms-client-request-id": "ee22084f-62a3-35b7-3a49-0ddcdc8df354",
        "x-ms-creation-time": "Wed, 17 Feb 2021 18:46:32 GMT",
        "x-ms-is-current-version": "true",
        "x-ms-last-access-time": "Wed, 17 Feb 2021 18:46:32 GMT",
        "x-ms-lease-state": "available",
        "x-ms-lease-status": "unlocked",
        "x-ms-request-id": "f55f3b53-201e-0023-6e5d-054001000000",
        "x-ms-server-encrypted": "true",
<<<<<<< HEAD
        "x-ms-version": "2020-12-06",
=======
        "x-ms-version": "2021-02-12",
>>>>>>> 7e782c87
        "x-ms-version-id": "2021-02-17T18:46:32.9342644Z"
      },
      "ResponseBody": []
    },
    {
      "RequestUri": "https://seanmcccanary3.blob.core.windows.net/test-container-c486863f-3762-04c4-c80a-bdd370bb876e/test-blob-136cf728-0400-f252-7fba-1f0e93260964",
      "RequestMethod": "GET",
      "RequestHeaders": {
        "Accept": "application/xml",
        "Authorization": "Sanitized",
        "If-None-Match": "0x8D8D374589E02B4",
        "traceparent": "00-3eff103fe021234f8984a0b9fa03ce72-4b3fdbb0900c2e41-00",
        "User-Agent": [
          "azsdk-net-Storage.Blobs/12.9.0-alpha.20210217.1",
          "(.NET 5.0.3; Microsoft Windows 10.0.19042)"
        ],
        "x-ms-client-request-id": "377c8335-f20a-5feb-dab0-12885db5bd0f",
        "x-ms-date": "Wed, 17 Feb 2021 18:46:33 GMT",
        "x-ms-return-client-request-id": "true",
<<<<<<< HEAD
        "x-ms-version": "2020-12-06"
=======
        "x-ms-version": "2021-02-12"
>>>>>>> 7e782c87
      },
      "RequestBody": null,
      "StatusCode": 304,
      "ResponseHeaders": {
        "Content-Length": "0",
        "Date": "Wed, 17 Feb 2021 18:46:32 GMT",
        "Server": [
          "Windows-Azure-Blob/1.0",
          "Microsoft-HTTPAPI/2.0"
        ],
        "x-ms-client-request-id": "377c8335-f20a-5feb-dab0-12885db5bd0f",
        "x-ms-error-code": "ConditionNotMet",
        "x-ms-request-id": "f55f3b64-201e-0023-7d5d-054001000000",
<<<<<<< HEAD
        "x-ms-version": "2020-12-06"
=======
        "x-ms-version": "2021-02-12"
>>>>>>> 7e782c87
      },
      "ResponseBody": []
    },
    {
      "RequestUri": "https://seanmcccanary3.blob.core.windows.net/test-container-c486863f-3762-04c4-c80a-bdd370bb876e?restype=container",
      "RequestMethod": "DELETE",
      "RequestHeaders": {
        "Accept": "application/xml",
        "Authorization": "Sanitized",
        "traceparent": "00-d8fb257fc46ce54b8e09edebb45da498-41312b511f3f4146-00",
        "User-Agent": [
          "azsdk-net-Storage.Blobs/12.9.0-alpha.20210217.1",
          "(.NET 5.0.3; Microsoft Windows 10.0.19042)"
        ],
        "x-ms-client-request-id": "59a6a1e1-bc10-d14a-9bde-a2bb0abb245d",
        "x-ms-date": "Wed, 17 Feb 2021 18:46:33 GMT",
        "x-ms-return-client-request-id": "true",
<<<<<<< HEAD
        "x-ms-version": "2020-12-06"
=======
        "x-ms-version": "2021-02-12"
>>>>>>> 7e782c87
      },
      "RequestBody": null,
      "StatusCode": 202,
      "ResponseHeaders": {
        "Content-Length": "0",
        "Date": "Wed, 17 Feb 2021 18:46:32 GMT",
        "Server": [
          "Windows-Azure-Blob/1.0",
          "Microsoft-HTTPAPI/2.0"
        ],
        "x-ms-client-request-id": "59a6a1e1-bc10-d14a-9bde-a2bb0abb245d",
        "x-ms-request-id": "f55f3b84-201e-0023-165d-054001000000",
<<<<<<< HEAD
        "x-ms-version": "2020-12-06"
=======
        "x-ms-version": "2021-02-12"
>>>>>>> 7e782c87
      },
      "ResponseBody": []
    },
    {
      "RequestUri": "https://seanmcccanary3.blob.core.windows.net/test-container-982ffa2a-0060-cd56-c14b-726917300797?restype=container",
      "RequestMethod": "PUT",
      "RequestHeaders": {
        "Accept": "application/xml",
        "Authorization": "Sanitized",
        "traceparent": "00-1403f0025625f5459e33129bbeb1eed1-2285c25768e44940-00",
        "User-Agent": [
          "azsdk-net-Storage.Blobs/12.9.0-alpha.20210217.1",
          "(.NET 5.0.3; Microsoft Windows 10.0.19042)"
        ],
        "x-ms-blob-public-access": "container",
        "x-ms-client-request-id": "5e907d7c-c812-e0e3-4ad9-97c549e0ba6a",
        "x-ms-date": "Wed, 17 Feb 2021 18:46:33 GMT",
        "x-ms-return-client-request-id": "true",
<<<<<<< HEAD
        "x-ms-version": "2020-12-06"
=======
        "x-ms-version": "2021-02-12"
>>>>>>> 7e782c87
      },
      "RequestBody": null,
      "StatusCode": 201,
      "ResponseHeaders": {
        "Content-Length": "0",
        "Date": "Wed, 17 Feb 2021 18:46:33 GMT",
        "ETag": "\"0x8D8D37458DA9371\"",
        "Last-Modified": "Wed, 17 Feb 2021 18:46:33 GMT",
        "Server": [
          "Windows-Azure-Blob/1.0",
          "Microsoft-HTTPAPI/2.0"
        ],
        "x-ms-client-request-id": "5e907d7c-c812-e0e3-4ad9-97c549e0ba6a",
        "x-ms-request-id": "d3d4cad4-b01e-0088-335d-053fcb000000",
<<<<<<< HEAD
        "x-ms-version": "2020-12-06"
=======
        "x-ms-version": "2021-02-12"
>>>>>>> 7e782c87
      },
      "ResponseBody": []
    },
    {
      "RequestUri": "https://seanmcccanary3.blob.core.windows.net/test-container-982ffa2a-0060-cd56-c14b-726917300797/test-blob-33f02bf8-48ea-4157-357f-bf0e11156ab0",
      "RequestMethod": "PUT",
      "RequestHeaders": {
        "Accept": "application/xml",
        "Authorization": "Sanitized",
        "Content-Length": "1024",
        "Content-Type": "application/octet-stream",
        "traceparent": "00-f662f9092010d34bb75ff583c2885499-83ef04c2e8310646-00",
        "User-Agent": [
          "azsdk-net-Storage.Blobs/12.9.0-alpha.20210217.1",
          "(.NET 5.0.3; Microsoft Windows 10.0.19042)"
        ],
        "x-ms-blob-type": "BlockBlob",
        "x-ms-client-request-id": "4f06546d-50c6-b928-a4b1-b4316e9186ca",
        "x-ms-date": "Wed, 17 Feb 2021 18:46:33 GMT",
        "x-ms-return-client-request-id": "true",
<<<<<<< HEAD
        "x-ms-version": "2020-12-06"
=======
        "x-ms-version": "2021-02-12"
>>>>>>> 7e782c87
      },
      "RequestBody": "1wpsPBRnTsb7p6acMx4HuyRp7JmfqISH68ZxNcw5PhEKYmC6mer1FC7KYmsiR60r0dyh4PMgyi6F5FBN9hn5wmiUkdG+TSE5dNhq1UYZZKQZRWPwl14d6ZcyNLWapx4V0Z8CjbXcbYS6aGwbtvXnbICrNLG1CCsKd6g5jBhsns25VQSmF9fvPNjfNi/yATOiSsg17nJtX8h09xYNouBsTsmeYWDwQVSovPfY1tL7GHZ0lkJPN69aTPU8MR/B4pr3c+hlU5/SsglzjDJ6lIn1ed+gmAueHBYaRBVrtA8059ld4GPqlsXWoeQ426t84LhsRrhAIEmOWVbRSw+KZ/36PqRYHLMmC+IZyfcnZUFrnWNd/25W9MaQz4cMGUu2TDrmPpwHJMMERTrWJ1dRZvQVZa2rLWiPo0rdyE0sGfKXY329QCakZHmgWLkzgM1vPmiT97OdCh/RV5tSKlt21yxIPsPalCXNcQE0C9SuWyJ9bYnkmSI/+Vle6+mKUTodKYCN60EJlapCxYWxaf9KI/t41LzSkT4JCERqfKg8Qh/HFuFTIW/hc9jfotOcjpBaE8jtEn19S5hCg+P9nxkBBoJm6VId9wGMl2Dk8+5qbXqzEGjgTjCiSstIEZ6M5NS+3ZxRNaQ+PBzGYXscmVep1xVoSY+wILdSw5+G1OVj/7OMJRVSGTfWddNMGe21hbB0njmII5pEDrzk/3EEt2c2YmHHkHNBV77ektO8ZAfKnD7uEjas29wYRxdZbhrF0b1rFreL7fU8Mkd7qpHHiKm1GmIzFaUxiYeFr0hc6OikGMAVUE5PPq9IsuDuMDBKUb5to1O3kbwYOowvBj6t30le15HQsThbZdyy62PFQllWOl6K70WV7IYE/BXBIDdxm9KWkFmeeZ+FET13BaVYU/gy2MzgIvAEyesLzLQjmUWkQVCRLrL/t8C+BN4HHebgq6kdjkdrkXjiksZuk63rYnf40sRVxyVFMyELIR4R/KsEKiALBgr9Oa/Yr5zrkSQT0qJmD0sii+SD11smX29Z0JUbammM31ts+5kUfBiIWqL89057q+1g4Z48hy+v1tlAft8H0Ca6hvJG+hSyDg7M+3y5KWcg3SSouonKUFgsvSS/1P44gYl7QnFbNbDZrtKQb4yy9qxxH6C6XhWd8DWaGj3v8joQk3nzPef2xKh0zwy2OuHMesd3TbRdfiJ03lE7wRtz6buYf9sSv7jEe1r3Ro8J5rZUzaB2d6SFshRWfl+WuwONAOVQHboFursOstJZZTiTaveb5vN6/XEXE8zGu0BYLr9XakWpucn7TxPkZ8TRK0zcwxRo+tQPEgN0OQrtPv56toQTAvvz6bEtn5fglZWsReiA6g==",
      "StatusCode": 201,
      "ResponseHeaders": {
        "Content-Length": "0",
        "Content-MD5": "SaVNU1P2oz0lr4Lhp0VYOQ==",
        "Date": "Wed, 17 Feb 2021 18:46:33 GMT",
        "ETag": "\"0x8D8D37458E48E71\"",
        "Last-Modified": "Wed, 17 Feb 2021 18:46:33 GMT",
        "Server": [
          "Windows-Azure-Blob/1.0",
          "Microsoft-HTTPAPI/2.0"
        ],
        "x-ms-client-request-id": "4f06546d-50c6-b928-a4b1-b4316e9186ca",
        "x-ms-content-crc64": "d2YQe2PuIY8=",
        "x-ms-request-id": "d3d4cae7-b01e-0088-3f5d-053fcb000000",
        "x-ms-request-server-encrypted": "true",
<<<<<<< HEAD
        "x-ms-version": "2020-12-06",
=======
        "x-ms-version": "2021-02-12",
>>>>>>> 7e782c87
        "x-ms-version-id": "2021-02-17T18:46:33.3965937Z"
      },
      "ResponseBody": []
    },
    {
      "RequestUri": "https://seanmcccanary3.blob.core.windows.net/test-container-982ffa2a-0060-cd56-c14b-726917300797/test-blob-33f02bf8-48ea-4157-357f-bf0e11156ab0",
      "RequestMethod": "GET",
      "RequestHeaders": {
        "Accept": "application/xml",
        "Authorization": "Sanitized",
        "traceparent": "00-16bb83b2be4b4040b856be08667c555c-8f979f34b5904547-00",
        "User-Agent": [
          "azsdk-net-Storage.Blobs/12.9.0-alpha.20210217.1",
          "(.NET 5.0.3; Microsoft Windows 10.0.19042)"
        ],
        "x-ms-client-request-id": "bda09d8b-1b0f-f0ea-966f-ac382631cbca",
        "x-ms-date": "Wed, 17 Feb 2021 18:46:33 GMT",
        "x-ms-lease-id": "20b2e74c-44e0-6a41-e78f-8f49cc056c8c",
        "x-ms-return-client-request-id": "true",
<<<<<<< HEAD
        "x-ms-version": "2020-12-06"
=======
        "x-ms-version": "2021-02-12"
>>>>>>> 7e782c87
      },
      "RequestBody": null,
      "StatusCode": 412,
      "ResponseHeaders": {
        "Content-Length": "241",
        "Content-Type": "application/xml",
        "Date": "Wed, 17 Feb 2021 18:46:33 GMT",
        "Server": [
          "Windows-Azure-Blob/1.0",
          "Microsoft-HTTPAPI/2.0"
        ],
        "x-ms-client-request-id": "bda09d8b-1b0f-f0ea-966f-ac382631cbca",
        "x-ms-error-code": "LeaseNotPresentWithBlobOperation",
        "x-ms-request-id": "d3d4caf5-b01e-0088-4c5d-053fcb000000",
<<<<<<< HEAD
        "x-ms-version": "2020-12-06"
=======
        "x-ms-version": "2021-02-12"
>>>>>>> 7e782c87
      },
      "ResponseBody": [
        "﻿<?xml version=\"1.0\" encoding=\"utf-8\"?><Error><Code>LeaseNotPresentWithBlobOperation</Code><Message>There is currently no lease on the blob.\n",
        "RequestId:d3d4caf5-b01e-0088-4c5d-053fcb000000\n",
        "Time:2021-02-17T18:46:33.4562747Z</Message></Error>"
      ]
    },
    {
      "RequestUri": "https://seanmcccanary3.blob.core.windows.net/test-container-982ffa2a-0060-cd56-c14b-726917300797?restype=container",
      "RequestMethod": "DELETE",
      "RequestHeaders": {
        "Accept": "application/xml",
        "Authorization": "Sanitized",
        "traceparent": "00-a208ec96f3d343488a67b568eff953e2-aea32b940c48d749-00",
        "User-Agent": [
          "azsdk-net-Storage.Blobs/12.9.0-alpha.20210217.1",
          "(.NET 5.0.3; Microsoft Windows 10.0.19042)"
        ],
        "x-ms-client-request-id": "d1a646dd-c9f0-10bb-fa7b-ef4f82c8f897",
        "x-ms-date": "Wed, 17 Feb 2021 18:46:33 GMT",
        "x-ms-return-client-request-id": "true",
<<<<<<< HEAD
        "x-ms-version": "2020-12-06"
=======
        "x-ms-version": "2021-02-12"
>>>>>>> 7e782c87
      },
      "RequestBody": null,
      "StatusCode": 202,
      "ResponseHeaders": {
        "Content-Length": "0",
        "Date": "Wed, 17 Feb 2021 18:46:33 GMT",
        "Server": [
          "Windows-Azure-Blob/1.0",
          "Microsoft-HTTPAPI/2.0"
        ],
        "x-ms-client-request-id": "d1a646dd-c9f0-10bb-fa7b-ef4f82c8f897",
        "x-ms-request-id": "d3d4caff-b01e-0088-545d-053fcb000000",
<<<<<<< HEAD
        "x-ms-version": "2020-12-06"
=======
        "x-ms-version": "2021-02-12"
>>>>>>> 7e782c87
      },
      "ResponseBody": []
    }
  ],
  "Variables": {
    "DateTimeOffsetNow": "2021-02-17T12:46:31.4195913-06:00",
    "RandomSeed": "58069565",
    "Storage_TestConfigDefault": "ProductionTenant\nseanmcccanary3\nU2FuaXRpemVk\nhttps://seanmcccanary3.blob.core.windows.net\nhttps://seanmcccanary3.file.core.windows.net\nhttps://seanmcccanary3.queue.core.windows.net\nhttps://seanmcccanary3.table.core.windows.net\n\n\n\n\nhttps://seanmcccanary3-secondary.blob.core.windows.net\nhttps://seanmcccanary3-secondary.file.core.windows.net\nhttps://seanmcccanary3-secondary.queue.core.windows.net\nhttps://seanmcccanary3-secondary.table.core.windows.net\n\nSanitized\n\n\nCloud\nBlobEndpoint=https://seanmcccanary3.blob.core.windows.net/;QueueEndpoint=https://seanmcccanary3.queue.core.windows.net/;FileEndpoint=https://seanmcccanary3.file.core.windows.net/;BlobSecondaryEndpoint=https://seanmcccanary3-secondary.blob.core.windows.net/;QueueSecondaryEndpoint=https://seanmcccanary3-secondary.queue.core.windows.net/;FileSecondaryEndpoint=https://seanmcccanary3-secondary.file.core.windows.net/;AccountName=seanmcccanary3;AccountKey=Kg==;\nseanscope1\n\n"
  }
}<|MERGE_RESOLUTION|>--- conflicted
+++ resolved
@@ -15,11 +15,7 @@
         "x-ms-client-request-id": "6775c10b-56b8-36a6-9940-efc37d8f2a28",
         "x-ms-date": "Wed, 17 Feb 2021 18:46:31 GMT",
         "x-ms-return-client-request-id": "true",
-<<<<<<< HEAD
-        "x-ms-version": "2020-12-06"
-=======
-        "x-ms-version": "2021-02-12"
->>>>>>> 7e782c87
+        "x-ms-version": "2021-02-12"
       },
       "RequestBody": null,
       "StatusCode": 201,
@@ -34,11 +30,7 @@
         ],
         "x-ms-client-request-id": "6775c10b-56b8-36a6-9940-efc37d8f2a28",
         "x-ms-request-id": "1d5506c3-f01e-0020-5c5d-05a165000000",
-<<<<<<< HEAD
-        "x-ms-version": "2020-12-06"
-=======
-        "x-ms-version": "2021-02-12"
->>>>>>> 7e782c87
+        "x-ms-version": "2021-02-12"
       },
       "ResponseBody": []
     },
@@ -59,11 +51,7 @@
         "x-ms-client-request-id": "66f0f998-30b7-0ee0-7a16-9aa187b59c37",
         "x-ms-date": "Wed, 17 Feb 2021 18:46:31 GMT",
         "x-ms-return-client-request-id": "true",
-<<<<<<< HEAD
-        "x-ms-version": "2020-12-06"
-=======
-        "x-ms-version": "2021-02-12"
->>>>>>> 7e782c87
+        "x-ms-version": "2021-02-12"
       },
       "RequestBody": "Bsv5EfnRWLVOtgBSO5r3BJDSp35JIgv5FNYB8zuO6lS9sqyvM3r6Omi/GQFWVPv/SOsyq+ir3+S/APwjz2V6v8yslIjuSNAW12wWiQgKo7/aAqtPXD5sEtLI7zN+12oDRVk1qsByEAAbHNR7lFXbtV08SMy5KmONQIK1JVidmP8CE0Sv1Pj/aPGrND9q8H197TrWQY+dSRr2p2k+vOqnfYTUeIERK+BkPd/aDvYjI08EODgex1ZvZMopuS2OwawHA7e7lXj8bMFZcQSwwjok0oQaOYOyiLUtZBS253Kz1Xsz0ws+aI3XCMx2xVVSv6GPBeapdIgoVHoBjTFjRYVPppyIfO4v5Wn2QzG3O8Ng2qVyJ+GLCWDzC3+QPdtcc8JHJx64yUOyXyB9sjBWcBm2obKM8R2jw5w8lXFvn6iOmtBvcBSlpxBhv8jBDlYwnJpl2Zso0IKko2SBfDTRQsB47xhg5wAFEfqhKjFV4rRFDPjXCsUMZclOysyvIyrckHwHSR8+z7WaYMihh6ZQTsGwO3A7+jj7a4lOEhwzVe3PxZm1TpmUBzxDPKn8a94j/XsL/+i6oJZDDN2W77yYZgvb0cEMmwAnGzQz+L2P/wCrKxShJ1YFFSQDcUG7/hd/qtWeIJkcFmJ64+OzhqfYtA3d6sSn9z+01rucCCm/bB0ctE3n8d5mjxSyJkNzUY98Kr003hRS17OW6Urdfw05u3fFl9Ja8cIudluw9dD7QYUsH95sio0JytyaUAeUiA8GeWrMrbm9Ijn6BWe4ouLimqjEsV8vzDDpvM32v6C7mu1LqnxlL5PLbvylcoQmUCf5t7Vfz9ev1qw54vHsx2OYP2t5bfhlfWsU+EJjilqsw2ul/AjrW8oWnNPQK02i3qeZDDMZrOMvlDpKStaVTExSjR+FR8tareOgY9AklFEecRqayX0nkhaIdWfOoBD0gVCHfp0uHZfcP19PeUkSC//oK9m8+oPOK/sI/dJjjAzSrOKAnRaz8FSCvooe1xjNdWpn5XQ3N4bMuFOhJSDEeLJSfM1nkm3pNDuEOTv4r1PjO4ho/KaXm3Rbs+TDEso0vkbXy1pKZeL8frE5sv1L0wn/vuqXXHsLuuFZDN6IJSJxUHv0IeP5mNWla371Xuh2EN/bxFPgnGLLzBF48VkEc1iOyGKCVrIlBiYV8vD9Flv54vv+rWHPkLMZKVXSgKZ7ofglZpaF9Lkttb0tyqlxzbW1fw9dBcb2vzeuaSxdUoV/mVH416/Ec+1C0fejosYJp1ufHQGXHZwyL6df1ouMz2M4rTBYefYG8AshGzPOUx1wpcHRvjWE6Hy1xqgIZZxitQKUa/SVsS5lmC31dQJoY9uJ7jHKuw==",
       "StatusCode": 201,
@@ -81,11 +69,7 @@
         "x-ms-content-crc64": "H6sdCusmPeA=",
         "x-ms-request-id": "1d5506d6-f01e-0020-6b5d-05a165000000",
         "x-ms-request-server-encrypted": "true",
-<<<<<<< HEAD
-        "x-ms-version": "2020-12-06",
-=======
         "x-ms-version": "2021-02-12",
->>>>>>> 7e782c87
         "x-ms-version-id": "2021-02-17T18:46:31.695379Z"
       },
       "ResponseBody": []
@@ -105,11 +89,7 @@
         "x-ms-client-request-id": "6b270315-d340-f831-fbe4-18558b6607bd",
         "x-ms-date": "Wed, 17 Feb 2021 18:46:31 GMT",
         "x-ms-return-client-request-id": "true",
-<<<<<<< HEAD
-        "x-ms-version": "2020-12-06"
-=======
-        "x-ms-version": "2021-02-12"
->>>>>>> 7e782c87
+        "x-ms-version": "2021-02-12"
       },
       "RequestBody": null,
       "StatusCode": 304,
@@ -123,11 +103,7 @@
         "x-ms-client-request-id": "6b270315-d340-f831-fbe4-18558b6607bd",
         "x-ms-error-code": "ConditionNotMet",
         "x-ms-request-id": "1d5506ea-f01e-0020-7b5d-05a165000000",
-<<<<<<< HEAD
-        "x-ms-version": "2020-12-06"
-=======
-        "x-ms-version": "2021-02-12"
->>>>>>> 7e782c87
+        "x-ms-version": "2021-02-12"
       },
       "ResponseBody": []
     },
@@ -145,11 +121,7 @@
         "x-ms-client-request-id": "848c1a94-308e-56f6-c267-18591efa60bf",
         "x-ms-date": "Wed, 17 Feb 2021 18:46:31 GMT",
         "x-ms-return-client-request-id": "true",
-<<<<<<< HEAD
-        "x-ms-version": "2020-12-06"
-=======
-        "x-ms-version": "2021-02-12"
->>>>>>> 7e782c87
+        "x-ms-version": "2021-02-12"
       },
       "RequestBody": null,
       "StatusCode": 202,
@@ -162,11 +134,7 @@
         ],
         "x-ms-client-request-id": "848c1a94-308e-56f6-c267-18591efa60bf",
         "x-ms-request-id": "1d5506f9-f01e-0020-085d-05a165000000",
-<<<<<<< HEAD
-        "x-ms-version": "2020-12-06"
-=======
-        "x-ms-version": "2021-02-12"
->>>>>>> 7e782c87
+        "x-ms-version": "2021-02-12"
       },
       "ResponseBody": []
     },
@@ -185,11 +153,7 @@
         "x-ms-client-request-id": "4b7280a4-7749-ea12-b9da-adc96ebac223",
         "x-ms-date": "Wed, 17 Feb 2021 18:46:31 GMT",
         "x-ms-return-client-request-id": "true",
-<<<<<<< HEAD
-        "x-ms-version": "2020-12-06"
-=======
-        "x-ms-version": "2021-02-12"
->>>>>>> 7e782c87
+        "x-ms-version": "2021-02-12"
       },
       "RequestBody": null,
       "StatusCode": 201,
@@ -204,11 +168,7 @@
         ],
         "x-ms-client-request-id": "4b7280a4-7749-ea12-b9da-adc96ebac223",
         "x-ms-request-id": "ceffd3b7-601e-0050-615d-051892000000",
-<<<<<<< HEAD
-        "x-ms-version": "2020-12-06"
-=======
-        "x-ms-version": "2021-02-12"
->>>>>>> 7e782c87
+        "x-ms-version": "2021-02-12"
       },
       "ResponseBody": []
     },
@@ -229,11 +189,7 @@
         "x-ms-client-request-id": "f1e0e27e-6863-70a6-3443-058bcf84f350",
         "x-ms-date": "Wed, 17 Feb 2021 18:46:32 GMT",
         "x-ms-return-client-request-id": "true",
-<<<<<<< HEAD
-        "x-ms-version": "2020-12-06"
-=======
-        "x-ms-version": "2021-02-12"
->>>>>>> 7e782c87
+        "x-ms-version": "2021-02-12"
       },
       "RequestBody": "TcMuMDnv5ptkriI1lKpnA4IRlxItzguz3Na3/tVlP2Mf8miHpBJ1tJnW5ppV3FYOcqpGXCOw9X+3elRjN+jG/2++FaFB4F5wm+J5VudxXv9/qYwrH+NAb/zpzyq9En2xD+crlsa0zJFL1sBAN5+XRhxU5I5bm+CLfaalWBA0sollx0YARcc5y9z630kiADhdUYkOaS7uVXQGnxkfD3OBFiM22m9YlgFUGxixYbuXaX1tRweHJklbdnHS+aWuGbxoeMkl6ybIBbqIuU0VPPO4bzabssds+vDZ22P+hZxbpgJcSenycX1XpUJM/m38RTp9GopuEmf0/H7YSxDCyn8dLBJLuPMKxf25RAyFH/uC3ZUpgGsS7JSbaE1qGSZslNrCL9FasI1GclSMtc1abtyDVm16mEkUCz99sFCmoKvXTLAyw/ApJy0I4w0WhjfHQPlw58O48fuQrSSR3AA8oNKptGkdJ6vsWS5AcrU8/oUItm9XNbjnH1q0oRbMmEosy0M6bdHOqRhNhI6Vd39GVK6fiSaR5WoawZQOaYaVH8DjE6ZyAZGzOQ1WCbEqUqfbbU1nLQ4km+bYIKs8v0CSuGTNsmTY1FId608YOtu5727tM/s4LvKxvnjAmeDldnrMw1FMXKBDApn6SUG/DGAKHzA9T4xEWopyG/PrGDpyOHTVTHaKbZPOqTFiPeSw8rIXtXmvqCfuiGnH2UCsWOpfiBDN6sDqgLKdbqVa4hylwilB02PAwpBM5sMMw5NSIVFGA7XT4wfyLTTHEjmCk6VNIRcXa4SGnsWAgAP83b0eSk1TE99m0d8hTqYu+bBWylMev6F8OrXNv2TvU2IE9lB3qMfsLn/G51A49hzeWKUVKbaw3h0cohCXhlN6dn58HVhVt1DoapvTV9hQQ0SZ7me/2imrUxcyWgW3VKgrS3DSu9nDiKFULb4b3IZFy17M/pfsu5xU0clAI1xKMRbyqAtnfYhq1WbGaqxqkHaR7I+n61YQP5DTfuoQgmVECfuoKDR63k3WYSgxJlDv6UBSrzbNo0a/4ml7k/+eWlIBgWGwwmhCFg5B0Ikt3xlA5JSpvdMud2a16EbL/0pNNwbWMKTuPifYEJkoi9K8kgJQOq9r9J1/0gr7+9kidhbD85iCV690UaVs0K05BeuT+VZDe8Wb4kJpV12Z80NOtpmDZJg5OTtT2+gJ/yTwRc0eZwGC3vtRKBFWGf9S2l1hHRkTtqFTWb8b76DckeIeeRGPe4tCzNeeMjuH4yA7AQCLqOEK3I4syw5BZu5bdJcuN5/twl/SH1BBdYRlzHWf4O6fUegBE52DY7B9AGbpQr2kWKyBTT6guIiQyGcKx/6ZooYAuyOuLSMCag==",
       "StatusCode": 201,
@@ -251,11 +207,7 @@
         "x-ms-content-crc64": "uLjgVjmGrUw=",
         "x-ms-request-id": "ceffd3f0-601e-0050-0f5d-051892000000",
         "x-ms-request-server-encrypted": "true",
-<<<<<<< HEAD
-        "x-ms-version": "2020-12-06",
-=======
         "x-ms-version": "2021-02-12",
->>>>>>> 7e782c87
         "x-ms-version-id": "2021-02-17T18:46:32.1016707Z"
       },
       "ResponseBody": []
@@ -275,11 +227,7 @@
         "x-ms-client-request-id": "af9f4048-0dcf-f734-c9db-0035962514d9",
         "x-ms-date": "Wed, 17 Feb 2021 18:46:32 GMT",
         "x-ms-return-client-request-id": "true",
-<<<<<<< HEAD
-        "x-ms-version": "2020-12-06"
-=======
-        "x-ms-version": "2021-02-12"
->>>>>>> 7e782c87
+        "x-ms-version": "2021-02-12"
       },
       "RequestBody": null,
       "StatusCode": 412,
@@ -294,11 +242,7 @@
         "x-ms-client-request-id": "af9f4048-0dcf-f734-c9db-0035962514d9",
         "x-ms-error-code": "ConditionNotMet",
         "x-ms-request-id": "ceffd427-601e-0050-3d5d-051892000000",
-<<<<<<< HEAD
-        "x-ms-version": "2020-12-06"
-=======
-        "x-ms-version": "2021-02-12"
->>>>>>> 7e782c87
+        "x-ms-version": "2021-02-12"
       },
       "ResponseBody": [
         "﻿<?xml version=\"1.0\" encoding=\"utf-8\"?><Error><Code>ConditionNotMet</Code><Message>The condition specified using HTTP conditional header(s) is not met.\n",
@@ -320,11 +264,7 @@
         "x-ms-client-request-id": "8f433a16-44e5-af81-5556-f3fdcbbc2bd8",
         "x-ms-date": "Wed, 17 Feb 2021 18:46:32 GMT",
         "x-ms-return-client-request-id": "true",
-<<<<<<< HEAD
-        "x-ms-version": "2020-12-06"
-=======
-        "x-ms-version": "2021-02-12"
->>>>>>> 7e782c87
+        "x-ms-version": "2021-02-12"
       },
       "RequestBody": null,
       "StatusCode": 202,
@@ -337,11 +277,7 @@
         ],
         "x-ms-client-request-id": "8f433a16-44e5-af81-5556-f3fdcbbc2bd8",
         "x-ms-request-id": "ceffd44f-601e-0050-5b5d-051892000000",
-<<<<<<< HEAD
-        "x-ms-version": "2020-12-06"
-=======
-        "x-ms-version": "2021-02-12"
->>>>>>> 7e782c87
+        "x-ms-version": "2021-02-12"
       },
       "ResponseBody": []
     },
@@ -360,11 +296,7 @@
         "x-ms-client-request-id": "bd961af2-267b-f9a9-1568-fff885d09414",
         "x-ms-date": "Wed, 17 Feb 2021 18:46:32 GMT",
         "x-ms-return-client-request-id": "true",
-<<<<<<< HEAD
-        "x-ms-version": "2020-12-06"
-=======
-        "x-ms-version": "2021-02-12"
->>>>>>> 7e782c87
+        "x-ms-version": "2021-02-12"
       },
       "RequestBody": null,
       "StatusCode": 201,
@@ -379,11 +311,7 @@
         ],
         "x-ms-client-request-id": "bd961af2-267b-f9a9-1568-fff885d09414",
         "x-ms-request-id": "c86bbdff-f01e-006d-5f5d-056e89000000",
-<<<<<<< HEAD
-        "x-ms-version": "2020-12-06"
-=======
-        "x-ms-version": "2021-02-12"
->>>>>>> 7e782c87
+        "x-ms-version": "2021-02-12"
       },
       "ResponseBody": []
     },
@@ -404,11 +332,7 @@
         "x-ms-client-request-id": "51e18523-aa6b-4d7e-1c52-179ff85340fd",
         "x-ms-date": "Wed, 17 Feb 2021 18:46:32 GMT",
         "x-ms-return-client-request-id": "true",
-<<<<<<< HEAD
-        "x-ms-version": "2020-12-06"
-=======
-        "x-ms-version": "2021-02-12"
->>>>>>> 7e782c87
+        "x-ms-version": "2021-02-12"
       },
       "RequestBody": "BsQhVJ3P9df1d8LFYtRf3AaJv/+rkrO0zSVHeYX7IUWGpUq2kZGXIiW+yARk45dACSPx+xCVaHMRbYZ3iHtS+VV8PryKqUp08pza7MquUOqOBnBhCSY18T3XpSQKH5qpbM6u56XatmDZfQlzunyoYhyc6YEL8PAvR0x/swMlatMCMH/7AGlEs1AQiIwcwTbALkIHbjUYnnvefp9YWgJcsxI1cYr8rWGzWDUx+2djEoYWv4XBHvyd6ZIDHILJ61lNs9V550+sw4DhUxX/56MUe2sYQpt9m5UWl4j4+JHf6mzc40eS6Ss3avsE38rmnQHu76EWsKm90BhAYk/GtMrvAWmpIwRcgZFA4digeLvKMPmHCQnwyTnCHhMvUofbcLUwFd5gPHr9km4P1s7RHVhcdTJVP6rB/zgw5gXxLC8KZHEib2LdavN/iXeb4PNq8QC70txVhjALbhalMFZ1DGU+BXFdr671fws+1bUzJh5ExfUENVpStd5AFgBMNzmdCn0RXNqBDUJSxVPRFrB62Ef3YGtgcNYL61CTHJitqEfRoMs4IspDw7izsnAGgJ4txj64VNbOPJmmBXCK7vCppBwLAHXlQrV9s52yrb5mBGqxZlZZ9FRxAmQxkRxZudXHCQ1T+oAoSIOIO6A4G4/bQAAG2YiaULDImv0Rs7CZJPrI66SxEwrqiB3S0LmzOOfUVlAbU99NLbldimCCFpTT7xalcDDqKi32G1Bqx3/3FWIWPF1ffdEbe73rU4iqZ3GI/+GiDce26SsjJTeP4mU5ZXX9bNk3c3FFivVy/9akTLTe4cieVAeaX1MxPFiZi5hYse0TrPqXUYxvXILSQ+pVftiDsQGdmxFuYwyGBTYYrP9cGk7okaC5RpA8LviExxto3L6AFtqXuhbcpEntEUtVV6+DdSmbbOw4yWpwYW0Y6ZvxHSl4mJUkxV83C+1XyzVF5tdIAFHyzW/RR01vJlmpxLqt/PMh3b4ZXrDKY2H/4f00K3qVz+hK/lC6plBItJ4FjkYyqc9CIwkYLqKhKGkO0mZPO/vfE/XSY/2iZzZt0akRxNUazDcu8gdxfKBGqNbnrNPq+XmiJntRYEbRoLzSq134j2OT8wUuIUj0bZZUi7onurtjgtcvbp1ZyGzxXFJKntFCTRlyU7jNvNcxrrjl/dSLquUBbyiFySDFOiuZPMT2qc/FET2htGYDlcYA/sDldMqYZbJsSS+ovIT4rBmMNH8SOwTpH+uW6vV//tlihcpg4MZgANcSiWCfHFS5qAdNdmBH7cO7/FTfAXq97UtWRje5mMxTLDOnALGkSQOX3ULtMod4G5gHpONxgf5cVJwVSdUd/xA7+Uotn+wSF7JQRyQ4zw==",
       "StatusCode": 201,
@@ -426,11 +350,7 @@
         "x-ms-content-crc64": "ZydeGz1Ftcg=",
         "x-ms-request-id": "c86bbe0b-f01e-006d-685d-056e89000000",
         "x-ms-request-server-encrypted": "true",
-<<<<<<< HEAD
-        "x-ms-version": "2020-12-06",
-=======
         "x-ms-version": "2021-02-12",
->>>>>>> 7e782c87
         "x-ms-version-id": "2021-02-17T18:46:32.5149668Z"
       },
       "ResponseBody": []
@@ -450,11 +370,7 @@
         "x-ms-client-request-id": "26275a70-3c32-8294-fb8f-1560209e5328",
         "x-ms-date": "Wed, 17 Feb 2021 18:46:32 GMT",
         "x-ms-return-client-request-id": "true",
-<<<<<<< HEAD
-        "x-ms-version": "2020-12-06"
-=======
-        "x-ms-version": "2021-02-12"
->>>>>>> 7e782c87
+        "x-ms-version": "2021-02-12"
       },
       "RequestBody": null,
       "StatusCode": 412,
@@ -469,11 +385,7 @@
         "x-ms-client-request-id": "26275a70-3c32-8294-fb8f-1560209e5328",
         "x-ms-error-code": "ConditionNotMet",
         "x-ms-request-id": "c86bbe0f-f01e-006d-6b5d-056e89000000",
-<<<<<<< HEAD
-        "x-ms-version": "2020-12-06"
-=======
-        "x-ms-version": "2021-02-12"
->>>>>>> 7e782c87
+        "x-ms-version": "2021-02-12"
       },
       "ResponseBody": [
         "﻿<?xml version=\"1.0\" encoding=\"utf-8\"?><Error><Code>ConditionNotMet</Code><Message>The condition specified using HTTP conditional header(s) is not met.\n",
@@ -495,11 +407,7 @@
         "x-ms-client-request-id": "9d2e569b-1a2c-4bca-1da0-d2b8f1bc62e7",
         "x-ms-date": "Wed, 17 Feb 2021 18:46:32 GMT",
         "x-ms-return-client-request-id": "true",
-<<<<<<< HEAD
-        "x-ms-version": "2020-12-06"
-=======
-        "x-ms-version": "2021-02-12"
->>>>>>> 7e782c87
+        "x-ms-version": "2021-02-12"
       },
       "RequestBody": null,
       "StatusCode": 202,
@@ -512,11 +420,7 @@
         ],
         "x-ms-client-request-id": "9d2e569b-1a2c-4bca-1da0-d2b8f1bc62e7",
         "x-ms-request-id": "c86bbe12-f01e-006d-6e5d-056e89000000",
-<<<<<<< HEAD
-        "x-ms-version": "2020-12-06"
-=======
-        "x-ms-version": "2021-02-12"
->>>>>>> 7e782c87
+        "x-ms-version": "2021-02-12"
       },
       "ResponseBody": []
     },
@@ -535,11 +439,7 @@
         "x-ms-client-request-id": "749ae5fc-cc05-6352-9229-d5225cf6db62",
         "x-ms-date": "Wed, 17 Feb 2021 18:46:32 GMT",
         "x-ms-return-client-request-id": "true",
-<<<<<<< HEAD
-        "x-ms-version": "2020-12-06"
-=======
-        "x-ms-version": "2021-02-12"
->>>>>>> 7e782c87
+        "x-ms-version": "2021-02-12"
       },
       "RequestBody": null,
       "StatusCode": 201,
@@ -554,11 +454,7 @@
         ],
         "x-ms-client-request-id": "749ae5fc-cc05-6352-9229-d5225cf6db62",
         "x-ms-request-id": "f55f3b34-201e-0023-545d-054001000000",
-<<<<<<< HEAD
-        "x-ms-version": "2020-12-06"
-=======
-        "x-ms-version": "2021-02-12"
->>>>>>> 7e782c87
+        "x-ms-version": "2021-02-12"
       },
       "ResponseBody": []
     },
@@ -579,11 +475,7 @@
         "x-ms-client-request-id": "a782a4ec-66ad-5651-bf19-b1cc402ce18e",
         "x-ms-date": "Wed, 17 Feb 2021 18:46:32 GMT",
         "x-ms-return-client-request-id": "true",
-<<<<<<< HEAD
-        "x-ms-version": "2020-12-06"
-=======
-        "x-ms-version": "2021-02-12"
->>>>>>> 7e782c87
+        "x-ms-version": "2021-02-12"
       },
       "RequestBody": "GWO5kfaYd4mLNJip1Wdr7d4Q14sgEmgyDWI3ReDZ9TXd/0I1IJq2ZG0R6dEzqI0qvudETB9PQQf7h4SUYDGpsj9izNYkNc1DWXMeDyiX/mTUDYb4lKgWjb07OpgWIQM7aDeR0dy2BYkaAfKsMTLfY4kgv1OqsB2WSz4Z6fs0LDhv4qfwBSyHHgf93pO2aVyKXNYO9mGwkLca+oWdnRyO5dS6PU6L7l5dmKFLrdKJ4OLijo0kJTbWvlLv1gqm6oDrb/i//CwN/214sV6/ZePlkBqjuw+Pab+e4378mxdTtq4hXz7ZyuS11I8frHTYFllvCkXwAy5xXAU5IRitEWNVJPuvngWkC8Y17uaAb7xLxc0ljZHSYrJ/sAM4n6nMB8MryYh4KHhTyv5/uhVI8OxI7ltLiITSg8FIMO4CbGwcaeYjVKY00p1U0cKSUqedN78W8LFNgX8+WUXGL/iKUV6SY1EuJJxFExu99rbBPzEZq/gu63u6zuhn5fphbqOkyoBk/+9WbhIi0NyWkIrIfBoTrIP/W2Xi2JRpxz+h5KV4GSs2XT9CwzzlCxqfJD5dn2jgTsIfpW8bgSda7afTgew3HXZfkh7a0ehHGVBKQrNVDCfWwZbiWHO8G9wX59aVEoouaAbH/Q1JBnzZ2Isf0D5zBOB//MBWVMQCo3dCwukSsQfFHNqtjQ4ajboZCYDonUqdpOL1FRbK1xRBxFqVB0OTxyaEWbRkxnfSZW8FPUpEGgYspR4GHJzw+0TGbMm0hIZ3hUJaZEOWON1rI7CnxZnJ/apUaWEljaqJk15vnlquHuDojbgI6rbClWxAmvnsSTar/G8eXxskUviY0NDlJ5qDvQTPvjfhwBPzktP15PKwnEknxKHqj77FxDu/cBnm3G7RvN30HYv+yTxbKs1HLm0F5zOGvmP4mS5GCvn7IVD5DbVlIygVu3++KPpljmTwfZbOuojlXx4L2SOurhKRA6frYhwY4gpF7yy0x5VokwrJVYxjLWfHFK6XWkoEZgxsLCVTeSxH2JuLiMpcMZeJokUZ5VmGLtVAJE1ugIjAQIgfR5tvFRndgXzx2KSca+MWDrcE64Gz5v1QElXe2FcTykhBPen8Go0rO2PclVYxo7lqWHLQu1UHa2CdHwLE/qgk3g1cWi35GvQq2a8d11GnHm6bdIDlQg/zOtKJXvqKZj26t7dI1UmLcT5+puKl6ZMP9QCTKIooP5z+aB9bb7v5n3JyYyCaX0klEAJBZpstTVE+eWn69z6zkXcbSmwpMAGDhQdvM4ZzdZa2bhiH5tgA0BrOHfZS/qg0vtGofxXd++AAvuGTvRrKygTSRIglK6ueGnlRWhILMIZfO3S1y/aB2XI4hg==",
       "StatusCode": 201,
@@ -601,11 +493,7 @@
         "x-ms-content-crc64": "shnhHQ9+o54=",
         "x-ms-request-id": "f55f3b49-201e-0023-645d-054001000000",
         "x-ms-request-server-encrypted": "true",
-<<<<<<< HEAD
-        "x-ms-version": "2020-12-06",
-=======
         "x-ms-version": "2021-02-12",
->>>>>>> 7e782c87
         "x-ms-version-id": "2021-02-17T18:46:32.9342644Z"
       },
       "ResponseBody": []
@@ -624,11 +512,7 @@
         "x-ms-client-request-id": "ee22084f-62a3-35b7-3a49-0ddcdc8df354",
         "x-ms-date": "Wed, 17 Feb 2021 18:46:32 GMT",
         "x-ms-return-client-request-id": "true",
-<<<<<<< HEAD
-        "x-ms-version": "2020-12-06"
-=======
-        "x-ms-version": "2021-02-12"
->>>>>>> 7e782c87
+        "x-ms-version": "2021-02-12"
       },
       "RequestBody": null,
       "StatusCode": 200,
@@ -655,11 +539,7 @@
         "x-ms-lease-status": "unlocked",
         "x-ms-request-id": "f55f3b53-201e-0023-6e5d-054001000000",
         "x-ms-server-encrypted": "true",
-<<<<<<< HEAD
-        "x-ms-version": "2020-12-06",
-=======
         "x-ms-version": "2021-02-12",
->>>>>>> 7e782c87
         "x-ms-version-id": "2021-02-17T18:46:32.9342644Z"
       },
       "ResponseBody": []
@@ -679,11 +559,7 @@
         "x-ms-client-request-id": "377c8335-f20a-5feb-dab0-12885db5bd0f",
         "x-ms-date": "Wed, 17 Feb 2021 18:46:33 GMT",
         "x-ms-return-client-request-id": "true",
-<<<<<<< HEAD
-        "x-ms-version": "2020-12-06"
-=======
-        "x-ms-version": "2021-02-12"
->>>>>>> 7e782c87
+        "x-ms-version": "2021-02-12"
       },
       "RequestBody": null,
       "StatusCode": 304,
@@ -697,11 +573,7 @@
         "x-ms-client-request-id": "377c8335-f20a-5feb-dab0-12885db5bd0f",
         "x-ms-error-code": "ConditionNotMet",
         "x-ms-request-id": "f55f3b64-201e-0023-7d5d-054001000000",
-<<<<<<< HEAD
-        "x-ms-version": "2020-12-06"
-=======
-        "x-ms-version": "2021-02-12"
->>>>>>> 7e782c87
+        "x-ms-version": "2021-02-12"
       },
       "ResponseBody": []
     },
@@ -719,11 +591,7 @@
         "x-ms-client-request-id": "59a6a1e1-bc10-d14a-9bde-a2bb0abb245d",
         "x-ms-date": "Wed, 17 Feb 2021 18:46:33 GMT",
         "x-ms-return-client-request-id": "true",
-<<<<<<< HEAD
-        "x-ms-version": "2020-12-06"
-=======
-        "x-ms-version": "2021-02-12"
->>>>>>> 7e782c87
+        "x-ms-version": "2021-02-12"
       },
       "RequestBody": null,
       "StatusCode": 202,
@@ -736,11 +604,7 @@
         ],
         "x-ms-client-request-id": "59a6a1e1-bc10-d14a-9bde-a2bb0abb245d",
         "x-ms-request-id": "f55f3b84-201e-0023-165d-054001000000",
-<<<<<<< HEAD
-        "x-ms-version": "2020-12-06"
-=======
-        "x-ms-version": "2021-02-12"
->>>>>>> 7e782c87
+        "x-ms-version": "2021-02-12"
       },
       "ResponseBody": []
     },
@@ -759,11 +623,7 @@
         "x-ms-client-request-id": "5e907d7c-c812-e0e3-4ad9-97c549e0ba6a",
         "x-ms-date": "Wed, 17 Feb 2021 18:46:33 GMT",
         "x-ms-return-client-request-id": "true",
-<<<<<<< HEAD
-        "x-ms-version": "2020-12-06"
-=======
-        "x-ms-version": "2021-02-12"
->>>>>>> 7e782c87
+        "x-ms-version": "2021-02-12"
       },
       "RequestBody": null,
       "StatusCode": 201,
@@ -778,11 +638,7 @@
         ],
         "x-ms-client-request-id": "5e907d7c-c812-e0e3-4ad9-97c549e0ba6a",
         "x-ms-request-id": "d3d4cad4-b01e-0088-335d-053fcb000000",
-<<<<<<< HEAD
-        "x-ms-version": "2020-12-06"
-=======
-        "x-ms-version": "2021-02-12"
->>>>>>> 7e782c87
+        "x-ms-version": "2021-02-12"
       },
       "ResponseBody": []
     },
@@ -803,11 +659,7 @@
         "x-ms-client-request-id": "4f06546d-50c6-b928-a4b1-b4316e9186ca",
         "x-ms-date": "Wed, 17 Feb 2021 18:46:33 GMT",
         "x-ms-return-client-request-id": "true",
-<<<<<<< HEAD
-        "x-ms-version": "2020-12-06"
-=======
-        "x-ms-version": "2021-02-12"
->>>>>>> 7e782c87
+        "x-ms-version": "2021-02-12"
       },
       "RequestBody": "1wpsPBRnTsb7p6acMx4HuyRp7JmfqISH68ZxNcw5PhEKYmC6mer1FC7KYmsiR60r0dyh4PMgyi6F5FBN9hn5wmiUkdG+TSE5dNhq1UYZZKQZRWPwl14d6ZcyNLWapx4V0Z8CjbXcbYS6aGwbtvXnbICrNLG1CCsKd6g5jBhsns25VQSmF9fvPNjfNi/yATOiSsg17nJtX8h09xYNouBsTsmeYWDwQVSovPfY1tL7GHZ0lkJPN69aTPU8MR/B4pr3c+hlU5/SsglzjDJ6lIn1ed+gmAueHBYaRBVrtA8059ld4GPqlsXWoeQ426t84LhsRrhAIEmOWVbRSw+KZ/36PqRYHLMmC+IZyfcnZUFrnWNd/25W9MaQz4cMGUu2TDrmPpwHJMMERTrWJ1dRZvQVZa2rLWiPo0rdyE0sGfKXY329QCakZHmgWLkzgM1vPmiT97OdCh/RV5tSKlt21yxIPsPalCXNcQE0C9SuWyJ9bYnkmSI/+Vle6+mKUTodKYCN60EJlapCxYWxaf9KI/t41LzSkT4JCERqfKg8Qh/HFuFTIW/hc9jfotOcjpBaE8jtEn19S5hCg+P9nxkBBoJm6VId9wGMl2Dk8+5qbXqzEGjgTjCiSstIEZ6M5NS+3ZxRNaQ+PBzGYXscmVep1xVoSY+wILdSw5+G1OVj/7OMJRVSGTfWddNMGe21hbB0njmII5pEDrzk/3EEt2c2YmHHkHNBV77ektO8ZAfKnD7uEjas29wYRxdZbhrF0b1rFreL7fU8Mkd7qpHHiKm1GmIzFaUxiYeFr0hc6OikGMAVUE5PPq9IsuDuMDBKUb5to1O3kbwYOowvBj6t30le15HQsThbZdyy62PFQllWOl6K70WV7IYE/BXBIDdxm9KWkFmeeZ+FET13BaVYU/gy2MzgIvAEyesLzLQjmUWkQVCRLrL/t8C+BN4HHebgq6kdjkdrkXjiksZuk63rYnf40sRVxyVFMyELIR4R/KsEKiALBgr9Oa/Yr5zrkSQT0qJmD0sii+SD11smX29Z0JUbammM31ts+5kUfBiIWqL89057q+1g4Z48hy+v1tlAft8H0Ca6hvJG+hSyDg7M+3y5KWcg3SSouonKUFgsvSS/1P44gYl7QnFbNbDZrtKQb4yy9qxxH6C6XhWd8DWaGj3v8joQk3nzPef2xKh0zwy2OuHMesd3TbRdfiJ03lE7wRtz6buYf9sSv7jEe1r3Ro8J5rZUzaB2d6SFshRWfl+WuwONAOVQHboFursOstJZZTiTaveb5vN6/XEXE8zGu0BYLr9XakWpucn7TxPkZ8TRK0zcwxRo+tQPEgN0OQrtPv56toQTAvvz6bEtn5fglZWsReiA6g==",
       "StatusCode": 201,
@@ -825,11 +677,7 @@
         "x-ms-content-crc64": "d2YQe2PuIY8=",
         "x-ms-request-id": "d3d4cae7-b01e-0088-3f5d-053fcb000000",
         "x-ms-request-server-encrypted": "true",
-<<<<<<< HEAD
-        "x-ms-version": "2020-12-06",
-=======
         "x-ms-version": "2021-02-12",
->>>>>>> 7e782c87
         "x-ms-version-id": "2021-02-17T18:46:33.3965937Z"
       },
       "ResponseBody": []
@@ -849,11 +697,7 @@
         "x-ms-date": "Wed, 17 Feb 2021 18:46:33 GMT",
         "x-ms-lease-id": "20b2e74c-44e0-6a41-e78f-8f49cc056c8c",
         "x-ms-return-client-request-id": "true",
-<<<<<<< HEAD
-        "x-ms-version": "2020-12-06"
-=======
-        "x-ms-version": "2021-02-12"
->>>>>>> 7e782c87
+        "x-ms-version": "2021-02-12"
       },
       "RequestBody": null,
       "StatusCode": 412,
@@ -868,11 +712,7 @@
         "x-ms-client-request-id": "bda09d8b-1b0f-f0ea-966f-ac382631cbca",
         "x-ms-error-code": "LeaseNotPresentWithBlobOperation",
         "x-ms-request-id": "d3d4caf5-b01e-0088-4c5d-053fcb000000",
-<<<<<<< HEAD
-        "x-ms-version": "2020-12-06"
-=======
-        "x-ms-version": "2021-02-12"
->>>>>>> 7e782c87
+        "x-ms-version": "2021-02-12"
       },
       "ResponseBody": [
         "﻿<?xml version=\"1.0\" encoding=\"utf-8\"?><Error><Code>LeaseNotPresentWithBlobOperation</Code><Message>There is currently no lease on the blob.\n",
@@ -894,11 +734,7 @@
         "x-ms-client-request-id": "d1a646dd-c9f0-10bb-fa7b-ef4f82c8f897",
         "x-ms-date": "Wed, 17 Feb 2021 18:46:33 GMT",
         "x-ms-return-client-request-id": "true",
-<<<<<<< HEAD
-        "x-ms-version": "2020-12-06"
-=======
-        "x-ms-version": "2021-02-12"
->>>>>>> 7e782c87
+        "x-ms-version": "2021-02-12"
       },
       "RequestBody": null,
       "StatusCode": 202,
@@ -911,11 +747,7 @@
         ],
         "x-ms-client-request-id": "d1a646dd-c9f0-10bb-fa7b-ef4f82c8f897",
         "x-ms-request-id": "d3d4caff-b01e-0088-545d-053fcb000000",
-<<<<<<< HEAD
-        "x-ms-version": "2020-12-06"
-=======
-        "x-ms-version": "2021-02-12"
->>>>>>> 7e782c87
+        "x-ms-version": "2021-02-12"
       },
       "ResponseBody": []
     }
