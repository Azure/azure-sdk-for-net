{
  "Entries": [
    {
      "RequestUri": "https://seanmcccanary3.blob.core.windows.net/test-container-98f0df34-9de2-8c97-122e-666e9bab4eb5?restype=container",
      "RequestMethod": "PUT",
      "RequestHeaders": {
        "Accept": "application/xml",
        "Authorization": "Sanitized",
        "traceparent": "00-de81e86bce43f84385068ce0f4561ccd-068140381b7ddd45-00",
        "User-Agent": [
          "azsdk-net-Storage.Blobs/12.10.0-alpha.20210831.1",
          "(.NET 5.0.9; Microsoft Windows 10.0.19043)"
        ],
        "x-ms-blob-public-access": "container",
        "x-ms-client-request-id": "559cacaa-c682-9a94-8a06-6bf46421eafb",
        "x-ms-date": "Tue, 31 Aug 2021 21:19:20 GMT",
        "x-ms-return-client-request-id": "true",
<<<<<<< HEAD
        "x-ms-version": "2020-12-06"
=======
        "x-ms-version": "2021-02-12"
>>>>>>> 7e782c87
      },
      "RequestBody": null,
      "StatusCode": 201,
      "ResponseHeaders": {
        "Content-Length": "0",
        "Date": "Tue, 31 Aug 2021 21:19:19 GMT",
        "ETag": "\u00220x8D96CC4FF2774EB\u0022",
        "Last-Modified": "Tue, 31 Aug 2021 21:19:19 GMT",
        "Server": [
          "Windows-Azure-Blob/1.0",
          "Microsoft-HTTPAPI/2.0"
        ],
        "x-ms-client-request-id": "559cacaa-c682-9a94-8a06-6bf46421eafb",
<<<<<<< HEAD
        "x-ms-request-id": "819b5ddc-401e-0035-55e1-48b6d6000000",
        "x-ms-version": "2020-12-06"
=======
        "x-ms-request-id": "ecda6745-e01e-005e-1cad-9e3122000000",
        "x-ms-version": "2021-02-12"
>>>>>>> 7e782c87
      },
      "ResponseBody": []
    },
    {
<<<<<<< HEAD
      "RequestUri": "https://seanmcccanary3.blob.core.windows.net/test-container-98f0df34-9de2-8c97-122e-666e9bab4eb5?sv=2020-12-06&ss=b&srt=sco&st=2021-05-14T15%3A55%3A01Z&se=2021-05-14T17%3A55%3A01Z&sp=rwdxlacuptfi&sig=Sanitized&restype=container",
=======
      "RequestUri": "https://seanmcccanary3.blob.core.windows.net/test-container-98f0df34-9de2-8c97-122e-666e9bab4eb5?sv=2021-02-12\u0026ss=b\u0026srt=sco\u0026st=2021-08-31T20%3A19%3A20Z\u0026se=2021-08-31T22%3A19%3A20Z\u0026sp=rwdxylacuptfi\u0026sig=Sanitized\u0026restype=container",
>>>>>>> 7e782c87
      "RequestMethod": "GET",
      "RequestHeaders": {
        "Accept": "application/xml",
        "traceparent": "00-dc084daf4ae5e6448af39f10b4a32d35-3ceef2c5264d5c46-00",
        "User-Agent": [
          "azsdk-net-Storage.Blobs/12.10.0-alpha.20210831.1",
          "(.NET 5.0.9; Microsoft Windows 10.0.19043)"
        ],
        "x-ms-client-request-id": "5c291aa6-260f-609a-e068-234c7542126b",
        "x-ms-return-client-request-id": "true",
<<<<<<< HEAD
        "x-ms-version": "2020-12-06"
=======
        "x-ms-version": "2021-02-12"
>>>>>>> 7e782c87
      },
      "RequestBody": null,
      "StatusCode": 200,
      "ResponseHeaders": {
        "Access-Control-Allow-Origin": "*",
        "Access-Control-Expose-Headers": "x-ms-request-id,x-ms-client-request-id,Server,x-ms-version,Last-Modified,ETag,x-ms-lease-status,x-ms-lease-state,x-ms-has-immutability-policy,x-ms-has-legal-hold,x-ms-immutable-storage-with-versioning-enabled,x-ms-blob-public-access,x-ms-default-encryption-scope,x-ms-deny-encryption-scope-override,Content-Length,Date,Transfer-Encoding",
        "Content-Length": "0",
        "Date": "Tue, 31 Aug 2021 21:19:19 GMT",
        "ETag": "\u00220x8D96CC4FF2774EB\u0022",
        "Last-Modified": "Tue, 31 Aug 2021 21:19:19 GMT",
        "Server": [
          "Windows-Azure-Blob/1.0",
          "Microsoft-HTTPAPI/2.0"
        ],
        "x-ms-blob-public-access": "container",
        "x-ms-client-request-id": "5c291aa6-260f-609a-e068-234c7542126b",
        "x-ms-default-encryption-scope": "$account-encryption-key",
        "x-ms-deny-encryption-scope-override": "false",
        "x-ms-has-immutability-policy": "false",
        "x-ms-has-legal-hold": "false",
        "x-ms-immutable-storage-with-versioning-enabled": "false",
        "x-ms-lease-state": "available",
        "x-ms-lease-status": "unlocked",
<<<<<<< HEAD
        "x-ms-request-id": "819b5dee-401e-0035-64e1-48b6d6000000",
        "x-ms-version": "2020-12-06"
=======
        "x-ms-request-id": "ecda6763-e01e-005e-33ad-9e3122000000",
        "x-ms-version": "2021-02-12"
>>>>>>> 7e782c87
      },
      "ResponseBody": []
    },
    {
      "RequestUri": "https://seanmcccanary3.blob.core.windows.net/test-container-98f0df34-9de2-8c97-122e-666e9bab4eb5?restype=container",
      "RequestMethod": "DELETE",
      "RequestHeaders": {
        "Accept": "application/xml",
        "Authorization": "Sanitized",
        "traceparent": "00-f8a61e70cf39ff4b93f15f82f54cb5e8-5c9975378111a843-00",
        "User-Agent": [
          "azsdk-net-Storage.Blobs/12.10.0-alpha.20210831.1",
          "(.NET 5.0.9; Microsoft Windows 10.0.19043)"
        ],
        "x-ms-client-request-id": "6daa29e0-15f5-be0e-d263-0ea6d5e65c31",
        "x-ms-date": "Tue, 31 Aug 2021 21:19:20 GMT",
        "x-ms-return-client-request-id": "true",
<<<<<<< HEAD
        "x-ms-version": "2020-12-06"
=======
        "x-ms-version": "2021-02-12"
>>>>>>> 7e782c87
      },
      "RequestBody": null,
      "StatusCode": 202,
      "ResponseHeaders": {
        "Content-Length": "0",
        "Date": "Tue, 31 Aug 2021 21:19:19 GMT",
        "Server": [
          "Windows-Azure-Blob/1.0",
          "Microsoft-HTTPAPI/2.0"
        ],
        "x-ms-client-request-id": "6daa29e0-15f5-be0e-d263-0ea6d5e65c31",
<<<<<<< HEAD
        "x-ms-request-id": "819b5df8-401e-0035-6be1-48b6d6000000",
        "x-ms-version": "2020-12-06"
=======
        "x-ms-request-id": "ecda6777-e01e-005e-42ad-9e3122000000",
        "x-ms-version": "2021-02-12"
>>>>>>> 7e782c87
      },
      "ResponseBody": []
    }
  ],
  "Variables": {
    "DateTimeOffsetNow": "2021-08-31T16:19:20.7037848-05:00",
    "RandomSeed": "1778599058",
    "Storage_TestConfigDefault": "ProductionTenant\nseanmcccanary3\nU2FuaXRpemVk\nhttps://seanmcccanary3.blob.core.windows.net\nhttps://seanmcccanary3.file.core.windows.net\nhttps://seanmcccanary3.queue.core.windows.net\nhttps://seanmcccanary3.table.core.windows.net\n\n\n\n\nhttps://seanmcccanary3-secondary.blob.core.windows.net\nhttps://seanmcccanary3-secondary.file.core.windows.net\nhttps://seanmcccanary3-secondary.queue.core.windows.net\nhttps://seanmcccanary3-secondary.table.core.windows.net\n\nSanitized\n\n\nCloud\nBlobEndpoint=https://seanmcccanary3.blob.core.windows.net/;QueueEndpoint=https://seanmcccanary3.queue.core.windows.net/;FileEndpoint=https://seanmcccanary3.file.core.windows.net/;BlobSecondaryEndpoint=https://seanmcccanary3-secondary.blob.core.windows.net/;QueueSecondaryEndpoint=https://seanmcccanary3-secondary.queue.core.windows.net/;FileSecondaryEndpoint=https://seanmcccanary3-secondary.file.core.windows.net/;AccountName=seanmcccanary3;AccountKey=Kg==;\nseanscope1\n\n"
  }
}<|MERGE_RESOLUTION|>--- conflicted
+++ resolved
@@ -15,11 +15,7 @@
         "x-ms-client-request-id": "559cacaa-c682-9a94-8a06-6bf46421eafb",
         "x-ms-date": "Tue, 31 Aug 2021 21:19:20 GMT",
         "x-ms-return-client-request-id": "true",
-<<<<<<< HEAD
-        "x-ms-version": "2020-12-06"
-=======
         "x-ms-version": "2021-02-12"
->>>>>>> 7e782c87
       },
       "RequestBody": null,
       "StatusCode": 201,
@@ -33,22 +29,13 @@
           "Microsoft-HTTPAPI/2.0"
         ],
         "x-ms-client-request-id": "559cacaa-c682-9a94-8a06-6bf46421eafb",
-<<<<<<< HEAD
-        "x-ms-request-id": "819b5ddc-401e-0035-55e1-48b6d6000000",
-        "x-ms-version": "2020-12-06"
-=======
         "x-ms-request-id": "ecda6745-e01e-005e-1cad-9e3122000000",
         "x-ms-version": "2021-02-12"
->>>>>>> 7e782c87
       },
       "ResponseBody": []
     },
     {
-<<<<<<< HEAD
-      "RequestUri": "https://seanmcccanary3.blob.core.windows.net/test-container-98f0df34-9de2-8c97-122e-666e9bab4eb5?sv=2020-12-06&ss=b&srt=sco&st=2021-05-14T15%3A55%3A01Z&se=2021-05-14T17%3A55%3A01Z&sp=rwdxlacuptfi&sig=Sanitized&restype=container",
-=======
       "RequestUri": "https://seanmcccanary3.blob.core.windows.net/test-container-98f0df34-9de2-8c97-122e-666e9bab4eb5?sv=2021-02-12\u0026ss=b\u0026srt=sco\u0026st=2021-08-31T20%3A19%3A20Z\u0026se=2021-08-31T22%3A19%3A20Z\u0026sp=rwdxylacuptfi\u0026sig=Sanitized\u0026restype=container",
->>>>>>> 7e782c87
       "RequestMethod": "GET",
       "RequestHeaders": {
         "Accept": "application/xml",
@@ -59,11 +46,7 @@
         ],
         "x-ms-client-request-id": "5c291aa6-260f-609a-e068-234c7542126b",
         "x-ms-return-client-request-id": "true",
-<<<<<<< HEAD
-        "x-ms-version": "2020-12-06"
-=======
         "x-ms-version": "2021-02-12"
->>>>>>> 7e782c87
       },
       "RequestBody": null,
       "StatusCode": 200,
@@ -87,13 +70,8 @@
         "x-ms-immutable-storage-with-versioning-enabled": "false",
         "x-ms-lease-state": "available",
         "x-ms-lease-status": "unlocked",
-<<<<<<< HEAD
-        "x-ms-request-id": "819b5dee-401e-0035-64e1-48b6d6000000",
-        "x-ms-version": "2020-12-06"
-=======
         "x-ms-request-id": "ecda6763-e01e-005e-33ad-9e3122000000",
         "x-ms-version": "2021-02-12"
->>>>>>> 7e782c87
       },
       "ResponseBody": []
     },
@@ -111,11 +89,7 @@
         "x-ms-client-request-id": "6daa29e0-15f5-be0e-d263-0ea6d5e65c31",
         "x-ms-date": "Tue, 31 Aug 2021 21:19:20 GMT",
         "x-ms-return-client-request-id": "true",
-<<<<<<< HEAD
-        "x-ms-version": "2020-12-06"
-=======
         "x-ms-version": "2021-02-12"
->>>>>>> 7e782c87
       },
       "RequestBody": null,
       "StatusCode": 202,
@@ -127,13 +101,8 @@
           "Microsoft-HTTPAPI/2.0"
         ],
         "x-ms-client-request-id": "6daa29e0-15f5-be0e-d263-0ea6d5e65c31",
-<<<<<<< HEAD
-        "x-ms-request-id": "819b5df8-401e-0035-6be1-48b6d6000000",
-        "x-ms-version": "2020-12-06"
-=======
         "x-ms-request-id": "ecda6777-e01e-005e-42ad-9e3122000000",
         "x-ms-version": "2021-02-12"
->>>>>>> 7e782c87
       },
       "ResponseBody": []
     }
