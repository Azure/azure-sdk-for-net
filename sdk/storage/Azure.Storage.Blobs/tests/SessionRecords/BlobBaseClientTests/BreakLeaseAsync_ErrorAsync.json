--- conflicted
+++ resolved
@@ -14,11 +14,7 @@
         "x-ms-client-request-id": "d453fdcd-210e-38cc-540c-e03c09a7b11a",
         "x-ms-date": "Thu, 02 Apr 2020 23:44:13 GMT",
         "x-ms-return-client-request-id": "true",
-<<<<<<< HEAD
-        "x-ms-version": "2019-12-12"
-=======
         "x-ms-version": "2020-02-10"
->>>>>>> 60f4876e
       },
       "RequestBody": null,
       "StatusCode": 201,
@@ -33,11 +29,7 @@
         ],
         "x-ms-client-request-id": "d453fdcd-210e-38cc-540c-e03c09a7b11a",
         "x-ms-request-id": "5f35346e-401e-0017-4b48-09e4ab000000",
-<<<<<<< HEAD
-        "x-ms-version": "2019-12-12"
-=======
         "x-ms-version": "2020-02-10"
->>>>>>> 60f4876e
       },
       "ResponseBody": []
     },
@@ -55,11 +47,7 @@
         "x-ms-date": "Thu, 02 Apr 2020 23:44:14 GMT",
         "x-ms-lease-action": "break",
         "x-ms-return-client-request-id": "true",
-<<<<<<< HEAD
-        "x-ms-version": "2019-12-12"
-=======
         "x-ms-version": "2020-02-10"
->>>>>>> 60f4876e
       },
       "RequestBody": null,
       "StatusCode": 404,
@@ -74,11 +62,7 @@
         "x-ms-client-request-id": "7561e635-067a-1e6c-ccfd-276ad1b2eb9d",
         "x-ms-error-code": "BlobNotFound",
         "x-ms-request-id": "5f353473-401e-0017-4e48-09e4ab000000",
-<<<<<<< HEAD
-        "x-ms-version": "2019-12-12"
-=======
         "x-ms-version": "2020-02-10"
->>>>>>> 60f4876e
       },
       "ResponseBody": [
         "\uFEFF\u003C?xml version=\u00221.0\u0022 encoding=\u0022utf-8\u0022?\u003E\u003CError\u003E\u003CCode\u003EBlobNotFound\u003C/Code\u003E\u003CMessage\u003EThe specified blob does not exist.\n",
@@ -99,11 +83,7 @@
         "x-ms-client-request-id": "65e44af4-af55-173a-bdf5-3fdb7053bda4",
         "x-ms-date": "Thu, 02 Apr 2020 23:44:14 GMT",
         "x-ms-return-client-request-id": "true",
-<<<<<<< HEAD
-        "x-ms-version": "2019-12-12"
-=======
         "x-ms-version": "2020-02-10"
->>>>>>> 60f4876e
       },
       "RequestBody": null,
       "StatusCode": 202,
@@ -116,11 +96,7 @@
         ],
         "x-ms-client-request-id": "65e44af4-af55-173a-bdf5-3fdb7053bda4",
         "x-ms-request-id": "5f353477-401e-0017-5248-09e4ab000000",
-<<<<<<< HEAD
-        "x-ms-version": "2019-12-12"
-=======
         "x-ms-version": "2020-02-10"
->>>>>>> 60f4876e
       },
       "ResponseBody": []
     }
