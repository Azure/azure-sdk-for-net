﻿{
  "Entries": [
    {
      "RequestUri": "https://seanmcccanary3.blob.core.windows.net/test-container-fc5de059-4d00-6972-5ba5-c2e1092c6ccd?restype=container",
      "RequestMethod": "PUT",
      "RequestHeaders": {
        "Accept": "application/xml",
        "Authorization": "Sanitized",
        "traceparent": "00-55d3134b1512be419f67a1ed5ef6d179-bd2005204b481843-00",
        "User-Agent": [
          "azsdk-net-Storage.Blobs/12.9.0-alpha.20210216.1",
          "(.NET 5.0.3; Microsoft Windows 10.0.19042)"
        ],
        "x-ms-blob-public-access": "container",
        "x-ms-client-request-id": "d453fdcd-210e-38cc-540c-e03c09a7b11a",
        "x-ms-date": "Wed, 17 Feb 2021 02:08:55 GMT",
        "x-ms-return-client-request-id": "true",
<<<<<<< HEAD
        "x-ms-version": "2020-12-06"
=======
        "x-ms-version": "2021-02-12"
>>>>>>> 7e782c87
      },
      "RequestBody": null,
      "StatusCode": 201,
      "ResponseHeaders": {
        "Content-Length": "0",
        "Date": "Wed, 17 Feb 2021 02:08:55 GMT",
        "ETag": "\"0x8D8D2E8FB558BFD\"",
        "Last-Modified": "Wed, 17 Feb 2021 02:08:56 GMT",
        "Server": [
          "Windows-Azure-Blob/1.0",
          "Microsoft-HTTPAPI/2.0"
        ],
        "x-ms-client-request-id": "d453fdcd-210e-38cc-540c-e03c09a7b11a",
        "x-ms-request-id": "064182f7-c01e-0014-0ed1-0492ad000000",
<<<<<<< HEAD
        "x-ms-version": "2020-12-06"
=======
        "x-ms-version": "2021-02-12"
>>>>>>> 7e782c87
      },
      "ResponseBody": []
    },
    {
      "RequestUri": "https://seanmcccanary3.blob.core.windows.net/test-container-fc5de059-4d00-6972-5ba5-c2e1092c6ccd/test-blob-812acf59-ae2c-5630-ada4-4f1a4cb624b5?comp=lease",
      "RequestMethod": "PUT",
      "RequestHeaders": {
        "Accept": "application/xml",
        "Authorization": "Sanitized",
        "traceparent": "00-0ff378ada2f59a4bae75fb87c9a0cabe-1f154c272d41bb42-00",
        "User-Agent": [
          "azsdk-net-Storage.Blobs/12.9.0-alpha.20210216.1",
          "(.NET 5.0.3; Microsoft Windows 10.0.19042)"
        ],
        "x-ms-client-request-id": "7561e635-067a-1e6c-ccfd-276ad1b2eb9d",
        "x-ms-date": "Wed, 17 Feb 2021 02:08:56 GMT",
        "x-ms-lease-action": "break",
        "x-ms-return-client-request-id": "true",
<<<<<<< HEAD
        "x-ms-version": "2020-12-06"
=======
        "x-ms-version": "2021-02-12"
>>>>>>> 7e782c87
      },
      "RequestBody": null,
      "StatusCode": 404,
      "ResponseHeaders": {
        "Content-Length": "215",
        "Content-Type": "application/xml",
        "Date": "Wed, 17 Feb 2021 02:08:55 GMT",
        "Server": [
          "Windows-Azure-Blob/1.0",
          "Microsoft-HTTPAPI/2.0"
        ],
        "x-ms-client-request-id": "7561e635-067a-1e6c-ccfd-276ad1b2eb9d",
        "x-ms-error-code": "BlobNotFound",
        "x-ms-request-id": "0641830b-c01e-0014-1ed1-0492ad000000",
<<<<<<< HEAD
        "x-ms-version": "2020-12-06"
=======
        "x-ms-version": "2021-02-12"
>>>>>>> 7e782c87
      },
      "ResponseBody": [
        "﻿<?xml version=\"1.0\" encoding=\"utf-8\"?><Error><Code>BlobNotFound</Code><Message>The specified blob does not exist.\n",
        "RequestId:0641830b-c01e-0014-1ed1-0492ad000000\n",
        "Time:2021-02-17T02:08:56.4548929Z</Message></Error>"
      ]
    },
    {
      "RequestUri": "https://seanmcccanary3.blob.core.windows.net/test-container-fc5de059-4d00-6972-5ba5-c2e1092c6ccd?restype=container",
      "RequestMethod": "DELETE",
      "RequestHeaders": {
        "Accept": "application/xml",
        "Authorization": "Sanitized",
        "traceparent": "00-d14363d565b2cf4097f3960d26de4e7a-21bcb7dd849eed4a-00",
        "User-Agent": [
          "azsdk-net-Storage.Blobs/12.9.0-alpha.20210216.1",
          "(.NET 5.0.3; Microsoft Windows 10.0.19042)"
        ],
        "x-ms-client-request-id": "65e44af4-af55-173a-bdf5-3fdb7053bda4",
        "x-ms-date": "Wed, 17 Feb 2021 02:08:56 GMT",
        "x-ms-return-client-request-id": "true",
<<<<<<< HEAD
        "x-ms-version": "2020-12-06"
=======
        "x-ms-version": "2021-02-12"
>>>>>>> 7e782c87
      },
      "RequestBody": null,
      "StatusCode": 202,
      "ResponseHeaders": {
        "Content-Length": "0",
        "Date": "Wed, 17 Feb 2021 02:08:56 GMT",
        "Server": [
          "Windows-Azure-Blob/1.0",
          "Microsoft-HTTPAPI/2.0"
        ],
        "x-ms-client-request-id": "65e44af4-af55-173a-bdf5-3fdb7053bda4",
        "x-ms-request-id": "0641831e-c01e-0014-2ed1-0492ad000000",
<<<<<<< HEAD
        "x-ms-version": "2020-12-06"
=======
        "x-ms-version": "2021-02-12"
>>>>>>> 7e782c87
      },
      "ResponseBody": []
    }
  ],
  "Variables": {
    "RandomSeed": "474159983",
    "Storage_TestConfigDefault": "ProductionTenant\nseanmcccanary3\nU2FuaXRpemVk\nhttps://seanmcccanary3.blob.core.windows.net\nhttps://seanmcccanary3.file.core.windows.net\nhttps://seanmcccanary3.queue.core.windows.net\nhttps://seanmcccanary3.table.core.windows.net\n\n\n\n\nhttps://seanmcccanary3-secondary.blob.core.windows.net\nhttps://seanmcccanary3-secondary.file.core.windows.net\nhttps://seanmcccanary3-secondary.queue.core.windows.net\nhttps://seanmcccanary3-secondary.table.core.windows.net\n\nSanitized\n\n\nCloud\nBlobEndpoint=https://seanmcccanary3.blob.core.windows.net/;QueueEndpoint=https://seanmcccanary3.queue.core.windows.net/;FileEndpoint=https://seanmcccanary3.file.core.windows.net/;BlobSecondaryEndpoint=https://seanmcccanary3-secondary.blob.core.windows.net/;QueueSecondaryEndpoint=https://seanmcccanary3-secondary.queue.core.windows.net/;FileSecondaryEndpoint=https://seanmcccanary3-secondary.file.core.windows.net/;AccountName=seanmcccanary3;AccountKey=Kg==;\nseanscope1\n\n"
  }
}<|MERGE_RESOLUTION|>--- conflicted
+++ resolved
@@ -15,11 +15,7 @@
         "x-ms-client-request-id": "d453fdcd-210e-38cc-540c-e03c09a7b11a",
         "x-ms-date": "Wed, 17 Feb 2021 02:08:55 GMT",
         "x-ms-return-client-request-id": "true",
-<<<<<<< HEAD
-        "x-ms-version": "2020-12-06"
-=======
         "x-ms-version": "2021-02-12"
->>>>>>> 7e782c87
       },
       "RequestBody": null,
       "StatusCode": 201,
@@ -34,11 +30,7 @@
         ],
         "x-ms-client-request-id": "d453fdcd-210e-38cc-540c-e03c09a7b11a",
         "x-ms-request-id": "064182f7-c01e-0014-0ed1-0492ad000000",
-<<<<<<< HEAD
-        "x-ms-version": "2020-12-06"
-=======
         "x-ms-version": "2021-02-12"
->>>>>>> 7e782c87
       },
       "ResponseBody": []
     },
@@ -57,11 +49,7 @@
         "x-ms-date": "Wed, 17 Feb 2021 02:08:56 GMT",
         "x-ms-lease-action": "break",
         "x-ms-return-client-request-id": "true",
-<<<<<<< HEAD
-        "x-ms-version": "2020-12-06"
-=======
         "x-ms-version": "2021-02-12"
->>>>>>> 7e782c87
       },
       "RequestBody": null,
       "StatusCode": 404,
@@ -76,11 +64,7 @@
         "x-ms-client-request-id": "7561e635-067a-1e6c-ccfd-276ad1b2eb9d",
         "x-ms-error-code": "BlobNotFound",
         "x-ms-request-id": "0641830b-c01e-0014-1ed1-0492ad000000",
-<<<<<<< HEAD
-        "x-ms-version": "2020-12-06"
-=======
         "x-ms-version": "2021-02-12"
->>>>>>> 7e782c87
       },
       "ResponseBody": [
         "﻿<?xml version=\"1.0\" encoding=\"utf-8\"?><Error><Code>BlobNotFound</Code><Message>The specified blob does not exist.\n",
@@ -102,11 +86,7 @@
         "x-ms-client-request-id": "65e44af4-af55-173a-bdf5-3fdb7053bda4",
         "x-ms-date": "Wed, 17 Feb 2021 02:08:56 GMT",
         "x-ms-return-client-request-id": "true",
-<<<<<<< HEAD
-        "x-ms-version": "2020-12-06"
-=======
         "x-ms-version": "2021-02-12"
->>>>>>> 7e782c87
       },
       "RequestBody": null,
       "StatusCode": 202,
@@ -119,11 +99,7 @@
         ],
         "x-ms-client-request-id": "65e44af4-af55-173a-bdf5-3fdb7053bda4",
         "x-ms-request-id": "0641831e-c01e-0014-2ed1-0492ad000000",
-<<<<<<< HEAD
-        "x-ms-version": "2020-12-06"
-=======
         "x-ms-version": "2021-02-12"
->>>>>>> 7e782c87
       },
       "ResponseBody": []
     }
