﻿{
  "Entries": [
    {
      "RequestUri": "https://seanmcccanary3.blob.core.windows.net/test-container-d36d708a-ed31-080f-27eb-fd0521fe7762?restype=container",
      "RequestMethod": "PUT",
      "RequestHeaders": {
        "Accept": "application/xml",
        "Authorization": "Sanitized",
        "traceparent": "00-159a8299b3118c4d986eb800021edfe6-59fbd0e3b9b8c94e-00",
        "User-Agent": [
          "azsdk-net-Storage.Blobs/12.9.0-alpha.20210217.1",
          "(.NET 5.0.3; Microsoft Windows 10.0.19042)"
        ],
        "x-ms-blob-public-access": "container",
        "x-ms-client-request-id": "c2d9e95a-d887-499b-6363-207678a524ba",
        "x-ms-date": "Wed, 17 Feb 2021 18:49:11 GMT",
        "x-ms-return-client-request-id": "true",
<<<<<<< HEAD
        "x-ms-version": "2020-12-06"
=======
        "x-ms-version": "2021-02-12"
>>>>>>> 7e782c87
      },
      "RequestBody": null,
      "StatusCode": 201,
      "ResponseHeaders": {
        "Content-Length": "0",
        "Date": "Wed, 17 Feb 2021 18:49:11 GMT",
        "ETag": "\"0x8D8D374B7656AA8\"",
        "Last-Modified": "Wed, 17 Feb 2021 18:49:11 GMT",
        "Server": [
          "Windows-Azure-Blob/1.0",
          "Microsoft-HTTPAPI/2.0"
        ],
        "x-ms-client-request-id": "c2d9e95a-d887-499b-6363-207678a524ba",
        "x-ms-request-id": "0fb9a691-501e-0074-015d-05ee32000000",
<<<<<<< HEAD
        "x-ms-version": "2020-12-06"
=======
        "x-ms-version": "2021-02-12"
>>>>>>> 7e782c87
      },
      "ResponseBody": []
    },
    {
      "RequestUri": "https://seanmcccanary3.blob.core.windows.net/test-container-d36d708a-ed31-080f-27eb-fd0521fe7762/test-blob-6a89b823-5171-9393-a1cb-0cc2264150cb",
      "RequestMethod": "PUT",
      "RequestHeaders": {
        "Accept": "application/xml",
        "Authorization": "Sanitized",
        "Content-Length": "1024",
        "Content-Type": "application/octet-stream",
        "If-None-Match": "*",
        "traceparent": "00-164cca5664a9424497a963a6f5846826-5d1e0d793ac3b943-00",
        "User-Agent": [
          "azsdk-net-Storage.Blobs/12.9.0-alpha.20210217.1",
          "(.NET 5.0.3; Microsoft Windows 10.0.19042)"
        ],
        "x-ms-blob-type": "BlockBlob",
        "x-ms-client-request-id": "00a90c49-0cd1-0895-5546-20bbccd82321",
        "x-ms-date": "Wed, 17 Feb 2021 18:49:11 GMT",
        "x-ms-return-client-request-id": "true",
<<<<<<< HEAD
        "x-ms-version": "2020-12-06"
=======
        "x-ms-version": "2021-02-12"
>>>>>>> 7e782c87
      },
      "RequestBody": "u4b3GoQvC8OtcDeqhmVYeVg0NdQaiVcs08S2Hngrxa/P10tI8yjr2G0DWgmaMlnO6EEh8+9x8DEuyke/eexKgqqI268aEIYvSFxmFi5NkqBr5zY2CdK/XecZGSjgK1+AuNheEleps9e78qqSC9oC4DinVJG2FHjXyH3HAfZdTh395V1W739JwTNeexcoLVINFjjwOdbNyqRgh0rZ4bLgXaOMlCV8rPG5XZNdWJlgr5sruuq+bRVGMBu59mc0b9+BfR10m5gtkGpGNttDb3EK/9evrifHIvCNRmQJwraJhO603Np86xMC/imAdzY5A8GprvaQhcG4uVst5lU0I860vLLtj5OXjhTErK/9R6q5VEKjYBTA+f8s+yJ+TwS+zttby7qES3QtEiDhzNgRunKxc5ISkMO69MOzwZNxGD8PBt7UoXvvNAnOdU303i0mGkGvzdtyqz0Yodf30YngvPng0sX6PBn2wj+IQxt1xhWVjKZSwUtknFqgvP+j92N/7bhTEwxnLN4nuAqb6WciotvCYkTjjvuuezVrWX8ZU8rbCVZiIbIJLWDIKghAyLPzfRok4ZQem1+9pZfX/NJeDmVAwOARwIApuDTkG2TybbOCeNtl9XE1vG33pHwaMjGNahyiAAjS4r2Z+yhgOoD6yjfkVYT2+BjzCgNyGRsDDoYDV7BHT22rr5Yey/lI1YLs/NlFNt2slnEDr/UEYMihluyiXOPQs3vJOKXu2CweqzSBhh1CvtepVsA/RKB3p0/NfDUMpnmfHElee/03vr5E5ATAgtmqX9cV+AUikW7aUpFWIFv3EQS74mnU40PacpgC+l+ctyR1Ixxd961zfIvagylr4J5iTdL/BZ9w1nyUO4ZtIJYPPptt4fw+mRpWR2be+WAabpH5n62NnLGEBEygybwnBlz0y0WO/v6hI7O4qL05ktwcesz0c4DpgqHp6NyvndBdL0EJ6S4ajG+TWHv51PPzS3JwhE/vMpPcC0mkpBYh8YXjWnl8MKiuAe5cYRsE762t9ZxqPxmAbfytLd3ldudZcWb2Fnl6dxvJwYNhktF32Bub9q95t7FsYu18zgLKyYsGA++0DtkzMn6BoH6WH9orNlXCSX8437q0ibOM/agY/vj3Wo/iw8lCZ8Qx+BYz1kMSUZitCH8MziQ0/4QmpzXVaKGFnsRLSXKLf+K7B+ajgbJweawQavV564xqrcNFG8COW491rTh+xwgmIomcUMY9kX7StS2Jxf2rDLI44ZuuRmMiLKtXLtN68bKj6Uhs3JrFLBtFcmWSBZaRyaGFReVsd9wleiQa5mOqV8R65du1PjAYcrR/aNP9jyYVxWQy9KzNNnJsR2F2qkW4mxuhGCC73A==",
      "StatusCode": 201,
      "ResponseHeaders": {
        "Content-Length": "0",
        "Content-MD5": "RzKejD8bh6FM1+ZE9yKbIg==",
        "Date": "Wed, 17 Feb 2021 18:49:11 GMT",
        "ETag": "\"0x8D8D374B76FA18A\"",
        "Last-Modified": "Wed, 17 Feb 2021 18:49:12 GMT",
        "Server": [
          "Windows-Azure-Blob/1.0",
          "Microsoft-HTTPAPI/2.0"
        ],
        "x-ms-client-request-id": "00a90c49-0cd1-0895-5546-20bbccd82321",
        "x-ms-content-crc64": "PFctcMR8f3k=",
        "x-ms-request-id": "0fb9a6af-501e-0074-1b5d-05ee32000000",
        "x-ms-request-server-encrypted": "true",
<<<<<<< HEAD
        "x-ms-version": "2020-12-06",
=======
        "x-ms-version": "2021-02-12",
>>>>>>> 7e782c87
        "x-ms-version-id": "2021-02-17T18:49:12.0138634Z"
      },
      "ResponseBody": []
    },
    {
      "RequestUri": "https://seanmcccanary3.blob.core.windows.net/test-container-d36d708a-ed31-080f-27eb-fd0521fe7762/test-blob-6a89b823-5171-9393-a1cb-0cc2264150cb",
      "RequestMethod": "GET",
      "RequestHeaders": {
        "Accept": "application/xml",
        "Authorization": "Sanitized",
        "User-Agent": [
          "azsdk-net-Storage.Blobs/12.9.0-alpha.20210217.1",
          "(.NET 5.0.3; Microsoft Windows 10.0.19042)"
        ],
        "x-ms-client-request-id": "1438464531_bytes=0-268435455",
        "x-ms-date": "Wed, 17 Feb 2021 18:49:12 GMT",
        "x-ms-range": "bytes=0-268435455",
        "x-ms-return-client-request-id": "true",
<<<<<<< HEAD
        "x-ms-version": "2020-12-06"
=======
        "x-ms-version": "2021-02-12"
>>>>>>> 7e782c87
      },
      "RequestBody": null,
      "StatusCode": 206,
      "ResponseHeaders": {
        "Accept-Ranges": "bytes",
        "Content-Length": "1024",
        "Content-Range": "bytes 0-1023/1024",
        "Content-Type": "application/octet-stream",
        "Date": "Wed, 17 Feb 2021 18:49:11 GMT",
        "ETag": "\"0x8D8D374B76FA18A\"",
        "Last-Modified": "Wed, 17 Feb 2021 18:49:12 GMT",
        "Server": [
          "Windows-Azure-Blob/1.0",
          "Microsoft-HTTPAPI/2.0"
        ],
        "x-ms-blob-content-md5": "RzKejD8bh6FM1+ZE9yKbIg==",
        "x-ms-blob-type": "BlockBlob",
        "x-ms-client-request-id": "1438464531_bytes=0-268435455",
        "x-ms-creation-time": "Wed, 17 Feb 2021 18:49:12 GMT",
        "x-ms-is-current-version": "true",
        "x-ms-last-access-time": "Wed, 17 Feb 2021 18:49:12 GMT",
        "x-ms-lease-state": "available",
        "x-ms-lease-status": "unlocked",
        "x-ms-request-id": "863a1574-f01e-001f-225d-0569c6000000",
        "x-ms-server-encrypted": "true",
<<<<<<< HEAD
        "x-ms-version": "2020-12-06",
=======
        "x-ms-version": "2021-02-12",
>>>>>>> 7e782c87
        "x-ms-version-id": "2021-02-17T18:49:12.0138634Z"
      },
      "ResponseBody": "u4b3GoQvC8OtcDeqhmVYeVg0NdQaiVcs08S2Hngrxa/P10tI8yjr2G0DWgmaMlnO6EEh8+9x8DEuyke/eexKgqqI268aEIYvSFxmFi5NkqBr5zY2CdK/XecZGSjgK1+AuNheEleps9e78qqSC9oC4DinVJG2FHjXyH3HAfZdTh395V1W739JwTNeexcoLVINFjjwOdbNyqRgh0rZ4bLgXaOMlCV8rPG5XZNdWJlgr5sruuq+bRVGMBu59mc0b9+BfR10m5gtkGpGNttDb3EK/9evrifHIvCNRmQJwraJhO603Np86xMC/imAdzY5A8GprvaQhcG4uVst5lU0I860vLLtj5OXjhTErK/9R6q5VEKjYBTA+f8s+yJ+TwS+zttby7qES3QtEiDhzNgRunKxc5ISkMO69MOzwZNxGD8PBt7UoXvvNAnOdU303i0mGkGvzdtyqz0Yodf30YngvPng0sX6PBn2wj+IQxt1xhWVjKZSwUtknFqgvP+j92N/7bhTEwxnLN4nuAqb6WciotvCYkTjjvuuezVrWX8ZU8rbCVZiIbIJLWDIKghAyLPzfRok4ZQem1+9pZfX/NJeDmVAwOARwIApuDTkG2TybbOCeNtl9XE1vG33pHwaMjGNahyiAAjS4r2Z+yhgOoD6yjfkVYT2+BjzCgNyGRsDDoYDV7BHT22rr5Yey/lI1YLs/NlFNt2slnEDr/UEYMihluyiXOPQs3vJOKXu2CweqzSBhh1CvtepVsA/RKB3p0/NfDUMpnmfHElee/03vr5E5ATAgtmqX9cV+AUikW7aUpFWIFv3EQS74mnU40PacpgC+l+ctyR1Ixxd961zfIvagylr4J5iTdL/BZ9w1nyUO4ZtIJYPPptt4fw+mRpWR2be+WAabpH5n62NnLGEBEygybwnBlz0y0WO/v6hI7O4qL05ktwcesz0c4DpgqHp6NyvndBdL0EJ6S4ajG+TWHv51PPzS3JwhE/vMpPcC0mkpBYh8YXjWnl8MKiuAe5cYRsE762t9ZxqPxmAbfytLd3ldudZcWb2Fnl6dxvJwYNhktF32Bub9q95t7FsYu18zgLKyYsGA++0DtkzMn6BoH6WH9orNlXCSX8437q0ibOM/agY/vj3Wo/iw8lCZ8Qx+BYz1kMSUZitCH8MziQ0/4QmpzXVaKGFnsRLSXKLf+K7B+ajgbJweawQavV564xqrcNFG8COW491rTh+xwgmIomcUMY9kX7StS2Jxf2rDLI44ZuuRmMiLKtXLtN68bKj6Uhs3JrFLBtFcmWSBZaRyaGFReVsd9wleiQa5mOqV8R65du1PjAYcrR/aNP9jyYVxWQy9KzNNnJsR2F2qkW4mxuhGCC73A=="
    },
    {
      "RequestUri": "https://seanmcccanary3.blob.core.windows.net/test-container-d36d708a-ed31-080f-27eb-fd0521fe7762?restype=container",
      "RequestMethod": "DELETE",
      "RequestHeaders": {
        "Accept": "application/xml",
        "Authorization": "Sanitized",
        "traceparent": "00-575c13a9498bf446846cb03840c8fa5a-ab84d5a9fea86e47-00",
        "User-Agent": [
          "azsdk-net-Storage.Blobs/12.9.0-alpha.20210217.1",
          "(.NET 5.0.3; Microsoft Windows 10.0.19042)"
        ],
        "x-ms-client-request-id": "5580d1e4-27a7-755c-3b24-87b388bca688",
        "x-ms-date": "Wed, 17 Feb 2021 18:49:12 GMT",
        "x-ms-return-client-request-id": "true",
<<<<<<< HEAD
        "x-ms-version": "2020-12-06"
=======
        "x-ms-version": "2021-02-12"
>>>>>>> 7e782c87
      },
      "RequestBody": null,
      "StatusCode": 202,
      "ResponseHeaders": {
        "Content-Length": "0",
        "Date": "Wed, 17 Feb 2021 18:49:11 GMT",
        "Server": [
          "Windows-Azure-Blob/1.0",
          "Microsoft-HTTPAPI/2.0"
        ],
        "x-ms-client-request-id": "5580d1e4-27a7-755c-3b24-87b388bca688",
        "x-ms-request-id": "0fb9a741-501e-0074-1f5d-05ee32000000",
<<<<<<< HEAD
        "x-ms-version": "2020-12-06"
=======
        "x-ms-version": "2021-02-12"
>>>>>>> 7e782c87
      },
      "ResponseBody": []
    }
  ],
  "Variables": {
    "RandomSeed": "1327609453",
    "Storage_TestConfigDefault": "ProductionTenant\nseanmcccanary3\nU2FuaXRpemVk\nhttps://seanmcccanary3.blob.core.windows.net\nhttps://seanmcccanary3.file.core.windows.net\nhttps://seanmcccanary3.queue.core.windows.net\nhttps://seanmcccanary3.table.core.windows.net\n\n\n\n\nhttps://seanmcccanary3-secondary.blob.core.windows.net\nhttps://seanmcccanary3-secondary.file.core.windows.net\nhttps://seanmcccanary3-secondary.queue.core.windows.net\nhttps://seanmcccanary3-secondary.table.core.windows.net\n\nSanitized\n\n\nCloud\nBlobEndpoint=https://seanmcccanary3.blob.core.windows.net/;QueueEndpoint=https://seanmcccanary3.queue.core.windows.net/;FileEndpoint=https://seanmcccanary3.file.core.windows.net/;BlobSecondaryEndpoint=https://seanmcccanary3-secondary.blob.core.windows.net/;QueueSecondaryEndpoint=https://seanmcccanary3-secondary.queue.core.windows.net/;FileSecondaryEndpoint=https://seanmcccanary3-secondary.file.core.windows.net/;AccountName=seanmcccanary3;AccountKey=Kg==;\nseanscope1\n\n"
  }
}<|MERGE_RESOLUTION|>--- conflicted
+++ resolved
@@ -15,11 +15,7 @@
         "x-ms-client-request-id": "c2d9e95a-d887-499b-6363-207678a524ba",
         "x-ms-date": "Wed, 17 Feb 2021 18:49:11 GMT",
         "x-ms-return-client-request-id": "true",
-<<<<<<< HEAD
-        "x-ms-version": "2020-12-06"
-=======
         "x-ms-version": "2021-02-12"
->>>>>>> 7e782c87
       },
       "RequestBody": null,
       "StatusCode": 201,
@@ -34,11 +30,7 @@
         ],
         "x-ms-client-request-id": "c2d9e95a-d887-499b-6363-207678a524ba",
         "x-ms-request-id": "0fb9a691-501e-0074-015d-05ee32000000",
-<<<<<<< HEAD
-        "x-ms-version": "2020-12-06"
-=======
         "x-ms-version": "2021-02-12"
->>>>>>> 7e782c87
       },
       "ResponseBody": []
     },
@@ -60,11 +52,7 @@
         "x-ms-client-request-id": "00a90c49-0cd1-0895-5546-20bbccd82321",
         "x-ms-date": "Wed, 17 Feb 2021 18:49:11 GMT",
         "x-ms-return-client-request-id": "true",
-<<<<<<< HEAD
-        "x-ms-version": "2020-12-06"
-=======
         "x-ms-version": "2021-02-12"
->>>>>>> 7e782c87
       },
       "RequestBody": "u4b3GoQvC8OtcDeqhmVYeVg0NdQaiVcs08S2Hngrxa/P10tI8yjr2G0DWgmaMlnO6EEh8+9x8DEuyke/eexKgqqI268aEIYvSFxmFi5NkqBr5zY2CdK/XecZGSjgK1+AuNheEleps9e78qqSC9oC4DinVJG2FHjXyH3HAfZdTh395V1W739JwTNeexcoLVINFjjwOdbNyqRgh0rZ4bLgXaOMlCV8rPG5XZNdWJlgr5sruuq+bRVGMBu59mc0b9+BfR10m5gtkGpGNttDb3EK/9evrifHIvCNRmQJwraJhO603Np86xMC/imAdzY5A8GprvaQhcG4uVst5lU0I860vLLtj5OXjhTErK/9R6q5VEKjYBTA+f8s+yJ+TwS+zttby7qES3QtEiDhzNgRunKxc5ISkMO69MOzwZNxGD8PBt7UoXvvNAnOdU303i0mGkGvzdtyqz0Yodf30YngvPng0sX6PBn2wj+IQxt1xhWVjKZSwUtknFqgvP+j92N/7bhTEwxnLN4nuAqb6WciotvCYkTjjvuuezVrWX8ZU8rbCVZiIbIJLWDIKghAyLPzfRok4ZQem1+9pZfX/NJeDmVAwOARwIApuDTkG2TybbOCeNtl9XE1vG33pHwaMjGNahyiAAjS4r2Z+yhgOoD6yjfkVYT2+BjzCgNyGRsDDoYDV7BHT22rr5Yey/lI1YLs/NlFNt2slnEDr/UEYMihluyiXOPQs3vJOKXu2CweqzSBhh1CvtepVsA/RKB3p0/NfDUMpnmfHElee/03vr5E5ATAgtmqX9cV+AUikW7aUpFWIFv3EQS74mnU40PacpgC+l+ctyR1Ixxd961zfIvagylr4J5iTdL/BZ9w1nyUO4ZtIJYPPptt4fw+mRpWR2be+WAabpH5n62NnLGEBEygybwnBlz0y0WO/v6hI7O4qL05ktwcesz0c4DpgqHp6NyvndBdL0EJ6S4ajG+TWHv51PPzS3JwhE/vMpPcC0mkpBYh8YXjWnl8MKiuAe5cYRsE762t9ZxqPxmAbfytLd3ldudZcWb2Fnl6dxvJwYNhktF32Bub9q95t7FsYu18zgLKyYsGA++0DtkzMn6BoH6WH9orNlXCSX8437q0ibOM/agY/vj3Wo/iw8lCZ8Qx+BYz1kMSUZitCH8MziQ0/4QmpzXVaKGFnsRLSXKLf+K7B+ajgbJweawQavV564xqrcNFG8COW491rTh+xwgmIomcUMY9kX7StS2Jxf2rDLI44ZuuRmMiLKtXLtN68bKj6Uhs3JrFLBtFcmWSBZaRyaGFReVsd9wleiQa5mOqV8R65du1PjAYcrR/aNP9jyYVxWQy9KzNNnJsR2F2qkW4mxuhGCC73A==",
       "StatusCode": 201,
@@ -82,11 +70,7 @@
         "x-ms-content-crc64": "PFctcMR8f3k=",
         "x-ms-request-id": "0fb9a6af-501e-0074-1b5d-05ee32000000",
         "x-ms-request-server-encrypted": "true",
-<<<<<<< HEAD
-        "x-ms-version": "2020-12-06",
-=======
         "x-ms-version": "2021-02-12",
->>>>>>> 7e782c87
         "x-ms-version-id": "2021-02-17T18:49:12.0138634Z"
       },
       "ResponseBody": []
@@ -105,11 +89,7 @@
         "x-ms-date": "Wed, 17 Feb 2021 18:49:12 GMT",
         "x-ms-range": "bytes=0-268435455",
         "x-ms-return-client-request-id": "true",
-<<<<<<< HEAD
-        "x-ms-version": "2020-12-06"
-=======
         "x-ms-version": "2021-02-12"
->>>>>>> 7e782c87
       },
       "RequestBody": null,
       "StatusCode": 206,
@@ -135,11 +115,7 @@
         "x-ms-lease-status": "unlocked",
         "x-ms-request-id": "863a1574-f01e-001f-225d-0569c6000000",
         "x-ms-server-encrypted": "true",
-<<<<<<< HEAD
-        "x-ms-version": "2020-12-06",
-=======
         "x-ms-version": "2021-02-12",
->>>>>>> 7e782c87
         "x-ms-version-id": "2021-02-17T18:49:12.0138634Z"
       },
       "ResponseBody": "u4b3GoQvC8OtcDeqhmVYeVg0NdQaiVcs08S2Hngrxa/P10tI8yjr2G0DWgmaMlnO6EEh8+9x8DEuyke/eexKgqqI268aEIYvSFxmFi5NkqBr5zY2CdK/XecZGSjgK1+AuNheEleps9e78qqSC9oC4DinVJG2FHjXyH3HAfZdTh395V1W739JwTNeexcoLVINFjjwOdbNyqRgh0rZ4bLgXaOMlCV8rPG5XZNdWJlgr5sruuq+bRVGMBu59mc0b9+BfR10m5gtkGpGNttDb3EK/9evrifHIvCNRmQJwraJhO603Np86xMC/imAdzY5A8GprvaQhcG4uVst5lU0I860vLLtj5OXjhTErK/9R6q5VEKjYBTA+f8s+yJ+TwS+zttby7qES3QtEiDhzNgRunKxc5ISkMO69MOzwZNxGD8PBt7UoXvvNAnOdU303i0mGkGvzdtyqz0Yodf30YngvPng0sX6PBn2wj+IQxt1xhWVjKZSwUtknFqgvP+j92N/7bhTEwxnLN4nuAqb6WciotvCYkTjjvuuezVrWX8ZU8rbCVZiIbIJLWDIKghAyLPzfRok4ZQem1+9pZfX/NJeDmVAwOARwIApuDTkG2TybbOCeNtl9XE1vG33pHwaMjGNahyiAAjS4r2Z+yhgOoD6yjfkVYT2+BjzCgNyGRsDDoYDV7BHT22rr5Yey/lI1YLs/NlFNt2slnEDr/UEYMihluyiXOPQs3vJOKXu2CweqzSBhh1CvtepVsA/RKB3p0/NfDUMpnmfHElee/03vr5E5ATAgtmqX9cV+AUikW7aUpFWIFv3EQS74mnU40PacpgC+l+ctyR1Ixxd961zfIvagylr4J5iTdL/BZ9w1nyUO4ZtIJYPPptt4fw+mRpWR2be+WAabpH5n62NnLGEBEygybwnBlz0y0WO/v6hI7O4qL05ktwcesz0c4DpgqHp6NyvndBdL0EJ6S4ajG+TWHv51PPzS3JwhE/vMpPcC0mkpBYh8YXjWnl8MKiuAe5cYRsE762t9ZxqPxmAbfytLd3ldudZcWb2Fnl6dxvJwYNhktF32Bub9q95t7FsYu18zgLKyYsGA++0DtkzMn6BoH6WH9orNlXCSX8437q0ibOM/agY/vj3Wo/iw8lCZ8Qx+BYz1kMSUZitCH8MziQ0/4QmpzXVaKGFnsRLSXKLf+K7B+ajgbJweawQavV564xqrcNFG8COW491rTh+xwgmIomcUMY9kX7StS2Jxf2rDLI44ZuuRmMiLKtXLtN68bKj6Uhs3JrFLBtFcmWSBZaRyaGFReVsd9wleiQa5mOqV8R65du1PjAYcrR/aNP9jyYVxWQy9KzNNnJsR2F2qkW4mxuhGCC73A=="
@@ -158,11 +134,7 @@
         "x-ms-client-request-id": "5580d1e4-27a7-755c-3b24-87b388bca688",
         "x-ms-date": "Wed, 17 Feb 2021 18:49:12 GMT",
         "x-ms-return-client-request-id": "true",
-<<<<<<< HEAD
-        "x-ms-version": "2020-12-06"
-=======
         "x-ms-version": "2021-02-12"
->>>>>>> 7e782c87
       },
       "RequestBody": null,
       "StatusCode": 202,
@@ -175,11 +147,7 @@
         ],
         "x-ms-client-request-id": "5580d1e4-27a7-755c-3b24-87b388bca688",
         "x-ms-request-id": "0fb9a741-501e-0074-1f5d-05ee32000000",
-<<<<<<< HEAD
-        "x-ms-version": "2020-12-06"
-=======
         "x-ms-version": "2021-02-12"
->>>>>>> 7e782c87
       },
       "ResponseBody": []
     }
