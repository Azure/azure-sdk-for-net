--- conflicted
+++ resolved
@@ -14,11 +14,7 @@
         "x-ms-client-request-id": "0dc8814a-019e-86cb-d121-66046c26a838",
         "x-ms-date": "Sat, 04 Apr 2020 01:34:42 GMT",
         "x-ms-return-client-request-id": "true",
-<<<<<<< HEAD
-        "x-ms-version": "2019-12-12"
-=======
         "x-ms-version": "2020-02-10"
->>>>>>> 60f4876e
       },
       "RequestBody": null,
       "StatusCode": 201,
@@ -33,11 +29,7 @@
         ],
         "x-ms-client-request-id": "0dc8814a-019e-86cb-d121-66046c26a838",
         "x-ms-request-id": "97f06544-801e-006a-1f21-0a9588000000",
-<<<<<<< HEAD
-        "x-ms-version": "2019-12-12"
-=======
         "x-ms-version": "2020-02-10"
->>>>>>> 60f4876e
       },
       "ResponseBody": []
     },
@@ -57,11 +49,7 @@
         "x-ms-date": "Sat, 04 Apr 2020 01:34:43 GMT",
         "x-ms-encryption-scope": "seanscope1",
         "x-ms-return-client-request-id": "true",
-<<<<<<< HEAD
-        "x-ms-version": "2019-12-12"
-=======
         "x-ms-version": "2020-02-10"
->>>>>>> 60f4876e
       },
       "RequestBody": "Q4Sc3gOUAk2spnHDviidt/xOaz4qmYJ\u002B3aFwLpEAxokc2gKu7YEjtX96YfeQB8ipg64HHbtpDqoBHgBhJNS8q9/opuMl7sp7Kra/sDeK7dXZxqrj\u002BajNs8xYrc\u002BAwpCqvbUXqGHkg5TkjPMFqV5ydjAqiF0p2LI3GvIXzUH6\u002B2clFPKCckV09EIW/my1yAlu5TaeVTkzgOUD4I5uzbZS6ZGL4JRr8APrtpQaE9pFgVHpqecLXKUu8ZQNfpK3BieMwxXbKeh0AvUysp\u002BlGWwLvV48hSPPRozrXe4AXnFxNLBsjlDEalhpdKbx2aoGiNgnAsAze4ADvXyI78v5c6ODwH3uOIscRlMG0hB83W3h5dQW2VyxPrkvaNDUPHqMcAACbRktF1BNCrxsLahwhuAOpgr345pH0oHDv9C6SAnZeWIQem9UtM2EyM6gRBERv\u002BLwxZVvlYxmu5uXaViAk8KykrNGXwxwuvE8chrLp45wsgDuyYJzauPVqr7TvEt1BDUM7bFdyl/VfwqkMiJxmhMNJ7ZXksk/PijQcLVNnP6lx27lv7ncEuigGEl4zzfAYw\u002BqxpWVHXJszK\u002BJjVmqh\u002BMM/mu0jNtaMBTOt3l/x27wDwylotZoEKn8efIJU4WO9ZBmbNHMDNc0UJaBx2b47AVAmH1NBeQNo\u002B3CtxPoUN2OP8HoGFqdJAM1cFI/50lCA4ztyboIQfCsWcjkClTES/\u002B48oekENOqo3N5F5SSzbykf7OG\u002B4cihv7RPL\u002BRuRqucCVTh/XBnfO4QiVHjilbGYwMP4qgPU94lmyJ09MUGOpZy6dvP0XH4\u002BHAzrlh2/fVdiIyhXmPDTPV2vGIOMofoyk77cOC69pGRVyo4G\u002BWFrp0s1yw4ZNwyb10mmRUPqoXoCqQJe00U4tI6z8d5y3DP8Q2FIRtb8GVyiQGDVB18gexkUBFBfHNQGDRaPZTU\u002BKPsFugHikmqTFo\u002BlrJLUU60vk4a1XtfjnTadQkmwbLQXdBdl311dPei\u002BgO3QuWBBIal5b8G\u002BiNojIizbVVAQ0qnLjjh7foRfwlWt9t3qAtPGXCCQRwzyaOtNQq0ggeiIna5EBSsnxaMlKZ1sEIH8OR9JBQkvcJusySVNLivXL0BtFWk/pg24roZ9ex1/hkhpUQmd53zvaS0CpzwF2qd3XgpM/wsozJMRkFZysgWOLULc090iSTfTjaw8LQ7BosPe9i0DMpdNQIR2fEcWfLcXhHn5KPbaVQTCeXFe7K\u002BUX\u002B2Ck7voevq7n5NIu8zgvQD1JKiUyIndBKEYQLkV7mPk0ixpg9j7Pwl/TYljgZlH4bxgWcf3D4dTtY8K0DoxlbE/Y9mghyk3\u002BeWfFXrweYMH0F8MpYSQ==",
       "StatusCode": 201,
@@ -80,11 +68,7 @@
         "x-ms-encryption-scope": "seanscope1",
         "x-ms-request-id": "97f06550-801e-006a-2821-0a9588000000",
         "x-ms-request-server-encrypted": "true",
-<<<<<<< HEAD
-        "x-ms-version": "2019-12-12"
-=======
         "x-ms-version": "2020-02-10"
->>>>>>> 60f4876e
       },
       "ResponseBody": []
     },
@@ -101,11 +85,7 @@
         "x-ms-client-request-id": "ba7b8c40-7c0a-be87-9384-a564b9802493",
         "x-ms-date": "Sat, 04 Apr 2020 01:34:43 GMT",
         "x-ms-return-client-request-id": "true",
-<<<<<<< HEAD
-        "x-ms-version": "2019-12-12"
-=======
         "x-ms-version": "2020-02-10"
->>>>>>> 60f4876e
       },
       "RequestBody": null,
       "StatusCode": 200,
@@ -129,11 +109,7 @@
         "x-ms-lease-status": "unlocked",
         "x-ms-request-id": "97f0659b-801e-006a-6d21-0a9588000000",
         "x-ms-server-encrypted": "true",
-<<<<<<< HEAD
-        "x-ms-version": "2019-12-12"
-=======
         "x-ms-version": "2020-02-10"
->>>>>>> 60f4876e
       },
       "ResponseBody": "Q4Sc3gOUAk2spnHDviidt/xOaz4qmYJ\u002B3aFwLpEAxokc2gKu7YEjtX96YfeQB8ipg64HHbtpDqoBHgBhJNS8q9/opuMl7sp7Kra/sDeK7dXZxqrj\u002BajNs8xYrc\u002BAwpCqvbUXqGHkg5TkjPMFqV5ydjAqiF0p2LI3GvIXzUH6\u002B2clFPKCckV09EIW/my1yAlu5TaeVTkzgOUD4I5uzbZS6ZGL4JRr8APrtpQaE9pFgVHpqecLXKUu8ZQNfpK3BieMwxXbKeh0AvUysp\u002BlGWwLvV48hSPPRozrXe4AXnFxNLBsjlDEalhpdKbx2aoGiNgnAsAze4ADvXyI78v5c6ODwH3uOIscRlMG0hB83W3h5dQW2VyxPrkvaNDUPHqMcAACbRktF1BNCrxsLahwhuAOpgr345pH0oHDv9C6SAnZeWIQem9UtM2EyM6gRBERv\u002BLwxZVvlYxmu5uXaViAk8KykrNGXwxwuvE8chrLp45wsgDuyYJzauPVqr7TvEt1BDUM7bFdyl/VfwqkMiJxmhMNJ7ZXksk/PijQcLVNnP6lx27lv7ncEuigGEl4zzfAYw\u002BqxpWVHXJszK\u002BJjVmqh\u002BMM/mu0jNtaMBTOt3l/x27wDwylotZoEKn8efIJU4WO9ZBmbNHMDNc0UJaBx2b47AVAmH1NBeQNo\u002B3CtxPoUN2OP8HoGFqdJAM1cFI/50lCA4ztyboIQfCsWcjkClTES/\u002B48oekENOqo3N5F5SSzbykf7OG\u002B4cihv7RPL\u002BRuRqucCVTh/XBnfO4QiVHjilbGYwMP4qgPU94lmyJ09MUGOpZy6dvP0XH4\u002BHAzrlh2/fVdiIyhXmPDTPV2vGIOMofoyk77cOC69pGRVyo4G\u002BWFrp0s1yw4ZNwyb10mmRUPqoXoCqQJe00U4tI6z8d5y3DP8Q2FIRtb8GVyiQGDVB18gexkUBFBfHNQGDRaPZTU\u002BKPsFugHikmqTFo\u002BlrJLUU60vk4a1XtfjnTadQkmwbLQXdBdl311dPei\u002BgO3QuWBBIal5b8G\u002BiNojIizbVVAQ0qnLjjh7foRfwlWt9t3qAtPGXCCQRwzyaOtNQq0ggeiIna5EBSsnxaMlKZ1sEIH8OR9JBQkvcJusySVNLivXL0BtFWk/pg24roZ9ex1/hkhpUQmd53zvaS0CpzwF2qd3XgpM/wsozJMRkFZysgWOLULc090iSTfTjaw8LQ7BosPe9i0DMpdNQIR2fEcWfLcXhHn5KPbaVQTCeXFe7K\u002BUX\u002B2Ck7voevq7n5NIu8zgvQD1JKiUyIndBKEYQLkV7mPk0ixpg9j7Pwl/TYljgZlH4bxgWcf3D4dTtY8K0DoxlbE/Y9mghyk3\u002BeWfFXrweYMH0F8MpYSQ=="
     },
@@ -150,11 +126,7 @@
         "x-ms-client-request-id": "f0bd7bc2-c9b6-d74b-fbd1-b3132de7dfde",
         "x-ms-date": "Sat, 04 Apr 2020 01:34:44 GMT",
         "x-ms-return-client-request-id": "true",
-<<<<<<< HEAD
-        "x-ms-version": "2019-12-12"
-=======
         "x-ms-version": "2020-02-10"
->>>>>>> 60f4876e
       },
       "RequestBody": null,
       "StatusCode": 202,
@@ -167,11 +139,7 @@
         ],
         "x-ms-client-request-id": "f0bd7bc2-c9b6-d74b-fbd1-b3132de7dfde",
         "x-ms-request-id": "97f065a7-801e-006a-7821-0a9588000000",
-<<<<<<< HEAD
-        "x-ms-version": "2019-12-12"
-=======
         "x-ms-version": "2020-02-10"
->>>>>>> 60f4876e
       },
       "ResponseBody": []
     }
