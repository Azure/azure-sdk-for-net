﻿{
  "Entries": [
    {
      "RequestUri": "https://seanmcccanary3.blob.core.windows.net/test-container-2337822a-c3a7-83a0-6c3a-23193be9b786?restype=container",
      "RequestMethod": "PUT",
      "RequestHeaders": {
        "Accept": "application/xml",
        "Authorization": "Sanitized",
        "traceparent": "00-e39305a45effdc4b9be0ffd482f6cf8d-b264e22d0fe9d94f-00",
        "User-Agent": [
          "azsdk-net-Storage.Blobs/12.9.0-alpha.20210217.1",
          "(.NET 5.0.3; Microsoft Windows 10.0.19042)"
        ],
        "x-ms-blob-public-access": "container",
        "x-ms-client-request-id": "aec4ec9a-6b0a-a901-9343-24556f17e0f8",
        "x-ms-date": "Wed, 17 Feb 2021 18:45:50 GMT",
        "x-ms-return-client-request-id": "true",
<<<<<<< HEAD
        "x-ms-version": "2020-12-06"
=======
        "x-ms-version": "2021-02-12"
>>>>>>> 7e782c87
      },
      "RequestBody": null,
      "StatusCode": 201,
      "ResponseHeaders": {
        "Content-Length": "0",
        "Date": "Wed, 17 Feb 2021 18:45:50 GMT",
        "ETag": "\"0x8D8D3743F357B75\"",
        "Last-Modified": "Wed, 17 Feb 2021 18:45:50 GMT",
        "Server": [
          "Windows-Azure-Blob/1.0",
          "Microsoft-HTTPAPI/2.0"
        ],
        "x-ms-client-request-id": "aec4ec9a-6b0a-a901-9343-24556f17e0f8",
        "x-ms-request-id": "88bd5892-501e-004b-065d-052691000000",
<<<<<<< HEAD
        "x-ms-version": "2020-12-06"
=======
        "x-ms-version": "2021-02-12"
>>>>>>> 7e782c87
      },
      "ResponseBody": []
    },
    {
      "RequestUri": "https://seanmcccanary3.blob.core.windows.net/test-container-2337822a-c3a7-83a0-6c3a-23193be9b786/test-blob-ba14861f-55bd-0813-2232-6e538a4eea24",
      "RequestMethod": "PUT",
      "RequestHeaders": {
        "Accept": "application/xml",
        "Authorization": "Sanitized",
        "Content-Length": "1024",
        "Content-Type": "application/octet-stream",
        "traceparent": "00-2f0a1ffbea36a446a72c0a0700a01210-0ea66fd8b4ccb043-00",
        "User-Agent": [
          "azsdk-net-Storage.Blobs/12.9.0-alpha.20210217.1",
          "(.NET 5.0.3; Microsoft Windows 10.0.19042)"
        ],
        "x-ms-blob-type": "BlockBlob",
        "x-ms-client-request-id": "c2d3fa76-f961-30d3-2eb9-2f6bc9b96f8c",
        "x-ms-date": "Wed, 17 Feb 2021 18:45:50 GMT",
        "x-ms-return-client-request-id": "true",
<<<<<<< HEAD
        "x-ms-version": "2020-12-06"
=======
        "x-ms-version": "2021-02-12"
>>>>>>> 7e782c87
      },
      "RequestBody": "7Xh+TyQIfGlGOk/5/AmVnHNAMhIyku1F2LyL2PytH0VYAGj3mJHUFwqrdIIFGgsYnNLfSRvY8lqLOXdnfaNsmBsJoPyhngTibBsIhx5qP76wcjsqzdUpgA0ObF8abJlmP9tn/HkPd/7N/N0Az2o7IPm4twpoQcpF3yDukjGlyP+BokdCA0NEofs8XdD4KbCj0kxmYbWP/f0RIRxZIOTMKDTdfy0i+By1dBUPK+T5TbZvS8DlPmdK8aRKMeIm64EWcDScGqmDgNovsOyggNIZF9Nm6dQk5unMk42I2MY6j4iT+buwXDMM7Mvlto56qnHSMRkOvwKs8YlK0IYc+qcT9SFkDIcWabufWv0JPzBbUekbtqetK8+G5wcxZYyt8PEj0sFsFp7qu8deb2UEo7JY736cAEP/ZslS3iR/5QMu8mkL5Wxv7jtLMPrfTrxpgUNV2HUNEe+uI2z3Gjh5a9bDL3z7+b5F6QBCUM9IIBcM6FzhKQyOIOF6XcEAd9QD0sUkGx4/bYiFD+51ysAfZQNU6jHbl0HKNQ+bgZv8RXIrP34KJAT5zXvUWxodGVUgWvi9q4yjJzqDWuUPo+vsiMp8SYtCFUD/Wx21BzwnrBy5eiajP5nmiBdDhsoe6SmP59JQoc/K3kW3vlBu7SD+XK3JVijESEkwlcF0/o524HHzJR9p1gtM7pzh7IBJd5r2RCkcVZMAyp+JHwsOVuC3Qd3fe8gBlYWhfGeM41zI5x0mfbpkWovd8lqA4LcAPpi7KaqjafzS9a+jetgsdOdCwDjt59glUuZSAYhtgbXOoT7O0LmxJX0hVIgLwN+ysX5zPR9+Ela/ltfDUWh0ZHT51dmaXaMtkZq6zJNQGpIHn08K+USVUI7oDjri7dQVre8UEesGGFTaRqyFxEbDb3tFvLEYamsvY4RKsk5oSqPFpR+jPAmmAIb7L7OXEItHJJ+/nTEi/UKE5K1mu2UGcvsIvx4nHzNxnrsrHDu3mFP5A42uqaxyo6fcHlhbP0Qg9by3jlBsHwVsTf919+AHzEtZbbjYV8hOlhx3SwHbFl93Cid+AAkDjOOIQlut/avH1FEMAdGLSJ7zaPg09dQDkTef/u24icxCVuHVUBRsoZlxr3evzhSN68GJipcRzpYOhLEkDf+9DkuFyarwtviJh8dewkZdVMIiEhIrL/40MYdLxstiSJOas6AsKgVpnDTJAAPQsgxPsS/vAvvskd9MUJcjpe8sJj40xA+lMSm8uXbeYi/7ZH97+xSbc0WYriHB39ptRvdFnNnEm+38qYAGMkiFDi+wUOsYp6nakLP4nBbt5FFPT3J+mcVVNsiRflGUlUD9EqDyEY7uVZ9Oagwmy//XD8Uvtg==",
      "StatusCode": 201,
      "ResponseHeaders": {
        "Content-Length": "0",
        "Content-MD5": "lFAJf5EOjjWeuxf/npGe3A==",
        "Date": "Wed, 17 Feb 2021 18:45:50 GMT",
        "ETag": "\"0x8D8D3743F3EE1BB\"",
        "Last-Modified": "Wed, 17 Feb 2021 18:45:50 GMT",
        "Server": [
          "Windows-Azure-Blob/1.0",
          "Microsoft-HTTPAPI/2.0"
        ],
        "x-ms-client-request-id": "c2d3fa76-f961-30d3-2eb9-2f6bc9b96f8c",
        "x-ms-content-crc64": "TUwhA6suP7s=",
        "x-ms-request-id": "88bd58a4-501e-004b-115d-052691000000",
        "x-ms-request-server-encrypted": "true",
<<<<<<< HEAD
        "x-ms-version": "2020-12-06",
=======
        "x-ms-version": "2021-02-12",
>>>>>>> 7e782c87
        "x-ms-version-id": "2021-02-17T18:45:50.3677883Z"
      },
      "ResponseBody": []
    },
    {
      "RequestUri": "https://seanmcccanary3.blob.core.windows.net/test-container-2337822a-c3a7-83a0-6c3a-23193be9b786/test-blob-ba14861f-55bd-0813-2232-6e538a4eea24?comp=lease",
      "RequestMethod": "PUT",
      "RequestHeaders": {
        "Accept": "application/xml",
        "Authorization": "Sanitized",
        "traceparent": "00-ca3f6ed81eb9ef4e9887bb17a918b4a9-3ce17f20323e554d-00",
        "User-Agent": [
          "azsdk-net-Storage.Blobs/12.9.0-alpha.20210217.1",
          "(.NET 5.0.3; Microsoft Windows 10.0.19042)"
        ],
        "x-ms-client-request-id": "1be2cbb9-d514-4b7d-711c-4d952b5c390b",
        "x-ms-date": "Wed, 17 Feb 2021 18:45:50 GMT",
        "x-ms-lease-action": "acquire",
        "x-ms-lease-duration": "15",
        "x-ms-proposed-lease-id": "265ddf64-2b0c-b689-74cb-ce76f62311b3",
        "x-ms-return-client-request-id": "true",
<<<<<<< HEAD
        "x-ms-version": "2020-12-06"
=======
        "x-ms-version": "2021-02-12"
>>>>>>> 7e782c87
      },
      "RequestBody": null,
      "StatusCode": 201,
      "ResponseHeaders": {
        "Content-Length": "0",
        "Date": "Wed, 17 Feb 2021 18:45:50 GMT",
        "ETag": "\"0x8D8D3743F3EE1BB\"",
        "Last-Modified": "Wed, 17 Feb 2021 18:45:50 GMT",
        "Server": [
          "Windows-Azure-Blob/1.0",
          "Microsoft-HTTPAPI/2.0"
        ],
        "x-ms-client-request-id": "1be2cbb9-d514-4b7d-711c-4d952b5c390b",
        "x-ms-lease-id": "265ddf64-2b0c-b689-74cb-ce76f62311b3",
        "x-ms-request-id": "88bd58b7-501e-004b-225d-052691000000",
<<<<<<< HEAD
        "x-ms-version": "2020-12-06"
=======
        "x-ms-version": "2021-02-12"
>>>>>>> 7e782c87
      },
      "ResponseBody": []
    },
    {
      "RequestUri": "https://seanmcccanary3.blob.core.windows.net/test-container-2337822a-c3a7-83a0-6c3a-23193be9b786/test-blob-ba14861f-55bd-0813-2232-6e538a4eea24?comp=lease",
      "RequestMethod": "PUT",
      "RequestHeaders": {
        "Accept": "application/xml",
        "Authorization": "Sanitized",
        "If-Modified-Since": "Thu, 18 Feb 2021 18:45:50 GMT",
        "traceparent": "00-bbcdaea1573fc540af9db535a15f8a6a-60a566e978f97040-00",
        "User-Agent": [
          "azsdk-net-Storage.Blobs/12.9.0-alpha.20210217.1",
          "(.NET 5.0.3; Microsoft Windows 10.0.19042)"
        ],
        "x-ms-client-request-id": "2abd0171-f640-fa9f-f916-a3d41fbfbea6",
        "x-ms-date": "Wed, 17 Feb 2021 18:45:50 GMT",
        "x-ms-lease-action": "break",
        "x-ms-return-client-request-id": "true",
<<<<<<< HEAD
        "x-ms-version": "2020-12-06"
=======
        "x-ms-version": "2021-02-12"
>>>>>>> 7e782c87
      },
      "RequestBody": null,
      "StatusCode": 412,
      "ResponseHeaders": {
        "Content-Length": "252",
        "Content-Type": "application/xml",
        "Date": "Wed, 17 Feb 2021 18:45:50 GMT",
        "Server": [
          "Windows-Azure-Blob/1.0",
          "Microsoft-HTTPAPI/2.0"
        ],
        "x-ms-client-request-id": "2abd0171-f640-fa9f-f916-a3d41fbfbea6",
        "x-ms-error-code": "ConditionNotMet",
        "x-ms-request-id": "88bd58cc-501e-004b-355d-052691000000",
<<<<<<< HEAD
        "x-ms-version": "2020-12-06"
=======
        "x-ms-version": "2021-02-12"
>>>>>>> 7e782c87
      },
      "ResponseBody": [
        "﻿<?xml version=\"1.0\" encoding=\"utf-8\"?><Error><Code>ConditionNotMet</Code><Message>The condition specified using HTTP conditional header(s) is not met.\n",
        "RequestId:88bd58cc-501e-004b-355d-052691000000\n",
        "Time:2021-02-17T18:45:50.4763078Z</Message></Error>"
      ]
    },
    {
      "RequestUri": "https://seanmcccanary3.blob.core.windows.net/test-container-2337822a-c3a7-83a0-6c3a-23193be9b786?restype=container",
      "RequestMethod": "DELETE",
      "RequestHeaders": {
        "Accept": "application/xml",
        "Authorization": "Sanitized",
        "traceparent": "00-2cc8ed087fec3242a3861dcb0a352263-e180d87e5ad16d45-00",
        "User-Agent": [
          "azsdk-net-Storage.Blobs/12.9.0-alpha.20210217.1",
          "(.NET 5.0.3; Microsoft Windows 10.0.19042)"
        ],
        "x-ms-client-request-id": "29238790-0f9e-b1ca-dca0-5941b6c5d8ca",
        "x-ms-date": "Wed, 17 Feb 2021 18:45:50 GMT",
        "x-ms-return-client-request-id": "true",
<<<<<<< HEAD
        "x-ms-version": "2020-12-06"
=======
        "x-ms-version": "2021-02-12"
>>>>>>> 7e782c87
      },
      "RequestBody": null,
      "StatusCode": 202,
      "ResponseHeaders": {
        "Content-Length": "0",
        "Date": "Wed, 17 Feb 2021 18:45:50 GMT",
        "Server": [
          "Windows-Azure-Blob/1.0",
          "Microsoft-HTTPAPI/2.0"
        ],
        "x-ms-client-request-id": "29238790-0f9e-b1ca-dca0-5941b6c5d8ca",
        "x-ms-request-id": "88bd58de-501e-004b-455d-052691000000",
<<<<<<< HEAD
        "x-ms-version": "2020-12-06"
=======
        "x-ms-version": "2021-02-12"
>>>>>>> 7e782c87
      },
      "ResponseBody": []
    },
    {
      "RequestUri": "https://seanmcccanary3.blob.core.windows.net/test-container-aa997eb5-ddd1-6ab2-8c5e-f95665fe49b1?restype=container",
      "RequestMethod": "PUT",
      "RequestHeaders": {
        "Accept": "application/xml",
        "Authorization": "Sanitized",
        "traceparent": "00-d4ad967d1f0e9c4a81e2f498907ade31-5bca64757722d946-00",
        "User-Agent": [
          "azsdk-net-Storage.Blobs/12.9.0-alpha.20210217.1",
          "(.NET 5.0.3; Microsoft Windows 10.0.19042)"
        ],
        "x-ms-blob-public-access": "container",
        "x-ms-client-request-id": "32ebc611-bbae-b2c5-d5b9-9d4015744bdd",
        "x-ms-date": "Wed, 17 Feb 2021 18:45:50 GMT",
        "x-ms-return-client-request-id": "true",
<<<<<<< HEAD
        "x-ms-version": "2020-12-06"
=======
        "x-ms-version": "2021-02-12"
>>>>>>> 7e782c87
      },
      "RequestBody": null,
      "StatusCode": 201,
      "ResponseHeaders": {
        "Content-Length": "0",
        "Date": "Wed, 17 Feb 2021 18:45:50 GMT",
        "ETag": "\"0x8D8D3743F79A021\"",
        "Last-Modified": "Wed, 17 Feb 2021 18:45:50 GMT",
        "Server": [
          "Windows-Azure-Blob/1.0",
          "Microsoft-HTTPAPI/2.0"
        ],
        "x-ms-client-request-id": "32ebc611-bbae-b2c5-d5b9-9d4015744bdd",
        "x-ms-request-id": "922e6ae0-001e-0056-2b5d-052b2d000000",
<<<<<<< HEAD
        "x-ms-version": "2020-12-06"
=======
        "x-ms-version": "2021-02-12"
>>>>>>> 7e782c87
      },
      "ResponseBody": []
    },
    {
      "RequestUri": "https://seanmcccanary3.blob.core.windows.net/test-container-aa997eb5-ddd1-6ab2-8c5e-f95665fe49b1/test-blob-a991a757-4181-202e-760b-3b7a0b40bd58",
      "RequestMethod": "PUT",
      "RequestHeaders": {
        "Accept": "application/xml",
        "Authorization": "Sanitized",
        "Content-Length": "1024",
        "Content-Type": "application/octet-stream",
        "traceparent": "00-9046d8f9d6eceb4bb476cef89cb4b11c-72f07a8f66d5594e-00",
        "User-Agent": [
          "azsdk-net-Storage.Blobs/12.9.0-alpha.20210217.1",
          "(.NET 5.0.3; Microsoft Windows 10.0.19042)"
        ],
        "x-ms-blob-type": "BlockBlob",
        "x-ms-client-request-id": "06ba6dda-fc7e-307a-2bd8-81710f466a31",
        "x-ms-date": "Wed, 17 Feb 2021 18:45:50 GMT",
        "x-ms-return-client-request-id": "true",
<<<<<<< HEAD
        "x-ms-version": "2020-12-06"
=======
        "x-ms-version": "2021-02-12"
>>>>>>> 7e782c87
      },
      "RequestBody": "to5EnhMWA/VHkcLi98d3+gv0GgWi/urQmMq8on9Kp5T7RImHMKzJQKScYu9/Symvk0FvFiW3trejcwZJWmB1/Oot57M98MpeKtphBpz6UU2hDA8+25FvQ43S47ymgOZDJmYFUWN1cqN2EetLVrAbqSK4p05RNiFZvqMlawwNt6rzHd829ADpK5lrx8mlI+3dtzqa7tmX8e9FrJLAUAeWaVlBVznQ5bQhznu05W9Xs5q1R7PScsnQWyvv8UhtKNuR1V1wY8y0DNKFeB9d4wuA7fj4CghTw/aQcPsN4fNstKWgIhAR50/OATvhTfmpc3gfbwNPdR7SPhFn3/PQpiveGcR5vMD7bwapKQjNcXb85/2C7XHwHD+HzuT/qghc/lsQAzM1L7a4JAD9pksVBcyaavf1Tbi57fyE8e7b+8T+TCutvW1Cx7dGyslx83bzcskXZEAQZ7CiVhY3sD3I3Sg7/logZ0heWKJAr4PvSPqGkH8lw5eE7eR6CmZXCxZ5feygNfQb0wuAuAyd0Lgtsw0csCC+oxmRtxB1pVzhB0yMxjGWThMFarx0pAqK5x0sTVdZO1r2u9nSDn7jpi6un7G/EAmGlmT6FkVjSv8PB8/zSFcEiMvylgtXxD+UIcSOxQRYy9YUprfzXiQVk3Dawweu8F3WqRflzXr+L9IkZfWB1IT6tjz53qKgESmn3QKafQA45jBmtxztc/1bFXflzvkvk77r3w3LtBG7NpjuPvB3Y7HR7H7EGh1oDUM+nckru0IveElErp3zbDEeq4CE/zQN47HFE+J6anmgg9LKjRZIkHtVvsanM7UU3n9NpW6c5A4OMboXZadftQ3PoyvLKN8b1hsFLkBtZrD8sDVjLcQKA57Du1xcMSrU9Qi514+JSbWfMc9Tl7XNoMoJGrRy/IhIxJ+MB22DvqTwMDk3tI4gc2d/w/v1tmvp9hqRUhZ1YfmAcBLv/EJIHHMqY2d8lus86adN8jiNUw0zoxFS8myOes9AtkR7MXYlN6eHylMEbF8uVWlvKG7A8x0Eu1kx9SoHnOiXPN+nwLcwJ7uRBYi6LzaxI50CHlFgf8MndnUd9EF9gC5qbDCAh5SxPwCzL+6USowif9GMBH6WN7wbf0lCEjN5FIRaT8IGMJwIUN9RrVDUkizo+3Rw8Hyv0zVzZAdLbizNORpqOvvKG081hLOfRYprR+0dWRe/CSMIqnuMksuUveGyhHM1algwHt8lO2vIEI6rCB0aLRUVDTD3Yo9/PYmEoMbS7MEWNtyU7Ds3ms23P5nt4Yqteo/MnXZDPgjIseBWoJuk9iTNlNJBhUHZ3XNiPyL2klz+1iU3BU5K0/fUyzpa4PkyE0l0IEy4a/RO8w==",
      "StatusCode": 201,
      "ResponseHeaders": {
        "Content-Length": "0",
        "Content-MD5": "ZcV7My9nxywld8VOmlPfLA==",
        "Date": "Wed, 17 Feb 2021 18:45:50 GMT",
        "ETag": "\"0x8D8D3743F84AA25\"",
        "Last-Modified": "Wed, 17 Feb 2021 18:45:50 GMT",
        "Server": [
          "Windows-Azure-Blob/1.0",
          "Microsoft-HTTPAPI/2.0"
        ],
        "x-ms-client-request-id": "06ba6dda-fc7e-307a-2bd8-81710f466a31",
        "x-ms-content-crc64": "FzeGnjz7npw=",
        "x-ms-request-id": "922e6af3-001e-0056-3a5d-052b2d000000",
        "x-ms-request-server-encrypted": "true",
<<<<<<< HEAD
        "x-ms-version": "2020-12-06",
=======
        "x-ms-version": "2021-02-12",
>>>>>>> 7e782c87
        "x-ms-version-id": "2021-02-17T18:45:50.8251173Z"
      },
      "ResponseBody": []
    },
    {
      "RequestUri": "https://seanmcccanary3.blob.core.windows.net/test-container-aa997eb5-ddd1-6ab2-8c5e-f95665fe49b1/test-blob-a991a757-4181-202e-760b-3b7a0b40bd58?comp=lease",
      "RequestMethod": "PUT",
      "RequestHeaders": {
        "Accept": "application/xml",
        "Authorization": "Sanitized",
        "traceparent": "00-626ea753c8f4e74f9546ca7536c647d8-a250af1f3cc2df45-00",
        "User-Agent": [
          "azsdk-net-Storage.Blobs/12.9.0-alpha.20210217.1",
          "(.NET 5.0.3; Microsoft Windows 10.0.19042)"
        ],
        "x-ms-client-request-id": "de84435f-3a48-e2cf-7fc1-eba8744c7386",
        "x-ms-date": "Wed, 17 Feb 2021 18:45:50 GMT",
        "x-ms-lease-action": "acquire",
        "x-ms-lease-duration": "15",
        "x-ms-proposed-lease-id": "488e11e8-f7f2-f8ee-1bd6-882ebda5589e",
        "x-ms-return-client-request-id": "true",
<<<<<<< HEAD
        "x-ms-version": "2020-12-06"
=======
        "x-ms-version": "2021-02-12"
>>>>>>> 7e782c87
      },
      "RequestBody": null,
      "StatusCode": 201,
      "ResponseHeaders": {
        "Content-Length": "0",
        "Date": "Wed, 17 Feb 2021 18:45:50 GMT",
        "ETag": "\"0x8D8D3743F84AA25\"",
        "Last-Modified": "Wed, 17 Feb 2021 18:45:50 GMT",
        "Server": [
          "Windows-Azure-Blob/1.0",
          "Microsoft-HTTPAPI/2.0"
        ],
        "x-ms-client-request-id": "de84435f-3a48-e2cf-7fc1-eba8744c7386",
        "x-ms-lease-id": "488e11e8-f7f2-f8ee-1bd6-882ebda5589e",
        "x-ms-request-id": "922e6aff-001e-0056-445d-052b2d000000",
<<<<<<< HEAD
        "x-ms-version": "2020-12-06"
=======
        "x-ms-version": "2021-02-12"
>>>>>>> 7e782c87
      },
      "ResponseBody": []
    },
    {
      "RequestUri": "https://seanmcccanary3.blob.core.windows.net/test-container-aa997eb5-ddd1-6ab2-8c5e-f95665fe49b1/test-blob-a991a757-4181-202e-760b-3b7a0b40bd58?comp=lease",
      "RequestMethod": "PUT",
      "RequestHeaders": {
        "Accept": "application/xml",
        "Authorization": "Sanitized",
        "If-Unmodified-Since": "Tue, 16 Feb 2021 18:45:50 GMT",
        "traceparent": "00-ea703993cc81c645a227419ef35eaf77-ee75a64328177248-00",
        "User-Agent": [
          "azsdk-net-Storage.Blobs/12.9.0-alpha.20210217.1",
          "(.NET 5.0.3; Microsoft Windows 10.0.19042)"
        ],
        "x-ms-client-request-id": "79cf7661-7920-6356-bbfb-7f785ccc4e3b",
        "x-ms-date": "Wed, 17 Feb 2021 18:45:50 GMT",
        "x-ms-lease-action": "break",
        "x-ms-return-client-request-id": "true",
<<<<<<< HEAD
        "x-ms-version": "2020-12-06"
=======
        "x-ms-version": "2021-02-12"
>>>>>>> 7e782c87
      },
      "RequestBody": null,
      "StatusCode": 412,
      "ResponseHeaders": {
        "Content-Length": "252",
        "Content-Type": "application/xml",
        "Date": "Wed, 17 Feb 2021 18:45:50 GMT",
        "Server": [
          "Windows-Azure-Blob/1.0",
          "Microsoft-HTTPAPI/2.0"
        ],
        "x-ms-client-request-id": "79cf7661-7920-6356-bbfb-7f785ccc4e3b",
        "x-ms-error-code": "ConditionNotMet",
        "x-ms-request-id": "922e6b0a-001e-0056-4d5d-052b2d000000",
<<<<<<< HEAD
        "x-ms-version": "2020-12-06"
=======
        "x-ms-version": "2021-02-12"
>>>>>>> 7e782c87
      },
      "ResponseBody": [
        "﻿<?xml version=\"1.0\" encoding=\"utf-8\"?><Error><Code>ConditionNotMet</Code><Message>The condition specified using HTTP conditional header(s) is not met.\n",
        "RequestId:922e6b0a-001e-0056-4d5d-052b2d000000\n",
        "Time:2021-02-17T18:45:50.9869379Z</Message></Error>"
      ]
    },
    {
      "RequestUri": "https://seanmcccanary3.blob.core.windows.net/test-container-aa997eb5-ddd1-6ab2-8c5e-f95665fe49b1?restype=container",
      "RequestMethod": "DELETE",
      "RequestHeaders": {
        "Accept": "application/xml",
        "Authorization": "Sanitized",
        "traceparent": "00-ac2b0d066ffd4f48a7532a9b09b7b424-a216f15e4fcf514e-00",
        "User-Agent": [
          "azsdk-net-Storage.Blobs/12.9.0-alpha.20210217.1",
          "(.NET 5.0.3; Microsoft Windows 10.0.19042)"
        ],
        "x-ms-client-request-id": "fd467d19-f97d-0565-8b70-c86dec7e44d0",
        "x-ms-date": "Wed, 17 Feb 2021 18:45:51 GMT",
        "x-ms-return-client-request-id": "true",
<<<<<<< HEAD
        "x-ms-version": "2020-12-06"
=======
        "x-ms-version": "2021-02-12"
>>>>>>> 7e782c87
      },
      "RequestBody": null,
      "StatusCode": 202,
      "ResponseHeaders": {
        "Content-Length": "0",
        "Date": "Wed, 17 Feb 2021 18:45:50 GMT",
        "Server": [
          "Windows-Azure-Blob/1.0",
          "Microsoft-HTTPAPI/2.0"
        ],
        "x-ms-client-request-id": "fd467d19-f97d-0565-8b70-c86dec7e44d0",
        "x-ms-request-id": "922e6b1a-001e-0056-5c5d-052b2d000000",
<<<<<<< HEAD
        "x-ms-version": "2020-12-06"
=======
        "x-ms-version": "2021-02-12"
>>>>>>> 7e782c87
      },
      "ResponseBody": []
    },
    {
      "RequestUri": "https://seanmcccanary3.blob.core.windows.net/test-container-d704847c-3852-7094-cddb-2c3d38d9e92e?restype=container",
      "RequestMethod": "PUT",
      "RequestHeaders": {
        "Accept": "application/xml",
        "Authorization": "Sanitized",
        "traceparent": "00-f420f632a12696478e23f18d538fa32f-92276f71d0006d43-00",
        "User-Agent": [
          "azsdk-net-Storage.Blobs/12.9.0-alpha.20210217.1",
          "(.NET 5.0.3; Microsoft Windows 10.0.19042)"
        ],
        "x-ms-blob-public-access": "container",
        "x-ms-client-request-id": "f400719e-e688-e14c-e8d5-2fa1cc27cdb2",
        "x-ms-date": "Wed, 17 Feb 2021 18:45:51 GMT",
        "x-ms-return-client-request-id": "true",
<<<<<<< HEAD
        "x-ms-version": "2020-12-06"
=======
        "x-ms-version": "2021-02-12"
>>>>>>> 7e782c87
      },
      "RequestBody": null,
      "StatusCode": 201,
      "ResponseHeaders": {
        "Content-Length": "0",
        "Date": "Wed, 17 Feb 2021 18:45:50 GMT",
        "ETag": "\"0x8D8D3743FCABB33\"",
        "Last-Modified": "Wed, 17 Feb 2021 18:45:51 GMT",
        "Server": [
          "Windows-Azure-Blob/1.0",
          "Microsoft-HTTPAPI/2.0"
        ],
        "x-ms-client-request-id": "f400719e-e688-e14c-e8d5-2fa1cc27cdb2",
        "x-ms-request-id": "14749b70-101e-004a-035d-05794d000000",
<<<<<<< HEAD
        "x-ms-version": "2020-12-06"
=======
        "x-ms-version": "2021-02-12"
>>>>>>> 7e782c87
      },
      "ResponseBody": []
    },
    {
      "RequestUri": "https://seanmcccanary3.blob.core.windows.net/test-container-d704847c-3852-7094-cddb-2c3d38d9e92e/test-blob-0b309986-641f-2a4a-c6c1-efc9552b4891",
      "RequestMethod": "PUT",
      "RequestHeaders": {
        "Accept": "application/xml",
        "Authorization": "Sanitized",
        "Content-Length": "1024",
        "Content-Type": "application/octet-stream",
        "traceparent": "00-dc5194bd11ca5347bef7780f4bc81e48-09d700e10babb341-00",
        "User-Agent": [
          "azsdk-net-Storage.Blobs/12.9.0-alpha.20210217.1",
          "(.NET 5.0.3; Microsoft Windows 10.0.19042)"
        ],
        "x-ms-blob-type": "BlockBlob",
        "x-ms-client-request-id": "7049bcc1-97cb-fcc6-70a4-c6ff7ac81bab",
        "x-ms-date": "Wed, 17 Feb 2021 18:45:51 GMT",
        "x-ms-return-client-request-id": "true",
<<<<<<< HEAD
        "x-ms-version": "2020-12-06"
=======
        "x-ms-version": "2021-02-12"
>>>>>>> 7e782c87
      },
      "RequestBody": "01+extj0plaTffewIhx2v7sw4Y4L+605J9YuxveDjLyMnc1tiQbZkvPZd6JtmQipSi8OJEq6hdixZJ8Cxt9eEPA6I4ROCTa0V0+aMYMLzI7NhHzHdWhy0hf1uyRn1ssTe2exM3WEW0H4Wcz6H1NUppgQNUJjl5qIyFFsWU0STIGEh7YcWZkYSSk6zxubd7LDoBWLVqGJsOTMKWojFwH05g1LdpidOE3/+OwYKMd/7VCfqLg4hvXf+tbSTzAu9DEnRukOTwEaJmfHjF61cIccTTsahG9Iu18Xa3vByugd0QO68eLecJ1PhYFQcPqXKopPtgL0FG/B34qJ9+SFWFx+qrpa+n+lPdyey//u90pkgEHxchPmKL2T+RFXVHm5ySwk0sZAPDAKqXklVUlw0+dAJXailOZJmIH9xgFtTuhj5QHTySWEI0QR5siawdN0IyUqFi8CFjRF2zlFQnUunVuRwXBHnQrBuwEyka4er9euiaPbQze4Yc7Nje3rP+HO4khsCP9iLYYbaFstz4SFJyxilrnSU1ok2GCheRAc1XwgZK9lsqbXS1sdwNrci5FKR2XBiagn/I/uSDCfwLN2/pLeDWvVIHWGi0tdtZJ/SEzOVzGqW0zU+Wcgd2p1OIuop8JH/X4ldCfwO/1dyUf8bv/k0GmBy6NFCRMEtagLEFPAtQ3QN0rOqeIKuh9Ody8gIwhqkWchJtsfAvRqIb9/5SqqnRQ5LDa1FSeGdxGD95Lk45GfoX/rno4ysDVWZIcii9T1o9ob5vbStHxAm67KnAthhT0u30Srv/6FB3wAX7CfY+w8jlO3yP2bzewDqgPfaBQq9N5J9KuQSePblt960VTLoTfCjQ23qbxAkhJXpxX7pZ5n1WrRVW9Aq0Rv3DIdIPuXNwnLHdoGckoiCWGZOaHO3/BBE/vp+UvIgeHJSM2JI3IWv3AMMIfEYGMgr0wNp3KioPxC3A3/rT29A5z5PCp9mObvgnkxwa9pfLKYyUr+utpuJ6fRR0ZlFxEyTizryiM4oxZmHiT4cN9M2V9aZuTzvkjCihWCrFCfiWto/3KDfbGPXyYzmJy1drfIhG7nC7AtPpDjKUAOtvbGx5S4kHBsyVutyga9wCasDBReuSjit367OsDin1RxgakvbdEI/eVGXLoTOkCpcH5pNx0sr/zO4w8V/VawiSoHPEldjVJVow8uGF1tz30+EcpCeWc3RNGsYInB8v+PltKPDP32TOIsFJQN/ZefYBSR1+yLbRDDz/d4sSzJk7EPn4GL3sKAR8XoFmXTKUY5DP90MBsTAyjBzDwGfpq1YoDi/l4VE4JREY8mo1er76axPqQsVGOW/JxZyhKGeskqMrPk8CvoI/l9Ig==",
      "StatusCode": 201,
      "ResponseHeaders": {
        "Content-Length": "0",
        "Content-MD5": "cc2ac56dga6arZEuzt7Cew==",
        "Date": "Wed, 17 Feb 2021 18:45:50 GMT",
        "ETag": "\"0x8D8D3743FD4D4AA\"",
        "Last-Modified": "Wed, 17 Feb 2021 18:45:51 GMT",
        "Server": [
          "Windows-Azure-Blob/1.0",
          "Microsoft-HTTPAPI/2.0"
        ],
        "x-ms-client-request-id": "7049bcc1-97cb-fcc6-70a4-c6ff7ac81bab",
        "x-ms-content-crc64": "Bevjn7sDOfc=",
        "x-ms-request-id": "14749b79-101e-004a-085d-05794d000000",
        "x-ms-request-server-encrypted": "true",
<<<<<<< HEAD
        "x-ms-version": "2020-12-06",
=======
        "x-ms-version": "2021-02-12",
>>>>>>> 7e782c87
        "x-ms-version-id": "2021-02-17T18:45:51.3514943Z"
      },
      "ResponseBody": []
    },
    {
      "RequestUri": "https://seanmcccanary3.blob.core.windows.net/test-container-d704847c-3852-7094-cddb-2c3d38d9e92e/test-blob-0b309986-641f-2a4a-c6c1-efc9552b4891?comp=lease",
      "RequestMethod": "PUT",
      "RequestHeaders": {
        "Accept": "application/xml",
        "Authorization": "Sanitized",
        "traceparent": "00-0825c9c5a6ad2049a44163a7ac9100df-3b546f6acedd2d42-00",
        "User-Agent": [
          "azsdk-net-Storage.Blobs/12.9.0-alpha.20210217.1",
          "(.NET 5.0.3; Microsoft Windows 10.0.19042)"
        ],
        "x-ms-client-request-id": "dcd84b24-41d8-85f2-3295-3bda723cc8c5",
        "x-ms-date": "Wed, 17 Feb 2021 18:45:51 GMT",
        "x-ms-lease-action": "acquire",
        "x-ms-lease-duration": "15",
        "x-ms-proposed-lease-id": "0a4431af-3c0f-b489-35f0-258934aaa5c8",
        "x-ms-return-client-request-id": "true",
<<<<<<< HEAD
        "x-ms-version": "2020-12-06"
=======
        "x-ms-version": "2021-02-12"
>>>>>>> 7e782c87
      },
      "RequestBody": null,
      "StatusCode": 201,
      "ResponseHeaders": {
        "Content-Length": "0",
        "Date": "Wed, 17 Feb 2021 18:45:50 GMT",
        "ETag": "\"0x8D8D3743FD4D4AA\"",
        "Last-Modified": "Wed, 17 Feb 2021 18:45:51 GMT",
        "Server": [
          "Windows-Azure-Blob/1.0",
          "Microsoft-HTTPAPI/2.0"
        ],
        "x-ms-client-request-id": "dcd84b24-41d8-85f2-3295-3bda723cc8c5",
        "x-ms-lease-id": "0a4431af-3c0f-b489-35f0-258934aaa5c8",
        "x-ms-request-id": "14749b81-101e-004a-0f5d-05794d000000",
<<<<<<< HEAD
        "x-ms-version": "2020-12-06"
=======
        "x-ms-version": "2021-02-12"
>>>>>>> 7e782c87
      },
      "ResponseBody": []
    },
    {
      "RequestUri": "https://seanmcccanary3.blob.core.windows.net/test-container-d704847c-3852-7094-cddb-2c3d38d9e92e/test-blob-0b309986-641f-2a4a-c6c1-efc9552b4891?comp=lease",
      "RequestMethod": "PUT",
      "RequestHeaders": {
        "Accept": "application/xml",
        "Authorization": "Sanitized",
        "If-Match": "\"garbage\"",
        "traceparent": "00-51d8ad8b60a300419f064deffa00dab0-be34faf1d6b8564b-00",
        "User-Agent": [
          "azsdk-net-Storage.Blobs/12.9.0-alpha.20210217.1",
          "(.NET 5.0.3; Microsoft Windows 10.0.19042)"
        ],
        "x-ms-client-request-id": "e86498d5-c8d1-62ef-37a1-3419d17c1587",
        "x-ms-date": "Wed, 17 Feb 2021 18:45:51 GMT",
        "x-ms-lease-action": "break",
        "x-ms-return-client-request-id": "true",
<<<<<<< HEAD
        "x-ms-version": "2020-12-06"
=======
        "x-ms-version": "2021-02-12"
>>>>>>> 7e782c87
      },
      "RequestBody": null,
      "StatusCode": 412,
      "ResponseHeaders": {
        "Content-Length": "252",
        "Content-Type": "application/xml",
        "Date": "Wed, 17 Feb 2021 18:45:50 GMT",
        "Server": [
          "Windows-Azure-Blob/1.0",
          "Microsoft-HTTPAPI/2.0"
        ],
        "x-ms-client-request-id": "e86498d5-c8d1-62ef-37a1-3419d17c1587",
        "x-ms-error-code": "ConditionNotMet",
        "x-ms-request-id": "14749b86-101e-004a-145d-05794d000000",
<<<<<<< HEAD
        "x-ms-version": "2020-12-06"
=======
        "x-ms-version": "2021-02-12"
>>>>>>> 7e782c87
      },
      "ResponseBody": [
        "﻿<?xml version=\"1.0\" encoding=\"utf-8\"?><Error><Code>ConditionNotMet</Code><Message>The condition specified using HTTP conditional header(s) is not met.\n",
        "RequestId:14749b86-101e-004a-145d-05794d000000\n",
        "Time:2021-02-17T18:45:51.4634317Z</Message></Error>"
      ]
    },
    {
      "RequestUri": "https://seanmcccanary3.blob.core.windows.net/test-container-d704847c-3852-7094-cddb-2c3d38d9e92e?restype=container",
      "RequestMethod": "DELETE",
      "RequestHeaders": {
        "Accept": "application/xml",
        "Authorization": "Sanitized",
        "traceparent": "00-5492ebbcb4cb8c47ad3caf431a49f870-2c777f9135dcb94d-00",
        "User-Agent": [
          "azsdk-net-Storage.Blobs/12.9.0-alpha.20210217.1",
          "(.NET 5.0.3; Microsoft Windows 10.0.19042)"
        ],
        "x-ms-client-request-id": "d905e22f-dfd7-36f3-0ef8-1a007fe2d15d",
        "x-ms-date": "Wed, 17 Feb 2021 18:45:51 GMT",
        "x-ms-return-client-request-id": "true",
<<<<<<< HEAD
        "x-ms-version": "2020-12-06"
=======
        "x-ms-version": "2021-02-12"
>>>>>>> 7e782c87
      },
      "RequestBody": null,
      "StatusCode": 202,
      "ResponseHeaders": {
        "Content-Length": "0",
        "Date": "Wed, 17 Feb 2021 18:45:51 GMT",
        "Server": [
          "Windows-Azure-Blob/1.0",
          "Microsoft-HTTPAPI/2.0"
        ],
        "x-ms-client-request-id": "d905e22f-dfd7-36f3-0ef8-1a007fe2d15d",
        "x-ms-request-id": "14749b90-101e-004a-1d5d-05794d000000",
<<<<<<< HEAD
        "x-ms-version": "2020-12-06"
=======
        "x-ms-version": "2021-02-12"
>>>>>>> 7e782c87
      },
      "ResponseBody": []
    },
    {
      "RequestUri": "https://seanmcccanary3.blob.core.windows.net/test-container-21f5bea8-1531-0bd5-adf4-999cc6d56763?restype=container",
      "RequestMethod": "PUT",
      "RequestHeaders": {
        "Accept": "application/xml",
        "Authorization": "Sanitized",
        "traceparent": "00-e83daf6ba0ce2646aecbcf2ea3a826ee-dd1ceaad9df30147-00",
        "User-Agent": [
          "azsdk-net-Storage.Blobs/12.9.0-alpha.20210217.1",
          "(.NET 5.0.3; Microsoft Windows 10.0.19042)"
        ],
        "x-ms-blob-public-access": "container",
        "x-ms-client-request-id": "3c72a364-18dd-1aa2-0dfa-2be345577039",
        "x-ms-date": "Wed, 17 Feb 2021 18:45:51 GMT",
        "x-ms-return-client-request-id": "true",
<<<<<<< HEAD
        "x-ms-version": "2020-12-06"
=======
        "x-ms-version": "2021-02-12"
>>>>>>> 7e782c87
      },
      "RequestBody": null,
      "StatusCode": 201,
      "ResponseHeaders": {
        "Content-Length": "0",
        "Date": "Wed, 17 Feb 2021 18:45:51 GMT",
        "ETag": "\"0x8D8D37440168530\"",
        "Last-Modified": "Wed, 17 Feb 2021 18:45:51 GMT",
        "Server": [
          "Windows-Azure-Blob/1.0",
          "Microsoft-HTTPAPI/2.0"
        ],
        "x-ms-client-request-id": "3c72a364-18dd-1aa2-0dfa-2be345577039",
        "x-ms-request-id": "96ec59e5-201e-006e-7b5d-058fed000000",
<<<<<<< HEAD
        "x-ms-version": "2020-12-06"
=======
        "x-ms-version": "2021-02-12"
>>>>>>> 7e782c87
      },
      "ResponseBody": []
    },
    {
      "RequestUri": "https://seanmcccanary3.blob.core.windows.net/test-container-21f5bea8-1531-0bd5-adf4-999cc6d56763/test-blob-1f98b790-e2f8-6ce7-0eac-ea3cd44b5bc3",
      "RequestMethod": "PUT",
      "RequestHeaders": {
        "Accept": "application/xml",
        "Authorization": "Sanitized",
        "Content-Length": "1024",
        "Content-Type": "application/octet-stream",
        "traceparent": "00-f24cc6528e85f44780782b428b90cb38-09db62d6a5a11748-00",
        "User-Agent": [
          "azsdk-net-Storage.Blobs/12.9.0-alpha.20210217.1",
          "(.NET 5.0.3; Microsoft Windows 10.0.19042)"
        ],
        "x-ms-blob-type": "BlockBlob",
        "x-ms-client-request-id": "246f5c91-fc81-7781-8635-2c1e127c178b",
        "x-ms-date": "Wed, 17 Feb 2021 18:45:51 GMT",
        "x-ms-return-client-request-id": "true",
<<<<<<< HEAD
        "x-ms-version": "2020-12-06"
=======
        "x-ms-version": "2021-02-12"
>>>>>>> 7e782c87
      },
      "RequestBody": "Aiw4ImIqhU+8z+F7D8sD34UH+fhR0nSBvAUuMS1mRcGfaOEYH03WZjFJYigBa11CqAu3zVJjcS+4t2Zd+1MiVoog3Kfq6783MJLGCHBLf1Go7IkhrnhuPPayYGjneWreJwue4Y+1WL1Mf5zAnGm/bDcVtQ/KAKgSsaCxN4pXULco6OBkrZ7B8pPL1S7brp+M8/Qw0sNaEyZjjC/uBCAy9C/lmLSJWr6YU8J8/it5NgMAJESWJ37zzdS6ASFv0+5zmOH/9hXrA5k1l34B3hT66VUr7eDcnMyw8crfzlicKX/UCWZKeUDtFSCrYI//8u/AvxfLROUOlvwUTwRLDDRAmG7/LdWusG8VPdi/MTw9sP/bHg9A0OWaxnJpNio7ognraschAMQZEQ6ntgYMTmW/1p4Eb+0l/8eJZGZjRHlF2ZrP08Z0G7A6wQwAmBrejXcMql+MNjMbxmr/mJxdts2VYtxsPXqfSrruya3gJGatqtbvVpoauKNnsw1bdYMU3Ao/azY+clD8bV+knWyFO6IEUe3FbmAyeqo5BIltQ9U32uyioLgwbziF8uk7dRo24XhqVyOVTm6qDPCLBG3HjymJbcN/4prp0+K1P3x29wWPAyIQA+yyoYt++JTIpGrLvmPAsQdXtv/egYRA4A/yNBTr/AFKt4w918w3AeoFIS536oEZtkX9N0wjMYFnccB8jMR/3KhpgAbWg9o7H7QV2F9VyfaN2H3O7cS0J4UK1WYLu3QlhkSGDml6QjJrwRiXDlkiEqjK7rNGsO/jtFmAzK50MGRA71Iaz7qMEpZLYyusHRks58K+QMzB39VVo1oQ+nWE95G0Vx4GB0PuPtwd+03DN5dAVOTrtfCXfhB8xCxfexggxmua98X6JuB/0ALwpOOIkmzD0KaRmEGhHNgOiUIWjsLD/DThKD/RRS4Ea+Xtptos9DK/m6tyjy0q+Nrs7JydaEE/Laiupmkt8Yp4jC1bs3b+4ZUQVvIXUWwHty9k5VmRZgKkrnkyfU7Ikqoh+gMAzkVk7QoHjRFOKNw8p+45yAwx5iYqtwT8zGRHR8RI9lZpBunq//dOitjxVYad9tVfjsqd7xTc1hdAaCGmwEVNBjKF0qEFT8kU4ltNOGF+XtWO57j5qwZCjC/RqZbVqMqSo09TGCM0WT8AiA24j521wQpLGNiNU1ssQ0ZxM6UyPjmRupURK0ayWY54+SL4if2SHOiMipDyBU/0J9TcwyWazUrTJ9QHo5bDmb5JFFo4M7lJ3xe8prSpn7RGHQRx1ZZo3ivYJWIoinhSyPDRqPH0u/Mbk+QN3SeVKYgfwYaRUsMo4TUvYA5WIFSfat3D2PbDUmEQVUGxWgADQvvaCcnxwA==",
      "StatusCode": 201,
      "ResponseHeaders": {
        "Content-Length": "0",
        "Content-MD5": "Nv/713Hssz+lR5YFq/spAA==",
        "Date": "Wed, 17 Feb 2021 18:45:51 GMT",
        "ETag": "\"0x8D8D3744023C658\"",
        "Last-Modified": "Wed, 17 Feb 2021 18:45:51 GMT",
        "Server": [
          "Windows-Azure-Blob/1.0",
          "Microsoft-HTTPAPI/2.0"
        ],
        "x-ms-client-request-id": "246f5c91-fc81-7781-8635-2c1e127c178b",
        "x-ms-content-crc64": "QgAqsJqp030=",
        "x-ms-request-id": "96ec59f3-201e-006e-035d-058fed000000",
        "x-ms-request-server-encrypted": "true",
<<<<<<< HEAD
        "x-ms-version": "2020-12-06",
=======
        "x-ms-version": "2021-02-12",
>>>>>>> 7e782c87
        "x-ms-version-id": "2021-02-17T18:45:51.8678616Z"
      },
      "ResponseBody": []
    },
    {
      "RequestUri": "https://seanmcccanary3.blob.core.windows.net/test-container-21f5bea8-1531-0bd5-adf4-999cc6d56763/test-blob-1f98b790-e2f8-6ce7-0eac-ea3cd44b5bc3",
      "RequestMethod": "HEAD",
      "RequestHeaders": {
        "Accept": "application/xml",
        "Authorization": "Sanitized",
        "traceparent": "00-b773d8fca0cf04488b3ad962a25a4313-9eb87303a71e4040-00",
        "User-Agent": [
          "azsdk-net-Storage.Blobs/12.9.0-alpha.20210217.1",
          "(.NET 5.0.3; Microsoft Windows 10.0.19042)"
        ],
        "x-ms-client-request-id": "c8c0035c-3be4-6121-54e1-1d576bb35599",
        "x-ms-date": "Wed, 17 Feb 2021 18:45:51 GMT",
        "x-ms-return-client-request-id": "true",
<<<<<<< HEAD
        "x-ms-version": "2020-12-06"
=======
        "x-ms-version": "2021-02-12"
>>>>>>> 7e782c87
      },
      "RequestBody": null,
      "StatusCode": 200,
      "ResponseHeaders": {
        "Accept-Ranges": "bytes",
        "Content-Length": "1024",
        "Content-MD5": "Nv/713Hssz+lR5YFq/spAA==",
        "Content-Type": "application/octet-stream",
        "Date": "Wed, 17 Feb 2021 18:45:51 GMT",
        "ETag": "\"0x8D8D3744023C658\"",
        "Last-Modified": "Wed, 17 Feb 2021 18:45:51 GMT",
        "Server": [
          "Windows-Azure-Blob/1.0",
          "Microsoft-HTTPAPI/2.0"
        ],
        "x-ms-access-tier": "Hot",
        "x-ms-access-tier-inferred": "true",
        "x-ms-blob-type": "BlockBlob",
        "x-ms-client-request-id": "c8c0035c-3be4-6121-54e1-1d576bb35599",
        "x-ms-creation-time": "Wed, 17 Feb 2021 18:45:51 GMT",
        "x-ms-is-current-version": "true",
        "x-ms-last-access-time": "Wed, 17 Feb 2021 18:45:51 GMT",
        "x-ms-lease-state": "available",
        "x-ms-lease-status": "unlocked",
        "x-ms-request-id": "96ec59fc-201e-006e-095d-058fed000000",
        "x-ms-server-encrypted": "true",
<<<<<<< HEAD
        "x-ms-version": "2020-12-06",
=======
        "x-ms-version": "2021-02-12",
>>>>>>> 7e782c87
        "x-ms-version-id": "2021-02-17T18:45:51.8678616Z"
      },
      "ResponseBody": []
    },
    {
      "RequestUri": "https://seanmcccanary3.blob.core.windows.net/test-container-21f5bea8-1531-0bd5-adf4-999cc6d56763/test-blob-1f98b790-e2f8-6ce7-0eac-ea3cd44b5bc3?comp=lease",
      "RequestMethod": "PUT",
      "RequestHeaders": {
        "Accept": "application/xml",
        "Authorization": "Sanitized",
        "traceparent": "00-78a2c4a48ca65d4cac4e54677b67c0e3-b0160a2257d64741-00",
        "User-Agent": [
          "azsdk-net-Storage.Blobs/12.9.0-alpha.20210217.1",
          "(.NET 5.0.3; Microsoft Windows 10.0.19042)"
        ],
        "x-ms-client-request-id": "1e724856-c52b-34d4-88e7-5877b0e70ef8",
        "x-ms-date": "Wed, 17 Feb 2021 18:45:51 GMT",
        "x-ms-lease-action": "acquire",
        "x-ms-lease-duration": "15",
        "x-ms-proposed-lease-id": "9666aaad-2f2f-8d08-072a-90ce21ec8db8",
        "x-ms-return-client-request-id": "true",
<<<<<<< HEAD
        "x-ms-version": "2020-12-06"
=======
        "x-ms-version": "2021-02-12"
>>>>>>> 7e782c87
      },
      "RequestBody": null,
      "StatusCode": 201,
      "ResponseHeaders": {
        "Content-Length": "0",
        "Date": "Wed, 17 Feb 2021 18:45:51 GMT",
        "ETag": "\"0x8D8D3744023C658\"",
        "Last-Modified": "Wed, 17 Feb 2021 18:45:51 GMT",
        "Server": [
          "Windows-Azure-Blob/1.0",
          "Microsoft-HTTPAPI/2.0"
        ],
        "x-ms-client-request-id": "1e724856-c52b-34d4-88e7-5877b0e70ef8",
        "x-ms-lease-id": "9666aaad-2f2f-8d08-072a-90ce21ec8db8",
        "x-ms-request-id": "96ec5a03-201e-006e-0e5d-058fed000000",
<<<<<<< HEAD
        "x-ms-version": "2020-12-06"
=======
        "x-ms-version": "2021-02-12"
>>>>>>> 7e782c87
      },
      "ResponseBody": []
    },
    {
      "RequestUri": "https://seanmcccanary3.blob.core.windows.net/test-container-21f5bea8-1531-0bd5-adf4-999cc6d56763/test-blob-1f98b790-e2f8-6ce7-0eac-ea3cd44b5bc3?comp=lease",
      "RequestMethod": "PUT",
      "RequestHeaders": {
        "Accept": "application/xml",
        "Authorization": "Sanitized",
        "If-None-Match": "0x8D8D3744023C658",
        "traceparent": "00-b74fc67f4eba1f468ac387eb06adf588-6cd9d944f773084a-00",
        "User-Agent": [
          "azsdk-net-Storage.Blobs/12.9.0-alpha.20210217.1",
          "(.NET 5.0.3; Microsoft Windows 10.0.19042)"
        ],
        "x-ms-client-request-id": "220052ed-3640-e16d-9e78-df4b11ba3084",
        "x-ms-date": "Wed, 17 Feb 2021 18:45:52 GMT",
        "x-ms-lease-action": "break",
        "x-ms-return-client-request-id": "true",
<<<<<<< HEAD
        "x-ms-version": "2020-12-06"
=======
        "x-ms-version": "2021-02-12"
>>>>>>> 7e782c87
      },
      "RequestBody": null,
      "StatusCode": 412,
      "ResponseHeaders": {
        "Content-Length": "252",
        "Content-Type": "application/xml",
        "Date": "Wed, 17 Feb 2021 18:45:52 GMT",
        "Server": [
          "Windows-Azure-Blob/1.0",
          "Microsoft-HTTPAPI/2.0"
        ],
        "x-ms-client-request-id": "220052ed-3640-e16d-9e78-df4b11ba3084",
        "x-ms-error-code": "ConditionNotMet",
        "x-ms-request-id": "96ec5a0e-201e-006e-175d-058fed000000",
<<<<<<< HEAD
        "x-ms-version": "2020-12-06"
=======
        "x-ms-version": "2021-02-12"
>>>>>>> 7e782c87
      },
      "ResponseBody": [
        "﻿<?xml version=\"1.0\" encoding=\"utf-8\"?><Error><Code>ConditionNotMet</Code><Message>The condition specified using HTTP conditional header(s) is not met.\n",
        "RequestId:96ec5a0e-201e-006e-175d-058fed000000\n",
        "Time:2021-02-17T18:45:52.0932191Z</Message></Error>"
      ]
    },
    {
      "RequestUri": "https://seanmcccanary3.blob.core.windows.net/test-container-21f5bea8-1531-0bd5-adf4-999cc6d56763?restype=container",
      "RequestMethod": "DELETE",
      "RequestHeaders": {
        "Accept": "application/xml",
        "Authorization": "Sanitized",
        "traceparent": "00-a41fd22090791c4caa66675d5fbe1873-4754f68fedb31d41-00",
        "User-Agent": [
          "azsdk-net-Storage.Blobs/12.9.0-alpha.20210217.1",
          "(.NET 5.0.3; Microsoft Windows 10.0.19042)"
        ],
        "x-ms-client-request-id": "5d8a8675-ebe7-a5b7-39fd-86168cc9e117",
        "x-ms-date": "Wed, 17 Feb 2021 18:45:52 GMT",
        "x-ms-return-client-request-id": "true",
<<<<<<< HEAD
        "x-ms-version": "2020-12-06"
=======
        "x-ms-version": "2021-02-12"
>>>>>>> 7e782c87
      },
      "RequestBody": null,
      "StatusCode": 202,
      "ResponseHeaders": {
        "Content-Length": "0",
        "Date": "Wed, 17 Feb 2021 18:45:52 GMT",
        "Server": [
          "Windows-Azure-Blob/1.0",
          "Microsoft-HTTPAPI/2.0"
        ],
        "x-ms-client-request-id": "5d8a8675-ebe7-a5b7-39fd-86168cc9e117",
        "x-ms-request-id": "96ec5a27-201e-006e-285d-058fed000000",
<<<<<<< HEAD
        "x-ms-version": "2020-12-06"
=======
        "x-ms-version": "2021-02-12"
>>>>>>> 7e782c87
      },
      "ResponseBody": []
    }
  ],
  "Variables": {
    "DateTimeOffsetNow": "2021-02-17T12:45:50.0972851-06:00",
    "RandomSeed": "1641248818",
    "Storage_TestConfigDefault": "ProductionTenant\nseanmcccanary3\nU2FuaXRpemVk\nhttps://seanmcccanary3.blob.core.windows.net\nhttps://seanmcccanary3.file.core.windows.net\nhttps://seanmcccanary3.queue.core.windows.net\nhttps://seanmcccanary3.table.core.windows.net\n\n\n\n\nhttps://seanmcccanary3-secondary.blob.core.windows.net\nhttps://seanmcccanary3-secondary.file.core.windows.net\nhttps://seanmcccanary3-secondary.queue.core.windows.net\nhttps://seanmcccanary3-secondary.table.core.windows.net\n\nSanitized\n\n\nCloud\nBlobEndpoint=https://seanmcccanary3.blob.core.windows.net/;QueueEndpoint=https://seanmcccanary3.queue.core.windows.net/;FileEndpoint=https://seanmcccanary3.file.core.windows.net/;BlobSecondaryEndpoint=https://seanmcccanary3-secondary.blob.core.windows.net/;QueueSecondaryEndpoint=https://seanmcccanary3-secondary.queue.core.windows.net/;FileSecondaryEndpoint=https://seanmcccanary3-secondary.file.core.windows.net/;AccountName=seanmcccanary3;AccountKey=Kg==;\nseanscope1\n\n"
  }
}<|MERGE_RESOLUTION|>--- conflicted
+++ resolved
@@ -15,11 +15,7 @@
         "x-ms-client-request-id": "aec4ec9a-6b0a-a901-9343-24556f17e0f8",
         "x-ms-date": "Wed, 17 Feb 2021 18:45:50 GMT",
         "x-ms-return-client-request-id": "true",
-<<<<<<< HEAD
-        "x-ms-version": "2020-12-06"
-=======
-        "x-ms-version": "2021-02-12"
->>>>>>> 7e782c87
+        "x-ms-version": "2021-02-12"
       },
       "RequestBody": null,
       "StatusCode": 201,
@@ -34,11 +30,7 @@
         ],
         "x-ms-client-request-id": "aec4ec9a-6b0a-a901-9343-24556f17e0f8",
         "x-ms-request-id": "88bd5892-501e-004b-065d-052691000000",
-<<<<<<< HEAD
-        "x-ms-version": "2020-12-06"
-=======
-        "x-ms-version": "2021-02-12"
->>>>>>> 7e782c87
+        "x-ms-version": "2021-02-12"
       },
       "ResponseBody": []
     },
@@ -59,11 +51,7 @@
         "x-ms-client-request-id": "c2d3fa76-f961-30d3-2eb9-2f6bc9b96f8c",
         "x-ms-date": "Wed, 17 Feb 2021 18:45:50 GMT",
         "x-ms-return-client-request-id": "true",
-<<<<<<< HEAD
-        "x-ms-version": "2020-12-06"
-=======
-        "x-ms-version": "2021-02-12"
->>>>>>> 7e782c87
+        "x-ms-version": "2021-02-12"
       },
       "RequestBody": "7Xh+TyQIfGlGOk/5/AmVnHNAMhIyku1F2LyL2PytH0VYAGj3mJHUFwqrdIIFGgsYnNLfSRvY8lqLOXdnfaNsmBsJoPyhngTibBsIhx5qP76wcjsqzdUpgA0ObF8abJlmP9tn/HkPd/7N/N0Az2o7IPm4twpoQcpF3yDukjGlyP+BokdCA0NEofs8XdD4KbCj0kxmYbWP/f0RIRxZIOTMKDTdfy0i+By1dBUPK+T5TbZvS8DlPmdK8aRKMeIm64EWcDScGqmDgNovsOyggNIZF9Nm6dQk5unMk42I2MY6j4iT+buwXDMM7Mvlto56qnHSMRkOvwKs8YlK0IYc+qcT9SFkDIcWabufWv0JPzBbUekbtqetK8+G5wcxZYyt8PEj0sFsFp7qu8deb2UEo7JY736cAEP/ZslS3iR/5QMu8mkL5Wxv7jtLMPrfTrxpgUNV2HUNEe+uI2z3Gjh5a9bDL3z7+b5F6QBCUM9IIBcM6FzhKQyOIOF6XcEAd9QD0sUkGx4/bYiFD+51ysAfZQNU6jHbl0HKNQ+bgZv8RXIrP34KJAT5zXvUWxodGVUgWvi9q4yjJzqDWuUPo+vsiMp8SYtCFUD/Wx21BzwnrBy5eiajP5nmiBdDhsoe6SmP59JQoc/K3kW3vlBu7SD+XK3JVijESEkwlcF0/o524HHzJR9p1gtM7pzh7IBJd5r2RCkcVZMAyp+JHwsOVuC3Qd3fe8gBlYWhfGeM41zI5x0mfbpkWovd8lqA4LcAPpi7KaqjafzS9a+jetgsdOdCwDjt59glUuZSAYhtgbXOoT7O0LmxJX0hVIgLwN+ysX5zPR9+Ela/ltfDUWh0ZHT51dmaXaMtkZq6zJNQGpIHn08K+USVUI7oDjri7dQVre8UEesGGFTaRqyFxEbDb3tFvLEYamsvY4RKsk5oSqPFpR+jPAmmAIb7L7OXEItHJJ+/nTEi/UKE5K1mu2UGcvsIvx4nHzNxnrsrHDu3mFP5A42uqaxyo6fcHlhbP0Qg9by3jlBsHwVsTf919+AHzEtZbbjYV8hOlhx3SwHbFl93Cid+AAkDjOOIQlut/avH1FEMAdGLSJ7zaPg09dQDkTef/u24icxCVuHVUBRsoZlxr3evzhSN68GJipcRzpYOhLEkDf+9DkuFyarwtviJh8dewkZdVMIiEhIrL/40MYdLxstiSJOas6AsKgVpnDTJAAPQsgxPsS/vAvvskd9MUJcjpe8sJj40xA+lMSm8uXbeYi/7ZH97+xSbc0WYriHB39ptRvdFnNnEm+38qYAGMkiFDi+wUOsYp6nakLP4nBbt5FFPT3J+mcVVNsiRflGUlUD9EqDyEY7uVZ9Oagwmy//XD8Uvtg==",
       "StatusCode": 201,
@@ -81,11 +69,7 @@
         "x-ms-content-crc64": "TUwhA6suP7s=",
         "x-ms-request-id": "88bd58a4-501e-004b-115d-052691000000",
         "x-ms-request-server-encrypted": "true",
-<<<<<<< HEAD
-        "x-ms-version": "2020-12-06",
-=======
         "x-ms-version": "2021-02-12",
->>>>>>> 7e782c87
         "x-ms-version-id": "2021-02-17T18:45:50.3677883Z"
       },
       "ResponseBody": []
@@ -107,11 +91,7 @@
         "x-ms-lease-duration": "15",
         "x-ms-proposed-lease-id": "265ddf64-2b0c-b689-74cb-ce76f62311b3",
         "x-ms-return-client-request-id": "true",
-<<<<<<< HEAD
-        "x-ms-version": "2020-12-06"
-=======
-        "x-ms-version": "2021-02-12"
->>>>>>> 7e782c87
+        "x-ms-version": "2021-02-12"
       },
       "RequestBody": null,
       "StatusCode": 201,
@@ -127,11 +107,7 @@
         "x-ms-client-request-id": "1be2cbb9-d514-4b7d-711c-4d952b5c390b",
         "x-ms-lease-id": "265ddf64-2b0c-b689-74cb-ce76f62311b3",
         "x-ms-request-id": "88bd58b7-501e-004b-225d-052691000000",
-<<<<<<< HEAD
-        "x-ms-version": "2020-12-06"
-=======
-        "x-ms-version": "2021-02-12"
->>>>>>> 7e782c87
+        "x-ms-version": "2021-02-12"
       },
       "ResponseBody": []
     },
@@ -151,11 +127,7 @@
         "x-ms-date": "Wed, 17 Feb 2021 18:45:50 GMT",
         "x-ms-lease-action": "break",
         "x-ms-return-client-request-id": "true",
-<<<<<<< HEAD
-        "x-ms-version": "2020-12-06"
-=======
-        "x-ms-version": "2021-02-12"
->>>>>>> 7e782c87
+        "x-ms-version": "2021-02-12"
       },
       "RequestBody": null,
       "StatusCode": 412,
@@ -170,11 +142,7 @@
         "x-ms-client-request-id": "2abd0171-f640-fa9f-f916-a3d41fbfbea6",
         "x-ms-error-code": "ConditionNotMet",
         "x-ms-request-id": "88bd58cc-501e-004b-355d-052691000000",
-<<<<<<< HEAD
-        "x-ms-version": "2020-12-06"
-=======
-        "x-ms-version": "2021-02-12"
->>>>>>> 7e782c87
+        "x-ms-version": "2021-02-12"
       },
       "ResponseBody": [
         "﻿<?xml version=\"1.0\" encoding=\"utf-8\"?><Error><Code>ConditionNotMet</Code><Message>The condition specified using HTTP conditional header(s) is not met.\n",
@@ -196,11 +164,7 @@
         "x-ms-client-request-id": "29238790-0f9e-b1ca-dca0-5941b6c5d8ca",
         "x-ms-date": "Wed, 17 Feb 2021 18:45:50 GMT",
         "x-ms-return-client-request-id": "true",
-<<<<<<< HEAD
-        "x-ms-version": "2020-12-06"
-=======
-        "x-ms-version": "2021-02-12"
->>>>>>> 7e782c87
+        "x-ms-version": "2021-02-12"
       },
       "RequestBody": null,
       "StatusCode": 202,
@@ -213,11 +177,7 @@
         ],
         "x-ms-client-request-id": "29238790-0f9e-b1ca-dca0-5941b6c5d8ca",
         "x-ms-request-id": "88bd58de-501e-004b-455d-052691000000",
-<<<<<<< HEAD
-        "x-ms-version": "2020-12-06"
-=======
-        "x-ms-version": "2021-02-12"
->>>>>>> 7e782c87
+        "x-ms-version": "2021-02-12"
       },
       "ResponseBody": []
     },
@@ -236,11 +196,7 @@
         "x-ms-client-request-id": "32ebc611-bbae-b2c5-d5b9-9d4015744bdd",
         "x-ms-date": "Wed, 17 Feb 2021 18:45:50 GMT",
         "x-ms-return-client-request-id": "true",
-<<<<<<< HEAD
-        "x-ms-version": "2020-12-06"
-=======
-        "x-ms-version": "2021-02-12"
->>>>>>> 7e782c87
+        "x-ms-version": "2021-02-12"
       },
       "RequestBody": null,
       "StatusCode": 201,
@@ -255,11 +211,7 @@
         ],
         "x-ms-client-request-id": "32ebc611-bbae-b2c5-d5b9-9d4015744bdd",
         "x-ms-request-id": "922e6ae0-001e-0056-2b5d-052b2d000000",
-<<<<<<< HEAD
-        "x-ms-version": "2020-12-06"
-=======
-        "x-ms-version": "2021-02-12"
->>>>>>> 7e782c87
+        "x-ms-version": "2021-02-12"
       },
       "ResponseBody": []
     },
@@ -280,11 +232,7 @@
         "x-ms-client-request-id": "06ba6dda-fc7e-307a-2bd8-81710f466a31",
         "x-ms-date": "Wed, 17 Feb 2021 18:45:50 GMT",
         "x-ms-return-client-request-id": "true",
-<<<<<<< HEAD
-        "x-ms-version": "2020-12-06"
-=======
-        "x-ms-version": "2021-02-12"
->>>>>>> 7e782c87
+        "x-ms-version": "2021-02-12"
       },
       "RequestBody": "to5EnhMWA/VHkcLi98d3+gv0GgWi/urQmMq8on9Kp5T7RImHMKzJQKScYu9/Symvk0FvFiW3trejcwZJWmB1/Oot57M98MpeKtphBpz6UU2hDA8+25FvQ43S47ymgOZDJmYFUWN1cqN2EetLVrAbqSK4p05RNiFZvqMlawwNt6rzHd829ADpK5lrx8mlI+3dtzqa7tmX8e9FrJLAUAeWaVlBVznQ5bQhznu05W9Xs5q1R7PScsnQWyvv8UhtKNuR1V1wY8y0DNKFeB9d4wuA7fj4CghTw/aQcPsN4fNstKWgIhAR50/OATvhTfmpc3gfbwNPdR7SPhFn3/PQpiveGcR5vMD7bwapKQjNcXb85/2C7XHwHD+HzuT/qghc/lsQAzM1L7a4JAD9pksVBcyaavf1Tbi57fyE8e7b+8T+TCutvW1Cx7dGyslx83bzcskXZEAQZ7CiVhY3sD3I3Sg7/logZ0heWKJAr4PvSPqGkH8lw5eE7eR6CmZXCxZ5feygNfQb0wuAuAyd0Lgtsw0csCC+oxmRtxB1pVzhB0yMxjGWThMFarx0pAqK5x0sTVdZO1r2u9nSDn7jpi6un7G/EAmGlmT6FkVjSv8PB8/zSFcEiMvylgtXxD+UIcSOxQRYy9YUprfzXiQVk3Dawweu8F3WqRflzXr+L9IkZfWB1IT6tjz53qKgESmn3QKafQA45jBmtxztc/1bFXflzvkvk77r3w3LtBG7NpjuPvB3Y7HR7H7EGh1oDUM+nckru0IveElErp3zbDEeq4CE/zQN47HFE+J6anmgg9LKjRZIkHtVvsanM7UU3n9NpW6c5A4OMboXZadftQ3PoyvLKN8b1hsFLkBtZrD8sDVjLcQKA57Du1xcMSrU9Qi514+JSbWfMc9Tl7XNoMoJGrRy/IhIxJ+MB22DvqTwMDk3tI4gc2d/w/v1tmvp9hqRUhZ1YfmAcBLv/EJIHHMqY2d8lus86adN8jiNUw0zoxFS8myOes9AtkR7MXYlN6eHylMEbF8uVWlvKG7A8x0Eu1kx9SoHnOiXPN+nwLcwJ7uRBYi6LzaxI50CHlFgf8MndnUd9EF9gC5qbDCAh5SxPwCzL+6USowif9GMBH6WN7wbf0lCEjN5FIRaT8IGMJwIUN9RrVDUkizo+3Rw8Hyv0zVzZAdLbizNORpqOvvKG081hLOfRYprR+0dWRe/CSMIqnuMksuUveGyhHM1algwHt8lO2vIEI6rCB0aLRUVDTD3Yo9/PYmEoMbS7MEWNtyU7Ds3ms23P5nt4Yqteo/MnXZDPgjIseBWoJuk9iTNlNJBhUHZ3XNiPyL2klz+1iU3BU5K0/fUyzpa4PkyE0l0IEy4a/RO8w==",
       "StatusCode": 201,
@@ -302,11 +250,7 @@
         "x-ms-content-crc64": "FzeGnjz7npw=",
         "x-ms-request-id": "922e6af3-001e-0056-3a5d-052b2d000000",
         "x-ms-request-server-encrypted": "true",
-<<<<<<< HEAD
-        "x-ms-version": "2020-12-06",
-=======
         "x-ms-version": "2021-02-12",
->>>>>>> 7e782c87
         "x-ms-version-id": "2021-02-17T18:45:50.8251173Z"
       },
       "ResponseBody": []
@@ -328,11 +272,7 @@
         "x-ms-lease-duration": "15",
         "x-ms-proposed-lease-id": "488e11e8-f7f2-f8ee-1bd6-882ebda5589e",
         "x-ms-return-client-request-id": "true",
-<<<<<<< HEAD
-        "x-ms-version": "2020-12-06"
-=======
-        "x-ms-version": "2021-02-12"
->>>>>>> 7e782c87
+        "x-ms-version": "2021-02-12"
       },
       "RequestBody": null,
       "StatusCode": 201,
@@ -348,11 +288,7 @@
         "x-ms-client-request-id": "de84435f-3a48-e2cf-7fc1-eba8744c7386",
         "x-ms-lease-id": "488e11e8-f7f2-f8ee-1bd6-882ebda5589e",
         "x-ms-request-id": "922e6aff-001e-0056-445d-052b2d000000",
-<<<<<<< HEAD
-        "x-ms-version": "2020-12-06"
-=======
-        "x-ms-version": "2021-02-12"
->>>>>>> 7e782c87
+        "x-ms-version": "2021-02-12"
       },
       "ResponseBody": []
     },
@@ -372,11 +308,7 @@
         "x-ms-date": "Wed, 17 Feb 2021 18:45:50 GMT",
         "x-ms-lease-action": "break",
         "x-ms-return-client-request-id": "true",
-<<<<<<< HEAD
-        "x-ms-version": "2020-12-06"
-=======
-        "x-ms-version": "2021-02-12"
->>>>>>> 7e782c87
+        "x-ms-version": "2021-02-12"
       },
       "RequestBody": null,
       "StatusCode": 412,
@@ -391,11 +323,7 @@
         "x-ms-client-request-id": "79cf7661-7920-6356-bbfb-7f785ccc4e3b",
         "x-ms-error-code": "ConditionNotMet",
         "x-ms-request-id": "922e6b0a-001e-0056-4d5d-052b2d000000",
-<<<<<<< HEAD
-        "x-ms-version": "2020-12-06"
-=======
-        "x-ms-version": "2021-02-12"
->>>>>>> 7e782c87
+        "x-ms-version": "2021-02-12"
       },
       "ResponseBody": [
         "﻿<?xml version=\"1.0\" encoding=\"utf-8\"?><Error><Code>ConditionNotMet</Code><Message>The condition specified using HTTP conditional header(s) is not met.\n",
@@ -417,11 +345,7 @@
         "x-ms-client-request-id": "fd467d19-f97d-0565-8b70-c86dec7e44d0",
         "x-ms-date": "Wed, 17 Feb 2021 18:45:51 GMT",
         "x-ms-return-client-request-id": "true",
-<<<<<<< HEAD
-        "x-ms-version": "2020-12-06"
-=======
-        "x-ms-version": "2021-02-12"
->>>>>>> 7e782c87
+        "x-ms-version": "2021-02-12"
       },
       "RequestBody": null,
       "StatusCode": 202,
@@ -434,11 +358,7 @@
         ],
         "x-ms-client-request-id": "fd467d19-f97d-0565-8b70-c86dec7e44d0",
         "x-ms-request-id": "922e6b1a-001e-0056-5c5d-052b2d000000",
-<<<<<<< HEAD
-        "x-ms-version": "2020-12-06"
-=======
-        "x-ms-version": "2021-02-12"
->>>>>>> 7e782c87
+        "x-ms-version": "2021-02-12"
       },
       "ResponseBody": []
     },
@@ -457,11 +377,7 @@
         "x-ms-client-request-id": "f400719e-e688-e14c-e8d5-2fa1cc27cdb2",
         "x-ms-date": "Wed, 17 Feb 2021 18:45:51 GMT",
         "x-ms-return-client-request-id": "true",
-<<<<<<< HEAD
-        "x-ms-version": "2020-12-06"
-=======
-        "x-ms-version": "2021-02-12"
->>>>>>> 7e782c87
+        "x-ms-version": "2021-02-12"
       },
       "RequestBody": null,
       "StatusCode": 201,
@@ -476,11 +392,7 @@
         ],
         "x-ms-client-request-id": "f400719e-e688-e14c-e8d5-2fa1cc27cdb2",
         "x-ms-request-id": "14749b70-101e-004a-035d-05794d000000",
-<<<<<<< HEAD
-        "x-ms-version": "2020-12-06"
-=======
-        "x-ms-version": "2021-02-12"
->>>>>>> 7e782c87
+        "x-ms-version": "2021-02-12"
       },
       "ResponseBody": []
     },
@@ -501,11 +413,7 @@
         "x-ms-client-request-id": "7049bcc1-97cb-fcc6-70a4-c6ff7ac81bab",
         "x-ms-date": "Wed, 17 Feb 2021 18:45:51 GMT",
         "x-ms-return-client-request-id": "true",
-<<<<<<< HEAD
-        "x-ms-version": "2020-12-06"
-=======
-        "x-ms-version": "2021-02-12"
->>>>>>> 7e782c87
+        "x-ms-version": "2021-02-12"
       },
       "RequestBody": "01+extj0plaTffewIhx2v7sw4Y4L+605J9YuxveDjLyMnc1tiQbZkvPZd6JtmQipSi8OJEq6hdixZJ8Cxt9eEPA6I4ROCTa0V0+aMYMLzI7NhHzHdWhy0hf1uyRn1ssTe2exM3WEW0H4Wcz6H1NUppgQNUJjl5qIyFFsWU0STIGEh7YcWZkYSSk6zxubd7LDoBWLVqGJsOTMKWojFwH05g1LdpidOE3/+OwYKMd/7VCfqLg4hvXf+tbSTzAu9DEnRukOTwEaJmfHjF61cIccTTsahG9Iu18Xa3vByugd0QO68eLecJ1PhYFQcPqXKopPtgL0FG/B34qJ9+SFWFx+qrpa+n+lPdyey//u90pkgEHxchPmKL2T+RFXVHm5ySwk0sZAPDAKqXklVUlw0+dAJXailOZJmIH9xgFtTuhj5QHTySWEI0QR5siawdN0IyUqFi8CFjRF2zlFQnUunVuRwXBHnQrBuwEyka4er9euiaPbQze4Yc7Nje3rP+HO4khsCP9iLYYbaFstz4SFJyxilrnSU1ok2GCheRAc1XwgZK9lsqbXS1sdwNrci5FKR2XBiagn/I/uSDCfwLN2/pLeDWvVIHWGi0tdtZJ/SEzOVzGqW0zU+Wcgd2p1OIuop8JH/X4ldCfwO/1dyUf8bv/k0GmBy6NFCRMEtagLEFPAtQ3QN0rOqeIKuh9Ody8gIwhqkWchJtsfAvRqIb9/5SqqnRQ5LDa1FSeGdxGD95Lk45GfoX/rno4ysDVWZIcii9T1o9ob5vbStHxAm67KnAthhT0u30Srv/6FB3wAX7CfY+w8jlO3yP2bzewDqgPfaBQq9N5J9KuQSePblt960VTLoTfCjQ23qbxAkhJXpxX7pZ5n1WrRVW9Aq0Rv3DIdIPuXNwnLHdoGckoiCWGZOaHO3/BBE/vp+UvIgeHJSM2JI3IWv3AMMIfEYGMgr0wNp3KioPxC3A3/rT29A5z5PCp9mObvgnkxwa9pfLKYyUr+utpuJ6fRR0ZlFxEyTizryiM4oxZmHiT4cN9M2V9aZuTzvkjCihWCrFCfiWto/3KDfbGPXyYzmJy1drfIhG7nC7AtPpDjKUAOtvbGx5S4kHBsyVutyga9wCasDBReuSjit367OsDin1RxgakvbdEI/eVGXLoTOkCpcH5pNx0sr/zO4w8V/VawiSoHPEldjVJVow8uGF1tz30+EcpCeWc3RNGsYInB8v+PltKPDP32TOIsFJQN/ZefYBSR1+yLbRDDz/d4sSzJk7EPn4GL3sKAR8XoFmXTKUY5DP90MBsTAyjBzDwGfpq1YoDi/l4VE4JREY8mo1er76axPqQsVGOW/JxZyhKGeskqMrPk8CvoI/l9Ig==",
       "StatusCode": 201,
@@ -523,11 +431,7 @@
         "x-ms-content-crc64": "Bevjn7sDOfc=",
         "x-ms-request-id": "14749b79-101e-004a-085d-05794d000000",
         "x-ms-request-server-encrypted": "true",
-<<<<<<< HEAD
-        "x-ms-version": "2020-12-06",
-=======
         "x-ms-version": "2021-02-12",
->>>>>>> 7e782c87
         "x-ms-version-id": "2021-02-17T18:45:51.3514943Z"
       },
       "ResponseBody": []
@@ -549,11 +453,7 @@
         "x-ms-lease-duration": "15",
         "x-ms-proposed-lease-id": "0a4431af-3c0f-b489-35f0-258934aaa5c8",
         "x-ms-return-client-request-id": "true",
-<<<<<<< HEAD
-        "x-ms-version": "2020-12-06"
-=======
-        "x-ms-version": "2021-02-12"
->>>>>>> 7e782c87
+        "x-ms-version": "2021-02-12"
       },
       "RequestBody": null,
       "StatusCode": 201,
@@ -569,11 +469,7 @@
         "x-ms-client-request-id": "dcd84b24-41d8-85f2-3295-3bda723cc8c5",
         "x-ms-lease-id": "0a4431af-3c0f-b489-35f0-258934aaa5c8",
         "x-ms-request-id": "14749b81-101e-004a-0f5d-05794d000000",
-<<<<<<< HEAD
-        "x-ms-version": "2020-12-06"
-=======
-        "x-ms-version": "2021-02-12"
->>>>>>> 7e782c87
+        "x-ms-version": "2021-02-12"
       },
       "ResponseBody": []
     },
@@ -593,11 +489,7 @@
         "x-ms-date": "Wed, 17 Feb 2021 18:45:51 GMT",
         "x-ms-lease-action": "break",
         "x-ms-return-client-request-id": "true",
-<<<<<<< HEAD
-        "x-ms-version": "2020-12-06"
-=======
-        "x-ms-version": "2021-02-12"
->>>>>>> 7e782c87
+        "x-ms-version": "2021-02-12"
       },
       "RequestBody": null,
       "StatusCode": 412,
@@ -612,11 +504,7 @@
         "x-ms-client-request-id": "e86498d5-c8d1-62ef-37a1-3419d17c1587",
         "x-ms-error-code": "ConditionNotMet",
         "x-ms-request-id": "14749b86-101e-004a-145d-05794d000000",
-<<<<<<< HEAD
-        "x-ms-version": "2020-12-06"
-=======
-        "x-ms-version": "2021-02-12"
->>>>>>> 7e782c87
+        "x-ms-version": "2021-02-12"
       },
       "ResponseBody": [
         "﻿<?xml version=\"1.0\" encoding=\"utf-8\"?><Error><Code>ConditionNotMet</Code><Message>The condition specified using HTTP conditional header(s) is not met.\n",
@@ -638,11 +526,7 @@
         "x-ms-client-request-id": "d905e22f-dfd7-36f3-0ef8-1a007fe2d15d",
         "x-ms-date": "Wed, 17 Feb 2021 18:45:51 GMT",
         "x-ms-return-client-request-id": "true",
-<<<<<<< HEAD
-        "x-ms-version": "2020-12-06"
-=======
-        "x-ms-version": "2021-02-12"
->>>>>>> 7e782c87
+        "x-ms-version": "2021-02-12"
       },
       "RequestBody": null,
       "StatusCode": 202,
@@ -655,11 +539,7 @@
         ],
         "x-ms-client-request-id": "d905e22f-dfd7-36f3-0ef8-1a007fe2d15d",
         "x-ms-request-id": "14749b90-101e-004a-1d5d-05794d000000",
-<<<<<<< HEAD
-        "x-ms-version": "2020-12-06"
-=======
-        "x-ms-version": "2021-02-12"
->>>>>>> 7e782c87
+        "x-ms-version": "2021-02-12"
       },
       "ResponseBody": []
     },
@@ -678,11 +558,7 @@
         "x-ms-client-request-id": "3c72a364-18dd-1aa2-0dfa-2be345577039",
         "x-ms-date": "Wed, 17 Feb 2021 18:45:51 GMT",
         "x-ms-return-client-request-id": "true",
-<<<<<<< HEAD
-        "x-ms-version": "2020-12-06"
-=======
-        "x-ms-version": "2021-02-12"
->>>>>>> 7e782c87
+        "x-ms-version": "2021-02-12"
       },
       "RequestBody": null,
       "StatusCode": 201,
@@ -697,11 +573,7 @@
         ],
         "x-ms-client-request-id": "3c72a364-18dd-1aa2-0dfa-2be345577039",
         "x-ms-request-id": "96ec59e5-201e-006e-7b5d-058fed000000",
-<<<<<<< HEAD
-        "x-ms-version": "2020-12-06"
-=======
-        "x-ms-version": "2021-02-12"
->>>>>>> 7e782c87
+        "x-ms-version": "2021-02-12"
       },
       "ResponseBody": []
     },
@@ -722,11 +594,7 @@
         "x-ms-client-request-id": "246f5c91-fc81-7781-8635-2c1e127c178b",
         "x-ms-date": "Wed, 17 Feb 2021 18:45:51 GMT",
         "x-ms-return-client-request-id": "true",
-<<<<<<< HEAD
-        "x-ms-version": "2020-12-06"
-=======
-        "x-ms-version": "2021-02-12"
->>>>>>> 7e782c87
+        "x-ms-version": "2021-02-12"
       },
       "RequestBody": "Aiw4ImIqhU+8z+F7D8sD34UH+fhR0nSBvAUuMS1mRcGfaOEYH03WZjFJYigBa11CqAu3zVJjcS+4t2Zd+1MiVoog3Kfq6783MJLGCHBLf1Go7IkhrnhuPPayYGjneWreJwue4Y+1WL1Mf5zAnGm/bDcVtQ/KAKgSsaCxN4pXULco6OBkrZ7B8pPL1S7brp+M8/Qw0sNaEyZjjC/uBCAy9C/lmLSJWr6YU8J8/it5NgMAJESWJ37zzdS6ASFv0+5zmOH/9hXrA5k1l34B3hT66VUr7eDcnMyw8crfzlicKX/UCWZKeUDtFSCrYI//8u/AvxfLROUOlvwUTwRLDDRAmG7/LdWusG8VPdi/MTw9sP/bHg9A0OWaxnJpNio7ognraschAMQZEQ6ntgYMTmW/1p4Eb+0l/8eJZGZjRHlF2ZrP08Z0G7A6wQwAmBrejXcMql+MNjMbxmr/mJxdts2VYtxsPXqfSrruya3gJGatqtbvVpoauKNnsw1bdYMU3Ao/azY+clD8bV+knWyFO6IEUe3FbmAyeqo5BIltQ9U32uyioLgwbziF8uk7dRo24XhqVyOVTm6qDPCLBG3HjymJbcN/4prp0+K1P3x29wWPAyIQA+yyoYt++JTIpGrLvmPAsQdXtv/egYRA4A/yNBTr/AFKt4w918w3AeoFIS536oEZtkX9N0wjMYFnccB8jMR/3KhpgAbWg9o7H7QV2F9VyfaN2H3O7cS0J4UK1WYLu3QlhkSGDml6QjJrwRiXDlkiEqjK7rNGsO/jtFmAzK50MGRA71Iaz7qMEpZLYyusHRks58K+QMzB39VVo1oQ+nWE95G0Vx4GB0PuPtwd+03DN5dAVOTrtfCXfhB8xCxfexggxmua98X6JuB/0ALwpOOIkmzD0KaRmEGhHNgOiUIWjsLD/DThKD/RRS4Ea+Xtptos9DK/m6tyjy0q+Nrs7JydaEE/Laiupmkt8Yp4jC1bs3b+4ZUQVvIXUWwHty9k5VmRZgKkrnkyfU7Ikqoh+gMAzkVk7QoHjRFOKNw8p+45yAwx5iYqtwT8zGRHR8RI9lZpBunq//dOitjxVYad9tVfjsqd7xTc1hdAaCGmwEVNBjKF0qEFT8kU4ltNOGF+XtWO57j5qwZCjC/RqZbVqMqSo09TGCM0WT8AiA24j521wQpLGNiNU1ssQ0ZxM6UyPjmRupURK0ayWY54+SL4if2SHOiMipDyBU/0J9TcwyWazUrTJ9QHo5bDmb5JFFo4M7lJ3xe8prSpn7RGHQRx1ZZo3ivYJWIoinhSyPDRqPH0u/Mbk+QN3SeVKYgfwYaRUsMo4TUvYA5WIFSfat3D2PbDUmEQVUGxWgADQvvaCcnxwA==",
       "StatusCode": 201,
@@ -744,11 +612,7 @@
         "x-ms-content-crc64": "QgAqsJqp030=",
         "x-ms-request-id": "96ec59f3-201e-006e-035d-058fed000000",
         "x-ms-request-server-encrypted": "true",
-<<<<<<< HEAD
-        "x-ms-version": "2020-12-06",
-=======
         "x-ms-version": "2021-02-12",
->>>>>>> 7e782c87
         "x-ms-version-id": "2021-02-17T18:45:51.8678616Z"
       },
       "ResponseBody": []
@@ -767,11 +631,7 @@
         "x-ms-client-request-id": "c8c0035c-3be4-6121-54e1-1d576bb35599",
         "x-ms-date": "Wed, 17 Feb 2021 18:45:51 GMT",
         "x-ms-return-client-request-id": "true",
-<<<<<<< HEAD
-        "x-ms-version": "2020-12-06"
-=======
-        "x-ms-version": "2021-02-12"
->>>>>>> 7e782c87
+        "x-ms-version": "2021-02-12"
       },
       "RequestBody": null,
       "StatusCode": 200,
@@ -798,11 +658,7 @@
         "x-ms-lease-status": "unlocked",
         "x-ms-request-id": "96ec59fc-201e-006e-095d-058fed000000",
         "x-ms-server-encrypted": "true",
-<<<<<<< HEAD
-        "x-ms-version": "2020-12-06",
-=======
         "x-ms-version": "2021-02-12",
->>>>>>> 7e782c87
         "x-ms-version-id": "2021-02-17T18:45:51.8678616Z"
       },
       "ResponseBody": []
@@ -824,11 +680,7 @@
         "x-ms-lease-duration": "15",
         "x-ms-proposed-lease-id": "9666aaad-2f2f-8d08-072a-90ce21ec8db8",
         "x-ms-return-client-request-id": "true",
-<<<<<<< HEAD
-        "x-ms-version": "2020-12-06"
-=======
-        "x-ms-version": "2021-02-12"
->>>>>>> 7e782c87
+        "x-ms-version": "2021-02-12"
       },
       "RequestBody": null,
       "StatusCode": 201,
@@ -844,11 +696,7 @@
         "x-ms-client-request-id": "1e724856-c52b-34d4-88e7-5877b0e70ef8",
         "x-ms-lease-id": "9666aaad-2f2f-8d08-072a-90ce21ec8db8",
         "x-ms-request-id": "96ec5a03-201e-006e-0e5d-058fed000000",
-<<<<<<< HEAD
-        "x-ms-version": "2020-12-06"
-=======
-        "x-ms-version": "2021-02-12"
->>>>>>> 7e782c87
+        "x-ms-version": "2021-02-12"
       },
       "ResponseBody": []
     },
@@ -868,11 +716,7 @@
         "x-ms-date": "Wed, 17 Feb 2021 18:45:52 GMT",
         "x-ms-lease-action": "break",
         "x-ms-return-client-request-id": "true",
-<<<<<<< HEAD
-        "x-ms-version": "2020-12-06"
-=======
-        "x-ms-version": "2021-02-12"
->>>>>>> 7e782c87
+        "x-ms-version": "2021-02-12"
       },
       "RequestBody": null,
       "StatusCode": 412,
@@ -887,11 +731,7 @@
         "x-ms-client-request-id": "220052ed-3640-e16d-9e78-df4b11ba3084",
         "x-ms-error-code": "ConditionNotMet",
         "x-ms-request-id": "96ec5a0e-201e-006e-175d-058fed000000",
-<<<<<<< HEAD
-        "x-ms-version": "2020-12-06"
-=======
-        "x-ms-version": "2021-02-12"
->>>>>>> 7e782c87
+        "x-ms-version": "2021-02-12"
       },
       "ResponseBody": [
         "﻿<?xml version=\"1.0\" encoding=\"utf-8\"?><Error><Code>ConditionNotMet</Code><Message>The condition specified using HTTP conditional header(s) is not met.\n",
@@ -913,11 +753,7 @@
         "x-ms-client-request-id": "5d8a8675-ebe7-a5b7-39fd-86168cc9e117",
         "x-ms-date": "Wed, 17 Feb 2021 18:45:52 GMT",
         "x-ms-return-client-request-id": "true",
-<<<<<<< HEAD
-        "x-ms-version": "2020-12-06"
-=======
-        "x-ms-version": "2021-02-12"
->>>>>>> 7e782c87
+        "x-ms-version": "2021-02-12"
       },
       "RequestBody": null,
       "StatusCode": 202,
@@ -930,11 +766,7 @@
         ],
         "x-ms-client-request-id": "5d8a8675-ebe7-a5b7-39fd-86168cc9e117",
         "x-ms-request-id": "96ec5a27-201e-006e-285d-058fed000000",
-<<<<<<< HEAD
-        "x-ms-version": "2020-12-06"
-=======
-        "x-ms-version": "2021-02-12"
->>>>>>> 7e782c87
+        "x-ms-version": "2021-02-12"
       },
       "ResponseBody": []
     }
