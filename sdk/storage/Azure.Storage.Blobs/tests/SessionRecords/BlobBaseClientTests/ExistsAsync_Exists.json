{
  "Entries": [
    {
      "RequestUri": "https://seanmcccanary.blob.core.windows.net/test-container-a631e686-9b45-1e86-dcc3-523f3c265c1e?restype=container",
      "RequestMethod": "PUT",
      "RequestHeaders": {
        "Authorization": "Sanitized",
        "traceparent": "00-4e9af9b9adcc9e489264826901db0d38-1df7dc15bfc3e146-00",
        "User-Agent": [
          "azsdk-net-Storage.Blobs/12.5.0-dev.20200402.1",
          "(.NET Core 4.6.28325.01; Microsoft Windows 10.0.18362 )"
        ],
        "x-ms-blob-public-access": "container",
        "x-ms-client-request-id": "cc1d6251-f0de-9259-15f3-824555fa984a",
        "x-ms-date": "Thu, 02 Apr 2020 23:42:21 GMT",
        "x-ms-return-client-request-id": "true",
<<<<<<< HEAD
        "x-ms-version": "2019-12-12"
=======
        "x-ms-version": "2020-02-10"
>>>>>>> 60f4876e
      },
      "RequestBody": null,
      "StatusCode": 201,
      "ResponseHeaders": {
        "Content-Length": "0",
        "Date": "Thu, 02 Apr 2020 23:42:20 GMT",
        "ETag": "\u00220x8D7D75F7C9E4CB5\u0022",
        "Last-Modified": "Thu, 02 Apr 2020 23:42:20 GMT",
        "Server": [
          "Windows-Azure-Blob/1.0",
          "Microsoft-HTTPAPI/2.0"
        ],
        "x-ms-client-request-id": "cc1d6251-f0de-9259-15f3-824555fa984a",
        "x-ms-request-id": "4ae8bba3-201e-0001-5c48-09127c000000",
<<<<<<< HEAD
        "x-ms-version": "2019-12-12"
=======
        "x-ms-version": "2020-02-10"
>>>>>>> 60f4876e
      },
      "ResponseBody": []
    },
    {
      "RequestUri": "https://seanmcccanary.blob.core.windows.net/test-container-a631e686-9b45-1e86-dcc3-523f3c265c1e/test-blob-e8a64577-c01f-9c9f-6b1a-3547ad322bb6",
      "RequestMethod": "PUT",
      "RequestHeaders": {
        "Authorization": "Sanitized",
        "Content-Length": "1024",
        "traceparent": "00-860c1100ccbe5c4ba0bad84f587ebfd7-ab0ef5d8e1e87446-00",
        "User-Agent": [
          "azsdk-net-Storage.Blobs/12.5.0-dev.20200402.1",
          "(.NET Core 4.6.28325.01; Microsoft Windows 10.0.18362 )"
        ],
        "x-ms-blob-type": "BlockBlob",
        "x-ms-client-request-id": "07238759-fb05-cf7d-2b5c-48ad980c421a",
        "x-ms-date": "Thu, 02 Apr 2020 23:42:21 GMT",
        "x-ms-return-client-request-id": "true",
<<<<<<< HEAD
        "x-ms-version": "2019-12-12"
=======
        "x-ms-version": "2020-02-10"
>>>>>>> 60f4876e
      },
      "RequestBody": "s/Pt2giQQHAWYrPOZzXCd2aj3Kx/Jz\u002BQw4FgxLoS5OPHy5FiDL1B5wU20rwN0TQ1V77hClV/N4uzXBeHL3y1BH7PBpyjX2qoYfWmSVWCg/FMK2z8MdmOSJMGr6\u002BmuriJgM0\u002BPcuYkfhTOKlg2O42MNklOgQQuNOkQb0InbC6Aac8HciHREUmtJlzqfgwLW\u002Blz37WgX\u002B0eMf6mvsNj/NHmDcCI7olruyU/oVqnA/acxNNYs4y5IAniKUBjalJGSWlLBDBLgq1gCGSQoL5Sdy3Hybnvy0lFbS22poVIyBCSuVgxXD/GUUJmOGtn6L9Lj/ISW2DYVr3fxZcClNvn1wAT/edmYNruAbh3iZLeHURuKxbTNqzv\u002BiKaEVZow7xmviFrE\u002BqYJS7XZBnooM0rAagSlKnE1KCTJAPEzA9EhX370QtxsslZ1gXoO9JSx1kVrs\u002BuFm8SYamAmC/mk1kfUp7b7I/BuY7euL5kHNjOAFzq7x0/1m8O6W9h8NrZswKsiKkztxqJE/VAz12wrkSQspeTO\u002BQ8H7xvzQMgX8jzxQV7t1RvmokCIZsnvsbRnjsq0T5DBrdesKksw6oXqPQsjQpYNTcwYRfOkNoJFGD1nm7INY6KcL6OHQarQtbfKrjm\u002BzH8uWkD\u002BrAmdLWdFZxINyV7D7NlohxLydfwhR5A72ZhYhkvOSTFxDrepDwI8MeqIwuxpBrFQVkVcO9RE3WR5YVPe/NDWT4AtQu4Rz4gQtkQRqHSj0sLW\u002BCAGYh1dLCFTL52\u002BbUUJonNsO7PTToa9S3WQMzTvxY6A9/Sw3\u002B1ywBa8zp/qYlj/B/XxR5cPA7mpSSaXvPj8Y2oPLXVQWNKV6XudJo/20uksoSs\u002B7o33ceRLF4a22wMtsFs12zTjrr8Ta14rYd0ponY9exvNvYTsF6uBBUFL3w5of3YksPekSPJ8K4Mv3AAXEWUQiW/nb/LWScOJUpl9x4xPsvJm9OF\u002BiSIpQZHxzEubefPcO1WucQ9zXnc0GuZZDlP20BkdoBxzkfBNzi5Q1I13/eilkZw2oTHi86Z6Sn47wDNN\u002BuwijcnnaJllYLLhEnnpvCz9s3zHwC7XKrx1\u002BVeCAf3rEumhVWAezijywUCPAdEskI5BTgzGdirNS2MdYW9B0261Bf\u002BQSGbM7vVDxP7eWBjbSWjJQMPhFKy\u002B1AoNAVy5oP3hyfvRjFgnhF8XcqEr7vNKMigGiJKqw\u002BFS0WRsv92omiQA/I4tCb0Akcxk2aH7gvUWws80syhbRwYafqrzysSBfuiNKvJlLThrBebWRfpPZ15/Vf0eY9b7paWIAosSHNb302rJbmfyoaWG2b0xhQEbyxdcdGTHYwsBgXVM3Rq9WOkP3mKA==",
      "StatusCode": 201,
      "ResponseHeaders": {
        "Content-Length": "0",
        "Content-MD5": "csLlzpxLp45tozAFo8UXAw==",
        "Date": "Thu, 02 Apr 2020 23:42:20 GMT",
        "ETag": "\u00220x8D7D75F7CAB5F24\u0022",
        "Last-Modified": "Thu, 02 Apr 2020 23:42:20 GMT",
        "Server": [
          "Windows-Azure-Blob/1.0",
          "Microsoft-HTTPAPI/2.0"
        ],
        "x-ms-client-request-id": "07238759-fb05-cf7d-2b5c-48ad980c421a",
        "x-ms-content-crc64": "81URoOcK9eU=",
        "x-ms-request-id": "4ae8bbac-201e-0001-6248-09127c000000",
        "x-ms-request-server-encrypted": "true",
<<<<<<< HEAD
        "x-ms-version": "2019-12-12"
=======
        "x-ms-version": "2020-02-10"
>>>>>>> 60f4876e
      },
      "ResponseBody": []
    },
    {
      "RequestUri": "https://seanmcccanary.blob.core.windows.net/test-container-a631e686-9b45-1e86-dcc3-523f3c265c1e/test-blob-e8a64577-c01f-9c9f-6b1a-3547ad322bb6",
      "RequestMethod": "HEAD",
      "RequestHeaders": {
        "Authorization": "Sanitized",
        "traceparent": "00-7f0f49858bafaf4abf1bb739689dadd2-2d4897bcfd0d9a43-00",
        "User-Agent": [
          "azsdk-net-Storage.Blobs/12.5.0-dev.20200402.1",
          "(.NET Core 4.6.28325.01; Microsoft Windows 10.0.18362 )"
        ],
        "x-ms-client-request-id": "09359934-deda-fc23-e2be-3b6efccbe196",
        "x-ms-date": "Thu, 02 Apr 2020 23:42:21 GMT",
        "x-ms-return-client-request-id": "true",
<<<<<<< HEAD
        "x-ms-version": "2019-12-12"
=======
        "x-ms-version": "2020-02-10"
>>>>>>> 60f4876e
      },
      "RequestBody": null,
      "StatusCode": 200,
      "ResponseHeaders": {
        "Accept-Ranges": "bytes",
        "Content-Length": "1024",
        "Content-MD5": "csLlzpxLp45tozAFo8UXAw==",
        "Content-Type": "application/octet-stream",
        "Date": "Thu, 02 Apr 2020 23:42:20 GMT",
        "ETag": "\u00220x8D7D75F7CAB5F24\u0022",
        "Last-Modified": "Thu, 02 Apr 2020 23:42:20 GMT",
        "Server": [
          "Windows-Azure-Blob/1.0",
          "Microsoft-HTTPAPI/2.0"
        ],
        "x-ms-access-tier": "Hot",
        "x-ms-access-tier-inferred": "true",
        "x-ms-blob-type": "BlockBlob",
        "x-ms-client-request-id": "09359934-deda-fc23-e2be-3b6efccbe196",
        "x-ms-creation-time": "Thu, 02 Apr 2020 23:42:20 GMT",
        "x-ms-lease-state": "available",
        "x-ms-lease-status": "unlocked",
        "x-ms-request-id": "4ae8bbb1-201e-0001-6548-09127c000000",
        "x-ms-server-encrypted": "true",
<<<<<<< HEAD
        "x-ms-version": "2019-12-12"
=======
        "x-ms-version": "2020-02-10"
>>>>>>> 60f4876e
      },
      "ResponseBody": []
    },
    {
      "RequestUri": "https://seanmcccanary.blob.core.windows.net/test-container-a631e686-9b45-1e86-dcc3-523f3c265c1e?restype=container",
      "RequestMethod": "DELETE",
      "RequestHeaders": {
        "Authorization": "Sanitized",
        "traceparent": "00-13befd4761a8b94ca4c1952d04061419-55d27d6164a3d847-00",
        "User-Agent": [
          "azsdk-net-Storage.Blobs/12.5.0-dev.20200402.1",
          "(.NET Core 4.6.28325.01; Microsoft Windows 10.0.18362 )"
        ],
        "x-ms-client-request-id": "fe793ad6-38d6-8b40-c5c8-6f28240d0a32",
        "x-ms-date": "Thu, 02 Apr 2020 23:42:21 GMT",
        "x-ms-return-client-request-id": "true",
<<<<<<< HEAD
        "x-ms-version": "2019-12-12"
=======
        "x-ms-version": "2020-02-10"
>>>>>>> 60f4876e
      },
      "RequestBody": null,
      "StatusCode": 202,
      "ResponseHeaders": {
        "Content-Length": "0",
        "Date": "Thu, 02 Apr 2020 23:42:20 GMT",
        "Server": [
          "Windows-Azure-Blob/1.0",
          "Microsoft-HTTPAPI/2.0"
        ],
        "x-ms-client-request-id": "fe793ad6-38d6-8b40-c5c8-6f28240d0a32",
        "x-ms-request-id": "4ae8bbbb-201e-0001-6f48-09127c000000",
<<<<<<< HEAD
        "x-ms-version": "2019-12-12"
=======
        "x-ms-version": "2020-02-10"
>>>>>>> 60f4876e
      },
      "ResponseBody": []
    }
  ],
  "Variables": {
    "RandomSeed": "2111848853",
    "Storage_TestConfigDefault": "ProductionTenant\nseanmcccanary\nU2FuaXRpemVk\nhttps://seanmcccanary.blob.core.windows.net\nhttps://seanmcccanary.file.core.windows.net\nhttps://seanmcccanary.queue.core.windows.net\nhttps://seanmcccanary.table.core.windows.net\n\n\n\n\nhttps://seanmcccanary-secondary.blob.core.windows.net\nhttps://seanmcccanary-secondary.file.core.windows.net\nhttps://seanmcccanary-secondary.queue.core.windows.net\nhttps://seanmcccanary-secondary.table.core.windows.net\n\nSanitized\n\n\nCloud\nBlobEndpoint=https://seanmcccanary.blob.core.windows.net/;QueueEndpoint=https://seanmcccanary.queue.core.windows.net/;FileEndpoint=https://seanmcccanary.file.core.windows.net/;BlobSecondaryEndpoint=https://seanmcccanary-secondary.blob.core.windows.net/;QueueSecondaryEndpoint=https://seanmcccanary-secondary.queue.core.windows.net/;FileSecondaryEndpoint=https://seanmcccanary-secondary.file.core.windows.net/;AccountName=seanmcccanary;AccountKey=Sanitized\nseanscope1"
  }
}<|MERGE_RESOLUTION|>--- conflicted
+++ resolved
@@ -14,11 +14,7 @@
         "x-ms-client-request-id": "cc1d6251-f0de-9259-15f3-824555fa984a",
         "x-ms-date": "Thu, 02 Apr 2020 23:42:21 GMT",
         "x-ms-return-client-request-id": "true",
-<<<<<<< HEAD
-        "x-ms-version": "2019-12-12"
-=======
         "x-ms-version": "2020-02-10"
->>>>>>> 60f4876e
       },
       "RequestBody": null,
       "StatusCode": 201,
@@ -33,11 +29,7 @@
         ],
         "x-ms-client-request-id": "cc1d6251-f0de-9259-15f3-824555fa984a",
         "x-ms-request-id": "4ae8bba3-201e-0001-5c48-09127c000000",
-<<<<<<< HEAD
-        "x-ms-version": "2019-12-12"
-=======
         "x-ms-version": "2020-02-10"
->>>>>>> 60f4876e
       },
       "ResponseBody": []
     },
@@ -56,11 +48,7 @@
         "x-ms-client-request-id": "07238759-fb05-cf7d-2b5c-48ad980c421a",
         "x-ms-date": "Thu, 02 Apr 2020 23:42:21 GMT",
         "x-ms-return-client-request-id": "true",
-<<<<<<< HEAD
-        "x-ms-version": "2019-12-12"
-=======
         "x-ms-version": "2020-02-10"
->>>>>>> 60f4876e
       },
       "RequestBody": "s/Pt2giQQHAWYrPOZzXCd2aj3Kx/Jz\u002BQw4FgxLoS5OPHy5FiDL1B5wU20rwN0TQ1V77hClV/N4uzXBeHL3y1BH7PBpyjX2qoYfWmSVWCg/FMK2z8MdmOSJMGr6\u002BmuriJgM0\u002BPcuYkfhTOKlg2O42MNklOgQQuNOkQb0InbC6Aac8HciHREUmtJlzqfgwLW\u002Blz37WgX\u002B0eMf6mvsNj/NHmDcCI7olruyU/oVqnA/acxNNYs4y5IAniKUBjalJGSWlLBDBLgq1gCGSQoL5Sdy3Hybnvy0lFbS22poVIyBCSuVgxXD/GUUJmOGtn6L9Lj/ISW2DYVr3fxZcClNvn1wAT/edmYNruAbh3iZLeHURuKxbTNqzv\u002BiKaEVZow7xmviFrE\u002BqYJS7XZBnooM0rAagSlKnE1KCTJAPEzA9EhX370QtxsslZ1gXoO9JSx1kVrs\u002BuFm8SYamAmC/mk1kfUp7b7I/BuY7euL5kHNjOAFzq7x0/1m8O6W9h8NrZswKsiKkztxqJE/VAz12wrkSQspeTO\u002BQ8H7xvzQMgX8jzxQV7t1RvmokCIZsnvsbRnjsq0T5DBrdesKksw6oXqPQsjQpYNTcwYRfOkNoJFGD1nm7INY6KcL6OHQarQtbfKrjm\u002BzH8uWkD\u002BrAmdLWdFZxINyV7D7NlohxLydfwhR5A72ZhYhkvOSTFxDrepDwI8MeqIwuxpBrFQVkVcO9RE3WR5YVPe/NDWT4AtQu4Rz4gQtkQRqHSj0sLW\u002BCAGYh1dLCFTL52\u002BbUUJonNsO7PTToa9S3WQMzTvxY6A9/Sw3\u002B1ywBa8zp/qYlj/B/XxR5cPA7mpSSaXvPj8Y2oPLXVQWNKV6XudJo/20uksoSs\u002B7o33ceRLF4a22wMtsFs12zTjrr8Ta14rYd0ponY9exvNvYTsF6uBBUFL3w5of3YksPekSPJ8K4Mv3AAXEWUQiW/nb/LWScOJUpl9x4xPsvJm9OF\u002BiSIpQZHxzEubefPcO1WucQ9zXnc0GuZZDlP20BkdoBxzkfBNzi5Q1I13/eilkZw2oTHi86Z6Sn47wDNN\u002BuwijcnnaJllYLLhEnnpvCz9s3zHwC7XKrx1\u002BVeCAf3rEumhVWAezijywUCPAdEskI5BTgzGdirNS2MdYW9B0261Bf\u002BQSGbM7vVDxP7eWBjbSWjJQMPhFKy\u002B1AoNAVy5oP3hyfvRjFgnhF8XcqEr7vNKMigGiJKqw\u002BFS0WRsv92omiQA/I4tCb0Akcxk2aH7gvUWws80syhbRwYafqrzysSBfuiNKvJlLThrBebWRfpPZ15/Vf0eY9b7paWIAosSHNb302rJbmfyoaWG2b0xhQEbyxdcdGTHYwsBgXVM3Rq9WOkP3mKA==",
       "StatusCode": 201,
@@ -78,11 +66,7 @@
         "x-ms-content-crc64": "81URoOcK9eU=",
         "x-ms-request-id": "4ae8bbac-201e-0001-6248-09127c000000",
         "x-ms-request-server-encrypted": "true",
-<<<<<<< HEAD
-        "x-ms-version": "2019-12-12"
-=======
         "x-ms-version": "2020-02-10"
->>>>>>> 60f4876e
       },
       "ResponseBody": []
     },
@@ -99,11 +83,7 @@
         "x-ms-client-request-id": "09359934-deda-fc23-e2be-3b6efccbe196",
         "x-ms-date": "Thu, 02 Apr 2020 23:42:21 GMT",
         "x-ms-return-client-request-id": "true",
-<<<<<<< HEAD
-        "x-ms-version": "2019-12-12"
-=======
         "x-ms-version": "2020-02-10"
->>>>>>> 60f4876e
       },
       "RequestBody": null,
       "StatusCode": 200,
@@ -128,11 +108,7 @@
         "x-ms-lease-status": "unlocked",
         "x-ms-request-id": "4ae8bbb1-201e-0001-6548-09127c000000",
         "x-ms-server-encrypted": "true",
-<<<<<<< HEAD
-        "x-ms-version": "2019-12-12"
-=======
         "x-ms-version": "2020-02-10"
->>>>>>> 60f4876e
       },
       "ResponseBody": []
     },
@@ -149,11 +125,7 @@
         "x-ms-client-request-id": "fe793ad6-38d6-8b40-c5c8-6f28240d0a32",
         "x-ms-date": "Thu, 02 Apr 2020 23:42:21 GMT",
         "x-ms-return-client-request-id": "true",
-<<<<<<< HEAD
-        "x-ms-version": "2019-12-12"
-=======
         "x-ms-version": "2020-02-10"
->>>>>>> 60f4876e
       },
       "RequestBody": null,
       "StatusCode": 202,
@@ -166,11 +138,7 @@
         ],
         "x-ms-client-request-id": "fe793ad6-38d6-8b40-c5c8-6f28240d0a32",
         "x-ms-request-id": "4ae8bbbb-201e-0001-6f48-09127c000000",
-<<<<<<< HEAD
-        "x-ms-version": "2019-12-12"
-=======
         "x-ms-version": "2020-02-10"
->>>>>>> 60f4876e
       },
       "ResponseBody": []
     }
