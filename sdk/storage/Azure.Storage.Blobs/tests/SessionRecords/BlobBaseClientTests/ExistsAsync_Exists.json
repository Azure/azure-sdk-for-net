--- conflicted
+++ resolved
@@ -15,11 +15,7 @@
         "x-ms-client-request-id": "cc1d6251-f0de-9259-15f3-824555fa984a",
         "x-ms-date": "Wed, 17 Feb 2021 18:46:49 GMT",
         "x-ms-return-client-request-id": "true",
-<<<<<<< HEAD
-        "x-ms-version": "2020-12-06"
-=======
         "x-ms-version": "2021-02-12"
->>>>>>> 7e782c87
       },
       "RequestBody": null,
       "StatusCode": 201,
@@ -34,11 +30,7 @@
         ],
         "x-ms-client-request-id": "cc1d6251-f0de-9259-15f3-824555fa984a",
         "x-ms-request-id": "1d551da7-f01e-0020-7e5d-05a165000000",
-<<<<<<< HEAD
-        "x-ms-version": "2020-12-06"
-=======
         "x-ms-version": "2021-02-12"
->>>>>>> 7e782c87
       },
       "ResponseBody": []
     },
@@ -59,11 +51,7 @@
         "x-ms-client-request-id": "07238759-fb05-cf7d-2b5c-48ad980c421a",
         "x-ms-date": "Wed, 17 Feb 2021 18:46:49 GMT",
         "x-ms-return-client-request-id": "true",
-<<<<<<< HEAD
-        "x-ms-version": "2020-12-06"
-=======
         "x-ms-version": "2021-02-12"
->>>>>>> 7e782c87
       },
       "RequestBody": "s/Pt2giQQHAWYrPOZzXCd2aj3Kx/Jz+Qw4FgxLoS5OPHy5FiDL1B5wU20rwN0TQ1V77hClV/N4uzXBeHL3y1BH7PBpyjX2qoYfWmSVWCg/FMK2z8MdmOSJMGr6+muriJgM0+PcuYkfhTOKlg2O42MNklOgQQuNOkQb0InbC6Aac8HciHREUmtJlzqfgwLW+lz37WgX+0eMf6mvsNj/NHmDcCI7olruyU/oVqnA/acxNNYs4y5IAniKUBjalJGSWlLBDBLgq1gCGSQoL5Sdy3Hybnvy0lFbS22poVIyBCSuVgxXD/GUUJmOGtn6L9Lj/ISW2DYVr3fxZcClNvn1wAT/edmYNruAbh3iZLeHURuKxbTNqzv+iKaEVZow7xmviFrE+qYJS7XZBnooM0rAagSlKnE1KCTJAPEzA9EhX370QtxsslZ1gXoO9JSx1kVrs+uFm8SYamAmC/mk1kfUp7b7I/BuY7euL5kHNjOAFzq7x0/1m8O6W9h8NrZswKsiKkztxqJE/VAz12wrkSQspeTO+Q8H7xvzQMgX8jzxQV7t1RvmokCIZsnvsbRnjsq0T5DBrdesKksw6oXqPQsjQpYNTcwYRfOkNoJFGD1nm7INY6KcL6OHQarQtbfKrjm+zH8uWkD+rAmdLWdFZxINyV7D7NlohxLydfwhR5A72ZhYhkvOSTFxDrepDwI8MeqIwuxpBrFQVkVcO9RE3WR5YVPe/NDWT4AtQu4Rz4gQtkQRqHSj0sLW+CAGYh1dLCFTL52+bUUJonNsO7PTToa9S3WQMzTvxY6A9/Sw3+1ywBa8zp/qYlj/B/XxR5cPA7mpSSaXvPj8Y2oPLXVQWNKV6XudJo/20uksoSs+7o33ceRLF4a22wMtsFs12zTjrr8Ta14rYd0ponY9exvNvYTsF6uBBUFL3w5of3YksPekSPJ8K4Mv3AAXEWUQiW/nb/LWScOJUpl9x4xPsvJm9OF+iSIpQZHxzEubefPcO1WucQ9zXnc0GuZZDlP20BkdoBxzkfBNzi5Q1I13/eilkZw2oTHi86Z6Sn47wDNN+uwijcnnaJllYLLhEnnpvCz9s3zHwC7XKrx1+VeCAf3rEumhVWAezijywUCPAdEskI5BTgzGdirNS2MdYW9B0261Bf+QSGbM7vVDxP7eWBjbSWjJQMPhFKy+1AoNAVy5oP3hyfvRjFgnhF8XcqEr7vNKMigGiJKqw+FS0WRsv92omiQA/I4tCb0Akcxk2aH7gvUWws80syhbRwYafqrzysSBfuiNKvJlLThrBebWRfpPZ15/Vf0eY9b7paWIAosSHNb302rJbmfyoaWG2b0xhQEbyxdcdGTHYwsBgXVM3Rq9WOkP3mKA==",
       "StatusCode": 201,
@@ -81,11 +69,7 @@
         "x-ms-content-crc64": "81URoOcK9eU=",
         "x-ms-request-id": "1d551db3-f01e-0020-065d-05a165000000",
         "x-ms-request-server-encrypted": "true",
-<<<<<<< HEAD
-        "x-ms-version": "2020-12-06",
-=======
         "x-ms-version": "2021-02-12",
->>>>>>> 7e782c87
         "x-ms-version-id": "2021-02-17T18:46:49.613208Z"
       },
       "ResponseBody": []
@@ -104,11 +88,7 @@
         "x-ms-client-request-id": "09359934-deda-fc23-e2be-3b6efccbe196",
         "x-ms-date": "Wed, 17 Feb 2021 18:46:49 GMT",
         "x-ms-return-client-request-id": "true",
-<<<<<<< HEAD
-        "x-ms-version": "2020-12-06"
-=======
         "x-ms-version": "2021-02-12"
->>>>>>> 7e782c87
       },
       "RequestBody": null,
       "StatusCode": 200,
@@ -135,11 +115,7 @@
         "x-ms-lease-status": "unlocked",
         "x-ms-request-id": "1d551dcb-f01e-0020-1a5d-05a165000000",
         "x-ms-server-encrypted": "true",
-<<<<<<< HEAD
-        "x-ms-version": "2020-12-06",
-=======
         "x-ms-version": "2021-02-12",
->>>>>>> 7e782c87
         "x-ms-version-id": "2021-02-17T18:46:49.613208Z"
       },
       "ResponseBody": []
@@ -158,11 +134,7 @@
         "x-ms-client-request-id": "fe793ad6-38d6-8b40-c5c8-6f28240d0a32",
         "x-ms-date": "Wed, 17 Feb 2021 18:46:49 GMT",
         "x-ms-return-client-request-id": "true",
-<<<<<<< HEAD
-        "x-ms-version": "2020-12-06"
-=======
         "x-ms-version": "2021-02-12"
->>>>>>> 7e782c87
       },
       "RequestBody": null,
       "StatusCode": 202,
@@ -175,11 +147,7 @@
         ],
         "x-ms-client-request-id": "fe793ad6-38d6-8b40-c5c8-6f28240d0a32",
         "x-ms-request-id": "1d551dd4-f01e-0020-235d-05a165000000",
-<<<<<<< HEAD
-        "x-ms-version": "2020-12-06"
-=======
         "x-ms-version": "2021-02-12"
->>>>>>> 7e782c87
       },
       "ResponseBody": []
     }
