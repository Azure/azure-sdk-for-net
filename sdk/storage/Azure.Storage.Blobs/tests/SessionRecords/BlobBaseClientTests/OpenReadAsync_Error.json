--- conflicted
+++ resolved
@@ -28,13 +28,8 @@
           "Microsoft-HTTPAPI/2.0"
         ],
         "x-ms-client-request-id": "59741806-d3a7-61d7-52e1-ec45103d0deb",
-<<<<<<< HEAD
-        "x-ms-request-id": "687bcfc3-d01e-00d0-0463-566ea2000000",
+        "x-ms-request-id": "6882bfe9-401e-00a0-5a1d-82d755000000",
         "x-ms-version": "2020-02-10"
-=======
-        "x-ms-request-id": "6882bfe9-401e-00a0-5a1d-82d755000000",
-        "x-ms-version": "2019-12-12"
->>>>>>> 3d593566
       },
       "ResponseBody": []
     },
@@ -65,13 +60,8 @@
         "Vary": "Origin",
         "x-ms-client-request-id": "7445bc15-56af-a316-68b5-398f5d1af14b",
         "x-ms-error-code": "BlobNotFound",
-<<<<<<< HEAD
-        "x-ms-request-id": "687bcfe6-d01e-00d0-1f63-566ea2000000",
+        "x-ms-request-id": "6882c046-401e-00a0-231d-82d755000000",
         "x-ms-version": "2020-02-10"
-=======
-        "x-ms-request-id": "6882c046-401e-00a0-231d-82d755000000",
-        "x-ms-version": "2019-12-12"
->>>>>>> 3d593566
       },
       "ResponseBody": []
     },
@@ -100,13 +90,8 @@
           "Microsoft-HTTPAPI/2.0"
         ],
         "x-ms-client-request-id": "b3a8c196-5fc1-a10e-24ee-43ae38d1d08f",
-<<<<<<< HEAD
-        "x-ms-request-id": "687bcffa-d01e-00d0-3263-566ea2000000",
+        "x-ms-request-id": "6882c060-401e-00a0-3b1d-82d755000000",
         "x-ms-version": "2020-02-10"
-=======
-        "x-ms-request-id": "6882c060-401e-00a0-3b1d-82d755000000",
-        "x-ms-version": "2019-12-12"
->>>>>>> 3d593566
       },
       "ResponseBody": []
     }
