--- conflicted
+++ resolved
@@ -15,11 +15,7 @@
         "x-ms-client-request-id": "035f8ece-44f9-bf2e-5f45-017bb4293f61",
         "x-ms-date": "Wed, 17 Feb 2021 02:12:54 GMT",
         "x-ms-return-client-request-id": "true",
-<<<<<<< HEAD
-        "x-ms-version": "2020-12-06"
-=======
         "x-ms-version": "2021-02-12"
->>>>>>> 7e782c87
       },
       "RequestBody": null,
       "StatusCode": 201,
@@ -34,11 +30,7 @@
         ],
         "x-ms-client-request-id": "035f8ece-44f9-bf2e-5f45-017bb4293f61",
         "x-ms-request-id": "4facf323-001e-008d-23d2-04ed10000000",
-<<<<<<< HEAD
-        "x-ms-version": "2020-12-06"
-=======
         "x-ms-version": "2021-02-12"
->>>>>>> 7e782c87
       },
       "ResponseBody": []
     },
@@ -56,11 +48,7 @@
         "x-ms-client-request-id": "584f204c-a140-339a-b343-0f607026ac82",
         "x-ms-date": "Wed, 17 Feb 2021 02:12:55 GMT",
         "x-ms-return-client-request-id": "true",
-<<<<<<< HEAD
-        "x-ms-version": "2020-12-06"
-=======
         "x-ms-version": "2021-02-12"
->>>>>>> 7e782c87
       },
       "RequestBody": null,
       "StatusCode": 404,
@@ -75,11 +63,7 @@
         "x-ms-client-request-id": "584f204c-a140-339a-b343-0f607026ac82",
         "x-ms-error-code": "BlobNotFound",
         "x-ms-request-id": "4facf333-001e-008d-30d2-04ed10000000",
-<<<<<<< HEAD
-        "x-ms-version": "2020-12-06"
-=======
         "x-ms-version": "2021-02-12"
->>>>>>> 7e782c87
       },
       "ResponseBody": [
         "﻿<?xml version=\"1.0\" encoding=\"utf-8\"?><Error><Code>BlobNotFound</Code><Message>The specified blob does not exist.\n",
@@ -101,11 +85,7 @@
         "x-ms-client-request-id": "f3bbab86-768c-d80f-ccaa-7c4d89ec69d0",
         "x-ms-date": "Wed, 17 Feb 2021 02:12:55 GMT",
         "x-ms-return-client-request-id": "true",
-<<<<<<< HEAD
-        "x-ms-version": "2020-12-06"
-=======
         "x-ms-version": "2021-02-12"
->>>>>>> 7e782c87
       },
       "RequestBody": null,
       "StatusCode": 202,
@@ -118,11 +98,7 @@
         ],
         "x-ms-client-request-id": "f3bbab86-768c-d80f-ccaa-7c4d89ec69d0",
         "x-ms-request-id": "4facf34b-001e-008d-46d2-04ed10000000",
-<<<<<<< HEAD
-        "x-ms-version": "2020-12-06"
-=======
         "x-ms-version": "2021-02-12"
->>>>>>> 7e782c87
       },
       "ResponseBody": []
     }
