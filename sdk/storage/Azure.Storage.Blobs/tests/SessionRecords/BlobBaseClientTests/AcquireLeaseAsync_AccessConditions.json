﻿{
  "Entries": [
    {
      "RequestUri": "https://seanmcccanary3.blob.core.windows.net/test-container-362ced03-687b-4dfe-faff-4f5b02bc3e94?restype=container",
      "RequestMethod": "PUT",
      "RequestHeaders": {
        "Accept": "application/xml",
        "Authorization": "Sanitized",
        "traceparent": "00-3b7318c142ac324f8f35feb2d34b1e4c-c74fa581a9ed9544-00",
        "User-Agent": [
          "azsdk-net-Storage.Blobs/12.9.0-alpha.20210217.1",
          "(.NET 5.0.3; Microsoft Windows 10.0.19042)"
        ],
        "x-ms-blob-public-access": "container",
        "x-ms-client-request-id": "c21f0812-de77-3098-63c4-a169d1000162",
        "x-ms-date": "Wed, 17 Feb 2021 18:45:40 GMT",
        "x-ms-return-client-request-id": "true",
<<<<<<< HEAD
        "x-ms-version": "2020-12-06"
=======
        "x-ms-version": "2021-02-12"
>>>>>>> 7e782c87
      },
      "RequestBody": null,
      "StatusCode": 201,
      "ResponseHeaders": {
        "Content-Length": "0",
        "Date": "Wed, 17 Feb 2021 18:45:39 GMT",
        "ETag": "\"0x8D8D3743937D814\"",
        "Last-Modified": "Wed, 17 Feb 2021 18:45:40 GMT",
        "Server": [
          "Windows-Azure-Blob/1.0",
          "Microsoft-HTTPAPI/2.0"
        ],
        "x-ms-client-request-id": "c21f0812-de77-3098-63c4-a169d1000162",
        "x-ms-request-id": "1a540391-e01e-0003-465d-053ba6000000",
<<<<<<< HEAD
        "x-ms-version": "2020-12-06"
=======
        "x-ms-version": "2021-02-12"
>>>>>>> 7e782c87
      },
      "ResponseBody": []
    },
    {
      "RequestUri": "https://seanmcccanary3.blob.core.windows.net/test-container-362ced03-687b-4dfe-faff-4f5b02bc3e94/test-blob-8b3ac91c-78a8-faa9-c0fd-bd15c2cedb02",
      "RequestMethod": "PUT",
      "RequestHeaders": {
        "Accept": "application/xml",
        "Authorization": "Sanitized",
        "Content-Length": "1024",
        "Content-Type": "application/octet-stream",
        "traceparent": "00-6420e4cea701f947bc0d69304445c391-f43e011d8057a04f-00",
        "User-Agent": [
          "azsdk-net-Storage.Blobs/12.9.0-alpha.20210217.1",
          "(.NET 5.0.3; Microsoft Windows 10.0.19042)"
        ],
        "x-ms-blob-type": "BlockBlob",
        "x-ms-client-request-id": "7320220c-d547-ff98-c3ba-b1a062016ca5",
        "x-ms-date": "Wed, 17 Feb 2021 18:45:40 GMT",
        "x-ms-return-client-request-id": "true",
<<<<<<< HEAD
        "x-ms-version": "2020-12-06"
=======
        "x-ms-version": "2021-02-12"
>>>>>>> 7e782c87
      },
      "RequestBody": "CshI+p17Hcx7V9nSaMJdeGRDE6i+ad6aXiUCeSCCbpTon18ItwbFoaxuEFCf15H+n0WxfrszRKDqrZt4eaOs+OlF6cljVMBdfXL7UFmN+4eTA9na0e/YtFu/HglrTScIwRdnWu3Im0qFUwFIN/NHXbIU5HXJ0Sf5bDRupDa28i9K845BJaGay2iOVX3tkH1nd8FXV2myPvDwbe24WfYUzmHS/kRlBTcRehgMOnupDNy3Byx1X5vGmLSeULiz4XFxeoYcG5I4AXKKRdxQpQR0R2ERAFLKn2/GDGWQx7R/XpinmsD0jfBKfgW66hm+dfKwKQlWoeAep9oXVg8sqDq9C+ZEqQtDf7lxx4JNELRVB5Zz4J2qKLy4iPPl3TfgHdbL/N8yecznbKpQ5dpe0ZYmwU55uMicEuIqjCEYXqGCkKmrghPUIo3KjHPzWkPiWbZcvxzpZ2UOLun9CO2qzg4IzlQwsk+DUZ7ArixUqbieRzJqvJ+EmShEnVMp1xqgH71l6ozusqdn2G1+KLk4uoUxXsG7QBJvgzUs7BT7WXmEII9v7r4rsJWLA+MxBnBvC+PO+HlZ5d+q9mZXwsaSa3/0+ggpycvGBa4rLz0vPX3EvOAxLWH/KzuvxPhY1O3P+JdjPQxoRUIXB/LLLbWierjpkgbmYD4d9M/MeQXTbjHAXDalywBxXHadGSVvNP2GDUk/bkLn6ZhYRUg8m8s9RJnBCtF+/K63dzaPSEYZrr/RRmy7k//v2XKeTYa4NMCrYNWMriksBxGaiPcLWKBRP5eJa1VfgbCZ0TFe364o/0N15OhwjACWpT5aIAsI44HRTQ7uL8hrS94l8tz3zSdicYizlXS44LKW8sYWBGGkke6wjZKgOtB6CpgKS5kkntcW+K+CVU0MGWxcVzwCVEZ9gGHtR0CVwje4OIvbrpUYclTuAAyxITugo3MmQ+KUd7ZSjco4NlaWgTV3yhzCMWrXROTnFFQ6y14lTKPMb35VJMDUiSDK3zz9V37WOlcf3nEITv/9rGNiGMJrEumyyRK3IqZb7ahKDWSo6rzVY5AHBm4ywyB+V3ddcnBeXs1TSo1sHxeww/DJvkGbVcGmjLQxYwx7gAbxOMou/ns3666WVZ8uaEN4V0J9aAXf4wK2tuW7LfrB18mHe+ZNgcR1kdOSBAAheCRwuAzJ/RgBEVXIeEiVfL6z1X3Wp+1cK9V+CNcxTN4ClD7BSnXu+NqxhmmRhQl84BUV3i+CS9A3FIw2S/VAz8R2xeMK0zFIxd2jJCCDy6bMASjCHG6uf0htijbot63kcLelGr8lcgzkzBlS3yaws0jmaknNfrJWyEaanEn6YA0wvrNp3rDmpo8b3VBUW6AhvA==",
      "StatusCode": 201,
      "ResponseHeaders": {
        "Content-Length": "0",
        "Content-MD5": "fa6ugGZvNEDcp0L85vdyjQ==",
        "Date": "Wed, 17 Feb 2021 18:45:39 GMT",
        "ETag": "\"0x8D8D37439424286\"",
        "Last-Modified": "Wed, 17 Feb 2021 18:45:40 GMT",
        "Server": [
          "Windows-Azure-Blob/1.0",
          "Microsoft-HTTPAPI/2.0"
        ],
        "x-ms-client-request-id": "7320220c-d547-ff98-c3ba-b1a062016ca5",
        "x-ms-content-crc64": "lqNqRR93lug=",
        "x-ms-request-id": "1a54039a-e01e-0003-4d5d-053ba6000000",
        "x-ms-request-server-encrypted": "true",
<<<<<<< HEAD
        "x-ms-version": "2020-12-06",
=======
        "x-ms-version": "2021-02-12",
>>>>>>> 7e782c87
        "x-ms-version-id": "2021-02-17T18:45:40.3235974Z"
      },
      "ResponseBody": []
    },
    {
      "RequestUri": "https://seanmcccanary3.blob.core.windows.net/test-container-362ced03-687b-4dfe-faff-4f5b02bc3e94/test-blob-8b3ac91c-78a8-faa9-c0fd-bd15c2cedb02?comp=lease",
      "RequestMethod": "PUT",
      "RequestHeaders": {
        "Accept": "application/xml",
        "Authorization": "Sanitized",
        "traceparent": "00-1aedeb646901854eb342dfcc7c4b8ae7-9eb80e496d373144-00",
        "User-Agent": [
          "azsdk-net-Storage.Blobs/12.9.0-alpha.20210217.1",
          "(.NET 5.0.3; Microsoft Windows 10.0.19042)"
        ],
        "x-ms-client-request-id": "f511d3e5-dd50-4c0d-5578-b1e2463a92a7",
        "x-ms-date": "Wed, 17 Feb 2021 18:45:40 GMT",
        "x-ms-lease-action": "acquire",
        "x-ms-lease-duration": "15",
        "x-ms-proposed-lease-id": "0c72df79-bf5e-a7cc-c164-8f5d6d1cba58",
        "x-ms-return-client-request-id": "true",
<<<<<<< HEAD
        "x-ms-version": "2020-12-06"
=======
        "x-ms-version": "2021-02-12"
>>>>>>> 7e782c87
      },
      "RequestBody": null,
      "StatusCode": 201,
      "ResponseHeaders": {
        "Content-Length": "0",
        "Date": "Wed, 17 Feb 2021 18:45:39 GMT",
        "ETag": "\"0x8D8D37439424286\"",
        "Last-Modified": "Wed, 17 Feb 2021 18:45:40 GMT",
        "Server": [
          "Windows-Azure-Blob/1.0",
          "Microsoft-HTTPAPI/2.0"
        ],
        "x-ms-client-request-id": "f511d3e5-dd50-4c0d-5578-b1e2463a92a7",
        "x-ms-lease-id": "0c72df79-bf5e-a7cc-c164-8f5d6d1cba58",
        "x-ms-request-id": "1a54039c-e01e-0003-4f5d-053ba6000000",
<<<<<<< HEAD
        "x-ms-version": "2020-12-06"
=======
        "x-ms-version": "2021-02-12"
>>>>>>> 7e782c87
      },
      "ResponseBody": []
    },
    {
      "RequestUri": "https://seanmcccanary3.blob.core.windows.net/test-container-362ced03-687b-4dfe-faff-4f5b02bc3e94?restype=container",
      "RequestMethod": "DELETE",
      "RequestHeaders": {
        "Accept": "application/xml",
        "Authorization": "Sanitized",
        "traceparent": "00-d16cd76c743886468d013d3d374c8881-1becfd4bc6e2404b-00",
        "User-Agent": [
          "azsdk-net-Storage.Blobs/12.9.0-alpha.20210217.1",
          "(.NET 5.0.3; Microsoft Windows 10.0.19042)"
        ],
        "x-ms-client-request-id": "997842c2-c40a-1608-d6fc-e306fc92ba1b",
        "x-ms-date": "Wed, 17 Feb 2021 18:45:40 GMT",
        "x-ms-return-client-request-id": "true",
<<<<<<< HEAD
        "x-ms-version": "2020-12-06"
=======
        "x-ms-version": "2021-02-12"
>>>>>>> 7e782c87
      },
      "RequestBody": null,
      "StatusCode": 202,
      "ResponseHeaders": {
        "Content-Length": "0",
        "Date": "Wed, 17 Feb 2021 18:45:39 GMT",
        "Server": [
          "Windows-Azure-Blob/1.0",
          "Microsoft-HTTPAPI/2.0"
        ],
        "x-ms-client-request-id": "997842c2-c40a-1608-d6fc-e306fc92ba1b",
        "x-ms-request-id": "1a5403a4-e01e-0003-545d-053ba6000000",
<<<<<<< HEAD
        "x-ms-version": "2020-12-06"
=======
        "x-ms-version": "2021-02-12"
>>>>>>> 7e782c87
      },
      "ResponseBody": []
    },
    {
      "RequestUri": "https://seanmcccanary3.blob.core.windows.net/test-container-0ca9e16f-23a5-b293-ad47-8bdf26b21632?restype=container",
      "RequestMethod": "PUT",
      "RequestHeaders": {
        "Accept": "application/xml",
        "Authorization": "Sanitized",
        "traceparent": "00-0806410d27279e4db24d7089099e5c4f-6fa148b6df96eb4c-00",
        "User-Agent": [
          "azsdk-net-Storage.Blobs/12.9.0-alpha.20210217.1",
          "(.NET 5.0.3; Microsoft Windows 10.0.19042)"
        ],
        "x-ms-blob-public-access": "container",
        "x-ms-client-request-id": "54ec9bb6-357a-9eca-aec5-ebc33928ef24",
        "x-ms-date": "Wed, 17 Feb 2021 18:45:40 GMT",
        "x-ms-return-client-request-id": "true",
<<<<<<< HEAD
        "x-ms-version": "2020-12-06"
=======
        "x-ms-version": "2021-02-12"
>>>>>>> 7e782c87
      },
      "RequestBody": null,
      "StatusCode": 201,
      "ResponseHeaders": {
        "Content-Length": "0",
        "Date": "Wed, 17 Feb 2021 18:45:39 GMT",
        "ETag": "\"0x8D8D374397520F9\"",
        "Last-Modified": "Wed, 17 Feb 2021 18:45:40 GMT",
        "Server": [
          "Windows-Azure-Blob/1.0",
          "Microsoft-HTTPAPI/2.0"
        ],
        "x-ms-client-request-id": "54ec9bb6-357a-9eca-aec5-ebc33928ef24",
        "x-ms-request-id": "a046af52-b01e-0031-0b5d-053bd1000000",
<<<<<<< HEAD
        "x-ms-version": "2020-12-06"
=======
        "x-ms-version": "2021-02-12"
>>>>>>> 7e782c87
      },
      "ResponseBody": []
    },
    {
      "RequestUri": "https://seanmcccanary3.blob.core.windows.net/test-container-0ca9e16f-23a5-b293-ad47-8bdf26b21632/test-blob-bad0b0e6-b672-7658-446d-bb0f7bd6628e",
      "RequestMethod": "PUT",
      "RequestHeaders": {
        "Accept": "application/xml",
        "Authorization": "Sanitized",
        "Content-Length": "1024",
        "Content-Type": "application/octet-stream",
        "traceparent": "00-da72ec187ff3354190ff19963db2ae80-dd2cb0d0e296664e-00",
        "User-Agent": [
          "azsdk-net-Storage.Blobs/12.9.0-alpha.20210217.1",
          "(.NET 5.0.3; Microsoft Windows 10.0.19042)"
        ],
        "x-ms-blob-type": "BlockBlob",
        "x-ms-client-request-id": "62839148-b30f-798a-a9ad-0eb935463263",
        "x-ms-date": "Wed, 17 Feb 2021 18:45:40 GMT",
        "x-ms-return-client-request-id": "true",
<<<<<<< HEAD
        "x-ms-version": "2020-12-06"
=======
        "x-ms-version": "2021-02-12"
>>>>>>> 7e782c87
      },
      "RequestBody": "ebMoi8XBuAF3gVX9DtkBKKWD1p9OEmT/QnUPDHm7I9hiXEmG/2ReJPjPQ/FhW2dqa5Np9//DP2ZOKEhQsquHvF58mrKQeyhBJbKmf89znucOpKDmUivYnhzjN9YcDnFMR4eS5MG12vBrKNJNHb+X2ophQg4KoWoypPuVrURRJBdAWThI4LklWMmweylZioFcS1xMu8xjQqYcYEDFHy2rGQO6DMOHTvnRO+lEWiZA2Rl6OWHnBWlL3BeRK4B5YDibBGEmnn691P1ie4DiH+iA3IcmSubMxBSabzCs9iN5V9qwqFXEGjqbvGRjhInoaL0vEE74UhVSz0BMiy5NEd7a6SOmMXaSu8JNi42BaD+KsQdyfOXUgAXEXtkUeI4LTauGiZtmQjZGnFWMq8eH0GYBwdon25T4BWgd4dOdfkM0QT3i+9+jI27QLOCQR9Q+PI5zE7a05HIWjYMzSWFjqB4RWGqKpdSHXZ1rVq+0aL6T36VEKmqNgF3LzG1bcNoNbYPCfu9qs5e667UYSI3DYiXFn2m8Hn6zhNcNv9lmLO3DXekr8unOKSsNij61dDfPB2lIldBxUU4FDvoXXfS+U7/IVeukl28893Y9rpQ//g+gPbdvHpYdUQubJuPutsw2Tzd/7R9LK3D6C51ZM6O5xRDrdx89TjQpqgPfCXGLTUGqBl5dwBHwVRJHdBL4wx1o4WDTAz+s+QECVUIbayL+br1cry1EXAX/+iIN9tkhMOfmdycQuEoC/Q1dWmrO1OnvSAZVnBTwI4Ra0wgcnwIn4SVbNfT67bVzWrEf5wKaMCY4Ha7TzJPS9VOjteRC5V4KNnhEc5719VpQ4UJj0DyBv6Ph5IJUUxSRiECgVzfRMXRTFbCJVr2HQyhTgupRbyQXIfVBYAHbteJks+peVJ4if7DNELuL+GnmWqFaAdEpPxkbiTVBkNFzd1/OJaLSKe6JMQM6hF5piymLWwVggbQROnPRQ8tp4O7fWphbvdLHEzGy0M/N77u7sf0LtTXLE/WqvOovAeUiIFAUWyrFDc5WxEfUrbHkREu3FpHOXSq5E0aisQDomBJLj69/uJOR9aQvtPHt9mVExXifd+tUVMMlW0fjIlzNbiw0iR0BZYu3JSDtnqg5yx3gXuuISCAn9zvsWlxMrtJHYkXEuW1IQ2Ds6FHKZrYa7I8qAsRxRCYMDZHiFQsva3dNpTtjdBKvmBqKnGDOXJCF0W7NIasO1R0fuKvbZi1VvXzafMB6t3d9emqp5qjFPbEBXUSdYknMP88eQ7xm0zLtNN7j9N/PChr2T6dBZO91Wnr62gnpuFszDj3wXHS6FqY4vLLJ4knRMVIpphKiitvgqOlBbPkpA3yDr+ai3g==",
      "StatusCode": 201,
      "ResponseHeaders": {
        "Content-Length": "0",
        "Content-MD5": "BqNDZKJzg8sVYZgkb6+WfA==",
        "Date": "Wed, 17 Feb 2021 18:45:39 GMT",
        "ETag": "\"0x8D8D3743980414B\"",
        "Last-Modified": "Wed, 17 Feb 2021 18:45:40 GMT",
        "Server": [
          "Windows-Azure-Blob/1.0",
          "Microsoft-HTTPAPI/2.0"
        ],
        "x-ms-client-request-id": "62839148-b30f-798a-a9ad-0eb935463263",
        "x-ms-content-crc64": "MiK2YCCabw8=",
        "x-ms-request-id": "a046af69-b01e-0031-1e5d-053bd1000000",
        "x-ms-request-server-encrypted": "true",
<<<<<<< HEAD
        "x-ms-version": "2020-12-06",
=======
        "x-ms-version": "2021-02-12",
>>>>>>> 7e782c87
        "x-ms-version-id": "2021-02-17T18:45:40.7298891Z"
      },
      "ResponseBody": []
    },
    {
      "RequestUri": "https://seanmcccanary3.blob.core.windows.net/test-container-0ca9e16f-23a5-b293-ad47-8bdf26b21632/test-blob-bad0b0e6-b672-7658-446d-bb0f7bd6628e?comp=lease",
      "RequestMethod": "PUT",
      "RequestHeaders": {
        "Accept": "application/xml",
        "Authorization": "Sanitized",
        "If-Modified-Since": "Tue, 16 Feb 2021 18:45:40 GMT",
        "traceparent": "00-484275a2c9c18d449aabf225520c3eac-f939148ea2862d4f-00",
        "User-Agent": [
          "azsdk-net-Storage.Blobs/12.9.0-alpha.20210217.1",
          "(.NET 5.0.3; Microsoft Windows 10.0.19042)"
        ],
        "x-ms-client-request-id": "55f9cd45-3c12-70a7-ef01-2e6bb6196865",
        "x-ms-date": "Wed, 17 Feb 2021 18:45:40 GMT",
        "x-ms-lease-action": "acquire",
        "x-ms-lease-duration": "15",
        "x-ms-proposed-lease-id": "83a4522f-d86a-81a1-33a4-fd7110435072",
        "x-ms-return-client-request-id": "true",
<<<<<<< HEAD
        "x-ms-version": "2020-12-06"
=======
        "x-ms-version": "2021-02-12"
>>>>>>> 7e782c87
      },
      "RequestBody": null,
      "StatusCode": 201,
      "ResponseHeaders": {
        "Content-Length": "0",
        "Date": "Wed, 17 Feb 2021 18:45:39 GMT",
        "ETag": "\"0x8D8D3743980414B\"",
        "Last-Modified": "Wed, 17 Feb 2021 18:45:40 GMT",
        "Server": [
          "Windows-Azure-Blob/1.0",
          "Microsoft-HTTPAPI/2.0"
        ],
        "x-ms-client-request-id": "55f9cd45-3c12-70a7-ef01-2e6bb6196865",
        "x-ms-lease-id": "83a4522f-d86a-81a1-33a4-fd7110435072",
        "x-ms-request-id": "a046af79-b01e-0031-2d5d-053bd1000000",
<<<<<<< HEAD
        "x-ms-version": "2020-12-06"
=======
        "x-ms-version": "2021-02-12"
>>>>>>> 7e782c87
      },
      "ResponseBody": []
    },
    {
      "RequestUri": "https://seanmcccanary3.blob.core.windows.net/test-container-0ca9e16f-23a5-b293-ad47-8bdf26b21632?restype=container",
      "RequestMethod": "DELETE",
      "RequestHeaders": {
        "Accept": "application/xml",
        "Authorization": "Sanitized",
        "traceparent": "00-ebd960edc65f4949b867e9ed719962c3-a4e5e2e74664c549-00",
        "User-Agent": [
          "azsdk-net-Storage.Blobs/12.9.0-alpha.20210217.1",
          "(.NET 5.0.3; Microsoft Windows 10.0.19042)"
        ],
        "x-ms-client-request-id": "422b979c-fa4a-0760-c2ca-2e6111634401",
        "x-ms-date": "Wed, 17 Feb 2021 18:45:40 GMT",
        "x-ms-return-client-request-id": "true",
<<<<<<< HEAD
        "x-ms-version": "2020-12-06"
=======
        "x-ms-version": "2021-02-12"
>>>>>>> 7e782c87
      },
      "RequestBody": null,
      "StatusCode": 202,
      "ResponseHeaders": {
        "Content-Length": "0",
        "Date": "Wed, 17 Feb 2021 18:45:39 GMT",
        "Server": [
          "Windows-Azure-Blob/1.0",
          "Microsoft-HTTPAPI/2.0"
        ],
        "x-ms-client-request-id": "422b979c-fa4a-0760-c2ca-2e6111634401",
        "x-ms-request-id": "a046af93-b01e-0031-455d-053bd1000000",
<<<<<<< HEAD
        "x-ms-version": "2020-12-06"
=======
        "x-ms-version": "2021-02-12"
>>>>>>> 7e782c87
      },
      "ResponseBody": []
    },
    {
      "RequestUri": "https://seanmcccanary3.blob.core.windows.net/test-container-5df6295a-3b79-3159-cc09-d268d30026a0?restype=container",
      "RequestMethod": "PUT",
      "RequestHeaders": {
        "Accept": "application/xml",
        "Authorization": "Sanitized",
        "traceparent": "00-a277dad460fa87498b0f14be1c6a8af2-3c4a08c8888e7641-00",
        "User-Agent": [
          "azsdk-net-Storage.Blobs/12.9.0-alpha.20210217.1",
          "(.NET 5.0.3; Microsoft Windows 10.0.19042)"
        ],
        "x-ms-blob-public-access": "container",
        "x-ms-client-request-id": "1f4d6665-2a58-61cb-3df9-764028f733c1",
        "x-ms-date": "Wed, 17 Feb 2021 18:45:40 GMT",
        "x-ms-return-client-request-id": "true",
<<<<<<< HEAD
        "x-ms-version": "2020-12-06"
=======
        "x-ms-version": "2021-02-12"
>>>>>>> 7e782c87
      },
      "RequestBody": null,
      "StatusCode": 201,
      "ResponseHeaders": {
        "Content-Length": "0",
        "Date": "Wed, 17 Feb 2021 18:45:40 GMT",
        "ETag": "\"0x8D8D37439B81F95\"",
        "Last-Modified": "Wed, 17 Feb 2021 18:45:41 GMT",
        "Server": [
          "Windows-Azure-Blob/1.0",
          "Microsoft-HTTPAPI/2.0"
        ],
        "x-ms-client-request-id": "1f4d6665-2a58-61cb-3df9-764028f733c1",
        "x-ms-request-id": "c86b8f7d-f01e-006d-7d5d-056e89000000",
<<<<<<< HEAD
        "x-ms-version": "2020-12-06"
=======
        "x-ms-version": "2021-02-12"
>>>>>>> 7e782c87
      },
      "ResponseBody": []
    },
    {
      "RequestUri": "https://seanmcccanary3.blob.core.windows.net/test-container-5df6295a-3b79-3159-cc09-d268d30026a0/test-blob-27e78da3-2594-3413-0e95-210b31184c2d",
      "RequestMethod": "PUT",
      "RequestHeaders": {
        "Accept": "application/xml",
        "Authorization": "Sanitized",
        "Content-Length": "1024",
        "Content-Type": "application/octet-stream",
        "traceparent": "00-930698f7309d454db24b261bdd8987b3-6c640cf4aefcc241-00",
        "User-Agent": [
          "azsdk-net-Storage.Blobs/12.9.0-alpha.20210217.1",
          "(.NET 5.0.3; Microsoft Windows 10.0.19042)"
        ],
        "x-ms-blob-type": "BlockBlob",
        "x-ms-client-request-id": "188302ea-92e6-d4a0-cefe-baf6384d9d99",
        "x-ms-date": "Wed, 17 Feb 2021 18:45:41 GMT",
        "x-ms-return-client-request-id": "true",
<<<<<<< HEAD
        "x-ms-version": "2020-12-06"
=======
        "x-ms-version": "2021-02-12"
>>>>>>> 7e782c87
      },
      "RequestBody": "K7EDbbIHSE8ebeD0r9o4RDpHnVi3t4w/UhgRwgjALyStSRV388YOnESYCSZEH4UzXN3R6nvzdXMkxBqa9oVHXT27RmbEwFBzOAATH65l+jKT3WYq70WpudOiUi+rdKa+UKvoidkfbpuMXbF64FXFv8nnBxgfHG74EoySIm4gyMRaVM8CfHFZdG7KnpGULtl+3JNmw22NnzQ98HZMjEsta5TsIIuFwkJXjpKqVX7cY+SzE0baugVWzLWbxYz7DOcinDL8pw1N+BpRDjTa40m1YYySmXkFU7GPlVPW6vy2XIGrh7hM37zWZRoriKvQfOlr5WT/aXJtHUmAbBG6dw0dm7KzL1yRaYHQuzRe2soFvxlqagWYtvMPPWpvy3KqHO4MDe35HU2N2nziLq0+D0J+eq33TwwIheS/o/HyIZ0PJZ9GUczdDKLM3Y+JtodF0C4n8FDFsszhBIgIOnlbmrje0ggO+L12oG4KK3J9f89cedPCyzFMSnPSZE1E1dEpcELWquN/N9hxsE/iuodZZIS4q8CmmM+HkYiVPJNvMcuc4LowptTs3UL6URrhao/seADIiykQg9dyThlb6fpEAX6ERdrMKL2wzM1+q0e1pif4qcOTpqWhi13ivle7kfRHtU+bXSW1H09CGL9ckteQvajyYkA3sVvZ4rl86Wpl9TvZN/X3GUkCQ4lzUI7mRfmFUgGvyC60DwT0wnprODbl3CKEglvimaNf7x62xGDM85zA95ZptiwMJSfxAlfOlgtTjnNrYcKeo7ldUNkP/kujJ8/dq0Gfeyb2d10z8JZMkFkTYjbtYZHaIVPdDGZT/CfcTdqH8OvKtBJNdeplarIiEb9/+5sVtsY+A4ntwW+/ono2V6O7xKBtSa0jn+undLahuvun0wGLx5cTSexi3PKijtNvLxMPZ0wfErHt8Rbbl4/STAd0GM55qpAMqHqzC226gREYN0WjkVOuh8FPndWAOLJdj5DrLnYE9YSCA77RawZEMm8Ew19KLrqzxpANKgy6i3DIVnvcz1ObE0LAII6U3By6CmplfHRTE2DVOGjl98t4yHdOCRWKZ2McabAdiQ4rH+l0UiChVA/7dEIbBpbrtRx2SFgWRdIGL6IHSRPENYlSqhh+caSr1nNoU5TTb2HMMbOTpkG1FdkWbSJ9mgv8Nz+5yFx+bEN3y3LlrvI+M8BBOhdfMI9HnJQ/aASBLTtnbBtVGaYETsRvG9rP0Gfn2DpiPGD0nAawcSzHPwQ/9Z43fUHW6BkZPOtS8BS0eMwtV4/JH/Hac9AVpah6PA/ALyY8mFIlEPAhSP90oavx+/hgmud0dtasXApxwEJxnwDcksHud+B5CEafp9fyZdEkI6mvGg==",
      "StatusCode": 201,
      "ResponseHeaders": {
        "Content-Length": "0",
        "Content-MD5": "/h/03/fbN0w9j+opI6Yhow==",
        "Date": "Wed, 17 Feb 2021 18:45:41 GMT",
        "ETag": "\"0x8D8D37439C51F21\"",
        "Last-Modified": "Wed, 17 Feb 2021 18:45:41 GMT",
        "Server": [
          "Windows-Azure-Blob/1.0",
          "Microsoft-HTTPAPI/2.0"
        ],
        "x-ms-client-request-id": "188302ea-92e6-d4a0-cefe-baf6384d9d99",
        "x-ms-content-crc64": "6FtwnQmIrgA=",
        "x-ms-request-id": "c86b8f96-f01e-006d-0d5d-056e89000000",
        "x-ms-request-server-encrypted": "true",
<<<<<<< HEAD
        "x-ms-version": "2020-12-06",
=======
        "x-ms-version": "2021-02-12",
>>>>>>> 7e782c87
        "x-ms-version-id": "2021-02-17T18:45:41.1812129Z"
      },
      "ResponseBody": []
    },
    {
      "RequestUri": "https://seanmcccanary3.blob.core.windows.net/test-container-5df6295a-3b79-3159-cc09-d268d30026a0/test-blob-27e78da3-2594-3413-0e95-210b31184c2d?comp=lease",
      "RequestMethod": "PUT",
      "RequestHeaders": {
        "Accept": "application/xml",
        "Authorization": "Sanitized",
        "If-Unmodified-Since": "Thu, 18 Feb 2021 18:45:40 GMT",
        "traceparent": "00-b9226c3b017bdf44aa351eddd02deb88-0a397e9d2fa5b340-00",
        "User-Agent": [
          "azsdk-net-Storage.Blobs/12.9.0-alpha.20210217.1",
          "(.NET 5.0.3; Microsoft Windows 10.0.19042)"
        ],
        "x-ms-client-request-id": "24ed14b2-e4a1-e2c9-649b-73b63eaae1d6",
        "x-ms-date": "Wed, 17 Feb 2021 18:45:41 GMT",
        "x-ms-lease-action": "acquire",
        "x-ms-lease-duration": "15",
        "x-ms-proposed-lease-id": "b35e85c2-0845-e89e-a430-53f6f2f82ef3",
        "x-ms-return-client-request-id": "true",
<<<<<<< HEAD
        "x-ms-version": "2020-12-06"
=======
        "x-ms-version": "2021-02-12"
>>>>>>> 7e782c87
      },
      "RequestBody": null,
      "StatusCode": 201,
      "ResponseHeaders": {
        "Content-Length": "0",
        "Date": "Wed, 17 Feb 2021 18:45:41 GMT",
        "ETag": "\"0x8D8D37439C51F21\"",
        "Last-Modified": "Wed, 17 Feb 2021 18:45:41 GMT",
        "Server": [
          "Windows-Azure-Blob/1.0",
          "Microsoft-HTTPAPI/2.0"
        ],
        "x-ms-client-request-id": "24ed14b2-e4a1-e2c9-649b-73b63eaae1d6",
        "x-ms-lease-id": "b35e85c2-0845-e89e-a430-53f6f2f82ef3",
        "x-ms-request-id": "c86b8fa3-f01e-006d-165d-056e89000000",
<<<<<<< HEAD
        "x-ms-version": "2020-12-06"
=======
        "x-ms-version": "2021-02-12"
>>>>>>> 7e782c87
      },
      "ResponseBody": []
    },
    {
      "RequestUri": "https://seanmcccanary3.blob.core.windows.net/test-container-5df6295a-3b79-3159-cc09-d268d30026a0?restype=container",
      "RequestMethod": "DELETE",
      "RequestHeaders": {
        "Accept": "application/xml",
        "Authorization": "Sanitized",
        "traceparent": "00-9a86c36d1e94a74cb001e88bc8e72f69-cd3991a6e6b31042-00",
        "User-Agent": [
          "azsdk-net-Storage.Blobs/12.9.0-alpha.20210217.1",
          "(.NET 5.0.3; Microsoft Windows 10.0.19042)"
        ],
        "x-ms-client-request-id": "de43ec20-0a0a-e852-f957-bc8a227dd1dd",
        "x-ms-date": "Wed, 17 Feb 2021 18:45:41 GMT",
        "x-ms-return-client-request-id": "true",
<<<<<<< HEAD
        "x-ms-version": "2020-12-06"
=======
        "x-ms-version": "2021-02-12"
>>>>>>> 7e782c87
      },
      "RequestBody": null,
      "StatusCode": 202,
      "ResponseHeaders": {
        "Content-Length": "0",
        "Date": "Wed, 17 Feb 2021 18:45:41 GMT",
        "Server": [
          "Windows-Azure-Blob/1.0",
          "Microsoft-HTTPAPI/2.0"
        ],
        "x-ms-client-request-id": "de43ec20-0a0a-e852-f957-bc8a227dd1dd",
        "x-ms-request-id": "c86b8fab-f01e-006d-1e5d-056e89000000",
<<<<<<< HEAD
        "x-ms-version": "2020-12-06"
=======
        "x-ms-version": "2021-02-12"
>>>>>>> 7e782c87
      },
      "ResponseBody": []
    },
    {
      "RequestUri": "https://seanmcccanary3.blob.core.windows.net/test-container-0d801395-9a1b-3653-a1c1-d252b8fbc316?restype=container",
      "RequestMethod": "PUT",
      "RequestHeaders": {
        "Accept": "application/xml",
        "Authorization": "Sanitized",
        "traceparent": "00-26c4d432f4542c4cbc933cb518a0ff39-8590098af730fa41-00",
        "User-Agent": [
          "azsdk-net-Storage.Blobs/12.9.0-alpha.20210217.1",
          "(.NET 5.0.3; Microsoft Windows 10.0.19042)"
        ],
        "x-ms-blob-public-access": "container",
        "x-ms-client-request-id": "0b384f7c-05cd-8543-990d-3d4837ff2ffd",
        "x-ms-date": "Wed, 17 Feb 2021 18:45:41 GMT",
        "x-ms-return-client-request-id": "true",
<<<<<<< HEAD
        "x-ms-version": "2020-12-06"
=======
        "x-ms-version": "2021-02-12"
>>>>>>> 7e782c87
      },
      "RequestBody": null,
      "StatusCode": 201,
      "ResponseHeaders": {
        "Content-Length": "0",
        "Date": "Wed, 17 Feb 2021 18:45:40 GMT",
        "ETag": "\"0x8D8D37439FE82AE\"",
        "Last-Modified": "Wed, 17 Feb 2021 18:45:41 GMT",
        "Server": [
          "Windows-Azure-Blob/1.0",
          "Microsoft-HTTPAPI/2.0"
        ],
        "x-ms-client-request-id": "0b384f7c-05cd-8543-990d-3d4837ff2ffd",
        "x-ms-request-id": "d61dffd2-b01e-001e-2c5d-05361a000000",
<<<<<<< HEAD
        "x-ms-version": "2020-12-06"
=======
        "x-ms-version": "2021-02-12"
>>>>>>> 7e782c87
      },
      "ResponseBody": []
    },
    {
      "RequestUri": "https://seanmcccanary3.blob.core.windows.net/test-container-0d801395-9a1b-3653-a1c1-d252b8fbc316/test-blob-0e01a694-80e7-9276-47b9-98da1d9877b8",
      "RequestMethod": "PUT",
      "RequestHeaders": {
        "Accept": "application/xml",
        "Authorization": "Sanitized",
        "Content-Length": "1024",
        "Content-Type": "application/octet-stream",
        "traceparent": "00-879119d7684aa24a8ad629871d408036-bcd8da730463504b-00",
        "User-Agent": [
          "azsdk-net-Storage.Blobs/12.9.0-alpha.20210217.1",
          "(.NET 5.0.3; Microsoft Windows 10.0.19042)"
        ],
        "x-ms-blob-type": "BlockBlob",
        "x-ms-client-request-id": "8f8bff87-cece-fe12-db9d-af59425bf17a",
        "x-ms-date": "Wed, 17 Feb 2021 18:45:41 GMT",
        "x-ms-return-client-request-id": "true",
<<<<<<< HEAD
        "x-ms-version": "2020-12-06"
=======
        "x-ms-version": "2021-02-12"
>>>>>>> 7e782c87
      },
      "RequestBody": "uf7WaMO4SIPRD7hZxoOOdhF+Jxjn+uz82KXDE21paACVhY85KMY6211+PdfIHcvDKiHIn3Fe0L4R2pAd9DUVZ6e3w0H0VU1KREu6aL0UNLrZAOhLoMiPN7TQJ042HecoaNUvEFqKz9XUfVolo2cB/abVQ/RMysfeJ4yMIy7/FCdjkgDn5CNgTzATdyJuaZNMziqnYNnz3J4NUenO/aum1GkzwhFnGhiDdfTDOFOkcL74QFQEWLRNcLVh2ZM6klGEbKK5OqeB5LQRJOrlMKRLaeAq1b1Xony05VFcBUCESOOiPsuw6zUWd1uf8jPJaD8RFnCyD72ULcomBFVVJd50jdsHQvLYmn2rFF1ht7BI630RSu/P0TklDhABiebgwFF9K2VYwSVNOHvyB/pfM3YZ3hjXQ9rvpLuh4TPh1xGXylML5IxL7ypXxBFz3co+xtua56vOCH12jYaqtt/ybGFqWzynU07pzu7ugH/JfMfwYxtYR/BlyMLWlVYFoDlKZViwCIGNl3OMsBi834j9rRG/uVPEmSRwBJJ60L745C20oxonGHNFYsuoy5bXqOk62OdFReflhsszPwPvE8a0lMzqBzxt1pSdelaHG86OmFypP/jWsp5GzxxP89lvVU8F8zbK7aCszQFSqMqQXmv9paanRdPN3eItpDggHuK7LSQHgieXxKu7/XL2hArTtXGwUU4yyA97NxZUnElnjK4el3qmidtDZeH67Ehg11nXWe7Hb8yUiGUVi0sRQydiU3DD2OyQLSyVbextONvHGl+8fENboBziig8Ukf2PMSK5mJnXnP5sRyvBMQLfJlCKTXHrVcbjB7NU4U3de5wvBjvJs59C731gTzQXmW4aAmO+ikOMo9xb1pHmg7uxj8yOkSvGFnOwSF7zigWRy21FOd7qHvFZo2Nebd0NXGvCr8BoiQdCVOzwDULkmRjXygojoUrdxnDbNO7IaKiVo+vzMNtEKUJlAuXx+RCudQpKh6PT6boh5OhPjVQZeuxDWmpW8Wg9kqDHvp5k7M1fLL/kfeEFwrkx0Uzy9ZztTIf5rZ6lWIOiDfQCCysbvPgb8GCUNP0KPpixJR8bS50E2XEXaz4uudQ7QnDsAraNFRVT1gQ7WBeK7m4F9DJkhsFW/jG6BFG57TaMWfKMHjziJBAKx3SYyYBZjX3PKMWh17uulQSF0hDDmunOrv8l/dAyI88iWb5NvjSwYXbU6sRw64I23og4XFH/Ri2KyRqBM5CsnQT2fn39YdfP1HGZ768kXsN97h9H+sZ9IxKQwvQaLy3mJ0zAemwEOX2waYjgZVd9ZmtWBEVwZaM9eFtqbJ7jtKVEsshiZORXeLWhl5A+nb67ElyIwyvodg==",
      "StatusCode": 201,
      "ResponseHeaders": {
        "Content-Length": "0",
        "Content-MD5": "aaUJsHG41lb4CnmOpPS+Rw==",
        "Date": "Wed, 17 Feb 2021 18:45:41 GMT",
        "ETag": "\"0x8D8D3743A0BD1F9\"",
        "Last-Modified": "Wed, 17 Feb 2021 18:45:41 GMT",
        "Server": [
          "Windows-Azure-Blob/1.0",
          "Microsoft-HTTPAPI/2.0"
        ],
        "x-ms-client-request-id": "8f8bff87-cece-fe12-db9d-af59425bf17a",
        "x-ms-content-crc64": "MkwDT9iqqjE=",
        "x-ms-request-id": "d61dfff4-b01e-001e-4a5d-05361a000000",
        "x-ms-request-server-encrypted": "true",
<<<<<<< HEAD
        "x-ms-version": "2020-12-06",
=======
        "x-ms-version": "2021-02-12",
>>>>>>> 7e782c87
        "x-ms-version-id": "2021-02-17T18:45:41.6445433Z"
      },
      "ResponseBody": []
    },
    {
      "RequestUri": "https://seanmcccanary3.blob.core.windows.net/test-container-0d801395-9a1b-3653-a1c1-d252b8fbc316/test-blob-0e01a694-80e7-9276-47b9-98da1d9877b8",
      "RequestMethod": "HEAD",
      "RequestHeaders": {
        "Accept": "application/xml",
        "Authorization": "Sanitized",
        "traceparent": "00-9aaa9d349298784f9a3522e3e2302722-e92ba87b1f386e41-00",
        "User-Agent": [
          "azsdk-net-Storage.Blobs/12.9.0-alpha.20210217.1",
          "(.NET 5.0.3; Microsoft Windows 10.0.19042)"
        ],
        "x-ms-client-request-id": "754068c3-6187-a420-b9ab-a60b0335a3da",
        "x-ms-date": "Wed, 17 Feb 2021 18:45:41 GMT",
        "x-ms-return-client-request-id": "true",
<<<<<<< HEAD
        "x-ms-version": "2020-12-06"
=======
        "x-ms-version": "2021-02-12"
>>>>>>> 7e782c87
      },
      "RequestBody": null,
      "StatusCode": 200,
      "ResponseHeaders": {
        "Accept-Ranges": "bytes",
        "Content-Length": "1024",
        "Content-MD5": "aaUJsHG41lb4CnmOpPS+Rw==",
        "Content-Type": "application/octet-stream",
        "Date": "Wed, 17 Feb 2021 18:45:41 GMT",
        "ETag": "\"0x8D8D3743A0BD1F9\"",
        "Last-Modified": "Wed, 17 Feb 2021 18:45:41 GMT",
        "Server": [
          "Windows-Azure-Blob/1.0",
          "Microsoft-HTTPAPI/2.0"
        ],
        "x-ms-access-tier": "Hot",
        "x-ms-access-tier-inferred": "true",
        "x-ms-blob-type": "BlockBlob",
        "x-ms-client-request-id": "754068c3-6187-a420-b9ab-a60b0335a3da",
        "x-ms-creation-time": "Wed, 17 Feb 2021 18:45:41 GMT",
        "x-ms-is-current-version": "true",
        "x-ms-last-access-time": "Wed, 17 Feb 2021 18:45:41 GMT",
        "x-ms-lease-state": "available",
        "x-ms-lease-status": "unlocked",
        "x-ms-request-id": "d61e000d-b01e-001e-5b5d-05361a000000",
        "x-ms-server-encrypted": "true",
<<<<<<< HEAD
        "x-ms-version": "2020-12-06",
=======
        "x-ms-version": "2021-02-12",
>>>>>>> 7e782c87
        "x-ms-version-id": "2021-02-17T18:45:41.6445433Z"
      },
      "ResponseBody": []
    },
    {
      "RequestUri": "https://seanmcccanary3.blob.core.windows.net/test-container-0d801395-9a1b-3653-a1c1-d252b8fbc316/test-blob-0e01a694-80e7-9276-47b9-98da1d9877b8?comp=lease",
      "RequestMethod": "PUT",
      "RequestHeaders": {
        "Accept": "application/xml",
        "Authorization": "Sanitized",
        "If-Match": "0x8D8D3743A0BD1F9",
        "traceparent": "00-677f6d87c92aa141be04f357bbe105c2-520d759a3ea6f148-00",
        "User-Agent": [
          "azsdk-net-Storage.Blobs/12.9.0-alpha.20210217.1",
          "(.NET 5.0.3; Microsoft Windows 10.0.19042)"
        ],
        "x-ms-client-request-id": "f3195926-96c0-96a5-3a5c-0af4b29bf062",
        "x-ms-date": "Wed, 17 Feb 2021 18:45:41 GMT",
        "x-ms-lease-action": "acquire",
        "x-ms-lease-duration": "15",
        "x-ms-proposed-lease-id": "b9063c5b-e2e1-df46-e9c3-cadc5b000b2d",
        "x-ms-return-client-request-id": "true",
<<<<<<< HEAD
        "x-ms-version": "2020-12-06"
=======
        "x-ms-version": "2021-02-12"
>>>>>>> 7e782c87
      },
      "RequestBody": null,
      "StatusCode": 201,
      "ResponseHeaders": {
        "Content-Length": "0",
        "Date": "Wed, 17 Feb 2021 18:45:41 GMT",
        "ETag": "\"0x8D8D3743A0BD1F9\"",
        "Last-Modified": "Wed, 17 Feb 2021 18:45:41 GMT",
        "Server": [
          "Windows-Azure-Blob/1.0",
          "Microsoft-HTTPAPI/2.0"
        ],
        "x-ms-client-request-id": "f3195926-96c0-96a5-3a5c-0af4b29bf062",
        "x-ms-lease-id": "b9063c5b-e2e1-df46-e9c3-cadc5b000b2d",
        "x-ms-request-id": "d61e0021-b01e-001e-6e5d-05361a000000",
<<<<<<< HEAD
        "x-ms-version": "2020-12-06"
=======
        "x-ms-version": "2021-02-12"
>>>>>>> 7e782c87
      },
      "ResponseBody": []
    },
    {
      "RequestUri": "https://seanmcccanary3.blob.core.windows.net/test-container-0d801395-9a1b-3653-a1c1-d252b8fbc316?restype=container",
      "RequestMethod": "DELETE",
      "RequestHeaders": {
        "Accept": "application/xml",
        "Authorization": "Sanitized",
        "traceparent": "00-96e4c89748ef56488d27115230db8c07-94f82256c3132e41-00",
        "User-Agent": [
          "azsdk-net-Storage.Blobs/12.9.0-alpha.20210217.1",
          "(.NET 5.0.3; Microsoft Windows 10.0.19042)"
        ],
        "x-ms-client-request-id": "aae52fb6-af1c-fb1a-ddcb-adfd22e651fa",
        "x-ms-date": "Wed, 17 Feb 2021 18:45:41 GMT",
        "x-ms-return-client-request-id": "true",
<<<<<<< HEAD
        "x-ms-version": "2020-12-06"
=======
        "x-ms-version": "2021-02-12"
>>>>>>> 7e782c87
      },
      "RequestBody": null,
      "StatusCode": 202,
      "ResponseHeaders": {
        "Content-Length": "0",
        "Date": "Wed, 17 Feb 2021 18:45:41 GMT",
        "Server": [
          "Windows-Azure-Blob/1.0",
          "Microsoft-HTTPAPI/2.0"
        ],
        "x-ms-client-request-id": "aae52fb6-af1c-fb1a-ddcb-adfd22e651fa",
        "x-ms-request-id": "d61e002c-b01e-001e-795d-05361a000000",
<<<<<<< HEAD
        "x-ms-version": "2020-12-06"
=======
        "x-ms-version": "2021-02-12"
>>>>>>> 7e782c87
      },
      "ResponseBody": []
    },
    {
      "RequestUri": "https://seanmcccanary3.blob.core.windows.net/test-container-707dbf22-8cee-7166-4183-6583b62f5677?restype=container",
      "RequestMethod": "PUT",
      "RequestHeaders": {
        "Accept": "application/xml",
        "Authorization": "Sanitized",
        "traceparent": "00-94f6183feca6a1439709355f92af906f-10613fb18504764d-00",
        "User-Agent": [
          "azsdk-net-Storage.Blobs/12.9.0-alpha.20210217.1",
          "(.NET 5.0.3; Microsoft Windows 10.0.19042)"
        ],
        "x-ms-blob-public-access": "container",
        "x-ms-client-request-id": "8052e5ec-7745-2af8-c873-6898499644ad",
        "x-ms-date": "Wed, 17 Feb 2021 18:45:41 GMT",
        "x-ms-return-client-request-id": "true",
<<<<<<< HEAD
        "x-ms-version": "2020-12-06"
=======
        "x-ms-version": "2021-02-12"
>>>>>>> 7e782c87
      },
      "RequestBody": null,
      "StatusCode": 201,
      "ResponseHeaders": {
        "Content-Length": "0",
        "Date": "Wed, 17 Feb 2021 18:45:42 GMT",
        "ETag": "\"0x8D8D3743A4D8EC9\"",
        "Last-Modified": "Wed, 17 Feb 2021 18:45:42 GMT",
        "Server": [
          "Windows-Azure-Blob/1.0",
          "Microsoft-HTTPAPI/2.0"
        ],
        "x-ms-client-request-id": "8052e5ec-7745-2af8-c873-6898499644ad",
        "x-ms-request-id": "85af4f96-701e-003e-4f5d-054dbd000000",
<<<<<<< HEAD
        "x-ms-version": "2020-12-06"
=======
        "x-ms-version": "2021-02-12"
>>>>>>> 7e782c87
      },
      "ResponseBody": []
    },
    {
      "RequestUri": "https://seanmcccanary3.blob.core.windows.net/test-container-707dbf22-8cee-7166-4183-6583b62f5677/test-blob-ff893675-cea9-dc44-794c-3e0701216a28",
      "RequestMethod": "PUT",
      "RequestHeaders": {
        "Accept": "application/xml",
        "Authorization": "Sanitized",
        "Content-Length": "1024",
        "Content-Type": "application/octet-stream",
        "traceparent": "00-3ecd29c17e65a546bea8891a6ca37500-435e48b534c72549-00",
        "User-Agent": [
          "azsdk-net-Storage.Blobs/12.9.0-alpha.20210217.1",
          "(.NET 5.0.3; Microsoft Windows 10.0.19042)"
        ],
        "x-ms-blob-type": "BlockBlob",
        "x-ms-client-request-id": "07c3af17-89bb-3c1f-7c0c-fecc6ffa8e8c",
        "x-ms-date": "Wed, 17 Feb 2021 18:45:42 GMT",
        "x-ms-return-client-request-id": "true",
<<<<<<< HEAD
        "x-ms-version": "2020-12-06"
=======
        "x-ms-version": "2021-02-12"
>>>>>>> 7e782c87
      },
      "RequestBody": "D76X0d3VMvwqErpC3a3nm6Lez9CQdP4eoHYH+TnxKaYJQIiL/3PPnwSM1ZYTAf7MZKNkI1KZl5u/eTBmzjjDOOkUOZ0kW5suDi/MBJ9oCp94OpSVjAZUb6jtzIZDadHLyZys/8hgpwkHNhQizJP8V26R7pOkLazjv8n0N44V66ReAToDvAvWF5KKjlbxMqIV8HUXsns9JpzvyD/+a3B68ktvw8tY+ZpjutYAGZ9W8o0m30YZ/TgpINqeE/PL2KshD5sLgW7XvPfatPikPQz8mday14wqYfUSRqLwuuWnl+Iq3goDSnAeTyJOP0hAhOPNoXkdGQAf966m+DvM5gIRMh0Vel4C+U5lk4hp2yGs0cG+Ixhrin3hCudbXVI1UmggPAwrKgqFyqgrt4V4thuM+SZ6DcPppqifNG92p5v8MEEfSJ8Vgae2OVhwQNL4aFTMzmQrukWlNpZji/aaDiMMLodEWW18d3d/xNNqeWXVp8sbqtk30XX7eRIIsfWxGyo1YxFLsw/mT1fsq/ZxO70wjuQqf2RJ1F0RSeBac8WBzqipNBVTifO8NFqBSiV/ij1V1yMQhpvG64+0OmoujNySat1Oxwen3ATwbksJyIo3kr6iBZuhcEcM40iGn0+Jjah+7+BIMMI2rfseIBhQvCMFfKerjIZA8PmVQeS+IT21Z+Cji9ip72H8bFigglAvvCckgSKn3QEhPf/msu/ed4y9abg3rTFLW41Grx8uoG2oZoW9maAaDYnfgU3YwzxyHfXL4hmY9w/12SWVYC7i852RPUxqId3so1svWCvjcpdQ1JEpYr1UEG52x8B6hKxb/Y6wRoXvB/wX3z+9aJ/jEWaORYycuJDgPSze9FkccR+v1FqdMysRYMyVEYN9l6jOkrZZ7D8gvkT9zwlZEROj+20gDpRERt06fOS/B6YNYqaED2GjwoXfjhUVn2QiuE+48RYVXYkTikzYH3BaYbee721j1AKx/zjoQH9/LqZ5GMOVBhWQ+AQdcIUVyqMVhS1ed7D2v+NMBvLeLR0JlFulXwasxFqhDvdoRWN8nDSU0rpSILf2glnfSP8jscvnE9wpb2udaMDSvGm4jnl/0Gq9SlpitnOkr9yszXxaflwsgDGHUyzJ9mn6f2NNPfTgX3iVZWdwhVxohb+P8JtEeD4NjA1H+Hw99FPxZzcQVnLnzG0DxRj1vPvVHs1tOQXNtgckQLHmmWb7V3ETfh0lWC5NpyQuQLImF88Sctqv0LpOI7Ew6xbAATMGCG2m4j3dr8afH5Lhn3VU/ijh1CaMTIe2xFpr9G0XjabxJzhEgDWSNMITELAobYQ83O3t3iwMebzm7x3icbpYh5Hr8Hc9D33zT59keA==",
      "StatusCode": 201,
      "ResponseHeaders": {
        "Content-Length": "0",
        "Content-MD5": "N0wwnYAdntbd71NeutxGlw==",
        "Date": "Wed, 17 Feb 2021 18:45:42 GMT",
        "ETag": "\"0x8D8D3743A57DCF2\"",
        "Last-Modified": "Wed, 17 Feb 2021 18:45:42 GMT",
        "Server": [
          "Windows-Azure-Blob/1.0",
          "Microsoft-HTTPAPI/2.0"
        ],
        "x-ms-client-request-id": "07c3af17-89bb-3c1f-7c0c-fecc6ffa8e8c",
        "x-ms-content-crc64": "FyBdpI/ZWGk=",
        "x-ms-request-id": "85af4f9a-701e-003e-525d-054dbd000000",
        "x-ms-request-server-encrypted": "true",
<<<<<<< HEAD
        "x-ms-version": "2020-12-06",
=======
        "x-ms-version": "2021-02-12",
>>>>>>> 7e782c87
        "x-ms-version-id": "2021-02-17T18:45:42.1428978Z"
      },
      "ResponseBody": []
    },
    {
      "RequestUri": "https://seanmcccanary3.blob.core.windows.net/test-container-707dbf22-8cee-7166-4183-6583b62f5677/test-blob-ff893675-cea9-dc44-794c-3e0701216a28?comp=lease",
      "RequestMethod": "PUT",
      "RequestHeaders": {
        "Accept": "application/xml",
        "Authorization": "Sanitized",
        "If-None-Match": "\"garbage\"",
        "traceparent": "00-bb0eaedb9572934ab48b862cfc93ff65-829fb62e08bdc84d-00",
        "User-Agent": [
          "azsdk-net-Storage.Blobs/12.9.0-alpha.20210217.1",
          "(.NET 5.0.3; Microsoft Windows 10.0.19042)"
        ],
        "x-ms-client-request-id": "ad3bed20-4dfb-522e-a380-66e22c3cca71",
        "x-ms-date": "Wed, 17 Feb 2021 18:45:42 GMT",
        "x-ms-lease-action": "acquire",
        "x-ms-lease-duration": "15",
        "x-ms-proposed-lease-id": "108000a8-c561-420c-a1d9-5de2710bc9c1",
        "x-ms-return-client-request-id": "true",
<<<<<<< HEAD
        "x-ms-version": "2020-12-06"
=======
        "x-ms-version": "2021-02-12"
>>>>>>> 7e782c87
      },
      "RequestBody": null,
      "StatusCode": 201,
      "ResponseHeaders": {
        "Content-Length": "0",
        "Date": "Wed, 17 Feb 2021 18:45:42 GMT",
        "ETag": "\"0x8D8D3743A57DCF2\"",
        "Last-Modified": "Wed, 17 Feb 2021 18:45:42 GMT",
        "Server": [
          "Windows-Azure-Blob/1.0",
          "Microsoft-HTTPAPI/2.0"
        ],
        "x-ms-client-request-id": "ad3bed20-4dfb-522e-a380-66e22c3cca71",
        "x-ms-lease-id": "108000a8-c561-420c-a1d9-5de2710bc9c1",
        "x-ms-request-id": "85af4fa7-701e-003e-5e5d-054dbd000000",
<<<<<<< HEAD
        "x-ms-version": "2020-12-06"
=======
        "x-ms-version": "2021-02-12"
>>>>>>> 7e782c87
      },
      "ResponseBody": []
    },
    {
      "RequestUri": "https://seanmcccanary3.blob.core.windows.net/test-container-707dbf22-8cee-7166-4183-6583b62f5677?restype=container",
      "RequestMethod": "DELETE",
      "RequestHeaders": {
        "Accept": "application/xml",
        "Authorization": "Sanitized",
        "traceparent": "00-284e3a48da9a7e46847cfcf3d092757f-3d2d39a8da643444-00",
        "User-Agent": [
          "azsdk-net-Storage.Blobs/12.9.0-alpha.20210217.1",
          "(.NET 5.0.3; Microsoft Windows 10.0.19042)"
        ],
        "x-ms-client-request-id": "84c22dc8-1ccf-63c6-be89-fc5bf6db867b",
        "x-ms-date": "Wed, 17 Feb 2021 18:45:42 GMT",
        "x-ms-return-client-request-id": "true",
<<<<<<< HEAD
        "x-ms-version": "2020-12-06"
=======
        "x-ms-version": "2021-02-12"
>>>>>>> 7e782c87
      },
      "RequestBody": null,
      "StatusCode": 202,
      "ResponseHeaders": {
        "Content-Length": "0",
        "Date": "Wed, 17 Feb 2021 18:45:42 GMT",
        "Server": [
          "Windows-Azure-Blob/1.0",
          "Microsoft-HTTPAPI/2.0"
        ],
        "x-ms-client-request-id": "84c22dc8-1ccf-63c6-be89-fc5bf6db867b",
        "x-ms-request-id": "85af4fb0-701e-003e-655d-054dbd000000",
<<<<<<< HEAD
        "x-ms-version": "2020-12-06"
=======
        "x-ms-version": "2021-02-12"
>>>>>>> 7e782c87
      },
      "ResponseBody": []
    }
  ],
  "Variables": {
    "DateTimeOffsetNow": "2021-02-17T12:45:40.0640614-06:00",
    "RandomSeed": "454931782",
    "Storage_TestConfigDefault": "ProductionTenant\nseanmcccanary3\nU2FuaXRpemVk\nhttps://seanmcccanary3.blob.core.windows.net\nhttps://seanmcccanary3.file.core.windows.net\nhttps://seanmcccanary3.queue.core.windows.net\nhttps://seanmcccanary3.table.core.windows.net\n\n\n\n\nhttps://seanmcccanary3-secondary.blob.core.windows.net\nhttps://seanmcccanary3-secondary.file.core.windows.net\nhttps://seanmcccanary3-secondary.queue.core.windows.net\nhttps://seanmcccanary3-secondary.table.core.windows.net\n\nSanitized\n\n\nCloud\nBlobEndpoint=https://seanmcccanary3.blob.core.windows.net/;QueueEndpoint=https://seanmcccanary3.queue.core.windows.net/;FileEndpoint=https://seanmcccanary3.file.core.windows.net/;BlobSecondaryEndpoint=https://seanmcccanary3-secondary.blob.core.windows.net/;QueueSecondaryEndpoint=https://seanmcccanary3-secondary.queue.core.windows.net/;FileSecondaryEndpoint=https://seanmcccanary3-secondary.file.core.windows.net/;AccountName=seanmcccanary3;AccountKey=Kg==;\nseanscope1\n\n"
  }
}<|MERGE_RESOLUTION|>--- conflicted
+++ resolved
@@ -15,11 +15,7 @@
         "x-ms-client-request-id": "c21f0812-de77-3098-63c4-a169d1000162",
         "x-ms-date": "Wed, 17 Feb 2021 18:45:40 GMT",
         "x-ms-return-client-request-id": "true",
-<<<<<<< HEAD
-        "x-ms-version": "2020-12-06"
-=======
-        "x-ms-version": "2021-02-12"
->>>>>>> 7e782c87
+        "x-ms-version": "2021-02-12"
       },
       "RequestBody": null,
       "StatusCode": 201,
@@ -34,11 +30,7 @@
         ],
         "x-ms-client-request-id": "c21f0812-de77-3098-63c4-a169d1000162",
         "x-ms-request-id": "1a540391-e01e-0003-465d-053ba6000000",
-<<<<<<< HEAD
-        "x-ms-version": "2020-12-06"
-=======
-        "x-ms-version": "2021-02-12"
->>>>>>> 7e782c87
+        "x-ms-version": "2021-02-12"
       },
       "ResponseBody": []
     },
@@ -59,11 +51,7 @@
         "x-ms-client-request-id": "7320220c-d547-ff98-c3ba-b1a062016ca5",
         "x-ms-date": "Wed, 17 Feb 2021 18:45:40 GMT",
         "x-ms-return-client-request-id": "true",
-<<<<<<< HEAD
-        "x-ms-version": "2020-12-06"
-=======
-        "x-ms-version": "2021-02-12"
->>>>>>> 7e782c87
+        "x-ms-version": "2021-02-12"
       },
       "RequestBody": "CshI+p17Hcx7V9nSaMJdeGRDE6i+ad6aXiUCeSCCbpTon18ItwbFoaxuEFCf15H+n0WxfrszRKDqrZt4eaOs+OlF6cljVMBdfXL7UFmN+4eTA9na0e/YtFu/HglrTScIwRdnWu3Im0qFUwFIN/NHXbIU5HXJ0Sf5bDRupDa28i9K845BJaGay2iOVX3tkH1nd8FXV2myPvDwbe24WfYUzmHS/kRlBTcRehgMOnupDNy3Byx1X5vGmLSeULiz4XFxeoYcG5I4AXKKRdxQpQR0R2ERAFLKn2/GDGWQx7R/XpinmsD0jfBKfgW66hm+dfKwKQlWoeAep9oXVg8sqDq9C+ZEqQtDf7lxx4JNELRVB5Zz4J2qKLy4iPPl3TfgHdbL/N8yecznbKpQ5dpe0ZYmwU55uMicEuIqjCEYXqGCkKmrghPUIo3KjHPzWkPiWbZcvxzpZ2UOLun9CO2qzg4IzlQwsk+DUZ7ArixUqbieRzJqvJ+EmShEnVMp1xqgH71l6ozusqdn2G1+KLk4uoUxXsG7QBJvgzUs7BT7WXmEII9v7r4rsJWLA+MxBnBvC+PO+HlZ5d+q9mZXwsaSa3/0+ggpycvGBa4rLz0vPX3EvOAxLWH/KzuvxPhY1O3P+JdjPQxoRUIXB/LLLbWierjpkgbmYD4d9M/MeQXTbjHAXDalywBxXHadGSVvNP2GDUk/bkLn6ZhYRUg8m8s9RJnBCtF+/K63dzaPSEYZrr/RRmy7k//v2XKeTYa4NMCrYNWMriksBxGaiPcLWKBRP5eJa1VfgbCZ0TFe364o/0N15OhwjACWpT5aIAsI44HRTQ7uL8hrS94l8tz3zSdicYizlXS44LKW8sYWBGGkke6wjZKgOtB6CpgKS5kkntcW+K+CVU0MGWxcVzwCVEZ9gGHtR0CVwje4OIvbrpUYclTuAAyxITugo3MmQ+KUd7ZSjco4NlaWgTV3yhzCMWrXROTnFFQ6y14lTKPMb35VJMDUiSDK3zz9V37WOlcf3nEITv/9rGNiGMJrEumyyRK3IqZb7ahKDWSo6rzVY5AHBm4ywyB+V3ddcnBeXs1TSo1sHxeww/DJvkGbVcGmjLQxYwx7gAbxOMou/ns3666WVZ8uaEN4V0J9aAXf4wK2tuW7LfrB18mHe+ZNgcR1kdOSBAAheCRwuAzJ/RgBEVXIeEiVfL6z1X3Wp+1cK9V+CNcxTN4ClD7BSnXu+NqxhmmRhQl84BUV3i+CS9A3FIw2S/VAz8R2xeMK0zFIxd2jJCCDy6bMASjCHG6uf0htijbot63kcLelGr8lcgzkzBlS3yaws0jmaknNfrJWyEaanEn6YA0wvrNp3rDmpo8b3VBUW6AhvA==",
       "StatusCode": 201,
@@ -81,11 +69,7 @@
         "x-ms-content-crc64": "lqNqRR93lug=",
         "x-ms-request-id": "1a54039a-e01e-0003-4d5d-053ba6000000",
         "x-ms-request-server-encrypted": "true",
-<<<<<<< HEAD
-        "x-ms-version": "2020-12-06",
-=======
         "x-ms-version": "2021-02-12",
->>>>>>> 7e782c87
         "x-ms-version-id": "2021-02-17T18:45:40.3235974Z"
       },
       "ResponseBody": []
@@ -107,11 +91,7 @@
         "x-ms-lease-duration": "15",
         "x-ms-proposed-lease-id": "0c72df79-bf5e-a7cc-c164-8f5d6d1cba58",
         "x-ms-return-client-request-id": "true",
-<<<<<<< HEAD
-        "x-ms-version": "2020-12-06"
-=======
-        "x-ms-version": "2021-02-12"
->>>>>>> 7e782c87
+        "x-ms-version": "2021-02-12"
       },
       "RequestBody": null,
       "StatusCode": 201,
@@ -127,11 +107,7 @@
         "x-ms-client-request-id": "f511d3e5-dd50-4c0d-5578-b1e2463a92a7",
         "x-ms-lease-id": "0c72df79-bf5e-a7cc-c164-8f5d6d1cba58",
         "x-ms-request-id": "1a54039c-e01e-0003-4f5d-053ba6000000",
-<<<<<<< HEAD
-        "x-ms-version": "2020-12-06"
-=======
-        "x-ms-version": "2021-02-12"
->>>>>>> 7e782c87
+        "x-ms-version": "2021-02-12"
       },
       "ResponseBody": []
     },
@@ -149,11 +125,7 @@
         "x-ms-client-request-id": "997842c2-c40a-1608-d6fc-e306fc92ba1b",
         "x-ms-date": "Wed, 17 Feb 2021 18:45:40 GMT",
         "x-ms-return-client-request-id": "true",
-<<<<<<< HEAD
-        "x-ms-version": "2020-12-06"
-=======
-        "x-ms-version": "2021-02-12"
->>>>>>> 7e782c87
+        "x-ms-version": "2021-02-12"
       },
       "RequestBody": null,
       "StatusCode": 202,
@@ -166,11 +138,7 @@
         ],
         "x-ms-client-request-id": "997842c2-c40a-1608-d6fc-e306fc92ba1b",
         "x-ms-request-id": "1a5403a4-e01e-0003-545d-053ba6000000",
-<<<<<<< HEAD
-        "x-ms-version": "2020-12-06"
-=======
-        "x-ms-version": "2021-02-12"
->>>>>>> 7e782c87
+        "x-ms-version": "2021-02-12"
       },
       "ResponseBody": []
     },
@@ -189,11 +157,7 @@
         "x-ms-client-request-id": "54ec9bb6-357a-9eca-aec5-ebc33928ef24",
         "x-ms-date": "Wed, 17 Feb 2021 18:45:40 GMT",
         "x-ms-return-client-request-id": "true",
-<<<<<<< HEAD
-        "x-ms-version": "2020-12-06"
-=======
-        "x-ms-version": "2021-02-12"
->>>>>>> 7e782c87
+        "x-ms-version": "2021-02-12"
       },
       "RequestBody": null,
       "StatusCode": 201,
@@ -208,11 +172,7 @@
         ],
         "x-ms-client-request-id": "54ec9bb6-357a-9eca-aec5-ebc33928ef24",
         "x-ms-request-id": "a046af52-b01e-0031-0b5d-053bd1000000",
-<<<<<<< HEAD
-        "x-ms-version": "2020-12-06"
-=======
-        "x-ms-version": "2021-02-12"
->>>>>>> 7e782c87
+        "x-ms-version": "2021-02-12"
       },
       "ResponseBody": []
     },
@@ -233,11 +193,7 @@
         "x-ms-client-request-id": "62839148-b30f-798a-a9ad-0eb935463263",
         "x-ms-date": "Wed, 17 Feb 2021 18:45:40 GMT",
         "x-ms-return-client-request-id": "true",
-<<<<<<< HEAD
-        "x-ms-version": "2020-12-06"
-=======
-        "x-ms-version": "2021-02-12"
->>>>>>> 7e782c87
+        "x-ms-version": "2021-02-12"
       },
       "RequestBody": "ebMoi8XBuAF3gVX9DtkBKKWD1p9OEmT/QnUPDHm7I9hiXEmG/2ReJPjPQ/FhW2dqa5Np9//DP2ZOKEhQsquHvF58mrKQeyhBJbKmf89znucOpKDmUivYnhzjN9YcDnFMR4eS5MG12vBrKNJNHb+X2ophQg4KoWoypPuVrURRJBdAWThI4LklWMmweylZioFcS1xMu8xjQqYcYEDFHy2rGQO6DMOHTvnRO+lEWiZA2Rl6OWHnBWlL3BeRK4B5YDibBGEmnn691P1ie4DiH+iA3IcmSubMxBSabzCs9iN5V9qwqFXEGjqbvGRjhInoaL0vEE74UhVSz0BMiy5NEd7a6SOmMXaSu8JNi42BaD+KsQdyfOXUgAXEXtkUeI4LTauGiZtmQjZGnFWMq8eH0GYBwdon25T4BWgd4dOdfkM0QT3i+9+jI27QLOCQR9Q+PI5zE7a05HIWjYMzSWFjqB4RWGqKpdSHXZ1rVq+0aL6T36VEKmqNgF3LzG1bcNoNbYPCfu9qs5e667UYSI3DYiXFn2m8Hn6zhNcNv9lmLO3DXekr8unOKSsNij61dDfPB2lIldBxUU4FDvoXXfS+U7/IVeukl28893Y9rpQ//g+gPbdvHpYdUQubJuPutsw2Tzd/7R9LK3D6C51ZM6O5xRDrdx89TjQpqgPfCXGLTUGqBl5dwBHwVRJHdBL4wx1o4WDTAz+s+QECVUIbayL+br1cry1EXAX/+iIN9tkhMOfmdycQuEoC/Q1dWmrO1OnvSAZVnBTwI4Ra0wgcnwIn4SVbNfT67bVzWrEf5wKaMCY4Ha7TzJPS9VOjteRC5V4KNnhEc5719VpQ4UJj0DyBv6Ph5IJUUxSRiECgVzfRMXRTFbCJVr2HQyhTgupRbyQXIfVBYAHbteJks+peVJ4if7DNELuL+GnmWqFaAdEpPxkbiTVBkNFzd1/OJaLSKe6JMQM6hF5piymLWwVggbQROnPRQ8tp4O7fWphbvdLHEzGy0M/N77u7sf0LtTXLE/WqvOovAeUiIFAUWyrFDc5WxEfUrbHkREu3FpHOXSq5E0aisQDomBJLj69/uJOR9aQvtPHt9mVExXifd+tUVMMlW0fjIlzNbiw0iR0BZYu3JSDtnqg5yx3gXuuISCAn9zvsWlxMrtJHYkXEuW1IQ2Ds6FHKZrYa7I8qAsRxRCYMDZHiFQsva3dNpTtjdBKvmBqKnGDOXJCF0W7NIasO1R0fuKvbZi1VvXzafMB6t3d9emqp5qjFPbEBXUSdYknMP88eQ7xm0zLtNN7j9N/PChr2T6dBZO91Wnr62gnpuFszDj3wXHS6FqY4vLLJ4knRMVIpphKiitvgqOlBbPkpA3yDr+ai3g==",
       "StatusCode": 201,
@@ -255,11 +211,7 @@
         "x-ms-content-crc64": "MiK2YCCabw8=",
         "x-ms-request-id": "a046af69-b01e-0031-1e5d-053bd1000000",
         "x-ms-request-server-encrypted": "true",
-<<<<<<< HEAD
-        "x-ms-version": "2020-12-06",
-=======
         "x-ms-version": "2021-02-12",
->>>>>>> 7e782c87
         "x-ms-version-id": "2021-02-17T18:45:40.7298891Z"
       },
       "ResponseBody": []
@@ -282,11 +234,7 @@
         "x-ms-lease-duration": "15",
         "x-ms-proposed-lease-id": "83a4522f-d86a-81a1-33a4-fd7110435072",
         "x-ms-return-client-request-id": "true",
-<<<<<<< HEAD
-        "x-ms-version": "2020-12-06"
-=======
-        "x-ms-version": "2021-02-12"
->>>>>>> 7e782c87
+        "x-ms-version": "2021-02-12"
       },
       "RequestBody": null,
       "StatusCode": 201,
@@ -302,11 +250,7 @@
         "x-ms-client-request-id": "55f9cd45-3c12-70a7-ef01-2e6bb6196865",
         "x-ms-lease-id": "83a4522f-d86a-81a1-33a4-fd7110435072",
         "x-ms-request-id": "a046af79-b01e-0031-2d5d-053bd1000000",
-<<<<<<< HEAD
-        "x-ms-version": "2020-12-06"
-=======
-        "x-ms-version": "2021-02-12"
->>>>>>> 7e782c87
+        "x-ms-version": "2021-02-12"
       },
       "ResponseBody": []
     },
@@ -324,11 +268,7 @@
         "x-ms-client-request-id": "422b979c-fa4a-0760-c2ca-2e6111634401",
         "x-ms-date": "Wed, 17 Feb 2021 18:45:40 GMT",
         "x-ms-return-client-request-id": "true",
-<<<<<<< HEAD
-        "x-ms-version": "2020-12-06"
-=======
-        "x-ms-version": "2021-02-12"
->>>>>>> 7e782c87
+        "x-ms-version": "2021-02-12"
       },
       "RequestBody": null,
       "StatusCode": 202,
@@ -341,11 +281,7 @@
         ],
         "x-ms-client-request-id": "422b979c-fa4a-0760-c2ca-2e6111634401",
         "x-ms-request-id": "a046af93-b01e-0031-455d-053bd1000000",
-<<<<<<< HEAD
-        "x-ms-version": "2020-12-06"
-=======
-        "x-ms-version": "2021-02-12"
->>>>>>> 7e782c87
+        "x-ms-version": "2021-02-12"
       },
       "ResponseBody": []
     },
@@ -364,11 +300,7 @@
         "x-ms-client-request-id": "1f4d6665-2a58-61cb-3df9-764028f733c1",
         "x-ms-date": "Wed, 17 Feb 2021 18:45:40 GMT",
         "x-ms-return-client-request-id": "true",
-<<<<<<< HEAD
-        "x-ms-version": "2020-12-06"
-=======
-        "x-ms-version": "2021-02-12"
->>>>>>> 7e782c87
+        "x-ms-version": "2021-02-12"
       },
       "RequestBody": null,
       "StatusCode": 201,
@@ -383,11 +315,7 @@
         ],
         "x-ms-client-request-id": "1f4d6665-2a58-61cb-3df9-764028f733c1",
         "x-ms-request-id": "c86b8f7d-f01e-006d-7d5d-056e89000000",
-<<<<<<< HEAD
-        "x-ms-version": "2020-12-06"
-=======
-        "x-ms-version": "2021-02-12"
->>>>>>> 7e782c87
+        "x-ms-version": "2021-02-12"
       },
       "ResponseBody": []
     },
@@ -408,11 +336,7 @@
         "x-ms-client-request-id": "188302ea-92e6-d4a0-cefe-baf6384d9d99",
         "x-ms-date": "Wed, 17 Feb 2021 18:45:41 GMT",
         "x-ms-return-client-request-id": "true",
-<<<<<<< HEAD
-        "x-ms-version": "2020-12-06"
-=======
-        "x-ms-version": "2021-02-12"
->>>>>>> 7e782c87
+        "x-ms-version": "2021-02-12"
       },
       "RequestBody": "K7EDbbIHSE8ebeD0r9o4RDpHnVi3t4w/UhgRwgjALyStSRV388YOnESYCSZEH4UzXN3R6nvzdXMkxBqa9oVHXT27RmbEwFBzOAATH65l+jKT3WYq70WpudOiUi+rdKa+UKvoidkfbpuMXbF64FXFv8nnBxgfHG74EoySIm4gyMRaVM8CfHFZdG7KnpGULtl+3JNmw22NnzQ98HZMjEsta5TsIIuFwkJXjpKqVX7cY+SzE0baugVWzLWbxYz7DOcinDL8pw1N+BpRDjTa40m1YYySmXkFU7GPlVPW6vy2XIGrh7hM37zWZRoriKvQfOlr5WT/aXJtHUmAbBG6dw0dm7KzL1yRaYHQuzRe2soFvxlqagWYtvMPPWpvy3KqHO4MDe35HU2N2nziLq0+D0J+eq33TwwIheS/o/HyIZ0PJZ9GUczdDKLM3Y+JtodF0C4n8FDFsszhBIgIOnlbmrje0ggO+L12oG4KK3J9f89cedPCyzFMSnPSZE1E1dEpcELWquN/N9hxsE/iuodZZIS4q8CmmM+HkYiVPJNvMcuc4LowptTs3UL6URrhao/seADIiykQg9dyThlb6fpEAX6ERdrMKL2wzM1+q0e1pif4qcOTpqWhi13ivle7kfRHtU+bXSW1H09CGL9ckteQvajyYkA3sVvZ4rl86Wpl9TvZN/X3GUkCQ4lzUI7mRfmFUgGvyC60DwT0wnprODbl3CKEglvimaNf7x62xGDM85zA95ZptiwMJSfxAlfOlgtTjnNrYcKeo7ldUNkP/kujJ8/dq0Gfeyb2d10z8JZMkFkTYjbtYZHaIVPdDGZT/CfcTdqH8OvKtBJNdeplarIiEb9/+5sVtsY+A4ntwW+/ono2V6O7xKBtSa0jn+undLahuvun0wGLx5cTSexi3PKijtNvLxMPZ0wfErHt8Rbbl4/STAd0GM55qpAMqHqzC226gREYN0WjkVOuh8FPndWAOLJdj5DrLnYE9YSCA77RawZEMm8Ew19KLrqzxpANKgy6i3DIVnvcz1ObE0LAII6U3By6CmplfHRTE2DVOGjl98t4yHdOCRWKZ2McabAdiQ4rH+l0UiChVA/7dEIbBpbrtRx2SFgWRdIGL6IHSRPENYlSqhh+caSr1nNoU5TTb2HMMbOTpkG1FdkWbSJ9mgv8Nz+5yFx+bEN3y3LlrvI+M8BBOhdfMI9HnJQ/aASBLTtnbBtVGaYETsRvG9rP0Gfn2DpiPGD0nAawcSzHPwQ/9Z43fUHW6BkZPOtS8BS0eMwtV4/JH/Hac9AVpah6PA/ALyY8mFIlEPAhSP90oavx+/hgmud0dtasXApxwEJxnwDcksHud+B5CEafp9fyZdEkI6mvGg==",
       "StatusCode": 201,
@@ -430,11 +354,7 @@
         "x-ms-content-crc64": "6FtwnQmIrgA=",
         "x-ms-request-id": "c86b8f96-f01e-006d-0d5d-056e89000000",
         "x-ms-request-server-encrypted": "true",
-<<<<<<< HEAD
-        "x-ms-version": "2020-12-06",
-=======
         "x-ms-version": "2021-02-12",
->>>>>>> 7e782c87
         "x-ms-version-id": "2021-02-17T18:45:41.1812129Z"
       },
       "ResponseBody": []
@@ -457,11 +377,7 @@
         "x-ms-lease-duration": "15",
         "x-ms-proposed-lease-id": "b35e85c2-0845-e89e-a430-53f6f2f82ef3",
         "x-ms-return-client-request-id": "true",
-<<<<<<< HEAD
-        "x-ms-version": "2020-12-06"
-=======
-        "x-ms-version": "2021-02-12"
->>>>>>> 7e782c87
+        "x-ms-version": "2021-02-12"
       },
       "RequestBody": null,
       "StatusCode": 201,
@@ -477,11 +393,7 @@
         "x-ms-client-request-id": "24ed14b2-e4a1-e2c9-649b-73b63eaae1d6",
         "x-ms-lease-id": "b35e85c2-0845-e89e-a430-53f6f2f82ef3",
         "x-ms-request-id": "c86b8fa3-f01e-006d-165d-056e89000000",
-<<<<<<< HEAD
-        "x-ms-version": "2020-12-06"
-=======
-        "x-ms-version": "2021-02-12"
->>>>>>> 7e782c87
+        "x-ms-version": "2021-02-12"
       },
       "ResponseBody": []
     },
@@ -499,11 +411,7 @@
         "x-ms-client-request-id": "de43ec20-0a0a-e852-f957-bc8a227dd1dd",
         "x-ms-date": "Wed, 17 Feb 2021 18:45:41 GMT",
         "x-ms-return-client-request-id": "true",
-<<<<<<< HEAD
-        "x-ms-version": "2020-12-06"
-=======
-        "x-ms-version": "2021-02-12"
->>>>>>> 7e782c87
+        "x-ms-version": "2021-02-12"
       },
       "RequestBody": null,
       "StatusCode": 202,
@@ -516,11 +424,7 @@
         ],
         "x-ms-client-request-id": "de43ec20-0a0a-e852-f957-bc8a227dd1dd",
         "x-ms-request-id": "c86b8fab-f01e-006d-1e5d-056e89000000",
-<<<<<<< HEAD
-        "x-ms-version": "2020-12-06"
-=======
-        "x-ms-version": "2021-02-12"
->>>>>>> 7e782c87
+        "x-ms-version": "2021-02-12"
       },
       "ResponseBody": []
     },
@@ -539,11 +443,7 @@
         "x-ms-client-request-id": "0b384f7c-05cd-8543-990d-3d4837ff2ffd",
         "x-ms-date": "Wed, 17 Feb 2021 18:45:41 GMT",
         "x-ms-return-client-request-id": "true",
-<<<<<<< HEAD
-        "x-ms-version": "2020-12-06"
-=======
-        "x-ms-version": "2021-02-12"
->>>>>>> 7e782c87
+        "x-ms-version": "2021-02-12"
       },
       "RequestBody": null,
       "StatusCode": 201,
@@ -558,11 +458,7 @@
         ],
         "x-ms-client-request-id": "0b384f7c-05cd-8543-990d-3d4837ff2ffd",
         "x-ms-request-id": "d61dffd2-b01e-001e-2c5d-05361a000000",
-<<<<<<< HEAD
-        "x-ms-version": "2020-12-06"
-=======
-        "x-ms-version": "2021-02-12"
->>>>>>> 7e782c87
+        "x-ms-version": "2021-02-12"
       },
       "ResponseBody": []
     },
@@ -583,11 +479,7 @@
         "x-ms-client-request-id": "8f8bff87-cece-fe12-db9d-af59425bf17a",
         "x-ms-date": "Wed, 17 Feb 2021 18:45:41 GMT",
         "x-ms-return-client-request-id": "true",
-<<<<<<< HEAD
-        "x-ms-version": "2020-12-06"
-=======
-        "x-ms-version": "2021-02-12"
->>>>>>> 7e782c87
+        "x-ms-version": "2021-02-12"
       },
       "RequestBody": "uf7WaMO4SIPRD7hZxoOOdhF+Jxjn+uz82KXDE21paACVhY85KMY6211+PdfIHcvDKiHIn3Fe0L4R2pAd9DUVZ6e3w0H0VU1KREu6aL0UNLrZAOhLoMiPN7TQJ042HecoaNUvEFqKz9XUfVolo2cB/abVQ/RMysfeJ4yMIy7/FCdjkgDn5CNgTzATdyJuaZNMziqnYNnz3J4NUenO/aum1GkzwhFnGhiDdfTDOFOkcL74QFQEWLRNcLVh2ZM6klGEbKK5OqeB5LQRJOrlMKRLaeAq1b1Xony05VFcBUCESOOiPsuw6zUWd1uf8jPJaD8RFnCyD72ULcomBFVVJd50jdsHQvLYmn2rFF1ht7BI630RSu/P0TklDhABiebgwFF9K2VYwSVNOHvyB/pfM3YZ3hjXQ9rvpLuh4TPh1xGXylML5IxL7ypXxBFz3co+xtua56vOCH12jYaqtt/ybGFqWzynU07pzu7ugH/JfMfwYxtYR/BlyMLWlVYFoDlKZViwCIGNl3OMsBi834j9rRG/uVPEmSRwBJJ60L745C20oxonGHNFYsuoy5bXqOk62OdFReflhsszPwPvE8a0lMzqBzxt1pSdelaHG86OmFypP/jWsp5GzxxP89lvVU8F8zbK7aCszQFSqMqQXmv9paanRdPN3eItpDggHuK7LSQHgieXxKu7/XL2hArTtXGwUU4yyA97NxZUnElnjK4el3qmidtDZeH67Ehg11nXWe7Hb8yUiGUVi0sRQydiU3DD2OyQLSyVbextONvHGl+8fENboBziig8Ukf2PMSK5mJnXnP5sRyvBMQLfJlCKTXHrVcbjB7NU4U3de5wvBjvJs59C731gTzQXmW4aAmO+ikOMo9xb1pHmg7uxj8yOkSvGFnOwSF7zigWRy21FOd7qHvFZo2Nebd0NXGvCr8BoiQdCVOzwDULkmRjXygojoUrdxnDbNO7IaKiVo+vzMNtEKUJlAuXx+RCudQpKh6PT6boh5OhPjVQZeuxDWmpW8Wg9kqDHvp5k7M1fLL/kfeEFwrkx0Uzy9ZztTIf5rZ6lWIOiDfQCCysbvPgb8GCUNP0KPpixJR8bS50E2XEXaz4uudQ7QnDsAraNFRVT1gQ7WBeK7m4F9DJkhsFW/jG6BFG57TaMWfKMHjziJBAKx3SYyYBZjX3PKMWh17uulQSF0hDDmunOrv8l/dAyI88iWb5NvjSwYXbU6sRw64I23og4XFH/Ri2KyRqBM5CsnQT2fn39YdfP1HGZ768kXsN97h9H+sZ9IxKQwvQaLy3mJ0zAemwEOX2waYjgZVd9ZmtWBEVwZaM9eFtqbJ7jtKVEsshiZORXeLWhl5A+nb67ElyIwyvodg==",
       "StatusCode": 201,
@@ -605,11 +497,7 @@
         "x-ms-content-crc64": "MkwDT9iqqjE=",
         "x-ms-request-id": "d61dfff4-b01e-001e-4a5d-05361a000000",
         "x-ms-request-server-encrypted": "true",
-<<<<<<< HEAD
-        "x-ms-version": "2020-12-06",
-=======
         "x-ms-version": "2021-02-12",
->>>>>>> 7e782c87
         "x-ms-version-id": "2021-02-17T18:45:41.6445433Z"
       },
       "ResponseBody": []
@@ -628,11 +516,7 @@
         "x-ms-client-request-id": "754068c3-6187-a420-b9ab-a60b0335a3da",
         "x-ms-date": "Wed, 17 Feb 2021 18:45:41 GMT",
         "x-ms-return-client-request-id": "true",
-<<<<<<< HEAD
-        "x-ms-version": "2020-12-06"
-=======
-        "x-ms-version": "2021-02-12"
->>>>>>> 7e782c87
+        "x-ms-version": "2021-02-12"
       },
       "RequestBody": null,
       "StatusCode": 200,
@@ -659,11 +543,7 @@
         "x-ms-lease-status": "unlocked",
         "x-ms-request-id": "d61e000d-b01e-001e-5b5d-05361a000000",
         "x-ms-server-encrypted": "true",
-<<<<<<< HEAD
-        "x-ms-version": "2020-12-06",
-=======
         "x-ms-version": "2021-02-12",
->>>>>>> 7e782c87
         "x-ms-version-id": "2021-02-17T18:45:41.6445433Z"
       },
       "ResponseBody": []
@@ -686,11 +566,7 @@
         "x-ms-lease-duration": "15",
         "x-ms-proposed-lease-id": "b9063c5b-e2e1-df46-e9c3-cadc5b000b2d",
         "x-ms-return-client-request-id": "true",
-<<<<<<< HEAD
-        "x-ms-version": "2020-12-06"
-=======
-        "x-ms-version": "2021-02-12"
->>>>>>> 7e782c87
+        "x-ms-version": "2021-02-12"
       },
       "RequestBody": null,
       "StatusCode": 201,
@@ -706,11 +582,7 @@
         "x-ms-client-request-id": "f3195926-96c0-96a5-3a5c-0af4b29bf062",
         "x-ms-lease-id": "b9063c5b-e2e1-df46-e9c3-cadc5b000b2d",
         "x-ms-request-id": "d61e0021-b01e-001e-6e5d-05361a000000",
-<<<<<<< HEAD
-        "x-ms-version": "2020-12-06"
-=======
-        "x-ms-version": "2021-02-12"
->>>>>>> 7e782c87
+        "x-ms-version": "2021-02-12"
       },
       "ResponseBody": []
     },
@@ -728,11 +600,7 @@
         "x-ms-client-request-id": "aae52fb6-af1c-fb1a-ddcb-adfd22e651fa",
         "x-ms-date": "Wed, 17 Feb 2021 18:45:41 GMT",
         "x-ms-return-client-request-id": "true",
-<<<<<<< HEAD
-        "x-ms-version": "2020-12-06"
-=======
-        "x-ms-version": "2021-02-12"
->>>>>>> 7e782c87
+        "x-ms-version": "2021-02-12"
       },
       "RequestBody": null,
       "StatusCode": 202,
@@ -745,11 +613,7 @@
         ],
         "x-ms-client-request-id": "aae52fb6-af1c-fb1a-ddcb-adfd22e651fa",
         "x-ms-request-id": "d61e002c-b01e-001e-795d-05361a000000",
-<<<<<<< HEAD
-        "x-ms-version": "2020-12-06"
-=======
-        "x-ms-version": "2021-02-12"
->>>>>>> 7e782c87
+        "x-ms-version": "2021-02-12"
       },
       "ResponseBody": []
     },
@@ -768,11 +632,7 @@
         "x-ms-client-request-id": "8052e5ec-7745-2af8-c873-6898499644ad",
         "x-ms-date": "Wed, 17 Feb 2021 18:45:41 GMT",
         "x-ms-return-client-request-id": "true",
-<<<<<<< HEAD
-        "x-ms-version": "2020-12-06"
-=======
-        "x-ms-version": "2021-02-12"
->>>>>>> 7e782c87
+        "x-ms-version": "2021-02-12"
       },
       "RequestBody": null,
       "StatusCode": 201,
@@ -787,11 +647,7 @@
         ],
         "x-ms-client-request-id": "8052e5ec-7745-2af8-c873-6898499644ad",
         "x-ms-request-id": "85af4f96-701e-003e-4f5d-054dbd000000",
-<<<<<<< HEAD
-        "x-ms-version": "2020-12-06"
-=======
-        "x-ms-version": "2021-02-12"
->>>>>>> 7e782c87
+        "x-ms-version": "2021-02-12"
       },
       "ResponseBody": []
     },
@@ -812,11 +668,7 @@
         "x-ms-client-request-id": "07c3af17-89bb-3c1f-7c0c-fecc6ffa8e8c",
         "x-ms-date": "Wed, 17 Feb 2021 18:45:42 GMT",
         "x-ms-return-client-request-id": "true",
-<<<<<<< HEAD
-        "x-ms-version": "2020-12-06"
-=======
-        "x-ms-version": "2021-02-12"
->>>>>>> 7e782c87
+        "x-ms-version": "2021-02-12"
       },
       "RequestBody": "D76X0d3VMvwqErpC3a3nm6Lez9CQdP4eoHYH+TnxKaYJQIiL/3PPnwSM1ZYTAf7MZKNkI1KZl5u/eTBmzjjDOOkUOZ0kW5suDi/MBJ9oCp94OpSVjAZUb6jtzIZDadHLyZys/8hgpwkHNhQizJP8V26R7pOkLazjv8n0N44V66ReAToDvAvWF5KKjlbxMqIV8HUXsns9JpzvyD/+a3B68ktvw8tY+ZpjutYAGZ9W8o0m30YZ/TgpINqeE/PL2KshD5sLgW7XvPfatPikPQz8mday14wqYfUSRqLwuuWnl+Iq3goDSnAeTyJOP0hAhOPNoXkdGQAf966m+DvM5gIRMh0Vel4C+U5lk4hp2yGs0cG+Ixhrin3hCudbXVI1UmggPAwrKgqFyqgrt4V4thuM+SZ6DcPppqifNG92p5v8MEEfSJ8Vgae2OVhwQNL4aFTMzmQrukWlNpZji/aaDiMMLodEWW18d3d/xNNqeWXVp8sbqtk30XX7eRIIsfWxGyo1YxFLsw/mT1fsq/ZxO70wjuQqf2RJ1F0RSeBac8WBzqipNBVTifO8NFqBSiV/ij1V1yMQhpvG64+0OmoujNySat1Oxwen3ATwbksJyIo3kr6iBZuhcEcM40iGn0+Jjah+7+BIMMI2rfseIBhQvCMFfKerjIZA8PmVQeS+IT21Z+Cji9ip72H8bFigglAvvCckgSKn3QEhPf/msu/ed4y9abg3rTFLW41Grx8uoG2oZoW9maAaDYnfgU3YwzxyHfXL4hmY9w/12SWVYC7i852RPUxqId3so1svWCvjcpdQ1JEpYr1UEG52x8B6hKxb/Y6wRoXvB/wX3z+9aJ/jEWaORYycuJDgPSze9FkccR+v1FqdMysRYMyVEYN9l6jOkrZZ7D8gvkT9zwlZEROj+20gDpRERt06fOS/B6YNYqaED2GjwoXfjhUVn2QiuE+48RYVXYkTikzYH3BaYbee721j1AKx/zjoQH9/LqZ5GMOVBhWQ+AQdcIUVyqMVhS1ed7D2v+NMBvLeLR0JlFulXwasxFqhDvdoRWN8nDSU0rpSILf2glnfSP8jscvnE9wpb2udaMDSvGm4jnl/0Gq9SlpitnOkr9yszXxaflwsgDGHUyzJ9mn6f2NNPfTgX3iVZWdwhVxohb+P8JtEeD4NjA1H+Hw99FPxZzcQVnLnzG0DxRj1vPvVHs1tOQXNtgckQLHmmWb7V3ETfh0lWC5NpyQuQLImF88Sctqv0LpOI7Ew6xbAATMGCG2m4j3dr8afH5Lhn3VU/ijh1CaMTIe2xFpr9G0XjabxJzhEgDWSNMITELAobYQ83O3t3iwMebzm7x3icbpYh5Hr8Hc9D33zT59keA==",
       "StatusCode": 201,
@@ -834,11 +686,7 @@
         "x-ms-content-crc64": "FyBdpI/ZWGk=",
         "x-ms-request-id": "85af4f9a-701e-003e-525d-054dbd000000",
         "x-ms-request-server-encrypted": "true",
-<<<<<<< HEAD
-        "x-ms-version": "2020-12-06",
-=======
         "x-ms-version": "2021-02-12",
->>>>>>> 7e782c87
         "x-ms-version-id": "2021-02-17T18:45:42.1428978Z"
       },
       "ResponseBody": []
@@ -861,11 +709,7 @@
         "x-ms-lease-duration": "15",
         "x-ms-proposed-lease-id": "108000a8-c561-420c-a1d9-5de2710bc9c1",
         "x-ms-return-client-request-id": "true",
-<<<<<<< HEAD
-        "x-ms-version": "2020-12-06"
-=======
-        "x-ms-version": "2021-02-12"
->>>>>>> 7e782c87
+        "x-ms-version": "2021-02-12"
       },
       "RequestBody": null,
       "StatusCode": 201,
@@ -881,11 +725,7 @@
         "x-ms-client-request-id": "ad3bed20-4dfb-522e-a380-66e22c3cca71",
         "x-ms-lease-id": "108000a8-c561-420c-a1d9-5de2710bc9c1",
         "x-ms-request-id": "85af4fa7-701e-003e-5e5d-054dbd000000",
-<<<<<<< HEAD
-        "x-ms-version": "2020-12-06"
-=======
-        "x-ms-version": "2021-02-12"
->>>>>>> 7e782c87
+        "x-ms-version": "2021-02-12"
       },
       "ResponseBody": []
     },
@@ -903,11 +743,7 @@
         "x-ms-client-request-id": "84c22dc8-1ccf-63c6-be89-fc5bf6db867b",
         "x-ms-date": "Wed, 17 Feb 2021 18:45:42 GMT",
         "x-ms-return-client-request-id": "true",
-<<<<<<< HEAD
-        "x-ms-version": "2020-12-06"
-=======
-        "x-ms-version": "2021-02-12"
->>>>>>> 7e782c87
+        "x-ms-version": "2021-02-12"
       },
       "RequestBody": null,
       "StatusCode": 202,
@@ -920,11 +756,7 @@
         ],
         "x-ms-client-request-id": "84c22dc8-1ccf-63c6-be89-fc5bf6db867b",
         "x-ms-request-id": "85af4fb0-701e-003e-655d-054dbd000000",
-<<<<<<< HEAD
-        "x-ms-version": "2020-12-06"
-=======
-        "x-ms-version": "2021-02-12"
->>>>>>> 7e782c87
+        "x-ms-version": "2021-02-12"
       },
       "ResponseBody": []
     }
