--- conflicted
+++ resolved
@@ -15,11 +15,7 @@
         "x-ms-client-request-id": "51019b2f-4860-25fd-ea96-ef674e41fc1d",
         "x-ms-date": "Wed, 17 Feb 2021 18:45:55 GMT",
         "x-ms-return-client-request-id": "true",
-<<<<<<< HEAD
-        "x-ms-version": "2020-12-06"
-=======
         "x-ms-version": "2021-02-12"
->>>>>>> 7e782c87
       },
       "RequestBody": null,
       "StatusCode": 201,
@@ -34,11 +30,7 @@
         ],
         "x-ms-client-request-id": "51019b2f-4860-25fd-ea96-ef674e41fc1d",
         "x-ms-request-id": "36a78d1a-401e-009c-065d-0577a4000000",
-<<<<<<< HEAD
-        "x-ms-version": "2020-12-06"
-=======
         "x-ms-version": "2021-02-12"
->>>>>>> 7e782c87
       },
       "ResponseBody": []
     },
@@ -59,11 +51,7 @@
         "x-ms-client-request-id": "85cf88eb-4507-b431-c98a-09f72b789862",
         "x-ms-date": "Wed, 17 Feb 2021 18:45:56 GMT",
         "x-ms-return-client-request-id": "true",
-<<<<<<< HEAD
-        "x-ms-version": "2020-12-06"
-=======
         "x-ms-version": "2021-02-12"
->>>>>>> 7e782c87
       },
       "RequestBody": "6aDV/hkqtFQOxICHgkArXdV3XpzwT6KLa+n7V+mgCGC3X36ua/0EKVyoLIwkqJUV3ACIpCpCn5r9SpMvLlxqbrwf0CLCffLXczVASCIVZsJU5nrpF2M2dMDksSFp1Pv/Pb7QBdhzUl8OsDH1AVZ36OPR20figVZY6Fxh3szRbp45QQtkRGHp4ZQa2mcyQHJpbcg9mPmzHbxndxx8EXSTPUGSu8BLEqOC5/qzx6buJqjp+HADk9alhiRO/cxEbc8fh50ln4WxHlslurD//1YVeVF0khkDkKlr7TWc/BXWPXkqkz8JyYciN9oV3dklpobNOYN70Nq2HPfzurFPFSFGT3w31GwWDLDJUVs/7bLQRkevzsORWm2fdHdIFQ7V0yK4z41c7tEZtyzTsn9/dy5EI3NqoEddtPUPl2D1zfeh8344hh4lc1d1lRaXvajuIP1IBPGaazLaWxqYTVZxJOk1Mr4ARvAQH68c9QowxvdMIHdjrMkFBohLXisEjCYBA3AtYYrq7dkMOOVCfnUnqpUiSyzfDncgLyw1tOjFDJKJGvGaA2RsYjOdVnTkw4cSJLOW4UD5IfT4DTFetDnwRixSuGSEjaYwtun5QbgDO2ylIpA0LypRj/n8ofYyDa35rA9IkQojjpYNZSpXAN889dHFuZKovBcBAClqh+yw/qg7/5SouqpigZT6J8oA+o4ZwKslbVQbUfD4R5DhuAepXGaBGwFKlDomYjf9rpRNAAWaUcdAi5FUIK2ksHMZgcmNUMtjft+Nzitw/gocHaJcq0aKRmdAaNDVLfpTpuTHDeBucF7J6YImDIKb0I2GOAMKRwQsjjphTef6jVHlOidHqfApraxEk8HEZDrkpJhDT/T3SF7fmn6mDCN2zlwxQdJaUyecXIpWxrRDaCoAfKhOtj5c7fHJaA5xg6CIzsRlkiNnilFxpvJpoIKqmzFUpY97Jxgd1VPhkesYK9jqzffw3tYGmPJX3RBL8k1uHszcHN0QDaasR73PhvhmWHsZf9KKub1bTg2dJEoH0uIFcnIeOw772cBRRJcYNxH68ISUMXJ75GUPgM7Qc+lbpHXayRSFRxxsHqUSOHUmQxb7ojPFc6Bvio4ND7pAKmbW9p8hPW39dKhnKBPNaavw6T231NG2ljHVaj+GeDhhLPM/O0LVBAWp/S2KXUuNoiHiHSV9iFWVIGBuTNIud/xwBvsfjS1oGuQ4DtejKzjmSMceo1oS5KSeqhviZrcye4YwGldPbRX0egJARXl+8fQniAQKENOhXSFXgeIRhbQtBZNQchHgltqyKShY0p8qH7kmu92yJ2uyjrw29+wy4vVOEz/lLn/iR/EqWOarSYuBLWIp6srWet0onQ==",
       "StatusCode": 201,
@@ -81,11 +69,7 @@
         "x-ms-content-crc64": "D1BzoGWFh3o=",
         "x-ms-request-id": "36a78d2f-401e-009c-155d-0577a4000000",
         "x-ms-request-server-encrypted": "true",
-<<<<<<< HEAD
-        "x-ms-version": "2020-12-06",
-=======
         "x-ms-version": "2021-02-12",
->>>>>>> 7e782c87
         "x-ms-version-id": "2021-02-17T18:45:56.0898831Z"
       },
       "ResponseBody": []
@@ -107,11 +91,7 @@
         "x-ms-lease-duration": "15",
         "x-ms-proposed-lease-id": "8e9b90bd-529c-d93c-9e78-40cc22e871ef",
         "x-ms-return-client-request-id": "true",
-<<<<<<< HEAD
-        "x-ms-version": "2020-12-06"
-=======
         "x-ms-version": "2021-02-12"
->>>>>>> 7e782c87
       },
       "RequestBody": null,
       "StatusCode": 201,
@@ -127,11 +107,7 @@
         "x-ms-client-request-id": "5f87fd25-b59e-99d7-4bf6-e68f046592e1",
         "x-ms-lease-id": "8e9b90bd-529c-d93c-9e78-40cc22e871ef",
         "x-ms-request-id": "36a78d45-401e-009c-295d-0577a4000000",
-<<<<<<< HEAD
-        "x-ms-version": "2020-12-06"
-=======
         "x-ms-version": "2021-02-12"
->>>>>>> 7e782c87
       },
       "ResponseBody": []
     },
@@ -151,11 +127,7 @@
         "x-ms-if-tags": "\"coolTag\" = 'true'",
         "x-ms-lease-action": "break",
         "x-ms-return-client-request-id": "true",
-<<<<<<< HEAD
-        "x-ms-version": "2020-12-06"
-=======
         "x-ms-version": "2021-02-12"
->>>>>>> 7e782c87
       },
       "RequestBody": null,
       "StatusCode": 412,
@@ -170,11 +142,7 @@
         "x-ms-client-request-id": "24a6af6f-1161-f151-7e51-a618bc0699bd",
         "x-ms-error-code": "ConditionNotMet",
         "x-ms-request-id": "36a78d50-401e-009c-325d-0577a4000000",
-<<<<<<< HEAD
-        "x-ms-version": "2020-12-06"
-=======
         "x-ms-version": "2021-02-12"
->>>>>>> 7e782c87
       },
       "ResponseBody": [
         "﻿<?xml version=\"1.0\" encoding=\"utf-8\"?><Error><Code>ConditionNotMet</Code><Message>The condition specified using HTTP conditional header(s) is not met.\n",
@@ -196,11 +164,7 @@
         "x-ms-client-request-id": "551f9893-6dbf-077f-c85f-563c003b5cf4",
         "x-ms-date": "Wed, 17 Feb 2021 18:45:56 GMT",
         "x-ms-return-client-request-id": "true",
-<<<<<<< HEAD
-        "x-ms-version": "2020-12-06"
-=======
         "x-ms-version": "2021-02-12"
->>>>>>> 7e782c87
       },
       "RequestBody": null,
       "StatusCode": 202,
@@ -213,11 +177,7 @@
         ],
         "x-ms-client-request-id": "551f9893-6dbf-077f-c85f-563c003b5cf4",
         "x-ms-request-id": "36a78d55-401e-009c-365d-0577a4000000",
-<<<<<<< HEAD
-        "x-ms-version": "2020-12-06"
-=======
         "x-ms-version": "2021-02-12"
->>>>>>> 7e782c87
       },
       "ResponseBody": []
     }
