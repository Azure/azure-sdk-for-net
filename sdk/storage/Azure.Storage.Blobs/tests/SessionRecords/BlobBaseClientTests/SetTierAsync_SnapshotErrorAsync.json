﻿{
  "Entries": [
    {
      "RequestUri": "https://seanmcccanary3.blob.core.windows.net/test-container-92e53ca3-8d62-c2fb-e90c-36efdc86dae0?restype=container",
      "RequestMethod": "PUT",
      "RequestHeaders": {
        "Accept": "application/xml",
        "Authorization": "Sanitized",
        "traceparent": "00-b51f888aaaee8e44bf9ce5a6b56116c5-90fa5ee874fd1e4e-00",
        "User-Agent": [
          "azsdk-net-Storage.Blobs/12.9.0-alpha.20210217.1",
          "(.NET 5.0.3; Microsoft Windows 10.0.19042)"
        ],
        "x-ms-blob-public-access": "container",
        "x-ms-client-request-id": "9cc7ad29-2022-b879-70fd-268e87aed753",
        "x-ms-date": "Wed, 17 Feb 2021 18:52:37 GMT",
        "x-ms-return-client-request-id": "true",
<<<<<<< HEAD
        "x-ms-version": "2020-12-06"
=======
        "x-ms-version": "2021-02-12"
>>>>>>> 7e782c87
      },
      "RequestBody": null,
      "StatusCode": 201,
      "ResponseHeaders": {
        "Content-Length": "0",
        "Date": "Wed, 17 Feb 2021 18:52:37 GMT",
        "ETag": "\"0x8D8D375323C494F\"",
        "Last-Modified": "Wed, 17 Feb 2021 18:52:38 GMT",
        "Server": [
          "Windows-Azure-Blob/1.0",
          "Microsoft-HTTPAPI/2.0"
        ],
        "x-ms-client-request-id": "9cc7ad29-2022-b879-70fd-268e87aed753",
        "x-ms-request-id": "0fbafe15-501e-0074-075e-05ee32000000",
<<<<<<< HEAD
        "x-ms-version": "2020-12-06"
=======
        "x-ms-version": "2021-02-12"
>>>>>>> 7e782c87
      },
      "ResponseBody": []
    },
    {
      "RequestUri": "https://seanmcccanary3.blob.core.windows.net/test-container-92e53ca3-8d62-c2fb-e90c-36efdc86dae0/test-blob-09f6853c-74f1-4c0f-143d-b3d6659d456a",
      "RequestMethod": "PUT",
      "RequestHeaders": {
        "Accept": "application/xml",
        "Authorization": "Sanitized",
        "Content-Length": "1024",
        "Content-Type": "application/octet-stream",
        "traceparent": "00-c78c7b3ecb97094d910b2b167e50efc0-f49bc6a921366645-00",
        "User-Agent": [
          "azsdk-net-Storage.Blobs/12.9.0-alpha.20210217.1",
          "(.NET 5.0.3; Microsoft Windows 10.0.19042)"
        ],
        "x-ms-blob-type": "BlockBlob",
        "x-ms-client-request-id": "856a018e-3f52-c120-42a7-0d020885d529",
        "x-ms-date": "Wed, 17 Feb 2021 18:52:38 GMT",
        "x-ms-return-client-request-id": "true",
<<<<<<< HEAD
        "x-ms-version": "2020-12-06"
=======
        "x-ms-version": "2021-02-12"
>>>>>>> 7e782c87
      },
      "RequestBody": "cdTGL749vgPLB6woMZkhMLTUIfiHkXC0nXuI5W2jUtO4ux2z56iU/8bzPurI5xt6G4IikXtM4uBkEpFDtNiWKLTYcHV8bkgLPyExlFKF67ZfDsnqgMFXa9g8T9UXUUvuXRY18Hal/a06FlFaG06N3iba5KYOrKfygAScQB9y9O7WQjc8UPs/uRAcr2lw/U+KrnCuPGyl37BvQm9yCL2OxyJig9gWUY4rmiqV8vw9goO0EpGuxLeBMWKGzQ2LzbBTjehHDXl2c1zig6JCD+20McDrvfYr4ANq4VJ1kISAn8x5QmQU9XUJPZ81y0AVPyF10ptNoA+6J63k3CwnAOLYYuPVyc2IoDtK4n9W9hXCVaIwAL7oM/+8vhu3LxhI4Ty8XGldP3VU7DFfAr2QZDCYIoeK9wAk7y7jGAqy0XAiAgBCmZqrZBUs2xOMiDFCLFrrHg2Rvuo8mG06eSdqohvBPQC8TcqW7L1yXhvtl2b9oeuwx7JjkUQWBgAscevuwTn4y0swhd6QVDJPH1/OTwEHPNc7uttoXau7pkfJaXrSg5zh9MwazBwNH3KAFHLkR7b/JDQTsgZekG2gdd6Xxuu3fZvD7Fo07XC6Lppo50k5116QyUVFvtGWgmRfelc9dVmHyJbXIVtcyzfEWIRr9agjZp2ABv2lcb7JLWn21XIYfbhB4R6yYrYDNP4NgWVNKo28PBO6vW5c4VfXDfPxZfbErNvLKhSJcATmfdL+mPBZfALcOphfXr9K5QDH21TCEc4ISNSJgQB4MssO0z+cXUlmfpDxFCtdZU4cgUQTwZWvJGsE9k8b0PsCYwfNUIp/rYe3YFzE0f2iq+OGbQC7ZXA2X6/UmGf5Sq6V77AkkBXDnNO8XGA46lJuYUprlWP7Rv6WlvDbqxUgvRauL+JMfhvNw9As/wkP/nRcZTYcjrVKmamyjfkk6PG+nJ5KibtwIeMvndKSzkb0h5h8fkXfAy9gY5U4mvEhqdrfbmNrxXS460RT7PDjuMtivQZgp2mr3phu6iUlN4fyDvT3s2DjicIkw5IBixc/favK1t3rwAFxM4/K/NpOk7S8Yd777AVqfjNDPOTWqlKBL216W2GqB03yhX/QGY3n1TDeRCo4Q5GmX1ipp4Qdmok8Scxt1DdTElqRCWaGmmWlXGez92UoSOvb0/sIAF/J1er1lM/AeQD4izHQpjoqIMXzBEocaaMjFADhkQE7ShL6yDN7kAaV5ONmu2s0V6KwsLM2FfsVrGtH0X/O3+f/vEEe1t4Hr4+/XR9ntq43771eMOBNBTUW5BzHM76GxgT7Zv4qFYDDqQEjd7fcrva9D+LCcK8GsbcLB/HCP3vROJcaa0+vDdk8mobfKg==",
      "StatusCode": 201,
      "ResponseHeaders": {
        "Content-Length": "0",
        "Content-MD5": "V8993lDqQmYT0xJuI/72iw==",
        "Date": "Wed, 17 Feb 2021 18:52:37 GMT",
        "ETag": "\"0x8D8D375324667E4\"",
        "Last-Modified": "Wed, 17 Feb 2021 18:52:38 GMT",
        "Server": [
          "Windows-Azure-Blob/1.0",
          "Microsoft-HTTPAPI/2.0"
        ],
        "x-ms-client-request-id": "856a018e-3f52-c120-42a7-0d020885d529",
        "x-ms-content-crc64": "09CNsNf5aSg=",
        "x-ms-request-id": "0fbafe3b-501e-0074-275e-05ee32000000",
        "x-ms-request-server-encrypted": "true",
<<<<<<< HEAD
        "x-ms-version": "2020-12-06",
=======
        "x-ms-version": "2021-02-12",
>>>>>>> 7e782c87
        "x-ms-version-id": "2021-02-17T18:52:38.1034468Z"
      },
      "ResponseBody": []
    },
    {
      "RequestUri": "https://seanmcccanary3.blob.core.windows.net/test-container-92e53ca3-8d62-c2fb-e90c-36efdc86dae0/test-blob-09f6853c-74f1-4c0f-143d-b3d6659d456a?snapshot=2020-04-17T20:37:16.5129130Z&comp=tier",
      "RequestMethod": "PUT",
      "RequestHeaders": {
        "Accept": "application/xml",
        "Authorization": "Sanitized",
        "traceparent": "00-7f554fa882f9e245adb13ad37cc00e67-c1e24ac053413642-00",
        "User-Agent": [
          "azsdk-net-Storage.Blobs/12.9.0-alpha.20210217.1",
          "(.NET 5.0.3; Microsoft Windows 10.0.19042)"
        ],
        "x-ms-access-tier": "Cool",
        "x-ms-client-request-id": "98adccee-5a1b-4ed8-5e79-f47efd21d33e",
        "x-ms-date": "Wed, 17 Feb 2021 18:52:38 GMT",
        "x-ms-return-client-request-id": "true",
<<<<<<< HEAD
        "x-ms-version": "2020-12-06"
=======
        "x-ms-version": "2021-02-12"
>>>>>>> 7e782c87
      },
      "RequestBody": null,
      "StatusCode": 404,
      "ResponseHeaders": {
        "Content-Length": "215",
        "Content-Type": "application/xml",
        "Date": "Wed, 17 Feb 2021 18:52:37 GMT",
        "Server": [
          "Windows-Azure-Blob/1.0",
          "Microsoft-HTTPAPI/2.0"
        ],
        "x-ms-client-request-id": "98adccee-5a1b-4ed8-5e79-f47efd21d33e",
        "x-ms-error-code": "BlobNotFound",
        "x-ms-request-id": "0fbafe59-501e-0074-415e-05ee32000000",
<<<<<<< HEAD
        "x-ms-version": "2020-12-06"
=======
        "x-ms-version": "2021-02-12"
>>>>>>> 7e782c87
      },
      "ResponseBody": [
        "﻿<?xml version=\"1.0\" encoding=\"utf-8\"?><Error><Code>BlobNotFound</Code><Message>The specified blob does not exist.\n",
        "RequestId:0fbafe59-501e-0074-415e-05ee32000000\n",
        "Time:2021-02-17T18:52:38.2022434Z</Message></Error>"
      ]
    },
    {
      "RequestUri": "https://seanmcccanary3.blob.core.windows.net/test-container-92e53ca3-8d62-c2fb-e90c-36efdc86dae0?restype=container",
      "RequestMethod": "DELETE",
      "RequestHeaders": {
        "Accept": "application/xml",
        "Authorization": "Sanitized",
        "traceparent": "00-8bac8975777ea84ca9a33277163d599c-cbbfe09629ff684d-00",
        "User-Agent": [
          "azsdk-net-Storage.Blobs/12.9.0-alpha.20210217.1",
          "(.NET 5.0.3; Microsoft Windows 10.0.19042)"
        ],
        "x-ms-client-request-id": "3c13a40c-3cd8-cc0e-aedb-2f53c61d3736",
        "x-ms-date": "Wed, 17 Feb 2021 18:52:38 GMT",
        "x-ms-return-client-request-id": "true",
<<<<<<< HEAD
        "x-ms-version": "2020-12-06"
=======
        "x-ms-version": "2021-02-12"
>>>>>>> 7e782c87
      },
      "RequestBody": null,
      "StatusCode": 202,
      "ResponseHeaders": {
        "Content-Length": "0",
        "Date": "Wed, 17 Feb 2021 18:52:37 GMT",
        "Server": [
          "Windows-Azure-Blob/1.0",
          "Microsoft-HTTPAPI/2.0"
        ],
        "x-ms-client-request-id": "3c13a40c-3cd8-cc0e-aedb-2f53c61d3736",
        "x-ms-request-id": "0fbafe7b-501e-0074-635e-05ee32000000",
<<<<<<< HEAD
        "x-ms-version": "2020-12-06"
=======
        "x-ms-version": "2021-02-12"
>>>>>>> 7e782c87
      },
      "ResponseBody": []
    }
  ],
  "Variables": {
    "RandomSeed": "1460834528",
    "Storage_TestConfigDefault": "ProductionTenant\nseanmcccanary3\nU2FuaXRpemVk\nhttps://seanmcccanary3.blob.core.windows.net\nhttps://seanmcccanary3.file.core.windows.net\nhttps://seanmcccanary3.queue.core.windows.net\nhttps://seanmcccanary3.table.core.windows.net\n\n\n\n\nhttps://seanmcccanary3-secondary.blob.core.windows.net\nhttps://seanmcccanary3-secondary.file.core.windows.net\nhttps://seanmcccanary3-secondary.queue.core.windows.net\nhttps://seanmcccanary3-secondary.table.core.windows.net\n\nSanitized\n\n\nCloud\nBlobEndpoint=https://seanmcccanary3.blob.core.windows.net/;QueueEndpoint=https://seanmcccanary3.queue.core.windows.net/;FileEndpoint=https://seanmcccanary3.file.core.windows.net/;BlobSecondaryEndpoint=https://seanmcccanary3-secondary.blob.core.windows.net/;QueueSecondaryEndpoint=https://seanmcccanary3-secondary.queue.core.windows.net/;FileSecondaryEndpoint=https://seanmcccanary3-secondary.file.core.windows.net/;AccountName=seanmcccanary3;AccountKey=Kg==;\nseanscope1\n\n"
  }
}<|MERGE_RESOLUTION|>--- conflicted
+++ resolved
@@ -15,11 +15,7 @@
         "x-ms-client-request-id": "9cc7ad29-2022-b879-70fd-268e87aed753",
         "x-ms-date": "Wed, 17 Feb 2021 18:52:37 GMT",
         "x-ms-return-client-request-id": "true",
-<<<<<<< HEAD
-        "x-ms-version": "2020-12-06"
-=======
         "x-ms-version": "2021-02-12"
->>>>>>> 7e782c87
       },
       "RequestBody": null,
       "StatusCode": 201,
@@ -34,11 +30,7 @@
         ],
         "x-ms-client-request-id": "9cc7ad29-2022-b879-70fd-268e87aed753",
         "x-ms-request-id": "0fbafe15-501e-0074-075e-05ee32000000",
-<<<<<<< HEAD
-        "x-ms-version": "2020-12-06"
-=======
         "x-ms-version": "2021-02-12"
->>>>>>> 7e782c87
       },
       "ResponseBody": []
     },
@@ -59,11 +51,7 @@
         "x-ms-client-request-id": "856a018e-3f52-c120-42a7-0d020885d529",
         "x-ms-date": "Wed, 17 Feb 2021 18:52:38 GMT",
         "x-ms-return-client-request-id": "true",
-<<<<<<< HEAD
-        "x-ms-version": "2020-12-06"
-=======
         "x-ms-version": "2021-02-12"
->>>>>>> 7e782c87
       },
       "RequestBody": "cdTGL749vgPLB6woMZkhMLTUIfiHkXC0nXuI5W2jUtO4ux2z56iU/8bzPurI5xt6G4IikXtM4uBkEpFDtNiWKLTYcHV8bkgLPyExlFKF67ZfDsnqgMFXa9g8T9UXUUvuXRY18Hal/a06FlFaG06N3iba5KYOrKfygAScQB9y9O7WQjc8UPs/uRAcr2lw/U+KrnCuPGyl37BvQm9yCL2OxyJig9gWUY4rmiqV8vw9goO0EpGuxLeBMWKGzQ2LzbBTjehHDXl2c1zig6JCD+20McDrvfYr4ANq4VJ1kISAn8x5QmQU9XUJPZ81y0AVPyF10ptNoA+6J63k3CwnAOLYYuPVyc2IoDtK4n9W9hXCVaIwAL7oM/+8vhu3LxhI4Ty8XGldP3VU7DFfAr2QZDCYIoeK9wAk7y7jGAqy0XAiAgBCmZqrZBUs2xOMiDFCLFrrHg2Rvuo8mG06eSdqohvBPQC8TcqW7L1yXhvtl2b9oeuwx7JjkUQWBgAscevuwTn4y0swhd6QVDJPH1/OTwEHPNc7uttoXau7pkfJaXrSg5zh9MwazBwNH3KAFHLkR7b/JDQTsgZekG2gdd6Xxuu3fZvD7Fo07XC6Lppo50k5116QyUVFvtGWgmRfelc9dVmHyJbXIVtcyzfEWIRr9agjZp2ABv2lcb7JLWn21XIYfbhB4R6yYrYDNP4NgWVNKo28PBO6vW5c4VfXDfPxZfbErNvLKhSJcATmfdL+mPBZfALcOphfXr9K5QDH21TCEc4ISNSJgQB4MssO0z+cXUlmfpDxFCtdZU4cgUQTwZWvJGsE9k8b0PsCYwfNUIp/rYe3YFzE0f2iq+OGbQC7ZXA2X6/UmGf5Sq6V77AkkBXDnNO8XGA46lJuYUprlWP7Rv6WlvDbqxUgvRauL+JMfhvNw9As/wkP/nRcZTYcjrVKmamyjfkk6PG+nJ5KibtwIeMvndKSzkb0h5h8fkXfAy9gY5U4mvEhqdrfbmNrxXS460RT7PDjuMtivQZgp2mr3phu6iUlN4fyDvT3s2DjicIkw5IBixc/favK1t3rwAFxM4/K/NpOk7S8Yd777AVqfjNDPOTWqlKBL216W2GqB03yhX/QGY3n1TDeRCo4Q5GmX1ipp4Qdmok8Scxt1DdTElqRCWaGmmWlXGez92UoSOvb0/sIAF/J1er1lM/AeQD4izHQpjoqIMXzBEocaaMjFADhkQE7ShL6yDN7kAaV5ONmu2s0V6KwsLM2FfsVrGtH0X/O3+f/vEEe1t4Hr4+/XR9ntq43771eMOBNBTUW5BzHM76GxgT7Zv4qFYDDqQEjd7fcrva9D+LCcK8GsbcLB/HCP3vROJcaa0+vDdk8mobfKg==",
       "StatusCode": 201,
@@ -81,11 +69,7 @@
         "x-ms-content-crc64": "09CNsNf5aSg=",
         "x-ms-request-id": "0fbafe3b-501e-0074-275e-05ee32000000",
         "x-ms-request-server-encrypted": "true",
-<<<<<<< HEAD
-        "x-ms-version": "2020-12-06",
-=======
         "x-ms-version": "2021-02-12",
->>>>>>> 7e782c87
         "x-ms-version-id": "2021-02-17T18:52:38.1034468Z"
       },
       "ResponseBody": []
@@ -105,11 +89,7 @@
         "x-ms-client-request-id": "98adccee-5a1b-4ed8-5e79-f47efd21d33e",
         "x-ms-date": "Wed, 17 Feb 2021 18:52:38 GMT",
         "x-ms-return-client-request-id": "true",
-<<<<<<< HEAD
-        "x-ms-version": "2020-12-06"
-=======
         "x-ms-version": "2021-02-12"
->>>>>>> 7e782c87
       },
       "RequestBody": null,
       "StatusCode": 404,
@@ -124,11 +104,7 @@
         "x-ms-client-request-id": "98adccee-5a1b-4ed8-5e79-f47efd21d33e",
         "x-ms-error-code": "BlobNotFound",
         "x-ms-request-id": "0fbafe59-501e-0074-415e-05ee32000000",
-<<<<<<< HEAD
-        "x-ms-version": "2020-12-06"
-=======
         "x-ms-version": "2021-02-12"
->>>>>>> 7e782c87
       },
       "ResponseBody": [
         "﻿<?xml version=\"1.0\" encoding=\"utf-8\"?><Error><Code>BlobNotFound</Code><Message>The specified blob does not exist.\n",
@@ -150,11 +126,7 @@
         "x-ms-client-request-id": "3c13a40c-3cd8-cc0e-aedb-2f53c61d3736",
         "x-ms-date": "Wed, 17 Feb 2021 18:52:38 GMT",
         "x-ms-return-client-request-id": "true",
-<<<<<<< HEAD
-        "x-ms-version": "2020-12-06"
-=======
         "x-ms-version": "2021-02-12"
->>>>>>> 7e782c87
       },
       "RequestBody": null,
       "StatusCode": 202,
@@ -167,11 +139,7 @@
         ],
         "x-ms-client-request-id": "3c13a40c-3cd8-cc0e-aedb-2f53c61d3736",
         "x-ms-request-id": "0fbafe7b-501e-0074-635e-05ee32000000",
-<<<<<<< HEAD
-        "x-ms-version": "2020-12-06"
-=======
         "x-ms-version": "2021-02-12"
->>>>>>> 7e782c87
       },
       "ResponseBody": []
     }
