--- conflicted
+++ resolved
@@ -15,11 +15,7 @@
         "x-ms-client-request-id": "9e71e106-f117-8975-551f-7867a344c51b",
         "x-ms-date": "Tue, 31 Aug 2021 21:19:19 GMT",
         "x-ms-return-client-request-id": "true",
-<<<<<<< HEAD
-        "x-ms-version": "2020-12-06"
-=======
         "x-ms-version": "2021-02-12"
->>>>>>> 7e782c87
       },
       "RequestBody": null,
       "StatusCode": 201,
@@ -33,13 +29,8 @@
           "Microsoft-HTTPAPI/2.0"
         ],
         "x-ms-client-request-id": "9e71e106-f117-8975-551f-7867a344c51b",
-<<<<<<< HEAD
-        "x-ms-request-id": "819b6435-401e-0035-24e1-48b6d6000000",
-        "x-ms-version": "2020-12-06"
-=======
         "x-ms-request-id": "ecda663e-e01e-005e-4fad-9e3122000000",
         "x-ms-version": "2021-02-12"
->>>>>>> 7e782c87
       },
       "ResponseBody": []
     },
@@ -60,11 +51,7 @@
         "x-ms-client-request-id": "519c69c5-c972-78e1-bf59-6b9b911d436c",
         "x-ms-date": "Tue, 31 Aug 2021 21:19:19 GMT",
         "x-ms-return-client-request-id": "true",
-<<<<<<< HEAD
-        "x-ms-version": "2020-12-06"
-=======
         "x-ms-version": "2021-02-12"
->>>>>>> 7e782c87
       },
       "RequestBody": "clz2tPtoIufYx0KHXD/mZHgL8P6jW2eFkAEonQAnYVdKKPRHThAgGdZTkIw\u002ByRM2k4zVHA7XrBf1cCP6P4TnsWXrPTNKnhZo6tYnUMvbR8fu8QlzUkRIcnzdUt3sJdpSbN8mU4zf6/R2bDE3r1tLGSlcDE16c18hosq2bUw4e8X81eTrtPM7DgYV/OUSEMMhkTizkBmM1/iABbDCKX6oPfBsO9l3YGU2IP1HZXd5DpEGldwUheurcP7sa69DeeWIbb71ptXpqTHTfW8bRHGABvceu5Ohk7gEwcrbivS18qcYv/i4hGi7HeyrQQd8jyyMa2W4JL1S5tkG8OQLDR48HYrHA4R5yIKOYp6n9lKxiDGeTx\u002BP/M7pxtkespODsA/NbiN8tYynEqPiKcEfqu\u002BHVGizbb7/rSC83TyrWhXuC7KO2YguNNOk9jx8rNMMyhvpl10r0EJRzsADv9dQ/LeN8x4PkNBnWCCVDneBggBNsBMgwcK4wzpvPQvHK3T7VPmF7rm1/TlKgj89lsLLz0u/tQ/ELzv01S/jn1LEnyyrmbl9/JRHmLLZ1T6Dei14pG7AB3VlNyW\u002BkBmJ0V7nheISkfwITtO3eB1c61n8cVoCavvkBJi2RmKUv2x6vsZU8k9bcOkxb1WbCY9YCEzLwR6\u002BhmdiAoFKW0uadI5nPLlXB/gKoABx0fqlSfoIXj0Wyf5Nuzhf8e/OERWdl/vHM83WAQBTwSAeTbVsvbmHQv0Ng6uQGYCB9xUJO4/r0zn/3RUtMlw8wwfdL26C8zQ2Rs8XjxNQNxpMVQnqSYWQMnl7bd\u002BjWQ\u002Bg0MCjsuoS/gTh0/XA00Mmrqb74d1TUnmCTfz0BoZUkuy/d79TrYUvOVYFCXaQ0F81Vb44qHgyTX5GIGTuHfh\u002BjEEIAVyE0wEhy6eGTUgD8n2cv7HHG\u002Bl0jClADI0gQRteh3w1h84CsIG9F93Qq/82Qy3nUV5GtnBYlHQyRMZzAYmLKMbMzmqumg4vCgQLo\u002BAqCshfOPC9F9AL3fNZz2y6SRZURYM4anXCOLZPFqxsTPCTCDn\u002BFMiZzhD1wPF3VMqidMDut15d8aBTnP85bgEkn5ADxscyvDVNu3ZyQ6mES\u002BTsraHrfpWSNReZqnfIX2AP0SFgc44Db7eLoPvn6672z1EbTcBfOCD7cJCvmRK9hFsWYnGII9dV6D7pYN2Zq0ppotomrBKfsJkAZQP\u002BVNalzRyg0Ik8bqx5xmSCddhDYcVGRvY3l9dJd7HYiL3UV5RnRJLB\u002BdrALDQureatHDvBvAQ9uA3fbTZEVljXZOXupG7QGjBFgmjqhRnBCenwnFp2F8u5lp\u002BGiNZcfaKB6MhPPwh43AEKezqbUjLzHg==",
       "StatusCode": 201,
@@ -82,22 +69,13 @@
         "x-ms-content-crc64": "qDns5f4cAzE=",
         "x-ms-request-id": "ecda666a-e01e-005e-71ad-9e3122000000",
         "x-ms-request-server-encrypted": "true",
-<<<<<<< HEAD
-        "x-ms-version": "2020-12-06",
-        "x-ms-version-id": "2021-05-14T16:55:09.4866026Z"
-=======
         "x-ms-version": "2021-02-12",
         "x-ms-version-id": "2021-08-31T21:19:19.1608968Z"
->>>>>>> 7e782c87
       },
       "ResponseBody": []
     },
     {
-<<<<<<< HEAD
-      "RequestUri": "https://seanmcccanary3.blob.core.windows.net/test-container-9b031c44-4e8c-cc71-2d38-16fd966c0639/test-blob-693af881-8053-6f50-7579-f14d27fed54f?sv=2020-12-06&ss=b&srt=sco&st=2021-05-14T15%3A55%3A09Z&se=2021-05-14T17%3A55%3A09Z&sp=rwdxlacuptfi&sig=Sanitized&comp=tags",
-=======
       "RequestUri": "https://seanmcccanary3.blob.core.windows.net/test-container-9b031c44-4e8c-cc71-2d38-16fd966c0639/test-blob-693af881-8053-6f50-7579-f14d27fed54f?sv=2021-02-12\u0026ss=b\u0026srt=sco\u0026st=2021-08-31T20%3A19%3A19Z\u0026se=2021-08-31T22%3A19%3A19Z\u0026sp=rwdxylacuptfi\u0026sig=Sanitized\u0026comp=tags",
->>>>>>> 7e782c87
       "RequestMethod": "PUT",
       "RequestHeaders": {
         "Accept": "application/xml",
@@ -109,11 +87,7 @@
         ],
         "x-ms-client-request-id": "e9d63592-a295-9aab-6bda-faa4f6b18817",
         "x-ms-return-client-request-id": "true",
-<<<<<<< HEAD
-        "x-ms-version": "2020-12-06"
-=======
         "x-ms-version": "2021-02-12"
->>>>>>> 7e782c87
       },
       "RequestBody": "\uFEFF\u003CTags\u003E\u003CTagSet\u003E\u003CTag\u003E\u003CKey\u003EtagKey0\u003C/Key\u003E\u003CValue\u003EtagValue0\u003C/Value\u003E\u003C/Tag\u003E\u003CTag\u003E\u003CKey\u003EtagKey1\u003C/Key\u003E\u003CValue\u003EtagValue1\u003C/Value\u003E\u003C/Tag\u003E\u003C/TagSet\u003E\u003C/Tags\u003E",
       "StatusCode": 204,
@@ -124,22 +98,13 @@
           "Microsoft-HTTPAPI/2.0"
         ],
         "x-ms-client-request-id": "e9d63592-a295-9aab-6bda-faa4f6b18817",
-<<<<<<< HEAD
-        "x-ms-request-id": "819b6442-401e-0035-2de1-48b6d6000000",
-        "x-ms-version": "2020-12-06"
-=======
         "x-ms-request-id": "ecda6677-e01e-005e-7bad-9e3122000000",
         "x-ms-version": "2021-02-12"
->>>>>>> 7e782c87
       },
       "ResponseBody": []
     },
     {
-<<<<<<< HEAD
-      "RequestUri": "https://seanmcccanary3.blob.core.windows.net/test-container-9b031c44-4e8c-cc71-2d38-16fd966c0639/test-blob-693af881-8053-6f50-7579-f14d27fed54f?sv=2020-12-06&ss=b&srt=sco&st=2021-05-14T15%3A55%3A09Z&se=2021-05-14T17%3A55%3A09Z&sp=rwdxlacuptfi&sig=Sanitized&comp=tags",
-=======
       "RequestUri": "https://seanmcccanary3.blob.core.windows.net/test-container-9b031c44-4e8c-cc71-2d38-16fd966c0639/test-blob-693af881-8053-6f50-7579-f14d27fed54f?sv=2021-02-12\u0026ss=b\u0026srt=sco\u0026st=2021-08-31T20%3A19%3A19Z\u0026se=2021-08-31T22%3A19%3A19Z\u0026sp=rwdxylacuptfi\u0026sig=Sanitized\u0026comp=tags",
->>>>>>> 7e782c87
       "RequestMethod": "GET",
       "RequestHeaders": {
         "Accept": "application/xml",
@@ -149,11 +114,7 @@
         ],
         "x-ms-client-request-id": "5c09bbe9-5a47-f0d6-bed7-a34feede90c9",
         "x-ms-return-client-request-id": "true",
-<<<<<<< HEAD
-        "x-ms-version": "2020-12-06"
-=======
         "x-ms-version": "2021-02-12"
->>>>>>> 7e782c87
       },
       "RequestBody": null,
       "StatusCode": 200,
@@ -167,13 +128,8 @@
         ],
         "Vary": "Origin",
         "x-ms-client-request-id": "5c09bbe9-5a47-f0d6-bed7-a34feede90c9",
-<<<<<<< HEAD
-        "x-ms-request-id": "819b6537-401e-0035-7de1-48b6d6000000",
-        "x-ms-version": "2020-12-06"
-=======
         "x-ms-request-id": "ecda6700-e01e-005e-63ad-9e3122000000",
         "x-ms-version": "2021-02-12"
->>>>>>> 7e782c87
       },
       "ResponseBody": [
         "\uFEFF\u003C?xml version=\u00221.0\u0022 encoding=\u0022utf-8\u0022?\u003E\n",
@@ -194,11 +150,7 @@
         "x-ms-client-request-id": "3abbcd0b-2ca8-70cf-8bc6-690f368bef07",
         "x-ms-date": "Tue, 31 Aug 2021 21:19:20 GMT",
         "x-ms-return-client-request-id": "true",
-<<<<<<< HEAD
-        "x-ms-version": "2020-12-06"
-=======
         "x-ms-version": "2021-02-12"
->>>>>>> 7e782c87
       },
       "RequestBody": null,
       "StatusCode": 202,
@@ -210,13 +162,8 @@
           "Microsoft-HTTPAPI/2.0"
         ],
         "x-ms-client-request-id": "3abbcd0b-2ca8-70cf-8bc6-690f368bef07",
-<<<<<<< HEAD
-        "x-ms-request-id": "819b6618-401e-0035-27e1-48b6d6000000",
-        "x-ms-version": "2020-12-06"
-=======
         "x-ms-request-id": "ecda6738-e01e-005e-10ad-9e3122000000",
         "x-ms-version": "2021-02-12"
->>>>>>> 7e782c87
       },
       "ResponseBody": []
     }
