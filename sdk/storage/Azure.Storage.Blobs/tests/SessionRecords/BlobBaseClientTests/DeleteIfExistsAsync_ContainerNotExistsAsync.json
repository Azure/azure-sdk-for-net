﻿{
  "Entries": [
    {
      "RequestUri": "https://seanmcccanary3.blob.core.windows.net/test-container-12aa4aeb-c364-da0e-84e3-634bec452a0f/test-blob-892d732b-8256-5839-ff7f-ba11f536208e",
      "RequestMethod": "DELETE",
      "RequestHeaders": {
        "Accept": "application/xml",
        "Authorization": "Sanitized",
        "traceparent": "00-8d49ffcc7fbf5c40b10c40ba2276ba76-6cef956874e4f74c-00",
        "User-Agent": [
          "azsdk-net-Storage.Blobs/12.9.0-alpha.20210217.1",
          "(.NET 5.0.3; Microsoft Windows 10.0.19042)"
        ],
        "x-ms-client-request-id": "684e48e0-91e3-6929-1051-12e509fde54d",
        "x-ms-date": "Wed, 17 Feb 2021 18:50:44 GMT",
        "x-ms-return-client-request-id": "true",
<<<<<<< HEAD
        "x-ms-version": "2020-12-06"
=======
        "x-ms-version": "2021-02-12"
>>>>>>> 7e782c87
      },
      "RequestBody": null,
      "StatusCode": 404,
      "ResponseHeaders": {
        "Content-Length": "225",
        "Content-Type": "application/xml",
        "Date": "Wed, 17 Feb 2021 18:50:43 GMT",
        "Server": [
          "Windows-Azure-Blob/1.0",
          "Microsoft-HTTPAPI/2.0"
        ],
        "x-ms-client-request-id": "684e48e0-91e3-6929-1051-12e509fde54d",
        "x-ms-error-code": "ContainerNotFound",
        "x-ms-request-id": "c86c9031-f01e-006d-6c5d-056e89000000",
<<<<<<< HEAD
        "x-ms-version": "2020-12-06"
=======
        "x-ms-version": "2021-02-12"
>>>>>>> 7e782c87
      },
      "ResponseBody": [
        "﻿<?xml version=\"1.0\" encoding=\"utf-8\"?><Error><Code>ContainerNotFound</Code><Message>The specified container does not exist.\n",
        "RequestId:c86c9031-f01e-006d-6c5d-056e89000000\n",
        "Time:2021-02-17T18:50:44.2380904Z</Message></Error>"
      ]
    },
    {
      "RequestUri": "https://seanmcccanary3.blob.core.windows.net/test-container-12aa4aeb-c364-da0e-84e3-634bec452a0f/test-blob-892d732b-8256-5839-ff7f-ba11f536208e",
      "RequestMethod": "HEAD",
      "RequestHeaders": {
        "Accept": "application/xml",
        "Authorization": "Sanitized",
        "traceparent": "00-d6186ebb9a87354cbca3c6df25b5da15-c2a7c31be352e946-00",
        "User-Agent": [
          "azsdk-net-Storage.Blobs/12.9.0-alpha.20210217.1",
          "(.NET 5.0.3; Microsoft Windows 10.0.19042)"
        ],
        "x-ms-client-request-id": "ac3017db-b8e8-2eaa-d4b7-d34566edb13f",
        "x-ms-date": "Wed, 17 Feb 2021 18:50:44 GMT",
        "x-ms-return-client-request-id": "true",
<<<<<<< HEAD
        "x-ms-version": "2020-12-06"
=======
        "x-ms-version": "2021-02-12"
>>>>>>> 7e782c87
      },
      "RequestBody": null,
      "StatusCode": 404,
      "ResponseHeaders": {
        "Date": "Wed, 17 Feb 2021 18:50:43 GMT",
        "Server": [
          "Windows-Azure-Blob/1.0",
          "Microsoft-HTTPAPI/2.0"
        ],
        "Transfer-Encoding": "chunked",
        "x-ms-client-request-id": "ac3017db-b8e8-2eaa-d4b7-d34566edb13f",
        "x-ms-error-code": "ContainerNotFound",
        "x-ms-request-id": "c86c9041-f01e-006d-795d-056e89000000",
<<<<<<< HEAD
        "x-ms-version": "2020-12-06"
=======
        "x-ms-version": "2021-02-12"
>>>>>>> 7e782c87
      },
      "ResponseBody": []
    }
  ],
  "Variables": {
    "RandomSeed": "316684974",
    "Storage_TestConfigDefault": "ProductionTenant\nseanmcccanary3\nU2FuaXRpemVk\nhttps://seanmcccanary3.blob.core.windows.net\nhttps://seanmcccanary3.file.core.windows.net\nhttps://seanmcccanary3.queue.core.windows.net\nhttps://seanmcccanary3.table.core.windows.net\n\n\n\n\nhttps://seanmcccanary3-secondary.blob.core.windows.net\nhttps://seanmcccanary3-secondary.file.core.windows.net\nhttps://seanmcccanary3-secondary.queue.core.windows.net\nhttps://seanmcccanary3-secondary.table.core.windows.net\n\nSanitized\n\n\nCloud\nBlobEndpoint=https://seanmcccanary3.blob.core.windows.net/;QueueEndpoint=https://seanmcccanary3.queue.core.windows.net/;FileEndpoint=https://seanmcccanary3.file.core.windows.net/;BlobSecondaryEndpoint=https://seanmcccanary3-secondary.blob.core.windows.net/;QueueSecondaryEndpoint=https://seanmcccanary3-secondary.queue.core.windows.net/;FileSecondaryEndpoint=https://seanmcccanary3-secondary.file.core.windows.net/;AccountName=seanmcccanary3;AccountKey=Kg==;\nseanscope1\n\n"
  }
}<|MERGE_RESOLUTION|>--- conflicted
+++ resolved
@@ -14,11 +14,7 @@
         "x-ms-client-request-id": "684e48e0-91e3-6929-1051-12e509fde54d",
         "x-ms-date": "Wed, 17 Feb 2021 18:50:44 GMT",
         "x-ms-return-client-request-id": "true",
-<<<<<<< HEAD
-        "x-ms-version": "2020-12-06"
-=======
         "x-ms-version": "2021-02-12"
->>>>>>> 7e782c87
       },
       "RequestBody": null,
       "StatusCode": 404,
@@ -33,11 +29,7 @@
         "x-ms-client-request-id": "684e48e0-91e3-6929-1051-12e509fde54d",
         "x-ms-error-code": "ContainerNotFound",
         "x-ms-request-id": "c86c9031-f01e-006d-6c5d-056e89000000",
-<<<<<<< HEAD
-        "x-ms-version": "2020-12-06"
-=======
         "x-ms-version": "2021-02-12"
->>>>>>> 7e782c87
       },
       "ResponseBody": [
         "﻿<?xml version=\"1.0\" encoding=\"utf-8\"?><Error><Code>ContainerNotFound</Code><Message>The specified container does not exist.\n",
@@ -59,11 +51,7 @@
         "x-ms-client-request-id": "ac3017db-b8e8-2eaa-d4b7-d34566edb13f",
         "x-ms-date": "Wed, 17 Feb 2021 18:50:44 GMT",
         "x-ms-return-client-request-id": "true",
-<<<<<<< HEAD
-        "x-ms-version": "2020-12-06"
-=======
         "x-ms-version": "2021-02-12"
->>>>>>> 7e782c87
       },
       "RequestBody": null,
       "StatusCode": 404,
@@ -77,11 +65,7 @@
         "x-ms-client-request-id": "ac3017db-b8e8-2eaa-d4b7-d34566edb13f",
         "x-ms-error-code": "ContainerNotFound",
         "x-ms-request-id": "c86c9041-f01e-006d-795d-056e89000000",
-<<<<<<< HEAD
-        "x-ms-version": "2020-12-06"
-=======
         "x-ms-version": "2021-02-12"
->>>>>>> 7e782c87
       },
       "ResponseBody": []
     }
