﻿{
  "Entries": [
    {
      "RequestUri": "https://seanoauthstage.blob.core.windows.net/test-container-16cf7ed6-66b7-bada-5f08-cb4cfc5828d9?restype=container",
      "RequestMethod": "PUT",
      "RequestHeaders": {
        "Accept": "application/xml",
        "Authorization": "Sanitized",
        "traceparent": "00-90c41f6a7c2c7c41a8eb56b495df93dc-93f49f2126d4b848-00",
        "User-Agent": [
          "azsdk-net-Storage.Blobs/12.9.0-alpha.20210514.1",
          "(.NET 5.0.6; Microsoft Windows 10.0.19043)"
        ],
        "x-ms-blob-public-access": "container",
        "x-ms-client-request-id": "cb5b236e-fca1-12ce-5116-a615d64f97b5",
        "x-ms-return-client-request-id": "true",
<<<<<<< HEAD
        "x-ms-version": "2020-12-06"
=======
        "x-ms-version": "2021-02-12"
>>>>>>> 7e782c87
      },
      "RequestBody": null,
      "StatusCode": 201,
      "ResponseHeaders": {
        "Date": "Fri, 14 May 2021 17:16:11 GMT",
        "ETag": "\"0x8D916FBF9329C0F\"",
        "Last-Modified": "Fri, 14 May 2021 17:16:12 GMT",
        "Server": [
          "Windows-Azure-Blob/1.0",
          "Microsoft-HTTPAPI/2.0"
        ],
        "Transfer-Encoding": "chunked",
        "x-ms-client-request-id": "cb5b236e-fca1-12ce-5116-a615d64f97b5",
        "x-ms-request-id": "9467e8b2-c01e-0011-42e4-4877dc000000",
<<<<<<< HEAD
        "x-ms-version": "2020-12-06"
=======
        "x-ms-version": "2021-02-12"
>>>>>>> 7e782c87
      },
      "ResponseBody": []
    },
    {
      "RequestUri": "https://seanoauthstage.blob.core.windows.net/test-container-16cf7ed6-66b7-bada-5f08-cb4cfc5828d9/test-blob-9ea9deca-b615-6b77-c478-a23d0fcbc653",
      "RequestMethod": "PUT",
      "RequestHeaders": {
        "Accept": "application/xml",
        "Authorization": "Sanitized",
        "traceparent": "00-05d23ea894bac14b849b4f80da090a3e-80c2edbb2289b541-00",
        "User-Agent": [
          "azsdk-net-Storage.Blobs/12.9.0-alpha.20210514.1",
          "(.NET 5.0.6; Microsoft Windows 10.0.19043)"
        ],
        "x-ms-blob-type": "AppendBlob",
        "x-ms-client-request-id": "1444a1e2-f062-b77d-abf0-072959900286",
        "x-ms-return-client-request-id": "true",
<<<<<<< HEAD
        "x-ms-version": "2020-12-06"
=======
        "x-ms-version": "2021-02-12"
>>>>>>> 7e782c87
      },
      "RequestBody": null,
      "StatusCode": 201,
      "ResponseHeaders": {
        "Date": "Fri, 14 May 2021 17:16:11 GMT",
        "ETag": "\"0x8D916FBF93E6DFE\"",
        "Last-Modified": "Fri, 14 May 2021 17:16:12 GMT",
        "Server": [
          "Windows-Azure-Blob/1.0",
          "Microsoft-HTTPAPI/2.0"
        ],
        "Transfer-Encoding": "chunked",
        "x-ms-client-request-id": "1444a1e2-f062-b77d-abf0-072959900286",
        "x-ms-request-id": "9467e8b4-c01e-0011-43e4-4877dc000000",
        "x-ms-request-server-encrypted": "true",
<<<<<<< HEAD
        "x-ms-version": "2020-12-06",
=======
        "x-ms-version": "2021-02-12",
>>>>>>> 7e782c87
        "x-ms-version-id": "2021-05-14T17:16:12.3866376Z"
      },
      "ResponseBody": []
    },
    {
      "RequestUri": "https://seanoauthstage.blob.core.windows.net/test-container-16cf7ed6-66b7-bada-5f08-cb4cfc5828d9/test-blob-9ea9deca-b615-6b77-c478-a23d0fcbc653?comp=metadata",
      "RequestMethod": "PUT",
      "RequestHeaders": {
        "Accept": "application/xml",
        "Authorization": "Sanitized",
        "traceparent": "00-2200b6c41589a045beee9acb6cdd04be-ab6c37e47e0d844c-00",
        "User-Agent": [
          "azsdk-net-Storage.Blobs/12.9.0-alpha.20210514.1",
          "(.NET 5.0.6; Microsoft Windows 10.0.19043)"
        ],
        "x-ms-client-request-id": "6d5b7ef6-b186-8af1-ba26-2e0c540f9505",
        "x-ms-meta-Capital": "letter",
        "x-ms-meta-foo": "bar",
        "x-ms-meta-meta": "data",
        "x-ms-meta-UPPER": "case",
        "x-ms-return-client-request-id": "true",
<<<<<<< HEAD
        "x-ms-version": "2020-12-06"
=======
        "x-ms-version": "2021-02-12"
>>>>>>> 7e782c87
      },
      "RequestBody": null,
      "StatusCode": 200,
      "ResponseHeaders": {
        "Date": "Fri, 14 May 2021 17:16:11 GMT",
        "ETag": "\"0x8D916FBF9491AC8\"",
        "Last-Modified": "Fri, 14 May 2021 17:16:12 GMT",
        "Server": [
          "Windows-Azure-Blob/1.0",
          "Microsoft-HTTPAPI/2.0"
        ],
        "Transfer-Encoding": "chunked",
        "x-ms-client-request-id": "6d5b7ef6-b186-8af1-ba26-2e0c540f9505",
        "x-ms-request-id": "9467e8b5-c01e-0011-44e4-4877dc000000",
        "x-ms-request-server-encrypted": "true",
<<<<<<< HEAD
        "x-ms-version": "2020-12-06",
=======
        "x-ms-version": "2021-02-12",
>>>>>>> 7e782c87
        "x-ms-version-id": "2021-05-14T17:16:12.4565976Z"
      },
      "ResponseBody": []
    },
    {
      "RequestUri": "https://seanoauthstage.blob.core.windows.net/?restype=service&comp=userdelegationkey",
      "RequestMethod": "POST",
      "RequestHeaders": {
        "Accept": "application/xml",
        "Authorization": "Sanitized",
        "Content-Length": "59",
        "Content-Type": "application/xml",
        "traceparent": "00-0350cfc9e2a8a54aa48b007eb86ecfba-15af449d10b58f4c-00",
        "User-Agent": [
          "azsdk-net-Storage.Blobs/12.9.0-alpha.20210514.1",
          "(.NET 5.0.6; Microsoft Windows 10.0.19043)"
        ],
        "x-ms-client-request-id": "db32e849-9435-9e00-6011-e34a90ac1997",
        "x-ms-return-client-request-id": "true",
<<<<<<< HEAD
        "x-ms-version": "2020-12-06"
=======
        "x-ms-version": "2021-02-12"
>>>>>>> 7e782c87
      },
      "RequestBody": "﻿<KeyInfo><Expiry>2021-05-14T18:16:12Z</Expiry></KeyInfo>",
      "StatusCode": 200,
      "ResponseHeaders": {
        "Content-Type": "application/xml",
        "Date": "Fri, 14 May 2021 17:16:12 GMT",
        "Server": [
          "Windows-Azure-Blob/1.0",
          "Microsoft-HTTPAPI/2.0"
        ],
        "Transfer-Encoding": "chunked",
        "x-ms-client-request-id": "db32e849-9435-9e00-6011-e34a90ac1997",
        "x-ms-request-id": "9467e8b6-c01e-0011-45e4-4877dc000000",
<<<<<<< HEAD
        "x-ms-version": "2020-12-06"
=======
        "x-ms-version": "2021-02-12"
>>>>>>> 7e782c87
      },
      "ResponseBody": "﻿<?xml version=\"1.0\" encoding=\"utf-8\"?><UserDelegationKey><SignedOid>c4f48289-bb84-4086-b250-6f94a8f64cee</SignedOid><SignedTid>72f988bf-86f1-41af-91ab-2d7cd011db47</SignedTid><SignedStart>2021-05-14T17:16:12Z</SignedStart><SignedExpiry>2021-05-14T18:16:12Z</SignedExpiry><SignedService>b</SignedService><SignedVersion>2020-10-02</SignedVersion><Value>VFiGKqPtBGBUnU3/wq92sqInchtrG7VgFVbZ/OwSJh4=</Value></UserDelegationKey>"
    },
    {
<<<<<<< HEAD
      "RequestUri": "https://seanoauthstage.blob.core.windows.net/test-container-16cf7ed6-66b7-bada-5f08-cb4cfc5828d9/test-blob-9ea9deca-b615-6b77-c478-a23d0fcbc653?versionid=2021-05-14T17%3A16%3A12.3866376Z&skoid=c4f48289-bb84-4086-b250-6f94a8f64cee&sktid=72f988bf-86f1-41af-91ab-2d7cd011db47&skt=2021-05-14T17%3A16%3A12Z&ske=2021-05-14T18%3A16%3A12Z&sks=b&skv=2020-10-02&sv=2020-12-06&st=2021-05-14T16%3A16%3A12Z&se=2021-05-14T18%3A16%3A12Z&sr=c&sp=racwdxlti&sig=Sanitized",
=======
      "RequestUri": "https://seanoauthstage.blob.core.windows.net/test-container-16cf7ed6-66b7-bada-5f08-cb4cfc5828d9/test-blob-9ea9deca-b615-6b77-c478-a23d0fcbc653?versionid=2021-05-14T17%3A16%3A12.3866376Z&skoid=c4f48289-bb84-4086-b250-6f94a8f64cee&sktid=72f988bf-86f1-41af-91ab-2d7cd011db47&skt=2021-05-14T17%3A16%3A12Z&ske=2021-05-14T18%3A16%3A12Z&sks=b&skv=2020-10-02&sv=2021-02-12&st=2021-05-14T16%3A16%3A12Z&se=2021-05-14T18%3A16%3A12Z&sr=c&sp=racwdxlti&sig=Sanitized",
>>>>>>> 7e782c87
      "RequestMethod": "DELETE",
      "RequestHeaders": {
        "Accept": "application/xml",
        "User-Agent": [
          "azsdk-net-Storage.Blobs/12.9.0-alpha.20210514.1",
          "(.NET 5.0.6; Microsoft Windows 10.0.19043)"
        ],
        "x-ms-client-request-id": "6cc32f23-b9dc-36cf-7adc-12f8ff68943c",
        "x-ms-return-client-request-id": "true",
<<<<<<< HEAD
        "x-ms-version": "2020-12-06"
=======
        "x-ms-version": "2021-02-12"
>>>>>>> 7e782c87
      },
      "RequestBody": null,
      "StatusCode": 202,
      "ResponseHeaders": {
        "Date": "Fri, 14 May 2021 17:16:12 GMT",
        "Server": [
          "Windows-Azure-Blob/1.0",
          "Microsoft-HTTPAPI/2.0"
        ],
        "Transfer-Encoding": "chunked",
        "x-ms-client-request-id": "6cc32f23-b9dc-36cf-7adc-12f8ff68943c",
        "x-ms-delete-type-permanent": "true",
        "x-ms-request-id": "9467e8b7-c01e-0011-46e4-4877dc000000",
<<<<<<< HEAD
        "x-ms-version": "2020-12-06"
=======
        "x-ms-version": "2021-02-12"
>>>>>>> 7e782c87
      },
      "ResponseBody": []
    },
    {
      "RequestUri": "https://seanoauthstage.blob.core.windows.net/test-container-16cf7ed6-66b7-bada-5f08-cb4cfc5828d9/test-blob-9ea9deca-b615-6b77-c478-a23d0fcbc653",
      "RequestMethod": "HEAD",
      "RequestHeaders": {
        "Accept": "application/xml",
        "Authorization": "Sanitized",
        "traceparent": "00-51e15c9de60e4a479e0b6ec3dc115965-e03cd9b46e164046-00",
        "User-Agent": [
          "azsdk-net-Storage.Blobs/12.9.0-alpha.20210514.1",
          "(.NET 5.0.6; Microsoft Windows 10.0.19043)"
        ],
        "x-ms-client-request-id": "6027606f-ade9-6bba-3344-be54221d1362",
        "x-ms-return-client-request-id": "true",
<<<<<<< HEAD
        "x-ms-version": "2020-12-06"
=======
        "x-ms-version": "2021-02-12"
>>>>>>> 7e782c87
      },
      "RequestBody": null,
      "StatusCode": 200,
      "ResponseHeaders": {
        "Accept-Ranges": "bytes",
        "Content-Length": "0",
        "Content-Type": "application/octet-stream",
        "Date": "Fri, 14 May 2021 17:16:12 GMT",
        "ETag": "\"0x8D916FBF9491AC8\"",
        "Last-Modified": "Fri, 14 May 2021 17:16:12 GMT",
        "Server": [
          "Windows-Azure-Blob/1.0",
          "Microsoft-HTTPAPI/2.0"
        ],
        "x-ms-blob-committed-block-count": "0",
        "x-ms-blob-type": "AppendBlob",
        "x-ms-client-request-id": "6027606f-ade9-6bba-3344-be54221d1362",
        "x-ms-creation-time": "Fri, 14 May 2021 17:16:12 GMT",
        "x-ms-is-current-version": "true",
        "x-ms-lease-state": "available",
        "x-ms-lease-status": "unlocked",
        "x-ms-meta-Capital": "letter",
        "x-ms-meta-foo": "bar",
        "x-ms-meta-meta": "data",
        "x-ms-meta-UPPER": "case",
        "x-ms-request-id": "9467e8b8-c01e-0011-47e4-4877dc000000",
        "x-ms-server-encrypted": "true",
<<<<<<< HEAD
        "x-ms-version": "2020-12-06",
=======
        "x-ms-version": "2021-02-12",
>>>>>>> 7e782c87
        "x-ms-version-id": "2021-05-14T17:16:12.4565976Z"
      },
      "ResponseBody": []
    },
    {
      "RequestUri": "https://seanoauthstage.blob.core.windows.net/test-container-16cf7ed6-66b7-bada-5f08-cb4cfc5828d9?restype=container",
      "RequestMethod": "DELETE",
      "RequestHeaders": {
        "Accept": "application/xml",
        "Authorization": "Sanitized",
        "traceparent": "00-bb1d07c373023042a54f92715beea97b-cd43d2f32a82e942-00",
        "User-Agent": [
          "azsdk-net-Storage.Blobs/12.9.0-alpha.20210514.1",
          "(.NET 5.0.6; Microsoft Windows 10.0.19043)"
        ],
        "x-ms-client-request-id": "9f89fb80-3340-0e53-1c17-b1770a79f2b5",
        "x-ms-return-client-request-id": "true",
<<<<<<< HEAD
        "x-ms-version": "2020-12-06"
=======
        "x-ms-version": "2021-02-12"
>>>>>>> 7e782c87
      },
      "RequestBody": null,
      "StatusCode": 202,
      "ResponseHeaders": {
        "Date": "Fri, 14 May 2021 17:16:12 GMT",
        "Server": [
          "Windows-Azure-Blob/1.0",
          "Microsoft-HTTPAPI/2.0"
        ],
        "Transfer-Encoding": "chunked",
        "x-ms-client-request-id": "9f89fb80-3340-0e53-1c17-b1770a79f2b5",
        "x-ms-request-id": "9467e8b9-c01e-0011-48e4-4877dc000000",
<<<<<<< HEAD
        "x-ms-version": "2020-12-06"
=======
        "x-ms-version": "2021-02-12"
>>>>>>> 7e782c87
      },
      "ResponseBody": []
    }
  ],
  "Variables": {
    "DateTimeOffsetNow": "2021-05-14T12:16:12.9414246-05:00",
    "RandomSeed": "1069502567",
    "Storage_TestConfigOAuth": "OAuthTenant\nseanoauthstage\nU2FuaXRpemVk\nhttps://seanoauthstage.blob.core.windows.net\nhttps://seanoauthstage.file.core.windows.net\nhttps://seanoauthstage.queue.core.windows.net\nhttps://seanoauthstage.table.core.windows.net\n\n\n\n\nhttps://seanoauthstage-secondary.blob.core.windows.net\nhttps://seanoauthstage-secondary.file.core.windows.net\nhttps://seanoauthstage-secondary.queue.core.windows.net\nhttps://seanoauthstage-secondary.table.core.windows.net\n68390a19-a643-458b-b726-408abf67b4fc\nSanitized\n72f988bf-86f1-41af-91ab-2d7cd011db47\nhttps://login.microsoftonline.com/\nCloud\nBlobEndpoint=https://seanoauthstage.blob.core.windows.net/;QueueEndpoint=https://seanoauthstage.queue.core.windows.net/;FileEndpoint=https://seanoauthstage.file.core.windows.net/;BlobSecondaryEndpoint=https://seanoauthstage-secondary.blob.core.windows.net/;QueueSecondaryEndpoint=https://seanoauthstage-secondary.queue.core.windows.net/;FileSecondaryEndpoint=https://seanoauthstage-secondary.file.core.windows.net/;AccountName=seanoauthstage;AccountKey=Sanitized\n\n\n"
  }
}<|MERGE_RESOLUTION|>--- conflicted
+++ resolved
@@ -14,11 +14,7 @@
         "x-ms-blob-public-access": "container",
         "x-ms-client-request-id": "cb5b236e-fca1-12ce-5116-a615d64f97b5",
         "x-ms-return-client-request-id": "true",
-<<<<<<< HEAD
-        "x-ms-version": "2020-12-06"
-=======
-        "x-ms-version": "2021-02-12"
->>>>>>> 7e782c87
+        "x-ms-version": "2021-02-12"
       },
       "RequestBody": null,
       "StatusCode": 201,
@@ -33,11 +29,7 @@
         "Transfer-Encoding": "chunked",
         "x-ms-client-request-id": "cb5b236e-fca1-12ce-5116-a615d64f97b5",
         "x-ms-request-id": "9467e8b2-c01e-0011-42e4-4877dc000000",
-<<<<<<< HEAD
-        "x-ms-version": "2020-12-06"
-=======
-        "x-ms-version": "2021-02-12"
->>>>>>> 7e782c87
+        "x-ms-version": "2021-02-12"
       },
       "ResponseBody": []
     },
@@ -55,11 +47,7 @@
         "x-ms-blob-type": "AppendBlob",
         "x-ms-client-request-id": "1444a1e2-f062-b77d-abf0-072959900286",
         "x-ms-return-client-request-id": "true",
-<<<<<<< HEAD
-        "x-ms-version": "2020-12-06"
-=======
-        "x-ms-version": "2021-02-12"
->>>>>>> 7e782c87
+        "x-ms-version": "2021-02-12"
       },
       "RequestBody": null,
       "StatusCode": 201,
@@ -75,11 +63,7 @@
         "x-ms-client-request-id": "1444a1e2-f062-b77d-abf0-072959900286",
         "x-ms-request-id": "9467e8b4-c01e-0011-43e4-4877dc000000",
         "x-ms-request-server-encrypted": "true",
-<<<<<<< HEAD
-        "x-ms-version": "2020-12-06",
-=======
         "x-ms-version": "2021-02-12",
->>>>>>> 7e782c87
         "x-ms-version-id": "2021-05-14T17:16:12.3866376Z"
       },
       "ResponseBody": []
@@ -101,11 +85,7 @@
         "x-ms-meta-meta": "data",
         "x-ms-meta-UPPER": "case",
         "x-ms-return-client-request-id": "true",
-<<<<<<< HEAD
-        "x-ms-version": "2020-12-06"
-=======
-        "x-ms-version": "2021-02-12"
->>>>>>> 7e782c87
+        "x-ms-version": "2021-02-12"
       },
       "RequestBody": null,
       "StatusCode": 200,
@@ -121,11 +101,7 @@
         "x-ms-client-request-id": "6d5b7ef6-b186-8af1-ba26-2e0c540f9505",
         "x-ms-request-id": "9467e8b5-c01e-0011-44e4-4877dc000000",
         "x-ms-request-server-encrypted": "true",
-<<<<<<< HEAD
-        "x-ms-version": "2020-12-06",
-=======
         "x-ms-version": "2021-02-12",
->>>>>>> 7e782c87
         "x-ms-version-id": "2021-05-14T17:16:12.4565976Z"
       },
       "ResponseBody": []
@@ -145,11 +121,7 @@
         ],
         "x-ms-client-request-id": "db32e849-9435-9e00-6011-e34a90ac1997",
         "x-ms-return-client-request-id": "true",
-<<<<<<< HEAD
-        "x-ms-version": "2020-12-06"
-=======
-        "x-ms-version": "2021-02-12"
->>>>>>> 7e782c87
+        "x-ms-version": "2021-02-12"
       },
       "RequestBody": "﻿<KeyInfo><Expiry>2021-05-14T18:16:12Z</Expiry></KeyInfo>",
       "StatusCode": 200,
@@ -163,20 +135,12 @@
         "Transfer-Encoding": "chunked",
         "x-ms-client-request-id": "db32e849-9435-9e00-6011-e34a90ac1997",
         "x-ms-request-id": "9467e8b6-c01e-0011-45e4-4877dc000000",
-<<<<<<< HEAD
-        "x-ms-version": "2020-12-06"
-=======
-        "x-ms-version": "2021-02-12"
->>>>>>> 7e782c87
+        "x-ms-version": "2021-02-12"
       },
       "ResponseBody": "﻿<?xml version=\"1.0\" encoding=\"utf-8\"?><UserDelegationKey><SignedOid>c4f48289-bb84-4086-b250-6f94a8f64cee</SignedOid><SignedTid>72f988bf-86f1-41af-91ab-2d7cd011db47</SignedTid><SignedStart>2021-05-14T17:16:12Z</SignedStart><SignedExpiry>2021-05-14T18:16:12Z</SignedExpiry><SignedService>b</SignedService><SignedVersion>2020-10-02</SignedVersion><Value>VFiGKqPtBGBUnU3/wq92sqInchtrG7VgFVbZ/OwSJh4=</Value></UserDelegationKey>"
     },
     {
-<<<<<<< HEAD
-      "RequestUri": "https://seanoauthstage.blob.core.windows.net/test-container-16cf7ed6-66b7-bada-5f08-cb4cfc5828d9/test-blob-9ea9deca-b615-6b77-c478-a23d0fcbc653?versionid=2021-05-14T17%3A16%3A12.3866376Z&skoid=c4f48289-bb84-4086-b250-6f94a8f64cee&sktid=72f988bf-86f1-41af-91ab-2d7cd011db47&skt=2021-05-14T17%3A16%3A12Z&ske=2021-05-14T18%3A16%3A12Z&sks=b&skv=2020-10-02&sv=2020-12-06&st=2021-05-14T16%3A16%3A12Z&se=2021-05-14T18%3A16%3A12Z&sr=c&sp=racwdxlti&sig=Sanitized",
-=======
       "RequestUri": "https://seanoauthstage.blob.core.windows.net/test-container-16cf7ed6-66b7-bada-5f08-cb4cfc5828d9/test-blob-9ea9deca-b615-6b77-c478-a23d0fcbc653?versionid=2021-05-14T17%3A16%3A12.3866376Z&skoid=c4f48289-bb84-4086-b250-6f94a8f64cee&sktid=72f988bf-86f1-41af-91ab-2d7cd011db47&skt=2021-05-14T17%3A16%3A12Z&ske=2021-05-14T18%3A16%3A12Z&sks=b&skv=2020-10-02&sv=2021-02-12&st=2021-05-14T16%3A16%3A12Z&se=2021-05-14T18%3A16%3A12Z&sr=c&sp=racwdxlti&sig=Sanitized",
->>>>>>> 7e782c87
       "RequestMethod": "DELETE",
       "RequestHeaders": {
         "Accept": "application/xml",
@@ -186,11 +150,7 @@
         ],
         "x-ms-client-request-id": "6cc32f23-b9dc-36cf-7adc-12f8ff68943c",
         "x-ms-return-client-request-id": "true",
-<<<<<<< HEAD
-        "x-ms-version": "2020-12-06"
-=======
-        "x-ms-version": "2021-02-12"
->>>>>>> 7e782c87
+        "x-ms-version": "2021-02-12"
       },
       "RequestBody": null,
       "StatusCode": 202,
@@ -204,11 +164,7 @@
         "x-ms-client-request-id": "6cc32f23-b9dc-36cf-7adc-12f8ff68943c",
         "x-ms-delete-type-permanent": "true",
         "x-ms-request-id": "9467e8b7-c01e-0011-46e4-4877dc000000",
-<<<<<<< HEAD
-        "x-ms-version": "2020-12-06"
-=======
-        "x-ms-version": "2021-02-12"
->>>>>>> 7e782c87
+        "x-ms-version": "2021-02-12"
       },
       "ResponseBody": []
     },
@@ -225,11 +181,7 @@
         ],
         "x-ms-client-request-id": "6027606f-ade9-6bba-3344-be54221d1362",
         "x-ms-return-client-request-id": "true",
-<<<<<<< HEAD
-        "x-ms-version": "2020-12-06"
-=======
-        "x-ms-version": "2021-02-12"
->>>>>>> 7e782c87
+        "x-ms-version": "2021-02-12"
       },
       "RequestBody": null,
       "StatusCode": 200,
@@ -257,11 +209,7 @@
         "x-ms-meta-UPPER": "case",
         "x-ms-request-id": "9467e8b8-c01e-0011-47e4-4877dc000000",
         "x-ms-server-encrypted": "true",
-<<<<<<< HEAD
-        "x-ms-version": "2020-12-06",
-=======
         "x-ms-version": "2021-02-12",
->>>>>>> 7e782c87
         "x-ms-version-id": "2021-05-14T17:16:12.4565976Z"
       },
       "ResponseBody": []
@@ -279,11 +227,7 @@
         ],
         "x-ms-client-request-id": "9f89fb80-3340-0e53-1c17-b1770a79f2b5",
         "x-ms-return-client-request-id": "true",
-<<<<<<< HEAD
-        "x-ms-version": "2020-12-06"
-=======
-        "x-ms-version": "2021-02-12"
->>>>>>> 7e782c87
+        "x-ms-version": "2021-02-12"
       },
       "RequestBody": null,
       "StatusCode": 202,
@@ -296,11 +240,7 @@
         "Transfer-Encoding": "chunked",
         "x-ms-client-request-id": "9f89fb80-3340-0e53-1c17-b1770a79f2b5",
         "x-ms-request-id": "9467e8b9-c01e-0011-48e4-4877dc000000",
-<<<<<<< HEAD
-        "x-ms-version": "2020-12-06"
-=======
-        "x-ms-version": "2021-02-12"
->>>>>>> 7e782c87
+        "x-ms-version": "2021-02-12"
       },
       "ResponseBody": []
     }
