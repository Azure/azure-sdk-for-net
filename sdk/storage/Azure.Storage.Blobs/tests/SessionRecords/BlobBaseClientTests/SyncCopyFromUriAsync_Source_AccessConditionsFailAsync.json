﻿{
  "Entries": [
    {
      "RequestUri": "https://seanmcccanary3.blob.core.windows.net/test-container-8698de65-5393-49e7-43c1-836903ca15be?restype=container",
      "RequestMethod": "PUT",
      "RequestHeaders": {
        "Accept": "application/xml",
        "Authorization": "Sanitized",
        "traceparent": "00-85c50d0f85bc0b48a536491195400c5d-7f035f8f12fd4242-00",
        "User-Agent": [
          "azsdk-net-Storage.Blobs/12.9.0-alpha.20210217.1",
          "(.NET 5.0.3; Microsoft Windows 10.0.19042)"
        ],
        "x-ms-blob-public-access": "container",
        "x-ms-client-request-id": "528c015b-4160-25f7-f599-40f1cd150e66",
        "x-ms-date": "Wed, 17 Feb 2021 18:53:11 GMT",
        "x-ms-return-client-request-id": "true",
<<<<<<< HEAD
        "x-ms-version": "2020-12-06"
=======
        "x-ms-version": "2021-02-12"
>>>>>>> 7e782c87
      },
      "RequestBody": null,
      "StatusCode": 201,
      "ResponseHeaders": {
        "Content-Length": "0",
        "Date": "Wed, 17 Feb 2021 18:53:10 GMT",
        "ETag": "\"0x8D8D375461C77EA\"",
        "Last-Modified": "Wed, 17 Feb 2021 18:53:11 GMT",
        "Server": [
          "Windows-Azure-Blob/1.0",
          "Microsoft-HTTPAPI/2.0"
        ],
        "x-ms-client-request-id": "528c015b-4160-25f7-f599-40f1cd150e66",
        "x-ms-request-id": "9c16017c-301e-0086-0b5e-05167b000000",
<<<<<<< HEAD
        "x-ms-version": "2020-12-06"
=======
        "x-ms-version": "2021-02-12"
>>>>>>> 7e782c87
      },
      "ResponseBody": []
    },
    {
      "RequestUri": "https://seanmcccanary3.blob.core.windows.net/test-container-8698de65-5393-49e7-43c1-836903ca15be/test-blob-12fe1f8f-1e73-5b74-3f1a-4ec1776dac86",
      "RequestMethod": "PUT",
      "RequestHeaders": {
        "Accept": "application/xml",
        "Authorization": "Sanitized",
        "Content-Length": "1024",
        "Content-Type": "application/octet-stream",
        "traceparent": "00-2326cba048fbb9428e30de5e08176776-25d636ace051f041-00",
        "User-Agent": [
          "azsdk-net-Storage.Blobs/12.9.0-alpha.20210217.1",
          "(.NET 5.0.3; Microsoft Windows 10.0.19042)"
        ],
        "x-ms-blob-type": "BlockBlob",
        "x-ms-client-request-id": "d8284b66-9d2e-82ee-4618-429903092d4f",
        "x-ms-date": "Wed, 17 Feb 2021 18:53:11 GMT",
        "x-ms-return-client-request-id": "true",
<<<<<<< HEAD
        "x-ms-version": "2020-12-06"
=======
        "x-ms-version": "2021-02-12"
>>>>>>> 7e782c87
      },
      "RequestBody": "4PIOAT7CXV/Bj2ldyK6wIsN16ny+zh09jDATRvI2rYjtuhDbBwwozMGfUOS0FpKQaiz+AoIwxxLU0HUNrxdsi+HhcA6d1Rq3TB26H305iXWegtzGOKsFvPP+BzaXGxyqM8UD0qaE8pURRrVldaiVm0f/by07plM13LQbn83jIDAAEOy3NbbPGZBGtPH1oEdLaWvvl6zvboxyzfbyaVLHLSaEZGW73WWRL1Wd9PFhPztszzZh9IiEEaFfRWi/3bA9f4bKcTzij4sGXmdWUnqaEI26hZkcZTmeAFPDW5f80VGkX3Vrl87/ikCqW5UgLb4nxDXbBVgXIRlMLHHpHjP0CY0VsvIFL3i+u/pYcQqjfdKUnJZiIcz5jT5bHmtdFmsMtlEICnvLIpW8HElevq8Pqa6eVIKckujBHCS0qhENYKSOTLu4m3JXyXoBpQSCm8+OS3W8v8HpcCNoR+5XF3iEr7ulz3H0Vw08R4sIm+zkPoFUJV6bUKHipdyXT1OE/7IBffZI3ctdmvNngHg24NU3hAhsAvEZ6F4awimVXQe6t0fZBh32m2G19otqNNAprMQHYMtKF/zA6JSXLhqhxz3srMgwXdq3QOintgxmrrSO8BVljvw8b59KGB2JX21GEy5NfocH+U/qTx/io2HwWjrgCD4FPDlAsD0p5US8LuF7YKPdGC8sh/fGej7dWcw+Wr7jqFYvQdf1Dc5K3hMLLiE+Z0K9EkIKtIFGP8H6Y1Zw6ouG2IWLTB/L6Aph4qnjukwdn/KJgEd72PTU6AEV+ql32fOIhFWbshsj8So3qdLYY4R13cRk52lDCgCRtmMdtu1h6Qi2WzX2gezWZo4dRC8h/IV9nx3lEvKJRHpVCfu3BTs81r/JIgdOflvXjYDbJcXRb7renxfPe9cWLBa7oXfwH2BT4G5vWNp9LyDBDYRxrh60g5pB2GUkbVrosvXxk93k524fiEVXYhffYXD2DW5SpH73Bh3drkb7L3MThqXkjJtD3SUWUSbZXSGCYnb0Ll/slg52+Yy/BzgnJFjRQ9tx+tXVsjBIO1NYHqj7WkzPBgAUJ/CXbpIOhNbt7i3NBxpGEGehH3suo1q7Htvkw6zsVx5YvRvq2oxCxi5aW00lixaOtUnlLuaF5YOV3E+3KsApAJYPdUr+WzbaXllM1EgNlZLFVg5iByk30tiXVf48i5ttMFq2FhbLj1kTCs+MOBA7iEa98tSyx/lt16JxZwY4ntO+3qTuV398+ca0TvxZqpnIXM23f5nHu2hgST5zWSdT22z8zllrTTHHQPgN/nj8Ey0IqQo5gB459iM7jQ5ACJ+fYHOQXNs/XA+b7z+gub3wZDURa7AcGlpNw9c2L8Ajhw==",
      "StatusCode": 201,
      "ResponseHeaders": {
        "Content-Length": "0",
        "Content-MD5": "Ten5QwULwUd8RgflFjnhnw==",
        "Date": "Wed, 17 Feb 2021 18:53:10 GMT",
        "ETag": "\"0x8D8D37546255642\"",
        "Last-Modified": "Wed, 17 Feb 2021 18:53:11 GMT",
        "Server": [
          "Windows-Azure-Blob/1.0",
          "Microsoft-HTTPAPI/2.0"
        ],
        "x-ms-client-request-id": "d8284b66-9d2e-82ee-4618-429903092d4f",
        "x-ms-content-crc64": "wfBctOD1W60=",
        "x-ms-request-id": "9c16018b-301e-0086-145e-05167b000000",
        "x-ms-request-server-encrypted": "true",
<<<<<<< HEAD
        "x-ms-version": "2020-12-06",
=======
        "x-ms-version": "2021-02-12",
>>>>>>> 7e782c87
        "x-ms-version-id": "2021-02-17T18:53:11.4411586Z"
      },
      "ResponseBody": []
    },
    {
      "RequestUri": "https://seanmcccanary3.blob.core.windows.net/test-container-8698de65-5393-49e7-43c1-836903ca15be/test-blob-46066778-1f4b-f8eb-7ec0-a263217dc96e",
      "RequestMethod": "PUT",
      "RequestHeaders": {
        "Accept": "application/xml",
        "Authorization": "Sanitized",
        "traceparent": "00-6548e0ac5a343a408127ed65066b3615-fcfd93fb68572042-00",
        "User-Agent": [
          "azsdk-net-Storage.Blobs/12.9.0-alpha.20210217.1",
          "(.NET 5.0.3; Microsoft Windows 10.0.19042)"
        ],
        "x-ms-client-request-id": "2924ac1f-52d8-46f1-6030-5a6efb8b60c8",
        "x-ms-copy-source": "https://seanmcccanary3.blob.core.windows.net/test-container-8698de65-5393-49e7-43c1-836903ca15be/test-blob-12fe1f8f-1e73-5b74-3f1a-4ec1776dac86",
        "x-ms-date": "Wed, 17 Feb 2021 18:53:11 GMT",
        "x-ms-requires-sync": "true",
        "x-ms-return-client-request-id": "true",
        "x-ms-source-if-match": "",
        "x-ms-source-if-modified-since": "Thu, 18 Feb 2021 18:53:11 GMT",
        "x-ms-source-if-none-match": "",
<<<<<<< HEAD
        "x-ms-version": "2020-12-06"
=======
        "x-ms-version": "2021-02-12"
>>>>>>> 7e782c87
      },
      "RequestBody": null,
      "StatusCode": 304,
      "ResponseHeaders": {
        "Content-Length": "0",
        "Date": "Wed, 17 Feb 2021 18:53:10 GMT",
        "Server": [
          "Windows-Azure-Blob/1.0",
          "Microsoft-HTTPAPI/2.0"
        ],
        "x-ms-client-request-id": "2924ac1f-52d8-46f1-6030-5a6efb8b60c8",
        "x-ms-error-code": "CannotVerifyCopySource",
        "x-ms-request-id": "9c160194-301e-0086-1a5e-05167b000000",
<<<<<<< HEAD
        "x-ms-version": "2020-12-06"
=======
        "x-ms-version": "2021-02-12"
>>>>>>> 7e782c87
      },
      "ResponseBody": []
    },
    {
      "RequestUri": "https://seanmcccanary3.blob.core.windows.net/test-container-8698de65-5393-49e7-43c1-836903ca15be?restype=container",
      "RequestMethod": "DELETE",
      "RequestHeaders": {
        "Accept": "application/xml",
        "Authorization": "Sanitized",
        "traceparent": "00-38dc00016062ce4ba60eac824574167e-6baebc3d38632e43-00",
        "User-Agent": [
          "azsdk-net-Storage.Blobs/12.9.0-alpha.20210217.1",
          "(.NET 5.0.3; Microsoft Windows 10.0.19042)"
        ],
        "x-ms-client-request-id": "7443e272-a058-d796-a989-8366efea9fdf",
        "x-ms-date": "Wed, 17 Feb 2021 18:53:11 GMT",
        "x-ms-return-client-request-id": "true",
<<<<<<< HEAD
        "x-ms-version": "2020-12-06"
=======
        "x-ms-version": "2021-02-12"
>>>>>>> 7e782c87
      },
      "RequestBody": null,
      "StatusCode": 202,
      "ResponseHeaders": {
        "Content-Length": "0",
        "Date": "Wed, 17 Feb 2021 18:53:10 GMT",
        "Server": [
          "Windows-Azure-Blob/1.0",
          "Microsoft-HTTPAPI/2.0"
        ],
        "x-ms-client-request-id": "7443e272-a058-d796-a989-8366efea9fdf",
        "x-ms-request-id": "9c1601aa-301e-0086-2b5e-05167b000000",
<<<<<<< HEAD
        "x-ms-version": "2020-12-06"
=======
        "x-ms-version": "2021-02-12"
>>>>>>> 7e782c87
      },
      "ResponseBody": []
    },
    {
      "RequestUri": "https://seanmcccanary3.blob.core.windows.net/test-container-559e8e8b-e4ad-d686-f4f6-1a6c76927f62?restype=container",
      "RequestMethod": "PUT",
      "RequestHeaders": {
        "Accept": "application/xml",
        "Authorization": "Sanitized",
        "traceparent": "00-8d62d70b818f584086731de0bee2f6e4-84b4162cb5ae654d-00",
        "User-Agent": [
          "azsdk-net-Storage.Blobs/12.9.0-alpha.20210217.1",
          "(.NET 5.0.3; Microsoft Windows 10.0.19042)"
        ],
        "x-ms-blob-public-access": "container",
        "x-ms-client-request-id": "38d3fdcc-795f-8eb3-5c6d-8062862a6016",
        "x-ms-date": "Wed, 17 Feb 2021 18:53:11 GMT",
        "x-ms-return-client-request-id": "true",
<<<<<<< HEAD
        "x-ms-version": "2020-12-06"
=======
        "x-ms-version": "2021-02-12"
>>>>>>> 7e782c87
      },
      "RequestBody": null,
      "StatusCode": 201,
      "ResponseHeaders": {
        "Content-Length": "0",
        "Date": "Wed, 17 Feb 2021 18:53:11 GMT",
        "ETag": "\"0x8D8D37546745554\"",
        "Last-Modified": "Wed, 17 Feb 2021 18:53:11 GMT",
        "Server": [
          "Windows-Azure-Blob/1.0",
          "Microsoft-HTTPAPI/2.0"
        ],
        "x-ms-client-request-id": "38d3fdcc-795f-8eb3-5c6d-8062862a6016",
        "x-ms-request-id": "7d37b9ff-001e-0079-3d5e-0526e6000000",
<<<<<<< HEAD
        "x-ms-version": "2020-12-06"
=======
        "x-ms-version": "2021-02-12"
>>>>>>> 7e782c87
      },
      "ResponseBody": []
    },
    {
      "RequestUri": "https://seanmcccanary3.blob.core.windows.net/test-container-559e8e8b-e4ad-d686-f4f6-1a6c76927f62/test-blob-f604200a-86ef-9f97-1ef0-181424d610a2",
      "RequestMethod": "PUT",
      "RequestHeaders": {
        "Accept": "application/xml",
        "Authorization": "Sanitized",
        "Content-Length": "1024",
        "Content-Type": "application/octet-stream",
        "traceparent": "00-013aa7bebd1a834692149b8258cc2ebd-58bc6ce06ac34e45-00",
        "User-Agent": [
          "azsdk-net-Storage.Blobs/12.9.0-alpha.20210217.1",
          "(.NET 5.0.3; Microsoft Windows 10.0.19042)"
        ],
        "x-ms-blob-type": "BlockBlob",
        "x-ms-client-request-id": "4e843986-a377-3f61-ada4-ac7b6c7e170f",
        "x-ms-date": "Wed, 17 Feb 2021 18:53:11 GMT",
        "x-ms-return-client-request-id": "true",
<<<<<<< HEAD
        "x-ms-version": "2020-12-06"
=======
        "x-ms-version": "2021-02-12"
>>>>>>> 7e782c87
      },
      "RequestBody": "t/Wfeb9GAuhFbbzZaw0nEzeppaRNSDVFZTMab2CfaYZc3auQiudWwx4bsILKvjQQyATcezBsVW/AWRSMK5OIpQM2fY1ilohQUuKGMZeze6f+CqZcw+1V8Ig70DHTypeLkwt+lECnrTF8jChO5SPXDd1tjiHsLOIW4IwEJ8ZWfIhK+56MNedmVlx13zfEBgplY8JTZjx2nmcoaLO0o4ZqJQ+gBOqES9j2BjfEd0yrUdmBn8MDAxVM01w3Y8wzsbPWCrknJAIg4BjqXF8EsScafRbZMgPDZiL5UzCOTegLw1SD7mySgyzXYb6rGaa2RyI0HOa1Wn+wE6OXLdHRkZMv35kKgcO7h/nqAdFFF017QwsOWjACVWnV09vJ+1ZbBs8rezoNq8VfeJTsy1itavtVHOrFwjdiLYkwNa7o8Yyjj/sCGpwTbZhFr+GcFYoQJ2jfc95rlkOXyE2w3XUXd4cHSDtcq1BfQq5RfxNWxhf/Hw1FCH6uN/m4alFOY5AiLjhalMxOtHsYgDEvGhYvQQI2sL1n0W4IWRFCo0H+EN4eLlDb+zFKsWuSLYhMfh3iiShOGLLSu1zJUTu7CxA5GXBSEevGVEXR6/9S1aTmu9r0YBoZr/crS3P0Ear1j6ZaWBMY+W0xHDXifS2zgOW445Vgx6r2IGl4J8Z30kKb21tY+H2QzsFtwkTlNjLKd8uOOy4Ulcf7ZDeqn9KmuUryR6LRW4doKBTT8wRmEOo3ra/76ZYThkaTXZRF5i7vxgj68u6Q+RxDJRIaQKHDlFNMcvIjq9Cz38BbPf3zIkLm5Cz8bB37p7SSuMSD+UWk0MhB+HM7yxo4RxMuNLsfTwLQM1x1xig1Ucs+kfMML+V6t2w0sirPqhkRwyUKzXL4cmjBs8XpLwmgC6en/TknLBcts31P65zYAYlCYwMCKoNZRR6LSnwgkIhik6aCJ6zf6pYN3Br0qYfL6LE7pssGneAkTrcbnOGbDSL17Ff2VtncY3ls9U5oZJyWv2LK5Om8XPXGXtn0xE61cs73/70w1ZLXX0NSmqiSu+obhNx/0Ck4OJBhL/gA6J8qt4J/cWXfZunP8oWmasJNM6Lv2T9xNaGlv8Ytz6Wa1nakJ+IlE0qEPB7yr96kks7NFPxVEQ9fuYHh2bKespZENRsOAUPfJyBYapwgf4bDASz4X7upRMVnRG5gRDmX5oqHrnnClZCK7uzb/KdyPzn7HtiFpVLbm/BWpr3VfuPnwIMSmdAMAGubbnHOzUcd9AU0ZSVgEkA3qxOIbO7TtW8I9DwkYKVo7x1t6TfhDM2oOLK4oBm+hq5C2u29g5R8yLgBxtkL+ZRfy3UH8ygJVp5F3zM8GxRVSm2N4YW4qw==",
      "StatusCode": 201,
      "ResponseHeaders": {
        "Content-Length": "0",
        "Content-MD5": "Kt5C5OoHOyOziIXSC1vRHA==",
        "Date": "Wed, 17 Feb 2021 18:53:11 GMT",
        "ETag": "\"0x8D8D375467FBBB7\"",
        "Last-Modified": "Wed, 17 Feb 2021 18:53:12 GMT",
        "Server": [
          "Windows-Azure-Blob/1.0",
          "Microsoft-HTTPAPI/2.0"
        ],
        "x-ms-client-request-id": "4e843986-a377-3f61-ada4-ac7b6c7e170f",
        "x-ms-content-crc64": "1R8yF/OyStM=",
        "x-ms-request-id": "7d37ba0a-001e-0079-445e-0526e6000000",
        "x-ms-request-server-encrypted": "true",
<<<<<<< HEAD
        "x-ms-version": "2020-12-06",
=======
        "x-ms-version": "2021-02-12",
>>>>>>> 7e782c87
        "x-ms-version-id": "2021-02-17T18:53:12.0335799Z"
      },
      "ResponseBody": []
    },
    {
      "RequestUri": "https://seanmcccanary3.blob.core.windows.net/test-container-559e8e8b-e4ad-d686-f4f6-1a6c76927f62/test-blob-7e0920a7-0702-768a-5852-42f31fc23fb1",
      "RequestMethod": "PUT",
      "RequestHeaders": {
        "Accept": "application/xml",
        "Authorization": "Sanitized",
        "traceparent": "00-379e45d2f326744da4c91a07f695d008-831c9eb25cfb484a-00",
        "User-Agent": [
          "azsdk-net-Storage.Blobs/12.9.0-alpha.20210217.1",
          "(.NET 5.0.3; Microsoft Windows 10.0.19042)"
        ],
        "x-ms-client-request-id": "b4b10e28-379b-7e91-ae0e-f625606d20eb",
        "x-ms-copy-source": "https://seanmcccanary3.blob.core.windows.net/test-container-559e8e8b-e4ad-d686-f4f6-1a6c76927f62/test-blob-f604200a-86ef-9f97-1ef0-181424d610a2",
        "x-ms-date": "Wed, 17 Feb 2021 18:53:12 GMT",
        "x-ms-requires-sync": "true",
        "x-ms-return-client-request-id": "true",
        "x-ms-source-if-match": "",
        "x-ms-source-if-none-match": "",
        "x-ms-source-if-unmodified-since": "Tue, 16 Feb 2021 18:53:11 GMT",
<<<<<<< HEAD
        "x-ms-version": "2020-12-06"
=======
        "x-ms-version": "2021-02-12"
>>>>>>> 7e782c87
      },
      "RequestBody": null,
      "StatusCode": 412,
      "ResponseHeaders": {
        "Content-Length": "259",
        "Content-Type": "application/xml",
        "Date": "Wed, 17 Feb 2021 18:53:11 GMT",
        "Server": [
          "Windows-Azure-Blob/1.0",
          "Microsoft-HTTPAPI/2.0"
        ],
        "x-ms-client-request-id": "b4b10e28-379b-7e91-ae0e-f625606d20eb",
        "x-ms-error-code": "CannotVerifyCopySource",
        "x-ms-request-id": "7d37ba19-001e-0079-505e-0526e6000000",
<<<<<<< HEAD
        "x-ms-version": "2020-12-06"
=======
        "x-ms-version": "2021-02-12"
>>>>>>> 7e782c87
      },
      "ResponseBody": [
        "﻿<?xml version=\"1.0\" encoding=\"utf-8\"?><Error><Code>CannotVerifyCopySource</Code><Message>The condition specified using HTTP conditional header(s) is not met.\n",
        "RequestId:7d37ba19-001e-0079-505e-0526e6000000\n",
        "Time:2021-02-17T18:53:12.1800260Z</Message></Error>"
      ]
    },
    {
      "RequestUri": "https://seanmcccanary3.blob.core.windows.net/test-container-559e8e8b-e4ad-d686-f4f6-1a6c76927f62?restype=container",
      "RequestMethod": "DELETE",
      "RequestHeaders": {
        "Accept": "application/xml",
        "Authorization": "Sanitized",
        "traceparent": "00-a76bf8b33595f5469f0e51611ca51cc7-f6a8e464861ff142-00",
        "User-Agent": [
          "azsdk-net-Storage.Blobs/12.9.0-alpha.20210217.1",
          "(.NET 5.0.3; Microsoft Windows 10.0.19042)"
        ],
        "x-ms-client-request-id": "10cb23ca-8a11-5c16-4888-f9f2720d68ba",
        "x-ms-date": "Wed, 17 Feb 2021 18:53:12 GMT",
        "x-ms-return-client-request-id": "true",
<<<<<<< HEAD
        "x-ms-version": "2020-12-06"
=======
        "x-ms-version": "2021-02-12"
>>>>>>> 7e782c87
      },
      "RequestBody": null,
      "StatusCode": 202,
      "ResponseHeaders": {
        "Content-Length": "0",
        "Date": "Wed, 17 Feb 2021 18:53:11 GMT",
        "Server": [
          "Windows-Azure-Blob/1.0",
          "Microsoft-HTTPAPI/2.0"
        ],
        "x-ms-client-request-id": "10cb23ca-8a11-5c16-4888-f9f2720d68ba",
        "x-ms-request-id": "7d37ba2d-001e-0079-635e-0526e6000000",
<<<<<<< HEAD
        "x-ms-version": "2020-12-06"
=======
        "x-ms-version": "2021-02-12"
>>>>>>> 7e782c87
      },
      "ResponseBody": []
    },
    {
      "RequestUri": "https://seanmcccanary3.blob.core.windows.net/test-container-38768890-f4e3-b9a8-0073-c85ae23feaff?restype=container",
      "RequestMethod": "PUT",
      "RequestHeaders": {
        "Accept": "application/xml",
        "Authorization": "Sanitized",
        "traceparent": "00-c3ed699ce2124f438a147d70ef7f3c1c-e028bd846544de48-00",
        "User-Agent": [
          "azsdk-net-Storage.Blobs/12.9.0-alpha.20210217.1",
          "(.NET 5.0.3; Microsoft Windows 10.0.19042)"
        ],
        "x-ms-blob-public-access": "container",
        "x-ms-client-request-id": "0cc09bd7-0a39-d5a9-7a12-109ec2bb7a08",
        "x-ms-date": "Wed, 17 Feb 2021 18:53:12 GMT",
        "x-ms-return-client-request-id": "true",
<<<<<<< HEAD
        "x-ms-version": "2020-12-06"
=======
        "x-ms-version": "2021-02-12"
>>>>>>> 7e782c87
      },
      "RequestBody": null,
      "StatusCode": 201,
      "ResponseHeaders": {
        "Content-Length": "0",
        "Date": "Wed, 17 Feb 2021 18:53:11 GMT",
        "ETag": "\"0x8D8D37546C4B96C\"",
        "Last-Modified": "Wed, 17 Feb 2021 18:53:12 GMT",
        "Server": [
          "Windows-Azure-Blob/1.0",
          "Microsoft-HTTPAPI/2.0"
        ],
        "x-ms-client-request-id": "0cc09bd7-0a39-d5a9-7a12-109ec2bb7a08",
        "x-ms-request-id": "1d572073-f01e-0020-0e5e-05a165000000",
<<<<<<< HEAD
        "x-ms-version": "2020-12-06"
=======
        "x-ms-version": "2021-02-12"
>>>>>>> 7e782c87
      },
      "ResponseBody": []
    },
    {
      "RequestUri": "https://seanmcccanary3.blob.core.windows.net/test-container-38768890-f4e3-b9a8-0073-c85ae23feaff/test-blob-0927fa9e-2bb3-8018-ae9b-5458aabb44e3",
      "RequestMethod": "PUT",
      "RequestHeaders": {
        "Accept": "application/xml",
        "Authorization": "Sanitized",
        "Content-Length": "1024",
        "Content-Type": "application/octet-stream",
        "traceparent": "00-cded46201bffaa42a7365064de99d5c5-0a61f0917b9b654c-00",
        "User-Agent": [
          "azsdk-net-Storage.Blobs/12.9.0-alpha.20210217.1",
          "(.NET 5.0.3; Microsoft Windows 10.0.19042)"
        ],
        "x-ms-blob-type": "BlockBlob",
        "x-ms-client-request-id": "9a7aaab9-73b7-b922-f92e-bcb05c2c2260",
        "x-ms-date": "Wed, 17 Feb 2021 18:53:12 GMT",
        "x-ms-return-client-request-id": "true",
<<<<<<< HEAD
        "x-ms-version": "2020-12-06"
=======
        "x-ms-version": "2021-02-12"
>>>>>>> 7e782c87
      },
      "RequestBody": "qOmCRn/exsC/hMKQ/zsYKBBBTnr1wSusgj9dnbZQK7/NLPXZODOJwDNmSS5piIFzgytHaWzJ7ua91sQ/gCkJb1kCwtJFPvDduI5Hjnf9Q/q+6RmLCMFTBD4PG2JuST8KXNrUZsavLkQ7arDdgWBuwJLKgZYQfmaXrr2UNiONbm5OPTGdKNwzDrvUT54RdoLdoFvPpMio+t50PbgIG/ghrfxCj0Qu0Ze1lnLbOy/Hhjg6tpXHvcmmpUNTKeskK/PCsqGizuc+r87DGQ5Vzb6urLaAzmViWe8ynOkB2qiskWt/GYiNJbdR/AbHBKS7UNiEpH00o1yOX1mxbzL9PdQmF4ej1rM1IYb+L9Jem1VLdksQfDYqd+4O8bkv27WFU78yoOwcGHokT4L2NnSKL8QDZfnn7MCe+6CZlOT6BkbQedsSLPppL17Q6y2zNEF6g8H0K3W8nWb+lKRMgoOVKkg8JryYdwPJmjabFwGT6sdfHxEjBdvRFNt1FJhWHKzaOsHkdg6E4gu9K5A+IYZla6nc7WNyciRtaxLhImNrc32Jwdw/rnS52jwFZtpKkvJUD6jueS9IZ8iddwv7or+nUbcStWCqJbw0IxImbQtJItkfjRK6fPlOQFkTojdovTd9XRQiONySqersulYdIfq8U1Qy3BWs7NW+xHQGloOFzGXaqQ/3J+n8jOMozsKjMB5fV07iNuEi0HA/ZHRojBNmZu3wQ3jqxSxqNk8yhB4SGpNVpj80opWEuNiet8J1lADPwmjUs+2mdZEidwCR70xSLUrgEuXTMcNYa4ufTA1p9KFPYsG1PWamrzGtEiqV88iMS4p4lYEb+5CkfEdhBimEuIJeQo2KnO/jOWK0Jh+YwnjCEwCC8V8gM2YwEcAfRKgIKVmoNrE7Aa6blFweZtVxC7nOn/MoAccjPg4mWosuxPS6q/3G8IzHhxFR510DAc2RvwYHUKW03yeRhPiiFKcjbNBnZLrYqxotBxfh1xpqID1BlZqEJ3ROBczWNGyTJHNqLXqMm5wSuRPr2UmO0wcMJ2S7YX8Mn0RcGV/uAXeumeKkdqqf3YSgL9uGmE0qwDHEyQwH2MLzXo01MII8I7ecPUBm6lxdbErfGjKjhQb3MVgtKThqpsAfsBgcaawCZAsk6VsNxNXVZlzCKL6QT9mHPv8pD/l+MpZ/RjlEQQOd3LYnfpur6myDV8Pbp34Cj2A/lSus2VQRpbfEjX2bkSRZJEsHaNA921SSprc2o4sXfbfYBazX8ANhFtnk51zv58aegYIz+iaQAbnWGTKd2gIsrBDGw4x4gTRIplL3WfP3o77wmCII5IKQSAPyAdfQwzvXtzpMKSQ5Jf9O61TUmKfG33Z0rA==",
      "StatusCode": 201,
      "ResponseHeaders": {
        "Content-Length": "0",
        "Content-MD5": "3c0LE6Qa6Qe4sc79eMS6gQ==",
        "Date": "Wed, 17 Feb 2021 18:53:11 GMT",
        "ETag": "\"0x8D8D37546CEFB93\"",
        "Last-Modified": "Wed, 17 Feb 2021 18:53:12 GMT",
        "Server": [
          "Windows-Azure-Blob/1.0",
          "Microsoft-HTTPAPI/2.0"
        ],
        "x-ms-client-request-id": "9a7aaab9-73b7-b922-f92e-bcb05c2c2260",
        "x-ms-content-crc64": "gs1C3dXYl/E=",
        "x-ms-request-id": "1d572086-f01e-0020-1d5e-05a165000000",
        "x-ms-request-server-encrypted": "true",
<<<<<<< HEAD
        "x-ms-version": "2020-12-06",
=======
        "x-ms-version": "2021-02-12",
>>>>>>> 7e782c87
        "x-ms-version-id": "2021-02-17T18:53:12.5529491Z"
      },
      "ResponseBody": []
    },
    {
      "RequestUri": "https://seanmcccanary3.blob.core.windows.net/test-container-38768890-f4e3-b9a8-0073-c85ae23feaff/test-blob-f7f9165c-7293-f3bf-a9b1-9f7ef17371bd",
      "RequestMethod": "PUT",
      "RequestHeaders": {
        "Accept": "application/xml",
        "Authorization": "Sanitized",
        "traceparent": "00-bfadc53606c2624ba543725725708b95-d55bc5e3b1905f4c-00",
        "User-Agent": [
          "azsdk-net-Storage.Blobs/12.9.0-alpha.20210217.1",
          "(.NET 5.0.3; Microsoft Windows 10.0.19042)"
        ],
        "x-ms-client-request-id": "cb1bfc5e-291d-460e-eb87-f006d3a3c886",
        "x-ms-copy-source": "https://seanmcccanary3.blob.core.windows.net/test-container-38768890-f4e3-b9a8-0073-c85ae23feaff/test-blob-0927fa9e-2bb3-8018-ae9b-5458aabb44e3",
        "x-ms-date": "Wed, 17 Feb 2021 18:53:12 GMT",
        "x-ms-requires-sync": "true",
        "x-ms-return-client-request-id": "true",
        "x-ms-source-if-match": "\"garbage\"",
        "x-ms-source-if-none-match": "",
<<<<<<< HEAD
        "x-ms-version": "2020-12-06"
=======
        "x-ms-version": "2021-02-12"
>>>>>>> 7e782c87
      },
      "RequestBody": null,
      "StatusCode": 412,
      "ResponseHeaders": {
        "Content-Length": "265",
        "Content-Type": "application/xml",
        "Date": "Wed, 17 Feb 2021 18:53:11 GMT",
        "Server": [
          "Windows-Azure-Blob/1.0",
          "Microsoft-HTTPAPI/2.0"
        ],
        "x-ms-client-request-id": "cb1bfc5e-291d-460e-eb87-f006d3a3c886",
        "x-ms-error-code": "SourceConditionNotMet",
        "x-ms-request-id": "1d572091-f01e-0020-285e-05a165000000",
<<<<<<< HEAD
        "x-ms-version": "2020-12-06"
=======
        "x-ms-version": "2021-02-12"
>>>>>>> 7e782c87
      },
      "ResponseBody": [
        "﻿<?xml version=\"1.0\" encoding=\"utf-8\"?><Error><Code>SourceConditionNotMet</Code><Message>The source condition specified using HTTP conditional header(s) is not met.\n",
        "RequestId:1d572091-f01e-0020-285e-05a165000000\n",
        "Time:2021-02-17T18:53:12.6128089Z</Message></Error>"
      ]
    },
    {
      "RequestUri": "https://seanmcccanary3.blob.core.windows.net/test-container-38768890-f4e3-b9a8-0073-c85ae23feaff?restype=container",
      "RequestMethod": "DELETE",
      "RequestHeaders": {
        "Accept": "application/xml",
        "Authorization": "Sanitized",
        "traceparent": "00-098227182ebd0a46921d4422ddafe7c9-b4a9036714443848-00",
        "User-Agent": [
          "azsdk-net-Storage.Blobs/12.9.0-alpha.20210217.1",
          "(.NET 5.0.3; Microsoft Windows 10.0.19042)"
        ],
        "x-ms-client-request-id": "f5204684-a558-4e9f-f7c6-4874e9effb19",
        "x-ms-date": "Wed, 17 Feb 2021 18:53:12 GMT",
        "x-ms-return-client-request-id": "true",
<<<<<<< HEAD
        "x-ms-version": "2020-12-06"
=======
        "x-ms-version": "2021-02-12"
>>>>>>> 7e782c87
      },
      "RequestBody": null,
      "StatusCode": 202,
      "ResponseHeaders": {
        "Content-Length": "0",
        "Date": "Wed, 17 Feb 2021 18:53:11 GMT",
        "Server": [
          "Windows-Azure-Blob/1.0",
          "Microsoft-HTTPAPI/2.0"
        ],
        "x-ms-client-request-id": "f5204684-a558-4e9f-f7c6-4874e9effb19",
        "x-ms-request-id": "1d5720a2-f01e-0020-365e-05a165000000",
<<<<<<< HEAD
        "x-ms-version": "2020-12-06"
=======
        "x-ms-version": "2021-02-12"
>>>>>>> 7e782c87
      },
      "ResponseBody": []
    },
    {
      "RequestUri": "https://seanmcccanary3.blob.core.windows.net/test-container-7aa148a2-d592-7039-9798-aaf2efe4a18a?restype=container",
      "RequestMethod": "PUT",
      "RequestHeaders": {
        "Accept": "application/xml",
        "Authorization": "Sanitized",
        "traceparent": "00-1ff8d4a05a91654a8ce0e9921c642692-417c30f34295414a-00",
        "User-Agent": [
          "azsdk-net-Storage.Blobs/12.9.0-alpha.20210217.1",
          "(.NET 5.0.3; Microsoft Windows 10.0.19042)"
        ],
        "x-ms-blob-public-access": "container",
        "x-ms-client-request-id": "5c87202f-ffbf-ae4d-0caf-5ec0fbad5e13",
        "x-ms-date": "Wed, 17 Feb 2021 18:53:12 GMT",
        "x-ms-return-client-request-id": "true",
<<<<<<< HEAD
        "x-ms-version": "2020-12-06"
=======
        "x-ms-version": "2021-02-12"
>>>>>>> 7e782c87
      },
      "RequestBody": null,
      "StatusCode": 201,
      "ResponseHeaders": {
        "Content-Length": "0",
        "Date": "Wed, 17 Feb 2021 18:53:12 GMT",
        "ETag": "\"0x8D8D375470AA8DE\"",
        "Last-Modified": "Wed, 17 Feb 2021 18:53:12 GMT",
        "Server": [
          "Windows-Azure-Blob/1.0",
          "Microsoft-HTTPAPI/2.0"
        ],
        "x-ms-client-request-id": "5c87202f-ffbf-ae4d-0caf-5ec0fbad5e13",
        "x-ms-request-id": "9c030e04-e01e-003c-515e-05f305000000",
<<<<<<< HEAD
        "x-ms-version": "2020-12-06"
=======
        "x-ms-version": "2021-02-12"
>>>>>>> 7e782c87
      },
      "ResponseBody": []
    },
    {
      "RequestUri": "https://seanmcccanary3.blob.core.windows.net/test-container-7aa148a2-d592-7039-9798-aaf2efe4a18a/test-blob-d867bd25-6e6e-cf96-1a8a-1ba876e1cba7",
      "RequestMethod": "PUT",
      "RequestHeaders": {
        "Accept": "application/xml",
        "Authorization": "Sanitized",
        "Content-Length": "1024",
        "Content-Type": "application/octet-stream",
        "traceparent": "00-43f76812e863d244b34e5f522e522383-31a6b742e9363545-00",
        "User-Agent": [
          "azsdk-net-Storage.Blobs/12.9.0-alpha.20210217.1",
          "(.NET 5.0.3; Microsoft Windows 10.0.19042)"
        ],
        "x-ms-blob-type": "BlockBlob",
        "x-ms-client-request-id": "e6606893-581c-28e2-879d-55a6bf566574",
        "x-ms-date": "Wed, 17 Feb 2021 18:53:12 GMT",
        "x-ms-return-client-request-id": "true",
<<<<<<< HEAD
        "x-ms-version": "2020-12-06"
=======
        "x-ms-version": "2021-02-12"
>>>>>>> 7e782c87
      },
      "RequestBody": "/nnCz1xEyw3D0oDTdG0csYpMM+eIwcLAibhCNeSkOCvkt8GB6o+24PJaFJvuwlutbWkeKq7jHzy2AkWkApYpH5lU772smsb7lVP0La0n0cddlcd6hg59AJiEy+hJEt1cMfUBmdOdANOjIpRa7/GPjzB+R23OrpiL1+4lJ87dsYN1mPy4JTfzv5Tz12N6IhGm9Dy4ystvjYJcdsLleNkExXAQ5Vb012r4iofZ2tc1ELXcfjKSJee4Bgp6W651Dke67hHyaj27sh3Rv0BDlbKqJ2UMCPqmcp+JV95Menu7g3xAH+zFQqZ4IcsVwGamdXBXzzRIaAVNE3xyaBJebjihFjzDA3bG5eS/lOcukbE54uJu9KpHcxp28wtvU9mUGrKTc6oq43L5kepPidQeHoHLOIYw73qNWaIiTQ9rV5EKK3o0mh4GD/9wdWPA9+pFV9SJoxtTZCo4BhkHCJVijjlZRF5a6oRjxCmGv3oXzWK43PU74bR2t8ZP/JQE/wdqDucqZ7KM6m1PJt7xzaSwITi3TyufJqyE4o2XC+7wX8UiG7GS7WWvLPGI67vWhOkinttbTK/byuc7pYQl9N9+X8YYzrHyHTTTCCI5Fzrwrl6jdGwTlRIVRlHJV0fhijcSCYz0vbY4L4CniESNorOsSvYmgYBya8q0AodgKMXs8X7qJg2u+/Gna0TrbAzOiKSdHQ1Ruwi3n53BQLsu2Ae7upbGonul/k8FfhU7hv+95nnjwgu4mjZ1M4Zv7Ls2eZM9MLF2COUp9x6+TDzzexmeBFpBSxX7AiBgUG/0NhGTzgSC/lZOR96Tucrt+k35grdt0ehg9C5+QS2QFbd2NMEMKn04cX3CT7x7rZFKDgjSZ863hmQpM9rVA7wovTInHYUJ4M/QwBA6q4Er5UedMzIkvq7ov65c4/ejYm3AmpGKVJALQS45Aqa+fNvj/U6SONCJA/+DPl3WrP3YLF6jehDvoZC3kfEE67sHKkLSeeWpECqcNpaSBhYyNZUwYNVHGgLK81y926bfhRdDexQbBDIYLxs0BkN6XZp6hVxc04vmwA8/B4aI6zWDvbF/TooCFjBiGDG5ExS+UJXCQ1VJgrGMXbsE2/ysj0PlsEiS+w8PeG4s+rtZLKz7gLfwxafgOTsA8vDO/TsztYju1GPLLFWGssvmHYj1MjAPCVpFu8qbBXYNkQgeQHoz+EQya1hJMFRhahPc+RyyCr/Av/Tg7vq+Us7svZpMaHFRsiVDwsfYxdgG5FG2vwtaW4dIXoGFUwlKcxiJXXK5FAKhi0b2bkf45/kb2gqoB5PDkWITBArwy18b+U6uTmhmTM9PFTTEZOw/UHaHann/oWyFxssQpRD4sL/n2g==",
      "StatusCode": 201,
      "ResponseHeaders": {
        "Content-Length": "0",
        "Content-MD5": "jXFLl0RJJn5uNrwHRPXlow==",
        "Date": "Wed, 17 Feb 2021 18:53:12 GMT",
        "ETag": "\"0x8D8D3754715D57E\"",
        "Last-Modified": "Wed, 17 Feb 2021 18:53:13 GMT",
        "Server": [
          "Windows-Azure-Blob/1.0",
          "Microsoft-HTTPAPI/2.0"
        ],
        "x-ms-client-request-id": "e6606893-581c-28e2-879d-55a6bf566574",
        "x-ms-content-crc64": "C7O060HGTjE=",
        "x-ms-request-id": "9c030e10-e01e-003c-5c5e-05f305000000",
        "x-ms-request-server-encrypted": "true",
<<<<<<< HEAD
        "x-ms-version": "2020-12-06",
=======
        "x-ms-version": "2021-02-12",
>>>>>>> 7e782c87
        "x-ms-version-id": "2021-02-17T18:53:13.0172798Z"
      },
      "ResponseBody": []
    },
    {
      "RequestUri": "https://seanmcccanary3.blob.core.windows.net/test-container-7aa148a2-d592-7039-9798-aaf2efe4a18a/test-blob-d867bd25-6e6e-cf96-1a8a-1ba876e1cba7",
      "RequestMethod": "HEAD",
      "RequestHeaders": {
        "Accept": "application/xml",
        "Authorization": "Sanitized",
        "traceparent": "00-36895e6ae793074db5e10c931de4b4d2-937ed7c45835fe4e-00",
        "User-Agent": [
          "azsdk-net-Storage.Blobs/12.9.0-alpha.20210217.1",
          "(.NET 5.0.3; Microsoft Windows 10.0.19042)"
        ],
        "x-ms-client-request-id": "47645dd1-005e-1cbe-1620-11f360e67b02",
        "x-ms-date": "Wed, 17 Feb 2021 18:53:13 GMT",
        "x-ms-return-client-request-id": "true",
<<<<<<< HEAD
        "x-ms-version": "2020-12-06"
=======
        "x-ms-version": "2021-02-12"
>>>>>>> 7e782c87
      },
      "RequestBody": null,
      "StatusCode": 200,
      "ResponseHeaders": {
        "Accept-Ranges": "bytes",
        "Content-Length": "1024",
        "Content-MD5": "jXFLl0RJJn5uNrwHRPXlow==",
        "Content-Type": "application/octet-stream",
        "Date": "Wed, 17 Feb 2021 18:53:12 GMT",
        "ETag": "\"0x8D8D3754715D57E\"",
        "Last-Modified": "Wed, 17 Feb 2021 18:53:13 GMT",
        "Server": [
          "Windows-Azure-Blob/1.0",
          "Microsoft-HTTPAPI/2.0"
        ],
        "x-ms-access-tier": "Hot",
        "x-ms-access-tier-inferred": "true",
        "x-ms-blob-type": "BlockBlob",
        "x-ms-client-request-id": "47645dd1-005e-1cbe-1620-11f360e67b02",
        "x-ms-creation-time": "Wed, 17 Feb 2021 18:53:13 GMT",
        "x-ms-is-current-version": "true",
        "x-ms-last-access-time": "Wed, 17 Feb 2021 18:53:13 GMT",
        "x-ms-lease-state": "available",
        "x-ms-lease-status": "unlocked",
        "x-ms-request-id": "9c030e26-e01e-003c-6f5e-05f305000000",
        "x-ms-server-encrypted": "true",
<<<<<<< HEAD
        "x-ms-version": "2020-12-06",
=======
        "x-ms-version": "2021-02-12",
>>>>>>> 7e782c87
        "x-ms-version-id": "2021-02-17T18:53:13.0172798Z"
      },
      "ResponseBody": []
    },
    {
      "RequestUri": "https://seanmcccanary3.blob.core.windows.net/test-container-7aa148a2-d592-7039-9798-aaf2efe4a18a/test-blob-a320ea8c-8dfe-b6ac-72ac-fb56106801bf",
      "RequestMethod": "PUT",
      "RequestHeaders": {
        "Accept": "application/xml",
        "Authorization": "Sanitized",
        "traceparent": "00-0402b994c6c3c645ba547c0daa64d4f9-ed33640b6f2d5545-00",
        "User-Agent": [
          "azsdk-net-Storage.Blobs/12.9.0-alpha.20210217.1",
          "(.NET 5.0.3; Microsoft Windows 10.0.19042)"
        ],
        "x-ms-client-request-id": "3ded444a-faa8-439b-b1ad-d5b205670bad",
        "x-ms-copy-source": "https://seanmcccanary3.blob.core.windows.net/test-container-7aa148a2-d592-7039-9798-aaf2efe4a18a/test-blob-d867bd25-6e6e-cf96-1a8a-1ba876e1cba7",
        "x-ms-date": "Wed, 17 Feb 2021 18:53:13 GMT",
        "x-ms-requires-sync": "true",
        "x-ms-return-client-request-id": "true",
        "x-ms-source-if-match": "",
        "x-ms-source-if-none-match": "0x8D8D3754715D57E",
<<<<<<< HEAD
        "x-ms-version": "2020-12-06"
=======
        "x-ms-version": "2021-02-12"
>>>>>>> 7e782c87
      },
      "RequestBody": null,
      "StatusCode": 304,
      "ResponseHeaders": {
        "Content-Length": "0",
        "Date": "Wed, 17 Feb 2021 18:53:12 GMT",
        "Server": [
          "Windows-Azure-Blob/1.0",
          "Microsoft-HTTPAPI/2.0"
        ],
        "x-ms-client-request-id": "3ded444a-faa8-439b-b1ad-d5b205670bad",
        "x-ms-error-code": "CannotVerifyCopySource",
        "x-ms-request-id": "9c030e38-e01e-003c-7b5e-05f305000000",
<<<<<<< HEAD
        "x-ms-version": "2020-12-06"
=======
        "x-ms-version": "2021-02-12"
>>>>>>> 7e782c87
      },
      "ResponseBody": []
    },
    {
      "RequestUri": "https://seanmcccanary3.blob.core.windows.net/test-container-7aa148a2-d592-7039-9798-aaf2efe4a18a?restype=container",
      "RequestMethod": "DELETE",
      "RequestHeaders": {
        "Accept": "application/xml",
        "Authorization": "Sanitized",
        "traceparent": "00-4e6bcef8d3a6b24586bc920405632a27-48cb62e4c3452b44-00",
        "User-Agent": [
          "azsdk-net-Storage.Blobs/12.9.0-alpha.20210217.1",
          "(.NET 5.0.3; Microsoft Windows 10.0.19042)"
        ],
        "x-ms-client-request-id": "cc0cf657-c47a-0516-1f91-b1444863d864",
        "x-ms-date": "Wed, 17 Feb 2021 18:53:13 GMT",
        "x-ms-return-client-request-id": "true",
<<<<<<< HEAD
        "x-ms-version": "2020-12-06"
=======
        "x-ms-version": "2021-02-12"
>>>>>>> 7e782c87
      },
      "RequestBody": null,
      "StatusCode": 202,
      "ResponseHeaders": {
        "Content-Length": "0",
        "Date": "Wed, 17 Feb 2021 18:53:12 GMT",
        "Server": [
          "Windows-Azure-Blob/1.0",
          "Microsoft-HTTPAPI/2.0"
        ],
        "x-ms-client-request-id": "cc0cf657-c47a-0516-1f91-b1444863d864",
        "x-ms-request-id": "9c030e44-e01e-003c-055e-05f305000000",
<<<<<<< HEAD
        "x-ms-version": "2020-12-06"
=======
        "x-ms-version": "2021-02-12"
>>>>>>> 7e782c87
      },
      "ResponseBody": []
    }
  ],
  "Variables": {
    "DateTimeOffsetNow": "2021-02-17T12:53:11.1948708-06:00",
    "RandomSeed": "701096007",
    "Storage_TestConfigDefault": "ProductionTenant\nseanmcccanary3\nU2FuaXRpemVk\nhttps://seanmcccanary3.blob.core.windows.net\nhttps://seanmcccanary3.file.core.windows.net\nhttps://seanmcccanary3.queue.core.windows.net\nhttps://seanmcccanary3.table.core.windows.net\n\n\n\n\nhttps://seanmcccanary3-secondary.blob.core.windows.net\nhttps://seanmcccanary3-secondary.file.core.windows.net\nhttps://seanmcccanary3-secondary.queue.core.windows.net\nhttps://seanmcccanary3-secondary.table.core.windows.net\n\nSanitized\n\n\nCloud\nBlobEndpoint=https://seanmcccanary3.blob.core.windows.net/;QueueEndpoint=https://seanmcccanary3.queue.core.windows.net/;FileEndpoint=https://seanmcccanary3.file.core.windows.net/;BlobSecondaryEndpoint=https://seanmcccanary3-secondary.blob.core.windows.net/;QueueSecondaryEndpoint=https://seanmcccanary3-secondary.queue.core.windows.net/;FileSecondaryEndpoint=https://seanmcccanary3-secondary.file.core.windows.net/;AccountName=seanmcccanary3;AccountKey=Kg==;\nseanscope1\n\n"
  }
}<|MERGE_RESOLUTION|>--- conflicted
+++ resolved
@@ -15,11 +15,7 @@
         "x-ms-client-request-id": "528c015b-4160-25f7-f599-40f1cd150e66",
         "x-ms-date": "Wed, 17 Feb 2021 18:53:11 GMT",
         "x-ms-return-client-request-id": "true",
-<<<<<<< HEAD
-        "x-ms-version": "2020-12-06"
-=======
-        "x-ms-version": "2021-02-12"
->>>>>>> 7e782c87
+        "x-ms-version": "2021-02-12"
       },
       "RequestBody": null,
       "StatusCode": 201,
@@ -34,11 +30,7 @@
         ],
         "x-ms-client-request-id": "528c015b-4160-25f7-f599-40f1cd150e66",
         "x-ms-request-id": "9c16017c-301e-0086-0b5e-05167b000000",
-<<<<<<< HEAD
-        "x-ms-version": "2020-12-06"
-=======
-        "x-ms-version": "2021-02-12"
->>>>>>> 7e782c87
+        "x-ms-version": "2021-02-12"
       },
       "ResponseBody": []
     },
@@ -59,11 +51,7 @@
         "x-ms-client-request-id": "d8284b66-9d2e-82ee-4618-429903092d4f",
         "x-ms-date": "Wed, 17 Feb 2021 18:53:11 GMT",
         "x-ms-return-client-request-id": "true",
-<<<<<<< HEAD
-        "x-ms-version": "2020-12-06"
-=======
-        "x-ms-version": "2021-02-12"
->>>>>>> 7e782c87
+        "x-ms-version": "2021-02-12"
       },
       "RequestBody": "4PIOAT7CXV/Bj2ldyK6wIsN16ny+zh09jDATRvI2rYjtuhDbBwwozMGfUOS0FpKQaiz+AoIwxxLU0HUNrxdsi+HhcA6d1Rq3TB26H305iXWegtzGOKsFvPP+BzaXGxyqM8UD0qaE8pURRrVldaiVm0f/by07plM13LQbn83jIDAAEOy3NbbPGZBGtPH1oEdLaWvvl6zvboxyzfbyaVLHLSaEZGW73WWRL1Wd9PFhPztszzZh9IiEEaFfRWi/3bA9f4bKcTzij4sGXmdWUnqaEI26hZkcZTmeAFPDW5f80VGkX3Vrl87/ikCqW5UgLb4nxDXbBVgXIRlMLHHpHjP0CY0VsvIFL3i+u/pYcQqjfdKUnJZiIcz5jT5bHmtdFmsMtlEICnvLIpW8HElevq8Pqa6eVIKckujBHCS0qhENYKSOTLu4m3JXyXoBpQSCm8+OS3W8v8HpcCNoR+5XF3iEr7ulz3H0Vw08R4sIm+zkPoFUJV6bUKHipdyXT1OE/7IBffZI3ctdmvNngHg24NU3hAhsAvEZ6F4awimVXQe6t0fZBh32m2G19otqNNAprMQHYMtKF/zA6JSXLhqhxz3srMgwXdq3QOintgxmrrSO8BVljvw8b59KGB2JX21GEy5NfocH+U/qTx/io2HwWjrgCD4FPDlAsD0p5US8LuF7YKPdGC8sh/fGej7dWcw+Wr7jqFYvQdf1Dc5K3hMLLiE+Z0K9EkIKtIFGP8H6Y1Zw6ouG2IWLTB/L6Aph4qnjukwdn/KJgEd72PTU6AEV+ql32fOIhFWbshsj8So3qdLYY4R13cRk52lDCgCRtmMdtu1h6Qi2WzX2gezWZo4dRC8h/IV9nx3lEvKJRHpVCfu3BTs81r/JIgdOflvXjYDbJcXRb7renxfPe9cWLBa7oXfwH2BT4G5vWNp9LyDBDYRxrh60g5pB2GUkbVrosvXxk93k524fiEVXYhffYXD2DW5SpH73Bh3drkb7L3MThqXkjJtD3SUWUSbZXSGCYnb0Ll/slg52+Yy/BzgnJFjRQ9tx+tXVsjBIO1NYHqj7WkzPBgAUJ/CXbpIOhNbt7i3NBxpGEGehH3suo1q7Htvkw6zsVx5YvRvq2oxCxi5aW00lixaOtUnlLuaF5YOV3E+3KsApAJYPdUr+WzbaXllM1EgNlZLFVg5iByk30tiXVf48i5ttMFq2FhbLj1kTCs+MOBA7iEa98tSyx/lt16JxZwY4ntO+3qTuV398+ca0TvxZqpnIXM23f5nHu2hgST5zWSdT22z8zllrTTHHQPgN/nj8Ey0IqQo5gB459iM7jQ5ACJ+fYHOQXNs/XA+b7z+gub3wZDURa7AcGlpNw9c2L8Ajhw==",
       "StatusCode": 201,
@@ -81,11 +69,7 @@
         "x-ms-content-crc64": "wfBctOD1W60=",
         "x-ms-request-id": "9c16018b-301e-0086-145e-05167b000000",
         "x-ms-request-server-encrypted": "true",
-<<<<<<< HEAD
-        "x-ms-version": "2020-12-06",
-=======
         "x-ms-version": "2021-02-12",
->>>>>>> 7e782c87
         "x-ms-version-id": "2021-02-17T18:53:11.4411586Z"
       },
       "ResponseBody": []
@@ -109,11 +93,7 @@
         "x-ms-source-if-match": "",
         "x-ms-source-if-modified-since": "Thu, 18 Feb 2021 18:53:11 GMT",
         "x-ms-source-if-none-match": "",
-<<<<<<< HEAD
-        "x-ms-version": "2020-12-06"
-=======
-        "x-ms-version": "2021-02-12"
->>>>>>> 7e782c87
+        "x-ms-version": "2021-02-12"
       },
       "RequestBody": null,
       "StatusCode": 304,
@@ -127,11 +107,7 @@
         "x-ms-client-request-id": "2924ac1f-52d8-46f1-6030-5a6efb8b60c8",
         "x-ms-error-code": "CannotVerifyCopySource",
         "x-ms-request-id": "9c160194-301e-0086-1a5e-05167b000000",
-<<<<<<< HEAD
-        "x-ms-version": "2020-12-06"
-=======
-        "x-ms-version": "2021-02-12"
->>>>>>> 7e782c87
+        "x-ms-version": "2021-02-12"
       },
       "ResponseBody": []
     },
@@ -149,11 +125,7 @@
         "x-ms-client-request-id": "7443e272-a058-d796-a989-8366efea9fdf",
         "x-ms-date": "Wed, 17 Feb 2021 18:53:11 GMT",
         "x-ms-return-client-request-id": "true",
-<<<<<<< HEAD
-        "x-ms-version": "2020-12-06"
-=======
-        "x-ms-version": "2021-02-12"
->>>>>>> 7e782c87
+        "x-ms-version": "2021-02-12"
       },
       "RequestBody": null,
       "StatusCode": 202,
@@ -166,11 +138,7 @@
         ],
         "x-ms-client-request-id": "7443e272-a058-d796-a989-8366efea9fdf",
         "x-ms-request-id": "9c1601aa-301e-0086-2b5e-05167b000000",
-<<<<<<< HEAD
-        "x-ms-version": "2020-12-06"
-=======
-        "x-ms-version": "2021-02-12"
->>>>>>> 7e782c87
+        "x-ms-version": "2021-02-12"
       },
       "ResponseBody": []
     },
@@ -189,11 +157,7 @@
         "x-ms-client-request-id": "38d3fdcc-795f-8eb3-5c6d-8062862a6016",
         "x-ms-date": "Wed, 17 Feb 2021 18:53:11 GMT",
         "x-ms-return-client-request-id": "true",
-<<<<<<< HEAD
-        "x-ms-version": "2020-12-06"
-=======
-        "x-ms-version": "2021-02-12"
->>>>>>> 7e782c87
+        "x-ms-version": "2021-02-12"
       },
       "RequestBody": null,
       "StatusCode": 201,
@@ -208,11 +172,7 @@
         ],
         "x-ms-client-request-id": "38d3fdcc-795f-8eb3-5c6d-8062862a6016",
         "x-ms-request-id": "7d37b9ff-001e-0079-3d5e-0526e6000000",
-<<<<<<< HEAD
-        "x-ms-version": "2020-12-06"
-=======
-        "x-ms-version": "2021-02-12"
->>>>>>> 7e782c87
+        "x-ms-version": "2021-02-12"
       },
       "ResponseBody": []
     },
@@ -233,11 +193,7 @@
         "x-ms-client-request-id": "4e843986-a377-3f61-ada4-ac7b6c7e170f",
         "x-ms-date": "Wed, 17 Feb 2021 18:53:11 GMT",
         "x-ms-return-client-request-id": "true",
-<<<<<<< HEAD
-        "x-ms-version": "2020-12-06"
-=======
-        "x-ms-version": "2021-02-12"
->>>>>>> 7e782c87
+        "x-ms-version": "2021-02-12"
       },
       "RequestBody": "t/Wfeb9GAuhFbbzZaw0nEzeppaRNSDVFZTMab2CfaYZc3auQiudWwx4bsILKvjQQyATcezBsVW/AWRSMK5OIpQM2fY1ilohQUuKGMZeze6f+CqZcw+1V8Ig70DHTypeLkwt+lECnrTF8jChO5SPXDd1tjiHsLOIW4IwEJ8ZWfIhK+56MNedmVlx13zfEBgplY8JTZjx2nmcoaLO0o4ZqJQ+gBOqES9j2BjfEd0yrUdmBn8MDAxVM01w3Y8wzsbPWCrknJAIg4BjqXF8EsScafRbZMgPDZiL5UzCOTegLw1SD7mySgyzXYb6rGaa2RyI0HOa1Wn+wE6OXLdHRkZMv35kKgcO7h/nqAdFFF017QwsOWjACVWnV09vJ+1ZbBs8rezoNq8VfeJTsy1itavtVHOrFwjdiLYkwNa7o8Yyjj/sCGpwTbZhFr+GcFYoQJ2jfc95rlkOXyE2w3XUXd4cHSDtcq1BfQq5RfxNWxhf/Hw1FCH6uN/m4alFOY5AiLjhalMxOtHsYgDEvGhYvQQI2sL1n0W4IWRFCo0H+EN4eLlDb+zFKsWuSLYhMfh3iiShOGLLSu1zJUTu7CxA5GXBSEevGVEXR6/9S1aTmu9r0YBoZr/crS3P0Ear1j6ZaWBMY+W0xHDXifS2zgOW445Vgx6r2IGl4J8Z30kKb21tY+H2QzsFtwkTlNjLKd8uOOy4Ulcf7ZDeqn9KmuUryR6LRW4doKBTT8wRmEOo3ra/76ZYThkaTXZRF5i7vxgj68u6Q+RxDJRIaQKHDlFNMcvIjq9Cz38BbPf3zIkLm5Cz8bB37p7SSuMSD+UWk0MhB+HM7yxo4RxMuNLsfTwLQM1x1xig1Ucs+kfMML+V6t2w0sirPqhkRwyUKzXL4cmjBs8XpLwmgC6en/TknLBcts31P65zYAYlCYwMCKoNZRR6LSnwgkIhik6aCJ6zf6pYN3Br0qYfL6LE7pssGneAkTrcbnOGbDSL17Ff2VtncY3ls9U5oZJyWv2LK5Om8XPXGXtn0xE61cs73/70w1ZLXX0NSmqiSu+obhNx/0Ck4OJBhL/gA6J8qt4J/cWXfZunP8oWmasJNM6Lv2T9xNaGlv8Ytz6Wa1nakJ+IlE0qEPB7yr96kks7NFPxVEQ9fuYHh2bKespZENRsOAUPfJyBYapwgf4bDASz4X7upRMVnRG5gRDmX5oqHrnnClZCK7uzb/KdyPzn7HtiFpVLbm/BWpr3VfuPnwIMSmdAMAGubbnHOzUcd9AU0ZSVgEkA3qxOIbO7TtW8I9DwkYKVo7x1t6TfhDM2oOLK4oBm+hq5C2u29g5R8yLgBxtkL+ZRfy3UH8ygJVp5F3zM8GxRVSm2N4YW4qw==",
       "StatusCode": 201,
@@ -255,11 +211,7 @@
         "x-ms-content-crc64": "1R8yF/OyStM=",
         "x-ms-request-id": "7d37ba0a-001e-0079-445e-0526e6000000",
         "x-ms-request-server-encrypted": "true",
-<<<<<<< HEAD
-        "x-ms-version": "2020-12-06",
-=======
         "x-ms-version": "2021-02-12",
->>>>>>> 7e782c87
         "x-ms-version-id": "2021-02-17T18:53:12.0335799Z"
       },
       "ResponseBody": []
@@ -283,11 +235,7 @@
         "x-ms-source-if-match": "",
         "x-ms-source-if-none-match": "",
         "x-ms-source-if-unmodified-since": "Tue, 16 Feb 2021 18:53:11 GMT",
-<<<<<<< HEAD
-        "x-ms-version": "2020-12-06"
-=======
-        "x-ms-version": "2021-02-12"
->>>>>>> 7e782c87
+        "x-ms-version": "2021-02-12"
       },
       "RequestBody": null,
       "StatusCode": 412,
@@ -302,11 +250,7 @@
         "x-ms-client-request-id": "b4b10e28-379b-7e91-ae0e-f625606d20eb",
         "x-ms-error-code": "CannotVerifyCopySource",
         "x-ms-request-id": "7d37ba19-001e-0079-505e-0526e6000000",
-<<<<<<< HEAD
-        "x-ms-version": "2020-12-06"
-=======
-        "x-ms-version": "2021-02-12"
->>>>>>> 7e782c87
+        "x-ms-version": "2021-02-12"
       },
       "ResponseBody": [
         "﻿<?xml version=\"1.0\" encoding=\"utf-8\"?><Error><Code>CannotVerifyCopySource</Code><Message>The condition specified using HTTP conditional header(s) is not met.\n",
@@ -328,11 +272,7 @@
         "x-ms-client-request-id": "10cb23ca-8a11-5c16-4888-f9f2720d68ba",
         "x-ms-date": "Wed, 17 Feb 2021 18:53:12 GMT",
         "x-ms-return-client-request-id": "true",
-<<<<<<< HEAD
-        "x-ms-version": "2020-12-06"
-=======
-        "x-ms-version": "2021-02-12"
->>>>>>> 7e782c87
+        "x-ms-version": "2021-02-12"
       },
       "RequestBody": null,
       "StatusCode": 202,
@@ -345,11 +285,7 @@
         ],
         "x-ms-client-request-id": "10cb23ca-8a11-5c16-4888-f9f2720d68ba",
         "x-ms-request-id": "7d37ba2d-001e-0079-635e-0526e6000000",
-<<<<<<< HEAD
-        "x-ms-version": "2020-12-06"
-=======
-        "x-ms-version": "2021-02-12"
->>>>>>> 7e782c87
+        "x-ms-version": "2021-02-12"
       },
       "ResponseBody": []
     },
@@ -368,11 +304,7 @@
         "x-ms-client-request-id": "0cc09bd7-0a39-d5a9-7a12-109ec2bb7a08",
         "x-ms-date": "Wed, 17 Feb 2021 18:53:12 GMT",
         "x-ms-return-client-request-id": "true",
-<<<<<<< HEAD
-        "x-ms-version": "2020-12-06"
-=======
-        "x-ms-version": "2021-02-12"
->>>>>>> 7e782c87
+        "x-ms-version": "2021-02-12"
       },
       "RequestBody": null,
       "StatusCode": 201,
@@ -387,11 +319,7 @@
         ],
         "x-ms-client-request-id": "0cc09bd7-0a39-d5a9-7a12-109ec2bb7a08",
         "x-ms-request-id": "1d572073-f01e-0020-0e5e-05a165000000",
-<<<<<<< HEAD
-        "x-ms-version": "2020-12-06"
-=======
-        "x-ms-version": "2021-02-12"
->>>>>>> 7e782c87
+        "x-ms-version": "2021-02-12"
       },
       "ResponseBody": []
     },
@@ -412,11 +340,7 @@
         "x-ms-client-request-id": "9a7aaab9-73b7-b922-f92e-bcb05c2c2260",
         "x-ms-date": "Wed, 17 Feb 2021 18:53:12 GMT",
         "x-ms-return-client-request-id": "true",
-<<<<<<< HEAD
-        "x-ms-version": "2020-12-06"
-=======
-        "x-ms-version": "2021-02-12"
->>>>>>> 7e782c87
+        "x-ms-version": "2021-02-12"
       },
       "RequestBody": "qOmCRn/exsC/hMKQ/zsYKBBBTnr1wSusgj9dnbZQK7/NLPXZODOJwDNmSS5piIFzgytHaWzJ7ua91sQ/gCkJb1kCwtJFPvDduI5Hjnf9Q/q+6RmLCMFTBD4PG2JuST8KXNrUZsavLkQ7arDdgWBuwJLKgZYQfmaXrr2UNiONbm5OPTGdKNwzDrvUT54RdoLdoFvPpMio+t50PbgIG/ghrfxCj0Qu0Ze1lnLbOy/Hhjg6tpXHvcmmpUNTKeskK/PCsqGizuc+r87DGQ5Vzb6urLaAzmViWe8ynOkB2qiskWt/GYiNJbdR/AbHBKS7UNiEpH00o1yOX1mxbzL9PdQmF4ej1rM1IYb+L9Jem1VLdksQfDYqd+4O8bkv27WFU78yoOwcGHokT4L2NnSKL8QDZfnn7MCe+6CZlOT6BkbQedsSLPppL17Q6y2zNEF6g8H0K3W8nWb+lKRMgoOVKkg8JryYdwPJmjabFwGT6sdfHxEjBdvRFNt1FJhWHKzaOsHkdg6E4gu9K5A+IYZla6nc7WNyciRtaxLhImNrc32Jwdw/rnS52jwFZtpKkvJUD6jueS9IZ8iddwv7or+nUbcStWCqJbw0IxImbQtJItkfjRK6fPlOQFkTojdovTd9XRQiONySqersulYdIfq8U1Qy3BWs7NW+xHQGloOFzGXaqQ/3J+n8jOMozsKjMB5fV07iNuEi0HA/ZHRojBNmZu3wQ3jqxSxqNk8yhB4SGpNVpj80opWEuNiet8J1lADPwmjUs+2mdZEidwCR70xSLUrgEuXTMcNYa4ufTA1p9KFPYsG1PWamrzGtEiqV88iMS4p4lYEb+5CkfEdhBimEuIJeQo2KnO/jOWK0Jh+YwnjCEwCC8V8gM2YwEcAfRKgIKVmoNrE7Aa6blFweZtVxC7nOn/MoAccjPg4mWosuxPS6q/3G8IzHhxFR510DAc2RvwYHUKW03yeRhPiiFKcjbNBnZLrYqxotBxfh1xpqID1BlZqEJ3ROBczWNGyTJHNqLXqMm5wSuRPr2UmO0wcMJ2S7YX8Mn0RcGV/uAXeumeKkdqqf3YSgL9uGmE0qwDHEyQwH2MLzXo01MII8I7ecPUBm6lxdbErfGjKjhQb3MVgtKThqpsAfsBgcaawCZAsk6VsNxNXVZlzCKL6QT9mHPv8pD/l+MpZ/RjlEQQOd3LYnfpur6myDV8Pbp34Cj2A/lSus2VQRpbfEjX2bkSRZJEsHaNA921SSprc2o4sXfbfYBazX8ANhFtnk51zv58aegYIz+iaQAbnWGTKd2gIsrBDGw4x4gTRIplL3WfP3o77wmCII5IKQSAPyAdfQwzvXtzpMKSQ5Jf9O61TUmKfG33Z0rA==",
       "StatusCode": 201,
@@ -434,11 +358,7 @@
         "x-ms-content-crc64": "gs1C3dXYl/E=",
         "x-ms-request-id": "1d572086-f01e-0020-1d5e-05a165000000",
         "x-ms-request-server-encrypted": "true",
-<<<<<<< HEAD
-        "x-ms-version": "2020-12-06",
-=======
         "x-ms-version": "2021-02-12",
->>>>>>> 7e782c87
         "x-ms-version-id": "2021-02-17T18:53:12.5529491Z"
       },
       "ResponseBody": []
@@ -461,11 +381,7 @@
         "x-ms-return-client-request-id": "true",
         "x-ms-source-if-match": "\"garbage\"",
         "x-ms-source-if-none-match": "",
-<<<<<<< HEAD
-        "x-ms-version": "2020-12-06"
-=======
-        "x-ms-version": "2021-02-12"
->>>>>>> 7e782c87
+        "x-ms-version": "2021-02-12"
       },
       "RequestBody": null,
       "StatusCode": 412,
@@ -480,11 +396,7 @@
         "x-ms-client-request-id": "cb1bfc5e-291d-460e-eb87-f006d3a3c886",
         "x-ms-error-code": "SourceConditionNotMet",
         "x-ms-request-id": "1d572091-f01e-0020-285e-05a165000000",
-<<<<<<< HEAD
-        "x-ms-version": "2020-12-06"
-=======
-        "x-ms-version": "2021-02-12"
->>>>>>> 7e782c87
+        "x-ms-version": "2021-02-12"
       },
       "ResponseBody": [
         "﻿<?xml version=\"1.0\" encoding=\"utf-8\"?><Error><Code>SourceConditionNotMet</Code><Message>The source condition specified using HTTP conditional header(s) is not met.\n",
@@ -506,11 +418,7 @@
         "x-ms-client-request-id": "f5204684-a558-4e9f-f7c6-4874e9effb19",
         "x-ms-date": "Wed, 17 Feb 2021 18:53:12 GMT",
         "x-ms-return-client-request-id": "true",
-<<<<<<< HEAD
-        "x-ms-version": "2020-12-06"
-=======
-        "x-ms-version": "2021-02-12"
->>>>>>> 7e782c87
+        "x-ms-version": "2021-02-12"
       },
       "RequestBody": null,
       "StatusCode": 202,
@@ -523,11 +431,7 @@
         ],
         "x-ms-client-request-id": "f5204684-a558-4e9f-f7c6-4874e9effb19",
         "x-ms-request-id": "1d5720a2-f01e-0020-365e-05a165000000",
-<<<<<<< HEAD
-        "x-ms-version": "2020-12-06"
-=======
-        "x-ms-version": "2021-02-12"
->>>>>>> 7e782c87
+        "x-ms-version": "2021-02-12"
       },
       "ResponseBody": []
     },
@@ -546,11 +450,7 @@
         "x-ms-client-request-id": "5c87202f-ffbf-ae4d-0caf-5ec0fbad5e13",
         "x-ms-date": "Wed, 17 Feb 2021 18:53:12 GMT",
         "x-ms-return-client-request-id": "true",
-<<<<<<< HEAD
-        "x-ms-version": "2020-12-06"
-=======
-        "x-ms-version": "2021-02-12"
->>>>>>> 7e782c87
+        "x-ms-version": "2021-02-12"
       },
       "RequestBody": null,
       "StatusCode": 201,
@@ -565,11 +465,7 @@
         ],
         "x-ms-client-request-id": "5c87202f-ffbf-ae4d-0caf-5ec0fbad5e13",
         "x-ms-request-id": "9c030e04-e01e-003c-515e-05f305000000",
-<<<<<<< HEAD
-        "x-ms-version": "2020-12-06"
-=======
-        "x-ms-version": "2021-02-12"
->>>>>>> 7e782c87
+        "x-ms-version": "2021-02-12"
       },
       "ResponseBody": []
     },
@@ -590,11 +486,7 @@
         "x-ms-client-request-id": "e6606893-581c-28e2-879d-55a6bf566574",
         "x-ms-date": "Wed, 17 Feb 2021 18:53:12 GMT",
         "x-ms-return-client-request-id": "true",
-<<<<<<< HEAD
-        "x-ms-version": "2020-12-06"
-=======
-        "x-ms-version": "2021-02-12"
->>>>>>> 7e782c87
+        "x-ms-version": "2021-02-12"
       },
       "RequestBody": "/nnCz1xEyw3D0oDTdG0csYpMM+eIwcLAibhCNeSkOCvkt8GB6o+24PJaFJvuwlutbWkeKq7jHzy2AkWkApYpH5lU772smsb7lVP0La0n0cddlcd6hg59AJiEy+hJEt1cMfUBmdOdANOjIpRa7/GPjzB+R23OrpiL1+4lJ87dsYN1mPy4JTfzv5Tz12N6IhGm9Dy4ystvjYJcdsLleNkExXAQ5Vb012r4iofZ2tc1ELXcfjKSJee4Bgp6W651Dke67hHyaj27sh3Rv0BDlbKqJ2UMCPqmcp+JV95Menu7g3xAH+zFQqZ4IcsVwGamdXBXzzRIaAVNE3xyaBJebjihFjzDA3bG5eS/lOcukbE54uJu9KpHcxp28wtvU9mUGrKTc6oq43L5kepPidQeHoHLOIYw73qNWaIiTQ9rV5EKK3o0mh4GD/9wdWPA9+pFV9SJoxtTZCo4BhkHCJVijjlZRF5a6oRjxCmGv3oXzWK43PU74bR2t8ZP/JQE/wdqDucqZ7KM6m1PJt7xzaSwITi3TyufJqyE4o2XC+7wX8UiG7GS7WWvLPGI67vWhOkinttbTK/byuc7pYQl9N9+X8YYzrHyHTTTCCI5Fzrwrl6jdGwTlRIVRlHJV0fhijcSCYz0vbY4L4CniESNorOsSvYmgYBya8q0AodgKMXs8X7qJg2u+/Gna0TrbAzOiKSdHQ1Ruwi3n53BQLsu2Ae7upbGonul/k8FfhU7hv+95nnjwgu4mjZ1M4Zv7Ls2eZM9MLF2COUp9x6+TDzzexmeBFpBSxX7AiBgUG/0NhGTzgSC/lZOR96Tucrt+k35grdt0ehg9C5+QS2QFbd2NMEMKn04cX3CT7x7rZFKDgjSZ863hmQpM9rVA7wovTInHYUJ4M/QwBA6q4Er5UedMzIkvq7ov65c4/ejYm3AmpGKVJALQS45Aqa+fNvj/U6SONCJA/+DPl3WrP3YLF6jehDvoZC3kfEE67sHKkLSeeWpECqcNpaSBhYyNZUwYNVHGgLK81y926bfhRdDexQbBDIYLxs0BkN6XZp6hVxc04vmwA8/B4aI6zWDvbF/TooCFjBiGDG5ExS+UJXCQ1VJgrGMXbsE2/ysj0PlsEiS+w8PeG4s+rtZLKz7gLfwxafgOTsA8vDO/TsztYju1GPLLFWGssvmHYj1MjAPCVpFu8qbBXYNkQgeQHoz+EQya1hJMFRhahPc+RyyCr/Av/Tg7vq+Us7svZpMaHFRsiVDwsfYxdgG5FG2vwtaW4dIXoGFUwlKcxiJXXK5FAKhi0b2bkf45/kb2gqoB5PDkWITBArwy18b+U6uTmhmTM9PFTTEZOw/UHaHann/oWyFxssQpRD4sL/n2g==",
       "StatusCode": 201,
@@ -612,11 +504,7 @@
         "x-ms-content-crc64": "C7O060HGTjE=",
         "x-ms-request-id": "9c030e10-e01e-003c-5c5e-05f305000000",
         "x-ms-request-server-encrypted": "true",
-<<<<<<< HEAD
-        "x-ms-version": "2020-12-06",
-=======
         "x-ms-version": "2021-02-12",
->>>>>>> 7e782c87
         "x-ms-version-id": "2021-02-17T18:53:13.0172798Z"
       },
       "ResponseBody": []
@@ -635,11 +523,7 @@
         "x-ms-client-request-id": "47645dd1-005e-1cbe-1620-11f360e67b02",
         "x-ms-date": "Wed, 17 Feb 2021 18:53:13 GMT",
         "x-ms-return-client-request-id": "true",
-<<<<<<< HEAD
-        "x-ms-version": "2020-12-06"
-=======
-        "x-ms-version": "2021-02-12"
->>>>>>> 7e782c87
+        "x-ms-version": "2021-02-12"
       },
       "RequestBody": null,
       "StatusCode": 200,
@@ -666,11 +550,7 @@
         "x-ms-lease-status": "unlocked",
         "x-ms-request-id": "9c030e26-e01e-003c-6f5e-05f305000000",
         "x-ms-server-encrypted": "true",
-<<<<<<< HEAD
-        "x-ms-version": "2020-12-06",
-=======
         "x-ms-version": "2021-02-12",
->>>>>>> 7e782c87
         "x-ms-version-id": "2021-02-17T18:53:13.0172798Z"
       },
       "ResponseBody": []
@@ -693,11 +573,7 @@
         "x-ms-return-client-request-id": "true",
         "x-ms-source-if-match": "",
         "x-ms-source-if-none-match": "0x8D8D3754715D57E",
-<<<<<<< HEAD
-        "x-ms-version": "2020-12-06"
-=======
-        "x-ms-version": "2021-02-12"
->>>>>>> 7e782c87
+        "x-ms-version": "2021-02-12"
       },
       "RequestBody": null,
       "StatusCode": 304,
@@ -711,11 +587,7 @@
         "x-ms-client-request-id": "3ded444a-faa8-439b-b1ad-d5b205670bad",
         "x-ms-error-code": "CannotVerifyCopySource",
         "x-ms-request-id": "9c030e38-e01e-003c-7b5e-05f305000000",
-<<<<<<< HEAD
-        "x-ms-version": "2020-12-06"
-=======
-        "x-ms-version": "2021-02-12"
->>>>>>> 7e782c87
+        "x-ms-version": "2021-02-12"
       },
       "ResponseBody": []
     },
@@ -733,11 +605,7 @@
         "x-ms-client-request-id": "cc0cf657-c47a-0516-1f91-b1444863d864",
         "x-ms-date": "Wed, 17 Feb 2021 18:53:13 GMT",
         "x-ms-return-client-request-id": "true",
-<<<<<<< HEAD
-        "x-ms-version": "2020-12-06"
-=======
-        "x-ms-version": "2021-02-12"
->>>>>>> 7e782c87
+        "x-ms-version": "2021-02-12"
       },
       "RequestBody": null,
       "StatusCode": 202,
@@ -750,11 +618,7 @@
         ],
         "x-ms-client-request-id": "cc0cf657-c47a-0516-1f91-b1444863d864",
         "x-ms-request-id": "9c030e44-e01e-003c-055e-05f305000000",
-<<<<<<< HEAD
-        "x-ms-version": "2020-12-06"
-=======
-        "x-ms-version": "2021-02-12"
->>>>>>> 7e782c87
+        "x-ms-version": "2021-02-12"
       },
       "ResponseBody": []
     }
