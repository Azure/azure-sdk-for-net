--- conflicted
+++ resolved
@@ -14,11 +14,7 @@
         "x-ms-client-request-id": "527a2b79-3707-926a-8327-a8edb512242b",
         "x-ms-date": "Wed, 17 Feb 2021 18:46:48 GMT",
         "x-ms-return-client-request-id": "true",
-<<<<<<< HEAD
-        "x-ms-version": "2020-12-06"
-=======
         "x-ms-version": "2021-02-12"
->>>>>>> 7e782c87
       },
       "RequestBody": null,
       "StatusCode": 201,
@@ -33,11 +29,7 @@
         ],
         "x-ms-client-request-id": "527a2b79-3707-926a-8327-a8edb512242b",
         "x-ms-request-id": "8676531b-c01e-0076-545d-05508a000000",
-<<<<<<< HEAD
-        "x-ms-version": "2020-12-06"
-=======
         "x-ms-version": "2021-02-12"
->>>>>>> 7e782c87
       },
       "ResponseBody": []
     },
@@ -58,11 +50,7 @@
         "x-ms-client-request-id": "5fea4b39-6799-c0bb-5006-c653b8806157",
         "x-ms-date": "Wed, 17 Feb 2021 18:46:48 GMT",
         "x-ms-return-client-request-id": "true",
-<<<<<<< HEAD
-        "x-ms-version": "2020-12-06"
-=======
         "x-ms-version": "2021-02-12"
->>>>>>> 7e782c87
       },
       "RequestBody": "b7zTiRrhI6wh7dHvRD4OCmmP1RaJq6Y/9ax+F6eieNWyZ375PpoQnxBnci9oRomU4IVeidhetsMWlJNtYgsFf3T8PNzAFczPfjUFIjl21q8i6jchQ+78VLG74qkGozwFYvO7awqt1Mq5jwuiWZSKn77kS3jU4zuF/+crBTIiyNv4/8BFu2qldRZsZ7TjWvsdMEPrIVfEMX64NWwigc6Yl8cvqlnTReNTP9ZiZ3uHoaXsDtTvNqaENM5BjIX+gvNH1NDttK+hSetfmOKBYckDMZTGNXP5qGAgq3WLkrheVbzjGpOqme31SsXpj57EA9IEPVvxN01/TStwzAk6FrYzAUMlnkc1WJen0equEBjBXKiihlRcbR1vY8xnOs3kuzQOto5bnmSLzuXDSmZi0T0SrnBgl49h1pMltjp6zR3KwxW2n1mJZr5DF7dvmSK2DJGPVYtcgySkrOD6NecqEQDH+YdQrDHjiUiyHYDX8j1wbqmo6niSbT/xEfN5jjDWGQW3p5+bZmBgq8tDqmWjzLmiicc9gSaHNYtHX5o+afoY2wR6IEud1QhJSD6sTsPZTUQ51wRpmJffL3EUVAbGIkLRK85hKaxuBbS+9Djn2ubHbRFWBJL1r0Nsm/HZiYABgyb82yP1eCOYy9FQqqRf91SLTOb1bx2v3HuL9Y66lXs0vHES6v/D0fXtvTnApASeDaOdTjyZDBMITf6naoKV3TZVHO0zTAxUyHvxB7Lk7jd37OjqHEY/mq9dCp0BG2ZyWN8DaogWa8CXSYXBqAVhJF7GMH6aqsHvFoE+1UJvUq0Ufq7S4YOuYIEnU9PBfvGq/OU+Ouro160eE1QG2JV+J/bYrClWj0LbGND9c1ftLpiQlNlcMBjCK6cBs80vp4jrqSvd6NHHU22jYyIa62RWMeW7dkS8IffdFoGCVdt1q3BHEckrEEbHyEFruc31qEBDqoLnczFELoc0/9FPRf2RLbey0tqaKyCf9K4CUGgp525BPqpZjjc/A+JB9hB0d4JD2osVQ9VmqH9hR3+CQd4fChdjDgZTN59/cs73WDQQK30rv3bcFKSY25Ur+Ea4vMIEIuz5EGh78KLsldAHblBKURwBV4FoQ/ZzyzNwJz9Zx7YM8zZIFhoUsM/T73/TkWxF4KcptmVAnN71hUU1Cshjk84a+nsaAjoC7aaylFN3oDnGK0eXLxBRy1ZXUpHU36UGb1ywuZbxK95sJ8m+jgeKfuUMbt+BzGO+yC8kwq+pLg4BqyX3xuej1QBpKghHkjxPzdOryHDGhaP48vBnzWguw/m6vOPik7j+aJneGKFbdjXy1PXb/WWeOyWC/tP2PAiXOmcPjNZZbTkbrV/X520CnXu6dA==",
       "StatusCode": 201,
@@ -80,11 +68,7 @@
         "x-ms-content-crc64": "hxh8B91kl/g=",
         "x-ms-request-id": "86765329-c01e-0076-5e5d-05508a000000",
         "x-ms-request-server-encrypted": "true",
-<<<<<<< HEAD
-        "x-ms-version": "2020-12-06",
-=======
         "x-ms-version": "2021-02-12",
->>>>>>> 7e782c87
         "x-ms-version-id": "2021-02-17T18:46:48.95874Z"
       },
       "ResponseBody": []
@@ -101,11 +85,7 @@
         ],
         "x-ms-client-request-id": "51c88fa1-5a91-90db-b792-748c552e05df",
         "x-ms-return-client-request-id": "true",
-<<<<<<< HEAD
-        "x-ms-version": "2020-12-06"
-=======
         "x-ms-version": "2021-02-12"
->>>>>>> 7e782c87
       },
       "RequestBody": null,
       "StatusCode": 401,
@@ -120,11 +100,7 @@
         "x-ms-client-request-id": "51c88fa1-5a91-90db-b792-748c552e05df",
         "x-ms-error-code": "NoAuthenticationInformation",
         "x-ms-request-id": "a46756b4-b01e-0053-185d-05f9f6000000",
-<<<<<<< HEAD
-        "x-ms-version": "2020-12-06"
-=======
         "x-ms-version": "2021-02-12"
->>>>>>> 7e782c87
       },
       "ResponseBody": []
     },
@@ -142,11 +118,7 @@
         "x-ms-client-request-id": "28b280d3-10b7-e1c6-eb7f-6c562def1a26",
         "x-ms-date": "Wed, 17 Feb 2021 18:46:49 GMT",
         "x-ms-return-client-request-id": "true",
-<<<<<<< HEAD
-        "x-ms-version": "2020-12-06"
-=======
         "x-ms-version": "2021-02-12"
->>>>>>> 7e782c87
       },
       "RequestBody": null,
       "StatusCode": 202,
@@ -159,11 +131,7 @@
         ],
         "x-ms-client-request-id": "28b280d3-10b7-e1c6-eb7f-6c562def1a26",
         "x-ms-request-id": "867653a4-c01e-0076-475d-05508a000000",
-<<<<<<< HEAD
-        "x-ms-version": "2020-12-06"
-=======
         "x-ms-version": "2021-02-12"
->>>>>>> 7e782c87
       },
       "ResponseBody": []
     }
