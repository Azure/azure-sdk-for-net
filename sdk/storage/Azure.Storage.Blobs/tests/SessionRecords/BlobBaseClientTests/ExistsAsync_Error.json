{
  "Entries": [
    {
      "RequestUri": "https://seanmcccanary.blob.core.windows.net/test-container-acb400ba-d455-be04-deaf-7f4db594332a?restype=container",
      "RequestMethod": "PUT",
      "RequestHeaders": {
        "Authorization": "Sanitized",
        "traceparent": "00-ea2763adad950b4cadad0dc84b9d4948-9dd22ab6fa3fbc44-00",
        "User-Agent": [
          "azsdk-net-Storage.Blobs/12.5.0-dev.20200402.1",
          "(.NET Core 4.6.28325.01; Microsoft Windows 10.0.18362 )"
        ],
        "x-ms-client-request-id": "527a2b79-3707-926a-8327-a8edb512242b",
        "x-ms-date": "Thu, 02 Apr 2020 23:42:20 GMT",
        "x-ms-return-client-request-id": "true",
        "x-ms-version": "2019-12-12"
      },
      "RequestBody": null,
      "StatusCode": 201,
      "ResponseHeaders": {
        "Content-Length": "0",
        "Date": "Thu, 02 Apr 2020 23:42:19 GMT",
        "ETag": "\u00220x8D7D75F7C218052\u0022",
        "Last-Modified": "Thu, 02 Apr 2020 23:42:20 GMT",
        "Server": [
          "Windows-Azure-Blob/1.0",
          "Microsoft-HTTPAPI/2.0"
        ],
        "x-ms-client-request-id": "527a2b79-3707-926a-8327-a8edb512242b",
<<<<<<< HEAD
        "x-ms-request-id": "8de8083a-a01e-0042-0b30-f32bbb000000",
=======
        "x-ms-request-id": "4b89959d-a01e-0042-6a48-09f420000000",
>>>>>>> 8d420312
        "x-ms-version": "2019-12-12"
      },
      "ResponseBody": []
    },
    {
      "RequestUri": "https://seanmcccanary.blob.core.windows.net/test-container-acb400ba-d455-be04-deaf-7f4db594332a/test-blob-94133481-3a1c-ce36-d3ef-90c819ad7440",
      "RequestMethod": "PUT",
      "RequestHeaders": {
        "Authorization": "Sanitized",
        "Content-Length": "1024",
        "traceparent": "00-cf80467b5230e0428d6a0b01442c5512-a5717ff7cbb59745-00",
        "User-Agent": [
          "azsdk-net-Storage.Blobs/12.5.0-dev.20200402.1",
          "(.NET Core 4.6.28325.01; Microsoft Windows 10.0.18362 )"
        ],
        "x-ms-blob-type": "BlockBlob",
        "x-ms-client-request-id": "5fea4b39-6799-c0bb-5006-c653b8806157",
        "x-ms-date": "Thu, 02 Apr 2020 23:42:20 GMT",
        "x-ms-return-client-request-id": "true",
        "x-ms-version": "2019-12-12"
      },
      "RequestBody": "b7zTiRrhI6wh7dHvRD4OCmmP1RaJq6Y/9ax\u002BF6eieNWyZ375PpoQnxBnci9oRomU4IVeidhetsMWlJNtYgsFf3T8PNzAFczPfjUFIjl21q8i6jchQ\u002B78VLG74qkGozwFYvO7awqt1Mq5jwuiWZSKn77kS3jU4zuF/\u002BcrBTIiyNv4/8BFu2qldRZsZ7TjWvsdMEPrIVfEMX64NWwigc6Yl8cvqlnTReNTP9ZiZ3uHoaXsDtTvNqaENM5BjIX\u002BgvNH1NDttK\u002BhSetfmOKBYckDMZTGNXP5qGAgq3WLkrheVbzjGpOqme31SsXpj57EA9IEPVvxN01/TStwzAk6FrYzAUMlnkc1WJen0equEBjBXKiihlRcbR1vY8xnOs3kuzQOto5bnmSLzuXDSmZi0T0SrnBgl49h1pMltjp6zR3KwxW2n1mJZr5DF7dvmSK2DJGPVYtcgySkrOD6NecqEQDH\u002BYdQrDHjiUiyHYDX8j1wbqmo6niSbT/xEfN5jjDWGQW3p5\u002BbZmBgq8tDqmWjzLmiicc9gSaHNYtHX5o\u002BafoY2wR6IEud1QhJSD6sTsPZTUQ51wRpmJffL3EUVAbGIkLRK85hKaxuBbS\u002B9Djn2ubHbRFWBJL1r0Nsm/HZiYABgyb82yP1eCOYy9FQqqRf91SLTOb1bx2v3HuL9Y66lXs0vHES6v/D0fXtvTnApASeDaOdTjyZDBMITf6naoKV3TZVHO0zTAxUyHvxB7Lk7jd37OjqHEY/mq9dCp0BG2ZyWN8DaogWa8CXSYXBqAVhJF7GMH6aqsHvFoE\u002B1UJvUq0Ufq7S4YOuYIEnU9PBfvGq/OU\u002BOuro160eE1QG2JV\u002BJ/bYrClWj0LbGND9c1ftLpiQlNlcMBjCK6cBs80vp4jrqSvd6NHHU22jYyIa62RWMeW7dkS8IffdFoGCVdt1q3BHEckrEEbHyEFruc31qEBDqoLnczFELoc0/9FPRf2RLbey0tqaKyCf9K4CUGgp525BPqpZjjc/A\u002BJB9hB0d4JD2osVQ9VmqH9hR3\u002BCQd4fChdjDgZTN59/cs73WDQQK30rv3bcFKSY25Ur\u002BEa4vMIEIuz5EGh78KLsldAHblBKURwBV4FoQ/ZzyzNwJz9Zx7YM8zZIFhoUsM/T73/TkWxF4KcptmVAnN71hUU1Cshjk84a\u002BnsaAjoC7aaylFN3oDnGK0eXLxBRy1ZXUpHU36UGb1ywuZbxK95sJ8m\u002BjgeKfuUMbt\u002BBzGO\u002ByC8kwq\u002BpLg4BqyX3xuej1QBpKghHkjxPzdOryHDGhaP48vBnzWguw/m6vOPik7j\u002BaJneGKFbdjXy1PXb/WWeOyWC/tP2PAiXOmcPjNZZbTkbrV/X520CnXu6dA==",
      "StatusCode": 201,
      "ResponseHeaders": {
        "Content-Length": "0",
        "Content-MD5": "CoPoiKRkDssuAR8LlHn9ng==",
        "Date": "Thu, 02 Apr 2020 23:42:19 GMT",
        "ETag": "\u00220x8D7D75F7C2F1391\u0022",
        "Last-Modified": "Thu, 02 Apr 2020 23:42:20 GMT",
        "Server": [
          "Windows-Azure-Blob/1.0",
          "Microsoft-HTTPAPI/2.0"
        ],
        "x-ms-client-request-id": "5fea4b39-6799-c0bb-5006-c653b8806157",
        "x-ms-content-crc64": "hxh8B91kl/g=",
        "x-ms-request-id": "4b8995b3-a01e-0042-6e48-09f420000000",
        "x-ms-request-server-encrypted": "true",
        "x-ms-version": "2019-12-12"
      },
      "ResponseBody": []
    },
    {
      "RequestUri": "https://seanmcccanary.blob.core.windows.net/test-container-acb400ba-d455-be04-deaf-7f4db594332a/test-blob-94133481-3a1c-ce36-d3ef-90c819ad7440",
      "RequestMethod": "HEAD",
      "RequestHeaders": {
        "traceparent": "00-599236a5e10a1e4ab2eb6ca54ea24738-04c2b98ff7f1ba4b-00",
        "User-Agent": [
          "azsdk-net-Storage.Blobs/12.5.0-dev.20200402.1",
          "(.NET Core 4.6.28325.01; Microsoft Windows 10.0.18362 )"
        ],
        "x-ms-client-request-id": "51c88fa1-5a91-90db-b792-748c552e05df",
        "x-ms-return-client-request-id": "true",
        "x-ms-version": "2019-12-12"
      },
      "RequestBody": null,
      "StatusCode": 404,
      "ResponseHeaders": {
        "Date": "Thu, 02 Apr 2020 23:42:20 GMT",
        "Server": [
          "Windows-Azure-Blob/1.0",
          "Microsoft-HTTPAPI/2.0"
        ],
        "Transfer-Encoding": "chunked",
        "x-ms-client-request-id": "51c88fa1-5a91-90db-b792-748c552e05df",
<<<<<<< HEAD
        "x-ms-error-code": "NoAuthenticationInformation",
        "x-ms-request-id": "815dc60c-d01e-002a-7530-f34d2b000000",
=======
        "x-ms-error-code": "ResourceNotFound",
        "x-ms-request-id": "164b1bc7-501e-009d-1b48-09bf1a000000",
>>>>>>> 8d420312
        "x-ms-version": "2019-12-12"
      },
      "ResponseBody": []
    },
    {
      "RequestUri": "https://seanmcccanary.blob.core.windows.net/test-container-acb400ba-d455-be04-deaf-7f4db594332a?restype=container",
      "RequestMethod": "DELETE",
      "RequestHeaders": {
        "Authorization": "Sanitized",
        "traceparent": "00-e83bc07f4e6c5f479e6532e439ae50c4-f45c953ec004aa40-00",
        "User-Agent": [
          "azsdk-net-Storage.Blobs/12.5.0-dev.20200402.1",
          "(.NET Core 4.6.28325.01; Microsoft Windows 10.0.18362 )"
        ],
        "x-ms-client-request-id": "28b280d3-10b7-e1c6-eb7f-6c562def1a26",
        "x-ms-date": "Thu, 02 Apr 2020 23:42:21 GMT",
        "x-ms-return-client-request-id": "true",
        "x-ms-version": "2019-12-12"
      },
      "RequestBody": null,
      "StatusCode": 202,
      "ResponseHeaders": {
        "Content-Length": "0",
        "Date": "Thu, 02 Apr 2020 23:42:20 GMT",
        "Server": [
          "Windows-Azure-Blob/1.0",
          "Microsoft-HTTPAPI/2.0"
        ],
        "x-ms-client-request-id": "28b280d3-10b7-e1c6-eb7f-6c562def1a26",
<<<<<<< HEAD
        "x-ms-request-id": "815dc60f-d01e-002a-7630-f34d2b000000",
=======
        "x-ms-request-id": "164b1be6-501e-009d-3548-09bf1a000000",
>>>>>>> 8d420312
        "x-ms-version": "2019-12-12"
      },
      "ResponseBody": []
    }
  ],
  "Variables": {
    "RandomSeed": "367699624",
    "Storage_TestConfigDefault": "ProductionTenant\nseanmcccanary\nU2FuaXRpemVk\nhttps://seanmcccanary.blob.core.windows.net\nhttps://seanmcccanary.file.core.windows.net\nhttps://seanmcccanary.queue.core.windows.net\nhttps://seanmcccanary.table.core.windows.net\n\n\n\n\nhttps://seanmcccanary-secondary.blob.core.windows.net\nhttps://seanmcccanary-secondary.file.core.windows.net\nhttps://seanmcccanary-secondary.queue.core.windows.net\nhttps://seanmcccanary-secondary.table.core.windows.net\n\nSanitized\n\n\nCloud\nBlobEndpoint=https://seanmcccanary.blob.core.windows.net/;QueueEndpoint=https://seanmcccanary.queue.core.windows.net/;FileEndpoint=https://seanmcccanary.file.core.windows.net/;BlobSecondaryEndpoint=https://seanmcccanary-secondary.blob.core.windows.net/;QueueSecondaryEndpoint=https://seanmcccanary-secondary.queue.core.windows.net/;FileSecondaryEndpoint=https://seanmcccanary-secondary.file.core.windows.net/;AccountName=seanmcccanary;AccountKey=Sanitized\nseanscope1"
  }
}<|MERGE_RESOLUTION|>--- conflicted
+++ resolved
@@ -27,11 +27,7 @@
           "Microsoft-HTTPAPI/2.0"
         ],
         "x-ms-client-request-id": "527a2b79-3707-926a-8327-a8edb512242b",
-<<<<<<< HEAD
-        "x-ms-request-id": "8de8083a-a01e-0042-0b30-f32bbb000000",
-=======
         "x-ms-request-id": "4b89959d-a01e-0042-6a48-09f420000000",
->>>>>>> 8d420312
         "x-ms-version": "2019-12-12"
       },
       "ResponseBody": []
@@ -96,13 +92,8 @@
         ],
         "Transfer-Encoding": "chunked",
         "x-ms-client-request-id": "51c88fa1-5a91-90db-b792-748c552e05df",
-<<<<<<< HEAD
-        "x-ms-error-code": "NoAuthenticationInformation",
-        "x-ms-request-id": "815dc60c-d01e-002a-7530-f34d2b000000",
-=======
         "x-ms-error-code": "ResourceNotFound",
         "x-ms-request-id": "164b1bc7-501e-009d-1b48-09bf1a000000",
->>>>>>> 8d420312
         "x-ms-version": "2019-12-12"
       },
       "ResponseBody": []
@@ -132,11 +123,7 @@
           "Microsoft-HTTPAPI/2.0"
         ],
         "x-ms-client-request-id": "28b280d3-10b7-e1c6-eb7f-6c562def1a26",
-<<<<<<< HEAD
-        "x-ms-request-id": "815dc60f-d01e-002a-7630-f34d2b000000",
-=======
         "x-ms-request-id": "164b1be6-501e-009d-3548-09bf1a000000",
->>>>>>> 8d420312
         "x-ms-version": "2019-12-12"
       },
       "ResponseBody": []
