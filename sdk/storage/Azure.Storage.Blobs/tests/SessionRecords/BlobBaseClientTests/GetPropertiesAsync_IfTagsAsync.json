--- conflicted
+++ resolved
@@ -15,11 +15,7 @@
         "x-ms-client-request-id": "f42aa59c-9624-4b6b-e434-16124492db41",
         "x-ms-date": "Wed, 17 Feb 2021 18:51:22 GMT",
         "x-ms-return-client-request-id": "true",
-<<<<<<< HEAD
-        "x-ms-version": "2020-12-06"
-=======
         "x-ms-version": "2021-02-12"
->>>>>>> 7e782c87
       },
       "RequestBody": null,
       "StatusCode": 201,
@@ -34,11 +30,7 @@
         ],
         "x-ms-client-request-id": "f42aa59c-9624-4b6b-e434-16124492db41",
         "x-ms-request-id": "f2a547bd-201e-009a-355d-05441b000000",
-<<<<<<< HEAD
-        "x-ms-version": "2020-12-06"
-=======
         "x-ms-version": "2021-02-12"
->>>>>>> 7e782c87
       },
       "ResponseBody": []
     },
@@ -59,11 +51,7 @@
         "x-ms-client-request-id": "2499483c-4ddd-d5fc-910a-34e0ccd859f0",
         "x-ms-date": "Wed, 17 Feb 2021 18:51:23 GMT",
         "x-ms-return-client-request-id": "true",
-<<<<<<< HEAD
-        "x-ms-version": "2020-12-06"
-=======
         "x-ms-version": "2021-02-12"
->>>>>>> 7e782c87
       },
       "RequestBody": "5o5TDleOvf8LzpdORh9FC/Gt8GagegJk3LTxJnfjnbHL9iy1P8zp/oELdyygei/juBKXAEIDf2uM7jGjnZaHKDHmg0/zkMwkxPLklQPWxGKEDW1lTJ1vyHbAKVCbRWHqhE/7uffg7yhFcjxQHupntirOHo8pItuUd7rYM2d8iH6Q+hG02gprpB1FH9lgHqqMWHImzCfSwWFzZ0I8B7zAyem+vyTZs9sfY3lx4wIBM1gQTNr0VbtWvjivQXPHL51hhVXvol6Fs6WXBmmuYN1fcTPqK7riy3MuZwHrKXFoWDTbEF6sEZH5ipk0XU5SqF5bUM8/3QPjfrniwTpdmok0Lq410lB/sl+i8KAhrm4k3L+jkNmiKHow+JGlylBWm/APAC6gHNUN3J1wnOxiwdBLveV6ugqvkQY0BNq+2ecPS1SwEa4/hL/qlbM7MouNzjbBWg1q2+HmX24oaxf6TwK2YFGXsrAhCzkmkCVWdF96pjak/H/apW9zybJAFxin70WxhdE69RuGoE7UQ0u8kOsOrsXhVlOC27vhJOj94fMgfqDfpO+NP7AaHlwwBmEktznGMWlTxpnyL6kWWdEyiL5bs8Wq3Ov8gG4Uxjf2UdVavGyuN7CKzbgH7XVFd+Xf55Wd1VOcedtOyrD6Pv9h/N3TvJxkg1EO0eYMo+92tgmINd6iWHuCvUKRYGz/j465pfGXcrtJemNEjwRsj9br1xSncgkgv6NhUf5Z0yPlD0JXUv7+3kRNP7p6Xcl3FS1spYhXWByFmOVNNSC876ZAX4DCFTzY7fnQWTJPpWHa6jzQ7S6ajbYl0roYsKkjkFATOv5ItP/xk7ePh/7pNfKEc0rk7AF4ptHJnUOCwD1PrMjiO2tikTU831l2Cga4O5zHkzxeP6ROm5Mtfxe8btN6QNo2B/qGIeIVqA2nAZzLEWGmuiwA8W0klKDYNREef3CG/MosgTShQXFaSZeWppn3YW61FrSmek5sEnNaruvQ9iicIQXSno8tBHm6pajWje0H4NOjaGm834J7v2/AR5KGiVJu+oWTJcPeiBE669SmloSFUs0XLI6/30GDVt4fbb3mNBtVZ5Joc7sQxOBYgfOt1CnqOvTFblzDrxpDD87kvxpUVLe4US7yHd4RB2iuZ15O1YG1NDLIIca/krh4JWTtLAXFAy089YP7+B0Vs2f0FUe89DlMLoroizPw+b91efh6JNpi6WMwEeD+ujsUsm1fynxxvDAqoP173Hj5TPvEhX8km46Mkivki+NYTnRO1NnFkS9CBL3IT4Td5wzrNsXkOTS88Bfe0zdRjDBM0VKILAifNLrMgoHBXEsKrqse+VQedBVAkuPB5r338HeMe34yVLoESw==",
       "StatusCode": 201,
@@ -81,11 +69,7 @@
         "x-ms-content-crc64": "eh54kLCfX/U=",
         "x-ms-request-id": "f2a547d3-201e-009a-435d-05441b000000",
         "x-ms-request-server-encrypted": "true",
-<<<<<<< HEAD
-        "x-ms-version": "2020-12-06",
-=======
         "x-ms-version": "2021-02-12",
->>>>>>> 7e782c87
         "x-ms-version-id": "2021-02-17T18:51:23.2181839Z"
       },
       "ResponseBody": []
@@ -106,11 +90,7 @@
         "x-ms-client-request-id": "0cf5204c-e020-b46e-0e42-25a8c5b2fffb",
         "x-ms-date": "Wed, 17 Feb 2021 18:51:23 GMT",
         "x-ms-return-client-request-id": "true",
-<<<<<<< HEAD
-        "x-ms-version": "2020-12-06"
-=======
         "x-ms-version": "2021-02-12"
->>>>>>> 7e782c87
       },
       "RequestBody": "﻿<Tags><TagSet><Tag><Key>coolTag</Key><Value>true</Value></Tag></TagSet></Tags>",
       "StatusCode": 204,
@@ -122,11 +102,7 @@
         ],
         "x-ms-client-request-id": "0cf5204c-e020-b46e-0e42-25a8c5b2fffb",
         "x-ms-request-id": "f2a547e0-201e-009a-4d5d-05441b000000",
-<<<<<<< HEAD
-        "x-ms-version": "2020-12-06"
-=======
         "x-ms-version": "2021-02-12"
->>>>>>> 7e782c87
       },
       "ResponseBody": []
     },
@@ -145,11 +121,7 @@
         "x-ms-date": "Wed, 17 Feb 2021 18:51:23 GMT",
         "x-ms-if-tags": "\"coolTag\" = 'true'",
         "x-ms-return-client-request-id": "true",
-<<<<<<< HEAD
-        "x-ms-version": "2020-12-06"
-=======
         "x-ms-version": "2021-02-12"
->>>>>>> 7e782c87
       },
       "RequestBody": null,
       "StatusCode": 200,
@@ -177,11 +149,7 @@
         "x-ms-request-id": "f2a547ee-201e-009a-575d-05441b000000",
         "x-ms-server-encrypted": "true",
         "x-ms-tag-count": "1",
-<<<<<<< HEAD
-        "x-ms-version": "2020-12-06",
-=======
         "x-ms-version": "2021-02-12",
->>>>>>> 7e782c87
         "x-ms-version-id": "2021-02-17T18:51:23.2181839Z"
       },
       "ResponseBody": []
@@ -200,11 +168,7 @@
         "x-ms-client-request-id": "428151d7-531e-7e17-cbde-a6ec16e6a5d4",
         "x-ms-date": "Wed, 17 Feb 2021 18:51:23 GMT",
         "x-ms-return-client-request-id": "true",
-<<<<<<< HEAD
-        "x-ms-version": "2020-12-06"
-=======
         "x-ms-version": "2021-02-12"
->>>>>>> 7e782c87
       },
       "RequestBody": null,
       "StatusCode": 202,
@@ -217,11 +181,7 @@
         ],
         "x-ms-client-request-id": "428151d7-531e-7e17-cbde-a6ec16e6a5d4",
         "x-ms-request-id": "f2a547f4-201e-009a-5d5d-05441b000000",
-<<<<<<< HEAD
-        "x-ms-version": "2020-12-06"
-=======
         "x-ms-version": "2021-02-12"
->>>>>>> 7e782c87
       },
       "ResponseBody": []
     }
