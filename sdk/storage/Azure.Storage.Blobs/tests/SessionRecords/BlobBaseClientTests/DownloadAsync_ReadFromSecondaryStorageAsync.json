{
  "Entries": [
    {
      "RequestUri": "http://seanstage4.blob.core.windows.net/test-container-d8caf62e-0230-9a4b-23ff-20ad735f6c2c?restype=container",
      "RequestMethod": "PUT",
      "RequestHeaders": {
        "Authorization": "Sanitized",
        "traceparent": "00-2c138e71c5ff4f47ab26f8be880df841-9c5f5fa579dafe44-00",
        "User-Agent": [
          "azsdk-net-Storage.Blobs/12.5.0-dev.20200326.1",
          "(.NET Core 4.6.28325.01; Microsoft Windows 10.0.18362 )"
        ],
        "x-ms-blob-public-access": "container",
        "x-ms-client-request-id": "5f17e349-f59d-4a95-4a2f-ecf4b2d77b9d",
        "x-ms-date": "Thu, 26 Mar 2020 20:54:57 GMT",
        "x-ms-return-client-request-id": "true",
        "x-ms-version": "2019-12-12"
      },
      "RequestBody": null,
      "StatusCode": 201,
      "ResponseHeaders": {
        "Content-Length": "0",
        "Date": "Thu, 26 Mar 2020 20:54:58 GMT",
        "ETag": "\u00220x8D7D1C7F2217F7E\u0022",
        "Last-Modified": "Thu, 26 Mar 2020 20:54:58 GMT",
        "Server": [
          "Windows-Azure-Blob/1.0",
          "Microsoft-HTTPAPI/2.0"
        ],
        "x-ms-client-request-id": "5f17e349-f59d-4a95-4a2f-ecf4b2d77b9d",
<<<<<<< HEAD
        "x-ms-request-id": "c0f34403-a01e-0020-0f31-f3e99c000000",
=======
        "x-ms-request-id": "05b3190d-601e-003f-19b0-035a98000000",
>>>>>>> 8d420312
        "x-ms-version": "2019-12-12"
      },
      "ResponseBody": []
    },
    {
      "RequestUri": "http://seanstage4.blob.core.windows.net/test-container-d8caf62e-0230-9a4b-23ff-20ad735f6c2c/test-blob-e86ece87-88c9-8e62-b840-0499739a8eec",
      "RequestMethod": "PUT",
      "RequestHeaders": {
        "Authorization": "Sanitized",
        "Content-Length": "1024",
        "traceparent": "00-1e1050ffe4dfa14caa73f5300789b5c6-b7ca2dd8b4ec5b4e-00",
        "User-Agent": [
          "azsdk-net-Storage.Blobs/12.5.0-dev.20200326.1",
          "(.NET Core 4.6.28325.01; Microsoft Windows 10.0.18362 )"
        ],
        "x-ms-blob-type": "BlockBlob",
        "x-ms-client-request-id": "6c65076e-c6e3-67d0-b8bd-5eec5d6ee5a6",
        "x-ms-date": "Thu, 26 Mar 2020 20:54:58 GMT",
        "x-ms-return-client-request-id": "true",
        "x-ms-version": "2019-12-12"
      },
      "RequestBody": "gKkU/UsiTQhbz8s6xJgQHtUWZJBIDI8SpbfRyjqmSTR6oDLg8Cy\u002BJ5YPBM4pWoWxHs0fm3PrVXQZAVeUUILNtIWXwCNlLy6pWDz6OQfB6UsxH6tth63Ajku\u002Bxu7UKtcTQU9IkpliS\u002B6edUM38RxsWBgMYjHWXy3Y1jHYp2k/1S1l5ve3eFaxz9O9zhFpiJ0vUW3Wx8ilPeIhcLtniaSFX6AV0goltODBW5JdGZEcbk2UqFX7aQ1lv6gVlgiaSUUvN29wU7aTCpyNFGw1SCRRBQFu0\u002BBOivaTsBNhDx7YJhFMLeEhqxuXAZ64bVSgMHaEw5AHLHVk4a153aOjMfp\u002Bte5b6BtCL1nl1tJClRyh84Cc3UyN0fmb50w0qM549M\u002BkOrhmREdaQpQ2IVaiIkuQ1\u002BkjBlSu8OT0vwDPDoeLbeIDnVtkO644QZq3VrCj\u002BcUApNDkVO179knUcYVGizQMq7Nzn4TwK5s76sS59pk0UMY7zmm3phn0h6cRkMoo8rZmq6v8MFlAEHg0qWopwv\u002BwoCC/CrzKVQWafhjd3pvREvgNUkruNyBt\u002B77xgvyuy8SnYfCpaef5nFWlYrFAYjHcYpdxG2\u002B1wWgAUg7\u002B2NMJ67NTNX2rKKgRFLX1SdRvLJmMFR9kPa9U8p\u002BHqBfY\u002B8SCnHf\u002B7Sy0MDruYAe6v3iTkSV1ccOzpK4D/kPdJH\u002BQOBnxcq1dcD5s2OTlddyomjIn8xfxY4kAzvfI\u002Bu7p1gy6XSftyE3LNiDnCZnfzi7RW2MQtjFon9WP8aO1lHZPggLYKhe0utLlXL33ClnwIQDJ95\u002BL2SDbUb5SXtepFaGpl4aWB6MWHKCRKllzcZR7n8\u002Bj7J3XxKji/NhZYlz7PEYcTXPSWRpcstr\u002B\u002Ba7GZ\u002BAq1r4HBSkD0tLetArKvblElu4SVyMgqUW1RznD2Mr6G5X3Loyd8zYdGHqh9KUQkfUgumO/sw\u002B9CSx4Ub7vQPkH45h00o4tpqK49T\u002Bpf7SgpbZEoh5nOmiGOiVfJKF3LdiAmRAMm75m8xPBB77PE4l42KwIq57boKkw7ZhozYEAQMdnKOajkwn33a4KpjOqtieb50z1b4I5pfhn3K4m/SWSwMb2aOuj1ESjEM3v0Pp1hjdwzOY1C9FFLYLtPLdb0d\u002BJeOVts047\u002BBIHUl60StT\u002B8VV2tTE\u002BXbT0sTpotpiMRz/tZVgUCNLpNdTTLblzkOOu7kpi5BuuShsweAIT0kJ6egoexuR76eiCjX9cai/7gSFXusdNKmMjPxo95JDQ1WORWbKvVMn\u002BMgVh31acUt/rNfbguxd6LFCm\u002B4fJPgVYsrccyhF9TC1YWYjC7EsMh\u002B07Ua\u002BZ8BpLFyxiCFhBNPMACS2efw==",
      "StatusCode": 201,
      "ResponseHeaders": {
        "Content-Length": "0",
        "Content-MD5": "xcOIISVzWGNRfav8oewXlw==",
        "Date": "Thu, 26 Mar 2020 20:54:58 GMT",
        "ETag": "\u00220x8D7D1C7F23EC0D4\u0022",
        "Last-Modified": "Thu, 26 Mar 2020 20:54:58 GMT",
        "Server": [
          "Windows-Azure-Blob/1.0",
          "Microsoft-HTTPAPI/2.0"
        ],
        "x-ms-client-request-id": "6c65076e-c6e3-67d0-b8bd-5eec5d6ee5a6",
        "x-ms-content-crc64": "sC\u002BPX3OMLDU=",
        "x-ms-request-id": "05b31915-601e-003f-1fb0-035a98000000",
        "x-ms-request-server-encrypted": "true",
        "x-ms-version": "2019-12-12"
      },
      "ResponseBody": []
    },
    {
      "RequestUri": "http://seanstage4-secondary.blob.core.windows.net/test-container-d8caf62e-0230-9a4b-23ff-20ad735f6c2c/test-blob-e86ece87-88c9-8e62-b840-0499739a8eec",
      "RequestMethod": "GET",
      "RequestHeaders": {
        "Authorization": "Sanitized",
        "traceparent": "00-ca39dd73c6354040a5ea3ec35bf420c2-63a54d9c5796674c-00",
        "User-Agent": [
          "azsdk-net-Storage.Blobs/12.5.0-dev.20200326.1",
          "(.NET Core 4.6.28325.01; Microsoft Windows 10.0.18362 )"
        ],
        "x-ms-client-request-id": "6b2be65d-2234-8f09-ed5a-e41355f7bdd4",
        "x-ms-date": "Thu, 26 Mar 2020 20:54:59 GMT",
        "x-ms-return-client-request-id": "true",
        "x-ms-version": "2019-12-12"
      },
      "RequestBody": null,
<<<<<<< HEAD
      "StatusCode": 502,
      "ResponseHeaders": {
        "Cache-Control": "must-revalidate, no-cache",
        "Connection": "close",
        "Content-Type": "text/html; charset=UTF-8",
        "Date": "Thu, 05 Mar 2020 21:04:50 GMT",
        "Timestamp": "13:04:50.849"
      },
      "ResponseBody": "[Fiddler] DNS Lookup for \u0022seanstage4-secondary.blob.core.windows.net\u0022 failed. System.Net.Sockets.SocketException No such host is known                                                                                                                                                                                                                                                                                                                                                                                          "
    },
    {
      "RequestUri": "http://seanstage4.blob.core.windows.net/test-container-d8caf62e-0230-9a4b-23ff-20ad735f6c2c/test-blob-e86ece87-88c9-8e62-b840-0499739a8eec",
      "RequestMethod": "GET",
      "RequestHeaders": {
        "Authorization": "Sanitized",
        "traceparent": "00-c8417d2a39e1f64aa7f5f024bd001bb3-d4dc9f7786a16c4d-00",
        "User-Agent": [
          "azsdk-net-Storage.Blobs/12.4.0-dev.20200305.1",
          "(.NET Core 4.6.28325.01; Microsoft Windows 10.0.18363 )"
        ],
        "x-ms-client-request-id": "6b2be65d-2234-8f09-ed5a-e41355f7bdd4",
        "x-ms-date": "Thu, 05 Mar 2020 21:04:51 GMT",
        "x-ms-range": "bytes=0-",
        "x-ms-return-client-request-id": "true",
        "x-ms-version": "2019-12-12"
      },
      "RequestBody": null,
      "StatusCode": 206,
=======
      "StatusCode": 200,
>>>>>>> 8d420312
      "ResponseHeaders": {
        "Accept-Ranges": "bytes",
        "Content-Length": "1024",
        "Content-MD5": "xcOIISVzWGNRfav8oewXlw==",
        "Content-Type": "application/octet-stream",
        "Date": "Thu, 26 Mar 2020 20:54:59 GMT",
        "ETag": "\u00220x8D7D1C7F23EC0D4\u0022",
        "Last-Modified": "Thu, 26 Mar 2020 20:54:58 GMT",
        "Server": [
          "Windows-Azure-Blob/1.0",
          "Microsoft-HTTPAPI/2.0"
        ],
        "x-ms-blob-type": "BlockBlob",
        "x-ms-client-request-id": "6b2be65d-2234-8f09-ed5a-e41355f7bdd4",
        "x-ms-creation-time": "Thu, 26 Mar 2020 20:54:58 GMT",
        "x-ms-lease-state": "available",
        "x-ms-lease-status": "unlocked",
        "x-ms-request-id": "05b3194a-601e-003f-4eb0-035a98000000",
        "x-ms-server-encrypted": "true",
        "x-ms-version": "2019-12-12"
      },
      "ResponseBody": "gKkU/UsiTQhbz8s6xJgQHtUWZJBIDI8SpbfRyjqmSTR6oDLg8Cy\u002BJ5YPBM4pWoWxHs0fm3PrVXQZAVeUUILNtIWXwCNlLy6pWDz6OQfB6UsxH6tth63Ajku\u002Bxu7UKtcTQU9IkpliS\u002B6edUM38RxsWBgMYjHWXy3Y1jHYp2k/1S1l5ve3eFaxz9O9zhFpiJ0vUW3Wx8ilPeIhcLtniaSFX6AV0goltODBW5JdGZEcbk2UqFX7aQ1lv6gVlgiaSUUvN29wU7aTCpyNFGw1SCRRBQFu0\u002BBOivaTsBNhDx7YJhFMLeEhqxuXAZ64bVSgMHaEw5AHLHVk4a153aOjMfp\u002Bte5b6BtCL1nl1tJClRyh84Cc3UyN0fmb50w0qM549M\u002BkOrhmREdaQpQ2IVaiIkuQ1\u002BkjBlSu8OT0vwDPDoeLbeIDnVtkO644QZq3VrCj\u002BcUApNDkVO179knUcYVGizQMq7Nzn4TwK5s76sS59pk0UMY7zmm3phn0h6cRkMoo8rZmq6v8MFlAEHg0qWopwv\u002BwoCC/CrzKVQWafhjd3pvREvgNUkruNyBt\u002B77xgvyuy8SnYfCpaef5nFWlYrFAYjHcYpdxG2\u002B1wWgAUg7\u002B2NMJ67NTNX2rKKgRFLX1SdRvLJmMFR9kPa9U8p\u002BHqBfY\u002B8SCnHf\u002B7Sy0MDruYAe6v3iTkSV1ccOzpK4D/kPdJH\u002BQOBnxcq1dcD5s2OTlddyomjIn8xfxY4kAzvfI\u002Bu7p1gy6XSftyE3LNiDnCZnfzi7RW2MQtjFon9WP8aO1lHZPggLYKhe0utLlXL33ClnwIQDJ95\u002BL2SDbUb5SXtepFaGpl4aWB6MWHKCRKllzcZR7n8\u002Bj7J3XxKji/NhZYlz7PEYcTXPSWRpcstr\u002B\u002Ba7GZ\u002BAq1r4HBSkD0tLetArKvblElu4SVyMgqUW1RznD2Mr6G5X3Loyd8zYdGHqh9KUQkfUgumO/sw\u002B9CSx4Ub7vQPkH45h00o4tpqK49T\u002Bpf7SgpbZEoh5nOmiGOiVfJKF3LdiAmRAMm75m8xPBB77PE4l42KwIq57boKkw7ZhozYEAQMdnKOajkwn33a4KpjOqtieb50z1b4I5pfhn3K4m/SWSwMb2aOuj1ESjEM3v0Pp1hjdwzOY1C9FFLYLtPLdb0d\u002BJeOVts047\u002BBIHUl60StT\u002B8VV2tTE\u002BXbT0sTpotpiMRz/tZVgUCNLpNdTTLblzkOOu7kpi5BuuShsweAIT0kJ6egoexuR76eiCjX9cai/7gSFXusdNKmMjPxo95JDQ1WORWbKvVMn\u002BMgVh31acUt/rNfbguxd6LFCm\u002B4fJPgVYsrccyhF9TC1YWYjC7EsMh\u002B07Ua\u002BZ8BpLFyxiCFhBNPMACS2efw=="
    },
    {
      "RequestUri": "http://seanstage4.blob.core.windows.net/test-container-d8caf62e-0230-9a4b-23ff-20ad735f6c2c?restype=container",
      "RequestMethod": "DELETE",
      "RequestHeaders": {
        "Authorization": "Sanitized",
        "traceparent": "00-a6a1babd2ca1994d9d63f4d3a65829f5-40ab1abe8018ac41-00",
        "User-Agent": [
          "azsdk-net-Storage.Blobs/12.5.0-dev.20200326.1",
          "(.NET Core 4.6.28325.01; Microsoft Windows 10.0.18362 )"
        ],
        "x-ms-client-request-id": "768f67c3-7943-8372-fd1a-5c101c9b7ef2",
        "x-ms-date": "Thu, 26 Mar 2020 20:55:00 GMT",
        "x-ms-return-client-request-id": "true",
        "x-ms-version": "2019-12-12"
      },
      "RequestBody": null,
      "StatusCode": 202,
      "ResponseHeaders": {
        "Content-Length": "0",
        "Date": "Thu, 26 Mar 2020 20:54:59 GMT",
        "Server": [
          "Windows-Azure-Blob/1.0",
          "Microsoft-HTTPAPI/2.0"
        ],
        "x-ms-client-request-id": "768f67c3-7943-8372-fd1a-5c101c9b7ef2",
<<<<<<< HEAD
        "x-ms-request-id": "c0f3443e-a01e-0020-4031-f3e99c000000",
=======
        "x-ms-request-id": "05b3194f-601e-003f-52b0-035a98000000",
>>>>>>> 8d420312
        "x-ms-version": "2019-12-12"
      },
      "ResponseBody": []
    }
  ],
  "Variables": {
    "RandomSeed": "347958568",
    "Storage_TestConfigSecondary": "SecondaryTenant\nseanstage4\nU2FuaXRpemVk\nhttp://seanstage4.blob.core.windows.net\nhttp://seanstage4.file.core.windows.net\nhttp://seanstage4.queue.core.windows.net\nhttp://seanstage4.table.core.windows.net\n\n\n\n\nhttp://seanstage4-secondary.blob.core.windows.net\nhttp://seanstage4-secondary.file.core.windows.net\nhttp://seanstage4-secondary.queue.core.windows.net\nhttp://seanstage4-secondary.table.core.windows.net\n\nSanitized\n\n\nCloud\nBlobEndpoint=http://seanstage4.blob.core.windows.net/;QueueEndpoint=http://seanstage4.queue.core.windows.net/;FileEndpoint=http://seanstage4.file.core.windows.net/;BlobSecondaryEndpoint=http://seanstage4-secondary.blob.core.windows.net/;QueueSecondaryEndpoint=http://seanstage4-secondary.queue.core.windows.net/;FileSecondaryEndpoint=http://seanstage4-secondary.file.core.windows.net/;AccountName=seanstage4;AccountKey=Sanitized\n"
  }
}<|MERGE_RESOLUTION|>--- conflicted
+++ resolved
@@ -28,11 +28,7 @@
           "Microsoft-HTTPAPI/2.0"
         ],
         "x-ms-client-request-id": "5f17e349-f59d-4a95-4a2f-ecf4b2d77b9d",
-<<<<<<< HEAD
-        "x-ms-request-id": "c0f34403-a01e-0020-0f31-f3e99c000000",
-=======
         "x-ms-request-id": "05b3190d-601e-003f-19b0-035a98000000",
->>>>>>> 8d420312
         "x-ms-version": "2019-12-12"
       },
       "ResponseBody": []
@@ -90,38 +86,7 @@
         "x-ms-version": "2019-12-12"
       },
       "RequestBody": null,
-<<<<<<< HEAD
-      "StatusCode": 502,
-      "ResponseHeaders": {
-        "Cache-Control": "must-revalidate, no-cache",
-        "Connection": "close",
-        "Content-Type": "text/html; charset=UTF-8",
-        "Date": "Thu, 05 Mar 2020 21:04:50 GMT",
-        "Timestamp": "13:04:50.849"
-      },
-      "ResponseBody": "[Fiddler] DNS Lookup for \u0022seanstage4-secondary.blob.core.windows.net\u0022 failed. System.Net.Sockets.SocketException No such host is known                                                                                                                                                                                                                                                                                                                                                                                          "
-    },
-    {
-      "RequestUri": "http://seanstage4.blob.core.windows.net/test-container-d8caf62e-0230-9a4b-23ff-20ad735f6c2c/test-blob-e86ece87-88c9-8e62-b840-0499739a8eec",
-      "RequestMethod": "GET",
-      "RequestHeaders": {
-        "Authorization": "Sanitized",
-        "traceparent": "00-c8417d2a39e1f64aa7f5f024bd001bb3-d4dc9f7786a16c4d-00",
-        "User-Agent": [
-          "azsdk-net-Storage.Blobs/12.4.0-dev.20200305.1",
-          "(.NET Core 4.6.28325.01; Microsoft Windows 10.0.18363 )"
-        ],
-        "x-ms-client-request-id": "6b2be65d-2234-8f09-ed5a-e41355f7bdd4",
-        "x-ms-date": "Thu, 05 Mar 2020 21:04:51 GMT",
-        "x-ms-range": "bytes=0-",
-        "x-ms-return-client-request-id": "true",
-        "x-ms-version": "2019-12-12"
-      },
-      "RequestBody": null,
-      "StatusCode": 206,
-=======
       "StatusCode": 200,
->>>>>>> 8d420312
       "ResponseHeaders": {
         "Accept-Ranges": "bytes",
         "Content-Length": "1024",
@@ -170,11 +135,7 @@
           "Microsoft-HTTPAPI/2.0"
         ],
         "x-ms-client-request-id": "768f67c3-7943-8372-fd1a-5c101c9b7ef2",
-<<<<<<< HEAD
-        "x-ms-request-id": "c0f3443e-a01e-0020-4031-f3e99c000000",
-=======
         "x-ms-request-id": "05b3194f-601e-003f-52b0-035a98000000",
->>>>>>> 8d420312
         "x-ms-version": "2019-12-12"
       },
       "ResponseBody": []
