﻿{
  "Entries": [
    {
      "RequestUri": "https://seantest2sec.blob.core.windows.net/test-container-d8caf62e-0230-9a4b-23ff-20ad735f6c2c?restype=container",
      "RequestMethod": "PUT",
      "RequestHeaders": {
        "Accept": "application/xml",
        "Authorization": "Sanitized",
        "traceparent": "00-630374220f9ab14bb1207ddadf0fee9a-1e90da8429dc0a4b-00",
        "User-Agent": [
          "azsdk-net-Storage.Blobs/12.9.0-alpha.20210217.1",
          "(.NET 5.0.3; Microsoft Windows 10.0.19042)"
        ],
        "x-ms-blob-public-access": "container",
        "x-ms-client-request-id": "5f17e349-f59d-4a95-4a2f-ecf4b2d77b9d",
        "x-ms-date": "Wed, 17 Feb 2021 20:04:50 GMT",
        "x-ms-return-client-request-id": "true",
<<<<<<< HEAD
        "x-ms-version": "2020-12-06"
=======
        "x-ms-version": "2021-02-12"
>>>>>>> 7e782c87
      },
      "RequestBody": null,
      "StatusCode": 201,
      "ResponseHeaders": {
        "Content-Length": "0",
        "Date": "Wed, 17 Feb 2021 20:04:50 GMT",
        "ETag": "\"0x8D8D37F48D18303\"",
        "Last-Modified": "Wed, 17 Feb 2021 20:04:50 GMT",
        "Server": [
          "Windows-Azure-Blob/1.0",
          "Microsoft-HTTPAPI/2.0"
        ],
        "x-ms-client-request-id": "5f17e349-f59d-4a95-4a2f-ecf4b2d77b9d",
        "x-ms-request-id": "01b3b1d9-c01e-0010-0368-050047000000",
<<<<<<< HEAD
        "x-ms-version": "2020-12-06"
=======
        "x-ms-version": "2021-02-12"
>>>>>>> 7e782c87
      },
      "ResponseBody": []
    },
    {
      "RequestUri": "https://seantest2sec.blob.core.windows.net/test-container-d8caf62e-0230-9a4b-23ff-20ad735f6c2c/test-blob-e86ece87-88c9-8e62-b840-0499739a8eec",
      "RequestMethod": "PUT",
      "RequestHeaders": {
        "Accept": "application/xml",
        "Authorization": "Sanitized",
        "Content-Length": "1024",
        "Content-Type": "application/octet-stream",
        "traceparent": "00-6cc53e885d78914b971d96a152b05849-a0b7fc4f74e6b44a-00",
        "User-Agent": [
          "azsdk-net-Storage.Blobs/12.9.0-alpha.20210217.1",
          "(.NET 5.0.3; Microsoft Windows 10.0.19042)"
        ],
        "x-ms-blob-type": "BlockBlob",
        "x-ms-client-request-id": "6c65076e-c6e3-67d0-b8bd-5eec5d6ee5a6",
        "x-ms-date": "Wed, 17 Feb 2021 20:04:50 GMT",
        "x-ms-return-client-request-id": "true",
<<<<<<< HEAD
        "x-ms-version": "2020-12-06"
=======
        "x-ms-version": "2021-02-12"
>>>>>>> 7e782c87
      },
      "RequestBody": "gKkU/UsiTQhbz8s6xJgQHtUWZJBIDI8SpbfRyjqmSTR6oDLg8Cy+J5YPBM4pWoWxHs0fm3PrVXQZAVeUUILNtIWXwCNlLy6pWDz6OQfB6UsxH6tth63Ajku+xu7UKtcTQU9IkpliS+6edUM38RxsWBgMYjHWXy3Y1jHYp2k/1S1l5ve3eFaxz9O9zhFpiJ0vUW3Wx8ilPeIhcLtniaSFX6AV0goltODBW5JdGZEcbk2UqFX7aQ1lv6gVlgiaSUUvN29wU7aTCpyNFGw1SCRRBQFu0+BOivaTsBNhDx7YJhFMLeEhqxuXAZ64bVSgMHaEw5AHLHVk4a153aOjMfp+te5b6BtCL1nl1tJClRyh84Cc3UyN0fmb50w0qM549M+kOrhmREdaQpQ2IVaiIkuQ1+kjBlSu8OT0vwDPDoeLbeIDnVtkO644QZq3VrCj+cUApNDkVO179knUcYVGizQMq7Nzn4TwK5s76sS59pk0UMY7zmm3phn0h6cRkMoo8rZmq6v8MFlAEHg0qWopwv+woCC/CrzKVQWafhjd3pvREvgNUkruNyBt+77xgvyuy8SnYfCpaef5nFWlYrFAYjHcYpdxG2+1wWgAUg7+2NMJ67NTNX2rKKgRFLX1SdRvLJmMFR9kPa9U8p+HqBfY+8SCnHf+7Sy0MDruYAe6v3iTkSV1ccOzpK4D/kPdJH+QOBnxcq1dcD5s2OTlddyomjIn8xfxY4kAzvfI+u7p1gy6XSftyE3LNiDnCZnfzi7RW2MQtjFon9WP8aO1lHZPggLYKhe0utLlXL33ClnwIQDJ95+L2SDbUb5SXtepFaGpl4aWB6MWHKCRKllzcZR7n8+j7J3XxKji/NhZYlz7PEYcTXPSWRpcstr++a7GZ+Aq1r4HBSkD0tLetArKvblElu4SVyMgqUW1RznD2Mr6G5X3Loyd8zYdGHqh9KUQkfUgumO/sw+9CSx4Ub7vQPkH45h00o4tpqK49T+pf7SgpbZEoh5nOmiGOiVfJKF3LdiAmRAMm75m8xPBB77PE4l42KwIq57boKkw7ZhozYEAQMdnKOajkwn33a4KpjOqtieb50z1b4I5pfhn3K4m/SWSwMb2aOuj1ESjEM3v0Pp1hjdwzOY1C9FFLYLtPLdb0d+JeOVts047+BIHUl60StT+8VV2tTE+XbT0sTpotpiMRz/tZVgUCNLpNdTTLblzkOOu7kpi5BuuShsweAIT0kJ6egoexuR76eiCjX9cai/7gSFXusdNKmMjPxo95JDQ1WORWbKvVMn+MgVh31acUt/rNfbguxd6LFCm+4fJPgVYsrccyhF9TC1YWYjC7EsMh+07Ua+Z8BpLFyxiCFhBNPMACS2efw==",
      "StatusCode": 201,
      "ResponseHeaders": {
        "Content-Length": "0",
        "Content-MD5": "xcOIISVzWGNRfav8oewXlw==",
        "Date": "Wed, 17 Feb 2021 20:04:50 GMT",
        "ETag": "\"0x8D8D37F48E10542\"",
        "Last-Modified": "Wed, 17 Feb 2021 20:04:50 GMT",
        "Server": [
          "Windows-Azure-Blob/1.0",
          "Microsoft-HTTPAPI/2.0"
        ],
        "x-ms-client-request-id": "6c65076e-c6e3-67d0-b8bd-5eec5d6ee5a6",
        "x-ms-content-crc64": "sC+PX3OMLDU=",
        "x-ms-request-id": "01b3b24a-c01e-0010-4d68-050047000000",
        "x-ms-request-server-encrypted": "true",
<<<<<<< HEAD
        "x-ms-version": "2020-12-06"
=======
        "x-ms-version": "2021-02-12"
>>>>>>> 7e782c87
      },
      "ResponseBody": []
    },
    {
      "RequestUri": "https://seantest2sec-secondary.blob.core.windows.net/test-container-d8caf62e-0230-9a4b-23ff-20ad735f6c2c/test-blob-e86ece87-88c9-8e62-b840-0499739a8eec",
      "RequestMethod": "GET",
      "RequestHeaders": {
        "Accept": "application/xml",
        "Authorization": "Sanitized",
        "traceparent": "00-64e9dc92a4502d48b35a187c205860cd-ae838f99d09a6c4e-00",
        "User-Agent": [
          "azsdk-net-Storage.Blobs/12.9.0-alpha.20210217.1",
          "(.NET 5.0.3; Microsoft Windows 10.0.19042)"
        ],
        "x-ms-client-request-id": "6b2be65d-2234-8f09-ed5a-e41355f7bdd4",
        "x-ms-date": "Wed, 17 Feb 2021 20:04:52 GMT",
        "x-ms-return-client-request-id": "true",
<<<<<<< HEAD
        "x-ms-version": "2020-12-06"
=======
        "x-ms-version": "2021-02-12"
>>>>>>> 7e782c87
      },
      "RequestBody": null,
      "StatusCode": 404,
      "ResponseHeaders": {
        "Content-Length": "225",
        "Content-Type": "application/xml",
        "Date": "Wed, 17 Feb 2021 20:04:52 GMT",
        "Server": [
          "Windows-Azure-Blob/1.0",
          "Microsoft-HTTPAPI/2.0"
        ],
        "x-ms-client-request-id": "6b2be65d-2234-8f09-ed5a-e41355f7bdd4",
        "x-ms-error-code": "ContainerNotFound",
        "x-ms-request-id": "692c3bea-f01e-0012-7868-05d18b000000",
<<<<<<< HEAD
        "x-ms-version": "2020-12-06"
=======
        "x-ms-version": "2021-02-12"
>>>>>>> 7e782c87
      },
      "ResponseBody": [
        "﻿<?xml version=\"1.0\" encoding=\"utf-8\"?><Error><Code>ContainerNotFound</Code><Message>The specified container does not exist.\n",
        "RequestId:692c3bea-f01e-0012-7868-05d18b000000\n",
        "Time:2021-02-17T20:04:52.5102732Z</Message></Error>"
      ]
    },
    {
      "RequestUri": "https://seantest2sec.blob.core.windows.net/test-container-d8caf62e-0230-9a4b-23ff-20ad735f6c2c/test-blob-e86ece87-88c9-8e62-b840-0499739a8eec",
      "RequestMethod": "GET",
      "RequestHeaders": {
        "Accept": "application/xml",
        "Authorization": "Sanitized",
        "traceparent": "00-64e9dc92a4502d48b35a187c205860cd-ae838f99d09a6c4e-00",
        "User-Agent": [
          "azsdk-net-Storage.Blobs/12.9.0-alpha.20210217.1",
          "(.NET 5.0.3; Microsoft Windows 10.0.19042)"
        ],
        "x-ms-client-request-id": "6b2be65d-2234-8f09-ed5a-e41355f7bdd4",
        "x-ms-date": "Wed, 17 Feb 2021 20:04:54 GMT",
        "x-ms-return-client-request-id": "true",
<<<<<<< HEAD
        "x-ms-version": "2020-12-06"
=======
        "x-ms-version": "2021-02-12"
>>>>>>> 7e782c87
      },
      "RequestBody": null,
      "StatusCode": 200,
      "ResponseHeaders": {
        "Accept-Ranges": "bytes",
        "Content-Length": "1024",
        "Content-MD5": "xcOIISVzWGNRfav8oewXlw==",
        "Content-Type": "application/octet-stream",
        "Date": "Wed, 17 Feb 2021 20:04:54 GMT",
        "ETag": "\"0x8D8D37F48E10542\"",
        "Last-Modified": "Wed, 17 Feb 2021 20:04:50 GMT",
        "Server": [
          "Windows-Azure-Blob/1.0",
          "Microsoft-HTTPAPI/2.0"
        ],
        "x-ms-blob-type": "BlockBlob",
        "x-ms-client-request-id": "6b2be65d-2234-8f09-ed5a-e41355f7bdd4",
        "x-ms-creation-time": "Wed, 17 Feb 2021 20:04:50 GMT",
        "x-ms-lease-state": "available",
        "x-ms-lease-status": "unlocked",
        "x-ms-request-id": "01b3c00c-c01e-0010-6b68-050047000000",
        "x-ms-server-encrypted": "true",
<<<<<<< HEAD
        "x-ms-version": "2020-12-06"
=======
        "x-ms-version": "2021-02-12"
>>>>>>> 7e782c87
      },
      "ResponseBody": "gKkU/UsiTQhbz8s6xJgQHtUWZJBIDI8SpbfRyjqmSTR6oDLg8Cy+J5YPBM4pWoWxHs0fm3PrVXQZAVeUUILNtIWXwCNlLy6pWDz6OQfB6UsxH6tth63Ajku+xu7UKtcTQU9IkpliS+6edUM38RxsWBgMYjHWXy3Y1jHYp2k/1S1l5ve3eFaxz9O9zhFpiJ0vUW3Wx8ilPeIhcLtniaSFX6AV0goltODBW5JdGZEcbk2UqFX7aQ1lv6gVlgiaSUUvN29wU7aTCpyNFGw1SCRRBQFu0+BOivaTsBNhDx7YJhFMLeEhqxuXAZ64bVSgMHaEw5AHLHVk4a153aOjMfp+te5b6BtCL1nl1tJClRyh84Cc3UyN0fmb50w0qM549M+kOrhmREdaQpQ2IVaiIkuQ1+kjBlSu8OT0vwDPDoeLbeIDnVtkO644QZq3VrCj+cUApNDkVO179knUcYVGizQMq7Nzn4TwK5s76sS59pk0UMY7zmm3phn0h6cRkMoo8rZmq6v8MFlAEHg0qWopwv+woCC/CrzKVQWafhjd3pvREvgNUkruNyBt+77xgvyuy8SnYfCpaef5nFWlYrFAYjHcYpdxG2+1wWgAUg7+2NMJ67NTNX2rKKgRFLX1SdRvLJmMFR9kPa9U8p+HqBfY+8SCnHf+7Sy0MDruYAe6v3iTkSV1ccOzpK4D/kPdJH+QOBnxcq1dcD5s2OTlddyomjIn8xfxY4kAzvfI+u7p1gy6XSftyE3LNiDnCZnfzi7RW2MQtjFon9WP8aO1lHZPggLYKhe0utLlXL33ClnwIQDJ95+L2SDbUb5SXtepFaGpl4aWB6MWHKCRKllzcZR7n8+j7J3XxKji/NhZYlz7PEYcTXPSWRpcstr++a7GZ+Aq1r4HBSkD0tLetArKvblElu4SVyMgqUW1RznD2Mr6G5X3Loyd8zYdGHqh9KUQkfUgumO/sw+9CSx4Ub7vQPkH45h00o4tpqK49T+pf7SgpbZEoh5nOmiGOiVfJKF3LdiAmRAMm75m8xPBB77PE4l42KwIq57boKkw7ZhozYEAQMdnKOajkwn33a4KpjOqtieb50z1b4I5pfhn3K4m/SWSwMb2aOuj1ESjEM3v0Pp1hjdwzOY1C9FFLYLtPLdb0d+JeOVts047+BIHUl60StT+8VV2tTE+XbT0sTpotpiMRz/tZVgUCNLpNdTTLblzkOOu7kpi5BuuShsweAIT0kJ6egoexuR76eiCjX9cai/7gSFXusdNKmMjPxo95JDQ1WORWbKvVMn+MgVh31acUt/rNfbguxd6LFCm+4fJPgVYsrccyhF9TC1YWYjC7EsMh+07Ua+Z8BpLFyxiCFhBNPMACS2efw=="
    },
    {
      "RequestUri": "https://seantest2sec.blob.core.windows.net/test-container-d8caf62e-0230-9a4b-23ff-20ad735f6c2c?restype=container",
      "RequestMethod": "DELETE",
      "RequestHeaders": {
        "Accept": "application/xml",
        "Authorization": "Sanitized",
        "traceparent": "00-ff384793fa27604d843c1a3c8d48f9ee-5436ca12963f2245-00",
        "User-Agent": [
          "azsdk-net-Storage.Blobs/12.9.0-alpha.20210217.1",
          "(.NET 5.0.3; Microsoft Windows 10.0.19042)"
        ],
        "x-ms-client-request-id": "768f67c3-7943-8372-fd1a-5c101c9b7ef2",
        "x-ms-date": "Wed, 17 Feb 2021 20:04:55 GMT",
        "x-ms-return-client-request-id": "true",
<<<<<<< HEAD
        "x-ms-version": "2020-12-06"
=======
        "x-ms-version": "2021-02-12"
>>>>>>> 7e782c87
      },
      "RequestBody": null,
      "StatusCode": 202,
      "ResponseHeaders": {
        "Content-Length": "0",
        "Date": "Wed, 17 Feb 2021 20:04:54 GMT",
        "Server": [
          "Windows-Azure-Blob/1.0",
          "Microsoft-HTTPAPI/2.0"
        ],
        "x-ms-client-request-id": "768f67c3-7943-8372-fd1a-5c101c9b7ef2",
        "x-ms-request-id": "01b3c059-c01e-0010-2b68-050047000000",
<<<<<<< HEAD
        "x-ms-version": "2020-12-06"
=======
        "x-ms-version": "2021-02-12"
>>>>>>> 7e782c87
      },
      "ResponseBody": []
    }
  ],
  "Variables": {
    "RandomSeed": "347958568",
    "Storage_TestConfigSecondary": "SecondaryTenant\nseantest2sec\nU2FuaXRpemVk\nhttps://seantest2sec.blob.core.windows.net\nhttps://seantest2sec.file.core.windows.net\nhttps://seantest2sec.queue.core.windows.net\nhttps://seantest2sec.table.core.windows.net\n\n\n\n\nhttps://seantest2sec-secondary.blob.core.windows.net\nhttps://seantest2sec-secondary.file.core.windows.net\nhttps://seantest2sec-secondary.queue.core.windows.net\nhttps://seantest2sec-secondary.table.core.windows.net\n\nSanitized\n\n\nCloud\nBlobEndpoint=https://seantest2sec.blob.core.windows.net/;QueueEndpoint=https://seantest2sec.queue.core.windows.net/;FileEndpoint=https://seantest2sec.file.core.windows.net/;BlobSecondaryEndpoint=https://seantest2sec-secondary.blob.core.windows.net/;QueueSecondaryEndpoint=https://seantest2sec-secondary.queue.core.windows.net/;FileSecondaryEndpoint=https://seantest2sec-secondary.file.core.windows.net/;AccountName=seantest2sec;AccountKey=Sanitized\nseanscope1\n\n"
  }
}<|MERGE_RESOLUTION|>--- conflicted
+++ resolved
@@ -15,11 +15,7 @@
         "x-ms-client-request-id": "5f17e349-f59d-4a95-4a2f-ecf4b2d77b9d",
         "x-ms-date": "Wed, 17 Feb 2021 20:04:50 GMT",
         "x-ms-return-client-request-id": "true",
-<<<<<<< HEAD
-        "x-ms-version": "2020-12-06"
-=======
         "x-ms-version": "2021-02-12"
->>>>>>> 7e782c87
       },
       "RequestBody": null,
       "StatusCode": 201,
@@ -34,11 +30,7 @@
         ],
         "x-ms-client-request-id": "5f17e349-f59d-4a95-4a2f-ecf4b2d77b9d",
         "x-ms-request-id": "01b3b1d9-c01e-0010-0368-050047000000",
-<<<<<<< HEAD
-        "x-ms-version": "2020-12-06"
-=======
         "x-ms-version": "2021-02-12"
->>>>>>> 7e782c87
       },
       "ResponseBody": []
     },
@@ -59,11 +51,7 @@
         "x-ms-client-request-id": "6c65076e-c6e3-67d0-b8bd-5eec5d6ee5a6",
         "x-ms-date": "Wed, 17 Feb 2021 20:04:50 GMT",
         "x-ms-return-client-request-id": "true",
-<<<<<<< HEAD
-        "x-ms-version": "2020-12-06"
-=======
         "x-ms-version": "2021-02-12"
->>>>>>> 7e782c87
       },
       "RequestBody": "gKkU/UsiTQhbz8s6xJgQHtUWZJBIDI8SpbfRyjqmSTR6oDLg8Cy+J5YPBM4pWoWxHs0fm3PrVXQZAVeUUILNtIWXwCNlLy6pWDz6OQfB6UsxH6tth63Ajku+xu7UKtcTQU9IkpliS+6edUM38RxsWBgMYjHWXy3Y1jHYp2k/1S1l5ve3eFaxz9O9zhFpiJ0vUW3Wx8ilPeIhcLtniaSFX6AV0goltODBW5JdGZEcbk2UqFX7aQ1lv6gVlgiaSUUvN29wU7aTCpyNFGw1SCRRBQFu0+BOivaTsBNhDx7YJhFMLeEhqxuXAZ64bVSgMHaEw5AHLHVk4a153aOjMfp+te5b6BtCL1nl1tJClRyh84Cc3UyN0fmb50w0qM549M+kOrhmREdaQpQ2IVaiIkuQ1+kjBlSu8OT0vwDPDoeLbeIDnVtkO644QZq3VrCj+cUApNDkVO179knUcYVGizQMq7Nzn4TwK5s76sS59pk0UMY7zmm3phn0h6cRkMoo8rZmq6v8MFlAEHg0qWopwv+woCC/CrzKVQWafhjd3pvREvgNUkruNyBt+77xgvyuy8SnYfCpaef5nFWlYrFAYjHcYpdxG2+1wWgAUg7+2NMJ67NTNX2rKKgRFLX1SdRvLJmMFR9kPa9U8p+HqBfY+8SCnHf+7Sy0MDruYAe6v3iTkSV1ccOzpK4D/kPdJH+QOBnxcq1dcD5s2OTlddyomjIn8xfxY4kAzvfI+u7p1gy6XSftyE3LNiDnCZnfzi7RW2MQtjFon9WP8aO1lHZPggLYKhe0utLlXL33ClnwIQDJ95+L2SDbUb5SXtepFaGpl4aWB6MWHKCRKllzcZR7n8+j7J3XxKji/NhZYlz7PEYcTXPSWRpcstr++a7GZ+Aq1r4HBSkD0tLetArKvblElu4SVyMgqUW1RznD2Mr6G5X3Loyd8zYdGHqh9KUQkfUgumO/sw+9CSx4Ub7vQPkH45h00o4tpqK49T+pf7SgpbZEoh5nOmiGOiVfJKF3LdiAmRAMm75m8xPBB77PE4l42KwIq57boKkw7ZhozYEAQMdnKOajkwn33a4KpjOqtieb50z1b4I5pfhn3K4m/SWSwMb2aOuj1ESjEM3v0Pp1hjdwzOY1C9FFLYLtPLdb0d+JeOVts047+BIHUl60StT+8VV2tTE+XbT0sTpotpiMRz/tZVgUCNLpNdTTLblzkOOu7kpi5BuuShsweAIT0kJ6egoexuR76eiCjX9cai/7gSFXusdNKmMjPxo95JDQ1WORWbKvVMn+MgVh31acUt/rNfbguxd6LFCm+4fJPgVYsrccyhF9TC1YWYjC7EsMh+07Ua+Z8BpLFyxiCFhBNPMACS2efw==",
       "StatusCode": 201,
@@ -81,11 +69,7 @@
         "x-ms-content-crc64": "sC+PX3OMLDU=",
         "x-ms-request-id": "01b3b24a-c01e-0010-4d68-050047000000",
         "x-ms-request-server-encrypted": "true",
-<<<<<<< HEAD
-        "x-ms-version": "2020-12-06"
-=======
         "x-ms-version": "2021-02-12"
->>>>>>> 7e782c87
       },
       "ResponseBody": []
     },
@@ -103,11 +87,7 @@
         "x-ms-client-request-id": "6b2be65d-2234-8f09-ed5a-e41355f7bdd4",
         "x-ms-date": "Wed, 17 Feb 2021 20:04:52 GMT",
         "x-ms-return-client-request-id": "true",
-<<<<<<< HEAD
-        "x-ms-version": "2020-12-06"
-=======
         "x-ms-version": "2021-02-12"
->>>>>>> 7e782c87
       },
       "RequestBody": null,
       "StatusCode": 404,
@@ -122,11 +102,7 @@
         "x-ms-client-request-id": "6b2be65d-2234-8f09-ed5a-e41355f7bdd4",
         "x-ms-error-code": "ContainerNotFound",
         "x-ms-request-id": "692c3bea-f01e-0012-7868-05d18b000000",
-<<<<<<< HEAD
-        "x-ms-version": "2020-12-06"
-=======
         "x-ms-version": "2021-02-12"
->>>>>>> 7e782c87
       },
       "ResponseBody": [
         "﻿<?xml version=\"1.0\" encoding=\"utf-8\"?><Error><Code>ContainerNotFound</Code><Message>The specified container does not exist.\n",
@@ -148,11 +124,7 @@
         "x-ms-client-request-id": "6b2be65d-2234-8f09-ed5a-e41355f7bdd4",
         "x-ms-date": "Wed, 17 Feb 2021 20:04:54 GMT",
         "x-ms-return-client-request-id": "true",
-<<<<<<< HEAD
-        "x-ms-version": "2020-12-06"
-=======
         "x-ms-version": "2021-02-12"
->>>>>>> 7e782c87
       },
       "RequestBody": null,
       "StatusCode": 200,
@@ -175,11 +147,7 @@
         "x-ms-lease-status": "unlocked",
         "x-ms-request-id": "01b3c00c-c01e-0010-6b68-050047000000",
         "x-ms-server-encrypted": "true",
-<<<<<<< HEAD
-        "x-ms-version": "2020-12-06"
-=======
         "x-ms-version": "2021-02-12"
->>>>>>> 7e782c87
       },
       "ResponseBody": "gKkU/UsiTQhbz8s6xJgQHtUWZJBIDI8SpbfRyjqmSTR6oDLg8Cy+J5YPBM4pWoWxHs0fm3PrVXQZAVeUUILNtIWXwCNlLy6pWDz6OQfB6UsxH6tth63Ajku+xu7UKtcTQU9IkpliS+6edUM38RxsWBgMYjHWXy3Y1jHYp2k/1S1l5ve3eFaxz9O9zhFpiJ0vUW3Wx8ilPeIhcLtniaSFX6AV0goltODBW5JdGZEcbk2UqFX7aQ1lv6gVlgiaSUUvN29wU7aTCpyNFGw1SCRRBQFu0+BOivaTsBNhDx7YJhFMLeEhqxuXAZ64bVSgMHaEw5AHLHVk4a153aOjMfp+te5b6BtCL1nl1tJClRyh84Cc3UyN0fmb50w0qM549M+kOrhmREdaQpQ2IVaiIkuQ1+kjBlSu8OT0vwDPDoeLbeIDnVtkO644QZq3VrCj+cUApNDkVO179knUcYVGizQMq7Nzn4TwK5s76sS59pk0UMY7zmm3phn0h6cRkMoo8rZmq6v8MFlAEHg0qWopwv+woCC/CrzKVQWafhjd3pvREvgNUkruNyBt+77xgvyuy8SnYfCpaef5nFWlYrFAYjHcYpdxG2+1wWgAUg7+2NMJ67NTNX2rKKgRFLX1SdRvLJmMFR9kPa9U8p+HqBfY+8SCnHf+7Sy0MDruYAe6v3iTkSV1ccOzpK4D/kPdJH+QOBnxcq1dcD5s2OTlddyomjIn8xfxY4kAzvfI+u7p1gy6XSftyE3LNiDnCZnfzi7RW2MQtjFon9WP8aO1lHZPggLYKhe0utLlXL33ClnwIQDJ95+L2SDbUb5SXtepFaGpl4aWB6MWHKCRKllzcZR7n8+j7J3XxKji/NhZYlz7PEYcTXPSWRpcstr++a7GZ+Aq1r4HBSkD0tLetArKvblElu4SVyMgqUW1RznD2Mr6G5X3Loyd8zYdGHqh9KUQkfUgumO/sw+9CSx4Ub7vQPkH45h00o4tpqK49T+pf7SgpbZEoh5nOmiGOiVfJKF3LdiAmRAMm75m8xPBB77PE4l42KwIq57boKkw7ZhozYEAQMdnKOajkwn33a4KpjOqtieb50z1b4I5pfhn3K4m/SWSwMb2aOuj1ESjEM3v0Pp1hjdwzOY1C9FFLYLtPLdb0d+JeOVts047+BIHUl60StT+8VV2tTE+XbT0sTpotpiMRz/tZVgUCNLpNdTTLblzkOOu7kpi5BuuShsweAIT0kJ6egoexuR76eiCjX9cai/7gSFXusdNKmMjPxo95JDQ1WORWbKvVMn+MgVh31acUt/rNfbguxd6LFCm+4fJPgVYsrccyhF9TC1YWYjC7EsMh+07Ua+Z8BpLFyxiCFhBNPMACS2efw=="
     },
@@ -197,11 +165,7 @@
         "x-ms-client-request-id": "768f67c3-7943-8372-fd1a-5c101c9b7ef2",
         "x-ms-date": "Wed, 17 Feb 2021 20:04:55 GMT",
         "x-ms-return-client-request-id": "true",
-<<<<<<< HEAD
-        "x-ms-version": "2020-12-06"
-=======
         "x-ms-version": "2021-02-12"
->>>>>>> 7e782c87
       },
       "RequestBody": null,
       "StatusCode": 202,
@@ -214,11 +178,7 @@
         ],
         "x-ms-client-request-id": "768f67c3-7943-8372-fd1a-5c101c9b7ef2",
         "x-ms-request-id": "01b3c059-c01e-0010-2b68-050047000000",
-<<<<<<< HEAD
-        "x-ms-version": "2020-12-06"
-=======
         "x-ms-version": "2021-02-12"
->>>>>>> 7e782c87
       },
       "ResponseBody": []
     }
