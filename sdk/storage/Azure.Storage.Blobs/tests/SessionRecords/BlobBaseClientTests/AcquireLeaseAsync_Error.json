﻿{
  "Entries": [
    {
      "RequestUri": "https://seanmcccanary3.blob.core.windows.net/test-container-d568c6eb-3ab0-0986-fb31-c763697bdd12?restype=container",
      "RequestMethod": "PUT",
      "RequestHeaders": {
        "Accept": "application/xml",
        "Authorization": "Sanitized",
        "traceparent": "00-352d05342edd23418d1e67abd6b8a968-6b2a93b181a15845-00",
        "User-Agent": [
          "azsdk-net-Storage.Blobs/12.9.0-alpha.20210216.1",
          "(.NET 5.0.3; Microsoft Windows 10.0.19042)"
        ],
        "x-ms-blob-public-access": "container",
        "x-ms-client-request-id": "23817b2c-295a-e621-2175-272f10625bb9",
        "x-ms-date": "Wed, 17 Feb 2021 02:04:08 GMT",
        "x-ms-return-client-request-id": "true",
<<<<<<< HEAD
        "x-ms-version": "2020-12-06"
=======
        "x-ms-version": "2021-02-12"
>>>>>>> 7e782c87
      },
      "RequestBody": null,
      "StatusCode": 201,
      "ResponseHeaders": {
        "Content-Length": "0",
        "Date": "Wed, 17 Feb 2021 02:04:08 GMT",
        "ETag": "\"0x8D8D2E84FB603D1\"",
        "Last-Modified": "Wed, 17 Feb 2021 02:04:08 GMT",
        "Server": [
          "Windows-Azure-Blob/1.0",
          "Microsoft-HTTPAPI/2.0"
        ],
        "x-ms-client-request-id": "23817b2c-295a-e621-2175-272f10625bb9",
        "x-ms-request-id": "5c411747-d01e-007a-27d1-04c782000000",
<<<<<<< HEAD
        "x-ms-version": "2020-12-06"
=======
        "x-ms-version": "2021-02-12"
>>>>>>> 7e782c87
      },
      "ResponseBody": []
    },
    {
      "RequestUri": "https://seanmcccanary3.blob.core.windows.net/test-container-d568c6eb-3ab0-0986-fb31-c763697bdd12/test-blob-b89d6149-25fe-bf4c-6585-8d19f5871446?comp=lease",
      "RequestMethod": "PUT",
      "RequestHeaders": {
        "Accept": "application/xml",
        "Authorization": "Sanitized",
        "traceparent": "00-8e733a97d8b21449bd59969989b33be1-44d2901de4a16541-00",
        "User-Agent": [
          "azsdk-net-Storage.Blobs/12.9.0-alpha.20210216.1",
          "(.NET 5.0.3; Microsoft Windows 10.0.19042)"
        ],
        "x-ms-client-request-id": "b874e061-6d2c-90bf-aabd-599bb178bb34",
        "x-ms-date": "Wed, 17 Feb 2021 02:04:08 GMT",
        "x-ms-lease-action": "acquire",
        "x-ms-lease-duration": "15",
        "x-ms-proposed-lease-id": "ed3658bb-b9fa-e0b7-5e62-74d30431d2e5",
        "x-ms-return-client-request-id": "true",
<<<<<<< HEAD
        "x-ms-version": "2020-12-06"
=======
        "x-ms-version": "2021-02-12"
>>>>>>> 7e782c87
      },
      "RequestBody": null,
      "StatusCode": 404,
      "ResponseHeaders": {
        "Content-Length": "215",
        "Content-Type": "application/xml",
        "Date": "Wed, 17 Feb 2021 02:04:08 GMT",
        "Server": [
          "Windows-Azure-Blob/1.0",
          "Microsoft-HTTPAPI/2.0"
        ],
        "x-ms-client-request-id": "b874e061-6d2c-90bf-aabd-599bb178bb34",
        "x-ms-error-code": "BlobNotFound",
        "x-ms-request-id": "5c411762-d01e-007a-3dd1-04c782000000",
<<<<<<< HEAD
        "x-ms-version": "2020-12-06"
=======
        "x-ms-version": "2021-02-12"
>>>>>>> 7e782c87
      },
      "ResponseBody": [
        "﻿<?xml version=\"1.0\" encoding=\"utf-8\"?><Error><Code>BlobNotFound</Code><Message>The specified blob does not exist.\n",
        "RequestId:5c411762-d01e-007a-3dd1-04c782000000\n",
        "Time:2021-02-17T02:04:08.5079822Z</Message></Error>"
      ]
    },
    {
      "RequestUri": "https://seanmcccanary3.blob.core.windows.net/test-container-d568c6eb-3ab0-0986-fb31-c763697bdd12?restype=container",
      "RequestMethod": "DELETE",
      "RequestHeaders": {
        "Accept": "application/xml",
        "Authorization": "Sanitized",
        "traceparent": "00-67a21c4f90163f42b98f1f230bc26189-61f005b96461524d-00",
        "User-Agent": [
          "azsdk-net-Storage.Blobs/12.9.0-alpha.20210216.1",
          "(.NET 5.0.3; Microsoft Windows 10.0.19042)"
        ],
        "x-ms-client-request-id": "2372da72-19bc-cdb9-cb25-e95965d655b5",
        "x-ms-date": "Wed, 17 Feb 2021 02:04:08 GMT",
        "x-ms-return-client-request-id": "true",
<<<<<<< HEAD
        "x-ms-version": "2020-12-06"
=======
        "x-ms-version": "2021-02-12"
>>>>>>> 7e782c87
      },
      "RequestBody": null,
      "StatusCode": 202,
      "ResponseHeaders": {
        "Content-Length": "0",
        "Date": "Wed, 17 Feb 2021 02:04:08 GMT",
        "Server": [
          "Windows-Azure-Blob/1.0",
          "Microsoft-HTTPAPI/2.0"
        ],
        "x-ms-client-request-id": "2372da72-19bc-cdb9-cb25-e95965d655b5",
        "x-ms-request-id": "5c41177a-d01e-007a-53d1-04c782000000",
<<<<<<< HEAD
        "x-ms-version": "2020-12-06"
=======
        "x-ms-version": "2021-02-12"
>>>>>>> 7e782c87
      },
      "ResponseBody": []
    }
  ],
  "Variables": {
    "RandomSeed": "925675771",
    "Storage_TestConfigDefault": "ProductionTenant\nseanmcccanary3\nU2FuaXRpemVk\nhttps://seanmcccanary3.blob.core.windows.net\nhttps://seanmcccanary3.file.core.windows.net\nhttps://seanmcccanary3.queue.core.windows.net\nhttps://seanmcccanary3.table.core.windows.net\n\n\n\n\nhttps://seanmcccanary3-secondary.blob.core.windows.net\nhttps://seanmcccanary3-secondary.file.core.windows.net\nhttps://seanmcccanary3-secondary.queue.core.windows.net\nhttps://seanmcccanary3-secondary.table.core.windows.net\n\nSanitized\n\n\nCloud\nBlobEndpoint=https://seanmcccanary3.blob.core.windows.net/;QueueEndpoint=https://seanmcccanary3.queue.core.windows.net/;FileEndpoint=https://seanmcccanary3.file.core.windows.net/;BlobSecondaryEndpoint=https://seanmcccanary3-secondary.blob.core.windows.net/;QueueSecondaryEndpoint=https://seanmcccanary3-secondary.queue.core.windows.net/;FileSecondaryEndpoint=https://seanmcccanary3-secondary.file.core.windows.net/;AccountName=seanmcccanary3;AccountKey=Kg==;\nseanscope1\n\n"
  }
}<|MERGE_RESOLUTION|>--- conflicted
+++ resolved
@@ -15,11 +15,7 @@
         "x-ms-client-request-id": "23817b2c-295a-e621-2175-272f10625bb9",
         "x-ms-date": "Wed, 17 Feb 2021 02:04:08 GMT",
         "x-ms-return-client-request-id": "true",
-<<<<<<< HEAD
-        "x-ms-version": "2020-12-06"
-=======
         "x-ms-version": "2021-02-12"
->>>>>>> 7e782c87
       },
       "RequestBody": null,
       "StatusCode": 201,
@@ -34,11 +30,7 @@
         ],
         "x-ms-client-request-id": "23817b2c-295a-e621-2175-272f10625bb9",
         "x-ms-request-id": "5c411747-d01e-007a-27d1-04c782000000",
-<<<<<<< HEAD
-        "x-ms-version": "2020-12-06"
-=======
         "x-ms-version": "2021-02-12"
->>>>>>> 7e782c87
       },
       "ResponseBody": []
     },
@@ -59,11 +51,7 @@
         "x-ms-lease-duration": "15",
         "x-ms-proposed-lease-id": "ed3658bb-b9fa-e0b7-5e62-74d30431d2e5",
         "x-ms-return-client-request-id": "true",
-<<<<<<< HEAD
-        "x-ms-version": "2020-12-06"
-=======
         "x-ms-version": "2021-02-12"
->>>>>>> 7e782c87
       },
       "RequestBody": null,
       "StatusCode": 404,
@@ -78,11 +66,7 @@
         "x-ms-client-request-id": "b874e061-6d2c-90bf-aabd-599bb178bb34",
         "x-ms-error-code": "BlobNotFound",
         "x-ms-request-id": "5c411762-d01e-007a-3dd1-04c782000000",
-<<<<<<< HEAD
-        "x-ms-version": "2020-12-06"
-=======
         "x-ms-version": "2021-02-12"
->>>>>>> 7e782c87
       },
       "ResponseBody": [
         "﻿<?xml version=\"1.0\" encoding=\"utf-8\"?><Error><Code>BlobNotFound</Code><Message>The specified blob does not exist.\n",
@@ -104,11 +88,7 @@
         "x-ms-client-request-id": "2372da72-19bc-cdb9-cb25-e95965d655b5",
         "x-ms-date": "Wed, 17 Feb 2021 02:04:08 GMT",
         "x-ms-return-client-request-id": "true",
-<<<<<<< HEAD
-        "x-ms-version": "2020-12-06"
-=======
         "x-ms-version": "2021-02-12"
->>>>>>> 7e782c87
       },
       "RequestBody": null,
       "StatusCode": 202,
@@ -121,11 +101,7 @@
         ],
         "x-ms-client-request-id": "2372da72-19bc-cdb9-cb25-e95965d655b5",
         "x-ms-request-id": "5c41177a-d01e-007a-53d1-04c782000000",
-<<<<<<< HEAD
-        "x-ms-version": "2020-12-06"
-=======
         "x-ms-version": "2021-02-12"
->>>>>>> 7e782c87
       },
       "ResponseBody": []
     }
