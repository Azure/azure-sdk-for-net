--- conflicted
+++ resolved
@@ -14,11 +14,7 @@
         "x-ms-client-request-id": "23817b2c-295a-e621-2175-272f10625bb9",
         "x-ms-date": "Thu, 02 Apr 2020 23:41:29 GMT",
         "x-ms-return-client-request-id": "true",
-<<<<<<< HEAD
-        "x-ms-version": "2019-12-12"
-=======
         "x-ms-version": "2020-02-10"
->>>>>>> 60f4876e
       },
       "RequestBody": null,
       "StatusCode": 201,
@@ -33,11 +29,7 @@
         ],
         "x-ms-client-request-id": "23817b2c-295a-e621-2175-272f10625bb9",
         "x-ms-request-id": "f80cc6f1-101e-008c-4048-0925ae000000",
-<<<<<<< HEAD
-        "x-ms-version": "2019-12-12"
-=======
         "x-ms-version": "2020-02-10"
->>>>>>> 60f4876e
       },
       "ResponseBody": []
     },
@@ -57,11 +49,7 @@
         "x-ms-lease-duration": "15",
         "x-ms-proposed-lease-id": "ed3658bb-b9fa-e0b7-5e62-74d30431d2e5",
         "x-ms-return-client-request-id": "true",
-<<<<<<< HEAD
-        "x-ms-version": "2019-12-12"
-=======
         "x-ms-version": "2020-02-10"
->>>>>>> 60f4876e
       },
       "RequestBody": null,
       "StatusCode": 404,
@@ -76,11 +64,7 @@
         "x-ms-client-request-id": "b874e061-6d2c-90bf-aabd-599bb178bb34",
         "x-ms-error-code": "BlobNotFound",
         "x-ms-request-id": "f80cc6f7-101e-008c-4448-0925ae000000",
-<<<<<<< HEAD
-        "x-ms-version": "2019-12-12"
-=======
         "x-ms-version": "2020-02-10"
->>>>>>> 60f4876e
       },
       "ResponseBody": [
         "\uFEFF\u003C?xml version=\u00221.0\u0022 encoding=\u0022utf-8\u0022?\u003E\u003CError\u003E\u003CCode\u003EBlobNotFound\u003C/Code\u003E\u003CMessage\u003EThe specified blob does not exist.\n",
@@ -101,11 +85,7 @@
         "x-ms-client-request-id": "2372da72-19bc-cdb9-cb25-e95965d655b5",
         "x-ms-date": "Thu, 02 Apr 2020 23:41:29 GMT",
         "x-ms-return-client-request-id": "true",
-<<<<<<< HEAD
-        "x-ms-version": "2019-12-12"
-=======
         "x-ms-version": "2020-02-10"
->>>>>>> 60f4876e
       },
       "RequestBody": null,
       "StatusCode": 202,
@@ -118,11 +98,7 @@
         ],
         "x-ms-client-request-id": "2372da72-19bc-cdb9-cb25-e95965d655b5",
         "x-ms-request-id": "f80cc6f9-101e-008c-4648-0925ae000000",
-<<<<<<< HEAD
-        "x-ms-version": "2019-12-12"
-=======
         "x-ms-version": "2020-02-10"
->>>>>>> 60f4876e
       },
       "ResponseBody": []
     }
