﻿{
  "Entries": [
    {
      "RequestUri": "https://seanmcccanary3.blob.core.windows.net/test-container-33220808-e1c1-b1e0-4124-305d1f731397?restype=container",
      "RequestMethod": "PUT",
      "RequestHeaders": {
        "Accept": "application/xml",
        "Authorization": "Sanitized",
        "traceparent": "00-7d72623673cf284dae96ab5daf0aab35-54a68b92d850434b-00",
        "User-Agent": [
          "azsdk-net-Storage.Blobs/12.9.0-alpha.20210217.1",
          "(.NET 5.0.3; Microsoft Windows 10.0.19042)"
        ],
        "x-ms-blob-public-access": "container",
        "x-ms-client-request-id": "fc96c4a7-2fa1-a12c-3dde-967495c131b0",
        "x-ms-date": "Wed, 17 Feb 2021 18:48:57 GMT",
        "x-ms-return-client-request-id": "true",
<<<<<<< HEAD
        "x-ms-version": "2020-12-06"
=======
        "x-ms-version": "2021-02-12"
>>>>>>> 7e782c87
      },
      "RequestBody": null,
      "StatusCode": 201,
      "ResponseHeaders": {
        "Content-Length": "0",
        "Date": "Wed, 17 Feb 2021 18:48:57 GMT",
        "ETag": "\"0x8D8D374AF334778\"",
        "Last-Modified": "Wed, 17 Feb 2021 18:48:58 GMT",
        "Server": [
          "Windows-Azure-Blob/1.0",
          "Microsoft-HTTPAPI/2.0"
        ],
        "x-ms-client-request-id": "fc96c4a7-2fa1-a12c-3dde-967495c131b0",
        "x-ms-request-id": "19417033-401e-0057-1e5d-0574f1000000",
<<<<<<< HEAD
        "x-ms-version": "2020-12-06"
=======
        "x-ms-version": "2021-02-12"
>>>>>>> 7e782c87
      },
      "ResponseBody": []
    },
    {
      "RequestUri": "https://seanmcccanary3.blob.core.windows.net/?restype=service&comp=properties",
      "RequestMethod": "GET",
      "RequestHeaders": {
        "Accept": "application/xml",
        "Authorization": "Sanitized",
        "traceparent": "00-1dfae7f7260c634fbac0e401e20924cf-4fa37801e375e947-00",
        "User-Agent": [
          "azsdk-net-Storage.Blobs/12.9.0-alpha.20210217.1",
          "(.NET 5.0.3; Microsoft Windows 10.0.19042)"
        ],
        "x-ms-client-request-id": "5bb576da-16dd-05f6-83f7-fdcd494a5dd7",
        "x-ms-date": "Wed, 17 Feb 2021 18:48:58 GMT",
        "x-ms-return-client-request-id": "true",
<<<<<<< HEAD
        "x-ms-version": "2020-12-06"
=======
        "x-ms-version": "2021-02-12"
>>>>>>> 7e782c87
      },
      "RequestBody": null,
      "StatusCode": 200,
      "ResponseHeaders": {
        "Content-Type": "application/xml",
        "Date": "Wed, 17 Feb 2021 18:48:58 GMT",
        "Server": [
          "Windows-Azure-Blob/1.0",
          "Microsoft-HTTPAPI/2.0"
        ],
        "Transfer-Encoding": "chunked",
        "x-ms-client-request-id": "5bb576da-16dd-05f6-83f7-fdcd494a5dd7",
        "x-ms-request-id": "f2a4b8dd-201e-009a-155d-05441b000000",
<<<<<<< HEAD
        "x-ms-version": "2020-12-06"
=======
        "x-ms-version": "2021-02-12"
>>>>>>> 7e782c87
      },
      "ResponseBody": "﻿<?xml version=\"1.0\" encoding=\"utf-8\"?><StorageServiceProperties><Logging><Version>1.0</Version><Read>false</Read><Write>false</Write><Delete>false</Delete><RetentionPolicy><Enabled>false</Enabled></RetentionPolicy></Logging><HourMetrics><Version>1.0</Version><Enabled>false</Enabled><RetentionPolicy><Enabled>false</Enabled></RetentionPolicy></HourMetrics><MinuteMetrics><Version>1.0</Version><Enabled>false</Enabled><RetentionPolicy><Enabled>false</Enabled></RetentionPolicy></MinuteMetrics><Cors /><DeleteRetentionPolicy><Enabled>false</Enabled><AllowPermanentDelete>false</AllowPermanentDelete></DeleteRetentionPolicy><StaticWebsite><Enabled>false</Enabled></StaticWebsite><DefaultServiceVersion>2014-02-14</DefaultServiceVersion></StorageServiceProperties>"
    },
    {
      "RequestUri": "https://seanmcccanary3.blob.core.windows.net/?restype=service&comp=properties",
      "RequestMethod": "PUT",
      "RequestHeaders": {
        "Accept": "application/xml",
        "Authorization": "Sanitized",
        "Content-Length": "688",
        "Content-Type": "application/xml",
        "traceparent": "00-f8daac7ed6e77f469f64f712da6a1cbb-1dc2b3c166d0bb40-00",
        "User-Agent": [
          "azsdk-net-Storage.Blobs/12.9.0-alpha.20210217.1",
          "(.NET 5.0.3; Microsoft Windows 10.0.19042)"
        ],
        "x-ms-client-request-id": "1e9a3607-d60b-58d3-7e3e-981531b8e0fe",
        "x-ms-date": "Wed, 17 Feb 2021 18:48:58 GMT",
        "x-ms-return-client-request-id": "true",
<<<<<<< HEAD
        "x-ms-version": "2020-12-06"
=======
        "x-ms-version": "2021-02-12"
>>>>>>> 7e782c87
      },
      "RequestBody": "﻿<StorageServiceProperties><Logging><Version>1.0</Version><Delete>false</Delete><Read>false</Read><Write>false</Write><RetentionPolicy><Enabled>false</Enabled></RetentionPolicy></Logging><HourMetrics><Version>1.0</Version><Enabled>false</Enabled><RetentionPolicy><Enabled>false</Enabled></RetentionPolicy></HourMetrics><MinuteMetrics><Version>1.0</Version><Enabled>false</Enabled><RetentionPolicy><Enabled>false</Enabled></RetentionPolicy></MinuteMetrics><DefaultServiceVersion>2014-02-14</DefaultServiceVersion><DeleteRetentionPolicy><Enabled>true</Enabled><Days>2</Days></DeleteRetentionPolicy><StaticWebsite><Enabled>false</Enabled></StaticWebsite><Cors /></StorageServiceProperties>",
      "StatusCode": 202,
      "ResponseHeaders": {
        "Content-Length": "0",
        "Date": "Wed, 17 Feb 2021 18:48:58 GMT",
        "Server": [
          "Windows-Azure-Blob/1.0",
          "Microsoft-HTTPAPI/2.0"
        ],
        "x-ms-client-request-id": "1e9a3607-d60b-58d3-7e3e-981531b8e0fe",
        "x-ms-request-id": "f2a4b8e7-201e-009a-1d5d-05441b000000",
<<<<<<< HEAD
        "x-ms-version": "2020-12-06"
=======
        "x-ms-version": "2021-02-12"
>>>>>>> 7e782c87
      },
      "ResponseBody": []
    },
    {
      "RequestUri": "https://seanmcccanary3.blob.core.windows.net/?restype=service&comp=properties",
      "RequestMethod": "GET",
      "RequestHeaders": {
        "Accept": "application/xml",
        "Authorization": "Sanitized",
        "traceparent": "00-dcd49cac43bc3740b1966c8a3fda2c1e-21c8939467a0f445-00",
        "User-Agent": [
          "azsdk-net-Storage.Blobs/12.9.0-alpha.20210217.1",
          "(.NET 5.0.3; Microsoft Windows 10.0.19042)"
        ],
        "x-ms-client-request-id": "12c64357-3eb0-94cb-5d96-e66097974785",
        "x-ms-date": "Wed, 17 Feb 2021 18:48:58 GMT",
        "x-ms-return-client-request-id": "true",
<<<<<<< HEAD
        "x-ms-version": "2020-12-06"
=======
        "x-ms-version": "2021-02-12"
>>>>>>> 7e782c87
      },
      "RequestBody": null,
      "StatusCode": 200,
      "ResponseHeaders": {
        "Content-Type": "application/xml",
        "Date": "Wed, 17 Feb 2021 18:48:58 GMT",
        "Server": [
          "Windows-Azure-Blob/1.0",
          "Microsoft-HTTPAPI/2.0"
        ],
        "Transfer-Encoding": "chunked",
        "x-ms-client-request-id": "12c64357-3eb0-94cb-5d96-e66097974785",
        "x-ms-request-id": "f2a4b91d-201e-009a-435d-05441b000000",
<<<<<<< HEAD
        "x-ms-version": "2020-12-06"
=======
        "x-ms-version": "2021-02-12"
>>>>>>> 7e782c87
      },
      "ResponseBody": "﻿<?xml version=\"1.0\" encoding=\"utf-8\"?><StorageServiceProperties><Logging><Version>1.0</Version><Read>false</Read><Write>false</Write><Delete>false</Delete><RetentionPolicy><Enabled>false</Enabled></RetentionPolicy></Logging><HourMetrics><Version>1.0</Version><Enabled>false</Enabled><RetentionPolicy><Enabled>false</Enabled></RetentionPolicy></HourMetrics><MinuteMetrics><Version>1.0</Version><Enabled>false</Enabled><RetentionPolicy><Enabled>false</Enabled></RetentionPolicy></MinuteMetrics><Cors /><DeleteRetentionPolicy><Enabled>true</Enabled><Days>2</Days><AllowPermanentDelete>false</AllowPermanentDelete></DeleteRetentionPolicy><StaticWebsite><Enabled>false</Enabled></StaticWebsite><DefaultServiceVersion>2014-02-14</DefaultServiceVersion></StorageServiceProperties>"
    },
    {
      "RequestUri": "https://seanmcccanary3.blob.core.windows.net/test-container-33220808-e1c1-b1e0-4124-305d1f731397/test-blob-d09fb48c-cf4d-9626-76ef-55ceb962f4fa",
      "RequestMethod": "PUT",
      "RequestHeaders": {
        "Accept": "application/xml",
        "Authorization": "Sanitized",
        "Content-Length": "1024",
        "Content-Type": "application/octet-stream",
        "traceparent": "00-a754f4b31335a14f9d1af2be221e3da4-e76d73f12d640247-00",
        "User-Agent": [
          "azsdk-net-Storage.Blobs/12.9.0-alpha.20210217.1",
          "(.NET 5.0.3; Microsoft Windows 10.0.19042)"
        ],
        "x-ms-blob-type": "BlockBlob",
        "x-ms-client-request-id": "b745f757-6b87-a8e0-2493-5dc9f67d6820",
        "x-ms-date": "Wed, 17 Feb 2021 18:48:58 GMT",
        "x-ms-return-client-request-id": "true",
<<<<<<< HEAD
        "x-ms-version": "2020-12-06"
=======
        "x-ms-version": "2021-02-12"
>>>>>>> 7e782c87
      },
      "RequestBody": "zRy97fLOTpT4JXP9iWATMvWX5K/loC+IHS+cwOn82/qh7JJ72VqTvmUL1ydbKAwV2yPZIn5FFSztNdDCMY6q+0p4W53NmFibAyZJ2sgHLPQjhuXGIrh8XNdljqSJ0YzXYNvd48xvR0LKPh5Y/Dpk5Qjbn6uo5NiR/P/GZwq0ETKacnrtKkkosz+j++SZJGCcAaibrjHgLnsCS+bNqd83Fi3svonAdru/s+tsBej099ifKWViGGMAuUP+6t5iWwpfa+W3rWbW24vt3PtFdCmTDlMOLX951f7J6wRGwozcXFjgDJkDPUpyyU3adDtoukQZatyKVC2L5Zbn7cFhkBn+EX+iZWiPj9EJm2Qyn2DCYTDALFiwUQcqVScDHE+IETg03GO8xVXcidoLgbjIWEY1JIyRoGPBTsB3eA9BjHOBgIor/cL9BZza5KJ9pM9PYfzgzvfD93DVc42jRExGm/1niQAunVuDNx7vtrzAQ6nwKBcSYL58vokaVoo1WsFPk0mlFRvPIMShXZbY00C0FC/jshs1NDo/68t3FEbQTt1doCJyGy6OIQhScAMoo+pIZkFbUaemGV8OZipQWAx90A64ezMeQfgBVZET4sM3FkfgLq0Fdfw2t4bDZLUDPsn71Z/0byi3KiVJWfsVkjeb10/jbyleeFsSgsOsWtxD/hfIGA0kQqYeKAOIuxsAICRPJ4xmH86fnF1E4e1kCs9IBlvkTXopd5SoxEYm1bw/EWKeXTNQ3N5JKHuw32C5uR4zQLW/HNKqJa/3vVuHecagBNCLxa2c9yl9myT/eZc07woo8pUGf/WP9DeDWB+Cwa+0D9uQLfNwl0iMQoGuq6wYw85QX4cxmoTa/NF2GJ4K+tl0Smq8o8IWuFpMej104UmLa5VQMmEog3RWtjEi+n+pgkenOWBBXCALOact5CBHZRuH6qwJuch4TMb1ZeyQ9L3aovj1zafoSg91Rfi6+59UDlAWmhDSoMh/L+yZS/YzekXpUkEnUphzn6CdlHTQvVEnoFacelmtCAIvdp67T/4YQcqy0KhdLby4ovtvNAxUr3GbcauglwDsPEo++Nz5uE+ihFKqHeyoyXOZ5NhdPdP128csH91TeKrKxZReHjTgvuqrzbC6qpGE8qc3BrMnjv53SR0VzJhyTwyn4FhXSqs+uSXtsXAjOzA1qCw1G3L3ojeW59UXy/FROH6jEso4LKj8+E2NOtyNVA3s3yRrPTOarz4gwWPVJ+00m3jxfyhm/XuEOCMlamhaCJLIKuzM5ftLCWKMGGtFJ9FfWJ5jnNTkheKp5wUQdEXVxrnQDPwBaLZ9pnXF2uQPPhBSxhHK9my+46UKIv71O5QdtlGxdRrUXfDo5g==",
      "StatusCode": 201,
      "ResponseHeaders": {
        "Content-Length": "0",
        "Content-MD5": "+bwJ/IfXSzShQx+7LD6fjw==",
        "Date": "Wed, 17 Feb 2021 18:48:58 GMT",
        "ETag": "\"0x8D8D374AFA56A2D\"",
        "Last-Modified": "Wed, 17 Feb 2021 18:48:58 GMT",
        "Server": [
          "Windows-Azure-Blob/1.0",
          "Microsoft-HTTPAPI/2.0"
        ],
        "x-ms-client-request-id": "b745f757-6b87-a8e0-2493-5dc9f67d6820",
        "x-ms-content-crc64": "WDg6Op0pzGk=",
        "x-ms-request-id": "194170d3-401e-0057-275d-0574f1000000",
        "x-ms-request-server-encrypted": "true",
<<<<<<< HEAD
        "x-ms-version": "2020-12-06",
=======
        "x-ms-version": "2021-02-12",
>>>>>>> 7e782c87
        "x-ms-version-id": "2021-02-17T18:48:58.9445677Z"
      },
      "ResponseBody": []
    },
    {
      "RequestUri": "https://seanmcccanary3.blob.core.windows.net/test-container-33220808-e1c1-b1e0-4124-305d1f731397/test-blob-d09fb48c-cf4d-9626-76ef-55ceb962f4fa",
      "RequestMethod": "DELETE",
      "RequestHeaders": {
        "Accept": "application/xml",
        "Authorization": "Sanitized",
        "traceparent": "00-22bf0ff685093141be2e2528154dbf90-0191b477dbeb4140-00",
        "User-Agent": [
          "azsdk-net-Storage.Blobs/12.9.0-alpha.20210217.1",
          "(.NET 5.0.3; Microsoft Windows 10.0.19042)"
        ],
        "x-ms-client-request-id": "667df163-30ab-8a5e-7e75-86693cdffe40",
        "x-ms-date": "Wed, 17 Feb 2021 18:48:58 GMT",
        "x-ms-return-client-request-id": "true",
<<<<<<< HEAD
        "x-ms-version": "2020-12-06"
=======
        "x-ms-version": "2021-02-12"
>>>>>>> 7e782c87
      },
      "RequestBody": null,
      "StatusCode": 202,
      "ResponseHeaders": {
        "Content-Length": "0",
        "Date": "Wed, 17 Feb 2021 18:48:58 GMT",
        "Server": [
          "Windows-Azure-Blob/1.0",
          "Microsoft-HTTPAPI/2.0"
        ],
        "x-ms-client-request-id": "667df163-30ab-8a5e-7e75-86693cdffe40",
        "x-ms-delete-type-permanent": "false",
        "x-ms-request-id": "194170d8-401e-0057-2c5d-0574f1000000",
<<<<<<< HEAD
        "x-ms-version": "2020-12-06"
=======
        "x-ms-version": "2021-02-12"
>>>>>>> 7e782c87
      },
      "ResponseBody": []
    },
    {
      "RequestUri": "https://seanmcccanary3.blob.core.windows.net/test-container-33220808-e1c1-b1e0-4124-305d1f731397/test-blob-d09fb48c-cf4d-9626-76ef-55ceb962f4fa?comp=undelete",
      "RequestMethod": "PUT",
      "RequestHeaders": {
        "Accept": "application/xml",
        "Authorization": "Sanitized",
        "traceparent": "00-442046301e318d4b9bf1c21331a004f5-36ff2563f283004f-00",
        "User-Agent": [
          "azsdk-net-Storage.Blobs/12.9.0-alpha.20210217.1",
          "(.NET 5.0.3; Microsoft Windows 10.0.19042)"
        ],
        "x-ms-client-request-id": "0465f913-0100-b175-b1ec-e04f74a34c75",
        "x-ms-date": "Wed, 17 Feb 2021 18:48:59 GMT",
        "x-ms-return-client-request-id": "true",
<<<<<<< HEAD
        "x-ms-version": "2020-12-06"
=======
        "x-ms-version": "2021-02-12"
>>>>>>> 7e782c87
      },
      "RequestBody": null,
      "StatusCode": 200,
      "ResponseHeaders": {
        "Content-Length": "0",
        "Date": "Wed, 17 Feb 2021 18:48:58 GMT",
        "Server": [
          "Windows-Azure-Blob/1.0",
          "Microsoft-HTTPAPI/2.0"
        ],
        "x-ms-client-request-id": "0465f913-0100-b175-b1ec-e04f74a34c75",
        "x-ms-request-id": "19417104-401e-0057-535d-0574f1000000",
<<<<<<< HEAD
        "x-ms-version": "2020-12-06"
=======
        "x-ms-version": "2021-02-12"
>>>>>>> 7e782c87
      },
      "ResponseBody": []
    },
    {
      "RequestUri": "https://seanmcccanary3.blob.core.windows.net/?restype=service&comp=properties",
      "RequestMethod": "GET",
      "RequestHeaders": {
        "Accept": "application/xml",
        "Authorization": "Sanitized",
        "traceparent": "00-5cb7966c19f47c478f69b9131a817611-f4d7bab7a069c44d-00",
        "User-Agent": [
          "azsdk-net-Storage.Blobs/12.9.0-alpha.20210217.1",
          "(.NET 5.0.3; Microsoft Windows 10.0.19042)"
        ],
        "x-ms-client-request-id": "42560cb6-f979-453f-9e77-0fe9d214e845",
        "x-ms-date": "Wed, 17 Feb 2021 18:48:59 GMT",
        "x-ms-return-client-request-id": "true",
<<<<<<< HEAD
        "x-ms-version": "2020-12-06"
=======
        "x-ms-version": "2021-02-12"
>>>>>>> 7e782c87
      },
      "RequestBody": null,
      "StatusCode": 200,
      "ResponseHeaders": {
        "Content-Type": "application/xml",
        "Date": "Wed, 17 Feb 2021 18:48:58 GMT",
        "Server": [
          "Windows-Azure-Blob/1.0",
          "Microsoft-HTTPAPI/2.0"
        ],
        "Transfer-Encoding": "chunked",
        "x-ms-client-request-id": "42560cb6-f979-453f-9e77-0fe9d214e845",
        "x-ms-request-id": "9c159466-301e-0086-015d-05167b000000",
<<<<<<< HEAD
        "x-ms-version": "2020-12-06"
=======
        "x-ms-version": "2021-02-12"
>>>>>>> 7e782c87
      },
      "ResponseBody": "﻿<?xml version=\"1.0\" encoding=\"utf-8\"?><StorageServiceProperties><Logging><Version>1.0</Version><Read>false</Read><Write>false</Write><Delete>false</Delete><RetentionPolicy><Enabled>false</Enabled></RetentionPolicy></Logging><HourMetrics><Version>1.0</Version><Enabled>false</Enabled><RetentionPolicy><Enabled>false</Enabled></RetentionPolicy></HourMetrics><MinuteMetrics><Version>1.0</Version><Enabled>false</Enabled><RetentionPolicy><Enabled>false</Enabled></RetentionPolicy></MinuteMetrics><Cors /><DeleteRetentionPolicy><Enabled>true</Enabled><Days>2</Days><AllowPermanentDelete>false</AllowPermanentDelete></DeleteRetentionPolicy><StaticWebsite><Enabled>false</Enabled></StaticWebsite><DefaultServiceVersion>2014-02-14</DefaultServiceVersion></StorageServiceProperties>"
    },
    {
      "RequestUri": "https://seanmcccanary3.blob.core.windows.net/?restype=service&comp=properties",
      "RequestMethod": "PUT",
      "RequestHeaders": {
        "Accept": "application/xml",
        "Authorization": "Sanitized",
        "Content-Length": "675",
        "Content-Type": "application/xml",
        "traceparent": "00-b16770f99dcc3f47ae36f7901c6a71e6-2a864a7bb0209b48-00",
        "User-Agent": [
          "azsdk-net-Storage.Blobs/12.9.0-alpha.20210217.1",
          "(.NET 5.0.3; Microsoft Windows 10.0.19042)"
        ],
        "x-ms-client-request-id": "67985c50-094d-09fb-fd5a-3609b0a4de78",
        "x-ms-date": "Wed, 17 Feb 2021 18:48:59 GMT",
        "x-ms-return-client-request-id": "true",
<<<<<<< HEAD
        "x-ms-version": "2020-12-06"
=======
        "x-ms-version": "2021-02-12"
>>>>>>> 7e782c87
      },
      "RequestBody": "﻿<StorageServiceProperties><Logging><Version>1.0</Version><Delete>false</Delete><Read>false</Read><Write>false</Write><RetentionPolicy><Enabled>false</Enabled></RetentionPolicy></Logging><HourMetrics><Version>1.0</Version><Enabled>false</Enabled><RetentionPolicy><Enabled>false</Enabled></RetentionPolicy></HourMetrics><MinuteMetrics><Version>1.0</Version><Enabled>false</Enabled><RetentionPolicy><Enabled>false</Enabled></RetentionPolicy></MinuteMetrics><DefaultServiceVersion>2014-02-14</DefaultServiceVersion><DeleteRetentionPolicy><Enabled>false</Enabled></DeleteRetentionPolicy><StaticWebsite><Enabled>false</Enabled></StaticWebsite><Cors /></StorageServiceProperties>",
      "StatusCode": 202,
      "ResponseHeaders": {
        "Content-Length": "0",
        "Date": "Wed, 17 Feb 2021 18:49:00 GMT",
        "Server": [
          "Windows-Azure-Blob/1.0",
          "Microsoft-HTTPAPI/2.0"
        ],
        "x-ms-client-request-id": "67985c50-094d-09fb-fd5a-3609b0a4de78",
        "x-ms-request-id": "9c159469-301e-0086-035d-05167b000000",
<<<<<<< HEAD
        "x-ms-version": "2020-12-06"
=======
        "x-ms-version": "2021-02-12"
>>>>>>> 7e782c87
      },
      "ResponseBody": []
    },
    {
      "RequestUri": "https://seanmcccanary3.blob.core.windows.net/?restype=service&comp=properties",
      "RequestMethod": "GET",
      "RequestHeaders": {
        "Accept": "application/xml",
        "Authorization": "Sanitized",
        "traceparent": "00-9c454936df50314da2d1331c72c47861-caf7247ca0463b41-00",
        "User-Agent": [
          "azsdk-net-Storage.Blobs/12.9.0-alpha.20210217.1",
          "(.NET 5.0.3; Microsoft Windows 10.0.19042)"
        ],
        "x-ms-client-request-id": "75993693-807b-67f8-f179-b300b3efa2c6",
        "x-ms-date": "Wed, 17 Feb 2021 18:49:01 GMT",
        "x-ms-return-client-request-id": "true",
<<<<<<< HEAD
        "x-ms-version": "2020-12-06"
=======
        "x-ms-version": "2021-02-12"
>>>>>>> 7e782c87
      },
      "RequestBody": null,
      "StatusCode": 200,
      "ResponseHeaders": {
        "Content-Type": "application/xml",
        "Date": "Wed, 17 Feb 2021 18:49:00 GMT",
        "Server": [
          "Windows-Azure-Blob/1.0",
          "Microsoft-HTTPAPI/2.0"
        ],
        "Transfer-Encoding": "chunked",
        "x-ms-client-request-id": "75993693-807b-67f8-f179-b300b3efa2c6",
        "x-ms-request-id": "9c1595d5-301e-0086-245d-05167b000000",
<<<<<<< HEAD
        "x-ms-version": "2020-12-06"
=======
        "x-ms-version": "2021-02-12"
>>>>>>> 7e782c87
      },
      "ResponseBody": "﻿<?xml version=\"1.0\" encoding=\"utf-8\"?><StorageServiceProperties><Logging><Version>1.0</Version><Read>false</Read><Write>false</Write><Delete>false</Delete><RetentionPolicy><Enabled>false</Enabled></RetentionPolicy></Logging><HourMetrics><Version>1.0</Version><Enabled>false</Enabled><RetentionPolicy><Enabled>false</Enabled></RetentionPolicy></HourMetrics><MinuteMetrics><Version>1.0</Version><Enabled>false</Enabled><RetentionPolicy><Enabled>false</Enabled></RetentionPolicy></MinuteMetrics><Cors /><DeleteRetentionPolicy><Enabled>false</Enabled><AllowPermanentDelete>false</AllowPermanentDelete></DeleteRetentionPolicy><StaticWebsite><Enabled>false</Enabled></StaticWebsite><DefaultServiceVersion>2014-02-14</DefaultServiceVersion></StorageServiceProperties>"
    },
    {
      "RequestUri": "https://seanmcccanary3.blob.core.windows.net/test-container-33220808-e1c1-b1e0-4124-305d1f731397?restype=container",
      "RequestMethod": "DELETE",
      "RequestHeaders": {
        "Accept": "application/xml",
        "Authorization": "Sanitized",
        "traceparent": "00-f1fd1b9e5e57b548b2310059d84e0eac-be23a0b4006eaa45-00",
        "User-Agent": [
          "azsdk-net-Storage.Blobs/12.9.0-alpha.20210217.1",
          "(.NET 5.0.3; Microsoft Windows 10.0.19042)"
        ],
        "x-ms-client-request-id": "7a762099-680a-b7fd-3e14-efdc37291824",
        "x-ms-date": "Wed, 17 Feb 2021 18:49:01 GMT",
        "x-ms-return-client-request-id": "true",
<<<<<<< HEAD
        "x-ms-version": "2020-12-06"
=======
        "x-ms-version": "2021-02-12"
>>>>>>> 7e782c87
      },
      "RequestBody": null,
      "StatusCode": 202,
      "ResponseHeaders": {
        "Content-Length": "0",
        "Date": "Wed, 17 Feb 2021 18:49:00 GMT",
        "Server": [
          "Windows-Azure-Blob/1.0",
          "Microsoft-HTTPAPI/2.0"
        ],
        "x-ms-client-request-id": "7a762099-680a-b7fd-3e14-efdc37291824",
        "x-ms-request-id": "194173e8-401e-0057-315d-0574f1000000",
<<<<<<< HEAD
        "x-ms-version": "2020-12-06"
=======
        "x-ms-version": "2021-02-12"
>>>>>>> 7e782c87
      },
      "ResponseBody": []
    }
  ],
  "Variables": {
    "RandomSeed": "1374834323",
    "Storage_TestConfigDefault": "ProductionTenant\nseanmcccanary3\nU2FuaXRpemVk\nhttps://seanmcccanary3.blob.core.windows.net\nhttps://seanmcccanary3.file.core.windows.net\nhttps://seanmcccanary3.queue.core.windows.net\nhttps://seanmcccanary3.table.core.windows.net\n\n\n\n\nhttps://seanmcccanary3-secondary.blob.core.windows.net\nhttps://seanmcccanary3-secondary.file.core.windows.net\nhttps://seanmcccanary3-secondary.queue.core.windows.net\nhttps://seanmcccanary3-secondary.table.core.windows.net\n\nSanitized\n\n\nCloud\nBlobEndpoint=https://seanmcccanary3.blob.core.windows.net/;QueueEndpoint=https://seanmcccanary3.queue.core.windows.net/;FileEndpoint=https://seanmcccanary3.file.core.windows.net/;BlobSecondaryEndpoint=https://seanmcccanary3-secondary.blob.core.windows.net/;QueueSecondaryEndpoint=https://seanmcccanary3-secondary.queue.core.windows.net/;FileSecondaryEndpoint=https://seanmcccanary3-secondary.file.core.windows.net/;AccountName=seanmcccanary3;AccountKey=Kg==;\nseanscope1\n\n"
  }
}<|MERGE_RESOLUTION|>--- conflicted
+++ resolved
@@ -15,11 +15,7 @@
         "x-ms-client-request-id": "fc96c4a7-2fa1-a12c-3dde-967495c131b0",
         "x-ms-date": "Wed, 17 Feb 2021 18:48:57 GMT",
         "x-ms-return-client-request-id": "true",
-<<<<<<< HEAD
-        "x-ms-version": "2020-12-06"
-=======
-        "x-ms-version": "2021-02-12"
->>>>>>> 7e782c87
+        "x-ms-version": "2021-02-12"
       },
       "RequestBody": null,
       "StatusCode": 201,
@@ -34,11 +30,7 @@
         ],
         "x-ms-client-request-id": "fc96c4a7-2fa1-a12c-3dde-967495c131b0",
         "x-ms-request-id": "19417033-401e-0057-1e5d-0574f1000000",
-<<<<<<< HEAD
-        "x-ms-version": "2020-12-06"
-=======
-        "x-ms-version": "2021-02-12"
->>>>>>> 7e782c87
+        "x-ms-version": "2021-02-12"
       },
       "ResponseBody": []
     },
@@ -56,11 +48,7 @@
         "x-ms-client-request-id": "5bb576da-16dd-05f6-83f7-fdcd494a5dd7",
         "x-ms-date": "Wed, 17 Feb 2021 18:48:58 GMT",
         "x-ms-return-client-request-id": "true",
-<<<<<<< HEAD
-        "x-ms-version": "2020-12-06"
-=======
-        "x-ms-version": "2021-02-12"
->>>>>>> 7e782c87
+        "x-ms-version": "2021-02-12"
       },
       "RequestBody": null,
       "StatusCode": 200,
@@ -74,11 +62,7 @@
         "Transfer-Encoding": "chunked",
         "x-ms-client-request-id": "5bb576da-16dd-05f6-83f7-fdcd494a5dd7",
         "x-ms-request-id": "f2a4b8dd-201e-009a-155d-05441b000000",
-<<<<<<< HEAD
-        "x-ms-version": "2020-12-06"
-=======
-        "x-ms-version": "2021-02-12"
->>>>>>> 7e782c87
+        "x-ms-version": "2021-02-12"
       },
       "ResponseBody": "﻿<?xml version=\"1.0\" encoding=\"utf-8\"?><StorageServiceProperties><Logging><Version>1.0</Version><Read>false</Read><Write>false</Write><Delete>false</Delete><RetentionPolicy><Enabled>false</Enabled></RetentionPolicy></Logging><HourMetrics><Version>1.0</Version><Enabled>false</Enabled><RetentionPolicy><Enabled>false</Enabled></RetentionPolicy></HourMetrics><MinuteMetrics><Version>1.0</Version><Enabled>false</Enabled><RetentionPolicy><Enabled>false</Enabled></RetentionPolicy></MinuteMetrics><Cors /><DeleteRetentionPolicy><Enabled>false</Enabled><AllowPermanentDelete>false</AllowPermanentDelete></DeleteRetentionPolicy><StaticWebsite><Enabled>false</Enabled></StaticWebsite><DefaultServiceVersion>2014-02-14</DefaultServiceVersion></StorageServiceProperties>"
     },
@@ -98,11 +82,7 @@
         "x-ms-client-request-id": "1e9a3607-d60b-58d3-7e3e-981531b8e0fe",
         "x-ms-date": "Wed, 17 Feb 2021 18:48:58 GMT",
         "x-ms-return-client-request-id": "true",
-<<<<<<< HEAD
-        "x-ms-version": "2020-12-06"
-=======
-        "x-ms-version": "2021-02-12"
->>>>>>> 7e782c87
+        "x-ms-version": "2021-02-12"
       },
       "RequestBody": "﻿<StorageServiceProperties><Logging><Version>1.0</Version><Delete>false</Delete><Read>false</Read><Write>false</Write><RetentionPolicy><Enabled>false</Enabled></RetentionPolicy></Logging><HourMetrics><Version>1.0</Version><Enabled>false</Enabled><RetentionPolicy><Enabled>false</Enabled></RetentionPolicy></HourMetrics><MinuteMetrics><Version>1.0</Version><Enabled>false</Enabled><RetentionPolicy><Enabled>false</Enabled></RetentionPolicy></MinuteMetrics><DefaultServiceVersion>2014-02-14</DefaultServiceVersion><DeleteRetentionPolicy><Enabled>true</Enabled><Days>2</Days></DeleteRetentionPolicy><StaticWebsite><Enabled>false</Enabled></StaticWebsite><Cors /></StorageServiceProperties>",
       "StatusCode": 202,
@@ -115,11 +95,7 @@
         ],
         "x-ms-client-request-id": "1e9a3607-d60b-58d3-7e3e-981531b8e0fe",
         "x-ms-request-id": "f2a4b8e7-201e-009a-1d5d-05441b000000",
-<<<<<<< HEAD
-        "x-ms-version": "2020-12-06"
-=======
-        "x-ms-version": "2021-02-12"
->>>>>>> 7e782c87
+        "x-ms-version": "2021-02-12"
       },
       "ResponseBody": []
     },
@@ -137,11 +113,7 @@
         "x-ms-client-request-id": "12c64357-3eb0-94cb-5d96-e66097974785",
         "x-ms-date": "Wed, 17 Feb 2021 18:48:58 GMT",
         "x-ms-return-client-request-id": "true",
-<<<<<<< HEAD
-        "x-ms-version": "2020-12-06"
-=======
-        "x-ms-version": "2021-02-12"
->>>>>>> 7e782c87
+        "x-ms-version": "2021-02-12"
       },
       "RequestBody": null,
       "StatusCode": 200,
@@ -155,11 +127,7 @@
         "Transfer-Encoding": "chunked",
         "x-ms-client-request-id": "12c64357-3eb0-94cb-5d96-e66097974785",
         "x-ms-request-id": "f2a4b91d-201e-009a-435d-05441b000000",
-<<<<<<< HEAD
-        "x-ms-version": "2020-12-06"
-=======
-        "x-ms-version": "2021-02-12"
->>>>>>> 7e782c87
+        "x-ms-version": "2021-02-12"
       },
       "ResponseBody": "﻿<?xml version=\"1.0\" encoding=\"utf-8\"?><StorageServiceProperties><Logging><Version>1.0</Version><Read>false</Read><Write>false</Write><Delete>false</Delete><RetentionPolicy><Enabled>false</Enabled></RetentionPolicy></Logging><HourMetrics><Version>1.0</Version><Enabled>false</Enabled><RetentionPolicy><Enabled>false</Enabled></RetentionPolicy></HourMetrics><MinuteMetrics><Version>1.0</Version><Enabled>false</Enabled><RetentionPolicy><Enabled>false</Enabled></RetentionPolicy></MinuteMetrics><Cors /><DeleteRetentionPolicy><Enabled>true</Enabled><Days>2</Days><AllowPermanentDelete>false</AllowPermanentDelete></DeleteRetentionPolicy><StaticWebsite><Enabled>false</Enabled></StaticWebsite><DefaultServiceVersion>2014-02-14</DefaultServiceVersion></StorageServiceProperties>"
     },
@@ -180,11 +148,7 @@
         "x-ms-client-request-id": "b745f757-6b87-a8e0-2493-5dc9f67d6820",
         "x-ms-date": "Wed, 17 Feb 2021 18:48:58 GMT",
         "x-ms-return-client-request-id": "true",
-<<<<<<< HEAD
-        "x-ms-version": "2020-12-06"
-=======
-        "x-ms-version": "2021-02-12"
->>>>>>> 7e782c87
+        "x-ms-version": "2021-02-12"
       },
       "RequestBody": "zRy97fLOTpT4JXP9iWATMvWX5K/loC+IHS+cwOn82/qh7JJ72VqTvmUL1ydbKAwV2yPZIn5FFSztNdDCMY6q+0p4W53NmFibAyZJ2sgHLPQjhuXGIrh8XNdljqSJ0YzXYNvd48xvR0LKPh5Y/Dpk5Qjbn6uo5NiR/P/GZwq0ETKacnrtKkkosz+j++SZJGCcAaibrjHgLnsCS+bNqd83Fi3svonAdru/s+tsBej099ifKWViGGMAuUP+6t5iWwpfa+W3rWbW24vt3PtFdCmTDlMOLX951f7J6wRGwozcXFjgDJkDPUpyyU3adDtoukQZatyKVC2L5Zbn7cFhkBn+EX+iZWiPj9EJm2Qyn2DCYTDALFiwUQcqVScDHE+IETg03GO8xVXcidoLgbjIWEY1JIyRoGPBTsB3eA9BjHOBgIor/cL9BZza5KJ9pM9PYfzgzvfD93DVc42jRExGm/1niQAunVuDNx7vtrzAQ6nwKBcSYL58vokaVoo1WsFPk0mlFRvPIMShXZbY00C0FC/jshs1NDo/68t3FEbQTt1doCJyGy6OIQhScAMoo+pIZkFbUaemGV8OZipQWAx90A64ezMeQfgBVZET4sM3FkfgLq0Fdfw2t4bDZLUDPsn71Z/0byi3KiVJWfsVkjeb10/jbyleeFsSgsOsWtxD/hfIGA0kQqYeKAOIuxsAICRPJ4xmH86fnF1E4e1kCs9IBlvkTXopd5SoxEYm1bw/EWKeXTNQ3N5JKHuw32C5uR4zQLW/HNKqJa/3vVuHecagBNCLxa2c9yl9myT/eZc07woo8pUGf/WP9DeDWB+Cwa+0D9uQLfNwl0iMQoGuq6wYw85QX4cxmoTa/NF2GJ4K+tl0Smq8o8IWuFpMej104UmLa5VQMmEog3RWtjEi+n+pgkenOWBBXCALOact5CBHZRuH6qwJuch4TMb1ZeyQ9L3aovj1zafoSg91Rfi6+59UDlAWmhDSoMh/L+yZS/YzekXpUkEnUphzn6CdlHTQvVEnoFacelmtCAIvdp67T/4YQcqy0KhdLby4ovtvNAxUr3GbcauglwDsPEo++Nz5uE+ihFKqHeyoyXOZ5NhdPdP128csH91TeKrKxZReHjTgvuqrzbC6qpGE8qc3BrMnjv53SR0VzJhyTwyn4FhXSqs+uSXtsXAjOzA1qCw1G3L3ojeW59UXy/FROH6jEso4LKj8+E2NOtyNVA3s3yRrPTOarz4gwWPVJ+00m3jxfyhm/XuEOCMlamhaCJLIKuzM5ftLCWKMGGtFJ9FfWJ5jnNTkheKp5wUQdEXVxrnQDPwBaLZ9pnXF2uQPPhBSxhHK9my+46UKIv71O5QdtlGxdRrUXfDo5g==",
       "StatusCode": 201,
@@ -202,11 +166,7 @@
         "x-ms-content-crc64": "WDg6Op0pzGk=",
         "x-ms-request-id": "194170d3-401e-0057-275d-0574f1000000",
         "x-ms-request-server-encrypted": "true",
-<<<<<<< HEAD
-        "x-ms-version": "2020-12-06",
-=======
         "x-ms-version": "2021-02-12",
->>>>>>> 7e782c87
         "x-ms-version-id": "2021-02-17T18:48:58.9445677Z"
       },
       "ResponseBody": []
@@ -225,11 +185,7 @@
         "x-ms-client-request-id": "667df163-30ab-8a5e-7e75-86693cdffe40",
         "x-ms-date": "Wed, 17 Feb 2021 18:48:58 GMT",
         "x-ms-return-client-request-id": "true",
-<<<<<<< HEAD
-        "x-ms-version": "2020-12-06"
-=======
-        "x-ms-version": "2021-02-12"
->>>>>>> 7e782c87
+        "x-ms-version": "2021-02-12"
       },
       "RequestBody": null,
       "StatusCode": 202,
@@ -243,11 +199,7 @@
         "x-ms-client-request-id": "667df163-30ab-8a5e-7e75-86693cdffe40",
         "x-ms-delete-type-permanent": "false",
         "x-ms-request-id": "194170d8-401e-0057-2c5d-0574f1000000",
-<<<<<<< HEAD
-        "x-ms-version": "2020-12-06"
-=======
-        "x-ms-version": "2021-02-12"
->>>>>>> 7e782c87
+        "x-ms-version": "2021-02-12"
       },
       "ResponseBody": []
     },
@@ -265,11 +217,7 @@
         "x-ms-client-request-id": "0465f913-0100-b175-b1ec-e04f74a34c75",
         "x-ms-date": "Wed, 17 Feb 2021 18:48:59 GMT",
         "x-ms-return-client-request-id": "true",
-<<<<<<< HEAD
-        "x-ms-version": "2020-12-06"
-=======
-        "x-ms-version": "2021-02-12"
->>>>>>> 7e782c87
+        "x-ms-version": "2021-02-12"
       },
       "RequestBody": null,
       "StatusCode": 200,
@@ -282,11 +230,7 @@
         ],
         "x-ms-client-request-id": "0465f913-0100-b175-b1ec-e04f74a34c75",
         "x-ms-request-id": "19417104-401e-0057-535d-0574f1000000",
-<<<<<<< HEAD
-        "x-ms-version": "2020-12-06"
-=======
-        "x-ms-version": "2021-02-12"
->>>>>>> 7e782c87
+        "x-ms-version": "2021-02-12"
       },
       "ResponseBody": []
     },
@@ -304,11 +248,7 @@
         "x-ms-client-request-id": "42560cb6-f979-453f-9e77-0fe9d214e845",
         "x-ms-date": "Wed, 17 Feb 2021 18:48:59 GMT",
         "x-ms-return-client-request-id": "true",
-<<<<<<< HEAD
-        "x-ms-version": "2020-12-06"
-=======
-        "x-ms-version": "2021-02-12"
->>>>>>> 7e782c87
+        "x-ms-version": "2021-02-12"
       },
       "RequestBody": null,
       "StatusCode": 200,
@@ -322,11 +262,7 @@
         "Transfer-Encoding": "chunked",
         "x-ms-client-request-id": "42560cb6-f979-453f-9e77-0fe9d214e845",
         "x-ms-request-id": "9c159466-301e-0086-015d-05167b000000",
-<<<<<<< HEAD
-        "x-ms-version": "2020-12-06"
-=======
-        "x-ms-version": "2021-02-12"
->>>>>>> 7e782c87
+        "x-ms-version": "2021-02-12"
       },
       "ResponseBody": "﻿<?xml version=\"1.0\" encoding=\"utf-8\"?><StorageServiceProperties><Logging><Version>1.0</Version><Read>false</Read><Write>false</Write><Delete>false</Delete><RetentionPolicy><Enabled>false</Enabled></RetentionPolicy></Logging><HourMetrics><Version>1.0</Version><Enabled>false</Enabled><RetentionPolicy><Enabled>false</Enabled></RetentionPolicy></HourMetrics><MinuteMetrics><Version>1.0</Version><Enabled>false</Enabled><RetentionPolicy><Enabled>false</Enabled></RetentionPolicy></MinuteMetrics><Cors /><DeleteRetentionPolicy><Enabled>true</Enabled><Days>2</Days><AllowPermanentDelete>false</AllowPermanentDelete></DeleteRetentionPolicy><StaticWebsite><Enabled>false</Enabled></StaticWebsite><DefaultServiceVersion>2014-02-14</DefaultServiceVersion></StorageServiceProperties>"
     },
@@ -346,11 +282,7 @@
         "x-ms-client-request-id": "67985c50-094d-09fb-fd5a-3609b0a4de78",
         "x-ms-date": "Wed, 17 Feb 2021 18:48:59 GMT",
         "x-ms-return-client-request-id": "true",
-<<<<<<< HEAD
-        "x-ms-version": "2020-12-06"
-=======
-        "x-ms-version": "2021-02-12"
->>>>>>> 7e782c87
+        "x-ms-version": "2021-02-12"
       },
       "RequestBody": "﻿<StorageServiceProperties><Logging><Version>1.0</Version><Delete>false</Delete><Read>false</Read><Write>false</Write><RetentionPolicy><Enabled>false</Enabled></RetentionPolicy></Logging><HourMetrics><Version>1.0</Version><Enabled>false</Enabled><RetentionPolicy><Enabled>false</Enabled></RetentionPolicy></HourMetrics><MinuteMetrics><Version>1.0</Version><Enabled>false</Enabled><RetentionPolicy><Enabled>false</Enabled></RetentionPolicy></MinuteMetrics><DefaultServiceVersion>2014-02-14</DefaultServiceVersion><DeleteRetentionPolicy><Enabled>false</Enabled></DeleteRetentionPolicy><StaticWebsite><Enabled>false</Enabled></StaticWebsite><Cors /></StorageServiceProperties>",
       "StatusCode": 202,
@@ -363,11 +295,7 @@
         ],
         "x-ms-client-request-id": "67985c50-094d-09fb-fd5a-3609b0a4de78",
         "x-ms-request-id": "9c159469-301e-0086-035d-05167b000000",
-<<<<<<< HEAD
-        "x-ms-version": "2020-12-06"
-=======
-        "x-ms-version": "2021-02-12"
->>>>>>> 7e782c87
+        "x-ms-version": "2021-02-12"
       },
       "ResponseBody": []
     },
@@ -385,11 +313,7 @@
         "x-ms-client-request-id": "75993693-807b-67f8-f179-b300b3efa2c6",
         "x-ms-date": "Wed, 17 Feb 2021 18:49:01 GMT",
         "x-ms-return-client-request-id": "true",
-<<<<<<< HEAD
-        "x-ms-version": "2020-12-06"
-=======
-        "x-ms-version": "2021-02-12"
->>>>>>> 7e782c87
+        "x-ms-version": "2021-02-12"
       },
       "RequestBody": null,
       "StatusCode": 200,
@@ -403,11 +327,7 @@
         "Transfer-Encoding": "chunked",
         "x-ms-client-request-id": "75993693-807b-67f8-f179-b300b3efa2c6",
         "x-ms-request-id": "9c1595d5-301e-0086-245d-05167b000000",
-<<<<<<< HEAD
-        "x-ms-version": "2020-12-06"
-=======
-        "x-ms-version": "2021-02-12"
->>>>>>> 7e782c87
+        "x-ms-version": "2021-02-12"
       },
       "ResponseBody": "﻿<?xml version=\"1.0\" encoding=\"utf-8\"?><StorageServiceProperties><Logging><Version>1.0</Version><Read>false</Read><Write>false</Write><Delete>false</Delete><RetentionPolicy><Enabled>false</Enabled></RetentionPolicy></Logging><HourMetrics><Version>1.0</Version><Enabled>false</Enabled><RetentionPolicy><Enabled>false</Enabled></RetentionPolicy></HourMetrics><MinuteMetrics><Version>1.0</Version><Enabled>false</Enabled><RetentionPolicy><Enabled>false</Enabled></RetentionPolicy></MinuteMetrics><Cors /><DeleteRetentionPolicy><Enabled>false</Enabled><AllowPermanentDelete>false</AllowPermanentDelete></DeleteRetentionPolicy><StaticWebsite><Enabled>false</Enabled></StaticWebsite><DefaultServiceVersion>2014-02-14</DefaultServiceVersion></StorageServiceProperties>"
     },
@@ -425,11 +345,7 @@
         "x-ms-client-request-id": "7a762099-680a-b7fd-3e14-efdc37291824",
         "x-ms-date": "Wed, 17 Feb 2021 18:49:01 GMT",
         "x-ms-return-client-request-id": "true",
-<<<<<<< HEAD
-        "x-ms-version": "2020-12-06"
-=======
-        "x-ms-version": "2021-02-12"
->>>>>>> 7e782c87
+        "x-ms-version": "2021-02-12"
       },
       "RequestBody": null,
       "StatusCode": 202,
@@ -442,11 +358,7 @@
         ],
         "x-ms-client-request-id": "7a762099-680a-b7fd-3e14-efdc37291824",
         "x-ms-request-id": "194173e8-401e-0057-315d-0574f1000000",
-<<<<<<< HEAD
-        "x-ms-version": "2020-12-06"
-=======
-        "x-ms-version": "2021-02-12"
->>>>>>> 7e782c87
+        "x-ms-version": "2021-02-12"
       },
       "ResponseBody": []
     }
