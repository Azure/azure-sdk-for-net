--- conflicted
+++ resolved
@@ -14,11 +14,7 @@
         "x-ms-client-request-id": "fc96c4a7-2fa1-a12c-3dde-967495c131b0",
         "x-ms-date": "Thu, 02 Apr 2020 23:43:44 GMT",
         "x-ms-return-client-request-id": "true",
-<<<<<<< HEAD
-        "x-ms-version": "2019-12-12"
-=======
-        "x-ms-version": "2020-02-10"
->>>>>>> 60f4876e
+        "x-ms-version": "2020-02-10"
       },
       "RequestBody": null,
       "StatusCode": 201,
@@ -33,11 +29,7 @@
         ],
         "x-ms-client-request-id": "fc96c4a7-2fa1-a12c-3dde-967495c131b0",
         "x-ms-request-id": "78285ac7-901e-0066-2148-090280000000",
-<<<<<<< HEAD
-        "x-ms-version": "2019-12-12"
-=======
-        "x-ms-version": "2020-02-10"
->>>>>>> 60f4876e
+        "x-ms-version": "2020-02-10"
       },
       "ResponseBody": []
     },
@@ -54,11 +46,7 @@
         "x-ms-client-request-id": "5bb576da-16dd-05f6-83f7-fdcd494a5dd7",
         "x-ms-date": "Thu, 02 Apr 2020 23:43:44 GMT",
         "x-ms-return-client-request-id": "true",
-<<<<<<< HEAD
-        "x-ms-version": "2019-12-12"
-=======
-        "x-ms-version": "2020-02-10"
->>>>>>> 60f4876e
+        "x-ms-version": "2020-02-10"
       },
       "RequestBody": null,
       "StatusCode": 200,
@@ -72,11 +60,7 @@
         "Transfer-Encoding": "chunked",
         "x-ms-client-request-id": "5bb576da-16dd-05f6-83f7-fdcd494a5dd7",
         "x-ms-request-id": "1c607de8-601e-0096-4d48-094471000000",
-<<<<<<< HEAD
-        "x-ms-version": "2019-12-12"
-=======
-        "x-ms-version": "2020-02-10"
->>>>>>> 60f4876e
+        "x-ms-version": "2020-02-10"
       },
       "ResponseBody": "\uFEFF\u003C?xml version=\u00221.0\u0022 encoding=\u0022utf-8\u0022?\u003E\u003CStorageServiceProperties\u003E\u003CLogging\u003E\u003CVersion\u003E1.0\u003C/Version\u003E\u003CRead\u003Efalse\u003C/Read\u003E\u003CWrite\u003Efalse\u003C/Write\u003E\u003CDelete\u003Efalse\u003C/Delete\u003E\u003CRetentionPolicy\u003E\u003CEnabled\u003Efalse\u003C/Enabled\u003E\u003C/RetentionPolicy\u003E\u003C/Logging\u003E\u003CHourMetrics\u003E\u003CVersion\u003E1.0\u003C/Version\u003E\u003CEnabled\u003Etrue\u003C/Enabled\u003E\u003CIncludeAPIs\u003Etrue\u003C/IncludeAPIs\u003E\u003CRetentionPolicy\u003E\u003CEnabled\u003Etrue\u003C/Enabled\u003E\u003CDays\u003E7\u003C/Days\u003E\u003C/RetentionPolicy\u003E\u003C/HourMetrics\u003E\u003CMinuteMetrics\u003E\u003CVersion\u003E1.0\u003C/Version\u003E\u003CEnabled\u003Efalse\u003C/Enabled\u003E\u003CRetentionPolicy\u003E\u003CEnabled\u003Efalse\u003C/Enabled\u003E\u003C/RetentionPolicy\u003E\u003C/MinuteMetrics\u003E\u003CCors /\u003E\u003CDeleteRetentionPolicy\u003E\u003CEnabled\u003Efalse\u003C/Enabled\u003E\u003C/DeleteRetentionPolicy\u003E\u003CStaticWebsite\u003E\u003CEnabled\u003Efalse\u003C/Enabled\u003E\u003C/StaticWebsite\u003E\u003C/StorageServiceProperties\u003E"
     },
@@ -95,11 +79,7 @@
         "x-ms-client-request-id": "1e9a3607-d60b-58d3-7e3e-981531b8e0fe",
         "x-ms-date": "Thu, 02 Apr 2020 23:43:45 GMT",
         "x-ms-return-client-request-id": "true",
-<<<<<<< HEAD
-        "x-ms-version": "2019-12-12"
-=======
-        "x-ms-version": "2020-02-10"
->>>>>>> 60f4876e
+        "x-ms-version": "2020-02-10"
       },
       "RequestBody": "\u003CStorageServiceProperties\u003E\u003CLogging\u003E\u003CVersion\u003E1.0\u003C/Version\u003E\u003CDelete\u003Efalse\u003C/Delete\u003E\u003CRead\u003Efalse\u003C/Read\u003E\u003CWrite\u003Efalse\u003C/Write\u003E\u003CRetentionPolicy\u003E\u003CEnabled\u003Efalse\u003C/Enabled\u003E\u003C/RetentionPolicy\u003E\u003C/Logging\u003E\u003CHourMetrics\u003E\u003CVersion\u003E1.0\u003C/Version\u003E\u003CEnabled\u003Etrue\u003C/Enabled\u003E\u003CRetentionPolicy\u003E\u003CEnabled\u003Etrue\u003C/Enabled\u003E\u003CDays\u003E7\u003C/Days\u003E\u003C/RetentionPolicy\u003E\u003CIncludeAPIs\u003Etrue\u003C/IncludeAPIs\u003E\u003C/HourMetrics\u003E\u003CMinuteMetrics\u003E\u003CVersion\u003E1.0\u003C/Version\u003E\u003CEnabled\u003Efalse\u003C/Enabled\u003E\u003CRetentionPolicy\u003E\u003CEnabled\u003Efalse\u003C/Enabled\u003E\u003C/RetentionPolicy\u003E\u003C/MinuteMetrics\u003E\u003CCors /\u003E\u003CDeleteRetentionPolicy\u003E\u003CEnabled\u003Etrue\u003C/Enabled\u003E\u003CDays\u003E2\u003C/Days\u003E\u003C/DeleteRetentionPolicy\u003E\u003CStaticWebsite\u003E\u003CEnabled\u003Efalse\u003C/Enabled\u003E\u003C/StaticWebsite\u003E\u003C/StorageServiceProperties\u003E",
       "StatusCode": 202,
@@ -112,11 +92,7 @@
         ],
         "x-ms-client-request-id": "1e9a3607-d60b-58d3-7e3e-981531b8e0fe",
         "x-ms-request-id": "1c607df0-601e-0096-5448-094471000000",
-<<<<<<< HEAD
-        "x-ms-version": "2019-12-12"
-=======
-        "x-ms-version": "2020-02-10"
->>>>>>> 60f4876e
+        "x-ms-version": "2020-02-10"
       },
       "ResponseBody": []
     },
@@ -133,11 +109,7 @@
         "x-ms-client-request-id": "12c64357-3eb0-94cb-5d96-e66097974785",
         "x-ms-date": "Thu, 02 Apr 2020 23:43:48 GMT",
         "x-ms-return-client-request-id": "true",
-<<<<<<< HEAD
-        "x-ms-version": "2019-12-12"
-=======
-        "x-ms-version": "2020-02-10"
->>>>>>> 60f4876e
+        "x-ms-version": "2020-02-10"
       },
       "RequestBody": null,
       "StatusCode": 200,
@@ -151,11 +123,7 @@
         "Transfer-Encoding": "chunked",
         "x-ms-client-request-id": "12c64357-3eb0-94cb-5d96-e66097974785",
         "x-ms-request-id": "1c607eb5-601e-0096-7148-094471000000",
-<<<<<<< HEAD
-        "x-ms-version": "2019-12-12"
-=======
-        "x-ms-version": "2020-02-10"
->>>>>>> 60f4876e
+        "x-ms-version": "2020-02-10"
       },
       "ResponseBody": "\uFEFF\u003C?xml version=\u00221.0\u0022 encoding=\u0022utf-8\u0022?\u003E\u003CStorageServiceProperties\u003E\u003CLogging\u003E\u003CVersion\u003E1.0\u003C/Version\u003E\u003CRead\u003Efalse\u003C/Read\u003E\u003CWrite\u003Efalse\u003C/Write\u003E\u003CDelete\u003Efalse\u003C/Delete\u003E\u003CRetentionPolicy\u003E\u003CEnabled\u003Efalse\u003C/Enabled\u003E\u003C/RetentionPolicy\u003E\u003C/Logging\u003E\u003CHourMetrics\u003E\u003CVersion\u003E1.0\u003C/Version\u003E\u003CEnabled\u003Etrue\u003C/Enabled\u003E\u003CIncludeAPIs\u003Etrue\u003C/IncludeAPIs\u003E\u003CRetentionPolicy\u003E\u003CEnabled\u003Etrue\u003C/Enabled\u003E\u003CDays\u003E7\u003C/Days\u003E\u003C/RetentionPolicy\u003E\u003C/HourMetrics\u003E\u003CMinuteMetrics\u003E\u003CVersion\u003E1.0\u003C/Version\u003E\u003CEnabled\u003Efalse\u003C/Enabled\u003E\u003CRetentionPolicy\u003E\u003CEnabled\u003Efalse\u003C/Enabled\u003E\u003C/RetentionPolicy\u003E\u003C/MinuteMetrics\u003E\u003CCors /\u003E\u003CDeleteRetentionPolicy\u003E\u003CEnabled\u003Etrue\u003C/Enabled\u003E\u003CDays\u003E2\u003C/Days\u003E\u003C/DeleteRetentionPolicy\u003E\u003CStaticWebsite\u003E\u003CEnabled\u003Efalse\u003C/Enabled\u003E\u003C/StaticWebsite\u003E\u003C/StorageServiceProperties\u003E"
     },
@@ -174,11 +142,7 @@
         "x-ms-client-request-id": "b745f757-6b87-a8e0-2493-5dc9f67d6820",
         "x-ms-date": "Thu, 02 Apr 2020 23:43:48 GMT",
         "x-ms-return-client-request-id": "true",
-<<<<<<< HEAD
-        "x-ms-version": "2019-12-12"
-=======
-        "x-ms-version": "2020-02-10"
->>>>>>> 60f4876e
+        "x-ms-version": "2020-02-10"
       },
       "RequestBody": "zRy97fLOTpT4JXP9iWATMvWX5K/loC\u002BIHS\u002BcwOn82/qh7JJ72VqTvmUL1ydbKAwV2yPZIn5FFSztNdDCMY6q\u002B0p4W53NmFibAyZJ2sgHLPQjhuXGIrh8XNdljqSJ0YzXYNvd48xvR0LKPh5Y/Dpk5Qjbn6uo5NiR/P/GZwq0ETKacnrtKkkosz\u002Bj\u002B\u002BSZJGCcAaibrjHgLnsCS\u002BbNqd83Fi3svonAdru/s\u002BtsBej099ifKWViGGMAuUP\u002B6t5iWwpfa\u002BW3rWbW24vt3PtFdCmTDlMOLX951f7J6wRGwozcXFjgDJkDPUpyyU3adDtoukQZatyKVC2L5Zbn7cFhkBn\u002BEX\u002BiZWiPj9EJm2Qyn2DCYTDALFiwUQcqVScDHE\u002BIETg03GO8xVXcidoLgbjIWEY1JIyRoGPBTsB3eA9BjHOBgIor/cL9BZza5KJ9pM9PYfzgzvfD93DVc42jRExGm/1niQAunVuDNx7vtrzAQ6nwKBcSYL58vokaVoo1WsFPk0mlFRvPIMShXZbY00C0FC/jshs1NDo/68t3FEbQTt1doCJyGy6OIQhScAMoo\u002BpIZkFbUaemGV8OZipQWAx90A64ezMeQfgBVZET4sM3FkfgLq0Fdfw2t4bDZLUDPsn71Z/0byi3KiVJWfsVkjeb10/jbyleeFsSgsOsWtxD/hfIGA0kQqYeKAOIuxsAICRPJ4xmH86fnF1E4e1kCs9IBlvkTXopd5SoxEYm1bw/EWKeXTNQ3N5JKHuw32C5uR4zQLW/HNKqJa/3vVuHecagBNCLxa2c9yl9myT/eZc07woo8pUGf/WP9DeDWB\u002BCwa\u002B0D9uQLfNwl0iMQoGuq6wYw85QX4cxmoTa/NF2GJ4K\u002Btl0Smq8o8IWuFpMej104UmLa5VQMmEog3RWtjEi\u002Bn\u002BpgkenOWBBXCALOact5CBHZRuH6qwJuch4TMb1ZeyQ9L3aovj1zafoSg91Rfi6\u002B59UDlAWmhDSoMh/L\u002ByZS/YzekXpUkEnUphzn6CdlHTQvVEnoFacelmtCAIvdp67T/4YQcqy0KhdLby4ovtvNAxUr3GbcauglwDsPEo\u002B\u002BNz5uE\u002BihFKqHeyoyXOZ5NhdPdP128csH91TeKrKxZReHjTgvuqrzbC6qpGE8qc3BrMnjv53SR0VzJhyTwyn4FhXSqs\u002BuSXtsXAjOzA1qCw1G3L3ojeW59UXy/FROH6jEso4LKj8\u002BE2NOtyNVA3s3yRrPTOarz4gwWPVJ\u002B00m3jxfyhm/XuEOCMlamhaCJLIKuzM5ftLCWKMGGtFJ9FfWJ5jnNTkheKp5wUQdEXVxrnQDPwBaLZ9pnXF2uQPPhBSxhHK9my\u002B46UKIv71O5QdtlGxdRrUXfDo5g==",
       "StatusCode": 201,
@@ -196,11 +160,7 @@
         "x-ms-content-crc64": "WDg6Op0pzGk=",
         "x-ms-request-id": "1c607eba-601e-0096-7648-094471000000",
         "x-ms-request-server-encrypted": "true",
-<<<<<<< HEAD
-        "x-ms-version": "2019-12-12"
-=======
-        "x-ms-version": "2020-02-10"
->>>>>>> 60f4876e
+        "x-ms-version": "2020-02-10"
       },
       "ResponseBody": []
     },
@@ -217,11 +177,7 @@
         "x-ms-client-request-id": "667df163-30ab-8a5e-7e75-86693cdffe40",
         "x-ms-date": "Thu, 02 Apr 2020 23:43:48 GMT",
         "x-ms-return-client-request-id": "true",
-<<<<<<< HEAD
-        "x-ms-version": "2019-12-12"
-=======
-        "x-ms-version": "2020-02-10"
->>>>>>> 60f4876e
+        "x-ms-version": "2020-02-10"
       },
       "RequestBody": null,
       "StatusCode": 202,
@@ -235,11 +191,7 @@
         "x-ms-client-request-id": "667df163-30ab-8a5e-7e75-86693cdffe40",
         "x-ms-delete-type-permanent": "false",
         "x-ms-request-id": "1c607ebe-601e-0096-7a48-094471000000",
-<<<<<<< HEAD
-        "x-ms-version": "2019-12-12"
-=======
-        "x-ms-version": "2020-02-10"
->>>>>>> 60f4876e
+        "x-ms-version": "2020-02-10"
       },
       "ResponseBody": []
     },
@@ -256,11 +208,7 @@
         "x-ms-client-request-id": "0465f913-0100-b175-b1ec-e04f74a34c75",
         "x-ms-date": "Thu, 02 Apr 2020 23:43:48 GMT",
         "x-ms-return-client-request-id": "true",
-<<<<<<< HEAD
-        "x-ms-version": "2019-12-12"
-=======
-        "x-ms-version": "2020-02-10"
->>>>>>> 60f4876e
+        "x-ms-version": "2020-02-10"
       },
       "RequestBody": null,
       "StatusCode": 200,
@@ -273,11 +221,7 @@
         ],
         "x-ms-client-request-id": "0465f913-0100-b175-b1ec-e04f74a34c75",
         "x-ms-request-id": "1c607ec5-601e-0096-8048-094471000000",
-<<<<<<< HEAD
-        "x-ms-version": "2019-12-12"
-=======
-        "x-ms-version": "2020-02-10"
->>>>>>> 60f4876e
+        "x-ms-version": "2020-02-10"
       },
       "ResponseBody": []
     },
@@ -294,11 +238,7 @@
         "x-ms-client-request-id": "42560cb6-f979-453f-9e77-0fe9d214e845",
         "x-ms-date": "Thu, 02 Apr 2020 23:43:48 GMT",
         "x-ms-return-client-request-id": "true",
-<<<<<<< HEAD
-        "x-ms-version": "2019-12-12"
-=======
-        "x-ms-version": "2020-02-10"
->>>>>>> 60f4876e
+        "x-ms-version": "2020-02-10"
       },
       "RequestBody": null,
       "StatusCode": 200,
@@ -312,11 +252,7 @@
         "Transfer-Encoding": "chunked",
         "x-ms-client-request-id": "42560cb6-f979-453f-9e77-0fe9d214e845",
         "x-ms-request-id": "3adf1858-501e-0034-2d48-097e68000000",
-<<<<<<< HEAD
-        "x-ms-version": "2019-12-12"
-=======
-        "x-ms-version": "2020-02-10"
->>>>>>> 60f4876e
+        "x-ms-version": "2020-02-10"
       },
       "ResponseBody": "\uFEFF\u003C?xml version=\u00221.0\u0022 encoding=\u0022utf-8\u0022?\u003E\u003CStorageServiceProperties\u003E\u003CLogging\u003E\u003CVersion\u003E1.0\u003C/Version\u003E\u003CRead\u003Efalse\u003C/Read\u003E\u003CWrite\u003Efalse\u003C/Write\u003E\u003CDelete\u003Efalse\u003C/Delete\u003E\u003CRetentionPolicy\u003E\u003CEnabled\u003Efalse\u003C/Enabled\u003E\u003C/RetentionPolicy\u003E\u003C/Logging\u003E\u003CHourMetrics\u003E\u003CVersion\u003E1.0\u003C/Version\u003E\u003CEnabled\u003Etrue\u003C/Enabled\u003E\u003CIncludeAPIs\u003Etrue\u003C/IncludeAPIs\u003E\u003CRetentionPolicy\u003E\u003CEnabled\u003Etrue\u003C/Enabled\u003E\u003CDays\u003E7\u003C/Days\u003E\u003C/RetentionPolicy\u003E\u003C/HourMetrics\u003E\u003CMinuteMetrics\u003E\u003CVersion\u003E1.0\u003C/Version\u003E\u003CEnabled\u003Efalse\u003C/Enabled\u003E\u003CRetentionPolicy\u003E\u003CEnabled\u003Efalse\u003C/Enabled\u003E\u003C/RetentionPolicy\u003E\u003C/MinuteMetrics\u003E\u003CCors /\u003E\u003CDeleteRetentionPolicy\u003E\u003CEnabled\u003Etrue\u003C/Enabled\u003E\u003CDays\u003E2\u003C/Days\u003E\u003C/DeleteRetentionPolicy\u003E\u003CStaticWebsite\u003E\u003CEnabled\u003Efalse\u003C/Enabled\u003E\u003C/StaticWebsite\u003E\u003C/StorageServiceProperties\u003E"
     },
@@ -335,11 +271,7 @@
         "x-ms-client-request-id": "67985c50-094d-09fb-fd5a-3609b0a4de78",
         "x-ms-date": "Thu, 02 Apr 2020 23:43:49 GMT",
         "x-ms-return-client-request-id": "true",
-<<<<<<< HEAD
-        "x-ms-version": "2019-12-12"
-=======
-        "x-ms-version": "2020-02-10"
->>>>>>> 60f4876e
+        "x-ms-version": "2020-02-10"
       },
       "RequestBody": "\u003CStorageServiceProperties\u003E\u003CLogging\u003E\u003CVersion\u003E1.0\u003C/Version\u003E\u003CDelete\u003Efalse\u003C/Delete\u003E\u003CRead\u003Efalse\u003C/Read\u003E\u003CWrite\u003Efalse\u003C/Write\u003E\u003CRetentionPolicy\u003E\u003CEnabled\u003Efalse\u003C/Enabled\u003E\u003C/RetentionPolicy\u003E\u003C/Logging\u003E\u003CHourMetrics\u003E\u003CVersion\u003E1.0\u003C/Version\u003E\u003CEnabled\u003Etrue\u003C/Enabled\u003E\u003CRetentionPolicy\u003E\u003CEnabled\u003Etrue\u003C/Enabled\u003E\u003CDays\u003E7\u003C/Days\u003E\u003C/RetentionPolicy\u003E\u003CIncludeAPIs\u003Etrue\u003C/IncludeAPIs\u003E\u003C/HourMetrics\u003E\u003CMinuteMetrics\u003E\u003CVersion\u003E1.0\u003C/Version\u003E\u003CEnabled\u003Efalse\u003C/Enabled\u003E\u003CRetentionPolicy\u003E\u003CEnabled\u003Efalse\u003C/Enabled\u003E\u003C/RetentionPolicy\u003E\u003C/MinuteMetrics\u003E\u003CCors /\u003E\u003CDeleteRetentionPolicy\u003E\u003CEnabled\u003Efalse\u003C/Enabled\u003E\u003C/DeleteRetentionPolicy\u003E\u003CStaticWebsite\u003E\u003CEnabled\u003Efalse\u003C/Enabled\u003E\u003C/StaticWebsite\u003E\u003C/StorageServiceProperties\u003E",
       "StatusCode": 202,
@@ -352,11 +284,7 @@
         ],
         "x-ms-client-request-id": "67985c50-094d-09fb-fd5a-3609b0a4de78",
         "x-ms-request-id": "3adf1860-501e-0034-3248-097e68000000",
-<<<<<<< HEAD
-        "x-ms-version": "2019-12-12"
-=======
-        "x-ms-version": "2020-02-10"
->>>>>>> 60f4876e
+        "x-ms-version": "2020-02-10"
       },
       "ResponseBody": []
     },
@@ -373,11 +301,7 @@
         "x-ms-client-request-id": "75993693-807b-67f8-f179-b300b3efa2c6",
         "x-ms-date": "Thu, 02 Apr 2020 23:43:49 GMT",
         "x-ms-return-client-request-id": "true",
-<<<<<<< HEAD
-        "x-ms-version": "2019-12-12"
-=======
-        "x-ms-version": "2020-02-10"
->>>>>>> 60f4876e
+        "x-ms-version": "2020-02-10"
       },
       "RequestBody": null,
       "StatusCode": 200,
@@ -391,11 +315,7 @@
         "Transfer-Encoding": "chunked",
         "x-ms-client-request-id": "75993693-807b-67f8-f179-b300b3efa2c6",
         "x-ms-request-id": "3adf1878-501e-0034-3f48-097e68000000",
-<<<<<<< HEAD
-        "x-ms-version": "2019-12-12"
-=======
-        "x-ms-version": "2020-02-10"
->>>>>>> 60f4876e
+        "x-ms-version": "2020-02-10"
       },
       "ResponseBody": "\uFEFF\u003C?xml version=\u00221.0\u0022 encoding=\u0022utf-8\u0022?\u003E\u003CStorageServiceProperties\u003E\u003CLogging\u003E\u003CVersion\u003E1.0\u003C/Version\u003E\u003CRead\u003Efalse\u003C/Read\u003E\u003CWrite\u003Efalse\u003C/Write\u003E\u003CDelete\u003Efalse\u003C/Delete\u003E\u003CRetentionPolicy\u003E\u003CEnabled\u003Efalse\u003C/Enabled\u003E\u003C/RetentionPolicy\u003E\u003C/Logging\u003E\u003CHourMetrics\u003E\u003CVersion\u003E1.0\u003C/Version\u003E\u003CEnabled\u003Etrue\u003C/Enabled\u003E\u003CIncludeAPIs\u003Etrue\u003C/IncludeAPIs\u003E\u003CRetentionPolicy\u003E\u003CEnabled\u003Etrue\u003C/Enabled\u003E\u003CDays\u003E7\u003C/Days\u003E\u003C/RetentionPolicy\u003E\u003C/HourMetrics\u003E\u003CMinuteMetrics\u003E\u003CVersion\u003E1.0\u003C/Version\u003E\u003CEnabled\u003Efalse\u003C/Enabled\u003E\u003CRetentionPolicy\u003E\u003CEnabled\u003Efalse\u003C/Enabled\u003E\u003C/RetentionPolicy\u003E\u003C/MinuteMetrics\u003E\u003CCors /\u003E\u003CDeleteRetentionPolicy\u003E\u003CEnabled\u003Efalse\u003C/Enabled\u003E\u003C/DeleteRetentionPolicy\u003E\u003CStaticWebsite\u003E\u003CEnabled\u003Efalse\u003C/Enabled\u003E\u003C/StaticWebsite\u003E\u003C/StorageServiceProperties\u003E"
     },
@@ -412,11 +332,7 @@
         "x-ms-client-request-id": "7a762099-680a-b7fd-3e14-efdc37291824",
         "x-ms-date": "Thu, 02 Apr 2020 23:43:49 GMT",
         "x-ms-return-client-request-id": "true",
-<<<<<<< HEAD
-        "x-ms-version": "2019-12-12"
-=======
-        "x-ms-version": "2020-02-10"
->>>>>>> 60f4876e
+        "x-ms-version": "2020-02-10"
       },
       "RequestBody": null,
       "StatusCode": 202,
@@ -429,11 +345,7 @@
         ],
         "x-ms-client-request-id": "7a762099-680a-b7fd-3e14-efdc37291824",
         "x-ms-request-id": "3adf187d-501e-0034-4148-097e68000000",
-<<<<<<< HEAD
-        "x-ms-version": "2019-12-12"
-=======
-        "x-ms-version": "2020-02-10"
->>>>>>> 60f4876e
+        "x-ms-version": "2020-02-10"
       },
       "ResponseBody": []
     }
