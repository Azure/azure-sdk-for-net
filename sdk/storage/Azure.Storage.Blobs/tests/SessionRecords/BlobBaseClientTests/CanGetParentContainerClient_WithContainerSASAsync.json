--- conflicted
+++ resolved
@@ -1,134 +1,103 @@
 {
   "Entries": [
     {
-      "RequestUri": "https://seanoauthstage.blob.core.windows.net/test-container-27bc5db1-56de-ae54-7e24-15e7f6b7146d?restype=container",
+      "RequestUri": "https://seanmcccanary3.blob.core.windows.net/test-container-27bc5db1-56de-ae54-7e24-15e7f6b7146d?restype=container",
       "RequestMethod": "PUT",
       "RequestHeaders": {
         "Accept": "application/xml",
         "Authorization": "Sanitized",
-        "traceparent": "00-ae2fbc4997f77c4a8d6ae2d9445f2468-b9b3ab4fdc68334b-00",
+        "traceparent": "00-b5a67d3e51dc0e4e9a64811bc040a797-de0fbe9d2b8b9f48-00",
         "User-Agent": [
-          "azsdk-net-Storage.Blobs/12.9.0-alpha.20210402.1",
-          "(.NET 5.0.4; Microsoft Windows 10.0.19042)"
+          "azsdk-net-Storage.Blobs/12.9.0-alpha.20210514.1",
+          "(.NET Core 4.6.30015.01; Microsoft Windows 10.0.19043 )"
         ],
         "x-ms-blob-public-access": "container",
         "x-ms-client-request-id": "d816f59f-4080-b238-c1f3-d926c148b79c",
-        "x-ms-date": "Fri, 02 Apr 2021 17:21:46 GMT",
+        "x-ms-date": "Fri, 14 May 2021 16:55:12 GMT",
         "x-ms-return-client-request-id": "true",
-<<<<<<< HEAD
-        "x-ms-version": "2020-08-04"
-=======
-         "x-ms-version": "2020-10-02"
->>>>>>> 65932564
+        "x-ms-version": "2020-10-02"
       },
       "RequestBody": null,
       "StatusCode": 201,
       "ResponseHeaders": {
-        "Date": "Fri, 02 Apr 2021 17:21:46 GMT",
-        "ETag": "\u00220x8D8F5FBCB23100B\u0022",
-        "Last-Modified": "Fri, 02 Apr 2021 17:21:46 GMT",
+        "Content-Length": "0",
+        "Date": "Fri, 14 May 2021 16:55:12 GMT",
+        "ETag": "\u00220x8D916F90A4383BE\u0022",
+        "Last-Modified": "Fri, 14 May 2021 16:55:12 GMT",
         "Server": [
           "Windows-Azure-Blob/1.0",
           "Microsoft-HTTPAPI/2.0"
         ],
-        "Transfer-Encoding": "chunked",
         "x-ms-client-request-id": "d816f59f-4080-b238-c1f3-d926c148b79c",
-<<<<<<< HEAD
-        "x-ms-request-id": "2dd4a73c-401e-0021-34e4-27bb8d000000",
-        "x-ms-version": "2020-08-04"
-=======
-        "x-ms-request-id": "a0995e72-f01e-0099-58d1-04a57f000000",
-         "x-ms-version": "2020-10-02"
->>>>>>> 65932564
+        "x-ms-request-id": "819b6673-401e-0035-78e1-48b6d6000000",
+        "x-ms-version": "2020-10-02"
       },
       "ResponseBody": []
     },
     {
-<<<<<<< HEAD
-      "RequestUri": "https://seanoauthstage.blob.core.windows.net/test-container-27bc5db1-56de-ae54-7e24-15e7f6b7146d?sv=2020-06-12\u0026st=2021-04-02T16%3A21%3A46Z\u0026se=2021-04-02T18%3A21%3A46Z\u0026sr=c\u0026sp=racwdxlti\u0026sig=Sanitized\u0026restype=container\u0026comp=list",
-=======
-      "RequestUri": "https://seanmcccanary3.blob.core.windows.net/test-container-27bc5db1-56de-ae54-7e24-15e7f6b7146d?sv=2020-10-02\u0026st=2021-02-17T01%3A08%3A59Z\u0026se=2021-02-17T03%3A08%3A59Z\u0026sr=c\u0026sp=racwdxlt\u0026sig=Sanitized\u0026restype=container\u0026comp=list",
->>>>>>> 65932564
+      "RequestUri": "https://seanmcccanary3.blob.core.windows.net/test-container-27bc5db1-56de-ae54-7e24-15e7f6b7146d?sv=2020-10-02\u0026st=2021-05-14T15%3A55%3A12Z\u0026se=2021-05-14T17%3A55%3A12Z\u0026sr=c\u0026sp=racwdxlti\u0026sig=Sanitized\u0026restype=container\u0026comp=list",
       "RequestMethod": "GET",
       "RequestHeaders": {
         "Accept": "application/xml",
         "User-Agent": [
-          "azsdk-net-Storage.Blobs/12.9.0-alpha.20210402.1",
-          "(.NET 5.0.4; Microsoft Windows 10.0.19042)"
+          "azsdk-net-Storage.Blobs/12.9.0-alpha.20210514.1",
+          "(.NET Core 4.6.30015.01; Microsoft Windows 10.0.19043 )"
         ],
         "x-ms-client-request-id": "df6d774e-e17b-71b3-f186-7e73a2607068",
         "x-ms-return-client-request-id": "true",
-<<<<<<< HEAD
-        "x-ms-version": "2020-08-04"
-=======
-         "x-ms-version": "2020-10-02"
->>>>>>> 65932564
+        "x-ms-version": "2020-10-02"
       },
       "RequestBody": null,
       "StatusCode": 200,
       "ResponseHeaders": {
         "Content-Type": "application/xml",
-        "Date": "Fri, 02 Apr 2021 17:21:46 GMT",
+        "Date": "Fri, 14 May 2021 16:55:12 GMT",
         "Server": [
           "Windows-Azure-Blob/1.0",
           "Microsoft-HTTPAPI/2.0"
         ],
         "Transfer-Encoding": "chunked",
         "x-ms-client-request-id": "df6d774e-e17b-71b3-f186-7e73a2607068",
-<<<<<<< HEAD
-        "x-ms-request-id": "2dd4a73e-401e-0021-35e4-27bb8d000000",
-        "x-ms-version": "2020-08-04"
-=======
-        "x-ms-request-id": "f6880227-401e-0057-23d1-0474f1000000",
-         "x-ms-version": "2020-10-02"
->>>>>>> 65932564
+        "x-ms-request-id": "819b6689-401e-0035-0be1-48b6d6000000",
+        "x-ms-version": "2020-10-02"
       },
-      "ResponseBody": "\uFEFF\u003C?xml version=\u00221.0\u0022 encoding=\u0022utf-8\u0022?\u003E\u003CEnumerationResults ServiceEndpoint=\u0022https://seanoauthstage.blob.core.windows.net/\u0022 ContainerName=\u0022test-container-27bc5db1-56de-ae54-7e24-15e7f6b7146d\u0022\u003E\u003CBlobs /\u003E\u003CNextMarker /\u003E\u003C/EnumerationResults\u003E"
+      "ResponseBody": "\uFEFF\u003C?xml version=\u00221.0\u0022 encoding=\u0022utf-8\u0022?\u003E\u003CEnumerationResults ServiceEndpoint=\u0022https://seanmcccanary3.blob.core.windows.net/\u0022 ContainerName=\u0022test-container-27bc5db1-56de-ae54-7e24-15e7f6b7146d\u0022\u003E\u003CBlobs /\u003E\u003CNextMarker /\u003E\u003C/EnumerationResults\u003E"
     },
     {
-      "RequestUri": "https://seanoauthstage.blob.core.windows.net/test-container-27bc5db1-56de-ae54-7e24-15e7f6b7146d?restype=container",
+      "RequestUri": "https://seanmcccanary3.blob.core.windows.net/test-container-27bc5db1-56de-ae54-7e24-15e7f6b7146d?restype=container",
       "RequestMethod": "DELETE",
       "RequestHeaders": {
         "Accept": "application/xml",
         "Authorization": "Sanitized",
-        "traceparent": "00-0cb0e97a3b64ce40961c444ddb836e12-3afc2b321d4cec4f-00",
+        "traceparent": "00-8aa0382c92e8334e9054b2f16955bbd1-44f681830641cc4f-00",
         "User-Agent": [
-          "azsdk-net-Storage.Blobs/12.9.0-alpha.20210402.1",
-          "(.NET 5.0.4; Microsoft Windows 10.0.19042)"
+          "azsdk-net-Storage.Blobs/12.9.0-alpha.20210514.1",
+          "(.NET Core 4.6.30015.01; Microsoft Windows 10.0.19043 )"
         ],
         "x-ms-client-request-id": "ca895f1f-25eb-273e-45d6-0e1abd78bee0",
-        "x-ms-date": "Fri, 02 Apr 2021 17:21:46 GMT",
+        "x-ms-date": "Fri, 14 May 2021 16:55:13 GMT",
         "x-ms-return-client-request-id": "true",
-<<<<<<< HEAD
-        "x-ms-version": "2020-08-04"
-=======
-         "x-ms-version": "2020-10-02"
->>>>>>> 65932564
+        "x-ms-version": "2020-10-02"
       },
       "RequestBody": null,
       "StatusCode": 202,
       "ResponseHeaders": {
-        "Date": "Fri, 02 Apr 2021 17:21:46 GMT",
+        "Content-Length": "0",
+        "Date": "Fri, 14 May 2021 16:55:12 GMT",
         "Server": [
           "Windows-Azure-Blob/1.0",
           "Microsoft-HTTPAPI/2.0"
         ],
-        "Transfer-Encoding": "chunked",
         "x-ms-client-request-id": "ca895f1f-25eb-273e-45d6-0e1abd78bee0",
-<<<<<<< HEAD
-        "x-ms-request-id": "2dd4a73f-401e-0021-36e4-27bb8d000000",
-        "x-ms-version": "2020-08-04"
-=======
-        "x-ms-request-id": "a0995e9f-f01e-0099-76d1-04a57f000000",
-         "x-ms-version": "2020-10-02"
->>>>>>> 65932564
+        "x-ms-request-id": "819b66a3-401e-0035-1fe1-48b6d6000000",
+        "x-ms-version": "2020-10-02"
       },
       "ResponseBody": []
     }
   ],
   "Variables": {
-    "DateTimeOffsetNow": "2021-04-02T12:21:46.8862498-05:00",
+    "DateTimeOffsetNow": "2021-05-14T11:55:12.9337057-05:00",
     "RandomSeed": "887967177",
-    "Storage_TestConfigDefault": "ProductionTenant\nseanoauthstage\nU2FuaXRpemVk\nhttps://seanoauthstage.blob.core.windows.net\nhttps://seanoauthstage.file.core.windows.net\nhttps://seanoauthstage.queue.core.windows.net\nhttps://seanoauthstage.table.core.windows.net\n\n\n\n\nhttps://seanoauthstage-secondary.blob.core.windows.net\nhttps://seanoauthstage-secondary.file.core.windows.net\nhttps://seanoauthstage-secondary.queue.core.windows.net\nhttps://seanoauthstage-secondary.table.core.windows.net\n68390a19-a643-458b-b726-408abf67b4fc\nSanitized\n72f988bf-86f1-41af-91ab-2d7cd011db47\nhttps://login.microsoftonline.com/\nCloud\nBlobEndpoint=https://seanoauthstage.blob.core.windows.net/;QueueEndpoint=https://seanoauthstage.queue.core.windows.net/;FileEndpoint=https://seanoauthstage.file.core.windows.net/;BlobSecondaryEndpoint=https://seanoauthstage-secondary.blob.core.windows.net/;QueueSecondaryEndpoint=https://seanoauthstage-secondary.queue.core.windows.net/;FileSecondaryEndpoint=https://seanoauthstage-secondary.file.core.windows.net/;AccountName=seanoauthstage;AccountKey=Kg==;\n"
+    "Storage_TestConfigDefault": "ProductionTenant\nseanmcccanary3\nU2FuaXRpemVk\nhttps://seanmcccanary3.blob.core.windows.net\nhttps://seanmcccanary3.file.core.windows.net\nhttps://seanmcccanary3.queue.core.windows.net\nhttps://seanmcccanary3.table.core.windows.net\n\n\n\n\nhttps://seanmcccanary3-secondary.blob.core.windows.net\nhttps://seanmcccanary3-secondary.file.core.windows.net\nhttps://seanmcccanary3-secondary.queue.core.windows.net\nhttps://seanmcccanary3-secondary.table.core.windows.net\n\nSanitized\n\n\nCloud\nBlobEndpoint=https://seanmcccanary3.blob.core.windows.net/;QueueEndpoint=https://seanmcccanary3.queue.core.windows.net/;FileEndpoint=https://seanmcccanary3.file.core.windows.net/;BlobSecondaryEndpoint=https://seanmcccanary3-secondary.blob.core.windows.net/;QueueSecondaryEndpoint=https://seanmcccanary3-secondary.queue.core.windows.net/;FileSecondaryEndpoint=https://seanmcccanary3-secondary.file.core.windows.net/;AccountName=seanmcccanary3;AccountKey=Kg==;\nseanscope1"
   }
 }