﻿{
  "Entries": [
    {
      "RequestUri": "https://seanoauthcanary.blob.core.windows.net/test-container-436b20ab-68bb-2627-0861-f74ff8878eb8?restype=container",
      "RequestMethod": "PUT",
      "RequestHeaders": {
        "Accept": "application/xml",
        "Authorization": "Sanitized",
        "traceparent": "00-8ea5f52763e24c44b40073c8e1720e48-3547d51934613842-00",
        "User-Agent": [
          "azsdk-net-Storage.Blobs/12.9.0-alpha.20210217.1",
          "(.NET 5.0.3; Microsoft Windows 10.0.19042)"
        ],
        "x-ms-blob-public-access": "container",
        "x-ms-client-request-id": "2dcec6be-494a-43d8-53d4-48e648beb417",
        "x-ms-return-client-request-id": "true",
<<<<<<< HEAD
        "x-ms-version": "2020-12-06"
=======
        "x-ms-version": "2021-02-12"
>>>>>>> 7e782c87
      },
      "RequestBody": null,
      "StatusCode": 201,
      "ResponseHeaders": {
        "Content-Length": "0",
        "Date": "Wed, 17 Feb 2021 18:47:08 GMT",
        "ETag": "\"0x8D8D3746DE922A7\"",
        "Last-Modified": "Wed, 17 Feb 2021 18:47:08 GMT",
        "Server": [
          "Windows-Azure-Blob/1.0",
          "Microsoft-HTTPAPI/2.0"
        ],
        "x-ms-client-request-id": "2dcec6be-494a-43d8-53d4-48e648beb417",
        "x-ms-request-id": "cea8a7c8-d01e-000d-755d-05ed7d000000",
<<<<<<< HEAD
        "x-ms-version": "2020-12-06"
=======
        "x-ms-version": "2021-02-12"
>>>>>>> 7e782c87
      },
      "ResponseBody": []
    },
    {
      "RequestUri": "https://seanoauthcanary.blob.core.windows.net/test-container-436b20ab-68bb-2627-0861-f74ff8878eb8/test-blob-95de44f6-695b-eb19-cbe8-7762098b08fd",
      "RequestMethod": "PUT",
      "RequestHeaders": {
        "Accept": "application/xml",
        "Authorization": "Sanitized",
        "Content-Length": "1024",
        "Content-Type": "application/octet-stream",
        "traceparent": "00-bbad2c1c5928c642813abe205c34e708-20c1c5f2dea62043-00",
        "User-Agent": [
          "azsdk-net-Storage.Blobs/12.9.0-alpha.20210217.1",
          "(.NET 5.0.3; Microsoft Windows 10.0.19042)"
        ],
        "x-ms-blob-type": "BlockBlob",
        "x-ms-client-request-id": "bf59498f-9253-b693-08d0-d2c149867364",
        "x-ms-return-client-request-id": "true",
<<<<<<< HEAD
        "x-ms-version": "2020-12-06"
=======
        "x-ms-version": "2021-02-12"
>>>>>>> 7e782c87
      },
      "RequestBody": "eaWrqyI8aCeL6NDKWtFo6XRGSkkexh5UreNiYdJ2OcjLSm2jEwj1utu3CnOYTpD6f43tw0G+37KHVv0+2gdVFK4I/xBjxdZrUJBuZ7yqvF5SZ+FEiHaGDWu6HLwLtt/TYfXEj0+Al7q3gXKwT3f23Jqe63IlEIs4gvGkqagaYJmwmgXH5SwP0tAnjQcD1r30xEAhbMtsrlFpjA1d2+0RnCDY/7VxL/Ztjxmi/oOENKs0sOVo+PTOROy0XVkfsffiFfDmK9cIgpRJs9yyyrDN5VdhKSoIqaQrCbvIvNGdTt4iwOmSnQjULC5QH0QYHHk85ngBvYjM2WxMuiIbP8bCrGX+jwrGO0dPjfz8uIlfE+xBjNVZm5FVVeZ9RuLmuO1ojXLfGYxvdasxsi+LzyHi7Kc12rLwaRHTqDojSfRkaNQPlCoXgPpf0RcpKOliyobFmlo7sd46dyNhDHBSTCu3zEpaezv2ymus1QibxkEocd6zXq6aKbf21BwHtXSJDYXrclueB05Lzs/ujtvVn7HhOZuSnu18HaOSZKce7xX3I8iDr1PmiWmQaJDfq5rbIDVrJXzZ9m6YblW4DKKnLd+692sTUu9d+7AxATZdnXIJt0RxssqYHixa6kD+LXzH6TuxJLQvyM1FDinLp/Q3O9Hjr1VeNXoUIdg+uWivXs4zaRj6q3m+2e52LKSgzHY3Iq9vG34nabPAnALb8A5llq9bmD7cPI9YJdVm5wjWdFViBpe4P0NPCwBkOg924ujfEZX1RTQ4W+UgF/aowYKr6iiteOp3rVdrC4w+dwJ/4ULshtZz4S4gKquxmChNpkp9uU/nyGn+aGQ+iTmo+uPioDWzvDusNwn5jU4/xRQvHmVBwL2zlxjY7h5yNFf1eDDHz/fymeoO0YFG7jsav6JPD2vUZjklLgkc280dOgOxBBUeePYdPIR6M+48bandvS97IiTsIBH2oaDu1b0c8Zd9lOom+0erMdPmWjNK6cFfPx2eoRffxeMDKNZVL2bGXUFXvti+tsHo0PFRBcbeq7fejpagfk+Ans4HI9NwVgFsH/zx8yvpoYhcttEljr8cJHwed6HQJt/x1yAJt5Pud3nv5ObJ7LiM9e0NRMd+WhAO6v5XUd9gnPgdABsK3+n1bT5XNanZUzfDkoG0wuIXc3wP+82Ulyaaj0jtq+ydgRYDF9aJJiRmNZbGk79dq9kWBoye++QbYdYYvKVh7KdKJhBrsKsMjkxXqcY2zQNnPeNv16Vg/oYx57b/cWp/BUjvfGyv8fstCnhARlId5ZPSsX/B8RQB6iiJOcj0DB3i2KN9R1GXt0voQc0tH7c0FAIiLL/qvRM07ZFDJbcyOf1aXm6uoJ1COw==",
      "StatusCode": 201,
      "ResponseHeaders": {
        "Content-Length": "0",
        "Content-MD5": "x8/mVTPJv3CE+FLycMPvKQ==",
        "Date": "Wed, 17 Feb 2021 18:47:08 GMT",
        "ETag": "\"0x8D8D3746DF2990B\"",
        "Last-Modified": "Wed, 17 Feb 2021 18:47:08 GMT",
        "Server": [
          "Windows-Azure-Blob/1.0",
          "Microsoft-HTTPAPI/2.0"
        ],
        "x-ms-client-request-id": "bf59498f-9253-b693-08d0-d2c149867364",
        "x-ms-content-crc64": "i//s18x3eV4=",
        "x-ms-request-id": "cea8a7d0-d01e-000d-7b5d-05ed7d000000",
        "x-ms-request-server-encrypted": "true",
<<<<<<< HEAD
        "x-ms-version": "2020-12-06",
=======
        "x-ms-version": "2021-02-12",
>>>>>>> 7e782c87
        "x-ms-version-id": "2021-02-17T18:47:08.7207691Z"
      },
      "ResponseBody": []
    },
    {
      "RequestUri": "https://seanoauthcanary.blob.core.windows.net/?restype=service&comp=userdelegationkey",
      "RequestMethod": "POST",
      "RequestHeaders": {
        "Accept": "application/xml",
        "Authorization": "Sanitized",
        "Content-Length": "59",
        "Content-Type": "application/xml",
        "traceparent": "00-9fac38b3dc92c54988a49dc6e15a7ff0-cecca068c6d50f40-00",
        "User-Agent": [
          "azsdk-net-Storage.Blobs/12.9.0-alpha.20210217.1",
          "(.NET 5.0.3; Microsoft Windows 10.0.19042)"
        ],
        "x-ms-client-request-id": "571e5266-8244-67e7-a022-a877010a28ce",
        "x-ms-return-client-request-id": "true",
<<<<<<< HEAD
        "x-ms-version": "2020-12-06"
=======
        "x-ms-version": "2021-02-12"
>>>>>>> 7e782c87
      },
      "RequestBody": "﻿<KeyInfo><Expiry>2021-02-17T19:47:08Z</Expiry></KeyInfo>",
      "StatusCode": 200,
      "ResponseHeaders": {
        "Content-Type": "application/xml",
        "Date": "Wed, 17 Feb 2021 18:47:08 GMT",
        "Server": [
          "Windows-Azure-Blob/1.0",
          "Microsoft-HTTPAPI/2.0"
        ],
        "Transfer-Encoding": "chunked",
        "x-ms-client-request-id": "571e5266-8244-67e7-a022-a877010a28ce",
        "x-ms-request-id": "cea8a7d4-d01e-000d-7f5d-05ed7d000000",
<<<<<<< HEAD
        "x-ms-version": "2020-12-06"
=======
        "x-ms-version": "2021-02-12"
>>>>>>> 7e782c87
      },
      "ResponseBody": "﻿<?xml version=\"1.0\" encoding=\"utf-8\"?><UserDelegationKey><SignedOid>c4f48289-bb84-4086-b250-6f94a8f64cee</SignedOid><SignedTid>72f988bf-86f1-41af-91ab-2d7cd011db47</SignedTid><SignedStart>2021-02-17T18:47:08Z</SignedStart><SignedExpiry>2021-02-17T19:47:08Z</SignedExpiry><SignedService>b</SignedService><SignedVersion>2020-06-12</SignedVersion><Value>jEyM15O5DtYlJ8kcpXtY9nOAgptKDEyR4vc5BvjmsnM=</Value></UserDelegationKey>"
    },
    {
<<<<<<< HEAD
      "RequestUri": "https://seanoauthcanary.blob.core.windows.net/test-container-436b20ab-68bb-2627-0861-f74ff8878eb8/test-blob-95de44f6-695b-eb19-cbe8-7762098b08fd?skoid=c4f48289-bb84-4086-b250-6f94a8f64cee&sktid=72f988bf-86f1-41af-91ab-2d7cd011db47&skt=2021-02-17T18%3A47%3A08Z&ske=2021-02-17T19%3A47%3A08Z&sks=b&skv=2020-06-12&sv=2020-12-06&st=2021-02-17T17%3A47%3A08Z&se=2021-02-17T19%3A47%3A08Z&sr=b&sp=t&sig=Sanitized&comp=tags",
=======
      "RequestUri": "https://seanoauthcanary.blob.core.windows.net/test-container-436b20ab-68bb-2627-0861-f74ff8878eb8/test-blob-95de44f6-695b-eb19-cbe8-7762098b08fd?skoid=c4f48289-bb84-4086-b250-6f94a8f64cee&sktid=72f988bf-86f1-41af-91ab-2d7cd011db47&skt=2021-02-17T18%3A47%3A08Z&ske=2021-02-17T19%3A47%3A08Z&sks=b&skv=2020-06-12&sv=2021-02-12&st=2021-02-17T17%3A47%3A08Z&se=2021-02-17T19%3A47%3A08Z&sr=b&sp=t&sig=Sanitized&comp=tags",
>>>>>>> 7e782c87
      "RequestMethod": "PUT",
      "RequestHeaders": {
        "Accept": "application/xml",
        "Content-Length": "139",
        "Content-Type": "application/xml",
        "User-Agent": [
          "azsdk-net-Storage.Blobs/12.9.0-alpha.20210217.1",
          "(.NET 5.0.3; Microsoft Windows 10.0.19042)"
        ],
        "x-ms-client-request-id": "f65ad5b3-1c67-5d20-095f-16c1bb7518bb",
        "x-ms-return-client-request-id": "true",
<<<<<<< HEAD
        "x-ms-version": "2020-12-06"
=======
        "x-ms-version": "2021-02-12"
>>>>>>> 7e782c87
      },
      "RequestBody": "﻿<Tags><TagSet><Tag><Key>tagKey0</Key><Value>tagValue0</Value></Tag><Tag><Key>tagKey1</Key><Value>tagValue1</Value></Tag></TagSet></Tags>",
      "StatusCode": 204,
      "ResponseHeaders": {
        "Date": "Wed, 17 Feb 2021 18:47:08 GMT",
        "Server": [
          "Windows-Azure-Blob/1.0",
          "Microsoft-HTTPAPI/2.0"
        ],
        "x-ms-client-request-id": "f65ad5b3-1c67-5d20-095f-16c1bb7518bb",
        "x-ms-request-id": "2c2d3063-801e-003f-055d-05ed0a000000",
<<<<<<< HEAD
        "x-ms-version": "2020-12-06"
=======
        "x-ms-version": "2021-02-12"
>>>>>>> 7e782c87
      },
      "ResponseBody": []
    },
    {
<<<<<<< HEAD
      "RequestUri": "https://seanoauthcanary.blob.core.windows.net/test-container-436b20ab-68bb-2627-0861-f74ff8878eb8/test-blob-95de44f6-695b-eb19-cbe8-7762098b08fd?skoid=c4f48289-bb84-4086-b250-6f94a8f64cee&sktid=72f988bf-86f1-41af-91ab-2d7cd011db47&skt=2021-02-17T18%3A47%3A08Z&ske=2021-02-17T19%3A47%3A08Z&sks=b&skv=2020-06-12&sv=2020-12-06&st=2021-02-17T17%3A47%3A08Z&se=2021-02-17T19%3A47%3A08Z&sr=b&sp=t&sig=Sanitized&comp=tags",
=======
      "RequestUri": "https://seanoauthcanary.blob.core.windows.net/test-container-436b20ab-68bb-2627-0861-f74ff8878eb8/test-blob-95de44f6-695b-eb19-cbe8-7762098b08fd?skoid=c4f48289-bb84-4086-b250-6f94a8f64cee&sktid=72f988bf-86f1-41af-91ab-2d7cd011db47&skt=2021-02-17T18%3A47%3A08Z&ske=2021-02-17T19%3A47%3A08Z&sks=b&skv=2020-06-12&sv=2021-02-12&st=2021-02-17T17%3A47%3A08Z&se=2021-02-17T19%3A47%3A08Z&sr=b&sp=t&sig=Sanitized&comp=tags",
>>>>>>> 7e782c87
      "RequestMethod": "GET",
      "RequestHeaders": {
        "Accept": "application/xml",
        "User-Agent": [
          "azsdk-net-Storage.Blobs/12.9.0-alpha.20210217.1",
          "(.NET 5.0.3; Microsoft Windows 10.0.19042)"
        ],
        "x-ms-client-request-id": "2cc406d7-31af-9566-4194-e6372a7571e6",
        "x-ms-return-client-request-id": "true",
<<<<<<< HEAD
        "x-ms-version": "2020-12-06"
=======
        "x-ms-version": "2021-02-12"
>>>>>>> 7e782c87
      },
      "RequestBody": null,
      "StatusCode": 200,
      "ResponseHeaders": {
        "Content-Length": "178",
        "Content-Type": "application/xml",
        "Date": "Wed, 17 Feb 2021 18:47:08 GMT",
        "Server": [
          "Windows-Azure-Blob/1.0",
          "Microsoft-HTTPAPI/2.0"
        ],
        "x-ms-client-request-id": "2cc406d7-31af-9566-4194-e6372a7571e6",
        "x-ms-request-id": "2c2d3068-801e-003f-0a5d-05ed0a000000",
<<<<<<< HEAD
        "x-ms-version": "2020-12-06"
=======
        "x-ms-version": "2021-02-12"
>>>>>>> 7e782c87
      },
      "ResponseBody": [
        "﻿<?xml version=\"1.0\" encoding=\"utf-8\"?>\n",
        "<Tags><TagSet><Tag><Key>tagKey0</Key><Value>tagValue0</Value></Tag><Tag><Key>tagKey1</Key><Value>tagValue1</Value></Tag></TagSet></Tags>"
      ]
    },
    {
      "RequestUri": "https://seanoauthcanary.blob.core.windows.net/test-container-436b20ab-68bb-2627-0861-f74ff8878eb8?restype=container",
      "RequestMethod": "DELETE",
      "RequestHeaders": {
        "Accept": "application/xml",
        "Authorization": "Sanitized",
        "traceparent": "00-e575431c4656a548a801994e351ce511-1aebaa88190a0d43-00",
        "User-Agent": [
          "azsdk-net-Storage.Blobs/12.9.0-alpha.20210217.1",
          "(.NET 5.0.3; Microsoft Windows 10.0.19042)"
        ],
        "x-ms-client-request-id": "b4ea77b9-ecb1-780b-9b4b-c8e0472ffba5",
        "x-ms-return-client-request-id": "true",
<<<<<<< HEAD
        "x-ms-version": "2020-12-06"
=======
        "x-ms-version": "2021-02-12"
>>>>>>> 7e782c87
      },
      "RequestBody": null,
      "StatusCode": 202,
      "ResponseHeaders": {
        "Content-Length": "0",
        "Date": "Wed, 17 Feb 2021 18:47:08 GMT",
        "Server": [
          "Windows-Azure-Blob/1.0",
          "Microsoft-HTTPAPI/2.0"
        ],
        "x-ms-client-request-id": "b4ea77b9-ecb1-780b-9b4b-c8e0472ffba5",
        "x-ms-request-id": "cea8a7f7-d01e-000d-1a5d-05ed7d000000",
<<<<<<< HEAD
        "x-ms-version": "2020-12-06"
=======
        "x-ms-version": "2021-02-12"
>>>>>>> 7e782c87
      },
      "ResponseBody": []
    }
  ],
  "Variables": {
    "DateTimeOffsetNow": "2021-02-17T12:47:08.7412859-06:00",
    "RandomSeed": "390396847",
    "Storage_TestConfigOAuth": "OAuthTenant\nseanoauthcanary\nU2FuaXRpemVk\nhttps://seanoauthcanary.blob.core.windows.net\nhttps://seanoauthcanary.file.core.windows.net\nhttps://seanoauthcanary.queue.core.windows.net\nhttps://seanoauthcanary.table.core.windows.net\n\n\n\n\nhttps://seanoauthcanary-secondary.blob.core.windows.net\nhttps://seanoauthcanary-secondary.file.core.windows.net\nhttps://seanoauthcanary-secondary.queue.core.windows.net\nhttps://seanoauthcanary-secondary.table.core.windows.net\n68390a19-a643-458b-b726-408abf67b4fc\nSanitized\n72f988bf-86f1-41af-91ab-2d7cd011db47\nhttps://login.microsoftonline.com/\nCloud\nBlobEndpoint=https://seanoauthcanary.blob.core.windows.net/;QueueEndpoint=https://seanoauthcanary.queue.core.windows.net/;FileEndpoint=https://seanoauthcanary.file.core.windows.net/;BlobSecondaryEndpoint=https://seanoauthcanary-secondary.blob.core.windows.net/;QueueSecondaryEndpoint=https://seanoauthcanary-secondary.queue.core.windows.net/;FileSecondaryEndpoint=https://seanoauthcanary-secondary.file.core.windows.net/;AccountName=seanoauthcanary;AccountKey=Sanitized\n\n\n"
  }
}<|MERGE_RESOLUTION|>--- conflicted
+++ resolved
@@ -14,11 +14,7 @@
         "x-ms-blob-public-access": "container",
         "x-ms-client-request-id": "2dcec6be-494a-43d8-53d4-48e648beb417",
         "x-ms-return-client-request-id": "true",
-<<<<<<< HEAD
-        "x-ms-version": "2020-12-06"
-=======
-        "x-ms-version": "2021-02-12"
->>>>>>> 7e782c87
+        "x-ms-version": "2021-02-12"
       },
       "RequestBody": null,
       "StatusCode": 201,
@@ -33,11 +29,7 @@
         ],
         "x-ms-client-request-id": "2dcec6be-494a-43d8-53d4-48e648beb417",
         "x-ms-request-id": "cea8a7c8-d01e-000d-755d-05ed7d000000",
-<<<<<<< HEAD
-        "x-ms-version": "2020-12-06"
-=======
-        "x-ms-version": "2021-02-12"
->>>>>>> 7e782c87
+        "x-ms-version": "2021-02-12"
       },
       "ResponseBody": []
     },
@@ -57,11 +49,7 @@
         "x-ms-blob-type": "BlockBlob",
         "x-ms-client-request-id": "bf59498f-9253-b693-08d0-d2c149867364",
         "x-ms-return-client-request-id": "true",
-<<<<<<< HEAD
-        "x-ms-version": "2020-12-06"
-=======
-        "x-ms-version": "2021-02-12"
->>>>>>> 7e782c87
+        "x-ms-version": "2021-02-12"
       },
       "RequestBody": "eaWrqyI8aCeL6NDKWtFo6XRGSkkexh5UreNiYdJ2OcjLSm2jEwj1utu3CnOYTpD6f43tw0G+37KHVv0+2gdVFK4I/xBjxdZrUJBuZ7yqvF5SZ+FEiHaGDWu6HLwLtt/TYfXEj0+Al7q3gXKwT3f23Jqe63IlEIs4gvGkqagaYJmwmgXH5SwP0tAnjQcD1r30xEAhbMtsrlFpjA1d2+0RnCDY/7VxL/Ztjxmi/oOENKs0sOVo+PTOROy0XVkfsffiFfDmK9cIgpRJs9yyyrDN5VdhKSoIqaQrCbvIvNGdTt4iwOmSnQjULC5QH0QYHHk85ngBvYjM2WxMuiIbP8bCrGX+jwrGO0dPjfz8uIlfE+xBjNVZm5FVVeZ9RuLmuO1ojXLfGYxvdasxsi+LzyHi7Kc12rLwaRHTqDojSfRkaNQPlCoXgPpf0RcpKOliyobFmlo7sd46dyNhDHBSTCu3zEpaezv2ymus1QibxkEocd6zXq6aKbf21BwHtXSJDYXrclueB05Lzs/ujtvVn7HhOZuSnu18HaOSZKce7xX3I8iDr1PmiWmQaJDfq5rbIDVrJXzZ9m6YblW4DKKnLd+692sTUu9d+7AxATZdnXIJt0RxssqYHixa6kD+LXzH6TuxJLQvyM1FDinLp/Q3O9Hjr1VeNXoUIdg+uWivXs4zaRj6q3m+2e52LKSgzHY3Iq9vG34nabPAnALb8A5llq9bmD7cPI9YJdVm5wjWdFViBpe4P0NPCwBkOg924ujfEZX1RTQ4W+UgF/aowYKr6iiteOp3rVdrC4w+dwJ/4ULshtZz4S4gKquxmChNpkp9uU/nyGn+aGQ+iTmo+uPioDWzvDusNwn5jU4/xRQvHmVBwL2zlxjY7h5yNFf1eDDHz/fymeoO0YFG7jsav6JPD2vUZjklLgkc280dOgOxBBUeePYdPIR6M+48bandvS97IiTsIBH2oaDu1b0c8Zd9lOom+0erMdPmWjNK6cFfPx2eoRffxeMDKNZVL2bGXUFXvti+tsHo0PFRBcbeq7fejpagfk+Ans4HI9NwVgFsH/zx8yvpoYhcttEljr8cJHwed6HQJt/x1yAJt5Pud3nv5ObJ7LiM9e0NRMd+WhAO6v5XUd9gnPgdABsK3+n1bT5XNanZUzfDkoG0wuIXc3wP+82Ulyaaj0jtq+ydgRYDF9aJJiRmNZbGk79dq9kWBoye++QbYdYYvKVh7KdKJhBrsKsMjkxXqcY2zQNnPeNv16Vg/oYx57b/cWp/BUjvfGyv8fstCnhARlId5ZPSsX/B8RQB6iiJOcj0DB3i2KN9R1GXt0voQc0tH7c0FAIiLL/qvRM07ZFDJbcyOf1aXm6uoJ1COw==",
       "StatusCode": 201,
@@ -79,11 +67,7 @@
         "x-ms-content-crc64": "i//s18x3eV4=",
         "x-ms-request-id": "cea8a7d0-d01e-000d-7b5d-05ed7d000000",
         "x-ms-request-server-encrypted": "true",
-<<<<<<< HEAD
-        "x-ms-version": "2020-12-06",
-=======
         "x-ms-version": "2021-02-12",
->>>>>>> 7e782c87
         "x-ms-version-id": "2021-02-17T18:47:08.7207691Z"
       },
       "ResponseBody": []
@@ -103,11 +87,7 @@
         ],
         "x-ms-client-request-id": "571e5266-8244-67e7-a022-a877010a28ce",
         "x-ms-return-client-request-id": "true",
-<<<<<<< HEAD
-        "x-ms-version": "2020-12-06"
-=======
-        "x-ms-version": "2021-02-12"
->>>>>>> 7e782c87
+        "x-ms-version": "2021-02-12"
       },
       "RequestBody": "﻿<KeyInfo><Expiry>2021-02-17T19:47:08Z</Expiry></KeyInfo>",
       "StatusCode": 200,
@@ -121,20 +101,12 @@
         "Transfer-Encoding": "chunked",
         "x-ms-client-request-id": "571e5266-8244-67e7-a022-a877010a28ce",
         "x-ms-request-id": "cea8a7d4-d01e-000d-7f5d-05ed7d000000",
-<<<<<<< HEAD
-        "x-ms-version": "2020-12-06"
-=======
-        "x-ms-version": "2021-02-12"
->>>>>>> 7e782c87
+        "x-ms-version": "2021-02-12"
       },
       "ResponseBody": "﻿<?xml version=\"1.0\" encoding=\"utf-8\"?><UserDelegationKey><SignedOid>c4f48289-bb84-4086-b250-6f94a8f64cee</SignedOid><SignedTid>72f988bf-86f1-41af-91ab-2d7cd011db47</SignedTid><SignedStart>2021-02-17T18:47:08Z</SignedStart><SignedExpiry>2021-02-17T19:47:08Z</SignedExpiry><SignedService>b</SignedService><SignedVersion>2020-06-12</SignedVersion><Value>jEyM15O5DtYlJ8kcpXtY9nOAgptKDEyR4vc5BvjmsnM=</Value></UserDelegationKey>"
     },
     {
-<<<<<<< HEAD
-      "RequestUri": "https://seanoauthcanary.blob.core.windows.net/test-container-436b20ab-68bb-2627-0861-f74ff8878eb8/test-blob-95de44f6-695b-eb19-cbe8-7762098b08fd?skoid=c4f48289-bb84-4086-b250-6f94a8f64cee&sktid=72f988bf-86f1-41af-91ab-2d7cd011db47&skt=2021-02-17T18%3A47%3A08Z&ske=2021-02-17T19%3A47%3A08Z&sks=b&skv=2020-06-12&sv=2020-12-06&st=2021-02-17T17%3A47%3A08Z&se=2021-02-17T19%3A47%3A08Z&sr=b&sp=t&sig=Sanitized&comp=tags",
-=======
       "RequestUri": "https://seanoauthcanary.blob.core.windows.net/test-container-436b20ab-68bb-2627-0861-f74ff8878eb8/test-blob-95de44f6-695b-eb19-cbe8-7762098b08fd?skoid=c4f48289-bb84-4086-b250-6f94a8f64cee&sktid=72f988bf-86f1-41af-91ab-2d7cd011db47&skt=2021-02-17T18%3A47%3A08Z&ske=2021-02-17T19%3A47%3A08Z&sks=b&skv=2020-06-12&sv=2021-02-12&st=2021-02-17T17%3A47%3A08Z&se=2021-02-17T19%3A47%3A08Z&sr=b&sp=t&sig=Sanitized&comp=tags",
->>>>>>> 7e782c87
       "RequestMethod": "PUT",
       "RequestHeaders": {
         "Accept": "application/xml",
@@ -146,11 +118,7 @@
         ],
         "x-ms-client-request-id": "f65ad5b3-1c67-5d20-095f-16c1bb7518bb",
         "x-ms-return-client-request-id": "true",
-<<<<<<< HEAD
-        "x-ms-version": "2020-12-06"
-=======
-        "x-ms-version": "2021-02-12"
->>>>>>> 7e782c87
+        "x-ms-version": "2021-02-12"
       },
       "RequestBody": "﻿<Tags><TagSet><Tag><Key>tagKey0</Key><Value>tagValue0</Value></Tag><Tag><Key>tagKey1</Key><Value>tagValue1</Value></Tag></TagSet></Tags>",
       "StatusCode": 204,
@@ -162,20 +130,12 @@
         ],
         "x-ms-client-request-id": "f65ad5b3-1c67-5d20-095f-16c1bb7518bb",
         "x-ms-request-id": "2c2d3063-801e-003f-055d-05ed0a000000",
-<<<<<<< HEAD
-        "x-ms-version": "2020-12-06"
-=======
-        "x-ms-version": "2021-02-12"
->>>>>>> 7e782c87
-      },
-      "ResponseBody": []
-    },
-    {
-<<<<<<< HEAD
-      "RequestUri": "https://seanoauthcanary.blob.core.windows.net/test-container-436b20ab-68bb-2627-0861-f74ff8878eb8/test-blob-95de44f6-695b-eb19-cbe8-7762098b08fd?skoid=c4f48289-bb84-4086-b250-6f94a8f64cee&sktid=72f988bf-86f1-41af-91ab-2d7cd011db47&skt=2021-02-17T18%3A47%3A08Z&ske=2021-02-17T19%3A47%3A08Z&sks=b&skv=2020-06-12&sv=2020-12-06&st=2021-02-17T17%3A47%3A08Z&se=2021-02-17T19%3A47%3A08Z&sr=b&sp=t&sig=Sanitized&comp=tags",
-=======
+        "x-ms-version": "2021-02-12"
+      },
+      "ResponseBody": []
+    },
+    {
       "RequestUri": "https://seanoauthcanary.blob.core.windows.net/test-container-436b20ab-68bb-2627-0861-f74ff8878eb8/test-blob-95de44f6-695b-eb19-cbe8-7762098b08fd?skoid=c4f48289-bb84-4086-b250-6f94a8f64cee&sktid=72f988bf-86f1-41af-91ab-2d7cd011db47&skt=2021-02-17T18%3A47%3A08Z&ske=2021-02-17T19%3A47%3A08Z&sks=b&skv=2020-06-12&sv=2021-02-12&st=2021-02-17T17%3A47%3A08Z&se=2021-02-17T19%3A47%3A08Z&sr=b&sp=t&sig=Sanitized&comp=tags",
->>>>>>> 7e782c87
       "RequestMethod": "GET",
       "RequestHeaders": {
         "Accept": "application/xml",
@@ -185,11 +145,7 @@
         ],
         "x-ms-client-request-id": "2cc406d7-31af-9566-4194-e6372a7571e6",
         "x-ms-return-client-request-id": "true",
-<<<<<<< HEAD
-        "x-ms-version": "2020-12-06"
-=======
-        "x-ms-version": "2021-02-12"
->>>>>>> 7e782c87
+        "x-ms-version": "2021-02-12"
       },
       "RequestBody": null,
       "StatusCode": 200,
@@ -203,11 +159,7 @@
         ],
         "x-ms-client-request-id": "2cc406d7-31af-9566-4194-e6372a7571e6",
         "x-ms-request-id": "2c2d3068-801e-003f-0a5d-05ed0a000000",
-<<<<<<< HEAD
-        "x-ms-version": "2020-12-06"
-=======
-        "x-ms-version": "2021-02-12"
->>>>>>> 7e782c87
+        "x-ms-version": "2021-02-12"
       },
       "ResponseBody": [
         "﻿<?xml version=\"1.0\" encoding=\"utf-8\"?>\n",
@@ -227,11 +179,7 @@
         ],
         "x-ms-client-request-id": "b4ea77b9-ecb1-780b-9b4b-c8e0472ffba5",
         "x-ms-return-client-request-id": "true",
-<<<<<<< HEAD
-        "x-ms-version": "2020-12-06"
-=======
-        "x-ms-version": "2021-02-12"
->>>>>>> 7e782c87
+        "x-ms-version": "2021-02-12"
       },
       "RequestBody": null,
       "StatusCode": 202,
@@ -244,11 +192,7 @@
         ],
         "x-ms-client-request-id": "b4ea77b9-ecb1-780b-9b4b-c8e0472ffba5",
         "x-ms-request-id": "cea8a7f7-d01e-000d-1a5d-05ed7d000000",
-<<<<<<< HEAD
-        "x-ms-version": "2020-12-06"
-=======
-        "x-ms-version": "2021-02-12"
->>>>>>> 7e782c87
+        "x-ms-version": "2021-02-12"
       },
       "ResponseBody": []
     }
