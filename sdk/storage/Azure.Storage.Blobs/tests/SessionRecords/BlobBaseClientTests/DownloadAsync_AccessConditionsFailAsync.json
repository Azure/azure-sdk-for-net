﻿{
  "Entries": [
    {
      "RequestUri": "https://seanmcccanary3.blob.core.windows.net/test-container-3fcdc598-22f5-8715-a385-93accc6512a8?restype=container",
      "RequestMethod": "PUT",
      "RequestHeaders": {
        "Accept": "application/xml",
        "Authorization": "Sanitized",
        "traceparent": "00-ab98fe11552cc3468f05960c0298e827-100b6f28335aba4f-00",
        "User-Agent": [
          "azsdk-net-Storage.Blobs/12.9.0-alpha.20210217.1",
          "(.NET 5.0.3; Microsoft Windows 10.0.19042)"
        ],
        "x-ms-blob-public-access": "container",
        "x-ms-client-request-id": "0d58e8d9-228a-215b-2a0c-8c94de2a7e4b",
        "x-ms-date": "Wed, 17 Feb 2021 18:50:47 GMT",
        "x-ms-return-client-request-id": "true",
<<<<<<< HEAD
        "x-ms-version": "2020-12-06"
=======
        "x-ms-version": "2021-02-12"
>>>>>>> 7e782c87
      },
      "RequestBody": null,
      "StatusCode": 201,
      "ResponseHeaders": {
        "Content-Length": "0",
        "Date": "Wed, 17 Feb 2021 18:50:47 GMT",
        "ETag": "\"0x8D8D374F07F854F\"",
        "Last-Modified": "Wed, 17 Feb 2021 18:50:47 GMT",
        "Server": [
          "Windows-Azure-Blob/1.0",
          "Microsoft-HTTPAPI/2.0"
        ],
        "x-ms-client-request-id": "0d58e8d9-228a-215b-2a0c-8c94de2a7e4b",
        "x-ms-request-id": "ffe42e10-201e-007e-545d-054a85000000",
<<<<<<< HEAD
        "x-ms-version": "2020-12-06"
=======
        "x-ms-version": "2021-02-12"
>>>>>>> 7e782c87
      },
      "ResponseBody": []
    },
    {
      "RequestUri": "https://seanmcccanary3.blob.core.windows.net/test-container-3fcdc598-22f5-8715-a385-93accc6512a8/test-blob-2bd86360-d27d-3667-71f1-69bcb51306fc",
      "RequestMethod": "PUT",
      "RequestHeaders": {
        "Accept": "application/xml",
        "Authorization": "Sanitized",
        "Content-Length": "1024",
        "Content-Type": "application/octet-stream",
        "traceparent": "00-a808858842424541aa573e17eed4abfa-9b7f20716acba64b-00",
        "User-Agent": [
          "azsdk-net-Storage.Blobs/12.9.0-alpha.20210217.1",
          "(.NET 5.0.3; Microsoft Windows 10.0.19042)"
        ],
        "x-ms-blob-type": "BlockBlob",
        "x-ms-client-request-id": "2d058622-ed99-bfc4-f678-5f1f72e5f091",
        "x-ms-date": "Wed, 17 Feb 2021 18:50:47 GMT",
        "x-ms-return-client-request-id": "true",
<<<<<<< HEAD
        "x-ms-version": "2020-12-06"
=======
        "x-ms-version": "2021-02-12"
>>>>>>> 7e782c87
      },
      "RequestBody": "5uqbyep2S8Lpw6Vf8GzgHD580+QNBB5o2vMoIUpHK28Y5sK86n0sYpyVJMZ8/DG9K29WYlaZPuHLM+/2Til4opg2RgmpJDHAUHFHd+BX697Ca/Xa8MkYfqjh8LeONRRyHYEuRrUoEwc9lhHlUscAc0cQNOM0nrHPHchhyDN6Mhtc1VpeKaUpmlftnVq3Mizh4HxwfQAxPn/PXijtxkvUw2P2iXxsoUqh55qLRgFXF+ubgOe2CbQaK5bbj8p9PNMLGdn2wamvdD4yzpZmpfh9eEc8UUZkHbmv213mkRJ/JKvHgCwnYFZB7AuogzsetIaeXRaDQOuMp/sgR+VMyeIrs6rqnyTLVhfw+2Q7u5l+kCfWSDT8++PAOtkxBxhw9SMofNCQMxVh0gb/kkWGUethobe+dYGuL7fHKmRLmk/+fwVAEj7J7VwRdHUt/WieOentz2VhsoCiek0YyQmxFji3ABI/RT6smLNarAALgDJOKPB6Xcrpnc2FnpfxsSRTYF48dvxWXvSqQDexBwV/lvkayaAZNrhtzWNFuqenu+ePB0uhzwo1+Mr8zxyTN5XHBQee1ueDOiqlzqiZEKRMA4VQIf+63sfu5dDWHGac2ZbNfrSfCOT/DM0h/ABim+gmr8yXQxWWDSdAr/EWrR3DCfQRzJLvrPqhUBUymOHGi0nor22aBZaAN3CNX1nz6F6vXvILUc9VNgLR9vIAY3RFeSOnLv2wKARekZQhYk2hrWi2gjrvujp5knlqyQ+jgNP7R+U1S7ph/zXtrb86NNS1MEiKSeE6Vb7pLpyERV/1uhHBJhpna2KuVYIEAg16Pl6ktZjGGTfywPEnTBwd3brV9/OueQ65TcTl3PNeNVOxbu8934/GLqHZzmUpQB9FkHjILwoazMRQ6mjU4T1DlIuddd0t4P0qDslS1KqpkAykn0x7lQZJl6Iq7fQn8k1jljrai8pBGLB6niBByPcap1pbL0Hxx/6EVN47AvIIAhx77j5wzwRBYoebAffmCM6qEEaazMMMcs48VTfsBhW9cZsExdm4qddVGcy5VcYGnUsPkfGsbjZZb3twNHnNVVxx3o9c4kL08WduRLL2Uh0HNbjr3HQjEQNkqlZeSHVeiMRvSHY3qroIGp+KPSqDYhxdaf7A4XjoTc2M9zfslqnxD7zuhgqmz4r948HVmdTY4Eg5AN52naZLh/qpq7ODG4T1mS1uldsSt5l0w/63ErT5sxbvs5XKe3IVo/8P/STXecc93/+maktsJklFAtqok3RGsPeclGjuKh27WPLcA7l1nEk2ejK0UkjLgoxMhXmXbQ+KyUwsO+VeTrXi6xJZkCOPz2aQcRlCkV2v0RHcoqWkI+rjUTlsSQ==",
      "StatusCode": 201,
      "ResponseHeaders": {
        "Content-Length": "0",
        "Content-MD5": "JrNdZz0fosYTqpuykInG0g==",
        "Date": "Wed, 17 Feb 2021 18:50:47 GMT",
        "ETag": "\"0x8D8D374F08A07BD\"",
        "Last-Modified": "Wed, 17 Feb 2021 18:50:47 GMT",
        "Server": [
          "Windows-Azure-Blob/1.0",
          "Microsoft-HTTPAPI/2.0"
        ],
        "x-ms-client-request-id": "2d058622-ed99-bfc4-f678-5f1f72e5f091",
        "x-ms-content-crc64": "BSMFBaDF+W0=",
        "x-ms-request-id": "ffe42e20-201e-007e-5d5d-054a85000000",
        "x-ms-request-server-encrypted": "true",
<<<<<<< HEAD
        "x-ms-version": "2020-12-06",
=======
        "x-ms-version": "2021-02-12",
>>>>>>> 7e782c87
        "x-ms-version-id": "2021-02-17T18:50:47.8170045Z"
      },
      "ResponseBody": []
    },
    {
      "RequestUri": "https://seanmcccanary3.blob.core.windows.net/test-container-3fcdc598-22f5-8715-a385-93accc6512a8/test-blob-2bd86360-d27d-3667-71f1-69bcb51306fc",
      "RequestMethod": "GET",
      "RequestHeaders": {
        "Accept": "application/xml",
        "Authorization": "Sanitized",
        "If-Modified-Since": "Thu, 18 Feb 2021 18:50:47 GMT",
        "traceparent": "00-187e5b8b7946a24a9ac508f88682324c-64d3694b5199714b-00",
        "User-Agent": [
          "azsdk-net-Storage.Blobs/12.9.0-alpha.20210217.1",
          "(.NET 5.0.3; Microsoft Windows 10.0.19042)"
        ],
        "x-ms-client-request-id": "2e997fb2-d90d-0762-8378-f8040ab40fc6",
        "x-ms-date": "Wed, 17 Feb 2021 18:50:47 GMT",
        "x-ms-return-client-request-id": "true",
<<<<<<< HEAD
        "x-ms-version": "2020-12-06"
=======
        "x-ms-version": "2021-02-12"
>>>>>>> 7e782c87
      },
      "RequestBody": null,
      "StatusCode": 304,
      "ResponseHeaders": {
        "Content-Length": "0",
        "Date": "Wed, 17 Feb 2021 18:50:47 GMT",
        "Server": [
          "Windows-Azure-Blob/1.0",
          "Microsoft-HTTPAPI/2.0"
        ],
        "x-ms-client-request-id": "2e997fb2-d90d-0762-8378-f8040ab40fc6",
        "x-ms-error-code": "ConditionNotMet",
        "x-ms-request-id": "ffe42e29-201e-007e-645d-054a85000000",
<<<<<<< HEAD
        "x-ms-version": "2020-12-06"
=======
        "x-ms-version": "2021-02-12"
>>>>>>> 7e782c87
      },
      "ResponseBody": []
    },
    {
      "RequestUri": "https://seanmcccanary3.blob.core.windows.net/test-container-3fcdc598-22f5-8715-a385-93accc6512a8?restype=container",
      "RequestMethod": "DELETE",
      "RequestHeaders": {
        "Accept": "application/xml",
        "Authorization": "Sanitized",
        "traceparent": "00-34b9c89f6efbbd41a61d0ccf048fddee-ab07c3b717200740-00",
        "User-Agent": [
          "azsdk-net-Storage.Blobs/12.9.0-alpha.20210217.1",
          "(.NET 5.0.3; Microsoft Windows 10.0.19042)"
        ],
        "x-ms-client-request-id": "f36d6369-c14c-4383-8be5-858985c7ecdb",
        "x-ms-date": "Wed, 17 Feb 2021 18:50:47 GMT",
        "x-ms-return-client-request-id": "true",
<<<<<<< HEAD
        "x-ms-version": "2020-12-06"
=======
        "x-ms-version": "2021-02-12"
>>>>>>> 7e782c87
      },
      "RequestBody": null,
      "StatusCode": 202,
      "ResponseHeaders": {
        "Content-Length": "0",
        "Date": "Wed, 17 Feb 2021 18:50:47 GMT",
        "Server": [
          "Windows-Azure-Blob/1.0",
          "Microsoft-HTTPAPI/2.0"
        ],
        "x-ms-client-request-id": "f36d6369-c14c-4383-8be5-858985c7ecdb",
        "x-ms-request-id": "ffe42e39-201e-007e-745d-054a85000000",
<<<<<<< HEAD
        "x-ms-version": "2020-12-06"
=======
        "x-ms-version": "2021-02-12"
>>>>>>> 7e782c87
      },
      "ResponseBody": []
    },
    {
      "RequestUri": "https://seanmcccanary3.blob.core.windows.net/test-container-e84eba46-d6f5-7d73-98f4-73ff3b1f9a2c?restype=container",
      "RequestMethod": "PUT",
      "RequestHeaders": {
        "Accept": "application/xml",
        "Authorization": "Sanitized",
        "traceparent": "00-ee41a56d81b73342ac88fcc4b9c83c99-2dd9ffac09e86b40-00",
        "User-Agent": [
          "azsdk-net-Storage.Blobs/12.9.0-alpha.20210217.1",
          "(.NET 5.0.3; Microsoft Windows 10.0.19042)"
        ],
        "x-ms-blob-public-access": "container",
        "x-ms-client-request-id": "b3fdc221-4107-9261-f0ef-5a574d83076c",
        "x-ms-date": "Wed, 17 Feb 2021 18:50:48 GMT",
        "x-ms-return-client-request-id": "true",
<<<<<<< HEAD
        "x-ms-version": "2020-12-06"
=======
        "x-ms-version": "2021-02-12"
>>>>>>> 7e782c87
      },
      "RequestBody": null,
      "StatusCode": 201,
      "ResponseHeaders": {
        "Content-Length": "0",
        "Date": "Wed, 17 Feb 2021 18:50:47 GMT",
        "ETag": "\"0x8D8D374F0CB0C45\"",
        "Last-Modified": "Wed, 17 Feb 2021 18:50:48 GMT",
        "Server": [
          "Windows-Azure-Blob/1.0",
          "Microsoft-HTTPAPI/2.0"
        ],
        "x-ms-client-request-id": "b3fdc221-4107-9261-f0ef-5a574d83076c",
        "x-ms-request-id": "3203fd02-901e-0009-215d-059f11000000",
<<<<<<< HEAD
        "x-ms-version": "2020-12-06"
=======
        "x-ms-version": "2021-02-12"
>>>>>>> 7e782c87
      },
      "ResponseBody": []
    },
    {
      "RequestUri": "https://seanmcccanary3.blob.core.windows.net/test-container-e84eba46-d6f5-7d73-98f4-73ff3b1f9a2c/test-blob-48793127-49ee-ffbb-fa81-f947ec27ff02",
      "RequestMethod": "PUT",
      "RequestHeaders": {
        "Accept": "application/xml",
        "Authorization": "Sanitized",
        "Content-Length": "1024",
        "Content-Type": "application/octet-stream",
        "traceparent": "00-488cdf68d3afba4fbf424f69c778cfba-32475d44ab1b1f40-00",
        "User-Agent": [
          "azsdk-net-Storage.Blobs/12.9.0-alpha.20210217.1",
          "(.NET 5.0.3; Microsoft Windows 10.0.19042)"
        ],
        "x-ms-blob-type": "BlockBlob",
        "x-ms-client-request-id": "cfcb7235-7ff4-fa0e-54a1-d663a71a2d53",
        "x-ms-date": "Wed, 17 Feb 2021 18:50:48 GMT",
        "x-ms-return-client-request-id": "true",
<<<<<<< HEAD
        "x-ms-version": "2020-12-06"
=======
        "x-ms-version": "2021-02-12"
>>>>>>> 7e782c87
      },
      "RequestBody": "S1k65CtGlClA8cCOKtDNOdWA3nki5iUMQAm2V8EiEKRfP1dWJDrH2i7TcxaB0mcgIiGBzaWOSmU0LaMikDxnHuAbL+p4dxWauANKTnIOi22hljWgoEL/0fXyIvaXpErxa1U1ZaN9p6oL5hShQ/vyJaI1gfoHx32dHF70hlQfAxO4WOId2CXKI+6KlLkuXY36APxUYSNQ6qTXl0lFiCBW7OIA6OoY1E18a10LfDLEb77Q+oZXy6LwaG4+RkDchZvONKjWLnSi4Suv1/bFRW5xEyiKdI6a/iBAD4B82Y4Mn+XCPEiK7UFJLRhaqPOsKyIAzTIXUhAMNDWHlh70JgedozgQAggl5ibnQEZ1P1YtlORefAxb9E3VtQgSAlcjVQcRvAS7mygZ2uYMMBHJl/TfWgE5lan7Qa7qOkwAEuTPw+s/ZINRcfi8RKElT8M7Cx4UM6hV6r9dFXpW0GDbGcgCPWwmijNwjekJfFEI1fLqry4u6948edkr4U4I+qCX4SvZIxFXFYHqo6W/S21uVT+IayEyrC7pxsOS+qjlaJNIcZsmLrLgk5mtREc5fS1svYsOgI5+ZTT88F1OxBrYBTsSdtrRSCeNp9iHhGfmr0iVJj0c1ugEyQxmKT5Vks5/1D8LJgZTmnVkgdi29uDMFUAUuJ7cvC5TDq3Oah7oNxUJCLAo24hCQYvIt1UPTdIrmhP9QdkwoxgRuBhZhS9WfEnDrO4wpDq30ncSEwTZRMDao9AL6/Y72GWYFyJw6LxbcjsLS6Hk+vXYRW9iHo8TN3RYf+JfS5BTh9OJmIwYR+m6tqHIzfgf9ajaMqWH2brWhN+uGGna/Ceqt8PNW2JpwP6Fp2ftSml7OIk5hBjrzK4ZshOtaS5/37p6HhY1UZpGcXKmATFS6Dl1Mt/goXcOv+sVtKhOu1bPBsescyxTRufu8xKmRct8xsraNzZPnz5Ca14qIJzy97Ub1vpqpnQMIez38a1laHofmO7ddIQfgGeJagfNKCZK/Ptcim7QEiBVzRVKV62R3QPkC4euFIMx/FaT4TxtPvnGrfWxCN0LT4bNiKZu1Si594wE6R2em+d4K44XPDHk6I4cg6q339Um2LsA4IzcwiYt2emvaFXbJxENOdxO9BJV6Z8YUlF+Ahi23hBinbpbnGhn6WJINH84QVuYqaX41+Soq/bsw3DVr9fQ+IpFeIlWsp105gqwDLUf3xD25VhzvgYrufLEb9j3kjmKdzv188jRQvcIhPDa+J5BzORf38p/XTqEGb+XkkPFfFTQJZV6KutIJKJgajkVUcFTgqLzmLNvCxoAcNkJOrC0QwecCdIJx6L4F7onHvIAbsj9RA+g0eSgYRl7ebkRP+ryrA==",
      "StatusCode": 201,
      "ResponseHeaders": {
        "Content-Length": "0",
        "Content-MD5": "xe/U37RvptfUNNh4UTol9A==",
        "Date": "Wed, 17 Feb 2021 18:50:47 GMT",
        "ETag": "\"0x8D8D374F0D5282B\"",
        "Last-Modified": "Wed, 17 Feb 2021 18:50:48 GMT",
        "Server": [
          "Windows-Azure-Blob/1.0",
          "Microsoft-HTTPAPI/2.0"
        ],
        "x-ms-client-request-id": "cfcb7235-7ff4-fa0e-54a1-d663a71a2d53",
        "x-ms-content-crc64": "TmWOlqhUTBI=",
        "x-ms-request-id": "3203fd1f-901e-0009-365d-059f11000000",
        "x-ms-request-server-encrypted": "true",
<<<<<<< HEAD
        "x-ms-version": "2020-12-06",
=======
        "x-ms-version": "2021-02-12",
>>>>>>> 7e782c87
        "x-ms-version-id": "2021-02-17T18:50:48.3103552Z"
      },
      "ResponseBody": []
    },
    {
      "RequestUri": "https://seanmcccanary3.blob.core.windows.net/test-container-e84eba46-d6f5-7d73-98f4-73ff3b1f9a2c/test-blob-48793127-49ee-ffbb-fa81-f947ec27ff02",
      "RequestMethod": "GET",
      "RequestHeaders": {
        "Accept": "application/xml",
        "Authorization": "Sanitized",
        "If-Unmodified-Since": "Tue, 16 Feb 2021 18:50:47 GMT",
        "traceparent": "00-abb211d1f8e39846929526b186582e04-d779ccbe24256346-00",
        "User-Agent": [
          "azsdk-net-Storage.Blobs/12.9.0-alpha.20210217.1",
          "(.NET 5.0.3; Microsoft Windows 10.0.19042)"
        ],
        "x-ms-client-request-id": "7a1128a9-305c-910d-fdfb-4b729bc0558d",
        "x-ms-date": "Wed, 17 Feb 2021 18:50:48 GMT",
        "x-ms-return-client-request-id": "true",
<<<<<<< HEAD
        "x-ms-version": "2020-12-06"
=======
        "x-ms-version": "2021-02-12"
>>>>>>> 7e782c87
      },
      "RequestBody": null,
      "StatusCode": 412,
      "ResponseHeaders": {
        "Content-Length": "252",
        "Content-Type": "application/xml",
        "Date": "Wed, 17 Feb 2021 18:50:47 GMT",
        "Server": [
          "Windows-Azure-Blob/1.0",
          "Microsoft-HTTPAPI/2.0"
        ],
        "x-ms-client-request-id": "7a1128a9-305c-910d-fdfb-4b729bc0558d",
        "x-ms-error-code": "ConditionNotMet",
        "x-ms-request-id": "3203fd3d-901e-0009-505d-059f11000000",
<<<<<<< HEAD
        "x-ms-version": "2020-12-06"
=======
        "x-ms-version": "2021-02-12"
>>>>>>> 7e782c87
      },
      "ResponseBody": [
        "﻿<?xml version=\"1.0\" encoding=\"utf-8\"?><Error><Code>ConditionNotMet</Code><Message>The condition specified using HTTP conditional header(s) is not met.\n",
        "RequestId:3203fd3d-901e-0009-505d-059f11000000\n",
        "Time:2021-02-17T18:50:48.3701949Z</Message></Error>"
      ]
    },
    {
      "RequestUri": "https://seanmcccanary3.blob.core.windows.net/test-container-e84eba46-d6f5-7d73-98f4-73ff3b1f9a2c?restype=container",
      "RequestMethod": "DELETE",
      "RequestHeaders": {
        "Accept": "application/xml",
        "Authorization": "Sanitized",
        "traceparent": "00-e98698d707519242a43b9e896be16c2e-847bf988d6cd054e-00",
        "User-Agent": [
          "azsdk-net-Storage.Blobs/12.9.0-alpha.20210217.1",
          "(.NET 5.0.3; Microsoft Windows 10.0.19042)"
        ],
        "x-ms-client-request-id": "7eb9c289-b208-49f7-a96e-36f806251a4d",
        "x-ms-date": "Wed, 17 Feb 2021 18:50:48 GMT",
        "x-ms-return-client-request-id": "true",
<<<<<<< HEAD
        "x-ms-version": "2020-12-06"
=======
        "x-ms-version": "2021-02-12"
>>>>>>> 7e782c87
      },
      "RequestBody": null,
      "StatusCode": 202,
      "ResponseHeaders": {
        "Content-Length": "0",
        "Date": "Wed, 17 Feb 2021 18:50:47 GMT",
        "Server": [
          "Windows-Azure-Blob/1.0",
          "Microsoft-HTTPAPI/2.0"
        ],
        "x-ms-client-request-id": "7eb9c289-b208-49f7-a96e-36f806251a4d",
        "x-ms-request-id": "3203fd41-901e-0009-545d-059f11000000",
<<<<<<< HEAD
        "x-ms-version": "2020-12-06"
=======
        "x-ms-version": "2021-02-12"
>>>>>>> 7e782c87
      },
      "ResponseBody": []
    },
    {
      "RequestUri": "https://seanmcccanary3.blob.core.windows.net/test-container-80a91327-e699-052d-4c2f-a0476f96b224?restype=container",
      "RequestMethod": "PUT",
      "RequestHeaders": {
        "Accept": "application/xml",
        "Authorization": "Sanitized",
        "traceparent": "00-fbdfa09e34b41f49a8678669b4b52fff-bc293109242dac46-00",
        "User-Agent": [
          "azsdk-net-Storage.Blobs/12.9.0-alpha.20210217.1",
          "(.NET 5.0.3; Microsoft Windows 10.0.19042)"
        ],
        "x-ms-blob-public-access": "container",
        "x-ms-client-request-id": "cb5073fa-bd2e-a34d-95b4-32d912b0d912",
        "x-ms-date": "Wed, 17 Feb 2021 18:50:48 GMT",
        "x-ms-return-client-request-id": "true",
<<<<<<< HEAD
        "x-ms-version": "2020-12-06"
=======
        "x-ms-version": "2021-02-12"
>>>>>>> 7e782c87
      },
      "RequestBody": null,
      "StatusCode": 201,
      "ResponseHeaders": {
        "Content-Length": "0",
        "Date": "Wed, 17 Feb 2021 18:50:48 GMT",
        "ETag": "\"0x8D8D374F10C61FA\"",
        "Last-Modified": "Wed, 17 Feb 2021 18:50:48 GMT",
        "Server": [
          "Windows-Azure-Blob/1.0",
          "Microsoft-HTTPAPI/2.0"
        ],
        "x-ms-client-request-id": "cb5073fa-bd2e-a34d-95b4-32d912b0d912",
        "x-ms-request-id": "0c3a6cf9-a01e-002d-7c5d-0569b1000000",
<<<<<<< HEAD
        "x-ms-version": "2020-12-06"
=======
        "x-ms-version": "2021-02-12"
>>>>>>> 7e782c87
      },
      "ResponseBody": []
    },
    {
      "RequestUri": "https://seanmcccanary3.blob.core.windows.net/test-container-80a91327-e699-052d-4c2f-a0476f96b224/test-blob-9bc37f62-6745-79ed-4663-19d50c951f4b",
      "RequestMethod": "PUT",
      "RequestHeaders": {
        "Accept": "application/xml",
        "Authorization": "Sanitized",
        "Content-Length": "1024",
        "Content-Type": "application/octet-stream",
        "traceparent": "00-794be9a30c0fed48ad2bb4d572935a1b-f745c6ef7ed6374b-00",
        "User-Agent": [
          "azsdk-net-Storage.Blobs/12.9.0-alpha.20210217.1",
          "(.NET 5.0.3; Microsoft Windows 10.0.19042)"
        ],
        "x-ms-blob-type": "BlockBlob",
        "x-ms-client-request-id": "34876a89-1d4b-8763-1024-75d3701e61bd",
        "x-ms-date": "Wed, 17 Feb 2021 18:50:48 GMT",
        "x-ms-return-client-request-id": "true",
<<<<<<< HEAD
        "x-ms-version": "2020-12-06"
=======
        "x-ms-version": "2021-02-12"
>>>>>>> 7e782c87
      },
      "RequestBody": "vBE7oj1CRlGO0D0OXbWWaFLrTPxG5vX+FkVDUqSrxpKxdbtcqDl3ty3+PV6AP0bfHcmGJ2PdzNUbPIv3//Os4wqqXOj6OsAZdJXOR6mXftf/YzTaJJ8v1KjlQGuuf7g5UlpT1uJd5eMJbbLODoUshL6z+Ju/0b5qe4g/FPpUa/XclfRPQ6j1oX5R0bfsYcUiuLyt+oYdeoCb6FpZHtDptAG98XmQ3UAVvlccbQAGfRrDHFs9p3Buvxp0s1tNnIOuaB21L29Lktt8lzwvAAx/lGpAlQF0qwyQTjJfHCrkyCHUbgXjUE6qd4qAwRA0P78N9B7wDAaBOb0QJOE97Hawl88aWpEHnEQclh139On8Ww5zUScL9LsbUjVI0itsbYsUzypBGuQtBlfa03boCkXTFMnSyZtOpKIT/ghcv8oYsCiSYiS/u0ApRUrPMSBFMkfwdL1imaPwxSqHLRzc0EaNwiNOVqggFFiIqYNQfnOBzsvAbEoMtRaEopz5N40kTXUDQm/99tyfz2Bl2vAfn0e3Bl5QG2T8gAwNybQLJtzKY1sOTDwDhNfvIZzpp9olZQJVQjEv0zIQB8Fi7y0ok6mEmneVEFILs4GHYfrIEtky52OxtuSrm48o/kV6oZWpxo3zZQ1ikFSwSo6vp3I3SPToLwjKd93E2P7nbBINkBLs3Zpt1a3Lz1cPAWtV+/Md8bZQkXGM30+vLowPeyNBorl8w8rXynJHHWCwunZxbt0KyntcvP+gX/1LvaYgvFQzzV6y2TcpRSZDCXQR3CTZPb+vBLCo5ea622TMjA3MJmAMfewXv5Wl4IRVGbKKj4PYcn/mcbejiuh39/3TXLkZd+MTBV43wX4qCSMrU8s0MEzg8xmN5bWpaPIEoMeY0oTLPKLPdookoLABvGiTdzccQ8ew8mmfi5ItapxrMyC2kjafYBcpZLnCu1JpjChMFfC7510A5+AaK7AQoQztuW2PSikx8xYg8t4O7jYWNv9p4VSsr0vDtqtWhDVmGcOt1ALl2UH/GyLZm/V+8fipBPWxpsC3QQkhy5N+2m7hudgaYBo0MVy9asUy0hRWRMSzrYBAtXID9ZP4ww2ugEGz+OEcZJDeddKY8zz7hG71y4fOyy3uoQRlF2uGO25PD+mEf9oyOuA01TetqMI2B3AkA/iG37UTxFbdtkwlVzpkSeNTdgWUwpCmmvb1QPlBLw/6Yjd1yDA0cLqDVISUDn39SF/e4pFrkEFn4ES/HoRdnIY8K/QC7oCzHwZKEG0MEYx4+PeaYkx+jtL2DujrdFE2Jrj9WOKJ+lneK8OKIH/UWs64RiaMwzk5vZwiDOCYx6q0FOq0D7ip7v2duzeJ9G1SIbQZMi0rqg==",
      "StatusCode": 201,
      "ResponseHeaders": {
        "Content-Length": "0",
        "Content-MD5": "kNKMPde2IDcXf3faePIRHA==",
        "Date": "Wed, 17 Feb 2021 18:50:48 GMT",
        "ETag": "\"0x8D8D374F1174643\"",
        "Last-Modified": "Wed, 17 Feb 2021 18:50:48 GMT",
        "Server": [
          "Windows-Azure-Blob/1.0",
          "Microsoft-HTTPAPI/2.0"
        ],
        "x-ms-client-request-id": "34876a89-1d4b-8763-1024-75d3701e61bd",
        "x-ms-content-crc64": "M2iiT/rKE2U=",
        "x-ms-request-id": "0c3a6d07-a01e-002d-055d-0569b1000000",
        "x-ms-request-server-encrypted": "true",
<<<<<<< HEAD
        "x-ms-version": "2020-12-06",
=======
        "x-ms-version": "2021-02-12",
>>>>>>> 7e782c87
        "x-ms-version-id": "2021-02-17T18:50:48.7426627Z"
      },
      "ResponseBody": []
    },
    {
      "RequestUri": "https://seanmcccanary3.blob.core.windows.net/test-container-80a91327-e699-052d-4c2f-a0476f96b224/test-blob-9bc37f62-6745-79ed-4663-19d50c951f4b",
      "RequestMethod": "GET",
      "RequestHeaders": {
        "Accept": "application/xml",
        "Authorization": "Sanitized",
        "If-Match": "\"garbage\"",
        "traceparent": "00-b74fa69f69c0464f92d8d3988d371d69-0d129183209bf34f-00",
        "User-Agent": [
          "azsdk-net-Storage.Blobs/12.9.0-alpha.20210217.1",
          "(.NET 5.0.3; Microsoft Windows 10.0.19042)"
        ],
        "x-ms-client-request-id": "a24b9cce-ea0e-f7ff-abd0-17ca922e40aa",
        "x-ms-date": "Wed, 17 Feb 2021 18:50:48 GMT",
        "x-ms-return-client-request-id": "true",
<<<<<<< HEAD
        "x-ms-version": "2020-12-06"
=======
        "x-ms-version": "2021-02-12"
>>>>>>> 7e782c87
      },
      "RequestBody": null,
      "StatusCode": 412,
      "ResponseHeaders": {
        "Content-Length": "252",
        "Content-Type": "application/xml",
        "Date": "Wed, 17 Feb 2021 18:50:48 GMT",
        "Server": [
          "Windows-Azure-Blob/1.0",
          "Microsoft-HTTPAPI/2.0"
        ],
        "x-ms-client-request-id": "a24b9cce-ea0e-f7ff-abd0-17ca922e40aa",
        "x-ms-error-code": "ConditionNotMet",
        "x-ms-request-id": "0c3a6d0e-a01e-002d-0c5d-0569b1000000",
<<<<<<< HEAD
        "x-ms-version": "2020-12-06"
=======
        "x-ms-version": "2021-02-12"
>>>>>>> 7e782c87
      },
      "ResponseBody": [
        "﻿<?xml version=\"1.0\" encoding=\"utf-8\"?><Error><Code>ConditionNotMet</Code><Message>The condition specified using HTTP conditional header(s) is not met.\n",
        "RequestId:0c3a6d0e-a01e-002d-0c5d-0569b1000000\n",
        "Time:2021-02-17T18:50:48.8404021Z</Message></Error>"
      ]
    },
    {
      "RequestUri": "https://seanmcccanary3.blob.core.windows.net/test-container-80a91327-e699-052d-4c2f-a0476f96b224?restype=container",
      "RequestMethod": "DELETE",
      "RequestHeaders": {
        "Accept": "application/xml",
        "Authorization": "Sanitized",
        "traceparent": "00-e921f78e75f55842b5141c22ef802b1f-0f932cc4e0505248-00",
        "User-Agent": [
          "azsdk-net-Storage.Blobs/12.9.0-alpha.20210217.1",
          "(.NET 5.0.3; Microsoft Windows 10.0.19042)"
        ],
        "x-ms-client-request-id": "d304add6-bfd3-17af-690b-7804ebf2c84e",
        "x-ms-date": "Wed, 17 Feb 2021 18:50:48 GMT",
        "x-ms-return-client-request-id": "true",
<<<<<<< HEAD
        "x-ms-version": "2020-12-06"
=======
        "x-ms-version": "2021-02-12"
>>>>>>> 7e782c87
      },
      "RequestBody": null,
      "StatusCode": 202,
      "ResponseHeaders": {
        "Content-Length": "0",
        "Date": "Wed, 17 Feb 2021 18:50:48 GMT",
        "Server": [
          "Windows-Azure-Blob/1.0",
          "Microsoft-HTTPAPI/2.0"
        ],
        "x-ms-client-request-id": "d304add6-bfd3-17af-690b-7804ebf2c84e",
        "x-ms-request-id": "0c3a6d1e-a01e-002d-185d-0569b1000000",
<<<<<<< HEAD
        "x-ms-version": "2020-12-06"
=======
        "x-ms-version": "2021-02-12"
>>>>>>> 7e782c87
      },
      "ResponseBody": []
    },
    {
      "RequestUri": "https://seanmcccanary3.blob.core.windows.net/test-container-854828d3-8a19-5c4c-f6c5-f4e232c6ac5e?restype=container",
      "RequestMethod": "PUT",
      "RequestHeaders": {
        "Accept": "application/xml",
        "Authorization": "Sanitized",
        "traceparent": "00-8c0bd12c71027d479dcb2b424f6352b5-8c1dd7a466bc9f43-00",
        "User-Agent": [
          "azsdk-net-Storage.Blobs/12.9.0-alpha.20210217.1",
          "(.NET 5.0.3; Microsoft Windows 10.0.19042)"
        ],
        "x-ms-blob-public-access": "container",
        "x-ms-client-request-id": "23656962-6904-4bf4-61a8-dd0dcacde4a3",
        "x-ms-date": "Wed, 17 Feb 2021 18:50:48 GMT",
        "x-ms-return-client-request-id": "true",
<<<<<<< HEAD
        "x-ms-version": "2020-12-06"
=======
        "x-ms-version": "2021-02-12"
>>>>>>> 7e782c87
      },
      "RequestBody": null,
      "StatusCode": 201,
      "ResponseHeaders": {
        "Content-Length": "0",
        "Date": "Wed, 17 Feb 2021 18:50:48 GMT",
        "ETag": "\"0x8D8D374F1531C7E\"",
        "Last-Modified": "Wed, 17 Feb 2021 18:50:49 GMT",
        "Server": [
          "Windows-Azure-Blob/1.0",
          "Microsoft-HTTPAPI/2.0"
        ],
        "x-ms-client-request-id": "23656962-6904-4bf4-61a8-dd0dcacde4a3",
        "x-ms-request-id": "961c2658-601e-001d-0e5d-05d77e000000",
<<<<<<< HEAD
        "x-ms-version": "2020-12-06"
=======
        "x-ms-version": "2021-02-12"
>>>>>>> 7e782c87
      },
      "ResponseBody": []
    },
    {
      "RequestUri": "https://seanmcccanary3.blob.core.windows.net/test-container-854828d3-8a19-5c4c-f6c5-f4e232c6ac5e/test-blob-8c946882-1c66-8340-1971-68e5e20c2fe9",
      "RequestMethod": "PUT",
      "RequestHeaders": {
        "Accept": "application/xml",
        "Authorization": "Sanitized",
        "Content-Length": "1024",
        "Content-Type": "application/octet-stream",
        "traceparent": "00-b1007826bc2159488e7bc2749ffee127-fdea8ddf648d2b4b-00",
        "User-Agent": [
          "azsdk-net-Storage.Blobs/12.9.0-alpha.20210217.1",
          "(.NET 5.0.3; Microsoft Windows 10.0.19042)"
        ],
        "x-ms-blob-type": "BlockBlob",
        "x-ms-client-request-id": "9aa27c19-7f9b-7e85-d454-3a0f5e5292a5",
        "x-ms-date": "Wed, 17 Feb 2021 18:50:49 GMT",
        "x-ms-return-client-request-id": "true",
<<<<<<< HEAD
        "x-ms-version": "2020-12-06"
=======
        "x-ms-version": "2021-02-12"
>>>>>>> 7e782c87
      },
      "RequestBody": "Xxkj4f7kJGZROSNIMt1jVCo4f8lhiFp3FaiDgY7JRJXstQ/ffrm9fkX+0spGqxmDRYnjkk0bQta/rMtVYKLXh/WNXHzNg9ZwegCEYrWPMWmP/zwF5bFH0HM5INLuZx6iJkvUuE+ctsGzcxdNl98hMHpixmBl0qJERYsJlGIEgRLi4Ttqunga8kl7UnGZ+jmTF/BXi6G9PVSokHLDkyJer/EEa7WjtnUCR9QX6oAwqktSdXxyrPZxJKTnwSkFV14mHKOAlI6D72F6VUTMplLUeOYmcR6m6wL7k0cRvPRL/PB18c7crxW9zoYa+FexpX5RE0hD3+VAgDChhAFHcjNsLllTV7WE98nRaaKXi/OqSe3IwKirCB0KNHCdOysTdVxSrcn+XU3JzRx/cXVDqPQ99joTf7GKwSU7SSJE5rudvfNGRd0prOug//OMK5enx4x8YEXw//aqyOykwhQrheZg4rSB/WMWE0lOc3++/ZWOlIKWx4Z2rb39m3zxherXdHoMLEnjJckoZkz7oYx268tXFS2Slb1f6jT2hGHnJI5fd/8FsdFLq264bWE5egsxhq+xmW+8Rd+8rEEV7KFoQUG+mymMcTn5DGm/2SdcJnAoxP2xNYseozIfSQWPNb7MUCwfet7ipBR2t40F/Gu4X4bR7Cijtgu2n/j3bCg0atar8on6PKuRRh/pO379GKfGZ+l+vUmVKZkhadrm6jjsQU23WgnivSLaQKYJunuNuYdRMQU+tayMFcnv2dPQq1zn/PkxRb6d46rGpH2jjG4ek7BTlLgyrYugKkVA8+RPCZRJIr6BXHPItE5aeBEu6Yhb0UUjfBajtE5tkBp5XPDGdproWWqwnDc9iuBq2DV6ckG85SGeLIx+pm1vE8xYT1ddlAF2RZAeqzQN5fE1OdwZ8x3ZvXfOJ0oOarP8QIlr5DuJDEMzAyywnTntkEaaSW2RViCufpLfj2y2aNvdImqrogG2rCyY5e/wKR894JYEcyFFa+lpvWaoqXzWfJtR03vPQu5F5JxA+HEwvVVzoa7WsvW5l7eBQuSaDgKvwmhUnlWkbp6nvo+EBXJ4OP8RNQfOAMqmmDzETf8JqtWakTYI2x//zzMQLvNlNZJECAnlidj64cGergYY3yCenhS56XM7b1zgEWbUvdLWQGOqf0X2JCD9oLB1ai0Y5u8ScZDfrEseCZisBXhyJSPvyG6jbl/bqHrzvEnDxgUvxyp2wkxC9pMXi3asSR6oinqMhaG+dXiPNsgV7PABW0OTfT1N/GPXrdHai+LpL19bSjLON0BjcFGy5ouDLAqjFjAyGMzgW40XtdjP5OqVpQdpuqG9MyQCLwzsmxXYVIHHN3WytxaSeu+ktw==",
      "StatusCode": 201,
      "ResponseHeaders": {
        "Content-Length": "0",
        "Content-MD5": "SiMvOdijFlb9toR1azO6/A==",
        "Date": "Wed, 17 Feb 2021 18:50:48 GMT",
        "ETag": "\"0x8D8D374F15E6E57\"",
        "Last-Modified": "Wed, 17 Feb 2021 18:50:49 GMT",
        "Server": [
          "Windows-Azure-Blob/1.0",
          "Microsoft-HTTPAPI/2.0"
        ],
        "x-ms-client-request-id": "9aa27c19-7f9b-7e85-d454-3a0f5e5292a5",
        "x-ms-content-crc64": "lkdg4Q81WjQ=",
        "x-ms-request-id": "961c2667-601e-001d-195d-05d77e000000",
        "x-ms-request-server-encrypted": "true",
<<<<<<< HEAD
        "x-ms-version": "2020-12-06",
=======
        "x-ms-version": "2021-02-12",
>>>>>>> 7e782c87
        "x-ms-version-id": "2021-02-17T18:50:49.2089943Z"
      },
      "ResponseBody": []
    },
    {
      "RequestUri": "https://seanmcccanary3.blob.core.windows.net/test-container-854828d3-8a19-5c4c-f6c5-f4e232c6ac5e/test-blob-8c946882-1c66-8340-1971-68e5e20c2fe9",
      "RequestMethod": "HEAD",
      "RequestHeaders": {
        "Accept": "application/xml",
        "Authorization": "Sanitized",
        "traceparent": "00-9a6054d2c5b4c84d9fcb957a06c01fcd-3c4a2b89443a134a-00",
        "User-Agent": [
          "azsdk-net-Storage.Blobs/12.9.0-alpha.20210217.1",
          "(.NET 5.0.3; Microsoft Windows 10.0.19042)"
        ],
        "x-ms-client-request-id": "66cbb631-956a-404e-6f40-a3ea2647a95a",
        "x-ms-date": "Wed, 17 Feb 2021 18:50:49 GMT",
        "x-ms-return-client-request-id": "true",
<<<<<<< HEAD
        "x-ms-version": "2020-12-06"
=======
        "x-ms-version": "2021-02-12"
>>>>>>> 7e782c87
      },
      "RequestBody": null,
      "StatusCode": 200,
      "ResponseHeaders": {
        "Accept-Ranges": "bytes",
        "Content-Length": "1024",
        "Content-MD5": "SiMvOdijFlb9toR1azO6/A==",
        "Content-Type": "application/octet-stream",
        "Date": "Wed, 17 Feb 2021 18:50:48 GMT",
        "ETag": "\"0x8D8D374F15E6E57\"",
        "Last-Modified": "Wed, 17 Feb 2021 18:50:49 GMT",
        "Server": [
          "Windows-Azure-Blob/1.0",
          "Microsoft-HTTPAPI/2.0"
        ],
        "x-ms-access-tier": "Hot",
        "x-ms-access-tier-inferred": "true",
        "x-ms-blob-type": "BlockBlob",
        "x-ms-client-request-id": "66cbb631-956a-404e-6f40-a3ea2647a95a",
        "x-ms-creation-time": "Wed, 17 Feb 2021 18:50:49 GMT",
        "x-ms-is-current-version": "true",
        "x-ms-last-access-time": "Wed, 17 Feb 2021 18:50:49 GMT",
        "x-ms-lease-state": "available",
        "x-ms-lease-status": "unlocked",
        "x-ms-request-id": "961c2675-601e-001d-265d-05d77e000000",
        "x-ms-server-encrypted": "true",
<<<<<<< HEAD
        "x-ms-version": "2020-12-06",
=======
        "x-ms-version": "2021-02-12",
>>>>>>> 7e782c87
        "x-ms-version-id": "2021-02-17T18:50:49.2089943Z"
      },
      "ResponseBody": []
    },
    {
      "RequestUri": "https://seanmcccanary3.blob.core.windows.net/test-container-854828d3-8a19-5c4c-f6c5-f4e232c6ac5e/test-blob-8c946882-1c66-8340-1971-68e5e20c2fe9",
      "RequestMethod": "GET",
      "RequestHeaders": {
        "Accept": "application/xml",
        "Authorization": "Sanitized",
        "If-None-Match": "0x8D8D374F15E6E57",
        "traceparent": "00-57913c417e7c9a4fb727593bbf22bcef-98cdaa93bf609e46-00",
        "User-Agent": [
          "azsdk-net-Storage.Blobs/12.9.0-alpha.20210217.1",
          "(.NET 5.0.3; Microsoft Windows 10.0.19042)"
        ],
        "x-ms-client-request-id": "a8def8c1-2b86-f13b-de91-17ef888dfaca",
        "x-ms-date": "Wed, 17 Feb 2021 18:50:49 GMT",
        "x-ms-return-client-request-id": "true",
<<<<<<< HEAD
        "x-ms-version": "2020-12-06"
=======
        "x-ms-version": "2021-02-12"
>>>>>>> 7e782c87
      },
      "RequestBody": null,
      "StatusCode": 304,
      "ResponseHeaders": {
        "Content-Length": "0",
        "Date": "Wed, 17 Feb 2021 18:50:48 GMT",
        "Server": [
          "Windows-Azure-Blob/1.0",
          "Microsoft-HTTPAPI/2.0"
        ],
        "x-ms-client-request-id": "a8def8c1-2b86-f13b-de91-17ef888dfaca",
        "x-ms-error-code": "ConditionNotMet",
        "x-ms-request-id": "961c2685-601e-001d-315d-05d77e000000",
<<<<<<< HEAD
        "x-ms-version": "2020-12-06"
=======
        "x-ms-version": "2021-02-12"
>>>>>>> 7e782c87
      },
      "ResponseBody": []
    },
    {
      "RequestUri": "https://seanmcccanary3.blob.core.windows.net/test-container-854828d3-8a19-5c4c-f6c5-f4e232c6ac5e?restype=container",
      "RequestMethod": "DELETE",
      "RequestHeaders": {
        "Accept": "application/xml",
        "Authorization": "Sanitized",
        "traceparent": "00-85db667198b62742977411edd01e55ce-32bdd8f67c374948-00",
        "User-Agent": [
          "azsdk-net-Storage.Blobs/12.9.0-alpha.20210217.1",
          "(.NET 5.0.3; Microsoft Windows 10.0.19042)"
        ],
        "x-ms-client-request-id": "2e2820fb-0169-b7d4-0275-e573a2926476",
        "x-ms-date": "Wed, 17 Feb 2021 18:50:49 GMT",
        "x-ms-return-client-request-id": "true",
<<<<<<< HEAD
        "x-ms-version": "2020-12-06"
=======
        "x-ms-version": "2021-02-12"
>>>>>>> 7e782c87
      },
      "RequestBody": null,
      "StatusCode": 202,
      "ResponseHeaders": {
        "Content-Length": "0",
        "Date": "Wed, 17 Feb 2021 18:50:48 GMT",
        "Server": [
          "Windows-Azure-Blob/1.0",
          "Microsoft-HTTPAPI/2.0"
        ],
        "x-ms-client-request-id": "2e2820fb-0169-b7d4-0275-e573a2926476",
        "x-ms-request-id": "961c2690-601e-001d-3b5d-05d77e000000",
<<<<<<< HEAD
        "x-ms-version": "2020-12-06"
=======
        "x-ms-version": "2021-02-12"
>>>>>>> 7e782c87
      },
      "ResponseBody": []
    },
    {
      "RequestUri": "https://seanmcccanary3.blob.core.windows.net/test-container-192bbe86-4986-f297-ba66-72a8c951e59f?restype=container",
      "RequestMethod": "PUT",
      "RequestHeaders": {
        "Accept": "application/xml",
        "Authorization": "Sanitized",
        "traceparent": "00-7b677f955346ac4786c156188f83d181-496aebbff637cd40-00",
        "User-Agent": [
          "azsdk-net-Storage.Blobs/12.9.0-alpha.20210217.1",
          "(.NET 5.0.3; Microsoft Windows 10.0.19042)"
        ],
        "x-ms-blob-public-access": "container",
        "x-ms-client-request-id": "4d62eb79-8713-b154-8936-74038e2cedb1",
        "x-ms-date": "Wed, 17 Feb 2021 18:50:49 GMT",
        "x-ms-return-client-request-id": "true",
<<<<<<< HEAD
        "x-ms-version": "2020-12-06"
=======
        "x-ms-version": "2021-02-12"
>>>>>>> 7e782c87
      },
      "RequestBody": null,
      "StatusCode": 201,
      "ResponseHeaders": {
        "Content-Length": "0",
        "Date": "Wed, 17 Feb 2021 18:50:48 GMT",
        "ETag": "\"0x8D8D374F19F190A\"",
        "Last-Modified": "Wed, 17 Feb 2021 18:50:49 GMT",
        "Server": [
          "Windows-Azure-Blob/1.0",
          "Microsoft-HTTPAPI/2.0"
        ],
        "x-ms-client-request-id": "4d62eb79-8713-b154-8936-74038e2cedb1",
        "x-ms-request-id": "fde063c6-901e-006b-365d-055d36000000",
<<<<<<< HEAD
        "x-ms-version": "2020-12-06"
=======
        "x-ms-version": "2021-02-12"
>>>>>>> 7e782c87
      },
      "ResponseBody": []
    },
    {
      "RequestUri": "https://seanmcccanary3.blob.core.windows.net/test-container-192bbe86-4986-f297-ba66-72a8c951e59f/test-blob-9fe89484-e794-2a59-866f-fdbef7bb4d1a",
      "RequestMethod": "PUT",
      "RequestHeaders": {
        "Accept": "application/xml",
        "Authorization": "Sanitized",
        "Content-Length": "1024",
        "Content-Type": "application/octet-stream",
        "traceparent": "00-d635f982eb888a49836e468e51c7236e-41e1b12397a35d4b-00",
        "User-Agent": [
          "azsdk-net-Storage.Blobs/12.9.0-alpha.20210217.1",
          "(.NET 5.0.3; Microsoft Windows 10.0.19042)"
        ],
        "x-ms-blob-type": "BlockBlob",
        "x-ms-client-request-id": "b0949e3a-7250-9eb1-3df3-8aa0d48678df",
        "x-ms-date": "Wed, 17 Feb 2021 18:50:49 GMT",
        "x-ms-return-client-request-id": "true",
<<<<<<< HEAD
        "x-ms-version": "2020-12-06"
=======
        "x-ms-version": "2021-02-12"
>>>>>>> 7e782c87
      },
      "RequestBody": "kEaDZp78ErpeSWgvUCIJ8JDQLt7ul4to50LeLlddU4VpR+WjR28DfNmo78kfJWFnLINyvf0Pwvi6Gn5cHuRjAPbixgg8ZakhzLEERqjBSMLhdwHT6pWHWYXt6Czxp171RO/TPF5YKsfaUfFMCntQ+dG7e6fijxVgW22DT318MCRTDwG57QtkiEw6+ZmkO04JnO9aNSy3ErXZc+Hx1dpJXiHM+ft6lwvGV/JaqJZ8ux8eebKOIfr4m/1M33opcrNx8Jp32EJTjwXjlN06XWkfXbfB0lsouzwm1F3+LreRnOQ/6Lj7BOPdy+qtqo0cvT6TLILCaJ9XSTReUQPkVGFOUvj4+3SxJFjU5AdxehGuCRYfawE1zjRF556EnLPf+XaIXliVJMLJ4Qcp7oSY5s4jr0ftxelfGYPDsxPVLYil9OqQ6By4GeVTVYn5C+CwrQHQYOxr8jSNKEXU0XCv9LR/g/mZB/2yapZhmW9gZQ2jEwYSBcybOQK2A8DX40d1pGHUeofnFqUEHfVWCljELMI3Mb1pnO7n5En24gM824dO7PUOi+uGvP1gDejWRC+q8db9n7GJCwdz7ZU98DOix0JuBx1jtqHWsXXACY4GEJ8aTPEsPzvVxeDtmp5WSMvJvkalaDwSRjs1Ju48yAJ4bNz1I6RCdYcGmUI9dRsDgGmq90pIYKhiCAW29xlNmPzedC7BYCQmh0i+n8/61NAfMaWFktG3MAw0khufjH5uuQBGXgDtQiBEg3ACicHYaDM0lsZzyAYqJkQhjc0Jh/rJT+XPs3bPMe+FQA9htKZKWynoavW4+/D5Gze8y7RSO/t1ODnbCbW8ZGTX7of3yXKd1zKjIB0FEVT11pg+E2U6MgUT63ttb1J0KwaQ4Q1pAVHFHvSCrhrecCfk5jMdflD+nLuB4972MGjgL/UXdDBHi9RGePRxt4PrNXpUiIgeV6y1kURR5x5zz+2Mon8lxvz2nVtf1gZbjeU3lq1joajfwdhIYuLs9qO106gG5BQExm5+Xuotv4CmWQRfGVFwDy5FreGn3GQZCae3qQNdVKjQM9A+5UO9sQFXoQjejdxSRcN6wTczXOkKZFRDdhZ8SQRbj+WBMSrqh/vfTztbO3zKZGNA4pNxnNfnNIDuejvr21cEg/720RSZjzk8UwytrinXeBGyPGdw6fIOmfyq/A2/9HTkV7d+05NPplJaNUjKOYZWFgEqOJ/wk5kL6DcX7pMrfF+YyVdyWaR9YpUVFrSqQ2B2VOUMlbvV9MMec+tcOLi+LrjoMnAv471crNUJ2n3kYaXWoJqtH+akwtWTVOW5ISrdVuj8wRDvR3AnsOnlyxlFORJFhZcdEA/RRG+bm4/YoourLA==",
      "StatusCode": 201,
      "ResponseHeaders": {
        "Content-Length": "0",
        "Content-MD5": "Pq+GGxNvb4Vg4goNMF38zw==",
        "Date": "Wed, 17 Feb 2021 18:50:48 GMT",
        "ETag": "\"0x8D8D374F1AA2B26\"",
        "Last-Modified": "Wed, 17 Feb 2021 18:50:49 GMT",
        "Server": [
          "Windows-Azure-Blob/1.0",
          "Microsoft-HTTPAPI/2.0"
        ],
        "x-ms-client-request-id": "b0949e3a-7250-9eb1-3df3-8aa0d48678df",
        "x-ms-content-crc64": "7RdsiFpGoB8=",
        "x-ms-request-id": "fde063e3-901e-006b-4f5d-055d36000000",
        "x-ms-request-server-encrypted": "true",
<<<<<<< HEAD
        "x-ms-version": "2020-12-06",
=======
        "x-ms-version": "2021-02-12",
>>>>>>> 7e782c87
        "x-ms-version-id": "2021-02-17T18:50:49.7053478Z"
      },
      "ResponseBody": []
    },
    {
      "RequestUri": "https://seanmcccanary3.blob.core.windows.net/test-container-192bbe86-4986-f297-ba66-72a8c951e59f/test-blob-9fe89484-e794-2a59-866f-fdbef7bb4d1a",
      "RequestMethod": "GET",
      "RequestHeaders": {
        "Accept": "application/xml",
        "Authorization": "Sanitized",
        "traceparent": "00-6b11efcad58d0a4e9e5d95f33a9c5a96-aa2786dbe481a74a-00",
        "User-Agent": [
          "azsdk-net-Storage.Blobs/12.9.0-alpha.20210217.1",
          "(.NET 5.0.3; Microsoft Windows 10.0.19042)"
        ],
        "x-ms-client-request-id": "5984a061-9c27-60ca-c2fc-55ccba3856f6",
        "x-ms-date": "Wed, 17 Feb 2021 18:50:49 GMT",
        "x-ms-lease-id": "2f933f43-721a-4bd6-b1f8-922600ffca79",
        "x-ms-return-client-request-id": "true",
<<<<<<< HEAD
        "x-ms-version": "2020-12-06"
=======
        "x-ms-version": "2021-02-12"
>>>>>>> 7e782c87
      },
      "RequestBody": null,
      "StatusCode": 412,
      "ResponseHeaders": {
        "Content-Length": "241",
        "Content-Type": "application/xml",
        "Date": "Wed, 17 Feb 2021 18:50:49 GMT",
        "Server": [
          "Windows-Azure-Blob/1.0",
          "Microsoft-HTTPAPI/2.0"
        ],
        "x-ms-client-request-id": "5984a061-9c27-60ca-c2fc-55ccba3856f6",
        "x-ms-error-code": "LeaseNotPresentWithBlobOperation",
        "x-ms-request-id": "fde06405-901e-006b-6b5d-055d36000000",
<<<<<<< HEAD
        "x-ms-version": "2020-12-06"
=======
        "x-ms-version": "2021-02-12"
>>>>>>> 7e782c87
      },
      "ResponseBody": [
        "﻿<?xml version=\"1.0\" encoding=\"utf-8\"?><Error><Code>LeaseNotPresentWithBlobOperation</Code><Message>There is currently no lease on the blob.\n",
        "RequestId:fde06405-901e-006b-6b5d-055d36000000\n",
        "Time:2021-02-17T18:50:49.7698919Z</Message></Error>"
      ]
    },
    {
      "RequestUri": "https://seanmcccanary3.blob.core.windows.net/test-container-192bbe86-4986-f297-ba66-72a8c951e59f?restype=container",
      "RequestMethod": "DELETE",
      "RequestHeaders": {
        "Accept": "application/xml",
        "Authorization": "Sanitized",
        "traceparent": "00-4c669776f8c1e846a2c50f0a6baf2917-6cfb6b2573028a40-00",
        "User-Agent": [
          "azsdk-net-Storage.Blobs/12.9.0-alpha.20210217.1",
          "(.NET 5.0.3; Microsoft Windows 10.0.19042)"
        ],
        "x-ms-client-request-id": "333e54a9-1f01-b0b8-aaa3-6bf3c3a08582",
        "x-ms-date": "Wed, 17 Feb 2021 18:50:49 GMT",
        "x-ms-return-client-request-id": "true",
<<<<<<< HEAD
        "x-ms-version": "2020-12-06"
=======
        "x-ms-version": "2021-02-12"
>>>>>>> 7e782c87
      },
      "RequestBody": null,
      "StatusCode": 202,
      "ResponseHeaders": {
        "Content-Length": "0",
        "Date": "Wed, 17 Feb 2021 18:50:49 GMT",
        "Server": [
          "Windows-Azure-Blob/1.0",
          "Microsoft-HTTPAPI/2.0"
        ],
        "x-ms-client-request-id": "333e54a9-1f01-b0b8-aaa3-6bf3c3a08582",
        "x-ms-request-id": "fde06423-901e-006b-055d-055d36000000",
<<<<<<< HEAD
        "x-ms-version": "2020-12-06"
=======
        "x-ms-version": "2021-02-12"
>>>>>>> 7e782c87
      },
      "ResponseBody": []
    }
  ],
  "Variables": {
    "DateTimeOffsetNow": "2021-02-17T12:50:47.5258506-06:00",
    "RandomSeed": "1791470294",
    "Storage_TestConfigDefault": "ProductionTenant\nseanmcccanary3\nU2FuaXRpemVk\nhttps://seanmcccanary3.blob.core.windows.net\nhttps://seanmcccanary3.file.core.windows.net\nhttps://seanmcccanary3.queue.core.windows.net\nhttps://seanmcccanary3.table.core.windows.net\n\n\n\n\nhttps://seanmcccanary3-secondary.blob.core.windows.net\nhttps://seanmcccanary3-secondary.file.core.windows.net\nhttps://seanmcccanary3-secondary.queue.core.windows.net\nhttps://seanmcccanary3-secondary.table.core.windows.net\n\nSanitized\n\n\nCloud\nBlobEndpoint=https://seanmcccanary3.blob.core.windows.net/;QueueEndpoint=https://seanmcccanary3.queue.core.windows.net/;FileEndpoint=https://seanmcccanary3.file.core.windows.net/;BlobSecondaryEndpoint=https://seanmcccanary3-secondary.blob.core.windows.net/;QueueSecondaryEndpoint=https://seanmcccanary3-secondary.queue.core.windows.net/;FileSecondaryEndpoint=https://seanmcccanary3-secondary.file.core.windows.net/;AccountName=seanmcccanary3;AccountKey=Kg==;\nseanscope1\n\n"
  }
}<|MERGE_RESOLUTION|>--- conflicted
+++ resolved
@@ -15,11 +15,7 @@
         "x-ms-client-request-id": "0d58e8d9-228a-215b-2a0c-8c94de2a7e4b",
         "x-ms-date": "Wed, 17 Feb 2021 18:50:47 GMT",
         "x-ms-return-client-request-id": "true",
-<<<<<<< HEAD
-        "x-ms-version": "2020-12-06"
-=======
-        "x-ms-version": "2021-02-12"
->>>>>>> 7e782c87
+        "x-ms-version": "2021-02-12"
       },
       "RequestBody": null,
       "StatusCode": 201,
@@ -34,11 +30,7 @@
         ],
         "x-ms-client-request-id": "0d58e8d9-228a-215b-2a0c-8c94de2a7e4b",
         "x-ms-request-id": "ffe42e10-201e-007e-545d-054a85000000",
-<<<<<<< HEAD
-        "x-ms-version": "2020-12-06"
-=======
-        "x-ms-version": "2021-02-12"
->>>>>>> 7e782c87
+        "x-ms-version": "2021-02-12"
       },
       "ResponseBody": []
     },
@@ -59,11 +51,7 @@
         "x-ms-client-request-id": "2d058622-ed99-bfc4-f678-5f1f72e5f091",
         "x-ms-date": "Wed, 17 Feb 2021 18:50:47 GMT",
         "x-ms-return-client-request-id": "true",
-<<<<<<< HEAD
-        "x-ms-version": "2020-12-06"
-=======
-        "x-ms-version": "2021-02-12"
->>>>>>> 7e782c87
+        "x-ms-version": "2021-02-12"
       },
       "RequestBody": "5uqbyep2S8Lpw6Vf8GzgHD580+QNBB5o2vMoIUpHK28Y5sK86n0sYpyVJMZ8/DG9K29WYlaZPuHLM+/2Til4opg2RgmpJDHAUHFHd+BX697Ca/Xa8MkYfqjh8LeONRRyHYEuRrUoEwc9lhHlUscAc0cQNOM0nrHPHchhyDN6Mhtc1VpeKaUpmlftnVq3Mizh4HxwfQAxPn/PXijtxkvUw2P2iXxsoUqh55qLRgFXF+ubgOe2CbQaK5bbj8p9PNMLGdn2wamvdD4yzpZmpfh9eEc8UUZkHbmv213mkRJ/JKvHgCwnYFZB7AuogzsetIaeXRaDQOuMp/sgR+VMyeIrs6rqnyTLVhfw+2Q7u5l+kCfWSDT8++PAOtkxBxhw9SMofNCQMxVh0gb/kkWGUethobe+dYGuL7fHKmRLmk/+fwVAEj7J7VwRdHUt/WieOentz2VhsoCiek0YyQmxFji3ABI/RT6smLNarAALgDJOKPB6Xcrpnc2FnpfxsSRTYF48dvxWXvSqQDexBwV/lvkayaAZNrhtzWNFuqenu+ePB0uhzwo1+Mr8zxyTN5XHBQee1ueDOiqlzqiZEKRMA4VQIf+63sfu5dDWHGac2ZbNfrSfCOT/DM0h/ABim+gmr8yXQxWWDSdAr/EWrR3DCfQRzJLvrPqhUBUymOHGi0nor22aBZaAN3CNX1nz6F6vXvILUc9VNgLR9vIAY3RFeSOnLv2wKARekZQhYk2hrWi2gjrvujp5knlqyQ+jgNP7R+U1S7ph/zXtrb86NNS1MEiKSeE6Vb7pLpyERV/1uhHBJhpna2KuVYIEAg16Pl6ktZjGGTfywPEnTBwd3brV9/OueQ65TcTl3PNeNVOxbu8934/GLqHZzmUpQB9FkHjILwoazMRQ6mjU4T1DlIuddd0t4P0qDslS1KqpkAykn0x7lQZJl6Iq7fQn8k1jljrai8pBGLB6niBByPcap1pbL0Hxx/6EVN47AvIIAhx77j5wzwRBYoebAffmCM6qEEaazMMMcs48VTfsBhW9cZsExdm4qddVGcy5VcYGnUsPkfGsbjZZb3twNHnNVVxx3o9c4kL08WduRLL2Uh0HNbjr3HQjEQNkqlZeSHVeiMRvSHY3qroIGp+KPSqDYhxdaf7A4XjoTc2M9zfslqnxD7zuhgqmz4r948HVmdTY4Eg5AN52naZLh/qpq7ODG4T1mS1uldsSt5l0w/63ErT5sxbvs5XKe3IVo/8P/STXecc93/+maktsJklFAtqok3RGsPeclGjuKh27WPLcA7l1nEk2ejK0UkjLgoxMhXmXbQ+KyUwsO+VeTrXi6xJZkCOPz2aQcRlCkV2v0RHcoqWkI+rjUTlsSQ==",
       "StatusCode": 201,
@@ -81,11 +69,7 @@
         "x-ms-content-crc64": "BSMFBaDF+W0=",
         "x-ms-request-id": "ffe42e20-201e-007e-5d5d-054a85000000",
         "x-ms-request-server-encrypted": "true",
-<<<<<<< HEAD
-        "x-ms-version": "2020-12-06",
-=======
         "x-ms-version": "2021-02-12",
->>>>>>> 7e782c87
         "x-ms-version-id": "2021-02-17T18:50:47.8170045Z"
       },
       "ResponseBody": []
@@ -105,11 +89,7 @@
         "x-ms-client-request-id": "2e997fb2-d90d-0762-8378-f8040ab40fc6",
         "x-ms-date": "Wed, 17 Feb 2021 18:50:47 GMT",
         "x-ms-return-client-request-id": "true",
-<<<<<<< HEAD
-        "x-ms-version": "2020-12-06"
-=======
-        "x-ms-version": "2021-02-12"
->>>>>>> 7e782c87
+        "x-ms-version": "2021-02-12"
       },
       "RequestBody": null,
       "StatusCode": 304,
@@ -123,11 +103,7 @@
         "x-ms-client-request-id": "2e997fb2-d90d-0762-8378-f8040ab40fc6",
         "x-ms-error-code": "ConditionNotMet",
         "x-ms-request-id": "ffe42e29-201e-007e-645d-054a85000000",
-<<<<<<< HEAD
-        "x-ms-version": "2020-12-06"
-=======
-        "x-ms-version": "2021-02-12"
->>>>>>> 7e782c87
+        "x-ms-version": "2021-02-12"
       },
       "ResponseBody": []
     },
@@ -145,11 +121,7 @@
         "x-ms-client-request-id": "f36d6369-c14c-4383-8be5-858985c7ecdb",
         "x-ms-date": "Wed, 17 Feb 2021 18:50:47 GMT",
         "x-ms-return-client-request-id": "true",
-<<<<<<< HEAD
-        "x-ms-version": "2020-12-06"
-=======
-        "x-ms-version": "2021-02-12"
->>>>>>> 7e782c87
+        "x-ms-version": "2021-02-12"
       },
       "RequestBody": null,
       "StatusCode": 202,
@@ -162,11 +134,7 @@
         ],
         "x-ms-client-request-id": "f36d6369-c14c-4383-8be5-858985c7ecdb",
         "x-ms-request-id": "ffe42e39-201e-007e-745d-054a85000000",
-<<<<<<< HEAD
-        "x-ms-version": "2020-12-06"
-=======
-        "x-ms-version": "2021-02-12"
->>>>>>> 7e782c87
+        "x-ms-version": "2021-02-12"
       },
       "ResponseBody": []
     },
@@ -185,11 +153,7 @@
         "x-ms-client-request-id": "b3fdc221-4107-9261-f0ef-5a574d83076c",
         "x-ms-date": "Wed, 17 Feb 2021 18:50:48 GMT",
         "x-ms-return-client-request-id": "true",
-<<<<<<< HEAD
-        "x-ms-version": "2020-12-06"
-=======
-        "x-ms-version": "2021-02-12"
->>>>>>> 7e782c87
+        "x-ms-version": "2021-02-12"
       },
       "RequestBody": null,
       "StatusCode": 201,
@@ -204,11 +168,7 @@
         ],
         "x-ms-client-request-id": "b3fdc221-4107-9261-f0ef-5a574d83076c",
         "x-ms-request-id": "3203fd02-901e-0009-215d-059f11000000",
-<<<<<<< HEAD
-        "x-ms-version": "2020-12-06"
-=======
-        "x-ms-version": "2021-02-12"
->>>>>>> 7e782c87
+        "x-ms-version": "2021-02-12"
       },
       "ResponseBody": []
     },
@@ -229,11 +189,7 @@
         "x-ms-client-request-id": "cfcb7235-7ff4-fa0e-54a1-d663a71a2d53",
         "x-ms-date": "Wed, 17 Feb 2021 18:50:48 GMT",
         "x-ms-return-client-request-id": "true",
-<<<<<<< HEAD
-        "x-ms-version": "2020-12-06"
-=======
-        "x-ms-version": "2021-02-12"
->>>>>>> 7e782c87
+        "x-ms-version": "2021-02-12"
       },
       "RequestBody": "S1k65CtGlClA8cCOKtDNOdWA3nki5iUMQAm2V8EiEKRfP1dWJDrH2i7TcxaB0mcgIiGBzaWOSmU0LaMikDxnHuAbL+p4dxWauANKTnIOi22hljWgoEL/0fXyIvaXpErxa1U1ZaN9p6oL5hShQ/vyJaI1gfoHx32dHF70hlQfAxO4WOId2CXKI+6KlLkuXY36APxUYSNQ6qTXl0lFiCBW7OIA6OoY1E18a10LfDLEb77Q+oZXy6LwaG4+RkDchZvONKjWLnSi4Suv1/bFRW5xEyiKdI6a/iBAD4B82Y4Mn+XCPEiK7UFJLRhaqPOsKyIAzTIXUhAMNDWHlh70JgedozgQAggl5ibnQEZ1P1YtlORefAxb9E3VtQgSAlcjVQcRvAS7mygZ2uYMMBHJl/TfWgE5lan7Qa7qOkwAEuTPw+s/ZINRcfi8RKElT8M7Cx4UM6hV6r9dFXpW0GDbGcgCPWwmijNwjekJfFEI1fLqry4u6948edkr4U4I+qCX4SvZIxFXFYHqo6W/S21uVT+IayEyrC7pxsOS+qjlaJNIcZsmLrLgk5mtREc5fS1svYsOgI5+ZTT88F1OxBrYBTsSdtrRSCeNp9iHhGfmr0iVJj0c1ugEyQxmKT5Vks5/1D8LJgZTmnVkgdi29uDMFUAUuJ7cvC5TDq3Oah7oNxUJCLAo24hCQYvIt1UPTdIrmhP9QdkwoxgRuBhZhS9WfEnDrO4wpDq30ncSEwTZRMDao9AL6/Y72GWYFyJw6LxbcjsLS6Hk+vXYRW9iHo8TN3RYf+JfS5BTh9OJmIwYR+m6tqHIzfgf9ajaMqWH2brWhN+uGGna/Ceqt8PNW2JpwP6Fp2ftSml7OIk5hBjrzK4ZshOtaS5/37p6HhY1UZpGcXKmATFS6Dl1Mt/goXcOv+sVtKhOu1bPBsescyxTRufu8xKmRct8xsraNzZPnz5Ca14qIJzy97Ub1vpqpnQMIez38a1laHofmO7ddIQfgGeJagfNKCZK/Ptcim7QEiBVzRVKV62R3QPkC4euFIMx/FaT4TxtPvnGrfWxCN0LT4bNiKZu1Si594wE6R2em+d4K44XPDHk6I4cg6q339Um2LsA4IzcwiYt2emvaFXbJxENOdxO9BJV6Z8YUlF+Ahi23hBinbpbnGhn6WJINH84QVuYqaX41+Soq/bsw3DVr9fQ+IpFeIlWsp105gqwDLUf3xD25VhzvgYrufLEb9j3kjmKdzv188jRQvcIhPDa+J5BzORf38p/XTqEGb+XkkPFfFTQJZV6KutIJKJgajkVUcFTgqLzmLNvCxoAcNkJOrC0QwecCdIJx6L4F7onHvIAbsj9RA+g0eSgYRl7ebkRP+ryrA==",
       "StatusCode": 201,
@@ -251,11 +207,7 @@
         "x-ms-content-crc64": "TmWOlqhUTBI=",
         "x-ms-request-id": "3203fd1f-901e-0009-365d-059f11000000",
         "x-ms-request-server-encrypted": "true",
-<<<<<<< HEAD
-        "x-ms-version": "2020-12-06",
-=======
         "x-ms-version": "2021-02-12",
->>>>>>> 7e782c87
         "x-ms-version-id": "2021-02-17T18:50:48.3103552Z"
       },
       "ResponseBody": []
@@ -275,11 +227,7 @@
         "x-ms-client-request-id": "7a1128a9-305c-910d-fdfb-4b729bc0558d",
         "x-ms-date": "Wed, 17 Feb 2021 18:50:48 GMT",
         "x-ms-return-client-request-id": "true",
-<<<<<<< HEAD
-        "x-ms-version": "2020-12-06"
-=======
-        "x-ms-version": "2021-02-12"
->>>>>>> 7e782c87
+        "x-ms-version": "2021-02-12"
       },
       "RequestBody": null,
       "StatusCode": 412,
@@ -294,11 +242,7 @@
         "x-ms-client-request-id": "7a1128a9-305c-910d-fdfb-4b729bc0558d",
         "x-ms-error-code": "ConditionNotMet",
         "x-ms-request-id": "3203fd3d-901e-0009-505d-059f11000000",
-<<<<<<< HEAD
-        "x-ms-version": "2020-12-06"
-=======
-        "x-ms-version": "2021-02-12"
->>>>>>> 7e782c87
+        "x-ms-version": "2021-02-12"
       },
       "ResponseBody": [
         "﻿<?xml version=\"1.0\" encoding=\"utf-8\"?><Error><Code>ConditionNotMet</Code><Message>The condition specified using HTTP conditional header(s) is not met.\n",
@@ -320,11 +264,7 @@
         "x-ms-client-request-id": "7eb9c289-b208-49f7-a96e-36f806251a4d",
         "x-ms-date": "Wed, 17 Feb 2021 18:50:48 GMT",
         "x-ms-return-client-request-id": "true",
-<<<<<<< HEAD
-        "x-ms-version": "2020-12-06"
-=======
-        "x-ms-version": "2021-02-12"
->>>>>>> 7e782c87
+        "x-ms-version": "2021-02-12"
       },
       "RequestBody": null,
       "StatusCode": 202,
@@ -337,11 +277,7 @@
         ],
         "x-ms-client-request-id": "7eb9c289-b208-49f7-a96e-36f806251a4d",
         "x-ms-request-id": "3203fd41-901e-0009-545d-059f11000000",
-<<<<<<< HEAD
-        "x-ms-version": "2020-12-06"
-=======
-        "x-ms-version": "2021-02-12"
->>>>>>> 7e782c87
+        "x-ms-version": "2021-02-12"
       },
       "ResponseBody": []
     },
@@ -360,11 +296,7 @@
         "x-ms-client-request-id": "cb5073fa-bd2e-a34d-95b4-32d912b0d912",
         "x-ms-date": "Wed, 17 Feb 2021 18:50:48 GMT",
         "x-ms-return-client-request-id": "true",
-<<<<<<< HEAD
-        "x-ms-version": "2020-12-06"
-=======
-        "x-ms-version": "2021-02-12"
->>>>>>> 7e782c87
+        "x-ms-version": "2021-02-12"
       },
       "RequestBody": null,
       "StatusCode": 201,
@@ -379,11 +311,7 @@
         ],
         "x-ms-client-request-id": "cb5073fa-bd2e-a34d-95b4-32d912b0d912",
         "x-ms-request-id": "0c3a6cf9-a01e-002d-7c5d-0569b1000000",
-<<<<<<< HEAD
-        "x-ms-version": "2020-12-06"
-=======
-        "x-ms-version": "2021-02-12"
->>>>>>> 7e782c87
+        "x-ms-version": "2021-02-12"
       },
       "ResponseBody": []
     },
@@ -404,11 +332,7 @@
         "x-ms-client-request-id": "34876a89-1d4b-8763-1024-75d3701e61bd",
         "x-ms-date": "Wed, 17 Feb 2021 18:50:48 GMT",
         "x-ms-return-client-request-id": "true",
-<<<<<<< HEAD
-        "x-ms-version": "2020-12-06"
-=======
-        "x-ms-version": "2021-02-12"
->>>>>>> 7e782c87
+        "x-ms-version": "2021-02-12"
       },
       "RequestBody": "vBE7oj1CRlGO0D0OXbWWaFLrTPxG5vX+FkVDUqSrxpKxdbtcqDl3ty3+PV6AP0bfHcmGJ2PdzNUbPIv3//Os4wqqXOj6OsAZdJXOR6mXftf/YzTaJJ8v1KjlQGuuf7g5UlpT1uJd5eMJbbLODoUshL6z+Ju/0b5qe4g/FPpUa/XclfRPQ6j1oX5R0bfsYcUiuLyt+oYdeoCb6FpZHtDptAG98XmQ3UAVvlccbQAGfRrDHFs9p3Buvxp0s1tNnIOuaB21L29Lktt8lzwvAAx/lGpAlQF0qwyQTjJfHCrkyCHUbgXjUE6qd4qAwRA0P78N9B7wDAaBOb0QJOE97Hawl88aWpEHnEQclh139On8Ww5zUScL9LsbUjVI0itsbYsUzypBGuQtBlfa03boCkXTFMnSyZtOpKIT/ghcv8oYsCiSYiS/u0ApRUrPMSBFMkfwdL1imaPwxSqHLRzc0EaNwiNOVqggFFiIqYNQfnOBzsvAbEoMtRaEopz5N40kTXUDQm/99tyfz2Bl2vAfn0e3Bl5QG2T8gAwNybQLJtzKY1sOTDwDhNfvIZzpp9olZQJVQjEv0zIQB8Fi7y0ok6mEmneVEFILs4GHYfrIEtky52OxtuSrm48o/kV6oZWpxo3zZQ1ikFSwSo6vp3I3SPToLwjKd93E2P7nbBINkBLs3Zpt1a3Lz1cPAWtV+/Md8bZQkXGM30+vLowPeyNBorl8w8rXynJHHWCwunZxbt0KyntcvP+gX/1LvaYgvFQzzV6y2TcpRSZDCXQR3CTZPb+vBLCo5ea622TMjA3MJmAMfewXv5Wl4IRVGbKKj4PYcn/mcbejiuh39/3TXLkZd+MTBV43wX4qCSMrU8s0MEzg8xmN5bWpaPIEoMeY0oTLPKLPdookoLABvGiTdzccQ8ew8mmfi5ItapxrMyC2kjafYBcpZLnCu1JpjChMFfC7510A5+AaK7AQoQztuW2PSikx8xYg8t4O7jYWNv9p4VSsr0vDtqtWhDVmGcOt1ALl2UH/GyLZm/V+8fipBPWxpsC3QQkhy5N+2m7hudgaYBo0MVy9asUy0hRWRMSzrYBAtXID9ZP4ww2ugEGz+OEcZJDeddKY8zz7hG71y4fOyy3uoQRlF2uGO25PD+mEf9oyOuA01TetqMI2B3AkA/iG37UTxFbdtkwlVzpkSeNTdgWUwpCmmvb1QPlBLw/6Yjd1yDA0cLqDVISUDn39SF/e4pFrkEFn4ES/HoRdnIY8K/QC7oCzHwZKEG0MEYx4+PeaYkx+jtL2DujrdFE2Jrj9WOKJ+lneK8OKIH/UWs64RiaMwzk5vZwiDOCYx6q0FOq0D7ip7v2duzeJ9G1SIbQZMi0rqg==",
       "StatusCode": 201,
@@ -426,11 +350,7 @@
         "x-ms-content-crc64": "M2iiT/rKE2U=",
         "x-ms-request-id": "0c3a6d07-a01e-002d-055d-0569b1000000",
         "x-ms-request-server-encrypted": "true",
-<<<<<<< HEAD
-        "x-ms-version": "2020-12-06",
-=======
         "x-ms-version": "2021-02-12",
->>>>>>> 7e782c87
         "x-ms-version-id": "2021-02-17T18:50:48.7426627Z"
       },
       "ResponseBody": []
@@ -450,11 +370,7 @@
         "x-ms-client-request-id": "a24b9cce-ea0e-f7ff-abd0-17ca922e40aa",
         "x-ms-date": "Wed, 17 Feb 2021 18:50:48 GMT",
         "x-ms-return-client-request-id": "true",
-<<<<<<< HEAD
-        "x-ms-version": "2020-12-06"
-=======
-        "x-ms-version": "2021-02-12"
->>>>>>> 7e782c87
+        "x-ms-version": "2021-02-12"
       },
       "RequestBody": null,
       "StatusCode": 412,
@@ -469,11 +385,7 @@
         "x-ms-client-request-id": "a24b9cce-ea0e-f7ff-abd0-17ca922e40aa",
         "x-ms-error-code": "ConditionNotMet",
         "x-ms-request-id": "0c3a6d0e-a01e-002d-0c5d-0569b1000000",
-<<<<<<< HEAD
-        "x-ms-version": "2020-12-06"
-=======
-        "x-ms-version": "2021-02-12"
->>>>>>> 7e782c87
+        "x-ms-version": "2021-02-12"
       },
       "ResponseBody": [
         "﻿<?xml version=\"1.0\" encoding=\"utf-8\"?><Error><Code>ConditionNotMet</Code><Message>The condition specified using HTTP conditional header(s) is not met.\n",
@@ -495,11 +407,7 @@
         "x-ms-client-request-id": "d304add6-bfd3-17af-690b-7804ebf2c84e",
         "x-ms-date": "Wed, 17 Feb 2021 18:50:48 GMT",
         "x-ms-return-client-request-id": "true",
-<<<<<<< HEAD
-        "x-ms-version": "2020-12-06"
-=======
-        "x-ms-version": "2021-02-12"
->>>>>>> 7e782c87
+        "x-ms-version": "2021-02-12"
       },
       "RequestBody": null,
       "StatusCode": 202,
@@ -512,11 +420,7 @@
         ],
         "x-ms-client-request-id": "d304add6-bfd3-17af-690b-7804ebf2c84e",
         "x-ms-request-id": "0c3a6d1e-a01e-002d-185d-0569b1000000",
-<<<<<<< HEAD
-        "x-ms-version": "2020-12-06"
-=======
-        "x-ms-version": "2021-02-12"
->>>>>>> 7e782c87
+        "x-ms-version": "2021-02-12"
       },
       "ResponseBody": []
     },
@@ -535,11 +439,7 @@
         "x-ms-client-request-id": "23656962-6904-4bf4-61a8-dd0dcacde4a3",
         "x-ms-date": "Wed, 17 Feb 2021 18:50:48 GMT",
         "x-ms-return-client-request-id": "true",
-<<<<<<< HEAD
-        "x-ms-version": "2020-12-06"
-=======
-        "x-ms-version": "2021-02-12"
->>>>>>> 7e782c87
+        "x-ms-version": "2021-02-12"
       },
       "RequestBody": null,
       "StatusCode": 201,
@@ -554,11 +454,7 @@
         ],
         "x-ms-client-request-id": "23656962-6904-4bf4-61a8-dd0dcacde4a3",
         "x-ms-request-id": "961c2658-601e-001d-0e5d-05d77e000000",
-<<<<<<< HEAD
-        "x-ms-version": "2020-12-06"
-=======
-        "x-ms-version": "2021-02-12"
->>>>>>> 7e782c87
+        "x-ms-version": "2021-02-12"
       },
       "ResponseBody": []
     },
@@ -579,11 +475,7 @@
         "x-ms-client-request-id": "9aa27c19-7f9b-7e85-d454-3a0f5e5292a5",
         "x-ms-date": "Wed, 17 Feb 2021 18:50:49 GMT",
         "x-ms-return-client-request-id": "true",
-<<<<<<< HEAD
-        "x-ms-version": "2020-12-06"
-=======
-        "x-ms-version": "2021-02-12"
->>>>>>> 7e782c87
+        "x-ms-version": "2021-02-12"
       },
       "RequestBody": "Xxkj4f7kJGZROSNIMt1jVCo4f8lhiFp3FaiDgY7JRJXstQ/ffrm9fkX+0spGqxmDRYnjkk0bQta/rMtVYKLXh/WNXHzNg9ZwegCEYrWPMWmP/zwF5bFH0HM5INLuZx6iJkvUuE+ctsGzcxdNl98hMHpixmBl0qJERYsJlGIEgRLi4Ttqunga8kl7UnGZ+jmTF/BXi6G9PVSokHLDkyJer/EEa7WjtnUCR9QX6oAwqktSdXxyrPZxJKTnwSkFV14mHKOAlI6D72F6VUTMplLUeOYmcR6m6wL7k0cRvPRL/PB18c7crxW9zoYa+FexpX5RE0hD3+VAgDChhAFHcjNsLllTV7WE98nRaaKXi/OqSe3IwKirCB0KNHCdOysTdVxSrcn+XU3JzRx/cXVDqPQ99joTf7GKwSU7SSJE5rudvfNGRd0prOug//OMK5enx4x8YEXw//aqyOykwhQrheZg4rSB/WMWE0lOc3++/ZWOlIKWx4Z2rb39m3zxherXdHoMLEnjJckoZkz7oYx268tXFS2Slb1f6jT2hGHnJI5fd/8FsdFLq264bWE5egsxhq+xmW+8Rd+8rEEV7KFoQUG+mymMcTn5DGm/2SdcJnAoxP2xNYseozIfSQWPNb7MUCwfet7ipBR2t40F/Gu4X4bR7Cijtgu2n/j3bCg0atar8on6PKuRRh/pO379GKfGZ+l+vUmVKZkhadrm6jjsQU23WgnivSLaQKYJunuNuYdRMQU+tayMFcnv2dPQq1zn/PkxRb6d46rGpH2jjG4ek7BTlLgyrYugKkVA8+RPCZRJIr6BXHPItE5aeBEu6Yhb0UUjfBajtE5tkBp5XPDGdproWWqwnDc9iuBq2DV6ckG85SGeLIx+pm1vE8xYT1ddlAF2RZAeqzQN5fE1OdwZ8x3ZvXfOJ0oOarP8QIlr5DuJDEMzAyywnTntkEaaSW2RViCufpLfj2y2aNvdImqrogG2rCyY5e/wKR894JYEcyFFa+lpvWaoqXzWfJtR03vPQu5F5JxA+HEwvVVzoa7WsvW5l7eBQuSaDgKvwmhUnlWkbp6nvo+EBXJ4OP8RNQfOAMqmmDzETf8JqtWakTYI2x//zzMQLvNlNZJECAnlidj64cGergYY3yCenhS56XM7b1zgEWbUvdLWQGOqf0X2JCD9oLB1ai0Y5u8ScZDfrEseCZisBXhyJSPvyG6jbl/bqHrzvEnDxgUvxyp2wkxC9pMXi3asSR6oinqMhaG+dXiPNsgV7PABW0OTfT1N/GPXrdHai+LpL19bSjLON0BjcFGy5ouDLAqjFjAyGMzgW40XtdjP5OqVpQdpuqG9MyQCLwzsmxXYVIHHN3WytxaSeu+ktw==",
       "StatusCode": 201,
@@ -601,11 +493,7 @@
         "x-ms-content-crc64": "lkdg4Q81WjQ=",
         "x-ms-request-id": "961c2667-601e-001d-195d-05d77e000000",
         "x-ms-request-server-encrypted": "true",
-<<<<<<< HEAD
-        "x-ms-version": "2020-12-06",
-=======
         "x-ms-version": "2021-02-12",
->>>>>>> 7e782c87
         "x-ms-version-id": "2021-02-17T18:50:49.2089943Z"
       },
       "ResponseBody": []
@@ -624,11 +512,7 @@
         "x-ms-client-request-id": "66cbb631-956a-404e-6f40-a3ea2647a95a",
         "x-ms-date": "Wed, 17 Feb 2021 18:50:49 GMT",
         "x-ms-return-client-request-id": "true",
-<<<<<<< HEAD
-        "x-ms-version": "2020-12-06"
-=======
-        "x-ms-version": "2021-02-12"
->>>>>>> 7e782c87
+        "x-ms-version": "2021-02-12"
       },
       "RequestBody": null,
       "StatusCode": 200,
@@ -655,11 +539,7 @@
         "x-ms-lease-status": "unlocked",
         "x-ms-request-id": "961c2675-601e-001d-265d-05d77e000000",
         "x-ms-server-encrypted": "true",
-<<<<<<< HEAD
-        "x-ms-version": "2020-12-06",
-=======
         "x-ms-version": "2021-02-12",
->>>>>>> 7e782c87
         "x-ms-version-id": "2021-02-17T18:50:49.2089943Z"
       },
       "ResponseBody": []
@@ -679,11 +559,7 @@
         "x-ms-client-request-id": "a8def8c1-2b86-f13b-de91-17ef888dfaca",
         "x-ms-date": "Wed, 17 Feb 2021 18:50:49 GMT",
         "x-ms-return-client-request-id": "true",
-<<<<<<< HEAD
-        "x-ms-version": "2020-12-06"
-=======
-        "x-ms-version": "2021-02-12"
->>>>>>> 7e782c87
+        "x-ms-version": "2021-02-12"
       },
       "RequestBody": null,
       "StatusCode": 304,
@@ -697,11 +573,7 @@
         "x-ms-client-request-id": "a8def8c1-2b86-f13b-de91-17ef888dfaca",
         "x-ms-error-code": "ConditionNotMet",
         "x-ms-request-id": "961c2685-601e-001d-315d-05d77e000000",
-<<<<<<< HEAD
-        "x-ms-version": "2020-12-06"
-=======
-        "x-ms-version": "2021-02-12"
->>>>>>> 7e782c87
+        "x-ms-version": "2021-02-12"
       },
       "ResponseBody": []
     },
@@ -719,11 +591,7 @@
         "x-ms-client-request-id": "2e2820fb-0169-b7d4-0275-e573a2926476",
         "x-ms-date": "Wed, 17 Feb 2021 18:50:49 GMT",
         "x-ms-return-client-request-id": "true",
-<<<<<<< HEAD
-        "x-ms-version": "2020-12-06"
-=======
-        "x-ms-version": "2021-02-12"
->>>>>>> 7e782c87
+        "x-ms-version": "2021-02-12"
       },
       "RequestBody": null,
       "StatusCode": 202,
@@ -736,11 +604,7 @@
         ],
         "x-ms-client-request-id": "2e2820fb-0169-b7d4-0275-e573a2926476",
         "x-ms-request-id": "961c2690-601e-001d-3b5d-05d77e000000",
-<<<<<<< HEAD
-        "x-ms-version": "2020-12-06"
-=======
-        "x-ms-version": "2021-02-12"
->>>>>>> 7e782c87
+        "x-ms-version": "2021-02-12"
       },
       "ResponseBody": []
     },
@@ -759,11 +623,7 @@
         "x-ms-client-request-id": "4d62eb79-8713-b154-8936-74038e2cedb1",
         "x-ms-date": "Wed, 17 Feb 2021 18:50:49 GMT",
         "x-ms-return-client-request-id": "true",
-<<<<<<< HEAD
-        "x-ms-version": "2020-12-06"
-=======
-        "x-ms-version": "2021-02-12"
->>>>>>> 7e782c87
+        "x-ms-version": "2021-02-12"
       },
       "RequestBody": null,
       "StatusCode": 201,
@@ -778,11 +638,7 @@
         ],
         "x-ms-client-request-id": "4d62eb79-8713-b154-8936-74038e2cedb1",
         "x-ms-request-id": "fde063c6-901e-006b-365d-055d36000000",
-<<<<<<< HEAD
-        "x-ms-version": "2020-12-06"
-=======
-        "x-ms-version": "2021-02-12"
->>>>>>> 7e782c87
+        "x-ms-version": "2021-02-12"
       },
       "ResponseBody": []
     },
@@ -803,11 +659,7 @@
         "x-ms-client-request-id": "b0949e3a-7250-9eb1-3df3-8aa0d48678df",
         "x-ms-date": "Wed, 17 Feb 2021 18:50:49 GMT",
         "x-ms-return-client-request-id": "true",
-<<<<<<< HEAD
-        "x-ms-version": "2020-12-06"
-=======
-        "x-ms-version": "2021-02-12"
->>>>>>> 7e782c87
+        "x-ms-version": "2021-02-12"
       },
       "RequestBody": "kEaDZp78ErpeSWgvUCIJ8JDQLt7ul4to50LeLlddU4VpR+WjR28DfNmo78kfJWFnLINyvf0Pwvi6Gn5cHuRjAPbixgg8ZakhzLEERqjBSMLhdwHT6pWHWYXt6Czxp171RO/TPF5YKsfaUfFMCntQ+dG7e6fijxVgW22DT318MCRTDwG57QtkiEw6+ZmkO04JnO9aNSy3ErXZc+Hx1dpJXiHM+ft6lwvGV/JaqJZ8ux8eebKOIfr4m/1M33opcrNx8Jp32EJTjwXjlN06XWkfXbfB0lsouzwm1F3+LreRnOQ/6Lj7BOPdy+qtqo0cvT6TLILCaJ9XSTReUQPkVGFOUvj4+3SxJFjU5AdxehGuCRYfawE1zjRF556EnLPf+XaIXliVJMLJ4Qcp7oSY5s4jr0ftxelfGYPDsxPVLYil9OqQ6By4GeVTVYn5C+CwrQHQYOxr8jSNKEXU0XCv9LR/g/mZB/2yapZhmW9gZQ2jEwYSBcybOQK2A8DX40d1pGHUeofnFqUEHfVWCljELMI3Mb1pnO7n5En24gM824dO7PUOi+uGvP1gDejWRC+q8db9n7GJCwdz7ZU98DOix0JuBx1jtqHWsXXACY4GEJ8aTPEsPzvVxeDtmp5WSMvJvkalaDwSRjs1Ju48yAJ4bNz1I6RCdYcGmUI9dRsDgGmq90pIYKhiCAW29xlNmPzedC7BYCQmh0i+n8/61NAfMaWFktG3MAw0khufjH5uuQBGXgDtQiBEg3ACicHYaDM0lsZzyAYqJkQhjc0Jh/rJT+XPs3bPMe+FQA9htKZKWynoavW4+/D5Gze8y7RSO/t1ODnbCbW8ZGTX7of3yXKd1zKjIB0FEVT11pg+E2U6MgUT63ttb1J0KwaQ4Q1pAVHFHvSCrhrecCfk5jMdflD+nLuB4972MGjgL/UXdDBHi9RGePRxt4PrNXpUiIgeV6y1kURR5x5zz+2Mon8lxvz2nVtf1gZbjeU3lq1joajfwdhIYuLs9qO106gG5BQExm5+Xuotv4CmWQRfGVFwDy5FreGn3GQZCae3qQNdVKjQM9A+5UO9sQFXoQjejdxSRcN6wTczXOkKZFRDdhZ8SQRbj+WBMSrqh/vfTztbO3zKZGNA4pNxnNfnNIDuejvr21cEg/720RSZjzk8UwytrinXeBGyPGdw6fIOmfyq/A2/9HTkV7d+05NPplJaNUjKOYZWFgEqOJ/wk5kL6DcX7pMrfF+YyVdyWaR9YpUVFrSqQ2B2VOUMlbvV9MMec+tcOLi+LrjoMnAv471crNUJ2n3kYaXWoJqtH+akwtWTVOW5ISrdVuj8wRDvR3AnsOnlyxlFORJFhZcdEA/RRG+bm4/YoourLA==",
       "StatusCode": 201,
@@ -825,11 +677,7 @@
         "x-ms-content-crc64": "7RdsiFpGoB8=",
         "x-ms-request-id": "fde063e3-901e-006b-4f5d-055d36000000",
         "x-ms-request-server-encrypted": "true",
-<<<<<<< HEAD
-        "x-ms-version": "2020-12-06",
-=======
         "x-ms-version": "2021-02-12",
->>>>>>> 7e782c87
         "x-ms-version-id": "2021-02-17T18:50:49.7053478Z"
       },
       "ResponseBody": []
@@ -849,11 +697,7 @@
         "x-ms-date": "Wed, 17 Feb 2021 18:50:49 GMT",
         "x-ms-lease-id": "2f933f43-721a-4bd6-b1f8-922600ffca79",
         "x-ms-return-client-request-id": "true",
-<<<<<<< HEAD
-        "x-ms-version": "2020-12-06"
-=======
-        "x-ms-version": "2021-02-12"
->>>>>>> 7e782c87
+        "x-ms-version": "2021-02-12"
       },
       "RequestBody": null,
       "StatusCode": 412,
@@ -868,11 +712,7 @@
         "x-ms-client-request-id": "5984a061-9c27-60ca-c2fc-55ccba3856f6",
         "x-ms-error-code": "LeaseNotPresentWithBlobOperation",
         "x-ms-request-id": "fde06405-901e-006b-6b5d-055d36000000",
-<<<<<<< HEAD
-        "x-ms-version": "2020-12-06"
-=======
-        "x-ms-version": "2021-02-12"
->>>>>>> 7e782c87
+        "x-ms-version": "2021-02-12"
       },
       "ResponseBody": [
         "﻿<?xml version=\"1.0\" encoding=\"utf-8\"?><Error><Code>LeaseNotPresentWithBlobOperation</Code><Message>There is currently no lease on the blob.\n",
@@ -894,11 +734,7 @@
         "x-ms-client-request-id": "333e54a9-1f01-b0b8-aaa3-6bf3c3a08582",
         "x-ms-date": "Wed, 17 Feb 2021 18:50:49 GMT",
         "x-ms-return-client-request-id": "true",
-<<<<<<< HEAD
-        "x-ms-version": "2020-12-06"
-=======
-        "x-ms-version": "2021-02-12"
->>>>>>> 7e782c87
+        "x-ms-version": "2021-02-12"
       },
       "RequestBody": null,
       "StatusCode": 202,
@@ -911,11 +747,7 @@
         ],
         "x-ms-client-request-id": "333e54a9-1f01-b0b8-aaa3-6bf3c3a08582",
         "x-ms-request-id": "fde06423-901e-006b-055d-055d36000000",
-<<<<<<< HEAD
-        "x-ms-version": "2020-12-06"
-=======
-        "x-ms-version": "2021-02-12"
->>>>>>> 7e782c87
+        "x-ms-version": "2021-02-12"
       },
       "ResponseBody": []
     }
