﻿{
  "Entries": [
    {
      "RequestUri": "https://seanmcccanary3.blob.core.windows.net/test-container-55aae95c-449e-7cd3-080c-57f74003b820?restype=container",
      "RequestMethod": "PUT",
      "RequestHeaders": {
        "Accept": "application/xml",
        "Authorization": "Sanitized",
        "traceparent": "00-026d9aebf5661848836f5fd482efa18c-ca1c0115a6393043-00",
        "User-Agent": [
          "azsdk-net-Storage.Blobs/12.9.0-alpha.20210217.1",
          "(.NET 5.0.3; Microsoft Windows 10.0.19042)"
        ],
        "x-ms-blob-public-access": "container",
        "x-ms-client-request-id": "1ef02ad4-483e-1189-bf01-a3c90af0a6ad",
        "x-ms-date": "Wed, 17 Feb 2021 18:52:03 GMT",
        "x-ms-return-client-request-id": "true",
<<<<<<< HEAD
        "x-ms-version": "2020-12-06"
=======
        "x-ms-version": "2021-02-12"
>>>>>>> 7e782c87
      },
      "RequestBody": null,
      "StatusCode": 201,
      "ResponseHeaders": {
        "Content-Length": "0",
        "Date": "Wed, 17 Feb 2021 18:52:03 GMT",
        "ETag": "\"0x8D8D3751DE6E253\"",
        "Last-Modified": "Wed, 17 Feb 2021 18:52:03 GMT",
        "Server": [
          "Windows-Azure-Blob/1.0",
          "Microsoft-HTTPAPI/2.0"
        ],
        "x-ms-client-request-id": "1ef02ad4-483e-1189-bf01-a3c90af0a6ad",
        "x-ms-request-id": "b6087a38-e01e-0071-145d-053ce9000000",
<<<<<<< HEAD
        "x-ms-version": "2020-12-06"
=======
        "x-ms-version": "2021-02-12"
>>>>>>> 7e782c87
      },
      "ResponseBody": []
    },
    {
      "RequestUri": "https://seanmcccanary3.blob.core.windows.net/test-container-55aae95c-449e-7cd3-080c-57f74003b820/test-blob-17b0e83a-c92f-7c82-fead-9fdbe157cb99",
      "RequestMethod": "PUT",
      "RequestHeaders": {
        "Accept": "application/xml",
        "Authorization": "Sanitized",
        "Content-Length": "1024",
        "Content-Type": "application/octet-stream",
        "traceparent": "00-0c4b2c956b8e074da05782269c28cd24-dce0c2588a198047-00",
        "User-Agent": [
          "azsdk-net-Storage.Blobs/12.9.0-alpha.20210217.1",
          "(.NET 5.0.3; Microsoft Windows 10.0.19042)"
        ],
        "x-ms-blob-type": "BlockBlob",
        "x-ms-client-request-id": "b88554eb-782d-4bf0-1559-99c1ba9687f7",
        "x-ms-date": "Wed, 17 Feb 2021 18:52:03 GMT",
        "x-ms-return-client-request-id": "true",
<<<<<<< HEAD
        "x-ms-version": "2020-12-06"
=======
        "x-ms-version": "2021-02-12"
>>>>>>> 7e782c87
      },
      "RequestBody": "gT4jFRKa4kEFcOiDPCDyxBy1Qci/cukLqHMfkKiuMGg2CkjLzZGanwZvEr/g/z/eu9q+KxYD2g5VF2yfe1GYV0CATTLXJveLG6HBT2AqKqk0QNXO8ARRMjA6drUk+yS01rt+YLENBpTiMxB0QYqtKuzDajp8ymc8LhoCnbBBZh98DXmlq8r3JjpA67zz3PGljEvJYZDqOAxUQjGXC2jkoczx9zQQCH8iy0MAO9+qSFEpXBFkeAWPktVtUWmYYBvRXErvAuW9lIPMppVM6fwsqfngbq5WgCjHYmVeo7cViWsoLt+VukZsa8eOl9FvQqjYQKdwuPFtetshKKB/XvHMtx0qJLscl++ycwLnyOhWVx+8hmMQpdB5urMDc5Gm7A3WwuC0RR3tvKi4vUXvhbLyy9GAw9iNvBFMsGkHGSRdDIb0EQYIoRECzsq6V+eLiTUBEKfAJSg1SAbOZ5Sz5qKEWrG++nSr6im/fvUN02QqwSY0BQh8neZdv8j/Ojp8TucnNv02zI/AVSZ9AaczJ3Wio6Vuf+GaB73KYTurq6/vQjAN5pxm9PWXdK/i/5w/KpdTXZaUDs8GjC5Aa2tTFKl2jr53JUHYO6+w1goxuAghizakWE4ZWjNhB1ptJomKRF8Fa3DdyAVWeiHn5DjE1NQmHt80rrxbXTOKFR7nahUmJpGrLE2XQ8MxTt0sMXb7nDKFRwepVZWjqQ48UrLmbxAMwb6mGaiHjtsbA2DeLyu9j3nsYSMOfND7B4I+WvERSt/NIHC3VIOJ/rgsjlI1xHrif8M4+g7s/UTtqhEmSDTqCriBEA66Bjv1YmJq4u5+xkMHXNst2E/R4CIryalyYraEQoOZtLRrKHmHQ5erghtWb+TNH+xYvDFprzDsjjyRggCr5qBq5RKPmzNippW3JV4G1VrFpEPKK4VSMASDf5k89cCXAJx77IrSPoO49hWcsYrR5rnizN684LoaF7UOCxyaJbDVHyTCi+jP8mXAEjVvtn55spnfWinh2x/hYdXVxDNnHdBlxpFlD1rREtl4+86FqmE2lFiDusuG80QF4CkT+i4xWfRkCu/tE6I+DkhPad9QXLZzni/b42IF3tNNYC8wvRirRqLZIKBxSYC2RKyDN4lktIRzn1v/VnWSXisbn7NzDVAvpCI9dzsWAVWuJJ62gqdJ6KyrvR68q+8tR8F1VqnNQjdcU5NmJz1IXJ4GUDHW29yE0bcHyE8yc/gzDy95oaur4OJnWi8T4sFuYmCAtlu9Vmzl8YTyxnnoKd+bMxcOzrvyWm9Pb4GscO72mGXusb2cdbnDlK8muRpofzBPd6+pYJSljVvsbufqOICV/C4U+Xgi/75eSjoLzKBV5+9RXA==",
      "StatusCode": 201,
      "ResponseHeaders": {
        "Content-Length": "0",
        "Content-MD5": "qNJ1HuGLGNzyu4ZyXhMTGA==",
        "Date": "Wed, 17 Feb 2021 18:52:03 GMT",
        "ETag": "\"0x8D8D3751DF0FB73\"",
        "Last-Modified": "Wed, 17 Feb 2021 18:52:03 GMT",
        "Server": [
          "Windows-Azure-Blob/1.0",
          "Microsoft-HTTPAPI/2.0"
        ],
        "x-ms-client-request-id": "b88554eb-782d-4bf0-1559-99c1ba9687f7",
        "x-ms-content-crc64": "ozYlEyMepQI=",
        "x-ms-request-id": "b6087a48-e01e-0071-215d-053ce9000000",
        "x-ms-request-server-encrypted": "true",
<<<<<<< HEAD
        "x-ms-version": "2020-12-06",
=======
        "x-ms-version": "2021-02-12",
>>>>>>> 7e782c87
        "x-ms-version-id": "2021-02-17T18:52:03.9891827Z"
      },
      "ResponseBody": []
    },
    {
      "RequestUri": "https://seanmcccanary3.blob.core.windows.net/test-container-55aae95c-449e-7cd3-080c-57f74003b820/test-blob-17b0e83a-c92f-7c82-fead-9fdbe157cb99?comp=tags",
      "RequestMethod": "PUT",
      "RequestHeaders": {
        "Accept": "application/xml",
        "Authorization": "Sanitized",
        "Content-Length": "81",
        "Content-Type": "application/xml",
        "traceparent": "00-0277643ed37e2042926d747f73a732b4-21a0ddd896ea804e-00",
        "User-Agent": [
          "azsdk-net-Storage.Blobs/12.9.0-alpha.20210217.1",
          "(.NET 5.0.3; Microsoft Windows 10.0.19042)"
        ],
        "x-ms-client-request-id": "9269e33b-986a-802f-4f01-2177af62a619",
        "x-ms-date": "Wed, 17 Feb 2021 18:52:04 GMT",
        "x-ms-return-client-request-id": "true",
<<<<<<< HEAD
        "x-ms-version": "2020-12-06"
=======
        "x-ms-version": "2021-02-12"
>>>>>>> 7e782c87
      },
      "RequestBody": "﻿<Tags><TagSet><Tag><Key>coolTag</Key><Value>true</Value></Tag></TagSet></Tags>",
      "StatusCode": 204,
      "ResponseHeaders": {
        "Date": "Wed, 17 Feb 2021 18:52:03 GMT",
        "Server": [
          "Windows-Azure-Blob/1.0",
          "Microsoft-HTTPAPI/2.0"
        ],
        "x-ms-client-request-id": "9269e33b-986a-802f-4f01-2177af62a619",
        "x-ms-request-id": "b6087a50-e01e-0071-255d-053ce9000000",
<<<<<<< HEAD
        "x-ms-version": "2020-12-06"
=======
        "x-ms-version": "2021-02-12"
>>>>>>> 7e782c87
      },
      "ResponseBody": []
    },
    {
      "RequestUri": "https://seanmcccanary3.blob.core.windows.net/test-container-55aae95c-449e-7cd3-080c-57f74003b820/test-blob-17b0e83a-c92f-7c82-fead-9fdbe157cb99?comp=lease",
      "RequestMethod": "PUT",
      "RequestHeaders": {
        "Accept": "application/xml",
        "Authorization": "Sanitized",
        "traceparent": "00-3be232a6846e7146b3c9ad4a1c80e52c-2d816a2f3f485943-00",
        "User-Agent": [
          "azsdk-net-Storage.Blobs/12.9.0-alpha.20210217.1",
          "(.NET 5.0.3; Microsoft Windows 10.0.19042)"
        ],
        "x-ms-client-request-id": "b0373419-5f33-0134-d674-819434c15616",
        "x-ms-date": "Wed, 17 Feb 2021 18:52:04 GMT",
        "x-ms-lease-action": "acquire",
        "x-ms-lease-duration": "15",
        "x-ms-proposed-lease-id": "7f3eda7f-3aa7-f40d-11d5-646d2938bfa3",
        "x-ms-return-client-request-id": "true",
<<<<<<< HEAD
        "x-ms-version": "2020-12-06"
=======
        "x-ms-version": "2021-02-12"
>>>>>>> 7e782c87
      },
      "RequestBody": null,
      "StatusCode": 201,
      "ResponseHeaders": {
        "Content-Length": "0",
        "Date": "Wed, 17 Feb 2021 18:52:03 GMT",
        "ETag": "\"0x8D8D3751DF0FB73\"",
        "Last-Modified": "Wed, 17 Feb 2021 18:52:03 GMT",
        "Server": [
          "Windows-Azure-Blob/1.0",
          "Microsoft-HTTPAPI/2.0"
        ],
        "x-ms-client-request-id": "b0373419-5f33-0134-d674-819434c15616",
        "x-ms-lease-id": "7f3eda7f-3aa7-f40d-11d5-646d2938bfa3",
        "x-ms-request-id": "b6087a60-e01e-0071-305d-053ce9000000",
<<<<<<< HEAD
        "x-ms-version": "2020-12-06"
=======
        "x-ms-version": "2021-02-12"
>>>>>>> 7e782c87
      },
      "ResponseBody": []
    },
    {
      "RequestUri": "https://seanmcccanary3.blob.core.windows.net/test-container-55aae95c-449e-7cd3-080c-57f74003b820/test-blob-17b0e83a-c92f-7c82-fead-9fdbe157cb99?comp=lease",
      "RequestMethod": "PUT",
      "RequestHeaders": {
        "Accept": "application/xml",
        "Authorization": "Sanitized",
        "traceparent": "00-e3087624618b744f8aeb1e48e6896547-d8bae46909dcb149-00",
        "User-Agent": [
          "azsdk-net-Storage.Blobs/12.9.0-alpha.20210217.1",
          "(.NET 5.0.3; Microsoft Windows 10.0.19042)"
        ],
        "x-ms-client-request-id": "f55373d5-0e01-1a70-8885-00b772f9cceb",
        "x-ms-date": "Wed, 17 Feb 2021 18:52:04 GMT",
        "x-ms-if-tags": "\"coolTag\" = 'true'",
        "x-ms-lease-action": "release",
        "x-ms-lease-id": "7f3eda7f-3aa7-f40d-11d5-646d2938bfa3",
        "x-ms-return-client-request-id": "true",
<<<<<<< HEAD
        "x-ms-version": "2020-12-06"
=======
        "x-ms-version": "2021-02-12"
>>>>>>> 7e782c87
      },
      "RequestBody": null,
      "StatusCode": 200,
      "ResponseHeaders": {
        "Content-Length": "0",
        "Date": "Wed, 17 Feb 2021 18:52:03 GMT",
        "ETag": "\"0x8D8D3751DF0FB73\"",
        "Last-Modified": "Wed, 17 Feb 2021 18:52:03 GMT",
        "Server": [
          "Windows-Azure-Blob/1.0",
          "Microsoft-HTTPAPI/2.0"
        ],
        "x-ms-client-request-id": "f55373d5-0e01-1a70-8885-00b772f9cceb",
        "x-ms-request-id": "b6087a68-e01e-0071-365d-053ce9000000",
<<<<<<< HEAD
        "x-ms-version": "2020-12-06"
=======
        "x-ms-version": "2021-02-12"
>>>>>>> 7e782c87
      },
      "ResponseBody": []
    },
    {
      "RequestUri": "https://seanmcccanary3.blob.core.windows.net/test-container-55aae95c-449e-7cd3-080c-57f74003b820?restype=container",
      "RequestMethod": "DELETE",
      "RequestHeaders": {
        "Accept": "application/xml",
        "Authorization": "Sanitized",
        "traceparent": "00-ccfd8b844ec9424eb2436b09194214b3-6d3f817409da8645-00",
        "User-Agent": [
          "azsdk-net-Storage.Blobs/12.9.0-alpha.20210217.1",
          "(.NET 5.0.3; Microsoft Windows 10.0.19042)"
        ],
        "x-ms-client-request-id": "c1be3954-616e-3215-0ee2-6a57cf351954",
        "x-ms-date": "Wed, 17 Feb 2021 18:52:04 GMT",
        "x-ms-return-client-request-id": "true",
<<<<<<< HEAD
        "x-ms-version": "2020-12-06"
=======
        "x-ms-version": "2021-02-12"
>>>>>>> 7e782c87
      },
      "RequestBody": null,
      "StatusCode": 202,
      "ResponseHeaders": {
        "Content-Length": "0",
        "Date": "Wed, 17 Feb 2021 18:52:03 GMT",
        "Server": [
          "Windows-Azure-Blob/1.0",
          "Microsoft-HTTPAPI/2.0"
        ],
        "x-ms-client-request-id": "c1be3954-616e-3215-0ee2-6a57cf351954",
        "x-ms-request-id": "b6087a6b-e01e-0071-395d-053ce9000000",
<<<<<<< HEAD
        "x-ms-version": "2020-12-06"
=======
        "x-ms-version": "2021-02-12"
>>>>>>> 7e782c87
      },
      "ResponseBody": []
    }
  ],
  "Variables": {
    "RandomSeed": "153394106",
    "Storage_TestConfigDefault": "ProductionTenant\nseanmcccanary3\nU2FuaXRpemVk\nhttps://seanmcccanary3.blob.core.windows.net\nhttps://seanmcccanary3.file.core.windows.net\nhttps://seanmcccanary3.queue.core.windows.net\nhttps://seanmcccanary3.table.core.windows.net\n\n\n\n\nhttps://seanmcccanary3-secondary.blob.core.windows.net\nhttps://seanmcccanary3-secondary.file.core.windows.net\nhttps://seanmcccanary3-secondary.queue.core.windows.net\nhttps://seanmcccanary3-secondary.table.core.windows.net\n\nSanitized\n\n\nCloud\nBlobEndpoint=https://seanmcccanary3.blob.core.windows.net/;QueueEndpoint=https://seanmcccanary3.queue.core.windows.net/;FileEndpoint=https://seanmcccanary3.file.core.windows.net/;BlobSecondaryEndpoint=https://seanmcccanary3-secondary.blob.core.windows.net/;QueueSecondaryEndpoint=https://seanmcccanary3-secondary.queue.core.windows.net/;FileSecondaryEndpoint=https://seanmcccanary3-secondary.file.core.windows.net/;AccountName=seanmcccanary3;AccountKey=Kg==;\nseanscope1\n\n"
  }
}<|MERGE_RESOLUTION|>--- conflicted
+++ resolved
@@ -15,11 +15,7 @@
         "x-ms-client-request-id": "1ef02ad4-483e-1189-bf01-a3c90af0a6ad",
         "x-ms-date": "Wed, 17 Feb 2021 18:52:03 GMT",
         "x-ms-return-client-request-id": "true",
-<<<<<<< HEAD
-        "x-ms-version": "2020-12-06"
-=======
-        "x-ms-version": "2021-02-12"
->>>>>>> 7e782c87
+        "x-ms-version": "2021-02-12"
       },
       "RequestBody": null,
       "StatusCode": 201,
@@ -34,11 +30,7 @@
         ],
         "x-ms-client-request-id": "1ef02ad4-483e-1189-bf01-a3c90af0a6ad",
         "x-ms-request-id": "b6087a38-e01e-0071-145d-053ce9000000",
-<<<<<<< HEAD
-        "x-ms-version": "2020-12-06"
-=======
-        "x-ms-version": "2021-02-12"
->>>>>>> 7e782c87
+        "x-ms-version": "2021-02-12"
       },
       "ResponseBody": []
     },
@@ -59,11 +51,7 @@
         "x-ms-client-request-id": "b88554eb-782d-4bf0-1559-99c1ba9687f7",
         "x-ms-date": "Wed, 17 Feb 2021 18:52:03 GMT",
         "x-ms-return-client-request-id": "true",
-<<<<<<< HEAD
-        "x-ms-version": "2020-12-06"
-=======
-        "x-ms-version": "2021-02-12"
->>>>>>> 7e782c87
+        "x-ms-version": "2021-02-12"
       },
       "RequestBody": "gT4jFRKa4kEFcOiDPCDyxBy1Qci/cukLqHMfkKiuMGg2CkjLzZGanwZvEr/g/z/eu9q+KxYD2g5VF2yfe1GYV0CATTLXJveLG6HBT2AqKqk0QNXO8ARRMjA6drUk+yS01rt+YLENBpTiMxB0QYqtKuzDajp8ymc8LhoCnbBBZh98DXmlq8r3JjpA67zz3PGljEvJYZDqOAxUQjGXC2jkoczx9zQQCH8iy0MAO9+qSFEpXBFkeAWPktVtUWmYYBvRXErvAuW9lIPMppVM6fwsqfngbq5WgCjHYmVeo7cViWsoLt+VukZsa8eOl9FvQqjYQKdwuPFtetshKKB/XvHMtx0qJLscl++ycwLnyOhWVx+8hmMQpdB5urMDc5Gm7A3WwuC0RR3tvKi4vUXvhbLyy9GAw9iNvBFMsGkHGSRdDIb0EQYIoRECzsq6V+eLiTUBEKfAJSg1SAbOZ5Sz5qKEWrG++nSr6im/fvUN02QqwSY0BQh8neZdv8j/Ojp8TucnNv02zI/AVSZ9AaczJ3Wio6Vuf+GaB73KYTurq6/vQjAN5pxm9PWXdK/i/5w/KpdTXZaUDs8GjC5Aa2tTFKl2jr53JUHYO6+w1goxuAghizakWE4ZWjNhB1ptJomKRF8Fa3DdyAVWeiHn5DjE1NQmHt80rrxbXTOKFR7nahUmJpGrLE2XQ8MxTt0sMXb7nDKFRwepVZWjqQ48UrLmbxAMwb6mGaiHjtsbA2DeLyu9j3nsYSMOfND7B4I+WvERSt/NIHC3VIOJ/rgsjlI1xHrif8M4+g7s/UTtqhEmSDTqCriBEA66Bjv1YmJq4u5+xkMHXNst2E/R4CIryalyYraEQoOZtLRrKHmHQ5erghtWb+TNH+xYvDFprzDsjjyRggCr5qBq5RKPmzNippW3JV4G1VrFpEPKK4VSMASDf5k89cCXAJx77IrSPoO49hWcsYrR5rnizN684LoaF7UOCxyaJbDVHyTCi+jP8mXAEjVvtn55spnfWinh2x/hYdXVxDNnHdBlxpFlD1rREtl4+86FqmE2lFiDusuG80QF4CkT+i4xWfRkCu/tE6I+DkhPad9QXLZzni/b42IF3tNNYC8wvRirRqLZIKBxSYC2RKyDN4lktIRzn1v/VnWSXisbn7NzDVAvpCI9dzsWAVWuJJ62gqdJ6KyrvR68q+8tR8F1VqnNQjdcU5NmJz1IXJ4GUDHW29yE0bcHyE8yc/gzDy95oaur4OJnWi8T4sFuYmCAtlu9Vmzl8YTyxnnoKd+bMxcOzrvyWm9Pb4GscO72mGXusb2cdbnDlK8muRpofzBPd6+pYJSljVvsbufqOICV/C4U+Xgi/75eSjoLzKBV5+9RXA==",
       "StatusCode": 201,
@@ -81,11 +69,7 @@
         "x-ms-content-crc64": "ozYlEyMepQI=",
         "x-ms-request-id": "b6087a48-e01e-0071-215d-053ce9000000",
         "x-ms-request-server-encrypted": "true",
-<<<<<<< HEAD
-        "x-ms-version": "2020-12-06",
-=======
         "x-ms-version": "2021-02-12",
->>>>>>> 7e782c87
         "x-ms-version-id": "2021-02-17T18:52:03.9891827Z"
       },
       "ResponseBody": []
@@ -106,11 +90,7 @@
         "x-ms-client-request-id": "9269e33b-986a-802f-4f01-2177af62a619",
         "x-ms-date": "Wed, 17 Feb 2021 18:52:04 GMT",
         "x-ms-return-client-request-id": "true",
-<<<<<<< HEAD
-        "x-ms-version": "2020-12-06"
-=======
-        "x-ms-version": "2021-02-12"
->>>>>>> 7e782c87
+        "x-ms-version": "2021-02-12"
       },
       "RequestBody": "﻿<Tags><TagSet><Tag><Key>coolTag</Key><Value>true</Value></Tag></TagSet></Tags>",
       "StatusCode": 204,
@@ -122,11 +102,7 @@
         ],
         "x-ms-client-request-id": "9269e33b-986a-802f-4f01-2177af62a619",
         "x-ms-request-id": "b6087a50-e01e-0071-255d-053ce9000000",
-<<<<<<< HEAD
-        "x-ms-version": "2020-12-06"
-=======
-        "x-ms-version": "2021-02-12"
->>>>>>> 7e782c87
+        "x-ms-version": "2021-02-12"
       },
       "ResponseBody": []
     },
@@ -147,11 +123,7 @@
         "x-ms-lease-duration": "15",
         "x-ms-proposed-lease-id": "7f3eda7f-3aa7-f40d-11d5-646d2938bfa3",
         "x-ms-return-client-request-id": "true",
-<<<<<<< HEAD
-        "x-ms-version": "2020-12-06"
-=======
-        "x-ms-version": "2021-02-12"
->>>>>>> 7e782c87
+        "x-ms-version": "2021-02-12"
       },
       "RequestBody": null,
       "StatusCode": 201,
@@ -167,11 +139,7 @@
         "x-ms-client-request-id": "b0373419-5f33-0134-d674-819434c15616",
         "x-ms-lease-id": "7f3eda7f-3aa7-f40d-11d5-646d2938bfa3",
         "x-ms-request-id": "b6087a60-e01e-0071-305d-053ce9000000",
-<<<<<<< HEAD
-        "x-ms-version": "2020-12-06"
-=======
-        "x-ms-version": "2021-02-12"
->>>>>>> 7e782c87
+        "x-ms-version": "2021-02-12"
       },
       "ResponseBody": []
     },
@@ -192,11 +160,7 @@
         "x-ms-lease-action": "release",
         "x-ms-lease-id": "7f3eda7f-3aa7-f40d-11d5-646d2938bfa3",
         "x-ms-return-client-request-id": "true",
-<<<<<<< HEAD
-        "x-ms-version": "2020-12-06"
-=======
-        "x-ms-version": "2021-02-12"
->>>>>>> 7e782c87
+        "x-ms-version": "2021-02-12"
       },
       "RequestBody": null,
       "StatusCode": 200,
@@ -211,11 +175,7 @@
         ],
         "x-ms-client-request-id": "f55373d5-0e01-1a70-8885-00b772f9cceb",
         "x-ms-request-id": "b6087a68-e01e-0071-365d-053ce9000000",
-<<<<<<< HEAD
-        "x-ms-version": "2020-12-06"
-=======
-        "x-ms-version": "2021-02-12"
->>>>>>> 7e782c87
+        "x-ms-version": "2021-02-12"
       },
       "ResponseBody": []
     },
@@ -233,11 +193,7 @@
         "x-ms-client-request-id": "c1be3954-616e-3215-0ee2-6a57cf351954",
         "x-ms-date": "Wed, 17 Feb 2021 18:52:04 GMT",
         "x-ms-return-client-request-id": "true",
-<<<<<<< HEAD
-        "x-ms-version": "2020-12-06"
-=======
-        "x-ms-version": "2021-02-12"
->>>>>>> 7e782c87
+        "x-ms-version": "2021-02-12"
       },
       "RequestBody": null,
       "StatusCode": 202,
@@ -250,11 +206,7 @@
         ],
         "x-ms-client-request-id": "c1be3954-616e-3215-0ee2-6a57cf351954",
         "x-ms-request-id": "b6087a6b-e01e-0071-395d-053ce9000000",
-<<<<<<< HEAD
-        "x-ms-version": "2020-12-06"
-=======
-        "x-ms-version": "2021-02-12"
->>>>>>> 7e782c87
+        "x-ms-version": "2021-02-12"
       },
       "ResponseBody": []
     }
