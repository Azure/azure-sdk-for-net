﻿{
  "Entries": [
    {
      "RequestUri": "https://seanmcccanary3.blob.core.windows.net/test-container-476e7ff4-5b29-56a0-95f0-2cb6256ca02a?restype=container",
      "RequestMethod": "PUT",
      "RequestHeaders": {
        "Accept": "application/xml",
        "Authorization": "Sanitized",
        "traceparent": "00-a428344e1a771f48baa7e12a12cc8a16-cd8300b6ce74a846-00",
        "User-Agent": [
          "azsdk-net-Storage.Blobs/12.9.0-alpha.20210514.1",
          "(.NET Core 4.6.30015.01; Microsoft Windows 10.0.19043 )"
        ],
        "x-ms-blob-public-access": "container",
        "x-ms-client-request-id": "17b774e7-0c96-36b2-7c24-8c31e14ceec0",
        "x-ms-date": "Fri, 14 May 2021 16:55:17 GMT",
        "x-ms-return-client-request-id": "true",
<<<<<<< HEAD
        "x-ms-version": "2020-12-06"
=======
        "x-ms-version": "2021-02-12"
>>>>>>> 7e782c87
      },
      "RequestBody": null,
      "StatusCode": 201,
      "ResponseHeaders": {
        "Content-Length": "0",
        "Date": "Fri, 14 May 2021 16:55:16 GMT",
        "ETag": "\"0x8D916F90D0A0296\"",
        "Last-Modified": "Fri, 14 May 2021 16:55:17 GMT",
        "Server": [
          "Windows-Azure-Blob/1.0",
          "Microsoft-HTTPAPI/2.0"
        ],
        "x-ms-client-request-id": "17b774e7-0c96-36b2-7c24-8c31e14ceec0",
        "x-ms-request-id": "819b6a2d-401e-0035-1de1-48b6d6000000",
<<<<<<< HEAD
        "x-ms-version": "2020-12-06"
=======
        "x-ms-version": "2021-02-12"
>>>>>>> 7e782c87
      },
      "ResponseBody": []
    },
    {
      "RequestUri": "https://seanmcccanary3.blob.core.windows.net/test-container-476e7ff4-5b29-56a0-95f0-2cb6256ca02a/test-blob-129e306b-8cc3-855a-2a65-1cf9d91a23a1",
      "RequestMethod": "PUT",
      "RequestHeaders": {
        "Accept": "application/xml",
        "Authorization": "Sanitized",
        "traceparent": "00-a5b9fb0600265f4fa21a632e46cfc443-28749fa4d7a73847-00",
        "User-Agent": [
          "azsdk-net-Storage.Blobs/12.9.0-alpha.20210514.1",
          "(.NET Core 4.6.30015.01; Microsoft Windows 10.0.19043 )"
        ],
        "x-ms-blob-type": "AppendBlob",
        "x-ms-client-request-id": "011bc141-7c54-5a4a-1a32-ec30f0b85c62",
        "x-ms-date": "Fri, 14 May 2021 16:55:17 GMT",
        "x-ms-return-client-request-id": "true",
<<<<<<< HEAD
        "x-ms-version": "2020-12-06"
=======
        "x-ms-version": "2021-02-12"
>>>>>>> 7e782c87
      },
      "RequestBody": null,
      "StatusCode": 201,
      "ResponseHeaders": {
        "Content-Length": "0",
        "Date": "Fri, 14 May 2021 16:55:16 GMT",
        "ETag": "\"0x8D916F90D13BB83\"",
        "Last-Modified": "Fri, 14 May 2021 16:55:17 GMT",
        "Server": [
          "Windows-Azure-Blob/1.0",
          "Microsoft-HTTPAPI/2.0"
        ],
        "x-ms-client-request-id": "011bc141-7c54-5a4a-1a32-ec30f0b85c62",
        "x-ms-request-id": "819b6a3f-401e-0035-2be1-48b6d6000000",
        "x-ms-request-server-encrypted": "true",
<<<<<<< HEAD
        "x-ms-version": "2020-12-06",
=======
        "x-ms-version": "2021-02-12",
>>>>>>> 7e782c87
        "x-ms-version-id": "2021-05-14T16:55:17.1700611Z"
      },
      "ResponseBody": []
    },
    {
      "RequestUri": "https://seanmcccanary3.blob.core.windows.net/test-container-476e7ff4-5b29-56a0-95f0-2cb6256ca02a/test-blob-129e306b-8cc3-855a-2a65-1cf9d91a23a1?comp=metadata",
      "RequestMethod": "PUT",
      "RequestHeaders": {
        "Accept": "application/xml",
        "Authorization": "Sanitized",
        "traceparent": "00-0c9807e41df61a45a7d9500358ce574d-9cc9ef4658b68b46-00",
        "User-Agent": [
          "azsdk-net-Storage.Blobs/12.9.0-alpha.20210514.1",
          "(.NET Core 4.6.30015.01; Microsoft Windows 10.0.19043 )"
        ],
        "x-ms-client-request-id": "17b83d3e-22ff-e34d-d374-96819c63b7c6",
        "x-ms-date": "Fri, 14 May 2021 16:55:17 GMT",
        "x-ms-meta-Capital": "letter",
        "x-ms-meta-foo": "bar",
        "x-ms-meta-meta": "data",
        "x-ms-meta-UPPER": "case",
        "x-ms-return-client-request-id": "true",
<<<<<<< HEAD
        "x-ms-version": "2020-12-06"
=======
        "x-ms-version": "2021-02-12"
>>>>>>> 7e782c87
      },
      "RequestBody": null,
      "StatusCode": 200,
      "ResponseHeaders": {
        "Content-Length": "0",
        "Date": "Fri, 14 May 2021 16:55:17 GMT",
        "ETag": "\"0x8D916F90D1D5A35\"",
        "Last-Modified": "Fri, 14 May 2021 16:55:17 GMT",
        "Server": [
          "Windows-Azure-Blob/1.0",
          "Microsoft-HTTPAPI/2.0"
        ],
        "x-ms-client-request-id": "17b83d3e-22ff-e34d-d374-96819c63b7c6",
        "x-ms-request-id": "819b6a4d-401e-0035-38e1-48b6d6000000",
        "x-ms-request-server-encrypted": "true",
<<<<<<< HEAD
        "x-ms-version": "2020-12-06",
=======
        "x-ms-version": "2021-02-12",
>>>>>>> 7e782c87
        "x-ms-version-id": "2021-05-14T16:55:17.2341061Z"
      },
      "ResponseBody": []
    },
    {
<<<<<<< HEAD
      "RequestUri": "https://seanmcccanary3.blob.core.windows.net/test-container-476e7ff4-5b29-56a0-95f0-2cb6256ca02a/test-blob-129e306b-8cc3-855a-2a65-1cf9d91a23a1?versionid=2021-05-14T16%3A55%3A17.1700611Z&sv=2020-12-06&st=2021-05-14T15%3A55%3A17Z&se=2021-05-14T17%3A55%3A17Z&sr=c&sp=racwdxlti&sig=Sanitized",
=======
      "RequestUri": "https://seanmcccanary3.blob.core.windows.net/test-container-476e7ff4-5b29-56a0-95f0-2cb6256ca02a/test-blob-129e306b-8cc3-855a-2a65-1cf9d91a23a1?versionid=2021-05-14T16%3A55%3A17.1700611Z&sv=2021-02-12&st=2021-05-14T15%3A55%3A17Z&se=2021-05-14T17%3A55%3A17Z&sr=c&sp=racwdxlti&sig=Sanitized",
>>>>>>> 7e782c87
      "RequestMethod": "DELETE",
      "RequestHeaders": {
        "Accept": "application/xml",
        "User-Agent": [
          "azsdk-net-Storage.Blobs/12.9.0-alpha.20210514.1",
          "(.NET Core 4.6.30015.01; Microsoft Windows 10.0.19043 )"
        ],
        "x-ms-client-request-id": "b3f1e491-45ff-de63-9dec-f008a68a4538",
        "x-ms-return-client-request-id": "true",
<<<<<<< HEAD
        "x-ms-version": "2020-12-06"
=======
        "x-ms-version": "2021-02-12"
>>>>>>> 7e782c87
      },
      "RequestBody": null,
      "StatusCode": 202,
      "ResponseHeaders": {
        "Content-Length": "0",
        "Date": "Fri, 14 May 2021 16:55:17 GMT",
        "Server": [
          "Windows-Azure-Blob/1.0",
          "Microsoft-HTTPAPI/2.0"
        ],
        "x-ms-client-request-id": "b3f1e491-45ff-de63-9dec-f008a68a4538",
        "x-ms-delete-type-permanent": "true",
        "x-ms-request-id": "819b6a59-401e-0035-44e1-48b6d6000000",
<<<<<<< HEAD
        "x-ms-version": "2020-12-06"
=======
        "x-ms-version": "2021-02-12"
>>>>>>> 7e782c87
      },
      "ResponseBody": []
    },
    {
      "RequestUri": "https://seanmcccanary3.blob.core.windows.net/test-container-476e7ff4-5b29-56a0-95f0-2cb6256ca02a/test-blob-129e306b-8cc3-855a-2a65-1cf9d91a23a1",
      "RequestMethod": "HEAD",
      "RequestHeaders": {
        "Accept": "application/xml",
        "Authorization": "Sanitized",
        "traceparent": "00-04969295e097c342b2dd4d55f5b9d798-480a0c332094bb4c-00",
        "User-Agent": [
          "azsdk-net-Storage.Blobs/12.9.0-alpha.20210514.1",
          "(.NET Core 4.6.30015.01; Microsoft Windows 10.0.19043 )"
        ],
        "x-ms-client-request-id": "b7f0764a-0471-4cc7-9580-5b6572595d2b",
        "x-ms-date": "Fri, 14 May 2021 16:55:17 GMT",
        "x-ms-return-client-request-id": "true",
<<<<<<< HEAD
        "x-ms-version": "2020-12-06"
=======
        "x-ms-version": "2021-02-12"
>>>>>>> 7e782c87
      },
      "RequestBody": null,
      "StatusCode": 200,
      "ResponseHeaders": {
        "Accept-Ranges": "bytes",
        "Content-Length": "0",
        "Content-Type": "application/octet-stream",
        "Date": "Fri, 14 May 2021 16:55:17 GMT",
        "ETag": "\"0x8D916F90D1D5A35\"",
        "Last-Modified": "Fri, 14 May 2021 16:55:17 GMT",
        "Server": [
          "Windows-Azure-Blob/1.0",
          "Microsoft-HTTPAPI/2.0"
        ],
        "x-ms-blob-committed-block-count": "0",
        "x-ms-blob-type": "AppendBlob",
        "x-ms-client-request-id": "b7f0764a-0471-4cc7-9580-5b6572595d2b",
        "x-ms-creation-time": "Fri, 14 May 2021 16:55:17 GMT",
        "x-ms-is-current-version": "true",
        "x-ms-lease-state": "available",
        "x-ms-lease-status": "unlocked",
        "x-ms-meta-Capital": "letter",
        "x-ms-meta-foo": "bar",
        "x-ms-meta-meta": "data",
        "x-ms-meta-UPPER": "case",
        "x-ms-request-id": "819b6a5c-401e-0035-47e1-48b6d6000000",
        "x-ms-server-encrypted": "true",
<<<<<<< HEAD
        "x-ms-version": "2020-12-06",
=======
        "x-ms-version": "2021-02-12",
>>>>>>> 7e782c87
        "x-ms-version-id": "2021-05-14T16:55:17.2341061Z"
      },
      "ResponseBody": []
    },
    {
      "RequestUri": "https://seanmcccanary3.blob.core.windows.net/test-container-476e7ff4-5b29-56a0-95f0-2cb6256ca02a?restype=container",
      "RequestMethod": "DELETE",
      "RequestHeaders": {
        "Accept": "application/xml",
        "Authorization": "Sanitized",
        "traceparent": "00-805e1d7d8d9bf54d8671afbcd5a87581-ded1ef74a7e73c4a-00",
        "User-Agent": [
          "azsdk-net-Storage.Blobs/12.9.0-alpha.20210514.1",
          "(.NET Core 4.6.30015.01; Microsoft Windows 10.0.19043 )"
        ],
        "x-ms-client-request-id": "2fbd92f2-8d99-3bc6-05f8-a21a4c4f6981",
        "x-ms-date": "Fri, 14 May 2021 16:55:17 GMT",
        "x-ms-return-client-request-id": "true",
<<<<<<< HEAD
        "x-ms-version": "2020-12-06"
=======
        "x-ms-version": "2021-02-12"
>>>>>>> 7e782c87
      },
      "RequestBody": null,
      "StatusCode": 202,
      "ResponseHeaders": {
        "Content-Length": "0",
        "Date": "Fri, 14 May 2021 16:55:17 GMT",
        "Server": [
          "Windows-Azure-Blob/1.0",
          "Microsoft-HTTPAPI/2.0"
        ],
        "x-ms-client-request-id": "2fbd92f2-8d99-3bc6-05f8-a21a4c4f6981",
        "x-ms-request-id": "819b6a61-401e-0035-4ae1-48b6d6000000",
<<<<<<< HEAD
        "x-ms-version": "2020-12-06"
=======
        "x-ms-version": "2021-02-12"
>>>>>>> 7e782c87
      },
      "ResponseBody": []
    }
  ],
  "Variables": {
    "DateTimeOffsetNow": "2021-05-14T11:55:17.7173379-05:00",
    "RandomSeed": "657965908",
    "Storage_TestConfigDefault": "ProductionTenant\nseanmcccanary3\nU2FuaXRpemVk\nhttps://seanmcccanary3.blob.core.windows.net\nhttps://seanmcccanary3.file.core.windows.net\nhttps://seanmcccanary3.queue.core.windows.net\nhttps://seanmcccanary3.table.core.windows.net\n\n\n\n\nhttps://seanmcccanary3-secondary.blob.core.windows.net\nhttps://seanmcccanary3-secondary.file.core.windows.net\nhttps://seanmcccanary3-secondary.queue.core.windows.net\nhttps://seanmcccanary3-secondary.table.core.windows.net\n\nSanitized\n\n\nCloud\nBlobEndpoint=https://seanmcccanary3.blob.core.windows.net/;QueueEndpoint=https://seanmcccanary3.queue.core.windows.net/;FileEndpoint=https://seanmcccanary3.file.core.windows.net/;BlobSecondaryEndpoint=https://seanmcccanary3-secondary.blob.core.windows.net/;QueueSecondaryEndpoint=https://seanmcccanary3-secondary.queue.core.windows.net/;FileSecondaryEndpoint=https://seanmcccanary3-secondary.file.core.windows.net/;AccountName=seanmcccanary3;AccountKey=Kg==;\nseanscope1\n\n"
  }
}<|MERGE_RESOLUTION|>--- conflicted
+++ resolved
@@ -15,11 +15,7 @@
         "x-ms-client-request-id": "17b774e7-0c96-36b2-7c24-8c31e14ceec0",
         "x-ms-date": "Fri, 14 May 2021 16:55:17 GMT",
         "x-ms-return-client-request-id": "true",
-<<<<<<< HEAD
-        "x-ms-version": "2020-12-06"
-=======
-        "x-ms-version": "2021-02-12"
->>>>>>> 7e782c87
+        "x-ms-version": "2021-02-12"
       },
       "RequestBody": null,
       "StatusCode": 201,
@@ -34,11 +30,7 @@
         ],
         "x-ms-client-request-id": "17b774e7-0c96-36b2-7c24-8c31e14ceec0",
         "x-ms-request-id": "819b6a2d-401e-0035-1de1-48b6d6000000",
-<<<<<<< HEAD
-        "x-ms-version": "2020-12-06"
-=======
-        "x-ms-version": "2021-02-12"
->>>>>>> 7e782c87
+        "x-ms-version": "2021-02-12"
       },
       "ResponseBody": []
     },
@@ -57,11 +49,7 @@
         "x-ms-client-request-id": "011bc141-7c54-5a4a-1a32-ec30f0b85c62",
         "x-ms-date": "Fri, 14 May 2021 16:55:17 GMT",
         "x-ms-return-client-request-id": "true",
-<<<<<<< HEAD
-        "x-ms-version": "2020-12-06"
-=======
-        "x-ms-version": "2021-02-12"
->>>>>>> 7e782c87
+        "x-ms-version": "2021-02-12"
       },
       "RequestBody": null,
       "StatusCode": 201,
@@ -77,11 +65,7 @@
         "x-ms-client-request-id": "011bc141-7c54-5a4a-1a32-ec30f0b85c62",
         "x-ms-request-id": "819b6a3f-401e-0035-2be1-48b6d6000000",
         "x-ms-request-server-encrypted": "true",
-<<<<<<< HEAD
-        "x-ms-version": "2020-12-06",
-=======
         "x-ms-version": "2021-02-12",
->>>>>>> 7e782c87
         "x-ms-version-id": "2021-05-14T16:55:17.1700611Z"
       },
       "ResponseBody": []
@@ -104,11 +88,7 @@
         "x-ms-meta-meta": "data",
         "x-ms-meta-UPPER": "case",
         "x-ms-return-client-request-id": "true",
-<<<<<<< HEAD
-        "x-ms-version": "2020-12-06"
-=======
-        "x-ms-version": "2021-02-12"
->>>>>>> 7e782c87
+        "x-ms-version": "2021-02-12"
       },
       "RequestBody": null,
       "StatusCode": 200,
@@ -124,21 +104,13 @@
         "x-ms-client-request-id": "17b83d3e-22ff-e34d-d374-96819c63b7c6",
         "x-ms-request-id": "819b6a4d-401e-0035-38e1-48b6d6000000",
         "x-ms-request-server-encrypted": "true",
-<<<<<<< HEAD
-        "x-ms-version": "2020-12-06",
-=======
         "x-ms-version": "2021-02-12",
->>>>>>> 7e782c87
         "x-ms-version-id": "2021-05-14T16:55:17.2341061Z"
       },
       "ResponseBody": []
     },
     {
-<<<<<<< HEAD
-      "RequestUri": "https://seanmcccanary3.blob.core.windows.net/test-container-476e7ff4-5b29-56a0-95f0-2cb6256ca02a/test-blob-129e306b-8cc3-855a-2a65-1cf9d91a23a1?versionid=2021-05-14T16%3A55%3A17.1700611Z&sv=2020-12-06&st=2021-05-14T15%3A55%3A17Z&se=2021-05-14T17%3A55%3A17Z&sr=c&sp=racwdxlti&sig=Sanitized",
-=======
       "RequestUri": "https://seanmcccanary3.blob.core.windows.net/test-container-476e7ff4-5b29-56a0-95f0-2cb6256ca02a/test-blob-129e306b-8cc3-855a-2a65-1cf9d91a23a1?versionid=2021-05-14T16%3A55%3A17.1700611Z&sv=2021-02-12&st=2021-05-14T15%3A55%3A17Z&se=2021-05-14T17%3A55%3A17Z&sr=c&sp=racwdxlti&sig=Sanitized",
->>>>>>> 7e782c87
       "RequestMethod": "DELETE",
       "RequestHeaders": {
         "Accept": "application/xml",
@@ -148,11 +120,7 @@
         ],
         "x-ms-client-request-id": "b3f1e491-45ff-de63-9dec-f008a68a4538",
         "x-ms-return-client-request-id": "true",
-<<<<<<< HEAD
-        "x-ms-version": "2020-12-06"
-=======
-        "x-ms-version": "2021-02-12"
->>>>>>> 7e782c87
+        "x-ms-version": "2021-02-12"
       },
       "RequestBody": null,
       "StatusCode": 202,
@@ -166,11 +134,7 @@
         "x-ms-client-request-id": "b3f1e491-45ff-de63-9dec-f008a68a4538",
         "x-ms-delete-type-permanent": "true",
         "x-ms-request-id": "819b6a59-401e-0035-44e1-48b6d6000000",
-<<<<<<< HEAD
-        "x-ms-version": "2020-12-06"
-=======
-        "x-ms-version": "2021-02-12"
->>>>>>> 7e782c87
+        "x-ms-version": "2021-02-12"
       },
       "ResponseBody": []
     },
@@ -188,11 +152,7 @@
         "x-ms-client-request-id": "b7f0764a-0471-4cc7-9580-5b6572595d2b",
         "x-ms-date": "Fri, 14 May 2021 16:55:17 GMT",
         "x-ms-return-client-request-id": "true",
-<<<<<<< HEAD
-        "x-ms-version": "2020-12-06"
-=======
-        "x-ms-version": "2021-02-12"
->>>>>>> 7e782c87
+        "x-ms-version": "2021-02-12"
       },
       "RequestBody": null,
       "StatusCode": 200,
@@ -220,11 +180,7 @@
         "x-ms-meta-UPPER": "case",
         "x-ms-request-id": "819b6a5c-401e-0035-47e1-48b6d6000000",
         "x-ms-server-encrypted": "true",
-<<<<<<< HEAD
-        "x-ms-version": "2020-12-06",
-=======
         "x-ms-version": "2021-02-12",
->>>>>>> 7e782c87
         "x-ms-version-id": "2021-05-14T16:55:17.2341061Z"
       },
       "ResponseBody": []
@@ -243,11 +199,7 @@
         "x-ms-client-request-id": "2fbd92f2-8d99-3bc6-05f8-a21a4c4f6981",
         "x-ms-date": "Fri, 14 May 2021 16:55:17 GMT",
         "x-ms-return-client-request-id": "true",
-<<<<<<< HEAD
-        "x-ms-version": "2020-12-06"
-=======
-        "x-ms-version": "2021-02-12"
->>>>>>> 7e782c87
+        "x-ms-version": "2021-02-12"
       },
       "RequestBody": null,
       "StatusCode": 202,
@@ -260,11 +212,7 @@
         ],
         "x-ms-client-request-id": "2fbd92f2-8d99-3bc6-05f8-a21a4c4f6981",
         "x-ms-request-id": "819b6a61-401e-0035-4ae1-48b6d6000000",
-<<<<<<< HEAD
-        "x-ms-version": "2020-12-06"
-=======
-        "x-ms-version": "2021-02-12"
->>>>>>> 7e782c87
+        "x-ms-version": "2021-02-12"
       },
       "ResponseBody": []
     }
