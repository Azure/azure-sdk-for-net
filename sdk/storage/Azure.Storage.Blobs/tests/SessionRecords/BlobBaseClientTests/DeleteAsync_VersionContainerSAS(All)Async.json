{
  "Entries": [
    {
      "RequestUri": "https://seanoauthstage.blob.core.windows.net/test-container-476e7ff4-5b29-56a0-95f0-2cb6256ca02a?restype=container",
      "RequestMethod": "PUT",
      "RequestHeaders": {
        "Accept": "application/xml",
        "Authorization": "Sanitized",
        "traceparent": "00-3c4c2469c6de0f41ba532a343f7f4be2-15cd5e1bb90cb84a-00",
        "User-Agent": [
          "azsdk-net-Storage.Blobs/12.9.0-alpha.20210402.1",
          "(.NET 5.0.4; Microsoft Windows 10.0.19042)"
        ],
        "x-ms-blob-public-access": "container",
        "x-ms-client-request-id": "17b774e7-0c96-36b2-7c24-8c31e14ceec0",
        "x-ms-date": "Fri, 02 Apr 2021 17:21:45 GMT",
        "x-ms-return-client-request-id": "true",
<<<<<<< HEAD
        "x-ms-version": "2020-08-04"
=======
         "x-ms-version": "2020-10-02"
>>>>>>> 65932564
      },
      "RequestBody": null,
      "StatusCode": 201,
      "ResponseHeaders": {
        "Date": "Fri, 02 Apr 2021 17:21:45 GMT",
        "ETag": "\u00220x8D8F5FBCA864AF8\u0022",
        "Last-Modified": "Fri, 02 Apr 2021 17:21:45 GMT",
        "Server": [
          "Windows-Azure-Blob/1.0",
          "Microsoft-HTTPAPI/2.0"
        ],
        "Transfer-Encoding": "chunked",
        "x-ms-client-request-id": "17b774e7-0c96-36b2-7c24-8c31e14ceec0",
<<<<<<< HEAD
        "x-ms-request-id": "2dd4a729-401e-0021-26e4-27bb8d000000",
        "x-ms-version": "2020-08-04"
=======
        "x-ms-request-id": "a047bb51-b01e-0031-5a5d-053bd1000000",
         "x-ms-version": "2020-10-02"
>>>>>>> 65932564
      },
      "ResponseBody": []
    },
    {
      "RequestUri": "https://seanoauthstage.blob.core.windows.net/test-container-476e7ff4-5b29-56a0-95f0-2cb6256ca02a/test-blob-129e306b-8cc3-855a-2a65-1cf9d91a23a1",
      "RequestMethod": "PUT",
      "RequestHeaders": {
        "Accept": "application/xml",
        "Authorization": "Sanitized",
        "traceparent": "00-5c96c67edce3d04c938d04f4309944e1-97be3fb51df27541-00",
        "User-Agent": [
          "azsdk-net-Storage.Blobs/12.9.0-alpha.20210402.1",
          "(.NET 5.0.4; Microsoft Windows 10.0.19042)"
        ],
        "x-ms-blob-type": "AppendBlob",
        "x-ms-client-request-id": "011bc141-7c54-5a4a-1a32-ec30f0b85c62",
        "x-ms-date": "Fri, 02 Apr 2021 17:21:45 GMT",
        "x-ms-return-client-request-id": "true",
<<<<<<< HEAD
        "x-ms-version": "2020-08-04"
=======
         "x-ms-version": "2020-10-02"
>>>>>>> 65932564
      },
      "RequestBody": null,
      "StatusCode": 201,
      "ResponseHeaders": {
        "Date": "Fri, 02 Apr 2021 17:21:45 GMT",
        "ETag": "\u00220x8D8F5FBCA91AB2D\u0022",
        "Last-Modified": "Fri, 02 Apr 2021 17:21:45 GMT",
        "Server": [
          "Windows-Azure-Blob/1.0",
          "Microsoft-HTTPAPI/2.0"
        ],
        "Transfer-Encoding": "chunked",
        "x-ms-client-request-id": "011bc141-7c54-5a4a-1a32-ec30f0b85c62",
        "x-ms-request-id": "2dd4a72c-401e-0021-27e4-27bb8d000000",
        "x-ms-request-server-encrypted": "true",
<<<<<<< HEAD
        "x-ms-version": "2020-08-04",
        "x-ms-version-id": "2021-04-02T17:21:45.7065773Z"
=======
         "x-ms-version": "2020-10-02",
        "x-ms-version-id": "2021-02-17T18:49:10.5238038Z"
>>>>>>> 65932564
      },
      "ResponseBody": []
    },
    {
      "RequestUri": "https://seanoauthstage.blob.core.windows.net/test-container-476e7ff4-5b29-56a0-95f0-2cb6256ca02a/test-blob-129e306b-8cc3-855a-2a65-1cf9d91a23a1?comp=metadata",
      "RequestMethod": "PUT",
      "RequestHeaders": {
        "Accept": "application/xml",
        "Authorization": "Sanitized",
        "traceparent": "00-5962e2edbdc8574599dcf8d6b14fc3d9-fe61e8eb0ef1634a-00",
        "User-Agent": [
          "azsdk-net-Storage.Blobs/12.9.0-alpha.20210402.1",
          "(.NET 5.0.4; Microsoft Windows 10.0.19042)"
        ],
        "x-ms-client-request-id": "17b83d3e-22ff-e34d-d374-96819c63b7c6",
        "x-ms-date": "Fri, 02 Apr 2021 17:21:45 GMT",
        "x-ms-meta-Capital": "letter",
        "x-ms-meta-foo": "bar",
        "x-ms-meta-meta": "data",
        "x-ms-meta-UPPER": "case",
        "x-ms-return-client-request-id": "true",
<<<<<<< HEAD
        "x-ms-version": "2020-08-04"
=======
         "x-ms-version": "2020-10-02"
>>>>>>> 65932564
      },
      "RequestBody": null,
      "StatusCode": 200,
      "ResponseHeaders": {
        "Date": "Fri, 02 Apr 2021 17:21:45 GMT",
        "ETag": "\u00220x8D8F5FBCA9C5801\u0022",
        "Last-Modified": "Fri, 02 Apr 2021 17:21:45 GMT",
        "Server": [
          "Windows-Azure-Blob/1.0",
          "Microsoft-HTTPAPI/2.0"
        ],
        "Transfer-Encoding": "chunked",
        "x-ms-client-request-id": "17b83d3e-22ff-e34d-d374-96819c63b7c6",
        "x-ms-request-id": "2dd4a72d-401e-0021-28e4-27bb8d000000",
        "x-ms-request-server-encrypted": "true",
<<<<<<< HEAD
        "x-ms-version": "2020-08-04",
        "x-ms-version-id": "2021-04-02T17:21:45.7785370Z"
=======
         "x-ms-version": "2020-10-02",
        "x-ms-version-id": "2021-02-17T18:49:10.6068621Z"
>>>>>>> 65932564
      },
      "ResponseBody": []
    },
    {
<<<<<<< HEAD
      "RequestUri": "https://seanoauthstage.blob.core.windows.net/test-container-476e7ff4-5b29-56a0-95f0-2cb6256ca02a/test-blob-129e306b-8cc3-855a-2a65-1cf9d91a23a1?versionid=2021-04-02T17%3A21%3A45.7065773Z\u0026sv=2020-06-12\u0026st=2021-04-02T16%3A21%3A46Z\u0026se=2021-04-02T18%3A21%3A46Z\u0026sr=c\u0026sp=racwdxlti\u0026sig=Sanitized",
=======
      "RequestUri": "https://seanmcccanary3.blob.core.windows.net/test-container-476e7ff4-5b29-56a0-95f0-2cb6256ca02a/test-blob-129e306b-8cc3-855a-2a65-1cf9d91a23a1?versionid=2021-02-17T18%3A49%3A10.5238038Z\u0026sv=2020-10-02\u0026st=2021-02-17T17%3A49%3A10Z\u0026se=2021-02-17T19%3A49%3A10Z\u0026sr=c\u0026sp=racwdxlt\u0026sig=Sanitized",
>>>>>>> 65932564
      "RequestMethod": "DELETE",
      "RequestHeaders": {
        "Accept": "application/xml",
        "User-Agent": [
          "azsdk-net-Storage.Blobs/12.9.0-alpha.20210402.1",
          "(.NET 5.0.4; Microsoft Windows 10.0.19042)"
        ],
        "x-ms-client-request-id": "b3f1e491-45ff-de63-9dec-f008a68a4538",
        "x-ms-return-client-request-id": "true",
<<<<<<< HEAD
        "x-ms-version": "2020-08-04"
=======
         "x-ms-version": "2020-10-02"
>>>>>>> 65932564
      },
      "RequestBody": null,
      "StatusCode": 202,
      "ResponseHeaders": {
        "Date": "Fri, 02 Apr 2021 17:21:45 GMT",
        "Server": [
          "Windows-Azure-Blob/1.0",
          "Microsoft-HTTPAPI/2.0"
        ],
        "Transfer-Encoding": "chunked",
        "x-ms-client-request-id": "b3f1e491-45ff-de63-9dec-f008a68a4538",
        "x-ms-delete-type-permanent": "true",
<<<<<<< HEAD
        "x-ms-request-id": "2dd4a72e-401e-0021-29e4-27bb8d000000",
        "x-ms-version": "2020-08-04"
=======
        "x-ms-request-id": "19a93d52-901e-008f-4d5d-0553a8000000",
         "x-ms-version": "2020-10-02"
>>>>>>> 65932564
      },
      "ResponseBody": []
    },
    {
      "RequestUri": "https://seanoauthstage.blob.core.windows.net/test-container-476e7ff4-5b29-56a0-95f0-2cb6256ca02a/test-blob-129e306b-8cc3-855a-2a65-1cf9d91a23a1",
      "RequestMethod": "HEAD",
      "RequestHeaders": {
        "Accept": "application/xml",
        "Authorization": "Sanitized",
        "traceparent": "00-6bf7740983ee194d9d900b181e1ccb6b-1e73a218fb58134b-00",
        "User-Agent": [
          "azsdk-net-Storage.Blobs/12.9.0-alpha.20210402.1",
          "(.NET 5.0.4; Microsoft Windows 10.0.19042)"
        ],
        "x-ms-client-request-id": "b7f0764a-0471-4cc7-9580-5b6572595d2b",
        "x-ms-date": "Fri, 02 Apr 2021 17:21:46 GMT",
        "x-ms-return-client-request-id": "true",
<<<<<<< HEAD
        "x-ms-version": "2020-08-04"
=======
         "x-ms-version": "2020-10-02"
>>>>>>> 65932564
      },
      "RequestBody": null,
      "StatusCode": 200,
      "ResponseHeaders": {
        "Accept-Ranges": "bytes",
        "Content-Length": "0",
        "Content-Type": "application/octet-stream",
        "Date": "Fri, 02 Apr 2021 17:21:45 GMT",
        "ETag": "\u00220x8D8F5FBCA9C5801\u0022",
        "Last-Modified": "Fri, 02 Apr 2021 17:21:45 GMT",
        "Server": [
          "Windows-Azure-Blob/1.0",
          "Microsoft-HTTPAPI/2.0"
        ],
        "x-ms-blob-committed-block-count": "0",
        "x-ms-blob-type": "AppendBlob",
        "x-ms-client-request-id": "b7f0764a-0471-4cc7-9580-5b6572595d2b",
        "x-ms-creation-time": "Fri, 02 Apr 2021 17:21:45 GMT",
        "x-ms-is-current-version": "true",
        "x-ms-lease-state": "available",
        "x-ms-lease-status": "unlocked",
        "x-ms-meta-Capital": "letter",
        "x-ms-meta-foo": "bar",
        "x-ms-meta-meta": "data",
        "x-ms-meta-UPPER": "case",
        "x-ms-request-id": "2dd4a72f-401e-0021-2ae4-27bb8d000000",
        "x-ms-server-encrypted": "true",
<<<<<<< HEAD
        "x-ms-version": "2020-08-04",
        "x-ms-version-id": "2021-04-02T17:21:45.7785370Z"
=======
         "x-ms-version": "2020-10-02",
        "x-ms-version-id": "2021-02-17T18:49:10.6068621Z"
>>>>>>> 65932564
      },
      "ResponseBody": []
    },
    {
      "RequestUri": "https://seanoauthstage.blob.core.windows.net/test-container-476e7ff4-5b29-56a0-95f0-2cb6256ca02a?restype=container",
      "RequestMethod": "DELETE",
      "RequestHeaders": {
        "Accept": "application/xml",
        "Authorization": "Sanitized",
        "traceparent": "00-abca38454d7ebd4da851e7513c7114eb-608e7a80fb9d754a-00",
        "User-Agent": [
          "azsdk-net-Storage.Blobs/12.9.0-alpha.20210402.1",
          "(.NET 5.0.4; Microsoft Windows 10.0.19042)"
        ],
        "x-ms-client-request-id": "2fbd92f2-8d99-3bc6-05f8-a21a4c4f6981",
        "x-ms-date": "Fri, 02 Apr 2021 17:21:46 GMT",
        "x-ms-return-client-request-id": "true",
<<<<<<< HEAD
        "x-ms-version": "2020-08-04"
=======
         "x-ms-version": "2020-10-02"
>>>>>>> 65932564
      },
      "RequestBody": null,
      "StatusCode": 202,
      "ResponseHeaders": {
        "Date": "Fri, 02 Apr 2021 17:21:45 GMT",
        "Server": [
          "Windows-Azure-Blob/1.0",
          "Microsoft-HTTPAPI/2.0"
        ],
        "Transfer-Encoding": "chunked",
        "x-ms-client-request-id": "2fbd92f2-8d99-3bc6-05f8-a21a4c4f6981",
<<<<<<< HEAD
        "x-ms-request-id": "2dd4a730-401e-0021-2be4-27bb8d000000",
        "x-ms-version": "2020-08-04"
=======
        "x-ms-request-id": "a047bc0f-b01e-0031-045d-053bd1000000",
         "x-ms-version": "2020-10-02"
>>>>>>> 65932564
      },
      "ResponseBody": []
    }
  ],
  "Variables": {
    "DateTimeOffsetNow": "2021-04-02T12:21:46.0039574-05:00",
    "RandomSeed": "657965908",
    "Storage_TestConfigDefault": "ProductionTenant\nseanoauthstage\nU2FuaXRpemVk\nhttps://seanoauthstage.blob.core.windows.net\nhttps://seanoauthstage.file.core.windows.net\nhttps://seanoauthstage.queue.core.windows.net\nhttps://seanoauthstage.table.core.windows.net\n\n\n\n\nhttps://seanoauthstage-secondary.blob.core.windows.net\nhttps://seanoauthstage-secondary.file.core.windows.net\nhttps://seanoauthstage-secondary.queue.core.windows.net\nhttps://seanoauthstage-secondary.table.core.windows.net\n68390a19-a643-458b-b726-408abf67b4fc\nSanitized\n72f988bf-86f1-41af-91ab-2d7cd011db47\nhttps://login.microsoftonline.com/\nCloud\nBlobEndpoint=https://seanoauthstage.blob.core.windows.net/;QueueEndpoint=https://seanoauthstage.queue.core.windows.net/;FileEndpoint=https://seanoauthstage.file.core.windows.net/;BlobSecondaryEndpoint=https://seanoauthstage-secondary.blob.core.windows.net/;QueueSecondaryEndpoint=https://seanoauthstage-secondary.queue.core.windows.net/;FileSecondaryEndpoint=https://seanoauthstage-secondary.file.core.windows.net/;AccountName=seanoauthstage;AccountKey=Kg==;\n"
  }
}<|MERGE_RESOLUTION|>--- conflicted
+++ resolved
@@ -1,202 +1,158 @@
 {
   "Entries": [
     {
-      "RequestUri": "https://seanoauthstage.blob.core.windows.net/test-container-476e7ff4-5b29-56a0-95f0-2cb6256ca02a?restype=container",
+      "RequestUri": "https://seanmcccanary3.blob.core.windows.net/test-container-476e7ff4-5b29-56a0-95f0-2cb6256ca02a?restype=container",
       "RequestMethod": "PUT",
       "RequestHeaders": {
         "Accept": "application/xml",
         "Authorization": "Sanitized",
-        "traceparent": "00-3c4c2469c6de0f41ba532a343f7f4be2-15cd5e1bb90cb84a-00",
-        "User-Agent": [
-          "azsdk-net-Storage.Blobs/12.9.0-alpha.20210402.1",
-          "(.NET 5.0.4; Microsoft Windows 10.0.19042)"
+        "traceparent": "00-a428344e1a771f48baa7e12a12cc8a16-cd8300b6ce74a846-00",
+        "User-Agent": [
+          "azsdk-net-Storage.Blobs/12.9.0-alpha.20210514.1",
+          "(.NET Core 4.6.30015.01; Microsoft Windows 10.0.19043 )"
         ],
         "x-ms-blob-public-access": "container",
         "x-ms-client-request-id": "17b774e7-0c96-36b2-7c24-8c31e14ceec0",
-        "x-ms-date": "Fri, 02 Apr 2021 17:21:45 GMT",
-        "x-ms-return-client-request-id": "true",
-<<<<<<< HEAD
-        "x-ms-version": "2020-08-04"
-=======
-         "x-ms-version": "2020-10-02"
->>>>>>> 65932564
+        "x-ms-date": "Fri, 14 May 2021 16:55:17 GMT",
+        "x-ms-return-client-request-id": "true",
+        "x-ms-version": "2020-10-02"
       },
       "RequestBody": null,
       "StatusCode": 201,
       "ResponseHeaders": {
-        "Date": "Fri, 02 Apr 2021 17:21:45 GMT",
-        "ETag": "\u00220x8D8F5FBCA864AF8\u0022",
-        "Last-Modified": "Fri, 02 Apr 2021 17:21:45 GMT",
-        "Server": [
-          "Windows-Azure-Blob/1.0",
-          "Microsoft-HTTPAPI/2.0"
-        ],
-        "Transfer-Encoding": "chunked",
+        "Content-Length": "0",
+        "Date": "Fri, 14 May 2021 16:55:16 GMT",
+        "ETag": "\u00220x8D916F90D0A0296\u0022",
+        "Last-Modified": "Fri, 14 May 2021 16:55:17 GMT",
+        "Server": [
+          "Windows-Azure-Blob/1.0",
+          "Microsoft-HTTPAPI/2.0"
+        ],
         "x-ms-client-request-id": "17b774e7-0c96-36b2-7c24-8c31e14ceec0",
-<<<<<<< HEAD
-        "x-ms-request-id": "2dd4a729-401e-0021-26e4-27bb8d000000",
-        "x-ms-version": "2020-08-04"
-=======
-        "x-ms-request-id": "a047bb51-b01e-0031-5a5d-053bd1000000",
-         "x-ms-version": "2020-10-02"
->>>>>>> 65932564
-      },
-      "ResponseBody": []
-    },
-    {
-      "RequestUri": "https://seanoauthstage.blob.core.windows.net/test-container-476e7ff4-5b29-56a0-95f0-2cb6256ca02a/test-blob-129e306b-8cc3-855a-2a65-1cf9d91a23a1",
+        "x-ms-request-id": "819b6a2d-401e-0035-1de1-48b6d6000000",
+        "x-ms-version": "2020-10-02"
+      },
+      "ResponseBody": []
+    },
+    {
+      "RequestUri": "https://seanmcccanary3.blob.core.windows.net/test-container-476e7ff4-5b29-56a0-95f0-2cb6256ca02a/test-blob-129e306b-8cc3-855a-2a65-1cf9d91a23a1",
       "RequestMethod": "PUT",
       "RequestHeaders": {
         "Accept": "application/xml",
         "Authorization": "Sanitized",
-        "traceparent": "00-5c96c67edce3d04c938d04f4309944e1-97be3fb51df27541-00",
-        "User-Agent": [
-          "azsdk-net-Storage.Blobs/12.9.0-alpha.20210402.1",
-          "(.NET 5.0.4; Microsoft Windows 10.0.19042)"
+        "traceparent": "00-a5b9fb0600265f4fa21a632e46cfc443-28749fa4d7a73847-00",
+        "User-Agent": [
+          "azsdk-net-Storage.Blobs/12.9.0-alpha.20210514.1",
+          "(.NET Core 4.6.30015.01; Microsoft Windows 10.0.19043 )"
         ],
         "x-ms-blob-type": "AppendBlob",
         "x-ms-client-request-id": "011bc141-7c54-5a4a-1a32-ec30f0b85c62",
-        "x-ms-date": "Fri, 02 Apr 2021 17:21:45 GMT",
-        "x-ms-return-client-request-id": "true",
-<<<<<<< HEAD
-        "x-ms-version": "2020-08-04"
-=======
-         "x-ms-version": "2020-10-02"
->>>>>>> 65932564
+        "x-ms-date": "Fri, 14 May 2021 16:55:17 GMT",
+        "x-ms-return-client-request-id": "true",
+        "x-ms-version": "2020-10-02"
       },
       "RequestBody": null,
       "StatusCode": 201,
       "ResponseHeaders": {
-        "Date": "Fri, 02 Apr 2021 17:21:45 GMT",
-        "ETag": "\u00220x8D8F5FBCA91AB2D\u0022",
-        "Last-Modified": "Fri, 02 Apr 2021 17:21:45 GMT",
-        "Server": [
-          "Windows-Azure-Blob/1.0",
-          "Microsoft-HTTPAPI/2.0"
-        ],
-        "Transfer-Encoding": "chunked",
+        "Content-Length": "0",
+        "Date": "Fri, 14 May 2021 16:55:16 GMT",
+        "ETag": "\u00220x8D916F90D13BB83\u0022",
+        "Last-Modified": "Fri, 14 May 2021 16:55:17 GMT",
+        "Server": [
+          "Windows-Azure-Blob/1.0",
+          "Microsoft-HTTPAPI/2.0"
+        ],
         "x-ms-client-request-id": "011bc141-7c54-5a4a-1a32-ec30f0b85c62",
-        "x-ms-request-id": "2dd4a72c-401e-0021-27e4-27bb8d000000",
+        "x-ms-request-id": "819b6a3f-401e-0035-2be1-48b6d6000000",
         "x-ms-request-server-encrypted": "true",
-<<<<<<< HEAD
-        "x-ms-version": "2020-08-04",
-        "x-ms-version-id": "2021-04-02T17:21:45.7065773Z"
-=======
-         "x-ms-version": "2020-10-02",
-        "x-ms-version-id": "2021-02-17T18:49:10.5238038Z"
->>>>>>> 65932564
-      },
-      "ResponseBody": []
-    },
-    {
-      "RequestUri": "https://seanoauthstage.blob.core.windows.net/test-container-476e7ff4-5b29-56a0-95f0-2cb6256ca02a/test-blob-129e306b-8cc3-855a-2a65-1cf9d91a23a1?comp=metadata",
+        "x-ms-version": "2020-10-02",
+        "x-ms-version-id": "2021-05-14T16:55:17.1700611Z"
+      },
+      "ResponseBody": []
+    },
+    {
+      "RequestUri": "https://seanmcccanary3.blob.core.windows.net/test-container-476e7ff4-5b29-56a0-95f0-2cb6256ca02a/test-blob-129e306b-8cc3-855a-2a65-1cf9d91a23a1?comp=metadata",
       "RequestMethod": "PUT",
       "RequestHeaders": {
         "Accept": "application/xml",
         "Authorization": "Sanitized",
-        "traceparent": "00-5962e2edbdc8574599dcf8d6b14fc3d9-fe61e8eb0ef1634a-00",
-        "User-Agent": [
-          "azsdk-net-Storage.Blobs/12.9.0-alpha.20210402.1",
-          "(.NET 5.0.4; Microsoft Windows 10.0.19042)"
+        "traceparent": "00-0c9807e41df61a45a7d9500358ce574d-9cc9ef4658b68b46-00",
+        "User-Agent": [
+          "azsdk-net-Storage.Blobs/12.9.0-alpha.20210514.1",
+          "(.NET Core 4.6.30015.01; Microsoft Windows 10.0.19043 )"
         ],
         "x-ms-client-request-id": "17b83d3e-22ff-e34d-d374-96819c63b7c6",
-        "x-ms-date": "Fri, 02 Apr 2021 17:21:45 GMT",
+        "x-ms-date": "Fri, 14 May 2021 16:55:17 GMT",
         "x-ms-meta-Capital": "letter",
         "x-ms-meta-foo": "bar",
         "x-ms-meta-meta": "data",
         "x-ms-meta-UPPER": "case",
         "x-ms-return-client-request-id": "true",
-<<<<<<< HEAD
-        "x-ms-version": "2020-08-04"
-=======
-         "x-ms-version": "2020-10-02"
->>>>>>> 65932564
+        "x-ms-version": "2020-10-02"
       },
       "RequestBody": null,
       "StatusCode": 200,
       "ResponseHeaders": {
-        "Date": "Fri, 02 Apr 2021 17:21:45 GMT",
-        "ETag": "\u00220x8D8F5FBCA9C5801\u0022",
-        "Last-Modified": "Fri, 02 Apr 2021 17:21:45 GMT",
-        "Server": [
-          "Windows-Azure-Blob/1.0",
-          "Microsoft-HTTPAPI/2.0"
-        ],
-        "Transfer-Encoding": "chunked",
+        "Content-Length": "0",
+        "Date": "Fri, 14 May 2021 16:55:17 GMT",
+        "ETag": "\u00220x8D916F90D1D5A35\u0022",
+        "Last-Modified": "Fri, 14 May 2021 16:55:17 GMT",
+        "Server": [
+          "Windows-Azure-Blob/1.0",
+          "Microsoft-HTTPAPI/2.0"
+        ],
         "x-ms-client-request-id": "17b83d3e-22ff-e34d-d374-96819c63b7c6",
-        "x-ms-request-id": "2dd4a72d-401e-0021-28e4-27bb8d000000",
+        "x-ms-request-id": "819b6a4d-401e-0035-38e1-48b6d6000000",
         "x-ms-request-server-encrypted": "true",
-<<<<<<< HEAD
-        "x-ms-version": "2020-08-04",
-        "x-ms-version-id": "2021-04-02T17:21:45.7785370Z"
-=======
-         "x-ms-version": "2020-10-02",
-        "x-ms-version-id": "2021-02-17T18:49:10.6068621Z"
->>>>>>> 65932564
-      },
-      "ResponseBody": []
-    },
-    {
-<<<<<<< HEAD
-      "RequestUri": "https://seanoauthstage.blob.core.windows.net/test-container-476e7ff4-5b29-56a0-95f0-2cb6256ca02a/test-blob-129e306b-8cc3-855a-2a65-1cf9d91a23a1?versionid=2021-04-02T17%3A21%3A45.7065773Z\u0026sv=2020-06-12\u0026st=2021-04-02T16%3A21%3A46Z\u0026se=2021-04-02T18%3A21%3A46Z\u0026sr=c\u0026sp=racwdxlti\u0026sig=Sanitized",
-=======
-      "RequestUri": "https://seanmcccanary3.blob.core.windows.net/test-container-476e7ff4-5b29-56a0-95f0-2cb6256ca02a/test-blob-129e306b-8cc3-855a-2a65-1cf9d91a23a1?versionid=2021-02-17T18%3A49%3A10.5238038Z\u0026sv=2020-10-02\u0026st=2021-02-17T17%3A49%3A10Z\u0026se=2021-02-17T19%3A49%3A10Z\u0026sr=c\u0026sp=racwdxlt\u0026sig=Sanitized",
->>>>>>> 65932564
+        "x-ms-version": "2020-10-02",
+        "x-ms-version-id": "2021-05-14T16:55:17.2341061Z"
+      },
+      "ResponseBody": []
+    },
+    {
+      "RequestUri": "https://seanmcccanary3.blob.core.windows.net/test-container-476e7ff4-5b29-56a0-95f0-2cb6256ca02a/test-blob-129e306b-8cc3-855a-2a65-1cf9d91a23a1?versionid=2021-05-14T16%3A55%3A17.1700611Z\u0026sv=2020-10-02\u0026st=2021-05-14T15%3A55%3A17Z\u0026se=2021-05-14T17%3A55%3A17Z\u0026sr=c\u0026sp=racwdxlti\u0026sig=Sanitized",
       "RequestMethod": "DELETE",
       "RequestHeaders": {
         "Accept": "application/xml",
         "User-Agent": [
-          "azsdk-net-Storage.Blobs/12.9.0-alpha.20210402.1",
-          "(.NET 5.0.4; Microsoft Windows 10.0.19042)"
+          "azsdk-net-Storage.Blobs/12.9.0-alpha.20210514.1",
+          "(.NET Core 4.6.30015.01; Microsoft Windows 10.0.19043 )"
         ],
         "x-ms-client-request-id": "b3f1e491-45ff-de63-9dec-f008a68a4538",
         "x-ms-return-client-request-id": "true",
-<<<<<<< HEAD
-        "x-ms-version": "2020-08-04"
-=======
-         "x-ms-version": "2020-10-02"
->>>>>>> 65932564
+        "x-ms-version": "2020-10-02"
       },
       "RequestBody": null,
       "StatusCode": 202,
       "ResponseHeaders": {
-        "Date": "Fri, 02 Apr 2021 17:21:45 GMT",
-        "Server": [
-          "Windows-Azure-Blob/1.0",
-          "Microsoft-HTTPAPI/2.0"
-        ],
-        "Transfer-Encoding": "chunked",
+        "Content-Length": "0",
+        "Date": "Fri, 14 May 2021 16:55:17 GMT",
+        "Server": [
+          "Windows-Azure-Blob/1.0",
+          "Microsoft-HTTPAPI/2.0"
+        ],
         "x-ms-client-request-id": "b3f1e491-45ff-de63-9dec-f008a68a4538",
         "x-ms-delete-type-permanent": "true",
-<<<<<<< HEAD
-        "x-ms-request-id": "2dd4a72e-401e-0021-29e4-27bb8d000000",
-        "x-ms-version": "2020-08-04"
-=======
-        "x-ms-request-id": "19a93d52-901e-008f-4d5d-0553a8000000",
-         "x-ms-version": "2020-10-02"
->>>>>>> 65932564
-      },
-      "ResponseBody": []
-    },
-    {
-      "RequestUri": "https://seanoauthstage.blob.core.windows.net/test-container-476e7ff4-5b29-56a0-95f0-2cb6256ca02a/test-blob-129e306b-8cc3-855a-2a65-1cf9d91a23a1",
+        "x-ms-request-id": "819b6a59-401e-0035-44e1-48b6d6000000",
+        "x-ms-version": "2020-10-02"
+      },
+      "ResponseBody": []
+    },
+    {
+      "RequestUri": "https://seanmcccanary3.blob.core.windows.net/test-container-476e7ff4-5b29-56a0-95f0-2cb6256ca02a/test-blob-129e306b-8cc3-855a-2a65-1cf9d91a23a1",
       "RequestMethod": "HEAD",
       "RequestHeaders": {
         "Accept": "application/xml",
         "Authorization": "Sanitized",
-        "traceparent": "00-6bf7740983ee194d9d900b181e1ccb6b-1e73a218fb58134b-00",
-        "User-Agent": [
-          "azsdk-net-Storage.Blobs/12.9.0-alpha.20210402.1",
-          "(.NET 5.0.4; Microsoft Windows 10.0.19042)"
+        "traceparent": "00-04969295e097c342b2dd4d55f5b9d798-480a0c332094bb4c-00",
+        "User-Agent": [
+          "azsdk-net-Storage.Blobs/12.9.0-alpha.20210514.1",
+          "(.NET Core 4.6.30015.01; Microsoft Windows 10.0.19043 )"
         ],
         "x-ms-client-request-id": "b7f0764a-0471-4cc7-9580-5b6572595d2b",
-        "x-ms-date": "Fri, 02 Apr 2021 17:21:46 GMT",
-        "x-ms-return-client-request-id": "true",
-<<<<<<< HEAD
-        "x-ms-version": "2020-08-04"
-=======
-         "x-ms-version": "2020-10-02"
->>>>>>> 65932564
+        "x-ms-date": "Fri, 14 May 2021 16:55:17 GMT",
+        "x-ms-return-client-request-id": "true",
+        "x-ms-version": "2020-10-02"
       },
       "RequestBody": null,
       "StatusCode": 200,
@@ -204,9 +160,9 @@
         "Accept-Ranges": "bytes",
         "Content-Length": "0",
         "Content-Type": "application/octet-stream",
-        "Date": "Fri, 02 Apr 2021 17:21:45 GMT",
-        "ETag": "\u00220x8D8F5FBCA9C5801\u0022",
-        "Last-Modified": "Fri, 02 Apr 2021 17:21:45 GMT",
+        "Date": "Fri, 14 May 2021 16:55:17 GMT",
+        "ETag": "\u00220x8D916F90D1D5A35\u0022",
+        "Last-Modified": "Fri, 14 May 2021 16:55:17 GMT",
         "Server": [
           "Windows-Azure-Blob/1.0",
           "Microsoft-HTTPAPI/2.0"
@@ -214,7 +170,7 @@
         "x-ms-blob-committed-block-count": "0",
         "x-ms-blob-type": "AppendBlob",
         "x-ms-client-request-id": "b7f0764a-0471-4cc7-9580-5b6572595d2b",
-        "x-ms-creation-time": "Fri, 02 Apr 2021 17:21:45 GMT",
+        "x-ms-creation-time": "Fri, 14 May 2021 16:55:17 GMT",
         "x-ms-is-current-version": "true",
         "x-ms-lease-state": "available",
         "x-ms-lease-status": "unlocked",
@@ -222,62 +178,48 @@
         "x-ms-meta-foo": "bar",
         "x-ms-meta-meta": "data",
         "x-ms-meta-UPPER": "case",
-        "x-ms-request-id": "2dd4a72f-401e-0021-2ae4-27bb8d000000",
+        "x-ms-request-id": "819b6a5c-401e-0035-47e1-48b6d6000000",
         "x-ms-server-encrypted": "true",
-<<<<<<< HEAD
-        "x-ms-version": "2020-08-04",
-        "x-ms-version-id": "2021-04-02T17:21:45.7785370Z"
-=======
-         "x-ms-version": "2020-10-02",
-        "x-ms-version-id": "2021-02-17T18:49:10.6068621Z"
->>>>>>> 65932564
-      },
-      "ResponseBody": []
-    },
-    {
-      "RequestUri": "https://seanoauthstage.blob.core.windows.net/test-container-476e7ff4-5b29-56a0-95f0-2cb6256ca02a?restype=container",
+        "x-ms-version": "2020-10-02",
+        "x-ms-version-id": "2021-05-14T16:55:17.2341061Z"
+      },
+      "ResponseBody": []
+    },
+    {
+      "RequestUri": "https://seanmcccanary3.blob.core.windows.net/test-container-476e7ff4-5b29-56a0-95f0-2cb6256ca02a?restype=container",
       "RequestMethod": "DELETE",
       "RequestHeaders": {
         "Accept": "application/xml",
         "Authorization": "Sanitized",
-        "traceparent": "00-abca38454d7ebd4da851e7513c7114eb-608e7a80fb9d754a-00",
-        "User-Agent": [
-          "azsdk-net-Storage.Blobs/12.9.0-alpha.20210402.1",
-          "(.NET 5.0.4; Microsoft Windows 10.0.19042)"
+        "traceparent": "00-805e1d7d8d9bf54d8671afbcd5a87581-ded1ef74a7e73c4a-00",
+        "User-Agent": [
+          "azsdk-net-Storage.Blobs/12.9.0-alpha.20210514.1",
+          "(.NET Core 4.6.30015.01; Microsoft Windows 10.0.19043 )"
         ],
         "x-ms-client-request-id": "2fbd92f2-8d99-3bc6-05f8-a21a4c4f6981",
-        "x-ms-date": "Fri, 02 Apr 2021 17:21:46 GMT",
-        "x-ms-return-client-request-id": "true",
-<<<<<<< HEAD
-        "x-ms-version": "2020-08-04"
-=======
-         "x-ms-version": "2020-10-02"
->>>>>>> 65932564
+        "x-ms-date": "Fri, 14 May 2021 16:55:17 GMT",
+        "x-ms-return-client-request-id": "true",
+        "x-ms-version": "2020-10-02"
       },
       "RequestBody": null,
       "StatusCode": 202,
       "ResponseHeaders": {
-        "Date": "Fri, 02 Apr 2021 17:21:45 GMT",
-        "Server": [
-          "Windows-Azure-Blob/1.0",
-          "Microsoft-HTTPAPI/2.0"
-        ],
-        "Transfer-Encoding": "chunked",
+        "Content-Length": "0",
+        "Date": "Fri, 14 May 2021 16:55:17 GMT",
+        "Server": [
+          "Windows-Azure-Blob/1.0",
+          "Microsoft-HTTPAPI/2.0"
+        ],
         "x-ms-client-request-id": "2fbd92f2-8d99-3bc6-05f8-a21a4c4f6981",
-<<<<<<< HEAD
-        "x-ms-request-id": "2dd4a730-401e-0021-2be4-27bb8d000000",
-        "x-ms-version": "2020-08-04"
-=======
-        "x-ms-request-id": "a047bc0f-b01e-0031-045d-053bd1000000",
-         "x-ms-version": "2020-10-02"
->>>>>>> 65932564
+        "x-ms-request-id": "819b6a61-401e-0035-4ae1-48b6d6000000",
+        "x-ms-version": "2020-10-02"
       },
       "ResponseBody": []
     }
   ],
   "Variables": {
-    "DateTimeOffsetNow": "2021-04-02T12:21:46.0039574-05:00",
+    "DateTimeOffsetNow": "2021-05-14T11:55:17.7173379-05:00",
     "RandomSeed": "657965908",
-    "Storage_TestConfigDefault": "ProductionTenant\nseanoauthstage\nU2FuaXRpemVk\nhttps://seanoauthstage.blob.core.windows.net\nhttps://seanoauthstage.file.core.windows.net\nhttps://seanoauthstage.queue.core.windows.net\nhttps://seanoauthstage.table.core.windows.net\n\n\n\n\nhttps://seanoauthstage-secondary.blob.core.windows.net\nhttps://seanoauthstage-secondary.file.core.windows.net\nhttps://seanoauthstage-secondary.queue.core.windows.net\nhttps://seanoauthstage-secondary.table.core.windows.net\n68390a19-a643-458b-b726-408abf67b4fc\nSanitized\n72f988bf-86f1-41af-91ab-2d7cd011db47\nhttps://login.microsoftonline.com/\nCloud\nBlobEndpoint=https://seanoauthstage.blob.core.windows.net/;QueueEndpoint=https://seanoauthstage.queue.core.windows.net/;FileEndpoint=https://seanoauthstage.file.core.windows.net/;BlobSecondaryEndpoint=https://seanoauthstage-secondary.blob.core.windows.net/;QueueSecondaryEndpoint=https://seanoauthstage-secondary.queue.core.windows.net/;FileSecondaryEndpoint=https://seanoauthstage-secondary.file.core.windows.net/;AccountName=seanoauthstage;AccountKey=Kg==;\n"
+    "Storage_TestConfigDefault": "ProductionTenant\nseanmcccanary3\nU2FuaXRpemVk\nhttps://seanmcccanary3.blob.core.windows.net\nhttps://seanmcccanary3.file.core.windows.net\nhttps://seanmcccanary3.queue.core.windows.net\nhttps://seanmcccanary3.table.core.windows.net\n\n\n\n\nhttps://seanmcccanary3-secondary.blob.core.windows.net\nhttps://seanmcccanary3-secondary.file.core.windows.net\nhttps://seanmcccanary3-secondary.queue.core.windows.net\nhttps://seanmcccanary3-secondary.table.core.windows.net\n\nSanitized\n\n\nCloud\nBlobEndpoint=https://seanmcccanary3.blob.core.windows.net/;QueueEndpoint=https://seanmcccanary3.queue.core.windows.net/;FileEndpoint=https://seanmcccanary3.file.core.windows.net/;BlobSecondaryEndpoint=https://seanmcccanary3-secondary.blob.core.windows.net/;QueueSecondaryEndpoint=https://seanmcccanary3-secondary.queue.core.windows.net/;FileSecondaryEndpoint=https://seanmcccanary3-secondary.file.core.windows.net/;AccountName=seanmcccanary3;AccountKey=Kg==;\nseanscope1"
   }
 }