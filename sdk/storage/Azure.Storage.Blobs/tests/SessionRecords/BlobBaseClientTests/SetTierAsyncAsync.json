--- conflicted
+++ resolved
@@ -28,11 +28,7 @@
           "Microsoft-HTTPAPI/2.0"
         ],
         "x-ms-client-request-id": "8bfb1c34-1f90-5538-8035-270384952bd5",
-<<<<<<< HEAD
-        "x-ms-request-id": "c0f34b9b-a01e-0020-0531-f3e99c000000",
-=======
         "x-ms-request-id": "2bf1d1b0-f01e-0060-2348-09313f000000",
->>>>>>> 8d420312
         "x-ms-version": "2019-12-12"
       },
       "ResponseBody": []
@@ -100,11 +96,7 @@
           "Microsoft-HTTPAPI/2.0"
         ],
         "x-ms-client-request-id": "e456a87c-51d3-4c9d-c1d9-9ed8c1853f83",
-<<<<<<< HEAD
-        "x-ms-request-id": "c0f34ba5-a01e-0020-0d31-f3e99c000000",
-=======
         "x-ms-request-id": "2bf1d1be-f01e-0060-2c48-09313f000000",
->>>>>>> 8d420312
         "x-ms-version": "2019-12-12"
       },
       "ResponseBody": []
@@ -134,11 +126,7 @@
           "Microsoft-HTTPAPI/2.0"
         ],
         "x-ms-client-request-id": "384613f7-84be-84d5-fff7-645c80cc6534",
-<<<<<<< HEAD
-        "x-ms-request-id": "c0f34ba6-a01e-0020-0e31-f3e99c000000",
-=======
         "x-ms-request-id": "2bf1d1c1-f01e-0060-2e48-09313f000000",
->>>>>>> 8d420312
         "x-ms-version": "2019-12-12"
       },
       "ResponseBody": []
