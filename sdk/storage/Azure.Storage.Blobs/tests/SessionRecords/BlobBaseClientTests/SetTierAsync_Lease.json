﻿{
  "Entries": [
    {
      "RequestUri": "https://seanmcccanary3.blob.core.windows.net/test-container-54ea3194-6477-2d92-51d6-73f6a295f4f7?restype=container",
      "RequestMethod": "PUT",
      "RequestHeaders": {
        "Accept": "application/xml",
        "Authorization": "Sanitized",
        "traceparent": "00-c4e0062820fc074d978e60461be47d84-3f7d2b525c82ac4f-00",
        "User-Agent": [
          "azsdk-net-Storage.Blobs/12.9.0-alpha.20210217.1",
          "(.NET 5.0.3; Microsoft Windows 10.0.19042)"
        ],
        "x-ms-blob-public-access": "container",
        "x-ms-client-request-id": "548a61d9-919a-254c-3093-af7ccc906de0",
        "x-ms-date": "Wed, 17 Feb 2021 18:48:08 GMT",
        "x-ms-return-client-request-id": "true",
<<<<<<< HEAD
        "x-ms-version": "2020-12-06"
=======
        "x-ms-version": "2021-02-12"
>>>>>>> 7e782c87
      },
      "RequestBody": null,
      "StatusCode": 201,
      "ResponseHeaders": {
        "Content-Length": "0",
        "Date": "Wed, 17 Feb 2021 18:48:08 GMT",
        "ETag": "\"0x8D8D37491C34C20\"",
        "Last-Modified": "Wed, 17 Feb 2021 18:48:08 GMT",
        "Server": [
          "Windows-Azure-Blob/1.0",
          "Microsoft-HTTPAPI/2.0"
        ],
        "x-ms-client-request-id": "548a61d9-919a-254c-3093-af7ccc906de0",
        "x-ms-request-id": "a7fc21bf-101e-0065-025d-057486000000",
<<<<<<< HEAD
        "x-ms-version": "2020-12-06"
=======
        "x-ms-version": "2021-02-12"
>>>>>>> 7e782c87
      },
      "ResponseBody": []
    },
    {
      "RequestUri": "https://seanmcccanary3.blob.core.windows.net/test-container-54ea3194-6477-2d92-51d6-73f6a295f4f7/test-blob-864cc5b6-e7a4-a702-c688-dfe7a0d0f53d",
      "RequestMethod": "PUT",
      "RequestHeaders": {
        "Accept": "application/xml",
        "Authorization": "Sanitized",
        "Content-Length": "1024",
        "Content-Type": "application/octet-stream",
        "traceparent": "00-14cca0eb0ac4ce40a1b06ea6a38596a7-8bf18f85bf97a140-00",
        "User-Agent": [
          "azsdk-net-Storage.Blobs/12.9.0-alpha.20210217.1",
          "(.NET 5.0.3; Microsoft Windows 10.0.19042)"
        ],
        "x-ms-blob-type": "BlockBlob",
        "x-ms-client-request-id": "87334c3f-018a-58d6-52fa-e8c76f1af772",
        "x-ms-date": "Wed, 17 Feb 2021 18:48:08 GMT",
        "x-ms-return-client-request-id": "true",
<<<<<<< HEAD
        "x-ms-version": "2020-12-06"
=======
        "x-ms-version": "2021-02-12"
>>>>>>> 7e782c87
      },
      "RequestBody": "IosdQAufXFPbO3AQPe6V4yLkCnLHLkPxX+KOEbFlhV+ecVpBcyzUFmj4q2l28WnY8/vEvMWDdvRHK+EpEUuhdbURcsyTVHD2D/QKzoLZe215tR22oMiZG/tm+UdLqwQdVjWzZH+dRJ+KzqzReKhxbbBzr1st69Xtd1fQLVopq2Tv7HdNJhbt3HF+K9Ibx6JT9YuW1/uo72pgxuwozBdEYSJI4YswI0eahtLqrsAC0bC1fTfPktNoR/0N7V8pxRBaOsmv0+YWItFD/FEpvkGqXvQ8c07fdM5P35qOIzbncMDCj3T2Uv3Jnltli5WCP4m8Yo5r7FLCe8X7YPRLh/+bW4yQZi7Mswv3c9Tyeek4zJ8R0sCnfIRuABSv+/EIfRdbyi8J8dla76+Dc3l9zwHbwpNVOrQ/894IImYZHLga7vW9l665L9vGtuMQJAkK8TET0zhds0NiHNZQAc9yQNL3aIWEwDdSIpO4joPRLs/V/TE1Bkl/vDqxWnrXaC0MU3YQGbuDhjH5wLGlpSS/ke4HegSePTmJd6tK0mW9erllrDsNwRQTUXb/PEaX2RcV8cmM0O0pbRU8hqEQObTLPEX3P/npstDZ9CmNngHz8Z2UNOCbMKrLPD4l0DpyAxjCNAABn5odLD/5s9zEm88TSZUDewTTLwubLAO7w+GVZvAQymoB8VEDdgihonzNBqBuEoelbocT7wT0ZnOWYmhdY0zrtNFlEldDAAX8Mo2OzSViTLFZ8Php/dtlDYvebRSfQz4w4lLPCf8wYW6CFr12ZZlOMxW3BHNUgrb1/wTLZZPxXe9PXuvSk0OxKY+J5+Ye76fyjzn+6D7L21+c2Qn7ZPzbkbnOJwete6DSBdrjyprQ1xBc2dVZ8nWwg4KLNrk6tsWTrlYtUMegRBSYLOJk5xHFywH4nosmgZ5DHaOEIkTmmE8VUBxEoodJvJTAwcaTS5xxxmq3QRg6bCy36TIjGyHQsZSTTpb0gCh6r+H2ZcDXsNIHE1zZLlY22+TwjLlUJaBy8A8y//0FfUVCPZE2QwZs4DhgHAjF9oM9XHOyA/NvJYpBg3WwpbHVAZYWl/HFAJfdhKyA9AmXrfqM9aOJU3lS0hcH9MCRuzuHihpyrl6ReFvb1H9G7zCBqdZ7JK8NS64cxMXZvQzXTMhx+GnuJf+b+n1HrX/5C+PmhkrpFpeLej9sVemZuLpPBIe31PbGkoTX3yoyxp0uI7ji8jfB7TUx5n4qgs8VAULD96n3QTfsH/TFEjZsWbOhPTIxt8WCjhZShe53nA+1wt7nbs7zN+GB9dND+9v/xI3KiEWc40l8QGmTpbtJdIPkEFBXhOrlrgVQsMLyPpI7UsFgrRTJGN6Uag==",
      "StatusCode": 201,
      "ResponseHeaders": {
        "Content-Length": "0",
        "Content-MD5": "yb8cjNzzlreuPts0q1v7IA==",
        "Date": "Wed, 17 Feb 2021 18:48:08 GMT",
        "ETag": "\"0x8D8D37491CC544D\"",
        "Last-Modified": "Wed, 17 Feb 2021 18:48:08 GMT",
        "Server": [
          "Windows-Azure-Blob/1.0",
          "Microsoft-HTTPAPI/2.0"
        ],
        "x-ms-client-request-id": "87334c3f-018a-58d6-52fa-e8c76f1af772",
        "x-ms-content-crc64": "yjgaRoR4L0U=",
        "x-ms-request-id": "a7fc21c9-101e-0065-0a5d-057486000000",
        "x-ms-request-server-encrypted": "true",
<<<<<<< HEAD
        "x-ms-version": "2020-12-06",
=======
        "x-ms-version": "2021-02-12",
>>>>>>> 7e782c87
        "x-ms-version-id": "2021-02-17T18:48:08.8679501Z"
      },
      "ResponseBody": []
    },
    {
      "RequestUri": "https://seanmcccanary3.blob.core.windows.net/test-container-54ea3194-6477-2d92-51d6-73f6a295f4f7/test-blob-864cc5b6-e7a4-a702-c688-dfe7a0d0f53d?comp=lease",
      "RequestMethod": "PUT",
      "RequestHeaders": {
        "Accept": "application/xml",
        "Authorization": "Sanitized",
        "traceparent": "00-e5e342643f187147be858889d94828ee-b119ea13bcda4d4d-00",
        "User-Agent": [
          "azsdk-net-Storage.Blobs/12.9.0-alpha.20210217.1",
          "(.NET 5.0.3; Microsoft Windows 10.0.19042)"
        ],
        "x-ms-client-request-id": "25e417f4-64e6-cb8c-21bb-45e8212fa7a8",
        "x-ms-date": "Wed, 17 Feb 2021 18:48:08 GMT",
        "x-ms-lease-action": "acquire",
        "x-ms-lease-duration": "15",
        "x-ms-proposed-lease-id": "80bc19c3-734e-772a-41a2-e0a7b1aa81be",
        "x-ms-return-client-request-id": "true",
<<<<<<< HEAD
        "x-ms-version": "2020-12-06"
=======
        "x-ms-version": "2021-02-12"
>>>>>>> 7e782c87
      },
      "RequestBody": null,
      "StatusCode": 201,
      "ResponseHeaders": {
        "Content-Length": "0",
        "Date": "Wed, 17 Feb 2021 18:48:08 GMT",
        "ETag": "\"0x8D8D37491CC544D\"",
        "Last-Modified": "Wed, 17 Feb 2021 18:48:08 GMT",
        "Server": [
          "Windows-Azure-Blob/1.0",
          "Microsoft-HTTPAPI/2.0"
        ],
        "x-ms-client-request-id": "25e417f4-64e6-cb8c-21bb-45e8212fa7a8",
        "x-ms-lease-id": "80bc19c3-734e-772a-41a2-e0a7b1aa81be",
        "x-ms-request-id": "a7fc21cf-101e-0065-0f5d-057486000000",
<<<<<<< HEAD
        "x-ms-version": "2020-12-06"
=======
        "x-ms-version": "2021-02-12"
>>>>>>> 7e782c87
      },
      "ResponseBody": []
    },
    {
      "RequestUri": "https://seanmcccanary3.blob.core.windows.net/test-container-54ea3194-6477-2d92-51d6-73f6a295f4f7/test-blob-864cc5b6-e7a4-a702-c688-dfe7a0d0f53d?comp=tier",
      "RequestMethod": "PUT",
      "RequestHeaders": {
        "Accept": "application/xml",
        "Authorization": "Sanitized",
        "traceparent": "00-83c1d2aa96114b40a2331608c717b42e-043d048a0baa5742-00",
        "User-Agent": [
          "azsdk-net-Storage.Blobs/12.9.0-alpha.20210217.1",
          "(.NET 5.0.3; Microsoft Windows 10.0.19042)"
        ],
        "x-ms-access-tier": "Cool",
        "x-ms-client-request-id": "99b39cc1-5bc6-63d7-adbe-abeec7f70a5f",
        "x-ms-date": "Wed, 17 Feb 2021 18:48:08 GMT",
        "x-ms-lease-id": "80bc19c3-734e-772a-41a2-e0a7b1aa81be",
        "x-ms-return-client-request-id": "true",
<<<<<<< HEAD
        "x-ms-version": "2020-12-06"
=======
        "x-ms-version": "2021-02-12"
>>>>>>> 7e782c87
      },
      "RequestBody": null,
      "StatusCode": 200,
      "ResponseHeaders": {
        "Content-Length": "0",
        "Date": "Wed, 17 Feb 2021 18:48:08 GMT",
        "Server": [
          "Windows-Azure-Blob/1.0",
          "Microsoft-HTTPAPI/2.0"
        ],
        "x-ms-client-request-id": "99b39cc1-5bc6-63d7-adbe-abeec7f70a5f",
        "x-ms-request-id": "a7fc21d8-101e-0065-145d-057486000000",
<<<<<<< HEAD
        "x-ms-version": "2020-12-06"
=======
        "x-ms-version": "2021-02-12"
>>>>>>> 7e782c87
      },
      "ResponseBody": []
    },
    {
      "RequestUri": "https://seanmcccanary3.blob.core.windows.net/test-container-54ea3194-6477-2d92-51d6-73f6a295f4f7?restype=container",
      "RequestMethod": "DELETE",
      "RequestHeaders": {
        "Accept": "application/xml",
        "Authorization": "Sanitized",
        "traceparent": "00-d50ff7f53a4b2f40ae82b5cb1af2a545-34bd76d02261e546-00",
        "User-Agent": [
          "azsdk-net-Storage.Blobs/12.9.0-alpha.20210217.1",
          "(.NET 5.0.3; Microsoft Windows 10.0.19042)"
        ],
        "x-ms-client-request-id": "8527bd94-0e7c-1de1-529b-87d17fd9ef42",
        "x-ms-date": "Wed, 17 Feb 2021 18:48:09 GMT",
        "x-ms-return-client-request-id": "true",
<<<<<<< HEAD
        "x-ms-version": "2020-12-06"
=======
        "x-ms-version": "2021-02-12"
>>>>>>> 7e782c87
      },
      "RequestBody": null,
      "StatusCode": 202,
      "ResponseHeaders": {
        "Content-Length": "0",
        "Date": "Wed, 17 Feb 2021 18:48:08 GMT",
        "Server": [
          "Windows-Azure-Blob/1.0",
          "Microsoft-HTTPAPI/2.0"
        ],
        "x-ms-client-request-id": "8527bd94-0e7c-1de1-529b-87d17fd9ef42",
        "x-ms-request-id": "a7fc21de-101e-0065-1a5d-057486000000",
<<<<<<< HEAD
        "x-ms-version": "2020-12-06"
=======
        "x-ms-version": "2021-02-12"
>>>>>>> 7e782c87
      },
      "ResponseBody": []
    }
  ],
  "Variables": {
    "RandomSeed": "226659489",
    "Storage_TestConfigDefault": "ProductionTenant\nseanmcccanary3\nU2FuaXRpemVk\nhttps://seanmcccanary3.blob.core.windows.net\nhttps://seanmcccanary3.file.core.windows.net\nhttps://seanmcccanary3.queue.core.windows.net\nhttps://seanmcccanary3.table.core.windows.net\n\n\n\n\nhttps://seanmcccanary3-secondary.blob.core.windows.net\nhttps://seanmcccanary3-secondary.file.core.windows.net\nhttps://seanmcccanary3-secondary.queue.core.windows.net\nhttps://seanmcccanary3-secondary.table.core.windows.net\n\nSanitized\n\n\nCloud\nBlobEndpoint=https://seanmcccanary3.blob.core.windows.net/;QueueEndpoint=https://seanmcccanary3.queue.core.windows.net/;FileEndpoint=https://seanmcccanary3.file.core.windows.net/;BlobSecondaryEndpoint=https://seanmcccanary3-secondary.blob.core.windows.net/;QueueSecondaryEndpoint=https://seanmcccanary3-secondary.queue.core.windows.net/;FileSecondaryEndpoint=https://seanmcccanary3-secondary.file.core.windows.net/;AccountName=seanmcccanary3;AccountKey=Kg==;\nseanscope1\n\n"
  }
}<|MERGE_RESOLUTION|>--- conflicted
+++ resolved
@@ -15,11 +15,7 @@
         "x-ms-client-request-id": "548a61d9-919a-254c-3093-af7ccc906de0",
         "x-ms-date": "Wed, 17 Feb 2021 18:48:08 GMT",
         "x-ms-return-client-request-id": "true",
-<<<<<<< HEAD
-        "x-ms-version": "2020-12-06"
-=======
         "x-ms-version": "2021-02-12"
->>>>>>> 7e782c87
       },
       "RequestBody": null,
       "StatusCode": 201,
@@ -34,11 +30,7 @@
         ],
         "x-ms-client-request-id": "548a61d9-919a-254c-3093-af7ccc906de0",
         "x-ms-request-id": "a7fc21bf-101e-0065-025d-057486000000",
-<<<<<<< HEAD
-        "x-ms-version": "2020-12-06"
-=======
         "x-ms-version": "2021-02-12"
->>>>>>> 7e782c87
       },
       "ResponseBody": []
     },
@@ -59,11 +51,7 @@
         "x-ms-client-request-id": "87334c3f-018a-58d6-52fa-e8c76f1af772",
         "x-ms-date": "Wed, 17 Feb 2021 18:48:08 GMT",
         "x-ms-return-client-request-id": "true",
-<<<<<<< HEAD
-        "x-ms-version": "2020-12-06"
-=======
         "x-ms-version": "2021-02-12"
->>>>>>> 7e782c87
       },
       "RequestBody": "IosdQAufXFPbO3AQPe6V4yLkCnLHLkPxX+KOEbFlhV+ecVpBcyzUFmj4q2l28WnY8/vEvMWDdvRHK+EpEUuhdbURcsyTVHD2D/QKzoLZe215tR22oMiZG/tm+UdLqwQdVjWzZH+dRJ+KzqzReKhxbbBzr1st69Xtd1fQLVopq2Tv7HdNJhbt3HF+K9Ibx6JT9YuW1/uo72pgxuwozBdEYSJI4YswI0eahtLqrsAC0bC1fTfPktNoR/0N7V8pxRBaOsmv0+YWItFD/FEpvkGqXvQ8c07fdM5P35qOIzbncMDCj3T2Uv3Jnltli5WCP4m8Yo5r7FLCe8X7YPRLh/+bW4yQZi7Mswv3c9Tyeek4zJ8R0sCnfIRuABSv+/EIfRdbyi8J8dla76+Dc3l9zwHbwpNVOrQ/894IImYZHLga7vW9l665L9vGtuMQJAkK8TET0zhds0NiHNZQAc9yQNL3aIWEwDdSIpO4joPRLs/V/TE1Bkl/vDqxWnrXaC0MU3YQGbuDhjH5wLGlpSS/ke4HegSePTmJd6tK0mW9erllrDsNwRQTUXb/PEaX2RcV8cmM0O0pbRU8hqEQObTLPEX3P/npstDZ9CmNngHz8Z2UNOCbMKrLPD4l0DpyAxjCNAABn5odLD/5s9zEm88TSZUDewTTLwubLAO7w+GVZvAQymoB8VEDdgihonzNBqBuEoelbocT7wT0ZnOWYmhdY0zrtNFlEldDAAX8Mo2OzSViTLFZ8Php/dtlDYvebRSfQz4w4lLPCf8wYW6CFr12ZZlOMxW3BHNUgrb1/wTLZZPxXe9PXuvSk0OxKY+J5+Ye76fyjzn+6D7L21+c2Qn7ZPzbkbnOJwete6DSBdrjyprQ1xBc2dVZ8nWwg4KLNrk6tsWTrlYtUMegRBSYLOJk5xHFywH4nosmgZ5DHaOEIkTmmE8VUBxEoodJvJTAwcaTS5xxxmq3QRg6bCy36TIjGyHQsZSTTpb0gCh6r+H2ZcDXsNIHE1zZLlY22+TwjLlUJaBy8A8y//0FfUVCPZE2QwZs4DhgHAjF9oM9XHOyA/NvJYpBg3WwpbHVAZYWl/HFAJfdhKyA9AmXrfqM9aOJU3lS0hcH9MCRuzuHihpyrl6ReFvb1H9G7zCBqdZ7JK8NS64cxMXZvQzXTMhx+GnuJf+b+n1HrX/5C+PmhkrpFpeLej9sVemZuLpPBIe31PbGkoTX3yoyxp0uI7ji8jfB7TUx5n4qgs8VAULD96n3QTfsH/TFEjZsWbOhPTIxt8WCjhZShe53nA+1wt7nbs7zN+GB9dND+9v/xI3KiEWc40l8QGmTpbtJdIPkEFBXhOrlrgVQsMLyPpI7UsFgrRTJGN6Uag==",
       "StatusCode": 201,
@@ -81,11 +69,7 @@
         "x-ms-content-crc64": "yjgaRoR4L0U=",
         "x-ms-request-id": "a7fc21c9-101e-0065-0a5d-057486000000",
         "x-ms-request-server-encrypted": "true",
-<<<<<<< HEAD
-        "x-ms-version": "2020-12-06",
-=======
         "x-ms-version": "2021-02-12",
->>>>>>> 7e782c87
         "x-ms-version-id": "2021-02-17T18:48:08.8679501Z"
       },
       "ResponseBody": []
@@ -107,11 +91,7 @@
         "x-ms-lease-duration": "15",
         "x-ms-proposed-lease-id": "80bc19c3-734e-772a-41a2-e0a7b1aa81be",
         "x-ms-return-client-request-id": "true",
-<<<<<<< HEAD
-        "x-ms-version": "2020-12-06"
-=======
         "x-ms-version": "2021-02-12"
->>>>>>> 7e782c87
       },
       "RequestBody": null,
       "StatusCode": 201,
@@ -127,11 +107,7 @@
         "x-ms-client-request-id": "25e417f4-64e6-cb8c-21bb-45e8212fa7a8",
         "x-ms-lease-id": "80bc19c3-734e-772a-41a2-e0a7b1aa81be",
         "x-ms-request-id": "a7fc21cf-101e-0065-0f5d-057486000000",
-<<<<<<< HEAD
-        "x-ms-version": "2020-12-06"
-=======
         "x-ms-version": "2021-02-12"
->>>>>>> 7e782c87
       },
       "ResponseBody": []
     },
@@ -151,11 +127,7 @@
         "x-ms-date": "Wed, 17 Feb 2021 18:48:08 GMT",
         "x-ms-lease-id": "80bc19c3-734e-772a-41a2-e0a7b1aa81be",
         "x-ms-return-client-request-id": "true",
-<<<<<<< HEAD
-        "x-ms-version": "2020-12-06"
-=======
         "x-ms-version": "2021-02-12"
->>>>>>> 7e782c87
       },
       "RequestBody": null,
       "StatusCode": 200,
@@ -168,11 +140,7 @@
         ],
         "x-ms-client-request-id": "99b39cc1-5bc6-63d7-adbe-abeec7f70a5f",
         "x-ms-request-id": "a7fc21d8-101e-0065-145d-057486000000",
-<<<<<<< HEAD
-        "x-ms-version": "2020-12-06"
-=======
         "x-ms-version": "2021-02-12"
->>>>>>> 7e782c87
       },
       "ResponseBody": []
     },
@@ -190,11 +158,7 @@
         "x-ms-client-request-id": "8527bd94-0e7c-1de1-529b-87d17fd9ef42",
         "x-ms-date": "Wed, 17 Feb 2021 18:48:09 GMT",
         "x-ms-return-client-request-id": "true",
-<<<<<<< HEAD
-        "x-ms-version": "2020-12-06"
-=======
         "x-ms-version": "2021-02-12"
->>>>>>> 7e782c87
       },
       "RequestBody": null,
       "StatusCode": 202,
@@ -207,11 +171,7 @@
         ],
         "x-ms-client-request-id": "8527bd94-0e7c-1de1-529b-87d17fd9ef42",
         "x-ms-request-id": "a7fc21de-101e-0065-1a5d-057486000000",
-<<<<<<< HEAD
-        "x-ms-version": "2020-12-06"
-=======
         "x-ms-version": "2021-02-12"
->>>>>>> 7e782c87
       },
       "ResponseBody": []
     }
