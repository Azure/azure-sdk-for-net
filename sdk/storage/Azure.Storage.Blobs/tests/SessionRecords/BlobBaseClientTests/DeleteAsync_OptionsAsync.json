--- conflicted
+++ resolved
@@ -15,11 +15,7 @@
         "x-ms-client-request-id": "f23cb363-2a43-3647-2702-33cc0333b90f",
         "x-ms-date": "Wed, 17 Feb 2021 18:50:39 GMT",
         "x-ms-return-client-request-id": "true",
-<<<<<<< HEAD
-        "x-ms-version": "2020-12-06"
-=======
-        "x-ms-version": "2021-02-12"
->>>>>>> 7e782c87
+        "x-ms-version": "2021-02-12"
       },
       "RequestBody": null,
       "StatusCode": 201,
@@ -34,11 +30,7 @@
         ],
         "x-ms-client-request-id": "f23cb363-2a43-3647-2702-33cc0333b90f",
         "x-ms-request-id": "b6083bc7-e01e-0071-685d-053ce9000000",
-<<<<<<< HEAD
-        "x-ms-version": "2020-12-06"
-=======
-        "x-ms-version": "2021-02-12"
->>>>>>> 7e782c87
+        "x-ms-version": "2021-02-12"
       },
       "ResponseBody": []
     },
@@ -59,11 +51,7 @@
         "x-ms-client-request-id": "b31fcf0c-9ac2-e0ac-f639-e70fd5858afc",
         "x-ms-date": "Wed, 17 Feb 2021 18:50:39 GMT",
         "x-ms-return-client-request-id": "true",
-<<<<<<< HEAD
-        "x-ms-version": "2020-12-06"
-=======
-        "x-ms-version": "2021-02-12"
->>>>>>> 7e782c87
+        "x-ms-version": "2021-02-12"
       },
       "RequestBody": "19PVnbqCj/yKBDpTvdYcfrmhOEa8MCUlPlNwDfesGgmtt/QvXhtUkK98sa0CISusGbTieuUPwKeusF5nEoEF3uoxpgXh7B+dTaiWP393IhwoxPNDyZ8knfdNgK687X4td9LD0Xolyi2URC08eIAnNo1CPk2OwhRLDQkOk2xx4F8qaMittFGiA/nGroVx5yR2JUkgeq8wn7W9d8NxFzfAImTOEhC4eoI7nztUxxOP2iXkl24iUGWw+ckT8DyNMOvCBYsho9UUvqrH5dpz3NehLZ2ejX/IntL+HRhGpYpFrW9PkcKHbjZQz9jDWmuKPBzxccKf76Ns+Wa5IoW8zRkggjdrJEsVGb9mTb2nBUNmc+D8VDPIpr3L45dbzUuwkwK/o9gzHxjR3FgDOKLmxPQjU6+lwHjmWNt5n0Gzuktztbm76GJrMlTHKnjbxW0b5R6jOHqcC9OJ2Er8un/XHiIMj4LoK9yStyBa3ZYAC5NuXrojEILQ1qrmMQ8XbnjU8AxWzjXrMrpBEYBaQi09ic23jlzFtA6fO7nXAvnNekmnheyJqTxegisA4f4BdpR8qKhBX+AcDzz+tpN7EzDBc5Y3srxBs9+RWQsxxdIPnsQlW1lQixtpi3avi/Ko4m/6Pm1oysPXO/TJsAXU60pq7xjOVbjWcOh7zidGkSfs6HacNoZkptMBTR9kh9sVlJ8rRZza2oy2I86F7fybkarM3MeON7XEBkhEzQiZcekMZTmIGkuLEg7q5hK33rnXZrt0l6oThl3qZj9UlQ2EHbLkeYfCE3deQcq4pFGiDCiPbWZMJNk/+N/bnbMMN3wBZclg02QxFFJEFVbfWuEMR1oXxCimOPjYpYCn53XDUgpOtz+IQjnDXVkUBw6DX53+z1VZ9XJUWy3Qhy7kii3dgcNMkaOihAUhVGbPkTDqVEXiqRcfaVyX+lsRt7oK3tMrN4ZKN876W0tQOKELhMn85TPoAeAVvRdmtJZHkMxKFnWTo1qqnx126E3MzzG7i3WSFNGHIdzzFnlu44I3ssp+BSIseOFvUkYVchmSSe3mqyghtXz6w/SYn43gPLuaPzWDTckPjxKTI8KLca/CYMyLhzhaFv1Og0Itk9lUjhaLezLkD/wk1xwWjZK6b1FE1T/AVLSDQCk3NMmH4fs5PpSrAPZ93lHQZ7AbRIhrkxTw6L2alDliBzoJrdoynPUg3E/9Dm9ax/ft7+0DZ/yhzKC1l/g9n6pbSfi7czF2nsu7+mc4bYWlliHGrKRMXqA+aOA5fQX84j2kocR2nlPGdlEhR2yUaF4bEAHXd/MGD+tYfQtQPSDGvxcqlMvALvfNADVSKhczqv+BHm0EJGtJnZLZHiFHdTkwWw==",
       "StatusCode": 201,
@@ -81,11 +69,7 @@
         "x-ms-content-crc64": "sW+bPbddfis=",
         "x-ms-request-id": "b6083bd4-e01e-0071-6e5d-053ce9000000",
         "x-ms-request-server-encrypted": "true",
-<<<<<<< HEAD
-        "x-ms-version": "2020-12-06",
-=======
         "x-ms-version": "2021-02-12",
->>>>>>> 7e782c87
         "x-ms-version-id": "2021-02-17T18:50:39.9854342Z"
       },
       "ResponseBody": []
@@ -104,11 +88,7 @@
         "x-ms-client-request-id": "a63b4efa-7d19-ed99-a889-dc5973d23484",
         "x-ms-date": "Wed, 17 Feb 2021 18:50:39 GMT",
         "x-ms-return-client-request-id": "true",
-<<<<<<< HEAD
-        "x-ms-version": "2020-12-06"
-=======
-        "x-ms-version": "2021-02-12"
->>>>>>> 7e782c87
+        "x-ms-version": "2021-02-12"
       },
       "RequestBody": null,
       "StatusCode": 201,
@@ -125,11 +105,7 @@
         "x-ms-request-id": "b6083bdd-e01e-0071-775d-053ce9000000",
         "x-ms-request-server-encrypted": "false",
         "x-ms-snapshot": "2021-02-17T18:50:40.0494783Z",
-<<<<<<< HEAD
-        "x-ms-version": "2020-12-06",
-=======
         "x-ms-version": "2021-02-12",
->>>>>>> 7e782c87
         "x-ms-version-id": "2021-02-17T18:50:40.0504783Z"
       },
       "ResponseBody": []
@@ -149,11 +125,7 @@
         "x-ms-date": "Wed, 17 Feb 2021 18:50:40 GMT",
         "x-ms-delete-snapshots": "only",
         "x-ms-return-client-request-id": "true",
-<<<<<<< HEAD
-        "x-ms-version": "2020-12-06"
-=======
-        "x-ms-version": "2021-02-12"
->>>>>>> 7e782c87
+        "x-ms-version": "2021-02-12"
       },
       "RequestBody": null,
       "StatusCode": 202,
@@ -167,11 +139,7 @@
         "x-ms-client-request-id": "8615e18c-e449-a4e2-36a1-36b64f9550b8",
         "x-ms-delete-type-permanent": "true",
         "x-ms-request-id": "b6083bfb-e01e-0071-0f5d-053ce9000000",
-<<<<<<< HEAD
-        "x-ms-version": "2020-12-06"
-=======
-        "x-ms-version": "2021-02-12"
->>>>>>> 7e782c87
+        "x-ms-version": "2021-02-12"
       },
       "ResponseBody": []
     },
@@ -189,11 +157,7 @@
         "x-ms-client-request-id": "91cccf35-adbd-083a-deee-dfa40fdc914b",
         "x-ms-date": "Wed, 17 Feb 2021 18:50:40 GMT",
         "x-ms-return-client-request-id": "true",
-<<<<<<< HEAD
-        "x-ms-version": "2020-12-06"
-=======
-        "x-ms-version": "2021-02-12"
->>>>>>> 7e782c87
+        "x-ms-version": "2021-02-12"
       },
       "RequestBody": null,
       "StatusCode": 200,
@@ -220,11 +184,7 @@
         "x-ms-lease-status": "unlocked",
         "x-ms-request-id": "b6083c0b-e01e-0071-1b5d-053ce9000000",
         "x-ms-server-encrypted": "true",
-<<<<<<< HEAD
-        "x-ms-version": "2020-12-06",
-=======
         "x-ms-version": "2021-02-12",
->>>>>>> 7e782c87
         "x-ms-version-id": "2021-02-17T18:50:40.0504783Z"
       },
       "ResponseBody": []
@@ -243,11 +203,7 @@
         "x-ms-client-request-id": "7f814733-bec8-18fa-5bfe-ec68b71ca5de",
         "x-ms-date": "Wed, 17 Feb 2021 18:50:40 GMT",
         "x-ms-return-client-request-id": "true",
-<<<<<<< HEAD
-        "x-ms-version": "2020-12-06"
-=======
-        "x-ms-version": "2021-02-12"
->>>>>>> 7e782c87
+        "x-ms-version": "2021-02-12"
       },
       "RequestBody": null,
       "StatusCode": 202,
@@ -260,11 +216,7 @@
         ],
         "x-ms-client-request-id": "7f814733-bec8-18fa-5bfe-ec68b71ca5de",
         "x-ms-request-id": "b6083c1c-e01e-0071-235d-053ce9000000",
-<<<<<<< HEAD
-        "x-ms-version": "2020-12-06"
-=======
-        "x-ms-version": "2021-02-12"
->>>>>>> 7e782c87
+        "x-ms-version": "2021-02-12"
       },
       "ResponseBody": []
     }
