--- conflicted
+++ resolved
@@ -15,11 +15,7 @@
         "x-ms-client-request-id": "6fcee46c-a3e3-df4e-774e-3ea1ecf0a2a7",
         "x-ms-date": "Wed, 17 Feb 2021 02:04:19 GMT",
         "x-ms-return-client-request-id": "true",
-<<<<<<< HEAD
-        "x-ms-version": "2020-12-06"
-=======
         "x-ms-version": "2021-02-12"
->>>>>>> 7e782c87
       },
       "RequestBody": null,
       "StatusCode": 201,
@@ -34,11 +30,7 @@
         ],
         "x-ms-client-request-id": "6fcee46c-a3e3-df4e-774e-3ea1ecf0a2a7",
         "x-ms-request-id": "34cbefe6-c01e-0076-80d1-04508a000000",
-<<<<<<< HEAD
-        "x-ms-version": "2020-12-06"
-=======
         "x-ms-version": "2021-02-12"
->>>>>>> 7e782c87
       },
       "ResponseBody": []
     },
@@ -56,11 +48,7 @@
         "x-ms-client-request-id": "496d151c-5890-7ebb-52d2-6540a5b57346",
         "x-ms-date": "Wed, 17 Feb 2021 02:04:19 GMT",
         "x-ms-return-client-request-id": "true",
-<<<<<<< HEAD
-        "x-ms-version": "2020-12-06"
-=======
         "x-ms-version": "2021-02-12"
->>>>>>> 7e782c87
       },
       "RequestBody": null,
       "StatusCode": 200,
@@ -82,11 +70,7 @@
         "x-ms-lease-state": "available",
         "x-ms-lease-status": "unlocked",
         "x-ms-request-id": "34cbf012-c01e-0076-29d1-04508a000000",
-<<<<<<< HEAD
-        "x-ms-version": "2020-12-06"
-=======
         "x-ms-version": "2021-02-12"
->>>>>>> 7e782c87
       },
       "ResponseBody": []
     },
@@ -104,11 +88,7 @@
         "x-ms-client-request-id": "567cdd46-95c3-9f33-f813-24ec93cd8122",
         "x-ms-date": "Wed, 17 Feb 2021 02:04:19 GMT",
         "x-ms-return-client-request-id": "true",
-<<<<<<< HEAD
-        "x-ms-version": "2020-12-06"
-=======
         "x-ms-version": "2021-02-12"
->>>>>>> 7e782c87
       },
       "RequestBody": null,
       "StatusCode": 202,
@@ -121,11 +101,7 @@
         ],
         "x-ms-client-request-id": "567cdd46-95c3-9f33-f813-24ec93cd8122",
         "x-ms-request-id": "34cbf039-c01e-0076-50d1-04508a000000",
-<<<<<<< HEAD
-        "x-ms-version": "2020-12-06"
-=======
         "x-ms-version": "2021-02-12"
->>>>>>> 7e782c87
       },
       "ResponseBody": []
     }
