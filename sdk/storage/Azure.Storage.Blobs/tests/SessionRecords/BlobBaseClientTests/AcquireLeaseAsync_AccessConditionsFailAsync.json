{
  "Entries": [
    {
      "RequestUri": "https://seanmcccanary.blob.core.windows.net/test-container-19b13952-ca07-34a9-f03d-940a609379aa?restype=container",
      "RequestMethod": "PUT",
      "RequestHeaders": {
        "Authorization": "Sanitized",
        "traceparent": "00-5f27c57902eea8479a6c2766a9481cec-f691312736436b43-00",
        "User-Agent": [
          "azsdk-net-Storage.Blobs/12.5.0-dev.20200402.1",
          "(.NET Core 4.6.28325.01; Microsoft Windows 10.0.18362 )"
        ],
        "x-ms-blob-public-access": "container",
        "x-ms-client-request-id": "0cc3559f-f2e2-f0d2-6cf7-801791cfc954",
        "x-ms-date": "Thu, 02 Apr 2020 23:44:03 GMT",
        "x-ms-return-client-request-id": "true",
<<<<<<< HEAD
        "x-ms-version": "2019-12-12"
=======
        "x-ms-version": "2020-02-10"
>>>>>>> 60f4876e
      },
      "RequestBody": null,
      "StatusCode": 201,
      "ResponseHeaders": {
        "Content-Length": "0",
        "Date": "Thu, 02 Apr 2020 23:44:01 GMT",
        "ETag": "\u00220x8D7D75FB93BBB71\u0022",
        "Last-Modified": "Thu, 02 Apr 2020 23:44:02 GMT",
        "Server": [
          "Windows-Azure-Blob/1.0",
          "Microsoft-HTTPAPI/2.0"
        ],
        "x-ms-client-request-id": "0cc3559f-f2e2-f0d2-6cf7-801791cfc954",
        "x-ms-request-id": "b4d49360-d01e-0048-5648-095097000000",
<<<<<<< HEAD
        "x-ms-version": "2019-12-12"
=======
        "x-ms-version": "2020-02-10"
>>>>>>> 60f4876e
      },
      "ResponseBody": []
    },
    {
      "RequestUri": "https://seanmcccanary.blob.core.windows.net/test-container-19b13952-ca07-34a9-f03d-940a609379aa/test-blob-764d9da7-f5b7-1574-280b-838fe5dafdec",
      "RequestMethod": "PUT",
      "RequestHeaders": {
        "Authorization": "Sanitized",
        "Content-Length": "1024",
        "traceparent": "00-e5189ba82218e94a849b3939837910d1-5133445fe9d1fc4f-00",
        "User-Agent": [
          "azsdk-net-Storage.Blobs/12.5.0-dev.20200402.1",
          "(.NET Core 4.6.28325.01; Microsoft Windows 10.0.18362 )"
        ],
        "x-ms-blob-type": "BlockBlob",
        "x-ms-client-request-id": "3ddc1af5-350e-be11-dd13-4495792876e4",
        "x-ms-date": "Thu, 02 Apr 2020 23:44:03 GMT",
        "x-ms-return-client-request-id": "true",
<<<<<<< HEAD
        "x-ms-version": "2019-12-12"
=======
        "x-ms-version": "2020-02-10"
>>>>>>> 60f4876e
      },
      "RequestBody": "ElRqCs9sxyAQr8NZvPkUx66QJpi2tIip4K3k1m5CCpH6lAU9ZL6EO9YsZgcyG1ku9rzgVbNkNV3MwCohh/CxzaQyXyjz12LwC\u002BvCiU6Ad8VUteCyYbXdlV6ncaOUYrPle5hjALswOh5Z8ErIoqsPS0lkzdIQ/2zuVMrJS2a\u002BW6g33Q61HXcJI3vCWXBrFfKzmCVaL5Xh1HwsdKvxZ\u002B63m5WhkMSdWS3RWqlWTqX7gz/XFrNAYysSVgiSianLGLyMCr7byYQuFT/4idTsiobWMfFsGVA7dzdpjzm8C8\u002BEBULsykTnH7m6qQBzSNpXJsyBu1i3X/5rUJKGcjpLcQpvc4OS/8BC7hI4snBPxy5cEmltOk93zaZDgXmxYKx\u002Bbzf2BNVXxCYLPs1Gf6yOG4lkKWDR3Te796bcTn5GkY5luUM5WcJZBU1CYfuCMU36tWXwTTZMrZEAOwwuenWoxa0/4MZoVMLGCiQTj3s7OMZY4ZkZVkRXGQuxOB62KorXmZxOQ1CHkWCiKUISOR4WxAJG1pjcj29p58e6thykEOCZO/Xf7fV10VA4diwCRODtm3Qbb1Ty\u002Bwot5VuJzdpE/hlhef0oNtcM0QRIoxlCZqPmzBuoiKCMpz/rsQia6wR19HcSoMvixGScD55PqVjx6n64ogC/nHZ51dK9PYXPcuUA0q\u002BhL8bXBAe2C3kBPP3n\u002BsaJ4kgDtlcBmcv5JIffzJy4TtaoT7u34J74CZD9d5jU1kO\u002BRZCc/BxXn5b73t\u002BA1j7cSO4mPqoL0gGqC63GBCEyJE5EIYcMHFG6UbAkvAK/eDJRIC6qrZeYsnOO8vFvkJp0yLmQO7W3zyycbO355hX/6pJ6dOPziHa3q24TfSlfS8AWsPNILj18mlEBDUGpn8tdjwdf9Bu2gEBC2Y9GpFEDPSAs4zYhtrxV/dqS8Xs0DQyjte4hAFalXy\u002BzBVWtNvYA/tAhfbuVO9hLCvZBJI/EDcuCou5i4TzJh4QGbrFnp8fkkvOrE5BRDnkW1vVgZDqg7/eJK5MInRyTV/U3js0n5GIvXJKcGfo7MZR0TAtGaSNJZn653nwz3PTWGLyaGn\u002Br7vKTMQeoBNX9Tfr/k1ARTO3S7ShObQXm\u002B4CdxQE9oBYUyF0ZszgboGGpu5CCNEikxcvOyCxXXIHsrDWGCj7Uv6zj6svz95i0tkzGpbJ1ZMc4\u002BQA1b9jpvWvcLQcDlZYj1Pvknkl9sM0zGRHgkLfOd0huThE\u002BnlDT\u002BSxfFsqQsSG2o9C2kMV9u0gyAlXHCS20Dba/lEaE5TWrEKQcHZoDomjwKezmGOaC8ZPIC5z7DPD/qwgU0RzbMb6bCoAgYJ2uL1/s1t9AzfXPPKOyu9mZrw==",
      "StatusCode": 201,
      "ResponseHeaders": {
        "Content-Length": "0",
        "Content-MD5": "jeadqBXYVlYqCVpeXtnJlA==",
        "Date": "Thu, 02 Apr 2020 23:44:01 GMT",
        "ETag": "\u00220x8D7D75FB9491E64\u0022",
        "Last-Modified": "Thu, 02 Apr 2020 23:44:02 GMT",
        "Server": [
          "Windows-Azure-Blob/1.0",
          "Microsoft-HTTPAPI/2.0"
        ],
        "x-ms-client-request-id": "3ddc1af5-350e-be11-dd13-4495792876e4",
        "x-ms-content-crc64": "RRJWc0v1gzU=",
        "x-ms-request-id": "b4d49366-d01e-0048-5948-095097000000",
        "x-ms-request-server-encrypted": "true",
<<<<<<< HEAD
        "x-ms-version": "2019-12-12"
=======
        "x-ms-version": "2020-02-10"
>>>>>>> 60f4876e
      },
      "ResponseBody": []
    },
    {
      "RequestUri": "https://seanmcccanary.blob.core.windows.net/test-container-19b13952-ca07-34a9-f03d-940a609379aa/test-blob-764d9da7-f5b7-1574-280b-838fe5dafdec?comp=lease",
      "RequestMethod": "PUT",
      "RequestHeaders": {
        "Authorization": "Sanitized",
        "If-Modified-Since": "Fri, 03 Apr 2020 23:44:03 GMT",
        "traceparent": "00-41b425571158aa489c6b40dfb1646fdc-9166c635e7281c42-00",
        "User-Agent": [
          "azsdk-net-Storage.Blobs/12.5.0-dev.20200402.1",
          "(.NET Core 4.6.28325.01; Microsoft Windows 10.0.18362 )"
        ],
        "x-ms-client-request-id": "b2494881-f5e9-c94e-fe9b-ae6d7429ab5b",
        "x-ms-date": "Thu, 02 Apr 2020 23:44:03 GMT",
        "x-ms-lease-action": "acquire",
        "x-ms-lease-duration": "15",
        "x-ms-proposed-lease-id": "6c7c5b01-2c42-401c-8ea1-c1e71382e769",
        "x-ms-return-client-request-id": "true",
<<<<<<< HEAD
        "x-ms-version": "2019-12-12"
=======
        "x-ms-version": "2020-02-10"
>>>>>>> 60f4876e
      },
      "RequestBody": null,
      "StatusCode": 412,
      "ResponseHeaders": {
        "Content-Length": "252",
        "Content-Type": "application/xml",
        "Date": "Thu, 02 Apr 2020 23:44:01 GMT",
        "Server": [
          "Windows-Azure-Blob/1.0",
          "Microsoft-HTTPAPI/2.0"
        ],
        "x-ms-client-request-id": "b2494881-f5e9-c94e-fe9b-ae6d7429ab5b",
        "x-ms-error-code": "ConditionNotMet",
        "x-ms-request-id": "b4d49372-d01e-0048-6348-095097000000",
<<<<<<< HEAD
        "x-ms-version": "2019-12-12"
=======
        "x-ms-version": "2020-02-10"
>>>>>>> 60f4876e
      },
      "ResponseBody": [
        "\uFEFF\u003C?xml version=\u00221.0\u0022 encoding=\u0022utf-8\u0022?\u003E\u003CError\u003E\u003CCode\u003EConditionNotMet\u003C/Code\u003E\u003CMessage\u003EThe condition specified using HTTP conditional header(s) is not met.\n",
        "RequestId:b4d49372-d01e-0048-6348-095097000000\n",
        "Time:2020-04-02T23:44:02.7540289Z\u003C/Message\u003E\u003C/Error\u003E"
      ]
    },
    {
      "RequestUri": "https://seanmcccanary.blob.core.windows.net/test-container-19b13952-ca07-34a9-f03d-940a609379aa?restype=container",
      "RequestMethod": "DELETE",
      "RequestHeaders": {
        "Authorization": "Sanitized",
        "traceparent": "00-e492abc6b3f47c46b895684a0b41dbef-b6eb431f2904b647-00",
        "User-Agent": [
          "azsdk-net-Storage.Blobs/12.5.0-dev.20200402.1",
          "(.NET Core 4.6.28325.01; Microsoft Windows 10.0.18362 )"
        ],
        "x-ms-client-request-id": "ca65d5cf-3539-e480-c4f3-a261ad335979",
        "x-ms-date": "Thu, 02 Apr 2020 23:44:03 GMT",
        "x-ms-return-client-request-id": "true",
<<<<<<< HEAD
        "x-ms-version": "2019-12-12"
=======
        "x-ms-version": "2020-02-10"
>>>>>>> 60f4876e
      },
      "RequestBody": null,
      "StatusCode": 202,
      "ResponseHeaders": {
        "Content-Length": "0",
        "Date": "Thu, 02 Apr 2020 23:44:01 GMT",
        "Server": [
          "Windows-Azure-Blob/1.0",
          "Microsoft-HTTPAPI/2.0"
        ],
        "x-ms-client-request-id": "ca65d5cf-3539-e480-c4f3-a261ad335979",
        "x-ms-request-id": "b4d4937a-d01e-0048-6948-095097000000",
<<<<<<< HEAD
        "x-ms-version": "2019-12-12"
=======
        "x-ms-version": "2020-02-10"
>>>>>>> 60f4876e
      },
      "ResponseBody": []
    },
    {
      "RequestUri": "https://seanmcccanary.blob.core.windows.net/test-container-cf5237b3-6b81-ac7f-61a3-f83a2c6a3060?restype=container",
      "RequestMethod": "PUT",
      "RequestHeaders": {
        "Authorization": "Sanitized",
        "traceparent": "00-eaa36d8ab4712541b7009e8f37e55aa9-57199a5fc9e9384e-00",
        "User-Agent": [
          "azsdk-net-Storage.Blobs/12.5.0-dev.20200402.1",
          "(.NET Core 4.6.28325.01; Microsoft Windows 10.0.18362 )"
        ],
        "x-ms-blob-public-access": "container",
        "x-ms-client-request-id": "61314f54-c64b-63d2-55b9-68953d46b85a",
        "x-ms-date": "Thu, 02 Apr 2020 23:44:03 GMT",
        "x-ms-return-client-request-id": "true",
<<<<<<< HEAD
        "x-ms-version": "2019-12-12"
=======
        "x-ms-version": "2020-02-10"
>>>>>>> 60f4876e
      },
      "RequestBody": null,
      "StatusCode": 201,
      "ResponseHeaders": {
        "Content-Length": "0",
        "Date": "Thu, 02 Apr 2020 23:44:02 GMT",
        "ETag": "\u00220x8D7D75FB99441A8\u0022",
        "Last-Modified": "Thu, 02 Apr 2020 23:44:03 GMT",
        "Server": [
          "Windows-Azure-Blob/1.0",
          "Microsoft-HTTPAPI/2.0"
        ],
        "x-ms-client-request-id": "61314f54-c64b-63d2-55b9-68953d46b85a",
        "x-ms-request-id": "2ac488a7-f01e-003d-2248-093bbb000000",
<<<<<<< HEAD
        "x-ms-version": "2019-12-12"
=======
        "x-ms-version": "2020-02-10"
>>>>>>> 60f4876e
      },
      "ResponseBody": []
    },
    {
      "RequestUri": "https://seanmcccanary.blob.core.windows.net/test-container-cf5237b3-6b81-ac7f-61a3-f83a2c6a3060/test-blob-535b42c2-bb95-d1b6-155b-75abc9067adb",
      "RequestMethod": "PUT",
      "RequestHeaders": {
        "Authorization": "Sanitized",
        "Content-Length": "1024",
        "traceparent": "00-7d348d7068ef58429f1467decd05fc4c-da14038dfe2d6f40-00",
        "User-Agent": [
          "azsdk-net-Storage.Blobs/12.5.0-dev.20200402.1",
          "(.NET Core 4.6.28325.01; Microsoft Windows 10.0.18362 )"
        ],
        "x-ms-blob-type": "BlockBlob",
        "x-ms-client-request-id": "f16b4fcb-a465-23b3-3ce9-f4a812028262",
        "x-ms-date": "Thu, 02 Apr 2020 23:44:04 GMT",
        "x-ms-return-client-request-id": "true",
<<<<<<< HEAD
        "x-ms-version": "2019-12-12"
=======
        "x-ms-version": "2020-02-10"
>>>>>>> 60f4876e
      },
      "RequestBody": "q3Hl3TjOFD\u002BIOkgKeIy5FB1ItvAppPGZmF9L71AmmU8\u002BjerLYNoh8y0cylpzq1mJomGOgVCKsQaATETZgyTuYaH5y\u002Bui7bNCJsLCDdmWJe0Gwk3vmBj/tNvjSxOWR3AILWi5et9t5rWtS1qOyKQs6SZX08DX/8mI\u002BhcQv6GgrN5RueBx3asNmNyXQUy9cOw2tmLsPnSvMC2fMH/HXSYTDZ97PA7Duwt6STvkQL19y4kr2Qk/s21qooiy0awsRTq1gzSsQTTdc/pWcvU5yvBvImX2nIQd1FoyEZqFEOpeTgQAL7yJ0IlUTmYO6UF4MdeXQq9HNam2l6/ZejCaV2IQ9yPwOJo05lHcok0dDuoZuuDC7s06FxlaSZgMr1ZYufYE/vIdh/g8Y1xeapNbmYjFwL9P2GmU1t8Jle8CJzb6g\u002BhXGRD4\u002BzLohYpx26yG/7APR\u002B6WCOGMcCgSE/EJOjslY\u002BeqBH94zMWMZ1LfIvoyg5Y\u002B8t9IZHoHyqnn5edA30tOS3jF3Poxl3opCaGOrU0u35Bbykdb3f9sozrWkOfeTIgHkNaBbaebDVtlHlrZeBxbuQVW5RQD8m55WDjAWgeTSr0Yhxx2rHLpv73s9r6kkyodetbhh2Z0BJ5oCBVu27JT0dScwPH/5QyTbSZWFvuv1MQOot8wssNXpIJ\u002BDqRceuMKmCXqCNI4HpXKThlAHe2iuDNQXznSIx8RRRxugNZnNvNCTH3Wxczx1YNKZWOpFoaV3FZxCxqqN3UF2cK2yp2\u002BYhcm/tFwzPJnXoq1iL67Zy\u002BV2aSA9irYmBQI0OwJOwvmiwJMghi1JBBjCq2Q9K\u002B3SnGTIPD5PmzsTWa8Z/sGXSN/z/27b\u002BQW37STHet9SKNlUYZ7dhsa7E2WXzWy\u002Bb0UXayJESWx\u002B9uMfEA8ZSCAbwXCVxZ1i\u002BcIZOKvJQ\u002BvZOb3fsA/8zd\u002Bs1Wq7vna3ocsFfAv76Kmn9HFgaxCAtbL3BhZROZgQXvNRKPAypztLYZbgg8egHREUN/ueXKKO7F\u002B3hHggJmgzNN1Yav\u002B5dQ111Mm53/HrVyjFfQHccgIQwnyQuuLDK3turY7qR7JRmoKuaEeZFMxtzG0PWulmVoLbB6hDKPpqcumOS3JiwM\u002B2s6J/Lgm6d62wIq51s9BSCBbMDz/JznHIQ/WeCsmaCwudmKcG52i5INA60sZL9P7ZPAMbVrHP7KUwtuoUHGyj1dei19spSyDuEy5vjzurfE72hM6GvvRZjawB1nB\u002BpMRjVv0uqNzjr/EiLUODoB2phTpbHVeeHVcjSUpvJ3Swb64pzHg\u002BfJNyEtTdZFGwle1OmBF2I0esxXmmC1\u002BStIh8sb2VmZPla0hm6QpCgLjFcrNcw==",
      "StatusCode": 201,
      "ResponseHeaders": {
        "Content-Length": "0",
        "Content-MD5": "wJlT8ZR/l5bHUZFVumijcw==",
        "Date": "Thu, 02 Apr 2020 23:44:02 GMT",
        "ETag": "\u00220x8D7D75FB9A0C41C\u0022",
        "Last-Modified": "Thu, 02 Apr 2020 23:44:03 GMT",
        "Server": [
          "Windows-Azure-Blob/1.0",
          "Microsoft-HTTPAPI/2.0"
        ],
        "x-ms-client-request-id": "f16b4fcb-a465-23b3-3ce9-f4a812028262",
        "x-ms-content-crc64": "YculoUxawlk=",
        "x-ms-request-id": "2ac488b5-f01e-003d-2c48-093bbb000000",
        "x-ms-request-server-encrypted": "true",
<<<<<<< HEAD
        "x-ms-version": "2019-12-12"
=======
        "x-ms-version": "2020-02-10"
>>>>>>> 60f4876e
      },
      "ResponseBody": []
    },
    {
      "RequestUri": "https://seanmcccanary.blob.core.windows.net/test-container-cf5237b3-6b81-ac7f-61a3-f83a2c6a3060/test-blob-535b42c2-bb95-d1b6-155b-75abc9067adb?comp=lease",
      "RequestMethod": "PUT",
      "RequestHeaders": {
        "Authorization": "Sanitized",
        "If-Unmodified-Since": "Wed, 01 Apr 2020 23:44:03 GMT",
        "traceparent": "00-14c3ebd38a89474890f87c252d1e3c22-58aa5bcbfd1b274e-00",
        "User-Agent": [
          "azsdk-net-Storage.Blobs/12.5.0-dev.20200402.1",
          "(.NET Core 4.6.28325.01; Microsoft Windows 10.0.18362 )"
        ],
        "x-ms-client-request-id": "a71d62de-4c28-ef1f-88af-7f320866c76f",
        "x-ms-date": "Thu, 02 Apr 2020 23:44:04 GMT",
        "x-ms-lease-action": "acquire",
        "x-ms-lease-duration": "15",
        "x-ms-proposed-lease-id": "e550d6b1-dc64-bcc6-7133-9b4c5ccc26b0",
        "x-ms-return-client-request-id": "true",
<<<<<<< HEAD
        "x-ms-version": "2019-12-12"
=======
        "x-ms-version": "2020-02-10"
>>>>>>> 60f4876e
      },
      "RequestBody": null,
      "StatusCode": 412,
      "ResponseHeaders": {
        "Content-Length": "252",
        "Content-Type": "application/xml",
        "Date": "Thu, 02 Apr 2020 23:44:02 GMT",
        "Server": [
          "Windows-Azure-Blob/1.0",
          "Microsoft-HTTPAPI/2.0"
        ],
        "x-ms-client-request-id": "a71d62de-4c28-ef1f-88af-7f320866c76f",
        "x-ms-error-code": "ConditionNotMet",
        "x-ms-request-id": "2ac488c0-f01e-003d-3448-093bbb000000",
<<<<<<< HEAD
        "x-ms-version": "2019-12-12"
=======
        "x-ms-version": "2020-02-10"
>>>>>>> 60f4876e
      },
      "ResponseBody": [
        "\uFEFF\u003C?xml version=\u00221.0\u0022 encoding=\u0022utf-8\u0022?\u003E\u003CError\u003E\u003CCode\u003EConditionNotMet\u003C/Code\u003E\u003CMessage\u003EThe condition specified using HTTP conditional header(s) is not met.\n",
        "RequestId:2ac488c0-f01e-003d-3448-093bbb000000\n",
        "Time:2020-04-02T23:44:03.3211755Z\u003C/Message\u003E\u003C/Error\u003E"
      ]
    },
    {
      "RequestUri": "https://seanmcccanary.blob.core.windows.net/test-container-cf5237b3-6b81-ac7f-61a3-f83a2c6a3060?restype=container",
      "RequestMethod": "DELETE",
      "RequestHeaders": {
        "Authorization": "Sanitized",
        "traceparent": "00-013e8bfe0b36e348a7285bbab424760c-a10959c120b57d4c-00",
        "User-Agent": [
          "azsdk-net-Storage.Blobs/12.5.0-dev.20200402.1",
          "(.NET Core 4.6.28325.01; Microsoft Windows 10.0.18362 )"
        ],
        "x-ms-client-request-id": "f96ea42a-7fae-8b87-5f28-3eaf5cdbd523",
        "x-ms-date": "Thu, 02 Apr 2020 23:44:04 GMT",
        "x-ms-return-client-request-id": "true",
<<<<<<< HEAD
        "x-ms-version": "2019-12-12"
=======
        "x-ms-version": "2020-02-10"
>>>>>>> 60f4876e
      },
      "RequestBody": null,
      "StatusCode": 202,
      "ResponseHeaders": {
        "Content-Length": "0",
        "Date": "Thu, 02 Apr 2020 23:44:02 GMT",
        "Server": [
          "Windows-Azure-Blob/1.0",
          "Microsoft-HTTPAPI/2.0"
        ],
        "x-ms-client-request-id": "f96ea42a-7fae-8b87-5f28-3eaf5cdbd523",
        "x-ms-request-id": "2ac488c9-f01e-003d-3d48-093bbb000000",
<<<<<<< HEAD
        "x-ms-version": "2019-12-12"
=======
        "x-ms-version": "2020-02-10"
>>>>>>> 60f4876e
      },
      "ResponseBody": []
    },
    {
      "RequestUri": "https://seanmcccanary.blob.core.windows.net/test-container-62843da1-757c-220c-5e48-deb5f123bf08?restype=container",
      "RequestMethod": "PUT",
      "RequestHeaders": {
        "Authorization": "Sanitized",
        "traceparent": "00-f6e04303df12874fa7cd66aea76bccdb-7ad9614c8cf50641-00",
        "User-Agent": [
          "azsdk-net-Storage.Blobs/12.5.0-dev.20200402.1",
          "(.NET Core 4.6.28325.01; Microsoft Windows 10.0.18362 )"
        ],
        "x-ms-blob-public-access": "container",
        "x-ms-client-request-id": "f159389d-b3fb-b5a9-974b-9a66a1d19a3b",
        "x-ms-date": "Thu, 02 Apr 2020 23:44:04 GMT",
        "x-ms-return-client-request-id": "true",
<<<<<<< HEAD
        "x-ms-version": "2019-12-12"
=======
        "x-ms-version": "2020-02-10"
>>>>>>> 60f4876e
      },
      "RequestBody": null,
      "StatusCode": 201,
      "ResponseHeaders": {
        "Content-Length": "0",
        "Date": "Thu, 02 Apr 2020 23:44:03 GMT",
        "ETag": "\u00220x8D7D75FB9EB553B\u0022",
        "Last-Modified": "Thu, 02 Apr 2020 23:44:03 GMT",
        "Server": [
          "Windows-Azure-Blob/1.0",
          "Microsoft-HTTPAPI/2.0"
        ],
        "x-ms-client-request-id": "f159389d-b3fb-b5a9-974b-9a66a1d19a3b",
        "x-ms-request-id": "8f6c7134-301e-0032-3948-094dd7000000",
<<<<<<< HEAD
        "x-ms-version": "2019-12-12"
=======
        "x-ms-version": "2020-02-10"
>>>>>>> 60f4876e
      },
      "ResponseBody": []
    },
    {
      "RequestUri": "https://seanmcccanary.blob.core.windows.net/test-container-62843da1-757c-220c-5e48-deb5f123bf08/test-blob-02163569-70d4-d32a-7c40-a637404ba40b",
      "RequestMethod": "PUT",
      "RequestHeaders": {
        "Authorization": "Sanitized",
        "Content-Length": "1024",
        "traceparent": "00-bf8acfc717e5194d9cf5a681ad2b5b2e-76a103eab949fa43-00",
        "User-Agent": [
          "azsdk-net-Storage.Blobs/12.5.0-dev.20200402.1",
          "(.NET Core 4.6.28325.01; Microsoft Windows 10.0.18362 )"
        ],
        "x-ms-blob-type": "BlockBlob",
        "x-ms-client-request-id": "07917b04-ce33-7166-0638-e01970decd30",
        "x-ms-date": "Thu, 02 Apr 2020 23:44:04 GMT",
        "x-ms-return-client-request-id": "true",
<<<<<<< HEAD
        "x-ms-version": "2019-12-12"
=======
        "x-ms-version": "2020-02-10"
>>>>>>> 60f4876e
      },
      "RequestBody": "z/AYuMnODeWwUs2sM1qh6qn4WEg8dhktDYZ0ug1xdEunj5awueFymycxUoGjfqAin7yOR/JbzljX66tDWVLXPt2BBaPD8DDHhr0gCiSXiY/lURtR4yxZS8E\u002B2c42LkHVWhOkInn8X66LxsE1OsM0QGEbXQc2hlqwKLnihRdikVh7S7AQ8mcW6fJtxR1rIxD9CplsG9A6n9O59Pq/GtqXKTRpue8TI036BHQUycA9RQSo5Ht\u002B9XWHQazcV/5tVs4Y1pzoAmkh6uZLchZbJdUSfK/1FzVfGDO/4XhDNsxOja2l/PIkVEKbhvqUMoJfKxzWydtPdz\u002BZuL1oKSDx3rMa/OVotijj7idsWpA6yuaxX7VbbGzx/xVuDEM1vCshqqhGejWc9nX089uz4x2vXu7WtslrlXFHKf3Q\u002BqnkrjH8SrDo81CxFGk/Z3mRPRz3vq1VXgVhthQ2/1E4zPvMD0Spt5htxmqeJaJgKy34tevg2Dv7j08smpSbsfT\u002BeEduc1g054aEivdDtzhiAYrnPkllV/O/0H/1fRwE0hV2n6xa8rfUw85lXE5EuNgWyZkJs3OqmCFUrqPYP2ppf7fizBeLCA/SE3p7APqlexen3rOC\u002Bh\u002BhzAaLBkMU/IRk\u002B9yWYevAisGKNqD5LpgmrjOMMGC25oWYQQAQAAHLvhf2FwQeDhor51Py\u002BMN/p51uZVcQiMsjrRRX/h/qr4q/vneJAheTCKAYYEkMxO7CGZljopqpuzZL0mnvxw/6QTfJMjpL9aSF2l239yeBFukmlOWFhw3vFQNBPS\u002BtpEGQHh4SQ5GzdiP03sc98sMOyryAyTIqdLop2Rw3Crh11zYbJtkIb9NXch3BkKhGsSM/MnNzLNsPZqlk6Gl0fGxrfwaQIczqBVrpKFYUaOMR4yf599dFAatbDL8vo4dp4/axVhGitZBWVCwYigSE\u002Bv3FUwVBeoSUJX5bNRQMu2HTgEVfYhLSbi6XoqOrLHen1hLCaVCCJ2hxHDCTR4B7SpnKRQq\u002BJZfr8\u002BXWqtfh6fkGtF4CSlERUVjc7kXhPyatHFgJ4eZt6LF61nZqq32QkDM3jJMheABIuPSx4jZRCrO\u002BKY1/1wcSmcusiHTap6bbS14SqrOTjKNYwSjyuwZ7KMzDrILvEbgrJPLHdPCMbhFO1pbYP2D/K5zqJxbfIN3FMWCnFvok6zql5oXAyxezzFMWpOVwouhsw4HlBeqiTAQVAkOP5FcWKepcM1naP1\u002BFNlvCyXv4VY93O1N5PuZQA5qBq8jUI\u002Bj8/3r6FG\u002BOkYQhX86O34OJHK2zGKgDnesECy\u002B/WJOWsRNzxskA/UAf6anPWN4YwSMW\u002BI4bIAs/\u002BGKP9gg/zznwiq66Gw==",
      "StatusCode": 201,
      "ResponseHeaders": {
        "Content-Length": "0",
        "Content-MD5": "EQ4znJoz94ChXMptsTxMPA==",
        "Date": "Thu, 02 Apr 2020 23:44:03 GMT",
        "ETag": "\u00220x8D7D75FB9F8DF21\u0022",
        "Last-Modified": "Thu, 02 Apr 2020 23:44:03 GMT",
        "Server": [
          "Windows-Azure-Blob/1.0",
          "Microsoft-HTTPAPI/2.0"
        ],
        "x-ms-client-request-id": "07917b04-ce33-7166-0638-e01970decd30",
        "x-ms-content-crc64": "f8MuHCv2MK8=",
        "x-ms-request-id": "8f6c7138-301e-0032-3b48-094dd7000000",
        "x-ms-request-server-encrypted": "true",
<<<<<<< HEAD
        "x-ms-version": "2019-12-12"
=======
        "x-ms-version": "2020-02-10"
>>>>>>> 60f4876e
      },
      "ResponseBody": []
    },
    {
      "RequestUri": "https://seanmcccanary.blob.core.windows.net/test-container-62843da1-757c-220c-5e48-deb5f123bf08/test-blob-02163569-70d4-d32a-7c40-a637404ba40b?comp=lease",
      "RequestMethod": "PUT",
      "RequestHeaders": {
        "Authorization": "Sanitized",
        "If-Match": "\u0022garbage\u0022",
        "traceparent": "00-ccbd3e3af4646a4a84340f5a20f506b7-f95a48898db13f4f-00",
        "User-Agent": [
          "azsdk-net-Storage.Blobs/12.5.0-dev.20200402.1",
          "(.NET Core 4.6.28325.01; Microsoft Windows 10.0.18362 )"
        ],
        "x-ms-client-request-id": "a58edb76-4b00-94f0-cd05-2bf10b48edfc",
        "x-ms-date": "Thu, 02 Apr 2020 23:44:04 GMT",
        "x-ms-lease-action": "acquire",
        "x-ms-lease-duration": "15",
        "x-ms-proposed-lease-id": "5d0ba55d-6f6f-8cae-dc41-c31d830abd33",
        "x-ms-return-client-request-id": "true",
<<<<<<< HEAD
        "x-ms-version": "2019-12-12"
=======
        "x-ms-version": "2020-02-10"
>>>>>>> 60f4876e
      },
      "RequestBody": null,
      "StatusCode": 412,
      "ResponseHeaders": {
        "Content-Length": "252",
        "Content-Type": "application/xml",
        "Date": "Thu, 02 Apr 2020 23:44:03 GMT",
        "Server": [
          "Windows-Azure-Blob/1.0",
          "Microsoft-HTTPAPI/2.0"
        ],
        "x-ms-client-request-id": "a58edb76-4b00-94f0-cd05-2bf10b48edfc",
        "x-ms-error-code": "ConditionNotMet",
        "x-ms-request-id": "8f6c713e-301e-0032-4148-094dd7000000",
<<<<<<< HEAD
        "x-ms-version": "2019-12-12"
=======
        "x-ms-version": "2020-02-10"
>>>>>>> 60f4876e
      },
      "ResponseBody": [
        "\uFEFF\u003C?xml version=\u00221.0\u0022 encoding=\u0022utf-8\u0022?\u003E\u003CError\u003E\u003CCode\u003EConditionNotMet\u003C/Code\u003E\u003CMessage\u003EThe condition specified using HTTP conditional header(s) is not met.\n",
        "RequestId:8f6c713e-301e-0032-4148-094dd7000000\n",
        "Time:2020-04-02T23:44:03.8968416Z\u003C/Message\u003E\u003C/Error\u003E"
      ]
    },
    {
      "RequestUri": "https://seanmcccanary.blob.core.windows.net/test-container-62843da1-757c-220c-5e48-deb5f123bf08?restype=container",
      "RequestMethod": "DELETE",
      "RequestHeaders": {
        "Authorization": "Sanitized",
        "traceparent": "00-31f412b2520c504db0b903564350a82b-0b47e922b5063c41-00",
        "User-Agent": [
          "azsdk-net-Storage.Blobs/12.5.0-dev.20200402.1",
          "(.NET Core 4.6.28325.01; Microsoft Windows 10.0.18362 )"
        ],
        "x-ms-client-request-id": "a7a76cb4-187c-db33-e857-411887f63e0a",
        "x-ms-date": "Thu, 02 Apr 2020 23:44:04 GMT",
        "x-ms-return-client-request-id": "true",
<<<<<<< HEAD
        "x-ms-version": "2019-12-12"
=======
        "x-ms-version": "2020-02-10"
>>>>>>> 60f4876e
      },
      "RequestBody": null,
      "StatusCode": 202,
      "ResponseHeaders": {
        "Content-Length": "0",
        "Date": "Thu, 02 Apr 2020 23:44:03 GMT",
        "Server": [
          "Windows-Azure-Blob/1.0",
          "Microsoft-HTTPAPI/2.0"
        ],
        "x-ms-client-request-id": "a7a76cb4-187c-db33-e857-411887f63e0a",
        "x-ms-request-id": "8f6c7140-301e-0032-4348-094dd7000000",
<<<<<<< HEAD
        "x-ms-version": "2019-12-12"
=======
        "x-ms-version": "2020-02-10"
>>>>>>> 60f4876e
      },
      "ResponseBody": []
    },
    {
      "RequestUri": "https://seanmcccanary.blob.core.windows.net/test-container-07b81c29-f522-b763-c8e4-e73f40983c52?restype=container",
      "RequestMethod": "PUT",
      "RequestHeaders": {
        "Authorization": "Sanitized",
        "traceparent": "00-d1fd5f0d600ea943b4931e3e5ff9f788-3324abe9ff173843-00",
        "User-Agent": [
          "azsdk-net-Storage.Blobs/12.5.0-dev.20200402.1",
          "(.NET Core 4.6.28325.01; Microsoft Windows 10.0.18362 )"
        ],
        "x-ms-blob-public-access": "container",
        "x-ms-client-request-id": "3b2e0082-d0c1-bfa4-08ef-de9830f39a50",
        "x-ms-date": "Thu, 02 Apr 2020 23:44:04 GMT",
        "x-ms-return-client-request-id": "true",
<<<<<<< HEAD
        "x-ms-version": "2019-12-12"
=======
        "x-ms-version": "2020-02-10"
>>>>>>> 60f4876e
      },
      "RequestBody": null,
      "StatusCode": 201,
      "ResponseHeaders": {
        "Content-Length": "0",
        "Date": "Thu, 02 Apr 2020 23:44:03 GMT",
        "ETag": "\u00220x8D7D75FBA41FDBF\u0022",
        "Last-Modified": "Thu, 02 Apr 2020 23:44:04 GMT",
        "Server": [
          "Windows-Azure-Blob/1.0",
          "Microsoft-HTTPAPI/2.0"
        ],
        "x-ms-client-request-id": "3b2e0082-d0c1-bfa4-08ef-de9830f39a50",
        "x-ms-request-id": "4af6ff3b-f01e-004f-3048-093cf4000000",
<<<<<<< HEAD
        "x-ms-version": "2019-12-12"
=======
        "x-ms-version": "2020-02-10"
>>>>>>> 60f4876e
      },
      "ResponseBody": []
    },
    {
      "RequestUri": "https://seanmcccanary.blob.core.windows.net/test-container-07b81c29-f522-b763-c8e4-e73f40983c52/test-blob-23ebee1a-9fb8-e468-9c55-8e0b44c839ce",
      "RequestMethod": "PUT",
      "RequestHeaders": {
        "Authorization": "Sanitized",
        "Content-Length": "1024",
        "traceparent": "00-d1729af36dd21a4ea027abc24c2cd379-85df1c40feccf54c-00",
        "User-Agent": [
          "azsdk-net-Storage.Blobs/12.5.0-dev.20200402.1",
          "(.NET Core 4.6.28325.01; Microsoft Windows 10.0.18362 )"
        ],
        "x-ms-blob-type": "BlockBlob",
        "x-ms-client-request-id": "624ea4eb-c68b-1045-239a-253c984fecae",
        "x-ms-date": "Thu, 02 Apr 2020 23:44:05 GMT",
        "x-ms-return-client-request-id": "true",
<<<<<<< HEAD
        "x-ms-version": "2019-12-12"
=======
        "x-ms-version": "2020-02-10"
>>>>>>> 60f4876e
      },
      "RequestBody": "wSG8QGkBkVy/fpayZuYyhXxggY8P/g7jmEqfa0GZekC1ENYPN1rmGVyOZDkJtX21IwmO5EepvsIT2KgeYiUaJQRV/FUQI00ieWgygJrU2uLN6Ug4Cpb4C1IT/F6xyLc3cz41s7gnpQC7bGrfdz0oPv7FUXjd4htuXfAD/CbvcLGx\u002BwxcniYppkRHfJ4rGZQU671f63c\u002BWpEjx1bII6nZzPu5LnsxzKDYnKo0lWV9Q0Nb7xBpj4Q6cqB6OdfQYYKabrCicesZ4x8dh0/MCsUspoQSbDSYbzx2f7vbtpLIBzoomSa02tFXQgzwTAc1bmjaTpNTvfVOAv5zK/IwPSyMVH8Uo3Ced8uyuyknqCM1QRFTAGj/dUpF2ZcoQa7eJwXfZPiIIMr3PNbHoALLJlnbPurh3D3EjN41z8rZdTYd1JMkSEQqrSFGW8ORONVHerM9TQLE/UrIGtcZUlAAHsafqstvp94VsJHImoF5MlQI7VUWmygzWNdIXC1sEFrQRjz98o4J2NPUJ51x\u002B2LJTuiCEGT76YOea1H0JkqxqZ82\u002BFNEe0DG/xSCQnSLwl10fg1F6v/11F25X4Y8FLGII379OgIPhNOnvBFPeaYOEqn0gKg9bL6fQSP1ixy5iupj\u002Bh71jYdaZfo6nS7upVu2qkzdR5QJS7e/XfnfGfm27jIn7H\u002BIGYQimhqtAs6QsZvHPuDQ3EJVWa5mNTCNekwAg677xrjcLpHHuq15W0joL6teF9oZ5RHw0ZPQIeNUlB/OrX8glOri6hBPCSGU2/1mfgaEL2Nx552dC/UlDA2tciaOq67JyJrAfCzKytzvW/WWaaPdz2W7Xcbhgoj1vd4DoZb7BTBOnbVrw7I2phzBrbD/jqJpz6PA0k3o50USy79OxyhG9FbER8vtcQyyhbapINXY9i47mdHzOjLjZrVvWfjz59/0erlaOkfXe12WDk2WPsdwOdWREy5WU7kj4eAWfRgTvp3XtKUcfrvmZB10XCzlTCfu/x8jYtSxnSf/N1lmwf5Fg0\u002Bvv4oiU7sZqq4Q4vaNPZW5J3748FzIJhZ9HEZif6MfLtncNo2dy6tjCbcmoLsxcvnErZl/TJPz5phzpDd0tyoL8bQdsAYHG1vSlOakooZbTKpMntIKn\u002BFF6U/0Kid071KMGq4HE8LzvJE9rLisTkQSF1iMJxlYAVHS18a2E/E0XqWUF4fXVDjoWeFAzPMpmZsL4hLO58c4NBldNDz7PKigCE4SGDa8O8MfpM43GDReqD4rqzHfZnbeW\u002BNteh/87B05oMSkF4FkTqdOr0P4ARvl/ov90JF3wKLXNLxTT8CkIrex/nhwuZG8xlyKkbYy5VrHiHuT/hyMwd8hzeLEEQ==",
      "StatusCode": 201,
      "ResponseHeaders": {
        "Content-Length": "0",
        "Content-MD5": "DmSX/Ek30SNLQJglvCIrZA==",
        "Date": "Thu, 02 Apr 2020 23:44:03 GMT",
        "ETag": "\u00220x8D7D75FBA4E88B2\u0022",
        "Last-Modified": "Thu, 02 Apr 2020 23:44:04 GMT",
        "Server": [
          "Windows-Azure-Blob/1.0",
          "Microsoft-HTTPAPI/2.0"
        ],
        "x-ms-client-request-id": "624ea4eb-c68b-1045-239a-253c984fecae",
        "x-ms-content-crc64": "NGck1uKUIYk=",
        "x-ms-request-id": "4af6ff40-f01e-004f-3248-093cf4000000",
        "x-ms-request-server-encrypted": "true",
<<<<<<< HEAD
        "x-ms-version": "2019-12-12"
=======
        "x-ms-version": "2020-02-10"
>>>>>>> 60f4876e
      },
      "ResponseBody": []
    },
    {
      "RequestUri": "https://seanmcccanary.blob.core.windows.net/test-container-07b81c29-f522-b763-c8e4-e73f40983c52/test-blob-23ebee1a-9fb8-e468-9c55-8e0b44c839ce",
      "RequestMethod": "HEAD",
      "RequestHeaders": {
        "Authorization": "Sanitized",
        "traceparent": "00-a9e2e32a3c495b46abcf537d0193fbe9-a7949375cf50f94f-00",
        "User-Agent": [
          "azsdk-net-Storage.Blobs/12.5.0-dev.20200402.1",
          "(.NET Core 4.6.28325.01; Microsoft Windows 10.0.18362 )"
        ],
        "x-ms-client-request-id": "55484b59-49d7-c049-feb0-0b67b20e7765",
        "x-ms-date": "Thu, 02 Apr 2020 23:44:05 GMT",
        "x-ms-return-client-request-id": "true",
<<<<<<< HEAD
        "x-ms-version": "2019-12-12"
=======
        "x-ms-version": "2020-02-10"
>>>>>>> 60f4876e
      },
      "RequestBody": null,
      "StatusCode": 200,
      "ResponseHeaders": {
        "Accept-Ranges": "bytes",
        "Content-Length": "1024",
        "Content-MD5": "DmSX/Ek30SNLQJglvCIrZA==",
        "Content-Type": "application/octet-stream",
        "Date": "Thu, 02 Apr 2020 23:44:03 GMT",
        "ETag": "\u00220x8D7D75FBA4E88B2\u0022",
        "Last-Modified": "Thu, 02 Apr 2020 23:44:04 GMT",
        "Server": [
          "Windows-Azure-Blob/1.0",
          "Microsoft-HTTPAPI/2.0"
        ],
        "x-ms-access-tier": "Hot",
        "x-ms-access-tier-inferred": "true",
        "x-ms-blob-type": "BlockBlob",
        "x-ms-client-request-id": "55484b59-49d7-c049-feb0-0b67b20e7765",
        "x-ms-creation-time": "Thu, 02 Apr 2020 23:44:04 GMT",
        "x-ms-lease-state": "available",
        "x-ms-lease-status": "unlocked",
        "x-ms-request-id": "4af6ff45-f01e-004f-3548-093cf4000000",
        "x-ms-server-encrypted": "true",
<<<<<<< HEAD
        "x-ms-version": "2019-12-12"
=======
        "x-ms-version": "2020-02-10"
>>>>>>> 60f4876e
      },
      "ResponseBody": []
    },
    {
      "RequestUri": "https://seanmcccanary.blob.core.windows.net/test-container-07b81c29-f522-b763-c8e4-e73f40983c52/test-blob-23ebee1a-9fb8-e468-9c55-8e0b44c839ce?comp=lease",
      "RequestMethod": "PUT",
      "RequestHeaders": {
        "Authorization": "Sanitized",
        "If-None-Match": "\u00220x8D7D75FBA4E88B2\u0022",
        "traceparent": "00-0ec558817c621743beaf5fc2c62dddf9-d640c732a725d146-00",
        "User-Agent": [
          "azsdk-net-Storage.Blobs/12.5.0-dev.20200402.1",
          "(.NET Core 4.6.28325.01; Microsoft Windows 10.0.18362 )"
        ],
        "x-ms-client-request-id": "4eddee19-bd75-8a80-6674-2ae3561d8791",
        "x-ms-date": "Thu, 02 Apr 2020 23:44:05 GMT",
        "x-ms-lease-action": "acquire",
        "x-ms-lease-duration": "15",
        "x-ms-proposed-lease-id": "a45db4f8-2ae6-9da6-5623-143699be1257",
        "x-ms-return-client-request-id": "true",
<<<<<<< HEAD
        "x-ms-version": "2019-12-12"
=======
        "x-ms-version": "2020-02-10"
>>>>>>> 60f4876e
      },
      "RequestBody": null,
      "StatusCode": 412,
      "ResponseHeaders": {
        "Content-Length": "252",
        "Content-Type": "application/xml",
        "Date": "Thu, 02 Apr 2020 23:44:04 GMT",
        "Server": [
          "Windows-Azure-Blob/1.0",
          "Microsoft-HTTPAPI/2.0"
        ],
        "x-ms-client-request-id": "4eddee19-bd75-8a80-6674-2ae3561d8791",
        "x-ms-error-code": "ConditionNotMet",
        "x-ms-request-id": "4af6ff49-f01e-004f-3848-093cf4000000",
<<<<<<< HEAD
        "x-ms-version": "2019-12-12"
=======
        "x-ms-version": "2020-02-10"
>>>>>>> 60f4876e
      },
      "ResponseBody": [
        "\uFEFF\u003C?xml version=\u00221.0\u0022 encoding=\u0022utf-8\u0022?\u003E\u003CError\u003E\u003CCode\u003EConditionNotMet\u003C/Code\u003E\u003CMessage\u003EThe condition specified using HTTP conditional header(s) is not met.\n",
        "RequestId:4af6ff49-f01e-004f-3848-093cf4000000\n",
        "Time:2020-04-02T23:44:04.5358159Z\u003C/Message\u003E\u003C/Error\u003E"
      ]
    },
    {
      "RequestUri": "https://seanmcccanary.blob.core.windows.net/test-container-07b81c29-f522-b763-c8e4-e73f40983c52?restype=container",
      "RequestMethod": "DELETE",
      "RequestHeaders": {
        "Authorization": "Sanitized",
        "traceparent": "00-599ed9fdf7d4134eb48d795d80e63f77-f97761dc464fd344-00",
        "User-Agent": [
          "azsdk-net-Storage.Blobs/12.5.0-dev.20200402.1",
          "(.NET Core 4.6.28325.01; Microsoft Windows 10.0.18362 )"
        ],
        "x-ms-client-request-id": "c34e7a35-2931-cbf0-4cde-82a498363e11",
        "x-ms-date": "Thu, 02 Apr 2020 23:44:05 GMT",
        "x-ms-return-client-request-id": "true",
<<<<<<< HEAD
        "x-ms-version": "2019-12-12"
=======
        "x-ms-version": "2020-02-10"
>>>>>>> 60f4876e
      },
      "RequestBody": null,
      "StatusCode": 202,
      "ResponseHeaders": {
        "Content-Length": "0",
        "Date": "Thu, 02 Apr 2020 23:44:04 GMT",
        "Server": [
          "Windows-Azure-Blob/1.0",
          "Microsoft-HTTPAPI/2.0"
        ],
        "x-ms-client-request-id": "c34e7a35-2931-cbf0-4cde-82a498363e11",
        "x-ms-request-id": "4af6ff4a-f01e-004f-3948-093cf4000000",
<<<<<<< HEAD
        "x-ms-version": "2019-12-12"
=======
        "x-ms-version": "2020-02-10"
>>>>>>> 60f4876e
      },
      "ResponseBody": []
    }
  ],
  "Variables": {
    "DateTimeOffsetNow": "2020-04-02T16:44:03.1706358-07:00",
    "RandomSeed": "767935217",
    "Storage_TestConfigDefault": "ProductionTenant\nseanmcccanary\nU2FuaXRpemVk\nhttps://seanmcccanary.blob.core.windows.net\nhttps://seanmcccanary.file.core.windows.net\nhttps://seanmcccanary.queue.core.windows.net\nhttps://seanmcccanary.table.core.windows.net\n\n\n\n\nhttps://seanmcccanary-secondary.blob.core.windows.net\nhttps://seanmcccanary-secondary.file.core.windows.net\nhttps://seanmcccanary-secondary.queue.core.windows.net\nhttps://seanmcccanary-secondary.table.core.windows.net\n\nSanitized\n\n\nCloud\nBlobEndpoint=https://seanmcccanary.blob.core.windows.net/;QueueEndpoint=https://seanmcccanary.queue.core.windows.net/;FileEndpoint=https://seanmcccanary.file.core.windows.net/;BlobSecondaryEndpoint=https://seanmcccanary-secondary.blob.core.windows.net/;QueueSecondaryEndpoint=https://seanmcccanary-secondary.queue.core.windows.net/;FileSecondaryEndpoint=https://seanmcccanary-secondary.file.core.windows.net/;AccountName=seanmcccanary;AccountKey=Sanitized\nseanscope1"
  }
}<|MERGE_RESOLUTION|>--- conflicted
+++ resolved
@@ -14,11 +14,7 @@
         "x-ms-client-request-id": "0cc3559f-f2e2-f0d2-6cf7-801791cfc954",
         "x-ms-date": "Thu, 02 Apr 2020 23:44:03 GMT",
         "x-ms-return-client-request-id": "true",
-<<<<<<< HEAD
-        "x-ms-version": "2019-12-12"
-=======
-        "x-ms-version": "2020-02-10"
->>>>>>> 60f4876e
+        "x-ms-version": "2020-02-10"
       },
       "RequestBody": null,
       "StatusCode": 201,
@@ -33,11 +29,7 @@
         ],
         "x-ms-client-request-id": "0cc3559f-f2e2-f0d2-6cf7-801791cfc954",
         "x-ms-request-id": "b4d49360-d01e-0048-5648-095097000000",
-<<<<<<< HEAD
-        "x-ms-version": "2019-12-12"
-=======
-        "x-ms-version": "2020-02-10"
->>>>>>> 60f4876e
+        "x-ms-version": "2020-02-10"
       },
       "ResponseBody": []
     },
@@ -56,11 +48,7 @@
         "x-ms-client-request-id": "3ddc1af5-350e-be11-dd13-4495792876e4",
         "x-ms-date": "Thu, 02 Apr 2020 23:44:03 GMT",
         "x-ms-return-client-request-id": "true",
-<<<<<<< HEAD
-        "x-ms-version": "2019-12-12"
-=======
-        "x-ms-version": "2020-02-10"
->>>>>>> 60f4876e
+        "x-ms-version": "2020-02-10"
       },
       "RequestBody": "ElRqCs9sxyAQr8NZvPkUx66QJpi2tIip4K3k1m5CCpH6lAU9ZL6EO9YsZgcyG1ku9rzgVbNkNV3MwCohh/CxzaQyXyjz12LwC\u002BvCiU6Ad8VUteCyYbXdlV6ncaOUYrPle5hjALswOh5Z8ErIoqsPS0lkzdIQ/2zuVMrJS2a\u002BW6g33Q61HXcJI3vCWXBrFfKzmCVaL5Xh1HwsdKvxZ\u002B63m5WhkMSdWS3RWqlWTqX7gz/XFrNAYysSVgiSianLGLyMCr7byYQuFT/4idTsiobWMfFsGVA7dzdpjzm8C8\u002BEBULsykTnH7m6qQBzSNpXJsyBu1i3X/5rUJKGcjpLcQpvc4OS/8BC7hI4snBPxy5cEmltOk93zaZDgXmxYKx\u002Bbzf2BNVXxCYLPs1Gf6yOG4lkKWDR3Te796bcTn5GkY5luUM5WcJZBU1CYfuCMU36tWXwTTZMrZEAOwwuenWoxa0/4MZoVMLGCiQTj3s7OMZY4ZkZVkRXGQuxOB62KorXmZxOQ1CHkWCiKUISOR4WxAJG1pjcj29p58e6thykEOCZO/Xf7fV10VA4diwCRODtm3Qbb1Ty\u002Bwot5VuJzdpE/hlhef0oNtcM0QRIoxlCZqPmzBuoiKCMpz/rsQia6wR19HcSoMvixGScD55PqVjx6n64ogC/nHZ51dK9PYXPcuUA0q\u002BhL8bXBAe2C3kBPP3n\u002BsaJ4kgDtlcBmcv5JIffzJy4TtaoT7u34J74CZD9d5jU1kO\u002BRZCc/BxXn5b73t\u002BA1j7cSO4mPqoL0gGqC63GBCEyJE5EIYcMHFG6UbAkvAK/eDJRIC6qrZeYsnOO8vFvkJp0yLmQO7W3zyycbO355hX/6pJ6dOPziHa3q24TfSlfS8AWsPNILj18mlEBDUGpn8tdjwdf9Bu2gEBC2Y9GpFEDPSAs4zYhtrxV/dqS8Xs0DQyjte4hAFalXy\u002BzBVWtNvYA/tAhfbuVO9hLCvZBJI/EDcuCou5i4TzJh4QGbrFnp8fkkvOrE5BRDnkW1vVgZDqg7/eJK5MInRyTV/U3js0n5GIvXJKcGfo7MZR0TAtGaSNJZn653nwz3PTWGLyaGn\u002Br7vKTMQeoBNX9Tfr/k1ARTO3S7ShObQXm\u002B4CdxQE9oBYUyF0ZszgboGGpu5CCNEikxcvOyCxXXIHsrDWGCj7Uv6zj6svz95i0tkzGpbJ1ZMc4\u002BQA1b9jpvWvcLQcDlZYj1Pvknkl9sM0zGRHgkLfOd0huThE\u002BnlDT\u002BSxfFsqQsSG2o9C2kMV9u0gyAlXHCS20Dba/lEaE5TWrEKQcHZoDomjwKezmGOaC8ZPIC5z7DPD/qwgU0RzbMb6bCoAgYJ2uL1/s1t9AzfXPPKOyu9mZrw==",
       "StatusCode": 201,
@@ -78,11 +66,7 @@
         "x-ms-content-crc64": "RRJWc0v1gzU=",
         "x-ms-request-id": "b4d49366-d01e-0048-5948-095097000000",
         "x-ms-request-server-encrypted": "true",
-<<<<<<< HEAD
-        "x-ms-version": "2019-12-12"
-=======
-        "x-ms-version": "2020-02-10"
->>>>>>> 60f4876e
+        "x-ms-version": "2020-02-10"
       },
       "ResponseBody": []
     },
@@ -103,11 +87,7 @@
         "x-ms-lease-duration": "15",
         "x-ms-proposed-lease-id": "6c7c5b01-2c42-401c-8ea1-c1e71382e769",
         "x-ms-return-client-request-id": "true",
-<<<<<<< HEAD
-        "x-ms-version": "2019-12-12"
-=======
-        "x-ms-version": "2020-02-10"
->>>>>>> 60f4876e
+        "x-ms-version": "2020-02-10"
       },
       "RequestBody": null,
       "StatusCode": 412,
@@ -122,11 +102,7 @@
         "x-ms-client-request-id": "b2494881-f5e9-c94e-fe9b-ae6d7429ab5b",
         "x-ms-error-code": "ConditionNotMet",
         "x-ms-request-id": "b4d49372-d01e-0048-6348-095097000000",
-<<<<<<< HEAD
-        "x-ms-version": "2019-12-12"
-=======
-        "x-ms-version": "2020-02-10"
->>>>>>> 60f4876e
+        "x-ms-version": "2020-02-10"
       },
       "ResponseBody": [
         "\uFEFF\u003C?xml version=\u00221.0\u0022 encoding=\u0022utf-8\u0022?\u003E\u003CError\u003E\u003CCode\u003EConditionNotMet\u003C/Code\u003E\u003CMessage\u003EThe condition specified using HTTP conditional header(s) is not met.\n",
@@ -147,11 +123,7 @@
         "x-ms-client-request-id": "ca65d5cf-3539-e480-c4f3-a261ad335979",
         "x-ms-date": "Thu, 02 Apr 2020 23:44:03 GMT",
         "x-ms-return-client-request-id": "true",
-<<<<<<< HEAD
-        "x-ms-version": "2019-12-12"
-=======
-        "x-ms-version": "2020-02-10"
->>>>>>> 60f4876e
+        "x-ms-version": "2020-02-10"
       },
       "RequestBody": null,
       "StatusCode": 202,
@@ -164,11 +136,7 @@
         ],
         "x-ms-client-request-id": "ca65d5cf-3539-e480-c4f3-a261ad335979",
         "x-ms-request-id": "b4d4937a-d01e-0048-6948-095097000000",
-<<<<<<< HEAD
-        "x-ms-version": "2019-12-12"
-=======
-        "x-ms-version": "2020-02-10"
->>>>>>> 60f4876e
+        "x-ms-version": "2020-02-10"
       },
       "ResponseBody": []
     },
@@ -186,11 +154,7 @@
         "x-ms-client-request-id": "61314f54-c64b-63d2-55b9-68953d46b85a",
         "x-ms-date": "Thu, 02 Apr 2020 23:44:03 GMT",
         "x-ms-return-client-request-id": "true",
-<<<<<<< HEAD
-        "x-ms-version": "2019-12-12"
-=======
-        "x-ms-version": "2020-02-10"
->>>>>>> 60f4876e
+        "x-ms-version": "2020-02-10"
       },
       "RequestBody": null,
       "StatusCode": 201,
@@ -205,11 +169,7 @@
         ],
         "x-ms-client-request-id": "61314f54-c64b-63d2-55b9-68953d46b85a",
         "x-ms-request-id": "2ac488a7-f01e-003d-2248-093bbb000000",
-<<<<<<< HEAD
-        "x-ms-version": "2019-12-12"
-=======
-        "x-ms-version": "2020-02-10"
->>>>>>> 60f4876e
+        "x-ms-version": "2020-02-10"
       },
       "ResponseBody": []
     },
@@ -228,11 +188,7 @@
         "x-ms-client-request-id": "f16b4fcb-a465-23b3-3ce9-f4a812028262",
         "x-ms-date": "Thu, 02 Apr 2020 23:44:04 GMT",
         "x-ms-return-client-request-id": "true",
-<<<<<<< HEAD
-        "x-ms-version": "2019-12-12"
-=======
-        "x-ms-version": "2020-02-10"
->>>>>>> 60f4876e
+        "x-ms-version": "2020-02-10"
       },
       "RequestBody": "q3Hl3TjOFD\u002BIOkgKeIy5FB1ItvAppPGZmF9L71AmmU8\u002BjerLYNoh8y0cylpzq1mJomGOgVCKsQaATETZgyTuYaH5y\u002Bui7bNCJsLCDdmWJe0Gwk3vmBj/tNvjSxOWR3AILWi5et9t5rWtS1qOyKQs6SZX08DX/8mI\u002BhcQv6GgrN5RueBx3asNmNyXQUy9cOw2tmLsPnSvMC2fMH/HXSYTDZ97PA7Duwt6STvkQL19y4kr2Qk/s21qooiy0awsRTq1gzSsQTTdc/pWcvU5yvBvImX2nIQd1FoyEZqFEOpeTgQAL7yJ0IlUTmYO6UF4MdeXQq9HNam2l6/ZejCaV2IQ9yPwOJo05lHcok0dDuoZuuDC7s06FxlaSZgMr1ZYufYE/vIdh/g8Y1xeapNbmYjFwL9P2GmU1t8Jle8CJzb6g\u002BhXGRD4\u002BzLohYpx26yG/7APR\u002B6WCOGMcCgSE/EJOjslY\u002BeqBH94zMWMZ1LfIvoyg5Y\u002B8t9IZHoHyqnn5edA30tOS3jF3Poxl3opCaGOrU0u35Bbykdb3f9sozrWkOfeTIgHkNaBbaebDVtlHlrZeBxbuQVW5RQD8m55WDjAWgeTSr0Yhxx2rHLpv73s9r6kkyodetbhh2Z0BJ5oCBVu27JT0dScwPH/5QyTbSZWFvuv1MQOot8wssNXpIJ\u002BDqRceuMKmCXqCNI4HpXKThlAHe2iuDNQXznSIx8RRRxugNZnNvNCTH3Wxczx1YNKZWOpFoaV3FZxCxqqN3UF2cK2yp2\u002BYhcm/tFwzPJnXoq1iL67Zy\u002BV2aSA9irYmBQI0OwJOwvmiwJMghi1JBBjCq2Q9K\u002B3SnGTIPD5PmzsTWa8Z/sGXSN/z/27b\u002BQW37STHet9SKNlUYZ7dhsa7E2WXzWy\u002Bb0UXayJESWx\u002B9uMfEA8ZSCAbwXCVxZ1i\u002BcIZOKvJQ\u002BvZOb3fsA/8zd\u002Bs1Wq7vna3ocsFfAv76Kmn9HFgaxCAtbL3BhZROZgQXvNRKPAypztLYZbgg8egHREUN/ueXKKO7F\u002B3hHggJmgzNN1Yav\u002B5dQ111Mm53/HrVyjFfQHccgIQwnyQuuLDK3turY7qR7JRmoKuaEeZFMxtzG0PWulmVoLbB6hDKPpqcumOS3JiwM\u002B2s6J/Lgm6d62wIq51s9BSCBbMDz/JznHIQ/WeCsmaCwudmKcG52i5INA60sZL9P7ZPAMbVrHP7KUwtuoUHGyj1dei19spSyDuEy5vjzurfE72hM6GvvRZjawB1nB\u002BpMRjVv0uqNzjr/EiLUODoB2phTpbHVeeHVcjSUpvJ3Swb64pzHg\u002BfJNyEtTdZFGwle1OmBF2I0esxXmmC1\u002BStIh8sb2VmZPla0hm6QpCgLjFcrNcw==",
       "StatusCode": 201,
@@ -250,11 +206,7 @@
         "x-ms-content-crc64": "YculoUxawlk=",
         "x-ms-request-id": "2ac488b5-f01e-003d-2c48-093bbb000000",
         "x-ms-request-server-encrypted": "true",
-<<<<<<< HEAD
-        "x-ms-version": "2019-12-12"
-=======
-        "x-ms-version": "2020-02-10"
->>>>>>> 60f4876e
+        "x-ms-version": "2020-02-10"
       },
       "ResponseBody": []
     },
@@ -275,11 +227,7 @@
         "x-ms-lease-duration": "15",
         "x-ms-proposed-lease-id": "e550d6b1-dc64-bcc6-7133-9b4c5ccc26b0",
         "x-ms-return-client-request-id": "true",
-<<<<<<< HEAD
-        "x-ms-version": "2019-12-12"
-=======
-        "x-ms-version": "2020-02-10"
->>>>>>> 60f4876e
+        "x-ms-version": "2020-02-10"
       },
       "RequestBody": null,
       "StatusCode": 412,
@@ -294,11 +242,7 @@
         "x-ms-client-request-id": "a71d62de-4c28-ef1f-88af-7f320866c76f",
         "x-ms-error-code": "ConditionNotMet",
         "x-ms-request-id": "2ac488c0-f01e-003d-3448-093bbb000000",
-<<<<<<< HEAD
-        "x-ms-version": "2019-12-12"
-=======
-        "x-ms-version": "2020-02-10"
->>>>>>> 60f4876e
+        "x-ms-version": "2020-02-10"
       },
       "ResponseBody": [
         "\uFEFF\u003C?xml version=\u00221.0\u0022 encoding=\u0022utf-8\u0022?\u003E\u003CError\u003E\u003CCode\u003EConditionNotMet\u003C/Code\u003E\u003CMessage\u003EThe condition specified using HTTP conditional header(s) is not met.\n",
@@ -319,11 +263,7 @@
         "x-ms-client-request-id": "f96ea42a-7fae-8b87-5f28-3eaf5cdbd523",
         "x-ms-date": "Thu, 02 Apr 2020 23:44:04 GMT",
         "x-ms-return-client-request-id": "true",
-<<<<<<< HEAD
-        "x-ms-version": "2019-12-12"
-=======
-        "x-ms-version": "2020-02-10"
->>>>>>> 60f4876e
+        "x-ms-version": "2020-02-10"
       },
       "RequestBody": null,
       "StatusCode": 202,
@@ -336,11 +276,7 @@
         ],
         "x-ms-client-request-id": "f96ea42a-7fae-8b87-5f28-3eaf5cdbd523",
         "x-ms-request-id": "2ac488c9-f01e-003d-3d48-093bbb000000",
-<<<<<<< HEAD
-        "x-ms-version": "2019-12-12"
-=======
-        "x-ms-version": "2020-02-10"
->>>>>>> 60f4876e
+        "x-ms-version": "2020-02-10"
       },
       "ResponseBody": []
     },
@@ -358,11 +294,7 @@
         "x-ms-client-request-id": "f159389d-b3fb-b5a9-974b-9a66a1d19a3b",
         "x-ms-date": "Thu, 02 Apr 2020 23:44:04 GMT",
         "x-ms-return-client-request-id": "true",
-<<<<<<< HEAD
-        "x-ms-version": "2019-12-12"
-=======
-        "x-ms-version": "2020-02-10"
->>>>>>> 60f4876e
+        "x-ms-version": "2020-02-10"
       },
       "RequestBody": null,
       "StatusCode": 201,
@@ -377,11 +309,7 @@
         ],
         "x-ms-client-request-id": "f159389d-b3fb-b5a9-974b-9a66a1d19a3b",
         "x-ms-request-id": "8f6c7134-301e-0032-3948-094dd7000000",
-<<<<<<< HEAD
-        "x-ms-version": "2019-12-12"
-=======
-        "x-ms-version": "2020-02-10"
->>>>>>> 60f4876e
+        "x-ms-version": "2020-02-10"
       },
       "ResponseBody": []
     },
@@ -400,11 +328,7 @@
         "x-ms-client-request-id": "07917b04-ce33-7166-0638-e01970decd30",
         "x-ms-date": "Thu, 02 Apr 2020 23:44:04 GMT",
         "x-ms-return-client-request-id": "true",
-<<<<<<< HEAD
-        "x-ms-version": "2019-12-12"
-=======
-        "x-ms-version": "2020-02-10"
->>>>>>> 60f4876e
+        "x-ms-version": "2020-02-10"
       },
       "RequestBody": "z/AYuMnODeWwUs2sM1qh6qn4WEg8dhktDYZ0ug1xdEunj5awueFymycxUoGjfqAin7yOR/JbzljX66tDWVLXPt2BBaPD8DDHhr0gCiSXiY/lURtR4yxZS8E\u002B2c42LkHVWhOkInn8X66LxsE1OsM0QGEbXQc2hlqwKLnihRdikVh7S7AQ8mcW6fJtxR1rIxD9CplsG9A6n9O59Pq/GtqXKTRpue8TI036BHQUycA9RQSo5Ht\u002B9XWHQazcV/5tVs4Y1pzoAmkh6uZLchZbJdUSfK/1FzVfGDO/4XhDNsxOja2l/PIkVEKbhvqUMoJfKxzWydtPdz\u002BZuL1oKSDx3rMa/OVotijj7idsWpA6yuaxX7VbbGzx/xVuDEM1vCshqqhGejWc9nX089uz4x2vXu7WtslrlXFHKf3Q\u002BqnkrjH8SrDo81CxFGk/Z3mRPRz3vq1VXgVhthQ2/1E4zPvMD0Spt5htxmqeJaJgKy34tevg2Dv7j08smpSbsfT\u002BeEduc1g054aEivdDtzhiAYrnPkllV/O/0H/1fRwE0hV2n6xa8rfUw85lXE5EuNgWyZkJs3OqmCFUrqPYP2ppf7fizBeLCA/SE3p7APqlexen3rOC\u002Bh\u002BhzAaLBkMU/IRk\u002B9yWYevAisGKNqD5LpgmrjOMMGC25oWYQQAQAAHLvhf2FwQeDhor51Py\u002BMN/p51uZVcQiMsjrRRX/h/qr4q/vneJAheTCKAYYEkMxO7CGZljopqpuzZL0mnvxw/6QTfJMjpL9aSF2l239yeBFukmlOWFhw3vFQNBPS\u002BtpEGQHh4SQ5GzdiP03sc98sMOyryAyTIqdLop2Rw3Crh11zYbJtkIb9NXch3BkKhGsSM/MnNzLNsPZqlk6Gl0fGxrfwaQIczqBVrpKFYUaOMR4yf599dFAatbDL8vo4dp4/axVhGitZBWVCwYigSE\u002Bv3FUwVBeoSUJX5bNRQMu2HTgEVfYhLSbi6XoqOrLHen1hLCaVCCJ2hxHDCTR4B7SpnKRQq\u002BJZfr8\u002BXWqtfh6fkGtF4CSlERUVjc7kXhPyatHFgJ4eZt6LF61nZqq32QkDM3jJMheABIuPSx4jZRCrO\u002BKY1/1wcSmcusiHTap6bbS14SqrOTjKNYwSjyuwZ7KMzDrILvEbgrJPLHdPCMbhFO1pbYP2D/K5zqJxbfIN3FMWCnFvok6zql5oXAyxezzFMWpOVwouhsw4HlBeqiTAQVAkOP5FcWKepcM1naP1\u002BFNlvCyXv4VY93O1N5PuZQA5qBq8jUI\u002Bj8/3r6FG\u002BOkYQhX86O34OJHK2zGKgDnesECy\u002B/WJOWsRNzxskA/UAf6anPWN4YwSMW\u002BI4bIAs/\u002BGKP9gg/zznwiq66Gw==",
       "StatusCode": 201,
@@ -422,11 +346,7 @@
         "x-ms-content-crc64": "f8MuHCv2MK8=",
         "x-ms-request-id": "8f6c7138-301e-0032-3b48-094dd7000000",
         "x-ms-request-server-encrypted": "true",
-<<<<<<< HEAD
-        "x-ms-version": "2019-12-12"
-=======
-        "x-ms-version": "2020-02-10"
->>>>>>> 60f4876e
+        "x-ms-version": "2020-02-10"
       },
       "ResponseBody": []
     },
@@ -447,11 +367,7 @@
         "x-ms-lease-duration": "15",
         "x-ms-proposed-lease-id": "5d0ba55d-6f6f-8cae-dc41-c31d830abd33",
         "x-ms-return-client-request-id": "true",
-<<<<<<< HEAD
-        "x-ms-version": "2019-12-12"
-=======
-        "x-ms-version": "2020-02-10"
->>>>>>> 60f4876e
+        "x-ms-version": "2020-02-10"
       },
       "RequestBody": null,
       "StatusCode": 412,
@@ -466,11 +382,7 @@
         "x-ms-client-request-id": "a58edb76-4b00-94f0-cd05-2bf10b48edfc",
         "x-ms-error-code": "ConditionNotMet",
         "x-ms-request-id": "8f6c713e-301e-0032-4148-094dd7000000",
-<<<<<<< HEAD
-        "x-ms-version": "2019-12-12"
-=======
-        "x-ms-version": "2020-02-10"
->>>>>>> 60f4876e
+        "x-ms-version": "2020-02-10"
       },
       "ResponseBody": [
         "\uFEFF\u003C?xml version=\u00221.0\u0022 encoding=\u0022utf-8\u0022?\u003E\u003CError\u003E\u003CCode\u003EConditionNotMet\u003C/Code\u003E\u003CMessage\u003EThe condition specified using HTTP conditional header(s) is not met.\n",
@@ -491,11 +403,7 @@
         "x-ms-client-request-id": "a7a76cb4-187c-db33-e857-411887f63e0a",
         "x-ms-date": "Thu, 02 Apr 2020 23:44:04 GMT",
         "x-ms-return-client-request-id": "true",
-<<<<<<< HEAD
-        "x-ms-version": "2019-12-12"
-=======
-        "x-ms-version": "2020-02-10"
->>>>>>> 60f4876e
+        "x-ms-version": "2020-02-10"
       },
       "RequestBody": null,
       "StatusCode": 202,
@@ -508,11 +416,7 @@
         ],
         "x-ms-client-request-id": "a7a76cb4-187c-db33-e857-411887f63e0a",
         "x-ms-request-id": "8f6c7140-301e-0032-4348-094dd7000000",
-<<<<<<< HEAD
-        "x-ms-version": "2019-12-12"
-=======
-        "x-ms-version": "2020-02-10"
->>>>>>> 60f4876e
+        "x-ms-version": "2020-02-10"
       },
       "ResponseBody": []
     },
@@ -530,11 +434,7 @@
         "x-ms-client-request-id": "3b2e0082-d0c1-bfa4-08ef-de9830f39a50",
         "x-ms-date": "Thu, 02 Apr 2020 23:44:04 GMT",
         "x-ms-return-client-request-id": "true",
-<<<<<<< HEAD
-        "x-ms-version": "2019-12-12"
-=======
-        "x-ms-version": "2020-02-10"
->>>>>>> 60f4876e
+        "x-ms-version": "2020-02-10"
       },
       "RequestBody": null,
       "StatusCode": 201,
@@ -549,11 +449,7 @@
         ],
         "x-ms-client-request-id": "3b2e0082-d0c1-bfa4-08ef-de9830f39a50",
         "x-ms-request-id": "4af6ff3b-f01e-004f-3048-093cf4000000",
-<<<<<<< HEAD
-        "x-ms-version": "2019-12-12"
-=======
-        "x-ms-version": "2020-02-10"
->>>>>>> 60f4876e
+        "x-ms-version": "2020-02-10"
       },
       "ResponseBody": []
     },
@@ -572,11 +468,7 @@
         "x-ms-client-request-id": "624ea4eb-c68b-1045-239a-253c984fecae",
         "x-ms-date": "Thu, 02 Apr 2020 23:44:05 GMT",
         "x-ms-return-client-request-id": "true",
-<<<<<<< HEAD
-        "x-ms-version": "2019-12-12"
-=======
-        "x-ms-version": "2020-02-10"
->>>>>>> 60f4876e
+        "x-ms-version": "2020-02-10"
       },
       "RequestBody": "wSG8QGkBkVy/fpayZuYyhXxggY8P/g7jmEqfa0GZekC1ENYPN1rmGVyOZDkJtX21IwmO5EepvsIT2KgeYiUaJQRV/FUQI00ieWgygJrU2uLN6Ug4Cpb4C1IT/F6xyLc3cz41s7gnpQC7bGrfdz0oPv7FUXjd4htuXfAD/CbvcLGx\u002BwxcniYppkRHfJ4rGZQU671f63c\u002BWpEjx1bII6nZzPu5LnsxzKDYnKo0lWV9Q0Nb7xBpj4Q6cqB6OdfQYYKabrCicesZ4x8dh0/MCsUspoQSbDSYbzx2f7vbtpLIBzoomSa02tFXQgzwTAc1bmjaTpNTvfVOAv5zK/IwPSyMVH8Uo3Ced8uyuyknqCM1QRFTAGj/dUpF2ZcoQa7eJwXfZPiIIMr3PNbHoALLJlnbPurh3D3EjN41z8rZdTYd1JMkSEQqrSFGW8ORONVHerM9TQLE/UrIGtcZUlAAHsafqstvp94VsJHImoF5MlQI7VUWmygzWNdIXC1sEFrQRjz98o4J2NPUJ51x\u002B2LJTuiCEGT76YOea1H0JkqxqZ82\u002BFNEe0DG/xSCQnSLwl10fg1F6v/11F25X4Y8FLGII379OgIPhNOnvBFPeaYOEqn0gKg9bL6fQSP1ixy5iupj\u002Bh71jYdaZfo6nS7upVu2qkzdR5QJS7e/XfnfGfm27jIn7H\u002BIGYQimhqtAs6QsZvHPuDQ3EJVWa5mNTCNekwAg677xrjcLpHHuq15W0joL6teF9oZ5RHw0ZPQIeNUlB/OrX8glOri6hBPCSGU2/1mfgaEL2Nx552dC/UlDA2tciaOq67JyJrAfCzKytzvW/WWaaPdz2W7Xcbhgoj1vd4DoZb7BTBOnbVrw7I2phzBrbD/jqJpz6PA0k3o50USy79OxyhG9FbER8vtcQyyhbapINXY9i47mdHzOjLjZrVvWfjz59/0erlaOkfXe12WDk2WPsdwOdWREy5WU7kj4eAWfRgTvp3XtKUcfrvmZB10XCzlTCfu/x8jYtSxnSf/N1lmwf5Fg0\u002Bvv4oiU7sZqq4Q4vaNPZW5J3748FzIJhZ9HEZif6MfLtncNo2dy6tjCbcmoLsxcvnErZl/TJPz5phzpDd0tyoL8bQdsAYHG1vSlOakooZbTKpMntIKn\u002BFF6U/0Kid071KMGq4HE8LzvJE9rLisTkQSF1iMJxlYAVHS18a2E/E0XqWUF4fXVDjoWeFAzPMpmZsL4hLO58c4NBldNDz7PKigCE4SGDa8O8MfpM43GDReqD4rqzHfZnbeW\u002BNteh/87B05oMSkF4FkTqdOr0P4ARvl/ov90JF3wKLXNLxTT8CkIrex/nhwuZG8xlyKkbYy5VrHiHuT/hyMwd8hzeLEEQ==",
       "StatusCode": 201,
@@ -594,11 +486,7 @@
         "x-ms-content-crc64": "NGck1uKUIYk=",
         "x-ms-request-id": "4af6ff40-f01e-004f-3248-093cf4000000",
         "x-ms-request-server-encrypted": "true",
-<<<<<<< HEAD
-        "x-ms-version": "2019-12-12"
-=======
-        "x-ms-version": "2020-02-10"
->>>>>>> 60f4876e
+        "x-ms-version": "2020-02-10"
       },
       "ResponseBody": []
     },
@@ -615,11 +503,7 @@
         "x-ms-client-request-id": "55484b59-49d7-c049-feb0-0b67b20e7765",
         "x-ms-date": "Thu, 02 Apr 2020 23:44:05 GMT",
         "x-ms-return-client-request-id": "true",
-<<<<<<< HEAD
-        "x-ms-version": "2019-12-12"
-=======
-        "x-ms-version": "2020-02-10"
->>>>>>> 60f4876e
+        "x-ms-version": "2020-02-10"
       },
       "RequestBody": null,
       "StatusCode": 200,
@@ -644,11 +528,7 @@
         "x-ms-lease-status": "unlocked",
         "x-ms-request-id": "4af6ff45-f01e-004f-3548-093cf4000000",
         "x-ms-server-encrypted": "true",
-<<<<<<< HEAD
-        "x-ms-version": "2019-12-12"
-=======
-        "x-ms-version": "2020-02-10"
->>>>>>> 60f4876e
+        "x-ms-version": "2020-02-10"
       },
       "ResponseBody": []
     },
@@ -669,11 +549,7 @@
         "x-ms-lease-duration": "15",
         "x-ms-proposed-lease-id": "a45db4f8-2ae6-9da6-5623-143699be1257",
         "x-ms-return-client-request-id": "true",
-<<<<<<< HEAD
-        "x-ms-version": "2019-12-12"
-=======
-        "x-ms-version": "2020-02-10"
->>>>>>> 60f4876e
+        "x-ms-version": "2020-02-10"
       },
       "RequestBody": null,
       "StatusCode": 412,
@@ -688,11 +564,7 @@
         "x-ms-client-request-id": "4eddee19-bd75-8a80-6674-2ae3561d8791",
         "x-ms-error-code": "ConditionNotMet",
         "x-ms-request-id": "4af6ff49-f01e-004f-3848-093cf4000000",
-<<<<<<< HEAD
-        "x-ms-version": "2019-12-12"
-=======
-        "x-ms-version": "2020-02-10"
->>>>>>> 60f4876e
+        "x-ms-version": "2020-02-10"
       },
       "ResponseBody": [
         "\uFEFF\u003C?xml version=\u00221.0\u0022 encoding=\u0022utf-8\u0022?\u003E\u003CError\u003E\u003CCode\u003EConditionNotMet\u003C/Code\u003E\u003CMessage\u003EThe condition specified using HTTP conditional header(s) is not met.\n",
@@ -713,11 +585,7 @@
         "x-ms-client-request-id": "c34e7a35-2931-cbf0-4cde-82a498363e11",
         "x-ms-date": "Thu, 02 Apr 2020 23:44:05 GMT",
         "x-ms-return-client-request-id": "true",
-<<<<<<< HEAD
-        "x-ms-version": "2019-12-12"
-=======
-        "x-ms-version": "2020-02-10"
->>>>>>> 60f4876e
+        "x-ms-version": "2020-02-10"
       },
       "RequestBody": null,
       "StatusCode": 202,
@@ -730,11 +598,7 @@
         ],
         "x-ms-client-request-id": "c34e7a35-2931-cbf0-4cde-82a498363e11",
         "x-ms-request-id": "4af6ff4a-f01e-004f-3948-093cf4000000",
-<<<<<<< HEAD
-        "x-ms-version": "2019-12-12"
-=======
-        "x-ms-version": "2020-02-10"
->>>>>>> 60f4876e
+        "x-ms-version": "2020-02-10"
       },
       "ResponseBody": []
     }
