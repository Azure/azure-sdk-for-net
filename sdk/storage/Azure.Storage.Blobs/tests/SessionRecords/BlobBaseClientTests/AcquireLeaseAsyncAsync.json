--- conflicted
+++ resolved
@@ -15,11 +15,7 @@
         "x-ms-client-request-id": "f2dbafc6-309b-f3cc-14f4-20acbbd85b25",
         "x-ms-date": "Wed, 17 Feb 2021 18:49:58 GMT",
         "x-ms-return-client-request-id": "true",
-<<<<<<< HEAD
-        "x-ms-version": "2020-12-06"
-=======
         "x-ms-version": "2021-02-12"
->>>>>>> 7e782c87
       },
       "RequestBody": null,
       "StatusCode": 201,
@@ -34,11 +30,7 @@
         ],
         "x-ms-client-request-id": "f2dbafc6-309b-f3cc-14f4-20acbbd85b25",
         "x-ms-request-id": "25ef9853-401e-0047-0d5d-05b199000000",
-<<<<<<< HEAD
-        "x-ms-version": "2020-12-06"
-=======
         "x-ms-version": "2021-02-12"
->>>>>>> 7e782c87
       },
       "ResponseBody": []
     },
@@ -59,11 +51,7 @@
         "x-ms-client-request-id": "65d7ea0a-8de0-ec3f-a5d4-7354dda57efe",
         "x-ms-date": "Wed, 17 Feb 2021 18:49:58 GMT",
         "x-ms-return-client-request-id": "true",
-<<<<<<< HEAD
-        "x-ms-version": "2020-12-06"
-=======
         "x-ms-version": "2021-02-12"
->>>>>>> 7e782c87
       },
       "RequestBody": "2nJD2gISdg/SPPL+1XYivXN3YcT7LEApMj6CGmARlTvOn9FJlIEinA1nmoeqfcf5XhJH53dhha4yGqfDj1yuwae2MDak2SnyVMS2k5K4f7R3iLxNya7EbBkjFnrZXgyxuNjg9E2RVYTpVJKyqvEbeZrzTAefYff58sQcgcKvGPW4Bdu514tn5jM3Y3UbEcEnB53f5hIFElfh5wGJdNPCOjyd+qUWYqEPjGbTaP2C3eEC9HklzzLjs/OD2PCJ3XFfdCk4fhYbEaX7z1mrMalZXwkghoBZnWoJukeykoqxhq70dPPUSV/K5uPUKQDZN4FJKnjnaFbxBde/L8PPaX4aSkiqt7y2hRWpVqCchXNpMIPFaWgRyR5XA24cFBmb+31kud+3LoDEk6VjPRG2VIBjVf9ACf8WCYAqU7NOmXD8DVsjN8uUsgICANbDrosMoa7uub8aWvF9TrBfjNrMdvk0Zy+2khy1zqL9PQgpU1v0HrEEYOCx4bNppukaNSUnNorcjkdcVQ6ROOocHRzpU/tVam4pxxYZgoV8Tewzmpl81gd+TMQUmMijcif1lcSWf1Luxcq3/W9zwwvB3wgiXp1Qn0YVawc2QNKlhlTvI+3B5s2aRNXPxdiYCoi4UrnAgBSKpfV9gBRLt4T4EncahKAdAPg6iBnIgdpufGB+fe4Z5AVAZH74Q2W5To1Q1rJgfYbom1HAhvj6wiMbDwO0zDqW3y1y2h8hJb2TgTmMd6onDf7ZleKcWF4MRaJa3TRhBYJSuveF7qNmx3WULQW/bUp58wEE2jdX+YbOZZR8xkiIMXu3ObyyoR9bcs5tBytZTddX4ekzXCpK+sBxt4gP6gAsC/uJCDSOxlHhqWdp6vJadBi8JOVfVdRRbD77QOqXS4jNQPsw0ESjyRqXUbLD4RDOF0JvU8UbzbYmOJz1koZnSV7em6r2KaTUGFvKxwQijYouLSioKPjCsnJFCZiorTaUMAhU5EVl1+6emjpqUAWyBKoRx2VdvyFmHOk3sSALK2skNZf8zalEyFU6Co29V2FskwXul+bQN3Dm7shcLSbNkm/PRhtttTcBzP4QIrWTqMSHyh0bHZSEU/0mFd/g6JsubHce7hFG/t3O7MrowBW7UkYD1WIJsnTaS/MdR6BXIORj4rU9dbmzQMtATTDJm5Poa8KZ3RM4JLkCQ6MeKbc8dszmhd1gft2MUJSWyWVDEK9fNNzevkPRKr37OjEVlRYUA9Zk4xa1iOzlDIx+oVtUvzL0vvXbXreIFVofZEOrd7t9gsaP3y2Zqqzv+LK3Uolip3v/IdYhOKQe3M27lSOoOpXRAR6VxOAFWxNI7GYF0cPRvb3IrFXkW0ohcAJg3RWIRg==",
       "StatusCode": 201,
@@ -81,11 +69,7 @@
         "x-ms-content-crc64": "nNZ0U/qddaY=",
         "x-ms-request-id": "25ef9864-401e-0047-1c5d-05b199000000",
         "x-ms-request-server-encrypted": "true",
-<<<<<<< HEAD
-        "x-ms-version": "2020-12-06",
-=======
         "x-ms-version": "2021-02-12",
->>>>>>> 7e782c87
         "x-ms-version-id": "2021-02-17T18:49:58.6940653Z"
       },
       "ResponseBody": []
@@ -107,11 +91,7 @@
         "x-ms-lease-duration": "15",
         "x-ms-proposed-lease-id": "e9a7a6c0-71eb-f066-db2d-b2902182fee3",
         "x-ms-return-client-request-id": "true",
-<<<<<<< HEAD
-        "x-ms-version": "2020-12-06"
-=======
         "x-ms-version": "2021-02-12"
->>>>>>> 7e782c87
       },
       "RequestBody": null,
       "StatusCode": 201,
@@ -127,11 +107,7 @@
         "x-ms-client-request-id": "a518c447-2f96-981f-83e7-8ab3dbafca22",
         "x-ms-lease-id": "e9a7a6c0-71eb-f066-db2d-b2902182fee3",
         "x-ms-request-id": "25ef9873-401e-0047-2a5d-05b199000000",
-<<<<<<< HEAD
-        "x-ms-version": "2020-12-06"
-=======
         "x-ms-version": "2021-02-12"
->>>>>>> 7e782c87
       },
       "ResponseBody": []
     },
@@ -149,11 +125,7 @@
         "x-ms-client-request-id": "5c485d6f-5869-284d-d9bd-6f5598b2552d",
         "x-ms-date": "Wed, 17 Feb 2021 18:49:58 GMT",
         "x-ms-return-client-request-id": "true",
-<<<<<<< HEAD
-        "x-ms-version": "2020-12-06"
-=======
         "x-ms-version": "2021-02-12"
->>>>>>> 7e782c87
       },
       "RequestBody": null,
       "StatusCode": 202,
@@ -166,11 +138,7 @@
         ],
         "x-ms-client-request-id": "5c485d6f-5869-284d-d9bd-6f5598b2552d",
         "x-ms-request-id": "25ef988b-401e-0047-3e5d-05b199000000",
-<<<<<<< HEAD
-        "x-ms-version": "2020-12-06"
-=======
         "x-ms-version": "2021-02-12"
->>>>>>> 7e782c87
       },
       "ResponseBody": []
     }
