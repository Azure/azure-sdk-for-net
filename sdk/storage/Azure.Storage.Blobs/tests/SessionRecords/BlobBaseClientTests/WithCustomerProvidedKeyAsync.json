--- conflicted
+++ resolved
@@ -23,13 +23,8 @@
         "Last-Modified": "Fri, 15 Oct 2021 20:38:59 GMT",
         "Server": "Windows-Azure-Blob/1.0 Microsoft-HTTPAPI/2.0",
         "x-ms-client-request-id": "f2030dab-eabe-6025-4b55-314d00475858",
-<<<<<<< HEAD
-        "x-ms-request-id": "1e11ebf6-801e-0048-6e61-31c7f5000000",
+        "x-ms-request-id": "8c239211-501e-0078-3804-c28827000000",
         "x-ms-version": "2021-04-10"
-=======
-        "x-ms-request-id": "8c239211-501e-0078-3804-c28827000000",
-        "x-ms-version": "2021-02-12"
->>>>>>> 49dd1a0e
       },
       "ResponseBody": []
     },
@@ -66,13 +61,8 @@
         "x-ms-encryption-key-sha256": "iX36yXYDbO9X2QUqjrmynWETgiUuXd9pI2vQ29RO2eU=",
         "x-ms-request-id": "8c239265-501e-0078-0204-c28827000000",
         "x-ms-request-server-encrypted": "true",
-<<<<<<< HEAD
         "x-ms-version": "2021-04-10",
-        "x-ms-version-id": "2021-04-14T19:10:39.2428485Z"
-=======
-        "x-ms-version": "2021-02-12",
         "x-ms-version-id": "2021-10-15T20:38:59.4004304Z"
->>>>>>> 49dd1a0e
       },
       "ResponseBody": []
     },
@@ -112,13 +102,8 @@
         "x-ms-lease-status": "unlocked",
         "x-ms-request-id": "8c2392c8-501e-0078-5d04-c28827000000",
         "x-ms-server-encrypted": "true",
-<<<<<<< HEAD
         "x-ms-version": "2021-04-10",
-        "x-ms-version-id": "2021-04-14T19:10:39.2428485Z"
-=======
-        "x-ms-version": "2021-02-12",
         "x-ms-version-id": "2021-10-15T20:38:59.4004304Z"
->>>>>>> 49dd1a0e
       },
       "ResponseBody": "WhGtU2GMAePyxWzu3IR2G6LNEyXGbFaFW12cjkOlY1UBdACyei/0wTDOnAOtYqyqUZL1\u002BbDiC\u002B27J/gE73KgTGIX7WiExKFy2FL1989S2Pmw8T2wsGmlHmgS91I38NG9LlChlnVEJo3xgiBe7RMeaE/\u002BU/018Jz4cs7/csxOOuiAOMl/sUKEbMuwvi1JRjFU9I4DOJ3TiD20qSSmRbTAokc43bRKnrYNeucyhTFuriucqn0\u002BSwFLrbCLywge3ScW7xzlEWh8ClXX9b61oAIMRfr4Cpo2glZG7TAEv9Ou752/HJUUiJ3DH6AoZlVDlQytfoUOJdKM4G3FnyM3d0uCKQYg9oRt97xcNer6DhsAAlckV0BOn8nKMjwnT\u002Bl5i6dUpTxPIp\u002BHQIbIsvDoktFRxJzLEyALM4k8VsNIRajT4qpCpWjfsd\u002B4nBe5he3Z4qBq1opMrneHSXGyEszcP/ve9c9Gpe1ochO9E3cIUa6cY3Qi3W4ehjQyu1v2LJ8T3F0c2o8ekzyzAWN3j5oAfvjDFq5YuWGMwG\u002BbE\u002BqRckZ0qTYa7HYefdA3b9wLp/aZMTxjMxXwuyP7kBogg39SIY8dAuVk5pKBpJjeIUmFgBh4AeGtLT4wg\u002B4THlxc/fpQ5E1M7qQRNUuq4o58EZnZdg8BqIGdpPRR7H73UMg1JaadjTz8OJJ0Z8yWA0uws3JUOqdMWlV5sz9Z\u002BwElGeSDdL3n34Nd3D19jUG1B6GooTgMohYg6cpRJNr8oz2QT03nE46OyNTu911pz80Tw6yesFnJGXfNYovylbqoYTn/7D70zfMTGthjHau5thr9PmAuXvLkxzXVGrADmzIaRpYjauKPHva4i5aBZfvME6xw9VdZegJHGyUIHrJDD3\u002BlSdcVlkw3bh9qdtNcYmE6CQYDkqbbwMuT2068hwBDdHsW2xwkt31gOYc37wMv67jEzRSsP33YyogLgbr9e\u002BYfJgJXRYdFFlKJo1kfpNDIY/CV\u002BLnrlzT9PRGTGDXDYr2gF8kB2KUxfrfCIpskuSW4Qx7JZ4MtM47NWQd1sv0dxkGbf4wHx4tLY3kCKXWY2YTr29UW\u002Bfo6cuQ6M36evMy5pFxaiDqZsHuTfgMJKwoZNICDidcoBsxGYQyozJMMrKetSIQYPVFJUipZg3v2MUfZIP79GjL1kZ6QFCcu8OPohtFcXOKFAfcvOTaszoJQTy/EzquUDpF0t7fmiCkpGmJGcf2pmtRkUx8HzuD8SMIbP8X3aSE3U3c/56Qrn3jNBR7UZl2Fp7RaYHuMjECweG/1yklkMbFADh2FarMwObOnOcjCKOJllpgQnAmmq8Y3jm41NdUvadNtk1c//zwBKibH5VJ37lCNkA=="
     },
@@ -144,13 +129,8 @@
         "Server": "Windows-Azure-Blob/1.0 Microsoft-HTTPAPI/2.0",
         "x-ms-client-request-id": "f159f5c0-053d-a562-3b02-27d01d003d57",
         "x-ms-error-code": "BlobUsesCustomerSpecifiedEncryption",
-<<<<<<< HEAD
-        "x-ms-request-id": "1e11ec4f-801e-0048-4161-31c7f5000000",
+        "x-ms-request-id": "8c239304-501e-0078-1404-c28827000000",
         "x-ms-version": "2021-04-10"
-=======
-        "x-ms-request-id": "8c239304-501e-0078-1404-c28827000000",
-        "x-ms-version": "2021-02-12"
->>>>>>> 49dd1a0e
       },
       "ResponseBody": [
         "\uFEFF\u003C?xml version=\u00221.0\u0022 encoding=\u0022utf-8\u0022?\u003E\u003CError\u003E\u003CCode\u003EBlobUsesCustomerSpecifiedEncryption\u003C/Code\u003E\u003CMessage\u003EThe blob is encrypted with customer specified encryption, but it was not provided in the request.\n",
@@ -178,13 +158,8 @@
         "Date": "Fri, 15 Oct 2021 20:38:59 GMT",
         "Server": "Windows-Azure-Blob/1.0 Microsoft-HTTPAPI/2.0",
         "x-ms-client-request-id": "c504def3-f143-3551-c3ad-223ad2e9988e",
-<<<<<<< HEAD
-        "x-ms-request-id": "1e11ec6b-801e-0048-5a61-31c7f5000000",
+        "x-ms-request-id": "8c239328-501e-0078-3504-c28827000000",
         "x-ms-version": "2021-04-10"
-=======
-        "x-ms-request-id": "8c239328-501e-0078-3504-c28827000000",
-        "x-ms-version": "2021-02-12"
->>>>>>> 49dd1a0e
       },
       "ResponseBody": []
     }
