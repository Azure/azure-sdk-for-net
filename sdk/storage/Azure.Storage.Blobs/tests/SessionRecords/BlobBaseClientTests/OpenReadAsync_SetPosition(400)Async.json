{
  "Entries": [
    {
      "RequestUri": "http://seanmcccanary3.blob.core.windows.net/test-container-2ca59b6b-c416-042d-6566-c069f0b08391?restype=container",
      "RequestMethod": "PUT",
      "RequestHeaders": {
        "Accept": "application/xml",
        "Authorization": "Sanitized",
        "traceparent": "00-2f375d0aa3aae54f8ee633e40ad35112-be044d578c050e43-00",
        "User-Agent": "azsdk-net-Storage.Blobs/12.11.0-alpha.20210921.1 (.NET Framework 4.8.4300.0; Microsoft Windows 10.0.19043 )",
        "x-ms-blob-public-access": "container",
        "x-ms-client-request-id": "0fde9875-943c-cce2-105a-689a82c072b8",
        "x-ms-date": "Tue, 21 Sep 2021 19:47:50 GMT",
        "x-ms-return-client-request-id": "true",
        "x-ms-version": "2021-02-12"
      },
      "RequestBody": null,
      "StatusCode": 201,
      "ResponseHeaders": {
        "Content-Length": "0",
        "Date": "Tue, 21 Sep 2021 19:47:49 GMT",
        "ETag": "\u00220x8D97D38B1C60DEE\u0022",
        "Last-Modified": "Tue, 21 Sep 2021 19:47:50 GMT",
        "Server": "Windows-Azure-Blob/1.0 Microsoft-HTTPAPI/2.0",
        "x-ms-client-request-id": "0fde9875-943c-cce2-105a-689a82c072b8",
<<<<<<< HEAD
        "x-ms-request-id": "013f6f61-a01e-0022-03ee-500fae000000",
        "x-ms-version": "2021-02-12"
=======
        "x-ms-request-id": "136f706a-f01e-001f-3421-af69c6000000",
        "x-ms-version": "2020-12-06"
>>>>>>> 73d5f10e
      },
      "ResponseBody": []
    },
    {
      "RequestUri": "http://seanmcccanary3.blob.core.windows.net/test-container-2ca59b6b-c416-042d-6566-c069f0b08391/test-blob-245a941f-96a8-91f4-66aa-d7adee34af67",
      "RequestMethod": "PUT",
      "RequestHeaders": {
        "Accept": "application/xml",
        "Authorization": "Sanitized",
        "Content-Length": "1024",
        "Content-Type": "application/octet-stream",
        "traceparent": "00-6080f25e5e11224dbe5a08a3b0257c5f-34d9a8568b575c47-00",
        "User-Agent": "azsdk-net-Storage.Blobs/12.11.0-alpha.20210921.1 (.NET Framework 4.8.4300.0; Microsoft Windows 10.0.19043 )",
        "x-ms-blob-type": "BlockBlob",
        "x-ms-client-request-id": "b53dc197-4e72-46ff-7f7a-60f439af3eb7",
        "x-ms-date": "Tue, 21 Sep 2021 19:47:50 GMT",
        "x-ms-return-client-request-id": "true",
        "x-ms-version": "2021-02-12"
      },
      "RequestBody": "8GOYguZNuwhPSMPT5608ee119FfSdFRAOySme/mx2qjQJI9kU/VlJ9zVwPTQD\u002BRjHe6sDcwb5XwOV0fCp0APnW0bA8Ie2Cb4EMx6/bNgcCw/Q10KBMzctD8SVvuto4CcxiKGtAshREXItP3/oOjJruYbgmPjBJmhP06DC4IqSm1M3jaQ2bwgHf4XQlDP3RRXSagVkiAcucGJ5XW8njjDnWmPssKxONQq\u002BmRly8FI0WI6LMLaFbhMMCV1BvRHZH/FU6XmPypRpRDT65e7t\u002B0AQRMSgXF26YexQ4KdPDHf45XloHccYZI36YaxBiogkHk3dMXgNOMOT2odNfyotGne9AgB1hZ15N\u002BB25jqxONdkbIJZcds/q6y1lEN/iyWjzQd0xEiHrliwZDmX1hKI4qGwKRJnk6hcvVZTv/FaOWy6ktjzfHROnL5p6M3hp5VaLPGhj2ITPDme2Acyc\u002B5nFmqM3QN5laZtYUxUPeqauxWA\u002BZM/\u002BGoKp1afVGQtXGjPwtKjFIpSIFdLNG4V/z5OxB0xcXobZx3AgjWsmkECAATjhHrYN6ZLLpl79IQ79OhYUJAHO\u002BrutJu04lKUpYYWCTQpMnrDdsy2pgLg33JZhI1NVEnxOwQaNM\u002BfIxUT9kkTZeuP0sKtVNmDkFWoDdUpWx3FB1E8ZM4vzz1rJFO3Yu/5jbmGyfHK3/\u002BwLaqusec6tcg3Tq831sDdn8OFAnCGDC1l7kAbYlFr\u002BmdRjDdjQV0WcG5LQBRAgfa46WnuRZ2PKiF9CMOm31O2y5QHpkqJeh6mbtHCOovZJSyJorknvXTJwqIWJniZr1Ea1LSAORtr729LB9bLjO9VY\u002BOW3Xyaj04ffaOos1PmDP9Ap2XXWSwRHbNJnHWePjXygIJUwpIUgEVmYLt3w3vbpTrXSuVJvgr3hb/JUPLYgX9t9fLRUQotbCcgsPhwmVo3bjc6hrNQaQJ3XXzSSy9STd97yc1IyhQw6d6\u002BKM0ShuxlkeK73fqMHUywWjPNGyD3jiMZNM9MrqQjCdyUkgA1ZNZQrLlM1nAkr6yA2K/gI479xprqOZIc2ON\u002BWNQeN4sMuzVdvG5nqvezNEUiy9X0QuYN1sulSysEc9PWDr2bxrghdB16QqcglhvjNwUM\u002BczNShXuEGD/Zy/KGUiaUVw6Fy3NAZe4ecB\u002B7QCvwlQmN3nHCMRn7bZXYc0tsGlehgT/qR/XP/h1FNAVb2MgD6Tb5CHOk0iX0il3td\u002BKismXICc7sFl0DvdBkjP0Un5TNxJoUYxHUDL8Z9b2X4oY6knGvk88JF8LZ9UqTQEUo3\u002BrJH6NInk9D9A0P0iCfa9taKep7ZQvVxKzHOn3XMLxp8RXS3sLS8gQyW5\u002Bw==",
      "StatusCode": 201,
      "ResponseHeaders": {
        "Content-Length": "0",
        "Content-MD5": "EnC4a/GDNLb9CjlJJf7HEg==",
        "Date": "Tue, 21 Sep 2021 19:47:49 GMT",
        "ETag": "\u00220x8D97D38B1D955AD\u0022",
        "Last-Modified": "Tue, 21 Sep 2021 19:47:50 GMT",
        "Server": "Windows-Azure-Blob/1.0 Microsoft-HTTPAPI/2.0",
        "x-ms-client-request-id": "b53dc197-4e72-46ff-7f7a-60f439af3eb7",
        "x-ms-content-crc64": "FrhWZ\u002BQ4GAs=",
        "x-ms-request-id": "136f7072-f01e-001f-3b21-af69c6000000",
        "x-ms-request-server-encrypted": "true",
<<<<<<< HEAD
        "x-ms-version": "2021-02-12"
=======
        "x-ms-version": "2020-12-06",
        "x-ms-version-id": "2021-09-21T19:47:50.5086893Z"
>>>>>>> 73d5f10e
      },
      "ResponseBody": []
    },
    {
      "RequestUri": "http://seanmcccanary3.blob.core.windows.net/test-container-2ca59b6b-c416-042d-6566-c069f0b08391/test-blob-245a941f-96a8-91f4-66aa-d7adee34af67",
      "RequestMethod": "HEAD",
      "RequestHeaders": {
        "Accept": "application/xml",
        "Authorization": "Sanitized",
        "traceparent": "00-64cc93e3e72bcb40843163b72e4ea333-ca69faf25dad9748-00",
        "User-Agent": "azsdk-net-Storage.Blobs/12.11.0-alpha.20210921.1 (.NET Framework 4.8.4300.0; Microsoft Windows 10.0.19043 )",
        "x-ms-client-request-id": "2d164745-faf7-c7f5-3dd1-4cb9a969d7fc",
        "x-ms-date": "Tue, 21 Sep 2021 19:47:50 GMT",
        "x-ms-return-client-request-id": "true",
        "x-ms-version": "2021-02-12"
      },
      "RequestBody": null,
      "StatusCode": 200,
      "ResponseHeaders": {
        "Accept-Ranges": "bytes",
        "Access-Control-Allow-Origin": "*",
        "Access-Control-Expose-Headers": "x-ms-request-id,x-ms-client-request-id,Server,x-ms-version,x-ms-version-id,x-ms-is-current-version,Content-Type,Last-Modified,ETag,x-ms-creation-time,Content-MD5,x-ms-lease-status,x-ms-lease-state,x-ms-blob-type,x-ms-server-encrypted,x-ms-access-tier,x-ms-access-tier-inferred,Accept-Ranges,x-ms-last-access-time,Content-Length,Date,Transfer-Encoding",
        "Content-Length": "1024",
        "Content-MD5": "EnC4a/GDNLb9CjlJJf7HEg==",
        "Content-Type": "application/octet-stream",
        "Date": "Tue, 21 Sep 2021 19:47:49 GMT",
        "ETag": "\u00220x8D97D38B1D955AD\u0022",
        "Last-Modified": "Tue, 21 Sep 2021 19:47:50 GMT",
        "Server": "Windows-Azure-Blob/1.0 Microsoft-HTTPAPI/2.0",
        "x-ms-access-tier": "Hot",
        "x-ms-access-tier-inferred": "true",
        "x-ms-blob-type": "BlockBlob",
        "x-ms-client-request-id": "2d164745-faf7-c7f5-3dd1-4cb9a969d7fc",
        "x-ms-creation-time": "Tue, 21 Sep 2021 19:47:50 GMT",
        "x-ms-is-current-version": "true",
        "x-ms-last-access-time": "Tue, 21 Sep 2021 19:47:50 GMT",
        "x-ms-lease-state": "available",
        "x-ms-lease-status": "unlocked",
        "x-ms-request-id": "136f7079-f01e-001f-4221-af69c6000000",
        "x-ms-server-encrypted": "true",
<<<<<<< HEAD
        "x-ms-version": "2021-02-12"
=======
        "x-ms-version": "2020-12-06",
        "x-ms-version-id": "2021-09-21T19:47:50.5086893Z"
>>>>>>> 73d5f10e
      },
      "ResponseBody": []
    },
    {
      "RequestUri": "http://seanmcccanary3.blob.core.windows.net/test-container-2ca59b6b-c416-042d-6566-c069f0b08391/test-blob-245a941f-96a8-91f4-66aa-d7adee34af67",
      "RequestMethod": "GET",
      "RequestHeaders": {
        "Accept": "application/xml",
        "Authorization": "Sanitized",
        "If-Match": "0x8D97D38B1D955AD",
        "traceparent": "00-d18b368c426b054085cec69a3cbbcab8-c7336deaa3847445-00",
        "User-Agent": "azsdk-net-Storage.Blobs/12.11.0-alpha.20210921.1 (.NET Framework 4.8.4300.0; Microsoft Windows 10.0.19043 )",
        "x-ms-client-request-id": "f2af785d-1199-83c0-d242-c83ca00c6ccd",
        "x-ms-date": "Tue, 21 Sep 2021 19:47:50 GMT",
        "x-ms-range": "bytes=0-127",
        "x-ms-return-client-request-id": "true",
        "x-ms-version": "2021-02-12"
      },
      "RequestBody": null,
      "StatusCode": 206,
      "ResponseHeaders": {
        "Accept-Ranges": "bytes",
        "Access-Control-Allow-Origin": "*",
        "Access-Control-Expose-Headers": "x-ms-request-id,x-ms-client-request-id,Server,x-ms-version,x-ms-version-id,x-ms-is-current-version,Content-Type,Last-Modified,ETag,x-ms-creation-time,x-ms-blob-content-md5,x-ms-lease-status,x-ms-lease-state,x-ms-blob-type,x-ms-server-encrypted,Accept-Ranges,x-ms-last-access-time,Content-Length,Date,Transfer-Encoding",
        "Content-Length": "128",
        "Content-Range": "bytes 0-127/1024",
        "Content-Type": "application/octet-stream",
        "Date": "Tue, 21 Sep 2021 19:47:49 GMT",
        "ETag": "\u00220x8D97D38B1D955AD\u0022",
        "Last-Modified": "Tue, 21 Sep 2021 19:47:50 GMT",
        "Server": "Windows-Azure-Blob/1.0 Microsoft-HTTPAPI/2.0",
        "x-ms-blob-content-md5": "EnC4a/GDNLb9CjlJJf7HEg==",
        "x-ms-blob-type": "BlockBlob",
        "x-ms-client-request-id": "f2af785d-1199-83c0-d242-c83ca00c6ccd",
        "x-ms-creation-time": "Tue, 21 Sep 2021 19:47:50 GMT",
        "x-ms-is-current-version": "true",
        "x-ms-last-access-time": "Tue, 21 Sep 2021 19:47:50 GMT",
        "x-ms-lease-state": "available",
        "x-ms-lease-status": "unlocked",
        "x-ms-request-id": "136f707c-f01e-001f-4521-af69c6000000",
        "x-ms-server-encrypted": "true",
<<<<<<< HEAD
        "x-ms-version": "2021-02-12"
=======
        "x-ms-version": "2020-12-06",
        "x-ms-version-id": "2021-09-21T19:47:50.5086893Z"
>>>>>>> 73d5f10e
      },
      "ResponseBody": "8GOYguZNuwhPSMPT5608ee119FfSdFRAOySme/mx2qjQJI9kU/VlJ9zVwPTQD\u002BRjHe6sDcwb5XwOV0fCp0APnW0bA8Ie2Cb4EMx6/bNgcCw/Q10KBMzctD8SVvuto4CcxiKGtAshREXItP3/oOjJruYbgmPjBJmhP06DC4IqSm0="
    },
    {
      "RequestUri": "http://seanmcccanary3.blob.core.windows.net/test-container-2ca59b6b-c416-042d-6566-c069f0b08391/test-blob-245a941f-96a8-91f4-66aa-d7adee34af67",
      "RequestMethod": "GET",
      "RequestHeaders": {
        "Accept": "application/xml",
        "Authorization": "Sanitized",
        "If-Match": "0x8D97D38B1D955AD",
        "traceparent": "00-14df2075afdbab43a9877da8f6467825-93261bceb65fd749-00",
        "User-Agent": "azsdk-net-Storage.Blobs/12.11.0-alpha.20210921.1 (.NET Framework 4.8.4300.0; Microsoft Windows 10.0.19043 )",
        "x-ms-client-request-id": "315c3950-e4b9-7863-5886-d932964508ee",
        "x-ms-date": "Tue, 21 Sep 2021 19:47:50 GMT",
        "x-ms-range": "bytes=128-255",
        "x-ms-return-client-request-id": "true",
        "x-ms-version": "2021-02-12"
      },
      "RequestBody": null,
      "StatusCode": 206,
      "ResponseHeaders": {
        "Accept-Ranges": "bytes",
        "Access-Control-Allow-Origin": "*",
        "Access-Control-Expose-Headers": "x-ms-request-id,x-ms-client-request-id,Server,x-ms-version,x-ms-version-id,x-ms-is-current-version,Content-Type,Last-Modified,ETag,x-ms-creation-time,x-ms-blob-content-md5,x-ms-lease-status,x-ms-lease-state,x-ms-blob-type,x-ms-server-encrypted,Accept-Ranges,x-ms-last-access-time,Content-Length,Date,Transfer-Encoding",
        "Content-Length": "128",
        "Content-Range": "bytes 128-255/1024",
        "Content-Type": "application/octet-stream",
        "Date": "Tue, 21 Sep 2021 19:47:49 GMT",
        "ETag": "\u00220x8D97D38B1D955AD\u0022",
        "Last-Modified": "Tue, 21 Sep 2021 19:47:50 GMT",
        "Server": "Windows-Azure-Blob/1.0 Microsoft-HTTPAPI/2.0",
        "x-ms-blob-content-md5": "EnC4a/GDNLb9CjlJJf7HEg==",
        "x-ms-blob-type": "BlockBlob",
        "x-ms-client-request-id": "315c3950-e4b9-7863-5886-d932964508ee",
        "x-ms-creation-time": "Tue, 21 Sep 2021 19:47:50 GMT",
        "x-ms-is-current-version": "true",
        "x-ms-last-access-time": "Tue, 21 Sep 2021 19:47:50 GMT",
        "x-ms-lease-state": "available",
        "x-ms-lease-status": "unlocked",
        "x-ms-request-id": "136f7084-f01e-001f-4d21-af69c6000000",
        "x-ms-server-encrypted": "true",
<<<<<<< HEAD
        "x-ms-version": "2021-02-12"
=======
        "x-ms-version": "2020-12-06",
        "x-ms-version-id": "2021-09-21T19:47:50.5086893Z"
>>>>>>> 73d5f10e
      },
      "ResponseBody": "TN42kNm8IB3\u002BF0JQz90UV0moFZIgHLnBieV1vJ44w51pj7LCsTjUKvpkZcvBSNFiOizC2hW4TDAldQb0R2R/xVOl5j8qUaUQ0\u002BuXu7ftAEETEoFxdumHsUOCnTwx3\u002BOV5aB3HGGSN\u002BmGsQYqIJB5N3TF4DTjDk9qHTX8qLRp3vQ="
    },
    {
      "RequestUri": "http://seanmcccanary3.blob.core.windows.net/test-container-2ca59b6b-c416-042d-6566-c069f0b08391/test-blob-245a941f-96a8-91f4-66aa-d7adee34af67",
      "RequestMethod": "GET",
      "RequestHeaders": {
        "Accept": "application/xml",
        "Authorization": "Sanitized",
        "If-Match": "0x8D97D38B1D955AD",
        "traceparent": "00-a2ba096336785744b708de1a6b3db890-126afa96a9e61348-00",
        "User-Agent": "azsdk-net-Storage.Blobs/12.11.0-alpha.20210921.1 (.NET Framework 4.8.4300.0; Microsoft Windows 10.0.19043 )",
        "x-ms-client-request-id": "67eca951-3ab0-8d13-18dd-54db96404f7e",
        "x-ms-date": "Tue, 21 Sep 2021 19:47:50 GMT",
        "x-ms-range": "bytes=256-383",
        "x-ms-return-client-request-id": "true",
        "x-ms-version": "2021-02-12"
      },
      "RequestBody": null,
      "StatusCode": 206,
      "ResponseHeaders": {
        "Accept-Ranges": "bytes",
        "Access-Control-Allow-Origin": "*",
        "Access-Control-Expose-Headers": "x-ms-request-id,x-ms-client-request-id,Server,x-ms-version,x-ms-version-id,x-ms-is-current-version,Content-Type,Last-Modified,ETag,x-ms-creation-time,x-ms-blob-content-md5,x-ms-lease-status,x-ms-lease-state,x-ms-blob-type,x-ms-server-encrypted,Accept-Ranges,x-ms-last-access-time,Content-Length,Date,Transfer-Encoding",
        "Content-Length": "128",
        "Content-Range": "bytes 256-383/1024",
        "Content-Type": "application/octet-stream",
        "Date": "Tue, 21 Sep 2021 19:47:49 GMT",
        "ETag": "\u00220x8D97D38B1D955AD\u0022",
        "Last-Modified": "Tue, 21 Sep 2021 19:47:50 GMT",
        "Server": "Windows-Azure-Blob/1.0 Microsoft-HTTPAPI/2.0",
        "x-ms-blob-content-md5": "EnC4a/GDNLb9CjlJJf7HEg==",
        "x-ms-blob-type": "BlockBlob",
        "x-ms-client-request-id": "67eca951-3ab0-8d13-18dd-54db96404f7e",
        "x-ms-creation-time": "Tue, 21 Sep 2021 19:47:50 GMT",
        "x-ms-is-current-version": "true",
        "x-ms-last-access-time": "Tue, 21 Sep 2021 19:47:50 GMT",
        "x-ms-lease-state": "available",
        "x-ms-lease-status": "unlocked",
        "x-ms-request-id": "136f708a-f01e-001f-5121-af69c6000000",
        "x-ms-server-encrypted": "true",
<<<<<<< HEAD
        "x-ms-version": "2021-02-12"
=======
        "x-ms-version": "2020-12-06",
        "x-ms-version-id": "2021-09-21T19:47:50.5086893Z"
>>>>>>> 73d5f10e
      },
      "ResponseBody": "CAHWFnXk34HbmOrE412Rsgllx2z\u002BrrLWUQ3\u002BLJaPNB3TESIeuWLBkOZfWEojiobApEmeTqFy9VlO/8Vo5bLqS2PN8dE6cvmnozeGnlVos8aGPYhM8OZ7YBzJz7mcWaozdA3mVpm1hTFQ96pq7FYD5kz/4agqnVp9UZC1caM/C0o="
    },
    {
      "RequestUri": "http://seanmcccanary3.blob.core.windows.net/test-container-2ca59b6b-c416-042d-6566-c069f0b08391/test-blob-245a941f-96a8-91f4-66aa-d7adee34af67",
      "RequestMethod": "GET",
      "RequestHeaders": {
        "Accept": "application/xml",
        "Authorization": "Sanitized",
        "If-Match": "0x8D97D38B1D955AD",
        "User-Agent": "azsdk-net-Storage.Blobs/12.11.0-alpha.20210921.1 (.NET Framework 4.8.4300.0; Microsoft Windows 10.0.19043 )",
        "x-ms-client-request-id": "ede1d37d-a159-813d-9e29-42eb80d556c4",
        "x-ms-date": "Tue, 21 Sep 2021 19:47:50 GMT",
        "x-ms-range": "bytes=384-511",
        "x-ms-return-client-request-id": "true",
        "x-ms-version": "2021-02-12"
      },
      "RequestBody": null,
      "StatusCode": 206,
      "ResponseHeaders": {
        "Accept-Ranges": "bytes",
        "Access-Control-Allow-Origin": "*",
        "Access-Control-Expose-Headers": "x-ms-request-id,x-ms-client-request-id,Server,x-ms-version,x-ms-version-id,x-ms-is-current-version,Content-Type,Last-Modified,ETag,x-ms-creation-time,x-ms-blob-content-md5,x-ms-lease-status,x-ms-lease-state,x-ms-blob-type,x-ms-server-encrypted,Accept-Ranges,x-ms-last-access-time,Content-Length,Date,Transfer-Encoding",
        "Content-Length": "128",
        "Content-Range": "bytes 384-511/1024",
        "Content-Type": "application/octet-stream",
        "Date": "Tue, 21 Sep 2021 19:47:49 GMT",
        "ETag": "\u00220x8D97D38B1D955AD\u0022",
        "Last-Modified": "Tue, 21 Sep 2021 19:47:50 GMT",
        "Server": "Windows-Azure-Blob/1.0 Microsoft-HTTPAPI/2.0",
        "x-ms-blob-content-md5": "EnC4a/GDNLb9CjlJJf7HEg==",
        "x-ms-blob-type": "BlockBlob",
        "x-ms-client-request-id": "ede1d37d-a159-813d-9e29-42eb80d556c4",
        "x-ms-creation-time": "Tue, 21 Sep 2021 19:47:50 GMT",
        "x-ms-is-current-version": "true",
        "x-ms-last-access-time": "Tue, 21 Sep 2021 19:47:50 GMT",
        "x-ms-lease-state": "available",
        "x-ms-lease-status": "unlocked",
        "x-ms-request-id": "136f7091-f01e-001f-5621-af69c6000000",
        "x-ms-server-encrypted": "true",
<<<<<<< HEAD
        "x-ms-version": "2021-02-12"
=======
        "x-ms-version": "2020-12-06",
        "x-ms-version-id": "2021-09-21T19:47:50.5086893Z"
>>>>>>> 73d5f10e
      },
      "ResponseBody": "jFIpSIFdLNG4V/z5OxB0xcXobZx3AgjWsmkECAATjhHrYN6ZLLpl79IQ79OhYUJAHO\u002BrutJu04lKUpYYWCTQpMnrDdsy2pgLg33JZhI1NVEnxOwQaNM\u002BfIxUT9kkTZeuP0sKtVNmDkFWoDdUpWx3FB1E8ZM4vzz1rJFO3Yu/5jY="
    },
    {
      "RequestUri": "http://seanmcccanary3.blob.core.windows.net/test-container-2ca59b6b-c416-042d-6566-c069f0b08391/test-blob-245a941f-96a8-91f4-66aa-d7adee34af67",
      "RequestMethod": "GET",
      "RequestHeaders": {
        "Accept": "application/xml",
        "Authorization": "Sanitized",
        "If-Match": "0x8D97D38B1D955AD",
        "User-Agent": "azsdk-net-Storage.Blobs/12.11.0-alpha.20210921.1 (.NET Framework 4.8.4300.0; Microsoft Windows 10.0.19043 )",
        "x-ms-client-request-id": "c35eed45-615f-c225-0792-2aeb536afbb3",
        "x-ms-date": "Tue, 21 Sep 2021 19:47:50 GMT",
        "x-ms-range": "bytes=512-639",
        "x-ms-return-client-request-id": "true",
        "x-ms-version": "2021-02-12"
      },
      "RequestBody": null,
      "StatusCode": 206,
      "ResponseHeaders": {
        "Accept-Ranges": "bytes",
        "Access-Control-Allow-Origin": "*",
        "Access-Control-Expose-Headers": "x-ms-request-id,x-ms-client-request-id,Server,x-ms-version,x-ms-version-id,x-ms-is-current-version,Content-Type,Last-Modified,ETag,x-ms-creation-time,x-ms-blob-content-md5,x-ms-lease-status,x-ms-lease-state,x-ms-blob-type,x-ms-server-encrypted,Accept-Ranges,x-ms-last-access-time,Content-Length,Date,Transfer-Encoding",
        "Content-Length": "128",
        "Content-Range": "bytes 512-639/1024",
        "Content-Type": "application/octet-stream",
        "Date": "Tue, 21 Sep 2021 19:47:49 GMT",
        "ETag": "\u00220x8D97D38B1D955AD\u0022",
        "Last-Modified": "Tue, 21 Sep 2021 19:47:50 GMT",
        "Server": "Windows-Azure-Blob/1.0 Microsoft-HTTPAPI/2.0",
        "x-ms-blob-content-md5": "EnC4a/GDNLb9CjlJJf7HEg==",
        "x-ms-blob-type": "BlockBlob",
        "x-ms-client-request-id": "c35eed45-615f-c225-0792-2aeb536afbb3",
        "x-ms-creation-time": "Tue, 21 Sep 2021 19:47:50 GMT",
        "x-ms-is-current-version": "true",
        "x-ms-last-access-time": "Tue, 21 Sep 2021 19:47:50 GMT",
        "x-ms-lease-state": "available",
        "x-ms-lease-status": "unlocked",
        "x-ms-request-id": "136f7097-f01e-001f-5a21-af69c6000000",
        "x-ms-server-encrypted": "true",
<<<<<<< HEAD
        "x-ms-version": "2021-02-12"
=======
        "x-ms-version": "2020-12-06",
        "x-ms-version-id": "2021-09-21T19:47:50.5086893Z"
>>>>>>> 73d5f10e
      },
      "ResponseBody": "5hsnxyt//sC2qrrHnOrXIN06vN9bA3Z/DhQJwhgwtZe5AG2JRa/pnUYw3Y0FdFnBuS0AUQIH2uOlp7kWdjyohfQjDpt9TtsuUB6ZKiXoepm7RwjqL2SUsiaK5J710ycKiFiZ4ma9RGtS0gDkba\u002B9vSwfWy4zvVWPjlt18mo9OH0="
    },
    {
      "RequestUri": "http://seanmcccanary3.blob.core.windows.net/test-container-2ca59b6b-c416-042d-6566-c069f0b08391/test-blob-245a941f-96a8-91f4-66aa-d7adee34af67",
      "RequestMethod": "GET",
      "RequestHeaders": {
        "Accept": "application/xml",
        "Authorization": "Sanitized",
        "If-Match": "0x8D97D38B1D955AD",
        "User-Agent": "azsdk-net-Storage.Blobs/12.11.0-alpha.20210921.1 (.NET Framework 4.8.4300.0; Microsoft Windows 10.0.19043 )",
        "x-ms-client-request-id": "92a66053-9377-1765-8905-944b150568e8",
        "x-ms-date": "Tue, 21 Sep 2021 19:47:50 GMT",
        "x-ms-range": "bytes=640-767",
        "x-ms-return-client-request-id": "true",
        "x-ms-version": "2021-02-12"
      },
      "RequestBody": null,
      "StatusCode": 206,
      "ResponseHeaders": {
        "Accept-Ranges": "bytes",
        "Access-Control-Allow-Origin": "*",
        "Access-Control-Expose-Headers": "x-ms-request-id,x-ms-client-request-id,Server,x-ms-version,x-ms-version-id,x-ms-is-current-version,Content-Type,Last-Modified,ETag,x-ms-creation-time,x-ms-blob-content-md5,x-ms-lease-status,x-ms-lease-state,x-ms-blob-type,x-ms-server-encrypted,Accept-Ranges,x-ms-last-access-time,Content-Length,Date,Transfer-Encoding",
        "Content-Length": "128",
        "Content-Range": "bytes 640-767/1024",
        "Content-Type": "application/octet-stream",
        "Date": "Tue, 21 Sep 2021 19:47:49 GMT",
        "ETag": "\u00220x8D97D38B1D955AD\u0022",
        "Last-Modified": "Tue, 21 Sep 2021 19:47:50 GMT",
        "Server": "Windows-Azure-Blob/1.0 Microsoft-HTTPAPI/2.0",
        "x-ms-blob-content-md5": "EnC4a/GDNLb9CjlJJf7HEg==",
        "x-ms-blob-type": "BlockBlob",
        "x-ms-client-request-id": "92a66053-9377-1765-8905-944b150568e8",
        "x-ms-creation-time": "Tue, 21 Sep 2021 19:47:50 GMT",
        "x-ms-is-current-version": "true",
        "x-ms-last-access-time": "Tue, 21 Sep 2021 19:47:50 GMT",
        "x-ms-lease-state": "available",
        "x-ms-lease-status": "unlocked",
        "x-ms-request-id": "136f709f-f01e-001f-6021-af69c6000000",
        "x-ms-server-encrypted": "true",
<<<<<<< HEAD
        "x-ms-version": "2021-02-12"
=======
        "x-ms-version": "2020-12-06",
        "x-ms-version-id": "2021-09-21T19:47:50.5086893Z"
>>>>>>> 73d5f10e
      },
      "ResponseBody": "9o6izU\u002BYM/0CnZddZLBEds0mcdZ4\u002BNfKAglTCkhSARWZgu3fDe9ulOtdK5Um\u002BCveFv8lQ8tiBf2318tFRCi1sJyCw\u002BHCZWjduNzqGs1BpAnddfNJLL1JN33vJzUjKFDDp3r4ozRKG7GWR4rvd\u002BowdTLBaM80bIPeOIxk0z0yupA="
    },
    {
      "RequestUri": "http://seanmcccanary3.blob.core.windows.net/test-container-2ca59b6b-c416-042d-6566-c069f0b08391/test-blob-245a941f-96a8-91f4-66aa-d7adee34af67",
      "RequestMethod": "GET",
      "RequestHeaders": {
        "Accept": "application/xml",
        "Authorization": "Sanitized",
        "If-Match": "0x8D97D38B1D955AD",
        "User-Agent": "azsdk-net-Storage.Blobs/12.11.0-alpha.20210921.1 (.NET Framework 4.8.4300.0; Microsoft Windows 10.0.19043 )",
        "x-ms-client-request-id": "f297ae20-68c4-853c-025f-7d68683d27dc",
        "x-ms-date": "Tue, 21 Sep 2021 19:47:50 GMT",
        "x-ms-range": "bytes=768-895",
        "x-ms-return-client-request-id": "true",
        "x-ms-version": "2021-02-12"
      },
      "RequestBody": null,
      "StatusCode": 206,
      "ResponseHeaders": {
        "Accept-Ranges": "bytes",
        "Access-Control-Allow-Origin": "*",
        "Access-Control-Expose-Headers": "x-ms-request-id,x-ms-client-request-id,Server,x-ms-version,x-ms-version-id,x-ms-is-current-version,Content-Type,Last-Modified,ETag,x-ms-creation-time,x-ms-blob-content-md5,x-ms-lease-status,x-ms-lease-state,x-ms-blob-type,x-ms-server-encrypted,Accept-Ranges,x-ms-last-access-time,Content-Length,Date,Transfer-Encoding",
        "Content-Length": "128",
        "Content-Range": "bytes 768-895/1024",
        "Content-Type": "application/octet-stream",
        "Date": "Tue, 21 Sep 2021 19:47:50 GMT",
        "ETag": "\u00220x8D97D38B1D955AD\u0022",
        "Last-Modified": "Tue, 21 Sep 2021 19:47:50 GMT",
        "Server": "Windows-Azure-Blob/1.0 Microsoft-HTTPAPI/2.0",
        "x-ms-blob-content-md5": "EnC4a/GDNLb9CjlJJf7HEg==",
        "x-ms-blob-type": "BlockBlob",
        "x-ms-client-request-id": "f297ae20-68c4-853c-025f-7d68683d27dc",
        "x-ms-creation-time": "Tue, 21 Sep 2021 19:47:50 GMT",
        "x-ms-is-current-version": "true",
        "x-ms-last-access-time": "Tue, 21 Sep 2021 19:47:50 GMT",
        "x-ms-lease-state": "available",
        "x-ms-lease-status": "unlocked",
        "x-ms-request-id": "136f70a3-f01e-001f-6321-af69c6000000",
        "x-ms-server-encrypted": "true",
<<<<<<< HEAD
        "x-ms-version": "2021-02-12"
=======
        "x-ms-version": "2020-12-06",
        "x-ms-version-id": "2021-09-21T19:47:50.5086893Z"
>>>>>>> 73d5f10e
      },
      "ResponseBody": "jCdyUkgA1ZNZQrLlM1nAkr6yA2K/gI479xprqOZIc2ON\u002BWNQeN4sMuzVdvG5nqvezNEUiy9X0QuYN1sulSysEc9PWDr2bxrghdB16QqcglhvjNwUM\u002BczNShXuEGD/Zy/KGUiaUVw6Fy3NAZe4ecB\u002B7QCvwlQmN3nHCMRn7bZXYc="
    },
    {
      "RequestUri": "http://seanmcccanary3.blob.core.windows.net/test-container-2ca59b6b-c416-042d-6566-c069f0b08391/test-blob-245a941f-96a8-91f4-66aa-d7adee34af67",
      "RequestMethod": "GET",
      "RequestHeaders": {
        "Accept": "application/xml",
        "Authorization": "Sanitized",
        "If-Match": "0x8D97D38B1D955AD",
        "User-Agent": "azsdk-net-Storage.Blobs/12.11.0-alpha.20210921.1 (.NET Framework 4.8.4300.0; Microsoft Windows 10.0.19043 )",
        "x-ms-client-request-id": "672b8805-766e-0b24-eea4-a44c500adf26",
        "x-ms-date": "Tue, 21 Sep 2021 19:47:50 GMT",
        "x-ms-range": "bytes=896-1023",
        "x-ms-return-client-request-id": "true",
        "x-ms-version": "2021-02-12"
      },
      "RequestBody": null,
      "StatusCode": 206,
      "ResponseHeaders": {
        "Accept-Ranges": "bytes",
        "Access-Control-Allow-Origin": "*",
        "Access-Control-Expose-Headers": "x-ms-request-id,x-ms-client-request-id,Server,x-ms-version,x-ms-version-id,x-ms-is-current-version,Content-Type,Last-Modified,ETag,x-ms-creation-time,x-ms-blob-content-md5,x-ms-lease-status,x-ms-lease-state,x-ms-blob-type,x-ms-server-encrypted,Accept-Ranges,x-ms-last-access-time,Content-Length,Date,Transfer-Encoding",
        "Content-Length": "128",
        "Content-Range": "bytes 896-1023/1024",
        "Content-Type": "application/octet-stream",
        "Date": "Tue, 21 Sep 2021 19:47:50 GMT",
        "ETag": "\u00220x8D97D38B1D955AD\u0022",
        "Last-Modified": "Tue, 21 Sep 2021 19:47:50 GMT",
        "Server": "Windows-Azure-Blob/1.0 Microsoft-HTTPAPI/2.0",
        "x-ms-blob-content-md5": "EnC4a/GDNLb9CjlJJf7HEg==",
        "x-ms-blob-type": "BlockBlob",
        "x-ms-client-request-id": "672b8805-766e-0b24-eea4-a44c500adf26",
        "x-ms-creation-time": "Tue, 21 Sep 2021 19:47:50 GMT",
        "x-ms-is-current-version": "true",
        "x-ms-last-access-time": "Tue, 21 Sep 2021 19:47:50 GMT",
        "x-ms-lease-state": "available",
        "x-ms-lease-status": "unlocked",
        "x-ms-request-id": "136f70a8-f01e-001f-6821-af69c6000000",
        "x-ms-server-encrypted": "true",
<<<<<<< HEAD
        "x-ms-version": "2021-02-12"
=======
        "x-ms-version": "2020-12-06",
        "x-ms-version-id": "2021-09-21T19:47:50.5086893Z"
>>>>>>> 73d5f10e
      },
      "ResponseBody": "NLbBpXoYE/6kf1z/4dRTQFW9jIA\u002Bk2\u002BQhzpNIl9Ipd7XfiorJlyAnO7BZdA73QZIz9FJ\u002BUzcSaFGMR1Ay/GfW9l\u002BKGOpJxr5PPCRfC2fVKk0BFKN/qyR\u002BjSJ5PQ/QND9Ign2vbWinqe2UL1cSsxzp91zC8afEV0t7C0vIEMlufs="
    },
    {
      "RequestUri": "http://seanmcccanary3.blob.core.windows.net/test-container-2ca59b6b-c416-042d-6566-c069f0b08391?restype=container",
      "RequestMethod": "DELETE",
      "RequestHeaders": {
        "Accept": "application/xml",
        "Authorization": "Sanitized",
        "traceparent": "00-499c11dd1502da429c2a803b4fb8b6bd-6e8227d2a6db8c45-00",
        "User-Agent": "azsdk-net-Storage.Blobs/12.11.0-alpha.20210921.1 (.NET Framework 4.8.4300.0; Microsoft Windows 10.0.19043 )",
        "x-ms-client-request-id": "e062300e-c012-466e-8d68-a92d268233e2",
        "x-ms-date": "Tue, 21 Sep 2021 19:47:51 GMT",
        "x-ms-return-client-request-id": "true",
        "x-ms-version": "2021-02-12"
      },
      "RequestBody": null,
      "StatusCode": 202,
      "ResponseHeaders": {
        "Content-Length": "0",
        "Date": "Tue, 21 Sep 2021 19:47:50 GMT",
        "Server": "Windows-Azure-Blob/1.0 Microsoft-HTTPAPI/2.0",
        "x-ms-client-request-id": "e062300e-c012-466e-8d68-a92d268233e2",
<<<<<<< HEAD
        "x-ms-request-id": "013f7115-a01e-0022-02ee-500fae000000",
        "x-ms-version": "2021-02-12"
=======
        "x-ms-request-id": "136f70ac-f01e-001f-6c21-af69c6000000",
        "x-ms-version": "2020-12-06"
>>>>>>> 73d5f10e
      },
      "ResponseBody": []
    }
  ],
  "Variables": {
    "RandomSeed": "1722567523",
    "Storage_TestConfigDefault": "ProductionTenant\nseanmcccanary3\nU2FuaXRpemVk\nhttp://seanmcccanary3.blob.core.windows.net\nhttp://seanmcccanary3.file.core.windows.net\nhttp://seanmcccanary3.queue.core.windows.net\nhttp://seanmcccanary3.table.core.windows.net\n\n\n\n\nhttp://seanmcccanary3-secondary.blob.core.windows.net\nhttp://seanmcccanary3-secondary.file.core.windows.net\nhttp://seanmcccanary3-secondary.queue.core.windows.net\nhttp://seanmcccanary3-secondary.table.core.windows.net\n\nSanitized\n\n\nCloud\nBlobEndpoint=http://seanmcccanary3.blob.core.windows.net/;QueueEndpoint=http://seanmcccanary3.queue.core.windows.net/;FileEndpoint=http://seanmcccanary3.file.core.windows.net/;BlobSecondaryEndpoint=http://seanmcccanary3-secondary.blob.core.windows.net/;QueueSecondaryEndpoint=http://seanmcccanary3-secondary.queue.core.windows.net/;FileSecondaryEndpoint=http://seanmcccanary3-secondary.file.core.windows.net/;AccountName=seanmcccanary3;AccountKey=Kg==;\n[encryption scope]\n\n"
  }
}<|MERGE_RESOLUTION|>--- conflicted
+++ resolved
@@ -23,13 +23,8 @@
         "Last-Modified": "Tue, 21 Sep 2021 19:47:50 GMT",
         "Server": "Windows-Azure-Blob/1.0 Microsoft-HTTPAPI/2.0",
         "x-ms-client-request-id": "0fde9875-943c-cce2-105a-689a82c072b8",
-<<<<<<< HEAD
-        "x-ms-request-id": "013f6f61-a01e-0022-03ee-500fae000000",
-        "x-ms-version": "2021-02-12"
-=======
         "x-ms-request-id": "136f706a-f01e-001f-3421-af69c6000000",
-        "x-ms-version": "2020-12-06"
->>>>>>> 73d5f10e
+        "x-ms-version": "2021-02-12"
       },
       "ResponseBody": []
     },
@@ -62,12 +57,8 @@
         "x-ms-content-crc64": "FrhWZ\u002BQ4GAs=",
         "x-ms-request-id": "136f7072-f01e-001f-3b21-af69c6000000",
         "x-ms-request-server-encrypted": "true",
-<<<<<<< HEAD
-        "x-ms-version": "2021-02-12"
-=======
-        "x-ms-version": "2020-12-06",
-        "x-ms-version-id": "2021-09-21T19:47:50.5086893Z"
->>>>>>> 73d5f10e
+        "x-ms-version": "2021-02-12",
+        "x-ms-version-id": "2021-09-21T19:47:50.5086893Z"
       },
       "ResponseBody": []
     },
@@ -108,12 +99,8 @@
         "x-ms-lease-status": "unlocked",
         "x-ms-request-id": "136f7079-f01e-001f-4221-af69c6000000",
         "x-ms-server-encrypted": "true",
-<<<<<<< HEAD
-        "x-ms-version": "2021-02-12"
-=======
-        "x-ms-version": "2020-12-06",
-        "x-ms-version-id": "2021-09-21T19:47:50.5086893Z"
->>>>>>> 73d5f10e
+        "x-ms-version": "2021-02-12",
+        "x-ms-version-id": "2021-09-21T19:47:50.5086893Z"
       },
       "ResponseBody": []
     },
@@ -155,12 +142,8 @@
         "x-ms-lease-status": "unlocked",
         "x-ms-request-id": "136f707c-f01e-001f-4521-af69c6000000",
         "x-ms-server-encrypted": "true",
-<<<<<<< HEAD
-        "x-ms-version": "2021-02-12"
-=======
-        "x-ms-version": "2020-12-06",
-        "x-ms-version-id": "2021-09-21T19:47:50.5086893Z"
->>>>>>> 73d5f10e
+        "x-ms-version": "2021-02-12",
+        "x-ms-version-id": "2021-09-21T19:47:50.5086893Z"
       },
       "ResponseBody": "8GOYguZNuwhPSMPT5608ee119FfSdFRAOySme/mx2qjQJI9kU/VlJ9zVwPTQD\u002BRjHe6sDcwb5XwOV0fCp0APnW0bA8Ie2Cb4EMx6/bNgcCw/Q10KBMzctD8SVvuto4CcxiKGtAshREXItP3/oOjJruYbgmPjBJmhP06DC4IqSm0="
     },
@@ -202,12 +185,8 @@
         "x-ms-lease-status": "unlocked",
         "x-ms-request-id": "136f7084-f01e-001f-4d21-af69c6000000",
         "x-ms-server-encrypted": "true",
-<<<<<<< HEAD
-        "x-ms-version": "2021-02-12"
-=======
-        "x-ms-version": "2020-12-06",
-        "x-ms-version-id": "2021-09-21T19:47:50.5086893Z"
->>>>>>> 73d5f10e
+        "x-ms-version": "2021-02-12",
+        "x-ms-version-id": "2021-09-21T19:47:50.5086893Z"
       },
       "ResponseBody": "TN42kNm8IB3\u002BF0JQz90UV0moFZIgHLnBieV1vJ44w51pj7LCsTjUKvpkZcvBSNFiOizC2hW4TDAldQb0R2R/xVOl5j8qUaUQ0\u002BuXu7ftAEETEoFxdumHsUOCnTwx3\u002BOV5aB3HGGSN\u002BmGsQYqIJB5N3TF4DTjDk9qHTX8qLRp3vQ="
     },
@@ -249,12 +228,8 @@
         "x-ms-lease-status": "unlocked",
         "x-ms-request-id": "136f708a-f01e-001f-5121-af69c6000000",
         "x-ms-server-encrypted": "true",
-<<<<<<< HEAD
-        "x-ms-version": "2021-02-12"
-=======
-        "x-ms-version": "2020-12-06",
-        "x-ms-version-id": "2021-09-21T19:47:50.5086893Z"
->>>>>>> 73d5f10e
+        "x-ms-version": "2021-02-12",
+        "x-ms-version-id": "2021-09-21T19:47:50.5086893Z"
       },
       "ResponseBody": "CAHWFnXk34HbmOrE412Rsgllx2z\u002BrrLWUQ3\u002BLJaPNB3TESIeuWLBkOZfWEojiobApEmeTqFy9VlO/8Vo5bLqS2PN8dE6cvmnozeGnlVos8aGPYhM8OZ7YBzJz7mcWaozdA3mVpm1hTFQ96pq7FYD5kz/4agqnVp9UZC1caM/C0o="
     },
@@ -295,12 +270,8 @@
         "x-ms-lease-status": "unlocked",
         "x-ms-request-id": "136f7091-f01e-001f-5621-af69c6000000",
         "x-ms-server-encrypted": "true",
-<<<<<<< HEAD
-        "x-ms-version": "2021-02-12"
-=======
-        "x-ms-version": "2020-12-06",
-        "x-ms-version-id": "2021-09-21T19:47:50.5086893Z"
->>>>>>> 73d5f10e
+        "x-ms-version": "2021-02-12",
+        "x-ms-version-id": "2021-09-21T19:47:50.5086893Z"
       },
       "ResponseBody": "jFIpSIFdLNG4V/z5OxB0xcXobZx3AgjWsmkECAATjhHrYN6ZLLpl79IQ79OhYUJAHO\u002BrutJu04lKUpYYWCTQpMnrDdsy2pgLg33JZhI1NVEnxOwQaNM\u002BfIxUT9kkTZeuP0sKtVNmDkFWoDdUpWx3FB1E8ZM4vzz1rJFO3Yu/5jY="
     },
@@ -341,12 +312,8 @@
         "x-ms-lease-status": "unlocked",
         "x-ms-request-id": "136f7097-f01e-001f-5a21-af69c6000000",
         "x-ms-server-encrypted": "true",
-<<<<<<< HEAD
-        "x-ms-version": "2021-02-12"
-=======
-        "x-ms-version": "2020-12-06",
-        "x-ms-version-id": "2021-09-21T19:47:50.5086893Z"
->>>>>>> 73d5f10e
+        "x-ms-version": "2021-02-12",
+        "x-ms-version-id": "2021-09-21T19:47:50.5086893Z"
       },
       "ResponseBody": "5hsnxyt//sC2qrrHnOrXIN06vN9bA3Z/DhQJwhgwtZe5AG2JRa/pnUYw3Y0FdFnBuS0AUQIH2uOlp7kWdjyohfQjDpt9TtsuUB6ZKiXoepm7RwjqL2SUsiaK5J710ycKiFiZ4ma9RGtS0gDkba\u002B9vSwfWy4zvVWPjlt18mo9OH0="
     },
@@ -387,12 +354,8 @@
         "x-ms-lease-status": "unlocked",
         "x-ms-request-id": "136f709f-f01e-001f-6021-af69c6000000",
         "x-ms-server-encrypted": "true",
-<<<<<<< HEAD
-        "x-ms-version": "2021-02-12"
-=======
-        "x-ms-version": "2020-12-06",
-        "x-ms-version-id": "2021-09-21T19:47:50.5086893Z"
->>>>>>> 73d5f10e
+        "x-ms-version": "2021-02-12",
+        "x-ms-version-id": "2021-09-21T19:47:50.5086893Z"
       },
       "ResponseBody": "9o6izU\u002BYM/0CnZddZLBEds0mcdZ4\u002BNfKAglTCkhSARWZgu3fDe9ulOtdK5Um\u002BCveFv8lQ8tiBf2318tFRCi1sJyCw\u002BHCZWjduNzqGs1BpAnddfNJLL1JN33vJzUjKFDDp3r4ozRKG7GWR4rvd\u002BowdTLBaM80bIPeOIxk0z0yupA="
     },
@@ -433,12 +396,8 @@
         "x-ms-lease-status": "unlocked",
         "x-ms-request-id": "136f70a3-f01e-001f-6321-af69c6000000",
         "x-ms-server-encrypted": "true",
-<<<<<<< HEAD
-        "x-ms-version": "2021-02-12"
-=======
-        "x-ms-version": "2020-12-06",
-        "x-ms-version-id": "2021-09-21T19:47:50.5086893Z"
->>>>>>> 73d5f10e
+        "x-ms-version": "2021-02-12",
+        "x-ms-version-id": "2021-09-21T19:47:50.5086893Z"
       },
       "ResponseBody": "jCdyUkgA1ZNZQrLlM1nAkr6yA2K/gI479xprqOZIc2ON\u002BWNQeN4sMuzVdvG5nqvezNEUiy9X0QuYN1sulSysEc9PWDr2bxrghdB16QqcglhvjNwUM\u002BczNShXuEGD/Zy/KGUiaUVw6Fy3NAZe4ecB\u002B7QCvwlQmN3nHCMRn7bZXYc="
     },
@@ -479,12 +438,8 @@
         "x-ms-lease-status": "unlocked",
         "x-ms-request-id": "136f70a8-f01e-001f-6821-af69c6000000",
         "x-ms-server-encrypted": "true",
-<<<<<<< HEAD
-        "x-ms-version": "2021-02-12"
-=======
-        "x-ms-version": "2020-12-06",
-        "x-ms-version-id": "2021-09-21T19:47:50.5086893Z"
->>>>>>> 73d5f10e
+        "x-ms-version": "2021-02-12",
+        "x-ms-version-id": "2021-09-21T19:47:50.5086893Z"
       },
       "ResponseBody": "NLbBpXoYE/6kf1z/4dRTQFW9jIA\u002Bk2\u002BQhzpNIl9Ipd7XfiorJlyAnO7BZdA73QZIz9FJ\u002BUzcSaFGMR1Ay/GfW9l\u002BKGOpJxr5PPCRfC2fVKk0BFKN/qyR\u002BjSJ5PQ/QND9Ign2vbWinqe2UL1cSsxzp91zC8afEV0t7C0vIEMlufs="
     },
@@ -508,13 +463,8 @@
         "Date": "Tue, 21 Sep 2021 19:47:50 GMT",
         "Server": "Windows-Azure-Blob/1.0 Microsoft-HTTPAPI/2.0",
         "x-ms-client-request-id": "e062300e-c012-466e-8d68-a92d268233e2",
-<<<<<<< HEAD
-        "x-ms-request-id": "013f7115-a01e-0022-02ee-500fae000000",
-        "x-ms-version": "2021-02-12"
-=======
         "x-ms-request-id": "136f70ac-f01e-001f-6c21-af69c6000000",
-        "x-ms-version": "2020-12-06"
->>>>>>> 73d5f10e
+        "x-ms-version": "2021-02-12"
       },
       "ResponseBody": []
     }
