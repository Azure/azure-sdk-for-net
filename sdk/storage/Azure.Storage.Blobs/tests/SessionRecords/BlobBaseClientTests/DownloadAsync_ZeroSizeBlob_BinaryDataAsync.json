--- conflicted
+++ resolved
@@ -12,11 +12,7 @@
         "x-ms-client-request-id": "d8185ef1-595e-c18a-b438-97ae83479c13",
         "x-ms-date": "Fri, 05 Mar 2021 16:27:30 GMT",
         "x-ms-return-client-request-id": "true",
-<<<<<<< HEAD
-        "x-ms-version": "2020-12-06"
-=======
         "x-ms-version": "2021-02-12"
->>>>>>> 7e782c87
       },
       "RequestBody": null,
       "StatusCode": 201,
@@ -28,11 +24,7 @@
         "Server": "Windows-Azure-Blob/1.0 Microsoft-HTTPAPI/2.0",
         "x-ms-client-request-id": "d8185ef1-595e-c18a-b438-97ae83479c13",
         "x-ms-request-id": "e86831d7-501e-005f-6edc-11a60d000000",
-<<<<<<< HEAD
-        "x-ms-version": "2020-12-06"
-=======
         "x-ms-version": "2021-02-12"
->>>>>>> 7e782c87
       },
       "ResponseBody": []
     },
@@ -50,11 +42,7 @@
         "x-ms-client-request-id": "4bb25e21-9768-c385-a8ac-655b8127b36c",
         "x-ms-date": "Fri, 05 Mar 2021 16:27:30 GMT",
         "x-ms-return-client-request-id": "true",
-<<<<<<< HEAD
-        "x-ms-version": "2020-12-06"
-=======
         "x-ms-version": "2021-02-12"
->>>>>>> 7e782c87
       },
       "RequestBody": [],
       "StatusCode": 201,
@@ -69,11 +57,7 @@
         "x-ms-content-crc64": "AAAAAAAAAAA=",
         "x-ms-request-id": "e86831ed-501e-005f-01dc-11a60d000000",
         "x-ms-request-server-encrypted": "true",
-<<<<<<< HEAD
-        "x-ms-version": "2020-12-06"
-=======
         "x-ms-version": "2021-02-12"
->>>>>>> 7e782c87
       },
       "ResponseBody": []
     },
@@ -88,11 +72,7 @@
         "x-ms-client-request-id": "af40645d-b695-d393-90cb-ef627c7638c0",
         "x-ms-date": "Fri, 05 Mar 2021 16:27:30 GMT",
         "x-ms-return-client-request-id": "true",
-<<<<<<< HEAD
-        "x-ms-version": "2020-12-06"
-=======
         "x-ms-version": "2021-02-12"
->>>>>>> 7e782c87
       },
       "RequestBody": null,
       "StatusCode": 200,
@@ -113,11 +93,7 @@
         "x-ms-lease-status": "unlocked",
         "x-ms-request-id": "e86831fe-501e-005f-0edc-11a60d000000",
         "x-ms-server-encrypted": "true",
-<<<<<<< HEAD
-        "x-ms-version": "2020-12-06"
-=======
         "x-ms-version": "2021-02-12"
->>>>>>> 7e782c87
       },
       "ResponseBody": []
     },
@@ -132,11 +108,7 @@
         "x-ms-client-request-id": "1cfdff2f-04e6-80d6-096f-dced16a314ba",
         "x-ms-date": "Fri, 05 Mar 2021 16:27:30 GMT",
         "x-ms-return-client-request-id": "true",
-<<<<<<< HEAD
-        "x-ms-version": "2020-12-06"
-=======
         "x-ms-version": "2021-02-12"
->>>>>>> 7e782c87
       },
       "RequestBody": null,
       "StatusCode": 202,
@@ -146,11 +118,7 @@
         "Server": "Windows-Azure-Blob/1.0 Microsoft-HTTPAPI/2.0",
         "x-ms-client-request-id": "1cfdff2f-04e6-80d6-096f-dced16a314ba",
         "x-ms-request-id": "e868320c-501e-005f-1bdc-11a60d000000",
-<<<<<<< HEAD
-        "x-ms-version": "2020-12-06"
-=======
         "x-ms-version": "2021-02-12"
->>>>>>> 7e782c87
       },
       "ResponseBody": []
     }
