﻿{
  "Entries": [
    {
      "RequestUri": "https://seanmcccanary3.blob.core.windows.net/test-container-3ddaef62-cc57-b191-9b7f-d772422a450d?restype=container",
      "RequestMethod": "PUT",
      "RequestHeaders": {
        "Accept": "application/xml",
        "Authorization": "Sanitized",
        "traceparent": "00-a55309fd9dc56c47a92ebcf1db444854-d3323e7bb4b90a45-00",
        "User-Agent": [
          "azsdk-net-Storage.Blobs/12.9.0-alpha.20210217.1",
          "(.NET 5.0.3; Microsoft Windows 10.0.19042)"
        ],
        "x-ms-blob-public-access": "container",
        "x-ms-client-request-id": "6b791c36-d34f-c237-1368-aa2fe001a18b",
        "x-ms-date": "Wed, 17 Feb 2021 18:49:19 GMT",
        "x-ms-return-client-request-id": "true",
<<<<<<< HEAD
        "x-ms-version": "2020-12-06"
=======
        "x-ms-version": "2021-02-12"
>>>>>>> 7e782c87
      },
      "RequestBody": null,
      "StatusCode": 201,
      "ResponseHeaders": {
        "Content-Length": "0",
        "Date": "Wed, 17 Feb 2021 18:49:19 GMT",
        "ETag": "\"0x8D8D374BC221A19\"",
        "Last-Modified": "Wed, 17 Feb 2021 18:49:19 GMT",
        "Server": [
          "Windows-Azure-Blob/1.0",
          "Microsoft-HTTPAPI/2.0"
        ],
        "x-ms-client-request-id": "6b791c36-d34f-c237-1368-aa2fe001a18b",
        "x-ms-request-id": "6a04f3ab-101e-0017-075d-0573c9000000",
<<<<<<< HEAD
        "x-ms-version": "2020-12-06"
=======
        "x-ms-version": "2021-02-12"
>>>>>>> 7e782c87
      },
      "ResponseBody": []
    },
    {
      "RequestUri": "https://seanmcccanary3.blob.core.windows.net/test-container-3ddaef62-cc57-b191-9b7f-d772422a450d/test-blob-9daf1933-e1b4-dedd-274a-c427010fe985",
      "RequestMethod": "PUT",
      "RequestHeaders": {
        "Accept": "application/xml",
        "Authorization": "Sanitized",
        "Content-Length": "1024",
        "Content-Type": "application/octet-stream",
        "traceparent": "00-654f5c729c85324891a41227970d622f-74c883bff9f7a448-00",
        "User-Agent": [
          "azsdk-net-Storage.Blobs/12.9.0-alpha.20210217.1",
          "(.NET 5.0.3; Microsoft Windows 10.0.19042)"
        ],
        "x-ms-blob-type": "BlockBlob",
        "x-ms-client-request-id": "7011f8de-e7b2-3a29-c889-f3e001cdb4d8",
        "x-ms-date": "Wed, 17 Feb 2021 18:49:19 GMT",
        "x-ms-return-client-request-id": "true",
<<<<<<< HEAD
        "x-ms-version": "2020-12-06"
=======
        "x-ms-version": "2021-02-12"
>>>>>>> 7e782c87
      },
      "RequestBody": "x048JrDZvefxUCPa2pewd45ATq5mGtRUPptEBQ4PwQN/JGiRxXvaWVvHrGO+AgOPmUyYwMA7H6155+cUlLfZ4Y8fW7UvHrISZfRSnm1xljyXtGzBdwBCQwW7GN2UxcWj7srUnqZOYHuZhVrL6IA/B1CqfeBLF2qO3BewcwXVfqAvr6+jnfeVSVTxJ/GmdluFfBCN6UjlV9dfRcKOnex1xAe6nDnQm2pZFDOLWu956GW8K/f1SJRXSlfYQ1g1BqtnfGLp69ohtOCmM9UUWf3n5lxc0XL0gHxzYlHi+FgSJA2HI96Nj/yLm3YXThS/Q/FZ8Fz72DU5c/zmdoiJP7yHlA/HjDUfWldf0Tb73TFotB9fiAf7FkvYTrDiphlzAly6j7oE97a8OpYFmwf+PZbKfcJpKba1jH3E7j6EPbM97M7aQU13Y7xoo05w9XtD2hAaFylWCtilBQM8Pwl4N/3ix684JPxIUxkGAIZoRJYBgRMtaiWK5+H2NDxKOiOy8GxQji3MCrUT0cMPUAlSPcBsO771SszXWODNQu/A/hj1Uw8ZF7ZpNXZdGZhhepbXo/d73v9lvKafeTVN/sfGU9OrGvz6OCUKAwVHlzA0dd5J9Z73RSAZkJdpep6AHDavl8bFtl+a3WvScNr5HSR1awNWAwkozg6zkYllkL2HiebPmABqbr5+rxgzJdRFH3Ny9A+aKhgthsm4ESXWNUytS+fzKoQkCvxE2FTw9Kg5bnEW85yu7F/OohI2slyZqHnLhtrtUfXuTekTVVHEPJEgfqOzv0Kw/16HJYdx7Vifqi/aJW7OTB18J6WzmpYNCWWBFjO55ug3G4d7ZSttfV+Qc6oh6hciUjKGNpec/GTHehwh8Nck5sRHognnUubxDqpGIifr6x9OXsQBMq9Qmx4itOsPS4yHa4zm2kcNO/9LlCjtVtk9247805ITI7QU9gfqxJ774sIdvraaBRDYQCLEtp2HY0VE5dhcE3j6dEjY0uRAI3dhT7Jlz5cjotZ+JJJvT20WjJLCpd7Gn89KI0puwTIrmB2rYmbrIZStIUIB3e7miyXbwkVSfX2Ym6/jG6xNtOGkUox0w+wGKmr+FIOcxMHgZJclkv/s2RqgE8e2CAbnYGxhXYticcc41JfbU2n5/NbtArcUKCLht3hx1LAlUCJkFrQWOmc2ffLQ7L5nEYawphbwyAZO0jdKf6YT8JwXE4R1djy14sFvt4TERDtkeqXywS2ZNIccFUN8zLrBI41VuNg58ZtJ+8RVgRGBiY785gQBIS9vfd/9WWH4OBYHrZT3b4tiKokJqMVpRLJ1mou1gOW1wAJd5jv5PJc6UcOtTdN9iRoCmbx793hqBTksh77VQw==",
      "StatusCode": 201,
      "ResponseHeaders": {
        "Content-Length": "0",
        "Content-MD5": "T4aIsRGWc9iFv/1HC/A6yg==",
        "Date": "Wed, 17 Feb 2021 18:49:19 GMT",
        "ETag": "\"0x8D8D374BC2C58BA\"",
        "Last-Modified": "Wed, 17 Feb 2021 18:49:19 GMT",
        "Server": [
          "Windows-Azure-Blob/1.0",
          "Microsoft-HTTPAPI/2.0"
        ],
        "x-ms-client-request-id": "7011f8de-e7b2-3a29-c889-f3e001cdb4d8",
        "x-ms-content-crc64": "jRgSsJgXl2Q=",
        "x-ms-request-id": "6a04f3c8-101e-0017-1f5d-0573c9000000",
        "x-ms-request-server-encrypted": "true",
<<<<<<< HEAD
        "x-ms-version": "2020-12-06",
=======
        "x-ms-version": "2021-02-12",
>>>>>>> 7e782c87
        "x-ms-version-id": "2021-02-17T18:49:19.9615162Z"
      },
      "ResponseBody": []
    },
    {
<<<<<<< HEAD
      "RequestUri": "https://seanmcccanary3.blob.core.windows.net/test-container-3ddaef62-cc57-b191-9b7f-d772422a450d/test-blob-9daf1933-e1b4-dedd-274a-c427010fe985?sv=2020-12-06&ss=b&srt=sco&st=2021-02-17T17%3A49%3A19Z&se=2021-02-17T19%3A49%3A19Z&sp=t&sig=Sanitized&comp=tags",
=======
      "RequestUri": "https://seanmcccanary3.blob.core.windows.net/test-container-3ddaef62-cc57-b191-9b7f-d772422a450d/test-blob-9daf1933-e1b4-dedd-274a-c427010fe985?sv=2021-02-12&ss=b&srt=sco&st=2021-02-17T17%3A49%3A19Z&se=2021-02-17T19%3A49%3A19Z&sp=t&sig=Sanitized&comp=tags",
>>>>>>> 7e782c87
      "RequestMethod": "PUT",
      "RequestHeaders": {
        "Accept": "application/xml",
        "Content-Length": "139",
        "Content-Type": "application/xml",
        "User-Agent": [
          "azsdk-net-Storage.Blobs/12.9.0-alpha.20210217.1",
          "(.NET 5.0.3; Microsoft Windows 10.0.19042)"
        ],
        "x-ms-client-request-id": "8e4d424a-65ad-d190-0617-2408a7a84e9b",
        "x-ms-return-client-request-id": "true",
<<<<<<< HEAD
        "x-ms-version": "2020-12-06"
=======
        "x-ms-version": "2021-02-12"
>>>>>>> 7e782c87
      },
      "RequestBody": "﻿<Tags><TagSet><Tag><Key>tagKey0</Key><Value>tagValue0</Value></Tag><Tag><Key>tagKey1</Key><Value>tagValue1</Value></Tag></TagSet></Tags>",
      "StatusCode": 204,
      "ResponseHeaders": {
        "Date": "Wed, 17 Feb 2021 18:49:20 GMT",
        "Server": [
          "Windows-Azure-Blob/1.0",
          "Microsoft-HTTPAPI/2.0"
        ],
        "x-ms-client-request-id": "8e4d424a-65ad-d190-0617-2408a7a84e9b",
        "x-ms-request-id": "c8e27da7-101e-0038-225d-057e02000000",
<<<<<<< HEAD
        "x-ms-version": "2020-12-06"
=======
        "x-ms-version": "2021-02-12"
>>>>>>> 7e782c87
      },
      "ResponseBody": []
    },
    {
<<<<<<< HEAD
      "RequestUri": "https://seanmcccanary3.blob.core.windows.net/test-container-3ddaef62-cc57-b191-9b7f-d772422a450d/test-blob-9daf1933-e1b4-dedd-274a-c427010fe985?sv=2020-12-06&ss=b&srt=sco&st=2021-02-17T17%3A49%3A19Z&se=2021-02-17T19%3A49%3A19Z&sp=t&sig=Sanitized&comp=tags",
=======
      "RequestUri": "https://seanmcccanary3.blob.core.windows.net/test-container-3ddaef62-cc57-b191-9b7f-d772422a450d/test-blob-9daf1933-e1b4-dedd-274a-c427010fe985?sv=2021-02-12&ss=b&srt=sco&st=2021-02-17T17%3A49%3A19Z&se=2021-02-17T19%3A49%3A19Z&sp=t&sig=Sanitized&comp=tags",
>>>>>>> 7e782c87
      "RequestMethod": "GET",
      "RequestHeaders": {
        "Accept": "application/xml",
        "User-Agent": [
          "azsdk-net-Storage.Blobs/12.9.0-alpha.20210217.1",
          "(.NET 5.0.3; Microsoft Windows 10.0.19042)"
        ],
        "x-ms-client-request-id": "bf968b68-2680-ff2a-7d39-76e5c1e347ea",
        "x-ms-return-client-request-id": "true",
<<<<<<< HEAD
        "x-ms-version": "2020-12-06"
=======
        "x-ms-version": "2021-02-12"
>>>>>>> 7e782c87
      },
      "RequestBody": null,
      "StatusCode": 200,
      "ResponseHeaders": {
        "Content-Length": "178",
        "Content-Type": "application/xml",
        "Date": "Wed, 17 Feb 2021 18:49:20 GMT",
        "Server": [
          "Windows-Azure-Blob/1.0",
          "Microsoft-HTTPAPI/2.0"
        ],
        "x-ms-client-request-id": "bf968b68-2680-ff2a-7d39-76e5c1e347ea",
        "x-ms-request-id": "c8e27f2a-101e-0038-185d-057e02000000",
<<<<<<< HEAD
        "x-ms-version": "2020-12-06"
=======
        "x-ms-version": "2021-02-12"
>>>>>>> 7e782c87
      },
      "ResponseBody": [
        "﻿<?xml version=\"1.0\" encoding=\"utf-8\"?>\n",
        "<Tags><TagSet><Tag><Key>tagKey0</Key><Value>tagValue0</Value></Tag><Tag><Key>tagKey1</Key><Value>tagValue1</Value></Tag></TagSet></Tags>"
      ]
    },
    {
      "RequestUri": "https://seanmcccanary3.blob.core.windows.net/test-container-3ddaef62-cc57-b191-9b7f-d772422a450d?restype=container",
      "RequestMethod": "DELETE",
      "RequestHeaders": {
        "Accept": "application/xml",
        "Authorization": "Sanitized",
        "traceparent": "00-28c252f875116b4b82a1efc323bdbb9d-0dbaf6cd23ac8245-00",
        "User-Agent": [
          "azsdk-net-Storage.Blobs/12.9.0-alpha.20210217.1",
          "(.NET 5.0.3; Microsoft Windows 10.0.19042)"
        ],
        "x-ms-client-request-id": "1c9f8365-8f12-131b-ee6c-cbbec7153729",
        "x-ms-date": "Wed, 17 Feb 2021 18:49:20 GMT",
        "x-ms-return-client-request-id": "true",
<<<<<<< HEAD
        "x-ms-version": "2020-12-06"
=======
        "x-ms-version": "2021-02-12"
>>>>>>> 7e782c87
      },
      "RequestBody": null,
      "StatusCode": 202,
      "ResponseHeaders": {
        "Content-Length": "0",
        "Date": "Wed, 17 Feb 2021 18:49:20 GMT",
        "Server": [
          "Windows-Azure-Blob/1.0",
          "Microsoft-HTTPAPI/2.0"
        ],
        "x-ms-client-request-id": "1c9f8365-8f12-131b-ee6c-cbbec7153729",
        "x-ms-request-id": "6a04f4cc-101e-0017-775d-0573c9000000",
<<<<<<< HEAD
        "x-ms-version": "2020-12-06"
=======
        "x-ms-version": "2021-02-12"
>>>>>>> 7e782c87
      },
      "ResponseBody": []
    }
  ],
  "Variables": {
    "DateTimeOffsetNow": "2021-02-17T12:49:19.9793548-06:00",
    "RandomSeed": "1158851238",
    "Storage_TestConfigDefault": "ProductionTenant\nseanmcccanary3\nU2FuaXRpemVk\nhttps://seanmcccanary3.blob.core.windows.net\nhttps://seanmcccanary3.file.core.windows.net\nhttps://seanmcccanary3.queue.core.windows.net\nhttps://seanmcccanary3.table.core.windows.net\n\n\n\n\nhttps://seanmcccanary3-secondary.blob.core.windows.net\nhttps://seanmcccanary3-secondary.file.core.windows.net\nhttps://seanmcccanary3-secondary.queue.core.windows.net\nhttps://seanmcccanary3-secondary.table.core.windows.net\n\nSanitized\n\n\nCloud\nBlobEndpoint=https://seanmcccanary3.blob.core.windows.net/;QueueEndpoint=https://seanmcccanary3.queue.core.windows.net/;FileEndpoint=https://seanmcccanary3.file.core.windows.net/;BlobSecondaryEndpoint=https://seanmcccanary3-secondary.blob.core.windows.net/;QueueSecondaryEndpoint=https://seanmcccanary3-secondary.queue.core.windows.net/;FileSecondaryEndpoint=https://seanmcccanary3-secondary.file.core.windows.net/;AccountName=seanmcccanary3;AccountKey=Kg==;\nseanscope1\n\n"
  }
}<|MERGE_RESOLUTION|>--- conflicted
+++ resolved
@@ -15,11 +15,7 @@
         "x-ms-client-request-id": "6b791c36-d34f-c237-1368-aa2fe001a18b",
         "x-ms-date": "Wed, 17 Feb 2021 18:49:19 GMT",
         "x-ms-return-client-request-id": "true",
-<<<<<<< HEAD
-        "x-ms-version": "2020-12-06"
-=======
         "x-ms-version": "2021-02-12"
->>>>>>> 7e782c87
       },
       "RequestBody": null,
       "StatusCode": 201,
@@ -34,11 +30,7 @@
         ],
         "x-ms-client-request-id": "6b791c36-d34f-c237-1368-aa2fe001a18b",
         "x-ms-request-id": "6a04f3ab-101e-0017-075d-0573c9000000",
-<<<<<<< HEAD
-        "x-ms-version": "2020-12-06"
-=======
         "x-ms-version": "2021-02-12"
->>>>>>> 7e782c87
       },
       "ResponseBody": []
     },
@@ -59,11 +51,7 @@
         "x-ms-client-request-id": "7011f8de-e7b2-3a29-c889-f3e001cdb4d8",
         "x-ms-date": "Wed, 17 Feb 2021 18:49:19 GMT",
         "x-ms-return-client-request-id": "true",
-<<<<<<< HEAD
-        "x-ms-version": "2020-12-06"
-=======
         "x-ms-version": "2021-02-12"
->>>>>>> 7e782c87
       },
       "RequestBody": "x048JrDZvefxUCPa2pewd45ATq5mGtRUPptEBQ4PwQN/JGiRxXvaWVvHrGO+AgOPmUyYwMA7H6155+cUlLfZ4Y8fW7UvHrISZfRSnm1xljyXtGzBdwBCQwW7GN2UxcWj7srUnqZOYHuZhVrL6IA/B1CqfeBLF2qO3BewcwXVfqAvr6+jnfeVSVTxJ/GmdluFfBCN6UjlV9dfRcKOnex1xAe6nDnQm2pZFDOLWu956GW8K/f1SJRXSlfYQ1g1BqtnfGLp69ohtOCmM9UUWf3n5lxc0XL0gHxzYlHi+FgSJA2HI96Nj/yLm3YXThS/Q/FZ8Fz72DU5c/zmdoiJP7yHlA/HjDUfWldf0Tb73TFotB9fiAf7FkvYTrDiphlzAly6j7oE97a8OpYFmwf+PZbKfcJpKba1jH3E7j6EPbM97M7aQU13Y7xoo05w9XtD2hAaFylWCtilBQM8Pwl4N/3ix684JPxIUxkGAIZoRJYBgRMtaiWK5+H2NDxKOiOy8GxQji3MCrUT0cMPUAlSPcBsO771SszXWODNQu/A/hj1Uw8ZF7ZpNXZdGZhhepbXo/d73v9lvKafeTVN/sfGU9OrGvz6OCUKAwVHlzA0dd5J9Z73RSAZkJdpep6AHDavl8bFtl+a3WvScNr5HSR1awNWAwkozg6zkYllkL2HiebPmABqbr5+rxgzJdRFH3Ny9A+aKhgthsm4ESXWNUytS+fzKoQkCvxE2FTw9Kg5bnEW85yu7F/OohI2slyZqHnLhtrtUfXuTekTVVHEPJEgfqOzv0Kw/16HJYdx7Vifqi/aJW7OTB18J6WzmpYNCWWBFjO55ug3G4d7ZSttfV+Qc6oh6hciUjKGNpec/GTHehwh8Nck5sRHognnUubxDqpGIifr6x9OXsQBMq9Qmx4itOsPS4yHa4zm2kcNO/9LlCjtVtk9247805ITI7QU9gfqxJ774sIdvraaBRDYQCLEtp2HY0VE5dhcE3j6dEjY0uRAI3dhT7Jlz5cjotZ+JJJvT20WjJLCpd7Gn89KI0puwTIrmB2rYmbrIZStIUIB3e7miyXbwkVSfX2Ym6/jG6xNtOGkUox0w+wGKmr+FIOcxMHgZJclkv/s2RqgE8e2CAbnYGxhXYticcc41JfbU2n5/NbtArcUKCLht3hx1LAlUCJkFrQWOmc2ffLQ7L5nEYawphbwyAZO0jdKf6YT8JwXE4R1djy14sFvt4TERDtkeqXywS2ZNIccFUN8zLrBI41VuNg58ZtJ+8RVgRGBiY785gQBIS9vfd/9WWH4OBYHrZT3b4tiKokJqMVpRLJ1mou1gOW1wAJd5jv5PJc6UcOtTdN9iRoCmbx793hqBTksh77VQw==",
       "StatusCode": 201,
@@ -81,21 +69,13 @@
         "x-ms-content-crc64": "jRgSsJgXl2Q=",
         "x-ms-request-id": "6a04f3c8-101e-0017-1f5d-0573c9000000",
         "x-ms-request-server-encrypted": "true",
-<<<<<<< HEAD
-        "x-ms-version": "2020-12-06",
-=======
         "x-ms-version": "2021-02-12",
->>>>>>> 7e782c87
         "x-ms-version-id": "2021-02-17T18:49:19.9615162Z"
       },
       "ResponseBody": []
     },
     {
-<<<<<<< HEAD
-      "RequestUri": "https://seanmcccanary3.blob.core.windows.net/test-container-3ddaef62-cc57-b191-9b7f-d772422a450d/test-blob-9daf1933-e1b4-dedd-274a-c427010fe985?sv=2020-12-06&ss=b&srt=sco&st=2021-02-17T17%3A49%3A19Z&se=2021-02-17T19%3A49%3A19Z&sp=t&sig=Sanitized&comp=tags",
-=======
       "RequestUri": "https://seanmcccanary3.blob.core.windows.net/test-container-3ddaef62-cc57-b191-9b7f-d772422a450d/test-blob-9daf1933-e1b4-dedd-274a-c427010fe985?sv=2021-02-12&ss=b&srt=sco&st=2021-02-17T17%3A49%3A19Z&se=2021-02-17T19%3A49%3A19Z&sp=t&sig=Sanitized&comp=tags",
->>>>>>> 7e782c87
       "RequestMethod": "PUT",
       "RequestHeaders": {
         "Accept": "application/xml",
@@ -107,11 +87,7 @@
         ],
         "x-ms-client-request-id": "8e4d424a-65ad-d190-0617-2408a7a84e9b",
         "x-ms-return-client-request-id": "true",
-<<<<<<< HEAD
-        "x-ms-version": "2020-12-06"
-=======
         "x-ms-version": "2021-02-12"
->>>>>>> 7e782c87
       },
       "RequestBody": "﻿<Tags><TagSet><Tag><Key>tagKey0</Key><Value>tagValue0</Value></Tag><Tag><Key>tagKey1</Key><Value>tagValue1</Value></Tag></TagSet></Tags>",
       "StatusCode": 204,
@@ -123,20 +99,12 @@
         ],
         "x-ms-client-request-id": "8e4d424a-65ad-d190-0617-2408a7a84e9b",
         "x-ms-request-id": "c8e27da7-101e-0038-225d-057e02000000",
-<<<<<<< HEAD
-        "x-ms-version": "2020-12-06"
-=======
         "x-ms-version": "2021-02-12"
->>>>>>> 7e782c87
       },
       "ResponseBody": []
     },
     {
-<<<<<<< HEAD
-      "RequestUri": "https://seanmcccanary3.blob.core.windows.net/test-container-3ddaef62-cc57-b191-9b7f-d772422a450d/test-blob-9daf1933-e1b4-dedd-274a-c427010fe985?sv=2020-12-06&ss=b&srt=sco&st=2021-02-17T17%3A49%3A19Z&se=2021-02-17T19%3A49%3A19Z&sp=t&sig=Sanitized&comp=tags",
-=======
       "RequestUri": "https://seanmcccanary3.blob.core.windows.net/test-container-3ddaef62-cc57-b191-9b7f-d772422a450d/test-blob-9daf1933-e1b4-dedd-274a-c427010fe985?sv=2021-02-12&ss=b&srt=sco&st=2021-02-17T17%3A49%3A19Z&se=2021-02-17T19%3A49%3A19Z&sp=t&sig=Sanitized&comp=tags",
->>>>>>> 7e782c87
       "RequestMethod": "GET",
       "RequestHeaders": {
         "Accept": "application/xml",
@@ -146,11 +114,7 @@
         ],
         "x-ms-client-request-id": "bf968b68-2680-ff2a-7d39-76e5c1e347ea",
         "x-ms-return-client-request-id": "true",
-<<<<<<< HEAD
-        "x-ms-version": "2020-12-06"
-=======
         "x-ms-version": "2021-02-12"
->>>>>>> 7e782c87
       },
       "RequestBody": null,
       "StatusCode": 200,
@@ -164,11 +128,7 @@
         ],
         "x-ms-client-request-id": "bf968b68-2680-ff2a-7d39-76e5c1e347ea",
         "x-ms-request-id": "c8e27f2a-101e-0038-185d-057e02000000",
-<<<<<<< HEAD
-        "x-ms-version": "2020-12-06"
-=======
         "x-ms-version": "2021-02-12"
->>>>>>> 7e782c87
       },
       "ResponseBody": [
         "﻿<?xml version=\"1.0\" encoding=\"utf-8\"?>\n",
@@ -189,11 +149,7 @@
         "x-ms-client-request-id": "1c9f8365-8f12-131b-ee6c-cbbec7153729",
         "x-ms-date": "Wed, 17 Feb 2021 18:49:20 GMT",
         "x-ms-return-client-request-id": "true",
-<<<<<<< HEAD
-        "x-ms-version": "2020-12-06"
-=======
         "x-ms-version": "2021-02-12"
->>>>>>> 7e782c87
       },
       "RequestBody": null,
       "StatusCode": 202,
@@ -206,11 +162,7 @@
         ],
         "x-ms-client-request-id": "1c9f8365-8f12-131b-ee6c-cbbec7153729",
         "x-ms-request-id": "6a04f4cc-101e-0017-775d-0573c9000000",
-<<<<<<< HEAD
-        "x-ms-version": "2020-12-06"
-=======
         "x-ms-version": "2021-02-12"
->>>>>>> 7e782c87
       },
       "ResponseBody": []
     }
