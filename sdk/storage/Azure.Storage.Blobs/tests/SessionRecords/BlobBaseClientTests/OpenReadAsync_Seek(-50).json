{
  "Entries": [
    {
      "RequestUri": "https://amandacanary.blob.core.windows.net/test-container-41828b29-9ab3-f067-11ba-1da64895d967?restype=container",
      "RequestMethod": "PUT",
      "RequestHeaders": {
        "Accept": "application/xml",
        "Authorization": "Sanitized",
        "traceparent": "00-03600e5c0ae3d747be7a303155a1d499-fa37a5c4e5e6874e-00",
        "User-Agent": [
          "azsdk-net-Storage.Blobs/12.11.0-alpha.20211020.1",
          "(.NET 5.0.10; Microsoft Windows 10.0.19043)"
        ],
        "x-ms-blob-public-access": "container",
        "x-ms-client-request-id": "b0e1bc08-d756-02db-bedb-02d2ff6eff99",
        "x-ms-date": "Wed, 20 Oct 2021 17:29:45 GMT",
        "x-ms-return-client-request-id": "true",
        "x-ms-version": "2021-04-10"
      },
      "RequestBody": null,
      "StatusCode": 201,
      "ResponseHeaders": {
        "Content-Length": "0",
        "Date": "Wed, 20 Oct 2021 17:29:44 GMT",
        "ETag": "\u00220x8D993EF35AB056B\u0022",
        "Last-Modified": "Wed, 20 Oct 2021 17:29:45 GMT",
        "Server": [
          "Windows-Azure-Blob/1.0",
          "Microsoft-HTTPAPI/2.0"
        ],
        "x-ms-client-request-id": "b0e1bc08-d756-02db-bedb-02d2ff6eff99",
<<<<<<< HEAD
        "x-ms-request-id": "136f6c3b-f01e-001f-7821-af69c6000000",
        "x-ms-version": "2021-04-10"
=======
        "x-ms-request-id": "d3a393a7-d01e-007f-5dd8-c5ea32000000",
        "x-ms-version": "2021-02-12"
>>>>>>> 49dd1a0e
      },
      "ResponseBody": []
    },
    {
      "RequestUri": "https://amandacanary.blob.core.windows.net/test-container-41828b29-9ab3-f067-11ba-1da64895d967/test-blob-b21c06a4-496d-7c86-85bf-71ae9a74b22a",
      "RequestMethod": "PUT",
      "RequestHeaders": {
        "Accept": "application/xml",
        "Authorization": "Sanitized",
        "Content-Length": "1024",
        "Content-Type": "application/octet-stream",
        "traceparent": "00-348db272baf57c4dbb6a97c579327a77-17305de803974a43-00",
        "User-Agent": [
          "azsdk-net-Storage.Blobs/12.11.0-alpha.20211020.1",
          "(.NET 5.0.10; Microsoft Windows 10.0.19043)"
        ],
        "x-ms-blob-type": "BlockBlob",
        "x-ms-client-request-id": "5c0bbe7f-be59-ced2-5c11-bcdcb0607550",
        "x-ms-date": "Wed, 20 Oct 2021 17:29:45 GMT",
        "x-ms-return-client-request-id": "true",
        "x-ms-version": "2021-04-10"
      },
      "RequestBody": "FPd8FuVqWy\u002B3vAyitsOX/0/SnYuzKRHnfH2Zu/cBxsYQSY9hllRmnmCx\u002BJnLOEv7QwKDLdFz5uvllJpn0KA4tfZGkW0zNmn6bP4rATB4HEMynXf1fZn0nGOkewK6/s6/eUKihKbdyA2ZiMDSSOS6bXdXNTIpQzhdUfUJjrpmQG0wa4ft1picVNVpW/TYIlR/6g6KYsmcljUKRDKx1DpSMkhTod1czJbeuuBcv\u002BdDhS\u002BgiqSs292klNRS4pFm6oCbFymshIF3Ih13rKjpP9dOx74DEUqWpVZqrw0ICukFeM9gwai\u002BlwCtKWeGNS81u1X9AxvTYtk1BXHTQdV0bhczcTPYiH0ukC\u002B9VefiD28mNfO3CgbNMhX1Krs26lUrObpPUsP8XDLXz3PrFQ3yU/UBrAvhvGQRZj8d417B96Xakhstkr2rKtnB4DuT4hwIA9bGNT1JSX1VPuyD3nnUFdfOEYLxxcE4VYIyINwpfYMjFN\u002BH\u002B8JnkEmd11PRJ0tg7MpjxNCaFj4Vjd\u002B7FyihLMFoYMqZTRkVZoE4U\u002B1tZy030jMRxbiziP6hcW3irHkh/KqSaMeBxp\u002BwTl1PYcJQqCaxg0T0j2cItdfL\u002BNurMroHF1dD2/5mtguTYHdbYyc7UMlHMSk0LGxCirPvtc7EBBujR0prDMwnSsw5YC/wrVKwkKcRZAGR0\u002BrqAFFLdwE9z1tbtxvd0EP8H\u002BZc\u002Bsw9Ut1hPiUmsqAaEXRfgAx729PL/JHTlfU2079jFUQbNNgerK506jncFhy7QKanfU83gUMTkf47ar3nKmtlw51b/9ybQNNdB/Ga7uZ0GFRPjlVwK5MAB6Pa40LwjMDNdlJ/X0HJDD172XlSeKIXxlFomJsV9ZcJWvc5wF2RbXswzHiT9LgThoIY9FIaro4Awhzxh/Mkt4C7dQRJj0vg6mz\u002BIawqhNGZVRIZ/QFF76xoOf1An\u002BWHDBT313\u002Bzyfc2NwnlG4zi1T5LVzLhC7l/doVY4VVOn0qHdhWXMqxS5Ywb4sX3X9QfhmO/9UezpgBad2H6W\u002Beh6Ji\u002BXaV3SqKR\u002BHKlxin0iBaxOFvxjqoC1NAUPbtLWImkefktOAEvqDvALvzVDeDXZu9KSCKMr1ntvInUYw3nRaDpAUwvxlAVgpAfMWCuLcbwPNbMAQ9mF8qgQHx4WkUu2Ohb7AyUqKCfNMaSbH75Po7C5CY2G0ORgumBj4XTnSdL8Vh3U0G6W5M2LMxJ1KtLpgHttXUe972kymkjEhkay5eeR3smgutNB4iS/\u002B53R64\u002BNeiE5ueyLPma0ojXl0l6HGE1q4wvJSQVoK3tjPfOLYK75dwwleWv6xuBi69idXA/GOONQZwhDhDEbkY6xZ8BzA==",
      "StatusCode": 201,
      "ResponseHeaders": {
        "Content-Length": "0",
        "Content-MD5": "mLPoru5KaZl/Tp9ho6XL/A==",
        "Date": "Wed, 20 Oct 2021 17:29:45 GMT",
        "ETag": "\u00220x8D993EF35B7B637\u0022",
        "Last-Modified": "Wed, 20 Oct 2021 17:29:45 GMT",
        "Server": [
          "Windows-Azure-Blob/1.0",
          "Microsoft-HTTPAPI/2.0"
        ],
        "x-ms-client-request-id": "5c0bbe7f-be59-ced2-5c11-bcdcb0607550",
        "x-ms-content-crc64": "S2H7x5Bp9iY=",
        "x-ms-request-id": "d3a393b4-d01e-007f-66d8-c5ea32000000",
        "x-ms-request-server-encrypted": "true",
<<<<<<< HEAD
        "x-ms-version": "2021-04-10",
        "x-ms-version-id": "2021-09-21T19:47:42.6541437Z"
=======
        "x-ms-version": "2021-02-12",
        "x-ms-version-id": "2021-10-20T17:29:45.7344833Z"
>>>>>>> 49dd1a0e
      },
      "ResponseBody": []
    },
    {
      "RequestUri": "https://amandacanary.blob.core.windows.net/test-container-41828b29-9ab3-f067-11ba-1da64895d967/test-blob-b21c06a4-496d-7c86-85bf-71ae9a74b22a",
      "RequestMethod": "HEAD",
      "RequestHeaders": {
        "Accept": "application/xml",
        "Authorization": "Sanitized",
        "traceparent": "00-8904a7f380ae6f4aa3cff83cee5ff6c2-c6ddc8bd3e4c9c48-00",
        "User-Agent": [
          "azsdk-net-Storage.Blobs/12.11.0-alpha.20211020.1",
          "(.NET 5.0.10; Microsoft Windows 10.0.19043)"
        ],
        "x-ms-client-request-id": "db2ef598-5568-7fd1-dba6-b82f2f0ae976",
        "x-ms-date": "Wed, 20 Oct 2021 17:29:45 GMT",
        "x-ms-return-client-request-id": "true",
        "x-ms-version": "2021-04-10"
      },
      "RequestBody": null,
      "StatusCode": 200,
      "ResponseHeaders": {
        "Accept-Ranges": "bytes",
        "Content-Length": "1024",
        "Content-MD5": "mLPoru5KaZl/Tp9ho6XL/A==",
        "Content-Type": "application/octet-stream",
        "Date": "Wed, 20 Oct 2021 17:29:45 GMT",
        "ETag": "\u00220x8D993EF35B7B637\u0022",
        "Last-Modified": "Wed, 20 Oct 2021 17:29:45 GMT",
        "Server": [
          "Windows-Azure-Blob/1.0",
          "Microsoft-HTTPAPI/2.0"
        ],
        "x-ms-access-tier": "Hot",
        "x-ms-access-tier-inferred": "true",
        "x-ms-blob-type": "BlockBlob",
        "x-ms-client-request-id": "db2ef598-5568-7fd1-dba6-b82f2f0ae976",
        "x-ms-creation-time": "Wed, 20 Oct 2021 17:29:45 GMT",
        "x-ms-is-current-version": "true",
        "x-ms-lease-state": "available",
        "x-ms-lease-status": "unlocked",
        "x-ms-request-id": "d3a393bb-d01e-007f-6cd8-c5ea32000000",
        "x-ms-server-encrypted": "true",
<<<<<<< HEAD
        "x-ms-version": "2021-04-10",
        "x-ms-version-id": "2021-09-21T19:47:42.6541437Z"
=======
        "x-ms-version": "2021-02-12",
        "x-ms-version-id": "2021-10-20T17:29:45.7344833Z"
>>>>>>> 49dd1a0e
      },
      "ResponseBody": []
    },
    {
      "RequestUri": "https://amandacanary.blob.core.windows.net/test-container-41828b29-9ab3-f067-11ba-1da64895d967/test-blob-b21c06a4-496d-7c86-85bf-71ae9a74b22a",
      "RequestMethod": "GET",
      "RequestHeaders": {
        "Accept": "application/xml",
        "Authorization": "Sanitized",
        "If-Match": "\u00220x8D993EF35B7B637\u0022",
        "User-Agent": [
          "azsdk-net-Storage.Blobs/12.11.0-alpha.20211020.1",
          "(.NET 5.0.10; Microsoft Windows 10.0.19043)"
        ],
        "x-ms-client-request-id": "ba43ad33-9a31-65e7-4a7d-3b85355c8815",
        "x-ms-date": "Wed, 20 Oct 2021 17:29:45 GMT",
        "x-ms-range": "bytes=0-127",
        "x-ms-return-client-request-id": "true",
        "x-ms-version": "2021-04-10"
      },
      "RequestBody": null,
      "StatusCode": 206,
      "ResponseHeaders": {
        "Accept-Ranges": "bytes",
        "Content-Length": "128",
        "Content-Range": "bytes 0-127/1024",
        "Content-Type": "application/octet-stream",
        "Date": "Wed, 20 Oct 2021 17:29:45 GMT",
        "ETag": "\u00220x8D993EF35B7B637\u0022",
        "Last-Modified": "Wed, 20 Oct 2021 17:29:45 GMT",
        "Server": [
          "Windows-Azure-Blob/1.0",
          "Microsoft-HTTPAPI/2.0"
        ],
        "x-ms-blob-content-md5": "mLPoru5KaZl/Tp9ho6XL/A==",
        "x-ms-blob-type": "BlockBlob",
        "x-ms-client-request-id": "ba43ad33-9a31-65e7-4a7d-3b85355c8815",
        "x-ms-creation-time": "Wed, 20 Oct 2021 17:29:45 GMT",
        "x-ms-is-current-version": "true",
        "x-ms-lease-state": "available",
        "x-ms-lease-status": "unlocked",
        "x-ms-request-id": "d3a393cb-d01e-007f-7bd8-c5ea32000000",
        "x-ms-server-encrypted": "true",
<<<<<<< HEAD
        "x-ms-version": "2021-04-10",
        "x-ms-version-id": "2021-09-21T19:47:42.6541437Z"
=======
        "x-ms-version": "2021-02-12",
        "x-ms-version-id": "2021-10-20T17:29:45.7344833Z"
>>>>>>> 49dd1a0e
      },
      "ResponseBody": "FPd8FuVqWy\u002B3vAyitsOX/0/SnYuzKRHnfH2Zu/cBxsYQSY9hllRmnmCx\u002BJnLOEv7QwKDLdFz5uvllJpn0KA4tfZGkW0zNmn6bP4rATB4HEMynXf1fZn0nGOkewK6/s6/eUKihKbdyA2ZiMDSSOS6bXdXNTIpQzhdUfUJjrpmQG0="
    },
    {
      "RequestUri": "https://amandacanary.blob.core.windows.net/test-container-41828b29-9ab3-f067-11ba-1da64895d967/test-blob-b21c06a4-496d-7c86-85bf-71ae9a74b22a",
      "RequestMethod": "GET",
      "RequestHeaders": {
        "Accept": "application/xml",
        "Authorization": "Sanitized",
        "If-Match": "\u00220x8D993EF35B7B637\u0022",
        "User-Agent": [
          "azsdk-net-Storage.Blobs/12.11.0-alpha.20211020.1",
          "(.NET 5.0.10; Microsoft Windows 10.0.19043)"
        ],
        "x-ms-client-request-id": "81fbbbb5-2fc6-bb44-3305-39fad3ca5dd5",
        "x-ms-date": "Wed, 20 Oct 2021 17:29:45 GMT",
        "x-ms-range": "bytes=128-255",
        "x-ms-return-client-request-id": "true",
        "x-ms-version": "2021-04-10"
      },
      "RequestBody": null,
      "StatusCode": 206,
      "ResponseHeaders": {
        "Accept-Ranges": "bytes",
        "Content-Length": "128",
        "Content-Range": "bytes 128-255/1024",
        "Content-Type": "application/octet-stream",
        "Date": "Wed, 20 Oct 2021 17:29:45 GMT",
        "ETag": "\u00220x8D993EF35B7B637\u0022",
        "Last-Modified": "Wed, 20 Oct 2021 17:29:45 GMT",
        "Server": [
          "Windows-Azure-Blob/1.0",
          "Microsoft-HTTPAPI/2.0"
        ],
        "x-ms-blob-content-md5": "mLPoru5KaZl/Tp9ho6XL/A==",
        "x-ms-blob-type": "BlockBlob",
        "x-ms-client-request-id": "81fbbbb5-2fc6-bb44-3305-39fad3ca5dd5",
        "x-ms-creation-time": "Wed, 20 Oct 2021 17:29:45 GMT",
        "x-ms-is-current-version": "true",
        "x-ms-lease-state": "available",
        "x-ms-lease-status": "unlocked",
        "x-ms-request-id": "d3a393cf-d01e-007f-7fd8-c5ea32000000",
        "x-ms-server-encrypted": "true",
<<<<<<< HEAD
        "x-ms-version": "2021-04-10",
        "x-ms-version-id": "2021-09-21T19:47:42.6541437Z"
=======
        "x-ms-version": "2021-02-12",
        "x-ms-version-id": "2021-10-20T17:29:45.7344833Z"
>>>>>>> 49dd1a0e
      },
      "ResponseBody": "MGuH7daYnFTVaVv02CJUf\u002BoOimLJnJY1CkQysdQ6UjJIU6HdXMyW3rrgXL/nQ4UvoIqkrNvdpJTUUuKRZuqAmxcprISBdyIdd6yo6T/XTse\u002BAxFKlqVWaq8NCArpBXjPYMGovpcArSlnhjUvNbtV/QMb02LZNQVx00HVdG4XM3E="
    },
    {
      "RequestUri": "https://amandacanary.blob.core.windows.net/test-container-41828b29-9ab3-f067-11ba-1da64895d967/test-blob-b21c06a4-496d-7c86-85bf-71ae9a74b22a",
      "RequestMethod": "GET",
      "RequestHeaders": {
        "Accept": "application/xml",
        "Authorization": "Sanitized",
        "If-Match": "\u00220x8D993EF35B7B637\u0022",
        "User-Agent": [
          "azsdk-net-Storage.Blobs/12.11.0-alpha.20211020.1",
          "(.NET 5.0.10; Microsoft Windows 10.0.19043)"
        ],
        "x-ms-client-request-id": "79cf91e1-0761-694e-208f-8eef209bb6db",
        "x-ms-date": "Wed, 20 Oct 2021 17:29:46 GMT",
        "x-ms-range": "bytes=256-383",
        "x-ms-return-client-request-id": "true",
        "x-ms-version": "2021-04-10"
      },
      "RequestBody": null,
      "StatusCode": 206,
      "ResponseHeaders": {
        "Accept-Ranges": "bytes",
        "Content-Length": "128",
        "Content-Range": "bytes 256-383/1024",
        "Content-Type": "application/octet-stream",
        "Date": "Wed, 20 Oct 2021 17:29:45 GMT",
        "ETag": "\u00220x8D993EF35B7B637\u0022",
        "Last-Modified": "Wed, 20 Oct 2021 17:29:45 GMT",
        "Server": [
          "Windows-Azure-Blob/1.0",
          "Microsoft-HTTPAPI/2.0"
        ],
        "x-ms-blob-content-md5": "mLPoru5KaZl/Tp9ho6XL/A==",
        "x-ms-blob-type": "BlockBlob",
        "x-ms-client-request-id": "79cf91e1-0761-694e-208f-8eef209bb6db",
        "x-ms-creation-time": "Wed, 20 Oct 2021 17:29:45 GMT",
        "x-ms-is-current-version": "true",
        "x-ms-lease-state": "available",
        "x-ms-lease-status": "unlocked",
        "x-ms-request-id": "d3a393d6-d01e-007f-06d8-c5ea32000000",
        "x-ms-server-encrypted": "true",
<<<<<<< HEAD
        "x-ms-version": "2021-04-10",
        "x-ms-version-id": "2021-09-21T19:47:42.6541437Z"
=======
        "x-ms-version": "2021-02-12",
        "x-ms-version-id": "2021-10-20T17:29:45.7344833Z"
>>>>>>> 49dd1a0e
      },
      "ResponseBody": "M9iIfS6QL71V5\u002BIPbyY187cKBs0yFfUquzbqVSs5uk9Sw/xcMtfPc\u002BsVDfJT9QGsC\u002BG8ZBFmPx3jXsH3pdqSGy2Svasq2cHgO5PiHAgD1sY1PUlJfVU\u002B7IPeedQV184RgvHFwThVgjIg3Cl9gyMU34f7wmeQSZ3XU9EnS2DsymM="
    },
    {
      "RequestUri": "https://amandacanary.blob.core.windows.net/test-container-41828b29-9ab3-f067-11ba-1da64895d967/test-blob-b21c06a4-496d-7c86-85bf-71ae9a74b22a",
      "RequestMethod": "GET",
      "RequestHeaders": {
        "Accept": "application/xml",
        "Authorization": "Sanitized",
        "If-Match": "\u00220x8D993EF35B7B637\u0022",
        "User-Agent": [
          "azsdk-net-Storage.Blobs/12.11.0-alpha.20211020.1",
          "(.NET 5.0.10; Microsoft Windows 10.0.19043)"
        ],
        "x-ms-client-request-id": "4219e9b7-e4fa-c374-d9d6-5c569f17b97b",
        "x-ms-date": "Wed, 20 Oct 2021 17:29:46 GMT",
        "x-ms-range": "bytes=384-511",
        "x-ms-return-client-request-id": "true",
        "x-ms-version": "2021-04-10"
      },
      "RequestBody": null,
      "StatusCode": 206,
      "ResponseHeaders": {
        "Accept-Ranges": "bytes",
        "Content-Length": "128",
        "Content-Range": "bytes 384-511/1024",
        "Content-Type": "application/octet-stream",
        "Date": "Wed, 20 Oct 2021 17:29:45 GMT",
        "ETag": "\u00220x8D993EF35B7B637\u0022",
        "Last-Modified": "Wed, 20 Oct 2021 17:29:45 GMT",
        "Server": [
          "Windows-Azure-Blob/1.0",
          "Microsoft-HTTPAPI/2.0"
        ],
        "x-ms-blob-content-md5": "mLPoru5KaZl/Tp9ho6XL/A==",
        "x-ms-blob-type": "BlockBlob",
        "x-ms-client-request-id": "4219e9b7-e4fa-c374-d9d6-5c569f17b97b",
        "x-ms-creation-time": "Wed, 20 Oct 2021 17:29:45 GMT",
        "x-ms-is-current-version": "true",
        "x-ms-lease-state": "available",
        "x-ms-lease-status": "unlocked",
        "x-ms-request-id": "d3a393e7-d01e-007f-13d8-c5ea32000000",
        "x-ms-server-encrypted": "true",
<<<<<<< HEAD
        "x-ms-version": "2021-04-10",
        "x-ms-version-id": "2021-09-21T19:47:42.6541437Z"
=======
        "x-ms-version": "2021-02-12",
        "x-ms-version-id": "2021-10-20T17:29:45.7344833Z"
>>>>>>> 49dd1a0e
      },
      "ResponseBody": "xNCaFj4Vjd\u002B7FyihLMFoYMqZTRkVZoE4U\u002B1tZy030jMRxbiziP6hcW3irHkh/KqSaMeBxp\u002BwTl1PYcJQqCaxg0T0j2cItdfL\u002BNurMroHF1dD2/5mtguTYHdbYyc7UMlHMSk0LGxCirPvtc7EBBujR0prDMwnSsw5YC/wrVKwkKc="
    },
    {
      "RequestUri": "https://amandacanary.blob.core.windows.net/test-container-41828b29-9ab3-f067-11ba-1da64895d967/test-blob-b21c06a4-496d-7c86-85bf-71ae9a74b22a",
      "RequestMethod": "GET",
      "RequestHeaders": {
        "Accept": "application/xml",
        "Authorization": "Sanitized",
        "If-Match": "\u00220x8D993EF35B7B637\u0022",
        "User-Agent": [
          "azsdk-net-Storage.Blobs/12.11.0-alpha.20211020.1",
          "(.NET 5.0.10; Microsoft Windows 10.0.19043)"
        ],
        "x-ms-client-request-id": "37382dc4-7481-5ae0-5e88-16e4c36ee79c",
        "x-ms-date": "Wed, 20 Oct 2021 17:29:46 GMT",
        "x-ms-range": "bytes=512-639",
        "x-ms-return-client-request-id": "true",
        "x-ms-version": "2021-04-10"
      },
      "RequestBody": null,
      "StatusCode": 206,
      "ResponseHeaders": {
        "Accept-Ranges": "bytes",
        "Content-Length": "128",
        "Content-Range": "bytes 512-639/1024",
        "Content-Type": "application/octet-stream",
        "Date": "Wed, 20 Oct 2021 17:29:45 GMT",
        "ETag": "\u00220x8D993EF35B7B637\u0022",
        "Last-Modified": "Wed, 20 Oct 2021 17:29:45 GMT",
        "Server": [
          "Windows-Azure-Blob/1.0",
          "Microsoft-HTTPAPI/2.0"
        ],
        "x-ms-blob-content-md5": "mLPoru5KaZl/Tp9ho6XL/A==",
        "x-ms-blob-type": "BlockBlob",
        "x-ms-client-request-id": "37382dc4-7481-5ae0-5e88-16e4c36ee79c",
        "x-ms-creation-time": "Wed, 20 Oct 2021 17:29:45 GMT",
        "x-ms-is-current-version": "true",
        "x-ms-lease-state": "available",
        "x-ms-lease-status": "unlocked",
        "x-ms-request-id": "d3a393f7-d01e-007f-22d8-c5ea32000000",
        "x-ms-server-encrypted": "true",
<<<<<<< HEAD
        "x-ms-version": "2021-04-10",
        "x-ms-version-id": "2021-09-21T19:47:42.6541437Z"
=======
        "x-ms-version": "2021-02-12",
        "x-ms-version-id": "2021-10-20T17:29:45.7344833Z"
>>>>>>> 49dd1a0e
      },
      "ResponseBody": "EWQBkdPq6gBRS3cBPc9bW7cb3dBD/B/mXPrMPVLdYT4lJrKgGhF0X4AMe9vTy/yR05X1NtO/YxVEGzTYHqyudOo53BYcu0Cmp31PN4FDE5H\u002BO2q95yprZcOdW//cm0DTXQfxmu7mdBhUT45VcCuTAAej2uNC8IzAzXZSf19ByQw="
    },
    {
      "RequestUri": "https://amandacanary.blob.core.windows.net/test-container-41828b29-9ab3-f067-11ba-1da64895d967/test-blob-b21c06a4-496d-7c86-85bf-71ae9a74b22a",
      "RequestMethod": "GET",
      "RequestHeaders": {
        "Accept": "application/xml",
        "Authorization": "Sanitized",
        "If-Match": "\u00220x8D993EF35B7B637\u0022",
        "User-Agent": [
          "azsdk-net-Storage.Blobs/12.11.0-alpha.20211020.1",
          "(.NET 5.0.10; Microsoft Windows 10.0.19043)"
        ],
        "x-ms-client-request-id": "7292e987-82df-8ffa-58fd-befe46b0fe5d",
        "x-ms-date": "Wed, 20 Oct 2021 17:29:46 GMT",
        "x-ms-range": "bytes=640-767",
        "x-ms-return-client-request-id": "true",
        "x-ms-version": "2021-04-10"
      },
      "RequestBody": null,
      "StatusCode": 206,
      "ResponseHeaders": {
        "Accept-Ranges": "bytes",
        "Content-Length": "128",
        "Content-Range": "bytes 640-767/1024",
        "Content-Type": "application/octet-stream",
        "Date": "Wed, 20 Oct 2021 17:29:45 GMT",
        "ETag": "\u00220x8D993EF35B7B637\u0022",
        "Last-Modified": "Wed, 20 Oct 2021 17:29:45 GMT",
        "Server": [
          "Windows-Azure-Blob/1.0",
          "Microsoft-HTTPAPI/2.0"
        ],
        "x-ms-blob-content-md5": "mLPoru5KaZl/Tp9ho6XL/A==",
        "x-ms-blob-type": "BlockBlob",
        "x-ms-client-request-id": "7292e987-82df-8ffa-58fd-befe46b0fe5d",
        "x-ms-creation-time": "Wed, 20 Oct 2021 17:29:45 GMT",
        "x-ms-is-current-version": "true",
        "x-ms-lease-state": "available",
        "x-ms-lease-status": "unlocked",
        "x-ms-request-id": "d3a39403-d01e-007f-2ed8-c5ea32000000",
        "x-ms-server-encrypted": "true",
<<<<<<< HEAD
        "x-ms-version": "2021-04-10",
        "x-ms-version-id": "2021-09-21T19:47:42.6541437Z"
=======
        "x-ms-version": "2021-02-12",
        "x-ms-version-id": "2021-10-20T17:29:45.7344833Z"
>>>>>>> 49dd1a0e
      },
      "ResponseBody": "PXvZeVJ4ohfGUWiYmxX1lwla9znAXZFtezDMeJP0uBOGghj0UhqujgDCHPGH8yS3gLt1BEmPS\u002BDqbP4hrCqE0ZlVEhn9AUXvrGg5/UCf5YcMFPfXf7PJ9zY3CeUbjOLVPktXMuELuX92hVjhVU6fSod2FZcyrFLljBvixfdf1B8="
    },
    {
      "RequestUri": "https://amandacanary.blob.core.windows.net/test-container-41828b29-9ab3-f067-11ba-1da64895d967/test-blob-b21c06a4-496d-7c86-85bf-71ae9a74b22a",
      "RequestMethod": "GET",
      "RequestHeaders": {
        "Accept": "application/xml",
        "Authorization": "Sanitized",
        "If-Match": "\u00220x8D993EF35B7B637\u0022",
        "User-Agent": [
          "azsdk-net-Storage.Blobs/12.11.0-alpha.20211020.1",
          "(.NET 5.0.10; Microsoft Windows 10.0.19043)"
        ],
        "x-ms-client-request-id": "da5d7e61-74dc-e5bd-f57a-8859eedc14a2",
        "x-ms-date": "Wed, 20 Oct 2021 17:29:46 GMT",
        "x-ms-range": "bytes=768-895",
        "x-ms-return-client-request-id": "true",
        "x-ms-version": "2021-04-10"
      },
      "RequestBody": null,
      "StatusCode": 206,
      "ResponseHeaders": {
        "Accept-Ranges": "bytes",
        "Content-Length": "128",
        "Content-Range": "bytes 768-895/1024",
        "Content-Type": "application/octet-stream",
        "Date": "Wed, 20 Oct 2021 17:29:45 GMT",
        "ETag": "\u00220x8D993EF35B7B637\u0022",
        "Last-Modified": "Wed, 20 Oct 2021 17:29:45 GMT",
        "Server": [
          "Windows-Azure-Blob/1.0",
          "Microsoft-HTTPAPI/2.0"
        ],
        "x-ms-blob-content-md5": "mLPoru5KaZl/Tp9ho6XL/A==",
        "x-ms-blob-type": "BlockBlob",
        "x-ms-client-request-id": "da5d7e61-74dc-e5bd-f57a-8859eedc14a2",
        "x-ms-creation-time": "Wed, 20 Oct 2021 17:29:45 GMT",
        "x-ms-is-current-version": "true",
        "x-ms-lease-state": "available",
        "x-ms-lease-status": "unlocked",
        "x-ms-request-id": "d3a3940e-d01e-007f-38d8-c5ea32000000",
        "x-ms-server-encrypted": "true",
<<<<<<< HEAD
        "x-ms-version": "2021-04-10",
        "x-ms-version-id": "2021-09-21T19:47:42.6541437Z"
=======
        "x-ms-version": "2021-02-12",
        "x-ms-version-id": "2021-10-20T17:29:45.7344833Z"
>>>>>>> 49dd1a0e
      },
      "ResponseBody": "hmO/9UezpgBad2H6W\u002Beh6Ji\u002BXaV3SqKR\u002BHKlxin0iBaxOFvxjqoC1NAUPbtLWImkefktOAEvqDvALvzVDeDXZu9KSCKMr1ntvInUYw3nRaDpAUwvxlAVgpAfMWCuLcbwPNbMAQ9mF8qgQHx4WkUu2Ohb7AyUqKCfNMaSbH75Po4="
    },
    {
      "RequestUri": "https://amandacanary.blob.core.windows.net/test-container-41828b29-9ab3-f067-11ba-1da64895d967/test-blob-b21c06a4-496d-7c86-85bf-71ae9a74b22a",
      "RequestMethod": "GET",
      "RequestHeaders": {
        "Accept": "application/xml",
        "Authorization": "Sanitized",
        "If-Match": "\u00220x8D993EF35B7B637\u0022",
        "User-Agent": [
          "azsdk-net-Storage.Blobs/12.11.0-alpha.20211020.1",
          "(.NET 5.0.10; Microsoft Windows 10.0.19043)"
        ],
        "x-ms-client-request-id": "c79c94c1-2353-ec81-6bf2-b8bde5c22875",
        "x-ms-date": "Wed, 20 Oct 2021 17:29:46 GMT",
        "x-ms-range": "bytes=896-1023",
        "x-ms-return-client-request-id": "true",
        "x-ms-version": "2021-04-10"
      },
      "RequestBody": null,
      "StatusCode": 206,
      "ResponseHeaders": {
        "Accept-Ranges": "bytes",
        "Content-Length": "128",
        "Content-Range": "bytes 896-1023/1024",
        "Content-Type": "application/octet-stream",
        "Date": "Wed, 20 Oct 2021 17:29:45 GMT",
        "ETag": "\u00220x8D993EF35B7B637\u0022",
        "Last-Modified": "Wed, 20 Oct 2021 17:29:45 GMT",
        "Server": [
          "Windows-Azure-Blob/1.0",
          "Microsoft-HTTPAPI/2.0"
        ],
        "x-ms-blob-content-md5": "mLPoru5KaZl/Tp9ho6XL/A==",
        "x-ms-blob-type": "BlockBlob",
        "x-ms-client-request-id": "c79c94c1-2353-ec81-6bf2-b8bde5c22875",
        "x-ms-creation-time": "Wed, 20 Oct 2021 17:29:45 GMT",
        "x-ms-is-current-version": "true",
        "x-ms-lease-state": "available",
        "x-ms-lease-status": "unlocked",
        "x-ms-request-id": "d3a3941d-d01e-007f-46d8-c5ea32000000",
        "x-ms-server-encrypted": "true",
<<<<<<< HEAD
        "x-ms-version": "2021-04-10",
        "x-ms-version-id": "2021-09-21T19:47:42.6541437Z"
=======
        "x-ms-version": "2021-02-12",
        "x-ms-version-id": "2021-10-20T17:29:45.7344833Z"
>>>>>>> 49dd1a0e
      },
      "ResponseBody": "wuQmNhtDkYLpgY\u002BF050nS/FYd1NBuluTNizMSdSrS6YB7bV1Hve9pMppIxIZGsuXnkd7JoLrTQeIkv/ud0euPjXohObnsiz5mtKI15dJehxhNauMLyUkFaCt7Yz3zi2Cu\u002BXcMJXlr\u002BsbgYuvYnVwPxjjjUGcIQ4QxG5GOsWfAcw="
    },
    {
      "RequestUri": "https://amandacanary.blob.core.windows.net/test-container-41828b29-9ab3-f067-11ba-1da64895d967?restype=container",
      "RequestMethod": "DELETE",
      "RequestHeaders": {
        "Accept": "application/xml",
        "Authorization": "Sanitized",
        "traceparent": "00-8200676439534640bc8f977f5de35e9a-88430b823916c846-00",
        "User-Agent": [
          "azsdk-net-Storage.Blobs/12.11.0-alpha.20211020.1",
          "(.NET 5.0.10; Microsoft Windows 10.0.19043)"
        ],
        "x-ms-client-request-id": "5a985ee9-4d40-354f-9664-8b69c1a2330b",
        "x-ms-date": "Wed, 20 Oct 2021 17:29:46 GMT",
        "x-ms-return-client-request-id": "true",
        "x-ms-version": "2021-04-10"
      },
      "RequestBody": null,
      "StatusCode": 202,
      "ResponseHeaders": {
        "Content-Length": "0",
        "Date": "Wed, 20 Oct 2021 17:29:45 GMT",
        "Server": [
          "Windows-Azure-Blob/1.0",
          "Microsoft-HTTPAPI/2.0"
        ],
        "x-ms-client-request-id": "5a985ee9-4d40-354f-9664-8b69c1a2330b",
<<<<<<< HEAD
        "x-ms-request-id": "136f6cb3-f01e-001f-5621-af69c6000000",
        "x-ms-version": "2021-04-10"
=======
        "x-ms-request-id": "d3a3942b-d01e-007f-52d8-c5ea32000000",
        "x-ms-version": "2021-02-12"
>>>>>>> 49dd1a0e
      },
      "ResponseBody": []
    }
  ],
  "Variables": {
    "RandomSeed": "540532036",
    "Storage_TestConfigDefault": "ProductionTenant\namandacanary\nU2FuaXRpemVk\nhttps://amandacanary.blob.core.windows.net\nhttps://amandacanary.file.core.windows.net\nhttps://amandacanary.queue.core.windows.net\nhttps://amandacanary.table.core.windows.net\n\n\n\n\nhttps://amandacanary-secondary.blob.core.windows.net\nhttps://amandacanary-secondary.file.core.windows.net\nhttps://amandacanary-secondary.queue.core.windows.net\nhttps://amandacanary-secondary.table.core.windows.net\n\nSanitized\n\n\nCloud\nBlobEndpoint=https://amandacanary.blob.core.windows.net/;QueueEndpoint=https://amandacanary.queue.core.windows.net/;FileEndpoint=https://amandacanary.file.core.windows.net/;BlobSecondaryEndpoint=https://amandacanary-secondary.blob.core.windows.net/;QueueSecondaryEndpoint=https://amandacanary-secondary.queue.core.windows.net/;FileSecondaryEndpoint=https://amandacanary-secondary.file.core.windows.net/;AccountName=amandacanary;AccountKey=Kg==;\ntestscope2\n\n"
  }
}<|MERGE_RESOLUTION|>--- conflicted
+++ resolved
@@ -29,13 +29,8 @@
           "Microsoft-HTTPAPI/2.0"
         ],
         "x-ms-client-request-id": "b0e1bc08-d756-02db-bedb-02d2ff6eff99",
-<<<<<<< HEAD
-        "x-ms-request-id": "136f6c3b-f01e-001f-7821-af69c6000000",
-        "x-ms-version": "2021-04-10"
-=======
         "x-ms-request-id": "d3a393a7-d01e-007f-5dd8-c5ea32000000",
-        "x-ms-version": "2021-02-12"
->>>>>>> 49dd1a0e
+        "x-ms-version": "2021-04-10"
       },
       "ResponseBody": []
     },
@@ -74,13 +69,8 @@
         "x-ms-content-crc64": "S2H7x5Bp9iY=",
         "x-ms-request-id": "d3a393b4-d01e-007f-66d8-c5ea32000000",
         "x-ms-request-server-encrypted": "true",
-<<<<<<< HEAD
-        "x-ms-version": "2021-04-10",
-        "x-ms-version-id": "2021-09-21T19:47:42.6541437Z"
-=======
-        "x-ms-version": "2021-02-12",
-        "x-ms-version-id": "2021-10-20T17:29:45.7344833Z"
->>>>>>> 49dd1a0e
+        "x-ms-version": "2021-04-10",
+        "x-ms-version-id": "2021-10-20T17:29:45.7344833Z"
       },
       "ResponseBody": []
     },
@@ -124,13 +114,8 @@
         "x-ms-lease-status": "unlocked",
         "x-ms-request-id": "d3a393bb-d01e-007f-6cd8-c5ea32000000",
         "x-ms-server-encrypted": "true",
-<<<<<<< HEAD
-        "x-ms-version": "2021-04-10",
-        "x-ms-version-id": "2021-09-21T19:47:42.6541437Z"
-=======
-        "x-ms-version": "2021-02-12",
-        "x-ms-version-id": "2021-10-20T17:29:45.7344833Z"
->>>>>>> 49dd1a0e
+        "x-ms-version": "2021-04-10",
+        "x-ms-version-id": "2021-10-20T17:29:45.7344833Z"
       },
       "ResponseBody": []
     },
@@ -174,13 +159,8 @@
         "x-ms-lease-status": "unlocked",
         "x-ms-request-id": "d3a393cb-d01e-007f-7bd8-c5ea32000000",
         "x-ms-server-encrypted": "true",
-<<<<<<< HEAD
-        "x-ms-version": "2021-04-10",
-        "x-ms-version-id": "2021-09-21T19:47:42.6541437Z"
-=======
-        "x-ms-version": "2021-02-12",
-        "x-ms-version-id": "2021-10-20T17:29:45.7344833Z"
->>>>>>> 49dd1a0e
+        "x-ms-version": "2021-04-10",
+        "x-ms-version-id": "2021-10-20T17:29:45.7344833Z"
       },
       "ResponseBody": "FPd8FuVqWy\u002B3vAyitsOX/0/SnYuzKRHnfH2Zu/cBxsYQSY9hllRmnmCx\u002BJnLOEv7QwKDLdFz5uvllJpn0KA4tfZGkW0zNmn6bP4rATB4HEMynXf1fZn0nGOkewK6/s6/eUKihKbdyA2ZiMDSSOS6bXdXNTIpQzhdUfUJjrpmQG0="
     },
@@ -224,13 +204,8 @@
         "x-ms-lease-status": "unlocked",
         "x-ms-request-id": "d3a393cf-d01e-007f-7fd8-c5ea32000000",
         "x-ms-server-encrypted": "true",
-<<<<<<< HEAD
-        "x-ms-version": "2021-04-10",
-        "x-ms-version-id": "2021-09-21T19:47:42.6541437Z"
-=======
-        "x-ms-version": "2021-02-12",
-        "x-ms-version-id": "2021-10-20T17:29:45.7344833Z"
->>>>>>> 49dd1a0e
+        "x-ms-version": "2021-04-10",
+        "x-ms-version-id": "2021-10-20T17:29:45.7344833Z"
       },
       "ResponseBody": "MGuH7daYnFTVaVv02CJUf\u002BoOimLJnJY1CkQysdQ6UjJIU6HdXMyW3rrgXL/nQ4UvoIqkrNvdpJTUUuKRZuqAmxcprISBdyIdd6yo6T/XTse\u002BAxFKlqVWaq8NCArpBXjPYMGovpcArSlnhjUvNbtV/QMb02LZNQVx00HVdG4XM3E="
     },
@@ -274,13 +249,8 @@
         "x-ms-lease-status": "unlocked",
         "x-ms-request-id": "d3a393d6-d01e-007f-06d8-c5ea32000000",
         "x-ms-server-encrypted": "true",
-<<<<<<< HEAD
-        "x-ms-version": "2021-04-10",
-        "x-ms-version-id": "2021-09-21T19:47:42.6541437Z"
-=======
-        "x-ms-version": "2021-02-12",
-        "x-ms-version-id": "2021-10-20T17:29:45.7344833Z"
->>>>>>> 49dd1a0e
+        "x-ms-version": "2021-04-10",
+        "x-ms-version-id": "2021-10-20T17:29:45.7344833Z"
       },
       "ResponseBody": "M9iIfS6QL71V5\u002BIPbyY187cKBs0yFfUquzbqVSs5uk9Sw/xcMtfPc\u002BsVDfJT9QGsC\u002BG8ZBFmPx3jXsH3pdqSGy2Svasq2cHgO5PiHAgD1sY1PUlJfVU\u002B7IPeedQV184RgvHFwThVgjIg3Cl9gyMU34f7wmeQSZ3XU9EnS2DsymM="
     },
@@ -324,13 +294,8 @@
         "x-ms-lease-status": "unlocked",
         "x-ms-request-id": "d3a393e7-d01e-007f-13d8-c5ea32000000",
         "x-ms-server-encrypted": "true",
-<<<<<<< HEAD
-        "x-ms-version": "2021-04-10",
-        "x-ms-version-id": "2021-09-21T19:47:42.6541437Z"
-=======
-        "x-ms-version": "2021-02-12",
-        "x-ms-version-id": "2021-10-20T17:29:45.7344833Z"
->>>>>>> 49dd1a0e
+        "x-ms-version": "2021-04-10",
+        "x-ms-version-id": "2021-10-20T17:29:45.7344833Z"
       },
       "ResponseBody": "xNCaFj4Vjd\u002B7FyihLMFoYMqZTRkVZoE4U\u002B1tZy030jMRxbiziP6hcW3irHkh/KqSaMeBxp\u002BwTl1PYcJQqCaxg0T0j2cItdfL\u002BNurMroHF1dD2/5mtguTYHdbYyc7UMlHMSk0LGxCirPvtc7EBBujR0prDMwnSsw5YC/wrVKwkKc="
     },
@@ -374,13 +339,8 @@
         "x-ms-lease-status": "unlocked",
         "x-ms-request-id": "d3a393f7-d01e-007f-22d8-c5ea32000000",
         "x-ms-server-encrypted": "true",
-<<<<<<< HEAD
-        "x-ms-version": "2021-04-10",
-        "x-ms-version-id": "2021-09-21T19:47:42.6541437Z"
-=======
-        "x-ms-version": "2021-02-12",
-        "x-ms-version-id": "2021-10-20T17:29:45.7344833Z"
->>>>>>> 49dd1a0e
+        "x-ms-version": "2021-04-10",
+        "x-ms-version-id": "2021-10-20T17:29:45.7344833Z"
       },
       "ResponseBody": "EWQBkdPq6gBRS3cBPc9bW7cb3dBD/B/mXPrMPVLdYT4lJrKgGhF0X4AMe9vTy/yR05X1NtO/YxVEGzTYHqyudOo53BYcu0Cmp31PN4FDE5H\u002BO2q95yprZcOdW//cm0DTXQfxmu7mdBhUT45VcCuTAAej2uNC8IzAzXZSf19ByQw="
     },
@@ -424,13 +384,8 @@
         "x-ms-lease-status": "unlocked",
         "x-ms-request-id": "d3a39403-d01e-007f-2ed8-c5ea32000000",
         "x-ms-server-encrypted": "true",
-<<<<<<< HEAD
-        "x-ms-version": "2021-04-10",
-        "x-ms-version-id": "2021-09-21T19:47:42.6541437Z"
-=======
-        "x-ms-version": "2021-02-12",
-        "x-ms-version-id": "2021-10-20T17:29:45.7344833Z"
->>>>>>> 49dd1a0e
+        "x-ms-version": "2021-04-10",
+        "x-ms-version-id": "2021-10-20T17:29:45.7344833Z"
       },
       "ResponseBody": "PXvZeVJ4ohfGUWiYmxX1lwla9znAXZFtezDMeJP0uBOGghj0UhqujgDCHPGH8yS3gLt1BEmPS\u002BDqbP4hrCqE0ZlVEhn9AUXvrGg5/UCf5YcMFPfXf7PJ9zY3CeUbjOLVPktXMuELuX92hVjhVU6fSod2FZcyrFLljBvixfdf1B8="
     },
@@ -474,13 +429,8 @@
         "x-ms-lease-status": "unlocked",
         "x-ms-request-id": "d3a3940e-d01e-007f-38d8-c5ea32000000",
         "x-ms-server-encrypted": "true",
-<<<<<<< HEAD
-        "x-ms-version": "2021-04-10",
-        "x-ms-version-id": "2021-09-21T19:47:42.6541437Z"
-=======
-        "x-ms-version": "2021-02-12",
-        "x-ms-version-id": "2021-10-20T17:29:45.7344833Z"
->>>>>>> 49dd1a0e
+        "x-ms-version": "2021-04-10",
+        "x-ms-version-id": "2021-10-20T17:29:45.7344833Z"
       },
       "ResponseBody": "hmO/9UezpgBad2H6W\u002Beh6Ji\u002BXaV3SqKR\u002BHKlxin0iBaxOFvxjqoC1NAUPbtLWImkefktOAEvqDvALvzVDeDXZu9KSCKMr1ntvInUYw3nRaDpAUwvxlAVgpAfMWCuLcbwPNbMAQ9mF8qgQHx4WkUu2Ohb7AyUqKCfNMaSbH75Po4="
     },
@@ -524,13 +474,8 @@
         "x-ms-lease-status": "unlocked",
         "x-ms-request-id": "d3a3941d-d01e-007f-46d8-c5ea32000000",
         "x-ms-server-encrypted": "true",
-<<<<<<< HEAD
-        "x-ms-version": "2021-04-10",
-        "x-ms-version-id": "2021-09-21T19:47:42.6541437Z"
-=======
-        "x-ms-version": "2021-02-12",
-        "x-ms-version-id": "2021-10-20T17:29:45.7344833Z"
->>>>>>> 49dd1a0e
+        "x-ms-version": "2021-04-10",
+        "x-ms-version-id": "2021-10-20T17:29:45.7344833Z"
       },
       "ResponseBody": "wuQmNhtDkYLpgY\u002BF050nS/FYd1NBuluTNizMSdSrS6YB7bV1Hve9pMppIxIZGsuXnkd7JoLrTQeIkv/ud0euPjXohObnsiz5mtKI15dJehxhNauMLyUkFaCt7Yz3zi2Cu\u002BXcMJXlr\u002BsbgYuvYnVwPxjjjUGcIQ4QxG5GOsWfAcw="
     },
@@ -560,13 +505,8 @@
           "Microsoft-HTTPAPI/2.0"
         ],
         "x-ms-client-request-id": "5a985ee9-4d40-354f-9664-8b69c1a2330b",
-<<<<<<< HEAD
-        "x-ms-request-id": "136f6cb3-f01e-001f-5621-af69c6000000",
-        "x-ms-version": "2021-04-10"
-=======
         "x-ms-request-id": "d3a3942b-d01e-007f-52d8-c5ea32000000",
-        "x-ms-version": "2021-02-12"
->>>>>>> 49dd1a0e
+        "x-ms-version": "2021-04-10"
       },
       "ResponseBody": []
     }
