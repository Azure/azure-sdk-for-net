--- conflicted
+++ resolved
@@ -15,11 +15,7 @@
         "x-ms-client-request-id": "08f98df2-3a88-1ca3-fd07-4aebdf7a9392",
         "x-ms-date": "Wed, 17 Feb 2021 02:08:58 GMT",
         "x-ms-return-client-request-id": "true",
-<<<<<<< HEAD
-        "x-ms-version": "2020-12-06"
-=======
         "x-ms-version": "2021-02-12"
->>>>>>> 7e782c87
       },
       "RequestBody": null,
       "StatusCode": 201,
@@ -34,11 +30,7 @@
         ],
         "x-ms-client-request-id": "08f98df2-3a88-1ca3-fd07-4aebdf7a9392",
         "x-ms-request-id": "c928f78b-101e-004a-06d1-04794d000000",
-<<<<<<< HEAD
-        "x-ms-version": "2020-12-06"
-=======
         "x-ms-version": "2021-02-12"
->>>>>>> 7e782c87
       },
       "ResponseBody": []
     },
@@ -55,11 +47,7 @@
         "x-ms-client-request-id": "b8dc20c0-0f72-6938-6521-a662677dd30b",
         "x-ms-date": "Wed, 17 Feb 2021 02:08:58 GMT",
         "x-ms-return-client-request-id": "true",
-<<<<<<< HEAD
-        "x-ms-version": "2020-12-06"
-=======
         "x-ms-version": "2021-02-12"
->>>>>>> 7e782c87
       },
       "RequestBody": null,
       "StatusCode": 200,
@@ -81,11 +69,7 @@
         "x-ms-lease-state": "available",
         "x-ms-lease-status": "unlocked",
         "x-ms-request-id": "c928f7ad-101e-004a-22d1-04794d000000",
-<<<<<<< HEAD
-        "x-ms-version": "2020-12-06"
-=======
         "x-ms-version": "2021-02-12"
->>>>>>> 7e782c87
       },
       "ResponseBody": []
     },
@@ -103,11 +87,7 @@
         "x-ms-client-request-id": "331ff805-f91a-d145-636d-e5952d7ce9b2",
         "x-ms-date": "Wed, 17 Feb 2021 02:08:58 GMT",
         "x-ms-return-client-request-id": "true",
-<<<<<<< HEAD
-        "x-ms-version": "2020-12-06"
-=======
         "x-ms-version": "2021-02-12"
->>>>>>> 7e782c87
       },
       "RequestBody": null,
       "StatusCode": 202,
@@ -120,11 +100,7 @@
         ],
         "x-ms-client-request-id": "331ff805-f91a-d145-636d-e5952d7ce9b2",
         "x-ms-request-id": "c928f7bf-101e-004a-34d1-04794d000000",
-<<<<<<< HEAD
-        "x-ms-version": "2020-12-06"
-=======
         "x-ms-version": "2021-02-12"
->>>>>>> 7e782c87
       },
       "ResponseBody": []
     }
