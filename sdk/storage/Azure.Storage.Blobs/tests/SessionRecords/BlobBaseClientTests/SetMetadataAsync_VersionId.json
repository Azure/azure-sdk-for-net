--- conflicted
+++ resolved
@@ -15,11 +15,7 @@
         "x-ms-client-request-id": "96daaf3a-bd75-2fe8-882d-48bf27e73feb",
         "x-ms-date": "Wed, 17 Feb 2021 18:48:04 GMT",
         "x-ms-return-client-request-id": "true",
-<<<<<<< HEAD
-        "x-ms-version": "2020-12-06"
-=======
         "x-ms-version": "2021-02-12"
->>>>>>> 7e782c87
       },
       "RequestBody": null,
       "StatusCode": 201,
@@ -34,11 +30,7 @@
         ],
         "x-ms-client-request-id": "96daaf3a-bd75-2fe8-882d-48bf27e73feb",
         "x-ms-request-id": "697d4ca5-701e-0001-0a5d-05851e000000",
-<<<<<<< HEAD
-        "x-ms-version": "2020-12-06"
-=======
         "x-ms-version": "2021-02-12"
->>>>>>> 7e782c87
       },
       "ResponseBody": []
     },
@@ -59,11 +51,7 @@
         "x-ms-client-request-id": "61aeafb2-6dc1-714b-7699-87b941e6ca50",
         "x-ms-date": "Wed, 17 Feb 2021 18:48:05 GMT",
         "x-ms-return-client-request-id": "true",
-<<<<<<< HEAD
-        "x-ms-version": "2020-12-06"
-=======
         "x-ms-version": "2021-02-12"
->>>>>>> 7e782c87
       },
       "RequestBody": "F00aaPuxLkMA6zRQrqJUxaEMzIbHUYVA66mPEzfpL/BG3KfazdfvFAEV1WzFc4NjDMBd8stgo8bI2X1RIRoMF7tECtH7evjKHLeFsnsZencmKwZ3jD0l5TngEvNZnvLmCL6wgWmxaJLIk9UT2/BLrl8FK/YTlYt+HiSXGmgEcH7Fnqq8aPkOdMN0rvhnEQpJlWOUVHL803MzMmJEGU0pwyNWTjxGjkZl97cznuaSFg0aToUFcBsMyMo2iDaWylp1SuvVEcPNAgYcLl26yTSNoRtVKsvIJFIHSoVxDwYQzi1dvVP6vAVJTEx/6EK+Uf+WqOcaQZ+PrSaYzsY9W/IADF8vXQvhkuQWC91/SDsQSPmG22ce9Y2NzhAtYu4+DPFZf9zij/PztRYCAzbCD2Trh4XNt3+L4RbSoo/6tC/21//sJclfLbkFkiZQHPJXy76sQdpocVRxzZ3FEOxk+ADmCys31eqajFrMxyRYOsUke9fQTnJVjmaqelgrmRzMoJklahDGH/XUEbWAm6kvGJLYoZUVlKqOkX3FjFuRb/M9/yeLMtC1XVvi/Dy81PK8emLFU/eGtwzvl9mSAJOaQqLCQpyCpOXBI0Q6Mpdt0byKCRL4yxv7t0cbm5v3IlzHSLma+pFWOtV8AzCyS4V0gsUcCPeAoXaGxotUZwlKygDncurd0tcqNM48fMfrSGvCphnW2xpkR6dCEzMFAdPMMjkvy9ial6/t8dMoRCSvmn4gkcDvc+/mgitDmr+kJTL7cEqOvH2SKA5q6elGPAOCk3i15W8S3b5KSEitV/zwSMyhLdPaIN4AjmmxhYoFoEYowQZG7z/C6ZOLQ3M15NASeqAdpQ8vp3KatFYFYFgzRagBhZb1qVmM3kNATt1qy6mZnwrq5/s3+BmUqzvovIg6V/7LM186HNBHkcbL7liVMOmtbMBNSV2syYx8Yf4doyG6BfbenpdJXoM6olY0bArA/ntRO0/H7Q6hHmrTvrrSKe2lEOhit5FRYw49E6YGeF2BvGOCzGjR8xjoPH8tdaDIZ3lpj1shXkbqANdBidpnmqYMUQFXUF2F0x3QeXoRJO1udastnegBYF0cl8uQkGk9gKLYICOecBcb47w+UeTM2Nzp0hQvOv29C/GkO7iR9EK0kvnYOAPK0ASTEbkswg54UL/vp75UDkWkGxUy+TVfiu96ir7r85/YHwEPmylDkUjiK+v4oU2DX4SzMx3tmNbPNIbKsjhQjVwfFoe8RXIcYYnMT85KZuih9io6OL+C64crP2eieN8Qkp6O2YvGxxoRltKUIEgIhc2eKbwNFlSdnSsAkQULeemqvLwwu4xd2y4QKKHt7so+I7qaA08jAntJ8TxfxQ==",
       "StatusCode": 201,
@@ -81,11 +69,7 @@
         "x-ms-content-crc64": "tEXtrEj34sE=",
         "x-ms-request-id": "697d4cc9-701e-0001-255d-05851e000000",
         "x-ms-request-server-encrypted": "true",
-<<<<<<< HEAD
-        "x-ms-version": "2020-12-06",
-=======
         "x-ms-version": "2021-02-12",
->>>>>>> 7e782c87
         "x-ms-version-id": "2021-02-17T18:48:05.0952482Z"
       },
       "ResponseBody": []
@@ -108,11 +92,7 @@
         "x-ms-meta-meta": "data",
         "x-ms-meta-UPPER": "case",
         "x-ms-return-client-request-id": "true",
-<<<<<<< HEAD
-        "x-ms-version": "2020-12-06"
-=======
         "x-ms-version": "2021-02-12"
->>>>>>> 7e782c87
       },
       "RequestBody": null,
       "StatusCode": 200,
@@ -128,11 +108,7 @@
         "x-ms-client-request-id": "41968e06-fd8d-c804-c994-a64f62aa4bf0",
         "x-ms-request-id": "697d4cf4-701e-0001-485d-05851e000000",
         "x-ms-request-server-encrypted": "true",
-<<<<<<< HEAD
-        "x-ms-version": "2020-12-06",
-=======
         "x-ms-version": "2021-02-12",
->>>>>>> 7e782c87
         "x-ms-version-id": "2021-02-17T18:48:05.1672989Z"
       },
       "ResponseBody": []
@@ -151,11 +127,7 @@
         "x-ms-client-request-id": "b2b3f197-8850-00c2-1130-328dddb4a1bc",
         "x-ms-date": "Wed, 17 Feb 2021 18:48:05 GMT",
         "x-ms-return-client-request-id": "true",
-<<<<<<< HEAD
-        "x-ms-version": "2020-12-06"
-=======
         "x-ms-version": "2021-02-12"
->>>>>>> 7e782c87
       },
       "RequestBody": null,
       "StatusCode": 202,
@@ -168,11 +140,7 @@
         ],
         "x-ms-client-request-id": "b2b3f197-8850-00c2-1130-328dddb4a1bc",
         "x-ms-request-id": "697d4d12-701e-0001-645d-05851e000000",
-<<<<<<< HEAD
-        "x-ms-version": "2020-12-06"
-=======
         "x-ms-version": "2021-02-12"
->>>>>>> 7e782c87
       },
       "ResponseBody": []
     }
