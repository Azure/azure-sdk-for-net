--- conflicted
+++ resolved
@@ -12,11 +12,7 @@
         "x-ms-client-request-id": "8f3a4ff8-42ec-83ac-b7b8-746fcf861d4c",
         "x-ms-date": "Mon, 24 May 2021 22:44:18 GMT",
         "x-ms-return-client-request-id": "true",
-<<<<<<< HEAD
-         "x-ms-version": "2020-10-02"
-=======
-        "x-ms-version": "2020-08-04"
->>>>>>> 41beb1fe
+        "x-ms-version": "2020-10-02"
       },
       "RequestBody": null,
       "StatusCode": 201,
@@ -27,13 +23,8 @@
         "Last-Modified": "Mon, 24 May 2021 22:44:18 GMT",
         "Server": "Windows-Azure-Blob/1.0 Microsoft-HTTPAPI/2.0",
         "x-ms-client-request-id": "8f3a4ff8-42ec-83ac-b7b8-746fcf861d4c",
-<<<<<<< HEAD
-        "x-ms-request-id": "a36352a7-801e-0005-7e5d-050819000000",
-         "x-ms-version": "2020-10-02"
-=======
         "x-ms-request-id": "013f6471-a01e-0022-4bee-500fae000000",
-        "x-ms-version": "2020-08-04"
->>>>>>> 41beb1fe
+        "x-ms-version": "2020-10-02"
       },
       "ResponseBody": []
     },
@@ -51,11 +42,7 @@
         "x-ms-client-request-id": "e932abe4-5251-8b9c-beb4-e80652b41b39",
         "x-ms-date": "Mon, 24 May 2021 22:44:19 GMT",
         "x-ms-return-client-request-id": "true",
-<<<<<<< HEAD
-         "x-ms-version": "2020-10-02"
-=======
-        "x-ms-version": "2020-08-04"
->>>>>>> 41beb1fe
+        "x-ms-version": "2020-10-02"
       },
       "RequestBody": "72c8S7PDeljeKHxA6y5VomWSP3jwfZdYgr44hpN3AmTpa7/31awRNdXisMPGa5eIY9IJPEekXHLP5Mn0i/PFZyYXVoBvXs25gQmjDszUkhYnryPAbsUdRQ9NJ/HjHKrhHUmdrhQXGQQFT7s9AE6l\u002B1GyzdvPBPhg\u002BhFwITbb1mRfwvCDNuMCD5Yeux4K4ETBqCufME/OERhQPbQDpvfNKXlW3T5dIsVusL1EsUjZVhnMr3kKPKUVkbDYMvkv/mieUJKlswIFY4VmMX\u002BRiWDQd\u002BeaNvd\u002BwuzTQEuOhe/LPrFVpmC2NKIXx0vzpAslhAdQB7sSlMhxH42l0XO3d96Vm/LOPOMAGUJEg26rix7hrrxEPn00uano5IbSEGMvX1BtXQgZV0cjUO14zRFZxZRvxCO2cjlgYeJI5VhdLQjfFSMePi4Wx1Z0IO6PvOuYjx7yY0w/eO0WDPwm0HLvxiLkmbfuOoZlWPzMQVJL0aX2r1Y5a8q8n502CDIy7/fkhVrLqiI0qlSXjApQczeayztWMCAbtlpXKPkauDJUM2kF6Lz4fyaCwgUBod/Aayxlmzz327/WyM7/dIIpGfIhQ1igS4p7okwU1G0bGhR7l7zMtB32XViqLh/t\u002BQqkWKgT316GHyCh6vjv4gZRu666g93FXGXUK\u002BYA9hxqjqlBcHzFBzq29XecKskkBnpRWXNxMnYt3vtCPrR3hSkEN1xOrXGKi7NzBI1lKTKbsCRrr5yo\u002BVszFJKAgsiFPnBNmPNt1VgIx82//S7ox7XJp46QC9WMWz0BG5nfCQjr7sUcF5A\u002BLtrLY\u002BfP6PssSkzctts59TKawTy1bLq/KL3E1A9ozLAki3m0xKjtvXJC1NBMA1MtsfiTgVZUiMEfDDsqChTsxH6cuCtihTCKrAPJc5fqciVplyIW1UpZ0AK3lLhtw7NeVRBRsEsnyyvHCdRTihQpNJkVwHPx1e4zQugoq/B4HOlPah2HmMLaQsz2Tst2BkXujWAfVwJAbYAhHm1j/x87T\u002BzrAx/2opvXO36n\u002BoYjvTyiOh2QWcXmD/2dZnpUd0Osu//fiwIl9\u002BrESBuEmXL5/mExwMQBqvYnBPQiWTwhgsQ7\u002Bj6HRDE6fUMzzBCpYnaKo2cZI7Z\u002BqhEIt4YOA56uosVWSJ40cbov90OAzt7lfaF\u002Bl7XUCF8NvFAtf4yrK3qlhClLUxnXVjKt6Sxz/tsyIjrkkGvp2pplSIxNBvIuhMvI20q0miqIpkGCJh4zmr51\u002BlxRxpsOu6qO5QqMilA/f2VhqiKRfogQXOkqZrN7Mq7O2AyV3L4vuR\u002BgJrQf\u002BxzxQ6a50u\u002Bb5HzUQGmy5FX2E7NbvrJDqaKmMfAD8FfT8GDNOQ==",
       "StatusCode": 201,
@@ -70,12 +57,7 @@
         "x-ms-content-crc64": "ZZbWLeeRNUs=",
         "x-ms-request-id": "013f6495-a01e-0022-69ee-500fae000000",
         "x-ms-request-server-encrypted": "true",
-<<<<<<< HEAD
-         "x-ms-version": "2020-10-02",
-        "x-ms-version-id": "2021-02-17T18:49:28.6216758Z"
-=======
-        "x-ms-version": "2020-08-04"
->>>>>>> 41beb1fe
+        "x-ms-version": "2020-10-02"
       },
       "ResponseBody": []
     },
@@ -90,11 +72,7 @@
         "x-ms-client-request-id": "29984b4c-c197-aec1-27b2-abf8b1fdc0eb",
         "x-ms-date": "Mon, 24 May 2021 22:44:19 GMT",
         "x-ms-return-client-request-id": "true",
-<<<<<<< HEAD
-         "x-ms-version": "2020-10-02"
-=======
-        "x-ms-version": "2020-08-04"
->>>>>>> 41beb1fe
+        "x-ms-version": "2020-10-02"
       },
       "RequestBody": null,
       "StatusCode": 200,
@@ -118,12 +96,7 @@
         "x-ms-lease-status": "unlocked",
         "x-ms-request-id": "013f64db-a01e-0022-25ee-500fae000000",
         "x-ms-server-encrypted": "true",
-<<<<<<< HEAD
-         "x-ms-version": "2020-10-02",
-        "x-ms-version-id": "2021-02-17T18:49:28.6216758Z"
-=======
-        "x-ms-version": "2020-08-04"
->>>>>>> 41beb1fe
+        "x-ms-version": "2020-10-02"
       },
       "ResponseBody": []
     },
@@ -139,11 +112,7 @@
         "x-ms-date": "Mon, 24 May 2021 22:44:19 GMT",
         "x-ms-range": "bytes=0-4194303",
         "x-ms-return-client-request-id": "true",
-<<<<<<< HEAD
-         "x-ms-version": "2020-10-02"
-=======
-        "x-ms-version": "2020-08-04"
->>>>>>> 41beb1fe
+        "x-ms-version": "2020-10-02"
       },
       "RequestBody": null,
       "StatusCode": 206,
@@ -166,12 +135,7 @@
         "x-ms-lease-status": "unlocked",
         "x-ms-request-id": "013f6519-a01e-0022-5bee-500fae000000",
         "x-ms-server-encrypted": "true",
-<<<<<<< HEAD
-         "x-ms-version": "2020-10-02",
-        "x-ms-version-id": "2021-02-17T18:49:28.6216758Z"
-=======
-        "x-ms-version": "2020-08-04"
->>>>>>> 41beb1fe
+        "x-ms-version": "2020-10-02"
       },
       "ResponseBody": "72c8S7PDeljeKHxA6y5VomWSP3jwfZdYgr44hpN3AmTpa7/31awRNdXisMPGa5eIY9IJPEekXHLP5Mn0i/PFZyYXVoBvXs25gQmjDszUkhYnryPAbsUdRQ9NJ/HjHKrhHUmdrhQXGQQFT7s9AE6l\u002B1GyzdvPBPhg\u002BhFwITbb1mRfwvCDNuMCD5Yeux4K4ETBqCufME/OERhQPbQDpvfNKXlW3T5dIsVusL1EsUjZVhnMr3kKPKUVkbDYMvkv/mieUJKlswIFY4VmMX\u002BRiWDQd\u002BeaNvd\u002BwuzTQEuOhe/LPrFVpmC2NKIXx0vzpAslhAdQB7sSlMhxH42l0XO3d96Vm/LOPOMAGUJEg26rix7hrrxEPn00uano5IbSEGMvX1BtXQgZV0cjUO14zRFZxZRvxCO2cjlgYeJI5VhdLQjfFSMePi4Wx1Z0IO6PvOuYjx7yY0w/eO0WDPwm0HLvxiLkmbfuOoZlWPzMQVJL0aX2r1Y5a8q8n502CDIy7/fkhVrLqiI0qlSXjApQczeayztWMCAbtlpXKPkauDJUM2kF6Lz4fyaCwgUBod/Aayxlmzz327/WyM7/dIIpGfIhQ1igS4p7okwU1G0bGhR7l7zMtB32XViqLh/t\u002BQqkWKgT316GHyCh6vjv4gZRu666g93FXGXUK\u002BYA9hxqjqlBcHzFBzq29XecKskkBnpRWXNxMnYt3vtCPrR3hSkEN1xOrXGKi7NzBI1lKTKbsCRrr5yo\u002BVszFJKAgsiFPnBNmPNt1VgIx82//S7ox7XJp46QC9WMWz0BG5nfCQjr7sUcF5A\u002BLtrLY\u002BfP6PssSkzctts59TKawTy1bLq/KL3E1A9ozLAki3m0xKjtvXJC1NBMA1MtsfiTgVZUiMEfDDsqChTsxH6cuCtihTCKrAPJc5fqciVplyIW1UpZ0AK3lLhtw7NeVRBRsEsnyyvHCdRTihQpNJkVwHPx1e4zQugoq/B4HOlPah2HmMLaQsz2Tst2BkXujWAfVwJAbYAhHm1j/x87T\u002BzrAx/2opvXO36n\u002BoYjvTyiOh2QWcXmD/2dZnpUd0Osu//fiwIl9\u002BrESBuEmXL5/mExwMQBqvYnBPQiWTwhgsQ7\u002Bj6HRDE6fUMzzBCpYnaKo2cZI7Z\u002BqhEIt4YOA56uosVWSJ40cbov90OAzt7lfaF\u002Bl7XUCF8NvFAtf4yrK3qlhClLUxnXVjKt6Sxz/tsyIjrkkGvp2pplSIxNBvIuhMvI20q0miqIpkGCJh4zmr51\u002BlxRxpsOu6qO5QqMilA/f2VhqiKRfogQXOkqZrN7Mq7O2AyV3L4vuR\u002BgJrQf\u002BxzxQ6a50u\u002Bb5HzUQGmy5FX2E7NbvrJDqaKmMfAD8FfT8GDNOQ=="
     },
@@ -186,11 +150,7 @@
         "x-ms-client-request-id": "8aafedc1-b942-f0cf-bd26-5b091d74c88c",
         "x-ms-date": "Mon, 24 May 2021 22:44:19 GMT",
         "x-ms-return-client-request-id": "true",
-<<<<<<< HEAD
-         "x-ms-version": "2020-10-02"
-=======
-        "x-ms-version": "2020-08-04"
->>>>>>> 41beb1fe
+        "x-ms-version": "2020-10-02"
       },
       "RequestBody": null,
       "StatusCode": 202,
@@ -199,13 +159,8 @@
         "Date": "Mon, 24 May 2021 22:44:20 GMT",
         "Server": "Windows-Azure-Blob/1.0 Microsoft-HTTPAPI/2.0",
         "x-ms-client-request-id": "8aafedc1-b942-f0cf-bd26-5b091d74c88c",
-<<<<<<< HEAD
-        "x-ms-request-id": "a36352e8-801e-0005-315d-050819000000",
-         "x-ms-version": "2020-10-02"
-=======
         "x-ms-request-id": "013f6544-a01e-0022-7dee-500fae000000",
-        "x-ms-version": "2020-08-04"
->>>>>>> 41beb1fe
+        "x-ms-version": "2020-10-02"
       },
       "ResponseBody": []
     }
