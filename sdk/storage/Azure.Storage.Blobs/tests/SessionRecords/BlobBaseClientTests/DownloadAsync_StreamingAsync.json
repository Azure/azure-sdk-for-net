﻿{
  "Entries": [
    {
      "RequestUri": "https://kasoboltest.blob.core.windows.net/test-container-44fedd67-6b49-7ee7-45e8-ca85e4fba0ae?restype=container",
      "RequestMethod": "PUT",
      "RequestHeaders": {
        "Accept": "application/xml",
        "Authorization": "Sanitized",
        "traceparent": "00-2567df02a9c28e47bc0c5bececeaf111-256865e84653d64a-00",
        "User-Agent": "azsdk-net-Storage.Blobs/12.9.0-alpha.20210305.1 (.NET Framework 4.8.4300.0; Microsoft Windows 10.0.19042 )",
        "x-ms-blob-public-access": "container",
        "x-ms-client-request-id": "9757fba6-fb2b-3a30-04eb-dd71ab033d40",
        "x-ms-date": "Fri, 05 Mar 2021 16:22:02 GMT",
        "x-ms-return-client-request-id": "true",
<<<<<<< HEAD
        "x-ms-version": "2020-12-06"
=======
        "x-ms-version": "2021-02-12"
>>>>>>> 7e782c87
      },
      "RequestBody": null,
      "StatusCode": 201,
      "ResponseHeaders": {
        "Content-Length": "0",
        "Date": "Fri, 05 Mar 2021 16:22:01 GMT",
        "ETag": "\"0x8D8DFF2CEEBA846\"",
        "Last-Modified": "Fri, 05 Mar 2021 16:22:01 GMT",
        "Server": "Windows-Azure-Blob/1.0 Microsoft-HTTPAPI/2.0",
        "x-ms-client-request-id": "9757fba6-fb2b-3a30-04eb-dd71ab033d40",
        "x-ms-request-id": "0f6a2e94-201e-0072-0ddb-1125cd000000",
<<<<<<< HEAD
        "x-ms-version": "2020-12-06"
=======
        "x-ms-version": "2021-02-12"
>>>>>>> 7e782c87
      },
      "ResponseBody": []
    },
    {
      "RequestUri": "https://kasoboltest.blob.core.windows.net/test-container-44fedd67-6b49-7ee7-45e8-ca85e4fba0ae/test-blob-f08b1b79-df6e-4ed0-eaba-036d5aefd287",
      "RequestMethod": "PUT",
      "RequestHeaders": {
        "Accept": "application/xml",
        "Authorization": "Sanitized",
        "Content-Length": "1024",
        "Content-Type": "application/octet-stream",
        "traceparent": "00-59dd29d674a93b40a5e86d2b00b723b1-34318cabac642642-00",
        "User-Agent": "azsdk-net-Storage.Blobs/12.9.0-alpha.20210305.1 (.NET Framework 4.8.4300.0; Microsoft Windows 10.0.19042 )",
        "x-ms-blob-type": "BlockBlob",
        "x-ms-client-request-id": "3354148a-8b79-c1f9-06ff-a6c027174be1",
        "x-ms-date": "Fri, 05 Mar 2021 16:22:02 GMT",
        "x-ms-return-client-request-id": "true",
<<<<<<< HEAD
        "x-ms-version": "2020-12-06"
=======
        "x-ms-version": "2021-02-12"
>>>>>>> 7e782c87
      },
      "RequestBody": "0e1jw+1BeVnFqZozvwOfmUKi3+mjCIIZw5dU+DCmqKbZaxLxSOI7ZIH+0oFg/XoBTEMvCSRUnMhqSgBV7IEpHgH0WVTwrlFfZnpnpTYAuMUcU6vsd56Chc5Khv3i5XgA1bOAbKMlEZ7yz6Kp7PaRaZI6OZnVPKdicdOGpidTfYECZtCCf0sh90IN+qf72ZjXuBxrqKzfKpgMHvvQn2p2nlIhpoUmDupGGEFWx0L/Zpg6r+0L6NXVIzw4dmFQUVjXl1tV2jITsKkyJY9qiGNWDbhjle99a7Z8S4JJ7piI9sbpfzDmqYtlJ/5E2MJFa5vY4Wmp7bxoWiyl2Y6wycIRqi/IgQkyb2Ms/W3xOJLzNuDncAwu3wkKgCQDQdD9tV47My6TfemRpXIFfe9OdyGZsaKuyFi24somvgDkLy2TL0gOtQVkYLn2VcqaKGEZuwkDaZAtTuwGhVFjbb/prXZEck6nQMEbNVHot3ONHLlpDAL24cWdZeBcCC+0APL6DahUVbYTcntI5zM+RJd4eWmX+mG888yxpwxuSjeRZzVe7qrLOcYCVZqHrvmRXiBI44/GHAaRPRncoq2ppSdDtoD+4FbtrT+ilKTGNUTSH0jsJWeoy0ovzbGQ7pYZWbByQ/d5k37KWzVPI4hhygfUCYNkvX+/m+s1zxKkXL6piTv0U/JNWIzKIcoyWajCzQOqu+UStJwws6gMQ8RsJv52pZlMbXYVh7H2mpu1jUJDcwEP+qHZl9Wfw6BKQBXIXvvLu7MOdWCMlTQ0GxkAeyVmyc/CXCtdnA7DrarVykabLjug6dGONP2hgmVtpXu7nkh743dFBQHQbh+lSsi2tsrtmOzdYJFT15TSIdrG8PaTCA5iWufPVik6z3uy6ek16subfw2O3T22Jwvic+MnCn0oEkK5U1ziHkHDo5AVoe6qnDYOKnDpBCrRqzLb7ONGE8X+idenfJZuuGHLyjqtoIYdONasGN8NPw0Y6KgqBzFefJDKFxcXAx+foHIOHTnvIwqsvrQMmvrm8ErJjpTuRLAvbE6q4oluBTS2DHht/iHTKMSdfUl9UuKV5CbNTXSLsVvB3rHrRUGBPbh/VY2CePIo9mXQUMZnshlrFP1iobfAK1ocrB9w5+OCHECR/f1VE2szpFYOu2CUWSyXgDFDHpwAvykyZczTuA+CTTSG1rQcFgGSL/1hsW/6iFLz2WayP/6kkD7TIq2eYOtHjG4sDoN3e2ovse+enw66ON164N+pzw414kV2SPNT884RGSUBzXrOe177go4PBfEwGenQJIAMnrxg9is+ADJ33L0gjIXouGpjq2SBrU2AJt1URi4Jgs5OBXtoodZOkHorhKXQ7nhsR2B/bQ==",
      "StatusCode": 201,
      "ResponseHeaders": {
        "Content-Length": "0",
        "Content-MD5": "ufSR6qJQxx7yny14NXxqrg==",
        "Date": "Fri, 05 Mar 2021 16:22:01 GMT",
        "ETag": "\"0x8D8DFF2CEF5C2E4\"",
        "Last-Modified": "Fri, 05 Mar 2021 16:22:02 GMT",
        "Server": "Windows-Azure-Blob/1.0 Microsoft-HTTPAPI/2.0",
        "x-ms-client-request-id": "3354148a-8b79-c1f9-06ff-a6c027174be1",
        "x-ms-content-crc64": "XTQANHuHNBI=",
        "x-ms-request-id": "0f6a2ea7-201e-0072-1cdb-1125cd000000",
        "x-ms-request-server-encrypted": "true",
<<<<<<< HEAD
        "x-ms-version": "2020-12-06"
=======
        "x-ms-version": "2021-02-12"
>>>>>>> 7e782c87
      },
      "ResponseBody": []
    },
    {
      "RequestUri": "https://kasoboltest.blob.core.windows.net/test-container-44fedd67-6b49-7ee7-45e8-ca85e4fba0ae/test-blob-f08b1b79-df6e-4ed0-eaba-036d5aefd287",
      "RequestMethod": "GET",
      "RequestHeaders": {
        "Accept": "application/xml",
        "Authorization": "Sanitized",
        "traceparent": "00-5083bbcc30d2b54a914b8bf8c80f1d71-fab3aac1b28d3b48-00",
        "User-Agent": "azsdk-net-Storage.Blobs/12.9.0-alpha.20210305.1 (.NET Framework 4.8.4300.0; Microsoft Windows 10.0.19042 )",
        "x-ms-client-request-id": "45e235ba-9f9a-7e0e-8655-8e1573292d11",
        "x-ms-date": "Fri, 05 Mar 2021 16:22:02 GMT",
        "x-ms-return-client-request-id": "true",
<<<<<<< HEAD
        "x-ms-version": "2020-12-06"
=======
        "x-ms-version": "2021-02-12"
>>>>>>> 7e782c87
      },
      "RequestBody": null,
      "StatusCode": 200,
      "ResponseHeaders": {
        "Accept-Ranges": "bytes",
        "Access-Control-Allow-Origin": "*",
        "Content-Length": "1024",
        "Content-MD5": "ufSR6qJQxx7yny14NXxqrg==",
        "Content-Type": "application/octet-stream",
        "Date": "Fri, 05 Mar 2021 16:22:01 GMT",
        "ETag": "\"0x8D8DFF2CEF5C2E4\"",
        "Last-Modified": "Fri, 05 Mar 2021 16:22:02 GMT",
        "Server": "Windows-Azure-Blob/1.0 Microsoft-HTTPAPI/2.0",
        "x-ms-blob-type": "BlockBlob",
        "x-ms-client-request-id": "45e235ba-9f9a-7e0e-8655-8e1573292d11",
        "x-ms-creation-time": "Fri, 05 Mar 2021 16:22:02 GMT",
        "x-ms-lease-state": "available",
        "x-ms-lease-status": "unlocked",
        "x-ms-request-id": "0f6a2ed1-201e-0072-3fdb-1125cd000000",
        "x-ms-server-encrypted": "true",
<<<<<<< HEAD
        "x-ms-version": "2020-12-06"
=======
        "x-ms-version": "2021-02-12"
>>>>>>> 7e782c87
      },
      "ResponseBody": "0e1jw+1BeVnFqZozvwOfmUKi3+mjCIIZw5dU+DCmqKbZaxLxSOI7ZIH+0oFg/XoBTEMvCSRUnMhqSgBV7IEpHgH0WVTwrlFfZnpnpTYAuMUcU6vsd56Chc5Khv3i5XgA1bOAbKMlEZ7yz6Kp7PaRaZI6OZnVPKdicdOGpidTfYECZtCCf0sh90IN+qf72ZjXuBxrqKzfKpgMHvvQn2p2nlIhpoUmDupGGEFWx0L/Zpg6r+0L6NXVIzw4dmFQUVjXl1tV2jITsKkyJY9qiGNWDbhjle99a7Z8S4JJ7piI9sbpfzDmqYtlJ/5E2MJFa5vY4Wmp7bxoWiyl2Y6wycIRqi/IgQkyb2Ms/W3xOJLzNuDncAwu3wkKgCQDQdD9tV47My6TfemRpXIFfe9OdyGZsaKuyFi24somvgDkLy2TL0gOtQVkYLn2VcqaKGEZuwkDaZAtTuwGhVFjbb/prXZEck6nQMEbNVHot3ONHLlpDAL24cWdZeBcCC+0APL6DahUVbYTcntI5zM+RJd4eWmX+mG888yxpwxuSjeRZzVe7qrLOcYCVZqHrvmRXiBI44/GHAaRPRncoq2ppSdDtoD+4FbtrT+ilKTGNUTSH0jsJWeoy0ovzbGQ7pYZWbByQ/d5k37KWzVPI4hhygfUCYNkvX+/m+s1zxKkXL6piTv0U/JNWIzKIcoyWajCzQOqu+UStJwws6gMQ8RsJv52pZlMbXYVh7H2mpu1jUJDcwEP+qHZl9Wfw6BKQBXIXvvLu7MOdWCMlTQ0GxkAeyVmyc/CXCtdnA7DrarVykabLjug6dGONP2hgmVtpXu7nkh743dFBQHQbh+lSsi2tsrtmOzdYJFT15TSIdrG8PaTCA5iWufPVik6z3uy6ek16subfw2O3T22Jwvic+MnCn0oEkK5U1ziHkHDo5AVoe6qnDYOKnDpBCrRqzLb7ONGE8X+idenfJZuuGHLyjqtoIYdONasGN8NPw0Y6KgqBzFefJDKFxcXAx+foHIOHTnvIwqsvrQMmvrm8ErJjpTuRLAvbE6q4oluBTS2DHht/iHTKMSdfUl9UuKV5CbNTXSLsVvB3rHrRUGBPbh/VY2CePIo9mXQUMZnshlrFP1iobfAK1ocrB9w5+OCHECR/f1VE2szpFYOu2CUWSyXgDFDHpwAvykyZczTuA+CTTSG1rQcFgGSL/1hsW/6iFLz2WayP/6kkD7TIq2eYOtHjG4sDoN3e2ovse+enw66ON164N+pzw414kV2SPNT884RGSUBzXrOe177go4PBfEwGenQJIAMnrxg9is+ADJ33L0gjIXouGpjq2SBrU2AJt1URi4Jgs5OBXtoodZOkHorhKXQ7nhsR2B/bQ=="
    },
    {
      "RequestUri": "https://kasoboltest.blob.core.windows.net/test-container-44fedd67-6b49-7ee7-45e8-ca85e4fba0ae?restype=container",
      "RequestMethod": "DELETE",
      "RequestHeaders": {
        "Accept": "application/xml",
        "Authorization": "Sanitized",
        "traceparent": "00-78c99be0bcc60240bc4293f9cd5485cf-d74478066517c345-00",
        "User-Agent": "azsdk-net-Storage.Blobs/12.9.0-alpha.20210305.1 (.NET Framework 4.8.4300.0; Microsoft Windows 10.0.19042 )",
        "x-ms-client-request-id": "f205a415-0634-7c47-e2e4-40f45c43eb07",
        "x-ms-date": "Fri, 05 Mar 2021 16:22:02 GMT",
        "x-ms-return-client-request-id": "true",
<<<<<<< HEAD
        "x-ms-version": "2020-12-06"
=======
        "x-ms-version": "2021-02-12"
>>>>>>> 7e782c87
      },
      "RequestBody": null,
      "StatusCode": 202,
      "ResponseHeaders": {
        "Content-Length": "0",
        "Date": "Fri, 05 Mar 2021 16:22:02 GMT",
        "Server": "Windows-Azure-Blob/1.0 Microsoft-HTTPAPI/2.0",
        "x-ms-client-request-id": "f205a415-0634-7c47-e2e4-40f45c43eb07",
        "x-ms-request-id": "0f6a2ee3-201e-0072-4fdb-1125cd000000",
<<<<<<< HEAD
        "x-ms-version": "2020-12-06"
=======
        "x-ms-version": "2021-02-12"
>>>>>>> 7e782c87
      },
      "ResponseBody": []
    }
  ],
  "Variables": {
    "RandomSeed": "642815702",
    "Storage_TestConfigDefault": "ProductionTenant\nkasoboltest\nU2FuaXRpemVk\nhttps://kasoboltest.blob.core.windows.net\nhttps://kasoboltest.file.core.windows.net\nhttps://kasoboltest.queue.core.windows.net\nhttps://kasoboltest.table.core.windows.net\n\n\n\n\nhttps://kasoboltest-secondary.blob.core.windows.net\nhttps://kasoboltest-secondary.file.core.windows.net\nhttps://kasoboltest-secondary.queue.core.windows.net\nhttps://kasoboltest-secondary.table.core.windows.net\n\nSanitized\n\n\nCloud\nBlobEndpoint=https://kasoboltest.blob.core.windows.net/;QueueEndpoint=https://kasoboltest.queue.core.windows.net/;FileEndpoint=https://kasoboltest.file.core.windows.net/;BlobSecondaryEndpoint=https://kasoboltest-secondary.blob.core.windows.net/;QueueSecondaryEndpoint=https://kasoboltest-secondary.queue.core.windows.net/;FileSecondaryEndpoint=https://kasoboltest-secondary.file.core.windows.net/;AccountName=kasoboltest;AccountKey=Kg==;\nencryptionScope\n\n"
  }
}<|MERGE_RESOLUTION|>--- conflicted
+++ resolved
@@ -12,11 +12,7 @@
         "x-ms-client-request-id": "9757fba6-fb2b-3a30-04eb-dd71ab033d40",
         "x-ms-date": "Fri, 05 Mar 2021 16:22:02 GMT",
         "x-ms-return-client-request-id": "true",
-<<<<<<< HEAD
-        "x-ms-version": "2020-12-06"
-=======
         "x-ms-version": "2021-02-12"
->>>>>>> 7e782c87
       },
       "RequestBody": null,
       "StatusCode": 201,
@@ -28,11 +24,7 @@
         "Server": "Windows-Azure-Blob/1.0 Microsoft-HTTPAPI/2.0",
         "x-ms-client-request-id": "9757fba6-fb2b-3a30-04eb-dd71ab033d40",
         "x-ms-request-id": "0f6a2e94-201e-0072-0ddb-1125cd000000",
-<<<<<<< HEAD
-        "x-ms-version": "2020-12-06"
-=======
         "x-ms-version": "2021-02-12"
->>>>>>> 7e782c87
       },
       "ResponseBody": []
     },
@@ -50,11 +42,7 @@
         "x-ms-client-request-id": "3354148a-8b79-c1f9-06ff-a6c027174be1",
         "x-ms-date": "Fri, 05 Mar 2021 16:22:02 GMT",
         "x-ms-return-client-request-id": "true",
-<<<<<<< HEAD
-        "x-ms-version": "2020-12-06"
-=======
         "x-ms-version": "2021-02-12"
->>>>>>> 7e782c87
       },
       "RequestBody": "0e1jw+1BeVnFqZozvwOfmUKi3+mjCIIZw5dU+DCmqKbZaxLxSOI7ZIH+0oFg/XoBTEMvCSRUnMhqSgBV7IEpHgH0WVTwrlFfZnpnpTYAuMUcU6vsd56Chc5Khv3i5XgA1bOAbKMlEZ7yz6Kp7PaRaZI6OZnVPKdicdOGpidTfYECZtCCf0sh90IN+qf72ZjXuBxrqKzfKpgMHvvQn2p2nlIhpoUmDupGGEFWx0L/Zpg6r+0L6NXVIzw4dmFQUVjXl1tV2jITsKkyJY9qiGNWDbhjle99a7Z8S4JJ7piI9sbpfzDmqYtlJ/5E2MJFa5vY4Wmp7bxoWiyl2Y6wycIRqi/IgQkyb2Ms/W3xOJLzNuDncAwu3wkKgCQDQdD9tV47My6TfemRpXIFfe9OdyGZsaKuyFi24somvgDkLy2TL0gOtQVkYLn2VcqaKGEZuwkDaZAtTuwGhVFjbb/prXZEck6nQMEbNVHot3ONHLlpDAL24cWdZeBcCC+0APL6DahUVbYTcntI5zM+RJd4eWmX+mG888yxpwxuSjeRZzVe7qrLOcYCVZqHrvmRXiBI44/GHAaRPRncoq2ppSdDtoD+4FbtrT+ilKTGNUTSH0jsJWeoy0ovzbGQ7pYZWbByQ/d5k37KWzVPI4hhygfUCYNkvX+/m+s1zxKkXL6piTv0U/JNWIzKIcoyWajCzQOqu+UStJwws6gMQ8RsJv52pZlMbXYVh7H2mpu1jUJDcwEP+qHZl9Wfw6BKQBXIXvvLu7MOdWCMlTQ0GxkAeyVmyc/CXCtdnA7DrarVykabLjug6dGONP2hgmVtpXu7nkh743dFBQHQbh+lSsi2tsrtmOzdYJFT15TSIdrG8PaTCA5iWufPVik6z3uy6ek16subfw2O3T22Jwvic+MnCn0oEkK5U1ziHkHDo5AVoe6qnDYOKnDpBCrRqzLb7ONGE8X+idenfJZuuGHLyjqtoIYdONasGN8NPw0Y6KgqBzFefJDKFxcXAx+foHIOHTnvIwqsvrQMmvrm8ErJjpTuRLAvbE6q4oluBTS2DHht/iHTKMSdfUl9UuKV5CbNTXSLsVvB3rHrRUGBPbh/VY2CePIo9mXQUMZnshlrFP1iobfAK1ocrB9w5+OCHECR/f1VE2szpFYOu2CUWSyXgDFDHpwAvykyZczTuA+CTTSG1rQcFgGSL/1hsW/6iFLz2WayP/6kkD7TIq2eYOtHjG4sDoN3e2ovse+enw66ON164N+pzw414kV2SPNT884RGSUBzXrOe177go4PBfEwGenQJIAMnrxg9is+ADJ33L0gjIXouGpjq2SBrU2AJt1URi4Jgs5OBXtoodZOkHorhKXQ7nhsR2B/bQ==",
       "StatusCode": 201,
@@ -69,11 +57,7 @@
         "x-ms-content-crc64": "XTQANHuHNBI=",
         "x-ms-request-id": "0f6a2ea7-201e-0072-1cdb-1125cd000000",
         "x-ms-request-server-encrypted": "true",
-<<<<<<< HEAD
-        "x-ms-version": "2020-12-06"
-=======
         "x-ms-version": "2021-02-12"
->>>>>>> 7e782c87
       },
       "ResponseBody": []
     },
@@ -88,11 +72,7 @@
         "x-ms-client-request-id": "45e235ba-9f9a-7e0e-8655-8e1573292d11",
         "x-ms-date": "Fri, 05 Mar 2021 16:22:02 GMT",
         "x-ms-return-client-request-id": "true",
-<<<<<<< HEAD
-        "x-ms-version": "2020-12-06"
-=======
         "x-ms-version": "2021-02-12"
->>>>>>> 7e782c87
       },
       "RequestBody": null,
       "StatusCode": 200,
@@ -113,11 +93,7 @@
         "x-ms-lease-status": "unlocked",
         "x-ms-request-id": "0f6a2ed1-201e-0072-3fdb-1125cd000000",
         "x-ms-server-encrypted": "true",
-<<<<<<< HEAD
-        "x-ms-version": "2020-12-06"
-=======
         "x-ms-version": "2021-02-12"
->>>>>>> 7e782c87
       },
       "ResponseBody": "0e1jw+1BeVnFqZozvwOfmUKi3+mjCIIZw5dU+DCmqKbZaxLxSOI7ZIH+0oFg/XoBTEMvCSRUnMhqSgBV7IEpHgH0WVTwrlFfZnpnpTYAuMUcU6vsd56Chc5Khv3i5XgA1bOAbKMlEZ7yz6Kp7PaRaZI6OZnVPKdicdOGpidTfYECZtCCf0sh90IN+qf72ZjXuBxrqKzfKpgMHvvQn2p2nlIhpoUmDupGGEFWx0L/Zpg6r+0L6NXVIzw4dmFQUVjXl1tV2jITsKkyJY9qiGNWDbhjle99a7Z8S4JJ7piI9sbpfzDmqYtlJ/5E2MJFa5vY4Wmp7bxoWiyl2Y6wycIRqi/IgQkyb2Ms/W3xOJLzNuDncAwu3wkKgCQDQdD9tV47My6TfemRpXIFfe9OdyGZsaKuyFi24somvgDkLy2TL0gOtQVkYLn2VcqaKGEZuwkDaZAtTuwGhVFjbb/prXZEck6nQMEbNVHot3ONHLlpDAL24cWdZeBcCC+0APL6DahUVbYTcntI5zM+RJd4eWmX+mG888yxpwxuSjeRZzVe7qrLOcYCVZqHrvmRXiBI44/GHAaRPRncoq2ppSdDtoD+4FbtrT+ilKTGNUTSH0jsJWeoy0ovzbGQ7pYZWbByQ/d5k37KWzVPI4hhygfUCYNkvX+/m+s1zxKkXL6piTv0U/JNWIzKIcoyWajCzQOqu+UStJwws6gMQ8RsJv52pZlMbXYVh7H2mpu1jUJDcwEP+qHZl9Wfw6BKQBXIXvvLu7MOdWCMlTQ0GxkAeyVmyc/CXCtdnA7DrarVykabLjug6dGONP2hgmVtpXu7nkh743dFBQHQbh+lSsi2tsrtmOzdYJFT15TSIdrG8PaTCA5iWufPVik6z3uy6ek16subfw2O3T22Jwvic+MnCn0oEkK5U1ziHkHDo5AVoe6qnDYOKnDpBCrRqzLb7ONGE8X+idenfJZuuGHLyjqtoIYdONasGN8NPw0Y6KgqBzFefJDKFxcXAx+foHIOHTnvIwqsvrQMmvrm8ErJjpTuRLAvbE6q4oluBTS2DHht/iHTKMSdfUl9UuKV5CbNTXSLsVvB3rHrRUGBPbh/VY2CePIo9mXQUMZnshlrFP1iobfAK1ocrB9w5+OCHECR/f1VE2szpFYOu2CUWSyXgDFDHpwAvykyZczTuA+CTTSG1rQcFgGSL/1hsW/6iFLz2WayP/6kkD7TIq2eYOtHjG4sDoN3e2ovse+enw66ON164N+pzw414kV2SPNT884RGSUBzXrOe177go4PBfEwGenQJIAMnrxg9is+ADJ33L0gjIXouGpjq2SBrU2AJt1URi4Jgs5OBXtoodZOkHorhKXQ7nhsR2B/bQ=="
     },
@@ -132,11 +108,7 @@
         "x-ms-client-request-id": "f205a415-0634-7c47-e2e4-40f45c43eb07",
         "x-ms-date": "Fri, 05 Mar 2021 16:22:02 GMT",
         "x-ms-return-client-request-id": "true",
-<<<<<<< HEAD
-        "x-ms-version": "2020-12-06"
-=======
         "x-ms-version": "2021-02-12"
->>>>>>> 7e782c87
       },
       "RequestBody": null,
       "StatusCode": 202,
@@ -146,11 +118,7 @@
         "Server": "Windows-Azure-Blob/1.0 Microsoft-HTTPAPI/2.0",
         "x-ms-client-request-id": "f205a415-0634-7c47-e2e4-40f45c43eb07",
         "x-ms-request-id": "0f6a2ee3-201e-0072-4fdb-1125cd000000",
-<<<<<<< HEAD
-        "x-ms-version": "2020-12-06"
-=======
         "x-ms-version": "2021-02-12"
->>>>>>> 7e782c87
       },
       "ResponseBody": []
     }
