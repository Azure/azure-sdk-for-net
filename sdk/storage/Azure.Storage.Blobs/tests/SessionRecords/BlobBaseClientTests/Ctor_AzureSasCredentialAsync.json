﻿{
  "Entries": [
    {
      "RequestUri": "https://seanmcccanary3.blob.core.windows.net/test-container-1d6a7af0-ddec-bb83-7510-adf8646fd6a9?restype=container",
      "RequestMethod": "PUT",
      "RequestHeaders": {
        "Accept": "application/xml",
        "Authorization": "Sanitized",
        "traceparent": "00-34b072e2d7044e488772416a85138a16-0a4e3b45c92e1446-00",
        "User-Agent": [
          "azsdk-net-Storage.Blobs/12.9.0-alpha.20210514.1",
          "(.NET Core 4.6.30015.01; Microsoft Windows 10.0.19043 )"
        ],
        "x-ms-blob-public-access": "container",
        "x-ms-client-request-id": "06b9a890-146e-13c6-8009-1a4b430fecdd",
        "x-ms-date": "Fri, 14 May 2021 16:55:13 GMT",
        "x-ms-return-client-request-id": "true",
<<<<<<< HEAD
        "x-ms-version": "2020-12-06"
=======
        "x-ms-version": "2021-02-12"
>>>>>>> 7e782c87
      },
      "RequestBody": null,
      "StatusCode": 201,
      "ResponseHeaders": {
        "Content-Length": "0",
        "Date": "Fri, 14 May 2021 16:55:12 GMT",
        "ETag": "\"0x8D916F90A6569C1\"",
        "Last-Modified": "Fri, 14 May 2021 16:55:12 GMT",
        "Server": [
          "Windows-Azure-Blob/1.0",
          "Microsoft-HTTPAPI/2.0"
        ],
        "x-ms-client-request-id": "06b9a890-146e-13c6-8009-1a4b430fecdd",
        "x-ms-request-id": "819b66b4-401e-0035-30e1-48b6d6000000",
<<<<<<< HEAD
        "x-ms-version": "2020-12-06"
=======
        "x-ms-version": "2021-02-12"
>>>>>>> 7e782c87
      },
      "ResponseBody": []
    },
    {
      "RequestUri": "https://seanmcccanary3.blob.core.windows.net/test-container-1d6a7af0-ddec-bb83-7510-adf8646fd6a9/test-blob-d05bacba-fa19-7026-d375-d180f7b89aeb",
      "RequestMethod": "PUT",
      "RequestHeaders": {
        "Accept": "application/xml",
        "Authorization": "Sanitized",
        "Content-Length": "0",
        "Content-Type": "application/octet-stream",
        "If-None-Match": "*",
        "traceparent": "00-fc51377132ecd34c90b7a4060c8a0209-7265138347c3684f-00",
        "User-Agent": [
          "azsdk-net-Storage.Blobs/12.9.0-alpha.20210514.1",
          "(.NET Core 4.6.30015.01; Microsoft Windows 10.0.19043 )"
        ],
        "x-ms-blob-type": "BlockBlob",
        "x-ms-client-request-id": "740f0880-1c2f-9544-8148-32f842461bc7",
        "x-ms-date": "Fri, 14 May 2021 16:55:13 GMT",
        "x-ms-return-client-request-id": "true",
<<<<<<< HEAD
        "x-ms-version": "2020-12-06"
=======
        "x-ms-version": "2021-02-12"
>>>>>>> 7e782c87
      },
      "RequestBody": [],
      "StatusCode": 201,
      "ResponseHeaders": {
        "Content-Length": "0",
        "Content-MD5": "1B2M2Y8AsgTpgAmY7PhCfg==",
        "Date": "Fri, 14 May 2021 16:55:12 GMT",
        "ETag": "\"0x8D916F90A6F70B4\"",
        "Last-Modified": "Fri, 14 May 2021 16:55:12 GMT",
        "Server": [
          "Windows-Azure-Blob/1.0",
          "Microsoft-HTTPAPI/2.0"
        ],
        "x-ms-client-request-id": "740f0880-1c2f-9544-8148-32f842461bc7",
        "x-ms-content-crc64": "AAAAAAAAAAA=",
        "x-ms-request-id": "819b66cc-401e-0035-44e1-48b6d6000000",
        "x-ms-request-server-encrypted": "true",
<<<<<<< HEAD
        "x-ms-version": "2020-12-06",
=======
        "x-ms-version": "2021-02-12",
>>>>>>> 7e782c87
        "x-ms-version-id": "2021-05-14T16:55:12.7379124Z"
      },
      "ResponseBody": []
    },
    {
<<<<<<< HEAD
      "RequestUri": "https://seanmcccanary3.blob.core.windows.net/test-container-1d6a7af0-ddec-bb83-7510-adf8646fd6a9/test-blob-d05bacba-fa19-7026-d375-d180f7b89aeb?sv=2020-12-06&st=2021-05-14T15%3A55%3A13Z&se=2021-05-14T17%3A55%3A13Z&sr=c&sp=racwdxlti&sig=Sanitized",
=======
      "RequestUri": "https://seanmcccanary3.blob.core.windows.net/test-container-1d6a7af0-ddec-bb83-7510-adf8646fd6a9/test-blob-d05bacba-fa19-7026-d375-d180f7b89aeb?sv=2021-02-12&st=2021-05-14T15%3A55%3A13Z&se=2021-05-14T17%3A55%3A13Z&sr=c&sp=racwdxlti&sig=Sanitized",
>>>>>>> 7e782c87
      "RequestMethod": "HEAD",
      "RequestHeaders": {
        "Accept": "application/xml",
        "traceparent": "00-cfd08bcf9f0b99429d9a503d84e2be9f-566c9f409c4dfe47-00",
        "User-Agent": [
          "azsdk-net-Storage.Blobs/12.9.0-alpha.20210514.1",
          "(.NET Core 4.6.30015.01; Microsoft Windows 10.0.19043 )"
        ],
        "x-ms-client-request-id": "ef0095c4-26a9-07bc-0ad2-3a6c9c432134",
        "x-ms-return-client-request-id": "true",
<<<<<<< HEAD
        "x-ms-version": "2020-12-06"
=======
        "x-ms-version": "2021-02-12"
>>>>>>> 7e782c87
      },
      "RequestBody": null,
      "StatusCode": 200,
      "ResponseHeaders": {
        "Accept-Ranges": "bytes",
        "Content-Length": "0",
        "Content-MD5": "1B2M2Y8AsgTpgAmY7PhCfg==",
        "Content-Type": "application/octet-stream",
        "Date": "Fri, 14 May 2021 16:55:12 GMT",
        "ETag": "\"0x8D916F90A6F70B4\"",
        "Last-Modified": "Fri, 14 May 2021 16:55:12 GMT",
        "Server": [
          "Windows-Azure-Blob/1.0",
          "Microsoft-HTTPAPI/2.0"
        ],
        "x-ms-access-tier": "Hot",
        "x-ms-access-tier-inferred": "true",
        "x-ms-blob-type": "BlockBlob",
        "x-ms-client-request-id": "ef0095c4-26a9-07bc-0ad2-3a6c9c432134",
        "x-ms-creation-time": "Fri, 14 May 2021 16:55:12 GMT",
        "x-ms-is-current-version": "true",
        "x-ms-last-access-time": "Fri, 14 May 2021 16:55:12 GMT",
        "x-ms-lease-state": "available",
        "x-ms-lease-status": "unlocked",
        "x-ms-request-id": "819b66e5-401e-0035-59e1-48b6d6000000",
        "x-ms-server-encrypted": "true",
<<<<<<< HEAD
        "x-ms-version": "2020-12-06",
=======
        "x-ms-version": "2021-02-12",
>>>>>>> 7e782c87
        "x-ms-version-id": "2021-05-14T16:55:12.7379124Z"
      },
      "ResponseBody": []
    },
    {
      "RequestUri": "https://seanmcccanary3.blob.core.windows.net/test-container-1d6a7af0-ddec-bb83-7510-adf8646fd6a9?restype=container",
      "RequestMethod": "DELETE",
      "RequestHeaders": {
        "Accept": "application/xml",
        "Authorization": "Sanitized",
        "traceparent": "00-93b9faa727fbfd46bf5d90c8a1047542-734f0300c4b21049-00",
        "User-Agent": [
          "azsdk-net-Storage.Blobs/12.9.0-alpha.20210514.1",
          "(.NET Core 4.6.30015.01; Microsoft Windows 10.0.19043 )"
        ],
        "x-ms-client-request-id": "ad33ba3e-2c46-481e-7220-e9d4f4ba4f2c",
        "x-ms-date": "Fri, 14 May 2021 16:55:13 GMT",
        "x-ms-return-client-request-id": "true",
<<<<<<< HEAD
        "x-ms-version": "2020-12-06"
=======
        "x-ms-version": "2021-02-12"
>>>>>>> 7e782c87
      },
      "RequestBody": null,
      "StatusCode": 202,
      "ResponseHeaders": {
        "Content-Length": "0",
        "Date": "Fri, 14 May 2021 16:55:12 GMT",
        "Server": [
          "Windows-Azure-Blob/1.0",
          "Microsoft-HTTPAPI/2.0"
        ],
        "x-ms-client-request-id": "ad33ba3e-2c46-481e-7220-e9d4f4ba4f2c",
        "x-ms-request-id": "819b66f3-401e-0035-67e1-48b6d6000000",
<<<<<<< HEAD
        "x-ms-version": "2020-12-06"
=======
        "x-ms-version": "2021-02-12"
>>>>>>> 7e782c87
      },
      "ResponseBody": []
    }
  ],
  "Variables": {
    "DateTimeOffsetNow": "2021-05-14T11:55:13.1569992-05:00",
    "RandomSeed": "498972239",
    "Storage_TestConfigDefault": "ProductionTenant\nseanmcccanary3\nU2FuaXRpemVk\nhttps://seanmcccanary3.blob.core.windows.net\nhttps://seanmcccanary3.file.core.windows.net\nhttps://seanmcccanary3.queue.core.windows.net\nhttps://seanmcccanary3.table.core.windows.net\n\n\n\n\nhttps://seanmcccanary3-secondary.blob.core.windows.net\nhttps://seanmcccanary3-secondary.file.core.windows.net\nhttps://seanmcccanary3-secondary.queue.core.windows.net\nhttps://seanmcccanary3-secondary.table.core.windows.net\n\nSanitized\n\n\nCloud\nBlobEndpoint=https://seanmcccanary3.blob.core.windows.net/;QueueEndpoint=https://seanmcccanary3.queue.core.windows.net/;FileEndpoint=https://seanmcccanary3.file.core.windows.net/;BlobSecondaryEndpoint=https://seanmcccanary3-secondary.blob.core.windows.net/;QueueSecondaryEndpoint=https://seanmcccanary3-secondary.queue.core.windows.net/;FileSecondaryEndpoint=https://seanmcccanary3-secondary.file.core.windows.net/;AccountName=seanmcccanary3;AccountKey=Kg==;\nseanscope1\n\n"
  }
}<|MERGE_RESOLUTION|>--- conflicted
+++ resolved
@@ -15,11 +15,7 @@
         "x-ms-client-request-id": "06b9a890-146e-13c6-8009-1a4b430fecdd",
         "x-ms-date": "Fri, 14 May 2021 16:55:13 GMT",
         "x-ms-return-client-request-id": "true",
-<<<<<<< HEAD
-        "x-ms-version": "2020-12-06"
-=======
         "x-ms-version": "2021-02-12"
->>>>>>> 7e782c87
       },
       "RequestBody": null,
       "StatusCode": 201,
@@ -34,11 +30,7 @@
         ],
         "x-ms-client-request-id": "06b9a890-146e-13c6-8009-1a4b430fecdd",
         "x-ms-request-id": "819b66b4-401e-0035-30e1-48b6d6000000",
-<<<<<<< HEAD
-        "x-ms-version": "2020-12-06"
-=======
         "x-ms-version": "2021-02-12"
->>>>>>> 7e782c87
       },
       "ResponseBody": []
     },
@@ -60,11 +52,7 @@
         "x-ms-client-request-id": "740f0880-1c2f-9544-8148-32f842461bc7",
         "x-ms-date": "Fri, 14 May 2021 16:55:13 GMT",
         "x-ms-return-client-request-id": "true",
-<<<<<<< HEAD
-        "x-ms-version": "2020-12-06"
-=======
         "x-ms-version": "2021-02-12"
->>>>>>> 7e782c87
       },
       "RequestBody": [],
       "StatusCode": 201,
@@ -82,21 +70,13 @@
         "x-ms-content-crc64": "AAAAAAAAAAA=",
         "x-ms-request-id": "819b66cc-401e-0035-44e1-48b6d6000000",
         "x-ms-request-server-encrypted": "true",
-<<<<<<< HEAD
-        "x-ms-version": "2020-12-06",
-=======
         "x-ms-version": "2021-02-12",
->>>>>>> 7e782c87
         "x-ms-version-id": "2021-05-14T16:55:12.7379124Z"
       },
       "ResponseBody": []
     },
     {
-<<<<<<< HEAD
-      "RequestUri": "https://seanmcccanary3.blob.core.windows.net/test-container-1d6a7af0-ddec-bb83-7510-adf8646fd6a9/test-blob-d05bacba-fa19-7026-d375-d180f7b89aeb?sv=2020-12-06&st=2021-05-14T15%3A55%3A13Z&se=2021-05-14T17%3A55%3A13Z&sr=c&sp=racwdxlti&sig=Sanitized",
-=======
       "RequestUri": "https://seanmcccanary3.blob.core.windows.net/test-container-1d6a7af0-ddec-bb83-7510-adf8646fd6a9/test-blob-d05bacba-fa19-7026-d375-d180f7b89aeb?sv=2021-02-12&st=2021-05-14T15%3A55%3A13Z&se=2021-05-14T17%3A55%3A13Z&sr=c&sp=racwdxlti&sig=Sanitized",
->>>>>>> 7e782c87
       "RequestMethod": "HEAD",
       "RequestHeaders": {
         "Accept": "application/xml",
@@ -107,11 +87,7 @@
         ],
         "x-ms-client-request-id": "ef0095c4-26a9-07bc-0ad2-3a6c9c432134",
         "x-ms-return-client-request-id": "true",
-<<<<<<< HEAD
-        "x-ms-version": "2020-12-06"
-=======
         "x-ms-version": "2021-02-12"
->>>>>>> 7e782c87
       },
       "RequestBody": null,
       "StatusCode": 200,
@@ -138,11 +114,7 @@
         "x-ms-lease-status": "unlocked",
         "x-ms-request-id": "819b66e5-401e-0035-59e1-48b6d6000000",
         "x-ms-server-encrypted": "true",
-<<<<<<< HEAD
-        "x-ms-version": "2020-12-06",
-=======
         "x-ms-version": "2021-02-12",
->>>>>>> 7e782c87
         "x-ms-version-id": "2021-05-14T16:55:12.7379124Z"
       },
       "ResponseBody": []
@@ -161,11 +133,7 @@
         "x-ms-client-request-id": "ad33ba3e-2c46-481e-7220-e9d4f4ba4f2c",
         "x-ms-date": "Fri, 14 May 2021 16:55:13 GMT",
         "x-ms-return-client-request-id": "true",
-<<<<<<< HEAD
-        "x-ms-version": "2020-12-06"
-=======
         "x-ms-version": "2021-02-12"
->>>>>>> 7e782c87
       },
       "RequestBody": null,
       "StatusCode": 202,
@@ -178,11 +146,7 @@
         ],
         "x-ms-client-request-id": "ad33ba3e-2c46-481e-7220-e9d4f4ba4f2c",
         "x-ms-request-id": "819b66f3-401e-0035-67e1-48b6d6000000",
-<<<<<<< HEAD
-        "x-ms-version": "2020-12-06"
-=======
         "x-ms-version": "2021-02-12"
->>>>>>> 7e782c87
       },
       "ResponseBody": []
     }
