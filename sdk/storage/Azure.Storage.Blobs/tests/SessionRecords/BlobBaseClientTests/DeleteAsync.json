{
  "Entries": [
    {
      "RequestUri": "https://seanmcccanary.blob.core.windows.net/test-container-7ede1347-a3e4-3038-fc79-90a18ed92985?restype=container",
      "RequestMethod": "PUT",
      "RequestHeaders": {
        "Authorization": "Sanitized",
        "traceparent": "00-baf9620bf593cc43b6639bd14bdf95e9-a4627efbf191794d-00",
        "User-Agent": [
          "azsdk-net-Storage.Blobs/12.5.0-dev.20200402.1",
          "(.NET Core 4.6.28325.01; Microsoft Windows 10.0.18362 )"
        ],
        "x-ms-blob-public-access": "container",
        "x-ms-client-request-id": "2fc56542-20bb-868c-db3d-075331c0388b",
        "x-ms-date": "Thu, 02 Apr 2020 23:41:54 GMT",
        "x-ms-return-client-request-id": "true",
<<<<<<< HEAD
        "x-ms-version": "2019-12-12"
=======
        "x-ms-version": "2020-02-10"
>>>>>>> 60f4876e
      },
      "RequestBody": null,
      "StatusCode": 201,
      "ResponseHeaders": {
        "Content-Length": "0",
        "Date": "Thu, 02 Apr 2020 23:41:53 GMT",
        "ETag": "\u00220x8D7D75F6C827D87\u0022",
        "Last-Modified": "Thu, 02 Apr 2020 23:41:53 GMT",
        "Server": [
          "Windows-Azure-Blob/1.0",
          "Microsoft-HTTPAPI/2.0"
        ],
        "x-ms-client-request-id": "2fc56542-20bb-868c-db3d-075331c0388b",
        "x-ms-request-id": "3330efe1-901e-0082-7848-090c1e000000",
<<<<<<< HEAD
        "x-ms-version": "2019-12-12"
=======
        "x-ms-version": "2020-02-10"
>>>>>>> 60f4876e
      },
      "ResponseBody": []
    },
    {
      "RequestUri": "https://seanmcccanary.blob.core.windows.net/test-container-7ede1347-a3e4-3038-fc79-90a18ed92985/test-blob-0f19ad74-b02b-0051-ff02-1ef5f67390a0",
      "RequestMethod": "PUT",
      "RequestHeaders": {
        "Authorization": "Sanitized",
        "Content-Length": "1024",
        "traceparent": "00-ca51669104805b4d9a3063bb6445370c-957b6f3193039942-00",
        "User-Agent": [
          "azsdk-net-Storage.Blobs/12.5.0-dev.20200402.1",
          "(.NET Core 4.6.28325.01; Microsoft Windows 10.0.18362 )"
        ],
        "x-ms-blob-type": "BlockBlob",
        "x-ms-client-request-id": "51a00059-e944-0435-8700-b17c0ff3ebe0",
        "x-ms-date": "Thu, 02 Apr 2020 23:41:54 GMT",
        "x-ms-return-client-request-id": "true",
<<<<<<< HEAD
        "x-ms-version": "2019-12-12"
=======
        "x-ms-version": "2020-02-10"
>>>>>>> 60f4876e
      },
      "RequestBody": "FfdfKBT5yd16fuxbP8Cqn7chUPJCVG2RFMQvuAKXj2etZz45YRB2euM8lazD9cA\u002BWH491COdXcCKzRNPyRHb4\u002B\u002BErtiCcD6mqtYPBr/AzR4D8WCDWbpEDwl9r5P8J7DRYLG9PkfovOdAlipNjlYByf/1S9ixV4o0QJ/PBMGrqoMlPqUNA4/XGzR4Q8KQ94GyfOWTBtvXIAkniP6nGLclleymJ1Cw9MVwHi\u002BjOBPHpEgdHIjcF6SnTR2c5XuQLwJ9U67W6dAxAYgfIuisM\u002Bf1YOS2ivwvSX1I/9kyFA5K4O4sJuVk8bp37BoAvPS7\u002Bxk2poWW2aUGTQkxjur2/\u002B151UL5fwwBkW4pPp3hLo2IjAS//G6JtAZJJtncM2PQge0th\u002BeywnsNNBUWbJoHJR58qAHlNgJ/7yE7r1gzJV0KWb2ws6em1sqIsshYc0dsQgG6X4th6krqrpfGdhIi2Q64CxPcVnF31tE3XYQ6JnzZz21XecXRqW5zxgUP4F\u002B3Zdm5oGc0j\u002BuQQ4m5Ko3Fr4cb7Kely2BI5mKkaZBrZ/VygPergYYVpT\u002BBxzY8F37grRd\u002B9PO3Epp4cbkEjyZbJNuTR6qWGi4BBkdoIwMqDM7jw7t57HMCum1cMhDMEBUZJqJaqM/USpPpfe6sT\u002B6XTmTqIMxq4TdokY08OegdNPUyTvxhz2T/D3gokG\u002BEVWp/xeOr4e9Ir0Rq8hZCmBGqy0j4eQHxNn8A6xFTQVHI4zsivHMEclIG6Z649t1NvXZnfcUmjNxpjY9kqvbe9G3yog7aH9udplj18pBiOT\u002Bhsy6a7MSMoVdfuS/kn8hcJ/QxxVTOcp6aytdsMZpLBlNQw/bHQwipZgG3e2WsuQaQmMqbMXTr0kGQACHsH3C9E7PblNzRlOTsiF9SF/c47hHR3JjPsNXfZPC1N0LmvEaQ\u002Bmey0CQpvgTlr6gUmLtJVxIQGkPX7WLd\u002By/sG12hBcsYwh2Phh3sqB6U6gEsyss1a98w1qIDuQwE1NT1PKKmQ6nd/NadutH0I3IkQwJhsDFjt699cS4pFQgQirFI92t77aZXT871l7EOPLIv3nUKoySjkYXyKdJ7tOfNjC8frCwHqVZcCWFibh/\u002BbjR7\u002BjaTBueNpGbmiMTU3JvnJwqB75CGKDQfrpnCQSJl9Lqd/7qwOoZIkQfGISCRhy3Fe0cUfH\u002Bk9dECdFhNymNDgJQKNtzhNu2EOV2IvwcTjSZr/cXbUXc6\u002BAnorsYu\u002BsekgqCMh1BQ5ERZkEMiGzbK7uYx4s2dZy4czz3T\u002BYgnVj\u002BW5DxmhwbVGxiBgcE0GNzTHcDg/Bj5BhtycLcSfOu7MjkEjDf5ZGbfXMa0HOVt6LdhANvIR1kmnA==",
      "StatusCode": 201,
      "ResponseHeaders": {
        "Content-Length": "0",
        "Content-MD5": "dHx2Kkc/F0D1VZmQMVmq1Q==",
        "Date": "Thu, 02 Apr 2020 23:41:53 GMT",
        "ETag": "\u00220x8D7D75F6C8F0991\u0022",
        "Last-Modified": "Thu, 02 Apr 2020 23:41:53 GMT",
        "Server": [
          "Windows-Azure-Blob/1.0",
          "Microsoft-HTTPAPI/2.0"
        ],
        "x-ms-client-request-id": "51a00059-e944-0435-8700-b17c0ff3ebe0",
        "x-ms-content-crc64": "wI6wwBXBMVQ=",
        "x-ms-request-id": "3330efe7-901e-0082-7c48-090c1e000000",
        "x-ms-request-server-encrypted": "true",
<<<<<<< HEAD
        "x-ms-version": "2019-12-12"
=======
        "x-ms-version": "2020-02-10"
>>>>>>> 60f4876e
      },
      "ResponseBody": []
    },
    {
      "RequestUri": "https://seanmcccanary.blob.core.windows.net/test-container-7ede1347-a3e4-3038-fc79-90a18ed92985/test-blob-0f19ad74-b02b-0051-ff02-1ef5f67390a0",
      "RequestMethod": "DELETE",
      "RequestHeaders": {
        "Authorization": "Sanitized",
        "traceparent": "00-39b90bc25f2c1347b5cd32fd2d287e64-9077d8378964b845-00",
        "User-Agent": [
          "azsdk-net-Storage.Blobs/12.5.0-dev.20200402.1",
          "(.NET Core 4.6.28325.01; Microsoft Windows 10.0.18362 )"
        ],
        "x-ms-client-request-id": "466e2327-d5b9-f457-ecef-8f4e10221dd1",
        "x-ms-date": "Thu, 02 Apr 2020 23:41:54 GMT",
        "x-ms-return-client-request-id": "true",
<<<<<<< HEAD
        "x-ms-version": "2019-12-12"
=======
        "x-ms-version": "2020-02-10"
>>>>>>> 60f4876e
      },
      "RequestBody": null,
      "StatusCode": 202,
      "ResponseHeaders": {
        "Content-Length": "0",
        "Date": "Thu, 02 Apr 2020 23:41:53 GMT",
        "Server": [
          "Windows-Azure-Blob/1.0",
          "Microsoft-HTTPAPI/2.0"
        ],
        "x-ms-client-request-id": "466e2327-d5b9-f457-ecef-8f4e10221dd1",
        "x-ms-delete-type-permanent": "true",
        "x-ms-request-id": "3330eff0-901e-0082-0348-090c1e000000",
<<<<<<< HEAD
        "x-ms-version": "2019-12-12"
=======
        "x-ms-version": "2020-02-10"
>>>>>>> 60f4876e
      },
      "ResponseBody": []
    },
    {
      "RequestUri": "https://seanmcccanary.blob.core.windows.net/test-container-7ede1347-a3e4-3038-fc79-90a18ed92985?restype=container",
      "RequestMethod": "DELETE",
      "RequestHeaders": {
        "Authorization": "Sanitized",
        "traceparent": "00-e8a965bfc61e1a488e40b884c2fab47e-831aa08c442fe848-00",
        "User-Agent": [
          "azsdk-net-Storage.Blobs/12.5.0-dev.20200402.1",
          "(.NET Core 4.6.28325.01; Microsoft Windows 10.0.18362 )"
        ],
        "x-ms-client-request-id": "ec55f6d4-a484-0826-9864-eb81c0428806",
        "x-ms-date": "Thu, 02 Apr 2020 23:41:54 GMT",
        "x-ms-return-client-request-id": "true",
<<<<<<< HEAD
        "x-ms-version": "2019-12-12"
=======
        "x-ms-version": "2020-02-10"
>>>>>>> 60f4876e
      },
      "RequestBody": null,
      "StatusCode": 202,
      "ResponseHeaders": {
        "Content-Length": "0",
        "Date": "Thu, 02 Apr 2020 23:41:53 GMT",
        "Server": [
          "Windows-Azure-Blob/1.0",
          "Microsoft-HTTPAPI/2.0"
        ],
        "x-ms-client-request-id": "ec55f6d4-a484-0826-9864-eb81c0428806",
        "x-ms-request-id": "3330eff6-901e-0082-0848-090c1e000000",
<<<<<<< HEAD
        "x-ms-version": "2019-12-12"
=======
        "x-ms-version": "2020-02-10"
>>>>>>> 60f4876e
      },
      "ResponseBody": []
    }
  ],
  "Variables": {
    "RandomSeed": "369572417",
    "Storage_TestConfigDefault": "ProductionTenant\nseanmcccanary\nU2FuaXRpemVk\nhttps://seanmcccanary.blob.core.windows.net\nhttps://seanmcccanary.file.core.windows.net\nhttps://seanmcccanary.queue.core.windows.net\nhttps://seanmcccanary.table.core.windows.net\n\n\n\n\nhttps://seanmcccanary-secondary.blob.core.windows.net\nhttps://seanmcccanary-secondary.file.core.windows.net\nhttps://seanmcccanary-secondary.queue.core.windows.net\nhttps://seanmcccanary-secondary.table.core.windows.net\n\nSanitized\n\n\nCloud\nBlobEndpoint=https://seanmcccanary.blob.core.windows.net/;QueueEndpoint=https://seanmcccanary.queue.core.windows.net/;FileEndpoint=https://seanmcccanary.file.core.windows.net/;BlobSecondaryEndpoint=https://seanmcccanary-secondary.blob.core.windows.net/;QueueSecondaryEndpoint=https://seanmcccanary-secondary.queue.core.windows.net/;FileSecondaryEndpoint=https://seanmcccanary-secondary.file.core.windows.net/;AccountName=seanmcccanary;AccountKey=Sanitized\nseanscope1"
  }
}<|MERGE_RESOLUTION|>--- conflicted
+++ resolved
@@ -14,11 +14,7 @@
         "x-ms-client-request-id": "2fc56542-20bb-868c-db3d-075331c0388b",
         "x-ms-date": "Thu, 02 Apr 2020 23:41:54 GMT",
         "x-ms-return-client-request-id": "true",
-<<<<<<< HEAD
-        "x-ms-version": "2019-12-12"
-=======
         "x-ms-version": "2020-02-10"
->>>>>>> 60f4876e
       },
       "RequestBody": null,
       "StatusCode": 201,
@@ -33,11 +29,7 @@
         ],
         "x-ms-client-request-id": "2fc56542-20bb-868c-db3d-075331c0388b",
         "x-ms-request-id": "3330efe1-901e-0082-7848-090c1e000000",
-<<<<<<< HEAD
-        "x-ms-version": "2019-12-12"
-=======
         "x-ms-version": "2020-02-10"
->>>>>>> 60f4876e
       },
       "ResponseBody": []
     },
@@ -56,11 +48,7 @@
         "x-ms-client-request-id": "51a00059-e944-0435-8700-b17c0ff3ebe0",
         "x-ms-date": "Thu, 02 Apr 2020 23:41:54 GMT",
         "x-ms-return-client-request-id": "true",
-<<<<<<< HEAD
-        "x-ms-version": "2019-12-12"
-=======
         "x-ms-version": "2020-02-10"
->>>>>>> 60f4876e
       },
       "RequestBody": "FfdfKBT5yd16fuxbP8Cqn7chUPJCVG2RFMQvuAKXj2etZz45YRB2euM8lazD9cA\u002BWH491COdXcCKzRNPyRHb4\u002B\u002BErtiCcD6mqtYPBr/AzR4D8WCDWbpEDwl9r5P8J7DRYLG9PkfovOdAlipNjlYByf/1S9ixV4o0QJ/PBMGrqoMlPqUNA4/XGzR4Q8KQ94GyfOWTBtvXIAkniP6nGLclleymJ1Cw9MVwHi\u002BjOBPHpEgdHIjcF6SnTR2c5XuQLwJ9U67W6dAxAYgfIuisM\u002Bf1YOS2ivwvSX1I/9kyFA5K4O4sJuVk8bp37BoAvPS7\u002Bxk2poWW2aUGTQkxjur2/\u002B151UL5fwwBkW4pPp3hLo2IjAS//G6JtAZJJtncM2PQge0th\u002BeywnsNNBUWbJoHJR58qAHlNgJ/7yE7r1gzJV0KWb2ws6em1sqIsshYc0dsQgG6X4th6krqrpfGdhIi2Q64CxPcVnF31tE3XYQ6JnzZz21XecXRqW5zxgUP4F\u002B3Zdm5oGc0j\u002BuQQ4m5Ko3Fr4cb7Kely2BI5mKkaZBrZ/VygPergYYVpT\u002BBxzY8F37grRd\u002B9PO3Epp4cbkEjyZbJNuTR6qWGi4BBkdoIwMqDM7jw7t57HMCum1cMhDMEBUZJqJaqM/USpPpfe6sT\u002B6XTmTqIMxq4TdokY08OegdNPUyTvxhz2T/D3gokG\u002BEVWp/xeOr4e9Ir0Rq8hZCmBGqy0j4eQHxNn8A6xFTQVHI4zsivHMEclIG6Z649t1NvXZnfcUmjNxpjY9kqvbe9G3yog7aH9udplj18pBiOT\u002Bhsy6a7MSMoVdfuS/kn8hcJ/QxxVTOcp6aytdsMZpLBlNQw/bHQwipZgG3e2WsuQaQmMqbMXTr0kGQACHsH3C9E7PblNzRlOTsiF9SF/c47hHR3JjPsNXfZPC1N0LmvEaQ\u002Bmey0CQpvgTlr6gUmLtJVxIQGkPX7WLd\u002By/sG12hBcsYwh2Phh3sqB6U6gEsyss1a98w1qIDuQwE1NT1PKKmQ6nd/NadutH0I3IkQwJhsDFjt699cS4pFQgQirFI92t77aZXT871l7EOPLIv3nUKoySjkYXyKdJ7tOfNjC8frCwHqVZcCWFibh/\u002BbjR7\u002BjaTBueNpGbmiMTU3JvnJwqB75CGKDQfrpnCQSJl9Lqd/7qwOoZIkQfGISCRhy3Fe0cUfH\u002Bk9dECdFhNymNDgJQKNtzhNu2EOV2IvwcTjSZr/cXbUXc6\u002BAnorsYu\u002BsekgqCMh1BQ5ERZkEMiGzbK7uYx4s2dZy4czz3T\u002BYgnVj\u002BW5DxmhwbVGxiBgcE0GNzTHcDg/Bj5BhtycLcSfOu7MjkEjDf5ZGbfXMa0HOVt6LdhANvIR1kmnA==",
       "StatusCode": 201,
@@ -78,11 +66,7 @@
         "x-ms-content-crc64": "wI6wwBXBMVQ=",
         "x-ms-request-id": "3330efe7-901e-0082-7c48-090c1e000000",
         "x-ms-request-server-encrypted": "true",
-<<<<<<< HEAD
-        "x-ms-version": "2019-12-12"
-=======
         "x-ms-version": "2020-02-10"
->>>>>>> 60f4876e
       },
       "ResponseBody": []
     },
@@ -99,11 +83,7 @@
         "x-ms-client-request-id": "466e2327-d5b9-f457-ecef-8f4e10221dd1",
         "x-ms-date": "Thu, 02 Apr 2020 23:41:54 GMT",
         "x-ms-return-client-request-id": "true",
-<<<<<<< HEAD
-        "x-ms-version": "2019-12-12"
-=======
         "x-ms-version": "2020-02-10"
->>>>>>> 60f4876e
       },
       "RequestBody": null,
       "StatusCode": 202,
@@ -117,11 +97,7 @@
         "x-ms-client-request-id": "466e2327-d5b9-f457-ecef-8f4e10221dd1",
         "x-ms-delete-type-permanent": "true",
         "x-ms-request-id": "3330eff0-901e-0082-0348-090c1e000000",
-<<<<<<< HEAD
-        "x-ms-version": "2019-12-12"
-=======
         "x-ms-version": "2020-02-10"
->>>>>>> 60f4876e
       },
       "ResponseBody": []
     },
@@ -138,11 +114,7 @@
         "x-ms-client-request-id": "ec55f6d4-a484-0826-9864-eb81c0428806",
         "x-ms-date": "Thu, 02 Apr 2020 23:41:54 GMT",
         "x-ms-return-client-request-id": "true",
-<<<<<<< HEAD
-        "x-ms-version": "2019-12-12"
-=======
         "x-ms-version": "2020-02-10"
->>>>>>> 60f4876e
       },
       "RequestBody": null,
       "StatusCode": 202,
@@ -155,11 +127,7 @@
         ],
         "x-ms-client-request-id": "ec55f6d4-a484-0826-9864-eb81c0428806",
         "x-ms-request-id": "3330eff6-901e-0082-0848-090c1e000000",
-<<<<<<< HEAD
-        "x-ms-version": "2019-12-12"
-=======
         "x-ms-version": "2020-02-10"
->>>>>>> 60f4876e
       },
       "ResponseBody": []
     }
