{
  "Entries": [
    {
      "RequestUri": "https://camaiaor.blob.core.windows.net/test-container-bcc7d203-af5d-ead0-51e7-d233cd2f2d16?restype=container",
      "RequestMethod": "PUT",
      "RequestHeaders": {
        "Accept": "application/xml",
        "Authorization": "Sanitized",
        "traceparent": "00-6c2a1bca364fc348bf6bc688a184ee76-aec22e3a288c564e-00",
        "User-Agent": "azsdk-net-Storage.Blobs/12.11.0-alpha.20211015.1 (.NET Framework 4.8.4300.0; Microsoft Windows 10.0.19043 )",
        "x-ms-blob-public-access": "container",
        "x-ms-client-request-id": "3a844747-bb14-2df2-7656-da441ab501b2",
        "x-ms-date": "Fri, 15 Oct 2021 20:33:12 GMT",
        "x-ms-return-client-request-id": "true",
        "x-ms-version": "2021-02-12"
      },
      "RequestBody": null,
      "StatusCode": 201,
      "ResponseHeaders": {
        "Content-Length": "0",
        "Date": "Fri, 15 Oct 2021 20:33:11 GMT",
        "ETag": "\u00220x8D9901B02152A70\u0022",
        "Last-Modified": "Fri, 15 Oct 2021 20:33:12 GMT",
        "Server": "Windows-Azure-Blob/1.0 Microsoft-HTTPAPI/2.0",
        "x-ms-client-request-id": "3a844747-bb14-2df2-7656-da441ab501b2",
<<<<<<< HEAD
        "x-ms-request-id": "f76c2f89-d01e-0018-05d2-0405a5000000",
        "x-ms-version": "2021-02-12"
=======
        "x-ms-request-id": "3b8d6be4-d01e-003b-4303-c26e7b000000",
        "x-ms-version": "2020-12-06"
>>>>>>> 6b7c7623
      },
      "ResponseBody": []
    },
    {
      "RequestUri": "https://camaiaor.blob.core.windows.net/test-container-bcc7d203-af5d-ead0-51e7-d233cd2f2d16/test-blob-901b41c7-cdb1-beb3-12d1-d45a56c84e7b",
      "RequestMethod": "PUT",
      "RequestHeaders": {
        "Accept": "application/xml",
        "Authorization": "Sanitized",
        "If-None-Match": "*",
        "traceparent": "00-821ed6cf969d2a458834c54818c9c8a6-8ff955b370cf4c47-00",
        "User-Agent": "azsdk-net-Storage.Blobs/12.11.0-alpha.20211015.1 (.NET Framework 4.8.4300.0; Microsoft Windows 10.0.19043 )",
        "x-ms-blob-type": "AppendBlob",
        "x-ms-client-request-id": "ae58a3f4-f387-e6c0-ee71-f1e4cbbec55c",
        "x-ms-date": "Fri, 15 Oct 2021 20:33:12 GMT",
        "x-ms-encryption-algorithm": "AES256",
        "x-ms-encryption-key": "Sanitized",
        "x-ms-encryption-key-sha256": "9OoVfIR2\u002BLZO8myz3s9ZoHrSR0gXN8LQXiLOYdic3eY=",
        "x-ms-return-client-request-id": "true",
        "x-ms-version": "2021-02-12"
      },
      "RequestBody": null,
      "StatusCode": 201,
      "ResponseHeaders": {
        "Content-Length": "0",
        "Date": "Fri, 15 Oct 2021 20:33:11 GMT",
        "ETag": "\u00220x8D9901B0228F9EB\u0022",
        "Last-Modified": "Fri, 15 Oct 2021 20:33:12 GMT",
        "Server": "Windows-Azure-Blob/1.0 Microsoft-HTTPAPI/2.0",
        "x-ms-client-request-id": "ae58a3f4-f387-e6c0-ee71-f1e4cbbec55c",
        "x-ms-encryption-key-sha256": "9OoVfIR2\u002BLZO8myz3s9ZoHrSR0gXN8LQXiLOYdic3eY=",
        "x-ms-request-id": "3b8d6c36-d01e-003b-1203-c26e7b000000",
        "x-ms-request-server-encrypted": "true",
<<<<<<< HEAD
        "x-ms-version": "2021-02-12",
        "x-ms-version-id": "2021-02-17T02:11:46.0636736Z"
=======
        "x-ms-version": "2020-12-06",
        "x-ms-version-id": "2021-10-15T20:33:12.4392427Z"
>>>>>>> 6b7c7623
      },
      "ResponseBody": []
    },
    {
      "RequestUri": "https://camaiaor.blob.core.windows.net/test-container-bcc7d203-af5d-ead0-51e7-d233cd2f2d16/test-blob-901b41c7-cdb1-beb3-12d1-d45a56c84e7b?comp=metadata",
      "RequestMethod": "PUT",
      "RequestHeaders": {
        "Accept": "application/xml",
        "Authorization": "Sanitized",
        "traceparent": "00-d938e08a2d57944bb754381883647f15-f4ee861a5c9e3d4c-00",
        "User-Agent": "azsdk-net-Storage.Blobs/12.11.0-alpha.20211015.1 (.NET Framework 4.8.4300.0; Microsoft Windows 10.0.19043 )",
        "x-ms-client-request-id": "434e9172-283f-1425-9ebf-245889220880",
        "x-ms-date": "Fri, 15 Oct 2021 20:33:12 GMT",
        "x-ms-encryption-algorithm": "AES256",
        "x-ms-encryption-key": "Sanitized",
        "x-ms-encryption-key-sha256": "9OoVfIR2\u002BLZO8myz3s9ZoHrSR0gXN8LQXiLOYdic3eY=",
        "x-ms-meta-Capital": "letter",
        "x-ms-meta-foo": "bar",
        "x-ms-meta-meta": "data",
        "x-ms-meta-UPPER": "case",
        "x-ms-return-client-request-id": "true",
        "x-ms-version": "2021-02-12"
      },
      "RequestBody": null,
      "StatusCode": 200,
      "ResponseHeaders": {
        "Content-Length": "0",
        "Date": "Fri, 15 Oct 2021 20:33:11 GMT",
        "ETag": "\u00220x8D9901B023851E3\u0022",
        "Last-Modified": "Fri, 15 Oct 2021 20:33:12 GMT",
        "Server": "Windows-Azure-Blob/1.0 Microsoft-HTTPAPI/2.0",
        "x-ms-client-request-id": "434e9172-283f-1425-9ebf-245889220880",
        "x-ms-encryption-key-sha256": "9OoVfIR2\u002BLZO8myz3s9ZoHrSR0gXN8LQXiLOYdic3eY=",
        "x-ms-request-id": "3b8d6c6e-d01e-003b-4603-c26e7b000000",
        "x-ms-request-server-encrypted": "true",
<<<<<<< HEAD
        "x-ms-version": "2021-02-12",
        "x-ms-version-id": "2021-02-17T02:11:46.1497354Z"
=======
        "x-ms-version": "2020-12-06",
        "x-ms-version-id": "2021-10-15T20:33:12.5407987Z"
>>>>>>> 6b7c7623
      },
      "ResponseBody": []
    },
    {
      "RequestUri": "https://camaiaor.blob.core.windows.net/test-container-bcc7d203-af5d-ead0-51e7-d233cd2f2d16?restype=container",
      "RequestMethod": "DELETE",
      "RequestHeaders": {
        "Accept": "application/xml",
        "Authorization": "Sanitized",
        "traceparent": "00-6c3436ece8a8b041a90ce0a0160a8b74-0bc9006489286c42-00",
        "User-Agent": "azsdk-net-Storage.Blobs/12.11.0-alpha.20211015.1 (.NET Framework 4.8.4300.0; Microsoft Windows 10.0.19043 )",
        "x-ms-client-request-id": "3a7136c5-8170-b51d-2dbb-6d14a50ffc7c",
        "x-ms-date": "Fri, 15 Oct 2021 20:33:12 GMT",
        "x-ms-return-client-request-id": "true",
        "x-ms-version": "2021-02-12"
      },
      "RequestBody": null,
      "StatusCode": 202,
      "ResponseHeaders": {
        "Content-Length": "0",
        "Date": "Fri, 15 Oct 2021 20:33:11 GMT",
        "Server": "Windows-Azure-Blob/1.0 Microsoft-HTTPAPI/2.0",
        "x-ms-client-request-id": "3a7136c5-8170-b51d-2dbb-6d14a50ffc7c",
<<<<<<< HEAD
        "x-ms-request-id": "f76c2fad-d01e-0018-1ed2-0405a5000000",
        "x-ms-version": "2021-02-12"
=======
        "x-ms-request-id": "3b8d6cb6-d01e-003b-0a03-c26e7b000000",
        "x-ms-version": "2020-12-06"
>>>>>>> 6b7c7623
      },
      "ResponseBody": []
    }
  ],
  "Variables": {
    "RandomSeed": "112795390",
    "Storage_TestConfigDefault": "ProductionTenant\ncamaiaor\nU2FuaXRpemVk\nhttps://camaiaor.blob.core.windows.net\nhttps://camaiaor.file.core.windows.net\nhttps://camaiaor.queue.core.windows.net\nhttps://camaiaor.table.core.windows.net\n\n\n\n\nhttps://camaiaor-secondary.blob.core.windows.net\nhttps://camaiaor-secondary.file.core.windows.net\nhttps://camaiaor-secondary.queue.core.windows.net\nhttps://camaiaor-secondary.table.core.windows.net\n\nSanitized\n\n\nCloud\nBlobEndpoint=https://camaiaor.blob.core.windows.net/;QueueEndpoint=https://camaiaor.queue.core.windows.net/;FileEndpoint=https://camaiaor.file.core.windows.net/;BlobSecondaryEndpoint=https://camaiaor-secondary.blob.core.windows.net/;QueueSecondaryEndpoint=https://camaiaor-secondary.queue.core.windows.net/;FileSecondaryEndpoint=https://camaiaor-secondary.file.core.windows.net/;AccountName=camaiaor;AccountKey=Kg==;\nsdktest\n\n"
  }
}<|MERGE_RESOLUTION|>--- conflicted
+++ resolved
@@ -23,13 +23,8 @@
         "Last-Modified": "Fri, 15 Oct 2021 20:33:12 GMT",
         "Server": "Windows-Azure-Blob/1.0 Microsoft-HTTPAPI/2.0",
         "x-ms-client-request-id": "3a844747-bb14-2df2-7656-da441ab501b2",
-<<<<<<< HEAD
-        "x-ms-request-id": "f76c2f89-d01e-0018-05d2-0405a5000000",
+        "x-ms-request-id": "3b8d6be4-d01e-003b-4303-c26e7b000000",
         "x-ms-version": "2021-02-12"
-=======
-        "x-ms-request-id": "3b8d6be4-d01e-003b-4303-c26e7b000000",
-        "x-ms-version": "2020-12-06"
->>>>>>> 6b7c7623
       },
       "ResponseBody": []
     },
@@ -63,13 +58,8 @@
         "x-ms-encryption-key-sha256": "9OoVfIR2\u002BLZO8myz3s9ZoHrSR0gXN8LQXiLOYdic3eY=",
         "x-ms-request-id": "3b8d6c36-d01e-003b-1203-c26e7b000000",
         "x-ms-request-server-encrypted": "true",
-<<<<<<< HEAD
         "x-ms-version": "2021-02-12",
-        "x-ms-version-id": "2021-02-17T02:11:46.0636736Z"
-=======
-        "x-ms-version": "2020-12-06",
         "x-ms-version-id": "2021-10-15T20:33:12.4392427Z"
->>>>>>> 6b7c7623
       },
       "ResponseBody": []
     },
@@ -105,13 +95,8 @@
         "x-ms-encryption-key-sha256": "9OoVfIR2\u002BLZO8myz3s9ZoHrSR0gXN8LQXiLOYdic3eY=",
         "x-ms-request-id": "3b8d6c6e-d01e-003b-4603-c26e7b000000",
         "x-ms-request-server-encrypted": "true",
-<<<<<<< HEAD
         "x-ms-version": "2021-02-12",
-        "x-ms-version-id": "2021-02-17T02:11:46.1497354Z"
-=======
-        "x-ms-version": "2020-12-06",
         "x-ms-version-id": "2021-10-15T20:33:12.5407987Z"
->>>>>>> 6b7c7623
       },
       "ResponseBody": []
     },
@@ -135,13 +120,8 @@
         "Date": "Fri, 15 Oct 2021 20:33:11 GMT",
         "Server": "Windows-Azure-Blob/1.0 Microsoft-HTTPAPI/2.0",
         "x-ms-client-request-id": "3a7136c5-8170-b51d-2dbb-6d14a50ffc7c",
-<<<<<<< HEAD
-        "x-ms-request-id": "f76c2fad-d01e-0018-1ed2-0405a5000000",
+        "x-ms-request-id": "3b8d6cb6-d01e-003b-0a03-c26e7b000000",
         "x-ms-version": "2021-02-12"
-=======
-        "x-ms-request-id": "3b8d6cb6-d01e-003b-0a03-c26e7b000000",
-        "x-ms-version": "2020-12-06"
->>>>>>> 6b7c7623
       },
       "ResponseBody": []
     }
