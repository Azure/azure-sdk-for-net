--- conflicted
+++ resolved
@@ -14,11 +14,7 @@
         "x-ms-client-request-id": "3a844747-bb14-2df2-7656-da441ab501b2",
         "x-ms-date": "Thu, 02 Apr 2020 23:45:47 GMT",
         "x-ms-return-client-request-id": "true",
-<<<<<<< HEAD
-        "x-ms-version": "2019-12-12"
-=======
         "x-ms-version": "2020-02-10"
->>>>>>> 60f4876e
       },
       "RequestBody": null,
       "StatusCode": 201,
@@ -33,11 +29,7 @@
         ],
         "x-ms-client-request-id": "3a844747-bb14-2df2-7656-da441ab501b2",
         "x-ms-request-id": "ee0a1176-901e-0049-6c48-090f4b000000",
-<<<<<<< HEAD
-        "x-ms-version": "2019-12-12"
-=======
         "x-ms-version": "2020-02-10"
->>>>>>> 60f4876e
       },
       "ResponseBody": []
     },
@@ -59,11 +51,7 @@
         "x-ms-encryption-key": "ngfrhqrzAqv0tQDZa3vcMQGnQFq6uBl5lMYoQ\u002BaX160=",
         "x-ms-encryption-key-sha256": "9OoVfIR2\u002BLZO8myz3s9ZoHrSR0gXN8LQXiLOYdic3eY=",
         "x-ms-return-client-request-id": "true",
-<<<<<<< HEAD
-        "x-ms-version": "2019-12-12"
-=======
         "x-ms-version": "2020-02-10"
->>>>>>> 60f4876e
       },
       "RequestBody": null,
       "StatusCode": 201,
@@ -80,11 +68,7 @@
         "x-ms-encryption-key-sha256": "9OoVfIR2\u002BLZO8myz3s9ZoHrSR0gXN8LQXiLOYdic3eY=",
         "x-ms-request-id": "ee0a117e-901e-0049-7148-090f4b000000",
         "x-ms-request-server-encrypted": "true",
-<<<<<<< HEAD
-        "x-ms-version": "2019-12-12"
-=======
         "x-ms-version": "2020-02-10"
->>>>>>> 60f4876e
       },
       "ResponseBody": []
     },
@@ -108,11 +92,7 @@
         "x-ms-meta-meta": "data",
         "x-ms-meta-UPPER": "case",
         "x-ms-return-client-request-id": "true",
-<<<<<<< HEAD
-        "x-ms-version": "2019-12-12"
-=======
         "x-ms-version": "2020-02-10"
->>>>>>> 60f4876e
       },
       "RequestBody": null,
       "StatusCode": 200,
@@ -129,11 +109,7 @@
         "x-ms-encryption-key-sha256": "9OoVfIR2\u002BLZO8myz3s9ZoHrSR0gXN8LQXiLOYdic3eY=",
         "x-ms-request-id": "ee0a1183-901e-0049-7448-090f4b000000",
         "x-ms-request-server-encrypted": "true",
-<<<<<<< HEAD
-        "x-ms-version": "2019-12-12"
-=======
         "x-ms-version": "2020-02-10"
->>>>>>> 60f4876e
       },
       "ResponseBody": []
     },
@@ -150,11 +126,7 @@
         "x-ms-client-request-id": "3a7136c5-8170-b51d-2dbb-6d14a50ffc7c",
         "x-ms-date": "Thu, 02 Apr 2020 23:45:48 GMT",
         "x-ms-return-client-request-id": "true",
-<<<<<<< HEAD
-        "x-ms-version": "2019-12-12"
-=======
         "x-ms-version": "2020-02-10"
->>>>>>> 60f4876e
       },
       "RequestBody": null,
       "StatusCode": 202,
@@ -167,11 +139,7 @@
         ],
         "x-ms-client-request-id": "3a7136c5-8170-b51d-2dbb-6d14a50ffc7c",
         "x-ms-request-id": "ee0a1187-901e-0049-7848-090f4b000000",
-<<<<<<< HEAD
-        "x-ms-version": "2019-12-12"
-=======
         "x-ms-version": "2020-02-10"
->>>>>>> 60f4876e
       },
       "ResponseBody": []
     }
