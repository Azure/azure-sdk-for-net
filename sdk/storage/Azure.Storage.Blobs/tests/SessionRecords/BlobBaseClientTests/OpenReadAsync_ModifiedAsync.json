{
  "Entries": [
    {
      "RequestUri": "http://emilydevtest.blob.core.windows.net/test-container-49fa4630-aa9b-d815-92a3-df30cba086fc?restype=container",
      "RequestMethod": "PUT",
      "RequestHeaders": {
        "Authorization": "Sanitized",
        "traceparent": "00-4b5f3b3df11242478485665b8ee37c47-a815017e07c1cf41-00",
        "User-Agent": [
          "azsdk-net-Storage.Blobs/12.7.0-alpha.20200908.1",
          "(.NET Core 4.6.29130.01; Microsoft Windows 10.0.19041 )"
        ],
        "x-ms-blob-public-access": "container",
        "x-ms-client-request-id": "fe12e734-97f5-b162-937c-8e6838519d09",
        "x-ms-date": "Tue, 08 Sep 2020 15:59:59 GMT",
        "x-ms-return-client-request-id": "true",
        "x-ms-version": "2020-02-10"
      },
      "RequestBody": null,
      "StatusCode": 201,
      "ResponseHeaders": {
        "Content-Length": "0",
        "Date": "Tue, 08 Sep 2020 15:59:58 GMT",
        "ETag": "\u00220x8D854103D141816\u0022",
        "Last-Modified": "Tue, 08 Sep 2020 15:59:59 GMT",
        "Server": [
          "Windows-Azure-Blob/1.0",
          "Microsoft-HTTPAPI/2.0"
        ],
        "x-ms-client-request-id": "fe12e734-97f5-b162-937c-8e6838519d09",
<<<<<<< HEAD
        "x-ms-request-id": "1ada2134-301e-0096-6f51-7ad313000000",
        "x-ms-version": "2020-02-10"
=======
        "x-ms-request-id": "115ec3f5-e01e-00cb-75f9-8550a1000000",
        "x-ms-version": "2019-12-12"
>>>>>>> 3d593566
      },
      "ResponseBody": []
    },
    {
      "RequestUri": "http://emilydevtest.blob.core.windows.net/test-container-49fa4630-aa9b-d815-92a3-df30cba086fc/test-blob-40cead7f-0730-5eaa-3e1e-e1538529392a",
      "RequestMethod": "PUT",
      "RequestHeaders": {
        "Authorization": "Sanitized",
        "Content-Length": "1024",
        "traceparent": "00-e00a461d04b1d348bb21f2f69188f54a-36de1f61041f9747-00",
        "User-Agent": [
          "azsdk-net-Storage.Blobs/12.7.0-alpha.20200908.1",
          "(.NET Core 4.6.29130.01; Microsoft Windows 10.0.19041 )"
        ],
        "x-ms-blob-type": "BlockBlob",
        "x-ms-client-request-id": "8eece8c1-8d92-7caa-4655-b4ff1f704942",
        "x-ms-date": "Tue, 08 Sep 2020 15:59:59 GMT",
        "x-ms-return-client-request-id": "true",
        "x-ms-version": "2020-02-10"
      },
      "RequestBody": "Q8PbQcEeG3a2M5ZSy98s/FU5/OONhweHQYTJhSsnjmCs1fLouw3kFsucSMEAEOWzT5IT/1W5fLu8VP88VZZKjqQ1pfbtREFHVeYY8T9FhjGeFjWZE48L8lk2LGYOp8A1UbkcymvvxQtRy6lvoYt7ds3Onj9gsXoVKrKdthfaOa4l4p\u002BGKLvFrlAqR0jlnFHOu7WZPwiB1Z8/B6C4Ug/zd5L7Sr7r9U0SCO/uNWkyL45hzvthQfqlow3/RiEbDVxANtC16lGT4sZnhjcYk582DNcRV4MUkTWXVaaw664s9vqTrf\u002BYfEQ8zew0\u002BbrCjRBuyTlJCbbZLKSaHZWq4vcYO488heWgnZCS1YmX35h71ceWQSF04\u002B1EuoFa/l6vkev1HL4qhgcrziyptjMtQU0MH0jNFKDVo1ii98tjRZ8x40OeosLZUU7Aa3P1yiy5F3g0Tt4V4X1KIHlmiI47x4mNd9Lwjp\u002BKMs76Dagt39gr6OBTL/fAHALFU4JJc8m/hKTqZ1NZyYjYqRsQG9PVHUCgOp\u002Bu6JeRzVvQKjsdQL8EOokDQniF0R9XeobcrwAu8DZBqTgpEZsNWJr3iZ9Nu2lbC\u002BFK0drIGmmAVm4RtR1aoTkE25eH2ynt9undjUiACb4dgKMf5B5ceY7Pqbot/KN8nOdlSeDR1DC3XNvw6owgAEyv9DV5O7wbp2EItzJuwPpGYPFgGsDeS6tzZ4dDbI8BrqhtfQhuAmEqSqF\u002ByR3\u002BSJzhqYmbv\u002BWM0KiJBtM11zvSBwiJAULy2F6PNdAeYIGOdR7rYcIFZe/C4a1f5PyO9XJmrMIUdEdZ79ErDIkVbXAn\u002B5G0SXZ4zKEZxiCVkvNiAUBduLS/egDXkXLx2VllrXM8OOlq2av87d8h\u002Bq0nxFzdyQpJt7W8Z4CR3LgDh/NHtBmsWVoK9yeUYcrVnoBSsM0WExBPHPW\u002BgNBo2fzz\u002BGbs2UWUemsB0tHitFbq58kAPizr7XPi95gj7tiKoR4qoWhk6MQ6vjViFEA\u002BbGef05gHZ5rQBwvyCeGtcIuSdzGztxLthv4ExoD2idgyo4swgxtAgjmEWpldcd/ijE2qz5wPi7VVskyaAqEZ2X4ywGVWfexwUvT3L1x4kBQeIjozTLk7IhjW29HOpYCYaoEaKrF6iw9gOX2oGFxY3CI4e\u002BBn5ozF9p1MgKEboqx0XsTbXWVjpJYq0hM8kwq8fv\u002BvliqfMYP0VTQULQptRZbQM7mXfH681NZJPBR5iWKSkAKibAyC1C1B5wgxT3eLvY18a19QJAGA8sFTVvVve8vRgZwIy9iJTV\u002BMVpV1i4VfvX6G/B4DQWsBIXlLL3440Ws8YM3bg/G08x0AxM5sC2c79Jh26A==",
      "StatusCode": 201,
      "ResponseHeaders": {
        "Content-Length": "0",
        "Content-MD5": "OAq/oCxOOJt7R86tmNvLWg==",
        "Date": "Tue, 08 Sep 2020 15:59:58 GMT",
        "ETag": "\u00220x8D854103D1A6837\u0022",
        "Last-Modified": "Tue, 08 Sep 2020 15:59:59 GMT",
        "Server": [
          "Windows-Azure-Blob/1.0",
          "Microsoft-HTTPAPI/2.0"
        ],
        "x-ms-client-request-id": "8eece8c1-8d92-7caa-4655-b4ff1f704942",
        "x-ms-content-crc64": "Mv6WjFzlf/M=",
        "x-ms-request-id": "115ec400-e01e-00cb-7df9-8550a1000000",
        "x-ms-request-server-encrypted": "true",
        "x-ms-version": "2020-02-10"
      },
      "ResponseBody": []
    },
    {
      "RequestUri": "http://emilydevtest.blob.core.windows.net/test-container-49fa4630-aa9b-d815-92a3-df30cba086fc/test-blob-40cead7f-0730-5eaa-3e1e-e1538529392a",
      "RequestMethod": "HEAD",
      "RequestHeaders": {
        "Authorization": "Sanitized",
        "traceparent": "00-cd408e4984b9834fa72b87799f3ef6bb-62c642ead5d5344f-00",
        "User-Agent": [
          "azsdk-net-Storage.Blobs/12.7.0-alpha.20200908.1",
          "(.NET Core 4.6.29130.01; Microsoft Windows 10.0.19041 )"
        ],
        "x-ms-client-request-id": "9c92fbe2-aa3c-2b98-d9be-467c5401e20c",
        "x-ms-date": "Tue, 08 Sep 2020 15:59:59 GMT",
        "x-ms-return-client-request-id": "true",
        "x-ms-version": "2019-12-12"
      },
      "RequestBody": null,
      "StatusCode": 200,
      "ResponseHeaders": {
        "Accept-Ranges": "bytes",
        "Content-Length": "1024",
        "Content-MD5": "OAq/oCxOOJt7R86tmNvLWg==",
        "Content-Type": "application/octet-stream",
        "Date": "Tue, 08 Sep 2020 15:59:58 GMT",
        "ETag": "\u00220x8D854103D1A6837\u0022",
        "Last-Modified": "Tue, 08 Sep 2020 15:59:59 GMT",
        "Server": [
          "Windows-Azure-Blob/1.0",
          "Microsoft-HTTPAPI/2.0"
        ],
        "Vary": "Origin",
        "x-ms-access-tier": "Hot",
        "x-ms-access-tier-inferred": "true",
        "x-ms-blob-type": "BlockBlob",
        "x-ms-client-request-id": "9c92fbe2-aa3c-2b98-d9be-467c5401e20c",
        "x-ms-creation-time": "Tue, 08 Sep 2020 15:59:59 GMT",
        "x-ms-lease-state": "available",
        "x-ms-lease-status": "unlocked",
        "x-ms-request-id": "115ec404-e01e-00cb-01f9-8550a1000000",
        "x-ms-server-encrypted": "true",
        "x-ms-version": "2019-12-12"
      },
      "ResponseBody": []
    },
    {
      "RequestUri": "http://emilydevtest.blob.core.windows.net/test-container-49fa4630-aa9b-d815-92a3-df30cba086fc/test-blob-40cead7f-0730-5eaa-3e1e-e1538529392a",
      "RequestMethod": "GET",
      "RequestHeaders": {
        "Authorization": "Sanitized",
        "User-Agent": [
          "azsdk-net-Storage.Blobs/12.7.0-alpha.20200908.1",
          "(.NET Core 4.6.29130.01; Microsoft Windows 10.0.19041 )"
        ],
        "x-ms-client-request-id": "241c8509-acde-2605-a358-969fa29a21ab",
        "x-ms-date": "Tue, 08 Sep 2020 15:59:59 GMT",
        "x-ms-range": "bytes=0-511",
        "x-ms-return-client-request-id": "true",
        "x-ms-version": "2020-02-10"
      },
      "RequestBody": null,
      "StatusCode": 206,
      "ResponseHeaders": {
        "Accept-Ranges": "bytes",
        "Content-Length": "512",
        "Content-Range": "bytes 0-511/1024",
        "Content-Type": "application/octet-stream",
        "Date": "Tue, 08 Sep 2020 15:59:58 GMT",
        "ETag": "\u00220x8D854103D1A6837\u0022",
        "Last-Modified": "Tue, 08 Sep 2020 15:59:59 GMT",
        "Server": [
          "Windows-Azure-Blob/1.0",
          "Microsoft-HTTPAPI/2.0"
        ],
        "Vary": "Origin",
        "x-ms-blob-content-md5": "OAq/oCxOOJt7R86tmNvLWg==",
        "x-ms-blob-type": "BlockBlob",
        "x-ms-client-request-id": "241c8509-acde-2605-a358-969fa29a21ab",
        "x-ms-creation-time": "Tue, 08 Sep 2020 15:59:59 GMT",
        "x-ms-lease-state": "available",
        "x-ms-lease-status": "unlocked",
        "x-ms-request-id": "115ec407-e01e-00cb-04f9-8550a1000000",
        "x-ms-server-encrypted": "true",
        "x-ms-version": "2020-02-10"
      },
      "ResponseBody": "Q8PbQcEeG3a2M5ZSy98s/FU5/OONhweHQYTJhSsnjmCs1fLouw3kFsucSMEAEOWzT5IT/1W5fLu8VP88VZZKjqQ1pfbtREFHVeYY8T9FhjGeFjWZE48L8lk2LGYOp8A1UbkcymvvxQtRy6lvoYt7ds3Onj9gsXoVKrKdthfaOa4l4p\u002BGKLvFrlAqR0jlnFHOu7WZPwiB1Z8/B6C4Ug/zd5L7Sr7r9U0SCO/uNWkyL45hzvthQfqlow3/RiEbDVxANtC16lGT4sZnhjcYk582DNcRV4MUkTWXVaaw664s9vqTrf\u002BYfEQ8zew0\u002BbrCjRBuyTlJCbbZLKSaHZWq4vcYO488heWgnZCS1YmX35h71ceWQSF04\u002B1EuoFa/l6vkev1HL4qhgcrziyptjMtQU0MH0jNFKDVo1ii98tjRZ8x40OeosLZUU7Aa3P1yiy5F3g0Tt4V4X1KIHlmiI47x4mNd9Lwjp\u002BKMs76Dagt39gr6OBTL/fAHALFU4JJc8m/hKTqZ1NZyYjYqRsQG9PVHUCgOp\u002Bu6JeRzVvQKjsdQL8EOokDQniF0R9XeobcrwAu8DZBqTgpEZsNWJr3iZ9Nu2lbC\u002BFK0drIGmmAVm4RtR1aoTkE25eH2ynt9undjUiACb4dgKMf5B5ceY7Pqbot/KN8nOdlSeDR1DC3XNvw6owgAEw="
    },
    {
      "RequestUri": "http://emilydevtest.blob.core.windows.net/test-container-49fa4630-aa9b-d815-92a3-df30cba086fc/test-blob-40cead7f-0730-5eaa-3e1e-e1538529392a?comp=block\u0026blockid=dGVzdC1ibG9jay0xZjNlYjdlOC03NTRmLTE3YTMtNzJiOS1jOWM1YzlkMjYxYzI%3D",
      "RequestMethod": "PUT",
      "RequestHeaders": {
        "Authorization": "Sanitized",
        "Content-Length": "1024",
        "traceparent": "00-ce0aa857cb5651488f2d5ec2dfb90942-16aab58ddf68864e-00",
        "User-Agent": [
          "azsdk-net-Storage.Blobs/12.7.0-alpha.20200908.1",
          "(.NET Core 4.6.29130.01; Microsoft Windows 10.0.19041 )"
        ],
        "x-ms-client-request-id": "12dd3555-ead9-9363-e104-b124e23f5dd0",
        "x-ms-date": "Tue, 08 Sep 2020 15:59:59 GMT",
        "x-ms-return-client-request-id": "true",
        "x-ms-version": "2020-02-10"
      },
      "RequestBody": "Q8PbQcEeG3a2M5ZSy98s/FU5/OONhweHQYTJhSsnjmCs1fLouw3kFsucSMEAEOWzT5IT/1W5fLu8VP88VZZKjqQ1pfbtREFHVeYY8T9FhjGeFjWZE48L8lk2LGYOp8A1UbkcymvvxQtRy6lvoYt7ds3Onj9gsXoVKrKdthfaOa4l4p\u002BGKLvFrlAqR0jlnFHOu7WZPwiB1Z8/B6C4Ug/zd5L7Sr7r9U0SCO/uNWkyL45hzvthQfqlow3/RiEbDVxANtC16lGT4sZnhjcYk582DNcRV4MUkTWXVaaw664s9vqTrf\u002BYfEQ8zew0\u002BbrCjRBuyTlJCbbZLKSaHZWq4vcYO488heWgnZCS1YmX35h71ceWQSF04\u002B1EuoFa/l6vkev1HL4qhgcrziyptjMtQU0MH0jNFKDVo1ii98tjRZ8x40OeosLZUU7Aa3P1yiy5F3g0Tt4V4X1KIHlmiI47x4mNd9Lwjp\u002BKMs76Dagt39gr6OBTL/fAHALFU4JJc8m/hKTqZ1NZyYjYqRsQG9PVHUCgOp\u002Bu6JeRzVvQKjsdQL8EOokDQniF0R9XeobcrwAu8DZBqTgpEZsNWJr3iZ9Nu2lbC\u002BFK0drIGmmAVm4RtR1aoTkE25eH2ynt9undjUiACb4dgKMf5B5ceY7Pqbot/KN8nOdlSeDR1DC3XNvw6owgAEyv9DV5O7wbp2EItzJuwPpGYPFgGsDeS6tzZ4dDbI8BrqhtfQhuAmEqSqF\u002ByR3\u002BSJzhqYmbv\u002BWM0KiJBtM11zvSBwiJAULy2F6PNdAeYIGOdR7rYcIFZe/C4a1f5PyO9XJmrMIUdEdZ79ErDIkVbXAn\u002B5G0SXZ4zKEZxiCVkvNiAUBduLS/egDXkXLx2VllrXM8OOlq2av87d8h\u002Bq0nxFzdyQpJt7W8Z4CR3LgDh/NHtBmsWVoK9yeUYcrVnoBSsM0WExBPHPW\u002BgNBo2fzz\u002BGbs2UWUemsB0tHitFbq58kAPizr7XPi95gj7tiKoR4qoWhk6MQ6vjViFEA\u002BbGef05gHZ5rQBwvyCeGtcIuSdzGztxLthv4ExoD2idgyo4swgxtAgjmEWpldcd/ijE2qz5wPi7VVskyaAqEZ2X4ywGVWfexwUvT3L1x4kBQeIjozTLk7IhjW29HOpYCYaoEaKrF6iw9gOX2oGFxY3CI4e\u002BBn5ozF9p1MgKEboqx0XsTbXWVjpJYq0hM8kwq8fv\u002BvliqfMYP0VTQULQptRZbQM7mXfH681NZJPBR5iWKSkAKibAyC1C1B5wgxT3eLvY18a19QJAGA8sFTVvVve8vRgZwIy9iJTV\u002BMVpV1i4VfvX6G/B4DQWsBIXlLL3440Ws8YM3bg/G08x0AxM5sC2c79Jh26A==",
      "StatusCode": 201,
      "ResponseHeaders": {
        "Content-Length": "0",
        "Date": "Tue, 08 Sep 2020 15:59:58 GMT",
        "Server": [
          "Windows-Azure-Blob/1.0",
          "Microsoft-HTTPAPI/2.0"
        ],
        "x-ms-client-request-id": "12dd3555-ead9-9363-e104-b124e23f5dd0",
        "x-ms-content-crc64": "Mv6WjFzlf/M=",
        "x-ms-request-id": "115ec408-e01e-00cb-05f9-8550a1000000",
        "x-ms-request-server-encrypted": "true",
        "x-ms-version": "2020-02-10"
      },
      "ResponseBody": []
    },
    {
      "RequestUri": "http://emilydevtest.blob.core.windows.net/test-container-49fa4630-aa9b-d815-92a3-df30cba086fc/test-blob-40cead7f-0730-5eaa-3e1e-e1538529392a?comp=blocklist",
      "RequestMethod": "PUT",
      "RequestHeaders": {
        "Authorization": "Sanitized",
        "Content-Length": "104",
        "Content-Type": "application/xml",
        "traceparent": "00-0b509ff9a992f34a9cf7dbbb5da9e34b-b8a9cc6621f2914c-00",
        "User-Agent": [
          "azsdk-net-Storage.Blobs/12.7.0-alpha.20200908.1",
          "(.NET Core 4.6.29130.01; Microsoft Windows 10.0.19041 )"
        ],
        "x-ms-client-request-id": "94709183-4ef4-cae9-30df-ece00c08c40c",
        "x-ms-date": "Tue, 08 Sep 2020 15:59:59 GMT",
        "x-ms-return-client-request-id": "true",
        "x-ms-version": "2020-02-10"
      },
      "RequestBody": "\u003CBlockList\u003E\u003CLatest\u003EdGVzdC1ibG9jay0xZjNlYjdlOC03NTRmLTE3YTMtNzJiOS1jOWM1YzlkMjYxYzI=\u003C/Latest\u003E\u003C/BlockList\u003E",
      "StatusCode": 201,
      "ResponseHeaders": {
        "Content-Length": "0",
        "Date": "Tue, 08 Sep 2020 15:59:58 GMT",
        "ETag": "\u00220x8D854103D24F172\u0022",
        "Last-Modified": "Tue, 08 Sep 2020 15:59:59 GMT",
        "Server": [
          "Windows-Azure-Blob/1.0",
          "Microsoft-HTTPAPI/2.0"
        ],
        "x-ms-client-request-id": "94709183-4ef4-cae9-30df-ece00c08c40c",
        "x-ms-content-crc64": "QIhj\u002BLQfKWg=",
        "x-ms-request-id": "115ec40b-e01e-00cb-08f9-8550a1000000",
        "x-ms-request-server-encrypted": "true",
        "x-ms-version": "2020-02-10"
      },
      "ResponseBody": []
    },
    {
      "RequestUri": "http://emilydevtest.blob.core.windows.net/test-container-49fa4630-aa9b-d815-92a3-df30cba086fc/test-blob-40cead7f-0730-5eaa-3e1e-e1538529392a",
      "RequestMethod": "GET",
      "RequestHeaders": {
        "Authorization": "Sanitized",
        "If-Match": "0x8D854103D1A6837",
        "User-Agent": [
          "azsdk-net-Storage.Blobs/12.7.0-alpha.20200908.1",
          "(.NET Core 4.6.29130.01; Microsoft Windows 10.0.19041 )"
        ],
        "x-ms-client-request-id": "51a12723-c8cf-a8dc-ea20-de4865e61d81",
        "x-ms-date": "Tue, 08 Sep 2020 15:59:59 GMT",
        "x-ms-range": "bytes=512-1023",
        "x-ms-return-client-request-id": "true",
        "x-ms-version": "2020-02-10"
      },
      "RequestBody": null,
      "StatusCode": 412,
      "ResponseHeaders": {
        "Content-Length": "252",
        "Content-Type": "application/xml",
        "Date": "Tue, 08 Sep 2020 15:59:58 GMT",
        "Server": [
          "Windows-Azure-Blob/1.0",
          "Microsoft-HTTPAPI/2.0"
        ],
        "Vary": "Origin",
        "x-ms-client-request-id": "51a12723-c8cf-a8dc-ea20-de4865e61d81",
        "x-ms-error-code": "ConditionNotMet",
<<<<<<< HEAD
        "x-ms-request-id": "1ada218f-301e-0096-3f51-7ad313000000",
        "x-ms-version": "2020-02-10"
=======
        "x-ms-request-id": "115ec40f-e01e-00cb-0cf9-8550a1000000",
        "x-ms-version": "2019-12-12"
>>>>>>> 3d593566
      },
      "ResponseBody": [
        "\uFEFF\u003C?xml version=\u00221.0\u0022 encoding=\u0022utf-8\u0022?\u003E\u003CError\u003E\u003CCode\u003EConditionNotMet\u003C/Code\u003E\u003CMessage\u003EThe condition specified using HTTP conditional header(s) is not met.\n",
        "RequestId:115ec40f-e01e-00cb-0cf9-8550a1000000\n",
        "Time:2020-09-08T15:59:59.5113051Z\u003C/Message\u003E\u003C/Error\u003E"
      ]
    },
    {
      "RequestUri": "http://emilydevtest.blob.core.windows.net/test-container-49fa4630-aa9b-d815-92a3-df30cba086fc?restype=container",
      "RequestMethod": "DELETE",
      "RequestHeaders": {
        "Authorization": "Sanitized",
        "traceparent": "00-e341924f09709042949a73fb2c7a4ff1-c7aceb2195211149-00",
        "User-Agent": [
          "azsdk-net-Storage.Blobs/12.7.0-alpha.20200908.1",
          "(.NET Core 4.6.29130.01; Microsoft Windows 10.0.19041 )"
        ],
        "x-ms-client-request-id": "e5bc7b8d-7366-f83d-8593-77dd49c89c87",
        "x-ms-date": "Tue, 08 Sep 2020 15:59:59 GMT",
        "x-ms-return-client-request-id": "true",
        "x-ms-version": "2020-02-10"
      },
      "RequestBody": null,
      "StatusCode": 202,
      "ResponseHeaders": {
        "Content-Length": "0",
        "Date": "Tue, 08 Sep 2020 15:59:58 GMT",
        "Server": [
          "Windows-Azure-Blob/1.0",
          "Microsoft-HTTPAPI/2.0"
        ],
<<<<<<< HEAD
        "x-ms-client-request-id": "51a12723-c8cf-a8dc-ea20-de4865e61d81",
        "x-ms-request-id": "1ada21a2-301e-0096-4e51-7ad313000000",
        "x-ms-version": "2020-02-10"
=======
        "x-ms-client-request-id": "e5bc7b8d-7366-f83d-8593-77dd49c89c87",
        "x-ms-request-id": "115ec413-e01e-00cb-10f9-8550a1000000",
        "x-ms-version": "2019-12-12"
>>>>>>> 3d593566
      },
      "ResponseBody": []
    }
  ],
  "Variables": {
    "RandomSeed": "405480633",
    "Storage_TestConfigDefault": "ProductionTenant\nemilydevtest\nU2FuaXRpemVk\nhttp://emilydevtest.blob.core.windows.net\nhttp://emilydevtest.file.core.windows.net\nhttp://emilydevtest.queue.core.windows.net\nhttp://emilydevtest.table.core.windows.net\n\n\n\n\nhttp://emilydevtest-secondary.blob.core.windows.net\nhttp://emilydevtest-secondary.file.core.windows.net\nhttp://emilydevtest-secondary.queue.core.windows.net\nhttp://emilydevtest-secondary.table.core.windows.net\n\nSanitized\n\n\nCloud\nBlobEndpoint=http://emilydevtest.blob.core.windows.net/;QueueEndpoint=http://emilydevtest.queue.core.windows.net/;FileEndpoint=http://emilydevtest.file.core.windows.net/;BlobSecondaryEndpoint=http://emilydevtest-secondary.blob.core.windows.net/;QueueSecondaryEndpoint=http://emilydevtest-secondary.queue.core.windows.net/;FileSecondaryEndpoint=http://emilydevtest-secondary.file.core.windows.net/;AccountName=emilydevtest;AccountKey=Kg==;\nencryptionScope"
  }
}<|MERGE_RESOLUTION|>--- conflicted
+++ resolved
@@ -28,13 +28,8 @@
           "Microsoft-HTTPAPI/2.0"
         ],
         "x-ms-client-request-id": "fe12e734-97f5-b162-937c-8e6838519d09",
-<<<<<<< HEAD
-        "x-ms-request-id": "1ada2134-301e-0096-6f51-7ad313000000",
-        "x-ms-version": "2020-02-10"
-=======
         "x-ms-request-id": "115ec3f5-e01e-00cb-75f9-8550a1000000",
-        "x-ms-version": "2019-12-12"
->>>>>>> 3d593566
+        "x-ms-version": "2020-02-10"
       },
       "ResponseBody": []
     },
@@ -88,7 +83,7 @@
         "x-ms-client-request-id": "9c92fbe2-aa3c-2b98-d9be-467c5401e20c",
         "x-ms-date": "Tue, 08 Sep 2020 15:59:59 GMT",
         "x-ms-return-client-request-id": "true",
-        "x-ms-version": "2019-12-12"
+        "x-ms-version": "2020-02-10"
       },
       "RequestBody": null,
       "StatusCode": 200,
@@ -114,7 +109,7 @@
         "x-ms-lease-status": "unlocked",
         "x-ms-request-id": "115ec404-e01e-00cb-01f9-8550a1000000",
         "x-ms-server-encrypted": "true",
-        "x-ms-version": "2019-12-12"
+        "x-ms-version": "2020-02-10"
       },
       "ResponseBody": []
     },
@@ -258,13 +253,8 @@
         "Vary": "Origin",
         "x-ms-client-request-id": "51a12723-c8cf-a8dc-ea20-de4865e61d81",
         "x-ms-error-code": "ConditionNotMet",
-<<<<<<< HEAD
-        "x-ms-request-id": "1ada218f-301e-0096-3f51-7ad313000000",
-        "x-ms-version": "2020-02-10"
-=======
         "x-ms-request-id": "115ec40f-e01e-00cb-0cf9-8550a1000000",
-        "x-ms-version": "2019-12-12"
->>>>>>> 3d593566
+        "x-ms-version": "2020-02-10"
       },
       "ResponseBody": [
         "\uFEFF\u003C?xml version=\u00221.0\u0022 encoding=\u0022utf-8\u0022?\u003E\u003CError\u003E\u003CCode\u003EConditionNotMet\u003C/Code\u003E\u003CMessage\u003EThe condition specified using HTTP conditional header(s) is not met.\n",
@@ -296,15 +286,9 @@
           "Windows-Azure-Blob/1.0",
           "Microsoft-HTTPAPI/2.0"
         ],
-<<<<<<< HEAD
-        "x-ms-client-request-id": "51a12723-c8cf-a8dc-ea20-de4865e61d81",
-        "x-ms-request-id": "1ada21a2-301e-0096-4e51-7ad313000000",
-        "x-ms-version": "2020-02-10"
-=======
         "x-ms-client-request-id": "e5bc7b8d-7366-f83d-8593-77dd49c89c87",
         "x-ms-request-id": "115ec413-e01e-00cb-10f9-8550a1000000",
-        "x-ms-version": "2019-12-12"
->>>>>>> 3d593566
+        "x-ms-version": "2020-02-10"
       },
       "ResponseBody": []
     }
