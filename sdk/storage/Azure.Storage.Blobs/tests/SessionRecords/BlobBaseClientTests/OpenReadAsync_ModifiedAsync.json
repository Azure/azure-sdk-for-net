--- conflicted
+++ resolved
@@ -12,11 +12,7 @@
         "x-ms-client-request-id": "fe12e734-97f5-b162-937c-8e6838519d09",
         "x-ms-date": "Mon, 24 May 2021 22:43:06 GMT",
         "x-ms-return-client-request-id": "true",
-<<<<<<< HEAD
-         "x-ms-version": "2020-10-02"
-=======
-        "x-ms-version": "2020-08-04"
->>>>>>> 41beb1fe
+        "x-ms-version": "2020-10-02"
       },
       "RequestBody": null,
       "StatusCode": 201,
@@ -27,13 +23,8 @@
         "Last-Modified": "Mon, 24 May 2021 22:43:06 GMT",
         "Server": "Windows-Azure-Blob/1.0 Microsoft-HTTPAPI/2.0",
         "x-ms-client-request-id": "fe12e734-97f5-b162-937c-8e6838519d09",
-<<<<<<< HEAD
-        "x-ms-request-id": "0eee7779-201e-0033-5f5d-058569000000",
-         "x-ms-version": "2020-10-02"
-=======
         "x-ms-request-id": "ab34e0ae-601e-0012-04ee-50b161000000",
-        "x-ms-version": "2020-08-04"
->>>>>>> 41beb1fe
+        "x-ms-version": "2020-10-02"
       },
       "ResponseBody": []
     },
@@ -51,11 +42,7 @@
         "x-ms-client-request-id": "8eece8c1-8d92-7caa-4655-b4ff1f704942",
         "x-ms-date": "Mon, 24 May 2021 22:43:06 GMT",
         "x-ms-return-client-request-id": "true",
-<<<<<<< HEAD
-         "x-ms-version": "2020-10-02"
-=======
-        "x-ms-version": "2020-08-04"
->>>>>>> 41beb1fe
+        "x-ms-version": "2020-10-02"
       },
       "RequestBody": "Q8PbQcEeG3a2M5ZSy98s/FU5/OONhweHQYTJhSsnjmCs1fLouw3kFsucSMEAEOWzT5IT/1W5fLu8VP88VZZKjqQ1pfbtREFHVeYY8T9FhjGeFjWZE48L8lk2LGYOp8A1UbkcymvvxQtRy6lvoYt7ds3Onj9gsXoVKrKdthfaOa4l4p\u002BGKLvFrlAqR0jlnFHOu7WZPwiB1Z8/B6C4Ug/zd5L7Sr7r9U0SCO/uNWkyL45hzvthQfqlow3/RiEbDVxANtC16lGT4sZnhjcYk582DNcRV4MUkTWXVaaw664s9vqTrf\u002BYfEQ8zew0\u002BbrCjRBuyTlJCbbZLKSaHZWq4vcYO488heWgnZCS1YmX35h71ceWQSF04\u002B1EuoFa/l6vkev1HL4qhgcrziyptjMtQU0MH0jNFKDVo1ii98tjRZ8x40OeosLZUU7Aa3P1yiy5F3g0Tt4V4X1KIHlmiI47x4mNd9Lwjp\u002BKMs76Dagt39gr6OBTL/fAHALFU4JJc8m/hKTqZ1NZyYjYqRsQG9PVHUCgOp\u002Bu6JeRzVvQKjsdQL8EOokDQniF0R9XeobcrwAu8DZBqTgpEZsNWJr3iZ9Nu2lbC\u002BFK0drIGmmAVm4RtR1aoTkE25eH2ynt9undjUiACb4dgKMf5B5ceY7Pqbot/KN8nOdlSeDR1DC3XNvw6owgAEyv9DV5O7wbp2EItzJuwPpGYPFgGsDeS6tzZ4dDbI8BrqhtfQhuAmEqSqF\u002ByR3\u002BSJzhqYmbv\u002BWM0KiJBtM11zvSBwiJAULy2F6PNdAeYIGOdR7rYcIFZe/C4a1f5PyO9XJmrMIUdEdZ79ErDIkVbXAn\u002B5G0SXZ4zKEZxiCVkvNiAUBduLS/egDXkXLx2VllrXM8OOlq2av87d8h\u002Bq0nxFzdyQpJt7W8Z4CR3LgDh/NHtBmsWVoK9yeUYcrVnoBSsM0WExBPHPW\u002BgNBo2fzz\u002BGbs2UWUemsB0tHitFbq58kAPizr7XPi95gj7tiKoR4qoWhk6MQ6vjViFEA\u002BbGef05gHZ5rQBwvyCeGtcIuSdzGztxLthv4ExoD2idgyo4swgxtAgjmEWpldcd/ijE2qz5wPi7VVskyaAqEZ2X4ywGVWfexwUvT3L1x4kBQeIjozTLk7IhjW29HOpYCYaoEaKrF6iw9gOX2oGFxY3CI4e\u002BBn5ozF9p1MgKEboqx0XsTbXWVjpJYq0hM8kwq8fv\u002BvliqfMYP0VTQULQptRZbQM7mXfH681NZJPBR5iWKSkAKibAyC1C1B5wgxT3eLvY18a19QJAGA8sFTVvVve8vRgZwIy9iJTV\u002BMVpV1i4VfvX6G/B4DQWsBIXlLL3440Ws8YM3bg/G08x0AxM5sC2c79Jh26A==",
       "StatusCode": 201,
@@ -70,12 +57,7 @@
         "x-ms-content-crc64": "Mv6WjFzlf/M=",
         "x-ms-request-id": "ab34e0f5-601e-0012-45ee-50b161000000",
         "x-ms-request-server-encrypted": "true",
-<<<<<<< HEAD
-         "x-ms-version": "2020-10-02",
-        "x-ms-version-id": "2021-02-17T18:51:54.5804911Z"
-=======
-        "x-ms-version": "2020-08-04"
->>>>>>> 41beb1fe
+        "x-ms-version": "2020-10-02"
       },
       "ResponseBody": []
     },
@@ -90,11 +72,7 @@
         "x-ms-client-request-id": "9c92fbe2-aa3c-2b98-d9be-467c5401e20c",
         "x-ms-date": "Mon, 24 May 2021 22:43:06 GMT",
         "x-ms-return-client-request-id": "true",
-<<<<<<< HEAD
-         "x-ms-version": "2020-10-02"
-=======
-        "x-ms-version": "2020-08-04"
->>>>>>> 41beb1fe
+        "x-ms-version": "2020-10-02"
       },
       "RequestBody": null,
       "StatusCode": 200,
@@ -118,12 +96,7 @@
         "x-ms-lease-status": "unlocked",
         "x-ms-request-id": "ab34e180-601e-0012-41ee-50b161000000",
         "x-ms-server-encrypted": "true",
-<<<<<<< HEAD
-         "x-ms-version": "2020-10-02",
-        "x-ms-version-id": "2021-02-17T18:51:54.5804911Z"
-=======
-        "x-ms-version": "2020-08-04"
->>>>>>> 41beb1fe
+        "x-ms-version": "2020-10-02"
       },
       "ResponseBody": []
     },
@@ -139,11 +112,7 @@
         "x-ms-date": "Mon, 24 May 2021 22:43:06 GMT",
         "x-ms-range": "bytes=0-511",
         "x-ms-return-client-request-id": "true",
-<<<<<<< HEAD
-         "x-ms-version": "2020-10-02"
-=======
-        "x-ms-version": "2020-08-04"
->>>>>>> 41beb1fe
+        "x-ms-version": "2020-10-02"
       },
       "RequestBody": null,
       "StatusCode": 206,
@@ -166,12 +135,7 @@
         "x-ms-lease-status": "unlocked",
         "x-ms-request-id": "ab34e1c4-601e-0012-7eee-50b161000000",
         "x-ms-server-encrypted": "true",
-<<<<<<< HEAD
-         "x-ms-version": "2020-10-02",
-        "x-ms-version-id": "2021-02-17T18:51:54.5804911Z"
-=======
-        "x-ms-version": "2020-08-04"
->>>>>>> 41beb1fe
+        "x-ms-version": "2020-10-02"
       },
       "ResponseBody": "Q8PbQcEeG3a2M5ZSy98s/FU5/OONhweHQYTJhSsnjmCs1fLouw3kFsucSMEAEOWzT5IT/1W5fLu8VP88VZZKjqQ1pfbtREFHVeYY8T9FhjGeFjWZE48L8lk2LGYOp8A1UbkcymvvxQtRy6lvoYt7ds3Onj9gsXoVKrKdthfaOa4l4p\u002BGKLvFrlAqR0jlnFHOu7WZPwiB1Z8/B6C4Ug/zd5L7Sr7r9U0SCO/uNWkyL45hzvthQfqlow3/RiEbDVxANtC16lGT4sZnhjcYk582DNcRV4MUkTWXVaaw664s9vqTrf\u002BYfEQ8zew0\u002BbrCjRBuyTlJCbbZLKSaHZWq4vcYO488heWgnZCS1YmX35h71ceWQSF04\u002B1EuoFa/l6vkev1HL4qhgcrziyptjMtQU0MH0jNFKDVo1ii98tjRZ8x40OeosLZUU7Aa3P1yiy5F3g0Tt4V4X1KIHlmiI47x4mNd9Lwjp\u002BKMs76Dagt39gr6OBTL/fAHALFU4JJc8m/hKTqZ1NZyYjYqRsQG9PVHUCgOp\u002Bu6JeRzVvQKjsdQL8EOokDQniF0R9XeobcrwAu8DZBqTgpEZsNWJr3iZ9Nu2lbC\u002BFK0drIGmmAVm4RtR1aoTkE25eH2ynt9undjUiACb4dgKMf5B5ceY7Pqbot/KN8nOdlSeDR1DC3XNvw6owgAEw="
     },
@@ -188,11 +152,7 @@
         "x-ms-client-request-id": "12dd3555-ead9-9363-e104-b124e23f5dd0",
         "x-ms-date": "Mon, 24 May 2021 22:43:06 GMT",
         "x-ms-return-client-request-id": "true",
-<<<<<<< HEAD
-         "x-ms-version": "2020-10-02"
-=======
-        "x-ms-version": "2020-08-04"
->>>>>>> 41beb1fe
+        "x-ms-version": "2020-10-02"
       },
       "RequestBody": "Q8PbQcEeG3a2M5ZSy98s/FU5/OONhweHQYTJhSsnjmCs1fLouw3kFsucSMEAEOWzT5IT/1W5fLu8VP88VZZKjqQ1pfbtREFHVeYY8T9FhjGeFjWZE48L8lk2LGYOp8A1UbkcymvvxQtRy6lvoYt7ds3Onj9gsXoVKrKdthfaOa4l4p\u002BGKLvFrlAqR0jlnFHOu7WZPwiB1Z8/B6C4Ug/zd5L7Sr7r9U0SCO/uNWkyL45hzvthQfqlow3/RiEbDVxANtC16lGT4sZnhjcYk582DNcRV4MUkTWXVaaw664s9vqTrf\u002BYfEQ8zew0\u002BbrCjRBuyTlJCbbZLKSaHZWq4vcYO488heWgnZCS1YmX35h71ceWQSF04\u002B1EuoFa/l6vkev1HL4qhgcrziyptjMtQU0MH0jNFKDVo1ii98tjRZ8x40OeosLZUU7Aa3P1yiy5F3g0Tt4V4X1KIHlmiI47x4mNd9Lwjp\u002BKMs76Dagt39gr6OBTL/fAHALFU4JJc8m/hKTqZ1NZyYjYqRsQG9PVHUCgOp\u002Bu6JeRzVvQKjsdQL8EOokDQniF0R9XeobcrwAu8DZBqTgpEZsNWJr3iZ9Nu2lbC\u002BFK0drIGmmAVm4RtR1aoTkE25eH2ynt9undjUiACb4dgKMf5B5ceY7Pqbot/KN8nOdlSeDR1DC3XNvw6owgAEyv9DV5O7wbp2EItzJuwPpGYPFgGsDeS6tzZ4dDbI8BrqhtfQhuAmEqSqF\u002ByR3\u002BSJzhqYmbv\u002BWM0KiJBtM11zvSBwiJAULy2F6PNdAeYIGOdR7rYcIFZe/C4a1f5PyO9XJmrMIUdEdZ79ErDIkVbXAn\u002B5G0SXZ4zKEZxiCVkvNiAUBduLS/egDXkXLx2VllrXM8OOlq2av87d8h\u002Bq0nxFzdyQpJt7W8Z4CR3LgDh/NHtBmsWVoK9yeUYcrVnoBSsM0WExBPHPW\u002BgNBo2fzz\u002BGbs2UWUemsB0tHitFbq58kAPizr7XPi95gj7tiKoR4qoWhk6MQ6vjViFEA\u002BbGef05gHZ5rQBwvyCeGtcIuSdzGztxLthv4ExoD2idgyo4swgxtAgjmEWpldcd/ijE2qz5wPi7VVskyaAqEZ2X4ywGVWfexwUvT3L1x4kBQeIjozTLk7IhjW29HOpYCYaoEaKrF6iw9gOX2oGFxY3CI4e\u002BBn5ozF9p1MgKEboqx0XsTbXWVjpJYq0hM8kwq8fv\u002BvliqfMYP0VTQULQptRZbQM7mXfH681NZJPBR5iWKSkAKibAyC1C1B5wgxT3eLvY18a19QJAGA8sFTVvVve8vRgZwIy9iJTV\u002BMVpV1i4VfvX6G/B4DQWsBIXlLL3440Ws8YM3bg/G08x0AxM5sC2c79Jh26A==",
       "StatusCode": 201,
@@ -204,11 +164,7 @@
         "x-ms-content-crc64": "Mv6WjFzlf/M=",
         "x-ms-request-id": "ab34e216-601e-0012-42ee-50b161000000",
         "x-ms-request-server-encrypted": "true",
-<<<<<<< HEAD
-         "x-ms-version": "2020-10-02"
-=======
-        "x-ms-version": "2020-08-04"
->>>>>>> 41beb1fe
+        "x-ms-version": "2020-10-02"
       },
       "ResponseBody": []
     },
@@ -225,11 +181,7 @@
         "x-ms-client-request-id": "94709183-4ef4-cae9-30df-ece00c08c40c",
         "x-ms-date": "Mon, 24 May 2021 22:43:06 GMT",
         "x-ms-return-client-request-id": "true",
-<<<<<<< HEAD
-         "x-ms-version": "2020-10-02"
-=======
-        "x-ms-version": "2020-08-04"
->>>>>>> 41beb1fe
+        "x-ms-version": "2020-10-02"
       },
       "RequestBody": "\uFEFF\u003CBlockList\u003E\u003CLatest\u003EdGVzdC1ibG9jay0xZjNlYjdlOC03NTRmLTE3YTMtNzJiOS1jOWM1YzlkMjYxYzI=\u003C/Latest\u003E\u003C/BlockList\u003E",
       "StatusCode": 201,
@@ -243,12 +195,7 @@
         "x-ms-content-crc64": "LRo3DNdutlA=",
         "x-ms-request-id": "ab34e2ba-601e-0012-45ee-50b161000000",
         "x-ms-request-server-encrypted": "true",
-<<<<<<< HEAD
-         "x-ms-version": "2020-10-02",
-        "x-ms-version-id": "2021-02-17T18:51:54.7976444Z"
-=======
-        "x-ms-version": "2020-08-04"
->>>>>>> 41beb1fe
+        "x-ms-version": "2020-10-02"
       },
       "ResponseBody": []
     },
@@ -264,11 +211,7 @@
         "x-ms-date": "Mon, 24 May 2021 22:43:07 GMT",
         "x-ms-range": "bytes=512-1023",
         "x-ms-return-client-request-id": "true",
-<<<<<<< HEAD
-         "x-ms-version": "2020-10-02"
-=======
-        "x-ms-version": "2020-08-04"
->>>>>>> 41beb1fe
+        "x-ms-version": "2020-10-02"
       },
       "RequestBody": null,
       "StatusCode": 412,
@@ -280,13 +223,8 @@
         "Vary": "Origin",
         "x-ms-client-request-id": "51a12723-c8cf-a8dc-ea20-de4865e61d81",
         "x-ms-error-code": "ConditionNotMet",
-<<<<<<< HEAD
-        "x-ms-request-id": "0eee7786-201e-0033-695d-058569000000",
-         "x-ms-version": "2020-10-02"
-=======
         "x-ms-request-id": "ab34e35d-601e-0012-55ee-50b161000000",
-        "x-ms-version": "2020-08-04"
->>>>>>> 41beb1fe
+        "x-ms-version": "2020-10-02"
       },
       "ResponseBody": [
         "\uFEFF\u003C?xml version=\u00221.0\u0022 encoding=\u0022utf-8\u0022?\u003E\u003CError\u003E\u003CCode\u003EConditionNotMet\u003C/Code\u003E\u003CMessage\u003EThe condition specified using HTTP conditional header(s) is not met.\n",
@@ -305,11 +243,7 @@
         "x-ms-client-request-id": "e5bc7b8d-7366-f83d-8593-77dd49c89c87",
         "x-ms-date": "Mon, 24 May 2021 22:43:07 GMT",
         "x-ms-return-client-request-id": "true",
-<<<<<<< HEAD
-         "x-ms-version": "2020-10-02"
-=======
-        "x-ms-version": "2020-08-04"
->>>>>>> 41beb1fe
+        "x-ms-version": "2020-10-02"
       },
       "RequestBody": null,
       "StatusCode": 202,
@@ -318,13 +252,8 @@
         "Date": "Mon, 24 May 2021 22:43:09 GMT",
         "Server": "Windows-Azure-Blob/1.0 Microsoft-HTTPAPI/2.0",
         "x-ms-client-request-id": "e5bc7b8d-7366-f83d-8593-77dd49c89c87",
-<<<<<<< HEAD
-        "x-ms-request-id": "0eee778e-201e-0033-705d-058569000000",
-         "x-ms-version": "2020-10-02"
-=======
         "x-ms-request-id": "ab34e3bf-601e-0012-23ee-50b161000000",
-        "x-ms-version": "2020-08-04"
->>>>>>> 41beb1fe
+        "x-ms-version": "2020-10-02"
       },
       "ResponseBody": []
     }
