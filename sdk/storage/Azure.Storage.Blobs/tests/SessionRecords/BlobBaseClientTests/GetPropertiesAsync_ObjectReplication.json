﻿{
  "Entries": [
    {
      "RequestUri": "https://ortestsaccountcbn1.blob.core.windows.net/test1/netgetpropertiesors2blobapitestgetpropertiesors",
      "RequestMethod": "HEAD",
      "RequestHeaders": {
        "Authorization": "Sanitized",
        "traceparent": "00-dd154b1af2021949bb3e446e77228642-1b1054d0ca237b4a-00",
        "User-Agent": [
          "azsdk-net-Storage.Blobs/12.5.0-dev.20200612.1",
          "(.NET Core 4.6.28928.01; Microsoft Windows 10.0.18363 )"
        ],
        "x-ms-client-request-id": "47bee273-4e5d-3f07-3be2-f8773d9f4a25",
        "x-ms-date": "Fri, 12 Jun 2020 16:35:50 GMT",
        "x-ms-return-client-request-id": "true",
<<<<<<< HEAD
        "x-ms-version": "2020-12-06"
=======
        "x-ms-version": "2021-02-12"
>>>>>>> 7e782c87
      },
      "RequestBody": null,
      "StatusCode": 200,
      "ResponseHeaders": {
        "Accept-Ranges": "bytes",
        "Content-Length": "0",
        "Content-MD5": "eyObQAWrMwC74Eh3CuRM2g==",
        "Content-Type": "application/octet-stream",
        "Date": "Fri, 12 Jun 2020 16:35:50 GMT",
        "ETag": "\"0x8D7E7D25C0F807B\"",
        "Last-Modified": "Thu, 23 Apr 2020 22:04:56 GMT",
        "Server": [
          "Windows-Azure-Blob/1.0",
          "Microsoft-HTTPAPI/2.0"
        ],
        "x-ms-access-tier": "Hot",
        "x-ms-access-tier-inferred": "true",
        "x-ms-blob-type": "BlockBlob",
        "x-ms-client-request-id": "47bee273-4e5d-3f07-3be2-f8773d9f4a25",
        "x-ms-creation-time": "Thu, 23 Apr 2020 22:04:56 GMT",
        "x-ms-is-current-version": "true",
        "x-ms-lease-state": "available",
        "x-ms-lease-status": "unlocked",
        "x-ms-or-fd2da1b9-56f5-45ff-9eb6-310e6dfc2c80_105f9aad-f39b-4064-8e47-ccd7937295ca": "complete",
        "x-ms-request-id": "61da097e-d01e-0093-78d7-4096aa000000",
        "x-ms-server-encrypted": "true",
<<<<<<< HEAD
        "x-ms-version": "2020-12-06",
=======
        "x-ms-version": "2021-02-12",
>>>>>>> 7e782c87
        "x-ms-version-id": "2020-04-23T22:04:56.9882747Z"
      },
      "ResponseBody": []
    },
    {
      "RequestUri": "https://vbalaorcentral1.blob.core.windows.net/test2/netgetpropertiesors2blobapitestgetpropertiesors",
      "RequestMethod": "HEAD",
      "RequestHeaders": {
        "Authorization": "Sanitized",
        "traceparent": "00-974cfd877e963343899b6df5c6ab7e22-16b091e65869f246-00",
        "User-Agent": [
          "azsdk-net-Storage.Blobs/12.5.0-dev.20200612.1",
          "(.NET Core 4.6.28928.01; Microsoft Windows 10.0.18363 )"
        ],
        "x-ms-client-request-id": "8c5e78f1-ed2c-8c75-abd4-2eed412bc104",
        "x-ms-date": "Fri, 12 Jun 2020 16:35:51 GMT",
        "x-ms-return-client-request-id": "true",
<<<<<<< HEAD
        "x-ms-version": "2020-12-06"
=======
        "x-ms-version": "2021-02-12"
>>>>>>> 7e782c87
      },
      "RequestBody": null,
      "StatusCode": 200,
      "ResponseHeaders": {
        "Accept-Ranges": "bytes",
        "Content-Length": "0",
        "Content-MD5": "eyObQAWrMwC74Eh3CuRM2g==",
        "Content-Type": "application/octet-stream",
        "Date": "Fri, 12 Jun 2020 16:35:50 GMT",
        "ETag": "\"0x8D7E7D296E94236\"",
        "Last-Modified": "Thu, 23 Apr 2020 22:06:35 GMT",
        "Server": [
          "Windows-Azure-Blob/1.0",
          "Microsoft-HTTPAPI/2.0"
        ],
        "x-ms-access-tier": "Hot",
        "x-ms-access-tier-inferred": "true",
        "x-ms-blob-type": "BlockBlob",
        "x-ms-client-request-id": "8c5e78f1-ed2c-8c75-abd4-2eed412bc104",
        "x-ms-copy-completion-time": "Thu, 23 Apr 2020 22:06:35 GMT",
        "x-ms-copy-id": "028bc3e1-a2c9-4f14-8dd3-72772f99d681",
        "x-ms-copy-progress": "1024/1024",
        "x-ms-copy-source": "https://ortestsaccountcbn1.blob.core.windows.net/test1/netgetpropertiesors2blobapitestgetpropertiesors?versionid=2020-04-23T22:04:56.9882747Z&sv=2015-04-05&ss=b&srt=sco&sp=rwdlacup&se=2020-04-24T21%3A05%3A08.4913890Z&spr=https",
        "x-ms-copy-status": "success",
        "x-ms-creation-time": "Thu, 23 Apr 2020 22:06:35 GMT",
        "x-ms-lease-state": "available",
        "x-ms-lease-status": "unlocked",
        "x-ms-or-policy-id": "fd2da1b9-56f5-45ff-9eb6-310e6dfc2c80",
        "x-ms-request-id": "00f75a7b-001e-001b-3fd7-40e4c1000000",
        "x-ms-server-encrypted": "true",
<<<<<<< HEAD
        "x-ms-version": "2020-12-06"
=======
        "x-ms-version": "2021-02-12"
>>>>>>> 7e782c87
      },
      "ResponseBody": []
    }
  ],
  "Variables": {
    "RandomSeed": "1341141929",
    "Storage_TestConfigDefault": "ProductionTenant\nortestsaccountcbn1\nU2FuaXRpemVk\nhttps://ortestsaccountcbn1.blob.core.windows.net\nhttps://ortestsaccountcbn1.file.core.windows.net\nhttps://ortestsaccountcbn1.queue.core.windows.net\nhttps://ortestsaccountcbn1.table.core.windows.net\n\n\n\n\nhttp://ortestsaccountcbn1-secondary.blob.core.windows.net\nhttp://ortestsaccountcbn1-secondary.file.core.windows.net\nhttp://ortestsaccountcbn1-secondary.queue.core.windows.net\nhttp://ortestsaccountcbn1-secondary.table.core.windows.net\n\nSanitized\n\n\nCloud\nBlobEndpoint=https://ortestsaccountcbn1.blob.core.windows.net/;QueueEndpoint=https://ortestsaccountcbn1.queue.core.windows.net/;FileEndpoint=https://ortestsaccountcbn1.file.core.windows.net/;BlobSecondaryEndpoint=http://ortestsaccountcbn1-secondary.blob.core.windows.net/;QueueSecondaryEndpoint=http://ortestsaccountcbn1-secondary.queue.core.windows.net/;FileSecondaryEndpoint=http://ortestsaccountcbn1-secondary.file.core.windows.net/;AccountName=ortestsaccountcbn1;AccountKey=Sanitized\n\n\n",
    "Storage_TestConfigSecondary": "SecondaryTenant\nvbalaorcentral1\nU2FuaXRpemVk\nhttps://vbalaorcentral1.blob.core.windows.net\nhttp://vbalaorcentral1.file.core.windows.net\nhttp://vbalaorcentral1.queue.core.windows.net\nhttp://vbalaorcentral1.table.core.windows.net\n\n\n\n\nhttp://vbalaorcentral1-secondary.blob.core.windows.net\nhttp://vbalaorcentral1-secondary.file.core.windows.net\nhttp://vbalaorcentral1-secondary.queue.core.windows.net\nhttp://vbalaorcentral1-secondary.table.core.windows.net\n\nSanitized\n\n\nCloud\nBlobEndpoint=https://vbalaorcentral1.blob.core.windows.net/;QueueEndpoint=http://vbalaorcentral1.queue.core.windows.net/;FileEndpoint=http://vbalaorcentral1.file.core.windows.net/;BlobSecondaryEndpoint=http://vbalaorcentral1-secondary.blob.core.windows.net/;QueueSecondaryEndpoint=http://vbalaorcentral1-secondary.queue.core.windows.net/;FileSecondaryEndpoint=http://vbalaorcentral1-secondary.file.core.windows.net/;AccountName=vbalaorcentral1;AccountKey=Sanitized\n\n\n"
  }
}<|MERGE_RESOLUTION|>--- conflicted
+++ resolved
@@ -13,11 +13,7 @@
         "x-ms-client-request-id": "47bee273-4e5d-3f07-3be2-f8773d9f4a25",
         "x-ms-date": "Fri, 12 Jun 2020 16:35:50 GMT",
         "x-ms-return-client-request-id": "true",
-<<<<<<< HEAD
-        "x-ms-version": "2020-12-06"
-=======
         "x-ms-version": "2021-02-12"
->>>>>>> 7e782c87
       },
       "RequestBody": null,
       "StatusCode": 200,
@@ -44,11 +40,7 @@
         "x-ms-or-fd2da1b9-56f5-45ff-9eb6-310e6dfc2c80_105f9aad-f39b-4064-8e47-ccd7937295ca": "complete",
         "x-ms-request-id": "61da097e-d01e-0093-78d7-4096aa000000",
         "x-ms-server-encrypted": "true",
-<<<<<<< HEAD
-        "x-ms-version": "2020-12-06",
-=======
         "x-ms-version": "2021-02-12",
->>>>>>> 7e782c87
         "x-ms-version-id": "2020-04-23T22:04:56.9882747Z"
       },
       "ResponseBody": []
@@ -66,11 +58,7 @@
         "x-ms-client-request-id": "8c5e78f1-ed2c-8c75-abd4-2eed412bc104",
         "x-ms-date": "Fri, 12 Jun 2020 16:35:51 GMT",
         "x-ms-return-client-request-id": "true",
-<<<<<<< HEAD
-        "x-ms-version": "2020-12-06"
-=======
         "x-ms-version": "2021-02-12"
->>>>>>> 7e782c87
       },
       "RequestBody": null,
       "StatusCode": 200,
@@ -101,11 +89,7 @@
         "x-ms-or-policy-id": "fd2da1b9-56f5-45ff-9eb6-310e6dfc2c80",
         "x-ms-request-id": "00f75a7b-001e-001b-3fd7-40e4c1000000",
         "x-ms-server-encrypted": "true",
-<<<<<<< HEAD
-        "x-ms-version": "2020-12-06"
-=======
         "x-ms-version": "2021-02-12"
->>>>>>> 7e782c87
       },
       "ResponseBody": []
     }
