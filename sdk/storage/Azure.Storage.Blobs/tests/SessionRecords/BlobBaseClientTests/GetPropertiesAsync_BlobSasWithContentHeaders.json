--- conflicted
+++ resolved
@@ -1,118 +1,92 @@
 {
   "Entries": [
     {
-      "RequestUri": "https://seanoauthstage.blob.core.windows.net/test-container-affc2cd9-cee4-869a-cb2b-9a80cb58e54d?restype=container",
+      "RequestUri": "https://seanmcccanary3.blob.core.windows.net/test-container-affc2cd9-cee4-869a-cb2b-9a80cb58e54d?restype=container",
       "RequestMethod": "PUT",
       "RequestHeaders": {
         "Accept": "application/xml",
         "Authorization": "Sanitized",
-        "traceparent": "00-1173967665960b4892e459c02d12d6b9-b28a4156cafd1a4f-00",
+        "traceparent": "00-1e7a642007d48e40a289589cac47ba5c-117b1ea9cc961f42-00",
         "User-Agent": [
-          "azsdk-net-Storage.Blobs/12.9.0-alpha.20210402.1",
-          "(.NET 5.0.4; Microsoft Windows 10.0.19042)"
+          "azsdk-net-Storage.Blobs/12.9.0-alpha.20210514.1",
+          "(.NET Core 4.6.30015.01; Microsoft Windows 10.0.19043 )"
         ],
         "x-ms-blob-public-access": "container",
         "x-ms-client-request-id": "a040aa48-17e8-da54-fa49-9e1a38b88c89",
-        "x-ms-date": "Fri, 02 Apr 2021 17:20:33 GMT",
+        "x-ms-date": "Fri, 14 May 2021 16:55:05 GMT",
         "x-ms-return-client-request-id": "true",
-<<<<<<< HEAD
-        "x-ms-version": "2020-08-04"
-=======
-         "x-ms-version": "2020-10-02"
->>>>>>> 65932564
+        "x-ms-version": "2020-10-02"
       },
       "RequestBody": null,
       "StatusCode": 201,
       "ResponseHeaders": {
-        "Date": "Fri, 02 Apr 2021 17:20:32 GMT",
-        "ETag": "\u00220x8D8F5FB9F7AA72E\u0022",
-        "Last-Modified": "Fri, 02 Apr 2021 17:20:33 GMT",
+        "Content-Length": "0",
+        "Date": "Fri, 14 May 2021 16:55:05 GMT",
+        "ETag": "\u00220x8D916F906095B22\u0022",
+        "Last-Modified": "Fri, 14 May 2021 16:55:05 GMT",
         "Server": [
           "Windows-Azure-Blob/1.0",
           "Microsoft-HTTPAPI/2.0"
         ],
-        "Transfer-Encoding": "chunked",
         "x-ms-client-request-id": "a040aa48-17e8-da54-fa49-9e1a38b88c89",
-<<<<<<< HEAD
-        "x-ms-request-id": "2dd4a640-401e-0021-21e4-27bb8d000000",
-        "x-ms-version": "2020-08-04"
-=======
-        "x-ms-request-id": "96ec739c-201e-006e-5c5d-058fed000000",
-         "x-ms-version": "2020-10-02"
->>>>>>> 65932564
+        "x-ms-request-id": "819b6112-401e-0035-79e1-48b6d6000000",
+        "x-ms-version": "2020-10-02"
       },
       "ResponseBody": []
     },
     {
-      "RequestUri": "https://seanoauthstage.blob.core.windows.net/test-container-affc2cd9-cee4-869a-cb2b-9a80cb58e54d/test-blob-8adc09f5-fead-b331-11ca-96e2f9421fc7",
+      "RequestUri": "https://seanmcccanary3.blob.core.windows.net/test-container-affc2cd9-cee4-869a-cb2b-9a80cb58e54d/test-blob-8adc09f5-fead-b331-11ca-96e2f9421fc7",
       "RequestMethod": "PUT",
       "RequestHeaders": {
         "Accept": "application/xml",
         "Authorization": "Sanitized",
         "Content-Length": "1024",
         "Content-Type": "application/octet-stream",
-        "traceparent": "00-8d8dc7569b47f14c95c9660e57f43f06-749c83657ab28444-00",
+        "traceparent": "00-a1fb95683df02541bcf9c758dd93e856-f523018704c6ce40-00",
         "User-Agent": [
-          "azsdk-net-Storage.Blobs/12.9.0-alpha.20210402.1",
-          "(.NET 5.0.4; Microsoft Windows 10.0.19042)"
+          "azsdk-net-Storage.Blobs/12.9.0-alpha.20210514.1",
+          "(.NET Core 4.6.30015.01; Microsoft Windows 10.0.19043 )"
         ],
         "x-ms-blob-type": "BlockBlob",
         "x-ms-client-request-id": "c0eb7143-0d26-92c0-0626-24a262020018",
-        "x-ms-date": "Fri, 02 Apr 2021 17:20:33 GMT",
+        "x-ms-date": "Fri, 14 May 2021 16:55:05 GMT",
         "x-ms-return-client-request-id": "true",
-<<<<<<< HEAD
-        "x-ms-version": "2020-08-04"
-=======
-         "x-ms-version": "2020-10-02"
->>>>>>> 65932564
+        "x-ms-version": "2020-10-02"
       },
       "RequestBody": "C9NtUMr/d7a/XyVFBdVZnXYXmU8Bf977JrLrjKAvRKvab1CFBgK0STKK4InxDtUl7wGjIB89iIz0cikYE\u002BsVkBp6a5WE1JZ0Y1Addp9VChjcxZyeiySMnObEkJTZmzVGdE9vd6I/oRtrL7zPIBHsn2gRO05PdwT17c6uwEMCmsca1gJP5ZJ1nSSAM1xovXzV1/EsyGDn9/1KeYnUkODYaJT0tEoPnbnVm54pzkOojTBR2ehS1dJnM94EBGsJoQxDqMrHcwkyxTk3Vy3CvSm6ouxZgrf3hpLCjYFrCplNy/mR5SV44RknHxOvGn6lpXW1SmJ/sB9VSyE4BOaHxrug6YszMNgDQcDSMmKjSGsTHOcLtr83zhvaPJkDQNwzn1hYDzHzcnSdsgihrH28sQO2JOj\u002BfBD7aRpvWPQ\u002B/wHjn5MJSzk6IKpzbgO3lSKdHoqWTRz0NCNIXKUWgxmAX7IHvgzqsmbJfAM9iw0MRNT30jpqp7Hl72pvwe6TI5yR8w9Qr9cWsmskzNEYt6kVOxjRH7HfFbcBIs6hevB3NlhnrJj9vJT84R/ORdrfzDfBWobWwgPrsd1YT40IdDd6rZZ4sQoQGH\u002BD1D2RENDcIVWW4CBqoHRUe/q7pWwH9G3nU5hEZhstsEIHU\u002B3FWaAMey44cZMXEAwiJDUQVXISfODQqb03mLo5aTDeY02HjiJZrio\u002Bz4LZ0EOLIkLmHFvP9NcM9a/j1ONz/gdjOK2/m5UStqZI1Kxd99l5rHV3UkzVDm52eplzdtlGy9B7dZiVzIat1Ga0hyAqr/3WaSht\u002B6y6jik/SSD7n0DNAQnc4oFB4\u002BDuyn7mIIZNS8ucnAyw2c8jwOduVoJlsTQm54YXTcx7lYZIfjEt1G2j8f1VXwIzHCc5uCGa041diRhKvzkANv7\u002BIAeGaFqe9ut6y2WFEFIx8spe3pSq4cH46/UY4xQzorv/Vz/7rbPNmsI2IAgn2HnGGM1uolhpUz5FjX1lhhLXRiiqhbgTNkQXkUPSdMG50RN8UctHxABjlgQAtSA2ZxSwXtnffVLAs\u002BKIVxAUl959jLxp6TRHj4EoRu\u002BzEoEk4CkuIRXn2lPBu53ov2zvTv4lgylkzH7fac9XtzZiDKFhY3fm5nXIlbJoqC2XXtAUOPjwjo9XvxOrTrhGkCIcXq78h1v1CGeJXe53\u002ByRRSAr\u002BQn8\u002BcX4SCaNjO5e9gQWPTEp\u002BmtZ0Hi\u002BQZzGh4MTvWgatR02j3eww6n63ks3PzNvo56/Z0q00iiNPrQpNcSjfc\u002BGRDzm37G5dTrBXvIxiwJpVuPkVFYdYeL0pUzDh4nlW2B7sPryhMPtAfIT93c2X7exv97gvyl5ZOJZ8jpg\u002Be2s2AQ==",
       "StatusCode": 201,
       "ResponseHeaders": {
+        "Content-Length": "0",
         "Content-MD5": "xtQ/QWLUqcBN0QuMbJ5ynw==",
-        "Date": "Fri, 02 Apr 2021 17:20:32 GMT",
-        "ETag": "\u00220x8D8F5FB9F852A8F\u0022",
-        "Last-Modified": "Fri, 02 Apr 2021 17:20:33 GMT",
+        "Date": "Fri, 14 May 2021 16:55:05 GMT",
+        "ETag": "\u00220x8D916F9061ED5B8\u0022",
+        "Last-Modified": "Fri, 14 May 2021 16:55:05 GMT",
         "Server": [
           "Windows-Azure-Blob/1.0",
           "Microsoft-HTTPAPI/2.0"
         ],
-        "Transfer-Encoding": "chunked",
         "x-ms-client-request-id": "c0eb7143-0d26-92c0-0626-24a262020018",
         "x-ms-content-crc64": "8JhwtDtTaF0=",
-        "x-ms-request-id": "2dd4a644-401e-0021-22e4-27bb8d000000",
+        "x-ms-request-id": "819b6130-401e-0035-0ee1-48b6d6000000",
         "x-ms-request-server-encrypted": "true",
-<<<<<<< HEAD
-        "x-ms-version": "2020-08-04",
-        "x-ms-version-id": "2021-04-02T17:20:33.4826127Z"
-=======
-         "x-ms-version": "2020-10-02",
-        "x-ms-version-id": "2021-02-17T18:46:58.3344510Z"
->>>>>>> 65932564
+        "x-ms-version": "2020-10-02",
+        "x-ms-version-id": "2021-05-14T16:55:05.4987704Z"
       },
       "ResponseBody": []
     },
     {
-<<<<<<< HEAD
-      "RequestUri": "https://seanoauthstage.blob.core.windows.net/test-container-affc2cd9-cee4-869a-cb2b-9a80cb58e54d/test-blob-8adc09f5-fead-b331-11ca-96e2f9421fc7?sv=2020-06-12\u0026st=2021-04-02T16%3A20%3A33Z\u0026se=2021-04-02T18%3A20%3A33Z\u0026sr=b\u0026sp=racwdxltmei\u0026rscc=%5Ccache\u002Bcontrol%3F\u0026rscd=%5Ccontent\u002Bdisposition%3F\u0026rsce=%5Ccontent\u002Bencoding%3F\u0026rscl=%5Ccontent\u002Blanguage%3F\u0026rsct=%5Ccontent\u002Btype%3F\u0026sig=Sanitized",
-=======
-      "RequestUri": "https://seanmcccanary3.blob.core.windows.net/test-container-affc2cd9-cee4-869a-cb2b-9a80cb58e54d/test-blob-8adc09f5-fead-b331-11ca-96e2f9421fc7?sv=2020-10-02\u0026st=2021-02-17T17%3A46%3A58Z\u0026se=2021-02-17T19%3A46%3A58Z\u0026sr=b\u0026sp=racwdxltme\u0026rscc=%5Ccache\u002Bcontrol%3F\u0026rscd=%5Ccontent\u002Bdisposition%3F\u0026rsce=%5Ccontent\u002Bencoding%3F\u0026rscl=%5Ccontent\u002Blanguage%3F\u0026rsct=%5Ccontent\u002Btype%3F\u0026sig=Sanitized",
->>>>>>> 65932564
+      "RequestUri": "https://seanmcccanary3.blob.core.windows.net/test-container-affc2cd9-cee4-869a-cb2b-9a80cb58e54d/test-blob-8adc09f5-fead-b331-11ca-96e2f9421fc7?sv=2020-10-02\u0026st=2021-05-14T15%3A55%3A05Z\u0026se=2021-05-14T17%3A55%3A05Z\u0026sr=b\u0026sp=racwdxltmei\u0026rscc=%5Ccache\u002Bcontrol%3F\u0026rscd=%5Ccontent\u002Bdisposition%3F\u0026rsce=%5Ccontent\u002Bencoding%3F\u0026rscl=%5Ccontent\u002Blanguage%3F\u0026rsct=%5Ccontent\u002Btype%3F\u0026sig=Sanitized",
       "RequestMethod": "HEAD",
       "RequestHeaders": {
         "Accept": "application/xml",
-        "traceparent": "00-a705530851fb294d86d6a9ba9f60638d-1ca7780e3cf16a45-00",
+        "traceparent": "00-f1f4df38eb63834f866f2fa79ed318db-dee5a879daa6b447-00",
         "User-Agent": [
-          "azsdk-net-Storage.Blobs/12.9.0-alpha.20210402.1",
-          "(.NET 5.0.4; Microsoft Windows 10.0.19042)"
+          "azsdk-net-Storage.Blobs/12.9.0-alpha.20210514.1",
+          "(.NET Core 4.6.30015.01; Microsoft Windows 10.0.19043 )"
         ],
         "x-ms-client-request-id": "0afa33fd-767f-d6da-ade3-7bb78fe59bd2",
         "x-ms-return-client-request-id": "true",
-<<<<<<< HEAD
-        "x-ms-version": "2020-08-04"
-=======
-         "x-ms-version": "2020-10-02"
->>>>>>> 65932564
+        "x-ms-version": "2020-10-02"
       },
       "RequestBody": null,
       "StatusCode": 200,
@@ -125,9 +99,9 @@
         "Content-Length": "1024",
         "Content-MD5": "xtQ/QWLUqcBN0QuMbJ5ynw==",
         "Content-Type": "\\content type?",
-        "Date": "Fri, 02 Apr 2021 17:20:32 GMT",
-        "ETag": "\u00220x8D8F5FB9F852A8F\u0022",
-        "Last-Modified": "Fri, 02 Apr 2021 17:20:33 GMT",
+        "Date": "Fri, 14 May 2021 16:55:05 GMT",
+        "ETag": "\u00220x8D916F9061ED5B8\u0022",
+        "Last-Modified": "Fri, 14 May 2021 16:55:05 GMT",
         "Server": [
           "Windows-Azure-Blob/1.0",
           "Microsoft-HTTPAPI/2.0"
@@ -136,66 +110,53 @@
         "x-ms-access-tier-inferred": "true",
         "x-ms-blob-type": "BlockBlob",
         "x-ms-client-request-id": "0afa33fd-767f-d6da-ade3-7bb78fe59bd2",
-        "x-ms-creation-time": "Fri, 02 Apr 2021 17:20:33 GMT",
+        "x-ms-creation-time": "Fri, 14 May 2021 16:55:05 GMT",
         "x-ms-is-current-version": "true",
+        "x-ms-last-access-time": "Fri, 14 May 2021 16:55:05 GMT",
         "x-ms-lease-state": "available",
         "x-ms-lease-status": "unlocked",
-        "x-ms-request-id": "2dd4a645-401e-0021-23e4-27bb8d000000",
+        "x-ms-request-id": "819b6143-401e-0035-20e1-48b6d6000000",
         "x-ms-server-encrypted": "true",
-<<<<<<< HEAD
-        "x-ms-version": "2020-08-04",
-        "x-ms-version-id": "2021-04-02T17:20:33.4826127Z"
-=======
-         "x-ms-version": "2020-10-02",
-        "x-ms-version-id": "2021-02-17T18:46:58.3344510Z"
->>>>>>> 65932564
+        "x-ms-version": "2020-10-02",
+        "x-ms-version-id": "2021-05-14T16:55:05.4987704Z"
       },
       "ResponseBody": []
     },
     {
-      "RequestUri": "https://seanoauthstage.blob.core.windows.net/test-container-affc2cd9-cee4-869a-cb2b-9a80cb58e54d?restype=container",
+      "RequestUri": "https://seanmcccanary3.blob.core.windows.net/test-container-affc2cd9-cee4-869a-cb2b-9a80cb58e54d?restype=container",
       "RequestMethod": "DELETE",
       "RequestHeaders": {
         "Accept": "application/xml",
         "Authorization": "Sanitized",
-        "traceparent": "00-4c225b4ba3a41d49ae1a73e375fabd90-834be02fb408444c-00",
+        "traceparent": "00-3d815d2b3ccab242bc95b363cbc4da1e-8da4714d586df546-00",
         "User-Agent": [
-          "azsdk-net-Storage.Blobs/12.9.0-alpha.20210402.1",
-          "(.NET 5.0.4; Microsoft Windows 10.0.19042)"
+          "azsdk-net-Storage.Blobs/12.9.0-alpha.20210514.1",
+          "(.NET Core 4.6.30015.01; Microsoft Windows 10.0.19043 )"
         ],
         "x-ms-client-request-id": "2fa4982b-f608-4f99-0112-7c94eedab34c",
-        "x-ms-date": "Fri, 02 Apr 2021 17:20:33 GMT",
+        "x-ms-date": "Fri, 14 May 2021 16:55:06 GMT",
         "x-ms-return-client-request-id": "true",
-<<<<<<< HEAD
-        "x-ms-version": "2020-08-04"
-=======
-         "x-ms-version": "2020-10-02"
->>>>>>> 65932564
+        "x-ms-version": "2020-10-02"
       },
       "RequestBody": null,
       "StatusCode": 202,
       "ResponseHeaders": {
-        "Date": "Fri, 02 Apr 2021 17:20:32 GMT",
+        "Content-Length": "0",
+        "Date": "Fri, 14 May 2021 16:55:05 GMT",
         "Server": [
           "Windows-Azure-Blob/1.0",
           "Microsoft-HTTPAPI/2.0"
         ],
-        "Transfer-Encoding": "chunked",
         "x-ms-client-request-id": "2fa4982b-f608-4f99-0112-7c94eedab34c",
-<<<<<<< HEAD
-        "x-ms-request-id": "2dd4a646-401e-0021-24e4-27bb8d000000",
-        "x-ms-version": "2020-08-04"
-=======
-        "x-ms-request-id": "96ec73c1-201e-006e-785d-058fed000000",
-         "x-ms-version": "2020-10-02"
->>>>>>> 65932564
+        "x-ms-request-id": "819b6155-401e-0035-32e1-48b6d6000000",
+        "x-ms-version": "2020-10-02"
       },
       "ResponseBody": []
     }
   ],
   "Variables": {
-    "DateTimeOffsetNow": "2021-04-02T12:20:33.7046564-05:00",
+    "DateTimeOffsetNow": "2021-05-14T11:55:05.9827957-05:00",
     "RandomSeed": "880505182",
-    "Storage_TestConfigDefault": "ProductionTenant\nseanoauthstage\nU2FuaXRpemVk\nhttps://seanoauthstage.blob.core.windows.net\nhttps://seanoauthstage.file.core.windows.net\nhttps://seanoauthstage.queue.core.windows.net\nhttps://seanoauthstage.table.core.windows.net\n\n\n\n\nhttps://seanoauthstage-secondary.blob.core.windows.net\nhttps://seanoauthstage-secondary.file.core.windows.net\nhttps://seanoauthstage-secondary.queue.core.windows.net\nhttps://seanoauthstage-secondary.table.core.windows.net\n68390a19-a643-458b-b726-408abf67b4fc\nSanitized\n72f988bf-86f1-41af-91ab-2d7cd011db47\nhttps://login.microsoftonline.com/\nCloud\nBlobEndpoint=https://seanoauthstage.blob.core.windows.net/;QueueEndpoint=https://seanoauthstage.queue.core.windows.net/;FileEndpoint=https://seanoauthstage.file.core.windows.net/;BlobSecondaryEndpoint=https://seanoauthstage-secondary.blob.core.windows.net/;QueueSecondaryEndpoint=https://seanoauthstage-secondary.queue.core.windows.net/;FileSecondaryEndpoint=https://seanoauthstage-secondary.file.core.windows.net/;AccountName=seanoauthstage;AccountKey=Kg==;\n"
+    "Storage_TestConfigDefault": "ProductionTenant\nseanmcccanary3\nU2FuaXRpemVk\nhttps://seanmcccanary3.blob.core.windows.net\nhttps://seanmcccanary3.file.core.windows.net\nhttps://seanmcccanary3.queue.core.windows.net\nhttps://seanmcccanary3.table.core.windows.net\n\n\n\n\nhttps://seanmcccanary3-secondary.blob.core.windows.net\nhttps://seanmcccanary3-secondary.file.core.windows.net\nhttps://seanmcccanary3-secondary.queue.core.windows.net\nhttps://seanmcccanary3-secondary.table.core.windows.net\n\nSanitized\n\n\nCloud\nBlobEndpoint=https://seanmcccanary3.blob.core.windows.net/;QueueEndpoint=https://seanmcccanary3.queue.core.windows.net/;FileEndpoint=https://seanmcccanary3.file.core.windows.net/;BlobSecondaryEndpoint=https://seanmcccanary3-secondary.blob.core.windows.net/;QueueSecondaryEndpoint=https://seanmcccanary3-secondary.queue.core.windows.net/;FileSecondaryEndpoint=https://seanmcccanary3-secondary.file.core.windows.net/;AccountName=seanmcccanary3;AccountKey=Kg==;\nseanscope1"
   }
 }