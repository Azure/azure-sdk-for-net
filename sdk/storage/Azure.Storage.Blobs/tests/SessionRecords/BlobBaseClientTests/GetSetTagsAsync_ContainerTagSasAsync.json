--- conflicted
+++ resolved
@@ -15,11 +15,7 @@
         "x-ms-client-request-id": "fb3897cb-dd12-a2c2-508b-206fa0d7205c",
         "x-ms-date": "Wed, 17 Feb 2021 18:51:33 GMT",
         "x-ms-return-client-request-id": "true",
-<<<<<<< HEAD
-        "x-ms-version": "2020-12-06"
-=======
         "x-ms-version": "2021-02-12"
->>>>>>> 7e782c87
       },
       "RequestBody": null,
       "StatusCode": 201,
@@ -34,11 +30,7 @@
         ],
         "x-ms-client-request-id": "fb3897cb-dd12-a2c2-508b-206fa0d7205c",
         "x-ms-request-id": "867766d4-c01e-0076-135d-05508a000000",
-<<<<<<< HEAD
-        "x-ms-version": "2020-12-06"
-=======
         "x-ms-version": "2021-02-12"
->>>>>>> 7e782c87
       },
       "ResponseBody": []
     },
@@ -59,11 +51,7 @@
         "x-ms-client-request-id": "357f5a97-c63d-2b92-ca71-526ea3f678d0",
         "x-ms-date": "Wed, 17 Feb 2021 18:51:33 GMT",
         "x-ms-return-client-request-id": "true",
-<<<<<<< HEAD
-        "x-ms-version": "2020-12-06"
-=======
         "x-ms-version": "2021-02-12"
->>>>>>> 7e782c87
       },
       "RequestBody": "qonaZfH0RY670fdS8J86N5RE3wJih5e7hcNH2VuX07WsZ8UW/LprFlDvDnQXv4QU/0qXirvbViLyH+AurWszI/1CpYnZIzvZ2MiycngipMU+M9oQAEn60RCiJN3aPWnku+t31Rr7OtsPvbHyKOSqz3oa73mRIyO0R9N5Nv5d/5tfzraNq86rQ/j+AEKXCKgs+FRiv03vU5jHw41GggTdsb4WklotHSSsb6yBkiLhHD8rTD6q+z9NcHoexedAZMD0IU+EgXVN/towtlChbcB15qZOGzXFM7Z/yCLfD1c8awrrjXHTXZrJ3U5keUTuqwK6qN9B8UmLL+6YBLhTbu+C80pGteBOoogLhT3nYblxkB0fJWZ4+3nAYF6DOljidW9e4Yb6p/YiawZWNWsLpM00J3ObM0iJCvjQhVWBy2gwKRDOiH8zd+km/blgIcYOtbuQThPkRkEm1daNKSGgoJ+eJgtbPRtOAbCKdDaOKOkywtCZ8X1UTOLOqLOppU3Hhl0awvu6snigQkxjWtILl6ztW2dQBq4iSdkojJRnpFxiwu3YdGbtdw9Y+a4x8fEQwxAHvErld4Cu+HghkSbjOJ3wAJfkMyJF/+NX+A3/8FfnGMmEX+gRfUttKXztzObpdcARQPFaK4/twrxmjX9zrgchOXlcXti13oNMdgmmVzP9boJM7rBmjew5lp0squ/M+nt1zJJtjBbnW2FtDrSGR2qJaR/8Jr9WuqyMIsg7iDOTf3yNMYugkOFrZZJO+X83sk8zo0HQz9S7HhLm4GpOrNMt2Y44+Bbf6Nk9kMEsB8EtVG95B+Xyw6+n0hJ4uq93Hbi/IR/w/ro5VLtokj8TjhZRuYv61aXtOxXfkSYDZi0pxXMIbOahPVa1P7IqijBwlEP7JwEjfUcT0uYJEG2TNe6NPszLCyEwr3w1RJXywrDlb/ziBz4sBUgr9JoAmCzoIQrEnUtkpIkiy3iF7jmyIQ81JKFwsS6vYTmEoBaHLxdPTSKLLiVlgcpzwDvGphcPeNOKy3OKd3DcFDsS3wRymptgNaAWJ/Lpz6PW/fDy6bohdCdD/GSjxNWxrhrqUqHGACWfZXF2+FHgofvQtHqA6SqB8WrdL543vHDKZHjY/30BEPzKUoNIqnzVYltp0xBbMcTvaWE26NCHaKkBq5TYB6F9zqN9tZemOEbuB81DzelfbzOz6ZYbyycrQ+naR/7n/Vq56wVt3nwtSDAbR+EDQ5u/oTxgJB4KYgN7UXGtzPBHBglyieHk8pG2hqBlAINGKABOGqbCh9g8r4kC8owLf3xA00HXkbq5266rqp5+pGJ/NSlxX7FJhX8xNtpY4gAEqwYjJSxCbpZFlD/3F9w6vQongg==",
       "StatusCode": 201,
@@ -81,21 +69,13 @@
         "x-ms-content-crc64": "wazKxb4VxrU=",
         "x-ms-request-id": "867766e0-c01e-0076-1b5d-05508a000000",
         "x-ms-request-server-encrypted": "true",
-<<<<<<< HEAD
-        "x-ms-version": "2020-12-06",
-=======
         "x-ms-version": "2021-02-12",
->>>>>>> 7e782c87
         "x-ms-version-id": "2021-02-17T18:51:33.320369Z"
       },
       "ResponseBody": []
     },
     {
-<<<<<<< HEAD
-      "RequestUri": "https://seanmcccanary3.blob.core.windows.net/test-container-9113c386-70e0-7685-9afb-67a5fd2af057/test-blob-ca7e950b-0f46-7512-b439-822bce9adeb9?sv=2020-12-06&st=2021-02-17T17%3A51%3A33Z&se=2021-02-17T19%3A51%3A33Z&sr=c&sp=t&sig=Sanitized&comp=tags",
-=======
       "RequestUri": "https://seanmcccanary3.blob.core.windows.net/test-container-9113c386-70e0-7685-9afb-67a5fd2af057/test-blob-ca7e950b-0f46-7512-b439-822bce9adeb9?sv=2021-02-12&st=2021-02-17T17%3A51%3A33Z&se=2021-02-17T19%3A51%3A33Z&sr=c&sp=t&sig=Sanitized&comp=tags",
->>>>>>> 7e782c87
       "RequestMethod": "PUT",
       "RequestHeaders": {
         "Accept": "application/xml",
@@ -107,11 +87,7 @@
         ],
         "x-ms-client-request-id": "63a3dd70-f28a-f644-d06f-5659a4df1eaf",
         "x-ms-return-client-request-id": "true",
-<<<<<<< HEAD
-        "x-ms-version": "2020-12-06"
-=======
         "x-ms-version": "2021-02-12"
->>>>>>> 7e782c87
       },
       "RequestBody": "﻿<Tags><TagSet><Tag><Key>tagKey0</Key><Value>tagValue0</Value></Tag><Tag><Key>tagKey1</Key><Value>tagValue1</Value></Tag></TagSet></Tags>",
       "StatusCode": 204,
@@ -123,20 +99,12 @@
         ],
         "x-ms-client-request-id": "63a3dd70-f28a-f644-d06f-5659a4df1eaf",
         "x-ms-request-id": "e4b766e4-601e-0022-1d5d-051fdd000000",
-<<<<<<< HEAD
-        "x-ms-version": "2020-12-06"
-=======
         "x-ms-version": "2021-02-12"
->>>>>>> 7e782c87
       },
       "ResponseBody": []
     },
     {
-<<<<<<< HEAD
-      "RequestUri": "https://seanmcccanary3.blob.core.windows.net/test-container-9113c386-70e0-7685-9afb-67a5fd2af057/test-blob-ca7e950b-0f46-7512-b439-822bce9adeb9?sv=2020-12-06&st=2021-02-17T17%3A51%3A33Z&se=2021-02-17T19%3A51%3A33Z&sr=c&sp=t&sig=Sanitized&comp=tags",
-=======
       "RequestUri": "https://seanmcccanary3.blob.core.windows.net/test-container-9113c386-70e0-7685-9afb-67a5fd2af057/test-blob-ca7e950b-0f46-7512-b439-822bce9adeb9?sv=2021-02-12&st=2021-02-17T17%3A51%3A33Z&se=2021-02-17T19%3A51%3A33Z&sr=c&sp=t&sig=Sanitized&comp=tags",
->>>>>>> 7e782c87
       "RequestMethod": "GET",
       "RequestHeaders": {
         "Accept": "application/xml",
@@ -146,11 +114,7 @@
         ],
         "x-ms-client-request-id": "c6fd092b-1453-3f45-1a4c-d0a18ffe8afe",
         "x-ms-return-client-request-id": "true",
-<<<<<<< HEAD
-        "x-ms-version": "2020-12-06"
-=======
         "x-ms-version": "2021-02-12"
->>>>>>> 7e782c87
       },
       "RequestBody": null,
       "StatusCode": 200,
@@ -164,11 +128,7 @@
         ],
         "x-ms-client-request-id": "c6fd092b-1453-3f45-1a4c-d0a18ffe8afe",
         "x-ms-request-id": "e4b76717-601e-0022-455d-051fdd000000",
-<<<<<<< HEAD
-        "x-ms-version": "2020-12-06"
-=======
         "x-ms-version": "2021-02-12"
->>>>>>> 7e782c87
       },
       "ResponseBody": [
         "﻿<?xml version=\"1.0\" encoding=\"utf-8\"?>\n",
@@ -189,11 +149,7 @@
         "x-ms-client-request-id": "9b2ec0aa-58e2-ce5c-caf0-7e1e344d2104",
         "x-ms-date": "Wed, 17 Feb 2021 18:51:33 GMT",
         "x-ms-return-client-request-id": "true",
-<<<<<<< HEAD
-        "x-ms-version": "2020-12-06"
-=======
         "x-ms-version": "2021-02-12"
->>>>>>> 7e782c87
       },
       "RequestBody": null,
       "StatusCode": 202,
@@ -206,11 +162,7 @@
         ],
         "x-ms-client-request-id": "9b2ec0aa-58e2-ce5c-caf0-7e1e344d2104",
         "x-ms-request-id": "86776733-c01e-0076-5e5d-05508a000000",
-<<<<<<< HEAD
-        "x-ms-version": "2020-12-06"
-=======
         "x-ms-version": "2021-02-12"
->>>>>>> 7e782c87
       },
       "ResponseBody": []
     }
