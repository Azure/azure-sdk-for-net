﻿{
  "Entries": [
    {
      "RequestUri": "https://kasoboltest.blob.core.windows.net/test-container-85392977-68f1-cee7-f795-f8aa8b981620?restype=container",
      "RequestMethod": "PUT",
      "RequestHeaders": {
        "Accept": "application/xml",
        "Authorization": "Sanitized",
        "traceparent": "00-65aef5242cf47f489bd3bb365a1353ec-95f34f0e5748a24e-00",
        "User-Agent": "azsdk-net-Storage.Blobs/12.9.0-alpha.20210305.1 (.NET Framework 4.8.4300.0; Microsoft Windows 10.0.19042 )",
        "x-ms-blob-public-access": "container",
        "x-ms-client-request-id": "615ae857-c0f1-85e6-480a-faba8337e5fe",
        "x-ms-date": "Fri, 05 Mar 2021 16:33:56 GMT",
        "x-ms-return-client-request-id": "true",
<<<<<<< HEAD
        "x-ms-version": "2020-12-06"
=======
        "x-ms-version": "2021-02-12"
>>>>>>> 7e782c87
      },
      "RequestBody": null,
      "StatusCode": 201,
      "ResponseHeaders": {
        "Content-Length": "0",
        "Date": "Fri, 05 Mar 2021 16:33:56 GMT",
        "ETag": "\"0x8D8DFF478EF15E3\"",
        "Last-Modified": "Fri, 05 Mar 2021 16:33:56 GMT",
        "Server": "Windows-Azure-Blob/1.0 Microsoft-HTTPAPI/2.0",
        "x-ms-client-request-id": "615ae857-c0f1-85e6-480a-faba8337e5fe",
        "x-ms-request-id": "6499083b-401e-004b-07dd-116569000000",
<<<<<<< HEAD
        "x-ms-version": "2020-12-06"
=======
        "x-ms-version": "2021-02-12"
>>>>>>> 7e782c87
      },
      "ResponseBody": []
    },
    {
      "RequestUri": "https://kasoboltest.blob.core.windows.net/test-container-85392977-68f1-cee7-f795-f8aa8b981620/test-blob-caa762fe-1927-a995-63db-7ffd5d5aa154",
      "RequestMethod": "PUT",
      "RequestHeaders": {
        "Accept": "application/xml",
        "Authorization": "Sanitized",
        "Content-Length": "1024",
        "Content-Type": "application/octet-stream",
        "traceparent": "00-928ef931c293bf4bab6753e369b59c72-60d07417e25d3e45-00",
        "User-Agent": "azsdk-net-Storage.Blobs/12.9.0-alpha.20210305.1 (.NET Framework 4.8.4300.0; Microsoft Windows 10.0.19042 )",
        "x-ms-blob-type": "BlockBlob",
        "x-ms-client-request-id": "eebc1391-c950-f927-8dad-704fbb89a4d1",
        "x-ms-date": "Fri, 05 Mar 2021 16:33:56 GMT",
        "x-ms-encryption-scope": "encryptionScope",
        "x-ms-return-client-request-id": "true",
<<<<<<< HEAD
        "x-ms-version": "2020-12-06"
=======
        "x-ms-version": "2021-02-12"
>>>>>>> 7e782c87
      },
      "RequestBody": "w4HXc0YucczSxlsLfrl1ijV4UqI+tC6xzFwEW7Cd7/L/7GrXlOw4KHeOjytl2gaOlW+EC+RDvw5SJafqKhUbNdZoC5JPnvZJPyoqsCUDTPFVdcZAGOQOvCxchG5FTv5ic1pU/M50P/d5O8u6GA/oT9m1lbRP2hzxWk9l8xmIA/Erxz3LrlAi4DbPx90ZVKMdczWVj7hJE5g9Y6F/Dkvd8TfZjlHSHKCIk7R+gBI/2AarSH/k8nQ44rSkjkuuotLq8dalP8VSS1aUDPwEy5OG/oub1MbL+P7DoKucLY5V2vDik448mZhAWP0oUOV3NBYhHo/AE84LHvnX4p4Zth3IPjIMIjgESWXyWnvIo6gZS2yVeg//lMci1nSVZbf5J6LfYBGyaxHeHNQqzbhSQntQvZcyhDsOyapr6kzEb+St+TPZ6UKWZt9atl461MYOz5P4RKcgx6Jn0ZdnR4HFGq3wfNSFeFk5ule3183d1PTjXRq5yys8jTGQcherLh5dlZyxSVjyiVY5v4lQaPDUiv2jhOpnDE+CtO6i9AZBjos4WUExLIqc8NTDfwuh7CVBvOgaB6o09olNLpRpT5RQ+DH+Fw+uol5yBpMWpI1D4MjJYTceJobhA2O45P31M6E/c4faotQVkxmKqAAWHlL8CU3Mn+5cMdGrHBOs9b5gfNPy1jAFaD3ztM0elH6Fy+UQvNqvKZOz4kG1L4bAaZ1bKSwtI0ch9qEP2esgPp1TJlEtmznjsVM/P/TvTzm3Mkoww2pRWKee78Y5n0+okqSjYgg0ks5kd3fZ7eRSMaZnWKag8HsyAc2qj6tzqhIDlqxPS+0wgp97zEvyeGrCS70f0kepCKIpcGA7igMi8M1l1lY4Aua5NtUGJSQvQIlj50PuU9fKWY4JJtuM9fecWNt9jKIUikjXZptxouJ++TDX2KO/NJz1mnzHLtwKLEDdasxIsrPnTl36F+07Wberiy2qtB1U3CQ+h/IlTFtszDlblDgWNUd98IlGxB2vuUHEG6OvYHcjiI2nCirBwQIBjkqz4MR+lVXlLMSUDhcHjs2wYTG4vWzBNwuqbysdvC6HRTbS/Nl8RoZNyTOzjnp1oHtcEGDQSNHe8ai51CYqyHCVDcjhNJL0Mxuqa/M4DqmQNM+vwKvOtvxl9Aoww3FgIgHDHYGxlGvpZ91FJt3dpeP/KZ9XewfExlfMe0CHxHCpSkjydfAn3qBjxVnOiY8fh04nMJnSCaf6/lcq5RgrYaNsm9uV6zDy10r+87Wu9j3HrPPxYJTW1kGg+HaZ/fiHOGS2Ye20ipwdNFlP1BXySwgaYzgkOQEPlsWa9PO5WdlRdrtR95RPEiJX0ys6hwErraxuf5rAYw==",
      "StatusCode": 201,
      "ResponseHeaders": {
        "Content-Length": "0",
        "Content-MD5": "M4jFRdydRTI8KEQhZh6e+w==",
        "Date": "Fri, 05 Mar 2021 16:33:56 GMT",
        "ETag": "\"0x8D8DFF478F9D50A\"",
        "Last-Modified": "Fri, 05 Mar 2021 16:33:56 GMT",
        "Server": "Windows-Azure-Blob/1.0 Microsoft-HTTPAPI/2.0",
        "x-ms-client-request-id": "eebc1391-c950-f927-8dad-704fbb89a4d1",
        "x-ms-content-crc64": "qFLEFYL2b8M=",
        "x-ms-encryption-scope": "encryptionScope",
        "x-ms-request-id": "6499084d-401e-004b-18dd-116569000000",
        "x-ms-request-server-encrypted": "true",
<<<<<<< HEAD
        "x-ms-version": "2020-12-06"
=======
        "x-ms-version": "2021-02-12"
>>>>>>> 7e782c87
      },
      "ResponseBody": []
    },
    {
      "RequestUri": "https://kasoboltest.blob.core.windows.net/test-container-85392977-68f1-cee7-f795-f8aa8b981620/test-blob-caa762fe-1927-a995-63db-7ffd5d5aa154",
      "RequestMethod": "GET",
      "RequestHeaders": {
        "Accept": "application/xml",
        "Authorization": "Sanitized",
        "traceparent": "00-b2558d9de3a38140b88dacbfe17adc63-91565a6b33ee5243-00",
        "User-Agent": "azsdk-net-Storage.Blobs/12.9.0-alpha.20210305.1 (.NET Framework 4.8.4300.0; Microsoft Windows 10.0.19042 )",
        "x-ms-client-request-id": "4a6b3f01-b29d-aa03-a357-881ff5861885",
        "x-ms-date": "Fri, 05 Mar 2021 16:33:56 GMT",
        "x-ms-return-client-request-id": "true",
<<<<<<< HEAD
        "x-ms-version": "2020-12-06"
=======
        "x-ms-version": "2021-02-12"
>>>>>>> 7e782c87
      },
      "RequestBody": null,
      "StatusCode": 200,
      "ResponseHeaders": {
        "Accept-Ranges": "bytes",
        "Access-Control-Allow-Origin": "*",
        "Content-Length": "1024",
        "Content-MD5": "M4jFRdydRTI8KEQhZh6e+w==",
        "Content-Type": "application/octet-stream",
        "Date": "Fri, 05 Mar 2021 16:33:56 GMT",
        "ETag": "\"0x8D8DFF478F9D50A\"",
        "Last-Modified": "Fri, 05 Mar 2021 16:33:56 GMT",
        "Server": "Windows-Azure-Blob/1.0 Microsoft-HTTPAPI/2.0",
        "x-ms-blob-type": "BlockBlob",
        "x-ms-client-request-id": "4a6b3f01-b29d-aa03-a357-881ff5861885",
        "x-ms-creation-time": "Fri, 05 Mar 2021 16:33:56 GMT",
        "x-ms-encryption-scope": "encryptionScope",
        "x-ms-lease-state": "available",
        "x-ms-lease-status": "unlocked",
        "x-ms-request-id": "6499085f-401e-004b-28dd-116569000000",
        "x-ms-server-encrypted": "true",
<<<<<<< HEAD
        "x-ms-version": "2020-12-06"
=======
        "x-ms-version": "2021-02-12"
>>>>>>> 7e782c87
      },
      "ResponseBody": "w4HXc0YucczSxlsLfrl1ijV4UqI+tC6xzFwEW7Cd7/L/7GrXlOw4KHeOjytl2gaOlW+EC+RDvw5SJafqKhUbNdZoC5JPnvZJPyoqsCUDTPFVdcZAGOQOvCxchG5FTv5ic1pU/M50P/d5O8u6GA/oT9m1lbRP2hzxWk9l8xmIA/Erxz3LrlAi4DbPx90ZVKMdczWVj7hJE5g9Y6F/Dkvd8TfZjlHSHKCIk7R+gBI/2AarSH/k8nQ44rSkjkuuotLq8dalP8VSS1aUDPwEy5OG/oub1MbL+P7DoKucLY5V2vDik448mZhAWP0oUOV3NBYhHo/AE84LHvnX4p4Zth3IPjIMIjgESWXyWnvIo6gZS2yVeg//lMci1nSVZbf5J6LfYBGyaxHeHNQqzbhSQntQvZcyhDsOyapr6kzEb+St+TPZ6UKWZt9atl461MYOz5P4RKcgx6Jn0ZdnR4HFGq3wfNSFeFk5ule3183d1PTjXRq5yys8jTGQcherLh5dlZyxSVjyiVY5v4lQaPDUiv2jhOpnDE+CtO6i9AZBjos4WUExLIqc8NTDfwuh7CVBvOgaB6o09olNLpRpT5RQ+DH+Fw+uol5yBpMWpI1D4MjJYTceJobhA2O45P31M6E/c4faotQVkxmKqAAWHlL8CU3Mn+5cMdGrHBOs9b5gfNPy1jAFaD3ztM0elH6Fy+UQvNqvKZOz4kG1L4bAaZ1bKSwtI0ch9qEP2esgPp1TJlEtmznjsVM/P/TvTzm3Mkoww2pRWKee78Y5n0+okqSjYgg0ks5kd3fZ7eRSMaZnWKag8HsyAc2qj6tzqhIDlqxPS+0wgp97zEvyeGrCS70f0kepCKIpcGA7igMi8M1l1lY4Aua5NtUGJSQvQIlj50PuU9fKWY4JJtuM9fecWNt9jKIUikjXZptxouJ++TDX2KO/NJz1mnzHLtwKLEDdasxIsrPnTl36F+07Wberiy2qtB1U3CQ+h/IlTFtszDlblDgWNUd98IlGxB2vuUHEG6OvYHcjiI2nCirBwQIBjkqz4MR+lVXlLMSUDhcHjs2wYTG4vWzBNwuqbysdvC6HRTbS/Nl8RoZNyTOzjnp1oHtcEGDQSNHe8ai51CYqyHCVDcjhNJL0Mxuqa/M4DqmQNM+vwKvOtvxl9Aoww3FgIgHDHYGxlGvpZ91FJt3dpeP/KZ9XewfExlfMe0CHxHCpSkjydfAn3qBjxVnOiY8fh04nMJnSCaf6/lcq5RgrYaNsm9uV6zDy10r+87Wu9j3HrPPxYJTW1kGg+HaZ/fiHOGS2Ye20ipwdNFlP1BXySwgaYzgkOQEPlsWa9PO5WdlRdrtR95RPEiJX0ys6hwErraxuf5rAYw=="
    },
    {
      "RequestUri": "https://kasoboltest.blob.core.windows.net/test-container-85392977-68f1-cee7-f795-f8aa8b981620?restype=container",
      "RequestMethod": "DELETE",
      "RequestHeaders": {
        "Accept": "application/xml",
        "Authorization": "Sanitized",
        "traceparent": "00-3b71c549ecf0be4c8a7c9d71b9e7d256-4d3641618938874c-00",
        "User-Agent": "azsdk-net-Storage.Blobs/12.9.0-alpha.20210305.1 (.NET Framework 4.8.4300.0; Microsoft Windows 10.0.19042 )",
        "x-ms-client-request-id": "7c4d584b-5a1e-5933-5450-11f22176a305",
        "x-ms-date": "Fri, 05 Mar 2021 16:33:57 GMT",
        "x-ms-return-client-request-id": "true",
<<<<<<< HEAD
        "x-ms-version": "2020-12-06"
=======
        "x-ms-version": "2021-02-12"
>>>>>>> 7e782c87
      },
      "RequestBody": null,
      "StatusCode": 202,
      "ResponseHeaders": {
        "Content-Length": "0",
        "Date": "Fri, 05 Mar 2021 16:33:56 GMT",
        "Server": "Windows-Azure-Blob/1.0 Microsoft-HTTPAPI/2.0",
        "x-ms-client-request-id": "7c4d584b-5a1e-5933-5450-11f22176a305",
        "x-ms-request-id": "64990871-401e-004b-39dd-116569000000",
<<<<<<< HEAD
        "x-ms-version": "2020-12-06"
=======
        "x-ms-version": "2021-02-12"
>>>>>>> 7e782c87
      },
      "ResponseBody": []
    }
  ],
  "Variables": {
    "RandomSeed": "1702205211",
    "Storage_TestConfigDefault": "ProductionTenant\nkasoboltest\nU2FuaXRpemVk\nhttps://kasoboltest.blob.core.windows.net\nhttps://kasoboltest.file.core.windows.net\nhttps://kasoboltest.queue.core.windows.net\nhttps://kasoboltest.table.core.windows.net\n\n\n\n\nhttps://kasoboltest-secondary.blob.core.windows.net\nhttps://kasoboltest-secondary.file.core.windows.net\nhttps://kasoboltest-secondary.queue.core.windows.net\nhttps://kasoboltest-secondary.table.core.windows.net\n\nSanitized\n\n\nCloud\nBlobEndpoint=https://kasoboltest.blob.core.windows.net/;QueueEndpoint=https://kasoboltest.queue.core.windows.net/;FileEndpoint=https://kasoboltest.file.core.windows.net/;BlobSecondaryEndpoint=https://kasoboltest-secondary.blob.core.windows.net/;QueueSecondaryEndpoint=https://kasoboltest-secondary.queue.core.windows.net/;FileSecondaryEndpoint=https://kasoboltest-secondary.file.core.windows.net/;AccountName=kasoboltest;AccountKey=Kg==;\nencryptionScope\n\n"
  }
}<|MERGE_RESOLUTION|>--- conflicted
+++ resolved
@@ -12,11 +12,7 @@
         "x-ms-client-request-id": "615ae857-c0f1-85e6-480a-faba8337e5fe",
         "x-ms-date": "Fri, 05 Mar 2021 16:33:56 GMT",
         "x-ms-return-client-request-id": "true",
-<<<<<<< HEAD
-        "x-ms-version": "2020-12-06"
-=======
         "x-ms-version": "2021-02-12"
->>>>>>> 7e782c87
       },
       "RequestBody": null,
       "StatusCode": 201,
@@ -28,11 +24,7 @@
         "Server": "Windows-Azure-Blob/1.0 Microsoft-HTTPAPI/2.0",
         "x-ms-client-request-id": "615ae857-c0f1-85e6-480a-faba8337e5fe",
         "x-ms-request-id": "6499083b-401e-004b-07dd-116569000000",
-<<<<<<< HEAD
-        "x-ms-version": "2020-12-06"
-=======
         "x-ms-version": "2021-02-12"
->>>>>>> 7e782c87
       },
       "ResponseBody": []
     },
@@ -51,11 +43,7 @@
         "x-ms-date": "Fri, 05 Mar 2021 16:33:56 GMT",
         "x-ms-encryption-scope": "encryptionScope",
         "x-ms-return-client-request-id": "true",
-<<<<<<< HEAD
-        "x-ms-version": "2020-12-06"
-=======
         "x-ms-version": "2021-02-12"
->>>>>>> 7e782c87
       },
       "RequestBody": "w4HXc0YucczSxlsLfrl1ijV4UqI+tC6xzFwEW7Cd7/L/7GrXlOw4KHeOjytl2gaOlW+EC+RDvw5SJafqKhUbNdZoC5JPnvZJPyoqsCUDTPFVdcZAGOQOvCxchG5FTv5ic1pU/M50P/d5O8u6GA/oT9m1lbRP2hzxWk9l8xmIA/Erxz3LrlAi4DbPx90ZVKMdczWVj7hJE5g9Y6F/Dkvd8TfZjlHSHKCIk7R+gBI/2AarSH/k8nQ44rSkjkuuotLq8dalP8VSS1aUDPwEy5OG/oub1MbL+P7DoKucLY5V2vDik448mZhAWP0oUOV3NBYhHo/AE84LHvnX4p4Zth3IPjIMIjgESWXyWnvIo6gZS2yVeg//lMci1nSVZbf5J6LfYBGyaxHeHNQqzbhSQntQvZcyhDsOyapr6kzEb+St+TPZ6UKWZt9atl461MYOz5P4RKcgx6Jn0ZdnR4HFGq3wfNSFeFk5ule3183d1PTjXRq5yys8jTGQcherLh5dlZyxSVjyiVY5v4lQaPDUiv2jhOpnDE+CtO6i9AZBjos4WUExLIqc8NTDfwuh7CVBvOgaB6o09olNLpRpT5RQ+DH+Fw+uol5yBpMWpI1D4MjJYTceJobhA2O45P31M6E/c4faotQVkxmKqAAWHlL8CU3Mn+5cMdGrHBOs9b5gfNPy1jAFaD3ztM0elH6Fy+UQvNqvKZOz4kG1L4bAaZ1bKSwtI0ch9qEP2esgPp1TJlEtmznjsVM/P/TvTzm3Mkoww2pRWKee78Y5n0+okqSjYgg0ks5kd3fZ7eRSMaZnWKag8HsyAc2qj6tzqhIDlqxPS+0wgp97zEvyeGrCS70f0kepCKIpcGA7igMi8M1l1lY4Aua5NtUGJSQvQIlj50PuU9fKWY4JJtuM9fecWNt9jKIUikjXZptxouJ++TDX2KO/NJz1mnzHLtwKLEDdasxIsrPnTl36F+07Wberiy2qtB1U3CQ+h/IlTFtszDlblDgWNUd98IlGxB2vuUHEG6OvYHcjiI2nCirBwQIBjkqz4MR+lVXlLMSUDhcHjs2wYTG4vWzBNwuqbysdvC6HRTbS/Nl8RoZNyTOzjnp1oHtcEGDQSNHe8ai51CYqyHCVDcjhNJL0Mxuqa/M4DqmQNM+vwKvOtvxl9Aoww3FgIgHDHYGxlGvpZ91FJt3dpeP/KZ9XewfExlfMe0CHxHCpSkjydfAn3qBjxVnOiY8fh04nMJnSCaf6/lcq5RgrYaNsm9uV6zDy10r+87Wu9j3HrPPxYJTW1kGg+HaZ/fiHOGS2Ye20ipwdNFlP1BXySwgaYzgkOQEPlsWa9PO5WdlRdrtR95RPEiJX0ys6hwErraxuf5rAYw==",
       "StatusCode": 201,
@@ -71,11 +59,7 @@
         "x-ms-encryption-scope": "encryptionScope",
         "x-ms-request-id": "6499084d-401e-004b-18dd-116569000000",
         "x-ms-request-server-encrypted": "true",
-<<<<<<< HEAD
-        "x-ms-version": "2020-12-06"
-=======
         "x-ms-version": "2021-02-12"
->>>>>>> 7e782c87
       },
       "ResponseBody": []
     },
@@ -90,11 +74,7 @@
         "x-ms-client-request-id": "4a6b3f01-b29d-aa03-a357-881ff5861885",
         "x-ms-date": "Fri, 05 Mar 2021 16:33:56 GMT",
         "x-ms-return-client-request-id": "true",
-<<<<<<< HEAD
-        "x-ms-version": "2020-12-06"
-=======
         "x-ms-version": "2021-02-12"
->>>>>>> 7e782c87
       },
       "RequestBody": null,
       "StatusCode": 200,
@@ -116,11 +96,7 @@
         "x-ms-lease-status": "unlocked",
         "x-ms-request-id": "6499085f-401e-004b-28dd-116569000000",
         "x-ms-server-encrypted": "true",
-<<<<<<< HEAD
-        "x-ms-version": "2020-12-06"
-=======
         "x-ms-version": "2021-02-12"
->>>>>>> 7e782c87
       },
       "ResponseBody": "w4HXc0YucczSxlsLfrl1ijV4UqI+tC6xzFwEW7Cd7/L/7GrXlOw4KHeOjytl2gaOlW+EC+RDvw5SJafqKhUbNdZoC5JPnvZJPyoqsCUDTPFVdcZAGOQOvCxchG5FTv5ic1pU/M50P/d5O8u6GA/oT9m1lbRP2hzxWk9l8xmIA/Erxz3LrlAi4DbPx90ZVKMdczWVj7hJE5g9Y6F/Dkvd8TfZjlHSHKCIk7R+gBI/2AarSH/k8nQ44rSkjkuuotLq8dalP8VSS1aUDPwEy5OG/oub1MbL+P7DoKucLY5V2vDik448mZhAWP0oUOV3NBYhHo/AE84LHvnX4p4Zth3IPjIMIjgESWXyWnvIo6gZS2yVeg//lMci1nSVZbf5J6LfYBGyaxHeHNQqzbhSQntQvZcyhDsOyapr6kzEb+St+TPZ6UKWZt9atl461MYOz5P4RKcgx6Jn0ZdnR4HFGq3wfNSFeFk5ule3183d1PTjXRq5yys8jTGQcherLh5dlZyxSVjyiVY5v4lQaPDUiv2jhOpnDE+CtO6i9AZBjos4WUExLIqc8NTDfwuh7CVBvOgaB6o09olNLpRpT5RQ+DH+Fw+uol5yBpMWpI1D4MjJYTceJobhA2O45P31M6E/c4faotQVkxmKqAAWHlL8CU3Mn+5cMdGrHBOs9b5gfNPy1jAFaD3ztM0elH6Fy+UQvNqvKZOz4kG1L4bAaZ1bKSwtI0ch9qEP2esgPp1TJlEtmznjsVM/P/TvTzm3Mkoww2pRWKee78Y5n0+okqSjYgg0ks5kd3fZ7eRSMaZnWKag8HsyAc2qj6tzqhIDlqxPS+0wgp97zEvyeGrCS70f0kepCKIpcGA7igMi8M1l1lY4Aua5NtUGJSQvQIlj50PuU9fKWY4JJtuM9fecWNt9jKIUikjXZptxouJ++TDX2KO/NJz1mnzHLtwKLEDdasxIsrPnTl36F+07Wberiy2qtB1U3CQ+h/IlTFtszDlblDgWNUd98IlGxB2vuUHEG6OvYHcjiI2nCirBwQIBjkqz4MR+lVXlLMSUDhcHjs2wYTG4vWzBNwuqbysdvC6HRTbS/Nl8RoZNyTOzjnp1oHtcEGDQSNHe8ai51CYqyHCVDcjhNJL0Mxuqa/M4DqmQNM+vwKvOtvxl9Aoww3FgIgHDHYGxlGvpZ91FJt3dpeP/KZ9XewfExlfMe0CHxHCpSkjydfAn3qBjxVnOiY8fh04nMJnSCaf6/lcq5RgrYaNsm9uV6zDy10r+87Wu9j3HrPPxYJTW1kGg+HaZ/fiHOGS2Ye20ipwdNFlP1BXySwgaYzgkOQEPlsWa9PO5WdlRdrtR95RPEiJX0ys6hwErraxuf5rAYw=="
     },
@@ -135,11 +111,7 @@
         "x-ms-client-request-id": "7c4d584b-5a1e-5933-5450-11f22176a305",
         "x-ms-date": "Fri, 05 Mar 2021 16:33:57 GMT",
         "x-ms-return-client-request-id": "true",
-<<<<<<< HEAD
-        "x-ms-version": "2020-12-06"
-=======
         "x-ms-version": "2021-02-12"
->>>>>>> 7e782c87
       },
       "RequestBody": null,
       "StatusCode": 202,
@@ -149,11 +121,7 @@
         "Server": "Windows-Azure-Blob/1.0 Microsoft-HTTPAPI/2.0",
         "x-ms-client-request-id": "7c4d584b-5a1e-5933-5450-11f22176a305",
         "x-ms-request-id": "64990871-401e-004b-39dd-116569000000",
-<<<<<<< HEAD
-        "x-ms-version": "2020-12-06"
-=======
         "x-ms-version": "2021-02-12"
->>>>>>> 7e782c87
       },
       "ResponseBody": []
     }
