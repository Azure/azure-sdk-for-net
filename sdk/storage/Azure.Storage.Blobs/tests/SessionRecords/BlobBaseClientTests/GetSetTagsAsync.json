--- conflicted
+++ resolved
@@ -15,11 +15,7 @@
         "x-ms-client-request-id": "dd3999a5-89ad-bc9d-6475-08fc2102c1ae",
         "x-ms-date": "Wed, 17 Feb 2021 18:47:07 GMT",
         "x-ms-return-client-request-id": "true",
-<<<<<<< HEAD
-        "x-ms-version": "2020-12-06"
-=======
         "x-ms-version": "2021-02-12"
->>>>>>> 7e782c87
       },
       "RequestBody": null,
       "StatusCode": 201,
@@ -34,11 +30,7 @@
         ],
         "x-ms-client-request-id": "dd3999a5-89ad-bc9d-6475-08fc2102c1ae",
         "x-ms-request-id": "c775a734-301e-003f-735d-051261000000",
-<<<<<<< HEAD
-        "x-ms-version": "2020-12-06"
-=======
         "x-ms-version": "2021-02-12"
->>>>>>> 7e782c87
       },
       "ResponseBody": []
     },
@@ -59,11 +51,7 @@
         "x-ms-client-request-id": "bdadd969-f7c1-4d0d-bd36-27401fad22a8",
         "x-ms-date": "Wed, 17 Feb 2021 18:47:07 GMT",
         "x-ms-return-client-request-id": "true",
-<<<<<<< HEAD
-        "x-ms-version": "2020-12-06"
-=======
         "x-ms-version": "2021-02-12"
->>>>>>> 7e782c87
       },
       "RequestBody": "uotBTgxTItjn8EU2gSZCOol9C4sFmfE5E/Or1ToVVC6Z2UGWwHKh+ONT+9UnT8QLlRT/6ytRKSGZBzsYqE2d0psWnaflq3kW2xKnsZ4bEcQvoEAlFWkCR68f/Lk3iVCWtSg5ELEcJemb6BAYqniDffZ26QgMeLwyFFb3xa/A3lLCEPt14QESEnpXii1Z6Zw3nH7DwKBIiT1rB/xaJV862wm9Vpl8DZv0Y9aOte2P2Sq5vykw/R6yeYa+CdoEuO0aHK8jm5MCu47izlzJutRP3C3SoGU2Cd7rC9wSvgPB8Kvoc5g+az6XtgSbTS7B6L+ybi2sMheI5BPQOI+27/2KId6x4UY7EXHvO+lgmruvKiMcYE/WFL2UX4+FbTOu4MYHECxQEAZ5dl28vfYtJ0lXIQ5rmY+ttAwgHYK3tqM9QFoiWYmPXhkco+nyGlfHZjdFLUwkQkc3WVwfMPOEwsC5fnycC86/yML0TvWlu5m0WbZKcYlXGf0S6wAtby4mmOApOZzbKltphWWJMPNRkp3Datc8OVE2YWV+iR/NkliUzbYUe4L92S5b4esjzugJwFliagRX6l6P8tc3XKE7m/MM9WM9PBYbxZGo4FhlE5N8dMjGayhTPOJXhYiqxnyMIEb4FtiFzIRCRqRzrgoGKt9EuufYdC/KubiA5beNcf4UG78SbPy696hEgySD4I7XUVqpZgyUtKwWLV0gBObMtdWlXpJK873iicM/lPAKRtgqqJRc5Aryf2cT/D+fmvLCeM5P3oH7jV2dxtxIVR+7C+aF9lxRb9HKst8rN/d+Q+/QfRwhu2hWLxs3vx0tqilHWPFYGaSWcAj9hSui0FVlH4Ptd9gDmVB9LsZAGq+znAi1498GJSlLOgwTIzU9tF/F0aCaQDJRRL6h2uvdVVZYSuki7ex2X/lZoj3L8HUaQHpne0kPGFvWY54gZUs+buW2utlLGsZyTnGnQZ30hVRIhppwddoMSTGNTIlNVfquGjRYFTWcziWz9SzXaNe+4d5K2N+wzfgKqXGovs49JPh3+CZpnG8eq7d1vX+tNOBZz2qqA30b/U07TWvE9BBWddEzYG+xVEVuKywnOxB5XHSQTu5jkiB7XPvZLU4EWrenHkeuetRwqHslPNdQ88I8wvD2M6Uh8+KwuAN02Cb2atF0fx3JyuKgIKVzPVZJKmg4nGteDScRhStk/sHQ+9BUL9IG23SlcvcNVhL/rrWMZo2bPDu7mF2pYvnxZcwh0CTVHw6EQ070kypzULYUEtd115c0NL+UmJd1XHl6sw0r7IbuKo6nCCM+p6gRSEemlFAifI017ZtkQIZ2D+bVeuAcSGMwJudJzs909Y0Wg1BPzscoVzeA9g==",
       "StatusCode": 201,
@@ -81,11 +69,7 @@
         "x-ms-content-crc64": "YpF8dCapqno=",
         "x-ms-request-id": "c775a751-301e-003f-0a5d-051261000000",
         "x-ms-request-server-encrypted": "true",
-<<<<<<< HEAD
-        "x-ms-version": "2020-12-06",
-=======
         "x-ms-version": "2021-02-12",
->>>>>>> 7e782c87
         "x-ms-version-id": "2021-02-17T18:47:07.7992261Z"
       },
       "ResponseBody": []
@@ -106,11 +90,7 @@
         "x-ms-client-request-id": "7ebf5958-c28a-0734-de3b-2cd109b81cbb",
         "x-ms-date": "Wed, 17 Feb 2021 18:47:07 GMT",
         "x-ms-return-client-request-id": "true",
-<<<<<<< HEAD
-        "x-ms-version": "2020-12-06"
-=======
         "x-ms-version": "2021-02-12"
->>>>>>> 7e782c87
       },
       "RequestBody": "﻿<Tags><TagSet><Tag><Key>tagKey0</Key><Value>tagValue0</Value></Tag><Tag><Key>tagKey1</Key><Value>tagValue1</Value></Tag></TagSet></Tags>",
       "StatusCode": 204,
@@ -122,11 +102,7 @@
         ],
         "x-ms-client-request-id": "7ebf5958-c28a-0734-de3b-2cd109b81cbb",
         "x-ms-request-id": "c775a75a-301e-003f-125d-051261000000",
-<<<<<<< HEAD
-        "x-ms-version": "2020-12-06"
-=======
         "x-ms-version": "2021-02-12"
->>>>>>> 7e782c87
       },
       "ResponseBody": []
     },
@@ -144,11 +120,7 @@
         "x-ms-client-request-id": "c5e8bbe6-a3ed-d91e-1d5c-6661d170951e",
         "x-ms-date": "Wed, 17 Feb 2021 18:47:08 GMT",
         "x-ms-return-client-request-id": "true",
-<<<<<<< HEAD
-        "x-ms-version": "2020-12-06"
-=======
         "x-ms-version": "2021-02-12"
->>>>>>> 7e782c87
       },
       "RequestBody": null,
       "StatusCode": 200,
@@ -162,11 +134,7 @@
         ],
         "x-ms-client-request-id": "c5e8bbe6-a3ed-d91e-1d5c-6661d170951e",
         "x-ms-request-id": "c775a7f9-301e-003f-1a5d-051261000000",
-<<<<<<< HEAD
-        "x-ms-version": "2020-12-06"
-=======
         "x-ms-version": "2021-02-12"
->>>>>>> 7e782c87
       },
       "ResponseBody": [
         "﻿<?xml version=\"1.0\" encoding=\"utf-8\"?>\n",
@@ -187,11 +155,7 @@
         "x-ms-client-request-id": "4deafe3c-57d0-67cd-007e-9123cb6f9927",
         "x-ms-date": "Wed, 17 Feb 2021 18:47:08 GMT",
         "x-ms-return-client-request-id": "true",
-<<<<<<< HEAD
-        "x-ms-version": "2020-12-06"
-=======
         "x-ms-version": "2021-02-12"
->>>>>>> 7e782c87
       },
       "RequestBody": null,
       "StatusCode": 202,
@@ -204,11 +168,7 @@
         ],
         "x-ms-client-request-id": "4deafe3c-57d0-67cd-007e-9123cb6f9927",
         "x-ms-request-id": "c775a81b-301e-003f-395d-051261000000",
-<<<<<<< HEAD
-        "x-ms-version": "2020-12-06"
-=======
         "x-ms-version": "2021-02-12"
->>>>>>> 7e782c87
       },
       "ResponseBody": []
     }
