--- conflicted
+++ resolved
@@ -15,11 +15,7 @@
         "x-ms-client-request-id": "2f72ac54-5884-c18c-f04f-adb8a0430799",
         "x-ms-date": "Wed, 17 Feb 2021 18:50:40 GMT",
         "x-ms-return-client-request-id": "true",
-<<<<<<< HEAD
-        "x-ms-version": "2020-12-06"
-=======
-        "x-ms-version": "2021-02-12"
->>>>>>> 7e782c87
+        "x-ms-version": "2021-02-12"
       },
       "RequestBody": null,
       "StatusCode": 201,
@@ -34,11 +30,7 @@
         ],
         "x-ms-client-request-id": "2f72ac54-5884-c18c-f04f-adb8a0430799",
         "x-ms-request-id": "e320cb8c-c01e-002b-265d-055a0e000000",
-<<<<<<< HEAD
-        "x-ms-version": "2020-12-06"
-=======
-        "x-ms-version": "2021-02-12"
->>>>>>> 7e782c87
+        "x-ms-version": "2021-02-12"
       },
       "ResponseBody": []
     },
@@ -57,11 +49,7 @@
         "x-ms-client-request-id": "e249a260-2b6e-a7b6-985c-5ed42163ccb9",
         "x-ms-date": "Wed, 17 Feb 2021 18:50:40 GMT",
         "x-ms-return-client-request-id": "true",
-<<<<<<< HEAD
-        "x-ms-version": "2020-12-06"
-=======
-        "x-ms-version": "2021-02-12"
->>>>>>> 7e782c87
+        "x-ms-version": "2021-02-12"
       },
       "RequestBody": null,
       "StatusCode": 201,
@@ -77,11 +65,7 @@
         "x-ms-client-request-id": "e249a260-2b6e-a7b6-985c-5ed42163ccb9",
         "x-ms-request-id": "e320cbb8-c01e-002b-465d-055a0e000000",
         "x-ms-request-server-encrypted": "true",
-<<<<<<< HEAD
-        "x-ms-version": "2020-12-06",
-=======
         "x-ms-version": "2021-02-12",
->>>>>>> 7e782c87
         "x-ms-version-id": "2021-02-17T18:50:40.5788565Z"
       },
       "ResponseBody": []
@@ -104,11 +88,7 @@
         "x-ms-meta-meta": "data",
         "x-ms-meta-UPPER": "case",
         "x-ms-return-client-request-id": "true",
-<<<<<<< HEAD
-        "x-ms-version": "2020-12-06"
-=======
-        "x-ms-version": "2021-02-12"
->>>>>>> 7e782c87
+        "x-ms-version": "2021-02-12"
       },
       "RequestBody": null,
       "StatusCode": 200,
@@ -124,11 +104,7 @@
         "x-ms-client-request-id": "52c8328f-daed-de69-246d-af530ae357fb",
         "x-ms-request-id": "e320cbce-c01e-002b-5a5d-055a0e000000",
         "x-ms-request-server-encrypted": "true",
-<<<<<<< HEAD
-        "x-ms-version": "2020-12-06",
-=======
         "x-ms-version": "2021-02-12",
->>>>>>> 7e782c87
         "x-ms-version-id": "2021-02-17T18:50:40.6338945Z"
       },
       "ResponseBody": []
@@ -146,11 +122,7 @@
         "x-ms-client-request-id": "ef44f883-7a9b-b7cb-6acf-9fc21095efc7",
         "x-ms-date": "Wed, 17 Feb 2021 18:50:40 GMT",
         "x-ms-return-client-request-id": "true",
-<<<<<<< HEAD
-        "x-ms-version": "2020-12-06"
-=======
-        "x-ms-version": "2021-02-12"
->>>>>>> 7e782c87
+        "x-ms-version": "2021-02-12"
       },
       "RequestBody": null,
       "StatusCode": 202,
@@ -164,11 +136,7 @@
         "x-ms-client-request-id": "ef44f883-7a9b-b7cb-6acf-9fc21095efc7",
         "x-ms-delete-type-permanent": "true",
         "x-ms-request-id": "e320cbdb-c01e-002b-655d-055a0e000000",
-<<<<<<< HEAD
-        "x-ms-version": "2020-12-06"
-=======
-        "x-ms-version": "2021-02-12"
->>>>>>> 7e782c87
+        "x-ms-version": "2021-02-12"
       },
       "ResponseBody": []
     },
@@ -186,11 +154,7 @@
         "x-ms-client-request-id": "11d0e1a0-679f-a35f-4c00-fdedbc128f22",
         "x-ms-date": "Wed, 17 Feb 2021 18:50:40 GMT",
         "x-ms-return-client-request-id": "true",
-<<<<<<< HEAD
-        "x-ms-version": "2020-12-06"
-=======
-        "x-ms-version": "2021-02-12"
->>>>>>> 7e782c87
+        "x-ms-version": "2021-02-12"
       },
       "RequestBody": null,
       "StatusCode": 200,
@@ -218,11 +182,7 @@
         "x-ms-meta-UPPER": "case",
         "x-ms-request-id": "e320cbee-c01e-002b-755d-055a0e000000",
         "x-ms-server-encrypted": "true",
-<<<<<<< HEAD
-        "x-ms-version": "2020-12-06",
-=======
         "x-ms-version": "2021-02-12",
->>>>>>> 7e782c87
         "x-ms-version-id": "2021-02-17T18:50:40.6338945Z"
       },
       "ResponseBody": []
@@ -241,11 +201,7 @@
         "x-ms-client-request-id": "2f2165a6-ddc5-6128-1b09-741174bb774b",
         "x-ms-date": "Wed, 17 Feb 2021 18:50:40 GMT",
         "x-ms-return-client-request-id": "true",
-<<<<<<< HEAD
-        "x-ms-version": "2020-12-06"
-=======
-        "x-ms-version": "2021-02-12"
->>>>>>> 7e782c87
+        "x-ms-version": "2021-02-12"
       },
       "RequestBody": null,
       "StatusCode": 202,
@@ -258,11 +214,7 @@
         ],
         "x-ms-client-request-id": "2f2165a6-ddc5-6128-1b09-741174bb774b",
         "x-ms-request-id": "e320cbf8-c01e-002b-7f5d-055a0e000000",
-<<<<<<< HEAD
-        "x-ms-version": "2020-12-06"
-=======
-        "x-ms-version": "2021-02-12"
->>>>>>> 7e782c87
+        "x-ms-version": "2021-02-12"
       },
       "ResponseBody": []
     }
