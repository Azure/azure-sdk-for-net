--- conflicted
+++ resolved
@@ -12,11 +12,7 @@
         "x-ms-client-request-id": "464fdf35-f8d4-99dc-5d7f-3e1bbe0748e7",
         "x-ms-date": "Mon, 24 May 2021 22:46:49 GMT",
         "x-ms-return-client-request-id": "true",
-<<<<<<< HEAD
-        "x-ms-version": "2020-12-06"
-=======
         "x-ms-version": "2021-02-12"
->>>>>>> 7e782c87
       },
       "RequestBody": null,
       "StatusCode": 201,
@@ -28,11 +24,7 @@
         "Server": "Windows-Azure-Blob/1.0 Microsoft-HTTPAPI/2.0",
         "x-ms-client-request-id": "464fdf35-f8d4-99dc-5d7f-3e1bbe0748e7",
         "x-ms-request-id": "dcc98ce2-b01e-0073-0aee-509222000000",
-<<<<<<< HEAD
-        "x-ms-version": "2020-12-06"
-=======
         "x-ms-version": "2021-02-12"
->>>>>>> 7e782c87
       },
       "ResponseBody": []
     },
@@ -50,11 +42,7 @@
         "x-ms-client-request-id": "53cd983d-0cb2-971f-8b73-71d6f0005250",
         "x-ms-date": "Mon, 24 May 2021 22:46:49 GMT",
         "x-ms-return-client-request-id": "true",
-<<<<<<< HEAD
-        "x-ms-version": "2020-12-06"
-=======
         "x-ms-version": "2021-02-12"
->>>>>>> 7e782c87
       },
       "RequestBody": "Wr0z5DNJ7OH7TrECTDjV3vLt+BH2DoxkYIEegFPSr5nyQfZjJaPU6/JtS4ZH2U0lql8o0Q438Uwxz4SyK2uNKZ4XDwpBcbhPGQweiMMGHIY0+dbzqd6Lu1CpMlUeIsCG4CHoMMlC4zin2bgBGGiJKrP+fTKVmX+/i1S6mD9iMPZMmKihHuu88hWdTM8miaLnIAeiIKSO8UahKKR1h0v5RKjBtYDA5wzHQYsc902wmAKx03c3wBBSvaZh//VGR2rKowgnZdMiJjj72t4Ycvn48ZCiw7TTwoSYbvjZXugWgPohUVREiDMvj6w+O+UxOUutaQ1lpIS29uGEj/baSMdQ5Vrk9yCltGldcjMHlYaeZjStK/Xasdt2altywPk8VEbk7laLTUIqCLSkBzFQrmFb5SjCLR3SdTN+bo3FMvNvIR7sIqYwExnygiNANqmqJbv5FtrQeicpEngiDN+0ZdXANeYTY4y6K9EPz6r5kT+J1EjRyxwZnqf2whAuDQc5PR1NgADDlsIvPusIwap8L4E4mTiX45m5p5Y/HKB8ix3K1ZGNrBE+xj6Goo0wEN38epKO9nTOolqDk9hqg3khsrLNPusY7oNw+dL6EEEMiZa5QqIN7ZWp/DM3Chg41ELEZO/aYtLy44sPHvyh1JEYdgpBsUHWE8UcI0G34eRqNyWQNaxRMSbEx14W/s+ZCCihHpMO9iMB7VEpvT6QOgKmpOfXEZ7lx0XjfeniwBX2gxsZFsJRXEACjkdaKHTnM4xcb1nnwveJu1dOKnk5Hy08MzojdiNAVUim1IJWi5/Q/EldhlC7DsEkj1pqAjLGyG8aHfQ6xLxoGxoQQe11MzC4fS4w3JjdgCV4/ufJ1VIW3wwSPG2qljeM9Go2qs3UrlwpsoUElezWPJzPwcXVn0bH+mHgY/bDDeb2pOgup9ZYpFCKnyLNEUkfOwDQ29VxtlQjbq9r80tlZqSeDfEDqJTGdx11Sv8j+ekXwCf28jIRhe6TCzgm7LEEJTl+LwRYHJNrCWS3+2tU/3XGUzIjbnNxjIcDcJ1boIprcSXGpcrkv6SUi+jOWYqCPgvDX5h/4LbFDKJ9Vav2D2nZTIpFjlqq4pSNj+OLozL9gDGRmEDx7JBuAZgnZ2n5nnt/9A3/PLCwGX0E8lHTOWlwf9R6ZHcp6F/514zBgnoqk/BnDK4k/UOB4H7C7fo/mscvt+eVfzoEVQyuBWUj75YC2V5gbC26S4GR+IP4ZvplujzFksuSlRS2Y7aidvjdXfHovxSc3i6ZdWtmBIa2C+8RSEspXl3KcENJqgl3F9SJs5qSEKbmyNsNKxxfLJGNAFfGkC2stP+UHU/RUjQlIl2X3FDrI/tIK4BvGw==",
       "StatusCode": 201,
@@ -69,11 +57,7 @@
         "x-ms-content-crc64": "A33U2s4FRsw=",
         "x-ms-request-id": "dcc98cfd-b01e-0073-23ee-509222000000",
         "x-ms-request-server-encrypted": "true",
-<<<<<<< HEAD
-        "x-ms-version": "2020-12-06"
-=======
         "x-ms-version": "2021-02-12"
->>>>>>> 7e782c87
       },
       "ResponseBody": []
     },
@@ -88,11 +72,7 @@
         "x-ms-client-request-id": "669ff921-aacd-4a40-f5de-1c7597e9d84f",
         "x-ms-date": "Mon, 24 May 2021 22:46:49 GMT",
         "x-ms-return-client-request-id": "true",
-<<<<<<< HEAD
-        "x-ms-version": "2020-12-06"
-=======
         "x-ms-version": "2021-02-12"
->>>>>>> 7e782c87
       },
       "RequestBody": null,
       "StatusCode": 200,
@@ -116,11 +96,7 @@
         "x-ms-lease-status": "unlocked",
         "x-ms-request-id": "dcc98d3b-b01e-0073-54ee-509222000000",
         "x-ms-server-encrypted": "true",
-<<<<<<< HEAD
-        "x-ms-version": "2020-12-06"
-=======
         "x-ms-version": "2021-02-12"
->>>>>>> 7e782c87
       },
       "ResponseBody": []
     },
@@ -136,11 +112,7 @@
         "x-ms-date": "Mon, 24 May 2021 22:46:49 GMT",
         "x-ms-range": "bytes=0-4194303",
         "x-ms-return-client-request-id": "true",
-<<<<<<< HEAD
-        "x-ms-version": "2020-12-06"
-=======
         "x-ms-version": "2021-02-12"
->>>>>>> 7e782c87
       },
       "RequestBody": null,
       "StatusCode": 206,
@@ -163,11 +135,7 @@
         "x-ms-lease-status": "unlocked",
         "x-ms-request-id": "dcc98d64-b01e-0073-7aee-509222000000",
         "x-ms-server-encrypted": "true",
-<<<<<<< HEAD
-        "x-ms-version": "2020-12-06"
-=======
         "x-ms-version": "2021-02-12"
->>>>>>> 7e782c87
       },
       "ResponseBody": "Wr0z5DNJ7OH7TrECTDjV3vLt+BH2DoxkYIEegFPSr5nyQfZjJaPU6/JtS4ZH2U0lql8o0Q438Uwxz4SyK2uNKZ4XDwpBcbhPGQweiMMGHIY0+dbzqd6Lu1CpMlUeIsCG4CHoMMlC4zin2bgBGGiJKrP+fTKVmX+/i1S6mD9iMPZMmKihHuu88hWdTM8miaLnIAeiIKSO8UahKKR1h0v5RKjBtYDA5wzHQYsc902wmAKx03c3wBBSvaZh//VGR2rKowgnZdMiJjj72t4Ycvn48ZCiw7TTwoSYbvjZXugWgPohUVREiDMvj6w+O+UxOUutaQ1lpIS29uGEj/baSMdQ5Vrk9yCltGldcjMHlYaeZjStK/Xasdt2altywPk8VEbk7laLTUIqCLSkBzFQrmFb5SjCLR3SdTN+bo3FMvNvIR7sIqYwExnygiNANqmqJbv5FtrQeicpEngiDN+0ZdXANeYTY4y6K9EPz6r5kT+J1EjRyxwZnqf2whAuDQc5PR1NgADDlsIvPusIwap8L4E4mTiX45m5p5Y/HKB8ix3K1ZGNrBE+xj6Goo0wEN38epKO9nTOolqDk9hqg3khsrLNPusY7oNw+dL6EEEMiZa5QqIN7ZWp/DM3Chg41ELEZO/aYtLy44sPHvyh1JEYdgpBsUHWE8UcI0G34eRqNyWQNaxRMSbEx14W/s+ZCCihHpMO9iMB7VEpvT6QOgKmpOfXEZ7lx0XjfeniwBX2gxsZFsJRXEACjkdaKHTnM4xcb1nnwveJu1dOKnk5Hy08MzojdiNAVUim1IJWi5/Q/EldhlC7DsEkj1pqAjLGyG8aHfQ6xLxoGxoQQe11MzC4fS4w3JjdgCV4/ufJ1VIW3wwSPG2qljeM9Go2qs3UrlwpsoUElezWPJzPwcXVn0bH+mHgY/bDDeb2pOgup9ZYpFCKnyLNEUkfOwDQ29VxtlQjbq9r80tlZqSeDfEDqJTGdx11Sv8j+ekXwCf28jIRhe6TCzgm7LEEJTl+LwRYHJNrCWS3+2tU/3XGUzIjbnNxjIcDcJ1boIprcSXGpcrkv6SUi+jOWYqCPgvDX5h/4LbFDKJ9Vav2D2nZTIpFjlqq4pSNj+OLozL9gDGRmEDx7JBuAZgnZ2n5nnt/9A3/PLCwGX0E8lHTOWlwf9R6ZHcp6F/514zBgnoqk/BnDK4k/UOB4H7C7fo/mscvt+eVfzoEVQyuBWUj75YC2V5gbC26S4GR+IP4ZvplujzFksuSlRS2Y7aidvjdXfHovxSc3i6ZdWtmBIa2C+8RSEspXl3KcENJqgl3F9SJs5qSEKbmyNsNKxxfLJGNAFfGkC2stP+UHU/RUjQlIl2X3FDrI/tIK4BvGw=="
     },
@@ -182,11 +150,7 @@
         "x-ms-client-request-id": "58575e61-e035-02ef-cd3c-89e42c78c8a8",
         "x-ms-date": "Mon, 24 May 2021 22:46:49 GMT",
         "x-ms-return-client-request-id": "true",
-<<<<<<< HEAD
-        "x-ms-version": "2020-12-06"
-=======
         "x-ms-version": "2021-02-12"
->>>>>>> 7e782c87
       },
       "RequestBody": null,
       "StatusCode": 202,
@@ -196,11 +160,7 @@
         "Server": "Windows-Azure-Blob/1.0 Microsoft-HTTPAPI/2.0",
         "x-ms-client-request-id": "58575e61-e035-02ef-cd3c-89e42c78c8a8",
         "x-ms-request-id": "dcc98d91-b01e-0073-1fee-509222000000",
-<<<<<<< HEAD
-        "x-ms-version": "2020-12-06"
-=======
         "x-ms-version": "2021-02-12"
->>>>>>> 7e782c87
       },
       "ResponseBody": []
     }
