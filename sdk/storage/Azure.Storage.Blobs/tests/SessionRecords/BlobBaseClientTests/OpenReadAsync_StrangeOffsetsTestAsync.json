--- conflicted
+++ resolved
@@ -28,13 +28,8 @@
           "Microsoft-HTTPAPI/2.0"
         ],
         "x-ms-client-request-id": "217041db-32f5-4250-93bd-b6fe761f99ce",
-<<<<<<< HEAD
-        "x-ms-request-id": "749cb722-601e-0050-0e51-7a1892000000",
-        "x-ms-version": "2020-02-10"
-=======
         "x-ms-request-id": "baef143f-301e-00ba-71f9-85b68a000000",
-        "x-ms-version": "2019-12-12"
->>>>>>> 3d593566
+        "x-ms-version": "2020-02-10"
       },
       "ResponseBody": []
     },
@@ -89,7 +84,7 @@
         "x-ms-client-request-id": "35372a40-372f-cdcf-34d0-0922bae2f41c",
         "x-ms-date": "Tue, 08 Sep 2020 15:59:38 GMT",
         "x-ms-return-client-request-id": "true",
-        "x-ms-version": "2019-12-12"
+        "x-ms-version": "2020-02-10"
       },
       "RequestBody": null,
       "StatusCode": 200,
@@ -115,7 +110,7 @@
         "x-ms-lease-status": "unlocked",
         "x-ms-request-id": "baef145a-301e-00ba-03f9-85b68a000000",
         "x-ms-server-encrypted": "true",
-        "x-ms-version": "2019-12-12"
+        "x-ms-version": "2020-02-10"
       },
       "ResponseBody": []
     },
@@ -443,15 +438,9 @@
           "Windows-Azure-Blob/1.0",
           "Microsoft-HTTPAPI/2.0"
         ],
-<<<<<<< HEAD
-        "x-ms-client-request-id": "92308151-bb62-30f6-7ebb-6cd4067953d9",
-        "x-ms-request-id": "749cb792-601e-0050-6b51-7a1892000000",
-        "x-ms-version": "2020-02-10"
-=======
         "x-ms-client-request-id": "33b81e72-fd8a-c89e-dd81-4e291fae535d",
         "x-ms-request-id": "baef148a-301e-00ba-2df9-85b68a000000",
-        "x-ms-version": "2019-12-12"
->>>>>>> 3d593566
+        "x-ms-version": "2020-02-10"
       },
       "ResponseBody": []
     }
