--- conflicted
+++ resolved
@@ -14,11 +14,7 @@
         "x-ms-client-request-id": "d7e6ea5e-c40f-088e-8eae-c946f2de739a",
         "x-ms-date": "Sat, 04 Apr 2020 01:34:32 GMT",
         "x-ms-return-client-request-id": "true",
-<<<<<<< HEAD
-        "x-ms-version": "2019-12-12"
-=======
         "x-ms-version": "2020-02-10"
->>>>>>> 60f4876e
       },
       "RequestBody": null,
       "StatusCode": 201,
@@ -33,11 +29,7 @@
         ],
         "x-ms-client-request-id": "d7e6ea5e-c40f-088e-8eae-c946f2de739a",
         "x-ms-request-id": "07d7330c-001e-0064-2121-0abc38000000",
-<<<<<<< HEAD
-        "x-ms-version": "2019-12-12"
-=======
         "x-ms-version": "2020-02-10"
->>>>>>> 60f4876e
       },
       "ResponseBody": []
     },
@@ -57,11 +49,7 @@
         "x-ms-date": "Sat, 04 Apr 2020 01:34:33 GMT",
         "x-ms-encryption-scope": "seanscope1",
         "x-ms-return-client-request-id": "true",
-<<<<<<< HEAD
-        "x-ms-version": "2019-12-12"
-=======
         "x-ms-version": "2020-02-10"
->>>>>>> 60f4876e
       },
       "RequestBody": "NAxvBRyGYlLLgwH59mY92sNGP61VOGM9f3dxFeLo7Ml\u002BWPKaQAJp14eUC4vClRInce6CrJ/FRfuoMYakFU1w45c4e510oprA3GcmwSzYe\u002BplSaTzZT8quRP28g57xcI6JCjzihp0s85Twc83n4PO0LacPsupfH1XDcGKfbCMRBak65wE5PDP8ZbVoKNw8hmPJyFX34f3kKiqnH1Y6TUex3y4k7PnyuzGzE001Nza5xuo\u002B1WONGWPrVv0WUhzdwdhttgmt19lqF01kRI5wrzL0LRhr\u002B7fkJIXKeVY8nGkUlRG0x0DszC7QlL4WaJSVuueKIiTEccYgiZGD415DbXrkD698\u002B\u002BeyB2Dpm2c5jbvxNP6usnoEEGMLVH3vaOiQTSdDMhklGL8/2BrD2tafJvvVkq6f1PrAoD9MMWdpwt54WQ4/tltiy9w/bppfQDWMrG1B2ZY58LhsQpIZmScXlhV8S4GIX3BgsobSoGZgoV/J/4U6J\u002BkIPmiV03PJSXL059hFIvSzxAz9IWbPZ1ASC\u002BEyT5liHa5sNA0ZMow8VylUHfhN235rVjt4PMZCONcYQ8dSlzmZUopqGS6nWpGAgIo9u0lXhDBixvmd6eCn6ft2AK7E6YAvuosuI8JPg/tp97x8BL1NgL\u002BXL9A/\u002B6jpwi8zcRniu9bKDcD\u002BaaBt00L\u002BdDJka6V96H/vLbnwL/7iRGGTXBLhRzulcja8j1cfaRxNAYd2RZaJtUjZ844dGh4B3CV\u002BmrcwHOz2/vlugRkoz8Sdou43q/6LCabJx1OtSFgYuvNx4I5lXSTaf4adGzQv8SOJv7cvynAms5DQZlVZSXahVgZltu82OEXJXSw4Le6ymhZv48jg6LBDC2z9lPaPQTYQO4Utijp0U0dxZq1D7kXiXcw/KWWtwK1WIqtCeKNPOhv2KDIphM/b\u002B5CBb0HDPxznGzcqkBeQYjsXl6eO8hqj4myRTcZTuNj8I23VLFErUuNOWx2sZGnEZYX3Ee0oTQl13Y0VcbFWk6JeLmzpu3XqLASEAFc9N73CzSgAXGbrk9Zknw6D1iFyN8d7DjY9GqoQDSXoZAyyOOYPUqSJFjd7slqWhRxnJhXjUghPgelHxbK\u002BME9Aw2\u002BJsmYotIO8qOHQP1ubppVN6ScPxNHEInb8h4zyCyXoOq8qzNL2PnFSZulmv4KNrB8dMAcoMT5dxU/vbC02yp38J8SssJmCl\u002Br1/Z4onaL0bttt1Nrev8mwzQdCxpIEG1wLape94TuFWlgccnOgNSftOz0RyTWC3Wg7O\u002BOSP9FYsaIB3TLLNk2f6HpCwg2WEJffVcuU8hJmSI0vgqVX8xqGw8CRXhg1IcSvsiC7QBsapStLsqnFg79Pg==",
       "StatusCode": 201,
@@ -80,11 +68,7 @@
         "x-ms-encryption-scope": "seanscope1",
         "x-ms-request-id": "07d73317-001e-0064-2a21-0abc38000000",
         "x-ms-request-server-encrypted": "true",
-<<<<<<< HEAD
-        "x-ms-version": "2019-12-12"
-=======
         "x-ms-version": "2020-02-10"
->>>>>>> 60f4876e
       },
       "ResponseBody": []
     },
@@ -101,11 +85,7 @@
         "x-ms-client-request-id": "0b2ef8ea-f2be-b56c-d879-57173e10541d",
         "x-ms-date": "Sat, 04 Apr 2020 01:34:33 GMT",
         "x-ms-return-client-request-id": "true",
-<<<<<<< HEAD
-        "x-ms-version": "2019-12-12"
-=======
         "x-ms-version": "2020-02-10"
->>>>>>> 60f4876e
       },
       "RequestBody": null,
       "StatusCode": 200,
@@ -129,11 +109,7 @@
         "x-ms-lease-status": "unlocked",
         "x-ms-request-id": "07d73329-001e-0064-3921-0abc38000000",
         "x-ms-server-encrypted": "true",
-<<<<<<< HEAD
-        "x-ms-version": "2019-12-12"
-=======
         "x-ms-version": "2020-02-10"
->>>>>>> 60f4876e
       },
       "ResponseBody": "NAxvBRyGYlLLgwH59mY92sNGP61VOGM9f3dxFeLo7Ml\u002BWPKaQAJp14eUC4vClRInce6CrJ/FRfuoMYakFU1w45c4e510oprA3GcmwSzYe\u002BplSaTzZT8quRP28g57xcI6JCjzihp0s85Twc83n4PO0LacPsupfH1XDcGKfbCMRBak65wE5PDP8ZbVoKNw8hmPJyFX34f3kKiqnH1Y6TUex3y4k7PnyuzGzE001Nza5xuo\u002B1WONGWPrVv0WUhzdwdhttgmt19lqF01kRI5wrzL0LRhr\u002B7fkJIXKeVY8nGkUlRG0x0DszC7QlL4WaJSVuueKIiTEccYgiZGD415DbXrkD698\u002B\u002BeyB2Dpm2c5jbvxNP6usnoEEGMLVH3vaOiQTSdDMhklGL8/2BrD2tafJvvVkq6f1PrAoD9MMWdpwt54WQ4/tltiy9w/bppfQDWMrG1B2ZY58LhsQpIZmScXlhV8S4GIX3BgsobSoGZgoV/J/4U6J\u002BkIPmiV03PJSXL059hFIvSzxAz9IWbPZ1ASC\u002BEyT5liHa5sNA0ZMow8VylUHfhN235rVjt4PMZCONcYQ8dSlzmZUopqGS6nWpGAgIo9u0lXhDBixvmd6eCn6ft2AK7E6YAvuosuI8JPg/tp97x8BL1NgL\u002BXL9A/\u002B6jpwi8zcRniu9bKDcD\u002BaaBt00L\u002BdDJka6V96H/vLbnwL/7iRGGTXBLhRzulcja8j1cfaRxNAYd2RZaJtUjZ844dGh4B3CV\u002BmrcwHOz2/vlugRkoz8Sdou43q/6LCabJx1OtSFgYuvNx4I5lXSTaf4adGzQv8SOJv7cvynAms5DQZlVZSXahVgZltu82OEXJXSw4Le6ymhZv48jg6LBDC2z9lPaPQTYQO4Utijp0U0dxZq1D7kXiXcw/KWWtwK1WIqtCeKNPOhv2KDIphM/b\u002B5CBb0HDPxznGzcqkBeQYjsXl6eO8hqj4myRTcZTuNj8I23VLFErUuNOWx2sZGnEZYX3Ee0oTQl13Y0VcbFWk6JeLmzpu3XqLASEAFc9N73CzSgAXGbrk9Zknw6D1iFyN8d7DjY9GqoQDSXoZAyyOOYPUqSJFjd7slqWhRxnJhXjUghPgelHxbK\u002BME9Aw2\u002BJsmYotIO8qOHQP1ubppVN6ScPxNHEInb8h4zyCyXoOq8qzNL2PnFSZulmv4KNrB8dMAcoMT5dxU/vbC02yp38J8SssJmCl\u002Br1/Z4onaL0bttt1Nrev8mwzQdCxpIEG1wLape94TuFWlgccnOgNSftOz0RyTWC3Wg7O\u002BOSP9FYsaIB3TLLNk2f6HpCwg2WEJffVcuU8hJmSI0vgqVX8xqGw8CRXhg1IcSvsiC7QBsapStLsqnFg79Pg=="
     },
@@ -150,11 +126,7 @@
         "x-ms-client-request-id": "7a27b1dc-7507-3d25-b523-21ffa5608320",
         "x-ms-date": "Sat, 04 Apr 2020 01:34:33 GMT",
         "x-ms-return-client-request-id": "true",
-<<<<<<< HEAD
-        "x-ms-version": "2019-12-12"
-=======
         "x-ms-version": "2020-02-10"
->>>>>>> 60f4876e
       },
       "RequestBody": null,
       "StatusCode": 202,
@@ -167,11 +139,7 @@
         ],
         "x-ms-client-request-id": "7a27b1dc-7507-3d25-b523-21ffa5608320",
         "x-ms-request-id": "07d7332e-001e-0064-3e21-0abc38000000",
-<<<<<<< HEAD
-        "x-ms-version": "2019-12-12"
-=======
         "x-ms-version": "2020-02-10"
->>>>>>> 60f4876e
       },
       "ResponseBody": []
     }
