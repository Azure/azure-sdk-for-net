--- conflicted
+++ resolved
@@ -15,11 +15,7 @@
         "x-ms-client-request-id": "d7e6ea5e-c40f-088e-8eae-c946f2de739a",
         "x-ms-date": "Wed, 17 Feb 2021 18:46:33 GMT",
         "x-ms-return-client-request-id": "true",
-<<<<<<< HEAD
-        "x-ms-version": "2020-12-06"
-=======
         "x-ms-version": "2021-02-12"
->>>>>>> 7e782c87
       },
       "RequestBody": null,
       "StatusCode": 201,
@@ -34,11 +30,7 @@
         ],
         "x-ms-client-request-id": "d7e6ea5e-c40f-088e-8eae-c946f2de739a",
         "x-ms-request-id": "697d0150-701e-0001-635d-05851e000000",
-<<<<<<< HEAD
-        "x-ms-version": "2020-12-06"
-=======
         "x-ms-version": "2021-02-12"
->>>>>>> 7e782c87
       },
       "ResponseBody": []
     },
@@ -60,11 +52,7 @@
         "x-ms-date": "Wed, 17 Feb 2021 18:46:33 GMT",
         "x-ms-encryption-scope": "seanscope1",
         "x-ms-return-client-request-id": "true",
-<<<<<<< HEAD
-        "x-ms-version": "2020-12-06"
-=======
         "x-ms-version": "2021-02-12"
->>>>>>> 7e782c87
       },
       "RequestBody": "NAxvBRyGYlLLgwH59mY92sNGP61VOGM9f3dxFeLo7Ml+WPKaQAJp14eUC4vClRInce6CrJ/FRfuoMYakFU1w45c4e510oprA3GcmwSzYe+plSaTzZT8quRP28g57xcI6JCjzihp0s85Twc83n4PO0LacPsupfH1XDcGKfbCMRBak65wE5PDP8ZbVoKNw8hmPJyFX34f3kKiqnH1Y6TUex3y4k7PnyuzGzE001Nza5xuo+1WONGWPrVv0WUhzdwdhttgmt19lqF01kRI5wrzL0LRhr+7fkJIXKeVY8nGkUlRG0x0DszC7QlL4WaJSVuueKIiTEccYgiZGD415DbXrkD698++eyB2Dpm2c5jbvxNP6usnoEEGMLVH3vaOiQTSdDMhklGL8/2BrD2tafJvvVkq6f1PrAoD9MMWdpwt54WQ4/tltiy9w/bppfQDWMrG1B2ZY58LhsQpIZmScXlhV8S4GIX3BgsobSoGZgoV/J/4U6J+kIPmiV03PJSXL059hFIvSzxAz9IWbPZ1ASC+EyT5liHa5sNA0ZMow8VylUHfhN235rVjt4PMZCONcYQ8dSlzmZUopqGS6nWpGAgIo9u0lXhDBixvmd6eCn6ft2AK7E6YAvuosuI8JPg/tp97x8BL1NgL+XL9A/+6jpwi8zcRniu9bKDcD+aaBt00L+dDJka6V96H/vLbnwL/7iRGGTXBLhRzulcja8j1cfaRxNAYd2RZaJtUjZ844dGh4B3CV+mrcwHOz2/vlugRkoz8Sdou43q/6LCabJx1OtSFgYuvNx4I5lXSTaf4adGzQv8SOJv7cvynAms5DQZlVZSXahVgZltu82OEXJXSw4Le6ymhZv48jg6LBDC2z9lPaPQTYQO4Utijp0U0dxZq1D7kXiXcw/KWWtwK1WIqtCeKNPOhv2KDIphM/b+5CBb0HDPxznGzcqkBeQYjsXl6eO8hqj4myRTcZTuNj8I23VLFErUuNOWx2sZGnEZYX3Ee0oTQl13Y0VcbFWk6JeLmzpu3XqLASEAFc9N73CzSgAXGbrk9Zknw6D1iFyN8d7DjY9GqoQDSXoZAyyOOYPUqSJFjd7slqWhRxnJhXjUghPgelHxbK+ME9Aw2+JsmYotIO8qOHQP1ubppVN6ScPxNHEInb8h4zyCyXoOq8qzNL2PnFSZulmv4KNrB8dMAcoMT5dxU/vbC02yp38J8SssJmCl+r1/Z4onaL0bttt1Nrev8mwzQdCxpIEG1wLape94TuFWlgccnOgNSftOz0RyTWC3Wg7O+OSP9FYsaIB3TLLNk2f6HpCwg2WEJffVcuU8hJmSI0vgqVX8xqGw8CRXhg1IcSvsiC7QBsapStLsqnFg79Pg==",
       "StatusCode": 201,
@@ -83,11 +71,7 @@
         "x-ms-encryption-scope": "seanscope1",
         "x-ms-request-id": "697d015d-701e-0001-6d5d-05851e000000",
         "x-ms-request-server-encrypted": "true",
-<<<<<<< HEAD
-        "x-ms-version": "2020-12-06",
-=======
         "x-ms-version": "2021-02-12",
->>>>>>> 7e782c87
         "x-ms-version-id": "2021-02-17T18:46:33.8339079Z"
       },
       "ResponseBody": []
@@ -106,11 +90,7 @@
         "x-ms-client-request-id": "0b2ef8ea-f2be-b56c-d879-57173e10541d",
         "x-ms-date": "Wed, 17 Feb 2021 18:46:33 GMT",
         "x-ms-return-client-request-id": "true",
-<<<<<<< HEAD
-        "x-ms-version": "2020-12-06"
-=======
         "x-ms-version": "2021-02-12"
->>>>>>> 7e782c87
       },
       "RequestBody": null,
       "StatusCode": 200,
@@ -136,11 +116,7 @@
         "x-ms-lease-status": "unlocked",
         "x-ms-request-id": "697d016f-701e-0001-7b5d-05851e000000",
         "x-ms-server-encrypted": "true",
-<<<<<<< HEAD
-        "x-ms-version": "2020-12-06",
-=======
         "x-ms-version": "2021-02-12",
->>>>>>> 7e782c87
         "x-ms-version-id": "2021-02-17T18:46:33.8339079Z"
       },
       "ResponseBody": "NAxvBRyGYlLLgwH59mY92sNGP61VOGM9f3dxFeLo7Ml+WPKaQAJp14eUC4vClRInce6CrJ/FRfuoMYakFU1w45c4e510oprA3GcmwSzYe+plSaTzZT8quRP28g57xcI6JCjzihp0s85Twc83n4PO0LacPsupfH1XDcGKfbCMRBak65wE5PDP8ZbVoKNw8hmPJyFX34f3kKiqnH1Y6TUex3y4k7PnyuzGzE001Nza5xuo+1WONGWPrVv0WUhzdwdhttgmt19lqF01kRI5wrzL0LRhr+7fkJIXKeVY8nGkUlRG0x0DszC7QlL4WaJSVuueKIiTEccYgiZGD415DbXrkD698++eyB2Dpm2c5jbvxNP6usnoEEGMLVH3vaOiQTSdDMhklGL8/2BrD2tafJvvVkq6f1PrAoD9MMWdpwt54WQ4/tltiy9w/bppfQDWMrG1B2ZY58LhsQpIZmScXlhV8S4GIX3BgsobSoGZgoV/J/4U6J+kIPmiV03PJSXL059hFIvSzxAz9IWbPZ1ASC+EyT5liHa5sNA0ZMow8VylUHfhN235rVjt4PMZCONcYQ8dSlzmZUopqGS6nWpGAgIo9u0lXhDBixvmd6eCn6ft2AK7E6YAvuosuI8JPg/tp97x8BL1NgL+XL9A/+6jpwi8zcRniu9bKDcD+aaBt00L+dDJka6V96H/vLbnwL/7iRGGTXBLhRzulcja8j1cfaRxNAYd2RZaJtUjZ844dGh4B3CV+mrcwHOz2/vlugRkoz8Sdou43q/6LCabJx1OtSFgYuvNx4I5lXSTaf4adGzQv8SOJv7cvynAms5DQZlVZSXahVgZltu82OEXJXSw4Le6ymhZv48jg6LBDC2z9lPaPQTYQO4Utijp0U0dxZq1D7kXiXcw/KWWtwK1WIqtCeKNPOhv2KDIphM/b+5CBb0HDPxznGzcqkBeQYjsXl6eO8hqj4myRTcZTuNj8I23VLFErUuNOWx2sZGnEZYX3Ee0oTQl13Y0VcbFWk6JeLmzpu3XqLASEAFc9N73CzSgAXGbrk9Zknw6D1iFyN8d7DjY9GqoQDSXoZAyyOOYPUqSJFjd7slqWhRxnJhXjUghPgelHxbK+ME9Aw2+JsmYotIO8qOHQP1ubppVN6ScPxNHEInb8h4zyCyXoOq8qzNL2PnFSZulmv4KNrB8dMAcoMT5dxU/vbC02yp38J8SssJmCl+r1/Z4onaL0bttt1Nrev8mwzQdCxpIEG1wLape94TuFWlgccnOgNSftOz0RyTWC3Wg7O+OSP9FYsaIB3TLLNk2f6HpCwg2WEJffVcuU8hJmSI0vgqVX8xqGw8CRXhg1IcSvsiC7QBsapStLsqnFg79Pg=="
@@ -159,11 +135,7 @@
         "x-ms-client-request-id": "7a27b1dc-7507-3d25-b523-21ffa5608320",
         "x-ms-date": "Wed, 17 Feb 2021 18:46:34 GMT",
         "x-ms-return-client-request-id": "true",
-<<<<<<< HEAD
-        "x-ms-version": "2020-12-06"
-=======
         "x-ms-version": "2021-02-12"
->>>>>>> 7e782c87
       },
       "RequestBody": null,
       "StatusCode": 202,
@@ -176,11 +148,7 @@
         ],
         "x-ms-client-request-id": "7a27b1dc-7507-3d25-b523-21ffa5608320",
         "x-ms-request-id": "697d01d0-701e-0001-4a5d-05851e000000",
-<<<<<<< HEAD
-        "x-ms-version": "2020-12-06"
-=======
         "x-ms-version": "2021-02-12"
->>>>>>> 7e782c87
       },
       "ResponseBody": []
     }
