--- conflicted
+++ resolved
@@ -1,202 +1,158 @@
 {
   "Entries": [
     {
-      "RequestUri": "https://seanoauthstage.blob.core.windows.net/test-container-c3b835aa-30f2-bb0c-09aa-1d3b125cb5a8?restype=container",
+      "RequestUri": "https://seanmcccanary3.blob.core.windows.net/test-container-c3b835aa-30f2-bb0c-09aa-1d3b125cb5a8?restype=container",
       "RequestMethod": "PUT",
       "RequestHeaders": {
         "Accept": "application/xml",
         "Authorization": "Sanitized",
-        "traceparent": "00-112a5c686e5ffd478c97c9af05dba7a8-bf57b0d36449eb4a-00",
-        "User-Agent": [
-          "azsdk-net-Storage.Blobs/12.9.0-alpha.20210402.1",
-          "(.NET 5.0.4; Microsoft Windows 10.0.19042)"
+        "traceparent": "00-56f15a0d51f7ec498c2a6ff00584283f-c262019a2a91584b-00",
+        "User-Agent": [
+          "azsdk-net-Storage.Blobs/12.9.0-alpha.20210514.1",
+          "(.NET Core 4.6.30015.01; Microsoft Windows 10.0.19043 )"
         ],
         "x-ms-blob-public-access": "container",
         "x-ms-client-request-id": "2abcad7e-1e9d-edef-76f8-1e21366c26a3",
-        "x-ms-date": "Fri, 02 Apr 2021 17:18:42 GMT",
-        "x-ms-return-client-request-id": "true",
-<<<<<<< HEAD
-        "x-ms-version": "2020-08-04"
-=======
-         "x-ms-version": "2020-10-02"
->>>>>>> 65932564
+        "x-ms-date": "Fri, 14 May 2021 16:55:06 GMT",
+        "x-ms-return-client-request-id": "true",
+        "x-ms-version": "2020-10-02"
       },
       "RequestBody": null,
       "StatusCode": 201,
       "ResponseHeaders": {
-        "Date": "Fri, 02 Apr 2021 17:18:41 GMT",
-        "ETag": "\u00220x8D8F5FB5D75291B\u0022",
-        "Last-Modified": "Fri, 02 Apr 2021 17:18:42 GMT",
-        "Server": [
-          "Windows-Azure-Blob/1.0",
-          "Microsoft-HTTPAPI/2.0"
-        ],
-        "Transfer-Encoding": "chunked",
+        "Content-Length": "0",
+        "Date": "Fri, 14 May 2021 16:55:06 GMT",
+        "ETag": "\u00220x8D916F906AC6F7B\u0022",
+        "Last-Modified": "Fri, 14 May 2021 16:55:06 GMT",
+        "Server": [
+          "Windows-Azure-Blob/1.0",
+          "Microsoft-HTTPAPI/2.0"
+        ],
         "x-ms-client-request-id": "2abcad7e-1e9d-edef-76f8-1e21366c26a3",
-<<<<<<< HEAD
-        "x-ms-request-id": "23ba5d39-101e-0004-27e4-2705ac000000",
-        "x-ms-version": "2020-08-04"
-=======
-        "x-ms-request-id": "92ca8c5a-101e-0081-755c-057a18000000",
-         "x-ms-version": "2020-10-02"
->>>>>>> 65932564
-      },
-      "ResponseBody": []
-    },
-    {
-      "RequestUri": "https://seanoauthstage.blob.core.windows.net/test-container-c3b835aa-30f2-bb0c-09aa-1d3b125cb5a8/test-blob-2f605752-fe51-545a-bd79-d50c5ccfdd86",
+        "x-ms-request-id": "819b61e2-401e-0035-23e1-48b6d6000000",
+        "x-ms-version": "2020-10-02"
+      },
+      "ResponseBody": []
+    },
+    {
+      "RequestUri": "https://seanmcccanary3.blob.core.windows.net/test-container-c3b835aa-30f2-bb0c-09aa-1d3b125cb5a8/test-blob-2f605752-fe51-545a-bd79-d50c5ccfdd86",
       "RequestMethod": "PUT",
       "RequestHeaders": {
         "Accept": "application/xml",
         "Authorization": "Sanitized",
-        "traceparent": "00-0ffaf62747e6074d8e2fc282eee9a752-ba0a910ce672ed4f-00",
-        "User-Agent": [
-          "azsdk-net-Storage.Blobs/12.9.0-alpha.20210402.1",
-          "(.NET 5.0.4; Microsoft Windows 10.0.19042)"
+        "traceparent": "00-9beab13232d18d4b9066b34d093e7da9-4a6f60466951a64c-00",
+        "User-Agent": [
+          "azsdk-net-Storage.Blobs/12.9.0-alpha.20210514.1",
+          "(.NET Core 4.6.30015.01; Microsoft Windows 10.0.19043 )"
         ],
         "x-ms-blob-type": "AppendBlob",
         "x-ms-client-request-id": "86ea2fbf-b422-7f86-5267-6d2349e290a7",
-        "x-ms-date": "Fri, 02 Apr 2021 17:18:42 GMT",
-        "x-ms-return-client-request-id": "true",
-<<<<<<< HEAD
-        "x-ms-version": "2020-08-04"
-=======
-         "x-ms-version": "2020-10-02"
->>>>>>> 65932564
+        "x-ms-date": "Fri, 14 May 2021 16:55:06 GMT",
+        "x-ms-return-client-request-id": "true",
+        "x-ms-version": "2020-10-02"
       },
       "RequestBody": null,
       "StatusCode": 201,
       "ResponseHeaders": {
-        "Date": "Fri, 02 Apr 2021 17:18:41 GMT",
-        "ETag": "\u00220x8D8F5FB5D7FC1FB\u0022",
-        "Last-Modified": "Fri, 02 Apr 2021 17:18:42 GMT",
-        "Server": [
-          "Windows-Azure-Blob/1.0",
-          "Microsoft-HTTPAPI/2.0"
-        ],
-        "Transfer-Encoding": "chunked",
+        "Content-Length": "0",
+        "Date": "Fri, 14 May 2021 16:55:06 GMT",
+        "ETag": "\u00220x8D916F906B6010D\u0022",
+        "Last-Modified": "Fri, 14 May 2021 16:55:06 GMT",
+        "Server": [
+          "Windows-Azure-Blob/1.0",
+          "Microsoft-HTTPAPI/2.0"
+        ],
         "x-ms-client-request-id": "86ea2fbf-b422-7f86-5267-6d2349e290a7",
-        "x-ms-request-id": "23ba5d3b-101e-0004-28e4-2705ac000000",
+        "x-ms-request-id": "819b61e7-401e-0035-27e1-48b6d6000000",
         "x-ms-request-server-encrypted": "true",
-<<<<<<< HEAD
-        "x-ms-version": "2020-08-04",
-        "x-ms-version-id": "2021-04-02T17:18:42.7175419Z"
-=======
-         "x-ms-version": "2020-10-02",
-        "x-ms-version-id": "2021-02-17T18:44:42.4031270Z"
->>>>>>> 65932564
-      },
-      "ResponseBody": []
-    },
-    {
-      "RequestUri": "https://seanoauthstage.blob.core.windows.net/test-container-c3b835aa-30f2-bb0c-09aa-1d3b125cb5a8/test-blob-2f605752-fe51-545a-bd79-d50c5ccfdd86?comp=metadata",
+        "x-ms-version": "2020-10-02",
+        "x-ms-version-id": "2021-05-14T16:55:06.4894733Z"
+      },
+      "ResponseBody": []
+    },
+    {
+      "RequestUri": "https://seanmcccanary3.blob.core.windows.net/test-container-c3b835aa-30f2-bb0c-09aa-1d3b125cb5a8/test-blob-2f605752-fe51-545a-bd79-d50c5ccfdd86?comp=metadata",
       "RequestMethod": "PUT",
       "RequestHeaders": {
         "Accept": "application/xml",
         "Authorization": "Sanitized",
-        "traceparent": "00-07cf792ae78d2a4599cb0353ed7d7144-dbf6f9ed6e816a46-00",
-        "User-Agent": [
-          "azsdk-net-Storage.Blobs/12.9.0-alpha.20210402.1",
-          "(.NET 5.0.4; Microsoft Windows 10.0.19042)"
+        "traceparent": "00-3941c74c89a3f743a2cd076ea1daee61-649096d3817fce41-00",
+        "User-Agent": [
+          "azsdk-net-Storage.Blobs/12.9.0-alpha.20210514.1",
+          "(.NET Core 4.6.30015.01; Microsoft Windows 10.0.19043 )"
         ],
         "x-ms-client-request-id": "2d4d5471-56e4-1263-bf3c-12371de67b0c",
-        "x-ms-date": "Fri, 02 Apr 2021 17:18:42 GMT",
+        "x-ms-date": "Fri, 14 May 2021 16:55:06 GMT",
         "x-ms-meta-Capital": "letter",
         "x-ms-meta-foo": "bar",
         "x-ms-meta-meta": "data",
         "x-ms-meta-UPPER": "case",
         "x-ms-return-client-request-id": "true",
-<<<<<<< HEAD
-        "x-ms-version": "2020-08-04"
-=======
-         "x-ms-version": "2020-10-02"
->>>>>>> 65932564
+        "x-ms-version": "2020-10-02"
       },
       "RequestBody": null,
       "StatusCode": 200,
       "ResponseHeaders": {
-        "Date": "Fri, 02 Apr 2021 17:18:41 GMT",
-        "ETag": "\u00220x8D8F5FB5D8A6ECD\u0022",
-        "Last-Modified": "Fri, 02 Apr 2021 17:18:42 GMT",
-        "Server": [
-          "Windows-Azure-Blob/1.0",
-          "Microsoft-HTTPAPI/2.0"
-        ],
-        "Transfer-Encoding": "chunked",
+        "Content-Length": "0",
+        "Date": "Fri, 14 May 2021 16:55:06 GMT",
+        "ETag": "\u00220x8D916F906C322D0\u0022",
+        "Last-Modified": "Fri, 14 May 2021 16:55:06 GMT",
+        "Server": [
+          "Windows-Azure-Blob/1.0",
+          "Microsoft-HTTPAPI/2.0"
+        ],
         "x-ms-client-request-id": "2d4d5471-56e4-1263-bf3c-12371de67b0c",
-        "x-ms-request-id": "23ba5d3c-101e-0004-29e4-2705ac000000",
+        "x-ms-request-id": "819b61f8-401e-0035-32e1-48b6d6000000",
         "x-ms-request-server-encrypted": "true",
-<<<<<<< HEAD
-        "x-ms-version": "2020-08-04",
-        "x-ms-version-id": "2021-04-02T17:18:42.7895013Z"
-=======
-         "x-ms-version": "2020-10-02",
-        "x-ms-version-id": "2021-02-17T18:44:42.4841845Z"
->>>>>>> 65932564
-      },
-      "ResponseBody": []
-    },
-    {
-<<<<<<< HEAD
-      "RequestUri": "https://seanoauthstage.blob.core.windows.net/test-container-c3b835aa-30f2-bb0c-09aa-1d3b125cb5a8/test-blob-2f605752-fe51-545a-bd79-d50c5ccfdd86?versionid=2021-04-02T17%3A18%3A42.7175419Z\u0026sv=2020-06-12\u0026ss=b\u0026srt=sco\u0026st=2021-04-02T16%3A18%3A43Z\u0026se=2021-04-02T18%3A18%3A43Z\u0026sp=rwdxlacuptfi\u0026sig=Sanitized",
-=======
-      "RequestUri": "https://seanmcccanary3.blob.core.windows.net/test-container-c3b835aa-30f2-bb0c-09aa-1d3b125cb5a8/test-blob-2f605752-fe51-545a-bd79-d50c5ccfdd86?versionid=2021-02-17T18%3A44%3A42.4031270Z\u0026sv=2020-10-02\u0026ss=b\u0026srt=sco\u0026st=2021-02-17T17%3A44%3A42Z\u0026se=2021-02-17T19%3A44%3A42Z\u0026sp=rwdxlacuptf\u0026sig=Sanitized",
->>>>>>> 65932564
+        "x-ms-version": "2020-10-02",
+        "x-ms-version-id": "2021-05-14T16:55:06.5765344Z"
+      },
+      "ResponseBody": []
+    },
+    {
+      "RequestUri": "https://seanmcccanary3.blob.core.windows.net/test-container-c3b835aa-30f2-bb0c-09aa-1d3b125cb5a8/test-blob-2f605752-fe51-545a-bd79-d50c5ccfdd86?versionid=2021-05-14T16%3A55%3A06.4894733Z\u0026sv=2020-10-02\u0026ss=b\u0026srt=sco\u0026st=2021-05-14T15%3A55%3A07Z\u0026se=2021-05-14T17%3A55%3A07Z\u0026sp=rwdxlacuptfi\u0026sig=Sanitized",
       "RequestMethod": "DELETE",
       "RequestHeaders": {
         "Accept": "application/xml",
         "User-Agent": [
-          "azsdk-net-Storage.Blobs/12.9.0-alpha.20210402.1",
-          "(.NET 5.0.4; Microsoft Windows 10.0.19042)"
+          "azsdk-net-Storage.Blobs/12.9.0-alpha.20210514.1",
+          "(.NET Core 4.6.30015.01; Microsoft Windows 10.0.19043 )"
         ],
         "x-ms-client-request-id": "f4b20649-6395-c4c2-3448-3173afccaa66",
         "x-ms-return-client-request-id": "true",
-<<<<<<< HEAD
-        "x-ms-version": "2020-08-04"
-=======
-         "x-ms-version": "2020-10-02"
->>>>>>> 65932564
+        "x-ms-version": "2020-10-02"
       },
       "RequestBody": null,
       "StatusCode": 202,
       "ResponseHeaders": {
-        "Date": "Fri, 02 Apr 2021 17:18:41 GMT",
-        "Server": [
-          "Windows-Azure-Blob/1.0",
-          "Microsoft-HTTPAPI/2.0"
-        ],
-        "Transfer-Encoding": "chunked",
+        "Content-Length": "0",
+        "Date": "Fri, 14 May 2021 16:55:06 GMT",
+        "Server": [
+          "Windows-Azure-Blob/1.0",
+          "Microsoft-HTTPAPI/2.0"
+        ],
         "x-ms-client-request-id": "f4b20649-6395-c4c2-3448-3173afccaa66",
         "x-ms-delete-type-permanent": "true",
-<<<<<<< HEAD
-        "x-ms-request-id": "23ba5d3d-101e-0004-2ae4-2705ac000000",
-        "x-ms-version": "2020-08-04"
-=======
-        "x-ms-request-id": "671fbf79-401e-000a-1e5c-057e75000000",
-         "x-ms-version": "2020-10-02"
->>>>>>> 65932564
-      },
-      "ResponseBody": []
-    },
-    {
-      "RequestUri": "https://seanoauthstage.blob.core.windows.net/test-container-c3b835aa-30f2-bb0c-09aa-1d3b125cb5a8/test-blob-2f605752-fe51-545a-bd79-d50c5ccfdd86",
+        "x-ms-request-id": "819b6200-401e-0035-38e1-48b6d6000000",
+        "x-ms-version": "2020-10-02"
+      },
+      "ResponseBody": []
+    },
+    {
+      "RequestUri": "https://seanmcccanary3.blob.core.windows.net/test-container-c3b835aa-30f2-bb0c-09aa-1d3b125cb5a8/test-blob-2f605752-fe51-545a-bd79-d50c5ccfdd86",
       "RequestMethod": "HEAD",
       "RequestHeaders": {
         "Accept": "application/xml",
         "Authorization": "Sanitized",
-        "traceparent": "00-79449f38b9d8a240bc20f863f0994f54-98319ffbe6e88c44-00",
-        "User-Agent": [
-          "azsdk-net-Storage.Blobs/12.9.0-alpha.20210402.1",
-          "(.NET 5.0.4; Microsoft Windows 10.0.19042)"
+        "traceparent": "00-ffa55a2b6bbdbd42845eb4ff7ec2736d-db68a21b73622048-00",
+        "User-Agent": [
+          "azsdk-net-Storage.Blobs/12.9.0-alpha.20210514.1",
+          "(.NET Core 4.6.30015.01; Microsoft Windows 10.0.19043 )"
         ],
         "x-ms-client-request-id": "16ed362c-8634-ec77-2404-69b3e65d4e5d",
-        "x-ms-date": "Fri, 02 Apr 2021 17:18:43 GMT",
-        "x-ms-return-client-request-id": "true",
-<<<<<<< HEAD
-        "x-ms-version": "2020-08-04"
-=======
-         "x-ms-version": "2020-10-02"
->>>>>>> 65932564
+        "x-ms-date": "Fri, 14 May 2021 16:55:07 GMT",
+        "x-ms-return-client-request-id": "true",
+        "x-ms-version": "2020-10-02"
       },
       "RequestBody": null,
       "StatusCode": 200,
@@ -204,9 +160,9 @@
         "Accept-Ranges": "bytes",
         "Content-Length": "0",
         "Content-Type": "application/octet-stream",
-        "Date": "Fri, 02 Apr 2021 17:18:41 GMT",
-        "ETag": "\u00220x8D8F5FB5D8A6ECD\u0022",
-        "Last-Modified": "Fri, 02 Apr 2021 17:18:42 GMT",
+        "Date": "Fri, 14 May 2021 16:55:06 GMT",
+        "ETag": "\u00220x8D916F906C322D0\u0022",
+        "Last-Modified": "Fri, 14 May 2021 16:55:06 GMT",
         "Server": [
           "Windows-Azure-Blob/1.0",
           "Microsoft-HTTPAPI/2.0"
@@ -214,7 +170,7 @@
         "x-ms-blob-committed-block-count": "0",
         "x-ms-blob-type": "AppendBlob",
         "x-ms-client-request-id": "16ed362c-8634-ec77-2404-69b3e65d4e5d",
-        "x-ms-creation-time": "Fri, 02 Apr 2021 17:18:42 GMT",
+        "x-ms-creation-time": "Fri, 14 May 2021 16:55:06 GMT",
         "x-ms-is-current-version": "true",
         "x-ms-lease-state": "available",
         "x-ms-lease-status": "unlocked",
@@ -222,62 +178,48 @@
         "x-ms-meta-foo": "bar",
         "x-ms-meta-meta": "data",
         "x-ms-meta-UPPER": "case",
-        "x-ms-request-id": "23ba5d3e-101e-0004-2be4-2705ac000000",
+        "x-ms-request-id": "819b6206-401e-0035-3ee1-48b6d6000000",
         "x-ms-server-encrypted": "true",
-<<<<<<< HEAD
-        "x-ms-version": "2020-08-04",
-        "x-ms-version-id": "2021-04-02T17:18:42.7895013Z"
-=======
-         "x-ms-version": "2020-10-02",
-        "x-ms-version-id": "2021-02-17T18:44:42.4841845Z"
->>>>>>> 65932564
-      },
-      "ResponseBody": []
-    },
-    {
-      "RequestUri": "https://seanoauthstage.blob.core.windows.net/test-container-c3b835aa-30f2-bb0c-09aa-1d3b125cb5a8?restype=container",
+        "x-ms-version": "2020-10-02",
+        "x-ms-version-id": "2021-05-14T16:55:06.5765344Z"
+      },
+      "ResponseBody": []
+    },
+    {
+      "RequestUri": "https://seanmcccanary3.blob.core.windows.net/test-container-c3b835aa-30f2-bb0c-09aa-1d3b125cb5a8?restype=container",
       "RequestMethod": "DELETE",
       "RequestHeaders": {
         "Accept": "application/xml",
         "Authorization": "Sanitized",
-        "traceparent": "00-851e4bf3d9c9154eaceb52837e1b5980-c9a24891298c4947-00",
-        "User-Agent": [
-          "azsdk-net-Storage.Blobs/12.9.0-alpha.20210402.1",
-          "(.NET 5.0.4; Microsoft Windows 10.0.19042)"
+        "traceparent": "00-3924d7b974f15145884521a342554d7a-c24841a2a1762d47-00",
+        "User-Agent": [
+          "azsdk-net-Storage.Blobs/12.9.0-alpha.20210514.1",
+          "(.NET Core 4.6.30015.01; Microsoft Windows 10.0.19043 )"
         ],
         "x-ms-client-request-id": "784687a9-93df-9a31-bc34-63a816b87225",
-        "x-ms-date": "Fri, 02 Apr 2021 17:18:43 GMT",
-        "x-ms-return-client-request-id": "true",
-<<<<<<< HEAD
-        "x-ms-version": "2020-08-04"
-=======
-         "x-ms-version": "2020-10-02"
->>>>>>> 65932564
+        "x-ms-date": "Fri, 14 May 2021 16:55:07 GMT",
+        "x-ms-return-client-request-id": "true",
+        "x-ms-version": "2020-10-02"
       },
       "RequestBody": null,
       "StatusCode": 202,
       "ResponseHeaders": {
-        "Date": "Fri, 02 Apr 2021 17:18:42 GMT",
-        "Server": [
-          "Windows-Azure-Blob/1.0",
-          "Microsoft-HTTPAPI/2.0"
-        ],
-        "Transfer-Encoding": "chunked",
+        "Content-Length": "0",
+        "Date": "Fri, 14 May 2021 16:55:06 GMT",
+        "Server": [
+          "Windows-Azure-Blob/1.0",
+          "Microsoft-HTTPAPI/2.0"
+        ],
         "x-ms-client-request-id": "784687a9-93df-9a31-bc34-63a816b87225",
-<<<<<<< HEAD
-        "x-ms-request-id": "23ba5d3f-101e-0004-2ce4-2705ac000000",
-        "x-ms-version": "2020-08-04"
-=======
-        "x-ms-request-id": "92ca8ccf-101e-0081-585c-057a18000000",
-         "x-ms-version": "2020-10-02"
->>>>>>> 65932564
+        "x-ms-request-id": "819b6209-401e-0035-41e1-48b6d6000000",
+        "x-ms-version": "2020-10-02"
       },
       "ResponseBody": []
     }
   ],
   "Variables": {
-    "DateTimeOffsetNow": "2021-04-02T12:18:43.0168967-05:00",
+    "DateTimeOffsetNow": "2021-05-14T11:55:07.0606018-05:00",
     "RandomSeed": "1496325215",
-    "Storage_TestConfigDefault": "ProductionTenant\nseanoauthstage\nU2FuaXRpemVk\nhttps://seanoauthstage.blob.core.windows.net\nhttps://seanoauthstage.file.core.windows.net\nhttps://seanoauthstage.queue.core.windows.net\nhttps://seanoauthstage.table.core.windows.net\n\n\n\n\nhttps://seanoauthstage-secondary.blob.core.windows.net\nhttps://seanoauthstage-secondary.file.core.windows.net\nhttps://seanoauthstage-secondary.queue.core.windows.net\nhttps://seanoauthstage-secondary.table.core.windows.net\n68390a19-a643-458b-b726-408abf67b4fc\nSanitized\n72f988bf-86f1-41af-91ab-2d7cd011db47\nhttps://login.microsoftonline.com/\nCloud\nBlobEndpoint=https://seanoauthstage.blob.core.windows.net/;QueueEndpoint=https://seanoauthstage.queue.core.windows.net/;FileEndpoint=https://seanoauthstage.file.core.windows.net/;BlobSecondaryEndpoint=https://seanoauthstage-secondary.blob.core.windows.net/;QueueSecondaryEndpoint=https://seanoauthstage-secondary.queue.core.windows.net/;FileSecondaryEndpoint=https://seanoauthstage-secondary.file.core.windows.net/;AccountName=seanoauthstage;AccountKey=Kg==;\n"
+    "Storage_TestConfigDefault": "ProductionTenant\nseanmcccanary3\nU2FuaXRpemVk\nhttps://seanmcccanary3.blob.core.windows.net\nhttps://seanmcccanary3.file.core.windows.net\nhttps://seanmcccanary3.queue.core.windows.net\nhttps://seanmcccanary3.table.core.windows.net\n\n\n\n\nhttps://seanmcccanary3-secondary.blob.core.windows.net\nhttps://seanmcccanary3-secondary.file.core.windows.net\nhttps://seanmcccanary3-secondary.queue.core.windows.net\nhttps://seanmcccanary3-secondary.table.core.windows.net\n\nSanitized\n\n\nCloud\nBlobEndpoint=https://seanmcccanary3.blob.core.windows.net/;QueueEndpoint=https://seanmcccanary3.queue.core.windows.net/;FileEndpoint=https://seanmcccanary3.file.core.windows.net/;BlobSecondaryEndpoint=https://seanmcccanary3-secondary.blob.core.windows.net/;QueueSecondaryEndpoint=https://seanmcccanary3-secondary.queue.core.windows.net/;FileSecondaryEndpoint=https://seanmcccanary3-secondary.file.core.windows.net/;AccountName=seanmcccanary3;AccountKey=Kg==;\nseanscope1"
   }
 }