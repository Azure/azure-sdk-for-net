--- conflicted
+++ resolved
@@ -27,13 +27,8 @@
           "Microsoft-HTTPAPI/2.0"
         ],
         "x-ms-client-request-id": "889ddfa6-63ed-583e-0a18-423a4e091f43",
-<<<<<<< HEAD
-        "x-ms-request-id": "42347635-e01e-004b-75ae-55d9fa000000",
-        "x-ms-version": "2020-04-08"
-=======
         "x-ms-request-id": "732fc7c2-f01e-000a-47f9-ac811e000000",
-        "x-ms-version": "2020-02-10"
->>>>>>> 6833f5c6
+        "x-ms-version": "2020-04-08"
       },
       "ResponseBody": []
     },
@@ -67,13 +62,8 @@
         "x-ms-client-request-id": "d91e02fe-f24e-84b7-aee5-1631a28cb223",
         "x-ms-request-id": "732fc7d0-f01e-000a-51f9-ac811e000000",
         "x-ms-request-server-encrypted": "true",
-<<<<<<< HEAD
         "x-ms-version": "2020-04-08",
-        "x-ms-version-id": "2020-07-09T05:02:56.6655945Z"
-=======
-        "x-ms-version": "2020-02-10",
         "x-ms-version-id": "2020-10-28T07:12:30.0903508Z"
->>>>>>> 6833f5c6
       },
       "ResponseBody": []
     },
@@ -109,13 +99,8 @@
         "x-ms-client-request-id": "a3b218cf-39c9-1f3b-036c-32aa4ae5dcbb",
         "x-ms-request-id": "732fc7dd-f01e-000a-5cf9-ac811e000000",
         "x-ms-request-server-encrypted": "true",
-<<<<<<< HEAD
         "x-ms-version": "2020-04-08",
-        "x-ms-version-id": "2020-07-09T05:02:56.7665395Z"
-=======
-        "x-ms-version": "2020-02-10",
         "x-ms-version-id": "2020-10-28T07:12:30.1803032Z"
->>>>>>> 6833f5c6
       },
       "ResponseBody": []
     },
@@ -146,22 +131,13 @@
         ],
         "Transfer-Encoding": "chunked",
         "x-ms-client-request-id": "8a620631-0ed9-ca5a-7d08-90ab0c0989b8",
-<<<<<<< HEAD
-        "x-ms-request-id": "4234764b-e01e-004b-08ae-55d9fa000000",
-        "x-ms-version": "2020-04-08"
-=======
         "x-ms-request-id": "732fc7e9-f01e-000a-65f9-ac811e000000",
-        "x-ms-version": "2020-02-10"
->>>>>>> 6833f5c6
+        "x-ms-version": "2020-04-08"
       },
       "ResponseBody": "\uFEFF\u003C?xml version=\u00221.0\u0022 encoding=\u0022utf-8\u0022?\u003E\u003CUserDelegationKey\u003E\u003CSignedOid\u003Ec4f48289-bb84-4086-b250-6f94a8f64cee\u003C/SignedOid\u003E\u003CSignedTid\u003E72f988bf-86f1-41af-91ab-2d7cd011db47\u003C/SignedTid\u003E\u003CSignedStart\u003E2020-10-28T07:12:30Z\u003C/SignedStart\u003E\u003CSignedExpiry\u003E2020-10-28T08:12:30Z\u003C/SignedExpiry\u003E\u003CSignedService\u003Eb\u003C/SignedService\u003E\u003CSignedVersion\u003E2020-02-10\u003C/SignedVersion\u003E\u003CValue\u003Ej5LdfzbihenFD/o/eG6\u002BV85YlJAMlQt5cyd8Fh2ALr0=\u003C/Value\u003E\u003C/UserDelegationKey\u003E"
     },
     {
-<<<<<<< HEAD
-      "RequestUri": "https://seanoauthcanary.blob.core.windows.net/test-container-74f50fff-ebce-a239-7b10-4997c02de904/test-blob-0ba1b533-21d6-b831-72bb-c1b1a5e7138a?versionid=2020-07-09T05%3A02%3A56.6655945Z\u0026skoid=c4f48289-bb84-4086-b250-6f94a8f64cee\u0026sktid=72f988bf-86f1-41af-91ab-2d7cd011db47\u0026skt=2020-07-09T05%3A02%3A56Z\u0026ske=2020-07-09T06%3A02%3A56Z\u0026sks=b\u0026skv=2019-12-12\u0026sv=2020-04-08\u0026st=2020-07-09T04%3A02%3A56Z\u0026se=2020-07-09T06%3A02%3A56Z\u0026sr=b\u0026sp=racwdxt\u0026sig=Sanitized",
-=======
-      "RequestUri": "https://seanoauthcanary.blob.core.windows.net/test-container-74f50fff-ebce-a239-7b10-4997c02de904/test-blob-0ba1b533-21d6-b831-72bb-c1b1a5e7138a?versionid=2020-10-28T07%3A12%3A30.0903508Z\u0026skoid=c4f48289-bb84-4086-b250-6f94a8f64cee\u0026sktid=72f988bf-86f1-41af-91ab-2d7cd011db47\u0026skt=2020-10-28T07%3A12%3A30Z\u0026ske=2020-10-28T08%3A12%3A30Z\u0026sks=b\u0026skv=2020-02-10\u0026sv=2020-02-10\u0026st=2020-10-28T06%3A12%3A30Z\u0026se=2020-10-28T08%3A12%3A30Z\u0026sr=b\u0026sp=racwdxltme\u0026sig=Sanitized",
->>>>>>> 6833f5c6
+      "RequestUri": "https://seanoauthcanary.blob.core.windows.net/test-container-74f50fff-ebce-a239-7b10-4997c02de904/test-blob-0ba1b533-21d6-b831-72bb-c1b1a5e7138a?versionid=2020-10-28T07%3A12%3A30.0903508Z\u0026skoid=c4f48289-bb84-4086-b250-6f94a8f64cee\u0026sktid=72f988bf-86f1-41af-91ab-2d7cd011db47\u0026skt=2020-10-28T07%3A12%3A30Z\u0026ske=2020-10-28T08%3A12%3A30Z\u0026sks=b\u0026skv=2020-02-10\u0026sv=2020-04-08\u0026st=2020-10-28T06%3A12%3A30Z\u0026se=2020-10-28T08%3A12%3A30Z\u0026sr=b\u0026sp=racwdxltme\u0026sig=Sanitized",
       "RequestMethod": "DELETE",
       "RequestHeaders": {
         "User-Agent": [
@@ -183,13 +159,8 @@
         ],
         "x-ms-client-request-id": "4378d2b1-5283-75e2-da12-ce31c8e5b445",
         "x-ms-delete-type-permanent": "true",
-<<<<<<< HEAD
-        "x-ms-request-id": "eee947a5-601e-007a-65ae-5538e9000000",
-        "x-ms-version": "2020-04-08"
-=======
         "x-ms-request-id": "d0f3c7ae-c01e-0011-71f9-acbf1d000000",
-        "x-ms-version": "2020-02-10"
->>>>>>> 6833f5c6
+        "x-ms-version": "2020-04-08"
       },
       "ResponseBody": []
     },
@@ -233,13 +204,8 @@
         "x-ms-meta-UPPER": "case",
         "x-ms-request-id": "d0f3c7bf-c01e-0011-80f9-acbf1d000000",
         "x-ms-server-encrypted": "true",
-<<<<<<< HEAD
         "x-ms-version": "2020-04-08",
-        "x-ms-version-id": "2020-07-09T05:02:56.7665395Z"
-=======
-        "x-ms-version": "2020-02-10",
         "x-ms-version-id": "2020-10-28T07:12:30.1803032Z"
->>>>>>> 6833f5c6
       },
       "ResponseBody": []
     },
@@ -267,13 +233,8 @@
           "Microsoft-HTTPAPI/2.0"
         ],
         "x-ms-client-request-id": "22196146-7aeb-7bb3-4df2-03586b90318b",
-<<<<<<< HEAD
-        "x-ms-request-id": "42347748-e01e-004b-71ae-55d9fa000000",
-        "x-ms-version": "2020-04-08"
-=======
         "x-ms-request-id": "d0f3c7c7-c01e-0011-08f9-acbf1d000000",
-        "x-ms-version": "2020-02-10"
->>>>>>> 6833f5c6
+        "x-ms-version": "2020-04-08"
       },
       "ResponseBody": []
     }
