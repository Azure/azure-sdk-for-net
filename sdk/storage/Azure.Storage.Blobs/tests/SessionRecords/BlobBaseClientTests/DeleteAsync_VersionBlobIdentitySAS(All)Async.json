--- conflicted
+++ resolved
@@ -6,39 +6,30 @@
       "RequestHeaders": {
         "Accept": "application/xml",
         "Authorization": "Sanitized",
-        "traceparent": "00-e1cc4f0bd031d8448baebbe33c937c8b-e173e24d37c80947-00",
-        "User-Agent": [
-          "azsdk-net-Storage.Blobs/12.9.0-alpha.20210402.1",
-          "(.NET 5.0.4; Microsoft Windows 10.0.19042)"
+        "traceparent": "00-d80a3fb85d84fd4a9137eca20bd78d7f-31259cef110a5647-00",
+        "User-Agent": [
+          "azsdk-net-Storage.Blobs/12.9.0-alpha.20210217.1",
+          "(.NET 5.0.3; Microsoft Windows 10.0.19042)"
         ],
         "x-ms-blob-public-access": "container",
         "x-ms-client-request-id": "889ddfa6-63ed-583e-0a18-423a4e091f43",
         "x-ms-return-client-request-id": "true",
-<<<<<<< HEAD
-        "x-ms-version": "2020-08-04"
-=======
-         "x-ms-version": "2020-10-02"
->>>>>>> 65932564
+         "x-ms-version": "2020-10-02"
       },
       "RequestBody": null,
       "StatusCode": 201,
       "ResponseHeaders": {
         "Content-Length": "0",
-        "Date": "Fri, 02 Apr 2021 17:28:33 GMT",
-        "ETag": "\u00220x8D8F5FCBE22E7E0\u0022",
-        "Last-Modified": "Fri, 02 Apr 2021 17:28:34 GMT",
+        "Date": "Wed, 17 Feb 2021 18:49:05 GMT",
+        "ETag": "\u00220x8D8D374B35C725F\u0022",
+        "Last-Modified": "Wed, 17 Feb 2021 18:49:05 GMT",
         "Server": [
           "Windows-Azure-Blob/1.0",
           "Microsoft-HTTPAPI/2.0"
         ],
         "x-ms-client-request-id": "889ddfa6-63ed-583e-0a18-423a4e091f43",
-<<<<<<< HEAD
-        "x-ms-request-id": "44efe2c4-701e-0004-28e5-27a8ae000000",
-        "x-ms-version": "2020-08-04"
-=======
         "x-ms-request-id": "2b9d6939-401e-001f-555d-0596ad000000",
          "x-ms-version": "2020-10-02"
->>>>>>> 65932564
       },
       "ResponseBody": []
     },
@@ -48,41 +39,32 @@
       "RequestHeaders": {
         "Accept": "application/xml",
         "Authorization": "Sanitized",
-        "traceparent": "00-9c80680be1da224aa21e22495089fea7-2092b3030138ed49-00",
-        "User-Agent": [
-          "azsdk-net-Storage.Blobs/12.9.0-alpha.20210402.1",
-          "(.NET 5.0.4; Microsoft Windows 10.0.19042)"
+        "traceparent": "00-ff97e92c33e0aa478160e78dd6cc5e0e-64ca13e9f1003f46-00",
+        "User-Agent": [
+          "azsdk-net-Storage.Blobs/12.9.0-alpha.20210217.1",
+          "(.NET 5.0.3; Microsoft Windows 10.0.19042)"
         ],
         "x-ms-blob-type": "AppendBlob",
         "x-ms-client-request-id": "d91e02fe-f24e-84b7-aee5-1631a28cb223",
         "x-ms-return-client-request-id": "true",
-<<<<<<< HEAD
-        "x-ms-version": "2020-08-04"
-=======
-         "x-ms-version": "2020-10-02"
->>>>>>> 65932564
+         "x-ms-version": "2020-10-02"
       },
       "RequestBody": null,
       "StatusCode": 201,
       "ResponseHeaders": {
         "Content-Length": "0",
-        "Date": "Fri, 02 Apr 2021 17:28:33 GMT",
-        "ETag": "\u00220x8D8F5FCBE29FA89\u0022",
-        "Last-Modified": "Fri, 02 Apr 2021 17:28:34 GMT",
+        "Date": "Wed, 17 Feb 2021 18:49:05 GMT",
+        "ETag": "\u00220x8D8D374B364D98D\u0022",
+        "Last-Modified": "Wed, 17 Feb 2021 18:49:05 GMT",
         "Server": [
           "Windows-Azure-Blob/1.0",
           "Microsoft-HTTPAPI/2.0"
         ],
         "x-ms-client-request-id": "d91e02fe-f24e-84b7-aee5-1631a28cb223",
-        "x-ms-request-id": "44efe323-701e-0004-62e5-27a8ae000000",
+        "x-ms-request-id": "2b9d6947-401e-001f-5f5d-0596ad000000",
         "x-ms-request-server-encrypted": "true",
-<<<<<<< HEAD
-        "x-ms-version": "2020-08-04",
-        "x-ms-version-id": "2021-04-02T17:28:34.3911049Z"
-=======
          "x-ms-version": "2020-10-02",
         "x-ms-version-id": "2021-02-17T18:49:05.2323213Z"
->>>>>>> 65932564
       },
       "ResponseBody": []
     },
@@ -92,10 +74,10 @@
       "RequestHeaders": {
         "Accept": "application/xml",
         "Authorization": "Sanitized",
-        "traceparent": "00-d2d98265982e434d954cc48c09b854f6-ae37278556c71340-00",
-        "User-Agent": [
-          "azsdk-net-Storage.Blobs/12.9.0-alpha.20210402.1",
-          "(.NET 5.0.4; Microsoft Windows 10.0.19042)"
+        "traceparent": "00-a3e877abd1f70a48bcda8913b7bc570b-cb6e522c39e90041-00",
+        "User-Agent": [
+          "azsdk-net-Storage.Blobs/12.9.0-alpha.20210217.1",
+          "(.NET 5.0.3; Microsoft Windows 10.0.19042)"
         ],
         "x-ms-client-request-id": "a3b218cf-39c9-1f3b-036c-32aa4ae5dcbb",
         "x-ms-meta-Capital": "letter",
@@ -103,33 +85,24 @@
         "x-ms-meta-meta": "data",
         "x-ms-meta-UPPER": "case",
         "x-ms-return-client-request-id": "true",
-<<<<<<< HEAD
-        "x-ms-version": "2020-08-04"
-=======
-         "x-ms-version": "2020-10-02"
->>>>>>> 65932564
+         "x-ms-version": "2020-10-02"
       },
       "RequestBody": null,
       "StatusCode": 200,
       "ResponseHeaders": {
         "Content-Length": "0",
-        "Date": "Fri, 02 Apr 2021 17:28:33 GMT",
-        "ETag": "\u00220x8D8F5FCBE339616\u0022",
-        "Last-Modified": "Fri, 02 Apr 2021 17:28:34 GMT",
+        "Date": "Wed, 17 Feb 2021 18:49:05 GMT",
+        "ETag": "\u00220x8D8D374B36FFB95\u0022",
+        "Last-Modified": "Wed, 17 Feb 2021 18:49:05 GMT",
         "Server": [
           "Windows-Azure-Blob/1.0",
           "Microsoft-HTTPAPI/2.0"
         ],
         "x-ms-client-request-id": "a3b218cf-39c9-1f3b-036c-32aa4ae5dcbb",
-        "x-ms-request-id": "44efe34e-701e-0004-7de5-27a8ae000000",
+        "x-ms-request-id": "2b9d6958-401e-001f-705d-0596ad000000",
         "x-ms-request-server-encrypted": "true",
-<<<<<<< HEAD
-        "x-ms-version": "2020-08-04",
-        "x-ms-version-id": "2021-04-02T17:28:34.4550694Z"
-=======
          "x-ms-version": "2020-10-02",
         "x-ms-version-id": "2021-02-17T18:49:05.3072815Z"
->>>>>>> 65932564
       },
       "ResponseBody": []
     },
@@ -141,79 +114,57 @@
         "Authorization": "Sanitized",
         "Content-Length": "59",
         "Content-Type": "application/xml",
-        "traceparent": "00-21ee6cc55335aa4c8c5196db7ebe5bf0-35c9d8b112a26447-00",
-        "User-Agent": [
-          "azsdk-net-Storage.Blobs/12.9.0-alpha.20210402.1",
-          "(.NET 5.0.4; Microsoft Windows 10.0.19042)"
+        "traceparent": "00-ef00f8e843d7e24d93b946bfe5bb298c-a76074239e4fe24c-00",
+        "User-Agent": [
+          "azsdk-net-Storage.Blobs/12.9.0-alpha.20210217.1",
+          "(.NET 5.0.3; Microsoft Windows 10.0.19042)"
         ],
         "x-ms-client-request-id": "8a620631-0ed9-ca5a-7d08-90ab0c0989b8",
         "x-ms-return-client-request-id": "true",
-<<<<<<< HEAD
-        "x-ms-version": "2020-08-04"
-=======
-         "x-ms-version": "2020-10-02"
->>>>>>> 65932564
-      },
-      "RequestBody": "\uFEFF\u003CKeyInfo\u003E\u003CExpiry\u003E2021-04-02T18:28:34Z\u003C/Expiry\u003E\u003C/KeyInfo\u003E",
+         "x-ms-version": "2020-10-02"
+      },
+      "RequestBody": "\uFEFF\u003CKeyInfo\u003E\u003CExpiry\u003E2021-02-17T19:49:05Z\u003C/Expiry\u003E\u003C/KeyInfo\u003E",
       "StatusCode": 200,
       "ResponseHeaders": {
         "Content-Type": "application/xml",
-        "Date": "Fri, 02 Apr 2021 17:28:33 GMT",
+        "Date": "Wed, 17 Feb 2021 18:49:05 GMT",
         "Server": [
           "Windows-Azure-Blob/1.0",
           "Microsoft-HTTPAPI/2.0"
         ],
         "Transfer-Encoding": "chunked",
         "x-ms-client-request-id": "8a620631-0ed9-ca5a-7d08-90ab0c0989b8",
-<<<<<<< HEAD
-        "x-ms-request-id": "44efe3a3-701e-0004-30e5-27a8ae000000",
-        "x-ms-version": "2020-08-04"
-=======
         "x-ms-request-id": "2b9d6969-401e-001f-805d-0596ad000000",
          "x-ms-version": "2020-10-02"
->>>>>>> 65932564
-      },
-      "ResponseBody": "\uFEFF\u003C?xml version=\u00221.0\u0022 encoding=\u0022utf-8\u0022?\u003E\u003CUserDelegationKey\u003E\u003CSignedOid\u003Ec4f48289-bb84-4086-b250-6f94a8f64cee\u003C/SignedOid\u003E\u003CSignedTid\u003E72f988bf-86f1-41af-91ab-2d7cd011db47\u003C/SignedTid\u003E\u003CSignedStart\u003E2021-04-02T17:28:34Z\u003C/SignedStart\u003E\u003CSignedExpiry\u003E2021-04-02T18:28:34Z\u003C/SignedExpiry\u003E\u003CSignedService\u003Eb\u003C/SignedService\u003E\u003CSignedVersion\u003E2020-06-12\u003C/SignedVersion\u003E\u003CValue\u003Es8qFeLY1kqw2kASZJUiqDj4etPJoWYmlescr9sMBe3M=\u003C/Value\u003E\u003C/UserDelegationKey\u003E"
-    },
-    {
-<<<<<<< HEAD
-      "RequestUri": "https://seanoauthcanary.blob.core.windows.net/test-container-74f50fff-ebce-a239-7b10-4997c02de904/test-blob-0ba1b533-21d6-b831-72bb-c1b1a5e7138a?versionid=2021-04-02T17%3A28%3A34.3911049Z\u0026skoid=c4f48289-bb84-4086-b250-6f94a8f64cee\u0026sktid=72f988bf-86f1-41af-91ab-2d7cd011db47\u0026skt=2021-04-02T17%3A28%3A34Z\u0026ske=2021-04-02T18%3A28%3A34Z\u0026sks=b\u0026skv=2020-06-12\u0026sv=2020-06-12\u0026st=2021-04-02T16%3A28%3A34Z\u0026se=2021-04-02T18%3A28%3A34Z\u0026sr=b\u0026sp=racwdxltmei\u0026sig=Sanitized",
-=======
+      },
+      "ResponseBody": "\uFEFF\u003C?xml version=\u00221.0\u0022 encoding=\u0022utf-8\u0022?\u003E\u003CUserDelegationKey\u003E\u003CSignedOid\u003Ec4f48289-bb84-4086-b250-6f94a8f64cee\u003C/SignedOid\u003E\u003CSignedTid\u003E72f988bf-86f1-41af-91ab-2d7cd011db47\u003C/SignedTid\u003E\u003CSignedStart\u003E2021-02-17T18:49:05Z\u003C/SignedStart\u003E\u003CSignedExpiry\u003E2021-02-17T19:49:05Z\u003C/SignedExpiry\u003E\u003CSignedService\u003Eb\u003C/SignedService\u003E\u003CSignedVersion\u003E2020-06-12\u003C/SignedVersion\u003E\u003CValue\u003E9n5fE2eXZQbDmH7djkOj7cVImQT2s5qrLkdptdqv/ko=\u003C/Value\u003E\u003C/UserDelegationKey\u003E"
+    },
+    {
       "RequestUri": "https://seanoauthcanary.blob.core.windows.net/test-container-74f50fff-ebce-a239-7b10-4997c02de904/test-blob-0ba1b533-21d6-b831-72bb-c1b1a5e7138a?versionid=2021-02-17T18%3A49%3A05.2323213Z\u0026skoid=c4f48289-bb84-4086-b250-6f94a8f64cee\u0026sktid=72f988bf-86f1-41af-91ab-2d7cd011db47\u0026skt=2021-02-17T18%3A49%3A05Z\u0026ske=2021-02-17T19%3A49%3A05Z\u0026sks=b\u0026skv=2020-06-12\u0026sv=2020-10-02\u0026st=2021-02-17T17%3A49%3A05Z\u0026se=2021-02-17T19%3A49%3A05Z\u0026sr=b\u0026sp=racwdxltme\u0026sig=Sanitized",
->>>>>>> 65932564
       "RequestMethod": "DELETE",
       "RequestHeaders": {
         "Accept": "application/xml",
         "User-Agent": [
-          "azsdk-net-Storage.Blobs/12.9.0-alpha.20210402.1",
-          "(.NET 5.0.4; Microsoft Windows 10.0.19042)"
+          "azsdk-net-Storage.Blobs/12.9.0-alpha.20210217.1",
+          "(.NET 5.0.3; Microsoft Windows 10.0.19042)"
         ],
         "x-ms-client-request-id": "4378d2b1-5283-75e2-da12-ce31c8e5b445",
         "x-ms-return-client-request-id": "true",
-<<<<<<< HEAD
-        "x-ms-version": "2020-08-04"
-=======
-         "x-ms-version": "2020-10-02"
->>>>>>> 65932564
+         "x-ms-version": "2020-10-02"
       },
       "RequestBody": null,
       "StatusCode": 202,
       "ResponseHeaders": {
         "Content-Length": "0",
-        "Date": "Fri, 02 Apr 2021 17:28:33 GMT",
+        "Date": "Wed, 17 Feb 2021 18:49:05 GMT",
         "Server": [
           "Windows-Azure-Blob/1.0",
           "Microsoft-HTTPAPI/2.0"
         ],
         "x-ms-client-request-id": "4378d2b1-5283-75e2-da12-ce31c8e5b445",
         "x-ms-delete-type-permanent": "true",
-<<<<<<< HEAD
-        "x-ms-request-id": "44efe3ee-701e-0004-5be5-27a8ae000000",
-        "x-ms-version": "2020-08-04"
-=======
         "x-ms-request-id": "00cde43a-401e-0020-0e5d-055e0e000000",
          "x-ms-version": "2020-10-02"
->>>>>>> 65932564
       },
       "ResponseBody": []
     },
@@ -223,18 +174,14 @@
       "RequestHeaders": {
         "Accept": "application/xml",
         "Authorization": "Sanitized",
-        "traceparent": "00-20853a824df3b34f85ff1c5b951962da-cdebc1e801f1d748-00",
-        "User-Agent": [
-          "azsdk-net-Storage.Blobs/12.9.0-alpha.20210402.1",
-          "(.NET 5.0.4; Microsoft Windows 10.0.19042)"
+        "traceparent": "00-fde56b215fbeab489eef35c6966cc75e-3b67cb068e34ba4b-00",
+        "User-Agent": [
+          "azsdk-net-Storage.Blobs/12.9.0-alpha.20210217.1",
+          "(.NET 5.0.3; Microsoft Windows 10.0.19042)"
         ],
         "x-ms-client-request-id": "39f9a518-4591-f335-24a4-ba5e98a4aea1",
         "x-ms-return-client-request-id": "true",
-<<<<<<< HEAD
-        "x-ms-version": "2020-08-04"
-=======
-         "x-ms-version": "2020-10-02"
->>>>>>> 65932564
+         "x-ms-version": "2020-10-02"
       },
       "RequestBody": null,
       "StatusCode": 200,
@@ -242,9 +189,9 @@
         "Accept-Ranges": "bytes",
         "Content-Length": "0",
         "Content-Type": "application/octet-stream",
-        "Date": "Fri, 02 Apr 2021 17:28:33 GMT",
-        "ETag": "\u00220x8D8F5FCBE339616\u0022",
-        "Last-Modified": "Fri, 02 Apr 2021 17:28:34 GMT",
+        "Date": "Wed, 17 Feb 2021 18:49:05 GMT",
+        "ETag": "\u00220x8D8D374B36FFB95\u0022",
+        "Last-Modified": "Wed, 17 Feb 2021 18:49:05 GMT",
         "Server": [
           "Windows-Azure-Blob/1.0",
           "Microsoft-HTTPAPI/2.0"
@@ -252,7 +199,7 @@
         "x-ms-blob-committed-block-count": "0",
         "x-ms-blob-type": "AppendBlob",
         "x-ms-client-request-id": "39f9a518-4591-f335-24a4-ba5e98a4aea1",
-        "x-ms-creation-time": "Fri, 02 Apr 2021 17:28:34 GMT",
+        "x-ms-creation-time": "Wed, 17 Feb 2021 18:49:05 GMT",
         "x-ms-is-current-version": "true",
         "x-ms-lease-state": "available",
         "x-ms-lease-status": "unlocked",
@@ -260,15 +207,10 @@
         "x-ms-meta-foo": "bar",
         "x-ms-meta-meta": "data",
         "x-ms-meta-UPPER": "case",
-        "x-ms-request-id": "44efe439-701e-0004-03e5-27a8ae000000",
+        "x-ms-request-id": "2b9d69ab-401e-001f-3f5d-0596ad000000",
         "x-ms-server-encrypted": "true",
-<<<<<<< HEAD
-        "x-ms-version": "2020-08-04",
-        "x-ms-version-id": "2021-04-02T17:28:34.4550694Z"
-=======
          "x-ms-version": "2020-10-02",
         "x-ms-version-id": "2021-02-17T18:49:05.3072815Z"
->>>>>>> 65932564
       },
       "ResponseBody": []
     },
@@ -278,42 +220,33 @@
       "RequestHeaders": {
         "Accept": "application/xml",
         "Authorization": "Sanitized",
-        "traceparent": "00-64182305b25e79459ec9bd6c490bf648-ebd91c8e2918f943-00",
-        "User-Agent": [
-          "azsdk-net-Storage.Blobs/12.9.0-alpha.20210402.1",
-          "(.NET 5.0.4; Microsoft Windows 10.0.19042)"
+        "traceparent": "00-04ba22f1bff1be4c8f4d6ec9d3329f59-e6f27fad4ff14a4b-00",
+        "User-Agent": [
+          "azsdk-net-Storage.Blobs/12.9.0-alpha.20210217.1",
+          "(.NET 5.0.3; Microsoft Windows 10.0.19042)"
         ],
         "x-ms-client-request-id": "22196146-7aeb-7bb3-4df2-03586b90318b",
         "x-ms-return-client-request-id": "true",
-<<<<<<< HEAD
-        "x-ms-version": "2020-08-04"
-=======
-         "x-ms-version": "2020-10-02"
->>>>>>> 65932564
+         "x-ms-version": "2020-10-02"
       },
       "RequestBody": null,
       "StatusCode": 202,
       "ResponseHeaders": {
         "Content-Length": "0",
-        "Date": "Fri, 02 Apr 2021 17:28:34 GMT",
+        "Date": "Wed, 17 Feb 2021 18:49:05 GMT",
         "Server": [
           "Windows-Azure-Blob/1.0",
           "Microsoft-HTTPAPI/2.0"
         ],
         "x-ms-client-request-id": "22196146-7aeb-7bb3-4df2-03586b90318b",
-<<<<<<< HEAD
-        "x-ms-request-id": "44efe46a-701e-0004-20e5-27a8ae000000",
-        "x-ms-version": "2020-08-04"
-=======
         "x-ms-request-id": "2b9d69b0-401e-001f-445d-0596ad000000",
          "x-ms-version": "2020-10-02"
->>>>>>> 65932564
       },
       "ResponseBody": []
     }
   ],
   "Variables": {
-    "DateTimeOffsetNow": "2021-04-02T12:28:34.7009722-05:00",
+    "DateTimeOffsetNow": "2021-02-17T12:49:05.3274994-06:00",
     "RandomSeed": "1206264964",
     "Storage_TestConfigOAuth": "OAuthTenant\nseanoauthcanary\nU2FuaXRpemVk\nhttps://seanoauthcanary.blob.core.windows.net\nhttps://seanoauthcanary.file.core.windows.net\nhttps://seanoauthcanary.queue.core.windows.net\nhttps://seanoauthcanary.table.core.windows.net\n\n\n\n\nhttps://seanoauthcanary-secondary.blob.core.windows.net\nhttps://seanoauthcanary-secondary.file.core.windows.net\nhttps://seanoauthcanary-secondary.queue.core.windows.net\nhttps://seanoauthcanary-secondary.table.core.windows.net\n68390a19-a643-458b-b726-408abf67b4fc\nSanitized\n72f988bf-86f1-41af-91ab-2d7cd011db47\nhttps://login.microsoftonline.com/\nCloud\nBlobEndpoint=https://seanoauthcanary.blob.core.windows.net/;QueueEndpoint=https://seanoauthcanary.queue.core.windows.net/;FileEndpoint=https://seanoauthcanary.file.core.windows.net/;BlobSecondaryEndpoint=https://seanoauthcanary-secondary.blob.core.windows.net/;QueueSecondaryEndpoint=https://seanoauthcanary-secondary.queue.core.windows.net/;FileSecondaryEndpoint=https://seanoauthcanary-secondary.file.core.windows.net/;AccountName=seanoauthcanary;AccountKey=Sanitized\n"
   }
