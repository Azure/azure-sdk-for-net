{
  "Entries": [
    {
      "RequestUri": "https://seanmcccanary.blob.core.windows.net/test-container-b3a491da-37fd-c265-a95d-04d73db3461f?restype=container",
      "RequestMethod": "PUT",
      "RequestHeaders": {
        "Authorization": "Sanitized",
        "traceparent": "00-f1728515a1092b448dd5895931366070-1ba87771e920ec41-00",
        "User-Agent": [
          "azsdk-net-Storage.Blobs/12.5.0-dev.20200402.1",
          "(.NET Core 4.6.28325.01; Microsoft Windows 10.0.18362 )"
        ],
        "x-ms-blob-public-access": "container",
        "x-ms-client-request-id": "c301061f-b0ae-a198-1376-62e4a39d3911",
        "x-ms-date": "Thu, 02 Apr 2020 23:43:27 GMT",
        "x-ms-return-client-request-id": "true",
<<<<<<< HEAD
        "x-ms-version": "2019-12-12"
=======
        "x-ms-version": "2020-02-10"
>>>>>>> 60f4876e
      },
      "RequestBody": null,
      "StatusCode": 201,
      "ResponseHeaders": {
        "Content-Length": "0",
        "Date": "Thu, 02 Apr 2020 23:43:26 GMT",
        "ETag": "\u00220x8D7D75FA40C0581\u0022",
        "Last-Modified": "Thu, 02 Apr 2020 23:43:27 GMT",
        "Server": [
          "Windows-Azure-Blob/1.0",
          "Microsoft-HTTPAPI/2.0"
        ],
        "x-ms-client-request-id": "c301061f-b0ae-a198-1376-62e4a39d3911",
        "x-ms-request-id": "aaf2b049-501e-0056-6648-09bc4f000000",
<<<<<<< HEAD
        "x-ms-version": "2019-12-12"
=======
        "x-ms-version": "2020-02-10"
>>>>>>> 60f4876e
      },
      "ResponseBody": []
    },
    {
      "RequestUri": "https://seanmcccanary.blob.core.windows.net/test-container-b3a491da-37fd-c265-a95d-04d73db3461f/test-blob-36b88eb1-83b2-4070-b6e2-6743dec36d9a",
      "RequestMethod": "PUT",
      "RequestHeaders": {
        "Authorization": "Sanitized",
        "traceparent": "00-c0a246978ff8e241b634205ac8f5abeb-4e5b6f6e573f9248-00",
        "User-Agent": [
          "azsdk-net-Storage.Blobs/12.5.0-dev.20200402.1",
          "(.NET Core 4.6.28325.01; Microsoft Windows 10.0.18362 )"
        ],
        "x-ms-client-request-id": "1532cb63-03e5-635f-e20e-8a4cc8b6ba26",
        "x-ms-copy-source": "https://seanmcccanary.blob.core.windows.net/test-container-b3a491da-37fd-c265-a95d-04d73db3461f/test-blob-414e52e6-302e-98f9-e993-7b83d0531397",
        "x-ms-date": "Thu, 02 Apr 2020 23:43:27 GMT",
        "x-ms-return-client-request-id": "true",
<<<<<<< HEAD
        "x-ms-version": "2019-12-12"
=======
        "x-ms-version": "2020-02-10"
>>>>>>> 60f4876e
      },
      "RequestBody": null,
      "StatusCode": 404,
      "ResponseHeaders": {
        "Content-Length": "215",
        "Content-Type": "application/xml",
        "Date": "Thu, 02 Apr 2020 23:43:26 GMT",
        "Server": [
          "Windows-Azure-Blob/1.0",
          "Microsoft-HTTPAPI/2.0"
        ],
        "x-ms-client-request-id": "1532cb63-03e5-635f-e20e-8a4cc8b6ba26",
        "x-ms-error-code": "BlobNotFound",
        "x-ms-request-id": "aaf2b053-501e-0056-6d48-09bc4f000000",
<<<<<<< HEAD
        "x-ms-version": "2019-12-12"
=======
        "x-ms-version": "2020-02-10"
>>>>>>> 60f4876e
      },
      "ResponseBody": [
        "\uFEFF\u003C?xml version=\u00221.0\u0022 encoding=\u0022utf-8\u0022?\u003E\u003CError\u003E\u003CCode\u003EBlobNotFound\u003C/Code\u003E\u003CMessage\u003EThe specified blob does not exist.\n",
        "RequestId:aaf2b053-501e-0056-6d48-09bc4f000000\n",
        "Time:2020-04-02T23:43:27.1341472Z\u003C/Message\u003E\u003C/Error\u003E"
      ]
    },
    {
      "RequestUri": "https://seanmcccanary.blob.core.windows.net/test-container-b3a491da-37fd-c265-a95d-04d73db3461f?restype=container",
      "RequestMethod": "DELETE",
      "RequestHeaders": {
        "Authorization": "Sanitized",
        "traceparent": "00-28823515fb79554d99580453da8e13d3-dbe0d488eb01e444-00",
        "User-Agent": [
          "azsdk-net-Storage.Blobs/12.5.0-dev.20200402.1",
          "(.NET Core 4.6.28325.01; Microsoft Windows 10.0.18362 )"
        ],
        "x-ms-client-request-id": "12e0a712-5891-3db4-f5c7-79b4dffc2655",
        "x-ms-date": "Thu, 02 Apr 2020 23:43:28 GMT",
        "x-ms-return-client-request-id": "true",
<<<<<<< HEAD
        "x-ms-version": "2019-12-12"
=======
        "x-ms-version": "2020-02-10"
>>>>>>> 60f4876e
      },
      "RequestBody": null,
      "StatusCode": 202,
      "ResponseHeaders": {
        "Content-Length": "0",
        "Date": "Thu, 02 Apr 2020 23:43:26 GMT",
        "Server": [
          "Windows-Azure-Blob/1.0",
          "Microsoft-HTTPAPI/2.0"
        ],
        "x-ms-client-request-id": "12e0a712-5891-3db4-f5c7-79b4dffc2655",
        "x-ms-request-id": "aaf2b056-501e-0056-7048-09bc4f000000",
<<<<<<< HEAD
        "x-ms-version": "2019-12-12"
=======
        "x-ms-version": "2020-02-10"
>>>>>>> 60f4876e
      },
      "ResponseBody": []
    }
  ],
  "Variables": {
    "RandomSeed": "474691074",
    "Storage_TestConfigDefault": "ProductionTenant\nseanmcccanary\nU2FuaXRpemVk\nhttps://seanmcccanary.blob.core.windows.net\nhttps://seanmcccanary.file.core.windows.net\nhttps://seanmcccanary.queue.core.windows.net\nhttps://seanmcccanary.table.core.windows.net\n\n\n\n\nhttps://seanmcccanary-secondary.blob.core.windows.net\nhttps://seanmcccanary-secondary.file.core.windows.net\nhttps://seanmcccanary-secondary.queue.core.windows.net\nhttps://seanmcccanary-secondary.table.core.windows.net\n\nSanitized\n\n\nCloud\nBlobEndpoint=https://seanmcccanary.blob.core.windows.net/;QueueEndpoint=https://seanmcccanary.queue.core.windows.net/;FileEndpoint=https://seanmcccanary.file.core.windows.net/;BlobSecondaryEndpoint=https://seanmcccanary-secondary.blob.core.windows.net/;QueueSecondaryEndpoint=https://seanmcccanary-secondary.queue.core.windows.net/;FileSecondaryEndpoint=https://seanmcccanary-secondary.file.core.windows.net/;AccountName=seanmcccanary;AccountKey=Sanitized\nseanscope1"
  }
}<|MERGE_RESOLUTION|>--- conflicted
+++ resolved
@@ -14,11 +14,7 @@
         "x-ms-client-request-id": "c301061f-b0ae-a198-1376-62e4a39d3911",
         "x-ms-date": "Thu, 02 Apr 2020 23:43:27 GMT",
         "x-ms-return-client-request-id": "true",
-<<<<<<< HEAD
-        "x-ms-version": "2019-12-12"
-=======
         "x-ms-version": "2020-02-10"
->>>>>>> 60f4876e
       },
       "RequestBody": null,
       "StatusCode": 201,
@@ -33,11 +29,7 @@
         ],
         "x-ms-client-request-id": "c301061f-b0ae-a198-1376-62e4a39d3911",
         "x-ms-request-id": "aaf2b049-501e-0056-6648-09bc4f000000",
-<<<<<<< HEAD
-        "x-ms-version": "2019-12-12"
-=======
         "x-ms-version": "2020-02-10"
->>>>>>> 60f4876e
       },
       "ResponseBody": []
     },
@@ -55,11 +47,7 @@
         "x-ms-copy-source": "https://seanmcccanary.blob.core.windows.net/test-container-b3a491da-37fd-c265-a95d-04d73db3461f/test-blob-414e52e6-302e-98f9-e993-7b83d0531397",
         "x-ms-date": "Thu, 02 Apr 2020 23:43:27 GMT",
         "x-ms-return-client-request-id": "true",
-<<<<<<< HEAD
-        "x-ms-version": "2019-12-12"
-=======
         "x-ms-version": "2020-02-10"
->>>>>>> 60f4876e
       },
       "RequestBody": null,
       "StatusCode": 404,
@@ -74,11 +62,7 @@
         "x-ms-client-request-id": "1532cb63-03e5-635f-e20e-8a4cc8b6ba26",
         "x-ms-error-code": "BlobNotFound",
         "x-ms-request-id": "aaf2b053-501e-0056-6d48-09bc4f000000",
-<<<<<<< HEAD
-        "x-ms-version": "2019-12-12"
-=======
         "x-ms-version": "2020-02-10"
->>>>>>> 60f4876e
       },
       "ResponseBody": [
         "\uFEFF\u003C?xml version=\u00221.0\u0022 encoding=\u0022utf-8\u0022?\u003E\u003CError\u003E\u003CCode\u003EBlobNotFound\u003C/Code\u003E\u003CMessage\u003EThe specified blob does not exist.\n",
@@ -99,11 +83,7 @@
         "x-ms-client-request-id": "12e0a712-5891-3db4-f5c7-79b4dffc2655",
         "x-ms-date": "Thu, 02 Apr 2020 23:43:28 GMT",
         "x-ms-return-client-request-id": "true",
-<<<<<<< HEAD
-        "x-ms-version": "2019-12-12"
-=======
         "x-ms-version": "2020-02-10"
->>>>>>> 60f4876e
       },
       "RequestBody": null,
       "StatusCode": 202,
@@ -116,11 +96,7 @@
         ],
         "x-ms-client-request-id": "12e0a712-5891-3db4-f5c7-79b4dffc2655",
         "x-ms-request-id": "aaf2b056-501e-0056-7048-09bc4f000000",
-<<<<<<< HEAD
-        "x-ms-version": "2019-12-12"
-=======
         "x-ms-version": "2020-02-10"
->>>>>>> 60f4876e
       },
       "ResponseBody": []
     }
