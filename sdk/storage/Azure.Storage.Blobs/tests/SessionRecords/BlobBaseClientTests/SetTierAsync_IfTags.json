--- conflicted
+++ resolved
@@ -15,11 +15,7 @@
         "x-ms-client-request-id": "4d1d52a0-2f11-2801-00e8-ce81f8ef79a4",
         "x-ms-date": "Wed, 17 Feb 2021 18:48:06 GMT",
         "x-ms-return-client-request-id": "true",
-<<<<<<< HEAD
-        "x-ms-version": "2020-12-06"
-=======
         "x-ms-version": "2021-02-12"
->>>>>>> 7e782c87
       },
       "RequestBody": null,
       "StatusCode": 201,
@@ -34,11 +30,7 @@
         ],
         "x-ms-client-request-id": "4d1d52a0-2f11-2801-00e8-ce81f8ef79a4",
         "x-ms-request-id": "ab2c3a7f-c01e-003b-515d-059f66000000",
-<<<<<<< HEAD
-        "x-ms-version": "2020-12-06"
-=======
         "x-ms-version": "2021-02-12"
->>>>>>> 7e782c87
       },
       "ResponseBody": []
     },
@@ -59,11 +51,7 @@
         "x-ms-client-request-id": "c4721a2d-3b30-061c-c456-e832203c2051",
         "x-ms-date": "Wed, 17 Feb 2021 18:48:07 GMT",
         "x-ms-return-client-request-id": "true",
-<<<<<<< HEAD
-        "x-ms-version": "2020-12-06"
-=======
         "x-ms-version": "2021-02-12"
->>>>>>> 7e782c87
       },
       "RequestBody": "237sBvztTHK04y292+G44gCheOjR4fyeQ5F6qQQ+G9b6DqZ6A3KofA9iDSLUULDxr0jDarEF7vqBTsJqcqNtdsdWwsw7Pd+N+fzYb9PZyfPhiPm8erEl9SCr+LWwPQlr9JdbfY3jtnJoNXG0LH4mqITPiOqpsfsVMc2sj0Up3bvybXo8fUxl/tGHU0VAcMihhVAx4LUewUKcRUzANycsP1e1wr8E6So3aokYIl611cAFCgn1+P0G06s3oDgApceqWhTuiq4InZwl+XUrBZ/k5m+LuiwdN0ZZr+4UzEnyN8XCbshKx0sR/Gxtz/6I2s4MUrnIdOqajCLNlNvA9NBSMsKvaZfWmh8ker7AsGdI0dQgCHmPKsPbJ+KlfTJvUQicGpw82HE2Nbiao/kr2tu6hMIHoOxWwgj/1EG0MB3stSm1I5XKC/li6dLB9YbJr00G6/hvaLAcRVeUPQMwggSbre7QdbZF73nJpLcZlc2CNST0rUUkfEx4md49Ns71MmfNJkiX+DmWwft/psP5ArCKEgffPNS/djChV9zYB7ir1HJPTG+F6jzrXexJpdaIf5ctsyTGFvWSDq8X9aFdvblC1NFRqbZBBSjL9N7nddBZGdhEqlSU5L58vT2/bfSbjaAzB9EEN9Xh7K78+yEXqpnfvdzIGRJkru8T1Ox4gZczL2Y+tG3+VOECYr6mmOmcZRKj368X0nSNzlni8WPpaGoWyMu72PYr4Gj7xrZUvhUFd27Z1KHoHF3yseUUG2N+GfpTj9Ae4Y0ceP5GHAy9OA9D3Xr0EJTJLqtuyCYQF8UFfKy8AS9F5pbhvFyioQBQNHnW0D7pighmiWEksBhmDGA5QZ9fATbg/vbjE1M3JoyrHZOtOkaGG/KjVXfNIDZ9erD7aV9g8DJC9dJHBXe1LmPUeZKFuNIasyWtu6u+Et2/ZpijO7wsSixgakR0PhV77icT+aek+MHd4bY6szWGhOP0iJ/eEfKnpy5lJE6OpXQPMc2Eqhg2Gm7WxloG8pf32eZhgLZ2nN00bFJ4P9RzTztCKoFoAtnKvW0xCEuYoLSXbUpnLCW9mZXvUD3GvduaYnYfxMgVj9cNl8JJRZORnMyd4dKJDCIVhJHseLGbAwCRl6bUedvsgd1yWpVjc1QBXbRwKdsJEFVUCT83KBclcZPCt63tvSLxsV/0FrKMshE96xr9KtokiIZQgG+btVnGTOgCoLumE6CRf3h8Ffmjx1Yu+jz9KEa5ni8mnTyzVfsGLsnJihJVl9d5bKphp3ONrbkZbLscyCSiSAGMf3Zj3ip8deYv2TxE2WNkg7ubV/a8me+DmehA6WWlJ0IQyRdhFo6A5TGMXdN81ZJYt0VpBvALzw==",
       "StatusCode": 201,
@@ -81,11 +69,7 @@
         "x-ms-content-crc64": "xck5BlsBbFc=",
         "x-ms-request-id": "ab2c3a92-c01e-003b-605d-059f66000000",
         "x-ms-request-server-encrypted": "true",
-<<<<<<< HEAD
-        "x-ms-version": "2020-12-06",
-=======
         "x-ms-version": "2021-02-12",
->>>>>>> 7e782c87
         "x-ms-version-id": "2021-02-17T18:48:07.2237761Z"
       },
       "ResponseBody": []
@@ -106,11 +90,7 @@
         "x-ms-client-request-id": "eb3bd7b3-467d-a99e-6ad9-80eb5259614e",
         "x-ms-date": "Wed, 17 Feb 2021 18:48:07 GMT",
         "x-ms-return-client-request-id": "true",
-<<<<<<< HEAD
-        "x-ms-version": "2020-12-06"
-=======
         "x-ms-version": "2021-02-12"
->>>>>>> 7e782c87
       },
       "RequestBody": "﻿<Tags><TagSet><Tag><Key>coolTag</Key><Value>true</Value></Tag></TagSet></Tags>",
       "StatusCode": 204,
@@ -122,11 +102,7 @@
         ],
         "x-ms-client-request-id": "eb3bd7b3-467d-a99e-6ad9-80eb5259614e",
         "x-ms-request-id": "ab2c3aa0-c01e-003b-6e5d-059f66000000",
-<<<<<<< HEAD
-        "x-ms-version": "2020-12-06"
-=======
         "x-ms-version": "2021-02-12"
->>>>>>> 7e782c87
       },
       "ResponseBody": []
     },
@@ -146,11 +122,7 @@
         "x-ms-date": "Wed, 17 Feb 2021 18:48:07 GMT",
         "x-ms-if-tags": "\"coolTag\" = 'true'",
         "x-ms-return-client-request-id": "true",
-<<<<<<< HEAD
-        "x-ms-version": "2020-12-06"
-=======
         "x-ms-version": "2021-02-12"
->>>>>>> 7e782c87
       },
       "RequestBody": null,
       "StatusCode": 200,
@@ -163,11 +135,7 @@
         ],
         "x-ms-client-request-id": "497edbd3-3500-bed3-5b88-705dc954574c",
         "x-ms-request-id": "ab2c3ad3-c01e-003b-1d5d-059f66000000",
-<<<<<<< HEAD
-        "x-ms-version": "2020-12-06"
-=======
         "x-ms-version": "2021-02-12"
->>>>>>> 7e782c87
       },
       "ResponseBody": []
     },
@@ -185,11 +153,7 @@
         "x-ms-client-request-id": "76175c55-17da-5c4d-d36f-bb8fb8da1a86",
         "x-ms-date": "Wed, 17 Feb 2021 18:48:07 GMT",
         "x-ms-return-client-request-id": "true",
-<<<<<<< HEAD
-        "x-ms-version": "2020-12-06"
-=======
         "x-ms-version": "2021-02-12"
->>>>>>> 7e782c87
       },
       "RequestBody": null,
       "StatusCode": 202,
@@ -202,11 +166,7 @@
         ],
         "x-ms-client-request-id": "76175c55-17da-5c4d-d36f-bb8fb8da1a86",
         "x-ms-request-id": "ab2c3af6-c01e-003b-3d5d-059f66000000",
-<<<<<<< HEAD
-        "x-ms-version": "2020-12-06"
-=======
         "x-ms-version": "2021-02-12"
->>>>>>> 7e782c87
       },
       "ResponseBody": []
     }
