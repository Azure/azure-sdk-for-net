﻿{
  "Entries": [
    {
      "RequestUri": "https://seanmcccanary3.blob.core.windows.net/test-container-8ce7e67a-b8ba-c3ac-4706-ca9cf5046d6b?restype=container",
      "RequestMethod": "PUT",
      "RequestHeaders": {
        "Accept": "application/xml",
        "Authorization": "Sanitized",
        "traceparent": "00-5f95ba859d38104eb2a62f6fa1847662-20269507d6620e46-00",
        "User-Agent": [
          "azsdk-net-Storage.Blobs/12.9.0-alpha.20210217.1",
          "(.NET 5.0.3; Microsoft Windows 10.0.19042)"
        ],
        "x-ms-blob-public-access": "container",
        "x-ms-client-request-id": "315b59da-c1e8-8c9e-511d-786fc2dcae67",
        "x-ms-date": "Wed, 17 Feb 2021 18:49:25 GMT",
        "x-ms-return-client-request-id": "true",
<<<<<<< HEAD
        "x-ms-version": "2020-12-06"
=======
        "x-ms-version": "2021-02-12"
>>>>>>> 7e782c87
      },
      "RequestBody": null,
      "StatusCode": 201,
      "ResponseHeaders": {
        "Content-Length": "0",
        "Date": "Wed, 17 Feb 2021 18:49:25 GMT",
        "ETag": "\"0x8D8D374BFD59E0A\"",
        "Last-Modified": "Wed, 17 Feb 2021 18:49:26 GMT",
        "Server": [
          "Windows-Azure-Blob/1.0",
          "Microsoft-HTTPAPI/2.0"
        ],
        "x-ms-client-request-id": "315b59da-c1e8-8c9e-511d-786fc2dcae67",
        "x-ms-request-id": "80985325-201e-0041-6c5d-058226000000",
<<<<<<< HEAD
        "x-ms-version": "2020-12-06"
=======
        "x-ms-version": "2021-02-12"
>>>>>>> 7e782c87
      },
      "ResponseBody": []
    },
    {
      "RequestUri": "https://seanmcccanary3.blob.core.windows.net/test-container-8ce7e67a-b8ba-c3ac-4706-ca9cf5046d6b/test-blob-18d116ae-e37e-b254-8645-1bcb401e03e4",
      "RequestMethod": "PUT",
      "RequestHeaders": {
        "Accept": "application/xml",
        "Authorization": "Sanitized",
        "Content-Length": "1024",
        "Content-Type": "application/octet-stream",
        "traceparent": "00-92111ffb7ee1e1478e84a026aa358051-c5de28cfe9713648-00",
        "User-Agent": [
          "azsdk-net-Storage.Blobs/12.9.0-alpha.20210217.1",
          "(.NET 5.0.3; Microsoft Windows 10.0.19042)"
        ],
        "x-ms-blob-type": "BlockBlob",
        "x-ms-client-request-id": "4b341a64-cbb7-c805-0a05-210970b8648d",
        "x-ms-date": "Wed, 17 Feb 2021 18:49:26 GMT",
        "x-ms-return-client-request-id": "true",
<<<<<<< HEAD
        "x-ms-version": "2020-12-06"
=======
        "x-ms-version": "2021-02-12"
>>>>>>> 7e782c87
      },
      "RequestBody": "YSKAWEJqAXBxJ8N/gBlpIoylwZupPIPeohtL+5IE/e2M0DE3pCHicFjrv8D+Hww3tFXjHBoTviWfobUnHgXebCnW8rDoMX1qw1FCvXzC4IMOFEY8IeHSeBEMmAJru1FSDVOXJyxcT4LYeFjJ0ACp3MEyGAq/oUtHA3me25l6/gf/77AoK7hWssTDY6iICagRY7tBOaNHk2sHTyOyvnPpXXpRyeFQgLEJ3GVF+z2iv/rRjHjdOcVkuFtEIduUo/RQ2QUuNz/GwOMKN1w9AZgtZJAp4TH7DCS07BCFDF/VdTlx9SE3dIe6CsyU0wFpJ7fDFrxLasLDVM3heUsvQbSENMIjywt39fAIbtZkZzkjS8RZwvWjigp2rqBTVvs8i8gYEJ4+RVurSyDLQvzrXu2Tvi2G1n++4am4rB1rI5/0zOMNS1ab5AZprXbU10gNi0+zwJjNtbVJWi/0hpk9QCeB13UZ3RKW+NknHSgI6QlhqiHOuGMHJxctxPEnpl5tK21PUwDS9K08HMe+ppiMQXAlktt3b4jEeq9e6xkgb1J7uvG7uZYJj7VzkZybSIF+oYKBAROC9bzkithQcwmUG6x1Quum0IjaGwMmBN3sKDEu30qWn24++cU11i69uRus33bvJgaV2ND6puUQXPDf+GKnIZS//Xs9NkgmcfpZHWLneSVn/AIrmQd5m/mILp3UVd3MFpiH7OH6se+9b2bVoYiDKOLLePxfe4iMRWGCtQirURscjQfKYIxDbEoSbimgo/pwBQW7Cd3hbJoP+qd/ePzmER5KuRSBuchVhwuyTAxe7KFnEa8D8Ec+OyBsumXlxPRNLF0LVerm70w8ZoLRLh+NsA4FGGZM4yHWDH7zFP5ib8MXZCCvU5a3gCJjx4nFbQwA3gpX36uOAEg7NEls8tpN2fa+usr+3lx4TpdD6RyXEZ5x8jX0C5AXiGPYdB5MSo5IFe2TBrJCAgCt35ATShcsoyOq+v+kWc1mpzFmJmo9KwQJ+9MuBArrL/A0Ryz/BD5Lq9D7oU+Oo7wfLV+B29uWb7OMCU9E/p8Zv8sPbxGhZqLzG3uZQoq0e1cXD9aqalMVnth4cvruB60w4eKEfzOqfca8jsBg/Cwp2I33LO7JblR3+dE5KfOoBBPNaWCnMPwjbJEP7dyTtKGrTpps99q+Z3ONDIVicFTSFImtkpPLgaiR1MBduYB45EQwjdpZOw04DwLtGiN3wfs8PNlS5iIO4M3x2yMaYK3yFCdAMuN6edl7dIOR3meEGhLEIXynJf0iIa0NZ2DqHa5U+gX7No4YwsP/1nGffAFlbcAQVj8xS+8qHRA1bRF5kVbUPONiiOODq1+4p0+Lg6Wrp/qf2sdvIg==",
      "StatusCode": 201,
      "ResponseHeaders": {
        "Content-Length": "0",
        "Content-MD5": "2ApHW7xbvpCTKmVA/8FvXw==",
        "Date": "Wed, 17 Feb 2021 18:49:25 GMT",
        "ETag": "\"0x8D8D374BFE0BEA0\"",
        "Last-Modified": "Wed, 17 Feb 2021 18:49:26 GMT",
        "Server": [
          "Windows-Azure-Blob/1.0",
          "Microsoft-HTTPAPI/2.0"
        ],
        "x-ms-client-request-id": "4b341a64-cbb7-c805-0a05-210970b8648d",
        "x-ms-content-crc64": "+ZyfmjLZv+U=",
        "x-ms-request-id": "80985330-201e-0041-755d-058226000000",
        "x-ms-request-server-encrypted": "true",
<<<<<<< HEAD
        "x-ms-version": "2020-12-06",
=======
        "x-ms-version": "2021-02-12",
>>>>>>> 7e782c87
        "x-ms-version-id": "2021-02-17T18:49:26.1769376Z"
      },
      "ResponseBody": []
    },
    {
      "RequestUri": "https://seanmcccanary3.blob.core.windows.net/test-container-8ce7e67a-b8ba-c3ac-4706-ca9cf5046d6b/test-blob-18d116ae-e37e-b254-8645-1bcb401e03e4",
      "RequestMethod": "HEAD",
      "RequestHeaders": {
        "Accept": "application/xml",
        "Authorization": "Sanitized",
        "traceparent": "00-bb3911c4a774d5439d75d7cbaf1e316b-3f580bc8727baf4d-00",
        "User-Agent": [
          "azsdk-net-Storage.Blobs/12.9.0-alpha.20210217.1",
          "(.NET 5.0.3; Microsoft Windows 10.0.19042)"
        ],
        "x-ms-client-request-id": "25668b8d-b7e9-112d-87e2-d57382952de2",
        "x-ms-date": "Wed, 17 Feb 2021 18:49:26 GMT",
        "x-ms-return-client-request-id": "true",
<<<<<<< HEAD
        "x-ms-version": "2020-12-06"
=======
        "x-ms-version": "2021-02-12"
>>>>>>> 7e782c87
      },
      "RequestBody": null,
      "StatusCode": 200,
      "ResponseHeaders": {
        "Accept-Ranges": "bytes",
        "Content-Length": "1024",
        "Content-MD5": "2ApHW7xbvpCTKmVA/8FvXw==",
        "Content-Type": "application/octet-stream",
        "Date": "Wed, 17 Feb 2021 18:49:25 GMT",
        "ETag": "\"0x8D8D374BFE0BEA0\"",
        "Last-Modified": "Wed, 17 Feb 2021 18:49:26 GMT",
        "Server": [
          "Windows-Azure-Blob/1.0",
          "Microsoft-HTTPAPI/2.0"
        ],
        "x-ms-access-tier": "Hot",
        "x-ms-access-tier-inferred": "true",
        "x-ms-blob-type": "BlockBlob",
        "x-ms-client-request-id": "25668b8d-b7e9-112d-87e2-d57382952de2",
        "x-ms-creation-time": "Wed, 17 Feb 2021 18:49:26 GMT",
        "x-ms-is-current-version": "true",
        "x-ms-last-access-time": "Wed, 17 Feb 2021 18:49:26 GMT",
        "x-ms-lease-state": "available",
        "x-ms-lease-status": "unlocked",
        "x-ms-request-id": "80985335-201e-0041-7a5d-058226000000",
        "x-ms-server-encrypted": "true",
<<<<<<< HEAD
        "x-ms-version": "2020-12-06",
=======
        "x-ms-version": "2021-02-12",
>>>>>>> 7e782c87
        "x-ms-version-id": "2021-02-17T18:49:26.1769376Z"
      },
      "ResponseBody": []
    },
    {
      "RequestUri": "https://seanmcccanary3.blob.core.windows.net/test-container-8ce7e67a-b8ba-c3ac-4706-ca9cf5046d6b?restype=container",
      "RequestMethod": "DELETE",
      "RequestHeaders": {
        "Accept": "application/xml",
        "Authorization": "Sanitized",
        "traceparent": "00-3a615023f1e1c34eaeccc9637d1ef886-8de0490a0ddadc4c-00",
        "User-Agent": [
          "azsdk-net-Storage.Blobs/12.9.0-alpha.20210217.1",
          "(.NET 5.0.3; Microsoft Windows 10.0.19042)"
        ],
        "x-ms-client-request-id": "e57c746a-3e51-eda4-e8b0-c639b93688e0",
        "x-ms-date": "Wed, 17 Feb 2021 18:49:26 GMT",
        "x-ms-return-client-request-id": "true",
<<<<<<< HEAD
        "x-ms-version": "2020-12-06"
=======
        "x-ms-version": "2021-02-12"
>>>>>>> 7e782c87
      },
      "RequestBody": null,
      "StatusCode": 202,
      "ResponseHeaders": {
        "Content-Length": "0",
        "Date": "Wed, 17 Feb 2021 18:49:25 GMT",
        "Server": [
          "Windows-Azure-Blob/1.0",
          "Microsoft-HTTPAPI/2.0"
        ],
        "x-ms-client-request-id": "e57c746a-3e51-eda4-e8b0-c639b93688e0",
        "x-ms-request-id": "80985340-201e-0041-035d-058226000000",
<<<<<<< HEAD
        "x-ms-version": "2020-12-06"
=======
        "x-ms-version": "2021-02-12"
>>>>>>> 7e782c87
      },
      "ResponseBody": []
    }
  ],
  "Variables": {
    "RandomSeed": "1866105283",
    "Storage_TestConfigDefault": "ProductionTenant\nseanmcccanary3\nU2FuaXRpemVk\nhttps://seanmcccanary3.blob.core.windows.net\nhttps://seanmcccanary3.file.core.windows.net\nhttps://seanmcccanary3.queue.core.windows.net\nhttps://seanmcccanary3.table.core.windows.net\n\n\n\n\nhttps://seanmcccanary3-secondary.blob.core.windows.net\nhttps://seanmcccanary3-secondary.file.core.windows.net\nhttps://seanmcccanary3-secondary.queue.core.windows.net\nhttps://seanmcccanary3-secondary.table.core.windows.net\n\nSanitized\n\n\nCloud\nBlobEndpoint=https://seanmcccanary3.blob.core.windows.net/;QueueEndpoint=https://seanmcccanary3.queue.core.windows.net/;FileEndpoint=https://seanmcccanary3.file.core.windows.net/;BlobSecondaryEndpoint=https://seanmcccanary3-secondary.blob.core.windows.net/;QueueSecondaryEndpoint=https://seanmcccanary3-secondary.queue.core.windows.net/;FileSecondaryEndpoint=https://seanmcccanary3-secondary.file.core.windows.net/;AccountName=seanmcccanary3;AccountKey=Kg==;\nseanscope1\n\n"
  }
}<|MERGE_RESOLUTION|>--- conflicted
+++ resolved
@@ -15,11 +15,7 @@
         "x-ms-client-request-id": "315b59da-c1e8-8c9e-511d-786fc2dcae67",
         "x-ms-date": "Wed, 17 Feb 2021 18:49:25 GMT",
         "x-ms-return-client-request-id": "true",
-<<<<<<< HEAD
-        "x-ms-version": "2020-12-06"
-=======
         "x-ms-version": "2021-02-12"
->>>>>>> 7e782c87
       },
       "RequestBody": null,
       "StatusCode": 201,
@@ -34,11 +30,7 @@
         ],
         "x-ms-client-request-id": "315b59da-c1e8-8c9e-511d-786fc2dcae67",
         "x-ms-request-id": "80985325-201e-0041-6c5d-058226000000",
-<<<<<<< HEAD
-        "x-ms-version": "2020-12-06"
-=======
         "x-ms-version": "2021-02-12"
->>>>>>> 7e782c87
       },
       "ResponseBody": []
     },
@@ -59,11 +51,7 @@
         "x-ms-client-request-id": "4b341a64-cbb7-c805-0a05-210970b8648d",
         "x-ms-date": "Wed, 17 Feb 2021 18:49:26 GMT",
         "x-ms-return-client-request-id": "true",
-<<<<<<< HEAD
-        "x-ms-version": "2020-12-06"
-=======
         "x-ms-version": "2021-02-12"
->>>>>>> 7e782c87
       },
       "RequestBody": "YSKAWEJqAXBxJ8N/gBlpIoylwZupPIPeohtL+5IE/e2M0DE3pCHicFjrv8D+Hww3tFXjHBoTviWfobUnHgXebCnW8rDoMX1qw1FCvXzC4IMOFEY8IeHSeBEMmAJru1FSDVOXJyxcT4LYeFjJ0ACp3MEyGAq/oUtHA3me25l6/gf/77AoK7hWssTDY6iICagRY7tBOaNHk2sHTyOyvnPpXXpRyeFQgLEJ3GVF+z2iv/rRjHjdOcVkuFtEIduUo/RQ2QUuNz/GwOMKN1w9AZgtZJAp4TH7DCS07BCFDF/VdTlx9SE3dIe6CsyU0wFpJ7fDFrxLasLDVM3heUsvQbSENMIjywt39fAIbtZkZzkjS8RZwvWjigp2rqBTVvs8i8gYEJ4+RVurSyDLQvzrXu2Tvi2G1n++4am4rB1rI5/0zOMNS1ab5AZprXbU10gNi0+zwJjNtbVJWi/0hpk9QCeB13UZ3RKW+NknHSgI6QlhqiHOuGMHJxctxPEnpl5tK21PUwDS9K08HMe+ppiMQXAlktt3b4jEeq9e6xkgb1J7uvG7uZYJj7VzkZybSIF+oYKBAROC9bzkithQcwmUG6x1Quum0IjaGwMmBN3sKDEu30qWn24++cU11i69uRus33bvJgaV2ND6puUQXPDf+GKnIZS//Xs9NkgmcfpZHWLneSVn/AIrmQd5m/mILp3UVd3MFpiH7OH6se+9b2bVoYiDKOLLePxfe4iMRWGCtQirURscjQfKYIxDbEoSbimgo/pwBQW7Cd3hbJoP+qd/ePzmER5KuRSBuchVhwuyTAxe7KFnEa8D8Ec+OyBsumXlxPRNLF0LVerm70w8ZoLRLh+NsA4FGGZM4yHWDH7zFP5ib8MXZCCvU5a3gCJjx4nFbQwA3gpX36uOAEg7NEls8tpN2fa+usr+3lx4TpdD6RyXEZ5x8jX0C5AXiGPYdB5MSo5IFe2TBrJCAgCt35ATShcsoyOq+v+kWc1mpzFmJmo9KwQJ+9MuBArrL/A0Ryz/BD5Lq9D7oU+Oo7wfLV+B29uWb7OMCU9E/p8Zv8sPbxGhZqLzG3uZQoq0e1cXD9aqalMVnth4cvruB60w4eKEfzOqfca8jsBg/Cwp2I33LO7JblR3+dE5KfOoBBPNaWCnMPwjbJEP7dyTtKGrTpps99q+Z3ONDIVicFTSFImtkpPLgaiR1MBduYB45EQwjdpZOw04DwLtGiN3wfs8PNlS5iIO4M3x2yMaYK3yFCdAMuN6edl7dIOR3meEGhLEIXynJf0iIa0NZ2DqHa5U+gX7No4YwsP/1nGffAFlbcAQVj8xS+8qHRA1bRF5kVbUPONiiOODq1+4p0+Lg6Wrp/qf2sdvIg==",
       "StatusCode": 201,
@@ -81,11 +69,7 @@
         "x-ms-content-crc64": "+ZyfmjLZv+U=",
         "x-ms-request-id": "80985330-201e-0041-755d-058226000000",
         "x-ms-request-server-encrypted": "true",
-<<<<<<< HEAD
-        "x-ms-version": "2020-12-06",
-=======
         "x-ms-version": "2021-02-12",
->>>>>>> 7e782c87
         "x-ms-version-id": "2021-02-17T18:49:26.1769376Z"
       },
       "ResponseBody": []
@@ -104,11 +88,7 @@
         "x-ms-client-request-id": "25668b8d-b7e9-112d-87e2-d57382952de2",
         "x-ms-date": "Wed, 17 Feb 2021 18:49:26 GMT",
         "x-ms-return-client-request-id": "true",
-<<<<<<< HEAD
-        "x-ms-version": "2020-12-06"
-=======
         "x-ms-version": "2021-02-12"
->>>>>>> 7e782c87
       },
       "RequestBody": null,
       "StatusCode": 200,
@@ -135,11 +115,7 @@
         "x-ms-lease-status": "unlocked",
         "x-ms-request-id": "80985335-201e-0041-7a5d-058226000000",
         "x-ms-server-encrypted": "true",
-<<<<<<< HEAD
-        "x-ms-version": "2020-12-06",
-=======
         "x-ms-version": "2021-02-12",
->>>>>>> 7e782c87
         "x-ms-version-id": "2021-02-17T18:49:26.1769376Z"
       },
       "ResponseBody": []
@@ -158,11 +134,7 @@
         "x-ms-client-request-id": "e57c746a-3e51-eda4-e8b0-c639b93688e0",
         "x-ms-date": "Wed, 17 Feb 2021 18:49:26 GMT",
         "x-ms-return-client-request-id": "true",
-<<<<<<< HEAD
-        "x-ms-version": "2020-12-06"
-=======
         "x-ms-version": "2021-02-12"
->>>>>>> 7e782c87
       },
       "RequestBody": null,
       "StatusCode": 202,
@@ -175,11 +147,7 @@
         ],
         "x-ms-client-request-id": "e57c746a-3e51-eda4-e8b0-c639b93688e0",
         "x-ms-request-id": "80985340-201e-0041-035d-058226000000",
-<<<<<<< HEAD
-        "x-ms-version": "2020-12-06"
-=======
         "x-ms-version": "2021-02-12"
->>>>>>> 7e782c87
       },
       "ResponseBody": []
     }
