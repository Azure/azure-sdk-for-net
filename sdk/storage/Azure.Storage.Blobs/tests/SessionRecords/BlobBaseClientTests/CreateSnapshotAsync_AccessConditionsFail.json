﻿{
  "Entries": [
    {
      "RequestUri": "https://seanmcccanary3.blob.core.windows.net/test-container-26a0f101-e6b6-2ace-97b2-80dfb5ba7579?restype=container",
      "RequestMethod": "PUT",
      "RequestHeaders": {
        "Accept": "application/xml",
        "Authorization": "Sanitized",
        "traceparent": "00-2b9e66049cddc647a9aae3ed1d17b4c2-6693ed81aca19447-00",
        "User-Agent": [
          "azsdk-net-Storage.Blobs/12.9.0-alpha.20210217.1",
          "(.NET 5.0.3; Microsoft Windows 10.0.19042)"
        ],
        "x-ms-blob-public-access": "container",
        "x-ms-client-request-id": "76c13a74-4fe7-699c-1562-05c6c911d735",
        "x-ms-date": "Wed, 17 Feb 2021 18:46:06 GMT",
        "x-ms-return-client-request-id": "true",
<<<<<<< HEAD
        "x-ms-version": "2020-12-06"
=======
        "x-ms-version": "2021-02-12"
>>>>>>> 7e782c87
      },
      "RequestBody": null,
      "StatusCode": 201,
      "ResponseHeaders": {
        "Content-Length": "0",
        "Date": "Wed, 17 Feb 2021 18:46:06 GMT",
        "ETag": "\"0x8D8D37448CF1A6B\"",
        "Last-Modified": "Wed, 17 Feb 2021 18:46:06 GMT",
        "Server": [
          "Windows-Azure-Blob/1.0",
          "Microsoft-HTTPAPI/2.0"
        ],
        "x-ms-client-request-id": "76c13a74-4fe7-699c-1562-05c6c911d735",
        "x-ms-request-id": "3202126b-901e-0009-3a5d-059f11000000",
<<<<<<< HEAD
        "x-ms-version": "2020-12-06"
=======
        "x-ms-version": "2021-02-12"
>>>>>>> 7e782c87
      },
      "ResponseBody": []
    },
    {
      "RequestUri": "https://seanmcccanary3.blob.core.windows.net/test-container-26a0f101-e6b6-2ace-97b2-80dfb5ba7579/test-blob-2b92d431-e25e-e5a1-5a8c-5184fd988e05",
      "RequestMethod": "PUT",
      "RequestHeaders": {
        "Accept": "application/xml",
        "Authorization": "Sanitized",
        "Content-Length": "1024",
        "Content-Type": "application/octet-stream",
        "traceparent": "00-d4e8cfb9b52a304f9451be02db6671a8-72d5dde06efc964a-00",
        "User-Agent": [
          "azsdk-net-Storage.Blobs/12.9.0-alpha.20210217.1",
          "(.NET 5.0.3; Microsoft Windows 10.0.19042)"
        ],
        "x-ms-blob-type": "BlockBlob",
        "x-ms-client-request-id": "fba35fe2-b9ed-79b3-7a94-9a6063cab166",
        "x-ms-date": "Wed, 17 Feb 2021 18:46:06 GMT",
        "x-ms-return-client-request-id": "true",
<<<<<<< HEAD
        "x-ms-version": "2020-12-06"
=======
        "x-ms-version": "2021-02-12"
>>>>>>> 7e782c87
      },
      "RequestBody": "3kxqevn+kopBdoybFtBKwlqzBMf/qNWSmNwbWv0XbHzT/+d8pl08MkEI6ehVBs6KQo4pSpTHBjZ32OEd4jeMKQkPyBfpzRz9dtGF9r7sPJINkRhu7SLnC/mxBc17H1AKfMDeRj23oXRyLNPDQhB3ipxOEFAfHTznJ7wdN8hOgVeBenn+DfVUVfCj/MFPJMjpOXoxLQ//616E9x6BmmmsJKp7QsiWeXym+bpgeyF6mAPzNP5NHVRIgo8behbX07uH9tcW0+IAUsD9ijNUnm89CV8bjWVqXwZWM8A4e/5mzyb/2YRJZMQg8+E+T5Ih9OMg3XG2vEVVHJfQv6AiyNfBl7sMVMXq86Sa+pqDLA90NT7cGJ2NrxLgqb3teKQk/ioKfbjXFJ8eNurMG8Gr0u+IXIphRbA6M+eoLKoH/Hr/dvxvea9WnCCevuKzwZNQNdfNZRsawrh6z0nRL+j1FjlvzKXFO1hAMcBqwofOhnJTV/bSOpde5bRD9allhWw3qaeoRPTui/l+jTNbrwAwrEnXfdfxItuhEObxgkav2qtTMxngJUJ9ZMz9VK1jAzazEkhgjgeURYbLBzQN/QiyzrKIB3znUIcGWRkL9M4uPQywPW/+T0ujvu2SFB0OcGbDSoX62/u5zMLBWTXuiVG4nconXcCZtH9n5EiPVDtq+OiySKlIM2EQ9nCtPfUVtDWc2XdS5hKmKpYFk/ayKneGVmBMPEGnb2loF2ZP7HeJUTAT83vEFxLVCx0SQ59rXcz4JuaVyHj09GkN6s+sVj4ffELGnzf8wT9OdjAjlSzK/bmaV8WQ9Ii4H/4Rty1CKbXf88ddpL6U+2SmRlFH0F89Q+wWEv94joe5DoA46woSC017Q6FlbFj6BVtg6q42cE6f1HRALBe1ZmQ/o5Y+WxBakzoEzIy92NaUGwyjGKTZg50xmReV0t82xd09JcjBvKlKBVZzMqTB4vudrBEKEk6/ZSD4DML5xcFazgavgLIN0l9iWRJOZVD5cLYb9ybOK7OPfb+nyK/mUECUGGOdEmJJkNmyqLk7cADP/5wM3s2bjKNTIALyZgmvfAjSukztXF1U0WdMHIL6Uwy/18kT2nJz+YzASfFfVynQAiywabaz4qI+twxlTnAgWcz2Mo4/nKGWX8HALBJr9Xo9fBlWSepVDPUn1CNlDaoboPAlaSSbkGaKGgr18rWQ0sGSJ9JWyRDioCaYGMh+MFEWpYwhRoxWouuzyy7fYBk/lgFh0uXXxdbgQsj9AnidDOm43k0pbow1PIXno/3iAkAMWYHHHF5sP9+2QQTDWJ9yFb9EJ4HMFih1K5Zf7yLY/j+I8an21vCLTJ5tci2HcuPmdI0+ndu+QEJZUg==",
      "StatusCode": 201,
      "ResponseHeaders": {
        "Content-Length": "0",
        "Content-MD5": "8+B/PEty5OXiWsXFYzTR2g==",
        "Date": "Wed, 17 Feb 2021 18:46:06 GMT",
        "ETag": "\"0x8D8D37448D8B228\"",
        "Last-Modified": "Wed, 17 Feb 2021 18:46:06 GMT",
        "Server": [
          "Windows-Azure-Blob/1.0",
          "Microsoft-HTTPAPI/2.0"
        ],
        "x-ms-client-request-id": "fba35fe2-b9ed-79b3-7a94-9a6063cab166",
        "x-ms-content-crc64": "K9iAbh6EHZY=",
        "x-ms-request-id": "32021292-901e-0009-5c5d-059f11000000",
        "x-ms-request-server-encrypted": "true",
<<<<<<< HEAD
        "x-ms-version": "2020-12-06",
=======
        "x-ms-version": "2021-02-12",
>>>>>>> 7e782c87
        "x-ms-version-id": "2021-02-17T18:46:06.4753192Z"
      },
      "ResponseBody": []
    },
    {
      "RequestUri": "https://seanmcccanary3.blob.core.windows.net/test-container-26a0f101-e6b6-2ace-97b2-80dfb5ba7579/test-blob-2b92d431-e25e-e5a1-5a8c-5184fd988e05?comp=snapshot",
      "RequestMethod": "PUT",
      "RequestHeaders": {
        "Accept": "application/xml",
        "Authorization": "Sanitized",
        "If-Modified-Since": "Thu, 18 Feb 2021 18:46:06 GMT",
        "traceparent": "00-1bbfc0b82171424dbd515406a2c0fd99-60a9519a2b249d4e-00",
        "User-Agent": [
          "azsdk-net-Storage.Blobs/12.9.0-alpha.20210217.1",
          "(.NET 5.0.3; Microsoft Windows 10.0.19042)"
        ],
        "x-ms-client-request-id": "e1db00e5-5e9e-3664-1493-d52943e26170",
        "x-ms-date": "Wed, 17 Feb 2021 18:46:06 GMT",
        "x-ms-return-client-request-id": "true",
<<<<<<< HEAD
        "x-ms-version": "2020-12-06"
=======
        "x-ms-version": "2021-02-12"
>>>>>>> 7e782c87
      },
      "RequestBody": null,
      "StatusCode": 412,
      "ResponseHeaders": {
        "Content-Length": "252",
        "Content-Type": "application/xml",
        "Date": "Wed, 17 Feb 2021 18:46:06 GMT",
        "Server": [
          "Windows-Azure-Blob/1.0",
          "Microsoft-HTTPAPI/2.0"
        ],
        "x-ms-client-request-id": "e1db00e5-5e9e-3664-1493-d52943e26170",
        "x-ms-error-code": "ConditionNotMet",
        "x-ms-request-id": "320212bb-901e-0009-055d-059f11000000",
<<<<<<< HEAD
        "x-ms-version": "2020-12-06"
=======
        "x-ms-version": "2021-02-12"
>>>>>>> 7e782c87
      },
      "ResponseBody": [
        "﻿<?xml version=\"1.0\" encoding=\"utf-8\"?><Error><Code>ConditionNotMet</Code><Message>The condition specified using HTTP conditional header(s) is not met.\n",
        "RequestId:320212bb-901e-0009-055d-059f11000000\n",
        "Time:2021-02-17T18:46:06.5585557Z</Message></Error>"
      ]
    },
    {
      "RequestUri": "https://seanmcccanary3.blob.core.windows.net/test-container-26a0f101-e6b6-2ace-97b2-80dfb5ba7579?restype=container",
      "RequestMethod": "DELETE",
      "RequestHeaders": {
        "Accept": "application/xml",
        "Authorization": "Sanitized",
        "traceparent": "00-3e43b705c4bad64a89160143d0fecfc0-9146b0ffbdbd6049-00",
        "User-Agent": [
          "azsdk-net-Storage.Blobs/12.9.0-alpha.20210217.1",
          "(.NET 5.0.3; Microsoft Windows 10.0.19042)"
        ],
        "x-ms-client-request-id": "627b2a45-cfee-3ec7-20c8-b0ac79865107",
        "x-ms-date": "Wed, 17 Feb 2021 18:46:06 GMT",
        "x-ms-return-client-request-id": "true",
<<<<<<< HEAD
        "x-ms-version": "2020-12-06"
=======
        "x-ms-version": "2021-02-12"
>>>>>>> 7e782c87
      },
      "RequestBody": null,
      "StatusCode": 202,
      "ResponseHeaders": {
        "Content-Length": "0",
        "Date": "Wed, 17 Feb 2021 18:46:06 GMT",
        "Server": [
          "Windows-Azure-Blob/1.0",
          "Microsoft-HTTPAPI/2.0"
        ],
        "x-ms-client-request-id": "627b2a45-cfee-3ec7-20c8-b0ac79865107",
        "x-ms-request-id": "320212c6-901e-0009-0f5d-059f11000000",
<<<<<<< HEAD
        "x-ms-version": "2020-12-06"
=======
        "x-ms-version": "2021-02-12"
>>>>>>> 7e782c87
      },
      "ResponseBody": []
    },
    {
      "RequestUri": "https://seanmcccanary3.blob.core.windows.net/test-container-61c5c661-9418-f19f-6547-31904d39b4dc?restype=container",
      "RequestMethod": "PUT",
      "RequestHeaders": {
        "Accept": "application/xml",
        "Authorization": "Sanitized",
        "traceparent": "00-e76752ea24d434409e875d81d5a0418d-0e623b69b6d4ee49-00",
        "User-Agent": [
          "azsdk-net-Storage.Blobs/12.9.0-alpha.20210217.1",
          "(.NET 5.0.3; Microsoft Windows 10.0.19042)"
        ],
        "x-ms-blob-public-access": "container",
        "x-ms-client-request-id": "bbca0abd-2772-b069-8b89-fda69e37f1e6",
        "x-ms-date": "Wed, 17 Feb 2021 18:46:06 GMT",
        "x-ms-return-client-request-id": "true",
<<<<<<< HEAD
        "x-ms-version": "2020-12-06"
=======
        "x-ms-version": "2021-02-12"
>>>>>>> 7e782c87
      },
      "RequestBody": null,
      "StatusCode": 201,
      "ResponseHeaders": {
        "Content-Length": "0",
        "Date": "Wed, 17 Feb 2021 18:46:06 GMT",
        "ETag": "\"0x8D8D3744916881D\"",
        "Last-Modified": "Wed, 17 Feb 2021 18:46:06 GMT",
        "Server": [
          "Windows-Azure-Blob/1.0",
          "Microsoft-HTTPAPI/2.0"
        ],
        "x-ms-client-request-id": "bbca0abd-2772-b069-8b89-fda69e37f1e6",
        "x-ms-request-id": "72daf600-401e-0025-135d-0573be000000",
<<<<<<< HEAD
        "x-ms-version": "2020-12-06"
=======
        "x-ms-version": "2021-02-12"
>>>>>>> 7e782c87
      },
      "ResponseBody": []
    },
    {
      "RequestUri": "https://seanmcccanary3.blob.core.windows.net/test-container-61c5c661-9418-f19f-6547-31904d39b4dc/test-blob-26a2d314-39a2-629f-44de-9977fb98ad77",
      "RequestMethod": "PUT",
      "RequestHeaders": {
        "Accept": "application/xml",
        "Authorization": "Sanitized",
        "Content-Length": "1024",
        "Content-Type": "application/octet-stream",
        "traceparent": "00-4c6b8511051b504bb6d1d88abfdccd1c-c720d99e7e0f8e4d-00",
        "User-Agent": [
          "azsdk-net-Storage.Blobs/12.9.0-alpha.20210217.1",
          "(.NET 5.0.3; Microsoft Windows 10.0.19042)"
        ],
        "x-ms-blob-type": "BlockBlob",
        "x-ms-client-request-id": "0e71de0a-80c9-5e94-0998-bf423c83a937",
        "x-ms-date": "Wed, 17 Feb 2021 18:46:06 GMT",
        "x-ms-return-client-request-id": "true",
<<<<<<< HEAD
        "x-ms-version": "2020-12-06"
=======
        "x-ms-version": "2021-02-12"
>>>>>>> 7e782c87
      },
      "RequestBody": "LAjSQ2/5auLpM43dAdxIkLCy8m9L9IeDamd2k47ytfLchXmVZK53GmnAPG6swWFolgjHSKU9LDeBT9gHgtdT9n2aAXxisisCO9gGi7gY16gGDvyGKmxMnlhBFBXVcJeSbEbwEcDkBuTcxQ3NN6F/aXcvAXTazcsRTWIjIJ0WLMtAcx5yJ8XoIQcYqWVffme3wquepm4juJ9638NdweVGxplCjcOCDUGxR+BtwSRmsc/7bF7yeIVcHbt/90cCil8i0uPMHfGjNbRp7F+OtvZ6Ey70YlWHU00T5XAHAhX6r7yASu5AmZTdVzapiYsmzWfFBOQZDSgKmn+VuTeBnDKfbj2iDmsHOnmaFgoe3crC7BgIQv4x4aGUdbBvq+BcXLsEChpOhL/8vcpqfvYd7Ly00s0feFk0bY2bDZi6mI6ZPbpPGdOwdGdYDIUzx2Kqd4nzutgTPORh0JyMsncmQSQ80EA8ztLoBF5lxmvUAKYq8JYPx921hgDV7Uk3I8HwMstg9/Yhbqi2CrV6rXZ4jc/1YsHgFnpHhkpAZuGJseGcdZSfdAmwCYLtWbwnO9iKXWB5QcEADxtRGHCr4QfHLVnU3Tjh2BnFRVg+8729H0tytQmAD3AgnGV5TluZBCd7JStjU12gqYRGs/xowRxdk/kkOSv9Rh3ps0HSZ4q9LEAxw82RWszu0gyFOlxzuNpJG7pidcv7fd4Oep8bzUH5iIe8Nv1OzDksNWYfeAzBdftmiUzPW7Z0NUbug+At0gTKi7HUt4Hc+k+BNUBl2wXRTQWjtUT1Ki3QRwC3X0lY/2JhVexb7L16iY78TSZ2D1pBHDXbiR3A1WGDA3CAJZoGKDbdA4YYdmBHKCu1+NwGWTimdUITfXVFoICL1+hN+mTz9iTvmQzTKabVk2HxC9yEfak32a9X8qvBl2IFjJ53+i7HwQK4FsAs00ycPukUU5WkB1o+FSC0mwN5LgGpzZwIXZkyKkrZy2bpCwZju7TBrUTMYYVDOeQOEyX/Pui+ggWwk+BQ4ilLyjv0VQoZUeBOuIG93GwWxCS0IxYk2ox+KokBsijTcMsagZdKT+Pa9MJFsIZmAaWZmc+8m74SJu+udSqAGJ63eke2olvUzHRA2i9U3yoGGCnjaBhZFtQMCFqnm9q5WdwjjTU/r15KxM1afMGPvUfFqF0AnbCFXmNyqZoALDCahoBSMFH0xmjLmaNL/poTfUoT4vN8uLwsnS7RzQXDSZicv/VBPIz20eL1NAMMOmDJXyxP7Uo9Hs3EJpMiIvliCFALrj+k0kG9HBERh4S4IGLOCG7Zc1xNXqEofRX5067okiyzAIwhJYzrkdA4LJdJCwYwUxqKiZT0vU+dfFUrxA==",
      "StatusCode": 201,
      "ResponseHeaders": {
        "Content-Length": "0",
        "Content-MD5": "Yi1iEm77XcZ7FCa2qNmBzg==",
        "Date": "Wed, 17 Feb 2021 18:46:06 GMT",
        "ETag": "\"0x8D8D3744920C4E7\"",
        "Last-Modified": "Wed, 17 Feb 2021 18:46:06 GMT",
        "Server": [
          "Windows-Azure-Blob/1.0",
          "Microsoft-HTTPAPI/2.0"
        ],
        "x-ms-client-request-id": "0e71de0a-80c9-5e94-0998-bf423c83a937",
        "x-ms-content-crc64": "kG06m4tTox8=",
        "x-ms-request-id": "72daf618-401e-0025-285d-0573be000000",
        "x-ms-request-server-encrypted": "true",
<<<<<<< HEAD
        "x-ms-version": "2020-12-06",
=======
        "x-ms-version": "2021-02-12",
>>>>>>> 7e782c87
        "x-ms-version-id": "2021-02-17T18:46:06.9476583Z"
      },
      "ResponseBody": []
    },
    {
      "RequestUri": "https://seanmcccanary3.blob.core.windows.net/test-container-61c5c661-9418-f19f-6547-31904d39b4dc/test-blob-26a2d314-39a2-629f-44de-9977fb98ad77?comp=snapshot",
      "RequestMethod": "PUT",
      "RequestHeaders": {
        "Accept": "application/xml",
        "Authorization": "Sanitized",
        "If-Unmodified-Since": "Tue, 16 Feb 2021 18:46:06 GMT",
        "traceparent": "00-eb40a3c746d767478b47b62851d1a669-8a116b039099644c-00",
        "User-Agent": [
          "azsdk-net-Storage.Blobs/12.9.0-alpha.20210217.1",
          "(.NET 5.0.3; Microsoft Windows 10.0.19042)"
        ],
        "x-ms-client-request-id": "9d931da8-1ce3-c8fa-ceca-ebbe45dd9929",
        "x-ms-date": "Wed, 17 Feb 2021 18:46:06 GMT",
        "x-ms-return-client-request-id": "true",
<<<<<<< HEAD
        "x-ms-version": "2020-12-06"
=======
        "x-ms-version": "2021-02-12"
>>>>>>> 7e782c87
      },
      "RequestBody": null,
      "StatusCode": 412,
      "ResponseHeaders": {
        "Content-Length": "252",
        "Content-Type": "application/xml",
        "Date": "Wed, 17 Feb 2021 18:46:06 GMT",
        "Server": [
          "Windows-Azure-Blob/1.0",
          "Microsoft-HTTPAPI/2.0"
        ],
        "x-ms-client-request-id": "9d931da8-1ce3-c8fa-ceca-ebbe45dd9929",
        "x-ms-error-code": "ConditionNotMet",
        "x-ms-request-id": "72daf630-401e-0025-385d-0573be000000",
<<<<<<< HEAD
        "x-ms-version": "2020-12-06"
=======
        "x-ms-version": "2021-02-12"
>>>>>>> 7e782c87
      },
      "ResponseBody": [
        "﻿<?xml version=\"1.0\" encoding=\"utf-8\"?><Error><Code>ConditionNotMet</Code><Message>The condition specified using HTTP conditional header(s) is not met.\n",
        "RequestId:72daf630-401e-0025-385d-0573be000000\n",
        "Time:2021-02-17T18:46:07.0096578Z</Message></Error>"
      ]
    },
    {
      "RequestUri": "https://seanmcccanary3.blob.core.windows.net/test-container-61c5c661-9418-f19f-6547-31904d39b4dc?restype=container",
      "RequestMethod": "DELETE",
      "RequestHeaders": {
        "Accept": "application/xml",
        "Authorization": "Sanitized",
        "traceparent": "00-ff62f6c2b11c9940a69e7d21d502232c-b24a4f6da5c82d49-00",
        "User-Agent": [
          "azsdk-net-Storage.Blobs/12.9.0-alpha.20210217.1",
          "(.NET 5.0.3; Microsoft Windows 10.0.19042)"
        ],
        "x-ms-client-request-id": "1e9957e5-0bf0-a354-d3be-073ab733c009",
        "x-ms-date": "Wed, 17 Feb 2021 18:46:07 GMT",
        "x-ms-return-client-request-id": "true",
<<<<<<< HEAD
        "x-ms-version": "2020-12-06"
=======
        "x-ms-version": "2021-02-12"
>>>>>>> 7e782c87
      },
      "RequestBody": null,
      "StatusCode": 202,
      "ResponseHeaders": {
        "Content-Length": "0",
        "Date": "Wed, 17 Feb 2021 18:46:06 GMT",
        "Server": [
          "Windows-Azure-Blob/1.0",
          "Microsoft-HTTPAPI/2.0"
        ],
        "x-ms-client-request-id": "1e9957e5-0bf0-a354-d3be-073ab733c009",
        "x-ms-request-id": "72daf63c-401e-0025-3f5d-0573be000000",
<<<<<<< HEAD
        "x-ms-version": "2020-12-06"
=======
        "x-ms-version": "2021-02-12"
>>>>>>> 7e782c87
      },
      "ResponseBody": []
    },
    {
      "RequestUri": "https://seanmcccanary3.blob.core.windows.net/test-container-00fe7cbf-9e6d-6964-f02b-b178f48bef72?restype=container",
      "RequestMethod": "PUT",
      "RequestHeaders": {
        "Accept": "application/xml",
        "Authorization": "Sanitized",
        "traceparent": "00-3230dde78e1b3e42b069bfe28712c605-565d4b19625fea4c-00",
        "User-Agent": [
          "azsdk-net-Storage.Blobs/12.9.0-alpha.20210217.1",
          "(.NET 5.0.3; Microsoft Windows 10.0.19042)"
        ],
        "x-ms-blob-public-access": "container",
        "x-ms-client-request-id": "5daf1eaa-b45e-4700-f230-2ec45adcae48",
        "x-ms-date": "Wed, 17 Feb 2021 18:46:07 GMT",
        "x-ms-return-client-request-id": "true",
<<<<<<< HEAD
        "x-ms-version": "2020-12-06"
=======
        "x-ms-version": "2021-02-12"
>>>>>>> 7e782c87
      },
      "RequestBody": null,
      "StatusCode": 201,
      "ResponseHeaders": {
        "Content-Length": "0",
        "Date": "Wed, 17 Feb 2021 18:46:06 GMT",
        "ETag": "\"0x8D8D374495C0125\"",
        "Last-Modified": "Wed, 17 Feb 2021 18:46:07 GMT",
        "Server": [
          "Windows-Azure-Blob/1.0",
          "Microsoft-HTTPAPI/2.0"
        ],
        "x-ms-client-request-id": "5daf1eaa-b45e-4700-f230-2ec45adcae48",
        "x-ms-request-id": "a127191d-e01e-0085-515d-05f71f000000",
<<<<<<< HEAD
        "x-ms-version": "2020-12-06"
=======
        "x-ms-version": "2021-02-12"
>>>>>>> 7e782c87
      },
      "ResponseBody": []
    },
    {
      "RequestUri": "https://seanmcccanary3.blob.core.windows.net/test-container-00fe7cbf-9e6d-6964-f02b-b178f48bef72/test-blob-392595cf-d15a-44c6-42d0-abe25d1f31fd",
      "RequestMethod": "PUT",
      "RequestHeaders": {
        "Accept": "application/xml",
        "Authorization": "Sanitized",
        "Content-Length": "1024",
        "Content-Type": "application/octet-stream",
        "traceparent": "00-6d7c866b4d72d643a581175a599ed14e-4f91b91a90c83e44-00",
        "User-Agent": [
          "azsdk-net-Storage.Blobs/12.9.0-alpha.20210217.1",
          "(.NET 5.0.3; Microsoft Windows 10.0.19042)"
        ],
        "x-ms-blob-type": "BlockBlob",
        "x-ms-client-request-id": "e736b33f-a054-95c8-e4a1-591258534715",
        "x-ms-date": "Wed, 17 Feb 2021 18:46:07 GMT",
        "x-ms-return-client-request-id": "true",
<<<<<<< HEAD
        "x-ms-version": "2020-12-06"
=======
        "x-ms-version": "2021-02-12"
>>>>>>> 7e782c87
      },
      "RequestBody": "evjN1tuSE2B9kfwTTHTTeNz4daLNd17ZV2oajgke6dP+MUpiDtdsPYHEvMnVs/jO/TIFZKmPLwOZ835wd4VXXqcoFBoqcGkEizggCbqVA6RyS5HWGIUqbwJGyBtY/MX8bF0hrZ/dpIzIANhwbiVIBPDa/iv0gEYi/aQY46hOq49zJJ1dc1YFlKcFDhesugHd/sQrfv2ZCOsX/6/6xcDjeVVJ/UqH65CZ1WqE73IudkOjO+TjIy2S2RuyRnSnCs7nIZTCY723VRM0kaiTFRl46IlsV4rbAFUntiMu1aQb8sqbnM7dbBKG6+XRr5KE/sQCOV3rO7JECyA+m6yZiX9uGJ/e93hLm3x25WykClDDorheK5xGMLcXV5Gtn9Bm7GJmY5bypgdLt57hdVVGoAHQevjzO13jJ+joxqDmnfurD/kJPaa50PyxEnT+Zbph0beQ3STYcrEFgzuuCuBmZBmiNmVbPWJaFqr7Qijo5MIthvXpVsDX0pxIA7prC8YcSq1aXC5VBpNUNcZ63C+IHJ55gITrfQ5YymPIEzmn7wrj3/h6joiT2IBhlCD6XfVsv+cc8YpBMc2fApHLjPJarUa7lv03Do4V5acEiejtXm1tXFRRiv1/oq4r24v3yEyNB+baPsb4NbFZBwvjPafksqQjXTCeCCJIPPRODDMCHR1bdoICEiCmdCai+IPxnGQHRijn02sc7//EkQLSqih9Vunuh8Yk4p+DfegJ+w+fV5+PR8UKG0qyPoeDPYEe08r9JKKZAxWe4mSJY1aCE/PvJDpiQ2NjczufPEk+oaQeZakeC9ZtBVOK8WRggbfzLyuUkxlGu5BmmrFm+sbMX0HAav2sZAccgh/m2FL/AvKEqwwdqg2K2KoZt3AlBgqNvpEinxa5RssjdxH6X+I9Z5e/4k66rrQzNZJTk6yW93sUWRrA3GLbymRA+TP8kHjI20/ZZiS80w/d72qDZrMejH+V5gbHfYs04xfqebSBNqUairddvZFXWIYL4+z4WGSwIWyzZ6pxAF7DpIMM0VlaXLjFadv8wc/uPo2AvJmePIqzOVdHzc/6qIpZmRkOSoYssIc0M++JtGCdxSkc8UTEJWf4WZgCEo7pysBQoii24PMHUwwSagmbKoT3qgim3bZGlXSxFfHtKp34SmguOBI35+Q2FZ44sbpeXC4UCmiGQu0JCg20BMoBGSluGh+gbPFywMMjcMgYDuO5UrnD2R81cQh6JS0Eg+IaNft1yZaavvA8oUqkYtIl8fwq+rIRPj8JOagXJUfEbT3gCTvMo0RMH5TJhjfVkA81VTQw2ogvCfa7a5DtgpioeDQNw1mXWE233dseSLcINKiZ4tATk5K0sQBEETe0Xg==",
      "StatusCode": 201,
      "ResponseHeaders": {
        "Content-Length": "0",
        "Content-MD5": "GFVYR1uY5herPYu8Nh5L2g==",
        "Date": "Wed, 17 Feb 2021 18:46:06 GMT",
        "ETag": "\"0x8D8D37449668D4D\"",
        "Last-Modified": "Wed, 17 Feb 2021 18:46:07 GMT",
        "Server": [
          "Windows-Azure-Blob/1.0",
          "Microsoft-HTTPAPI/2.0"
        ],
        "x-ms-client-request-id": "e736b33f-a054-95c8-e4a1-591258534715",
        "x-ms-content-crc64": "qqaW5uuP7Bk=",
        "x-ms-request-id": "a127194c-e01e-0085-7b5d-05f71f000000",
        "x-ms-request-server-encrypted": "true",
<<<<<<< HEAD
        "x-ms-version": "2020-12-06",
=======
        "x-ms-version": "2021-02-12",
>>>>>>> 7e782c87
        "x-ms-version-id": "2021-02-17T18:46:07.4049869Z"
      },
      "ResponseBody": []
    },
    {
      "RequestUri": "https://seanmcccanary3.blob.core.windows.net/test-container-00fe7cbf-9e6d-6964-f02b-b178f48bef72/test-blob-392595cf-d15a-44c6-42d0-abe25d1f31fd?comp=snapshot",
      "RequestMethod": "PUT",
      "RequestHeaders": {
        "Accept": "application/xml",
        "Authorization": "Sanitized",
        "If-Match": "\"garbage\"",
        "traceparent": "00-661a53566109fe4ca467da37ec161a35-ea1fd24a6d445547-00",
        "User-Agent": [
          "azsdk-net-Storage.Blobs/12.9.0-alpha.20210217.1",
          "(.NET 5.0.3; Microsoft Windows 10.0.19042)"
        ],
        "x-ms-client-request-id": "5d043f9f-cd00-fc0a-338a-29616eb95c4a",
        "x-ms-date": "Wed, 17 Feb 2021 18:46:07 GMT",
        "x-ms-return-client-request-id": "true",
<<<<<<< HEAD
        "x-ms-version": "2020-12-06"
=======
        "x-ms-version": "2021-02-12"
>>>>>>> 7e782c87
      },
      "RequestBody": null,
      "StatusCode": 412,
      "ResponseHeaders": {
        "Content-Length": "252",
        "Content-Type": "application/xml",
        "Date": "Wed, 17 Feb 2021 18:46:06 GMT",
        "Server": [
          "Windows-Azure-Blob/1.0",
          "Microsoft-HTTPAPI/2.0"
        ],
        "x-ms-client-request-id": "5d043f9f-cd00-fc0a-338a-29616eb95c4a",
        "x-ms-error-code": "ConditionNotMet",
        "x-ms-request-id": "a1271978-e01e-0085-215d-05f71f000000",
<<<<<<< HEAD
        "x-ms-version": "2020-12-06"
=======
        "x-ms-version": "2021-02-12"
>>>>>>> 7e782c87
      },
      "ResponseBody": [
        "﻿<?xml version=\"1.0\" encoding=\"utf-8\"?><Error><Code>ConditionNotMet</Code><Message>The condition specified using HTTP conditional header(s) is not met.\n",
        "RequestId:a1271978-e01e-0085-215d-05f71f000000\n",
        "Time:2021-02-17T18:46:07.4679558Z</Message></Error>"
      ]
    },
    {
      "RequestUri": "https://seanmcccanary3.blob.core.windows.net/test-container-00fe7cbf-9e6d-6964-f02b-b178f48bef72?restype=container",
      "RequestMethod": "DELETE",
      "RequestHeaders": {
        "Accept": "application/xml",
        "Authorization": "Sanitized",
        "traceparent": "00-9a1f817c5626284db5890faa7013101b-7606ec38eed2b64f-00",
        "User-Agent": [
          "azsdk-net-Storage.Blobs/12.9.0-alpha.20210217.1",
          "(.NET 5.0.3; Microsoft Windows 10.0.19042)"
        ],
        "x-ms-client-request-id": "1973510c-e94e-3514-7342-ef9d80a3fe22",
        "x-ms-date": "Wed, 17 Feb 2021 18:46:07 GMT",
        "x-ms-return-client-request-id": "true",
<<<<<<< HEAD
        "x-ms-version": "2020-12-06"
=======
        "x-ms-version": "2021-02-12"
>>>>>>> 7e782c87
      },
      "RequestBody": null,
      "StatusCode": 202,
      "ResponseHeaders": {
        "Content-Length": "0",
        "Date": "Wed, 17 Feb 2021 18:46:06 GMT",
        "Server": [
          "Windows-Azure-Blob/1.0",
          "Microsoft-HTTPAPI/2.0"
        ],
        "x-ms-client-request-id": "1973510c-e94e-3514-7342-ef9d80a3fe22",
        "x-ms-request-id": "a127199e-e01e-0085-465d-05f71f000000",
<<<<<<< HEAD
        "x-ms-version": "2020-12-06"
=======
        "x-ms-version": "2021-02-12"
>>>>>>> 7e782c87
      },
      "ResponseBody": []
    },
    {
      "RequestUri": "https://seanmcccanary3.blob.core.windows.net/test-container-5b1df986-16a5-b098-a66f-af37c29a9f3d?restype=container",
      "RequestMethod": "PUT",
      "RequestHeaders": {
        "Accept": "application/xml",
        "Authorization": "Sanitized",
        "traceparent": "00-bae1b598cf430843a38805c789d9ebb6-f219e57e6fee0b48-00",
        "User-Agent": [
          "azsdk-net-Storage.Blobs/12.9.0-alpha.20210217.1",
          "(.NET 5.0.3; Microsoft Windows 10.0.19042)"
        ],
        "x-ms-blob-public-access": "container",
        "x-ms-client-request-id": "62e9e8cb-0dd7-f624-b9c3-73de39dd72d9",
        "x-ms-date": "Wed, 17 Feb 2021 18:46:07 GMT",
        "x-ms-return-client-request-id": "true",
<<<<<<< HEAD
        "x-ms-version": "2020-12-06"
=======
        "x-ms-version": "2021-02-12"
>>>>>>> 7e782c87
      },
      "RequestBody": null,
      "StatusCode": 201,
      "ResponseHeaders": {
        "Content-Length": "0",
        "Date": "Wed, 17 Feb 2021 18:46:07 GMT",
        "ETag": "\"0x8D8D374499B48F3\"",
        "Last-Modified": "Wed, 17 Feb 2021 18:46:07 GMT",
        "Server": [
          "Windows-Azure-Blob/1.0",
          "Microsoft-HTTPAPI/2.0"
        ],
        "x-ms-client-request-id": "62e9e8cb-0dd7-f624-b9c3-73de39dd72d9",
        "x-ms-request-id": "762356f7-601e-007f-2f5d-051559000000",
<<<<<<< HEAD
        "x-ms-version": "2020-12-06"
=======
        "x-ms-version": "2021-02-12"
>>>>>>> 7e782c87
      },
      "ResponseBody": []
    },
    {
      "RequestUri": "https://seanmcccanary3.blob.core.windows.net/test-container-5b1df986-16a5-b098-a66f-af37c29a9f3d/test-blob-207cb1a2-e24e-43db-fd51-9f640a6cb1aa",
      "RequestMethod": "PUT",
      "RequestHeaders": {
        "Accept": "application/xml",
        "Authorization": "Sanitized",
        "Content-Length": "1024",
        "Content-Type": "application/octet-stream",
        "traceparent": "00-212c1d4f49afe145931b1486c9af99e1-16b533859619ec48-00",
        "User-Agent": [
          "azsdk-net-Storage.Blobs/12.9.0-alpha.20210217.1",
          "(.NET 5.0.3; Microsoft Windows 10.0.19042)"
        ],
        "x-ms-blob-type": "BlockBlob",
        "x-ms-client-request-id": "416aa147-7bad-ddfa-0382-36f3ac086ead",
        "x-ms-date": "Wed, 17 Feb 2021 18:46:07 GMT",
        "x-ms-return-client-request-id": "true",
<<<<<<< HEAD
        "x-ms-version": "2020-12-06"
=======
        "x-ms-version": "2021-02-12"
>>>>>>> 7e782c87
      },
      "RequestBody": "WqVs2rE8ZhM7XmODzx2S3s0yiU1+9LvpDKVlhm2/600SyISUcZgoZktp5fB+WHPgv8GX2OJjK2Xpg80L19+le3MWcQeY/Ww0CSMBFQ/LarQxhMasKBNqrpwfq+7LHI5sw2l9aOdsR8JUYs6/YRZWHRgZ2VIY+VJgrMJqeVF+ae2UlVKlTgHMxTwEWMVEqkyGyI3VskM7U8oWHbwkAs5w1fnhKsvDsM8XTBQVE6CMGwF147DDqLepWUKIjzFFqMJulILMY3+Awxi+vmUuJT8piQG6rh4drCxBN9GJOyGe0qRRp38dv7iB9SCXBepRezMDXgUvivmkUOdWiyuu94f3IOzB3X6/C8lJObn9hqdC77ydhtwcbkeqrVeXxzSM0/2YoOX+kJ21Q1I75lBApspAE5tvEHGq27GkFzAnJ0SVvGW7ZeXBRF8e50KK4Ij2aQaMV7OYHcKM7cUzWXltjhsOpinrhEHlf888UCguIPopra0pmtCQ/J+iL3cfjerlsFkmfDpeC+XFp9fkXMyaXc3LCqvMQ/RKfqmKSFTJxfHlVqDPB6S/yqHHZPL4rKDSCNKqVIM+GWxk3P6Q08KQ++Lm/wUsylUoCz8JBN8BUdEJt0CCH3Btpj0zaiumLvbfN2gQEqyapj58gUlENBWNY4oshxyCDdxyeVjI+V8pgtxIKsx38D8lbxEBBZ4mKXEopgeheqfaXCmMnphU0q3eU/5t+wlIFXJKBxcLgQg+S0/nn1JYiAg0bc6i61Km0JxjI7KfuS1n35CUVnOQz9ohTVNIbTJahsv2OI06pSogozZ6p11Vn5Eif7/CwzGUpJ7zgZ3+XmNqCZznqIGgLDpldLI9FSh8y67CJu1yl8KZYZTvRyONIUXSEJ7BbvYQgVKFXU9+V492drXuPDd193HZTUbtsOUW2FJtagSJu1y4saSb7TpzGwkFedBun+QOXBgs5yGvItFsboX8Ee2K7LtZNoqS2go2ZjI85zcVqDhtXw3rXdQ7CI/TLn61dgkceowUFWhZe4EO9oDuczqZV8VMj7Lfno/mHS37vqyLgfAoIG2qAJPPE+OM3WZTTJVUOte4aedXPdz9Lvc6Xr3Vg3WQxlLN7lYyfHvOU8Eok9GYp4TU0hcJ0OORrdKclLUmtlrxw4VChkuAhu1riOka1ZslorY4ALBdh/VvPEGElufFqJxnNs9LViE5VEwqnUf5dtg3dvL/7bWplDyQ0koJ/O8FpuBMs57L2kuU/6xkMuqtdsVpTCD0xbrnvaKTuoPXL1dcJPZnrMI5bJunau4JRWFR4lyEoK/PEeAlZfb8Nx/IvdBUCA7zRskCL+CETVrM3XhAQdgnU46njBMVQkbMPDR73q0etA==",
      "StatusCode": 201,
      "ResponseHeaders": {
        "Content-Length": "0",
        "Content-MD5": "t3UX0+NS5MwA+UPcNsaAXQ==",
        "Date": "Wed, 17 Feb 2021 18:46:07 GMT",
        "ETag": "\"0x8D8D37449A4B32B\"",
        "Last-Modified": "Wed, 17 Feb 2021 18:46:07 GMT",
        "Server": [
          "Windows-Azure-Blob/1.0",
          "Microsoft-HTTPAPI/2.0"
        ],
        "x-ms-client-request-id": "416aa147-7bad-ddfa-0382-36f3ac086ead",
        "x-ms-content-crc64": "KJTrNWxczPM=",
        "x-ms-request-id": "76235702-601e-007f-375d-051559000000",
        "x-ms-request-server-encrypted": "true",
<<<<<<< HEAD
        "x-ms-version": "2020-12-06",
=======
        "x-ms-version": "2021-02-12",
>>>>>>> 7e782c87
        "x-ms-version-id": "2021-02-17T18:46:07.8122795Z"
      },
      "ResponseBody": []
    },
    {
      "RequestUri": "https://seanmcccanary3.blob.core.windows.net/test-container-5b1df986-16a5-b098-a66f-af37c29a9f3d/test-blob-207cb1a2-e24e-43db-fd51-9f640a6cb1aa",
      "RequestMethod": "HEAD",
      "RequestHeaders": {
        "Accept": "application/xml",
        "Authorization": "Sanitized",
        "traceparent": "00-c9781a3092c0d349bf325eb70cca63a0-f3fdb304eafdf34f-00",
        "User-Agent": [
          "azsdk-net-Storage.Blobs/12.9.0-alpha.20210217.1",
          "(.NET 5.0.3; Microsoft Windows 10.0.19042)"
        ],
        "x-ms-client-request-id": "3d343e81-dd42-c107-5880-98104b7d2342",
        "x-ms-date": "Wed, 17 Feb 2021 18:46:07 GMT",
        "x-ms-return-client-request-id": "true",
<<<<<<< HEAD
        "x-ms-version": "2020-12-06"
=======
        "x-ms-version": "2021-02-12"
>>>>>>> 7e782c87
      },
      "RequestBody": null,
      "StatusCode": 200,
      "ResponseHeaders": {
        "Accept-Ranges": "bytes",
        "Content-Length": "1024",
        "Content-MD5": "t3UX0+NS5MwA+UPcNsaAXQ==",
        "Content-Type": "application/octet-stream",
        "Date": "Wed, 17 Feb 2021 18:46:07 GMT",
        "ETag": "\"0x8D8D37449A4B32B\"",
        "Last-Modified": "Wed, 17 Feb 2021 18:46:07 GMT",
        "Server": [
          "Windows-Azure-Blob/1.0",
          "Microsoft-HTTPAPI/2.0"
        ],
        "x-ms-access-tier": "Hot",
        "x-ms-access-tier-inferred": "true",
        "x-ms-blob-type": "BlockBlob",
        "x-ms-client-request-id": "3d343e81-dd42-c107-5880-98104b7d2342",
        "x-ms-creation-time": "Wed, 17 Feb 2021 18:46:07 GMT",
        "x-ms-is-current-version": "true",
        "x-ms-last-access-time": "Wed, 17 Feb 2021 18:46:07 GMT",
        "x-ms-lease-state": "available",
        "x-ms-lease-status": "unlocked",
        "x-ms-request-id": "76235712-601e-007f-425d-051559000000",
        "x-ms-server-encrypted": "true",
<<<<<<< HEAD
        "x-ms-version": "2020-12-06",
=======
        "x-ms-version": "2021-02-12",
>>>>>>> 7e782c87
        "x-ms-version-id": "2021-02-17T18:46:07.8122795Z"
      },
      "ResponseBody": []
    },
    {
      "RequestUri": "https://seanmcccanary3.blob.core.windows.net/test-container-5b1df986-16a5-b098-a66f-af37c29a9f3d/test-blob-207cb1a2-e24e-43db-fd51-9f640a6cb1aa?comp=snapshot",
      "RequestMethod": "PUT",
      "RequestHeaders": {
        "Accept": "application/xml",
        "Authorization": "Sanitized",
        "If-None-Match": "0x8D8D37449A4B32B",
        "traceparent": "00-76a45dcc20b5f846af2cb8cde8ca0647-5693c9cb32e8824c-00",
        "User-Agent": [
          "azsdk-net-Storage.Blobs/12.9.0-alpha.20210217.1",
          "(.NET 5.0.3; Microsoft Windows 10.0.19042)"
        ],
        "x-ms-client-request-id": "6e71e7c3-30d4-d16b-2278-9562a28386a0",
        "x-ms-date": "Wed, 17 Feb 2021 18:46:07 GMT",
        "x-ms-return-client-request-id": "true",
<<<<<<< HEAD
        "x-ms-version": "2020-12-06"
=======
        "x-ms-version": "2021-02-12"
>>>>>>> 7e782c87
      },
      "RequestBody": null,
      "StatusCode": 412,
      "ResponseHeaders": {
        "Content-Length": "252",
        "Content-Type": "application/xml",
        "Date": "Wed, 17 Feb 2021 18:46:07 GMT",
        "Server": [
          "Windows-Azure-Blob/1.0",
          "Microsoft-HTTPAPI/2.0"
        ],
        "x-ms-client-request-id": "6e71e7c3-30d4-d16b-2278-9562a28386a0",
        "x-ms-error-code": "ConditionNotMet",
        "x-ms-request-id": "76235716-601e-007f-465d-051559000000",
<<<<<<< HEAD
        "x-ms-version": "2020-12-06"
=======
        "x-ms-version": "2021-02-12"
>>>>>>> 7e782c87
      },
      "ResponseBody": [
        "﻿<?xml version=\"1.0\" encoding=\"utf-8\"?><Error><Code>ConditionNotMet</Code><Message>The condition specified using HTTP conditional header(s) is not met.\n",
        "RequestId:76235716-601e-007f-465d-051559000000\n",
        "Time:2021-02-17T18:46:07.9217008Z</Message></Error>"
      ]
    },
    {
      "RequestUri": "https://seanmcccanary3.blob.core.windows.net/test-container-5b1df986-16a5-b098-a66f-af37c29a9f3d?restype=container",
      "RequestMethod": "DELETE",
      "RequestHeaders": {
        "Accept": "application/xml",
        "Authorization": "Sanitized",
        "traceparent": "00-7705e382f55679499272a373e9977ce8-0547e7674fefab43-00",
        "User-Agent": [
          "azsdk-net-Storage.Blobs/12.9.0-alpha.20210217.1",
          "(.NET 5.0.3; Microsoft Windows 10.0.19042)"
        ],
        "x-ms-client-request-id": "644d7e32-b50b-246d-6cd9-3bca38b0688a",
        "x-ms-date": "Wed, 17 Feb 2021 18:46:07 GMT",
        "x-ms-return-client-request-id": "true",
<<<<<<< HEAD
        "x-ms-version": "2020-12-06"
=======
        "x-ms-version": "2021-02-12"
>>>>>>> 7e782c87
      },
      "RequestBody": null,
      "StatusCode": 202,
      "ResponseHeaders": {
        "Content-Length": "0",
        "Date": "Wed, 17 Feb 2021 18:46:07 GMT",
        "Server": [
          "Windows-Azure-Blob/1.0",
          "Microsoft-HTTPAPI/2.0"
        ],
        "x-ms-client-request-id": "644d7e32-b50b-246d-6cd9-3bca38b0688a",
        "x-ms-request-id": "76235723-601e-007f-525d-051559000000",
<<<<<<< HEAD
        "x-ms-version": "2020-12-06"
=======
        "x-ms-version": "2021-02-12"
>>>>>>> 7e782c87
      },
      "ResponseBody": []
    },
    {
      "RequestUri": "https://seanmcccanary3.blob.core.windows.net/test-container-3a1f8211-96b0-62da-dbbe-42ab00c117f0?restype=container",
      "RequestMethod": "PUT",
      "RequestHeaders": {
        "Accept": "application/xml",
        "Authorization": "Sanitized",
        "traceparent": "00-4ee63546803b01458ac4f855d73f9631-e9fce275933a8041-00",
        "User-Agent": [
          "azsdk-net-Storage.Blobs/12.9.0-alpha.20210217.1",
          "(.NET 5.0.3; Microsoft Windows 10.0.19042)"
        ],
        "x-ms-blob-public-access": "container",
        "x-ms-client-request-id": "3797a6c0-4e12-9bfc-a3ea-884d72c224ab",
        "x-ms-date": "Wed, 17 Feb 2021 18:46:07 GMT",
        "x-ms-return-client-request-id": "true",
<<<<<<< HEAD
        "x-ms-version": "2020-12-06"
=======
        "x-ms-version": "2021-02-12"
>>>>>>> 7e782c87
      },
      "RequestBody": null,
      "StatusCode": 201,
      "ResponseHeaders": {
        "Content-Length": "0",
        "Date": "Wed, 17 Feb 2021 18:46:08 GMT",
        "ETag": "\"0x8D8D37449E36D16\"",
        "Last-Modified": "Wed, 17 Feb 2021 18:46:08 GMT",
        "Server": [
          "Windows-Azure-Blob/1.0",
          "Microsoft-HTTPAPI/2.0"
        ],
        "x-ms-client-request-id": "3797a6c0-4e12-9bfc-a3ea-884d72c224ab",
        "x-ms-request-id": "2772db22-201e-008a-195d-058173000000",
<<<<<<< HEAD
        "x-ms-version": "2020-12-06"
=======
        "x-ms-version": "2021-02-12"
>>>>>>> 7e782c87
      },
      "ResponseBody": []
    },
    {
      "RequestUri": "https://seanmcccanary3.blob.core.windows.net/test-container-3a1f8211-96b0-62da-dbbe-42ab00c117f0/test-blob-50d94bc1-4480-ef53-ed1f-a8da4c743d99",
      "RequestMethod": "PUT",
      "RequestHeaders": {
        "Accept": "application/xml",
        "Authorization": "Sanitized",
        "Content-Length": "1024",
        "Content-Type": "application/octet-stream",
        "traceparent": "00-142703ab723b3d498495c3f8b839ef4e-5bc7a5bfca6ae848-00",
        "User-Agent": [
          "azsdk-net-Storage.Blobs/12.9.0-alpha.20210217.1",
          "(.NET 5.0.3; Microsoft Windows 10.0.19042)"
        ],
        "x-ms-blob-type": "BlockBlob",
        "x-ms-client-request-id": "c9354159-334d-7be6-49cd-3c192f405b56",
        "x-ms-date": "Wed, 17 Feb 2021 18:46:08 GMT",
        "x-ms-return-client-request-id": "true",
<<<<<<< HEAD
        "x-ms-version": "2020-12-06"
=======
        "x-ms-version": "2021-02-12"
>>>>>>> 7e782c87
      },
      "RequestBody": "RMjqWSnf3aLrlYBLmUeOzrGfpNloKfp8UqhK86UhTi6s7gip2MqC4m42ZOrDCFWlkdkordBkMRrNbgeAler9ykZRn6s+5PbnHcFrMcUPuEpSpGLM+aFdSLzu3GrDAUyEOZqkcWiqZq3iQZAO+P9UvbW8LvCIMNCk81buUAeMIxt15/gqa0bhqD606bcRT0+9mR60B9Nb/AjJAH4SvBalVh10mREHKlJu2oWy00YZk6QHMbbo1xxIGevwYWrIz+wnD5OanLU9tW/MRSxNqSjBsGzZCopgvX4AK38mF8jnpgqZisOzfvbvyXtGHJHw+3DCLrD+78Rhx1IUmXE1F56n5J8htB5lDjF16UEPGqDsEDAPZOgY6bdFN8Jxn+WFubHdnzfyzkdRXCB+iAWDUa2xJ4hBJbO1jvvo23xb829M8DCQMnpp+kLpvgfImWCxwuUVv3dcRJT+JxA8CvLK9WmxMpjV8x8ySC1GWGes7fWbNhmWRjP38KubkQtqLfBPHsieF2fH3M/G4ndJFewsUjoaoNPZM681uUHtOWEUxxs99jmeDtWO01pJ0GO8rdq/bz/QUIwcduoZaF0l2qNusRpcDB6yjkRkjMx4j2NLeAtmLcohQ3ePIIBOhKV4aPm32x5IYKG8DOD7bMS/o+aHzvBSv6zYTG6jzOyeYwqf7CPTwbREAhhqqiHpJtezz3yZx7a0JalN3o6wpZO1HajWXH+h7OIxQsvY5xSL7iWW7/xvBZxT6sZ5heIllFyEtY14E8pYEuOaZ4Tq3D6VwvBpGbWWRRgMgnG4J2b/DK5uUzKHEttaPt0Z1Z0XaQ2I5MLyvHqn7W91a5FYn+p8mlvWe4kMDa8UDtvYfXB69BhkMEKjDU8zx2XCEqdJAZ7ynDpBQe6DfNYT3a2ez3D/+nd49G6n2I0LorMjSfsIyww85eA1OLMq4LRskC+ilPj0wxcw0Q0wS8OtNp46YDLbChKgYumQycHDThO6O0heaQ27LoXj2Pn+DJodiAIU74CBkIYcATIOZPpWbIP6dQ97TsyQfzGs+DIZoVVPckC+r16SOKvBQWfbrMqLjWx2BJaKoTk2g3BP1JhUA1/dvvG5l70kaD1kuQxktdJnIGrFop2+xNEHiCvtQ2MSbT4I/e3Y0vWuUZxZJucs0c6d6LMtjmDBHvogsQ6SNyTZUUzOXLfljk50F1ABZZ3p2rdcUFqv5d/dRt/ztyDnHBp3f9WbXnUWuFlluHcPwLhcNtdXNebKKWts8BXY8dctjfo2iubITXxBRpgBSixozYUnl4BJkOczrVVqLm1fPsaCOCt82TbSk+hbFe5OyN8+BCOQsFpW5P0SAtyQXh8O4gfSfhIB6/RPVAOX7Q==",
      "StatusCode": 201,
      "ResponseHeaders": {
        "Content-Length": "0",
        "Content-MD5": "7Gfgy8sVMfgDTXFSGYzsBQ==",
        "Date": "Wed, 17 Feb 2021 18:46:08 GMT",
        "ETag": "\"0x8D8D37449EE25B9\"",
        "Last-Modified": "Wed, 17 Feb 2021 18:46:08 GMT",
        "Server": [
          "Windows-Azure-Blob/1.0",
          "Microsoft-HTTPAPI/2.0"
        ],
        "x-ms-client-request-id": "c9354159-334d-7be6-49cd-3c192f405b56",
        "x-ms-content-crc64": "QUqnElF7xmc=",
        "x-ms-request-id": "2772db2d-201e-008a-225d-058173000000",
        "x-ms-request-server-encrypted": "true",
<<<<<<< HEAD
        "x-ms-version": "2020-12-06",
=======
        "x-ms-version": "2021-02-12",
>>>>>>> 7e782c87
        "x-ms-version-id": "2021-02-17T18:46:08.2936249Z"
      },
      "ResponseBody": []
    },
    {
      "RequestUri": "https://seanmcccanary3.blob.core.windows.net/test-container-3a1f8211-96b0-62da-dbbe-42ab00c117f0/test-blob-50d94bc1-4480-ef53-ed1f-a8da4c743d99?comp=snapshot",
      "RequestMethod": "PUT",
      "RequestHeaders": {
        "Accept": "application/xml",
        "Authorization": "Sanitized",
        "traceparent": "00-f3cc4a977c0c2d4692272a0072ccd51f-c8ceda2ab8fa1145-00",
        "User-Agent": [
          "azsdk-net-Storage.Blobs/12.9.0-alpha.20210217.1",
          "(.NET 5.0.3; Microsoft Windows 10.0.19042)"
        ],
        "x-ms-client-request-id": "13f61d81-cece-46a0-1269-9aa9ee101b8f",
        "x-ms-date": "Wed, 17 Feb 2021 18:46:08 GMT",
        "x-ms-lease-id": "9c8ce350-4a78-8df0-f0a6-4d6c083e849f",
        "x-ms-return-client-request-id": "true",
<<<<<<< HEAD
        "x-ms-version": "2020-12-06"
=======
        "x-ms-version": "2021-02-12"
>>>>>>> 7e782c87
      },
      "RequestBody": null,
      "StatusCode": 412,
      "ResponseHeaders": {
        "Content-Length": "241",
        "Content-Type": "application/xml",
        "Date": "Wed, 17 Feb 2021 18:46:08 GMT",
        "Server": [
          "Windows-Azure-Blob/1.0",
          "Microsoft-HTTPAPI/2.0"
        ],
        "x-ms-client-request-id": "13f61d81-cece-46a0-1269-9aa9ee101b8f",
        "x-ms-error-code": "LeaseNotPresentWithBlobOperation",
        "x-ms-request-id": "2772db33-201e-008a-285d-058173000000",
<<<<<<< HEAD
        "x-ms-version": "2020-12-06"
=======
        "x-ms-version": "2021-02-12"
>>>>>>> 7e782c87
      },
      "ResponseBody": [
        "﻿<?xml version=\"1.0\" encoding=\"utf-8\"?><Error><Code>LeaseNotPresentWithBlobOperation</Code><Message>There is currently no lease on the blob.\n",
        "RequestId:2772db33-201e-008a-285d-058173000000\n",
        "Time:2021-02-17T18:46:08.3604596Z</Message></Error>"
      ]
    },
    {
      "RequestUri": "https://seanmcccanary3.blob.core.windows.net/test-container-3a1f8211-96b0-62da-dbbe-42ab00c117f0?restype=container",
      "RequestMethod": "DELETE",
      "RequestHeaders": {
        "Accept": "application/xml",
        "Authorization": "Sanitized",
        "traceparent": "00-b304f6edc9af524c86c28dcb4aeb13fa-390d1fd2bec5884b-00",
        "User-Agent": [
          "azsdk-net-Storage.Blobs/12.9.0-alpha.20210217.1",
          "(.NET 5.0.3; Microsoft Windows 10.0.19042)"
        ],
        "x-ms-client-request-id": "1297680e-4849-f088-563c-07b35e7044e4",
        "x-ms-date": "Wed, 17 Feb 2021 18:46:08 GMT",
        "x-ms-return-client-request-id": "true",
<<<<<<< HEAD
        "x-ms-version": "2020-12-06"
=======
        "x-ms-version": "2021-02-12"
>>>>>>> 7e782c87
      },
      "RequestBody": null,
      "StatusCode": 202,
      "ResponseHeaders": {
        "Content-Length": "0",
        "Date": "Wed, 17 Feb 2021 18:46:08 GMT",
        "Server": [
          "Windows-Azure-Blob/1.0",
          "Microsoft-HTTPAPI/2.0"
        ],
        "x-ms-client-request-id": "1297680e-4849-f088-563c-07b35e7044e4",
        "x-ms-request-id": "2772db47-201e-008a-365d-058173000000",
<<<<<<< HEAD
        "x-ms-version": "2020-12-06"
=======
        "x-ms-version": "2021-02-12"
>>>>>>> 7e782c87
      },
      "ResponseBody": []
    }
  ],
  "Variables": {
    "DateTimeOffsetNow": "2021-02-17T12:46:06.1889103-06:00",
    "RandomSeed": "1904908449",
    "Storage_TestConfigDefault": "ProductionTenant\nseanmcccanary3\nU2FuaXRpemVk\nhttps://seanmcccanary3.blob.core.windows.net\nhttps://seanmcccanary3.file.core.windows.net\nhttps://seanmcccanary3.queue.core.windows.net\nhttps://seanmcccanary3.table.core.windows.net\n\n\n\n\nhttps://seanmcccanary3-secondary.blob.core.windows.net\nhttps://seanmcccanary3-secondary.file.core.windows.net\nhttps://seanmcccanary3-secondary.queue.core.windows.net\nhttps://seanmcccanary3-secondary.table.core.windows.net\n\nSanitized\n\n\nCloud\nBlobEndpoint=https://seanmcccanary3.blob.core.windows.net/;QueueEndpoint=https://seanmcccanary3.queue.core.windows.net/;FileEndpoint=https://seanmcccanary3.file.core.windows.net/;BlobSecondaryEndpoint=https://seanmcccanary3-secondary.blob.core.windows.net/;QueueSecondaryEndpoint=https://seanmcccanary3-secondary.queue.core.windows.net/;FileSecondaryEndpoint=https://seanmcccanary3-secondary.file.core.windows.net/;AccountName=seanmcccanary3;AccountKey=Kg==;\nseanscope1\n\n"
  }
}<|MERGE_RESOLUTION|>--- conflicted
+++ resolved
@@ -15,11 +15,7 @@
         "x-ms-client-request-id": "76c13a74-4fe7-699c-1562-05c6c911d735",
         "x-ms-date": "Wed, 17 Feb 2021 18:46:06 GMT",
         "x-ms-return-client-request-id": "true",
-<<<<<<< HEAD
-        "x-ms-version": "2020-12-06"
-=======
-        "x-ms-version": "2021-02-12"
->>>>>>> 7e782c87
+        "x-ms-version": "2021-02-12"
       },
       "RequestBody": null,
       "StatusCode": 201,
@@ -34,11 +30,7 @@
         ],
         "x-ms-client-request-id": "76c13a74-4fe7-699c-1562-05c6c911d735",
         "x-ms-request-id": "3202126b-901e-0009-3a5d-059f11000000",
-<<<<<<< HEAD
-        "x-ms-version": "2020-12-06"
-=======
-        "x-ms-version": "2021-02-12"
->>>>>>> 7e782c87
+        "x-ms-version": "2021-02-12"
       },
       "ResponseBody": []
     },
@@ -59,11 +51,7 @@
         "x-ms-client-request-id": "fba35fe2-b9ed-79b3-7a94-9a6063cab166",
         "x-ms-date": "Wed, 17 Feb 2021 18:46:06 GMT",
         "x-ms-return-client-request-id": "true",
-<<<<<<< HEAD
-        "x-ms-version": "2020-12-06"
-=======
-        "x-ms-version": "2021-02-12"
->>>>>>> 7e782c87
+        "x-ms-version": "2021-02-12"
       },
       "RequestBody": "3kxqevn+kopBdoybFtBKwlqzBMf/qNWSmNwbWv0XbHzT/+d8pl08MkEI6ehVBs6KQo4pSpTHBjZ32OEd4jeMKQkPyBfpzRz9dtGF9r7sPJINkRhu7SLnC/mxBc17H1AKfMDeRj23oXRyLNPDQhB3ipxOEFAfHTznJ7wdN8hOgVeBenn+DfVUVfCj/MFPJMjpOXoxLQ//616E9x6BmmmsJKp7QsiWeXym+bpgeyF6mAPzNP5NHVRIgo8behbX07uH9tcW0+IAUsD9ijNUnm89CV8bjWVqXwZWM8A4e/5mzyb/2YRJZMQg8+E+T5Ih9OMg3XG2vEVVHJfQv6AiyNfBl7sMVMXq86Sa+pqDLA90NT7cGJ2NrxLgqb3teKQk/ioKfbjXFJ8eNurMG8Gr0u+IXIphRbA6M+eoLKoH/Hr/dvxvea9WnCCevuKzwZNQNdfNZRsawrh6z0nRL+j1FjlvzKXFO1hAMcBqwofOhnJTV/bSOpde5bRD9allhWw3qaeoRPTui/l+jTNbrwAwrEnXfdfxItuhEObxgkav2qtTMxngJUJ9ZMz9VK1jAzazEkhgjgeURYbLBzQN/QiyzrKIB3znUIcGWRkL9M4uPQywPW/+T0ujvu2SFB0OcGbDSoX62/u5zMLBWTXuiVG4nconXcCZtH9n5EiPVDtq+OiySKlIM2EQ9nCtPfUVtDWc2XdS5hKmKpYFk/ayKneGVmBMPEGnb2loF2ZP7HeJUTAT83vEFxLVCx0SQ59rXcz4JuaVyHj09GkN6s+sVj4ffELGnzf8wT9OdjAjlSzK/bmaV8WQ9Ii4H/4Rty1CKbXf88ddpL6U+2SmRlFH0F89Q+wWEv94joe5DoA46woSC017Q6FlbFj6BVtg6q42cE6f1HRALBe1ZmQ/o5Y+WxBakzoEzIy92NaUGwyjGKTZg50xmReV0t82xd09JcjBvKlKBVZzMqTB4vudrBEKEk6/ZSD4DML5xcFazgavgLIN0l9iWRJOZVD5cLYb9ybOK7OPfb+nyK/mUECUGGOdEmJJkNmyqLk7cADP/5wM3s2bjKNTIALyZgmvfAjSukztXF1U0WdMHIL6Uwy/18kT2nJz+YzASfFfVynQAiywabaz4qI+twxlTnAgWcz2Mo4/nKGWX8HALBJr9Xo9fBlWSepVDPUn1CNlDaoboPAlaSSbkGaKGgr18rWQ0sGSJ9JWyRDioCaYGMh+MFEWpYwhRoxWouuzyy7fYBk/lgFh0uXXxdbgQsj9AnidDOm43k0pbow1PIXno/3iAkAMWYHHHF5sP9+2QQTDWJ9yFb9EJ4HMFih1K5Zf7yLY/j+I8an21vCLTJ5tci2HcuPmdI0+ndu+QEJZUg==",
       "StatusCode": 201,
@@ -81,11 +69,7 @@
         "x-ms-content-crc64": "K9iAbh6EHZY=",
         "x-ms-request-id": "32021292-901e-0009-5c5d-059f11000000",
         "x-ms-request-server-encrypted": "true",
-<<<<<<< HEAD
-        "x-ms-version": "2020-12-06",
-=======
         "x-ms-version": "2021-02-12",
->>>>>>> 7e782c87
         "x-ms-version-id": "2021-02-17T18:46:06.4753192Z"
       },
       "ResponseBody": []
@@ -105,11 +89,7 @@
         "x-ms-client-request-id": "e1db00e5-5e9e-3664-1493-d52943e26170",
         "x-ms-date": "Wed, 17 Feb 2021 18:46:06 GMT",
         "x-ms-return-client-request-id": "true",
-<<<<<<< HEAD
-        "x-ms-version": "2020-12-06"
-=======
-        "x-ms-version": "2021-02-12"
->>>>>>> 7e782c87
+        "x-ms-version": "2021-02-12"
       },
       "RequestBody": null,
       "StatusCode": 412,
@@ -124,11 +104,7 @@
         "x-ms-client-request-id": "e1db00e5-5e9e-3664-1493-d52943e26170",
         "x-ms-error-code": "ConditionNotMet",
         "x-ms-request-id": "320212bb-901e-0009-055d-059f11000000",
-<<<<<<< HEAD
-        "x-ms-version": "2020-12-06"
-=======
-        "x-ms-version": "2021-02-12"
->>>>>>> 7e782c87
+        "x-ms-version": "2021-02-12"
       },
       "ResponseBody": [
         "﻿<?xml version=\"1.0\" encoding=\"utf-8\"?><Error><Code>ConditionNotMet</Code><Message>The condition specified using HTTP conditional header(s) is not met.\n",
@@ -150,11 +126,7 @@
         "x-ms-client-request-id": "627b2a45-cfee-3ec7-20c8-b0ac79865107",
         "x-ms-date": "Wed, 17 Feb 2021 18:46:06 GMT",
         "x-ms-return-client-request-id": "true",
-<<<<<<< HEAD
-        "x-ms-version": "2020-12-06"
-=======
-        "x-ms-version": "2021-02-12"
->>>>>>> 7e782c87
+        "x-ms-version": "2021-02-12"
       },
       "RequestBody": null,
       "StatusCode": 202,
@@ -167,11 +139,7 @@
         ],
         "x-ms-client-request-id": "627b2a45-cfee-3ec7-20c8-b0ac79865107",
         "x-ms-request-id": "320212c6-901e-0009-0f5d-059f11000000",
-<<<<<<< HEAD
-        "x-ms-version": "2020-12-06"
-=======
-        "x-ms-version": "2021-02-12"
->>>>>>> 7e782c87
+        "x-ms-version": "2021-02-12"
       },
       "ResponseBody": []
     },
@@ -190,11 +158,7 @@
         "x-ms-client-request-id": "bbca0abd-2772-b069-8b89-fda69e37f1e6",
         "x-ms-date": "Wed, 17 Feb 2021 18:46:06 GMT",
         "x-ms-return-client-request-id": "true",
-<<<<<<< HEAD
-        "x-ms-version": "2020-12-06"
-=======
-        "x-ms-version": "2021-02-12"
->>>>>>> 7e782c87
+        "x-ms-version": "2021-02-12"
       },
       "RequestBody": null,
       "StatusCode": 201,
@@ -209,11 +173,7 @@
         ],
         "x-ms-client-request-id": "bbca0abd-2772-b069-8b89-fda69e37f1e6",
         "x-ms-request-id": "72daf600-401e-0025-135d-0573be000000",
-<<<<<<< HEAD
-        "x-ms-version": "2020-12-06"
-=======
-        "x-ms-version": "2021-02-12"
->>>>>>> 7e782c87
+        "x-ms-version": "2021-02-12"
       },
       "ResponseBody": []
     },
@@ -234,11 +194,7 @@
         "x-ms-client-request-id": "0e71de0a-80c9-5e94-0998-bf423c83a937",
         "x-ms-date": "Wed, 17 Feb 2021 18:46:06 GMT",
         "x-ms-return-client-request-id": "true",
-<<<<<<< HEAD
-        "x-ms-version": "2020-12-06"
-=======
-        "x-ms-version": "2021-02-12"
->>>>>>> 7e782c87
+        "x-ms-version": "2021-02-12"
       },
       "RequestBody": "LAjSQ2/5auLpM43dAdxIkLCy8m9L9IeDamd2k47ytfLchXmVZK53GmnAPG6swWFolgjHSKU9LDeBT9gHgtdT9n2aAXxisisCO9gGi7gY16gGDvyGKmxMnlhBFBXVcJeSbEbwEcDkBuTcxQ3NN6F/aXcvAXTazcsRTWIjIJ0WLMtAcx5yJ8XoIQcYqWVffme3wquepm4juJ9638NdweVGxplCjcOCDUGxR+BtwSRmsc/7bF7yeIVcHbt/90cCil8i0uPMHfGjNbRp7F+OtvZ6Ey70YlWHU00T5XAHAhX6r7yASu5AmZTdVzapiYsmzWfFBOQZDSgKmn+VuTeBnDKfbj2iDmsHOnmaFgoe3crC7BgIQv4x4aGUdbBvq+BcXLsEChpOhL/8vcpqfvYd7Ly00s0feFk0bY2bDZi6mI6ZPbpPGdOwdGdYDIUzx2Kqd4nzutgTPORh0JyMsncmQSQ80EA8ztLoBF5lxmvUAKYq8JYPx921hgDV7Uk3I8HwMstg9/Yhbqi2CrV6rXZ4jc/1YsHgFnpHhkpAZuGJseGcdZSfdAmwCYLtWbwnO9iKXWB5QcEADxtRGHCr4QfHLVnU3Tjh2BnFRVg+8729H0tytQmAD3AgnGV5TluZBCd7JStjU12gqYRGs/xowRxdk/kkOSv9Rh3ps0HSZ4q9LEAxw82RWszu0gyFOlxzuNpJG7pidcv7fd4Oep8bzUH5iIe8Nv1OzDksNWYfeAzBdftmiUzPW7Z0NUbug+At0gTKi7HUt4Hc+k+BNUBl2wXRTQWjtUT1Ki3QRwC3X0lY/2JhVexb7L16iY78TSZ2D1pBHDXbiR3A1WGDA3CAJZoGKDbdA4YYdmBHKCu1+NwGWTimdUITfXVFoICL1+hN+mTz9iTvmQzTKabVk2HxC9yEfak32a9X8qvBl2IFjJ53+i7HwQK4FsAs00ycPukUU5WkB1o+FSC0mwN5LgGpzZwIXZkyKkrZy2bpCwZju7TBrUTMYYVDOeQOEyX/Pui+ggWwk+BQ4ilLyjv0VQoZUeBOuIG93GwWxCS0IxYk2ox+KokBsijTcMsagZdKT+Pa9MJFsIZmAaWZmc+8m74SJu+udSqAGJ63eke2olvUzHRA2i9U3yoGGCnjaBhZFtQMCFqnm9q5WdwjjTU/r15KxM1afMGPvUfFqF0AnbCFXmNyqZoALDCahoBSMFH0xmjLmaNL/poTfUoT4vN8uLwsnS7RzQXDSZicv/VBPIz20eL1NAMMOmDJXyxP7Uo9Hs3EJpMiIvliCFALrj+k0kG9HBERh4S4IGLOCG7Zc1xNXqEofRX5067okiyzAIwhJYzrkdA4LJdJCwYwUxqKiZT0vU+dfFUrxA==",
       "StatusCode": 201,
@@ -256,11 +212,7 @@
         "x-ms-content-crc64": "kG06m4tTox8=",
         "x-ms-request-id": "72daf618-401e-0025-285d-0573be000000",
         "x-ms-request-server-encrypted": "true",
-<<<<<<< HEAD
-        "x-ms-version": "2020-12-06",
-=======
         "x-ms-version": "2021-02-12",
->>>>>>> 7e782c87
         "x-ms-version-id": "2021-02-17T18:46:06.9476583Z"
       },
       "ResponseBody": []
@@ -280,11 +232,7 @@
         "x-ms-client-request-id": "9d931da8-1ce3-c8fa-ceca-ebbe45dd9929",
         "x-ms-date": "Wed, 17 Feb 2021 18:46:06 GMT",
         "x-ms-return-client-request-id": "true",
-<<<<<<< HEAD
-        "x-ms-version": "2020-12-06"
-=======
-        "x-ms-version": "2021-02-12"
->>>>>>> 7e782c87
+        "x-ms-version": "2021-02-12"
       },
       "RequestBody": null,
       "StatusCode": 412,
@@ -299,11 +247,7 @@
         "x-ms-client-request-id": "9d931da8-1ce3-c8fa-ceca-ebbe45dd9929",
         "x-ms-error-code": "ConditionNotMet",
         "x-ms-request-id": "72daf630-401e-0025-385d-0573be000000",
-<<<<<<< HEAD
-        "x-ms-version": "2020-12-06"
-=======
-        "x-ms-version": "2021-02-12"
->>>>>>> 7e782c87
+        "x-ms-version": "2021-02-12"
       },
       "ResponseBody": [
         "﻿<?xml version=\"1.0\" encoding=\"utf-8\"?><Error><Code>ConditionNotMet</Code><Message>The condition specified using HTTP conditional header(s) is not met.\n",
@@ -325,11 +269,7 @@
         "x-ms-client-request-id": "1e9957e5-0bf0-a354-d3be-073ab733c009",
         "x-ms-date": "Wed, 17 Feb 2021 18:46:07 GMT",
         "x-ms-return-client-request-id": "true",
-<<<<<<< HEAD
-        "x-ms-version": "2020-12-06"
-=======
-        "x-ms-version": "2021-02-12"
->>>>>>> 7e782c87
+        "x-ms-version": "2021-02-12"
       },
       "RequestBody": null,
       "StatusCode": 202,
@@ -342,11 +282,7 @@
         ],
         "x-ms-client-request-id": "1e9957e5-0bf0-a354-d3be-073ab733c009",
         "x-ms-request-id": "72daf63c-401e-0025-3f5d-0573be000000",
-<<<<<<< HEAD
-        "x-ms-version": "2020-12-06"
-=======
-        "x-ms-version": "2021-02-12"
->>>>>>> 7e782c87
+        "x-ms-version": "2021-02-12"
       },
       "ResponseBody": []
     },
@@ -365,11 +301,7 @@
         "x-ms-client-request-id": "5daf1eaa-b45e-4700-f230-2ec45adcae48",
         "x-ms-date": "Wed, 17 Feb 2021 18:46:07 GMT",
         "x-ms-return-client-request-id": "true",
-<<<<<<< HEAD
-        "x-ms-version": "2020-12-06"
-=======
-        "x-ms-version": "2021-02-12"
->>>>>>> 7e782c87
+        "x-ms-version": "2021-02-12"
       },
       "RequestBody": null,
       "StatusCode": 201,
@@ -384,11 +316,7 @@
         ],
         "x-ms-client-request-id": "5daf1eaa-b45e-4700-f230-2ec45adcae48",
         "x-ms-request-id": "a127191d-e01e-0085-515d-05f71f000000",
-<<<<<<< HEAD
-        "x-ms-version": "2020-12-06"
-=======
-        "x-ms-version": "2021-02-12"
->>>>>>> 7e782c87
+        "x-ms-version": "2021-02-12"
       },
       "ResponseBody": []
     },
@@ -409,11 +337,7 @@
         "x-ms-client-request-id": "e736b33f-a054-95c8-e4a1-591258534715",
         "x-ms-date": "Wed, 17 Feb 2021 18:46:07 GMT",
         "x-ms-return-client-request-id": "true",
-<<<<<<< HEAD
-        "x-ms-version": "2020-12-06"
-=======
-        "x-ms-version": "2021-02-12"
->>>>>>> 7e782c87
+        "x-ms-version": "2021-02-12"
       },
       "RequestBody": "evjN1tuSE2B9kfwTTHTTeNz4daLNd17ZV2oajgke6dP+MUpiDtdsPYHEvMnVs/jO/TIFZKmPLwOZ835wd4VXXqcoFBoqcGkEizggCbqVA6RyS5HWGIUqbwJGyBtY/MX8bF0hrZ/dpIzIANhwbiVIBPDa/iv0gEYi/aQY46hOq49zJJ1dc1YFlKcFDhesugHd/sQrfv2ZCOsX/6/6xcDjeVVJ/UqH65CZ1WqE73IudkOjO+TjIy2S2RuyRnSnCs7nIZTCY723VRM0kaiTFRl46IlsV4rbAFUntiMu1aQb8sqbnM7dbBKG6+XRr5KE/sQCOV3rO7JECyA+m6yZiX9uGJ/e93hLm3x25WykClDDorheK5xGMLcXV5Gtn9Bm7GJmY5bypgdLt57hdVVGoAHQevjzO13jJ+joxqDmnfurD/kJPaa50PyxEnT+Zbph0beQ3STYcrEFgzuuCuBmZBmiNmVbPWJaFqr7Qijo5MIthvXpVsDX0pxIA7prC8YcSq1aXC5VBpNUNcZ63C+IHJ55gITrfQ5YymPIEzmn7wrj3/h6joiT2IBhlCD6XfVsv+cc8YpBMc2fApHLjPJarUa7lv03Do4V5acEiejtXm1tXFRRiv1/oq4r24v3yEyNB+baPsb4NbFZBwvjPafksqQjXTCeCCJIPPRODDMCHR1bdoICEiCmdCai+IPxnGQHRijn02sc7//EkQLSqih9Vunuh8Yk4p+DfegJ+w+fV5+PR8UKG0qyPoeDPYEe08r9JKKZAxWe4mSJY1aCE/PvJDpiQ2NjczufPEk+oaQeZakeC9ZtBVOK8WRggbfzLyuUkxlGu5BmmrFm+sbMX0HAav2sZAccgh/m2FL/AvKEqwwdqg2K2KoZt3AlBgqNvpEinxa5RssjdxH6X+I9Z5e/4k66rrQzNZJTk6yW93sUWRrA3GLbymRA+TP8kHjI20/ZZiS80w/d72qDZrMejH+V5gbHfYs04xfqebSBNqUairddvZFXWIYL4+z4WGSwIWyzZ6pxAF7DpIMM0VlaXLjFadv8wc/uPo2AvJmePIqzOVdHzc/6qIpZmRkOSoYssIc0M++JtGCdxSkc8UTEJWf4WZgCEo7pysBQoii24PMHUwwSagmbKoT3qgim3bZGlXSxFfHtKp34SmguOBI35+Q2FZ44sbpeXC4UCmiGQu0JCg20BMoBGSluGh+gbPFywMMjcMgYDuO5UrnD2R81cQh6JS0Eg+IaNft1yZaavvA8oUqkYtIl8fwq+rIRPj8JOagXJUfEbT3gCTvMo0RMH5TJhjfVkA81VTQw2ogvCfa7a5DtgpioeDQNw1mXWE233dseSLcINKiZ4tATk5K0sQBEETe0Xg==",
       "StatusCode": 201,
@@ -431,11 +355,7 @@
         "x-ms-content-crc64": "qqaW5uuP7Bk=",
         "x-ms-request-id": "a127194c-e01e-0085-7b5d-05f71f000000",
         "x-ms-request-server-encrypted": "true",
-<<<<<<< HEAD
-        "x-ms-version": "2020-12-06",
-=======
         "x-ms-version": "2021-02-12",
->>>>>>> 7e782c87
         "x-ms-version-id": "2021-02-17T18:46:07.4049869Z"
       },
       "ResponseBody": []
@@ -455,11 +375,7 @@
         "x-ms-client-request-id": "5d043f9f-cd00-fc0a-338a-29616eb95c4a",
         "x-ms-date": "Wed, 17 Feb 2021 18:46:07 GMT",
         "x-ms-return-client-request-id": "true",
-<<<<<<< HEAD
-        "x-ms-version": "2020-12-06"
-=======
-        "x-ms-version": "2021-02-12"
->>>>>>> 7e782c87
+        "x-ms-version": "2021-02-12"
       },
       "RequestBody": null,
       "StatusCode": 412,
@@ -474,11 +390,7 @@
         "x-ms-client-request-id": "5d043f9f-cd00-fc0a-338a-29616eb95c4a",
         "x-ms-error-code": "ConditionNotMet",
         "x-ms-request-id": "a1271978-e01e-0085-215d-05f71f000000",
-<<<<<<< HEAD
-        "x-ms-version": "2020-12-06"
-=======
-        "x-ms-version": "2021-02-12"
->>>>>>> 7e782c87
+        "x-ms-version": "2021-02-12"
       },
       "ResponseBody": [
         "﻿<?xml version=\"1.0\" encoding=\"utf-8\"?><Error><Code>ConditionNotMet</Code><Message>The condition specified using HTTP conditional header(s) is not met.\n",
@@ -500,11 +412,7 @@
         "x-ms-client-request-id": "1973510c-e94e-3514-7342-ef9d80a3fe22",
         "x-ms-date": "Wed, 17 Feb 2021 18:46:07 GMT",
         "x-ms-return-client-request-id": "true",
-<<<<<<< HEAD
-        "x-ms-version": "2020-12-06"
-=======
-        "x-ms-version": "2021-02-12"
->>>>>>> 7e782c87
+        "x-ms-version": "2021-02-12"
       },
       "RequestBody": null,
       "StatusCode": 202,
@@ -517,11 +425,7 @@
         ],
         "x-ms-client-request-id": "1973510c-e94e-3514-7342-ef9d80a3fe22",
         "x-ms-request-id": "a127199e-e01e-0085-465d-05f71f000000",
-<<<<<<< HEAD
-        "x-ms-version": "2020-12-06"
-=======
-        "x-ms-version": "2021-02-12"
->>>>>>> 7e782c87
+        "x-ms-version": "2021-02-12"
       },
       "ResponseBody": []
     },
@@ -540,11 +444,7 @@
         "x-ms-client-request-id": "62e9e8cb-0dd7-f624-b9c3-73de39dd72d9",
         "x-ms-date": "Wed, 17 Feb 2021 18:46:07 GMT",
         "x-ms-return-client-request-id": "true",
-<<<<<<< HEAD
-        "x-ms-version": "2020-12-06"
-=======
-        "x-ms-version": "2021-02-12"
->>>>>>> 7e782c87
+        "x-ms-version": "2021-02-12"
       },
       "RequestBody": null,
       "StatusCode": 201,
@@ -559,11 +459,7 @@
         ],
         "x-ms-client-request-id": "62e9e8cb-0dd7-f624-b9c3-73de39dd72d9",
         "x-ms-request-id": "762356f7-601e-007f-2f5d-051559000000",
-<<<<<<< HEAD
-        "x-ms-version": "2020-12-06"
-=======
-        "x-ms-version": "2021-02-12"
->>>>>>> 7e782c87
+        "x-ms-version": "2021-02-12"
       },
       "ResponseBody": []
     },
@@ -584,11 +480,7 @@
         "x-ms-client-request-id": "416aa147-7bad-ddfa-0382-36f3ac086ead",
         "x-ms-date": "Wed, 17 Feb 2021 18:46:07 GMT",
         "x-ms-return-client-request-id": "true",
-<<<<<<< HEAD
-        "x-ms-version": "2020-12-06"
-=======
-        "x-ms-version": "2021-02-12"
->>>>>>> 7e782c87
+        "x-ms-version": "2021-02-12"
       },
       "RequestBody": "WqVs2rE8ZhM7XmODzx2S3s0yiU1+9LvpDKVlhm2/600SyISUcZgoZktp5fB+WHPgv8GX2OJjK2Xpg80L19+le3MWcQeY/Ww0CSMBFQ/LarQxhMasKBNqrpwfq+7LHI5sw2l9aOdsR8JUYs6/YRZWHRgZ2VIY+VJgrMJqeVF+ae2UlVKlTgHMxTwEWMVEqkyGyI3VskM7U8oWHbwkAs5w1fnhKsvDsM8XTBQVE6CMGwF147DDqLepWUKIjzFFqMJulILMY3+Awxi+vmUuJT8piQG6rh4drCxBN9GJOyGe0qRRp38dv7iB9SCXBepRezMDXgUvivmkUOdWiyuu94f3IOzB3X6/C8lJObn9hqdC77ydhtwcbkeqrVeXxzSM0/2YoOX+kJ21Q1I75lBApspAE5tvEHGq27GkFzAnJ0SVvGW7ZeXBRF8e50KK4Ij2aQaMV7OYHcKM7cUzWXltjhsOpinrhEHlf888UCguIPopra0pmtCQ/J+iL3cfjerlsFkmfDpeC+XFp9fkXMyaXc3LCqvMQ/RKfqmKSFTJxfHlVqDPB6S/yqHHZPL4rKDSCNKqVIM+GWxk3P6Q08KQ++Lm/wUsylUoCz8JBN8BUdEJt0CCH3Btpj0zaiumLvbfN2gQEqyapj58gUlENBWNY4oshxyCDdxyeVjI+V8pgtxIKsx38D8lbxEBBZ4mKXEopgeheqfaXCmMnphU0q3eU/5t+wlIFXJKBxcLgQg+S0/nn1JYiAg0bc6i61Km0JxjI7KfuS1n35CUVnOQz9ohTVNIbTJahsv2OI06pSogozZ6p11Vn5Eif7/CwzGUpJ7zgZ3+XmNqCZznqIGgLDpldLI9FSh8y67CJu1yl8KZYZTvRyONIUXSEJ7BbvYQgVKFXU9+V492drXuPDd193HZTUbtsOUW2FJtagSJu1y4saSb7TpzGwkFedBun+QOXBgs5yGvItFsboX8Ee2K7LtZNoqS2go2ZjI85zcVqDhtXw3rXdQ7CI/TLn61dgkceowUFWhZe4EO9oDuczqZV8VMj7Lfno/mHS37vqyLgfAoIG2qAJPPE+OM3WZTTJVUOte4aedXPdz9Lvc6Xr3Vg3WQxlLN7lYyfHvOU8Eok9GYp4TU0hcJ0OORrdKclLUmtlrxw4VChkuAhu1riOka1ZslorY4ALBdh/VvPEGElufFqJxnNs9LViE5VEwqnUf5dtg3dvL/7bWplDyQ0koJ/O8FpuBMs57L2kuU/6xkMuqtdsVpTCD0xbrnvaKTuoPXL1dcJPZnrMI5bJunau4JRWFR4lyEoK/PEeAlZfb8Nx/IvdBUCA7zRskCL+CETVrM3XhAQdgnU46njBMVQkbMPDR73q0etA==",
       "StatusCode": 201,
@@ -606,11 +498,7 @@
         "x-ms-content-crc64": "KJTrNWxczPM=",
         "x-ms-request-id": "76235702-601e-007f-375d-051559000000",
         "x-ms-request-server-encrypted": "true",
-<<<<<<< HEAD
-        "x-ms-version": "2020-12-06",
-=======
         "x-ms-version": "2021-02-12",
->>>>>>> 7e782c87
         "x-ms-version-id": "2021-02-17T18:46:07.8122795Z"
       },
       "ResponseBody": []
@@ -629,11 +517,7 @@
         "x-ms-client-request-id": "3d343e81-dd42-c107-5880-98104b7d2342",
         "x-ms-date": "Wed, 17 Feb 2021 18:46:07 GMT",
         "x-ms-return-client-request-id": "true",
-<<<<<<< HEAD
-        "x-ms-version": "2020-12-06"
-=======
-        "x-ms-version": "2021-02-12"
->>>>>>> 7e782c87
+        "x-ms-version": "2021-02-12"
       },
       "RequestBody": null,
       "StatusCode": 200,
@@ -660,11 +544,7 @@
         "x-ms-lease-status": "unlocked",
         "x-ms-request-id": "76235712-601e-007f-425d-051559000000",
         "x-ms-server-encrypted": "true",
-<<<<<<< HEAD
-        "x-ms-version": "2020-12-06",
-=======
         "x-ms-version": "2021-02-12",
->>>>>>> 7e782c87
         "x-ms-version-id": "2021-02-17T18:46:07.8122795Z"
       },
       "ResponseBody": []
@@ -684,11 +564,7 @@
         "x-ms-client-request-id": "6e71e7c3-30d4-d16b-2278-9562a28386a0",
         "x-ms-date": "Wed, 17 Feb 2021 18:46:07 GMT",
         "x-ms-return-client-request-id": "true",
-<<<<<<< HEAD
-        "x-ms-version": "2020-12-06"
-=======
-        "x-ms-version": "2021-02-12"
->>>>>>> 7e782c87
+        "x-ms-version": "2021-02-12"
       },
       "RequestBody": null,
       "StatusCode": 412,
@@ -703,11 +579,7 @@
         "x-ms-client-request-id": "6e71e7c3-30d4-d16b-2278-9562a28386a0",
         "x-ms-error-code": "ConditionNotMet",
         "x-ms-request-id": "76235716-601e-007f-465d-051559000000",
-<<<<<<< HEAD
-        "x-ms-version": "2020-12-06"
-=======
-        "x-ms-version": "2021-02-12"
->>>>>>> 7e782c87
+        "x-ms-version": "2021-02-12"
       },
       "ResponseBody": [
         "﻿<?xml version=\"1.0\" encoding=\"utf-8\"?><Error><Code>ConditionNotMet</Code><Message>The condition specified using HTTP conditional header(s) is not met.\n",
@@ -729,11 +601,7 @@
         "x-ms-client-request-id": "644d7e32-b50b-246d-6cd9-3bca38b0688a",
         "x-ms-date": "Wed, 17 Feb 2021 18:46:07 GMT",
         "x-ms-return-client-request-id": "true",
-<<<<<<< HEAD
-        "x-ms-version": "2020-12-06"
-=======
-        "x-ms-version": "2021-02-12"
->>>>>>> 7e782c87
+        "x-ms-version": "2021-02-12"
       },
       "RequestBody": null,
       "StatusCode": 202,
@@ -746,11 +614,7 @@
         ],
         "x-ms-client-request-id": "644d7e32-b50b-246d-6cd9-3bca38b0688a",
         "x-ms-request-id": "76235723-601e-007f-525d-051559000000",
-<<<<<<< HEAD
-        "x-ms-version": "2020-12-06"
-=======
-        "x-ms-version": "2021-02-12"
->>>>>>> 7e782c87
+        "x-ms-version": "2021-02-12"
       },
       "ResponseBody": []
     },
@@ -769,11 +633,7 @@
         "x-ms-client-request-id": "3797a6c0-4e12-9bfc-a3ea-884d72c224ab",
         "x-ms-date": "Wed, 17 Feb 2021 18:46:07 GMT",
         "x-ms-return-client-request-id": "true",
-<<<<<<< HEAD
-        "x-ms-version": "2020-12-06"
-=======
-        "x-ms-version": "2021-02-12"
->>>>>>> 7e782c87
+        "x-ms-version": "2021-02-12"
       },
       "RequestBody": null,
       "StatusCode": 201,
@@ -788,11 +648,7 @@
         ],
         "x-ms-client-request-id": "3797a6c0-4e12-9bfc-a3ea-884d72c224ab",
         "x-ms-request-id": "2772db22-201e-008a-195d-058173000000",
-<<<<<<< HEAD
-        "x-ms-version": "2020-12-06"
-=======
-        "x-ms-version": "2021-02-12"
->>>>>>> 7e782c87
+        "x-ms-version": "2021-02-12"
       },
       "ResponseBody": []
     },
@@ -813,11 +669,7 @@
         "x-ms-client-request-id": "c9354159-334d-7be6-49cd-3c192f405b56",
         "x-ms-date": "Wed, 17 Feb 2021 18:46:08 GMT",
         "x-ms-return-client-request-id": "true",
-<<<<<<< HEAD
-        "x-ms-version": "2020-12-06"
-=======
-        "x-ms-version": "2021-02-12"
->>>>>>> 7e782c87
+        "x-ms-version": "2021-02-12"
       },
       "RequestBody": "RMjqWSnf3aLrlYBLmUeOzrGfpNloKfp8UqhK86UhTi6s7gip2MqC4m42ZOrDCFWlkdkordBkMRrNbgeAler9ykZRn6s+5PbnHcFrMcUPuEpSpGLM+aFdSLzu3GrDAUyEOZqkcWiqZq3iQZAO+P9UvbW8LvCIMNCk81buUAeMIxt15/gqa0bhqD606bcRT0+9mR60B9Nb/AjJAH4SvBalVh10mREHKlJu2oWy00YZk6QHMbbo1xxIGevwYWrIz+wnD5OanLU9tW/MRSxNqSjBsGzZCopgvX4AK38mF8jnpgqZisOzfvbvyXtGHJHw+3DCLrD+78Rhx1IUmXE1F56n5J8htB5lDjF16UEPGqDsEDAPZOgY6bdFN8Jxn+WFubHdnzfyzkdRXCB+iAWDUa2xJ4hBJbO1jvvo23xb829M8DCQMnpp+kLpvgfImWCxwuUVv3dcRJT+JxA8CvLK9WmxMpjV8x8ySC1GWGes7fWbNhmWRjP38KubkQtqLfBPHsieF2fH3M/G4ndJFewsUjoaoNPZM681uUHtOWEUxxs99jmeDtWO01pJ0GO8rdq/bz/QUIwcduoZaF0l2qNusRpcDB6yjkRkjMx4j2NLeAtmLcohQ3ePIIBOhKV4aPm32x5IYKG8DOD7bMS/o+aHzvBSv6zYTG6jzOyeYwqf7CPTwbREAhhqqiHpJtezz3yZx7a0JalN3o6wpZO1HajWXH+h7OIxQsvY5xSL7iWW7/xvBZxT6sZ5heIllFyEtY14E8pYEuOaZ4Tq3D6VwvBpGbWWRRgMgnG4J2b/DK5uUzKHEttaPt0Z1Z0XaQ2I5MLyvHqn7W91a5FYn+p8mlvWe4kMDa8UDtvYfXB69BhkMEKjDU8zx2XCEqdJAZ7ynDpBQe6DfNYT3a2ez3D/+nd49G6n2I0LorMjSfsIyww85eA1OLMq4LRskC+ilPj0wxcw0Q0wS8OtNp46YDLbChKgYumQycHDThO6O0heaQ27LoXj2Pn+DJodiAIU74CBkIYcATIOZPpWbIP6dQ97TsyQfzGs+DIZoVVPckC+r16SOKvBQWfbrMqLjWx2BJaKoTk2g3BP1JhUA1/dvvG5l70kaD1kuQxktdJnIGrFop2+xNEHiCvtQ2MSbT4I/e3Y0vWuUZxZJucs0c6d6LMtjmDBHvogsQ6SNyTZUUzOXLfljk50F1ABZZ3p2rdcUFqv5d/dRt/ztyDnHBp3f9WbXnUWuFlluHcPwLhcNtdXNebKKWts8BXY8dctjfo2iubITXxBRpgBSixozYUnl4BJkOczrVVqLm1fPsaCOCt82TbSk+hbFe5OyN8+BCOQsFpW5P0SAtyQXh8O4gfSfhIB6/RPVAOX7Q==",
       "StatusCode": 201,
@@ -835,11 +687,7 @@
         "x-ms-content-crc64": "QUqnElF7xmc=",
         "x-ms-request-id": "2772db2d-201e-008a-225d-058173000000",
         "x-ms-request-server-encrypted": "true",
-<<<<<<< HEAD
-        "x-ms-version": "2020-12-06",
-=======
         "x-ms-version": "2021-02-12",
->>>>>>> 7e782c87
         "x-ms-version-id": "2021-02-17T18:46:08.2936249Z"
       },
       "ResponseBody": []
@@ -859,11 +707,7 @@
         "x-ms-date": "Wed, 17 Feb 2021 18:46:08 GMT",
         "x-ms-lease-id": "9c8ce350-4a78-8df0-f0a6-4d6c083e849f",
         "x-ms-return-client-request-id": "true",
-<<<<<<< HEAD
-        "x-ms-version": "2020-12-06"
-=======
-        "x-ms-version": "2021-02-12"
->>>>>>> 7e782c87
+        "x-ms-version": "2021-02-12"
       },
       "RequestBody": null,
       "StatusCode": 412,
@@ -878,11 +722,7 @@
         "x-ms-client-request-id": "13f61d81-cece-46a0-1269-9aa9ee101b8f",
         "x-ms-error-code": "LeaseNotPresentWithBlobOperation",
         "x-ms-request-id": "2772db33-201e-008a-285d-058173000000",
-<<<<<<< HEAD
-        "x-ms-version": "2020-12-06"
-=======
-        "x-ms-version": "2021-02-12"
->>>>>>> 7e782c87
+        "x-ms-version": "2021-02-12"
       },
       "ResponseBody": [
         "﻿<?xml version=\"1.0\" encoding=\"utf-8\"?><Error><Code>LeaseNotPresentWithBlobOperation</Code><Message>There is currently no lease on the blob.\n",
@@ -904,11 +744,7 @@
         "x-ms-client-request-id": "1297680e-4849-f088-563c-07b35e7044e4",
         "x-ms-date": "Wed, 17 Feb 2021 18:46:08 GMT",
         "x-ms-return-client-request-id": "true",
-<<<<<<< HEAD
-        "x-ms-version": "2020-12-06"
-=======
-        "x-ms-version": "2021-02-12"
->>>>>>> 7e782c87
+        "x-ms-version": "2021-02-12"
       },
       "RequestBody": null,
       "StatusCode": 202,
@@ -921,11 +757,7 @@
         ],
         "x-ms-client-request-id": "1297680e-4849-f088-563c-07b35e7044e4",
         "x-ms-request-id": "2772db47-201e-008a-365d-058173000000",
-<<<<<<< HEAD
-        "x-ms-version": "2020-12-06"
-=======
-        "x-ms-version": "2021-02-12"
->>>>>>> 7e782c87
+        "x-ms-version": "2021-02-12"
       },
       "ResponseBody": []
     }
