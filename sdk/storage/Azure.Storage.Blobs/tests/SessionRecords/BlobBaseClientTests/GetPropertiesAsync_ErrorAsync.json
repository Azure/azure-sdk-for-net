﻿{
  "Entries": [
    {
      "RequestUri": "https://seanmcccanary3.blob.core.windows.net/test-container-cb36f68e-206f-b82a-c173-93b9092352c6?restype=container",
      "RequestMethod": "PUT",
      "RequestHeaders": {
        "Accept": "application/xml",
        "Authorization": "Sanitized",
        "traceparent": "00-c5c53f1801102f4aa6adbcb782d62d60-af2722c1525a5647-00",
        "User-Agent": [
          "azsdk-net-Storage.Blobs/12.9.0-alpha.20210217.1",
          "(.NET 5.0.3; Microsoft Windows 10.0.19042)"
        ],
        "x-ms-blob-public-access": "container",
        "x-ms-client-request-id": "4bb79675-0d02-73da-17a7-e2cf6570a34c",
        "x-ms-date": "Wed, 17 Feb 2021 18:51:22 GMT",
        "x-ms-return-client-request-id": "true",
<<<<<<< HEAD
        "x-ms-version": "2020-12-06"
=======
        "x-ms-version": "2021-02-12"
>>>>>>> 7e782c87
      },
      "RequestBody": null,
      "StatusCode": 201,
      "ResponseHeaders": {
        "Content-Length": "0",
        "Date": "Wed, 17 Feb 2021 18:51:22 GMT",
        "ETag": "\"0x8D8D3750564A6B0\"",
        "Last-Modified": "Wed, 17 Feb 2021 18:51:22 GMT",
        "Server": [
          "Windows-Azure-Blob/1.0",
          "Microsoft-HTTPAPI/2.0"
        ],
        "x-ms-client-request-id": "4bb79675-0d02-73da-17a7-e2cf6570a34c",
        "x-ms-request-id": "cf011038-601e-0050-365d-051892000000",
<<<<<<< HEAD
        "x-ms-version": "2020-12-06"
=======
        "x-ms-version": "2021-02-12"
>>>>>>> 7e782c87
      },
      "ResponseBody": []
    },
    {
      "RequestUri": "https://seanmcccanary3.blob.core.windows.net/test-container-cb36f68e-206f-b82a-c173-93b9092352c6/test-blob-d28b913b-faad-6012-c6e5-ac2ff49db0b0",
      "RequestMethod": "HEAD",
      "RequestHeaders": {
        "Accept": "application/xml",
        "Authorization": "Sanitized",
        "traceparent": "00-e0a034f4ce588b41a4e896787a36ce39-2080d65e6feac44e-00",
        "User-Agent": [
          "azsdk-net-Storage.Blobs/12.9.0-alpha.20210217.1",
          "(.NET 5.0.3; Microsoft Windows 10.0.19042)"
        ],
        "x-ms-client-request-id": "7551e09d-b185-7b3c-8457-851d61ab7f79",
        "x-ms-date": "Wed, 17 Feb 2021 18:51:22 GMT",
        "x-ms-return-client-request-id": "true",
<<<<<<< HEAD
        "x-ms-version": "2020-12-06"
=======
        "x-ms-version": "2021-02-12"
>>>>>>> 7e782c87
      },
      "RequestBody": null,
      "StatusCode": 404,
      "ResponseHeaders": {
        "Date": "Wed, 17 Feb 2021 18:51:22 GMT",
        "Server": [
          "Windows-Azure-Blob/1.0",
          "Microsoft-HTTPAPI/2.0"
        ],
        "Transfer-Encoding": "chunked",
        "x-ms-client-request-id": "7551e09d-b185-7b3c-8457-851d61ab7f79",
        "x-ms-error-code": "BlobNotFound",
        "x-ms-request-id": "cf01103f-601e-0050-3b5d-051892000000",
<<<<<<< HEAD
        "x-ms-version": "2020-12-06"
=======
        "x-ms-version": "2021-02-12"
>>>>>>> 7e782c87
      },
      "ResponseBody": []
    },
    {
      "RequestUri": "https://seanmcccanary3.blob.core.windows.net/test-container-cb36f68e-206f-b82a-c173-93b9092352c6?restype=container",
      "RequestMethod": "DELETE",
      "RequestHeaders": {
        "Accept": "application/xml",
        "Authorization": "Sanitized",
        "traceparent": "00-f15bd506a7027c44b9d0417ba1801398-65a40f2a9534e54f-00",
        "User-Agent": [
          "azsdk-net-Storage.Blobs/12.9.0-alpha.20210217.1",
          "(.NET 5.0.3; Microsoft Windows 10.0.19042)"
        ],
        "x-ms-client-request-id": "1391fcfa-3a4c-3e2b-6cc8-ee1480a6b698",
        "x-ms-date": "Wed, 17 Feb 2021 18:51:22 GMT",
        "x-ms-return-client-request-id": "true",
<<<<<<< HEAD
        "x-ms-version": "2020-12-06"
=======
        "x-ms-version": "2021-02-12"
>>>>>>> 7e782c87
      },
      "RequestBody": null,
      "StatusCode": 202,
      "ResponseHeaders": {
        "Content-Length": "0",
        "Date": "Wed, 17 Feb 2021 18:51:22 GMT",
        "Server": [
          "Windows-Azure-Blob/1.0",
          "Microsoft-HTTPAPI/2.0"
        ],
        "x-ms-client-request-id": "1391fcfa-3a4c-3e2b-6cc8-ee1480a6b698",
        "x-ms-request-id": "cf011048-601e-0050-445d-051892000000",
<<<<<<< HEAD
        "x-ms-version": "2020-12-06"
=======
        "x-ms-version": "2021-02-12"
>>>>>>> 7e782c87
      },
      "ResponseBody": []
    }
  ],
  "Variables": {
    "RandomSeed": "823696305",
    "Storage_TestConfigDefault": "ProductionTenant\nseanmcccanary3\nU2FuaXRpemVk\nhttps://seanmcccanary3.blob.core.windows.net\nhttps://seanmcccanary3.file.core.windows.net\nhttps://seanmcccanary3.queue.core.windows.net\nhttps://seanmcccanary3.table.core.windows.net\n\n\n\n\nhttps://seanmcccanary3-secondary.blob.core.windows.net\nhttps://seanmcccanary3-secondary.file.core.windows.net\nhttps://seanmcccanary3-secondary.queue.core.windows.net\nhttps://seanmcccanary3-secondary.table.core.windows.net\n\nSanitized\n\n\nCloud\nBlobEndpoint=https://seanmcccanary3.blob.core.windows.net/;QueueEndpoint=https://seanmcccanary3.queue.core.windows.net/;FileEndpoint=https://seanmcccanary3.file.core.windows.net/;BlobSecondaryEndpoint=https://seanmcccanary3-secondary.blob.core.windows.net/;QueueSecondaryEndpoint=https://seanmcccanary3-secondary.queue.core.windows.net/;FileSecondaryEndpoint=https://seanmcccanary3-secondary.file.core.windows.net/;AccountName=seanmcccanary3;AccountKey=Kg==;\nseanscope1\n\n"
  }
}<|MERGE_RESOLUTION|>--- conflicted
+++ resolved
@@ -15,11 +15,7 @@
         "x-ms-client-request-id": "4bb79675-0d02-73da-17a7-e2cf6570a34c",
         "x-ms-date": "Wed, 17 Feb 2021 18:51:22 GMT",
         "x-ms-return-client-request-id": "true",
-<<<<<<< HEAD
-        "x-ms-version": "2020-12-06"
-=======
         "x-ms-version": "2021-02-12"
->>>>>>> 7e782c87
       },
       "RequestBody": null,
       "StatusCode": 201,
@@ -34,11 +30,7 @@
         ],
         "x-ms-client-request-id": "4bb79675-0d02-73da-17a7-e2cf6570a34c",
         "x-ms-request-id": "cf011038-601e-0050-365d-051892000000",
-<<<<<<< HEAD
-        "x-ms-version": "2020-12-06"
-=======
         "x-ms-version": "2021-02-12"
->>>>>>> 7e782c87
       },
       "ResponseBody": []
     },
@@ -56,11 +48,7 @@
         "x-ms-client-request-id": "7551e09d-b185-7b3c-8457-851d61ab7f79",
         "x-ms-date": "Wed, 17 Feb 2021 18:51:22 GMT",
         "x-ms-return-client-request-id": "true",
-<<<<<<< HEAD
-        "x-ms-version": "2020-12-06"
-=======
         "x-ms-version": "2021-02-12"
->>>>>>> 7e782c87
       },
       "RequestBody": null,
       "StatusCode": 404,
@@ -74,11 +62,7 @@
         "x-ms-client-request-id": "7551e09d-b185-7b3c-8457-851d61ab7f79",
         "x-ms-error-code": "BlobNotFound",
         "x-ms-request-id": "cf01103f-601e-0050-3b5d-051892000000",
-<<<<<<< HEAD
-        "x-ms-version": "2020-12-06"
-=======
         "x-ms-version": "2021-02-12"
->>>>>>> 7e782c87
       },
       "ResponseBody": []
     },
@@ -96,11 +80,7 @@
         "x-ms-client-request-id": "1391fcfa-3a4c-3e2b-6cc8-ee1480a6b698",
         "x-ms-date": "Wed, 17 Feb 2021 18:51:22 GMT",
         "x-ms-return-client-request-id": "true",
-<<<<<<< HEAD
-        "x-ms-version": "2020-12-06"
-=======
         "x-ms-version": "2021-02-12"
->>>>>>> 7e782c87
       },
       "RequestBody": null,
       "StatusCode": 202,
@@ -113,11 +93,7 @@
         ],
         "x-ms-client-request-id": "1391fcfa-3a4c-3e2b-6cc8-ee1480a6b698",
         "x-ms-request-id": "cf011048-601e-0050-445d-051892000000",
-<<<<<<< HEAD
-        "x-ms-version": "2020-12-06"
-=======
         "x-ms-version": "2021-02-12"
->>>>>>> 7e782c87
       },
       "ResponseBody": []
     }
