{
  "Entries": [
    {
      "RequestUri": "https://seanmcccanary.blob.core.windows.net/test-container-b2a7bc03-071f-b458-8ee7-c11433f5ff4b?restype=container",
      "RequestMethod": "PUT",
      "RequestHeaders": {
        "Authorization": "Sanitized",
        "traceparent": "00-62a29c693f7a9f4691842acf5729443a-f5ac702c955dac42-00",
        "User-Agent": [
          "azsdk-net-Storage.Blobs/12.5.0-dev.20200402.1",
          "(.NET Core 4.6.28325.01; Microsoft Windows 10.0.18362 )"
        ],
        "x-ms-blob-public-access": "container",
        "x-ms-client-request-id": "2327759b-55f7-ab92-09ed-a91e4c158850",
        "x-ms-date": "Thu, 02 Apr 2020 23:43:16 GMT",
        "x-ms-return-client-request-id": "true",
<<<<<<< HEAD
        "x-ms-version": "2019-12-12"
=======
        "x-ms-version": "2020-02-10"
>>>>>>> 60f4876e
      },
      "RequestBody": null,
      "StatusCode": 201,
      "ResponseHeaders": {
        "Content-Length": "0",
        "Date": "Thu, 02 Apr 2020 23:43:15 GMT",
        "ETag": "\u00220x8D7D75F9D60DC12\u0022",
        "Last-Modified": "Thu, 02 Apr 2020 23:43:15 GMT",
        "Server": [
          "Windows-Azure-Blob/1.0",
          "Microsoft-HTTPAPI/2.0"
        ],
        "x-ms-client-request-id": "2327759b-55f7-ab92-09ed-a91e4c158850",
        "x-ms-request-id": "71b5268e-901e-0076-2c48-09c7e8000000",
<<<<<<< HEAD
        "x-ms-version": "2019-12-12"
=======
        "x-ms-version": "2020-02-10"
>>>>>>> 60f4876e
      },
      "ResponseBody": []
    },
    {
      "RequestUri": "https://seanmcccanary.blob.core.windows.net/test-container-b2a7bc03-071f-b458-8ee7-c11433f5ff4b/test-blob-b7762425-66ce-29b5-96f1-31e41c588751",
      "RequestMethod": "PUT",
      "RequestHeaders": {
        "Authorization": "Sanitized",
        "Content-Length": "1024",
        "traceparent": "00-bd4f8258220d804d913867f065481326-9f4eb22dc7aab245-00",
        "User-Agent": [
          "azsdk-net-Storage.Blobs/12.5.0-dev.20200402.1",
          "(.NET Core 4.6.28325.01; Microsoft Windows 10.0.18362 )"
        ],
        "x-ms-blob-type": "BlockBlob",
        "x-ms-client-request-id": "4824c94a-5591-8535-ed24-135bf6b0fea8",
        "x-ms-date": "Thu, 02 Apr 2020 23:43:16 GMT",
        "x-ms-return-client-request-id": "true",
<<<<<<< HEAD
        "x-ms-version": "2019-12-12"
=======
        "x-ms-version": "2020-02-10"
>>>>>>> 60f4876e
      },
      "RequestBody": "yhFUJ0uM4vdcFj/ciSBYxL5Jeb7O3FQp1ws8/GJBRF25LW1KdQIsDpMvxuEWtSLplORfA5zKgu69K08/UOWUG9HiIluyDk\u002B8HWoqnhVyEiLpU2h\u002B4UHA7qt/jUqy7L2tmqsPM5LGNoaVo\u002BUxn\u002BTYShgtVfx9FjmQIjSwMoEECjCsfQRpYt\u002BPIxzi6T1bjk/GpkIyhJfBMIRyfxFeFgMFkJm0hCLfb\u002Bc4njLfmyz7NJPl6Yw\u002B0oWZ601/9\u002BPNMA0Y3Fmkpgks5zda\u002BeVl4ZRXdkp9eSx3xr0TG5nVX3cEa20lxr7TV46KuAJU5NmfNAq4KIGZULfgoRWckIpwV4e/Vo54PxrWgx6888EqI\u002BLjdOeOHDf2axq2RCWoN8cDGmB7lI5LJ/Tw4aRi3Fz2tn0zuByj4TpPyepzwvv0LUxWuNlgro5UmEzznjqSlI69v46odX6rYDgmK8uj2GT4\u002B7RYCySDlgfv3iDPr0L/vTVctQJtTLjNq1igOYPCscDo\u002BqOGOohpOimGuJZe27D1Jm6WRiJhi6/7imDL41yELC1f57WfeIKs8nvZ5pMibs\u002BnqhMUK2qdhm/zi68onlbNAoxo//T7Vq3r6lOniKQb2RuQJDhIbwDCwmFFq\u002B3ThFQkC\u002BQHuW/brFRlKUEW9f3K2LGTl3odhJKLpjyTtaq/GGX/g33AFB\u002BstXfk4kW\u002Bq8xje9M8P\u002BzaBoZRexMyR/apphHcF3KACcOR5\u002BICOaJMzfpwLznWg9h4JHz2bpkMeW2AOjw04pRZ43IQqlgK2M3kBK4Zwhi90yI5Y/L2iZsphW50gf5lGOpmFkvHxth/bkyuEmnr87ZVw2cZ\u002B36hY1rX5iXqlVbOf\u002BzDs6vM9QxJufWlR3cxPpG3H72WSxxrxLPx8OCzldj235N9KEAKic5b0EKJ\u002BxvjpaeTMnaZNzPPV\u002B742gQsliMdr2fksxZRrJXvO3va4siYDko4H2JhXKdfrtBREq7JLzofa0yz/vKRQobgqvy49HQlYMy683bAu1LAhAVF/5rnJQxBu3Z85A9Ypt3cgLKrp7lcLLLiDzvDXrD583rtTELr\u002BYTvdzn9qXu8YkyY4zufFN1L6dPoBRbQfVzGg/GValqa8YcuvDB/XoI3Jq3vK3t1Wd6doWNvA/RtHvndNyaJJ/fx/fKzcVitzIpQsd9p4VLhUSkS\u002BMn3K\u002B2TwJ02oidcrf61/S2IweiG79XYHlIVBDyn\u002B\u002BX9di4u\u002BtIEH7C6dylj8wPgs\u002BQlWJBAjAjzHwybfrxgjqZCXzfQhwJag6E4y3irdStPNFBYgqJVvOkmOtvFaaHzWeiDIZPLDyzhytTuB8CPSKrhTElsCAwD7KJNqU0nlBoARXGQKFOXgw==",
      "StatusCode": 201,
      "ResponseHeaders": {
        "Content-Length": "0",
        "Content-MD5": "0akbKNzedbNeL1KQGo9d/Q==",
        "Date": "Thu, 02 Apr 2020 23:43:15 GMT",
        "ETag": "\u00220x8D7D75F9D6E3952\u0022",
        "Last-Modified": "Thu, 02 Apr 2020 23:43:15 GMT",
        "Server": [
          "Windows-Azure-Blob/1.0",
          "Microsoft-HTTPAPI/2.0"
        ],
        "x-ms-client-request-id": "4824c94a-5591-8535-ed24-135bf6b0fea8",
        "x-ms-content-crc64": "Q7iVuzyUc/A=",
        "x-ms-request-id": "71b52693-901e-0076-2f48-09c7e8000000",
        "x-ms-request-server-encrypted": "true",
<<<<<<< HEAD
        "x-ms-version": "2019-12-12"
=======
        "x-ms-version": "2020-02-10"
>>>>>>> 60f4876e
      },
      "ResponseBody": []
    },
    {
      "RequestUri": "https://seanmcccanary.blob.core.windows.net/test-container-b2a7bc03-071f-b458-8ee7-c11433f5ff4b/test-blob-b7762425-66ce-29b5-96f1-31e41c588751?comp=tier",
      "RequestMethod": "PUT",
      "RequestHeaders": {
        "Authorization": "Sanitized",
        "traceparent": "00-da50ca639361b14e8e2d4d6082b8345d-125e23c9accf4c47-00",
        "User-Agent": [
          "azsdk-net-Storage.Blobs/12.5.0-dev.20200402.1",
          "(.NET Core 4.6.28325.01; Microsoft Windows 10.0.18362 )"
        ],
        "x-ms-access-tier": "Cool",
        "x-ms-client-request-id": "2e0346bc-764a-a337-c465-03d5d3210dfa",
        "x-ms-date": "Thu, 02 Apr 2020 23:43:16 GMT",
        "x-ms-lease-id": "a9b420be-a61f-be04-45bc-811378f3da97",
        "x-ms-return-client-request-id": "true",
<<<<<<< HEAD
        "x-ms-version": "2019-12-12"
=======
        "x-ms-version": "2020-02-10"
>>>>>>> 60f4876e
      },
      "RequestBody": null,
      "StatusCode": 412,
      "ResponseHeaders": {
        "Content-Length": "241",
        "Content-Type": "application/xml",
        "Date": "Thu, 02 Apr 2020 23:43:15 GMT",
        "Server": [
          "Windows-Azure-Blob/1.0",
          "Microsoft-HTTPAPI/2.0"
        ],
        "x-ms-client-request-id": "2e0346bc-764a-a337-c465-03d5d3210dfa",
        "x-ms-error-code": "LeaseNotPresentWithBlobOperation",
        "x-ms-request-id": "71b52699-901e-0076-3448-09c7e8000000",
<<<<<<< HEAD
        "x-ms-version": "2019-12-12"
=======
        "x-ms-version": "2020-02-10"
>>>>>>> 60f4876e
      },
      "ResponseBody": [
        "\uFEFF\u003C?xml version=\u00221.0\u0022 encoding=\u0022utf-8\u0022?\u003E\u003CError\u003E\u003CCode\u003ELeaseNotPresentWithBlobOperation\u003C/Code\u003E\u003CMessage\u003EThere is currently no lease on the blob.\n",
        "RequestId:71b52699-901e-0076-3448-09c7e8000000\n",
        "Time:2020-04-02T23:43:16.0541668Z\u003C/Message\u003E\u003C/Error\u003E"
      ]
    },
    {
      "RequestUri": "https://seanmcccanary.blob.core.windows.net/test-container-b2a7bc03-071f-b458-8ee7-c11433f5ff4b?restype=container",
      "RequestMethod": "DELETE",
      "RequestHeaders": {
        "Authorization": "Sanitized",
        "traceparent": "00-2803432e1973d54d88d1b8e23cde9ba3-90ced66ce11aa94e-00",
        "User-Agent": [
          "azsdk-net-Storage.Blobs/12.5.0-dev.20200402.1",
          "(.NET Core 4.6.28325.01; Microsoft Windows 10.0.18362 )"
        ],
        "x-ms-client-request-id": "3257fcf9-abef-5b4c-a3f6-8fce3ceab327",
        "x-ms-date": "Thu, 02 Apr 2020 23:43:16 GMT",
        "x-ms-return-client-request-id": "true",
<<<<<<< HEAD
        "x-ms-version": "2019-12-12"
=======
        "x-ms-version": "2020-02-10"
>>>>>>> 60f4876e
      },
      "RequestBody": null,
      "StatusCode": 202,
      "ResponseHeaders": {
        "Content-Length": "0",
        "Date": "Thu, 02 Apr 2020 23:43:15 GMT",
        "Server": [
          "Windows-Azure-Blob/1.0",
          "Microsoft-HTTPAPI/2.0"
        ],
        "x-ms-client-request-id": "3257fcf9-abef-5b4c-a3f6-8fce3ceab327",
        "x-ms-request-id": "71b5269c-901e-0076-3748-09c7e8000000",
<<<<<<< HEAD
        "x-ms-version": "2019-12-12"
=======
        "x-ms-version": "2020-02-10"
>>>>>>> 60f4876e
      },
      "ResponseBody": []
    }
  ],
  "Variables": {
    "RandomSeed": "638864714",
    "Storage_TestConfigDefault": "ProductionTenant\nseanmcccanary\nU2FuaXRpemVk\nhttps://seanmcccanary.blob.core.windows.net\nhttps://seanmcccanary.file.core.windows.net\nhttps://seanmcccanary.queue.core.windows.net\nhttps://seanmcccanary.table.core.windows.net\n\n\n\n\nhttps://seanmcccanary-secondary.blob.core.windows.net\nhttps://seanmcccanary-secondary.file.core.windows.net\nhttps://seanmcccanary-secondary.queue.core.windows.net\nhttps://seanmcccanary-secondary.table.core.windows.net\n\nSanitized\n\n\nCloud\nBlobEndpoint=https://seanmcccanary.blob.core.windows.net/;QueueEndpoint=https://seanmcccanary.queue.core.windows.net/;FileEndpoint=https://seanmcccanary.file.core.windows.net/;BlobSecondaryEndpoint=https://seanmcccanary-secondary.blob.core.windows.net/;QueueSecondaryEndpoint=https://seanmcccanary-secondary.queue.core.windows.net/;FileSecondaryEndpoint=https://seanmcccanary-secondary.file.core.windows.net/;AccountName=seanmcccanary;AccountKey=Sanitized\nseanscope1"
  }
}<|MERGE_RESOLUTION|>--- conflicted
+++ resolved
@@ -14,11 +14,7 @@
         "x-ms-client-request-id": "2327759b-55f7-ab92-09ed-a91e4c158850",
         "x-ms-date": "Thu, 02 Apr 2020 23:43:16 GMT",
         "x-ms-return-client-request-id": "true",
-<<<<<<< HEAD
-        "x-ms-version": "2019-12-12"
-=======
         "x-ms-version": "2020-02-10"
->>>>>>> 60f4876e
       },
       "RequestBody": null,
       "StatusCode": 201,
@@ -33,11 +29,7 @@
         ],
         "x-ms-client-request-id": "2327759b-55f7-ab92-09ed-a91e4c158850",
         "x-ms-request-id": "71b5268e-901e-0076-2c48-09c7e8000000",
-<<<<<<< HEAD
-        "x-ms-version": "2019-12-12"
-=======
         "x-ms-version": "2020-02-10"
->>>>>>> 60f4876e
       },
       "ResponseBody": []
     },
@@ -56,11 +48,7 @@
         "x-ms-client-request-id": "4824c94a-5591-8535-ed24-135bf6b0fea8",
         "x-ms-date": "Thu, 02 Apr 2020 23:43:16 GMT",
         "x-ms-return-client-request-id": "true",
-<<<<<<< HEAD
-        "x-ms-version": "2019-12-12"
-=======
         "x-ms-version": "2020-02-10"
->>>>>>> 60f4876e
       },
       "RequestBody": "yhFUJ0uM4vdcFj/ciSBYxL5Jeb7O3FQp1ws8/GJBRF25LW1KdQIsDpMvxuEWtSLplORfA5zKgu69K08/UOWUG9HiIluyDk\u002B8HWoqnhVyEiLpU2h\u002B4UHA7qt/jUqy7L2tmqsPM5LGNoaVo\u002BUxn\u002BTYShgtVfx9FjmQIjSwMoEECjCsfQRpYt\u002BPIxzi6T1bjk/GpkIyhJfBMIRyfxFeFgMFkJm0hCLfb\u002Bc4njLfmyz7NJPl6Yw\u002B0oWZ601/9\u002BPNMA0Y3Fmkpgks5zda\u002BeVl4ZRXdkp9eSx3xr0TG5nVX3cEa20lxr7TV46KuAJU5NmfNAq4KIGZULfgoRWckIpwV4e/Vo54PxrWgx6888EqI\u002BLjdOeOHDf2axq2RCWoN8cDGmB7lI5LJ/Tw4aRi3Fz2tn0zuByj4TpPyepzwvv0LUxWuNlgro5UmEzznjqSlI69v46odX6rYDgmK8uj2GT4\u002B7RYCySDlgfv3iDPr0L/vTVctQJtTLjNq1igOYPCscDo\u002BqOGOohpOimGuJZe27D1Jm6WRiJhi6/7imDL41yELC1f57WfeIKs8nvZ5pMibs\u002BnqhMUK2qdhm/zi68onlbNAoxo//T7Vq3r6lOniKQb2RuQJDhIbwDCwmFFq\u002B3ThFQkC\u002BQHuW/brFRlKUEW9f3K2LGTl3odhJKLpjyTtaq/GGX/g33AFB\u002BstXfk4kW\u002Bq8xje9M8P\u002BzaBoZRexMyR/apphHcF3KACcOR5\u002BICOaJMzfpwLznWg9h4JHz2bpkMeW2AOjw04pRZ43IQqlgK2M3kBK4Zwhi90yI5Y/L2iZsphW50gf5lGOpmFkvHxth/bkyuEmnr87ZVw2cZ\u002B36hY1rX5iXqlVbOf\u002BzDs6vM9QxJufWlR3cxPpG3H72WSxxrxLPx8OCzldj235N9KEAKic5b0EKJ\u002BxvjpaeTMnaZNzPPV\u002B742gQsliMdr2fksxZRrJXvO3va4siYDko4H2JhXKdfrtBREq7JLzofa0yz/vKRQobgqvy49HQlYMy683bAu1LAhAVF/5rnJQxBu3Z85A9Ypt3cgLKrp7lcLLLiDzvDXrD583rtTELr\u002BYTvdzn9qXu8YkyY4zufFN1L6dPoBRbQfVzGg/GValqa8YcuvDB/XoI3Jq3vK3t1Wd6doWNvA/RtHvndNyaJJ/fx/fKzcVitzIpQsd9p4VLhUSkS\u002BMn3K\u002B2TwJ02oidcrf61/S2IweiG79XYHlIVBDyn\u002B\u002BX9di4u\u002BtIEH7C6dylj8wPgs\u002BQlWJBAjAjzHwybfrxgjqZCXzfQhwJag6E4y3irdStPNFBYgqJVvOkmOtvFaaHzWeiDIZPLDyzhytTuB8CPSKrhTElsCAwD7KJNqU0nlBoARXGQKFOXgw==",
       "StatusCode": 201,
@@ -78,11 +66,7 @@
         "x-ms-content-crc64": "Q7iVuzyUc/A=",
         "x-ms-request-id": "71b52693-901e-0076-2f48-09c7e8000000",
         "x-ms-request-server-encrypted": "true",
-<<<<<<< HEAD
-        "x-ms-version": "2019-12-12"
-=======
         "x-ms-version": "2020-02-10"
->>>>>>> 60f4876e
       },
       "ResponseBody": []
     },
@@ -101,11 +85,7 @@
         "x-ms-date": "Thu, 02 Apr 2020 23:43:16 GMT",
         "x-ms-lease-id": "a9b420be-a61f-be04-45bc-811378f3da97",
         "x-ms-return-client-request-id": "true",
-<<<<<<< HEAD
-        "x-ms-version": "2019-12-12"
-=======
         "x-ms-version": "2020-02-10"
->>>>>>> 60f4876e
       },
       "RequestBody": null,
       "StatusCode": 412,
@@ -120,11 +100,7 @@
         "x-ms-client-request-id": "2e0346bc-764a-a337-c465-03d5d3210dfa",
         "x-ms-error-code": "LeaseNotPresentWithBlobOperation",
         "x-ms-request-id": "71b52699-901e-0076-3448-09c7e8000000",
-<<<<<<< HEAD
-        "x-ms-version": "2019-12-12"
-=======
         "x-ms-version": "2020-02-10"
->>>>>>> 60f4876e
       },
       "ResponseBody": [
         "\uFEFF\u003C?xml version=\u00221.0\u0022 encoding=\u0022utf-8\u0022?\u003E\u003CError\u003E\u003CCode\u003ELeaseNotPresentWithBlobOperation\u003C/Code\u003E\u003CMessage\u003EThere is currently no lease on the blob.\n",
@@ -145,11 +121,7 @@
         "x-ms-client-request-id": "3257fcf9-abef-5b4c-a3f6-8fce3ceab327",
         "x-ms-date": "Thu, 02 Apr 2020 23:43:16 GMT",
         "x-ms-return-client-request-id": "true",
-<<<<<<< HEAD
-        "x-ms-version": "2019-12-12"
-=======
         "x-ms-version": "2020-02-10"
->>>>>>> 60f4876e
       },
       "RequestBody": null,
       "StatusCode": 202,
@@ -162,11 +134,7 @@
         ],
         "x-ms-client-request-id": "3257fcf9-abef-5b4c-a3f6-8fce3ceab327",
         "x-ms-request-id": "71b5269c-901e-0076-3748-09c7e8000000",
-<<<<<<< HEAD
-        "x-ms-version": "2019-12-12"
-=======
         "x-ms-version": "2020-02-10"
->>>>>>> 60f4876e
       },
       "ResponseBody": []
     }
