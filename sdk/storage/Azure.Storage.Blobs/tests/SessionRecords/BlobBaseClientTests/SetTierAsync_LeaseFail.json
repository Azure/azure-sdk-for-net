--- conflicted
+++ resolved
@@ -15,11 +15,7 @@
         "x-ms-client-request-id": "2327759b-55f7-ab92-09ed-a91e4c158850",
         "x-ms-date": "Wed, 17 Feb 2021 18:48:09 GMT",
         "x-ms-return-client-request-id": "true",
-<<<<<<< HEAD
-        "x-ms-version": "2020-12-06"
-=======
         "x-ms-version": "2021-02-12"
->>>>>>> 7e782c87
       },
       "RequestBody": null,
       "StatusCode": 201,
@@ -34,11 +30,7 @@
         ],
         "x-ms-client-request-id": "2327759b-55f7-ab92-09ed-a91e4c158850",
         "x-ms-request-id": "ffe396b9-201e-007e-535d-054a85000000",
-<<<<<<< HEAD
-        "x-ms-version": "2020-12-06"
-=======
         "x-ms-version": "2021-02-12"
->>>>>>> 7e782c87
       },
       "ResponseBody": []
     },
@@ -59,11 +51,7 @@
         "x-ms-client-request-id": "4824c94a-5591-8535-ed24-135bf6b0fea8",
         "x-ms-date": "Wed, 17 Feb 2021 18:48:09 GMT",
         "x-ms-return-client-request-id": "true",
-<<<<<<< HEAD
-        "x-ms-version": "2020-12-06"
-=======
         "x-ms-version": "2021-02-12"
->>>>>>> 7e782c87
       },
       "RequestBody": "yhFUJ0uM4vdcFj/ciSBYxL5Jeb7O3FQp1ws8/GJBRF25LW1KdQIsDpMvxuEWtSLplORfA5zKgu69K08/UOWUG9HiIluyDk+8HWoqnhVyEiLpU2h+4UHA7qt/jUqy7L2tmqsPM5LGNoaVo+Uxn+TYShgtVfx9FjmQIjSwMoEECjCsfQRpYt+PIxzi6T1bjk/GpkIyhJfBMIRyfxFeFgMFkJm0hCLfb+c4njLfmyz7NJPl6Yw+0oWZ601/9+PNMA0Y3Fmkpgks5zda+eVl4ZRXdkp9eSx3xr0TG5nVX3cEa20lxr7TV46KuAJU5NmfNAq4KIGZULfgoRWckIpwV4e/Vo54PxrWgx6888EqI+LjdOeOHDf2axq2RCWoN8cDGmB7lI5LJ/Tw4aRi3Fz2tn0zuByj4TpPyepzwvv0LUxWuNlgro5UmEzznjqSlI69v46odX6rYDgmK8uj2GT4+7RYCySDlgfv3iDPr0L/vTVctQJtTLjNq1igOYPCscDo+qOGOohpOimGuJZe27D1Jm6WRiJhi6/7imDL41yELC1f57WfeIKs8nvZ5pMibs+nqhMUK2qdhm/zi68onlbNAoxo//T7Vq3r6lOniKQb2RuQJDhIbwDCwmFFq+3ThFQkC+QHuW/brFRlKUEW9f3K2LGTl3odhJKLpjyTtaq/GGX/g33AFB+stXfk4kW+q8xje9M8P+zaBoZRexMyR/apphHcF3KACcOR5+ICOaJMzfpwLznWg9h4JHz2bpkMeW2AOjw04pRZ43IQqlgK2M3kBK4Zwhi90yI5Y/L2iZsphW50gf5lGOpmFkvHxth/bkyuEmnr87ZVw2cZ+36hY1rX5iXqlVbOf+zDs6vM9QxJufWlR3cxPpG3H72WSxxrxLPx8OCzldj235N9KEAKic5b0EKJ+xvjpaeTMnaZNzPPV+742gQsliMdr2fksxZRrJXvO3va4siYDko4H2JhXKdfrtBREq7JLzofa0yz/vKRQobgqvy49HQlYMy683bAu1LAhAVF/5rnJQxBu3Z85A9Ypt3cgLKrp7lcLLLiDzvDXrD583rtTELr+YTvdzn9qXu8YkyY4zufFN1L6dPoBRbQfVzGg/GValqa8YcuvDB/XoI3Jq3vK3t1Wd6doWNvA/RtHvndNyaJJ/fx/fKzcVitzIpQsd9p4VLhUSkS+Mn3K+2TwJ02oidcrf61/S2IweiG79XYHlIVBDyn++X9di4u+tIEH7C6dylj8wPgs+QlWJBAjAjzHwybfrxgjqZCXzfQhwJag6E4y3irdStPNFBYgqJVvOkmOtvFaaHzWeiDIZPLDyzhytTuB8CPSKrhTElsCAwD7KJNqU0nlBoARXGQKFOXgw==",
       "StatusCode": 201,
@@ -81,11 +69,7 @@
         "x-ms-content-crc64": "Q7iVuzyUc/A=",
         "x-ms-request-id": "ffe396e1-201e-007e-7a5d-054a85000000",
         "x-ms-request-server-encrypted": "true",
-<<<<<<< HEAD
-        "x-ms-version": "2020-12-06",
-=======
         "x-ms-version": "2021-02-12",
->>>>>>> 7e782c87
         "x-ms-version-id": "2021-02-17T18:48:09.4363547Z"
       },
       "ResponseBody": []
@@ -106,11 +90,7 @@
         "x-ms-date": "Wed, 17 Feb 2021 18:48:09 GMT",
         "x-ms-lease-id": "a9b420be-a61f-be04-45bc-811378f3da97",
         "x-ms-return-client-request-id": "true",
-<<<<<<< HEAD
-        "x-ms-version": "2020-12-06"
-=======
         "x-ms-version": "2021-02-12"
->>>>>>> 7e782c87
       },
       "RequestBody": null,
       "StatusCode": 412,
@@ -125,11 +105,7 @@
         "x-ms-client-request-id": "2e0346bc-764a-a337-c465-03d5d3210dfa",
         "x-ms-error-code": "LeaseNotPresentWithBlobOperation",
         "x-ms-request-id": "ffe396ed-201e-007e-035d-054a85000000",
-<<<<<<< HEAD
-        "x-ms-version": "2020-12-06"
-=======
         "x-ms-version": "2021-02-12"
->>>>>>> 7e782c87
       },
       "ResponseBody": [
         "﻿<?xml version=\"1.0\" encoding=\"utf-8\"?><Error><Code>LeaseNotPresentWithBlobOperation</Code><Message>There is currently no lease on the blob.\n",
@@ -151,11 +127,7 @@
         "x-ms-client-request-id": "3257fcf9-abef-5b4c-a3f6-8fce3ceab327",
         "x-ms-date": "Wed, 17 Feb 2021 18:48:09 GMT",
         "x-ms-return-client-request-id": "true",
-<<<<<<< HEAD
-        "x-ms-version": "2020-12-06"
-=======
         "x-ms-version": "2021-02-12"
->>>>>>> 7e782c87
       },
       "RequestBody": null,
       "StatusCode": 202,
@@ -168,11 +140,7 @@
         ],
         "x-ms-client-request-id": "3257fcf9-abef-5b4c-a3f6-8fce3ceab327",
         "x-ms-request-id": "ffe396f5-201e-007e-0a5d-054a85000000",
-<<<<<<< HEAD
-        "x-ms-version": "2020-12-06"
-=======
         "x-ms-version": "2021-02-12"
->>>>>>> 7e782c87
       },
       "ResponseBody": []
     }
