﻿{
  "Entries": [
    {
      "RequestUri": "https://seanmcccanary3.blob.core.windows.net/test-container-b476c835-af2c-1a63-e8d9-a585f4281323?restype=container",
      "RequestMethod": "PUT",
      "RequestHeaders": {
        "Accept": "application/xml",
        "Authorization": "Sanitized",
        "traceparent": "00-e31d8023e0ee644290b13899ced1e8df-9f6711bf4505f044-00",
        "User-Agent": [
          "azsdk-net-Storage.Blobs/12.9.0-alpha.20210217.1",
          "(.NET 5.0.3; Microsoft Windows 10.0.19042)"
        ],
        "x-ms-blob-public-access": "container",
        "x-ms-client-request-id": "058f6f26-3cdf-af9d-7f6b-6b68a968ded5",
        "x-ms-date": "Wed, 17 Feb 2021 18:50:03 GMT",
        "x-ms-return-client-request-id": "true",
<<<<<<< HEAD
        "x-ms-version": "2020-12-06"
=======
        "x-ms-version": "2021-02-12"
>>>>>>> 7e782c87
      },
      "RequestBody": null,
      "StatusCode": 201,
      "ResponseHeaders": {
        "Content-Length": "0",
        "Date": "Wed, 17 Feb 2021 18:50:03 GMT",
        "ETag": "\"0x8D8D374D649C133\"",
        "Last-Modified": "Wed, 17 Feb 2021 18:50:03 GMT",
        "Server": [
          "Windows-Azure-Blob/1.0",
          "Microsoft-HTTPAPI/2.0"
        ],
        "x-ms-client-request-id": "058f6f26-3cdf-af9d-7f6b-6b68a968ded5",
        "x-ms-request-id": "560338bf-a01e-0002-6b5d-05647a000000",
<<<<<<< HEAD
        "x-ms-version": "2020-12-06"
=======
        "x-ms-version": "2021-02-12"
>>>>>>> 7e782c87
      },
      "ResponseBody": []
    },
    {
      "RequestUri": "https://seanmcccanary3.blob.core.windows.net/test-container-b476c835-af2c-1a63-e8d9-a585f4281323/test-blob-91b6509d-1c9e-02a5-3248-4110c0f520a1",
      "RequestMethod": "PUT",
      "RequestHeaders": {
        "Accept": "application/xml",
        "Authorization": "Sanitized",
        "Content-Length": "1024",
        "Content-Type": "application/octet-stream",
        "traceparent": "00-7a8ee378cd221b4d9380bec8d1c3006f-6ee7d26b2f972941-00",
        "User-Agent": [
          "azsdk-net-Storage.Blobs/12.9.0-alpha.20210217.1",
          "(.NET 5.0.3; Microsoft Windows 10.0.19042)"
        ],
        "x-ms-blob-type": "BlockBlob",
        "x-ms-client-request-id": "310f2e7e-818b-a432-ef13-ecb18956fca4",
        "x-ms-date": "Wed, 17 Feb 2021 18:50:03 GMT",
        "x-ms-return-client-request-id": "true",
<<<<<<< HEAD
        "x-ms-version": "2020-12-06"
=======
        "x-ms-version": "2021-02-12"
>>>>>>> 7e782c87
      },
      "RequestBody": "Ff9ehJkNRHX8LpHpxy2ECj0Z0KmQMgcKyYzTl/qM74pLyVKqCVk8jwxAlHCLuzoEwzfTpiV2EOL3VLoMOqx7bz4Gnv3b2gHj3UCdT52Xfg1RztPDuUhl1blwsrSfL1VfxSUxhB09Kek18Mnk2MBEYNWsu2vZt7b1oclEaidMRK7qPol4ZfrwFKTqjcl/gPz4LFLf8nPqhQ1vO+NT+L/B6Ksa+po3y/rbu6bG7yrsdiHNTD7VbVE6ALh7CSkXnBzlKKUdZIViwWBXAzbNI5bjgsXBhqyA63pa3/rhu8LRxB+K4MaFzxGbaovdfmoabdwhmIdkVRZwZD0qw4SLgAWehj8XQkPQXrOzJhsgo20QP3IdwCI6bG8IGnuJWgyMD+qFP/cqAyqZUTnUsC76T8HPGYMSbcDiYxnQDijHRwOmJxYxm2R25jxHhG7pZrxADsu6uUCIeaIqotvdWfQC0go1LYkXyLNdWTNHy+lR+f1dj/9dDY3DHq10B/iImIxHRLJkszkzKEUXXGANQK642KjegMn0pcV9cg7bo8G61cCn/4Y37UbEKme6RbAstd3/vC5QqhfCUp7t5kAqV4WEXIefZUEngepiGlZiOmAUULwx3OeTaiqo5azoSQYGmdLiNukpjVCc1zpE7ZDBXxg+2JaD+Xqd8fFc9oCUPzfjXICDgAR368JslAWsTn2a54WUqXFwgqBYRET3zJbQCJgDYJEPPt8Tx+3TFmR18aJ0wQ/6/5XGc9ngKju/fx4snIxsqe7si6imgOGDnGs741OiggqH1QgCPOy3LxOjVEfOp3rYCEeziDZmVH+0QtdtpEfoHP0UpMeDamwCNFuVAiyZtfXxYtoL7/rUIYCITvoVSYrLujdKugKzVJ7bsFPa0FJTGo3ifEFt3S0DP4NG+xty7evQyUf0T/ryPg48MD6m+VAuNTRsM81JXt0KR3p/bVmCaMNoCgYKXsqT7z0zMK3uXUYzF8XmBbkdh2tp6gd/c9G0ucd7Pe9JJNdp2UOPFi0wG+o0S1WTm2IJS4KboHPDE3xsfnflcx9X6fPufSx2jXE+Oc8dSyd7IR1lcfFsroNjpsbHI5e2S6jK3WFipR42k70RXWekpchU8F1ZgAEu6jtvi9ZmrmnZiO4nUm3FGHz/L94zWlEbvwD+czM6XMqmnPIm8xpHz+RUONV5fVJajtfhWlEj+o/qU8vWZzs2nisjgbZ6nyVht1/53yJ7okKto+RbWQF5gqJjO59OcWeoHpqpVfyc3++xf6PyKhptbrCJKMRX2kQqqf4TF2OGE0X3UMGH0k1GEcT1qdpdh1iH9c3uxEmjUUNVfqv9iMeLK2td+9lZ5ZtjQxb/YTBpzSKmjCKWlw==",
      "StatusCode": 201,
      "ResponseHeaders": {
        "Content-Length": "0",
        "Content-MD5": "V89g3ZJz6jDfpXin0CMv2g==",
        "Date": "Wed, 17 Feb 2021 18:50:03 GMT",
        "ETag": "\"0x8D8D374D655C48C\"",
        "Last-Modified": "Wed, 17 Feb 2021 18:50:03 GMT",
        "Server": [
          "Windows-Azure-Blob/1.0",
          "Microsoft-HTTPAPI/2.0"
        ],
        "x-ms-client-request-id": "310f2e7e-818b-a432-ef13-ecb18956fca4",
        "x-ms-content-crc64": "FuLBTUYs6w4=",
        "x-ms-request-id": "560338c6-a01e-0002-6f5d-05647a000000",
        "x-ms-request-server-encrypted": "true",
<<<<<<< HEAD
        "x-ms-version": "2020-12-06",
=======
        "x-ms-version": "2021-02-12",
>>>>>>> 7e782c87
        "x-ms-version-id": "2021-02-17T18:50:03.8537356Z"
      },
      "ResponseBody": []
    },
    {
      "RequestUri": "https://seanmcccanary3.blob.core.windows.net/test-container-b476c835-af2c-1a63-e8d9-a585f4281323/test-blob-91b6509d-1c9e-02a5-3248-4110c0f520a1?comp=lease",
      "RequestMethod": "PUT",
      "RequestHeaders": {
        "Accept": "application/xml",
        "Authorization": "Sanitized",
        "traceparent": "00-a12b6d5845802b4e95a6e5682e405c93-26091d5347250b40-00",
        "User-Agent": [
          "azsdk-net-Storage.Blobs/12.9.0-alpha.20210217.1",
          "(.NET 5.0.3; Microsoft Windows 10.0.19042)"
        ],
        "x-ms-client-request-id": "ea75588c-9e52-a3e4-535b-e9c986a4a2f7",
        "x-ms-date": "Wed, 17 Feb 2021 18:50:03 GMT",
        "x-ms-lease-action": "acquire",
        "x-ms-lease-duration": "10",
        "x-ms-proposed-lease-id": "611c94f4-daa8-b3db-47c2-fa8e02f7b2fa",
        "x-ms-return-client-request-id": "true",
<<<<<<< HEAD
        "x-ms-version": "2020-12-06"
=======
        "x-ms-version": "2021-02-12"
>>>>>>> 7e782c87
      },
      "RequestBody": null,
      "StatusCode": 400,
      "ResponseHeaders": {
        "Content-Length": "327",
        "Content-Type": "application/xml",
        "Date": "Wed, 17 Feb 2021 18:50:03 GMT",
        "Server": [
          "Windows-Azure-Blob/1.0",
          "Microsoft-HTTPAPI/2.0"
        ],
        "x-ms-client-request-id": "ea75588c-9e52-a3e4-535b-e9c986a4a2f7",
        "x-ms-error-code": "InvalidHeaderValue",
        "x-ms-request-id": "560338d6-a01e-0002-7b5d-05647a000000",
<<<<<<< HEAD
        "x-ms-version": "2020-12-06"
=======
        "x-ms-version": "2021-02-12"
>>>>>>> 7e782c87
      },
      "ResponseBody": [
        "﻿<?xml version=\"1.0\" encoding=\"utf-8\"?><Error><Code>InvalidHeaderValue</Code><Message>The value for one of the HTTP headers is not in the correct format.\n",
        "RequestId:560338d6-a01e-0002-7b5d-05647a000000\n",
        "Time:2021-02-17T18:50:03.9241128Z</Message><HeaderName>x-ms-lease-duration</HeaderName><HeaderValue>10</HeaderValue></Error>"
      ]
    },
    {
      "RequestUri": "https://seanmcccanary3.blob.core.windows.net/test-container-b476c835-af2c-1a63-e8d9-a585f4281323?restype=container",
      "RequestMethod": "DELETE",
      "RequestHeaders": {
        "Accept": "application/xml",
        "Authorization": "Sanitized",
        "traceparent": "00-bf0274341ac1de4cac2ab16a4c805ae4-3a349e528961464b-00",
        "User-Agent": [
          "azsdk-net-Storage.Blobs/12.9.0-alpha.20210217.1",
          "(.NET 5.0.3; Microsoft Windows 10.0.19042)"
        ],
        "x-ms-client-request-id": "a90208a9-c882-2fa8-b284-09b77b434725",
        "x-ms-date": "Wed, 17 Feb 2021 18:50:03 GMT",
        "x-ms-return-client-request-id": "true",
<<<<<<< HEAD
        "x-ms-version": "2020-12-06"
=======
        "x-ms-version": "2021-02-12"
>>>>>>> 7e782c87
      },
      "RequestBody": null,
      "StatusCode": 202,
      "ResponseHeaders": {
        "Content-Length": "0",
        "Date": "Wed, 17 Feb 2021 18:50:03 GMT",
        "Server": [
          "Windows-Azure-Blob/1.0",
          "Microsoft-HTTPAPI/2.0"
        ],
        "x-ms-client-request-id": "a90208a9-c882-2fa8-b284-09b77b434725",
        "x-ms-request-id": "560338dd-a01e-0002-805d-05647a000000",
<<<<<<< HEAD
        "x-ms-version": "2020-12-06"
=======
        "x-ms-version": "2021-02-12"
>>>>>>> 7e782c87
      },
      "ResponseBody": []
    }
  ],
  "Variables": {
    "RandomSeed": "963723570",
    "Storage_TestConfigDefault": "ProductionTenant\nseanmcccanary3\nU2FuaXRpemVk\nhttps://seanmcccanary3.blob.core.windows.net\nhttps://seanmcccanary3.file.core.windows.net\nhttps://seanmcccanary3.queue.core.windows.net\nhttps://seanmcccanary3.table.core.windows.net\n\n\n\n\nhttps://seanmcccanary3-secondary.blob.core.windows.net\nhttps://seanmcccanary3-secondary.file.core.windows.net\nhttps://seanmcccanary3-secondary.queue.core.windows.net\nhttps://seanmcccanary3-secondary.table.core.windows.net\n\nSanitized\n\n\nCloud\nBlobEndpoint=https://seanmcccanary3.blob.core.windows.net/;QueueEndpoint=https://seanmcccanary3.queue.core.windows.net/;FileEndpoint=https://seanmcccanary3.file.core.windows.net/;BlobSecondaryEndpoint=https://seanmcccanary3-secondary.blob.core.windows.net/;QueueSecondaryEndpoint=https://seanmcccanary3-secondary.queue.core.windows.net/;FileSecondaryEndpoint=https://seanmcccanary3-secondary.file.core.windows.net/;AccountName=seanmcccanary3;AccountKey=Kg==;\nseanscope1\n\n"
  }
}<|MERGE_RESOLUTION|>--- conflicted
+++ resolved
@@ -15,11 +15,7 @@
         "x-ms-client-request-id": "058f6f26-3cdf-af9d-7f6b-6b68a968ded5",
         "x-ms-date": "Wed, 17 Feb 2021 18:50:03 GMT",
         "x-ms-return-client-request-id": "true",
-<<<<<<< HEAD
-        "x-ms-version": "2020-12-06"
-=======
         "x-ms-version": "2021-02-12"
->>>>>>> 7e782c87
       },
       "RequestBody": null,
       "StatusCode": 201,
@@ -34,11 +30,7 @@
         ],
         "x-ms-client-request-id": "058f6f26-3cdf-af9d-7f6b-6b68a968ded5",
         "x-ms-request-id": "560338bf-a01e-0002-6b5d-05647a000000",
-<<<<<<< HEAD
-        "x-ms-version": "2020-12-06"
-=======
         "x-ms-version": "2021-02-12"
->>>>>>> 7e782c87
       },
       "ResponseBody": []
     },
@@ -59,11 +51,7 @@
         "x-ms-client-request-id": "310f2e7e-818b-a432-ef13-ecb18956fca4",
         "x-ms-date": "Wed, 17 Feb 2021 18:50:03 GMT",
         "x-ms-return-client-request-id": "true",
-<<<<<<< HEAD
-        "x-ms-version": "2020-12-06"
-=======
         "x-ms-version": "2021-02-12"
->>>>>>> 7e782c87
       },
       "RequestBody": "Ff9ehJkNRHX8LpHpxy2ECj0Z0KmQMgcKyYzTl/qM74pLyVKqCVk8jwxAlHCLuzoEwzfTpiV2EOL3VLoMOqx7bz4Gnv3b2gHj3UCdT52Xfg1RztPDuUhl1blwsrSfL1VfxSUxhB09Kek18Mnk2MBEYNWsu2vZt7b1oclEaidMRK7qPol4ZfrwFKTqjcl/gPz4LFLf8nPqhQ1vO+NT+L/B6Ksa+po3y/rbu6bG7yrsdiHNTD7VbVE6ALh7CSkXnBzlKKUdZIViwWBXAzbNI5bjgsXBhqyA63pa3/rhu8LRxB+K4MaFzxGbaovdfmoabdwhmIdkVRZwZD0qw4SLgAWehj8XQkPQXrOzJhsgo20QP3IdwCI6bG8IGnuJWgyMD+qFP/cqAyqZUTnUsC76T8HPGYMSbcDiYxnQDijHRwOmJxYxm2R25jxHhG7pZrxADsu6uUCIeaIqotvdWfQC0go1LYkXyLNdWTNHy+lR+f1dj/9dDY3DHq10B/iImIxHRLJkszkzKEUXXGANQK642KjegMn0pcV9cg7bo8G61cCn/4Y37UbEKme6RbAstd3/vC5QqhfCUp7t5kAqV4WEXIefZUEngepiGlZiOmAUULwx3OeTaiqo5azoSQYGmdLiNukpjVCc1zpE7ZDBXxg+2JaD+Xqd8fFc9oCUPzfjXICDgAR368JslAWsTn2a54WUqXFwgqBYRET3zJbQCJgDYJEPPt8Tx+3TFmR18aJ0wQ/6/5XGc9ngKju/fx4snIxsqe7si6imgOGDnGs741OiggqH1QgCPOy3LxOjVEfOp3rYCEeziDZmVH+0QtdtpEfoHP0UpMeDamwCNFuVAiyZtfXxYtoL7/rUIYCITvoVSYrLujdKugKzVJ7bsFPa0FJTGo3ifEFt3S0DP4NG+xty7evQyUf0T/ryPg48MD6m+VAuNTRsM81JXt0KR3p/bVmCaMNoCgYKXsqT7z0zMK3uXUYzF8XmBbkdh2tp6gd/c9G0ucd7Pe9JJNdp2UOPFi0wG+o0S1WTm2IJS4KboHPDE3xsfnflcx9X6fPufSx2jXE+Oc8dSyd7IR1lcfFsroNjpsbHI5e2S6jK3WFipR42k70RXWekpchU8F1ZgAEu6jtvi9ZmrmnZiO4nUm3FGHz/L94zWlEbvwD+czM6XMqmnPIm8xpHz+RUONV5fVJajtfhWlEj+o/qU8vWZzs2nisjgbZ6nyVht1/53yJ7okKto+RbWQF5gqJjO59OcWeoHpqpVfyc3++xf6PyKhptbrCJKMRX2kQqqf4TF2OGE0X3UMGH0k1GEcT1qdpdh1iH9c3uxEmjUUNVfqv9iMeLK2td+9lZ5ZtjQxb/YTBpzSKmjCKWlw==",
       "StatusCode": 201,
@@ -81,11 +69,7 @@
         "x-ms-content-crc64": "FuLBTUYs6w4=",
         "x-ms-request-id": "560338c6-a01e-0002-6f5d-05647a000000",
         "x-ms-request-server-encrypted": "true",
-<<<<<<< HEAD
-        "x-ms-version": "2020-12-06",
-=======
         "x-ms-version": "2021-02-12",
->>>>>>> 7e782c87
         "x-ms-version-id": "2021-02-17T18:50:03.8537356Z"
       },
       "ResponseBody": []
@@ -107,11 +91,7 @@
         "x-ms-lease-duration": "10",
         "x-ms-proposed-lease-id": "611c94f4-daa8-b3db-47c2-fa8e02f7b2fa",
         "x-ms-return-client-request-id": "true",
-<<<<<<< HEAD
-        "x-ms-version": "2020-12-06"
-=======
         "x-ms-version": "2021-02-12"
->>>>>>> 7e782c87
       },
       "RequestBody": null,
       "StatusCode": 400,
@@ -126,11 +106,7 @@
         "x-ms-client-request-id": "ea75588c-9e52-a3e4-535b-e9c986a4a2f7",
         "x-ms-error-code": "InvalidHeaderValue",
         "x-ms-request-id": "560338d6-a01e-0002-7b5d-05647a000000",
-<<<<<<< HEAD
-        "x-ms-version": "2020-12-06"
-=======
         "x-ms-version": "2021-02-12"
->>>>>>> 7e782c87
       },
       "ResponseBody": [
         "﻿<?xml version=\"1.0\" encoding=\"utf-8\"?><Error><Code>InvalidHeaderValue</Code><Message>The value for one of the HTTP headers is not in the correct format.\n",
@@ -152,11 +128,7 @@
         "x-ms-client-request-id": "a90208a9-c882-2fa8-b284-09b77b434725",
         "x-ms-date": "Wed, 17 Feb 2021 18:50:03 GMT",
         "x-ms-return-client-request-id": "true",
-<<<<<<< HEAD
-        "x-ms-version": "2020-12-06"
-=======
         "x-ms-version": "2021-02-12"
->>>>>>> 7e782c87
       },
       "RequestBody": null,
       "StatusCode": 202,
@@ -169,11 +141,7 @@
         ],
         "x-ms-client-request-id": "a90208a9-c882-2fa8-b284-09b77b434725",
         "x-ms-request-id": "560338dd-a01e-0002-805d-05647a000000",
-<<<<<<< HEAD
-        "x-ms-version": "2020-12-06"
-=======
         "x-ms-version": "2021-02-12"
->>>>>>> 7e782c87
       },
       "ResponseBody": []
     }
