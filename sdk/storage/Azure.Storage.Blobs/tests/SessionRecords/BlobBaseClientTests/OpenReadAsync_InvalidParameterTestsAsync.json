--- conflicted
+++ resolved
@@ -15,11 +15,7 @@
         "x-ms-client-request-id": "5e08d3a6-d2df-0051-bba1-cb6063368549",
         "x-ms-date": "Wed, 17 Feb 2021 18:51:53 GMT",
         "x-ms-return-client-request-id": "true",
-<<<<<<< HEAD
-        "x-ms-version": "2020-12-06"
-=======
         "x-ms-version": "2021-02-12"
->>>>>>> 7e782c87
       },
       "RequestBody": null,
       "StatusCode": 201,
@@ -34,11 +30,7 @@
         ],
         "x-ms-client-request-id": "5e08d3a6-d2df-0051-bba1-cb6063368549",
         "x-ms-request-id": "1271f033-101e-0028-335d-05bb6a000000",
-<<<<<<< HEAD
-        "x-ms-version": "2020-12-06"
-=======
         "x-ms-version": "2021-02-12"
->>>>>>> 7e782c87
       },
       "ResponseBody": []
     },
@@ -59,11 +51,7 @@
         "x-ms-client-request-id": "99eaf1a0-9163-6f0c-6518-886c4ff43ac4",
         "x-ms-date": "Wed, 17 Feb 2021 18:51:54 GMT",
         "x-ms-return-client-request-id": "true",
-<<<<<<< HEAD
-        "x-ms-version": "2020-12-06"
-=======
         "x-ms-version": "2021-02-12"
->>>>>>> 7e782c87
       },
       "RequestBody": "R1M/c5qBGiVGOkO+HJL/crH2RXlpkT7QLyUJ9aAvj5AyyPIbFYMhJbnjF6WOk+QoolmvbPEM4LYUbkR0dyWEFqqyjFOf5Fwt1CDAhnmZQptB4VJHgCKfJug8Bqc/ra2UXgD62weQib78gpfRTFo8eyuoM5bSPZaIE2VqYt607idyKyd4n2aUsFiUSv2KztqOAIp7lnkXwiFpcsihJibgSJNwXyAyxNzFE4I9PfKZ/USL3GJTOFetWmkGDi2d84oxtAJpGm+5XDuutoL32YQu0HSDFknDjA88wgS2K7WvJyD3C4jwL+LV0X8mpILUtoDl2D24GdxAbifzLVdqAzCG/45i/837PqGRrkTKnOeMZwyD0VN49g5Dt51h/QGLas1PoKXzcray6ZmbJmuXdtE/ZsVL5jLdDQiAHkgwmkGgBkN2e/xCmPVV0ei53NCjq0DMIZY7P4ObcZKdc1Nugk5Y+x8nIfvV/c3Q9hVKIzE33XIIY3iqZMe/2wlppSWh5k6ZYeGxe4pE9yTJa0huUU5hZZbhZh/VrpZXZ0Xya1enLg/HsMJPhmHnw2xU4Ph/UYm6B0CPwIAvw7JKWhREUovMIT04pqGLEd80+aKygc2e2BW8N2QXGG2PmO0PBSxNo3Hhh767RqvoL/ZgWsfdfELlrIH+iBontAnPqA6zfAyz51Ux0fkP4pJq1Ahttr6mshuqKliqThpWudK1652cNLLprXJxrKtJ1snvlLQSuf5KKfbyCVG0CJg62hcmWff0zZ9VhAlLNAZwYVSOu7pmRADUa8GmqitgNaXZNtGTInzR+sYUvDT0/vXwgqf9JU3e05UXUe42TiN09E9kcf003D7XvcDzUojL4GzLtieDYxBX+2I7fNGOm6yjn8flkIz3u6VpJWiM6oENS3GBapf78ZE+DHaa+GBtSSEUULPA5U/f0/qBGT2oyxDhLjBgDDAUp602p4QWXcNF+9xGeJrNTWYhopadeddUlkBlucovDTzw/6gGiT7LyHY3PB1gYVN2FODJPmmady3V4hFDsKP4Fu6gVXjxx8MoVtkfZT258zTt76XpZc7SVoh6MKcthxjSPiUvwAzahEwdoeiQehHwG+7cVcH+D7Agzf/wdpcc+87BTScXijIoEmpYzMTmQtx2ihS4UDJX1C51D/MM6g21AKYazi3p2JG7tEJWpkPsOYojeeyCZKqcanj4ons/Gyhco8sdzHOujLGD/JvvAC3ridVo6XAhM5z7fWS08TYVfJga+QN3zm0WdO06/mcOrWlKDRim1zK4O28vIk4P+pt6boAC1AcqdLpoUXSD5zQ07ND6aeMeb6VmYr2TR6weB3pRv5DnC9hiIJhdPoW+NFQ7+zV+FQ==",
       "StatusCode": 201,
@@ -81,11 +69,7 @@
         "x-ms-content-crc64": "LSaT3mWieu4=",
         "x-ms-request-id": "1271f05e-101e-0028-575d-05bb6a000000",
         "x-ms-request-server-encrypted": "true",
-<<<<<<< HEAD
-        "x-ms-version": "2020-12-06",
-=======
         "x-ms-version": "2021-02-12",
->>>>>>> 7e782c87
         "x-ms-version-id": "2021-02-17T18:51:54.1521865Z"
       },
       "ResponseBody": []
@@ -104,11 +88,7 @@
         "x-ms-client-request-id": "58a897e0-980f-12c3-3f71-927fc0de703b",
         "x-ms-date": "Wed, 17 Feb 2021 18:51:54 GMT",
         "x-ms-return-client-request-id": "true",
-<<<<<<< HEAD
-        "x-ms-version": "2020-12-06"
-=======
         "x-ms-version": "2021-02-12"
->>>>>>> 7e782c87
       },
       "RequestBody": null,
       "StatusCode": 200,
@@ -135,11 +115,7 @@
         "x-ms-lease-status": "unlocked",
         "x-ms-request-id": "1271f089-101e-0028-7f5d-05bb6a000000",
         "x-ms-server-encrypted": "true",
-<<<<<<< HEAD
-        "x-ms-version": "2020-12-06",
-=======
         "x-ms-version": "2021-02-12",
->>>>>>> 7e782c87
         "x-ms-version-id": "2021-02-17T18:51:54.1521865Z"
       },
       "ResponseBody": []
@@ -158,11 +134,7 @@
         "x-ms-client-request-id": "b88b4938-e14c-69b4-6985-6fe3f3fd868e",
         "x-ms-date": "Wed, 17 Feb 2021 18:51:54 GMT",
         "x-ms-return-client-request-id": "true",
-<<<<<<< HEAD
-        "x-ms-version": "2020-12-06"
-=======
         "x-ms-version": "2021-02-12"
->>>>>>> 7e782c87
       },
       "RequestBody": null,
       "StatusCode": 202,
@@ -175,11 +147,7 @@
         ],
         "x-ms-client-request-id": "b88b4938-e14c-69b4-6985-6fe3f3fd868e",
         "x-ms-request-id": "1271f0af-101e-0028-245d-05bb6a000000",
-<<<<<<< HEAD
-        "x-ms-version": "2020-12-06"
-=======
         "x-ms-version": "2021-02-12"
->>>>>>> 7e782c87
       },
       "ResponseBody": []
     }
