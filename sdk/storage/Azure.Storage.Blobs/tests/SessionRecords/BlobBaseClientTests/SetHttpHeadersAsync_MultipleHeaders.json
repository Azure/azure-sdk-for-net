{
  "Entries": [
    {
      "RequestUri": "https://seanmcccanary.blob.core.windows.net/test-container-77c7359b-f722-a0a7-2bea-a4907bec299f?restype=container",
      "RequestMethod": "PUT",
      "RequestHeaders": {
        "Authorization": "Sanitized",
        "traceparent": "00-3e2c9d682c24c147b3d5276657f6b354-c1ebb68d85372141-00",
        "User-Agent": [
          "azsdk-net-Storage.Blobs/12.5.0-dev.20200402.1",
          "(.NET Core 4.6.28325.01; Microsoft Windows 10.0.18362 )"
        ],
        "x-ms-blob-public-access": "container",
        "x-ms-client-request-id": "792b22b7-e62a-c326-c4a0-7b14817a8759",
        "x-ms-date": "Thu, 02 Apr 2020 23:43:03 GMT",
        "x-ms-return-client-request-id": "true",
        "x-ms-version": "2019-12-12"
      },
      "RequestBody": null,
      "StatusCode": 201,
      "ResponseHeaders": {
        "Content-Length": "0",
        "Date": "Thu, 02 Apr 2020 23:43:02 GMT",
        "ETag": "\u00220x8D7D75F95A7F228\u0022",
        "Last-Modified": "Thu, 02 Apr 2020 23:43:02 GMT",
        "Server": [
          "Windows-Azure-Blob/1.0",
          "Microsoft-HTTPAPI/2.0"
        ],
        "x-ms-client-request-id": "792b22b7-e62a-c326-c4a0-7b14817a8759",
<<<<<<< HEAD
        "x-ms-request-id": "0507e3d1-b01e-002c-0730-f37e94000000",
=======
        "x-ms-request-id": "8de58a78-b01e-0071-7f48-09ab8b000000",
>>>>>>> 8d420312
        "x-ms-version": "2019-12-12"
      },
      "ResponseBody": []
    },
    {
      "RequestUri": "https://seanmcccanary.blob.core.windows.net/test-container-77c7359b-f722-a0a7-2bea-a4907bec299f/test-blob-3da7eb6e-dccf-6bdf-7a12-9c4e5580efd8",
      "RequestMethod": "PUT",
      "RequestHeaders": {
        "Authorization": "Sanitized",
        "Content-Length": "1024",
        "traceparent": "00-7edd6173f7b4f74086101e48587cef90-b5ef40f77d79bd4e-00",
        "User-Agent": [
          "azsdk-net-Storage.Blobs/12.5.0-dev.20200402.1",
          "(.NET Core 4.6.28325.01; Microsoft Windows 10.0.18362 )"
        ],
        "x-ms-blob-type": "BlockBlob",
        "x-ms-client-request-id": "9d8e1dd5-98eb-66ae-a4f2-408b9826dae1",
        "x-ms-date": "Thu, 02 Apr 2020 23:43:03 GMT",
        "x-ms-return-client-request-id": "true",
        "x-ms-version": "2019-12-12"
      },
      "RequestBody": "zP/ZWMGvdIcH9R5bs6Y0X0xJucWr4NXbQr/\u002BGEnYbkSxokeBoS\u002BXvncfNtm9hLjT3j0BDMcpLewq/hUCsFs\u002BL4faqhFesr4csfpOi6r7Hb4HKzoL1mF9h3VbV6IalQ0b4QZS49mmdSt/5VvM26FBLuFW\u002B4UhMlklXSOcA1obAhvtM6qjqTrkYLUOjPEGsKzTGijBw5qH\u002Ba6tLIW2CnLQY\u002BI/36j2nYWmcprQE6ZnH6x2yOgyWT\u002BAZTn89n20LlZDPSgOxtEE3HyjGlEAt\u002BYHRQzZP0GJngqjv3lu\u002BqcI8kNDjNV\u002BWVnbcutsjj/tgK1S9LBw2u4Vup4eagdXleLUmigNvCsRieuz/sxVHA/KtT7MGwb2lxdULtE2YO9Rg90Jl/MX4MSCQWrEvdwiv52PU7TJi3nc3gMQuI1Z2in8YXrvS4Qbs9V5SdqbMto7Mm40pww6iPhkLbnwBic2KWdBx1thMnMYc5/fT0GfQaso1YUeJTIcwtiCih7LK62tQyByWWp/2QD6GzRtWzm2xesNyDGiFwM0JAWD36dVTUjyMQwhLOdBqfuFJAr\u002Br2eey8UzvWJ7CyscPjVl/PpYpc3seiotlZgEzB82HPP5NnSe5BPhIY/ldyXhBO2y260ALX48ETU8cTYtLvFCRe83IgjAxxfndoM9BgMETJGrUfByNe91vSQ/YXLdtPOeojE2qeHl8hSVGbf6/gsxNyWkgdwA0A//wWXkgGalCcGQn2TRzqKvxV/c3Rs4er4YDSlNODIWndIhNud7AHGu8BD1al\u002BmYGmC9Lx9JPP0x0emy3I8V9GOegGSr5e6M8XtLu0LQhBfcq2/ykN2mXneLW\u002Bg1TX/cZg\u002BZ/BdFLDRx8D3j/YG6YQ2RlnEfYyNF\u002BCIs4IoGl6P7rxUzNsgAl397QKCfwmD2ETqaY7cOvMLsU8P1WEuqa1iZ6E5sRypFkT7x4\u002BKCpfXBNs\u002BPbDPs7PISRuLES38zkRVIBhoSSYnQVNK4HNkgaa4N9CF8Gz8krPucGgBHQQW//hKNOp/brq0FvtdhdM/ZMd109lddt7YWI1ketm9JiNOM\u002BB6GUy8OMgV0Nlwnw3grgugjEoruYgactxcGvTh9vDXD1HyxUp6uJoQSKUFZ7mAhMvNHZrZInpYYKZwXx7TM9rpmJC77enBJtOvGnHiFQsi25UpE9lV/uzXmmWjCll8PBTLHM4pxZfiDPfHKQgIdUubTYSIqiAAk5qj41ODHRt5M91dFvk8\u002BRX\u002BRgfijtTjziQaB7zV85Lzy4g0heJEXu7bTfYqq15SX1RuimMZHQTFvxQuaRVfpD9LaUtwB3MzuucYB0HeuSPFyKhnZmku2q2Eb8XNFfXYe6i33kIT4Q==",
      "StatusCode": 201,
      "ResponseHeaders": {
        "Content-Length": "0",
        "Content-MD5": "\u002B0J66atjShC/v3B5oeZeFQ==",
        "Date": "Thu, 02 Apr 2020 23:43:02 GMT",
        "ETag": "\u00220x8D7D75F95B51D7A\u0022",
        "Last-Modified": "Thu, 02 Apr 2020 23:43:02 GMT",
        "Server": [
          "Windows-Azure-Blob/1.0",
          "Microsoft-HTTPAPI/2.0"
        ],
        "x-ms-client-request-id": "9d8e1dd5-98eb-66ae-a4f2-408b9826dae1",
        "x-ms-content-crc64": "w89Vgd045CE=",
        "x-ms-request-id": "8de58a85-b01e-0071-0a48-09ab8b000000",
        "x-ms-request-server-encrypted": "true",
        "x-ms-version": "2019-12-12"
      },
      "ResponseBody": []
    },
    {
      "RequestUri": "https://seanmcccanary.blob.core.windows.net/test-container-77c7359b-f722-a0a7-2bea-a4907bec299f/test-blob-3da7eb6e-dccf-6bdf-7a12-9c4e5580efd8?comp=properties",
      "RequestMethod": "PUT",
      "RequestHeaders": {
        "Authorization": "Sanitized",
        "traceparent": "00-0babb37162f5a4458d50a5f26ca16dd0-39f80f7f24908040-00",
        "User-Agent": [
          "azsdk-net-Storage.Blobs/12.5.0-dev.20200402.1",
          "(.NET Core 4.6.28325.01; Microsoft Windows 10.0.18362 )"
        ],
        "x-ms-blob-content-encoding": "deflate, gzip",
        "x-ms-blob-content-language": "de-DE, en-CA",
        "x-ms-client-request-id": "c1e16a83-75b3-bef6-32d4-2b89c08a2ac0",
        "x-ms-date": "Thu, 02 Apr 2020 23:43:03 GMT",
        "x-ms-return-client-request-id": "true",
        "x-ms-version": "2019-12-12"
      },
      "RequestBody": null,
      "StatusCode": 200,
      "ResponseHeaders": {
        "Content-Length": "0",
        "Date": "Thu, 02 Apr 2020 23:43:02 GMT",
        "ETag": "\u00220x8D7D75F95C154B9\u0022",
        "Last-Modified": "Thu, 02 Apr 2020 23:43:03 GMT",
        "Server": [
          "Windows-Azure-Blob/1.0",
          "Microsoft-HTTPAPI/2.0"
        ],
        "x-ms-client-request-id": "c1e16a83-75b3-bef6-32d4-2b89c08a2ac0",
<<<<<<< HEAD
        "x-ms-request-id": "0507e3d7-b01e-002c-0b30-f37e94000000",
=======
        "x-ms-request-id": "8de58a8f-b01e-0071-1248-09ab8b000000",
>>>>>>> 8d420312
        "x-ms-version": "2019-12-12"
      },
      "ResponseBody": []
    },
    {
      "RequestUri": "https://seanmcccanary.blob.core.windows.net/test-container-77c7359b-f722-a0a7-2bea-a4907bec299f/test-blob-3da7eb6e-dccf-6bdf-7a12-9c4e5580efd8",
      "RequestMethod": "HEAD",
      "RequestHeaders": {
        "Authorization": "Sanitized",
        "traceparent": "00-a05d204c1fcbd7449631ed228a8b7d1f-34a6fdc7d6e44541-00",
        "User-Agent": [
          "azsdk-net-Storage.Blobs/12.5.0-dev.20200402.1",
          "(.NET Core 4.6.28325.01; Microsoft Windows 10.0.18362 )"
        ],
        "x-ms-client-request-id": "2d08d49e-1944-3c2e-f092-54576e291a0d",
        "x-ms-date": "Thu, 02 Apr 2020 23:43:03 GMT",
        "x-ms-return-client-request-id": "true",
        "x-ms-version": "2019-12-12"
      },
      "RequestBody": null,
      "StatusCode": 200,
      "ResponseHeaders": {
        "Accept-Ranges": "bytes",
        "Content-Encoding": [
          "deflate",
          "gzip"
        ],
        "Content-Language": [
          "de-DE",
          "en-CA"
        ],
        "Content-Length": "1024",
        "Date": "Thu, 02 Apr 2020 23:43:02 GMT",
        "ETag": "\u00220x8D7D75F95C154B9\u0022",
        "Last-Modified": "Thu, 02 Apr 2020 23:43:03 GMT",
        "Server": [
          "Windows-Azure-Blob/1.0",
          "Microsoft-HTTPAPI/2.0"
        ],
        "x-ms-access-tier": "Hot",
        "x-ms-access-tier-inferred": "true",
        "x-ms-blob-type": "BlockBlob",
        "x-ms-client-request-id": "2d08d49e-1944-3c2e-f092-54576e291a0d",
        "x-ms-creation-time": "Thu, 02 Apr 2020 23:43:02 GMT",
        "x-ms-lease-state": "available",
        "x-ms-lease-status": "unlocked",
        "x-ms-request-id": "8de58a9f-b01e-0071-1f48-09ab8b000000",
        "x-ms-server-encrypted": "true",
        "x-ms-version": "2019-12-12"
      },
      "ResponseBody": []
    },
    {
      "RequestUri": "https://seanmcccanary.blob.core.windows.net/test-container-77c7359b-f722-a0a7-2bea-a4907bec299f?restype=container",
      "RequestMethod": "DELETE",
      "RequestHeaders": {
        "Authorization": "Sanitized",
        "traceparent": "00-fa28ddb8116bf24f9edddd6eb9cc8543-6732014a62bd6144-00",
        "User-Agent": [
          "azsdk-net-Storage.Blobs/12.5.0-dev.20200402.1",
          "(.NET Core 4.6.28325.01; Microsoft Windows 10.0.18362 )"
        ],
        "x-ms-client-request-id": "ebea324a-fc81-117b-e27a-cb891dbace42",
        "x-ms-date": "Thu, 02 Apr 2020 23:43:04 GMT",
        "x-ms-return-client-request-id": "true",
        "x-ms-version": "2019-12-12"
      },
      "RequestBody": null,
      "StatusCode": 202,
      "ResponseHeaders": {
        "Content-Length": "0",
        "Date": "Thu, 02 Apr 2020 23:43:02 GMT",
        "Server": [
          "Windows-Azure-Blob/1.0",
          "Microsoft-HTTPAPI/2.0"
        ],
        "x-ms-client-request-id": "ebea324a-fc81-117b-e27a-cb891dbace42",
<<<<<<< HEAD
        "x-ms-request-id": "0507e3db-b01e-002c-0f30-f37e94000000",
=======
        "x-ms-request-id": "8de58aa4-b01e-0071-2348-09ab8b000000",
>>>>>>> 8d420312
        "x-ms-version": "2019-12-12"
      },
      "ResponseBody": []
    }
  ],
  "Variables": {
    "DateTimeOffsetNow": "2020-04-02T16:43:03.4962837-07:00",
    "RandomSeed": "206241019",
    "Storage_TestConfigDefault": "ProductionTenant\nseanmcccanary\nU2FuaXRpemVk\nhttps://seanmcccanary.blob.core.windows.net\nhttps://seanmcccanary.file.core.windows.net\nhttps://seanmcccanary.queue.core.windows.net\nhttps://seanmcccanary.table.core.windows.net\n\n\n\n\nhttps://seanmcccanary-secondary.blob.core.windows.net\nhttps://seanmcccanary-secondary.file.core.windows.net\nhttps://seanmcccanary-secondary.queue.core.windows.net\nhttps://seanmcccanary-secondary.table.core.windows.net\n\nSanitized\n\n\nCloud\nBlobEndpoint=https://seanmcccanary.blob.core.windows.net/;QueueEndpoint=https://seanmcccanary.queue.core.windows.net/;FileEndpoint=https://seanmcccanary.file.core.windows.net/;BlobSecondaryEndpoint=https://seanmcccanary-secondary.blob.core.windows.net/;QueueSecondaryEndpoint=https://seanmcccanary-secondary.queue.core.windows.net/;FileSecondaryEndpoint=https://seanmcccanary-secondary.file.core.windows.net/;AccountName=seanmcccanary;AccountKey=Sanitized\nseanscope1"
  }
}<|MERGE_RESOLUTION|>--- conflicted
+++ resolved
@@ -28,11 +28,7 @@
           "Microsoft-HTTPAPI/2.0"
         ],
         "x-ms-client-request-id": "792b22b7-e62a-c326-c4a0-7b14817a8759",
-<<<<<<< HEAD
-        "x-ms-request-id": "0507e3d1-b01e-002c-0730-f37e94000000",
-=======
         "x-ms-request-id": "8de58a78-b01e-0071-7f48-09ab8b000000",
->>>>>>> 8d420312
         "x-ms-version": "2019-12-12"
       },
       "ResponseBody": []
@@ -103,11 +99,7 @@
           "Microsoft-HTTPAPI/2.0"
         ],
         "x-ms-client-request-id": "c1e16a83-75b3-bef6-32d4-2b89c08a2ac0",
-<<<<<<< HEAD
-        "x-ms-request-id": "0507e3d7-b01e-002c-0b30-f37e94000000",
-=======
         "x-ms-request-id": "8de58a8f-b01e-0071-1248-09ab8b000000",
->>>>>>> 8d420312
         "x-ms-version": "2019-12-12"
       },
       "ResponseBody": []
@@ -185,11 +177,7 @@
           "Microsoft-HTTPAPI/2.0"
         ],
         "x-ms-client-request-id": "ebea324a-fc81-117b-e27a-cb891dbace42",
-<<<<<<< HEAD
-        "x-ms-request-id": "0507e3db-b01e-002c-0f30-f37e94000000",
-=======
         "x-ms-request-id": "8de58aa4-b01e-0071-2348-09ab8b000000",
->>>>>>> 8d420312
         "x-ms-version": "2019-12-12"
       },
       "ResponseBody": []
