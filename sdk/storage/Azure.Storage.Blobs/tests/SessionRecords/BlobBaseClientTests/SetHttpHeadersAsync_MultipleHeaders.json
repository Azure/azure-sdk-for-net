{
  "Entries": [
    {
      "RequestUri": "https://seanmcccanary.blob.core.windows.net/test-container-77c7359b-f722-a0a7-2bea-a4907bec299f?restype=container",
      "RequestMethod": "PUT",
      "RequestHeaders": {
        "Authorization": "Sanitized",
        "traceparent": "00-3e2c9d682c24c147b3d5276657f6b354-c1ebb68d85372141-00",
        "User-Agent": [
          "azsdk-net-Storage.Blobs/12.5.0-dev.20200402.1",
          "(.NET Core 4.6.28325.01; Microsoft Windows 10.0.18362 )"
        ],
        "x-ms-blob-public-access": "container",
        "x-ms-client-request-id": "792b22b7-e62a-c326-c4a0-7b14817a8759",
        "x-ms-date": "Thu, 02 Apr 2020 23:43:03 GMT",
        "x-ms-return-client-request-id": "true",
<<<<<<< HEAD
        "x-ms-version": "2019-12-12"
=======
        "x-ms-version": "2020-02-10"
>>>>>>> 60f4876e
      },
      "RequestBody": null,
      "StatusCode": 201,
      "ResponseHeaders": {
        "Content-Length": "0",
        "Date": "Thu, 02 Apr 2020 23:43:02 GMT",
        "ETag": "\u00220x8D7D75F95A7F228\u0022",
        "Last-Modified": "Thu, 02 Apr 2020 23:43:02 GMT",
        "Server": [
          "Windows-Azure-Blob/1.0",
          "Microsoft-HTTPAPI/2.0"
        ],
        "x-ms-client-request-id": "792b22b7-e62a-c326-c4a0-7b14817a8759",
        "x-ms-request-id": "8de58a78-b01e-0071-7f48-09ab8b000000",
<<<<<<< HEAD
        "x-ms-version": "2019-12-12"
=======
        "x-ms-version": "2020-02-10"
>>>>>>> 60f4876e
      },
      "ResponseBody": []
    },
    {
      "RequestUri": "https://seanmcccanary.blob.core.windows.net/test-container-77c7359b-f722-a0a7-2bea-a4907bec299f/test-blob-3da7eb6e-dccf-6bdf-7a12-9c4e5580efd8",
      "RequestMethod": "PUT",
      "RequestHeaders": {
        "Authorization": "Sanitized",
        "Content-Length": "1024",
        "traceparent": "00-7edd6173f7b4f74086101e48587cef90-b5ef40f77d79bd4e-00",
        "User-Agent": [
          "azsdk-net-Storage.Blobs/12.5.0-dev.20200402.1",
          "(.NET Core 4.6.28325.01; Microsoft Windows 10.0.18362 )"
        ],
        "x-ms-blob-type": "BlockBlob",
        "x-ms-client-request-id": "9d8e1dd5-98eb-66ae-a4f2-408b9826dae1",
        "x-ms-date": "Thu, 02 Apr 2020 23:43:03 GMT",
        "x-ms-return-client-request-id": "true",
<<<<<<< HEAD
        "x-ms-version": "2019-12-12"
=======
        "x-ms-version": "2020-02-10"
>>>>>>> 60f4876e
      },
      "RequestBody": "zP/ZWMGvdIcH9R5bs6Y0X0xJucWr4NXbQr/\u002BGEnYbkSxokeBoS\u002BXvncfNtm9hLjT3j0BDMcpLewq/hUCsFs\u002BL4faqhFesr4csfpOi6r7Hb4HKzoL1mF9h3VbV6IalQ0b4QZS49mmdSt/5VvM26FBLuFW\u002B4UhMlklXSOcA1obAhvtM6qjqTrkYLUOjPEGsKzTGijBw5qH\u002Ba6tLIW2CnLQY\u002BI/36j2nYWmcprQE6ZnH6x2yOgyWT\u002BAZTn89n20LlZDPSgOxtEE3HyjGlEAt\u002BYHRQzZP0GJngqjv3lu\u002BqcI8kNDjNV\u002BWVnbcutsjj/tgK1S9LBw2u4Vup4eagdXleLUmigNvCsRieuz/sxVHA/KtT7MGwb2lxdULtE2YO9Rg90Jl/MX4MSCQWrEvdwiv52PU7TJi3nc3gMQuI1Z2in8YXrvS4Qbs9V5SdqbMto7Mm40pww6iPhkLbnwBic2KWdBx1thMnMYc5/fT0GfQaso1YUeJTIcwtiCih7LK62tQyByWWp/2QD6GzRtWzm2xesNyDGiFwM0JAWD36dVTUjyMQwhLOdBqfuFJAr\u002Br2eey8UzvWJ7CyscPjVl/PpYpc3seiotlZgEzB82HPP5NnSe5BPhIY/ldyXhBO2y260ALX48ETU8cTYtLvFCRe83IgjAxxfndoM9BgMETJGrUfByNe91vSQ/YXLdtPOeojE2qeHl8hSVGbf6/gsxNyWkgdwA0A//wWXkgGalCcGQn2TRzqKvxV/c3Rs4er4YDSlNODIWndIhNud7AHGu8BD1al\u002BmYGmC9Lx9JPP0x0emy3I8V9GOegGSr5e6M8XtLu0LQhBfcq2/ykN2mXneLW\u002Bg1TX/cZg\u002BZ/BdFLDRx8D3j/YG6YQ2RlnEfYyNF\u002BCIs4IoGl6P7rxUzNsgAl397QKCfwmD2ETqaY7cOvMLsU8P1WEuqa1iZ6E5sRypFkT7x4\u002BKCpfXBNs\u002BPbDPs7PISRuLES38zkRVIBhoSSYnQVNK4HNkgaa4N9CF8Gz8krPucGgBHQQW//hKNOp/brq0FvtdhdM/ZMd109lddt7YWI1ketm9JiNOM\u002BB6GUy8OMgV0Nlwnw3grgugjEoruYgactxcGvTh9vDXD1HyxUp6uJoQSKUFZ7mAhMvNHZrZInpYYKZwXx7TM9rpmJC77enBJtOvGnHiFQsi25UpE9lV/uzXmmWjCll8PBTLHM4pxZfiDPfHKQgIdUubTYSIqiAAk5qj41ODHRt5M91dFvk8\u002BRX\u002BRgfijtTjziQaB7zV85Lzy4g0heJEXu7bTfYqq15SX1RuimMZHQTFvxQuaRVfpD9LaUtwB3MzuucYB0HeuSPFyKhnZmku2q2Eb8XNFfXYe6i33kIT4Q==",
      "StatusCode": 201,
      "ResponseHeaders": {
        "Content-Length": "0",
        "Content-MD5": "\u002B0J66atjShC/v3B5oeZeFQ==",
        "Date": "Thu, 02 Apr 2020 23:43:02 GMT",
        "ETag": "\u00220x8D7D75F95B51D7A\u0022",
        "Last-Modified": "Thu, 02 Apr 2020 23:43:02 GMT",
        "Server": [
          "Windows-Azure-Blob/1.0",
          "Microsoft-HTTPAPI/2.0"
        ],
        "x-ms-client-request-id": "9d8e1dd5-98eb-66ae-a4f2-408b9826dae1",
        "x-ms-content-crc64": "w89Vgd045CE=",
        "x-ms-request-id": "8de58a85-b01e-0071-0a48-09ab8b000000",
        "x-ms-request-server-encrypted": "true",
<<<<<<< HEAD
        "x-ms-version": "2019-12-12"
=======
        "x-ms-version": "2020-02-10"
>>>>>>> 60f4876e
      },
      "ResponseBody": []
    },
    {
      "RequestUri": "https://seanmcccanary.blob.core.windows.net/test-container-77c7359b-f722-a0a7-2bea-a4907bec299f/test-blob-3da7eb6e-dccf-6bdf-7a12-9c4e5580efd8?comp=properties",
      "RequestMethod": "PUT",
      "RequestHeaders": {
        "Authorization": "Sanitized",
        "traceparent": "00-0babb37162f5a4458d50a5f26ca16dd0-39f80f7f24908040-00",
        "User-Agent": [
          "azsdk-net-Storage.Blobs/12.5.0-dev.20200402.1",
          "(.NET Core 4.6.28325.01; Microsoft Windows 10.0.18362 )"
        ],
        "x-ms-blob-content-encoding": "deflate, gzip",
        "x-ms-blob-content-language": "de-DE, en-CA",
        "x-ms-client-request-id": "c1e16a83-75b3-bef6-32d4-2b89c08a2ac0",
        "x-ms-date": "Thu, 02 Apr 2020 23:43:03 GMT",
        "x-ms-return-client-request-id": "true",
<<<<<<< HEAD
        "x-ms-version": "2019-12-12"
=======
        "x-ms-version": "2020-02-10"
>>>>>>> 60f4876e
      },
      "RequestBody": null,
      "StatusCode": 200,
      "ResponseHeaders": {
        "Content-Length": "0",
        "Date": "Thu, 02 Apr 2020 23:43:02 GMT",
        "ETag": "\u00220x8D7D75F95C154B9\u0022",
        "Last-Modified": "Thu, 02 Apr 2020 23:43:03 GMT",
        "Server": [
          "Windows-Azure-Blob/1.0",
          "Microsoft-HTTPAPI/2.0"
        ],
        "x-ms-client-request-id": "c1e16a83-75b3-bef6-32d4-2b89c08a2ac0",
        "x-ms-request-id": "8de58a8f-b01e-0071-1248-09ab8b000000",
<<<<<<< HEAD
        "x-ms-version": "2019-12-12"
=======
        "x-ms-version": "2020-02-10"
>>>>>>> 60f4876e
      },
      "ResponseBody": []
    },
    {
      "RequestUri": "https://seanmcccanary.blob.core.windows.net/test-container-77c7359b-f722-a0a7-2bea-a4907bec299f/test-blob-3da7eb6e-dccf-6bdf-7a12-9c4e5580efd8",
      "RequestMethod": "HEAD",
      "RequestHeaders": {
        "Authorization": "Sanitized",
        "traceparent": "00-a05d204c1fcbd7449631ed228a8b7d1f-34a6fdc7d6e44541-00",
        "User-Agent": [
          "azsdk-net-Storage.Blobs/12.5.0-dev.20200402.1",
          "(.NET Core 4.6.28325.01; Microsoft Windows 10.0.18362 )"
        ],
        "x-ms-client-request-id": "2d08d49e-1944-3c2e-f092-54576e291a0d",
        "x-ms-date": "Thu, 02 Apr 2020 23:43:03 GMT",
        "x-ms-return-client-request-id": "true",
<<<<<<< HEAD
        "x-ms-version": "2019-12-12"
=======
        "x-ms-version": "2020-02-10"
>>>>>>> 60f4876e
      },
      "RequestBody": null,
      "StatusCode": 200,
      "ResponseHeaders": {
        "Accept-Ranges": "bytes",
        "Content-Encoding": [
          "deflate",
          "gzip"
        ],
        "Content-Language": [
          "de-DE",
          "en-CA"
        ],
        "Content-Length": "1024",
        "Date": "Thu, 02 Apr 2020 23:43:02 GMT",
        "ETag": "\u00220x8D7D75F95C154B9\u0022",
        "Last-Modified": "Thu, 02 Apr 2020 23:43:03 GMT",
        "Server": [
          "Windows-Azure-Blob/1.0",
          "Microsoft-HTTPAPI/2.0"
        ],
        "x-ms-access-tier": "Hot",
        "x-ms-access-tier-inferred": "true",
        "x-ms-blob-type": "BlockBlob",
        "x-ms-client-request-id": "2d08d49e-1944-3c2e-f092-54576e291a0d",
        "x-ms-creation-time": "Thu, 02 Apr 2020 23:43:02 GMT",
        "x-ms-lease-state": "available",
        "x-ms-lease-status": "unlocked",
        "x-ms-request-id": "8de58a9f-b01e-0071-1f48-09ab8b000000",
        "x-ms-server-encrypted": "true",
<<<<<<< HEAD
        "x-ms-version": "2019-12-12"
=======
        "x-ms-version": "2020-02-10"
>>>>>>> 60f4876e
      },
      "ResponseBody": []
    },
    {
      "RequestUri": "https://seanmcccanary.blob.core.windows.net/test-container-77c7359b-f722-a0a7-2bea-a4907bec299f?restype=container",
      "RequestMethod": "DELETE",
      "RequestHeaders": {
        "Authorization": "Sanitized",
        "traceparent": "00-fa28ddb8116bf24f9edddd6eb9cc8543-6732014a62bd6144-00",
        "User-Agent": [
          "azsdk-net-Storage.Blobs/12.5.0-dev.20200402.1",
          "(.NET Core 4.6.28325.01; Microsoft Windows 10.0.18362 )"
        ],
        "x-ms-client-request-id": "ebea324a-fc81-117b-e27a-cb891dbace42",
        "x-ms-date": "Thu, 02 Apr 2020 23:43:04 GMT",
        "x-ms-return-client-request-id": "true",
<<<<<<< HEAD
        "x-ms-version": "2019-12-12"
=======
        "x-ms-version": "2020-02-10"
>>>>>>> 60f4876e
      },
      "RequestBody": null,
      "StatusCode": 202,
      "ResponseHeaders": {
        "Content-Length": "0",
        "Date": "Thu, 02 Apr 2020 23:43:02 GMT",
        "Server": [
          "Windows-Azure-Blob/1.0",
          "Microsoft-HTTPAPI/2.0"
        ],
        "x-ms-client-request-id": "ebea324a-fc81-117b-e27a-cb891dbace42",
        "x-ms-request-id": "8de58aa4-b01e-0071-2348-09ab8b000000",
<<<<<<< HEAD
        "x-ms-version": "2019-12-12"
=======
        "x-ms-version": "2020-02-10"
>>>>>>> 60f4876e
      },
      "ResponseBody": []
    }
  ],
  "Variables": {
    "DateTimeOffsetNow": "2020-04-02T16:43:03.4962837-07:00",
    "RandomSeed": "206241019",
    "Storage_TestConfigDefault": "ProductionTenant\nseanmcccanary\nU2FuaXRpemVk\nhttps://seanmcccanary.blob.core.windows.net\nhttps://seanmcccanary.file.core.windows.net\nhttps://seanmcccanary.queue.core.windows.net\nhttps://seanmcccanary.table.core.windows.net\n\n\n\n\nhttps://seanmcccanary-secondary.blob.core.windows.net\nhttps://seanmcccanary-secondary.file.core.windows.net\nhttps://seanmcccanary-secondary.queue.core.windows.net\nhttps://seanmcccanary-secondary.table.core.windows.net\n\nSanitized\n\n\nCloud\nBlobEndpoint=https://seanmcccanary.blob.core.windows.net/;QueueEndpoint=https://seanmcccanary.queue.core.windows.net/;FileEndpoint=https://seanmcccanary.file.core.windows.net/;BlobSecondaryEndpoint=https://seanmcccanary-secondary.blob.core.windows.net/;QueueSecondaryEndpoint=https://seanmcccanary-secondary.queue.core.windows.net/;FileSecondaryEndpoint=https://seanmcccanary-secondary.file.core.windows.net/;AccountName=seanmcccanary;AccountKey=Sanitized\nseanscope1"
  }
}<|MERGE_RESOLUTION|>--- conflicted
+++ resolved
@@ -14,11 +14,7 @@
         "x-ms-client-request-id": "792b22b7-e62a-c326-c4a0-7b14817a8759",
         "x-ms-date": "Thu, 02 Apr 2020 23:43:03 GMT",
         "x-ms-return-client-request-id": "true",
-<<<<<<< HEAD
-        "x-ms-version": "2019-12-12"
-=======
         "x-ms-version": "2020-02-10"
->>>>>>> 60f4876e
       },
       "RequestBody": null,
       "StatusCode": 201,
@@ -33,11 +29,7 @@
         ],
         "x-ms-client-request-id": "792b22b7-e62a-c326-c4a0-7b14817a8759",
         "x-ms-request-id": "8de58a78-b01e-0071-7f48-09ab8b000000",
-<<<<<<< HEAD
-        "x-ms-version": "2019-12-12"
-=======
         "x-ms-version": "2020-02-10"
->>>>>>> 60f4876e
       },
       "ResponseBody": []
     },
@@ -56,11 +48,7 @@
         "x-ms-client-request-id": "9d8e1dd5-98eb-66ae-a4f2-408b9826dae1",
         "x-ms-date": "Thu, 02 Apr 2020 23:43:03 GMT",
         "x-ms-return-client-request-id": "true",
-<<<<<<< HEAD
-        "x-ms-version": "2019-12-12"
-=======
         "x-ms-version": "2020-02-10"
->>>>>>> 60f4876e
       },
       "RequestBody": "zP/ZWMGvdIcH9R5bs6Y0X0xJucWr4NXbQr/\u002BGEnYbkSxokeBoS\u002BXvncfNtm9hLjT3j0BDMcpLewq/hUCsFs\u002BL4faqhFesr4csfpOi6r7Hb4HKzoL1mF9h3VbV6IalQ0b4QZS49mmdSt/5VvM26FBLuFW\u002B4UhMlklXSOcA1obAhvtM6qjqTrkYLUOjPEGsKzTGijBw5qH\u002Ba6tLIW2CnLQY\u002BI/36j2nYWmcprQE6ZnH6x2yOgyWT\u002BAZTn89n20LlZDPSgOxtEE3HyjGlEAt\u002BYHRQzZP0GJngqjv3lu\u002BqcI8kNDjNV\u002BWVnbcutsjj/tgK1S9LBw2u4Vup4eagdXleLUmigNvCsRieuz/sxVHA/KtT7MGwb2lxdULtE2YO9Rg90Jl/MX4MSCQWrEvdwiv52PU7TJi3nc3gMQuI1Z2in8YXrvS4Qbs9V5SdqbMto7Mm40pww6iPhkLbnwBic2KWdBx1thMnMYc5/fT0GfQaso1YUeJTIcwtiCih7LK62tQyByWWp/2QD6GzRtWzm2xesNyDGiFwM0JAWD36dVTUjyMQwhLOdBqfuFJAr\u002Br2eey8UzvWJ7CyscPjVl/PpYpc3seiotlZgEzB82HPP5NnSe5BPhIY/ldyXhBO2y260ALX48ETU8cTYtLvFCRe83IgjAxxfndoM9BgMETJGrUfByNe91vSQ/YXLdtPOeojE2qeHl8hSVGbf6/gsxNyWkgdwA0A//wWXkgGalCcGQn2TRzqKvxV/c3Rs4er4YDSlNODIWndIhNud7AHGu8BD1al\u002BmYGmC9Lx9JPP0x0emy3I8V9GOegGSr5e6M8XtLu0LQhBfcq2/ykN2mXneLW\u002Bg1TX/cZg\u002BZ/BdFLDRx8D3j/YG6YQ2RlnEfYyNF\u002BCIs4IoGl6P7rxUzNsgAl397QKCfwmD2ETqaY7cOvMLsU8P1WEuqa1iZ6E5sRypFkT7x4\u002BKCpfXBNs\u002BPbDPs7PISRuLES38zkRVIBhoSSYnQVNK4HNkgaa4N9CF8Gz8krPucGgBHQQW//hKNOp/brq0FvtdhdM/ZMd109lddt7YWI1ketm9JiNOM\u002BB6GUy8OMgV0Nlwnw3grgugjEoruYgactxcGvTh9vDXD1HyxUp6uJoQSKUFZ7mAhMvNHZrZInpYYKZwXx7TM9rpmJC77enBJtOvGnHiFQsi25UpE9lV/uzXmmWjCll8PBTLHM4pxZfiDPfHKQgIdUubTYSIqiAAk5qj41ODHRt5M91dFvk8\u002BRX\u002BRgfijtTjziQaB7zV85Lzy4g0heJEXu7bTfYqq15SX1RuimMZHQTFvxQuaRVfpD9LaUtwB3MzuucYB0HeuSPFyKhnZmku2q2Eb8XNFfXYe6i33kIT4Q==",
       "StatusCode": 201,
@@ -78,11 +66,7 @@
         "x-ms-content-crc64": "w89Vgd045CE=",
         "x-ms-request-id": "8de58a85-b01e-0071-0a48-09ab8b000000",
         "x-ms-request-server-encrypted": "true",
-<<<<<<< HEAD
-        "x-ms-version": "2019-12-12"
-=======
         "x-ms-version": "2020-02-10"
->>>>>>> 60f4876e
       },
       "ResponseBody": []
     },
@@ -101,11 +85,7 @@
         "x-ms-client-request-id": "c1e16a83-75b3-bef6-32d4-2b89c08a2ac0",
         "x-ms-date": "Thu, 02 Apr 2020 23:43:03 GMT",
         "x-ms-return-client-request-id": "true",
-<<<<<<< HEAD
-        "x-ms-version": "2019-12-12"
-=======
         "x-ms-version": "2020-02-10"
->>>>>>> 60f4876e
       },
       "RequestBody": null,
       "StatusCode": 200,
@@ -120,11 +100,7 @@
         ],
         "x-ms-client-request-id": "c1e16a83-75b3-bef6-32d4-2b89c08a2ac0",
         "x-ms-request-id": "8de58a8f-b01e-0071-1248-09ab8b000000",
-<<<<<<< HEAD
-        "x-ms-version": "2019-12-12"
-=======
         "x-ms-version": "2020-02-10"
->>>>>>> 60f4876e
       },
       "ResponseBody": []
     },
@@ -141,11 +117,7 @@
         "x-ms-client-request-id": "2d08d49e-1944-3c2e-f092-54576e291a0d",
         "x-ms-date": "Thu, 02 Apr 2020 23:43:03 GMT",
         "x-ms-return-client-request-id": "true",
-<<<<<<< HEAD
-        "x-ms-version": "2019-12-12"
-=======
         "x-ms-version": "2020-02-10"
->>>>>>> 60f4876e
       },
       "RequestBody": null,
       "StatusCode": 200,
@@ -176,11 +148,7 @@
         "x-ms-lease-status": "unlocked",
         "x-ms-request-id": "8de58a9f-b01e-0071-1f48-09ab8b000000",
         "x-ms-server-encrypted": "true",
-<<<<<<< HEAD
-        "x-ms-version": "2019-12-12"
-=======
         "x-ms-version": "2020-02-10"
->>>>>>> 60f4876e
       },
       "ResponseBody": []
     },
@@ -197,11 +165,7 @@
         "x-ms-client-request-id": "ebea324a-fc81-117b-e27a-cb891dbace42",
         "x-ms-date": "Thu, 02 Apr 2020 23:43:04 GMT",
         "x-ms-return-client-request-id": "true",
-<<<<<<< HEAD
-        "x-ms-version": "2019-12-12"
-=======
         "x-ms-version": "2020-02-10"
->>>>>>> 60f4876e
       },
       "RequestBody": null,
       "StatusCode": 202,
@@ -214,11 +178,7 @@
         ],
         "x-ms-client-request-id": "ebea324a-fc81-117b-e27a-cb891dbace42",
         "x-ms-request-id": "8de58aa4-b01e-0071-2348-09ab8b000000",
-<<<<<<< HEAD
-        "x-ms-version": "2019-12-12"
-=======
         "x-ms-version": "2020-02-10"
->>>>>>> 60f4876e
       },
       "ResponseBody": []
     }
