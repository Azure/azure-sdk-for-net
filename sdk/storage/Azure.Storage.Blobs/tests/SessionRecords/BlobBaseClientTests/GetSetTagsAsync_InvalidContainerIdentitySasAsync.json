--- conflicted
+++ resolved
@@ -14,11 +14,7 @@
         "x-ms-blob-public-access": "container",
         "x-ms-client-request-id": "33246fbf-e26e-bcaa-680e-93f9ce32778c",
         "x-ms-return-client-request-id": "true",
-<<<<<<< HEAD
-        "x-ms-version": "2020-12-06"
-=======
         "x-ms-version": "2021-02-12"
->>>>>>> 7e782c87
       },
       "RequestBody": null,
       "StatusCode": 201,
@@ -33,11 +29,7 @@
         ],
         "x-ms-client-request-id": "33246fbf-e26e-bcaa-680e-93f9ce32778c",
         "x-ms-request-id": "4fcf22cc-b01e-000b-435d-05dec2000000",
-<<<<<<< HEAD
-        "x-ms-version": "2020-12-06"
-=======
         "x-ms-version": "2021-02-12"
->>>>>>> 7e782c87
       },
       "ResponseBody": []
     },
@@ -57,11 +49,7 @@
         "x-ms-blob-type": "BlockBlob",
         "x-ms-client-request-id": "2160dcb2-724c-ca36-0689-edc735cf424c",
         "x-ms-return-client-request-id": "true",
-<<<<<<< HEAD
-        "x-ms-version": "2020-12-06"
-=======
         "x-ms-version": "2021-02-12"
->>>>>>> 7e782c87
       },
       "RequestBody": "zc44IZnOlsPRzYtXFcNj+ES+nm5+G4pOZJaLfjyaq2fG6iwA+Vbymd0eVH3ls3jljK7LUmLZKbFD6r0DQxiHNiEkkCqXYv7uywWRYMYMaLAdpfGNz1gF7MB6vA+Z71XFlx1cwCNNTimv3IdcSMnrN4EM5Z0m+WfIH6RpHKbuVdyvy8mosKiN0FfI3fLRqKP3j4WOjAm3n562k6F/4zGDwYerrXwAQofZfxVGXRt193cAcowhYMjS9ywr8hwGDuwmRBxqJvsm9039tAz0cUGCQJwqfnGkYmC+2bVQ1U9q0nEpIBn+C9F72Xs/I6y73YbrqLKA3I96geK8q0xF1iL9k+GbylEohDXKrqX2ZT60A/suZCyd6vbhrp42QV+ENgNZQZDKIBM0wyN9tS3qhBujCKhRFnH1YKnruRyy8ULVRniinCOu6uPo+aEIIDTJ9yqCkjm3Mx+RZOHm3mb2gtHhp2+1SOf49R3FaR3Q7EB0IsLxL14IHRNZEDhCxwt88XfPJ3jFE69Cip0b8soCwXehcryjBVJz2IlbWzeuti0SSHelAMTHrw4Tr6XA7CtJV0/BoFVO2OwlXE7uabh3k9NwCalSXMGz2cKukFWssutdEgTn7RXXw2+Lf6N12EVWmxvRUOOB9vqODceSoEiWeKpjkFazkKa+mEU6x90dPQB9WPU62mEH2xwKWd9ORSMn9Ab4Ekfvogp1E7ieRy8dcNDGFUhTW51JW7Q6qTfGb1IhE9LWJSq4jbXqxcepaZTs7OgPhy/b1Jhpr7eStPjTrqNlfDRcR0ulDYeSaJbWoPEgTbxOtucjRj85bXZzJdm8FhYkQ+xfkKWdaXqoSGsCkg7FcmY7hfi7QjX1ItnUMeeu1VF/slwEwL0XsUxtev7TN9pnrrNygJEeaAG3am3LyDeS+XIZguCywLGpJNSrTcc3Iev/bYM0O1XAYUlaTVZPS+gU2oCLurT5tO0CyFy9cxo6f0mBy1u0Xr4dWSGXWHNbWdnrlnJGq2c3BriWMXL5A+4vH80Nzn+MYHzCbmCTYlx6p2+D0dyn9NPhSsWjHSxLJFYyZzilTotZXjX2gz0GpKNbHIoDdTERhyv5K4S66UJQd0kKYPok1FnkKXKmsXCW26YiSAGhSK4kIOAMqyIHn3Xypgzz+0OpNkcxH0y+a9a6Y0/emKFBri6b5j8aFyk23Ir9swpkot9ieBG6byhiZbUKUUfSKQfTsfjdWBUDjh8d+0LBwbfLVsFwex+Qhz4GOICKEMXhY7ODKQIShkrJXunxnHTmoKT+PvuGYq3oQyq51x+VeX5ZPJiOPpi0udB2phw1nurJH5jcjNHKWgEGm+XYWK8qNOVrmGDcV2IMSYUqDw==",
       "StatusCode": 201,
@@ -79,11 +67,7 @@
         "x-ms-content-crc64": "hgJjeav1xQ0=",
         "x-ms-request-id": "4fcf22da-b01e-000b-4f5d-05dec2000000",
         "x-ms-request-server-encrypted": "true",
-<<<<<<< HEAD
-        "x-ms-version": "2020-12-06",
-=======
         "x-ms-version": "2021-02-12",
->>>>>>> 7e782c87
         "x-ms-version-id": "2021-02-17T18:51:38.0908876Z"
       },
       "ResponseBody": []
@@ -103,11 +87,7 @@
         ],
         "x-ms-client-request-id": "6c5abfcf-0924-49c3-59e8-9eb602ef51e9",
         "x-ms-return-client-request-id": "true",
-<<<<<<< HEAD
-        "x-ms-version": "2020-12-06"
-=======
         "x-ms-version": "2021-02-12"
->>>>>>> 7e782c87
       },
       "RequestBody": "﻿<KeyInfo><Expiry>2021-02-17T19:51:38Z</Expiry></KeyInfo>",
       "StatusCode": 200,
@@ -121,20 +101,12 @@
         "Transfer-Encoding": "chunked",
         "x-ms-client-request-id": "6c5abfcf-0924-49c3-59e8-9eb602ef51e9",
         "x-ms-request-id": "4fcf22df-b01e-000b-545d-05dec2000000",
-<<<<<<< HEAD
-        "x-ms-version": "2020-12-06"
-=======
         "x-ms-version": "2021-02-12"
->>>>>>> 7e782c87
       },
       "ResponseBody": "﻿<?xml version=\"1.0\" encoding=\"utf-8\"?><UserDelegationKey><SignedOid>c4f48289-bb84-4086-b250-6f94a8f64cee</SignedOid><SignedTid>72f988bf-86f1-41af-91ab-2d7cd011db47</SignedTid><SignedStart>2021-02-17T18:51:38Z</SignedStart><SignedExpiry>2021-02-17T19:51:38Z</SignedExpiry><SignedService>b</SignedService><SignedVersion>2020-06-12</SignedVersion><Value>sit8g7WvuiHMhghdlUo4jFeelS0jBfoNVL7HV5GKrQk=</Value></UserDelegationKey>"
     },
     {
-<<<<<<< HEAD
-      "RequestUri": "https://seanoauthcanary.blob.core.windows.net/test-container-9b386f18-7308-082a-4b6a-7986a1d56470/test-blob-25e17368-714b-8e0b-a8f0-a60f110048a8?skoid=c4f48289-bb84-4086-b250-6f94a8f64cee&sktid=72f988bf-86f1-41af-91ab-2d7cd011db47&skt=2021-02-17T18%3A51%3A38Z&ske=2021-02-17T19%3A51%3A38Z&sks=b&skv=2020-06-12&sv=2020-12-06&st=2021-02-17T17%3A51%3A38Z&se=2021-02-17T19%3A51%3A38Z&sr=c&sp=r&sig=Sanitized&comp=tags",
-=======
       "RequestUri": "https://seanoauthcanary.blob.core.windows.net/test-container-9b386f18-7308-082a-4b6a-7986a1d56470/test-blob-25e17368-714b-8e0b-a8f0-a60f110048a8?skoid=c4f48289-bb84-4086-b250-6f94a8f64cee&sktid=72f988bf-86f1-41af-91ab-2d7cd011db47&skt=2021-02-17T18%3A51%3A38Z&ske=2021-02-17T19%3A51%3A38Z&sks=b&skv=2020-06-12&sv=2021-02-12&st=2021-02-17T17%3A51%3A38Z&se=2021-02-17T19%3A51%3A38Z&sr=c&sp=r&sig=Sanitized&comp=tags",
->>>>>>> 7e782c87
       "RequestMethod": "PUT",
       "RequestHeaders": {
         "Accept": "application/xml",
@@ -146,11 +118,7 @@
         ],
         "x-ms-client-request-id": "76f8a70a-d675-9527-87fc-1bffa2e16507",
         "x-ms-return-client-request-id": "true",
-<<<<<<< HEAD
-        "x-ms-version": "2020-12-06"
-=======
         "x-ms-version": "2021-02-12"
->>>>>>> 7e782c87
       },
       "RequestBody": "﻿<Tags><TagSet><Tag><Key>tagKey0</Key><Value>tagValue0</Value></Tag><Tag><Key>tagKey1</Key><Value>tagValue1</Value></Tag></TagSet></Tags>",
       "StatusCode": 403,
@@ -165,11 +133,7 @@
         "x-ms-client-request-id": "76f8a70a-d675-9527-87fc-1bffa2e16507",
         "x-ms-error-code": "AuthorizationPermissionMismatch",
         "x-ms-request-id": "326f7316-001e-0053-5f5d-05069d000000",
-<<<<<<< HEAD
-        "x-ms-version": "2020-12-06"
-=======
         "x-ms-version": "2021-02-12"
->>>>>>> 7e782c87
       },
       "ResponseBody": [
         "﻿<?xml version=\"1.0\" encoding=\"utf-8\"?>\n",
@@ -191,11 +155,7 @@
         ],
         "x-ms-client-request-id": "5baba1dc-daf7-d373-3859-0f54f6bbce63",
         "x-ms-return-client-request-id": "true",
-<<<<<<< HEAD
-        "x-ms-version": "2020-12-06"
-=======
         "x-ms-version": "2021-02-12"
->>>>>>> 7e782c87
       },
       "RequestBody": null,
       "StatusCode": 202,
@@ -208,11 +168,7 @@
         ],
         "x-ms-client-request-id": "5baba1dc-daf7-d373-3859-0f54f6bbce63",
         "x-ms-request-id": "4fcf22fb-b01e-000b-695d-05dec2000000",
-<<<<<<< HEAD
-        "x-ms-version": "2020-12-06"
-=======
         "x-ms-version": "2021-02-12"
->>>>>>> 7e782c87
       },
       "ResponseBody": []
     }
