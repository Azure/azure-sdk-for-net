{
  "Entries": [
    {
      "RequestUri": "http://kasobolcanadacentral.blob.core.windows.net/test-container-ebe71ae6-5559-af57-e274-ae1f5f029ca9?restype=container",
      "RequestMethod": "PUT",
      "RequestHeaders": {
        "Accept": "application/xml",
        "Authorization": "Sanitized",
        "traceparent": "00-83fcb8b2dd89ef44aa22d0999f8ebd7f-e95a07adc3e03a45-00",
        "User-Agent": "azsdk-net-Storage.Blobs/12.9.0-alpha.20210524.1 (.NET Framework 4.8.4300.0; Microsoft Windows 10.0.19043 )",
        "x-ms-blob-public-access": "container",
        "x-ms-client-request-id": "2bb921f1-a2d6-7f8c-4a88-224240124e4e",
        "x-ms-date": "Mon, 24 May 2021 22:44:21 GMT",
        "x-ms-return-client-request-id": "true",
<<<<<<< HEAD
         "x-ms-version": "2020-10-02"
=======
        "x-ms-version": "2020-08-04"
>>>>>>> 41beb1fe
      },
      "RequestBody": null,
      "StatusCode": 201,
      "ResponseHeaders": {
        "Content-Length": "0",
        "Date": "Mon, 24 May 2021 22:44:20 GMT",
        "ETag": "\u00220x8D91F0578DC8B86\u0022",
        "Last-Modified": "Mon, 24 May 2021 22:44:21 GMT",
        "Server": "Windows-Azure-Blob/1.0 Microsoft-HTTPAPI/2.0",
        "x-ms-client-request-id": "2bb921f1-a2d6-7f8c-4a88-224240124e4e",
<<<<<<< HEAD
        "x-ms-request-id": "36a84a00-401e-009c-7e5d-0577a4000000",
         "x-ms-version": "2020-10-02"
=======
        "x-ms-request-id": "013f68d1-a01e-0022-64ee-500fae000000",
        "x-ms-version": "2020-08-04"
>>>>>>> 41beb1fe
      },
      "ResponseBody": []
    },
    {
      "RequestUri": "http://kasobolcanadacentral.blob.core.windows.net/test-container-ebe71ae6-5559-af57-e274-ae1f5f029ca9/test-blob-9c7a272b-a5a4-ac7d-700b-74d8970bfff0",
      "RequestMethod": "PUT",
      "RequestHeaders": {
        "Accept": "application/xml",
        "Authorization": "Sanitized",
        "Content-Length": "1024",
        "Content-Type": "application/octet-stream",
        "traceparent": "00-4a32ad35520ef343a9fb9d8d0a943268-9defec62bb37f347-00",
        "User-Agent": "azsdk-net-Storage.Blobs/12.9.0-alpha.20210524.1 (.NET Framework 4.8.4300.0; Microsoft Windows 10.0.19043 )",
        "x-ms-blob-type": "BlockBlob",
        "x-ms-client-request-id": "0fbe6c81-ee73-e0df-50b4-06078ea27173",
        "x-ms-date": "Mon, 24 May 2021 22:44:21 GMT",
        "x-ms-return-client-request-id": "true",
<<<<<<< HEAD
         "x-ms-version": "2020-10-02"
=======
        "x-ms-version": "2020-08-04"
>>>>>>> 41beb1fe
      },
      "RequestBody": "1Q4O1zuAdKJZm4qf\u002ByeTWNYpLT5IcNNgY3fQUSB/C05qC1oNesVJcKwW0jsY7YQi9MlrF\u002BQQBWQ6rnTDsCOC2o88NPDMht4R4L2RMp6XSHbzrVxWE/RpWgb20sxRhcCJk/ir3LiUVm7rWjYnftLGo2X90ALHK8ab0tnp1rMRv1r8B56m62u9Xlfta7m9QdszMC9mU7S\u002BwmgxEAneqn\u002B62ZrbK3czH7f5P3Gq2b8N3ZH9tqaEq2umPUU2ddti37TXM5Ie4RZk/xB4bBNDE\u002BmoJDJ44PTZNi4vNe0x/arcl2C90qUt7vx6mbaVDD5XYypbjVCo6f7A/v1j76soMgJmnNSzhUBDezY2/Uc9Qyrw19LD1nBZM65i/NSoyf5QUma0L29ppN3pFxIaceu3g7vScxjZZFySDGgmUIlsm7E35qvhiRO6hjL12r5eP8HDq3kY1Vbmdu0JISMHQlNTfHxg4os/1fmoGOzl5IqdNMymYqUQVMVbUG\u002B912fvs0PfoV1C/Vw2g9V/cL1pAZJibO1XYOCuQyi3BZEcgf6RuGWoBUItWzZvcN/QkOMH8U/cW2p6mFJjMV00i/jKGQHW7rdYwPtQNBG25/AA3rNFrxNCQCaUFiASRNTk\u002Bc8\u002BpVbd\u002BaIsrzFUjCZZxLFhY1Oq79vliNnbQteXRnsmaztBd0KaI\u002BQRGQDi7rMAOlJvsOGBOgrzWRx8ArfKlGm1LSHrF0xvx0BumdXbA5km2weEKJWapDAwTR4lHSAtRoSXLMCSFCIFAOihE6E0GFaDVievRWzTG4jwusotSakfQVNRRNbYlMbkfyis\u002BJGP\u002BzXIocf5fgAXwxE4oVlY2LY\u002BgtJN49R/qsFhysZEJyP3Yb6UZajiJsJSOYDEoPJsjKZxbXW/QRhhSPcFmLQ505zuQECbxHMOXFsP\u002BqlTuwnP9D4f0rmtOB\u002BlMxyw3I4OGWbk1V\u002By0cczYxAZsEZvDY3tNqN1GQDjQQgg9ZBWXYDNAOFCb\u002BWqHCN27G\u002Bok4jYNiWPwqXrmQBlAZRWkds33QWPTK9lLJ6nQxl//y2ROq6ASL9rx5vb4mfh3W5QU4tHPw5pGEfYcgmG536La5nS1Mbm1kgcyxVqtGlIhE8wVvCOOMAeJyFnqNW15OAcT3fNDginanxCK3P5/2Tdj\u002B65VpCO/TPYtKylfy1zZuY1TmTye3ZHiexzSwxMJSi8iRnn/I5PjlJE9FpbAetPz8SMw7EA6xR4cs2jGrImjI6E6PUUi2pY5b8RroYc64cBJHtIwGF3vJ4Fb4rBq3SgHWjL1xn1OkRaNN7x7j2OXIdGovU23swsDCxXDxzglzlLcZAdUBNtC\u002Bk37YuDhs1hdxMCewl\u002BaT\u002Bcnsvsng==",
      "StatusCode": 201,
      "ResponseHeaders": {
        "Content-Length": "0",
        "Content-MD5": "R0WnukUir\u002Bq8mWZRxiU0wQ==",
        "Date": "Mon, 24 May 2021 22:44:20 GMT",
        "ETag": "\u00220x8D91F0578F82AC8\u0022",
        "Last-Modified": "Mon, 24 May 2021 22:44:21 GMT",
        "Server": "Windows-Azure-Blob/1.0 Microsoft-HTTPAPI/2.0",
        "x-ms-client-request-id": "0fbe6c81-ee73-e0df-50b4-06078ea27173",
        "x-ms-content-crc64": "Hru4EHiceiM=",
        "x-ms-request-id": "013f6900-a01e-0022-07ee-500fae000000",
        "x-ms-request-server-encrypted": "true",
<<<<<<< HEAD
         "x-ms-version": "2020-10-02",
        "x-ms-version-id": "2021-02-17T18:49:29.1350416Z"
=======
        "x-ms-version": "2020-08-04"
>>>>>>> 41beb1fe
      },
      "ResponseBody": []
    },
    {
      "RequestUri": "http://kasobolcanadacentral.blob.core.windows.net/test-container-ebe71ae6-5559-af57-e274-ae1f5f029ca9/test-blob-9c7a272b-a5a4-ac7d-700b-74d8970bfff0",
      "RequestMethod": "HEAD",
      "RequestHeaders": {
        "Accept": "application/xml",
        "Authorization": "Sanitized",
        "traceparent": "00-94552a98f3cce047a6cf73aaa824067e-2a5943539b98ef43-00",
        "User-Agent": "azsdk-net-Storage.Blobs/12.9.0-alpha.20210524.1 (.NET Framework 4.8.4300.0; Microsoft Windows 10.0.19043 )",
        "x-ms-client-request-id": "2b562c5a-f04d-517d-c9a5-0e4191014f79",
        "x-ms-date": "Mon, 24 May 2021 22:44:21 GMT",
        "x-ms-return-client-request-id": "true",
<<<<<<< HEAD
         "x-ms-version": "2020-10-02"
=======
        "x-ms-version": "2020-08-04"
>>>>>>> 41beb1fe
      },
      "RequestBody": null,
      "StatusCode": 200,
      "ResponseHeaders": {
        "Accept-Ranges": "bytes",
        "Content-Length": "1024",
        "Content-MD5": "R0WnukUir\u002Bq8mWZRxiU0wQ==",
        "Content-Type": "application/octet-stream",
        "Date": "Mon, 24 May 2021 22:44:20 GMT",
        "ETag": "\u00220x8D91F0578F82AC8\u0022",
        "Last-Modified": "Mon, 24 May 2021 22:44:21 GMT",
        "Server": "Windows-Azure-Blob/1.0 Microsoft-HTTPAPI/2.0",
        "Vary": "Origin",
        "x-ms-access-tier": "Hot",
        "x-ms-access-tier-inferred": "true",
        "x-ms-blob-type": "BlockBlob",
        "x-ms-client-request-id": "2b562c5a-f04d-517d-c9a5-0e4191014f79",
        "x-ms-creation-time": "Mon, 24 May 2021 22:44:21 GMT",
        "x-ms-last-access-time": "Mon, 24 May 2021 22:44:21 GMT",
        "x-ms-lease-state": "available",
        "x-ms-lease-status": "unlocked",
        "x-ms-request-id": "013f695c-a01e-0022-52ee-500fae000000",
        "x-ms-server-encrypted": "true",
<<<<<<< HEAD
         "x-ms-version": "2020-10-02",
        "x-ms-version-id": "2021-02-17T18:49:29.1350416Z"
=======
        "x-ms-version": "2020-08-04"
>>>>>>> 41beb1fe
      },
      "ResponseBody": []
    },
    {
      "RequestUri": "http://kasobolcanadacentral.blob.core.windows.net/test-container-ebe71ae6-5559-af57-e274-ae1f5f029ca9/test-blob-9c7a272b-a5a4-ac7d-700b-74d8970bfff0",
      "RequestMethod": "GET",
      "RequestHeaders": {
        "Accept": "application/xml",
        "Authorization": "Sanitized",
        "If-Match": "0x8D91F0578F82AC8",
        "User-Agent": "azsdk-net-Storage.Blobs/12.9.0-alpha.20210524.1 (.NET Framework 4.8.4300.0; Microsoft Windows 10.0.19043 )",
        "x-ms-client-request-id": "61ad1758-464b-7826-d20a-2c9f7e67011c",
        "x-ms-date": "Mon, 24 May 2021 22:44:21 GMT",
        "x-ms-range": "bytes=0-4194303",
        "x-ms-return-client-request-id": "true",
<<<<<<< HEAD
         "x-ms-version": "2020-10-02"
=======
        "x-ms-version": "2020-08-04"
>>>>>>> 41beb1fe
      },
      "RequestBody": null,
      "StatusCode": 206,
      "ResponseHeaders": {
        "Accept-Ranges": "bytes",
        "Content-Length": "1024",
        "Content-Range": "bytes 0-1023/1024",
        "Content-Type": "application/octet-stream",
        "Date": "Mon, 24 May 2021 22:44:20 GMT",
        "ETag": "\u00220x8D91F0578F82AC8\u0022",
        "Last-Modified": "Mon, 24 May 2021 22:44:21 GMT",
        "Server": "Windows-Azure-Blob/1.0 Microsoft-HTTPAPI/2.0",
        "Vary": "Origin",
        "x-ms-blob-content-md5": "R0WnukUir\u002Bq8mWZRxiU0wQ==",
        "x-ms-blob-type": "BlockBlob",
        "x-ms-client-request-id": "61ad1758-464b-7826-d20a-2c9f7e67011c",
        "x-ms-creation-time": "Mon, 24 May 2021 22:44:21 GMT",
        "x-ms-last-access-time": "Mon, 24 May 2021 22:44:21 GMT",
        "x-ms-lease-state": "available",
        "x-ms-lease-status": "unlocked",
        "x-ms-request-id": "013f697a-a01e-0022-6eee-500fae000000",
        "x-ms-server-encrypted": "true",
<<<<<<< HEAD
         "x-ms-version": "2020-10-02",
        "x-ms-version-id": "2021-02-17T18:49:29.1350416Z"
=======
        "x-ms-version": "2020-08-04"
>>>>>>> 41beb1fe
      },
      "ResponseBody": "1Q4O1zuAdKJZm4qf\u002ByeTWNYpLT5IcNNgY3fQUSB/C05qC1oNesVJcKwW0jsY7YQi9MlrF\u002BQQBWQ6rnTDsCOC2o88NPDMht4R4L2RMp6XSHbzrVxWE/RpWgb20sxRhcCJk/ir3LiUVm7rWjYnftLGo2X90ALHK8ab0tnp1rMRv1r8B56m62u9Xlfta7m9QdszMC9mU7S\u002BwmgxEAneqn\u002B62ZrbK3czH7f5P3Gq2b8N3ZH9tqaEq2umPUU2ddti37TXM5Ie4RZk/xB4bBNDE\u002BmoJDJ44PTZNi4vNe0x/arcl2C90qUt7vx6mbaVDD5XYypbjVCo6f7A/v1j76soMgJmnNSzhUBDezY2/Uc9Qyrw19LD1nBZM65i/NSoyf5QUma0L29ppN3pFxIaceu3g7vScxjZZFySDGgmUIlsm7E35qvhiRO6hjL12r5eP8HDq3kY1Vbmdu0JISMHQlNTfHxg4os/1fmoGOzl5IqdNMymYqUQVMVbUG\u002B912fvs0PfoV1C/Vw2g9V/cL1pAZJibO1XYOCuQyi3BZEcgf6RuGWoBUItWzZvcN/QkOMH8U/cW2p6mFJjMV00i/jKGQHW7rdYwPtQNBG25/AA3rNFrxNCQCaUFiASRNTk\u002Bc8\u002BpVbd\u002BaIsrzFUjCZZxLFhY1Oq79vliNnbQteXRnsmaztBd0KaI\u002BQRGQDi7rMAOlJvsOGBOgrzWRx8ArfKlGm1LSHrF0xvx0BumdXbA5km2weEKJWapDAwTR4lHSAtRoSXLMCSFCIFAOihE6E0GFaDVievRWzTG4jwusotSakfQVNRRNbYlMbkfyis\u002BJGP\u002BzXIocf5fgAXwxE4oVlY2LY\u002BgtJN49R/qsFhysZEJyP3Yb6UZajiJsJSOYDEoPJsjKZxbXW/QRhhSPcFmLQ505zuQECbxHMOXFsP\u002BqlTuwnP9D4f0rmtOB\u002BlMxyw3I4OGWbk1V\u002By0cczYxAZsEZvDY3tNqN1GQDjQQgg9ZBWXYDNAOFCb\u002BWqHCN27G\u002Bok4jYNiWPwqXrmQBlAZRWkds33QWPTK9lLJ6nQxl//y2ROq6ASL9rx5vb4mfh3W5QU4tHPw5pGEfYcgmG536La5nS1Mbm1kgcyxVqtGlIhE8wVvCOOMAeJyFnqNW15OAcT3fNDginanxCK3P5/2Tdj\u002B65VpCO/TPYtKylfy1zZuY1TmTye3ZHiexzSwxMJSi8iRnn/I5PjlJE9FpbAetPz8SMw7EA6xR4cs2jGrImjI6E6PUUi2pY5b8RroYc64cBJHtIwGF3vJ4Fb4rBq3SgHWjL1xn1OkRaNN7x7j2OXIdGovU23swsDCxXDxzglzlLcZAdUBNtC\u002Bk37YuDhs1hdxMCewl\u002BaT\u002Bcnsvsng=="
    },
    {
      "RequestUri": "http://kasobolcanadacentral.blob.core.windows.net/test-container-ebe71ae6-5559-af57-e274-ae1f5f029ca9?restype=container",
      "RequestMethod": "DELETE",
      "RequestHeaders": {
        "Accept": "application/xml",
        "Authorization": "Sanitized",
        "traceparent": "00-5398f5c7dd85be47aeef3ecdfa2670b4-115d1ee18ed1fe42-00",
        "User-Agent": "azsdk-net-Storage.Blobs/12.9.0-alpha.20210524.1 (.NET Framework 4.8.4300.0; Microsoft Windows 10.0.19043 )",
        "x-ms-client-request-id": "7ae8339e-ed54-782d-3226-2f1a8e63755b",
        "x-ms-date": "Mon, 24 May 2021 22:44:21 GMT",
        "x-ms-return-client-request-id": "true",
<<<<<<< HEAD
         "x-ms-version": "2020-10-02"
=======
        "x-ms-version": "2020-08-04"
>>>>>>> 41beb1fe
      },
      "RequestBody": null,
      "StatusCode": 202,
      "ResponseHeaders": {
        "Content-Length": "0",
        "Date": "Mon, 24 May 2021 22:44:20 GMT",
        "Server": "Windows-Azure-Blob/1.0 Microsoft-HTTPAPI/2.0",
        "x-ms-client-request-id": "7ae8339e-ed54-782d-3226-2f1a8e63755b",
<<<<<<< HEAD
        "x-ms-request-id": "36a84a39-401e-009c-2b5d-0577a4000000",
         "x-ms-version": "2020-10-02"
=======
        "x-ms-request-id": "013f69a4-a01e-0022-11ee-500fae000000",
        "x-ms-version": "2020-08-04"
>>>>>>> 41beb1fe
      },
      "ResponseBody": []
    }
  ],
  "Variables": {
    "RandomSeed": "1188150120",
    "Storage_TestConfigDefault": "ProductionTenant\nkasobolcanadacentral\nU2FuaXRpemVk\nhttp://kasobolcanadacentral.blob.core.windows.net\nhttp://kasobolcanadacentral.file.core.windows.net\nhttp://kasobolcanadacentral.queue.core.windows.net\nhttp://kasobolcanadacentral.table.core.windows.net\n\n\n\n\nhttp://kasobolcanadacentral-secondary.blob.core.windows.net\nhttp://kasobolcanadacentral-secondary.file.core.windows.net\nhttp://kasobolcanadacentral-secondary.queue.core.windows.net\nhttp://kasobolcanadacentral-secondary.table.core.windows.net\n\nSanitized\n\n\nCloud\nBlobEndpoint=http://kasobolcanadacentral.blob.core.windows.net/;QueueEndpoint=http://kasobolcanadacentral.queue.core.windows.net/;FileEndpoint=http://kasobolcanadacentral.file.core.windows.net/;BlobSecondaryEndpoint=http://kasobolcanadacentral-secondary.blob.core.windows.net/;QueueSecondaryEndpoint=http://kasobolcanadacentral-secondary.queue.core.windows.net/;FileSecondaryEndpoint=http://kasobolcanadacentral-secondary.file.core.windows.net/;AccountName=kasobolcanadacentral;AccountKey=Kg==;\nencryptionScope"
  }
}<|MERGE_RESOLUTION|>--- conflicted
+++ resolved
@@ -12,11 +12,7 @@
         "x-ms-client-request-id": "2bb921f1-a2d6-7f8c-4a88-224240124e4e",
         "x-ms-date": "Mon, 24 May 2021 22:44:21 GMT",
         "x-ms-return-client-request-id": "true",
-<<<<<<< HEAD
-         "x-ms-version": "2020-10-02"
-=======
-        "x-ms-version": "2020-08-04"
->>>>>>> 41beb1fe
+        "x-ms-version": "2020-10-02"
       },
       "RequestBody": null,
       "StatusCode": 201,
@@ -27,13 +23,8 @@
         "Last-Modified": "Mon, 24 May 2021 22:44:21 GMT",
         "Server": "Windows-Azure-Blob/1.0 Microsoft-HTTPAPI/2.0",
         "x-ms-client-request-id": "2bb921f1-a2d6-7f8c-4a88-224240124e4e",
-<<<<<<< HEAD
-        "x-ms-request-id": "36a84a00-401e-009c-7e5d-0577a4000000",
-         "x-ms-version": "2020-10-02"
-=======
         "x-ms-request-id": "013f68d1-a01e-0022-64ee-500fae000000",
-        "x-ms-version": "2020-08-04"
->>>>>>> 41beb1fe
+        "x-ms-version": "2020-10-02"
       },
       "ResponseBody": []
     },
@@ -51,11 +42,7 @@
         "x-ms-client-request-id": "0fbe6c81-ee73-e0df-50b4-06078ea27173",
         "x-ms-date": "Mon, 24 May 2021 22:44:21 GMT",
         "x-ms-return-client-request-id": "true",
-<<<<<<< HEAD
-         "x-ms-version": "2020-10-02"
-=======
-        "x-ms-version": "2020-08-04"
->>>>>>> 41beb1fe
+        "x-ms-version": "2020-10-02"
       },
       "RequestBody": "1Q4O1zuAdKJZm4qf\u002ByeTWNYpLT5IcNNgY3fQUSB/C05qC1oNesVJcKwW0jsY7YQi9MlrF\u002BQQBWQ6rnTDsCOC2o88NPDMht4R4L2RMp6XSHbzrVxWE/RpWgb20sxRhcCJk/ir3LiUVm7rWjYnftLGo2X90ALHK8ab0tnp1rMRv1r8B56m62u9Xlfta7m9QdszMC9mU7S\u002BwmgxEAneqn\u002B62ZrbK3czH7f5P3Gq2b8N3ZH9tqaEq2umPUU2ddti37TXM5Ie4RZk/xB4bBNDE\u002BmoJDJ44PTZNi4vNe0x/arcl2C90qUt7vx6mbaVDD5XYypbjVCo6f7A/v1j76soMgJmnNSzhUBDezY2/Uc9Qyrw19LD1nBZM65i/NSoyf5QUma0L29ppN3pFxIaceu3g7vScxjZZFySDGgmUIlsm7E35qvhiRO6hjL12r5eP8HDq3kY1Vbmdu0JISMHQlNTfHxg4os/1fmoGOzl5IqdNMymYqUQVMVbUG\u002B912fvs0PfoV1C/Vw2g9V/cL1pAZJibO1XYOCuQyi3BZEcgf6RuGWoBUItWzZvcN/QkOMH8U/cW2p6mFJjMV00i/jKGQHW7rdYwPtQNBG25/AA3rNFrxNCQCaUFiASRNTk\u002Bc8\u002BpVbd\u002BaIsrzFUjCZZxLFhY1Oq79vliNnbQteXRnsmaztBd0KaI\u002BQRGQDi7rMAOlJvsOGBOgrzWRx8ArfKlGm1LSHrF0xvx0BumdXbA5km2weEKJWapDAwTR4lHSAtRoSXLMCSFCIFAOihE6E0GFaDVievRWzTG4jwusotSakfQVNRRNbYlMbkfyis\u002BJGP\u002BzXIocf5fgAXwxE4oVlY2LY\u002BgtJN49R/qsFhysZEJyP3Yb6UZajiJsJSOYDEoPJsjKZxbXW/QRhhSPcFmLQ505zuQECbxHMOXFsP\u002BqlTuwnP9D4f0rmtOB\u002BlMxyw3I4OGWbk1V\u002By0cczYxAZsEZvDY3tNqN1GQDjQQgg9ZBWXYDNAOFCb\u002BWqHCN27G\u002Bok4jYNiWPwqXrmQBlAZRWkds33QWPTK9lLJ6nQxl//y2ROq6ASL9rx5vb4mfh3W5QU4tHPw5pGEfYcgmG536La5nS1Mbm1kgcyxVqtGlIhE8wVvCOOMAeJyFnqNW15OAcT3fNDginanxCK3P5/2Tdj\u002B65VpCO/TPYtKylfy1zZuY1TmTye3ZHiexzSwxMJSi8iRnn/I5PjlJE9FpbAetPz8SMw7EA6xR4cs2jGrImjI6E6PUUi2pY5b8RroYc64cBJHtIwGF3vJ4Fb4rBq3SgHWjL1xn1OkRaNN7x7j2OXIdGovU23swsDCxXDxzglzlLcZAdUBNtC\u002Bk37YuDhs1hdxMCewl\u002BaT\u002Bcnsvsng==",
       "StatusCode": 201,
@@ -70,12 +57,7 @@
         "x-ms-content-crc64": "Hru4EHiceiM=",
         "x-ms-request-id": "013f6900-a01e-0022-07ee-500fae000000",
         "x-ms-request-server-encrypted": "true",
-<<<<<<< HEAD
-         "x-ms-version": "2020-10-02",
-        "x-ms-version-id": "2021-02-17T18:49:29.1350416Z"
-=======
-        "x-ms-version": "2020-08-04"
->>>>>>> 41beb1fe
+        "x-ms-version": "2020-10-02"
       },
       "ResponseBody": []
     },
@@ -90,11 +72,7 @@
         "x-ms-client-request-id": "2b562c5a-f04d-517d-c9a5-0e4191014f79",
         "x-ms-date": "Mon, 24 May 2021 22:44:21 GMT",
         "x-ms-return-client-request-id": "true",
-<<<<<<< HEAD
-         "x-ms-version": "2020-10-02"
-=======
-        "x-ms-version": "2020-08-04"
->>>>>>> 41beb1fe
+        "x-ms-version": "2020-10-02"
       },
       "RequestBody": null,
       "StatusCode": 200,
@@ -118,12 +96,7 @@
         "x-ms-lease-status": "unlocked",
         "x-ms-request-id": "013f695c-a01e-0022-52ee-500fae000000",
         "x-ms-server-encrypted": "true",
-<<<<<<< HEAD
-         "x-ms-version": "2020-10-02",
-        "x-ms-version-id": "2021-02-17T18:49:29.1350416Z"
-=======
-        "x-ms-version": "2020-08-04"
->>>>>>> 41beb1fe
+        "x-ms-version": "2020-10-02"
       },
       "ResponseBody": []
     },
@@ -139,11 +112,7 @@
         "x-ms-date": "Mon, 24 May 2021 22:44:21 GMT",
         "x-ms-range": "bytes=0-4194303",
         "x-ms-return-client-request-id": "true",
-<<<<<<< HEAD
-         "x-ms-version": "2020-10-02"
-=======
-        "x-ms-version": "2020-08-04"
->>>>>>> 41beb1fe
+        "x-ms-version": "2020-10-02"
       },
       "RequestBody": null,
       "StatusCode": 206,
@@ -166,12 +135,7 @@
         "x-ms-lease-status": "unlocked",
         "x-ms-request-id": "013f697a-a01e-0022-6eee-500fae000000",
         "x-ms-server-encrypted": "true",
-<<<<<<< HEAD
-         "x-ms-version": "2020-10-02",
-        "x-ms-version-id": "2021-02-17T18:49:29.1350416Z"
-=======
-        "x-ms-version": "2020-08-04"
->>>>>>> 41beb1fe
+        "x-ms-version": "2020-10-02"
       },
       "ResponseBody": "1Q4O1zuAdKJZm4qf\u002ByeTWNYpLT5IcNNgY3fQUSB/C05qC1oNesVJcKwW0jsY7YQi9MlrF\u002BQQBWQ6rnTDsCOC2o88NPDMht4R4L2RMp6XSHbzrVxWE/RpWgb20sxRhcCJk/ir3LiUVm7rWjYnftLGo2X90ALHK8ab0tnp1rMRv1r8B56m62u9Xlfta7m9QdszMC9mU7S\u002BwmgxEAneqn\u002B62ZrbK3czH7f5P3Gq2b8N3ZH9tqaEq2umPUU2ddti37TXM5Ie4RZk/xB4bBNDE\u002BmoJDJ44PTZNi4vNe0x/arcl2C90qUt7vx6mbaVDD5XYypbjVCo6f7A/v1j76soMgJmnNSzhUBDezY2/Uc9Qyrw19LD1nBZM65i/NSoyf5QUma0L29ppN3pFxIaceu3g7vScxjZZFySDGgmUIlsm7E35qvhiRO6hjL12r5eP8HDq3kY1Vbmdu0JISMHQlNTfHxg4os/1fmoGOzl5IqdNMymYqUQVMVbUG\u002B912fvs0PfoV1C/Vw2g9V/cL1pAZJibO1XYOCuQyi3BZEcgf6RuGWoBUItWzZvcN/QkOMH8U/cW2p6mFJjMV00i/jKGQHW7rdYwPtQNBG25/AA3rNFrxNCQCaUFiASRNTk\u002Bc8\u002BpVbd\u002BaIsrzFUjCZZxLFhY1Oq79vliNnbQteXRnsmaztBd0KaI\u002BQRGQDi7rMAOlJvsOGBOgrzWRx8ArfKlGm1LSHrF0xvx0BumdXbA5km2weEKJWapDAwTR4lHSAtRoSXLMCSFCIFAOihE6E0GFaDVievRWzTG4jwusotSakfQVNRRNbYlMbkfyis\u002BJGP\u002BzXIocf5fgAXwxE4oVlY2LY\u002BgtJN49R/qsFhysZEJyP3Yb6UZajiJsJSOYDEoPJsjKZxbXW/QRhhSPcFmLQ505zuQECbxHMOXFsP\u002BqlTuwnP9D4f0rmtOB\u002BlMxyw3I4OGWbk1V\u002By0cczYxAZsEZvDY3tNqN1GQDjQQgg9ZBWXYDNAOFCb\u002BWqHCN27G\u002Bok4jYNiWPwqXrmQBlAZRWkds33QWPTK9lLJ6nQxl//y2ROq6ASL9rx5vb4mfh3W5QU4tHPw5pGEfYcgmG536La5nS1Mbm1kgcyxVqtGlIhE8wVvCOOMAeJyFnqNW15OAcT3fNDginanxCK3P5/2Tdj\u002B65VpCO/TPYtKylfy1zZuY1TmTye3ZHiexzSwxMJSi8iRnn/I5PjlJE9FpbAetPz8SMw7EA6xR4cs2jGrImjI6E6PUUi2pY5b8RroYc64cBJHtIwGF3vJ4Fb4rBq3SgHWjL1xn1OkRaNN7x7j2OXIdGovU23swsDCxXDxzglzlLcZAdUBNtC\u002Bk37YuDhs1hdxMCewl\u002BaT\u002Bcnsvsng=="
     },
@@ -186,11 +150,7 @@
         "x-ms-client-request-id": "7ae8339e-ed54-782d-3226-2f1a8e63755b",
         "x-ms-date": "Mon, 24 May 2021 22:44:21 GMT",
         "x-ms-return-client-request-id": "true",
-<<<<<<< HEAD
-         "x-ms-version": "2020-10-02"
-=======
-        "x-ms-version": "2020-08-04"
->>>>>>> 41beb1fe
+        "x-ms-version": "2020-10-02"
       },
       "RequestBody": null,
       "StatusCode": 202,
@@ -199,13 +159,8 @@
         "Date": "Mon, 24 May 2021 22:44:20 GMT",
         "Server": "Windows-Azure-Blob/1.0 Microsoft-HTTPAPI/2.0",
         "x-ms-client-request-id": "7ae8339e-ed54-782d-3226-2f1a8e63755b",
-<<<<<<< HEAD
-        "x-ms-request-id": "36a84a39-401e-009c-2b5d-0577a4000000",
-         "x-ms-version": "2020-10-02"
-=======
         "x-ms-request-id": "013f69a4-a01e-0022-11ee-500fae000000",
-        "x-ms-version": "2020-08-04"
->>>>>>> 41beb1fe
+        "x-ms-version": "2020-10-02"
       },
       "ResponseBody": []
     }
