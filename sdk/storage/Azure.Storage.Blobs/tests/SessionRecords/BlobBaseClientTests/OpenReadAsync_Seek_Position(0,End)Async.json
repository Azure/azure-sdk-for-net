{
  "Entries": [
    {
<<<<<<< HEAD
      "RequestUri": "https://amandadev2.blob.core.windows.net/test-container-ebe71ae6-5559-af57-e274-ae1f5f029ca9?restype=container",
=======
      "RequestUri": "http://seanmcccanary3.blob.core.windows.net/test-container-ebe71ae6-5559-af57-e274-ae1f5f029ca9?restype=container",
>>>>>>> f7eb5f10
      "RequestMethod": "PUT",
      "RequestHeaders": {
        "Accept": "application/xml",
        "Authorization": "Sanitized",
<<<<<<< HEAD
        "traceparent": "00-6e2b8eeb2a5f8f4e911433aea8e6b9fb-f427c1500477d94e-00",
        "User-Agent": [
          "azsdk-net-Storage.Blobs/12.10.0-alpha.20210820.1",
          "(.NET 5.0.9; Microsoft Windows 10.0.19043)"
        ],
        "x-ms-blob-public-access": "container",
        "x-ms-client-request-id": "2bb921f1-a2d6-7f8c-4a88-224240124e4e",
        "x-ms-date": "Fri, 20 Aug 2021 22:44:56 GMT",
=======
        "traceparent": "00-6e4ba72259954f41bafb0398a36b8706-eff6d72a0ad5af40-00",
        "User-Agent": "azsdk-net-Storage.Blobs/12.11.0-alpha.20210921.1 (.NET Framework 4.8.4300.0; Microsoft Windows 10.0.19043 )",
        "x-ms-blob-public-access": "container",
        "x-ms-client-request-id": "2bb921f1-a2d6-7f8c-4a88-224240124e4e",
        "x-ms-date": "Tue, 21 Sep 2021 19:47:49 GMT",
>>>>>>> f7eb5f10
        "x-ms-return-client-request-id": "true",
        "x-ms-version": "2020-12-06"
      },
      "RequestBody": null,
      "StatusCode": 201,
      "ResponseHeaders": {
        "Content-Length": "0",
<<<<<<< HEAD
        "Date": "Fri, 20 Aug 2021 22:44:56 GMT",
        "ETag": "\u00220x8D9642C225E776C\u0022",
        "Last-Modified": "Fri, 20 Aug 2021 22:44:56 GMT",
        "Server": [
          "Windows-Azure-Blob/1.0",
          "Microsoft-HTTPAPI/2.0"
        ],
        "x-ms-client-request-id": "2bb921f1-a2d6-7f8c-4a88-224240124e4e",
        "x-ms-request-id": "97b7d919-201e-006c-0914-9639c8000000",
        "x-ms-version": "2020-10-02"
=======
        "Date": "Tue, 21 Sep 2021 19:47:48 GMT",
        "ETag": "\u00220x8D97D38B15708AB\u0022",
        "Last-Modified": "Tue, 21 Sep 2021 19:47:49 GMT",
        "Server": "Windows-Azure-Blob/1.0 Microsoft-HTTPAPI/2.0",
        "x-ms-client-request-id": "2bb921f1-a2d6-7f8c-4a88-224240124e4e",
        "x-ms-request-id": "136f7007-f01e-001f-5d21-af69c6000000",
        "x-ms-version": "2020-12-06"
>>>>>>> f7eb5f10
      },
      "ResponseBody": []
    },
    {
<<<<<<< HEAD
      "RequestUri": "https://amandadev2.blob.core.windows.net/test-container-ebe71ae6-5559-af57-e274-ae1f5f029ca9/test-blob-9c7a272b-a5a4-ac7d-700b-74d8970bfff0",
=======
      "RequestUri": "http://seanmcccanary3.blob.core.windows.net/test-container-ebe71ae6-5559-af57-e274-ae1f5f029ca9/test-blob-9c7a272b-a5a4-ac7d-700b-74d8970bfff0",
>>>>>>> f7eb5f10
      "RequestMethod": "PUT",
      "RequestHeaders": {
        "Accept": "application/xml",
        "Authorization": "Sanitized",
        "Content-Length": "1024",
        "Content-Type": "application/octet-stream",
<<<<<<< HEAD
        "traceparent": "00-5ca3f979e9573c49aeda2b2b3ac9ae00-a92297a30a50bd41-00",
        "User-Agent": [
          "azsdk-net-Storage.Blobs/12.10.0-alpha.20210820.1",
          "(.NET 5.0.9; Microsoft Windows 10.0.19043)"
        ],
        "x-ms-blob-type": "BlockBlob",
        "x-ms-client-request-id": "0fbe6c81-ee73-e0df-50b4-06078ea27173",
        "x-ms-date": "Fri, 20 Aug 2021 22:44:56 GMT",
=======
        "traceparent": "00-2ebb00c97118394e8c2447c82547ca4e-c9fb8041520f5442-00",
        "User-Agent": "azsdk-net-Storage.Blobs/12.11.0-alpha.20210921.1 (.NET Framework 4.8.4300.0; Microsoft Windows 10.0.19043 )",
        "x-ms-blob-type": "BlockBlob",
        "x-ms-client-request-id": "0fbe6c81-ee73-e0df-50b4-06078ea27173",
        "x-ms-date": "Tue, 21 Sep 2021 19:47:49 GMT",
>>>>>>> f7eb5f10
        "x-ms-return-client-request-id": "true",
        "x-ms-version": "2020-12-06"
      },
      "RequestBody": "1Q4O1zuAdKJZm4qf\u002ByeTWNYpLT5IcNNgY3fQUSB/C05qC1oNesVJcKwW0jsY7YQi9MlrF\u002BQQBWQ6rnTDsCOC2o88NPDMht4R4L2RMp6XSHbzrVxWE/RpWgb20sxRhcCJk/ir3LiUVm7rWjYnftLGo2X90ALHK8ab0tnp1rMRv1r8B56m62u9Xlfta7m9QdszMC9mU7S\u002BwmgxEAneqn\u002B62ZrbK3czH7f5P3Gq2b8N3ZH9tqaEq2umPUU2ddti37TXM5Ie4RZk/xB4bBNDE\u002BmoJDJ44PTZNi4vNe0x/arcl2C90qUt7vx6mbaVDD5XYypbjVCo6f7A/v1j76soMgJmnNSzhUBDezY2/Uc9Qyrw19LD1nBZM65i/NSoyf5QUma0L29ppN3pFxIaceu3g7vScxjZZFySDGgmUIlsm7E35qvhiRO6hjL12r5eP8HDq3kY1Vbmdu0JISMHQlNTfHxg4os/1fmoGOzl5IqdNMymYqUQVMVbUG\u002B912fvs0PfoV1C/Vw2g9V/cL1pAZJibO1XYOCuQyi3BZEcgf6RuGWoBUItWzZvcN/QkOMH8U/cW2p6mFJjMV00i/jKGQHW7rdYwPtQNBG25/AA3rNFrxNCQCaUFiASRNTk\u002Bc8\u002BpVbd\u002BaIsrzFUjCZZxLFhY1Oq79vliNnbQteXRnsmaztBd0KaI\u002BQRGQDi7rMAOlJvsOGBOgrzWRx8ArfKlGm1LSHrF0xvx0BumdXbA5km2weEKJWapDAwTR4lHSAtRoSXLMCSFCIFAOihE6E0GFaDVievRWzTG4jwusotSakfQVNRRNbYlMbkfyis\u002BJGP\u002BzXIocf5fgAXwxE4oVlY2LY\u002BgtJN49R/qsFhysZEJyP3Yb6UZajiJsJSOYDEoPJsjKZxbXW/QRhhSPcFmLQ505zuQECbxHMOXFsP\u002BqlTuwnP9D4f0rmtOB\u002BlMxyw3I4OGWbk1V\u002By0cczYxAZsEZvDY3tNqN1GQDjQQgg9ZBWXYDNAOFCb\u002BWqHCN27G\u002Bok4jYNiWPwqXrmQBlAZRWkds33QWPTK9lLJ6nQxl//y2ROq6ASL9rx5vb4mfh3W5QU4tHPw5pGEfYcgmG536La5nS1Mbm1kgcyxVqtGlIhE8wVvCOOMAeJyFnqNW15OAcT3fNDginanxCK3P5/2Tdj\u002B65VpCO/TPYtKylfy1zZuY1TmTye3ZHiexzSwxMJSi8iRnn/I5PjlJE9FpbAetPz8SMw7EA6xR4cs2jGrImjI6E6PUUi2pY5b8RroYc64cBJHtIwGF3vJ4Fb4rBq3SgHWjL1xn1OkRaNN7x7j2OXIdGovU23swsDCxXDxzglzlLcZAdUBNtC\u002Bk37YuDhs1hdxMCewl\u002BaT\u002Bcnsvsng==",
      "StatusCode": 201,
      "ResponseHeaders": {
        "Content-Length": "0",
        "Content-MD5": "R0WnukUir\u002Bq8mWZRxiU0wQ==",
<<<<<<< HEAD
        "Date": "Fri, 20 Aug 2021 22:44:56 GMT",
        "ETag": "\u00220x8D9642C226623A3\u0022",
        "Last-Modified": "Fri, 20 Aug 2021 22:44:56 GMT",
        "Server": [
          "Windows-Azure-Blob/1.0",
          "Microsoft-HTTPAPI/2.0"
        ],
        "x-ms-client-request-id": "0fbe6c81-ee73-e0df-50b4-06078ea27173",
        "x-ms-content-crc64": "Hru4EHiceiM=",
        "x-ms-request-id": "97b7d925-201e-006c-1314-9639c8000000",
        "x-ms-request-server-encrypted": "true",
        "x-ms-version": "2020-10-02",
        "x-ms-version-id": "2021-08-20T22:44:56.8093603Z"
=======
        "Date": "Tue, 21 Sep 2021 19:47:48 GMT",
        "ETag": "\u00220x8D97D38B168C9E3\u0022",
        "Last-Modified": "Tue, 21 Sep 2021 19:47:49 GMT",
        "Server": "Windows-Azure-Blob/1.0 Microsoft-HTTPAPI/2.0",
        "x-ms-client-request-id": "0fbe6c81-ee73-e0df-50b4-06078ea27173",
        "x-ms-content-crc64": "Hru4EHiceiM=",
        "x-ms-request-id": "136f7013-f01e-001f-6821-af69c6000000",
        "x-ms-request-server-encrypted": "true",
        "x-ms-version": "2020-12-06",
        "x-ms-version-id": "2021-09-21T19:47:49.7711075Z"
>>>>>>> f7eb5f10
      },
      "ResponseBody": []
    },
    {
<<<<<<< HEAD
      "RequestUri": "https://amandadev2.blob.core.windows.net/test-container-ebe71ae6-5559-af57-e274-ae1f5f029ca9/test-blob-9c7a272b-a5a4-ac7d-700b-74d8970bfff0",
=======
      "RequestUri": "http://seanmcccanary3.blob.core.windows.net/test-container-ebe71ae6-5559-af57-e274-ae1f5f029ca9/test-blob-9c7a272b-a5a4-ac7d-700b-74d8970bfff0",
>>>>>>> f7eb5f10
      "RequestMethod": "HEAD",
      "RequestHeaders": {
        "Accept": "application/xml",
        "Authorization": "Sanitized",
<<<<<<< HEAD
        "traceparent": "00-ea48a54150f2ac408c8f7d685dbbf4bb-cfb2c35bb9620c4f-00",
        "User-Agent": [
          "azsdk-net-Storage.Blobs/12.10.0-alpha.20210820.1",
          "(.NET 5.0.9; Microsoft Windows 10.0.19043)"
        ],
        "x-ms-client-request-id": "2b562c5a-f04d-517d-c9a5-0e4191014f79",
        "x-ms-date": "Fri, 20 Aug 2021 22:44:56 GMT",
=======
        "traceparent": "00-b33455b02bb8cb4eb936b8ade555a34b-64933a83b26f1c4e-00",
        "User-Agent": "azsdk-net-Storage.Blobs/12.11.0-alpha.20210921.1 (.NET Framework 4.8.4300.0; Microsoft Windows 10.0.19043 )",
        "x-ms-client-request-id": "2b562c5a-f04d-517d-c9a5-0e4191014f79",
        "x-ms-date": "Tue, 21 Sep 2021 19:47:49 GMT",
>>>>>>> f7eb5f10
        "x-ms-return-client-request-id": "true",
        "x-ms-version": "2020-12-06"
      },
      "RequestBody": null,
      "StatusCode": 200,
      "ResponseHeaders": {
        "Accept-Ranges": "bytes",
        "Access-Control-Allow-Origin": "*",
        "Access-Control-Expose-Headers": "x-ms-request-id,x-ms-client-request-id,Server,x-ms-version,x-ms-version-id,x-ms-is-current-version,Content-Type,Last-Modified,ETag,x-ms-creation-time,Content-MD5,x-ms-lease-status,x-ms-lease-state,x-ms-blob-type,x-ms-server-encrypted,x-ms-access-tier,x-ms-access-tier-inferred,Accept-Ranges,x-ms-last-access-time,Content-Length,Date,Transfer-Encoding",
        "Content-Length": "1024",
        "Content-MD5": "R0WnukUir\u002Bq8mWZRxiU0wQ==",
        "Content-Type": "application/octet-stream",
<<<<<<< HEAD
        "Date": "Fri, 20 Aug 2021 22:44:56 GMT",
        "ETag": "\u00220x8D9642C226623A3\u0022",
        "Last-Modified": "Fri, 20 Aug 2021 22:44:56 GMT",
        "Server": [
          "Windows-Azure-Blob/1.0",
          "Microsoft-HTTPAPI/2.0"
        ],
=======
        "Date": "Tue, 21 Sep 2021 19:47:48 GMT",
        "ETag": "\u00220x8D97D38B168C9E3\u0022",
        "Last-Modified": "Tue, 21 Sep 2021 19:47:49 GMT",
        "Server": "Windows-Azure-Blob/1.0 Microsoft-HTTPAPI/2.0",
>>>>>>> f7eb5f10
        "x-ms-access-tier": "Hot",
        "x-ms-access-tier-inferred": "true",
        "x-ms-blob-type": "BlockBlob",
        "x-ms-client-request-id": "2b562c5a-f04d-517d-c9a5-0e4191014f79",
<<<<<<< HEAD
        "x-ms-creation-time": "Fri, 20 Aug 2021 22:44:56 GMT",
        "x-ms-is-current-version": "true",
        "x-ms-lease-state": "available",
        "x-ms-lease-status": "unlocked",
        "x-ms-request-id": "97b7d932-201e-006c-2014-9639c8000000",
        "x-ms-server-encrypted": "true",
        "x-ms-version": "2020-10-02",
        "x-ms-version-id": "2021-08-20T22:44:56.8093603Z"
=======
        "x-ms-creation-time": "Tue, 21 Sep 2021 19:47:49 GMT",
        "x-ms-is-current-version": "true",
        "x-ms-last-access-time": "Tue, 21 Sep 2021 19:47:49 GMT",
        "x-ms-lease-state": "available",
        "x-ms-lease-status": "unlocked",
        "x-ms-request-id": "136f701e-f01e-001f-7221-af69c6000000",
        "x-ms-server-encrypted": "true",
        "x-ms-version": "2020-12-06",
        "x-ms-version-id": "2021-09-21T19:47:49.7711075Z"
>>>>>>> f7eb5f10
      },
      "ResponseBody": []
    },
    {
<<<<<<< HEAD
      "RequestUri": "https://amandadev2.blob.core.windows.net/test-container-ebe71ae6-5559-af57-e274-ae1f5f029ca9/test-blob-9c7a272b-a5a4-ac7d-700b-74d8970bfff0",
=======
      "RequestUri": "http://seanmcccanary3.blob.core.windows.net/test-container-ebe71ae6-5559-af57-e274-ae1f5f029ca9/test-blob-9c7a272b-a5a4-ac7d-700b-74d8970bfff0",
>>>>>>> f7eb5f10
      "RequestMethod": "GET",
      "RequestHeaders": {
        "Accept": "application/xml",
        "Authorization": "Sanitized",
<<<<<<< HEAD
        "If-Match": "\u00220x8D9642C226623A3\u0022",
        "User-Agent": [
          "azsdk-net-Storage.Blobs/12.10.0-alpha.20210820.1",
          "(.NET 5.0.9; Microsoft Windows 10.0.19043)"
        ],
        "x-ms-client-request-id": "61ad1758-464b-7826-d20a-2c9f7e67011c",
        "x-ms-date": "Fri, 20 Aug 2021 22:44:56 GMT",
=======
        "If-Match": "0x8D97D38B168C9E3",
        "traceparent": "00-2b3b8d1aaa37234da940dda7106addae-ee2efb8dd0d87949-00",
        "User-Agent": "azsdk-net-Storage.Blobs/12.11.0-alpha.20210921.1 (.NET Framework 4.8.4300.0; Microsoft Windows 10.0.19043 )",
        "x-ms-client-request-id": "61ad1758-464b-7826-d20a-2c9f7e67011c",
        "x-ms-date": "Tue, 21 Sep 2021 19:47:49 GMT",
>>>>>>> f7eb5f10
        "x-ms-range": "bytes=0-4194303",
        "x-ms-return-client-request-id": "true",
        "x-ms-version": "2020-12-06"
      },
      "RequestBody": null,
      "StatusCode": 206,
      "ResponseHeaders": {
        "Accept-Ranges": "bytes",
        "Access-Control-Allow-Origin": "*",
        "Access-Control-Expose-Headers": "x-ms-request-id,x-ms-client-request-id,Server,x-ms-version,x-ms-version-id,x-ms-is-current-version,Content-Type,Last-Modified,ETag,x-ms-creation-time,x-ms-blob-content-md5,x-ms-lease-status,x-ms-lease-state,x-ms-blob-type,x-ms-server-encrypted,Accept-Ranges,x-ms-last-access-time,Content-Length,Date,Transfer-Encoding",
        "Content-Length": "1024",
        "Content-Range": "bytes 0-1023/1024",
        "Content-Type": "application/octet-stream",
<<<<<<< HEAD
        "Date": "Fri, 20 Aug 2021 22:44:56 GMT",
        "ETag": "\u00220x8D9642C226623A3\u0022",
        "Last-Modified": "Fri, 20 Aug 2021 22:44:56 GMT",
        "Server": [
          "Windows-Azure-Blob/1.0",
          "Microsoft-HTTPAPI/2.0"
        ],
        "x-ms-blob-content-md5": "R0WnukUir\u002Bq8mWZRxiU0wQ==",
        "x-ms-blob-type": "BlockBlob",
        "x-ms-client-request-id": "61ad1758-464b-7826-d20a-2c9f7e67011c",
        "x-ms-creation-time": "Fri, 20 Aug 2021 22:44:56 GMT",
        "x-ms-is-current-version": "true",
        "x-ms-lease-state": "available",
        "x-ms-lease-status": "unlocked",
        "x-ms-request-id": "97b7d93a-201e-006c-2714-9639c8000000",
        "x-ms-server-encrypted": "true",
        "x-ms-version": "2020-10-02",
        "x-ms-version-id": "2021-08-20T22:44:56.8093603Z"
=======
        "Date": "Tue, 21 Sep 2021 19:47:48 GMT",
        "ETag": "\u00220x8D97D38B168C9E3\u0022",
        "Last-Modified": "Tue, 21 Sep 2021 19:47:49 GMT",
        "Server": "Windows-Azure-Blob/1.0 Microsoft-HTTPAPI/2.0",
        "x-ms-blob-content-md5": "R0WnukUir\u002Bq8mWZRxiU0wQ==",
        "x-ms-blob-type": "BlockBlob",
        "x-ms-client-request-id": "61ad1758-464b-7826-d20a-2c9f7e67011c",
        "x-ms-creation-time": "Tue, 21 Sep 2021 19:47:49 GMT",
        "x-ms-is-current-version": "true",
        "x-ms-last-access-time": "Tue, 21 Sep 2021 19:47:49 GMT",
        "x-ms-lease-state": "available",
        "x-ms-lease-status": "unlocked",
        "x-ms-request-id": "136f7023-f01e-001f-7621-af69c6000000",
        "x-ms-server-encrypted": "true",
        "x-ms-version": "2020-12-06",
        "x-ms-version-id": "2021-09-21T19:47:49.7711075Z"
>>>>>>> f7eb5f10
      },
      "ResponseBody": "1Q4O1zuAdKJZm4qf\u002ByeTWNYpLT5IcNNgY3fQUSB/C05qC1oNesVJcKwW0jsY7YQi9MlrF\u002BQQBWQ6rnTDsCOC2o88NPDMht4R4L2RMp6XSHbzrVxWE/RpWgb20sxRhcCJk/ir3LiUVm7rWjYnftLGo2X90ALHK8ab0tnp1rMRv1r8B56m62u9Xlfta7m9QdszMC9mU7S\u002BwmgxEAneqn\u002B62ZrbK3czH7f5P3Gq2b8N3ZH9tqaEq2umPUU2ddti37TXM5Ie4RZk/xB4bBNDE\u002BmoJDJ44PTZNi4vNe0x/arcl2C90qUt7vx6mbaVDD5XYypbjVCo6f7A/v1j76soMgJmnNSzhUBDezY2/Uc9Qyrw19LD1nBZM65i/NSoyf5QUma0L29ppN3pFxIaceu3g7vScxjZZFySDGgmUIlsm7E35qvhiRO6hjL12r5eP8HDq3kY1Vbmdu0JISMHQlNTfHxg4os/1fmoGOzl5IqdNMymYqUQVMVbUG\u002B912fvs0PfoV1C/Vw2g9V/cL1pAZJibO1XYOCuQyi3BZEcgf6RuGWoBUItWzZvcN/QkOMH8U/cW2p6mFJjMV00i/jKGQHW7rdYwPtQNBG25/AA3rNFrxNCQCaUFiASRNTk\u002Bc8\u002BpVbd\u002BaIsrzFUjCZZxLFhY1Oq79vliNnbQteXRnsmaztBd0KaI\u002BQRGQDi7rMAOlJvsOGBOgrzWRx8ArfKlGm1LSHrF0xvx0BumdXbA5km2weEKJWapDAwTR4lHSAtRoSXLMCSFCIFAOihE6E0GFaDVievRWzTG4jwusotSakfQVNRRNbYlMbkfyis\u002BJGP\u002BzXIocf5fgAXwxE4oVlY2LY\u002BgtJN49R/qsFhysZEJyP3Yb6UZajiJsJSOYDEoPJsjKZxbXW/QRhhSPcFmLQ505zuQECbxHMOXFsP\u002BqlTuwnP9D4f0rmtOB\u002BlMxyw3I4OGWbk1V\u002By0cczYxAZsEZvDY3tNqN1GQDjQQgg9ZBWXYDNAOFCb\u002BWqHCN27G\u002Bok4jYNiWPwqXrmQBlAZRWkds33QWPTK9lLJ6nQxl//y2ROq6ASL9rx5vb4mfh3W5QU4tHPw5pGEfYcgmG536La5nS1Mbm1kgcyxVqtGlIhE8wVvCOOMAeJyFnqNW15OAcT3fNDginanxCK3P5/2Tdj\u002B65VpCO/TPYtKylfy1zZuY1TmTye3ZHiexzSwxMJSi8iRnn/I5PjlJE9FpbAetPz8SMw7EA6xR4cs2jGrImjI6E6PUUi2pY5b8RroYc64cBJHtIwGF3vJ4Fb4rBq3SgHWjL1xn1OkRaNN7x7j2OXIdGovU23swsDCxXDxzglzlLcZAdUBNtC\u002Bk37YuDhs1hdxMCewl\u002BaT\u002Bcnsvsng=="
    },
    {
<<<<<<< HEAD
      "RequestUri": "https://amandadev2.blob.core.windows.net/test-container-ebe71ae6-5559-af57-e274-ae1f5f029ca9?restype=container",
=======
      "RequestUri": "http://seanmcccanary3.blob.core.windows.net/test-container-ebe71ae6-5559-af57-e274-ae1f5f029ca9?restype=container",
>>>>>>> f7eb5f10
      "RequestMethod": "DELETE",
      "RequestHeaders": {
        "Accept": "application/xml",
        "Authorization": "Sanitized",
<<<<<<< HEAD
        "traceparent": "00-9e50c942002c2a448772d43461cd4481-56cad3a731d4c74b-00",
        "User-Agent": [
          "azsdk-net-Storage.Blobs/12.10.0-alpha.20210820.1",
          "(.NET 5.0.9; Microsoft Windows 10.0.19043)"
        ],
        "x-ms-client-request-id": "7ae8339e-ed54-782d-3226-2f1a8e63755b",
        "x-ms-date": "Fri, 20 Aug 2021 22:44:56 GMT",
=======
        "traceparent": "00-3cbd072838e9084fb737dc43f09b8c11-85de4ec3414c774a-00",
        "User-Agent": "azsdk-net-Storage.Blobs/12.11.0-alpha.20210921.1 (.NET Framework 4.8.4300.0; Microsoft Windows 10.0.19043 )",
        "x-ms-client-request-id": "7ae8339e-ed54-782d-3226-2f1a8e63755b",
        "x-ms-date": "Tue, 21 Sep 2021 19:47:49 GMT",
>>>>>>> f7eb5f10
        "x-ms-return-client-request-id": "true",
        "x-ms-version": "2020-12-06"
      },
      "RequestBody": null,
      "StatusCode": 202,
      "ResponseHeaders": {
        "Content-Length": "0",
<<<<<<< HEAD
        "Date": "Fri, 20 Aug 2021 22:44:56 GMT",
        "Server": [
          "Windows-Azure-Blob/1.0",
          "Microsoft-HTTPAPI/2.0"
        ],
        "x-ms-client-request-id": "7ae8339e-ed54-782d-3226-2f1a8e63755b",
        "x-ms-request-id": "97b7d94a-201e-006c-3415-9639c8000000",
        "x-ms-version": "2020-10-02"
=======
        "Date": "Tue, 21 Sep 2021 19:47:49 GMT",
        "Server": "Windows-Azure-Blob/1.0 Microsoft-HTTPAPI/2.0",
        "x-ms-client-request-id": "7ae8339e-ed54-782d-3226-2f1a8e63755b",
        "x-ms-request-id": "136f702a-f01e-001f-7b21-af69c6000000",
        "x-ms-version": "2020-12-06"
>>>>>>> f7eb5f10
      },
      "ResponseBody": []
    }
  ],
  "Variables": {
    "RandomSeed": "1188150120",
<<<<<<< HEAD
    "Storage_TestConfigDefault": "ProductionTenant\namandadev2\nU2FuaXRpemVk\nhttps://amandadev2.blob.core.windows.net\nhttps://amandadev2.file.core.windows.net\nhttps://amandadev2.queue.core.windows.net\nhttps://amandadev2.table.core.windows.net\n\n\n\n\nhttps://amandadev2-secondary.blob.core.windows.net\nhttps://amandadev2-secondary.file.core.windows.net\nhttps://amandadev2-secondary.queue.core.windows.net\nhttps://amandadev2-secondary.table.core.windows.net\n\nSanitized\n\n\nCloud\nBlobEndpoint=https://amandadev2.blob.core.windows.net/;QueueEndpoint=https://amandadev2.queue.core.windows.net/;FileEndpoint=https://amandadev2.file.core.windows.net/;BlobSecondaryEndpoint=https://amandadev2-secondary.blob.core.windows.net/;QueueSecondaryEndpoint=https://amandadev2-secondary.queue.core.windows.net/;FileSecondaryEndpoint=https://amandadev2-secondary.file.core.windows.net/;AccountName=amandadev2;AccountKey=Kg==;\ntestscope2\n\n"
=======
    "Storage_TestConfigDefault": "ProductionTenant\nseanmcccanary3\nU2FuaXRpemVk\nhttp://seanmcccanary3.blob.core.windows.net\nhttp://seanmcccanary3.file.core.windows.net\nhttp://seanmcccanary3.queue.core.windows.net\nhttp://seanmcccanary3.table.core.windows.net\n\n\n\n\nhttp://seanmcccanary3-secondary.blob.core.windows.net\nhttp://seanmcccanary3-secondary.file.core.windows.net\nhttp://seanmcccanary3-secondary.queue.core.windows.net\nhttp://seanmcccanary3-secondary.table.core.windows.net\n\nSanitized\n\n\nCloud\nBlobEndpoint=http://seanmcccanary3.blob.core.windows.net/;QueueEndpoint=http://seanmcccanary3.queue.core.windows.net/;FileEndpoint=http://seanmcccanary3.file.core.windows.net/;BlobSecondaryEndpoint=http://seanmcccanary3-secondary.blob.core.windows.net/;QueueSecondaryEndpoint=http://seanmcccanary3-secondary.queue.core.windows.net/;FileSecondaryEndpoint=http://seanmcccanary3-secondary.file.core.windows.net/;AccountName=seanmcccanary3;AccountKey=Kg==;\n[encryption scope]\n\n"
>>>>>>> f7eb5f10
  }
}<|MERGE_RESOLUTION|>--- conflicted
+++ resolved
@@ -1,31 +1,16 @@
 {
   "Entries": [
     {
-<<<<<<< HEAD
-      "RequestUri": "https://amandadev2.blob.core.windows.net/test-container-ebe71ae6-5559-af57-e274-ae1f5f029ca9?restype=container",
-=======
       "RequestUri": "http://seanmcccanary3.blob.core.windows.net/test-container-ebe71ae6-5559-af57-e274-ae1f5f029ca9?restype=container",
->>>>>>> f7eb5f10
       "RequestMethod": "PUT",
       "RequestHeaders": {
         "Accept": "application/xml",
         "Authorization": "Sanitized",
-<<<<<<< HEAD
-        "traceparent": "00-6e2b8eeb2a5f8f4e911433aea8e6b9fb-f427c1500477d94e-00",
-        "User-Agent": [
-          "azsdk-net-Storage.Blobs/12.10.0-alpha.20210820.1",
-          "(.NET 5.0.9; Microsoft Windows 10.0.19043)"
-        ],
-        "x-ms-blob-public-access": "container",
-        "x-ms-client-request-id": "2bb921f1-a2d6-7f8c-4a88-224240124e4e",
-        "x-ms-date": "Fri, 20 Aug 2021 22:44:56 GMT",
-=======
         "traceparent": "00-6e4ba72259954f41bafb0398a36b8706-eff6d72a0ad5af40-00",
         "User-Agent": "azsdk-net-Storage.Blobs/12.11.0-alpha.20210921.1 (.NET Framework 4.8.4300.0; Microsoft Windows 10.0.19043 )",
         "x-ms-blob-public-access": "container",
         "x-ms-client-request-id": "2bb921f1-a2d6-7f8c-4a88-224240124e4e",
         "x-ms-date": "Tue, 21 Sep 2021 19:47:49 GMT",
->>>>>>> f7eb5f10
         "x-ms-return-client-request-id": "true",
         "x-ms-version": "2020-12-06"
       },
@@ -33,18 +18,6 @@
       "StatusCode": 201,
       "ResponseHeaders": {
         "Content-Length": "0",
-<<<<<<< HEAD
-        "Date": "Fri, 20 Aug 2021 22:44:56 GMT",
-        "ETag": "\u00220x8D9642C225E776C\u0022",
-        "Last-Modified": "Fri, 20 Aug 2021 22:44:56 GMT",
-        "Server": [
-          "Windows-Azure-Blob/1.0",
-          "Microsoft-HTTPAPI/2.0"
-        ],
-        "x-ms-client-request-id": "2bb921f1-a2d6-7f8c-4a88-224240124e4e",
-        "x-ms-request-id": "97b7d919-201e-006c-0914-9639c8000000",
-        "x-ms-version": "2020-10-02"
-=======
         "Date": "Tue, 21 Sep 2021 19:47:48 GMT",
         "ETag": "\u00220x8D97D38B15708AB\u0022",
         "Last-Modified": "Tue, 21 Sep 2021 19:47:49 GMT",
@@ -52,38 +25,22 @@
         "x-ms-client-request-id": "2bb921f1-a2d6-7f8c-4a88-224240124e4e",
         "x-ms-request-id": "136f7007-f01e-001f-5d21-af69c6000000",
         "x-ms-version": "2020-12-06"
->>>>>>> f7eb5f10
       },
       "ResponseBody": []
     },
     {
-<<<<<<< HEAD
-      "RequestUri": "https://amandadev2.blob.core.windows.net/test-container-ebe71ae6-5559-af57-e274-ae1f5f029ca9/test-blob-9c7a272b-a5a4-ac7d-700b-74d8970bfff0",
-=======
       "RequestUri": "http://seanmcccanary3.blob.core.windows.net/test-container-ebe71ae6-5559-af57-e274-ae1f5f029ca9/test-blob-9c7a272b-a5a4-ac7d-700b-74d8970bfff0",
->>>>>>> f7eb5f10
       "RequestMethod": "PUT",
       "RequestHeaders": {
         "Accept": "application/xml",
         "Authorization": "Sanitized",
         "Content-Length": "1024",
         "Content-Type": "application/octet-stream",
-<<<<<<< HEAD
-        "traceparent": "00-5ca3f979e9573c49aeda2b2b3ac9ae00-a92297a30a50bd41-00",
-        "User-Agent": [
-          "azsdk-net-Storage.Blobs/12.10.0-alpha.20210820.1",
-          "(.NET 5.0.9; Microsoft Windows 10.0.19043)"
-        ],
-        "x-ms-blob-type": "BlockBlob",
-        "x-ms-client-request-id": "0fbe6c81-ee73-e0df-50b4-06078ea27173",
-        "x-ms-date": "Fri, 20 Aug 2021 22:44:56 GMT",
-=======
         "traceparent": "00-2ebb00c97118394e8c2447c82547ca4e-c9fb8041520f5442-00",
         "User-Agent": "azsdk-net-Storage.Blobs/12.11.0-alpha.20210921.1 (.NET Framework 4.8.4300.0; Microsoft Windows 10.0.19043 )",
         "x-ms-blob-type": "BlockBlob",
         "x-ms-client-request-id": "0fbe6c81-ee73-e0df-50b4-06078ea27173",
         "x-ms-date": "Tue, 21 Sep 2021 19:47:49 GMT",
->>>>>>> f7eb5f10
         "x-ms-return-client-request-id": "true",
         "x-ms-version": "2020-12-06"
       },
@@ -92,21 +49,6 @@
       "ResponseHeaders": {
         "Content-Length": "0",
         "Content-MD5": "R0WnukUir\u002Bq8mWZRxiU0wQ==",
-<<<<<<< HEAD
-        "Date": "Fri, 20 Aug 2021 22:44:56 GMT",
-        "ETag": "\u00220x8D9642C226623A3\u0022",
-        "Last-Modified": "Fri, 20 Aug 2021 22:44:56 GMT",
-        "Server": [
-          "Windows-Azure-Blob/1.0",
-          "Microsoft-HTTPAPI/2.0"
-        ],
-        "x-ms-client-request-id": "0fbe6c81-ee73-e0df-50b4-06078ea27173",
-        "x-ms-content-crc64": "Hru4EHiceiM=",
-        "x-ms-request-id": "97b7d925-201e-006c-1314-9639c8000000",
-        "x-ms-request-server-encrypted": "true",
-        "x-ms-version": "2020-10-02",
-        "x-ms-version-id": "2021-08-20T22:44:56.8093603Z"
-=======
         "Date": "Tue, 21 Sep 2021 19:47:48 GMT",
         "ETag": "\u00220x8D97D38B168C9E3\u0022",
         "Last-Modified": "Tue, 21 Sep 2021 19:47:49 GMT",
@@ -117,34 +59,19 @@
         "x-ms-request-server-encrypted": "true",
         "x-ms-version": "2020-12-06",
         "x-ms-version-id": "2021-09-21T19:47:49.7711075Z"
->>>>>>> f7eb5f10
       },
       "ResponseBody": []
     },
     {
-<<<<<<< HEAD
-      "RequestUri": "https://amandadev2.blob.core.windows.net/test-container-ebe71ae6-5559-af57-e274-ae1f5f029ca9/test-blob-9c7a272b-a5a4-ac7d-700b-74d8970bfff0",
-=======
       "RequestUri": "http://seanmcccanary3.blob.core.windows.net/test-container-ebe71ae6-5559-af57-e274-ae1f5f029ca9/test-blob-9c7a272b-a5a4-ac7d-700b-74d8970bfff0",
->>>>>>> f7eb5f10
       "RequestMethod": "HEAD",
       "RequestHeaders": {
         "Accept": "application/xml",
         "Authorization": "Sanitized",
-<<<<<<< HEAD
-        "traceparent": "00-ea48a54150f2ac408c8f7d685dbbf4bb-cfb2c35bb9620c4f-00",
-        "User-Agent": [
-          "azsdk-net-Storage.Blobs/12.10.0-alpha.20210820.1",
-          "(.NET 5.0.9; Microsoft Windows 10.0.19043)"
-        ],
-        "x-ms-client-request-id": "2b562c5a-f04d-517d-c9a5-0e4191014f79",
-        "x-ms-date": "Fri, 20 Aug 2021 22:44:56 GMT",
-=======
         "traceparent": "00-b33455b02bb8cb4eb936b8ade555a34b-64933a83b26f1c4e-00",
         "User-Agent": "azsdk-net-Storage.Blobs/12.11.0-alpha.20210921.1 (.NET Framework 4.8.4300.0; Microsoft Windows 10.0.19043 )",
         "x-ms-client-request-id": "2b562c5a-f04d-517d-c9a5-0e4191014f79",
         "x-ms-date": "Tue, 21 Sep 2021 19:47:49 GMT",
->>>>>>> f7eb5f10
         "x-ms-return-client-request-id": "true",
         "x-ms-version": "2020-12-06"
       },
@@ -157,34 +84,14 @@
         "Content-Length": "1024",
         "Content-MD5": "R0WnukUir\u002Bq8mWZRxiU0wQ==",
         "Content-Type": "application/octet-stream",
-<<<<<<< HEAD
-        "Date": "Fri, 20 Aug 2021 22:44:56 GMT",
-        "ETag": "\u00220x8D9642C226623A3\u0022",
-        "Last-Modified": "Fri, 20 Aug 2021 22:44:56 GMT",
-        "Server": [
-          "Windows-Azure-Blob/1.0",
-          "Microsoft-HTTPAPI/2.0"
-        ],
-=======
         "Date": "Tue, 21 Sep 2021 19:47:48 GMT",
         "ETag": "\u00220x8D97D38B168C9E3\u0022",
         "Last-Modified": "Tue, 21 Sep 2021 19:47:49 GMT",
         "Server": "Windows-Azure-Blob/1.0 Microsoft-HTTPAPI/2.0",
->>>>>>> f7eb5f10
         "x-ms-access-tier": "Hot",
         "x-ms-access-tier-inferred": "true",
         "x-ms-blob-type": "BlockBlob",
         "x-ms-client-request-id": "2b562c5a-f04d-517d-c9a5-0e4191014f79",
-<<<<<<< HEAD
-        "x-ms-creation-time": "Fri, 20 Aug 2021 22:44:56 GMT",
-        "x-ms-is-current-version": "true",
-        "x-ms-lease-state": "available",
-        "x-ms-lease-status": "unlocked",
-        "x-ms-request-id": "97b7d932-201e-006c-2014-9639c8000000",
-        "x-ms-server-encrypted": "true",
-        "x-ms-version": "2020-10-02",
-        "x-ms-version-id": "2021-08-20T22:44:56.8093603Z"
-=======
         "x-ms-creation-time": "Tue, 21 Sep 2021 19:47:49 GMT",
         "x-ms-is-current-version": "true",
         "x-ms-last-access-time": "Tue, 21 Sep 2021 19:47:49 GMT",
@@ -194,35 +101,20 @@
         "x-ms-server-encrypted": "true",
         "x-ms-version": "2020-12-06",
         "x-ms-version-id": "2021-09-21T19:47:49.7711075Z"
->>>>>>> f7eb5f10
       },
       "ResponseBody": []
     },
     {
-<<<<<<< HEAD
-      "RequestUri": "https://amandadev2.blob.core.windows.net/test-container-ebe71ae6-5559-af57-e274-ae1f5f029ca9/test-blob-9c7a272b-a5a4-ac7d-700b-74d8970bfff0",
-=======
       "RequestUri": "http://seanmcccanary3.blob.core.windows.net/test-container-ebe71ae6-5559-af57-e274-ae1f5f029ca9/test-blob-9c7a272b-a5a4-ac7d-700b-74d8970bfff0",
->>>>>>> f7eb5f10
       "RequestMethod": "GET",
       "RequestHeaders": {
         "Accept": "application/xml",
         "Authorization": "Sanitized",
-<<<<<<< HEAD
-        "If-Match": "\u00220x8D9642C226623A3\u0022",
-        "User-Agent": [
-          "azsdk-net-Storage.Blobs/12.10.0-alpha.20210820.1",
-          "(.NET 5.0.9; Microsoft Windows 10.0.19043)"
-        ],
-        "x-ms-client-request-id": "61ad1758-464b-7826-d20a-2c9f7e67011c",
-        "x-ms-date": "Fri, 20 Aug 2021 22:44:56 GMT",
-=======
         "If-Match": "0x8D97D38B168C9E3",
         "traceparent": "00-2b3b8d1aaa37234da940dda7106addae-ee2efb8dd0d87949-00",
         "User-Agent": "azsdk-net-Storage.Blobs/12.11.0-alpha.20210921.1 (.NET Framework 4.8.4300.0; Microsoft Windows 10.0.19043 )",
         "x-ms-client-request-id": "61ad1758-464b-7826-d20a-2c9f7e67011c",
         "x-ms-date": "Tue, 21 Sep 2021 19:47:49 GMT",
->>>>>>> f7eb5f10
         "x-ms-range": "bytes=0-4194303",
         "x-ms-return-client-request-id": "true",
         "x-ms-version": "2020-12-06"
@@ -236,26 +128,6 @@
         "Content-Length": "1024",
         "Content-Range": "bytes 0-1023/1024",
         "Content-Type": "application/octet-stream",
-<<<<<<< HEAD
-        "Date": "Fri, 20 Aug 2021 22:44:56 GMT",
-        "ETag": "\u00220x8D9642C226623A3\u0022",
-        "Last-Modified": "Fri, 20 Aug 2021 22:44:56 GMT",
-        "Server": [
-          "Windows-Azure-Blob/1.0",
-          "Microsoft-HTTPAPI/2.0"
-        ],
-        "x-ms-blob-content-md5": "R0WnukUir\u002Bq8mWZRxiU0wQ==",
-        "x-ms-blob-type": "BlockBlob",
-        "x-ms-client-request-id": "61ad1758-464b-7826-d20a-2c9f7e67011c",
-        "x-ms-creation-time": "Fri, 20 Aug 2021 22:44:56 GMT",
-        "x-ms-is-current-version": "true",
-        "x-ms-lease-state": "available",
-        "x-ms-lease-status": "unlocked",
-        "x-ms-request-id": "97b7d93a-201e-006c-2714-9639c8000000",
-        "x-ms-server-encrypted": "true",
-        "x-ms-version": "2020-10-02",
-        "x-ms-version-id": "2021-08-20T22:44:56.8093603Z"
-=======
         "Date": "Tue, 21 Sep 2021 19:47:48 GMT",
         "ETag": "\u00220x8D97D38B168C9E3\u0022",
         "Last-Modified": "Tue, 21 Sep 2021 19:47:49 GMT",
@@ -272,34 +144,19 @@
         "x-ms-server-encrypted": "true",
         "x-ms-version": "2020-12-06",
         "x-ms-version-id": "2021-09-21T19:47:49.7711075Z"
->>>>>>> f7eb5f10
       },
       "ResponseBody": "1Q4O1zuAdKJZm4qf\u002ByeTWNYpLT5IcNNgY3fQUSB/C05qC1oNesVJcKwW0jsY7YQi9MlrF\u002BQQBWQ6rnTDsCOC2o88NPDMht4R4L2RMp6XSHbzrVxWE/RpWgb20sxRhcCJk/ir3LiUVm7rWjYnftLGo2X90ALHK8ab0tnp1rMRv1r8B56m62u9Xlfta7m9QdszMC9mU7S\u002BwmgxEAneqn\u002B62ZrbK3czH7f5P3Gq2b8N3ZH9tqaEq2umPUU2ddti37TXM5Ie4RZk/xB4bBNDE\u002BmoJDJ44PTZNi4vNe0x/arcl2C90qUt7vx6mbaVDD5XYypbjVCo6f7A/v1j76soMgJmnNSzhUBDezY2/Uc9Qyrw19LD1nBZM65i/NSoyf5QUma0L29ppN3pFxIaceu3g7vScxjZZFySDGgmUIlsm7E35qvhiRO6hjL12r5eP8HDq3kY1Vbmdu0JISMHQlNTfHxg4os/1fmoGOzl5IqdNMymYqUQVMVbUG\u002B912fvs0PfoV1C/Vw2g9V/cL1pAZJibO1XYOCuQyi3BZEcgf6RuGWoBUItWzZvcN/QkOMH8U/cW2p6mFJjMV00i/jKGQHW7rdYwPtQNBG25/AA3rNFrxNCQCaUFiASRNTk\u002Bc8\u002BpVbd\u002BaIsrzFUjCZZxLFhY1Oq79vliNnbQteXRnsmaztBd0KaI\u002BQRGQDi7rMAOlJvsOGBOgrzWRx8ArfKlGm1LSHrF0xvx0BumdXbA5km2weEKJWapDAwTR4lHSAtRoSXLMCSFCIFAOihE6E0GFaDVievRWzTG4jwusotSakfQVNRRNbYlMbkfyis\u002BJGP\u002BzXIocf5fgAXwxE4oVlY2LY\u002BgtJN49R/qsFhysZEJyP3Yb6UZajiJsJSOYDEoPJsjKZxbXW/QRhhSPcFmLQ505zuQECbxHMOXFsP\u002BqlTuwnP9D4f0rmtOB\u002BlMxyw3I4OGWbk1V\u002By0cczYxAZsEZvDY3tNqN1GQDjQQgg9ZBWXYDNAOFCb\u002BWqHCN27G\u002Bok4jYNiWPwqXrmQBlAZRWkds33QWPTK9lLJ6nQxl//y2ROq6ASL9rx5vb4mfh3W5QU4tHPw5pGEfYcgmG536La5nS1Mbm1kgcyxVqtGlIhE8wVvCOOMAeJyFnqNW15OAcT3fNDginanxCK3P5/2Tdj\u002B65VpCO/TPYtKylfy1zZuY1TmTye3ZHiexzSwxMJSi8iRnn/I5PjlJE9FpbAetPz8SMw7EA6xR4cs2jGrImjI6E6PUUi2pY5b8RroYc64cBJHtIwGF3vJ4Fb4rBq3SgHWjL1xn1OkRaNN7x7j2OXIdGovU23swsDCxXDxzglzlLcZAdUBNtC\u002Bk37YuDhs1hdxMCewl\u002BaT\u002Bcnsvsng=="
     },
     {
-<<<<<<< HEAD
-      "RequestUri": "https://amandadev2.blob.core.windows.net/test-container-ebe71ae6-5559-af57-e274-ae1f5f029ca9?restype=container",
-=======
       "RequestUri": "http://seanmcccanary3.blob.core.windows.net/test-container-ebe71ae6-5559-af57-e274-ae1f5f029ca9?restype=container",
->>>>>>> f7eb5f10
       "RequestMethod": "DELETE",
       "RequestHeaders": {
         "Accept": "application/xml",
         "Authorization": "Sanitized",
-<<<<<<< HEAD
-        "traceparent": "00-9e50c942002c2a448772d43461cd4481-56cad3a731d4c74b-00",
-        "User-Agent": [
-          "azsdk-net-Storage.Blobs/12.10.0-alpha.20210820.1",
-          "(.NET 5.0.9; Microsoft Windows 10.0.19043)"
-        ],
-        "x-ms-client-request-id": "7ae8339e-ed54-782d-3226-2f1a8e63755b",
-        "x-ms-date": "Fri, 20 Aug 2021 22:44:56 GMT",
-=======
         "traceparent": "00-3cbd072838e9084fb737dc43f09b8c11-85de4ec3414c774a-00",
         "User-Agent": "azsdk-net-Storage.Blobs/12.11.0-alpha.20210921.1 (.NET Framework 4.8.4300.0; Microsoft Windows 10.0.19043 )",
         "x-ms-client-request-id": "7ae8339e-ed54-782d-3226-2f1a8e63755b",
         "x-ms-date": "Tue, 21 Sep 2021 19:47:49 GMT",
->>>>>>> f7eb5f10
         "x-ms-return-client-request-id": "true",
         "x-ms-version": "2020-12-06"
       },
@@ -307,32 +164,17 @@
       "StatusCode": 202,
       "ResponseHeaders": {
         "Content-Length": "0",
-<<<<<<< HEAD
-        "Date": "Fri, 20 Aug 2021 22:44:56 GMT",
-        "Server": [
-          "Windows-Azure-Blob/1.0",
-          "Microsoft-HTTPAPI/2.0"
-        ],
-        "x-ms-client-request-id": "7ae8339e-ed54-782d-3226-2f1a8e63755b",
-        "x-ms-request-id": "97b7d94a-201e-006c-3415-9639c8000000",
-        "x-ms-version": "2020-10-02"
-=======
         "Date": "Tue, 21 Sep 2021 19:47:49 GMT",
         "Server": "Windows-Azure-Blob/1.0 Microsoft-HTTPAPI/2.0",
         "x-ms-client-request-id": "7ae8339e-ed54-782d-3226-2f1a8e63755b",
         "x-ms-request-id": "136f702a-f01e-001f-7b21-af69c6000000",
         "x-ms-version": "2020-12-06"
->>>>>>> f7eb5f10
       },
       "ResponseBody": []
     }
   ],
   "Variables": {
     "RandomSeed": "1188150120",
-<<<<<<< HEAD
-    "Storage_TestConfigDefault": "ProductionTenant\namandadev2\nU2FuaXRpemVk\nhttps://amandadev2.blob.core.windows.net\nhttps://amandadev2.file.core.windows.net\nhttps://amandadev2.queue.core.windows.net\nhttps://amandadev2.table.core.windows.net\n\n\n\n\nhttps://amandadev2-secondary.blob.core.windows.net\nhttps://amandadev2-secondary.file.core.windows.net\nhttps://amandadev2-secondary.queue.core.windows.net\nhttps://amandadev2-secondary.table.core.windows.net\n\nSanitized\n\n\nCloud\nBlobEndpoint=https://amandadev2.blob.core.windows.net/;QueueEndpoint=https://amandadev2.queue.core.windows.net/;FileEndpoint=https://amandadev2.file.core.windows.net/;BlobSecondaryEndpoint=https://amandadev2-secondary.blob.core.windows.net/;QueueSecondaryEndpoint=https://amandadev2-secondary.queue.core.windows.net/;FileSecondaryEndpoint=https://amandadev2-secondary.file.core.windows.net/;AccountName=amandadev2;AccountKey=Kg==;\ntestscope2\n\n"
-=======
     "Storage_TestConfigDefault": "ProductionTenant\nseanmcccanary3\nU2FuaXRpemVk\nhttp://seanmcccanary3.blob.core.windows.net\nhttp://seanmcccanary3.file.core.windows.net\nhttp://seanmcccanary3.queue.core.windows.net\nhttp://seanmcccanary3.table.core.windows.net\n\n\n\n\nhttp://seanmcccanary3-secondary.blob.core.windows.net\nhttp://seanmcccanary3-secondary.file.core.windows.net\nhttp://seanmcccanary3-secondary.queue.core.windows.net\nhttp://seanmcccanary3-secondary.table.core.windows.net\n\nSanitized\n\n\nCloud\nBlobEndpoint=http://seanmcccanary3.blob.core.windows.net/;QueueEndpoint=http://seanmcccanary3.queue.core.windows.net/;FileEndpoint=http://seanmcccanary3.file.core.windows.net/;BlobSecondaryEndpoint=http://seanmcccanary3-secondary.blob.core.windows.net/;QueueSecondaryEndpoint=http://seanmcccanary3-secondary.queue.core.windows.net/;FileSecondaryEndpoint=http://seanmcccanary3-secondary.file.core.windows.net/;AccountName=seanmcccanary3;AccountKey=Kg==;\n[encryption scope]\n\n"
->>>>>>> f7eb5f10
   }
 }