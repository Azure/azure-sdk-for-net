--- conflicted
+++ resolved
@@ -15,11 +15,7 @@
         "x-ms-client-request-id": "87395c8d-e8c1-cffe-2cb0-7ed3ff60400d",
         "x-ms-date": "Wed, 17 Feb 2021 18:45:44 GMT",
         "x-ms-return-client-request-id": "true",
-<<<<<<< HEAD
-        "x-ms-version": "2020-12-06"
-=======
         "x-ms-version": "2021-02-12"
->>>>>>> 7e782c87
       },
       "RequestBody": null,
       "StatusCode": 201,
@@ -34,11 +30,7 @@
         ],
         "x-ms-client-request-id": "87395c8d-e8c1-cffe-2cb0-7ed3ff60400d",
         "x-ms-request-id": "e6e8ef89-601e-008b-185d-05deaf000000",
-<<<<<<< HEAD
-        "x-ms-version": "2020-12-06"
-=======
         "x-ms-version": "2021-02-12"
->>>>>>> 7e782c87
       },
       "ResponseBody": []
     },
@@ -59,11 +51,7 @@
         "x-ms-client-request-id": "3bc1f202-3f66-2926-52f5-5ff11f97bde4",
         "x-ms-date": "Wed, 17 Feb 2021 18:45:44 GMT",
         "x-ms-return-client-request-id": "true",
-<<<<<<< HEAD
-        "x-ms-version": "2020-12-06"
-=======
         "x-ms-version": "2021-02-12"
->>>>>>> 7e782c87
       },
       "RequestBody": "dbJdwh4neNxl+TlwjjztUEbvcsgZvTSfsPIZGYwVm+bEVV5MAn3uWN6T2NG0O7gwuguiRNMjD7h+vhErDV9PT11SrDneoU7IABnqheRj6nU66F6BclcSoEWlzkNsw0p/Q4hzYY5/URm82US5OYrTGtSc8SUBzt0GQAzzOdMKXD3OakFc8Ijmu5ZExZgTWWa70rRvz9IlfXWrbCGCixhGsX0G6s5IdilLtTWOvAhE8+elOGYfmo1rqe3MsINmYzB9/hMbDG6YcluKJBmcl8FtZ3k63VKxJhfwm0HhfMWm5FEFEL31KOd4DMYLlHZzzhIrXkkKLIbdzNf8K3AstvaV5D/HloYDdz6SwdCMppKgfMwvtR18m7jLJ0Tm+P12TFbPdbA2qzeLKOcLd2q2USVFW66k/QHZGUiH/G9CHX5AHHV6vDDhatGUo402cCRNFNYfoJ1P0U5U9lxor67ISQpoylv1PJT0ZPHcD1lzoqgkOeeYIn3h8UomJcbUeLoizFqCzqbIWNhBKjyrcsL14FSzRHXHLyaNhtkRzhbOIOs2ukP/8dQCW+EPV/hBNn+HMURyIDRFW5wz9UjNtonCcgpQdLh/9u9/seiTuNguTE9ZiZ3SXP+38F6my/yLNaRXTOTt8MLGCDpU8m9LsaPDBaj5cy3s7xULmYNZ2Crz9HtDPGvzQFyNkoFifWqQaz+64sZTksJ3al3O4lY+bS8PYf7zCHU40MRMa+CsiXKrei5EnvVkn2G5y9ENJV4FTiVRUhtsnGPJghIBBybhy+HqI2co+s46q8KcOTyjKqtmRx26WjZXPt3LehziY5c61wDwIwH23FNXF6dZz2ImJldnmsAJJ3Cqk+SKXYCxV0cqYmI7sgepcGrJY0OO/m96pFPFe8jXMbCPRY8dbH/TpcBgLm0A6nNQvipVP8QtG5V1D7gs7Nt+UzGyrG13iwTr9r2DLs8BerngdLyegfHsYin6qF3Gp7nk4do8Tj4G2DImakkGqu3Fc5X/THce39E/xkpDfeOnJU8Dn030xSt62ZyKeBao5bg8NDTHxlpBxQEJ/Yj0w1tOfkX6Awuf0K5phHLblGe7luCRBkiv3170wtlL68ijhhZAPPnRruKtnGSGXkLoZjGaTWanYrwTnp/nBUAxVOXlxf5cmlht6ej+5GnkKYAbDFuosZ1h+yNaLZ1Z6aihe0h/oJhDjMvYLWR+qH1SL3Ufy/nliKNHhMraAWy6E/8/XWkhZInn13+Pz4M541OlB/4oOh6uu/OlNxvOaYpfHhlkP0oUMcrrN/N5VbgfDaB2NfptktjhkKF1ey1tGW71MLFq1aQIkNU0PAMqNGY6hSp7VzOP8YtAgq6onracfh6EhA==",
       "StatusCode": 201,
@@ -81,11 +69,7 @@
         "x-ms-content-crc64": "kSTzsRtisSo=",
         "x-ms-request-id": "e6e8ef93-601e-008b-205d-05deaf000000",
         "x-ms-request-server-encrypted": "true",
-<<<<<<< HEAD
-        "x-ms-version": "2020-12-06",
-=======
         "x-ms-version": "2021-02-12",
->>>>>>> 7e782c87
         "x-ms-version-id": "2021-02-17T18:45:44.5085938Z"
       },
       "ResponseBody": []
@@ -107,11 +91,7 @@
         "x-ms-lease-duration": "10",
         "x-ms-proposed-lease-id": "3242b0a6-f2d0-e97e-8f6a-b8356acc526d",
         "x-ms-return-client-request-id": "true",
-<<<<<<< HEAD
-        "x-ms-version": "2020-12-06"
-=======
         "x-ms-version": "2021-02-12"
->>>>>>> 7e782c87
       },
       "RequestBody": null,
       "StatusCode": 400,
@@ -126,11 +106,7 @@
         "x-ms-client-request-id": "ab10f198-08f8-1024-73d7-abfb86f1bf86",
         "x-ms-error-code": "InvalidHeaderValue",
         "x-ms-request-id": "e6e8ef9d-601e-008b-2a5d-05deaf000000",
-<<<<<<< HEAD
-        "x-ms-version": "2020-12-06"
-=======
         "x-ms-version": "2021-02-12"
->>>>>>> 7e782c87
       },
       "ResponseBody": [
         "﻿<?xml version=\"1.0\" encoding=\"utf-8\"?><Error><Code>InvalidHeaderValue</Code><Message>The value for one of the HTTP headers is not in the correct format.\n",
@@ -152,11 +128,7 @@
         "x-ms-client-request-id": "799c1764-a7bc-5a75-9b89-18859d225eef",
         "x-ms-date": "Wed, 17 Feb 2021 18:45:44 GMT",
         "x-ms-return-client-request-id": "true",
-<<<<<<< HEAD
-        "x-ms-version": "2020-12-06"
-=======
         "x-ms-version": "2021-02-12"
->>>>>>> 7e782c87
       },
       "RequestBody": null,
       "StatusCode": 202,
@@ -169,11 +141,7 @@
         ],
         "x-ms-client-request-id": "799c1764-a7bc-5a75-9b89-18859d225eef",
         "x-ms-request-id": "e6e8efb3-601e-008b-3c5d-05deaf000000",
-<<<<<<< HEAD
-        "x-ms-version": "2020-12-06"
-=======
         "x-ms-version": "2021-02-12"
->>>>>>> 7e782c87
       },
       "ResponseBody": []
     }
