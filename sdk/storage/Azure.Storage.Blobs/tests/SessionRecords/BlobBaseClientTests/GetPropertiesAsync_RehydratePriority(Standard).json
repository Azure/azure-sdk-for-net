﻿{
  "Entries": [
    {
      "RequestUri": "https://seanmcccanary3.blob.core.windows.net/test-container-651c85e8-23f1-9347-adfc-db8ae14a073c?restype=container",
      "RequestMethod": "PUT",
      "RequestHeaders": {
        "Accept": "application/xml",
        "Authorization": "Sanitized",
        "traceparent": "00-a0d22a8fd1c54c46abf7b9c09edbb064-000e6c6d237cd844-00",
        "User-Agent": [
          "azsdk-net-Storage.Blobs/12.9.0-alpha.20210217.1",
          "(.NET 5.0.3; Microsoft Windows 10.0.19042)"
        ],
        "x-ms-blob-public-access": "container",
        "x-ms-client-request-id": "68a8a52a-1a00-4d61-cc78-5a3f6de38d44",
        "x-ms-date": "Wed, 17 Feb 2021 18:45:00 GMT",
        "x-ms-return-client-request-id": "true",
<<<<<<< HEAD
        "x-ms-version": "2020-12-06"
=======
        "x-ms-version": "2021-02-12"
>>>>>>> 7e782c87
      },
      "RequestBody": null,
      "StatusCode": 201,
      "ResponseHeaders": {
        "Content-Length": "0",
        "Date": "Wed, 17 Feb 2021 18:44:59 GMT",
        "ETag": "\"0x8D8D374217A6C93\"",
        "Last-Modified": "Wed, 17 Feb 2021 18:45:00 GMT",
        "Server": [
          "Windows-Azure-Blob/1.0",
          "Microsoft-HTTPAPI/2.0"
        ],
        "x-ms-client-request-id": "68a8a52a-1a00-4d61-cc78-5a3f6de38d44",
        "x-ms-request-id": "11b83329-d01e-0018-4c5c-0505a5000000",
<<<<<<< HEAD
        "x-ms-version": "2020-12-06"
=======
        "x-ms-version": "2021-02-12"
>>>>>>> 7e782c87
      },
      "ResponseBody": []
    },
    {
      "RequestUri": "https://seanmcccanary3.blob.core.windows.net/test-container-651c85e8-23f1-9347-adfc-db8ae14a073c/test-blob-bff8e821-ac69-dc33-cc86-d74612c3ae77",
      "RequestMethod": "PUT",
      "RequestHeaders": {
        "Accept": "application/xml",
        "Authorization": "Sanitized",
        "Content-Length": "1024",
        "Content-Type": "application/octet-stream",
        "traceparent": "00-1e3b817c8c1f55468c08faedc76727d6-672374590a22fb44-00",
        "User-Agent": [
          "azsdk-net-Storage.Blobs/12.9.0-alpha.20210217.1",
          "(.NET 5.0.3; Microsoft Windows 10.0.19042)"
        ],
        "x-ms-blob-type": "BlockBlob",
        "x-ms-client-request-id": "1274149f-61d8-36f3-e1cd-df97360a0708",
        "x-ms-date": "Wed, 17 Feb 2021 18:45:00 GMT",
        "x-ms-return-client-request-id": "true",
<<<<<<< HEAD
        "x-ms-version": "2020-12-06"
=======
        "x-ms-version": "2021-02-12"
>>>>>>> 7e782c87
      },
      "RequestBody": "n3dgPKGfO6nlyLvWsXkoqh7MYfw9nfp9csybeUIbOgjJ45/1g1CjgqxP2qDxXCtTXi0nRmKyOgF84srVA8JnyY2yDM3ZMifNKN9P7cNajBWgSBsV8/SmF6meeaCGzX7q6BATPlBdeisGWh2CY0w9Ila1NLunUtaYC/QkOrmGR1phZAWyRk3EQs7vD5nXJLRdYFdK0JnCQ5U6ejJbOT9yfxLCIf5Gi9sI8PLtt0M8wedAx9piPHbBniFvd8waaAiOfY+GFAK2FtV7QeCm1YtS/rlLG3JlEEKbAYPc1hMO7YjpXjqztazkibAF5vuWGsmVHHkTz0yWKWxN6hN/2UDBbFNYvXZRn0gMZpLCYClGBea6RrmZ+x47UzXNZcuZZa9wQ3mnPl1SRH0xB2m608lDBuUtxZKGKHE1HGpAgzl8cgDiUhywn8aIZwI8Z/S0gH9sil/la58c6RoIciHzEcBDtJRo2IGsk2cfpV6QSsF9gZzq1PnalwdhxWgCqC2llFVB+LJfS6j9v/f4xsZBjJ9ZivGFCDzHaB2NBxMYqus6eRAIT1EOHTXz7BUC4tFAHznJqB07H4wYeo+V0kSV5RQLvky2OT1NS227kRsnxIZLTejZTwLN/lqD79TBeUvwXgcA9iSFieb7e12wf45w8bUJSYVcu5YSPr/xMklojNIhyzMUJs5ixsMB3tOkHX7ME/4euC/FlKNx7bhkk1adk++LjrRbXMrnpoPBWt3DbiBBJR9KSdOiWzaQojkV/jJsZErjGY/Jcbc0NxKsBDrFrn+YIm03Ukkb6DJ+y7mR0qdQVPWS31SReLRnFhLB9lf8yvO5fdvFNRIBxzFcSqb9o2VqW69EM84rBqq40Dw2WvLaggDG11TMih/jkBcjNC0OanOtV5qnt5YkjnYxDGXVym0/gcilN8sQndCQYaK3CNJ9qmXJiQJXM8tqoUjem366Dcaq5LJkaTKnnLnJF1bzbYaks2L/DEFr5079OpaDMgJS1lPcDCQfGUEyIuxIjRt0djPCOeccugGEP/xkZy6cI2q2dkEDFmFihJohzOpUIlkyiMRjwPgbNhtRV80nu7ESlv6BkRfacV/SYLVN+u4XMByjMd5qOWNxm0Amsb6TOsjoDjbs0pBCWBdkkGBDzTssOiewg4rTqFyaD/XWtMCgPiXsZOy4K12LYNjHBagDLs4E+XeX4rc+FWXZUcKaa6RWw1I7VmhPdA/KJCOxC6O0l+En0rpJCVturk+G3tma8fU0cEFWx9dltIRnzL2TjAnCJLnhcpnpDbr2zKgZyZU1LzMtfZthXs8Jwh014Tye2iFGw7oguX5bSmKHX/svTOvvMZ2JZg9uYcbp2LB7syx9WPKG0g==",
      "StatusCode": 201,
      "ResponseHeaders": {
        "Content-Length": "0",
        "Content-MD5": "JWEpqpXnlXSBlzwheORNuw==",
        "Date": "Wed, 17 Feb 2021 18:44:59 GMT",
        "ETag": "\"0x8D8D37421833B25\"",
        "Last-Modified": "Wed, 17 Feb 2021 18:45:00 GMT",
        "Server": [
          "Windows-Azure-Blob/1.0",
          "Microsoft-HTTPAPI/2.0"
        ],
        "x-ms-client-request-id": "1274149f-61d8-36f3-e1cd-df97360a0708",
        "x-ms-content-crc64": "mLivw8M+kV8=",
        "x-ms-request-id": "11b83342-d01e-0018-615c-0505a5000000",
        "x-ms-request-server-encrypted": "true",
<<<<<<< HEAD
        "x-ms-version": "2020-12-06",
=======
        "x-ms-version": "2021-02-12",
>>>>>>> 7e782c87
        "x-ms-version-id": "2021-02-17T18:45:00.4840741Z"
      },
      "ResponseBody": []
    },
    {
      "RequestUri": "https://seanmcccanary3.blob.core.windows.net/test-container-651c85e8-23f1-9347-adfc-db8ae14a073c/test-blob-bff8e821-ac69-dc33-cc86-d74612c3ae77?comp=tier",
      "RequestMethod": "PUT",
      "RequestHeaders": {
        "Accept": "application/xml",
        "Authorization": "Sanitized",
        "traceparent": "00-eb4edf165fed884ca10ee4108c0d5ed7-c5291fab8a8f184e-00",
        "User-Agent": [
          "azsdk-net-Storage.Blobs/12.9.0-alpha.20210217.1",
          "(.NET 5.0.3; Microsoft Windows 10.0.19042)"
        ],
        "x-ms-access-tier": "Archive",
        "x-ms-client-request-id": "43dd7c6c-737e-a4fa-e8df-95e7f19b02cf",
        "x-ms-date": "Wed, 17 Feb 2021 18:45:00 GMT",
        "x-ms-return-client-request-id": "true",
<<<<<<< HEAD
        "x-ms-version": "2020-12-06"
=======
        "x-ms-version": "2021-02-12"
>>>>>>> 7e782c87
      },
      "RequestBody": null,
      "StatusCode": 200,
      "ResponseHeaders": {
        "Content-Length": "0",
        "Date": "Wed, 17 Feb 2021 18:44:59 GMT",
        "Server": [
          "Windows-Azure-Blob/1.0",
          "Microsoft-HTTPAPI/2.0"
        ],
        "x-ms-client-request-id": "43dd7c6c-737e-a4fa-e8df-95e7f19b02cf",
        "x-ms-request-id": "11b8335a-d01e-0018-795c-0505a5000000",
<<<<<<< HEAD
        "x-ms-version": "2020-12-06"
=======
        "x-ms-version": "2021-02-12"
>>>>>>> 7e782c87
      },
      "ResponseBody": []
    },
    {
      "RequestUri": "https://seanmcccanary3.blob.core.windows.net/test-container-651c85e8-23f1-9347-adfc-db8ae14a073c/test-blob-bff8e821-ac69-dc33-cc86-d74612c3ae77?comp=tier",
      "RequestMethod": "PUT",
      "RequestHeaders": {
        "Accept": "application/xml",
        "Authorization": "Sanitized",
        "traceparent": "00-13a9507e6df72c47b9248eb28c8cd7c1-cd27d1cc77036d4d-00",
        "User-Agent": [
          "azsdk-net-Storage.Blobs/12.9.0-alpha.20210217.1",
          "(.NET 5.0.3; Microsoft Windows 10.0.19042)"
        ],
        "x-ms-access-tier": "Hot",
        "x-ms-client-request-id": "b92a9593-c32c-3589-7f41-2b3c90eda240",
        "x-ms-date": "Wed, 17 Feb 2021 18:45:00 GMT",
        "x-ms-rehydrate-priority": "Standard",
        "x-ms-return-client-request-id": "true",
<<<<<<< HEAD
        "x-ms-version": "2020-12-06"
=======
        "x-ms-version": "2021-02-12"
>>>>>>> 7e782c87
      },
      "RequestBody": null,
      "StatusCode": 202,
      "ResponseHeaders": {
        "Content-Length": "0",
        "Date": "Wed, 17 Feb 2021 18:44:59 GMT",
        "Server": [
          "Windows-Azure-Blob/1.0",
          "Microsoft-HTTPAPI/2.0"
        ],
        "x-ms-client-request-id": "b92a9593-c32c-3589-7f41-2b3c90eda240",
        "x-ms-request-id": "11b83382-d01e-0018-205c-0505a5000000",
<<<<<<< HEAD
        "x-ms-version": "2020-12-06"
=======
        "x-ms-version": "2021-02-12"
>>>>>>> 7e782c87
      },
      "ResponseBody": []
    },
    {
      "RequestUri": "https://seanmcccanary3.blob.core.windows.net/test-container-651c85e8-23f1-9347-adfc-db8ae14a073c/test-blob-bff8e821-ac69-dc33-cc86-d74612c3ae77",
      "RequestMethod": "HEAD",
      "RequestHeaders": {
        "Accept": "application/xml",
        "Authorization": "Sanitized",
        "traceparent": "00-0707ec227d1764488a313a13cb1deb6c-b5ff1a1aa83ea940-00",
        "User-Agent": [
          "azsdk-net-Storage.Blobs/12.9.0-alpha.20210217.1",
          "(.NET 5.0.3; Microsoft Windows 10.0.19042)"
        ],
        "x-ms-client-request-id": "5b53b2be-4871-34a2-42fb-7c0b0756e852",
        "x-ms-date": "Wed, 17 Feb 2021 18:45:00 GMT",
        "x-ms-return-client-request-id": "true",
<<<<<<< HEAD
        "x-ms-version": "2020-12-06"
=======
        "x-ms-version": "2021-02-12"
>>>>>>> 7e782c87
      },
      "RequestBody": null,
      "StatusCode": 200,
      "ResponseHeaders": {
        "Accept-Ranges": "bytes",
        "Content-Length": "1024",
        "Content-MD5": "JWEpqpXnlXSBlzwheORNuw==",
        "Content-Type": "application/octet-stream",
        "Date": "Wed, 17 Feb 2021 18:44:59 GMT",
        "ETag": "\"0x8D8D37421833B25\"",
        "Last-Modified": "Wed, 17 Feb 2021 18:45:00 GMT",
        "Server": [
          "Windows-Azure-Blob/1.0",
          "Microsoft-HTTPAPI/2.0"
        ],
        "x-ms-access-tier": "Archive",
        "x-ms-access-tier-change-time": "Wed, 17 Feb 2021 18:45:00 GMT",
        "x-ms-archive-status": "rehydrate-pending-to-hot",
        "x-ms-blob-type": "BlockBlob",
        "x-ms-client-request-id": "5b53b2be-4871-34a2-42fb-7c0b0756e852",
        "x-ms-creation-time": "Wed, 17 Feb 2021 18:45:00 GMT",
        "x-ms-is-current-version": "true",
        "x-ms-last-access-time": "Wed, 17 Feb 2021 18:45:00 GMT",
        "x-ms-lease-state": "available",
        "x-ms-lease-status": "unlocked",
        "x-ms-rehydrate-priority": "Standard",
        "x-ms-request-id": "11b8339a-d01e-0018-365c-0505a5000000",
        "x-ms-server-encrypted": "true",
<<<<<<< HEAD
        "x-ms-version": "2020-12-06",
=======
        "x-ms-version": "2021-02-12",
>>>>>>> 7e782c87
        "x-ms-version-id": "2021-02-17T18:45:00.4840741Z"
      },
      "ResponseBody": []
    },
    {
      "RequestUri": "https://seanmcccanary3.blob.core.windows.net/test-container-651c85e8-23f1-9347-adfc-db8ae14a073c?restype=container",
      "RequestMethod": "DELETE",
      "RequestHeaders": {
        "Accept": "application/xml",
        "Authorization": "Sanitized",
        "traceparent": "00-c1e3f5316e99814480fc24b1c9c288e3-70f32814c65a2a4e-00",
        "User-Agent": [
          "azsdk-net-Storage.Blobs/12.9.0-alpha.20210217.1",
          "(.NET 5.0.3; Microsoft Windows 10.0.19042)"
        ],
        "x-ms-client-request-id": "dd7e6f77-4699-eacf-159b-06d1c1f23192",
        "x-ms-date": "Wed, 17 Feb 2021 18:45:00 GMT",
        "x-ms-return-client-request-id": "true",
<<<<<<< HEAD
        "x-ms-version": "2020-12-06"
=======
        "x-ms-version": "2021-02-12"
>>>>>>> 7e782c87
      },
      "RequestBody": null,
      "StatusCode": 202,
      "ResponseHeaders": {
        "Content-Length": "0",
        "Date": "Wed, 17 Feb 2021 18:44:59 GMT",
        "Server": [
          "Windows-Azure-Blob/1.0",
          "Microsoft-HTTPAPI/2.0"
        ],
        "x-ms-client-request-id": "dd7e6f77-4699-eacf-159b-06d1c1f23192",
        "x-ms-request-id": "11b833b8-d01e-0018-4f5c-0505a5000000",
<<<<<<< HEAD
        "x-ms-version": "2020-12-06"
=======
        "x-ms-version": "2021-02-12"
>>>>>>> 7e782c87
      },
      "ResponseBody": []
    }
  ],
  "Variables": {
    "RandomSeed": "787414729",
    "Storage_TestConfigDefault": "ProductionTenant\nseanmcccanary3\nU2FuaXRpemVk\nhttps://seanmcccanary3.blob.core.windows.net\nhttps://seanmcccanary3.file.core.windows.net\nhttps://seanmcccanary3.queue.core.windows.net\nhttps://seanmcccanary3.table.core.windows.net\n\n\n\n\nhttps://seanmcccanary3-secondary.blob.core.windows.net\nhttps://seanmcccanary3-secondary.file.core.windows.net\nhttps://seanmcccanary3-secondary.queue.core.windows.net\nhttps://seanmcccanary3-secondary.table.core.windows.net\n\nSanitized\n\n\nCloud\nBlobEndpoint=https://seanmcccanary3.blob.core.windows.net/;QueueEndpoint=https://seanmcccanary3.queue.core.windows.net/;FileEndpoint=https://seanmcccanary3.file.core.windows.net/;BlobSecondaryEndpoint=https://seanmcccanary3-secondary.blob.core.windows.net/;QueueSecondaryEndpoint=https://seanmcccanary3-secondary.queue.core.windows.net/;FileSecondaryEndpoint=https://seanmcccanary3-secondary.file.core.windows.net/;AccountName=seanmcccanary3;AccountKey=Kg==;\nseanscope1\n\n"
  }
}<|MERGE_RESOLUTION|>--- conflicted
+++ resolved
@@ -15,11 +15,7 @@
         "x-ms-client-request-id": "68a8a52a-1a00-4d61-cc78-5a3f6de38d44",
         "x-ms-date": "Wed, 17 Feb 2021 18:45:00 GMT",
         "x-ms-return-client-request-id": "true",
-<<<<<<< HEAD
-        "x-ms-version": "2020-12-06"
-=======
-        "x-ms-version": "2021-02-12"
->>>>>>> 7e782c87
+        "x-ms-version": "2021-02-12"
       },
       "RequestBody": null,
       "StatusCode": 201,
@@ -34,11 +30,7 @@
         ],
         "x-ms-client-request-id": "68a8a52a-1a00-4d61-cc78-5a3f6de38d44",
         "x-ms-request-id": "11b83329-d01e-0018-4c5c-0505a5000000",
-<<<<<<< HEAD
-        "x-ms-version": "2020-12-06"
-=======
-        "x-ms-version": "2021-02-12"
->>>>>>> 7e782c87
+        "x-ms-version": "2021-02-12"
       },
       "ResponseBody": []
     },
@@ -59,11 +51,7 @@
         "x-ms-client-request-id": "1274149f-61d8-36f3-e1cd-df97360a0708",
         "x-ms-date": "Wed, 17 Feb 2021 18:45:00 GMT",
         "x-ms-return-client-request-id": "true",
-<<<<<<< HEAD
-        "x-ms-version": "2020-12-06"
-=======
-        "x-ms-version": "2021-02-12"
->>>>>>> 7e782c87
+        "x-ms-version": "2021-02-12"
       },
       "RequestBody": "n3dgPKGfO6nlyLvWsXkoqh7MYfw9nfp9csybeUIbOgjJ45/1g1CjgqxP2qDxXCtTXi0nRmKyOgF84srVA8JnyY2yDM3ZMifNKN9P7cNajBWgSBsV8/SmF6meeaCGzX7q6BATPlBdeisGWh2CY0w9Ila1NLunUtaYC/QkOrmGR1phZAWyRk3EQs7vD5nXJLRdYFdK0JnCQ5U6ejJbOT9yfxLCIf5Gi9sI8PLtt0M8wedAx9piPHbBniFvd8waaAiOfY+GFAK2FtV7QeCm1YtS/rlLG3JlEEKbAYPc1hMO7YjpXjqztazkibAF5vuWGsmVHHkTz0yWKWxN6hN/2UDBbFNYvXZRn0gMZpLCYClGBea6RrmZ+x47UzXNZcuZZa9wQ3mnPl1SRH0xB2m608lDBuUtxZKGKHE1HGpAgzl8cgDiUhywn8aIZwI8Z/S0gH9sil/la58c6RoIciHzEcBDtJRo2IGsk2cfpV6QSsF9gZzq1PnalwdhxWgCqC2llFVB+LJfS6j9v/f4xsZBjJ9ZivGFCDzHaB2NBxMYqus6eRAIT1EOHTXz7BUC4tFAHznJqB07H4wYeo+V0kSV5RQLvky2OT1NS227kRsnxIZLTejZTwLN/lqD79TBeUvwXgcA9iSFieb7e12wf45w8bUJSYVcu5YSPr/xMklojNIhyzMUJs5ixsMB3tOkHX7ME/4euC/FlKNx7bhkk1adk++LjrRbXMrnpoPBWt3DbiBBJR9KSdOiWzaQojkV/jJsZErjGY/Jcbc0NxKsBDrFrn+YIm03Ukkb6DJ+y7mR0qdQVPWS31SReLRnFhLB9lf8yvO5fdvFNRIBxzFcSqb9o2VqW69EM84rBqq40Dw2WvLaggDG11TMih/jkBcjNC0OanOtV5qnt5YkjnYxDGXVym0/gcilN8sQndCQYaK3CNJ9qmXJiQJXM8tqoUjem366Dcaq5LJkaTKnnLnJF1bzbYaks2L/DEFr5079OpaDMgJS1lPcDCQfGUEyIuxIjRt0djPCOeccugGEP/xkZy6cI2q2dkEDFmFihJohzOpUIlkyiMRjwPgbNhtRV80nu7ESlv6BkRfacV/SYLVN+u4XMByjMd5qOWNxm0Amsb6TOsjoDjbs0pBCWBdkkGBDzTssOiewg4rTqFyaD/XWtMCgPiXsZOy4K12LYNjHBagDLs4E+XeX4rc+FWXZUcKaa6RWw1I7VmhPdA/KJCOxC6O0l+En0rpJCVturk+G3tma8fU0cEFWx9dltIRnzL2TjAnCJLnhcpnpDbr2zKgZyZU1LzMtfZthXs8Jwh014Tye2iFGw7oguX5bSmKHX/svTOvvMZ2JZg9uYcbp2LB7syx9WPKG0g==",
       "StatusCode": 201,
@@ -81,11 +69,7 @@
         "x-ms-content-crc64": "mLivw8M+kV8=",
         "x-ms-request-id": "11b83342-d01e-0018-615c-0505a5000000",
         "x-ms-request-server-encrypted": "true",
-<<<<<<< HEAD
-        "x-ms-version": "2020-12-06",
-=======
         "x-ms-version": "2021-02-12",
->>>>>>> 7e782c87
         "x-ms-version-id": "2021-02-17T18:45:00.4840741Z"
       },
       "ResponseBody": []
@@ -105,11 +89,7 @@
         "x-ms-client-request-id": "43dd7c6c-737e-a4fa-e8df-95e7f19b02cf",
         "x-ms-date": "Wed, 17 Feb 2021 18:45:00 GMT",
         "x-ms-return-client-request-id": "true",
-<<<<<<< HEAD
-        "x-ms-version": "2020-12-06"
-=======
-        "x-ms-version": "2021-02-12"
->>>>>>> 7e782c87
+        "x-ms-version": "2021-02-12"
       },
       "RequestBody": null,
       "StatusCode": 200,
@@ -122,11 +102,7 @@
         ],
         "x-ms-client-request-id": "43dd7c6c-737e-a4fa-e8df-95e7f19b02cf",
         "x-ms-request-id": "11b8335a-d01e-0018-795c-0505a5000000",
-<<<<<<< HEAD
-        "x-ms-version": "2020-12-06"
-=======
-        "x-ms-version": "2021-02-12"
->>>>>>> 7e782c87
+        "x-ms-version": "2021-02-12"
       },
       "ResponseBody": []
     },
@@ -146,11 +122,7 @@
         "x-ms-date": "Wed, 17 Feb 2021 18:45:00 GMT",
         "x-ms-rehydrate-priority": "Standard",
         "x-ms-return-client-request-id": "true",
-<<<<<<< HEAD
-        "x-ms-version": "2020-12-06"
-=======
-        "x-ms-version": "2021-02-12"
->>>>>>> 7e782c87
+        "x-ms-version": "2021-02-12"
       },
       "RequestBody": null,
       "StatusCode": 202,
@@ -163,11 +135,7 @@
         ],
         "x-ms-client-request-id": "b92a9593-c32c-3589-7f41-2b3c90eda240",
         "x-ms-request-id": "11b83382-d01e-0018-205c-0505a5000000",
-<<<<<<< HEAD
-        "x-ms-version": "2020-12-06"
-=======
-        "x-ms-version": "2021-02-12"
->>>>>>> 7e782c87
+        "x-ms-version": "2021-02-12"
       },
       "ResponseBody": []
     },
@@ -185,11 +153,7 @@
         "x-ms-client-request-id": "5b53b2be-4871-34a2-42fb-7c0b0756e852",
         "x-ms-date": "Wed, 17 Feb 2021 18:45:00 GMT",
         "x-ms-return-client-request-id": "true",
-<<<<<<< HEAD
-        "x-ms-version": "2020-12-06"
-=======
-        "x-ms-version": "2021-02-12"
->>>>>>> 7e782c87
+        "x-ms-version": "2021-02-12"
       },
       "RequestBody": null,
       "StatusCode": 200,
@@ -218,11 +182,7 @@
         "x-ms-rehydrate-priority": "Standard",
         "x-ms-request-id": "11b8339a-d01e-0018-365c-0505a5000000",
         "x-ms-server-encrypted": "true",
-<<<<<<< HEAD
-        "x-ms-version": "2020-12-06",
-=======
         "x-ms-version": "2021-02-12",
->>>>>>> 7e782c87
         "x-ms-version-id": "2021-02-17T18:45:00.4840741Z"
       },
       "ResponseBody": []
@@ -241,11 +201,7 @@
         "x-ms-client-request-id": "dd7e6f77-4699-eacf-159b-06d1c1f23192",
         "x-ms-date": "Wed, 17 Feb 2021 18:45:00 GMT",
         "x-ms-return-client-request-id": "true",
-<<<<<<< HEAD
-        "x-ms-version": "2020-12-06"
-=======
-        "x-ms-version": "2021-02-12"
->>>>>>> 7e782c87
+        "x-ms-version": "2021-02-12"
       },
       "RequestBody": null,
       "StatusCode": 202,
@@ -258,11 +214,7 @@
         ],
         "x-ms-client-request-id": "dd7e6f77-4699-eacf-159b-06d1c1f23192",
         "x-ms-request-id": "11b833b8-d01e-0018-4f5c-0505a5000000",
-<<<<<<< HEAD
-        "x-ms-version": "2020-12-06"
-=======
-        "x-ms-version": "2021-02-12"
->>>>>>> 7e782c87
+        "x-ms-version": "2021-02-12"
       },
       "ResponseBody": []
     }
