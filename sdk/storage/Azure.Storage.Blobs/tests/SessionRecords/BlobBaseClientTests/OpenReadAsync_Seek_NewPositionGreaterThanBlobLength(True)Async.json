--- conflicted
+++ resolved
@@ -15,11 +15,7 @@
         "x-ms-client-request-id": "16a99679-ad56-499e-52ec-7385905db9c2",
         "x-ms-date": "Wed, 17 Feb 2021 18:49:25 GMT",
         "x-ms-return-client-request-id": "true",
-<<<<<<< HEAD
-        "x-ms-version": "2020-12-06"
-=======
         "x-ms-version": "2021-02-12"
->>>>>>> 7e782c87
       },
       "RequestBody": null,
       "StatusCode": 201,
@@ -34,11 +30,7 @@
         ],
         "x-ms-client-request-id": "16a99679-ad56-499e-52ec-7385905db9c2",
         "x-ms-request-id": "127134ee-101e-0028-145d-05bb6a000000",
-<<<<<<< HEAD
-        "x-ms-version": "2020-12-06"
-=======
         "x-ms-version": "2021-02-12"
->>>>>>> 7e782c87
       },
       "ResponseBody": []
     },
@@ -59,11 +51,7 @@
         "x-ms-client-request-id": "a6556df2-c8ca-1baa-2e7e-4933d7607422",
         "x-ms-date": "Wed, 17 Feb 2021 18:49:25 GMT",
         "x-ms-return-client-request-id": "true",
-<<<<<<< HEAD
-        "x-ms-version": "2020-12-06"
-=======
         "x-ms-version": "2021-02-12"
->>>>>>> 7e782c87
       },
       "RequestBody": "lhp0qc6yEFiM/FApfTMWJKLWWwKrffrHzL+S+Q4E0vDJhIR81J8ixoZQillcdMwf1U7iugG3FxggrNwPIBZKhypgYPmumlADs5V8WvOga1jyciS/IRfuEmxsXCfCEqZvBgIv+xPTcDv+3wZsOr0kf0GEHa3yi2YSck6MQj4oQaHuDVTxcW9FHwHpwEIQgdevR9zlPfX5fHucHInERy781Z5lfi1oMw7SP/6rCcokAvB33PthQgOs9JDZVVTlgNjT7OujqwOqRhPOE/73TXOwdxqZTWozm5KauImcj9657L4l1xzfgFbszJbnky4FtaYcKN06TDNtoFFYCPJ6DrY1FSc/0XZX0ffErYDTSwdklQPif2cBf6CLuDfKh3djcr7fsn4HxeMwxVfldp6ymlRJ9HPul45ONJWHtBk+jEp/YDvC85mJXNAgsboQGwkB2B3jgZMEddovkH3ofxDK8jgNZRVj8Ka6v5eizubTPhiMhtz7Wwu2e+pgkmIcody/Vb+BA7Xzned3KMH7Yab0XFJkW/kzz5YtVuorAl5Dnh6643gmUjtjmej0hDNJuxlEbDYQt0Xii4YoVK3LyJuJM4mjQX4tzQkXAcIRP0pj45vQ5pUnM+fY11fy/f2OmNBNa1CppnmbFp8s+bWD0Uw7xXES+uEFYgCiy2knO88MiWnxxNT6uj0hNdD2+zoxVAYKtjiMfJ3vSAhQBtoQdNrPH3BMkQ14QQsz8MUQDmbFcXZjHIWXfw3LAnzLqbNiEMD1J9vK5MP5knQtWIvX3jmiipVkrVdVN59jgI+RrZhX0d8EG+eL+4yzaYoQaieB8yRCKR4d/mNpn+87ZmQ0aOTc1Yer08NRFo4JsEPNRc144Y1rToR5OdN8m3v4UJQofwGlM5Sg1iBg8RKQFE0gm1oiwoXXyRlgY5y0LjdHWcb54TFBKBE42ApsClxx6SSFXAAg1o0PUbboRND466foGZhMljMc3nNI6ep6ar687np3LtI3JoI46pB7WeNBQOxjg/DEJFLxaX2M2OyjlOb3K1VVgLzVsfIVFKyjoYWQBqn9F+fN+MonhsVUqk6WlFWpgy2N7L8vjtL+rxCmTsj3/NJDpn3/KTKLLfr3gAakf39W+R1XAhrpzYkVz0m5gTj9Xa58Uu7Yqlr7Ab7FOA7LWi+RT1SqoPq3Wtnz6lrp0qzC+SNYKC2RfU/DXAFbI5R7SXUZKDHjU7y0xPcV5L8AES8SAz7rczICANEE5kP5XDZEeKDkz6p63qZmpGM1e5mPw0rRSSBWkNZDFyhf32x5umjA0GsfG0KFmCSXhM7OzIQ4dCP4JxMW7ujKobiCGv867en7daotcKgITLH8vgsHdEqjJ2pIgA==",
       "StatusCode": 201,
@@ -81,11 +69,7 @@
         "x-ms-content-crc64": "h26g7VQeqSg=",
         "x-ms-request-id": "12713509-101e-0028-2b5d-05bb6a000000",
         "x-ms-request-server-encrypted": "true",
-<<<<<<< HEAD
-        "x-ms-version": "2020-12-06",
-=======
         "x-ms-version": "2021-02-12",
->>>>>>> 7e782c87
         "x-ms-version-id": "2021-02-17T18:49:25.7286183Z"
       },
       "ResponseBody": []
@@ -104,11 +88,7 @@
         "x-ms-client-request-id": "2a6b9089-2c8f-118c-60e8-4d70902e42cf",
         "x-ms-date": "Wed, 17 Feb 2021 18:49:25 GMT",
         "x-ms-return-client-request-id": "true",
-<<<<<<< HEAD
-        "x-ms-version": "2020-12-06"
-=======
         "x-ms-version": "2021-02-12"
->>>>>>> 7e782c87
       },
       "RequestBody": null,
       "StatusCode": 200,
@@ -135,11 +115,7 @@
         "x-ms-lease-status": "unlocked",
         "x-ms-request-id": "1271353c-101e-0028-585d-05bb6a000000",
         "x-ms-server-encrypted": "true",
-<<<<<<< HEAD
-        "x-ms-version": "2020-12-06",
-=======
         "x-ms-version": "2021-02-12",
->>>>>>> 7e782c87
         "x-ms-version-id": "2021-02-17T18:49:25.7286183Z"
       },
       "ResponseBody": []
@@ -158,11 +134,7 @@
         "x-ms-client-request-id": "46a92562-49f5-7692-66b8-bb7e801f29c4",
         "x-ms-date": "Wed, 17 Feb 2021 18:49:25 GMT",
         "x-ms-return-client-request-id": "true",
-<<<<<<< HEAD
-        "x-ms-version": "2020-12-06"
-=======
         "x-ms-version": "2021-02-12"
->>>>>>> 7e782c87
       },
       "RequestBody": null,
       "StatusCode": 202,
@@ -175,11 +147,7 @@
         ],
         "x-ms-client-request-id": "46a92562-49f5-7692-66b8-bb7e801f29c4",
         "x-ms-request-id": "12713550-101e-0028-6b5d-05bb6a000000",
-<<<<<<< HEAD
-        "x-ms-version": "2020-12-06"
-=======
         "x-ms-version": "2021-02-12"
->>>>>>> 7e782c87
       },
       "ResponseBody": []
     }
