﻿{
  "Entries": [
    {
      "RequestUri": "https://seanmcccanary3.blob.core.windows.net/test-container-bd2e1d66-f2a6-b414-74b4-1f6c79cc5b2f?restype=container",
      "RequestMethod": "PUT",
      "RequestHeaders": {
        "Accept": "application/xml",
        "Authorization": "Sanitized",
        "traceparent": "00-0b46e562d288884ebf851b68c366328f-7421d1b661128742-00",
        "User-Agent": [
          "azsdk-net-Storage.Blobs/12.9.0-alpha.20210217.1",
          "(.NET 5.0.3; Microsoft Windows 10.0.19042)"
        ],
        "x-ms-blob-public-access": "container",
        "x-ms-client-request-id": "4774e14c-73a7-5e34-b61b-3cb41a700d4a",
        "x-ms-date": "Wed, 17 Feb 2021 18:46:22 GMT",
        "x-ms-return-client-request-id": "true",
<<<<<<< HEAD
        "x-ms-version": "2020-12-06"
=======
        "x-ms-version": "2021-02-12"
>>>>>>> 7e782c87
      },
      "RequestBody": null,
      "StatusCode": 201,
      "ResponseHeaders": {
        "Content-Length": "0",
        "Date": "Wed, 17 Feb 2021 18:46:21 GMT",
        "ETag": "\"0x8D8D374529E4618\"",
        "Last-Modified": "Wed, 17 Feb 2021 18:46:22 GMT",
        "Server": [
          "Windows-Azure-Blob/1.0",
          "Microsoft-HTTPAPI/2.0"
        ],
        "x-ms-client-request-id": "4774e14c-73a7-5e34-b61b-3cb41a700d4a",
        "x-ms-request-id": "face4cdd-d01e-007a-465d-05c782000000",
<<<<<<< HEAD
        "x-ms-version": "2020-12-06"
=======
        "x-ms-version": "2021-02-12"
>>>>>>> 7e782c87
      },
      "ResponseBody": []
    },
    {
      "RequestUri": "https://seanmcccanary3.blob.core.windows.net/test-container-bd2e1d66-f2a6-b414-74b4-1f6c79cc5b2f/test-blob-84ced42e-0b58-a29c-9f9b-e79537055e5e",
      "RequestMethod": "PUT",
      "RequestHeaders": {
        "Accept": "application/xml",
        "Authorization": "Sanitized",
        "traceparent": "00-fcba5162cb63004aa678d72a8693d5af-dcd9f5398b9fd146-00",
        "User-Agent": [
          "azsdk-net-Storage.Blobs/12.9.0-alpha.20210217.1",
          "(.NET 5.0.3; Microsoft Windows 10.0.19042)"
        ],
        "x-ms-blob-type": "AppendBlob",
        "x-ms-client-request-id": "81e07003-ce46-4175-44d2-a70b8b9e26b0",
        "x-ms-date": "Wed, 17 Feb 2021 18:46:22 GMT",
        "x-ms-return-client-request-id": "true",
<<<<<<< HEAD
        "x-ms-version": "2020-12-06"
=======
        "x-ms-version": "2021-02-12"
>>>>>>> 7e782c87
      },
      "RequestBody": null,
      "StatusCode": 201,
      "ResponseHeaders": {
        "Content-Length": "0",
        "Date": "Wed, 17 Feb 2021 18:46:21 GMT",
        "ETag": "\"0x8D8D37452A8DEEC\"",
        "Last-Modified": "Wed, 17 Feb 2021 18:46:22 GMT",
        "Server": [
          "Windows-Azure-Blob/1.0",
          "Microsoft-HTTPAPI/2.0"
        ],
        "x-ms-client-request-id": "81e07003-ce46-4175-44d2-a70b8b9e26b0",
        "x-ms-request-id": "face4d08-d01e-007a-6a5d-05c782000000",
        "x-ms-request-server-encrypted": "true",
<<<<<<< HEAD
        "x-ms-version": "2020-12-06",
=======
        "x-ms-version": "2021-02-12",
>>>>>>> 7e782c87
        "x-ms-version-id": "2021-02-17T18:46:22.9391084Z"
      },
      "ResponseBody": []
    },
    {
      "RequestUri": "https://seanmcccanary3.blob.core.windows.net/test-container-bd2e1d66-f2a6-b414-74b4-1f6c79cc5b2f/test-blob-84ced42e-0b58-a29c-9f9b-e79537055e5e?comp=metadata",
      "RequestMethod": "PUT",
      "RequestHeaders": {
        "Accept": "application/xml",
        "Authorization": "Sanitized",
        "traceparent": "00-8b05a98fdbe85e4da6627a265052eb8c-1d17bf89f312e642-00",
        "User-Agent": [
          "azsdk-net-Storage.Blobs/12.9.0-alpha.20210217.1",
          "(.NET 5.0.3; Microsoft Windows 10.0.19042)"
        ],
        "x-ms-client-request-id": "c7918222-dd25-9318-dbde-53856c7d3f93",
        "x-ms-date": "Wed, 17 Feb 2021 18:46:22 GMT",
        "x-ms-meta-Capital": "letter",
        "x-ms-meta-foo": "bar",
        "x-ms-meta-meta": "data",
        "x-ms-meta-UPPER": "case",
        "x-ms-return-client-request-id": "true",
<<<<<<< HEAD
        "x-ms-version": "2020-12-06"
=======
        "x-ms-version": "2021-02-12"
>>>>>>> 7e782c87
      },
      "RequestBody": null,
      "StatusCode": 200,
      "ResponseHeaders": {
        "Content-Length": "0",
        "Date": "Wed, 17 Feb 2021 18:46:22 GMT",
        "ETag": "\"0x8D8D37452B1E142\"",
        "Last-Modified": "Wed, 17 Feb 2021 18:46:22 GMT",
        "Server": [
          "Windows-Azure-Blob/1.0",
          "Microsoft-HTTPAPI/2.0"
        ],
        "x-ms-client-request-id": "c7918222-dd25-9318-dbde-53856c7d3f93",
        "x-ms-request-id": "face4d25-d01e-007a-065d-05c782000000",
        "x-ms-request-server-encrypted": "true",
<<<<<<< HEAD
        "x-ms-version": "2020-12-06",
=======
        "x-ms-version": "2021-02-12",
>>>>>>> 7e782c87
        "x-ms-version-id": "2021-02-17T18:46:23.0001511Z"
      },
      "ResponseBody": []
    },
    {
<<<<<<< HEAD
      "RequestUri": "https://seanmcccanary3.blob.core.windows.net/test-container-bd2e1d66-f2a6-b414-74b4-1f6c79cc5b2f/test-blob-84ced42e-0b58-a29c-9f9b-e79537055e5e?versionid=2021-02-17T18%3A46%3A22.9391084Z&sv=2020-12-06&st=2021-02-17T17%3A46%3A23Z&se=2021-02-17T19%3A46%3A23Z&sr=b&sp=r&sig=Sanitized",
=======
      "RequestUri": "https://seanmcccanary3.blob.core.windows.net/test-container-bd2e1d66-f2a6-b414-74b4-1f6c79cc5b2f/test-blob-84ced42e-0b58-a29c-9f9b-e79537055e5e?versionid=2021-02-17T18%3A46%3A22.9391084Z&sv=2021-02-12&st=2021-02-17T17%3A46%3A23Z&se=2021-02-17T19%3A46%3A23Z&sr=b&sp=r&sig=Sanitized",
>>>>>>> 7e782c87
      "RequestMethod": "DELETE",
      "RequestHeaders": {
        "Accept": "application/xml",
        "User-Agent": [
          "azsdk-net-Storage.Blobs/12.9.0-alpha.20210217.1",
          "(.NET 5.0.3; Microsoft Windows 10.0.19042)"
        ],
        "x-ms-client-request-id": "09e8d1b8-5f0c-df8a-c5be-ed72216daecd",
        "x-ms-return-client-request-id": "true",
<<<<<<< HEAD
        "x-ms-version": "2020-12-06"
=======
        "x-ms-version": "2021-02-12"
>>>>>>> 7e782c87
      },
      "RequestBody": null,
      "StatusCode": 403,
      "ResponseHeaders": {
        "Content-Length": "279",
        "Content-Type": "application/xml",
        "Date": "Wed, 17 Feb 2021 18:46:22 GMT",
        "Server": [
          "Windows-Azure-Blob/1.0",
          "Microsoft-HTTPAPI/2.0"
        ],
        "x-ms-client-request-id": "09e8d1b8-5f0c-df8a-c5be-ed72216daecd",
        "x-ms-error-code": "AuthorizationPermissionMismatch",
        "x-ms-request-id": "a046ebc8-b01e-0031-355d-053bd1000000",
<<<<<<< HEAD
        "x-ms-version": "2020-12-06"
=======
        "x-ms-version": "2021-02-12"
>>>>>>> 7e782c87
      },
      "ResponseBody": [
        "﻿<?xml version=\"1.0\" encoding=\"utf-8\"?><Error><Code>AuthorizationPermissionMismatch</Code><Message>This request is not authorized to perform this operation using this permission.\n",
        "RequestId:a046ebc8-b01e-0031-355d-053bd1000000\n",
        "Time:2021-02-17T18:46:23.2339941Z</Message></Error>"
      ]
    },
    {
      "RequestUri": "https://seanmcccanary3.blob.core.windows.net/test-container-bd2e1d66-f2a6-b414-74b4-1f6c79cc5b2f?restype=container",
      "RequestMethod": "DELETE",
      "RequestHeaders": {
        "Accept": "application/xml",
        "Authorization": "Sanitized",
        "traceparent": "00-226e7311c8e0b844b8df87539f517212-cef80ea3adf5334a-00",
        "User-Agent": [
          "azsdk-net-Storage.Blobs/12.9.0-alpha.20210217.1",
          "(.NET 5.0.3; Microsoft Windows 10.0.19042)"
        ],
        "x-ms-client-request-id": "9bcce9f6-3694-0287-7625-e4b8c2a26c10",
        "x-ms-date": "Wed, 17 Feb 2021 18:46:23 GMT",
        "x-ms-return-client-request-id": "true",
<<<<<<< HEAD
        "x-ms-version": "2020-12-06"
=======
        "x-ms-version": "2021-02-12"
>>>>>>> 7e782c87
      },
      "RequestBody": null,
      "StatusCode": 202,
      "ResponseHeaders": {
        "Content-Length": "0",
        "Date": "Wed, 17 Feb 2021 18:46:22 GMT",
        "Server": [
          "Windows-Azure-Blob/1.0",
          "Microsoft-HTTPAPI/2.0"
        ],
        "x-ms-client-request-id": "9bcce9f6-3694-0287-7625-e4b8c2a26c10",
        "x-ms-request-id": "face4dc9-d01e-007a-165d-05c782000000",
<<<<<<< HEAD
        "x-ms-version": "2020-12-06"
=======
        "x-ms-version": "2021-02-12"
>>>>>>> 7e782c87
      },
      "ResponseBody": []
    }
  ],
  "Variables": {
    "DateTimeOffsetNow": "2021-02-17T12:46:23.0092514-06:00",
    "RandomSeed": "477531166",
    "Storage_TestConfigDefault": "ProductionTenant\nseanmcccanary3\nU2FuaXRpemVk\nhttps://seanmcccanary3.blob.core.windows.net\nhttps://seanmcccanary3.file.core.windows.net\nhttps://seanmcccanary3.queue.core.windows.net\nhttps://seanmcccanary3.table.core.windows.net\n\n\n\n\nhttps://seanmcccanary3-secondary.blob.core.windows.net\nhttps://seanmcccanary3-secondary.file.core.windows.net\nhttps://seanmcccanary3-secondary.queue.core.windows.net\nhttps://seanmcccanary3-secondary.table.core.windows.net\n\nSanitized\n\n\nCloud\nBlobEndpoint=https://seanmcccanary3.blob.core.windows.net/;QueueEndpoint=https://seanmcccanary3.queue.core.windows.net/;FileEndpoint=https://seanmcccanary3.file.core.windows.net/;BlobSecondaryEndpoint=https://seanmcccanary3-secondary.blob.core.windows.net/;QueueSecondaryEndpoint=https://seanmcccanary3-secondary.queue.core.windows.net/;FileSecondaryEndpoint=https://seanmcccanary3-secondary.file.core.windows.net/;AccountName=seanmcccanary3;AccountKey=Kg==;\nseanscope1\n\n"
  }
}<|MERGE_RESOLUTION|>--- conflicted
+++ resolved
@@ -15,11 +15,7 @@
         "x-ms-client-request-id": "4774e14c-73a7-5e34-b61b-3cb41a700d4a",
         "x-ms-date": "Wed, 17 Feb 2021 18:46:22 GMT",
         "x-ms-return-client-request-id": "true",
-<<<<<<< HEAD
-        "x-ms-version": "2020-12-06"
-=======
         "x-ms-version": "2021-02-12"
->>>>>>> 7e782c87
       },
       "RequestBody": null,
       "StatusCode": 201,
@@ -34,11 +30,7 @@
         ],
         "x-ms-client-request-id": "4774e14c-73a7-5e34-b61b-3cb41a700d4a",
         "x-ms-request-id": "face4cdd-d01e-007a-465d-05c782000000",
-<<<<<<< HEAD
-        "x-ms-version": "2020-12-06"
-=======
         "x-ms-version": "2021-02-12"
->>>>>>> 7e782c87
       },
       "ResponseBody": []
     },
@@ -57,11 +49,7 @@
         "x-ms-client-request-id": "81e07003-ce46-4175-44d2-a70b8b9e26b0",
         "x-ms-date": "Wed, 17 Feb 2021 18:46:22 GMT",
         "x-ms-return-client-request-id": "true",
-<<<<<<< HEAD
-        "x-ms-version": "2020-12-06"
-=======
         "x-ms-version": "2021-02-12"
->>>>>>> 7e782c87
       },
       "RequestBody": null,
       "StatusCode": 201,
@@ -77,11 +65,7 @@
         "x-ms-client-request-id": "81e07003-ce46-4175-44d2-a70b8b9e26b0",
         "x-ms-request-id": "face4d08-d01e-007a-6a5d-05c782000000",
         "x-ms-request-server-encrypted": "true",
-<<<<<<< HEAD
-        "x-ms-version": "2020-12-06",
-=======
         "x-ms-version": "2021-02-12",
->>>>>>> 7e782c87
         "x-ms-version-id": "2021-02-17T18:46:22.9391084Z"
       },
       "ResponseBody": []
@@ -104,11 +88,7 @@
         "x-ms-meta-meta": "data",
         "x-ms-meta-UPPER": "case",
         "x-ms-return-client-request-id": "true",
-<<<<<<< HEAD
-        "x-ms-version": "2020-12-06"
-=======
         "x-ms-version": "2021-02-12"
->>>>>>> 7e782c87
       },
       "RequestBody": null,
       "StatusCode": 200,
@@ -124,21 +104,13 @@
         "x-ms-client-request-id": "c7918222-dd25-9318-dbde-53856c7d3f93",
         "x-ms-request-id": "face4d25-d01e-007a-065d-05c782000000",
         "x-ms-request-server-encrypted": "true",
-<<<<<<< HEAD
-        "x-ms-version": "2020-12-06",
-=======
         "x-ms-version": "2021-02-12",
->>>>>>> 7e782c87
         "x-ms-version-id": "2021-02-17T18:46:23.0001511Z"
       },
       "ResponseBody": []
     },
     {
-<<<<<<< HEAD
-      "RequestUri": "https://seanmcccanary3.blob.core.windows.net/test-container-bd2e1d66-f2a6-b414-74b4-1f6c79cc5b2f/test-blob-84ced42e-0b58-a29c-9f9b-e79537055e5e?versionid=2021-02-17T18%3A46%3A22.9391084Z&sv=2020-12-06&st=2021-02-17T17%3A46%3A23Z&se=2021-02-17T19%3A46%3A23Z&sr=b&sp=r&sig=Sanitized",
-=======
       "RequestUri": "https://seanmcccanary3.blob.core.windows.net/test-container-bd2e1d66-f2a6-b414-74b4-1f6c79cc5b2f/test-blob-84ced42e-0b58-a29c-9f9b-e79537055e5e?versionid=2021-02-17T18%3A46%3A22.9391084Z&sv=2021-02-12&st=2021-02-17T17%3A46%3A23Z&se=2021-02-17T19%3A46%3A23Z&sr=b&sp=r&sig=Sanitized",
->>>>>>> 7e782c87
       "RequestMethod": "DELETE",
       "RequestHeaders": {
         "Accept": "application/xml",
@@ -148,11 +120,7 @@
         ],
         "x-ms-client-request-id": "09e8d1b8-5f0c-df8a-c5be-ed72216daecd",
         "x-ms-return-client-request-id": "true",
-<<<<<<< HEAD
-        "x-ms-version": "2020-12-06"
-=======
         "x-ms-version": "2021-02-12"
->>>>>>> 7e782c87
       },
       "RequestBody": null,
       "StatusCode": 403,
@@ -167,11 +135,7 @@
         "x-ms-client-request-id": "09e8d1b8-5f0c-df8a-c5be-ed72216daecd",
         "x-ms-error-code": "AuthorizationPermissionMismatch",
         "x-ms-request-id": "a046ebc8-b01e-0031-355d-053bd1000000",
-<<<<<<< HEAD
-        "x-ms-version": "2020-12-06"
-=======
         "x-ms-version": "2021-02-12"
->>>>>>> 7e782c87
       },
       "ResponseBody": [
         "﻿<?xml version=\"1.0\" encoding=\"utf-8\"?><Error><Code>AuthorizationPermissionMismatch</Code><Message>This request is not authorized to perform this operation using this permission.\n",
@@ -193,11 +157,7 @@
         "x-ms-client-request-id": "9bcce9f6-3694-0287-7625-e4b8c2a26c10",
         "x-ms-date": "Wed, 17 Feb 2021 18:46:23 GMT",
         "x-ms-return-client-request-id": "true",
-<<<<<<< HEAD
-        "x-ms-version": "2020-12-06"
-=======
         "x-ms-version": "2021-02-12"
->>>>>>> 7e782c87
       },
       "RequestBody": null,
       "StatusCode": 202,
@@ -210,11 +170,7 @@
         ],
         "x-ms-client-request-id": "9bcce9f6-3694-0287-7625-e4b8c2a26c10",
         "x-ms-request-id": "face4dc9-d01e-007a-165d-05c782000000",
-<<<<<<< HEAD
-        "x-ms-version": "2020-12-06"
-=======
         "x-ms-version": "2021-02-12"
->>>>>>> 7e782c87
       },
       "ResponseBody": []
     }
