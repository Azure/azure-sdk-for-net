--- conflicted
+++ resolved
@@ -15,11 +15,7 @@
         "x-ms-client-request-id": "6f6449a9-5830-d1eb-2f8f-a650138bbdcb",
         "x-ms-date": "Wed, 17 Feb 2021 02:04:19 GMT",
         "x-ms-return-client-request-id": "true",
-<<<<<<< HEAD
-        "x-ms-version": "2020-12-06"
-=======
         "x-ms-version": "2021-02-12"
->>>>>>> 7e782c87
       },
       "RequestBody": null,
       "StatusCode": 201,
@@ -34,11 +30,7 @@
         ],
         "x-ms-client-request-id": "6f6449a9-5830-d1eb-2f8f-a650138bbdcb",
         "x-ms-request-id": "c7721a75-101e-0065-06d1-047486000000",
-<<<<<<< HEAD
-        "x-ms-version": "2020-12-06"
-=======
         "x-ms-version": "2021-02-12"
->>>>>>> 7e782c87
       },
       "ResponseBody": []
     },
@@ -55,11 +47,7 @@
         "x-ms-client-request-id": "7163f3d9-e54c-b458-f365-3bbf025548b9",
         "x-ms-date": "Wed, 17 Feb 2021 02:04:20 GMT",
         "x-ms-return-client-request-id": "true",
-<<<<<<< HEAD
-        "x-ms-version": "2020-12-06"
-=======
         "x-ms-version": "2021-02-12"
->>>>>>> 7e782c87
       },
       "RequestBody": null,
       "StatusCode": 200,
@@ -81,11 +69,7 @@
         "x-ms-lease-state": "available",
         "x-ms-lease-status": "unlocked",
         "x-ms-request-id": "c7721a86-101e-0065-10d1-047486000000",
-<<<<<<< HEAD
-        "x-ms-version": "2020-12-06"
-=======
         "x-ms-version": "2021-02-12"
->>>>>>> 7e782c87
       },
       "ResponseBody": []
     },
@@ -103,11 +87,7 @@
         "x-ms-client-request-id": "c19d0ba7-7fbb-04e1-1105-062684058227",
         "x-ms-date": "Wed, 17 Feb 2021 02:04:20 GMT",
         "x-ms-return-client-request-id": "true",
-<<<<<<< HEAD
-        "x-ms-version": "2020-12-06"
-=======
         "x-ms-version": "2021-02-12"
->>>>>>> 7e782c87
       },
       "RequestBody": null,
       "StatusCode": 202,
@@ -120,11 +100,7 @@
         ],
         "x-ms-client-request-id": "c19d0ba7-7fbb-04e1-1105-062684058227",
         "x-ms-request-id": "c7721a95-101e-0065-1bd1-047486000000",
-<<<<<<< HEAD
-        "x-ms-version": "2020-12-06"
-=======
         "x-ms-version": "2021-02-12"
->>>>>>> 7e782c87
       },
       "ResponseBody": []
     }
