﻿{
  "Entries": [
    {
      "RequestUri": "https://seanmcccanary3.blob.core.windows.net/test-container-d86ebd28-d324-65b0-94c1-a44729954106?restype=container",
      "RequestMethod": "PUT",
      "RequestHeaders": {
        "Accept": "application/xml",
        "Authorization": "Sanitized",
        "traceparent": "00-aac62e1a934e1448909b47bb8562a8fe-3cd234176c4e7944-00",
        "User-Agent": [
          "azsdk-net-Storage.Blobs/12.9.0-alpha.20210217.1",
          "(.NET 5.0.3; Microsoft Windows 10.0.19042)"
        ],
        "x-ms-blob-public-access": "container",
        "x-ms-client-request-id": "b5137f4d-d4ac-548b-4c7c-4d91ac94c996",
        "x-ms-date": "Wed, 17 Feb 2021 18:52:49 GMT",
        "x-ms-return-client-request-id": "true",
<<<<<<< HEAD
        "x-ms-version": "2020-12-06"
=======
        "x-ms-version": "2021-02-12"
>>>>>>> 7e782c87
      },
      "RequestBody": null,
      "StatusCode": 201,
      "ResponseHeaders": {
        "Content-Length": "0",
        "Date": "Wed, 17 Feb 2021 18:52:48 GMT",
        "ETag": "\"0x8D8D37539359A00\"",
        "Last-Modified": "Wed, 17 Feb 2021 18:52:49 GMT",
        "Server": [
          "Windows-Azure-Blob/1.0",
          "Microsoft-HTTPAPI/2.0"
        ],
        "x-ms-client-request-id": "b5137f4d-d4ac-548b-4c7c-4d91ac94c996",
        "x-ms-request-id": "85000f06-101e-005a-625e-05bc25000000",
<<<<<<< HEAD
        "x-ms-version": "2020-12-06"
=======
        "x-ms-version": "2021-02-12"
>>>>>>> 7e782c87
      },
      "ResponseBody": []
    },
    {
      "RequestUri": "https://seanmcccanary3.blob.core.windows.net/test-container-d86ebd28-d324-65b0-94c1-a44729954106/test-blob-7735740a-6861-36d7-7989-aef677c95188",
      "RequestMethod": "PUT",
      "RequestHeaders": {
        "Accept": "application/xml",
        "Authorization": "Sanitized",
        "traceparent": "00-d6810d3ff0ae4348aa2381fe0d5f9c59-9d73e2539dba3941-00",
        "User-Agent": [
          "azsdk-net-Storage.Blobs/12.9.0-alpha.20210217.1",
          "(.NET 5.0.3; Microsoft Windows 10.0.19042)"
        ],
        "x-ms-blob-type": "AppendBlob",
        "x-ms-client-request-id": "185dc42b-1e9a-7f14-1b21-6d1ae6a291c6",
        "x-ms-date": "Wed, 17 Feb 2021 18:52:49 GMT",
        "x-ms-return-client-request-id": "true",
<<<<<<< HEAD
        "x-ms-version": "2020-12-06"
=======
        "x-ms-version": "2021-02-12"
>>>>>>> 7e782c87
      },
      "RequestBody": null,
      "StatusCode": 201,
      "ResponseHeaders": {
        "Content-Length": "0",
        "Date": "Wed, 17 Feb 2021 18:52:48 GMT",
        "ETag": "\"0x8D8D3753940A642\"",
        "Last-Modified": "Wed, 17 Feb 2021 18:52:49 GMT",
        "Server": [
          "Windows-Azure-Blob/1.0",
          "Microsoft-HTTPAPI/2.0"
        ],
        "x-ms-client-request-id": "185dc42b-1e9a-7f14-1b21-6d1ae6a291c6",
        "x-ms-request-id": "85000f1e-101e-005a-745e-05bc25000000",
        "x-ms-request-server-encrypted": "true",
<<<<<<< HEAD
        "x-ms-version": "2020-12-06",
=======
        "x-ms-version": "2021-02-12",
>>>>>>> 7e782c87
        "x-ms-version-id": "2021-02-17T18:52:49.809773Z"
      },
      "ResponseBody": []
    },
    {
      "RequestUri": "https://seanmcccanary3.blob.core.windows.net/test-container-d86ebd28-d324-65b0-94c1-a44729954106/test-blob-aaf99333-8b82-1359-0947-8135a4b23895",
      "RequestMethod": "PUT",
      "RequestHeaders": {
        "Accept": "application/xml",
        "Authorization": "Sanitized",
        "traceparent": "00-cf08b46d00697648bd288f7cfdbdc240-68781193d2983345-00",
        "User-Agent": [
          "azsdk-net-Storage.Blobs/12.9.0-alpha.20210217.1",
          "(.NET 5.0.3; Microsoft Windows 10.0.19042)"
        ],
        "x-ms-client-request-id": "df09fe6a-1f55-45fb-b05d-84b4a994fe05",
        "x-ms-copy-source": "https://seanmcccanary3.blob.core.windows.net/test-container-d86ebd28-d324-65b0-94c1-a44729954106/test-blob-7735740a-6861-36d7-7989-aef677c95188",
        "x-ms-date": "Wed, 17 Feb 2021 18:52:49 GMT",
        "x-ms-return-client-request-id": "true",
        "x-ms-seal-blob": "true",
<<<<<<< HEAD
        "x-ms-version": "2020-12-06"
=======
        "x-ms-version": "2021-02-12"
>>>>>>> 7e782c87
      },
      "RequestBody": null,
      "StatusCode": 202,
      "ResponseHeaders": {
        "Content-Length": "0",
        "Date": "Wed, 17 Feb 2021 18:52:48 GMT",
        "ETag": "\"0x8D8D375394A6C05\"",
        "Last-Modified": "Wed, 17 Feb 2021 18:52:49 GMT",
        "Server": [
          "Windows-Azure-Blob/1.0",
          "Microsoft-HTTPAPI/2.0"
        ],
        "x-ms-client-request-id": "df09fe6a-1f55-45fb-b05d-84b4a994fe05",
        "x-ms-copy-id": "bef7e640-3a30-4b44-8240-8c6b5342944b",
        "x-ms-copy-status": "success",
        "x-ms-request-id": "85000f25-101e-005a-7b5e-05bc25000000",
<<<<<<< HEAD
        "x-ms-version": "2020-12-06",
=======
        "x-ms-version": "2021-02-12",
>>>>>>> 7e782c87
        "x-ms-version-id": "2021-02-17T18:52:49.8738181Z"
      },
      "ResponseBody": []
    },
    {
      "RequestUri": "https://seanmcccanary3.blob.core.windows.net/test-container-d86ebd28-d324-65b0-94c1-a44729954106/test-blob-aaf99333-8b82-1359-0947-8135a4b23895",
      "RequestMethod": "HEAD",
      "RequestHeaders": {
        "Accept": "application/xml",
        "Authorization": "Sanitized",
        "User-Agent": [
          "azsdk-net-Storage.Blobs/12.9.0-alpha.20210217.1",
          "(.NET 5.0.3; Microsoft Windows 10.0.19042)"
        ],
        "x-ms-client-request-id": "e8aff834-b198-3171-1d4c-028f2cfe734f",
        "x-ms-date": "Wed, 17 Feb 2021 18:52:49 GMT",
        "x-ms-return-client-request-id": "true",
<<<<<<< HEAD
        "x-ms-version": "2020-12-06"
=======
        "x-ms-version": "2021-02-12"
>>>>>>> 7e782c87
      },
      "RequestBody": null,
      "StatusCode": 200,
      "ResponseHeaders": {
        "Accept-Ranges": "bytes",
        "Content-Length": "0",
        "Content-Type": "application/octet-stream",
        "Date": "Wed, 17 Feb 2021 18:52:48 GMT",
        "ETag": "\"0x8D8D375394A6C05\"",
        "Last-Modified": "Wed, 17 Feb 2021 18:52:49 GMT",
        "Server": [
          "Windows-Azure-Blob/1.0",
          "Microsoft-HTTPAPI/2.0"
        ],
        "x-ms-blob-committed-block-count": "0",
        "x-ms-blob-sealed": "true",
        "x-ms-blob-type": "AppendBlob",
        "x-ms-client-request-id": "e8aff834-b198-3171-1d4c-028f2cfe734f",
        "x-ms-copy-completion-time": "Wed, 17 Feb 2021 18:52:49 GMT",
        "x-ms-copy-id": "bef7e640-3a30-4b44-8240-8c6b5342944b",
        "x-ms-copy-progress": "0/0",
        "x-ms-copy-source": "https://seanmcccanary3.blob.core.windows.net/test-container-d86ebd28-d324-65b0-94c1-a44729954106/test-blob-7735740a-6861-36d7-7989-aef677c95188",
        "x-ms-copy-status": "success",
        "x-ms-creation-time": "Wed, 17 Feb 2021 18:52:49 GMT",
        "x-ms-is-current-version": "true",
        "x-ms-lease-state": "available",
        "x-ms-lease-status": "unlocked",
        "x-ms-request-id": "85000f2e-101e-005a-045e-05bc25000000",
        "x-ms-server-encrypted": "true",
<<<<<<< HEAD
        "x-ms-version": "2020-12-06",
=======
        "x-ms-version": "2021-02-12",
>>>>>>> 7e782c87
        "x-ms-version-id": "2021-02-17T18:52:49.8738181Z"
      },
      "ResponseBody": []
    },
    {
      "RequestUri": "https://seanmcccanary3.blob.core.windows.net/test-container-d86ebd28-d324-65b0-94c1-a44729954106/test-blob-aaf99333-8b82-1359-0947-8135a4b23895",
      "RequestMethod": "HEAD",
      "RequestHeaders": {
        "Accept": "application/xml",
        "Authorization": "Sanitized",
        "traceparent": "00-a80e4b9be727f0439ffbc55b044d2ee5-4adcba7b9d51b049-00",
        "User-Agent": [
          "azsdk-net-Storage.Blobs/12.9.0-alpha.20210217.1",
          "(.NET 5.0.3; Microsoft Windows 10.0.19042)"
        ],
        "x-ms-client-request-id": "b0809f2d-15e5-9a6d-03a0-efb727064c13",
        "x-ms-date": "Wed, 17 Feb 2021 18:52:49 GMT",
        "x-ms-return-client-request-id": "true",
<<<<<<< HEAD
        "x-ms-version": "2020-12-06"
=======
        "x-ms-version": "2021-02-12"
>>>>>>> 7e782c87
      },
      "RequestBody": null,
      "StatusCode": 200,
      "ResponseHeaders": {
        "Accept-Ranges": "bytes",
        "Content-Length": "0",
        "Content-Type": "application/octet-stream",
        "Date": "Wed, 17 Feb 2021 18:52:48 GMT",
        "ETag": "\"0x8D8D375394A6C05\"",
        "Last-Modified": "Wed, 17 Feb 2021 18:52:49 GMT",
        "Server": [
          "Windows-Azure-Blob/1.0",
          "Microsoft-HTTPAPI/2.0"
        ],
        "x-ms-blob-committed-block-count": "0",
        "x-ms-blob-sealed": "true",
        "x-ms-blob-type": "AppendBlob",
        "x-ms-client-request-id": "b0809f2d-15e5-9a6d-03a0-efb727064c13",
        "x-ms-copy-completion-time": "Wed, 17 Feb 2021 18:52:49 GMT",
        "x-ms-copy-id": "bef7e640-3a30-4b44-8240-8c6b5342944b",
        "x-ms-copy-progress": "0/0",
        "x-ms-copy-source": "https://seanmcccanary3.blob.core.windows.net/test-container-d86ebd28-d324-65b0-94c1-a44729954106/test-blob-7735740a-6861-36d7-7989-aef677c95188",
        "x-ms-copy-status": "success",
        "x-ms-creation-time": "Wed, 17 Feb 2021 18:52:49 GMT",
        "x-ms-is-current-version": "true",
        "x-ms-lease-state": "available",
        "x-ms-lease-status": "unlocked",
        "x-ms-request-id": "85000f35-101e-005a-0b5e-05bc25000000",
        "x-ms-server-encrypted": "true",
<<<<<<< HEAD
        "x-ms-version": "2020-12-06",
=======
        "x-ms-version": "2021-02-12",
>>>>>>> 7e782c87
        "x-ms-version-id": "2021-02-17T18:52:49.8738181Z"
      },
      "ResponseBody": []
    },
    {
      "RequestUri": "https://seanmcccanary3.blob.core.windows.net/test-container-d86ebd28-d324-65b0-94c1-a44729954106?restype=container",
      "RequestMethod": "DELETE",
      "RequestHeaders": {
        "Accept": "application/xml",
        "Authorization": "Sanitized",
        "traceparent": "00-48723efacdf5dd4a8dd539cb15d3e300-652b7dd7216dc04e-00",
        "User-Agent": [
          "azsdk-net-Storage.Blobs/12.9.0-alpha.20210217.1",
          "(.NET 5.0.3; Microsoft Windows 10.0.19042)"
        ],
        "x-ms-client-request-id": "8d62c122-c37e-006a-8fbf-d6c3f1ba1960",
        "x-ms-date": "Wed, 17 Feb 2021 18:52:50 GMT",
        "x-ms-return-client-request-id": "true",
<<<<<<< HEAD
        "x-ms-version": "2020-12-06"
=======
        "x-ms-version": "2021-02-12"
>>>>>>> 7e782c87
      },
      "RequestBody": null,
      "StatusCode": 202,
      "ResponseHeaders": {
        "Content-Length": "0",
        "Date": "Wed, 17 Feb 2021 18:52:49 GMT",
        "Server": [
          "Windows-Azure-Blob/1.0",
          "Microsoft-HTTPAPI/2.0"
        ],
        "x-ms-client-request-id": "8d62c122-c37e-006a-8fbf-d6c3f1ba1960",
        "x-ms-request-id": "85000f3a-101e-005a-105e-05bc25000000",
<<<<<<< HEAD
        "x-ms-version": "2020-12-06"
=======
        "x-ms-version": "2021-02-12"
>>>>>>> 7e782c87
      },
      "ResponseBody": []
    }
  ],
  "Variables": {
    "RandomSeed": "762322570",
    "Storage_TestConfigDefault": "ProductionTenant\nseanmcccanary3\nU2FuaXRpemVk\nhttps://seanmcccanary3.blob.core.windows.net\nhttps://seanmcccanary3.file.core.windows.net\nhttps://seanmcccanary3.queue.core.windows.net\nhttps://seanmcccanary3.table.core.windows.net\n\n\n\n\nhttps://seanmcccanary3-secondary.blob.core.windows.net\nhttps://seanmcccanary3-secondary.file.core.windows.net\nhttps://seanmcccanary3-secondary.queue.core.windows.net\nhttps://seanmcccanary3-secondary.table.core.windows.net\n\nSanitized\n\n\nCloud\nBlobEndpoint=https://seanmcccanary3.blob.core.windows.net/;QueueEndpoint=https://seanmcccanary3.queue.core.windows.net/;FileEndpoint=https://seanmcccanary3.file.core.windows.net/;BlobSecondaryEndpoint=https://seanmcccanary3-secondary.blob.core.windows.net/;QueueSecondaryEndpoint=https://seanmcccanary3-secondary.queue.core.windows.net/;FileSecondaryEndpoint=https://seanmcccanary3-secondary.file.core.windows.net/;AccountName=seanmcccanary3;AccountKey=Kg==;\nseanscope1\n\n"
  }
}<|MERGE_RESOLUTION|>--- conflicted
+++ resolved
@@ -15,11 +15,7 @@
         "x-ms-client-request-id": "b5137f4d-d4ac-548b-4c7c-4d91ac94c996",
         "x-ms-date": "Wed, 17 Feb 2021 18:52:49 GMT",
         "x-ms-return-client-request-id": "true",
-<<<<<<< HEAD
-        "x-ms-version": "2020-12-06"
-=======
-        "x-ms-version": "2021-02-12"
->>>>>>> 7e782c87
+        "x-ms-version": "2021-02-12"
       },
       "RequestBody": null,
       "StatusCode": 201,
@@ -34,11 +30,7 @@
         ],
         "x-ms-client-request-id": "b5137f4d-d4ac-548b-4c7c-4d91ac94c996",
         "x-ms-request-id": "85000f06-101e-005a-625e-05bc25000000",
-<<<<<<< HEAD
-        "x-ms-version": "2020-12-06"
-=======
-        "x-ms-version": "2021-02-12"
->>>>>>> 7e782c87
+        "x-ms-version": "2021-02-12"
       },
       "ResponseBody": []
     },
@@ -57,11 +49,7 @@
         "x-ms-client-request-id": "185dc42b-1e9a-7f14-1b21-6d1ae6a291c6",
         "x-ms-date": "Wed, 17 Feb 2021 18:52:49 GMT",
         "x-ms-return-client-request-id": "true",
-<<<<<<< HEAD
-        "x-ms-version": "2020-12-06"
-=======
-        "x-ms-version": "2021-02-12"
->>>>>>> 7e782c87
+        "x-ms-version": "2021-02-12"
       },
       "RequestBody": null,
       "StatusCode": 201,
@@ -77,11 +65,7 @@
         "x-ms-client-request-id": "185dc42b-1e9a-7f14-1b21-6d1ae6a291c6",
         "x-ms-request-id": "85000f1e-101e-005a-745e-05bc25000000",
         "x-ms-request-server-encrypted": "true",
-<<<<<<< HEAD
-        "x-ms-version": "2020-12-06",
-=======
-        "x-ms-version": "2021-02-12",
->>>>>>> 7e782c87
+        "x-ms-version": "2021-02-12",
         "x-ms-version-id": "2021-02-17T18:52:49.809773Z"
       },
       "ResponseBody": []
@@ -102,11 +86,7 @@
         "x-ms-date": "Wed, 17 Feb 2021 18:52:49 GMT",
         "x-ms-return-client-request-id": "true",
         "x-ms-seal-blob": "true",
-<<<<<<< HEAD
-        "x-ms-version": "2020-12-06"
-=======
-        "x-ms-version": "2021-02-12"
->>>>>>> 7e782c87
+        "x-ms-version": "2021-02-12"
       },
       "RequestBody": null,
       "StatusCode": 202,
@@ -123,11 +103,7 @@
         "x-ms-copy-id": "bef7e640-3a30-4b44-8240-8c6b5342944b",
         "x-ms-copy-status": "success",
         "x-ms-request-id": "85000f25-101e-005a-7b5e-05bc25000000",
-<<<<<<< HEAD
-        "x-ms-version": "2020-12-06",
-=======
-        "x-ms-version": "2021-02-12",
->>>>>>> 7e782c87
+        "x-ms-version": "2021-02-12",
         "x-ms-version-id": "2021-02-17T18:52:49.8738181Z"
       },
       "ResponseBody": []
@@ -145,11 +121,7 @@
         "x-ms-client-request-id": "e8aff834-b198-3171-1d4c-028f2cfe734f",
         "x-ms-date": "Wed, 17 Feb 2021 18:52:49 GMT",
         "x-ms-return-client-request-id": "true",
-<<<<<<< HEAD
-        "x-ms-version": "2020-12-06"
-=======
-        "x-ms-version": "2021-02-12"
->>>>>>> 7e782c87
+        "x-ms-version": "2021-02-12"
       },
       "RequestBody": null,
       "StatusCode": 200,
@@ -179,11 +151,7 @@
         "x-ms-lease-status": "unlocked",
         "x-ms-request-id": "85000f2e-101e-005a-045e-05bc25000000",
         "x-ms-server-encrypted": "true",
-<<<<<<< HEAD
-        "x-ms-version": "2020-12-06",
-=======
-        "x-ms-version": "2021-02-12",
->>>>>>> 7e782c87
+        "x-ms-version": "2021-02-12",
         "x-ms-version-id": "2021-02-17T18:52:49.8738181Z"
       },
       "ResponseBody": []
@@ -202,11 +170,7 @@
         "x-ms-client-request-id": "b0809f2d-15e5-9a6d-03a0-efb727064c13",
         "x-ms-date": "Wed, 17 Feb 2021 18:52:49 GMT",
         "x-ms-return-client-request-id": "true",
-<<<<<<< HEAD
-        "x-ms-version": "2020-12-06"
-=======
-        "x-ms-version": "2021-02-12"
->>>>>>> 7e782c87
+        "x-ms-version": "2021-02-12"
       },
       "RequestBody": null,
       "StatusCode": 200,
@@ -236,11 +200,7 @@
         "x-ms-lease-status": "unlocked",
         "x-ms-request-id": "85000f35-101e-005a-0b5e-05bc25000000",
         "x-ms-server-encrypted": "true",
-<<<<<<< HEAD
-        "x-ms-version": "2020-12-06",
-=======
-        "x-ms-version": "2021-02-12",
->>>>>>> 7e782c87
+        "x-ms-version": "2021-02-12",
         "x-ms-version-id": "2021-02-17T18:52:49.8738181Z"
       },
       "ResponseBody": []
@@ -259,11 +219,7 @@
         "x-ms-client-request-id": "8d62c122-c37e-006a-8fbf-d6c3f1ba1960",
         "x-ms-date": "Wed, 17 Feb 2021 18:52:50 GMT",
         "x-ms-return-client-request-id": "true",
-<<<<<<< HEAD
-        "x-ms-version": "2020-12-06"
-=======
-        "x-ms-version": "2021-02-12"
->>>>>>> 7e782c87
+        "x-ms-version": "2021-02-12"
       },
       "RequestBody": null,
       "StatusCode": 202,
@@ -276,11 +232,7 @@
         ],
         "x-ms-client-request-id": "8d62c122-c37e-006a-8fbf-d6c3f1ba1960",
         "x-ms-request-id": "85000f3a-101e-005a-105e-05bc25000000",
-<<<<<<< HEAD
-        "x-ms-version": "2020-12-06"
-=======
-        "x-ms-version": "2021-02-12"
->>>>>>> 7e782c87
+        "x-ms-version": "2021-02-12"
       },
       "ResponseBody": []
     }
