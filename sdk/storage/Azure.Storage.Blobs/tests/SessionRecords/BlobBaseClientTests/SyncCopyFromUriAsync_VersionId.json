﻿{
  "Entries": [
    {
      "RequestUri": "https://seanmcccanary3.blob.core.windows.net/test-container-83ad1d42-45ac-f3d1-ce79-133dcfd275e0?restype=container",
      "RequestMethod": "PUT",
      "RequestHeaders": {
        "Accept": "application/xml",
        "Authorization": "Sanitized",
        "traceparent": "00-f26c675c0c7f284b91d25ae60a4df2ac-caba1afd3dfc244f-00",
        "User-Agent": [
          "azsdk-net-Storage.Blobs/12.9.0-alpha.20210217.1",
          "(.NET 5.0.3; Microsoft Windows 10.0.19042)"
        ],
        "x-ms-blob-public-access": "container",
        "x-ms-client-request-id": "c784a019-7dba-1c39-46bb-9aafdbae8016",
        "x-ms-date": "Wed, 17 Feb 2021 18:48:57 GMT",
        "x-ms-return-client-request-id": "true",
<<<<<<< HEAD
        "x-ms-version": "2020-12-06"
=======
        "x-ms-version": "2021-02-12"
>>>>>>> 7e782c87
      },
      "RequestBody": null,
      "StatusCode": 201,
      "ResponseHeaders": {
        "Content-Length": "0",
        "Date": "Wed, 17 Feb 2021 18:48:57 GMT",
        "ETag": "\"0x8D8D374AEE63F10\"",
        "Last-Modified": "Wed, 17 Feb 2021 18:48:57 GMT",
        "Server": [
          "Windows-Azure-Blob/1.0",
          "Microsoft-HTTPAPI/2.0"
        ],
        "x-ms-client-request-id": "c784a019-7dba-1c39-46bb-9aafdbae8016",
        "x-ms-request-id": "a7fc46a8-101e-0065-515d-057486000000",
<<<<<<< HEAD
        "x-ms-version": "2020-12-06"
=======
        "x-ms-version": "2021-02-12"
>>>>>>> 7e782c87
      },
      "ResponseBody": []
    },
    {
      "RequestUri": "https://seanmcccanary3.blob.core.windows.net/test-container-83ad1d42-45ac-f3d1-ce79-133dcfd275e0/test-blob-020aa088-9673-3948-5393-d0abaa8480d9",
      "RequestMethod": "PUT",
      "RequestHeaders": {
        "Accept": "application/xml",
        "Authorization": "Sanitized",
        "Content-Length": "1024",
        "Content-Type": "application/octet-stream",
        "traceparent": "00-64e8a9d2ec384e40b73c3d4c23260499-93d6c5754eb14143-00",
        "User-Agent": [
          "azsdk-net-Storage.Blobs/12.9.0-alpha.20210217.1",
          "(.NET 5.0.3; Microsoft Windows 10.0.19042)"
        ],
        "x-ms-blob-type": "BlockBlob",
        "x-ms-client-request-id": "5950ca01-97bd-1429-2fcd-db2c81abc40c",
        "x-ms-date": "Wed, 17 Feb 2021 18:48:57 GMT",
        "x-ms-return-client-request-id": "true",
<<<<<<< HEAD
        "x-ms-version": "2020-12-06"
=======
        "x-ms-version": "2021-02-12"
>>>>>>> 7e782c87
      },
      "RequestBody": "jdYjL02tJihTl2s/bxo+BIGExNLr6cmDV0tzJqyOcsI7wCEEilHJ2nrir9srCco4VMwpJb+t7qMNoNcCOv97xCWoBK74Onkwu+pYCDnuWE6AOtLfZUwDjdJ+9+p5xqB6Zuu1ggQbPxpT+WrUVOVpH0iIgf8tm1/YpXbbekOOtvRK3qJOONVJZfq3jGviLjntFNei8USgTMqL3d2OQMXXxEN1iXZCG+dyPhwEdQ7z9XY87mVr7MWwqpHYwlr4uyQ14MgobaXDq/nwL7Inm9e7l+hmUVJfa9d+xN/kaliMeoP3z5VGy4jReUJserwSiA66HCpykWnS1XTxqqjF3kCgZLUuL8xBdcxfldcP8vAaazzRKk0tGekZJfkgVCHfC5sCzBYH41hBeKdeEvuSw+OD1j5s87PzckrLFQrTISCqf4k7DSbaE4fjkLKmzwfth2EWnH7icxfoDlnMO85ObVeGs5JxVra8qcO3iWMBTKJD3Y2pvYSiyAxyU/7MDde4lSJbHxx0fDGqWfK7K+q058G2iV1BpLDS5OuG/wO48Jvr/vRApS2GzmFc/mSR55wivWs8FYR6d/ByiTow7Xwt8mhWzy32c0GUMLr85KZLQP1OZEKXfNoXcYYEzhzyVeDkLgv7OxdvLEkpp+XJfZJJJkg94ok6lXaNP16n8aUlodrZF7WaUAXl3zf4bdT1TvPzuqfTtHNXqZiVbfu5xzqkBAUK72bcrtZDWANRQiihmPBqszf+Uexngm0dBOIJLBf9VGjO6l+NFgzRj1xwBWdw9NULThQDprMZo2z4v6nzOivrVO6/0q2R3ZwqLMGQ9n0GrBAN/d0D+q21tUfylFZi3VUwhLB4sSEnenB32HnxiKzv8hOZ5TxO6FlACRxmnklGx09sX3LMjfru5oNsiyE0wyyaA6JDyfcY4ptXOKcEwNsnMRAqhSk6ImQYqv+54V03C0bwzJunAv5XU3zWdVVT6SWoRFoRCj0CX+A9Kh/3XwA+HyxgFPRAgC4S0jGtY6wPxcDaEJwDJgEJ7Wy6atjeX/R7l1Yo8tUwaMQr/zcLVfwzLWReHU5jO/gqVyeIhRZVM3M9McxW5tPrqajY1yfJ/Zdwhjx0gEKmGFtd/ZquqOKu1czEziQv3UaRc3Oli2TRYFqPF//Z4bIwlxlw+Ok4PQDFKQFbBS9zQKn14g3OAIz3jJxAHpHj1PQZkzYKv+RdWDVy32FidlsrG9ZW4/6lYZeMeWxM+B5v4lQNQnH4aIHEmInXXCArlBVBFAO6jfH1czGffkV3EGAXAv0MVTTpM7JVkUt1zgV2YeVXC+MbtVRjF85AWOo7TIcowFkiHj7gV+FRZPulgKQsKB1gIAV9+02oqA==",
      "StatusCode": 201,
      "ResponseHeaders": {
        "Content-Length": "0",
        "Content-MD5": "J/br9vHCcXTJKuKz0sw7rQ==",
        "Date": "Wed, 17 Feb 2021 18:48:57 GMT",
        "ETag": "\"0x8D8D374AEEFB4B7\"",
        "Last-Modified": "Wed, 17 Feb 2021 18:48:57 GMT",
        "Server": [
          "Windows-Azure-Blob/1.0",
          "Microsoft-HTTPAPI/2.0"
        ],
        "x-ms-client-request-id": "5950ca01-97bd-1429-2fcd-db2c81abc40c",
        "x-ms-content-crc64": "KJRH1jt11jQ=",
        "x-ms-request-id": "a7fc46b0-101e-0065-575d-057486000000",
        "x-ms-request-server-encrypted": "true",
<<<<<<< HEAD
        "x-ms-version": "2020-12-06",
=======
        "x-ms-version": "2021-02-12",
>>>>>>> 7e782c87
        "x-ms-version-id": "2021-02-17T18:48:57.7537207Z"
      },
      "ResponseBody": []
    },
    {
      "RequestUri": "https://seanmcccanary3.blob.core.windows.net/test-container-83ad1d42-45ac-f3d1-ce79-133dcfd275e0/test-blob-7a00757a-06ae-4b89-b6e2-33977fd4dbba",
      "RequestMethod": "PUT",
      "RequestHeaders": {
        "Accept": "application/xml",
        "Authorization": "Sanitized",
        "traceparent": "00-4c1dd32b55812c43b942c8869ac9c14c-86e9575202133646-00",
        "User-Agent": [
          "azsdk-net-Storage.Blobs/12.9.0-alpha.20210217.1",
          "(.NET 5.0.3; Microsoft Windows 10.0.19042)"
        ],
        "x-ms-client-request-id": "ccd99f49-fba5-fa04-4105-a2db6392945a",
        "x-ms-copy-source": "https://seanmcccanary3.blob.core.windows.net/test-container-83ad1d42-45ac-f3d1-ce79-133dcfd275e0/test-blob-020aa088-9673-3948-5393-d0abaa8480d9",
        "x-ms-date": "Wed, 17 Feb 2021 18:48:57 GMT",
        "x-ms-requires-sync": "true",
        "x-ms-return-client-request-id": "true",
<<<<<<< HEAD
        "x-ms-version": "2020-12-06"
=======
        "x-ms-version": "2021-02-12"
>>>>>>> 7e782c87
      },
      "RequestBody": null,
      "StatusCode": 202,
      "ResponseHeaders": {
        "Content-Length": "0",
        "Date": "Wed, 17 Feb 2021 18:48:57 GMT",
        "ETag": "\"0x8D8D374AF02CCF0\"",
        "Last-Modified": "Wed, 17 Feb 2021 18:48:57 GMT",
        "Server": [
          "Windows-Azure-Blob/1.0",
          "Microsoft-HTTPAPI/2.0"
        ],
        "x-ms-client-request-id": "ccd99f49-fba5-fa04-4105-a2db6392945a",
        "x-ms-content-crc64": "KJRH1jt11jQ=",
        "x-ms-copy-id": "90944980-8f75-4f0f-bb1a-8b5cc7889537",
        "x-ms-copy-status": "success",
        "x-ms-request-id": "a7fc46bb-101e-0065-615d-057486000000",
<<<<<<< HEAD
        "x-ms-version": "2020-12-06",
=======
        "x-ms-version": "2021-02-12",
>>>>>>> 7e782c87
        "x-ms-version-id": "2021-02-17T18:48:57.8938203Z"
      },
      "ResponseBody": []
    },
    {
      "RequestUri": "https://seanmcccanary3.blob.core.windows.net/test-container-83ad1d42-45ac-f3d1-ce79-133dcfd275e0?restype=container",
      "RequestMethod": "DELETE",
      "RequestHeaders": {
        "Accept": "application/xml",
        "Authorization": "Sanitized",
        "traceparent": "00-4720e222520887458f375b4590092f8b-c10e06c4a4bb1e48-00",
        "User-Agent": [
          "azsdk-net-Storage.Blobs/12.9.0-alpha.20210217.1",
          "(.NET 5.0.3; Microsoft Windows 10.0.19042)"
        ],
        "x-ms-client-request-id": "df4d92a0-0efb-ae14-4d81-f0f7ad0f42a9",
        "x-ms-date": "Wed, 17 Feb 2021 18:48:57 GMT",
        "x-ms-return-client-request-id": "true",
<<<<<<< HEAD
        "x-ms-version": "2020-12-06"
=======
        "x-ms-version": "2021-02-12"
>>>>>>> 7e782c87
      },
      "RequestBody": null,
      "StatusCode": 202,
      "ResponseHeaders": {
        "Content-Length": "0",
        "Date": "Wed, 17 Feb 2021 18:48:57 GMT",
        "Server": [
          "Windows-Azure-Blob/1.0",
          "Microsoft-HTTPAPI/2.0"
        ],
        "x-ms-client-request-id": "df4d92a0-0efb-ae14-4d81-f0f7ad0f42a9",
        "x-ms-request-id": "a7fc46d0-101e-0065-705d-057486000000",
<<<<<<< HEAD
        "x-ms-version": "2020-12-06"
=======
        "x-ms-version": "2021-02-12"
>>>>>>> 7e782c87
      },
      "ResponseBody": []
    }
  ],
  "Variables": {
    "RandomSeed": "1229352973",
    "Storage_TestConfigDefault": "ProductionTenant\nseanmcccanary3\nU2FuaXRpemVk\nhttps://seanmcccanary3.blob.core.windows.net\nhttps://seanmcccanary3.file.core.windows.net\nhttps://seanmcccanary3.queue.core.windows.net\nhttps://seanmcccanary3.table.core.windows.net\n\n\n\n\nhttps://seanmcccanary3-secondary.blob.core.windows.net\nhttps://seanmcccanary3-secondary.file.core.windows.net\nhttps://seanmcccanary3-secondary.queue.core.windows.net\nhttps://seanmcccanary3-secondary.table.core.windows.net\n\nSanitized\n\n\nCloud\nBlobEndpoint=https://seanmcccanary3.blob.core.windows.net/;QueueEndpoint=https://seanmcccanary3.queue.core.windows.net/;FileEndpoint=https://seanmcccanary3.file.core.windows.net/;BlobSecondaryEndpoint=https://seanmcccanary3-secondary.blob.core.windows.net/;QueueSecondaryEndpoint=https://seanmcccanary3-secondary.queue.core.windows.net/;FileSecondaryEndpoint=https://seanmcccanary3-secondary.file.core.windows.net/;AccountName=seanmcccanary3;AccountKey=Kg==;\nseanscope1\n\n"
  }
}<|MERGE_RESOLUTION|>--- conflicted
+++ resolved
@@ -15,11 +15,7 @@
         "x-ms-client-request-id": "c784a019-7dba-1c39-46bb-9aafdbae8016",
         "x-ms-date": "Wed, 17 Feb 2021 18:48:57 GMT",
         "x-ms-return-client-request-id": "true",
-<<<<<<< HEAD
-        "x-ms-version": "2020-12-06"
-=======
         "x-ms-version": "2021-02-12"
->>>>>>> 7e782c87
       },
       "RequestBody": null,
       "StatusCode": 201,
@@ -34,11 +30,7 @@
         ],
         "x-ms-client-request-id": "c784a019-7dba-1c39-46bb-9aafdbae8016",
         "x-ms-request-id": "a7fc46a8-101e-0065-515d-057486000000",
-<<<<<<< HEAD
-        "x-ms-version": "2020-12-06"
-=======
         "x-ms-version": "2021-02-12"
->>>>>>> 7e782c87
       },
       "ResponseBody": []
     },
@@ -59,11 +51,7 @@
         "x-ms-client-request-id": "5950ca01-97bd-1429-2fcd-db2c81abc40c",
         "x-ms-date": "Wed, 17 Feb 2021 18:48:57 GMT",
         "x-ms-return-client-request-id": "true",
-<<<<<<< HEAD
-        "x-ms-version": "2020-12-06"
-=======
         "x-ms-version": "2021-02-12"
->>>>>>> 7e782c87
       },
       "RequestBody": "jdYjL02tJihTl2s/bxo+BIGExNLr6cmDV0tzJqyOcsI7wCEEilHJ2nrir9srCco4VMwpJb+t7qMNoNcCOv97xCWoBK74Onkwu+pYCDnuWE6AOtLfZUwDjdJ+9+p5xqB6Zuu1ggQbPxpT+WrUVOVpH0iIgf8tm1/YpXbbekOOtvRK3qJOONVJZfq3jGviLjntFNei8USgTMqL3d2OQMXXxEN1iXZCG+dyPhwEdQ7z9XY87mVr7MWwqpHYwlr4uyQ14MgobaXDq/nwL7Inm9e7l+hmUVJfa9d+xN/kaliMeoP3z5VGy4jReUJserwSiA66HCpykWnS1XTxqqjF3kCgZLUuL8xBdcxfldcP8vAaazzRKk0tGekZJfkgVCHfC5sCzBYH41hBeKdeEvuSw+OD1j5s87PzckrLFQrTISCqf4k7DSbaE4fjkLKmzwfth2EWnH7icxfoDlnMO85ObVeGs5JxVra8qcO3iWMBTKJD3Y2pvYSiyAxyU/7MDde4lSJbHxx0fDGqWfK7K+q058G2iV1BpLDS5OuG/wO48Jvr/vRApS2GzmFc/mSR55wivWs8FYR6d/ByiTow7Xwt8mhWzy32c0GUMLr85KZLQP1OZEKXfNoXcYYEzhzyVeDkLgv7OxdvLEkpp+XJfZJJJkg94ok6lXaNP16n8aUlodrZF7WaUAXl3zf4bdT1TvPzuqfTtHNXqZiVbfu5xzqkBAUK72bcrtZDWANRQiihmPBqszf+Uexngm0dBOIJLBf9VGjO6l+NFgzRj1xwBWdw9NULThQDprMZo2z4v6nzOivrVO6/0q2R3ZwqLMGQ9n0GrBAN/d0D+q21tUfylFZi3VUwhLB4sSEnenB32HnxiKzv8hOZ5TxO6FlACRxmnklGx09sX3LMjfru5oNsiyE0wyyaA6JDyfcY4ptXOKcEwNsnMRAqhSk6ImQYqv+54V03C0bwzJunAv5XU3zWdVVT6SWoRFoRCj0CX+A9Kh/3XwA+HyxgFPRAgC4S0jGtY6wPxcDaEJwDJgEJ7Wy6atjeX/R7l1Yo8tUwaMQr/zcLVfwzLWReHU5jO/gqVyeIhRZVM3M9McxW5tPrqajY1yfJ/Zdwhjx0gEKmGFtd/ZquqOKu1czEziQv3UaRc3Oli2TRYFqPF//Z4bIwlxlw+Ok4PQDFKQFbBS9zQKn14g3OAIz3jJxAHpHj1PQZkzYKv+RdWDVy32FidlsrG9ZW4/6lYZeMeWxM+B5v4lQNQnH4aIHEmInXXCArlBVBFAO6jfH1czGffkV3EGAXAv0MVTTpM7JVkUt1zgV2YeVXC+MbtVRjF85AWOo7TIcowFkiHj7gV+FRZPulgKQsKB1gIAV9+02oqA==",
       "StatusCode": 201,
@@ -81,11 +69,7 @@
         "x-ms-content-crc64": "KJRH1jt11jQ=",
         "x-ms-request-id": "a7fc46b0-101e-0065-575d-057486000000",
         "x-ms-request-server-encrypted": "true",
-<<<<<<< HEAD
-        "x-ms-version": "2020-12-06",
-=======
         "x-ms-version": "2021-02-12",
->>>>>>> 7e782c87
         "x-ms-version-id": "2021-02-17T18:48:57.7537207Z"
       },
       "ResponseBody": []
@@ -106,11 +90,7 @@
         "x-ms-date": "Wed, 17 Feb 2021 18:48:57 GMT",
         "x-ms-requires-sync": "true",
         "x-ms-return-client-request-id": "true",
-<<<<<<< HEAD
-        "x-ms-version": "2020-12-06"
-=======
         "x-ms-version": "2021-02-12"
->>>>>>> 7e782c87
       },
       "RequestBody": null,
       "StatusCode": 202,
@@ -128,11 +108,7 @@
         "x-ms-copy-id": "90944980-8f75-4f0f-bb1a-8b5cc7889537",
         "x-ms-copy-status": "success",
         "x-ms-request-id": "a7fc46bb-101e-0065-615d-057486000000",
-<<<<<<< HEAD
-        "x-ms-version": "2020-12-06",
-=======
         "x-ms-version": "2021-02-12",
->>>>>>> 7e782c87
         "x-ms-version-id": "2021-02-17T18:48:57.8938203Z"
       },
       "ResponseBody": []
@@ -151,11 +127,7 @@
         "x-ms-client-request-id": "df4d92a0-0efb-ae14-4d81-f0f7ad0f42a9",
         "x-ms-date": "Wed, 17 Feb 2021 18:48:57 GMT",
         "x-ms-return-client-request-id": "true",
-<<<<<<< HEAD
-        "x-ms-version": "2020-12-06"
-=======
         "x-ms-version": "2021-02-12"
->>>>>>> 7e782c87
       },
       "RequestBody": null,
       "StatusCode": 202,
@@ -168,11 +140,7 @@
         ],
         "x-ms-client-request-id": "df4d92a0-0efb-ae14-4d81-f0f7ad0f42a9",
         "x-ms-request-id": "a7fc46d0-101e-0065-705d-057486000000",
-<<<<<<< HEAD
-        "x-ms-version": "2020-12-06"
-=======
         "x-ms-version": "2021-02-12"
->>>>>>> 7e782c87
       },
       "ResponseBody": []
     }
