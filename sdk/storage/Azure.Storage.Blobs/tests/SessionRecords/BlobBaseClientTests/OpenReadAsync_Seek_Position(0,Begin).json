--- conflicted
+++ resolved
@@ -1,31 +1,16 @@
 {
   "Entries": [
     {
-<<<<<<< HEAD
-      "RequestUri": "https://amandadev2.blob.core.windows.net/test-container-b420a6b8-68f5-af14-ae68-8977a3d7e9ca?restype=container",
-=======
       "RequestUri": "http://seanmcccanary3.blob.core.windows.net/test-container-b420a6b8-68f5-af14-ae68-8977a3d7e9ca?restype=container",
->>>>>>> f7eb5f10
       "RequestMethod": "PUT",
       "RequestHeaders": {
         "Accept": "application/xml",
         "Authorization": "Sanitized",
-<<<<<<< HEAD
-        "traceparent": "00-6486778b5fb5034c8935f748a675a288-55eb8e3282fb5047-00",
-        "User-Agent": [
-          "azsdk-net-Storage.Blobs/12.10.0-alpha.20210820.1",
-          "(.NET 5.0.9; Microsoft Windows 10.0.19043)"
-        ],
-        "x-ms-blob-public-access": "container",
-        "x-ms-client-request-id": "71458483-a4c6-314a-5646-00112bf0b7d2",
-        "x-ms-date": "Fri, 20 Aug 2021 22:44:27 GMT",
-=======
         "traceparent": "00-8b45d80d9b198749824889b087a4ede7-ff00e434c2f41542-00",
         "User-Agent": "azsdk-net-Storage.Blobs/12.11.0-alpha.20210921.1 (.NET Framework 4.8.4300.0; Microsoft Windows 10.0.19043 )",
         "x-ms-blob-public-access": "container",
         "x-ms-client-request-id": "71458483-a4c6-314a-5646-00112bf0b7d2",
         "x-ms-date": "Tue, 21 Sep 2021 19:47:46 GMT",
->>>>>>> f7eb5f10
         "x-ms-return-client-request-id": "true",
         "x-ms-version": "2020-12-06"
       },
@@ -33,18 +18,6 @@
       "StatusCode": 201,
       "ResponseHeaders": {
         "Content-Length": "0",
-<<<<<<< HEAD
-        "Date": "Fri, 20 Aug 2021 22:44:26 GMT",
-        "ETag": "\u00220x8D9642C10B3E8A7\u0022",
-        "Last-Modified": "Fri, 20 Aug 2021 22:44:27 GMT",
-        "Server": [
-          "Windows-Azure-Blob/1.0",
-          "Microsoft-HTTPAPI/2.0"
-        ],
-        "x-ms-client-request-id": "71458483-a4c6-314a-5646-00112bf0b7d2",
-        "x-ms-request-id": "97b7b7fc-201e-006c-6114-9639c8000000",
-        "x-ms-version": "2020-10-02"
-=======
         "Date": "Tue, 21 Sep 2021 19:47:46 GMT",
         "ETag": "\u00220x8D97D38AF6398F4\u0022",
         "Last-Modified": "Tue, 21 Sep 2021 19:47:46 GMT",
@@ -52,38 +25,22 @@
         "x-ms-client-request-id": "71458483-a4c6-314a-5646-00112bf0b7d2",
         "x-ms-request-id": "89fcd60a-301e-0072-1e21-afdd8d000000",
         "x-ms-version": "2020-12-06"
->>>>>>> f7eb5f10
       },
       "ResponseBody": []
     },
     {
-<<<<<<< HEAD
-      "RequestUri": "https://amandadev2.blob.core.windows.net/test-container-b420a6b8-68f5-af14-ae68-8977a3d7e9ca/test-blob-80ba9faa-84df-0f55-1aa4-781f4d54ee70",
-=======
       "RequestUri": "http://seanmcccanary3.blob.core.windows.net/test-container-b420a6b8-68f5-af14-ae68-8977a3d7e9ca/test-blob-80ba9faa-84df-0f55-1aa4-781f4d54ee70",
->>>>>>> f7eb5f10
       "RequestMethod": "PUT",
       "RequestHeaders": {
         "Accept": "application/xml",
         "Authorization": "Sanitized",
         "Content-Length": "1024",
         "Content-Type": "application/octet-stream",
-<<<<<<< HEAD
-        "traceparent": "00-bb12099d42b8a440bfcb3e86af42c015-5b714c846e76004f-00",
-        "User-Agent": [
-          "azsdk-net-Storage.Blobs/12.10.0-alpha.20210820.1",
-          "(.NET 5.0.9; Microsoft Windows 10.0.19043)"
-        ],
-        "x-ms-blob-type": "BlockBlob",
-        "x-ms-client-request-id": "eadff3bd-c1d7-97d1-62c0-c82a603716ac",
-        "x-ms-date": "Fri, 20 Aug 2021 22:44:27 GMT",
-=======
         "traceparent": "00-19d9fb3294171346bae37e33e27627a6-79871e29ac7b6949-00",
         "User-Agent": "azsdk-net-Storage.Blobs/12.11.0-alpha.20210921.1 (.NET Framework 4.8.4300.0; Microsoft Windows 10.0.19043 )",
         "x-ms-blob-type": "BlockBlob",
         "x-ms-client-request-id": "eadff3bd-c1d7-97d1-62c0-c82a603716ac",
         "x-ms-date": "Tue, 21 Sep 2021 19:47:46 GMT",
->>>>>>> f7eb5f10
         "x-ms-return-client-request-id": "true",
         "x-ms-version": "2020-12-06"
       },
@@ -92,21 +49,6 @@
       "ResponseHeaders": {
         "Content-Length": "0",
         "Content-MD5": "zdpfBfVNP5fQRkXbyjuJ5A==",
-<<<<<<< HEAD
-        "Date": "Fri, 20 Aug 2021 22:44:27 GMT",
-        "ETag": "\u00220x8D9642C10BBA023\u0022",
-        "Last-Modified": "Fri, 20 Aug 2021 22:44:27 GMT",
-        "Server": [
-          "Windows-Azure-Blob/1.0",
-          "Microsoft-HTTPAPI/2.0"
-        ],
-        "x-ms-client-request-id": "eadff3bd-c1d7-97d1-62c0-c82a603716ac",
-        "x-ms-content-crc64": "9uaRiGGLiwA=",
-        "x-ms-request-id": "97b7b80d-201e-006c-6f14-9639c8000000",
-        "x-ms-request-server-encrypted": "true",
-        "x-ms-version": "2020-10-02",
-        "x-ms-version-id": "2021-08-20T22:44:27.1706147Z"
-=======
         "Date": "Tue, 21 Sep 2021 19:47:46 GMT",
         "ETag": "\u00220x8D97D38AF74BC89\u0022",
         "Last-Modified": "Tue, 21 Sep 2021 19:47:46 GMT",
@@ -117,34 +59,19 @@
         "x-ms-request-server-encrypted": "true",
         "x-ms-version": "2020-12-06",
         "x-ms-version-id": "2021-09-21T19:47:46.4939657Z"
->>>>>>> f7eb5f10
       },
       "ResponseBody": []
     },
     {
-<<<<<<< HEAD
-      "RequestUri": "https://amandadev2.blob.core.windows.net/test-container-b420a6b8-68f5-af14-ae68-8977a3d7e9ca/test-blob-80ba9faa-84df-0f55-1aa4-781f4d54ee70",
-=======
       "RequestUri": "http://seanmcccanary3.blob.core.windows.net/test-container-b420a6b8-68f5-af14-ae68-8977a3d7e9ca/test-blob-80ba9faa-84df-0f55-1aa4-781f4d54ee70",
->>>>>>> f7eb5f10
       "RequestMethod": "HEAD",
       "RequestHeaders": {
         "Accept": "application/xml",
         "Authorization": "Sanitized",
-<<<<<<< HEAD
-        "traceparent": "00-8207f2e97623214292204d766850d4e6-1b198bb759a81442-00",
-        "User-Agent": [
-          "azsdk-net-Storage.Blobs/12.10.0-alpha.20210820.1",
-          "(.NET 5.0.9; Microsoft Windows 10.0.19043)"
-        ],
-        "x-ms-client-request-id": "5a62ce2e-0475-db99-fff1-08e9a4708312",
-        "x-ms-date": "Fri, 20 Aug 2021 22:44:27 GMT",
-=======
         "traceparent": "00-e7f8fbfe8157134e91184fa88433b1bb-5d70bfbc01cab646-00",
         "User-Agent": "azsdk-net-Storage.Blobs/12.11.0-alpha.20210921.1 (.NET Framework 4.8.4300.0; Microsoft Windows 10.0.19043 )",
         "x-ms-client-request-id": "5a62ce2e-0475-db99-fff1-08e9a4708312",
         "x-ms-date": "Tue, 21 Sep 2021 19:47:46 GMT",
->>>>>>> f7eb5f10
         "x-ms-return-client-request-id": "true",
         "x-ms-version": "2020-12-06"
       },
@@ -157,34 +84,14 @@
         "Content-Length": "1024",
         "Content-MD5": "zdpfBfVNP5fQRkXbyjuJ5A==",
         "Content-Type": "application/octet-stream",
-<<<<<<< HEAD
-        "Date": "Fri, 20 Aug 2021 22:44:27 GMT",
-        "ETag": "\u00220x8D9642C10BBA023\u0022",
-        "Last-Modified": "Fri, 20 Aug 2021 22:44:27 GMT",
-        "Server": [
-          "Windows-Azure-Blob/1.0",
-          "Microsoft-HTTPAPI/2.0"
-        ],
-=======
         "Date": "Tue, 21 Sep 2021 19:47:46 GMT",
         "ETag": "\u00220x8D97D38AF74BC89\u0022",
         "Last-Modified": "Tue, 21 Sep 2021 19:47:46 GMT",
         "Server": "Windows-Azure-Blob/1.0 Microsoft-HTTPAPI/2.0",
->>>>>>> f7eb5f10
         "x-ms-access-tier": "Hot",
         "x-ms-access-tier-inferred": "true",
         "x-ms-blob-type": "BlockBlob",
         "x-ms-client-request-id": "5a62ce2e-0475-db99-fff1-08e9a4708312",
-<<<<<<< HEAD
-        "x-ms-creation-time": "Fri, 20 Aug 2021 22:44:27 GMT",
-        "x-ms-is-current-version": "true",
-        "x-ms-lease-state": "available",
-        "x-ms-lease-status": "unlocked",
-        "x-ms-request-id": "97b7b817-201e-006c-7714-9639c8000000",
-        "x-ms-server-encrypted": "true",
-        "x-ms-version": "2020-10-02",
-        "x-ms-version-id": "2021-08-20T22:44:27.1706147Z"
-=======
         "x-ms-creation-time": "Tue, 21 Sep 2021 19:47:46 GMT",
         "x-ms-is-current-version": "true",
         "x-ms-last-access-time": "Tue, 21 Sep 2021 19:47:46 GMT",
@@ -194,34 +101,19 @@
         "x-ms-server-encrypted": "true",
         "x-ms-version": "2020-12-06",
         "x-ms-version-id": "2021-09-21T19:47:46.4939657Z"
->>>>>>> f7eb5f10
       },
       "ResponseBody": []
     },
     {
-<<<<<<< HEAD
-      "RequestUri": "https://amandadev2.blob.core.windows.net/test-container-b420a6b8-68f5-af14-ae68-8977a3d7e9ca/test-blob-80ba9faa-84df-0f55-1aa4-781f4d54ee70",
-=======
       "RequestUri": "http://seanmcccanary3.blob.core.windows.net/test-container-b420a6b8-68f5-af14-ae68-8977a3d7e9ca/test-blob-80ba9faa-84df-0f55-1aa4-781f4d54ee70",
->>>>>>> f7eb5f10
       "RequestMethod": "GET",
       "RequestHeaders": {
         "Accept": "application/xml",
         "Authorization": "Sanitized",
-<<<<<<< HEAD
-        "If-Match": "\u00220x8D9642C10BBA023\u0022",
-        "User-Agent": [
-          "azsdk-net-Storage.Blobs/12.10.0-alpha.20210820.1",
-          "(.NET 5.0.9; Microsoft Windows 10.0.19043)"
-        ],
-        "x-ms-client-request-id": "91fc345d-bcd4-a337-3416-93ddf5979893",
-        "x-ms-date": "Fri, 20 Aug 2021 22:44:27 GMT",
-=======
         "If-Match": "0x8D97D38AF74BC89",
         "User-Agent": "azsdk-net-Storage.Blobs/12.11.0-alpha.20210921.1 (.NET Framework 4.8.4300.0; Microsoft Windows 10.0.19043 )",
         "x-ms-client-request-id": "91fc345d-bcd4-a337-3416-93ddf5979893",
         "x-ms-date": "Tue, 21 Sep 2021 19:47:46 GMT",
->>>>>>> f7eb5f10
         "x-ms-range": "bytes=0-4194303",
         "x-ms-return-client-request-id": "true",
         "x-ms-version": "2020-12-06"
@@ -235,26 +127,6 @@
         "Content-Length": "1024",
         "Content-Range": "bytes 0-1023/1024",
         "Content-Type": "application/octet-stream",
-<<<<<<< HEAD
-        "Date": "Fri, 20 Aug 2021 22:44:27 GMT",
-        "ETag": "\u00220x8D9642C10BBA023\u0022",
-        "Last-Modified": "Fri, 20 Aug 2021 22:44:27 GMT",
-        "Server": [
-          "Windows-Azure-Blob/1.0",
-          "Microsoft-HTTPAPI/2.0"
-        ],
-        "x-ms-blob-content-md5": "zdpfBfVNP5fQRkXbyjuJ5A==",
-        "x-ms-blob-type": "BlockBlob",
-        "x-ms-client-request-id": "91fc345d-bcd4-a337-3416-93ddf5979893",
-        "x-ms-creation-time": "Fri, 20 Aug 2021 22:44:27 GMT",
-        "x-ms-is-current-version": "true",
-        "x-ms-lease-state": "available",
-        "x-ms-lease-status": "unlocked",
-        "x-ms-request-id": "97b7b81f-201e-006c-7e14-9639c8000000",
-        "x-ms-server-encrypted": "true",
-        "x-ms-version": "2020-10-02",
-        "x-ms-version-id": "2021-08-20T22:44:27.1706147Z"
-=======
         "Date": "Tue, 21 Sep 2021 19:47:46 GMT",
         "ETag": "\u00220x8D97D38AF74BC89\u0022",
         "Last-Modified": "Tue, 21 Sep 2021 19:47:46 GMT",
@@ -271,34 +143,19 @@
         "x-ms-server-encrypted": "true",
         "x-ms-version": "2020-12-06",
         "x-ms-version-id": "2021-09-21T19:47:46.4939657Z"
->>>>>>> f7eb5f10
       },
       "ResponseBody": "HikHfXIod1HcBton842GhnPv9B\u002BSdwT08Spdj2a47ukWomj/IHcmWwz0lcDKIj7Iv3qdO/yXP6clE4xIyufrIxjxEVEkh2X8yZkSnuFEKc7slNDsG7LsfmLB2g3q3pAlCHGn2RHspDgUoHJjhaHF4eq\u002BWzYX/whlBJLvYq1YEuoI7JVwnE\u002B9//CX2Ho/ifnA/PkiK4NaDglpQtV\u002B/UGLu46IWpgMVESaAVtFfyeOJXqZLmW0NeZnrt6MB1l6PgKuDBzrty9gtKi0iConFI7i2h1a5c/c14WnIay6f03qH8NZl3MKom1LOHm9/627P5lPqSw8H1gz0jWXQ5aCpjRayWlnzn0b2DevD61VHtfY6\u002BESatYgrv9qJcQ\u002Bcl/XyJFEYjZDVHEbM9H1jRCq3bNdv1e1bzteORtp/Ki53WXY2EYbELuhlJdw9jYEKyHvv0gQ4LMHIVhV5ika2lfIYlZsHbTJj833uyrARHkFWg76eTxgqP2y0LbuxSqShro/p5PgmA5sJjB7GCWIRt3fUIsaIGAbaLpZuUz\u002B28miZTRwgJ3lJMIAjVMM5Y/XKYnZDnSeeGZZJD/Zh97CbUpm2LPwF8Y/\u002BizJGpMMDoIqgY/CJcxUBO3OF1xdC5zjPh8IpQzc5xLDmRRI1F3TTBW9rgZO/0h\u002BEdTGIgBp4u6P5dxzA2h2Tpp9/oy4Cy\u002BP\u002B8pGoF2WlT7XipM4FcUSWrYlue6BX0isRl9s0QC8xgWlNyY1IkKR\u002BFCdm3nVPTnVaqTVklJADpuBmln9KsQ9G8SNk96e3Td0k8Ge48TP1wkml2Zc5jOzZCiLs4jplM6MYIC0R6paNo1sYf6RoivXssJQ1pNd4TSQ2i61Eymuiv/zEYNDGpBey2DY74Q0IsL9swHGmb06Ln5LI2x8pSNjvdb/npGok5cy8QsyhPGvW7dsuF8o6PFBuOIE\u002BPcj4iY9dTGuNYQwVSBqk6eyCKqNm8i0D\u002BzDO9XlveWuo5ugDg/k9Q/AASYzO2I/vVRKj684d1wvbtI5eTlcyHiegrGFyoWXzRKazJmhgdOKhH2Ami42diw\u002BcZ89q3zWZDiulbmxufPPs8GcnarCje3\u002Br/S83C5JaAyERlnmWSKWxGhh8\u002Bwa2cqJsedsmdiCe\u002BOxPvyHGYgKZCytLHOa6VmfBtlBYZkB49UpMipH3c8zAsp1NBolD6rgVo\u002B/ba1X78eNzZL\u002BQBpKsFsmXeddw4ddeSmoJbQ\u002BefYuYQsKQXYo0kNjuRA8NMKwK4S//7HCg5MIYvSDr8kTTlOc0N8OQG7l/Yuk\u002Bgl2IERn9/owf3pFa914Ad\u002BBpSJ5T2q8oGTjoeoV2gElHomJkUGwHLfP4s/ZVmQBlj6PY1hoKw=="
     },
     {
-<<<<<<< HEAD
-      "RequestUri": "https://amandadev2.blob.core.windows.net/test-container-b420a6b8-68f5-af14-ae68-8977a3d7e9ca?restype=container",
-=======
       "RequestUri": "http://seanmcccanary3.blob.core.windows.net/test-container-b420a6b8-68f5-af14-ae68-8977a3d7e9ca?restype=container",
->>>>>>> f7eb5f10
       "RequestMethod": "DELETE",
       "RequestHeaders": {
         "Accept": "application/xml",
         "Authorization": "Sanitized",
-<<<<<<< HEAD
-        "traceparent": "00-e5fe8af257afc244999a6c9939d925bb-cef03fca5ab78847-00",
-        "User-Agent": [
-          "azsdk-net-Storage.Blobs/12.10.0-alpha.20210820.1",
-          "(.NET 5.0.9; Microsoft Windows 10.0.19043)"
-        ],
-        "x-ms-client-request-id": "708cf0fb-f173-2c3d-febf-a97e50fccada",
-        "x-ms-date": "Fri, 20 Aug 2021 22:44:27 GMT",
-=======
         "traceparent": "00-bd57cde500bef34b9deb969f2f9eeb9d-cdd89dc491227942-00",
         "User-Agent": "azsdk-net-Storage.Blobs/12.11.0-alpha.20210921.1 (.NET Framework 4.8.4300.0; Microsoft Windows 10.0.19043 )",
         "x-ms-client-request-id": "708cf0fb-f173-2c3d-febf-a97e50fccada",
         "x-ms-date": "Tue, 21 Sep 2021 19:47:46 GMT",
->>>>>>> f7eb5f10
         "x-ms-return-client-request-id": "true",
         "x-ms-version": "2020-12-06"
       },
@@ -306,32 +163,17 @@
       "StatusCode": 202,
       "ResponseHeaders": {
         "Content-Length": "0",
-<<<<<<< HEAD
-        "Date": "Fri, 20 Aug 2021 22:44:27 GMT",
-        "Server": [
-          "Windows-Azure-Blob/1.0",
-          "Microsoft-HTTPAPI/2.0"
-        ],
-        "x-ms-client-request-id": "708cf0fb-f173-2c3d-febf-a97e50fccada",
-        "x-ms-request-id": "97b7b822-201e-006c-0114-9639c8000000",
-        "x-ms-version": "2020-10-02"
-=======
         "Date": "Tue, 21 Sep 2021 19:47:46 GMT",
         "Server": "Windows-Azure-Blob/1.0 Microsoft-HTTPAPI/2.0",
         "x-ms-client-request-id": "708cf0fb-f173-2c3d-febf-a97e50fccada",
         "x-ms-request-id": "89fcd67b-301e-0072-7e21-afdd8d000000",
         "x-ms-version": "2020-12-06"
->>>>>>> f7eb5f10
       },
       "ResponseBody": []
     }
   ],
   "Variables": {
     "RandomSeed": "1260559766",
-<<<<<<< HEAD
-    "Storage_TestConfigDefault": "ProductionTenant\namandadev2\nU2FuaXRpemVk\nhttps://amandadev2.blob.core.windows.net\nhttps://amandadev2.file.core.windows.net\nhttps://amandadev2.queue.core.windows.net\nhttps://amandadev2.table.core.windows.net\n\n\n\n\nhttps://amandadev2-secondary.blob.core.windows.net\nhttps://amandadev2-secondary.file.core.windows.net\nhttps://amandadev2-secondary.queue.core.windows.net\nhttps://amandadev2-secondary.table.core.windows.net\n\nSanitized\n\n\nCloud\nBlobEndpoint=https://amandadev2.blob.core.windows.net/;QueueEndpoint=https://amandadev2.queue.core.windows.net/;FileEndpoint=https://amandadev2.file.core.windows.net/;BlobSecondaryEndpoint=https://amandadev2-secondary.blob.core.windows.net/;QueueSecondaryEndpoint=https://amandadev2-secondary.queue.core.windows.net/;FileSecondaryEndpoint=https://amandadev2-secondary.file.core.windows.net/;AccountName=amandadev2;AccountKey=Kg==;\ntestscope2\n\n"
-=======
     "Storage_TestConfigDefault": "ProductionTenant\nseanmcccanary3\nU2FuaXRpemVk\nhttp://seanmcccanary3.blob.core.windows.net\nhttp://seanmcccanary3.file.core.windows.net\nhttp://seanmcccanary3.queue.core.windows.net\nhttp://seanmcccanary3.table.core.windows.net\n\n\n\n\nhttp://seanmcccanary3-secondary.blob.core.windows.net\nhttp://seanmcccanary3-secondary.file.core.windows.net\nhttp://seanmcccanary3-secondary.queue.core.windows.net\nhttp://seanmcccanary3-secondary.table.core.windows.net\n\nSanitized\n\n\nCloud\nBlobEndpoint=http://seanmcccanary3.blob.core.windows.net/;QueueEndpoint=http://seanmcccanary3.queue.core.windows.net/;FileEndpoint=http://seanmcccanary3.file.core.windows.net/;BlobSecondaryEndpoint=http://seanmcccanary3-secondary.blob.core.windows.net/;QueueSecondaryEndpoint=http://seanmcccanary3-secondary.queue.core.windows.net/;FileSecondaryEndpoint=http://seanmcccanary3-secondary.file.core.windows.net/;AccountName=seanmcccanary3;AccountKey=Kg==;\n[encryption scope]\n\n"
->>>>>>> f7eb5f10
   }
 }