﻿{
  "Entries": [
    {
      "RequestUri": "https://seanoauthcanary.blob.core.windows.net/test-container-30c09b8b-47b3-af11-3740-51a29953d0d1?restype=container",
      "RequestMethod": "PUT",
      "RequestHeaders": {
        "Accept": "application/xml",
        "Authorization": "Sanitized",
        "traceparent": "00-cc14e3d99063244d90d7710e6cd05451-17ffab938dc42d43-00",
        "User-Agent": [
          "azsdk-net-Storage.Blobs/12.9.0-alpha.20210217.1",
          "(.NET 5.0.3; Microsoft Windows 10.0.19042)"
        ],
        "x-ms-blob-public-access": "container",
        "x-ms-client-request-id": "351bc9c9-1275-c227-8efa-8381240cc13d",
        "x-ms-return-client-request-id": "true",
<<<<<<< HEAD
        "x-ms-version": "2020-12-06"
=======
        "x-ms-version": "2021-02-12"
>>>>>>> 7e782c87
      },
      "RequestBody": null,
      "StatusCode": 201,
      "ResponseHeaders": {
        "Content-Length": "0",
        "Date": "Wed, 17 Feb 2021 18:49:02 GMT",
        "ETag": "\"0x8D8D374B28AA0F6\"",
        "Last-Modified": "Wed, 17 Feb 2021 18:49:03 GMT",
        "Server": [
          "Windows-Azure-Blob/1.0",
          "Microsoft-HTTPAPI/2.0"
        ],
        "x-ms-client-request-id": "351bc9c9-1275-c227-8efa-8381240cc13d",
        "x-ms-request-id": "b003a2bb-401e-007d-365d-05548a000000",
<<<<<<< HEAD
        "x-ms-version": "2020-12-06"
=======
        "x-ms-version": "2021-02-12"
>>>>>>> 7e782c87
      },
      "ResponseBody": []
    },
    {
      "RequestUri": "https://seanoauthcanary.blob.core.windows.net/test-container-30c09b8b-47b3-af11-3740-51a29953d0d1/test-blob-12b31d1b-c75c-dabd-bfec-e0d00ffb39f2",
      "RequestMethod": "PUT",
      "RequestHeaders": {
        "Accept": "application/xml",
        "Authorization": "Sanitized",
        "traceparent": "00-2ee37c6bc5acf74c869096f792bcc274-e86308064bc1c148-00",
        "User-Agent": [
          "azsdk-net-Storage.Blobs/12.9.0-alpha.20210217.1",
          "(.NET 5.0.3; Microsoft Windows 10.0.19042)"
        ],
        "x-ms-blob-type": "AppendBlob",
        "x-ms-client-request-id": "58fafa20-ea91-02d5-0b40-76883256b393",
        "x-ms-return-client-request-id": "true",
<<<<<<< HEAD
        "x-ms-version": "2020-12-06"
=======
        "x-ms-version": "2021-02-12"
>>>>>>> 7e782c87
      },
      "RequestBody": null,
      "StatusCode": 201,
      "ResponseHeaders": {
        "Content-Length": "0",
        "Date": "Wed, 17 Feb 2021 18:49:02 GMT",
        "ETag": "\"0x8D8D374B2948746\"",
        "Last-Modified": "Wed, 17 Feb 2021 18:49:03 GMT",
        "Server": [
          "Windows-Azure-Blob/1.0",
          "Microsoft-HTTPAPI/2.0"
        ],
        "x-ms-client-request-id": "58fafa20-ea91-02d5-0b40-76883256b393",
        "x-ms-request-id": "b003a2c3-401e-007d-3a5d-05548a000000",
        "x-ms-request-server-encrypted": "true",
<<<<<<< HEAD
        "x-ms-version": "2020-12-06",
=======
        "x-ms-version": "2021-02-12",
>>>>>>> 7e782c87
        "x-ms-version-id": "2021-02-17T18:49:03.8670662Z"
      },
      "ResponseBody": []
    },
    {
      "RequestUri": "https://seanoauthcanary.blob.core.windows.net/test-container-30c09b8b-47b3-af11-3740-51a29953d0d1/test-blob-12b31d1b-c75c-dabd-bfec-e0d00ffb39f2?comp=metadata",
      "RequestMethod": "PUT",
      "RequestHeaders": {
        "Accept": "application/xml",
        "Authorization": "Sanitized",
        "traceparent": "00-fffe641b4fbcb74aa9acbacfc48401aa-818ec7532ac2eb44-00",
        "User-Agent": [
          "azsdk-net-Storage.Blobs/12.9.0-alpha.20210217.1",
          "(.NET 5.0.3; Microsoft Windows 10.0.19042)"
        ],
        "x-ms-client-request-id": "15b09c3c-e101-5961-49d6-c4f625d3e07f",
        "x-ms-meta-Capital": "letter",
        "x-ms-meta-foo": "bar",
        "x-ms-meta-meta": "data",
        "x-ms-meta-UPPER": "case",
        "x-ms-return-client-request-id": "true",
<<<<<<< HEAD
        "x-ms-version": "2020-12-06"
=======
        "x-ms-version": "2021-02-12"
>>>>>>> 7e782c87
      },
      "RequestBody": null,
      "StatusCode": 200,
      "ResponseHeaders": {
        "Content-Length": "0",
        "Date": "Wed, 17 Feb 2021 18:49:02 GMT",
        "ETag": "\"0x8D8D374B29DD4C7\"",
        "Last-Modified": "Wed, 17 Feb 2021 18:49:03 GMT",
        "Server": [
          "Windows-Azure-Blob/1.0",
          "Microsoft-HTTPAPI/2.0"
        ],
        "x-ms-client-request-id": "15b09c3c-e101-5961-49d6-c4f625d3e07f",
        "x-ms-request-id": "b003a2c4-401e-007d-3b5d-05548a000000",
        "x-ms-request-server-encrypted": "true",
<<<<<<< HEAD
        "x-ms-version": "2020-12-06",
=======
        "x-ms-version": "2021-02-12",
>>>>>>> 7e782c87
        "x-ms-version-id": "2021-02-17T18:49:03.9300322Z"
      },
      "ResponseBody": []
    },
    {
      "RequestUri": "https://seanoauthcanary.blob.core.windows.net/?restype=service&comp=userdelegationkey",
      "RequestMethod": "POST",
      "RequestHeaders": {
        "Accept": "application/xml",
        "Authorization": "Sanitized",
        "Content-Length": "59",
        "Content-Type": "application/xml",
        "traceparent": "00-07ca97328b8a5743ae0e60cf8d453d4e-fb591200f8649d45-00",
        "User-Agent": [
          "azsdk-net-Storage.Blobs/12.9.0-alpha.20210217.1",
          "(.NET 5.0.3; Microsoft Windows 10.0.19042)"
        ],
        "x-ms-client-request-id": "954c1193-9da5-df91-2fe3-bb5e2c0e5aec",
        "x-ms-return-client-request-id": "true",
<<<<<<< HEAD
        "x-ms-version": "2020-12-06"
=======
        "x-ms-version": "2021-02-12"
>>>>>>> 7e782c87
      },
      "RequestBody": "﻿<KeyInfo><Expiry>2021-02-17T19:49:03Z</Expiry></KeyInfo>",
      "StatusCode": 200,
      "ResponseHeaders": {
        "Content-Type": "application/xml",
        "Date": "Wed, 17 Feb 2021 18:49:04 GMT",
        "Server": [
          "Windows-Azure-Blob/1.0",
          "Microsoft-HTTPAPI/2.0"
        ],
        "Transfer-Encoding": "chunked",
        "x-ms-client-request-id": "954c1193-9da5-df91-2fe3-bb5e2c0e5aec",
        "x-ms-request-id": "b003a2c9-401e-007d-3e5d-05548a000000",
<<<<<<< HEAD
        "x-ms-version": "2020-12-06"
=======
        "x-ms-version": "2021-02-12"
>>>>>>> 7e782c87
      },
      "ResponseBody": "﻿<?xml version=\"1.0\" encoding=\"utf-8\"?><UserDelegationKey><SignedOid>c4f48289-bb84-4086-b250-6f94a8f64cee</SignedOid><SignedTid>72f988bf-86f1-41af-91ab-2d7cd011db47</SignedTid><SignedStart>2021-02-17T18:49:04Z</SignedStart><SignedExpiry>2021-02-17T19:49:03Z</SignedExpiry><SignedService>b</SignedService><SignedVersion>2020-06-12</SignedVersion><Value>mo6xWR8CStaPodBj8kHOBqnm/uGck5RHN/CX4+Vg5eY=</Value></UserDelegationKey>"
    },
    {
<<<<<<< HEAD
      "RequestUri": "https://seanoauthcanary.blob.core.windows.net/test-container-30c09b8b-47b3-af11-3740-51a29953d0d1/test-blob-12b31d1b-c75c-dabd-bfec-e0d00ffb39f2?versionid=2021-02-17T18%3A49%3A03.8670662Z&skoid=c4f48289-bb84-4086-b250-6f94a8f64cee&sktid=72f988bf-86f1-41af-91ab-2d7cd011db47&skt=2021-02-17T18%3A49%3A04Z&ske=2021-02-17T19%3A49%3A03Z&sks=b&skv=2020-06-12&sv=2020-12-06&st=2021-02-17T17%3A49%3A03Z&se=2021-02-17T19%3A49%3A03Z&sr=b&sp=x&sig=Sanitized",
=======
      "RequestUri": "https://seanoauthcanary.blob.core.windows.net/test-container-30c09b8b-47b3-af11-3740-51a29953d0d1/test-blob-12b31d1b-c75c-dabd-bfec-e0d00ffb39f2?versionid=2021-02-17T18%3A49%3A03.8670662Z&skoid=c4f48289-bb84-4086-b250-6f94a8f64cee&sktid=72f988bf-86f1-41af-91ab-2d7cd011db47&skt=2021-02-17T18%3A49%3A04Z&ske=2021-02-17T19%3A49%3A03Z&sks=b&skv=2020-06-12&sv=2021-02-12&st=2021-02-17T17%3A49%3A03Z&se=2021-02-17T19%3A49%3A03Z&sr=b&sp=x&sig=Sanitized",
>>>>>>> 7e782c87
      "RequestMethod": "DELETE",
      "RequestHeaders": {
        "Accept": "application/xml",
        "User-Agent": [
          "azsdk-net-Storage.Blobs/12.9.0-alpha.20210217.1",
          "(.NET 5.0.3; Microsoft Windows 10.0.19042)"
        ],
        "x-ms-client-request-id": "1463da6c-4b87-85d9-0afc-6c39efb002e5",
        "x-ms-return-client-request-id": "true",
<<<<<<< HEAD
        "x-ms-version": "2020-12-06"
=======
        "x-ms-version": "2021-02-12"
>>>>>>> 7e782c87
      },
      "RequestBody": null,
      "StatusCode": 202,
      "ResponseHeaders": {
        "Content-Length": "0",
        "Date": "Wed, 17 Feb 2021 18:49:03 GMT",
        "Server": [
          "Windows-Azure-Blob/1.0",
          "Microsoft-HTTPAPI/2.0"
        ],
        "x-ms-client-request-id": "1463da6c-4b87-85d9-0afc-6c39efb002e5",
        "x-ms-delete-type-permanent": "true",
        "x-ms-request-id": "1dae52f3-a01e-0075-285d-054e85000000",
<<<<<<< HEAD
        "x-ms-version": "2020-12-06"
=======
        "x-ms-version": "2021-02-12"
>>>>>>> 7e782c87
      },
      "ResponseBody": []
    },
    {
      "RequestUri": "https://seanoauthcanary.blob.core.windows.net/test-container-30c09b8b-47b3-af11-3740-51a29953d0d1/test-blob-12b31d1b-c75c-dabd-bfec-e0d00ffb39f2",
      "RequestMethod": "HEAD",
      "RequestHeaders": {
        "Accept": "application/xml",
        "Authorization": "Sanitized",
        "traceparent": "00-b54085c1b1628341ace0799342fb6cfc-fe9790e163df9e4c-00",
        "User-Agent": [
          "azsdk-net-Storage.Blobs/12.9.0-alpha.20210217.1",
          "(.NET 5.0.3; Microsoft Windows 10.0.19042)"
        ],
        "x-ms-client-request-id": "51f1c137-46ab-7365-e4dc-f147a40da2de",
        "x-ms-return-client-request-id": "true",
<<<<<<< HEAD
        "x-ms-version": "2020-12-06"
=======
        "x-ms-version": "2021-02-12"
>>>>>>> 7e782c87
      },
      "RequestBody": null,
      "StatusCode": 200,
      "ResponseHeaders": {
        "Accept-Ranges": "bytes",
        "Content-Length": "0",
        "Content-Type": "application/octet-stream",
        "Date": "Wed, 17 Feb 2021 18:49:04 GMT",
        "ETag": "\"0x8D8D374B29DD4C7\"",
        "Last-Modified": "Wed, 17 Feb 2021 18:49:03 GMT",
        "Server": [
          "Windows-Azure-Blob/1.0",
          "Microsoft-HTTPAPI/2.0"
        ],
        "x-ms-blob-committed-block-count": "0",
        "x-ms-blob-type": "AppendBlob",
        "x-ms-client-request-id": "51f1c137-46ab-7365-e4dc-f147a40da2de",
        "x-ms-creation-time": "Wed, 17 Feb 2021 18:49:03 GMT",
        "x-ms-is-current-version": "true",
        "x-ms-lease-state": "available",
        "x-ms-lease-status": "unlocked",
        "x-ms-meta-Capital": "letter",
        "x-ms-meta-foo": "bar",
        "x-ms-meta-meta": "data",
        "x-ms-meta-UPPER": "case",
        "x-ms-request-id": "b003a2e3-401e-007d-525d-05548a000000",
        "x-ms-server-encrypted": "true",
<<<<<<< HEAD
        "x-ms-version": "2020-12-06",
=======
        "x-ms-version": "2021-02-12",
>>>>>>> 7e782c87
        "x-ms-version-id": "2021-02-17T18:49:03.9300322Z"
      },
      "ResponseBody": []
    },
    {
      "RequestUri": "https://seanoauthcanary.blob.core.windows.net/test-container-30c09b8b-47b3-af11-3740-51a29953d0d1?restype=container",
      "RequestMethod": "DELETE",
      "RequestHeaders": {
        "Accept": "application/xml",
        "Authorization": "Sanitized",
        "traceparent": "00-3d4a958490cc6f4da3e22cdaaec7ccde-976827216337ee43-00",
        "User-Agent": [
          "azsdk-net-Storage.Blobs/12.9.0-alpha.20210217.1",
          "(.NET 5.0.3; Microsoft Windows 10.0.19042)"
        ],
        "x-ms-client-request-id": "2d02ac66-b0be-da3a-45be-0b107b5eddbc",
        "x-ms-return-client-request-id": "true",
<<<<<<< HEAD
        "x-ms-version": "2020-12-06"
=======
        "x-ms-version": "2021-02-12"
>>>>>>> 7e782c87
      },
      "RequestBody": null,
      "StatusCode": 202,
      "ResponseHeaders": {
        "Content-Length": "0",
        "Date": "Wed, 17 Feb 2021 18:49:04 GMT",
        "Server": [
          "Windows-Azure-Blob/1.0",
          "Microsoft-HTTPAPI/2.0"
        ],
        "x-ms-client-request-id": "2d02ac66-b0be-da3a-45be-0b107b5eddbc",
        "x-ms-request-id": "b003a2e5-401e-007d-545d-05548a000000",
<<<<<<< HEAD
        "x-ms-version": "2020-12-06"
=======
        "x-ms-version": "2021-02-12"
>>>>>>> 7e782c87
      },
      "ResponseBody": []
    }
  ],
  "Variables": {
    "DateTimeOffsetNow": "2021-02-17T12:49:03.9567505-06:00",
    "RandomSeed": "628546798",
    "Storage_TestConfigOAuth": "OAuthTenant\nseanoauthcanary\nU2FuaXRpemVk\nhttps://seanoauthcanary.blob.core.windows.net\nhttps://seanoauthcanary.file.core.windows.net\nhttps://seanoauthcanary.queue.core.windows.net\nhttps://seanoauthcanary.table.core.windows.net\n\n\n\n\nhttps://seanoauthcanary-secondary.blob.core.windows.net\nhttps://seanoauthcanary-secondary.file.core.windows.net\nhttps://seanoauthcanary-secondary.queue.core.windows.net\nhttps://seanoauthcanary-secondary.table.core.windows.net\n68390a19-a643-458b-b726-408abf67b4fc\nSanitized\n72f988bf-86f1-41af-91ab-2d7cd011db47\nhttps://login.microsoftonline.com/\nCloud\nBlobEndpoint=https://seanoauthcanary.blob.core.windows.net/;QueueEndpoint=https://seanoauthcanary.queue.core.windows.net/;FileEndpoint=https://seanoauthcanary.file.core.windows.net/;BlobSecondaryEndpoint=https://seanoauthcanary-secondary.blob.core.windows.net/;QueueSecondaryEndpoint=https://seanoauthcanary-secondary.queue.core.windows.net/;FileSecondaryEndpoint=https://seanoauthcanary-secondary.file.core.windows.net/;AccountName=seanoauthcanary;AccountKey=Sanitized\n\n\n"
  }
}<|MERGE_RESOLUTION|>--- conflicted
+++ resolved
@@ -14,11 +14,7 @@
         "x-ms-blob-public-access": "container",
         "x-ms-client-request-id": "351bc9c9-1275-c227-8efa-8381240cc13d",
         "x-ms-return-client-request-id": "true",
-<<<<<<< HEAD
-        "x-ms-version": "2020-12-06"
-=======
-        "x-ms-version": "2021-02-12"
->>>>>>> 7e782c87
+        "x-ms-version": "2021-02-12"
       },
       "RequestBody": null,
       "StatusCode": 201,
@@ -33,11 +29,7 @@
         ],
         "x-ms-client-request-id": "351bc9c9-1275-c227-8efa-8381240cc13d",
         "x-ms-request-id": "b003a2bb-401e-007d-365d-05548a000000",
-<<<<<<< HEAD
-        "x-ms-version": "2020-12-06"
-=======
-        "x-ms-version": "2021-02-12"
->>>>>>> 7e782c87
+        "x-ms-version": "2021-02-12"
       },
       "ResponseBody": []
     },
@@ -55,11 +47,7 @@
         "x-ms-blob-type": "AppendBlob",
         "x-ms-client-request-id": "58fafa20-ea91-02d5-0b40-76883256b393",
         "x-ms-return-client-request-id": "true",
-<<<<<<< HEAD
-        "x-ms-version": "2020-12-06"
-=======
-        "x-ms-version": "2021-02-12"
->>>>>>> 7e782c87
+        "x-ms-version": "2021-02-12"
       },
       "RequestBody": null,
       "StatusCode": 201,
@@ -75,11 +63,7 @@
         "x-ms-client-request-id": "58fafa20-ea91-02d5-0b40-76883256b393",
         "x-ms-request-id": "b003a2c3-401e-007d-3a5d-05548a000000",
         "x-ms-request-server-encrypted": "true",
-<<<<<<< HEAD
-        "x-ms-version": "2020-12-06",
-=======
         "x-ms-version": "2021-02-12",
->>>>>>> 7e782c87
         "x-ms-version-id": "2021-02-17T18:49:03.8670662Z"
       },
       "ResponseBody": []
@@ -101,11 +85,7 @@
         "x-ms-meta-meta": "data",
         "x-ms-meta-UPPER": "case",
         "x-ms-return-client-request-id": "true",
-<<<<<<< HEAD
-        "x-ms-version": "2020-12-06"
-=======
-        "x-ms-version": "2021-02-12"
->>>>>>> 7e782c87
+        "x-ms-version": "2021-02-12"
       },
       "RequestBody": null,
       "StatusCode": 200,
@@ -121,11 +101,7 @@
         "x-ms-client-request-id": "15b09c3c-e101-5961-49d6-c4f625d3e07f",
         "x-ms-request-id": "b003a2c4-401e-007d-3b5d-05548a000000",
         "x-ms-request-server-encrypted": "true",
-<<<<<<< HEAD
-        "x-ms-version": "2020-12-06",
-=======
         "x-ms-version": "2021-02-12",
->>>>>>> 7e782c87
         "x-ms-version-id": "2021-02-17T18:49:03.9300322Z"
       },
       "ResponseBody": []
@@ -145,11 +121,7 @@
         ],
         "x-ms-client-request-id": "954c1193-9da5-df91-2fe3-bb5e2c0e5aec",
         "x-ms-return-client-request-id": "true",
-<<<<<<< HEAD
-        "x-ms-version": "2020-12-06"
-=======
-        "x-ms-version": "2021-02-12"
->>>>>>> 7e782c87
+        "x-ms-version": "2021-02-12"
       },
       "RequestBody": "﻿<KeyInfo><Expiry>2021-02-17T19:49:03Z</Expiry></KeyInfo>",
       "StatusCode": 200,
@@ -163,20 +135,12 @@
         "Transfer-Encoding": "chunked",
         "x-ms-client-request-id": "954c1193-9da5-df91-2fe3-bb5e2c0e5aec",
         "x-ms-request-id": "b003a2c9-401e-007d-3e5d-05548a000000",
-<<<<<<< HEAD
-        "x-ms-version": "2020-12-06"
-=======
-        "x-ms-version": "2021-02-12"
->>>>>>> 7e782c87
+        "x-ms-version": "2021-02-12"
       },
       "ResponseBody": "﻿<?xml version=\"1.0\" encoding=\"utf-8\"?><UserDelegationKey><SignedOid>c4f48289-bb84-4086-b250-6f94a8f64cee</SignedOid><SignedTid>72f988bf-86f1-41af-91ab-2d7cd011db47</SignedTid><SignedStart>2021-02-17T18:49:04Z</SignedStart><SignedExpiry>2021-02-17T19:49:03Z</SignedExpiry><SignedService>b</SignedService><SignedVersion>2020-06-12</SignedVersion><Value>mo6xWR8CStaPodBj8kHOBqnm/uGck5RHN/CX4+Vg5eY=</Value></UserDelegationKey>"
     },
     {
-<<<<<<< HEAD
-      "RequestUri": "https://seanoauthcanary.blob.core.windows.net/test-container-30c09b8b-47b3-af11-3740-51a29953d0d1/test-blob-12b31d1b-c75c-dabd-bfec-e0d00ffb39f2?versionid=2021-02-17T18%3A49%3A03.8670662Z&skoid=c4f48289-bb84-4086-b250-6f94a8f64cee&sktid=72f988bf-86f1-41af-91ab-2d7cd011db47&skt=2021-02-17T18%3A49%3A04Z&ske=2021-02-17T19%3A49%3A03Z&sks=b&skv=2020-06-12&sv=2020-12-06&st=2021-02-17T17%3A49%3A03Z&se=2021-02-17T19%3A49%3A03Z&sr=b&sp=x&sig=Sanitized",
-=======
       "RequestUri": "https://seanoauthcanary.blob.core.windows.net/test-container-30c09b8b-47b3-af11-3740-51a29953d0d1/test-blob-12b31d1b-c75c-dabd-bfec-e0d00ffb39f2?versionid=2021-02-17T18%3A49%3A03.8670662Z&skoid=c4f48289-bb84-4086-b250-6f94a8f64cee&sktid=72f988bf-86f1-41af-91ab-2d7cd011db47&skt=2021-02-17T18%3A49%3A04Z&ske=2021-02-17T19%3A49%3A03Z&sks=b&skv=2020-06-12&sv=2021-02-12&st=2021-02-17T17%3A49%3A03Z&se=2021-02-17T19%3A49%3A03Z&sr=b&sp=x&sig=Sanitized",
->>>>>>> 7e782c87
       "RequestMethod": "DELETE",
       "RequestHeaders": {
         "Accept": "application/xml",
@@ -186,11 +150,7 @@
         ],
         "x-ms-client-request-id": "1463da6c-4b87-85d9-0afc-6c39efb002e5",
         "x-ms-return-client-request-id": "true",
-<<<<<<< HEAD
-        "x-ms-version": "2020-12-06"
-=======
-        "x-ms-version": "2021-02-12"
->>>>>>> 7e782c87
+        "x-ms-version": "2021-02-12"
       },
       "RequestBody": null,
       "StatusCode": 202,
@@ -204,11 +164,7 @@
         "x-ms-client-request-id": "1463da6c-4b87-85d9-0afc-6c39efb002e5",
         "x-ms-delete-type-permanent": "true",
         "x-ms-request-id": "1dae52f3-a01e-0075-285d-054e85000000",
-<<<<<<< HEAD
-        "x-ms-version": "2020-12-06"
-=======
-        "x-ms-version": "2021-02-12"
->>>>>>> 7e782c87
+        "x-ms-version": "2021-02-12"
       },
       "ResponseBody": []
     },
@@ -225,11 +181,7 @@
         ],
         "x-ms-client-request-id": "51f1c137-46ab-7365-e4dc-f147a40da2de",
         "x-ms-return-client-request-id": "true",
-<<<<<<< HEAD
-        "x-ms-version": "2020-12-06"
-=======
-        "x-ms-version": "2021-02-12"
->>>>>>> 7e782c87
+        "x-ms-version": "2021-02-12"
       },
       "RequestBody": null,
       "StatusCode": 200,
@@ -257,11 +209,7 @@
         "x-ms-meta-UPPER": "case",
         "x-ms-request-id": "b003a2e3-401e-007d-525d-05548a000000",
         "x-ms-server-encrypted": "true",
-<<<<<<< HEAD
-        "x-ms-version": "2020-12-06",
-=======
         "x-ms-version": "2021-02-12",
->>>>>>> 7e782c87
         "x-ms-version-id": "2021-02-17T18:49:03.9300322Z"
       },
       "ResponseBody": []
@@ -279,11 +227,7 @@
         ],
         "x-ms-client-request-id": "2d02ac66-b0be-da3a-45be-0b107b5eddbc",
         "x-ms-return-client-request-id": "true",
-<<<<<<< HEAD
-        "x-ms-version": "2020-12-06"
-=======
-        "x-ms-version": "2021-02-12"
->>>>>>> 7e782c87
+        "x-ms-version": "2021-02-12"
       },
       "RequestBody": null,
       "StatusCode": 202,
@@ -296,11 +240,7 @@
         ],
         "x-ms-client-request-id": "2d02ac66-b0be-da3a-45be-0b107b5eddbc",
         "x-ms-request-id": "b003a2e5-401e-007d-545d-05548a000000",
-<<<<<<< HEAD
-        "x-ms-version": "2020-12-06"
-=======
-        "x-ms-version": "2021-02-12"
->>>>>>> 7e782c87
+        "x-ms-version": "2021-02-12"
       },
       "ResponseBody": []
     }
