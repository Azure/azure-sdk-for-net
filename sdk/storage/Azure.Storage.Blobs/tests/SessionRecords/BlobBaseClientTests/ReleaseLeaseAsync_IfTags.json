--- conflicted
+++ resolved
@@ -15,11 +15,7 @@
         "x-ms-client-request-id": "0171465c-b386-d2a5-f440-95c41b806294",
         "x-ms-date": "Wed, 17 Feb 2021 18:47:39 GMT",
         "x-ms-return-client-request-id": "true",
-<<<<<<< HEAD
-        "x-ms-version": "2020-12-06"
-=======
-        "x-ms-version": "2021-02-12"
->>>>>>> 7e782c87
+        "x-ms-version": "2021-02-12"
       },
       "RequestBody": null,
       "StatusCode": 201,
@@ -34,11 +30,7 @@
         ],
         "x-ms-client-request-id": "0171465c-b386-d2a5-f440-95c41b806294",
         "x-ms-request-id": "28e317e5-601e-000d-4b5d-051216000000",
-<<<<<<< HEAD
-        "x-ms-version": "2020-12-06"
-=======
-        "x-ms-version": "2021-02-12"
->>>>>>> 7e782c87
+        "x-ms-version": "2021-02-12"
       },
       "ResponseBody": []
     },
@@ -59,11 +51,7 @@
         "x-ms-client-request-id": "bdcc8bdf-9534-fa08-09c8-dc99816da512",
         "x-ms-date": "Wed, 17 Feb 2021 18:47:39 GMT",
         "x-ms-return-client-request-id": "true",
-<<<<<<< HEAD
-        "x-ms-version": "2020-12-06"
-=======
-        "x-ms-version": "2021-02-12"
->>>>>>> 7e782c87
+        "x-ms-version": "2021-02-12"
       },
       "RequestBody": "MqeGbET0PcJR2ocsxZwNL3hZpaLL2XheXaSnjfLTd8btv5Jz+fZP+zLN28x2vAi97JBZAIewClgvJw6gTLDPfmPBPgUKmTWCCapv/v6r6KCc6aBheXY+PbQ6RNHor66C/VxptH4Cs1Jb1/fdQAxZgz9tBGIQbgTsgwBR0FVjmlr87QChQjMimTZOBqJ/Yf2n4MCSeqpLco9YfTF+seP99z2c4FIMt0ALS2oswWdibCIDqe+U0R+vsHtxScUBo+hTUQ9l4oCqmyh/hy5AH7An9RAPewfzaCUd7TDWmm57CaeB2HBX/ImhWA7GFUnwb5HLSVO08ijhX+npSPVP0wC6BH2HvkY/z/mGbSL4LFLbLH6eC1Eaxhd+oHmHbrSUUoQNDBHMabBLi3laLoQG6DOWDRt2sMivoD1lCB7NuGFE8Rud6yBBD8LNU3/Xv5iTeLdF8WCYHaG8XWvTZmGSfdIXFTxoaP0SVP5ZqF1I2OCk0o9mh8cBq9N64Y20bqlgO9Wtv6lcKw+6M5xiP3VEdIWLL5TRLPYLFmlo7YdvXeZV+G2Hmxg2SKd/q1MqnmxeNmwIKT8Vjw/foak/8z2IS9W2DUYHvNltVObsUYCi4Hf9CbcaZzSnQGlep/lu9lVp92B+dJEmV3mTmtRYKD2OPcExQumGbeShD83dqRXf/l6Rg1ofJGzm17I9h8xfThcsz2o4PLNr44p83GXESK1ks5t2x6TibhhVS2s2SOUXQsC1sdmqp8KqJZ/Qo0cGIY4E2dQw6IZzSWBR4vFINZqkZJqkDpfTuQvZzKIEEsvRTindMW8R51o5Qmd5WcXQYu8FLD+tYhL3MB/IVhvkbjaVgJTHagMrkn1AaswvWmBGCGqy/+aLJOsW5QFPSJA+VdQx5NgwCffs2ZnCbPhGx9a/gk2xMW5QCVypsIQC3EnsAhT4/naHFf9yxiVNybfz0B0qj8ZCjCRl4Np8h1hy6f1P1WrjTclgOGxOPmpIAz+ktd9n10yDqnXwkh2bCo6mANwn/fRMD4JUyldZ9E65Hd2b19F4CxKxyyv187usxS3dpz2NIAVLWKZdEw30KbUmNnU//zK9LfXKdjLJVhvHpwUpfEwQK/zYT38rG/gEvKF1zr1FbMX6IHpIw6rTggGKlWsIyq1pFgp5Z7CzkRH9xrmQU4degjpAL1vSyGhRBM19oYaM/PH0C7izywQVRo9oS/zwQy56KxMwx5tSl06hJ2PiNvCLcMnHnEfPq7Y2K+jLanxrYcGfA3VzXDRWoXRqEaShMhCe3NozKKfmqoBc+pyzhi3RNcahQzN7GBSUcfrTZZkSlPjXLY2iODgauFj0FmGYohpHmNzd/+/dI8TGnresE0XnSg==",
       "StatusCode": 201,
@@ -81,11 +69,7 @@
         "x-ms-content-crc64": "fjFD0Qx6gLI=",
         "x-ms-request-id": "28e317fe-601e-000d-615d-051216000000",
         "x-ms-request-server-encrypted": "true",
-<<<<<<< HEAD
-        "x-ms-version": "2020-12-06",
-=======
         "x-ms-version": "2021-02-12",
->>>>>>> 7e782c87
         "x-ms-version-id": "2021-02-17T18:47:39.4969225Z"
       },
       "ResponseBody": []
@@ -106,11 +90,7 @@
         "x-ms-client-request-id": "88cce8a2-2979-d016-9be0-4fd752630d19",
         "x-ms-date": "Wed, 17 Feb 2021 18:47:39 GMT",
         "x-ms-return-client-request-id": "true",
-<<<<<<< HEAD
-        "x-ms-version": "2020-12-06"
-=======
-        "x-ms-version": "2021-02-12"
->>>>>>> 7e782c87
+        "x-ms-version": "2021-02-12"
       },
       "RequestBody": "﻿<Tags><TagSet><Tag><Key>coolTag</Key><Value>true</Value></Tag></TagSet></Tags>",
       "StatusCode": 204,
@@ -122,11 +102,7 @@
         ],
         "x-ms-client-request-id": "88cce8a2-2979-d016-9be0-4fd752630d19",
         "x-ms-request-id": "28e31802-601e-000d-655d-051216000000",
-<<<<<<< HEAD
-        "x-ms-version": "2020-12-06"
-=======
-        "x-ms-version": "2021-02-12"
->>>>>>> 7e782c87
+        "x-ms-version": "2021-02-12"
       },
       "ResponseBody": []
     },
@@ -147,11 +123,7 @@
         "x-ms-lease-duration": "15",
         "x-ms-proposed-lease-id": "3679c8e5-08b6-1e07-e362-dee51da3f86d",
         "x-ms-return-client-request-id": "true",
-<<<<<<< HEAD
-        "x-ms-version": "2020-12-06"
-=======
-        "x-ms-version": "2021-02-12"
->>>>>>> 7e782c87
+        "x-ms-version": "2021-02-12"
       },
       "RequestBody": null,
       "StatusCode": 201,
@@ -167,11 +139,7 @@
         "x-ms-client-request-id": "397f5d41-8c22-995c-e0ad-a4174b31b2f7",
         "x-ms-lease-id": "3679c8e5-08b6-1e07-e362-dee51da3f86d",
         "x-ms-request-id": "28e31809-601e-000d-6b5d-051216000000",
-<<<<<<< HEAD
-        "x-ms-version": "2020-12-06"
-=======
-        "x-ms-version": "2021-02-12"
->>>>>>> 7e782c87
+        "x-ms-version": "2021-02-12"
       },
       "ResponseBody": []
     },
@@ -192,11 +160,7 @@
         "x-ms-lease-action": "release",
         "x-ms-lease-id": "3679c8e5-08b6-1e07-e362-dee51da3f86d",
         "x-ms-return-client-request-id": "true",
-<<<<<<< HEAD
-        "x-ms-version": "2020-12-06"
-=======
-        "x-ms-version": "2021-02-12"
->>>>>>> 7e782c87
+        "x-ms-version": "2021-02-12"
       },
       "RequestBody": null,
       "StatusCode": 200,
@@ -211,11 +175,7 @@
         ],
         "x-ms-client-request-id": "bfa3634a-bf24-784a-6c5d-b8f378819883",
         "x-ms-request-id": "28e31810-601e-000d-6f5d-051216000000",
-<<<<<<< HEAD
-        "x-ms-version": "2020-12-06"
-=======
-        "x-ms-version": "2021-02-12"
->>>>>>> 7e782c87
+        "x-ms-version": "2021-02-12"
       },
       "ResponseBody": []
     },
@@ -233,11 +193,7 @@
         "x-ms-client-request-id": "e7cc9000-f38e-28d3-985a-1d0ebb854fae",
         "x-ms-date": "Wed, 17 Feb 2021 18:47:39 GMT",
         "x-ms-return-client-request-id": "true",
-<<<<<<< HEAD
-        "x-ms-version": "2020-12-06"
-=======
-        "x-ms-version": "2021-02-12"
->>>>>>> 7e782c87
+        "x-ms-version": "2021-02-12"
       },
       "RequestBody": null,
       "StatusCode": 202,
@@ -250,11 +206,7 @@
         ],
         "x-ms-client-request-id": "e7cc9000-f38e-28d3-985a-1d0ebb854fae",
         "x-ms-request-id": "28e3181b-601e-000d-795d-051216000000",
-<<<<<<< HEAD
-        "x-ms-version": "2020-12-06"
-=======
-        "x-ms-version": "2021-02-12"
->>>>>>> 7e782c87
+        "x-ms-version": "2021-02-12"
       },
       "ResponseBody": []
     }
