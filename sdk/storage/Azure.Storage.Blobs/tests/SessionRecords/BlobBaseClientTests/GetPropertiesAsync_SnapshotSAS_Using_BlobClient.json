{
  "Entries": [
    {
      "RequestUri": "https://seanmcccanary3.blob.core.windows.net/test-container-ea572f56-f0a9-2d57-a334-42e95c06ab17?restype=container",
      "RequestMethod": "PUT",
      "RequestHeaders": {
        "Accept": "application/xml",
        "Authorization": "Sanitized",
        "traceparent": "00-b3e335807322f34293d5ad33ec97c4b5-1aee1b18009d5f47-00",
        "User-Agent": [
          "azsdk-net-Storage.Blobs/12.10.0-alpha.20210831.1",
          "(.NET 5.0.9; Microsoft Windows 10.0.19043)"
        ],
        "x-ms-blob-public-access": "container",
        "x-ms-client-request-id": "c9642bbc-8031-b024-22d2-7decbca3d299",
        "x-ms-date": "Tue, 31 Aug 2021 21:19:21 GMT",
        "x-ms-return-client-request-id": "true",
<<<<<<< HEAD
        "x-ms-version": "2020-12-06"
=======
        "x-ms-version": "2021-02-12"
>>>>>>> 7e782c87
      },
      "RequestBody": null,
      "StatusCode": 201,
      "ResponseHeaders": {
        "Content-Length": "0",
        "Date": "Tue, 31 Aug 2021 21:19:20 GMT",
        "ETag": "\u00220x8D96CC4FFD539FA\u0022",
        "Last-Modified": "Tue, 31 Aug 2021 21:19:21 GMT",
        "Server": [
          "Windows-Azure-Blob/1.0",
          "Microsoft-HTTPAPI/2.0"
        ],
        "x-ms-client-request-id": "c9642bbc-8031-b024-22d2-7decbca3d299",
<<<<<<< HEAD
        "x-ms-request-id": "819b619b-401e-0035-6ce1-48b6d6000000",
        "x-ms-version": "2020-12-06"
=======
        "x-ms-request-id": "ecda68b0-e01e-005e-3aad-9e3122000000",
        "x-ms-version": "2021-02-12"
>>>>>>> 7e782c87
      },
      "ResponseBody": []
    },
    {
      "RequestUri": "https://seanmcccanary3.blob.core.windows.net/test-container-ea572f56-f0a9-2d57-a334-42e95c06ab17/test-blob-3b594fad-a5b5-850d-6cbc-34b45a09ae38",
      "RequestMethod": "PUT",
      "RequestHeaders": {
        "Accept": "application/xml",
        "Authorization": "Sanitized",
        "Content-Length": "1024",
        "Content-Type": "application/octet-stream",
        "traceparent": "00-3ae429d531e6da41a9e0353160d39405-291a0b312f205942-00",
        "User-Agent": [
          "azsdk-net-Storage.Blobs/12.10.0-alpha.20210831.1",
          "(.NET 5.0.9; Microsoft Windows 10.0.19043)"
        ],
        "x-ms-blob-type": "BlockBlob",
        "x-ms-client-request-id": "64d1f6ec-f2d1-4d1f-6f33-7175136d451b",
        "x-ms-date": "Tue, 31 Aug 2021 21:19:21 GMT",
        "x-ms-return-client-request-id": "true",
<<<<<<< HEAD
        "x-ms-version": "2020-12-06"
=======
        "x-ms-version": "2021-02-12"
>>>>>>> 7e782c87
      },
      "RequestBody": "hQpt/eJligJlxgVe\u002BGrOPJsm\u002BC\u002Bl5Ab7OnIkuy381pKEEx2twiMqV6BiZGt6xri3BEFRlaui86ADccNwQM/Uae9z2uVMIHl4\u002B6GPQ4CbgHO6bLfsq0Hn4R98qVFfuhbQjfp7B\u002BzSa\u002BPH2ZkKE7AgaPFPtdMY6L6tjPjF0HYoGEGKvraGH3iH5wHTJdGn3c5vXEFfEARDuKU8zXv0DZpsnsFYf1T6mUh4yM7SRMLsBq8pVXM1yAc8RwUQSVH9k9lmZ4cQT115dcL550c2cHPiT8fMyrgnNtW5HDhP6U/2ejX0a9073LZRsOCxPOG/BdaRLfqKMcghPzCxVjIlKotyAm0SQgWWp3MQehnXdfr0\u002BRdhvbtVbEls0iysiYWELIZVPjl0rcLR\u002B4aHebauSsk1vV0bw23PHZUjpnDZ6h3tjE6TgjfAf0xUkMI1zvKSvYhidswoaGgYhSGjUAZS9xBpme1oGseSdD0QxzOqmk\u002Bikennd3NRxSTmevwWHS9GAZixyzQFKaLAzwGOF6A0buvRAb4daoCdGNTIgp/LfFcOysWb\u002Bc4bnWdGJ6dxwq2DsQwRRBtwKZYXFLNfPKcC9VOqgE3amXQctmNX1kPZK1UnRdCTuTc7naEvg\u002BQbu2DARDJUx0FgqBiX9I64GVNTPuhdOPfWbzsbbuOrqxWQAfsDlpEQhGQUxp24\u002B8Wpg4NO20X7vYJo6dX3OVletPwCB/OStILBQrmESXFZHnN1cepfXc/QlEN4mq28GUsLtRKgtvPRFs8AjJmMd3QQD8phgchu/1YsMXOvGhnVBShteZRfuWeApFobXtE2RB3OZ4viWpiDnLa7dISAIfy1K4dwHv3gsVVj4d1tU6CF9e1W4LKN8qqQ6t3do0TjAIJdZTNJxSUf7rY1f3m7FUkWNn6WKUFKKDnc4DMgAg0Rf\u002BBbD\u002B1sOzDINvL8V3Iw1dSTx23GTNZBEz35beXx/\u002BuoJACYYAZbqfpOzvJOTdDHqwtfjDufSjIKGfuwc85K1jcGUzNyl3TOOB5zeH7j8sVtMsHaknOwCdrNjkYKqzYrA/i7SPqcVBSWkFQcLNK0Jic2Q0ANcEPEVUlYpAkuxI3nR3WGKKrL0N2tQwEek9wIGWge1Gf1HpK09/KwQ7AKZ8zHNeRdLv59a3NjYCxCpcFtUIuhEPAl8Sni0TC3Gowtotw0V174qupqoWn0kr1lcVEwQ/IkaVfcoUO6elzNxVDnNb5QDU5jdaagNm6HMV9rfF/ehtaZCDiEWLUbPTCOnNsYDV3/FGQDzc5MgzLpVXDkTv387j56TSyFzLWYRzd1EpqSbiQCbGf727gHTIUFmwJFNu4ykq6cnb8weUiua4WW13GYVuZM4g==",
      "StatusCode": 201,
      "ResponseHeaders": {
        "Content-Length": "0",
        "Content-MD5": "liBxYAqdCnbKy/fz2sseYQ==",
        "Date": "Tue, 31 Aug 2021 21:19:20 GMT",
        "ETag": "\u00220x8D96CC4FFDB7321\u0022",
        "Last-Modified": "Tue, 31 Aug 2021 21:19:21 GMT",
        "Server": [
          "Windows-Azure-Blob/1.0",
          "Microsoft-HTTPAPI/2.0"
        ],
        "x-ms-client-request-id": "64d1f6ec-f2d1-4d1f-6f33-7175136d451b",
        "x-ms-content-crc64": "g4qZja5JbrY=",
        "x-ms-request-id": "ecda68c5-e01e-005e-4cad-9e3122000000",
        "x-ms-request-server-encrypted": "true",
<<<<<<< HEAD
        "x-ms-version": "2020-12-06",
        "x-ms-version-id": "2021-05-14T16:55:06.1312192Z"
=======
        "x-ms-version": "2021-02-12",
        "x-ms-version-id": "2021-08-31T21:19:21.1597601Z"
>>>>>>> 7e782c87
      },
      "ResponseBody": []
    },
    {
      "RequestUri": "https://seanmcccanary3.blob.core.windows.net/test-container-ea572f56-f0a9-2d57-a334-42e95c06ab17/test-blob-3b594fad-a5b5-850d-6cbc-34b45a09ae38?comp=snapshot",
      "RequestMethod": "PUT",
      "RequestHeaders": {
        "Accept": "application/xml",
        "Authorization": "Sanitized",
        "traceparent": "00-cfa01f84f6a74f4b983687799a689562-ee85ffff16756144-00",
        "User-Agent": [
          "azsdk-net-Storage.Blobs/12.10.0-alpha.20210831.1",
          "(.NET 5.0.9; Microsoft Windows 10.0.19043)"
        ],
        "x-ms-client-request-id": "60acf193-e715-f010-76b3-a352018c9312",
        "x-ms-date": "Tue, 31 Aug 2021 21:19:21 GMT",
        "x-ms-return-client-request-id": "true",
<<<<<<< HEAD
        "x-ms-version": "2020-12-06"
=======
        "x-ms-version": "2021-02-12"
>>>>>>> 7e782c87
      },
      "RequestBody": null,
      "StatusCode": 201,
      "ResponseHeaders": {
        "Content-Length": "0",
        "Date": "Tue, 31 Aug 2021 21:19:20 GMT",
        "ETag": "\u00220x8D96CC4FFDB7321\u0022",
        "Last-Modified": "Tue, 31 Aug 2021 21:19:21 GMT",
        "Server": [
          "Windows-Azure-Blob/1.0",
          "Microsoft-HTTPAPI/2.0"
        ],
        "x-ms-client-request-id": "60acf193-e715-f010-76b3-a352018c9312",
        "x-ms-request-id": "ecda68d1-e01e-005e-56ad-9e3122000000",
        "x-ms-request-server-encrypted": "false",
<<<<<<< HEAD
        "x-ms-snapshot": "2021-05-14T16:55:06.2052704Z",
        "x-ms-version": "2020-12-06",
        "x-ms-version-id": "2021-05-14T16:55:06.2062704Z"
=======
        "x-ms-snapshot": "2021-08-31T21:19:21.2017373Z",
        "x-ms-version": "2021-02-12",
        "x-ms-version-id": "2021-08-31T21:19:21.2027373Z"
>>>>>>> 7e782c87
      },
      "ResponseBody": []
    },
    {
<<<<<<< HEAD
      "RequestUri": "https://seanmcccanary3.blob.core.windows.net/test-container-ea572f56-f0a9-2d57-a334-42e95c06ab17/test-blob-3b594fad-a5b5-850d-6cbc-34b45a09ae38?snapshot=2021-05-14T16%3A55%3A06.2052704Z&sv=2020-12-06&st=2021-05-14T15%3A55%3A06Z&se=2021-05-14T17%3A55%3A06Z&sr=bs&sp=rwdi&sig=Sanitized",
=======
      "RequestUri": "https://seanmcccanary3.blob.core.windows.net/test-container-ea572f56-f0a9-2d57-a334-42e95c06ab17/test-blob-3b594fad-a5b5-850d-6cbc-34b45a09ae38?snapshot=2021-08-31T21%3A19%3A21.2017373Z\u0026sv=2021-02-12\u0026st=2021-08-31T20%3A19%3A21Z\u0026se=2021-08-31T22%3A19%3A21Z\u0026sr=bs\u0026sp=rwdyi\u0026sig=Sanitized",
>>>>>>> 7e782c87
      "RequestMethod": "HEAD",
      "RequestHeaders": {
        "Accept": "application/xml",
        "traceparent": "00-ea7e1f8a7d51f446af3a7f38ddeb8ab3-6bb34e94b4946548-00",
        "User-Agent": [
          "azsdk-net-Storage.Blobs/12.10.0-alpha.20210831.1",
          "(.NET 5.0.9; Microsoft Windows 10.0.19043)"
        ],
        "x-ms-client-request-id": "22e123be-e5c0-1206-441b-25def7c32931",
        "x-ms-return-client-request-id": "true",
<<<<<<< HEAD
        "x-ms-version": "2020-12-06"
=======
        "x-ms-version": "2021-02-12"
>>>>>>> 7e782c87
      },
      "RequestBody": null,
      "StatusCode": 200,
      "ResponseHeaders": {
        "Accept-Ranges": "bytes",
        "Access-Control-Allow-Origin": "*",
        "Access-Control-Expose-Headers": "x-ms-request-id,x-ms-client-request-id,Server,x-ms-version,Content-Type,Last-Modified,ETag,x-ms-creation-time,Content-MD5,x-ms-blob-type,x-ms-server-encrypted,x-ms-access-tier,x-ms-access-tier-inferred,Accept-Ranges,Content-Length,Date,Transfer-Encoding",
        "Content-Length": "1024",
        "Content-MD5": "liBxYAqdCnbKy/fz2sseYQ==",
        "Content-Type": "application/octet-stream",
        "Date": "Tue, 31 Aug 2021 21:19:20 GMT",
        "ETag": "\u00220x8D96CC4FFDB7321\u0022",
        "Last-Modified": "Tue, 31 Aug 2021 21:19:21 GMT",
        "Server": [
          "Windows-Azure-Blob/1.0",
          "Microsoft-HTTPAPI/2.0"
        ],
        "x-ms-access-tier": "Hot",
        "x-ms-access-tier-inferred": "true",
        "x-ms-blob-type": "BlockBlob",
        "x-ms-client-request-id": "22e123be-e5c0-1206-441b-25def7c32931",
        "x-ms-creation-time": "Tue, 31 Aug 2021 21:19:21 GMT",
        "x-ms-request-id": "ecda68ec-e01e-005e-6cad-9e3122000000",
        "x-ms-server-encrypted": "true",
<<<<<<< HEAD
        "x-ms-version": "2020-12-06"
=======
        "x-ms-version": "2021-02-12"
>>>>>>> 7e782c87
      },
      "ResponseBody": []
    },
    {
      "RequestUri": "https://seanmcccanary3.blob.core.windows.net/test-container-ea572f56-f0a9-2d57-a334-42e95c06ab17?restype=container",
      "RequestMethod": "DELETE",
      "RequestHeaders": {
        "Accept": "application/xml",
        "Authorization": "Sanitized",
        "traceparent": "00-7287a2bbcfb6d640809b0a2efb7c67b0-0bc87faebfae884b-00",
        "User-Agent": [
          "azsdk-net-Storage.Blobs/12.10.0-alpha.20210831.1",
          "(.NET 5.0.9; Microsoft Windows 10.0.19043)"
        ],
        "x-ms-client-request-id": "dd944b61-71ab-0652-9147-78228110591b",
        "x-ms-date": "Tue, 31 Aug 2021 21:19:21 GMT",
        "x-ms-return-client-request-id": "true",
<<<<<<< HEAD
        "x-ms-version": "2020-12-06"
=======
        "x-ms-version": "2021-02-12"
>>>>>>> 7e782c87
      },
      "RequestBody": null,
      "StatusCode": 202,
      "ResponseHeaders": {
        "Content-Length": "0",
        "Date": "Tue, 31 Aug 2021 21:19:20 GMT",
        "Server": [
          "Windows-Azure-Blob/1.0",
          "Microsoft-HTTPAPI/2.0"
        ],
        "x-ms-client-request-id": "dd944b61-71ab-0652-9147-78228110591b",
<<<<<<< HEAD
        "x-ms-request-id": "819b61d6-401e-0035-1be1-48b6d6000000",
        "x-ms-version": "2020-12-06"
=======
        "x-ms-request-id": "ecda6901-e01e-005e-7dad-9e3122000000",
        "x-ms-version": "2021-02-12"
>>>>>>> 7e782c87
      },
      "ResponseBody": []
    }
  ],
  "Variables": {
    "DateTimeOffsetNow": "2021-08-31T16:19:21.9228058-05:00",
    "RandomSeed": "606173126",
    "Storage_TestConfigDefault": "ProductionTenant\nseanmcccanary3\nU2FuaXRpemVk\nhttps://seanmcccanary3.blob.core.windows.net\nhttps://seanmcccanary3.file.core.windows.net\nhttps://seanmcccanary3.queue.core.windows.net\nhttps://seanmcccanary3.table.core.windows.net\n\n\n\n\nhttps://seanmcccanary3-secondary.blob.core.windows.net\nhttps://seanmcccanary3-secondary.file.core.windows.net\nhttps://seanmcccanary3-secondary.queue.core.windows.net\nhttps://seanmcccanary3-secondary.table.core.windows.net\n\nSanitized\n\n\nCloud\nBlobEndpoint=https://seanmcccanary3.blob.core.windows.net/;QueueEndpoint=https://seanmcccanary3.queue.core.windows.net/;FileEndpoint=https://seanmcccanary3.file.core.windows.net/;BlobSecondaryEndpoint=https://seanmcccanary3-secondary.blob.core.windows.net/;QueueSecondaryEndpoint=https://seanmcccanary3-secondary.queue.core.windows.net/;FileSecondaryEndpoint=https://seanmcccanary3-secondary.file.core.windows.net/;AccountName=seanmcccanary3;AccountKey=Kg==;\nseanscope1\n\n"
  }
}<|MERGE_RESOLUTION|>--- conflicted
+++ resolved
@@ -15,11 +15,7 @@
         "x-ms-client-request-id": "c9642bbc-8031-b024-22d2-7decbca3d299",
         "x-ms-date": "Tue, 31 Aug 2021 21:19:21 GMT",
         "x-ms-return-client-request-id": "true",
-<<<<<<< HEAD
-        "x-ms-version": "2020-12-06"
-=======
         "x-ms-version": "2021-02-12"
->>>>>>> 7e782c87
       },
       "RequestBody": null,
       "StatusCode": 201,
@@ -33,13 +29,8 @@
           "Microsoft-HTTPAPI/2.0"
         ],
         "x-ms-client-request-id": "c9642bbc-8031-b024-22d2-7decbca3d299",
-<<<<<<< HEAD
-        "x-ms-request-id": "819b619b-401e-0035-6ce1-48b6d6000000",
-        "x-ms-version": "2020-12-06"
-=======
         "x-ms-request-id": "ecda68b0-e01e-005e-3aad-9e3122000000",
         "x-ms-version": "2021-02-12"
->>>>>>> 7e782c87
       },
       "ResponseBody": []
     },
@@ -60,11 +51,7 @@
         "x-ms-client-request-id": "64d1f6ec-f2d1-4d1f-6f33-7175136d451b",
         "x-ms-date": "Tue, 31 Aug 2021 21:19:21 GMT",
         "x-ms-return-client-request-id": "true",
-<<<<<<< HEAD
-        "x-ms-version": "2020-12-06"
-=======
         "x-ms-version": "2021-02-12"
->>>>>>> 7e782c87
       },
       "RequestBody": "hQpt/eJligJlxgVe\u002BGrOPJsm\u002BC\u002Bl5Ab7OnIkuy381pKEEx2twiMqV6BiZGt6xri3BEFRlaui86ADccNwQM/Uae9z2uVMIHl4\u002B6GPQ4CbgHO6bLfsq0Hn4R98qVFfuhbQjfp7B\u002BzSa\u002BPH2ZkKE7AgaPFPtdMY6L6tjPjF0HYoGEGKvraGH3iH5wHTJdGn3c5vXEFfEARDuKU8zXv0DZpsnsFYf1T6mUh4yM7SRMLsBq8pVXM1yAc8RwUQSVH9k9lmZ4cQT115dcL550c2cHPiT8fMyrgnNtW5HDhP6U/2ejX0a9073LZRsOCxPOG/BdaRLfqKMcghPzCxVjIlKotyAm0SQgWWp3MQehnXdfr0\u002BRdhvbtVbEls0iysiYWELIZVPjl0rcLR\u002B4aHebauSsk1vV0bw23PHZUjpnDZ6h3tjE6TgjfAf0xUkMI1zvKSvYhidswoaGgYhSGjUAZS9xBpme1oGseSdD0QxzOqmk\u002Bikennd3NRxSTmevwWHS9GAZixyzQFKaLAzwGOF6A0buvRAb4daoCdGNTIgp/LfFcOysWb\u002Bc4bnWdGJ6dxwq2DsQwRRBtwKZYXFLNfPKcC9VOqgE3amXQctmNX1kPZK1UnRdCTuTc7naEvg\u002BQbu2DARDJUx0FgqBiX9I64GVNTPuhdOPfWbzsbbuOrqxWQAfsDlpEQhGQUxp24\u002B8Wpg4NO20X7vYJo6dX3OVletPwCB/OStILBQrmESXFZHnN1cepfXc/QlEN4mq28GUsLtRKgtvPRFs8AjJmMd3QQD8phgchu/1YsMXOvGhnVBShteZRfuWeApFobXtE2RB3OZ4viWpiDnLa7dISAIfy1K4dwHv3gsVVj4d1tU6CF9e1W4LKN8qqQ6t3do0TjAIJdZTNJxSUf7rY1f3m7FUkWNn6WKUFKKDnc4DMgAg0Rf\u002BBbD\u002B1sOzDINvL8V3Iw1dSTx23GTNZBEz35beXx/\u002BuoJACYYAZbqfpOzvJOTdDHqwtfjDufSjIKGfuwc85K1jcGUzNyl3TOOB5zeH7j8sVtMsHaknOwCdrNjkYKqzYrA/i7SPqcVBSWkFQcLNK0Jic2Q0ANcEPEVUlYpAkuxI3nR3WGKKrL0N2tQwEek9wIGWge1Gf1HpK09/KwQ7AKZ8zHNeRdLv59a3NjYCxCpcFtUIuhEPAl8Sni0TC3Gowtotw0V174qupqoWn0kr1lcVEwQ/IkaVfcoUO6elzNxVDnNb5QDU5jdaagNm6HMV9rfF/ehtaZCDiEWLUbPTCOnNsYDV3/FGQDzc5MgzLpVXDkTv387j56TSyFzLWYRzd1EpqSbiQCbGf727gHTIUFmwJFNu4ykq6cnb8weUiua4WW13GYVuZM4g==",
       "StatusCode": 201,
@@ -82,13 +69,8 @@
         "x-ms-content-crc64": "g4qZja5JbrY=",
         "x-ms-request-id": "ecda68c5-e01e-005e-4cad-9e3122000000",
         "x-ms-request-server-encrypted": "true",
-<<<<<<< HEAD
-        "x-ms-version": "2020-12-06",
-        "x-ms-version-id": "2021-05-14T16:55:06.1312192Z"
-=======
         "x-ms-version": "2021-02-12",
         "x-ms-version-id": "2021-08-31T21:19:21.1597601Z"
->>>>>>> 7e782c87
       },
       "ResponseBody": []
     },
@@ -106,11 +88,7 @@
         "x-ms-client-request-id": "60acf193-e715-f010-76b3-a352018c9312",
         "x-ms-date": "Tue, 31 Aug 2021 21:19:21 GMT",
         "x-ms-return-client-request-id": "true",
-<<<<<<< HEAD
-        "x-ms-version": "2020-12-06"
-=======
         "x-ms-version": "2021-02-12"
->>>>>>> 7e782c87
       },
       "RequestBody": null,
       "StatusCode": 201,
@@ -126,24 +104,14 @@
         "x-ms-client-request-id": "60acf193-e715-f010-76b3-a352018c9312",
         "x-ms-request-id": "ecda68d1-e01e-005e-56ad-9e3122000000",
         "x-ms-request-server-encrypted": "false",
-<<<<<<< HEAD
-        "x-ms-snapshot": "2021-05-14T16:55:06.2052704Z",
-        "x-ms-version": "2020-12-06",
-        "x-ms-version-id": "2021-05-14T16:55:06.2062704Z"
-=======
         "x-ms-snapshot": "2021-08-31T21:19:21.2017373Z",
         "x-ms-version": "2021-02-12",
         "x-ms-version-id": "2021-08-31T21:19:21.2027373Z"
->>>>>>> 7e782c87
       },
       "ResponseBody": []
     },
     {
-<<<<<<< HEAD
-      "RequestUri": "https://seanmcccanary3.blob.core.windows.net/test-container-ea572f56-f0a9-2d57-a334-42e95c06ab17/test-blob-3b594fad-a5b5-850d-6cbc-34b45a09ae38?snapshot=2021-05-14T16%3A55%3A06.2052704Z&sv=2020-12-06&st=2021-05-14T15%3A55%3A06Z&se=2021-05-14T17%3A55%3A06Z&sr=bs&sp=rwdi&sig=Sanitized",
-=======
       "RequestUri": "https://seanmcccanary3.blob.core.windows.net/test-container-ea572f56-f0a9-2d57-a334-42e95c06ab17/test-blob-3b594fad-a5b5-850d-6cbc-34b45a09ae38?snapshot=2021-08-31T21%3A19%3A21.2017373Z\u0026sv=2021-02-12\u0026st=2021-08-31T20%3A19%3A21Z\u0026se=2021-08-31T22%3A19%3A21Z\u0026sr=bs\u0026sp=rwdyi\u0026sig=Sanitized",
->>>>>>> 7e782c87
       "RequestMethod": "HEAD",
       "RequestHeaders": {
         "Accept": "application/xml",
@@ -154,11 +122,7 @@
         ],
         "x-ms-client-request-id": "22e123be-e5c0-1206-441b-25def7c32931",
         "x-ms-return-client-request-id": "true",
-<<<<<<< HEAD
-        "x-ms-version": "2020-12-06"
-=======
         "x-ms-version": "2021-02-12"
->>>>>>> 7e782c87
       },
       "RequestBody": null,
       "StatusCode": 200,
@@ -183,11 +147,7 @@
         "x-ms-creation-time": "Tue, 31 Aug 2021 21:19:21 GMT",
         "x-ms-request-id": "ecda68ec-e01e-005e-6cad-9e3122000000",
         "x-ms-server-encrypted": "true",
-<<<<<<< HEAD
-        "x-ms-version": "2020-12-06"
-=======
         "x-ms-version": "2021-02-12"
->>>>>>> 7e782c87
       },
       "ResponseBody": []
     },
@@ -205,11 +165,7 @@
         "x-ms-client-request-id": "dd944b61-71ab-0652-9147-78228110591b",
         "x-ms-date": "Tue, 31 Aug 2021 21:19:21 GMT",
         "x-ms-return-client-request-id": "true",
-<<<<<<< HEAD
-        "x-ms-version": "2020-12-06"
-=======
         "x-ms-version": "2021-02-12"
->>>>>>> 7e782c87
       },
       "RequestBody": null,
       "StatusCode": 202,
@@ -221,13 +177,8 @@
           "Microsoft-HTTPAPI/2.0"
         ],
         "x-ms-client-request-id": "dd944b61-71ab-0652-9147-78228110591b",
-<<<<<<< HEAD
-        "x-ms-request-id": "819b61d6-401e-0035-1be1-48b6d6000000",
-        "x-ms-version": "2020-12-06"
-=======
         "x-ms-request-id": "ecda6901-e01e-005e-7dad-9e3122000000",
         "x-ms-version": "2021-02-12"
->>>>>>> 7e782c87
       },
       "ResponseBody": []
     }
