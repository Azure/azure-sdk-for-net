{
  "Entries": [
    {
      "RequestUri": "https://seanoauthstage.blob.core.windows.net/test-container-ea572f56-f0a9-2d57-a334-42e95c06ab17?restype=container",
      "RequestMethod": "PUT",
      "RequestHeaders": {
        "Accept": "application/xml",
        "Authorization": "Sanitized",
        "traceparent": "00-b34e48fcd4be294b84a0516bc70428d3-5bbe7757f06bf540-00",
        "User-Agent": [
          "azsdk-net-Storage.Blobs/12.9.0-alpha.20210402.1",
          "(.NET 5.0.4; Microsoft Windows 10.0.19042)"
        ],
        "x-ms-blob-public-access": "container",
        "x-ms-client-request-id": "c9642bbc-8031-b024-22d2-7decbca3d299",
        "x-ms-date": "Fri, 02 Apr 2021 17:20:34 GMT",
        "x-ms-return-client-request-id": "true",
<<<<<<< HEAD
        "x-ms-version": "2020-08-04"
=======
         "x-ms-version": "2020-10-02"
>>>>>>> 65932564
      },
      "RequestBody": null,
      "StatusCode": 201,
      "ResponseHeaders": {
        "Date": "Fri, 02 Apr 2021 17:20:33 GMT",
        "ETag": "\u00220x8D8F5FB9FE2F685\u0022",
        "Last-Modified": "Fri, 02 Apr 2021 17:20:34 GMT",
        "Server": [
          "Windows-Azure-Blob/1.0",
          "Microsoft-HTTPAPI/2.0"
        ],
        "Transfer-Encoding": "chunked",
        "x-ms-client-request-id": "c9642bbc-8031-b024-22d2-7decbca3d299",
<<<<<<< HEAD
        "x-ms-request-id": "2dd4a64d-401e-0021-2ae4-27bb8d000000",
        "x-ms-version": "2020-08-04"
=======
        "x-ms-request-id": "28e2fc9c-601e-000d-5f5d-051216000000",
         "x-ms-version": "2020-10-02"
>>>>>>> 65932564
      },
      "ResponseBody": []
    },
    {
      "RequestUri": "https://seanoauthstage.blob.core.windows.net/test-container-ea572f56-f0a9-2d57-a334-42e95c06ab17/test-blob-3b594fad-a5b5-850d-6cbc-34b45a09ae38",
      "RequestMethod": "PUT",
      "RequestHeaders": {
        "Accept": "application/xml",
        "Authorization": "Sanitized",
        "Content-Length": "1024",
        "Content-Type": "application/octet-stream",
        "traceparent": "00-7399896bee46094fa6d779a78875572b-4572fd109ea76d41-00",
        "User-Agent": [
          "azsdk-net-Storage.Blobs/12.9.0-alpha.20210402.1",
          "(.NET 5.0.4; Microsoft Windows 10.0.19042)"
        ],
        "x-ms-blob-type": "BlockBlob",
        "x-ms-client-request-id": "64d1f6ec-f2d1-4d1f-6f33-7175136d451b",
        "x-ms-date": "Fri, 02 Apr 2021 17:20:34 GMT",
        "x-ms-return-client-request-id": "true",
<<<<<<< HEAD
        "x-ms-version": "2020-08-04"
=======
         "x-ms-version": "2020-10-02"
>>>>>>> 65932564
      },
      "RequestBody": "hQpt/eJligJlxgVe\u002BGrOPJsm\u002BC\u002Bl5Ab7OnIkuy381pKEEx2twiMqV6BiZGt6xri3BEFRlaui86ADccNwQM/Uae9z2uVMIHl4\u002B6GPQ4CbgHO6bLfsq0Hn4R98qVFfuhbQjfp7B\u002BzSa\u002BPH2ZkKE7AgaPFPtdMY6L6tjPjF0HYoGEGKvraGH3iH5wHTJdGn3c5vXEFfEARDuKU8zXv0DZpsnsFYf1T6mUh4yM7SRMLsBq8pVXM1yAc8RwUQSVH9k9lmZ4cQT115dcL550c2cHPiT8fMyrgnNtW5HDhP6U/2ejX0a9073LZRsOCxPOG/BdaRLfqKMcghPzCxVjIlKotyAm0SQgWWp3MQehnXdfr0\u002BRdhvbtVbEls0iysiYWELIZVPjl0rcLR\u002B4aHebauSsk1vV0bw23PHZUjpnDZ6h3tjE6TgjfAf0xUkMI1zvKSvYhidswoaGgYhSGjUAZS9xBpme1oGseSdD0QxzOqmk\u002Bikennd3NRxSTmevwWHS9GAZixyzQFKaLAzwGOF6A0buvRAb4daoCdGNTIgp/LfFcOysWb\u002Bc4bnWdGJ6dxwq2DsQwRRBtwKZYXFLNfPKcC9VOqgE3amXQctmNX1kPZK1UnRdCTuTc7naEvg\u002BQbu2DARDJUx0FgqBiX9I64GVNTPuhdOPfWbzsbbuOrqxWQAfsDlpEQhGQUxp24\u002B8Wpg4NO20X7vYJo6dX3OVletPwCB/OStILBQrmESXFZHnN1cepfXc/QlEN4mq28GUsLtRKgtvPRFs8AjJmMd3QQD8phgchu/1YsMXOvGhnVBShteZRfuWeApFobXtE2RB3OZ4viWpiDnLa7dISAIfy1K4dwHv3gsVVj4d1tU6CF9e1W4LKN8qqQ6t3do0TjAIJdZTNJxSUf7rY1f3m7FUkWNn6WKUFKKDnc4DMgAg0Rf\u002BBbD\u002B1sOzDINvL8V3Iw1dSTx23GTNZBEz35beXx/\u002BuoJACYYAZbqfpOzvJOTdDHqwtfjDufSjIKGfuwc85K1jcGUzNyl3TOOB5zeH7j8sVtMsHaknOwCdrNjkYKqzYrA/i7SPqcVBSWkFQcLNK0Jic2Q0ANcEPEVUlYpAkuxI3nR3WGKKrL0N2tQwEek9wIGWge1Gf1HpK09/KwQ7AKZ8zHNeRdLv59a3NjYCxCpcFtUIuhEPAl8Sni0TC3Gowtotw0V174qupqoWn0kr1lcVEwQ/IkaVfcoUO6elzNxVDnNb5QDU5jdaagNm6HMV9rfF/ehtaZCDiEWLUbPTCOnNsYDV3/FGQDzc5MgzLpVXDkTv387j56TSyFzLWYRzd1EpqSbiQCbGf727gHTIUFmwJFNu4ykq6cnb8weUiua4WW13GYVuZM4g==",
      "StatusCode": 201,
      "ResponseHeaders": {
        "Content-MD5": "liBxYAqdCnbKy/fz2sseYQ==",
        "Date": "Fri, 02 Apr 2021 17:20:33 GMT",
        "ETag": "\u00220x8D8F5FB9FEDA12D\u0022",
        "Last-Modified": "Fri, 02 Apr 2021 17:20:34 GMT",
        "Server": [
          "Windows-Azure-Blob/1.0",
          "Microsoft-HTTPAPI/2.0"
        ],
        "Transfer-Encoding": "chunked",
        "x-ms-client-request-id": "64d1f6ec-f2d1-4d1f-6f33-7175136d451b",
        "x-ms-content-crc64": "g4qZja5JbrY=",
        "x-ms-request-id": "2dd4a64f-401e-0021-2be4-27bb8d000000",
        "x-ms-request-server-encrypted": "true",
<<<<<<< HEAD
        "x-ms-version": "2020-08-04",
        "x-ms-version-id": "2021-04-02T17:20:34.1672237Z"
=======
         "x-ms-version": "2020-10-02",
        "x-ms-version-id": "2021-02-17T18:47:06.1360392Z"
>>>>>>> 65932564
      },
      "ResponseBody": []
    },
    {
      "RequestUri": "https://seanoauthstage.blob.core.windows.net/test-container-ea572f56-f0a9-2d57-a334-42e95c06ab17/test-blob-3b594fad-a5b5-850d-6cbc-34b45a09ae38?comp=snapshot",
      "RequestMethod": "PUT",
      "RequestHeaders": {
        "Accept": "application/xml",
        "Authorization": "Sanitized",
        "traceparent": "00-0cb531542e734c44a5cdea066e4a3cb4-3a4f1fd985a19c4b-00",
        "User-Agent": [
          "azsdk-net-Storage.Blobs/12.9.0-alpha.20210402.1",
          "(.NET 5.0.4; Microsoft Windows 10.0.19042)"
        ],
        "x-ms-client-request-id": "60acf193-e715-f010-76b3-a352018c9312",
        "x-ms-date": "Fri, 02 Apr 2021 17:20:34 GMT",
        "x-ms-return-client-request-id": "true",
<<<<<<< HEAD
        "x-ms-version": "2020-08-04"
=======
         "x-ms-version": "2020-10-02"
>>>>>>> 65932564
      },
      "RequestBody": null,
      "StatusCode": 201,
      "ResponseHeaders": {
        "Date": "Fri, 02 Apr 2021 17:20:33 GMT",
        "ETag": "\u00220x8D8F5FB9FEDA12D\u0022",
        "Last-Modified": "Fri, 02 Apr 2021 17:20:34 GMT",
        "Server": [
          "Windows-Azure-Blob/1.0",
          "Microsoft-HTTPAPI/2.0"
        ],
        "Transfer-Encoding": "chunked",
        "x-ms-client-request-id": "60acf193-e715-f010-76b3-a352018c9312",
        "x-ms-request-id": "2dd4a650-401e-0021-2ce4-27bb8d000000",
        "x-ms-request-server-encrypted": "false",
<<<<<<< HEAD
        "x-ms-snapshot": "2021-04-02T17:20:34.2411827Z",
        "x-ms-version": "2020-08-04",
        "x-ms-version-id": "2021-04-02T17:20:34.2421827Z"
=======
        "x-ms-snapshot": "2021-02-17T18:47:06.2040866Z",
         "x-ms-version": "2020-10-02",
        "x-ms-version-id": "2021-02-17T18:47:06.2050866Z"
>>>>>>> 65932564
      },
      "ResponseBody": []
    },
    {
<<<<<<< HEAD
      "RequestUri": "https://seanoauthstage.blob.core.windows.net/test-container-ea572f56-f0a9-2d57-a334-42e95c06ab17/test-blob-3b594fad-a5b5-850d-6cbc-34b45a09ae38?snapshot=2021-04-02T17%3A20%3A34.2411827Z\u0026sv=2020-06-12\u0026st=2021-04-02T16%3A20%3A34Z\u0026se=2021-04-02T18%3A20%3A34Z\u0026sr=bs\u0026sp=rwdi\u0026sig=Sanitized",
=======
      "RequestUri": "https://seanmcccanary3.blob.core.windows.net/test-container-ea572f56-f0a9-2d57-a334-42e95c06ab17/test-blob-3b594fad-a5b5-850d-6cbc-34b45a09ae38?snapshot=2021-02-17T18%3A47%3A06.2040866Z\u0026sv=2020-10-02\u0026st=2021-02-17T17%3A47%3A06Z\u0026se=2021-02-17T19%3A47%3A06Z\u0026sr=bs\u0026sp=rwd\u0026sig=Sanitized",
>>>>>>> 65932564
      "RequestMethod": "HEAD",
      "RequestHeaders": {
        "Accept": "application/xml",
        "traceparent": "00-a2d9d8653be68b4d942d8116f7223146-58c7a7e47e065949-00",
        "User-Agent": [
          "azsdk-net-Storage.Blobs/12.9.0-alpha.20210402.1",
          "(.NET 5.0.4; Microsoft Windows 10.0.19042)"
        ],
        "x-ms-client-request-id": "22e123be-e5c0-1206-441b-25def7c32931",
        "x-ms-return-client-request-id": "true",
<<<<<<< HEAD
        "x-ms-version": "2020-08-04"
=======
         "x-ms-version": "2020-10-02"
>>>>>>> 65932564
      },
      "RequestBody": null,
      "StatusCode": 200,
      "ResponseHeaders": {
        "Accept-Ranges": "bytes",
        "Content-Length": "1024",
        "Content-MD5": "liBxYAqdCnbKy/fz2sseYQ==",
        "Content-Type": "application/octet-stream",
        "Date": "Fri, 02 Apr 2021 17:20:33 GMT",
        "ETag": "\u00220x8D8F5FB9FEDA12D\u0022",
        "Last-Modified": "Fri, 02 Apr 2021 17:20:34 GMT",
        "Server": [
          "Windows-Azure-Blob/1.0",
          "Microsoft-HTTPAPI/2.0"
        ],
        "x-ms-access-tier": "Hot",
        "x-ms-access-tier-inferred": "true",
        "x-ms-blob-type": "BlockBlob",
        "x-ms-client-request-id": "22e123be-e5c0-1206-441b-25def7c32931",
        "x-ms-creation-time": "Fri, 02 Apr 2021 17:20:34 GMT",
        "x-ms-request-id": "2dd4a651-401e-0021-2de4-27bb8d000000",
        "x-ms-server-encrypted": "true",
<<<<<<< HEAD
        "x-ms-version": "2020-08-04"
=======
         "x-ms-version": "2020-10-02"
>>>>>>> 65932564
      },
      "ResponseBody": []
    },
    {
      "RequestUri": "https://seanoauthstage.blob.core.windows.net/test-container-ea572f56-f0a9-2d57-a334-42e95c06ab17?restype=container",
      "RequestMethod": "DELETE",
      "RequestHeaders": {
        "Accept": "application/xml",
        "Authorization": "Sanitized",
        "traceparent": "00-bf46dac862acdf43984adc9aaa0d2061-396fabe5d657c943-00",
        "User-Agent": [
          "azsdk-net-Storage.Blobs/12.9.0-alpha.20210402.1",
          "(.NET 5.0.4; Microsoft Windows 10.0.19042)"
        ],
        "x-ms-client-request-id": "dd944b61-71ab-0652-9147-78228110591b",
        "x-ms-date": "Fri, 02 Apr 2021 17:20:34 GMT",
        "x-ms-return-client-request-id": "true",
<<<<<<< HEAD
        "x-ms-version": "2020-08-04"
=======
         "x-ms-version": "2020-10-02"
>>>>>>> 65932564
      },
      "RequestBody": null,
      "StatusCode": 202,
      "ResponseHeaders": {
        "Date": "Fri, 02 Apr 2021 17:20:33 GMT",
        "Server": [
          "Windows-Azure-Blob/1.0",
          "Microsoft-HTTPAPI/2.0"
        ],
        "Transfer-Encoding": "chunked",
        "x-ms-client-request-id": "dd944b61-71ab-0652-9147-78228110591b",
<<<<<<< HEAD
        "x-ms-request-id": "2dd4a652-401e-0021-2ee4-27bb8d000000",
        "x-ms-version": "2020-08-04"
=======
        "x-ms-request-id": "28e2fd15-601e-000d-465d-051216000000",
         "x-ms-version": "2020-10-02"
>>>>>>> 65932564
      },
      "ResponseBody": []
    }
  ],
  "Variables": {
    "DateTimeOffsetNow": "2021-04-02T12:20:34.4615688-05:00",
    "RandomSeed": "606173126",
    "Storage_TestConfigDefault": "ProductionTenant\nseanoauthstage\nU2FuaXRpemVk\nhttps://seanoauthstage.blob.core.windows.net\nhttps://seanoauthstage.file.core.windows.net\nhttps://seanoauthstage.queue.core.windows.net\nhttps://seanoauthstage.table.core.windows.net\n\n\n\n\nhttps://seanoauthstage-secondary.blob.core.windows.net\nhttps://seanoauthstage-secondary.file.core.windows.net\nhttps://seanoauthstage-secondary.queue.core.windows.net\nhttps://seanoauthstage-secondary.table.core.windows.net\n68390a19-a643-458b-b726-408abf67b4fc\nSanitized\n72f988bf-86f1-41af-91ab-2d7cd011db47\nhttps://login.microsoftonline.com/\nCloud\nBlobEndpoint=https://seanoauthstage.blob.core.windows.net/;QueueEndpoint=https://seanoauthstage.queue.core.windows.net/;FileEndpoint=https://seanoauthstage.file.core.windows.net/;BlobSecondaryEndpoint=https://seanoauthstage-secondary.blob.core.windows.net/;QueueSecondaryEndpoint=https://seanoauthstage-secondary.queue.core.windows.net/;FileSecondaryEndpoint=https://seanoauthstage-secondary.file.core.windows.net/;AccountName=seanoauthstage;AccountKey=Kg==;\n"
  }
}<|MERGE_RESOLUTION|>--- conflicted
+++ resolved
@@ -1,164 +1,128 @@
 {
   "Entries": [
     {
-      "RequestUri": "https://seanoauthstage.blob.core.windows.net/test-container-ea572f56-f0a9-2d57-a334-42e95c06ab17?restype=container",
+      "RequestUri": "https://seanmcccanary3.blob.core.windows.net/test-container-ea572f56-f0a9-2d57-a334-42e95c06ab17?restype=container",
       "RequestMethod": "PUT",
       "RequestHeaders": {
         "Accept": "application/xml",
         "Authorization": "Sanitized",
-        "traceparent": "00-b34e48fcd4be294b84a0516bc70428d3-5bbe7757f06bf540-00",
+        "traceparent": "00-5542b6b93e64f84b923ff8f7ef1029c1-a21b11c64523b947-00",
         "User-Agent": [
-          "azsdk-net-Storage.Blobs/12.9.0-alpha.20210402.1",
-          "(.NET 5.0.4; Microsoft Windows 10.0.19042)"
+          "azsdk-net-Storage.Blobs/12.9.0-alpha.20210514.1",
+          "(.NET Core 4.6.30015.01; Microsoft Windows 10.0.19043 )"
         ],
         "x-ms-blob-public-access": "container",
         "x-ms-client-request-id": "c9642bbc-8031-b024-22d2-7decbca3d299",
-        "x-ms-date": "Fri, 02 Apr 2021 17:20:34 GMT",
+        "x-ms-date": "Fri, 14 May 2021 16:55:06 GMT",
         "x-ms-return-client-request-id": "true",
-<<<<<<< HEAD
-        "x-ms-version": "2020-08-04"
-=======
-         "x-ms-version": "2020-10-02"
->>>>>>> 65932564
+        "x-ms-version": "2020-10-02"
       },
       "RequestBody": null,
       "StatusCode": 201,
       "ResponseHeaders": {
-        "Date": "Fri, 02 Apr 2021 17:20:33 GMT",
-        "ETag": "\u00220x8D8F5FB9FE2F685\u0022",
-        "Last-Modified": "Fri, 02 Apr 2021 17:20:34 GMT",
+        "Content-Length": "0",
+        "Date": "Fri, 14 May 2021 16:55:05 GMT",
+        "ETag": "\u00220x8D916F9067528E2\u0022",
+        "Last-Modified": "Fri, 14 May 2021 16:55:06 GMT",
         "Server": [
           "Windows-Azure-Blob/1.0",
           "Microsoft-HTTPAPI/2.0"
         ],
-        "Transfer-Encoding": "chunked",
         "x-ms-client-request-id": "c9642bbc-8031-b024-22d2-7decbca3d299",
-<<<<<<< HEAD
-        "x-ms-request-id": "2dd4a64d-401e-0021-2ae4-27bb8d000000",
-        "x-ms-version": "2020-08-04"
-=======
-        "x-ms-request-id": "28e2fc9c-601e-000d-5f5d-051216000000",
-         "x-ms-version": "2020-10-02"
->>>>>>> 65932564
+        "x-ms-request-id": "819b619b-401e-0035-6ce1-48b6d6000000",
+        "x-ms-version": "2020-10-02"
       },
       "ResponseBody": []
     },
     {
-      "RequestUri": "https://seanoauthstage.blob.core.windows.net/test-container-ea572f56-f0a9-2d57-a334-42e95c06ab17/test-blob-3b594fad-a5b5-850d-6cbc-34b45a09ae38",
+      "RequestUri": "https://seanmcccanary3.blob.core.windows.net/test-container-ea572f56-f0a9-2d57-a334-42e95c06ab17/test-blob-3b594fad-a5b5-850d-6cbc-34b45a09ae38",
       "RequestMethod": "PUT",
       "RequestHeaders": {
         "Accept": "application/xml",
         "Authorization": "Sanitized",
         "Content-Length": "1024",
         "Content-Type": "application/octet-stream",
-        "traceparent": "00-7399896bee46094fa6d779a78875572b-4572fd109ea76d41-00",
+        "traceparent": "00-113b658df75fe840a65f817093012320-102b2bee2e38d548-00",
         "User-Agent": [
-          "azsdk-net-Storage.Blobs/12.9.0-alpha.20210402.1",
-          "(.NET 5.0.4; Microsoft Windows 10.0.19042)"
+          "azsdk-net-Storage.Blobs/12.9.0-alpha.20210514.1",
+          "(.NET Core 4.6.30015.01; Microsoft Windows 10.0.19043 )"
         ],
         "x-ms-blob-type": "BlockBlob",
         "x-ms-client-request-id": "64d1f6ec-f2d1-4d1f-6f33-7175136d451b",
-        "x-ms-date": "Fri, 02 Apr 2021 17:20:34 GMT",
+        "x-ms-date": "Fri, 14 May 2021 16:55:06 GMT",
         "x-ms-return-client-request-id": "true",
-<<<<<<< HEAD
-        "x-ms-version": "2020-08-04"
-=======
-         "x-ms-version": "2020-10-02"
->>>>>>> 65932564
+        "x-ms-version": "2020-10-02"
       },
       "RequestBody": "hQpt/eJligJlxgVe\u002BGrOPJsm\u002BC\u002Bl5Ab7OnIkuy381pKEEx2twiMqV6BiZGt6xri3BEFRlaui86ADccNwQM/Uae9z2uVMIHl4\u002B6GPQ4CbgHO6bLfsq0Hn4R98qVFfuhbQjfp7B\u002BzSa\u002BPH2ZkKE7AgaPFPtdMY6L6tjPjF0HYoGEGKvraGH3iH5wHTJdGn3c5vXEFfEARDuKU8zXv0DZpsnsFYf1T6mUh4yM7SRMLsBq8pVXM1yAc8RwUQSVH9k9lmZ4cQT115dcL550c2cHPiT8fMyrgnNtW5HDhP6U/2ejX0a9073LZRsOCxPOG/BdaRLfqKMcghPzCxVjIlKotyAm0SQgWWp3MQehnXdfr0\u002BRdhvbtVbEls0iysiYWELIZVPjl0rcLR\u002B4aHebauSsk1vV0bw23PHZUjpnDZ6h3tjE6TgjfAf0xUkMI1zvKSvYhidswoaGgYhSGjUAZS9xBpme1oGseSdD0QxzOqmk\u002Bikennd3NRxSTmevwWHS9GAZixyzQFKaLAzwGOF6A0buvRAb4daoCdGNTIgp/LfFcOysWb\u002Bc4bnWdGJ6dxwq2DsQwRRBtwKZYXFLNfPKcC9VOqgE3amXQctmNX1kPZK1UnRdCTuTc7naEvg\u002BQbu2DARDJUx0FgqBiX9I64GVNTPuhdOPfWbzsbbuOrqxWQAfsDlpEQhGQUxp24\u002B8Wpg4NO20X7vYJo6dX3OVletPwCB/OStILBQrmESXFZHnN1cepfXc/QlEN4mq28GUsLtRKgtvPRFs8AjJmMd3QQD8phgchu/1YsMXOvGhnVBShteZRfuWeApFobXtE2RB3OZ4viWpiDnLa7dISAIfy1K4dwHv3gsVVj4d1tU6CF9e1W4LKN8qqQ6t3do0TjAIJdZTNJxSUf7rY1f3m7FUkWNn6WKUFKKDnc4DMgAg0Rf\u002BBbD\u002B1sOzDINvL8V3Iw1dSTx23GTNZBEz35beXx/\u002BuoJACYYAZbqfpOzvJOTdDHqwtfjDufSjIKGfuwc85K1jcGUzNyl3TOOB5zeH7j8sVtMsHaknOwCdrNjkYKqzYrA/i7SPqcVBSWkFQcLNK0Jic2Q0ANcEPEVUlYpAkuxI3nR3WGKKrL0N2tQwEek9wIGWge1Gf1HpK09/KwQ7AKZ8zHNeRdLv59a3NjYCxCpcFtUIuhEPAl8Sni0TC3Gowtotw0V174qupqoWn0kr1lcVEwQ/IkaVfcoUO6elzNxVDnNb5QDU5jdaagNm6HMV9rfF/ehtaZCDiEWLUbPTCOnNsYDV3/FGQDzc5MgzLpVXDkTv387j56TSyFzLWYRzd1EpqSbiQCbGf727gHTIUFmwJFNu4ykq6cnb8weUiua4WW13GYVuZM4g==",
       "StatusCode": 201,
       "ResponseHeaders": {
+        "Content-Length": "0",
         "Content-MD5": "liBxYAqdCnbKy/fz2sseYQ==",
-        "Date": "Fri, 02 Apr 2021 17:20:33 GMT",
-        "ETag": "\u00220x8D8F5FB9FEDA12D\u0022",
-        "Last-Modified": "Fri, 02 Apr 2021 17:20:34 GMT",
+        "Date": "Fri, 14 May 2021 16:55:05 GMT",
+        "ETag": "\u00220x8D916F9067F56C0\u0022",
+        "Last-Modified": "Fri, 14 May 2021 16:55:06 GMT",
         "Server": [
           "Windows-Azure-Blob/1.0",
           "Microsoft-HTTPAPI/2.0"
         ],
-        "Transfer-Encoding": "chunked",
         "x-ms-client-request-id": "64d1f6ec-f2d1-4d1f-6f33-7175136d451b",
         "x-ms-content-crc64": "g4qZja5JbrY=",
-        "x-ms-request-id": "2dd4a64f-401e-0021-2be4-27bb8d000000",
+        "x-ms-request-id": "819b61ad-401e-0035-7ae1-48b6d6000000",
         "x-ms-request-server-encrypted": "true",
-<<<<<<< HEAD
-        "x-ms-version": "2020-08-04",
-        "x-ms-version-id": "2021-04-02T17:20:34.1672237Z"
-=======
-         "x-ms-version": "2020-10-02",
-        "x-ms-version-id": "2021-02-17T18:47:06.1360392Z"
->>>>>>> 65932564
+        "x-ms-version": "2020-10-02",
+        "x-ms-version-id": "2021-05-14T16:55:06.1312192Z"
       },
       "ResponseBody": []
     },
     {
-      "RequestUri": "https://seanoauthstage.blob.core.windows.net/test-container-ea572f56-f0a9-2d57-a334-42e95c06ab17/test-blob-3b594fad-a5b5-850d-6cbc-34b45a09ae38?comp=snapshot",
+      "RequestUri": "https://seanmcccanary3.blob.core.windows.net/test-container-ea572f56-f0a9-2d57-a334-42e95c06ab17/test-blob-3b594fad-a5b5-850d-6cbc-34b45a09ae38?comp=snapshot",
       "RequestMethod": "PUT",
       "RequestHeaders": {
         "Accept": "application/xml",
         "Authorization": "Sanitized",
-        "traceparent": "00-0cb531542e734c44a5cdea066e4a3cb4-3a4f1fd985a19c4b-00",
+        "traceparent": "00-c32013141b179449a32f8267010e764e-1e8ca7c58a326c47-00",
         "User-Agent": [
-          "azsdk-net-Storage.Blobs/12.9.0-alpha.20210402.1",
-          "(.NET 5.0.4; Microsoft Windows 10.0.19042)"
+          "azsdk-net-Storage.Blobs/12.9.0-alpha.20210514.1",
+          "(.NET Core 4.6.30015.01; Microsoft Windows 10.0.19043 )"
         ],
         "x-ms-client-request-id": "60acf193-e715-f010-76b3-a352018c9312",
-        "x-ms-date": "Fri, 02 Apr 2021 17:20:34 GMT",
+        "x-ms-date": "Fri, 14 May 2021 16:55:06 GMT",
         "x-ms-return-client-request-id": "true",
-<<<<<<< HEAD
-        "x-ms-version": "2020-08-04"
-=======
-         "x-ms-version": "2020-10-02"
->>>>>>> 65932564
+        "x-ms-version": "2020-10-02"
       },
       "RequestBody": null,
       "StatusCode": 201,
       "ResponseHeaders": {
-        "Date": "Fri, 02 Apr 2021 17:20:33 GMT",
-        "ETag": "\u00220x8D8F5FB9FEDA12D\u0022",
-        "Last-Modified": "Fri, 02 Apr 2021 17:20:34 GMT",
+        "Content-Length": "0",
+        "Date": "Fri, 14 May 2021 16:55:06 GMT",
+        "ETag": "\u00220x8D916F9067F56C0\u0022",
+        "Last-Modified": "Fri, 14 May 2021 16:55:06 GMT",
         "Server": [
           "Windows-Azure-Blob/1.0",
           "Microsoft-HTTPAPI/2.0"
         ],
-        "Transfer-Encoding": "chunked",
         "x-ms-client-request-id": "60acf193-e715-f010-76b3-a352018c9312",
-        "x-ms-request-id": "2dd4a650-401e-0021-2ce4-27bb8d000000",
+        "x-ms-request-id": "819b61be-401e-0035-08e1-48b6d6000000",
         "x-ms-request-server-encrypted": "false",
-<<<<<<< HEAD
-        "x-ms-snapshot": "2021-04-02T17:20:34.2411827Z",
-        "x-ms-version": "2020-08-04",
-        "x-ms-version-id": "2021-04-02T17:20:34.2421827Z"
-=======
-        "x-ms-snapshot": "2021-02-17T18:47:06.2040866Z",
-         "x-ms-version": "2020-10-02",
-        "x-ms-version-id": "2021-02-17T18:47:06.2050866Z"
->>>>>>> 65932564
+        "x-ms-snapshot": "2021-05-14T16:55:06.2052704Z",
+        "x-ms-version": "2020-10-02",
+        "x-ms-version-id": "2021-05-14T16:55:06.2062704Z"
       },
       "ResponseBody": []
     },
     {
-<<<<<<< HEAD
-      "RequestUri": "https://seanoauthstage.blob.core.windows.net/test-container-ea572f56-f0a9-2d57-a334-42e95c06ab17/test-blob-3b594fad-a5b5-850d-6cbc-34b45a09ae38?snapshot=2021-04-02T17%3A20%3A34.2411827Z\u0026sv=2020-06-12\u0026st=2021-04-02T16%3A20%3A34Z\u0026se=2021-04-02T18%3A20%3A34Z\u0026sr=bs\u0026sp=rwdi\u0026sig=Sanitized",
-=======
-      "RequestUri": "https://seanmcccanary3.blob.core.windows.net/test-container-ea572f56-f0a9-2d57-a334-42e95c06ab17/test-blob-3b594fad-a5b5-850d-6cbc-34b45a09ae38?snapshot=2021-02-17T18%3A47%3A06.2040866Z\u0026sv=2020-10-02\u0026st=2021-02-17T17%3A47%3A06Z\u0026se=2021-02-17T19%3A47%3A06Z\u0026sr=bs\u0026sp=rwd\u0026sig=Sanitized",
->>>>>>> 65932564
+      "RequestUri": "https://seanmcccanary3.blob.core.windows.net/test-container-ea572f56-f0a9-2d57-a334-42e95c06ab17/test-blob-3b594fad-a5b5-850d-6cbc-34b45a09ae38?snapshot=2021-05-14T16%3A55%3A06.2052704Z\u0026sv=2020-10-02\u0026st=2021-05-14T15%3A55%3A06Z\u0026se=2021-05-14T17%3A55%3A06Z\u0026sr=bs\u0026sp=rwdi\u0026sig=Sanitized",
       "RequestMethod": "HEAD",
       "RequestHeaders": {
         "Accept": "application/xml",
-        "traceparent": "00-a2d9d8653be68b4d942d8116f7223146-58c7a7e47e065949-00",
+        "traceparent": "00-fde06a234618cc49bda1519eeb8860d3-11f8faf2312a1646-00",
         "User-Agent": [
-          "azsdk-net-Storage.Blobs/12.9.0-alpha.20210402.1",
-          "(.NET 5.0.4; Microsoft Windows 10.0.19042)"
+          "azsdk-net-Storage.Blobs/12.9.0-alpha.20210514.1",
+          "(.NET Core 4.6.30015.01; Microsoft Windows 10.0.19043 )"
         ],
         "x-ms-client-request-id": "22e123be-e5c0-1206-441b-25def7c32931",
         "x-ms-return-client-request-id": "true",
-<<<<<<< HEAD
-        "x-ms-version": "2020-08-04"
-=======
-         "x-ms-version": "2020-10-02"
->>>>>>> 65932564
+        "x-ms-version": "2020-10-02"
       },
       "RequestBody": null,
       "StatusCode": 200,
@@ -167,9 +131,9 @@
         "Content-Length": "1024",
         "Content-MD5": "liBxYAqdCnbKy/fz2sseYQ==",
         "Content-Type": "application/octet-stream",
-        "Date": "Fri, 02 Apr 2021 17:20:33 GMT",
-        "ETag": "\u00220x8D8F5FB9FEDA12D\u0022",
-        "Last-Modified": "Fri, 02 Apr 2021 17:20:34 GMT",
+        "Date": "Fri, 14 May 2021 16:55:06 GMT",
+        "ETag": "\u00220x8D916F9067F56C0\u0022",
+        "Last-Modified": "Fri, 14 May 2021 16:55:06 GMT",
         "Server": [
           "Windows-Azure-Blob/1.0",
           "Microsoft-HTTPAPI/2.0"
@@ -178,61 +142,48 @@
         "x-ms-access-tier-inferred": "true",
         "x-ms-blob-type": "BlockBlob",
         "x-ms-client-request-id": "22e123be-e5c0-1206-441b-25def7c32931",
-        "x-ms-creation-time": "Fri, 02 Apr 2021 17:20:34 GMT",
-        "x-ms-request-id": "2dd4a651-401e-0021-2de4-27bb8d000000",
+        "x-ms-creation-time": "Fri, 14 May 2021 16:55:06 GMT",
+        "x-ms-request-id": "819b61cc-401e-0035-13e1-48b6d6000000",
         "x-ms-server-encrypted": "true",
-<<<<<<< HEAD
-        "x-ms-version": "2020-08-04"
-=======
-         "x-ms-version": "2020-10-02"
->>>>>>> 65932564
+        "x-ms-version": "2020-10-02"
       },
       "ResponseBody": []
     },
     {
-      "RequestUri": "https://seanoauthstage.blob.core.windows.net/test-container-ea572f56-f0a9-2d57-a334-42e95c06ab17?restype=container",
+      "RequestUri": "https://seanmcccanary3.blob.core.windows.net/test-container-ea572f56-f0a9-2d57-a334-42e95c06ab17?restype=container",
       "RequestMethod": "DELETE",
       "RequestHeaders": {
         "Accept": "application/xml",
         "Authorization": "Sanitized",
-        "traceparent": "00-bf46dac862acdf43984adc9aaa0d2061-396fabe5d657c943-00",
+        "traceparent": "00-499951a70eb9c04aa0571ab7bef0a9d0-e977106597fe8c4b-00",
         "User-Agent": [
-          "azsdk-net-Storage.Blobs/12.9.0-alpha.20210402.1",
-          "(.NET 5.0.4; Microsoft Windows 10.0.19042)"
+          "azsdk-net-Storage.Blobs/12.9.0-alpha.20210514.1",
+          "(.NET Core 4.6.30015.01; Microsoft Windows 10.0.19043 )"
         ],
         "x-ms-client-request-id": "dd944b61-71ab-0652-9147-78228110591b",
-        "x-ms-date": "Fri, 02 Apr 2021 17:20:34 GMT",
+        "x-ms-date": "Fri, 14 May 2021 16:55:06 GMT",
         "x-ms-return-client-request-id": "true",
-<<<<<<< HEAD
-        "x-ms-version": "2020-08-04"
-=======
-         "x-ms-version": "2020-10-02"
->>>>>>> 65932564
+        "x-ms-version": "2020-10-02"
       },
       "RequestBody": null,
       "StatusCode": 202,
       "ResponseHeaders": {
-        "Date": "Fri, 02 Apr 2021 17:20:33 GMT",
+        "Content-Length": "0",
+        "Date": "Fri, 14 May 2021 16:55:06 GMT",
         "Server": [
           "Windows-Azure-Blob/1.0",
           "Microsoft-HTTPAPI/2.0"
         ],
-        "Transfer-Encoding": "chunked",
         "x-ms-client-request-id": "dd944b61-71ab-0652-9147-78228110591b",
-<<<<<<< HEAD
-        "x-ms-request-id": "2dd4a652-401e-0021-2ee4-27bb8d000000",
-        "x-ms-version": "2020-08-04"
-=======
-        "x-ms-request-id": "28e2fd15-601e-000d-465d-051216000000",
-         "x-ms-version": "2020-10-02"
->>>>>>> 65932564
+        "x-ms-request-id": "819b61d6-401e-0035-1be1-48b6d6000000",
+        "x-ms-version": "2020-10-02"
       },
       "ResponseBody": []
     }
   ],
   "Variables": {
-    "DateTimeOffsetNow": "2021-04-02T12:20:34.4615688-05:00",
+    "DateTimeOffsetNow": "2021-05-14T11:55:06.6895455-05:00",
     "RandomSeed": "606173126",
-    "Storage_TestConfigDefault": "ProductionTenant\nseanoauthstage\nU2FuaXRpemVk\nhttps://seanoauthstage.blob.core.windows.net\nhttps://seanoauthstage.file.core.windows.net\nhttps://seanoauthstage.queue.core.windows.net\nhttps://seanoauthstage.table.core.windows.net\n\n\n\n\nhttps://seanoauthstage-secondary.blob.core.windows.net\nhttps://seanoauthstage-secondary.file.core.windows.net\nhttps://seanoauthstage-secondary.queue.core.windows.net\nhttps://seanoauthstage-secondary.table.core.windows.net\n68390a19-a643-458b-b726-408abf67b4fc\nSanitized\n72f988bf-86f1-41af-91ab-2d7cd011db47\nhttps://login.microsoftonline.com/\nCloud\nBlobEndpoint=https://seanoauthstage.blob.core.windows.net/;QueueEndpoint=https://seanoauthstage.queue.core.windows.net/;FileEndpoint=https://seanoauthstage.file.core.windows.net/;BlobSecondaryEndpoint=https://seanoauthstage-secondary.blob.core.windows.net/;QueueSecondaryEndpoint=https://seanoauthstage-secondary.queue.core.windows.net/;FileSecondaryEndpoint=https://seanoauthstage-secondary.file.core.windows.net/;AccountName=seanoauthstage;AccountKey=Kg==;\n"
+    "Storage_TestConfigDefault": "ProductionTenant\nseanmcccanary3\nU2FuaXRpemVk\nhttps://seanmcccanary3.blob.core.windows.net\nhttps://seanmcccanary3.file.core.windows.net\nhttps://seanmcccanary3.queue.core.windows.net\nhttps://seanmcccanary3.table.core.windows.net\n\n\n\n\nhttps://seanmcccanary3-secondary.blob.core.windows.net\nhttps://seanmcccanary3-secondary.file.core.windows.net\nhttps://seanmcccanary3-secondary.queue.core.windows.net\nhttps://seanmcccanary3-secondary.table.core.windows.net\n\nSanitized\n\n\nCloud\nBlobEndpoint=https://seanmcccanary3.blob.core.windows.net/;QueueEndpoint=https://seanmcccanary3.queue.core.windows.net/;FileEndpoint=https://seanmcccanary3.file.core.windows.net/;BlobSecondaryEndpoint=https://seanmcccanary3-secondary.blob.core.windows.net/;QueueSecondaryEndpoint=https://seanmcccanary3-secondary.queue.core.windows.net/;FileSecondaryEndpoint=https://seanmcccanary3-secondary.file.core.windows.net/;AccountName=seanmcccanary3;AccountKey=Kg==;\nseanscope1"
   }
 }