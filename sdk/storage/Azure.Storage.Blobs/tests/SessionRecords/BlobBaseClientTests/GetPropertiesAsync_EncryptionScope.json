--- conflicted
+++ resolved
@@ -15,11 +15,7 @@
         "x-ms-client-request-id": "c2059c65-e7ab-d356-3275-544457673665",
         "x-ms-date": "Wed, 17 Feb 2021 18:47:01 GMT",
         "x-ms-return-client-request-id": "true",
-<<<<<<< HEAD
-        "x-ms-version": "2020-12-06"
-=======
         "x-ms-version": "2021-02-12"
->>>>>>> 7e782c87
       },
       "RequestBody": null,
       "StatusCode": 201,
@@ -34,11 +30,7 @@
         ],
         "x-ms-client-request-id": "c2059c65-e7ab-d356-3275-544457673665",
         "x-ms-request-id": "f820f492-601e-006f-695d-05d031000000",
-<<<<<<< HEAD
-        "x-ms-version": "2020-12-06"
-=======
         "x-ms-version": "2021-02-12"
->>>>>>> 7e782c87
       },
       "ResponseBody": []
     },
@@ -59,11 +51,7 @@
         "x-ms-date": "Wed, 17 Feb 2021 18:47:01 GMT",
         "x-ms-encryption-scope": "seanscope1",
         "x-ms-return-client-request-id": "true",
-<<<<<<< HEAD
-        "x-ms-version": "2020-12-06"
-=======
         "x-ms-version": "2021-02-12"
->>>>>>> 7e782c87
       },
       "RequestBody": null,
       "StatusCode": 201,
@@ -80,11 +68,7 @@
         "x-ms-encryption-scope": "seanscope1",
         "x-ms-request-id": "f820f4a1-601e-006f-735d-05d031000000",
         "x-ms-request-server-encrypted": "true",
-<<<<<<< HEAD
-        "x-ms-version": "2020-12-06",
-=======
         "x-ms-version": "2021-02-12",
->>>>>>> 7e782c87
         "x-ms-version-id": "2021-02-17T18:47:01.5427477Z"
       },
       "ResponseBody": []
@@ -103,11 +87,7 @@
         "x-ms-client-request-id": "807b52d9-e915-8900-10d6-7dfeec45cd5f",
         "x-ms-date": "Wed, 17 Feb 2021 18:47:01 GMT",
         "x-ms-return-client-request-id": "true",
-<<<<<<< HEAD
-        "x-ms-version": "2020-12-06"
-=======
         "x-ms-version": "2021-02-12"
->>>>>>> 7e782c87
       },
       "RequestBody": null,
       "StatusCode": 200,
@@ -132,11 +112,7 @@
         "x-ms-lease-status": "unlocked",
         "x-ms-request-id": "f820f4b1-601e-006f-7e5d-05d031000000",
         "x-ms-server-encrypted": "true",
-<<<<<<< HEAD
-        "x-ms-version": "2020-12-06",
-=======
         "x-ms-version": "2021-02-12",
->>>>>>> 7e782c87
         "x-ms-version-id": "2021-02-17T18:47:01.5427477Z"
       },
       "ResponseBody": []
@@ -155,11 +131,7 @@
         "x-ms-client-request-id": "b0ce7521-e84f-9d30-b558-605e6f50b50d",
         "x-ms-date": "Wed, 17 Feb 2021 18:47:01 GMT",
         "x-ms-return-client-request-id": "true",
-<<<<<<< HEAD
-        "x-ms-version": "2020-12-06"
-=======
         "x-ms-version": "2021-02-12"
->>>>>>> 7e782c87
       },
       "RequestBody": null,
       "StatusCode": 202,
@@ -172,11 +144,7 @@
         ],
         "x-ms-client-request-id": "b0ce7521-e84f-9d30-b558-605e6f50b50d",
         "x-ms-request-id": "f820f4bd-601e-006f-065d-05d031000000",
-<<<<<<< HEAD
-        "x-ms-version": "2020-12-06"
-=======
         "x-ms-version": "2021-02-12"
->>>>>>> 7e782c87
       },
       "ResponseBody": []
     }
