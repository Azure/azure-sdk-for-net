{
  "Entries": [
    {
      "RequestUri": "https://seanmcccanary.blob.core.windows.net/test-container-de85c53a-b9d0-34ce-ea39-9897e61c2c98?restype=container",
      "RequestMethod": "PUT",
      "RequestHeaders": {
        "Authorization": "Sanitized",
        "traceparent": "00-039cef40ede1744a91825b6e74bbd668-8b8c7ee195e11847-00",
        "User-Agent": [
          "azsdk-net-Storage.Blobs/12.5.0-dev.20200402.1",
          "(.NET Core 4.6.28325.01; Microsoft Windows 10.0.18362 )"
        ],
        "x-ms-blob-public-access": "container",
        "x-ms-client-request-id": "c2059c65-e7ab-d356-3275-544457673665",
        "x-ms-date": "Thu, 02 Apr 2020 23:42:36 GMT",
        "x-ms-return-client-request-id": "true",
<<<<<<< HEAD
        "x-ms-version": "2019-12-12"
=======
        "x-ms-version": "2020-02-10"
>>>>>>> 60f4876e
      },
      "RequestBody": null,
      "StatusCode": 201,
      "ResponseHeaders": {
        "Content-Length": "0",
        "Date": "Thu, 02 Apr 2020 23:42:35 GMT",
        "ETag": "\u00220x8D7D75F85861F02\u0022",
        "Last-Modified": "Thu, 02 Apr 2020 23:42:35 GMT",
        "Server": [
          "Windows-Azure-Blob/1.0",
          "Microsoft-HTTPAPI/2.0"
        ],
        "x-ms-client-request-id": "c2059c65-e7ab-d356-3275-544457673665",
        "x-ms-request-id": "69a80864-e01e-0053-3a48-096e94000000",
<<<<<<< HEAD
        "x-ms-version": "2019-12-12"
=======
        "x-ms-version": "2020-02-10"
>>>>>>> 60f4876e
      },
      "ResponseBody": []
    },
    {
      "RequestUri": "https://seanmcccanary.blob.core.windows.net/test-container-de85c53a-b9d0-34ce-ea39-9897e61c2c98/test-blob-ffab400c-08dc-edcf-4403-e48a6aecee9f",
      "RequestMethod": "PUT",
      "RequestHeaders": {
        "Authorization": "Sanitized",
        "Content-Length": "0",
        "traceparent": "00-e6c2847236931342a22ae16a8f3e9cdf-5967f9cd098fa647-00",
        "User-Agent": [
          "azsdk-net-Storage.Blobs/12.5.0-dev.20200402.1",
          "(.NET Core 4.6.28325.01; Microsoft Windows 10.0.18362 )"
        ],
        "x-ms-blob-type": "AppendBlob",
        "x-ms-client-request-id": "05d6e90e-d89f-5cd5-cc18-7da702cb6946",
        "x-ms-date": "Thu, 02 Apr 2020 23:42:36 GMT",
        "x-ms-encryption-scope": "seanscope1",
        "x-ms-return-client-request-id": "true",
<<<<<<< HEAD
        "x-ms-version": "2019-12-12"
=======
        "x-ms-version": "2020-02-10"
>>>>>>> 60f4876e
      },
      "RequestBody": null,
      "StatusCode": 201,
      "ResponseHeaders": {
        "Content-Length": "0",
        "Date": "Thu, 02 Apr 2020 23:42:35 GMT",
        "ETag": "\u00220x8D7D75F85AAA587\u0022",
        "Last-Modified": "Thu, 02 Apr 2020 23:42:36 GMT",
        "Server": [
          "Windows-Azure-Blob/1.0",
          "Microsoft-HTTPAPI/2.0"
        ],
        "x-ms-client-request-id": "05d6e90e-d89f-5cd5-cc18-7da702cb6946",
        "x-ms-encryption-scope": "seanscope1",
        "x-ms-request-id": "69a8086e-e01e-0053-4348-096e94000000",
        "x-ms-request-server-encrypted": "true",
<<<<<<< HEAD
        "x-ms-version": "2019-12-12"
=======
        "x-ms-version": "2020-02-10"
>>>>>>> 60f4876e
      },
      "ResponseBody": []
    },
    {
      "RequestUri": "https://seanmcccanary.blob.core.windows.net/test-container-de85c53a-b9d0-34ce-ea39-9897e61c2c98/test-blob-ffab400c-08dc-edcf-4403-e48a6aecee9f",
      "RequestMethod": "HEAD",
      "RequestHeaders": {
        "Authorization": "Sanitized",
        "traceparent": "00-b5b97fbe2ab3c5419d7e2ccdd1091f13-dc8e88b79c3baa42-00",
        "User-Agent": [
          "azsdk-net-Storage.Blobs/12.5.0-dev.20200402.1",
          "(.NET Core 4.6.28325.01; Microsoft Windows 10.0.18362 )"
        ],
        "x-ms-client-request-id": "807b52d9-e915-8900-10d6-7dfeec45cd5f",
        "x-ms-date": "Thu, 02 Apr 2020 23:42:36 GMT",
        "x-ms-return-client-request-id": "true",
<<<<<<< HEAD
        "x-ms-version": "2019-12-12"
=======
        "x-ms-version": "2020-02-10"
>>>>>>> 60f4876e
      },
      "RequestBody": null,
      "StatusCode": 200,
      "ResponseHeaders": {
        "Accept-Ranges": "bytes",
        "Content-Length": "0",
        "Content-Type": "application/octet-stream",
        "Date": "Thu, 02 Apr 2020 23:42:36 GMT",
        "ETag": "\u00220x8D7D75F85AAA587\u0022",
        "Last-Modified": "Thu, 02 Apr 2020 23:42:36 GMT",
        "Server": [
          "Windows-Azure-Blob/1.0",
          "Microsoft-HTTPAPI/2.0"
        ],
        "x-ms-blob-committed-block-count": "0",
        "x-ms-blob-type": "AppendBlob",
        "x-ms-client-request-id": "807b52d9-e915-8900-10d6-7dfeec45cd5f",
        "x-ms-creation-time": "Thu, 02 Apr 2020 23:42:36 GMT",
        "x-ms-encryption-scope": "seanscope1",
        "x-ms-lease-state": "available",
        "x-ms-lease-status": "unlocked",
        "x-ms-request-id": "69a808a9-e01e-0053-7d48-096e94000000",
        "x-ms-server-encrypted": "true",
<<<<<<< HEAD
        "x-ms-version": "2019-12-12"
=======
        "x-ms-version": "2020-02-10"
>>>>>>> 60f4876e
      },
      "ResponseBody": []
    },
    {
      "RequestUri": "https://seanmcccanary.blob.core.windows.net/test-container-de85c53a-b9d0-34ce-ea39-9897e61c2c98?restype=container",
      "RequestMethod": "DELETE",
      "RequestHeaders": {
        "Authorization": "Sanitized",
        "traceparent": "00-7d67baeae69a044c94df9c4566566da2-d696b75bd4563447-00",
        "User-Agent": [
          "azsdk-net-Storage.Blobs/12.5.0-dev.20200402.1",
          "(.NET Core 4.6.28325.01; Microsoft Windows 10.0.18362 )"
        ],
        "x-ms-client-request-id": "b0ce7521-e84f-9d30-b558-605e6f50b50d",
        "x-ms-date": "Thu, 02 Apr 2020 23:42:37 GMT",
        "x-ms-return-client-request-id": "true",
<<<<<<< HEAD
        "x-ms-version": "2019-12-12"
=======
        "x-ms-version": "2020-02-10"
>>>>>>> 60f4876e
      },
      "RequestBody": null,
      "StatusCode": 202,
      "ResponseHeaders": {
        "Content-Length": "0",
        "Date": "Thu, 02 Apr 2020 23:42:36 GMT",
        "Server": [
          "Windows-Azure-Blob/1.0",
          "Microsoft-HTTPAPI/2.0"
        ],
        "x-ms-client-request-id": "b0ce7521-e84f-9d30-b558-605e6f50b50d",
        "x-ms-request-id": "69a808c1-e01e-0053-1548-096e94000000",
<<<<<<< HEAD
        "x-ms-version": "2019-12-12"
=======
        "x-ms-version": "2020-02-10"
>>>>>>> 60f4876e
      },
      "ResponseBody": []
    }
  ],
  "Variables": {
    "RandomSeed": "2115195153",
    "Storage_TestConfigDefault": "ProductionTenant\nseanmcccanary\nU2FuaXRpemVk\nhttps://seanmcccanary.blob.core.windows.net\nhttps://seanmcccanary.file.core.windows.net\nhttps://seanmcccanary.queue.core.windows.net\nhttps://seanmcccanary.table.core.windows.net\n\n\n\n\nhttps://seanmcccanary-secondary.blob.core.windows.net\nhttps://seanmcccanary-secondary.file.core.windows.net\nhttps://seanmcccanary-secondary.queue.core.windows.net\nhttps://seanmcccanary-secondary.table.core.windows.net\n\nSanitized\n\n\nCloud\nBlobEndpoint=https://seanmcccanary.blob.core.windows.net/;QueueEndpoint=https://seanmcccanary.queue.core.windows.net/;FileEndpoint=https://seanmcccanary.file.core.windows.net/;BlobSecondaryEndpoint=https://seanmcccanary-secondary.blob.core.windows.net/;QueueSecondaryEndpoint=https://seanmcccanary-secondary.queue.core.windows.net/;FileSecondaryEndpoint=https://seanmcccanary-secondary.file.core.windows.net/;AccountName=seanmcccanary;AccountKey=Sanitized\nseanscope1"
  }
}<|MERGE_RESOLUTION|>--- conflicted
+++ resolved
@@ -14,11 +14,7 @@
         "x-ms-client-request-id": "c2059c65-e7ab-d356-3275-544457673665",
         "x-ms-date": "Thu, 02 Apr 2020 23:42:36 GMT",
         "x-ms-return-client-request-id": "true",
-<<<<<<< HEAD
-        "x-ms-version": "2019-12-12"
-=======
         "x-ms-version": "2020-02-10"
->>>>>>> 60f4876e
       },
       "RequestBody": null,
       "StatusCode": 201,
@@ -33,11 +29,7 @@
         ],
         "x-ms-client-request-id": "c2059c65-e7ab-d356-3275-544457673665",
         "x-ms-request-id": "69a80864-e01e-0053-3a48-096e94000000",
-<<<<<<< HEAD
-        "x-ms-version": "2019-12-12"
-=======
         "x-ms-version": "2020-02-10"
->>>>>>> 60f4876e
       },
       "ResponseBody": []
     },
@@ -57,11 +49,7 @@
         "x-ms-date": "Thu, 02 Apr 2020 23:42:36 GMT",
         "x-ms-encryption-scope": "seanscope1",
         "x-ms-return-client-request-id": "true",
-<<<<<<< HEAD
-        "x-ms-version": "2019-12-12"
-=======
         "x-ms-version": "2020-02-10"
->>>>>>> 60f4876e
       },
       "RequestBody": null,
       "StatusCode": 201,
@@ -78,11 +66,7 @@
         "x-ms-encryption-scope": "seanscope1",
         "x-ms-request-id": "69a8086e-e01e-0053-4348-096e94000000",
         "x-ms-request-server-encrypted": "true",
-<<<<<<< HEAD
-        "x-ms-version": "2019-12-12"
-=======
         "x-ms-version": "2020-02-10"
->>>>>>> 60f4876e
       },
       "ResponseBody": []
     },
@@ -99,11 +83,7 @@
         "x-ms-client-request-id": "807b52d9-e915-8900-10d6-7dfeec45cd5f",
         "x-ms-date": "Thu, 02 Apr 2020 23:42:36 GMT",
         "x-ms-return-client-request-id": "true",
-<<<<<<< HEAD
-        "x-ms-version": "2019-12-12"
-=======
         "x-ms-version": "2020-02-10"
->>>>>>> 60f4876e
       },
       "RequestBody": null,
       "StatusCode": 200,
@@ -127,11 +107,7 @@
         "x-ms-lease-status": "unlocked",
         "x-ms-request-id": "69a808a9-e01e-0053-7d48-096e94000000",
         "x-ms-server-encrypted": "true",
-<<<<<<< HEAD
-        "x-ms-version": "2019-12-12"
-=======
         "x-ms-version": "2020-02-10"
->>>>>>> 60f4876e
       },
       "ResponseBody": []
     },
@@ -148,11 +124,7 @@
         "x-ms-client-request-id": "b0ce7521-e84f-9d30-b558-605e6f50b50d",
         "x-ms-date": "Thu, 02 Apr 2020 23:42:37 GMT",
         "x-ms-return-client-request-id": "true",
-<<<<<<< HEAD
-        "x-ms-version": "2019-12-12"
-=======
         "x-ms-version": "2020-02-10"
->>>>>>> 60f4876e
       },
       "RequestBody": null,
       "StatusCode": 202,
@@ -165,11 +137,7 @@
         ],
         "x-ms-client-request-id": "b0ce7521-e84f-9d30-b558-605e6f50b50d",
         "x-ms-request-id": "69a808c1-e01e-0053-1548-096e94000000",
-<<<<<<< HEAD
-        "x-ms-version": "2019-12-12"
-=======
         "x-ms-version": "2020-02-10"
->>>>>>> 60f4876e
       },
       "ResponseBody": []
     }
