--- conflicted
+++ resolved
@@ -12,11 +12,7 @@
         "x-ms-client-request-id": "7f9755e0-25f5-6fbc-62a6-afcf5b922aac",
         "x-ms-date": "Mon, 24 May 2021 22:46:49 GMT",
         "x-ms-return-client-request-id": "true",
-<<<<<<< HEAD
-        "x-ms-version": "2020-12-06"
-=======
         "x-ms-version": "2021-02-12"
->>>>>>> 7e782c87
       },
       "RequestBody": null,
       "StatusCode": 201,
@@ -28,11 +24,7 @@
         "Server": "Windows-Azure-Blob/1.0 Microsoft-HTTPAPI/2.0",
         "x-ms-client-request-id": "7f9755e0-25f5-6fbc-62a6-afcf5b922aac",
         "x-ms-request-id": "dcc98c20-b01e-0073-66ee-509222000000",
-<<<<<<< HEAD
-        "x-ms-version": "2020-12-06"
-=======
         "x-ms-version": "2021-02-12"
->>>>>>> 7e782c87
       },
       "ResponseBody": []
     },
@@ -50,11 +42,7 @@
         "x-ms-client-request-id": "8963840c-503c-189e-485c-cb9f23df4e7a",
         "x-ms-date": "Mon, 24 May 2021 22:46:49 GMT",
         "x-ms-return-client-request-id": "true",
-<<<<<<< HEAD
-        "x-ms-version": "2020-12-06"
-=======
         "x-ms-version": "2021-02-12"
->>>>>>> 7e782c87
       },
       "RequestBody": "anuOo/45C5vSD3IF5liFLN3YpMK5CaPUuqOemluQp6FpSBcNGQH0p0r7reWytokJIIPxg+1n82DYuulamnBAQWjRm51BeBLc4/13vVy9IQMalXnXnySzAVW2NV4YmgzZu2t94Rrsx6hwFaDw7zUDGpjlQAX2aKJEHZpIikKzw0nwngLxPz/oLs3RZ4qEwhEfshrGM1kG41LIOcSAoz1lvFFW/1EzEtpZ/BI3JQEYwFuIKNcn7ZDv6rqvKQV7aIqQa6o4LcK/66A/bDZHz71Qr3lp+HtlPs/AZxWXg+nU3ZSHp7pX4JKYyDw354Bapxr9X3mMEm8PKi3ad8WtKGi3a46hvycD+M/m0C8+LlZOZr/7mSRvSMskeHyMfGjN65/Uf3zxuOjy+WaqpUE/0fzWjBEGsY5DSCLDfEerdnxnGeWPaa7ZXK7XCKC9xaOK5aeAtu9XxjkQkDdaLjuhR4LqQotbr2dO/TBjL6nuhoJ/OZefK8CMEFKsf9h2fy1yNsAd04IXLjVAMbi/85ePIgq12/WjARzCXTI4rzCO134C8Pnp0bIAZwpiX/kHzBy7HFzOwaM3zjSkW3ZP3n8EsVo6vAOeplFYtHPrQaEiupAWfZLUwBbayyHERHY8sImLXq2fzBAZHHYLdQwwTI2TgaDlOGDsMPFDYPHh2mHbHAPqX+Lzg+2A/WEbyEoJqn6TMcPVV3goni68W2weN0IVMFkIRe2qn/2yZDv/0GenOrZzTamdBcWLwcC0NyiBYcYfBpjwAGSR6ZLGIvI9Kc7GFSG1q+qZdyuUfYMs9mjVMQN14MnPtjlR4mQX1+LSTpjy7iEHy7bcho9tW4PgZPIp8PHvx0kE91/oY8mFgZ9IwS7rOQdGzmVMmVk6Ylq1cH1x7ebw44ZP7fbCH2fsVgTvJJpV9Srr4yKMoi7vypUEMvJME5S5V96nm0wQg679YEJVSj3AX3tShgnDZEFXYCNhvex0oEJvNsy8rVre2l9zjkLsmX9XRNJ3+Y2L9fOcTzsor8XCiL//5hNxA7Igc6ypT9b/a8ajCnkZ/Ka05EHYH10etiuZsQWC7LNs5kAgV4bh4aUdneR1hKVMqYwYSwHSmORUAr2AEJ7QfH8TNyM5+aUg0wObu4J5qTGFTQh5aaGxmU5bzFXIYNEHTCBkYkyBE6/m+Hf+Ntxi2liL+sKVVxPeYZ7V3SxQWHIylG5hFUflBDlYknEps2Jx+fH8PWUOcfUNhgCuqzaDlaAFzKJtAMURpvaJPcShtK47ZOM6VBoMIyJ5VI5GNlkD1fzRJOa/A/gs65ZvhTMwa9JSckdTSEGF+KiA9Kw2ym+dhWjH0JDHe2DqDmmDnZ7uSOm89MQRsIy7TA==",
       "StatusCode": 201,
@@ -69,11 +57,7 @@
         "x-ms-content-crc64": "s2+VJjxg0pw=",
         "x-ms-request-id": "dcc98c34-b01e-0073-76ee-509222000000",
         "x-ms-request-server-encrypted": "true",
-<<<<<<< HEAD
-        "x-ms-version": "2020-12-06"
-=======
         "x-ms-version": "2021-02-12"
->>>>>>> 7e782c87
       },
       "ResponseBody": []
     },
@@ -88,11 +72,7 @@
         "x-ms-client-request-id": "165cef2a-01de-95ba-ca22-8fa48f6a6dcc",
         "x-ms-date": "Mon, 24 May 2021 22:46:49 GMT",
         "x-ms-return-client-request-id": "true",
-<<<<<<< HEAD
-        "x-ms-version": "2020-12-06"
-=======
         "x-ms-version": "2021-02-12"
->>>>>>> 7e782c87
       },
       "RequestBody": null,
       "StatusCode": 200,
@@ -116,11 +96,7 @@
         "x-ms-lease-status": "unlocked",
         "x-ms-request-id": "dcc98c92-b01e-0073-3eee-509222000000",
         "x-ms-server-encrypted": "true",
-<<<<<<< HEAD
-        "x-ms-version": "2020-12-06"
-=======
         "x-ms-version": "2021-02-12"
->>>>>>> 7e782c87
       },
       "ResponseBody": []
     },
@@ -136,11 +112,7 @@
         "x-ms-date": "Mon, 24 May 2021 22:46:49 GMT",
         "x-ms-range": "bytes=0-4194303",
         "x-ms-return-client-request-id": "true",
-<<<<<<< HEAD
-        "x-ms-version": "2020-12-06"
-=======
         "x-ms-version": "2021-02-12"
->>>>>>> 7e782c87
       },
       "RequestBody": null,
       "StatusCode": 206,
@@ -163,11 +135,7 @@
         "x-ms-lease-status": "unlocked",
         "x-ms-request-id": "dcc98ca7-b01e-0073-52ee-509222000000",
         "x-ms-server-encrypted": "true",
-<<<<<<< HEAD
-        "x-ms-version": "2020-12-06"
-=======
         "x-ms-version": "2021-02-12"
->>>>>>> 7e782c87
       },
       "ResponseBody": "anuOo/45C5vSD3IF5liFLN3YpMK5CaPUuqOemluQp6FpSBcNGQH0p0r7reWytokJIIPxg+1n82DYuulamnBAQWjRm51BeBLc4/13vVy9IQMalXnXnySzAVW2NV4YmgzZu2t94Rrsx6hwFaDw7zUDGpjlQAX2aKJEHZpIikKzw0nwngLxPz/oLs3RZ4qEwhEfshrGM1kG41LIOcSAoz1lvFFW/1EzEtpZ/BI3JQEYwFuIKNcn7ZDv6rqvKQV7aIqQa6o4LcK/66A/bDZHz71Qr3lp+HtlPs/AZxWXg+nU3ZSHp7pX4JKYyDw354Bapxr9X3mMEm8PKi3ad8WtKGi3a46hvycD+M/m0C8+LlZOZr/7mSRvSMskeHyMfGjN65/Uf3zxuOjy+WaqpUE/0fzWjBEGsY5DSCLDfEerdnxnGeWPaa7ZXK7XCKC9xaOK5aeAtu9XxjkQkDdaLjuhR4LqQotbr2dO/TBjL6nuhoJ/OZefK8CMEFKsf9h2fy1yNsAd04IXLjVAMbi/85ePIgq12/WjARzCXTI4rzCO134C8Pnp0bIAZwpiX/kHzBy7HFzOwaM3zjSkW3ZP3n8EsVo6vAOeplFYtHPrQaEiupAWfZLUwBbayyHERHY8sImLXq2fzBAZHHYLdQwwTI2TgaDlOGDsMPFDYPHh2mHbHAPqX+Lzg+2A/WEbyEoJqn6TMcPVV3goni68W2weN0IVMFkIRe2qn/2yZDv/0GenOrZzTamdBcWLwcC0NyiBYcYfBpjwAGSR6ZLGIvI9Kc7GFSG1q+qZdyuUfYMs9mjVMQN14MnPtjlR4mQX1+LSTpjy7iEHy7bcho9tW4PgZPIp8PHvx0kE91/oY8mFgZ9IwS7rOQdGzmVMmVk6Ylq1cH1x7ebw44ZP7fbCH2fsVgTvJJpV9Srr4yKMoi7vypUEMvJME5S5V96nm0wQg679YEJVSj3AX3tShgnDZEFXYCNhvex0oEJvNsy8rVre2l9zjkLsmX9XRNJ3+Y2L9fOcTzsor8XCiL//5hNxA7Igc6ypT9b/a8ajCnkZ/Ka05EHYH10etiuZsQWC7LNs5kAgV4bh4aUdneR1hKVMqYwYSwHSmORUAr2AEJ7QfH8TNyM5+aUg0wObu4J5qTGFTQh5aaGxmU5bzFXIYNEHTCBkYkyBE6/m+Hf+Ntxi2liL+sKVVxPeYZ7V3SxQWHIylG5hFUflBDlYknEps2Jx+fH8PWUOcfUNhgCuqzaDlaAFzKJtAMURpvaJPcShtK47ZOM6VBoMIyJ5VI5GNlkD1fzRJOa/A/gs65ZvhTMwa9JSckdTSEGF+KiA9Kw2ym+dhWjH0JDHe2DqDmmDnZ7uSOm89MQRsIy7TA=="
     },
@@ -182,11 +150,7 @@
         "x-ms-client-request-id": "0bc39086-3af5-3d49-6304-cbcb0f58d593",
         "x-ms-date": "Mon, 24 May 2021 22:46:49 GMT",
         "x-ms-return-client-request-id": "true",
-<<<<<<< HEAD
-        "x-ms-version": "2020-12-06"
-=======
         "x-ms-version": "2021-02-12"
->>>>>>> 7e782c87
       },
       "RequestBody": null,
       "StatusCode": 202,
@@ -196,11 +160,7 @@
         "Server": "Windows-Azure-Blob/1.0 Microsoft-HTTPAPI/2.0",
         "x-ms-client-request-id": "0bc39086-3af5-3d49-6304-cbcb0f58d593",
         "x-ms-request-id": "dcc98cbb-b01e-0073-64ee-509222000000",
-<<<<<<< HEAD
-        "x-ms-version": "2020-12-06"
-=======
         "x-ms-version": "2021-02-12"
->>>>>>> 7e782c87
       },
       "ResponseBody": []
     }
