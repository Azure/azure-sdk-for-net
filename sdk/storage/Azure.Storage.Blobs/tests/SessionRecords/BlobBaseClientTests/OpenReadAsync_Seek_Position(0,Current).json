--- conflicted
+++ resolved
@@ -29,13 +29,8 @@
           "Microsoft-HTTPAPI/2.0"
         ],
         "x-ms-client-request-id": "7f9755e0-25f5-6fbc-62a6-afcf5b922aac",
-<<<<<<< HEAD
-        "x-ms-request-id": "89fcd811-301e-0072-4f21-afdd8d000000",
-        "x-ms-version": "2021-02-12"
-=======
         "x-ms-request-id": "d3a39648-d01e-007f-29d8-c5ea32000000",
-        "x-ms-version": "2020-12-06"
->>>>>>> 6b7c7623
+        "x-ms-version": "2021-02-12"
       },
       "ResponseBody": []
     },
@@ -74,13 +69,8 @@
         "x-ms-content-crc64": "s2\u002BVJjxg0pw=",
         "x-ms-request-id": "d3a39655-d01e-007f-31d8-c5ea32000000",
         "x-ms-request-server-encrypted": "true",
-<<<<<<< HEAD
         "x-ms-version": "2021-02-12",
-        "x-ms-version-id": "2021-09-21T19:47:47.6153300Z"
-=======
-        "x-ms-version": "2020-12-06",
         "x-ms-version-id": "2021-10-20T17:29:51.2524887Z"
->>>>>>> 6b7c7623
       },
       "ResponseBody": []
     },
@@ -124,13 +114,8 @@
         "x-ms-lease-status": "unlocked",
         "x-ms-request-id": "d3a3966c-d01e-007f-42d8-c5ea32000000",
         "x-ms-server-encrypted": "true",
-<<<<<<< HEAD
         "x-ms-version": "2021-02-12",
-        "x-ms-version-id": "2021-09-21T19:47:47.6153300Z"
-=======
-        "x-ms-version": "2020-12-06",
         "x-ms-version-id": "2021-10-20T17:29:51.2524887Z"
->>>>>>> 6b7c7623
       },
       "ResponseBody": []
     },
@@ -174,13 +159,8 @@
         "x-ms-lease-status": "unlocked",
         "x-ms-request-id": "d3a3967c-d01e-007f-52d8-c5ea32000000",
         "x-ms-server-encrypted": "true",
-<<<<<<< HEAD
         "x-ms-version": "2021-02-12",
-        "x-ms-version-id": "2021-09-21T19:47:47.6153300Z"
-=======
-        "x-ms-version": "2020-12-06",
         "x-ms-version-id": "2021-10-20T17:29:51.2524887Z"
->>>>>>> 6b7c7623
       },
       "ResponseBody": "anuOo/45C5vSD3IF5liFLN3YpMK5CaPUuqOemluQp6FpSBcNGQH0p0r7reWytokJIIPxg\u002B1n82DYuulamnBAQWjRm51BeBLc4/13vVy9IQMalXnXnySzAVW2NV4YmgzZu2t94Rrsx6hwFaDw7zUDGpjlQAX2aKJEHZpIikKzw0nwngLxPz/oLs3RZ4qEwhEfshrGM1kG41LIOcSAoz1lvFFW/1EzEtpZ/BI3JQEYwFuIKNcn7ZDv6rqvKQV7aIqQa6o4LcK/66A/bDZHz71Qr3lp\u002BHtlPs/AZxWXg\u002BnU3ZSHp7pX4JKYyDw354Bapxr9X3mMEm8PKi3ad8WtKGi3a46hvycD\u002BM/m0C8\u002BLlZOZr/7mSRvSMskeHyMfGjN65/Uf3zxuOjy\u002BWaqpUE/0fzWjBEGsY5DSCLDfEerdnxnGeWPaa7ZXK7XCKC9xaOK5aeAtu9XxjkQkDdaLjuhR4LqQotbr2dO/TBjL6nuhoJ/OZefK8CMEFKsf9h2fy1yNsAd04IXLjVAMbi/85ePIgq12/WjARzCXTI4rzCO134C8Pnp0bIAZwpiX/kHzBy7HFzOwaM3zjSkW3ZP3n8EsVo6vAOeplFYtHPrQaEiupAWfZLUwBbayyHERHY8sImLXq2fzBAZHHYLdQwwTI2TgaDlOGDsMPFDYPHh2mHbHAPqX\u002BLzg\u002B2A/WEbyEoJqn6TMcPVV3goni68W2weN0IVMFkIRe2qn/2yZDv/0GenOrZzTamdBcWLwcC0NyiBYcYfBpjwAGSR6ZLGIvI9Kc7GFSG1q\u002BqZdyuUfYMs9mjVMQN14MnPtjlR4mQX1\u002BLSTpjy7iEHy7bcho9tW4PgZPIp8PHvx0kE91/oY8mFgZ9IwS7rOQdGzmVMmVk6Ylq1cH1x7ebw44ZP7fbCH2fsVgTvJJpV9Srr4yKMoi7vypUEMvJME5S5V96nm0wQg679YEJVSj3AX3tShgnDZEFXYCNhvex0oEJvNsy8rVre2l9zjkLsmX9XRNJ3\u002BY2L9fOcTzsor8XCiL//5hNxA7Igc6ypT9b/a8ajCnkZ/Ka05EHYH10etiuZsQWC7LNs5kAgV4bh4aUdneR1hKVMqYwYSwHSmORUAr2AEJ7QfH8TNyM5\u002BaUg0wObu4J5qTGFTQh5aaGxmU5bzFXIYNEHTCBkYkyBE6/m\u002BHf\u002BNtxi2liL\u002BsKVVxPeYZ7V3SxQWHIylG5hFUflBDlYknEps2Jx\u002BfH8PWUOcfUNhgCuqzaDlaAFzKJtAMURpvaJPcShtK47ZOM6VBoMIyJ5VI5GNlkD1fzRJOa/A/gs65ZvhTMwa9JSckdTSEGF\u002BKiA9Kw2ym\u002BdhWjH0JDHe2DqDmmDnZ7uSOm89MQRsIy7TA=="
     },
@@ -210,13 +190,8 @@
           "Microsoft-HTTPAPI/2.0"
         ],
         "x-ms-client-request-id": "0bc39086-3af5-3d49-6304-cbcb0f58d593",
-<<<<<<< HEAD
-        "x-ms-request-id": "89fcd891-301e-0072-3221-afdd8d000000",
-        "x-ms-version": "2021-02-12"
-=======
         "x-ms-request-id": "d3a39683-d01e-007f-58d8-c5ea32000000",
-        "x-ms-version": "2020-12-06"
->>>>>>> 6b7c7623
+        "x-ms-version": "2021-02-12"
       },
       "ResponseBody": []
     }
