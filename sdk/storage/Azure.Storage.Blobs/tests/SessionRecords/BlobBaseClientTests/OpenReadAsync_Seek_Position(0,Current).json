--- conflicted
+++ resolved
@@ -1,31 +1,16 @@
 {
   "Entries": [
     {
-<<<<<<< HEAD
-      "RequestUri": "https://amandadev2.blob.core.windows.net/test-container-a51232a6-dc99-0eda-d383-cb8518508999?restype=container",
-=======
       "RequestUri": "http://seanmcccanary3.blob.core.windows.net/test-container-a51232a6-dc99-0eda-d383-cb8518508999?restype=container",
->>>>>>> f7eb5f10
       "RequestMethod": "PUT",
       "RequestHeaders": {
         "Accept": "application/xml",
         "Authorization": "Sanitized",
-<<<<<<< HEAD
-        "traceparent": "00-c68c8157b03b784294ff250ddc35d1b2-d6ab9172cecfcb42-00",
-        "User-Agent": [
-          "azsdk-net-Storage.Blobs/12.10.0-alpha.20210820.1",
-          "(.NET 5.0.9; Microsoft Windows 10.0.19043)"
-        ],
-        "x-ms-blob-public-access": "container",
-        "x-ms-client-request-id": "7f9755e0-25f5-6fbc-62a6-afcf5b922aac",
-        "x-ms-date": "Fri, 20 Aug 2021 22:44:27 GMT",
-=======
         "traceparent": "00-f752aad92331924da17c7b40af075ca7-bc748816f409ab4e-00",
         "User-Agent": "azsdk-net-Storage.Blobs/12.11.0-alpha.20210921.1 (.NET Framework 4.8.4300.0; Microsoft Windows 10.0.19043 )",
         "x-ms-blob-public-access": "container",
         "x-ms-client-request-id": "7f9755e0-25f5-6fbc-62a6-afcf5b922aac",
         "x-ms-date": "Tue, 21 Sep 2021 19:47:47 GMT",
->>>>>>> f7eb5f10
         "x-ms-return-client-request-id": "true",
         "x-ms-version": "2020-12-06"
       },
@@ -33,18 +18,6 @@
       "StatusCode": 201,
       "ResponseHeaders": {
         "Content-Length": "0",
-<<<<<<< HEAD
-        "Date": "Fri, 20 Aug 2021 22:44:27 GMT",
-        "ETag": "\u00220x8D9642C112C3BCC\u0022",
-        "Last-Modified": "Fri, 20 Aug 2021 22:44:27 GMT",
-        "Server": [
-          "Windows-Azure-Blob/1.0",
-          "Microsoft-HTTPAPI/2.0"
-        ],
-        "x-ms-client-request-id": "7f9755e0-25f5-6fbc-62a6-afcf5b922aac",
-        "x-ms-request-id": "97b7b8d7-201e-006c-2314-9639c8000000",
-        "x-ms-version": "2020-10-02"
-=======
         "Date": "Tue, 21 Sep 2021 19:47:47 GMT",
         "ETag": "\u00220x8D97D38B00F502D\u0022",
         "Last-Modified": "Tue, 21 Sep 2021 19:47:47 GMT",
@@ -52,38 +25,22 @@
         "x-ms-client-request-id": "7f9755e0-25f5-6fbc-62a6-afcf5b922aac",
         "x-ms-request-id": "89fcd811-301e-0072-4f21-afdd8d000000",
         "x-ms-version": "2020-12-06"
->>>>>>> f7eb5f10
       },
       "ResponseBody": []
     },
     {
-<<<<<<< HEAD
-      "RequestUri": "https://amandadev2.blob.core.windows.net/test-container-a51232a6-dc99-0eda-d383-cb8518508999/test-blob-0f3f3e2c-f64c-2720-d2ff-cb699a428af6",
-=======
       "RequestUri": "http://seanmcccanary3.blob.core.windows.net/test-container-a51232a6-dc99-0eda-d383-cb8518508999/test-blob-0f3f3e2c-f64c-2720-d2ff-cb699a428af6",
->>>>>>> f7eb5f10
       "RequestMethod": "PUT",
       "RequestHeaders": {
         "Accept": "application/xml",
         "Authorization": "Sanitized",
         "Content-Length": "1024",
         "Content-Type": "application/octet-stream",
-<<<<<<< HEAD
-        "traceparent": "00-19dbd114e8c34940b6096f216fd8c742-4268a33d976b4548-00",
-        "User-Agent": [
-          "azsdk-net-Storage.Blobs/12.10.0-alpha.20210820.1",
-          "(.NET 5.0.9; Microsoft Windows 10.0.19043)"
-        ],
-        "x-ms-blob-type": "BlockBlob",
-        "x-ms-client-request-id": "8963840c-503c-189e-485c-cb9f23df4e7a",
-        "x-ms-date": "Fri, 20 Aug 2021 22:44:27 GMT",
-=======
         "traceparent": "00-2e7c9cec6134674bab0514cf49cdf871-253f1b1a0e17534e-00",
         "User-Agent": "azsdk-net-Storage.Blobs/12.11.0-alpha.20210921.1 (.NET Framework 4.8.4300.0; Microsoft Windows 10.0.19043 )",
         "x-ms-blob-type": "BlockBlob",
         "x-ms-client-request-id": "8963840c-503c-189e-485c-cb9f23df4e7a",
         "x-ms-date": "Tue, 21 Sep 2021 19:47:47 GMT",
->>>>>>> f7eb5f10
         "x-ms-return-client-request-id": "true",
         "x-ms-version": "2020-12-06"
       },
@@ -92,21 +49,6 @@
       "ResponseHeaders": {
         "Content-Length": "0",
         "Content-MD5": "zV5Df8gEs6pcbhvMlfZpoA==",
-<<<<<<< HEAD
-        "Date": "Fri, 20 Aug 2021 22:44:27 GMT",
-        "ETag": "\u00220x8D9642C1133F319\u0022",
-        "Last-Modified": "Fri, 20 Aug 2021 22:44:27 GMT",
-        "Server": [
-          "Windows-Azure-Blob/1.0",
-          "Microsoft-HTTPAPI/2.0"
-        ],
-        "x-ms-client-request-id": "8963840c-503c-189e-485c-cb9f23df4e7a",
-        "x-ms-content-crc64": "s2\u002BVJjxg0pw=",
-        "x-ms-request-id": "97b7b8e9-201e-006c-3314-9639c8000000",
-        "x-ms-request-server-encrypted": "true",
-        "x-ms-version": "2020-10-02",
-        "x-ms-version-id": "2021-08-20T22:44:27.9591705Z"
-=======
         "Date": "Tue, 21 Sep 2021 19:47:47 GMT",
         "ETag": "\u00220x8D97D38B01FD7D4\u0022",
         "Last-Modified": "Tue, 21 Sep 2021 19:47:47 GMT",
@@ -117,34 +59,19 @@
         "x-ms-request-server-encrypted": "true",
         "x-ms-version": "2020-12-06",
         "x-ms-version-id": "2021-09-21T19:47:47.6153300Z"
->>>>>>> f7eb5f10
       },
       "ResponseBody": []
     },
     {
-<<<<<<< HEAD
-      "RequestUri": "https://amandadev2.blob.core.windows.net/test-container-a51232a6-dc99-0eda-d383-cb8518508999/test-blob-0f3f3e2c-f64c-2720-d2ff-cb699a428af6",
-=======
       "RequestUri": "http://seanmcccanary3.blob.core.windows.net/test-container-a51232a6-dc99-0eda-d383-cb8518508999/test-blob-0f3f3e2c-f64c-2720-d2ff-cb699a428af6",
->>>>>>> f7eb5f10
       "RequestMethod": "HEAD",
       "RequestHeaders": {
         "Accept": "application/xml",
         "Authorization": "Sanitized",
-<<<<<<< HEAD
-        "traceparent": "00-2fc93b47146f604ebb3a21bff549de98-aa0dbef02c13804e-00",
-        "User-Agent": [
-          "azsdk-net-Storage.Blobs/12.10.0-alpha.20210820.1",
-          "(.NET 5.0.9; Microsoft Windows 10.0.19043)"
-        ],
-        "x-ms-client-request-id": "165cef2a-01de-95ba-ca22-8fa48f6a6dcc",
-        "x-ms-date": "Fri, 20 Aug 2021 22:44:27 GMT",
-=======
         "traceparent": "00-5919b93681f3bf469f1eacf2487e5c19-0fb7507ec13aa949-00",
         "User-Agent": "azsdk-net-Storage.Blobs/12.11.0-alpha.20210921.1 (.NET Framework 4.8.4300.0; Microsoft Windows 10.0.19043 )",
         "x-ms-client-request-id": "165cef2a-01de-95ba-ca22-8fa48f6a6dcc",
         "x-ms-date": "Tue, 21 Sep 2021 19:47:47 GMT",
->>>>>>> f7eb5f10
         "x-ms-return-client-request-id": "true",
         "x-ms-version": "2020-12-06"
       },
@@ -157,34 +84,14 @@
         "Content-Length": "1024",
         "Content-MD5": "zV5Df8gEs6pcbhvMlfZpoA==",
         "Content-Type": "application/octet-stream",
-<<<<<<< HEAD
-        "Date": "Fri, 20 Aug 2021 22:44:27 GMT",
-        "ETag": "\u00220x8D9642C1133F319\u0022",
-        "Last-Modified": "Fri, 20 Aug 2021 22:44:27 GMT",
-        "Server": [
-          "Windows-Azure-Blob/1.0",
-          "Microsoft-HTTPAPI/2.0"
-        ],
-=======
         "Date": "Tue, 21 Sep 2021 19:47:47 GMT",
         "ETag": "\u00220x8D97D38B01FD7D4\u0022",
         "Last-Modified": "Tue, 21 Sep 2021 19:47:47 GMT",
         "Server": "Windows-Azure-Blob/1.0 Microsoft-HTTPAPI/2.0",
->>>>>>> f7eb5f10
         "x-ms-access-tier": "Hot",
         "x-ms-access-tier-inferred": "true",
         "x-ms-blob-type": "BlockBlob",
         "x-ms-client-request-id": "165cef2a-01de-95ba-ca22-8fa48f6a6dcc",
-<<<<<<< HEAD
-        "x-ms-creation-time": "Fri, 20 Aug 2021 22:44:27 GMT",
-        "x-ms-is-current-version": "true",
-        "x-ms-lease-state": "available",
-        "x-ms-lease-status": "unlocked",
-        "x-ms-request-id": "97b7b8fa-201e-006c-4314-9639c8000000",
-        "x-ms-server-encrypted": "true",
-        "x-ms-version": "2020-10-02",
-        "x-ms-version-id": "2021-08-20T22:44:27.9591705Z"
-=======
         "x-ms-creation-time": "Tue, 21 Sep 2021 19:47:47 GMT",
         "x-ms-is-current-version": "true",
         "x-ms-last-access-time": "Tue, 21 Sep 2021 19:47:47 GMT",
@@ -194,35 +101,20 @@
         "x-ms-server-encrypted": "true",
         "x-ms-version": "2020-12-06",
         "x-ms-version-id": "2021-09-21T19:47:47.6153300Z"
->>>>>>> f7eb5f10
       },
       "ResponseBody": []
     },
     {
-<<<<<<< HEAD
-      "RequestUri": "https://amandadev2.blob.core.windows.net/test-container-a51232a6-dc99-0eda-d383-cb8518508999/test-blob-0f3f3e2c-f64c-2720-d2ff-cb699a428af6",
-=======
       "RequestUri": "http://seanmcccanary3.blob.core.windows.net/test-container-a51232a6-dc99-0eda-d383-cb8518508999/test-blob-0f3f3e2c-f64c-2720-d2ff-cb699a428af6",
->>>>>>> f7eb5f10
       "RequestMethod": "GET",
       "RequestHeaders": {
         "Accept": "application/xml",
         "Authorization": "Sanitized",
-<<<<<<< HEAD
-        "If-Match": "\u00220x8D9642C1133F319\u0022",
-        "User-Agent": [
-          "azsdk-net-Storage.Blobs/12.10.0-alpha.20210820.1",
-          "(.NET 5.0.9; Microsoft Windows 10.0.19043)"
-        ],
-        "x-ms-client-request-id": "337484e1-3782-689c-1295-7d3053a541c9",
-        "x-ms-date": "Fri, 20 Aug 2021 22:44:28 GMT",
-=======
         "If-Match": "0x8D97D38B01FD7D4",
         "traceparent": "00-f4c88cec9748ea488e9b8d18438d96dc-f693fb60ae569b46-00",
         "User-Agent": "azsdk-net-Storage.Blobs/12.11.0-alpha.20210921.1 (.NET Framework 4.8.4300.0; Microsoft Windows 10.0.19043 )",
         "x-ms-client-request-id": "337484e1-3782-689c-1295-7d3053a541c9",
         "x-ms-date": "Tue, 21 Sep 2021 19:47:47 GMT",
->>>>>>> f7eb5f10
         "x-ms-range": "bytes=0-4194303",
         "x-ms-return-client-request-id": "true",
         "x-ms-version": "2020-12-06"
@@ -236,26 +128,6 @@
         "Content-Length": "1024",
         "Content-Range": "bytes 0-1023/1024",
         "Content-Type": "application/octet-stream",
-<<<<<<< HEAD
-        "Date": "Fri, 20 Aug 2021 22:44:27 GMT",
-        "ETag": "\u00220x8D9642C1133F319\u0022",
-        "Last-Modified": "Fri, 20 Aug 2021 22:44:27 GMT",
-        "Server": [
-          "Windows-Azure-Blob/1.0",
-          "Microsoft-HTTPAPI/2.0"
-        ],
-        "x-ms-blob-content-md5": "zV5Df8gEs6pcbhvMlfZpoA==",
-        "x-ms-blob-type": "BlockBlob",
-        "x-ms-client-request-id": "337484e1-3782-689c-1295-7d3053a541c9",
-        "x-ms-creation-time": "Fri, 20 Aug 2021 22:44:27 GMT",
-        "x-ms-is-current-version": "true",
-        "x-ms-lease-state": "available",
-        "x-ms-lease-status": "unlocked",
-        "x-ms-request-id": "97b7b913-201e-006c-5814-9639c8000000",
-        "x-ms-server-encrypted": "true",
-        "x-ms-version": "2020-10-02",
-        "x-ms-version-id": "2021-08-20T22:44:27.9591705Z"
-=======
         "Date": "Tue, 21 Sep 2021 19:47:47 GMT",
         "ETag": "\u00220x8D97D38B01FD7D4\u0022",
         "Last-Modified": "Tue, 21 Sep 2021 19:47:47 GMT",
@@ -272,34 +144,19 @@
         "x-ms-server-encrypted": "true",
         "x-ms-version": "2020-12-06",
         "x-ms-version-id": "2021-09-21T19:47:47.6153300Z"
->>>>>>> f7eb5f10
       },
       "ResponseBody": "anuOo/45C5vSD3IF5liFLN3YpMK5CaPUuqOemluQp6FpSBcNGQH0p0r7reWytokJIIPxg\u002B1n82DYuulamnBAQWjRm51BeBLc4/13vVy9IQMalXnXnySzAVW2NV4YmgzZu2t94Rrsx6hwFaDw7zUDGpjlQAX2aKJEHZpIikKzw0nwngLxPz/oLs3RZ4qEwhEfshrGM1kG41LIOcSAoz1lvFFW/1EzEtpZ/BI3JQEYwFuIKNcn7ZDv6rqvKQV7aIqQa6o4LcK/66A/bDZHz71Qr3lp\u002BHtlPs/AZxWXg\u002BnU3ZSHp7pX4JKYyDw354Bapxr9X3mMEm8PKi3ad8WtKGi3a46hvycD\u002BM/m0C8\u002BLlZOZr/7mSRvSMskeHyMfGjN65/Uf3zxuOjy\u002BWaqpUE/0fzWjBEGsY5DSCLDfEerdnxnGeWPaa7ZXK7XCKC9xaOK5aeAtu9XxjkQkDdaLjuhR4LqQotbr2dO/TBjL6nuhoJ/OZefK8CMEFKsf9h2fy1yNsAd04IXLjVAMbi/85ePIgq12/WjARzCXTI4rzCO134C8Pnp0bIAZwpiX/kHzBy7HFzOwaM3zjSkW3ZP3n8EsVo6vAOeplFYtHPrQaEiupAWfZLUwBbayyHERHY8sImLXq2fzBAZHHYLdQwwTI2TgaDlOGDsMPFDYPHh2mHbHAPqX\u002BLzg\u002B2A/WEbyEoJqn6TMcPVV3goni68W2weN0IVMFkIRe2qn/2yZDv/0GenOrZzTamdBcWLwcC0NyiBYcYfBpjwAGSR6ZLGIvI9Kc7GFSG1q\u002BqZdyuUfYMs9mjVMQN14MnPtjlR4mQX1\u002BLSTpjy7iEHy7bcho9tW4PgZPIp8PHvx0kE91/oY8mFgZ9IwS7rOQdGzmVMmVk6Ylq1cH1x7ebw44ZP7fbCH2fsVgTvJJpV9Srr4yKMoi7vypUEMvJME5S5V96nm0wQg679YEJVSj3AX3tShgnDZEFXYCNhvex0oEJvNsy8rVre2l9zjkLsmX9XRNJ3\u002BY2L9fOcTzsor8XCiL//5hNxA7Igc6ypT9b/a8ajCnkZ/Ka05EHYH10etiuZsQWC7LNs5kAgV4bh4aUdneR1hKVMqYwYSwHSmORUAr2AEJ7QfH8TNyM5\u002BaUg0wObu4J5qTGFTQh5aaGxmU5bzFXIYNEHTCBkYkyBE6/m\u002BHf\u002BNtxi2liL\u002BsKVVxPeYZ7V3SxQWHIylG5hFUflBDlYknEps2Jx\u002BfH8PWUOcfUNhgCuqzaDlaAFzKJtAMURpvaJPcShtK47ZOM6VBoMIyJ5VI5GNlkD1fzRJOa/A/gs65ZvhTMwa9JSckdTSEGF\u002BKiA9Kw2ym\u002BdhWjH0JDHe2DqDmmDnZ7uSOm89MQRsIy7TA=="
     },
     {
-<<<<<<< HEAD
-      "RequestUri": "https://amandadev2.blob.core.windows.net/test-container-a51232a6-dc99-0eda-d383-cb8518508999?restype=container",
-=======
       "RequestUri": "http://seanmcccanary3.blob.core.windows.net/test-container-a51232a6-dc99-0eda-d383-cb8518508999?restype=container",
->>>>>>> f7eb5f10
       "RequestMethod": "DELETE",
       "RequestHeaders": {
         "Accept": "application/xml",
         "Authorization": "Sanitized",
-<<<<<<< HEAD
-        "traceparent": "00-bfb583326db30741b99845a7dc62a5f2-f7f5765bca72ef41-00",
-        "User-Agent": [
-          "azsdk-net-Storage.Blobs/12.10.0-alpha.20210820.1",
-          "(.NET 5.0.9; Microsoft Windows 10.0.19043)"
-        ],
-        "x-ms-client-request-id": "0bc39086-3af5-3d49-6304-cbcb0f58d593",
-        "x-ms-date": "Fri, 20 Aug 2021 22:44:28 GMT",
-=======
         "traceparent": "00-29273e5900b41e48857d1ea027c09811-2947a8ddd4118148-00",
         "User-Agent": "azsdk-net-Storage.Blobs/12.11.0-alpha.20210921.1 (.NET Framework 4.8.4300.0; Microsoft Windows 10.0.19043 )",
         "x-ms-client-request-id": "0bc39086-3af5-3d49-6304-cbcb0f58d593",
         "x-ms-date": "Tue, 21 Sep 2021 19:47:47 GMT",
->>>>>>> f7eb5f10
         "x-ms-return-client-request-id": "true",
         "x-ms-version": "2020-12-06"
       },
@@ -307,32 +164,17 @@
       "StatusCode": 202,
       "ResponseHeaders": {
         "Content-Length": "0",
-<<<<<<< HEAD
-        "Date": "Fri, 20 Aug 2021 22:44:27 GMT",
-        "Server": [
-          "Windows-Azure-Blob/1.0",
-          "Microsoft-HTTPAPI/2.0"
-        ],
-        "x-ms-client-request-id": "0bc39086-3af5-3d49-6304-cbcb0f58d593",
-        "x-ms-request-id": "97b7b928-201e-006c-6b14-9639c8000000",
-        "x-ms-version": "2020-10-02"
-=======
         "Date": "Tue, 21 Sep 2021 19:47:47 GMT",
         "Server": "Windows-Azure-Blob/1.0 Microsoft-HTTPAPI/2.0",
         "x-ms-client-request-id": "0bc39086-3af5-3d49-6304-cbcb0f58d593",
         "x-ms-request-id": "89fcd891-301e-0072-3221-afdd8d000000",
         "x-ms-version": "2020-12-06"
->>>>>>> f7eb5f10
       },
       "ResponseBody": []
     }
   ],
   "Variables": {
     "RandomSeed": "1787519040",
-<<<<<<< HEAD
-    "Storage_TestConfigDefault": "ProductionTenant\namandadev2\nU2FuaXRpemVk\nhttps://amandadev2.blob.core.windows.net\nhttps://amandadev2.file.core.windows.net\nhttps://amandadev2.queue.core.windows.net\nhttps://amandadev2.table.core.windows.net\n\n\n\n\nhttps://amandadev2-secondary.blob.core.windows.net\nhttps://amandadev2-secondary.file.core.windows.net\nhttps://amandadev2-secondary.queue.core.windows.net\nhttps://amandadev2-secondary.table.core.windows.net\n\nSanitized\n\n\nCloud\nBlobEndpoint=https://amandadev2.blob.core.windows.net/;QueueEndpoint=https://amandadev2.queue.core.windows.net/;FileEndpoint=https://amandadev2.file.core.windows.net/;BlobSecondaryEndpoint=https://amandadev2-secondary.blob.core.windows.net/;QueueSecondaryEndpoint=https://amandadev2-secondary.queue.core.windows.net/;FileSecondaryEndpoint=https://amandadev2-secondary.file.core.windows.net/;AccountName=amandadev2;AccountKey=Kg==;\ntestscope2\n\n"
-=======
     "Storage_TestConfigDefault": "ProductionTenant\nseanmcccanary3\nU2FuaXRpemVk\nhttp://seanmcccanary3.blob.core.windows.net\nhttp://seanmcccanary3.file.core.windows.net\nhttp://seanmcccanary3.queue.core.windows.net\nhttp://seanmcccanary3.table.core.windows.net\n\n\n\n\nhttp://seanmcccanary3-secondary.blob.core.windows.net\nhttp://seanmcccanary3-secondary.file.core.windows.net\nhttp://seanmcccanary3-secondary.queue.core.windows.net\nhttp://seanmcccanary3-secondary.table.core.windows.net\n\nSanitized\n\n\nCloud\nBlobEndpoint=http://seanmcccanary3.blob.core.windows.net/;QueueEndpoint=http://seanmcccanary3.queue.core.windows.net/;FileEndpoint=http://seanmcccanary3.file.core.windows.net/;BlobSecondaryEndpoint=http://seanmcccanary3-secondary.blob.core.windows.net/;QueueSecondaryEndpoint=http://seanmcccanary3-secondary.queue.core.windows.net/;FileSecondaryEndpoint=http://seanmcccanary3-secondary.file.core.windows.net/;AccountName=seanmcccanary3;AccountKey=Kg==;\n[encryption scope]\n\n"
->>>>>>> f7eb5f10
   }
 }