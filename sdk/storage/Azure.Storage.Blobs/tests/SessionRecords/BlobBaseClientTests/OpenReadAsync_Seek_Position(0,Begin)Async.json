{
  "Entries": [
    {
<<<<<<< HEAD
      "RequestUri": "https://amandadev2.blob.core.windows.net/test-container-447ffb48-92cf-0fda-8ce1-5a57117f5131?restype=container",
=======
      "RequestUri": "http://seanmcccanary3.blob.core.windows.net/test-container-447ffb48-92cf-0fda-8ce1-5a57117f5131?restype=container",
>>>>>>> f7eb5f10
      "RequestMethod": "PUT",
      "RequestHeaders": {
        "Accept": "application/xml",
        "Authorization": "Sanitized",
<<<<<<< HEAD
        "traceparent": "00-0a6410043c982c488e623f57d0bf5c3e-b6d47efd9c09824e-00",
        "User-Agent": [
          "azsdk-net-Storage.Blobs/12.10.0-alpha.20210820.1",
          "(.NET 5.0.9; Microsoft Windows 10.0.19043)"
        ],
        "x-ms-blob-public-access": "container",
        "x-ms-client-request-id": "741d1571-9880-482f-22bb-3b82e63862eb",
        "x-ms-date": "Fri, 20 Aug 2021 22:44:55 GMT",
=======
        "traceparent": "00-4d5678dd6036ea40a7c048e902ed7618-9b2691812c5ea243-00",
        "User-Agent": "azsdk-net-Storage.Blobs/12.11.0-alpha.20210921.1 (.NET Framework 4.8.4300.0; Microsoft Windows 10.0.19043 )",
        "x-ms-blob-public-access": "container",
        "x-ms-client-request-id": "741d1571-9880-482f-22bb-3b82e63862eb",
        "x-ms-date": "Tue, 21 Sep 2021 19:47:47 GMT",
>>>>>>> f7eb5f10
        "x-ms-return-client-request-id": "true",
        "x-ms-version": "2020-12-06"
      },
      "RequestBody": null,
      "StatusCode": 201,
      "ResponseHeaders": {
        "Content-Length": "0",
<<<<<<< HEAD
        "Date": "Fri, 20 Aug 2021 22:44:55 GMT",
        "ETag": "\u00220x8D9642C2195D2CB\u0022",
        "Last-Modified": "Fri, 20 Aug 2021 22:44:55 GMT",
        "Server": [
          "Windows-Azure-Blob/1.0",
          "Microsoft-HTTPAPI/2.0"
        ],
        "x-ms-client-request-id": "741d1571-9880-482f-22bb-3b82e63862eb",
        "x-ms-request-id": "97b7d7cf-201e-006c-6814-9639c8000000",
        "x-ms-version": "2020-10-02"
=======
        "Date": "Tue, 21 Sep 2021 19:47:46 GMT",
        "ETag": "\u00220x8D97D38B03680A8\u0022",
        "Last-Modified": "Tue, 21 Sep 2021 19:47:47 GMT",
        "Server": "Windows-Azure-Blob/1.0 Microsoft-HTTPAPI/2.0",
        "x-ms-client-request-id": "741d1571-9880-482f-22bb-3b82e63862eb",
        "x-ms-request-id": "136f6ef3-f01e-001f-0c21-af69c6000000",
        "x-ms-version": "2020-12-06"
>>>>>>> f7eb5f10
      },
      "ResponseBody": []
    },
    {
<<<<<<< HEAD
      "RequestUri": "https://amandadev2.blob.core.windows.net/test-container-447ffb48-92cf-0fda-8ce1-5a57117f5131/test-blob-30cf047d-a686-6ccb-e591-f90dad434a87",
=======
      "RequestUri": "http://seanmcccanary3.blob.core.windows.net/test-container-447ffb48-92cf-0fda-8ce1-5a57117f5131/test-blob-30cf047d-a686-6ccb-e591-f90dad434a87",
>>>>>>> f7eb5f10
      "RequestMethod": "PUT",
      "RequestHeaders": {
        "Accept": "application/xml",
        "Authorization": "Sanitized",
        "Content-Length": "1024",
        "Content-Type": "application/octet-stream",
<<<<<<< HEAD
        "traceparent": "00-be9d21140e0e594e946495e6ecec28f8-c7d8c2ecfcd5ab4c-00",
        "User-Agent": [
          "azsdk-net-Storage.Blobs/12.10.0-alpha.20210820.1",
          "(.NET 5.0.9; Microsoft Windows 10.0.19043)"
        ],
        "x-ms-blob-type": "BlockBlob",
        "x-ms-client-request-id": "762bb6ad-4423-e765-824e-13f4e2c2215b",
        "x-ms-date": "Fri, 20 Aug 2021 22:44:55 GMT",
=======
        "traceparent": "00-9e1ae8dd9f8f59449ee5f0921b762740-28794d9220b94743-00",
        "User-Agent": "azsdk-net-Storage.Blobs/12.11.0-alpha.20210921.1 (.NET Framework 4.8.4300.0; Microsoft Windows 10.0.19043 )",
        "x-ms-blob-type": "BlockBlob",
        "x-ms-client-request-id": "762bb6ad-4423-e765-824e-13f4e2c2215b",
        "x-ms-date": "Tue, 21 Sep 2021 19:47:47 GMT",
>>>>>>> f7eb5f10
        "x-ms-return-client-request-id": "true",
        "x-ms-version": "2020-12-06"
      },
      "RequestBody": "SG2ZLQBs7EfF1o18ge58lbi65vth3LFkPB705sWzwn7wJaMkXfqfBSjWr6kKs8YzPqbKK1JniWu8NfDhdwaBERQPi1xLWDe9GuDSiy0HWYlXwacf6ZYsiZs3ZygJvo0hVJ2U\u002Bydq5\u002BVuDBFxlP4\u002BtdxnirVfYSh\u002B4gLAFPEPs1xTsDeQcl1h7dnCsdyFu/Sc\u002BbJMojPXwvJ0FhklqdP0Xli0HuTHrUJ\u002BBpzcnLBM\u002BScNJBs\u002BwxEpe\u002B1EHFxEO0QGzVKE0JwQ1UtwzZuW\u002ByVBKBzxGIW4tZtGi6P2gpHlOspY1c9dxyiK/E7PzvV2kn/HAvNAUyO\u002BThi3PUX5GVK5ipPRPSVW5GDzZhs26Oal0PkjL4Cdpeenmoe3porikeP8FUNipVRZcB6TTOwHiGYxEm1M1erSHOWrKaOenz7VENQ4OtKjQiukyr5iClj6nxEhhpQdlrv4Kfldtnuwu9HfvTsXz02Tjc9BpwsscBGNsYqSfBmquHoYPxDYRYyv9A7tgkwd4s/EjfjE2\u002B6wzLnn0AXxHj\u002B3NQTA/pA9u0hDkbL8P\u002B7Fb866ze4h5d2LaHNW8HSGvtbPNUxIXOM/h9KvgUk7s43LImA2N1BQlk8nNZYc5srUvNPcLQmhfBPqekYccWOTT7Tli80TUIeGf578ICdNI6EH28V1X4aDKqVNS7wJMyTsk\u002BXiNlr8wGxMVq1qpFzrnVelFZWeHvAtYmEoxgTKfEx5EI1CauxGChtZKQnZGIVJYa5lZB2PTnX0tNT51Ppngtlh8ZPPqTJrXwp6RPTmU0nb3mRWZBgu6sIXTbYXTDUg8acveCfxerh7\u002BgQTFAmADWCKHfaWER3BMgbRt1x8UxLUWlJNt9sh6WSs2mkTG9a4lj9VjC4/iuCJbkUhIMJb/qfyPrm3M1aFaDSS6TazrRcvGCEcJ8bjlc9xw0iVAMmhUNzCId0cAWLp0CT6raCq1cEu8QihP9fhDqnqRW8N72hr8Jla8Yw6Eha\u002BMlei6Ocux\u002B2HZw7B/xAE4RI0Mrzy2\u002BC7j7wHUOQ09N/x4w2APibBu32ChodZqvGIVQ95BeBZy1d25lkqJ3cIUnMvzxwDhKLscnY/cFVZYeXLfvrVu\u002B7\u002BmBi1CVjMl5MFeTMUKtrUhdBsjZNpGloBHYR0Xqh8M5eFMDcETXtKH9vjOfchRTcK9vkqaS1alH69tOzTWDjriUabjvmj0DdVIW24huBj39hNaWevUcpqKpu4RpmOd8ej\u002BLCxhrY9ZiXB1Ue/og6dWtQUhe7QOzd8MWRd6oqexqqmFI4wslkhEAJC7nyCqoeNG\u002BvFevLY0rx4NFRS33ybIw\u002BdGI1/bah68nTrjk27\u002BYbc0M\u002Be2Uu3zkLRtw==",
      "StatusCode": 201,
      "ResponseHeaders": {
        "Content-Length": "0",
        "Content-MD5": "R1HsWjpHIfNarmq7AFg6fw==",
<<<<<<< HEAD
        "Date": "Fri, 20 Aug 2021 22:44:55 GMT",
        "ETag": "\u00220x8D9642C219D7F83\u0022",
        "Last-Modified": "Fri, 20 Aug 2021 22:44:55 GMT",
        "Server": [
          "Windows-Azure-Blob/1.0",
          "Microsoft-HTTPAPI/2.0"
        ],
        "x-ms-client-request-id": "762bb6ad-4423-e765-824e-13f4e2c2215b",
        "x-ms-content-crc64": "nA1em5HgCR0=",
        "x-ms-request-id": "97b7d7e2-201e-006c-7814-9639c8000000",
        "x-ms-request-server-encrypted": "true",
        "x-ms-version": "2020-10-02",
        "x-ms-version-id": "2021-08-20T22:44:55.4954394Z"
=======
        "Date": "Tue, 21 Sep 2021 19:47:46 GMT",
        "ETag": "\u00220x8D97D38B0475747\u0022",
        "Last-Modified": "Tue, 21 Sep 2021 19:47:47 GMT",
        "Server": "Windows-Azure-Blob/1.0 Microsoft-HTTPAPI/2.0",
        "x-ms-client-request-id": "762bb6ad-4423-e765-824e-13f4e2c2215b",
        "x-ms-content-crc64": "nA1em5HgCR0=",
        "x-ms-request-id": "136f6f04-f01e-001f-1821-af69c6000000",
        "x-ms-request-server-encrypted": "true",
        "x-ms-version": "2020-12-06",
        "x-ms-version-id": "2021-09-21T19:47:47.8741831Z"
>>>>>>> f7eb5f10
      },
      "ResponseBody": []
    },
    {
<<<<<<< HEAD
      "RequestUri": "https://amandadev2.blob.core.windows.net/test-container-447ffb48-92cf-0fda-8ce1-5a57117f5131/test-blob-30cf047d-a686-6ccb-e591-f90dad434a87",
=======
      "RequestUri": "http://seanmcccanary3.blob.core.windows.net/test-container-447ffb48-92cf-0fda-8ce1-5a57117f5131/test-blob-30cf047d-a686-6ccb-e591-f90dad434a87",
>>>>>>> f7eb5f10
      "RequestMethod": "HEAD",
      "RequestHeaders": {
        "Accept": "application/xml",
        "Authorization": "Sanitized",
<<<<<<< HEAD
        "traceparent": "00-ea78213a9bad98428c2c191fdeca11c2-08b694203f164744-00",
        "User-Agent": [
          "azsdk-net-Storage.Blobs/12.10.0-alpha.20210820.1",
          "(.NET 5.0.9; Microsoft Windows 10.0.19043)"
        ],
        "x-ms-client-request-id": "f75fae47-d317-3964-875d-ed6e28d9934d",
        "x-ms-date": "Fri, 20 Aug 2021 22:44:55 GMT",
=======
        "traceparent": "00-5c4788cafbc3884bae91320e9ac663c1-2e456055173c8545-00",
        "User-Agent": "azsdk-net-Storage.Blobs/12.11.0-alpha.20210921.1 (.NET Framework 4.8.4300.0; Microsoft Windows 10.0.19043 )",
        "x-ms-client-request-id": "f75fae47-d317-3964-875d-ed6e28d9934d",
        "x-ms-date": "Tue, 21 Sep 2021 19:47:47 GMT",
>>>>>>> f7eb5f10
        "x-ms-return-client-request-id": "true",
        "x-ms-version": "2020-12-06"
      },
      "RequestBody": null,
      "StatusCode": 200,
      "ResponseHeaders": {
        "Accept-Ranges": "bytes",
        "Access-Control-Allow-Origin": "*",
        "Access-Control-Expose-Headers": "x-ms-request-id,x-ms-client-request-id,Server,x-ms-version,x-ms-version-id,x-ms-is-current-version,Content-Type,Last-Modified,ETag,x-ms-creation-time,Content-MD5,x-ms-lease-status,x-ms-lease-state,x-ms-blob-type,x-ms-server-encrypted,x-ms-access-tier,x-ms-access-tier-inferred,Accept-Ranges,x-ms-last-access-time,Content-Length,Date,Transfer-Encoding",
        "Content-Length": "1024",
        "Content-MD5": "R1HsWjpHIfNarmq7AFg6fw==",
        "Content-Type": "application/octet-stream",
<<<<<<< HEAD
        "Date": "Fri, 20 Aug 2021 22:44:55 GMT",
        "ETag": "\u00220x8D9642C219D7F83\u0022",
        "Last-Modified": "Fri, 20 Aug 2021 22:44:55 GMT",
        "Server": [
          "Windows-Azure-Blob/1.0",
          "Microsoft-HTTPAPI/2.0"
        ],
=======
        "Date": "Tue, 21 Sep 2021 19:47:47 GMT",
        "ETag": "\u00220x8D97D38B0475747\u0022",
        "Last-Modified": "Tue, 21 Sep 2021 19:47:47 GMT",
        "Server": "Windows-Azure-Blob/1.0 Microsoft-HTTPAPI/2.0",
>>>>>>> f7eb5f10
        "x-ms-access-tier": "Hot",
        "x-ms-access-tier-inferred": "true",
        "x-ms-blob-type": "BlockBlob",
        "x-ms-client-request-id": "f75fae47-d317-3964-875d-ed6e28d9934d",
<<<<<<< HEAD
        "x-ms-creation-time": "Fri, 20 Aug 2021 22:44:55 GMT",
        "x-ms-is-current-version": "true",
        "x-ms-lease-state": "available",
        "x-ms-lease-status": "unlocked",
        "x-ms-request-id": "97b7d7ef-201e-006c-0314-9639c8000000",
        "x-ms-server-encrypted": "true",
        "x-ms-version": "2020-10-02",
        "x-ms-version-id": "2021-08-20T22:44:55.4954394Z"
=======
        "x-ms-creation-time": "Tue, 21 Sep 2021 19:47:47 GMT",
        "x-ms-is-current-version": "true",
        "x-ms-last-access-time": "Tue, 21 Sep 2021 19:47:47 GMT",
        "x-ms-lease-state": "available",
        "x-ms-lease-status": "unlocked",
        "x-ms-request-id": "136f6f10-f01e-001f-2321-af69c6000000",
        "x-ms-server-encrypted": "true",
        "x-ms-version": "2020-12-06",
        "x-ms-version-id": "2021-09-21T19:47:47.8741831Z"
>>>>>>> f7eb5f10
      },
      "ResponseBody": []
    },
    {
<<<<<<< HEAD
      "RequestUri": "https://amandadev2.blob.core.windows.net/test-container-447ffb48-92cf-0fda-8ce1-5a57117f5131/test-blob-30cf047d-a686-6ccb-e591-f90dad434a87",
=======
      "RequestUri": "http://seanmcccanary3.blob.core.windows.net/test-container-447ffb48-92cf-0fda-8ce1-5a57117f5131/test-blob-30cf047d-a686-6ccb-e591-f90dad434a87",
>>>>>>> f7eb5f10
      "RequestMethod": "GET",
      "RequestHeaders": {
        "Accept": "application/xml",
        "Authorization": "Sanitized",
<<<<<<< HEAD
        "If-Match": "\u00220x8D9642C219D7F83\u0022",
        "User-Agent": [
          "azsdk-net-Storage.Blobs/12.10.0-alpha.20210820.1",
          "(.NET 5.0.9; Microsoft Windows 10.0.19043)"
        ],
        "x-ms-client-request-id": "34ad12a6-2a62-bb44-5f01-5aa0748a195c",
        "x-ms-date": "Fri, 20 Aug 2021 22:44:55 GMT",
=======
        "If-Match": "0x8D97D38B0475747",
        "traceparent": "00-4d39cb1f15b55447adbda96024b2290d-773fc3fab8bc844c-00",
        "User-Agent": "azsdk-net-Storage.Blobs/12.11.0-alpha.20210921.1 (.NET Framework 4.8.4300.0; Microsoft Windows 10.0.19043 )",
        "x-ms-client-request-id": "34ad12a6-2a62-bb44-5f01-5aa0748a195c",
        "x-ms-date": "Tue, 21 Sep 2021 19:47:47 GMT",
>>>>>>> f7eb5f10
        "x-ms-range": "bytes=0-4194303",
        "x-ms-return-client-request-id": "true",
        "x-ms-version": "2020-12-06"
      },
      "RequestBody": null,
      "StatusCode": 206,
      "ResponseHeaders": {
        "Accept-Ranges": "bytes",
        "Access-Control-Allow-Origin": "*",
        "Access-Control-Expose-Headers": "x-ms-request-id,x-ms-client-request-id,Server,x-ms-version,x-ms-version-id,x-ms-is-current-version,Content-Type,Last-Modified,ETag,x-ms-creation-time,x-ms-blob-content-md5,x-ms-lease-status,x-ms-lease-state,x-ms-blob-type,x-ms-server-encrypted,Accept-Ranges,x-ms-last-access-time,Content-Length,Date,Transfer-Encoding",
        "Content-Length": "1024",
        "Content-Range": "bytes 0-1023/1024",
        "Content-Type": "application/octet-stream",
<<<<<<< HEAD
        "Date": "Fri, 20 Aug 2021 22:44:55 GMT",
        "ETag": "\u00220x8D9642C219D7F83\u0022",
        "Last-Modified": "Fri, 20 Aug 2021 22:44:55 GMT",
        "Server": [
          "Windows-Azure-Blob/1.0",
          "Microsoft-HTTPAPI/2.0"
        ],
        "x-ms-blob-content-md5": "R1HsWjpHIfNarmq7AFg6fw==",
        "x-ms-blob-type": "BlockBlob",
        "x-ms-client-request-id": "34ad12a6-2a62-bb44-5f01-5aa0748a195c",
        "x-ms-creation-time": "Fri, 20 Aug 2021 22:44:55 GMT",
        "x-ms-is-current-version": "true",
        "x-ms-lease-state": "available",
        "x-ms-lease-status": "unlocked",
        "x-ms-request-id": "97b7d7f4-201e-006c-0814-9639c8000000",
        "x-ms-server-encrypted": "true",
        "x-ms-version": "2020-10-02",
        "x-ms-version-id": "2021-08-20T22:44:55.4954394Z"
=======
        "Date": "Tue, 21 Sep 2021 19:47:47 GMT",
        "ETag": "\u00220x8D97D38B0475747\u0022",
        "Last-Modified": "Tue, 21 Sep 2021 19:47:47 GMT",
        "Server": "Windows-Azure-Blob/1.0 Microsoft-HTTPAPI/2.0",
        "x-ms-blob-content-md5": "R1HsWjpHIfNarmq7AFg6fw==",
        "x-ms-blob-type": "BlockBlob",
        "x-ms-client-request-id": "34ad12a6-2a62-bb44-5f01-5aa0748a195c",
        "x-ms-creation-time": "Tue, 21 Sep 2021 19:47:47 GMT",
        "x-ms-is-current-version": "true",
        "x-ms-last-access-time": "Tue, 21 Sep 2021 19:47:47 GMT",
        "x-ms-lease-state": "available",
        "x-ms-lease-status": "unlocked",
        "x-ms-request-id": "136f6f19-f01e-001f-2b21-af69c6000000",
        "x-ms-server-encrypted": "true",
        "x-ms-version": "2020-12-06",
        "x-ms-version-id": "2021-09-21T19:47:47.8741831Z"
>>>>>>> f7eb5f10
      },
      "ResponseBody": "SG2ZLQBs7EfF1o18ge58lbi65vth3LFkPB705sWzwn7wJaMkXfqfBSjWr6kKs8YzPqbKK1JniWu8NfDhdwaBERQPi1xLWDe9GuDSiy0HWYlXwacf6ZYsiZs3ZygJvo0hVJ2U\u002Bydq5\u002BVuDBFxlP4\u002BtdxnirVfYSh\u002B4gLAFPEPs1xTsDeQcl1h7dnCsdyFu/Sc\u002BbJMojPXwvJ0FhklqdP0Xli0HuTHrUJ\u002BBpzcnLBM\u002BScNJBs\u002BwxEpe\u002B1EHFxEO0QGzVKE0JwQ1UtwzZuW\u002ByVBKBzxGIW4tZtGi6P2gpHlOspY1c9dxyiK/E7PzvV2kn/HAvNAUyO\u002BThi3PUX5GVK5ipPRPSVW5GDzZhs26Oal0PkjL4Cdpeenmoe3porikeP8FUNipVRZcB6TTOwHiGYxEm1M1erSHOWrKaOenz7VENQ4OtKjQiukyr5iClj6nxEhhpQdlrv4Kfldtnuwu9HfvTsXz02Tjc9BpwsscBGNsYqSfBmquHoYPxDYRYyv9A7tgkwd4s/EjfjE2\u002B6wzLnn0AXxHj\u002B3NQTA/pA9u0hDkbL8P\u002B7Fb866ze4h5d2LaHNW8HSGvtbPNUxIXOM/h9KvgUk7s43LImA2N1BQlk8nNZYc5srUvNPcLQmhfBPqekYccWOTT7Tli80TUIeGf578ICdNI6EH28V1X4aDKqVNS7wJMyTsk\u002BXiNlr8wGxMVq1qpFzrnVelFZWeHvAtYmEoxgTKfEx5EI1CauxGChtZKQnZGIVJYa5lZB2PTnX0tNT51Ppngtlh8ZPPqTJrXwp6RPTmU0nb3mRWZBgu6sIXTbYXTDUg8acveCfxerh7\u002BgQTFAmADWCKHfaWER3BMgbRt1x8UxLUWlJNt9sh6WSs2mkTG9a4lj9VjC4/iuCJbkUhIMJb/qfyPrm3M1aFaDSS6TazrRcvGCEcJ8bjlc9xw0iVAMmhUNzCId0cAWLp0CT6raCq1cEu8QihP9fhDqnqRW8N72hr8Jla8Yw6Eha\u002BMlei6Ocux\u002B2HZw7B/xAE4RI0Mrzy2\u002BC7j7wHUOQ09N/x4w2APibBu32ChodZqvGIVQ95BeBZy1d25lkqJ3cIUnMvzxwDhKLscnY/cFVZYeXLfvrVu\u002B7\u002BmBi1CVjMl5MFeTMUKtrUhdBsjZNpGloBHYR0Xqh8M5eFMDcETXtKH9vjOfchRTcK9vkqaS1alH69tOzTWDjriUabjvmj0DdVIW24huBj39hNaWevUcpqKpu4RpmOd8ej\u002BLCxhrY9ZiXB1Ue/og6dWtQUhe7QOzd8MWRd6oqexqqmFI4wslkhEAJC7nyCqoeNG\u002BvFevLY0rx4NFRS33ybIw\u002BdGI1/bah68nTrjk27\u002BYbc0M\u002Be2Uu3zkLRtw=="
    },
    {
<<<<<<< HEAD
      "RequestUri": "https://amandadev2.blob.core.windows.net/test-container-447ffb48-92cf-0fda-8ce1-5a57117f5131?restype=container",
=======
      "RequestUri": "http://seanmcccanary3.blob.core.windows.net/test-container-447ffb48-92cf-0fda-8ce1-5a57117f5131?restype=container",
>>>>>>> f7eb5f10
      "RequestMethod": "DELETE",
      "RequestHeaders": {
        "Accept": "application/xml",
        "Authorization": "Sanitized",
<<<<<<< HEAD
        "traceparent": "00-33b90160adfff24680b9434f31b61163-094bf3abb78f574d-00",
        "User-Agent": [
          "azsdk-net-Storage.Blobs/12.10.0-alpha.20210820.1",
          "(.NET 5.0.9; Microsoft Windows 10.0.19043)"
        ],
        "x-ms-client-request-id": "15c8ec20-5f2c-60ea-5cff-a0a90eadd631",
        "x-ms-date": "Fri, 20 Aug 2021 22:44:55 GMT",
=======
        "traceparent": "00-c496f50da08a064aa81654c104f1752b-889c2b1aad028245-00",
        "User-Agent": "azsdk-net-Storage.Blobs/12.11.0-alpha.20210921.1 (.NET Framework 4.8.4300.0; Microsoft Windows 10.0.19043 )",
        "x-ms-client-request-id": "15c8ec20-5f2c-60ea-5cff-a0a90eadd631",
        "x-ms-date": "Tue, 21 Sep 2021 19:47:48 GMT",
>>>>>>> f7eb5f10
        "x-ms-return-client-request-id": "true",
        "x-ms-version": "2020-12-06"
      },
      "RequestBody": null,
      "StatusCode": 202,
      "ResponseHeaders": {
        "Content-Length": "0",
<<<<<<< HEAD
        "Date": "Fri, 20 Aug 2021 22:44:55 GMT",
        "Server": [
          "Windows-Azure-Blob/1.0",
          "Microsoft-HTTPAPI/2.0"
        ],
        "x-ms-client-request-id": "15c8ec20-5f2c-60ea-5cff-a0a90eadd631",
        "x-ms-request-id": "97b7d7fc-201e-006c-0f14-9639c8000000",
        "x-ms-version": "2020-10-02"
=======
        "Date": "Tue, 21 Sep 2021 19:47:47 GMT",
        "Server": "Windows-Azure-Blob/1.0 Microsoft-HTTPAPI/2.0",
        "x-ms-client-request-id": "15c8ec20-5f2c-60ea-5cff-a0a90eadd631",
        "x-ms-request-id": "136f6f26-f01e-001f-3321-af69c6000000",
        "x-ms-version": "2020-12-06"
>>>>>>> f7eb5f10
      },
      "ResponseBody": []
    }
  ],
  "Variables": {
    "RandomSeed": "1535717641",
<<<<<<< HEAD
    "Storage_TestConfigDefault": "ProductionTenant\namandadev2\nU2FuaXRpemVk\nhttps://amandadev2.blob.core.windows.net\nhttps://amandadev2.file.core.windows.net\nhttps://amandadev2.queue.core.windows.net\nhttps://amandadev2.table.core.windows.net\n\n\n\n\nhttps://amandadev2-secondary.blob.core.windows.net\nhttps://amandadev2-secondary.file.core.windows.net\nhttps://amandadev2-secondary.queue.core.windows.net\nhttps://amandadev2-secondary.table.core.windows.net\n\nSanitized\n\n\nCloud\nBlobEndpoint=https://amandadev2.blob.core.windows.net/;QueueEndpoint=https://amandadev2.queue.core.windows.net/;FileEndpoint=https://amandadev2.file.core.windows.net/;BlobSecondaryEndpoint=https://amandadev2-secondary.blob.core.windows.net/;QueueSecondaryEndpoint=https://amandadev2-secondary.queue.core.windows.net/;FileSecondaryEndpoint=https://amandadev2-secondary.file.core.windows.net/;AccountName=amandadev2;AccountKey=Kg==;\ntestscope2\n\n"
=======
    "Storage_TestConfigDefault": "ProductionTenant\nseanmcccanary3\nU2FuaXRpemVk\nhttp://seanmcccanary3.blob.core.windows.net\nhttp://seanmcccanary3.file.core.windows.net\nhttp://seanmcccanary3.queue.core.windows.net\nhttp://seanmcccanary3.table.core.windows.net\n\n\n\n\nhttp://seanmcccanary3-secondary.blob.core.windows.net\nhttp://seanmcccanary3-secondary.file.core.windows.net\nhttp://seanmcccanary3-secondary.queue.core.windows.net\nhttp://seanmcccanary3-secondary.table.core.windows.net\n\nSanitized\n\n\nCloud\nBlobEndpoint=http://seanmcccanary3.blob.core.windows.net/;QueueEndpoint=http://seanmcccanary3.queue.core.windows.net/;FileEndpoint=http://seanmcccanary3.file.core.windows.net/;BlobSecondaryEndpoint=http://seanmcccanary3-secondary.blob.core.windows.net/;QueueSecondaryEndpoint=http://seanmcccanary3-secondary.queue.core.windows.net/;FileSecondaryEndpoint=http://seanmcccanary3-secondary.file.core.windows.net/;AccountName=seanmcccanary3;AccountKey=Kg==;\n[encryption scope]\n\n"
>>>>>>> f7eb5f10
  }
}<|MERGE_RESOLUTION|>--- conflicted
+++ resolved
@@ -1,31 +1,16 @@
 {
   "Entries": [
     {
-<<<<<<< HEAD
-      "RequestUri": "https://amandadev2.blob.core.windows.net/test-container-447ffb48-92cf-0fda-8ce1-5a57117f5131?restype=container",
-=======
       "RequestUri": "http://seanmcccanary3.blob.core.windows.net/test-container-447ffb48-92cf-0fda-8ce1-5a57117f5131?restype=container",
->>>>>>> f7eb5f10
       "RequestMethod": "PUT",
       "RequestHeaders": {
         "Accept": "application/xml",
         "Authorization": "Sanitized",
-<<<<<<< HEAD
-        "traceparent": "00-0a6410043c982c488e623f57d0bf5c3e-b6d47efd9c09824e-00",
-        "User-Agent": [
-          "azsdk-net-Storage.Blobs/12.10.0-alpha.20210820.1",
-          "(.NET 5.0.9; Microsoft Windows 10.0.19043)"
-        ],
-        "x-ms-blob-public-access": "container",
-        "x-ms-client-request-id": "741d1571-9880-482f-22bb-3b82e63862eb",
-        "x-ms-date": "Fri, 20 Aug 2021 22:44:55 GMT",
-=======
         "traceparent": "00-4d5678dd6036ea40a7c048e902ed7618-9b2691812c5ea243-00",
         "User-Agent": "azsdk-net-Storage.Blobs/12.11.0-alpha.20210921.1 (.NET Framework 4.8.4300.0; Microsoft Windows 10.0.19043 )",
         "x-ms-blob-public-access": "container",
         "x-ms-client-request-id": "741d1571-9880-482f-22bb-3b82e63862eb",
         "x-ms-date": "Tue, 21 Sep 2021 19:47:47 GMT",
->>>>>>> f7eb5f10
         "x-ms-return-client-request-id": "true",
         "x-ms-version": "2020-12-06"
       },
@@ -33,18 +18,6 @@
       "StatusCode": 201,
       "ResponseHeaders": {
         "Content-Length": "0",
-<<<<<<< HEAD
-        "Date": "Fri, 20 Aug 2021 22:44:55 GMT",
-        "ETag": "\u00220x8D9642C2195D2CB\u0022",
-        "Last-Modified": "Fri, 20 Aug 2021 22:44:55 GMT",
-        "Server": [
-          "Windows-Azure-Blob/1.0",
-          "Microsoft-HTTPAPI/2.0"
-        ],
-        "x-ms-client-request-id": "741d1571-9880-482f-22bb-3b82e63862eb",
-        "x-ms-request-id": "97b7d7cf-201e-006c-6814-9639c8000000",
-        "x-ms-version": "2020-10-02"
-=======
         "Date": "Tue, 21 Sep 2021 19:47:46 GMT",
         "ETag": "\u00220x8D97D38B03680A8\u0022",
         "Last-Modified": "Tue, 21 Sep 2021 19:47:47 GMT",
@@ -52,38 +25,22 @@
         "x-ms-client-request-id": "741d1571-9880-482f-22bb-3b82e63862eb",
         "x-ms-request-id": "136f6ef3-f01e-001f-0c21-af69c6000000",
         "x-ms-version": "2020-12-06"
->>>>>>> f7eb5f10
       },
       "ResponseBody": []
     },
     {
-<<<<<<< HEAD
-      "RequestUri": "https://amandadev2.blob.core.windows.net/test-container-447ffb48-92cf-0fda-8ce1-5a57117f5131/test-blob-30cf047d-a686-6ccb-e591-f90dad434a87",
-=======
       "RequestUri": "http://seanmcccanary3.blob.core.windows.net/test-container-447ffb48-92cf-0fda-8ce1-5a57117f5131/test-blob-30cf047d-a686-6ccb-e591-f90dad434a87",
->>>>>>> f7eb5f10
       "RequestMethod": "PUT",
       "RequestHeaders": {
         "Accept": "application/xml",
         "Authorization": "Sanitized",
         "Content-Length": "1024",
         "Content-Type": "application/octet-stream",
-<<<<<<< HEAD
-        "traceparent": "00-be9d21140e0e594e946495e6ecec28f8-c7d8c2ecfcd5ab4c-00",
-        "User-Agent": [
-          "azsdk-net-Storage.Blobs/12.10.0-alpha.20210820.1",
-          "(.NET 5.0.9; Microsoft Windows 10.0.19043)"
-        ],
-        "x-ms-blob-type": "BlockBlob",
-        "x-ms-client-request-id": "762bb6ad-4423-e765-824e-13f4e2c2215b",
-        "x-ms-date": "Fri, 20 Aug 2021 22:44:55 GMT",
-=======
         "traceparent": "00-9e1ae8dd9f8f59449ee5f0921b762740-28794d9220b94743-00",
         "User-Agent": "azsdk-net-Storage.Blobs/12.11.0-alpha.20210921.1 (.NET Framework 4.8.4300.0; Microsoft Windows 10.0.19043 )",
         "x-ms-blob-type": "BlockBlob",
         "x-ms-client-request-id": "762bb6ad-4423-e765-824e-13f4e2c2215b",
         "x-ms-date": "Tue, 21 Sep 2021 19:47:47 GMT",
->>>>>>> f7eb5f10
         "x-ms-return-client-request-id": "true",
         "x-ms-version": "2020-12-06"
       },
@@ -92,21 +49,6 @@
       "ResponseHeaders": {
         "Content-Length": "0",
         "Content-MD5": "R1HsWjpHIfNarmq7AFg6fw==",
-<<<<<<< HEAD
-        "Date": "Fri, 20 Aug 2021 22:44:55 GMT",
-        "ETag": "\u00220x8D9642C219D7F83\u0022",
-        "Last-Modified": "Fri, 20 Aug 2021 22:44:55 GMT",
-        "Server": [
-          "Windows-Azure-Blob/1.0",
-          "Microsoft-HTTPAPI/2.0"
-        ],
-        "x-ms-client-request-id": "762bb6ad-4423-e765-824e-13f4e2c2215b",
-        "x-ms-content-crc64": "nA1em5HgCR0=",
-        "x-ms-request-id": "97b7d7e2-201e-006c-7814-9639c8000000",
-        "x-ms-request-server-encrypted": "true",
-        "x-ms-version": "2020-10-02",
-        "x-ms-version-id": "2021-08-20T22:44:55.4954394Z"
-=======
         "Date": "Tue, 21 Sep 2021 19:47:46 GMT",
         "ETag": "\u00220x8D97D38B0475747\u0022",
         "Last-Modified": "Tue, 21 Sep 2021 19:47:47 GMT",
@@ -117,34 +59,19 @@
         "x-ms-request-server-encrypted": "true",
         "x-ms-version": "2020-12-06",
         "x-ms-version-id": "2021-09-21T19:47:47.8741831Z"
->>>>>>> f7eb5f10
       },
       "ResponseBody": []
     },
     {
-<<<<<<< HEAD
-      "RequestUri": "https://amandadev2.blob.core.windows.net/test-container-447ffb48-92cf-0fda-8ce1-5a57117f5131/test-blob-30cf047d-a686-6ccb-e591-f90dad434a87",
-=======
       "RequestUri": "http://seanmcccanary3.blob.core.windows.net/test-container-447ffb48-92cf-0fda-8ce1-5a57117f5131/test-blob-30cf047d-a686-6ccb-e591-f90dad434a87",
->>>>>>> f7eb5f10
       "RequestMethod": "HEAD",
       "RequestHeaders": {
         "Accept": "application/xml",
         "Authorization": "Sanitized",
-<<<<<<< HEAD
-        "traceparent": "00-ea78213a9bad98428c2c191fdeca11c2-08b694203f164744-00",
-        "User-Agent": [
-          "azsdk-net-Storage.Blobs/12.10.0-alpha.20210820.1",
-          "(.NET 5.0.9; Microsoft Windows 10.0.19043)"
-        ],
-        "x-ms-client-request-id": "f75fae47-d317-3964-875d-ed6e28d9934d",
-        "x-ms-date": "Fri, 20 Aug 2021 22:44:55 GMT",
-=======
         "traceparent": "00-5c4788cafbc3884bae91320e9ac663c1-2e456055173c8545-00",
         "User-Agent": "azsdk-net-Storage.Blobs/12.11.0-alpha.20210921.1 (.NET Framework 4.8.4300.0; Microsoft Windows 10.0.19043 )",
         "x-ms-client-request-id": "f75fae47-d317-3964-875d-ed6e28d9934d",
         "x-ms-date": "Tue, 21 Sep 2021 19:47:47 GMT",
->>>>>>> f7eb5f10
         "x-ms-return-client-request-id": "true",
         "x-ms-version": "2020-12-06"
       },
@@ -157,34 +84,14 @@
         "Content-Length": "1024",
         "Content-MD5": "R1HsWjpHIfNarmq7AFg6fw==",
         "Content-Type": "application/octet-stream",
-<<<<<<< HEAD
-        "Date": "Fri, 20 Aug 2021 22:44:55 GMT",
-        "ETag": "\u00220x8D9642C219D7F83\u0022",
-        "Last-Modified": "Fri, 20 Aug 2021 22:44:55 GMT",
-        "Server": [
-          "Windows-Azure-Blob/1.0",
-          "Microsoft-HTTPAPI/2.0"
-        ],
-=======
         "Date": "Tue, 21 Sep 2021 19:47:47 GMT",
         "ETag": "\u00220x8D97D38B0475747\u0022",
         "Last-Modified": "Tue, 21 Sep 2021 19:47:47 GMT",
         "Server": "Windows-Azure-Blob/1.0 Microsoft-HTTPAPI/2.0",
->>>>>>> f7eb5f10
         "x-ms-access-tier": "Hot",
         "x-ms-access-tier-inferred": "true",
         "x-ms-blob-type": "BlockBlob",
         "x-ms-client-request-id": "f75fae47-d317-3964-875d-ed6e28d9934d",
-<<<<<<< HEAD
-        "x-ms-creation-time": "Fri, 20 Aug 2021 22:44:55 GMT",
-        "x-ms-is-current-version": "true",
-        "x-ms-lease-state": "available",
-        "x-ms-lease-status": "unlocked",
-        "x-ms-request-id": "97b7d7ef-201e-006c-0314-9639c8000000",
-        "x-ms-server-encrypted": "true",
-        "x-ms-version": "2020-10-02",
-        "x-ms-version-id": "2021-08-20T22:44:55.4954394Z"
-=======
         "x-ms-creation-time": "Tue, 21 Sep 2021 19:47:47 GMT",
         "x-ms-is-current-version": "true",
         "x-ms-last-access-time": "Tue, 21 Sep 2021 19:47:47 GMT",
@@ -194,35 +101,20 @@
         "x-ms-server-encrypted": "true",
         "x-ms-version": "2020-12-06",
         "x-ms-version-id": "2021-09-21T19:47:47.8741831Z"
->>>>>>> f7eb5f10
       },
       "ResponseBody": []
     },
     {
-<<<<<<< HEAD
-      "RequestUri": "https://amandadev2.blob.core.windows.net/test-container-447ffb48-92cf-0fda-8ce1-5a57117f5131/test-blob-30cf047d-a686-6ccb-e591-f90dad434a87",
-=======
       "RequestUri": "http://seanmcccanary3.blob.core.windows.net/test-container-447ffb48-92cf-0fda-8ce1-5a57117f5131/test-blob-30cf047d-a686-6ccb-e591-f90dad434a87",
->>>>>>> f7eb5f10
       "RequestMethod": "GET",
       "RequestHeaders": {
         "Accept": "application/xml",
         "Authorization": "Sanitized",
-<<<<<<< HEAD
-        "If-Match": "\u00220x8D9642C219D7F83\u0022",
-        "User-Agent": [
-          "azsdk-net-Storage.Blobs/12.10.0-alpha.20210820.1",
-          "(.NET 5.0.9; Microsoft Windows 10.0.19043)"
-        ],
-        "x-ms-client-request-id": "34ad12a6-2a62-bb44-5f01-5aa0748a195c",
-        "x-ms-date": "Fri, 20 Aug 2021 22:44:55 GMT",
-=======
         "If-Match": "0x8D97D38B0475747",
         "traceparent": "00-4d39cb1f15b55447adbda96024b2290d-773fc3fab8bc844c-00",
         "User-Agent": "azsdk-net-Storage.Blobs/12.11.0-alpha.20210921.1 (.NET Framework 4.8.4300.0; Microsoft Windows 10.0.19043 )",
         "x-ms-client-request-id": "34ad12a6-2a62-bb44-5f01-5aa0748a195c",
         "x-ms-date": "Tue, 21 Sep 2021 19:47:47 GMT",
->>>>>>> f7eb5f10
         "x-ms-range": "bytes=0-4194303",
         "x-ms-return-client-request-id": "true",
         "x-ms-version": "2020-12-06"
@@ -236,26 +128,6 @@
         "Content-Length": "1024",
         "Content-Range": "bytes 0-1023/1024",
         "Content-Type": "application/octet-stream",
-<<<<<<< HEAD
-        "Date": "Fri, 20 Aug 2021 22:44:55 GMT",
-        "ETag": "\u00220x8D9642C219D7F83\u0022",
-        "Last-Modified": "Fri, 20 Aug 2021 22:44:55 GMT",
-        "Server": [
-          "Windows-Azure-Blob/1.0",
-          "Microsoft-HTTPAPI/2.0"
-        ],
-        "x-ms-blob-content-md5": "R1HsWjpHIfNarmq7AFg6fw==",
-        "x-ms-blob-type": "BlockBlob",
-        "x-ms-client-request-id": "34ad12a6-2a62-bb44-5f01-5aa0748a195c",
-        "x-ms-creation-time": "Fri, 20 Aug 2021 22:44:55 GMT",
-        "x-ms-is-current-version": "true",
-        "x-ms-lease-state": "available",
-        "x-ms-lease-status": "unlocked",
-        "x-ms-request-id": "97b7d7f4-201e-006c-0814-9639c8000000",
-        "x-ms-server-encrypted": "true",
-        "x-ms-version": "2020-10-02",
-        "x-ms-version-id": "2021-08-20T22:44:55.4954394Z"
-=======
         "Date": "Tue, 21 Sep 2021 19:47:47 GMT",
         "ETag": "\u00220x8D97D38B0475747\u0022",
         "Last-Modified": "Tue, 21 Sep 2021 19:47:47 GMT",
@@ -272,34 +144,19 @@
         "x-ms-server-encrypted": "true",
         "x-ms-version": "2020-12-06",
         "x-ms-version-id": "2021-09-21T19:47:47.8741831Z"
->>>>>>> f7eb5f10
       },
       "ResponseBody": "SG2ZLQBs7EfF1o18ge58lbi65vth3LFkPB705sWzwn7wJaMkXfqfBSjWr6kKs8YzPqbKK1JniWu8NfDhdwaBERQPi1xLWDe9GuDSiy0HWYlXwacf6ZYsiZs3ZygJvo0hVJ2U\u002Bydq5\u002BVuDBFxlP4\u002BtdxnirVfYSh\u002B4gLAFPEPs1xTsDeQcl1h7dnCsdyFu/Sc\u002BbJMojPXwvJ0FhklqdP0Xli0HuTHrUJ\u002BBpzcnLBM\u002BScNJBs\u002BwxEpe\u002B1EHFxEO0QGzVKE0JwQ1UtwzZuW\u002ByVBKBzxGIW4tZtGi6P2gpHlOspY1c9dxyiK/E7PzvV2kn/HAvNAUyO\u002BThi3PUX5GVK5ipPRPSVW5GDzZhs26Oal0PkjL4Cdpeenmoe3porikeP8FUNipVRZcB6TTOwHiGYxEm1M1erSHOWrKaOenz7VENQ4OtKjQiukyr5iClj6nxEhhpQdlrv4Kfldtnuwu9HfvTsXz02Tjc9BpwsscBGNsYqSfBmquHoYPxDYRYyv9A7tgkwd4s/EjfjE2\u002B6wzLnn0AXxHj\u002B3NQTA/pA9u0hDkbL8P\u002B7Fb866ze4h5d2LaHNW8HSGvtbPNUxIXOM/h9KvgUk7s43LImA2N1BQlk8nNZYc5srUvNPcLQmhfBPqekYccWOTT7Tli80TUIeGf578ICdNI6EH28V1X4aDKqVNS7wJMyTsk\u002BXiNlr8wGxMVq1qpFzrnVelFZWeHvAtYmEoxgTKfEx5EI1CauxGChtZKQnZGIVJYa5lZB2PTnX0tNT51Ppngtlh8ZPPqTJrXwp6RPTmU0nb3mRWZBgu6sIXTbYXTDUg8acveCfxerh7\u002BgQTFAmADWCKHfaWER3BMgbRt1x8UxLUWlJNt9sh6WSs2mkTG9a4lj9VjC4/iuCJbkUhIMJb/qfyPrm3M1aFaDSS6TazrRcvGCEcJ8bjlc9xw0iVAMmhUNzCId0cAWLp0CT6raCq1cEu8QihP9fhDqnqRW8N72hr8Jla8Yw6Eha\u002BMlei6Ocux\u002B2HZw7B/xAE4RI0Mrzy2\u002BC7j7wHUOQ09N/x4w2APibBu32ChodZqvGIVQ95BeBZy1d25lkqJ3cIUnMvzxwDhKLscnY/cFVZYeXLfvrVu\u002B7\u002BmBi1CVjMl5MFeTMUKtrUhdBsjZNpGloBHYR0Xqh8M5eFMDcETXtKH9vjOfchRTcK9vkqaS1alH69tOzTWDjriUabjvmj0DdVIW24huBj39hNaWevUcpqKpu4RpmOd8ej\u002BLCxhrY9ZiXB1Ue/og6dWtQUhe7QOzd8MWRd6oqexqqmFI4wslkhEAJC7nyCqoeNG\u002BvFevLY0rx4NFRS33ybIw\u002BdGI1/bah68nTrjk27\u002BYbc0M\u002Be2Uu3zkLRtw=="
     },
     {
-<<<<<<< HEAD
-      "RequestUri": "https://amandadev2.blob.core.windows.net/test-container-447ffb48-92cf-0fda-8ce1-5a57117f5131?restype=container",
-=======
       "RequestUri": "http://seanmcccanary3.blob.core.windows.net/test-container-447ffb48-92cf-0fda-8ce1-5a57117f5131?restype=container",
->>>>>>> f7eb5f10
       "RequestMethod": "DELETE",
       "RequestHeaders": {
         "Accept": "application/xml",
         "Authorization": "Sanitized",
-<<<<<<< HEAD
-        "traceparent": "00-33b90160adfff24680b9434f31b61163-094bf3abb78f574d-00",
-        "User-Agent": [
-          "azsdk-net-Storage.Blobs/12.10.0-alpha.20210820.1",
-          "(.NET 5.0.9; Microsoft Windows 10.0.19043)"
-        ],
-        "x-ms-client-request-id": "15c8ec20-5f2c-60ea-5cff-a0a90eadd631",
-        "x-ms-date": "Fri, 20 Aug 2021 22:44:55 GMT",
-=======
         "traceparent": "00-c496f50da08a064aa81654c104f1752b-889c2b1aad028245-00",
         "User-Agent": "azsdk-net-Storage.Blobs/12.11.0-alpha.20210921.1 (.NET Framework 4.8.4300.0; Microsoft Windows 10.0.19043 )",
         "x-ms-client-request-id": "15c8ec20-5f2c-60ea-5cff-a0a90eadd631",
         "x-ms-date": "Tue, 21 Sep 2021 19:47:48 GMT",
->>>>>>> f7eb5f10
         "x-ms-return-client-request-id": "true",
         "x-ms-version": "2020-12-06"
       },
@@ -307,32 +164,17 @@
       "StatusCode": 202,
       "ResponseHeaders": {
         "Content-Length": "0",
-<<<<<<< HEAD
-        "Date": "Fri, 20 Aug 2021 22:44:55 GMT",
-        "Server": [
-          "Windows-Azure-Blob/1.0",
-          "Microsoft-HTTPAPI/2.0"
-        ],
-        "x-ms-client-request-id": "15c8ec20-5f2c-60ea-5cff-a0a90eadd631",
-        "x-ms-request-id": "97b7d7fc-201e-006c-0f14-9639c8000000",
-        "x-ms-version": "2020-10-02"
-=======
         "Date": "Tue, 21 Sep 2021 19:47:47 GMT",
         "Server": "Windows-Azure-Blob/1.0 Microsoft-HTTPAPI/2.0",
         "x-ms-client-request-id": "15c8ec20-5f2c-60ea-5cff-a0a90eadd631",
         "x-ms-request-id": "136f6f26-f01e-001f-3321-af69c6000000",
         "x-ms-version": "2020-12-06"
->>>>>>> f7eb5f10
       },
       "ResponseBody": []
     }
   ],
   "Variables": {
     "RandomSeed": "1535717641",
-<<<<<<< HEAD
-    "Storage_TestConfigDefault": "ProductionTenant\namandadev2\nU2FuaXRpemVk\nhttps://amandadev2.blob.core.windows.net\nhttps://amandadev2.file.core.windows.net\nhttps://amandadev2.queue.core.windows.net\nhttps://amandadev2.table.core.windows.net\n\n\n\n\nhttps://amandadev2-secondary.blob.core.windows.net\nhttps://amandadev2-secondary.file.core.windows.net\nhttps://amandadev2-secondary.queue.core.windows.net\nhttps://amandadev2-secondary.table.core.windows.net\n\nSanitized\n\n\nCloud\nBlobEndpoint=https://amandadev2.blob.core.windows.net/;QueueEndpoint=https://amandadev2.queue.core.windows.net/;FileEndpoint=https://amandadev2.file.core.windows.net/;BlobSecondaryEndpoint=https://amandadev2-secondary.blob.core.windows.net/;QueueSecondaryEndpoint=https://amandadev2-secondary.queue.core.windows.net/;FileSecondaryEndpoint=https://amandadev2-secondary.file.core.windows.net/;AccountName=amandadev2;AccountKey=Kg==;\ntestscope2\n\n"
-=======
     "Storage_TestConfigDefault": "ProductionTenant\nseanmcccanary3\nU2FuaXRpemVk\nhttp://seanmcccanary3.blob.core.windows.net\nhttp://seanmcccanary3.file.core.windows.net\nhttp://seanmcccanary3.queue.core.windows.net\nhttp://seanmcccanary3.table.core.windows.net\n\n\n\n\nhttp://seanmcccanary3-secondary.blob.core.windows.net\nhttp://seanmcccanary3-secondary.file.core.windows.net\nhttp://seanmcccanary3-secondary.queue.core.windows.net\nhttp://seanmcccanary3-secondary.table.core.windows.net\n\nSanitized\n\n\nCloud\nBlobEndpoint=http://seanmcccanary3.blob.core.windows.net/;QueueEndpoint=http://seanmcccanary3.queue.core.windows.net/;FileEndpoint=http://seanmcccanary3.file.core.windows.net/;BlobSecondaryEndpoint=http://seanmcccanary3-secondary.blob.core.windows.net/;QueueSecondaryEndpoint=http://seanmcccanary3-secondary.queue.core.windows.net/;FileSecondaryEndpoint=http://seanmcccanary3-secondary.file.core.windows.net/;AccountName=seanmcccanary3;AccountKey=Kg==;\n[encryption scope]\n\n"
->>>>>>> f7eb5f10
   }
 }