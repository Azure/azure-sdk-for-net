﻿{
  "Entries": [
    {
      "RequestUri": "https://seanmcccanary3.blob.core.windows.net/test-container-d9e4bed2-1041-8af5-083e-2080d1fb096f?restype=container",
      "RequestMethod": "PUT",
      "RequestHeaders": {
        "Accept": "application/xml",
        "Authorization": "Sanitized",
        "traceparent": "00-459013f00dd1cf47a43e57c30c4670e8-26d631036f4b5d46-00",
        "User-Agent": [
          "azsdk-net-Storage.Blobs/12.9.0-alpha.20210217.1",
          "(.NET 5.0.3; Microsoft Windows 10.0.19042)"
        ],
        "x-ms-blob-public-access": "container",
        "x-ms-client-request-id": "da58faeb-1790-cbab-b71c-3fde4756759a",
        "x-ms-date": "Wed, 17 Feb 2021 18:47:00 GMT",
        "x-ms-return-client-request-id": "true",
<<<<<<< HEAD
        "x-ms-version": "2020-12-06"
=======
        "x-ms-version": "2021-02-12"
>>>>>>> 7e782c87
      },
      "RequestBody": null,
      "StatusCode": 201,
      "ResponseHeaders": {
        "Content-Length": "0",
        "Date": "Wed, 17 Feb 2021 18:47:00 GMT",
        "ETag": "\"0x8D8D374693A1EFF\"",
        "Last-Modified": "Wed, 17 Feb 2021 18:47:00 GMT",
        "Server": [
          "Windows-Azure-Blob/1.0",
          "Microsoft-HTTPAPI/2.0"
        ],
        "x-ms-client-request-id": "da58faeb-1790-cbab-b71c-3fde4756759a",
        "x-ms-request-id": "de10d59b-c01e-0014-695d-0592ad000000",
<<<<<<< HEAD
        "x-ms-version": "2020-12-06"
=======
        "x-ms-version": "2021-02-12"
>>>>>>> 7e782c87
      },
      "ResponseBody": []
    },
    {
      "RequestUri": "https://seanmcccanary3.blob.core.windows.net/test-container-d9e4bed2-1041-8af5-083e-2080d1fb096f/test-blob-b2fc48ea-0693-c806-9963-c89f156e7ad0",
      "RequestMethod": "PUT",
      "RequestHeaders": {
        "Accept": "application/xml",
        "Authorization": "Sanitized",
        "Content-Length": "1024",
        "Content-Type": "application/octet-stream",
        "traceparent": "00-b7f9c6b6e34803478a90f2576c38c597-6bb248c96a585541-00",
        "User-Agent": [
          "azsdk-net-Storage.Blobs/12.9.0-alpha.20210217.1",
          "(.NET 5.0.3; Microsoft Windows 10.0.19042)"
        ],
        "x-ms-blob-type": "BlockBlob",
        "x-ms-client-request-id": "bc0a19bb-45dc-e1a6-8927-889b5d5dcce3",
        "x-ms-date": "Wed, 17 Feb 2021 18:47:00 GMT",
        "x-ms-return-client-request-id": "true",
<<<<<<< HEAD
        "x-ms-version": "2020-12-06"
=======
        "x-ms-version": "2021-02-12"
>>>>>>> 7e782c87
      },
      "RequestBody": "w1AZkpr2Zb06Cq4JjhE2UI1dsxsVoD9PkpRb7u0wqq4V3DJBL0PQ9JWbn4Zpojym5u5Q6qJahSIQygAGm3bQCl//87He9CFKjb+FeQG55fBXtAj/38AMu1cPMGRDyVgey5Umaq6Kx/HNBVzi1AshV+UPruZu0Cqf8zhaz8S8B8NmZ65rk3pBzO0WMtpjKedL7tl+Mxtyr/pqhnd2MPgtEP2YfGxdtcNrzuH5V55QO8pRDuDqPtSo9Le0AQwDypz06SHcyqx67jgVE2Q5eFhbGkutJSEXQtEp8Ii0qLS3ZwRFBG18c3Ad1iCo1SpwbntfWObBVqR73adQs9okxUWEXqxf9HTq3qbaj08Bb22nuYEMVVDN9hFfyibGLMCW+RHaJHZ+EHoGdXpA5sZVem46qPpYF3D1tmea/ypNJLHmRJY9Jkv2KKgHBd/VjRBLCk+4i4TGPeGh5W0P4xBQuVHIWaIvF1MjQ39RURGQHylXT/XalZgtIAa1nEDd50SXt0yODDNuG/L8lEgEdOzQEcVDt5QbdSS5mzmbensSRVw6upnEARP26TQC3gBQKasZ5It7mjCwfEEo1XH50qB36U/rybpSCw+yTc1gGJcjaXGNgpXvl6ssij1YnCuh/BeTi/WxZGDxxtl7yU1iUGOqBGz/bE8Lh1Gjvz98+m/jEFC2zYyicgQRm7u8dM1eyTnarpe/opDHiASjDaUhdcxpmLj8rIPXCJJn7dCUThOERfUFokzXJG7A7kWI/mRf8CbvUtsVYR22AqUEWLS/MznxH8evHNKAknNKPL0+TwkuB/yppfs3buTYTp+m08u6ALsLlt+csNRTbsBnyyVfeLOc1lC3Fo0+ubDj180z2b+ojzsBMrgpkVcoVTY7z6O/eNXrCv17AuotzdwvudkHIJUBvzvpXUb7ckT5j8BXA+oMJF/4SM/CLI1R02Xb+th+ITWhOQ9o1RqP75e4gnMp1sryIpR5DtfFP5OumIrgIHdrem6Ktsnao09EaFg4CaoZJ/2b6NdDBBJe2/p8ujyQrs4fTAcFniAAF39FNaZ+jTXplHCMRTefKHZbLNrPXukStLmJGLyiE4ncmtFY/s9s307EkiXMA2mXgCSRqXJFMbiVM4Ds9XV5RoDnr6pmRimn702MCsvDRbFP8peXEGoWl2kYw8pOf+rZS0uk5VO/MDn66roluSbs0u7PnALd4TYW0BhATYNfWHBis79/Hl9dkMFenCaw8d1CK/DcfuLn+2kVjhU7fuO1m5JJwgZmbbOOcgxAfkQQZt47/iGSg9mNe7dWapBKIhHeqAGUZi/X2748TgzWp3wkBSc2/4DBIhi4vEdOEAIjQ0/6YdZDfACuYyJjVTTMtg==",
      "StatusCode": 201,
      "ResponseHeaders": {
        "Content-Length": "0",
        "Content-MD5": "qlcC5RzUJKcm8PXaAVjVPA==",
        "Date": "Wed, 17 Feb 2021 18:47:00 GMT",
        "ETag": "\"0x8D8D37469452A00\"",
        "Last-Modified": "Wed, 17 Feb 2021 18:47:00 GMT",
        "Server": [
          "Windows-Azure-Blob/1.0",
          "Microsoft-HTTPAPI/2.0"
        ],
        "x-ms-client-request-id": "bc0a19bb-45dc-e1a6-8927-889b5d5dcce3",
        "x-ms-content-crc64": "iaRoY56mbzI=",
        "x-ms-request-id": "de10d5b4-c01e-0014-7f5d-0592ad000000",
        "x-ms-request-server-encrypted": "true",
<<<<<<< HEAD
        "x-ms-version": "2020-12-06",
=======
        "x-ms-version": "2021-02-12",
>>>>>>> 7e782c87
        "x-ms-version-id": "2021-02-17T18:47:00.8732672Z"
      },
      "ResponseBody": []
    },
    {
<<<<<<< HEAD
      "RequestUri": "https://seanmcccanary3.blob.core.windows.net/test-container-d9e4bed2-1041-8af5-083e-2080d1fb096f/test-blob-b2fc48ea-0693-c806-9963-c89f156e7ad0?sv=2020-12-06&st=2021-02-17T17%3A47%3A00Z&se=2021-02-17T19%3A47%3A00Z&sr=c&sp=r&sig=Sanitized",
=======
      "RequestUri": "https://seanmcccanary3.blob.core.windows.net/test-container-d9e4bed2-1041-8af5-083e-2080d1fb096f/test-blob-b2fc48ea-0693-c806-9963-c89f156e7ad0?sv=2021-02-12&st=2021-02-17T17%3A47%3A00Z&se=2021-02-17T19%3A47%3A00Z&sr=c&sp=r&sig=Sanitized",
>>>>>>> 7e782c87
      "RequestMethod": "HEAD",
      "RequestHeaders": {
        "Accept": "application/xml",
        "traceparent": "00-bfdb198865888f4eb2b6fdd75ba158b6-5295fb8874a93541-00",
        "User-Agent": [
          "azsdk-net-Storage.Blobs/12.9.0-alpha.20210217.1",
          "(.NET 5.0.3; Microsoft Windows 10.0.19042)"
        ],
        "x-ms-client-request-id": "3ca757db-102a-8eda-9350-db418b8634bf",
        "x-ms-return-client-request-id": "true",
<<<<<<< HEAD
        "x-ms-version": "2020-12-06"
=======
        "x-ms-version": "2021-02-12"
>>>>>>> 7e782c87
      },
      "RequestBody": null,
      "StatusCode": 200,
      "ResponseHeaders": {
        "Accept-Ranges": "bytes",
        "Content-Length": "1024",
        "Content-MD5": "qlcC5RzUJKcm8PXaAVjVPA==",
        "Content-Type": "application/octet-stream",
        "Date": "Wed, 17 Feb 2021 18:47:00 GMT",
        "ETag": "\"0x8D8D37469452A00\"",
        "Last-Modified": "Wed, 17 Feb 2021 18:47:00 GMT",
        "Server": [
          "Windows-Azure-Blob/1.0",
          "Microsoft-HTTPAPI/2.0"
        ],
        "x-ms-access-tier": "Hot",
        "x-ms-access-tier-inferred": "true",
        "x-ms-blob-type": "BlockBlob",
        "x-ms-client-request-id": "3ca757db-102a-8eda-9350-db418b8634bf",
        "x-ms-creation-time": "Wed, 17 Feb 2021 18:47:00 GMT",
        "x-ms-is-current-version": "true",
        "x-ms-last-access-time": "Wed, 17 Feb 2021 18:47:00 GMT",
        "x-ms-lease-state": "available",
        "x-ms-lease-status": "unlocked",
        "x-ms-request-id": "e02b8768-401e-001a-805d-05bb1d000000",
        "x-ms-server-encrypted": "true",
<<<<<<< HEAD
        "x-ms-version": "2020-12-06",
=======
        "x-ms-version": "2021-02-12",
>>>>>>> 7e782c87
        "x-ms-version-id": "2021-02-17T18:47:00.8732672Z"
      },
      "ResponseBody": []
    },
    {
      "RequestUri": "https://seanmcccanary3.blob.core.windows.net/test-container-d9e4bed2-1041-8af5-083e-2080d1fb096f?restype=container",
      "RequestMethod": "DELETE",
      "RequestHeaders": {
        "Accept": "application/xml",
        "Authorization": "Sanitized",
        "traceparent": "00-1165def6dca7874ebb521e5089780d16-4724733e4d621f49-00",
        "User-Agent": [
          "azsdk-net-Storage.Blobs/12.9.0-alpha.20210217.1",
          "(.NET 5.0.3; Microsoft Windows 10.0.19042)"
        ],
        "x-ms-client-request-id": "06c0c2d0-90b6-dbb9-2be5-808ec279a3a7",
        "x-ms-date": "Wed, 17 Feb 2021 18:47:01 GMT",
        "x-ms-return-client-request-id": "true",
<<<<<<< HEAD
        "x-ms-version": "2020-12-06"
=======
        "x-ms-version": "2021-02-12"
>>>>>>> 7e782c87
      },
      "RequestBody": null,
      "StatusCode": 202,
      "ResponseHeaders": {
        "Content-Length": "0",
        "Date": "Wed, 17 Feb 2021 18:47:01 GMT",
        "Server": [
          "Windows-Azure-Blob/1.0",
          "Microsoft-HTTPAPI/2.0"
        ],
        "x-ms-client-request-id": "06c0c2d0-90b6-dbb9-2be5-808ec279a3a7",
        "x-ms-request-id": "de10d659-c01e-0014-805d-0592ad000000",
<<<<<<< HEAD
        "x-ms-version": "2020-12-06"
=======
        "x-ms-version": "2021-02-12"
>>>>>>> 7e782c87
      },
      "ResponseBody": []
    }
  ],
  "Variables": {
    "DateTimeOffsetNow": "2021-02-17T12:47:00.909196-06:00",
    "RandomSeed": "2052225601",
    "Storage_TestConfigDefault": "ProductionTenant\nseanmcccanary3\nU2FuaXRpemVk\nhttps://seanmcccanary3.blob.core.windows.net\nhttps://seanmcccanary3.file.core.windows.net\nhttps://seanmcccanary3.queue.core.windows.net\nhttps://seanmcccanary3.table.core.windows.net\n\n\n\n\nhttps://seanmcccanary3-secondary.blob.core.windows.net\nhttps://seanmcccanary3-secondary.file.core.windows.net\nhttps://seanmcccanary3-secondary.queue.core.windows.net\nhttps://seanmcccanary3-secondary.table.core.windows.net\n\nSanitized\n\n\nCloud\nBlobEndpoint=https://seanmcccanary3.blob.core.windows.net/;QueueEndpoint=https://seanmcccanary3.queue.core.windows.net/;FileEndpoint=https://seanmcccanary3.file.core.windows.net/;BlobSecondaryEndpoint=https://seanmcccanary3-secondary.blob.core.windows.net/;QueueSecondaryEndpoint=https://seanmcccanary3-secondary.queue.core.windows.net/;FileSecondaryEndpoint=https://seanmcccanary3-secondary.file.core.windows.net/;AccountName=seanmcccanary3;AccountKey=Kg==;\nseanscope1\n\n"
  }
}<|MERGE_RESOLUTION|>--- conflicted
+++ resolved
@@ -15,11 +15,7 @@
         "x-ms-client-request-id": "da58faeb-1790-cbab-b71c-3fde4756759a",
         "x-ms-date": "Wed, 17 Feb 2021 18:47:00 GMT",
         "x-ms-return-client-request-id": "true",
-<<<<<<< HEAD
-        "x-ms-version": "2020-12-06"
-=======
         "x-ms-version": "2021-02-12"
->>>>>>> 7e782c87
       },
       "RequestBody": null,
       "StatusCode": 201,
@@ -34,11 +30,7 @@
         ],
         "x-ms-client-request-id": "da58faeb-1790-cbab-b71c-3fde4756759a",
         "x-ms-request-id": "de10d59b-c01e-0014-695d-0592ad000000",
-<<<<<<< HEAD
-        "x-ms-version": "2020-12-06"
-=======
         "x-ms-version": "2021-02-12"
->>>>>>> 7e782c87
       },
       "ResponseBody": []
     },
@@ -59,11 +51,7 @@
         "x-ms-client-request-id": "bc0a19bb-45dc-e1a6-8927-889b5d5dcce3",
         "x-ms-date": "Wed, 17 Feb 2021 18:47:00 GMT",
         "x-ms-return-client-request-id": "true",
-<<<<<<< HEAD
-        "x-ms-version": "2020-12-06"
-=======
         "x-ms-version": "2021-02-12"
->>>>>>> 7e782c87
       },
       "RequestBody": "w1AZkpr2Zb06Cq4JjhE2UI1dsxsVoD9PkpRb7u0wqq4V3DJBL0PQ9JWbn4Zpojym5u5Q6qJahSIQygAGm3bQCl//87He9CFKjb+FeQG55fBXtAj/38AMu1cPMGRDyVgey5Umaq6Kx/HNBVzi1AshV+UPruZu0Cqf8zhaz8S8B8NmZ65rk3pBzO0WMtpjKedL7tl+Mxtyr/pqhnd2MPgtEP2YfGxdtcNrzuH5V55QO8pRDuDqPtSo9Le0AQwDypz06SHcyqx67jgVE2Q5eFhbGkutJSEXQtEp8Ii0qLS3ZwRFBG18c3Ad1iCo1SpwbntfWObBVqR73adQs9okxUWEXqxf9HTq3qbaj08Bb22nuYEMVVDN9hFfyibGLMCW+RHaJHZ+EHoGdXpA5sZVem46qPpYF3D1tmea/ypNJLHmRJY9Jkv2KKgHBd/VjRBLCk+4i4TGPeGh5W0P4xBQuVHIWaIvF1MjQ39RURGQHylXT/XalZgtIAa1nEDd50SXt0yODDNuG/L8lEgEdOzQEcVDt5QbdSS5mzmbensSRVw6upnEARP26TQC3gBQKasZ5It7mjCwfEEo1XH50qB36U/rybpSCw+yTc1gGJcjaXGNgpXvl6ssij1YnCuh/BeTi/WxZGDxxtl7yU1iUGOqBGz/bE8Lh1Gjvz98+m/jEFC2zYyicgQRm7u8dM1eyTnarpe/opDHiASjDaUhdcxpmLj8rIPXCJJn7dCUThOERfUFokzXJG7A7kWI/mRf8CbvUtsVYR22AqUEWLS/MznxH8evHNKAknNKPL0+TwkuB/yppfs3buTYTp+m08u6ALsLlt+csNRTbsBnyyVfeLOc1lC3Fo0+ubDj180z2b+ojzsBMrgpkVcoVTY7z6O/eNXrCv17AuotzdwvudkHIJUBvzvpXUb7ckT5j8BXA+oMJF/4SM/CLI1R02Xb+th+ITWhOQ9o1RqP75e4gnMp1sryIpR5DtfFP5OumIrgIHdrem6Ktsnao09EaFg4CaoZJ/2b6NdDBBJe2/p8ujyQrs4fTAcFniAAF39FNaZ+jTXplHCMRTefKHZbLNrPXukStLmJGLyiE4ncmtFY/s9s307EkiXMA2mXgCSRqXJFMbiVM4Ds9XV5RoDnr6pmRimn702MCsvDRbFP8peXEGoWl2kYw8pOf+rZS0uk5VO/MDn66roluSbs0u7PnALd4TYW0BhATYNfWHBis79/Hl9dkMFenCaw8d1CK/DcfuLn+2kVjhU7fuO1m5JJwgZmbbOOcgxAfkQQZt47/iGSg9mNe7dWapBKIhHeqAGUZi/X2748TgzWp3wkBSc2/4DBIhi4vEdOEAIjQ0/6YdZDfACuYyJjVTTMtg==",
       "StatusCode": 201,
@@ -81,21 +69,13 @@
         "x-ms-content-crc64": "iaRoY56mbzI=",
         "x-ms-request-id": "de10d5b4-c01e-0014-7f5d-0592ad000000",
         "x-ms-request-server-encrypted": "true",
-<<<<<<< HEAD
-        "x-ms-version": "2020-12-06",
-=======
         "x-ms-version": "2021-02-12",
->>>>>>> 7e782c87
         "x-ms-version-id": "2021-02-17T18:47:00.8732672Z"
       },
       "ResponseBody": []
     },
     {
-<<<<<<< HEAD
-      "RequestUri": "https://seanmcccanary3.blob.core.windows.net/test-container-d9e4bed2-1041-8af5-083e-2080d1fb096f/test-blob-b2fc48ea-0693-c806-9963-c89f156e7ad0?sv=2020-12-06&st=2021-02-17T17%3A47%3A00Z&se=2021-02-17T19%3A47%3A00Z&sr=c&sp=r&sig=Sanitized",
-=======
       "RequestUri": "https://seanmcccanary3.blob.core.windows.net/test-container-d9e4bed2-1041-8af5-083e-2080d1fb096f/test-blob-b2fc48ea-0693-c806-9963-c89f156e7ad0?sv=2021-02-12&st=2021-02-17T17%3A47%3A00Z&se=2021-02-17T19%3A47%3A00Z&sr=c&sp=r&sig=Sanitized",
->>>>>>> 7e782c87
       "RequestMethod": "HEAD",
       "RequestHeaders": {
         "Accept": "application/xml",
@@ -106,11 +86,7 @@
         ],
         "x-ms-client-request-id": "3ca757db-102a-8eda-9350-db418b8634bf",
         "x-ms-return-client-request-id": "true",
-<<<<<<< HEAD
-        "x-ms-version": "2020-12-06"
-=======
         "x-ms-version": "2021-02-12"
->>>>>>> 7e782c87
       },
       "RequestBody": null,
       "StatusCode": 200,
@@ -137,11 +113,7 @@
         "x-ms-lease-status": "unlocked",
         "x-ms-request-id": "e02b8768-401e-001a-805d-05bb1d000000",
         "x-ms-server-encrypted": "true",
-<<<<<<< HEAD
-        "x-ms-version": "2020-12-06",
-=======
         "x-ms-version": "2021-02-12",
->>>>>>> 7e782c87
         "x-ms-version-id": "2021-02-17T18:47:00.8732672Z"
       },
       "ResponseBody": []
@@ -160,11 +132,7 @@
         "x-ms-client-request-id": "06c0c2d0-90b6-dbb9-2be5-808ec279a3a7",
         "x-ms-date": "Wed, 17 Feb 2021 18:47:01 GMT",
         "x-ms-return-client-request-id": "true",
-<<<<<<< HEAD
-        "x-ms-version": "2020-12-06"
-=======
         "x-ms-version": "2021-02-12"
->>>>>>> 7e782c87
       },
       "RequestBody": null,
       "StatusCode": 202,
@@ -177,11 +145,7 @@
         ],
         "x-ms-client-request-id": "06c0c2d0-90b6-dbb9-2be5-808ec279a3a7",
         "x-ms-request-id": "de10d659-c01e-0014-805d-0592ad000000",
-<<<<<<< HEAD
-        "x-ms-version": "2020-12-06"
-=======
         "x-ms-version": "2021-02-12"
->>>>>>> 7e782c87
       },
       "ResponseBody": []
     }
