﻿{
  "Entries": [
    {
      "RequestUri": "https://seanmcccanary3.blob.core.windows.net/test-container-86a7a583-947f-88d7-49dd-a4b56ad80409?restype=container",
      "RequestMethod": "PUT",
      "RequestHeaders": {
        "Accept": "application/xml",
        "Authorization": "Sanitized",
        "traceparent": "00-0df7ffd84ad04d49a272376c010d18b5-9bf160cb9cafa442-00",
        "User-Agent": [
          "azsdk-net-Storage.Blobs/12.9.0-alpha.20210217.1",
          "(.NET 5.0.3; Microsoft Windows 10.0.19042)"
        ],
        "x-ms-blob-public-access": "container",
        "x-ms-client-request-id": "594226c6-8d78-a703-8da6-d40b6851030c",
        "x-ms-date": "Wed, 17 Feb 2021 18:52:57 GMT",
        "x-ms-return-client-request-id": "true",
<<<<<<< HEAD
        "x-ms-version": "2020-12-06"
=======
        "x-ms-version": "2021-02-12"
>>>>>>> 7e782c87
      },
      "RequestBody": null,
      "StatusCode": 201,
      "ResponseHeaders": {
        "Content-Length": "0",
        "Date": "Wed, 17 Feb 2021 18:52:58 GMT",
        "ETag": "\"0x8D8D3753E30E03D\"",
        "Last-Modified": "Wed, 17 Feb 2021 18:52:58 GMT",
        "Server": [
          "Windows-Azure-Blob/1.0",
          "Microsoft-HTTPAPI/2.0"
        ],
        "x-ms-client-request-id": "594226c6-8d78-a703-8da6-d40b6851030c",
        "x-ms-request-id": "4179ed15-401e-0068-335e-05bc52000000",
<<<<<<< HEAD
        "x-ms-version": "2020-12-06"
=======
        "x-ms-version": "2021-02-12"
>>>>>>> 7e782c87
      },
      "ResponseBody": []
    },
    {
      "RequestUri": "https://seanmcccanary3.blob.core.windows.net/test-container-86a7a583-947f-88d7-49dd-a4b56ad80409/test-blob-de6867e3-0e56-4a23-2ead-b651a9a4faf3",
      "RequestMethod": "PUT",
      "RequestHeaders": {
        "Accept": "application/xml",
        "Authorization": "Sanitized",
        "Content-Length": "1024",
        "Content-Type": "application/octet-stream",
        "traceparent": "00-191324a52df65d4e9fda1741c31fff89-e1d713ab2b8cd940-00",
        "User-Agent": [
          "azsdk-net-Storage.Blobs/12.9.0-alpha.20210217.1",
          "(.NET 5.0.3; Microsoft Windows 10.0.19042)"
        ],
        "x-ms-blob-type": "BlockBlob",
        "x-ms-client-request-id": "49b4b282-3827-d50c-911d-61ed7fc3f760",
        "x-ms-date": "Wed, 17 Feb 2021 18:52:58 GMT",
        "x-ms-return-client-request-id": "true",
<<<<<<< HEAD
        "x-ms-version": "2020-12-06"
=======
        "x-ms-version": "2021-02-12"
>>>>>>> 7e782c87
      },
      "RequestBody": "vTzuRJaqkIaQoQSSY2uRfSrdUCbtQRG3A/crytax/ems4U4rY792ONbhTrQJkOfCHDgnzFPTBXsqN0Gef8Ww3qQb5oIdZRpqZhdPDPNcrXIPaK6dijGV2NvSASx+17kRMW8Q7qpkpbYdvGU8hPmIzYnOjhYWElRyhg2nSmTu7I9ePtqDTL/Hq8P4f83MWVThSTOir0ii+h4bnmidvVpSL9DW3UUeBYHKBuNSHpOGpSy5xgAxTDxGvEO8Z65WKu5oplD89nwOwkSx2KhlT9uLlPg75PdZIOOUkCEBYp3Tc9z16nhCia+wqgO8f3OT4GxnMdK2G0b3D4VtaGZaDGCm3mXMb2VjSApIiznznaFvAK+0mjHLHFeV/tvz1SFJVZ2jFqANx3AGBOjHbY8MA3Lj/Wi2pnIu28ENN3GKb3Lp/jacUIYAYTg+rZVIA6/IiPppD9i4kq8qdDveAI//fJV13m5ZcLPr4psvePjd5tcSRa52IV+aMWyHcdtLImGpPzH/0iVAbhdHfSw8iBm2TI5jy7rhiFs12qwC0v7YoMA5hjnH3ROy0taXL6MyXqhS0CRM51anx7bVyvh4PZwZb91sAgLg7297sPnjSlm4AnwEsALZi7hqkr6C8RMbOpQ6fr/GxlumceG10Tdcw31dHch7c42aP+QlAnBDXf1bYHZlqMyZ8TsgXj4gJLmBDc9AJdRLn8YGoD7bocTrYhTjWXHA9hqxwyuMWxVPeRoqo/SgAjcpEMCwXweNvVB2NfsqPcpIwBa0jmKovkSwtycjsf3QSl/cukmwEJcSJAXaFSYZJTxQ4uPd7HTVgFF8/6jgaQxTpuqcTYKAl7B/omlczakdl5Hr084a817rBjn3MxHvMrv4hm47fde5z0syXUkKebKoXmgW9JU+ObOLsUdIiWOfj2+uY0c64hq6MQOD55UV4YyHTtWo2T0luk27sMuPcEbnk87ZWxZrbXxOW8KSulEddtC6wTqO9rYyiKj5fjFOKsC9m1PHO4V2G+FYWn16k//7nTn71a8LWZ0Xp9Ntcu9KADAB1R7+VjtLRKVZNZs5t/So/eH3UlURsUK2sJOxCKnxDVpMeb7h/Uf+sJEJsiMB3u/exHQOUq3b8CPbR6anmTv8ZyhB7D42xwCZ+aHEB/4ftdGj0kQ147qscYiaBbWgVxdWDUr6v/KxqP1zdFkLFukkvJLUA8b2xoNtlXq1nMJK+aKKbvm0JPXf8ipHwW9hoFufdUgjzFNQX0bGjCp4+ws6KHu3gajvcJec9RGbrwUUDPQeFiZ5JyxOOQ6y7ZfLZ/YfDJjzqR+zsAWxhtdCta9BsoA1WeXlwAFOaEeZPIP/0Y0afKNsIGLUa2YhyKFVDA==",
      "StatusCode": 201,
      "ResponseHeaders": {
        "Content-Length": "0",
        "Content-MD5": "Ko5LHydsXqjPFuZRvobMqw==",
        "Date": "Wed, 17 Feb 2021 18:52:58 GMT",
        "ETag": "\"0x8D8D3753E3E9100\"",
        "Last-Modified": "Wed, 17 Feb 2021 18:52:58 GMT",
        "Server": [
          "Windows-Azure-Blob/1.0",
          "Microsoft-HTTPAPI/2.0"
        ],
        "x-ms-client-request-id": "49b4b282-3827-d50c-911d-61ed7fc3f760",
        "x-ms-content-crc64": "P/nTnO9F0hs=",
        "x-ms-request-id": "4179ed41-401e-0068-545e-05bc52000000",
        "x-ms-request-server-encrypted": "true",
<<<<<<< HEAD
        "x-ms-version": "2020-12-06",
=======
        "x-ms-version": "2021-02-12",
>>>>>>> 7e782c87
        "x-ms-version-id": "2021-02-17T18:52:58.1847296Z"
      },
      "ResponseBody": []
    },
    {
      "RequestUri": "https://seanmcccanary3.blob.core.windows.net/test-container-86a7a583-947f-88d7-49dd-a4b56ad80409/test-blob-39c25bf8-47cb-3ce7-7f08-4257d57b21fc",
      "RequestMethod": "PUT",
      "RequestHeaders": {
        "Accept": "application/xml",
        "Authorization": "Sanitized",
        "traceparent": "00-d520135754f8d24c8593bb2039b23a84-6bfe1947a00d5040-00",
        "User-Agent": [
          "azsdk-net-Storage.Blobs/12.9.0-alpha.20210217.1",
          "(.NET 5.0.3; Microsoft Windows 10.0.19042)"
        ],
        "x-ms-access-tier": "P20",
        "x-ms-client-request-id": "e5ad3754-df15-3aa7-ca78-ca1ef5b5ff16",
        "x-ms-copy-source": "https://seanmcccanary3.blob.core.windows.net/test-container-86a7a583-947f-88d7-49dd-a4b56ad80409/test-blob-de6867e3-0e56-4a23-2ead-b651a9a4faf3",
        "x-ms-date": "Wed, 17 Feb 2021 18:52:58 GMT",
        "x-ms-requires-sync": "true",
        "x-ms-return-client-request-id": "true",
<<<<<<< HEAD
        "x-ms-version": "2020-12-06"
=======
        "x-ms-version": "2021-02-12"
>>>>>>> 7e782c87
      },
      "RequestBody": null,
      "StatusCode": 400,
      "ResponseHeaders": {
        "Content-Length": "325",
        "Content-Type": "application/xml",
        "Date": "Wed, 17 Feb 2021 18:52:58 GMT",
        "Server": [
          "Windows-Azure-Blob/1.0",
          "Microsoft-HTTPAPI/2.0"
        ],
        "x-ms-client-request-id": "e5ad3754-df15-3aa7-ca78-ca1ef5b5ff16",
        "x-ms-error-code": "InvalidHeaderValue",
        "x-ms-request-id": "4179ed5a-401e-0068-6c5e-05bc52000000",
<<<<<<< HEAD
        "x-ms-version": "2020-12-06"
=======
        "x-ms-version": "2021-02-12"
>>>>>>> 7e782c87
      },
      "ResponseBody": [
        "﻿<?xml version=\"1.0\" encoding=\"utf-8\"?><Error><Code>InvalidHeaderValue</Code><Message>The value for one of the HTTP headers is not in the correct format.\n",
        "RequestId:4179ed5a-401e-0068-6c5e-05bc52000000\n",
        "Time:2021-02-17T18:52:58.2471162Z</Message><HeaderName>x-ms-access-tier</HeaderName><HeaderValue>P20</HeaderValue></Error>"
      ]
    },
    {
      "RequestUri": "https://seanmcccanary3.blob.core.windows.net/test-container-86a7a583-947f-88d7-49dd-a4b56ad80409?restype=container",
      "RequestMethod": "DELETE",
      "RequestHeaders": {
        "Accept": "application/xml",
        "Authorization": "Sanitized",
        "traceparent": "00-9f8c07d319f1ed499fa31b36e953ef05-b4b149925bac4840-00",
        "User-Agent": [
          "azsdk-net-Storage.Blobs/12.9.0-alpha.20210217.1",
          "(.NET 5.0.3; Microsoft Windows 10.0.19042)"
        ],
        "x-ms-client-request-id": "9e02cd76-3bce-72e6-4b64-4c7342c6569e",
        "x-ms-date": "Wed, 17 Feb 2021 18:52:58 GMT",
        "x-ms-return-client-request-id": "true",
<<<<<<< HEAD
        "x-ms-version": "2020-12-06"
=======
        "x-ms-version": "2021-02-12"
>>>>>>> 7e782c87
      },
      "RequestBody": null,
      "StatusCode": 202,
      "ResponseHeaders": {
        "Content-Length": "0",
        "Date": "Wed, 17 Feb 2021 18:52:58 GMT",
        "Server": [
          "Windows-Azure-Blob/1.0",
          "Microsoft-HTTPAPI/2.0"
        ],
        "x-ms-client-request-id": "9e02cd76-3bce-72e6-4b64-4c7342c6569e",
        "x-ms-request-id": "4179ed7c-401e-0068-0a5e-05bc52000000",
<<<<<<< HEAD
        "x-ms-version": "2020-12-06"
=======
        "x-ms-version": "2021-02-12"
>>>>>>> 7e782c87
      },
      "ResponseBody": []
    }
  ],
  "Variables": {
    "RandomSeed": "1354177377",
    "Storage_TestConfigDefault": "ProductionTenant\nseanmcccanary3\nU2FuaXRpemVk\nhttps://seanmcccanary3.blob.core.windows.net\nhttps://seanmcccanary3.file.core.windows.net\nhttps://seanmcccanary3.queue.core.windows.net\nhttps://seanmcccanary3.table.core.windows.net\n\n\n\n\nhttps://seanmcccanary3-secondary.blob.core.windows.net\nhttps://seanmcccanary3-secondary.file.core.windows.net\nhttps://seanmcccanary3-secondary.queue.core.windows.net\nhttps://seanmcccanary3-secondary.table.core.windows.net\n\nSanitized\n\n\nCloud\nBlobEndpoint=https://seanmcccanary3.blob.core.windows.net/;QueueEndpoint=https://seanmcccanary3.queue.core.windows.net/;FileEndpoint=https://seanmcccanary3.file.core.windows.net/;BlobSecondaryEndpoint=https://seanmcccanary3-secondary.blob.core.windows.net/;QueueSecondaryEndpoint=https://seanmcccanary3-secondary.queue.core.windows.net/;FileSecondaryEndpoint=https://seanmcccanary3-secondary.file.core.windows.net/;AccountName=seanmcccanary3;AccountKey=Kg==;\nseanscope1\n\n"
  }
}<|MERGE_RESOLUTION|>--- conflicted
+++ resolved
@@ -15,11 +15,7 @@
         "x-ms-client-request-id": "594226c6-8d78-a703-8da6-d40b6851030c",
         "x-ms-date": "Wed, 17 Feb 2021 18:52:57 GMT",
         "x-ms-return-client-request-id": "true",
-<<<<<<< HEAD
-        "x-ms-version": "2020-12-06"
-=======
         "x-ms-version": "2021-02-12"
->>>>>>> 7e782c87
       },
       "RequestBody": null,
       "StatusCode": 201,
@@ -34,11 +30,7 @@
         ],
         "x-ms-client-request-id": "594226c6-8d78-a703-8da6-d40b6851030c",
         "x-ms-request-id": "4179ed15-401e-0068-335e-05bc52000000",
-<<<<<<< HEAD
-        "x-ms-version": "2020-12-06"
-=======
         "x-ms-version": "2021-02-12"
->>>>>>> 7e782c87
       },
       "ResponseBody": []
     },
@@ -59,11 +51,7 @@
         "x-ms-client-request-id": "49b4b282-3827-d50c-911d-61ed7fc3f760",
         "x-ms-date": "Wed, 17 Feb 2021 18:52:58 GMT",
         "x-ms-return-client-request-id": "true",
-<<<<<<< HEAD
-        "x-ms-version": "2020-12-06"
-=======
         "x-ms-version": "2021-02-12"
->>>>>>> 7e782c87
       },
       "RequestBody": "vTzuRJaqkIaQoQSSY2uRfSrdUCbtQRG3A/crytax/ems4U4rY792ONbhTrQJkOfCHDgnzFPTBXsqN0Gef8Ww3qQb5oIdZRpqZhdPDPNcrXIPaK6dijGV2NvSASx+17kRMW8Q7qpkpbYdvGU8hPmIzYnOjhYWElRyhg2nSmTu7I9ePtqDTL/Hq8P4f83MWVThSTOir0ii+h4bnmidvVpSL9DW3UUeBYHKBuNSHpOGpSy5xgAxTDxGvEO8Z65WKu5oplD89nwOwkSx2KhlT9uLlPg75PdZIOOUkCEBYp3Tc9z16nhCia+wqgO8f3OT4GxnMdK2G0b3D4VtaGZaDGCm3mXMb2VjSApIiznznaFvAK+0mjHLHFeV/tvz1SFJVZ2jFqANx3AGBOjHbY8MA3Lj/Wi2pnIu28ENN3GKb3Lp/jacUIYAYTg+rZVIA6/IiPppD9i4kq8qdDveAI//fJV13m5ZcLPr4psvePjd5tcSRa52IV+aMWyHcdtLImGpPzH/0iVAbhdHfSw8iBm2TI5jy7rhiFs12qwC0v7YoMA5hjnH3ROy0taXL6MyXqhS0CRM51anx7bVyvh4PZwZb91sAgLg7297sPnjSlm4AnwEsALZi7hqkr6C8RMbOpQ6fr/GxlumceG10Tdcw31dHch7c42aP+QlAnBDXf1bYHZlqMyZ8TsgXj4gJLmBDc9AJdRLn8YGoD7bocTrYhTjWXHA9hqxwyuMWxVPeRoqo/SgAjcpEMCwXweNvVB2NfsqPcpIwBa0jmKovkSwtycjsf3QSl/cukmwEJcSJAXaFSYZJTxQ4uPd7HTVgFF8/6jgaQxTpuqcTYKAl7B/omlczakdl5Hr084a817rBjn3MxHvMrv4hm47fde5z0syXUkKebKoXmgW9JU+ObOLsUdIiWOfj2+uY0c64hq6MQOD55UV4YyHTtWo2T0luk27sMuPcEbnk87ZWxZrbXxOW8KSulEddtC6wTqO9rYyiKj5fjFOKsC9m1PHO4V2G+FYWn16k//7nTn71a8LWZ0Xp9Ntcu9KADAB1R7+VjtLRKVZNZs5t/So/eH3UlURsUK2sJOxCKnxDVpMeb7h/Uf+sJEJsiMB3u/exHQOUq3b8CPbR6anmTv8ZyhB7D42xwCZ+aHEB/4ftdGj0kQ147qscYiaBbWgVxdWDUr6v/KxqP1zdFkLFukkvJLUA8b2xoNtlXq1nMJK+aKKbvm0JPXf8ipHwW9hoFufdUgjzFNQX0bGjCp4+ws6KHu3gajvcJec9RGbrwUUDPQeFiZ5JyxOOQ6y7ZfLZ/YfDJjzqR+zsAWxhtdCta9BsoA1WeXlwAFOaEeZPIP/0Y0afKNsIGLUa2YhyKFVDA==",
       "StatusCode": 201,
@@ -81,11 +69,7 @@
         "x-ms-content-crc64": "P/nTnO9F0hs=",
         "x-ms-request-id": "4179ed41-401e-0068-545e-05bc52000000",
         "x-ms-request-server-encrypted": "true",
-<<<<<<< HEAD
-        "x-ms-version": "2020-12-06",
-=======
         "x-ms-version": "2021-02-12",
->>>>>>> 7e782c87
         "x-ms-version-id": "2021-02-17T18:52:58.1847296Z"
       },
       "ResponseBody": []
@@ -107,11 +91,7 @@
         "x-ms-date": "Wed, 17 Feb 2021 18:52:58 GMT",
         "x-ms-requires-sync": "true",
         "x-ms-return-client-request-id": "true",
-<<<<<<< HEAD
-        "x-ms-version": "2020-12-06"
-=======
         "x-ms-version": "2021-02-12"
->>>>>>> 7e782c87
       },
       "RequestBody": null,
       "StatusCode": 400,
@@ -126,11 +106,7 @@
         "x-ms-client-request-id": "e5ad3754-df15-3aa7-ca78-ca1ef5b5ff16",
         "x-ms-error-code": "InvalidHeaderValue",
         "x-ms-request-id": "4179ed5a-401e-0068-6c5e-05bc52000000",
-<<<<<<< HEAD
-        "x-ms-version": "2020-12-06"
-=======
         "x-ms-version": "2021-02-12"
->>>>>>> 7e782c87
       },
       "ResponseBody": [
         "﻿<?xml version=\"1.0\" encoding=\"utf-8\"?><Error><Code>InvalidHeaderValue</Code><Message>The value for one of the HTTP headers is not in the correct format.\n",
@@ -152,11 +128,7 @@
         "x-ms-client-request-id": "9e02cd76-3bce-72e6-4b64-4c7342c6569e",
         "x-ms-date": "Wed, 17 Feb 2021 18:52:58 GMT",
         "x-ms-return-client-request-id": "true",
-<<<<<<< HEAD
-        "x-ms-version": "2020-12-06"
-=======
         "x-ms-version": "2021-02-12"
->>>>>>> 7e782c87
       },
       "RequestBody": null,
       "StatusCode": 202,
@@ -169,11 +141,7 @@
         ],
         "x-ms-client-request-id": "9e02cd76-3bce-72e6-4b64-4c7342c6569e",
         "x-ms-request-id": "4179ed7c-401e-0068-0a5e-05bc52000000",
-<<<<<<< HEAD
-        "x-ms-version": "2020-12-06"
-=======
         "x-ms-version": "2021-02-12"
->>>>>>> 7e782c87
       },
       "ResponseBody": []
     }
