--- conflicted
+++ resolved
@@ -15,11 +15,7 @@
         "x-ms-client-request-id": "21d0b189-4c0e-ce67-87d3-8e5cecc89673",
         "x-ms-date": "Wed, 17 Feb 2021 18:47:09 GMT",
         "x-ms-return-client-request-id": "true",
-<<<<<<< HEAD
-        "x-ms-version": "2020-12-06"
-=======
         "x-ms-version": "2021-02-12"
->>>>>>> 7e782c87
       },
       "RequestBody": null,
       "StatusCode": 201,
@@ -34,11 +30,7 @@
         ],
         "x-ms-client-request-id": "21d0b189-4c0e-ce67-87d3-8e5cecc89673",
         "x-ms-request-id": "abd88b54-f01e-0089-775d-056017000000",
-<<<<<<< HEAD
-        "x-ms-version": "2020-12-06"
-=======
         "x-ms-version": "2021-02-12"
->>>>>>> 7e782c87
       },
       "ResponseBody": []
     },
@@ -59,11 +51,7 @@
         "x-ms-client-request-id": "a084f768-b3bf-fabb-f09a-7ecb990de4bb",
         "x-ms-date": "Wed, 17 Feb 2021 18:47:09 GMT",
         "x-ms-return-client-request-id": "true",
-<<<<<<< HEAD
-        "x-ms-version": "2020-12-06"
-=======
         "x-ms-version": "2021-02-12"
->>>>>>> 7e782c87
       },
       "RequestBody": "f28yEf0LrDY0/rds5j/Q6p1SaN8bPissdzePEFSU0C9lMNx8lYR1YMy7LvulzLJSLg01rO+OQkBEBZnFfJziny6HB7ViU1QY3AgTYBAwh6qEPOJGXyRA1+6cOJDqr+Mw2Y7NHcX979q5HM/meuEwE37vQT+6mz8JRzDHxhrELSwl44aBY2nlh0wHjUNUWVwMayUS+26jdT1Ow9aUNSjA9O6jwZdbr7AUCbnzsw78te7Uulv1sjK+gW1IMqCTUVEkRphUsZfEsbx0/fG1sMIvUQ3owHrNykK85D8qEnwQgbhnzmx1pwRWDwmegLRACNGqGeCSqpDXVnxVmMxXmp9AZHw5TuFWuaoJkbFxL0mNe9xuf/ibfdYnkHjwHw43/3RqXhw4BrrvU182iBnfZScyyB3v6BqmpealEb5oZpmb0ZI8B9AtVXQhfyuYZPW8SCpRvVfxRxZZw7g1kvX8hu3Gm7eHo15WBHKozmnuDUDx6MmTF6hBqYl84kMX98J/Jfg+0sg+NaTL+7nlSXmsarZ4RKkraG9EhPEtC8AbPgyvKKhxsDp3s7IkxxzvXGAPz3eMn7MZU7yI+U7XECrksLysNSDRO7p7AJD2B6BTVSeRHTtIjp5YltXr6LbroKKIQBdfQiY/PpS9EZ8iIkwcNaQnRfPvmyEdU59L5lIDj1/ubsaJ8xIAUd6ni33/NnSIz7ISxFqvmKX1Qe+H9FhBuYE/NLOFkkKRJvQURw+kHh0rwhag8MoFP9Uhk7EjeVyGZtH7vwHAAzxwgZ5mmlGVUCPRXDJBocm3OvXdY/6QbqyYjeE+qV8bar7aL28rnqSEjEONUR0qRcUIRIQM4qA93xLyzQ1vV6fEtvFzZnFZi5tQWNe7AhyPbUcbNWXaD4cenFBcOdCXFDScyZsrtt5Trrjou4rIgtz2YmDFUyFB6aZqVcoh/FHKuUOiHzmBZLdpx4es8VP9VRlzZtdw0sETWt/0wWEUMrJnHQJGJmOjdP6oXIyalfhSbP+wrZZ6WeaCj8VZjKNWVJXVRNNRty+2z/LYyHY0ecTnolRhY4Qb7MQbw5eeSudbUQf2xVAkAbTP+d6koZFwTRUAcepO9PAQuVcPNvSYGIUKfXZuPrN0w6Gfkmmmd0syqnWBndj8DF0W5gz4FMrANuFYmSMaAg9ii65JrmGGaUEM3Yt+F3qtDXEZV1ene67W31uITt4nF6hlHxIps177kHzK6zc/Qh9nqouyAaq3uhAAc88F/htj5MXjGPhohFoSHcfb3I92l5w8IaNSdRX9rWQCKT+O9ZFhZwdyWykn/iYxn+Tj3N2Aidwyyd13EG+v5WqTZlsagyc1enSIBDtzFSJ9INUxGtGGgZ9jXA==",
       "StatusCode": 201,
@@ -81,21 +69,13 @@
         "x-ms-content-crc64": "pM1/bvm7Xbg=",
         "x-ms-request-id": "abd88b64-f01e-0089-7f5d-056017000000",
         "x-ms-request-server-encrypted": "true",
-<<<<<<< HEAD
-        "x-ms-version": "2020-12-06",
-=======
         "x-ms-version": "2021-02-12",
->>>>>>> 7e782c87
         "x-ms-version-id": "2021-02-17T18:47:09.5424763Z"
       },
       "ResponseBody": []
     },
     {
-<<<<<<< HEAD
-      "RequestUri": "https://seanmcccanary3.blob.core.windows.net/test-container-abbb2e0e-c306-c72c-6b20-95bbc2ce2dbb/test-blob-62f1796b-5cf9-9939-92fe-f8d2fe586e5e?sv=2020-12-06&st=2021-02-17T17%3A47%3A09Z&se=2021-02-17T19%3A47%3A09Z&sr=b&sp=t&sig=Sanitized&comp=tags",
-=======
       "RequestUri": "https://seanmcccanary3.blob.core.windows.net/test-container-abbb2e0e-c306-c72c-6b20-95bbc2ce2dbb/test-blob-62f1796b-5cf9-9939-92fe-f8d2fe586e5e?sv=2021-02-12&st=2021-02-17T17%3A47%3A09Z&se=2021-02-17T19%3A47%3A09Z&sr=b&sp=t&sig=Sanitized&comp=tags",
->>>>>>> 7e782c87
       "RequestMethod": "PUT",
       "RequestHeaders": {
         "Accept": "application/xml",
@@ -107,11 +87,7 @@
         ],
         "x-ms-client-request-id": "8a1d6e6c-c21a-789d-f9ef-66fd43aa2486",
         "x-ms-return-client-request-id": "true",
-<<<<<<< HEAD
-        "x-ms-version": "2020-12-06"
-=======
         "x-ms-version": "2021-02-12"
->>>>>>> 7e782c87
       },
       "RequestBody": "﻿<Tags><TagSet><Tag><Key>tagKey0</Key><Value>tagValue0</Value></Tag><Tag><Key>tagKey1</Key><Value>tagValue1</Value></Tag></TagSet></Tags>",
       "StatusCode": 204,
@@ -123,20 +99,12 @@
         ],
         "x-ms-client-request-id": "8a1d6e6c-c21a-789d-f9ef-66fd43aa2486",
         "x-ms-request-id": "cefffd0e-601e-0050-2a5d-051892000000",
-<<<<<<< HEAD
-        "x-ms-version": "2020-12-06"
-=======
         "x-ms-version": "2021-02-12"
->>>>>>> 7e782c87
       },
       "ResponseBody": []
     },
     {
-<<<<<<< HEAD
-      "RequestUri": "https://seanmcccanary3.blob.core.windows.net/test-container-abbb2e0e-c306-c72c-6b20-95bbc2ce2dbb/test-blob-62f1796b-5cf9-9939-92fe-f8d2fe586e5e?sv=2020-12-06&st=2021-02-17T17%3A47%3A09Z&se=2021-02-17T19%3A47%3A09Z&sr=b&sp=t&sig=Sanitized&comp=tags",
-=======
       "RequestUri": "https://seanmcccanary3.blob.core.windows.net/test-container-abbb2e0e-c306-c72c-6b20-95bbc2ce2dbb/test-blob-62f1796b-5cf9-9939-92fe-f8d2fe586e5e?sv=2021-02-12&st=2021-02-17T17%3A47%3A09Z&se=2021-02-17T19%3A47%3A09Z&sr=b&sp=t&sig=Sanitized&comp=tags",
->>>>>>> 7e782c87
       "RequestMethod": "GET",
       "RequestHeaders": {
         "Accept": "application/xml",
@@ -146,11 +114,7 @@
         ],
         "x-ms-client-request-id": "2a5e0ae0-5aef-f4a0-8a82-87a1b7f4fe1b",
         "x-ms-return-client-request-id": "true",
-<<<<<<< HEAD
-        "x-ms-version": "2020-12-06"
-=======
         "x-ms-version": "2021-02-12"
->>>>>>> 7e782c87
       },
       "RequestBody": null,
       "StatusCode": 200,
@@ -164,11 +128,7 @@
         ],
         "x-ms-client-request-id": "2a5e0ae0-5aef-f4a0-8a82-87a1b7f4fe1b",
         "x-ms-request-id": "cefffd37-601e-0050-4c5d-051892000000",
-<<<<<<< HEAD
-        "x-ms-version": "2020-12-06"
-=======
         "x-ms-version": "2021-02-12"
->>>>>>> 7e782c87
       },
       "ResponseBody": [
         "﻿<?xml version=\"1.0\" encoding=\"utf-8\"?>\n",
@@ -189,11 +149,7 @@
         "x-ms-client-request-id": "391c81a6-fa4b-5996-6e6a-693fa52f9311",
         "x-ms-date": "Wed, 17 Feb 2021 18:47:10 GMT",
         "x-ms-return-client-request-id": "true",
-<<<<<<< HEAD
-        "x-ms-version": "2020-12-06"
-=======
         "x-ms-version": "2021-02-12"
->>>>>>> 7e782c87
       },
       "RequestBody": null,
       "StatusCode": 202,
@@ -206,11 +162,7 @@
         ],
         "x-ms-client-request-id": "391c81a6-fa4b-5996-6e6a-693fa52f9311",
         "x-ms-request-id": "abd88bb2-f01e-0089-375d-056017000000",
-<<<<<<< HEAD
-        "x-ms-version": "2020-12-06"
-=======
         "x-ms-version": "2021-02-12"
->>>>>>> 7e782c87
       },
       "ResponseBody": []
     }
