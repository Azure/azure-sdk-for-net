--- conflicted
+++ resolved
@@ -15,11 +15,7 @@
         "x-ms-client-request-id": "3a0ea470-9e6a-1153-3781-109e4d313571",
         "x-ms-date": "Wed, 17 Feb 2021 02:04:35 GMT",
         "x-ms-return-client-request-id": "true",
-<<<<<<< HEAD
-        "x-ms-version": "2020-12-06"
-=======
         "x-ms-version": "2021-02-12"
->>>>>>> 7e782c87
       },
       "RequestBody": null,
       "StatusCode": 201,
@@ -34,11 +30,7 @@
         ],
         "x-ms-client-request-id": "3a0ea470-9e6a-1153-3781-109e4d313571",
         "x-ms-request-id": "5362ed9d-601e-007f-4bd1-041559000000",
-<<<<<<< HEAD
-        "x-ms-version": "2020-12-06"
-=======
         "x-ms-version": "2021-02-12"
->>>>>>> 7e782c87
       },
       "ResponseBody": []
     },
@@ -61,11 +53,7 @@
         "x-ms-encryption-key": "wOG3mmU2Vf08oVhRwLhgq5ZWXh6+fLpeqfBA388b1ao=",
         "x-ms-encryption-key-sha256": "2P7qyRY87GaJMAmuIsBzKaP2TVfZBod/2uWVNTT7XmM=",
         "x-ms-return-client-request-id": "true",
-<<<<<<< HEAD
-        "x-ms-version": "2020-12-06"
-=======
         "x-ms-version": "2021-02-12"
->>>>>>> 7e782c87
       },
       "RequestBody": null,
       "StatusCode": 201,
@@ -82,11 +70,7 @@
         "x-ms-encryption-key-sha256": "2P7qyRY87GaJMAmuIsBzKaP2TVfZBod/2uWVNTT7XmM=",
         "x-ms-request-id": "5362edb9-601e-007f-62d1-041559000000",
         "x-ms-request-server-encrypted": "true",
-<<<<<<< HEAD
-        "x-ms-version": "2020-12-06",
-=======
         "x-ms-version": "2021-02-12",
->>>>>>> 7e782c87
         "x-ms-version-id": "2021-02-17T02:04:36.3511382Z"
       },
       "ResponseBody": []
@@ -108,11 +92,7 @@
         "x-ms-encryption-key": "wOG3mmU2Vf08oVhRwLhgq5ZWXh6+fLpeqfBA388b1ao=",
         "x-ms-encryption-key-sha256": "2P7qyRY87GaJMAmuIsBzKaP2TVfZBod/2uWVNTT7XmM=",
         "x-ms-return-client-request-id": "true",
-<<<<<<< HEAD
-        "x-ms-version": "2020-12-06"
-=======
         "x-ms-version": "2021-02-12"
->>>>>>> 7e782c87
       },
       "RequestBody": null,
       "StatusCode": 201,
@@ -129,11 +109,7 @@
         "x-ms-request-id": "5362edc5-601e-007f-6ed1-041559000000",
         "x-ms-request-server-encrypted": "false",
         "x-ms-snapshot": "2021-02-17T02:04:36.421187Z",
-<<<<<<< HEAD
-        "x-ms-version": "2020-12-06",
-=======
         "x-ms-version": "2021-02-12",
->>>>>>> 7e782c87
         "x-ms-version-id": "2021-02-17T02:04:36.422187Z"
       },
       "ResponseBody": []
@@ -152,11 +128,7 @@
         "x-ms-client-request-id": "f7e3efb4-82be-dba6-310f-4c3faf1350b3",
         "x-ms-date": "Wed, 17 Feb 2021 02:04:36 GMT",
         "x-ms-return-client-request-id": "true",
-<<<<<<< HEAD
-        "x-ms-version": "2020-12-06"
-=======
         "x-ms-version": "2021-02-12"
->>>>>>> 7e782c87
       },
       "RequestBody": null,
       "StatusCode": 202,
@@ -169,11 +141,7 @@
         ],
         "x-ms-client-request-id": "f7e3efb4-82be-dba6-310f-4c3faf1350b3",
         "x-ms-request-id": "5362edd7-601e-007f-7fd1-041559000000",
-<<<<<<< HEAD
-        "x-ms-version": "2020-12-06"
-=======
         "x-ms-version": "2021-02-12"
->>>>>>> 7e782c87
       },
       "ResponseBody": []
     }
