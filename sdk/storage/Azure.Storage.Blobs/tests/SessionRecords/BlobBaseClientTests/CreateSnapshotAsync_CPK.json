{
  "Entries": [
    {
      "RequestUri": "https://seanmcccanary.blob.core.windows.net/test-container-ac3851f0-0404-6f30-15d7-81283f7471bf?restype=container",
      "RequestMethod": "PUT",
      "RequestHeaders": {
        "Authorization": "Sanitized",
        "traceparent": "00-aa8f153064df77458f99a429c5ba4292-499f831a7abce141-00",
        "User-Agent": [
          "azsdk-net-Storage.Blobs/12.5.0-dev.20200402.1",
          "(.NET Core 4.6.28325.01; Microsoft Windows 10.0.18362 )"
        ],
        "x-ms-blob-public-access": "container",
        "x-ms-client-request-id": "3a0ea470-9e6a-1153-3781-109e4d313571",
        "x-ms-date": "Thu, 02 Apr 2020 23:41:52 GMT",
        "x-ms-return-client-request-id": "true",
<<<<<<< HEAD
        "x-ms-version": "2019-12-12"
=======
        "x-ms-version": "2020-02-10"
>>>>>>> 60f4876e
      },
      "RequestBody": null,
      "StatusCode": 201,
      "ResponseHeaders": {
        "Content-Length": "0",
        "Date": "Thu, 02 Apr 2020 23:41:51 GMT",
        "ETag": "\u00220x8D7D75F6B64D3F5\u0022",
        "Last-Modified": "Thu, 02 Apr 2020 23:41:51 GMT",
        "Server": [
          "Windows-Azure-Blob/1.0",
          "Microsoft-HTTPAPI/2.0"
        ],
        "x-ms-client-request-id": "3a0ea470-9e6a-1153-3781-109e4d313571",
        "x-ms-request-id": "b7c5eff3-401e-0065-6848-09e3e4000000",
<<<<<<< HEAD
        "x-ms-version": "2019-12-12"
=======
        "x-ms-version": "2020-02-10"
>>>>>>> 60f4876e
      },
      "ResponseBody": []
    },
    {
      "RequestUri": "https://seanmcccanary.blob.core.windows.net/test-container-ac3851f0-0404-6f30-15d7-81283f7471bf/test-blob-9a880644-12e5-1efa-fa8a-cf373b8c4ace",
      "RequestMethod": "PUT",
      "RequestHeaders": {
        "Authorization": "Sanitized",
        "Content-Length": "0",
        "traceparent": "00-f55f6b5e652045459bc6f496ce367857-5ca485c02578344c-00",
        "User-Agent": [
          "azsdk-net-Storage.Blobs/12.5.0-dev.20200402.1",
          "(.NET Core 4.6.28325.01; Microsoft Windows 10.0.18362 )"
        ],
        "x-ms-blob-type": "AppendBlob",
        "x-ms-client-request-id": "e5a02329-2c2d-4310-2659-f075f6752e20",
        "x-ms-date": "Thu, 02 Apr 2020 23:41:52 GMT",
        "x-ms-encryption-algorithm": "AES256",
        "x-ms-encryption-key": "wOG3mmU2Vf08oVhRwLhgq5ZWXh6\u002BfLpeqfBA388b1ao=",
        "x-ms-encryption-key-sha256": "2P7qyRY87GaJMAmuIsBzKaP2TVfZBod/2uWVNTT7XmM=",
        "x-ms-return-client-request-id": "true",
<<<<<<< HEAD
        "x-ms-version": "2019-12-12"
=======
        "x-ms-version": "2020-02-10"
>>>>>>> 60f4876e
      },
      "RequestBody": null,
      "StatusCode": 201,
      "ResponseHeaders": {
        "Content-Length": "0",
        "Date": "Thu, 02 Apr 2020 23:41:51 GMT",
        "ETag": "\u00220x8D7D75F6B779A33\u0022",
        "Last-Modified": "Thu, 02 Apr 2020 23:41:52 GMT",
        "Server": [
          "Windows-Azure-Blob/1.0",
          "Microsoft-HTTPAPI/2.0"
        ],
        "x-ms-client-request-id": "e5a02329-2c2d-4310-2659-f075f6752e20",
        "x-ms-encryption-key-sha256": "2P7qyRY87GaJMAmuIsBzKaP2TVfZBod/2uWVNTT7XmM=",
        "x-ms-request-id": "b7c5eff6-401e-0065-6948-09e3e4000000",
        "x-ms-request-server-encrypted": "true",
<<<<<<< HEAD
        "x-ms-version": "2019-12-12"
=======
        "x-ms-version": "2020-02-10"
>>>>>>> 60f4876e
      },
      "ResponseBody": []
    },
    {
      "RequestUri": "https://seanmcccanary.blob.core.windows.net/test-container-ac3851f0-0404-6f30-15d7-81283f7471bf/test-blob-9a880644-12e5-1efa-fa8a-cf373b8c4ace?comp=snapshot",
      "RequestMethod": "PUT",
      "RequestHeaders": {
        "Authorization": "Sanitized",
        "traceparent": "00-69d23eb69b1dfb41ad2705f4126187b8-8fcf193d4705d744-00",
        "User-Agent": [
          "azsdk-net-Storage.Blobs/12.5.0-dev.20200402.1",
          "(.NET Core 4.6.28325.01; Microsoft Windows 10.0.18362 )"
        ],
        "x-ms-client-request-id": "abb6fe92-f07a-0a7c-329a-451faa97173c",
        "x-ms-date": "Thu, 02 Apr 2020 23:41:53 GMT",
        "x-ms-encryption-algorithm": "AES256",
        "x-ms-encryption-key": "wOG3mmU2Vf08oVhRwLhgq5ZWXh6\u002BfLpeqfBA388b1ao=",
        "x-ms-encryption-key-sha256": "2P7qyRY87GaJMAmuIsBzKaP2TVfZBod/2uWVNTT7XmM=",
        "x-ms-return-client-request-id": "true",
<<<<<<< HEAD
        "x-ms-version": "2019-12-12"
=======
        "x-ms-version": "2020-02-10"
>>>>>>> 60f4876e
      },
      "RequestBody": null,
      "StatusCode": 201,
      "ResponseHeaders": {
        "Content-Length": "0",
        "Date": "Thu, 02 Apr 2020 23:41:51 GMT",
        "ETag": "\u00220x8D7D75F6B779A33\u0022",
        "Last-Modified": "Thu, 02 Apr 2020 23:41:52 GMT",
        "Server": [
          "Windows-Azure-Blob/1.0",
          "Microsoft-HTTPAPI/2.0"
        ],
        "x-ms-client-request-id": "abb6fe92-f07a-0a7c-329a-451faa97173c",
        "x-ms-request-id": "b7c5effc-401e-0065-6e48-09e3e4000000",
        "x-ms-request-server-encrypted": "false",
        "x-ms-snapshot": "2020-04-02T23:41:52.1920459Z",
<<<<<<< HEAD
        "x-ms-version": "2019-12-12"
=======
        "x-ms-version": "2020-02-10"
>>>>>>> 60f4876e
      },
      "ResponseBody": []
    },
    {
      "RequestUri": "https://seanmcccanary.blob.core.windows.net/test-container-ac3851f0-0404-6f30-15d7-81283f7471bf?restype=container",
      "RequestMethod": "DELETE",
      "RequestHeaders": {
        "Authorization": "Sanitized",
        "traceparent": "00-657e8338f8d8034899c547c73b314447-6254d24cd4d26d49-00",
        "User-Agent": [
          "azsdk-net-Storage.Blobs/12.5.0-dev.20200402.1",
          "(.NET Core 4.6.28325.01; Microsoft Windows 10.0.18362 )"
        ],
        "x-ms-client-request-id": "f7e3efb4-82be-dba6-310f-4c3faf1350b3",
        "x-ms-date": "Thu, 02 Apr 2020 23:41:53 GMT",
        "x-ms-return-client-request-id": "true",
<<<<<<< HEAD
        "x-ms-version": "2019-12-12"
=======
        "x-ms-version": "2020-02-10"
>>>>>>> 60f4876e
      },
      "RequestBody": null,
      "StatusCode": 202,
      "ResponseHeaders": {
        "Content-Length": "0",
        "Date": "Thu, 02 Apr 2020 23:41:51 GMT",
        "Server": [
          "Windows-Azure-Blob/1.0",
          "Microsoft-HTTPAPI/2.0"
        ],
        "x-ms-client-request-id": "f7e3efb4-82be-dba6-310f-4c3faf1350b3",
        "x-ms-request-id": "b7c5f00a-401e-0065-7b48-09e3e4000000",
<<<<<<< HEAD
        "x-ms-version": "2019-12-12"
=======
        "x-ms-version": "2020-02-10"
>>>>>>> 60f4876e
      },
      "ResponseBody": []
    }
  ],
  "Variables": {
    "RandomSeed": "583045489",
    "Storage_TestConfigDefault": "ProductionTenant\nseanmcccanary\nU2FuaXRpemVk\nhttps://seanmcccanary.blob.core.windows.net\nhttps://seanmcccanary.file.core.windows.net\nhttps://seanmcccanary.queue.core.windows.net\nhttps://seanmcccanary.table.core.windows.net\n\n\n\n\nhttps://seanmcccanary-secondary.blob.core.windows.net\nhttps://seanmcccanary-secondary.file.core.windows.net\nhttps://seanmcccanary-secondary.queue.core.windows.net\nhttps://seanmcccanary-secondary.table.core.windows.net\n\nSanitized\n\n\nCloud\nBlobEndpoint=https://seanmcccanary.blob.core.windows.net/;QueueEndpoint=https://seanmcccanary.queue.core.windows.net/;FileEndpoint=https://seanmcccanary.file.core.windows.net/;BlobSecondaryEndpoint=https://seanmcccanary-secondary.blob.core.windows.net/;QueueSecondaryEndpoint=https://seanmcccanary-secondary.queue.core.windows.net/;FileSecondaryEndpoint=https://seanmcccanary-secondary.file.core.windows.net/;AccountName=seanmcccanary;AccountKey=Sanitized\nseanscope1"
  }
}<|MERGE_RESOLUTION|>--- conflicted
+++ resolved
@@ -14,11 +14,7 @@
         "x-ms-client-request-id": "3a0ea470-9e6a-1153-3781-109e4d313571",
         "x-ms-date": "Thu, 02 Apr 2020 23:41:52 GMT",
         "x-ms-return-client-request-id": "true",
-<<<<<<< HEAD
-        "x-ms-version": "2019-12-12"
-=======
         "x-ms-version": "2020-02-10"
->>>>>>> 60f4876e
       },
       "RequestBody": null,
       "StatusCode": 201,
@@ -33,11 +29,7 @@
         ],
         "x-ms-client-request-id": "3a0ea470-9e6a-1153-3781-109e4d313571",
         "x-ms-request-id": "b7c5eff3-401e-0065-6848-09e3e4000000",
-<<<<<<< HEAD
-        "x-ms-version": "2019-12-12"
-=======
         "x-ms-version": "2020-02-10"
->>>>>>> 60f4876e
       },
       "ResponseBody": []
     },
@@ -59,11 +51,7 @@
         "x-ms-encryption-key": "wOG3mmU2Vf08oVhRwLhgq5ZWXh6\u002BfLpeqfBA388b1ao=",
         "x-ms-encryption-key-sha256": "2P7qyRY87GaJMAmuIsBzKaP2TVfZBod/2uWVNTT7XmM=",
         "x-ms-return-client-request-id": "true",
-<<<<<<< HEAD
-        "x-ms-version": "2019-12-12"
-=======
         "x-ms-version": "2020-02-10"
->>>>>>> 60f4876e
       },
       "RequestBody": null,
       "StatusCode": 201,
@@ -80,11 +68,7 @@
         "x-ms-encryption-key-sha256": "2P7qyRY87GaJMAmuIsBzKaP2TVfZBod/2uWVNTT7XmM=",
         "x-ms-request-id": "b7c5eff6-401e-0065-6948-09e3e4000000",
         "x-ms-request-server-encrypted": "true",
-<<<<<<< HEAD
-        "x-ms-version": "2019-12-12"
-=======
         "x-ms-version": "2020-02-10"
->>>>>>> 60f4876e
       },
       "ResponseBody": []
     },
@@ -104,11 +88,7 @@
         "x-ms-encryption-key": "wOG3mmU2Vf08oVhRwLhgq5ZWXh6\u002BfLpeqfBA388b1ao=",
         "x-ms-encryption-key-sha256": "2P7qyRY87GaJMAmuIsBzKaP2TVfZBod/2uWVNTT7XmM=",
         "x-ms-return-client-request-id": "true",
-<<<<<<< HEAD
-        "x-ms-version": "2019-12-12"
-=======
         "x-ms-version": "2020-02-10"
->>>>>>> 60f4876e
       },
       "RequestBody": null,
       "StatusCode": 201,
@@ -125,11 +105,7 @@
         "x-ms-request-id": "b7c5effc-401e-0065-6e48-09e3e4000000",
         "x-ms-request-server-encrypted": "false",
         "x-ms-snapshot": "2020-04-02T23:41:52.1920459Z",
-<<<<<<< HEAD
-        "x-ms-version": "2019-12-12"
-=======
         "x-ms-version": "2020-02-10"
->>>>>>> 60f4876e
       },
       "ResponseBody": []
     },
@@ -146,11 +122,7 @@
         "x-ms-client-request-id": "f7e3efb4-82be-dba6-310f-4c3faf1350b3",
         "x-ms-date": "Thu, 02 Apr 2020 23:41:53 GMT",
         "x-ms-return-client-request-id": "true",
-<<<<<<< HEAD
-        "x-ms-version": "2019-12-12"
-=======
         "x-ms-version": "2020-02-10"
->>>>>>> 60f4876e
       },
       "RequestBody": null,
       "StatusCode": 202,
@@ -163,11 +135,7 @@
         ],
         "x-ms-client-request-id": "f7e3efb4-82be-dba6-310f-4c3faf1350b3",
         "x-ms-request-id": "b7c5f00a-401e-0065-7b48-09e3e4000000",
-<<<<<<< HEAD
-        "x-ms-version": "2019-12-12"
-=======
         "x-ms-version": "2020-02-10"
->>>>>>> 60f4876e
       },
       "ResponseBody": []
     }
