--- conflicted
+++ resolved
@@ -23,13 +23,8 @@
         "Last-Modified": "Fri, 15 Oct 2021 20:32:33 GMT",
         "Server": "Windows-Azure-Blob/1.0 Microsoft-HTTPAPI/2.0",
         "x-ms-client-request-id": "03832b38-aec1-566c-6340-5285885ab034",
-<<<<<<< HEAD
-        "x-ms-request-id": "78f286d0-901e-0009-50d1-049f11000000",
+        "x-ms-request-id": "c331a162-b01e-003d-5a03-c25dc4000000",
         "x-ms-version": "2021-02-12"
-=======
-        "x-ms-request-id": "c331a162-b01e-003d-5a03-c25dc4000000",
-        "x-ms-version": "2020-12-06"
->>>>>>> 6b7c7623
       },
       "ResponseBody": []
     },
@@ -63,13 +58,8 @@
         "x-ms-encryption-key-sha256": "9VdC0psNs0bDoMHaIuu/SPRVEV\u002BENnZNQMnBT1zemOc=",
         "x-ms-request-id": "c331a274-b01e-003d-2903-c25dc4000000",
         "x-ms-request-server-encrypted": "true",
-<<<<<<< HEAD
         "x-ms-version": "2021-02-12",
-        "x-ms-version-id": "2021-02-17T02:05:34.1382398Z"
-=======
-        "x-ms-version": "2020-12-06",
         "x-ms-version-id": "2021-10-15T20:32:33.6968060Z"
->>>>>>> 6b7c7623
       },
       "ResponseBody": []
     },
@@ -109,13 +99,8 @@
         "x-ms-lease-status": "unlocked",
         "x-ms-request-id": "c331a2ef-b01e-003d-0503-c25dc4000000",
         "x-ms-server-encrypted": "true",
-<<<<<<< HEAD
         "x-ms-version": "2021-02-12",
-        "x-ms-version-id": "2021-02-17T02:05:34.1382398Z"
-=======
-        "x-ms-version": "2020-12-06",
         "x-ms-version-id": "2021-10-15T20:32:33.6968060Z"
->>>>>>> 6b7c7623
       },
       "ResponseBody": []
     },
@@ -139,13 +124,8 @@
         "Date": "Fri, 15 Oct 2021 20:32:33 GMT",
         "Server": "Windows-Azure-Blob/1.0 Microsoft-HTTPAPI/2.0",
         "x-ms-client-request-id": "78578cbe-2a1f-750c-c800-cdf6d541efbf",
-<<<<<<< HEAD
-        "x-ms-request-id": "78f2872f-901e-0009-21d1-049f11000000",
+        "x-ms-request-id": "c331a33c-b01e-003d-4e03-c25dc4000000",
         "x-ms-version": "2021-02-12"
-=======
-        "x-ms-request-id": "c331a33c-b01e-003d-4e03-c25dc4000000",
-        "x-ms-version": "2020-12-06"
->>>>>>> 6b7c7623
       },
       "ResponseBody": []
     }
