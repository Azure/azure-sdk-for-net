--- conflicted
+++ resolved
@@ -28,11 +28,7 @@
           "Microsoft-HTTPAPI/2.0"
         ],
         "x-ms-client-request-id": "03832b38-aec1-566c-6340-5285885ab034",
-<<<<<<< HEAD
-        "x-ms-request-id": "6ca00f0c-901e-0014-7c30-f3da54000000",
-=======
         "x-ms-request-id": "df66a0d5-201e-0011-1048-09d714000000",
->>>>>>> 8d420312
         "x-ms-version": "2019-12-12"
       },
       "ResponseBody": []
@@ -145,11 +141,7 @@
           "Microsoft-HTTPAPI/2.0"
         ],
         "x-ms-client-request-id": "78578cbe-2a1f-750c-c800-cdf6d541efbf",
-<<<<<<< HEAD
-        "x-ms-request-id": "6ca00f1a-901e-0014-0830-f3da54000000",
-=======
         "x-ms-request-id": "df66a0ed-201e-0011-2548-09d714000000",
->>>>>>> 8d420312
         "x-ms-version": "2019-12-12"
       },
       "ResponseBody": []
