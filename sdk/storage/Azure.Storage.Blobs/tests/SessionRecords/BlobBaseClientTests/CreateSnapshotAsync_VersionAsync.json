﻿{
  "Entries": [
    {
      "RequestUri": "https://seanmcccanary3.blob.core.windows.net/test-container-e3c2d99f-f22a-1af9-fafa-b775e0815607?restype=container",
      "RequestMethod": "PUT",
      "RequestHeaders": {
        "Accept": "application/xml",
        "Authorization": "Sanitized",
        "traceparent": "00-d06d7e23d26e974d84dca5345e4f5759-3844214e9d0ac943-00",
        "User-Agent": [
          "azsdk-net-Storage.Blobs/12.9.0-alpha.20210217.1",
          "(.NET 5.0.3; Microsoft Windows 10.0.19042)"
        ],
        "x-ms-blob-public-access": "container",
        "x-ms-client-request-id": "df1198b4-1d48-db0a-9f1e-7075288a291b",
        "x-ms-date": "Wed, 17 Feb 2021 18:50:28 GMT",
        "x-ms-return-client-request-id": "true",
<<<<<<< HEAD
        "x-ms-version": "2020-12-06"
=======
        "x-ms-version": "2021-02-12"
>>>>>>> 7e782c87
      },
      "RequestBody": null,
      "StatusCode": 201,
      "ResponseHeaders": {
        "Content-Length": "0",
        "Date": "Wed, 17 Feb 2021 18:50:28 GMT",
        "ETag": "\"0x8D8D374E55D5154\"",
        "Last-Modified": "Wed, 17 Feb 2021 18:50:29 GMT",
        "Server": [
          "Windows-Azure-Blob/1.0",
          "Microsoft-HTTPAPI/2.0"
        ],
        "x-ms-client-request-id": "df1198b4-1d48-db0a-9f1e-7075288a291b",
        "x-ms-request-id": "a4685a29-b01e-0053-355d-05f9f6000000",
<<<<<<< HEAD
        "x-ms-version": "2020-12-06"
=======
        "x-ms-version": "2021-02-12"
>>>>>>> 7e782c87
      },
      "ResponseBody": []
    },
    {
      "RequestUri": "https://seanmcccanary3.blob.core.windows.net/test-container-e3c2d99f-f22a-1af9-fafa-b775e0815607/test-blob-dadb5c4d-993f-3805-f66d-1141b6192d17",
      "RequestMethod": "PUT",
      "RequestHeaders": {
        "Accept": "application/xml",
        "Authorization": "Sanitized",
        "Content-Length": "1024",
        "Content-Type": "application/octet-stream",
        "traceparent": "00-c260e3d937f3a34ca14d66f4fddd1783-998441315759d64d-00",
        "User-Agent": [
          "azsdk-net-Storage.Blobs/12.9.0-alpha.20210217.1",
          "(.NET 5.0.3; Microsoft Windows 10.0.19042)"
        ],
        "x-ms-blob-type": "BlockBlob",
        "x-ms-client-request-id": "f9209287-0fb7-9f82-9954-32b000bf0db8",
        "x-ms-date": "Wed, 17 Feb 2021 18:50:29 GMT",
        "x-ms-return-client-request-id": "true",
<<<<<<< HEAD
        "x-ms-version": "2020-12-06"
=======
        "x-ms-version": "2021-02-12"
>>>>>>> 7e782c87
      },
      "RequestBody": "sbDAR3B2vonGrbfe9m4sR78fkpAHbcgbktjp2wvIJYXwWcN4yeGr151RE5LhJ0KHQcmCl4adEEPopbWXjON9/ogx7Zyrs33ddLvztVo2OWuVYppCRY7/U0h/kCQsFEq50xUKrzml3I1LpSLLqVvpsWtJASpJO7j5MplUKyJZsGBwOeFEK4ky74UM9qBrNKntlt644xIgcJhdEH2gUbBr8vTCWnB5pIXhFxGkPEUYjv7vZpVDoM1OUMhJ5xsMkZ7VoQOrqNk5c/FY1swAfDNSRYF/sOobJ1IndAmnMLxq1YVzz5tCbOYktvKj68kBTdSV9qKajOGzuXqwhDPPkUM17gBGjKyYENiaW/r4dzyJJiY1EjkZz0mkvxUgkeiyVCWvbvzIusEn/ObK/zHnu0E+J14Mmn4JGx+3osyXd3/w5wfVSAk/wGtlDhVTT88YvATT4mmJprqmpVPdEBf0j4Rn2RcpEXI4/mbyp4totctPnuXIxJUVZkFMLqO1Yq9UcX6R7Ha37quRmuMCl/8uPe+IjXIxK8vvUXLW3OLPgpu2njUN18lUl7A6NymxEs9CHvGzLdQ9I0ayoZoD4RHIwRdHTPnJIWUmM/bC9vOiPT+ik77xHFXHeXrvWjUuULWecnURacbWef2LjPneeyxSEGRbYE5T1qXCgNN+2sYw9+JAI4N+kdN5zBrAZY9c6P1OnEnR0/BnSpvQTunyWJ42W5UWnleo1H+Q4pQzknEWZpjVLz19XiTy2NjorULqhnR7iQr5RUmlpcjKQPFbM7cquehQHShgufxxJMZ/wCY8plsfuAhnHCFOMIp1sh4ylqQgvfNamWlMG9ANiCCDJuWhjpmVPHuuw53HAuye6wfePo0hXgIy4g3y0504WZMAywqk0yOFnVopcvlWkpd8ri/ILkqTYcjib6yLo2jedmkKxzbi+RfjWaAy+OwJ3E92dSVtbytIbGlBwmR3+frySvuQTMtgmrUY5dWpYGnc2ZNcFS1DcQY+wVrNoDaza1+mQK7weI+DFttwVYpVngwAZenRG+PNrtn1UYpxkvp+ZXl1Ax+77GAD2P9S0xx76SJNzTpN4lB82ZLU+icEEoPg8vAQ35vtRHmIzULketu9eWhoI8W/MIIp+SqN5vE5/sZ7ceEragmGYIjAxRQNl162F4C+nO6+IMFt5+ZxX16IT898aQn6kQ5f4cI8/mpuHGLL189we2HXvFAfvoMjFQEqOHZEkC1Vu4ZxX7orgiJW/suDpYiPF9Rtpay429KLO8zBEsb0KYs1dhtI/hunqzouyMC4n3B4myGi1+uAnOCz5iPuanBbYtRATi5tRhi4xvpyihIS05xbSXakUlKgtNo6lRj4uEHK0g==",
      "StatusCode": 201,
      "ResponseHeaders": {
        "Content-Length": "0",
        "Content-MD5": "YXonK0vw9qsvzwuPG0vo+A==",
        "Date": "Wed, 17 Feb 2021 18:50:28 GMT",
        "ETag": "\"0x8D8D374E567F33C\"",
        "Last-Modified": "Wed, 17 Feb 2021 18:50:29 GMT",
        "Server": [
          "Windows-Azure-Blob/1.0",
          "Microsoft-HTTPAPI/2.0"
        ],
        "x-ms-client-request-id": "f9209287-0fb7-9f82-9954-32b000bf0db8",
        "x-ms-content-crc64": "dE662W06Kn0=",
        "x-ms-request-id": "a4685a3d-b01e-0053-455d-05f9f6000000",
        "x-ms-request-server-encrypted": "true",
<<<<<<< HEAD
        "x-ms-version": "2020-12-06",
=======
        "x-ms-version": "2021-02-12",
>>>>>>> 7e782c87
        "x-ms-version-id": "2021-02-17T18:50:29.1387196Z"
      },
      "ResponseBody": []
    },
    {
      "RequestUri": "https://seanmcccanary3.blob.core.windows.net/test-container-e3c2d99f-f22a-1af9-fafa-b775e0815607/test-blob-dadb5c4d-993f-3805-f66d-1141b6192d17?comp=snapshot",
      "RequestMethod": "PUT",
      "RequestHeaders": {
        "Accept": "application/xml",
        "Authorization": "Sanitized",
        "traceparent": "00-5ca5b092aed889438664b80e0b107469-3991e985e2441949-00",
        "User-Agent": [
          "azsdk-net-Storage.Blobs/12.9.0-alpha.20210217.1",
          "(.NET 5.0.3; Microsoft Windows 10.0.19042)"
        ],
        "x-ms-client-request-id": "267105f5-d120-561b-69d8-b7ecd8a4082b",
        "x-ms-date": "Wed, 17 Feb 2021 18:50:29 GMT",
        "x-ms-return-client-request-id": "true",
<<<<<<< HEAD
        "x-ms-version": "2020-12-06"
=======
        "x-ms-version": "2021-02-12"
>>>>>>> 7e782c87
      },
      "RequestBody": null,
      "StatusCode": 201,
      "ResponseHeaders": {
        "Content-Length": "0",
        "Date": "Wed, 17 Feb 2021 18:50:28 GMT",
        "ETag": "\"0x8D8D374E567F33C\"",
        "Last-Modified": "Wed, 17 Feb 2021 18:50:29 GMT",
        "Server": [
          "Windows-Azure-Blob/1.0",
          "Microsoft-HTTPAPI/2.0"
        ],
        "x-ms-client-request-id": "267105f5-d120-561b-69d8-b7ecd8a4082b",
        "x-ms-request-id": "a4685a4d-b01e-0053-515d-05f9f6000000",
        "x-ms-request-server-encrypted": "false",
        "x-ms-snapshot": "2021-02-17T18:50:29.2187747Z",
<<<<<<< HEAD
        "x-ms-version": "2020-12-06",
=======
        "x-ms-version": "2021-02-12",
>>>>>>> 7e782c87
        "x-ms-version-id": "2021-02-17T18:50:29.2197747Z"
      },
      "ResponseBody": []
    },
    {
      "RequestUri": "https://seanmcccanary3.blob.core.windows.net/test-container-e3c2d99f-f22a-1af9-fafa-b775e0815607?restype=container",
      "RequestMethod": "DELETE",
      "RequestHeaders": {
        "Accept": "application/xml",
        "Authorization": "Sanitized",
        "traceparent": "00-001a31965150274a92034e5733cc446b-3b26d7331fd5c746-00",
        "User-Agent": [
          "azsdk-net-Storage.Blobs/12.9.0-alpha.20210217.1",
          "(.NET 5.0.3; Microsoft Windows 10.0.19042)"
        ],
        "x-ms-client-request-id": "fabbc58c-e74d-d698-9c55-be82922d667e",
        "x-ms-date": "Wed, 17 Feb 2021 18:50:29 GMT",
        "x-ms-return-client-request-id": "true",
<<<<<<< HEAD
        "x-ms-version": "2020-12-06"
=======
        "x-ms-version": "2021-02-12"
>>>>>>> 7e782c87
      },
      "RequestBody": null,
      "StatusCode": 202,
      "ResponseHeaders": {
        "Content-Length": "0",
        "Date": "Wed, 17 Feb 2021 18:50:28 GMT",
        "Server": [
          "Windows-Azure-Blob/1.0",
          "Microsoft-HTTPAPI/2.0"
        ],
        "x-ms-client-request-id": "fabbc58c-e74d-d698-9c55-be82922d667e",
        "x-ms-request-id": "a4685a58-b01e-0053-5a5d-05f9f6000000",
<<<<<<< HEAD
        "x-ms-version": "2020-12-06"
=======
        "x-ms-version": "2021-02-12"
>>>>>>> 7e782c87
      },
      "ResponseBody": []
    }
  ],
  "Variables": {
    "RandomSeed": "599521716",
    "Storage_TestConfigDefault": "ProductionTenant\nseanmcccanary3\nU2FuaXRpemVk\nhttps://seanmcccanary3.blob.core.windows.net\nhttps://seanmcccanary3.file.core.windows.net\nhttps://seanmcccanary3.queue.core.windows.net\nhttps://seanmcccanary3.table.core.windows.net\n\n\n\n\nhttps://seanmcccanary3-secondary.blob.core.windows.net\nhttps://seanmcccanary3-secondary.file.core.windows.net\nhttps://seanmcccanary3-secondary.queue.core.windows.net\nhttps://seanmcccanary3-secondary.table.core.windows.net\n\nSanitized\n\n\nCloud\nBlobEndpoint=https://seanmcccanary3.blob.core.windows.net/;QueueEndpoint=https://seanmcccanary3.queue.core.windows.net/;FileEndpoint=https://seanmcccanary3.file.core.windows.net/;BlobSecondaryEndpoint=https://seanmcccanary3-secondary.blob.core.windows.net/;QueueSecondaryEndpoint=https://seanmcccanary3-secondary.queue.core.windows.net/;FileSecondaryEndpoint=https://seanmcccanary3-secondary.file.core.windows.net/;AccountName=seanmcccanary3;AccountKey=Kg==;\nseanscope1\n\n"
  }
}<|MERGE_RESOLUTION|>--- conflicted
+++ resolved
@@ -15,11 +15,7 @@
         "x-ms-client-request-id": "df1198b4-1d48-db0a-9f1e-7075288a291b",
         "x-ms-date": "Wed, 17 Feb 2021 18:50:28 GMT",
         "x-ms-return-client-request-id": "true",
-<<<<<<< HEAD
-        "x-ms-version": "2020-12-06"
-=======
         "x-ms-version": "2021-02-12"
->>>>>>> 7e782c87
       },
       "RequestBody": null,
       "StatusCode": 201,
@@ -34,11 +30,7 @@
         ],
         "x-ms-client-request-id": "df1198b4-1d48-db0a-9f1e-7075288a291b",
         "x-ms-request-id": "a4685a29-b01e-0053-355d-05f9f6000000",
-<<<<<<< HEAD
-        "x-ms-version": "2020-12-06"
-=======
         "x-ms-version": "2021-02-12"
->>>>>>> 7e782c87
       },
       "ResponseBody": []
     },
@@ -59,11 +51,7 @@
         "x-ms-client-request-id": "f9209287-0fb7-9f82-9954-32b000bf0db8",
         "x-ms-date": "Wed, 17 Feb 2021 18:50:29 GMT",
         "x-ms-return-client-request-id": "true",
-<<<<<<< HEAD
-        "x-ms-version": "2020-12-06"
-=======
         "x-ms-version": "2021-02-12"
->>>>>>> 7e782c87
       },
       "RequestBody": "sbDAR3B2vonGrbfe9m4sR78fkpAHbcgbktjp2wvIJYXwWcN4yeGr151RE5LhJ0KHQcmCl4adEEPopbWXjON9/ogx7Zyrs33ddLvztVo2OWuVYppCRY7/U0h/kCQsFEq50xUKrzml3I1LpSLLqVvpsWtJASpJO7j5MplUKyJZsGBwOeFEK4ky74UM9qBrNKntlt644xIgcJhdEH2gUbBr8vTCWnB5pIXhFxGkPEUYjv7vZpVDoM1OUMhJ5xsMkZ7VoQOrqNk5c/FY1swAfDNSRYF/sOobJ1IndAmnMLxq1YVzz5tCbOYktvKj68kBTdSV9qKajOGzuXqwhDPPkUM17gBGjKyYENiaW/r4dzyJJiY1EjkZz0mkvxUgkeiyVCWvbvzIusEn/ObK/zHnu0E+J14Mmn4JGx+3osyXd3/w5wfVSAk/wGtlDhVTT88YvATT4mmJprqmpVPdEBf0j4Rn2RcpEXI4/mbyp4totctPnuXIxJUVZkFMLqO1Yq9UcX6R7Ha37quRmuMCl/8uPe+IjXIxK8vvUXLW3OLPgpu2njUN18lUl7A6NymxEs9CHvGzLdQ9I0ayoZoD4RHIwRdHTPnJIWUmM/bC9vOiPT+ik77xHFXHeXrvWjUuULWecnURacbWef2LjPneeyxSEGRbYE5T1qXCgNN+2sYw9+JAI4N+kdN5zBrAZY9c6P1OnEnR0/BnSpvQTunyWJ42W5UWnleo1H+Q4pQzknEWZpjVLz19XiTy2NjorULqhnR7iQr5RUmlpcjKQPFbM7cquehQHShgufxxJMZ/wCY8plsfuAhnHCFOMIp1sh4ylqQgvfNamWlMG9ANiCCDJuWhjpmVPHuuw53HAuye6wfePo0hXgIy4g3y0504WZMAywqk0yOFnVopcvlWkpd8ri/ILkqTYcjib6yLo2jedmkKxzbi+RfjWaAy+OwJ3E92dSVtbytIbGlBwmR3+frySvuQTMtgmrUY5dWpYGnc2ZNcFS1DcQY+wVrNoDaza1+mQK7weI+DFttwVYpVngwAZenRG+PNrtn1UYpxkvp+ZXl1Ax+77GAD2P9S0xx76SJNzTpN4lB82ZLU+icEEoPg8vAQ35vtRHmIzULketu9eWhoI8W/MIIp+SqN5vE5/sZ7ceEragmGYIjAxRQNl162F4C+nO6+IMFt5+ZxX16IT898aQn6kQ5f4cI8/mpuHGLL189we2HXvFAfvoMjFQEqOHZEkC1Vu4ZxX7orgiJW/suDpYiPF9Rtpay429KLO8zBEsb0KYs1dhtI/hunqzouyMC4n3B4myGi1+uAnOCz5iPuanBbYtRATi5tRhi4xvpyihIS05xbSXakUlKgtNo6lRj4uEHK0g==",
       "StatusCode": 201,
@@ -81,11 +69,7 @@
         "x-ms-content-crc64": "dE662W06Kn0=",
         "x-ms-request-id": "a4685a3d-b01e-0053-455d-05f9f6000000",
         "x-ms-request-server-encrypted": "true",
-<<<<<<< HEAD
-        "x-ms-version": "2020-12-06",
-=======
         "x-ms-version": "2021-02-12",
->>>>>>> 7e782c87
         "x-ms-version-id": "2021-02-17T18:50:29.1387196Z"
       },
       "ResponseBody": []
@@ -104,11 +88,7 @@
         "x-ms-client-request-id": "267105f5-d120-561b-69d8-b7ecd8a4082b",
         "x-ms-date": "Wed, 17 Feb 2021 18:50:29 GMT",
         "x-ms-return-client-request-id": "true",
-<<<<<<< HEAD
-        "x-ms-version": "2020-12-06"
-=======
         "x-ms-version": "2021-02-12"
->>>>>>> 7e782c87
       },
       "RequestBody": null,
       "StatusCode": 201,
@@ -125,11 +105,7 @@
         "x-ms-request-id": "a4685a4d-b01e-0053-515d-05f9f6000000",
         "x-ms-request-server-encrypted": "false",
         "x-ms-snapshot": "2021-02-17T18:50:29.2187747Z",
-<<<<<<< HEAD
-        "x-ms-version": "2020-12-06",
-=======
         "x-ms-version": "2021-02-12",
->>>>>>> 7e782c87
         "x-ms-version-id": "2021-02-17T18:50:29.2197747Z"
       },
       "ResponseBody": []
@@ -148,11 +124,7 @@
         "x-ms-client-request-id": "fabbc58c-e74d-d698-9c55-be82922d667e",
         "x-ms-date": "Wed, 17 Feb 2021 18:50:29 GMT",
         "x-ms-return-client-request-id": "true",
-<<<<<<< HEAD
-        "x-ms-version": "2020-12-06"
-=======
         "x-ms-version": "2021-02-12"
->>>>>>> 7e782c87
       },
       "RequestBody": null,
       "StatusCode": 202,
@@ -165,11 +137,7 @@
         ],
         "x-ms-client-request-id": "fabbc58c-e74d-d698-9c55-be82922d667e",
         "x-ms-request-id": "a4685a58-b01e-0053-5a5d-05f9f6000000",
-<<<<<<< HEAD
-        "x-ms-version": "2020-12-06"
-=======
         "x-ms-version": "2021-02-12"
->>>>>>> 7e782c87
       },
       "ResponseBody": []
     }
