--- conflicted
+++ resolved
@@ -14,11 +14,7 @@
         "x-ms-blob-public-access": "container",
         "x-ms-client-request-id": "9160f270-fc79-245e-1c48-14b52eb42b3c",
         "x-ms-return-client-request-id": "true",
-<<<<<<< HEAD
-        "x-ms-version": "2020-12-06"
-=======
-        "x-ms-version": "2021-02-12"
->>>>>>> 7e782c87
+        "x-ms-version": "2021-02-12"
       },
       "RequestBody": null,
       "StatusCode": 201,
@@ -33,11 +29,7 @@
         ],
         "x-ms-client-request-id": "9160f270-fc79-245e-1c48-14b52eb42b3c",
         "x-ms-request-id": "69d18787-c01e-005c-585d-0570f1000000",
-<<<<<<< HEAD
-        "x-ms-version": "2020-12-06"
-=======
-        "x-ms-version": "2021-02-12"
->>>>>>> 7e782c87
+        "x-ms-version": "2021-02-12"
       },
       "ResponseBody": []
     },
@@ -55,11 +47,7 @@
         "x-ms-blob-type": "AppendBlob",
         "x-ms-client-request-id": "52dc812b-85ca-4dd2-d057-54ae9db9c263",
         "x-ms-return-client-request-id": "true",
-<<<<<<< HEAD
-        "x-ms-version": "2020-12-06"
-=======
-        "x-ms-version": "2021-02-12"
->>>>>>> 7e782c87
+        "x-ms-version": "2021-02-12"
       },
       "RequestBody": null,
       "StatusCode": 201,
@@ -75,11 +63,7 @@
         "x-ms-client-request-id": "52dc812b-85ca-4dd2-d057-54ae9db9c263",
         "x-ms-request-id": "69d1878e-c01e-005c-5d5d-0570f1000000",
         "x-ms-request-server-encrypted": "true",
-<<<<<<< HEAD
-        "x-ms-version": "2020-12-06",
-=======
         "x-ms-version": "2021-02-12",
->>>>>>> 7e782c87
         "x-ms-version-id": "2021-02-17T18:49:07.7999219Z"
       },
       "ResponseBody": []
@@ -101,11 +85,7 @@
         "x-ms-meta-meta": "data",
         "x-ms-meta-UPPER": "case",
         "x-ms-return-client-request-id": "true",
-<<<<<<< HEAD
-        "x-ms-version": "2020-12-06"
-=======
-        "x-ms-version": "2021-02-12"
->>>>>>> 7e782c87
+        "x-ms-version": "2021-02-12"
       },
       "RequestBody": null,
       "StatusCode": 200,
@@ -121,11 +101,7 @@
         "x-ms-client-request-id": "e0795412-93dc-28ae-766d-5afb98fcfb0b",
         "x-ms-request-id": "69d1878f-c01e-005c-5e5d-0570f1000000",
         "x-ms-request-server-encrypted": "true",
-<<<<<<< HEAD
-        "x-ms-version": "2020-12-06",
-=======
         "x-ms-version": "2021-02-12",
->>>>>>> 7e782c87
         "x-ms-version-id": "2021-02-17T18:49:07.8658864Z"
       },
       "ResponseBody": []
@@ -145,11 +121,7 @@
         ],
         "x-ms-client-request-id": "489b71c8-e23f-ce86-edde-6f8ba5ee5d17",
         "x-ms-return-client-request-id": "true",
-<<<<<<< HEAD
-        "x-ms-version": "2020-12-06"
-=======
-        "x-ms-version": "2021-02-12"
->>>>>>> 7e782c87
+        "x-ms-version": "2021-02-12"
       },
       "RequestBody": "﻿<KeyInfo><Expiry>2021-02-17T19:49:07Z</Expiry></KeyInfo>",
       "StatusCode": 200,
@@ -163,20 +135,12 @@
         "Transfer-Encoding": "chunked",
         "x-ms-client-request-id": "489b71c8-e23f-ce86-edde-6f8ba5ee5d17",
         "x-ms-request-id": "69d18793-c01e-005c-625d-0570f1000000",
-<<<<<<< HEAD
-        "x-ms-version": "2020-12-06"
-=======
-        "x-ms-version": "2021-02-12"
->>>>>>> 7e782c87
+        "x-ms-version": "2021-02-12"
       },
       "ResponseBody": "﻿<?xml version=\"1.0\" encoding=\"utf-8\"?><UserDelegationKey><SignedOid>c4f48289-bb84-4086-b250-6f94a8f64cee</SignedOid><SignedTid>72f988bf-86f1-41af-91ab-2d7cd011db47</SignedTid><SignedStart>2021-02-17T18:49:07Z</SignedStart><SignedExpiry>2021-02-17T19:49:07Z</SignedExpiry><SignedService>b</SignedService><SignedVersion>2020-06-12</SignedVersion><Value>6DCasoG/Aj19GJ5KXp22V/5Au6/KpsXxGQH/vCoj8vo=</Value></UserDelegationKey>"
     },
     {
-<<<<<<< HEAD
-      "RequestUri": "https://seanoauthcanary.blob.core.windows.net/test-container-1db24d99-20fc-f778-b4ab-6d2b1eb37d24/test-blob-7871bee1-2251-0921-3dcb-5fa562b9e678?versionid=2021-02-17T18%3A49%3A07.7999219Z&skoid=c4f48289-bb84-4086-b250-6f94a8f64cee&sktid=72f988bf-86f1-41af-91ab-2d7cd011db47&skt=2021-02-17T18%3A49%3A07Z&ske=2021-02-17T19%3A49%3A07Z&sks=b&skv=2020-06-12&sv=2020-12-06&st=2021-02-17T17%3A49%3A07Z&se=2021-02-17T19%3A49%3A07Z&sr=c&sp=x&sig=Sanitized",
-=======
       "RequestUri": "https://seanoauthcanary.blob.core.windows.net/test-container-1db24d99-20fc-f778-b4ab-6d2b1eb37d24/test-blob-7871bee1-2251-0921-3dcb-5fa562b9e678?versionid=2021-02-17T18%3A49%3A07.7999219Z&skoid=c4f48289-bb84-4086-b250-6f94a8f64cee&sktid=72f988bf-86f1-41af-91ab-2d7cd011db47&skt=2021-02-17T18%3A49%3A07Z&ske=2021-02-17T19%3A49%3A07Z&sks=b&skv=2020-06-12&sv=2021-02-12&st=2021-02-17T17%3A49%3A07Z&se=2021-02-17T19%3A49%3A07Z&sr=c&sp=x&sig=Sanitized",
->>>>>>> 7e782c87
       "RequestMethod": "DELETE",
       "RequestHeaders": {
         "Accept": "application/xml",
@@ -186,11 +150,7 @@
         ],
         "x-ms-client-request-id": "26329f8e-b360-c9cb-c9db-f273628685a9",
         "x-ms-return-client-request-id": "true",
-<<<<<<< HEAD
-        "x-ms-version": "2020-12-06"
-=======
-        "x-ms-version": "2021-02-12"
->>>>>>> 7e782c87
+        "x-ms-version": "2021-02-12"
       },
       "RequestBody": null,
       "StatusCode": 202,
@@ -204,11 +164,7 @@
         "x-ms-client-request-id": "26329f8e-b360-c9cb-c9db-f273628685a9",
         "x-ms-delete-type-permanent": "true",
         "x-ms-request-id": "d11019a4-001e-006c-7d5d-05ce3e000000",
-<<<<<<< HEAD
-        "x-ms-version": "2020-12-06"
-=======
-        "x-ms-version": "2021-02-12"
->>>>>>> 7e782c87
+        "x-ms-version": "2021-02-12"
       },
       "ResponseBody": []
     },
@@ -225,11 +181,7 @@
         ],
         "x-ms-client-request-id": "06fce987-36bb-29b6-dd6d-5490bc1bdcbd",
         "x-ms-return-client-request-id": "true",
-<<<<<<< HEAD
-        "x-ms-version": "2020-12-06"
-=======
-        "x-ms-version": "2021-02-12"
->>>>>>> 7e782c87
+        "x-ms-version": "2021-02-12"
       },
       "RequestBody": null,
       "StatusCode": 200,
@@ -257,11 +209,7 @@
         "x-ms-meta-UPPER": "case",
         "x-ms-request-id": "69d187ae-c01e-005c-785d-0570f1000000",
         "x-ms-server-encrypted": "true",
-<<<<<<< HEAD
-        "x-ms-version": "2020-12-06",
-=======
         "x-ms-version": "2021-02-12",
->>>>>>> 7e782c87
         "x-ms-version-id": "2021-02-17T18:49:07.8658864Z"
       },
       "ResponseBody": []
@@ -279,11 +227,7 @@
         ],
         "x-ms-client-request-id": "79ecc262-7e89-52ee-71ea-4b4b6cbe5ec5",
         "x-ms-return-client-request-id": "true",
-<<<<<<< HEAD
-        "x-ms-version": "2020-12-06"
-=======
-        "x-ms-version": "2021-02-12"
->>>>>>> 7e782c87
+        "x-ms-version": "2021-02-12"
       },
       "RequestBody": null,
       "StatusCode": 202,
@@ -296,11 +240,7 @@
         ],
         "x-ms-client-request-id": "79ecc262-7e89-52ee-71ea-4b4b6cbe5ec5",
         "x-ms-request-id": "69d187b5-c01e-005c-7d5d-0570f1000000",
-<<<<<<< HEAD
-        "x-ms-version": "2020-12-06"
-=======
-        "x-ms-version": "2021-02-12"
->>>>>>> 7e782c87
+        "x-ms-version": "2021-02-12"
       },
       "ResponseBody": []
     }
