﻿{
  "Entries": [
    {
      "RequestUri": "https://seanoauthcanary.blob.core.windows.net/test-container-47d2f4b3-2cb5-e01d-085d-b22a86a2a4cc?restype=container",
      "RequestMethod": "PUT",
      "RequestHeaders": {
        "Accept": "application/xml",
        "Authorization": "Sanitized",
        "traceparent": "00-622f0a346b0c61498633398c239a0ff0-ed9b06723d29fd4b-00",
        "User-Agent": [
          "azsdk-net-Storage.Blobs/12.9.0-alpha.20210217.1",
          "(.NET 5.0.3; Microsoft Windows 10.0.19042)"
        ],
        "x-ms-blob-public-access": "container",
        "x-ms-client-request-id": "92bb5a14-9088-8683-aaf2-9ab18fcabfb8",
        "x-ms-return-client-request-id": "true",
<<<<<<< HEAD
        "x-ms-version": "2020-12-06"
=======
        "x-ms-version": "2021-02-12"
>>>>>>> 7e782c87
      },
      "RequestBody": null,
      "StatusCode": 201,
      "ResponseHeaders": {
        "Content-Length": "0",
        "Date": "Wed, 17 Feb 2021 18:46:58 GMT",
        "ETag": "\"0x8D8D374689F985A\"",
        "Last-Modified": "Wed, 17 Feb 2021 18:46:59 GMT",
        "Server": [
          "Windows-Azure-Blob/1.0",
          "Microsoft-HTTPAPI/2.0"
        ],
        "x-ms-client-request-id": "92bb5a14-9088-8683-aaf2-9ab18fcabfb8",
        "x-ms-request-id": "1dae3325-a01e-0075-595d-054e85000000",
<<<<<<< HEAD
        "x-ms-version": "2020-12-06"
=======
        "x-ms-version": "2021-02-12"
>>>>>>> 7e782c87
      },
      "ResponseBody": []
    },
    {
      "RequestUri": "https://seanoauthcanary.blob.core.windows.net/test-container-47d2f4b3-2cb5-e01d-085d-b22a86a2a4cc/test-blob-4a9bc3ef-2d9e-df4a-ad04-9c53214f87d9",
      "RequestMethod": "PUT",
      "RequestHeaders": {
        "Accept": "application/xml",
        "Authorization": "Sanitized",
        "Content-Length": "1024",
        "Content-Type": "application/octet-stream",
        "traceparent": "00-5d8746fa626d9c47aeef58a004953abf-5c6f4b377e84ed43-00",
        "User-Agent": [
          "azsdk-net-Storage.Blobs/12.9.0-alpha.20210217.1",
          "(.NET 5.0.3; Microsoft Windows 10.0.19042)"
        ],
        "x-ms-blob-type": "BlockBlob",
        "x-ms-client-request-id": "479698e6-0650-e945-7e2b-ade2dc4a32c2",
        "x-ms-return-client-request-id": "true",
<<<<<<< HEAD
        "x-ms-version": "2020-12-06"
=======
        "x-ms-version": "2021-02-12"
>>>>>>> 7e782c87
      },
      "RequestBody": "1tgRI2k+E+GbdTTf7H78z3lrPsaT9FCI37K8xnJ1l0sAh/UJy2bI1kbZ9hNco5kr9cs4JIv4JOGHiUO2gU1vJd3o3mSJ8wMSomeAuv49KzsYkNCnPXO/B2ITgkIjEVX5atA1c8U0oQLHJYEkeGrjSl0HnfB8yOdqKdcCdXDA75EShlAtB7d25O/N3xjxm4/3MDflG3NkfaHoy0rtMiuRBjbwEfEatUOlkLkBrunPeY5HCkU529MdrgmuRDxtibHDO9jiAYmd3Hr0P4q6Y864GVG8pifmWCpi02PobHEGOAcHPXMQ7XgEqS3KRJxIYks79ivqseKK3eOtfy0ltXAJ7QaDsiVbpyvZt/z6GxOOGXAYrXVGHIckfWCQYm1K3/S8wVeVxbAl307/EPnmj8HPH2a9DAj7wtF/XjXEy0S+j9gIPVq8+FTA8s0nRwuNPu2fwEMHjNLrwf6FFmd7YRQJQIEh3lJmEiYS/Ro71HvF8R9HJAoBtwIGHHxcN+LsRZG4HQaKbGCbOK4d9Y+4sO2CvyRHNDwKCIl+G8HWCttDJbeIg7Z0OoS/q+xb5MJzTWyO2Xe+pRFUrRR9DFGexS7T2c/XLy02DoWfiIhQryTHC81VRzFkhYCmNNWi9y4zIOW+iAvymx4+WMryHh2IBP7wtgGESX78b1NPMPtXlBdWbGejkiYZ1W+uFu9mcWdiHi/XsUEtr9dnwRm3omoj58Ozm7K15HLY1+GR1TKOlv3r7BLLgOLWKbyQPNAMYTIFii4rsta1rTm9/9pfm9mk2Cscy7VYWGfg3XH1Jaihy3WujEoDYuMmNj/YDoAIdo7j62Ol8JZ9rDLHS9VkwIeQGzRksQ+OoHVI9ZR1f0nm2GfjETlF/NrfMd8YPBcNwna3R/NMpMR/VEvtXfsBByzp4XJugK5OSx5ZhIAvdmRdOjIevjhWmTOiZLztV5/f3iqyL1uln0HHafzU8x9ET97nkCLI4kn0kkc/yxzxYPN/eqVVfEcIuJrwVlU7gqYTXRXeBsd8FvvgvpwTZdQl1ggIVHh67tOX3teH14z0uA+gK20GE1osAmSqdb6q9VLGy4BMMy0umW9CRijw9D5v7AWMczpmHsKu3FIU0HkU7emEwQwLp4XicpH+xMwxPA0lOoi4HYIYX6y9nlbaGsn1LVk/azMyZEV/qgCoaFn1fKBF7pXxXM9ma2FgTQgvB1jICJdz8tDa89ZDOHOBcPdSyCG2lSszBNGJ2P/R0hY8UKKo4F/CgorPa/u/rSNc5ftpDYXmeHEslATG6RnQCCC/BufQ2ZCYkEaX5iovdFatLfMEZ8SQVdgxe0xa+5hw/mLa/6c7iwxr0X0/T5JH/SCtGLsmzKBcLw==",
      "StatusCode": 201,
      "ResponseHeaders": {
        "Content-Length": "0",
        "Content-MD5": "a72U+Mobwk4rkUrZdl2TTA==",
        "Date": "Wed, 17 Feb 2021 18:46:58 GMT",
        "ETag": "\"0x8D8D37468AAA429\"",
        "Last-Modified": "Wed, 17 Feb 2021 18:46:59 GMT",
        "Server": [
          "Windows-Azure-Blob/1.0",
          "Microsoft-HTTPAPI/2.0"
        ],
        "x-ms-client-request-id": "479698e6-0650-e945-7e2b-ade2dc4a32c2",
        "x-ms-content-crc64": "3aiv2wbwW3Q=",
        "x-ms-request-id": "1dae332a-a01e-0075-5c5d-054e85000000",
        "x-ms-request-server-encrypted": "true",
<<<<<<< HEAD
        "x-ms-version": "2020-12-06",
=======
        "x-ms-version": "2021-02-12",
>>>>>>> 7e782c87
        "x-ms-version-id": "2021-02-17T18:46:59.8605865Z"
      },
      "ResponseBody": []
    },
    {
      "RequestUri": "https://seanoauthcanary.blob.core.windows.net/?restype=service&comp=userdelegationkey",
      "RequestMethod": "POST",
      "RequestHeaders": {
        "Accept": "application/xml",
        "Authorization": "Sanitized",
        "Content-Length": "59",
        "Content-Type": "application/xml",
        "traceparent": "00-49b704b392845544917bf79e81a76ddc-2b8325fa50391b47-00",
        "User-Agent": [
          "azsdk-net-Storage.Blobs/12.9.0-alpha.20210217.1",
          "(.NET 5.0.3; Microsoft Windows 10.0.19042)"
        ],
        "x-ms-client-request-id": "333f1aa6-140a-abdf-c9b5-df1890b2d0dc",
        "x-ms-return-client-request-id": "true",
<<<<<<< HEAD
        "x-ms-version": "2020-12-06"
=======
        "x-ms-version": "2021-02-12"
>>>>>>> 7e782c87
      },
      "RequestBody": "﻿<KeyInfo><Expiry>2021-02-17T19:46:59Z</Expiry></KeyInfo>",
      "StatusCode": 200,
      "ResponseHeaders": {
        "Content-Type": "application/xml",
        "Date": "Wed, 17 Feb 2021 18:46:58 GMT",
        "Server": [
          "Windows-Azure-Blob/1.0",
          "Microsoft-HTTPAPI/2.0"
        ],
        "Transfer-Encoding": "chunked",
        "x-ms-client-request-id": "333f1aa6-140a-abdf-c9b5-df1890b2d0dc",
        "x-ms-request-id": "1dae3334-a01e-0075-655d-054e85000000",
<<<<<<< HEAD
        "x-ms-version": "2020-12-06"
=======
        "x-ms-version": "2021-02-12"
>>>>>>> 7e782c87
      },
      "ResponseBody": "﻿<?xml version=\"1.0\" encoding=\"utf-8\"?><UserDelegationKey><SignedOid>c4f48289-bb84-4086-b250-6f94a8f64cee</SignedOid><SignedTid>72f988bf-86f1-41af-91ab-2d7cd011db47</SignedTid><SignedStart>2021-02-17T18:46:59Z</SignedStart><SignedExpiry>2021-02-17T19:46:59Z</SignedExpiry><SignedService>b</SignedService><SignedVersion>2020-06-12</SignedVersion><Value>AgJbbMqwvJbo2JFGXKxduskc9VVSiuUbaAxjj9DgfZI=</Value></UserDelegationKey>"
    },
    {
<<<<<<< HEAD
      "RequestUri": "https://seanoauthcanary.blob.core.windows.net/test-container-47d2f4b3-2cb5-e01d-085d-b22a86a2a4cc/test-blob-4a9bc3ef-2d9e-df4a-ad04-9c53214f87d9?skoid=c4f48289-bb84-4086-b250-6f94a8f64cee&sktid=72f988bf-86f1-41af-91ab-2d7cd011db47&skt=2021-02-17T18%3A46%3A59Z&ske=2021-02-17T19%3A46%3A59Z&sks=b&skv=2020-06-12&sv=2020-12-06&st=2021-02-17T17%3A46%3A59Z&se=2021-02-17T19%3A46%3A59Z&sr=c&sp=r&sig=Sanitized",
=======
      "RequestUri": "https://seanoauthcanary.blob.core.windows.net/test-container-47d2f4b3-2cb5-e01d-085d-b22a86a2a4cc/test-blob-4a9bc3ef-2d9e-df4a-ad04-9c53214f87d9?skoid=c4f48289-bb84-4086-b250-6f94a8f64cee&sktid=72f988bf-86f1-41af-91ab-2d7cd011db47&skt=2021-02-17T18%3A46%3A59Z&ske=2021-02-17T19%3A46%3A59Z&sks=b&skv=2020-06-12&sv=2021-02-12&st=2021-02-17T17%3A46%3A59Z&se=2021-02-17T19%3A46%3A59Z&sr=c&sp=r&sig=Sanitized",
>>>>>>> 7e782c87
      "RequestMethod": "HEAD",
      "RequestHeaders": {
        "Accept": "application/xml",
        "traceparent": "00-1086df9cc15c084bbf5449bb6f08db83-b589789358e99647-00",
        "User-Agent": [
          "azsdk-net-Storage.Blobs/12.9.0-alpha.20210217.1",
          "(.NET 5.0.3; Microsoft Windows 10.0.19042)"
        ],
        "x-ms-client-request-id": "c23caf7f-fe0a-69b8-f14a-6137ce0f0236",
        "x-ms-return-client-request-id": "true",
<<<<<<< HEAD
        "x-ms-version": "2020-12-06"
=======
        "x-ms-version": "2021-02-12"
>>>>>>> 7e782c87
      },
      "RequestBody": null,
      "StatusCode": 200,
      "ResponseHeaders": {
        "Accept-Ranges": "bytes",
        "Content-Length": "1024",
        "Content-MD5": "a72U+Mobwk4rkUrZdl2TTA==",
        "Content-Type": "application/octet-stream",
        "Date": "Wed, 17 Feb 2021 18:47:00 GMT",
        "ETag": "\"0x8D8D37468AAA429\"",
        "Last-Modified": "Wed, 17 Feb 2021 18:46:59 GMT",
        "Server": [
          "Windows-Azure-Blob/1.0",
          "Microsoft-HTTPAPI/2.0"
        ],
        "x-ms-access-tier": "Hot",
        "x-ms-access-tier-inferred": "true",
        "x-ms-blob-type": "BlockBlob",
        "x-ms-client-request-id": "c23caf7f-fe0a-69b8-f14a-6137ce0f0236",
        "x-ms-creation-time": "Wed, 17 Feb 2021 18:46:59 GMT",
        "x-ms-is-current-version": "true",
        "x-ms-lease-state": "available",
        "x-ms-lease-status": "unlocked",
        "x-ms-request-id": "b0037d1e-401e-007d-545d-05548a000000",
        "x-ms-server-encrypted": "true",
<<<<<<< HEAD
        "x-ms-version": "2020-12-06",
=======
        "x-ms-version": "2021-02-12",
>>>>>>> 7e782c87
        "x-ms-version-id": "2021-02-17T18:46:59.8605865Z"
      },
      "ResponseBody": []
    },
    {
      "RequestUri": "https://seanoauthcanary.blob.core.windows.net/test-container-47d2f4b3-2cb5-e01d-085d-b22a86a2a4cc?restype=container",
      "RequestMethod": "DELETE",
      "RequestHeaders": {
        "Accept": "application/xml",
        "Authorization": "Sanitized",
        "traceparent": "00-d5e5670c16c6904cbe4bcfc55eafbd5c-c062639d5b4c3148-00",
        "User-Agent": [
          "azsdk-net-Storage.Blobs/12.9.0-alpha.20210217.1",
          "(.NET 5.0.3; Microsoft Windows 10.0.19042)"
        ],
        "x-ms-client-request-id": "e198094a-0e76-b6d2-4d6d-b26fe47d6a62",
        "x-ms-return-client-request-id": "true",
<<<<<<< HEAD
        "x-ms-version": "2020-12-06"
=======
        "x-ms-version": "2021-02-12"
>>>>>>> 7e782c87
      },
      "RequestBody": null,
      "StatusCode": 202,
      "ResponseHeaders": {
        "Content-Length": "0",
        "Date": "Wed, 17 Feb 2021 18:46:59 GMT",
        "Server": [
          "Windows-Azure-Blob/1.0",
          "Microsoft-HTTPAPI/2.0"
        ],
        "x-ms-client-request-id": "e198094a-0e76-b6d2-4d6d-b26fe47d6a62",
        "x-ms-request-id": "1dae3360-a01e-0075-0b5d-054e85000000",
<<<<<<< HEAD
        "x-ms-version": "2020-12-06"
=======
        "x-ms-version": "2021-02-12"
>>>>>>> 7e782c87
      },
      "ResponseBody": []
    }
  ],
  "Variables": {
    "DateTimeOffsetNow": "2021-02-17T12:46:59.8853696-06:00",
    "RandomSeed": "1297753599",
    "Storage_TestConfigOAuth": "OAuthTenant\nseanoauthcanary\nU2FuaXRpemVk\nhttps://seanoauthcanary.blob.core.windows.net\nhttps://seanoauthcanary.file.core.windows.net\nhttps://seanoauthcanary.queue.core.windows.net\nhttps://seanoauthcanary.table.core.windows.net\n\n\n\n\nhttps://seanoauthcanary-secondary.blob.core.windows.net\nhttps://seanoauthcanary-secondary.file.core.windows.net\nhttps://seanoauthcanary-secondary.queue.core.windows.net\nhttps://seanoauthcanary-secondary.table.core.windows.net\n68390a19-a643-458b-b726-408abf67b4fc\nSanitized\n72f988bf-86f1-41af-91ab-2d7cd011db47\nhttps://login.microsoftonline.com/\nCloud\nBlobEndpoint=https://seanoauthcanary.blob.core.windows.net/;QueueEndpoint=https://seanoauthcanary.queue.core.windows.net/;FileEndpoint=https://seanoauthcanary.file.core.windows.net/;BlobSecondaryEndpoint=https://seanoauthcanary-secondary.blob.core.windows.net/;QueueSecondaryEndpoint=https://seanoauthcanary-secondary.queue.core.windows.net/;FileSecondaryEndpoint=https://seanoauthcanary-secondary.file.core.windows.net/;AccountName=seanoauthcanary;AccountKey=Sanitized\n\n\n"
  }
}<|MERGE_RESOLUTION|>--- conflicted
+++ resolved
@@ -14,11 +14,7 @@
         "x-ms-blob-public-access": "container",
         "x-ms-client-request-id": "92bb5a14-9088-8683-aaf2-9ab18fcabfb8",
         "x-ms-return-client-request-id": "true",
-<<<<<<< HEAD
-        "x-ms-version": "2020-12-06"
-=======
         "x-ms-version": "2021-02-12"
->>>>>>> 7e782c87
       },
       "RequestBody": null,
       "StatusCode": 201,
@@ -33,11 +29,7 @@
         ],
         "x-ms-client-request-id": "92bb5a14-9088-8683-aaf2-9ab18fcabfb8",
         "x-ms-request-id": "1dae3325-a01e-0075-595d-054e85000000",
-<<<<<<< HEAD
-        "x-ms-version": "2020-12-06"
-=======
         "x-ms-version": "2021-02-12"
->>>>>>> 7e782c87
       },
       "ResponseBody": []
     },
@@ -57,11 +49,7 @@
         "x-ms-blob-type": "BlockBlob",
         "x-ms-client-request-id": "479698e6-0650-e945-7e2b-ade2dc4a32c2",
         "x-ms-return-client-request-id": "true",
-<<<<<<< HEAD
-        "x-ms-version": "2020-12-06"
-=======
         "x-ms-version": "2021-02-12"
->>>>>>> 7e782c87
       },
       "RequestBody": "1tgRI2k+E+GbdTTf7H78z3lrPsaT9FCI37K8xnJ1l0sAh/UJy2bI1kbZ9hNco5kr9cs4JIv4JOGHiUO2gU1vJd3o3mSJ8wMSomeAuv49KzsYkNCnPXO/B2ITgkIjEVX5atA1c8U0oQLHJYEkeGrjSl0HnfB8yOdqKdcCdXDA75EShlAtB7d25O/N3xjxm4/3MDflG3NkfaHoy0rtMiuRBjbwEfEatUOlkLkBrunPeY5HCkU529MdrgmuRDxtibHDO9jiAYmd3Hr0P4q6Y864GVG8pifmWCpi02PobHEGOAcHPXMQ7XgEqS3KRJxIYks79ivqseKK3eOtfy0ltXAJ7QaDsiVbpyvZt/z6GxOOGXAYrXVGHIckfWCQYm1K3/S8wVeVxbAl307/EPnmj8HPH2a9DAj7wtF/XjXEy0S+j9gIPVq8+FTA8s0nRwuNPu2fwEMHjNLrwf6FFmd7YRQJQIEh3lJmEiYS/Ro71HvF8R9HJAoBtwIGHHxcN+LsRZG4HQaKbGCbOK4d9Y+4sO2CvyRHNDwKCIl+G8HWCttDJbeIg7Z0OoS/q+xb5MJzTWyO2Xe+pRFUrRR9DFGexS7T2c/XLy02DoWfiIhQryTHC81VRzFkhYCmNNWi9y4zIOW+iAvymx4+WMryHh2IBP7wtgGESX78b1NPMPtXlBdWbGejkiYZ1W+uFu9mcWdiHi/XsUEtr9dnwRm3omoj58Ozm7K15HLY1+GR1TKOlv3r7BLLgOLWKbyQPNAMYTIFii4rsta1rTm9/9pfm9mk2Cscy7VYWGfg3XH1Jaihy3WujEoDYuMmNj/YDoAIdo7j62Ol8JZ9rDLHS9VkwIeQGzRksQ+OoHVI9ZR1f0nm2GfjETlF/NrfMd8YPBcNwna3R/NMpMR/VEvtXfsBByzp4XJugK5OSx5ZhIAvdmRdOjIevjhWmTOiZLztV5/f3iqyL1uln0HHafzU8x9ET97nkCLI4kn0kkc/yxzxYPN/eqVVfEcIuJrwVlU7gqYTXRXeBsd8FvvgvpwTZdQl1ggIVHh67tOX3teH14z0uA+gK20GE1osAmSqdb6q9VLGy4BMMy0umW9CRijw9D5v7AWMczpmHsKu3FIU0HkU7emEwQwLp4XicpH+xMwxPA0lOoi4HYIYX6y9nlbaGsn1LVk/azMyZEV/qgCoaFn1fKBF7pXxXM9ma2FgTQgvB1jICJdz8tDa89ZDOHOBcPdSyCG2lSszBNGJ2P/R0hY8UKKo4F/CgorPa/u/rSNc5ftpDYXmeHEslATG6RnQCCC/BufQ2ZCYkEaX5iovdFatLfMEZ8SQVdgxe0xa+5hw/mLa/6c7iwxr0X0/T5JH/SCtGLsmzKBcLw==",
       "StatusCode": 201,
@@ -79,11 +67,7 @@
         "x-ms-content-crc64": "3aiv2wbwW3Q=",
         "x-ms-request-id": "1dae332a-a01e-0075-5c5d-054e85000000",
         "x-ms-request-server-encrypted": "true",
-<<<<<<< HEAD
-        "x-ms-version": "2020-12-06",
-=======
         "x-ms-version": "2021-02-12",
->>>>>>> 7e782c87
         "x-ms-version-id": "2021-02-17T18:46:59.8605865Z"
       },
       "ResponseBody": []
@@ -103,11 +87,7 @@
         ],
         "x-ms-client-request-id": "333f1aa6-140a-abdf-c9b5-df1890b2d0dc",
         "x-ms-return-client-request-id": "true",
-<<<<<<< HEAD
-        "x-ms-version": "2020-12-06"
-=======
         "x-ms-version": "2021-02-12"
->>>>>>> 7e782c87
       },
       "RequestBody": "﻿<KeyInfo><Expiry>2021-02-17T19:46:59Z</Expiry></KeyInfo>",
       "StatusCode": 200,
@@ -121,20 +101,12 @@
         "Transfer-Encoding": "chunked",
         "x-ms-client-request-id": "333f1aa6-140a-abdf-c9b5-df1890b2d0dc",
         "x-ms-request-id": "1dae3334-a01e-0075-655d-054e85000000",
-<<<<<<< HEAD
-        "x-ms-version": "2020-12-06"
-=======
         "x-ms-version": "2021-02-12"
->>>>>>> 7e782c87
       },
       "ResponseBody": "﻿<?xml version=\"1.0\" encoding=\"utf-8\"?><UserDelegationKey><SignedOid>c4f48289-bb84-4086-b250-6f94a8f64cee</SignedOid><SignedTid>72f988bf-86f1-41af-91ab-2d7cd011db47</SignedTid><SignedStart>2021-02-17T18:46:59Z</SignedStart><SignedExpiry>2021-02-17T19:46:59Z</SignedExpiry><SignedService>b</SignedService><SignedVersion>2020-06-12</SignedVersion><Value>AgJbbMqwvJbo2JFGXKxduskc9VVSiuUbaAxjj9DgfZI=</Value></UserDelegationKey>"
     },
     {
-<<<<<<< HEAD
-      "RequestUri": "https://seanoauthcanary.blob.core.windows.net/test-container-47d2f4b3-2cb5-e01d-085d-b22a86a2a4cc/test-blob-4a9bc3ef-2d9e-df4a-ad04-9c53214f87d9?skoid=c4f48289-bb84-4086-b250-6f94a8f64cee&sktid=72f988bf-86f1-41af-91ab-2d7cd011db47&skt=2021-02-17T18%3A46%3A59Z&ske=2021-02-17T19%3A46%3A59Z&sks=b&skv=2020-06-12&sv=2020-12-06&st=2021-02-17T17%3A46%3A59Z&se=2021-02-17T19%3A46%3A59Z&sr=c&sp=r&sig=Sanitized",
-=======
       "RequestUri": "https://seanoauthcanary.blob.core.windows.net/test-container-47d2f4b3-2cb5-e01d-085d-b22a86a2a4cc/test-blob-4a9bc3ef-2d9e-df4a-ad04-9c53214f87d9?skoid=c4f48289-bb84-4086-b250-6f94a8f64cee&sktid=72f988bf-86f1-41af-91ab-2d7cd011db47&skt=2021-02-17T18%3A46%3A59Z&ske=2021-02-17T19%3A46%3A59Z&sks=b&skv=2020-06-12&sv=2021-02-12&st=2021-02-17T17%3A46%3A59Z&se=2021-02-17T19%3A46%3A59Z&sr=c&sp=r&sig=Sanitized",
->>>>>>> 7e782c87
       "RequestMethod": "HEAD",
       "RequestHeaders": {
         "Accept": "application/xml",
@@ -145,11 +117,7 @@
         ],
         "x-ms-client-request-id": "c23caf7f-fe0a-69b8-f14a-6137ce0f0236",
         "x-ms-return-client-request-id": "true",
-<<<<<<< HEAD
-        "x-ms-version": "2020-12-06"
-=======
         "x-ms-version": "2021-02-12"
->>>>>>> 7e782c87
       },
       "RequestBody": null,
       "StatusCode": 200,
@@ -175,11 +143,7 @@
         "x-ms-lease-status": "unlocked",
         "x-ms-request-id": "b0037d1e-401e-007d-545d-05548a000000",
         "x-ms-server-encrypted": "true",
-<<<<<<< HEAD
-        "x-ms-version": "2020-12-06",
-=======
         "x-ms-version": "2021-02-12",
->>>>>>> 7e782c87
         "x-ms-version-id": "2021-02-17T18:46:59.8605865Z"
       },
       "ResponseBody": []
@@ -197,11 +161,7 @@
         ],
         "x-ms-client-request-id": "e198094a-0e76-b6d2-4d6d-b26fe47d6a62",
         "x-ms-return-client-request-id": "true",
-<<<<<<< HEAD
-        "x-ms-version": "2020-12-06"
-=======
         "x-ms-version": "2021-02-12"
->>>>>>> 7e782c87
       },
       "RequestBody": null,
       "StatusCode": 202,
@@ -214,11 +174,7 @@
         ],
         "x-ms-client-request-id": "e198094a-0e76-b6d2-4d6d-b26fe47d6a62",
         "x-ms-request-id": "1dae3360-a01e-0075-0b5d-054e85000000",
-<<<<<<< HEAD
-        "x-ms-version": "2020-12-06"
-=======
         "x-ms-version": "2021-02-12"
->>>>>>> 7e782c87
       },
       "ResponseBody": []
     }
