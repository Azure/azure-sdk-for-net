--- conflicted
+++ resolved
@@ -1,57 +1,6 @@
 {
   "Entries": [
     {
-<<<<<<< HEAD
-      "RequestUri": "https://login.microsoftonline.com/72f988bf-86f1-41af-91ab-2d7cd011db47/oauth2/v2.0/token",
-      "RequestMethod": "POST",
-      "RequestHeaders": {
-        "Content-Length": "169",
-        "Content-Type": "application/x-www-form-urlencoded",
-        "traceparent": "00-31b9cd263b375d4c816464c71d59513d-fa329a9ddd55a84a-00",
-        "User-Agent": [
-          "azsdk-net-Identity/1.1.1",
-          "(.NET Core 4.6.28325.01; Microsoft Windows 10.0.18362 )"
-        ],
-        "x-ms-client-request-id": "2311d8d63e69e1139b7534dfec7efccf",
-        "x-ms-return-client-request-id": "true"
-      },
-      "RequestBody": "response_type=token\u0026grant_type=client_credentials\u0026client_id=68390a19-a643-458b-b726-408abf67b4fc\u0026client_secret=Sanitized\u0026scope=https%3A%2F%2Fstorage.azure.com%2F.default",
-      "StatusCode": 200,
-      "ResponseHeaders": {
-        "Cache-Control": "no-store, no-cache",
-        "Content-Length": "92",
-        "Content-Type": "application/json; charset=utf-8",
-        "Date": "Sat, 25 Apr 2020 17:26:53 GMT",
-        "Expires": "-1",
-        "P3P": "CP=\u0022DSP CUR OTPi IND OTRi ONL FIN\u0022",
-        "Pragma": "no-cache",
-        "Set-Cookie": [
-          "fpc=ArtRCgYyRPxMlSXqHDynt_3eSEc1AQAAAN1pNtYOAAAA; expires=Mon, 25-May-2020 17:26:53 GMT; path=/; secure; HttpOnly; SameSite=None",
-          "x-ms-gateway-slice=estsfd; path=/; SameSite=None; secure; HttpOnly",
-          "stsservicecookie=estsfd; path=/; SameSite=None; secure; HttpOnly"
-        ],
-        "Strict-Transport-Security": "max-age=31536000; includeSubDomains",
-        "X-Content-Type-Options": "nosniff",
-        "x-ms-ests-server": "2.1.10433.14 - NCUS ProdSlices",
-        "x-ms-request-id": "e0b08bd6-0065-4131-9c4e-e276bb902100"
-      },
-      "ResponseBody": {
-        "token_type": "Bearer",
-        "expires_in": 86399,
-        "ext_expires_in": 86399,
-        "access_token": "Sanitized"
-      }
-    },
-    {
-      "RequestUri": "https://seanoauthcanary.blob.core.windows.net/test-container-47d2f4b3-2cb5-e01d-085d-b22a86a2a4cc?restype=container",
-      "RequestMethod": "PUT",
-      "RequestHeaders": {
-        "Authorization": "Sanitized",
-        "traceparent": "00-31b9cd263b375d4c816464c71d59513d-60879058e5bc5a40-00",
-        "User-Agent": [
-          "azsdk-net-Storage.Blobs/12.5.0-dev.20200425.1",
-          "(.NET Core 4.6.28325.01; Microsoft Windows 10.0.18362 )"
-=======
       "RequestUri": "https://seanmccprodca.blob.core.windows.net/test-container-47d2f4b3-2cb5-e01d-085d-b22a86a2a4cc?restype=container",
       "RequestMethod": "PUT",
       "RequestHeaders": {
@@ -60,146 +9,80 @@
         "User-Agent": [
           "azsdk-net-Storage.Blobs/12.5.0-dev.20200714.1",
           "(.NET Core 4.6.28801.04; Microsoft Windows 10.0.18362 )"
->>>>>>> 60f4876e
         ],
         "x-ms-blob-public-access": "container",
         "x-ms-client-request-id": "92bb5a14-9088-8683-aaf2-9ab18fcabfb8",
         "x-ms-return-client-request-id": "true",
-<<<<<<< HEAD
-        "x-ms-version": "2019-12-12"
-=======
         "x-ms-version": "2020-02-10"
->>>>>>> 60f4876e
       },
       "RequestBody": null,
       "StatusCode": 201,
       "ResponseHeaders": {
         "Content-Length": "0",
-<<<<<<< HEAD
-        "Date": "Sat, 25 Apr 2020 17:26:54 GMT",
-        "ETag": "\u00220x8D7E93DD967C068\u0022",
-        "Last-Modified": "Sat, 25 Apr 2020 17:26:54 GMT",
-=======
         "Date": "Wed, 15 Jul 2020 18:06:30 GMT",
         "ETag": "\u00220x8D828E9CD3F0485\u0022",
         "Last-Modified": "Wed, 15 Jul 2020 18:06:30 GMT",
->>>>>>> 60f4876e
         "Server": [
           "Windows-Azure-Blob/1.0",
           "Microsoft-HTTPAPI/2.0"
         ],
         "x-ms-client-request-id": "92bb5a14-9088-8683-aaf2-9ab18fcabfb8",
-<<<<<<< HEAD
-        "x-ms-request-id": "abde7101-601e-0037-5226-1bf705000000",
-        "x-ms-version": "2019-12-12"
-=======
         "x-ms-request-id": "48542141-d01e-003d-50d2-5ae799000000",
         "x-ms-version": "2020-02-10"
->>>>>>> 60f4876e
       },
       "ResponseBody": []
     },
     {
-<<<<<<< HEAD
-      "RequestUri": "https://seanoauthcanary.blob.core.windows.net/test-container-47d2f4b3-2cb5-e01d-085d-b22a86a2a4cc/test-blob-4a9bc3ef-2d9e-df4a-ad04-9c53214f87d9",
-=======
       "RequestUri": "https://seanmccprodca.blob.core.windows.net/test-container-47d2f4b3-2cb5-e01d-085d-b22a86a2a4cc/test-blob-4a9bc3ef-2d9e-df4a-ad04-9c53214f87d9",
->>>>>>> 60f4876e
       "RequestMethod": "PUT",
       "RequestHeaders": {
         "Authorization": "Sanitized",
         "Content-Length": "1024",
-<<<<<<< HEAD
-        "traceparent": "00-522aa1fa1d70344a95f0f663f8ed5bff-017af809ef922e4d-00",
-        "User-Agent": [
-          "azsdk-net-Storage.Blobs/12.5.0-dev.20200425.1",
-          "(.NET Core 4.6.28325.01; Microsoft Windows 10.0.18362 )"
-=======
         "traceparent": "00-61e475a2be6ca147b0469c4c02a5bb6e-3e56240b3a254d43-00",
         "User-Agent": [
           "azsdk-net-Storage.Blobs/12.5.0-dev.20200714.1",
           "(.NET Core 4.6.28801.04; Microsoft Windows 10.0.18362 )"
->>>>>>> 60f4876e
         ],
         "x-ms-blob-type": "BlockBlob",
         "x-ms-client-request-id": "479698e6-0650-e945-7e2b-ade2dc4a32c2",
         "x-ms-return-client-request-id": "true",
-<<<<<<< HEAD
-        "x-ms-version": "2019-12-12"
-=======
         "x-ms-version": "2020-02-10"
->>>>>>> 60f4876e
       },
       "RequestBody": "1tgRI2k\u002BE\u002BGbdTTf7H78z3lrPsaT9FCI37K8xnJ1l0sAh/UJy2bI1kbZ9hNco5kr9cs4JIv4JOGHiUO2gU1vJd3o3mSJ8wMSomeAuv49KzsYkNCnPXO/B2ITgkIjEVX5atA1c8U0oQLHJYEkeGrjSl0HnfB8yOdqKdcCdXDA75EShlAtB7d25O/N3xjxm4/3MDflG3NkfaHoy0rtMiuRBjbwEfEatUOlkLkBrunPeY5HCkU529MdrgmuRDxtibHDO9jiAYmd3Hr0P4q6Y864GVG8pifmWCpi02PobHEGOAcHPXMQ7XgEqS3KRJxIYks79ivqseKK3eOtfy0ltXAJ7QaDsiVbpyvZt/z6GxOOGXAYrXVGHIckfWCQYm1K3/S8wVeVxbAl307/EPnmj8HPH2a9DAj7wtF/XjXEy0S\u002Bj9gIPVq8\u002BFTA8s0nRwuNPu2fwEMHjNLrwf6FFmd7YRQJQIEh3lJmEiYS/Ro71HvF8R9HJAoBtwIGHHxcN\u002BLsRZG4HQaKbGCbOK4d9Y\u002B4sO2CvyRHNDwKCIl\u002BG8HWCttDJbeIg7Z0OoS/q\u002Bxb5MJzTWyO2Xe\u002BpRFUrRR9DFGexS7T2c/XLy02DoWfiIhQryTHC81VRzFkhYCmNNWi9y4zIOW\u002BiAvymx4\u002BWMryHh2IBP7wtgGESX78b1NPMPtXlBdWbGejkiYZ1W\u002BuFu9mcWdiHi/XsUEtr9dnwRm3omoj58Ozm7K15HLY1\u002BGR1TKOlv3r7BLLgOLWKbyQPNAMYTIFii4rsta1rTm9/9pfm9mk2Cscy7VYWGfg3XH1Jaihy3WujEoDYuMmNj/YDoAIdo7j62Ol8JZ9rDLHS9VkwIeQGzRksQ\u002BOoHVI9ZR1f0nm2GfjETlF/NrfMd8YPBcNwna3R/NMpMR/VEvtXfsBByzp4XJugK5OSx5ZhIAvdmRdOjIevjhWmTOiZLztV5/f3iqyL1uln0HHafzU8x9ET97nkCLI4kn0kkc/yxzxYPN/eqVVfEcIuJrwVlU7gqYTXRXeBsd8FvvgvpwTZdQl1ggIVHh67tOX3teH14z0uA\u002BgK20GE1osAmSqdb6q9VLGy4BMMy0umW9CRijw9D5v7AWMczpmHsKu3FIU0HkU7emEwQwLp4XicpH\u002BxMwxPA0lOoi4HYIYX6y9nlbaGsn1LVk/azMyZEV/qgCoaFn1fKBF7pXxXM9ma2FgTQgvB1jICJdz8tDa89ZDOHOBcPdSyCG2lSszBNGJ2P/R0hY8UKKo4F/CgorPa/u/rSNc5ftpDYXmeHEslATG6RnQCCC/BufQ2ZCYkEaX5iovdFatLfMEZ8SQVdgxe0xa\u002B5hw/mLa/6c7iwxr0X0/T5JH/SCtGLsmzKBcLw==",
       "StatusCode": 201,
       "ResponseHeaders": {
         "Content-Length": "0",
-<<<<<<< HEAD
-        "Content-MD5": "1oohiAPU20ZLz8vVZOwl3g==",
-        "Date": "Sat, 25 Apr 2020 17:26:54 GMT",
-        "ETag": "\u00220x8D7E93DD9754BB4\u0022",
-        "Last-Modified": "Sat, 25 Apr 2020 17:26:54 GMT",
-=======
         "Content-MD5": "a72U\u002BMobwk4rkUrZdl2TTA==",
         "Date": "Wed, 15 Jul 2020 18:06:30 GMT",
         "ETag": "\u00220x8D828E9CD551562\u0022",
         "Last-Modified": "Wed, 15 Jul 2020 18:06:31 GMT",
->>>>>>> 60f4876e
         "Server": [
           "Windows-Azure-Blob/1.0",
           "Microsoft-HTTPAPI/2.0"
         ],
-<<<<<<< HEAD
-        "x-ms-client-request-id": "2bf5d07e-aeec-9327-e892-28aa7fa7abfd",
-        "x-ms-content-crc64": "QjUukoPxIKE=",
-        "x-ms-request-id": "abde713b-601e-0037-0526-1bf705000000",
-        "x-ms-request-server-encrypted": "true",
-        "x-ms-version": "2019-12-12"
-=======
         "x-ms-client-request-id": "479698e6-0650-e945-7e2b-ade2dc4a32c2",
         "x-ms-content-crc64": "3aiv2wbwW3Q=",
         "x-ms-request-id": "48542203-d01e-003d-75d2-5ae799000000",
         "x-ms-request-server-encrypted": "true",
         "x-ms-version": "2020-02-10",
         "x-ms-version-id": "2020-07-15T18:06:31.0321506Z"
->>>>>>> 60f4876e
       },
       "ResponseBody": []
     },
     {
-<<<<<<< HEAD
-      "RequestUri": "https://seanoauthcanary.blob.core.windows.net/?restype=service\u0026comp=userdelegationkey",
-=======
       "RequestUri": "https://seanmccprodca.blob.core.windows.net/?restype=service\u0026comp=userdelegationkey",
->>>>>>> 60f4876e
       "RequestMethod": "POST",
       "RequestHeaders": {
         "Authorization": "Sanitized",
         "Content-Length": "56",
         "Content-Type": "application/xml",
-<<<<<<< HEAD
-        "traceparent": "00-bcc745c0cd8ddd478c88a35cd3bc040b-55b0f34c517eed4f-00",
-        "User-Agent": [
-          "azsdk-net-Storage.Blobs/12.5.0-dev.20200425.1",
-          "(.NET Core 4.6.28325.01; Microsoft Windows 10.0.18362 )"
-=======
         "traceparent": "00-31d0aa6a7170bc4695b61928ec62f15f-05ef7ffd034cbf46-00",
         "User-Agent": [
           "azsdk-net-Storage.Blobs/12.5.0-dev.20200714.1",
           "(.NET Core 4.6.28801.04; Microsoft Windows 10.0.18362 )"
->>>>>>> 60f4876e
         ],
         "x-ms-client-request-id": "333f1aa6-140a-abdf-c9b5-df1890b2d0dc",
         "x-ms-return-client-request-id": "true",
-<<<<<<< HEAD
-        "x-ms-version": "2019-12-12"
-      },
-      "RequestBody": "\u003CKeyInfo\u003E\u003CExpiry\u003E2020-04-25T18:26:54Z\u003C/Expiry\u003E\u003C/KeyInfo\u003E",
-      "StatusCode": 200,
-      "ResponseHeaders": {
-        "Content-Type": "application/xml",
-        "Date": "Sat, 25 Apr 2020 17:26:54 GMT",
-=======
         "x-ms-version": "2020-02-10"
       },
       "RequestBody": "\u003CKeyInfo\u003E\u003CExpiry\u003E2020-07-15T19:06:30Z\u003C/Expiry\u003E\u003C/KeyInfo\u003E",
@@ -207,28 +90,11 @@
       "ResponseHeaders": {
         "Content-Type": "application/xml",
         "Date": "Wed, 15 Jul 2020 18:06:30 GMT",
->>>>>>> 60f4876e
         "Server": [
           "Windows-Azure-Blob/1.0",
           "Microsoft-HTTPAPI/2.0"
         ],
         "Transfer-Encoding": "chunked",
-<<<<<<< HEAD
-        "x-ms-client-request-id": "a3d605b5-46b9-38b5-7103-5fbedd9b6ad6",
-        "x-ms-request-id": "abde714c-601e-0037-1426-1bf705000000",
-        "x-ms-version": "2019-12-12"
-      },
-      "ResponseBody": "\uFEFF\u003C?xml version=\u00221.0\u0022 encoding=\u0022utf-8\u0022?\u003E\u003CUserDelegationKey\u003E\u003CSignedOid\u003Ec4f48289-bb84-4086-b250-6f94a8f64cee\u003C/SignedOid\u003E\u003CSignedTid\u003E72f988bf-86f1-41af-91ab-2d7cd011db47\u003C/SignedTid\u003E\u003CSignedStart\u003E2020-04-25T17:26:54Z\u003C/SignedStart\u003E\u003CSignedExpiry\u003E2020-04-25T18:26:54Z\u003C/SignedExpiry\u003E\u003CSignedService\u003Eb\u003C/SignedService\u003E\u003CSignedVersion\u003E2019-12-12\u003C/SignedVersion\u003E\u003CValue\u003E3phUGGslXSCw2DsmT87x3/V/o1VZNTjG1c7oBHRJfcY=\u003C/Value\u003E\u003C/UserDelegationKey\u003E"
-    },
-    {
-      "RequestUri": "https://seanoauthcanary.blob.core.windows.net/test-container-47d2f4b3-2cb5-e01d-085d-b22a86a2a4cc/test-blob-4a9bc3ef-2d9e-df4a-ad04-9c53214f87d9?skoid=c4f48289-bb84-4086-b250-6f94a8f64cee\u0026sktid=72f988bf-86f1-41af-91ab-2d7cd011db47\u0026skt=2020-04-25T17%3A26%3A54Z\u0026ske=2020-04-25T18%3A26%3A54Z\u0026sks=b\u0026skv=2019-12-12\u0026sv=2019-12-12\u0026st=2020-04-25T16%3A26%3A54Z\u0026se=2020-04-25T18%3A26%3A54Z\u0026sr=c\u0026sp=racwdlt\u0026sig=Sanitized",
-      "RequestMethod": "HEAD",
-      "RequestHeaders": {
-        "traceparent": "00-4da4b5489b09fe498e44808f3041ebe5-43713805fff5054c-00",
-        "User-Agent": [
-          "azsdk-net-Storage.Blobs/12.5.0-dev.20200425.1",
-          "(.NET Core 4.6.28325.01; Microsoft Windows 10.0.18362 )"
-=======
         "x-ms-client-request-id": "333f1aa6-140a-abdf-c9b5-df1890b2d0dc",
         "x-ms-request-id": "48542242-d01e-003d-2cd2-5ae799000000",
         "x-ms-version": "2020-02-10"
@@ -242,15 +108,10 @@
         "User-Agent": [
           "azsdk-net-Storage.Blobs/12.5.0-dev.20200714.1",
           "(.NET Core 4.6.28801.04; Microsoft Windows 10.0.18362 )"
->>>>>>> 60f4876e
         ],
         "x-ms-client-request-id": "c23caf7f-fe0a-69b8-f14a-6137ce0f0236",
         "x-ms-return-client-request-id": "true",
-<<<<<<< HEAD
-        "x-ms-version": "2019-12-12"
-=======
         "x-ms-version": "2020-02-10"
->>>>>>> 60f4876e
       },
       "RequestBody": null,
       "StatusCode": 200,
@@ -259,15 +120,9 @@
         "Content-Length": "0",
         "Content-MD5": "a72U\u002BMobwk4rkUrZdl2TTA==",
         "Content-Type": "application/octet-stream",
-<<<<<<< HEAD
-        "Date": "Sat, 25 Apr 2020 17:26:55 GMT",
-        "ETag": "\u00220x8D7E93DD9754BB4\u0022",
-        "Last-Modified": "Sat, 25 Apr 2020 17:26:54 GMT",
-=======
         "Date": "Wed, 15 Jul 2020 18:06:31 GMT",
         "ETag": "\u00220x8D828E9CD551562\u0022",
         "Last-Modified": "Wed, 15 Jul 2020 18:06:31 GMT",
->>>>>>> 60f4876e
         "Server": [
           "Windows-Azure-Blob/1.0",
           "Microsoft-HTTPAPI/2.0"
@@ -275,15 +130,6 @@
         "x-ms-access-tier": "Hot",
         "x-ms-access-tier-inferred": "true",
         "x-ms-blob-type": "BlockBlob",
-<<<<<<< HEAD
-        "x-ms-client-request-id": "79f44cc1-08d0-6044-6507-c106b520cd2e",
-        "x-ms-creation-time": "Sat, 25 Apr 2020 17:26:54 GMT",
-        "x-ms-lease-state": "available",
-        "x-ms-lease-status": "unlocked",
-        "x-ms-request-id": "05c14009-701e-0004-6e26-1ba8ae000000",
-        "x-ms-server-encrypted": "true",
-        "x-ms-version": "2019-12-12"
-=======
         "x-ms-client-request-id": "c23caf7f-fe0a-69b8-f14a-6137ce0f0236",
         "x-ms-creation-time": "Wed, 15 Jul 2020 18:06:31 GMT",
         "x-ms-is-current-version": "true",
@@ -293,21 +139,10 @@
         "x-ms-server-encrypted": "true",
         "x-ms-version": "2020-02-10",
         "x-ms-version-id": "2020-07-15T18:06:31.0321506Z"
->>>>>>> 60f4876e
       },
       "ResponseBody": []
     },
     {
-<<<<<<< HEAD
-      "RequestUri": "https://seanoauthcanary.blob.core.windows.net/test-container-47d2f4b3-2cb5-e01d-085d-b22a86a2a4cc?restype=container",
-      "RequestMethod": "DELETE",
-      "RequestHeaders": {
-        "Authorization": "Sanitized",
-        "traceparent": "00-04660942d0f16640a9d6595487eeaa9f-f6de529dc133b34d-00",
-        "User-Agent": [
-          "azsdk-net-Storage.Blobs/12.5.0-dev.20200425.1",
-          "(.NET Core 4.6.28325.01; Microsoft Windows 10.0.18362 )"
-=======
       "RequestUri": "https://seanmccprodca.blob.core.windows.net/test-container-47d2f4b3-2cb5-e01d-085d-b22a86a2a4cc?restype=container",
       "RequestMethod": "DELETE",
       "RequestHeaders": {
@@ -316,51 +151,30 @@
         "User-Agent": [
           "azsdk-net-Storage.Blobs/12.5.0-dev.20200714.1",
           "(.NET Core 4.6.28801.04; Microsoft Windows 10.0.18362 )"
->>>>>>> 60f4876e
         ],
         "x-ms-client-request-id": "e198094a-0e76-b6d2-4d6d-b26fe47d6a62",
         "x-ms-return-client-request-id": "true",
-<<<<<<< HEAD
-        "x-ms-version": "2019-12-12"
-=======
         "x-ms-version": "2020-02-10"
->>>>>>> 60f4876e
       },
       "RequestBody": null,
       "StatusCode": 202,
       "ResponseHeaders": {
         "Content-Length": "0",
-<<<<<<< HEAD
-        "Date": "Sat, 25 Apr 2020 17:26:55 GMT",
-=======
         "Date": "Wed, 15 Jul 2020 18:06:31 GMT",
->>>>>>> 60f4876e
         "Server": [
           "Windows-Azure-Blob/1.0",
           "Microsoft-HTTPAPI/2.0"
         ],
-<<<<<<< HEAD
-        "x-ms-client-request-id": "91fc2900-f1a6-7705-6bdb-5d033cb1b4d0",
-        "x-ms-request-id": "05c1405e-701e-0004-3626-1ba8ae000000",
-        "x-ms-version": "2019-12-12"
-=======
         "x-ms-client-request-id": "e198094a-0e76-b6d2-4d6d-b26fe47d6a62",
         "x-ms-request-id": "48542380-d01e-003d-4bd2-5ae799000000",
         "x-ms-version": "2020-02-10"
->>>>>>> 60f4876e
       },
       "ResponseBody": []
     }
   ],
   "Variables": {
-<<<<<<< HEAD
-    "DateTimeOffsetNow": "2020-04-25T10:26:54.8677678-07:00",
-    "RandomSeed": "1297753599",
-    "Storage_TestConfigOAuth": "OAuthTenant\nseanoauthcanary\nU2FuaXRpemVk\nhttps://seanoauthcanary.blob.core.windows.net\nhttps://seanoauthcanary.file.core.windows.net\nhttps://seanoauthcanary.queue.core.windows.net\nhttps://seanoauthcanary.table.core.windows.net\n\n\n\n\nhttps://seanoauthcanary-secondary.blob.core.windows.net\nhttps://seanoauthcanary-secondary.file.core.windows.net\nhttps://seanoauthcanary-secondary.queue.core.windows.net\nhttps://seanoauthcanary-secondary.table.core.windows.net\n68390a19-a643-458b-b726-408abf67b4fc\nSanitized\n72f988bf-86f1-41af-91ab-2d7cd011db47\nhttps://login.microsoftonline.com/\nCloud\nBlobEndpoint=https://seanoauthcanary.blob.core.windows.net/;QueueEndpoint=https://seanoauthcanary.queue.core.windows.net/;FileEndpoint=https://seanoauthcanary.file.core.windows.net/;BlobSecondaryEndpoint=https://seanoauthcanary-secondary.blob.core.windows.net/;QueueSecondaryEndpoint=https://seanoauthcanary-secondary.queue.core.windows.net/;FileSecondaryEndpoint=https://seanoauthcanary-secondary.file.core.windows.net/;AccountName=seanoauthcanary;AccountKey=Sanitized\n"
-=======
     "DateTimeOffsetNow": "2020-07-15T13:06:30.0482734-05:00",
     "RandomSeed": "1297753599",
     "Storage_TestConfigOAuth": "OAuthTenant\nseanmccprodca\nU2FuaXRpemVk\nhttps://seanmccprodca.blob.core.windows.net\nhttps://seanmccprodca.file.core.windows.net\nhttps://seanmccprodca.queue.core.windows.net\nhttps://seanmccprodca.table.core.windows.net\n\n\n\n\nhttps://seanmccprodca-secondary.blob.core.windows.net\nhttps://seanmccprodca-secondary.file.core.windows.net\nhttps://seanmccprodca-secondary.queue.core.windows.net\nhttps://seanmccprodca-secondary.table.core.windows.net\n68390a19-a643-458b-b726-408abf67b4fc\nSanitized\n72f988bf-86f1-41af-91ab-2d7cd011db47\nhttps://login.microsoftonline.com/\nCloud\nBlobEndpoint=https://seanmccprodca.blob.core.windows.net/;QueueEndpoint=https://seanmccprodca.queue.core.windows.net/;FileEndpoint=https://seanmccprodca.file.core.windows.net/;BlobSecondaryEndpoint=https://seanmccprodca-secondary.blob.core.windows.net/;QueueSecondaryEndpoint=https://seanmccprodca-secondary.queue.core.windows.net/;FileSecondaryEndpoint=https://seanmccprodca-secondary.file.core.windows.net/;AccountName=seanmccprodca;AccountKey=Sanitized\n"
->>>>>>> 60f4876e
   }
 }