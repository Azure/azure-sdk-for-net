--- conflicted
+++ resolved
@@ -15,11 +15,7 @@
         "x-ms-client-request-id": "b10a19c4-f428-b2e5-8088-81a144029191",
         "x-ms-date": "Wed, 17 Feb 2021 18:49:05 GMT",
         "x-ms-return-client-request-id": "true",
-<<<<<<< HEAD
-        "x-ms-version": "2020-12-06"
-=======
-        "x-ms-version": "2021-02-12"
->>>>>>> 7e782c87
+        "x-ms-version": "2021-02-12"
       },
       "RequestBody": null,
       "StatusCode": 201,
@@ -34,11 +30,7 @@
         ],
         "x-ms-client-request-id": "b10a19c4-f428-b2e5-8088-81a144029191",
         "x-ms-request-id": "936117d5-401e-0078-165d-05793a000000",
-<<<<<<< HEAD
-        "x-ms-version": "2020-12-06"
-=======
-        "x-ms-version": "2021-02-12"
->>>>>>> 7e782c87
+        "x-ms-version": "2021-02-12"
       },
       "ResponseBody": []
     },
@@ -57,11 +49,7 @@
         "x-ms-client-request-id": "356b92e4-3d12-8bac-c706-6c7ca0a39735",
         "x-ms-date": "Wed, 17 Feb 2021 18:49:06 GMT",
         "x-ms-return-client-request-id": "true",
-<<<<<<< HEAD
-        "x-ms-version": "2020-12-06"
-=======
-        "x-ms-version": "2021-02-12"
->>>>>>> 7e782c87
+        "x-ms-version": "2021-02-12"
       },
       "RequestBody": null,
       "StatusCode": 201,
@@ -77,11 +65,7 @@
         "x-ms-client-request-id": "356b92e4-3d12-8bac-c706-6c7ca0a39735",
         "x-ms-request-id": "936117eb-401e-0078-265d-05793a000000",
         "x-ms-request-server-encrypted": "true",
-<<<<<<< HEAD
-        "x-ms-version": "2020-12-06",
-=======
         "x-ms-version": "2021-02-12",
->>>>>>> 7e782c87
         "x-ms-version-id": "2021-02-17T18:49:06.1827161Z"
       },
       "ResponseBody": []
@@ -104,11 +88,7 @@
         "x-ms-meta-meta": "data",
         "x-ms-meta-UPPER": "case",
         "x-ms-return-client-request-id": "true",
-<<<<<<< HEAD
-        "x-ms-version": "2020-12-06"
-=======
-        "x-ms-version": "2021-02-12"
->>>>>>> 7e782c87
+        "x-ms-version": "2021-02-12"
       },
       "RequestBody": null,
       "StatusCode": 200,
@@ -124,21 +104,13 @@
         "x-ms-client-request-id": "895d07ff-9adf-6183-439e-a6352685e7ab",
         "x-ms-request-id": "936117fb-401e-0078-345d-05793a000000",
         "x-ms-request-server-encrypted": "true",
-<<<<<<< HEAD
-        "x-ms-version": "2020-12-06",
-=======
         "x-ms-version": "2021-02-12",
->>>>>>> 7e782c87
         "x-ms-version-id": "2021-02-17T18:49:06.2567678Z"
       },
       "ResponseBody": []
     },
     {
-<<<<<<< HEAD
-      "RequestUri": "https://seanmcccanary3.blob.core.windows.net/test-container-a19b8e7f-3fb8-98b6-994e-44ee8846442a/test-blob-71f09300-38a8-0352-45ab-53411b4acf95?versionid=2021-02-17T18%3A49%3A06.1827161Z&sv=2020-12-06&st=2021-02-17T17%3A49%3A06Z&se=2021-02-17T19%3A49%3A06Z&sr=b&sp=x&sig=Sanitized",
-=======
       "RequestUri": "https://seanmcccanary3.blob.core.windows.net/test-container-a19b8e7f-3fb8-98b6-994e-44ee8846442a/test-blob-71f09300-38a8-0352-45ab-53411b4acf95?versionid=2021-02-17T18%3A49%3A06.1827161Z&sv=2021-02-12&st=2021-02-17T17%3A49%3A06Z&se=2021-02-17T19%3A49%3A06Z&sr=b&sp=x&sig=Sanitized",
->>>>>>> 7e782c87
       "RequestMethod": "DELETE",
       "RequestHeaders": {
         "Accept": "application/xml",
@@ -148,11 +120,7 @@
         ],
         "x-ms-client-request-id": "997dcffe-0e46-1d55-689f-10387c1e460b",
         "x-ms-return-client-request-id": "true",
-<<<<<<< HEAD
-        "x-ms-version": "2020-12-06"
-=======
-        "x-ms-version": "2021-02-12"
->>>>>>> 7e782c87
+        "x-ms-version": "2021-02-12"
       },
       "RequestBody": null,
       "StatusCode": 202,
@@ -166,11 +134,7 @@
         "x-ms-client-request-id": "997dcffe-0e46-1d55-689f-10387c1e460b",
         "x-ms-delete-type-permanent": "true",
         "x-ms-request-id": "976b06bb-c01e-0082-055d-059b7c000000",
-<<<<<<< HEAD
-        "x-ms-version": "2020-12-06"
-=======
-        "x-ms-version": "2021-02-12"
->>>>>>> 7e782c87
+        "x-ms-version": "2021-02-12"
       },
       "ResponseBody": []
     },
@@ -188,11 +152,7 @@
         "x-ms-client-request-id": "573746c5-4d08-a664-fc14-a506463b451f",
         "x-ms-date": "Wed, 17 Feb 2021 18:49:06 GMT",
         "x-ms-return-client-request-id": "true",
-<<<<<<< HEAD
-        "x-ms-version": "2020-12-06"
-=======
-        "x-ms-version": "2021-02-12"
->>>>>>> 7e782c87
+        "x-ms-version": "2021-02-12"
       },
       "RequestBody": null,
       "StatusCode": 200,
@@ -220,11 +180,7 @@
         "x-ms-meta-UPPER": "case",
         "x-ms-request-id": "93611849-401e-0078-745d-05793a000000",
         "x-ms-server-encrypted": "true",
-<<<<<<< HEAD
-        "x-ms-version": "2020-12-06",
-=======
         "x-ms-version": "2021-02-12",
->>>>>>> 7e782c87
         "x-ms-version-id": "2021-02-17T18:49:06.2567678Z"
       },
       "ResponseBody": []
@@ -243,11 +199,7 @@
         "x-ms-client-request-id": "35731c5a-efe7-3203-1101-632153f06257",
         "x-ms-date": "Wed, 17 Feb 2021 18:49:06 GMT",
         "x-ms-return-client-request-id": "true",
-<<<<<<< HEAD
-        "x-ms-version": "2020-12-06"
-=======
-        "x-ms-version": "2021-02-12"
->>>>>>> 7e782c87
+        "x-ms-version": "2021-02-12"
       },
       "RequestBody": null,
       "StatusCode": 202,
@@ -260,11 +212,7 @@
         ],
         "x-ms-client-request-id": "35731c5a-efe7-3203-1101-632153f06257",
         "x-ms-request-id": "9361186d-401e-0078-105d-05793a000000",
-<<<<<<< HEAD
-        "x-ms-version": "2020-12-06"
-=======
-        "x-ms-version": "2021-02-12"
->>>>>>> 7e782c87
+        "x-ms-version": "2021-02-12"
       },
       "ResponseBody": []
     }
