﻿{
  "Entries": [
    {
      "RequestUri": "https://seanmcccanary3.blob.core.windows.net/test-container-7cb8c60a-e3e7-6385-81d3-7f182b340d8c?restype=container",
      "RequestMethod": "PUT",
      "RequestHeaders": {
        "Accept": "application/xml",
        "Authorization": "Sanitized",
        "traceparent": "00-ddbe77b5fff569418144fdc872717ca8-e07a7e0a3433894c-00",
        "User-Agent": [
          "azsdk-net-Storage.Blobs/12.9.0-alpha.20210217.1",
          "(.NET 5.0.3; Microsoft Windows 10.0.19042)"
        ],
        "x-ms-blob-public-access": "container",
        "x-ms-client-request-id": "f20141f2-b320-79e6-527e-83ef6fa896b3",
        "x-ms-date": "Wed, 17 Feb 2021 18:52:39 GMT",
        "x-ms-return-client-request-id": "true",
<<<<<<< HEAD
        "x-ms-version": "2020-12-06"
=======
        "x-ms-version": "2021-02-12"
>>>>>>> 7e782c87
      },
      "RequestBody": null,
      "StatusCode": 201,
      "ResponseHeaders": {
        "Content-Length": "0",
        "Date": "Wed, 17 Feb 2021 18:52:39 GMT",
        "ETag": "\"0x8D8D37533173EA0\"",
        "Last-Modified": "Wed, 17 Feb 2021 18:52:39 GMT",
        "Server": [
          "Windows-Azure-Blob/1.0",
          "Microsoft-HTTPAPI/2.0"
        ],
        "x-ms-client-request-id": "f20141f2-b320-79e6-527e-83ef6fa896b3",
        "x-ms-request-id": "f2a591e1-201e-009a-3e5e-05441b000000",
<<<<<<< HEAD
        "x-ms-version": "2020-12-06"
=======
        "x-ms-version": "2021-02-12"
>>>>>>> 7e782c87
      },
      "ResponseBody": []
    },
    {
      "RequestUri": "https://seanmcccanary3.blob.core.windows.net/test-container-7cb8c60a-e3e7-6385-81d3-7f182b340d8c/test-blob-06c98a4d-cf0b-acbf-49bc-4244120947b7",
      "RequestMethod": "PUT",
      "RequestHeaders": {
        "Accept": "application/xml",
        "Authorization": "Sanitized",
        "Content-Length": "1024",
        "Content-Type": "application/octet-stream",
        "traceparent": "00-fb5458b9f4a03d49803331882e8427d5-fb9900dbba0ff147-00",
        "User-Agent": [
          "azsdk-net-Storage.Blobs/12.9.0-alpha.20210217.1",
          "(.NET 5.0.3; Microsoft Windows 10.0.19042)"
        ],
        "x-ms-blob-type": "BlockBlob",
        "x-ms-client-request-id": "67377a63-3e69-de07-adf9-edc52537a604",
        "x-ms-date": "Wed, 17 Feb 2021 18:52:39 GMT",
        "x-ms-return-client-request-id": "true",
<<<<<<< HEAD
        "x-ms-version": "2020-12-06"
=======
        "x-ms-version": "2021-02-12"
>>>>>>> 7e782c87
      },
      "RequestBody": "H48l6jIbbFQ3X5X22o6MkQweLpEAreUjglSpZHCiZ0g2zNDggqyAMh50zqs5yNK7L7E389u1tnGpAmjdcQfjlfhMvw69qw5fnftzi9856bmC7jS/anNtgRVeNoBEo8AWkTmz7QnD/YSi2FXfQiuSbxiuWoPTIyqE3z35X3WOGvo6XPqlhvywv/GwHZIdjT7pzMZnlkg9Q24PLg3LyZ0OFL1bpOYx7Ogc/puSIgWXZlH/D5KuJoSx/RiMlVju5PVToQnUwulYuN/eS5etqyBod8e8zLoKYO05qqfNpVaQLhmmPoH8wqRoplez0NvsA1H4Ix6QMRg7SEEbmxdCixOITRx+B22fbLQjVCZiV5ASTKZV1IE4APwAavVA4CeMJRpEK4K+bvzkWbdpbN3y2PGwCU9x7LeRT0wffZx3XoyNli4LHisNU96pcHvJzpMfDpIDj9bYGzhists2nvBgbfor3Nau5rrGo7Vwx3w7x4C5AG8KdM+1tXv1qGtQ17XtSQOBnvK9cSfXPewgZ1S8J+pafJ6AVvgqdiZbuD1PdcwAgn15uimO/I9IMjbjlE4mOYGA9VoWbPMKVijMYrjpiMcfIOTWQ2zAzIAOOCPBR+HYNH+7zn9x6RaKbmQBwpnXXqpvw3RpT/UVwCnZBzTQSA9G8y44LbpHrjbOTNUIvwrmN9l5UoNtbuSJpg5Wl+HhuSVVus5rnjHwJxU9mwMgDQAe89BaVvaL2YRJroer8RZU7JKvswQ7e5moiCtuL9PhaZkNN6QRh2MuyeFKIfCpRDb+6a9wcFr843c2sc3LHaqxaEXtnrlyQmQvgOkj8Vmp/kT1b0YkcPg/EFQs2taVY6s3mbiqvKV8jKZKQO9w2fEejbKJ1a5kjPhMro5kRWeOmhw961ig/kKfeOKf2S8IzzdiDk0jC4390wzAXQ0XF0c+u6bSMu2ZfY9v6l3LxLPIRN9WAjYaa46PQBhL4KA0h2CbYR6JNZxJyZG9syEwMg5Z+BkuwBUQI1AXQ/LUTZ3vO2L8MGKUPg5CDTilXbdtXg0J8ueGBsZKij3NcfGqdHvzzni+MwKsxLkK67Pca8aYquXkylq1aDSbsaUlxswdmJi9sY8/risLXS4uexoTbh93NccMxaogPWZDI4Fchv3s7VMbH7k3WPy62Gwsh+waiEOGrpEFENLtnHQo/Iupr9cxQY7G905lP9zKUuw99LZ5KJo91dhr5t2BLYJFDlxxECmV+0VeU5H1IG60Or7lsKi9r9PwbNr+xVuxRcnLIDF/WULDp/hxG9UJSLRqt6wem33ah1+JgKNPlzbqrQ7HKQA8NOB8IgmvTJP95yMlkw2ukqpM8ZnS9tmedA/Chm7GQR+0Lg==",
      "StatusCode": 201,
      "ResponseHeaders": {
        "Content-Length": "0",
        "Content-MD5": "Wd9+poFGhCNO8chidurYlA==",
        "Date": "Wed, 17 Feb 2021 18:52:39 GMT",
        "ETag": "\"0x8D8D37533230D5F\"",
        "Last-Modified": "Wed, 17 Feb 2021 18:52:39 GMT",
        "Server": [
          "Windows-Azure-Blob/1.0",
          "Microsoft-HTTPAPI/2.0"
        ],
        "x-ms-client-request-id": "67377a63-3e69-de07-adf9-edc52537a604",
        "x-ms-content-crc64": "SBMs3JIkts4=",
        "x-ms-request-id": "f2a591fc-201e-009a-545e-05441b000000",
        "x-ms-request-server-encrypted": "true",
<<<<<<< HEAD
        "x-ms-version": "2020-12-06",
=======
        "x-ms-version": "2021-02-12",
>>>>>>> 7e782c87
        "x-ms-version-id": "2021-02-17T18:52:39.5494751Z"
      },
      "ResponseBody": []
    },
    {
      "RequestUri": "https://seanmcccanary3.blob.core.windows.net/test-container-7cb8c60a-e3e7-6385-81d3-7f182b340d8c/test-blob-e38b6571-31ef-c7d9-5d07-6a401e4b0b9a",
      "RequestMethod": "PUT",
      "RequestHeaders": {
        "Accept": "application/xml",
        "Authorization": "Sanitized",
        "traceparent": "00-63cf8bfe8f61884b85eb1293722afa7c-a0822cfee323a74b-00",
        "User-Agent": [
          "azsdk-net-Storage.Blobs/12.9.0-alpha.20210217.1",
          "(.NET 5.0.3; Microsoft Windows 10.0.19042)"
        ],
        "x-ms-client-request-id": "9eb77bf2-589c-322a-a170-0962d4c7c062",
        "x-ms-copy-source": "https://seanmcccanary3.blob.core.windows.net/test-container-7cb8c60a-e3e7-6385-81d3-7f182b340d8c/test-blob-06c98a4d-cf0b-acbf-49bc-4244120947b7",
        "x-ms-date": "Wed, 17 Feb 2021 18:52:39 GMT",
        "x-ms-return-client-request-id": "true",
<<<<<<< HEAD
        "x-ms-version": "2020-12-06"
=======
        "x-ms-version": "2021-02-12"
>>>>>>> 7e782c87
      },
      "RequestBody": null,
      "StatusCode": 202,
      "ResponseHeaders": {
        "Content-Length": "0",
        "Date": "Wed, 17 Feb 2021 18:52:39 GMT",
        "ETag": "\"0x8D8D375332CAC11\"",
        "Last-Modified": "Wed, 17 Feb 2021 18:52:39 GMT",
        "Server": [
          "Windows-Azure-Blob/1.0",
          "Microsoft-HTTPAPI/2.0"
        ],
        "x-ms-client-request-id": "9eb77bf2-589c-322a-a170-0962d4c7c062",
        "x-ms-copy-id": "99458ae3-1f5d-40fc-96e4-5b9f2f8311ce",
        "x-ms-copy-status": "success",
        "x-ms-request-id": "f2a59208-201e-009a-5f5e-05441b000000",
<<<<<<< HEAD
        "x-ms-version": "2020-12-06",
=======
        "x-ms-version": "2021-02-12",
>>>>>>> 7e782c87
        "x-ms-version-id": "2021-02-17T18:52:39.6125201Z"
      },
      "ResponseBody": []
    },
    {
      "RequestUri": "https://seanmcccanary3.blob.core.windows.net/test-container-7cb8c60a-e3e7-6385-81d3-7f182b340d8c/test-blob-e38b6571-31ef-c7d9-5d07-6a401e4b0b9a",
      "RequestMethod": "HEAD",
      "RequestHeaders": {
        "Accept": "application/xml",
        "Authorization": "Sanitized",
        "User-Agent": [
          "azsdk-net-Storage.Blobs/12.9.0-alpha.20210217.1",
          "(.NET 5.0.3; Microsoft Windows 10.0.19042)"
        ],
        "x-ms-client-request-id": "a24d1560-6c93-f2fd-2830-247744616ffc",
        "x-ms-date": "Wed, 17 Feb 2021 18:52:39 GMT",
        "x-ms-return-client-request-id": "true",
<<<<<<< HEAD
        "x-ms-version": "2020-12-06"
=======
        "x-ms-version": "2021-02-12"
>>>>>>> 7e782c87
      },
      "RequestBody": null,
      "StatusCode": 200,
      "ResponseHeaders": {
        "Accept-Ranges": "bytes",
        "Content-Length": "1024",
        "Content-MD5": "Wd9+poFGhCNO8chidurYlA==",
        "Content-Type": "application/octet-stream",
        "Date": "Wed, 17 Feb 2021 18:52:39 GMT",
        "ETag": "\"0x8D8D375332CAC11\"",
        "Last-Modified": "Wed, 17 Feb 2021 18:52:39 GMT",
        "Server": [
          "Windows-Azure-Blob/1.0",
          "Microsoft-HTTPAPI/2.0"
        ],
        "x-ms-access-tier": "Hot",
        "x-ms-access-tier-inferred": "true",
        "x-ms-blob-type": "BlockBlob",
        "x-ms-client-request-id": "a24d1560-6c93-f2fd-2830-247744616ffc",
        "x-ms-copy-completion-time": "Wed, 17 Feb 2021 18:52:39 GMT",
        "x-ms-copy-id": "99458ae3-1f5d-40fc-96e4-5b9f2f8311ce",
        "x-ms-copy-progress": "1024/1024",
        "x-ms-copy-source": "https://seanmcccanary3.blob.core.windows.net/test-container-7cb8c60a-e3e7-6385-81d3-7f182b340d8c/test-blob-06c98a4d-cf0b-acbf-49bc-4244120947b7",
        "x-ms-copy-status": "success",
        "x-ms-creation-time": "Wed, 17 Feb 2021 18:52:39 GMT",
        "x-ms-is-current-version": "true",
        "x-ms-last-access-time": "Wed, 17 Feb 2021 18:52:39 GMT",
        "x-ms-lease-state": "available",
        "x-ms-lease-status": "unlocked",
        "x-ms-request-id": "f2a59211-201e-009a-685e-05441b000000",
        "x-ms-server-encrypted": "true",
<<<<<<< HEAD
        "x-ms-version": "2020-12-06",
=======
        "x-ms-version": "2021-02-12",
>>>>>>> 7e782c87
        "x-ms-version-id": "2021-02-17T18:52:39.6125201Z"
      },
      "ResponseBody": []
    },
    {
      "RequestUri": "https://seanmcccanary3.blob.core.windows.net/test-container-7cb8c60a-e3e7-6385-81d3-7f182b340d8c?restype=container",
      "RequestMethod": "DELETE",
      "RequestHeaders": {
        "Accept": "application/xml",
        "Authorization": "Sanitized",
        "traceparent": "00-f2d2743fbf42ba48926a6fd980a38f7c-53f7606c617b544c-00",
        "User-Agent": [
          "azsdk-net-Storage.Blobs/12.9.0-alpha.20210217.1",
          "(.NET 5.0.3; Microsoft Windows 10.0.19042)"
        ],
        "x-ms-client-request-id": "bf0221e5-1d7a-81ce-5686-a8a3baa6e03f",
        "x-ms-date": "Wed, 17 Feb 2021 18:52:39 GMT",
        "x-ms-return-client-request-id": "true",
<<<<<<< HEAD
        "x-ms-version": "2020-12-06"
=======
        "x-ms-version": "2021-02-12"
>>>>>>> 7e782c87
      },
      "RequestBody": null,
      "StatusCode": 202,
      "ResponseHeaders": {
        "Content-Length": "0",
        "Date": "Wed, 17 Feb 2021 18:52:39 GMT",
        "Server": [
          "Windows-Azure-Blob/1.0",
          "Microsoft-HTTPAPI/2.0"
        ],
        "x-ms-client-request-id": "bf0221e5-1d7a-81ce-5686-a8a3baa6e03f",
        "x-ms-request-id": "f2a5921b-201e-009a-725e-05441b000000",
<<<<<<< HEAD
        "x-ms-version": "2020-12-06"
=======
        "x-ms-version": "2021-02-12"
>>>>>>> 7e782c87
      },
      "ResponseBody": []
    }
  ],
  "Variables": {
    "RandomSeed": "808490867",
    "Storage_TestConfigDefault": "ProductionTenant\nseanmcccanary3\nU2FuaXRpemVk\nhttps://seanmcccanary3.blob.core.windows.net\nhttps://seanmcccanary3.file.core.windows.net\nhttps://seanmcccanary3.queue.core.windows.net\nhttps://seanmcccanary3.table.core.windows.net\n\n\n\n\nhttps://seanmcccanary3-secondary.blob.core.windows.net\nhttps://seanmcccanary3-secondary.file.core.windows.net\nhttps://seanmcccanary3-secondary.queue.core.windows.net\nhttps://seanmcccanary3-secondary.table.core.windows.net\n\nSanitized\n\n\nCloud\nBlobEndpoint=https://seanmcccanary3.blob.core.windows.net/;QueueEndpoint=https://seanmcccanary3.queue.core.windows.net/;FileEndpoint=https://seanmcccanary3.file.core.windows.net/;BlobSecondaryEndpoint=https://seanmcccanary3-secondary.blob.core.windows.net/;QueueSecondaryEndpoint=https://seanmcccanary3-secondary.queue.core.windows.net/;FileSecondaryEndpoint=https://seanmcccanary3-secondary.file.core.windows.net/;AccountName=seanmcccanary3;AccountKey=Kg==;\nseanscope1\n\n"
  }
}<|MERGE_RESOLUTION|>--- conflicted
+++ resolved
@@ -15,11 +15,7 @@
         "x-ms-client-request-id": "f20141f2-b320-79e6-527e-83ef6fa896b3",
         "x-ms-date": "Wed, 17 Feb 2021 18:52:39 GMT",
         "x-ms-return-client-request-id": "true",
-<<<<<<< HEAD
-        "x-ms-version": "2020-12-06"
-=======
-        "x-ms-version": "2021-02-12"
->>>>>>> 7e782c87
+        "x-ms-version": "2021-02-12"
       },
       "RequestBody": null,
       "StatusCode": 201,
@@ -34,11 +30,7 @@
         ],
         "x-ms-client-request-id": "f20141f2-b320-79e6-527e-83ef6fa896b3",
         "x-ms-request-id": "f2a591e1-201e-009a-3e5e-05441b000000",
-<<<<<<< HEAD
-        "x-ms-version": "2020-12-06"
-=======
-        "x-ms-version": "2021-02-12"
->>>>>>> 7e782c87
+        "x-ms-version": "2021-02-12"
       },
       "ResponseBody": []
     },
@@ -59,11 +51,7 @@
         "x-ms-client-request-id": "67377a63-3e69-de07-adf9-edc52537a604",
         "x-ms-date": "Wed, 17 Feb 2021 18:52:39 GMT",
         "x-ms-return-client-request-id": "true",
-<<<<<<< HEAD
-        "x-ms-version": "2020-12-06"
-=======
-        "x-ms-version": "2021-02-12"
->>>>>>> 7e782c87
+        "x-ms-version": "2021-02-12"
       },
       "RequestBody": "H48l6jIbbFQ3X5X22o6MkQweLpEAreUjglSpZHCiZ0g2zNDggqyAMh50zqs5yNK7L7E389u1tnGpAmjdcQfjlfhMvw69qw5fnftzi9856bmC7jS/anNtgRVeNoBEo8AWkTmz7QnD/YSi2FXfQiuSbxiuWoPTIyqE3z35X3WOGvo6XPqlhvywv/GwHZIdjT7pzMZnlkg9Q24PLg3LyZ0OFL1bpOYx7Ogc/puSIgWXZlH/D5KuJoSx/RiMlVju5PVToQnUwulYuN/eS5etqyBod8e8zLoKYO05qqfNpVaQLhmmPoH8wqRoplez0NvsA1H4Ix6QMRg7SEEbmxdCixOITRx+B22fbLQjVCZiV5ASTKZV1IE4APwAavVA4CeMJRpEK4K+bvzkWbdpbN3y2PGwCU9x7LeRT0wffZx3XoyNli4LHisNU96pcHvJzpMfDpIDj9bYGzhists2nvBgbfor3Nau5rrGo7Vwx3w7x4C5AG8KdM+1tXv1qGtQ17XtSQOBnvK9cSfXPewgZ1S8J+pafJ6AVvgqdiZbuD1PdcwAgn15uimO/I9IMjbjlE4mOYGA9VoWbPMKVijMYrjpiMcfIOTWQ2zAzIAOOCPBR+HYNH+7zn9x6RaKbmQBwpnXXqpvw3RpT/UVwCnZBzTQSA9G8y44LbpHrjbOTNUIvwrmN9l5UoNtbuSJpg5Wl+HhuSVVus5rnjHwJxU9mwMgDQAe89BaVvaL2YRJroer8RZU7JKvswQ7e5moiCtuL9PhaZkNN6QRh2MuyeFKIfCpRDb+6a9wcFr843c2sc3LHaqxaEXtnrlyQmQvgOkj8Vmp/kT1b0YkcPg/EFQs2taVY6s3mbiqvKV8jKZKQO9w2fEejbKJ1a5kjPhMro5kRWeOmhw961ig/kKfeOKf2S8IzzdiDk0jC4390wzAXQ0XF0c+u6bSMu2ZfY9v6l3LxLPIRN9WAjYaa46PQBhL4KA0h2CbYR6JNZxJyZG9syEwMg5Z+BkuwBUQI1AXQ/LUTZ3vO2L8MGKUPg5CDTilXbdtXg0J8ueGBsZKij3NcfGqdHvzzni+MwKsxLkK67Pca8aYquXkylq1aDSbsaUlxswdmJi9sY8/risLXS4uexoTbh93NccMxaogPWZDI4Fchv3s7VMbH7k3WPy62Gwsh+waiEOGrpEFENLtnHQo/Iupr9cxQY7G905lP9zKUuw99LZ5KJo91dhr5t2BLYJFDlxxECmV+0VeU5H1IG60Or7lsKi9r9PwbNr+xVuxRcnLIDF/WULDp/hxG9UJSLRqt6wem33ah1+JgKNPlzbqrQ7HKQA8NOB8IgmvTJP95yMlkw2ukqpM8ZnS9tmedA/Chm7GQR+0Lg==",
       "StatusCode": 201,
@@ -81,11 +69,7 @@
         "x-ms-content-crc64": "SBMs3JIkts4=",
         "x-ms-request-id": "f2a591fc-201e-009a-545e-05441b000000",
         "x-ms-request-server-encrypted": "true",
-<<<<<<< HEAD
-        "x-ms-version": "2020-12-06",
-=======
         "x-ms-version": "2021-02-12",
->>>>>>> 7e782c87
         "x-ms-version-id": "2021-02-17T18:52:39.5494751Z"
       },
       "ResponseBody": []
@@ -105,11 +89,7 @@
         "x-ms-copy-source": "https://seanmcccanary3.blob.core.windows.net/test-container-7cb8c60a-e3e7-6385-81d3-7f182b340d8c/test-blob-06c98a4d-cf0b-acbf-49bc-4244120947b7",
         "x-ms-date": "Wed, 17 Feb 2021 18:52:39 GMT",
         "x-ms-return-client-request-id": "true",
-<<<<<<< HEAD
-        "x-ms-version": "2020-12-06"
-=======
-        "x-ms-version": "2021-02-12"
->>>>>>> 7e782c87
+        "x-ms-version": "2021-02-12"
       },
       "RequestBody": null,
       "StatusCode": 202,
@@ -126,11 +106,7 @@
         "x-ms-copy-id": "99458ae3-1f5d-40fc-96e4-5b9f2f8311ce",
         "x-ms-copy-status": "success",
         "x-ms-request-id": "f2a59208-201e-009a-5f5e-05441b000000",
-<<<<<<< HEAD
-        "x-ms-version": "2020-12-06",
-=======
         "x-ms-version": "2021-02-12",
->>>>>>> 7e782c87
         "x-ms-version-id": "2021-02-17T18:52:39.6125201Z"
       },
       "ResponseBody": []
@@ -148,11 +124,7 @@
         "x-ms-client-request-id": "a24d1560-6c93-f2fd-2830-247744616ffc",
         "x-ms-date": "Wed, 17 Feb 2021 18:52:39 GMT",
         "x-ms-return-client-request-id": "true",
-<<<<<<< HEAD
-        "x-ms-version": "2020-12-06"
-=======
-        "x-ms-version": "2021-02-12"
->>>>>>> 7e782c87
+        "x-ms-version": "2021-02-12"
       },
       "RequestBody": null,
       "StatusCode": 200,
@@ -184,11 +156,7 @@
         "x-ms-lease-status": "unlocked",
         "x-ms-request-id": "f2a59211-201e-009a-685e-05441b000000",
         "x-ms-server-encrypted": "true",
-<<<<<<< HEAD
-        "x-ms-version": "2020-12-06",
-=======
         "x-ms-version": "2021-02-12",
->>>>>>> 7e782c87
         "x-ms-version-id": "2021-02-17T18:52:39.6125201Z"
       },
       "ResponseBody": []
@@ -207,11 +175,7 @@
         "x-ms-client-request-id": "bf0221e5-1d7a-81ce-5686-a8a3baa6e03f",
         "x-ms-date": "Wed, 17 Feb 2021 18:52:39 GMT",
         "x-ms-return-client-request-id": "true",
-<<<<<<< HEAD
-        "x-ms-version": "2020-12-06"
-=======
-        "x-ms-version": "2021-02-12"
->>>>>>> 7e782c87
+        "x-ms-version": "2021-02-12"
       },
       "RequestBody": null,
       "StatusCode": 202,
@@ -224,11 +188,7 @@
         ],
         "x-ms-client-request-id": "bf0221e5-1d7a-81ce-5686-a8a3baa6e03f",
         "x-ms-request-id": "f2a5921b-201e-009a-725e-05441b000000",
-<<<<<<< HEAD
-        "x-ms-version": "2020-12-06"
-=======
-        "x-ms-version": "2021-02-12"
->>>>>>> 7e782c87
+        "x-ms-version": "2021-02-12"
       },
       "ResponseBody": []
     }
