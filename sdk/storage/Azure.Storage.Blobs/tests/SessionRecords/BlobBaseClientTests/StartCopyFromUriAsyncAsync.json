--- conflicted
+++ resolved
@@ -14,11 +14,7 @@
         "x-ms-client-request-id": "f20141f2-b320-79e6-527e-83ef6fa896b3",
         "x-ms-date": "Thu, 02 Apr 2020 23:45:52 GMT",
         "x-ms-return-client-request-id": "true",
-<<<<<<< HEAD
-        "x-ms-version": "2019-12-12"
-=======
         "x-ms-version": "2020-02-10"
->>>>>>> 60f4876e
       },
       "RequestBody": null,
       "StatusCode": 201,
@@ -33,11 +29,7 @@
         ],
         "x-ms-client-request-id": "f20141f2-b320-79e6-527e-83ef6fa896b3",
         "x-ms-request-id": "94215234-701e-001c-5448-091fc0000000",
-<<<<<<< HEAD
-        "x-ms-version": "2019-12-12"
-=======
         "x-ms-version": "2020-02-10"
->>>>>>> 60f4876e
       },
       "ResponseBody": []
     },
@@ -56,11 +48,7 @@
         "x-ms-client-request-id": "67377a63-3e69-de07-adf9-edc52537a604",
         "x-ms-date": "Thu, 02 Apr 2020 23:45:53 GMT",
         "x-ms-return-client-request-id": "true",
-<<<<<<< HEAD
-        "x-ms-version": "2019-12-12"
-=======
         "x-ms-version": "2020-02-10"
->>>>>>> 60f4876e
       },
       "RequestBody": "H48l6jIbbFQ3X5X22o6MkQweLpEAreUjglSpZHCiZ0g2zNDggqyAMh50zqs5yNK7L7E389u1tnGpAmjdcQfjlfhMvw69qw5fnftzi9856bmC7jS/anNtgRVeNoBEo8AWkTmz7QnD/YSi2FXfQiuSbxiuWoPTIyqE3z35X3WOGvo6XPqlhvywv/GwHZIdjT7pzMZnlkg9Q24PLg3LyZ0OFL1bpOYx7Ogc/puSIgWXZlH/D5KuJoSx/RiMlVju5PVToQnUwulYuN/eS5etqyBod8e8zLoKYO05qqfNpVaQLhmmPoH8wqRoplez0NvsA1H4Ix6QMRg7SEEbmxdCixOITRx\u002BB22fbLQjVCZiV5ASTKZV1IE4APwAavVA4CeMJRpEK4K\u002BbvzkWbdpbN3y2PGwCU9x7LeRT0wffZx3XoyNli4LHisNU96pcHvJzpMfDpIDj9bYGzhists2nvBgbfor3Nau5rrGo7Vwx3w7x4C5AG8KdM\u002B1tXv1qGtQ17XtSQOBnvK9cSfXPewgZ1S8J\u002BpafJ6AVvgqdiZbuD1PdcwAgn15uimO/I9IMjbjlE4mOYGA9VoWbPMKVijMYrjpiMcfIOTWQ2zAzIAOOCPBR\u002BHYNH\u002B7zn9x6RaKbmQBwpnXXqpvw3RpT/UVwCnZBzTQSA9G8y44LbpHrjbOTNUIvwrmN9l5UoNtbuSJpg5Wl\u002BHhuSVVus5rnjHwJxU9mwMgDQAe89BaVvaL2YRJroer8RZU7JKvswQ7e5moiCtuL9PhaZkNN6QRh2MuyeFKIfCpRDb\u002B6a9wcFr843c2sc3LHaqxaEXtnrlyQmQvgOkj8Vmp/kT1b0YkcPg/EFQs2taVY6s3mbiqvKV8jKZKQO9w2fEejbKJ1a5kjPhMro5kRWeOmhw961ig/kKfeOKf2S8IzzdiDk0jC4390wzAXQ0XF0c\u002Bu6bSMu2ZfY9v6l3LxLPIRN9WAjYaa46PQBhL4KA0h2CbYR6JNZxJyZG9syEwMg5Z\u002BBkuwBUQI1AXQ/LUTZ3vO2L8MGKUPg5CDTilXbdtXg0J8ueGBsZKij3NcfGqdHvzzni\u002BMwKsxLkK67Pca8aYquXkylq1aDSbsaUlxswdmJi9sY8/risLXS4uexoTbh93NccMxaogPWZDI4Fchv3s7VMbH7k3WPy62Gwsh\u002BwaiEOGrpEFENLtnHQo/Iupr9cxQY7G905lP9zKUuw99LZ5KJo91dhr5t2BLYJFDlxxECmV\u002B0VeU5H1IG60Or7lsKi9r9PwbNr\u002BxVuxRcnLIDF/WULDp/hxG9UJSLRqt6wem33ah1\u002BJgKNPlzbqrQ7HKQA8NOB8IgmvTJP95yMlkw2ukqpM8ZnS9tmedA/Chm7GQR\u002B0Lg==",
       "StatusCode": 201,
@@ -78,11 +66,7 @@
         "x-ms-content-crc64": "SBMs3JIkts4=",
         "x-ms-request-id": "94215238-701e-001c-5648-091fc0000000",
         "x-ms-request-server-encrypted": "true",
-<<<<<<< HEAD
-        "x-ms-version": "2019-12-12"
-=======
         "x-ms-version": "2020-02-10"
->>>>>>> 60f4876e
       },
       "ResponseBody": []
     },
@@ -100,11 +84,7 @@
         "x-ms-copy-source": "https://seanmcccanary.blob.core.windows.net/test-container-7cb8c60a-e3e7-6385-81d3-7f182b340d8c/test-blob-06c98a4d-cf0b-acbf-49bc-4244120947b7",
         "x-ms-date": "Thu, 02 Apr 2020 23:45:53 GMT",
         "x-ms-return-client-request-id": "true",
-<<<<<<< HEAD
-        "x-ms-version": "2019-12-12"
-=======
         "x-ms-version": "2020-02-10"
->>>>>>> 60f4876e
       },
       "RequestBody": null,
       "StatusCode": 202,
@@ -121,11 +101,7 @@
         "x-ms-copy-id": "79f944b0-af93-48d7-bb13-5935d9252ce7",
         "x-ms-copy-status": "success",
         "x-ms-request-id": "9421523a-701e-001c-5848-091fc0000000",
-<<<<<<< HEAD
-        "x-ms-version": "2019-12-12"
-=======
         "x-ms-version": "2020-02-10"
->>>>>>> 60f4876e
       },
       "ResponseBody": []
     },
@@ -141,11 +117,7 @@
         "x-ms-client-request-id": "a24d1560-6c93-f2fd-2830-247744616ffc",
         "x-ms-date": "Thu, 02 Apr 2020 23:45:53 GMT",
         "x-ms-return-client-request-id": "true",
-<<<<<<< HEAD
-        "x-ms-version": "2019-12-12"
-=======
         "x-ms-version": "2020-02-10"
->>>>>>> 60f4876e
       },
       "RequestBody": null,
       "StatusCode": 200,
@@ -175,11 +147,7 @@
         "x-ms-lease-status": "unlocked",
         "x-ms-request-id": "9421523b-701e-001c-5948-091fc0000000",
         "x-ms-server-encrypted": "true",
-<<<<<<< HEAD
-        "x-ms-version": "2019-12-12"
-=======
         "x-ms-version": "2020-02-10"
->>>>>>> 60f4876e
       },
       "ResponseBody": []
     },
@@ -196,11 +164,7 @@
         "x-ms-client-request-id": "bf0221e5-1d7a-81ce-5686-a8a3baa6e03f",
         "x-ms-date": "Thu, 02 Apr 2020 23:45:53 GMT",
         "x-ms-return-client-request-id": "true",
-<<<<<<< HEAD
-        "x-ms-version": "2019-12-12"
-=======
         "x-ms-version": "2020-02-10"
->>>>>>> 60f4876e
       },
       "RequestBody": null,
       "StatusCode": 202,
@@ -213,11 +177,7 @@
         ],
         "x-ms-client-request-id": "bf0221e5-1d7a-81ce-5686-a8a3baa6e03f",
         "x-ms-request-id": "94215240-701e-001c-5c48-091fc0000000",
-<<<<<<< HEAD
-        "x-ms-version": "2019-12-12"
-=======
         "x-ms-version": "2020-02-10"
->>>>>>> 60f4876e
       },
       "ResponseBody": []
     }
