﻿{
  "Entries": [
    {
      "RequestUri": "https://kasoboltest.blob.core.windows.net/test-container-49aefcdf-5a54-9fd1-fd9a-f5c1bdbcd105?restype=container",
      "RequestMethod": "PUT",
      "RequestHeaders": {
        "Accept": "application/xml",
        "Authorization": "Sanitized",
        "traceparent": "00-2a2c10114029f1468d3d36ca6e7f7c1f-8373a546e76f8843-00",
        "User-Agent": "azsdk-net-Storage.Blobs/12.9.0-alpha.20210305.1 (.NET Framework 4.8.4300.0; Microsoft Windows 10.0.19042 )",
        "x-ms-blob-public-access": "container",
        "x-ms-client-request-id": "cc30bd18-e6fc-0e30-4d1b-2f87a56e8038",
        "x-ms-date": "Fri, 05 Mar 2021 16:23:18 GMT",
        "x-ms-return-client-request-id": "true",
<<<<<<< HEAD
        "x-ms-version": "2020-12-06"
=======
        "x-ms-version": "2021-02-12"
>>>>>>> 7e782c87
      },
      "RequestBody": null,
      "StatusCode": 201,
      "ResponseHeaders": {
        "Content-Length": "0",
        "Date": "Fri, 05 Mar 2021 16:23:18 GMT",
        "ETag": "\"0x8D8DFF2FCF0CEA1\"",
        "Last-Modified": "Fri, 05 Mar 2021 16:23:19 GMT",
        "Server": "Windows-Azure-Blob/1.0 Microsoft-HTTPAPI/2.0",
        "x-ms-client-request-id": "cc30bd18-e6fc-0e30-4d1b-2f87a56e8038",
        "x-ms-request-id": "e8263322-901e-002f-60db-11d5c9000000",
<<<<<<< HEAD
        "x-ms-version": "2020-12-06"
=======
        "x-ms-version": "2021-02-12"
>>>>>>> 7e782c87
      },
      "ResponseBody": []
    },
    {
      "RequestUri": "https://kasoboltest.blob.core.windows.net/test-container-49aefcdf-5a54-9fd1-fd9a-f5c1bdbcd105/test-blob-d821296e-6132-001b-32c4-9a813e9ddb21",
      "RequestMethod": "PUT",
      "RequestHeaders": {
        "Accept": "application/xml",
        "Authorization": "Sanitized",
        "Content-Length": "1024",
        "Content-Type": "application/octet-stream",
        "traceparent": "00-9836e7accdf77946832a2965c72aba0c-32ad456e86625e48-00",
        "User-Agent": "azsdk-net-Storage.Blobs/12.9.0-alpha.20210305.1 (.NET Framework 4.8.4300.0; Microsoft Windows 10.0.19042 )",
        "x-ms-blob-type": "BlockBlob",
        "x-ms-client-request-id": "68a73f8c-3392-5ab5-bee0-a65c56b8c0a8",
        "x-ms-date": "Fri, 05 Mar 2021 16:23:19 GMT",
        "x-ms-return-client-request-id": "true",
<<<<<<< HEAD
        "x-ms-version": "2020-12-06"
=======
        "x-ms-version": "2021-02-12"
>>>>>>> 7e782c87
      },
      "RequestBody": "0vbZfTDtogGAeKUS87QMWxT7qACMBQkz3vgww6/zkDXBLkmbxwjJKhsvS4NAHRuYDtNyqsWArM3tpp43vN9RjehvUcVrcJQLMX7lXbqG88DdmLTbgOVvQIF8riFqkW073b6b0MxWLZ4+Z3lHm08TZ7LdWiQrdgwCABBD78FzoZ8QqX/76iL0h2oVnBlsKKUyaEdujDdIEGeymdC8Ej7cy8XZN/HPF3yQ6dO6FdnylddrEYZ6BBVox5gYSVFROHQsOdFTk/GzYlHL3qJkjvuNvwP5UAG3YsewcW9Yt80qPrFejdsIngHmt680riZyBDidiopNWOdzdNYJoyKBWqqDoKDwBQEfhSABEplRg7OhPW03uyxD3OXK6hgE/vvfZVwEsA6Fgf43fQVpS0ZOIfEjaGW0SZ5+QMO6JhvoGoclIq08TdKlG7tvAD4n2ZGffMkn4ZWWKhu9hnBKy1viTmJ+RCmYEdQefk2pRUlgVmYyG6pSwTnxjveSfsZiW1BgjLLbqJVnBmr0CGNH7OTRXS8JF6+wkIwpjLUyBpMNuyL9SbmXha3RyxVAXbnVqaISwCGXWUOgr/slsRzfNf/W50xASqMrOteBN0yacDPTVOMTH0VydmLfXJm+cdSR8ZYVanZslV7+54ZJFSH3Bj/HUl04zBW6Y3DqYe4KbcgD70a1hAW9Zr6EFDi+KGBB51VZ9h52WSWAWwYFgjNw9Hq+RiXbQYE5CuyetLfc+zsPqXmYsXapjJYhNSn/uOSLEyC+AOI7ZabTH+wy2KRto1/L9dm62EIDFLqPugxYOlEIE6GXHvpY1EPTxJKKd7Pys5HKNMMK0Dvdu+worKuZe+SaKcUD1YVkciCW5hOweJwGnAZ7jQWO/UJmumMOMCiXOkit8E3u7t4LZcGidOonLEJPIQ+lHu3fCyyCnRsiVkH3/qzKA4hOGK0obyhD7IlYPo0gvg8Z8htazuQha1HD6Q6AqnY9XCm5AAlhfa7Fmx+jKl6NAZcy3gyQbzWkLKxcZYYZw0ETGuJkZ70GuHVslTLEfkHzNed3TcxprOz0FdRcBRgoq9fejw97KJnZLCWWI9oC365raC+eonV0qW31cFLpqbNdQ+pb5u4xdwxOnSGn0ogS8TUl8ZzoighiauahhbhH74JyOd/wp/m/OfAiUAVTzNbl434cw7gWdLnh+XwIkPJUBq2fNJmpIUo8ZrirxjoDDp0QvKE5KivJW8UmDq59t6j+zUlXtJg9PME04F0Aaq5+3ere99NQGtuC1dnTghKcv68PrfjxrFoF0oDgBUrOyfAXqDHDnr/UrrJt1d6+abmulyCt8b21jDCQ2SRTcBWRswzovNnh2SHwOv5Fg9d7RmnGMQ==",
      "StatusCode": 201,
      "ResponseHeaders": {
        "Content-Length": "0",
        "Content-MD5": "rpjRlNhch8o8pd6Dsz/OCQ==",
        "Date": "Fri, 05 Mar 2021 16:23:18 GMT",
        "ETag": "\"0x8D8DFF2FD1899C1\"",
        "Last-Modified": "Fri, 05 Mar 2021 16:23:19 GMT",
        "Server": "Windows-Azure-Blob/1.0 Microsoft-HTTPAPI/2.0",
        "x-ms-client-request-id": "68a73f8c-3392-5ab5-bee0-a65c56b8c0a8",
        "x-ms-content-crc64": "+TU1Xbpyf7g=",
        "x-ms-request-id": "e826334a-901e-002f-7cdb-11d5c9000000",
        "x-ms-request-server-encrypted": "true",
<<<<<<< HEAD
        "x-ms-version": "2020-12-06"
=======
        "x-ms-version": "2021-02-12"
>>>>>>> 7e782c87
      },
      "ResponseBody": []
    },
    {
      "RequestUri": "https://kasoboltest.blob.core.windows.net/test-container-49aefcdf-5a54-9fd1-fd9a-f5c1bdbcd105/test-blob-d821296e-6132-001b-32c4-9a813e9ddb21",
      "RequestMethod": "GET",
      "RequestHeaders": {
        "Accept": "application/xml",
        "Authorization": "Sanitized",
        "traceparent": "00-4286e873990e894290bf22b4e5cabd1e-5fbad1862e80e642-00",
        "User-Agent": "azsdk-net-Storage.Blobs/12.9.0-alpha.20210305.1 (.NET Framework 4.8.4300.0; Microsoft Windows 10.0.19042 )",
        "x-ms-client-request-id": "fff4de31-73f6-9e8f-2052-21ec17a367fe",
        "x-ms-date": "Fri, 05 Mar 2021 16:23:19 GMT",
        "x-ms-return-client-request-id": "true",
<<<<<<< HEAD
        "x-ms-version": "2020-12-06"
=======
        "x-ms-version": "2021-02-12"
>>>>>>> 7e782c87
      },
      "RequestBody": null,
      "StatusCode": 200,
      "ResponseHeaders": {
        "Accept-Ranges": "bytes",
        "Access-Control-Allow-Origin": "*",
        "Content-Length": "1024",
        "Content-MD5": "rpjRlNhch8o8pd6Dsz/OCQ==",
        "Content-Type": "application/octet-stream",
        "Date": "Fri, 05 Mar 2021 16:23:19 GMT",
        "ETag": "\"0x8D8DFF2FD1899C1\"",
        "Last-Modified": "Fri, 05 Mar 2021 16:23:19 GMT",
        "Server": "Windows-Azure-Blob/1.0 Microsoft-HTTPAPI/2.0",
        "x-ms-blob-type": "BlockBlob",
        "x-ms-client-request-id": "fff4de31-73f6-9e8f-2052-21ec17a367fe",
        "x-ms-creation-time": "Fri, 05 Mar 2021 16:23:19 GMT",
        "x-ms-lease-state": "available",
        "x-ms-lease-status": "unlocked",
        "x-ms-request-id": "e826335d-901e-002f-0ddb-11d5c9000000",
        "x-ms-server-encrypted": "true",
<<<<<<< HEAD
        "x-ms-version": "2020-12-06"
=======
        "x-ms-version": "2021-02-12"
>>>>>>> 7e782c87
      },
      "ResponseBody": "0vbZfTDtogGAeKUS87QMWxT7qACMBQkz3vgww6/zkDXBLkmbxwjJKhsvS4NAHRuYDtNyqsWArM3tpp43vN9RjehvUcVrcJQLMX7lXbqG88DdmLTbgOVvQIF8riFqkW073b6b0MxWLZ4+Z3lHm08TZ7LdWiQrdgwCABBD78FzoZ8QqX/76iL0h2oVnBlsKKUyaEdujDdIEGeymdC8Ej7cy8XZN/HPF3yQ6dO6FdnylddrEYZ6BBVox5gYSVFROHQsOdFTk/GzYlHL3qJkjvuNvwP5UAG3YsewcW9Yt80qPrFejdsIngHmt680riZyBDidiopNWOdzdNYJoyKBWqqDoKDwBQEfhSABEplRg7OhPW03uyxD3OXK6hgE/vvfZVwEsA6Fgf43fQVpS0ZOIfEjaGW0SZ5+QMO6JhvoGoclIq08TdKlG7tvAD4n2ZGffMkn4ZWWKhu9hnBKy1viTmJ+RCmYEdQefk2pRUlgVmYyG6pSwTnxjveSfsZiW1BgjLLbqJVnBmr0CGNH7OTRXS8JF6+wkIwpjLUyBpMNuyL9SbmXha3RyxVAXbnVqaISwCGXWUOgr/slsRzfNf/W50xASqMrOteBN0yacDPTVOMTH0VydmLfXJm+cdSR8ZYVanZslV7+54ZJFSH3Bj/HUl04zBW6Y3DqYe4KbcgD70a1hAW9Zr6EFDi+KGBB51VZ9h52WSWAWwYFgjNw9Hq+RiXbQYE5CuyetLfc+zsPqXmYsXapjJYhNSn/uOSLEyC+AOI7ZabTH+wy2KRto1/L9dm62EIDFLqPugxYOlEIE6GXHvpY1EPTxJKKd7Pys5HKNMMK0Dvdu+worKuZe+SaKcUD1YVkciCW5hOweJwGnAZ7jQWO/UJmumMOMCiXOkit8E3u7t4LZcGidOonLEJPIQ+lHu3fCyyCnRsiVkH3/qzKA4hOGK0obyhD7IlYPo0gvg8Z8htazuQha1HD6Q6AqnY9XCm5AAlhfa7Fmx+jKl6NAZcy3gyQbzWkLKxcZYYZw0ETGuJkZ70GuHVslTLEfkHzNed3TcxprOz0FdRcBRgoq9fejw97KJnZLCWWI9oC365raC+eonV0qW31cFLpqbNdQ+pb5u4xdwxOnSGn0ogS8TUl8ZzoighiauahhbhH74JyOd/wp/m/OfAiUAVTzNbl434cw7gWdLnh+XwIkPJUBq2fNJmpIUo8ZrirxjoDDp0QvKE5KivJW8UmDq59t6j+zUlXtJg9PME04F0Aaq5+3ere99NQGtuC1dnTghKcv68PrfjxrFoF0oDgBUrOyfAXqDHDnr/UrrJt1d6+abmulyCt8b21jDCQ2SRTcBWRswzovNnh2SHwOv5Fg9d7RmnGMQ=="
    },
    {
      "RequestUri": "https://kasoboltest.blob.core.windows.net/test-container-49aefcdf-5a54-9fd1-fd9a-f5c1bdbcd105?restype=container",
      "RequestMethod": "DELETE",
      "RequestHeaders": {
        "Accept": "application/xml",
        "Authorization": "Sanitized",
        "traceparent": "00-e0252b9d1736be43a995e5b3b7a74b00-e0c606aa4190ba4a-00",
        "User-Agent": "azsdk-net-Storage.Blobs/12.9.0-alpha.20210305.1 (.NET Framework 4.8.4300.0; Microsoft Windows 10.0.19042 )",
        "x-ms-client-request-id": "772a8839-c1c3-34b1-260a-4f69c5769886",
        "x-ms-date": "Fri, 05 Mar 2021 16:23:19 GMT",
        "x-ms-return-client-request-id": "true",
<<<<<<< HEAD
        "x-ms-version": "2020-12-06"
=======
        "x-ms-version": "2021-02-12"
>>>>>>> 7e782c87
      },
      "RequestBody": null,
      "StatusCode": 202,
      "ResponseHeaders": {
        "Content-Length": "0",
        "Date": "Fri, 05 Mar 2021 16:23:19 GMT",
        "Server": "Windows-Azure-Blob/1.0 Microsoft-HTTPAPI/2.0",
        "x-ms-client-request-id": "772a8839-c1c3-34b1-260a-4f69c5769886",
        "x-ms-request-id": "e826336c-901e-002f-17db-11d5c9000000",
<<<<<<< HEAD
        "x-ms-version": "2020-12-06"
=======
        "x-ms-version": "2021-02-12"
>>>>>>> 7e782c87
      },
      "ResponseBody": []
    }
  ],
  "Variables": {
    "RandomSeed": "1862800993",
    "Storage_TestConfigDefault": "ProductionTenant\nkasoboltest\nU2FuaXRpemVk\nhttps://kasoboltest.blob.core.windows.net\nhttps://kasoboltest.file.core.windows.net\nhttps://kasoboltest.queue.core.windows.net\nhttps://kasoboltest.table.core.windows.net\n\n\n\n\nhttps://kasoboltest-secondary.blob.core.windows.net\nhttps://kasoboltest-secondary.file.core.windows.net\nhttps://kasoboltest-secondary.queue.core.windows.net\nhttps://kasoboltest-secondary.table.core.windows.net\n\nSanitized\n\n\nCloud\nBlobEndpoint=https://kasoboltest.blob.core.windows.net/;QueueEndpoint=https://kasoboltest.queue.core.windows.net/;FileEndpoint=https://kasoboltest.file.core.windows.net/;BlobSecondaryEndpoint=https://kasoboltest-secondary.blob.core.windows.net/;QueueSecondaryEndpoint=https://kasoboltest-secondary.queue.core.windows.net/;FileSecondaryEndpoint=https://kasoboltest-secondary.file.core.windows.net/;AccountName=kasoboltest;AccountKey=Kg==;\nencryptionScope\n\n"
  }
}<|MERGE_RESOLUTION|>--- conflicted
+++ resolved
@@ -12,11 +12,7 @@
         "x-ms-client-request-id": "cc30bd18-e6fc-0e30-4d1b-2f87a56e8038",
         "x-ms-date": "Fri, 05 Mar 2021 16:23:18 GMT",
         "x-ms-return-client-request-id": "true",
-<<<<<<< HEAD
-        "x-ms-version": "2020-12-06"
-=======
         "x-ms-version": "2021-02-12"
->>>>>>> 7e782c87
       },
       "RequestBody": null,
       "StatusCode": 201,
@@ -28,11 +24,7 @@
         "Server": "Windows-Azure-Blob/1.0 Microsoft-HTTPAPI/2.0",
         "x-ms-client-request-id": "cc30bd18-e6fc-0e30-4d1b-2f87a56e8038",
         "x-ms-request-id": "e8263322-901e-002f-60db-11d5c9000000",
-<<<<<<< HEAD
-        "x-ms-version": "2020-12-06"
-=======
         "x-ms-version": "2021-02-12"
->>>>>>> 7e782c87
       },
       "ResponseBody": []
     },
@@ -50,11 +42,7 @@
         "x-ms-client-request-id": "68a73f8c-3392-5ab5-bee0-a65c56b8c0a8",
         "x-ms-date": "Fri, 05 Mar 2021 16:23:19 GMT",
         "x-ms-return-client-request-id": "true",
-<<<<<<< HEAD
-        "x-ms-version": "2020-12-06"
-=======
         "x-ms-version": "2021-02-12"
->>>>>>> 7e782c87
       },
       "RequestBody": "0vbZfTDtogGAeKUS87QMWxT7qACMBQkz3vgww6/zkDXBLkmbxwjJKhsvS4NAHRuYDtNyqsWArM3tpp43vN9RjehvUcVrcJQLMX7lXbqG88DdmLTbgOVvQIF8riFqkW073b6b0MxWLZ4+Z3lHm08TZ7LdWiQrdgwCABBD78FzoZ8QqX/76iL0h2oVnBlsKKUyaEdujDdIEGeymdC8Ej7cy8XZN/HPF3yQ6dO6FdnylddrEYZ6BBVox5gYSVFROHQsOdFTk/GzYlHL3qJkjvuNvwP5UAG3YsewcW9Yt80qPrFejdsIngHmt680riZyBDidiopNWOdzdNYJoyKBWqqDoKDwBQEfhSABEplRg7OhPW03uyxD3OXK6hgE/vvfZVwEsA6Fgf43fQVpS0ZOIfEjaGW0SZ5+QMO6JhvoGoclIq08TdKlG7tvAD4n2ZGffMkn4ZWWKhu9hnBKy1viTmJ+RCmYEdQefk2pRUlgVmYyG6pSwTnxjveSfsZiW1BgjLLbqJVnBmr0CGNH7OTRXS8JF6+wkIwpjLUyBpMNuyL9SbmXha3RyxVAXbnVqaISwCGXWUOgr/slsRzfNf/W50xASqMrOteBN0yacDPTVOMTH0VydmLfXJm+cdSR8ZYVanZslV7+54ZJFSH3Bj/HUl04zBW6Y3DqYe4KbcgD70a1hAW9Zr6EFDi+KGBB51VZ9h52WSWAWwYFgjNw9Hq+RiXbQYE5CuyetLfc+zsPqXmYsXapjJYhNSn/uOSLEyC+AOI7ZabTH+wy2KRto1/L9dm62EIDFLqPugxYOlEIE6GXHvpY1EPTxJKKd7Pys5HKNMMK0Dvdu+worKuZe+SaKcUD1YVkciCW5hOweJwGnAZ7jQWO/UJmumMOMCiXOkit8E3u7t4LZcGidOonLEJPIQ+lHu3fCyyCnRsiVkH3/qzKA4hOGK0obyhD7IlYPo0gvg8Z8htazuQha1HD6Q6AqnY9XCm5AAlhfa7Fmx+jKl6NAZcy3gyQbzWkLKxcZYYZw0ETGuJkZ70GuHVslTLEfkHzNed3TcxprOz0FdRcBRgoq9fejw97KJnZLCWWI9oC365raC+eonV0qW31cFLpqbNdQ+pb5u4xdwxOnSGn0ogS8TUl8ZzoighiauahhbhH74JyOd/wp/m/OfAiUAVTzNbl434cw7gWdLnh+XwIkPJUBq2fNJmpIUo8ZrirxjoDDp0QvKE5KivJW8UmDq59t6j+zUlXtJg9PME04F0Aaq5+3ere99NQGtuC1dnTghKcv68PrfjxrFoF0oDgBUrOyfAXqDHDnr/UrrJt1d6+abmulyCt8b21jDCQ2SRTcBWRswzovNnh2SHwOv5Fg9d7RmnGMQ==",
       "StatusCode": 201,
@@ -69,11 +57,7 @@
         "x-ms-content-crc64": "+TU1Xbpyf7g=",
         "x-ms-request-id": "e826334a-901e-002f-7cdb-11d5c9000000",
         "x-ms-request-server-encrypted": "true",
-<<<<<<< HEAD
-        "x-ms-version": "2020-12-06"
-=======
         "x-ms-version": "2021-02-12"
->>>>>>> 7e782c87
       },
       "ResponseBody": []
     },
@@ -88,11 +72,7 @@
         "x-ms-client-request-id": "fff4de31-73f6-9e8f-2052-21ec17a367fe",
         "x-ms-date": "Fri, 05 Mar 2021 16:23:19 GMT",
         "x-ms-return-client-request-id": "true",
-<<<<<<< HEAD
-        "x-ms-version": "2020-12-06"
-=======
         "x-ms-version": "2021-02-12"
->>>>>>> 7e782c87
       },
       "RequestBody": null,
       "StatusCode": 200,
@@ -113,11 +93,7 @@
         "x-ms-lease-status": "unlocked",
         "x-ms-request-id": "e826335d-901e-002f-0ddb-11d5c9000000",
         "x-ms-server-encrypted": "true",
-<<<<<<< HEAD
-        "x-ms-version": "2020-12-06"
-=======
         "x-ms-version": "2021-02-12"
->>>>>>> 7e782c87
       },
       "ResponseBody": "0vbZfTDtogGAeKUS87QMWxT7qACMBQkz3vgww6/zkDXBLkmbxwjJKhsvS4NAHRuYDtNyqsWArM3tpp43vN9RjehvUcVrcJQLMX7lXbqG88DdmLTbgOVvQIF8riFqkW073b6b0MxWLZ4+Z3lHm08TZ7LdWiQrdgwCABBD78FzoZ8QqX/76iL0h2oVnBlsKKUyaEdujDdIEGeymdC8Ej7cy8XZN/HPF3yQ6dO6FdnylddrEYZ6BBVox5gYSVFROHQsOdFTk/GzYlHL3qJkjvuNvwP5UAG3YsewcW9Yt80qPrFejdsIngHmt680riZyBDidiopNWOdzdNYJoyKBWqqDoKDwBQEfhSABEplRg7OhPW03uyxD3OXK6hgE/vvfZVwEsA6Fgf43fQVpS0ZOIfEjaGW0SZ5+QMO6JhvoGoclIq08TdKlG7tvAD4n2ZGffMkn4ZWWKhu9hnBKy1viTmJ+RCmYEdQefk2pRUlgVmYyG6pSwTnxjveSfsZiW1BgjLLbqJVnBmr0CGNH7OTRXS8JF6+wkIwpjLUyBpMNuyL9SbmXha3RyxVAXbnVqaISwCGXWUOgr/slsRzfNf/W50xASqMrOteBN0yacDPTVOMTH0VydmLfXJm+cdSR8ZYVanZslV7+54ZJFSH3Bj/HUl04zBW6Y3DqYe4KbcgD70a1hAW9Zr6EFDi+KGBB51VZ9h52WSWAWwYFgjNw9Hq+RiXbQYE5CuyetLfc+zsPqXmYsXapjJYhNSn/uOSLEyC+AOI7ZabTH+wy2KRto1/L9dm62EIDFLqPugxYOlEIE6GXHvpY1EPTxJKKd7Pys5HKNMMK0Dvdu+worKuZe+SaKcUD1YVkciCW5hOweJwGnAZ7jQWO/UJmumMOMCiXOkit8E3u7t4LZcGidOonLEJPIQ+lHu3fCyyCnRsiVkH3/qzKA4hOGK0obyhD7IlYPo0gvg8Z8htazuQha1HD6Q6AqnY9XCm5AAlhfa7Fmx+jKl6NAZcy3gyQbzWkLKxcZYYZw0ETGuJkZ70GuHVslTLEfkHzNed3TcxprOz0FdRcBRgoq9fejw97KJnZLCWWI9oC365raC+eonV0qW31cFLpqbNdQ+pb5u4xdwxOnSGn0ogS8TUl8ZzoighiauahhbhH74JyOd/wp/m/OfAiUAVTzNbl434cw7gWdLnh+XwIkPJUBq2fNJmpIUo8ZrirxjoDDp0QvKE5KivJW8UmDq59t6j+zUlXtJg9PME04F0Aaq5+3ere99NQGtuC1dnTghKcv68PrfjxrFoF0oDgBUrOyfAXqDHDnr/UrrJt1d6+abmulyCt8b21jDCQ2SRTcBWRswzovNnh2SHwOv5Fg9d7RmnGMQ=="
     },
@@ -132,11 +108,7 @@
         "x-ms-client-request-id": "772a8839-c1c3-34b1-260a-4f69c5769886",
         "x-ms-date": "Fri, 05 Mar 2021 16:23:19 GMT",
         "x-ms-return-client-request-id": "true",
-<<<<<<< HEAD
-        "x-ms-version": "2020-12-06"
-=======
         "x-ms-version": "2021-02-12"
->>>>>>> 7e782c87
       },
       "RequestBody": null,
       "StatusCode": 202,
@@ -146,11 +118,7 @@
         "Server": "Windows-Azure-Blob/1.0 Microsoft-HTTPAPI/2.0",
         "x-ms-client-request-id": "772a8839-c1c3-34b1-260a-4f69c5769886",
         "x-ms-request-id": "e826336c-901e-002f-17db-11d5c9000000",
-<<<<<<< HEAD
-        "x-ms-version": "2020-12-06"
-=======
         "x-ms-version": "2021-02-12"
->>>>>>> 7e782c87
       },
       "ResponseBody": []
     }
