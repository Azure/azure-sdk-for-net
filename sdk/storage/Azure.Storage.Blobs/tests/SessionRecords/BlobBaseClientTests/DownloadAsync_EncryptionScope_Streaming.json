--- conflicted
+++ resolved
@@ -12,11 +12,7 @@
         "x-ms-client-request-id": "618a2192-c377-b568-8e90-2dcd66a9f2df",
         "x-ms-date": "Fri, 05 Mar 2021 16:33:05 GMT",
         "x-ms-return-client-request-id": "true",
-<<<<<<< HEAD
-        "x-ms-version": "2020-12-06"
-=======
         "x-ms-version": "2021-02-12"
->>>>>>> 7e782c87
       },
       "RequestBody": null,
       "StatusCode": 201,
@@ -28,11 +24,7 @@
         "Server": "Windows-Azure-Blob/1.0 Microsoft-HTTPAPI/2.0",
         "x-ms-client-request-id": "618a2192-c377-b568-8e90-2dcd66a9f2df",
         "x-ms-request-id": "cdd7c6f9-301e-0022-78dd-113ac5000000",
-<<<<<<< HEAD
-        "x-ms-version": "2020-12-06"
-=======
         "x-ms-version": "2021-02-12"
->>>>>>> 7e782c87
       },
       "ResponseBody": []
     },
@@ -51,11 +43,7 @@
         "x-ms-date": "Fri, 05 Mar 2021 16:33:06 GMT",
         "x-ms-encryption-scope": "encryptionScope",
         "x-ms-return-client-request-id": "true",
-<<<<<<< HEAD
-        "x-ms-version": "2020-12-06"
-=======
         "x-ms-version": "2021-02-12"
->>>>>>> 7e782c87
       },
       "RequestBody": "GRSAXXWZv6RG80xUmg4jfm1HNgYeZgLXZ23lDiDQ6N2ce02ibgbP+GHlG4N2FBqAbK5fH3LswLMRqPUItLGDdgpvtx7AgQ9ndz6kOEp/YFNSZKFxcclqsLuZkcYQxkOwYaV4B1z7v+uf96c0SIhokkehtlAPEgVABAZjJvBIVrD789akBln3VqW20XkiNmgyMf5+bhDzoU+gNwJWmJj7VqH2OVSxxIzuql+rWECLHs6dMfXxyuegB1GHBM5Wob4Mu3rXLP0TgGxykMSxSEkOFBk0uGeiCYy6VjEDKsC+lwmgnp3GtPLQibCJfjkj778Iee+0IuhXabHuHdXMEFastPm6EKmrSGAmYy62GYpTl2dx+7HQCXQgSTTr15YcBHlZ3MpAad4WXDGOjb66oFAnmoZuWhWl26uEmcd0wHDJCl+0XDzAEy6IW5+AQnu1ZqjkxD0QralktAEfu88XoZvAxYNfBkMUZodY5v92JZkvzzIekPszuFy1UKg7oVdecboDv3z4VmBk0F21uMeq7o9o7+yc+BCfjQwmqbab2cUv+nVEcmUcN3nSucCefQCVC2EY0rFrwXipYzFv0ayqyfeYhb5SZXspS7hyyT9QAQ8MkJ1UggYUxDj8mw80rWXMKPDJBvhBQ6bl7of4+Pc5WWEhYkAOVUbwhMGFVclr9Z1TpaFOhvsXy033bpR+G8tBw0GuEkokvtOp2II2u+7cevnppVNW6tJlCZfzFueycmn2RJGIveNTL+fNpK554A9fG/SblHV469lvSAizMKfs92UYQHdcVLwVlnZriEUk7CmHlPvyFt3zflm4GXXan/4/4a1IYKCYAsc3hf7/DGKTSlvfK5ys+eCIJcEdpDtHO/Z4K6aY3IuI7pI0upHf9HH2JM4Z+3Nhk+fMvzveel2M8EoHhuG7+27PVj0KeD5PqTFQJ4BsLkCCFpe/yxxQqXQ0p8pH122QOihgSaQ2VhuofRYJjlPcH8IJhG9J/C9RfqzI1tB0B9HDv+xXDOSbS8B8Fk4FRxsgV4gHPVL9Rj74Dsr3boBKNHVFRs5mhRPdbjmvzObhTDeRqH5IbMl+xXiuX/0ZpN0/MeHYwABMudJ0Ks8ZTnpXF8KSZsUCAsisxoFVuCUWw8lbcJsECIs3RO6s1EL5ZXf+V0c6hz4YPS8ZLPp/9wGsXWYGvt3eUg42WyHXVi6FsmAJV2De2zyLQzNr69yRt03s/3bc86eZHwQ4AyscQOYBk3qZdaCgzoIpe3uqc2cypaPU61a3qb65cDdcpdcQbgJMaVdi+EKsSzD0sngs7qydBl6IR1WQSeq73wVoRCmqGAx4XgkP0K1hJ58lw/ZGjYGKv595iCatvCBsphg8Qw==",
       "StatusCode": 201,
@@ -71,11 +59,7 @@
         "x-ms-encryption-scope": "encryptionScope",
         "x-ms-request-id": "cdd7c780-301e-0022-71dd-113ac5000000",
         "x-ms-request-server-encrypted": "true",
-<<<<<<< HEAD
-        "x-ms-version": "2020-12-06"
-=======
         "x-ms-version": "2021-02-12"
->>>>>>> 7e782c87
       },
       "ResponseBody": []
     },
@@ -90,11 +74,7 @@
         "x-ms-client-request-id": "3c021b0b-4c1c-970b-9a78-93f5521f682f",
         "x-ms-date": "Fri, 05 Mar 2021 16:33:06 GMT",
         "x-ms-return-client-request-id": "true",
-<<<<<<< HEAD
-        "x-ms-version": "2020-12-06"
-=======
         "x-ms-version": "2021-02-12"
->>>>>>> 7e782c87
       },
       "RequestBody": null,
       "StatusCode": 200,
@@ -116,11 +96,7 @@
         "x-ms-lease-status": "unlocked",
         "x-ms-request-id": "cdd7c7b8-301e-0022-26dd-113ac5000000",
         "x-ms-server-encrypted": "true",
-<<<<<<< HEAD
-        "x-ms-version": "2020-12-06"
-=======
         "x-ms-version": "2021-02-12"
->>>>>>> 7e782c87
       },
       "ResponseBody": "GRSAXXWZv6RG80xUmg4jfm1HNgYeZgLXZ23lDiDQ6N2ce02ibgbP+GHlG4N2FBqAbK5fH3LswLMRqPUItLGDdgpvtx7AgQ9ndz6kOEp/YFNSZKFxcclqsLuZkcYQxkOwYaV4B1z7v+uf96c0SIhokkehtlAPEgVABAZjJvBIVrD789akBln3VqW20XkiNmgyMf5+bhDzoU+gNwJWmJj7VqH2OVSxxIzuql+rWECLHs6dMfXxyuegB1GHBM5Wob4Mu3rXLP0TgGxykMSxSEkOFBk0uGeiCYy6VjEDKsC+lwmgnp3GtPLQibCJfjkj778Iee+0IuhXabHuHdXMEFastPm6EKmrSGAmYy62GYpTl2dx+7HQCXQgSTTr15YcBHlZ3MpAad4WXDGOjb66oFAnmoZuWhWl26uEmcd0wHDJCl+0XDzAEy6IW5+AQnu1ZqjkxD0QralktAEfu88XoZvAxYNfBkMUZodY5v92JZkvzzIekPszuFy1UKg7oVdecboDv3z4VmBk0F21uMeq7o9o7+yc+BCfjQwmqbab2cUv+nVEcmUcN3nSucCefQCVC2EY0rFrwXipYzFv0ayqyfeYhb5SZXspS7hyyT9QAQ8MkJ1UggYUxDj8mw80rWXMKPDJBvhBQ6bl7of4+Pc5WWEhYkAOVUbwhMGFVclr9Z1TpaFOhvsXy033bpR+G8tBw0GuEkokvtOp2II2u+7cevnppVNW6tJlCZfzFueycmn2RJGIveNTL+fNpK554A9fG/SblHV469lvSAizMKfs92UYQHdcVLwVlnZriEUk7CmHlPvyFt3zflm4GXXan/4/4a1IYKCYAsc3hf7/DGKTSlvfK5ys+eCIJcEdpDtHO/Z4K6aY3IuI7pI0upHf9HH2JM4Z+3Nhk+fMvzveel2M8EoHhuG7+27PVj0KeD5PqTFQJ4BsLkCCFpe/yxxQqXQ0p8pH122QOihgSaQ2VhuofRYJjlPcH8IJhG9J/C9RfqzI1tB0B9HDv+xXDOSbS8B8Fk4FRxsgV4gHPVL9Rj74Dsr3boBKNHVFRs5mhRPdbjmvzObhTDeRqH5IbMl+xXiuX/0ZpN0/MeHYwABMudJ0Ks8ZTnpXF8KSZsUCAsisxoFVuCUWw8lbcJsECIs3RO6s1EL5ZXf+V0c6hz4YPS8ZLPp/9wGsXWYGvt3eUg42WyHXVi6FsmAJV2De2zyLQzNr69yRt03s/3bc86eZHwQ4AyscQOYBk3qZdaCgzoIpe3uqc2cypaPU61a3qb65cDdcpdcQbgJMaVdi+EKsSzD0sngs7qydBl6IR1WQSeq73wVoRCmqGAx4XgkP0K1hJ58lw/ZGjYGKv595iCatvCBsphg8Qw=="
     },
@@ -135,11 +111,7 @@
         "x-ms-client-request-id": "ac5e482f-c95f-05db-8ee2-974c25702f5d",
         "x-ms-date": "Fri, 05 Mar 2021 16:33:06 GMT",
         "x-ms-return-client-request-id": "true",
-<<<<<<< HEAD
-        "x-ms-version": "2020-12-06"
-=======
         "x-ms-version": "2021-02-12"
->>>>>>> 7e782c87
       },
       "RequestBody": null,
       "StatusCode": 202,
@@ -149,11 +121,7 @@
         "Server": "Windows-Azure-Blob/1.0 Microsoft-HTTPAPI/2.0",
         "x-ms-client-request-id": "ac5e482f-c95f-05db-8ee2-974c25702f5d",
         "x-ms-request-id": "cdd7c7cd-301e-0022-3bdd-113ac5000000",
-<<<<<<< HEAD
-        "x-ms-version": "2020-12-06"
-=======
         "x-ms-version": "2021-02-12"
->>>>>>> 7e782c87
       },
       "ResponseBody": []
     }
