--- conflicted
+++ resolved
@@ -14,11 +14,7 @@
         "x-ms-client-request-id": "16922a90-c4df-4184-e2af-a86207359804",
         "x-ms-date": "Wed, 17 Feb 2021 18:51:10 GMT",
         "x-ms-return-client-request-id": "true",
-<<<<<<< HEAD
-        "x-ms-version": "2020-12-06"
-=======
         "x-ms-version": "2021-02-12"
->>>>>>> 7e782c87
       },
       "RequestBody": null,
       "StatusCode": 404,
@@ -32,11 +28,7 @@
         "x-ms-client-request-id": "16922a90-c4df-4184-e2af-a86207359804",
         "x-ms-error-code": "ContainerNotFound",
         "x-ms-request-id": "194223dd-401e-0057-565d-0574f1000000",
-<<<<<<< HEAD
-        "x-ms-version": "2020-12-06"
-=======
         "x-ms-version": "2021-02-12"
->>>>>>> 7e782c87
       },
       "ResponseBody": []
     }
