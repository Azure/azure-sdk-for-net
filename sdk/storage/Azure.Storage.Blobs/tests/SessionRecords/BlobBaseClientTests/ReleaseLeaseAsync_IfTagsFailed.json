﻿{
  "Entries": [
    {
      "RequestUri": "https://seanmcccanary3.blob.core.windows.net/test-container-b1007f17-f275-61a2-4f9d-87aef5e1520f?restype=container",
      "RequestMethod": "PUT",
      "RequestHeaders": {
        "Accept": "application/xml",
        "Authorization": "Sanitized",
        "traceparent": "00-d31756a02391194d935ff29b4c292b07-b37043a834ff1d46-00",
        "User-Agent": [
          "azsdk-net-Storage.Blobs/12.9.0-alpha.20210217.1",
          "(.NET 5.0.3; Microsoft Windows 10.0.19042)"
        ],
        "x-ms-blob-public-access": "container",
        "x-ms-client-request-id": "7bd4015d-afe7-dc83-97d3-c9e26ac2f07f",
        "x-ms-date": "Wed, 17 Feb 2021 18:47:39 GMT",
        "x-ms-return-client-request-id": "true",
<<<<<<< HEAD
        "x-ms-version": "2020-12-06"
=======
        "x-ms-version": "2021-02-12"
>>>>>>> 7e782c87
      },
      "RequestBody": null,
      "StatusCode": 201,
      "ResponseHeaders": {
        "Content-Length": "0",
        "Date": "Wed, 17 Feb 2021 18:47:39 GMT",
        "ETag": "\"0x8D8D37480A6806A\"",
        "Last-Modified": "Wed, 17 Feb 2021 18:47:40 GMT",
        "Server": [
          "Windows-Azure-Blob/1.0",
          "Microsoft-HTTPAPI/2.0"
        ],
        "x-ms-client-request-id": "7bd4015d-afe7-dc83-97d3-c9e26ac2f07f",
        "x-ms-request-id": "0dd8f984-601e-0040-6f5d-05ddfa000000",
<<<<<<< HEAD
        "x-ms-version": "2020-12-06"
=======
        "x-ms-version": "2021-02-12"
>>>>>>> 7e782c87
      },
      "ResponseBody": []
    },
    {
      "RequestUri": "https://seanmcccanary3.blob.core.windows.net/test-container-b1007f17-f275-61a2-4f9d-87aef5e1520f/test-blob-340ebda4-35b0-885e-e723-0da9e6f86830",
      "RequestMethod": "PUT",
      "RequestHeaders": {
        "Accept": "application/xml",
        "Authorization": "Sanitized",
        "Content-Length": "1024",
        "Content-Type": "application/octet-stream",
        "traceparent": "00-11cc9b11de846145918f3bac34739f04-c22a43e692c57e4b-00",
        "User-Agent": [
          "azsdk-net-Storage.Blobs/12.9.0-alpha.20210217.1",
          "(.NET 5.0.3; Microsoft Windows 10.0.19042)"
        ],
        "x-ms-blob-type": "BlockBlob",
        "x-ms-client-request-id": "2b53f056-852c-b2ce-6bee-286850242710",
        "x-ms-date": "Wed, 17 Feb 2021 18:47:40 GMT",
        "x-ms-return-client-request-id": "true",
<<<<<<< HEAD
        "x-ms-version": "2020-12-06"
=======
        "x-ms-version": "2021-02-12"
>>>>>>> 7e782c87
      },
      "RequestBody": "UiFR8wzXJ0r9CtGqxLVy4duMBTsQF7UnokuTxKHa9Z9rmZBJcf1yzZXDNqZktMQysCzNWvItHzprKVDBQ2OpIhQyPyokKW/eGTelTOAPw+6HYBN1DJusPXlW3UessYkxGhSSMXSZDYa870G6iNNZXGZhOeNPNBZ5hQKxzkwoMWeuczHMfZF57VKNuB1a8bSm/IDhSnem4ub9GKty6D45lL3ZDBWijN/U6EyQwnz5HpRNC9LLR+fvB5FLz2TmBgQUUyNfgOWfBHChDGIrFh9qBPoXJd1sbk3W6gSDVr177eFHe25YmZ2urQZiKTqExPFx4MppzuEnp+TWiZbgG62yJh6A45qwEWtcaHfWCkQTUSYTEnbzER//INSJgg8HzpJZrwMbA+BWwM5eDWZqUJ2gwzhwzAk2vxT/gcLGJ49cVZrlfFpA901FvFGnlAS4lc836b/XlgGIIvDvG4IdkJk/ArfLhdNCX8vqKhC4jyoPRuvzjj3Qhb6YXFlqUdvLKCy4aJJN7BD89Inz7Gvx0JPF4NWWKgFbb334Myh52A7vHwLj/yeYwlrb9pmz3JhSp4zGpHAGNP0qXPgUVLnoghx7A81pDdBrLB57uzNoqJLkpYubszOd6eoFuaMuhG2g83R9ONjL6Zq8WndSi3nJwrRmL64uTM7o3RriZFQsPaiw2se+6m+6Gbzx31i8Sl1xO/fvyFS/caamlVq96IVGjx3PorCxC9dErBbyPW12LJK9cChcPXRU8WggGFUV/DA2q0867aiswC8fqhw+zTQ5L2jHAHhc6VKperFHkPKCL6/lu5EdOz/qELD5PZJYFiQ05+jsTfu42sH9kXL3ZS89nXtsWBGiG/Mp3fDIY6u/UGSNE6kJleG0LeHPIKrM86uAu6AW7L0Skcv1w28K8HYWPUAOaVGGMweZuCsw0/pJXOpFR6cLqGSmeoLdFNJxqTxqueNpvolZ+oeZfTOR4r7Qq2aFxajOCpTcZ+/PqB80Jw7uxRkW355h600fciswFJjEDWhs7OOUnK9PjFeZilFoZFUkoh2kuczHI9lbrpdorFJWCpu2xzsqWilqx1JHx2H7tw7WC3F7H1OcpcgKOe0X5uAEQn+2sZwa+kjzOvJ5gFx4X/eJkqDg2+tIGiJyICE7UuFxQoThRAVxvBEph+RgIiRsktn1jVQ/JGeTbpZ5p9knt+gRBz7XlhrxGNaPtlMH5/j+BY1HRsWMMh0dTdZu+BQ3As/8Txrmlfy/A3V9sG4TjIeee6JL33EihNUgukhEgyDCV7SECpfdGG+RiEJPD4GvCcFO0Hxx7CNd2ctExduzeoBVu1m5j4HwwGMyuVYv03VUcbCH9bKjUGuRJjHLmFKU3g==",
      "StatusCode": 201,
      "ResponseHeaders": {
        "Content-Length": "0",
        "Content-MD5": "AAYa0wKi8oGPTVcd46WPjw==",
        "Date": "Wed, 17 Feb 2021 18:47:40 GMT",
        "ETag": "\"0x8D8D37480B0AAE0\"",
        "Last-Modified": "Wed, 17 Feb 2021 18:47:40 GMT",
        "Server": [
          "Windows-Azure-Blob/1.0",
          "Microsoft-HTTPAPI/2.0"
        ],
        "x-ms-client-request-id": "2b53f056-852c-b2ce-6bee-286850242710",
        "x-ms-content-crc64": "jhtIrMLM36Y=",
        "x-ms-request-id": "0dd8f999-601e-0040-805d-05ddfa000000",
        "x-ms-request-server-encrypted": "true",
<<<<<<< HEAD
        "x-ms-version": "2020-12-06",
=======
        "x-ms-version": "2021-02-12",
>>>>>>> 7e782c87
        "x-ms-version-id": "2021-02-17T18:47:40.1653984Z"
      },
      "ResponseBody": []
    },
    {
      "RequestUri": "https://seanmcccanary3.blob.core.windows.net/test-container-b1007f17-f275-61a2-4f9d-87aef5e1520f/test-blob-340ebda4-35b0-885e-e723-0da9e6f86830?comp=lease",
      "RequestMethod": "PUT",
      "RequestHeaders": {
        "Accept": "application/xml",
        "Authorization": "Sanitized",
        "traceparent": "00-168216df0bd3ce4db8ee8efacdd424f7-522be793e9172f44-00",
        "User-Agent": [
          "azsdk-net-Storage.Blobs/12.9.0-alpha.20210217.1",
          "(.NET 5.0.3; Microsoft Windows 10.0.19042)"
        ],
        "x-ms-client-request-id": "56a109e8-c082-342d-c4d7-f5e5ee2b2859",
        "x-ms-date": "Wed, 17 Feb 2021 18:47:40 GMT",
        "x-ms-lease-action": "acquire",
        "x-ms-lease-duration": "15",
        "x-ms-proposed-lease-id": "6d49db9e-21d8-7b2c-3547-96a2891138c5",
        "x-ms-return-client-request-id": "true",
<<<<<<< HEAD
        "x-ms-version": "2020-12-06"
=======
        "x-ms-version": "2021-02-12"
>>>>>>> 7e782c87
      },
      "RequestBody": null,
      "StatusCode": 201,
      "ResponseHeaders": {
        "Content-Length": "0",
        "Date": "Wed, 17 Feb 2021 18:47:40 GMT",
        "ETag": "\"0x8D8D37480B0AAE0\"",
        "Last-Modified": "Wed, 17 Feb 2021 18:47:40 GMT",
        "Server": [
          "Windows-Azure-Blob/1.0",
          "Microsoft-HTTPAPI/2.0"
        ],
        "x-ms-client-request-id": "56a109e8-c082-342d-c4d7-f5e5ee2b2859",
        "x-ms-lease-id": "6d49db9e-21d8-7b2c-3547-96a2891138c5",
        "x-ms-request-id": "0dd8f9ae-601e-0040-0f5d-05ddfa000000",
<<<<<<< HEAD
        "x-ms-version": "2020-12-06"
=======
        "x-ms-version": "2021-02-12"
>>>>>>> 7e782c87
      },
      "ResponseBody": []
    },
    {
      "RequestUri": "https://seanmcccanary3.blob.core.windows.net/test-container-b1007f17-f275-61a2-4f9d-87aef5e1520f/test-blob-340ebda4-35b0-885e-e723-0da9e6f86830?comp=lease",
      "RequestMethod": "PUT",
      "RequestHeaders": {
        "Accept": "application/xml",
        "Authorization": "Sanitized",
        "traceparent": "00-068e413bb58a0f4c814b4d15150704db-59125c34e766f74d-00",
        "User-Agent": [
          "azsdk-net-Storage.Blobs/12.9.0-alpha.20210217.1",
          "(.NET 5.0.3; Microsoft Windows 10.0.19042)"
        ],
        "x-ms-client-request-id": "80b95c58-e170-3742-fe40-e32774cc9ac7",
        "x-ms-date": "Wed, 17 Feb 2021 18:47:40 GMT",
        "x-ms-if-tags": "\"coolTag\" = 'true'",
        "x-ms-lease-action": "release",
        "x-ms-lease-id": "6d49db9e-21d8-7b2c-3547-96a2891138c5",
        "x-ms-return-client-request-id": "true",
<<<<<<< HEAD
        "x-ms-version": "2020-12-06"
=======
        "x-ms-version": "2021-02-12"
>>>>>>> 7e782c87
      },
      "RequestBody": null,
      "StatusCode": 412,
      "ResponseHeaders": {
        "Content-Length": "252",
        "Content-Type": "application/xml",
        "Date": "Wed, 17 Feb 2021 18:47:40 GMT",
        "Server": [
          "Windows-Azure-Blob/1.0",
          "Microsoft-HTTPAPI/2.0"
        ],
        "x-ms-client-request-id": "80b95c58-e170-3742-fe40-e32774cc9ac7",
        "x-ms-error-code": "ConditionNotMet",
        "x-ms-request-id": "0dd8f9be-601e-0040-1e5d-05ddfa000000",
<<<<<<< HEAD
        "x-ms-version": "2020-12-06"
=======
        "x-ms-version": "2021-02-12"
>>>>>>> 7e782c87
      },
      "ResponseBody": [
        "﻿<?xml version=\"1.0\" encoding=\"utf-8\"?><Error><Code>ConditionNotMet</Code><Message>The condition specified using HTTP conditional header(s) is not met.\n",
        "RequestId:0dd8f9be-601e-0040-1e5d-05ddfa000000\n",
        "Time:2021-02-17T18:47:40.9023475Z</Message></Error>"
      ]
    },
    {
      "RequestUri": "https://seanmcccanary3.blob.core.windows.net/test-container-b1007f17-f275-61a2-4f9d-87aef5e1520f?restype=container",
      "RequestMethod": "DELETE",
      "RequestHeaders": {
        "Accept": "application/xml",
        "Authorization": "Sanitized",
        "traceparent": "00-5683fefa4b40d64ab6e9eaff97eda64c-936f4ed0b0a54e47-00",
        "User-Agent": [
          "azsdk-net-Storage.Blobs/12.9.0-alpha.20210217.1",
          "(.NET 5.0.3; Microsoft Windows 10.0.19042)"
        ],
        "x-ms-client-request-id": "918cd028-a772-d3e9-2138-266e9beac05e",
        "x-ms-date": "Wed, 17 Feb 2021 18:47:40 GMT",
        "x-ms-return-client-request-id": "true",
<<<<<<< HEAD
        "x-ms-version": "2020-12-06"
=======
        "x-ms-version": "2021-02-12"
>>>>>>> 7e782c87
      },
      "RequestBody": null,
      "StatusCode": 202,
      "ResponseHeaders": {
        "Content-Length": "0",
        "Date": "Wed, 17 Feb 2021 18:47:40 GMT",
        "Server": [
          "Windows-Azure-Blob/1.0",
          "Microsoft-HTTPAPI/2.0"
        ],
        "x-ms-client-request-id": "918cd028-a772-d3e9-2138-266e9beac05e",
        "x-ms-request-id": "0dd8fab9-601e-0040-075d-05ddfa000000",
<<<<<<< HEAD
        "x-ms-version": "2020-12-06"
=======
        "x-ms-version": "2021-02-12"
>>>>>>> 7e782c87
      },
      "ResponseBody": []
    }
  ],
  "Variables": {
    "RandomSeed": "502351081",
    "Storage_TestConfigDefault": "ProductionTenant\nseanmcccanary3\nU2FuaXRpemVk\nhttps://seanmcccanary3.blob.core.windows.net\nhttps://seanmcccanary3.file.core.windows.net\nhttps://seanmcccanary3.queue.core.windows.net\nhttps://seanmcccanary3.table.core.windows.net\n\n\n\n\nhttps://seanmcccanary3-secondary.blob.core.windows.net\nhttps://seanmcccanary3-secondary.file.core.windows.net\nhttps://seanmcccanary3-secondary.queue.core.windows.net\nhttps://seanmcccanary3-secondary.table.core.windows.net\n\nSanitized\n\n\nCloud\nBlobEndpoint=https://seanmcccanary3.blob.core.windows.net/;QueueEndpoint=https://seanmcccanary3.queue.core.windows.net/;FileEndpoint=https://seanmcccanary3.file.core.windows.net/;BlobSecondaryEndpoint=https://seanmcccanary3-secondary.blob.core.windows.net/;QueueSecondaryEndpoint=https://seanmcccanary3-secondary.queue.core.windows.net/;FileSecondaryEndpoint=https://seanmcccanary3-secondary.file.core.windows.net/;AccountName=seanmcccanary3;AccountKey=Kg==;\nseanscope1\n\n"
  }
}<|MERGE_RESOLUTION|>--- conflicted
+++ resolved
@@ -15,11 +15,7 @@
         "x-ms-client-request-id": "7bd4015d-afe7-dc83-97d3-c9e26ac2f07f",
         "x-ms-date": "Wed, 17 Feb 2021 18:47:39 GMT",
         "x-ms-return-client-request-id": "true",
-<<<<<<< HEAD
-        "x-ms-version": "2020-12-06"
-=======
         "x-ms-version": "2021-02-12"
->>>>>>> 7e782c87
       },
       "RequestBody": null,
       "StatusCode": 201,
@@ -34,11 +30,7 @@
         ],
         "x-ms-client-request-id": "7bd4015d-afe7-dc83-97d3-c9e26ac2f07f",
         "x-ms-request-id": "0dd8f984-601e-0040-6f5d-05ddfa000000",
-<<<<<<< HEAD
-        "x-ms-version": "2020-12-06"
-=======
         "x-ms-version": "2021-02-12"
->>>>>>> 7e782c87
       },
       "ResponseBody": []
     },
@@ -59,11 +51,7 @@
         "x-ms-client-request-id": "2b53f056-852c-b2ce-6bee-286850242710",
         "x-ms-date": "Wed, 17 Feb 2021 18:47:40 GMT",
         "x-ms-return-client-request-id": "true",
-<<<<<<< HEAD
-        "x-ms-version": "2020-12-06"
-=======
         "x-ms-version": "2021-02-12"
->>>>>>> 7e782c87
       },
       "RequestBody": "UiFR8wzXJ0r9CtGqxLVy4duMBTsQF7UnokuTxKHa9Z9rmZBJcf1yzZXDNqZktMQysCzNWvItHzprKVDBQ2OpIhQyPyokKW/eGTelTOAPw+6HYBN1DJusPXlW3UessYkxGhSSMXSZDYa870G6iNNZXGZhOeNPNBZ5hQKxzkwoMWeuczHMfZF57VKNuB1a8bSm/IDhSnem4ub9GKty6D45lL3ZDBWijN/U6EyQwnz5HpRNC9LLR+fvB5FLz2TmBgQUUyNfgOWfBHChDGIrFh9qBPoXJd1sbk3W6gSDVr177eFHe25YmZ2urQZiKTqExPFx4MppzuEnp+TWiZbgG62yJh6A45qwEWtcaHfWCkQTUSYTEnbzER//INSJgg8HzpJZrwMbA+BWwM5eDWZqUJ2gwzhwzAk2vxT/gcLGJ49cVZrlfFpA901FvFGnlAS4lc836b/XlgGIIvDvG4IdkJk/ArfLhdNCX8vqKhC4jyoPRuvzjj3Qhb6YXFlqUdvLKCy4aJJN7BD89Inz7Gvx0JPF4NWWKgFbb334Myh52A7vHwLj/yeYwlrb9pmz3JhSp4zGpHAGNP0qXPgUVLnoghx7A81pDdBrLB57uzNoqJLkpYubszOd6eoFuaMuhG2g83R9ONjL6Zq8WndSi3nJwrRmL64uTM7o3RriZFQsPaiw2se+6m+6Gbzx31i8Sl1xO/fvyFS/caamlVq96IVGjx3PorCxC9dErBbyPW12LJK9cChcPXRU8WggGFUV/DA2q0867aiswC8fqhw+zTQ5L2jHAHhc6VKperFHkPKCL6/lu5EdOz/qELD5PZJYFiQ05+jsTfu42sH9kXL3ZS89nXtsWBGiG/Mp3fDIY6u/UGSNE6kJleG0LeHPIKrM86uAu6AW7L0Skcv1w28K8HYWPUAOaVGGMweZuCsw0/pJXOpFR6cLqGSmeoLdFNJxqTxqueNpvolZ+oeZfTOR4r7Qq2aFxajOCpTcZ+/PqB80Jw7uxRkW355h600fciswFJjEDWhs7OOUnK9PjFeZilFoZFUkoh2kuczHI9lbrpdorFJWCpu2xzsqWilqx1JHx2H7tw7WC3F7H1OcpcgKOe0X5uAEQn+2sZwa+kjzOvJ5gFx4X/eJkqDg2+tIGiJyICE7UuFxQoThRAVxvBEph+RgIiRsktn1jVQ/JGeTbpZ5p9knt+gRBz7XlhrxGNaPtlMH5/j+BY1HRsWMMh0dTdZu+BQ3As/8Txrmlfy/A3V9sG4TjIeee6JL33EihNUgukhEgyDCV7SECpfdGG+RiEJPD4GvCcFO0Hxx7CNd2ctExduzeoBVu1m5j4HwwGMyuVYv03VUcbCH9bKjUGuRJjHLmFKU3g==",
       "StatusCode": 201,
@@ -81,11 +69,7 @@
         "x-ms-content-crc64": "jhtIrMLM36Y=",
         "x-ms-request-id": "0dd8f999-601e-0040-805d-05ddfa000000",
         "x-ms-request-server-encrypted": "true",
-<<<<<<< HEAD
-        "x-ms-version": "2020-12-06",
-=======
         "x-ms-version": "2021-02-12",
->>>>>>> 7e782c87
         "x-ms-version-id": "2021-02-17T18:47:40.1653984Z"
       },
       "ResponseBody": []
@@ -107,11 +91,7 @@
         "x-ms-lease-duration": "15",
         "x-ms-proposed-lease-id": "6d49db9e-21d8-7b2c-3547-96a2891138c5",
         "x-ms-return-client-request-id": "true",
-<<<<<<< HEAD
-        "x-ms-version": "2020-12-06"
-=======
         "x-ms-version": "2021-02-12"
->>>>>>> 7e782c87
       },
       "RequestBody": null,
       "StatusCode": 201,
@@ -127,11 +107,7 @@
         "x-ms-client-request-id": "56a109e8-c082-342d-c4d7-f5e5ee2b2859",
         "x-ms-lease-id": "6d49db9e-21d8-7b2c-3547-96a2891138c5",
         "x-ms-request-id": "0dd8f9ae-601e-0040-0f5d-05ddfa000000",
-<<<<<<< HEAD
-        "x-ms-version": "2020-12-06"
-=======
         "x-ms-version": "2021-02-12"
->>>>>>> 7e782c87
       },
       "ResponseBody": []
     },
@@ -152,11 +128,7 @@
         "x-ms-lease-action": "release",
         "x-ms-lease-id": "6d49db9e-21d8-7b2c-3547-96a2891138c5",
         "x-ms-return-client-request-id": "true",
-<<<<<<< HEAD
-        "x-ms-version": "2020-12-06"
-=======
         "x-ms-version": "2021-02-12"
->>>>>>> 7e782c87
       },
       "RequestBody": null,
       "StatusCode": 412,
@@ -171,11 +143,7 @@
         "x-ms-client-request-id": "80b95c58-e170-3742-fe40-e32774cc9ac7",
         "x-ms-error-code": "ConditionNotMet",
         "x-ms-request-id": "0dd8f9be-601e-0040-1e5d-05ddfa000000",
-<<<<<<< HEAD
-        "x-ms-version": "2020-12-06"
-=======
         "x-ms-version": "2021-02-12"
->>>>>>> 7e782c87
       },
       "ResponseBody": [
         "﻿<?xml version=\"1.0\" encoding=\"utf-8\"?><Error><Code>ConditionNotMet</Code><Message>The condition specified using HTTP conditional header(s) is not met.\n",
@@ -197,11 +165,7 @@
         "x-ms-client-request-id": "918cd028-a772-d3e9-2138-266e9beac05e",
         "x-ms-date": "Wed, 17 Feb 2021 18:47:40 GMT",
         "x-ms-return-client-request-id": "true",
-<<<<<<< HEAD
-        "x-ms-version": "2020-12-06"
-=======
         "x-ms-version": "2021-02-12"
->>>>>>> 7e782c87
       },
       "RequestBody": null,
       "StatusCode": 202,
@@ -214,11 +178,7 @@
         ],
         "x-ms-client-request-id": "918cd028-a772-d3e9-2138-266e9beac05e",
         "x-ms-request-id": "0dd8fab9-601e-0040-075d-05ddfa000000",
-<<<<<<< HEAD
-        "x-ms-version": "2020-12-06"
-=======
         "x-ms-version": "2021-02-12"
->>>>>>> 7e782c87
       },
       "ResponseBody": []
     }
