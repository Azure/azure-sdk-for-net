--- conflicted
+++ resolved
@@ -15,11 +15,7 @@
         "x-ms-client-request-id": "c0a34f2c-609f-8842-365b-24c660508a7f",
         "x-ms-date": "Wed, 17 Feb 2021 18:52:40 GMT",
         "x-ms-return-client-request-id": "true",
-<<<<<<< HEAD
-        "x-ms-version": "2020-12-06"
-=======
         "x-ms-version": "2021-02-12"
->>>>>>> 7e782c87
       },
       "RequestBody": null,
       "StatusCode": 201,
@@ -34,11 +30,7 @@
         ],
         "x-ms-client-request-id": "c0a34f2c-609f-8842-365b-24c660508a7f",
         "x-ms-request-id": "57afb395-801e-0093-4b5e-0501c8000000",
-<<<<<<< HEAD
-        "x-ms-version": "2020-12-06"
-=======
         "x-ms-version": "2021-02-12"
->>>>>>> 7e782c87
       },
       "ResponseBody": []
     },
@@ -59,11 +51,7 @@
         "x-ms-client-request-id": "17f4968c-fa5d-0773-1965-7ce86b775c8a",
         "x-ms-date": "Wed, 17 Feb 2021 18:52:40 GMT",
         "x-ms-return-client-request-id": "true",
-<<<<<<< HEAD
-        "x-ms-version": "2020-12-06"
-=======
         "x-ms-version": "2021-02-12"
->>>>>>> 7e782c87
       },
       "RequestBody": "/HwjGAQfTxRe9opo/noHf0XN34FMi+E3awTs91NNtiPJU8rjLXJ7NpuCrBFpe6BZn42wAzMQhHCb66z/MlfAET9nnquvJFLTUqjmyt7PzvBkk1fFnbLvuc5ZR0LFfANEwZvSAtz1qXs73LGKKbqSyxy7mp//+nSMd+XcVdwPDdaloghD/cwUb+ncisABZI8Tx3wlCuFkRMcmRYr2GFSfK8/a5YayT85Qpyu1InC0ihJVyI5g6gL1QF1AHLhBHVaVPV7wJ34JYXiu1WK1riFWcbp3oU/FPkHM5aQocTIVDorVIOUSxGOTTGcWshWgP5I86qv9yXwGz/4cI0Ha4O9GmMbY4I48RK1W41Tnr4wsLKYS7IeHGEUOzlDm9aEiuWx4zxpPyF4DAKX9puUnHiBy8Paax/Nnvn+ByhI+VU8MNCrob99y3GRHDuziiXFf5q8wdASqh/J4ERGazv1MxapV8XK7P69A/xOSU7gHhTUOIeNiDeBLYaw3b17O2A5m+0lBjJf+o6b/73XwFzQ5cYvbi6wa6bfKCo/GhNBRcScFK1dvxfidD348Yh1rWkl3/f7S80xiTBGRd4EHNx/Wrn5N6+zcyquTPXwu3YaaX69FTobSfn7bot9G3k53ltdfZrSfHW9dmzNSP7XQNG+K9xjRwumYBC//ckgNluxdHKekznfS+kFA6LNTfz/ICm5vu+Y2pdPuxmGEn6onUARG9SMOLGX3t/zWkdo1RITwNmjandsFJnbTtQgVTlqWGZevDIocut4JeAPqXxP5uYHclGlCTbMpQc6sOndd4mmiP3hChTj61HuJ0CXXG8Zj2vuGObnxU8vkhsu8b4Bnq5WZRyCatjNJ4sDtuXyOUSUHSWB71qiwseysXv9sPWT7IiWPPtOmyCPHPFb5A5pPVjSltSYg69Xt6ZYz7lg03aRb8pdX/hNSYIA8s5pStq1RXAfKx4g+2jZPolQ9ctrKk1+ynRED+FchU1Sl4zg7mjLo4pFQaRYcHRdhB1y+FO2mciA6nxmbTmSwqXM0mff+FAchVJBIeSlJloD6ovH7Yj5m/nEXAPsZTZQsoMCi54QfY/JVncBdXvj28QmZoaxztUY0zZqG5hQMCAf8G9lppq772j/+psV+CaB4IA7xgKvouet5bRrpmXzeSJW4YUIejEpbncZsdA+BtsP6DcUFG4dbE2Lu8DmTEkHCIF0wxahdWpPElePke0Tc+LdX7oy22C0NXU3gMJwRyIuFqlSxUPEanbMxQYWkdpgdEveBPCO1C0cvImhbfSr2ss1XXtDwKqfFPFHYhJenaOa1wh2kj4xn0J4NgS2Ivx+JOo64TBjHLehQu//R3Ievh7qBpboMUiJB744y4g==",
       "StatusCode": 201,
@@ -81,11 +69,7 @@
         "x-ms-content-crc64": "vAIlitsw6gA=",
         "x-ms-request-id": "57afb39d-801e-0093-515e-0501c8000000",
         "x-ms-request-server-encrypted": "true",
-<<<<<<< HEAD
-        "x-ms-version": "2020-12-06",
-=======
         "x-ms-version": "2021-02-12",
->>>>>>> 7e782c87
         "x-ms-version-id": "2021-02-17T18:52:40.5862125Z"
       },
       "ResponseBody": []
@@ -106,11 +90,7 @@
         "x-ms-copy-source": "https://seanmcccanary3.blob.core.windows.net/test-container-dd0f14c0-1fc5-fe48-b493-664f67a7e0ee/test-blob-0b96ea55-f407-9ee3-d3a7-0df5d11292d1",
         "x-ms-date": "Wed, 17 Feb 2021 18:52:40 GMT",
         "x-ms-return-client-request-id": "true",
-<<<<<<< HEAD
-        "x-ms-version": "2020-12-06"
-=======
         "x-ms-version": "2021-02-12"
->>>>>>> 7e782c87
       },
       "RequestBody": null,
       "StatusCode": 400,
@@ -125,11 +105,7 @@
         "x-ms-client-request-id": "4a5844bf-7cf5-0954-f667-d9b661d55361",
         "x-ms-error-code": "InvalidHeaderValue",
         "x-ms-request-id": "57afb3ab-801e-0093-575e-0501c8000000",
-<<<<<<< HEAD
-        "x-ms-version": "2020-12-06"
-=======
         "x-ms-version": "2021-02-12"
->>>>>>> 7e782c87
       },
       "ResponseBody": [
         "﻿<?xml version=\"1.0\" encoding=\"utf-8\"?><Error><Code>InvalidHeaderValue</Code><Message>The value for one of the HTTP headers is not in the correct format.\n",
@@ -151,11 +127,7 @@
         "x-ms-client-request-id": "6fdf1f0a-da5f-80e1-faaa-633141ce4c30",
         "x-ms-date": "Wed, 17 Feb 2021 18:52:40 GMT",
         "x-ms-return-client-request-id": "true",
-<<<<<<< HEAD
-        "x-ms-version": "2020-12-06"
-=======
         "x-ms-version": "2021-02-12"
->>>>>>> 7e782c87
       },
       "RequestBody": null,
       "StatusCode": 202,
@@ -168,11 +140,7 @@
         ],
         "x-ms-client-request-id": "6fdf1f0a-da5f-80e1-faaa-633141ce4c30",
         "x-ms-request-id": "57afb3b6-801e-0093-5f5e-0501c8000000",
-<<<<<<< HEAD
-        "x-ms-version": "2020-12-06"
-=======
         "x-ms-version": "2021-02-12"
->>>>>>> 7e782c87
       },
       "ResponseBody": []
     }
