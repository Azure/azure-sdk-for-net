--- conflicted
+++ resolved
@@ -23,13 +23,8 @@
         "Last-Modified": "Fri, 15 Oct 2021 20:29:45 GMT",
         "Server": "Windows-Azure-Blob/1.0 Microsoft-HTTPAPI/2.0",
         "x-ms-client-request-id": "87437054-8954-fe00-2933-5238dca90a9e",
-<<<<<<< HEAD
-        "x-ms-request-id": "83d7e638-201e-0036-33dc-11f9a1000000",
+        "x-ms-request-id": "3fca76ea-401e-0029-2f03-c215ab000000",
         "x-ms-version": "2021-02-12"
-=======
-        "x-ms-request-id": "3fca76ea-401e-0029-2f03-c215ab000000",
-        "x-ms-version": "2020-12-06"
->>>>>>> 6b7c7623
       },
       "ResponseBody": []
     },
@@ -66,12 +61,8 @@
         "x-ms-encryption-key-sha256": "ZVtgWkvDgPmaUHax1zMV2sTlej4pmd8uBosFGbq1f2Y=",
         "x-ms-request-id": "3fca777e-401e-0029-2c03-c215ab000000",
         "x-ms-request-server-encrypted": "true",
-<<<<<<< HEAD
-        "x-ms-version": "2021-02-12"
-=======
-        "x-ms-version": "2020-12-06",
+        "x-ms-version": "2021-02-12",
         "x-ms-version-id": "2021-10-15T20:29:46.1274567Z"
->>>>>>> 6b7c7623
       },
       "ResponseBody": []
     },
@@ -111,12 +102,8 @@
         "x-ms-lease-status": "unlocked",
         "x-ms-request-id": "3fca7844-401e-0029-5303-c215ab000000",
         "x-ms-server-encrypted": "true",
-<<<<<<< HEAD
-        "x-ms-version": "2021-02-12"
-=======
-        "x-ms-version": "2020-12-06",
+        "x-ms-version": "2021-02-12",
         "x-ms-version-id": "2021-10-15T20:29:46.1274567Z"
->>>>>>> 6b7c7623
       },
       "ResponseBody": "Fnyp739QILvSVxYPI0dnig5rFw8eC9i3e2BlWmV0iWPqYcV6Gsd/A1CHtf1y8dviy8cqcZH7gAqj8XQf68ZWXs2zJMGB7G9G7BO\u002BllbbRYmFg46dSRjR7uC61ylTXxiKMVYvv8wZYN9X44V9POmzx6vqmmg3uBS04TbgxhVG84z7NGX/rIW9ayKvRWWTVLL3Bw99acWwUnlCet6WOJrKEfD4ggeEtBsmLC5FiHKuIY2D6b8FyInGSuLsvTGmJzOH5TR1mtGrclL0VzyXasoGk1lREk/axElmMjclmPbqfwX7vqI\u002BOYa72HdsEHFNL\u002BAX5SrXVRTjrSDrDmiZhdlcCtc3nKwnyFnSlTrXbbTXGQJXDbPMEinxFxCCUyoeIlKeEAaaFpMz7x3QBcDZDEBrE/VlQXcmkPetRYScpXUvs3LnOV2tPQNvJB6W\u002Bw1pFwvQFj81ueDaeH8P7NAOl0qnoVFN8dLjvtbx9R1Zj5TpRC55zI41\u002BfqSDcHdnlAyYY3T7lq8GyU47FhpRMPDgejrJaiilMu7cahWu\u002BQRBh\u002BFvpSQhaE6LSgIQd82zLU3zozZ8XmnkMzCGHyyZV9BJuY444UvM/tHsPeAmlPrhaXyH\u002B1YOBSm3i7IzW0kiMfIxxr4/ekwB5uQkUGBJ/Z41pLXv0Zy6O7SkQVWZ2WNIicwt9I58oe7whdSyKbSJbY3T/fbTMmBVt4rJmvk2aA1Am8ZUW8jP\u002BQKG/wuICBI/2xOHxdustVermH0Dcsc1\u002Bl2HMU3uNNHEw8S0DHNUjW94yf\u002BlrmJxlCZu6IOLzEY7kQSuANbEUaYBgsIW\u002BGkkVssNiqkHUAv7VV0nf0wOeTd\u002BuLsupoxYtHgZo\u002BugGtu9CpG4fgHdNEE4sqt5nNJZ80mKmH/uNbB\u002BtNYw7exgWzqBqjT6lfr1oYR59fQg3xdl/7Bh1YKbjxTheclrrAZU2Fdw\u002BDLdn12OlTa7tD/8XZX\u002Byy57/kW4Jdsf2RwxifW95R1csCbkiGAS00CL4BrU5RwzbOEYGRnR\u002BJIXvYZBnMsBPc8iX62u2gKOaOsE7EWACvQ//l0UZYwDiveUjMrZkXZ1iuJL8oVuhFKeSfBuzMxMl3KSQZ6uLJgDHtT12g039Jd0z2GjdFhukXnKdhvb1L3rSDVYB0/Xh54KSNOwuKoFppVY\u002Bf2q6WMaY7Bko7a8ZwoXCpIXn\u002B0HnQfDWOuEvhiPxM9GQtrAQF7SfaPfcyPnTeGJmW4YLcboERy151B3VeVXlN7nNeRvVsozBWIJaCoj28rKOySqt5bInnG\u002BClkOmuf\u002BR54FABg9GgKj5ShknukykcuFbVrArR0H3peysUxxJKq6SuBL3tuyzODhxpKupD9Ig=="
     },
@@ -140,13 +127,8 @@
         "Date": "Fri, 15 Oct 2021 20:29:46 GMT",
         "Server": "Windows-Azure-Blob/1.0 Microsoft-HTTPAPI/2.0",
         "x-ms-client-request-id": "1ec2638b-8b4e-f356-34a9-392de31022b2",
-<<<<<<< HEAD
-        "x-ms-request-id": "83d7e73f-201e-0036-19dc-11f9a1000000",
+        "x-ms-request-id": "3fca78a7-401e-0029-2a03-c215ab000000",
         "x-ms-version": "2021-02-12"
-=======
-        "x-ms-request-id": "3fca78a7-401e-0029-2a03-c215ab000000",
-        "x-ms-version": "2020-12-06"
->>>>>>> 6b7c7623
       },
       "ResponseBody": []
     }
