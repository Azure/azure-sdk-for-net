--- conflicted
+++ resolved
@@ -12,11 +12,7 @@
         "x-ms-client-request-id": "87437054-8954-fe00-2933-5238dca90a9e",
         "x-ms-date": "Fri, 05 Mar 2021 16:31:10 GMT",
         "x-ms-return-client-request-id": "true",
-<<<<<<< HEAD
-        "x-ms-version": "2020-12-06"
-=======
         "x-ms-version": "2021-02-12"
->>>>>>> 7e782c87
       },
       "RequestBody": null,
       "StatusCode": 201,
@@ -28,11 +24,7 @@
         "Server": "Windows-Azure-Blob/1.0 Microsoft-HTTPAPI/2.0",
         "x-ms-client-request-id": "87437054-8954-fe00-2933-5238dca90a9e",
         "x-ms-request-id": "83d7e638-201e-0036-33dc-11f9a1000000",
-<<<<<<< HEAD
-        "x-ms-version": "2020-12-06"
-=======
         "x-ms-version": "2021-02-12"
->>>>>>> 7e782c87
       },
       "ResponseBody": []
     },
@@ -53,11 +45,7 @@
         "x-ms-encryption-key": "AvepUCKazL9Jgud6mill6mGnl06ObPS0NBcrhujJCN8=",
         "x-ms-encryption-key-sha256": "ZVtgWkvDgPmaUHax1zMV2sTlej4pmd8uBosFGbq1f2Y=",
         "x-ms-return-client-request-id": "true",
-<<<<<<< HEAD
-        "x-ms-version": "2020-12-06"
-=======
         "x-ms-version": "2021-02-12"
->>>>>>> 7e782c87
       },
       "RequestBody": "Fnyp739QILvSVxYPI0dnig5rFw8eC9i3e2BlWmV0iWPqYcV6Gsd/A1CHtf1y8dviy8cqcZH7gAqj8XQf68ZWXs2zJMGB7G9G7BO+llbbRYmFg46dSRjR7uC61ylTXxiKMVYvv8wZYN9X44V9POmzx6vqmmg3uBS04TbgxhVG84z7NGX/rIW9ayKvRWWTVLL3Bw99acWwUnlCet6WOJrKEfD4ggeEtBsmLC5FiHKuIY2D6b8FyInGSuLsvTGmJzOH5TR1mtGrclL0VzyXasoGk1lREk/axElmMjclmPbqfwX7vqI+OYa72HdsEHFNL+AX5SrXVRTjrSDrDmiZhdlcCtc3nKwnyFnSlTrXbbTXGQJXDbPMEinxFxCCUyoeIlKeEAaaFpMz7x3QBcDZDEBrE/VlQXcmkPetRYScpXUvs3LnOV2tPQNvJB6W+w1pFwvQFj81ueDaeH8P7NAOl0qnoVFN8dLjvtbx9R1Zj5TpRC55zI41+fqSDcHdnlAyYY3T7lq8GyU47FhpRMPDgejrJaiilMu7cahWu+QRBh+FvpSQhaE6LSgIQd82zLU3zozZ8XmnkMzCGHyyZV9BJuY444UvM/tHsPeAmlPrhaXyH+1YOBSm3i7IzW0kiMfIxxr4/ekwB5uQkUGBJ/Z41pLXv0Zy6O7SkQVWZ2WNIicwt9I58oe7whdSyKbSJbY3T/fbTMmBVt4rJmvk2aA1Am8ZUW8jP+QKG/wuICBI/2xOHxdustVermH0Dcsc1+l2HMU3uNNHEw8S0DHNUjW94yf+lrmJxlCZu6IOLzEY7kQSuANbEUaYBgsIW+GkkVssNiqkHUAv7VV0nf0wOeTd+uLsupoxYtHgZo+ugGtu9CpG4fgHdNEE4sqt5nNJZ80mKmH/uNbB+tNYw7exgWzqBqjT6lfr1oYR59fQg3xdl/7Bh1YKbjxTheclrrAZU2Fdw+DLdn12OlTa7tD/8XZX+yy57/kW4Jdsf2RwxifW95R1csCbkiGAS00CL4BrU5RwzbOEYGRnR+JIXvYZBnMsBPc8iX62u2gKOaOsE7EWACvQ//l0UZYwDiveUjMrZkXZ1iuJL8oVuhFKeSfBuzMxMl3KSQZ6uLJgDHtT12g039Jd0z2GjdFhukXnKdhvb1L3rSDVYB0/Xh54KSNOwuKoFppVY+f2q6WMaY7Bko7a8ZwoXCpIXn+0HnQfDWOuEvhiPxM9GQtrAQF7SfaPfcyPnTeGJmW4YLcboERy151B3VeVXlN7nNeRvVsozBWIJaCoj28rKOySqt5bInnG+ClkOmuf+R54FABg9GgKj5ShknukykcuFbVrArR0H3peysUxxJKq6SuBL3tuyzODhxpKupD9Ig==",
       "StatusCode": 201,
@@ -73,11 +61,7 @@
         "x-ms-encryption-key-sha256": "ZVtgWkvDgPmaUHax1zMV2sTlej4pmd8uBosFGbq1f2Y=",
         "x-ms-request-id": "83d7e6ed-201e-0036-54dc-11f9a1000000",
         "x-ms-request-server-encrypted": "true",
-<<<<<<< HEAD
-        "x-ms-version": "2020-12-06"
-=======
         "x-ms-version": "2021-02-12"
->>>>>>> 7e782c87
       },
       "ResponseBody": []
     },
@@ -95,11 +79,7 @@
         "x-ms-encryption-key": "AvepUCKazL9Jgud6mill6mGnl06ObPS0NBcrhujJCN8=",
         "x-ms-encryption-key-sha256": "ZVtgWkvDgPmaUHax1zMV2sTlej4pmd8uBosFGbq1f2Y=",
         "x-ms-return-client-request-id": "true",
-<<<<<<< HEAD
-        "x-ms-version": "2020-12-06"
-=======
         "x-ms-version": "2021-02-12"
->>>>>>> 7e782c87
       },
       "RequestBody": null,
       "StatusCode": 200,
@@ -121,11 +101,7 @@
         "x-ms-lease-status": "unlocked",
         "x-ms-request-id": "83d7e714-201e-0036-73dc-11f9a1000000",
         "x-ms-server-encrypted": "true",
-<<<<<<< HEAD
-        "x-ms-version": "2020-12-06"
-=======
         "x-ms-version": "2021-02-12"
->>>>>>> 7e782c87
       },
       "ResponseBody": "Fnyp739QILvSVxYPI0dnig5rFw8eC9i3e2BlWmV0iWPqYcV6Gsd/A1CHtf1y8dviy8cqcZH7gAqj8XQf68ZWXs2zJMGB7G9G7BO+llbbRYmFg46dSRjR7uC61ylTXxiKMVYvv8wZYN9X44V9POmzx6vqmmg3uBS04TbgxhVG84z7NGX/rIW9ayKvRWWTVLL3Bw99acWwUnlCet6WOJrKEfD4ggeEtBsmLC5FiHKuIY2D6b8FyInGSuLsvTGmJzOH5TR1mtGrclL0VzyXasoGk1lREk/axElmMjclmPbqfwX7vqI+OYa72HdsEHFNL+AX5SrXVRTjrSDrDmiZhdlcCtc3nKwnyFnSlTrXbbTXGQJXDbPMEinxFxCCUyoeIlKeEAaaFpMz7x3QBcDZDEBrE/VlQXcmkPetRYScpXUvs3LnOV2tPQNvJB6W+w1pFwvQFj81ueDaeH8P7NAOl0qnoVFN8dLjvtbx9R1Zj5TpRC55zI41+fqSDcHdnlAyYY3T7lq8GyU47FhpRMPDgejrJaiilMu7cahWu+QRBh+FvpSQhaE6LSgIQd82zLU3zozZ8XmnkMzCGHyyZV9BJuY444UvM/tHsPeAmlPrhaXyH+1YOBSm3i7IzW0kiMfIxxr4/ekwB5uQkUGBJ/Z41pLXv0Zy6O7SkQVWZ2WNIicwt9I58oe7whdSyKbSJbY3T/fbTMmBVt4rJmvk2aA1Am8ZUW8jP+QKG/wuICBI/2xOHxdustVermH0Dcsc1+l2HMU3uNNHEw8S0DHNUjW94yf+lrmJxlCZu6IOLzEY7kQSuANbEUaYBgsIW+GkkVssNiqkHUAv7VV0nf0wOeTd+uLsupoxYtHgZo+ugGtu9CpG4fgHdNEE4sqt5nNJZ80mKmH/uNbB+tNYw7exgWzqBqjT6lfr1oYR59fQg3xdl/7Bh1YKbjxTheclrrAZU2Fdw+DLdn12OlTa7tD/8XZX+yy57/kW4Jdsf2RwxifW95R1csCbkiGAS00CL4BrU5RwzbOEYGRnR+JIXvYZBnMsBPc8iX62u2gKOaOsE7EWACvQ//l0UZYwDiveUjMrZkXZ1iuJL8oVuhFKeSfBuzMxMl3KSQZ6uLJgDHtT12g039Jd0z2GjdFhukXnKdhvb1L3rSDVYB0/Xh54KSNOwuKoFppVY+f2q6WMaY7Bko7a8ZwoXCpIXn+0HnQfDWOuEvhiPxM9GQtrAQF7SfaPfcyPnTeGJmW4YLcboERy151B3VeVXlN7nNeRvVsozBWIJaCoj28rKOySqt5bInnG+ClkOmuf+R54FABg9GgKj5ShknukykcuFbVrArR0H3peysUxxJKq6SuBL3tuyzODhxpKupD9Ig=="
     },
@@ -140,11 +116,7 @@
         "x-ms-client-request-id": "1ec2638b-8b4e-f356-34a9-392de31022b2",
         "x-ms-date": "Fri, 05 Mar 2021 16:31:10 GMT",
         "x-ms-return-client-request-id": "true",
-<<<<<<< HEAD
-        "x-ms-version": "2020-12-06"
-=======
         "x-ms-version": "2021-02-12"
->>>>>>> 7e782c87
       },
       "RequestBody": null,
       "StatusCode": 202,
@@ -154,11 +126,7 @@
         "Server": "Windows-Azure-Blob/1.0 Microsoft-HTTPAPI/2.0",
         "x-ms-client-request-id": "1ec2638b-8b4e-f356-34a9-392de31022b2",
         "x-ms-request-id": "83d7e73f-201e-0036-19dc-11f9a1000000",
-<<<<<<< HEAD
-        "x-ms-version": "2020-12-06"
-=======
         "x-ms-version": "2021-02-12"
->>>>>>> 7e782c87
       },
       "ResponseBody": []
     }
