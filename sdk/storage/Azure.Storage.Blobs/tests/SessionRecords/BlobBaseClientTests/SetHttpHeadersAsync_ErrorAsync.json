{
  "Entries": [
    {
      "RequestUri": "https://seanmcccanary.blob.core.windows.net/test-container-9be11974-a7ea-f67a-4765-5e8834c70852?restype=container",
      "RequestMethod": "PUT",
      "RequestHeaders": {
        "Authorization": "Sanitized",
        "traceparent": "00-fae486eed1b6f24ba2ce95879314dbaa-dcba475afac63b4f-00",
        "User-Agent": [
          "azsdk-net-Storage.Blobs/12.5.0-dev.20200402.1",
          "(.NET Core 4.6.28325.01; Microsoft Windows 10.0.18362 )"
        ],
        "x-ms-blob-public-access": "container",
        "x-ms-client-request-id": "d454bd76-69b4-6fbc-c2af-36755c36c9cd",
        "x-ms-date": "Thu, 02 Apr 2020 23:45:39 GMT",
        "x-ms-return-client-request-id": "true",
<<<<<<< HEAD
        "x-ms-version": "2019-12-12"
=======
        "x-ms-version": "2020-02-10"
>>>>>>> 60f4876e
      },
      "RequestBody": null,
      "StatusCode": 201,
      "ResponseHeaders": {
        "Content-Length": "0",
        "Date": "Thu, 02 Apr 2020 23:45:38 GMT",
        "ETag": "\u00220x8D7D75FF273BDCA\u0022",
        "Last-Modified": "Thu, 02 Apr 2020 23:45:38 GMT",
        "Server": [
          "Windows-Azure-Blob/1.0",
          "Microsoft-HTTPAPI/2.0"
        ],
        "x-ms-client-request-id": "d454bd76-69b4-6fbc-c2af-36755c36c9cd",
        "x-ms-request-id": "19267535-201e-005c-6548-0918f8000000",
<<<<<<< HEAD
        "x-ms-version": "2019-12-12"
=======
        "x-ms-version": "2020-02-10"
>>>>>>> 60f4876e
      },
      "ResponseBody": []
    },
    {
      "RequestUri": "https://seanmcccanary.blob.core.windows.net/test-container-9be11974-a7ea-f67a-4765-5e8834c70852/test-blob-de5804dd-dcfb-8fc2-d00d-424e03ae7b37?comp=properties",
      "RequestMethod": "PUT",
      "RequestHeaders": {
        "Authorization": "Sanitized",
        "traceparent": "00-e23e19775d43434da0af6985b55d454f-2b2f1434abd0dc41-00",
        "User-Agent": [
          "azsdk-net-Storage.Blobs/12.5.0-dev.20200402.1",
          "(.NET Core 4.6.28325.01; Microsoft Windows 10.0.18362 )"
        ],
        "x-ms-client-request-id": "76eed6d3-b7b8-9963-fbc5-04a7266d6c13",
        "x-ms-date": "Thu, 02 Apr 2020 23:45:39 GMT",
        "x-ms-return-client-request-id": "true",
<<<<<<< HEAD
        "x-ms-version": "2019-12-12"
=======
        "x-ms-version": "2020-02-10"
>>>>>>> 60f4876e
      },
      "RequestBody": null,
      "StatusCode": 404,
      "ResponseHeaders": {
        "Content-Length": "215",
        "Content-Type": "application/xml",
        "Date": "Thu, 02 Apr 2020 23:45:38 GMT",
        "Server": [
          "Windows-Azure-Blob/1.0",
          "Microsoft-HTTPAPI/2.0"
        ],
        "x-ms-client-request-id": "76eed6d3-b7b8-9963-fbc5-04a7266d6c13",
        "x-ms-error-code": "BlobNotFound",
        "x-ms-request-id": "19267544-201e-005c-7048-0918f8000000",
<<<<<<< HEAD
        "x-ms-version": "2019-12-12"
=======
        "x-ms-version": "2020-02-10"
>>>>>>> 60f4876e
      },
      "ResponseBody": [
        "\uFEFF\u003C?xml version=\u00221.0\u0022 encoding=\u0022utf-8\u0022?\u003E\u003CError\u003E\u003CCode\u003EBlobNotFound\u003C/Code\u003E\u003CMessage\u003EThe specified blob does not exist.\n",
        "RequestId:19267544-201e-005c-7048-0918f8000000\n",
        "Time:2020-04-02T23:45:38.6651637Z\u003C/Message\u003E\u003C/Error\u003E"
      ]
    },
    {
      "RequestUri": "https://seanmcccanary.blob.core.windows.net/test-container-9be11974-a7ea-f67a-4765-5e8834c70852?restype=container",
      "RequestMethod": "DELETE",
      "RequestHeaders": {
        "Authorization": "Sanitized",
        "traceparent": "00-83322436023e1649bdc9ddafceb7167b-8fea9f901a07f94e-00",
        "User-Agent": [
          "azsdk-net-Storage.Blobs/12.5.0-dev.20200402.1",
          "(.NET Core 4.6.28325.01; Microsoft Windows 10.0.18362 )"
        ],
        "x-ms-client-request-id": "2c7b1f95-05c0-187e-9b77-7bae2ff6b7d0",
        "x-ms-date": "Thu, 02 Apr 2020 23:45:39 GMT",
        "x-ms-return-client-request-id": "true",
<<<<<<< HEAD
        "x-ms-version": "2019-12-12"
=======
        "x-ms-version": "2020-02-10"
>>>>>>> 60f4876e
      },
      "RequestBody": null,
      "StatusCode": 202,
      "ResponseHeaders": {
        "Content-Length": "0",
        "Date": "Thu, 02 Apr 2020 23:45:38 GMT",
        "Server": [
          "Windows-Azure-Blob/1.0",
          "Microsoft-HTTPAPI/2.0"
        ],
        "x-ms-client-request-id": "2c7b1f95-05c0-187e-9b77-7bae2ff6b7d0",
        "x-ms-request-id": "1926754b-201e-005c-7548-0918f8000000",
<<<<<<< HEAD
        "x-ms-version": "2019-12-12"
=======
        "x-ms-version": "2020-02-10"
>>>>>>> 60f4876e
      },
      "ResponseBody": []
    }
  ],
  "Variables": {
    "RandomSeed": "627210819",
    "Storage_TestConfigDefault": "ProductionTenant\nseanmcccanary\nU2FuaXRpemVk\nhttps://seanmcccanary.blob.core.windows.net\nhttps://seanmcccanary.file.core.windows.net\nhttps://seanmcccanary.queue.core.windows.net\nhttps://seanmcccanary.table.core.windows.net\n\n\n\n\nhttps://seanmcccanary-secondary.blob.core.windows.net\nhttps://seanmcccanary-secondary.file.core.windows.net\nhttps://seanmcccanary-secondary.queue.core.windows.net\nhttps://seanmcccanary-secondary.table.core.windows.net\n\nSanitized\n\n\nCloud\nBlobEndpoint=https://seanmcccanary.blob.core.windows.net/;QueueEndpoint=https://seanmcccanary.queue.core.windows.net/;FileEndpoint=https://seanmcccanary.file.core.windows.net/;BlobSecondaryEndpoint=https://seanmcccanary-secondary.blob.core.windows.net/;QueueSecondaryEndpoint=https://seanmcccanary-secondary.queue.core.windows.net/;FileSecondaryEndpoint=https://seanmcccanary-secondary.file.core.windows.net/;AccountName=seanmcccanary;AccountKey=Sanitized\nseanscope1"
  }
}<|MERGE_RESOLUTION|>--- conflicted
+++ resolved
@@ -14,11 +14,7 @@
         "x-ms-client-request-id": "d454bd76-69b4-6fbc-c2af-36755c36c9cd",
         "x-ms-date": "Thu, 02 Apr 2020 23:45:39 GMT",
         "x-ms-return-client-request-id": "true",
-<<<<<<< HEAD
-        "x-ms-version": "2019-12-12"
-=======
         "x-ms-version": "2020-02-10"
->>>>>>> 60f4876e
       },
       "RequestBody": null,
       "StatusCode": 201,
@@ -33,11 +29,7 @@
         ],
         "x-ms-client-request-id": "d454bd76-69b4-6fbc-c2af-36755c36c9cd",
         "x-ms-request-id": "19267535-201e-005c-6548-0918f8000000",
-<<<<<<< HEAD
-        "x-ms-version": "2019-12-12"
-=======
         "x-ms-version": "2020-02-10"
->>>>>>> 60f4876e
       },
       "ResponseBody": []
     },
@@ -54,11 +46,7 @@
         "x-ms-client-request-id": "76eed6d3-b7b8-9963-fbc5-04a7266d6c13",
         "x-ms-date": "Thu, 02 Apr 2020 23:45:39 GMT",
         "x-ms-return-client-request-id": "true",
-<<<<<<< HEAD
-        "x-ms-version": "2019-12-12"
-=======
         "x-ms-version": "2020-02-10"
->>>>>>> 60f4876e
       },
       "RequestBody": null,
       "StatusCode": 404,
@@ -73,11 +61,7 @@
         "x-ms-client-request-id": "76eed6d3-b7b8-9963-fbc5-04a7266d6c13",
         "x-ms-error-code": "BlobNotFound",
         "x-ms-request-id": "19267544-201e-005c-7048-0918f8000000",
-<<<<<<< HEAD
-        "x-ms-version": "2019-12-12"
-=======
         "x-ms-version": "2020-02-10"
->>>>>>> 60f4876e
       },
       "ResponseBody": [
         "\uFEFF\u003C?xml version=\u00221.0\u0022 encoding=\u0022utf-8\u0022?\u003E\u003CError\u003E\u003CCode\u003EBlobNotFound\u003C/Code\u003E\u003CMessage\u003EThe specified blob does not exist.\n",
@@ -98,11 +82,7 @@
         "x-ms-client-request-id": "2c7b1f95-05c0-187e-9b77-7bae2ff6b7d0",
         "x-ms-date": "Thu, 02 Apr 2020 23:45:39 GMT",
         "x-ms-return-client-request-id": "true",
-<<<<<<< HEAD
-        "x-ms-version": "2019-12-12"
-=======
         "x-ms-version": "2020-02-10"
->>>>>>> 60f4876e
       },
       "RequestBody": null,
       "StatusCode": 202,
@@ -115,11 +95,7 @@
         ],
         "x-ms-client-request-id": "2c7b1f95-05c0-187e-9b77-7bae2ff6b7d0",
         "x-ms-request-id": "1926754b-201e-005c-7548-0918f8000000",
-<<<<<<< HEAD
-        "x-ms-version": "2019-12-12"
-=======
         "x-ms-version": "2020-02-10"
->>>>>>> 60f4876e
       },
       "ResponseBody": []
     }
