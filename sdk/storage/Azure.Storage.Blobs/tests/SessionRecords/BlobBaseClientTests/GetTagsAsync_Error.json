﻿{
  "Entries": [
    {
      "RequestUri": "https://seanmcccanary3.blob.core.windows.net/test-container-cd044c53-11b1-201e-1797-eac97079ec34?restype=container",
      "RequestMethod": "PUT",
      "RequestHeaders": {
        "Accept": "application/xml",
        "Authorization": "Sanitized",
        "traceparent": "00-02b1db8f5790d046bf716df339ae863a-9cdb6a7b453f2d4b-00",
        "User-Agent": [
          "azsdk-net-Storage.Blobs/12.9.0-alpha.20210216.1",
          "(.NET 5.0.3; Microsoft Windows 10.0.19042)"
        ],
        "x-ms-blob-public-access": "container",
        "x-ms-client-request-id": "c6e05f73-80db-f207-374f-02abc62bf753",
        "x-ms-date": "Wed, 17 Feb 2021 02:05:55 GMT",
        "x-ms-return-client-request-id": "true",
<<<<<<< HEAD
        "x-ms-version": "2020-12-06"
=======
        "x-ms-version": "2021-02-12"
>>>>>>> 7e782c87
      },
      "RequestBody": null,
      "StatusCode": 201,
      "ResponseHeaders": {
        "Content-Length": "0",
        "Date": "Wed, 17 Feb 2021 02:05:55 GMT",
        "ETag": "\"0x8D8D2E88FFB694D\"",
        "Last-Modified": "Wed, 17 Feb 2021 02:05:56 GMT",
        "Server": [
          "Windows-Azure-Blob/1.0",
          "Microsoft-HTTPAPI/2.0"
        ],
        "x-ms-client-request-id": "c6e05f73-80db-f207-374f-02abc62bf753",
        "x-ms-request-id": "8fe59f6d-801e-002a-1cd1-0405d2000000",
<<<<<<< HEAD
        "x-ms-version": "2020-12-06"
=======
        "x-ms-version": "2021-02-12"
>>>>>>> 7e782c87
      },
      "ResponseBody": []
    },
    {
      "RequestUri": "https://seanmcccanary3.blob.core.windows.net/test-container-cd044c53-11b1-201e-1797-eac97079ec34/test-blob-b4a2bc62-8292-4877-44f7-71a51e30e1e7?comp=tags",
      "RequestMethod": "GET",
      "RequestHeaders": {
        "Accept": "application/xml",
        "Authorization": "Sanitized",
        "traceparent": "00-f6c6868c8a98c54e96d034302a4c7b52-30636eca14e9874b-00",
        "User-Agent": [
          "azsdk-net-Storage.Blobs/12.9.0-alpha.20210216.1",
          "(.NET 5.0.3; Microsoft Windows 10.0.19042)"
        ],
        "x-ms-client-request-id": "828a9f14-978c-f1e7-e898-81e30e62d306",
        "x-ms-date": "Wed, 17 Feb 2021 02:05:56 GMT",
        "x-ms-return-client-request-id": "true",
<<<<<<< HEAD
        "x-ms-version": "2020-12-06"
=======
        "x-ms-version": "2021-02-12"
>>>>>>> 7e782c87
      },
      "RequestBody": null,
      "StatusCode": 404,
      "ResponseHeaders": {
        "Content-Length": "216",
        "Content-Type": "application/xml",
        "Date": "Wed, 17 Feb 2021 02:05:55 GMT",
        "Server": [
          "Windows-Azure-Blob/1.0",
          "Microsoft-HTTPAPI/2.0"
        ],
        "x-ms-client-request-id": "828a9f14-978c-f1e7-e898-81e30e62d306",
        "x-ms-error-code": "BlobNotFound",
        "x-ms-request-id": "8fe59f80-801e-002a-2bd1-0405d2000000",
<<<<<<< HEAD
        "x-ms-version": "2020-12-06"
=======
        "x-ms-version": "2021-02-12"
>>>>>>> 7e782c87
      },
      "ResponseBody": [
        "﻿<?xml version=\"1.0\" encoding=\"utf-8\"?>\n",
        "<Error><Code>BlobNotFound</Code><Message>The specified blob does not exist.\n",
        "RequestId:8fe59f80-801e-002a-2bd1-0405d2000000\n",
        "Time:2021-02-17T02:05:56.3409643Z</Message></Error>"
      ]
    },
    {
      "RequestUri": "https://seanmcccanary3.blob.core.windows.net/test-container-cd044c53-11b1-201e-1797-eac97079ec34?restype=container",
      "RequestMethod": "DELETE",
      "RequestHeaders": {
        "Accept": "application/xml",
        "Authorization": "Sanitized",
        "traceparent": "00-1a538b35578c6045ba372f12c3d27796-595f8c0a25de4b46-00",
        "User-Agent": [
          "azsdk-net-Storage.Blobs/12.9.0-alpha.20210216.1",
          "(.NET 5.0.3; Microsoft Windows 10.0.19042)"
        ],
        "x-ms-client-request-id": "7f9041b1-5fa6-b35b-8964-28ffa3749adb",
        "x-ms-date": "Wed, 17 Feb 2021 02:05:56 GMT",
        "x-ms-return-client-request-id": "true",
<<<<<<< HEAD
        "x-ms-version": "2020-12-06"
=======
        "x-ms-version": "2021-02-12"
>>>>>>> 7e782c87
      },
      "RequestBody": null,
      "StatusCode": 202,
      "ResponseHeaders": {
        "Content-Length": "0",
        "Date": "Wed, 17 Feb 2021 02:05:55 GMT",
        "Server": [
          "Windows-Azure-Blob/1.0",
          "Microsoft-HTTPAPI/2.0"
        ],
        "x-ms-client-request-id": "7f9041b1-5fa6-b35b-8964-28ffa3749adb",
        "x-ms-request-id": "8fe59f8e-801e-002a-37d1-0405d2000000",
<<<<<<< HEAD
        "x-ms-version": "2020-12-06"
=======
        "x-ms-version": "2021-02-12"
>>>>>>> 7e782c87
      },
      "ResponseBody": []
    }
  ],
  "Variables": {
    "RandomSeed": "989786430",
    "Storage_TestConfigDefault": "ProductionTenant\nseanmcccanary3\nU2FuaXRpemVk\nhttps://seanmcccanary3.blob.core.windows.net\nhttps://seanmcccanary3.file.core.windows.net\nhttps://seanmcccanary3.queue.core.windows.net\nhttps://seanmcccanary3.table.core.windows.net\n\n\n\n\nhttps://seanmcccanary3-secondary.blob.core.windows.net\nhttps://seanmcccanary3-secondary.file.core.windows.net\nhttps://seanmcccanary3-secondary.queue.core.windows.net\nhttps://seanmcccanary3-secondary.table.core.windows.net\n\nSanitized\n\n\nCloud\nBlobEndpoint=https://seanmcccanary3.blob.core.windows.net/;QueueEndpoint=https://seanmcccanary3.queue.core.windows.net/;FileEndpoint=https://seanmcccanary3.file.core.windows.net/;BlobSecondaryEndpoint=https://seanmcccanary3-secondary.blob.core.windows.net/;QueueSecondaryEndpoint=https://seanmcccanary3-secondary.queue.core.windows.net/;FileSecondaryEndpoint=https://seanmcccanary3-secondary.file.core.windows.net/;AccountName=seanmcccanary3;AccountKey=Kg==;\nseanscope1\n\n"
  }
}<|MERGE_RESOLUTION|>--- conflicted
+++ resolved
@@ -15,11 +15,7 @@
         "x-ms-client-request-id": "c6e05f73-80db-f207-374f-02abc62bf753",
         "x-ms-date": "Wed, 17 Feb 2021 02:05:55 GMT",
         "x-ms-return-client-request-id": "true",
-<<<<<<< HEAD
-        "x-ms-version": "2020-12-06"
-=======
         "x-ms-version": "2021-02-12"
->>>>>>> 7e782c87
       },
       "RequestBody": null,
       "StatusCode": 201,
@@ -34,11 +30,7 @@
         ],
         "x-ms-client-request-id": "c6e05f73-80db-f207-374f-02abc62bf753",
         "x-ms-request-id": "8fe59f6d-801e-002a-1cd1-0405d2000000",
-<<<<<<< HEAD
-        "x-ms-version": "2020-12-06"
-=======
         "x-ms-version": "2021-02-12"
->>>>>>> 7e782c87
       },
       "ResponseBody": []
     },
@@ -56,11 +48,7 @@
         "x-ms-client-request-id": "828a9f14-978c-f1e7-e898-81e30e62d306",
         "x-ms-date": "Wed, 17 Feb 2021 02:05:56 GMT",
         "x-ms-return-client-request-id": "true",
-<<<<<<< HEAD
-        "x-ms-version": "2020-12-06"
-=======
         "x-ms-version": "2021-02-12"
->>>>>>> 7e782c87
       },
       "RequestBody": null,
       "StatusCode": 404,
@@ -75,11 +63,7 @@
         "x-ms-client-request-id": "828a9f14-978c-f1e7-e898-81e30e62d306",
         "x-ms-error-code": "BlobNotFound",
         "x-ms-request-id": "8fe59f80-801e-002a-2bd1-0405d2000000",
-<<<<<<< HEAD
-        "x-ms-version": "2020-12-06"
-=======
         "x-ms-version": "2021-02-12"
->>>>>>> 7e782c87
       },
       "ResponseBody": [
         "﻿<?xml version=\"1.0\" encoding=\"utf-8\"?>\n",
@@ -102,11 +86,7 @@
         "x-ms-client-request-id": "7f9041b1-5fa6-b35b-8964-28ffa3749adb",
         "x-ms-date": "Wed, 17 Feb 2021 02:05:56 GMT",
         "x-ms-return-client-request-id": "true",
-<<<<<<< HEAD
-        "x-ms-version": "2020-12-06"
-=======
         "x-ms-version": "2021-02-12"
->>>>>>> 7e782c87
       },
       "RequestBody": null,
       "StatusCode": 202,
@@ -119,11 +99,7 @@
         ],
         "x-ms-client-request-id": "7f9041b1-5fa6-b35b-8964-28ffa3749adb",
         "x-ms-request-id": "8fe59f8e-801e-002a-37d1-0405d2000000",
-<<<<<<< HEAD
-        "x-ms-version": "2020-12-06"
-=======
         "x-ms-version": "2021-02-12"
->>>>>>> 7e782c87
       },
       "ResponseBody": []
     }
