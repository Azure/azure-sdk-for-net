﻿{
  "Entries": [
    {
      "RequestUri": "https://seanmcccanary3.blob.core.windows.net/test-container-f976184f-c1f8-4701-91f7-b138c1cfce51?restype=container",
      "RequestMethod": "PUT",
      "RequestHeaders": {
        "Accept": "application/xml",
        "Authorization": "Sanitized",
        "traceparent": "00-3efbf7c2620d8e41a6347ff97537bbcd-4dc15cc181d6b848-00",
        "User-Agent": [
          "azsdk-net-Storage.Blobs/12.9.0-alpha.20210217.1",
          "(.NET 5.0.3; Microsoft Windows 10.0.19042)"
        ],
        "x-ms-blob-public-access": "container",
        "x-ms-client-request-id": "c11489fa-e5d7-b7a6-6b4a-7bb3215bd05d",
        "x-ms-date": "Wed, 17 Feb 2021 18:46:02 GMT",
        "x-ms-return-client-request-id": "true",
<<<<<<< HEAD
        "x-ms-version": "2020-12-06"
=======
        "x-ms-version": "2021-02-12"
>>>>>>> 7e782c87
      },
      "RequestBody": null,
      "StatusCode": 201,
      "ResponseHeaders": {
        "Content-Length": "0",
        "Date": "Wed, 17 Feb 2021 18:46:01 GMT",
        "ETag": "\"0x8D8D374465B607A\"",
        "Last-Modified": "Wed, 17 Feb 2021 18:46:02 GMT",
        "Server": [
          "Windows-Azure-Blob/1.0",
          "Microsoft-HTTPAPI/2.0"
        ],
        "x-ms-client-request-id": "c11489fa-e5d7-b7a6-6b4a-7bb3215bd05d",
        "x-ms-request-id": "19a8235d-901e-008f-625d-0553a8000000",
<<<<<<< HEAD
        "x-ms-version": "2020-12-06"
=======
        "x-ms-version": "2021-02-12"
>>>>>>> 7e782c87
      },
      "ResponseBody": []
    },
    {
      "RequestUri": "https://seanmcccanary3.blob.core.windows.net/test-container-f976184f-c1f8-4701-91f7-b138c1cfce51/test-blob-c079bbb8-3553-f5ed-8b85-701e52cfc9ba",
      "RequestMethod": "PUT",
      "RequestHeaders": {
        "Accept": "application/xml",
        "Authorization": "Sanitized",
        "Content-Length": "1024",
        "Content-Type": "application/octet-stream",
        "traceparent": "00-5732e55827ad4d41932371d9df80b878-5a691a12f0262048-00",
        "User-Agent": [
          "azsdk-net-Storage.Blobs/12.9.0-alpha.20210217.1",
          "(.NET 5.0.3; Microsoft Windows 10.0.19042)"
        ],
        "x-ms-blob-type": "BlockBlob",
        "x-ms-client-request-id": "21f0aff3-9eba-862a-f802-324991554595",
        "x-ms-date": "Wed, 17 Feb 2021 18:46:02 GMT",
        "x-ms-return-client-request-id": "true",
<<<<<<< HEAD
        "x-ms-version": "2020-12-06"
=======
        "x-ms-version": "2021-02-12"
>>>>>>> 7e782c87
      },
      "RequestBody": "0lo9OLsNevqyMvx93tnPLQoResFcYwPFmx41UnSIZZyAwODHHpeiq0F+DSE5cBaytUMUQVUIXW5XeJ2d1yeFKs1f/B74CA5yb86A3VXijCoHgp0xdCNGeGJxb6b6BdMZ+eNT2XP4uqw0odGGh4AYdexylVWJVLWpGIS7hphod2r7ZuRyjrK2D8jx/NJSwPDiWfq6iG9+kKQuqsDvPDMTzCpniyGbpuY5vIaMmFfiV1iU2S2eru/6fdY/Q+Tyx9KU3TCo6jXOR7ITgMzp8fdNS1JnWmMGdR47bA5LW2ICR/S0+LsnOmwjxZJ7ii0iEYve8viRimxujmgSbX0mg+tPEDnXNfk8JhDlRJTRiurwGFuCbGhqcbyHRWlSFM3v/EKmK3nzS9ySosznq0bYnQN9IVQipBeD5Z99T++P6RFD9kdSK15x/c1+8MqcgsZ2r6dl1fN4zFgqI0badfvsAri7pLT+hXKkDCOHo7RM5mLZBqBHKRQdyyrvJwcXlofRke0R4N4ReCo1wcnP8Cij3TzkAW9bpNmkndiKDl1qjHWbtRHHOwaEx451EmhLTdoBS0nLM5UYduwTbUMFhmnNyjRTNDoW3KI2YDng5ZJwWVD+icMTn1nggj8ls87DfkElqEc09xmf6m6nldNbN5BaoxPzBvyluSvac7H78SnUc+H4uz1KPGE2X59UbAmGhEquyhC60HdEf+4cWYNno/hF0iLxY3xTD2exvKddUU0hVO9mTCcZGqNqszxOLuLezrumD5nnlCDOW7uoCBPQ5i6h+gWUAVfRLLh/h68/BOCE0+3rt0GzOb/Ol/BrcBKPmc0OrDPcSc1k1OLhaA1wj1faIzQm5C7s7sFFxmlmZbyl7+3iMVisqIogh+Nf0dCyXQiZkUzdabWeIr1yl4Nj/W4mO3ggjl3+LXuqBV1LjR3wk2hhzNRwyIY4Qw+aORAHvYl0OJVYks+qmmPQM2NXU5SgggQaATGatnPy50pOZPNro0fT11SImACZtjFwn5Ui4PB6+rcL7LtY2oIhZaqEXDZwZJAbg3xAF+oDgUr/KRbezwda1Gk8X7aMe/zRZjJWFVr7ADsEBlx0OeLMCGpxWLBrQ5ajKYjMMwXZjwd/brG4rWzvBCnb2ciq5ZqHcFdLGiJMZiKcsuvSLsw1K3dU9coxE1r+gVSHkGrN+UPtRcOtjXXkMwiOHPuAHdVcpa1RVfDPVlz8TJnOxNW4zrmn5OgJh50Bb8LBovdffmN+K+q8e6RTHe9msUDbFm4z1U1B2DjtUh0QT+UuDbNlnM41T5jq/FMVVMf5o9ZcJllTjsypHaUrkdnNrCu+JBA8ABRxpcfVSNn6LIRx865GsymM23/mu38pCg==",
      "StatusCode": 201,
      "ResponseHeaders": {
        "Content-Length": "0",
        "Content-MD5": "CYNWbGZOhIa1RvjoxRxEmw==",
        "Date": "Wed, 17 Feb 2021 18:46:01 GMT",
        "ETag": "\"0x8D8D374466962C0\"",
        "Last-Modified": "Wed, 17 Feb 2021 18:46:02 GMT",
        "Server": [
          "Windows-Azure-Blob/1.0",
          "Microsoft-HTTPAPI/2.0"
        ],
        "x-ms-client-request-id": "21f0aff3-9eba-862a-f802-324991554595",
        "x-ms-content-crc64": "e52ARDBsicQ=",
        "x-ms-request-id": "19a82377-901e-008f-755d-0553a8000000",
        "x-ms-request-server-encrypted": "true",
<<<<<<< HEAD
        "x-ms-version": "2020-12-06",
=======
        "x-ms-version": "2021-02-12",
>>>>>>> 7e782c87
        "x-ms-version-id": "2021-02-17T18:46:02.3903936Z"
      },
      "ResponseBody": []
    },
    {
      "RequestUri": "https://seanmcccanary3.blob.core.windows.net/test-container-f976184f-c1f8-4701-91f7-b138c1cfce51/test-blob-c079bbb8-3553-f5ed-8b85-701e52cfc9ba?comp=lease",
      "RequestMethod": "PUT",
      "RequestHeaders": {
        "Accept": "application/xml",
        "Authorization": "Sanitized",
        "traceparent": "00-3d4227d6fe52a6409f18aef56aab28fc-253f300b836d6347-00",
        "User-Agent": [
          "azsdk-net-Storage.Blobs/12.9.0-alpha.20210217.1",
          "(.NET 5.0.3; Microsoft Windows 10.0.19042)"
        ],
        "x-ms-client-request-id": "58eb3859-3962-4007-4bea-819431aeb26d",
        "x-ms-date": "Wed, 17 Feb 2021 18:46:02 GMT",
        "x-ms-lease-action": "acquire",
        "x-ms-lease-duration": "15",
        "x-ms-proposed-lease-id": "16099b48-892b-d6d3-53ba-360b85c8a8fa",
        "x-ms-return-client-request-id": "true",
<<<<<<< HEAD
        "x-ms-version": "2020-12-06"
=======
        "x-ms-version": "2021-02-12"
>>>>>>> 7e782c87
      },
      "RequestBody": null,
      "StatusCode": 201,
      "ResponseHeaders": {
        "Content-Length": "0",
        "Date": "Wed, 17 Feb 2021 18:46:01 GMT",
        "ETag": "\"0x8D8D374466962C0\"",
        "Last-Modified": "Wed, 17 Feb 2021 18:46:02 GMT",
        "Server": [
          "Windows-Azure-Blob/1.0",
          "Microsoft-HTTPAPI/2.0"
        ],
        "x-ms-client-request-id": "58eb3859-3962-4007-4bea-819431aeb26d",
        "x-ms-lease-id": "16099b48-892b-d6d3-53ba-360b85c8a8fa",
        "x-ms-request-id": "19a8238b-901e-008f-095d-0553a8000000",
<<<<<<< HEAD
        "x-ms-version": "2020-12-06"
=======
        "x-ms-version": "2021-02-12"
>>>>>>> 7e782c87
      },
      "ResponseBody": []
    },
    {
      "RequestUri": "https://seanmcccanary3.blob.core.windows.net/test-container-f976184f-c1f8-4701-91f7-b138c1cfce51/test-blob-c079bbb8-3553-f5ed-8b85-701e52cfc9ba?comp=lease",
      "RequestMethod": "PUT",
      "RequestHeaders": {
        "Accept": "application/xml",
        "Authorization": "Sanitized",
        "traceparent": "00-823a64c4e4b7ef40b3cc6ed4cbffc2e1-fa4bb464e9c7634c-00",
        "User-Agent": [
          "azsdk-net-Storage.Blobs/12.9.0-alpha.20210217.1",
          "(.NET 5.0.3; Microsoft Windows 10.0.19042)"
        ],
        "x-ms-client-request-id": "ebca2795-cdfa-2304-2461-989ee686382e",
        "x-ms-date": "Wed, 17 Feb 2021 18:46:02 GMT",
        "x-ms-if-tags": "\"coolTag\" = 'true'",
        "x-ms-lease-action": "change",
        "x-ms-lease-id": "16099b48-892b-d6d3-53ba-360b85c8a8fa",
        "x-ms-proposed-lease-id": "0bf3385d-088e-1f50-9496-572424e62567",
        "x-ms-return-client-request-id": "true",
<<<<<<< HEAD
        "x-ms-version": "2020-12-06"
=======
        "x-ms-version": "2021-02-12"
>>>>>>> 7e782c87
      },
      "RequestBody": null,
      "StatusCode": 412,
      "ResponseHeaders": {
        "Content-Length": "252",
        "Content-Type": "application/xml",
        "Date": "Wed, 17 Feb 2021 18:46:02 GMT",
        "Server": [
          "Windows-Azure-Blob/1.0",
          "Microsoft-HTTPAPI/2.0"
        ],
        "x-ms-client-request-id": "ebca2795-cdfa-2304-2461-989ee686382e",
        "x-ms-error-code": "ConditionNotMet",
        "x-ms-request-id": "19a823a4-901e-008f-215d-0553a8000000",
<<<<<<< HEAD
        "x-ms-version": "2020-12-06"
=======
        "x-ms-version": "2021-02-12"
>>>>>>> 7e782c87
      },
      "ResponseBody": [
        "﻿<?xml version=\"1.0\" encoding=\"utf-8\"?><Error><Code>ConditionNotMet</Code><Message>The condition specified using HTTP conditional header(s) is not met.\n",
        "RequestId:19a823a4-901e-008f-215d-0553a8000000\n",
        "Time:2021-02-17T18:46:02.6478349Z</Message></Error>"
      ]
    },
    {
      "RequestUri": "https://seanmcccanary3.blob.core.windows.net/test-container-f976184f-c1f8-4701-91f7-b138c1cfce51?restype=container",
      "RequestMethod": "DELETE",
      "RequestHeaders": {
        "Accept": "application/xml",
        "Authorization": "Sanitized",
        "traceparent": "00-82982de6919d154ebc10e9f45625ebb0-03f1288073c25c44-00",
        "User-Agent": [
          "azsdk-net-Storage.Blobs/12.9.0-alpha.20210217.1",
          "(.NET 5.0.3; Microsoft Windows 10.0.19042)"
        ],
        "x-ms-client-request-id": "0afe0b32-c6e3-c772-ca8b-34c42bd40f97",
        "x-ms-date": "Wed, 17 Feb 2021 18:46:02 GMT",
        "x-ms-return-client-request-id": "true",
<<<<<<< HEAD
        "x-ms-version": "2020-12-06"
=======
        "x-ms-version": "2021-02-12"
>>>>>>> 7e782c87
      },
      "RequestBody": null,
      "StatusCode": 202,
      "ResponseHeaders": {
        "Content-Length": "0",
        "Date": "Wed, 17 Feb 2021 18:46:02 GMT",
        "Server": [
          "Windows-Azure-Blob/1.0",
          "Microsoft-HTTPAPI/2.0"
        ],
        "x-ms-client-request-id": "0afe0b32-c6e3-c772-ca8b-34c42bd40f97",
        "x-ms-request-id": "19a823d4-901e-008f-4b5d-0553a8000000",
<<<<<<< HEAD
        "x-ms-version": "2020-12-06"
=======
        "x-ms-version": "2021-02-12"
>>>>>>> 7e782c87
      },
      "ResponseBody": []
    }
  ],
  "Variables": {
    "RandomSeed": "1214064590",
    "Storage_TestConfigDefault": "ProductionTenant\nseanmcccanary3\nU2FuaXRpemVk\nhttps://seanmcccanary3.blob.core.windows.net\nhttps://seanmcccanary3.file.core.windows.net\nhttps://seanmcccanary3.queue.core.windows.net\nhttps://seanmcccanary3.table.core.windows.net\n\n\n\n\nhttps://seanmcccanary3-secondary.blob.core.windows.net\nhttps://seanmcccanary3-secondary.file.core.windows.net\nhttps://seanmcccanary3-secondary.queue.core.windows.net\nhttps://seanmcccanary3-secondary.table.core.windows.net\n\nSanitized\n\n\nCloud\nBlobEndpoint=https://seanmcccanary3.blob.core.windows.net/;QueueEndpoint=https://seanmcccanary3.queue.core.windows.net/;FileEndpoint=https://seanmcccanary3.file.core.windows.net/;BlobSecondaryEndpoint=https://seanmcccanary3-secondary.blob.core.windows.net/;QueueSecondaryEndpoint=https://seanmcccanary3-secondary.queue.core.windows.net/;FileSecondaryEndpoint=https://seanmcccanary3-secondary.file.core.windows.net/;AccountName=seanmcccanary3;AccountKey=Kg==;\nseanscope1\n\n"
  }
}<|MERGE_RESOLUTION|>--- conflicted
+++ resolved
@@ -15,11 +15,7 @@
         "x-ms-client-request-id": "c11489fa-e5d7-b7a6-6b4a-7bb3215bd05d",
         "x-ms-date": "Wed, 17 Feb 2021 18:46:02 GMT",
         "x-ms-return-client-request-id": "true",
-<<<<<<< HEAD
-        "x-ms-version": "2020-12-06"
-=======
         "x-ms-version": "2021-02-12"
->>>>>>> 7e782c87
       },
       "RequestBody": null,
       "StatusCode": 201,
@@ -34,11 +30,7 @@
         ],
         "x-ms-client-request-id": "c11489fa-e5d7-b7a6-6b4a-7bb3215bd05d",
         "x-ms-request-id": "19a8235d-901e-008f-625d-0553a8000000",
-<<<<<<< HEAD
-        "x-ms-version": "2020-12-06"
-=======
         "x-ms-version": "2021-02-12"
->>>>>>> 7e782c87
       },
       "ResponseBody": []
     },
@@ -59,11 +51,7 @@
         "x-ms-client-request-id": "21f0aff3-9eba-862a-f802-324991554595",
         "x-ms-date": "Wed, 17 Feb 2021 18:46:02 GMT",
         "x-ms-return-client-request-id": "true",
-<<<<<<< HEAD
-        "x-ms-version": "2020-12-06"
-=======
         "x-ms-version": "2021-02-12"
->>>>>>> 7e782c87
       },
       "RequestBody": "0lo9OLsNevqyMvx93tnPLQoResFcYwPFmx41UnSIZZyAwODHHpeiq0F+DSE5cBaytUMUQVUIXW5XeJ2d1yeFKs1f/B74CA5yb86A3VXijCoHgp0xdCNGeGJxb6b6BdMZ+eNT2XP4uqw0odGGh4AYdexylVWJVLWpGIS7hphod2r7ZuRyjrK2D8jx/NJSwPDiWfq6iG9+kKQuqsDvPDMTzCpniyGbpuY5vIaMmFfiV1iU2S2eru/6fdY/Q+Tyx9KU3TCo6jXOR7ITgMzp8fdNS1JnWmMGdR47bA5LW2ICR/S0+LsnOmwjxZJ7ii0iEYve8viRimxujmgSbX0mg+tPEDnXNfk8JhDlRJTRiurwGFuCbGhqcbyHRWlSFM3v/EKmK3nzS9ySosznq0bYnQN9IVQipBeD5Z99T++P6RFD9kdSK15x/c1+8MqcgsZ2r6dl1fN4zFgqI0badfvsAri7pLT+hXKkDCOHo7RM5mLZBqBHKRQdyyrvJwcXlofRke0R4N4ReCo1wcnP8Cij3TzkAW9bpNmkndiKDl1qjHWbtRHHOwaEx451EmhLTdoBS0nLM5UYduwTbUMFhmnNyjRTNDoW3KI2YDng5ZJwWVD+icMTn1nggj8ls87DfkElqEc09xmf6m6nldNbN5BaoxPzBvyluSvac7H78SnUc+H4uz1KPGE2X59UbAmGhEquyhC60HdEf+4cWYNno/hF0iLxY3xTD2exvKddUU0hVO9mTCcZGqNqszxOLuLezrumD5nnlCDOW7uoCBPQ5i6h+gWUAVfRLLh/h68/BOCE0+3rt0GzOb/Ol/BrcBKPmc0OrDPcSc1k1OLhaA1wj1faIzQm5C7s7sFFxmlmZbyl7+3iMVisqIogh+Nf0dCyXQiZkUzdabWeIr1yl4Nj/W4mO3ggjl3+LXuqBV1LjR3wk2hhzNRwyIY4Qw+aORAHvYl0OJVYks+qmmPQM2NXU5SgggQaATGatnPy50pOZPNro0fT11SImACZtjFwn5Ui4PB6+rcL7LtY2oIhZaqEXDZwZJAbg3xAF+oDgUr/KRbezwda1Gk8X7aMe/zRZjJWFVr7ADsEBlx0OeLMCGpxWLBrQ5ajKYjMMwXZjwd/brG4rWzvBCnb2ciq5ZqHcFdLGiJMZiKcsuvSLsw1K3dU9coxE1r+gVSHkGrN+UPtRcOtjXXkMwiOHPuAHdVcpa1RVfDPVlz8TJnOxNW4zrmn5OgJh50Bb8LBovdffmN+K+q8e6RTHe9msUDbFm4z1U1B2DjtUh0QT+UuDbNlnM41T5jq/FMVVMf5o9ZcJllTjsypHaUrkdnNrCu+JBA8ABRxpcfVSNn6LIRx865GsymM23/mu38pCg==",
       "StatusCode": 201,
@@ -81,11 +69,7 @@
         "x-ms-content-crc64": "e52ARDBsicQ=",
         "x-ms-request-id": "19a82377-901e-008f-755d-0553a8000000",
         "x-ms-request-server-encrypted": "true",
-<<<<<<< HEAD
-        "x-ms-version": "2020-12-06",
-=======
         "x-ms-version": "2021-02-12",
->>>>>>> 7e782c87
         "x-ms-version-id": "2021-02-17T18:46:02.3903936Z"
       },
       "ResponseBody": []
@@ -107,11 +91,7 @@
         "x-ms-lease-duration": "15",
         "x-ms-proposed-lease-id": "16099b48-892b-d6d3-53ba-360b85c8a8fa",
         "x-ms-return-client-request-id": "true",
-<<<<<<< HEAD
-        "x-ms-version": "2020-12-06"
-=======
         "x-ms-version": "2021-02-12"
->>>>>>> 7e782c87
       },
       "RequestBody": null,
       "StatusCode": 201,
@@ -127,11 +107,7 @@
         "x-ms-client-request-id": "58eb3859-3962-4007-4bea-819431aeb26d",
         "x-ms-lease-id": "16099b48-892b-d6d3-53ba-360b85c8a8fa",
         "x-ms-request-id": "19a8238b-901e-008f-095d-0553a8000000",
-<<<<<<< HEAD
-        "x-ms-version": "2020-12-06"
-=======
         "x-ms-version": "2021-02-12"
->>>>>>> 7e782c87
       },
       "ResponseBody": []
     },
@@ -153,11 +129,7 @@
         "x-ms-lease-id": "16099b48-892b-d6d3-53ba-360b85c8a8fa",
         "x-ms-proposed-lease-id": "0bf3385d-088e-1f50-9496-572424e62567",
         "x-ms-return-client-request-id": "true",
-<<<<<<< HEAD
-        "x-ms-version": "2020-12-06"
-=======
         "x-ms-version": "2021-02-12"
->>>>>>> 7e782c87
       },
       "RequestBody": null,
       "StatusCode": 412,
@@ -172,11 +144,7 @@
         "x-ms-client-request-id": "ebca2795-cdfa-2304-2461-989ee686382e",
         "x-ms-error-code": "ConditionNotMet",
         "x-ms-request-id": "19a823a4-901e-008f-215d-0553a8000000",
-<<<<<<< HEAD
-        "x-ms-version": "2020-12-06"
-=======
         "x-ms-version": "2021-02-12"
->>>>>>> 7e782c87
       },
       "ResponseBody": [
         "﻿<?xml version=\"1.0\" encoding=\"utf-8\"?><Error><Code>ConditionNotMet</Code><Message>The condition specified using HTTP conditional header(s) is not met.\n",
@@ -198,11 +166,7 @@
         "x-ms-client-request-id": "0afe0b32-c6e3-c772-ca8b-34c42bd40f97",
         "x-ms-date": "Wed, 17 Feb 2021 18:46:02 GMT",
         "x-ms-return-client-request-id": "true",
-<<<<<<< HEAD
-        "x-ms-version": "2020-12-06"
-=======
         "x-ms-version": "2021-02-12"
->>>>>>> 7e782c87
       },
       "RequestBody": null,
       "StatusCode": 202,
@@ -215,11 +179,7 @@
         ],
         "x-ms-client-request-id": "0afe0b32-c6e3-c772-ca8b-34c42bd40f97",
         "x-ms-request-id": "19a823d4-901e-008f-4b5d-0553a8000000",
-<<<<<<< HEAD
-        "x-ms-version": "2020-12-06"
-=======
         "x-ms-version": "2021-02-12"
->>>>>>> 7e782c87
       },
       "ResponseBody": []
     }
