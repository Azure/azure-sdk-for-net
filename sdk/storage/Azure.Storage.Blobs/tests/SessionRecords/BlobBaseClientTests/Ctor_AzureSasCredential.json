{
  "Entries": [
    {
      "RequestUri": "https://seanoauthstage.blob.core.windows.net/test-container-f5bf1ec4-97f3-79c4-ca71-ce560b42ce04?restype=container",
      "RequestMethod": "PUT",
      "RequestHeaders": {
        "Accept": "application/xml",
        "Authorization": "Sanitized",
        "traceparent": "00-fe1be30b9522b24f975a00a2cc906f32-8301ae55e5cf3448-00",
        "User-Agent": [
          "azsdk-net-Storage.Blobs/12.9.0-alpha.20210402.1",
          "(.NET 5.0.4; Microsoft Windows 10.0.19042)"
        ],
        "x-ms-blob-public-access": "container",
        "x-ms-client-request-id": "a6cf4cd9-224a-d5bd-53e2-9ed34147960b",
        "x-ms-date": "Fri, 02 Apr 2021 17:19:57 GMT",
        "x-ms-return-client-request-id": "true",
<<<<<<< HEAD
        "x-ms-version": "2020-08-04"
=======
         "x-ms-version": "2020-10-02"
>>>>>>> 65932564
      },
      "RequestBody": null,
      "StatusCode": 201,
      "ResponseHeaders": {
        "Date": "Fri, 02 Apr 2021 17:19:56 GMT",
        "ETag": "\u00220x8D8F5FB89C22523\u0022",
        "Last-Modified": "Fri, 02 Apr 2021 17:19:56 GMT",
        "Server": [
          "Windows-Azure-Blob/1.0",
          "Microsoft-HTTPAPI/2.0"
        ],
        "Transfer-Encoding": "chunked",
        "x-ms-client-request-id": "a6cf4cd9-224a-d5bd-53e2-9ed34147960b",
<<<<<<< HEAD
        "x-ms-request-id": "daff8726-b01e-0006-74e4-273a43000000",
        "x-ms-version": "2020-08-04"
=======
        "x-ms-request-id": "34b5bbff-001e-009d-5f5d-052878000000",
         "x-ms-version": "2020-10-02"
>>>>>>> 65932564
      },
      "ResponseBody": []
    },
    {
      "RequestUri": "https://seanoauthstage.blob.core.windows.net/test-container-f5bf1ec4-97f3-79c4-ca71-ce560b42ce04/test-blob-a2841fe7-f650-c631-5843-338dca3c329d",
      "RequestMethod": "PUT",
      "RequestHeaders": {
        "Accept": "application/xml",
        "Authorization": "Sanitized",
        "Content-Length": "0",
        "Content-Type": "application/octet-stream",
        "If-None-Match": "*",
        "traceparent": "00-a0680ba42220d74dbb48356930612616-6e5ddf7cf60ce647-00",
        "User-Agent": [
          "azsdk-net-Storage.Blobs/12.9.0-alpha.20210402.1",
          "(.NET 5.0.4; Microsoft Windows 10.0.19042)"
        ],
        "x-ms-blob-type": "BlockBlob",
        "x-ms-client-request-id": "27a0c2d0-b9a7-e2f4-1b09-4d07ee300b16",
        "x-ms-date": "Fri, 02 Apr 2021 17:19:57 GMT",
        "x-ms-return-client-request-id": "true",
<<<<<<< HEAD
        "x-ms-version": "2020-08-04"
=======
         "x-ms-version": "2020-10-02"
>>>>>>> 65932564
      },
      "RequestBody": [],
      "StatusCode": 201,
      "ResponseHeaders": {
        "Content-MD5": "1B2M2Y8AsgTpgAmY7PhCfg==",
        "Date": "Fri, 02 Apr 2021 17:19:56 GMT",
        "ETag": "\u00220x8D8F5FB89CCF891\u0022",
        "Last-Modified": "Fri, 02 Apr 2021 17:19:57 GMT",
        "Server": [
          "Windows-Azure-Blob/1.0",
          "Microsoft-HTTPAPI/2.0"
        ],
        "Transfer-Encoding": "chunked",
        "x-ms-client-request-id": "27a0c2d0-b9a7-e2f4-1b09-4d07ee300b16",
        "x-ms-content-crc64": "AAAAAAAAAAA=",
        "x-ms-request-id": "daff8728-b01e-0006-75e4-273a43000000",
        "x-ms-request-server-encrypted": "true",
<<<<<<< HEAD
        "x-ms-version": "2020-08-04",
        "x-ms-version-id": "2021-04-02T17:19:57.0433169Z"
=======
         "x-ms-version": "2020-10-02",
        "x-ms-version-id": "2021-02-17T18:46:11.4628927Z"
>>>>>>> 65932564
      },
      "ResponseBody": []
    },
    {
<<<<<<< HEAD
      "RequestUri": "https://seanoauthstage.blob.core.windows.net/test-container-f5bf1ec4-97f3-79c4-ca71-ce560b42ce04/test-blob-a2841fe7-f650-c631-5843-338dca3c329d?sv=2020-06-12\u0026st=2021-04-02T16%3A19%3A57Z\u0026se=2021-04-02T18%3A19%3A57Z\u0026sr=c\u0026sp=racwdxlti\u0026sig=Sanitized",
=======
      "RequestUri": "https://seanmcccanary3.blob.core.windows.net/test-container-f5bf1ec4-97f3-79c4-ca71-ce560b42ce04/test-blob-a2841fe7-f650-c631-5843-338dca3c329d?sv=2020-10-02\u0026st=2021-02-17T17%3A46%3A11Z\u0026se=2021-02-17T19%3A46%3A11Z\u0026sr=c\u0026sp=racwdxlt\u0026sig=Sanitized",
>>>>>>> 65932564
      "RequestMethod": "HEAD",
      "RequestHeaders": {
        "Accept": "application/xml",
        "traceparent": "00-1c21368b11c3964e89153c2683fc8e40-a2c7a7ccbc4db044-00",
        "User-Agent": [
          "azsdk-net-Storage.Blobs/12.9.0-alpha.20210402.1",
          "(.NET 5.0.4; Microsoft Windows 10.0.19042)"
        ],
        "x-ms-client-request-id": "07bcb907-0a9c-5af5-9599-a369dab1d647",
        "x-ms-return-client-request-id": "true",
<<<<<<< HEAD
        "x-ms-version": "2020-08-04"
=======
         "x-ms-version": "2020-10-02"
>>>>>>> 65932564
      },
      "RequestBody": null,
      "StatusCode": 200,
      "ResponseHeaders": {
        "Accept-Ranges": "bytes",
        "Content-Length": "0",
        "Content-MD5": "1B2M2Y8AsgTpgAmY7PhCfg==",
        "Content-Type": "application/octet-stream",
        "Date": "Fri, 02 Apr 2021 17:19:57 GMT",
        "ETag": "\u00220x8D8F5FB89CCF891\u0022",
        "Last-Modified": "Fri, 02 Apr 2021 17:19:57 GMT",
        "Server": [
          "Windows-Azure-Blob/1.0",
          "Microsoft-HTTPAPI/2.0"
        ],
        "x-ms-access-tier": "Hot",
        "x-ms-access-tier-inferred": "true",
        "x-ms-blob-type": "BlockBlob",
        "x-ms-client-request-id": "07bcb907-0a9c-5af5-9599-a369dab1d647",
        "x-ms-creation-time": "Fri, 02 Apr 2021 17:19:57 GMT",
        "x-ms-is-current-version": "true",
        "x-ms-lease-state": "available",
        "x-ms-lease-status": "unlocked",
        "x-ms-request-id": "daff872a-b01e-0006-77e4-273a43000000",
        "x-ms-server-encrypted": "true",
<<<<<<< HEAD
        "x-ms-version": "2020-08-04",
        "x-ms-version-id": "2021-04-02T17:19:57.0433169Z"
=======
         "x-ms-version": "2020-10-02",
        "x-ms-version-id": "2021-02-17T18:46:11.4628927Z"
>>>>>>> 65932564
      },
      "ResponseBody": []
    },
    {
      "RequestUri": "https://seanoauthstage.blob.core.windows.net/test-container-f5bf1ec4-97f3-79c4-ca71-ce560b42ce04?restype=container",
      "RequestMethod": "DELETE",
      "RequestHeaders": {
        "Accept": "application/xml",
        "Authorization": "Sanitized",
        "traceparent": "00-4ad1c0579a81454e86450c0f382d210e-2e17024873cd714b-00",
        "User-Agent": [
          "azsdk-net-Storage.Blobs/12.9.0-alpha.20210402.1",
          "(.NET 5.0.4; Microsoft Windows 10.0.19042)"
        ],
        "x-ms-client-request-id": "3500e6a1-0373-a57a-0b64-2230342fe4b4",
        "x-ms-date": "Fri, 02 Apr 2021 17:19:57 GMT",
        "x-ms-return-client-request-id": "true",
<<<<<<< HEAD
        "x-ms-version": "2020-08-04"
=======
         "x-ms-version": "2020-10-02"
>>>>>>> 65932564
      },
      "RequestBody": null,
      "StatusCode": 202,
      "ResponseHeaders": {
        "Date": "Fri, 02 Apr 2021 17:19:57 GMT",
        "Server": [
          "Windows-Azure-Blob/1.0",
          "Microsoft-HTTPAPI/2.0"
        ],
        "Transfer-Encoding": "chunked",
        "x-ms-client-request-id": "3500e6a1-0373-a57a-0b64-2230342fe4b4",
<<<<<<< HEAD
        "x-ms-request-id": "daff872b-b01e-0006-78e4-273a43000000",
        "x-ms-version": "2020-08-04"
=======
        "x-ms-request-id": "34b5bd2e-001e-009d-7e5d-052878000000",
         "x-ms-version": "2020-10-02"
>>>>>>> 65932564
      },
      "ResponseBody": []
    }
  ],
  "Variables": {
    "DateTimeOffsetNow": "2021-04-02T12:19:57.1986412-05:00",
    "RandomSeed": "243748226",
    "Storage_TestConfigDefault": "ProductionTenant\nseanoauthstage\nU2FuaXRpemVk\nhttps://seanoauthstage.blob.core.windows.net\nhttps://seanoauthstage.file.core.windows.net\nhttps://seanoauthstage.queue.core.windows.net\nhttps://seanoauthstage.table.core.windows.net\n\n\n\n\nhttps://seanoauthstage-secondary.blob.core.windows.net\nhttps://seanoauthstage-secondary.file.core.windows.net\nhttps://seanoauthstage-secondary.queue.core.windows.net\nhttps://seanoauthstage-secondary.table.core.windows.net\n68390a19-a643-458b-b726-408abf67b4fc\nSanitized\n72f988bf-86f1-41af-91ab-2d7cd011db47\nhttps://login.microsoftonline.com/\nCloud\nBlobEndpoint=https://seanoauthstage.blob.core.windows.net/;QueueEndpoint=https://seanoauthstage.queue.core.windows.net/;FileEndpoint=https://seanoauthstage.file.core.windows.net/;BlobSecondaryEndpoint=https://seanoauthstage-secondary.blob.core.windows.net/;QueueSecondaryEndpoint=https://seanoauthstage-secondary.queue.core.windows.net/;FileSecondaryEndpoint=https://seanoauthstage-secondary.file.core.windows.net/;AccountName=seanoauthstage;AccountKey=Kg==;\n"
  }
}<|MERGE_RESOLUTION|>--- conflicted
+++ resolved
@@ -1,50 +1,41 @@
 {
   "Entries": [
     {
-      "RequestUri": "https://seanoauthstage.blob.core.windows.net/test-container-f5bf1ec4-97f3-79c4-ca71-ce560b42ce04?restype=container",
+      "RequestUri": "https://seanmcccanary3.blob.core.windows.net/test-container-f5bf1ec4-97f3-79c4-ca71-ce560b42ce04?restype=container",
       "RequestMethod": "PUT",
       "RequestHeaders": {
         "Accept": "application/xml",
         "Authorization": "Sanitized",
-        "traceparent": "00-fe1be30b9522b24f975a00a2cc906f32-8301ae55e5cf3448-00",
+        "traceparent": "00-fc599873bdc0a244a161dfe79131f57e-81b56a0dcf11794c-00",
         "User-Agent": [
-          "azsdk-net-Storage.Blobs/12.9.0-alpha.20210402.1",
-          "(.NET 5.0.4; Microsoft Windows 10.0.19042)"
+          "azsdk-net-Storage.Blobs/12.9.0-alpha.20210514.1",
+          "(.NET Core 4.6.30015.01; Microsoft Windows 10.0.19043 )"
         ],
         "x-ms-blob-public-access": "container",
         "x-ms-client-request-id": "a6cf4cd9-224a-d5bd-53e2-9ed34147960b",
-        "x-ms-date": "Fri, 02 Apr 2021 17:19:57 GMT",
+        "x-ms-date": "Fri, 14 May 2021 16:55:02 GMT",
         "x-ms-return-client-request-id": "true",
-<<<<<<< HEAD
-        "x-ms-version": "2020-08-04"
-=======
-         "x-ms-version": "2020-10-02"
->>>>>>> 65932564
+        "x-ms-version": "2020-10-02"
       },
       "RequestBody": null,
       "StatusCode": 201,
       "ResponseHeaders": {
-        "Date": "Fri, 02 Apr 2021 17:19:56 GMT",
-        "ETag": "\u00220x8D8F5FB89C22523\u0022",
-        "Last-Modified": "Fri, 02 Apr 2021 17:19:56 GMT",
+        "Content-Length": "0",
+        "Date": "Fri, 14 May 2021 16:55:01 GMT",
+        "ETag": "\u00220x8D916F903ECA860\u0022",
+        "Last-Modified": "Fri, 14 May 2021 16:55:01 GMT",
         "Server": [
           "Windows-Azure-Blob/1.0",
           "Microsoft-HTTPAPI/2.0"
         ],
-        "Transfer-Encoding": "chunked",
         "x-ms-client-request-id": "a6cf4cd9-224a-d5bd-53e2-9ed34147960b",
-<<<<<<< HEAD
-        "x-ms-request-id": "daff8726-b01e-0006-74e4-273a43000000",
-        "x-ms-version": "2020-08-04"
-=======
-        "x-ms-request-id": "34b5bbff-001e-009d-5f5d-052878000000",
-         "x-ms-version": "2020-10-02"
->>>>>>> 65932564
+        "x-ms-request-id": "819b5e60-401e-0035-3ce1-48b6d6000000",
+        "x-ms-version": "2020-10-02"
       },
       "ResponseBody": []
     },
     {
-      "RequestUri": "https://seanoauthstage.blob.core.windows.net/test-container-f5bf1ec4-97f3-79c4-ca71-ce560b42ce04/test-blob-a2841fe7-f650-c631-5843-338dca3c329d",
+      "RequestUri": "https://seanmcccanary3.blob.core.windows.net/test-container-f5bf1ec4-97f3-79c4-ca71-ce560b42ce04/test-blob-a2841fe7-f650-c631-5843-338dca3c329d",
       "RequestMethod": "PUT",
       "RequestHeaders": {
         "Accept": "application/xml",
@@ -52,68 +43,51 @@
         "Content-Length": "0",
         "Content-Type": "application/octet-stream",
         "If-None-Match": "*",
-        "traceparent": "00-a0680ba42220d74dbb48356930612616-6e5ddf7cf60ce647-00",
+        "traceparent": "00-87ddf64a1eeaf6469c07e3778765743e-752f879a8d378641-00",
         "User-Agent": [
-          "azsdk-net-Storage.Blobs/12.9.0-alpha.20210402.1",
-          "(.NET 5.0.4; Microsoft Windows 10.0.19042)"
+          "azsdk-net-Storage.Blobs/12.9.0-alpha.20210514.1",
+          "(.NET Core 4.6.30015.01; Microsoft Windows 10.0.19043 )"
         ],
         "x-ms-blob-type": "BlockBlob",
         "x-ms-client-request-id": "27a0c2d0-b9a7-e2f4-1b09-4d07ee300b16",
-        "x-ms-date": "Fri, 02 Apr 2021 17:19:57 GMT",
+        "x-ms-date": "Fri, 14 May 2021 16:55:02 GMT",
         "x-ms-return-client-request-id": "true",
-<<<<<<< HEAD
-        "x-ms-version": "2020-08-04"
-=======
-         "x-ms-version": "2020-10-02"
->>>>>>> 65932564
+        "x-ms-version": "2020-10-02"
       },
       "RequestBody": [],
       "StatusCode": 201,
       "ResponseHeaders": {
+        "Content-Length": "0",
         "Content-MD5": "1B2M2Y8AsgTpgAmY7PhCfg==",
-        "Date": "Fri, 02 Apr 2021 17:19:56 GMT",
-        "ETag": "\u00220x8D8F5FB89CCF891\u0022",
-        "Last-Modified": "Fri, 02 Apr 2021 17:19:57 GMT",
+        "Date": "Fri, 14 May 2021 16:55:01 GMT",
+        "ETag": "\u00220x8D916F903F99604\u0022",
+        "Last-Modified": "Fri, 14 May 2021 16:55:01 GMT",
         "Server": [
           "Windows-Azure-Blob/1.0",
           "Microsoft-HTTPAPI/2.0"
         ],
-        "Transfer-Encoding": "chunked",
         "x-ms-client-request-id": "27a0c2d0-b9a7-e2f4-1b09-4d07ee300b16",
         "x-ms-content-crc64": "AAAAAAAAAAA=",
-        "x-ms-request-id": "daff8728-b01e-0006-75e4-273a43000000",
+        "x-ms-request-id": "819b5e77-401e-0035-4fe1-48b6d6000000",
         "x-ms-request-server-encrypted": "true",
-<<<<<<< HEAD
-        "x-ms-version": "2020-08-04",
-        "x-ms-version-id": "2021-04-02T17:19:57.0433169Z"
-=======
-         "x-ms-version": "2020-10-02",
-        "x-ms-version-id": "2021-02-17T18:46:11.4628927Z"
->>>>>>> 65932564
+        "x-ms-version": "2020-10-02",
+        "x-ms-version-id": "2021-05-14T16:55:01.8992132Z"
       },
       "ResponseBody": []
     },
     {
-<<<<<<< HEAD
-      "RequestUri": "https://seanoauthstage.blob.core.windows.net/test-container-f5bf1ec4-97f3-79c4-ca71-ce560b42ce04/test-blob-a2841fe7-f650-c631-5843-338dca3c329d?sv=2020-06-12\u0026st=2021-04-02T16%3A19%3A57Z\u0026se=2021-04-02T18%3A19%3A57Z\u0026sr=c\u0026sp=racwdxlti\u0026sig=Sanitized",
-=======
-      "RequestUri": "https://seanmcccanary3.blob.core.windows.net/test-container-f5bf1ec4-97f3-79c4-ca71-ce560b42ce04/test-blob-a2841fe7-f650-c631-5843-338dca3c329d?sv=2020-10-02\u0026st=2021-02-17T17%3A46%3A11Z\u0026se=2021-02-17T19%3A46%3A11Z\u0026sr=c\u0026sp=racwdxlt\u0026sig=Sanitized",
->>>>>>> 65932564
+      "RequestUri": "https://seanmcccanary3.blob.core.windows.net/test-container-f5bf1ec4-97f3-79c4-ca71-ce560b42ce04/test-blob-a2841fe7-f650-c631-5843-338dca3c329d?sv=2020-10-02\u0026st=2021-05-14T15%3A55%3A02Z\u0026se=2021-05-14T17%3A55%3A02Z\u0026sr=c\u0026sp=racwdxlti\u0026sig=Sanitized",
       "RequestMethod": "HEAD",
       "RequestHeaders": {
         "Accept": "application/xml",
-        "traceparent": "00-1c21368b11c3964e89153c2683fc8e40-a2c7a7ccbc4db044-00",
+        "traceparent": "00-d5c153104f53634aba06a77c1ebfbf50-efa478d0dc338f42-00",
         "User-Agent": [
-          "azsdk-net-Storage.Blobs/12.9.0-alpha.20210402.1",
-          "(.NET 5.0.4; Microsoft Windows 10.0.19042)"
+          "azsdk-net-Storage.Blobs/12.9.0-alpha.20210514.1",
+          "(.NET Core 4.6.30015.01; Microsoft Windows 10.0.19043 )"
         ],
         "x-ms-client-request-id": "07bcb907-0a9c-5af5-9599-a369dab1d647",
         "x-ms-return-client-request-id": "true",
-<<<<<<< HEAD
-        "x-ms-version": "2020-08-04"
-=======
-         "x-ms-version": "2020-10-02"
->>>>>>> 65932564
+        "x-ms-version": "2020-10-02"
       },
       "RequestBody": null,
       "StatusCode": 200,
@@ -122,9 +96,9 @@
         "Content-Length": "0",
         "Content-MD5": "1B2M2Y8AsgTpgAmY7PhCfg==",
         "Content-Type": "application/octet-stream",
-        "Date": "Fri, 02 Apr 2021 17:19:57 GMT",
-        "ETag": "\u00220x8D8F5FB89CCF891\u0022",
-        "Last-Modified": "Fri, 02 Apr 2021 17:19:57 GMT",
+        "Date": "Fri, 14 May 2021 16:55:01 GMT",
+        "ETag": "\u00220x8D916F903F99604\u0022",
+        "Last-Modified": "Fri, 14 May 2021 16:55:01 GMT",
         "Server": [
           "Windows-Azure-Blob/1.0",
           "Microsoft-HTTPAPI/2.0"
@@ -133,66 +107,53 @@
         "x-ms-access-tier-inferred": "true",
         "x-ms-blob-type": "BlockBlob",
         "x-ms-client-request-id": "07bcb907-0a9c-5af5-9599-a369dab1d647",
-        "x-ms-creation-time": "Fri, 02 Apr 2021 17:19:57 GMT",
+        "x-ms-creation-time": "Fri, 14 May 2021 16:55:01 GMT",
         "x-ms-is-current-version": "true",
+        "x-ms-last-access-time": "Fri, 14 May 2021 16:55:01 GMT",
         "x-ms-lease-state": "available",
         "x-ms-lease-status": "unlocked",
-        "x-ms-request-id": "daff872a-b01e-0006-77e4-273a43000000",
+        "x-ms-request-id": "819b5e9c-401e-0035-6ce1-48b6d6000000",
         "x-ms-server-encrypted": "true",
-<<<<<<< HEAD
-        "x-ms-version": "2020-08-04",
-        "x-ms-version-id": "2021-04-02T17:19:57.0433169Z"
-=======
-         "x-ms-version": "2020-10-02",
-        "x-ms-version-id": "2021-02-17T18:46:11.4628927Z"
->>>>>>> 65932564
+        "x-ms-version": "2020-10-02",
+        "x-ms-version-id": "2021-05-14T16:55:01.8992132Z"
       },
       "ResponseBody": []
     },
     {
-      "RequestUri": "https://seanoauthstage.blob.core.windows.net/test-container-f5bf1ec4-97f3-79c4-ca71-ce560b42ce04?restype=container",
+      "RequestUri": "https://seanmcccanary3.blob.core.windows.net/test-container-f5bf1ec4-97f3-79c4-ca71-ce560b42ce04?restype=container",
       "RequestMethod": "DELETE",
       "RequestHeaders": {
         "Accept": "application/xml",
         "Authorization": "Sanitized",
-        "traceparent": "00-4ad1c0579a81454e86450c0f382d210e-2e17024873cd714b-00",
+        "traceparent": "00-4191ed915c968a41899cca89dbae5b1c-e02ea2329fb0f948-00",
         "User-Agent": [
-          "azsdk-net-Storage.Blobs/12.9.0-alpha.20210402.1",
-          "(.NET 5.0.4; Microsoft Windows 10.0.19042)"
+          "azsdk-net-Storage.Blobs/12.9.0-alpha.20210514.1",
+          "(.NET Core 4.6.30015.01; Microsoft Windows 10.0.19043 )"
         ],
         "x-ms-client-request-id": "3500e6a1-0373-a57a-0b64-2230342fe4b4",
-        "x-ms-date": "Fri, 02 Apr 2021 17:19:57 GMT",
+        "x-ms-date": "Fri, 14 May 2021 16:55:02 GMT",
         "x-ms-return-client-request-id": "true",
-<<<<<<< HEAD
-        "x-ms-version": "2020-08-04"
-=======
-         "x-ms-version": "2020-10-02"
->>>>>>> 65932564
+        "x-ms-version": "2020-10-02"
       },
       "RequestBody": null,
       "StatusCode": 202,
       "ResponseHeaders": {
-        "Date": "Fri, 02 Apr 2021 17:19:57 GMT",
+        "Content-Length": "0",
+        "Date": "Fri, 14 May 2021 16:55:01 GMT",
         "Server": [
           "Windows-Azure-Blob/1.0",
           "Microsoft-HTTPAPI/2.0"
         ],
-        "Transfer-Encoding": "chunked",
         "x-ms-client-request-id": "3500e6a1-0373-a57a-0b64-2230342fe4b4",
-<<<<<<< HEAD
-        "x-ms-request-id": "daff872b-b01e-0006-78e4-273a43000000",
-        "x-ms-version": "2020-08-04"
-=======
-        "x-ms-request-id": "34b5bd2e-001e-009d-7e5d-052878000000",
-         "x-ms-version": "2020-10-02"
->>>>>>> 65932564
+        "x-ms-request-id": "819b5eb1-401e-0035-7ee1-48b6d6000000",
+        "x-ms-version": "2020-10-02"
       },
       "ResponseBody": []
     }
   ],
   "Variables": {
-    "DateTimeOffsetNow": "2021-04-02T12:19:57.1986412-05:00",
+    "DateTimeOffsetNow": "2021-05-14T11:55:02.2990001-05:00",
     "RandomSeed": "243748226",
-    "Storage_TestConfigDefault": "ProductionTenant\nseanoauthstage\nU2FuaXRpemVk\nhttps://seanoauthstage.blob.core.windows.net\nhttps://seanoauthstage.file.core.windows.net\nhttps://seanoauthstage.queue.core.windows.net\nhttps://seanoauthstage.table.core.windows.net\n\n\n\n\nhttps://seanoauthstage-secondary.blob.core.windows.net\nhttps://seanoauthstage-secondary.file.core.windows.net\nhttps://seanoauthstage-secondary.queue.core.windows.net\nhttps://seanoauthstage-secondary.table.core.windows.net\n68390a19-a643-458b-b726-408abf67b4fc\nSanitized\n72f988bf-86f1-41af-91ab-2d7cd011db47\nhttps://login.microsoftonline.com/\nCloud\nBlobEndpoint=https://seanoauthstage.blob.core.windows.net/;QueueEndpoint=https://seanoauthstage.queue.core.windows.net/;FileEndpoint=https://seanoauthstage.file.core.windows.net/;BlobSecondaryEndpoint=https://seanoauthstage-secondary.blob.core.windows.net/;QueueSecondaryEndpoint=https://seanoauthstage-secondary.queue.core.windows.net/;FileSecondaryEndpoint=https://seanoauthstage-secondary.file.core.windows.net/;AccountName=seanoauthstage;AccountKey=Kg==;\n"
+    "Storage_TestConfigDefault": "ProductionTenant\nseanmcccanary3\nU2FuaXRpemVk\nhttps://seanmcccanary3.blob.core.windows.net\nhttps://seanmcccanary3.file.core.windows.net\nhttps://seanmcccanary3.queue.core.windows.net\nhttps://seanmcccanary3.table.core.windows.net\n\n\n\n\nhttps://seanmcccanary3-secondary.blob.core.windows.net\nhttps://seanmcccanary3-secondary.file.core.windows.net\nhttps://seanmcccanary3-secondary.queue.core.windows.net\nhttps://seanmcccanary3-secondary.table.core.windows.net\n\nSanitized\n\n\nCloud\nBlobEndpoint=https://seanmcccanary3.blob.core.windows.net/;QueueEndpoint=https://seanmcccanary3.queue.core.windows.net/;FileEndpoint=https://seanmcccanary3.file.core.windows.net/;BlobSecondaryEndpoint=https://seanmcccanary3-secondary.blob.core.windows.net/;QueueSecondaryEndpoint=https://seanmcccanary3-secondary.queue.core.windows.net/;FileSecondaryEndpoint=https://seanmcccanary3-secondary.file.core.windows.net/;AccountName=seanmcccanary3;AccountKey=Kg==;\nseanscope1"
   }
 }