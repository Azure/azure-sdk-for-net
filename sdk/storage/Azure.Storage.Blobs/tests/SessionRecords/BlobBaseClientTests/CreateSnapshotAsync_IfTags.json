﻿{
  "Entries": [
    {
      "RequestUri": "https://seanmcccanary3.blob.core.windows.net/test-container-3c4e2178-97ea-8778-8a4a-8b34d0f19019?restype=container",
      "RequestMethod": "PUT",
      "RequestHeaders": {
        "Accept": "application/xml",
        "Authorization": "Sanitized",
        "traceparent": "00-7dad865bc8801b42b84eca4c3fedbf22-7dae8086ddbe0941-00",
        "User-Agent": [
          "azsdk-net-Storage.Blobs/12.9.0-alpha.20210217.1",
          "(.NET 5.0.3; Microsoft Windows 10.0.19042)"
        ],
        "x-ms-blob-public-access": "container",
        "x-ms-client-request-id": "d0de5175-b14d-f7a6-031b-971c001aa71b",
        "x-ms-date": "Wed, 17 Feb 2021 18:46:09 GMT",
        "x-ms-return-client-request-id": "true",
<<<<<<< HEAD
        "x-ms-version": "2020-12-06"
=======
        "x-ms-version": "2021-02-12"
>>>>>>> 7e782c87
      },
      "RequestBody": null,
      "StatusCode": 201,
      "ResponseHeaders": {
        "Content-Length": "0",
        "Date": "Wed, 17 Feb 2021 18:46:09 GMT",
        "ETag": "\"0x8D8D3744AB0A362\"",
        "Last-Modified": "Wed, 17 Feb 2021 18:46:09 GMT",
        "Server": [
          "Windows-Azure-Blob/1.0",
          "Microsoft-HTTPAPI/2.0"
        ],
        "x-ms-client-request-id": "d0de5175-b14d-f7a6-031b-971c001aa71b",
        "x-ms-request-id": "d08956c8-a01e-0070-5c5d-056335000000",
<<<<<<< HEAD
        "x-ms-version": "2020-12-06"
=======
        "x-ms-version": "2021-02-12"
>>>>>>> 7e782c87
      },
      "ResponseBody": []
    },
    {
      "RequestUri": "https://seanmcccanary3.blob.core.windows.net/test-container-3c4e2178-97ea-8778-8a4a-8b34d0f19019/test-blob-8c09d0c4-ac65-bafe-d438-05d73545e0e4",
      "RequestMethod": "PUT",
      "RequestHeaders": {
        "Accept": "application/xml",
        "Authorization": "Sanitized",
        "Content-Length": "1024",
        "Content-Type": "application/octet-stream",
        "traceparent": "00-4de1b10b93f5804788f0ec32cb593daf-a4cab27f6cf3654b-00",
        "User-Agent": [
          "azsdk-net-Storage.Blobs/12.9.0-alpha.20210217.1",
          "(.NET 5.0.3; Microsoft Windows 10.0.19042)"
        ],
        "x-ms-blob-type": "BlockBlob",
        "x-ms-client-request-id": "2f444eba-8196-a1fd-7b01-299bc582f199",
        "x-ms-date": "Wed, 17 Feb 2021 18:46:09 GMT",
        "x-ms-return-client-request-id": "true",
<<<<<<< HEAD
        "x-ms-version": "2020-12-06"
=======
        "x-ms-version": "2021-02-12"
>>>>>>> 7e782c87
      },
      "RequestBody": "P4S/fxLAzH8w3tAlJjAWHGtGbtadfqHJUiP7FavPwb46st18WygIBASKXIfb2JSkIulr7tYKR8Di9SzuxLbTYR0S6nNSmsBDPmnSEiIa7XmPV/PBY9LnMGscmWb7GUBNtvppye0gUYcpKLBtODSexweyX2zCEf1KKroHNgBaSCQphFwnsCSLbgZrmDohevg3ftFeSLrTiqX9H54zGRuHzuCMRLTXdxfjJvBmV3jCKbDBz7gu/P9pVfm2KpGFWFXr5MlalDVEXwe6eiHJbTMsOvXucUliWNLgIu+6IUyFXc6aenKuaJR6fXCwdIHeoOfFivCbl+YMiIv3eXJGiT66NBxSLvPAfdFhc/TYsuRQAoIH9JZc6cbnjvLnt+4iNPMx9j9ki3H0BQweOiPyM9anpnbvP5SnXUpVa6AB2cbjPz8Ap7uk7HcREu+KPq+j9VobPxF3MvReiZn0Dh/Q8ytGO/rk8owbA7r/3SykHR6asnVG5Zm1awxKoR0hr91XQR7ERAO1vgPOADxWeFTIuWx7WVuqig6RkM/umlBu+VPcp5wN4Nga5fRyd+VdXvK3geexplWBrbYQMrMzxiOyYAboedC4utmUYHNnNxIoNDLcNhhovFP9W/nl/a4k5x/QwBbfdOQh/8cOHUXiGnaj5/6BVo8LSaOy6x7X0r0qb3hUlnf8Sb9NuzdRWp8NG0GDQRWwo5CPxXZzLInGSiwK463NjYT/p50+M5tYue8DpNDdU5CnesvoxdAAiB02h3ALRnbxQI29hJp3cXD1NwyHb4e56febYmni5Miz/h+ACKsrTXN4EWNCIM/2MAhb8o3EeRiVfZ54b+MMD1vFCYV692nEyeqZDl4jdsgnpDJgh/E674UG6osNst2PawIIfBZJfDiflimjK2q6cQbVUMqwq4hpixoAdAzethcMCaJcG/qy3ij5wfDIlsMbTHmEOGES3sB6nvH8SAcswd8SlyHHXlULI3Kit+qXofRW5SiSWX61+ivi4n0JtpUgzAARtv+iU+0jeBXvcCfV4v38pWPfmmhgXJ325HzYAmzcgerqhur1tJE6b+BpxokEDf+ADBAyQTKYsFpirG5xS3aoEu8961wSB/HRpSqH9pYT8dd8V/Zcqj+3UtWQkwgjyCNqwbOaxyGibgUeYJwHELnDTrqX9PN/S2ivhZiHgnTprtwHHDXieSq12unxPUmjr0EbzERNi9Qv6nZL6kGJG+uRNbLAAPOE4dWP4RoKjg0eDNZWa7YwmyII1zK/l47pLL79XwiW465Ol+tuvqq5JVxoLN5rMrA1YJmQtynBxUlHprRcDC4FiCgnCNPLwd13TrHVVmuvfvoNyP9uBiuFjNKhJhj1XRgtYg==",
      "StatusCode": 201,
      "ResponseHeaders": {
        "Content-Length": "0",
        "Content-MD5": "JuODMNNdIo2AYwA9jO2DXw==",
        "Date": "Wed, 17 Feb 2021 18:46:09 GMT",
        "ETag": "\"0x8D8D3744ABC70D2\"",
        "Last-Modified": "Wed, 17 Feb 2021 18:46:09 GMT",
        "Server": [
          "Windows-Azure-Blob/1.0",
          "Microsoft-HTTPAPI/2.0"
        ],
        "x-ms-client-request-id": "2f444eba-8196-a1fd-7b01-299bc582f199",
        "x-ms-content-crc64": "wqx8OuDiUUw=",
        "x-ms-request-id": "d08956d2-a01e-0070-635d-056335000000",
        "x-ms-request-server-encrypted": "true",
<<<<<<< HEAD
        "x-ms-version": "2020-12-06",
=======
        "x-ms-version": "2021-02-12",
>>>>>>> 7e782c87
        "x-ms-version-id": "2021-02-17T18:46:09.645589Z"
      },
      "ResponseBody": []
    },
    {
      "RequestUri": "https://seanmcccanary3.blob.core.windows.net/test-container-3c4e2178-97ea-8778-8a4a-8b34d0f19019/test-blob-8c09d0c4-ac65-bafe-d438-05d73545e0e4?comp=tags",
      "RequestMethod": "PUT",
      "RequestHeaders": {
        "Accept": "application/xml",
        "Authorization": "Sanitized",
        "Content-Length": "81",
        "Content-Type": "application/xml",
        "traceparent": "00-e888ce10be1def46bf78917a1f999a37-3a0ab829325a3a47-00",
        "User-Agent": [
          "azsdk-net-Storage.Blobs/12.9.0-alpha.20210217.1",
          "(.NET 5.0.3; Microsoft Windows 10.0.19042)"
        ],
        "x-ms-client-request-id": "0e3af08e-fdd4-22cb-b8a2-addb4003f796",
        "x-ms-date": "Wed, 17 Feb 2021 18:46:09 GMT",
        "x-ms-return-client-request-id": "true",
<<<<<<< HEAD
        "x-ms-version": "2020-12-06"
=======
        "x-ms-version": "2021-02-12"
>>>>>>> 7e782c87
      },
      "RequestBody": "﻿<Tags><TagSet><Tag><Key>coolTag</Key><Value>true</Value></Tag></TagSet></Tags>",
      "StatusCode": 204,
      "ResponseHeaders": {
        "Date": "Wed, 17 Feb 2021 18:46:09 GMT",
        "Server": [
          "Windows-Azure-Blob/1.0",
          "Microsoft-HTTPAPI/2.0"
        ],
        "x-ms-client-request-id": "0e3af08e-fdd4-22cb-b8a2-addb4003f796",
        "x-ms-request-id": "d08956d6-a01e-0070-675d-056335000000",
<<<<<<< HEAD
        "x-ms-version": "2020-12-06"
=======
        "x-ms-version": "2021-02-12"
>>>>>>> 7e782c87
      },
      "ResponseBody": []
    },
    {
      "RequestUri": "https://seanmcccanary3.blob.core.windows.net/test-container-3c4e2178-97ea-8778-8a4a-8b34d0f19019/test-blob-8c09d0c4-ac65-bafe-d438-05d73545e0e4?comp=snapshot",
      "RequestMethod": "PUT",
      "RequestHeaders": {
        "Accept": "application/xml",
        "Authorization": "Sanitized",
        "traceparent": "00-8ad307f3ed0c874096718fc8b1f7a4cc-328aaad1f6a17448-00",
        "User-Agent": [
          "azsdk-net-Storage.Blobs/12.9.0-alpha.20210217.1",
          "(.NET 5.0.3; Microsoft Windows 10.0.19042)"
        ],
        "x-ms-client-request-id": "d40d669d-e347-aac4-28a5-419822551d5c",
        "x-ms-date": "Wed, 17 Feb 2021 18:46:09 GMT",
        "x-ms-if-tags": "\"coolTag\" = 'true'",
        "x-ms-return-client-request-id": "true",
<<<<<<< HEAD
        "x-ms-version": "2020-12-06"
=======
        "x-ms-version": "2021-02-12"
>>>>>>> 7e782c87
      },
      "RequestBody": null,
      "StatusCode": 201,
      "ResponseHeaders": {
        "Content-Length": "0",
        "Date": "Wed, 17 Feb 2021 18:46:09 GMT",
        "ETag": "\"0x8D8D3744ABC70D2\"",
        "Last-Modified": "Wed, 17 Feb 2021 18:46:09 GMT",
        "Server": [
          "Windows-Azure-Blob/1.0",
          "Microsoft-HTTPAPI/2.0"
        ],
        "x-ms-client-request-id": "d40d669d-e347-aac4-28a5-419822551d5c",
        "x-ms-request-id": "d08956ff-a01e-0070-065d-056335000000",
        "x-ms-request-server-encrypted": "false",
        "x-ms-snapshot": "2021-02-17T18:46:09.9848309Z",
<<<<<<< HEAD
        "x-ms-version": "2020-12-06",
=======
        "x-ms-version": "2021-02-12",
>>>>>>> 7e782c87
        "x-ms-version-id": "2021-02-17T18:46:09.9858309Z"
      },
      "ResponseBody": []
    },
    {
      "RequestUri": "https://seanmcccanary3.blob.core.windows.net/test-container-3c4e2178-97ea-8778-8a4a-8b34d0f19019/test-blob-8c09d0c4-ac65-bafe-d438-05d73545e0e4?snapshot=2021-02-17T18:46:09.9848309Z",
      "RequestMethod": "HEAD",
      "RequestHeaders": {
        "Accept": "application/xml",
        "Authorization": "Sanitized",
        "traceparent": "00-22d1167a3a0a2c419901d32f9622f284-935dbe43a1832c47-00",
        "User-Agent": [
          "azsdk-net-Storage.Blobs/12.9.0-alpha.20210217.1",
          "(.NET 5.0.3; Microsoft Windows 10.0.19042)"
        ],
        "x-ms-client-request-id": "da3dd30e-22f6-934e-1a98-52715d54c7c8",
        "x-ms-date": "Wed, 17 Feb 2021 18:46:10 GMT",
        "x-ms-return-client-request-id": "true",
<<<<<<< HEAD
        "x-ms-version": "2020-12-06"
=======
        "x-ms-version": "2021-02-12"
>>>>>>> 7e782c87
      },
      "RequestBody": null,
      "StatusCode": 200,
      "ResponseHeaders": {
        "Accept-Ranges": "bytes",
        "Content-Length": "1024",
        "Content-MD5": "JuODMNNdIo2AYwA9jO2DXw==",
        "Content-Type": "application/octet-stream",
        "Date": "Wed, 17 Feb 2021 18:46:09 GMT",
        "ETag": "\"0x8D8D3744ABC70D2\"",
        "Last-Modified": "Wed, 17 Feb 2021 18:46:09 GMT",
        "Server": [
          "Windows-Azure-Blob/1.0",
          "Microsoft-HTTPAPI/2.0"
        ],
        "x-ms-access-tier": "Hot",
        "x-ms-access-tier-inferred": "true",
        "x-ms-blob-type": "BlockBlob",
        "x-ms-client-request-id": "da3dd30e-22f6-934e-1a98-52715d54c7c8",
        "x-ms-creation-time": "Wed, 17 Feb 2021 18:46:09 GMT",
        "x-ms-request-id": "d0895729-a01e-0070-275d-056335000000",
        "x-ms-server-encrypted": "true",
        "x-ms-tag-count": "1",
<<<<<<< HEAD
        "x-ms-version": "2020-12-06"
=======
        "x-ms-version": "2021-02-12"
>>>>>>> 7e782c87
      },
      "ResponseBody": []
    },
    {
      "RequestUri": "https://seanmcccanary3.blob.core.windows.net/test-container-3c4e2178-97ea-8778-8a4a-8b34d0f19019?restype=container",
      "RequestMethod": "DELETE",
      "RequestHeaders": {
        "Accept": "application/xml",
        "Authorization": "Sanitized",
        "traceparent": "00-b4efbe79782bf34dbee0ce18160a32f2-5e7c40f56a566141-00",
        "User-Agent": [
          "azsdk-net-Storage.Blobs/12.9.0-alpha.20210217.1",
          "(.NET 5.0.3; Microsoft Windows 10.0.19042)"
        ],
        "x-ms-client-request-id": "4f8ac316-4317-9866-09b7-15c5973b91ae",
        "x-ms-date": "Wed, 17 Feb 2021 18:46:10 GMT",
        "x-ms-return-client-request-id": "true",
<<<<<<< HEAD
        "x-ms-version": "2020-12-06"
=======
        "x-ms-version": "2021-02-12"
>>>>>>> 7e782c87
      },
      "RequestBody": null,
      "StatusCode": 202,
      "ResponseHeaders": {
        "Content-Length": "0",
        "Date": "Wed, 17 Feb 2021 18:46:09 GMT",
        "Server": [
          "Windows-Azure-Blob/1.0",
          "Microsoft-HTTPAPI/2.0"
        ],
        "x-ms-client-request-id": "4f8ac316-4317-9866-09b7-15c5973b91ae",
        "x-ms-request-id": "d089574f-a01e-0070-445d-056335000000",
<<<<<<< HEAD
        "x-ms-version": "2020-12-06"
=======
        "x-ms-version": "2021-02-12"
>>>>>>> 7e782c87
      },
      "ResponseBody": []
    }
  ],
  "Variables": {
    "RandomSeed": "1618037231",
    "Storage_TestConfigDefault": "ProductionTenant\nseanmcccanary3\nU2FuaXRpemVk\nhttps://seanmcccanary3.blob.core.windows.net\nhttps://seanmcccanary3.file.core.windows.net\nhttps://seanmcccanary3.queue.core.windows.net\nhttps://seanmcccanary3.table.core.windows.net\n\n\n\n\nhttps://seanmcccanary3-secondary.blob.core.windows.net\nhttps://seanmcccanary3-secondary.file.core.windows.net\nhttps://seanmcccanary3-secondary.queue.core.windows.net\nhttps://seanmcccanary3-secondary.table.core.windows.net\n\nSanitized\n\n\nCloud\nBlobEndpoint=https://seanmcccanary3.blob.core.windows.net/;QueueEndpoint=https://seanmcccanary3.queue.core.windows.net/;FileEndpoint=https://seanmcccanary3.file.core.windows.net/;BlobSecondaryEndpoint=https://seanmcccanary3-secondary.blob.core.windows.net/;QueueSecondaryEndpoint=https://seanmcccanary3-secondary.queue.core.windows.net/;FileSecondaryEndpoint=https://seanmcccanary3-secondary.file.core.windows.net/;AccountName=seanmcccanary3;AccountKey=Kg==;\nseanscope1\n\n"
  }
}<|MERGE_RESOLUTION|>--- conflicted
+++ resolved
@@ -15,11 +15,7 @@
         "x-ms-client-request-id": "d0de5175-b14d-f7a6-031b-971c001aa71b",
         "x-ms-date": "Wed, 17 Feb 2021 18:46:09 GMT",
         "x-ms-return-client-request-id": "true",
-<<<<<<< HEAD
-        "x-ms-version": "2020-12-06"
-=======
-        "x-ms-version": "2021-02-12"
->>>>>>> 7e782c87
+        "x-ms-version": "2021-02-12"
       },
       "RequestBody": null,
       "StatusCode": 201,
@@ -34,11 +30,7 @@
         ],
         "x-ms-client-request-id": "d0de5175-b14d-f7a6-031b-971c001aa71b",
         "x-ms-request-id": "d08956c8-a01e-0070-5c5d-056335000000",
-<<<<<<< HEAD
-        "x-ms-version": "2020-12-06"
-=======
-        "x-ms-version": "2021-02-12"
->>>>>>> 7e782c87
+        "x-ms-version": "2021-02-12"
       },
       "ResponseBody": []
     },
@@ -59,11 +51,7 @@
         "x-ms-client-request-id": "2f444eba-8196-a1fd-7b01-299bc582f199",
         "x-ms-date": "Wed, 17 Feb 2021 18:46:09 GMT",
         "x-ms-return-client-request-id": "true",
-<<<<<<< HEAD
-        "x-ms-version": "2020-12-06"
-=======
-        "x-ms-version": "2021-02-12"
->>>>>>> 7e782c87
+        "x-ms-version": "2021-02-12"
       },
       "RequestBody": "P4S/fxLAzH8w3tAlJjAWHGtGbtadfqHJUiP7FavPwb46st18WygIBASKXIfb2JSkIulr7tYKR8Di9SzuxLbTYR0S6nNSmsBDPmnSEiIa7XmPV/PBY9LnMGscmWb7GUBNtvppye0gUYcpKLBtODSexweyX2zCEf1KKroHNgBaSCQphFwnsCSLbgZrmDohevg3ftFeSLrTiqX9H54zGRuHzuCMRLTXdxfjJvBmV3jCKbDBz7gu/P9pVfm2KpGFWFXr5MlalDVEXwe6eiHJbTMsOvXucUliWNLgIu+6IUyFXc6aenKuaJR6fXCwdIHeoOfFivCbl+YMiIv3eXJGiT66NBxSLvPAfdFhc/TYsuRQAoIH9JZc6cbnjvLnt+4iNPMx9j9ki3H0BQweOiPyM9anpnbvP5SnXUpVa6AB2cbjPz8Ap7uk7HcREu+KPq+j9VobPxF3MvReiZn0Dh/Q8ytGO/rk8owbA7r/3SykHR6asnVG5Zm1awxKoR0hr91XQR7ERAO1vgPOADxWeFTIuWx7WVuqig6RkM/umlBu+VPcp5wN4Nga5fRyd+VdXvK3geexplWBrbYQMrMzxiOyYAboedC4utmUYHNnNxIoNDLcNhhovFP9W/nl/a4k5x/QwBbfdOQh/8cOHUXiGnaj5/6BVo8LSaOy6x7X0r0qb3hUlnf8Sb9NuzdRWp8NG0GDQRWwo5CPxXZzLInGSiwK463NjYT/p50+M5tYue8DpNDdU5CnesvoxdAAiB02h3ALRnbxQI29hJp3cXD1NwyHb4e56febYmni5Miz/h+ACKsrTXN4EWNCIM/2MAhb8o3EeRiVfZ54b+MMD1vFCYV692nEyeqZDl4jdsgnpDJgh/E674UG6osNst2PawIIfBZJfDiflimjK2q6cQbVUMqwq4hpixoAdAzethcMCaJcG/qy3ij5wfDIlsMbTHmEOGES3sB6nvH8SAcswd8SlyHHXlULI3Kit+qXofRW5SiSWX61+ivi4n0JtpUgzAARtv+iU+0jeBXvcCfV4v38pWPfmmhgXJ325HzYAmzcgerqhur1tJE6b+BpxokEDf+ADBAyQTKYsFpirG5xS3aoEu8961wSB/HRpSqH9pYT8dd8V/Zcqj+3UtWQkwgjyCNqwbOaxyGibgUeYJwHELnDTrqX9PN/S2ivhZiHgnTprtwHHDXieSq12unxPUmjr0EbzERNi9Qv6nZL6kGJG+uRNbLAAPOE4dWP4RoKjg0eDNZWa7YwmyII1zK/l47pLL79XwiW465Ol+tuvqq5JVxoLN5rMrA1YJmQtynBxUlHprRcDC4FiCgnCNPLwd13TrHVVmuvfvoNyP9uBiuFjNKhJhj1XRgtYg==",
       "StatusCode": 201,
@@ -81,11 +69,7 @@
         "x-ms-content-crc64": "wqx8OuDiUUw=",
         "x-ms-request-id": "d08956d2-a01e-0070-635d-056335000000",
         "x-ms-request-server-encrypted": "true",
-<<<<<<< HEAD
-        "x-ms-version": "2020-12-06",
-=======
         "x-ms-version": "2021-02-12",
->>>>>>> 7e782c87
         "x-ms-version-id": "2021-02-17T18:46:09.645589Z"
       },
       "ResponseBody": []
@@ -106,11 +90,7 @@
         "x-ms-client-request-id": "0e3af08e-fdd4-22cb-b8a2-addb4003f796",
         "x-ms-date": "Wed, 17 Feb 2021 18:46:09 GMT",
         "x-ms-return-client-request-id": "true",
-<<<<<<< HEAD
-        "x-ms-version": "2020-12-06"
-=======
-        "x-ms-version": "2021-02-12"
->>>>>>> 7e782c87
+        "x-ms-version": "2021-02-12"
       },
       "RequestBody": "﻿<Tags><TagSet><Tag><Key>coolTag</Key><Value>true</Value></Tag></TagSet></Tags>",
       "StatusCode": 204,
@@ -122,11 +102,7 @@
         ],
         "x-ms-client-request-id": "0e3af08e-fdd4-22cb-b8a2-addb4003f796",
         "x-ms-request-id": "d08956d6-a01e-0070-675d-056335000000",
-<<<<<<< HEAD
-        "x-ms-version": "2020-12-06"
-=======
-        "x-ms-version": "2021-02-12"
->>>>>>> 7e782c87
+        "x-ms-version": "2021-02-12"
       },
       "ResponseBody": []
     },
@@ -145,11 +121,7 @@
         "x-ms-date": "Wed, 17 Feb 2021 18:46:09 GMT",
         "x-ms-if-tags": "\"coolTag\" = 'true'",
         "x-ms-return-client-request-id": "true",
-<<<<<<< HEAD
-        "x-ms-version": "2020-12-06"
-=======
-        "x-ms-version": "2021-02-12"
->>>>>>> 7e782c87
+        "x-ms-version": "2021-02-12"
       },
       "RequestBody": null,
       "StatusCode": 201,
@@ -166,11 +138,7 @@
         "x-ms-request-id": "d08956ff-a01e-0070-065d-056335000000",
         "x-ms-request-server-encrypted": "false",
         "x-ms-snapshot": "2021-02-17T18:46:09.9848309Z",
-<<<<<<< HEAD
-        "x-ms-version": "2020-12-06",
-=======
         "x-ms-version": "2021-02-12",
->>>>>>> 7e782c87
         "x-ms-version-id": "2021-02-17T18:46:09.9858309Z"
       },
       "ResponseBody": []
@@ -189,11 +157,7 @@
         "x-ms-client-request-id": "da3dd30e-22f6-934e-1a98-52715d54c7c8",
         "x-ms-date": "Wed, 17 Feb 2021 18:46:10 GMT",
         "x-ms-return-client-request-id": "true",
-<<<<<<< HEAD
-        "x-ms-version": "2020-12-06"
-=======
-        "x-ms-version": "2021-02-12"
->>>>>>> 7e782c87
+        "x-ms-version": "2021-02-12"
       },
       "RequestBody": null,
       "StatusCode": 200,
@@ -217,11 +181,7 @@
         "x-ms-request-id": "d0895729-a01e-0070-275d-056335000000",
         "x-ms-server-encrypted": "true",
         "x-ms-tag-count": "1",
-<<<<<<< HEAD
-        "x-ms-version": "2020-12-06"
-=======
-        "x-ms-version": "2021-02-12"
->>>>>>> 7e782c87
+        "x-ms-version": "2021-02-12"
       },
       "ResponseBody": []
     },
@@ -239,11 +199,7 @@
         "x-ms-client-request-id": "4f8ac316-4317-9866-09b7-15c5973b91ae",
         "x-ms-date": "Wed, 17 Feb 2021 18:46:10 GMT",
         "x-ms-return-client-request-id": "true",
-<<<<<<< HEAD
-        "x-ms-version": "2020-12-06"
-=======
-        "x-ms-version": "2021-02-12"
->>>>>>> 7e782c87
+        "x-ms-version": "2021-02-12"
       },
       "RequestBody": null,
       "StatusCode": 202,
@@ -256,11 +212,7 @@
         ],
         "x-ms-client-request-id": "4f8ac316-4317-9866-09b7-15c5973b91ae",
         "x-ms-request-id": "d089574f-a01e-0070-445d-056335000000",
-<<<<<<< HEAD
-        "x-ms-version": "2020-12-06"
-=======
-        "x-ms-version": "2021-02-12"
->>>>>>> 7e782c87
+        "x-ms-version": "2021-02-12"
       },
       "ResponseBody": []
     }
