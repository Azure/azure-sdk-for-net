{
  "Entries": [
    {
      "RequestUri": "https://amandacanary.blob.core.windows.net/test-container-7882529a-4b20-f77e-f7e5-cfb72e8d1d86?restype=container",
      "RequestMethod": "PUT",
      "RequestHeaders": {
        "Accept": "application/xml",
        "Authorization": "Sanitized",
        "traceparent": "00-a8b97bda7b1e4142b33541e77c3185c4-915ddd4921fe5d49-00",
        "User-Agent": [
          "azsdk-net-Storage.Blobs/12.11.0-alpha.20211020.1",
          "(.NET 5.0.10; Microsoft Windows 10.0.19043)"
        ],
        "x-ms-blob-public-access": "container",
        "x-ms-client-request-id": "7cae1341-edfa-689d-195e-4f1b856ecac4",
        "x-ms-date": "Wed, 20 Oct 2021 17:30:19 GMT",
        "x-ms-return-client-request-id": "true",
        "x-ms-version": "2021-04-10"
      },
      "RequestBody": null,
      "StatusCode": 201,
      "ResponseHeaders": {
        "Content-Length": "0",
        "Date": "Wed, 20 Oct 2021 17:30:19 GMT",
        "ETag": "\u00220x8D993EF4A2205D0\u0022",
        "Last-Modified": "Wed, 20 Oct 2021 17:30:19 GMT",
        "Server": [
          "Windows-Azure-Blob/1.0",
          "Microsoft-HTTPAPI/2.0"
        ],
        "x-ms-client-request-id": "7cae1341-edfa-689d-195e-4f1b856ecac4",
<<<<<<< HEAD
        "x-ms-request-id": "136f7030-f01e-001f-0121-af69c6000000",
        "x-ms-version": "2021-04-10"
=======
        "x-ms-request-id": "d3a3a5b1-d01e-007f-10d8-c5ea32000000",
        "x-ms-version": "2021-02-12"
>>>>>>> 49dd1a0e
      },
      "ResponseBody": []
    },
    {
      "RequestUri": "https://amandacanary.blob.core.windows.net/test-container-7882529a-4b20-f77e-f7e5-cfb72e8d1d86/test-blob-b2ec1601-b2ef-c943-5e24-f6348a396544",
      "RequestMethod": "PUT",
      "RequestHeaders": {
        "Accept": "application/xml",
        "Authorization": "Sanitized",
        "Content-Length": "1024",
        "Content-Type": "application/octet-stream",
        "traceparent": "00-2edded1de7541c40a187ef2c9b406754-5317c1386594c24f-00",
        "User-Agent": [
          "azsdk-net-Storage.Blobs/12.11.0-alpha.20211020.1",
          "(.NET 5.0.10; Microsoft Windows 10.0.19043)"
        ],
        "x-ms-blob-type": "BlockBlob",
        "x-ms-client-request-id": "8ab17db7-cf74-706b-9cc8-03a0723af705",
        "x-ms-date": "Wed, 20 Oct 2021 17:30:20 GMT",
        "x-ms-return-client-request-id": "true",
        "x-ms-version": "2021-04-10"
      },
      "RequestBody": "Z7DYaMZEGS/Bx1SvNOW/2BtedhveoIuzOBH0Fht1NbamUjKIRmGq/Pl\u002BuzOZ7jQ0n3YAJ/ev5sYkJS\u002B1UAITTJKeCeGyNpG5tHkhX\u002BVYGkrdwHakdA6\u002B9mxrYyEy9az3a2\u002Bh\u002B\u002BRSgWjlRnJ\u002BjobgzAvk14\u002BLbteD3xJ0R9Nvhr/MKvR2tx5mij8Ovy6bP2jmipYWTh0da/yXHRvR3TqUdcCzsmORahTsfU1Pfa\u002Bp55\u002Bqjrw8WTehrr/33poClKwFeUlt540EVCCCKdHQze1N7jV7J09\u002BWByIEgOkmYt66eigSgRlOwASpTqbui9m0eHSqvBkh21dhyEt5dWKYLqUCEDoL4Po57M1aYEV4p3sIUAh0e\u002BbFWJ7QsPjN1Yqh0R/BrHvfqFe6cI8Lh3rSKSDQcOVaI7L\u002BfLebOy/BbBcCuE8ldvs/aOew\u002BgtXuZEj/oeYPaSlR61tA2/EBK0nuQS4CM7rrLJl0Mg9qWmnZoLmd3yoaS5yXXDh\u002BHOLOyQ6SUEGn7CCOBHVcmycp55DxZzs3Y0wv0/WRaueCfR\u002B2pXjw1/oYMbSZH8qkvbBlfWSXfLWnl1XCcnxcFoFI\u002B4dlpfW\u002BOR\u002BW2SV2rlOBexY1K\u002B1y\u002BwBaDw4TPmWNzBsjQBRDPxfKt0RE8JOAMPkCQPdmFvqTxgCHG6bnmvq6GR0aQ14/TkwOenSpLfp82d4VEP1uF7Ugj3oDvCNw4xxJmteGZe2awwKrV6x1\u002BpgWGjHYwooNS/FX6cPUO4IYnYdYb5MS5mPgik36wsAYqpTh/aHhqBCSPE7mLowptpdwksoVLZsE8yPd6Eg8EokxT08u8j3QJvV2xiNUPLfnxsO2eiAGA40J3PqOE7/YZim1pO9M\u002BsRZoGvEnmdnsMZ75hGEdahZKzvCJSVDUgM1rmAJnofIqtwPXMnEMWUVkiw0Ej2uU\u002BBxXHmjetWfFl5YnvAHXhI\u002Bo0tFdSjelPnWrIL5Dz/Vh0p/iEIOFS/2YEZra6JlHjQJ9W7iaN7HkseP3N5Cpgcecwelh9XQII4bTxTScylHYZ5O/xnQ4y57t\u002BV6jkhRo8o/XPiav4ZuOdTgxxnJ5S\u002BeOGtAA6b9TZ/ZOc/gVaJFyataoxYwvKIH4MVE4BwUsdK17EXdAaATMg9YsYXGjdQiqw1\u002BbzIJbYu5SCLhuF1zxHf9KnlcaMf7N3EW1/ssMVLhEkUepkKgrI7KE8l9IXmx5P0NyVNqxjI1cyew8oWQnQbP8KYIVS41XH36kkUOjhX3ZOL\u002BHmgPhkwS6SMa77n5KYayvSDTqZ/e2HzVYDP9NvURyZ2iko6ewHpZ9Xv7GmzD8WjOS8DlI7tTLzXrKhYYFaI\u002BCSYcVpb4I/y2eaQT084Q==",
      "StatusCode": 201,
      "ResponseHeaders": {
        "Content-Length": "0",
        "Content-MD5": "OvGCYX46hJCfVl1w1n1b2A==",
        "Date": "Wed, 20 Oct 2021 17:30:19 GMT",
        "ETag": "\u00220x8D993EF4A2EB7FB\u0022",
        "Last-Modified": "Wed, 20 Oct 2021 17:30:20 GMT",
        "Server": [
          "Windows-Azure-Blob/1.0",
          "Microsoft-HTTPAPI/2.0"
        ],
        "x-ms-client-request-id": "8ab17db7-cf74-706b-9cc8-03a0723af705",
        "x-ms-content-crc64": "bg7i25nSXIk=",
        "x-ms-request-id": "d3a3a5bf-d01e-007f-1cd8-c5ea32000000",
        "x-ms-request-server-encrypted": "true",
<<<<<<< HEAD
        "x-ms-version": "2021-04-10",
        "x-ms-version-id": "2021-09-21T19:47:50.1319028Z"
=======
        "x-ms-version": "2021-02-12",
        "x-ms-version-id": "2021-10-20T17:30:20.0678395Z"
>>>>>>> 49dd1a0e
      },
      "ResponseBody": []
    },
    {
      "RequestUri": "https://amandacanary.blob.core.windows.net/test-container-7882529a-4b20-f77e-f7e5-cfb72e8d1d86/test-blob-b2ec1601-b2ef-c943-5e24-f6348a396544",
      "RequestMethod": "HEAD",
      "RequestHeaders": {
        "Accept": "application/xml",
        "Authorization": "Sanitized",
        "traceparent": "00-3b6a163042e70d4893080e69c524c147-ffdbad4214a83649-00",
        "User-Agent": [
          "azsdk-net-Storage.Blobs/12.11.0-alpha.20211020.1",
          "(.NET 5.0.10; Microsoft Windows 10.0.19043)"
        ],
        "x-ms-client-request-id": "0c7d01b0-da88-4ecf-912b-344c67d93be2",
        "x-ms-date": "Wed, 20 Oct 2021 17:30:20 GMT",
        "x-ms-return-client-request-id": "true",
        "x-ms-version": "2021-04-10"
      },
      "RequestBody": null,
      "StatusCode": 200,
      "ResponseHeaders": {
        "Accept-Ranges": "bytes",
        "Content-Length": "1024",
        "Content-MD5": "OvGCYX46hJCfVl1w1n1b2A==",
        "Content-Type": "application/octet-stream",
        "Date": "Wed, 20 Oct 2021 17:30:19 GMT",
        "ETag": "\u00220x8D993EF4A2EB7FB\u0022",
        "Last-Modified": "Wed, 20 Oct 2021 17:30:20 GMT",
        "Server": [
          "Windows-Azure-Blob/1.0",
          "Microsoft-HTTPAPI/2.0"
        ],
        "x-ms-access-tier": "Hot",
        "x-ms-access-tier-inferred": "true",
        "x-ms-blob-type": "BlockBlob",
        "x-ms-client-request-id": "0c7d01b0-da88-4ecf-912b-344c67d93be2",
        "x-ms-creation-time": "Wed, 20 Oct 2021 17:30:20 GMT",
        "x-ms-is-current-version": "true",
        "x-ms-lease-state": "available",
        "x-ms-lease-status": "unlocked",
        "x-ms-request-id": "d3a3a5c2-d01e-007f-1fd8-c5ea32000000",
        "x-ms-server-encrypted": "true",
<<<<<<< HEAD
        "x-ms-version": "2021-04-10",
        "x-ms-version-id": "2021-09-21T19:47:50.1319028Z"
=======
        "x-ms-version": "2021-02-12",
        "x-ms-version-id": "2021-10-20T17:30:20.0678395Z"
>>>>>>> 49dd1a0e
      },
      "ResponseBody": []
    },
    {
      "RequestUri": "https://amandacanary.blob.core.windows.net/test-container-7882529a-4b20-f77e-f7e5-cfb72e8d1d86/test-blob-b2ec1601-b2ef-c943-5e24-f6348a396544",
      "RequestMethod": "GET",
      "RequestHeaders": {
        "Accept": "application/xml",
        "Authorization": "Sanitized",
        "If-Match": "\u00220x8D993EF4A2EB7FB\u0022",
        "User-Agent": [
          "azsdk-net-Storage.Blobs/12.11.0-alpha.20211020.1",
          "(.NET 5.0.10; Microsoft Windows 10.0.19043)"
        ],
        "x-ms-client-request-id": "70f046ea-eabd-8b7d-522e-b37536802ec2",
        "x-ms-date": "Wed, 20 Oct 2021 17:30:20 GMT",
        "x-ms-range": "bytes=0-4194303",
        "x-ms-return-client-request-id": "true",
        "x-ms-version": "2021-04-10"
      },
      "RequestBody": null,
      "StatusCode": 206,
      "ResponseHeaders": {
        "Accept-Ranges": "bytes",
        "Content-Length": "1024",
        "Content-Range": "bytes 0-1023/1024",
        "Content-Type": "application/octet-stream",
        "Date": "Wed, 20 Oct 2021 17:30:19 GMT",
        "ETag": "\u00220x8D993EF4A2EB7FB\u0022",
        "Last-Modified": "Wed, 20 Oct 2021 17:30:20 GMT",
        "Server": [
          "Windows-Azure-Blob/1.0",
          "Microsoft-HTTPAPI/2.0"
        ],
        "x-ms-blob-content-md5": "OvGCYX46hJCfVl1w1n1b2A==",
        "x-ms-blob-type": "BlockBlob",
        "x-ms-client-request-id": "70f046ea-eabd-8b7d-522e-b37536802ec2",
        "x-ms-creation-time": "Wed, 20 Oct 2021 17:30:20 GMT",
        "x-ms-is-current-version": "true",
        "x-ms-lease-state": "available",
        "x-ms-lease-status": "unlocked",
        "x-ms-request-id": "d3a3a5d1-d01e-007f-29d8-c5ea32000000",
        "x-ms-server-encrypted": "true",
<<<<<<< HEAD
        "x-ms-version": "2021-04-10",
        "x-ms-version-id": "2021-09-21T19:47:50.1319028Z"
=======
        "x-ms-version": "2021-02-12",
        "x-ms-version-id": "2021-10-20T17:30:20.0678395Z"
>>>>>>> 49dd1a0e
      },
      "ResponseBody": "Z7DYaMZEGS/Bx1SvNOW/2BtedhveoIuzOBH0Fht1NbamUjKIRmGq/Pl\u002BuzOZ7jQ0n3YAJ/ev5sYkJS\u002B1UAITTJKeCeGyNpG5tHkhX\u002BVYGkrdwHakdA6\u002B9mxrYyEy9az3a2\u002Bh\u002B\u002BRSgWjlRnJ\u002BjobgzAvk14\u002BLbteD3xJ0R9Nvhr/MKvR2tx5mij8Ovy6bP2jmipYWTh0da/yXHRvR3TqUdcCzsmORahTsfU1Pfa\u002Bp55\u002Bqjrw8WTehrr/33poClKwFeUlt540EVCCCKdHQze1N7jV7J09\u002BWByIEgOkmYt66eigSgRlOwASpTqbui9m0eHSqvBkh21dhyEt5dWKYLqUCEDoL4Po57M1aYEV4p3sIUAh0e\u002BbFWJ7QsPjN1Yqh0R/BrHvfqFe6cI8Lh3rSKSDQcOVaI7L\u002BfLebOy/BbBcCuE8ldvs/aOew\u002BgtXuZEj/oeYPaSlR61tA2/EBK0nuQS4CM7rrLJl0Mg9qWmnZoLmd3yoaS5yXXDh\u002BHOLOyQ6SUEGn7CCOBHVcmycp55DxZzs3Y0wv0/WRaueCfR\u002B2pXjw1/oYMbSZH8qkvbBlfWSXfLWnl1XCcnxcFoFI\u002B4dlpfW\u002BOR\u002BW2SV2rlOBexY1K\u002B1y\u002BwBaDw4TPmWNzBsjQBRDPxfKt0RE8JOAMPkCQPdmFvqTxgCHG6bnmvq6GR0aQ14/TkwOenSpLfp82d4VEP1uF7Ugj3oDvCNw4xxJmteGZe2awwKrV6x1\u002BpgWGjHYwooNS/FX6cPUO4IYnYdYb5MS5mPgik36wsAYqpTh/aHhqBCSPE7mLowptpdwksoVLZsE8yPd6Eg8EokxT08u8j3QJvV2xiNUPLfnxsO2eiAGA40J3PqOE7/YZim1pO9M\u002BsRZoGvEnmdnsMZ75hGEdahZKzvCJSVDUgM1rmAJnofIqtwPXMnEMWUVkiw0Ej2uU\u002BBxXHmjetWfFl5YnvAHXhI\u002Bo0tFdSjelPnWrIL5Dz/Vh0p/iEIOFS/2YEZra6JlHjQJ9W7iaN7HkseP3N5Cpgcecwelh9XQII4bTxTScylHYZ5O/xnQ4y57t\u002BV6jkhRo8o/XPiav4ZuOdTgxxnJ5S\u002BeOGtAA6b9TZ/ZOc/gVaJFyataoxYwvKIH4MVE4BwUsdK17EXdAaATMg9YsYXGjdQiqw1\u002BbzIJbYu5SCLhuF1zxHf9KnlcaMf7N3EW1/ssMVLhEkUepkKgrI7KE8l9IXmx5P0NyVNqxjI1cyew8oWQnQbP8KYIVS41XH36kkUOjhX3ZOL\u002BHmgPhkwS6SMa77n5KYayvSDTqZ/e2HzVYDP9NvURyZ2iko6ewHpZ9Xv7GmzD8WjOS8DlI7tTLzXrKhYYFaI\u002BCSYcVpb4I/y2eaQT084Q=="
    },
    {
      "RequestUri": "https://amandacanary.blob.core.windows.net/test-container-7882529a-4b20-f77e-f7e5-cfb72e8d1d86?restype=container",
      "RequestMethod": "DELETE",
      "RequestHeaders": {
        "Accept": "application/xml",
        "Authorization": "Sanitized",
        "traceparent": "00-754c9b124f7441438a293c0ad2d372fd-79b5d24c0592724e-00",
        "User-Agent": [
          "azsdk-net-Storage.Blobs/12.11.0-alpha.20211020.1",
          "(.NET 5.0.10; Microsoft Windows 10.0.19043)"
        ],
        "x-ms-client-request-id": "216199ef-cae8-8024-fa50-75f67bdf1631",
        "x-ms-date": "Wed, 20 Oct 2021 17:30:20 GMT",
        "x-ms-return-client-request-id": "true",
        "x-ms-version": "2021-04-10"
      },
      "RequestBody": null,
      "StatusCode": 202,
      "ResponseHeaders": {
        "Content-Length": "0",
        "Date": "Wed, 20 Oct 2021 17:30:19 GMT",
        "Server": [
          "Windows-Azure-Blob/1.0",
          "Microsoft-HTTPAPI/2.0"
        ],
        "x-ms-client-request-id": "216199ef-cae8-8024-fa50-75f67bdf1631",
<<<<<<< HEAD
        "x-ms-request-id": "136f705f-f01e-001f-2b21-af69c6000000",
        "x-ms-version": "2021-04-10"
=======
        "x-ms-request-id": "d3a3a5d9-d01e-007f-31d8-c5ea32000000",
        "x-ms-version": "2021-02-12"
>>>>>>> 49dd1a0e
      },
      "ResponseBody": []
    }
  ],
  "Variables": {
    "RandomSeed": "1344973114",
    "Storage_TestConfigDefault": "ProductionTenant\namandacanary\nU2FuaXRpemVk\nhttps://amandacanary.blob.core.windows.net\nhttps://amandacanary.file.core.windows.net\nhttps://amandacanary.queue.core.windows.net\nhttps://amandacanary.table.core.windows.net\n\n\n\n\nhttps://amandacanary-secondary.blob.core.windows.net\nhttps://amandacanary-secondary.file.core.windows.net\nhttps://amandacanary-secondary.queue.core.windows.net\nhttps://amandacanary-secondary.table.core.windows.net\n\nSanitized\n\n\nCloud\nBlobEndpoint=https://amandacanary.blob.core.windows.net/;QueueEndpoint=https://amandacanary.queue.core.windows.net/;FileEndpoint=https://amandacanary.file.core.windows.net/;BlobSecondaryEndpoint=https://amandacanary-secondary.blob.core.windows.net/;QueueSecondaryEndpoint=https://amandacanary-secondary.queue.core.windows.net/;FileSecondaryEndpoint=https://amandacanary-secondary.file.core.windows.net/;AccountName=amandacanary;AccountKey=Kg==;\ntestscope2\n\n"
  }
}<|MERGE_RESOLUTION|>--- conflicted
+++ resolved
@@ -29,13 +29,8 @@
           "Microsoft-HTTPAPI/2.0"
         ],
         "x-ms-client-request-id": "7cae1341-edfa-689d-195e-4f1b856ecac4",
-<<<<<<< HEAD
-        "x-ms-request-id": "136f7030-f01e-001f-0121-af69c6000000",
-        "x-ms-version": "2021-04-10"
-=======
         "x-ms-request-id": "d3a3a5b1-d01e-007f-10d8-c5ea32000000",
-        "x-ms-version": "2021-02-12"
->>>>>>> 49dd1a0e
+        "x-ms-version": "2021-04-10"
       },
       "ResponseBody": []
     },
@@ -74,13 +69,8 @@
         "x-ms-content-crc64": "bg7i25nSXIk=",
         "x-ms-request-id": "d3a3a5bf-d01e-007f-1cd8-c5ea32000000",
         "x-ms-request-server-encrypted": "true",
-<<<<<<< HEAD
         "x-ms-version": "2021-04-10",
-        "x-ms-version-id": "2021-09-21T19:47:50.1319028Z"
-=======
-        "x-ms-version": "2021-02-12",
         "x-ms-version-id": "2021-10-20T17:30:20.0678395Z"
->>>>>>> 49dd1a0e
       },
       "ResponseBody": []
     },
@@ -124,13 +114,8 @@
         "x-ms-lease-status": "unlocked",
         "x-ms-request-id": "d3a3a5c2-d01e-007f-1fd8-c5ea32000000",
         "x-ms-server-encrypted": "true",
-<<<<<<< HEAD
         "x-ms-version": "2021-04-10",
-        "x-ms-version-id": "2021-09-21T19:47:50.1319028Z"
-=======
-        "x-ms-version": "2021-02-12",
         "x-ms-version-id": "2021-10-20T17:30:20.0678395Z"
->>>>>>> 49dd1a0e
       },
       "ResponseBody": []
     },
@@ -174,13 +159,8 @@
         "x-ms-lease-status": "unlocked",
         "x-ms-request-id": "d3a3a5d1-d01e-007f-29d8-c5ea32000000",
         "x-ms-server-encrypted": "true",
-<<<<<<< HEAD
         "x-ms-version": "2021-04-10",
-        "x-ms-version-id": "2021-09-21T19:47:50.1319028Z"
-=======
-        "x-ms-version": "2021-02-12",
         "x-ms-version-id": "2021-10-20T17:30:20.0678395Z"
->>>>>>> 49dd1a0e
       },
       "ResponseBody": "Z7DYaMZEGS/Bx1SvNOW/2BtedhveoIuzOBH0Fht1NbamUjKIRmGq/Pl\u002BuzOZ7jQ0n3YAJ/ev5sYkJS\u002B1UAITTJKeCeGyNpG5tHkhX\u002BVYGkrdwHakdA6\u002B9mxrYyEy9az3a2\u002Bh\u002B\u002BRSgWjlRnJ\u002BjobgzAvk14\u002BLbteD3xJ0R9Nvhr/MKvR2tx5mij8Ovy6bP2jmipYWTh0da/yXHRvR3TqUdcCzsmORahTsfU1Pfa\u002Bp55\u002Bqjrw8WTehrr/33poClKwFeUlt540EVCCCKdHQze1N7jV7J09\u002BWByIEgOkmYt66eigSgRlOwASpTqbui9m0eHSqvBkh21dhyEt5dWKYLqUCEDoL4Po57M1aYEV4p3sIUAh0e\u002BbFWJ7QsPjN1Yqh0R/BrHvfqFe6cI8Lh3rSKSDQcOVaI7L\u002BfLebOy/BbBcCuE8ldvs/aOew\u002BgtXuZEj/oeYPaSlR61tA2/EBK0nuQS4CM7rrLJl0Mg9qWmnZoLmd3yoaS5yXXDh\u002BHOLOyQ6SUEGn7CCOBHVcmycp55DxZzs3Y0wv0/WRaueCfR\u002B2pXjw1/oYMbSZH8qkvbBlfWSXfLWnl1XCcnxcFoFI\u002B4dlpfW\u002BOR\u002BW2SV2rlOBexY1K\u002B1y\u002BwBaDw4TPmWNzBsjQBRDPxfKt0RE8JOAMPkCQPdmFvqTxgCHG6bnmvq6GR0aQ14/TkwOenSpLfp82d4VEP1uF7Ugj3oDvCNw4xxJmteGZe2awwKrV6x1\u002BpgWGjHYwooNS/FX6cPUO4IYnYdYb5MS5mPgik36wsAYqpTh/aHhqBCSPE7mLowptpdwksoVLZsE8yPd6Eg8EokxT08u8j3QJvV2xiNUPLfnxsO2eiAGA40J3PqOE7/YZim1pO9M\u002BsRZoGvEnmdnsMZ75hGEdahZKzvCJSVDUgM1rmAJnofIqtwPXMnEMWUVkiw0Ej2uU\u002BBxXHmjetWfFl5YnvAHXhI\u002Bo0tFdSjelPnWrIL5Dz/Vh0p/iEIOFS/2YEZra6JlHjQJ9W7iaN7HkseP3N5Cpgcecwelh9XQII4bTxTScylHYZ5O/xnQ4y57t\u002BV6jkhRo8o/XPiav4ZuOdTgxxnJ5S\u002BeOGtAA6b9TZ/ZOc/gVaJFyataoxYwvKIH4MVE4BwUsdK17EXdAaATMg9YsYXGjdQiqw1\u002BbzIJbYu5SCLhuF1zxHf9KnlcaMf7N3EW1/ssMVLhEkUepkKgrI7KE8l9IXmx5P0NyVNqxjI1cyew8oWQnQbP8KYIVS41XH36kkUOjhX3ZOL\u002BHmgPhkwS6SMa77n5KYayvSDTqZ/e2HzVYDP9NvURyZ2iko6ewHpZ9Xv7GmzD8WjOS8DlI7tTLzXrKhYYFaI\u002BCSYcVpb4I/y2eaQT084Q=="
     },
@@ -210,13 +190,8 @@
           "Microsoft-HTTPAPI/2.0"
         ],
         "x-ms-client-request-id": "216199ef-cae8-8024-fa50-75f67bdf1631",
-<<<<<<< HEAD
-        "x-ms-request-id": "136f705f-f01e-001f-2b21-af69c6000000",
-        "x-ms-version": "2021-04-10"
-=======
         "x-ms-request-id": "d3a3a5d9-d01e-007f-31d8-c5ea32000000",
-        "x-ms-version": "2021-02-12"
->>>>>>> 49dd1a0e
+        "x-ms-version": "2021-04-10"
       },
       "ResponseBody": []
     }
