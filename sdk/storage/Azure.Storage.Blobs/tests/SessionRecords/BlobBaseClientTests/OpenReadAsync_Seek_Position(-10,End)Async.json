--- conflicted
+++ resolved
@@ -12,11 +12,7 @@
         "x-ms-client-request-id": "7cae1341-edfa-689d-195e-4f1b856ecac4",
         "x-ms-date": "Mon, 24 May 2021 22:44:21 GMT",
         "x-ms-return-client-request-id": "true",
-<<<<<<< HEAD
-         "x-ms-version": "2020-10-02"
-=======
-        "x-ms-version": "2020-08-04"
->>>>>>> 41beb1fe
+        "x-ms-version": "2020-10-02"
       },
       "RequestBody": null,
       "StatusCode": 201,
@@ -27,13 +23,8 @@
         "Last-Modified": "Mon, 24 May 2021 22:44:21 GMT",
         "Server": "Windows-Azure-Blob/1.0 Microsoft-HTTPAPI/2.0",
         "x-ms-client-request-id": "7cae1341-edfa-689d-195e-4f1b856ecac4",
-<<<<<<< HEAD
-        "x-ms-request-id": "b0114cca-301e-0010-1f5d-051faa000000",
-         "x-ms-version": "2020-10-02"
-=======
         "x-ms-request-id": "013f69e2-a01e-0022-42ee-500fae000000",
-        "x-ms-version": "2020-08-04"
->>>>>>> 41beb1fe
+        "x-ms-version": "2020-10-02"
       },
       "ResponseBody": []
     },
@@ -51,11 +42,7 @@
         "x-ms-client-request-id": "8ab17db7-cf74-706b-9cc8-03a0723af705",
         "x-ms-date": "Mon, 24 May 2021 22:44:22 GMT",
         "x-ms-return-client-request-id": "true",
-<<<<<<< HEAD
-         "x-ms-version": "2020-10-02"
-=======
-        "x-ms-version": "2020-08-04"
->>>>>>> 41beb1fe
+        "x-ms-version": "2020-10-02"
       },
       "RequestBody": "Z7DYaMZEGS/Bx1SvNOW/2BtedhveoIuzOBH0Fht1NbamUjKIRmGq/Pl\u002BuzOZ7jQ0n3YAJ/ev5sYkJS\u002B1UAITTJKeCeGyNpG5tHkhX\u002BVYGkrdwHakdA6\u002B9mxrYyEy9az3a2\u002Bh\u002B\u002BRSgWjlRnJ\u002BjobgzAvk14\u002BLbteD3xJ0R9Nvhr/MKvR2tx5mij8Ovy6bP2jmipYWTh0da/yXHRvR3TqUdcCzsmORahTsfU1Pfa\u002Bp55\u002Bqjrw8WTehrr/33poClKwFeUlt540EVCCCKdHQze1N7jV7J09\u002BWByIEgOkmYt66eigSgRlOwASpTqbui9m0eHSqvBkh21dhyEt5dWKYLqUCEDoL4Po57M1aYEV4p3sIUAh0e\u002BbFWJ7QsPjN1Yqh0R/BrHvfqFe6cI8Lh3rSKSDQcOVaI7L\u002BfLebOy/BbBcCuE8ldvs/aOew\u002BgtXuZEj/oeYPaSlR61tA2/EBK0nuQS4CM7rrLJl0Mg9qWmnZoLmd3yoaS5yXXDh\u002BHOLOyQ6SUEGn7CCOBHVcmycp55DxZzs3Y0wv0/WRaueCfR\u002B2pXjw1/oYMbSZH8qkvbBlfWSXfLWnl1XCcnxcFoFI\u002B4dlpfW\u002BOR\u002BW2SV2rlOBexY1K\u002B1y\u002BwBaDw4TPmWNzBsjQBRDPxfKt0RE8JOAMPkCQPdmFvqTxgCHG6bnmvq6GR0aQ14/TkwOenSpLfp82d4VEP1uF7Ugj3oDvCNw4xxJmteGZe2awwKrV6x1\u002BpgWGjHYwooNS/FX6cPUO4IYnYdYb5MS5mPgik36wsAYqpTh/aHhqBCSPE7mLowptpdwksoVLZsE8yPd6Eg8EokxT08u8j3QJvV2xiNUPLfnxsO2eiAGA40J3PqOE7/YZim1pO9M\u002BsRZoGvEnmdnsMZ75hGEdahZKzvCJSVDUgM1rmAJnofIqtwPXMnEMWUVkiw0Ej2uU\u002BBxXHmjetWfFl5YnvAHXhI\u002Bo0tFdSjelPnWrIL5Dz/Vh0p/iEIOFS/2YEZra6JlHjQJ9W7iaN7HkseP3N5Cpgcecwelh9XQII4bTxTScylHYZ5O/xnQ4y57t\u002BV6jkhRo8o/XPiav4ZuOdTgxxnJ5S\u002BeOGtAA6b9TZ/ZOc/gVaJFyataoxYwvKIH4MVE4BwUsdK17EXdAaATMg9YsYXGjdQiqw1\u002BbzIJbYu5SCLhuF1zxHf9KnlcaMf7N3EW1/ssMVLhEkUepkKgrI7KE8l9IXmx5P0NyVNqxjI1cyew8oWQnQbP8KYIVS41XH36kkUOjhX3ZOL\u002BHmgPhkwS6SMa77n5KYayvSDTqZ/e2HzVYDP9NvURyZ2iko6ewHpZ9Xv7GmzD8WjOS8DlI7tTLzXrKhYYFaI\u002BCSYcVpb4I/y2eaQT084Q==",
       "StatusCode": 201,
@@ -70,12 +57,7 @@
         "x-ms-content-crc64": "bg7i25nSXIk=",
         "x-ms-request-id": "013f6a03-a01e-0022-5cee-500fae000000",
         "x-ms-request-server-encrypted": "true",
-<<<<<<< HEAD
-         "x-ms-version": "2020-10-02",
-        "x-ms-version-id": "2021-02-17T18:49:29.6373985Z"
-=======
-        "x-ms-version": "2020-08-04"
->>>>>>> 41beb1fe
+        "x-ms-version": "2020-10-02"
       },
       "ResponseBody": []
     },
@@ -90,11 +72,7 @@
         "x-ms-client-request-id": "0c7d01b0-da88-4ecf-912b-344c67d93be2",
         "x-ms-date": "Mon, 24 May 2021 22:44:22 GMT",
         "x-ms-return-client-request-id": "true",
-<<<<<<< HEAD
-         "x-ms-version": "2020-10-02"
-=======
-        "x-ms-version": "2020-08-04"
->>>>>>> 41beb1fe
+        "x-ms-version": "2020-10-02"
       },
       "RequestBody": null,
       "StatusCode": 200,
@@ -118,12 +96,7 @@
         "x-ms-lease-status": "unlocked",
         "x-ms-request-id": "013f6a47-a01e-0022-16ee-500fae000000",
         "x-ms-server-encrypted": "true",
-<<<<<<< HEAD
-         "x-ms-version": "2020-10-02",
-        "x-ms-version-id": "2021-02-17T18:49:29.6373985Z"
-=======
-        "x-ms-version": "2020-08-04"
->>>>>>> 41beb1fe
+        "x-ms-version": "2020-10-02"
       },
       "ResponseBody": []
     },
@@ -139,11 +112,7 @@
         "x-ms-date": "Mon, 24 May 2021 22:44:22 GMT",
         "x-ms-range": "bytes=0-4194303",
         "x-ms-return-client-request-id": "true",
-<<<<<<< HEAD
-         "x-ms-version": "2020-10-02"
-=======
-        "x-ms-version": "2020-08-04"
->>>>>>> 41beb1fe
+        "x-ms-version": "2020-10-02"
       },
       "RequestBody": null,
       "StatusCode": 206,
@@ -166,12 +135,7 @@
         "x-ms-lease-status": "unlocked",
         "x-ms-request-id": "013f6a78-a01e-0022-3bee-500fae000000",
         "x-ms-server-encrypted": "true",
-<<<<<<< HEAD
-         "x-ms-version": "2020-10-02",
-        "x-ms-version-id": "2021-02-17T18:49:29.6373985Z"
-=======
-        "x-ms-version": "2020-08-04"
->>>>>>> 41beb1fe
+        "x-ms-version": "2020-10-02"
       },
       "ResponseBody": "Z7DYaMZEGS/Bx1SvNOW/2BtedhveoIuzOBH0Fht1NbamUjKIRmGq/Pl\u002BuzOZ7jQ0n3YAJ/ev5sYkJS\u002B1UAITTJKeCeGyNpG5tHkhX\u002BVYGkrdwHakdA6\u002B9mxrYyEy9az3a2\u002Bh\u002B\u002BRSgWjlRnJ\u002BjobgzAvk14\u002BLbteD3xJ0R9Nvhr/MKvR2tx5mij8Ovy6bP2jmipYWTh0da/yXHRvR3TqUdcCzsmORahTsfU1Pfa\u002Bp55\u002Bqjrw8WTehrr/33poClKwFeUlt540EVCCCKdHQze1N7jV7J09\u002BWByIEgOkmYt66eigSgRlOwASpTqbui9m0eHSqvBkh21dhyEt5dWKYLqUCEDoL4Po57M1aYEV4p3sIUAh0e\u002BbFWJ7QsPjN1Yqh0R/BrHvfqFe6cI8Lh3rSKSDQcOVaI7L\u002BfLebOy/BbBcCuE8ldvs/aOew\u002BgtXuZEj/oeYPaSlR61tA2/EBK0nuQS4CM7rrLJl0Mg9qWmnZoLmd3yoaS5yXXDh\u002BHOLOyQ6SUEGn7CCOBHVcmycp55DxZzs3Y0wv0/WRaueCfR\u002B2pXjw1/oYMbSZH8qkvbBlfWSXfLWnl1XCcnxcFoFI\u002B4dlpfW\u002BOR\u002BW2SV2rlOBexY1K\u002B1y\u002BwBaDw4TPmWNzBsjQBRDPxfKt0RE8JOAMPkCQPdmFvqTxgCHG6bnmvq6GR0aQ14/TkwOenSpLfp82d4VEP1uF7Ugj3oDvCNw4xxJmteGZe2awwKrV6x1\u002BpgWGjHYwooNS/FX6cPUO4IYnYdYb5MS5mPgik36wsAYqpTh/aHhqBCSPE7mLowptpdwksoVLZsE8yPd6Eg8EokxT08u8j3QJvV2xiNUPLfnxsO2eiAGA40J3PqOE7/YZim1pO9M\u002BsRZoGvEnmdnsMZ75hGEdahZKzvCJSVDUgM1rmAJnofIqtwPXMnEMWUVkiw0Ej2uU\u002BBxXHmjetWfFl5YnvAHXhI\u002Bo0tFdSjelPnWrIL5Dz/Vh0p/iEIOFS/2YEZra6JlHjQJ9W7iaN7HkseP3N5Cpgcecwelh9XQII4bTxTScylHYZ5O/xnQ4y57t\u002BV6jkhRo8o/XPiav4ZuOdTgxxnJ5S\u002BeOGtAA6b9TZ/ZOc/gVaJFyataoxYwvKIH4MVE4BwUsdK17EXdAaATMg9YsYXGjdQiqw1\u002BbzIJbYu5SCLhuF1zxHf9KnlcaMf7N3EW1/ssMVLhEkUepkKgrI7KE8l9IXmx5P0NyVNqxjI1cyew8oWQnQbP8KYIVS41XH36kkUOjhX3ZOL\u002BHmgPhkwS6SMa77n5KYayvSDTqZ/e2HzVYDP9NvURyZ2iko6ewHpZ9Xv7GmzD8WjOS8DlI7tTLzXrKhYYFaI\u002BCSYcVpb4I/y2eaQT084Q=="
     },
@@ -186,11 +150,7 @@
         "x-ms-client-request-id": "216199ef-cae8-8024-fa50-75f67bdf1631",
         "x-ms-date": "Mon, 24 May 2021 22:44:22 GMT",
         "x-ms-return-client-request-id": "true",
-<<<<<<< HEAD
-         "x-ms-version": "2020-10-02"
-=======
-        "x-ms-version": "2020-08-04"
->>>>>>> 41beb1fe
+        "x-ms-version": "2020-10-02"
       },
       "RequestBody": null,
       "StatusCode": 202,
@@ -199,13 +159,8 @@
         "Date": "Mon, 24 May 2021 22:44:23 GMT",
         "Server": "Windows-Azure-Blob/1.0 Microsoft-HTTPAPI/2.0",
         "x-ms-client-request-id": "216199ef-cae8-8024-fa50-75f67bdf1631",
-<<<<<<< HEAD
-        "x-ms-request-id": "b0114d2c-301e-0010-765d-051faa000000",
-         "x-ms-version": "2020-10-02"
-=======
         "x-ms-request-id": "013f6aae-a01e-0022-63ee-500fae000000",
-        "x-ms-version": "2020-08-04"
->>>>>>> 41beb1fe
+        "x-ms-version": "2020-10-02"
       },
       "ResponseBody": []
     }
