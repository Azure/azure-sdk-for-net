﻿{
  "Entries": [
    {
      "RequestUri": "https://seanmcccanary3.blob.core.windows.net/test-container-e122a317-fa23-dd11-d640-68f32c567144?restype=container",
      "RequestMethod": "PUT",
      "RequestHeaders": {
        "Accept": "application/xml",
        "Authorization": "Sanitized",
        "traceparent": "00-81eb1c875351c740b7b7bbfc5659e78a-7a2dce6dd77beb4b-00",
        "User-Agent": [
          "azsdk-net-Storage.Blobs/12.9.0-alpha.20210217.1",
          "(.NET 5.0.3; Microsoft Windows 10.0.19042)"
        ],
        "x-ms-blob-public-access": "container",
        "x-ms-client-request-id": "9fbcf7a8-2ac7-9b4b-8828-52049019d599",
        "x-ms-date": "Wed, 17 Feb 2021 18:50:45 GMT",
        "x-ms-return-client-request-id": "true",
<<<<<<< HEAD
        "x-ms-version": "2020-12-06"
=======
        "x-ms-version": "2021-02-12"
>>>>>>> 7e782c87
      },
      "RequestBody": null,
      "StatusCode": 201,
      "ResponseHeaders": {
        "Content-Length": "0",
        "Date": "Wed, 17 Feb 2021 18:50:44 GMT",
        "ETag": "\"0x8D8D374EF20083B\"",
        "Last-Modified": "Wed, 17 Feb 2021 18:50:45 GMT",
        "Server": [
          "Windows-Azure-Blob/1.0",
          "Microsoft-HTTPAPI/2.0"
        ],
        "x-ms-client-request-id": "9fbcf7a8-2ac7-9b4b-8828-52049019d599",
        "x-ms-request-id": "b6083fc2-e01e-0071-225d-053ce9000000",
<<<<<<< HEAD
        "x-ms-version": "2020-12-06"
=======
        "x-ms-version": "2021-02-12"
>>>>>>> 7e782c87
      },
      "ResponseBody": []
    },
    {
      "RequestUri": "https://seanmcccanary3.blob.core.windows.net/test-container-e122a317-fa23-dd11-d640-68f32c567144/test-blob-de42b4d1-78c9-9fa9-43e9-8009cbb58ad4",
      "RequestMethod": "PUT",
      "RequestHeaders": {
        "Accept": "application/xml",
        "Authorization": "Sanitized",
        "Content-Length": "1024",
        "Content-Type": "application/octet-stream",
        "traceparent": "00-ee80255b84f8b5478be1472a24cffd8a-5545c23beadae745-00",
        "User-Agent": [
          "azsdk-net-Storage.Blobs/12.9.0-alpha.20210217.1",
          "(.NET 5.0.3; Microsoft Windows 10.0.19042)"
        ],
        "x-ms-blob-type": "BlockBlob",
        "x-ms-client-request-id": "0def00c2-f8ee-ea9f-df15-a96b66b42fe8",
        "x-ms-date": "Wed, 17 Feb 2021 18:50:45 GMT",
        "x-ms-return-client-request-id": "true",
<<<<<<< HEAD
        "x-ms-version": "2020-12-06"
=======
        "x-ms-version": "2021-02-12"
>>>>>>> 7e782c87
      },
      "RequestBody": "Ho1Xl/zYWSe4gLYqxA8rmJC+SzSa0nw/8c4eO53mEhEjneQk5hitz56U50ZzINd5/bl00c6h/ksQGKYuuR2K0W2lBiYrBrJ4EXuVBus2y9D2pT7jcUBCgp6YE81xfxWACRXYzhmwTfYH/MBTC/hg2kzWNxTfp18tY4SIk/LkBpJlFPzVXf22RldH23WA73amNzmBmkcBoWK1q2uVKLoEI/Uu7fb7i31PIPG8l8vqrHQO4Vu5Y2xKZHOaH7GRIR2dQ7h/UgF/q6y8MXpWRQqXy//3hkZfSr+J44mDYGvLvf/TH1MSalpyjzau/DHy9B5pA1SymprXPfj49m53+0pB8HN6gia2hGCkhPcPsE6Olu5qGl0XGSJk/OFaGXPr+5PsbQy+d3L4sn7zDRajx4yqamB/DeHsKdZQFYZEXGvsuYlkIkNCzx58cWffIwwMwTRUr64Ta+2xAEM1bWLss1YSBlONPqVJaJpBApt5DAbJRFRR8Ky92U2bsiL/DGK8kL0RzRy5foKPCkcT0mlSOPQ9aykNmsOqVS0G8oyCSls4hHLdZz7pEMXRwuVkqQbkSXotwaE5rvb6Z3fvsoz2DMDr2073dNC1VFpjPNjeRawnIqkSVYm6/tV74wDG+l442rUleM247dSpeGxH1XEeHCHLx5Dj5Lc2Mdx4e5HP7lr7K2IiuMzebjXUaN0ccyhjXcff+jLOVPb+7kfxQHFC2okSS6oP+2NU7VhbDnvZGr2zFB7K8PMnLdZrI8qF7C7Dko5UCSh+U2Fjiw3ZckV6JNOJPStTeOqV6x3Uo9iZzgAql3zthRGVNcG8ZmTmTrqQ8f72+68Dbxqkvh4Lqa+JyrwMr9vIjZ7C8wdqlxGFrpxiRLLZo9NRJihiScfyiowRM5yo2p7fx2NfMwenmdgIHw+BqGX8ryfpuoiyZkTXz2l7WGN03NT+gnxOeW/LqY1PWSm3ceEmFIR1vx8WLWEfiGOeLEB1lEM6gyborja3HhD7YgwaH16IVETf/hy151UbL/EMLH1M2sXmfe66PWZNvqEOGspVBWgFFtf8lZUmhJvRzX9Fq/GTr4hGM6JvzRbekUB7p82KxSmIBhamUEUvwPhT6XDmCBOwemtCDtHFlUnAHQRVq9zNRgdVvKTa7F9CFnOqHOOm94gtyixiSLdXwnHN5TJB2hUbhaNokUxu1Y4M//deG3hlGiV7KOCwa/1Q/fkyDQYsATxejpdAPmY8vvWeVkm/+af4aMsNxbI1axmlF5NSO8iH3/27AIzgJNu/PmnqERS0kARROqQ7HzuKKSN9mybS6YItF3ZLBPgbGEPvTYdISlkE8YaPAAEjS8DBMNdoY4m17FTnvfqeaIsLNiJhSw==",
      "StatusCode": 201,
      "ResponseHeaders": {
        "Content-Length": "0",
        "Content-MD5": "UZRembFJ+s69CyIsXlcMHQ==",
        "Date": "Wed, 17 Feb 2021 18:50:45 GMT",
        "ETag": "\"0x8D8D374EF2B4952\"",
        "Last-Modified": "Wed, 17 Feb 2021 18:50:45 GMT",
        "Server": [
          "Windows-Azure-Blob/1.0",
          "Microsoft-HTTPAPI/2.0"
        ],
        "x-ms-client-request-id": "0def00c2-f8ee-ea9f-df15-a96b66b42fe8",
        "x-ms-content-crc64": "D8t/ZRdPs4M=",
        "x-ms-request-id": "b6083fc7-e01e-0071-265d-053ce9000000",
        "x-ms-request-server-encrypted": "true",
<<<<<<< HEAD
        "x-ms-version": "2020-12-06",
=======
        "x-ms-version": "2021-02-12",
>>>>>>> 7e782c87
        "x-ms-version-id": "2021-02-17T18:50:45.5183698Z"
      },
      "ResponseBody": []
    },
    {
      "RequestUri": "https://seanmcccanary3.blob.core.windows.net/test-container-e122a317-fa23-dd11-d640-68f32c567144/test-blob-de42b4d1-78c9-9fa9-43e9-8009cbb58ad4",
      "RequestMethod": "GET",
      "RequestHeaders": {
        "Accept": "application/xml",
        "Authorization": "Sanitized",
        "traceparent": "00-c89821defaa8904a9e994b9923194e94-cba1ca60e3f76d42-00",
        "User-Agent": [
          "azsdk-net-Storage.Blobs/12.9.0-alpha.20210217.1",
          "(.NET 5.0.3; Microsoft Windows 10.0.19042)"
        ],
        "x-ms-client-request-id": "cb47a01f-7dc6-29e5-12ca-da25b7c7f9d8",
        "x-ms-date": "Wed, 17 Feb 2021 18:50:45 GMT",
        "x-ms-return-client-request-id": "true",
<<<<<<< HEAD
        "x-ms-version": "2020-12-06"
=======
        "x-ms-version": "2021-02-12"
>>>>>>> 7e782c87
      },
      "RequestBody": null,
      "StatusCode": 200,
      "ResponseHeaders": {
        "Accept-Ranges": "bytes",
        "Content-Length": "1024",
        "Content-MD5": "UZRembFJ+s69CyIsXlcMHQ==",
        "Content-Type": "application/octet-stream",
        "Date": "Wed, 17 Feb 2021 18:50:45 GMT",
        "ETag": "\"0x8D8D374EF2B4952\"",
        "Last-Modified": "Wed, 17 Feb 2021 18:50:45 GMT",
        "Server": [
          "Windows-Azure-Blob/1.0",
          "Microsoft-HTTPAPI/2.0"
        ],
        "x-ms-blob-type": "BlockBlob",
        "x-ms-client-request-id": "cb47a01f-7dc6-29e5-12ca-da25b7c7f9d8",
        "x-ms-creation-time": "Wed, 17 Feb 2021 18:50:45 GMT",
        "x-ms-is-current-version": "true",
        "x-ms-last-access-time": "Wed, 17 Feb 2021 18:50:45 GMT",
        "x-ms-lease-state": "available",
        "x-ms-lease-status": "unlocked",
        "x-ms-request-id": "b6083fd2-e01e-0071-2d5d-053ce9000000",
        "x-ms-server-encrypted": "true",
<<<<<<< HEAD
        "x-ms-version": "2020-12-06",
=======
        "x-ms-version": "2021-02-12",
>>>>>>> 7e782c87
        "x-ms-version-id": "2021-02-17T18:50:45.5183698Z"
      },
      "ResponseBody": "Ho1Xl/zYWSe4gLYqxA8rmJC+SzSa0nw/8c4eO53mEhEjneQk5hitz56U50ZzINd5/bl00c6h/ksQGKYuuR2K0W2lBiYrBrJ4EXuVBus2y9D2pT7jcUBCgp6YE81xfxWACRXYzhmwTfYH/MBTC/hg2kzWNxTfp18tY4SIk/LkBpJlFPzVXf22RldH23WA73amNzmBmkcBoWK1q2uVKLoEI/Uu7fb7i31PIPG8l8vqrHQO4Vu5Y2xKZHOaH7GRIR2dQ7h/UgF/q6y8MXpWRQqXy//3hkZfSr+J44mDYGvLvf/TH1MSalpyjzau/DHy9B5pA1SymprXPfj49m53+0pB8HN6gia2hGCkhPcPsE6Olu5qGl0XGSJk/OFaGXPr+5PsbQy+d3L4sn7zDRajx4yqamB/DeHsKdZQFYZEXGvsuYlkIkNCzx58cWffIwwMwTRUr64Ta+2xAEM1bWLss1YSBlONPqVJaJpBApt5DAbJRFRR8Ky92U2bsiL/DGK8kL0RzRy5foKPCkcT0mlSOPQ9aykNmsOqVS0G8oyCSls4hHLdZz7pEMXRwuVkqQbkSXotwaE5rvb6Z3fvsoz2DMDr2073dNC1VFpjPNjeRawnIqkSVYm6/tV74wDG+l442rUleM247dSpeGxH1XEeHCHLx5Dj5Lc2Mdx4e5HP7lr7K2IiuMzebjXUaN0ccyhjXcff+jLOVPb+7kfxQHFC2okSS6oP+2NU7VhbDnvZGr2zFB7K8PMnLdZrI8qF7C7Dko5UCSh+U2Fjiw3ZckV6JNOJPStTeOqV6x3Uo9iZzgAql3zthRGVNcG8ZmTmTrqQ8f72+68Dbxqkvh4Lqa+JyrwMr9vIjZ7C8wdqlxGFrpxiRLLZo9NRJihiScfyiowRM5yo2p7fx2NfMwenmdgIHw+BqGX8ryfpuoiyZkTXz2l7WGN03NT+gnxOeW/LqY1PWSm3ceEmFIR1vx8WLWEfiGOeLEB1lEM6gyborja3HhD7YgwaH16IVETf/hy151UbL/EMLH1M2sXmfe66PWZNvqEOGspVBWgFFtf8lZUmhJvRzX9Fq/GTr4hGM6JvzRbekUB7p82KxSmIBhamUEUvwPhT6XDmCBOwemtCDtHFlUnAHQRVq9zNRgdVvKTa7F9CFnOqHOOm94gtyixiSLdXwnHN5TJB2hUbhaNokUxu1Y4M//deG3hlGiV7KOCwa/1Q/fkyDQYsATxejpdAPmY8vvWeVkm/+af4aMsNxbI1axmlF5NSO8iH3/27AIzgJNu/PmnqERS0kARROqQ7HzuKKSN9mybS6YItF3ZLBPgbGEPvTYdISlkE8YaPAAEjS8DBMNdoY4m17FTnvfqeaIsLNiJhSw=="
    },
    {
      "RequestUri": "https://seanmcccanary3.blob.core.windows.net/test-container-e122a317-fa23-dd11-d640-68f32c567144?restype=container",
      "RequestMethod": "DELETE",
      "RequestHeaders": {
        "Accept": "application/xml",
        "Authorization": "Sanitized",
        "traceparent": "00-0a1e1bf6f8195046bcb46e8327c2851e-fdcdbacd37a37849-00",
        "User-Agent": [
          "azsdk-net-Storage.Blobs/12.9.0-alpha.20210217.1",
          "(.NET 5.0.3; Microsoft Windows 10.0.19042)"
        ],
        "x-ms-client-request-id": "c64ce970-636c-6022-d2c0-71a2ccebb9b9",
        "x-ms-date": "Wed, 17 Feb 2021 18:50:45 GMT",
        "x-ms-return-client-request-id": "true",
<<<<<<< HEAD
        "x-ms-version": "2020-12-06"
=======
        "x-ms-version": "2021-02-12"
>>>>>>> 7e782c87
      },
      "RequestBody": null,
      "StatusCode": 202,
      "ResponseHeaders": {
        "Content-Length": "0",
        "Date": "Wed, 17 Feb 2021 18:50:45 GMT",
        "Server": [
          "Windows-Azure-Blob/1.0",
          "Microsoft-HTTPAPI/2.0"
        ],
        "x-ms-client-request-id": "c64ce970-636c-6022-d2c0-71a2ccebb9b9",
        "x-ms-request-id": "b6083fdd-e01e-0071-365d-053ce9000000",
<<<<<<< HEAD
        "x-ms-version": "2020-12-06"
=======
        "x-ms-version": "2021-02-12"
>>>>>>> 7e782c87
      },
      "ResponseBody": []
    },
    {
      "RequestUri": "https://seanmcccanary3.blob.core.windows.net/test-container-94397ae7-6175-d926-2e2c-dc48f1d983dd?restype=container",
      "RequestMethod": "PUT",
      "RequestHeaders": {
        "Accept": "application/xml",
        "Authorization": "Sanitized",
        "traceparent": "00-1973276cb7aaae4b9344bf7466d45ea6-f9b87a46c0cae945-00",
        "User-Agent": [
          "azsdk-net-Storage.Blobs/12.9.0-alpha.20210217.1",
          "(.NET 5.0.3; Microsoft Windows 10.0.19042)"
        ],
        "x-ms-blob-public-access": "container",
        "x-ms-client-request-id": "2b24d1c4-43fb-0e49-c272-974087da6ef8",
        "x-ms-date": "Wed, 17 Feb 2021 18:50:45 GMT",
        "x-ms-return-client-request-id": "true",
<<<<<<< HEAD
        "x-ms-version": "2020-12-06"
=======
        "x-ms-version": "2021-02-12"
>>>>>>> 7e782c87
      },
      "RequestBody": null,
      "StatusCode": 201,
      "ResponseHeaders": {
        "Content-Length": "0",
        "Date": "Wed, 17 Feb 2021 18:50:45 GMT",
        "ETag": "\"0x8D8D374EF64A7E4\"",
        "Last-Modified": "Wed, 17 Feb 2021 18:50:45 GMT",
        "Server": [
          "Windows-Azure-Blob/1.0",
          "Microsoft-HTTPAPI/2.0"
        ],
        "x-ms-client-request-id": "2b24d1c4-43fb-0e49-c272-974087da6ef8",
        "x-ms-request-id": "1a547c9f-e01e-0003-755d-053ba6000000",
<<<<<<< HEAD
        "x-ms-version": "2020-12-06"
=======
        "x-ms-version": "2021-02-12"
>>>>>>> 7e782c87
      },
      "ResponseBody": []
    },
    {
      "RequestUri": "https://seanmcccanary3.blob.core.windows.net/test-container-94397ae7-6175-d926-2e2c-dc48f1d983dd/test-blob-3bd7b49c-db32-1f0f-2ae0-fd6f55a4f5b1",
      "RequestMethod": "PUT",
      "RequestHeaders": {
        "Accept": "application/xml",
        "Authorization": "Sanitized",
        "Content-Length": "1024",
        "Content-Type": "application/octet-stream",
        "traceparent": "00-1ea51aeb2d27f14da14fc9b70c9fa5ac-79269f591d0c6242-00",
        "User-Agent": [
          "azsdk-net-Storage.Blobs/12.9.0-alpha.20210217.1",
          "(.NET 5.0.3; Microsoft Windows 10.0.19042)"
        ],
        "x-ms-blob-type": "BlockBlob",
        "x-ms-client-request-id": "fe6d5baa-7fdb-377a-a155-dbf13a2cb8d2",
        "x-ms-date": "Wed, 17 Feb 2021 18:50:45 GMT",
        "x-ms-return-client-request-id": "true",
<<<<<<< HEAD
        "x-ms-version": "2020-12-06"
=======
        "x-ms-version": "2021-02-12"
>>>>>>> 7e782c87
      },
      "RequestBody": "PZOwsDfrPrQObTkq8E0FXt3Zgx+0V+Ku0qUMCJsrRIDbd5tAHp3L2ZNwHY0KHh10bTlirlZPROWwAt6R3zYY4yi4T3iyxD9ADaqMRDpVo7OIl5piyJYqjDO1kBy+OvldVzlkUs+lwan5IqCswgCrW18rCUebtRuSjcJF/TQjgdOwL+wA8FDk49bwaaX1fcozCTS8kzGywaIe0sQNX8R11aHN/JMUq2sPRyZxqkx1nBD4EvP/Z+2h/m1K4R2L14MRe5MEKIE2H13JrEwLQBdVqTa0FE3QdW6zLP0lyclNg3CiXy65cXSOwfKVNrqhlr1W9Djn18I1QAYkUPyDEFWTeyjbaOHonDfBJVNaOz+zEZVAz9WRZqyubR8olCB4C7CdAbqRxS3cblgAJbFu2wXHcD9mQkF/AhV7LfvBvwcXSRqivDmEIktoZGF9kED7P5EaYSThEshvHv+kFZgyGq5R6duWzB7LQk7z/t7fAnLVgO5pp13jNjdSM5463wyzNUqyK6dkZHNzTh7V7RPpjxuMz5WpyHNRbrOjRJh/kWNCP8iULNfLcBt79lg+DUgjaKODrQ92Cm3WYb3zwSDa8727kq1LVWJEwV95LdIaEmBqgNv0/ONTzDVbvcsZ16/7oQKag3qa2BJAP+uw/Nyau09ciUFE5ffaaMZ475iXKuqwfozPgI/l0KfJs733o89ZwAF7vU5utrsLwBq0Iuh5qRQA/31PyzvAdrmZezE54sT2Hy+XHG2cQsjRxL90Ma2+Twqo9qRSCfXFu0aU1DuJ0d5WvQK54oymZLy1fgZ8S0UL2isnkesgpBY50WAnB26MR/LhHnOqBWx9AZLnnIruSW8AifkPYkDyNRjsfxAsf1xOKDYUmi3RYNW+qY9ZOQiLSojwJn50fOWx7+hbvYVbUYI1mHNU2q5CLigkUbmxmfwQYTSIO1je2qtRYqtEdqJPY1cMI6CUNnDarvhVTysrAFXsSlxR0xUpV77IAngC/beG1e5hpHVbfCrEro1giYqAJWFWWCxG/o9B4szizDT317FAz3o9ylvgkc4xjCWIyc0zR90WrKSLP9deH8KpeK/2zNbbH7oQQlsGdsddFXFquBj+r4RW4SsMtI+i36qZNhgeOr9OrKkTIgWCDzbdLSll82epqsgroOuqz2sqbWKwbT+uP9uyGwtv64x+1NH1L4ZlPOtD74xQ8prUpN0+6LSi0aL3Lu5Os9hbOr47rMsZtaDkxDF3bX2yXkxA3XcuMAPY3AIv/gCYF4kT57XOFEbOu+48WSODK2QlRNChDtZgLQm7Y9DI6regTK2oY4XH5EoGcSGI8dbfVLCeCbkw9gmysrqsE7B1BdE3nA1228feXV+Fmw==",
      "StatusCode": 201,
      "ResponseHeaders": {
        "Content-Length": "0",
        "Content-MD5": "Bx3RaFgg3SO+xxiEeQAJhg==",
        "Date": "Wed, 17 Feb 2021 18:50:45 GMT",
        "ETag": "\"0x8D8D374EF6FD8DB\"",
        "Last-Modified": "Wed, 17 Feb 2021 18:50:45 GMT",
        "Server": [
          "Windows-Azure-Blob/1.0",
          "Microsoft-HTTPAPI/2.0"
        ],
        "x-ms-client-request-id": "fe6d5baa-7fdb-377a-a155-dbf13a2cb8d2",
        "x-ms-content-crc64": "/zuWKETb1Ew=",
        "x-ms-request-id": "1a547cb2-e01e-0003-045d-053ba6000000",
        "x-ms-request-server-encrypted": "true",
<<<<<<< HEAD
        "x-ms-version": "2020-12-06",
=======
        "x-ms-version": "2021-02-12",
>>>>>>> 7e782c87
        "x-ms-version-id": "2021-02-17T18:50:45.9676891Z"
      },
      "ResponseBody": []
    },
    {
      "RequestUri": "https://seanmcccanary3.blob.core.windows.net/test-container-94397ae7-6175-d926-2e2c-dc48f1d983dd/test-blob-3bd7b49c-db32-1f0f-2ae0-fd6f55a4f5b1",
      "RequestMethod": "GET",
      "RequestHeaders": {
        "Accept": "application/xml",
        "Authorization": "Sanitized",
        "If-Modified-Since": "Tue, 16 Feb 2021 18:50:45 GMT",
        "traceparent": "00-c496e19f10db1f40ad3e14d8f22f1520-9f23d484f9752644-00",
        "User-Agent": [
          "azsdk-net-Storage.Blobs/12.9.0-alpha.20210217.1",
          "(.NET 5.0.3; Microsoft Windows 10.0.19042)"
        ],
        "x-ms-client-request-id": "f9c4a333-f737-4bd6-a19a-f93b905f1727",
        "x-ms-date": "Wed, 17 Feb 2021 18:50:45 GMT",
        "x-ms-return-client-request-id": "true",
<<<<<<< HEAD
        "x-ms-version": "2020-12-06"
=======
        "x-ms-version": "2021-02-12"
>>>>>>> 7e782c87
      },
      "RequestBody": null,
      "StatusCode": 200,
      "ResponseHeaders": {
        "Accept-Ranges": "bytes",
        "Content-Length": "1024",
        "Content-MD5": "Bx3RaFgg3SO+xxiEeQAJhg==",
        "Content-Type": "application/octet-stream",
        "Date": "Wed, 17 Feb 2021 18:50:45 GMT",
        "ETag": "\"0x8D8D374EF6FD8DB\"",
        "Last-Modified": "Wed, 17 Feb 2021 18:50:45 GMT",
        "Server": [
          "Windows-Azure-Blob/1.0",
          "Microsoft-HTTPAPI/2.0"
        ],
        "x-ms-blob-type": "BlockBlob",
        "x-ms-client-request-id": "f9c4a333-f737-4bd6-a19a-f93b905f1727",
        "x-ms-creation-time": "Wed, 17 Feb 2021 18:50:45 GMT",
        "x-ms-is-current-version": "true",
        "x-ms-last-access-time": "Wed, 17 Feb 2021 18:50:45 GMT",
        "x-ms-lease-state": "available",
        "x-ms-lease-status": "unlocked",
        "x-ms-request-id": "1a547cb5-e01e-0003-075d-053ba6000000",
        "x-ms-server-encrypted": "true",
<<<<<<< HEAD
        "x-ms-version": "2020-12-06",
=======
        "x-ms-version": "2021-02-12",
>>>>>>> 7e782c87
        "x-ms-version-id": "2021-02-17T18:50:45.9676891Z"
      },
      "ResponseBody": "PZOwsDfrPrQObTkq8E0FXt3Zgx+0V+Ku0qUMCJsrRIDbd5tAHp3L2ZNwHY0KHh10bTlirlZPROWwAt6R3zYY4yi4T3iyxD9ADaqMRDpVo7OIl5piyJYqjDO1kBy+OvldVzlkUs+lwan5IqCswgCrW18rCUebtRuSjcJF/TQjgdOwL+wA8FDk49bwaaX1fcozCTS8kzGywaIe0sQNX8R11aHN/JMUq2sPRyZxqkx1nBD4EvP/Z+2h/m1K4R2L14MRe5MEKIE2H13JrEwLQBdVqTa0FE3QdW6zLP0lyclNg3CiXy65cXSOwfKVNrqhlr1W9Djn18I1QAYkUPyDEFWTeyjbaOHonDfBJVNaOz+zEZVAz9WRZqyubR8olCB4C7CdAbqRxS3cblgAJbFu2wXHcD9mQkF/AhV7LfvBvwcXSRqivDmEIktoZGF9kED7P5EaYSThEshvHv+kFZgyGq5R6duWzB7LQk7z/t7fAnLVgO5pp13jNjdSM5463wyzNUqyK6dkZHNzTh7V7RPpjxuMz5WpyHNRbrOjRJh/kWNCP8iULNfLcBt79lg+DUgjaKODrQ92Cm3WYb3zwSDa8727kq1LVWJEwV95LdIaEmBqgNv0/ONTzDVbvcsZ16/7oQKag3qa2BJAP+uw/Nyau09ciUFE5ffaaMZ475iXKuqwfozPgI/l0KfJs733o89ZwAF7vU5utrsLwBq0Iuh5qRQA/31PyzvAdrmZezE54sT2Hy+XHG2cQsjRxL90Ma2+Twqo9qRSCfXFu0aU1DuJ0d5WvQK54oymZLy1fgZ8S0UL2isnkesgpBY50WAnB26MR/LhHnOqBWx9AZLnnIruSW8AifkPYkDyNRjsfxAsf1xOKDYUmi3RYNW+qY9ZOQiLSojwJn50fOWx7+hbvYVbUYI1mHNU2q5CLigkUbmxmfwQYTSIO1je2qtRYqtEdqJPY1cMI6CUNnDarvhVTysrAFXsSlxR0xUpV77IAngC/beG1e5hpHVbfCrEro1giYqAJWFWWCxG/o9B4szizDT317FAz3o9ylvgkc4xjCWIyc0zR90WrKSLP9deH8KpeK/2zNbbH7oQQlsGdsddFXFquBj+r4RW4SsMtI+i36qZNhgeOr9OrKkTIgWCDzbdLSll82epqsgroOuqz2sqbWKwbT+uP9uyGwtv64x+1NH1L4ZlPOtD74xQ8prUpN0+6LSi0aL3Lu5Os9hbOr47rMsZtaDkxDF3bX2yXkxA3XcuMAPY3AIv/gCYF4kT57XOFEbOu+48WSODK2QlRNChDtZgLQm7Y9DI6regTK2oY4XH5EoGcSGI8dbfVLCeCbkw9gmysrqsE7B1BdE3nA1228feXV+Fmw=="
    },
    {
      "RequestUri": "https://seanmcccanary3.blob.core.windows.net/test-container-94397ae7-6175-d926-2e2c-dc48f1d983dd?restype=container",
      "RequestMethod": "DELETE",
      "RequestHeaders": {
        "Accept": "application/xml",
        "Authorization": "Sanitized",
        "traceparent": "00-e32d64c0c3b7ae4b957147cc338bc04b-107689acc1baf645-00",
        "User-Agent": [
          "azsdk-net-Storage.Blobs/12.9.0-alpha.20210217.1",
          "(.NET 5.0.3; Microsoft Windows 10.0.19042)"
        ],
        "x-ms-client-request-id": "96bd7120-be68-ee9a-40c8-a1f4f2cf9f04",
        "x-ms-date": "Wed, 17 Feb 2021 18:50:46 GMT",
        "x-ms-return-client-request-id": "true",
<<<<<<< HEAD
        "x-ms-version": "2020-12-06"
=======
        "x-ms-version": "2021-02-12"
>>>>>>> 7e782c87
      },
      "RequestBody": null,
      "StatusCode": 202,
      "ResponseHeaders": {
        "Content-Length": "0",
        "Date": "Wed, 17 Feb 2021 18:50:45 GMT",
        "Server": [
          "Windows-Azure-Blob/1.0",
          "Microsoft-HTTPAPI/2.0"
        ],
        "x-ms-client-request-id": "96bd7120-be68-ee9a-40c8-a1f4f2cf9f04",
        "x-ms-request-id": "1a547cc1-e01e-0003-105d-053ba6000000",
<<<<<<< HEAD
        "x-ms-version": "2020-12-06"
=======
        "x-ms-version": "2021-02-12"
>>>>>>> 7e782c87
      },
      "ResponseBody": []
    },
    {
      "RequestUri": "https://seanmcccanary3.blob.core.windows.net/test-container-dc58be6e-6203-c9bd-d805-a8fa5d81b290?restype=container",
      "RequestMethod": "PUT",
      "RequestHeaders": {
        "Accept": "application/xml",
        "Authorization": "Sanitized",
        "traceparent": "00-4e44e9dc4aa0d04ba4f200daa374d9d5-bb34c3a8e5f63d40-00",
        "User-Agent": [
          "azsdk-net-Storage.Blobs/12.9.0-alpha.20210217.1",
          "(.NET 5.0.3; Microsoft Windows 10.0.19042)"
        ],
        "x-ms-blob-public-access": "container",
        "x-ms-client-request-id": "d9e6949c-e8b7-bd07-b4f3-be6216a090be",
        "x-ms-date": "Wed, 17 Feb 2021 18:50:46 GMT",
        "x-ms-return-client-request-id": "true",
<<<<<<< HEAD
        "x-ms-version": "2020-12-06"
=======
        "x-ms-version": "2021-02-12"
>>>>>>> 7e782c87
      },
      "RequestBody": null,
      "StatusCode": 201,
      "ResponseHeaders": {
        "Content-Length": "0",
        "Date": "Wed, 17 Feb 2021 18:50:45 GMT",
        "ETag": "\"0x8D8D374EFA7E887\"",
        "Last-Modified": "Wed, 17 Feb 2021 18:50:46 GMT",
        "Server": [
          "Windows-Azure-Blob/1.0",
          "Microsoft-HTTPAPI/2.0"
        ],
        "x-ms-client-request-id": "d9e6949c-e8b7-bd07-b4f3-be6216a090be",
        "x-ms-request-id": "e555d84b-301e-0072-735d-05dd8d000000",
<<<<<<< HEAD
        "x-ms-version": "2020-12-06"
=======
        "x-ms-version": "2021-02-12"
>>>>>>> 7e782c87
      },
      "ResponseBody": []
    },
    {
      "RequestUri": "https://seanmcccanary3.blob.core.windows.net/test-container-dc58be6e-6203-c9bd-d805-a8fa5d81b290/test-blob-a44099cf-ab88-ab86-f1f4-a68bcb0bb14f",
      "RequestMethod": "PUT",
      "RequestHeaders": {
        "Accept": "application/xml",
        "Authorization": "Sanitized",
        "Content-Length": "1024",
        "Content-Type": "application/octet-stream",
        "traceparent": "00-d2279ad6c686654a89f05e8306ee7ea3-1779e58e6ade2743-00",
        "User-Agent": [
          "azsdk-net-Storage.Blobs/12.9.0-alpha.20210217.1",
          "(.NET 5.0.3; Microsoft Windows 10.0.19042)"
        ],
        "x-ms-blob-type": "BlockBlob",
        "x-ms-client-request-id": "1bac5708-0e66-2cc4-b635-4115b8c35493",
        "x-ms-date": "Wed, 17 Feb 2021 18:50:46 GMT",
        "x-ms-return-client-request-id": "true",
<<<<<<< HEAD
        "x-ms-version": "2020-12-06"
=======
        "x-ms-version": "2021-02-12"
>>>>>>> 7e782c87
      },
      "RequestBody": "FRAeA7SBY+3+B+BeztkBATgmXcia2Njt5l1qrcJdO1sU1M23t8nNGzH427AIqe7a8r0q70PHJD04MR1WF7YrocuESfoMSUluWEKXof0o5Txuj7oFM0sYTLCQf4ardwN6zTnkg1/0zqlzu5YBMII/EEzg6If7Jm6AbP1Je8rDw+E+HNTEQ2HdecERkXe0FxstUG85y458f6fKZBZiq1LesPi1whSue8zrA2/F6pX2y1XhHCpbifdTwp0t+d9Ke85vMuB//1QHf9WiTsgftpQR1JnBgI4ngycAYQB2gILtoIegVre0d8sB2pxVuDovMwsIGyVGifo/R6+5fp1TkP5Sta5AfmDdXVzNwKbx0srs0S71bmVdpxeNYA4I+/gurUmeAgKM7rWrKr7IeMlUTXXkzK1vXiGZ9Q6Xsx1S1WJknxJcU8/IX+J5SUOnlS5NOBOYIy5Kvk8nBQ309TuXWVVcZNm3+PqmHG3K9hTe8mDgSXsKubEzGeDCNE7B02qn4vDuSjFVlj8Y8gfBgMg7SROtE6zAjJ+kKEr49MOs5EgCIxQj76cvi7I78sepcpkYh+s7FL++5lVQSiLmXKJ8aw2/vly0F1lrfoj5hZnY+rWx32zYcc+IQzy+06WESC4Pvoa56rQ8ZHCRz5Y3xGG7eE9tNHw1o/o9N3of9USz5zVa6cYTHhABdHv8R6I4UX/bAlpWFxOx2huMe7I5HW4s3edh3NubqFo/a8ABOVxXBeb7RPLpXdAhqQ+qhqJdyFcN0Gm613SjP1r/FqtTsKG+NHbMPdh7QoAXPzLL8CG44qNo9GjznS1xVwWX6UYkzflt61IrkIp+kY3po5dC1045RzQI6rw4y5dJW+XT41g58nE5XgTPjFEY6WLbCfmVLn+2XqISHOM9NR+64TSlq600sLAlCXlKabvi7wFZXcKdsyxlHYW2JtaO+ynkFKodcz61pllJbyUGbPXmLy3i5NddHC4HP44ofonalw1QZVQQxXvCo7doVEQHX7GPz/aorBdRh/h8FTSvjSjPb9gYtQag1WqxH0Eg9MjpAN/dmK6TMer2/91clLBHEhWPmeVs7qmq7/qM943WMJIvkhRU0vV5PD3tIrYpQ0G6aQwrkVvjfRI1Mqi0BjldIM5LLAGc8z8gFVynfszzgau40o2Bqp42TBUBHqBNxTUEkALn3RdAHXbMC3z/O/9FQrH8+zSs23UwFd/smtSf0k8mo+3KDKOUeLQXtJ8iNxEVvNzuUMkBV7SMt8g3U4OhLDgs2JgRejUNZ4OAlSfVDd3O1t34sIKGJUs5PVXbXSQxdYdn9V54BEGm4ehFgMKNt6nqaH2lqXu1prNM2DzgMgpfTx+fbhd/VdKcUg==",
      "StatusCode": 201,
      "ResponseHeaders": {
        "Content-Length": "0",
        "Content-MD5": "WU+tmLLizRrveopfGYlhTw==",
        "Date": "Wed, 17 Feb 2021 18:50:45 GMT",
        "ETag": "\"0x8D8D374EFB32FAC\"",
        "Last-Modified": "Wed, 17 Feb 2021 18:50:46 GMT",
        "Server": [
          "Windows-Azure-Blob/1.0",
          "Microsoft-HTTPAPI/2.0"
        ],
        "x-ms-client-request-id": "1bac5708-0e66-2cc4-b635-4115b8c35493",
        "x-ms-content-crc64": "Sjzw9fTY5WY=",
        "x-ms-request-id": "e555d85e-301e-0072-045d-05dd8d000000",
        "x-ms-request-server-encrypted": "true",
<<<<<<< HEAD
        "x-ms-version": "2020-12-06",
=======
        "x-ms-version": "2021-02-12",
>>>>>>> 7e782c87
        "x-ms-version-id": "2021-02-17T18:50:46.4100037Z"
      },
      "ResponseBody": []
    },
    {
      "RequestUri": "https://seanmcccanary3.blob.core.windows.net/test-container-dc58be6e-6203-c9bd-d805-a8fa5d81b290/test-blob-a44099cf-ab88-ab86-f1f4-a68bcb0bb14f",
      "RequestMethod": "GET",
      "RequestHeaders": {
        "Accept": "application/xml",
        "Authorization": "Sanitized",
        "If-Unmodified-Since": "Thu, 18 Feb 2021 18:50:45 GMT",
        "traceparent": "00-4f7644de5b549548ae353b8950a7f4c4-f5c5f15e74e7b047-00",
        "User-Agent": [
          "azsdk-net-Storage.Blobs/12.9.0-alpha.20210217.1",
          "(.NET 5.0.3; Microsoft Windows 10.0.19042)"
        ],
        "x-ms-client-request-id": "7482fbe1-955f-9de9-67fe-4e8f6dc82d6e",
        "x-ms-date": "Wed, 17 Feb 2021 18:50:46 GMT",
        "x-ms-return-client-request-id": "true",
<<<<<<< HEAD
        "x-ms-version": "2020-12-06"
=======
        "x-ms-version": "2021-02-12"
>>>>>>> 7e782c87
      },
      "RequestBody": null,
      "StatusCode": 200,
      "ResponseHeaders": {
        "Accept-Ranges": "bytes",
        "Content-Length": "1024",
        "Content-MD5": "WU+tmLLizRrveopfGYlhTw==",
        "Content-Type": "application/octet-stream",
        "Date": "Wed, 17 Feb 2021 18:50:45 GMT",
        "ETag": "\"0x8D8D374EFB32FAC\"",
        "Last-Modified": "Wed, 17 Feb 2021 18:50:46 GMT",
        "Server": [
          "Windows-Azure-Blob/1.0",
          "Microsoft-HTTPAPI/2.0"
        ],
        "x-ms-blob-type": "BlockBlob",
        "x-ms-client-request-id": "7482fbe1-955f-9de9-67fe-4e8f6dc82d6e",
        "x-ms-creation-time": "Wed, 17 Feb 2021 18:50:46 GMT",
        "x-ms-is-current-version": "true",
        "x-ms-last-access-time": "Wed, 17 Feb 2021 18:50:46 GMT",
        "x-ms-lease-state": "available",
        "x-ms-lease-status": "unlocked",
        "x-ms-request-id": "e555d86f-301e-0072-145d-05dd8d000000",
        "x-ms-server-encrypted": "true",
<<<<<<< HEAD
        "x-ms-version": "2020-12-06",
=======
        "x-ms-version": "2021-02-12",
>>>>>>> 7e782c87
        "x-ms-version-id": "2021-02-17T18:50:46.4100037Z"
      },
      "ResponseBody": "FRAeA7SBY+3+B+BeztkBATgmXcia2Njt5l1qrcJdO1sU1M23t8nNGzH427AIqe7a8r0q70PHJD04MR1WF7YrocuESfoMSUluWEKXof0o5Txuj7oFM0sYTLCQf4ardwN6zTnkg1/0zqlzu5YBMII/EEzg6If7Jm6AbP1Je8rDw+E+HNTEQ2HdecERkXe0FxstUG85y458f6fKZBZiq1LesPi1whSue8zrA2/F6pX2y1XhHCpbifdTwp0t+d9Ke85vMuB//1QHf9WiTsgftpQR1JnBgI4ngycAYQB2gILtoIegVre0d8sB2pxVuDovMwsIGyVGifo/R6+5fp1TkP5Sta5AfmDdXVzNwKbx0srs0S71bmVdpxeNYA4I+/gurUmeAgKM7rWrKr7IeMlUTXXkzK1vXiGZ9Q6Xsx1S1WJknxJcU8/IX+J5SUOnlS5NOBOYIy5Kvk8nBQ309TuXWVVcZNm3+PqmHG3K9hTe8mDgSXsKubEzGeDCNE7B02qn4vDuSjFVlj8Y8gfBgMg7SROtE6zAjJ+kKEr49MOs5EgCIxQj76cvi7I78sepcpkYh+s7FL++5lVQSiLmXKJ8aw2/vly0F1lrfoj5hZnY+rWx32zYcc+IQzy+06WESC4Pvoa56rQ8ZHCRz5Y3xGG7eE9tNHw1o/o9N3of9USz5zVa6cYTHhABdHv8R6I4UX/bAlpWFxOx2huMe7I5HW4s3edh3NubqFo/a8ABOVxXBeb7RPLpXdAhqQ+qhqJdyFcN0Gm613SjP1r/FqtTsKG+NHbMPdh7QoAXPzLL8CG44qNo9GjznS1xVwWX6UYkzflt61IrkIp+kY3po5dC1045RzQI6rw4y5dJW+XT41g58nE5XgTPjFEY6WLbCfmVLn+2XqISHOM9NR+64TSlq600sLAlCXlKabvi7wFZXcKdsyxlHYW2JtaO+ynkFKodcz61pllJbyUGbPXmLy3i5NddHC4HP44ofonalw1QZVQQxXvCo7doVEQHX7GPz/aorBdRh/h8FTSvjSjPb9gYtQag1WqxH0Eg9MjpAN/dmK6TMer2/91clLBHEhWPmeVs7qmq7/qM943WMJIvkhRU0vV5PD3tIrYpQ0G6aQwrkVvjfRI1Mqi0BjldIM5LLAGc8z8gFVynfszzgau40o2Bqp42TBUBHqBNxTUEkALn3RdAHXbMC3z/O/9FQrH8+zSs23UwFd/smtSf0k8mo+3KDKOUeLQXtJ8iNxEVvNzuUMkBV7SMt8g3U4OhLDgs2JgRejUNZ4OAlSfVDd3O1t34sIKGJUs5PVXbXSQxdYdn9V54BEGm4ehFgMKNt6nqaH2lqXu1prNM2DzgMgpfTx+fbhd/VdKcUg=="
    },
    {
      "RequestUri": "https://seanmcccanary3.blob.core.windows.net/test-container-dc58be6e-6203-c9bd-d805-a8fa5d81b290?restype=container",
      "RequestMethod": "DELETE",
      "RequestHeaders": {
        "Accept": "application/xml",
        "Authorization": "Sanitized",
        "traceparent": "00-0de9091d046843489078a3cdcaaa632d-9bf54b678ca5c445-00",
        "User-Agent": [
          "azsdk-net-Storage.Blobs/12.9.0-alpha.20210217.1",
          "(.NET 5.0.3; Microsoft Windows 10.0.19042)"
        ],
        "x-ms-client-request-id": "bd33bb1c-df40-2733-df37-c2a749fcb2f3",
        "x-ms-date": "Wed, 17 Feb 2021 18:50:46 GMT",
        "x-ms-return-client-request-id": "true",
<<<<<<< HEAD
        "x-ms-version": "2020-12-06"
=======
        "x-ms-version": "2021-02-12"
>>>>>>> 7e782c87
      },
      "RequestBody": null,
      "StatusCode": 202,
      "ResponseHeaders": {
        "Content-Length": "0",
        "Date": "Wed, 17 Feb 2021 18:50:45 GMT",
        "Server": [
          "Windows-Azure-Blob/1.0",
          "Microsoft-HTTPAPI/2.0"
        ],
        "x-ms-client-request-id": "bd33bb1c-df40-2733-df37-c2a749fcb2f3",
        "x-ms-request-id": "e555d880-301e-0072-255d-05dd8d000000",
<<<<<<< HEAD
        "x-ms-version": "2020-12-06"
=======
        "x-ms-version": "2021-02-12"
>>>>>>> 7e782c87
      },
      "ResponseBody": []
    },
    {
      "RequestUri": "https://seanmcccanary3.blob.core.windows.net/test-container-6296042c-4fb1-f8ef-f711-aad335dc0188?restype=container",
      "RequestMethod": "PUT",
      "RequestHeaders": {
        "Accept": "application/xml",
        "Authorization": "Sanitized",
        "traceparent": "00-0e7c79198d967b459487216742f27c54-bf6aa1c075264443-00",
        "User-Agent": [
          "azsdk-net-Storage.Blobs/12.9.0-alpha.20210217.1",
          "(.NET 5.0.3; Microsoft Windows 10.0.19042)"
        ],
        "x-ms-blob-public-access": "container",
        "x-ms-client-request-id": "96e06cd8-0c48-ccc7-cb3b-c62e355ff102",
        "x-ms-date": "Wed, 17 Feb 2021 18:50:46 GMT",
        "x-ms-return-client-request-id": "true",
<<<<<<< HEAD
        "x-ms-version": "2020-12-06"
=======
        "x-ms-version": "2021-02-12"
>>>>>>> 7e782c87
      },
      "RequestBody": null,
      "StatusCode": 201,
      "ResponseHeaders": {
        "Content-Length": "0",
        "Date": "Wed, 17 Feb 2021 18:50:46 GMT",
        "ETag": "\"0x8D8D374EFED52C3\"",
        "Last-Modified": "Wed, 17 Feb 2021 18:50:46 GMT",
        "Server": [
          "Windows-Azure-Blob/1.0",
          "Microsoft-HTTPAPI/2.0"
        ],
        "x-ms-client-request-id": "96e06cd8-0c48-ccc7-cb3b-c62e355ff102",
        "x-ms-request-id": "72dc0976-401e-0025-345d-0573be000000",
<<<<<<< HEAD
        "x-ms-version": "2020-12-06"
=======
        "x-ms-version": "2021-02-12"
>>>>>>> 7e782c87
      },
      "ResponseBody": []
    },
    {
      "RequestUri": "https://seanmcccanary3.blob.core.windows.net/test-container-6296042c-4fb1-f8ef-f711-aad335dc0188/test-blob-fbc072c4-31d6-3e34-c314-5950ef4b67eb",
      "RequestMethod": "PUT",
      "RequestHeaders": {
        "Accept": "application/xml",
        "Authorization": "Sanitized",
        "Content-Length": "1024",
        "Content-Type": "application/octet-stream",
        "traceparent": "00-731783f727dfb042adb106dc57acbcd3-433d4a6e41438f46-00",
        "User-Agent": [
          "azsdk-net-Storage.Blobs/12.9.0-alpha.20210217.1",
          "(.NET 5.0.3; Microsoft Windows 10.0.19042)"
        ],
        "x-ms-blob-type": "BlockBlob",
        "x-ms-client-request-id": "efb17667-6554-4bfe-1745-8aabeee93175",
        "x-ms-date": "Wed, 17 Feb 2021 18:50:46 GMT",
        "x-ms-return-client-request-id": "true",
<<<<<<< HEAD
        "x-ms-version": "2020-12-06"
=======
        "x-ms-version": "2021-02-12"
>>>>>>> 7e782c87
      },
      "RequestBody": "NTkYc4n/X7vWKDtMZY/Rmunc+8n8a0CDDqfmWar/Ocdz6CrtRLRE2A0kvyDQe2Y8aStFWWQoBcr5lWXhGQUR1+502X1l5FY0mCK72KsgspJBqvB+ueBiSuNg869PYr8HEugxXKHp14TVEMBCbCwe2OLSoG4Vkx0OEo6aBPGm5TVitMbC71bxV9NsqKgfH922QRvMfMJR8n7KIkkSTtKSLiuK4LhmW+mM4Uiaqep07/Kx48PW2mlzEMJH+M0M3ggB2Xl9lT8kUOYxQJp5tkmTVTNXYWsPvFTBFtD2HmMcfwM/mc9x91qzjJPdpJrO+ll4s6KatXyd8hwlu35vLjGCFcCXOR15Il7Zo9TXMhi68xx2fWvAgcqHoaazSzvbRF5iWo7ZNsA7/5BDwRKnxsAEa8hi+LDFwZP2EJd2xdYj/V52dNeJ4LxbOn3afcC339vmr+ByeUytnZj74yYoxTm5IMOzMFLoeooLBr0y6kTSPjC8jxb2sIQSyNc+jv2WM3VEIFz9BK6J/TRVZ3OOe7JUKKT1bDUjw28/oGh6quyNddJI7srn1TmCM5HhoEkRhE0k6mVYoMdAIF3tvWRGDlNIyPGgRYzobFJqczijQSIlLhsbVcCGNNULCM1s+hfUOyQ+mdhYcD/APH0S7iyOnN86x49JK7iTwZMblDy/e3I7ljgTZadKzb3bWhlCc0apfWvuMjKIihBsqthEPNwDAcEK11jzejc37/rRbtCfUE1NchfQ0EhAsgsnp7rPBpHh2FlXOJvutQI0t0M4thxAzVmK9snEMjB4ySVNzNJ8Z+lo8JV2RxixX70UnBgFB/zu59phRQ/HHKYo3m52oekvt1BZz8aGyYVA2JcMsJYYc8IpXuT4GyHZodTvTWipO77T5OTHqzg1Zx1UIG13umwQEGusTUIEN5wufy7ylnwcl53ZOMuxUMeJ8/bGo/q0Yudn3zz8/e17z61HmSsKQ9ChOInQnoGgXsCjIlpLPpSheh1Girc/IJqvXWkdabebf68lJGtx48Nlx4F8WdqTL5EZph4Ow7kZYhfvIEAXgvQIB6OqJhkoMJdZ4cM1wsa/HC3YBMOZjbz1C8JTgsKDTUSMc1E36Al38HaHtOL25J9RLwQSP34xb3rmtRpW1a3U1pN+qU91iDQjYBRNEtnZ/ycjAlK9cA7GWgTXUDPvIRvIst1PdzpQ26fQ7t5q5F2gDLXyM9NaFmaEuE5KnjcBND/4hF/7iofs0iar7YEvW3amNkN9/e5IbZt3yr7sBTxvz7qfcV/9pYEtBWCsrynkVFzXpGfzgzZRsBfDg8DIAM3qOx3HkOoXqJHCT/iNm75yk3VhFWHUfEuDTsBHOiHBZQSTwnMLHQ==",
      "StatusCode": 201,
      "ResponseHeaders": {
        "Content-Length": "0",
        "Content-MD5": "2YbZRI0iIXIH077INQJ4MQ==",
        "Date": "Wed, 17 Feb 2021 18:50:46 GMT",
        "ETag": "\"0x8D8D374EFF9BB65\"",
        "Last-Modified": "Wed, 17 Feb 2021 18:50:46 GMT",
        "Server": [
          "Windows-Azure-Blob/1.0",
          "Microsoft-HTTPAPI/2.0"
        ],
        "x-ms-client-request-id": "efb17667-6554-4bfe-1745-8aabeee93175",
        "x-ms-content-crc64": "/lkHcHx7JcQ=",
        "x-ms-request-id": "72dc0987-401e-0025-3e5d-0573be000000",
        "x-ms-request-server-encrypted": "true",
<<<<<<< HEAD
        "x-ms-version": "2020-12-06",
=======
        "x-ms-version": "2021-02-12",
>>>>>>> 7e782c87
        "x-ms-version-id": "2021-02-17T18:50:46.8713317Z"
      },
      "ResponseBody": []
    },
    {
      "RequestUri": "https://seanmcccanary3.blob.core.windows.net/test-container-6296042c-4fb1-f8ef-f711-aad335dc0188/test-blob-fbc072c4-31d6-3e34-c314-5950ef4b67eb",
      "RequestMethod": "HEAD",
      "RequestHeaders": {
        "Accept": "application/xml",
        "Authorization": "Sanitized",
        "traceparent": "00-9b68cb40eb3811469b2b99e7627c31ac-9f9ec03e241a584c-00",
        "User-Agent": [
          "azsdk-net-Storage.Blobs/12.9.0-alpha.20210217.1",
          "(.NET 5.0.3; Microsoft Windows 10.0.19042)"
        ],
        "x-ms-client-request-id": "79e90e3a-7799-0796-1674-bbfdb77ee085",
        "x-ms-date": "Wed, 17 Feb 2021 18:50:46 GMT",
        "x-ms-return-client-request-id": "true",
<<<<<<< HEAD
        "x-ms-version": "2020-12-06"
=======
        "x-ms-version": "2021-02-12"
>>>>>>> 7e782c87
      },
      "RequestBody": null,
      "StatusCode": 200,
      "ResponseHeaders": {
        "Accept-Ranges": "bytes",
        "Content-Length": "1024",
        "Content-MD5": "2YbZRI0iIXIH077INQJ4MQ==",
        "Content-Type": "application/octet-stream",
        "Date": "Wed, 17 Feb 2021 18:50:46 GMT",
        "ETag": "\"0x8D8D374EFF9BB65\"",
        "Last-Modified": "Wed, 17 Feb 2021 18:50:46 GMT",
        "Server": [
          "Windows-Azure-Blob/1.0",
          "Microsoft-HTTPAPI/2.0"
        ],
        "x-ms-access-tier": "Hot",
        "x-ms-access-tier-inferred": "true",
        "x-ms-blob-type": "BlockBlob",
        "x-ms-client-request-id": "79e90e3a-7799-0796-1674-bbfdb77ee085",
        "x-ms-creation-time": "Wed, 17 Feb 2021 18:50:46 GMT",
        "x-ms-is-current-version": "true",
        "x-ms-last-access-time": "Wed, 17 Feb 2021 18:50:46 GMT",
        "x-ms-lease-state": "available",
        "x-ms-lease-status": "unlocked",
        "x-ms-request-id": "72dc0999-401e-0025-4d5d-0573be000000",
        "x-ms-server-encrypted": "true",
<<<<<<< HEAD
        "x-ms-version": "2020-12-06",
=======
        "x-ms-version": "2021-02-12",
>>>>>>> 7e782c87
        "x-ms-version-id": "2021-02-17T18:50:46.8713317Z"
      },
      "ResponseBody": []
    },
    {
      "RequestUri": "https://seanmcccanary3.blob.core.windows.net/test-container-6296042c-4fb1-f8ef-f711-aad335dc0188/test-blob-fbc072c4-31d6-3e34-c314-5950ef4b67eb",
      "RequestMethod": "GET",
      "RequestHeaders": {
        "Accept": "application/xml",
        "Authorization": "Sanitized",
        "If-Match": "0x8D8D374EFF9BB65",
        "traceparent": "00-4b4105e135c4ca419692cc6adfe0033e-e27bad23bb54c34f-00",
        "User-Agent": [
          "azsdk-net-Storage.Blobs/12.9.0-alpha.20210217.1",
          "(.NET 5.0.3; Microsoft Windows 10.0.19042)"
        ],
        "x-ms-client-request-id": "e070c1f9-b7ff-86dc-831f-96407ddccaca",
        "x-ms-date": "Wed, 17 Feb 2021 18:50:46 GMT",
        "x-ms-return-client-request-id": "true",
<<<<<<< HEAD
        "x-ms-version": "2020-12-06"
=======
        "x-ms-version": "2021-02-12"
>>>>>>> 7e782c87
      },
      "RequestBody": null,
      "StatusCode": 200,
      "ResponseHeaders": {
        "Accept-Ranges": "bytes",
        "Content-Length": "1024",
        "Content-MD5": "2YbZRI0iIXIH077INQJ4MQ==",
        "Content-Type": "application/octet-stream",
        "Date": "Wed, 17 Feb 2021 18:50:46 GMT",
        "ETag": "\"0x8D8D374EFF9BB65\"",
        "Last-Modified": "Wed, 17 Feb 2021 18:50:46 GMT",
        "Server": [
          "Windows-Azure-Blob/1.0",
          "Microsoft-HTTPAPI/2.0"
        ],
        "x-ms-blob-type": "BlockBlob",
        "x-ms-client-request-id": "e070c1f9-b7ff-86dc-831f-96407ddccaca",
        "x-ms-creation-time": "Wed, 17 Feb 2021 18:50:46 GMT",
        "x-ms-is-current-version": "true",
        "x-ms-last-access-time": "Wed, 17 Feb 2021 18:50:46 GMT",
        "x-ms-lease-state": "available",
        "x-ms-lease-status": "unlocked",
        "x-ms-request-id": "72dc09ae-401e-0025-5e5d-0573be000000",
        "x-ms-server-encrypted": "true",
<<<<<<< HEAD
        "x-ms-version": "2020-12-06",
=======
        "x-ms-version": "2021-02-12",
>>>>>>> 7e782c87
        "x-ms-version-id": "2021-02-17T18:50:46.8713317Z"
      },
      "ResponseBody": "NTkYc4n/X7vWKDtMZY/Rmunc+8n8a0CDDqfmWar/Ocdz6CrtRLRE2A0kvyDQe2Y8aStFWWQoBcr5lWXhGQUR1+502X1l5FY0mCK72KsgspJBqvB+ueBiSuNg869PYr8HEugxXKHp14TVEMBCbCwe2OLSoG4Vkx0OEo6aBPGm5TVitMbC71bxV9NsqKgfH922QRvMfMJR8n7KIkkSTtKSLiuK4LhmW+mM4Uiaqep07/Kx48PW2mlzEMJH+M0M3ggB2Xl9lT8kUOYxQJp5tkmTVTNXYWsPvFTBFtD2HmMcfwM/mc9x91qzjJPdpJrO+ll4s6KatXyd8hwlu35vLjGCFcCXOR15Il7Zo9TXMhi68xx2fWvAgcqHoaazSzvbRF5iWo7ZNsA7/5BDwRKnxsAEa8hi+LDFwZP2EJd2xdYj/V52dNeJ4LxbOn3afcC339vmr+ByeUytnZj74yYoxTm5IMOzMFLoeooLBr0y6kTSPjC8jxb2sIQSyNc+jv2WM3VEIFz9BK6J/TRVZ3OOe7JUKKT1bDUjw28/oGh6quyNddJI7srn1TmCM5HhoEkRhE0k6mVYoMdAIF3tvWRGDlNIyPGgRYzobFJqczijQSIlLhsbVcCGNNULCM1s+hfUOyQ+mdhYcD/APH0S7iyOnN86x49JK7iTwZMblDy/e3I7ljgTZadKzb3bWhlCc0apfWvuMjKIihBsqthEPNwDAcEK11jzejc37/rRbtCfUE1NchfQ0EhAsgsnp7rPBpHh2FlXOJvutQI0t0M4thxAzVmK9snEMjB4ySVNzNJ8Z+lo8JV2RxixX70UnBgFB/zu59phRQ/HHKYo3m52oekvt1BZz8aGyYVA2JcMsJYYc8IpXuT4GyHZodTvTWipO77T5OTHqzg1Zx1UIG13umwQEGusTUIEN5wufy7ylnwcl53ZOMuxUMeJ8/bGo/q0Yudn3zz8/e17z61HmSsKQ9ChOInQnoGgXsCjIlpLPpSheh1Girc/IJqvXWkdabebf68lJGtx48Nlx4F8WdqTL5EZph4Ow7kZYhfvIEAXgvQIB6OqJhkoMJdZ4cM1wsa/HC3YBMOZjbz1C8JTgsKDTUSMc1E36Al38HaHtOL25J9RLwQSP34xb3rmtRpW1a3U1pN+qU91iDQjYBRNEtnZ/ycjAlK9cA7GWgTXUDPvIRvIst1PdzpQ26fQ7t5q5F2gDLXyM9NaFmaEuE5KnjcBND/4hF/7iofs0iar7YEvW3amNkN9/e5IbZt3yr7sBTxvz7qfcV/9pYEtBWCsrynkVFzXpGfzgzZRsBfDg8DIAM3qOx3HkOoXqJHCT/iNm75yk3VhFWHUfEuDTsBHOiHBZQSTwnMLHQ=="
    },
    {
      "RequestUri": "https://seanmcccanary3.blob.core.windows.net/test-container-6296042c-4fb1-f8ef-f711-aad335dc0188?restype=container",
      "RequestMethod": "DELETE",
      "RequestHeaders": {
        "Accept": "application/xml",
        "Authorization": "Sanitized",
        "traceparent": "00-93293df80b116b4b806068c885160487-67ee451ebe4e4848-00",
        "User-Agent": [
          "azsdk-net-Storage.Blobs/12.9.0-alpha.20210217.1",
          "(.NET 5.0.3; Microsoft Windows 10.0.19042)"
        ],
        "x-ms-client-request-id": "f603ee59-000d-8685-af66-55b39655b0bf",
        "x-ms-date": "Wed, 17 Feb 2021 18:50:47 GMT",
        "x-ms-return-client-request-id": "true",
<<<<<<< HEAD
        "x-ms-version": "2020-12-06"
=======
        "x-ms-version": "2021-02-12"
>>>>>>> 7e782c87
      },
      "RequestBody": null,
      "StatusCode": 202,
      "ResponseHeaders": {
        "Content-Length": "0",
        "Date": "Wed, 17 Feb 2021 18:50:46 GMT",
        "Server": [
          "Windows-Azure-Blob/1.0",
          "Microsoft-HTTPAPI/2.0"
        ],
        "x-ms-client-request-id": "f603ee59-000d-8685-af66-55b39655b0bf",
        "x-ms-request-id": "72dc09c4-401e-0025-6e5d-0573be000000",
<<<<<<< HEAD
        "x-ms-version": "2020-12-06"
=======
        "x-ms-version": "2021-02-12"
>>>>>>> 7e782c87
      },
      "ResponseBody": []
    },
    {
      "RequestUri": "https://seanmcccanary3.blob.core.windows.net/test-container-cf54dc65-7570-886f-ca62-6745d971b551?restype=container",
      "RequestMethod": "PUT",
      "RequestHeaders": {
        "Accept": "application/xml",
        "Authorization": "Sanitized",
        "traceparent": "00-8d3e44397ff4634889b2cbb216c36507-b54bec9a79dd6743-00",
        "User-Agent": [
          "azsdk-net-Storage.Blobs/12.9.0-alpha.20210217.1",
          "(.NET 5.0.3; Microsoft Windows 10.0.19042)"
        ],
        "x-ms-blob-public-access": "container",
        "x-ms-client-request-id": "f3051e09-60dd-e30d-7f7b-2caa993fac3d",
        "x-ms-date": "Wed, 17 Feb 2021 18:50:47 GMT",
        "x-ms-return-client-request-id": "true",
<<<<<<< HEAD
        "x-ms-version": "2020-12-06"
=======
        "x-ms-version": "2021-02-12"
>>>>>>> 7e782c87
      },
      "RequestBody": null,
      "StatusCode": 201,
      "ResponseHeaders": {
        "Content-Length": "0",
        "Date": "Wed, 17 Feb 2021 18:50:46 GMT",
        "ETag": "\"0x8D8D374F039D064\"",
        "Last-Modified": "Wed, 17 Feb 2021 18:50:47 GMT",
        "Server": [
          "Windows-Azure-Blob/1.0",
          "Microsoft-HTTPAPI/2.0"
        ],
        "x-ms-client-request-id": "f3051e09-60dd-e30d-7f7b-2caa993fac3d",
        "x-ms-request-id": "e6ea3326-601e-008b-1d5d-05deaf000000",
<<<<<<< HEAD
        "x-ms-version": "2020-12-06"
=======
        "x-ms-version": "2021-02-12"
>>>>>>> 7e782c87
      },
      "ResponseBody": []
    },
    {
      "RequestUri": "https://seanmcccanary3.blob.core.windows.net/test-container-cf54dc65-7570-886f-ca62-6745d971b551/test-blob-3b68096c-b6c5-530f-c9e4-e78e1dc84da8",
      "RequestMethod": "PUT",
      "RequestHeaders": {
        "Accept": "application/xml",
        "Authorization": "Sanitized",
        "Content-Length": "1024",
        "Content-Type": "application/octet-stream",
        "traceparent": "00-8fd41faa828b7d4086785a2977458db1-a522455dc818a347-00",
        "User-Agent": [
          "azsdk-net-Storage.Blobs/12.9.0-alpha.20210217.1",
          "(.NET 5.0.3; Microsoft Windows 10.0.19042)"
        ],
        "x-ms-blob-type": "BlockBlob",
        "x-ms-client-request-id": "10cb9ff1-ca33-1875-6de9-31ebca406a08",
        "x-ms-date": "Wed, 17 Feb 2021 18:50:47 GMT",
        "x-ms-return-client-request-id": "true",
<<<<<<< HEAD
        "x-ms-version": "2020-12-06"
=======
        "x-ms-version": "2021-02-12"
>>>>>>> 7e782c87
      },
      "RequestBody": "sATCf24h55IgREvPf3dsh+xEO7tswXOQCgMQXKcSdkPzuEYXgPez6DZy05kUPWQHD6S+VATx0O+RMnVrEYvrDs4I3McxVAb0kFOF+e7ae8yfCEwCUyE/AudXhk6CSNarh8XKDGGc1rueycOwa9cAtreozAg+6LqsyNnf2c64cUh82XEpD25qAjKRY4ldjpYQVs+W2XvNbJ4KHUSHvfzs5Vh6M5Jl16dIPcrWrYQwTjlCzoL/IZjNr2zSHvIq4kQ1pH4x41sEq38oTpuw978Z2c4KRe567cPArYQlkri1HluFoQgG/2vePiMD19P8HLetuEUjH51Vure6cTXW3xjGcy9AKlW3E9piLAbKdhbww5DMeNlzkf69L+ZRTI02B18LPGOju/Fi9aVqwPOWi0Shyq2kCmY+U+Exg/tuZsZMLCSnvzqyTAieaoI0CdELJqSisILfkf34zOiCcjj284/eHZTO7ssJ7n6lBp/kCkoPJVxWzLZEbJonr/JRL9nQqHbzVes8PDfZmcEEOotdFMKeck3boCfZmbD5pj/Zt7+k1F4p8LRe0+gkfTP0QDIPypsvs7yM9AdPGrs6Q5b4/+ECX2UtNCMOP59ktyP05Fh+6dykqQQCGOBW2db4I49SK31R8uHM4pZ3IXMdJz3kWzVivFm5VFbdAEaF1lpMFRsQEoulovF3sgdGLIeR5fGjcn6hlWc1mNcmdPKbRgs7KgtXDBWxPrhD6wpScyfOSxpV4mTbq4C023m0fy3/3Gv7CgF8Odjb8TTFXald4iWvWCjXRWSnX3+LozGc/b+LRA+eV2gmUhJCefAvFk7WVvhTBCcFJ5YGU6qC8JWmP/R1Ohiavou9iQUVlcxzeEkwtUw5SfiXhR14mAO9o2J8mzn8utw2O5htlnsh75LKk9thUTtJbfb73bT7IiaH/+WjmfmSdr1s+nmzzLN8dZaLrgQoXFEmMy5DAN0nOxhy5ZaWflaYNxwe9FfBlaFDfmcecHQhXqOTfGbLTnbgRb9gQeYc5vdA8nboCmf6ZJ2MAIF1CcqkUIbzAgLvzOimPa+XYVS6Jphw3n3+OVQ7mRfIPk70ajv0vPBfKOT0UCWNQcy4YgNJ0dnpBSpNphcyuGnqJ42astNzo6RjW/6ze45XcPeHgjYUf211CmUQpxXYLXB7CimX84/5RL9e5XbbNYmc9TUgqjUy1qcgJKhtYvyOii2NOHBkv31njj53tZn2mtTbdLHfuIM6STSBd87ni+LDz1pITf0ZNzW4uBz3uiAOKorTku5Kr9GqU+8840iugAJbtOU/rU3Xwjx7JwBmQ44Uc0xDFPnzeCCInvkN3VTtCTcZmwY6zn09+9CyzofRQw9hJ3D7ag==",
      "StatusCode": 201,
      "ResponseHeaders": {
        "Content-Length": "0",
        "Content-MD5": "q076FNyfeLvBnTUc1Z8mkg==",
        "Date": "Wed, 17 Feb 2021 18:50:46 GMT",
        "ETag": "\"0x8D8D374F043F148\"",
        "Last-Modified": "Wed, 17 Feb 2021 18:50:47 GMT",
        "Server": [
          "Windows-Azure-Blob/1.0",
          "Microsoft-HTTPAPI/2.0"
        ],
        "x-ms-client-request-id": "10cb9ff1-ca33-1875-6de9-31ebca406a08",
        "x-ms-content-crc64": "TMaXL4fWscQ=",
        "x-ms-request-id": "e6ea3340-601e-008b-305d-05deaf000000",
        "x-ms-request-server-encrypted": "true",
<<<<<<< HEAD
        "x-ms-version": "2020-12-06",
=======
        "x-ms-version": "2021-02-12",
>>>>>>> 7e782c87
        "x-ms-version-id": "2021-02-17T18:50:47.3576776Z"
      },
      "ResponseBody": []
    },
    {
      "RequestUri": "https://seanmcccanary3.blob.core.windows.net/test-container-cf54dc65-7570-886f-ca62-6745d971b551/test-blob-3b68096c-b6c5-530f-c9e4-e78e1dc84da8",
      "RequestMethod": "GET",
      "RequestHeaders": {
        "Accept": "application/xml",
        "Authorization": "Sanitized",
        "If-None-Match": "\"garbage\"",
        "traceparent": "00-848332459ced6b4f9ac0551049fd7623-1ce31bcbe9dd794d-00",
        "User-Agent": [
          "azsdk-net-Storage.Blobs/12.9.0-alpha.20210217.1",
          "(.NET 5.0.3; Microsoft Windows 10.0.19042)"
        ],
        "x-ms-client-request-id": "7e9c042f-3dfd-bd75-648b-621ce63d7769",
        "x-ms-date": "Wed, 17 Feb 2021 18:50:47 GMT",
        "x-ms-return-client-request-id": "true",
<<<<<<< HEAD
        "x-ms-version": "2020-12-06"
=======
        "x-ms-version": "2021-02-12"
>>>>>>> 7e782c87
      },
      "RequestBody": null,
      "StatusCode": 200,
      "ResponseHeaders": {
        "Accept-Ranges": "bytes",
        "Content-Length": "1024",
        "Content-MD5": "q076FNyfeLvBnTUc1Z8mkg==",
        "Content-Type": "application/octet-stream",
        "Date": "Wed, 17 Feb 2021 18:50:46 GMT",
        "ETag": "\"0x8D8D374F043F148\"",
        "Last-Modified": "Wed, 17 Feb 2021 18:50:47 GMT",
        "Server": [
          "Windows-Azure-Blob/1.0",
          "Microsoft-HTTPAPI/2.0"
        ],
        "x-ms-blob-type": "BlockBlob",
        "x-ms-client-request-id": "7e9c042f-3dfd-bd75-648b-621ce63d7769",
        "x-ms-creation-time": "Wed, 17 Feb 2021 18:50:47 GMT",
        "x-ms-is-current-version": "true",
        "x-ms-last-access-time": "Wed, 17 Feb 2021 18:50:47 GMT",
        "x-ms-lease-state": "available",
        "x-ms-lease-status": "unlocked",
        "x-ms-request-id": "e6ea334c-601e-008b-3c5d-05deaf000000",
        "x-ms-server-encrypted": "true",
<<<<<<< HEAD
        "x-ms-version": "2020-12-06",
=======
        "x-ms-version": "2021-02-12",
>>>>>>> 7e782c87
        "x-ms-version-id": "2021-02-17T18:50:47.3576776Z"
      },
      "ResponseBody": "sATCf24h55IgREvPf3dsh+xEO7tswXOQCgMQXKcSdkPzuEYXgPez6DZy05kUPWQHD6S+VATx0O+RMnVrEYvrDs4I3McxVAb0kFOF+e7ae8yfCEwCUyE/AudXhk6CSNarh8XKDGGc1rueycOwa9cAtreozAg+6LqsyNnf2c64cUh82XEpD25qAjKRY4ldjpYQVs+W2XvNbJ4KHUSHvfzs5Vh6M5Jl16dIPcrWrYQwTjlCzoL/IZjNr2zSHvIq4kQ1pH4x41sEq38oTpuw978Z2c4KRe567cPArYQlkri1HluFoQgG/2vePiMD19P8HLetuEUjH51Vure6cTXW3xjGcy9AKlW3E9piLAbKdhbww5DMeNlzkf69L+ZRTI02B18LPGOju/Fi9aVqwPOWi0Shyq2kCmY+U+Exg/tuZsZMLCSnvzqyTAieaoI0CdELJqSisILfkf34zOiCcjj284/eHZTO7ssJ7n6lBp/kCkoPJVxWzLZEbJonr/JRL9nQqHbzVes8PDfZmcEEOotdFMKeck3boCfZmbD5pj/Zt7+k1F4p8LRe0+gkfTP0QDIPypsvs7yM9AdPGrs6Q5b4/+ECX2UtNCMOP59ktyP05Fh+6dykqQQCGOBW2db4I49SK31R8uHM4pZ3IXMdJz3kWzVivFm5VFbdAEaF1lpMFRsQEoulovF3sgdGLIeR5fGjcn6hlWc1mNcmdPKbRgs7KgtXDBWxPrhD6wpScyfOSxpV4mTbq4C023m0fy3/3Gv7CgF8Odjb8TTFXald4iWvWCjXRWSnX3+LozGc/b+LRA+eV2gmUhJCefAvFk7WVvhTBCcFJ5YGU6qC8JWmP/R1Ohiavou9iQUVlcxzeEkwtUw5SfiXhR14mAO9o2J8mzn8utw2O5htlnsh75LKk9thUTtJbfb73bT7IiaH/+WjmfmSdr1s+nmzzLN8dZaLrgQoXFEmMy5DAN0nOxhy5ZaWflaYNxwe9FfBlaFDfmcecHQhXqOTfGbLTnbgRb9gQeYc5vdA8nboCmf6ZJ2MAIF1CcqkUIbzAgLvzOimPa+XYVS6Jphw3n3+OVQ7mRfIPk70ajv0vPBfKOT0UCWNQcy4YgNJ0dnpBSpNphcyuGnqJ42astNzo6RjW/6ze45XcPeHgjYUf211CmUQpxXYLXB7CimX84/5RL9e5XbbNYmc9TUgqjUy1qcgJKhtYvyOii2NOHBkv31njj53tZn2mtTbdLHfuIM6STSBd87ni+LDz1pITf0ZNzW4uBz3uiAOKorTku5Kr9GqU+8840iugAJbtOU/rU3Xwjx7JwBmQ44Uc0xDFPnzeCCInvkN3VTtCTcZmwY6zn09+9CyzofRQw9hJ3D7ag=="
    },
    {
      "RequestUri": "https://seanmcccanary3.blob.core.windows.net/test-container-cf54dc65-7570-886f-ca62-6745d971b551?restype=container",
      "RequestMethod": "DELETE",
      "RequestHeaders": {
        "Accept": "application/xml",
        "Authorization": "Sanitized",
        "traceparent": "00-83daf29f6e4e4248a39f2088ec8f6a9a-2675a1e05632904f-00",
        "User-Agent": [
          "azsdk-net-Storage.Blobs/12.9.0-alpha.20210217.1",
          "(.NET 5.0.3; Microsoft Windows 10.0.19042)"
        ],
        "x-ms-client-request-id": "c6bb1480-eba4-b80b-f21c-e940c9476da3",
        "x-ms-date": "Wed, 17 Feb 2021 18:50:47 GMT",
        "x-ms-return-client-request-id": "true",
<<<<<<< HEAD
        "x-ms-version": "2020-12-06"
=======
        "x-ms-version": "2021-02-12"
>>>>>>> 7e782c87
      },
      "RequestBody": null,
      "StatusCode": 202,
      "ResponseHeaders": {
        "Content-Length": "0",
        "Date": "Wed, 17 Feb 2021 18:50:46 GMT",
        "Server": [
          "Windows-Azure-Blob/1.0",
          "Microsoft-HTTPAPI/2.0"
        ],
        "x-ms-client-request-id": "c6bb1480-eba4-b80b-f21c-e940c9476da3",
        "x-ms-request-id": "e6ea3360-601e-008b-4a5d-05deaf000000",
<<<<<<< HEAD
        "x-ms-version": "2020-12-06"
=======
        "x-ms-version": "2021-02-12"
>>>>>>> 7e782c87
      },
      "ResponseBody": []
    }
  ],
  "Variables": {
    "DateTimeOffsetNow": "2021-02-17T12:50:45.20143-06:00",
    "RandomSeed": "2112913994",
    "Storage_TestConfigDefault": "ProductionTenant\nseanmcccanary3\nU2FuaXRpemVk\nhttps://seanmcccanary3.blob.core.windows.net\nhttps://seanmcccanary3.file.core.windows.net\nhttps://seanmcccanary3.queue.core.windows.net\nhttps://seanmcccanary3.table.core.windows.net\n\n\n\n\nhttps://seanmcccanary3-secondary.blob.core.windows.net\nhttps://seanmcccanary3-secondary.file.core.windows.net\nhttps://seanmcccanary3-secondary.queue.core.windows.net\nhttps://seanmcccanary3-secondary.table.core.windows.net\n\nSanitized\n\n\nCloud\nBlobEndpoint=https://seanmcccanary3.blob.core.windows.net/;QueueEndpoint=https://seanmcccanary3.queue.core.windows.net/;FileEndpoint=https://seanmcccanary3.file.core.windows.net/;BlobSecondaryEndpoint=https://seanmcccanary3-secondary.blob.core.windows.net/;QueueSecondaryEndpoint=https://seanmcccanary3-secondary.queue.core.windows.net/;FileSecondaryEndpoint=https://seanmcccanary3-secondary.file.core.windows.net/;AccountName=seanmcccanary3;AccountKey=Kg==;\nseanscope1\n\n"
  }
}<|MERGE_RESOLUTION|>--- conflicted
+++ resolved
@@ -15,11 +15,7 @@
         "x-ms-client-request-id": "9fbcf7a8-2ac7-9b4b-8828-52049019d599",
         "x-ms-date": "Wed, 17 Feb 2021 18:50:45 GMT",
         "x-ms-return-client-request-id": "true",
-<<<<<<< HEAD
-        "x-ms-version": "2020-12-06"
-=======
-        "x-ms-version": "2021-02-12"
->>>>>>> 7e782c87
+        "x-ms-version": "2021-02-12"
       },
       "RequestBody": null,
       "StatusCode": 201,
@@ -34,11 +30,7 @@
         ],
         "x-ms-client-request-id": "9fbcf7a8-2ac7-9b4b-8828-52049019d599",
         "x-ms-request-id": "b6083fc2-e01e-0071-225d-053ce9000000",
-<<<<<<< HEAD
-        "x-ms-version": "2020-12-06"
-=======
-        "x-ms-version": "2021-02-12"
->>>>>>> 7e782c87
+        "x-ms-version": "2021-02-12"
       },
       "ResponseBody": []
     },
@@ -59,11 +51,7 @@
         "x-ms-client-request-id": "0def00c2-f8ee-ea9f-df15-a96b66b42fe8",
         "x-ms-date": "Wed, 17 Feb 2021 18:50:45 GMT",
         "x-ms-return-client-request-id": "true",
-<<<<<<< HEAD
-        "x-ms-version": "2020-12-06"
-=======
-        "x-ms-version": "2021-02-12"
->>>>>>> 7e782c87
+        "x-ms-version": "2021-02-12"
       },
       "RequestBody": "Ho1Xl/zYWSe4gLYqxA8rmJC+SzSa0nw/8c4eO53mEhEjneQk5hitz56U50ZzINd5/bl00c6h/ksQGKYuuR2K0W2lBiYrBrJ4EXuVBus2y9D2pT7jcUBCgp6YE81xfxWACRXYzhmwTfYH/MBTC/hg2kzWNxTfp18tY4SIk/LkBpJlFPzVXf22RldH23WA73amNzmBmkcBoWK1q2uVKLoEI/Uu7fb7i31PIPG8l8vqrHQO4Vu5Y2xKZHOaH7GRIR2dQ7h/UgF/q6y8MXpWRQqXy//3hkZfSr+J44mDYGvLvf/TH1MSalpyjzau/DHy9B5pA1SymprXPfj49m53+0pB8HN6gia2hGCkhPcPsE6Olu5qGl0XGSJk/OFaGXPr+5PsbQy+d3L4sn7zDRajx4yqamB/DeHsKdZQFYZEXGvsuYlkIkNCzx58cWffIwwMwTRUr64Ta+2xAEM1bWLss1YSBlONPqVJaJpBApt5DAbJRFRR8Ky92U2bsiL/DGK8kL0RzRy5foKPCkcT0mlSOPQ9aykNmsOqVS0G8oyCSls4hHLdZz7pEMXRwuVkqQbkSXotwaE5rvb6Z3fvsoz2DMDr2073dNC1VFpjPNjeRawnIqkSVYm6/tV74wDG+l442rUleM247dSpeGxH1XEeHCHLx5Dj5Lc2Mdx4e5HP7lr7K2IiuMzebjXUaN0ccyhjXcff+jLOVPb+7kfxQHFC2okSS6oP+2NU7VhbDnvZGr2zFB7K8PMnLdZrI8qF7C7Dko5UCSh+U2Fjiw3ZckV6JNOJPStTeOqV6x3Uo9iZzgAql3zthRGVNcG8ZmTmTrqQ8f72+68Dbxqkvh4Lqa+JyrwMr9vIjZ7C8wdqlxGFrpxiRLLZo9NRJihiScfyiowRM5yo2p7fx2NfMwenmdgIHw+BqGX8ryfpuoiyZkTXz2l7WGN03NT+gnxOeW/LqY1PWSm3ceEmFIR1vx8WLWEfiGOeLEB1lEM6gyborja3HhD7YgwaH16IVETf/hy151UbL/EMLH1M2sXmfe66PWZNvqEOGspVBWgFFtf8lZUmhJvRzX9Fq/GTr4hGM6JvzRbekUB7p82KxSmIBhamUEUvwPhT6XDmCBOwemtCDtHFlUnAHQRVq9zNRgdVvKTa7F9CFnOqHOOm94gtyixiSLdXwnHN5TJB2hUbhaNokUxu1Y4M//deG3hlGiV7KOCwa/1Q/fkyDQYsATxejpdAPmY8vvWeVkm/+af4aMsNxbI1axmlF5NSO8iH3/27AIzgJNu/PmnqERS0kARROqQ7HzuKKSN9mybS6YItF3ZLBPgbGEPvTYdISlkE8YaPAAEjS8DBMNdoY4m17FTnvfqeaIsLNiJhSw==",
       "StatusCode": 201,
@@ -81,11 +69,7 @@
         "x-ms-content-crc64": "D8t/ZRdPs4M=",
         "x-ms-request-id": "b6083fc7-e01e-0071-265d-053ce9000000",
         "x-ms-request-server-encrypted": "true",
-<<<<<<< HEAD
-        "x-ms-version": "2020-12-06",
-=======
-        "x-ms-version": "2021-02-12",
->>>>>>> 7e782c87
+        "x-ms-version": "2021-02-12",
         "x-ms-version-id": "2021-02-17T18:50:45.5183698Z"
       },
       "ResponseBody": []
@@ -104,11 +88,7 @@
         "x-ms-client-request-id": "cb47a01f-7dc6-29e5-12ca-da25b7c7f9d8",
         "x-ms-date": "Wed, 17 Feb 2021 18:50:45 GMT",
         "x-ms-return-client-request-id": "true",
-<<<<<<< HEAD
-        "x-ms-version": "2020-12-06"
-=======
-        "x-ms-version": "2021-02-12"
->>>>>>> 7e782c87
+        "x-ms-version": "2021-02-12"
       },
       "RequestBody": null,
       "StatusCode": 200,
@@ -133,11 +113,7 @@
         "x-ms-lease-status": "unlocked",
         "x-ms-request-id": "b6083fd2-e01e-0071-2d5d-053ce9000000",
         "x-ms-server-encrypted": "true",
-<<<<<<< HEAD
-        "x-ms-version": "2020-12-06",
-=======
-        "x-ms-version": "2021-02-12",
->>>>>>> 7e782c87
+        "x-ms-version": "2021-02-12",
         "x-ms-version-id": "2021-02-17T18:50:45.5183698Z"
       },
       "ResponseBody": "Ho1Xl/zYWSe4gLYqxA8rmJC+SzSa0nw/8c4eO53mEhEjneQk5hitz56U50ZzINd5/bl00c6h/ksQGKYuuR2K0W2lBiYrBrJ4EXuVBus2y9D2pT7jcUBCgp6YE81xfxWACRXYzhmwTfYH/MBTC/hg2kzWNxTfp18tY4SIk/LkBpJlFPzVXf22RldH23WA73amNzmBmkcBoWK1q2uVKLoEI/Uu7fb7i31PIPG8l8vqrHQO4Vu5Y2xKZHOaH7GRIR2dQ7h/UgF/q6y8MXpWRQqXy//3hkZfSr+J44mDYGvLvf/TH1MSalpyjzau/DHy9B5pA1SymprXPfj49m53+0pB8HN6gia2hGCkhPcPsE6Olu5qGl0XGSJk/OFaGXPr+5PsbQy+d3L4sn7zDRajx4yqamB/DeHsKdZQFYZEXGvsuYlkIkNCzx58cWffIwwMwTRUr64Ta+2xAEM1bWLss1YSBlONPqVJaJpBApt5DAbJRFRR8Ky92U2bsiL/DGK8kL0RzRy5foKPCkcT0mlSOPQ9aykNmsOqVS0G8oyCSls4hHLdZz7pEMXRwuVkqQbkSXotwaE5rvb6Z3fvsoz2DMDr2073dNC1VFpjPNjeRawnIqkSVYm6/tV74wDG+l442rUleM247dSpeGxH1XEeHCHLx5Dj5Lc2Mdx4e5HP7lr7K2IiuMzebjXUaN0ccyhjXcff+jLOVPb+7kfxQHFC2okSS6oP+2NU7VhbDnvZGr2zFB7K8PMnLdZrI8qF7C7Dko5UCSh+U2Fjiw3ZckV6JNOJPStTeOqV6x3Uo9iZzgAql3zthRGVNcG8ZmTmTrqQ8f72+68Dbxqkvh4Lqa+JyrwMr9vIjZ7C8wdqlxGFrpxiRLLZo9NRJihiScfyiowRM5yo2p7fx2NfMwenmdgIHw+BqGX8ryfpuoiyZkTXz2l7WGN03NT+gnxOeW/LqY1PWSm3ceEmFIR1vx8WLWEfiGOeLEB1lEM6gyborja3HhD7YgwaH16IVETf/hy151UbL/EMLH1M2sXmfe66PWZNvqEOGspVBWgFFtf8lZUmhJvRzX9Fq/GTr4hGM6JvzRbekUB7p82KxSmIBhamUEUvwPhT6XDmCBOwemtCDtHFlUnAHQRVq9zNRgdVvKTa7F9CFnOqHOOm94gtyixiSLdXwnHN5TJB2hUbhaNokUxu1Y4M//deG3hlGiV7KOCwa/1Q/fkyDQYsATxejpdAPmY8vvWeVkm/+af4aMsNxbI1axmlF5NSO8iH3/27AIzgJNu/PmnqERS0kARROqQ7HzuKKSN9mybS6YItF3ZLBPgbGEPvTYdISlkE8YaPAAEjS8DBMNdoY4m17FTnvfqeaIsLNiJhSw=="
@@ -156,11 +132,7 @@
         "x-ms-client-request-id": "c64ce970-636c-6022-d2c0-71a2ccebb9b9",
         "x-ms-date": "Wed, 17 Feb 2021 18:50:45 GMT",
         "x-ms-return-client-request-id": "true",
-<<<<<<< HEAD
-        "x-ms-version": "2020-12-06"
-=======
-        "x-ms-version": "2021-02-12"
->>>>>>> 7e782c87
+        "x-ms-version": "2021-02-12"
       },
       "RequestBody": null,
       "StatusCode": 202,
@@ -173,11 +145,7 @@
         ],
         "x-ms-client-request-id": "c64ce970-636c-6022-d2c0-71a2ccebb9b9",
         "x-ms-request-id": "b6083fdd-e01e-0071-365d-053ce9000000",
-<<<<<<< HEAD
-        "x-ms-version": "2020-12-06"
-=======
-        "x-ms-version": "2021-02-12"
->>>>>>> 7e782c87
+        "x-ms-version": "2021-02-12"
       },
       "ResponseBody": []
     },
@@ -196,11 +164,7 @@
         "x-ms-client-request-id": "2b24d1c4-43fb-0e49-c272-974087da6ef8",
         "x-ms-date": "Wed, 17 Feb 2021 18:50:45 GMT",
         "x-ms-return-client-request-id": "true",
-<<<<<<< HEAD
-        "x-ms-version": "2020-12-06"
-=======
-        "x-ms-version": "2021-02-12"
->>>>>>> 7e782c87
+        "x-ms-version": "2021-02-12"
       },
       "RequestBody": null,
       "StatusCode": 201,
@@ -215,11 +179,7 @@
         ],
         "x-ms-client-request-id": "2b24d1c4-43fb-0e49-c272-974087da6ef8",
         "x-ms-request-id": "1a547c9f-e01e-0003-755d-053ba6000000",
-<<<<<<< HEAD
-        "x-ms-version": "2020-12-06"
-=======
-        "x-ms-version": "2021-02-12"
->>>>>>> 7e782c87
+        "x-ms-version": "2021-02-12"
       },
       "ResponseBody": []
     },
@@ -240,11 +200,7 @@
         "x-ms-client-request-id": "fe6d5baa-7fdb-377a-a155-dbf13a2cb8d2",
         "x-ms-date": "Wed, 17 Feb 2021 18:50:45 GMT",
         "x-ms-return-client-request-id": "true",
-<<<<<<< HEAD
-        "x-ms-version": "2020-12-06"
-=======
-        "x-ms-version": "2021-02-12"
->>>>>>> 7e782c87
+        "x-ms-version": "2021-02-12"
       },
       "RequestBody": "PZOwsDfrPrQObTkq8E0FXt3Zgx+0V+Ku0qUMCJsrRIDbd5tAHp3L2ZNwHY0KHh10bTlirlZPROWwAt6R3zYY4yi4T3iyxD9ADaqMRDpVo7OIl5piyJYqjDO1kBy+OvldVzlkUs+lwan5IqCswgCrW18rCUebtRuSjcJF/TQjgdOwL+wA8FDk49bwaaX1fcozCTS8kzGywaIe0sQNX8R11aHN/JMUq2sPRyZxqkx1nBD4EvP/Z+2h/m1K4R2L14MRe5MEKIE2H13JrEwLQBdVqTa0FE3QdW6zLP0lyclNg3CiXy65cXSOwfKVNrqhlr1W9Djn18I1QAYkUPyDEFWTeyjbaOHonDfBJVNaOz+zEZVAz9WRZqyubR8olCB4C7CdAbqRxS3cblgAJbFu2wXHcD9mQkF/AhV7LfvBvwcXSRqivDmEIktoZGF9kED7P5EaYSThEshvHv+kFZgyGq5R6duWzB7LQk7z/t7fAnLVgO5pp13jNjdSM5463wyzNUqyK6dkZHNzTh7V7RPpjxuMz5WpyHNRbrOjRJh/kWNCP8iULNfLcBt79lg+DUgjaKODrQ92Cm3WYb3zwSDa8727kq1LVWJEwV95LdIaEmBqgNv0/ONTzDVbvcsZ16/7oQKag3qa2BJAP+uw/Nyau09ciUFE5ffaaMZ475iXKuqwfozPgI/l0KfJs733o89ZwAF7vU5utrsLwBq0Iuh5qRQA/31PyzvAdrmZezE54sT2Hy+XHG2cQsjRxL90Ma2+Twqo9qRSCfXFu0aU1DuJ0d5WvQK54oymZLy1fgZ8S0UL2isnkesgpBY50WAnB26MR/LhHnOqBWx9AZLnnIruSW8AifkPYkDyNRjsfxAsf1xOKDYUmi3RYNW+qY9ZOQiLSojwJn50fOWx7+hbvYVbUYI1mHNU2q5CLigkUbmxmfwQYTSIO1je2qtRYqtEdqJPY1cMI6CUNnDarvhVTysrAFXsSlxR0xUpV77IAngC/beG1e5hpHVbfCrEro1giYqAJWFWWCxG/o9B4szizDT317FAz3o9ylvgkc4xjCWIyc0zR90WrKSLP9deH8KpeK/2zNbbH7oQQlsGdsddFXFquBj+r4RW4SsMtI+i36qZNhgeOr9OrKkTIgWCDzbdLSll82epqsgroOuqz2sqbWKwbT+uP9uyGwtv64x+1NH1L4ZlPOtD74xQ8prUpN0+6LSi0aL3Lu5Os9hbOr47rMsZtaDkxDF3bX2yXkxA3XcuMAPY3AIv/gCYF4kT57XOFEbOu+48WSODK2QlRNChDtZgLQm7Y9DI6regTK2oY4XH5EoGcSGI8dbfVLCeCbkw9gmysrqsE7B1BdE3nA1228feXV+Fmw==",
       "StatusCode": 201,
@@ -262,11 +218,7 @@
         "x-ms-content-crc64": "/zuWKETb1Ew=",
         "x-ms-request-id": "1a547cb2-e01e-0003-045d-053ba6000000",
         "x-ms-request-server-encrypted": "true",
-<<<<<<< HEAD
-        "x-ms-version": "2020-12-06",
-=======
-        "x-ms-version": "2021-02-12",
->>>>>>> 7e782c87
+        "x-ms-version": "2021-02-12",
         "x-ms-version-id": "2021-02-17T18:50:45.9676891Z"
       },
       "ResponseBody": []
@@ -286,11 +238,7 @@
         "x-ms-client-request-id": "f9c4a333-f737-4bd6-a19a-f93b905f1727",
         "x-ms-date": "Wed, 17 Feb 2021 18:50:45 GMT",
         "x-ms-return-client-request-id": "true",
-<<<<<<< HEAD
-        "x-ms-version": "2020-12-06"
-=======
-        "x-ms-version": "2021-02-12"
->>>>>>> 7e782c87
+        "x-ms-version": "2021-02-12"
       },
       "RequestBody": null,
       "StatusCode": 200,
@@ -315,11 +263,7 @@
         "x-ms-lease-status": "unlocked",
         "x-ms-request-id": "1a547cb5-e01e-0003-075d-053ba6000000",
         "x-ms-server-encrypted": "true",
-<<<<<<< HEAD
-        "x-ms-version": "2020-12-06",
-=======
-        "x-ms-version": "2021-02-12",
->>>>>>> 7e782c87
+        "x-ms-version": "2021-02-12",
         "x-ms-version-id": "2021-02-17T18:50:45.9676891Z"
       },
       "ResponseBody": "PZOwsDfrPrQObTkq8E0FXt3Zgx+0V+Ku0qUMCJsrRIDbd5tAHp3L2ZNwHY0KHh10bTlirlZPROWwAt6R3zYY4yi4T3iyxD9ADaqMRDpVo7OIl5piyJYqjDO1kBy+OvldVzlkUs+lwan5IqCswgCrW18rCUebtRuSjcJF/TQjgdOwL+wA8FDk49bwaaX1fcozCTS8kzGywaIe0sQNX8R11aHN/JMUq2sPRyZxqkx1nBD4EvP/Z+2h/m1K4R2L14MRe5MEKIE2H13JrEwLQBdVqTa0FE3QdW6zLP0lyclNg3CiXy65cXSOwfKVNrqhlr1W9Djn18I1QAYkUPyDEFWTeyjbaOHonDfBJVNaOz+zEZVAz9WRZqyubR8olCB4C7CdAbqRxS3cblgAJbFu2wXHcD9mQkF/AhV7LfvBvwcXSRqivDmEIktoZGF9kED7P5EaYSThEshvHv+kFZgyGq5R6duWzB7LQk7z/t7fAnLVgO5pp13jNjdSM5463wyzNUqyK6dkZHNzTh7V7RPpjxuMz5WpyHNRbrOjRJh/kWNCP8iULNfLcBt79lg+DUgjaKODrQ92Cm3WYb3zwSDa8727kq1LVWJEwV95LdIaEmBqgNv0/ONTzDVbvcsZ16/7oQKag3qa2BJAP+uw/Nyau09ciUFE5ffaaMZ475iXKuqwfozPgI/l0KfJs733o89ZwAF7vU5utrsLwBq0Iuh5qRQA/31PyzvAdrmZezE54sT2Hy+XHG2cQsjRxL90Ma2+Twqo9qRSCfXFu0aU1DuJ0d5WvQK54oymZLy1fgZ8S0UL2isnkesgpBY50WAnB26MR/LhHnOqBWx9AZLnnIruSW8AifkPYkDyNRjsfxAsf1xOKDYUmi3RYNW+qY9ZOQiLSojwJn50fOWx7+hbvYVbUYI1mHNU2q5CLigkUbmxmfwQYTSIO1je2qtRYqtEdqJPY1cMI6CUNnDarvhVTysrAFXsSlxR0xUpV77IAngC/beG1e5hpHVbfCrEro1giYqAJWFWWCxG/o9B4szizDT317FAz3o9ylvgkc4xjCWIyc0zR90WrKSLP9deH8KpeK/2zNbbH7oQQlsGdsddFXFquBj+r4RW4SsMtI+i36qZNhgeOr9OrKkTIgWCDzbdLSll82epqsgroOuqz2sqbWKwbT+uP9uyGwtv64x+1NH1L4ZlPOtD74xQ8prUpN0+6LSi0aL3Lu5Os9hbOr47rMsZtaDkxDF3bX2yXkxA3XcuMAPY3AIv/gCYF4kT57XOFEbOu+48WSODK2QlRNChDtZgLQm7Y9DI6regTK2oY4XH5EoGcSGI8dbfVLCeCbkw9gmysrqsE7B1BdE3nA1228feXV+Fmw=="
@@ -338,11 +282,7 @@
         "x-ms-client-request-id": "96bd7120-be68-ee9a-40c8-a1f4f2cf9f04",
         "x-ms-date": "Wed, 17 Feb 2021 18:50:46 GMT",
         "x-ms-return-client-request-id": "true",
-<<<<<<< HEAD
-        "x-ms-version": "2020-12-06"
-=======
-        "x-ms-version": "2021-02-12"
->>>>>>> 7e782c87
+        "x-ms-version": "2021-02-12"
       },
       "RequestBody": null,
       "StatusCode": 202,
@@ -355,11 +295,7 @@
         ],
         "x-ms-client-request-id": "96bd7120-be68-ee9a-40c8-a1f4f2cf9f04",
         "x-ms-request-id": "1a547cc1-e01e-0003-105d-053ba6000000",
-<<<<<<< HEAD
-        "x-ms-version": "2020-12-06"
-=======
-        "x-ms-version": "2021-02-12"
->>>>>>> 7e782c87
+        "x-ms-version": "2021-02-12"
       },
       "ResponseBody": []
     },
@@ -378,11 +314,7 @@
         "x-ms-client-request-id": "d9e6949c-e8b7-bd07-b4f3-be6216a090be",
         "x-ms-date": "Wed, 17 Feb 2021 18:50:46 GMT",
         "x-ms-return-client-request-id": "true",
-<<<<<<< HEAD
-        "x-ms-version": "2020-12-06"
-=======
-        "x-ms-version": "2021-02-12"
->>>>>>> 7e782c87
+        "x-ms-version": "2021-02-12"
       },
       "RequestBody": null,
       "StatusCode": 201,
@@ -397,11 +329,7 @@
         ],
         "x-ms-client-request-id": "d9e6949c-e8b7-bd07-b4f3-be6216a090be",
         "x-ms-request-id": "e555d84b-301e-0072-735d-05dd8d000000",
-<<<<<<< HEAD
-        "x-ms-version": "2020-12-06"
-=======
-        "x-ms-version": "2021-02-12"
->>>>>>> 7e782c87
+        "x-ms-version": "2021-02-12"
       },
       "ResponseBody": []
     },
@@ -422,11 +350,7 @@
         "x-ms-client-request-id": "1bac5708-0e66-2cc4-b635-4115b8c35493",
         "x-ms-date": "Wed, 17 Feb 2021 18:50:46 GMT",
         "x-ms-return-client-request-id": "true",
-<<<<<<< HEAD
-        "x-ms-version": "2020-12-06"
-=======
-        "x-ms-version": "2021-02-12"
->>>>>>> 7e782c87
+        "x-ms-version": "2021-02-12"
       },
       "RequestBody": "FRAeA7SBY+3+B+BeztkBATgmXcia2Njt5l1qrcJdO1sU1M23t8nNGzH427AIqe7a8r0q70PHJD04MR1WF7YrocuESfoMSUluWEKXof0o5Txuj7oFM0sYTLCQf4ardwN6zTnkg1/0zqlzu5YBMII/EEzg6If7Jm6AbP1Je8rDw+E+HNTEQ2HdecERkXe0FxstUG85y458f6fKZBZiq1LesPi1whSue8zrA2/F6pX2y1XhHCpbifdTwp0t+d9Ke85vMuB//1QHf9WiTsgftpQR1JnBgI4ngycAYQB2gILtoIegVre0d8sB2pxVuDovMwsIGyVGifo/R6+5fp1TkP5Sta5AfmDdXVzNwKbx0srs0S71bmVdpxeNYA4I+/gurUmeAgKM7rWrKr7IeMlUTXXkzK1vXiGZ9Q6Xsx1S1WJknxJcU8/IX+J5SUOnlS5NOBOYIy5Kvk8nBQ309TuXWVVcZNm3+PqmHG3K9hTe8mDgSXsKubEzGeDCNE7B02qn4vDuSjFVlj8Y8gfBgMg7SROtE6zAjJ+kKEr49MOs5EgCIxQj76cvi7I78sepcpkYh+s7FL++5lVQSiLmXKJ8aw2/vly0F1lrfoj5hZnY+rWx32zYcc+IQzy+06WESC4Pvoa56rQ8ZHCRz5Y3xGG7eE9tNHw1o/o9N3of9USz5zVa6cYTHhABdHv8R6I4UX/bAlpWFxOx2huMe7I5HW4s3edh3NubqFo/a8ABOVxXBeb7RPLpXdAhqQ+qhqJdyFcN0Gm613SjP1r/FqtTsKG+NHbMPdh7QoAXPzLL8CG44qNo9GjznS1xVwWX6UYkzflt61IrkIp+kY3po5dC1045RzQI6rw4y5dJW+XT41g58nE5XgTPjFEY6WLbCfmVLn+2XqISHOM9NR+64TSlq600sLAlCXlKabvi7wFZXcKdsyxlHYW2JtaO+ynkFKodcz61pllJbyUGbPXmLy3i5NddHC4HP44ofonalw1QZVQQxXvCo7doVEQHX7GPz/aorBdRh/h8FTSvjSjPb9gYtQag1WqxH0Eg9MjpAN/dmK6TMer2/91clLBHEhWPmeVs7qmq7/qM943WMJIvkhRU0vV5PD3tIrYpQ0G6aQwrkVvjfRI1Mqi0BjldIM5LLAGc8z8gFVynfszzgau40o2Bqp42TBUBHqBNxTUEkALn3RdAHXbMC3z/O/9FQrH8+zSs23UwFd/smtSf0k8mo+3KDKOUeLQXtJ8iNxEVvNzuUMkBV7SMt8g3U4OhLDgs2JgRejUNZ4OAlSfVDd3O1t34sIKGJUs5PVXbXSQxdYdn9V54BEGm4ehFgMKNt6nqaH2lqXu1prNM2DzgMgpfTx+fbhd/VdKcUg==",
       "StatusCode": 201,
@@ -444,11 +368,7 @@
         "x-ms-content-crc64": "Sjzw9fTY5WY=",
         "x-ms-request-id": "e555d85e-301e-0072-045d-05dd8d000000",
         "x-ms-request-server-encrypted": "true",
-<<<<<<< HEAD
-        "x-ms-version": "2020-12-06",
-=======
-        "x-ms-version": "2021-02-12",
->>>>>>> 7e782c87
+        "x-ms-version": "2021-02-12",
         "x-ms-version-id": "2021-02-17T18:50:46.4100037Z"
       },
       "ResponseBody": []
@@ -468,11 +388,7 @@
         "x-ms-client-request-id": "7482fbe1-955f-9de9-67fe-4e8f6dc82d6e",
         "x-ms-date": "Wed, 17 Feb 2021 18:50:46 GMT",
         "x-ms-return-client-request-id": "true",
-<<<<<<< HEAD
-        "x-ms-version": "2020-12-06"
-=======
-        "x-ms-version": "2021-02-12"
->>>>>>> 7e782c87
+        "x-ms-version": "2021-02-12"
       },
       "RequestBody": null,
       "StatusCode": 200,
@@ -497,11 +413,7 @@
         "x-ms-lease-status": "unlocked",
         "x-ms-request-id": "e555d86f-301e-0072-145d-05dd8d000000",
         "x-ms-server-encrypted": "true",
-<<<<<<< HEAD
-        "x-ms-version": "2020-12-06",
-=======
-        "x-ms-version": "2021-02-12",
->>>>>>> 7e782c87
+        "x-ms-version": "2021-02-12",
         "x-ms-version-id": "2021-02-17T18:50:46.4100037Z"
       },
       "ResponseBody": "FRAeA7SBY+3+B+BeztkBATgmXcia2Njt5l1qrcJdO1sU1M23t8nNGzH427AIqe7a8r0q70PHJD04MR1WF7YrocuESfoMSUluWEKXof0o5Txuj7oFM0sYTLCQf4ardwN6zTnkg1/0zqlzu5YBMII/EEzg6If7Jm6AbP1Je8rDw+E+HNTEQ2HdecERkXe0FxstUG85y458f6fKZBZiq1LesPi1whSue8zrA2/F6pX2y1XhHCpbifdTwp0t+d9Ke85vMuB//1QHf9WiTsgftpQR1JnBgI4ngycAYQB2gILtoIegVre0d8sB2pxVuDovMwsIGyVGifo/R6+5fp1TkP5Sta5AfmDdXVzNwKbx0srs0S71bmVdpxeNYA4I+/gurUmeAgKM7rWrKr7IeMlUTXXkzK1vXiGZ9Q6Xsx1S1WJknxJcU8/IX+J5SUOnlS5NOBOYIy5Kvk8nBQ309TuXWVVcZNm3+PqmHG3K9hTe8mDgSXsKubEzGeDCNE7B02qn4vDuSjFVlj8Y8gfBgMg7SROtE6zAjJ+kKEr49MOs5EgCIxQj76cvi7I78sepcpkYh+s7FL++5lVQSiLmXKJ8aw2/vly0F1lrfoj5hZnY+rWx32zYcc+IQzy+06WESC4Pvoa56rQ8ZHCRz5Y3xGG7eE9tNHw1o/o9N3of9USz5zVa6cYTHhABdHv8R6I4UX/bAlpWFxOx2huMe7I5HW4s3edh3NubqFo/a8ABOVxXBeb7RPLpXdAhqQ+qhqJdyFcN0Gm613SjP1r/FqtTsKG+NHbMPdh7QoAXPzLL8CG44qNo9GjznS1xVwWX6UYkzflt61IrkIp+kY3po5dC1045RzQI6rw4y5dJW+XT41g58nE5XgTPjFEY6WLbCfmVLn+2XqISHOM9NR+64TSlq600sLAlCXlKabvi7wFZXcKdsyxlHYW2JtaO+ynkFKodcz61pllJbyUGbPXmLy3i5NddHC4HP44ofonalw1QZVQQxXvCo7doVEQHX7GPz/aorBdRh/h8FTSvjSjPb9gYtQag1WqxH0Eg9MjpAN/dmK6TMer2/91clLBHEhWPmeVs7qmq7/qM943WMJIvkhRU0vV5PD3tIrYpQ0G6aQwrkVvjfRI1Mqi0BjldIM5LLAGc8z8gFVynfszzgau40o2Bqp42TBUBHqBNxTUEkALn3RdAHXbMC3z/O/9FQrH8+zSs23UwFd/smtSf0k8mo+3KDKOUeLQXtJ8iNxEVvNzuUMkBV7SMt8g3U4OhLDgs2JgRejUNZ4OAlSfVDd3O1t34sIKGJUs5PVXbXSQxdYdn9V54BEGm4ehFgMKNt6nqaH2lqXu1prNM2DzgMgpfTx+fbhd/VdKcUg=="
@@ -520,11 +432,7 @@
         "x-ms-client-request-id": "bd33bb1c-df40-2733-df37-c2a749fcb2f3",
         "x-ms-date": "Wed, 17 Feb 2021 18:50:46 GMT",
         "x-ms-return-client-request-id": "true",
-<<<<<<< HEAD
-        "x-ms-version": "2020-12-06"
-=======
-        "x-ms-version": "2021-02-12"
->>>>>>> 7e782c87
+        "x-ms-version": "2021-02-12"
       },
       "RequestBody": null,
       "StatusCode": 202,
@@ -537,11 +445,7 @@
         ],
         "x-ms-client-request-id": "bd33bb1c-df40-2733-df37-c2a749fcb2f3",
         "x-ms-request-id": "e555d880-301e-0072-255d-05dd8d000000",
-<<<<<<< HEAD
-        "x-ms-version": "2020-12-06"
-=======
-        "x-ms-version": "2021-02-12"
->>>>>>> 7e782c87
+        "x-ms-version": "2021-02-12"
       },
       "ResponseBody": []
     },
@@ -560,11 +464,7 @@
         "x-ms-client-request-id": "96e06cd8-0c48-ccc7-cb3b-c62e355ff102",
         "x-ms-date": "Wed, 17 Feb 2021 18:50:46 GMT",
         "x-ms-return-client-request-id": "true",
-<<<<<<< HEAD
-        "x-ms-version": "2020-12-06"
-=======
-        "x-ms-version": "2021-02-12"
->>>>>>> 7e782c87
+        "x-ms-version": "2021-02-12"
       },
       "RequestBody": null,
       "StatusCode": 201,
@@ -579,11 +479,7 @@
         ],
         "x-ms-client-request-id": "96e06cd8-0c48-ccc7-cb3b-c62e355ff102",
         "x-ms-request-id": "72dc0976-401e-0025-345d-0573be000000",
-<<<<<<< HEAD
-        "x-ms-version": "2020-12-06"
-=======
-        "x-ms-version": "2021-02-12"
->>>>>>> 7e782c87
+        "x-ms-version": "2021-02-12"
       },
       "ResponseBody": []
     },
@@ -604,11 +500,7 @@
         "x-ms-client-request-id": "efb17667-6554-4bfe-1745-8aabeee93175",
         "x-ms-date": "Wed, 17 Feb 2021 18:50:46 GMT",
         "x-ms-return-client-request-id": "true",
-<<<<<<< HEAD
-        "x-ms-version": "2020-12-06"
-=======
-        "x-ms-version": "2021-02-12"
->>>>>>> 7e782c87
+        "x-ms-version": "2021-02-12"
       },
       "RequestBody": "NTkYc4n/X7vWKDtMZY/Rmunc+8n8a0CDDqfmWar/Ocdz6CrtRLRE2A0kvyDQe2Y8aStFWWQoBcr5lWXhGQUR1+502X1l5FY0mCK72KsgspJBqvB+ueBiSuNg869PYr8HEugxXKHp14TVEMBCbCwe2OLSoG4Vkx0OEo6aBPGm5TVitMbC71bxV9NsqKgfH922QRvMfMJR8n7KIkkSTtKSLiuK4LhmW+mM4Uiaqep07/Kx48PW2mlzEMJH+M0M3ggB2Xl9lT8kUOYxQJp5tkmTVTNXYWsPvFTBFtD2HmMcfwM/mc9x91qzjJPdpJrO+ll4s6KatXyd8hwlu35vLjGCFcCXOR15Il7Zo9TXMhi68xx2fWvAgcqHoaazSzvbRF5iWo7ZNsA7/5BDwRKnxsAEa8hi+LDFwZP2EJd2xdYj/V52dNeJ4LxbOn3afcC339vmr+ByeUytnZj74yYoxTm5IMOzMFLoeooLBr0y6kTSPjC8jxb2sIQSyNc+jv2WM3VEIFz9BK6J/TRVZ3OOe7JUKKT1bDUjw28/oGh6quyNddJI7srn1TmCM5HhoEkRhE0k6mVYoMdAIF3tvWRGDlNIyPGgRYzobFJqczijQSIlLhsbVcCGNNULCM1s+hfUOyQ+mdhYcD/APH0S7iyOnN86x49JK7iTwZMblDy/e3I7ljgTZadKzb3bWhlCc0apfWvuMjKIihBsqthEPNwDAcEK11jzejc37/rRbtCfUE1NchfQ0EhAsgsnp7rPBpHh2FlXOJvutQI0t0M4thxAzVmK9snEMjB4ySVNzNJ8Z+lo8JV2RxixX70UnBgFB/zu59phRQ/HHKYo3m52oekvt1BZz8aGyYVA2JcMsJYYc8IpXuT4GyHZodTvTWipO77T5OTHqzg1Zx1UIG13umwQEGusTUIEN5wufy7ylnwcl53ZOMuxUMeJ8/bGo/q0Yudn3zz8/e17z61HmSsKQ9ChOInQnoGgXsCjIlpLPpSheh1Girc/IJqvXWkdabebf68lJGtx48Nlx4F8WdqTL5EZph4Ow7kZYhfvIEAXgvQIB6OqJhkoMJdZ4cM1wsa/HC3YBMOZjbz1C8JTgsKDTUSMc1E36Al38HaHtOL25J9RLwQSP34xb3rmtRpW1a3U1pN+qU91iDQjYBRNEtnZ/ycjAlK9cA7GWgTXUDPvIRvIst1PdzpQ26fQ7t5q5F2gDLXyM9NaFmaEuE5KnjcBND/4hF/7iofs0iar7YEvW3amNkN9/e5IbZt3yr7sBTxvz7qfcV/9pYEtBWCsrynkVFzXpGfzgzZRsBfDg8DIAM3qOx3HkOoXqJHCT/iNm75yk3VhFWHUfEuDTsBHOiHBZQSTwnMLHQ==",
       "StatusCode": 201,
@@ -626,11 +518,7 @@
         "x-ms-content-crc64": "/lkHcHx7JcQ=",
         "x-ms-request-id": "72dc0987-401e-0025-3e5d-0573be000000",
         "x-ms-request-server-encrypted": "true",
-<<<<<<< HEAD
-        "x-ms-version": "2020-12-06",
-=======
-        "x-ms-version": "2021-02-12",
->>>>>>> 7e782c87
+        "x-ms-version": "2021-02-12",
         "x-ms-version-id": "2021-02-17T18:50:46.8713317Z"
       },
       "ResponseBody": []
@@ -649,11 +537,7 @@
         "x-ms-client-request-id": "79e90e3a-7799-0796-1674-bbfdb77ee085",
         "x-ms-date": "Wed, 17 Feb 2021 18:50:46 GMT",
         "x-ms-return-client-request-id": "true",
-<<<<<<< HEAD
-        "x-ms-version": "2020-12-06"
-=======
-        "x-ms-version": "2021-02-12"
->>>>>>> 7e782c87
+        "x-ms-version": "2021-02-12"
       },
       "RequestBody": null,
       "StatusCode": 200,
@@ -680,11 +564,7 @@
         "x-ms-lease-status": "unlocked",
         "x-ms-request-id": "72dc0999-401e-0025-4d5d-0573be000000",
         "x-ms-server-encrypted": "true",
-<<<<<<< HEAD
-        "x-ms-version": "2020-12-06",
-=======
-        "x-ms-version": "2021-02-12",
->>>>>>> 7e782c87
+        "x-ms-version": "2021-02-12",
         "x-ms-version-id": "2021-02-17T18:50:46.8713317Z"
       },
       "ResponseBody": []
@@ -704,11 +584,7 @@
         "x-ms-client-request-id": "e070c1f9-b7ff-86dc-831f-96407ddccaca",
         "x-ms-date": "Wed, 17 Feb 2021 18:50:46 GMT",
         "x-ms-return-client-request-id": "true",
-<<<<<<< HEAD
-        "x-ms-version": "2020-12-06"
-=======
-        "x-ms-version": "2021-02-12"
->>>>>>> 7e782c87
+        "x-ms-version": "2021-02-12"
       },
       "RequestBody": null,
       "StatusCode": 200,
@@ -733,11 +609,7 @@
         "x-ms-lease-status": "unlocked",
         "x-ms-request-id": "72dc09ae-401e-0025-5e5d-0573be000000",
         "x-ms-server-encrypted": "true",
-<<<<<<< HEAD
-        "x-ms-version": "2020-12-06",
-=======
-        "x-ms-version": "2021-02-12",
->>>>>>> 7e782c87
+        "x-ms-version": "2021-02-12",
         "x-ms-version-id": "2021-02-17T18:50:46.8713317Z"
       },
       "ResponseBody": "NTkYc4n/X7vWKDtMZY/Rmunc+8n8a0CDDqfmWar/Ocdz6CrtRLRE2A0kvyDQe2Y8aStFWWQoBcr5lWXhGQUR1+502X1l5FY0mCK72KsgspJBqvB+ueBiSuNg869PYr8HEugxXKHp14TVEMBCbCwe2OLSoG4Vkx0OEo6aBPGm5TVitMbC71bxV9NsqKgfH922QRvMfMJR8n7KIkkSTtKSLiuK4LhmW+mM4Uiaqep07/Kx48PW2mlzEMJH+M0M3ggB2Xl9lT8kUOYxQJp5tkmTVTNXYWsPvFTBFtD2HmMcfwM/mc9x91qzjJPdpJrO+ll4s6KatXyd8hwlu35vLjGCFcCXOR15Il7Zo9TXMhi68xx2fWvAgcqHoaazSzvbRF5iWo7ZNsA7/5BDwRKnxsAEa8hi+LDFwZP2EJd2xdYj/V52dNeJ4LxbOn3afcC339vmr+ByeUytnZj74yYoxTm5IMOzMFLoeooLBr0y6kTSPjC8jxb2sIQSyNc+jv2WM3VEIFz9BK6J/TRVZ3OOe7JUKKT1bDUjw28/oGh6quyNddJI7srn1TmCM5HhoEkRhE0k6mVYoMdAIF3tvWRGDlNIyPGgRYzobFJqczijQSIlLhsbVcCGNNULCM1s+hfUOyQ+mdhYcD/APH0S7iyOnN86x49JK7iTwZMblDy/e3I7ljgTZadKzb3bWhlCc0apfWvuMjKIihBsqthEPNwDAcEK11jzejc37/rRbtCfUE1NchfQ0EhAsgsnp7rPBpHh2FlXOJvutQI0t0M4thxAzVmK9snEMjB4ySVNzNJ8Z+lo8JV2RxixX70UnBgFB/zu59phRQ/HHKYo3m52oekvt1BZz8aGyYVA2JcMsJYYc8IpXuT4GyHZodTvTWipO77T5OTHqzg1Zx1UIG13umwQEGusTUIEN5wufy7ylnwcl53ZOMuxUMeJ8/bGo/q0Yudn3zz8/e17z61HmSsKQ9ChOInQnoGgXsCjIlpLPpSheh1Girc/IJqvXWkdabebf68lJGtx48Nlx4F8WdqTL5EZph4Ow7kZYhfvIEAXgvQIB6OqJhkoMJdZ4cM1wsa/HC3YBMOZjbz1C8JTgsKDTUSMc1E36Al38HaHtOL25J9RLwQSP34xb3rmtRpW1a3U1pN+qU91iDQjYBRNEtnZ/ycjAlK9cA7GWgTXUDPvIRvIst1PdzpQ26fQ7t5q5F2gDLXyM9NaFmaEuE5KnjcBND/4hF/7iofs0iar7YEvW3amNkN9/e5IbZt3yr7sBTxvz7qfcV/9pYEtBWCsrynkVFzXpGfzgzZRsBfDg8DIAM3qOx3HkOoXqJHCT/iNm75yk3VhFWHUfEuDTsBHOiHBZQSTwnMLHQ=="
@@ -756,11 +628,7 @@
         "x-ms-client-request-id": "f603ee59-000d-8685-af66-55b39655b0bf",
         "x-ms-date": "Wed, 17 Feb 2021 18:50:47 GMT",
         "x-ms-return-client-request-id": "true",
-<<<<<<< HEAD
-        "x-ms-version": "2020-12-06"
-=======
-        "x-ms-version": "2021-02-12"
->>>>>>> 7e782c87
+        "x-ms-version": "2021-02-12"
       },
       "RequestBody": null,
       "StatusCode": 202,
@@ -773,11 +641,7 @@
         ],
         "x-ms-client-request-id": "f603ee59-000d-8685-af66-55b39655b0bf",
         "x-ms-request-id": "72dc09c4-401e-0025-6e5d-0573be000000",
-<<<<<<< HEAD
-        "x-ms-version": "2020-12-06"
-=======
-        "x-ms-version": "2021-02-12"
->>>>>>> 7e782c87
+        "x-ms-version": "2021-02-12"
       },
       "ResponseBody": []
     },
@@ -796,11 +660,7 @@
         "x-ms-client-request-id": "f3051e09-60dd-e30d-7f7b-2caa993fac3d",
         "x-ms-date": "Wed, 17 Feb 2021 18:50:47 GMT",
         "x-ms-return-client-request-id": "true",
-<<<<<<< HEAD
-        "x-ms-version": "2020-12-06"
-=======
-        "x-ms-version": "2021-02-12"
->>>>>>> 7e782c87
+        "x-ms-version": "2021-02-12"
       },
       "RequestBody": null,
       "StatusCode": 201,
@@ -815,11 +675,7 @@
         ],
         "x-ms-client-request-id": "f3051e09-60dd-e30d-7f7b-2caa993fac3d",
         "x-ms-request-id": "e6ea3326-601e-008b-1d5d-05deaf000000",
-<<<<<<< HEAD
-        "x-ms-version": "2020-12-06"
-=======
-        "x-ms-version": "2021-02-12"
->>>>>>> 7e782c87
+        "x-ms-version": "2021-02-12"
       },
       "ResponseBody": []
     },
@@ -840,11 +696,7 @@
         "x-ms-client-request-id": "10cb9ff1-ca33-1875-6de9-31ebca406a08",
         "x-ms-date": "Wed, 17 Feb 2021 18:50:47 GMT",
         "x-ms-return-client-request-id": "true",
-<<<<<<< HEAD
-        "x-ms-version": "2020-12-06"
-=======
-        "x-ms-version": "2021-02-12"
->>>>>>> 7e782c87
+        "x-ms-version": "2021-02-12"
       },
       "RequestBody": "sATCf24h55IgREvPf3dsh+xEO7tswXOQCgMQXKcSdkPzuEYXgPez6DZy05kUPWQHD6S+VATx0O+RMnVrEYvrDs4I3McxVAb0kFOF+e7ae8yfCEwCUyE/AudXhk6CSNarh8XKDGGc1rueycOwa9cAtreozAg+6LqsyNnf2c64cUh82XEpD25qAjKRY4ldjpYQVs+W2XvNbJ4KHUSHvfzs5Vh6M5Jl16dIPcrWrYQwTjlCzoL/IZjNr2zSHvIq4kQ1pH4x41sEq38oTpuw978Z2c4KRe567cPArYQlkri1HluFoQgG/2vePiMD19P8HLetuEUjH51Vure6cTXW3xjGcy9AKlW3E9piLAbKdhbww5DMeNlzkf69L+ZRTI02B18LPGOju/Fi9aVqwPOWi0Shyq2kCmY+U+Exg/tuZsZMLCSnvzqyTAieaoI0CdELJqSisILfkf34zOiCcjj284/eHZTO7ssJ7n6lBp/kCkoPJVxWzLZEbJonr/JRL9nQqHbzVes8PDfZmcEEOotdFMKeck3boCfZmbD5pj/Zt7+k1F4p8LRe0+gkfTP0QDIPypsvs7yM9AdPGrs6Q5b4/+ECX2UtNCMOP59ktyP05Fh+6dykqQQCGOBW2db4I49SK31R8uHM4pZ3IXMdJz3kWzVivFm5VFbdAEaF1lpMFRsQEoulovF3sgdGLIeR5fGjcn6hlWc1mNcmdPKbRgs7KgtXDBWxPrhD6wpScyfOSxpV4mTbq4C023m0fy3/3Gv7CgF8Odjb8TTFXald4iWvWCjXRWSnX3+LozGc/b+LRA+eV2gmUhJCefAvFk7WVvhTBCcFJ5YGU6qC8JWmP/R1Ohiavou9iQUVlcxzeEkwtUw5SfiXhR14mAO9o2J8mzn8utw2O5htlnsh75LKk9thUTtJbfb73bT7IiaH/+WjmfmSdr1s+nmzzLN8dZaLrgQoXFEmMy5DAN0nOxhy5ZaWflaYNxwe9FfBlaFDfmcecHQhXqOTfGbLTnbgRb9gQeYc5vdA8nboCmf6ZJ2MAIF1CcqkUIbzAgLvzOimPa+XYVS6Jphw3n3+OVQ7mRfIPk70ajv0vPBfKOT0UCWNQcy4YgNJ0dnpBSpNphcyuGnqJ42astNzo6RjW/6ze45XcPeHgjYUf211CmUQpxXYLXB7CimX84/5RL9e5XbbNYmc9TUgqjUy1qcgJKhtYvyOii2NOHBkv31njj53tZn2mtTbdLHfuIM6STSBd87ni+LDz1pITf0ZNzW4uBz3uiAOKorTku5Kr9GqU+8840iugAJbtOU/rU3Xwjx7JwBmQ44Uc0xDFPnzeCCInvkN3VTtCTcZmwY6zn09+9CyzofRQw9hJ3D7ag==",
       "StatusCode": 201,
@@ -862,11 +714,7 @@
         "x-ms-content-crc64": "TMaXL4fWscQ=",
         "x-ms-request-id": "e6ea3340-601e-008b-305d-05deaf000000",
         "x-ms-request-server-encrypted": "true",
-<<<<<<< HEAD
-        "x-ms-version": "2020-12-06",
-=======
-        "x-ms-version": "2021-02-12",
->>>>>>> 7e782c87
+        "x-ms-version": "2021-02-12",
         "x-ms-version-id": "2021-02-17T18:50:47.3576776Z"
       },
       "ResponseBody": []
@@ -886,11 +734,7 @@
         "x-ms-client-request-id": "7e9c042f-3dfd-bd75-648b-621ce63d7769",
         "x-ms-date": "Wed, 17 Feb 2021 18:50:47 GMT",
         "x-ms-return-client-request-id": "true",
-<<<<<<< HEAD
-        "x-ms-version": "2020-12-06"
-=======
-        "x-ms-version": "2021-02-12"
->>>>>>> 7e782c87
+        "x-ms-version": "2021-02-12"
       },
       "RequestBody": null,
       "StatusCode": 200,
@@ -915,11 +759,7 @@
         "x-ms-lease-status": "unlocked",
         "x-ms-request-id": "e6ea334c-601e-008b-3c5d-05deaf000000",
         "x-ms-server-encrypted": "true",
-<<<<<<< HEAD
-        "x-ms-version": "2020-12-06",
-=======
-        "x-ms-version": "2021-02-12",
->>>>>>> 7e782c87
+        "x-ms-version": "2021-02-12",
         "x-ms-version-id": "2021-02-17T18:50:47.3576776Z"
       },
       "ResponseBody": "sATCf24h55IgREvPf3dsh+xEO7tswXOQCgMQXKcSdkPzuEYXgPez6DZy05kUPWQHD6S+VATx0O+RMnVrEYvrDs4I3McxVAb0kFOF+e7ae8yfCEwCUyE/AudXhk6CSNarh8XKDGGc1rueycOwa9cAtreozAg+6LqsyNnf2c64cUh82XEpD25qAjKRY4ldjpYQVs+W2XvNbJ4KHUSHvfzs5Vh6M5Jl16dIPcrWrYQwTjlCzoL/IZjNr2zSHvIq4kQ1pH4x41sEq38oTpuw978Z2c4KRe567cPArYQlkri1HluFoQgG/2vePiMD19P8HLetuEUjH51Vure6cTXW3xjGcy9AKlW3E9piLAbKdhbww5DMeNlzkf69L+ZRTI02B18LPGOju/Fi9aVqwPOWi0Shyq2kCmY+U+Exg/tuZsZMLCSnvzqyTAieaoI0CdELJqSisILfkf34zOiCcjj284/eHZTO7ssJ7n6lBp/kCkoPJVxWzLZEbJonr/JRL9nQqHbzVes8PDfZmcEEOotdFMKeck3boCfZmbD5pj/Zt7+k1F4p8LRe0+gkfTP0QDIPypsvs7yM9AdPGrs6Q5b4/+ECX2UtNCMOP59ktyP05Fh+6dykqQQCGOBW2db4I49SK31R8uHM4pZ3IXMdJz3kWzVivFm5VFbdAEaF1lpMFRsQEoulovF3sgdGLIeR5fGjcn6hlWc1mNcmdPKbRgs7KgtXDBWxPrhD6wpScyfOSxpV4mTbq4C023m0fy3/3Gv7CgF8Odjb8TTFXald4iWvWCjXRWSnX3+LozGc/b+LRA+eV2gmUhJCefAvFk7WVvhTBCcFJ5YGU6qC8JWmP/R1Ohiavou9iQUVlcxzeEkwtUw5SfiXhR14mAO9o2J8mzn8utw2O5htlnsh75LKk9thUTtJbfb73bT7IiaH/+WjmfmSdr1s+nmzzLN8dZaLrgQoXFEmMy5DAN0nOxhy5ZaWflaYNxwe9FfBlaFDfmcecHQhXqOTfGbLTnbgRb9gQeYc5vdA8nboCmf6ZJ2MAIF1CcqkUIbzAgLvzOimPa+XYVS6Jphw3n3+OVQ7mRfIPk70ajv0vPBfKOT0UCWNQcy4YgNJ0dnpBSpNphcyuGnqJ42astNzo6RjW/6ze45XcPeHgjYUf211CmUQpxXYLXB7CimX84/5RL9e5XbbNYmc9TUgqjUy1qcgJKhtYvyOii2NOHBkv31njj53tZn2mtTbdLHfuIM6STSBd87ni+LDz1pITf0ZNzW4uBz3uiAOKorTku5Kr9GqU+8840iugAJbtOU/rU3Xwjx7JwBmQ44Uc0xDFPnzeCCInvkN3VTtCTcZmwY6zn09+9CyzofRQw9hJ3D7ag=="
@@ -938,11 +778,7 @@
         "x-ms-client-request-id": "c6bb1480-eba4-b80b-f21c-e940c9476da3",
         "x-ms-date": "Wed, 17 Feb 2021 18:50:47 GMT",
         "x-ms-return-client-request-id": "true",
-<<<<<<< HEAD
-        "x-ms-version": "2020-12-06"
-=======
-        "x-ms-version": "2021-02-12"
->>>>>>> 7e782c87
+        "x-ms-version": "2021-02-12"
       },
       "RequestBody": null,
       "StatusCode": 202,
@@ -955,11 +791,7 @@
         ],
         "x-ms-client-request-id": "c6bb1480-eba4-b80b-f21c-e940c9476da3",
         "x-ms-request-id": "e6ea3360-601e-008b-4a5d-05deaf000000",
-<<<<<<< HEAD
-        "x-ms-version": "2020-12-06"
-=======
-        "x-ms-version": "2021-02-12"
->>>>>>> 7e782c87
+        "x-ms-version": "2021-02-12"
       },
       "ResponseBody": []
     }
