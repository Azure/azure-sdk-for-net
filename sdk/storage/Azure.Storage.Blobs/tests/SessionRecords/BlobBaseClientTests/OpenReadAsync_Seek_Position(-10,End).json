--- conflicted
+++ resolved
@@ -12,11 +12,7 @@
         "x-ms-client-request-id": "b42f93db-f618-69fe-b158-ff02851307aa",
         "x-ms-date": "Mon, 24 May 2021 22:46:52 GMT",
         "x-ms-return-client-request-id": "true",
-<<<<<<< HEAD
-         "x-ms-version": "2020-10-02"
-=======
-        "x-ms-version": "2020-08-04"
->>>>>>> 41beb1fe
+        "x-ms-version": "2020-10-02"
       },
       "RequestBody": null,
       "StatusCode": 201,
@@ -27,13 +23,8 @@
         "Last-Modified": "Mon, 24 May 2021 22:46:52 GMT",
         "Server": "Windows-Azure-Blob/1.0 Microsoft-HTTPAPI/2.0",
         "x-ms-client-request-id": "b42f93db-f618-69fe-b158-ff02851307aa",
-<<<<<<< HEAD
-        "x-ms-request-id": "a08b3b3f-801e-002a-095d-0505d2000000",
-         "x-ms-version": "2020-10-02"
-=======
         "x-ms-request-id": "dcc99254-b01e-0073-14ee-509222000000",
-        "x-ms-version": "2020-08-04"
->>>>>>> 41beb1fe
+        "x-ms-version": "2020-10-02"
       },
       "ResponseBody": []
     },
@@ -51,11 +42,7 @@
         "x-ms-client-request-id": "d20d8f84-80f0-c959-cab5-2b9028afe146",
         "x-ms-date": "Mon, 24 May 2021 22:46:52 GMT",
         "x-ms-return-client-request-id": "true",
-<<<<<<< HEAD
-         "x-ms-version": "2020-10-02"
-=======
-        "x-ms-version": "2020-08-04"
->>>>>>> 41beb1fe
+        "x-ms-version": "2020-10-02"
       },
       "RequestBody": "7GTPZ0Ybrl9l6iVMYPSHN22AdoBrUq3kYanbes0HlRsK358spm6Dv\u002BTPTy7Rsgi90MiUBZyHPpq36gacQDSRXlUKQYFVW5D\u002B/LabmwN\u002BEq\u002BhHqkFco9\u002Bg6AFdbxo53\u002BwPfDYx3CHZ3U4lQnl66KWONdW\u002ByKKjOzGi77gT\u002BXTlhQ36l0Spks/GbYzzNyFmZf9bzzkEexcJbEEEjyxphiQZP/1rgFEg5KMF\u002BFsV8APQPIn4\u002BCp74Qn2sSsDZMOjXKdo2fckOqVuOuqV/oK8M7w9dFJisM453R7zdM8mHb\u002BfYpuzrNYMq8HkSr0/piKHer2vBjBxAKvZbzyYcMXWSB1rNlwmyEbmMIiQvmYQ\u002Bjc8LDoRtxdPLmHv2j2ZdHs7zcKf1K\u002BGYHI2yNWn4IJFiLUFnATLhNEF28g6Ny4JDLxNVLCjsOVHtYuIGq4B5w2fqlGIk9g2cAkxWjinjGlD7bxZGovRodePveZ5A6ojA/T6WoycgHjkFuSnclbs4CliRGzxqIxBzci6ORXxvWyezlYD7THcp21DtMOnam\u002BA4p39Fr99MVtoeIyEIodi8pm3yKPAqPM3hd0/rjOI2mOY\u002BRZ4NGatYZ0623RlGISl4MJp72GLgDnqxZDifYMnn54pKylxKr4zCqbGxc2\u002Bkm1YWY1xXusBzXjcjW7VyyQZ0zvWPC1bdPYENuT6hPpsLDMjiiP1tkCzJx3wlF0PHX\u002BC7PKRqFY//STXLWgGR0h\u002BcGF78gEAZBz7IxUPqqCZNNmlN9gH2oOc44z/HokYrN\u002BVsiQ702s\u002BgkiVlkVBMFJEPjhOoQ\u002BwdpXdns60AUWT4rY1ufi8nWGuZrVPcgQ\u002BW/N6uuBQigvQJXuOHnRcioECwfPPC7ZZx6DW4DqaIMRRnwMbOUalQxiqZVS87n8tEdv0DLBQb1B84LM/uenRNcR3PH8xAVE6nb6bJKYhnNlh6Y4epdQUAW\u002By3liTpclumS9QRfH//BCK\u002Ba8x9QrqG0PZnZBb8pAwIvsPfmL4Zvf1LIt20Vbnoe29U6wlIkwkyILU\u002Bgg40uafYCL2sH2tklL3fIi/c0os8fvi3l7jywCu6rWgI2zvvBnk13E0MPGvz8FZbeXDpVV46AgMFjRHu5UiR4WHza7lx4BumpvY\u002BMDKMs6dil1aq0VgZztk42YlXRvcEalr6AISc2YllMq5oC9HAiNl6fE3h5xAZ6azgSQaSX2//KcXnkrMS1b3NRZ6psbMHaFCv3Nq5EnM60BbnrJCC0uNOaOIL2PYmZ5aAJJFxYDfp2NCl4nKVRgdSrLKcKyktOnKra0jRC49qiXU0KP3RuX/vDcO/3OBwuSLaqTwzikx9Yvou1gTvCN1BS1j9YR0ZcONA==",
       "StatusCode": 201,
@@ -70,12 +57,7 @@
         "x-ms-content-crc64": "CCk6IINkbvw=",
         "x-ms-request-id": "dcc99270-b01e-0073-2bee-509222000000",
         "x-ms-request-server-encrypted": "true",
-<<<<<<< HEAD
-         "x-ms-version": "2020-10-02",
-        "x-ms-version-id": "2021-02-17T18:45:11.8051761Z"
-=======
-        "x-ms-version": "2020-08-04"
->>>>>>> 41beb1fe
+        "x-ms-version": "2020-10-02"
       },
       "ResponseBody": []
     },
@@ -90,11 +72,7 @@
         "x-ms-client-request-id": "a3a15103-2061-eb9b-0672-6481846f27b7",
         "x-ms-date": "Mon, 24 May 2021 22:46:52 GMT",
         "x-ms-return-client-request-id": "true",
-<<<<<<< HEAD
-         "x-ms-version": "2020-10-02"
-=======
-        "x-ms-version": "2020-08-04"
->>>>>>> 41beb1fe
+        "x-ms-version": "2020-10-02"
       },
       "RequestBody": null,
       "StatusCode": 200,
@@ -118,12 +96,7 @@
         "x-ms-lease-status": "unlocked",
         "x-ms-request-id": "dcc992b2-b01e-0073-5eee-509222000000",
         "x-ms-server-encrypted": "true",
-<<<<<<< HEAD
-         "x-ms-version": "2020-10-02",
-        "x-ms-version-id": "2021-02-17T18:45:11.8051761Z"
-=======
-        "x-ms-version": "2020-08-04"
->>>>>>> 41beb1fe
+        "x-ms-version": "2020-10-02"
       },
       "ResponseBody": []
     },
@@ -139,11 +112,7 @@
         "x-ms-date": "Mon, 24 May 2021 22:46:52 GMT",
         "x-ms-range": "bytes=0-4194303",
         "x-ms-return-client-request-id": "true",
-<<<<<<< HEAD
-         "x-ms-version": "2020-10-02"
-=======
-        "x-ms-version": "2020-08-04"
->>>>>>> 41beb1fe
+        "x-ms-version": "2020-10-02"
       },
       "RequestBody": null,
       "StatusCode": 206,
@@ -166,12 +135,7 @@
         "x-ms-lease-status": "unlocked",
         "x-ms-request-id": "dcc992cc-b01e-0073-74ee-509222000000",
         "x-ms-server-encrypted": "true",
-<<<<<<< HEAD
-         "x-ms-version": "2020-10-02",
-        "x-ms-version-id": "2021-02-17T18:45:11.8051761Z"
-=======
-        "x-ms-version": "2020-08-04"
->>>>>>> 41beb1fe
+        "x-ms-version": "2020-10-02"
       },
       "ResponseBody": "7GTPZ0Ybrl9l6iVMYPSHN22AdoBrUq3kYanbes0HlRsK358spm6Dv\u002BTPTy7Rsgi90MiUBZyHPpq36gacQDSRXlUKQYFVW5D\u002B/LabmwN\u002BEq\u002BhHqkFco9\u002Bg6AFdbxo53\u002BwPfDYx3CHZ3U4lQnl66KWONdW\u002ByKKjOzGi77gT\u002BXTlhQ36l0Spks/GbYzzNyFmZf9bzzkEexcJbEEEjyxphiQZP/1rgFEg5KMF\u002BFsV8APQPIn4\u002BCp74Qn2sSsDZMOjXKdo2fckOqVuOuqV/oK8M7w9dFJisM453R7zdM8mHb\u002BfYpuzrNYMq8HkSr0/piKHer2vBjBxAKvZbzyYcMXWSB1rNlwmyEbmMIiQvmYQ\u002Bjc8LDoRtxdPLmHv2j2ZdHs7zcKf1K\u002BGYHI2yNWn4IJFiLUFnATLhNEF28g6Ny4JDLxNVLCjsOVHtYuIGq4B5w2fqlGIk9g2cAkxWjinjGlD7bxZGovRodePveZ5A6ojA/T6WoycgHjkFuSnclbs4CliRGzxqIxBzci6ORXxvWyezlYD7THcp21DtMOnam\u002BA4p39Fr99MVtoeIyEIodi8pm3yKPAqPM3hd0/rjOI2mOY\u002BRZ4NGatYZ0623RlGISl4MJp72GLgDnqxZDifYMnn54pKylxKr4zCqbGxc2\u002Bkm1YWY1xXusBzXjcjW7VyyQZ0zvWPC1bdPYENuT6hPpsLDMjiiP1tkCzJx3wlF0PHX\u002BC7PKRqFY//STXLWgGR0h\u002BcGF78gEAZBz7IxUPqqCZNNmlN9gH2oOc44z/HokYrN\u002BVsiQ702s\u002BgkiVlkVBMFJEPjhOoQ\u002BwdpXdns60AUWT4rY1ufi8nWGuZrVPcgQ\u002BW/N6uuBQigvQJXuOHnRcioECwfPPC7ZZx6DW4DqaIMRRnwMbOUalQxiqZVS87n8tEdv0DLBQb1B84LM/uenRNcR3PH8xAVE6nb6bJKYhnNlh6Y4epdQUAW\u002By3liTpclumS9QRfH//BCK\u002Ba8x9QrqG0PZnZBb8pAwIvsPfmL4Zvf1LIt20Vbnoe29U6wlIkwkyILU\u002Bgg40uafYCL2sH2tklL3fIi/c0os8fvi3l7jywCu6rWgI2zvvBnk13E0MPGvz8FZbeXDpVV46AgMFjRHu5UiR4WHza7lx4BumpvY\u002BMDKMs6dil1aq0VgZztk42YlXRvcEalr6AISc2YllMq5oC9HAiNl6fE3h5xAZ6azgSQaSX2//KcXnkrMS1b3NRZ6psbMHaFCv3Nq5EnM60BbnrJCC0uNOaOIL2PYmZ5aAJJFxYDfp2NCl4nKVRgdSrLKcKyktOnKra0jRC49qiXU0KP3RuX/vDcO/3OBwuSLaqTwzikx9Yvou1gTvCN1BS1j9YR0ZcONA=="
     },
@@ -186,11 +150,7 @@
         "x-ms-client-request-id": "fb424469-51e2-c9a9-ee60-3b1f80ce2816",
         "x-ms-date": "Mon, 24 May 2021 22:46:52 GMT",
         "x-ms-return-client-request-id": "true",
-<<<<<<< HEAD
-         "x-ms-version": "2020-10-02"
-=======
-        "x-ms-version": "2020-08-04"
->>>>>>> 41beb1fe
+        "x-ms-version": "2020-10-02"
       },
       "RequestBody": null,
       "StatusCode": 202,
@@ -199,13 +159,8 @@
         "Date": "Mon, 24 May 2021 22:46:52 GMT",
         "Server": "Windows-Azure-Blob/1.0 Microsoft-HTTPAPI/2.0",
         "x-ms-client-request-id": "fb424469-51e2-c9a9-ee60-3b1f80ce2816",
-<<<<<<< HEAD
-        "x-ms-request-id": "a08b3b63-801e-002a-285d-0505d2000000",
-         "x-ms-version": "2020-10-02"
-=======
         "x-ms-request-id": "dcc992e2-b01e-0073-06ee-509222000000",
-        "x-ms-version": "2020-08-04"
->>>>>>> 41beb1fe
+        "x-ms-version": "2020-10-02"
       },
       "ResponseBody": []
     }
