--- conflicted
+++ resolved
@@ -15,11 +15,7 @@
         "x-ms-client-request-id": "d419c2fb-a1f3-2d15-c3f2-668945192292",
         "x-ms-date": "Wed, 17 Feb 2021 18:45:44 GMT",
         "x-ms-return-client-request-id": "true",
-<<<<<<< HEAD
-        "x-ms-version": "2020-12-06"
-=======
         "x-ms-version": "2021-02-12"
->>>>>>> 7e782c87
       },
       "RequestBody": null,
       "StatusCode": 201,
@@ -34,11 +30,7 @@
         ],
         "x-ms-client-request-id": "d419c2fb-a1f3-2d15-c3f2-668945192292",
         "x-ms-request-id": "976a3a94-c01e-0082-485d-059b7c000000",
-<<<<<<< HEAD
-        "x-ms-version": "2020-12-06"
-=======
         "x-ms-version": "2021-02-12"
->>>>>>> 7e782c87
       },
       "ResponseBody": []
     },
@@ -59,11 +51,7 @@
         "x-ms-client-request-id": "e0b016a0-444a-38b3-656b-ccbd0715b213",
         "x-ms-date": "Wed, 17 Feb 2021 18:45:44 GMT",
         "x-ms-return-client-request-id": "true",
-<<<<<<< HEAD
-        "x-ms-version": "2020-12-06"
-=======
         "x-ms-version": "2021-02-12"
->>>>>>> 7e782c87
       },
       "RequestBody": "R9ab8oMXSAX/y0aU9JxU4RdM73oFZlMTqfUK4WQbpPNcKkJvfi8PXXwO3TqhhC4tvVvhO+AbNuCDh0iODWeg5CZSN8la5WPoPZH+9okYciXG3CMIOWgTQfRi6/bngVAVbfkUTkxl09f4+f5OHD9XaxQixzBDl6q+P/XV9/lsALxB6YmPBCPZYQlLEEBqxCW0C4Dhxbkf0dZPVg9Wj9vdi/lCDTO2x2bxSGUn+IdpU3vQIOx5ijsCIReyP64Tg9EtbYRGJ7bx/kMa8HxU+NlP5QKUhW/uZAG+P+wbA4i43cWT+YoCIivE3yKpX5m+rik+Y1mrf/1iPwiDiOjK1fq7YRO3wP5OTMLW0KZMRQVn/5HD3Z8uDV3HMbqBfppD+gko7v2GB+0q7xeW1a9XFfkCG4hWB/hajFS1745Dzc0oktWcJFcI4fikmO2IlzeucBvAfmMR7fMRzWGp0Rde5iJJbkLZu/Ci+jqQsm4L0fUcBn5yg05qF6Xiilf2Xg/gRbHKPyn11bUrHoQogTqEBvtrjcqZ62PU3lac9jCZrJwqr228QJLLJzHJR2TKQZZrXoRbitFFR1lO9mDSWN6FkXLo/dHNx8VpoGWZ0KP+CZzAMZirPSLK5WcTbkox+c9TQ7by4kPEnpa/8ulrq3e1T+zDESZF2VNPHRhpuVl6N6eWRYztDCdY/JMC60s4XznwXR9ebeeoDWljosQrWuQ9RLtC1GbryELEahWTQ+0IF73eeVw5HMm/7jgiiWliLaGuxKeQ9YvTBZTcmQPSFcl7WooHTeGIAyjxg+UtyD7ZYj1z5H9GeCIyCnPHXIPG7dlvpi/eW9/AJsB/nnKlpjxVAzfFXzBKNeJo1ENtwKakK5UMvSEP+gZesr2+x9mwjWQ2cVlLAY6oJXFMdoecUmUZ2nPcmOgbRQgwZ6xzi20It0bfN09NWSkHY5iww4R/wmBYpO1m1PV7GytRG5rhNZkDQ75AvRsWzIFJ1DRPa4KEsaRMG+eAouJRYxsj+z2PJi7/rH/FPwREQddrHADAK7CpzWn1lRqyg6Dc7ln/8tFDuq4GUL8CvnGgB9kPFIXikTdrei7TmpAUTCjf6VCrRU8GKGJSutvxpg74VY5Bom8b+V0hlHiibx8d8QOWI9Uh9MKKCesjkNZcetMf20UC06m5w/DyibHWY7lCNMjXWoM51mDMtpmD92iGxRmlg5PaGh5Z3F/lLmsRs6Uy4FwOhR9P5gXkNhwQNsyHbMSXMeAmaBmpfX0jVKj1uwPzUBcMeED6VZyO9uQCSaaTXcKneYHFDHhCZAehK5Jc73sYHOW1evSDnNxDl3E1pjTWkPbmTUGBLUSeyhM4WCkKMQZo6SzB3eLOIw==",
       "StatusCode": 201,
@@ -81,11 +69,7 @@
         "x-ms-content-crc64": "xLdznUhH47c=",
         "x-ms-request-id": "976a3aae-c01e-0082-5f5d-059b7c000000",
         "x-ms-request-server-encrypted": "true",
-<<<<<<< HEAD
-        "x-ms-version": "2020-12-06",
-=======
         "x-ms-version": "2021-02-12",
->>>>>>> 7e782c87
         "x-ms-version-id": "2021-02-17T18:45:44.961916Z"
       },
       "ResponseBody": []
@@ -106,11 +90,7 @@
         "x-ms-client-request-id": "c7203d52-ed32-98d8-f24a-0e9b4000cbb5",
         "x-ms-date": "Wed, 17 Feb 2021 18:45:44 GMT",
         "x-ms-return-client-request-id": "true",
-<<<<<<< HEAD
-        "x-ms-version": "2020-12-06"
-=======
         "x-ms-version": "2021-02-12"
->>>>>>> 7e782c87
       },
       "RequestBody": "﻿<Tags><TagSet><Tag><Key>coolTag</Key><Value>true</Value></Tag></TagSet></Tags>",
       "StatusCode": 204,
@@ -122,11 +102,7 @@
         ],
         "x-ms-client-request-id": "c7203d52-ed32-98d8-f24a-0e9b4000cbb5",
         "x-ms-request-id": "976a3abc-c01e-0082-6a5d-059b7c000000",
-<<<<<<< HEAD
-        "x-ms-version": "2020-12-06"
-=======
         "x-ms-version": "2021-02-12"
->>>>>>> 7e782c87
       },
       "ResponseBody": []
     },
@@ -148,11 +124,7 @@
         "x-ms-lease-duration": "15",
         "x-ms-proposed-lease-id": "775e88e8-bbd6-d043-7ef3-8be4b625c9aa",
         "x-ms-return-client-request-id": "true",
-<<<<<<< HEAD
-        "x-ms-version": "2020-12-06"
-=======
         "x-ms-version": "2021-02-12"
->>>>>>> 7e782c87
       },
       "RequestBody": null,
       "StatusCode": 201,
@@ -168,11 +140,7 @@
         "x-ms-client-request-id": "e6a5d89a-ed5d-9657-fa4f-493e61f3e2cd",
         "x-ms-lease-id": "775e88e8-bbd6-d043-7ef3-8be4b625c9aa",
         "x-ms-request-id": "976a3ad5-c01e-0082-7b5d-059b7c000000",
-<<<<<<< HEAD
-        "x-ms-version": "2020-12-06"
-=======
         "x-ms-version": "2021-02-12"
->>>>>>> 7e782c87
       },
       "ResponseBody": []
     },
@@ -190,11 +158,7 @@
         "x-ms-client-request-id": "de493776-e27f-184d-46d5-d0a5a2a2c95d",
         "x-ms-date": "Wed, 17 Feb 2021 18:45:45 GMT",
         "x-ms-return-client-request-id": "true",
-<<<<<<< HEAD
-        "x-ms-version": "2020-12-06"
-=======
         "x-ms-version": "2021-02-12"
->>>>>>> 7e782c87
       },
       "RequestBody": null,
       "StatusCode": 202,
@@ -207,11 +171,7 @@
         ],
         "x-ms-client-request-id": "de493776-e27f-184d-46d5-d0a5a2a2c95d",
         "x-ms-request-id": "976a3aec-c01e-0082-0e5d-059b7c000000",
-<<<<<<< HEAD
-        "x-ms-version": "2020-12-06"
-=======
         "x-ms-version": "2021-02-12"
->>>>>>> 7e782c87
       },
       "ResponseBody": []
     }
