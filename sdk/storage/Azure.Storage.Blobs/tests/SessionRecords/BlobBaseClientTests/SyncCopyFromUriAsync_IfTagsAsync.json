﻿{
  "Entries": [
    {
      "RequestUri": "https://seanmcccanary3.blob.core.windows.net/test-container-1df4b17b-eda4-8a1f-97a2-09df06a062e1?restype=container",
      "RequestMethod": "PUT",
      "RequestHeaders": {
        "Accept": "application/xml",
        "Authorization": "Sanitized",
        "traceparent": "00-a300c357cba88a4188b8521d6c57cd2c-6eb168284084204f-00",
        "User-Agent": [
          "azsdk-net-Storage.Blobs/12.9.0-alpha.20210217.1",
          "(.NET 5.0.3; Microsoft Windows 10.0.19042)"
        ],
        "x-ms-blob-public-access": "container",
        "x-ms-client-request-id": "076c717f-9730-ea31-e140-211651b04d23",
        "x-ms-date": "Wed, 17 Feb 2021 18:53:05 GMT",
        "x-ms-return-client-request-id": "true",
<<<<<<< HEAD
        "x-ms-version": "2020-12-06"
=======
        "x-ms-version": "2021-02-12"
>>>>>>> 7e782c87
      },
      "RequestBody": null,
      "StatusCode": 201,
      "ResponseHeaders": {
        "Content-Length": "0",
        "Date": "Wed, 17 Feb 2021 18:53:05 GMT",
        "ETag": "\"0x8D8D37542C576F7\"",
        "Last-Modified": "Wed, 17 Feb 2021 18:53:05 GMT",
        "Server": [
          "Windows-Azure-Blob/1.0",
          "Microsoft-HTTPAPI/2.0"
        ],
        "x-ms-client-request-id": "076c717f-9730-ea31-e140-211651b04d23",
        "x-ms-request-id": "1363dfc1-e01e-0095-2e5e-053277000000",
<<<<<<< HEAD
        "x-ms-version": "2020-12-06"
=======
        "x-ms-version": "2021-02-12"
>>>>>>> 7e782c87
      },
      "ResponseBody": []
    },
    {
      "RequestUri": "https://seanmcccanary3.blob.core.windows.net/test-container-1df4b17b-eda4-8a1f-97a2-09df06a062e1/test-blob-477602c6-cf28-01a6-ee08-69da917fd627",
      "RequestMethod": "PUT",
      "RequestHeaders": {
        "Accept": "application/xml",
        "Authorization": "Sanitized",
        "Content-Length": "1024",
        "Content-Type": "application/octet-stream",
        "traceparent": "00-57f1b19fc96c7a4ab2fa3fc214863095-b2febef48860f24d-00",
        "User-Agent": [
          "azsdk-net-Storage.Blobs/12.9.0-alpha.20210217.1",
          "(.NET 5.0.3; Microsoft Windows 10.0.19042)"
        ],
        "x-ms-blob-type": "BlockBlob",
        "x-ms-client-request-id": "b4b5f36c-4172-491f-adba-0461c2cbdc94",
        "x-ms-date": "Wed, 17 Feb 2021 18:53:05 GMT",
        "x-ms-return-client-request-id": "true",
<<<<<<< HEAD
        "x-ms-version": "2020-12-06"
=======
        "x-ms-version": "2021-02-12"
>>>>>>> 7e782c87
      },
      "RequestBody": "tV9flTNbsbHjdGo4WKuaA3w42bH5pYGvy2sYKC5WWGFp+WDxULfvalDFY7NlbahDbWVdWKYlLRDdsMrIQ4iDjBwIz19LqbLFSW5gNEHNSV3C1LrI+f+7RMtQE6DtJibIQtaXXJ1J98SymA83xfnOEGZsBW7OupMcTYuT+pUS1yJHmPJrNe3Aed32FmDwg3/SggM6gSC4+YdCew8Stv0uoMDs7ywHYtp5rIyR16QzLMkMwHiR2FYCj55qKLrdrcLfx3afA5NSyh8pwNSTJiLjD09FBvWFnMdq6mCOnTogm//JsQ8ukyg2ufZYaBeBbml8hhhrmKbNWiquNRkzxC3lCSXVynQStXsmD0z/LDSw6Hv3EhYhtAJY/Fblf14OAvXIc1/yrKT0adCdRIlZzi72/kydPLIWw1Qifc0eLTYdFwxXN7nUvTzXAqhGhHB5/i0o7oERccZDsa8L0C/W1juafyx9Apd0IkAQxjkJ0D/jqH6f9T+0C6ZFFIUKyO0NASxsqwRD/PyWs8xAAauMOuBwJyewNuD85XSGN+4RallTA8QNnCQ6oKyCCUJzcwn7udmlmqHGXMpLcMWPvcQOhUhy7f3mfp27NYd6Li2diXJqi34UbNC4jaf6wixequLoc4T6AIYMFDo86WQZSy2dreZTJTJF+hh3umBW7LxxXIqlkbqoo4nrXnZE14Jsn0F5XBRFC4WwonlrgkUltSh9y4zZdLpz9AldZ8a7ASKWCxsf3Y+oK1EE9O5BPSFDxalNxwz1kiqGBmgK6KO/9KFX1XcpBteZ1J871H/LMbfoGaEcbjkVoHjwmNcnnUKuRf9N6mipGb/Rs/Jtur2qu9SwIc8Bo4ZnQTT+OW4AcjdcjY+AfUdOP//iSrpHqOW7RdwCdntzrKJ45akzq+BR0UG7EC0tKj2NYuLPH1jLIJlOQvOR/fy76ODtB5idG5MekXh5i5e4jRufdRSZpI1JrcUQ5GjtwNRFACdMQCKl70dOsI7fUZQBlrTX8YjoIURTo1rSjTYrMdCkNItvbE35+YXMSvP/alswDk6zFc5MXd7j+JzI0mEQI3+9Oh0IkSln3vgCG9dRVDn+on/odxsCWNetjHOwMSYkvCZ0Qi8+KH0kSzfVSUEGkaRjyTDiKKtjuuJGWwS2t63R3l6w3BEKwHkBwyvkLA6VpvvOTWj2QZN6EYdM+Mx4bpSKBGvjVrSTWAi24GWAf43TsLUJ52lE25zLNcuKvcitiFSWWSijsk9GO/RfP2Eu+pL5eUcXb4YrRSjOFyDpCJo/CVcQ6SVlMP5lw6t15Zs7nDo5kESBlRnOaxT/1JovXDJaHzUJHhFslElIsqzatWCNk3rlr3hVvnM+Qn0RZQ==",
      "StatusCode": 201,
      "ResponseHeaders": {
        "Content-Length": "0",
        "Content-MD5": "w3sAxLx/4tu62hHYXOPspw==",
        "Date": "Wed, 17 Feb 2021 18:53:05 GMT",
        "ETag": "\"0x8D8D37542D14A62\"",
        "Last-Modified": "Wed, 17 Feb 2021 18:53:05 GMT",
        "Server": [
          "Windows-Azure-Blob/1.0",
          "Microsoft-HTTPAPI/2.0"
        ],
        "x-ms-client-request-id": "b4b5f36c-4172-491f-adba-0461c2cbdc94",
        "x-ms-content-crc64": "P8IQG6y93tU=",
        "x-ms-request-id": "1363dfd0-e01e-0095-3a5e-053277000000",
        "x-ms-request-server-encrypted": "true",
<<<<<<< HEAD
        "x-ms-version": "2020-12-06",
=======
        "x-ms-version": "2021-02-12",
>>>>>>> 7e782c87
        "x-ms-version-id": "2021-02-17T18:53:05.8571874Z"
      },
      "ResponseBody": []
    },
    {
      "RequestUri": "https://seanmcccanary3.blob.core.windows.net/test-container-1df4b17b-eda4-8a1f-97a2-09df06a062e1/test-blob-e4ed2e5b-467c-9a61-9a26-61fcbce27d5a",
      "RequestMethod": "PUT",
      "RequestHeaders": {
        "Accept": "application/xml",
        "Authorization": "Sanitized",
        "Content-Length": "1024",
        "Content-Type": "application/octet-stream",
        "traceparent": "00-8e27052c7a5048429dc00d82ddb14216-5a3846543829c343-00",
        "User-Agent": [
          "azsdk-net-Storage.Blobs/12.9.0-alpha.20210217.1",
          "(.NET 5.0.3; Microsoft Windows 10.0.19042)"
        ],
        "x-ms-blob-type": "BlockBlob",
        "x-ms-client-request-id": "78178a95-fdfb-d7fc-a497-575d03c54f4a",
        "x-ms-date": "Wed, 17 Feb 2021 18:53:05 GMT",
        "x-ms-return-client-request-id": "true",
<<<<<<< HEAD
        "x-ms-version": "2020-12-06"
=======
        "x-ms-version": "2021-02-12"
>>>>>>> 7e782c87
      },
      "RequestBody": "hY/RTsdc8xpE7Li/FmOjZqKVccwOU2cmkRoZS98jjMs9qtsy+Y3M/jvToI+NooQ2g/pZJ3CwTDEoqr2sQ6c6IWDtgmyIcW0VyHKROrPYme+W4sjlyWVajF6pCU7QH7qTmX4vnyAXrhGNRF79HhF+TxHNFWHfVVj6k/UO3mceRKi3/qE0qfnPfzO2WIQGXG1MK7o9AgpZs0QmNAwqCNCpbgC1RiBwSaYX/pUtKPzT8zeHwrKt4UGeXkpdDXTtpHdjDOmDURZN3OITJQR0LItHUkDVo0Ye/I2+F+jWEzsxKloeyRsTUKIgOubQmrs9KjG+Fbs0FwExRRBcxTkudsmm4fupVWNvMwKetGhgTWLSgO22GP2A/RJZ7YMKtopo8sQdKbi/k9TNTuK4lWOY0feuikRMd17LJuPpUGjfZHx3NcGkQySpEu0Y6ckbx2iuwByMXCxGHHtmUQLU1kJs7ullQGCh847TBHdXM46UsF57OpBLUwhQMRlGPvEh1TyqrPrftYcHDcyOuVi07ujt0aCkWJyyIJvhFA9GW7WcsS47rYaTtPrXcyzDvZmvm0IwWW1RfXyg94xf/qF4wbIX8QcpeUFiWRylzeRv72IBMXnMFgJISjSxm7b5NLZZX7J6q8yShSIBzv9QrK+YMAcqXcwnq6uwz6fTd92KaCVlS24x9EOWb6tXykcC956EGWquz9bqMrMHytwkvg5EdmXa6mFBZjzElO4g0OFjrdcJTl5z3JhOexi6KipncbCdE1PiKAw8Q7Iu6jvoyWLSpBwEG2+v0JrNi29IhjwRXSI9gr2NgYXLzAurRPJdZbK26IUOYlVA7kK5FJyd9Lx2HY0Yq0alRCOXOU9kA4ynbyW9kZ62A/rN/JR602zoLtdPNSdlRbprEaNidigG3Oq2EaV24GIdwBmSSq+xKnG3rgt3FM5kQiprUX/6VIzSxx+qxMLHck10MXQO0voKuecyqsgcjscbUc56Co7iImuMv4OPB2Wu8Du9AuNZVnAwYJiYyKnDtThXj3LzTGe/kQ4JgRJ2e7KBg7qMX4zkwfteSqr2SlrCyApLN3jzu6PU/nDUUNRdueXlF0TuN1arc812lAG9yEe0RrgIKkM5jscXuGAcEHAnAZHEEDMW05G0oMSqfCehFzUoIAocVY6hrIl81371j2NcT5Nw+LgUnXImU4p/jhGgdaEr8+9mC6wCImSqmfwSvxBgTS2TMB58FIKX9QEEIh1322HdyZxz9kTnbtVUagR2E5R6HkDkDUSCrt5tzxWr/gBGMr2aNfV07VforMJIKKp+IeJsigPck84dWhu9BiYvPHDVDTdG296fBjHo+2CCOoUz7q4zPnT9aZ/ufdratuYxuQ==",
      "StatusCode": 201,
      "ResponseHeaders": {
        "Content-Length": "0",
        "Content-MD5": "L+vJCdNp8kMEQXW1JKizzA==",
        "Date": "Wed, 17 Feb 2021 18:53:05 GMT",
        "ETag": "\"0x8D8D37542DD8197\"",
        "Last-Modified": "Wed, 17 Feb 2021 18:53:05 GMT",
        "Server": [
          "Windows-Azure-Blob/1.0",
          "Microsoft-HTTPAPI/2.0"
        ],
        "x-ms-client-request-id": "78178a95-fdfb-d7fc-a497-575d03c54f4a",
        "x-ms-content-crc64": "MSzgmnk0tS4=",
        "x-ms-request-id": "1363dfdf-e01e-0095-465e-053277000000",
        "x-ms-request-server-encrypted": "true",
<<<<<<< HEAD
        "x-ms-version": "2020-12-06",
=======
        "x-ms-version": "2021-02-12",
>>>>>>> 7e782c87
        "x-ms-version-id": "2021-02-17T18:53:05.9372439Z"
      },
      "ResponseBody": []
    },
    {
      "RequestUri": "https://seanmcccanary3.blob.core.windows.net/test-container-1df4b17b-eda4-8a1f-97a2-09df06a062e1/test-blob-e4ed2e5b-467c-9a61-9a26-61fcbce27d5a?comp=tags",
      "RequestMethod": "PUT",
      "RequestHeaders": {
        "Accept": "application/xml",
        "Authorization": "Sanitized",
        "Content-Length": "81",
        "Content-Type": "application/xml",
        "traceparent": "00-60bdd2a57862c74597cc5adb8eeb0317-1d8008a0bdc7f845-00",
        "User-Agent": [
          "azsdk-net-Storage.Blobs/12.9.0-alpha.20210217.1",
          "(.NET 5.0.3; Microsoft Windows 10.0.19042)"
        ],
        "x-ms-client-request-id": "2c44bae2-b8cf-72bd-549b-76dbdfe8ff06",
        "x-ms-date": "Wed, 17 Feb 2021 18:53:05 GMT",
        "x-ms-return-client-request-id": "true",
<<<<<<< HEAD
        "x-ms-version": "2020-12-06"
=======
        "x-ms-version": "2021-02-12"
>>>>>>> 7e782c87
      },
      "RequestBody": "﻿<Tags><TagSet><Tag><Key>coolTag</Key><Value>true</Value></Tag></TagSet></Tags>",
      "StatusCode": 204,
      "ResponseHeaders": {
        "Date": "Wed, 17 Feb 2021 18:53:05 GMT",
        "Server": [
          "Windows-Azure-Blob/1.0",
          "Microsoft-HTTPAPI/2.0"
        ],
        "x-ms-client-request-id": "2c44bae2-b8cf-72bd-549b-76dbdfe8ff06",
        "x-ms-request-id": "1363dfeb-e01e-0095-515e-053277000000",
<<<<<<< HEAD
        "x-ms-version": "2020-12-06"
=======
        "x-ms-version": "2021-02-12"
>>>>>>> 7e782c87
      },
      "ResponseBody": []
    },
    {
      "RequestUri": "https://seanmcccanary3.blob.core.windows.net/test-container-1df4b17b-eda4-8a1f-97a2-09df06a062e1/test-blob-e4ed2e5b-467c-9a61-9a26-61fcbce27d5a",
      "RequestMethod": "PUT",
      "RequestHeaders": {
        "Accept": "application/xml",
        "Authorization": "Sanitized",
        "traceparent": "00-2990356a5a59f845869f425b88bfb9b7-0f609e0ad6b0ce42-00",
        "User-Agent": [
          "azsdk-net-Storage.Blobs/12.9.0-alpha.20210217.1",
          "(.NET 5.0.3; Microsoft Windows 10.0.19042)"
        ],
        "x-ms-client-request-id": "497bd690-2380-ff7b-847d-db2cf4e5d780",
        "x-ms-copy-source": "https://seanmcccanary3.blob.core.windows.net/test-container-1df4b17b-eda4-8a1f-97a2-09df06a062e1/test-blob-477602c6-cf28-01a6-ee08-69da917fd627",
        "x-ms-date": "Wed, 17 Feb 2021 18:53:06 GMT",
        "x-ms-if-tags": "\"coolTag\" = 'true'",
        "x-ms-requires-sync": "true",
        "x-ms-return-client-request-id": "true",
<<<<<<< HEAD
        "x-ms-version": "2020-12-06"
=======
        "x-ms-version": "2021-02-12"
>>>>>>> 7e782c87
      },
      "RequestBody": null,
      "StatusCode": 202,
      "ResponseHeaders": {
        "Content-Length": "0",
        "Date": "Wed, 17 Feb 2021 18:53:05 GMT",
        "ETag": "\"0x8D8D37542F34610\"",
        "Last-Modified": "Wed, 17 Feb 2021 18:53:06 GMT",
        "Server": [
          "Windows-Azure-Blob/1.0",
          "Microsoft-HTTPAPI/2.0"
        ],
        "x-ms-client-request-id": "497bd690-2380-ff7b-847d-db2cf4e5d780",
        "x-ms-content-crc64": "P8IQG6y93tU=",
        "x-ms-copy-id": "95c7c291-1dee-4a9b-8d09-9fc456e3ba88",
        "x-ms-copy-status": "success",
        "x-ms-request-id": "1363e000-e01e-0095-655e-053277000000",
<<<<<<< HEAD
        "x-ms-version": "2020-12-06",
=======
        "x-ms-version": "2021-02-12",
>>>>>>> 7e782c87
        "x-ms-version-id": "2021-02-17T18:53:06.0963563Z"
      },
      "ResponseBody": []
    },
    {
      "RequestUri": "https://seanmcccanary3.blob.core.windows.net/test-container-1df4b17b-eda4-8a1f-97a2-09df06a062e1?restype=container",
      "RequestMethod": "DELETE",
      "RequestHeaders": {
        "Accept": "application/xml",
        "Authorization": "Sanitized",
        "traceparent": "00-9b01d333bc647d4a940825ce94ab3b8d-7b0999c3e2d43b4b-00",
        "User-Agent": [
          "azsdk-net-Storage.Blobs/12.9.0-alpha.20210217.1",
          "(.NET 5.0.3; Microsoft Windows 10.0.19042)"
        ],
        "x-ms-client-request-id": "084a48ef-b66c-1086-0b3c-d1008e2b35e3",
        "x-ms-date": "Wed, 17 Feb 2021 18:53:06 GMT",
        "x-ms-return-client-request-id": "true",
<<<<<<< HEAD
        "x-ms-version": "2020-12-06"
=======
        "x-ms-version": "2021-02-12"
>>>>>>> 7e782c87
      },
      "RequestBody": null,
      "StatusCode": 202,
      "ResponseHeaders": {
        "Content-Length": "0",
        "Date": "Wed, 17 Feb 2021 18:53:05 GMT",
        "Server": [
          "Windows-Azure-Blob/1.0",
          "Microsoft-HTTPAPI/2.0"
        ],
        "x-ms-client-request-id": "084a48ef-b66c-1086-0b3c-d1008e2b35e3",
        "x-ms-request-id": "1363e040-e01e-0095-1f5e-053277000000",
<<<<<<< HEAD
        "x-ms-version": "2020-12-06"
=======
        "x-ms-version": "2021-02-12"
>>>>>>> 7e782c87
      },
      "ResponseBody": []
    }
  ],
  "Variables": {
    "RandomSeed": "1365155765",
    "Storage_TestConfigDefault": "ProductionTenant\nseanmcccanary3\nU2FuaXRpemVk\nhttps://seanmcccanary3.blob.core.windows.net\nhttps://seanmcccanary3.file.core.windows.net\nhttps://seanmcccanary3.queue.core.windows.net\nhttps://seanmcccanary3.table.core.windows.net\n\n\n\n\nhttps://seanmcccanary3-secondary.blob.core.windows.net\nhttps://seanmcccanary3-secondary.file.core.windows.net\nhttps://seanmcccanary3-secondary.queue.core.windows.net\nhttps://seanmcccanary3-secondary.table.core.windows.net\n\nSanitized\n\n\nCloud\nBlobEndpoint=https://seanmcccanary3.blob.core.windows.net/;QueueEndpoint=https://seanmcccanary3.queue.core.windows.net/;FileEndpoint=https://seanmcccanary3.file.core.windows.net/;BlobSecondaryEndpoint=https://seanmcccanary3-secondary.blob.core.windows.net/;QueueSecondaryEndpoint=https://seanmcccanary3-secondary.queue.core.windows.net/;FileSecondaryEndpoint=https://seanmcccanary3-secondary.file.core.windows.net/;AccountName=seanmcccanary3;AccountKey=Kg==;\nseanscope1\n\n"
  }
}<|MERGE_RESOLUTION|>--- conflicted
+++ resolved
@@ -15,11 +15,7 @@
         "x-ms-client-request-id": "076c717f-9730-ea31-e140-211651b04d23",
         "x-ms-date": "Wed, 17 Feb 2021 18:53:05 GMT",
         "x-ms-return-client-request-id": "true",
-<<<<<<< HEAD
-        "x-ms-version": "2020-12-06"
-=======
-        "x-ms-version": "2021-02-12"
->>>>>>> 7e782c87
+        "x-ms-version": "2021-02-12"
       },
       "RequestBody": null,
       "StatusCode": 201,
@@ -34,11 +30,7 @@
         ],
         "x-ms-client-request-id": "076c717f-9730-ea31-e140-211651b04d23",
         "x-ms-request-id": "1363dfc1-e01e-0095-2e5e-053277000000",
-<<<<<<< HEAD
-        "x-ms-version": "2020-12-06"
-=======
-        "x-ms-version": "2021-02-12"
->>>>>>> 7e782c87
+        "x-ms-version": "2021-02-12"
       },
       "ResponseBody": []
     },
@@ -59,11 +51,7 @@
         "x-ms-client-request-id": "b4b5f36c-4172-491f-adba-0461c2cbdc94",
         "x-ms-date": "Wed, 17 Feb 2021 18:53:05 GMT",
         "x-ms-return-client-request-id": "true",
-<<<<<<< HEAD
-        "x-ms-version": "2020-12-06"
-=======
-        "x-ms-version": "2021-02-12"
->>>>>>> 7e782c87
+        "x-ms-version": "2021-02-12"
       },
       "RequestBody": "tV9flTNbsbHjdGo4WKuaA3w42bH5pYGvy2sYKC5WWGFp+WDxULfvalDFY7NlbahDbWVdWKYlLRDdsMrIQ4iDjBwIz19LqbLFSW5gNEHNSV3C1LrI+f+7RMtQE6DtJibIQtaXXJ1J98SymA83xfnOEGZsBW7OupMcTYuT+pUS1yJHmPJrNe3Aed32FmDwg3/SggM6gSC4+YdCew8Stv0uoMDs7ywHYtp5rIyR16QzLMkMwHiR2FYCj55qKLrdrcLfx3afA5NSyh8pwNSTJiLjD09FBvWFnMdq6mCOnTogm//JsQ8ukyg2ufZYaBeBbml8hhhrmKbNWiquNRkzxC3lCSXVynQStXsmD0z/LDSw6Hv3EhYhtAJY/Fblf14OAvXIc1/yrKT0adCdRIlZzi72/kydPLIWw1Qifc0eLTYdFwxXN7nUvTzXAqhGhHB5/i0o7oERccZDsa8L0C/W1juafyx9Apd0IkAQxjkJ0D/jqH6f9T+0C6ZFFIUKyO0NASxsqwRD/PyWs8xAAauMOuBwJyewNuD85XSGN+4RallTA8QNnCQ6oKyCCUJzcwn7udmlmqHGXMpLcMWPvcQOhUhy7f3mfp27NYd6Li2diXJqi34UbNC4jaf6wixequLoc4T6AIYMFDo86WQZSy2dreZTJTJF+hh3umBW7LxxXIqlkbqoo4nrXnZE14Jsn0F5XBRFC4WwonlrgkUltSh9y4zZdLpz9AldZ8a7ASKWCxsf3Y+oK1EE9O5BPSFDxalNxwz1kiqGBmgK6KO/9KFX1XcpBteZ1J871H/LMbfoGaEcbjkVoHjwmNcnnUKuRf9N6mipGb/Rs/Jtur2qu9SwIc8Bo4ZnQTT+OW4AcjdcjY+AfUdOP//iSrpHqOW7RdwCdntzrKJ45akzq+BR0UG7EC0tKj2NYuLPH1jLIJlOQvOR/fy76ODtB5idG5MekXh5i5e4jRufdRSZpI1JrcUQ5GjtwNRFACdMQCKl70dOsI7fUZQBlrTX8YjoIURTo1rSjTYrMdCkNItvbE35+YXMSvP/alswDk6zFc5MXd7j+JzI0mEQI3+9Oh0IkSln3vgCG9dRVDn+on/odxsCWNetjHOwMSYkvCZ0Qi8+KH0kSzfVSUEGkaRjyTDiKKtjuuJGWwS2t63R3l6w3BEKwHkBwyvkLA6VpvvOTWj2QZN6EYdM+Mx4bpSKBGvjVrSTWAi24GWAf43TsLUJ52lE25zLNcuKvcitiFSWWSijsk9GO/RfP2Eu+pL5eUcXb4YrRSjOFyDpCJo/CVcQ6SVlMP5lw6t15Zs7nDo5kESBlRnOaxT/1JovXDJaHzUJHhFslElIsqzatWCNk3rlr3hVvnM+Qn0RZQ==",
       "StatusCode": 201,
@@ -81,11 +69,7 @@
         "x-ms-content-crc64": "P8IQG6y93tU=",
         "x-ms-request-id": "1363dfd0-e01e-0095-3a5e-053277000000",
         "x-ms-request-server-encrypted": "true",
-<<<<<<< HEAD
-        "x-ms-version": "2020-12-06",
-=======
         "x-ms-version": "2021-02-12",
->>>>>>> 7e782c87
         "x-ms-version-id": "2021-02-17T18:53:05.8571874Z"
       },
       "ResponseBody": []
@@ -107,11 +91,7 @@
         "x-ms-client-request-id": "78178a95-fdfb-d7fc-a497-575d03c54f4a",
         "x-ms-date": "Wed, 17 Feb 2021 18:53:05 GMT",
         "x-ms-return-client-request-id": "true",
-<<<<<<< HEAD
-        "x-ms-version": "2020-12-06"
-=======
-        "x-ms-version": "2021-02-12"
->>>>>>> 7e782c87
+        "x-ms-version": "2021-02-12"
       },
       "RequestBody": "hY/RTsdc8xpE7Li/FmOjZqKVccwOU2cmkRoZS98jjMs9qtsy+Y3M/jvToI+NooQ2g/pZJ3CwTDEoqr2sQ6c6IWDtgmyIcW0VyHKROrPYme+W4sjlyWVajF6pCU7QH7qTmX4vnyAXrhGNRF79HhF+TxHNFWHfVVj6k/UO3mceRKi3/qE0qfnPfzO2WIQGXG1MK7o9AgpZs0QmNAwqCNCpbgC1RiBwSaYX/pUtKPzT8zeHwrKt4UGeXkpdDXTtpHdjDOmDURZN3OITJQR0LItHUkDVo0Ye/I2+F+jWEzsxKloeyRsTUKIgOubQmrs9KjG+Fbs0FwExRRBcxTkudsmm4fupVWNvMwKetGhgTWLSgO22GP2A/RJZ7YMKtopo8sQdKbi/k9TNTuK4lWOY0feuikRMd17LJuPpUGjfZHx3NcGkQySpEu0Y6ckbx2iuwByMXCxGHHtmUQLU1kJs7ullQGCh847TBHdXM46UsF57OpBLUwhQMRlGPvEh1TyqrPrftYcHDcyOuVi07ujt0aCkWJyyIJvhFA9GW7WcsS47rYaTtPrXcyzDvZmvm0IwWW1RfXyg94xf/qF4wbIX8QcpeUFiWRylzeRv72IBMXnMFgJISjSxm7b5NLZZX7J6q8yShSIBzv9QrK+YMAcqXcwnq6uwz6fTd92KaCVlS24x9EOWb6tXykcC956EGWquz9bqMrMHytwkvg5EdmXa6mFBZjzElO4g0OFjrdcJTl5z3JhOexi6KipncbCdE1PiKAw8Q7Iu6jvoyWLSpBwEG2+v0JrNi29IhjwRXSI9gr2NgYXLzAurRPJdZbK26IUOYlVA7kK5FJyd9Lx2HY0Yq0alRCOXOU9kA4ynbyW9kZ62A/rN/JR602zoLtdPNSdlRbprEaNidigG3Oq2EaV24GIdwBmSSq+xKnG3rgt3FM5kQiprUX/6VIzSxx+qxMLHck10MXQO0voKuecyqsgcjscbUc56Co7iImuMv4OPB2Wu8Du9AuNZVnAwYJiYyKnDtThXj3LzTGe/kQ4JgRJ2e7KBg7qMX4zkwfteSqr2SlrCyApLN3jzu6PU/nDUUNRdueXlF0TuN1arc812lAG9yEe0RrgIKkM5jscXuGAcEHAnAZHEEDMW05G0oMSqfCehFzUoIAocVY6hrIl81371j2NcT5Nw+LgUnXImU4p/jhGgdaEr8+9mC6wCImSqmfwSvxBgTS2TMB58FIKX9QEEIh1322HdyZxz9kTnbtVUagR2E5R6HkDkDUSCrt5tzxWr/gBGMr2aNfV07VforMJIKKp+IeJsigPck84dWhu9BiYvPHDVDTdG296fBjHo+2CCOoUz7q4zPnT9aZ/ufdratuYxuQ==",
       "StatusCode": 201,
@@ -129,11 +109,7 @@
         "x-ms-content-crc64": "MSzgmnk0tS4=",
         "x-ms-request-id": "1363dfdf-e01e-0095-465e-053277000000",
         "x-ms-request-server-encrypted": "true",
-<<<<<<< HEAD
-        "x-ms-version": "2020-12-06",
-=======
         "x-ms-version": "2021-02-12",
->>>>>>> 7e782c87
         "x-ms-version-id": "2021-02-17T18:53:05.9372439Z"
       },
       "ResponseBody": []
@@ -154,11 +130,7 @@
         "x-ms-client-request-id": "2c44bae2-b8cf-72bd-549b-76dbdfe8ff06",
         "x-ms-date": "Wed, 17 Feb 2021 18:53:05 GMT",
         "x-ms-return-client-request-id": "true",
-<<<<<<< HEAD
-        "x-ms-version": "2020-12-06"
-=======
-        "x-ms-version": "2021-02-12"
->>>>>>> 7e782c87
+        "x-ms-version": "2021-02-12"
       },
       "RequestBody": "﻿<Tags><TagSet><Tag><Key>coolTag</Key><Value>true</Value></Tag></TagSet></Tags>",
       "StatusCode": 204,
@@ -170,11 +142,7 @@
         ],
         "x-ms-client-request-id": "2c44bae2-b8cf-72bd-549b-76dbdfe8ff06",
         "x-ms-request-id": "1363dfeb-e01e-0095-515e-053277000000",
-<<<<<<< HEAD
-        "x-ms-version": "2020-12-06"
-=======
-        "x-ms-version": "2021-02-12"
->>>>>>> 7e782c87
+        "x-ms-version": "2021-02-12"
       },
       "ResponseBody": []
     },
@@ -195,11 +163,7 @@
         "x-ms-if-tags": "\"coolTag\" = 'true'",
         "x-ms-requires-sync": "true",
         "x-ms-return-client-request-id": "true",
-<<<<<<< HEAD
-        "x-ms-version": "2020-12-06"
-=======
-        "x-ms-version": "2021-02-12"
->>>>>>> 7e782c87
+        "x-ms-version": "2021-02-12"
       },
       "RequestBody": null,
       "StatusCode": 202,
@@ -217,11 +181,7 @@
         "x-ms-copy-id": "95c7c291-1dee-4a9b-8d09-9fc456e3ba88",
         "x-ms-copy-status": "success",
         "x-ms-request-id": "1363e000-e01e-0095-655e-053277000000",
-<<<<<<< HEAD
-        "x-ms-version": "2020-12-06",
-=======
         "x-ms-version": "2021-02-12",
->>>>>>> 7e782c87
         "x-ms-version-id": "2021-02-17T18:53:06.0963563Z"
       },
       "ResponseBody": []
@@ -240,11 +200,7 @@
         "x-ms-client-request-id": "084a48ef-b66c-1086-0b3c-d1008e2b35e3",
         "x-ms-date": "Wed, 17 Feb 2021 18:53:06 GMT",
         "x-ms-return-client-request-id": "true",
-<<<<<<< HEAD
-        "x-ms-version": "2020-12-06"
-=======
-        "x-ms-version": "2021-02-12"
->>>>>>> 7e782c87
+        "x-ms-version": "2021-02-12"
       },
       "RequestBody": null,
       "StatusCode": 202,
@@ -257,11 +213,7 @@
         ],
         "x-ms-client-request-id": "084a48ef-b66c-1086-0b3c-d1008e2b35e3",
         "x-ms-request-id": "1363e040-e01e-0095-1f5e-053277000000",
-<<<<<<< HEAD
-        "x-ms-version": "2020-12-06"
-=======
-        "x-ms-version": "2021-02-12"
->>>>>>> 7e782c87
+        "x-ms-version": "2021-02-12"
       },
       "ResponseBody": []
     }
