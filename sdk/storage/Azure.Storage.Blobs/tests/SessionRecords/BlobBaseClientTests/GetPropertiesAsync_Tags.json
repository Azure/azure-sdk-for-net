﻿{
  "Entries": [
    {
      "RequestUri": "https://seanmcccanary3.blob.core.windows.net/test-container-7232f98d-0c13-c032-3334-3996171e53ab?restype=container",
      "RequestMethod": "PUT",
      "RequestHeaders": {
        "Accept": "application/xml",
        "Authorization": "Sanitized",
        "traceparent": "00-de74519bb6442a46a8a3667d2e00ddca-61dce04a2f1a5c46-00",
        "User-Agent": [
          "azsdk-net-Storage.Blobs/12.9.0-alpha.20210217.1",
          "(.NET 5.0.3; Microsoft Windows 10.0.19042)"
        ],
        "x-ms-blob-public-access": "container",
        "x-ms-client-request-id": "29f5800d-b58f-dee7-542a-7bb373f402c1",
        "x-ms-date": "Wed, 17 Feb 2021 18:47:06 GMT",
        "x-ms-return-client-request-id": "true",
<<<<<<< HEAD
        "x-ms-version": "2020-12-06"
=======
        "x-ms-version": "2021-02-12"
>>>>>>> 7e782c87
      },
      "RequestBody": null,
      "StatusCode": 201,
      "ResponseHeaders": {
        "Content-Length": "0",
        "Date": "Wed, 17 Feb 2021 18:47:05 GMT",
        "ETag": "\"0x8D8D3746CC0F550\"",
        "Last-Modified": "Wed, 17 Feb 2021 18:47:06 GMT",
        "Server": [
          "Windows-Azure-Blob/1.0",
          "Microsoft-HTTPAPI/2.0"
        ],
        "x-ms-client-request-id": "29f5800d-b58f-dee7-542a-7bb373f402c1",
        "x-ms-request-id": "1a5428a0-e01e-0003-685d-053ba6000000",
<<<<<<< HEAD
        "x-ms-version": "2020-12-06"
=======
        "x-ms-version": "2021-02-12"
>>>>>>> 7e782c87
      },
      "ResponseBody": []
    },
    {
      "RequestUri": "https://seanmcccanary3.blob.core.windows.net/test-container-7232f98d-0c13-c032-3334-3996171e53ab/test-blob-1f81111f-8807-4014-6b13-33eeabde78bc",
      "RequestMethod": "PUT",
      "RequestHeaders": {
        "Accept": "application/xml",
        "Authorization": "Sanitized",
        "Content-Length": "1024",
        "Content-Type": "application/octet-stream",
        "traceparent": "00-7929c450fc0cc04e8408fa05e3aaf422-4369939e4dfdf44c-00",
        "User-Agent": [
          "azsdk-net-Storage.Blobs/12.9.0-alpha.20210217.1",
          "(.NET 5.0.3; Microsoft Windows 10.0.19042)"
        ],
        "x-ms-blob-type": "BlockBlob",
        "x-ms-client-request-id": "b4d9cb0b-ce78-bc49-1a6e-ff8f07560f23",
        "x-ms-date": "Wed, 17 Feb 2021 18:47:06 GMT",
        "x-ms-return-client-request-id": "true",
<<<<<<< HEAD
        "x-ms-version": "2020-12-06"
=======
        "x-ms-version": "2021-02-12"
>>>>>>> 7e782c87
      },
      "RequestBody": "gESJlykqG3bOSpIJ0tqrSiKfNTb1lO2EbLW+e4H5M3WxvjMua2uY9fULULz2Cm2QZ+nLC6lCxutWBCpza6D01RYcVxOnfd63BkBA6kQwjmFHLROYLSjMbvhH12ZAJIlVFnum2bJa6eoKFARpAtunJnbILD6MW6fuUOkbX6V4duG269PJirSv7UQpjRkjYmwcoLHvePhKybrTuIjJPolFkp4ishYI3pvCGT76Ys6Oy+58/7/ziP3pbCIY9dIr5a665Pt7AK9WFMIVLV+5UGbsRO2aTT/KUQmgOUb07+jJljSPP37SE8o+Jev93VqeLxu8LLDlkZdv8JLx2sZpYSTaTJcrKhDnGTEiWydTzHOuAQorOMI35AWcIE/s4TgE1cPGI5HDcwUK1BJ/wjVvGyMeQtm8PSlhomeSjgnB+zj5HoZjjani640EIGOwuCHPLAQrzZ5fR5eaZIApMeT7SdnahaSuDI56PFdLtx3GsepFwmIFli2ZmtbuySgpuLmpCdeJ1TJ8ICB1sZFGE5B607KV42+C9bOrQOvOv0JlUIOdoq5FPNu3yaFBkOScUoZGdPV1k9RKJhMk3pVHrmDdD2ANqXHhNJfX3RrNQGXOD+1kiEtM772uU3uaIV5GcBpAZICEjqkUZEBenrW6feWuVs6n4iUVkR+jXlX1RhI5kWz/jNzkSoFDUCMK7lEH9NaV7MuPno70K9Jg4C9THh4tJA1IuvAJyQtNY5ICC6LOnGp/X1lHqfLeC2EJg2lR7zEF3MpDvjrljCO/Qjr88iAwkkTF1L7E5noaaq6P/0Wi+3Rh/S7Yit0vmtM2h2e44hhB2fEljBtyQPZPKFSLVo3dHUbGmvXxWAdmlTnrjV4TYoeWTSZUfG9Y7rw4iWKJpENFWWog8UcjT4DpvvfhhrOXO8bM9QhniKDXbqw5uc+l3fD2pjT083BAcv6lar54dmgJoE2cva473tDJSIOb6pWxQ+EG6+B+okdVjIIKwR3iX/dDLxmBCR9Bu8djKqvtpIho8ybccYqIiv4GRjEsMByy5+iMV7p8MDrBxDAYG3ibZ+f6os32Be5su6UbesLuFYqrsELDYEzN68PsGq1acG6Fa99JMY5PvOL6H5wUYbZ3066lbWs12AeaLbYKCupAEko3lQ/jpOT8XPRgyECwuIoNdUf+tAMDUJLXrwPYRLH3uQ1R3cymky7JqRB21A/G6nQr/ZSiQl1HM0R8C/XgJBdCaQ8zXtu+ZuEZNAryjHyDEcSPrEccVHevCqmIKog46YX5NGoAk4yYbZaziQ1TVafH+fowUXfPJRSYg1MyNjxZ4UuF+FgRgn449j6xactpXLUCwDCOB5cNKQ5VaA84ZjdaWqjCzQ==",
      "StatusCode": 201,
      "ResponseHeaders": {
        "Content-Length": "0",
        "Content-MD5": "X1GYXJVM15F2MI5kXclnlQ==",
        "Date": "Wed, 17 Feb 2021 18:47:05 GMT",
        "ETag": "\"0x8D8D3746CCA6224\"",
        "Last-Modified": "Wed, 17 Feb 2021 18:47:06 GMT",
        "Server": [
          "Windows-Azure-Blob/1.0",
          "Microsoft-HTTPAPI/2.0"
        ],
        "x-ms-client-request-id": "b4d9cb0b-ce78-bc49-1a6e-ff8f07560f23",
        "x-ms-content-crc64": "lyDNqO8QUYw=",
        "x-ms-request-id": "1a5428a4-e01e-0003-6a5d-053ba6000000",
        "x-ms-request-server-encrypted": "true",
<<<<<<< HEAD
        "x-ms-version": "2020-12-06",
=======
        "x-ms-version": "2021-02-12",
>>>>>>> 7e782c87
        "x-ms-version-id": "2021-02-17T18:47:06.779498Z"
      },
      "ResponseBody": []
    },
    {
      "RequestUri": "https://seanmcccanary3.blob.core.windows.net/test-container-7232f98d-0c13-c032-3334-3996171e53ab/test-blob-1f81111f-8807-4014-6b13-33eeabde78bc?comp=tags",
      "RequestMethod": "PUT",
      "RequestHeaders": {
        "Accept": "application/xml",
        "Authorization": "Sanitized",
        "Content-Length": "139",
        "Content-Type": "application/xml",
        "traceparent": "00-4a58aad79338344b8150cc9cb31ba780-d7caa0e9953ad34d-00",
        "User-Agent": [
          "azsdk-net-Storage.Blobs/12.9.0-alpha.20210217.1",
          "(.NET 5.0.3; Microsoft Windows 10.0.19042)"
        ],
        "x-ms-client-request-id": "8e4ec136-0ece-8d54-05f9-5c0cf9ca31c7",
        "x-ms-date": "Wed, 17 Feb 2021 18:47:06 GMT",
        "x-ms-return-client-request-id": "true",
<<<<<<< HEAD
        "x-ms-version": "2020-12-06"
=======
        "x-ms-version": "2021-02-12"
>>>>>>> 7e782c87
      },
      "RequestBody": "﻿<Tags><TagSet><Tag><Key>tagKey0</Key><Value>tagValue0</Value></Tag><Tag><Key>tagKey1</Key><Value>tagValue1</Value></Tag></TagSet></Tags>",
      "StatusCode": 204,
      "ResponseHeaders": {
        "Date": "Wed, 17 Feb 2021 18:47:05 GMT",
        "Server": [
          "Windows-Azure-Blob/1.0",
          "Microsoft-HTTPAPI/2.0"
        ],
        "x-ms-client-request-id": "8e4ec136-0ece-8d54-05f9-5c0cf9ca31c7",
        "x-ms-request-id": "1a5428a6-e01e-0003-6c5d-053ba6000000",
<<<<<<< HEAD
        "x-ms-version": "2020-12-06"
=======
        "x-ms-version": "2021-02-12"
>>>>>>> 7e782c87
      },
      "ResponseBody": []
    },
    {
      "RequestUri": "https://seanmcccanary3.blob.core.windows.net/test-container-7232f98d-0c13-c032-3334-3996171e53ab/test-blob-1f81111f-8807-4014-6b13-33eeabde78bc",
      "RequestMethod": "HEAD",
      "RequestHeaders": {
        "Accept": "application/xml",
        "Authorization": "Sanitized",
        "traceparent": "00-cf320edbf1f4334b8eb80e3bff789fec-76d8241889ce6248-00",
        "User-Agent": [
          "azsdk-net-Storage.Blobs/12.9.0-alpha.20210217.1",
          "(.NET 5.0.3; Microsoft Windows 10.0.19042)"
        ],
        "x-ms-client-request-id": "46596584-8008-9954-3aca-ac105d051671",
        "x-ms-date": "Wed, 17 Feb 2021 18:47:06 GMT",
        "x-ms-return-client-request-id": "true",
<<<<<<< HEAD
        "x-ms-version": "2020-12-06"
=======
        "x-ms-version": "2021-02-12"
>>>>>>> 7e782c87
      },
      "RequestBody": null,
      "StatusCode": 200,
      "ResponseHeaders": {
        "Accept-Ranges": "bytes",
        "Content-Length": "1024",
        "Content-MD5": "X1GYXJVM15F2MI5kXclnlQ==",
        "Content-Type": "application/octet-stream",
        "Date": "Wed, 17 Feb 2021 18:47:05 GMT",
        "ETag": "\"0x8D8D3746CCA6224\"",
        "Last-Modified": "Wed, 17 Feb 2021 18:47:06 GMT",
        "Server": [
          "Windows-Azure-Blob/1.0",
          "Microsoft-HTTPAPI/2.0"
        ],
        "x-ms-access-tier": "Hot",
        "x-ms-access-tier-inferred": "true",
        "x-ms-blob-type": "BlockBlob",
        "x-ms-client-request-id": "46596584-8008-9954-3aca-ac105d051671",
        "x-ms-creation-time": "Wed, 17 Feb 2021 18:47:06 GMT",
        "x-ms-is-current-version": "true",
        "x-ms-last-access-time": "Wed, 17 Feb 2021 18:47:06 GMT",
        "x-ms-lease-state": "available",
        "x-ms-lease-status": "unlocked",
        "x-ms-request-id": "1a5428af-e01e-0003-745d-053ba6000000",
        "x-ms-server-encrypted": "true",
        "x-ms-tag-count": "2",
<<<<<<< HEAD
        "x-ms-version": "2020-12-06",
=======
        "x-ms-version": "2021-02-12",
>>>>>>> 7e782c87
        "x-ms-version-id": "2021-02-17T18:47:06.779498Z"
      },
      "ResponseBody": []
    },
    {
      "RequestUri": "https://seanmcccanary3.blob.core.windows.net/test-container-7232f98d-0c13-c032-3334-3996171e53ab?restype=container",
      "RequestMethod": "DELETE",
      "RequestHeaders": {
        "Accept": "application/xml",
        "Authorization": "Sanitized",
        "traceparent": "00-132a1a6df15fbd4794e3f6335820004e-29f27ff1a796494c-00",
        "User-Agent": [
          "azsdk-net-Storage.Blobs/12.9.0-alpha.20210217.1",
          "(.NET 5.0.3; Microsoft Windows 10.0.19042)"
        ],
        "x-ms-client-request-id": "93877a49-eb71-2cbf-d1ee-5b7bd05af4b2",
        "x-ms-date": "Wed, 17 Feb 2021 18:47:06 GMT",
        "x-ms-return-client-request-id": "true",
<<<<<<< HEAD
        "x-ms-version": "2020-12-06"
=======
        "x-ms-version": "2021-02-12"
>>>>>>> 7e782c87
      },
      "RequestBody": null,
      "StatusCode": 202,
      "ResponseHeaders": {
        "Content-Length": "0",
        "Date": "Wed, 17 Feb 2021 18:47:06 GMT",
        "Server": [
          "Windows-Azure-Blob/1.0",
          "Microsoft-HTTPAPI/2.0"
        ],
        "x-ms-client-request-id": "93877a49-eb71-2cbf-d1ee-5b7bd05af4b2",
        "x-ms-request-id": "1a5428b5-e01e-0003-7a5d-053ba6000000",
<<<<<<< HEAD
        "x-ms-version": "2020-12-06"
=======
        "x-ms-version": "2021-02-12"
>>>>>>> 7e782c87
      },
      "ResponseBody": []
    }
  ],
  "Variables": {
    "RandomSeed": "993910178",
    "Storage_TestConfigDefault": "ProductionTenant\nseanmcccanary3\nU2FuaXRpemVk\nhttps://seanmcccanary3.blob.core.windows.net\nhttps://seanmcccanary3.file.core.windows.net\nhttps://seanmcccanary3.queue.core.windows.net\nhttps://seanmcccanary3.table.core.windows.net\n\n\n\n\nhttps://seanmcccanary3-secondary.blob.core.windows.net\nhttps://seanmcccanary3-secondary.file.core.windows.net\nhttps://seanmcccanary3-secondary.queue.core.windows.net\nhttps://seanmcccanary3-secondary.table.core.windows.net\n\nSanitized\n\n\nCloud\nBlobEndpoint=https://seanmcccanary3.blob.core.windows.net/;QueueEndpoint=https://seanmcccanary3.queue.core.windows.net/;FileEndpoint=https://seanmcccanary3.file.core.windows.net/;BlobSecondaryEndpoint=https://seanmcccanary3-secondary.blob.core.windows.net/;QueueSecondaryEndpoint=https://seanmcccanary3-secondary.queue.core.windows.net/;FileSecondaryEndpoint=https://seanmcccanary3-secondary.file.core.windows.net/;AccountName=seanmcccanary3;AccountKey=Kg==;\nseanscope1\n\n"
  }
}<|MERGE_RESOLUTION|>--- conflicted
+++ resolved
@@ -15,11 +15,7 @@
         "x-ms-client-request-id": "29f5800d-b58f-dee7-542a-7bb373f402c1",
         "x-ms-date": "Wed, 17 Feb 2021 18:47:06 GMT",
         "x-ms-return-client-request-id": "true",
-<<<<<<< HEAD
-        "x-ms-version": "2020-12-06"
-=======
         "x-ms-version": "2021-02-12"
->>>>>>> 7e782c87
       },
       "RequestBody": null,
       "StatusCode": 201,
@@ -34,11 +30,7 @@
         ],
         "x-ms-client-request-id": "29f5800d-b58f-dee7-542a-7bb373f402c1",
         "x-ms-request-id": "1a5428a0-e01e-0003-685d-053ba6000000",
-<<<<<<< HEAD
-        "x-ms-version": "2020-12-06"
-=======
         "x-ms-version": "2021-02-12"
->>>>>>> 7e782c87
       },
       "ResponseBody": []
     },
@@ -59,11 +51,7 @@
         "x-ms-client-request-id": "b4d9cb0b-ce78-bc49-1a6e-ff8f07560f23",
         "x-ms-date": "Wed, 17 Feb 2021 18:47:06 GMT",
         "x-ms-return-client-request-id": "true",
-<<<<<<< HEAD
-        "x-ms-version": "2020-12-06"
-=======
         "x-ms-version": "2021-02-12"
->>>>>>> 7e782c87
       },
       "RequestBody": "gESJlykqG3bOSpIJ0tqrSiKfNTb1lO2EbLW+e4H5M3WxvjMua2uY9fULULz2Cm2QZ+nLC6lCxutWBCpza6D01RYcVxOnfd63BkBA6kQwjmFHLROYLSjMbvhH12ZAJIlVFnum2bJa6eoKFARpAtunJnbILD6MW6fuUOkbX6V4duG269PJirSv7UQpjRkjYmwcoLHvePhKybrTuIjJPolFkp4ishYI3pvCGT76Ys6Oy+58/7/ziP3pbCIY9dIr5a665Pt7AK9WFMIVLV+5UGbsRO2aTT/KUQmgOUb07+jJljSPP37SE8o+Jev93VqeLxu8LLDlkZdv8JLx2sZpYSTaTJcrKhDnGTEiWydTzHOuAQorOMI35AWcIE/s4TgE1cPGI5HDcwUK1BJ/wjVvGyMeQtm8PSlhomeSjgnB+zj5HoZjjani640EIGOwuCHPLAQrzZ5fR5eaZIApMeT7SdnahaSuDI56PFdLtx3GsepFwmIFli2ZmtbuySgpuLmpCdeJ1TJ8ICB1sZFGE5B607KV42+C9bOrQOvOv0JlUIOdoq5FPNu3yaFBkOScUoZGdPV1k9RKJhMk3pVHrmDdD2ANqXHhNJfX3RrNQGXOD+1kiEtM772uU3uaIV5GcBpAZICEjqkUZEBenrW6feWuVs6n4iUVkR+jXlX1RhI5kWz/jNzkSoFDUCMK7lEH9NaV7MuPno70K9Jg4C9THh4tJA1IuvAJyQtNY5ICC6LOnGp/X1lHqfLeC2EJg2lR7zEF3MpDvjrljCO/Qjr88iAwkkTF1L7E5noaaq6P/0Wi+3Rh/S7Yit0vmtM2h2e44hhB2fEljBtyQPZPKFSLVo3dHUbGmvXxWAdmlTnrjV4TYoeWTSZUfG9Y7rw4iWKJpENFWWog8UcjT4DpvvfhhrOXO8bM9QhniKDXbqw5uc+l3fD2pjT083BAcv6lar54dmgJoE2cva473tDJSIOb6pWxQ+EG6+B+okdVjIIKwR3iX/dDLxmBCR9Bu8djKqvtpIho8ybccYqIiv4GRjEsMByy5+iMV7p8MDrBxDAYG3ibZ+f6os32Be5su6UbesLuFYqrsELDYEzN68PsGq1acG6Fa99JMY5PvOL6H5wUYbZ3066lbWs12AeaLbYKCupAEko3lQ/jpOT8XPRgyECwuIoNdUf+tAMDUJLXrwPYRLH3uQ1R3cymky7JqRB21A/G6nQr/ZSiQl1HM0R8C/XgJBdCaQ8zXtu+ZuEZNAryjHyDEcSPrEccVHevCqmIKog46YX5NGoAk4yYbZaziQ1TVafH+fowUXfPJRSYg1MyNjxZ4UuF+FgRgn449j6xactpXLUCwDCOB5cNKQ5VaA84ZjdaWqjCzQ==",
       "StatusCode": 201,
@@ -81,11 +69,7 @@
         "x-ms-content-crc64": "lyDNqO8QUYw=",
         "x-ms-request-id": "1a5428a4-e01e-0003-6a5d-053ba6000000",
         "x-ms-request-server-encrypted": "true",
-<<<<<<< HEAD
-        "x-ms-version": "2020-12-06",
-=======
         "x-ms-version": "2021-02-12",
->>>>>>> 7e782c87
         "x-ms-version-id": "2021-02-17T18:47:06.779498Z"
       },
       "ResponseBody": []
@@ -106,11 +90,7 @@
         "x-ms-client-request-id": "8e4ec136-0ece-8d54-05f9-5c0cf9ca31c7",
         "x-ms-date": "Wed, 17 Feb 2021 18:47:06 GMT",
         "x-ms-return-client-request-id": "true",
-<<<<<<< HEAD
-        "x-ms-version": "2020-12-06"
-=======
         "x-ms-version": "2021-02-12"
->>>>>>> 7e782c87
       },
       "RequestBody": "﻿<Tags><TagSet><Tag><Key>tagKey0</Key><Value>tagValue0</Value></Tag><Tag><Key>tagKey1</Key><Value>tagValue1</Value></Tag></TagSet></Tags>",
       "StatusCode": 204,
@@ -122,11 +102,7 @@
         ],
         "x-ms-client-request-id": "8e4ec136-0ece-8d54-05f9-5c0cf9ca31c7",
         "x-ms-request-id": "1a5428a6-e01e-0003-6c5d-053ba6000000",
-<<<<<<< HEAD
-        "x-ms-version": "2020-12-06"
-=======
         "x-ms-version": "2021-02-12"
->>>>>>> 7e782c87
       },
       "ResponseBody": []
     },
@@ -144,11 +120,7 @@
         "x-ms-client-request-id": "46596584-8008-9954-3aca-ac105d051671",
         "x-ms-date": "Wed, 17 Feb 2021 18:47:06 GMT",
         "x-ms-return-client-request-id": "true",
-<<<<<<< HEAD
-        "x-ms-version": "2020-12-06"
-=======
         "x-ms-version": "2021-02-12"
->>>>>>> 7e782c87
       },
       "RequestBody": null,
       "StatusCode": 200,
@@ -176,11 +148,7 @@
         "x-ms-request-id": "1a5428af-e01e-0003-745d-053ba6000000",
         "x-ms-server-encrypted": "true",
         "x-ms-tag-count": "2",
-<<<<<<< HEAD
-        "x-ms-version": "2020-12-06",
-=======
         "x-ms-version": "2021-02-12",
->>>>>>> 7e782c87
         "x-ms-version-id": "2021-02-17T18:47:06.779498Z"
       },
       "ResponseBody": []
@@ -199,11 +167,7 @@
         "x-ms-client-request-id": "93877a49-eb71-2cbf-d1ee-5b7bd05af4b2",
         "x-ms-date": "Wed, 17 Feb 2021 18:47:06 GMT",
         "x-ms-return-client-request-id": "true",
-<<<<<<< HEAD
-        "x-ms-version": "2020-12-06"
-=======
         "x-ms-version": "2021-02-12"
->>>>>>> 7e782c87
       },
       "RequestBody": null,
       "StatusCode": 202,
@@ -216,11 +180,7 @@
         ],
         "x-ms-client-request-id": "93877a49-eb71-2cbf-d1ee-5b7bd05af4b2",
         "x-ms-request-id": "1a5428b5-e01e-0003-7a5d-053ba6000000",
-<<<<<<< HEAD
-        "x-ms-version": "2020-12-06"
-=======
         "x-ms-version": "2021-02-12"
->>>>>>> 7e782c87
       },
       "ResponseBody": []
     }
