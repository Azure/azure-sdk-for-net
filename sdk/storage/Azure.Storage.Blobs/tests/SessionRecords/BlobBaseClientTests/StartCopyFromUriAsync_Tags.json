﻿{
  "Entries": [
    {
      "RequestUri": "https://seanmcccanary3.blob.core.windows.net/test-container-9d764c03-c5e2-a666-65fe-456508939c1d?restype=container",
      "RequestMethod": "PUT",
      "RequestHeaders": {
        "Accept": "application/xml",
        "Authorization": "Sanitized",
        "traceparent": "00-65a4453329ff6a40a94ed2c1439435e3-47d192d5d7b8504c-00",
        "User-Agent": [
          "azsdk-net-Storage.Blobs/12.9.0-alpha.20210217.1",
          "(.NET 5.0.3; Microsoft Windows 10.0.19042)"
        ],
        "x-ms-blob-public-access": "container",
        "x-ms-client-request-id": "983af019-4b76-be80-fd6a-b86fc2bfe769",
        "x-ms-date": "Wed, 17 Feb 2021 18:48:29 GMT",
        "x-ms-return-client-request-id": "true",
<<<<<<< HEAD
        "x-ms-version": "2020-12-06"
=======
        "x-ms-version": "2021-02-12"
>>>>>>> 7e782c87
      },
      "RequestBody": null,
      "StatusCode": 201,
      "ResponseHeaders": {
        "Content-Length": "0",
        "Date": "Wed, 17 Feb 2021 18:48:28 GMT",
        "ETag": "\"0x8D8D3749DF3EF3F\"",
        "Last-Modified": "Wed, 17 Feb 2021 18:48:29 GMT",
        "Server": [
          "Windows-Azure-Blob/1.0",
          "Microsoft-HTTPAPI/2.0"
        ],
        "x-ms-client-request-id": "983af019-4b76-be80-fd6a-b86fc2bfe769",
        "x-ms-request-id": "2fd05619-d01e-0055-365d-05ca49000000",
<<<<<<< HEAD
        "x-ms-version": "2020-12-06"
=======
        "x-ms-version": "2021-02-12"
>>>>>>> 7e782c87
      },
      "ResponseBody": []
    },
    {
      "RequestUri": "https://seanmcccanary3.blob.core.windows.net/test-container-9d764c03-c5e2-a666-65fe-456508939c1d/test-blob-a5ed7038-1b1a-75bf-7a85-55ba55b5e4bc",
      "RequestMethod": "PUT",
      "RequestHeaders": {
        "Accept": "application/xml",
        "Authorization": "Sanitized",
        "Content-Length": "1024",
        "Content-Type": "application/octet-stream",
        "traceparent": "00-741f41a8019c3946819f360fa55047e8-9d4dc0cecd3cc941-00",
        "User-Agent": [
          "azsdk-net-Storage.Blobs/12.9.0-alpha.20210217.1",
          "(.NET 5.0.3; Microsoft Windows 10.0.19042)"
        ],
        "x-ms-blob-type": "BlockBlob",
        "x-ms-client-request-id": "66c64061-5683-021c-059d-d6927e5d68c8",
        "x-ms-date": "Wed, 17 Feb 2021 18:48:29 GMT",
        "x-ms-return-client-request-id": "true",
<<<<<<< HEAD
        "x-ms-version": "2020-12-06"
=======
        "x-ms-version": "2021-02-12"
>>>>>>> 7e782c87
      },
      "RequestBody": "zbNMF1kDp+DRGh481WIuiEEGeFG6i3f9McQd8fbFaUeF+6IPcs8QNMgN1AD9gqAYV814Tz2TAkE7T+WU5rbqC7DWt9m/HhVx9UOIrbd3AK8jBJkpTBoJ8vlg1CPpfE4SIshPJsvGWDi3Bln6ClWKw042cOEcwb+WzcTgXknyiHn0doruKNrjXaxhcUXAD+ij1hDUsgts9mEJuFkG5fnvxH7gBZTKm5t0UxM1uk951r3cPYc5HtVuh38p5XCB3Xeycq3G3wlU2Dt1X1/3NzsRj+GbKqhxtaapcn4UobUq83acg0iisva0iGRMw751dlBDF1WO5bLPQLwGHWyLPzaGSmzpW7Pzbt3r5qFDJfLoNPwt0YlfnA3DzEOMm5SKKUktxXhSixqcUKh4o/4RjBrJHulwXW2tJq1eJo5wZtNIYb1YFWB6lqjhkIHg5/kOsUAow32rGcvbgJ/K82WLLOrVL0JBuXa6T4hAj83szD60T3ROR6NVnEfyfJTAr6JDVWSWCri3zfjKbnP1a4r+77RgFqTwPeRGgJL6Tzzh+aDl/DlpVcGG/IJ8hNgvYDG9843gX5j+Uxd/T4olvX676HXTD25QlZny2hoic7kMFx9hPVuvAZkH56ki6QU2YD8DwJtjW1DCbF707YV+3N9ecjhqxH8iDObbzCjELquTvHraHrIdqLvPntD8uxMUiAvKw3fNy5u/4bS1iI8o/j6zYDEKo70sQMp8myavJlDTxkQc+mo0xfDeGz3+aCAspqCSSVriCeRNnYKsUS91ELpj4cFLCwPTf5pALIiALtiqT/WGHN328L1fz1znh3TAaAuCmoZe4Zqcvsm/ot1bzG+qAgE67/PdbfEE6zym7Pcmf8N9/pNSS25a6V4TNk7fAwLtPYVzhXkXpCyUWvZe9dHRmSIZ3s7bWLeT4AWUyjejJOc5ua9ysvpKZVlmvfB4+/SMQZ0sxiU0EeXN4KRzg9r18TYOJDsiX+Ynz3l0dJvGG+URB4iZd17CBajKpNJV1uJ/ccu5ade4auK2BPasv5xJB8W/YXtRW3rYSx6TWLoU0viW9QPPDLEOWZ2m43JnFkYLgJ0NlXVmLRVQ4R64JBEnoTH9FcmZevoTsQfeqngHcDTYiNgcBjyDMMjufyuSVTWLf0FBagF8cgWj+eRtiIKdSXDp4Js5Cpv0euUBqvvPgVvSUis2xgYzWxbSeQ1YFadFUTW6qHWZUnSmTO8ce8cK03iImzZWZ4JqtoSFZpCNnGU9vFnFFdjmOP+3j3kXF+BOx6aU0Hlw7umzT/LwE+vjGLCK3r9tRb6goWM2n9cJU5+kN57q+cvszM1vEsXm9SQT03bIjTgh4ILn9C4WOk8SqfxSSw==",
      "StatusCode": 201,
      "ResponseHeaders": {
        "Content-Length": "0",
        "Content-MD5": "4zT13WnRLSwVkUZo4d5n0g==",
        "Date": "Wed, 17 Feb 2021 18:48:28 GMT",
        "ETag": "\"0x8D8D3749DFDE765\"",
        "Last-Modified": "Wed, 17 Feb 2021 18:48:29 GMT",
        "Server": [
          "Windows-Azure-Blob/1.0",
          "Microsoft-HTTPAPI/2.0"
        ],
        "x-ms-client-request-id": "66c64061-5683-021c-059d-d6927e5d68c8",
        "x-ms-content-crc64": "pF0AvJ+C9RE=",
        "x-ms-request-id": "2fd05624-d01e-0055-3f5d-05ca49000000",
        "x-ms-request-server-encrypted": "true",
<<<<<<< HEAD
        "x-ms-version": "2020-12-06",
=======
        "x-ms-version": "2021-02-12",
>>>>>>> 7e782c87
        "x-ms-version-id": "2021-02-17T18:48:29.3255013Z"
      },
      "ResponseBody": []
    },
    {
      "RequestUri": "https://seanmcccanary3.blob.core.windows.net/test-container-9d764c03-c5e2-a666-65fe-456508939c1d/test-blob-c648aa93-57d9-efe4-272f-e24eee3a82d7",
      "RequestMethod": "PUT",
      "RequestHeaders": {
        "Accept": "application/xml",
        "Authorization": "Sanitized",
        "traceparent": "00-0c6b1ad440461948becc997b4f9fca91-7549bd87d1024d4e-00",
        "User-Agent": [
          "azsdk-net-Storage.Blobs/12.9.0-alpha.20210217.1",
          "(.NET 5.0.3; Microsoft Windows 10.0.19042)"
        ],
        "x-ms-client-request-id": "012630cb-5df6-0af2-5bd7-3f5474cd14cb",
        "x-ms-copy-source": "https://seanmcccanary3.blob.core.windows.net/test-container-9d764c03-c5e2-a666-65fe-456508939c1d/test-blob-a5ed7038-1b1a-75bf-7a85-55ba55b5e4bc",
        "x-ms-date": "Wed, 17 Feb 2021 18:48:29 GMT",
        "x-ms-return-client-request-id": "true",
        "x-ms-tags": "tagKey0=tagValue0&tagKey1=tagValue1",
<<<<<<< HEAD
        "x-ms-version": "2020-12-06"
=======
        "x-ms-version": "2021-02-12"
>>>>>>> 7e782c87
      },
      "RequestBody": null,
      "StatusCode": 202,
      "ResponseHeaders": {
        "Content-Length": "0",
        "Date": "Wed, 17 Feb 2021 18:48:28 GMT",
        "ETag": "\"0x8D8D3749E09340F\"",
        "Last-Modified": "Wed, 17 Feb 2021 18:48:29 GMT",
        "Server": [
          "Windows-Azure-Blob/1.0",
          "Microsoft-HTTPAPI/2.0"
        ],
        "x-ms-client-request-id": "012630cb-5df6-0af2-5bd7-3f5474cd14cb",
        "x-ms-copy-id": "45533fdd-b50e-49cd-92a4-1cb2057fa4a7",
        "x-ms-copy-status": "success",
        "x-ms-request-id": "2fd05631-d01e-0055-495d-05ca49000000",
<<<<<<< HEAD
        "x-ms-version": "2020-12-06",
=======
        "x-ms-version": "2021-02-12",
>>>>>>> 7e782c87
        "x-ms-version-id": "2021-02-17T18:48:29.3995535Z"
      },
      "ResponseBody": []
    },
    {
      "RequestUri": "https://seanmcccanary3.blob.core.windows.net/test-container-9d764c03-c5e2-a666-65fe-456508939c1d/test-blob-c648aa93-57d9-efe4-272f-e24eee3a82d7",
      "RequestMethod": "HEAD",
      "RequestHeaders": {
        "Accept": "application/xml",
        "Authorization": "Sanitized",
        "User-Agent": [
          "azsdk-net-Storage.Blobs/12.9.0-alpha.20210217.1",
          "(.NET 5.0.3; Microsoft Windows 10.0.19042)"
        ],
        "x-ms-client-request-id": "bd8342bb-8013-b9e1-8fa6-0d5fac731163",
        "x-ms-date": "Wed, 17 Feb 2021 18:48:29 GMT",
        "x-ms-return-client-request-id": "true",
<<<<<<< HEAD
        "x-ms-version": "2020-12-06"
=======
        "x-ms-version": "2021-02-12"
>>>>>>> 7e782c87
      },
      "RequestBody": null,
      "StatusCode": 200,
      "ResponseHeaders": {
        "Accept-Ranges": "bytes",
        "Content-Length": "1024",
        "Content-MD5": "4zT13WnRLSwVkUZo4d5n0g==",
        "Content-Type": "application/octet-stream",
        "Date": "Wed, 17 Feb 2021 18:48:28 GMT",
        "ETag": "\"0x8D8D3749E09340F\"",
        "Last-Modified": "Wed, 17 Feb 2021 18:48:29 GMT",
        "Server": [
          "Windows-Azure-Blob/1.0",
          "Microsoft-HTTPAPI/2.0"
        ],
        "x-ms-access-tier": "Hot",
        "x-ms-access-tier-inferred": "true",
        "x-ms-blob-type": "BlockBlob",
        "x-ms-client-request-id": "bd8342bb-8013-b9e1-8fa6-0d5fac731163",
        "x-ms-copy-completion-time": "Wed, 17 Feb 2021 18:48:29 GMT",
        "x-ms-copy-id": "45533fdd-b50e-49cd-92a4-1cb2057fa4a7",
        "x-ms-copy-progress": "1024/1024",
        "x-ms-copy-source": "https://seanmcccanary3.blob.core.windows.net/test-container-9d764c03-c5e2-a666-65fe-456508939c1d/test-blob-a5ed7038-1b1a-75bf-7a85-55ba55b5e4bc",
        "x-ms-copy-status": "success",
        "x-ms-creation-time": "Wed, 17 Feb 2021 18:48:29 GMT",
        "x-ms-is-current-version": "true",
        "x-ms-last-access-time": "Wed, 17 Feb 2021 18:48:29 GMT",
        "x-ms-lease-state": "available",
        "x-ms-lease-status": "unlocked",
        "x-ms-request-id": "2fd05640-d01e-0055-575d-05ca49000000",
        "x-ms-server-encrypted": "true",
        "x-ms-tag-count": "2",
<<<<<<< HEAD
        "x-ms-version": "2020-12-06",
=======
        "x-ms-version": "2021-02-12",
>>>>>>> 7e782c87
        "x-ms-version-id": "2021-02-17T18:48:29.3995535Z"
      },
      "ResponseBody": []
    },
    {
      "RequestUri": "https://seanmcccanary3.blob.core.windows.net/test-container-9d764c03-c5e2-a666-65fe-456508939c1d/test-blob-c648aa93-57d9-efe4-272f-e24eee3a82d7?comp=tags",
      "RequestMethod": "GET",
      "RequestHeaders": {
        "Accept": "application/xml",
        "Authorization": "Sanitized",
        "traceparent": "00-ad64f423daeb4e4d84bac4619cc8e86a-b17f3bf57f00f644-00",
        "User-Agent": [
          "azsdk-net-Storage.Blobs/12.9.0-alpha.20210217.1",
          "(.NET 5.0.3; Microsoft Windows 10.0.19042)"
        ],
        "x-ms-client-request-id": "329896af-5649-9ab7-1dc2-6b06f033fb6e",
        "x-ms-date": "Wed, 17 Feb 2021 18:48:29 GMT",
        "x-ms-return-client-request-id": "true",
<<<<<<< HEAD
        "x-ms-version": "2020-12-06"
=======
        "x-ms-version": "2021-02-12"
>>>>>>> 7e782c87
      },
      "RequestBody": null,
      "StatusCode": 200,
      "ResponseHeaders": {
        "Content-Length": "178",
        "Content-Type": "application/xml",
        "Date": "Wed, 17 Feb 2021 18:48:29 GMT",
        "Server": [
          "Windows-Azure-Blob/1.0",
          "Microsoft-HTTPAPI/2.0"
        ],
        "x-ms-client-request-id": "329896af-5649-9ab7-1dc2-6b06f033fb6e",
        "x-ms-request-id": "2fd05646-d01e-0055-5d5d-05ca49000000",
<<<<<<< HEAD
        "x-ms-version": "2020-12-06"
=======
        "x-ms-version": "2021-02-12"
>>>>>>> 7e782c87
      },
      "ResponseBody": [
        "﻿<?xml version=\"1.0\" encoding=\"utf-8\"?>\n",
        "<Tags><TagSet><Tag><Key>tagKey0</Key><Value>tagValue0</Value></Tag><Tag><Key>tagKey1</Key><Value>tagValue1</Value></Tag></TagSet></Tags>"
      ]
    },
    {
      "RequestUri": "https://seanmcccanary3.blob.core.windows.net/test-container-9d764c03-c5e2-a666-65fe-456508939c1d?restype=container",
      "RequestMethod": "DELETE",
      "RequestHeaders": {
        "Accept": "application/xml",
        "Authorization": "Sanitized",
        "traceparent": "00-3382f3ced14d4d45bd0b28c114fea1a0-f34e09a162cd8c4e-00",
        "User-Agent": [
          "azsdk-net-Storage.Blobs/12.9.0-alpha.20210217.1",
          "(.NET 5.0.3; Microsoft Windows 10.0.19042)"
        ],
        "x-ms-client-request-id": "16af4ed9-dfda-8b19-9790-ab3f0becdc6b",
        "x-ms-date": "Wed, 17 Feb 2021 18:48:30 GMT",
        "x-ms-return-client-request-id": "true",
<<<<<<< HEAD
        "x-ms-version": "2020-12-06"
=======
        "x-ms-version": "2021-02-12"
>>>>>>> 7e782c87
      },
      "RequestBody": null,
      "StatusCode": 202,
      "ResponseHeaders": {
        "Content-Length": "0",
        "Date": "Wed, 17 Feb 2021 18:48:29 GMT",
        "Server": [
          "Windows-Azure-Blob/1.0",
          "Microsoft-HTTPAPI/2.0"
        ],
        "x-ms-client-request-id": "16af4ed9-dfda-8b19-9790-ab3f0becdc6b",
        "x-ms-request-id": "2fd0570e-d01e-0055-7a5d-05ca49000000",
<<<<<<< HEAD
        "x-ms-version": "2020-12-06"
=======
        "x-ms-version": "2021-02-12"
>>>>>>> 7e782c87
      },
      "ResponseBody": []
    }
  ],
  "Variables": {
    "RandomSeed": "1949920627",
    "Storage_TestConfigDefault": "ProductionTenant\nseanmcccanary3\nU2FuaXRpemVk\nhttps://seanmcccanary3.blob.core.windows.net\nhttps://seanmcccanary3.file.core.windows.net\nhttps://seanmcccanary3.queue.core.windows.net\nhttps://seanmcccanary3.table.core.windows.net\n\n\n\n\nhttps://seanmcccanary3-secondary.blob.core.windows.net\nhttps://seanmcccanary3-secondary.file.core.windows.net\nhttps://seanmcccanary3-secondary.queue.core.windows.net\nhttps://seanmcccanary3-secondary.table.core.windows.net\n\nSanitized\n\n\nCloud\nBlobEndpoint=https://seanmcccanary3.blob.core.windows.net/;QueueEndpoint=https://seanmcccanary3.queue.core.windows.net/;FileEndpoint=https://seanmcccanary3.file.core.windows.net/;BlobSecondaryEndpoint=https://seanmcccanary3-secondary.blob.core.windows.net/;QueueSecondaryEndpoint=https://seanmcccanary3-secondary.queue.core.windows.net/;FileSecondaryEndpoint=https://seanmcccanary3-secondary.file.core.windows.net/;AccountName=seanmcccanary3;AccountKey=Kg==;\nseanscope1\n\n"
  }
}<|MERGE_RESOLUTION|>--- conflicted
+++ resolved
@@ -15,11 +15,7 @@
         "x-ms-client-request-id": "983af019-4b76-be80-fd6a-b86fc2bfe769",
         "x-ms-date": "Wed, 17 Feb 2021 18:48:29 GMT",
         "x-ms-return-client-request-id": "true",
-<<<<<<< HEAD
-        "x-ms-version": "2020-12-06"
-=======
-        "x-ms-version": "2021-02-12"
->>>>>>> 7e782c87
+        "x-ms-version": "2021-02-12"
       },
       "RequestBody": null,
       "StatusCode": 201,
@@ -34,11 +30,7 @@
         ],
         "x-ms-client-request-id": "983af019-4b76-be80-fd6a-b86fc2bfe769",
         "x-ms-request-id": "2fd05619-d01e-0055-365d-05ca49000000",
-<<<<<<< HEAD
-        "x-ms-version": "2020-12-06"
-=======
-        "x-ms-version": "2021-02-12"
->>>>>>> 7e782c87
+        "x-ms-version": "2021-02-12"
       },
       "ResponseBody": []
     },
@@ -59,11 +51,7 @@
         "x-ms-client-request-id": "66c64061-5683-021c-059d-d6927e5d68c8",
         "x-ms-date": "Wed, 17 Feb 2021 18:48:29 GMT",
         "x-ms-return-client-request-id": "true",
-<<<<<<< HEAD
-        "x-ms-version": "2020-12-06"
-=======
-        "x-ms-version": "2021-02-12"
->>>>>>> 7e782c87
+        "x-ms-version": "2021-02-12"
       },
       "RequestBody": "zbNMF1kDp+DRGh481WIuiEEGeFG6i3f9McQd8fbFaUeF+6IPcs8QNMgN1AD9gqAYV814Tz2TAkE7T+WU5rbqC7DWt9m/HhVx9UOIrbd3AK8jBJkpTBoJ8vlg1CPpfE4SIshPJsvGWDi3Bln6ClWKw042cOEcwb+WzcTgXknyiHn0doruKNrjXaxhcUXAD+ij1hDUsgts9mEJuFkG5fnvxH7gBZTKm5t0UxM1uk951r3cPYc5HtVuh38p5XCB3Xeycq3G3wlU2Dt1X1/3NzsRj+GbKqhxtaapcn4UobUq83acg0iisva0iGRMw751dlBDF1WO5bLPQLwGHWyLPzaGSmzpW7Pzbt3r5qFDJfLoNPwt0YlfnA3DzEOMm5SKKUktxXhSixqcUKh4o/4RjBrJHulwXW2tJq1eJo5wZtNIYb1YFWB6lqjhkIHg5/kOsUAow32rGcvbgJ/K82WLLOrVL0JBuXa6T4hAj83szD60T3ROR6NVnEfyfJTAr6JDVWSWCri3zfjKbnP1a4r+77RgFqTwPeRGgJL6Tzzh+aDl/DlpVcGG/IJ8hNgvYDG9843gX5j+Uxd/T4olvX676HXTD25QlZny2hoic7kMFx9hPVuvAZkH56ki6QU2YD8DwJtjW1DCbF707YV+3N9ecjhqxH8iDObbzCjELquTvHraHrIdqLvPntD8uxMUiAvKw3fNy5u/4bS1iI8o/j6zYDEKo70sQMp8myavJlDTxkQc+mo0xfDeGz3+aCAspqCSSVriCeRNnYKsUS91ELpj4cFLCwPTf5pALIiALtiqT/WGHN328L1fz1znh3TAaAuCmoZe4Zqcvsm/ot1bzG+qAgE67/PdbfEE6zym7Pcmf8N9/pNSS25a6V4TNk7fAwLtPYVzhXkXpCyUWvZe9dHRmSIZ3s7bWLeT4AWUyjejJOc5ua9ysvpKZVlmvfB4+/SMQZ0sxiU0EeXN4KRzg9r18TYOJDsiX+Ynz3l0dJvGG+URB4iZd17CBajKpNJV1uJ/ccu5ade4auK2BPasv5xJB8W/YXtRW3rYSx6TWLoU0viW9QPPDLEOWZ2m43JnFkYLgJ0NlXVmLRVQ4R64JBEnoTH9FcmZevoTsQfeqngHcDTYiNgcBjyDMMjufyuSVTWLf0FBagF8cgWj+eRtiIKdSXDp4Js5Cpv0euUBqvvPgVvSUis2xgYzWxbSeQ1YFadFUTW6qHWZUnSmTO8ce8cK03iImzZWZ4JqtoSFZpCNnGU9vFnFFdjmOP+3j3kXF+BOx6aU0Hlw7umzT/LwE+vjGLCK3r9tRb6goWM2n9cJU5+kN57q+cvszM1vEsXm9SQT03bIjTgh4ILn9C4WOk8SqfxSSw==",
       "StatusCode": 201,
@@ -81,11 +69,7 @@
         "x-ms-content-crc64": "pF0AvJ+C9RE=",
         "x-ms-request-id": "2fd05624-d01e-0055-3f5d-05ca49000000",
         "x-ms-request-server-encrypted": "true",
-<<<<<<< HEAD
-        "x-ms-version": "2020-12-06",
-=======
         "x-ms-version": "2021-02-12",
->>>>>>> 7e782c87
         "x-ms-version-id": "2021-02-17T18:48:29.3255013Z"
       },
       "ResponseBody": []
@@ -106,11 +90,7 @@
         "x-ms-date": "Wed, 17 Feb 2021 18:48:29 GMT",
         "x-ms-return-client-request-id": "true",
         "x-ms-tags": "tagKey0=tagValue0&tagKey1=tagValue1",
-<<<<<<< HEAD
-        "x-ms-version": "2020-12-06"
-=======
-        "x-ms-version": "2021-02-12"
->>>>>>> 7e782c87
+        "x-ms-version": "2021-02-12"
       },
       "RequestBody": null,
       "StatusCode": 202,
@@ -127,11 +107,7 @@
         "x-ms-copy-id": "45533fdd-b50e-49cd-92a4-1cb2057fa4a7",
         "x-ms-copy-status": "success",
         "x-ms-request-id": "2fd05631-d01e-0055-495d-05ca49000000",
-<<<<<<< HEAD
-        "x-ms-version": "2020-12-06",
-=======
         "x-ms-version": "2021-02-12",
->>>>>>> 7e782c87
         "x-ms-version-id": "2021-02-17T18:48:29.3995535Z"
       },
       "ResponseBody": []
@@ -149,11 +125,7 @@
         "x-ms-client-request-id": "bd8342bb-8013-b9e1-8fa6-0d5fac731163",
         "x-ms-date": "Wed, 17 Feb 2021 18:48:29 GMT",
         "x-ms-return-client-request-id": "true",
-<<<<<<< HEAD
-        "x-ms-version": "2020-12-06"
-=======
-        "x-ms-version": "2021-02-12"
->>>>>>> 7e782c87
+        "x-ms-version": "2021-02-12"
       },
       "RequestBody": null,
       "StatusCode": 200,
@@ -186,11 +158,7 @@
         "x-ms-request-id": "2fd05640-d01e-0055-575d-05ca49000000",
         "x-ms-server-encrypted": "true",
         "x-ms-tag-count": "2",
-<<<<<<< HEAD
-        "x-ms-version": "2020-12-06",
-=======
         "x-ms-version": "2021-02-12",
->>>>>>> 7e782c87
         "x-ms-version-id": "2021-02-17T18:48:29.3995535Z"
       },
       "ResponseBody": []
@@ -209,11 +177,7 @@
         "x-ms-client-request-id": "329896af-5649-9ab7-1dc2-6b06f033fb6e",
         "x-ms-date": "Wed, 17 Feb 2021 18:48:29 GMT",
         "x-ms-return-client-request-id": "true",
-<<<<<<< HEAD
-        "x-ms-version": "2020-12-06"
-=======
-        "x-ms-version": "2021-02-12"
->>>>>>> 7e782c87
+        "x-ms-version": "2021-02-12"
       },
       "RequestBody": null,
       "StatusCode": 200,
@@ -227,11 +191,7 @@
         ],
         "x-ms-client-request-id": "329896af-5649-9ab7-1dc2-6b06f033fb6e",
         "x-ms-request-id": "2fd05646-d01e-0055-5d5d-05ca49000000",
-<<<<<<< HEAD
-        "x-ms-version": "2020-12-06"
-=======
-        "x-ms-version": "2021-02-12"
->>>>>>> 7e782c87
+        "x-ms-version": "2021-02-12"
       },
       "ResponseBody": [
         "﻿<?xml version=\"1.0\" encoding=\"utf-8\"?>\n",
@@ -252,11 +212,7 @@
         "x-ms-client-request-id": "16af4ed9-dfda-8b19-9790-ab3f0becdc6b",
         "x-ms-date": "Wed, 17 Feb 2021 18:48:30 GMT",
         "x-ms-return-client-request-id": "true",
-<<<<<<< HEAD
-        "x-ms-version": "2020-12-06"
-=======
-        "x-ms-version": "2021-02-12"
->>>>>>> 7e782c87
+        "x-ms-version": "2021-02-12"
       },
       "RequestBody": null,
       "StatusCode": 202,
@@ -269,11 +225,7 @@
         ],
         "x-ms-client-request-id": "16af4ed9-dfda-8b19-9790-ab3f0becdc6b",
         "x-ms-request-id": "2fd0570e-d01e-0055-7a5d-05ca49000000",
-<<<<<<< HEAD
-        "x-ms-version": "2020-12-06"
-=======
-        "x-ms-version": "2021-02-12"
->>>>>>> 7e782c87
+        "x-ms-version": "2021-02-12"
       },
       "ResponseBody": []
     }
