--- conflicted
+++ resolved
@@ -14,11 +14,7 @@
         "x-ms-client-request-id": "76b492b9-44e5-77a6-c567-2de17bd2d498",
         "x-ms-date": "Thu, 02 Apr 2020 23:44:53 GMT",
         "x-ms-return-client-request-id": "true",
-<<<<<<< HEAD
-        "x-ms-version": "2019-12-12"
-=======
         "x-ms-version": "2020-02-10"
->>>>>>> 60f4876e
       },
       "RequestBody": null,
       "StatusCode": 201,
@@ -33,11 +29,7 @@
         ],
         "x-ms-client-request-id": "76b492b9-44e5-77a6-c567-2de17bd2d498",
         "x-ms-request-id": "cf60a6d0-a01e-007d-6a48-093c83000000",
-<<<<<<< HEAD
-        "x-ms-version": "2019-12-12"
-=======
         "x-ms-version": "2020-02-10"
->>>>>>> 60f4876e
       },
       "ResponseBody": []
     },
@@ -57,11 +49,7 @@
         "x-ms-client-request-id": "1925b732-ec1b-ee4e-9544-e2f8be29b590",
         "x-ms-date": "Thu, 02 Apr 2020 23:44:54 GMT",
         "x-ms-return-client-request-id": "true",
-<<<<<<< HEAD
-        "x-ms-version": "2019-12-12"
-=======
         "x-ms-version": "2020-02-10"
->>>>>>> 60f4876e
       },
       "RequestBody": "NlmaCf9wRJBzf0ZfEDGWHWy1ua9e6TrkVD\u002B2CF3GxWi3LENMDE/0SU4kAmX\u002BRmaU0A91xRglOU0ftbXAuTwzrbrdqOTtShEcwHBgOubV5Q3YITdNUP9QkfL2LVaaNI8S8FWqIZ6Cp4b\u002BWQSnxP5mSc\u002Bo55gE5V26jRbx9x26gozhTkmRKsRuVnqxTvb6qM3zj\u002BOG8kz3DQv375OHkLBpRNd4xnW11R8KOZEdU5Zmv\u002BRJ/Wc6M48/6UE\u002BmTow5sXKSAofguFXPrrDfLi72bp0kTCvPpJILhBHOdw0djvk2lLLUwuMRj0D8r\u002BsdrfXgxCHyggKgagygRn62EkEIsd\u002B36Jl8Iau6Eryq0zTm7hYb7XMrawz2liqmNHykW70/s/3LpcVcZOJ2OK\u002BGNVcX\u002BZgoWiTN3UbSwRJu1e1vFbb/qx93G0hQ/0hQ9TKdMKCTjnrkfAGYMZZ2\u002BKSy7Y71ByL4xkp34J4Pl1qcfSgUddCx20eySpm1Z7mIwCKj3dH5m64PpGoWW\u002B2clKSm\u002B7SuYoLTwRJHQryJQ17Q7uC7a/mIouF6BNFmm3\u002BaFfX0zmvE2p2fz9z/shkxhiDLBazM4SjrHhiTNB3xrSWS7WzGlLUzC9RDG5vciTCISL7wm1XSjTSNCfATceZ/rmL3LMTsavFrmDmYScWMzlUnyuuewNHPgCB4OYqFH9nuA215JVxr292NRMNcOkMuwDtbK2c64K1Q56yktDFmprhf6kZYE\u002Bj4vC7N0bwOs0WdCTmPajRy8yKAKD3vx2esZp4K/FA8luxSom94LM8xAnQmx6r3l3yD7Pcj2CurCPSHIWsdw7c1oHJNfMfFOsZTjuWJyP/89I8hhs\u002BZGP6Ap1l6sMukEz79MWc4qlq0vvHwkEkF4QA0ymzb/DynXEezjJVuSon677umzNeYhAp0bMgdqEh1uoYZRaaeiBcCVZTfhN2FRnRoNeDNXxRonEYiZ480SfQ/PhHPFQTjHCekpLcCuT8sruaT9XJnqBux8OlgfGBHzcvgoEbLtnFvRNn5aPqdZeMG9fiooJRBl1X2XWQbgt/HHJarYhi4YPi1JLCYrn9hFErGGUZn3213nwkxFVkNE4I6Mgwj8cPKjpU/83wj6SjWVQjZFalZX31pc8LPh0tfp9DuXnxzfWKHO4qxZ\u002BvxU7XgGoBQM/4YoJLOur4A\u002BsdJoEtrNUqsotfmUhneqDdRd\u002BAM72yLD3QSlb2pZILkRkCDZ4eghh5rc3eoaeHkOfibvQKeM8tavpDXWF\u002BMw35VAcuZG0BvsPHB4bv04qWSLpvFDedABlK1aKk2yS2\u002BnnA5U2gWSt64K8xQ3BIPZdvrBWnDx/WW1Pt5I/KXeOfEA0NL\u002B499Q==",
       "StatusCode": 201,
@@ -79,11 +67,7 @@
         "x-ms-content-crc64": "W4olrk0SqXQ=",
         "x-ms-request-id": "cf60a6d5-a01e-007d-6d48-093c83000000",
         "x-ms-request-server-encrypted": "true",
-<<<<<<< HEAD
-        "x-ms-version": "2019-12-12"
-=======
         "x-ms-version": "2020-02-10"
->>>>>>> 60f4876e
       },
       "ResponseBody": []
     },
@@ -102,11 +86,7 @@
         "x-ms-date": "Thu, 02 Apr 2020 23:44:54 GMT",
         "x-ms-range": "bytes=0-268435455",
         "x-ms-return-client-request-id": "true",
-<<<<<<< HEAD
-        "x-ms-version": "2019-12-12"
-=======
         "x-ms-version": "2020-02-10"
->>>>>>> 60f4876e
       },
       "RequestBody": null,
       "StatusCode": 304,
@@ -120,11 +100,7 @@
         "x-ms-client-request-id": "77016288-f5e9-6dce-9b9c-656e91a3f15a",
         "x-ms-error-code": "ConditionNotMet",
         "x-ms-request-id": "cf60a6ea-a01e-007d-7248-093c83000000",
-<<<<<<< HEAD
-        "x-ms-version": "2019-12-12"
-=======
         "x-ms-version": "2020-02-10"
->>>>>>> 60f4876e
       },
       "ResponseBody": []
     },
@@ -141,11 +117,7 @@
         "x-ms-client-request-id": "5b701cff-3e27-0ba6-5346-a8c7ddd4e84f",
         "x-ms-date": "Thu, 02 Apr 2020 23:44:54 GMT",
         "x-ms-return-client-request-id": "true",
-<<<<<<< HEAD
-        "x-ms-version": "2019-12-12"
-=======
         "x-ms-version": "2020-02-10"
->>>>>>> 60f4876e
       },
       "RequestBody": null,
       "StatusCode": 202,
@@ -158,11 +130,7 @@
         ],
         "x-ms-client-request-id": "5b701cff-3e27-0ba6-5346-a8c7ddd4e84f",
         "x-ms-request-id": "cf60a6f1-a01e-007d-7748-093c83000000",
-<<<<<<< HEAD
-        "x-ms-version": "2019-12-12"
-=======
         "x-ms-version": "2020-02-10"
->>>>>>> 60f4876e
       },
       "ResponseBody": []
     }
