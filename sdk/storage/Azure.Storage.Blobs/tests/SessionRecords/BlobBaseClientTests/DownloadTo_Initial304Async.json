{
  "Entries": [
    {
      "RequestUri": "https://seanmcccanary.blob.core.windows.net/test-container-80c01b1b-d5eb-3caa-c3c5-a9724113601f?restype=container",
      "RequestMethod": "PUT",
      "RequestHeaders": {
        "Authorization": "Sanitized",
        "traceparent": "00-9ecfb5664c24204cae6208714f33e348-52de20148dc62745-00",
        "User-Agent": [
          "azsdk-net-Storage.Blobs/12.5.0-dev.20200402.1",
          "(.NET Core 4.6.28325.01; Microsoft Windows 10.0.18362 )"
        ],
        "x-ms-blob-public-access": "container",
        "x-ms-client-request-id": "76b492b9-44e5-77a6-c567-2de17bd2d498",
        "x-ms-date": "Thu, 02 Apr 2020 23:44:53 GMT",
        "x-ms-return-client-request-id": "true",
        "x-ms-version": "2019-12-12"
      },
      "RequestBody": null,
      "StatusCode": 201,
      "ResponseHeaders": {
        "Content-Length": "0",
        "Date": "Thu, 02 Apr 2020 23:44:52 GMT",
        "ETag": "\u00220x8D7D75FD779A489\u0022",
        "Last-Modified": "Thu, 02 Apr 2020 23:44:53 GMT",
        "Server": [
          "Windows-Azure-Blob/1.0",
          "Microsoft-HTTPAPI/2.0"
        ],
        "x-ms-client-request-id": "76b492b9-44e5-77a6-c567-2de17bd2d498",
<<<<<<< HEAD
        "x-ms-request-id": "1dfe4999-501e-000b-6931-f36950000000",
=======
        "x-ms-request-id": "cf60a6d0-a01e-007d-6a48-093c83000000",
>>>>>>> 8d420312
        "x-ms-version": "2019-12-12"
      },
      "ResponseBody": []
    },
    {
      "RequestUri": "https://seanmcccanary.blob.core.windows.net/test-container-80c01b1b-d5eb-3caa-c3c5-a9724113601f/test-blob-33f48eef-6c87-a8bd-0197-0b342e0f0fea",
      "RequestMethod": "PUT",
      "RequestHeaders": {
        "Authorization": "Sanitized",
        "Content-Length": "1024",
        "If-None-Match": "*",
        "traceparent": "00-a27b53e67dfa6841bbbb74efd0746fc9-14719866062f2e45-00",
        "User-Agent": [
          "azsdk-net-Storage.Blobs/12.5.0-dev.20200402.1",
          "(.NET Core 4.6.28325.01; Microsoft Windows 10.0.18362 )"
        ],
        "x-ms-blob-type": "BlockBlob",
        "x-ms-client-request-id": "1925b732-ec1b-ee4e-9544-e2f8be29b590",
        "x-ms-date": "Thu, 02 Apr 2020 23:44:54 GMT",
        "x-ms-return-client-request-id": "true",
        "x-ms-version": "2019-12-12"
      },
      "RequestBody": "NlmaCf9wRJBzf0ZfEDGWHWy1ua9e6TrkVD\u002B2CF3GxWi3LENMDE/0SU4kAmX\u002BRmaU0A91xRglOU0ftbXAuTwzrbrdqOTtShEcwHBgOubV5Q3YITdNUP9QkfL2LVaaNI8S8FWqIZ6Cp4b\u002BWQSnxP5mSc\u002Bo55gE5V26jRbx9x26gozhTkmRKsRuVnqxTvb6qM3zj\u002BOG8kz3DQv375OHkLBpRNd4xnW11R8KOZEdU5Zmv\u002BRJ/Wc6M48/6UE\u002BmTow5sXKSAofguFXPrrDfLi72bp0kTCvPpJILhBHOdw0djvk2lLLUwuMRj0D8r\u002BsdrfXgxCHyggKgagygRn62EkEIsd\u002B36Jl8Iau6Eryq0zTm7hYb7XMrawz2liqmNHykW70/s/3LpcVcZOJ2OK\u002BGNVcX\u002BZgoWiTN3UbSwRJu1e1vFbb/qx93G0hQ/0hQ9TKdMKCTjnrkfAGYMZZ2\u002BKSy7Y71ByL4xkp34J4Pl1qcfSgUddCx20eySpm1Z7mIwCKj3dH5m64PpGoWW\u002B2clKSm\u002B7SuYoLTwRJHQryJQ17Q7uC7a/mIouF6BNFmm3\u002BaFfX0zmvE2p2fz9z/shkxhiDLBazM4SjrHhiTNB3xrSWS7WzGlLUzC9RDG5vciTCISL7wm1XSjTSNCfATceZ/rmL3LMTsavFrmDmYScWMzlUnyuuewNHPgCB4OYqFH9nuA215JVxr292NRMNcOkMuwDtbK2c64K1Q56yktDFmprhf6kZYE\u002Bj4vC7N0bwOs0WdCTmPajRy8yKAKD3vx2esZp4K/FA8luxSom94LM8xAnQmx6r3l3yD7Pcj2CurCPSHIWsdw7c1oHJNfMfFOsZTjuWJyP/89I8hhs\u002BZGP6Ap1l6sMukEz79MWc4qlq0vvHwkEkF4QA0ymzb/DynXEezjJVuSon677umzNeYhAp0bMgdqEh1uoYZRaaeiBcCVZTfhN2FRnRoNeDNXxRonEYiZ480SfQ/PhHPFQTjHCekpLcCuT8sruaT9XJnqBux8OlgfGBHzcvgoEbLtnFvRNn5aPqdZeMG9fiooJRBl1X2XWQbgt/HHJarYhi4YPi1JLCYrn9hFErGGUZn3213nwkxFVkNE4I6Mgwj8cPKjpU/83wj6SjWVQjZFalZX31pc8LPh0tfp9DuXnxzfWKHO4qxZ\u002BvxU7XgGoBQM/4YoJLOur4A\u002BsdJoEtrNUqsotfmUhneqDdRd\u002BAM72yLD3QSlb2pZILkRkCDZ4eghh5rc3eoaeHkOfibvQKeM8tavpDXWF\u002BMw35VAcuZG0BvsPHB4bv04qWSLpvFDedABlK1aKk2yS2\u002BnnA5U2gWSt64K8xQ3BIPZdvrBWnDx/WW1Pt5I/KXeOfEA0NL\u002B499Q==",
      "StatusCode": 201,
      "ResponseHeaders": {
        "Content-Length": "0",
        "Content-MD5": "TJt0p6KLD0infqUk6cRLBg==",
        "Date": "Thu, 02 Apr 2020 23:44:52 GMT",
        "ETag": "\u00220x8D7D75FD7867DD2\u0022",
        "Last-Modified": "Thu, 02 Apr 2020 23:44:53 GMT",
        "Server": [
          "Windows-Azure-Blob/1.0",
          "Microsoft-HTTPAPI/2.0"
        ],
        "x-ms-client-request-id": "1925b732-ec1b-ee4e-9544-e2f8be29b590",
        "x-ms-content-crc64": "W4olrk0SqXQ=",
        "x-ms-request-id": "cf60a6d5-a01e-007d-6d48-093c83000000",
        "x-ms-request-server-encrypted": "true",
        "x-ms-version": "2019-12-12"
      },
      "ResponseBody": []
    },
    {
      "RequestUri": "https://seanmcccanary.blob.core.windows.net/test-container-80c01b1b-d5eb-3caa-c3c5-a9724113601f/test-blob-33f48eef-6c87-a8bd-0197-0b342e0f0fea",
      "RequestMethod": "GET",
      "RequestHeaders": {
        "Authorization": "Sanitized",
        "If-Modified-Since": "Thu, 02 Apr 2020 23:44:54 GMT",
        "traceparent": "00-2597c658bd6f874c9c34dd594c810a5c-fe75d5ac3c2fd244-00",
        "User-Agent": [
          "azsdk-net-Storage.Blobs/12.5.0-dev.20200402.1",
          "(.NET Core 4.6.28325.01; Microsoft Windows 10.0.18362 )"
        ],
        "x-ms-client-request-id": "77016288-f5e9-6dce-9b9c-656e91a3f15a",
        "x-ms-date": "Thu, 02 Apr 2020 23:44:54 GMT",
        "x-ms-range": "bytes=0-268435455",
        "x-ms-return-client-request-id": "true",
        "x-ms-version": "2019-12-12"
      },
      "RequestBody": null,
      "StatusCode": 304,
      "ResponseHeaders": {
        "Content-Length": "0",
        "Date": "Thu, 02 Apr 2020 23:44:53 GMT",
        "Server": [
          "Windows-Azure-Blob/1.0",
          "Microsoft-HTTPAPI/2.0"
        ],
        "x-ms-client-request-id": "77016288-f5e9-6dce-9b9c-656e91a3f15a",
        "x-ms-error-code": "ConditionNotMet",
<<<<<<< HEAD
        "x-ms-request-id": "1dfe49a0-501e-000b-6e31-f36950000000",
=======
        "x-ms-request-id": "cf60a6ea-a01e-007d-7248-093c83000000",
>>>>>>> 8d420312
        "x-ms-version": "2019-12-12"
      },
      "ResponseBody": []
    },
    {
      "RequestUri": "https://seanmcccanary.blob.core.windows.net/test-container-80c01b1b-d5eb-3caa-c3c5-a9724113601f?restype=container",
      "RequestMethod": "DELETE",
      "RequestHeaders": {
        "Authorization": "Sanitized",
        "traceparent": "00-36f28fdc2e57244793f84619f4252438-1f42307c565ca344-00",
        "User-Agent": [
          "azsdk-net-Storage.Blobs/12.5.0-dev.20200402.1",
          "(.NET Core 4.6.28325.01; Microsoft Windows 10.0.18362 )"
        ],
        "x-ms-client-request-id": "5b701cff-3e27-0ba6-5346-a8c7ddd4e84f",
        "x-ms-date": "Thu, 02 Apr 2020 23:44:54 GMT",
        "x-ms-return-client-request-id": "true",
        "x-ms-version": "2019-12-12"
      },
      "RequestBody": null,
      "StatusCode": 202,
      "ResponseHeaders": {
        "Content-Length": "0",
        "Date": "Thu, 02 Apr 2020 23:44:53 GMT",
        "Server": [
          "Windows-Azure-Blob/1.0",
          "Microsoft-HTTPAPI/2.0"
        ],
        "x-ms-client-request-id": "5b701cff-3e27-0ba6-5346-a8c7ddd4e84f",
<<<<<<< HEAD
        "x-ms-request-id": "1dfe49a2-501e-000b-6f31-f36950000000",
=======
        "x-ms-request-id": "cf60a6f1-a01e-007d-7748-093c83000000",
>>>>>>> 8d420312
        "x-ms-version": "2019-12-12"
      },
      "ResponseBody": []
    }
  ],
  "Variables": {
    "DateTimeOffsetNow": "2020-04-02T16:44:54.3300236-07:00",
    "RandomSeed": "1367458358",
    "Storage_TestConfigDefault": "ProductionTenant\nseanmcccanary\nU2FuaXRpemVk\nhttps://seanmcccanary.blob.core.windows.net\nhttps://seanmcccanary.file.core.windows.net\nhttps://seanmcccanary.queue.core.windows.net\nhttps://seanmcccanary.table.core.windows.net\n\n\n\n\nhttps://seanmcccanary-secondary.blob.core.windows.net\nhttps://seanmcccanary-secondary.file.core.windows.net\nhttps://seanmcccanary-secondary.queue.core.windows.net\nhttps://seanmcccanary-secondary.table.core.windows.net\n\nSanitized\n\n\nCloud\nBlobEndpoint=https://seanmcccanary.blob.core.windows.net/;QueueEndpoint=https://seanmcccanary.queue.core.windows.net/;FileEndpoint=https://seanmcccanary.file.core.windows.net/;BlobSecondaryEndpoint=https://seanmcccanary-secondary.blob.core.windows.net/;QueueSecondaryEndpoint=https://seanmcccanary-secondary.queue.core.windows.net/;FileSecondaryEndpoint=https://seanmcccanary-secondary.file.core.windows.net/;AccountName=seanmcccanary;AccountKey=Sanitized\nseanscope1"
  }
}<|MERGE_RESOLUTION|>--- conflicted
+++ resolved
@@ -28,11 +28,7 @@
           "Microsoft-HTTPAPI/2.0"
         ],
         "x-ms-client-request-id": "76b492b9-44e5-77a6-c567-2de17bd2d498",
-<<<<<<< HEAD
-        "x-ms-request-id": "1dfe4999-501e-000b-6931-f36950000000",
-=======
         "x-ms-request-id": "cf60a6d0-a01e-007d-6a48-093c83000000",
->>>>>>> 8d420312
         "x-ms-version": "2019-12-12"
       },
       "ResponseBody": []
@@ -103,11 +99,7 @@
         ],
         "x-ms-client-request-id": "77016288-f5e9-6dce-9b9c-656e91a3f15a",
         "x-ms-error-code": "ConditionNotMet",
-<<<<<<< HEAD
-        "x-ms-request-id": "1dfe49a0-501e-000b-6e31-f36950000000",
-=======
         "x-ms-request-id": "cf60a6ea-a01e-007d-7248-093c83000000",
->>>>>>> 8d420312
         "x-ms-version": "2019-12-12"
       },
       "ResponseBody": []
@@ -137,11 +129,7 @@
           "Microsoft-HTTPAPI/2.0"
         ],
         "x-ms-client-request-id": "5b701cff-3e27-0ba6-5346-a8c7ddd4e84f",
-<<<<<<< HEAD
-        "x-ms-request-id": "1dfe49a2-501e-000b-6f31-f36950000000",
-=======
         "x-ms-request-id": "cf60a6f1-a01e-007d-7748-093c83000000",
->>>>>>> 8d420312
         "x-ms-version": "2019-12-12"
       },
       "ResponseBody": []
