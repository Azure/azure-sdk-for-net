--- conflicted
+++ resolved
@@ -14,11 +14,7 @@
         "x-ms-client-request-id": "52c344d3-afcc-8934-4bf5-5a2ac0767410",
         "x-ms-date": "Thu, 02 Apr 2020 23:43:28 GMT",
         "x-ms-return-client-request-id": "true",
-<<<<<<< HEAD
-        "x-ms-version": "2019-12-12"
-=======
         "x-ms-version": "2020-02-10"
->>>>>>> 60f4876e
       },
       "RequestBody": null,
       "StatusCode": 201,
@@ -33,11 +29,7 @@
         ],
         "x-ms-client-request-id": "52c344d3-afcc-8934-4bf5-5a2ac0767410",
         "x-ms-request-id": "337d32b6-e01e-000e-0848-096410000000",
-<<<<<<< HEAD
-        "x-ms-version": "2019-12-12"
-=======
         "x-ms-version": "2020-02-10"
->>>>>>> 60f4876e
       },
       "ResponseBody": []
     },
@@ -56,11 +48,7 @@
         "x-ms-client-request-id": "67155510-1031-3fb2-6370-df433bd0bbeb",
         "x-ms-date": "Thu, 02 Apr 2020 23:43:28 GMT",
         "x-ms-return-client-request-id": "true",
-<<<<<<< HEAD
-        "x-ms-version": "2019-12-12"
-=======
         "x-ms-version": "2020-02-10"
->>>>>>> 60f4876e
       },
       "RequestBody": "NqvUlTmnbb\u002BZvJfYOcbc7MBszHHPIqGNDlECwnn3pSivsvQUod/X4nlH0OyuXTeJLUl8d1bV2BMKRobnpapGoRduKIfSyErhler3h1K03rAZeJQvey3S2drgCVtZ7zzOAS/UPzWwtmX\u002Bm\u002BJr3lDBVWfVzi0WFiXqnE6t8r7vh6auKIUj4J97aMIuMOBKZvuJHrTzgyEPuOsJ6qPmA8SnDxM8vbXLnnXIWmVr5\u002BVEoDVSI9MJ/ASEnnCaGfX7lWX9hyHNDqlGvoA/Kim7pNEGxUpuk9/wnRMPtx5FMIR/zcUAbV/Dd5GLDGVSydHayfqfk1SrjAGFDekOvVeKAI37wF1kuzdxQk244oZ5ndNBNO4kppww00DDe191tbk6AQvYVgl0dg3DLVEG86l6C28VzIhoZlrwy\u002B0coUDX\u002B42TfeF7oUfKzb7gYHhLKd\u002BXSG/wX\u002Bgw0Zuw6IscV9XN7DLDc3XI/2koS//KiAXipKENhVjQ5pulYqtGyrm7rnXoEnRGiLZpzkkFyBToZkmVzkPqDtJ8/QWXHhDJgjSwbJ2K4XWRmxzqo7YPyh2GvfxisPt20Z\u002BibBVurmqmn0wUVVx3XYTTBDIm/2ocbTLoEGAUZ9E5Opv96HVgIu2yRANp\u002B3XBD193jqzIT9E0hv7jhp4Jkjh72hrBeXUPc\u002BFFdLtmsnK9JgABnNglcOvJyGF2fJxOqbHL7iBaAJbqaBvKgtoWzdOMJl\u002BdCPVfVmkv97ATmPZF98sJm8NRYiZqFjS9Wu4Qs/qO6lY8saG8a5i2Kgjl1s8khYsPDDIPOsM5MvHBovt7H0S1ha6gCEUpTTArmzgdhT9kmdViAKbIfrCTAn6v\u002B8icOgvEL1EhhHxF5b8B5J6LHK2xXAglGR6d7Qb9DAbHeVFnjmAsWVXuQxVZHBvnx5oRB\u002BbQ/p\u002B/diHtJkJLI3d1fWttmVU9XsJXwxnzzPwCtiZs7AUf93uypxg/PzMTox\u002Be456vei1F06gjeDuGzKok6nAc3jZxVobwuvI9/h\u002BPQyD5VeheUzv4Jxlc\u002B35ALNttG1TC98ToLI0Yv8A6CNSJkzQbjHfBxpY0I7cdFVoHr40Wz\u002BPKzUxbEShbRZR7vR9E02hJJaBkq1S9jdMNyxcyEA8yIzjxvsbov3tOZoACuWWY2EHyvortsiOODT94TkYRKDWESJnmUxWhYWUlFUXTu9NudPLVQFKERXEUY7GHb3A0PD1LfXHLsYUsUFwkyJzeulJrCtlTPOjjAAIo0u9kGvH08NkIiD1iosNsqO/1X33UNqheG2WX4QBVZ31uot\u002BVyDZqL9fD1jEUCWcW55P47aCFVJtHBf6MXQ/YsiG/8wDk1uC4ijClEGB2ShL\u002BgQ==",
       "StatusCode": 201,
@@ -78,11 +66,7 @@
         "x-ms-content-crc64": "2jg/dxxgcls=",
         "x-ms-request-id": "337d32bc-e01e-000e-0c48-096410000000",
         "x-ms-request-server-encrypted": "true",
-<<<<<<< HEAD
-        "x-ms-version": "2019-12-12"
-=======
         "x-ms-version": "2020-02-10"
->>>>>>> 60f4876e
       },
       "ResponseBody": []
     },
@@ -104,11 +88,7 @@
         "x-ms-meta-meta": "data",
         "x-ms-meta-UPPER": "case",
         "x-ms-return-client-request-id": "true",
-<<<<<<< HEAD
-        "x-ms-version": "2019-12-12"
-=======
         "x-ms-version": "2020-02-10"
->>>>>>> 60f4876e
       },
       "RequestBody": null,
       "StatusCode": 202,
@@ -125,11 +105,7 @@
         "x-ms-copy-id": "aabfe981-5973-433a-923f-2f389fb4d63b",
         "x-ms-copy-status": "success",
         "x-ms-request-id": "337d32c5-e01e-000e-1348-096410000000",
-<<<<<<< HEAD
-        "x-ms-version": "2019-12-12"
-=======
         "x-ms-version": "2020-02-10"
->>>>>>> 60f4876e
       },
       "ResponseBody": []
     },
@@ -146,11 +122,7 @@
         "x-ms-client-request-id": "32160a98-685c-a729-6ffc-80f2e1be6025",
         "x-ms-date": "Thu, 02 Apr 2020 23:43:28 GMT",
         "x-ms-return-client-request-id": "true",
-<<<<<<< HEAD
-        "x-ms-version": "2019-12-12"
-=======
         "x-ms-version": "2020-02-10"
->>>>>>> 60f4876e
       },
       "RequestBody": null,
       "StatusCode": 200,
@@ -184,11 +156,7 @@
         "x-ms-meta-UPPER": "case",
         "x-ms-request-id": "337d32cf-e01e-000e-1b48-096410000000",
         "x-ms-server-encrypted": "true",
-<<<<<<< HEAD
-        "x-ms-version": "2019-12-12"
-=======
         "x-ms-version": "2020-02-10"
->>>>>>> 60f4876e
       },
       "ResponseBody": []
     },
@@ -205,11 +173,7 @@
         "x-ms-client-request-id": "7ef80f0b-8c7d-a95a-d875-8f6d46fb16cf",
         "x-ms-date": "Thu, 02 Apr 2020 23:43:28 GMT",
         "x-ms-return-client-request-id": "true",
-<<<<<<< HEAD
-        "x-ms-version": "2019-12-12"
-=======
         "x-ms-version": "2020-02-10"
->>>>>>> 60f4876e
       },
       "RequestBody": null,
       "StatusCode": 202,
@@ -222,11 +186,7 @@
         ],
         "x-ms-client-request-id": "7ef80f0b-8c7d-a95a-d875-8f6d46fb16cf",
         "x-ms-request-id": "337d32dc-e01e-000e-2648-096410000000",
-<<<<<<< HEAD
-        "x-ms-version": "2019-12-12"
-=======
         "x-ms-version": "2020-02-10"
->>>>>>> 60f4876e
       },
       "ResponseBody": []
     }
