--- conflicted
+++ resolved
@@ -15,11 +15,7 @@
         "x-ms-client-request-id": "52c344d3-afcc-8934-4bf5-5a2ac0767410",
         "x-ms-date": "Wed, 17 Feb 2021 18:48:21 GMT",
         "x-ms-return-client-request-id": "true",
-<<<<<<< HEAD
-        "x-ms-version": "2020-12-06"
-=======
-        "x-ms-version": "2021-02-12"
->>>>>>> 7e782c87
+        "x-ms-version": "2021-02-12"
       },
       "RequestBody": null,
       "StatusCode": 201,
@@ -34,11 +30,7 @@
         ],
         "x-ms-client-request-id": "52c344d3-afcc-8934-4bf5-5a2ac0767410",
         "x-ms-request-id": "c5a52859-901e-0019-5f5d-055a79000000",
-<<<<<<< HEAD
-        "x-ms-version": "2020-12-06"
-=======
-        "x-ms-version": "2021-02-12"
->>>>>>> 7e782c87
+        "x-ms-version": "2021-02-12"
       },
       "ResponseBody": []
     },
@@ -59,11 +51,7 @@
         "x-ms-client-request-id": "67155510-1031-3fb2-6370-df433bd0bbeb",
         "x-ms-date": "Wed, 17 Feb 2021 18:48:21 GMT",
         "x-ms-return-client-request-id": "true",
-<<<<<<< HEAD
-        "x-ms-version": "2020-12-06"
-=======
-        "x-ms-version": "2021-02-12"
->>>>>>> 7e782c87
+        "x-ms-version": "2021-02-12"
       },
       "RequestBody": "NqvUlTmnbb+ZvJfYOcbc7MBszHHPIqGNDlECwnn3pSivsvQUod/X4nlH0OyuXTeJLUl8d1bV2BMKRobnpapGoRduKIfSyErhler3h1K03rAZeJQvey3S2drgCVtZ7zzOAS/UPzWwtmX+m+Jr3lDBVWfVzi0WFiXqnE6t8r7vh6auKIUj4J97aMIuMOBKZvuJHrTzgyEPuOsJ6qPmA8SnDxM8vbXLnnXIWmVr5+VEoDVSI9MJ/ASEnnCaGfX7lWX9hyHNDqlGvoA/Kim7pNEGxUpuk9/wnRMPtx5FMIR/zcUAbV/Dd5GLDGVSydHayfqfk1SrjAGFDekOvVeKAI37wF1kuzdxQk244oZ5ndNBNO4kppww00DDe191tbk6AQvYVgl0dg3DLVEG86l6C28VzIhoZlrwy+0coUDX+42TfeF7oUfKzb7gYHhLKd+XSG/wX+gw0Zuw6IscV9XN7DLDc3XI/2koS//KiAXipKENhVjQ5pulYqtGyrm7rnXoEnRGiLZpzkkFyBToZkmVzkPqDtJ8/QWXHhDJgjSwbJ2K4XWRmxzqo7YPyh2GvfxisPt20Z+ibBVurmqmn0wUVVx3XYTTBDIm/2ocbTLoEGAUZ9E5Opv96HVgIu2yRANp+3XBD193jqzIT9E0hv7jhp4Jkjh72hrBeXUPc+FFdLtmsnK9JgABnNglcOvJyGF2fJxOqbHL7iBaAJbqaBvKgtoWzdOMJl+dCPVfVmkv97ATmPZF98sJm8NRYiZqFjS9Wu4Qs/qO6lY8saG8a5i2Kgjl1s8khYsPDDIPOsM5MvHBovt7H0S1ha6gCEUpTTArmzgdhT9kmdViAKbIfrCTAn6v+8icOgvEL1EhhHxF5b8B5J6LHK2xXAglGR6d7Qb9DAbHeVFnjmAsWVXuQxVZHBvnx5oRB+bQ/p+/diHtJkJLI3d1fWttmVU9XsJXwxnzzPwCtiZs7AUf93uypxg/PzMTox+e456vei1F06gjeDuGzKok6nAc3jZxVobwuvI9/h+PQyD5VeheUzv4Jxlc+35ALNttG1TC98ToLI0Yv8A6CNSJkzQbjHfBxpY0I7cdFVoHr40Wz+PKzUxbEShbRZR7vR9E02hJJaBkq1S9jdMNyxcyEA8yIzjxvsbov3tOZoACuWWY2EHyvortsiOODT94TkYRKDWESJnmUxWhYWUlFUXTu9NudPLVQFKERXEUY7GHb3A0PD1LfXHLsYUsUFwkyJzeulJrCtlTPOjjAAIo0u9kGvH08NkIiD1iosNsqO/1X33UNqheG2WX4QBVZ31uot+VyDZqL9fD1jEUCWcW55P47aCFVJtHBf6MXQ/YsiG/8wDk1uC4ijClEGB2ShL+gQ==",
       "StatusCode": 201,
@@ -81,11 +69,7 @@
         "x-ms-content-crc64": "2jg/dxxgcls=",
         "x-ms-request-id": "c5a5286a-901e-0019-6d5d-055a79000000",
         "x-ms-request-server-encrypted": "true",
-<<<<<<< HEAD
-        "x-ms-version": "2020-12-06",
-=======
         "x-ms-version": "2021-02-12",
->>>>>>> 7e782c87
         "x-ms-version-id": "2021-02-17T18:48:21.9662665Z"
       },
       "ResponseBody": []
@@ -109,11 +93,7 @@
         "x-ms-meta-meta": "data",
         "x-ms-meta-UPPER": "case",
         "x-ms-return-client-request-id": "true",
-<<<<<<< HEAD
-        "x-ms-version": "2020-12-06"
-=======
-        "x-ms-version": "2021-02-12"
->>>>>>> 7e782c87
+        "x-ms-version": "2021-02-12"
       },
       "RequestBody": null,
       "StatusCode": 202,
@@ -130,11 +110,7 @@
         "x-ms-copy-id": "8f57d7b7-30ab-4c42-8681-c60b954d0417",
         "x-ms-copy-status": "success",
         "x-ms-request-id": "c5a52876-901e-0019-785d-055a79000000",
-<<<<<<< HEAD
-        "x-ms-version": "2020-12-06",
-=======
         "x-ms-version": "2021-02-12",
->>>>>>> 7e782c87
         "x-ms-version-id": "2021-02-17T18:48:22.0303121Z"
       },
       "ResponseBody": []
@@ -153,11 +129,7 @@
         "x-ms-client-request-id": "32160a98-685c-a729-6ffc-80f2e1be6025",
         "x-ms-date": "Wed, 17 Feb 2021 18:48:22 GMT",
         "x-ms-return-client-request-id": "true",
-<<<<<<< HEAD
-        "x-ms-version": "2020-12-06"
-=======
-        "x-ms-version": "2021-02-12"
->>>>>>> 7e782c87
+        "x-ms-version": "2021-02-12"
       },
       "RequestBody": null,
       "StatusCode": 200,
@@ -193,11 +165,7 @@
         "x-ms-meta-UPPER": "case",
         "x-ms-request-id": "c5a52886-901e-0019-065d-055a79000000",
         "x-ms-server-encrypted": "true",
-<<<<<<< HEAD
-        "x-ms-version": "2020-12-06",
-=======
         "x-ms-version": "2021-02-12",
->>>>>>> 7e782c87
         "x-ms-version-id": "2021-02-17T18:48:22.0303121Z"
       },
       "ResponseBody": []
@@ -216,11 +184,7 @@
         "x-ms-client-request-id": "7ef80f0b-8c7d-a95a-d875-8f6d46fb16cf",
         "x-ms-date": "Wed, 17 Feb 2021 18:48:22 GMT",
         "x-ms-return-client-request-id": "true",
-<<<<<<< HEAD
-        "x-ms-version": "2020-12-06"
-=======
-        "x-ms-version": "2021-02-12"
->>>>>>> 7e782c87
+        "x-ms-version": "2021-02-12"
       },
       "RequestBody": null,
       "StatusCode": 202,
@@ -233,11 +197,7 @@
         ],
         "x-ms-client-request-id": "7ef80f0b-8c7d-a95a-d875-8f6d46fb16cf",
         "x-ms-request-id": "c5a5289d-901e-0019-195d-055a79000000",
-<<<<<<< HEAD
-        "x-ms-version": "2020-12-06"
-=======
-        "x-ms-version": "2021-02-12"
->>>>>>> 7e782c87
+        "x-ms-version": "2021-02-12"
       },
       "ResponseBody": []
     }
