﻿{
  "Entries": [
    {
      "RequestUri": "https://seanmcccanary3.blob.core.windows.net/test-container-b73e97eb-de51-dedc-9341-de385756631c?restype=container",
      "RequestMethod": "PUT",
      "RequestHeaders": {
        "Accept": "application/xml",
        "Authorization": "Sanitized",
        "traceparent": "00-1ad04a061658de4db95fc34f2f1e850f-0f0efa59a230354b-00",
        "User-Agent": [
          "azsdk-net-Storage.Blobs/12.9.0-alpha.20210217.1",
          "(.NET 5.0.3; Microsoft Windows 10.0.19042)"
        ],
        "x-ms-blob-public-access": "container",
        "x-ms-client-request-id": "1180e7d0-9a4e-ef52-fd92-d6a43d810a53",
        "x-ms-date": "Wed, 17 Feb 2021 18:46:27 GMT",
        "x-ms-return-client-request-id": "true",
<<<<<<< HEAD
        "x-ms-version": "2020-12-06"
=======
        "x-ms-version": "2021-02-12"
>>>>>>> 7e782c87
      },
      "RequestBody": null,
      "StatusCode": 201,
      "ResponseHeaders": {
        "Content-Length": "0",
        "Date": "Wed, 17 Feb 2021 18:46:27 GMT",
        "ETag": "\"0x8D8D374558B510F\"",
        "Last-Modified": "Wed, 17 Feb 2021 18:46:27 GMT",
        "Server": [
          "Windows-Azure-Blob/1.0",
          "Microsoft-HTTPAPI/2.0"
        ],
        "x-ms-client-request-id": "1180e7d0-9a4e-ef52-fd92-d6a43d810a53",
        "x-ms-request-id": "57aecb92-801e-0093-195d-0501c8000000",
<<<<<<< HEAD
        "x-ms-version": "2020-12-06"
=======
        "x-ms-version": "2021-02-12"
>>>>>>> 7e782c87
      },
      "ResponseBody": []
    },
    {
      "RequestUri": "https://seanmcccanary3.blob.core.windows.net/test-container-b73e97eb-de51-dedc-9341-de385756631c/test-blob-4a86d811-485a-0373-3031-62cb347d09e3",
      "RequestMethod": "PUT",
      "RequestHeaders": {
        "Accept": "application/xml",
        "Authorization": "Sanitized",
        "Content-Length": "1024",
        "Content-Type": "application/octet-stream",
        "traceparent": "00-b8fd5bc6ec08ee4b96a11e6e9948b55c-879d19a6464b124e-00",
        "User-Agent": [
          "azsdk-net-Storage.Blobs/12.9.0-alpha.20210217.1",
          "(.NET 5.0.3; Microsoft Windows 10.0.19042)"
        ],
        "x-ms-blob-type": "BlockBlob",
        "x-ms-client-request-id": "63530f5c-df1f-ef57-1882-8a897fa9370c",
        "x-ms-date": "Wed, 17 Feb 2021 18:46:27 GMT",
        "x-ms-return-client-request-id": "true",
<<<<<<< HEAD
        "x-ms-version": "2020-12-06"
=======
        "x-ms-version": "2021-02-12"
>>>>>>> 7e782c87
      },
      "RequestBody": "njFob9ZRzi+O4fb3EcLP03xWTfwoWFKHdHzgHDeHu4CJ8gULGZt9vwpXu3lSfPFuYo9P3S8Mu0Xe4PpZcbL3ByZ1bR+8w7rh2Y7y0ZzZNPiKcrqoN91QfTfALDigJE5XX7RT3A7SsZ7VbQShGemoBawCzv73T89IJPDn/JeBQLQ/m3Hohljpt8Ab0snZr2NNFyeMnlZPXxDlCrcd67UGUy1PYX53wH9UGBY+3HwFbnWMmeVw9aJe8DthA3ugzMwLFH+ciU7l1lanOIVAEYOT35xCkFHQll6K8XFDFr0Ds0xJMsf9aOQnp8OOyLwdHt63zSPfXTt7O34gEpjdor+ZpIQ59t68lna3G+mOQc6hbdOSi0mZI1UQzvdJ3FZMSgQD9SM44yf/+jatJ0JS7PmvfqTFShZ2/4AuKCfnc7kfa9HkikyqaYmrkpES7PsTvuH+mV2xhv/tjfWiCbr/GId8jbxwbWKsBRUaGbeFYxOFG2pG6dlcbuTR9vxXB2DPq3oJlV8/olF+UZRIlm1IaCnhHe5QuS+tIB/XnnZmVP21S248fM60RXgZx5dFE9d3iY7SdelxfvFLW3VAZwPaGP2Wk0r/C+xbLdh2N/KXZw1HYBXnk94TQ8188CBYdN50Pq6ar4CMeH6idkgR+0f/tPRo+Abu8oUegk99ghrMArj5AfhD/biMu+iXRRyWAUiFfDwr8HzXhkspeywwD/Vj1nSPF/pPu7Y72z0eV61oh4AH9wbeoBI8InusGYGLXKvzM26oBulONsCG8BU+uS6ewfSrKBfuhTZhUvV+oqE1sH6RKiM+v4GXucFFV7D8/mhMDliN4DOUBK44RrP0z5QeUT+WrY4LXwFyFG9WqS2GZVSNMpNJp89L/CZ0BnjNouosJgZwZVDZQK9WGsvEPluBsuFfZp0A1alwS7Bol1iIpXGFKYImFgADs/Hk8owEhr7L81SXbTxMLFBdABmgcKlWznVaPxTYWpzhW7KsHOMca8XynaME8Dc1OP0yyRbmY0JHjSMXqkep8pi4thKJoA9tQJRUrdMGUt0+JQYXppGF+vhwZI+/BcF9SaoLTDolq5ftxYmBkrVvQTpG2YRAkUwHMrwZGTyArTrS1mQo+gajGHlvKuEIBGhDACNUeCw8PLdeAxp+C5JbbBdOr7tQRkY0o8AL0Wdr/i5T1hgZLDQOlZmtyvbrJA3nE77JuVSt8rncH9VrMWtQ8gXsKjR5Qj/iQBkhonxPSH6zJL2ooUXZpuNfPA1fomQuXdfx//nYbdF+5nk7i089jdZWuAyup1C/EoRQGgUyg52180WlXUmE2rbrKrvLnRqUIa82COlXf7WGMux1h1PLS2PchZgJmC+N0d1Vwg==",
      "StatusCode": 201,
      "ResponseHeaders": {
        "Content-Length": "0",
        "Content-MD5": "TcAyOrKurzR8gTaPHBwQDw==",
        "Date": "Wed, 17 Feb 2021 18:46:27 GMT",
        "ETag": "\"0x8D8D37455956483\"",
        "Last-Modified": "Wed, 17 Feb 2021 18:46:27 GMT",
        "Server": [
          "Windows-Azure-Blob/1.0",
          "Microsoft-HTTPAPI/2.0"
        ],
        "x-ms-client-request-id": "63530f5c-df1f-ef57-1882-8a897fa9370c",
        "x-ms-content-crc64": "nFBE+WJujl4=",
        "x-ms-request-id": "57aecba1-801e-0093-255d-0501c8000000",
        "x-ms-request-server-encrypted": "true",
<<<<<<< HEAD
        "x-ms-version": "2020-12-06",
=======
        "x-ms-version": "2021-02-12",
>>>>>>> 7e782c87
        "x-ms-version-id": "2021-02-17T18:46:27.8446211Z"
      },
      "ResponseBody": []
    },
    {
      "RequestUri": "https://seanmcccanary3.blob.core.windows.net/test-container-b73e97eb-de51-dedc-9341-de385756631c/test-blob-4a86d811-485a-0373-3031-62cb347d09e3",
      "RequestMethod": "DELETE",
      "RequestHeaders": {
        "Accept": "application/xml",
        "Authorization": "Sanitized",
        "traceparent": "00-73b91e7059693c419650900de29ed679-848d0cc0a3213646-00",
        "User-Agent": [
          "azsdk-net-Storage.Blobs/12.9.0-alpha.20210217.1",
          "(.NET 5.0.3; Microsoft Windows 10.0.19042)"
        ],
        "x-ms-client-request-id": "c1300479-f28a-9da2-3d05-5ce7316ed752",
        "x-ms-date": "Wed, 17 Feb 2021 18:46:27 GMT",
        "x-ms-return-client-request-id": "true",
<<<<<<< HEAD
        "x-ms-version": "2020-12-06"
=======
        "x-ms-version": "2021-02-12"
>>>>>>> 7e782c87
      },
      "RequestBody": null,
      "StatusCode": 202,
      "ResponseHeaders": {
        "Content-Length": "0",
        "Date": "Wed, 17 Feb 2021 18:46:27 GMT",
        "Server": [
          "Windows-Azure-Blob/1.0",
          "Microsoft-HTTPAPI/2.0"
        ],
        "x-ms-client-request-id": "c1300479-f28a-9da2-3d05-5ce7316ed752",
        "x-ms-delete-type-permanent": "false",
        "x-ms-request-id": "57aecbad-801e-0093-305d-0501c8000000",
<<<<<<< HEAD
        "x-ms-version": "2020-12-06"
=======
        "x-ms-version": "2021-02-12"
>>>>>>> 7e782c87
      },
      "ResponseBody": []
    },
    {
      "RequestUri": "https://seanmcccanary3.blob.core.windows.net/test-container-b73e97eb-de51-dedc-9341-de385756631c/test-blob-4a86d811-485a-0373-3031-62cb347d09e3",
      "RequestMethod": "HEAD",
      "RequestHeaders": {
        "Accept": "application/xml",
        "Authorization": "Sanitized",
        "traceparent": "00-d3a477236a87b14c99098c58887c6e03-9af859084214e24f-00",
        "User-Agent": [
          "azsdk-net-Storage.Blobs/12.9.0-alpha.20210217.1",
          "(.NET 5.0.3; Microsoft Windows 10.0.19042)"
        ],
        "x-ms-client-request-id": "7b0f115d-7579-0f81-1a9a-b3381a2498ec",
        "x-ms-date": "Wed, 17 Feb 2021 18:46:27 GMT",
        "x-ms-return-client-request-id": "true",
<<<<<<< HEAD
        "x-ms-version": "2020-12-06"
=======
        "x-ms-version": "2021-02-12"
>>>>>>> 7e782c87
      },
      "RequestBody": null,
      "StatusCode": 404,
      "ResponseHeaders": {
        "Date": "Wed, 17 Feb 2021 18:46:27 GMT",
        "Server": [
          "Windows-Azure-Blob/1.0",
          "Microsoft-HTTPAPI/2.0"
        ],
        "Transfer-Encoding": "chunked",
        "x-ms-client-request-id": "7b0f115d-7579-0f81-1a9a-b3381a2498ec",
        "x-ms-error-code": "BlobNotFound",
        "x-ms-request-id": "57aecbb9-801e-0093-395d-0501c8000000",
<<<<<<< HEAD
        "x-ms-version": "2020-12-06"
=======
        "x-ms-version": "2021-02-12"
>>>>>>> 7e782c87
      },
      "ResponseBody": []
    },
    {
      "RequestUri": "https://seanmcccanary3.blob.core.windows.net/test-container-b73e97eb-de51-dedc-9341-de385756631c?restype=container",
      "RequestMethod": "DELETE",
      "RequestHeaders": {
        "Accept": "application/xml",
        "Authorization": "Sanitized",
        "traceparent": "00-dae31ee1ceda674c85d623b7d09b4017-decc3af7e1e1454a-00",
        "User-Agent": [
          "azsdk-net-Storage.Blobs/12.9.0-alpha.20210217.1",
          "(.NET 5.0.3; Microsoft Windows 10.0.19042)"
        ],
        "x-ms-client-request-id": "20896d3e-5b5e-cdd9-264c-9bbd78b4cadf",
        "x-ms-date": "Wed, 17 Feb 2021 18:46:27 GMT",
        "x-ms-return-client-request-id": "true",
<<<<<<< HEAD
        "x-ms-version": "2020-12-06"
=======
        "x-ms-version": "2021-02-12"
>>>>>>> 7e782c87
      },
      "RequestBody": null,
      "StatusCode": 202,
      "ResponseHeaders": {
        "Content-Length": "0",
        "Date": "Wed, 17 Feb 2021 18:46:27 GMT",
        "Server": [
          "Windows-Azure-Blob/1.0",
          "Microsoft-HTTPAPI/2.0"
        ],
        "x-ms-client-request-id": "20896d3e-5b5e-cdd9-264c-9bbd78b4cadf",
        "x-ms-request-id": "57aecbbf-801e-0093-3c5d-0501c8000000",
<<<<<<< HEAD
        "x-ms-version": "2020-12-06"
=======
        "x-ms-version": "2021-02-12"
>>>>>>> 7e782c87
      },
      "ResponseBody": []
    }
  ],
  "Variables": {
    "RandomSeed": "349929986",
    "Storage_TestConfigDefault": "ProductionTenant\nseanmcccanary3\nU2FuaXRpemVk\nhttps://seanmcccanary3.blob.core.windows.net\nhttps://seanmcccanary3.file.core.windows.net\nhttps://seanmcccanary3.queue.core.windows.net\nhttps://seanmcccanary3.table.core.windows.net\n\n\n\n\nhttps://seanmcccanary3-secondary.blob.core.windows.net\nhttps://seanmcccanary3-secondary.file.core.windows.net\nhttps://seanmcccanary3-secondary.queue.core.windows.net\nhttps://seanmcccanary3-secondary.table.core.windows.net\n\nSanitized\n\n\nCloud\nBlobEndpoint=https://seanmcccanary3.blob.core.windows.net/;QueueEndpoint=https://seanmcccanary3.queue.core.windows.net/;FileEndpoint=https://seanmcccanary3.file.core.windows.net/;BlobSecondaryEndpoint=https://seanmcccanary3-secondary.blob.core.windows.net/;QueueSecondaryEndpoint=https://seanmcccanary3-secondary.queue.core.windows.net/;FileSecondaryEndpoint=https://seanmcccanary3-secondary.file.core.windows.net/;AccountName=seanmcccanary3;AccountKey=Kg==;\nseanscope1\n\n"
  }
}<|MERGE_RESOLUTION|>--- conflicted
+++ resolved
@@ -15,11 +15,7 @@
         "x-ms-client-request-id": "1180e7d0-9a4e-ef52-fd92-d6a43d810a53",
         "x-ms-date": "Wed, 17 Feb 2021 18:46:27 GMT",
         "x-ms-return-client-request-id": "true",
-<<<<<<< HEAD
-        "x-ms-version": "2020-12-06"
-=======
         "x-ms-version": "2021-02-12"
->>>>>>> 7e782c87
       },
       "RequestBody": null,
       "StatusCode": 201,
@@ -34,11 +30,7 @@
         ],
         "x-ms-client-request-id": "1180e7d0-9a4e-ef52-fd92-d6a43d810a53",
         "x-ms-request-id": "57aecb92-801e-0093-195d-0501c8000000",
-<<<<<<< HEAD
-        "x-ms-version": "2020-12-06"
-=======
         "x-ms-version": "2021-02-12"
->>>>>>> 7e782c87
       },
       "ResponseBody": []
     },
@@ -59,11 +51,7 @@
         "x-ms-client-request-id": "63530f5c-df1f-ef57-1882-8a897fa9370c",
         "x-ms-date": "Wed, 17 Feb 2021 18:46:27 GMT",
         "x-ms-return-client-request-id": "true",
-<<<<<<< HEAD
-        "x-ms-version": "2020-12-06"
-=======
         "x-ms-version": "2021-02-12"
->>>>>>> 7e782c87
       },
       "RequestBody": "njFob9ZRzi+O4fb3EcLP03xWTfwoWFKHdHzgHDeHu4CJ8gULGZt9vwpXu3lSfPFuYo9P3S8Mu0Xe4PpZcbL3ByZ1bR+8w7rh2Y7y0ZzZNPiKcrqoN91QfTfALDigJE5XX7RT3A7SsZ7VbQShGemoBawCzv73T89IJPDn/JeBQLQ/m3Hohljpt8Ab0snZr2NNFyeMnlZPXxDlCrcd67UGUy1PYX53wH9UGBY+3HwFbnWMmeVw9aJe8DthA3ugzMwLFH+ciU7l1lanOIVAEYOT35xCkFHQll6K8XFDFr0Ds0xJMsf9aOQnp8OOyLwdHt63zSPfXTt7O34gEpjdor+ZpIQ59t68lna3G+mOQc6hbdOSi0mZI1UQzvdJ3FZMSgQD9SM44yf/+jatJ0JS7PmvfqTFShZ2/4AuKCfnc7kfa9HkikyqaYmrkpES7PsTvuH+mV2xhv/tjfWiCbr/GId8jbxwbWKsBRUaGbeFYxOFG2pG6dlcbuTR9vxXB2DPq3oJlV8/olF+UZRIlm1IaCnhHe5QuS+tIB/XnnZmVP21S248fM60RXgZx5dFE9d3iY7SdelxfvFLW3VAZwPaGP2Wk0r/C+xbLdh2N/KXZw1HYBXnk94TQ8188CBYdN50Pq6ar4CMeH6idkgR+0f/tPRo+Abu8oUegk99ghrMArj5AfhD/biMu+iXRRyWAUiFfDwr8HzXhkspeywwD/Vj1nSPF/pPu7Y72z0eV61oh4AH9wbeoBI8InusGYGLXKvzM26oBulONsCG8BU+uS6ewfSrKBfuhTZhUvV+oqE1sH6RKiM+v4GXucFFV7D8/mhMDliN4DOUBK44RrP0z5QeUT+WrY4LXwFyFG9WqS2GZVSNMpNJp89L/CZ0BnjNouosJgZwZVDZQK9WGsvEPluBsuFfZp0A1alwS7Bol1iIpXGFKYImFgADs/Hk8owEhr7L81SXbTxMLFBdABmgcKlWznVaPxTYWpzhW7KsHOMca8XynaME8Dc1OP0yyRbmY0JHjSMXqkep8pi4thKJoA9tQJRUrdMGUt0+JQYXppGF+vhwZI+/BcF9SaoLTDolq5ftxYmBkrVvQTpG2YRAkUwHMrwZGTyArTrS1mQo+gajGHlvKuEIBGhDACNUeCw8PLdeAxp+C5JbbBdOr7tQRkY0o8AL0Wdr/i5T1hgZLDQOlZmtyvbrJA3nE77JuVSt8rncH9VrMWtQ8gXsKjR5Qj/iQBkhonxPSH6zJL2ooUXZpuNfPA1fomQuXdfx//nYbdF+5nk7i089jdZWuAyup1C/EoRQGgUyg52180WlXUmE2rbrKrvLnRqUIa82COlXf7WGMux1h1PLS2PchZgJmC+N0d1Vwg==",
       "StatusCode": 201,
@@ -81,11 +69,7 @@
         "x-ms-content-crc64": "nFBE+WJujl4=",
         "x-ms-request-id": "57aecba1-801e-0093-255d-0501c8000000",
         "x-ms-request-server-encrypted": "true",
-<<<<<<< HEAD
-        "x-ms-version": "2020-12-06",
-=======
         "x-ms-version": "2021-02-12",
->>>>>>> 7e782c87
         "x-ms-version-id": "2021-02-17T18:46:27.8446211Z"
       },
       "ResponseBody": []
@@ -104,11 +88,7 @@
         "x-ms-client-request-id": "c1300479-f28a-9da2-3d05-5ce7316ed752",
         "x-ms-date": "Wed, 17 Feb 2021 18:46:27 GMT",
         "x-ms-return-client-request-id": "true",
-<<<<<<< HEAD
-        "x-ms-version": "2020-12-06"
-=======
         "x-ms-version": "2021-02-12"
->>>>>>> 7e782c87
       },
       "RequestBody": null,
       "StatusCode": 202,
@@ -122,11 +102,7 @@
         "x-ms-client-request-id": "c1300479-f28a-9da2-3d05-5ce7316ed752",
         "x-ms-delete-type-permanent": "false",
         "x-ms-request-id": "57aecbad-801e-0093-305d-0501c8000000",
-<<<<<<< HEAD
-        "x-ms-version": "2020-12-06"
-=======
         "x-ms-version": "2021-02-12"
->>>>>>> 7e782c87
       },
       "ResponseBody": []
     },
@@ -144,11 +120,7 @@
         "x-ms-client-request-id": "7b0f115d-7579-0f81-1a9a-b3381a2498ec",
         "x-ms-date": "Wed, 17 Feb 2021 18:46:27 GMT",
         "x-ms-return-client-request-id": "true",
-<<<<<<< HEAD
-        "x-ms-version": "2020-12-06"
-=======
         "x-ms-version": "2021-02-12"
->>>>>>> 7e782c87
       },
       "RequestBody": null,
       "StatusCode": 404,
@@ -162,11 +134,7 @@
         "x-ms-client-request-id": "7b0f115d-7579-0f81-1a9a-b3381a2498ec",
         "x-ms-error-code": "BlobNotFound",
         "x-ms-request-id": "57aecbb9-801e-0093-395d-0501c8000000",
-<<<<<<< HEAD
-        "x-ms-version": "2020-12-06"
-=======
         "x-ms-version": "2021-02-12"
->>>>>>> 7e782c87
       },
       "ResponseBody": []
     },
@@ -184,11 +152,7 @@
         "x-ms-client-request-id": "20896d3e-5b5e-cdd9-264c-9bbd78b4cadf",
         "x-ms-date": "Wed, 17 Feb 2021 18:46:27 GMT",
         "x-ms-return-client-request-id": "true",
-<<<<<<< HEAD
-        "x-ms-version": "2020-12-06"
-=======
         "x-ms-version": "2021-02-12"
->>>>>>> 7e782c87
       },
       "RequestBody": null,
       "StatusCode": 202,
@@ -201,11 +165,7 @@
         ],
         "x-ms-client-request-id": "20896d3e-5b5e-cdd9-264c-9bbd78b4cadf",
         "x-ms-request-id": "57aecbbf-801e-0093-3c5d-0501c8000000",
-<<<<<<< HEAD
-        "x-ms-version": "2020-12-06"
-=======
         "x-ms-version": "2021-02-12"
->>>>>>> 7e782c87
       },
       "ResponseBody": []
     }
