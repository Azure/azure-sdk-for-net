{
  "Entries": [
    {
      "RequestUri": "https://seanmcccanary.blob.core.windows.net/test-container-b73e97eb-de51-dedc-9341-de385756631c?restype=container",
      "RequestMethod": "PUT",
      "RequestHeaders": {
        "Authorization": "Sanitized",
        "traceparent": "00-6f9a8af34737b84081faa61d7d1f55d4-f32da92060c48c49-00",
        "User-Agent": [
          "azsdk-net-Storage.Blobs/12.5.0-dev.20200402.1",
          "(.NET Core 4.6.28325.01; Microsoft Windows 10.0.18362 )"
        ],
        "x-ms-blob-public-access": "container",
        "x-ms-client-request-id": "1180e7d0-9a4e-ef52-fd92-d6a43d810a53",
        "x-ms-date": "Thu, 02 Apr 2020 23:42:03 GMT",
        "x-ms-return-client-request-id": "true",
<<<<<<< HEAD
        "x-ms-version": "2019-12-12"
=======
        "x-ms-version": "2020-02-10"
>>>>>>> 60f4876e
      },
      "RequestBody": null,
      "StatusCode": 201,
      "ResponseHeaders": {
        "Content-Length": "0",
        "Date": "Thu, 02 Apr 2020 23:42:02 GMT",
        "ETag": "\u00220x8D7D75F71A19127\u0022",
        "Last-Modified": "Thu, 02 Apr 2020 23:42:02 GMT",
        "Server": [
          "Windows-Azure-Blob/1.0",
          "Microsoft-HTTPAPI/2.0"
        ],
        "x-ms-client-request-id": "1180e7d0-9a4e-ef52-fd92-d6a43d810a53",
        "x-ms-request-id": "0166164b-001e-0074-4f48-097950000000",
<<<<<<< HEAD
        "x-ms-version": "2019-12-12"
=======
        "x-ms-version": "2020-02-10"
>>>>>>> 60f4876e
      },
      "ResponseBody": []
    },
    {
      "RequestUri": "https://seanmcccanary.blob.core.windows.net/test-container-b73e97eb-de51-dedc-9341-de385756631c/test-blob-4a86d811-485a-0373-3031-62cb347d09e3",
      "RequestMethod": "PUT",
      "RequestHeaders": {
        "Authorization": "Sanitized",
        "Content-Length": "1024",
        "traceparent": "00-c595aa0bc9231c4b8aeb9b739fc1e4e4-94396d29ffaeac4e-00",
        "User-Agent": [
          "azsdk-net-Storage.Blobs/12.5.0-dev.20200402.1",
          "(.NET Core 4.6.28325.01; Microsoft Windows 10.0.18362 )"
        ],
        "x-ms-blob-type": "BlockBlob",
        "x-ms-client-request-id": "63530f5c-df1f-ef57-1882-8a897fa9370c",
        "x-ms-date": "Thu, 02 Apr 2020 23:42:03 GMT",
        "x-ms-return-client-request-id": "true",
<<<<<<< HEAD
        "x-ms-version": "2019-12-12"
=======
        "x-ms-version": "2020-02-10"
>>>>>>> 60f4876e
      },
      "RequestBody": "njFob9ZRzi\u002BO4fb3EcLP03xWTfwoWFKHdHzgHDeHu4CJ8gULGZt9vwpXu3lSfPFuYo9P3S8Mu0Xe4PpZcbL3ByZ1bR\u002B8w7rh2Y7y0ZzZNPiKcrqoN91QfTfALDigJE5XX7RT3A7SsZ7VbQShGemoBawCzv73T89IJPDn/JeBQLQ/m3Hohljpt8Ab0snZr2NNFyeMnlZPXxDlCrcd67UGUy1PYX53wH9UGBY\u002B3HwFbnWMmeVw9aJe8DthA3ugzMwLFH\u002BciU7l1lanOIVAEYOT35xCkFHQll6K8XFDFr0Ds0xJMsf9aOQnp8OOyLwdHt63zSPfXTt7O34gEpjdor\u002BZpIQ59t68lna3G\u002BmOQc6hbdOSi0mZI1UQzvdJ3FZMSgQD9SM44yf/\u002BjatJ0JS7PmvfqTFShZ2/4AuKCfnc7kfa9HkikyqaYmrkpES7PsTvuH\u002BmV2xhv/tjfWiCbr/GId8jbxwbWKsBRUaGbeFYxOFG2pG6dlcbuTR9vxXB2DPq3oJlV8/olF\u002BUZRIlm1IaCnhHe5QuS\u002BtIB/XnnZmVP21S248fM60RXgZx5dFE9d3iY7SdelxfvFLW3VAZwPaGP2Wk0r/C\u002BxbLdh2N/KXZw1HYBXnk94TQ8188CBYdN50Pq6ar4CMeH6idkgR\u002B0f/tPRo\u002BAbu8oUegk99ghrMArj5AfhD/biMu\u002BiXRRyWAUiFfDwr8HzXhkspeywwD/Vj1nSPF/pPu7Y72z0eV61oh4AH9wbeoBI8InusGYGLXKvzM26oBulONsCG8BU\u002BuS6ewfSrKBfuhTZhUvV\u002BoqE1sH6RKiM\u002Bv4GXucFFV7D8/mhMDliN4DOUBK44RrP0z5QeUT\u002BWrY4LXwFyFG9WqS2GZVSNMpNJp89L/CZ0BnjNouosJgZwZVDZQK9WGsvEPluBsuFfZp0A1alwS7Bol1iIpXGFKYImFgADs/Hk8owEhr7L81SXbTxMLFBdABmgcKlWznVaPxTYWpzhW7KsHOMca8XynaME8Dc1OP0yyRbmY0JHjSMXqkep8pi4thKJoA9tQJRUrdMGUt0\u002BJQYXppGF\u002BvhwZI\u002B/BcF9SaoLTDolq5ftxYmBkrVvQTpG2YRAkUwHMrwZGTyArTrS1mQo\u002BgajGHlvKuEIBGhDACNUeCw8PLdeAxp\u002BC5JbbBdOr7tQRkY0o8AL0Wdr/i5T1hgZLDQOlZmtyvbrJA3nE77JuVSt8rncH9VrMWtQ8gXsKjR5Qj/iQBkhonxPSH6zJL2ooUXZpuNfPA1fomQuXdfx//nYbdF\u002B5nk7i089jdZWuAyup1C/EoRQGgUyg52180WlXUmE2rbrKrvLnRqUIa82COlXf7WGMux1h1PLS2PchZgJmC\u002BN0d1Vwg==",
      "StatusCode": 201,
      "ResponseHeaders": {
        "Content-Length": "0",
        "Content-MD5": "TcAyOrKurzR8gTaPHBwQDw==",
        "Date": "Thu, 02 Apr 2020 23:42:02 GMT",
        "ETag": "\u00220x8D7D75F71AF289A\u0022",
        "Last-Modified": "Thu, 02 Apr 2020 23:42:02 GMT",
        "Server": [
          "Windows-Azure-Blob/1.0",
          "Microsoft-HTTPAPI/2.0"
        ],
        "x-ms-client-request-id": "63530f5c-df1f-ef57-1882-8a897fa9370c",
        "x-ms-content-crc64": "nFBE\u002BWJujl4=",
        "x-ms-request-id": "0166164f-001e-0074-5148-097950000000",
        "x-ms-request-server-encrypted": "true",
<<<<<<< HEAD
        "x-ms-version": "2019-12-12"
=======
        "x-ms-version": "2020-02-10"
>>>>>>> 60f4876e
      },
      "ResponseBody": []
    },
    {
      "RequestUri": "https://seanmcccanary.blob.core.windows.net/test-container-b73e97eb-de51-dedc-9341-de385756631c/test-blob-4a86d811-485a-0373-3031-62cb347d09e3",
      "RequestMethod": "DELETE",
      "RequestHeaders": {
        "Authorization": "Sanitized",
        "traceparent": "00-7e9ee6207df1244cb4409eacaa7b7ece-004878a0a1a3104f-00",
        "User-Agent": [
          "azsdk-net-Storage.Blobs/12.5.0-dev.20200402.1",
          "(.NET Core 4.6.28325.01; Microsoft Windows 10.0.18362 )"
        ],
        "x-ms-client-request-id": "c1300479-f28a-9da2-3d05-5ce7316ed752",
        "x-ms-date": "Thu, 02 Apr 2020 23:42:03 GMT",
        "x-ms-return-client-request-id": "true",
<<<<<<< HEAD
        "x-ms-version": "2019-12-12"
=======
        "x-ms-version": "2020-02-10"
>>>>>>> 60f4876e
      },
      "RequestBody": null,
      "StatusCode": 202,
      "ResponseHeaders": {
        "Content-Length": "0",
        "Date": "Thu, 02 Apr 2020 23:42:02 GMT",
        "Server": [
          "Windows-Azure-Blob/1.0",
          "Microsoft-HTTPAPI/2.0"
        ],
        "x-ms-client-request-id": "c1300479-f28a-9da2-3d05-5ce7316ed752",
        "x-ms-delete-type-permanent": "true",
        "x-ms-request-id": "01661651-001e-0074-5348-097950000000",
<<<<<<< HEAD
        "x-ms-version": "2019-12-12"
=======
        "x-ms-version": "2020-02-10"
>>>>>>> 60f4876e
      },
      "ResponseBody": []
    },
    {
      "RequestUri": "https://seanmcccanary.blob.core.windows.net/test-container-b73e97eb-de51-dedc-9341-de385756631c/test-blob-4a86d811-485a-0373-3031-62cb347d09e3",
      "RequestMethod": "HEAD",
      "RequestHeaders": {
        "Authorization": "Sanitized",
        "traceparent": "00-d0ed769fad13c44e9fb6919e17cbc98c-d3a6d5e5dcb8764a-00",
        "User-Agent": [
          "azsdk-net-Storage.Blobs/12.5.0-dev.20200402.1",
          "(.NET Core 4.6.28325.01; Microsoft Windows 10.0.18362 )"
        ],
        "x-ms-client-request-id": "7b0f115d-7579-0f81-1a9a-b3381a2498ec",
        "x-ms-date": "Thu, 02 Apr 2020 23:42:03 GMT",
        "x-ms-return-client-request-id": "true",
<<<<<<< HEAD
        "x-ms-version": "2019-12-12"
=======
        "x-ms-version": "2020-02-10"
>>>>>>> 60f4876e
      },
      "RequestBody": null,
      "StatusCode": 404,
      "ResponseHeaders": {
        "Date": "Thu, 02 Apr 2020 23:42:02 GMT",
        "Server": [
          "Windows-Azure-Blob/1.0",
          "Microsoft-HTTPAPI/2.0"
        ],
        "Transfer-Encoding": "chunked",
        "x-ms-client-request-id": "7b0f115d-7579-0f81-1a9a-b3381a2498ec",
        "x-ms-error-code": "BlobNotFound",
        "x-ms-request-id": "01661658-001e-0074-5948-097950000000",
<<<<<<< HEAD
        "x-ms-version": "2019-12-12"
=======
        "x-ms-version": "2020-02-10"
>>>>>>> 60f4876e
      },
      "ResponseBody": []
    },
    {
      "RequestUri": "https://seanmcccanary.blob.core.windows.net/test-container-b73e97eb-de51-dedc-9341-de385756631c?restype=container",
      "RequestMethod": "DELETE",
      "RequestHeaders": {
        "Authorization": "Sanitized",
        "traceparent": "00-b0b81cd08b7f32478928b05527da48dd-6940558de4eb0f45-00",
        "User-Agent": [
          "azsdk-net-Storage.Blobs/12.5.0-dev.20200402.1",
          "(.NET Core 4.6.28325.01; Microsoft Windows 10.0.18362 )"
        ],
        "x-ms-client-request-id": "20896d3e-5b5e-cdd9-264c-9bbd78b4cadf",
        "x-ms-date": "Thu, 02 Apr 2020 23:42:03 GMT",
        "x-ms-return-client-request-id": "true",
<<<<<<< HEAD
        "x-ms-version": "2019-12-12"
=======
        "x-ms-version": "2020-02-10"
>>>>>>> 60f4876e
      },
      "RequestBody": null,
      "StatusCode": 202,
      "ResponseHeaders": {
        "Content-Length": "0",
        "Date": "Thu, 02 Apr 2020 23:42:02 GMT",
        "Server": [
          "Windows-Azure-Blob/1.0",
          "Microsoft-HTTPAPI/2.0"
        ],
        "x-ms-client-request-id": "20896d3e-5b5e-cdd9-264c-9bbd78b4cadf",
        "x-ms-request-id": "0166165a-001e-0074-5b48-097950000000",
<<<<<<< HEAD
        "x-ms-version": "2019-12-12"
=======
        "x-ms-version": "2020-02-10"
>>>>>>> 60f4876e
      },
      "ResponseBody": []
    }
  ],
  "Variables": {
    "RandomSeed": "349929986",
    "Storage_TestConfigDefault": "ProductionTenant\nseanmcccanary\nU2FuaXRpemVk\nhttps://seanmcccanary.blob.core.windows.net\nhttps://seanmcccanary.file.core.windows.net\nhttps://seanmcccanary.queue.core.windows.net\nhttps://seanmcccanary.table.core.windows.net\n\n\n\n\nhttps://seanmcccanary-secondary.blob.core.windows.net\nhttps://seanmcccanary-secondary.file.core.windows.net\nhttps://seanmcccanary-secondary.queue.core.windows.net\nhttps://seanmcccanary-secondary.table.core.windows.net\n\nSanitized\n\n\nCloud\nBlobEndpoint=https://seanmcccanary.blob.core.windows.net/;QueueEndpoint=https://seanmcccanary.queue.core.windows.net/;FileEndpoint=https://seanmcccanary.file.core.windows.net/;BlobSecondaryEndpoint=https://seanmcccanary-secondary.blob.core.windows.net/;QueueSecondaryEndpoint=https://seanmcccanary-secondary.queue.core.windows.net/;FileSecondaryEndpoint=https://seanmcccanary-secondary.file.core.windows.net/;AccountName=seanmcccanary;AccountKey=Sanitized\nseanscope1"
  }
}<|MERGE_RESOLUTION|>--- conflicted
+++ resolved
@@ -14,11 +14,7 @@
         "x-ms-client-request-id": "1180e7d0-9a4e-ef52-fd92-d6a43d810a53",
         "x-ms-date": "Thu, 02 Apr 2020 23:42:03 GMT",
         "x-ms-return-client-request-id": "true",
-<<<<<<< HEAD
-        "x-ms-version": "2019-12-12"
-=======
         "x-ms-version": "2020-02-10"
->>>>>>> 60f4876e
       },
       "RequestBody": null,
       "StatusCode": 201,
@@ -33,11 +29,7 @@
         ],
         "x-ms-client-request-id": "1180e7d0-9a4e-ef52-fd92-d6a43d810a53",
         "x-ms-request-id": "0166164b-001e-0074-4f48-097950000000",
-<<<<<<< HEAD
-        "x-ms-version": "2019-12-12"
-=======
         "x-ms-version": "2020-02-10"
->>>>>>> 60f4876e
       },
       "ResponseBody": []
     },
@@ -56,11 +48,7 @@
         "x-ms-client-request-id": "63530f5c-df1f-ef57-1882-8a897fa9370c",
         "x-ms-date": "Thu, 02 Apr 2020 23:42:03 GMT",
         "x-ms-return-client-request-id": "true",
-<<<<<<< HEAD
-        "x-ms-version": "2019-12-12"
-=======
         "x-ms-version": "2020-02-10"
->>>>>>> 60f4876e
       },
       "RequestBody": "njFob9ZRzi\u002BO4fb3EcLP03xWTfwoWFKHdHzgHDeHu4CJ8gULGZt9vwpXu3lSfPFuYo9P3S8Mu0Xe4PpZcbL3ByZ1bR\u002B8w7rh2Y7y0ZzZNPiKcrqoN91QfTfALDigJE5XX7RT3A7SsZ7VbQShGemoBawCzv73T89IJPDn/JeBQLQ/m3Hohljpt8Ab0snZr2NNFyeMnlZPXxDlCrcd67UGUy1PYX53wH9UGBY\u002B3HwFbnWMmeVw9aJe8DthA3ugzMwLFH\u002BciU7l1lanOIVAEYOT35xCkFHQll6K8XFDFr0Ds0xJMsf9aOQnp8OOyLwdHt63zSPfXTt7O34gEpjdor\u002BZpIQ59t68lna3G\u002BmOQc6hbdOSi0mZI1UQzvdJ3FZMSgQD9SM44yf/\u002BjatJ0JS7PmvfqTFShZ2/4AuKCfnc7kfa9HkikyqaYmrkpES7PsTvuH\u002BmV2xhv/tjfWiCbr/GId8jbxwbWKsBRUaGbeFYxOFG2pG6dlcbuTR9vxXB2DPq3oJlV8/olF\u002BUZRIlm1IaCnhHe5QuS\u002BtIB/XnnZmVP21S248fM60RXgZx5dFE9d3iY7SdelxfvFLW3VAZwPaGP2Wk0r/C\u002BxbLdh2N/KXZw1HYBXnk94TQ8188CBYdN50Pq6ar4CMeH6idkgR\u002B0f/tPRo\u002BAbu8oUegk99ghrMArj5AfhD/biMu\u002BiXRRyWAUiFfDwr8HzXhkspeywwD/Vj1nSPF/pPu7Y72z0eV61oh4AH9wbeoBI8InusGYGLXKvzM26oBulONsCG8BU\u002BuS6ewfSrKBfuhTZhUvV\u002BoqE1sH6RKiM\u002Bv4GXucFFV7D8/mhMDliN4DOUBK44RrP0z5QeUT\u002BWrY4LXwFyFG9WqS2GZVSNMpNJp89L/CZ0BnjNouosJgZwZVDZQK9WGsvEPluBsuFfZp0A1alwS7Bol1iIpXGFKYImFgADs/Hk8owEhr7L81SXbTxMLFBdABmgcKlWznVaPxTYWpzhW7KsHOMca8XynaME8Dc1OP0yyRbmY0JHjSMXqkep8pi4thKJoA9tQJRUrdMGUt0\u002BJQYXppGF\u002BvhwZI\u002B/BcF9SaoLTDolq5ftxYmBkrVvQTpG2YRAkUwHMrwZGTyArTrS1mQo\u002BgajGHlvKuEIBGhDACNUeCw8PLdeAxp\u002BC5JbbBdOr7tQRkY0o8AL0Wdr/i5T1hgZLDQOlZmtyvbrJA3nE77JuVSt8rncH9VrMWtQ8gXsKjR5Qj/iQBkhonxPSH6zJL2ooUXZpuNfPA1fomQuXdfx//nYbdF\u002B5nk7i089jdZWuAyup1C/EoRQGgUyg52180WlXUmE2rbrKrvLnRqUIa82COlXf7WGMux1h1PLS2PchZgJmC\u002BN0d1Vwg==",
       "StatusCode": 201,
@@ -78,11 +66,7 @@
         "x-ms-content-crc64": "nFBE\u002BWJujl4=",
         "x-ms-request-id": "0166164f-001e-0074-5148-097950000000",
         "x-ms-request-server-encrypted": "true",
-<<<<<<< HEAD
-        "x-ms-version": "2019-12-12"
-=======
         "x-ms-version": "2020-02-10"
->>>>>>> 60f4876e
       },
       "ResponseBody": []
     },
@@ -99,11 +83,7 @@
         "x-ms-client-request-id": "c1300479-f28a-9da2-3d05-5ce7316ed752",
         "x-ms-date": "Thu, 02 Apr 2020 23:42:03 GMT",
         "x-ms-return-client-request-id": "true",
-<<<<<<< HEAD
-        "x-ms-version": "2019-12-12"
-=======
         "x-ms-version": "2020-02-10"
->>>>>>> 60f4876e
       },
       "RequestBody": null,
       "StatusCode": 202,
@@ -117,11 +97,7 @@
         "x-ms-client-request-id": "c1300479-f28a-9da2-3d05-5ce7316ed752",
         "x-ms-delete-type-permanent": "true",
         "x-ms-request-id": "01661651-001e-0074-5348-097950000000",
-<<<<<<< HEAD
-        "x-ms-version": "2019-12-12"
-=======
         "x-ms-version": "2020-02-10"
->>>>>>> 60f4876e
       },
       "ResponseBody": []
     },
@@ -138,11 +114,7 @@
         "x-ms-client-request-id": "7b0f115d-7579-0f81-1a9a-b3381a2498ec",
         "x-ms-date": "Thu, 02 Apr 2020 23:42:03 GMT",
         "x-ms-return-client-request-id": "true",
-<<<<<<< HEAD
-        "x-ms-version": "2019-12-12"
-=======
         "x-ms-version": "2020-02-10"
->>>>>>> 60f4876e
       },
       "RequestBody": null,
       "StatusCode": 404,
@@ -156,11 +128,7 @@
         "x-ms-client-request-id": "7b0f115d-7579-0f81-1a9a-b3381a2498ec",
         "x-ms-error-code": "BlobNotFound",
         "x-ms-request-id": "01661658-001e-0074-5948-097950000000",
-<<<<<<< HEAD
-        "x-ms-version": "2019-12-12"
-=======
         "x-ms-version": "2020-02-10"
->>>>>>> 60f4876e
       },
       "ResponseBody": []
     },
@@ -177,11 +145,7 @@
         "x-ms-client-request-id": "20896d3e-5b5e-cdd9-264c-9bbd78b4cadf",
         "x-ms-date": "Thu, 02 Apr 2020 23:42:03 GMT",
         "x-ms-return-client-request-id": "true",
-<<<<<<< HEAD
-        "x-ms-version": "2019-12-12"
-=======
         "x-ms-version": "2020-02-10"
->>>>>>> 60f4876e
       },
       "RequestBody": null,
       "StatusCode": 202,
@@ -194,11 +158,7 @@
         ],
         "x-ms-client-request-id": "20896d3e-5b5e-cdd9-264c-9bbd78b4cadf",
         "x-ms-request-id": "0166165a-001e-0074-5b48-097950000000",
-<<<<<<< HEAD
-        "x-ms-version": "2019-12-12"
-=======
         "x-ms-version": "2020-02-10"
->>>>>>> 60f4876e
       },
       "ResponseBody": []
     }
