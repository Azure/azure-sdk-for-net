--- conflicted
+++ resolved
@@ -28,13 +28,8 @@
           "Microsoft-HTTPAPI/2.0"
         ],
         "x-ms-client-request-id": "b587147e-ad7f-443b-b298-ae87aef0caa8",
-<<<<<<< HEAD
-        "x-ms-request-id": "e073529a-f01e-0048-311a-5b8cb5000000",
-        "x-ms-version": "2020-02-10"
-=======
         "x-ms-request-id": "c514e804-501e-0064-3551-7a2b5a000000",
-        "x-ms-version": "2019-12-12"
->>>>>>> 0c66df19
+        "x-ms-version": "2020-02-10"
       },
       "ResponseBody": []
     },
@@ -71,12 +66,7 @@
         "x-ms-content-crc64": "Mbtq3o4hM0Q=",
         "x-ms-request-id": "c514e816-501e-0064-3f51-7a2b5a000000",
         "x-ms-request-server-encrypted": "true",
-<<<<<<< HEAD
-        "x-ms-version": "2020-02-10",
-        "x-ms-version-id": "2020-07-16T02:43:44.7422612Z"
-=======
-        "x-ms-version": "2019-12-12"
->>>>>>> 0c66df19
+        "x-ms-version": "2020-02-10"
       },
       "ResponseBody": []
     },
@@ -117,12 +107,7 @@
         "x-ms-lease-status": "unlocked",
         "x-ms-request-id": "c514e820-501e-0064-4851-7a2b5a000000",
         "x-ms-server-encrypted": "true",
-<<<<<<< HEAD
-        "x-ms-version": "2020-02-10",
-        "x-ms-version-id": "2020-07-16T02:43:44.7422612Z"
-=======
-        "x-ms-version": "2019-12-12"
->>>>>>> 0c66df19
+        "x-ms-version": "2020-02-10"
       },
       "ResponseBody": "ETcOaUPIHrvPDiKvOoSd6QJEcyzkF0nBd\u002BGKH/PYVNI72RjAG05wtvbL5nGKjAou\u002B8SEaXydw/rtTPJhPf7H9rlQc2Br3M200702GDDYN\u002BvXXCMuVOpVnhUe089cDnj3BO\u002B4Ohmpwh730Ja/ZqvJFRQGiuHbmKHO\u002BtRKTAn\u002BV8REPhNBH/zSLZkFN4RUljdqVb66VoSXHGxO6UBEX3YV\u002BHjReiiXiPUYNFxH1mAdeWSd4PdLQwFArSGn8jW8jc4j7z8LgxsP083IoiEoT0YLMHDbpn5\u002BybR3kc0G75W/XKaNJOYhEfZJjg0pgqHfF13bnMHF4OdPpCaKlPFNCOM4CUV6mitg6h95khhxVUYTl3lwK1PT\u002BXu/PX/AlnwF\u002B4Up8HlbZHwxerGiTE3O3k/fd/x33d2QZQ/Ju1ysoFOjdJeTSGTNtzP8PrChMK0u8V8w4R\u002BAjR2nmYtpkakghdpe/9i1O5bqEb/Jep8t7jRim8r9e780IuZ5667YYyWJ3LjVQzHUeLbJRc9gthJ\u002BeqpXB/bfIgkbKdzxPE/nEa6ZP53mV6sCjSIUMzbv1GvT\u002B3AEgVsvqrmvuhlV4zxm4jMhxnd0mCP\u002BVHnTyu/TK1VwHkDf45BSaZTjN5ySrKrmrVACzg30XmNNBS3iW9/K24/D5cX7h/\u002BjzlzikWCGbKfP7Rw="
     },
@@ -191,12 +176,7 @@
         "x-ms-content-crc64": "PzOmn\u002BGOufE=",
         "x-ms-request-id": "c514e83a-501e-0064-5a51-7a2b5a000000",
         "x-ms-request-server-encrypted": "true",
-<<<<<<< HEAD
-        "x-ms-version": "2020-02-10",
-        "x-ms-version-id": "2020-07-16T02:43:44.8963691Z"
-=======
-        "x-ms-version": "2019-12-12"
->>>>>>> 0c66df19
+        "x-ms-version": "2020-02-10"
       },
       "ResponseBody": []
     },
@@ -228,13 +208,8 @@
         ],
         "x-ms-client-request-id": "64cd5b9b-c32e-1397-7f8c-6c3080388bee",
         "x-ms-error-code": "ConditionNotMet",
-<<<<<<< HEAD
-        "x-ms-request-id": "e07352d3-f01e-0048-611a-5b8cb5000000",
-        "x-ms-version": "2020-02-10"
-=======
         "x-ms-request-id": "c514e844-501e-0064-6151-7a2b5a000000",
-        "x-ms-version": "2019-12-12"
->>>>>>> 0c66df19
+        "x-ms-version": "2020-02-10"
       },
       "ResponseBody": [
         "\uFEFF\u003C?xml version=\u00221.0\u0022 encoding=\u0022utf-8\u0022?\u003E\u003CError\u003E\u003CCode\u003EConditionNotMet\u003C/Code\u003E\u003CMessage\u003EThe condition specified using HTTP conditional header(s) is not met.\n",
@@ -267,13 +242,8 @@
           "Microsoft-HTTPAPI/2.0"
         ],
         "x-ms-client-request-id": "3a0a6c0a-d560-0140-c3c4-8a98ab6b5aa0",
-<<<<<<< HEAD
-        "x-ms-request-id": "e07352da-f01e-0048-661a-5b8cb5000000",
-        "x-ms-version": "2020-02-10"
-=======
         "x-ms-request-id": "c514e84a-501e-0064-6751-7a2b5a000000",
-        "x-ms-version": "2019-12-12"
->>>>>>> 0c66df19
+        "x-ms-version": "2020-02-10"
       },
       "ResponseBody": []
     }
