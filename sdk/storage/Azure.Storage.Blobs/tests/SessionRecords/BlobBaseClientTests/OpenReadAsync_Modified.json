--- conflicted
+++ resolved
@@ -1,50 +1,23 @@
 {
   "Entries": [
     {
-<<<<<<< HEAD
-      "RequestUri": "https://amandadev2.blob.core.windows.net/test-container-e6112f5e-bbb5-95ae-13bb-f8f2416bcdc9?restype=container",
-=======
       "RequestUri": "http://seanmcccanary3.blob.core.windows.net/test-container-e6112f5e-bbb5-95ae-13bb-f8f2416bcdc9?restype=container",
->>>>>>> f7eb5f10
-      "RequestMethod": "PUT",
-      "RequestHeaders": {
-        "Accept": "application/xml",
-        "Authorization": "Sanitized",
-<<<<<<< HEAD
-        "traceparent": "00-0f9018537ed3ee4b905fd8096e1a575a-c4a253fb305c364c-00",
-        "User-Agent": [
-          "azsdk-net-Storage.Blobs/12.10.0-alpha.20210820.1",
-          "(.NET 5.0.9; Microsoft Windows 10.0.19043)"
-        ],
-        "x-ms-blob-public-access": "container",
-        "x-ms-client-request-id": "b587147e-ad7f-443b-b298-ae87aef0caa8",
-        "x-ms-date": "Fri, 20 Aug 2021 22:44:49 GMT",
-=======
+      "RequestMethod": "PUT",
+      "RequestHeaders": {
+        "Accept": "application/xml",
+        "Authorization": "Sanitized",
         "traceparent": "00-78079a4481d86945b8f43f6114ebbf14-38759f4a27a04547-00",
         "User-Agent": "azsdk-net-Storage.Blobs/12.11.0-alpha.20210921.1 (.NET Framework 4.8.4300.0; Microsoft Windows 10.0.19043 )",
         "x-ms-blob-public-access": "container",
         "x-ms-client-request-id": "b587147e-ad7f-443b-b298-ae87aef0caa8",
         "x-ms-date": "Tue, 21 Sep 2021 19:47:38 GMT",
->>>>>>> f7eb5f10
-        "x-ms-return-client-request-id": "true",
-        "x-ms-version": "2020-12-06"
-      },
-      "RequestBody": null,
-      "StatusCode": 201,
-      "ResponseHeaders": {
-        "Content-Length": "0",
-<<<<<<< HEAD
-        "Date": "Fri, 20 Aug 2021 22:44:49 GMT",
-        "ETag": "\u00220x8D9642C1E4C2966\u0022",
-        "Last-Modified": "Fri, 20 Aug 2021 22:44:49 GMT",
-        "Server": [
-          "Windows-Azure-Blob/1.0",
-          "Microsoft-HTTPAPI/2.0"
-        ],
-        "x-ms-client-request-id": "b587147e-ad7f-443b-b298-ae87aef0caa8",
-        "x-ms-request-id": "97b7d10d-201e-006c-0614-9639c8000000",
-        "x-ms-version": "2020-10-02"
-=======
+        "x-ms-return-client-request-id": "true",
+        "x-ms-version": "2020-12-06"
+      },
+      "RequestBody": null,
+      "StatusCode": 201,
+      "ResponseHeaders": {
+        "Content-Length": "0",
         "Date": "Tue, 21 Sep 2021 19:47:38 GMT",
         "ETag": "\u00220x8D97D38AAE8A3B5\u0022",
         "Last-Modified": "Tue, 21 Sep 2021 19:47:38 GMT",
@@ -52,38 +25,22 @@
         "x-ms-client-request-id": "b587147e-ad7f-443b-b298-ae87aef0caa8",
         "x-ms-request-id": "89fcc6d8-301e-0072-0c21-afdd8d000000",
         "x-ms-version": "2020-12-06"
->>>>>>> f7eb5f10
-      },
-      "ResponseBody": []
-    },
-    {
-<<<<<<< HEAD
-      "RequestUri": "https://amandadev2.blob.core.windows.net/test-container-e6112f5e-bbb5-95ae-13bb-f8f2416bcdc9/test-blob-6683a2e6-1ef9-5eb3-6861-7d42cf773c5a",
-=======
-      "RequestUri": "http://seanmcccanary3.blob.core.windows.net/test-container-e6112f5e-bbb5-95ae-13bb-f8f2416bcdc9/test-blob-6683a2e6-1ef9-5eb3-6861-7d42cf773c5a",
->>>>>>> f7eb5f10
+      },
+      "ResponseBody": []
+    },
+    {
+      "RequestUri": "http://seanmcccanary3.blob.core.windows.net/test-container-e6112f5e-bbb5-95ae-13bb-f8f2416bcdc9/test-blob-6683a2e6-1ef9-5eb3-6861-7d42cf773c5a",
       "RequestMethod": "PUT",
       "RequestHeaders": {
         "Accept": "application/xml",
         "Authorization": "Sanitized",
         "Content-Length": "1024",
         "Content-Type": "application/octet-stream",
-<<<<<<< HEAD
-        "traceparent": "00-0dae70fd59f4ac41960ed6bee2433509-fe2bc28de921dc45-00",
-        "User-Agent": [
-          "azsdk-net-Storage.Blobs/12.10.0-alpha.20210820.1",
-          "(.NET 5.0.9; Microsoft Windows 10.0.19043)"
-        ],
-        "x-ms-blob-type": "BlockBlob",
-        "x-ms-client-request-id": "8cb796ab-fdc4-ac77-d281-97b1ba0a4fe9",
-        "x-ms-date": "Fri, 20 Aug 2021 22:44:49 GMT",
-=======
         "traceparent": "00-0aadaca17a2f3046914996dabf1cf31a-a2c6433b5f410548-00",
         "User-Agent": "azsdk-net-Storage.Blobs/12.11.0-alpha.20210921.1 (.NET Framework 4.8.4300.0; Microsoft Windows 10.0.19043 )",
         "x-ms-blob-type": "BlockBlob",
         "x-ms-client-request-id": "8cb796ab-fdc4-ac77-d281-97b1ba0a4fe9",
         "x-ms-date": "Tue, 21 Sep 2021 19:47:38 GMT",
->>>>>>> f7eb5f10
         "x-ms-return-client-request-id": "true",
         "x-ms-version": "2020-12-06"
       },
@@ -92,21 +49,6 @@
       "ResponseHeaders": {
         "Content-Length": "0",
         "Content-MD5": "bASVNdcblbOGdCvWHfcUAQ==",
-<<<<<<< HEAD
-        "Date": "Fri, 20 Aug 2021 22:44:49 GMT",
-        "ETag": "\u00220x8D9642C1E53D853\u0022",
-        "Last-Modified": "Fri, 20 Aug 2021 22:44:49 GMT",
-        "Server": [
-          "Windows-Azure-Blob/1.0",
-          "Microsoft-HTTPAPI/2.0"
-        ],
-        "x-ms-client-request-id": "8cb796ab-fdc4-ac77-d281-97b1ba0a4fe9",
-        "x-ms-content-crc64": "Mbtq3o4hM0Q=",
-        "x-ms-request-id": "97b7d117-201e-006c-0c14-9639c8000000",
-        "x-ms-request-server-encrypted": "true",
-        "x-ms-version": "2020-10-02",
-        "x-ms-version-id": "2021-08-20T22:44:49.9785811Z"
-=======
         "Date": "Tue, 21 Sep 2021 19:47:38 GMT",
         "ETag": "\u00220x8D97D38AAFE3228\u0022",
         "Last-Modified": "Tue, 21 Sep 2021 19:47:39 GMT",
@@ -117,34 +59,19 @@
         "x-ms-request-server-encrypted": "true",
         "x-ms-version": "2020-12-06",
         "x-ms-version-id": "2021-09-21T19:47:39.0062120Z"
->>>>>>> f7eb5f10
-      },
-      "ResponseBody": []
-    },
-    {
-<<<<<<< HEAD
-      "RequestUri": "https://amandadev2.blob.core.windows.net/test-container-e6112f5e-bbb5-95ae-13bb-f8f2416bcdc9/test-blob-6683a2e6-1ef9-5eb3-6861-7d42cf773c5a",
-=======
-      "RequestUri": "http://seanmcccanary3.blob.core.windows.net/test-container-e6112f5e-bbb5-95ae-13bb-f8f2416bcdc9/test-blob-6683a2e6-1ef9-5eb3-6861-7d42cf773c5a",
->>>>>>> f7eb5f10
+      },
+      "ResponseBody": []
+    },
+    {
+      "RequestUri": "http://seanmcccanary3.blob.core.windows.net/test-container-e6112f5e-bbb5-95ae-13bb-f8f2416bcdc9/test-blob-6683a2e6-1ef9-5eb3-6861-7d42cf773c5a",
       "RequestMethod": "HEAD",
       "RequestHeaders": {
         "Accept": "application/xml",
         "Authorization": "Sanitized",
-<<<<<<< HEAD
-        "traceparent": "00-b73e16b94d752e4e88ef0e71c75fe468-8e56edc60f87684a-00",
-        "User-Agent": [
-          "azsdk-net-Storage.Blobs/12.10.0-alpha.20210820.1",
-          "(.NET 5.0.9; Microsoft Windows 10.0.19043)"
-        ],
+        "traceparent": "00-2b0513c737bf2c4789a4fc0b5daa7f4c-5f5a6a3606687f44-00",
+        "User-Agent": "azsdk-net-Storage.Blobs/12.11.0-alpha.20210921.1 (.NET Framework 4.8.4300.0; Microsoft Windows 10.0.19043 )",
         "x-ms-client-request-id": "3896fdc2-afc0-f496-6aec-4a4b5bc18e52",
-        "x-ms-date": "Fri, 20 Aug 2021 22:44:50 GMT",
-=======
-        "traceparent": "00-2b0513c737bf2c4789a4fc0b5daa7f4c-5f5a6a3606687f44-00",
-        "User-Agent": "azsdk-net-Storage.Blobs/12.11.0-alpha.20210921.1 (.NET Framework 4.8.4300.0; Microsoft Windows 10.0.19043 )",
-        "x-ms-client-request-id": "3896fdc2-afc0-f496-6aec-4a4b5bc18e52",
-        "x-ms-date": "Tue, 21 Sep 2021 19:47:39 GMT",
->>>>>>> f7eb5f10
+        "x-ms-date": "Tue, 21 Sep 2021 19:47:39 GMT",
         "x-ms-return-client-request-id": "true",
         "x-ms-version": "2020-12-06"
       },
@@ -157,34 +84,14 @@
         "Content-Length": "1024",
         "Content-MD5": "bASVNdcblbOGdCvWHfcUAQ==",
         "Content-Type": "application/octet-stream",
-<<<<<<< HEAD
-        "Date": "Fri, 20 Aug 2021 22:44:49 GMT",
-        "ETag": "\u00220x8D9642C1E53D853\u0022",
-        "Last-Modified": "Fri, 20 Aug 2021 22:44:49 GMT",
-        "Server": [
-          "Windows-Azure-Blob/1.0",
-          "Microsoft-HTTPAPI/2.0"
-        ],
-=======
         "Date": "Tue, 21 Sep 2021 19:47:38 GMT",
         "ETag": "\u00220x8D97D38AAFE3228\u0022",
         "Last-Modified": "Tue, 21 Sep 2021 19:47:39 GMT",
         "Server": "Windows-Azure-Blob/1.0 Microsoft-HTTPAPI/2.0",
->>>>>>> f7eb5f10
         "x-ms-access-tier": "Hot",
         "x-ms-access-tier-inferred": "true",
         "x-ms-blob-type": "BlockBlob",
         "x-ms-client-request-id": "3896fdc2-afc0-f496-6aec-4a4b5bc18e52",
-<<<<<<< HEAD
-        "x-ms-creation-time": "Fri, 20 Aug 2021 22:44:49 GMT",
-        "x-ms-is-current-version": "true",
-        "x-ms-lease-state": "available",
-        "x-ms-lease-status": "unlocked",
-        "x-ms-request-id": "97b7d12e-201e-006c-1914-9639c8000000",
-        "x-ms-server-encrypted": "true",
-        "x-ms-version": "2020-10-02",
-        "x-ms-version-id": "2021-08-20T22:44:49.9785811Z"
-=======
         "x-ms-creation-time": "Tue, 21 Sep 2021 19:47:39 GMT",
         "x-ms-is-current-version": "true",
         "x-ms-last-access-time": "Tue, 21 Sep 2021 19:47:39 GMT",
@@ -194,34 +101,19 @@
         "x-ms-server-encrypted": "true",
         "x-ms-version": "2020-12-06",
         "x-ms-version-id": "2021-09-21T19:47:39.0062120Z"
->>>>>>> f7eb5f10
-      },
-      "ResponseBody": []
-    },
-    {
-<<<<<<< HEAD
-      "RequestUri": "https://amandadev2.blob.core.windows.net/test-container-e6112f5e-bbb5-95ae-13bb-f8f2416bcdc9/test-blob-6683a2e6-1ef9-5eb3-6861-7d42cf773c5a",
-=======
-      "RequestUri": "http://seanmcccanary3.blob.core.windows.net/test-container-e6112f5e-bbb5-95ae-13bb-f8f2416bcdc9/test-blob-6683a2e6-1ef9-5eb3-6861-7d42cf773c5a",
->>>>>>> f7eb5f10
+      },
+      "ResponseBody": []
+    },
+    {
+      "RequestUri": "http://seanmcccanary3.blob.core.windows.net/test-container-e6112f5e-bbb5-95ae-13bb-f8f2416bcdc9/test-blob-6683a2e6-1ef9-5eb3-6861-7d42cf773c5a",
       "RequestMethod": "GET",
       "RequestHeaders": {
         "Accept": "application/xml",
         "Authorization": "Sanitized",
-<<<<<<< HEAD
-        "If-Match": "\u00220x8D9642C1E53D853\u0022",
-        "User-Agent": [
-          "azsdk-net-Storage.Blobs/12.10.0-alpha.20210820.1",
-          "(.NET 5.0.9; Microsoft Windows 10.0.19043)"
-        ],
+        "If-Match": "0x8D97D38AAFE3228",
+        "User-Agent": "azsdk-net-Storage.Blobs/12.11.0-alpha.20210921.1 (.NET Framework 4.8.4300.0; Microsoft Windows 10.0.19043 )",
         "x-ms-client-request-id": "bdeedcdd-1673-8c29-7bc5-be049793976e",
-        "x-ms-date": "Fri, 20 Aug 2021 22:44:50 GMT",
-=======
-        "If-Match": "0x8D97D38AAFE3228",
-        "User-Agent": "azsdk-net-Storage.Blobs/12.11.0-alpha.20210921.1 (.NET Framework 4.8.4300.0; Microsoft Windows 10.0.19043 )",
-        "x-ms-client-request-id": "bdeedcdd-1673-8c29-7bc5-be049793976e",
-        "x-ms-date": "Tue, 21 Sep 2021 19:47:39 GMT",
->>>>>>> f7eb5f10
+        "x-ms-date": "Tue, 21 Sep 2021 19:47:39 GMT",
         "x-ms-range": "bytes=0-511",
         "x-ms-return-client-request-id": "true",
         "x-ms-version": "2020-12-06"
@@ -235,26 +127,6 @@
         "Content-Length": "512",
         "Content-Range": "bytes 0-511/1024",
         "Content-Type": "application/octet-stream",
-<<<<<<< HEAD
-        "Date": "Fri, 20 Aug 2021 22:44:49 GMT",
-        "ETag": "\u00220x8D9642C1E53D853\u0022",
-        "Last-Modified": "Fri, 20 Aug 2021 22:44:49 GMT",
-        "Server": [
-          "Windows-Azure-Blob/1.0",
-          "Microsoft-HTTPAPI/2.0"
-        ],
-        "x-ms-blob-content-md5": "bASVNdcblbOGdCvWHfcUAQ==",
-        "x-ms-blob-type": "BlockBlob",
-        "x-ms-client-request-id": "bdeedcdd-1673-8c29-7bc5-be049793976e",
-        "x-ms-creation-time": "Fri, 20 Aug 2021 22:44:49 GMT",
-        "x-ms-is-current-version": "true",
-        "x-ms-lease-state": "available",
-        "x-ms-lease-status": "unlocked",
-        "x-ms-request-id": "97b7d13d-201e-006c-2614-9639c8000000",
-        "x-ms-server-encrypted": "true",
-        "x-ms-version": "2020-10-02",
-        "x-ms-version-id": "2021-08-20T22:44:49.9785811Z"
-=======
         "Date": "Tue, 21 Sep 2021 19:47:38 GMT",
         "ETag": "\u00220x8D97D38AAFE3228\u0022",
         "Last-Modified": "Tue, 21 Sep 2021 19:47:39 GMT",
@@ -271,36 +143,21 @@
         "x-ms-server-encrypted": "true",
         "x-ms-version": "2020-12-06",
         "x-ms-version-id": "2021-09-21T19:47:39.0062120Z"
->>>>>>> f7eb5f10
       },
       "ResponseBody": "ETcOaUPIHrvPDiKvOoSd6QJEcyzkF0nBd\u002BGKH/PYVNI72RjAG05wtvbL5nGKjAou\u002B8SEaXydw/rtTPJhPf7H9rlQc2Br3M200702GDDYN\u002BvXXCMuVOpVnhUe089cDnj3BO\u002B4Ohmpwh730Ja/ZqvJFRQGiuHbmKHO\u002BtRKTAn\u002BV8REPhNBH/zSLZkFN4RUljdqVb66VoSXHGxO6UBEX3YV\u002BHjReiiXiPUYNFxH1mAdeWSd4PdLQwFArSGn8jW8jc4j7z8LgxsP083IoiEoT0YLMHDbpn5\u002BybR3kc0G75W/XKaNJOYhEfZJjg0pgqHfF13bnMHF4OdPpCaKlPFNCOM4CUV6mitg6h95khhxVUYTl3lwK1PT\u002BXu/PX/AlnwF\u002B4Up8HlbZHwxerGiTE3O3k/fd/x33d2QZQ/Ju1ysoFOjdJeTSGTNtzP8PrChMK0u8V8w4R\u002BAjR2nmYtpkakghdpe/9i1O5bqEb/Jep8t7jRim8r9e780IuZ5667YYyWJ3LjVQzHUeLbJRc9gthJ\u002BeqpXB/bfIgkbKdzxPE/nEa6ZP53mV6sCjSIUMzbv1GvT\u002B3AEgVsvqrmvuhlV4zxm4jMhxnd0mCP\u002BVHnTyu/TK1VwHkDf45BSaZTjN5ySrKrmrVACzg30XmNNBS3iW9/K24/D5cX7h/\u002BjzlzikWCGbKfP7Rw="
     },
     {
-<<<<<<< HEAD
-      "RequestUri": "https://amandadev2.blob.core.windows.net/test-container-e6112f5e-bbb5-95ae-13bb-f8f2416bcdc9/test-blob-6683a2e6-1ef9-5eb3-6861-7d42cf773c5a?comp=block\u0026blockid=dGVzdC1ibG9jay1hNTM4YjdhYy1mYmIxLTRkYzktNmRjZC04MGZiNTIwYzAwNjQ%3D",
-=======
       "RequestUri": "http://seanmcccanary3.blob.core.windows.net/test-container-e6112f5e-bbb5-95ae-13bb-f8f2416bcdc9/test-blob-6683a2e6-1ef9-5eb3-6861-7d42cf773c5a?comp=block\u0026blockid=dGVzdC1ibG9jay1hNTM4YjdhYy1mYmIxLTRkYzktNmRjZC04MGZiNTIwYzAwNjQ%3D",
->>>>>>> f7eb5f10
       "RequestMethod": "PUT",
       "RequestHeaders": {
         "Accept": "application/xml",
         "Authorization": "Sanitized",
         "Content-Length": "1024",
         "Content-Type": "application/octet-stream",
-<<<<<<< HEAD
-        "traceparent": "00-d2846c02b559b54aac0ee993dc584421-31285504e4a2b845-00",
-        "User-Agent": [
-          "azsdk-net-Storage.Blobs/12.10.0-alpha.20210820.1",
-          "(.NET 5.0.9; Microsoft Windows 10.0.19043)"
-        ],
+        "traceparent": "00-f5582f05259f48449d671c6ad5ee89dc-90fb008a6fcaab43-00",
+        "User-Agent": "azsdk-net-Storage.Blobs/12.11.0-alpha.20210921.1 (.NET Framework 4.8.4300.0; Microsoft Windows 10.0.19043 )",
         "x-ms-client-request-id": "3dddee2d-19cd-e10c-13a1-4fa6962e396e",
-        "x-ms-date": "Fri, 20 Aug 2021 22:44:50 GMT",
-=======
-        "traceparent": "00-f5582f05259f48449d671c6ad5ee89dc-90fb008a6fcaab43-00",
-        "User-Agent": "azsdk-net-Storage.Blobs/12.11.0-alpha.20210921.1 (.NET Framework 4.8.4300.0; Microsoft Windows 10.0.19043 )",
-        "x-ms-client-request-id": "3dddee2d-19cd-e10c-13a1-4fa6962e396e",
-        "x-ms-date": "Tue, 21 Sep 2021 19:47:39 GMT",
->>>>>>> f7eb5f10
+        "x-ms-date": "Tue, 21 Sep 2021 19:47:39 GMT",
         "x-ms-return-client-request-id": "true",
         "x-ms-version": "2020-12-06"
       },
@@ -308,53 +165,28 @@
       "StatusCode": 201,
       "ResponseHeaders": {
         "Content-Length": "0",
-<<<<<<< HEAD
-        "Date": "Fri, 20 Aug 2021 22:44:49 GMT",
-        "Server": [
-          "Windows-Azure-Blob/1.0",
-          "Microsoft-HTTPAPI/2.0"
-        ],
-        "x-ms-client-request-id": "3dddee2d-19cd-e10c-13a1-4fa6962e396e",
-        "x-ms-content-crc64": "Mbtq3o4hM0Q=",
-        "x-ms-request-id": "97b7d13e-201e-006c-2714-9639c8000000",
-=======
         "Date": "Tue, 21 Sep 2021 19:47:39 GMT",
         "Server": "Windows-Azure-Blob/1.0 Microsoft-HTTPAPI/2.0",
         "x-ms-client-request-id": "3dddee2d-19cd-e10c-13a1-4fa6962e396e",
         "x-ms-content-crc64": "Mbtq3o4hM0Q=",
         "x-ms-request-id": "89fcc7c2-301e-0072-4a21-afdd8d000000",
->>>>>>> f7eb5f10
         "x-ms-request-server-encrypted": "true",
         "x-ms-version": "2020-12-06"
       },
       "ResponseBody": []
     },
     {
-<<<<<<< HEAD
-      "RequestUri": "https://amandadev2.blob.core.windows.net/test-container-e6112f5e-bbb5-95ae-13bb-f8f2416bcdc9/test-blob-6683a2e6-1ef9-5eb3-6861-7d42cf773c5a?comp=blocklist",
-=======
       "RequestUri": "http://seanmcccanary3.blob.core.windows.net/test-container-e6112f5e-bbb5-95ae-13bb-f8f2416bcdc9/test-blob-6683a2e6-1ef9-5eb3-6861-7d42cf773c5a?comp=blocklist",
->>>>>>> f7eb5f10
       "RequestMethod": "PUT",
       "RequestHeaders": {
         "Accept": "application/xml",
         "Authorization": "Sanitized",
         "Content-Length": "107",
         "Content-Type": "application/xml",
-<<<<<<< HEAD
-        "traceparent": "00-c03f976f8e5dd44d8f3bc8bd91d7a934-474a77103c574348-00",
-        "User-Agent": [
-          "azsdk-net-Storage.Blobs/12.10.0-alpha.20210820.1",
-          "(.NET 5.0.9; Microsoft Windows 10.0.19043)"
-        ],
+        "traceparent": "00-a091fd2d422a0c4ba821f8d293570a3d-9fcf14db60e28049-00",
+        "User-Agent": "azsdk-net-Storage.Blobs/12.11.0-alpha.20210921.1 (.NET Framework 4.8.4300.0; Microsoft Windows 10.0.19043 )",
         "x-ms-client-request-id": "64cd5b9b-c32e-1397-7f8c-6c3080388bee",
-        "x-ms-date": "Fri, 20 Aug 2021 22:44:50 GMT",
-=======
-        "traceparent": "00-a091fd2d422a0c4ba821f8d293570a3d-9fcf14db60e28049-00",
-        "User-Agent": "azsdk-net-Storage.Blobs/12.11.0-alpha.20210921.1 (.NET Framework 4.8.4300.0; Microsoft Windows 10.0.19043 )",
-        "x-ms-client-request-id": "64cd5b9b-c32e-1397-7f8c-6c3080388bee",
-        "x-ms-date": "Tue, 21 Sep 2021 19:47:39 GMT",
->>>>>>> f7eb5f10
+        "x-ms-date": "Tue, 21 Sep 2021 19:47:39 GMT",
         "x-ms-return-client-request-id": "true",
         "x-ms-version": "2020-12-06"
       },
@@ -362,21 +194,6 @@
       "StatusCode": 201,
       "ResponseHeaders": {
         "Content-Length": "0",
-<<<<<<< HEAD
-        "Date": "Fri, 20 Aug 2021 22:44:50 GMT",
-        "ETag": "\u00220x8D9642C1E73C218\u0022",
-        "Last-Modified": "Fri, 20 Aug 2021 22:44:50 GMT",
-        "Server": [
-          "Windows-Azure-Blob/1.0",
-          "Microsoft-HTTPAPI/2.0"
-        ],
-        "x-ms-client-request-id": "64cd5b9b-c32e-1397-7f8c-6c3080388bee",
-        "x-ms-content-crc64": "8QUM1mVFkqU=",
-        "x-ms-request-id": "97b7d14b-201e-006c-3214-9639c8000000",
-        "x-ms-request-server-encrypted": "true",
-        "x-ms-version": "2020-10-02",
-        "x-ms-version-id": "2021-08-20T22:44:50.1887272Z"
-=======
         "Date": "Tue, 21 Sep 2021 19:47:39 GMT",
         "ETag": "\u00220x8D97D38AB434771\u0022",
         "Last-Modified": "Tue, 21 Sep 2021 19:47:39 GMT",
@@ -387,34 +204,19 @@
         "x-ms-request-server-encrypted": "true",
         "x-ms-version": "2020-12-06",
         "x-ms-version-id": "2021-09-21T19:47:39.4599553Z"
->>>>>>> f7eb5f10
-      },
-      "ResponseBody": []
-    },
-    {
-<<<<<<< HEAD
-      "RequestUri": "https://amandadev2.blob.core.windows.net/test-container-e6112f5e-bbb5-95ae-13bb-f8f2416bcdc9/test-blob-6683a2e6-1ef9-5eb3-6861-7d42cf773c5a",
-=======
-      "RequestUri": "http://seanmcccanary3.blob.core.windows.net/test-container-e6112f5e-bbb5-95ae-13bb-f8f2416bcdc9/test-blob-6683a2e6-1ef9-5eb3-6861-7d42cf773c5a",
->>>>>>> f7eb5f10
+      },
+      "ResponseBody": []
+    },
+    {
+      "RequestUri": "http://seanmcccanary3.blob.core.windows.net/test-container-e6112f5e-bbb5-95ae-13bb-f8f2416bcdc9/test-blob-6683a2e6-1ef9-5eb3-6861-7d42cf773c5a",
       "RequestMethod": "GET",
       "RequestHeaders": {
         "Accept": "application/xml",
         "Authorization": "Sanitized",
-<<<<<<< HEAD
-        "If-Match": "\u00220x8D9642C1E53D853\u0022",
-        "User-Agent": [
-          "azsdk-net-Storage.Blobs/12.10.0-alpha.20210820.1",
-          "(.NET 5.0.9; Microsoft Windows 10.0.19043)"
-        ],
+        "If-Match": "0x8D97D38AAFE3228",
+        "User-Agent": "azsdk-net-Storage.Blobs/12.11.0-alpha.20210921.1 (.NET Framework 4.8.4300.0; Microsoft Windows 10.0.19043 )",
         "x-ms-client-request-id": "3a0a6c0a-d560-0140-c3c4-8a98ab6b5aa0",
-        "x-ms-date": "Fri, 20 Aug 2021 22:44:50 GMT",
-=======
-        "If-Match": "0x8D97D38AAFE3228",
-        "User-Agent": "azsdk-net-Storage.Blobs/12.11.0-alpha.20210921.1 (.NET Framework 4.8.4300.0; Microsoft Windows 10.0.19043 )",
-        "x-ms-client-request-id": "3a0a6c0a-d560-0140-c3c4-8a98ab6b5aa0",
-        "x-ms-date": "Tue, 21 Sep 2021 19:47:39 GMT",
->>>>>>> f7eb5f10
+        "x-ms-date": "Tue, 21 Sep 2021 19:47:39 GMT",
         "x-ms-range": "bytes=512-1023",
         "x-ms-return-client-request-id": "true",
         "x-ms-version": "2020-12-06"
@@ -426,26 +228,6 @@
         "Access-Control-Expose-Headers": "x-ms-request-id,x-ms-client-request-id,Server,x-ms-version,x-ms-error-code,Content-Length,Date,Transfer-Encoding",
         "Content-Length": "252",
         "Content-Type": "application/xml",
-<<<<<<< HEAD
-        "Date": "Fri, 20 Aug 2021 22:44:50 GMT",
-        "Server": [
-          "Windows-Azure-Blob/1.0",
-          "Microsoft-HTTPAPI/2.0"
-        ],
-        "x-ms-client-request-id": "3a0a6c0a-d560-0140-c3c4-8a98ab6b5aa0",
-        "x-ms-error-code": "ConditionNotMet",
-        "x-ms-request-id": "97b7d167-201e-006c-4b14-9639c8000000",
-        "x-ms-version": "2020-10-02"
-      },
-      "ResponseBody": [
-        "\uFEFF\u003C?xml version=\u00221.0\u0022 encoding=\u0022utf-8\u0022?\u003E\u003CError\u003E\u003CCode\u003EConditionNotMet\u003C/Code\u003E\u003CMessage\u003EThe condition specified using HTTP conditional header(s) is not met.\n",
-        "RequestId:97b7d167-201e-006c-4b14-9639c8000000\n",
-        "Time:2021-08-20T22:44:50.2804786Z\u003C/Message\u003E\u003C/Error\u003E"
-      ]
-    },
-    {
-      "RequestUri": "https://amandadev2.blob.core.windows.net/test-container-e6112f5e-bbb5-95ae-13bb-f8f2416bcdc9?restype=container",
-=======
         "Date": "Tue, 21 Sep 2021 19:47:39 GMT",
         "Server": "Windows-Azure-Blob/1.0 Microsoft-HTTPAPI/2.0",
         "x-ms-client-request-id": "3a0a6c0a-d560-0140-c3c4-8a98ab6b5aa0",
@@ -461,25 +243,14 @@
     },
     {
       "RequestUri": "http://seanmcccanary3.blob.core.windows.net/test-container-e6112f5e-bbb5-95ae-13bb-f8f2416bcdc9?restype=container",
->>>>>>> f7eb5f10
       "RequestMethod": "DELETE",
       "RequestHeaders": {
         "Accept": "application/xml",
         "Authorization": "Sanitized",
-<<<<<<< HEAD
-        "traceparent": "00-b31f347d6aea084492743abc9454d5bb-5359c554d619dd4a-00",
-        "User-Agent": [
-          "azsdk-net-Storage.Blobs/12.10.0-alpha.20210820.1",
-          "(.NET 5.0.9; Microsoft Windows 10.0.19043)"
-        ],
+        "traceparent": "00-bc4785cc14eaa94592ab0f6b9c2f029c-4780829ccbf14047-00",
+        "User-Agent": "azsdk-net-Storage.Blobs/12.11.0-alpha.20210921.1 (.NET Framework 4.8.4300.0; Microsoft Windows 10.0.19043 )",
         "x-ms-client-request-id": "1325f579-512d-c88e-7e66-99ee9d676ae7",
-        "x-ms-date": "Fri, 20 Aug 2021 22:44:50 GMT",
-=======
-        "traceparent": "00-bc4785cc14eaa94592ab0f6b9c2f029c-4780829ccbf14047-00",
-        "User-Agent": "azsdk-net-Storage.Blobs/12.11.0-alpha.20210921.1 (.NET Framework 4.8.4300.0; Microsoft Windows 10.0.19043 )",
-        "x-ms-client-request-id": "1325f579-512d-c88e-7e66-99ee9d676ae7",
-        "x-ms-date": "Tue, 21 Sep 2021 19:47:39 GMT",
->>>>>>> f7eb5f10
+        "x-ms-date": "Tue, 21 Sep 2021 19:47:39 GMT",
         "x-ms-return-client-request-id": "true",
         "x-ms-version": "2020-12-06"
       },
@@ -487,32 +258,17 @@
       "StatusCode": 202,
       "ResponseHeaders": {
         "Content-Length": "0",
-<<<<<<< HEAD
-        "Date": "Fri, 20 Aug 2021 22:44:50 GMT",
-        "Server": [
-          "Windows-Azure-Blob/1.0",
-          "Microsoft-HTTPAPI/2.0"
-        ],
-        "x-ms-client-request-id": "1325f579-512d-c88e-7e66-99ee9d676ae7",
-        "x-ms-request-id": "97b7d179-201e-006c-5c14-9639c8000000",
-        "x-ms-version": "2020-10-02"
-=======
         "Date": "Tue, 21 Sep 2021 19:47:39 GMT",
         "Server": "Windows-Azure-Blob/1.0 Microsoft-HTTPAPI/2.0",
         "x-ms-client-request-id": "1325f579-512d-c88e-7e66-99ee9d676ae7",
         "x-ms-request-id": "89fcc866-301e-0072-4e21-afdd8d000000",
         "x-ms-version": "2020-12-06"
->>>>>>> f7eb5f10
       },
       "ResponseBody": []
     }
   ],
   "Variables": {
     "RandomSeed": "273952411",
-<<<<<<< HEAD
-    "Storage_TestConfigDefault": "ProductionTenant\namandadev2\nU2FuaXRpemVk\nhttps://amandadev2.blob.core.windows.net\nhttps://amandadev2.file.core.windows.net\nhttps://amandadev2.queue.core.windows.net\nhttps://amandadev2.table.core.windows.net\n\n\n\n\nhttps://amandadev2-secondary.blob.core.windows.net\nhttps://amandadev2-secondary.file.core.windows.net\nhttps://amandadev2-secondary.queue.core.windows.net\nhttps://amandadev2-secondary.table.core.windows.net\n\nSanitized\n\n\nCloud\nBlobEndpoint=https://amandadev2.blob.core.windows.net/;QueueEndpoint=https://amandadev2.queue.core.windows.net/;FileEndpoint=https://amandadev2.file.core.windows.net/;BlobSecondaryEndpoint=https://amandadev2-secondary.blob.core.windows.net/;QueueSecondaryEndpoint=https://amandadev2-secondary.queue.core.windows.net/;FileSecondaryEndpoint=https://amandadev2-secondary.file.core.windows.net/;AccountName=amandadev2;AccountKey=Kg==;\ntestscope2\n\n"
-=======
     "Storage_TestConfigDefault": "ProductionTenant\nseanmcccanary3\nU2FuaXRpemVk\nhttp://seanmcccanary3.blob.core.windows.net\nhttp://seanmcccanary3.file.core.windows.net\nhttp://seanmcccanary3.queue.core.windows.net\nhttp://seanmcccanary3.table.core.windows.net\n\n\n\n\nhttp://seanmcccanary3-secondary.blob.core.windows.net\nhttp://seanmcccanary3-secondary.file.core.windows.net\nhttp://seanmcccanary3-secondary.queue.core.windows.net\nhttp://seanmcccanary3-secondary.table.core.windows.net\n\nSanitized\n\n\nCloud\nBlobEndpoint=http://seanmcccanary3.blob.core.windows.net/;QueueEndpoint=http://seanmcccanary3.queue.core.windows.net/;FileEndpoint=http://seanmcccanary3.file.core.windows.net/;BlobSecondaryEndpoint=http://seanmcccanary3-secondary.blob.core.windows.net/;QueueSecondaryEndpoint=http://seanmcccanary3-secondary.queue.core.windows.net/;FileSecondaryEndpoint=http://seanmcccanary3-secondary.file.core.windows.net/;AccountName=seanmcccanary3;AccountKey=Kg==;\n[encryption scope]\n\n"
->>>>>>> f7eb5f10
   }
 }