﻿{
  "Entries": [
    {
      "RequestUri": "http://kasobolcanadacentral.blob.core.windows.net/test-container-e6112f5e-bbb5-95ae-13bb-f8f2416bcdc9?restype=container",
      "RequestMethod": "PUT",
      "RequestHeaders": {
        "Accept": "application/xml",
        "Authorization": "Sanitized",
        "traceparent": "00-dd7fc7831fe10e4fa931205f008d33e8-37b72d698da6324f-00",
        "User-Agent": "azsdk-net-Storage.Blobs/12.9.0-alpha.20210524.1 (.NET Framework 4.8.4300.0; Microsoft Windows 10.0.19043 )",
        "x-ms-blob-public-access": "container",
        "x-ms-client-request-id": "b587147e-ad7f-443b-b298-ae87aef0caa8",
        "x-ms-date": "Mon, 24 May 2021 22:43:03 GMT",
        "x-ms-return-client-request-id": "true",
<<<<<<< HEAD
        "x-ms-version": "2020-12-06"
=======
        "x-ms-version": "2021-02-12"
>>>>>>> 7e782c87
      },
      "RequestBody": null,
      "StatusCode": 201,
      "ResponseHeaders": {
        "Content-Length": "0",
        "Date": "Mon, 24 May 2021 22:43:03 GMT",
        "ETag": "\"0x8D91F054AED94CD\"",
        "Last-Modified": "Mon, 24 May 2021 22:43:04 GMT",
        "Server": "Windows-Azure-Blob/1.0 Microsoft-HTTPAPI/2.0",
        "x-ms-client-request-id": "b587147e-ad7f-443b-b298-ae87aef0caa8",
        "x-ms-request-id": "ab34d8bd-601e-0012-5dee-50b161000000",
<<<<<<< HEAD
        "x-ms-version": "2020-12-06"
=======
        "x-ms-version": "2021-02-12"
>>>>>>> 7e782c87
      },
      "ResponseBody": []
    },
    {
      "RequestUri": "http://kasobolcanadacentral.blob.core.windows.net/test-container-e6112f5e-bbb5-95ae-13bb-f8f2416bcdc9/test-blob-6683a2e6-1ef9-5eb3-6861-7d42cf773c5a",
      "RequestMethod": "PUT",
      "RequestHeaders": {
        "Accept": "application/xml",
        "Authorization": "Sanitized",
        "Content-Length": "1024",
        "Content-Type": "application/octet-stream",
        "traceparent": "00-e5925cef31992847857cb2e70cdfeba5-69d0ef0ac8460843-00",
        "User-Agent": "azsdk-net-Storage.Blobs/12.9.0-alpha.20210524.1 (.NET Framework 4.8.4300.0; Microsoft Windows 10.0.19043 )",
        "x-ms-blob-type": "BlockBlob",
        "x-ms-client-request-id": "8cb796ab-fdc4-ac77-d281-97b1ba0a4fe9",
        "x-ms-date": "Mon, 24 May 2021 22:43:04 GMT",
        "x-ms-return-client-request-id": "true",
<<<<<<< HEAD
        "x-ms-version": "2020-12-06"
=======
        "x-ms-version": "2021-02-12"
>>>>>>> 7e782c87
      },
      "RequestBody": "ETcOaUPIHrvPDiKvOoSd6QJEcyzkF0nBd+GKH/PYVNI72RjAG05wtvbL5nGKjAou+8SEaXydw/rtTPJhPf7H9rlQc2Br3M200702GDDYN+vXXCMuVOpVnhUe089cDnj3BO+4Ohmpwh730Ja/ZqvJFRQGiuHbmKHO+tRKTAn+V8REPhNBH/zSLZkFN4RUljdqVb66VoSXHGxO6UBEX3YV+HjReiiXiPUYNFxH1mAdeWSd4PdLQwFArSGn8jW8jc4j7z8LgxsP083IoiEoT0YLMHDbpn5+ybR3kc0G75W/XKaNJOYhEfZJjg0pgqHfF13bnMHF4OdPpCaKlPFNCOM4CUV6mitg6h95khhxVUYTl3lwK1PT+Xu/PX/AlnwF+4Up8HlbZHwxerGiTE3O3k/fd/x33d2QZQ/Ju1ysoFOjdJeTSGTNtzP8PrChMK0u8V8w4R+AjR2nmYtpkakghdpe/9i1O5bqEb/Jep8t7jRim8r9e780IuZ5667YYyWJ3LjVQzHUeLbJRc9gthJ+eqpXB/bfIgkbKdzxPE/nEa6ZP53mV6sCjSIUMzbv1GvT+3AEgVsvqrmvuhlV4zxm4jMhxnd0mCP+VHnTyu/TK1VwHkDf45BSaZTjN5ySrKrmrVACzg30XmNNBS3iW9/K24/D5cX7h/+jzlzikWCGbKfP7Rye0FxIe7/dkd1jcA21GVsNzsfl6iZRX/+wEs0Cx5mFEm7CKwoyemkFHfUhQF5PLHcEeJ3f6gL2TXFcmGnx28pE3V2f8u5R21Re380xMB+hYeVW/U77pShszN6Z1eIAE0Ir3GIBrzqJs51JgQo1xBxSuzeDm957STg1MiUPuAVxXsuLBlS8oLGqzEmxsiMdNwfCRhqrfHhjr5Mpy30UefuX1yM+qb7IlRuF2M6UypYUF/odTXHrxuFTJ1fBktQzlVNOGdsA341J+bD+JaOpz+T8FbSC9yyJrBBB64JnBwNHUUJ7RrC7Ezht1FPB7KA9qVdyxH0fsZ4mxGzKvvML4vKtt9NgLok0QQF8FSPYyMBwA0Iq9UKFJ6CkVIJD8VVEYvFhFDXN3XvOPYN7o5t7TvusWrqx4OyvJ5AyvNkH8FCsN7Mxd7SLoibHXLe/CoMEKQaGl5eak4EFseykmiChx00zz2voStdHIbeU6oQ18BwMLpPTgFm4EaQxLMbH5ggFJZRpjDsXG94vP3XfBqj9z8DPmGyNzUb0er3Gtx0QfzuujsTvzGTh9BK0pEHj2Av8M1wF906cd1hNdRJ9UWTBHr85MXjkDQNc7aNZ2SgFEKGyyoPBCoftEhZrolZSZKOt84aBqaeTFyVZqQmqQp4vR2Rwy4bg/xM4TB9heGusCon/qw==",
      "StatusCode": 201,
      "ResponseHeaders": {
        "Content-Length": "0",
        "Content-MD5": "bASVNdcblbOGdCvWHfcUAQ==",
        "Date": "Mon, 24 May 2021 22:43:04 GMT",
        "ETag": "\"0x8D91F054B11BC80\"",
        "Last-Modified": "Mon, 24 May 2021 22:43:04 GMT",
        "Server": "Windows-Azure-Blob/1.0 Microsoft-HTTPAPI/2.0",
        "x-ms-client-request-id": "8cb796ab-fdc4-ac77-d281-97b1ba0a4fe9",
        "x-ms-content-crc64": "Mbtq3o4hM0Q=",
        "x-ms-request-id": "ab34d9da-601e-0012-48ee-50b161000000",
        "x-ms-request-server-encrypted": "true",
<<<<<<< HEAD
        "x-ms-version": "2020-12-06"
=======
        "x-ms-version": "2021-02-12"
>>>>>>> 7e782c87
      },
      "ResponseBody": []
    },
    {
      "RequestUri": "http://kasobolcanadacentral.blob.core.windows.net/test-container-e6112f5e-bbb5-95ae-13bb-f8f2416bcdc9/test-blob-6683a2e6-1ef9-5eb3-6861-7d42cf773c5a",
      "RequestMethod": "HEAD",
      "RequestHeaders": {
        "Accept": "application/xml",
        "Authorization": "Sanitized",
        "traceparent": "00-383721e80d42e845a5396f09a3b6d6df-3b8c5b40f979ff4b-00",
        "User-Agent": "azsdk-net-Storage.Blobs/12.9.0-alpha.20210524.1 (.NET Framework 4.8.4300.0; Microsoft Windows 10.0.19043 )",
        "x-ms-client-request-id": "3896fdc2-afc0-f496-6aec-4a4b5bc18e52",
        "x-ms-date": "Mon, 24 May 2021 22:43:04 GMT",
        "x-ms-return-client-request-id": "true",
<<<<<<< HEAD
        "x-ms-version": "2020-12-06"
=======
        "x-ms-version": "2021-02-12"
>>>>>>> 7e782c87
      },
      "RequestBody": null,
      "StatusCode": 200,
      "ResponseHeaders": {
        "Accept-Ranges": "bytes",
        "Content-Length": "1024",
        "Content-MD5": "bASVNdcblbOGdCvWHfcUAQ==",
        "Content-Type": "application/octet-stream",
        "Date": "Mon, 24 May 2021 22:43:04 GMT",
        "ETag": "\"0x8D91F054B11BC80\"",
        "Last-Modified": "Mon, 24 May 2021 22:43:04 GMT",
        "Server": "Windows-Azure-Blob/1.0 Microsoft-HTTPAPI/2.0",
        "Vary": "Origin",
        "x-ms-access-tier": "Hot",
        "x-ms-access-tier-inferred": "true",
        "x-ms-blob-type": "BlockBlob",
        "x-ms-client-request-id": "3896fdc2-afc0-f496-6aec-4a4b5bc18e52",
        "x-ms-creation-time": "Mon, 24 May 2021 22:43:04 GMT",
        "x-ms-last-access-time": "Mon, 24 May 2021 22:43:04 GMT",
        "x-ms-lease-state": "available",
        "x-ms-lease-status": "unlocked",
        "x-ms-request-id": "ab34da81-601e-0012-5eee-50b161000000",
        "x-ms-server-encrypted": "true",
<<<<<<< HEAD
        "x-ms-version": "2020-12-06"
=======
        "x-ms-version": "2021-02-12"
>>>>>>> 7e782c87
      },
      "ResponseBody": []
    },
    {
      "RequestUri": "http://kasobolcanadacentral.blob.core.windows.net/test-container-e6112f5e-bbb5-95ae-13bb-f8f2416bcdc9/test-blob-6683a2e6-1ef9-5eb3-6861-7d42cf773c5a",
      "RequestMethod": "GET",
      "RequestHeaders": {
        "Accept": "application/xml",
        "Authorization": "Sanitized",
        "If-Match": "0x8D91F054B11BC80",
        "User-Agent": "azsdk-net-Storage.Blobs/12.9.0-alpha.20210524.1 (.NET Framework 4.8.4300.0; Microsoft Windows 10.0.19043 )",
        "x-ms-client-request-id": "bdeedcdd-1673-8c29-7bc5-be049793976e",
        "x-ms-date": "Mon, 24 May 2021 22:43:04 GMT",
        "x-ms-range": "bytes=0-511",
        "x-ms-return-client-request-id": "true",
<<<<<<< HEAD
        "x-ms-version": "2020-12-06"
=======
        "x-ms-version": "2021-02-12"
>>>>>>> 7e782c87
      },
      "RequestBody": null,
      "StatusCode": 206,
      "ResponseHeaders": {
        "Accept-Ranges": "bytes",
        "Content-Length": "512",
        "Content-Range": "bytes 0-511/1024",
        "Content-Type": "application/octet-stream",
        "Date": "Mon, 24 May 2021 22:43:04 GMT",
        "ETag": "\"0x8D91F054B11BC80\"",
        "Last-Modified": "Mon, 24 May 2021 22:43:04 GMT",
        "Server": "Windows-Azure-Blob/1.0 Microsoft-HTTPAPI/2.0",
        "Vary": "Origin",
        "x-ms-blob-content-md5": "bASVNdcblbOGdCvWHfcUAQ==",
        "x-ms-blob-type": "BlockBlob",
        "x-ms-client-request-id": "bdeedcdd-1673-8c29-7bc5-be049793976e",
        "x-ms-creation-time": "Mon, 24 May 2021 22:43:04 GMT",
        "x-ms-last-access-time": "Mon, 24 May 2021 22:43:04 GMT",
        "x-ms-lease-state": "available",
        "x-ms-lease-status": "unlocked",
        "x-ms-request-id": "ab34daf4-601e-0012-43ee-50b161000000",
        "x-ms-server-encrypted": "true",
<<<<<<< HEAD
        "x-ms-version": "2020-12-06"
=======
        "x-ms-version": "2021-02-12"
>>>>>>> 7e782c87
      },
      "ResponseBody": "ETcOaUPIHrvPDiKvOoSd6QJEcyzkF0nBd+GKH/PYVNI72RjAG05wtvbL5nGKjAou+8SEaXydw/rtTPJhPf7H9rlQc2Br3M200702GDDYN+vXXCMuVOpVnhUe089cDnj3BO+4Ohmpwh730Ja/ZqvJFRQGiuHbmKHO+tRKTAn+V8REPhNBH/zSLZkFN4RUljdqVb66VoSXHGxO6UBEX3YV+HjReiiXiPUYNFxH1mAdeWSd4PdLQwFArSGn8jW8jc4j7z8LgxsP083IoiEoT0YLMHDbpn5+ybR3kc0G75W/XKaNJOYhEfZJjg0pgqHfF13bnMHF4OdPpCaKlPFNCOM4CUV6mitg6h95khhxVUYTl3lwK1PT+Xu/PX/AlnwF+4Up8HlbZHwxerGiTE3O3k/fd/x33d2QZQ/Ju1ysoFOjdJeTSGTNtzP8PrChMK0u8V8w4R+AjR2nmYtpkakghdpe/9i1O5bqEb/Jep8t7jRim8r9e780IuZ5667YYyWJ3LjVQzHUeLbJRc9gthJ+eqpXB/bfIgkbKdzxPE/nEa6ZP53mV6sCjSIUMzbv1GvT+3AEgVsvqrmvuhlV4zxm4jMhxnd0mCP+VHnTyu/TK1VwHkDf45BSaZTjN5ySrKrmrVACzg30XmNNBS3iW9/K24/D5cX7h/+jzlzikWCGbKfP7Rw="
    },
    {
      "RequestUri": "http://kasobolcanadacentral.blob.core.windows.net/test-container-e6112f5e-bbb5-95ae-13bb-f8f2416bcdc9/test-blob-6683a2e6-1ef9-5eb3-6861-7d42cf773c5a?comp=block&blockid=dGVzdC1ibG9jay1hNTM4YjdhYy1mYmIxLTRkYzktNmRjZC04MGZiNTIwYzAwNjQ%3D",
      "RequestMethod": "PUT",
      "RequestHeaders": {
        "Accept": "application/xml",
        "Authorization": "Sanitized",
        "Content-Length": "1024",
        "Content-Type": "application/octet-stream",
        "traceparent": "00-58f2bd91baadbb438c6a8727640f28b9-bdfc08b8775a5e47-00",
        "User-Agent": "azsdk-net-Storage.Blobs/12.9.0-alpha.20210524.1 (.NET Framework 4.8.4300.0; Microsoft Windows 10.0.19043 )",
        "x-ms-client-request-id": "3dddee2d-19cd-e10c-13a1-4fa6962e396e",
        "x-ms-date": "Mon, 24 May 2021 22:43:04 GMT",
        "x-ms-return-client-request-id": "true",
<<<<<<< HEAD
        "x-ms-version": "2020-12-06"
=======
        "x-ms-version": "2021-02-12"
>>>>>>> 7e782c87
      },
      "RequestBody": "ETcOaUPIHrvPDiKvOoSd6QJEcyzkF0nBd+GKH/PYVNI72RjAG05wtvbL5nGKjAou+8SEaXydw/rtTPJhPf7H9rlQc2Br3M200702GDDYN+vXXCMuVOpVnhUe089cDnj3BO+4Ohmpwh730Ja/ZqvJFRQGiuHbmKHO+tRKTAn+V8REPhNBH/zSLZkFN4RUljdqVb66VoSXHGxO6UBEX3YV+HjReiiXiPUYNFxH1mAdeWSd4PdLQwFArSGn8jW8jc4j7z8LgxsP083IoiEoT0YLMHDbpn5+ybR3kc0G75W/XKaNJOYhEfZJjg0pgqHfF13bnMHF4OdPpCaKlPFNCOM4CUV6mitg6h95khhxVUYTl3lwK1PT+Xu/PX/AlnwF+4Up8HlbZHwxerGiTE3O3k/fd/x33d2QZQ/Ju1ysoFOjdJeTSGTNtzP8PrChMK0u8V8w4R+AjR2nmYtpkakghdpe/9i1O5bqEb/Jep8t7jRim8r9e780IuZ5667YYyWJ3LjVQzHUeLbJRc9gthJ+eqpXB/bfIgkbKdzxPE/nEa6ZP53mV6sCjSIUMzbv1GvT+3AEgVsvqrmvuhlV4zxm4jMhxnd0mCP+VHnTyu/TK1VwHkDf45BSaZTjN5ySrKrmrVACzg30XmNNBS3iW9/K24/D5cX7h/+jzlzikWCGbKfP7Rye0FxIe7/dkd1jcA21GVsNzsfl6iZRX/+wEs0Cx5mFEm7CKwoyemkFHfUhQF5PLHcEeJ3f6gL2TXFcmGnx28pE3V2f8u5R21Re380xMB+hYeVW/U77pShszN6Z1eIAE0Ir3GIBrzqJs51JgQo1xBxSuzeDm957STg1MiUPuAVxXsuLBlS8oLGqzEmxsiMdNwfCRhqrfHhjr5Mpy30UefuX1yM+qb7IlRuF2M6UypYUF/odTXHrxuFTJ1fBktQzlVNOGdsA341J+bD+JaOpz+T8FbSC9yyJrBBB64JnBwNHUUJ7RrC7Ezht1FPB7KA9qVdyxH0fsZ4mxGzKvvML4vKtt9NgLok0QQF8FSPYyMBwA0Iq9UKFJ6CkVIJD8VVEYvFhFDXN3XvOPYN7o5t7TvusWrqx4OyvJ5AyvNkH8FCsN7Mxd7SLoibHXLe/CoMEKQaGl5eak4EFseykmiChx00zz2voStdHIbeU6oQ18BwMLpPTgFm4EaQxLMbH5ggFJZRpjDsXG94vP3XfBqj9z8DPmGyNzUb0er3Gtx0QfzuujsTvzGTh9BK0pEHj2Av8M1wF906cd1hNdRJ9UWTBHr85MXjkDQNc7aNZ2SgFEKGyyoPBCoftEhZrolZSZKOt84aBqaeTFyVZqQmqQp4vR2Rwy4bg/xM4TB9heGusCon/qw==",
      "StatusCode": 201,
      "ResponseHeaders": {
        "Content-Length": "0",
        "Date": "Mon, 24 May 2021 22:43:04 GMT",
        "Server": "Windows-Azure-Blob/1.0 Microsoft-HTTPAPI/2.0",
        "x-ms-client-request-id": "3dddee2d-19cd-e10c-13a1-4fa6962e396e",
        "x-ms-content-crc64": "Mbtq3o4hM0Q=",
        "x-ms-request-id": "ab34db41-601e-0012-02ee-50b161000000",
        "x-ms-request-server-encrypted": "true",
<<<<<<< HEAD
        "x-ms-version": "2020-12-06"
=======
        "x-ms-version": "2021-02-12"
>>>>>>> 7e782c87
      },
      "ResponseBody": []
    },
    {
      "RequestUri": "http://kasobolcanadacentral.blob.core.windows.net/test-container-e6112f5e-bbb5-95ae-13bb-f8f2416bcdc9/test-blob-6683a2e6-1ef9-5eb3-6861-7d42cf773c5a?comp=blocklist",
      "RequestMethod": "PUT",
      "RequestHeaders": {
        "Accept": "application/xml",
        "Authorization": "Sanitized",
        "Content-Length": "107",
        "Content-Type": "application/xml",
        "traceparent": "00-f07aea29a26a7b49b93e982d813388be-026a93ac12a10f41-00",
        "User-Agent": "azsdk-net-Storage.Blobs/12.9.0-alpha.20210524.1 (.NET Framework 4.8.4300.0; Microsoft Windows 10.0.19043 )",
        "x-ms-client-request-id": "64cd5b9b-c32e-1397-7f8c-6c3080388bee",
        "x-ms-date": "Mon, 24 May 2021 22:43:05 GMT",
        "x-ms-return-client-request-id": "true",
<<<<<<< HEAD
        "x-ms-version": "2020-12-06"
=======
        "x-ms-version": "2021-02-12"
>>>>>>> 7e782c87
      },
      "RequestBody": "﻿<BlockList><Latest>dGVzdC1ibG9jay1hNTM4YjdhYy1mYmIxLTRkYzktNmRjZC04MGZiNTIwYzAwNjQ=</Latest></BlockList>",
      "StatusCode": 201,
      "ResponseHeaders": {
        "Content-Length": "0",
        "Date": "Mon, 24 May 2021 22:43:04 GMT",
        "ETag": "\"0x8D91F054B631FA3\"",
        "Last-Modified": "Mon, 24 May 2021 22:43:04 GMT",
        "Server": "Windows-Azure-Blob/1.0 Microsoft-HTTPAPI/2.0",
        "x-ms-client-request-id": "64cd5b9b-c32e-1397-7f8c-6c3080388bee",
        "x-ms-content-crc64": "8QUM1mVFkqU=",
        "x-ms-request-id": "ab34dbd5-601e-0012-04ee-50b161000000",
        "x-ms-request-server-encrypted": "true",
<<<<<<< HEAD
        "x-ms-version": "2020-12-06"
=======
        "x-ms-version": "2021-02-12"
>>>>>>> 7e782c87
      },
      "ResponseBody": []
    },
    {
      "RequestUri": "http://kasobolcanadacentral.blob.core.windows.net/test-container-e6112f5e-bbb5-95ae-13bb-f8f2416bcdc9/test-blob-6683a2e6-1ef9-5eb3-6861-7d42cf773c5a",
      "RequestMethod": "GET",
      "RequestHeaders": {
        "Accept": "application/xml",
        "Authorization": "Sanitized",
        "If-Match": "0x8D91F054B11BC80",
        "User-Agent": "azsdk-net-Storage.Blobs/12.9.0-alpha.20210524.1 (.NET Framework 4.8.4300.0; Microsoft Windows 10.0.19043 )",
        "x-ms-client-request-id": "3a0a6c0a-d560-0140-c3c4-8a98ab6b5aa0",
        "x-ms-date": "Mon, 24 May 2021 22:43:05 GMT",
        "x-ms-range": "bytes=512-1023",
        "x-ms-return-client-request-id": "true",
<<<<<<< HEAD
        "x-ms-version": "2020-12-06"
=======
        "x-ms-version": "2021-02-12"
>>>>>>> 7e782c87
      },
      "RequestBody": null,
      "StatusCode": 412,
      "ResponseHeaders": {
        "Content-Length": "252",
        "Content-Type": "application/xml",
        "Date": "Mon, 24 May 2021 22:43:04 GMT",
        "Server": "Windows-Azure-Blob/1.0 Microsoft-HTTPAPI/2.0",
        "Vary": "Origin",
        "x-ms-client-request-id": "3a0a6c0a-d560-0140-c3c4-8a98ab6b5aa0",
        "x-ms-error-code": "ConditionNotMet",
        "x-ms-request-id": "ab34dc7b-601e-0012-0eee-50b161000000",
<<<<<<< HEAD
        "x-ms-version": "2020-12-06"
=======
        "x-ms-version": "2021-02-12"
>>>>>>> 7e782c87
      },
      "ResponseBody": [
        "﻿<?xml version=\"1.0\" encoding=\"utf-8\"?><Error><Code>ConditionNotMet</Code><Message>The condition specified using HTTP conditional header(s) is not met.\n",
        "RequestId:ab34dc7b-601e-0012-0eee-50b161000000\n",
        "Time:2021-05-24T22:43:05.0563560Z</Message></Error>"
      ]
    },
    {
      "RequestUri": "http://kasobolcanadacentral.blob.core.windows.net/test-container-e6112f5e-bbb5-95ae-13bb-f8f2416bcdc9?restype=container",
      "RequestMethod": "DELETE",
      "RequestHeaders": {
        "Accept": "application/xml",
        "Authorization": "Sanitized",
        "traceparent": "00-e9b3d2ca162c2946a8c12e7cbce3c785-719d4699afb9d842-00",
        "User-Agent": "azsdk-net-Storage.Blobs/12.9.0-alpha.20210524.1 (.NET Framework 4.8.4300.0; Microsoft Windows 10.0.19043 )",
        "x-ms-client-request-id": "1325f579-512d-c88e-7e66-99ee9d676ae7",
        "x-ms-date": "Mon, 24 May 2021 22:43:05 GMT",
        "x-ms-return-client-request-id": "true",
<<<<<<< HEAD
        "x-ms-version": "2020-12-06"
=======
        "x-ms-version": "2021-02-12"
>>>>>>> 7e782c87
      },
      "RequestBody": null,
      "StatusCode": 202,
      "ResponseHeaders": {
        "Content-Length": "0",
        "Date": "Mon, 24 May 2021 22:43:05 GMT",
        "Server": "Windows-Azure-Blob/1.0 Microsoft-HTTPAPI/2.0",
        "x-ms-client-request-id": "1325f579-512d-c88e-7e66-99ee9d676ae7",
        "x-ms-request-id": "ab34dcf9-601e-0012-76ee-50b161000000",
<<<<<<< HEAD
        "x-ms-version": "2020-12-06"
=======
        "x-ms-version": "2021-02-12"
>>>>>>> 7e782c87
      },
      "ResponseBody": []
    }
  ],
  "Variables": {
    "RandomSeed": "273952411",
    "Storage_TestConfigDefault": "ProductionTenant\nkasobolcanadacentral\nU2FuaXRpemVk\nhttp://kasobolcanadacentral.blob.core.windows.net\nhttp://kasobolcanadacentral.file.core.windows.net\nhttp://kasobolcanadacentral.queue.core.windows.net\nhttp://kasobolcanadacentral.table.core.windows.net\n\n\n\n\nhttp://kasobolcanadacentral-secondary.blob.core.windows.net\nhttp://kasobolcanadacentral-secondary.file.core.windows.net\nhttp://kasobolcanadacentral-secondary.queue.core.windows.net\nhttp://kasobolcanadacentral-secondary.table.core.windows.net\n\nSanitized\n\n\nCloud\nBlobEndpoint=http://kasobolcanadacentral.blob.core.windows.net/;QueueEndpoint=http://kasobolcanadacentral.queue.core.windows.net/;FileEndpoint=http://kasobolcanadacentral.file.core.windows.net/;BlobSecondaryEndpoint=http://kasobolcanadacentral-secondary.blob.core.windows.net/;QueueSecondaryEndpoint=http://kasobolcanadacentral-secondary.queue.core.windows.net/;FileSecondaryEndpoint=http://kasobolcanadacentral-secondary.file.core.windows.net/;AccountName=kasobolcanadacentral;AccountKey=Kg==;\nencryptionScope\n\n"
  }
}<|MERGE_RESOLUTION|>--- conflicted
+++ resolved
@@ -12,11 +12,7 @@
         "x-ms-client-request-id": "b587147e-ad7f-443b-b298-ae87aef0caa8",
         "x-ms-date": "Mon, 24 May 2021 22:43:03 GMT",
         "x-ms-return-client-request-id": "true",
-<<<<<<< HEAD
-        "x-ms-version": "2020-12-06"
-=======
-        "x-ms-version": "2021-02-12"
->>>>>>> 7e782c87
+        "x-ms-version": "2021-02-12"
       },
       "RequestBody": null,
       "StatusCode": 201,
@@ -28,11 +24,7 @@
         "Server": "Windows-Azure-Blob/1.0 Microsoft-HTTPAPI/2.0",
         "x-ms-client-request-id": "b587147e-ad7f-443b-b298-ae87aef0caa8",
         "x-ms-request-id": "ab34d8bd-601e-0012-5dee-50b161000000",
-<<<<<<< HEAD
-        "x-ms-version": "2020-12-06"
-=======
-        "x-ms-version": "2021-02-12"
->>>>>>> 7e782c87
+        "x-ms-version": "2021-02-12"
       },
       "ResponseBody": []
     },
@@ -50,11 +42,7 @@
         "x-ms-client-request-id": "8cb796ab-fdc4-ac77-d281-97b1ba0a4fe9",
         "x-ms-date": "Mon, 24 May 2021 22:43:04 GMT",
         "x-ms-return-client-request-id": "true",
-<<<<<<< HEAD
-        "x-ms-version": "2020-12-06"
-=======
-        "x-ms-version": "2021-02-12"
->>>>>>> 7e782c87
+        "x-ms-version": "2021-02-12"
       },
       "RequestBody": "ETcOaUPIHrvPDiKvOoSd6QJEcyzkF0nBd+GKH/PYVNI72RjAG05wtvbL5nGKjAou+8SEaXydw/rtTPJhPf7H9rlQc2Br3M200702GDDYN+vXXCMuVOpVnhUe089cDnj3BO+4Ohmpwh730Ja/ZqvJFRQGiuHbmKHO+tRKTAn+V8REPhNBH/zSLZkFN4RUljdqVb66VoSXHGxO6UBEX3YV+HjReiiXiPUYNFxH1mAdeWSd4PdLQwFArSGn8jW8jc4j7z8LgxsP083IoiEoT0YLMHDbpn5+ybR3kc0G75W/XKaNJOYhEfZJjg0pgqHfF13bnMHF4OdPpCaKlPFNCOM4CUV6mitg6h95khhxVUYTl3lwK1PT+Xu/PX/AlnwF+4Up8HlbZHwxerGiTE3O3k/fd/x33d2QZQ/Ju1ysoFOjdJeTSGTNtzP8PrChMK0u8V8w4R+AjR2nmYtpkakghdpe/9i1O5bqEb/Jep8t7jRim8r9e780IuZ5667YYyWJ3LjVQzHUeLbJRc9gthJ+eqpXB/bfIgkbKdzxPE/nEa6ZP53mV6sCjSIUMzbv1GvT+3AEgVsvqrmvuhlV4zxm4jMhxnd0mCP+VHnTyu/TK1VwHkDf45BSaZTjN5ySrKrmrVACzg30XmNNBS3iW9/K24/D5cX7h/+jzlzikWCGbKfP7Rye0FxIe7/dkd1jcA21GVsNzsfl6iZRX/+wEs0Cx5mFEm7CKwoyemkFHfUhQF5PLHcEeJ3f6gL2TXFcmGnx28pE3V2f8u5R21Re380xMB+hYeVW/U77pShszN6Z1eIAE0Ir3GIBrzqJs51JgQo1xBxSuzeDm957STg1MiUPuAVxXsuLBlS8oLGqzEmxsiMdNwfCRhqrfHhjr5Mpy30UefuX1yM+qb7IlRuF2M6UypYUF/odTXHrxuFTJ1fBktQzlVNOGdsA341J+bD+JaOpz+T8FbSC9yyJrBBB64JnBwNHUUJ7RrC7Ezht1FPB7KA9qVdyxH0fsZ4mxGzKvvML4vKtt9NgLok0QQF8FSPYyMBwA0Iq9UKFJ6CkVIJD8VVEYvFhFDXN3XvOPYN7o5t7TvusWrqx4OyvJ5AyvNkH8FCsN7Mxd7SLoibHXLe/CoMEKQaGl5eak4EFseykmiChx00zz2voStdHIbeU6oQ18BwMLpPTgFm4EaQxLMbH5ggFJZRpjDsXG94vP3XfBqj9z8DPmGyNzUb0er3Gtx0QfzuujsTvzGTh9BK0pEHj2Av8M1wF906cd1hNdRJ9UWTBHr85MXjkDQNc7aNZ2SgFEKGyyoPBCoftEhZrolZSZKOt84aBqaeTFyVZqQmqQp4vR2Rwy4bg/xM4TB9heGusCon/qw==",
       "StatusCode": 201,
@@ -69,11 +57,7 @@
         "x-ms-content-crc64": "Mbtq3o4hM0Q=",
         "x-ms-request-id": "ab34d9da-601e-0012-48ee-50b161000000",
         "x-ms-request-server-encrypted": "true",
-<<<<<<< HEAD
-        "x-ms-version": "2020-12-06"
-=======
-        "x-ms-version": "2021-02-12"
->>>>>>> 7e782c87
+        "x-ms-version": "2021-02-12"
       },
       "ResponseBody": []
     },
@@ -88,11 +72,7 @@
         "x-ms-client-request-id": "3896fdc2-afc0-f496-6aec-4a4b5bc18e52",
         "x-ms-date": "Mon, 24 May 2021 22:43:04 GMT",
         "x-ms-return-client-request-id": "true",
-<<<<<<< HEAD
-        "x-ms-version": "2020-12-06"
-=======
-        "x-ms-version": "2021-02-12"
->>>>>>> 7e782c87
+        "x-ms-version": "2021-02-12"
       },
       "RequestBody": null,
       "StatusCode": 200,
@@ -116,11 +96,7 @@
         "x-ms-lease-status": "unlocked",
         "x-ms-request-id": "ab34da81-601e-0012-5eee-50b161000000",
         "x-ms-server-encrypted": "true",
-<<<<<<< HEAD
-        "x-ms-version": "2020-12-06"
-=======
-        "x-ms-version": "2021-02-12"
->>>>>>> 7e782c87
+        "x-ms-version": "2021-02-12"
       },
       "ResponseBody": []
     },
@@ -136,11 +112,7 @@
         "x-ms-date": "Mon, 24 May 2021 22:43:04 GMT",
         "x-ms-range": "bytes=0-511",
         "x-ms-return-client-request-id": "true",
-<<<<<<< HEAD
-        "x-ms-version": "2020-12-06"
-=======
-        "x-ms-version": "2021-02-12"
->>>>>>> 7e782c87
+        "x-ms-version": "2021-02-12"
       },
       "RequestBody": null,
       "StatusCode": 206,
@@ -163,11 +135,7 @@
         "x-ms-lease-status": "unlocked",
         "x-ms-request-id": "ab34daf4-601e-0012-43ee-50b161000000",
         "x-ms-server-encrypted": "true",
-<<<<<<< HEAD
-        "x-ms-version": "2020-12-06"
-=======
-        "x-ms-version": "2021-02-12"
->>>>>>> 7e782c87
+        "x-ms-version": "2021-02-12"
       },
       "ResponseBody": "ETcOaUPIHrvPDiKvOoSd6QJEcyzkF0nBd+GKH/PYVNI72RjAG05wtvbL5nGKjAou+8SEaXydw/rtTPJhPf7H9rlQc2Br3M200702GDDYN+vXXCMuVOpVnhUe089cDnj3BO+4Ohmpwh730Ja/ZqvJFRQGiuHbmKHO+tRKTAn+V8REPhNBH/zSLZkFN4RUljdqVb66VoSXHGxO6UBEX3YV+HjReiiXiPUYNFxH1mAdeWSd4PdLQwFArSGn8jW8jc4j7z8LgxsP083IoiEoT0YLMHDbpn5+ybR3kc0G75W/XKaNJOYhEfZJjg0pgqHfF13bnMHF4OdPpCaKlPFNCOM4CUV6mitg6h95khhxVUYTl3lwK1PT+Xu/PX/AlnwF+4Up8HlbZHwxerGiTE3O3k/fd/x33d2QZQ/Ju1ysoFOjdJeTSGTNtzP8PrChMK0u8V8w4R+AjR2nmYtpkakghdpe/9i1O5bqEb/Jep8t7jRim8r9e780IuZ5667YYyWJ3LjVQzHUeLbJRc9gthJ+eqpXB/bfIgkbKdzxPE/nEa6ZP53mV6sCjSIUMzbv1GvT+3AEgVsvqrmvuhlV4zxm4jMhxnd0mCP+VHnTyu/TK1VwHkDf45BSaZTjN5ySrKrmrVACzg30XmNNBS3iW9/K24/D5cX7h/+jzlzikWCGbKfP7Rw="
     },
@@ -184,11 +152,7 @@
         "x-ms-client-request-id": "3dddee2d-19cd-e10c-13a1-4fa6962e396e",
         "x-ms-date": "Mon, 24 May 2021 22:43:04 GMT",
         "x-ms-return-client-request-id": "true",
-<<<<<<< HEAD
-        "x-ms-version": "2020-12-06"
-=======
-        "x-ms-version": "2021-02-12"
->>>>>>> 7e782c87
+        "x-ms-version": "2021-02-12"
       },
       "RequestBody": "ETcOaUPIHrvPDiKvOoSd6QJEcyzkF0nBd+GKH/PYVNI72RjAG05wtvbL5nGKjAou+8SEaXydw/rtTPJhPf7H9rlQc2Br3M200702GDDYN+vXXCMuVOpVnhUe089cDnj3BO+4Ohmpwh730Ja/ZqvJFRQGiuHbmKHO+tRKTAn+V8REPhNBH/zSLZkFN4RUljdqVb66VoSXHGxO6UBEX3YV+HjReiiXiPUYNFxH1mAdeWSd4PdLQwFArSGn8jW8jc4j7z8LgxsP083IoiEoT0YLMHDbpn5+ybR3kc0G75W/XKaNJOYhEfZJjg0pgqHfF13bnMHF4OdPpCaKlPFNCOM4CUV6mitg6h95khhxVUYTl3lwK1PT+Xu/PX/AlnwF+4Up8HlbZHwxerGiTE3O3k/fd/x33d2QZQ/Ju1ysoFOjdJeTSGTNtzP8PrChMK0u8V8w4R+AjR2nmYtpkakghdpe/9i1O5bqEb/Jep8t7jRim8r9e780IuZ5667YYyWJ3LjVQzHUeLbJRc9gthJ+eqpXB/bfIgkbKdzxPE/nEa6ZP53mV6sCjSIUMzbv1GvT+3AEgVsvqrmvuhlV4zxm4jMhxnd0mCP+VHnTyu/TK1VwHkDf45BSaZTjN5ySrKrmrVACzg30XmNNBS3iW9/K24/D5cX7h/+jzlzikWCGbKfP7Rye0FxIe7/dkd1jcA21GVsNzsfl6iZRX/+wEs0Cx5mFEm7CKwoyemkFHfUhQF5PLHcEeJ3f6gL2TXFcmGnx28pE3V2f8u5R21Re380xMB+hYeVW/U77pShszN6Z1eIAE0Ir3GIBrzqJs51JgQo1xBxSuzeDm957STg1MiUPuAVxXsuLBlS8oLGqzEmxsiMdNwfCRhqrfHhjr5Mpy30UefuX1yM+qb7IlRuF2M6UypYUF/odTXHrxuFTJ1fBktQzlVNOGdsA341J+bD+JaOpz+T8FbSC9yyJrBBB64JnBwNHUUJ7RrC7Ezht1FPB7KA9qVdyxH0fsZ4mxGzKvvML4vKtt9NgLok0QQF8FSPYyMBwA0Iq9UKFJ6CkVIJD8VVEYvFhFDXN3XvOPYN7o5t7TvusWrqx4OyvJ5AyvNkH8FCsN7Mxd7SLoibHXLe/CoMEKQaGl5eak4EFseykmiChx00zz2voStdHIbeU6oQ18BwMLpPTgFm4EaQxLMbH5ggFJZRpjDsXG94vP3XfBqj9z8DPmGyNzUb0er3Gtx0QfzuujsTvzGTh9BK0pEHj2Av8M1wF906cd1hNdRJ9UWTBHr85MXjkDQNc7aNZ2SgFEKGyyoPBCoftEhZrolZSZKOt84aBqaeTFyVZqQmqQp4vR2Rwy4bg/xM4TB9heGusCon/qw==",
       "StatusCode": 201,
@@ -200,11 +164,7 @@
         "x-ms-content-crc64": "Mbtq3o4hM0Q=",
         "x-ms-request-id": "ab34db41-601e-0012-02ee-50b161000000",
         "x-ms-request-server-encrypted": "true",
-<<<<<<< HEAD
-        "x-ms-version": "2020-12-06"
-=======
-        "x-ms-version": "2021-02-12"
->>>>>>> 7e782c87
+        "x-ms-version": "2021-02-12"
       },
       "ResponseBody": []
     },
@@ -221,11 +181,7 @@
         "x-ms-client-request-id": "64cd5b9b-c32e-1397-7f8c-6c3080388bee",
         "x-ms-date": "Mon, 24 May 2021 22:43:05 GMT",
         "x-ms-return-client-request-id": "true",
-<<<<<<< HEAD
-        "x-ms-version": "2020-12-06"
-=======
-        "x-ms-version": "2021-02-12"
->>>>>>> 7e782c87
+        "x-ms-version": "2021-02-12"
       },
       "RequestBody": "﻿<BlockList><Latest>dGVzdC1ibG9jay1hNTM4YjdhYy1mYmIxLTRkYzktNmRjZC04MGZiNTIwYzAwNjQ=</Latest></BlockList>",
       "StatusCode": 201,
@@ -239,11 +195,7 @@
         "x-ms-content-crc64": "8QUM1mVFkqU=",
         "x-ms-request-id": "ab34dbd5-601e-0012-04ee-50b161000000",
         "x-ms-request-server-encrypted": "true",
-<<<<<<< HEAD
-        "x-ms-version": "2020-12-06"
-=======
-        "x-ms-version": "2021-02-12"
->>>>>>> 7e782c87
+        "x-ms-version": "2021-02-12"
       },
       "ResponseBody": []
     },
@@ -259,11 +211,7 @@
         "x-ms-date": "Mon, 24 May 2021 22:43:05 GMT",
         "x-ms-range": "bytes=512-1023",
         "x-ms-return-client-request-id": "true",
-<<<<<<< HEAD
-        "x-ms-version": "2020-12-06"
-=======
-        "x-ms-version": "2021-02-12"
->>>>>>> 7e782c87
+        "x-ms-version": "2021-02-12"
       },
       "RequestBody": null,
       "StatusCode": 412,
@@ -276,11 +224,7 @@
         "x-ms-client-request-id": "3a0a6c0a-d560-0140-c3c4-8a98ab6b5aa0",
         "x-ms-error-code": "ConditionNotMet",
         "x-ms-request-id": "ab34dc7b-601e-0012-0eee-50b161000000",
-<<<<<<< HEAD
-        "x-ms-version": "2020-12-06"
-=======
-        "x-ms-version": "2021-02-12"
->>>>>>> 7e782c87
+        "x-ms-version": "2021-02-12"
       },
       "ResponseBody": [
         "﻿<?xml version=\"1.0\" encoding=\"utf-8\"?><Error><Code>ConditionNotMet</Code><Message>The condition specified using HTTP conditional header(s) is not met.\n",
@@ -299,11 +243,7 @@
         "x-ms-client-request-id": "1325f579-512d-c88e-7e66-99ee9d676ae7",
         "x-ms-date": "Mon, 24 May 2021 22:43:05 GMT",
         "x-ms-return-client-request-id": "true",
-<<<<<<< HEAD
-        "x-ms-version": "2020-12-06"
-=======
-        "x-ms-version": "2021-02-12"
->>>>>>> 7e782c87
+        "x-ms-version": "2021-02-12"
       },
       "RequestBody": null,
       "StatusCode": 202,
@@ -313,11 +253,7 @@
         "Server": "Windows-Azure-Blob/1.0 Microsoft-HTTPAPI/2.0",
         "x-ms-client-request-id": "1325f579-512d-c88e-7e66-99ee9d676ae7",
         "x-ms-request-id": "ab34dcf9-601e-0012-76ee-50b161000000",
-<<<<<<< HEAD
-        "x-ms-version": "2020-12-06"
-=======
-        "x-ms-version": "2021-02-12"
->>>>>>> 7e782c87
+        "x-ms-version": "2021-02-12"
       },
       "ResponseBody": []
     }
