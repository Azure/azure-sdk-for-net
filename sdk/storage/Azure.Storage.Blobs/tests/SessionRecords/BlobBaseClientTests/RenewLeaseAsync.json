{
  "Entries": [
    {
      "RequestUri": "https://seanmcccanary.blob.core.windows.net/test-container-969d0967-e591-463b-d518-2fa58a3ac84b?restype=container",
      "RequestMethod": "PUT",
      "RequestHeaders": {
        "Authorization": "Sanitized",
        "traceparent": "00-657c49729a417b4aa07dc38d3103c090-9acb9260ddfb2047-00",
        "User-Agent": [
          "azsdk-net-Storage.Blobs/12.5.0-dev.20200402.1",
          "(.NET Core 4.6.28325.01; Microsoft Windows 10.0.18362 )"
        ],
        "x-ms-blob-public-access": "container",
        "x-ms-client-request-id": "61680e29-290e-619e-f6c9-91d8b290258e",
        "x-ms-date": "Thu, 02 Apr 2020 23:42:48 GMT",
        "x-ms-return-client-request-id": "true",
<<<<<<< HEAD
        "x-ms-version": "2019-12-12"
=======
        "x-ms-version": "2020-02-10"
>>>>>>> 60f4876e
      },
      "RequestBody": null,
      "StatusCode": 201,
      "ResponseHeaders": {
        "Content-Length": "0",
        "Date": "Thu, 02 Apr 2020 23:42:47 GMT",
        "ETag": "\u00220x8D7D75F8C87008C\u0022",
        "Last-Modified": "Thu, 02 Apr 2020 23:42:47 GMT",
        "Server": [
          "Windows-Azure-Blob/1.0",
          "Microsoft-HTTPAPI/2.0"
        ],
        "x-ms-client-request-id": "61680e29-290e-619e-f6c9-91d8b290258e",
        "x-ms-request-id": "0eff7e8f-901e-003b-3648-090804000000",
<<<<<<< HEAD
        "x-ms-version": "2019-12-12"
=======
        "x-ms-version": "2020-02-10"
>>>>>>> 60f4876e
      },
      "ResponseBody": []
    },
    {
      "RequestUri": "https://seanmcccanary.blob.core.windows.net/test-container-969d0967-e591-463b-d518-2fa58a3ac84b/test-blob-ca41d9c6-c0b5-68fa-6122-e2e70803f037",
      "RequestMethod": "PUT",
      "RequestHeaders": {
        "Authorization": "Sanitized",
        "Content-Length": "1024",
        "traceparent": "00-ec57785a789e6143b8cbc00249dfd7b5-20f025cefc4f5241-00",
        "User-Agent": [
          "azsdk-net-Storage.Blobs/12.5.0-dev.20200402.1",
          "(.NET Core 4.6.28325.01; Microsoft Windows 10.0.18362 )"
        ],
        "x-ms-blob-type": "BlockBlob",
        "x-ms-client-request-id": "b4d1d153-9a89-d5e7-eabb-80a4a2439a6e",
        "x-ms-date": "Thu, 02 Apr 2020 23:42:48 GMT",
        "x-ms-return-client-request-id": "true",
<<<<<<< HEAD
        "x-ms-version": "2019-12-12"
=======
        "x-ms-version": "2020-02-10"
>>>>>>> 60f4876e
      },
      "RequestBody": "T298e9JmPNNEcC2pbdDHIoROcHxc/gpoFAAA60a2WfLZWYhDFKm7X5xuhUSTUPqQW8BiupNz2lFkE2fSZlGMjRc70BRIhA7bkhDg7XjF1cMFcJCGVJ9eZX433gFC6flL4vgtWIDmSNeyhieCk\u002BzYnz2jzPXABTl33GqVEaUMmagXlAuAmH1DHyi51M133NKSXj/EnxwDi9y/tXwWUDYxpe1/av7hWAbAX6zNBjBrAP\u002BYA7JlSPqLFAkvweIBLc7xiC7g\u002BHHUsAY4Az9wNYSrU7V8fk2Ey13z81b0sZckvzLd3H4BiweNw1KsLUS6G96Fg20shK\u002BBbbzR7AUa3/9uFEQMklkFqceu7rr7154ZONd4by4p9zqDXG7CMJ4CcuRSPRj/rYiEf9mlfpX1hZUduLMtom/QRRwJiTbqQ3koq3vVqJqGGYpP8/BUg3mljtfZpXjr1dB1gvj89iRSmjxgfNMZH9z7l58o3q5/e8GjZPpeEZ0BPdarXyaiiiNm/Fmz9Aeli2773Q7YwvYh9gY2WJEp84meXz78bsC1WQx7wuFVy4e6/diMYzOPKHvfimkfazGRPAjPFJXIqB2uRYQBXP8Vyyp/e1u4nZBWDzbDHeNWlu3b6oXZhrby8lS73R2ujct7yr4\u002Bn\u002B/W2Z94eQVeBIs5V6\u002BWJXJ5PEVzjYkG/b9yp4FrR1MlF/b9BRDmYAyxk\u002B3JgYZuF2hYAY54yxJm0NzfBdGD8r04FEC5mCBhk9s5wfmbPHs5BJAZEkXFrEzjlzU0Bls6LqEwkW1FtH5H9m6zPwkYypNgpgBBad93cmfz1QHrLYx//pNYa6sO808R0hzXEWxCy82i1GBa\u002BcXBuR4FUt99XMniM0F2v1/nUrKxMJfDoGD6sAkzSVgrJAXOlrGNCKFwk3ZS9d4rzAttuoGuqcgt/hi9C6HVSRJwtg88qCmtWkoRQZwhcKuCz\u002BT\u002Bxo7WfXs8oJiYz/z/mkpj4T7P7iTiwGA3nWgsDI1tOju914OEmjiTAAiQFIpNEaZSvY9ss\u002BDAGwYun\u002BASD5MLK5TBQsPG30cGO\u002B4bUqvV6YvB2k79AYda/bt9VfpYgfB0hOn1jM7ji95HZXjypMlaWLVUUTVEDSkNZkUHSYlMrbn9p83B31283U9vtpsPaFjxIvxFAzC7L3fA6CaJ20FU\u002B7i\u002B9fz8mHlYl3Pm1FeN/v3sFieNB6qJQndWAfc2MwING7vjUHNc9YmD7Gy91VofMuoonMUax/MNNLKEppeBIWNw2Lmcqq2KkCGdCho9zG0dNs8NDpY881PH1RzA10/yAcsITPygg4g8nQykfL3Yz2hFZ2/HdBPNM\u002BRm1NSRyrjSqwhONYBwfLNH0HCJmHaW7g==",
      "StatusCode": 201,
      "ResponseHeaders": {
        "Content-Length": "0",
        "Content-MD5": "Y3thxiNAEr0LpselHHgJ7w==",
        "Date": "Thu, 02 Apr 2020 23:42:47 GMT",
        "ETag": "\u00220x8D7D75F8C93CA01\u0022",
        "Last-Modified": "Thu, 02 Apr 2020 23:42:47 GMT",
        "Server": [
          "Windows-Azure-Blob/1.0",
          "Microsoft-HTTPAPI/2.0"
        ],
        "x-ms-client-request-id": "b4d1d153-9a89-d5e7-eabb-80a4a2439a6e",
        "x-ms-content-crc64": "HCh76Qe6TEE=",
        "x-ms-request-id": "0eff7e97-901e-003b-3b48-090804000000",
        "x-ms-request-server-encrypted": "true",
<<<<<<< HEAD
        "x-ms-version": "2019-12-12"
=======
        "x-ms-version": "2020-02-10"
>>>>>>> 60f4876e
      },
      "ResponseBody": []
    },
    {
      "RequestUri": "https://seanmcccanary.blob.core.windows.net/test-container-969d0967-e591-463b-d518-2fa58a3ac84b/test-blob-ca41d9c6-c0b5-68fa-6122-e2e70803f037?comp=lease",
      "RequestMethod": "PUT",
      "RequestHeaders": {
        "Authorization": "Sanitized",
        "traceparent": "00-94d79943068847459580643f730dd967-d13a39f12e342244-00",
        "User-Agent": [
          "azsdk-net-Storage.Blobs/12.5.0-dev.20200402.1",
          "(.NET Core 4.6.28325.01; Microsoft Windows 10.0.18362 )"
        ],
        "x-ms-client-request-id": "c76aa97d-cde5-0b84-df51-39f39f7f7ca8",
        "x-ms-date": "Thu, 02 Apr 2020 23:42:48 GMT",
        "x-ms-lease-action": "acquire",
        "x-ms-lease-duration": "15",
        "x-ms-proposed-lease-id": "ddcee6d0-484f-80f2-7b96-fa6758420593",
        "x-ms-return-client-request-id": "true",
<<<<<<< HEAD
        "x-ms-version": "2019-12-12"
=======
        "x-ms-version": "2020-02-10"
>>>>>>> 60f4876e
      },
      "RequestBody": null,
      "StatusCode": 201,
      "ResponseHeaders": {
        "Content-Length": "0",
        "Date": "Thu, 02 Apr 2020 23:42:47 GMT",
        "ETag": "\u00220x8D7D75F8C93CA01\u0022",
        "Last-Modified": "Thu, 02 Apr 2020 23:42:47 GMT",
        "Server": [
          "Windows-Azure-Blob/1.0",
          "Microsoft-HTTPAPI/2.0"
        ],
        "x-ms-client-request-id": "c76aa97d-cde5-0b84-df51-39f39f7f7ca8",
        "x-ms-lease-id": "ddcee6d0-484f-80f2-7b96-fa6758420593",
        "x-ms-request-id": "0eff7e9e-901e-003b-3f48-090804000000",
<<<<<<< HEAD
        "x-ms-version": "2019-12-12"
=======
        "x-ms-version": "2020-02-10"
>>>>>>> 60f4876e
      },
      "ResponseBody": []
    },
    {
      "RequestUri": "https://seanmcccanary.blob.core.windows.net/test-container-969d0967-e591-463b-d518-2fa58a3ac84b/test-blob-ca41d9c6-c0b5-68fa-6122-e2e70803f037?comp=lease",
      "RequestMethod": "PUT",
      "RequestHeaders": {
        "Authorization": "Sanitized",
        "traceparent": "00-ce6a1ae488b952479e39f7e583b8dd76-3dfb4ba68ad7e34e-00",
        "User-Agent": [
          "azsdk-net-Storage.Blobs/12.5.0-dev.20200402.1",
          "(.NET Core 4.6.28325.01; Microsoft Windows 10.0.18362 )"
        ],
        "x-ms-client-request-id": "aeea0380-3dd7-57ae-182a-e753a871cc4c",
        "x-ms-date": "Thu, 02 Apr 2020 23:42:48 GMT",
        "x-ms-lease-action": "renew",
        "x-ms-lease-id": "ddcee6d0-484f-80f2-7b96-fa6758420593",
        "x-ms-return-client-request-id": "true",
<<<<<<< HEAD
        "x-ms-version": "2019-12-12"
=======
        "x-ms-version": "2020-02-10"
>>>>>>> 60f4876e
      },
      "RequestBody": null,
      "StatusCode": 200,
      "ResponseHeaders": {
        "Content-Length": "0",
        "Date": "Thu, 02 Apr 2020 23:42:47 GMT",
        "ETag": "\u00220x8D7D75F8C93CA01\u0022",
        "Last-Modified": "Thu, 02 Apr 2020 23:42:47 GMT",
        "Server": [
          "Windows-Azure-Blob/1.0",
          "Microsoft-HTTPAPI/2.0"
        ],
        "x-ms-client-request-id": "aeea0380-3dd7-57ae-182a-e753a871cc4c",
        "x-ms-lease-id": "ddcee6d0-484f-80f2-7b96-fa6758420593",
        "x-ms-request-id": "0eff7e9f-901e-003b-4048-090804000000",
<<<<<<< HEAD
        "x-ms-version": "2019-12-12"
=======
        "x-ms-version": "2020-02-10"
>>>>>>> 60f4876e
      },
      "ResponseBody": []
    },
    {
      "RequestUri": "https://seanmcccanary.blob.core.windows.net/test-container-969d0967-e591-463b-d518-2fa58a3ac84b?restype=container",
      "RequestMethod": "DELETE",
      "RequestHeaders": {
        "Authorization": "Sanitized",
        "traceparent": "00-10094e26af9a704ca9990dccfaca11f3-ca840f0adeb60a42-00",
        "User-Agent": [
          "azsdk-net-Storage.Blobs/12.5.0-dev.20200402.1",
          "(.NET Core 4.6.28325.01; Microsoft Windows 10.0.18362 )"
        ],
        "x-ms-client-request-id": "9b73a67a-ce95-78d0-3f27-ece2ec754610",
        "x-ms-date": "Thu, 02 Apr 2020 23:42:48 GMT",
        "x-ms-return-client-request-id": "true",
<<<<<<< HEAD
        "x-ms-version": "2019-12-12"
=======
        "x-ms-version": "2020-02-10"
>>>>>>> 60f4876e
      },
      "RequestBody": null,
      "StatusCode": 202,
      "ResponseHeaders": {
        "Content-Length": "0",
        "Date": "Thu, 02 Apr 2020 23:42:47 GMT",
        "Server": [
          "Windows-Azure-Blob/1.0",
          "Microsoft-HTTPAPI/2.0"
        ],
        "x-ms-client-request-id": "9b73a67a-ce95-78d0-3f27-ece2ec754610",
        "x-ms-request-id": "0eff7ea0-901e-003b-4148-090804000000",
<<<<<<< HEAD
        "x-ms-version": "2019-12-12"
=======
        "x-ms-version": "2020-02-10"
>>>>>>> 60f4876e
      },
      "ResponseBody": []
    }
  ],
  "Variables": {
    "RandomSeed": "1179283870",
    "Storage_TestConfigDefault": "ProductionTenant\nseanmcccanary\nU2FuaXRpemVk\nhttps://seanmcccanary.blob.core.windows.net\nhttps://seanmcccanary.file.core.windows.net\nhttps://seanmcccanary.queue.core.windows.net\nhttps://seanmcccanary.table.core.windows.net\n\n\n\n\nhttps://seanmcccanary-secondary.blob.core.windows.net\nhttps://seanmcccanary-secondary.file.core.windows.net\nhttps://seanmcccanary-secondary.queue.core.windows.net\nhttps://seanmcccanary-secondary.table.core.windows.net\n\nSanitized\n\n\nCloud\nBlobEndpoint=https://seanmcccanary.blob.core.windows.net/;QueueEndpoint=https://seanmcccanary.queue.core.windows.net/;FileEndpoint=https://seanmcccanary.file.core.windows.net/;BlobSecondaryEndpoint=https://seanmcccanary-secondary.blob.core.windows.net/;QueueSecondaryEndpoint=https://seanmcccanary-secondary.queue.core.windows.net/;FileSecondaryEndpoint=https://seanmcccanary-secondary.file.core.windows.net/;AccountName=seanmcccanary;AccountKey=Sanitized\nseanscope1"
  }
}<|MERGE_RESOLUTION|>--- conflicted
+++ resolved
@@ -14,11 +14,7 @@
         "x-ms-client-request-id": "61680e29-290e-619e-f6c9-91d8b290258e",
         "x-ms-date": "Thu, 02 Apr 2020 23:42:48 GMT",
         "x-ms-return-client-request-id": "true",
-<<<<<<< HEAD
-        "x-ms-version": "2019-12-12"
-=======
         "x-ms-version": "2020-02-10"
->>>>>>> 60f4876e
       },
       "RequestBody": null,
       "StatusCode": 201,
@@ -33,11 +29,7 @@
         ],
         "x-ms-client-request-id": "61680e29-290e-619e-f6c9-91d8b290258e",
         "x-ms-request-id": "0eff7e8f-901e-003b-3648-090804000000",
-<<<<<<< HEAD
-        "x-ms-version": "2019-12-12"
-=======
         "x-ms-version": "2020-02-10"
->>>>>>> 60f4876e
       },
       "ResponseBody": []
     },
@@ -56,11 +48,7 @@
         "x-ms-client-request-id": "b4d1d153-9a89-d5e7-eabb-80a4a2439a6e",
         "x-ms-date": "Thu, 02 Apr 2020 23:42:48 GMT",
         "x-ms-return-client-request-id": "true",
-<<<<<<< HEAD
-        "x-ms-version": "2019-12-12"
-=======
         "x-ms-version": "2020-02-10"
->>>>>>> 60f4876e
       },
       "RequestBody": "T298e9JmPNNEcC2pbdDHIoROcHxc/gpoFAAA60a2WfLZWYhDFKm7X5xuhUSTUPqQW8BiupNz2lFkE2fSZlGMjRc70BRIhA7bkhDg7XjF1cMFcJCGVJ9eZX433gFC6flL4vgtWIDmSNeyhieCk\u002BzYnz2jzPXABTl33GqVEaUMmagXlAuAmH1DHyi51M133NKSXj/EnxwDi9y/tXwWUDYxpe1/av7hWAbAX6zNBjBrAP\u002BYA7JlSPqLFAkvweIBLc7xiC7g\u002BHHUsAY4Az9wNYSrU7V8fk2Ey13z81b0sZckvzLd3H4BiweNw1KsLUS6G96Fg20shK\u002BBbbzR7AUa3/9uFEQMklkFqceu7rr7154ZONd4by4p9zqDXG7CMJ4CcuRSPRj/rYiEf9mlfpX1hZUduLMtom/QRRwJiTbqQ3koq3vVqJqGGYpP8/BUg3mljtfZpXjr1dB1gvj89iRSmjxgfNMZH9z7l58o3q5/e8GjZPpeEZ0BPdarXyaiiiNm/Fmz9Aeli2773Q7YwvYh9gY2WJEp84meXz78bsC1WQx7wuFVy4e6/diMYzOPKHvfimkfazGRPAjPFJXIqB2uRYQBXP8Vyyp/e1u4nZBWDzbDHeNWlu3b6oXZhrby8lS73R2ujct7yr4\u002Bn\u002B/W2Z94eQVeBIs5V6\u002BWJXJ5PEVzjYkG/b9yp4FrR1MlF/b9BRDmYAyxk\u002B3JgYZuF2hYAY54yxJm0NzfBdGD8r04FEC5mCBhk9s5wfmbPHs5BJAZEkXFrEzjlzU0Bls6LqEwkW1FtH5H9m6zPwkYypNgpgBBad93cmfz1QHrLYx//pNYa6sO808R0hzXEWxCy82i1GBa\u002BcXBuR4FUt99XMniM0F2v1/nUrKxMJfDoGD6sAkzSVgrJAXOlrGNCKFwk3ZS9d4rzAttuoGuqcgt/hi9C6HVSRJwtg88qCmtWkoRQZwhcKuCz\u002BT\u002Bxo7WfXs8oJiYz/z/mkpj4T7P7iTiwGA3nWgsDI1tOju914OEmjiTAAiQFIpNEaZSvY9ss\u002BDAGwYun\u002BASD5MLK5TBQsPG30cGO\u002B4bUqvV6YvB2k79AYda/bt9VfpYgfB0hOn1jM7ji95HZXjypMlaWLVUUTVEDSkNZkUHSYlMrbn9p83B31283U9vtpsPaFjxIvxFAzC7L3fA6CaJ20FU\u002B7i\u002B9fz8mHlYl3Pm1FeN/v3sFieNB6qJQndWAfc2MwING7vjUHNc9YmD7Gy91VofMuoonMUax/MNNLKEppeBIWNw2Lmcqq2KkCGdCho9zG0dNs8NDpY881PH1RzA10/yAcsITPygg4g8nQykfL3Yz2hFZ2/HdBPNM\u002BRm1NSRyrjSqwhONYBwfLNH0HCJmHaW7g==",
       "StatusCode": 201,
@@ -78,11 +66,7 @@
         "x-ms-content-crc64": "HCh76Qe6TEE=",
         "x-ms-request-id": "0eff7e97-901e-003b-3b48-090804000000",
         "x-ms-request-server-encrypted": "true",
-<<<<<<< HEAD
-        "x-ms-version": "2019-12-12"
-=======
         "x-ms-version": "2020-02-10"
->>>>>>> 60f4876e
       },
       "ResponseBody": []
     },
@@ -102,11 +86,7 @@
         "x-ms-lease-duration": "15",
         "x-ms-proposed-lease-id": "ddcee6d0-484f-80f2-7b96-fa6758420593",
         "x-ms-return-client-request-id": "true",
-<<<<<<< HEAD
-        "x-ms-version": "2019-12-12"
-=======
         "x-ms-version": "2020-02-10"
->>>>>>> 60f4876e
       },
       "RequestBody": null,
       "StatusCode": 201,
@@ -122,11 +102,7 @@
         "x-ms-client-request-id": "c76aa97d-cde5-0b84-df51-39f39f7f7ca8",
         "x-ms-lease-id": "ddcee6d0-484f-80f2-7b96-fa6758420593",
         "x-ms-request-id": "0eff7e9e-901e-003b-3f48-090804000000",
-<<<<<<< HEAD
-        "x-ms-version": "2019-12-12"
-=======
         "x-ms-version": "2020-02-10"
->>>>>>> 60f4876e
       },
       "ResponseBody": []
     },
@@ -145,11 +121,7 @@
         "x-ms-lease-action": "renew",
         "x-ms-lease-id": "ddcee6d0-484f-80f2-7b96-fa6758420593",
         "x-ms-return-client-request-id": "true",
-<<<<<<< HEAD
-        "x-ms-version": "2019-12-12"
-=======
         "x-ms-version": "2020-02-10"
->>>>>>> 60f4876e
       },
       "RequestBody": null,
       "StatusCode": 200,
@@ -165,11 +137,7 @@
         "x-ms-client-request-id": "aeea0380-3dd7-57ae-182a-e753a871cc4c",
         "x-ms-lease-id": "ddcee6d0-484f-80f2-7b96-fa6758420593",
         "x-ms-request-id": "0eff7e9f-901e-003b-4048-090804000000",
-<<<<<<< HEAD
-        "x-ms-version": "2019-12-12"
-=======
         "x-ms-version": "2020-02-10"
->>>>>>> 60f4876e
       },
       "ResponseBody": []
     },
@@ -186,11 +154,7 @@
         "x-ms-client-request-id": "9b73a67a-ce95-78d0-3f27-ece2ec754610",
         "x-ms-date": "Thu, 02 Apr 2020 23:42:48 GMT",
         "x-ms-return-client-request-id": "true",
-<<<<<<< HEAD
-        "x-ms-version": "2019-12-12"
-=======
         "x-ms-version": "2020-02-10"
->>>>>>> 60f4876e
       },
       "RequestBody": null,
       "StatusCode": 202,
@@ -203,11 +167,7 @@
         ],
         "x-ms-client-request-id": "9b73a67a-ce95-78d0-3f27-ece2ec754610",
         "x-ms-request-id": "0eff7ea0-901e-003b-4148-090804000000",
-<<<<<<< HEAD
-        "x-ms-version": "2019-12-12"
-=======
         "x-ms-version": "2020-02-10"
->>>>>>> 60f4876e
       },
       "ResponseBody": []
     }
