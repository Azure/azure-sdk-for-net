--- conflicted
+++ resolved
@@ -15,11 +15,7 @@
         "x-ms-client-request-id": "61680e29-290e-619e-f6c9-91d8b290258e",
         "x-ms-date": "Wed, 17 Feb 2021 18:47:40 GMT",
         "x-ms-return-client-request-id": "true",
-<<<<<<< HEAD
-        "x-ms-version": "2020-12-06"
-=======
         "x-ms-version": "2021-02-12"
->>>>>>> 7e782c87
       },
       "RequestBody": null,
       "StatusCode": 201,
@@ -34,11 +30,7 @@
         ],
         "x-ms-client-request-id": "61680e29-290e-619e-f6c9-91d8b290258e",
         "x-ms-request-id": "7d371aff-001e-0079-565d-0526e6000000",
-<<<<<<< HEAD
-        "x-ms-version": "2020-12-06"
-=======
         "x-ms-version": "2021-02-12"
->>>>>>> 7e782c87
       },
       "ResponseBody": []
     },
@@ -59,11 +51,7 @@
         "x-ms-client-request-id": "b4d1d153-9a89-d5e7-eabb-80a4a2439a6e",
         "x-ms-date": "Wed, 17 Feb 2021 18:47:41 GMT",
         "x-ms-return-client-request-id": "true",
-<<<<<<< HEAD
-        "x-ms-version": "2020-12-06"
-=======
         "x-ms-version": "2021-02-12"
->>>>>>> 7e782c87
       },
       "RequestBody": "T298e9JmPNNEcC2pbdDHIoROcHxc/gpoFAAA60a2WfLZWYhDFKm7X5xuhUSTUPqQW8BiupNz2lFkE2fSZlGMjRc70BRIhA7bkhDg7XjF1cMFcJCGVJ9eZX433gFC6flL4vgtWIDmSNeyhieCk+zYnz2jzPXABTl33GqVEaUMmagXlAuAmH1DHyi51M133NKSXj/EnxwDi9y/tXwWUDYxpe1/av7hWAbAX6zNBjBrAP+YA7JlSPqLFAkvweIBLc7xiC7g+HHUsAY4Az9wNYSrU7V8fk2Ey13z81b0sZckvzLd3H4BiweNw1KsLUS6G96Fg20shK+BbbzR7AUa3/9uFEQMklkFqceu7rr7154ZONd4by4p9zqDXG7CMJ4CcuRSPRj/rYiEf9mlfpX1hZUduLMtom/QRRwJiTbqQ3koq3vVqJqGGYpP8/BUg3mljtfZpXjr1dB1gvj89iRSmjxgfNMZH9z7l58o3q5/e8GjZPpeEZ0BPdarXyaiiiNm/Fmz9Aeli2773Q7YwvYh9gY2WJEp84meXz78bsC1WQx7wuFVy4e6/diMYzOPKHvfimkfazGRPAjPFJXIqB2uRYQBXP8Vyyp/e1u4nZBWDzbDHeNWlu3b6oXZhrby8lS73R2ujct7yr4+n+/W2Z94eQVeBIs5V6+WJXJ5PEVzjYkG/b9yp4FrR1MlF/b9BRDmYAyxk+3JgYZuF2hYAY54yxJm0NzfBdGD8r04FEC5mCBhk9s5wfmbPHs5BJAZEkXFrEzjlzU0Bls6LqEwkW1FtH5H9m6zPwkYypNgpgBBad93cmfz1QHrLYx//pNYa6sO808R0hzXEWxCy82i1GBa+cXBuR4FUt99XMniM0F2v1/nUrKxMJfDoGD6sAkzSVgrJAXOlrGNCKFwk3ZS9d4rzAttuoGuqcgt/hi9C6HVSRJwtg88qCmtWkoRQZwhcKuCz+T+xo7WfXs8oJiYz/z/mkpj4T7P7iTiwGA3nWgsDI1tOju914OEmjiTAAiQFIpNEaZSvY9ss+DAGwYun+ASD5MLK5TBQsPG30cGO+4bUqvV6YvB2k79AYda/bt9VfpYgfB0hOn1jM7ji95HZXjypMlaWLVUUTVEDSkNZkUHSYlMrbn9p83B31283U9vtpsPaFjxIvxFAzC7L3fA6CaJ20FU+7i+9fz8mHlYl3Pm1FeN/v3sFieNB6qJQndWAfc2MwING7vjUHNc9YmD7Gy91VofMuoonMUax/MNNLKEppeBIWNw2Lmcqq2KkCGdCho9zG0dNs8NDpY881PH1RzA10/yAcsITPygg4g8nQykfL3Yz2hFZ2/HdBPNM+Rm1NSRyrjSqwhONYBwfLNH0HCJmHaW7g==",
       "StatusCode": 201,
@@ -81,11 +69,7 @@
         "x-ms-content-crc64": "HCh76Qe6TEE=",
         "x-ms-request-id": "7d371b05-001e-0079-5b5d-0526e6000000",
         "x-ms-request-server-encrypted": "true",
-<<<<<<< HEAD
-        "x-ms-version": "2020-12-06",
-=======
         "x-ms-version": "2021-02-12",
->>>>>>> 7e782c87
         "x-ms-version-id": "2021-02-17T18:47:41.2872023Z"
       },
       "ResponseBody": []
@@ -107,11 +91,7 @@
         "x-ms-lease-duration": "15",
         "x-ms-proposed-lease-id": "ddcee6d0-484f-80f2-7b96-fa6758420593",
         "x-ms-return-client-request-id": "true",
-<<<<<<< HEAD
-        "x-ms-version": "2020-12-06"
-=======
         "x-ms-version": "2021-02-12"
->>>>>>> 7e782c87
       },
       "RequestBody": null,
       "StatusCode": 201,
@@ -127,11 +107,7 @@
         "x-ms-client-request-id": "c76aa97d-cde5-0b84-df51-39f39f7f7ca8",
         "x-ms-lease-id": "ddcee6d0-484f-80f2-7b96-fa6758420593",
         "x-ms-request-id": "7d371b0b-001e-0079-615d-0526e6000000",
-<<<<<<< HEAD
-        "x-ms-version": "2020-12-06"
-=======
         "x-ms-version": "2021-02-12"
->>>>>>> 7e782c87
       },
       "ResponseBody": []
     },
@@ -151,11 +127,7 @@
         "x-ms-lease-action": "renew",
         "x-ms-lease-id": "ddcee6d0-484f-80f2-7b96-fa6758420593",
         "x-ms-return-client-request-id": "true",
-<<<<<<< HEAD
-        "x-ms-version": "2020-12-06"
-=======
         "x-ms-version": "2021-02-12"
->>>>>>> 7e782c87
       },
       "RequestBody": null,
       "StatusCode": 200,
@@ -171,11 +143,7 @@
         "x-ms-client-request-id": "aeea0380-3dd7-57ae-182a-e753a871cc4c",
         "x-ms-lease-id": "ddcee6d0-484f-80f2-7b96-fa6758420593",
         "x-ms-request-id": "7d371b10-001e-0079-665d-0526e6000000",
-<<<<<<< HEAD
-        "x-ms-version": "2020-12-06"
-=======
         "x-ms-version": "2021-02-12"
->>>>>>> 7e782c87
       },
       "ResponseBody": []
     },
@@ -193,11 +161,7 @@
         "x-ms-client-request-id": "9b73a67a-ce95-78d0-3f27-ece2ec754610",
         "x-ms-date": "Wed, 17 Feb 2021 18:47:41 GMT",
         "x-ms-return-client-request-id": "true",
-<<<<<<< HEAD
-        "x-ms-version": "2020-12-06"
-=======
         "x-ms-version": "2021-02-12"
->>>>>>> 7e782c87
       },
       "RequestBody": null,
       "StatusCode": 202,
@@ -210,11 +174,7 @@
         ],
         "x-ms-client-request-id": "9b73a67a-ce95-78d0-3f27-ece2ec754610",
         "x-ms-request-id": "7d371b17-001e-0079-6a5d-0526e6000000",
-<<<<<<< HEAD
-        "x-ms-version": "2020-12-06"
-=======
         "x-ms-version": "2021-02-12"
->>>>>>> 7e782c87
       },
       "ResponseBody": []
     }
