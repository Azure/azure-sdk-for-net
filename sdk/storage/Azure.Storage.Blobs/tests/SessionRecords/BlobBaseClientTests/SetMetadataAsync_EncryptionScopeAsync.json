--- conflicted
+++ resolved
@@ -14,11 +14,7 @@
         "x-ms-client-request-id": "f20f4006-f56b-acd5-0569-4b67df071553",
         "x-ms-date": "Thu, 02 Apr 2020 23:45:48 GMT",
         "x-ms-return-client-request-id": "true",
-<<<<<<< HEAD
-        "x-ms-version": "2019-12-12"
-=======
         "x-ms-version": "2020-02-10"
->>>>>>> 60f4876e
       },
       "RequestBody": null,
       "StatusCode": 201,
@@ -33,11 +29,7 @@
         ],
         "x-ms-client-request-id": "f20f4006-f56b-acd5-0569-4b67df071553",
         "x-ms-request-id": "39b3735c-401e-0007-3c48-0921c3000000",
-<<<<<<< HEAD
-        "x-ms-version": "2019-12-12"
-=======
         "x-ms-version": "2020-02-10"
->>>>>>> 60f4876e
       },
       "ResponseBody": []
     },
@@ -57,11 +49,7 @@
         "x-ms-date": "Thu, 02 Apr 2020 23:45:48 GMT",
         "x-ms-encryption-scope": "seanscope1",
         "x-ms-return-client-request-id": "true",
-<<<<<<< HEAD
-        "x-ms-version": "2019-12-12"
-=======
         "x-ms-version": "2020-02-10"
->>>>>>> 60f4876e
       },
       "RequestBody": null,
       "StatusCode": 201,
@@ -78,11 +66,7 @@
         "x-ms-encryption-scope": "seanscope1",
         "x-ms-request-id": "39b37360-401e-0007-3e48-0921c3000000",
         "x-ms-request-server-encrypted": "true",
-<<<<<<< HEAD
-        "x-ms-version": "2019-12-12"
-=======
         "x-ms-version": "2020-02-10"
->>>>>>> 60f4876e
       },
       "ResponseBody": []
     },
@@ -104,11 +88,7 @@
         "x-ms-meta-meta": "data",
         "x-ms-meta-UPPER": "case",
         "x-ms-return-client-request-id": "true",
-<<<<<<< HEAD
-        "x-ms-version": "2019-12-12"
-=======
         "x-ms-version": "2020-02-10"
->>>>>>> 60f4876e
       },
       "RequestBody": null,
       "StatusCode": 200,
@@ -125,11 +105,7 @@
         "x-ms-encryption-scope": "seanscope1",
         "x-ms-request-id": "39b3737b-401e-0007-5248-0921c3000000",
         "x-ms-request-server-encrypted": "true",
-<<<<<<< HEAD
-        "x-ms-version": "2019-12-12"
-=======
         "x-ms-version": "2020-02-10"
->>>>>>> 60f4876e
       },
       "ResponseBody": []
     },
@@ -146,11 +122,7 @@
         "x-ms-client-request-id": "7a777d8c-379a-c642-ebd0-30da5b716f18",
         "x-ms-date": "Thu, 02 Apr 2020 23:45:49 GMT",
         "x-ms-return-client-request-id": "true",
-<<<<<<< HEAD
-        "x-ms-version": "2019-12-12"
-=======
         "x-ms-version": "2020-02-10"
->>>>>>> 60f4876e
       },
       "RequestBody": null,
       "StatusCode": 202,
@@ -163,11 +135,7 @@
         ],
         "x-ms-client-request-id": "7a777d8c-379a-c642-ebd0-30da5b716f18",
         "x-ms-request-id": "39b3737e-401e-0007-5548-0921c3000000",
-<<<<<<< HEAD
-        "x-ms-version": "2019-12-12"
-=======
         "x-ms-version": "2020-02-10"
->>>>>>> 60f4876e
       },
       "ResponseBody": []
     }
