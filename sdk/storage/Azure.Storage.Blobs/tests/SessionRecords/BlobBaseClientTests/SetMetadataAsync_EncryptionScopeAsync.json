﻿{
  "Entries": [
    {
      "RequestUri": "https://seanmcccanary3.blob.core.windows.net/test-container-3fd0ded1-3cbe-93ff-e410-ddae34dcd5d6?restype=container",
      "RequestMethod": "PUT",
      "RequestHeaders": {
        "Accept": "application/xml",
        "Authorization": "Sanitized",
        "traceparent": "00-7848fad0441117468ed280f8db5d9e44-5174db008c8a6745-00",
        "User-Agent": [
          "azsdk-net-Storage.Blobs/12.9.0-alpha.20210217.1",
          "(.NET 5.0.3; Microsoft Windows 10.0.19042)"
        ],
        "x-ms-blob-public-access": "container",
        "x-ms-client-request-id": "f20f4006-f56b-acd5-0569-4b67df071553",
        "x-ms-date": "Wed, 17 Feb 2021 18:52:25 GMT",
        "x-ms-return-client-request-id": "true",
<<<<<<< HEAD
        "x-ms-version": "2020-12-06"
=======
        "x-ms-version": "2021-02-12"
>>>>>>> 7e782c87
      },
      "RequestBody": null,
      "StatusCode": 201,
      "ResponseHeaders": {
        "Content-Length": "0",
        "Date": "Wed, 17 Feb 2021 18:52:24 GMT",
        "ETag": "\"0x8D8D3752ACB8CA9\"",
        "Last-Modified": "Wed, 17 Feb 2021 18:52:25 GMT",
        "Server": [
          "Windows-Azure-Blob/1.0",
          "Microsoft-HTTPAPI/2.0"
        ],
        "x-ms-client-request-id": "f20f4006-f56b-acd5-0569-4b67df071553",
        "x-ms-request-id": "63a0a4c3-101e-004a-4b5e-05794d000000",
<<<<<<< HEAD
        "x-ms-version": "2020-12-06"
=======
        "x-ms-version": "2021-02-12"
>>>>>>> 7e782c87
      },
      "ResponseBody": []
    },
    {
      "RequestUri": "https://seanmcccanary3.blob.core.windows.net/test-container-3fd0ded1-3cbe-93ff-e410-ddae34dcd5d6/test-blob-4e5c79e6-e560-5811-a4f6-914cc99e94f7",
      "RequestMethod": "PUT",
      "RequestHeaders": {
        "Accept": "application/xml",
        "Authorization": "Sanitized",
        "If-None-Match": "*",
        "traceparent": "00-c822be78c8a227409b948e210a694eed-35c93b605a62b14a-00",
        "User-Agent": [
          "azsdk-net-Storage.Blobs/12.9.0-alpha.20210217.1",
          "(.NET 5.0.3; Microsoft Windows 10.0.19042)"
        ],
        "x-ms-blob-type": "AppendBlob",
        "x-ms-client-request-id": "867a1e5c-4e8f-21c3-2eb6-4e756489e266",
        "x-ms-date": "Wed, 17 Feb 2021 18:52:25 GMT",
        "x-ms-encryption-scope": "seanscope1",
        "x-ms-return-client-request-id": "true",
<<<<<<< HEAD
        "x-ms-version": "2020-12-06"
=======
        "x-ms-version": "2021-02-12"
>>>>>>> 7e782c87
      },
      "RequestBody": null,
      "StatusCode": 201,
      "ResponseHeaders": {
        "Content-Length": "0",
        "Date": "Wed, 17 Feb 2021 18:52:24 GMT",
        "ETag": "\"0x8D8D3752AD843F9\"",
        "Last-Modified": "Wed, 17 Feb 2021 18:52:25 GMT",
        "Server": [
          "Windows-Azure-Blob/1.0",
          "Microsoft-HTTPAPI/2.0"
        ],
        "x-ms-client-request-id": "867a1e5c-4e8f-21c3-2eb6-4e756489e266",
        "x-ms-encryption-scope": "seanscope1",
        "x-ms-request-id": "63a0a4ca-101e-004a-4f5e-05794d000000",
        "x-ms-request-server-encrypted": "true",
<<<<<<< HEAD
        "x-ms-version": "2020-12-06",
=======
        "x-ms-version": "2021-02-12",
>>>>>>> 7e782c87
        "x-ms-version-id": "2021-02-17T18:52:25.6375801Z"
      },
      "ResponseBody": []
    },
    {
      "RequestUri": "https://seanmcccanary3.blob.core.windows.net/test-container-3fd0ded1-3cbe-93ff-e410-ddae34dcd5d6/test-blob-4e5c79e6-e560-5811-a4f6-914cc99e94f7?comp=metadata",
      "RequestMethod": "PUT",
      "RequestHeaders": {
        "Accept": "application/xml",
        "Authorization": "Sanitized",
        "traceparent": "00-5f9f7599c0bc654f8b4c88c8fac3de40-7e9e8396dc900541-00",
        "User-Agent": [
          "azsdk-net-Storage.Blobs/12.9.0-alpha.20210217.1",
          "(.NET 5.0.3; Microsoft Windows 10.0.19042)"
        ],
        "x-ms-client-request-id": "abefeafd-0e24-2367-f685-c51594f5127b",
        "x-ms-date": "Wed, 17 Feb 2021 18:52:25 GMT",
        "x-ms-encryption-scope": "seanscope1",
        "x-ms-meta-Capital": "letter",
        "x-ms-meta-foo": "bar",
        "x-ms-meta-meta": "data",
        "x-ms-meta-UPPER": "case",
        "x-ms-return-client-request-id": "true",
<<<<<<< HEAD
        "x-ms-version": "2020-12-06"
=======
        "x-ms-version": "2021-02-12"
>>>>>>> 7e782c87
      },
      "RequestBody": null,
      "StatusCode": 200,
      "ResponseHeaders": {
        "Content-Length": "0",
        "Date": "Wed, 17 Feb 2021 18:52:24 GMT",
        "ETag": "\"0x8D8D3752AE082D9\"",
        "Last-Modified": "Wed, 17 Feb 2021 18:52:25 GMT",
        "Server": [
          "Windows-Azure-Blob/1.0",
          "Microsoft-HTTPAPI/2.0"
        ],
        "x-ms-client-request-id": "abefeafd-0e24-2367-f685-c51594f5127b",
        "x-ms-encryption-scope": "seanscope1",
        "x-ms-request-id": "63a0a4cf-101e-004a-525e-05794d000000",
        "x-ms-request-server-encrypted": "true",
<<<<<<< HEAD
        "x-ms-version": "2020-12-06",
=======
        "x-ms-version": "2021-02-12",
>>>>>>> 7e782c87
        "x-ms-version-id": "2021-02-17T18:52:25.6926185Z"
      },
      "ResponseBody": []
    },
    {
      "RequestUri": "https://seanmcccanary3.blob.core.windows.net/test-container-3fd0ded1-3cbe-93ff-e410-ddae34dcd5d6?restype=container",
      "RequestMethod": "DELETE",
      "RequestHeaders": {
        "Accept": "application/xml",
        "Authorization": "Sanitized",
        "traceparent": "00-e3909622c83ea84bac4e089733316ac3-7051b33373823d4d-00",
        "User-Agent": [
          "azsdk-net-Storage.Blobs/12.9.0-alpha.20210217.1",
          "(.NET 5.0.3; Microsoft Windows 10.0.19042)"
        ],
        "x-ms-client-request-id": "7a777d8c-379a-c642-ebd0-30da5b716f18",
        "x-ms-date": "Wed, 17 Feb 2021 18:52:25 GMT",
        "x-ms-return-client-request-id": "true",
<<<<<<< HEAD
        "x-ms-version": "2020-12-06"
=======
        "x-ms-version": "2021-02-12"
>>>>>>> 7e782c87
      },
      "RequestBody": null,
      "StatusCode": 202,
      "ResponseHeaders": {
        "Content-Length": "0",
        "Date": "Wed, 17 Feb 2021 18:52:24 GMT",
        "Server": [
          "Windows-Azure-Blob/1.0",
          "Microsoft-HTTPAPI/2.0"
        ],
        "x-ms-client-request-id": "7a777d8c-379a-c642-ebd0-30da5b716f18",
        "x-ms-request-id": "63a0a4d4-101e-004a-545e-05794d000000",
<<<<<<< HEAD
        "x-ms-version": "2020-12-06"
=======
        "x-ms-version": "2021-02-12"
>>>>>>> 7e782c87
      },
      "ResponseBody": []
    }
  ],
  "Variables": {
    "RandomSeed": "1592647248",
    "Storage_TestConfigDefault": "ProductionTenant\nseanmcccanary3\nU2FuaXRpemVk\nhttps://seanmcccanary3.blob.core.windows.net\nhttps://seanmcccanary3.file.core.windows.net\nhttps://seanmcccanary3.queue.core.windows.net\nhttps://seanmcccanary3.table.core.windows.net\n\n\n\n\nhttps://seanmcccanary3-secondary.blob.core.windows.net\nhttps://seanmcccanary3-secondary.file.core.windows.net\nhttps://seanmcccanary3-secondary.queue.core.windows.net\nhttps://seanmcccanary3-secondary.table.core.windows.net\n\nSanitized\n\n\nCloud\nBlobEndpoint=https://seanmcccanary3.blob.core.windows.net/;QueueEndpoint=https://seanmcccanary3.queue.core.windows.net/;FileEndpoint=https://seanmcccanary3.file.core.windows.net/;BlobSecondaryEndpoint=https://seanmcccanary3-secondary.blob.core.windows.net/;QueueSecondaryEndpoint=https://seanmcccanary3-secondary.queue.core.windows.net/;FileSecondaryEndpoint=https://seanmcccanary3-secondary.file.core.windows.net/;AccountName=seanmcccanary3;AccountKey=Kg==;\nseanscope1\n\n"
  }
}<|MERGE_RESOLUTION|>--- conflicted
+++ resolved
@@ -15,11 +15,7 @@
         "x-ms-client-request-id": "f20f4006-f56b-acd5-0569-4b67df071553",
         "x-ms-date": "Wed, 17 Feb 2021 18:52:25 GMT",
         "x-ms-return-client-request-id": "true",
-<<<<<<< HEAD
-        "x-ms-version": "2020-12-06"
-=======
         "x-ms-version": "2021-02-12"
->>>>>>> 7e782c87
       },
       "RequestBody": null,
       "StatusCode": 201,
@@ -34,11 +30,7 @@
         ],
         "x-ms-client-request-id": "f20f4006-f56b-acd5-0569-4b67df071553",
         "x-ms-request-id": "63a0a4c3-101e-004a-4b5e-05794d000000",
-<<<<<<< HEAD
-        "x-ms-version": "2020-12-06"
-=======
         "x-ms-version": "2021-02-12"
->>>>>>> 7e782c87
       },
       "ResponseBody": []
     },
@@ -59,11 +51,7 @@
         "x-ms-date": "Wed, 17 Feb 2021 18:52:25 GMT",
         "x-ms-encryption-scope": "seanscope1",
         "x-ms-return-client-request-id": "true",
-<<<<<<< HEAD
-        "x-ms-version": "2020-12-06"
-=======
         "x-ms-version": "2021-02-12"
->>>>>>> 7e782c87
       },
       "RequestBody": null,
       "StatusCode": 201,
@@ -80,11 +68,7 @@
         "x-ms-encryption-scope": "seanscope1",
         "x-ms-request-id": "63a0a4ca-101e-004a-4f5e-05794d000000",
         "x-ms-request-server-encrypted": "true",
-<<<<<<< HEAD
-        "x-ms-version": "2020-12-06",
-=======
         "x-ms-version": "2021-02-12",
->>>>>>> 7e782c87
         "x-ms-version-id": "2021-02-17T18:52:25.6375801Z"
       },
       "ResponseBody": []
@@ -108,11 +92,7 @@
         "x-ms-meta-meta": "data",
         "x-ms-meta-UPPER": "case",
         "x-ms-return-client-request-id": "true",
-<<<<<<< HEAD
-        "x-ms-version": "2020-12-06"
-=======
         "x-ms-version": "2021-02-12"
->>>>>>> 7e782c87
       },
       "RequestBody": null,
       "StatusCode": 200,
@@ -129,11 +109,7 @@
         "x-ms-encryption-scope": "seanscope1",
         "x-ms-request-id": "63a0a4cf-101e-004a-525e-05794d000000",
         "x-ms-request-server-encrypted": "true",
-<<<<<<< HEAD
-        "x-ms-version": "2020-12-06",
-=======
         "x-ms-version": "2021-02-12",
->>>>>>> 7e782c87
         "x-ms-version-id": "2021-02-17T18:52:25.6926185Z"
       },
       "ResponseBody": []
@@ -152,11 +128,7 @@
         "x-ms-client-request-id": "7a777d8c-379a-c642-ebd0-30da5b716f18",
         "x-ms-date": "Wed, 17 Feb 2021 18:52:25 GMT",
         "x-ms-return-client-request-id": "true",
-<<<<<<< HEAD
-        "x-ms-version": "2020-12-06"
-=======
         "x-ms-version": "2021-02-12"
->>>>>>> 7e782c87
       },
       "RequestBody": null,
       "StatusCode": 202,
@@ -169,11 +141,7 @@
         ],
         "x-ms-client-request-id": "7a777d8c-379a-c642-ebd0-30da5b716f18",
         "x-ms-request-id": "63a0a4d4-101e-004a-545e-05794d000000",
-<<<<<<< HEAD
-        "x-ms-version": "2020-12-06"
-=======
         "x-ms-version": "2021-02-12"
->>>>>>> 7e782c87
       },
       "ResponseBody": []
     }
