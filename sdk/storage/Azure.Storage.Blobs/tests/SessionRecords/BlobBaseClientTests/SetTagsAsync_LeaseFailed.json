--- conflicted
+++ resolved
@@ -15,11 +15,7 @@
         "x-ms-client-request-id": "3d8d6afe-6611-1821-4671-ba8952a9ba32",
         "x-ms-date": "Wed, 17 Feb 2021 18:48:05 GMT",
         "x-ms-return-client-request-id": "true",
-<<<<<<< HEAD
-        "x-ms-version": "2020-12-06"
-=======
         "x-ms-version": "2021-02-12"
->>>>>>> 7e782c87
       },
       "RequestBody": null,
       "StatusCode": 201,
@@ -34,11 +30,7 @@
         ],
         "x-ms-client-request-id": "3d8d6afe-6611-1821-4671-ba8952a9ba32",
         "x-ms-request-id": "1d5580f1-f01e-0020-765d-05a165000000",
-<<<<<<< HEAD
-        "x-ms-version": "2020-12-06"
-=======
         "x-ms-version": "2021-02-12"
->>>>>>> 7e782c87
       },
       "ResponseBody": []
     },
@@ -59,11 +51,7 @@
         "x-ms-client-request-id": "5620a44d-15a0-4517-1427-6a67ec89d7f8",
         "x-ms-date": "Wed, 17 Feb 2021 18:48:05 GMT",
         "x-ms-return-client-request-id": "true",
-<<<<<<< HEAD
-        "x-ms-version": "2020-12-06"
-=======
         "x-ms-version": "2021-02-12"
->>>>>>> 7e782c87
       },
       "RequestBody": "KhDN4iFL7siGPuoOu8ucaImKYkqNEDHi7nobEcrqt8YdlF9B3NcQ9NqOc0cxbFdWZDOt1h0JmBne6vSnL93+m4cj8SdsWoyyem5w/pzpsYEixa2WPeCpE/tFY/HjacT9kNjADXsw6gqn+1yumZl99TlyhGovaF6net0rJveazhGqcm7EKaMG8tuj7kKE+nliyG24ceRZzSd6GJKeBMMSDCxKAycquMuVa5GPjHkbI4BjyV6J4lwsUKRHShAQaO0XkOIVOfZSNw+iIgVSykGuXvUSOjtkiSrQHrKC4266hAOkd/yXBemJEZFP5r9W2oZjmesb/i2yswa3RRtD0FOg554BrlJEFlgLiSmpFaNreUQsHkqCn4bV8sT14MDORUA+rv4gVCszHoKTD3QECJ1jS8vWF7EJHUgXK7yOTjaXPUToa2ekSiQY+QDH748R0ekmkpT09y6PNJC2CShupM9L+9IwHJw2vgCnvh6xQS24BlrSaLyio0UWWDfW7kH7qVQwe/S94bRN8NSTTTkP3vNi/QLOnDwTqViNGsRlYNC+qxTJgMU5+yWmhXjnDlULBnpDc/A/LQ0YHNKcMMbw6I8D1KIlRl4tKQLdJxfEK5sCghRKIezgf30GsWPznMtetpzo5Dmy5b8bFkruYQb2U/A2ma6ypsajI1UkHpT6OYw3f3F63EdhT5xULgui8R53EF1yvAMcrA/WRMDkjsYrIdy+tuGUe3ep1EkRXXi7ATE2rQ02h3yIGtNhpJeGfcHVKQwu5Ds84pTmyei5C06XGkOPreC49JpfNZwOMtfgIleHOzRrjB32+cp5UL2Uzw+EyolT99DhHDVyz66fLq+8BqaRMc8aK40mmbMVP6TcymWNiWhOjCuGph//+b1uV8savEkXA50/ap78LF0cy92RlQRJEqRHbnl6CouwGjLPuELo+oNaxcfITR/KUmDNattCbmO5JEUn003QnPkSj09rLHMbM9BZNtA9gMSEfBwZrZ+wbazOFpP8wSc1iijNtr3PXiXssTYK6DeTfKSAolYwtu9aYiGjnRXfHnKpI6ynb8oHtR32LftopYV1O5rvfB/QBdM5c1ObLMEPDJLEYcWK6wzZeew5OYn08bycLWJ78KJT2B7Zbvt2a4hc5yBoo0TA6k+NFQMyl8tKRIKX/v5flBzwcYimsXwRYw1j3FJojE133EMS7tqeIEFTjil53m2K/VMEdzK8GTjTfLL2zrp44bg0HyG7TKVBUVBGUyJSl4Sg2d//ZBQau8MKP3InqFKG2q1xRL9Lz7GtwiXidcUVgOQuVvTbeX2kGWResAwzGan+wHl14VLFVAotUqHuOEX99L6O+VJdqmEvzCta7R6keqh85A==",
       "StatusCode": 201,
@@ -81,11 +69,7 @@
         "x-ms-content-crc64": "IJMlE0f2zZA=",
         "x-ms-request-id": "1d558100-f01e-0020-025d-05a165000000",
         "x-ms-request-server-encrypted": "true",
-<<<<<<< HEAD
-        "x-ms-version": "2020-12-06",
-=======
         "x-ms-version": "2021-02-12",
->>>>>>> 7e782c87
         "x-ms-version-id": "2021-02-17T18:48:05.9728785Z"
       },
       "ResponseBody": []
@@ -107,11 +91,7 @@
         "x-ms-date": "Wed, 17 Feb 2021 18:48:05 GMT",
         "x-ms-lease-id": "b1905471-1f54-8ffd-5173-fc3a53174a3c",
         "x-ms-return-client-request-id": "true",
-<<<<<<< HEAD
-        "x-ms-version": "2020-12-06"
-=======
         "x-ms-version": "2021-02-12"
->>>>>>> 7e782c87
       },
       "RequestBody": "﻿<Tags><TagSet><Tag><Key>tagKey0</Key><Value>tagValue0</Value></Tag><Tag><Key>tagKey1</Key><Value>tagValue1</Value></Tag></TagSet></Tags>",
       "StatusCode": 412,
@@ -126,11 +106,7 @@
         "x-ms-client-request-id": "8c43e34f-af8d-2e67-a791-052c18ddf1fd",
         "x-ms-error-code": "LeaseNotPresentWithBlobOperation",
         "x-ms-request-id": "1d558114-f01e-0020-115d-05a165000000",
-<<<<<<< HEAD
-        "x-ms-version": "2020-12-06"
-=======
         "x-ms-version": "2021-02-12"
->>>>>>> 7e782c87
       },
       "ResponseBody": [
         "﻿<?xml version=\"1.0\" encoding=\"utf-8\"?>\n",
@@ -153,11 +129,7 @@
         "x-ms-client-request-id": "6febd875-bdd3-ddae-fb28-2df720168857",
         "x-ms-date": "Wed, 17 Feb 2021 18:48:06 GMT",
         "x-ms-return-client-request-id": "true",
-<<<<<<< HEAD
-        "x-ms-version": "2020-12-06"
-=======
         "x-ms-version": "2021-02-12"
->>>>>>> 7e782c87
       },
       "RequestBody": null,
       "StatusCode": 202,
@@ -170,11 +142,7 @@
         ],
         "x-ms-client-request-id": "6febd875-bdd3-ddae-fb28-2df720168857",
         "x-ms-request-id": "1d558198-f01e-0020-035d-05a165000000",
-<<<<<<< HEAD
-        "x-ms-version": "2020-12-06"
-=======
         "x-ms-version": "2021-02-12"
->>>>>>> 7e782c87
       },
       "ResponseBody": []
     }
