--- conflicted
+++ resolved
@@ -15,11 +15,7 @@
         "x-ms-client-request-id": "64906a9e-6478-68d8-2c5e-9141e2d22da1",
         "x-ms-date": "Wed, 17 Feb 2021 18:48:42 GMT",
         "x-ms-return-client-request-id": "true",
-<<<<<<< HEAD
-        "x-ms-version": "2020-12-06"
-=======
-        "x-ms-version": "2021-02-12"
->>>>>>> 7e782c87
+        "x-ms-version": "2021-02-12"
       },
       "RequestBody": null,
       "StatusCode": 201,
@@ -34,11 +30,7 @@
         ],
         "x-ms-client-request-id": "64906a9e-6478-68d8-2c5e-9141e2d22da1",
         "x-ms-request-id": "1362649e-e01e-0095-015d-053277000000",
-<<<<<<< HEAD
-        "x-ms-version": "2020-12-06"
-=======
-        "x-ms-version": "2021-02-12"
->>>>>>> 7e782c87
+        "x-ms-version": "2021-02-12"
       },
       "ResponseBody": []
     },
@@ -59,11 +51,7 @@
         "x-ms-client-request-id": "945156c0-354e-1cb6-f2a0-2e446a82deb5",
         "x-ms-date": "Wed, 17 Feb 2021 18:48:42 GMT",
         "x-ms-return-client-request-id": "true",
-<<<<<<< HEAD
-        "x-ms-version": "2020-12-06"
-=======
-        "x-ms-version": "2021-02-12"
->>>>>>> 7e782c87
+        "x-ms-version": "2021-02-12"
       },
       "RequestBody": "l1xhD5UZq2Ly+1n68/zFHJA6AsFTJMbYAKxZvO8IReI+f6mGcR0LSuBIEpxtb/EP9Vg/6EZevnOViQ/pwO5y6bZ2vHNSP6tzLrjgChIqa5G6SseXyFyb38E28egNIYny1ijl9rJ9vLaty7mOfbRhax1+LnYn2iBZ2t2yHE7DZgwv7jPpRHTePY4Q6v2jDWEM1YXKjvITy/sIjBvVy59o6mWsXo+Adyepn/HoFvAjts17pUfI+dcaGyI44bhYCXHuqACX9q7RjF1eIO8BK7UL5NVOWSZYn/GNkkNsSJZuUJWA+W3wi8AeqRjqadjoGfBtLfzjCrBLlggOCmNrZUTG789ZgDFHGlgUL68NbjYYpXlS/xuZi0blNWNl4YFcs0TUI3oIjpi/JRKkztoBPSjS9mXqGWUpLWOJdEvN4jjXuHxqOUq7EBbhktkI9b1r5Pc7kusccprfq/YWfhpM8UPZzRZelgTdFuZOCYaLIDimHpBUkk9NukXii45UpZH8lKCWLienDE3zXnsFzWkTU4q9cGCJ+F/zixLQfAp1iHFUUXTl9fEQ/hFCYDPTSOzczjcEljQwcpxBoqIU15BDfdUKsHz0Ll6YrXFPR5crH0Mm863ScfE8JN/YpFJO/CaA/+JdyZhw56DZa+nC4SsEFYJf7uPjcAzkzYydHIkMSbBKzki1zlartQsM+QUHeUKz04/P7w1DnY7WefsL08oWzSI5eBLjT0cstDnX1nYG3FRJ6Un6PFmjBzG53lRan+FB9izjzgEvz4RHozvUa8YXz5ynwuqBG5DIlXDhKnDy0RRXluBKIw5SGhnEspgez5xroQ63s933wNqbGjiRTqUUVdImfNTmzayOVKjQvGj3qcbTdohhOx03YNYGrgjVwctzsF3G+FLIhdNiKV80JwNxpHByvtgdshm07hz94B+kuJPcXAsLMbFzCvG0/xK+AjjSlAqXYwLzVv5DEQk2yqS0vXDLWMr4ZnK//rPnaLMH9uvjKksVDFWQ6QUNxx+oPUBMAEGi8qpu2i6X2GRPDO5KPBsdUp9Zn7EaO2/E6p5TFsFzm2hxZQNBdU8dfTTxQd0XwosEiuug8mCQh7c7qfCPRMGj23CF2dYX3NxPPCF8KPmRrCcTTozW06gH4d1LBcxfjTlyTmVskum17K0OULY+E1++qfzIfPU0zAjIffj4y9YQ8K7oCtmUJRo+XmLfx4PyyM1+jVzPlhFEPYFdoxTxvCDW/V8HVgmFKYTiih2TVQWF1rQqej56QFmdo81YNoEGTaFBCMkj6nLE+GPY7Qzzsed82M1fxkLiW7wGabI8LfIC3D17UU07YetCZoHaolNMqvLl2160poZfXqwNHYG/iMtw1Q==",
       "StatusCode": 201,
@@ -81,11 +69,7 @@
         "x-ms-content-crc64": "RJtSJAXxHYU=",
         "x-ms-request-id": "136264af-e01e-0095-0e5d-053277000000",
         "x-ms-request-server-encrypted": "true",
-<<<<<<< HEAD
-        "x-ms-version": "2020-12-06",
-=======
         "x-ms-version": "2021-02-12",
->>>>>>> 7e782c87
         "x-ms-version-id": "2021-02-17T18:48:42.9632008Z"
       },
       "ResponseBody": []
@@ -107,11 +91,7 @@
         "x-ms-client-request-id": "bc81354c-20b9-79d5-1061-c1bc82f15b71",
         "x-ms-date": "Wed, 17 Feb 2021 18:48:42 GMT",
         "x-ms-return-client-request-id": "true",
-<<<<<<< HEAD
-        "x-ms-version": "2020-12-06"
-=======
-        "x-ms-version": "2021-02-12"
->>>>>>> 7e782c87
+        "x-ms-version": "2021-02-12"
       },
       "RequestBody": "Y8H/MXnch9sYWmz5EzJ3moELnusnPIwtC7erfKyQf5usiuCog608jEVlZNclUIe1Wu+lkrcHfCc00iXCMQsviNvRTYhRzhfTzhKmwdi1B7ow9SK86uzkpA64dLCIels6Ndv8VAP+ZIvX0cOlYbpPf8tqkjvoc53v7Kh6mVpmS1S3a4v8uLK3MZGW5BkpPkNUafTkHecfUcI9DWhahMswcYVu7vUuUsYZs2CpUo6Exa5lJi9lgi5slxrIv6tKXK3GZnOUulBNJRcuy2qHdf80uEe59V2byu5WAVfbZZIaz1az4+wa7wteFwAYN7bD5SEakwZkkGdPK5uFPbj4cb+EE/sU05ITGsg7Wt1dg5M3kxw1wdGMtj7vZLhQlLJSZaZAlCS7rxGOBnk9KDWJ8qcHTaqcw7Dt91y9JG/awoUW6PU3HO9vfOMKprpYTo4JZXEQSUcItqL1U5zH/oqitETzJz9AUtW4mNDGkRz2lKnOs7/9ynk9DTJTQclSqH5YaPJ1ZSdOyROcV7F3QiSF/77z+ErLpOnLtRkN7BAMZu9RbSkpgC+Bf+qsYXLHxssNzUIKX680jcMJqrAOQdwCj/HBJtT7XH6OcXhfH0J2A+5N/x/NAQZAHOBlINV+cz4OqdKBBp/3EnHEfO021W6BkqfBwEK8NI3qgAr0lTuoEP46UHVw9fxPVuytCYUYCUZy5I4uvbL7UXVEloWVAnw1G2vv+4T4EJyqcmpVDyoH0XfDgrCteVJLP///K192uVNvd+0ZKQ3CedTxhEtIpkJLPcQO0oDMiKIZpLyF+eQ9M7gW5Zc87ahpAAjcvPUHApi8tO6aaOfSo+9LAIRRPIDvs1CSMcCqDk8bpdF478usEaIjyET2o8vQREGn8ewkGMSI7QikdNDYEaaefsIWWrQjn+7hLXM7+BCFwu1+Axxi940M7wHDB53RS7edWCQIuumNg1L+QupQTPT3H7LjWQ6JO4c1CWqyYJdRD+G8nqDrfAcD8X/KZLSivKMNzOjq7vKoFByd07F+2iO6rDIIlK5TC6Kq32eOv9bSkk3HpZOvZiHvFImETqlWhRdcELiBmSj1ucBFQA+KGlVFykBjtzWPC0URGYAkz735VFpQMq4eUfgl0uzTaSYRZfk0P4No8s7hzARyb4Co0OkDTOy1OeemJnlIPuRJvKEf/7OG75A5kGGMbmWqrOF4fQECzxw6XCsSjhgJILPpmBBjU3DMIuFZybyKKMuC/HqXz8HiRuyE5KKIc2B4L2+totZVRllxq1ogqQZgrzNgj5KeclDyB1Ej3m7NRK6A4ZlM3Yb0LbUgJiRmwZ3mJDRvJ+TO2b0eu5uEMWjrpGesoMdsE9Kta2LcfUssiw==",
       "StatusCode": 201,
@@ -129,11 +109,7 @@
         "x-ms-content-crc64": "4hjVQc1KKDc=",
         "x-ms-request-id": "136264ca-e01e-0095-245d-053277000000",
         "x-ms-request-server-encrypted": "true",
-<<<<<<< HEAD
-        "x-ms-version": "2020-12-06",
-=======
         "x-ms-version": "2021-02-12",
->>>>>>> 7e782c87
         "x-ms-version-id": "2021-02-17T18:48:43.0172397Z"
       },
       "ResponseBody": []
@@ -154,11 +130,7 @@
         "x-ms-client-request-id": "489066fb-6fca-24d1-dec3-a9d79c6047bf",
         "x-ms-date": "Wed, 17 Feb 2021 18:48:43 GMT",
         "x-ms-return-client-request-id": "true",
-<<<<<<< HEAD
-        "x-ms-version": "2020-12-06"
-=======
-        "x-ms-version": "2021-02-12"
->>>>>>> 7e782c87
+        "x-ms-version": "2021-02-12"
       },
       "RequestBody": "﻿<Tags><TagSet><Tag><Key>coolTag</Key><Value>true</Value></Tag></TagSet></Tags>",
       "StatusCode": 204,
@@ -170,11 +142,7 @@
         ],
         "x-ms-client-request-id": "489066fb-6fca-24d1-dec3-a9d79c6047bf",
         "x-ms-request-id": "136264e1-e01e-0095-385d-053277000000",
-<<<<<<< HEAD
-        "x-ms-version": "2020-12-06"
-=======
-        "x-ms-version": "2021-02-12"
->>>>>>> 7e782c87
+        "x-ms-version": "2021-02-12"
       },
       "ResponseBody": []
     },
@@ -195,11 +163,7 @@
         "x-ms-if-tags": "\"coolTag\" = 'true'",
         "x-ms-requires-sync": "true",
         "x-ms-return-client-request-id": "true",
-<<<<<<< HEAD
-        "x-ms-version": "2020-12-06"
-=======
-        "x-ms-version": "2021-02-12"
->>>>>>> 7e782c87
+        "x-ms-version": "2021-02-12"
       },
       "RequestBody": null,
       "StatusCode": 202,
@@ -217,11 +181,7 @@
         "x-ms-copy-id": "37482979-707d-4769-a798-7fe3b8e42008",
         "x-ms-copy-status": "success",
         "x-ms-request-id": "136266f8-e01e-0095-0f5d-053277000000",
-<<<<<<< HEAD
-        "x-ms-version": "2020-12-06",
-=======
         "x-ms-version": "2021-02-12",
->>>>>>> 7e782c87
         "x-ms-version-id": "2021-02-17T18:48:45.4909982Z"
       },
       "ResponseBody": []
@@ -240,11 +200,7 @@
         "x-ms-client-request-id": "9c267fda-2b9f-985e-c1b9-9264add698aa",
         "x-ms-date": "Wed, 17 Feb 2021 18:48:45 GMT",
         "x-ms-return-client-request-id": "true",
-<<<<<<< HEAD
-        "x-ms-version": "2020-12-06"
-=======
-        "x-ms-version": "2021-02-12"
->>>>>>> 7e782c87
+        "x-ms-version": "2021-02-12"
       },
       "RequestBody": null,
       "StatusCode": 202,
@@ -257,11 +213,7 @@
         ],
         "x-ms-client-request-id": "9c267fda-2b9f-985e-c1b9-9264add698aa",
         "x-ms-request-id": "13626853-e01e-0095-3d5d-053277000000",
-<<<<<<< HEAD
-        "x-ms-version": "2020-12-06"
-=======
-        "x-ms-version": "2021-02-12"
->>>>>>> 7e782c87
+        "x-ms-version": "2021-02-12"
       },
       "ResponseBody": []
     }
