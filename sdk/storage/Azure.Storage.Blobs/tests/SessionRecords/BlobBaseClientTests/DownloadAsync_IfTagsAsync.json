--- conflicted
+++ resolved
@@ -12,11 +12,7 @@
         "x-ms-client-request-id": "e851612a-d664-f355-eb76-454ae8b0c8cb",
         "x-ms-date": "Fri, 05 Mar 2021 16:43:29 GMT",
         "x-ms-return-client-request-id": "true",
-<<<<<<< HEAD
-        "x-ms-version": "2020-12-06"
-=======
-        "x-ms-version": "2021-02-12"
->>>>>>> 7e782c87
+        "x-ms-version": "2021-02-12"
       },
       "RequestBody": null,
       "StatusCode": 201,
@@ -28,11 +24,7 @@
         "Server": "Windows-Azure-Blob/1.0 Microsoft-HTTPAPI/2.0",
         "x-ms-client-request-id": "e851612a-d664-f355-eb76-454ae8b0c8cb",
         "x-ms-request-id": "b2d21446-501e-0039-4ade-111457000000",
-<<<<<<< HEAD
-        "x-ms-version": "2020-12-06"
-=======
-        "x-ms-version": "2021-02-12"
->>>>>>> 7e782c87
+        "x-ms-version": "2021-02-12"
       },
       "ResponseBody": []
     },
@@ -50,11 +42,7 @@
         "x-ms-client-request-id": "98b19068-f77f-17cd-8dd0-7673112f929d",
         "x-ms-date": "Fri, 05 Mar 2021 16:43:29 GMT",
         "x-ms-return-client-request-id": "true",
-<<<<<<< HEAD
-        "x-ms-version": "2020-12-06"
-=======
-        "x-ms-version": "2021-02-12"
->>>>>>> 7e782c87
+        "x-ms-version": "2021-02-12"
       },
       "RequestBody": "7xTKUkvep3jGnD2ZiHReQKpadWHmKQb7sEvsLZ+8dAdnmDKj/e2ZTLnZIciYvGp3GASfjjpn5cUOz6L/8XrYCSc1MvBBukO9wSinDQc+YvPhdRSaHObNALJslS1Kmlo+ABigY4p5NV7B4swSv9i+0GyuHXxmPexAaDE+1SUVcifOaAzunf9pZz+22ToZukHarsXBm3ze2MMrYPpYO2A4q3ClQ1bMzzJtRbU8r2SyJ63wYyZfVNaq75BJwj0EESzffS3Jc3bqDd+SU1bGoSheeTlNZ9c62VeZ+1TGgwz1aDOJXTI26LM2BlZHzQB/5E5n6kkDt6pUpaTWL3giJIrSnOsjPEP2J5CFFmCB8gtWGRYFXpjC8bGJNbiNYLk6E+LLdDAVXKgLcMK5fqBJ0rKYfxZiHcXyEKo5mQeLaMfXSwN+tn7bQbxu+u3VCXMRP2IF9eGj2PUc2GOG28Ohfwj74TKdyhwzvT1Z9CPXHAY2KFmkhXPmNHMNYt0aVWX5zXrl2idBdHVF0jejSePSRbxdT7Np/PqUFK2/j2g/GGjYXyap8UHe9bTkXrM7QuqPOxwhvQWxkNCAUcV6guQNBrnPy+q9KVN6fln/hJ1GWNHDL1RLHltiJs5WKKB7ZHPP11j5bHf/0hLIpj+rsQszOfj0tlKQwehebKQcZgCz/hnmMK1FTOxaw11CgncctnTCIu6oh64gPhZvm//T42sRFaclxYFe7ewLmvP1Tj5wQbUvWUQRC3drxvGX1rDshuDxMG3Q9vHzZDUCnO26K/DX/lpJo4on/wowuf6Qxxc7HxMTAx3RoErEPPQPD26JsJoAwNdWouNVyjFioDzyY50dxn3apyjTBV0PhWaVGPCbpgljjwc/5XwwvTjsbwAN0dlX8UnxrwlyLbp5Rx18wLJAx/kzj9OV3eEBqenv5pZdAbSMPSamqfb/8GFMxp5es/2Fq6cG2UIGwRNo8AUfg0YkHEVp74KMmh0CM55xSRdCovbsajvuVidxhnsSPrnx4G0bJ6lY9cN7+RGJA6aklHj8JU4PMxkLNsUd92gGeVtkEVMwViFt6qwycHApZFOBzfIDFhhr4axUD/HkO/5adX+1JfJSdD1Wjjuh3MKo4dFxmyl2AmNC+S+m20YwiK6t1/vxdD5hL1m0rYfdyQTqrC4fcp/U5HIbcyzCq5j3JQWM9AXGtm2TEGzQwVXcZS8rvC8XERUO2POJ1gESn4PBvYeBUNX/I/XBjGIzBCIcPw38l+9o3xTwfhsSPeBsgHHoDwTOWhRaK5g5VoWz29TQbJbzFQeUWN5zkdK57eUUVAvwSvUeTuT5oWtWL4iOPKJHQdBKeGtpVLYmWslBoT6zJAF5wpDesQ==",
       "StatusCode": 201,
@@ -69,11 +57,7 @@
         "x-ms-content-crc64": "AyqqplFTBiE=",
         "x-ms-request-id": "b2d21475-501e-0039-74de-111457000000",
         "x-ms-request-server-encrypted": "true",
-<<<<<<< HEAD
-        "x-ms-version": "2020-12-06"
-=======
-        "x-ms-version": "2021-02-12"
->>>>>>> 7e782c87
+        "x-ms-version": "2021-02-12"
       },
       "ResponseBody": []
     },
@@ -90,11 +74,7 @@
         "x-ms-client-request-id": "1b091ddb-3263-a95c-b9de-b0287ca7a5d1",
         "x-ms-date": "Fri, 05 Mar 2021 16:43:29 GMT",
         "x-ms-return-client-request-id": "true",
-<<<<<<< HEAD
-        "x-ms-version": "2020-12-06"
-=======
-        "x-ms-version": "2021-02-12"
->>>>>>> 7e782c87
+        "x-ms-version": "2021-02-12"
       },
       "RequestBody": "﻿<Tags><TagSet><Tag><Key>coolTag</Key><Value>true</Value></Tag></TagSet></Tags>",
       "StatusCode": 204,
@@ -103,11 +83,7 @@
         "Server": "Windows-Azure-Blob/1.0 Microsoft-HTTPAPI/2.0",
         "x-ms-client-request-id": "1b091ddb-3263-a95c-b9de-b0287ca7a5d1",
         "x-ms-request-id": "b2d214c2-501e-0039-3cde-111457000000",
-<<<<<<< HEAD
-        "x-ms-version": "2020-12-06"
-=======
-        "x-ms-version": "2021-02-12"
->>>>>>> 7e782c87
+        "x-ms-version": "2021-02-12"
       },
       "ResponseBody": []
     },
@@ -123,11 +99,7 @@
         "x-ms-date": "Fri, 05 Mar 2021 16:43:29 GMT",
         "x-ms-if-tags": "\"coolTag\" = 'true'",
         "x-ms-return-client-request-id": "true",
-<<<<<<< HEAD
-        "x-ms-version": "2020-12-06"
-=======
-        "x-ms-version": "2021-02-12"
->>>>>>> 7e782c87
+        "x-ms-version": "2021-02-12"
       },
       "RequestBody": null,
       "StatusCode": 200,
@@ -149,11 +121,7 @@
         "x-ms-request-id": "b2d21504-501e-0039-76de-111457000000",
         "x-ms-server-encrypted": "true",
         "x-ms-tag-count": "1",
-<<<<<<< HEAD
-        "x-ms-version": "2020-12-06"
-=======
-        "x-ms-version": "2021-02-12"
->>>>>>> 7e782c87
+        "x-ms-version": "2021-02-12"
       },
       "ResponseBody": "7xTKUkvep3jGnD2ZiHReQKpadWHmKQb7sEvsLZ+8dAdnmDKj/e2ZTLnZIciYvGp3GASfjjpn5cUOz6L/8XrYCSc1MvBBukO9wSinDQc+YvPhdRSaHObNALJslS1Kmlo+ABigY4p5NV7B4swSv9i+0GyuHXxmPexAaDE+1SUVcifOaAzunf9pZz+22ToZukHarsXBm3ze2MMrYPpYO2A4q3ClQ1bMzzJtRbU8r2SyJ63wYyZfVNaq75BJwj0EESzffS3Jc3bqDd+SU1bGoSheeTlNZ9c62VeZ+1TGgwz1aDOJXTI26LM2BlZHzQB/5E5n6kkDt6pUpaTWL3giJIrSnOsjPEP2J5CFFmCB8gtWGRYFXpjC8bGJNbiNYLk6E+LLdDAVXKgLcMK5fqBJ0rKYfxZiHcXyEKo5mQeLaMfXSwN+tn7bQbxu+u3VCXMRP2IF9eGj2PUc2GOG28Ohfwj74TKdyhwzvT1Z9CPXHAY2KFmkhXPmNHMNYt0aVWX5zXrl2idBdHVF0jejSePSRbxdT7Np/PqUFK2/j2g/GGjYXyap8UHe9bTkXrM7QuqPOxwhvQWxkNCAUcV6guQNBrnPy+q9KVN6fln/hJ1GWNHDL1RLHltiJs5WKKB7ZHPP11j5bHf/0hLIpj+rsQszOfj0tlKQwehebKQcZgCz/hnmMK1FTOxaw11CgncctnTCIu6oh64gPhZvm//T42sRFaclxYFe7ewLmvP1Tj5wQbUvWUQRC3drxvGX1rDshuDxMG3Q9vHzZDUCnO26K/DX/lpJo4on/wowuf6Qxxc7HxMTAx3RoErEPPQPD26JsJoAwNdWouNVyjFioDzyY50dxn3apyjTBV0PhWaVGPCbpgljjwc/5XwwvTjsbwAN0dlX8UnxrwlyLbp5Rx18wLJAx/kzj9OV3eEBqenv5pZdAbSMPSamqfb/8GFMxp5es/2Fq6cG2UIGwRNo8AUfg0YkHEVp74KMmh0CM55xSRdCovbsajvuVidxhnsSPrnx4G0bJ6lY9cN7+RGJA6aklHj8JU4PMxkLNsUd92gGeVtkEVMwViFt6qwycHApZFOBzfIDFhhr4axUD/HkO/5adX+1JfJSdD1Wjjuh3MKo4dFxmyl2AmNC+S+m20YwiK6t1/vxdD5hL1m0rYfdyQTqrC4fcp/U5HIbcyzCq5j3JQWM9AXGtm2TEGzQwVXcZS8rvC8XERUO2POJ1gESn4PBvYeBUNX/I/XBjGIzBCIcPw38l+9o3xTwfhsSPeBsgHHoDwTOWhRaK5g5VoWz29TQbJbzFQeUWN5zkdK57eUUVAvwSvUeTuT5oWtWL4iOPKJHQdBKeGtpVLYmWslBoT6zJAF5wpDesQ=="
     },
@@ -169,11 +137,7 @@
         "x-ms-date": "Fri, 05 Mar 2021 16:43:29 GMT",
         "x-ms-if-tags": "\"coolTag\" = 'true'",
         "x-ms-return-client-request-id": "true",
-<<<<<<< HEAD
-        "x-ms-version": "2020-12-06"
-=======
-        "x-ms-version": "2021-02-12"
->>>>>>> 7e782c87
+        "x-ms-version": "2021-02-12"
       },
       "RequestBody": null,
       "StatusCode": 200,
@@ -195,11 +159,7 @@
         "x-ms-request-id": "b2d21516-501e-0039-07de-111457000000",
         "x-ms-server-encrypted": "true",
         "x-ms-tag-count": "1",
-<<<<<<< HEAD
-        "x-ms-version": "2020-12-06"
-=======
-        "x-ms-version": "2021-02-12"
->>>>>>> 7e782c87
+        "x-ms-version": "2021-02-12"
       },
       "ResponseBody": "7xTKUkvep3jGnD2ZiHReQKpadWHmKQb7sEvsLZ+8dAdnmDKj/e2ZTLnZIciYvGp3GASfjjpn5cUOz6L/8XrYCSc1MvBBukO9wSinDQc+YvPhdRSaHObNALJslS1Kmlo+ABigY4p5NV7B4swSv9i+0GyuHXxmPexAaDE+1SUVcifOaAzunf9pZz+22ToZukHarsXBm3ze2MMrYPpYO2A4q3ClQ1bMzzJtRbU8r2SyJ63wYyZfVNaq75BJwj0EESzffS3Jc3bqDd+SU1bGoSheeTlNZ9c62VeZ+1TGgwz1aDOJXTI26LM2BlZHzQB/5E5n6kkDt6pUpaTWL3giJIrSnOsjPEP2J5CFFmCB8gtWGRYFXpjC8bGJNbiNYLk6E+LLdDAVXKgLcMK5fqBJ0rKYfxZiHcXyEKo5mQeLaMfXSwN+tn7bQbxu+u3VCXMRP2IF9eGj2PUc2GOG28Ohfwj74TKdyhwzvT1Z9CPXHAY2KFmkhXPmNHMNYt0aVWX5zXrl2idBdHVF0jejSePSRbxdT7Np/PqUFK2/j2g/GGjYXyap8UHe9bTkXrM7QuqPOxwhvQWxkNCAUcV6guQNBrnPy+q9KVN6fln/hJ1GWNHDL1RLHltiJs5WKKB7ZHPP11j5bHf/0hLIpj+rsQszOfj0tlKQwehebKQcZgCz/hnmMK1FTOxaw11CgncctnTCIu6oh64gPhZvm//T42sRFaclxYFe7ewLmvP1Tj5wQbUvWUQRC3drxvGX1rDshuDxMG3Q9vHzZDUCnO26K/DX/lpJo4on/wowuf6Qxxc7HxMTAx3RoErEPPQPD26JsJoAwNdWouNVyjFioDzyY50dxn3apyjTBV0PhWaVGPCbpgljjwc/5XwwvTjsbwAN0dlX8UnxrwlyLbp5Rx18wLJAx/kzj9OV3eEBqenv5pZdAbSMPSamqfb/8GFMxp5es/2Fq6cG2UIGwRNo8AUfg0YkHEVp74KMmh0CM55xSRdCovbsajvuVidxhnsSPrnx4G0bJ6lY9cN7+RGJA6aklHj8JU4PMxkLNsUd92gGeVtkEVMwViFt6qwycHApZFOBzfIDFhhr4axUD/HkO/5adX+1JfJSdD1Wjjuh3MKo4dFxmyl2AmNC+S+m20YwiK6t1/vxdD5hL1m0rYfdyQTqrC4fcp/U5HIbcyzCq5j3JQWM9AXGtm2TEGzQwVXcZS8rvC8XERUO2POJ1gESn4PBvYeBUNX/I/XBjGIzBCIcPw38l+9o3xTwfhsSPeBsgHHoDwTOWhRaK5g5VoWz29TQbJbzFQeUWN5zkdK57eUUVAvwSvUeTuT5oWtWL4iOPKJHQdBKeGtpVLYmWslBoT6zJAF5wpDesQ=="
     },
@@ -215,11 +175,7 @@
         "x-ms-date": "Fri, 05 Mar 2021 16:43:29 GMT",
         "x-ms-if-tags": "\"coolTag\" = 'true'",
         "x-ms-return-client-request-id": "true",
-<<<<<<< HEAD
-        "x-ms-version": "2020-12-06"
-=======
-        "x-ms-version": "2021-02-12"
->>>>>>> 7e782c87
+        "x-ms-version": "2021-02-12"
       },
       "RequestBody": null,
       "StatusCode": 200,
@@ -241,11 +197,7 @@
         "x-ms-request-id": "b2d21529-501e-0039-18de-111457000000",
         "x-ms-server-encrypted": "true",
         "x-ms-tag-count": "1",
-<<<<<<< HEAD
-        "x-ms-version": "2020-12-06"
-=======
-        "x-ms-version": "2021-02-12"
->>>>>>> 7e782c87
+        "x-ms-version": "2021-02-12"
       },
       "ResponseBody": "7xTKUkvep3jGnD2ZiHReQKpadWHmKQb7sEvsLZ+8dAdnmDKj/e2ZTLnZIciYvGp3GASfjjpn5cUOz6L/8XrYCSc1MvBBukO9wSinDQc+YvPhdRSaHObNALJslS1Kmlo+ABigY4p5NV7B4swSv9i+0GyuHXxmPexAaDE+1SUVcifOaAzunf9pZz+22ToZukHarsXBm3ze2MMrYPpYO2A4q3ClQ1bMzzJtRbU8r2SyJ63wYyZfVNaq75BJwj0EESzffS3Jc3bqDd+SU1bGoSheeTlNZ9c62VeZ+1TGgwz1aDOJXTI26LM2BlZHzQB/5E5n6kkDt6pUpaTWL3giJIrSnOsjPEP2J5CFFmCB8gtWGRYFXpjC8bGJNbiNYLk6E+LLdDAVXKgLcMK5fqBJ0rKYfxZiHcXyEKo5mQeLaMfXSwN+tn7bQbxu+u3VCXMRP2IF9eGj2PUc2GOG28Ohfwj74TKdyhwzvT1Z9CPXHAY2KFmkhXPmNHMNYt0aVWX5zXrl2idBdHVF0jejSePSRbxdT7Np/PqUFK2/j2g/GGjYXyap8UHe9bTkXrM7QuqPOxwhvQWxkNCAUcV6guQNBrnPy+q9KVN6fln/hJ1GWNHDL1RLHltiJs5WKKB7ZHPP11j5bHf/0hLIpj+rsQszOfj0tlKQwehebKQcZgCz/hnmMK1FTOxaw11CgncctnTCIu6oh64gPhZvm//T42sRFaclxYFe7ewLmvP1Tj5wQbUvWUQRC3drxvGX1rDshuDxMG3Q9vHzZDUCnO26K/DX/lpJo4on/wowuf6Qxxc7HxMTAx3RoErEPPQPD26JsJoAwNdWouNVyjFioDzyY50dxn3apyjTBV0PhWaVGPCbpgljjwc/5XwwvTjsbwAN0dlX8UnxrwlyLbp5Rx18wLJAx/kzj9OV3eEBqenv5pZdAbSMPSamqfb/8GFMxp5es/2Fq6cG2UIGwRNo8AUfg0YkHEVp74KMmh0CM55xSRdCovbsajvuVidxhnsSPrnx4G0bJ6lY9cN7+RGJA6aklHj8JU4PMxkLNsUd92gGeVtkEVMwViFt6qwycHApZFOBzfIDFhhr4axUD/HkO/5adX+1JfJSdD1Wjjuh3MKo4dFxmyl2AmNC+S+m20YwiK6t1/vxdD5hL1m0rYfdyQTqrC4fcp/U5HIbcyzCq5j3JQWM9AXGtm2TEGzQwVXcZS8rvC8XERUO2POJ1gESn4PBvYeBUNX/I/XBjGIzBCIcPw38l+9o3xTwfhsSPeBsgHHoDwTOWhRaK5g5VoWz29TQbJbzFQeUWN5zkdK57eUUVAvwSvUeTuT5oWtWL4iOPKJHQdBKeGtpVLYmWslBoT6zJAF5wpDesQ=="
     },
@@ -260,11 +212,7 @@
         "x-ms-client-request-id": "9400ef92-2d61-fedb-33b4-edda2019bf8c",
         "x-ms-date": "Fri, 05 Mar 2021 16:43:29 GMT",
         "x-ms-return-client-request-id": "true",
-<<<<<<< HEAD
-        "x-ms-version": "2020-12-06"
-=======
-        "x-ms-version": "2021-02-12"
->>>>>>> 7e782c87
+        "x-ms-version": "2021-02-12"
       },
       "RequestBody": null,
       "StatusCode": 202,
@@ -274,11 +222,7 @@
         "Server": "Windows-Azure-Blob/1.0 Microsoft-HTTPAPI/2.0",
         "x-ms-client-request-id": "9400ef92-2d61-fedb-33b4-edda2019bf8c",
         "x-ms-request-id": "b2d2153c-501e-0039-2bde-111457000000",
-<<<<<<< HEAD
-        "x-ms-version": "2020-12-06"
-=======
-        "x-ms-version": "2021-02-12"
->>>>>>> 7e782c87
+        "x-ms-version": "2021-02-12"
       },
       "ResponseBody": []
     }
