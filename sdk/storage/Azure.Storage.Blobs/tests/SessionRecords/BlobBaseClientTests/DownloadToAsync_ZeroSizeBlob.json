--- conflicted
+++ resolved
@@ -15,11 +15,7 @@
         "x-ms-client-request-id": "3448d2be-bbed-59bf-d9ea-ed99662494d7",
         "x-ms-date": "Wed, 17 Feb 2021 18:46:47 GMT",
         "x-ms-return-client-request-id": "true",
-<<<<<<< HEAD
-        "x-ms-version": "2020-12-06"
-=======
         "x-ms-version": "2021-02-12"
->>>>>>> 7e782c87
       },
       "RequestBody": null,
       "StatusCode": 201,
@@ -34,11 +30,7 @@
         ],
         "x-ms-client-request-id": "3448d2be-bbed-59bf-d9ea-ed99662494d7",
         "x-ms-request-id": "a11c36ce-e01e-002c-315d-05366d000000",
-<<<<<<< HEAD
-        "x-ms-version": "2020-12-06"
-=======
         "x-ms-version": "2021-02-12"
->>>>>>> 7e782c87
       },
       "ResponseBody": []
     },
@@ -59,11 +51,7 @@
         "x-ms-client-request-id": "9f3e5c32-dee4-afb6-13b2-2a3b5799f59b",
         "x-ms-date": "Wed, 17 Feb 2021 18:46:48 GMT",
         "x-ms-return-client-request-id": "true",
-<<<<<<< HEAD
-        "x-ms-version": "2020-12-06"
-=======
         "x-ms-version": "2021-02-12"
->>>>>>> 7e782c87
       },
       "RequestBody": [],
       "StatusCode": 201,
@@ -81,11 +69,7 @@
         "x-ms-content-crc64": "AAAAAAAAAAA=",
         "x-ms-request-id": "a11c36f6-e01e-002c-515d-05366d000000",
         "x-ms-request-server-encrypted": "true",
-<<<<<<< HEAD
-        "x-ms-version": "2020-12-06",
-=======
         "x-ms-version": "2021-02-12",
->>>>>>> 7e782c87
         "x-ms-version-id": "2021-02-17T18:46:48.2051988Z"
       },
       "ResponseBody": []
@@ -105,11 +89,7 @@
         "x-ms-date": "Wed, 17 Feb 2021 18:46:48 GMT",
         "x-ms-range": "bytes=0-268435455",
         "x-ms-return-client-request-id": "true",
-<<<<<<< HEAD
-        "x-ms-version": "2020-12-06"
-=======
         "x-ms-version": "2021-02-12"
->>>>>>> 7e782c87
       },
       "RequestBody": null,
       "StatusCode": 416,
@@ -125,11 +105,7 @@
         "x-ms-client-request-id": "08f211cc-bafe-4279-2c9d-2133f59ca945",
         "x-ms-error-code": "InvalidRange",
         "x-ms-request-id": "a11c371a-e01e-002c-715d-05366d000000",
-<<<<<<< HEAD
-        "x-ms-version": "2020-12-06"
-=======
         "x-ms-version": "2021-02-12"
->>>>>>> 7e782c87
       },
       "ResponseBody": [
         "﻿<?xml version=\"1.0\" encoding=\"utf-8\"?><Error><Code>InvalidRange</Code><Message>The range specified is invalid for the current size of the resource.\n",
@@ -151,11 +127,7 @@
         "x-ms-client-request-id": "466fdffc-eda7-d69c-1536-56393dbed1db",
         "x-ms-date": "Wed, 17 Feb 2021 18:46:48 GMT",
         "x-ms-return-client-request-id": "true",
-<<<<<<< HEAD
-        "x-ms-version": "2020-12-06"
-=======
         "x-ms-version": "2021-02-12"
->>>>>>> 7e782c87
       },
       "RequestBody": null,
       "StatusCode": 200,
@@ -180,11 +152,7 @@
         "x-ms-lease-status": "unlocked",
         "x-ms-request-id": "a11c373b-e01e-002c-0f5d-05366d000000",
         "x-ms-server-encrypted": "true",
-<<<<<<< HEAD
-        "x-ms-version": "2020-12-06",
-=======
         "x-ms-version": "2021-02-12",
->>>>>>> 7e782c87
         "x-ms-version-id": "2021-02-17T18:46:48.2051988Z"
       },
       "ResponseBody": []
@@ -203,11 +171,7 @@
         "x-ms-client-request-id": "1536ddb0-622c-839d-1687-390e0b4195ac",
         "x-ms-date": "Wed, 17 Feb 2021 18:46:48 GMT",
         "x-ms-return-client-request-id": "true",
-<<<<<<< HEAD
-        "x-ms-version": "2020-12-06"
-=======
         "x-ms-version": "2021-02-12"
->>>>>>> 7e782c87
       },
       "RequestBody": null,
       "StatusCode": 202,
@@ -220,11 +184,7 @@
         ],
         "x-ms-client-request-id": "1536ddb0-622c-839d-1687-390e0b4195ac",
         "x-ms-request-id": "a11c3748-e01e-002c-1c5d-05366d000000",
-<<<<<<< HEAD
-        "x-ms-version": "2020-12-06"
-=======
         "x-ms-version": "2021-02-12"
->>>>>>> 7e782c87
       },
       "ResponseBody": []
     }
