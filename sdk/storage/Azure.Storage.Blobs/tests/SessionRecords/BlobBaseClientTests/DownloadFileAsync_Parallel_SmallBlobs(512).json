--- conflicted
+++ resolved
@@ -15,11 +15,7 @@
         "x-ms-client-request-id": "f48a4a4b-f2b0-2fcc-3c9e-49573fd9c6c1",
         "x-ms-date": "Wed, 17 Feb 2021 18:44:52 GMT",
         "x-ms-return-client-request-id": "true",
-<<<<<<< HEAD
-        "x-ms-version": "2020-12-06"
-=======
         "x-ms-version": "2021-02-12"
->>>>>>> 7e782c87
       },
       "RequestBody": null,
       "StatusCode": 201,
@@ -34,11 +30,7 @@
         ],
         "x-ms-client-request-id": "f48a4a4b-f2b0-2fcc-3c9e-49573fd9c6c1",
         "x-ms-request-id": "f820665a-601e-006f-245c-05d031000000",
-<<<<<<< HEAD
-        "x-ms-version": "2020-12-06"
-=======
         "x-ms-version": "2021-02-12"
->>>>>>> 7e782c87
       },
       "ResponseBody": []
     },
@@ -60,11 +52,7 @@
         "x-ms-client-request-id": "d0f61c4c-d2d5-83b6-1648-cb003f68b3c3",
         "x-ms-date": "Wed, 17 Feb 2021 18:44:52 GMT",
         "x-ms-return-client-request-id": "true",
-<<<<<<< HEAD
-        "x-ms-version": "2020-12-06"
-=======
         "x-ms-version": "2021-02-12"
->>>>>>> 7e782c87
       },
       "RequestBody": "Kg7CDAja3OGGHndnLPxnefXEYC6cxT9kfDMakZp6HW4apfvuwdzs34tfku0w5BBM1T3qjFmP02TOXY/Vv0pHDAEITIcBeLcY14GjPTNRNJgjzrxcj5AUi9KWIGRNFx9AF4XsJ5iIS1yF0bXY7JUxfCj3sfGO6n1x88G1alhTy79hYiWuZQ3/m4Jf1r3aPJ48ZaM8VWYusi0IejPW0+EEMgb2dopvghYb9xZuLxO/l7cjeAS0F3VYMrD4puvZKcehWqS35MUTzOKMIV5QwIIZSON7s1rcUBuQnUTad9wrQc5OzNRuB7PyD6wiJ/UXCHIt3l0HXXVsxQqJJ0aBOVUGYN+QAfSuqkAwiaSuuigleZXRrZh+I+NY4gbK5eBscNZXG8cWhgZ+fzMc19TRvQviZK6wr4u8iDz8Nx/u48VgwxnNV55hD/KPUy5kYUwPhyT66IExvMBKm5OKGU/mkJtuvBS6A2ZtgVW8IFxdVybw7bD78/tELgZYgrwL1vWjqcOS9qU4VIO+jWcrdZtk7UNsmSue6pygKo0NYoGpYapfGHeYymCBuJksPWaTGLlr85V4nj3KBL4m8ssYK/ECFSu9zFwjyyLj6+GSca02DBLToW7rMMNslRS5ctiVaI2nKic61ktcRydylbJbN5IQ8Oa5RImDFuRoUDdIallKToJU60c=",
       "StatusCode": 201,
@@ -82,11 +70,7 @@
         "x-ms-content-crc64": "1SdqssmJXKM=",
         "x-ms-request-id": "f820667c-601e-006f-3c5c-05d031000000",
         "x-ms-request-server-encrypted": "true",
-<<<<<<< HEAD
-        "x-ms-version": "2020-12-06",
-=======
         "x-ms-version": "2021-02-12",
->>>>>>> 7e782c87
         "x-ms-version-id": "2021-02-17T18:44:52.9716948Z"
       },
       "ResponseBody": []
@@ -105,11 +89,7 @@
         "x-ms-date": "Wed, 17 Feb 2021 18:44:52 GMT",
         "x-ms-range": "bytes=0-268435455",
         "x-ms-return-client-request-id": "true",
-<<<<<<< HEAD
-        "x-ms-version": "2020-12-06"
-=======
         "x-ms-version": "2021-02-12"
->>>>>>> 7e782c87
       },
       "RequestBody": null,
       "StatusCode": 206,
@@ -135,11 +115,7 @@
         "x-ms-lease-status": "unlocked",
         "x-ms-request-id": "859b2765-a01e-0084-0b5c-05a8c3000000",
         "x-ms-server-encrypted": "true",
-<<<<<<< HEAD
-        "x-ms-version": "2020-12-06",
-=======
         "x-ms-version": "2021-02-12",
->>>>>>> 7e782c87
         "x-ms-version-id": "2021-02-17T18:44:52.9716948Z"
       },
       "ResponseBody": "Kg7CDAja3OGGHndnLPxnefXEYC6cxT9kfDMakZp6HW4apfvuwdzs34tfku0w5BBM1T3qjFmP02TOXY/Vv0pHDAEITIcBeLcY14GjPTNRNJgjzrxcj5AUi9KWIGRNFx9AF4XsJ5iIS1yF0bXY7JUxfCj3sfGO6n1x88G1alhTy79hYiWuZQ3/m4Jf1r3aPJ48ZaM8VWYusi0IejPW0+EEMgb2dopvghYb9xZuLxO/l7cjeAS0F3VYMrD4puvZKcehWqS35MUTzOKMIV5QwIIZSON7s1rcUBuQnUTad9wrQc5OzNRuB7PyD6wiJ/UXCHIt3l0HXXVsxQqJJ0aBOVUGYN+QAfSuqkAwiaSuuigleZXRrZh+I+NY4gbK5eBscNZXG8cWhgZ+fzMc19TRvQviZK6wr4u8iDz8Nx/u48VgwxnNV55hD/KPUy5kYUwPhyT66IExvMBKm5OKGU/mkJtuvBS6A2ZtgVW8IFxdVybw7bD78/tELgZYgrwL1vWjqcOS9qU4VIO+jWcrdZtk7UNsmSue6pygKo0NYoGpYapfGHeYymCBuJksPWaTGLlr85V4nj3KBL4m8ssYK/ECFSu9zFwjyyLj6+GSca02DBLToW7rMMNslRS5ctiVaI2nKic61ktcRydylbJbN5IQ8Oa5RImDFuRoUDdIallKToJU60c="
@@ -158,11 +134,7 @@
         "x-ms-client-request-id": "02042724-7310-79bc-abb9-4ccc39a35700",
         "x-ms-date": "Wed, 17 Feb 2021 18:44:53 GMT",
         "x-ms-return-client-request-id": "true",
-<<<<<<< HEAD
-        "x-ms-version": "2020-12-06"
-=======
         "x-ms-version": "2021-02-12"
->>>>>>> 7e782c87
       },
       "RequestBody": null,
       "StatusCode": 202,
@@ -175,11 +147,7 @@
         ],
         "x-ms-client-request-id": "02042724-7310-79bc-abb9-4ccc39a35700",
         "x-ms-request-id": "f82066e7-601e-006f-145c-05d031000000",
-<<<<<<< HEAD
-        "x-ms-version": "2020-12-06"
-=======
         "x-ms-version": "2021-02-12"
->>>>>>> 7e782c87
       },
       "ResponseBody": []
     }
