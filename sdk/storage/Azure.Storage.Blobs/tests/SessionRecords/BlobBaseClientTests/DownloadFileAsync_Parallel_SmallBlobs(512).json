{
  "Entries": [
    {
      "RequestUri": "https://seanmcccanary.blob.core.windows.net/test-container-c635fb85-5977-7846-9b10-115d81a881f2?restype=container",
      "RequestMethod": "PUT",
      "RequestHeaders": {
        "Authorization": "Sanitized",
        "traceparent": "00-cd48ca6a6c4d284cae7f21b4f076dfae-2e2cc6291bfb9c40-00",
        "User-Agent": [
          "azsdk-net-Storage.Blobs/12.5.0-dev.20200402.1",
          "(.NET Core 4.6.28325.01; Microsoft Windows 10.0.18362 )"
        ],
        "x-ms-blob-public-access": "container",
        "x-ms-client-request-id": "f48a4a4b-f2b0-2fcc-3c9e-49573fd9c6c1",
        "x-ms-date": "Thu, 02 Apr 2020 23:43:35 GMT",
        "x-ms-return-client-request-id": "true",
<<<<<<< HEAD
        "x-ms-version": "2019-12-12"
=======
        "x-ms-version": "2020-02-10"
>>>>>>> 60f4876e
      },
      "RequestBody": null,
      "StatusCode": 201,
      "ResponseHeaders": {
        "Content-Length": "0",
        "Date": "Thu, 02 Apr 2020 23:43:34 GMT",
        "ETag": "\u00220x8D7D75FA8E7A73B\u0022",
        "Last-Modified": "Thu, 02 Apr 2020 23:43:35 GMT",
        "Server": [
          "Windows-Azure-Blob/1.0",
          "Microsoft-HTTPAPI/2.0"
        ],
        "x-ms-client-request-id": "f48a4a4b-f2b0-2fcc-3c9e-49573fd9c6c1",
        "x-ms-request-id": "a9fd74c0-101e-0047-1448-0926fb000000",
<<<<<<< HEAD
        "x-ms-version": "2019-12-12"
=======
        "x-ms-version": "2020-02-10"
>>>>>>> 60f4876e
      },
      "ResponseBody": []
    },
    {
      "RequestUri": "https://seanmcccanary.blob.core.windows.net/test-container-c635fb85-5977-7846-9b10-115d81a881f2/test-blob-5d7258d7-c750-4234-29af-b2637c785053",
      "RequestMethod": "PUT",
      "RequestHeaders": {
        "Authorization": "Sanitized",
        "Content-Length": "512",
        "If-None-Match": "*",
        "traceparent": "00-a1f3cacf2909314d91bec3802e379415-09caa2b5fc1d0248-00",
        "User-Agent": [
          "azsdk-net-Storage.Blobs/12.5.0-dev.20200402.1",
          "(.NET Core 4.6.28325.01; Microsoft Windows 10.0.18362 )"
        ],
        "x-ms-blob-type": "BlockBlob",
        "x-ms-client-request-id": "d0f61c4c-d2d5-83b6-1648-cb003f68b3c3",
        "x-ms-date": "Thu, 02 Apr 2020 23:43:36 GMT",
        "x-ms-return-client-request-id": "true",
<<<<<<< HEAD
        "x-ms-version": "2019-12-12"
=======
        "x-ms-version": "2020-02-10"
>>>>>>> 60f4876e
      },
      "RequestBody": "Kg7CDAja3OGGHndnLPxnefXEYC6cxT9kfDMakZp6HW4apfvuwdzs34tfku0w5BBM1T3qjFmP02TOXY/Vv0pHDAEITIcBeLcY14GjPTNRNJgjzrxcj5AUi9KWIGRNFx9AF4XsJ5iIS1yF0bXY7JUxfCj3sfGO6n1x88G1alhTy79hYiWuZQ3/m4Jf1r3aPJ48ZaM8VWYusi0IejPW0\u002BEEMgb2dopvghYb9xZuLxO/l7cjeAS0F3VYMrD4puvZKcehWqS35MUTzOKMIV5QwIIZSON7s1rcUBuQnUTad9wrQc5OzNRuB7PyD6wiJ/UXCHIt3l0HXXVsxQqJJ0aBOVUGYN\u002BQAfSuqkAwiaSuuigleZXRrZh\u002BI\u002BNY4gbK5eBscNZXG8cWhgZ\u002BfzMc19TRvQviZK6wr4u8iDz8Nx/u48VgwxnNV55hD/KPUy5kYUwPhyT66IExvMBKm5OKGU/mkJtuvBS6A2ZtgVW8IFxdVybw7bD78/tELgZYgrwL1vWjqcOS9qU4VIO\u002BjWcrdZtk7UNsmSue6pygKo0NYoGpYapfGHeYymCBuJksPWaTGLlr85V4nj3KBL4m8ssYK/ECFSu9zFwjyyLj6\u002BGSca02DBLToW7rMMNslRS5ctiVaI2nKic61ktcRydylbJbN5IQ8Oa5RImDFuRoUDdIallKToJU60c=",
      "StatusCode": 201,
      "ResponseHeaders": {
        "Content-Length": "0",
        "Content-MD5": "\u002BTCm8y7r1l9YmBqccFiZog==",
        "Date": "Thu, 02 Apr 2020 23:43:34 GMT",
        "ETag": "\u00220x8D7D75FA8F49CCD\u0022",
        "Last-Modified": "Thu, 02 Apr 2020 23:43:35 GMT",
        "Server": [
          "Windows-Azure-Blob/1.0",
          "Microsoft-HTTPAPI/2.0"
        ],
        "x-ms-client-request-id": "d0f61c4c-d2d5-83b6-1648-cb003f68b3c3",
        "x-ms-content-crc64": "1SdqssmJXKM=",
        "x-ms-request-id": "a9fd74c6-101e-0047-1848-0926fb000000",
        "x-ms-request-server-encrypted": "true",
<<<<<<< HEAD
        "x-ms-version": "2019-12-12"
=======
        "x-ms-version": "2020-02-10"
>>>>>>> 60f4876e
      },
      "ResponseBody": []
    },
    {
      "RequestUri": "https://seanmcccanary.blob.core.windows.net/test-container-c635fb85-5977-7846-9b10-115d81a881f2/test-blob-5d7258d7-c750-4234-29af-b2637c785053",
      "RequestMethod": "GET",
      "RequestHeaders": {
        "Authorization": "Sanitized",
        "User-Agent": [
          "azsdk-net-Storage.Blobs/12.5.0-dev.20200402.1",
          "(.NET Core 4.6.28325.01; Microsoft Windows 10.0.18362 )"
        ],
        "x-ms-client-request-id": "1155498573_bytes=0-268435455",
        "x-ms-date": "Thu, 02 Apr 2020 23:43:36 GMT",
        "x-ms-range": "bytes=0-268435455",
        "x-ms-return-client-request-id": "true",
<<<<<<< HEAD
        "x-ms-version": "2019-12-12"
=======
        "x-ms-version": "2020-02-10"
>>>>>>> 60f4876e
      },
      "RequestBody": null,
      "StatusCode": 206,
      "ResponseHeaders": {
        "Accept-Ranges": "bytes",
        "Content-Length": "512",
        "Content-Range": "bytes 0-511/512",
        "Content-Type": "application/octet-stream",
        "Date": "Thu, 02 Apr 2020 23:43:34 GMT",
        "ETag": "\u00220x8D7D75FA8F49CCD\u0022",
        "Last-Modified": "Thu, 02 Apr 2020 23:43:35 GMT",
        "Server": [
          "Windows-Azure-Blob/1.0",
          "Microsoft-HTTPAPI/2.0"
        ],
        "x-ms-blob-content-md5": "\u002BTCm8y7r1l9YmBqccFiZog==",
        "x-ms-blob-type": "BlockBlob",
        "x-ms-client-request-id": "1155498573_bytes=0-268435455",
        "x-ms-creation-time": "Thu, 02 Apr 2020 23:43:35 GMT",
        "x-ms-lease-state": "available",
        "x-ms-lease-status": "unlocked",
        "x-ms-request-id": "795d8134-901e-0014-5a48-0905cf000000",
        "x-ms-server-encrypted": "true",
<<<<<<< HEAD
        "x-ms-version": "2019-12-12"
=======
        "x-ms-version": "2020-02-10"
>>>>>>> 60f4876e
      },
      "ResponseBody": "Kg7CDAja3OGGHndnLPxnefXEYC6cxT9kfDMakZp6HW4apfvuwdzs34tfku0w5BBM1T3qjFmP02TOXY/Vv0pHDAEITIcBeLcY14GjPTNRNJgjzrxcj5AUi9KWIGRNFx9AF4XsJ5iIS1yF0bXY7JUxfCj3sfGO6n1x88G1alhTy79hYiWuZQ3/m4Jf1r3aPJ48ZaM8VWYusi0IejPW0\u002BEEMgb2dopvghYb9xZuLxO/l7cjeAS0F3VYMrD4puvZKcehWqS35MUTzOKMIV5QwIIZSON7s1rcUBuQnUTad9wrQc5OzNRuB7PyD6wiJ/UXCHIt3l0HXXVsxQqJJ0aBOVUGYN\u002BQAfSuqkAwiaSuuigleZXRrZh\u002BI\u002BNY4gbK5eBscNZXG8cWhgZ\u002BfzMc19TRvQviZK6wr4u8iDz8Nx/u48VgwxnNV55hD/KPUy5kYUwPhyT66IExvMBKm5OKGU/mkJtuvBS6A2ZtgVW8IFxdVybw7bD78/tELgZYgrwL1vWjqcOS9qU4VIO\u002BjWcrdZtk7UNsmSue6pygKo0NYoGpYapfGHeYymCBuJksPWaTGLlr85V4nj3KBL4m8ssYK/ECFSu9zFwjyyLj6\u002BGSca02DBLToW7rMMNslRS5ctiVaI2nKic61ktcRydylbJbN5IQ8Oa5RImDFuRoUDdIallKToJU60c="
    },
    {
      "RequestUri": "https://seanmcccanary.blob.core.windows.net/test-container-c635fb85-5977-7846-9b10-115d81a881f2?restype=container",
      "RequestMethod": "DELETE",
      "RequestHeaders": {
        "Authorization": "Sanitized",
        "traceparent": "00-73583996a45dc9448f39a1fef4bbef7e-ee8835f2564bfa4d-00",
        "User-Agent": [
          "azsdk-net-Storage.Blobs/12.5.0-dev.20200402.1",
          "(.NET Core 4.6.28325.01; Microsoft Windows 10.0.18362 )"
        ],
        "x-ms-client-request-id": "02042724-7310-79bc-abb9-4ccc39a35700",
        "x-ms-date": "Thu, 02 Apr 2020 23:43:36 GMT",
        "x-ms-return-client-request-id": "true",
<<<<<<< HEAD
        "x-ms-version": "2019-12-12"
=======
        "x-ms-version": "2020-02-10"
>>>>>>> 60f4876e
      },
      "RequestBody": null,
      "StatusCode": 202,
      "ResponseHeaders": {
        "Content-Length": "0",
        "Date": "Thu, 02 Apr 2020 23:43:34 GMT",
        "Server": [
          "Windows-Azure-Blob/1.0",
          "Microsoft-HTTPAPI/2.0"
        ],
        "x-ms-client-request-id": "02042724-7310-79bc-abb9-4ccc39a35700",
        "x-ms-request-id": "795d8137-901e-0014-5b48-0905cf000000",
<<<<<<< HEAD
        "x-ms-version": "2019-12-12"
=======
        "x-ms-version": "2020-02-10"
>>>>>>> 60f4876e
      },
      "ResponseBody": []
    }
  ],
  "Variables": {
    "RandomSeed": "57486732",
    "Storage_TestConfigDefault": "ProductionTenant\nseanmcccanary\nU2FuaXRpemVk\nhttps://seanmcccanary.blob.core.windows.net\nhttps://seanmcccanary.file.core.windows.net\nhttps://seanmcccanary.queue.core.windows.net\nhttps://seanmcccanary.table.core.windows.net\n\n\n\n\nhttps://seanmcccanary-secondary.blob.core.windows.net\nhttps://seanmcccanary-secondary.file.core.windows.net\nhttps://seanmcccanary-secondary.queue.core.windows.net\nhttps://seanmcccanary-secondary.table.core.windows.net\n\nSanitized\n\n\nCloud\nBlobEndpoint=https://seanmcccanary.blob.core.windows.net/;QueueEndpoint=https://seanmcccanary.queue.core.windows.net/;FileEndpoint=https://seanmcccanary.file.core.windows.net/;BlobSecondaryEndpoint=https://seanmcccanary-secondary.blob.core.windows.net/;QueueSecondaryEndpoint=https://seanmcccanary-secondary.queue.core.windows.net/;FileSecondaryEndpoint=https://seanmcccanary-secondary.file.core.windows.net/;AccountName=seanmcccanary;AccountKey=Sanitized\nseanscope1"
  }
}<|MERGE_RESOLUTION|>--- conflicted
+++ resolved
@@ -14,11 +14,7 @@
         "x-ms-client-request-id": "f48a4a4b-f2b0-2fcc-3c9e-49573fd9c6c1",
         "x-ms-date": "Thu, 02 Apr 2020 23:43:35 GMT",
         "x-ms-return-client-request-id": "true",
-<<<<<<< HEAD
-        "x-ms-version": "2019-12-12"
-=======
         "x-ms-version": "2020-02-10"
->>>>>>> 60f4876e
       },
       "RequestBody": null,
       "StatusCode": 201,
@@ -33,11 +29,7 @@
         ],
         "x-ms-client-request-id": "f48a4a4b-f2b0-2fcc-3c9e-49573fd9c6c1",
         "x-ms-request-id": "a9fd74c0-101e-0047-1448-0926fb000000",
-<<<<<<< HEAD
-        "x-ms-version": "2019-12-12"
-=======
         "x-ms-version": "2020-02-10"
->>>>>>> 60f4876e
       },
       "ResponseBody": []
     },
@@ -57,11 +49,7 @@
         "x-ms-client-request-id": "d0f61c4c-d2d5-83b6-1648-cb003f68b3c3",
         "x-ms-date": "Thu, 02 Apr 2020 23:43:36 GMT",
         "x-ms-return-client-request-id": "true",
-<<<<<<< HEAD
-        "x-ms-version": "2019-12-12"
-=======
         "x-ms-version": "2020-02-10"
->>>>>>> 60f4876e
       },
       "RequestBody": "Kg7CDAja3OGGHndnLPxnefXEYC6cxT9kfDMakZp6HW4apfvuwdzs34tfku0w5BBM1T3qjFmP02TOXY/Vv0pHDAEITIcBeLcY14GjPTNRNJgjzrxcj5AUi9KWIGRNFx9AF4XsJ5iIS1yF0bXY7JUxfCj3sfGO6n1x88G1alhTy79hYiWuZQ3/m4Jf1r3aPJ48ZaM8VWYusi0IejPW0\u002BEEMgb2dopvghYb9xZuLxO/l7cjeAS0F3VYMrD4puvZKcehWqS35MUTzOKMIV5QwIIZSON7s1rcUBuQnUTad9wrQc5OzNRuB7PyD6wiJ/UXCHIt3l0HXXVsxQqJJ0aBOVUGYN\u002BQAfSuqkAwiaSuuigleZXRrZh\u002BI\u002BNY4gbK5eBscNZXG8cWhgZ\u002BfzMc19TRvQviZK6wr4u8iDz8Nx/u48VgwxnNV55hD/KPUy5kYUwPhyT66IExvMBKm5OKGU/mkJtuvBS6A2ZtgVW8IFxdVybw7bD78/tELgZYgrwL1vWjqcOS9qU4VIO\u002BjWcrdZtk7UNsmSue6pygKo0NYoGpYapfGHeYymCBuJksPWaTGLlr85V4nj3KBL4m8ssYK/ECFSu9zFwjyyLj6\u002BGSca02DBLToW7rMMNslRS5ctiVaI2nKic61ktcRydylbJbN5IQ8Oa5RImDFuRoUDdIallKToJU60c=",
       "StatusCode": 201,
@@ -79,11 +67,7 @@
         "x-ms-content-crc64": "1SdqssmJXKM=",
         "x-ms-request-id": "a9fd74c6-101e-0047-1848-0926fb000000",
         "x-ms-request-server-encrypted": "true",
-<<<<<<< HEAD
-        "x-ms-version": "2019-12-12"
-=======
         "x-ms-version": "2020-02-10"
->>>>>>> 60f4876e
       },
       "ResponseBody": []
     },
@@ -100,11 +84,7 @@
         "x-ms-date": "Thu, 02 Apr 2020 23:43:36 GMT",
         "x-ms-range": "bytes=0-268435455",
         "x-ms-return-client-request-id": "true",
-<<<<<<< HEAD
-        "x-ms-version": "2019-12-12"
-=======
         "x-ms-version": "2020-02-10"
->>>>>>> 60f4876e
       },
       "RequestBody": null,
       "StatusCode": 206,
@@ -128,11 +108,7 @@
         "x-ms-lease-status": "unlocked",
         "x-ms-request-id": "795d8134-901e-0014-5a48-0905cf000000",
         "x-ms-server-encrypted": "true",
-<<<<<<< HEAD
-        "x-ms-version": "2019-12-12"
-=======
         "x-ms-version": "2020-02-10"
->>>>>>> 60f4876e
       },
       "ResponseBody": "Kg7CDAja3OGGHndnLPxnefXEYC6cxT9kfDMakZp6HW4apfvuwdzs34tfku0w5BBM1T3qjFmP02TOXY/Vv0pHDAEITIcBeLcY14GjPTNRNJgjzrxcj5AUi9KWIGRNFx9AF4XsJ5iIS1yF0bXY7JUxfCj3sfGO6n1x88G1alhTy79hYiWuZQ3/m4Jf1r3aPJ48ZaM8VWYusi0IejPW0\u002BEEMgb2dopvghYb9xZuLxO/l7cjeAS0F3VYMrD4puvZKcehWqS35MUTzOKMIV5QwIIZSON7s1rcUBuQnUTad9wrQc5OzNRuB7PyD6wiJ/UXCHIt3l0HXXVsxQqJJ0aBOVUGYN\u002BQAfSuqkAwiaSuuigleZXRrZh\u002BI\u002BNY4gbK5eBscNZXG8cWhgZ\u002BfzMc19TRvQviZK6wr4u8iDz8Nx/u48VgwxnNV55hD/KPUy5kYUwPhyT66IExvMBKm5OKGU/mkJtuvBS6A2ZtgVW8IFxdVybw7bD78/tELgZYgrwL1vWjqcOS9qU4VIO\u002BjWcrdZtk7UNsmSue6pygKo0NYoGpYapfGHeYymCBuJksPWaTGLlr85V4nj3KBL4m8ssYK/ECFSu9zFwjyyLj6\u002BGSca02DBLToW7rMMNslRS5ctiVaI2nKic61ktcRydylbJbN5IQ8Oa5RImDFuRoUDdIallKToJU60c="
     },
@@ -149,11 +125,7 @@
         "x-ms-client-request-id": "02042724-7310-79bc-abb9-4ccc39a35700",
         "x-ms-date": "Thu, 02 Apr 2020 23:43:36 GMT",
         "x-ms-return-client-request-id": "true",
-<<<<<<< HEAD
-        "x-ms-version": "2019-12-12"
-=======
         "x-ms-version": "2020-02-10"
->>>>>>> 60f4876e
       },
       "RequestBody": null,
       "StatusCode": 202,
@@ -166,11 +138,7 @@
         ],
         "x-ms-client-request-id": "02042724-7310-79bc-abb9-4ccc39a35700",
         "x-ms-request-id": "795d8137-901e-0014-5b48-0905cf000000",
-<<<<<<< HEAD
-        "x-ms-version": "2019-12-12"
-=======
         "x-ms-version": "2020-02-10"
->>>>>>> 60f4876e
       },
       "ResponseBody": []
     }
