﻿{
  "Entries": [
    {
      "RequestUri": "https://seanmcccanary3.blob.core.windows.net/test-container-863af161-4efa-b9f8-970b-ec8d3145719f?restype=container",
      "RequestMethod": "PUT",
      "RequestHeaders": {
        "Accept": "application/xml",
        "Authorization": "Sanitized",
        "traceparent": "00-8ec229c836a5a04c85472834ec0f024c-eb95df87167ec244-00",
        "User-Agent": [
          "azsdk-net-Storage.Blobs/12.9.0-alpha.20210217.1",
          "(.NET 5.0.3; Microsoft Windows 10.0.19042)"
        ],
        "x-ms-blob-public-access": "container",
        "x-ms-client-request-id": "7cae2b8e-9f4a-5d27-5905-91a3d531d91f",
        "x-ms-date": "Wed, 17 Feb 2021 18:47:54 GMT",
        "x-ms-return-client-request-id": "true",
<<<<<<< HEAD
        "x-ms-version": "2020-12-06"
=======
        "x-ms-version": "2021-02-12"
>>>>>>> 7e782c87
      },
      "RequestBody": null,
      "StatusCode": 201,
      "ResponseHeaders": {
        "Content-Length": "0",
        "Date": "Wed, 17 Feb 2021 18:47:55 GMT",
        "ETag": "\"0x8D8D37489A3D735\"",
        "Last-Modified": "Wed, 17 Feb 2021 18:47:55 GMT",
        "Server": [
          "Windows-Azure-Blob/1.0",
          "Microsoft-HTTPAPI/2.0"
        ],
        "x-ms-client-request-id": "7cae2b8e-9f4a-5d27-5905-91a3d531d91f",
        "x-ms-request-id": "de110e6b-c01e-0014-495d-0592ad000000",
<<<<<<< HEAD
        "x-ms-version": "2020-12-06"
=======
        "x-ms-version": "2021-02-12"
>>>>>>> 7e782c87
      },
      "ResponseBody": []
    },
    {
      "RequestUri": "https://seanmcccanary3.blob.core.windows.net/test-container-863af161-4efa-b9f8-970b-ec8d3145719f/test-blob-458da397-e300-2110-b7db-bdf95267c895",
      "RequestMethod": "PUT",
      "RequestHeaders": {
        "Accept": "application/xml",
        "Authorization": "Sanitized",
        "Content-Length": "1024",
        "Content-Type": "application/octet-stream",
        "traceparent": "00-ad598fa58b8f3d409d36087bedd4dc99-c594c123f1d0d94c-00",
        "User-Agent": [
          "azsdk-net-Storage.Blobs/12.9.0-alpha.20210217.1",
          "(.NET 5.0.3; Microsoft Windows 10.0.19042)"
        ],
        "x-ms-blob-type": "BlockBlob",
        "x-ms-client-request-id": "0843ee27-9bba-4ff7-d5ba-a54c29856490",
        "x-ms-date": "Wed, 17 Feb 2021 18:47:55 GMT",
        "x-ms-return-client-request-id": "true",
<<<<<<< HEAD
        "x-ms-version": "2020-12-06"
=======
        "x-ms-version": "2021-02-12"
>>>>>>> 7e782c87
      },
      "RequestBody": "ZEr+BZb0VbyIBGdUrpaJlijc+k10YqGqG43FbuEuC/E8/D+LMtOIok7RvPx8vHIhUibRdW16IQGoVOoJLubaWvh2F7FW/WRUU1f+oqWlLl8apBy6XJaDwds9497pf3Rn92EDBqTAylTCfCEWe35bAiWK7orKH/1i8lXWGBqFa9Pjl6tDoSi6WtnH9+B0bUVc4eC4XpHpnddkoRNP6rI6PRBNM+TTGGH90JOwAicd7oUPejY5zA1C+fnT3wAUam8njLrPJjlhiMl/u479OZqvRrOOQG97AXEDCzrrADhg6WUkiHZtTcdLrvJsuRF/RL9eI5lNhSoAq4tJzBr/dYeRHtEo2bAkQvnrQ5J9D0dghMd6jNyfE2Q6JNzqJIGsSzhq2ps/VmoPOuCgYUGYgpxD6UdTheir8gpt7bXUOR53PvhZEzSsIC5calL7/7IioqFApzs5WcVPv+iQ0mi1OwDCKCNJPm9ol8gZ9hqWr/NYSksUk5LjPuQzCVRLHE7Fpy9ROdaO2WMy1w9yH2KquQ/1N4cdoKdu3+o+FjQbHHt6U0/rRHUcyXHn4ryCcB6CiFBEVuTHqAaI41rsUMMvF7uU+MsTv3Sa2G0WNb7q627Lu43j1sWWs6tIYmEbMHmtuMoB7nhSbsncqn53sXNHnfjrIJQ1S0D1/kUgylwSfqf0aH3z6f32eU3EByxGHgI4AcRoMA/kd22KC+8zMqRsySvWg0j2U7T79adHcUMTruBC6MmYqU2XD/APad0NwkaoVz0Ab5u5Qa0QbTtonQYpd10P8Ena1B/dP3NY5urW7TJgnhkGEj5EiaYchzwSL3Lp5vKA/tL9zoMdIzAnYFvCOoAIB/7sI2QeymaivUzjyg8BbgD4Ve9gY8+V6O8NHSlKWU27Cihz/cKNYjNrWhA3OlghJfFbyuSQp6QuVjp0EK09V2T+J8DnjnE9avK79Qi/Xq6X7Pc3749oK2KDRKeIGFGGLgKsOBKXOpeAHl/x1bKcb/iM3SS1BWjUlvxdY0nKtVKhNcYFEiWc/7Fgt9Ewdlaw59Wv+zst0Sia2KIVOtZOtWkNUJ/rllzS8N1yVE2Xox+mrXtzG7kWc2SeajqChsXbEQFnIyW2xFB43AteunzbAzSDb4xa2pqw9t07TSwiT2kXl0NLL4D58Okr+z6tuLjnw2cG/xc4gDdmty1IenYkVoyhRiM5j9SziX6jL99cAj0kU4rEG1BS3xcL5XdTsHVyBqSxC3KVrjOTU3WYlVBXCrXvJCbsXzs8T2cMLapcYNkJMCg6q/bLjqVWMcjbuUnGs9rBZIxOhqZpdbwLiYGJNvOcj2QnHV++I5WBlS5yYJUdRXnPm/tMuqqC0TU5vwUjzA==",
      "StatusCode": 201,
      "ResponseHeaders": {
        "Content-Length": "0",
        "Content-MD5": "0Y3lU5liZygUuO+p+mjdZQ==",
        "Date": "Wed, 17 Feb 2021 18:47:55 GMT",
        "ETag": "\"0x8D8D37489AFCCC3\"",
        "Last-Modified": "Wed, 17 Feb 2021 18:47:55 GMT",
        "Server": [
          "Windows-Azure-Blob/1.0",
          "Microsoft-HTTPAPI/2.0"
        ],
        "x-ms-client-request-id": "0843ee27-9bba-4ff7-d5ba-a54c29856490",
        "x-ms-content-crc64": "bQr6Dcg+IOg=",
        "x-ms-request-id": "de110e79-c01e-0014-535d-0592ad000000",
        "x-ms-request-server-encrypted": "true",
<<<<<<< HEAD
        "x-ms-version": "2020-12-06",
=======
        "x-ms-version": "2021-02-12",
>>>>>>> 7e782c87
        "x-ms-version-id": "2021-02-17T18:47:55.2592067Z"
      },
      "ResponseBody": []
    },
    {
      "RequestUri": "https://seanmcccanary3.blob.core.windows.net/test-container-863af161-4efa-b9f8-970b-ec8d3145719f/test-blob-458da397-e300-2110-b7db-bdf95267c895?comp=metadata",
      "RequestMethod": "PUT",
      "RequestHeaders": {
        "Accept": "application/xml",
        "Authorization": "Sanitized",
        "traceparent": "00-4d65f63f52ff5641a1035020f6f2ea25-4f237758d9a4e44f-00",
        "User-Agent": [
          "azsdk-net-Storage.Blobs/12.9.0-alpha.20210217.1",
          "(.NET 5.0.3; Microsoft Windows 10.0.19042)"
        ],
        "x-ms-client-request-id": "d11221da-1bc1-6012-deef-552bf94a517d",
        "x-ms-date": "Wed, 17 Feb 2021 18:47:55 GMT",
        "x-ms-meta-Capital": "letter",
        "x-ms-meta-foo": "bar",
        "x-ms-meta-meta": "data",
        "x-ms-meta-UPPER": "case",
        "x-ms-return-client-request-id": "true",
<<<<<<< HEAD
        "x-ms-version": "2020-12-06"
=======
        "x-ms-version": "2021-02-12"
>>>>>>> 7e782c87
      },
      "RequestBody": null,
      "StatusCode": 200,
      "ResponseHeaders": {
        "Content-Length": "0",
        "Date": "Wed, 17 Feb 2021 18:47:55 GMT",
        "ETag": "\"0x8D8D37489BAA42F\"",
        "Last-Modified": "Wed, 17 Feb 2021 18:47:55 GMT",
        "Server": [
          "Windows-Azure-Blob/1.0",
          "Microsoft-HTTPAPI/2.0"
        ],
        "x-ms-client-request-id": "d11221da-1bc1-6012-deef-552bf94a517d",
        "x-ms-request-id": "de110e9a-c01e-0014-6e5d-0592ad000000",
        "x-ms-request-server-encrypted": "true",
<<<<<<< HEAD
        "x-ms-version": "2020-12-06",
=======
        "x-ms-version": "2021-02-12",
>>>>>>> 7e782c87
        "x-ms-version-id": "2021-02-17T18:47:55.3312575Z"
      },
      "ResponseBody": []
    },
    {
      "RequestUri": "https://seanmcccanary3.blob.core.windows.net/test-container-863af161-4efa-b9f8-970b-ec8d3145719f/test-blob-458da397-e300-2110-b7db-bdf95267c895",
      "RequestMethod": "HEAD",
      "RequestHeaders": {
        "Accept": "application/xml",
        "Authorization": "Sanitized",
        "traceparent": "00-823e9157284d3d44ad4a5d3b644690df-ca09ca41161f2f43-00",
        "User-Agent": [
          "azsdk-net-Storage.Blobs/12.9.0-alpha.20210217.1",
          "(.NET 5.0.3; Microsoft Windows 10.0.19042)"
        ],
        "x-ms-client-request-id": "08719b00-9272-42ce-b5d2-bf32150cad98",
        "x-ms-date": "Wed, 17 Feb 2021 18:47:55 GMT",
        "x-ms-return-client-request-id": "true",
<<<<<<< HEAD
        "x-ms-version": "2020-12-06"
=======
        "x-ms-version": "2021-02-12"
>>>>>>> 7e782c87
      },
      "RequestBody": null,
      "StatusCode": 200,
      "ResponseHeaders": {
        "Accept-Ranges": "bytes",
        "Content-Length": "1024",
        "Content-MD5": "0Y3lU5liZygUuO+p+mjdZQ==",
        "Content-Type": "application/octet-stream",
        "Date": "Wed, 17 Feb 2021 18:47:55 GMT",
        "ETag": "\"0x8D8D37489BAA42F\"",
        "Last-Modified": "Wed, 17 Feb 2021 18:47:55 GMT",
        "Server": [
          "Windows-Azure-Blob/1.0",
          "Microsoft-HTTPAPI/2.0"
        ],
        "x-ms-access-tier": "Hot",
        "x-ms-access-tier-inferred": "true",
        "x-ms-blob-type": "BlockBlob",
        "x-ms-client-request-id": "08719b00-9272-42ce-b5d2-bf32150cad98",
        "x-ms-creation-time": "Wed, 17 Feb 2021 18:47:55 GMT",
        "x-ms-is-current-version": "true",
        "x-ms-last-access-time": "Wed, 17 Feb 2021 18:47:55 GMT",
        "x-ms-lease-state": "available",
        "x-ms-lease-status": "unlocked",
        "x-ms-meta-Capital": "letter",
        "x-ms-meta-foo": "bar",
        "x-ms-meta-meta": "data",
        "x-ms-meta-UPPER": "case",
        "x-ms-request-id": "de110eae-c01e-0014-805d-0592ad000000",
        "x-ms-server-encrypted": "true",
<<<<<<< HEAD
        "x-ms-version": "2020-12-06",
=======
        "x-ms-version": "2021-02-12",
>>>>>>> 7e782c87
        "x-ms-version-id": "2021-02-17T18:47:55.3312575Z"
      },
      "ResponseBody": []
    },
    {
      "RequestUri": "https://seanmcccanary3.blob.core.windows.net/test-container-863af161-4efa-b9f8-970b-ec8d3145719f?restype=container",
      "RequestMethod": "DELETE",
      "RequestHeaders": {
        "Accept": "application/xml",
        "Authorization": "Sanitized",
        "traceparent": "00-2e692f4d3bb62f40bea1752778753e89-26f8c21e5d8d2540-00",
        "User-Agent": [
          "azsdk-net-Storage.Blobs/12.9.0-alpha.20210217.1",
          "(.NET 5.0.3; Microsoft Windows 10.0.19042)"
        ],
        "x-ms-client-request-id": "5d2a6df6-49d9-490a-972d-727299bfa7a9",
        "x-ms-date": "Wed, 17 Feb 2021 18:47:55 GMT",
        "x-ms-return-client-request-id": "true",
<<<<<<< HEAD
        "x-ms-version": "2020-12-06"
=======
        "x-ms-version": "2021-02-12"
>>>>>>> 7e782c87
      },
      "RequestBody": null,
      "StatusCode": 202,
      "ResponseHeaders": {
        "Content-Length": "0",
        "Date": "Wed, 17 Feb 2021 18:47:55 GMT",
        "Server": [
          "Windows-Azure-Blob/1.0",
          "Microsoft-HTTPAPI/2.0"
        ],
        "x-ms-client-request-id": "5d2a6df6-49d9-490a-972d-727299bfa7a9",
        "x-ms-request-id": "de110eb6-c01e-0014-065d-0592ad000000",
<<<<<<< HEAD
        "x-ms-version": "2020-12-06"
=======
        "x-ms-version": "2021-02-12"
>>>>>>> 7e782c87
      },
      "ResponseBody": []
    }
  ],
  "Variables": {
    "RandomSeed": "1883825689",
    "Storage_TestConfigDefault": "ProductionTenant\nseanmcccanary3\nU2FuaXRpemVk\nhttps://seanmcccanary3.blob.core.windows.net\nhttps://seanmcccanary3.file.core.windows.net\nhttps://seanmcccanary3.queue.core.windows.net\nhttps://seanmcccanary3.table.core.windows.net\n\n\n\n\nhttps://seanmcccanary3-secondary.blob.core.windows.net\nhttps://seanmcccanary3-secondary.file.core.windows.net\nhttps://seanmcccanary3-secondary.queue.core.windows.net\nhttps://seanmcccanary3-secondary.table.core.windows.net\n\nSanitized\n\n\nCloud\nBlobEndpoint=https://seanmcccanary3.blob.core.windows.net/;QueueEndpoint=https://seanmcccanary3.queue.core.windows.net/;FileEndpoint=https://seanmcccanary3.file.core.windows.net/;BlobSecondaryEndpoint=https://seanmcccanary3-secondary.blob.core.windows.net/;QueueSecondaryEndpoint=https://seanmcccanary3-secondary.queue.core.windows.net/;FileSecondaryEndpoint=https://seanmcccanary3-secondary.file.core.windows.net/;AccountName=seanmcccanary3;AccountKey=Kg==;\nseanscope1\n\n"
  }
}<|MERGE_RESOLUTION|>--- conflicted
+++ resolved
@@ -15,11 +15,7 @@
         "x-ms-client-request-id": "7cae2b8e-9f4a-5d27-5905-91a3d531d91f",
         "x-ms-date": "Wed, 17 Feb 2021 18:47:54 GMT",
         "x-ms-return-client-request-id": "true",
-<<<<<<< HEAD
-        "x-ms-version": "2020-12-06"
-=======
-        "x-ms-version": "2021-02-12"
->>>>>>> 7e782c87
+        "x-ms-version": "2021-02-12"
       },
       "RequestBody": null,
       "StatusCode": 201,
@@ -34,11 +30,7 @@
         ],
         "x-ms-client-request-id": "7cae2b8e-9f4a-5d27-5905-91a3d531d91f",
         "x-ms-request-id": "de110e6b-c01e-0014-495d-0592ad000000",
-<<<<<<< HEAD
-        "x-ms-version": "2020-12-06"
-=======
-        "x-ms-version": "2021-02-12"
->>>>>>> 7e782c87
+        "x-ms-version": "2021-02-12"
       },
       "ResponseBody": []
     },
@@ -59,11 +51,7 @@
         "x-ms-client-request-id": "0843ee27-9bba-4ff7-d5ba-a54c29856490",
         "x-ms-date": "Wed, 17 Feb 2021 18:47:55 GMT",
         "x-ms-return-client-request-id": "true",
-<<<<<<< HEAD
-        "x-ms-version": "2020-12-06"
-=======
-        "x-ms-version": "2021-02-12"
->>>>>>> 7e782c87
+        "x-ms-version": "2021-02-12"
       },
       "RequestBody": "ZEr+BZb0VbyIBGdUrpaJlijc+k10YqGqG43FbuEuC/E8/D+LMtOIok7RvPx8vHIhUibRdW16IQGoVOoJLubaWvh2F7FW/WRUU1f+oqWlLl8apBy6XJaDwds9497pf3Rn92EDBqTAylTCfCEWe35bAiWK7orKH/1i8lXWGBqFa9Pjl6tDoSi6WtnH9+B0bUVc4eC4XpHpnddkoRNP6rI6PRBNM+TTGGH90JOwAicd7oUPejY5zA1C+fnT3wAUam8njLrPJjlhiMl/u479OZqvRrOOQG97AXEDCzrrADhg6WUkiHZtTcdLrvJsuRF/RL9eI5lNhSoAq4tJzBr/dYeRHtEo2bAkQvnrQ5J9D0dghMd6jNyfE2Q6JNzqJIGsSzhq2ps/VmoPOuCgYUGYgpxD6UdTheir8gpt7bXUOR53PvhZEzSsIC5calL7/7IioqFApzs5WcVPv+iQ0mi1OwDCKCNJPm9ol8gZ9hqWr/NYSksUk5LjPuQzCVRLHE7Fpy9ROdaO2WMy1w9yH2KquQ/1N4cdoKdu3+o+FjQbHHt6U0/rRHUcyXHn4ryCcB6CiFBEVuTHqAaI41rsUMMvF7uU+MsTv3Sa2G0WNb7q627Lu43j1sWWs6tIYmEbMHmtuMoB7nhSbsncqn53sXNHnfjrIJQ1S0D1/kUgylwSfqf0aH3z6f32eU3EByxGHgI4AcRoMA/kd22KC+8zMqRsySvWg0j2U7T79adHcUMTruBC6MmYqU2XD/APad0NwkaoVz0Ab5u5Qa0QbTtonQYpd10P8Ena1B/dP3NY5urW7TJgnhkGEj5EiaYchzwSL3Lp5vKA/tL9zoMdIzAnYFvCOoAIB/7sI2QeymaivUzjyg8BbgD4Ve9gY8+V6O8NHSlKWU27Cihz/cKNYjNrWhA3OlghJfFbyuSQp6QuVjp0EK09V2T+J8DnjnE9avK79Qi/Xq6X7Pc3749oK2KDRKeIGFGGLgKsOBKXOpeAHl/x1bKcb/iM3SS1BWjUlvxdY0nKtVKhNcYFEiWc/7Fgt9Ewdlaw59Wv+zst0Sia2KIVOtZOtWkNUJ/rllzS8N1yVE2Xox+mrXtzG7kWc2SeajqChsXbEQFnIyW2xFB43AteunzbAzSDb4xa2pqw9t07TSwiT2kXl0NLL4D58Okr+z6tuLjnw2cG/xc4gDdmty1IenYkVoyhRiM5j9SziX6jL99cAj0kU4rEG1BS3xcL5XdTsHVyBqSxC3KVrjOTU3WYlVBXCrXvJCbsXzs8T2cMLapcYNkJMCg6q/bLjqVWMcjbuUnGs9rBZIxOhqZpdbwLiYGJNvOcj2QnHV++I5WBlS5yYJUdRXnPm/tMuqqC0TU5vwUjzA==",
       "StatusCode": 201,
@@ -81,11 +69,7 @@
         "x-ms-content-crc64": "bQr6Dcg+IOg=",
         "x-ms-request-id": "de110e79-c01e-0014-535d-0592ad000000",
         "x-ms-request-server-encrypted": "true",
-<<<<<<< HEAD
-        "x-ms-version": "2020-12-06",
-=======
         "x-ms-version": "2021-02-12",
->>>>>>> 7e782c87
         "x-ms-version-id": "2021-02-17T18:47:55.2592067Z"
       },
       "ResponseBody": []
@@ -108,11 +92,7 @@
         "x-ms-meta-meta": "data",
         "x-ms-meta-UPPER": "case",
         "x-ms-return-client-request-id": "true",
-<<<<<<< HEAD
-        "x-ms-version": "2020-12-06"
-=======
-        "x-ms-version": "2021-02-12"
->>>>>>> 7e782c87
+        "x-ms-version": "2021-02-12"
       },
       "RequestBody": null,
       "StatusCode": 200,
@@ -128,11 +108,7 @@
         "x-ms-client-request-id": "d11221da-1bc1-6012-deef-552bf94a517d",
         "x-ms-request-id": "de110e9a-c01e-0014-6e5d-0592ad000000",
         "x-ms-request-server-encrypted": "true",
-<<<<<<< HEAD
-        "x-ms-version": "2020-12-06",
-=======
         "x-ms-version": "2021-02-12",
->>>>>>> 7e782c87
         "x-ms-version-id": "2021-02-17T18:47:55.3312575Z"
       },
       "ResponseBody": []
@@ -151,11 +127,7 @@
         "x-ms-client-request-id": "08719b00-9272-42ce-b5d2-bf32150cad98",
         "x-ms-date": "Wed, 17 Feb 2021 18:47:55 GMT",
         "x-ms-return-client-request-id": "true",
-<<<<<<< HEAD
-        "x-ms-version": "2020-12-06"
-=======
-        "x-ms-version": "2021-02-12"
->>>>>>> 7e782c87
+        "x-ms-version": "2021-02-12"
       },
       "RequestBody": null,
       "StatusCode": 200,
@@ -186,11 +158,7 @@
         "x-ms-meta-UPPER": "case",
         "x-ms-request-id": "de110eae-c01e-0014-805d-0592ad000000",
         "x-ms-server-encrypted": "true",
-<<<<<<< HEAD
-        "x-ms-version": "2020-12-06",
-=======
         "x-ms-version": "2021-02-12",
->>>>>>> 7e782c87
         "x-ms-version-id": "2021-02-17T18:47:55.3312575Z"
       },
       "ResponseBody": []
@@ -209,11 +177,7 @@
         "x-ms-client-request-id": "5d2a6df6-49d9-490a-972d-727299bfa7a9",
         "x-ms-date": "Wed, 17 Feb 2021 18:47:55 GMT",
         "x-ms-return-client-request-id": "true",
-<<<<<<< HEAD
-        "x-ms-version": "2020-12-06"
-=======
-        "x-ms-version": "2021-02-12"
->>>>>>> 7e782c87
+        "x-ms-version": "2021-02-12"
       },
       "RequestBody": null,
       "StatusCode": 202,
@@ -226,11 +190,7 @@
         ],
         "x-ms-client-request-id": "5d2a6df6-49d9-490a-972d-727299bfa7a9",
         "x-ms-request-id": "de110eb6-c01e-0014-065d-0592ad000000",
-<<<<<<< HEAD
-        "x-ms-version": "2020-12-06"
-=======
-        "x-ms-version": "2021-02-12"
->>>>>>> 7e782c87
+        "x-ms-version": "2021-02-12"
       },
       "ResponseBody": []
     }
