{
  "Entries": [
    {
      "RequestUri": "https://seanmcccanary.blob.core.windows.net/test-container-863af161-4efa-b9f8-970b-ec8d3145719f?restype=container",
      "RequestMethod": "PUT",
      "RequestHeaders": {
        "Authorization": "Sanitized",
        "traceparent": "00-8b6684cf44312943a301da2806747750-15bbe938f7c7b54e-00",
        "User-Agent": [
          "azsdk-net-Storage.Blobs/12.5.0-dev.20200402.1",
          "(.NET Core 4.6.28325.01; Microsoft Windows 10.0.18362 )"
        ],
        "x-ms-blob-public-access": "container",
        "x-ms-client-request-id": "7cae2b8e-9f4a-5d27-5905-91a3d531d91f",
        "x-ms-date": "Thu, 02 Apr 2020 23:43:04 GMT",
        "x-ms-return-client-request-id": "true",
<<<<<<< HEAD
        "x-ms-version": "2019-12-12"
=======
        "x-ms-version": "2020-02-10"
>>>>>>> 60f4876e
      },
      "RequestBody": null,
      "StatusCode": 201,
      "ResponseHeaders": {
        "Content-Length": "0",
        "Date": "Thu, 02 Apr 2020 23:43:02 GMT",
        "ETag": "\u00220x8D7D75F960D99F5\u0022",
        "Last-Modified": "Thu, 02 Apr 2020 23:43:03 GMT",
        "Server": [
          "Windows-Azure-Blob/1.0",
          "Microsoft-HTTPAPI/2.0"
        ],
        "x-ms-client-request-id": "7cae2b8e-9f4a-5d27-5905-91a3d531d91f",
        "x-ms-request-id": "f80cd911-101e-008c-5848-0925ae000000",
<<<<<<< HEAD
        "x-ms-version": "2019-12-12"
=======
        "x-ms-version": "2020-02-10"
>>>>>>> 60f4876e
      },
      "ResponseBody": []
    },
    {
      "RequestUri": "https://seanmcccanary.blob.core.windows.net/test-container-863af161-4efa-b9f8-970b-ec8d3145719f/test-blob-458da397-e300-2110-b7db-bdf95267c895",
      "RequestMethod": "PUT",
      "RequestHeaders": {
        "Authorization": "Sanitized",
        "Content-Length": "1024",
        "traceparent": "00-cdf0e69bf6d43142b9380e2401cf3d13-79f76bb49b973442-00",
        "User-Agent": [
          "azsdk-net-Storage.Blobs/12.5.0-dev.20200402.1",
          "(.NET Core 4.6.28325.01; Microsoft Windows 10.0.18362 )"
        ],
        "x-ms-blob-type": "BlockBlob",
        "x-ms-client-request-id": "0843ee27-9bba-4ff7-d5ba-a54c29856490",
        "x-ms-date": "Thu, 02 Apr 2020 23:43:04 GMT",
        "x-ms-return-client-request-id": "true",
<<<<<<< HEAD
        "x-ms-version": "2019-12-12"
=======
        "x-ms-version": "2020-02-10"
>>>>>>> 60f4876e
      },
      "RequestBody": "ZEr\u002BBZb0VbyIBGdUrpaJlijc\u002Bk10YqGqG43FbuEuC/E8/D\u002BLMtOIok7RvPx8vHIhUibRdW16IQGoVOoJLubaWvh2F7FW/WRUU1f\u002BoqWlLl8apBy6XJaDwds9497pf3Rn92EDBqTAylTCfCEWe35bAiWK7orKH/1i8lXWGBqFa9Pjl6tDoSi6WtnH9\u002BB0bUVc4eC4XpHpnddkoRNP6rI6PRBNM\u002BTTGGH90JOwAicd7oUPejY5zA1C\u002BfnT3wAUam8njLrPJjlhiMl/u479OZqvRrOOQG97AXEDCzrrADhg6WUkiHZtTcdLrvJsuRF/RL9eI5lNhSoAq4tJzBr/dYeRHtEo2bAkQvnrQ5J9D0dghMd6jNyfE2Q6JNzqJIGsSzhq2ps/VmoPOuCgYUGYgpxD6UdTheir8gpt7bXUOR53PvhZEzSsIC5calL7/7IioqFApzs5WcVPv\u002BiQ0mi1OwDCKCNJPm9ol8gZ9hqWr/NYSksUk5LjPuQzCVRLHE7Fpy9ROdaO2WMy1w9yH2KquQ/1N4cdoKdu3\u002Bo\u002BFjQbHHt6U0/rRHUcyXHn4ryCcB6CiFBEVuTHqAaI41rsUMMvF7uU\u002BMsTv3Sa2G0WNb7q627Lu43j1sWWs6tIYmEbMHmtuMoB7nhSbsncqn53sXNHnfjrIJQ1S0D1/kUgylwSfqf0aH3z6f32eU3EByxGHgI4AcRoMA/kd22KC\u002B8zMqRsySvWg0j2U7T79adHcUMTruBC6MmYqU2XD/APad0NwkaoVz0Ab5u5Qa0QbTtonQYpd10P8Ena1B/dP3NY5urW7TJgnhkGEj5EiaYchzwSL3Lp5vKA/tL9zoMdIzAnYFvCOoAIB/7sI2QeymaivUzjyg8BbgD4Ve9gY8\u002BV6O8NHSlKWU27Cihz/cKNYjNrWhA3OlghJfFbyuSQp6QuVjp0EK09V2T\u002BJ8DnjnE9avK79Qi/Xq6X7Pc3749oK2KDRKeIGFGGLgKsOBKXOpeAHl/x1bKcb/iM3SS1BWjUlvxdY0nKtVKhNcYFEiWc/7Fgt9Ewdlaw59Wv\u002Bzst0Sia2KIVOtZOtWkNUJ/rllzS8N1yVE2Xox\u002BmrXtzG7kWc2SeajqChsXbEQFnIyW2xFB43AteunzbAzSDb4xa2pqw9t07TSwiT2kXl0NLL4D58Okr\u002Bz6tuLjnw2cG/xc4gDdmty1IenYkVoyhRiM5j9SziX6jL99cAj0kU4rEG1BS3xcL5XdTsHVyBqSxC3KVrjOTU3WYlVBXCrXvJCbsXzs8T2cMLapcYNkJMCg6q/bLjqVWMcjbuUnGs9rBZIxOhqZpdbwLiYGJNvOcj2QnHV\u002B\u002BI5WBlS5yYJUdRXnPm/tMuqqC0TU5vwUjzA==",
      "StatusCode": 201,
      "ResponseHeaders": {
        "Content-Length": "0",
        "Content-MD5": "0Y3lU5liZygUuO\u002Bp\u002BmjdZQ==",
        "Date": "Thu, 02 Apr 2020 23:43:02 GMT",
        "ETag": "\u00220x8D7D75F961B1DDC\u0022",
        "Last-Modified": "Thu, 02 Apr 2020 23:43:03 GMT",
        "Server": [
          "Windows-Azure-Blob/1.0",
          "Microsoft-HTTPAPI/2.0"
        ],
        "x-ms-client-request-id": "0843ee27-9bba-4ff7-d5ba-a54c29856490",
        "x-ms-content-crc64": "bQr6Dcg\u002BIOg=",
        "x-ms-request-id": "f80cd917-101e-008c-5b48-0925ae000000",
        "x-ms-request-server-encrypted": "true",
<<<<<<< HEAD
        "x-ms-version": "2019-12-12"
=======
        "x-ms-version": "2020-02-10"
>>>>>>> 60f4876e
      },
      "ResponseBody": []
    },
    {
      "RequestUri": "https://seanmcccanary.blob.core.windows.net/test-container-863af161-4efa-b9f8-970b-ec8d3145719f/test-blob-458da397-e300-2110-b7db-bdf95267c895?comp=metadata",
      "RequestMethod": "PUT",
      "RequestHeaders": {
        "Authorization": "Sanitized",
        "traceparent": "00-c5e26fef5663c14a9635fd7a39bdb59f-762fed12ea33b741-00",
        "User-Agent": [
          "azsdk-net-Storage.Blobs/12.5.0-dev.20200402.1",
          "(.NET Core 4.6.28325.01; Microsoft Windows 10.0.18362 )"
        ],
        "x-ms-client-request-id": "d11221da-1bc1-6012-deef-552bf94a517d",
        "x-ms-date": "Thu, 02 Apr 2020 23:43:04 GMT",
        "x-ms-meta-Capital": "letter",
        "x-ms-meta-foo": "bar",
        "x-ms-meta-meta": "data",
        "x-ms-meta-UPPER": "case",
        "x-ms-return-client-request-id": "true",
<<<<<<< HEAD
        "x-ms-version": "2019-12-12"
=======
        "x-ms-version": "2020-02-10"
>>>>>>> 60f4876e
      },
      "RequestBody": null,
      "StatusCode": 200,
      "ResponseHeaders": {
        "Content-Length": "0",
        "Date": "Thu, 02 Apr 2020 23:43:02 GMT",
        "ETag": "\u00220x8D7D75F962A3BCE\u0022",
        "Last-Modified": "Thu, 02 Apr 2020 23:43:03 GMT",
        "Server": [
          "Windows-Azure-Blob/1.0",
          "Microsoft-HTTPAPI/2.0"
        ],
        "x-ms-client-request-id": "d11221da-1bc1-6012-deef-552bf94a517d",
        "x-ms-request-id": "f80cd91b-101e-008c-5d48-0925ae000000",
        "x-ms-request-server-encrypted": "true",
<<<<<<< HEAD
        "x-ms-version": "2019-12-12"
=======
        "x-ms-version": "2020-02-10"
>>>>>>> 60f4876e
      },
      "ResponseBody": []
    },
    {
      "RequestUri": "https://seanmcccanary.blob.core.windows.net/test-container-863af161-4efa-b9f8-970b-ec8d3145719f/test-blob-458da397-e300-2110-b7db-bdf95267c895",
      "RequestMethod": "HEAD",
      "RequestHeaders": {
        "Authorization": "Sanitized",
        "traceparent": "00-e1ff93c28613624da25cdfd90cb2f569-5d9eb63b1f6daa43-00",
        "User-Agent": [
          "azsdk-net-Storage.Blobs/12.5.0-dev.20200402.1",
          "(.NET Core 4.6.28325.01; Microsoft Windows 10.0.18362 )"
        ],
        "x-ms-client-request-id": "08719b00-9272-42ce-b5d2-bf32150cad98",
        "x-ms-date": "Thu, 02 Apr 2020 23:43:04 GMT",
        "x-ms-return-client-request-id": "true",
<<<<<<< HEAD
        "x-ms-version": "2019-12-12"
=======
        "x-ms-version": "2020-02-10"
>>>>>>> 60f4876e
      },
      "RequestBody": null,
      "StatusCode": 200,
      "ResponseHeaders": {
        "Accept-Ranges": "bytes",
        "Content-Length": "1024",
        "Content-MD5": "0Y3lU5liZygUuO\u002Bp\u002BmjdZQ==",
        "Content-Type": "application/octet-stream",
        "Date": "Thu, 02 Apr 2020 23:43:03 GMT",
        "ETag": "\u00220x8D7D75F962A3BCE\u0022",
        "Last-Modified": "Thu, 02 Apr 2020 23:43:03 GMT",
        "Server": [
          "Windows-Azure-Blob/1.0",
          "Microsoft-HTTPAPI/2.0"
        ],
        "x-ms-access-tier": "Hot",
        "x-ms-access-tier-inferred": "true",
        "x-ms-blob-type": "BlockBlob",
        "x-ms-client-request-id": "08719b00-9272-42ce-b5d2-bf32150cad98",
        "x-ms-creation-time": "Thu, 02 Apr 2020 23:43:03 GMT",
        "x-ms-lease-state": "available",
        "x-ms-lease-status": "unlocked",
        "x-ms-meta-Capital": "letter",
        "x-ms-meta-foo": "bar",
        "x-ms-meta-meta": "data",
        "x-ms-meta-UPPER": "case",
        "x-ms-request-id": "f80cd91f-101e-008c-6048-0925ae000000",
        "x-ms-server-encrypted": "true",
<<<<<<< HEAD
        "x-ms-version": "2019-12-12"
=======
        "x-ms-version": "2020-02-10"
>>>>>>> 60f4876e
      },
      "ResponseBody": []
    },
    {
      "RequestUri": "https://seanmcccanary.blob.core.windows.net/test-container-863af161-4efa-b9f8-970b-ec8d3145719f?restype=container",
      "RequestMethod": "DELETE",
      "RequestHeaders": {
        "Authorization": "Sanitized",
        "traceparent": "00-296ce8f827614f4ab4dab18bb531917e-7ffc5111a4caba4a-00",
        "User-Agent": [
          "azsdk-net-Storage.Blobs/12.5.0-dev.20200402.1",
          "(.NET Core 4.6.28325.01; Microsoft Windows 10.0.18362 )"
        ],
        "x-ms-client-request-id": "5d2a6df6-49d9-490a-972d-727299bfa7a9",
        "x-ms-date": "Thu, 02 Apr 2020 23:43:04 GMT",
        "x-ms-return-client-request-id": "true",
<<<<<<< HEAD
        "x-ms-version": "2019-12-12"
=======
        "x-ms-version": "2020-02-10"
>>>>>>> 60f4876e
      },
      "RequestBody": null,
      "StatusCode": 202,
      "ResponseHeaders": {
        "Content-Length": "0",
        "Date": "Thu, 02 Apr 2020 23:43:03 GMT",
        "Server": [
          "Windows-Azure-Blob/1.0",
          "Microsoft-HTTPAPI/2.0"
        ],
        "x-ms-client-request-id": "5d2a6df6-49d9-490a-972d-727299bfa7a9",
        "x-ms-request-id": "f80cd923-101e-008c-6448-0925ae000000",
<<<<<<< HEAD
        "x-ms-version": "2019-12-12"
=======
        "x-ms-version": "2020-02-10"
>>>>>>> 60f4876e
      },
      "ResponseBody": []
    }
  ],
  "Variables": {
    "RandomSeed": "1883825689",
    "Storage_TestConfigDefault": "ProductionTenant\nseanmcccanary\nU2FuaXRpemVk\nhttps://seanmcccanary.blob.core.windows.net\nhttps://seanmcccanary.file.core.windows.net\nhttps://seanmcccanary.queue.core.windows.net\nhttps://seanmcccanary.table.core.windows.net\n\n\n\n\nhttps://seanmcccanary-secondary.blob.core.windows.net\nhttps://seanmcccanary-secondary.file.core.windows.net\nhttps://seanmcccanary-secondary.queue.core.windows.net\nhttps://seanmcccanary-secondary.table.core.windows.net\n\nSanitized\n\n\nCloud\nBlobEndpoint=https://seanmcccanary.blob.core.windows.net/;QueueEndpoint=https://seanmcccanary.queue.core.windows.net/;FileEndpoint=https://seanmcccanary.file.core.windows.net/;BlobSecondaryEndpoint=https://seanmcccanary-secondary.blob.core.windows.net/;QueueSecondaryEndpoint=https://seanmcccanary-secondary.queue.core.windows.net/;FileSecondaryEndpoint=https://seanmcccanary-secondary.file.core.windows.net/;AccountName=seanmcccanary;AccountKey=Sanitized\nseanscope1"
  }
}<|MERGE_RESOLUTION|>--- conflicted
+++ resolved
@@ -14,11 +14,7 @@
         "x-ms-client-request-id": "7cae2b8e-9f4a-5d27-5905-91a3d531d91f",
         "x-ms-date": "Thu, 02 Apr 2020 23:43:04 GMT",
         "x-ms-return-client-request-id": "true",
-<<<<<<< HEAD
-        "x-ms-version": "2019-12-12"
-=======
         "x-ms-version": "2020-02-10"
->>>>>>> 60f4876e
       },
       "RequestBody": null,
       "StatusCode": 201,
@@ -33,11 +29,7 @@
         ],
         "x-ms-client-request-id": "7cae2b8e-9f4a-5d27-5905-91a3d531d91f",
         "x-ms-request-id": "f80cd911-101e-008c-5848-0925ae000000",
-<<<<<<< HEAD
-        "x-ms-version": "2019-12-12"
-=======
         "x-ms-version": "2020-02-10"
->>>>>>> 60f4876e
       },
       "ResponseBody": []
     },
@@ -56,11 +48,7 @@
         "x-ms-client-request-id": "0843ee27-9bba-4ff7-d5ba-a54c29856490",
         "x-ms-date": "Thu, 02 Apr 2020 23:43:04 GMT",
         "x-ms-return-client-request-id": "true",
-<<<<<<< HEAD
-        "x-ms-version": "2019-12-12"
-=======
         "x-ms-version": "2020-02-10"
->>>>>>> 60f4876e
       },
       "RequestBody": "ZEr\u002BBZb0VbyIBGdUrpaJlijc\u002Bk10YqGqG43FbuEuC/E8/D\u002BLMtOIok7RvPx8vHIhUibRdW16IQGoVOoJLubaWvh2F7FW/WRUU1f\u002BoqWlLl8apBy6XJaDwds9497pf3Rn92EDBqTAylTCfCEWe35bAiWK7orKH/1i8lXWGBqFa9Pjl6tDoSi6WtnH9\u002BB0bUVc4eC4XpHpnddkoRNP6rI6PRBNM\u002BTTGGH90JOwAicd7oUPejY5zA1C\u002BfnT3wAUam8njLrPJjlhiMl/u479OZqvRrOOQG97AXEDCzrrADhg6WUkiHZtTcdLrvJsuRF/RL9eI5lNhSoAq4tJzBr/dYeRHtEo2bAkQvnrQ5J9D0dghMd6jNyfE2Q6JNzqJIGsSzhq2ps/VmoPOuCgYUGYgpxD6UdTheir8gpt7bXUOR53PvhZEzSsIC5calL7/7IioqFApzs5WcVPv\u002BiQ0mi1OwDCKCNJPm9ol8gZ9hqWr/NYSksUk5LjPuQzCVRLHE7Fpy9ROdaO2WMy1w9yH2KquQ/1N4cdoKdu3\u002Bo\u002BFjQbHHt6U0/rRHUcyXHn4ryCcB6CiFBEVuTHqAaI41rsUMMvF7uU\u002BMsTv3Sa2G0WNb7q627Lu43j1sWWs6tIYmEbMHmtuMoB7nhSbsncqn53sXNHnfjrIJQ1S0D1/kUgylwSfqf0aH3z6f32eU3EByxGHgI4AcRoMA/kd22KC\u002B8zMqRsySvWg0j2U7T79adHcUMTruBC6MmYqU2XD/APad0NwkaoVz0Ab5u5Qa0QbTtonQYpd10P8Ena1B/dP3NY5urW7TJgnhkGEj5EiaYchzwSL3Lp5vKA/tL9zoMdIzAnYFvCOoAIB/7sI2QeymaivUzjyg8BbgD4Ve9gY8\u002BV6O8NHSlKWU27Cihz/cKNYjNrWhA3OlghJfFbyuSQp6QuVjp0EK09V2T\u002BJ8DnjnE9avK79Qi/Xq6X7Pc3749oK2KDRKeIGFGGLgKsOBKXOpeAHl/x1bKcb/iM3SS1BWjUlvxdY0nKtVKhNcYFEiWc/7Fgt9Ewdlaw59Wv\u002Bzst0Sia2KIVOtZOtWkNUJ/rllzS8N1yVE2Xox\u002BmrXtzG7kWc2SeajqChsXbEQFnIyW2xFB43AteunzbAzSDb4xa2pqw9t07TSwiT2kXl0NLL4D58Okr\u002Bz6tuLjnw2cG/xc4gDdmty1IenYkVoyhRiM5j9SziX6jL99cAj0kU4rEG1BS3xcL5XdTsHVyBqSxC3KVrjOTU3WYlVBXCrXvJCbsXzs8T2cMLapcYNkJMCg6q/bLjqVWMcjbuUnGs9rBZIxOhqZpdbwLiYGJNvOcj2QnHV\u002B\u002BI5WBlS5yYJUdRXnPm/tMuqqC0TU5vwUjzA==",
       "StatusCode": 201,
@@ -78,11 +66,7 @@
         "x-ms-content-crc64": "bQr6Dcg\u002BIOg=",
         "x-ms-request-id": "f80cd917-101e-008c-5b48-0925ae000000",
         "x-ms-request-server-encrypted": "true",
-<<<<<<< HEAD
-        "x-ms-version": "2019-12-12"
-=======
         "x-ms-version": "2020-02-10"
->>>>>>> 60f4876e
       },
       "ResponseBody": []
     },
@@ -103,11 +87,7 @@
         "x-ms-meta-meta": "data",
         "x-ms-meta-UPPER": "case",
         "x-ms-return-client-request-id": "true",
-<<<<<<< HEAD
-        "x-ms-version": "2019-12-12"
-=======
         "x-ms-version": "2020-02-10"
->>>>>>> 60f4876e
       },
       "RequestBody": null,
       "StatusCode": 200,
@@ -123,11 +103,7 @@
         "x-ms-client-request-id": "d11221da-1bc1-6012-deef-552bf94a517d",
         "x-ms-request-id": "f80cd91b-101e-008c-5d48-0925ae000000",
         "x-ms-request-server-encrypted": "true",
-<<<<<<< HEAD
-        "x-ms-version": "2019-12-12"
-=======
         "x-ms-version": "2020-02-10"
->>>>>>> 60f4876e
       },
       "ResponseBody": []
     },
@@ -144,11 +120,7 @@
         "x-ms-client-request-id": "08719b00-9272-42ce-b5d2-bf32150cad98",
         "x-ms-date": "Thu, 02 Apr 2020 23:43:04 GMT",
         "x-ms-return-client-request-id": "true",
-<<<<<<< HEAD
-        "x-ms-version": "2019-12-12"
-=======
         "x-ms-version": "2020-02-10"
->>>>>>> 60f4876e
       },
       "RequestBody": null,
       "StatusCode": 200,
@@ -177,11 +149,7 @@
         "x-ms-meta-UPPER": "case",
         "x-ms-request-id": "f80cd91f-101e-008c-6048-0925ae000000",
         "x-ms-server-encrypted": "true",
-<<<<<<< HEAD
-        "x-ms-version": "2019-12-12"
-=======
         "x-ms-version": "2020-02-10"
->>>>>>> 60f4876e
       },
       "ResponseBody": []
     },
@@ -198,11 +166,7 @@
         "x-ms-client-request-id": "5d2a6df6-49d9-490a-972d-727299bfa7a9",
         "x-ms-date": "Thu, 02 Apr 2020 23:43:04 GMT",
         "x-ms-return-client-request-id": "true",
-<<<<<<< HEAD
-        "x-ms-version": "2019-12-12"
-=======
         "x-ms-version": "2020-02-10"
->>>>>>> 60f4876e
       },
       "RequestBody": null,
       "StatusCode": 202,
@@ -215,11 +179,7 @@
         ],
         "x-ms-client-request-id": "5d2a6df6-49d9-490a-972d-727299bfa7a9",
         "x-ms-request-id": "f80cd923-101e-008c-6448-0925ae000000",
-<<<<<<< HEAD
-        "x-ms-version": "2019-12-12"
-=======
         "x-ms-version": "2020-02-10"
->>>>>>> 60f4876e
       },
       "ResponseBody": []
     }
