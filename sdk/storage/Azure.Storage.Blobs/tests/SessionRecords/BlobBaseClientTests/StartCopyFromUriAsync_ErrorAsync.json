--- conflicted
+++ resolved
@@ -14,11 +14,7 @@
         "x-ms-client-request-id": "92193743-b964-e58a-d41b-a182313f2314",
         "x-ms-date": "Thu, 02 Apr 2020 23:46:02 GMT",
         "x-ms-return-client-request-id": "true",
-<<<<<<< HEAD
-        "x-ms-version": "2019-12-12"
-=======
         "x-ms-version": "2020-02-10"
->>>>>>> 60f4876e
       },
       "RequestBody": null,
       "StatusCode": 201,
@@ -33,11 +29,7 @@
         ],
         "x-ms-client-request-id": "92193743-b964-e58a-d41b-a182313f2314",
         "x-ms-request-id": "6f104c7a-301e-0040-2e48-094a98000000",
-<<<<<<< HEAD
-        "x-ms-version": "2019-12-12"
-=======
         "x-ms-version": "2020-02-10"
->>>>>>> 60f4876e
       },
       "ResponseBody": []
     },
@@ -55,11 +47,7 @@
         "x-ms-copy-source": "https://seanmcccanary.blob.core.windows.net/test-container-a02fab16-99c6-cc9a-b66a-f00bb1af2cf3/test-blob-7703def0-6322-50ed-3ba2-5a0bb99113af",
         "x-ms-date": "Thu, 02 Apr 2020 23:46:02 GMT",
         "x-ms-return-client-request-id": "true",
-<<<<<<< HEAD
-        "x-ms-version": "2019-12-12"
-=======
         "x-ms-version": "2020-02-10"
->>>>>>> 60f4876e
       },
       "RequestBody": null,
       "StatusCode": 404,
@@ -74,11 +62,7 @@
         "x-ms-client-request-id": "13e4f208-a977-567f-4eef-0dc79e1e2b4d",
         "x-ms-error-code": "BlobNotFound",
         "x-ms-request-id": "6f104c7f-301e-0040-3148-094a98000000",
-<<<<<<< HEAD
-        "x-ms-version": "2019-12-12"
-=======
         "x-ms-version": "2020-02-10"
->>>>>>> 60f4876e
       },
       "ResponseBody": [
         "\uFEFF\u003C?xml version=\u00221.0\u0022 encoding=\u0022utf-8\u0022?\u003E\u003CError\u003E\u003CCode\u003EBlobNotFound\u003C/Code\u003E\u003CMessage\u003EThe specified blob does not exist.\n",
@@ -99,11 +83,7 @@
         "x-ms-client-request-id": "32c6812e-4809-ed8f-4bc3-8d1448e7412c",
         "x-ms-date": "Thu, 02 Apr 2020 23:46:02 GMT",
         "x-ms-return-client-request-id": "true",
-<<<<<<< HEAD
-        "x-ms-version": "2019-12-12"
-=======
         "x-ms-version": "2020-02-10"
->>>>>>> 60f4876e
       },
       "RequestBody": null,
       "StatusCode": 202,
@@ -116,11 +96,7 @@
         ],
         "x-ms-client-request-id": "32c6812e-4809-ed8f-4bc3-8d1448e7412c",
         "x-ms-request-id": "6f104c88-301e-0040-3948-094a98000000",
-<<<<<<< HEAD
-        "x-ms-version": "2019-12-12"
-=======
         "x-ms-version": "2020-02-10"
->>>>>>> 60f4876e
       },
       "ResponseBody": []
     }
