{
  "Entries": [
    {
<<<<<<< HEAD
      "RequestUri": "https://amandadev2.blob.core.windows.net/test-container-df757995-75d6-9f3f-a3e9-8ea8b99bef17?restype=container",
=======
      "RequestUri": "http://seanmcccanary3.blob.core.windows.net/test-container-df757995-75d6-9f3f-a3e9-8ea8b99bef17?restype=container",
>>>>>>> f7eb5f10
      "RequestMethod": "PUT",
      "RequestHeaders": {
        "Accept": "application/xml",
        "Authorization": "Sanitized",
<<<<<<< HEAD
        "traceparent": "00-380dc54ffc50d242aee2376e3cb99bae-1590ccdc8838ed46-00",
        "User-Agent": [
          "azsdk-net-Storage.Blobs/12.10.0-alpha.20210820.1",
          "(.NET 5.0.9; Microsoft Windows 10.0.19043)"
        ],
        "x-ms-blob-public-access": "container",
        "x-ms-client-request-id": "ea3fcb84-50d2-1ee6-657a-fc77ebd02079",
        "x-ms-date": "Fri, 20 Aug 2021 22:44:55 GMT",
=======
        "traceparent": "00-d13f6b61caee05409f1b2ac3a539bcad-cb614a80b4958b4f-00",
        "User-Agent": "azsdk-net-Storage.Blobs/12.11.0-alpha.20210921.1 (.NET Framework 4.8.4300.0; Microsoft Windows 10.0.19043 )",
        "x-ms-blob-public-access": "container",
        "x-ms-client-request-id": "ea3fcb84-50d2-1ee6-657a-fc77ebd02079",
        "x-ms-date": "Tue, 21 Sep 2021 19:47:48 GMT",
>>>>>>> f7eb5f10
        "x-ms-return-client-request-id": "true",
        "x-ms-version": "2020-12-06"
      },
      "RequestBody": null,
      "StatusCode": 201,
      "ResponseHeaders": {
        "Content-Length": "0",
<<<<<<< HEAD
        "Date": "Fri, 20 Aug 2021 22:44:55 GMT",
        "ETag": "\u00220x8D9642C21BE97E6\u0022",
        "Last-Modified": "Fri, 20 Aug 2021 22:44:55 GMT",
        "Server": [
          "Windows-Azure-Blob/1.0",
          "Microsoft-HTTPAPI/2.0"
        ],
        "x-ms-client-request-id": "ea3fcb84-50d2-1ee6-657a-fc77ebd02079",
        "x-ms-request-id": "97b7d80e-201e-006c-1d14-9639c8000000",
        "x-ms-version": "2020-10-02"
=======
        "Date": "Tue, 21 Sep 2021 19:47:47 GMT",
        "ETag": "\u00220x8D97D38B06EC67C\u0022",
        "Last-Modified": "Tue, 21 Sep 2021 19:47:48 GMT",
        "Server": "Windows-Azure-Blob/1.0 Microsoft-HTTPAPI/2.0",
        "x-ms-client-request-id": "ea3fcb84-50d2-1ee6-657a-fc77ebd02079",
        "x-ms-request-id": "136f6f33-f01e-001f-4021-af69c6000000",
        "x-ms-version": "2020-12-06"
>>>>>>> f7eb5f10
      },
      "ResponseBody": []
    },
    {
<<<<<<< HEAD
      "RequestUri": "https://amandadev2.blob.core.windows.net/test-container-df757995-75d6-9f3f-a3e9-8ea8b99bef17/test-blob-68addbaa-a435-22fc-8ab1-3a0ea19237c6",
=======
      "RequestUri": "http://seanmcccanary3.blob.core.windows.net/test-container-df757995-75d6-9f3f-a3e9-8ea8b99bef17/test-blob-68addbaa-a435-22fc-8ab1-3a0ea19237c6",
>>>>>>> f7eb5f10
      "RequestMethod": "PUT",
      "RequestHeaders": {
        "Accept": "application/xml",
        "Authorization": "Sanitized",
        "Content-Length": "1024",
        "Content-Type": "application/octet-stream",
<<<<<<< HEAD
        "traceparent": "00-42d9a1a61e56404c81182e3118ea8934-1bfc3ac0009cd84a-00",
        "User-Agent": [
          "azsdk-net-Storage.Blobs/12.10.0-alpha.20210820.1",
          "(.NET 5.0.9; Microsoft Windows 10.0.19043)"
        ],
        "x-ms-blob-type": "BlockBlob",
        "x-ms-client-request-id": "a253dd22-a35e-a102-ed5c-9b310ac531a1",
        "x-ms-date": "Fri, 20 Aug 2021 22:44:55 GMT",
=======
        "traceparent": "00-5f61b32aa29e7a4ea5865b85b7ddf720-d67397fce17c2445-00",
        "User-Agent": "azsdk-net-Storage.Blobs/12.11.0-alpha.20210921.1 (.NET Framework 4.8.4300.0; Microsoft Windows 10.0.19043 )",
        "x-ms-blob-type": "BlockBlob",
        "x-ms-client-request-id": "a253dd22-a35e-a102-ed5c-9b310ac531a1",
        "x-ms-date": "Tue, 21 Sep 2021 19:47:48 GMT",
>>>>>>> f7eb5f10
        "x-ms-return-client-request-id": "true",
        "x-ms-version": "2020-12-06"
      },
      "RequestBody": "SC/MKYr9MQqeAqGEB6tENTbuI\u002B1cBUQRyTGwSo9jh2wx9EwqookVh5o0TNCuYhe6NsZA/awyHUPqul9YTOZ7Ono1UhJeGpKt2JtTJ7l0Y2ca9RTII4nA/tcJP\u002BgpvTqzuRFVeRAEWxszkiUQ3vWJdlf4PlfSshfxdVM6VdqqhBpgoG6nHulXFZn4lJBkryDif8mQMH/j4Ab6ZAS8ygZBiA4KsD6G4ldtoSi92h6GjcUzWNYRGVObfMBorLrlmkuTtwuCWf7iXJxxI45WJgbodNc\u002BiXEwL266bzN9HTadiAfdKSISBDPGUfw5oPbFRVa5gDjjphDZY4edyOrLZD5m05uHeP3j1XCjdzh194949Sndw53\u002BuuH2BMWadTxJ\u002B\u002By\u002B0sxbPcxY1qrHQC7YY2z4JNLA7qCgaBm5kXQ3SWA0WXxLtyTDHLhdhO3zNnmzHaBZolBpiAxMHWmyoqtYIIxJk\u002BayjKxHNQcaY2qyrTKgBnPU3qYQytFv/5q7EHoMBGNgqaKTAJH0EW1ITiWimXA2Epw4hELmOckVQo0SjCSNDl4GUQOQDAXi4Mw5x3yrzWUphP7e1IAgenDZfr0D4YVIu0DGm0hspgWWVaN2rHFNaXUo6Acmrjrd5taSt45H3v5G8As85DIcvN74R37cqs3\u002BixRI2/l\u002BIgwF6bVx2u53T3alL7xmEYRCCysoLWe7ADsJlCt6/gMEyM7\u002BNvt8q\u002BLwgfcHN3sRmHqPBdDNVfSlSeh5aEbD/VFyoGbuZ9qIxl9JOKxwtMnA9/uw6vgzN3LZWewTAkOcLISmlJYUIzCgBj9whB1HNZUfuXBKEhJYP2nzFA7tdcMcrAsoyR8yq9TLEOO4w7JVkSRX80nTUhpxTlUsIQ4ispF8U9gRH2t27A6bfwIun3y3noPploF6SVrxt3vJBorGqV5SPG/aQ3K44Ac6N9IXQq7ZdYOKOBsPAgp9IGjwrOaE1daj3GMM3FoRMLV6PxGH2XTN8JAHO3BCQzlkXCMJyDQhtmL8dGZKzJgoeQdmlMP49kbzIrxVfZllYZkpqIA2B2eBWYivimUOgiP33sJo3K52a2bdFqV3yznJlxLMISQY8nGf5Ds6SWvg5aCZXp7X/IXqsjwZWPHBCo1O5vNTQWD/3\u002BtQyfhyPCL6/DAF3m2a8pqN4W7n/pmA3dmu62N4jaM/mX\u002ByhjONeHYaHlzAvCwgtPRYxV/xF\u002BBS0OsexFC\u002Bgm6NxUTu6GtnAGn4zd89vyGtjTdvH8dDTYKeYLZIbrQlW5vtM/fnMsyI8cX2\u002BUoAFBDKcDYZT2OmSXfCT4e0H5G103FDUIwqxVtr5i0CTVQ3nUymff59DAw4Rul/JeJE09I0QSbZvMODoA==",
      "StatusCode": 201,
      "ResponseHeaders": {
        "Content-Length": "0",
        "Content-MD5": "eE43fdh2kvrzr0AnY9Dv4w==",
<<<<<<< HEAD
        "Date": "Fri, 20 Aug 2021 22:44:55 GMT",
        "ETag": "\u00220x8D9642C21C61D7C\u0022",
        "Last-Modified": "Fri, 20 Aug 2021 22:44:55 GMT",
        "Server": [
          "Windows-Azure-Blob/1.0",
          "Microsoft-HTTPAPI/2.0"
        ],
        "x-ms-client-request-id": "a253dd22-a35e-a102-ed5c-9b310ac531a1",
        "x-ms-content-crc64": "IhnJvz3\u002BfjY=",
        "x-ms-request-id": "97b7d81b-201e-006c-2914-9639c8000000",
        "x-ms-request-server-encrypted": "true",
        "x-ms-version": "2020-10-02",
        "x-ms-version-id": "2021-08-20T22:44:55.7616275Z"
=======
        "Date": "Tue, 21 Sep 2021 19:47:47 GMT",
        "ETag": "\u00220x8D97D38B080AE74\u0022",
        "Last-Modified": "Tue, 21 Sep 2021 19:47:48 GMT",
        "Server": "Windows-Azure-Blob/1.0 Microsoft-HTTPAPI/2.0",
        "x-ms-client-request-id": "a253dd22-a35e-a102-ed5c-9b310ac531a1",
        "x-ms-content-crc64": "IhnJvz3\u002BfjY=",
        "x-ms-request-id": "136f6f3a-f01e-001f-4521-af69c6000000",
        "x-ms-request-server-encrypted": "true",
        "x-ms-version": "2020-12-06",
        "x-ms-version-id": "2021-09-21T19:47:48.2499700Z"
>>>>>>> f7eb5f10
      },
      "ResponseBody": []
    },
    {
<<<<<<< HEAD
      "RequestUri": "https://amandadev2.blob.core.windows.net/test-container-df757995-75d6-9f3f-a3e9-8ea8b99bef17/test-blob-68addbaa-a435-22fc-8ab1-3a0ea19237c6",
=======
      "RequestUri": "http://seanmcccanary3.blob.core.windows.net/test-container-df757995-75d6-9f3f-a3e9-8ea8b99bef17/test-blob-68addbaa-a435-22fc-8ab1-3a0ea19237c6",
>>>>>>> f7eb5f10
      "RequestMethod": "HEAD",
      "RequestHeaders": {
        "Accept": "application/xml",
        "Authorization": "Sanitized",
<<<<<<< HEAD
        "traceparent": "00-a098b4693cec3c44ae0e69fded65ebed-343579df4d1e2341-00",
        "User-Agent": [
          "azsdk-net-Storage.Blobs/12.10.0-alpha.20210820.1",
          "(.NET 5.0.9; Microsoft Windows 10.0.19043)"
        ],
        "x-ms-client-request-id": "c3ecb1d0-943e-c268-0868-b54d04471c4d",
        "x-ms-date": "Fri, 20 Aug 2021 22:44:55 GMT",
=======
        "traceparent": "00-2f5ad4c3b016454a9056d2493b6e2b70-a191dceed20ba34e-00",
        "User-Agent": "azsdk-net-Storage.Blobs/12.11.0-alpha.20210921.1 (.NET Framework 4.8.4300.0; Microsoft Windows 10.0.19043 )",
        "x-ms-client-request-id": "c3ecb1d0-943e-c268-0868-b54d04471c4d",
        "x-ms-date": "Tue, 21 Sep 2021 19:47:48 GMT",
>>>>>>> f7eb5f10
        "x-ms-return-client-request-id": "true",
        "x-ms-version": "2020-12-06"
      },
      "RequestBody": null,
      "StatusCode": 200,
      "ResponseHeaders": {
        "Accept-Ranges": "bytes",
        "Access-Control-Allow-Origin": "*",
        "Access-Control-Expose-Headers": "x-ms-request-id,x-ms-client-request-id,Server,x-ms-version,x-ms-version-id,x-ms-is-current-version,Content-Type,Last-Modified,ETag,x-ms-creation-time,Content-MD5,x-ms-lease-status,x-ms-lease-state,x-ms-blob-type,x-ms-server-encrypted,x-ms-access-tier,x-ms-access-tier-inferred,Accept-Ranges,x-ms-last-access-time,Content-Length,Date,Transfer-Encoding",
        "Content-Length": "1024",
        "Content-MD5": "eE43fdh2kvrzr0AnY9Dv4w==",
        "Content-Type": "application/octet-stream",
<<<<<<< HEAD
        "Date": "Fri, 20 Aug 2021 22:44:55 GMT",
        "ETag": "\u00220x8D9642C21C61D7C\u0022",
        "Last-Modified": "Fri, 20 Aug 2021 22:44:55 GMT",
        "Server": [
          "Windows-Azure-Blob/1.0",
          "Microsoft-HTTPAPI/2.0"
        ],
=======
        "Date": "Tue, 21 Sep 2021 19:47:47 GMT",
        "ETag": "\u00220x8D97D38B080AE74\u0022",
        "Last-Modified": "Tue, 21 Sep 2021 19:47:48 GMT",
        "Server": "Windows-Azure-Blob/1.0 Microsoft-HTTPAPI/2.0",
>>>>>>> f7eb5f10
        "x-ms-access-tier": "Hot",
        "x-ms-access-tier-inferred": "true",
        "x-ms-blob-type": "BlockBlob",
        "x-ms-client-request-id": "c3ecb1d0-943e-c268-0868-b54d04471c4d",
<<<<<<< HEAD
        "x-ms-creation-time": "Fri, 20 Aug 2021 22:44:55 GMT",
        "x-ms-is-current-version": "true",
        "x-ms-lease-state": "available",
        "x-ms-lease-status": "unlocked",
        "x-ms-request-id": "97b7d830-201e-006c-3e14-9639c8000000",
        "x-ms-server-encrypted": "true",
        "x-ms-version": "2020-10-02",
        "x-ms-version-id": "2021-08-20T22:44:55.7616275Z"
=======
        "x-ms-creation-time": "Tue, 21 Sep 2021 19:47:48 GMT",
        "x-ms-is-current-version": "true",
        "x-ms-last-access-time": "Tue, 21 Sep 2021 19:47:48 GMT",
        "x-ms-lease-state": "available",
        "x-ms-lease-status": "unlocked",
        "x-ms-request-id": "136f6f42-f01e-001f-4b21-af69c6000000",
        "x-ms-server-encrypted": "true",
        "x-ms-version": "2020-12-06",
        "x-ms-version-id": "2021-09-21T19:47:48.2499700Z"
>>>>>>> f7eb5f10
      },
      "ResponseBody": []
    },
    {
<<<<<<< HEAD
      "RequestUri": "https://amandadev2.blob.core.windows.net/test-container-df757995-75d6-9f3f-a3e9-8ea8b99bef17/test-blob-68addbaa-a435-22fc-8ab1-3a0ea19237c6",
=======
      "RequestUri": "http://seanmcccanary3.blob.core.windows.net/test-container-df757995-75d6-9f3f-a3e9-8ea8b99bef17/test-blob-68addbaa-a435-22fc-8ab1-3a0ea19237c6",
>>>>>>> f7eb5f10
      "RequestMethod": "GET",
      "RequestHeaders": {
        "Accept": "application/xml",
        "Authorization": "Sanitized",
<<<<<<< HEAD
        "If-Match": "\u00220x8D9642C21C61D7C\u0022",
        "User-Agent": [
          "azsdk-net-Storage.Blobs/12.10.0-alpha.20210820.1",
          "(.NET 5.0.9; Microsoft Windows 10.0.19043)"
        ],
        "x-ms-client-request-id": "58607068-6dd9-7462-f7b1-a8502ca8061b",
        "x-ms-date": "Fri, 20 Aug 2021 22:44:55 GMT",
=======
        "If-Match": "0x8D97D38B080AE74",
        "traceparent": "00-228897464b87da448c2ec7c05cbb12ea-d12ff906ad8f6a48-00",
        "User-Agent": "azsdk-net-Storage.Blobs/12.11.0-alpha.20210921.1 (.NET Framework 4.8.4300.0; Microsoft Windows 10.0.19043 )",
        "x-ms-client-request-id": "58607068-6dd9-7462-f7b1-a8502ca8061b",
        "x-ms-date": "Tue, 21 Sep 2021 19:47:48 GMT",
>>>>>>> f7eb5f10
        "x-ms-range": "bytes=0-4194303",
        "x-ms-return-client-request-id": "true",
        "x-ms-version": "2020-12-06"
      },
      "RequestBody": null,
      "StatusCode": 206,
      "ResponseHeaders": {
        "Accept-Ranges": "bytes",
        "Access-Control-Allow-Origin": "*",
        "Access-Control-Expose-Headers": "x-ms-request-id,x-ms-client-request-id,Server,x-ms-version,x-ms-version-id,x-ms-is-current-version,Content-Type,Last-Modified,ETag,x-ms-creation-time,x-ms-blob-content-md5,x-ms-lease-status,x-ms-lease-state,x-ms-blob-type,x-ms-server-encrypted,Accept-Ranges,x-ms-last-access-time,Content-Length,Date,Transfer-Encoding",
        "Content-Length": "1024",
        "Content-Range": "bytes 0-1023/1024",
        "Content-Type": "application/octet-stream",
<<<<<<< HEAD
        "Date": "Fri, 20 Aug 2021 22:44:55 GMT",
        "ETag": "\u00220x8D9642C21C61D7C\u0022",
        "Last-Modified": "Fri, 20 Aug 2021 22:44:55 GMT",
        "Server": [
          "Windows-Azure-Blob/1.0",
          "Microsoft-HTTPAPI/2.0"
        ],
        "x-ms-blob-content-md5": "eE43fdh2kvrzr0AnY9Dv4w==",
        "x-ms-blob-type": "BlockBlob",
        "x-ms-client-request-id": "58607068-6dd9-7462-f7b1-a8502ca8061b",
        "x-ms-creation-time": "Fri, 20 Aug 2021 22:44:55 GMT",
        "x-ms-is-current-version": "true",
        "x-ms-lease-state": "available",
        "x-ms-lease-status": "unlocked",
        "x-ms-request-id": "97b7d839-201e-006c-4614-9639c8000000",
        "x-ms-server-encrypted": "true",
        "x-ms-version": "2020-10-02",
        "x-ms-version-id": "2021-08-20T22:44:55.7616275Z"
=======
        "Date": "Tue, 21 Sep 2021 19:47:47 GMT",
        "ETag": "\u00220x8D97D38B080AE74\u0022",
        "Last-Modified": "Tue, 21 Sep 2021 19:47:48 GMT",
        "Server": "Windows-Azure-Blob/1.0 Microsoft-HTTPAPI/2.0",
        "x-ms-blob-content-md5": "eE43fdh2kvrzr0AnY9Dv4w==",
        "x-ms-blob-type": "BlockBlob",
        "x-ms-client-request-id": "58607068-6dd9-7462-f7b1-a8502ca8061b",
        "x-ms-creation-time": "Tue, 21 Sep 2021 19:47:48 GMT",
        "x-ms-is-current-version": "true",
        "x-ms-last-access-time": "Tue, 21 Sep 2021 19:47:48 GMT",
        "x-ms-lease-state": "available",
        "x-ms-lease-status": "unlocked",
        "x-ms-request-id": "136f6f45-f01e-001f-4e21-af69c6000000",
        "x-ms-server-encrypted": "true",
        "x-ms-version": "2020-12-06",
        "x-ms-version-id": "2021-09-21T19:47:48.2499700Z"
>>>>>>> f7eb5f10
      },
      "ResponseBody": "SC/MKYr9MQqeAqGEB6tENTbuI\u002B1cBUQRyTGwSo9jh2wx9EwqookVh5o0TNCuYhe6NsZA/awyHUPqul9YTOZ7Ono1UhJeGpKt2JtTJ7l0Y2ca9RTII4nA/tcJP\u002BgpvTqzuRFVeRAEWxszkiUQ3vWJdlf4PlfSshfxdVM6VdqqhBpgoG6nHulXFZn4lJBkryDif8mQMH/j4Ab6ZAS8ygZBiA4KsD6G4ldtoSi92h6GjcUzWNYRGVObfMBorLrlmkuTtwuCWf7iXJxxI45WJgbodNc\u002BiXEwL266bzN9HTadiAfdKSISBDPGUfw5oPbFRVa5gDjjphDZY4edyOrLZD5m05uHeP3j1XCjdzh194949Sndw53\u002BuuH2BMWadTxJ\u002B\u002By\u002B0sxbPcxY1qrHQC7YY2z4JNLA7qCgaBm5kXQ3SWA0WXxLtyTDHLhdhO3zNnmzHaBZolBpiAxMHWmyoqtYIIxJk\u002BayjKxHNQcaY2qyrTKgBnPU3qYQytFv/5q7EHoMBGNgqaKTAJH0EW1ITiWimXA2Epw4hELmOckVQo0SjCSNDl4GUQOQDAXi4Mw5x3yrzWUphP7e1IAgenDZfr0D4YVIu0DGm0hspgWWVaN2rHFNaXUo6Acmrjrd5taSt45H3v5G8As85DIcvN74R37cqs3\u002BixRI2/l\u002BIgwF6bVx2u53T3alL7xmEYRCCysoLWe7ADsJlCt6/gMEyM7\u002BNvt8q\u002BLwgfcHN3sRmHqPBdDNVfSlSeh5aEbD/VFyoGbuZ9qIxl9JOKxwtMnA9/uw6vgzN3LZWewTAkOcLISmlJYUIzCgBj9whB1HNZUfuXBKEhJYP2nzFA7tdcMcrAsoyR8yq9TLEOO4w7JVkSRX80nTUhpxTlUsIQ4ispF8U9gRH2t27A6bfwIun3y3noPploF6SVrxt3vJBorGqV5SPG/aQ3K44Ac6N9IXQq7ZdYOKOBsPAgp9IGjwrOaE1daj3GMM3FoRMLV6PxGH2XTN8JAHO3BCQzlkXCMJyDQhtmL8dGZKzJgoeQdmlMP49kbzIrxVfZllYZkpqIA2B2eBWYivimUOgiP33sJo3K52a2bdFqV3yznJlxLMISQY8nGf5Ds6SWvg5aCZXp7X/IXqsjwZWPHBCo1O5vNTQWD/3\u002BtQyfhyPCL6/DAF3m2a8pqN4W7n/pmA3dmu62N4jaM/mX\u002ByhjONeHYaHlzAvCwgtPRYxV/xF\u002BBS0OsexFC\u002Bgm6NxUTu6GtnAGn4zd89vyGtjTdvH8dDTYKeYLZIbrQlW5vtM/fnMsyI8cX2\u002BUoAFBDKcDYZT2OmSXfCT4e0H5G103FDUIwqxVtr5i0CTVQ3nUymff59DAw4Rul/JeJE09I0QSbZvMODoA=="
    },
    {
<<<<<<< HEAD
      "RequestUri": "https://amandadev2.blob.core.windows.net/test-container-df757995-75d6-9f3f-a3e9-8ea8b99bef17?restype=container",
=======
      "RequestUri": "http://seanmcccanary3.blob.core.windows.net/test-container-df757995-75d6-9f3f-a3e9-8ea8b99bef17?restype=container",
>>>>>>> f7eb5f10
      "RequestMethod": "DELETE",
      "RequestHeaders": {
        "Accept": "application/xml",
        "Authorization": "Sanitized",
<<<<<<< HEAD
        "traceparent": "00-aaf8673a9dd9a647875a145b26bf5b5f-d4637c7dba1ab74b-00",
        "User-Agent": [
          "azsdk-net-Storage.Blobs/12.10.0-alpha.20210820.1",
          "(.NET 5.0.9; Microsoft Windows 10.0.19043)"
        ],
        "x-ms-client-request-id": "94e5b79d-c3e6-bb73-c98e-d739867e153f",
        "x-ms-date": "Fri, 20 Aug 2021 22:44:55 GMT",
=======
        "traceparent": "00-9c88592c9cf821489835b21c560242d0-b2459630aad5c947-00",
        "User-Agent": "azsdk-net-Storage.Blobs/12.11.0-alpha.20210921.1 (.NET Framework 4.8.4300.0; Microsoft Windows 10.0.19043 )",
        "x-ms-client-request-id": "94e5b79d-c3e6-bb73-c98e-d739867e153f",
        "x-ms-date": "Tue, 21 Sep 2021 19:47:48 GMT",
>>>>>>> f7eb5f10
        "x-ms-return-client-request-id": "true",
        "x-ms-version": "2020-12-06"
      },
      "RequestBody": null,
      "StatusCode": 202,
      "ResponseHeaders": {
        "Content-Length": "0",
<<<<<<< HEAD
        "Date": "Fri, 20 Aug 2021 22:44:55 GMT",
        "Server": [
          "Windows-Azure-Blob/1.0",
          "Microsoft-HTTPAPI/2.0"
        ],
        "x-ms-client-request-id": "94e5b79d-c3e6-bb73-c98e-d739867e153f",
        "x-ms-request-id": "97b7d84c-201e-006c-5814-9639c8000000",
        "x-ms-version": "2020-10-02"
=======
        "Date": "Tue, 21 Sep 2021 19:47:47 GMT",
        "Server": "Windows-Azure-Blob/1.0 Microsoft-HTTPAPI/2.0",
        "x-ms-client-request-id": "94e5b79d-c3e6-bb73-c98e-d739867e153f",
        "x-ms-request-id": "136f6f4d-f01e-001f-5321-af69c6000000",
        "x-ms-version": "2020-12-06"
>>>>>>> f7eb5f10
      },
      "ResponseBody": []
    }
  ],
  "Variables": {
    "RandomSeed": "867440585",
<<<<<<< HEAD
    "Storage_TestConfigDefault": "ProductionTenant\namandadev2\nU2FuaXRpemVk\nhttps://amandadev2.blob.core.windows.net\nhttps://amandadev2.file.core.windows.net\nhttps://amandadev2.queue.core.windows.net\nhttps://amandadev2.table.core.windows.net\n\n\n\n\nhttps://amandadev2-secondary.blob.core.windows.net\nhttps://amandadev2-secondary.file.core.windows.net\nhttps://amandadev2-secondary.queue.core.windows.net\nhttps://amandadev2-secondary.table.core.windows.net\n\nSanitized\n\n\nCloud\nBlobEndpoint=https://amandadev2.blob.core.windows.net/;QueueEndpoint=https://amandadev2.queue.core.windows.net/;FileEndpoint=https://amandadev2.file.core.windows.net/;BlobSecondaryEndpoint=https://amandadev2-secondary.blob.core.windows.net/;QueueSecondaryEndpoint=https://amandadev2-secondary.queue.core.windows.net/;FileSecondaryEndpoint=https://amandadev2-secondary.file.core.windows.net/;AccountName=amandadev2;AccountKey=Kg==;\ntestscope2\n\n"
=======
    "Storage_TestConfigDefault": "ProductionTenant\nseanmcccanary3\nU2FuaXRpemVk\nhttp://seanmcccanary3.blob.core.windows.net\nhttp://seanmcccanary3.file.core.windows.net\nhttp://seanmcccanary3.queue.core.windows.net\nhttp://seanmcccanary3.table.core.windows.net\n\n\n\n\nhttp://seanmcccanary3-secondary.blob.core.windows.net\nhttp://seanmcccanary3-secondary.file.core.windows.net\nhttp://seanmcccanary3-secondary.queue.core.windows.net\nhttp://seanmcccanary3-secondary.table.core.windows.net\n\nSanitized\n\n\nCloud\nBlobEndpoint=http://seanmcccanary3.blob.core.windows.net/;QueueEndpoint=http://seanmcccanary3.queue.core.windows.net/;FileEndpoint=http://seanmcccanary3.file.core.windows.net/;BlobSecondaryEndpoint=http://seanmcccanary3-secondary.blob.core.windows.net/;QueueSecondaryEndpoint=http://seanmcccanary3-secondary.queue.core.windows.net/;FileSecondaryEndpoint=http://seanmcccanary3-secondary.file.core.windows.net/;AccountName=seanmcccanary3;AccountKey=Kg==;\n[encryption scope]\n\n"
>>>>>>> f7eb5f10
  }
}<|MERGE_RESOLUTION|>--- conflicted
+++ resolved
@@ -1,31 +1,16 @@
 {
   "Entries": [
     {
-<<<<<<< HEAD
-      "RequestUri": "https://amandadev2.blob.core.windows.net/test-container-df757995-75d6-9f3f-a3e9-8ea8b99bef17?restype=container",
-=======
       "RequestUri": "http://seanmcccanary3.blob.core.windows.net/test-container-df757995-75d6-9f3f-a3e9-8ea8b99bef17?restype=container",
->>>>>>> f7eb5f10
       "RequestMethod": "PUT",
       "RequestHeaders": {
         "Accept": "application/xml",
         "Authorization": "Sanitized",
-<<<<<<< HEAD
-        "traceparent": "00-380dc54ffc50d242aee2376e3cb99bae-1590ccdc8838ed46-00",
-        "User-Agent": [
-          "azsdk-net-Storage.Blobs/12.10.0-alpha.20210820.1",
-          "(.NET 5.0.9; Microsoft Windows 10.0.19043)"
-        ],
-        "x-ms-blob-public-access": "container",
-        "x-ms-client-request-id": "ea3fcb84-50d2-1ee6-657a-fc77ebd02079",
-        "x-ms-date": "Fri, 20 Aug 2021 22:44:55 GMT",
-=======
         "traceparent": "00-d13f6b61caee05409f1b2ac3a539bcad-cb614a80b4958b4f-00",
         "User-Agent": "azsdk-net-Storage.Blobs/12.11.0-alpha.20210921.1 (.NET Framework 4.8.4300.0; Microsoft Windows 10.0.19043 )",
         "x-ms-blob-public-access": "container",
         "x-ms-client-request-id": "ea3fcb84-50d2-1ee6-657a-fc77ebd02079",
         "x-ms-date": "Tue, 21 Sep 2021 19:47:48 GMT",
->>>>>>> f7eb5f10
         "x-ms-return-client-request-id": "true",
         "x-ms-version": "2020-12-06"
       },
@@ -33,18 +18,6 @@
       "StatusCode": 201,
       "ResponseHeaders": {
         "Content-Length": "0",
-<<<<<<< HEAD
-        "Date": "Fri, 20 Aug 2021 22:44:55 GMT",
-        "ETag": "\u00220x8D9642C21BE97E6\u0022",
-        "Last-Modified": "Fri, 20 Aug 2021 22:44:55 GMT",
-        "Server": [
-          "Windows-Azure-Blob/1.0",
-          "Microsoft-HTTPAPI/2.0"
-        ],
-        "x-ms-client-request-id": "ea3fcb84-50d2-1ee6-657a-fc77ebd02079",
-        "x-ms-request-id": "97b7d80e-201e-006c-1d14-9639c8000000",
-        "x-ms-version": "2020-10-02"
-=======
         "Date": "Tue, 21 Sep 2021 19:47:47 GMT",
         "ETag": "\u00220x8D97D38B06EC67C\u0022",
         "Last-Modified": "Tue, 21 Sep 2021 19:47:48 GMT",
@@ -52,38 +25,22 @@
         "x-ms-client-request-id": "ea3fcb84-50d2-1ee6-657a-fc77ebd02079",
         "x-ms-request-id": "136f6f33-f01e-001f-4021-af69c6000000",
         "x-ms-version": "2020-12-06"
->>>>>>> f7eb5f10
       },
       "ResponseBody": []
     },
     {
-<<<<<<< HEAD
-      "RequestUri": "https://amandadev2.blob.core.windows.net/test-container-df757995-75d6-9f3f-a3e9-8ea8b99bef17/test-blob-68addbaa-a435-22fc-8ab1-3a0ea19237c6",
-=======
       "RequestUri": "http://seanmcccanary3.blob.core.windows.net/test-container-df757995-75d6-9f3f-a3e9-8ea8b99bef17/test-blob-68addbaa-a435-22fc-8ab1-3a0ea19237c6",
->>>>>>> f7eb5f10
       "RequestMethod": "PUT",
       "RequestHeaders": {
         "Accept": "application/xml",
         "Authorization": "Sanitized",
         "Content-Length": "1024",
         "Content-Type": "application/octet-stream",
-<<<<<<< HEAD
-        "traceparent": "00-42d9a1a61e56404c81182e3118ea8934-1bfc3ac0009cd84a-00",
-        "User-Agent": [
-          "azsdk-net-Storage.Blobs/12.10.0-alpha.20210820.1",
-          "(.NET 5.0.9; Microsoft Windows 10.0.19043)"
-        ],
-        "x-ms-blob-type": "BlockBlob",
-        "x-ms-client-request-id": "a253dd22-a35e-a102-ed5c-9b310ac531a1",
-        "x-ms-date": "Fri, 20 Aug 2021 22:44:55 GMT",
-=======
         "traceparent": "00-5f61b32aa29e7a4ea5865b85b7ddf720-d67397fce17c2445-00",
         "User-Agent": "azsdk-net-Storage.Blobs/12.11.0-alpha.20210921.1 (.NET Framework 4.8.4300.0; Microsoft Windows 10.0.19043 )",
         "x-ms-blob-type": "BlockBlob",
         "x-ms-client-request-id": "a253dd22-a35e-a102-ed5c-9b310ac531a1",
         "x-ms-date": "Tue, 21 Sep 2021 19:47:48 GMT",
->>>>>>> f7eb5f10
         "x-ms-return-client-request-id": "true",
         "x-ms-version": "2020-12-06"
       },
@@ -92,21 +49,6 @@
       "ResponseHeaders": {
         "Content-Length": "0",
         "Content-MD5": "eE43fdh2kvrzr0AnY9Dv4w==",
-<<<<<<< HEAD
-        "Date": "Fri, 20 Aug 2021 22:44:55 GMT",
-        "ETag": "\u00220x8D9642C21C61D7C\u0022",
-        "Last-Modified": "Fri, 20 Aug 2021 22:44:55 GMT",
-        "Server": [
-          "Windows-Azure-Blob/1.0",
-          "Microsoft-HTTPAPI/2.0"
-        ],
-        "x-ms-client-request-id": "a253dd22-a35e-a102-ed5c-9b310ac531a1",
-        "x-ms-content-crc64": "IhnJvz3\u002BfjY=",
-        "x-ms-request-id": "97b7d81b-201e-006c-2914-9639c8000000",
-        "x-ms-request-server-encrypted": "true",
-        "x-ms-version": "2020-10-02",
-        "x-ms-version-id": "2021-08-20T22:44:55.7616275Z"
-=======
         "Date": "Tue, 21 Sep 2021 19:47:47 GMT",
         "ETag": "\u00220x8D97D38B080AE74\u0022",
         "Last-Modified": "Tue, 21 Sep 2021 19:47:48 GMT",
@@ -117,34 +59,19 @@
         "x-ms-request-server-encrypted": "true",
         "x-ms-version": "2020-12-06",
         "x-ms-version-id": "2021-09-21T19:47:48.2499700Z"
->>>>>>> f7eb5f10
       },
       "ResponseBody": []
     },
     {
-<<<<<<< HEAD
-      "RequestUri": "https://amandadev2.blob.core.windows.net/test-container-df757995-75d6-9f3f-a3e9-8ea8b99bef17/test-blob-68addbaa-a435-22fc-8ab1-3a0ea19237c6",
-=======
       "RequestUri": "http://seanmcccanary3.blob.core.windows.net/test-container-df757995-75d6-9f3f-a3e9-8ea8b99bef17/test-blob-68addbaa-a435-22fc-8ab1-3a0ea19237c6",
->>>>>>> f7eb5f10
       "RequestMethod": "HEAD",
       "RequestHeaders": {
         "Accept": "application/xml",
         "Authorization": "Sanitized",
-<<<<<<< HEAD
-        "traceparent": "00-a098b4693cec3c44ae0e69fded65ebed-343579df4d1e2341-00",
-        "User-Agent": [
-          "azsdk-net-Storage.Blobs/12.10.0-alpha.20210820.1",
-          "(.NET 5.0.9; Microsoft Windows 10.0.19043)"
-        ],
-        "x-ms-client-request-id": "c3ecb1d0-943e-c268-0868-b54d04471c4d",
-        "x-ms-date": "Fri, 20 Aug 2021 22:44:55 GMT",
-=======
         "traceparent": "00-2f5ad4c3b016454a9056d2493b6e2b70-a191dceed20ba34e-00",
         "User-Agent": "azsdk-net-Storage.Blobs/12.11.0-alpha.20210921.1 (.NET Framework 4.8.4300.0; Microsoft Windows 10.0.19043 )",
         "x-ms-client-request-id": "c3ecb1d0-943e-c268-0868-b54d04471c4d",
         "x-ms-date": "Tue, 21 Sep 2021 19:47:48 GMT",
->>>>>>> f7eb5f10
         "x-ms-return-client-request-id": "true",
         "x-ms-version": "2020-12-06"
       },
@@ -157,34 +84,14 @@
         "Content-Length": "1024",
         "Content-MD5": "eE43fdh2kvrzr0AnY9Dv4w==",
         "Content-Type": "application/octet-stream",
-<<<<<<< HEAD
-        "Date": "Fri, 20 Aug 2021 22:44:55 GMT",
-        "ETag": "\u00220x8D9642C21C61D7C\u0022",
-        "Last-Modified": "Fri, 20 Aug 2021 22:44:55 GMT",
-        "Server": [
-          "Windows-Azure-Blob/1.0",
-          "Microsoft-HTTPAPI/2.0"
-        ],
-=======
         "Date": "Tue, 21 Sep 2021 19:47:47 GMT",
         "ETag": "\u00220x8D97D38B080AE74\u0022",
         "Last-Modified": "Tue, 21 Sep 2021 19:47:48 GMT",
         "Server": "Windows-Azure-Blob/1.0 Microsoft-HTTPAPI/2.0",
->>>>>>> f7eb5f10
         "x-ms-access-tier": "Hot",
         "x-ms-access-tier-inferred": "true",
         "x-ms-blob-type": "BlockBlob",
         "x-ms-client-request-id": "c3ecb1d0-943e-c268-0868-b54d04471c4d",
-<<<<<<< HEAD
-        "x-ms-creation-time": "Fri, 20 Aug 2021 22:44:55 GMT",
-        "x-ms-is-current-version": "true",
-        "x-ms-lease-state": "available",
-        "x-ms-lease-status": "unlocked",
-        "x-ms-request-id": "97b7d830-201e-006c-3e14-9639c8000000",
-        "x-ms-server-encrypted": "true",
-        "x-ms-version": "2020-10-02",
-        "x-ms-version-id": "2021-08-20T22:44:55.7616275Z"
-=======
         "x-ms-creation-time": "Tue, 21 Sep 2021 19:47:48 GMT",
         "x-ms-is-current-version": "true",
         "x-ms-last-access-time": "Tue, 21 Sep 2021 19:47:48 GMT",
@@ -194,35 +101,20 @@
         "x-ms-server-encrypted": "true",
         "x-ms-version": "2020-12-06",
         "x-ms-version-id": "2021-09-21T19:47:48.2499700Z"
->>>>>>> f7eb5f10
       },
       "ResponseBody": []
     },
     {
-<<<<<<< HEAD
-      "RequestUri": "https://amandadev2.blob.core.windows.net/test-container-df757995-75d6-9f3f-a3e9-8ea8b99bef17/test-blob-68addbaa-a435-22fc-8ab1-3a0ea19237c6",
-=======
       "RequestUri": "http://seanmcccanary3.blob.core.windows.net/test-container-df757995-75d6-9f3f-a3e9-8ea8b99bef17/test-blob-68addbaa-a435-22fc-8ab1-3a0ea19237c6",
->>>>>>> f7eb5f10
       "RequestMethod": "GET",
       "RequestHeaders": {
         "Accept": "application/xml",
         "Authorization": "Sanitized",
-<<<<<<< HEAD
-        "If-Match": "\u00220x8D9642C21C61D7C\u0022",
-        "User-Agent": [
-          "azsdk-net-Storage.Blobs/12.10.0-alpha.20210820.1",
-          "(.NET 5.0.9; Microsoft Windows 10.0.19043)"
-        ],
-        "x-ms-client-request-id": "58607068-6dd9-7462-f7b1-a8502ca8061b",
-        "x-ms-date": "Fri, 20 Aug 2021 22:44:55 GMT",
-=======
         "If-Match": "0x8D97D38B080AE74",
         "traceparent": "00-228897464b87da448c2ec7c05cbb12ea-d12ff906ad8f6a48-00",
         "User-Agent": "azsdk-net-Storage.Blobs/12.11.0-alpha.20210921.1 (.NET Framework 4.8.4300.0; Microsoft Windows 10.0.19043 )",
         "x-ms-client-request-id": "58607068-6dd9-7462-f7b1-a8502ca8061b",
         "x-ms-date": "Tue, 21 Sep 2021 19:47:48 GMT",
->>>>>>> f7eb5f10
         "x-ms-range": "bytes=0-4194303",
         "x-ms-return-client-request-id": "true",
         "x-ms-version": "2020-12-06"
@@ -236,26 +128,6 @@
         "Content-Length": "1024",
         "Content-Range": "bytes 0-1023/1024",
         "Content-Type": "application/octet-stream",
-<<<<<<< HEAD
-        "Date": "Fri, 20 Aug 2021 22:44:55 GMT",
-        "ETag": "\u00220x8D9642C21C61D7C\u0022",
-        "Last-Modified": "Fri, 20 Aug 2021 22:44:55 GMT",
-        "Server": [
-          "Windows-Azure-Blob/1.0",
-          "Microsoft-HTTPAPI/2.0"
-        ],
-        "x-ms-blob-content-md5": "eE43fdh2kvrzr0AnY9Dv4w==",
-        "x-ms-blob-type": "BlockBlob",
-        "x-ms-client-request-id": "58607068-6dd9-7462-f7b1-a8502ca8061b",
-        "x-ms-creation-time": "Fri, 20 Aug 2021 22:44:55 GMT",
-        "x-ms-is-current-version": "true",
-        "x-ms-lease-state": "available",
-        "x-ms-lease-status": "unlocked",
-        "x-ms-request-id": "97b7d839-201e-006c-4614-9639c8000000",
-        "x-ms-server-encrypted": "true",
-        "x-ms-version": "2020-10-02",
-        "x-ms-version-id": "2021-08-20T22:44:55.7616275Z"
-=======
         "Date": "Tue, 21 Sep 2021 19:47:47 GMT",
         "ETag": "\u00220x8D97D38B080AE74\u0022",
         "Last-Modified": "Tue, 21 Sep 2021 19:47:48 GMT",
@@ -272,34 +144,19 @@
         "x-ms-server-encrypted": "true",
         "x-ms-version": "2020-12-06",
         "x-ms-version-id": "2021-09-21T19:47:48.2499700Z"
->>>>>>> f7eb5f10
       },
       "ResponseBody": "SC/MKYr9MQqeAqGEB6tENTbuI\u002B1cBUQRyTGwSo9jh2wx9EwqookVh5o0TNCuYhe6NsZA/awyHUPqul9YTOZ7Ono1UhJeGpKt2JtTJ7l0Y2ca9RTII4nA/tcJP\u002BgpvTqzuRFVeRAEWxszkiUQ3vWJdlf4PlfSshfxdVM6VdqqhBpgoG6nHulXFZn4lJBkryDif8mQMH/j4Ab6ZAS8ygZBiA4KsD6G4ldtoSi92h6GjcUzWNYRGVObfMBorLrlmkuTtwuCWf7iXJxxI45WJgbodNc\u002BiXEwL266bzN9HTadiAfdKSISBDPGUfw5oPbFRVa5gDjjphDZY4edyOrLZD5m05uHeP3j1XCjdzh194949Sndw53\u002BuuH2BMWadTxJ\u002B\u002By\u002B0sxbPcxY1qrHQC7YY2z4JNLA7qCgaBm5kXQ3SWA0WXxLtyTDHLhdhO3zNnmzHaBZolBpiAxMHWmyoqtYIIxJk\u002BayjKxHNQcaY2qyrTKgBnPU3qYQytFv/5q7EHoMBGNgqaKTAJH0EW1ITiWimXA2Epw4hELmOckVQo0SjCSNDl4GUQOQDAXi4Mw5x3yrzWUphP7e1IAgenDZfr0D4YVIu0DGm0hspgWWVaN2rHFNaXUo6Acmrjrd5taSt45H3v5G8As85DIcvN74R37cqs3\u002BixRI2/l\u002BIgwF6bVx2u53T3alL7xmEYRCCysoLWe7ADsJlCt6/gMEyM7\u002BNvt8q\u002BLwgfcHN3sRmHqPBdDNVfSlSeh5aEbD/VFyoGbuZ9qIxl9JOKxwtMnA9/uw6vgzN3LZWewTAkOcLISmlJYUIzCgBj9whB1HNZUfuXBKEhJYP2nzFA7tdcMcrAsoyR8yq9TLEOO4w7JVkSRX80nTUhpxTlUsIQ4ispF8U9gRH2t27A6bfwIun3y3noPploF6SVrxt3vJBorGqV5SPG/aQ3K44Ac6N9IXQq7ZdYOKOBsPAgp9IGjwrOaE1daj3GMM3FoRMLV6PxGH2XTN8JAHO3BCQzlkXCMJyDQhtmL8dGZKzJgoeQdmlMP49kbzIrxVfZllYZkpqIA2B2eBWYivimUOgiP33sJo3K52a2bdFqV3yznJlxLMISQY8nGf5Ds6SWvg5aCZXp7X/IXqsjwZWPHBCo1O5vNTQWD/3\u002BtQyfhyPCL6/DAF3m2a8pqN4W7n/pmA3dmu62N4jaM/mX\u002ByhjONeHYaHlzAvCwgtPRYxV/xF\u002BBS0OsexFC\u002Bgm6NxUTu6GtnAGn4zd89vyGtjTdvH8dDTYKeYLZIbrQlW5vtM/fnMsyI8cX2\u002BUoAFBDKcDYZT2OmSXfCT4e0H5G103FDUIwqxVtr5i0CTVQ3nUymff59DAw4Rul/JeJE09I0QSbZvMODoA=="
     },
     {
-<<<<<<< HEAD
-      "RequestUri": "https://amandadev2.blob.core.windows.net/test-container-df757995-75d6-9f3f-a3e9-8ea8b99bef17?restype=container",
-=======
       "RequestUri": "http://seanmcccanary3.blob.core.windows.net/test-container-df757995-75d6-9f3f-a3e9-8ea8b99bef17?restype=container",
->>>>>>> f7eb5f10
       "RequestMethod": "DELETE",
       "RequestHeaders": {
         "Accept": "application/xml",
         "Authorization": "Sanitized",
-<<<<<<< HEAD
-        "traceparent": "00-aaf8673a9dd9a647875a145b26bf5b5f-d4637c7dba1ab74b-00",
-        "User-Agent": [
-          "azsdk-net-Storage.Blobs/12.10.0-alpha.20210820.1",
-          "(.NET 5.0.9; Microsoft Windows 10.0.19043)"
-        ],
-        "x-ms-client-request-id": "94e5b79d-c3e6-bb73-c98e-d739867e153f",
-        "x-ms-date": "Fri, 20 Aug 2021 22:44:55 GMT",
-=======
         "traceparent": "00-9c88592c9cf821489835b21c560242d0-b2459630aad5c947-00",
         "User-Agent": "azsdk-net-Storage.Blobs/12.11.0-alpha.20210921.1 (.NET Framework 4.8.4300.0; Microsoft Windows 10.0.19043 )",
         "x-ms-client-request-id": "94e5b79d-c3e6-bb73-c98e-d739867e153f",
         "x-ms-date": "Tue, 21 Sep 2021 19:47:48 GMT",
->>>>>>> f7eb5f10
         "x-ms-return-client-request-id": "true",
         "x-ms-version": "2020-12-06"
       },
@@ -307,32 +164,17 @@
       "StatusCode": 202,
       "ResponseHeaders": {
         "Content-Length": "0",
-<<<<<<< HEAD
-        "Date": "Fri, 20 Aug 2021 22:44:55 GMT",
-        "Server": [
-          "Windows-Azure-Blob/1.0",
-          "Microsoft-HTTPAPI/2.0"
-        ],
-        "x-ms-client-request-id": "94e5b79d-c3e6-bb73-c98e-d739867e153f",
-        "x-ms-request-id": "97b7d84c-201e-006c-5814-9639c8000000",
-        "x-ms-version": "2020-10-02"
-=======
         "Date": "Tue, 21 Sep 2021 19:47:47 GMT",
         "Server": "Windows-Azure-Blob/1.0 Microsoft-HTTPAPI/2.0",
         "x-ms-client-request-id": "94e5b79d-c3e6-bb73-c98e-d739867e153f",
         "x-ms-request-id": "136f6f4d-f01e-001f-5321-af69c6000000",
         "x-ms-version": "2020-12-06"
->>>>>>> f7eb5f10
       },
       "ResponseBody": []
     }
   ],
   "Variables": {
     "RandomSeed": "867440585",
-<<<<<<< HEAD
-    "Storage_TestConfigDefault": "ProductionTenant\namandadev2\nU2FuaXRpemVk\nhttps://amandadev2.blob.core.windows.net\nhttps://amandadev2.file.core.windows.net\nhttps://amandadev2.queue.core.windows.net\nhttps://amandadev2.table.core.windows.net\n\n\n\n\nhttps://amandadev2-secondary.blob.core.windows.net\nhttps://amandadev2-secondary.file.core.windows.net\nhttps://amandadev2-secondary.queue.core.windows.net\nhttps://amandadev2-secondary.table.core.windows.net\n\nSanitized\n\n\nCloud\nBlobEndpoint=https://amandadev2.blob.core.windows.net/;QueueEndpoint=https://amandadev2.queue.core.windows.net/;FileEndpoint=https://amandadev2.file.core.windows.net/;BlobSecondaryEndpoint=https://amandadev2-secondary.blob.core.windows.net/;QueueSecondaryEndpoint=https://amandadev2-secondary.queue.core.windows.net/;FileSecondaryEndpoint=https://amandadev2-secondary.file.core.windows.net/;AccountName=amandadev2;AccountKey=Kg==;\ntestscope2\n\n"
-=======
     "Storage_TestConfigDefault": "ProductionTenant\nseanmcccanary3\nU2FuaXRpemVk\nhttp://seanmcccanary3.blob.core.windows.net\nhttp://seanmcccanary3.file.core.windows.net\nhttp://seanmcccanary3.queue.core.windows.net\nhttp://seanmcccanary3.table.core.windows.net\n\n\n\n\nhttp://seanmcccanary3-secondary.blob.core.windows.net\nhttp://seanmcccanary3-secondary.file.core.windows.net\nhttp://seanmcccanary3-secondary.queue.core.windows.net\nhttp://seanmcccanary3-secondary.table.core.windows.net\n\nSanitized\n\n\nCloud\nBlobEndpoint=http://seanmcccanary3.blob.core.windows.net/;QueueEndpoint=http://seanmcccanary3.queue.core.windows.net/;FileEndpoint=http://seanmcccanary3.file.core.windows.net/;BlobSecondaryEndpoint=http://seanmcccanary3-secondary.blob.core.windows.net/;QueueSecondaryEndpoint=http://seanmcccanary3-secondary.queue.core.windows.net/;FileSecondaryEndpoint=http://seanmcccanary3-secondary.file.core.windows.net/;AccountName=seanmcccanary3;AccountKey=Kg==;\n[encryption scope]\n\n"
->>>>>>> f7eb5f10
   }
 }