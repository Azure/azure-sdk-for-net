{
  "Entries": [
    {
      "RequestUri": "https://seanmcccanary.blob.core.windows.net/test-container-8ab879d7-ab92-cf93-f5c0-b9077e2b423e?restype=container",
      "RequestMethod": "PUT",
      "RequestHeaders": {
        "Authorization": "Sanitized",
        "traceparent": "00-528df7093608a64d878796ef1be3f602-28db0ba6895e3046-00",
        "User-Agent": [
          "azsdk-net-Storage.Blobs/12.5.0-dev.20200402.1",
          "(.NET Core 4.6.28325.01; Microsoft Windows 10.0.18362 )"
        ],
        "x-ms-blob-public-access": "container",
        "x-ms-client-request-id": "e9bdcfab-cbbc-b4f8-0bbc-c32405c3cc5a",
        "x-ms-date": "Thu, 02 Apr 2020 23:44:18 GMT",
        "x-ms-return-client-request-id": "true",
<<<<<<< HEAD
        "x-ms-version": "2019-12-12"
=======
        "x-ms-version": "2020-02-10"
>>>>>>> 60f4876e
      },
      "RequestBody": null,
      "StatusCode": 201,
      "ResponseHeaders": {
        "Content-Length": "0",
        "Date": "Thu, 02 Apr 2020 23:44:17 GMT",
        "ETag": "\u00220x8D7D75FC27A2F64\u0022",
        "Last-Modified": "Thu, 02 Apr 2020 23:44:18 GMT",
        "Server": [
          "Windows-Azure-Blob/1.0",
          "Microsoft-HTTPAPI/2.0"
        ],
        "x-ms-client-request-id": "e9bdcfab-cbbc-b4f8-0bbc-c32405c3cc5a",
        "x-ms-request-id": "07c5b58d-801e-0055-3e48-095d2b000000",
<<<<<<< HEAD
        "x-ms-version": "2019-12-12"
=======
        "x-ms-version": "2020-02-10"
>>>>>>> 60f4876e
      },
      "ResponseBody": []
    },
    {
      "RequestUri": "https://seanmcccanary.blob.core.windows.net/test-container-8ab879d7-ab92-cf93-f5c0-b9077e2b423e/test-blob-524edba6-137e-a6ea-0b56-a806b2753a16",
      "RequestMethod": "PUT",
      "RequestHeaders": {
        "Authorization": "Sanitized",
        "Content-Length": "1024",
        "traceparent": "00-257f341ea3c28741bd66dd708a329256-3af908162c62ff42-00",
        "User-Agent": [
          "azsdk-net-Storage.Blobs/12.5.0-dev.20200402.1",
          "(.NET Core 4.6.28325.01; Microsoft Windows 10.0.18362 )"
        ],
        "x-ms-blob-type": "BlockBlob",
        "x-ms-client-request-id": "b78a5d09-1118-5784-fc88-ebe297f3cb74",
        "x-ms-date": "Thu, 02 Apr 2020 23:44:19 GMT",
        "x-ms-return-client-request-id": "true",
<<<<<<< HEAD
        "x-ms-version": "2019-12-12"
=======
        "x-ms-version": "2020-02-10"
>>>>>>> 60f4876e
      },
      "RequestBody": "uJ9brm5ZgToy8pJTbUlcHr\u002BedrmQtZuY5BfdZiLyApWBrWtlZx3sTFkUIIyAljjC\u002BYlHE/\u002BBhQIEw8lWfBsXP/D80sDd97ehsSlgfJUOGE7fGm2Yq\u002B6WACdpYaRUltA\u002B/OCbg8R45AHSpWLVIAlt9ap7d2GtfpQCZtGYdJYTTRtZIn\u002B0c5SKZjZrxgWMwd8d\u002B2v52B5ukH1MmR3y4HBrv1hGe/6KuIIV8BErQbiOdqTxengqGXT96pEBaNl3l4bF/watRUXhk0Lo4\u002BgNQ0/EvSN4AGX3QKXjSZFtiFConliKZUGy4DBfEOY1QjaM76dCPKq2/5Ygzr5hyfy0dAryP0WPgt4NEtzzGfB\u002Bwv5vV1npKkyl8p7BapeCUBczqpvcQgPw/WzJNCnOw\u002BamoQvA8nGjykm\u002BTU2mzRhGisLFv25Von/7flrsIPYi1y64G8iLwl6lj99SHfW1Si9UgqlnCAN3UP\u002BMxXMXt6pTnHUe7bFQushjHzCOA4WJRTQqmJ5Mus4rQcvJ//zrjtg1/oGAl1x\u002BA8fhBOjT6E15An8/7B8LBuKn8qzmh7vLeJFXWQQECa3XrJTWa7XlWFh9T/x9q6G5Kfie2KSwmHwLFYxWe49JdfnSaECKNJsswZpTaDi/Tszwni8LZTAIJhQXy1Upj9zJM9kCqkNhLvRcchcKXC9ETMfAZtxfPhDJyUErc2lFAzK9ijVevKOIjnA6rvMY/snl036OaCgAafXIOeECNbuLF27lTNL55ZAjN9drJY8dsMp3Rp/rt5oJvSBAloLChlm1r5eEMrL36\u002B7uazFQlENmq4kWi\u002B4bn1/T24\u002BxuU8OYbF9tnb3mX0YgFux/UxpuCnc2er5q/tqmQ83sFYjRTGe3wl/0t3NbhIL/gqTaqITaiNl1N9kFLa2Exxmv\u002Bgm9TspEh1C6uVLD2vY7a3w1y9tI0YzvXBSOctTyb/AZq8p5AjPaleF0YA9GsV0jCcJxTvt\u002BZui8zjK1tlS7iAliqi7rgikIG3Y6FLF9qKq3a2jSgOE02wTh/HPBJN9MuJfF5AcuN4eZKXOFBFJ3PyWIPksrqQdobY8qCcW1BvaWrVvZt4SjiXOhOVdtr9byar0OeSZUYQ9QnbZ4A\u002B2CJCJ87lc2XYeg5HUXSq/v\u002Bv24d98IZo2QAkxMSNoOK4VGHxV1MIG/u801rZSxfRZfoOK4v8wOub1U7OwK6dStkvjv0Wuaesp8OLvR0vk5HoU17Og3VWu5N2VYIEOVdNH4h9qbgavqxWYYfEcQfKbEW44m1P0sdj1NNpnGAlqGpsPp2UreXV0ZSudCHxjkqLq\u002Bk8S1rp/UzBHdDorR5MMLUZWDZmNb5f5xDUoVqhbkqI3fB66WA==",
      "StatusCode": 201,
      "ResponseHeaders": {
        "Content-Length": "0",
        "Content-MD5": "7mfawjVHnORNu8uSblx1Ow==",
        "Date": "Thu, 02 Apr 2020 23:44:18 GMT",
        "ETag": "\u00220x8D7D75FC286D5CC\u0022",
        "Last-Modified": "Thu, 02 Apr 2020 23:44:18 GMT",
        "Server": [
          "Windows-Azure-Blob/1.0",
          "Microsoft-HTTPAPI/2.0"
        ],
        "x-ms-client-request-id": "b78a5d09-1118-5784-fc88-ebe297f3cb74",
        "x-ms-content-crc64": "vgwj35VMjt4=",
        "x-ms-request-id": "07c5b5a0-801e-0055-4c48-095d2b000000",
        "x-ms-request-server-encrypted": "true",
<<<<<<< HEAD
        "x-ms-version": "2019-12-12"
=======
        "x-ms-version": "2020-02-10"
>>>>>>> 60f4876e
      },
      "ResponseBody": []
    },
    {
      "RequestUri": "https://seanmcccanary.blob.core.windows.net/test-container-8ab879d7-ab92-cf93-f5c0-b9077e2b423e/test-blob-524edba6-137e-a6ea-0b56-a806b2753a16?comp=lease",
      "RequestMethod": "PUT",
      "RequestHeaders": {
        "Authorization": "Sanitized",
        "traceparent": "00-4894a4fd6db87446ba96a0c5c03f7860-da3b31d9e23ca142-00",
        "User-Agent": [
          "azsdk-net-Storage.Blobs/12.5.0-dev.20200402.1",
          "(.NET Core 4.6.28325.01; Microsoft Windows 10.0.18362 )"
        ],
        "x-ms-client-request-id": "795cc5ba-acc5-50e0-96ce-1a45eeac936f",
        "x-ms-date": "Thu, 02 Apr 2020 23:44:19 GMT",
        "x-ms-lease-action": "acquire",
        "x-ms-lease-duration": "15",
        "x-ms-proposed-lease-id": "7601d552-457e-8b58-92be-7c188fc5cd25",
        "x-ms-return-client-request-id": "true",
<<<<<<< HEAD
        "x-ms-version": "2019-12-12"
=======
        "x-ms-version": "2020-02-10"
>>>>>>> 60f4876e
      },
      "RequestBody": null,
      "StatusCode": 201,
      "ResponseHeaders": {
        "Content-Length": "0",
        "Date": "Thu, 02 Apr 2020 23:44:18 GMT",
        "ETag": "\u00220x8D7D75FC286D5CC\u0022",
        "Last-Modified": "Thu, 02 Apr 2020 23:44:18 GMT",
        "Server": [
          "Windows-Azure-Blob/1.0",
          "Microsoft-HTTPAPI/2.0"
        ],
        "x-ms-client-request-id": "795cc5ba-acc5-50e0-96ce-1a45eeac936f",
        "x-ms-lease-id": "7601d552-457e-8b58-92be-7c188fc5cd25",
        "x-ms-request-id": "07c5b5ac-801e-0055-5748-095d2b000000",
<<<<<<< HEAD
        "x-ms-version": "2019-12-12"
=======
        "x-ms-version": "2020-02-10"
>>>>>>> 60f4876e
      },
      "ResponseBody": []
    },
    {
      "RequestUri": "https://seanmcccanary.blob.core.windows.net/test-container-8ab879d7-ab92-cf93-f5c0-b9077e2b423e/test-blob-524edba6-137e-a6ea-0b56-a806b2753a16?comp=lease",
      "RequestMethod": "PUT",
      "RequestHeaders": {
        "Authorization": "Sanitized",
        "If-Modified-Since": "Fri, 03 Apr 2020 23:44:18 GMT",
        "traceparent": "00-92d410b123f78f4981e47f2f36264700-84db0ac1167ddd4f-00",
        "User-Agent": [
          "azsdk-net-Storage.Blobs/12.5.0-dev.20200402.1",
          "(.NET Core 4.6.28325.01; Microsoft Windows 10.0.18362 )"
        ],
        "x-ms-client-request-id": "33f22070-29c6-a58f-43ef-6f657cc0d557",
        "x-ms-date": "Thu, 02 Apr 2020 23:44:19 GMT",
        "x-ms-lease-action": "change",
        "x-ms-lease-id": "7601d552-457e-8b58-92be-7c188fc5cd25",
        "x-ms-proposed-lease-id": "1e2e1d85-0294-333f-5b38-57acf822a354",
        "x-ms-return-client-request-id": "true",
<<<<<<< HEAD
        "x-ms-version": "2019-12-12"
=======
        "x-ms-version": "2020-02-10"
>>>>>>> 60f4876e
      },
      "RequestBody": null,
      "StatusCode": 412,
      "ResponseHeaders": {
        "Content-Length": "252",
        "Content-Type": "application/xml",
        "Date": "Thu, 02 Apr 2020 23:44:18 GMT",
        "Server": [
          "Windows-Azure-Blob/1.0",
          "Microsoft-HTTPAPI/2.0"
        ],
        "x-ms-client-request-id": "33f22070-29c6-a58f-43ef-6f657cc0d557",
        "x-ms-error-code": "ConditionNotMet",
        "x-ms-request-id": "07c5b5b3-801e-0055-5e48-095d2b000000",
<<<<<<< HEAD
        "x-ms-version": "2019-12-12"
=======
        "x-ms-version": "2020-02-10"
>>>>>>> 60f4876e
      },
      "ResponseBody": [
        "\uFEFF\u003C?xml version=\u00221.0\u0022 encoding=\u0022utf-8\u0022?\u003E\u003CError\u003E\u003CCode\u003EConditionNotMet\u003C/Code\u003E\u003CMessage\u003EThe condition specified using HTTP conditional header(s) is not met.\n",
        "RequestId:07c5b5b3-801e-0055-5e48-095d2b000000\n",
        "Time:2020-04-02T23:44:18.3288628Z\u003C/Message\u003E\u003C/Error\u003E"
      ]
    },
    {
      "RequestUri": "https://seanmcccanary.blob.core.windows.net/test-container-8ab879d7-ab92-cf93-f5c0-b9077e2b423e?restype=container",
      "RequestMethod": "DELETE",
      "RequestHeaders": {
        "Authorization": "Sanitized",
        "traceparent": "00-c8f55b15d201d94ebf01477bd7bd6bd5-dec2d1e3f6668a40-00",
        "User-Agent": [
          "azsdk-net-Storage.Blobs/12.5.0-dev.20200402.1",
          "(.NET Core 4.6.28325.01; Microsoft Windows 10.0.18362 )"
        ],
        "x-ms-client-request-id": "cdd42b30-60ba-f1a9-9820-2896598b7356",
        "x-ms-date": "Thu, 02 Apr 2020 23:44:19 GMT",
        "x-ms-return-client-request-id": "true",
<<<<<<< HEAD
        "x-ms-version": "2019-12-12"
=======
        "x-ms-version": "2020-02-10"
>>>>>>> 60f4876e
      },
      "RequestBody": null,
      "StatusCode": 202,
      "ResponseHeaders": {
        "Content-Length": "0",
        "Date": "Thu, 02 Apr 2020 23:44:18 GMT",
        "Server": [
          "Windows-Azure-Blob/1.0",
          "Microsoft-HTTPAPI/2.0"
        ],
        "x-ms-client-request-id": "cdd42b30-60ba-f1a9-9820-2896598b7356",
        "x-ms-request-id": "07c5b5ba-801e-0055-6548-095d2b000000",
<<<<<<< HEAD
        "x-ms-version": "2019-12-12"
=======
        "x-ms-version": "2020-02-10"
>>>>>>> 60f4876e
      },
      "ResponseBody": []
    },
    {
      "RequestUri": "https://seanmcccanary.blob.core.windows.net/test-container-262bc296-2fa8-1548-6e00-5f59c73512fa?restype=container",
      "RequestMethod": "PUT",
      "RequestHeaders": {
        "Authorization": "Sanitized",
        "traceparent": "00-39c1460b22db80478f5a14066584c0af-2dd70c51a4c59a4b-00",
        "User-Agent": [
          "azsdk-net-Storage.Blobs/12.5.0-dev.20200402.1",
          "(.NET Core 4.6.28325.01; Microsoft Windows 10.0.18362 )"
        ],
        "x-ms-blob-public-access": "container",
        "x-ms-client-request-id": "d0c30cf9-4c1d-0107-e2bf-5fb901502962",
        "x-ms-date": "Thu, 02 Apr 2020 23:44:19 GMT",
        "x-ms-return-client-request-id": "true",
<<<<<<< HEAD
        "x-ms-version": "2019-12-12"
=======
        "x-ms-version": "2020-02-10"
>>>>>>> 60f4876e
      },
      "RequestBody": null,
      "StatusCode": 201,
      "ResponseHeaders": {
        "Content-Length": "0",
        "Date": "Thu, 02 Apr 2020 23:44:18 GMT",
        "ETag": "\u00220x8D7D75FC2E1002F\u0022",
        "Last-Modified": "Thu, 02 Apr 2020 23:44:18 GMT",
        "Server": [
          "Windows-Azure-Blob/1.0",
          "Microsoft-HTTPAPI/2.0"
        ],
        "x-ms-client-request-id": "d0c30cf9-4c1d-0107-e2bf-5fb901502962",
        "x-ms-request-id": "45f9c97f-a01e-0099-7848-09321d000000",
<<<<<<< HEAD
        "x-ms-version": "2019-12-12"
=======
        "x-ms-version": "2020-02-10"
>>>>>>> 60f4876e
      },
      "ResponseBody": []
    },
    {
      "RequestUri": "https://seanmcccanary.blob.core.windows.net/test-container-262bc296-2fa8-1548-6e00-5f59c73512fa/test-blob-9a192e0d-2257-8e6a-2521-1a5b5ac1e352",
      "RequestMethod": "PUT",
      "RequestHeaders": {
        "Authorization": "Sanitized",
        "Content-Length": "1024",
        "traceparent": "00-0aa34e3ef42a2d458c0a81ebb724fc3b-9c8577829515ed45-00",
        "User-Agent": [
          "azsdk-net-Storage.Blobs/12.5.0-dev.20200402.1",
          "(.NET Core 4.6.28325.01; Microsoft Windows 10.0.18362 )"
        ],
        "x-ms-blob-type": "BlockBlob",
        "x-ms-client-request-id": "ba96b5e5-a44a-d827-3591-0853f61970d6",
        "x-ms-date": "Thu, 02 Apr 2020 23:44:19 GMT",
        "x-ms-return-client-request-id": "true",
<<<<<<< HEAD
        "x-ms-version": "2019-12-12"
=======
        "x-ms-version": "2020-02-10"
>>>>>>> 60f4876e
      },
      "RequestBody": "aRZfu3FC3C\u002B4M24sp\u002BMJvCNyeAQB/PHXojSr/DKspyDbDVDq8G7xylHq4iOzPeZBF14450nfUGwliBk8l9/9C4xNUZqTHsu0ga6yFxrNI2RNaeTTc7/X/LzjxWhVtDNy7NaWZuxMrviSg2WbLTlSV2S07i36KZjMdVTer1ljX816PypDN714AbrsQfBaPM\u002BDkG0DoMUFd8I\u002ByfCXbf6fLiOXIO0ODiCnPO1yDuincjmFWx7rYL4IdMhoBW3M4ZS8TRLMwhzhdYJNW2TYk2jal1e3ERLgs85kj6wkpgmz21pZtsHV2q8co\u002BWcngRaMOFgjW4VFM\u002BB25pDaDNvvc94moAJf9ymBLynmm0sQxTKCl/KwxibncaL19onknJ8rOYWJASDULEEuomxbnlhVJiFeV3Upfm23f25fqcBfnJJKu2HFR8QRrmuxQmP6S5NKoJCohgUqAfsYEcHytIJAzsWZ0OL2T55dTKkJt/wJ/PObFMkv9xZNYLmmrXXCXvmpMLNeILrwVBDyC3mcIIo/DhUOF5\u002B5ERfvTLBpT\u002BJoWu2vYEdIq9x46sD4Pauc8T/vp59g9AdZ79\u002BbrpPKRsRuibBL7IACtqI4lWyewRNsEltweehCx6bmFXBnrT0IbmP8iXP7UQR/7PD9KB7auy7ML1w4Wg0b64IJpZcPmsmk8CcI4jefcMFW8I03Rd9Hy5pBm72hD9RW4J2x8attcBHnWDf30dk3bL5a4alAJKXiwZo8zj9Lw\u002BBSsgFZ7b8V6YB7EC2nUDmBCm7/Ri5q1vw3jvARcGISW5RXpR/XnX7/BPfpBNS4e3Fge4PQjH2x59sFYh6PBLleaPRZT6sZ6azvwAF2gdInv1N\u002BsPSeAc8Wpf1EkntgMAA\u002BipvgHyvGRpIW4Ix8OyXJHeLLEJOEwCclQqmt1Rcxj5ABODd2B2AnuGpiRyECmmqXe3SYlN9suYp0\u002BpyCGHF7JVE8ewMukxZCo5gpYnjF4qg/FlnimPqwlL5swQzDpZ/452GQBl9nqOgeVfFHQ1dRbxf0QwHXmExWS6ZEwZHJvz34cHrXdZxI162xhEMJKVFm25I0z2Kd4Q7VOfq44qcWVJbzTxLcejl7q2uUZhQJTSJVHeY/1O\u002BbWk8sAjvhj/TGm2\u002BsVZp\u002BiqFYuSP3Cbs6i\u002ByYY8TA1n/nGDSDsHg9mhu2jYrknTdIFlNE5xuL5FCUMXYPCSvwBYTvhT2lutppWx8IQHvwVi71EE1xvC8kW3OkL37B7lDvhofF9Rf5olt424w8g2PUo5tHWfjevomViynJwYubZ2yOGPnz6qDW\u002B24x\u002BKBjJ5fPj0vjupSYEQg\u002BMGnuL\u002BDP3bQfrmqqIPk6cJ5K7IXpcqOR\u002BjI/g==",
      "StatusCode": 201,
      "ResponseHeaders": {
        "Content-Length": "0",
        "Content-MD5": "uVbCqWKPb2JYCjfi0Mg9fA==",
        "Date": "Thu, 02 Apr 2020 23:44:18 GMT",
        "ETag": "\u00220x8D7D75FC2EEF940\u0022",
        "Last-Modified": "Thu, 02 Apr 2020 23:44:18 GMT",
        "Server": [
          "Windows-Azure-Blob/1.0",
          "Microsoft-HTTPAPI/2.0"
        ],
        "x-ms-client-request-id": "ba96b5e5-a44a-d827-3591-0853f61970d6",
        "x-ms-content-crc64": "oYRATCN\u002BK1E=",
        "x-ms-request-id": "45f9c986-a01e-0099-7c48-09321d000000",
        "x-ms-request-server-encrypted": "true",
<<<<<<< HEAD
        "x-ms-version": "2019-12-12"
=======
        "x-ms-version": "2020-02-10"
>>>>>>> 60f4876e
      },
      "ResponseBody": []
    },
    {
      "RequestUri": "https://seanmcccanary.blob.core.windows.net/test-container-262bc296-2fa8-1548-6e00-5f59c73512fa/test-blob-9a192e0d-2257-8e6a-2521-1a5b5ac1e352?comp=lease",
      "RequestMethod": "PUT",
      "RequestHeaders": {
        "Authorization": "Sanitized",
        "traceparent": "00-9e568a76593d254eb8aa639522ab6d92-6b1e256f0ff08f4b-00",
        "User-Agent": [
          "azsdk-net-Storage.Blobs/12.5.0-dev.20200402.1",
          "(.NET Core 4.6.28325.01; Microsoft Windows 10.0.18362 )"
        ],
        "x-ms-client-request-id": "3a5f5c67-dd70-ac83-8d5d-92963efd2329",
        "x-ms-date": "Thu, 02 Apr 2020 23:44:19 GMT",
        "x-ms-lease-action": "acquire",
        "x-ms-lease-duration": "15",
        "x-ms-proposed-lease-id": "1d9741ba-e11e-e28b-acfb-0d1f4bf62aab",
        "x-ms-return-client-request-id": "true",
<<<<<<< HEAD
        "x-ms-version": "2019-12-12"
=======
        "x-ms-version": "2020-02-10"
>>>>>>> 60f4876e
      },
      "RequestBody": null,
      "StatusCode": 201,
      "ResponseHeaders": {
        "Content-Length": "0",
        "Date": "Thu, 02 Apr 2020 23:44:18 GMT",
        "ETag": "\u00220x8D7D75FC2EEF940\u0022",
        "Last-Modified": "Thu, 02 Apr 2020 23:44:18 GMT",
        "Server": [
          "Windows-Azure-Blob/1.0",
          "Microsoft-HTTPAPI/2.0"
        ],
        "x-ms-client-request-id": "3a5f5c67-dd70-ac83-8d5d-92963efd2329",
        "x-ms-lease-id": "1d9741ba-e11e-e28b-acfb-0d1f4bf62aab",
        "x-ms-request-id": "45f9c987-a01e-0099-7d48-09321d000000",
<<<<<<< HEAD
        "x-ms-version": "2019-12-12"
=======
        "x-ms-version": "2020-02-10"
>>>>>>> 60f4876e
      },
      "ResponseBody": []
    },
    {
      "RequestUri": "https://seanmcccanary.blob.core.windows.net/test-container-262bc296-2fa8-1548-6e00-5f59c73512fa/test-blob-9a192e0d-2257-8e6a-2521-1a5b5ac1e352?comp=lease",
      "RequestMethod": "PUT",
      "RequestHeaders": {
        "Authorization": "Sanitized",
        "If-Unmodified-Since": "Wed, 01 Apr 2020 23:44:18 GMT",
        "traceparent": "00-a13ab5ee0fc0fa429f84bc3753147b0f-f216b08a93707640-00",
        "User-Agent": [
          "azsdk-net-Storage.Blobs/12.5.0-dev.20200402.1",
          "(.NET Core 4.6.28325.01; Microsoft Windows 10.0.18362 )"
        ],
        "x-ms-client-request-id": "612663fa-b722-5452-d5ce-b8770058c42b",
        "x-ms-date": "Thu, 02 Apr 2020 23:44:19 GMT",
        "x-ms-lease-action": "change",
        "x-ms-lease-id": "1d9741ba-e11e-e28b-acfb-0d1f4bf62aab",
        "x-ms-proposed-lease-id": "92a9bcf4-0e52-39b3-8b87-a28dbe82f2c2",
        "x-ms-return-client-request-id": "true",
<<<<<<< HEAD
        "x-ms-version": "2019-12-12"
=======
        "x-ms-version": "2020-02-10"
>>>>>>> 60f4876e
      },
      "RequestBody": null,
      "StatusCode": 412,
      "ResponseHeaders": {
        "Content-Length": "252",
        "Content-Type": "application/xml",
        "Date": "Thu, 02 Apr 2020 23:44:18 GMT",
        "Server": [
          "Windows-Azure-Blob/1.0",
          "Microsoft-HTTPAPI/2.0"
        ],
        "x-ms-client-request-id": "612663fa-b722-5452-d5ce-b8770058c42b",
        "x-ms-error-code": "ConditionNotMet",
        "x-ms-request-id": "45f9c989-a01e-0099-7f48-09321d000000",
<<<<<<< HEAD
        "x-ms-version": "2019-12-12"
=======
        "x-ms-version": "2020-02-10"
>>>>>>> 60f4876e
      },
      "ResponseBody": [
        "\uFEFF\u003C?xml version=\u00221.0\u0022 encoding=\u0022utf-8\u0022?\u003E\u003CError\u003E\u003CCode\u003EConditionNotMet\u003C/Code\u003E\u003CMessage\u003EThe condition specified using HTTP conditional header(s) is not met.\n",
        "RequestId:45f9c989-a01e-0099-7f48-09321d000000\n",
        "Time:2020-04-02T23:44:19.0246897Z\u003C/Message\u003E\u003C/Error\u003E"
      ]
    },
    {
      "RequestUri": "https://seanmcccanary.blob.core.windows.net/test-container-262bc296-2fa8-1548-6e00-5f59c73512fa?restype=container",
      "RequestMethod": "DELETE",
      "RequestHeaders": {
        "Authorization": "Sanitized",
        "traceparent": "00-53569406fcf9454b98841431855b0e19-2278837ee76cb04b-00",
        "User-Agent": [
          "azsdk-net-Storage.Blobs/12.5.0-dev.20200402.1",
          "(.NET Core 4.6.28325.01; Microsoft Windows 10.0.18362 )"
        ],
        "x-ms-client-request-id": "db9b10ba-c2d7-5106-f898-1dae2b5f6074",
        "x-ms-date": "Thu, 02 Apr 2020 23:44:19 GMT",
        "x-ms-return-client-request-id": "true",
<<<<<<< HEAD
        "x-ms-version": "2019-12-12"
=======
        "x-ms-version": "2020-02-10"
>>>>>>> 60f4876e
      },
      "RequestBody": null,
      "StatusCode": 202,
      "ResponseHeaders": {
        "Content-Length": "0",
        "Date": "Thu, 02 Apr 2020 23:44:18 GMT",
        "Server": [
          "Windows-Azure-Blob/1.0",
          "Microsoft-HTTPAPI/2.0"
        ],
        "x-ms-client-request-id": "db9b10ba-c2d7-5106-f898-1dae2b5f6074",
        "x-ms-request-id": "45f9c98d-a01e-0099-0348-09321d000000",
<<<<<<< HEAD
        "x-ms-version": "2019-12-12"
=======
        "x-ms-version": "2020-02-10"
>>>>>>> 60f4876e
      },
      "ResponseBody": []
    },
    {
      "RequestUri": "https://seanmcccanary.blob.core.windows.net/test-container-1b0e3de1-551d-5f67-a1a2-db234a87e0f0?restype=container",
      "RequestMethod": "PUT",
      "RequestHeaders": {
        "Authorization": "Sanitized",
        "traceparent": "00-e65f2b5cdbba4942849d780567078a6b-d353d3efe45ef240-00",
        "User-Agent": [
          "azsdk-net-Storage.Blobs/12.5.0-dev.20200402.1",
          "(.NET Core 4.6.28325.01; Microsoft Windows 10.0.18362 )"
        ],
        "x-ms-blob-public-access": "container",
        "x-ms-client-request-id": "37e9f99e-90d5-640c-a93c-3a35e7e20670",
        "x-ms-date": "Thu, 02 Apr 2020 23:44:20 GMT",
        "x-ms-return-client-request-id": "true",
<<<<<<< HEAD
        "x-ms-version": "2019-12-12"
=======
        "x-ms-version": "2020-02-10"
>>>>>>> 60f4876e
      },
      "RequestBody": null,
      "StatusCode": 201,
      "ResponseHeaders": {
        "Content-Length": "0",
        "Date": "Thu, 02 Apr 2020 23:44:18 GMT",
        "ETag": "\u00220x8D7D75FC3490C27\u0022",
        "Last-Modified": "Thu, 02 Apr 2020 23:44:19 GMT",
        "Server": [
          "Windows-Azure-Blob/1.0",
          "Microsoft-HTTPAPI/2.0"
        ],
        "x-ms-client-request-id": "37e9f99e-90d5-640c-a93c-3a35e7e20670",
        "x-ms-request-id": "4af70399-f01e-004f-4b48-093cf4000000",
<<<<<<< HEAD
        "x-ms-version": "2019-12-12"
=======
        "x-ms-version": "2020-02-10"
>>>>>>> 60f4876e
      },
      "ResponseBody": []
    },
    {
      "RequestUri": "https://seanmcccanary.blob.core.windows.net/test-container-1b0e3de1-551d-5f67-a1a2-db234a87e0f0/test-blob-9c8b2cb8-70a3-f8b7-e941-3d2801e4e18c",
      "RequestMethod": "PUT",
      "RequestHeaders": {
        "Authorization": "Sanitized",
        "Content-Length": "1024",
        "traceparent": "00-0223ee4e860e054ea0710855edacbecf-ca5d781bf8a9f945-00",
        "User-Agent": [
          "azsdk-net-Storage.Blobs/12.5.0-dev.20200402.1",
          "(.NET Core 4.6.28325.01; Microsoft Windows 10.0.18362 )"
        ],
        "x-ms-blob-type": "BlockBlob",
        "x-ms-client-request-id": "75ecfdc8-b0c3-dfae-d83c-8c29e3b3bfdc",
        "x-ms-date": "Thu, 02 Apr 2020 23:44:20 GMT",
        "x-ms-return-client-request-id": "true",
<<<<<<< HEAD
        "x-ms-version": "2019-12-12"
=======
        "x-ms-version": "2020-02-10"
>>>>>>> 60f4876e
      },
      "RequestBody": "SrSFUZ6pG5KCV0aArx7l\u002B\u002B/jyVGIu4MtQvFNk1LkY8RareoyXLTSDxD5GUsqNkjLW0E5HhqQA44xWA\u002BtW4c/nvSCJgE0s546ELpBj6I3AguogjgQq0SpyqpbAASlJLOJuXpWpw9Hl6ii/g1gTnPs\u002BVUDBNlPLvOw2VxX2LKalOwGuNYo4Fv8YeuPbqw2SHs2bwauoR/aOYqGps6z8L72CGkhWpadxBj6B6PuwMBHeZDgIGmr7PPMLH5LoTqMSHAsmWZCFO7kmavutJp77HnKPyw90tBVShx2VS4YUiLebb4zwSZaBGSi/Ie\u002BvTdYUD8FgGINT3Wg105Ky7/AzEaID0fbSCtSbzrIm9ZIlo3kHgXuEtHA0R1JkunXEDml4S9ANa3wfAcUshEoRbOeV0DBZa260rl1yD4pkrZBel8BIrmnCGHf86H92WDAmItqqjqpFqqL6g92y21vx\u002BpR0zexJiL590/f4nEMvPhZtC\u002Byvuh8mGS1dTiqMT3zcCy2rAYoD3FpcLLqyTQ4fi0XHBY\u002BvAgB1DrT\u002B7HqT8YS7HFFVhDxMaW\u002BSU42kc4wffYKkhQntbQktNfLVBPAfyDr2NzC8igdJetwf3O5y0Nro36637yy6ze9IaE4JdyS/skuSrjybYrO7G0otjVAauiTX7GUBZ9jOe2lBdGH5AAP3oGpi4GLeTX07PJPiTQCfLa4pMUq/fgpyhDKTGe4RgdtGdizl95nCOZ7oBmsFK\u002B5o4kaz0A65OGJgMFwwS3OO6br4m9cTuXYUJzfr1zffLVhEanenXfHMjX2Khcd9ke4rWRzwTE/XFSkQn6jWjSEqQMLD7CD754uI686ZSTNullVJgL4bLqEIbRVOlv4JNgAcoATEeeXNb3GRJ6BBfcv1ogkTjMyjD1Ih\u002B37LrVDNv/XOfOkuahyvvFEMSgcAhy8JWTT1NakzeZDy4r5mwYIgw6fqssEixzfso9C7loVLIXRPwhRb2EpMmwMYO4eeCLqO64ZfVdQuJpH8yJGYt\u002BLLp8FJ1z\u002BtxOsdndf9yotwTlsV7Os\u002B68tgYZtCXw/49CNgTJPGFHG7IOabQbf8cBwGTLo2Qor3zLw16bVkK6XbJOn0nb33qjopmowEY2oTY/G/e9JVgnFYaL/X0Cq8VvUAwBzOB9KeDuJADKg\u002B82lSIoWDpO\u002BTRWJ4nDU935nPbQPWw6NNBVwe4Szv1bWJWbUWhe2lOLIFrbq6lavdYG9IsJ\u002BkZ\u002B/FxN0ppIOC42/srwK/5xmsanRRkVYokm/wQYD9p2TWJTGFUMDQe1PugooKziZpHbkVnEZrEpaZ3XKteWMCxTvK1koQ\u002BpZY2\u002B7gYs6L3YQJhyPHp8seqtJa67NOYwIwq/1OA==",
      "StatusCode": 201,
      "ResponseHeaders": {
        "Content-Length": "0",
        "Content-MD5": "8fKEvx8iRukjmUIYFRnHgg==",
        "Date": "Thu, 02 Apr 2020 23:44:18 GMT",
        "ETag": "\u00220x8D7D75FC356805C\u0022",
        "Last-Modified": "Thu, 02 Apr 2020 23:44:19 GMT",
        "Server": [
          "Windows-Azure-Blob/1.0",
          "Microsoft-HTTPAPI/2.0"
        ],
        "x-ms-client-request-id": "75ecfdc8-b0c3-dfae-d83c-8c29e3b3bfdc",
        "x-ms-content-crc64": "yq2loobrBRg=",
        "x-ms-request-id": "4af7039c-f01e-004f-4c48-093cf4000000",
        "x-ms-request-server-encrypted": "true",
<<<<<<< HEAD
        "x-ms-version": "2019-12-12"
=======
        "x-ms-version": "2020-02-10"
>>>>>>> 60f4876e
      },
      "ResponseBody": []
    },
    {
      "RequestUri": "https://seanmcccanary.blob.core.windows.net/test-container-1b0e3de1-551d-5f67-a1a2-db234a87e0f0/test-blob-9c8b2cb8-70a3-f8b7-e941-3d2801e4e18c?comp=lease",
      "RequestMethod": "PUT",
      "RequestHeaders": {
        "Authorization": "Sanitized",
        "traceparent": "00-cefa9a748e18774eba5a42a0e9dae691-c01fc622798de346-00",
        "User-Agent": [
          "azsdk-net-Storage.Blobs/12.5.0-dev.20200402.1",
          "(.NET Core 4.6.28325.01; Microsoft Windows 10.0.18362 )"
        ],
        "x-ms-client-request-id": "e6aabdc5-f973-c41a-8127-012332b495e2",
        "x-ms-date": "Thu, 02 Apr 2020 23:44:20 GMT",
        "x-ms-lease-action": "acquire",
        "x-ms-lease-duration": "15",
        "x-ms-proposed-lease-id": "3276f644-bbb5-9404-ac2a-1d808a4b76cf",
        "x-ms-return-client-request-id": "true",
<<<<<<< HEAD
        "x-ms-version": "2019-12-12"
=======
        "x-ms-version": "2020-02-10"
>>>>>>> 60f4876e
      },
      "RequestBody": null,
      "StatusCode": 201,
      "ResponseHeaders": {
        "Content-Length": "0",
        "Date": "Thu, 02 Apr 2020 23:44:19 GMT",
        "ETag": "\u00220x8D7D75FC356805C\u0022",
        "Last-Modified": "Thu, 02 Apr 2020 23:44:19 GMT",
        "Server": [
          "Windows-Azure-Blob/1.0",
          "Microsoft-HTTPAPI/2.0"
        ],
        "x-ms-client-request-id": "e6aabdc5-f973-c41a-8127-012332b495e2",
        "x-ms-lease-id": "3276f644-bbb5-9404-ac2a-1d808a4b76cf",
        "x-ms-request-id": "4af703a5-f01e-004f-5148-093cf4000000",
<<<<<<< HEAD
        "x-ms-version": "2019-12-12"
=======
        "x-ms-version": "2020-02-10"
>>>>>>> 60f4876e
      },
      "ResponseBody": []
    },
    {
      "RequestUri": "https://seanmcccanary.blob.core.windows.net/test-container-1b0e3de1-551d-5f67-a1a2-db234a87e0f0/test-blob-9c8b2cb8-70a3-f8b7-e941-3d2801e4e18c?comp=lease",
      "RequestMethod": "PUT",
      "RequestHeaders": {
        "Authorization": "Sanitized",
        "If-Match": "\u0022garbage\u0022",
        "traceparent": "00-bfd22c5c0cab3c47a681844257a8a695-38f0194ff5562541-00",
        "User-Agent": [
          "azsdk-net-Storage.Blobs/12.5.0-dev.20200402.1",
          "(.NET Core 4.6.28325.01; Microsoft Windows 10.0.18362 )"
        ],
        "x-ms-client-request-id": "418afb3d-381f-7236-c817-c06085b6da44",
        "x-ms-date": "Thu, 02 Apr 2020 23:44:20 GMT",
        "x-ms-lease-action": "change",
        "x-ms-lease-id": "3276f644-bbb5-9404-ac2a-1d808a4b76cf",
        "x-ms-proposed-lease-id": "c53ffc7f-80c2-4f75-3091-884ffec91ea9",
        "x-ms-return-client-request-id": "true",
<<<<<<< HEAD
        "x-ms-version": "2019-12-12"
=======
        "x-ms-version": "2020-02-10"
>>>>>>> 60f4876e
      },
      "RequestBody": null,
      "StatusCode": 412,
      "ResponseHeaders": {
        "Content-Length": "252",
        "Content-Type": "application/xml",
        "Date": "Thu, 02 Apr 2020 23:44:19 GMT",
        "Server": [
          "Windows-Azure-Blob/1.0",
          "Microsoft-HTTPAPI/2.0"
        ],
        "x-ms-client-request-id": "418afb3d-381f-7236-c817-c06085b6da44",
        "x-ms-error-code": "ConditionNotMet",
        "x-ms-request-id": "4af703af-f01e-004f-5848-093cf4000000",
<<<<<<< HEAD
        "x-ms-version": "2019-12-12"
=======
        "x-ms-version": "2020-02-10"
>>>>>>> 60f4876e
      },
      "ResponseBody": [
        "\uFEFF\u003C?xml version=\u00221.0\u0022 encoding=\u0022utf-8\u0022?\u003E\u003CError\u003E\u003CCode\u003EConditionNotMet\u003C/Code\u003E\u003CMessage\u003EThe condition specified using HTTP conditional header(s) is not met.\n",
        "RequestId:4af703af-f01e-004f-5848-093cf4000000\n",
        "Time:2020-04-02T23:44:19.7055704Z\u003C/Message\u003E\u003C/Error\u003E"
      ]
    },
    {
      "RequestUri": "https://seanmcccanary.blob.core.windows.net/test-container-1b0e3de1-551d-5f67-a1a2-db234a87e0f0?restype=container",
      "RequestMethod": "DELETE",
      "RequestHeaders": {
        "Authorization": "Sanitized",
        "traceparent": "00-a1022d737f0bde479145fde9e655ed99-5a0effdf2465e44c-00",
        "User-Agent": [
          "azsdk-net-Storage.Blobs/12.5.0-dev.20200402.1",
          "(.NET Core 4.6.28325.01; Microsoft Windows 10.0.18362 )"
        ],
        "x-ms-client-request-id": "37e6fe6a-5429-d3c3-3da2-e05875e7726c",
        "x-ms-date": "Thu, 02 Apr 2020 23:44:20 GMT",
        "x-ms-return-client-request-id": "true",
<<<<<<< HEAD
        "x-ms-version": "2019-12-12"
=======
        "x-ms-version": "2020-02-10"
>>>>>>> 60f4876e
      },
      "RequestBody": null,
      "StatusCode": 202,
      "ResponseHeaders": {
        "Content-Length": "0",
        "Date": "Thu, 02 Apr 2020 23:44:19 GMT",
        "Server": [
          "Windows-Azure-Blob/1.0",
          "Microsoft-HTTPAPI/2.0"
        ],
        "x-ms-client-request-id": "37e6fe6a-5429-d3c3-3da2-e05875e7726c",
        "x-ms-request-id": "4af703b7-f01e-004f-5d48-093cf4000000",
<<<<<<< HEAD
        "x-ms-version": "2019-12-12"
=======
        "x-ms-version": "2020-02-10"
>>>>>>> 60f4876e
      },
      "ResponseBody": []
    },
    {
      "RequestUri": "https://seanmcccanary.blob.core.windows.net/test-container-d1a88757-9d51-90ea-defa-cb6d75f54518?restype=container",
      "RequestMethod": "PUT",
      "RequestHeaders": {
        "Authorization": "Sanitized",
        "traceparent": "00-a38080c5964bd449ac3ac6eb224d5049-efc7e5378bd2244e-00",
        "User-Agent": [
          "azsdk-net-Storage.Blobs/12.5.0-dev.20200402.1",
          "(.NET Core 4.6.28325.01; Microsoft Windows 10.0.18362 )"
        ],
        "x-ms-blob-public-access": "container",
        "x-ms-client-request-id": "a4e9573f-3b07-cc52-1355-582f88565e47",
        "x-ms-date": "Thu, 02 Apr 2020 23:44:20 GMT",
        "x-ms-return-client-request-id": "true",
<<<<<<< HEAD
        "x-ms-version": "2019-12-12"
=======
        "x-ms-version": "2020-02-10"
>>>>>>> 60f4876e
      },
      "RequestBody": null,
      "StatusCode": 201,
      "ResponseHeaders": {
        "Content-Length": "0",
        "Date": "Thu, 02 Apr 2020 23:44:20 GMT",
        "ETag": "\u00220x8D7D75FC3AE39BC\u0022",
        "Last-Modified": "Thu, 02 Apr 2020 23:44:20 GMT",
        "Server": [
          "Windows-Azure-Blob/1.0",
          "Microsoft-HTTPAPI/2.0"
        ],
        "x-ms-client-request-id": "a4e9573f-3b07-cc52-1355-582f88565e47",
        "x-ms-request-id": "c47d2d51-701e-006e-1648-09188f000000",
<<<<<<< HEAD
        "x-ms-version": "2019-12-12"
=======
        "x-ms-version": "2020-02-10"
>>>>>>> 60f4876e
      },
      "ResponseBody": []
    },
    {
      "RequestUri": "https://seanmcccanary.blob.core.windows.net/test-container-d1a88757-9d51-90ea-defa-cb6d75f54518/test-blob-594dc75c-eaf1-b49c-6c3a-ae99bc74c418",
      "RequestMethod": "PUT",
      "RequestHeaders": {
        "Authorization": "Sanitized",
        "Content-Length": "1024",
        "traceparent": "00-8acbf303ff1fe44699d0fb3b14e98700-86f4fa1ebb577f4b-00",
        "User-Agent": [
          "azsdk-net-Storage.Blobs/12.5.0-dev.20200402.1",
          "(.NET Core 4.6.28325.01; Microsoft Windows 10.0.18362 )"
        ],
        "x-ms-blob-type": "BlockBlob",
        "x-ms-client-request-id": "e0feacfb-6303-168d-d105-dde3194ff4ce",
        "x-ms-date": "Thu, 02 Apr 2020 23:44:21 GMT",
        "x-ms-return-client-request-id": "true",
<<<<<<< HEAD
        "x-ms-version": "2019-12-12"
=======
        "x-ms-version": "2020-02-10"
>>>>>>> 60f4876e
      },
      "RequestBody": "3z0tHQyhEc/JKHR6SuvlzFmZGAV4wZxUuzU3zY25EJ6RQE9KKEE7u7V\u002Bj8l2IWmBVOE/Ilu/oB6h2WLWaURBEBfV6AqcmqQYXl1P\u002BjLT3pnMtniree5C0p8wqU/eZFJwPH\u002BxoDhe5Lk9J8T\u002Bb6bszfrJCrPMlpYpkhZra/FVOfkK372yIj1gbdG/bVEqQ2L4RNxUFFqfpKXoiA4i83nI6O3K9JDoOau9aZ3hDChE/k6zciYVACWfazoYypovPnlX94VjX0/SEAswlqu8vZd8o4m/boFSs\u002BfIK4hV0G8RjiojiRWj4Z7/4WEb5Gp54q2imyYQb8/4BUOdmjTGfD\u002BbHweAmDOC2MLqwI0fN859T0jbszRIAB5bK4TRBkZqOGQif8Ri\u002BEl5IMJjJa9B2M11IEvr68kKUh7oJWyvsNJ8gIcp/bcJGlf/YZJy5NtvGVO2XOb7f0ybFy2medLcynDw56UnGNoWawXz7Io2mG5CeQsZ\u002BFPsgAA7juaKY6CEIpYigfw2RwB4n/HgB5PBZH6/Y//Hw9IdBGek7Ir0jAdlb8rzFBZxDDIKoFhhC3hteSlny/\u002BgvV7EBH2Vklp2hBPpe5jJzlBoTVfMvCJ6u/juNnJhjMEHxLFrLw\u002BY23rYlBxFd5DgpKvZ/32o0wA8SkmFp1vnFfdR4bbmXZ5Az3Ld9CcGNENnDZLHh4xEX/CxL\u002BXGEzMe8H8k85ba\u002BUYMmTAKy9/YNhUFHZnJII1rDILFNS65ers/vgOo4UGtjRNLuu5bOpMR2PjPwPWZVNDxueYTFMQXUx51ywzbMFTUWJCGfWWfD9LutF026bnFpWoztyhamXlPNGfP5m6GNaik\u002B2hlE9ZrUakTJF9n4WlkryaiqHgseb4XNkn9zyhkaH60ku5RYJGTx2V\u002BRnUZ6FP\u002BazdI5I0vd4GpTt2MbYKBr7zgsk96E0\u002BUDuATrTNJ/U72/mTxG4TxhRpspxG0Blrj/Za4ODUDhFjntNWtG8lOYFGOlm4dj5Q47y01Dms94AeGMLCckMQY8noMCWeuQ2lQHUfAJXDrxW0CgEkIznXsqtPNJuoZss\u002BMdaP0EIYsiavD5PAkfbqXm2tCmRB7ECMEH1\u002BT4Rx\u002BNmt3NK/M9rTn1fadReqFyC0ZNYt/1xi/EGV/7/AnmKiPRK6FrEgKy6S2W8QZ3ss5f1cyequR/19StyNKTAfDvzxODgA7ABvkDmrnyXtUpTKZRm\u002BZ9R78/UVOMvUlwH6c8puHy9DK/X87TmtBqTXk/hLxsAaXKsodUhC77c4mvk7rStfgzNphz0jwXaezulQPajPiNA94BMfQaXjADxCwFY8cVl9eAzE4j\u002BG\u002Bp8wjape8q4KaQ4o/ckUPD2NhoQ==",
      "StatusCode": 201,
      "ResponseHeaders": {
        "Content-Length": "0",
        "Content-MD5": "I6Cymse9GMG\u002BMYghYuL3Bg==",
        "Date": "Thu, 02 Apr 2020 23:44:20 GMT",
        "ETag": "\u00220x8D7D75FC3BB20C1\u0022",
        "Last-Modified": "Thu, 02 Apr 2020 23:44:20 GMT",
        "Server": [
          "Windows-Azure-Blob/1.0",
          "Microsoft-HTTPAPI/2.0"
        ],
        "x-ms-client-request-id": "e0feacfb-6303-168d-d105-dde3194ff4ce",
        "x-ms-content-crc64": "JaZoTYjjLR8=",
        "x-ms-request-id": "c47d2d5c-701e-006e-1e48-09188f000000",
        "x-ms-request-server-encrypted": "true",
<<<<<<< HEAD
        "x-ms-version": "2019-12-12"
=======
        "x-ms-version": "2020-02-10"
>>>>>>> 60f4876e
      },
      "ResponseBody": []
    },
    {
      "RequestUri": "https://seanmcccanary.blob.core.windows.net/test-container-d1a88757-9d51-90ea-defa-cb6d75f54518/test-blob-594dc75c-eaf1-b49c-6c3a-ae99bc74c418",
      "RequestMethod": "HEAD",
      "RequestHeaders": {
        "Authorization": "Sanitized",
        "traceparent": "00-b53fd3b5f1cd8c4eab949d1cc98d4dd1-bda55123edfd2741-00",
        "User-Agent": [
          "azsdk-net-Storage.Blobs/12.5.0-dev.20200402.1",
          "(.NET Core 4.6.28325.01; Microsoft Windows 10.0.18362 )"
        ],
        "x-ms-client-request-id": "312bcc20-913b-5569-4fc4-dc3d0cfa1ab2",
        "x-ms-date": "Thu, 02 Apr 2020 23:44:21 GMT",
        "x-ms-return-client-request-id": "true",
<<<<<<< HEAD
        "x-ms-version": "2019-12-12"
=======
        "x-ms-version": "2020-02-10"
>>>>>>> 60f4876e
      },
      "RequestBody": null,
      "StatusCode": 200,
      "ResponseHeaders": {
        "Accept-Ranges": "bytes",
        "Content-Length": "1024",
        "Content-MD5": "I6Cymse9GMG\u002BMYghYuL3Bg==",
        "Content-Type": "application/octet-stream",
        "Date": "Thu, 02 Apr 2020 23:44:20 GMT",
        "ETag": "\u00220x8D7D75FC3BB20C1\u0022",
        "Last-Modified": "Thu, 02 Apr 2020 23:44:20 GMT",
        "Server": [
          "Windows-Azure-Blob/1.0",
          "Microsoft-HTTPAPI/2.0"
        ],
        "x-ms-access-tier": "Hot",
        "x-ms-access-tier-inferred": "true",
        "x-ms-blob-type": "BlockBlob",
        "x-ms-client-request-id": "312bcc20-913b-5569-4fc4-dc3d0cfa1ab2",
        "x-ms-creation-time": "Thu, 02 Apr 2020 23:44:20 GMT",
        "x-ms-lease-state": "available",
        "x-ms-lease-status": "unlocked",
        "x-ms-request-id": "c47d2d61-701e-006e-2248-09188f000000",
        "x-ms-server-encrypted": "true",
<<<<<<< HEAD
        "x-ms-version": "2019-12-12"
=======
        "x-ms-version": "2020-02-10"
>>>>>>> 60f4876e
      },
      "ResponseBody": []
    },
    {
      "RequestUri": "https://seanmcccanary.blob.core.windows.net/test-container-d1a88757-9d51-90ea-defa-cb6d75f54518/test-blob-594dc75c-eaf1-b49c-6c3a-ae99bc74c418?comp=lease",
      "RequestMethod": "PUT",
      "RequestHeaders": {
        "Authorization": "Sanitized",
        "traceparent": "00-5c5cf8d399a70048878a519a0ab114bc-c4bf4322dab39c49-00",
        "User-Agent": [
          "azsdk-net-Storage.Blobs/12.5.0-dev.20200402.1",
          "(.NET Core 4.6.28325.01; Microsoft Windows 10.0.18362 )"
        ],
        "x-ms-client-request-id": "ecf13fac-a955-e026-ca7e-684858b86aa5",
        "x-ms-date": "Thu, 02 Apr 2020 23:44:21 GMT",
        "x-ms-lease-action": "acquire",
        "x-ms-lease-duration": "15",
        "x-ms-proposed-lease-id": "8621edd6-8467-d30c-33c7-fa1c9999e510",
        "x-ms-return-client-request-id": "true",
<<<<<<< HEAD
        "x-ms-version": "2019-12-12"
=======
        "x-ms-version": "2020-02-10"
>>>>>>> 60f4876e
      },
      "RequestBody": null,
      "StatusCode": 201,
      "ResponseHeaders": {
        "Content-Length": "0",
        "Date": "Thu, 02 Apr 2020 23:44:20 GMT",
        "ETag": "\u00220x8D7D75FC3BB20C1\u0022",
        "Last-Modified": "Thu, 02 Apr 2020 23:44:20 GMT",
        "Server": [
          "Windows-Azure-Blob/1.0",
          "Microsoft-HTTPAPI/2.0"
        ],
        "x-ms-client-request-id": "ecf13fac-a955-e026-ca7e-684858b86aa5",
        "x-ms-lease-id": "8621edd6-8467-d30c-33c7-fa1c9999e510",
        "x-ms-request-id": "c47d2d68-701e-006e-2748-09188f000000",
<<<<<<< HEAD
        "x-ms-version": "2019-12-12"
=======
        "x-ms-version": "2020-02-10"
>>>>>>> 60f4876e
      },
      "ResponseBody": []
    },
    {
      "RequestUri": "https://seanmcccanary.blob.core.windows.net/test-container-d1a88757-9d51-90ea-defa-cb6d75f54518/test-blob-594dc75c-eaf1-b49c-6c3a-ae99bc74c418?comp=lease",
      "RequestMethod": "PUT",
      "RequestHeaders": {
        "Authorization": "Sanitized",
        "If-None-Match": "\u00220x8D7D75FC3BB20C1\u0022",
        "traceparent": "00-28f395805bd9a747a515f7a0fbeb6ea2-aba56ae7281f8e49-00",
        "User-Agent": [
          "azsdk-net-Storage.Blobs/12.5.0-dev.20200402.1",
          "(.NET Core 4.6.28325.01; Microsoft Windows 10.0.18362 )"
        ],
        "x-ms-client-request-id": "cc91a2cf-2d08-425d-72ca-9a46c5bb2b38",
        "x-ms-date": "Thu, 02 Apr 2020 23:44:21 GMT",
        "x-ms-lease-action": "change",
        "x-ms-lease-id": "8621edd6-8467-d30c-33c7-fa1c9999e510",
        "x-ms-proposed-lease-id": "6213e7b8-8064-5d9e-aa29-7711b980db61",
        "x-ms-return-client-request-id": "true",
<<<<<<< HEAD
        "x-ms-version": "2019-12-12"
=======
        "x-ms-version": "2020-02-10"
>>>>>>> 60f4876e
      },
      "RequestBody": null,
      "StatusCode": 412,
      "ResponseHeaders": {
        "Content-Length": "252",
        "Content-Type": "application/xml",
        "Date": "Thu, 02 Apr 2020 23:44:20 GMT",
        "Server": [
          "Windows-Azure-Blob/1.0",
          "Microsoft-HTTPAPI/2.0"
        ],
        "x-ms-client-request-id": "cc91a2cf-2d08-425d-72ca-9a46c5bb2b38",
        "x-ms-error-code": "ConditionNotMet",
        "x-ms-request-id": "c47d2d6b-701e-006e-2948-09188f000000",
<<<<<<< HEAD
        "x-ms-version": "2019-12-12"
=======
        "x-ms-version": "2020-02-10"
>>>>>>> 60f4876e
      },
      "ResponseBody": [
        "\uFEFF\u003C?xml version=\u00221.0\u0022 encoding=\u0022utf-8\u0022?\u003E\u003CError\u003E\u003CCode\u003EConditionNotMet\u003C/Code\u003E\u003CMessage\u003EThe condition specified using HTTP conditional header(s) is not met.\n",
        "RequestId:c47d2d6b-701e-006e-2948-09188f000000\n",
        "Time:2020-04-02T23:44:20.4256952Z\u003C/Message\u003E\u003C/Error\u003E"
      ]
    },
    {
      "RequestUri": "https://seanmcccanary.blob.core.windows.net/test-container-d1a88757-9d51-90ea-defa-cb6d75f54518?restype=container",
      "RequestMethod": "DELETE",
      "RequestHeaders": {
        "Authorization": "Sanitized",
        "traceparent": "00-0c337e6d5fb5294ea4630f0db174b5e4-83eea45ebdbfb54a-00",
        "User-Agent": [
          "azsdk-net-Storage.Blobs/12.5.0-dev.20200402.1",
          "(.NET Core 4.6.28325.01; Microsoft Windows 10.0.18362 )"
        ],
        "x-ms-client-request-id": "b5797afd-9d26-e29d-9c0d-5cfc7d2c2d0d",
        "x-ms-date": "Thu, 02 Apr 2020 23:44:21 GMT",
        "x-ms-return-client-request-id": "true",
<<<<<<< HEAD
        "x-ms-version": "2019-12-12"
=======
        "x-ms-version": "2020-02-10"
>>>>>>> 60f4876e
      },
      "RequestBody": null,
      "StatusCode": 202,
      "ResponseHeaders": {
        "Content-Length": "0",
        "Date": "Thu, 02 Apr 2020 23:44:20 GMT",
        "Server": [
          "Windows-Azure-Blob/1.0",
          "Microsoft-HTTPAPI/2.0"
        ],
        "x-ms-client-request-id": "b5797afd-9d26-e29d-9c0d-5cfc7d2c2d0d",
        "x-ms-request-id": "c47d2d72-701e-006e-3048-09188f000000",
<<<<<<< HEAD
        "x-ms-version": "2019-12-12"
=======
        "x-ms-version": "2020-02-10"
>>>>>>> 60f4876e
      },
      "ResponseBody": []
    }
  ],
  "Variables": {
    "DateTimeOffsetNow": "2020-04-02T16:44:18.6998799-07:00",
    "RandomSeed": "898102366",
    "Storage_TestConfigDefault": "ProductionTenant\nseanmcccanary\nU2FuaXRpemVk\nhttps://seanmcccanary.blob.core.windows.net\nhttps://seanmcccanary.file.core.windows.net\nhttps://seanmcccanary.queue.core.windows.net\nhttps://seanmcccanary.table.core.windows.net\n\n\n\n\nhttps://seanmcccanary-secondary.blob.core.windows.net\nhttps://seanmcccanary-secondary.file.core.windows.net\nhttps://seanmcccanary-secondary.queue.core.windows.net\nhttps://seanmcccanary-secondary.table.core.windows.net\n\nSanitized\n\n\nCloud\nBlobEndpoint=https://seanmcccanary.blob.core.windows.net/;QueueEndpoint=https://seanmcccanary.queue.core.windows.net/;FileEndpoint=https://seanmcccanary.file.core.windows.net/;BlobSecondaryEndpoint=https://seanmcccanary-secondary.blob.core.windows.net/;QueueSecondaryEndpoint=https://seanmcccanary-secondary.queue.core.windows.net/;FileSecondaryEndpoint=https://seanmcccanary-secondary.file.core.windows.net/;AccountName=seanmcccanary;AccountKey=Sanitized\nseanscope1"
  }
}<|MERGE_RESOLUTION|>--- conflicted
+++ resolved
@@ -14,11 +14,7 @@
         "x-ms-client-request-id": "e9bdcfab-cbbc-b4f8-0bbc-c32405c3cc5a",
         "x-ms-date": "Thu, 02 Apr 2020 23:44:18 GMT",
         "x-ms-return-client-request-id": "true",
-<<<<<<< HEAD
-        "x-ms-version": "2019-12-12"
-=======
-        "x-ms-version": "2020-02-10"
->>>>>>> 60f4876e
+        "x-ms-version": "2020-02-10"
       },
       "RequestBody": null,
       "StatusCode": 201,
@@ -33,11 +29,7 @@
         ],
         "x-ms-client-request-id": "e9bdcfab-cbbc-b4f8-0bbc-c32405c3cc5a",
         "x-ms-request-id": "07c5b58d-801e-0055-3e48-095d2b000000",
-<<<<<<< HEAD
-        "x-ms-version": "2019-12-12"
-=======
-        "x-ms-version": "2020-02-10"
->>>>>>> 60f4876e
+        "x-ms-version": "2020-02-10"
       },
       "ResponseBody": []
     },
@@ -56,11 +48,7 @@
         "x-ms-client-request-id": "b78a5d09-1118-5784-fc88-ebe297f3cb74",
         "x-ms-date": "Thu, 02 Apr 2020 23:44:19 GMT",
         "x-ms-return-client-request-id": "true",
-<<<<<<< HEAD
-        "x-ms-version": "2019-12-12"
-=======
-        "x-ms-version": "2020-02-10"
->>>>>>> 60f4876e
+        "x-ms-version": "2020-02-10"
       },
       "RequestBody": "uJ9brm5ZgToy8pJTbUlcHr\u002BedrmQtZuY5BfdZiLyApWBrWtlZx3sTFkUIIyAljjC\u002BYlHE/\u002BBhQIEw8lWfBsXP/D80sDd97ehsSlgfJUOGE7fGm2Yq\u002B6WACdpYaRUltA\u002B/OCbg8R45AHSpWLVIAlt9ap7d2GtfpQCZtGYdJYTTRtZIn\u002B0c5SKZjZrxgWMwd8d\u002B2v52B5ukH1MmR3y4HBrv1hGe/6KuIIV8BErQbiOdqTxengqGXT96pEBaNl3l4bF/watRUXhk0Lo4\u002BgNQ0/EvSN4AGX3QKXjSZFtiFConliKZUGy4DBfEOY1QjaM76dCPKq2/5Ygzr5hyfy0dAryP0WPgt4NEtzzGfB\u002Bwv5vV1npKkyl8p7BapeCUBczqpvcQgPw/WzJNCnOw\u002BamoQvA8nGjykm\u002BTU2mzRhGisLFv25Von/7flrsIPYi1y64G8iLwl6lj99SHfW1Si9UgqlnCAN3UP\u002BMxXMXt6pTnHUe7bFQushjHzCOA4WJRTQqmJ5Mus4rQcvJ//zrjtg1/oGAl1x\u002BA8fhBOjT6E15An8/7B8LBuKn8qzmh7vLeJFXWQQECa3XrJTWa7XlWFh9T/x9q6G5Kfie2KSwmHwLFYxWe49JdfnSaECKNJsswZpTaDi/Tszwni8LZTAIJhQXy1Upj9zJM9kCqkNhLvRcchcKXC9ETMfAZtxfPhDJyUErc2lFAzK9ijVevKOIjnA6rvMY/snl036OaCgAafXIOeECNbuLF27lTNL55ZAjN9drJY8dsMp3Rp/rt5oJvSBAloLChlm1r5eEMrL36\u002B7uazFQlENmq4kWi\u002B4bn1/T24\u002BxuU8OYbF9tnb3mX0YgFux/UxpuCnc2er5q/tqmQ83sFYjRTGe3wl/0t3NbhIL/gqTaqITaiNl1N9kFLa2Exxmv\u002Bgm9TspEh1C6uVLD2vY7a3w1y9tI0YzvXBSOctTyb/AZq8p5AjPaleF0YA9GsV0jCcJxTvt\u002BZui8zjK1tlS7iAliqi7rgikIG3Y6FLF9qKq3a2jSgOE02wTh/HPBJN9MuJfF5AcuN4eZKXOFBFJ3PyWIPksrqQdobY8qCcW1BvaWrVvZt4SjiXOhOVdtr9byar0OeSZUYQ9QnbZ4A\u002B2CJCJ87lc2XYeg5HUXSq/v\u002Bv24d98IZo2QAkxMSNoOK4VGHxV1MIG/u801rZSxfRZfoOK4v8wOub1U7OwK6dStkvjv0Wuaesp8OLvR0vk5HoU17Og3VWu5N2VYIEOVdNH4h9qbgavqxWYYfEcQfKbEW44m1P0sdj1NNpnGAlqGpsPp2UreXV0ZSudCHxjkqLq\u002Bk8S1rp/UzBHdDorR5MMLUZWDZmNb5f5xDUoVqhbkqI3fB66WA==",
       "StatusCode": 201,
@@ -78,11 +66,7 @@
         "x-ms-content-crc64": "vgwj35VMjt4=",
         "x-ms-request-id": "07c5b5a0-801e-0055-4c48-095d2b000000",
         "x-ms-request-server-encrypted": "true",
-<<<<<<< HEAD
-        "x-ms-version": "2019-12-12"
-=======
-        "x-ms-version": "2020-02-10"
->>>>>>> 60f4876e
+        "x-ms-version": "2020-02-10"
       },
       "ResponseBody": []
     },
@@ -102,11 +86,7 @@
         "x-ms-lease-duration": "15",
         "x-ms-proposed-lease-id": "7601d552-457e-8b58-92be-7c188fc5cd25",
         "x-ms-return-client-request-id": "true",
-<<<<<<< HEAD
-        "x-ms-version": "2019-12-12"
-=======
-        "x-ms-version": "2020-02-10"
->>>>>>> 60f4876e
+        "x-ms-version": "2020-02-10"
       },
       "RequestBody": null,
       "StatusCode": 201,
@@ -122,11 +102,7 @@
         "x-ms-client-request-id": "795cc5ba-acc5-50e0-96ce-1a45eeac936f",
         "x-ms-lease-id": "7601d552-457e-8b58-92be-7c188fc5cd25",
         "x-ms-request-id": "07c5b5ac-801e-0055-5748-095d2b000000",
-<<<<<<< HEAD
-        "x-ms-version": "2019-12-12"
-=======
-        "x-ms-version": "2020-02-10"
->>>>>>> 60f4876e
+        "x-ms-version": "2020-02-10"
       },
       "ResponseBody": []
     },
@@ -147,11 +123,7 @@
         "x-ms-lease-id": "7601d552-457e-8b58-92be-7c188fc5cd25",
         "x-ms-proposed-lease-id": "1e2e1d85-0294-333f-5b38-57acf822a354",
         "x-ms-return-client-request-id": "true",
-<<<<<<< HEAD
-        "x-ms-version": "2019-12-12"
-=======
-        "x-ms-version": "2020-02-10"
->>>>>>> 60f4876e
+        "x-ms-version": "2020-02-10"
       },
       "RequestBody": null,
       "StatusCode": 412,
@@ -166,11 +138,7 @@
         "x-ms-client-request-id": "33f22070-29c6-a58f-43ef-6f657cc0d557",
         "x-ms-error-code": "ConditionNotMet",
         "x-ms-request-id": "07c5b5b3-801e-0055-5e48-095d2b000000",
-<<<<<<< HEAD
-        "x-ms-version": "2019-12-12"
-=======
-        "x-ms-version": "2020-02-10"
->>>>>>> 60f4876e
+        "x-ms-version": "2020-02-10"
       },
       "ResponseBody": [
         "\uFEFF\u003C?xml version=\u00221.0\u0022 encoding=\u0022utf-8\u0022?\u003E\u003CError\u003E\u003CCode\u003EConditionNotMet\u003C/Code\u003E\u003CMessage\u003EThe condition specified using HTTP conditional header(s) is not met.\n",
@@ -191,11 +159,7 @@
         "x-ms-client-request-id": "cdd42b30-60ba-f1a9-9820-2896598b7356",
         "x-ms-date": "Thu, 02 Apr 2020 23:44:19 GMT",
         "x-ms-return-client-request-id": "true",
-<<<<<<< HEAD
-        "x-ms-version": "2019-12-12"
-=======
-        "x-ms-version": "2020-02-10"
->>>>>>> 60f4876e
+        "x-ms-version": "2020-02-10"
       },
       "RequestBody": null,
       "StatusCode": 202,
@@ -208,11 +172,7 @@
         ],
         "x-ms-client-request-id": "cdd42b30-60ba-f1a9-9820-2896598b7356",
         "x-ms-request-id": "07c5b5ba-801e-0055-6548-095d2b000000",
-<<<<<<< HEAD
-        "x-ms-version": "2019-12-12"
-=======
-        "x-ms-version": "2020-02-10"
->>>>>>> 60f4876e
+        "x-ms-version": "2020-02-10"
       },
       "ResponseBody": []
     },
@@ -230,11 +190,7 @@
         "x-ms-client-request-id": "d0c30cf9-4c1d-0107-e2bf-5fb901502962",
         "x-ms-date": "Thu, 02 Apr 2020 23:44:19 GMT",
         "x-ms-return-client-request-id": "true",
-<<<<<<< HEAD
-        "x-ms-version": "2019-12-12"
-=======
-        "x-ms-version": "2020-02-10"
->>>>>>> 60f4876e
+        "x-ms-version": "2020-02-10"
       },
       "RequestBody": null,
       "StatusCode": 201,
@@ -249,11 +205,7 @@
         ],
         "x-ms-client-request-id": "d0c30cf9-4c1d-0107-e2bf-5fb901502962",
         "x-ms-request-id": "45f9c97f-a01e-0099-7848-09321d000000",
-<<<<<<< HEAD
-        "x-ms-version": "2019-12-12"
-=======
-        "x-ms-version": "2020-02-10"
->>>>>>> 60f4876e
+        "x-ms-version": "2020-02-10"
       },
       "ResponseBody": []
     },
@@ -272,11 +224,7 @@
         "x-ms-client-request-id": "ba96b5e5-a44a-d827-3591-0853f61970d6",
         "x-ms-date": "Thu, 02 Apr 2020 23:44:19 GMT",
         "x-ms-return-client-request-id": "true",
-<<<<<<< HEAD
-        "x-ms-version": "2019-12-12"
-=======
-        "x-ms-version": "2020-02-10"
->>>>>>> 60f4876e
+        "x-ms-version": "2020-02-10"
       },
       "RequestBody": "aRZfu3FC3C\u002B4M24sp\u002BMJvCNyeAQB/PHXojSr/DKspyDbDVDq8G7xylHq4iOzPeZBF14450nfUGwliBk8l9/9C4xNUZqTHsu0ga6yFxrNI2RNaeTTc7/X/LzjxWhVtDNy7NaWZuxMrviSg2WbLTlSV2S07i36KZjMdVTer1ljX816PypDN714AbrsQfBaPM\u002BDkG0DoMUFd8I\u002ByfCXbf6fLiOXIO0ODiCnPO1yDuincjmFWx7rYL4IdMhoBW3M4ZS8TRLMwhzhdYJNW2TYk2jal1e3ERLgs85kj6wkpgmz21pZtsHV2q8co\u002BWcngRaMOFgjW4VFM\u002BB25pDaDNvvc94moAJf9ymBLynmm0sQxTKCl/KwxibncaL19onknJ8rOYWJASDULEEuomxbnlhVJiFeV3Upfm23f25fqcBfnJJKu2HFR8QRrmuxQmP6S5NKoJCohgUqAfsYEcHytIJAzsWZ0OL2T55dTKkJt/wJ/PObFMkv9xZNYLmmrXXCXvmpMLNeILrwVBDyC3mcIIo/DhUOF5\u002B5ERfvTLBpT\u002BJoWu2vYEdIq9x46sD4Pauc8T/vp59g9AdZ79\u002BbrpPKRsRuibBL7IACtqI4lWyewRNsEltweehCx6bmFXBnrT0IbmP8iXP7UQR/7PD9KB7auy7ML1w4Wg0b64IJpZcPmsmk8CcI4jefcMFW8I03Rd9Hy5pBm72hD9RW4J2x8attcBHnWDf30dk3bL5a4alAJKXiwZo8zj9Lw\u002BBSsgFZ7b8V6YB7EC2nUDmBCm7/Ri5q1vw3jvARcGISW5RXpR/XnX7/BPfpBNS4e3Fge4PQjH2x59sFYh6PBLleaPRZT6sZ6azvwAF2gdInv1N\u002BsPSeAc8Wpf1EkntgMAA\u002BipvgHyvGRpIW4Ix8OyXJHeLLEJOEwCclQqmt1Rcxj5ABODd2B2AnuGpiRyECmmqXe3SYlN9suYp0\u002BpyCGHF7JVE8ewMukxZCo5gpYnjF4qg/FlnimPqwlL5swQzDpZ/452GQBl9nqOgeVfFHQ1dRbxf0QwHXmExWS6ZEwZHJvz34cHrXdZxI162xhEMJKVFm25I0z2Kd4Q7VOfq44qcWVJbzTxLcejl7q2uUZhQJTSJVHeY/1O\u002BbWk8sAjvhj/TGm2\u002BsVZp\u002BiqFYuSP3Cbs6i\u002ByYY8TA1n/nGDSDsHg9mhu2jYrknTdIFlNE5xuL5FCUMXYPCSvwBYTvhT2lutppWx8IQHvwVi71EE1xvC8kW3OkL37B7lDvhofF9Rf5olt424w8g2PUo5tHWfjevomViynJwYubZ2yOGPnz6qDW\u002B24x\u002BKBjJ5fPj0vjupSYEQg\u002BMGnuL\u002BDP3bQfrmqqIPk6cJ5K7IXpcqOR\u002BjI/g==",
       "StatusCode": 201,
@@ -294,11 +242,7 @@
         "x-ms-content-crc64": "oYRATCN\u002BK1E=",
         "x-ms-request-id": "45f9c986-a01e-0099-7c48-09321d000000",
         "x-ms-request-server-encrypted": "true",
-<<<<<<< HEAD
-        "x-ms-version": "2019-12-12"
-=======
-        "x-ms-version": "2020-02-10"
->>>>>>> 60f4876e
+        "x-ms-version": "2020-02-10"
       },
       "ResponseBody": []
     },
@@ -318,11 +262,7 @@
         "x-ms-lease-duration": "15",
         "x-ms-proposed-lease-id": "1d9741ba-e11e-e28b-acfb-0d1f4bf62aab",
         "x-ms-return-client-request-id": "true",
-<<<<<<< HEAD
-        "x-ms-version": "2019-12-12"
-=======
-        "x-ms-version": "2020-02-10"
->>>>>>> 60f4876e
+        "x-ms-version": "2020-02-10"
       },
       "RequestBody": null,
       "StatusCode": 201,
@@ -338,11 +278,7 @@
         "x-ms-client-request-id": "3a5f5c67-dd70-ac83-8d5d-92963efd2329",
         "x-ms-lease-id": "1d9741ba-e11e-e28b-acfb-0d1f4bf62aab",
         "x-ms-request-id": "45f9c987-a01e-0099-7d48-09321d000000",
-<<<<<<< HEAD
-        "x-ms-version": "2019-12-12"
-=======
-        "x-ms-version": "2020-02-10"
->>>>>>> 60f4876e
+        "x-ms-version": "2020-02-10"
       },
       "ResponseBody": []
     },
@@ -363,11 +299,7 @@
         "x-ms-lease-id": "1d9741ba-e11e-e28b-acfb-0d1f4bf62aab",
         "x-ms-proposed-lease-id": "92a9bcf4-0e52-39b3-8b87-a28dbe82f2c2",
         "x-ms-return-client-request-id": "true",
-<<<<<<< HEAD
-        "x-ms-version": "2019-12-12"
-=======
-        "x-ms-version": "2020-02-10"
->>>>>>> 60f4876e
+        "x-ms-version": "2020-02-10"
       },
       "RequestBody": null,
       "StatusCode": 412,
@@ -382,11 +314,7 @@
         "x-ms-client-request-id": "612663fa-b722-5452-d5ce-b8770058c42b",
         "x-ms-error-code": "ConditionNotMet",
         "x-ms-request-id": "45f9c989-a01e-0099-7f48-09321d000000",
-<<<<<<< HEAD
-        "x-ms-version": "2019-12-12"
-=======
-        "x-ms-version": "2020-02-10"
->>>>>>> 60f4876e
+        "x-ms-version": "2020-02-10"
       },
       "ResponseBody": [
         "\uFEFF\u003C?xml version=\u00221.0\u0022 encoding=\u0022utf-8\u0022?\u003E\u003CError\u003E\u003CCode\u003EConditionNotMet\u003C/Code\u003E\u003CMessage\u003EThe condition specified using HTTP conditional header(s) is not met.\n",
@@ -407,11 +335,7 @@
         "x-ms-client-request-id": "db9b10ba-c2d7-5106-f898-1dae2b5f6074",
         "x-ms-date": "Thu, 02 Apr 2020 23:44:19 GMT",
         "x-ms-return-client-request-id": "true",
-<<<<<<< HEAD
-        "x-ms-version": "2019-12-12"
-=======
-        "x-ms-version": "2020-02-10"
->>>>>>> 60f4876e
+        "x-ms-version": "2020-02-10"
       },
       "RequestBody": null,
       "StatusCode": 202,
@@ -424,11 +348,7 @@
         ],
         "x-ms-client-request-id": "db9b10ba-c2d7-5106-f898-1dae2b5f6074",
         "x-ms-request-id": "45f9c98d-a01e-0099-0348-09321d000000",
-<<<<<<< HEAD
-        "x-ms-version": "2019-12-12"
-=======
-        "x-ms-version": "2020-02-10"
->>>>>>> 60f4876e
+        "x-ms-version": "2020-02-10"
       },
       "ResponseBody": []
     },
@@ -446,11 +366,7 @@
         "x-ms-client-request-id": "37e9f99e-90d5-640c-a93c-3a35e7e20670",
         "x-ms-date": "Thu, 02 Apr 2020 23:44:20 GMT",
         "x-ms-return-client-request-id": "true",
-<<<<<<< HEAD
-        "x-ms-version": "2019-12-12"
-=======
-        "x-ms-version": "2020-02-10"
->>>>>>> 60f4876e
+        "x-ms-version": "2020-02-10"
       },
       "RequestBody": null,
       "StatusCode": 201,
@@ -465,11 +381,7 @@
         ],
         "x-ms-client-request-id": "37e9f99e-90d5-640c-a93c-3a35e7e20670",
         "x-ms-request-id": "4af70399-f01e-004f-4b48-093cf4000000",
-<<<<<<< HEAD
-        "x-ms-version": "2019-12-12"
-=======
-        "x-ms-version": "2020-02-10"
->>>>>>> 60f4876e
+        "x-ms-version": "2020-02-10"
       },
       "ResponseBody": []
     },
@@ -488,11 +400,7 @@
         "x-ms-client-request-id": "75ecfdc8-b0c3-dfae-d83c-8c29e3b3bfdc",
         "x-ms-date": "Thu, 02 Apr 2020 23:44:20 GMT",
         "x-ms-return-client-request-id": "true",
-<<<<<<< HEAD
-        "x-ms-version": "2019-12-12"
-=======
-        "x-ms-version": "2020-02-10"
->>>>>>> 60f4876e
+        "x-ms-version": "2020-02-10"
       },
       "RequestBody": "SrSFUZ6pG5KCV0aArx7l\u002B\u002B/jyVGIu4MtQvFNk1LkY8RareoyXLTSDxD5GUsqNkjLW0E5HhqQA44xWA\u002BtW4c/nvSCJgE0s546ELpBj6I3AguogjgQq0SpyqpbAASlJLOJuXpWpw9Hl6ii/g1gTnPs\u002BVUDBNlPLvOw2VxX2LKalOwGuNYo4Fv8YeuPbqw2SHs2bwauoR/aOYqGps6z8L72CGkhWpadxBj6B6PuwMBHeZDgIGmr7PPMLH5LoTqMSHAsmWZCFO7kmavutJp77HnKPyw90tBVShx2VS4YUiLebb4zwSZaBGSi/Ie\u002BvTdYUD8FgGINT3Wg105Ky7/AzEaID0fbSCtSbzrIm9ZIlo3kHgXuEtHA0R1JkunXEDml4S9ANa3wfAcUshEoRbOeV0DBZa260rl1yD4pkrZBel8BIrmnCGHf86H92WDAmItqqjqpFqqL6g92y21vx\u002BpR0zexJiL590/f4nEMvPhZtC\u002Byvuh8mGS1dTiqMT3zcCy2rAYoD3FpcLLqyTQ4fi0XHBY\u002BvAgB1DrT\u002B7HqT8YS7HFFVhDxMaW\u002BSU42kc4wffYKkhQntbQktNfLVBPAfyDr2NzC8igdJetwf3O5y0Nro36637yy6ze9IaE4JdyS/skuSrjybYrO7G0otjVAauiTX7GUBZ9jOe2lBdGH5AAP3oGpi4GLeTX07PJPiTQCfLa4pMUq/fgpyhDKTGe4RgdtGdizl95nCOZ7oBmsFK\u002B5o4kaz0A65OGJgMFwwS3OO6br4m9cTuXYUJzfr1zffLVhEanenXfHMjX2Khcd9ke4rWRzwTE/XFSkQn6jWjSEqQMLD7CD754uI686ZSTNullVJgL4bLqEIbRVOlv4JNgAcoATEeeXNb3GRJ6BBfcv1ogkTjMyjD1Ih\u002B37LrVDNv/XOfOkuahyvvFEMSgcAhy8JWTT1NakzeZDy4r5mwYIgw6fqssEixzfso9C7loVLIXRPwhRb2EpMmwMYO4eeCLqO64ZfVdQuJpH8yJGYt\u002BLLp8FJ1z\u002BtxOsdndf9yotwTlsV7Os\u002B68tgYZtCXw/49CNgTJPGFHG7IOabQbf8cBwGTLo2Qor3zLw16bVkK6XbJOn0nb33qjopmowEY2oTY/G/e9JVgnFYaL/X0Cq8VvUAwBzOB9KeDuJADKg\u002B82lSIoWDpO\u002BTRWJ4nDU935nPbQPWw6NNBVwe4Szv1bWJWbUWhe2lOLIFrbq6lavdYG9IsJ\u002BkZ\u002B/FxN0ppIOC42/srwK/5xmsanRRkVYokm/wQYD9p2TWJTGFUMDQe1PugooKziZpHbkVnEZrEpaZ3XKteWMCxTvK1koQ\u002BpZY2\u002B7gYs6L3YQJhyPHp8seqtJa67NOYwIwq/1OA==",
       "StatusCode": 201,
@@ -510,11 +418,7 @@
         "x-ms-content-crc64": "yq2loobrBRg=",
         "x-ms-request-id": "4af7039c-f01e-004f-4c48-093cf4000000",
         "x-ms-request-server-encrypted": "true",
-<<<<<<< HEAD
-        "x-ms-version": "2019-12-12"
-=======
-        "x-ms-version": "2020-02-10"
->>>>>>> 60f4876e
+        "x-ms-version": "2020-02-10"
       },
       "ResponseBody": []
     },
@@ -534,11 +438,7 @@
         "x-ms-lease-duration": "15",
         "x-ms-proposed-lease-id": "3276f644-bbb5-9404-ac2a-1d808a4b76cf",
         "x-ms-return-client-request-id": "true",
-<<<<<<< HEAD
-        "x-ms-version": "2019-12-12"
-=======
-        "x-ms-version": "2020-02-10"
->>>>>>> 60f4876e
+        "x-ms-version": "2020-02-10"
       },
       "RequestBody": null,
       "StatusCode": 201,
@@ -554,11 +454,7 @@
         "x-ms-client-request-id": "e6aabdc5-f973-c41a-8127-012332b495e2",
         "x-ms-lease-id": "3276f644-bbb5-9404-ac2a-1d808a4b76cf",
         "x-ms-request-id": "4af703a5-f01e-004f-5148-093cf4000000",
-<<<<<<< HEAD
-        "x-ms-version": "2019-12-12"
-=======
-        "x-ms-version": "2020-02-10"
->>>>>>> 60f4876e
+        "x-ms-version": "2020-02-10"
       },
       "ResponseBody": []
     },
@@ -579,11 +475,7 @@
         "x-ms-lease-id": "3276f644-bbb5-9404-ac2a-1d808a4b76cf",
         "x-ms-proposed-lease-id": "c53ffc7f-80c2-4f75-3091-884ffec91ea9",
         "x-ms-return-client-request-id": "true",
-<<<<<<< HEAD
-        "x-ms-version": "2019-12-12"
-=======
-        "x-ms-version": "2020-02-10"
->>>>>>> 60f4876e
+        "x-ms-version": "2020-02-10"
       },
       "RequestBody": null,
       "StatusCode": 412,
@@ -598,11 +490,7 @@
         "x-ms-client-request-id": "418afb3d-381f-7236-c817-c06085b6da44",
         "x-ms-error-code": "ConditionNotMet",
         "x-ms-request-id": "4af703af-f01e-004f-5848-093cf4000000",
-<<<<<<< HEAD
-        "x-ms-version": "2019-12-12"
-=======
-        "x-ms-version": "2020-02-10"
->>>>>>> 60f4876e
+        "x-ms-version": "2020-02-10"
       },
       "ResponseBody": [
         "\uFEFF\u003C?xml version=\u00221.0\u0022 encoding=\u0022utf-8\u0022?\u003E\u003CError\u003E\u003CCode\u003EConditionNotMet\u003C/Code\u003E\u003CMessage\u003EThe condition specified using HTTP conditional header(s) is not met.\n",
@@ -623,11 +511,7 @@
         "x-ms-client-request-id": "37e6fe6a-5429-d3c3-3da2-e05875e7726c",
         "x-ms-date": "Thu, 02 Apr 2020 23:44:20 GMT",
         "x-ms-return-client-request-id": "true",
-<<<<<<< HEAD
-        "x-ms-version": "2019-12-12"
-=======
-        "x-ms-version": "2020-02-10"
->>>>>>> 60f4876e
+        "x-ms-version": "2020-02-10"
       },
       "RequestBody": null,
       "StatusCode": 202,
@@ -640,11 +524,7 @@
         ],
         "x-ms-client-request-id": "37e6fe6a-5429-d3c3-3da2-e05875e7726c",
         "x-ms-request-id": "4af703b7-f01e-004f-5d48-093cf4000000",
-<<<<<<< HEAD
-        "x-ms-version": "2019-12-12"
-=======
-        "x-ms-version": "2020-02-10"
->>>>>>> 60f4876e
+        "x-ms-version": "2020-02-10"
       },
       "ResponseBody": []
     },
@@ -662,11 +542,7 @@
         "x-ms-client-request-id": "a4e9573f-3b07-cc52-1355-582f88565e47",
         "x-ms-date": "Thu, 02 Apr 2020 23:44:20 GMT",
         "x-ms-return-client-request-id": "true",
-<<<<<<< HEAD
-        "x-ms-version": "2019-12-12"
-=======
-        "x-ms-version": "2020-02-10"
->>>>>>> 60f4876e
+        "x-ms-version": "2020-02-10"
       },
       "RequestBody": null,
       "StatusCode": 201,
@@ -681,11 +557,7 @@
         ],
         "x-ms-client-request-id": "a4e9573f-3b07-cc52-1355-582f88565e47",
         "x-ms-request-id": "c47d2d51-701e-006e-1648-09188f000000",
-<<<<<<< HEAD
-        "x-ms-version": "2019-12-12"
-=======
-        "x-ms-version": "2020-02-10"
->>>>>>> 60f4876e
+        "x-ms-version": "2020-02-10"
       },
       "ResponseBody": []
     },
@@ -704,11 +576,7 @@
         "x-ms-client-request-id": "e0feacfb-6303-168d-d105-dde3194ff4ce",
         "x-ms-date": "Thu, 02 Apr 2020 23:44:21 GMT",
         "x-ms-return-client-request-id": "true",
-<<<<<<< HEAD
-        "x-ms-version": "2019-12-12"
-=======
-        "x-ms-version": "2020-02-10"
->>>>>>> 60f4876e
+        "x-ms-version": "2020-02-10"
       },
       "RequestBody": "3z0tHQyhEc/JKHR6SuvlzFmZGAV4wZxUuzU3zY25EJ6RQE9KKEE7u7V\u002Bj8l2IWmBVOE/Ilu/oB6h2WLWaURBEBfV6AqcmqQYXl1P\u002BjLT3pnMtniree5C0p8wqU/eZFJwPH\u002BxoDhe5Lk9J8T\u002Bb6bszfrJCrPMlpYpkhZra/FVOfkK372yIj1gbdG/bVEqQ2L4RNxUFFqfpKXoiA4i83nI6O3K9JDoOau9aZ3hDChE/k6zciYVACWfazoYypovPnlX94VjX0/SEAswlqu8vZd8o4m/boFSs\u002BfIK4hV0G8RjiojiRWj4Z7/4WEb5Gp54q2imyYQb8/4BUOdmjTGfD\u002BbHweAmDOC2MLqwI0fN859T0jbszRIAB5bK4TRBkZqOGQif8Ri\u002BEl5IMJjJa9B2M11IEvr68kKUh7oJWyvsNJ8gIcp/bcJGlf/YZJy5NtvGVO2XOb7f0ybFy2medLcynDw56UnGNoWawXz7Io2mG5CeQsZ\u002BFPsgAA7juaKY6CEIpYigfw2RwB4n/HgB5PBZH6/Y//Hw9IdBGek7Ir0jAdlb8rzFBZxDDIKoFhhC3hteSlny/\u002BgvV7EBH2Vklp2hBPpe5jJzlBoTVfMvCJ6u/juNnJhjMEHxLFrLw\u002BY23rYlBxFd5DgpKvZ/32o0wA8SkmFp1vnFfdR4bbmXZ5Az3Ld9CcGNENnDZLHh4xEX/CxL\u002BXGEzMe8H8k85ba\u002BUYMmTAKy9/YNhUFHZnJII1rDILFNS65ers/vgOo4UGtjRNLuu5bOpMR2PjPwPWZVNDxueYTFMQXUx51ywzbMFTUWJCGfWWfD9LutF026bnFpWoztyhamXlPNGfP5m6GNaik\u002B2hlE9ZrUakTJF9n4WlkryaiqHgseb4XNkn9zyhkaH60ku5RYJGTx2V\u002BRnUZ6FP\u002BazdI5I0vd4GpTt2MbYKBr7zgsk96E0\u002BUDuATrTNJ/U72/mTxG4TxhRpspxG0Blrj/Za4ODUDhFjntNWtG8lOYFGOlm4dj5Q47y01Dms94AeGMLCckMQY8noMCWeuQ2lQHUfAJXDrxW0CgEkIznXsqtPNJuoZss\u002BMdaP0EIYsiavD5PAkfbqXm2tCmRB7ECMEH1\u002BT4Rx\u002BNmt3NK/M9rTn1fadReqFyC0ZNYt/1xi/EGV/7/AnmKiPRK6FrEgKy6S2W8QZ3ss5f1cyequR/19StyNKTAfDvzxODgA7ABvkDmrnyXtUpTKZRm\u002BZ9R78/UVOMvUlwH6c8puHy9DK/X87TmtBqTXk/hLxsAaXKsodUhC77c4mvk7rStfgzNphz0jwXaezulQPajPiNA94BMfQaXjADxCwFY8cVl9eAzE4j\u002BG\u002Bp8wjape8q4KaQ4o/ckUPD2NhoQ==",
       "StatusCode": 201,
@@ -726,11 +594,7 @@
         "x-ms-content-crc64": "JaZoTYjjLR8=",
         "x-ms-request-id": "c47d2d5c-701e-006e-1e48-09188f000000",
         "x-ms-request-server-encrypted": "true",
-<<<<<<< HEAD
-        "x-ms-version": "2019-12-12"
-=======
-        "x-ms-version": "2020-02-10"
->>>>>>> 60f4876e
+        "x-ms-version": "2020-02-10"
       },
       "ResponseBody": []
     },
@@ -747,11 +611,7 @@
         "x-ms-client-request-id": "312bcc20-913b-5569-4fc4-dc3d0cfa1ab2",
         "x-ms-date": "Thu, 02 Apr 2020 23:44:21 GMT",
         "x-ms-return-client-request-id": "true",
-<<<<<<< HEAD
-        "x-ms-version": "2019-12-12"
-=======
-        "x-ms-version": "2020-02-10"
->>>>>>> 60f4876e
+        "x-ms-version": "2020-02-10"
       },
       "RequestBody": null,
       "StatusCode": 200,
@@ -776,11 +636,7 @@
         "x-ms-lease-status": "unlocked",
         "x-ms-request-id": "c47d2d61-701e-006e-2248-09188f000000",
         "x-ms-server-encrypted": "true",
-<<<<<<< HEAD
-        "x-ms-version": "2019-12-12"
-=======
-        "x-ms-version": "2020-02-10"
->>>>>>> 60f4876e
+        "x-ms-version": "2020-02-10"
       },
       "ResponseBody": []
     },
@@ -800,11 +656,7 @@
         "x-ms-lease-duration": "15",
         "x-ms-proposed-lease-id": "8621edd6-8467-d30c-33c7-fa1c9999e510",
         "x-ms-return-client-request-id": "true",
-<<<<<<< HEAD
-        "x-ms-version": "2019-12-12"
-=======
-        "x-ms-version": "2020-02-10"
->>>>>>> 60f4876e
+        "x-ms-version": "2020-02-10"
       },
       "RequestBody": null,
       "StatusCode": 201,
@@ -820,11 +672,7 @@
         "x-ms-client-request-id": "ecf13fac-a955-e026-ca7e-684858b86aa5",
         "x-ms-lease-id": "8621edd6-8467-d30c-33c7-fa1c9999e510",
         "x-ms-request-id": "c47d2d68-701e-006e-2748-09188f000000",
-<<<<<<< HEAD
-        "x-ms-version": "2019-12-12"
-=======
-        "x-ms-version": "2020-02-10"
->>>>>>> 60f4876e
+        "x-ms-version": "2020-02-10"
       },
       "ResponseBody": []
     },
@@ -845,11 +693,7 @@
         "x-ms-lease-id": "8621edd6-8467-d30c-33c7-fa1c9999e510",
         "x-ms-proposed-lease-id": "6213e7b8-8064-5d9e-aa29-7711b980db61",
         "x-ms-return-client-request-id": "true",
-<<<<<<< HEAD
-        "x-ms-version": "2019-12-12"
-=======
-        "x-ms-version": "2020-02-10"
->>>>>>> 60f4876e
+        "x-ms-version": "2020-02-10"
       },
       "RequestBody": null,
       "StatusCode": 412,
@@ -864,11 +708,7 @@
         "x-ms-client-request-id": "cc91a2cf-2d08-425d-72ca-9a46c5bb2b38",
         "x-ms-error-code": "ConditionNotMet",
         "x-ms-request-id": "c47d2d6b-701e-006e-2948-09188f000000",
-<<<<<<< HEAD
-        "x-ms-version": "2019-12-12"
-=======
-        "x-ms-version": "2020-02-10"
->>>>>>> 60f4876e
+        "x-ms-version": "2020-02-10"
       },
       "ResponseBody": [
         "\uFEFF\u003C?xml version=\u00221.0\u0022 encoding=\u0022utf-8\u0022?\u003E\u003CError\u003E\u003CCode\u003EConditionNotMet\u003C/Code\u003E\u003CMessage\u003EThe condition specified using HTTP conditional header(s) is not met.\n",
@@ -889,11 +729,7 @@
         "x-ms-client-request-id": "b5797afd-9d26-e29d-9c0d-5cfc7d2c2d0d",
         "x-ms-date": "Thu, 02 Apr 2020 23:44:21 GMT",
         "x-ms-return-client-request-id": "true",
-<<<<<<< HEAD
-        "x-ms-version": "2019-12-12"
-=======
-        "x-ms-version": "2020-02-10"
->>>>>>> 60f4876e
+        "x-ms-version": "2020-02-10"
       },
       "RequestBody": null,
       "StatusCode": 202,
@@ -906,11 +742,7 @@
         ],
         "x-ms-client-request-id": "b5797afd-9d26-e29d-9c0d-5cfc7d2c2d0d",
         "x-ms-request-id": "c47d2d72-701e-006e-3048-09188f000000",
-<<<<<<< HEAD
-        "x-ms-version": "2019-12-12"
-=======
-        "x-ms-version": "2020-02-10"
->>>>>>> 60f4876e
+        "x-ms-version": "2020-02-10"
       },
       "ResponseBody": []
     }
