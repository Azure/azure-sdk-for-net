--- conflicted
+++ resolved
@@ -15,11 +15,7 @@
         "x-ms-client-request-id": "f3848280-ef2f-28ee-932c-9f6db771a7a7",
         "x-ms-date": "Wed, 17 Feb 2021 18:50:19 GMT",
         "x-ms-return-client-request-id": "true",
-<<<<<<< HEAD
-        "x-ms-version": "2020-12-06"
-=======
-        "x-ms-version": "2021-02-12"
->>>>>>> 7e782c87
+        "x-ms-version": "2021-02-12"
       },
       "RequestBody": null,
       "StatusCode": 201,
@@ -34,11 +30,7 @@
         ],
         "x-ms-client-request-id": "f3848280-ef2f-28ee-932c-9f6db771a7a7",
         "x-ms-request-id": "a12a4243-e01e-0085-4e5d-05f71f000000",
-<<<<<<< HEAD
-        "x-ms-version": "2020-12-06"
-=======
-        "x-ms-version": "2021-02-12"
->>>>>>> 7e782c87
+        "x-ms-version": "2021-02-12"
       },
       "ResponseBody": []
     },
@@ -59,11 +51,7 @@
         "x-ms-client-request-id": "46ca7159-d6cf-4217-cdf8-43344d5b726c",
         "x-ms-date": "Wed, 17 Feb 2021 18:50:19 GMT",
         "x-ms-return-client-request-id": "true",
-<<<<<<< HEAD
-        "x-ms-version": "2020-12-06"
-=======
-        "x-ms-version": "2021-02-12"
->>>>>>> 7e782c87
+        "x-ms-version": "2021-02-12"
       },
       "RequestBody": "eYJqQGc9YsXBVkA2EsrvPIxfA2GccTGK4J/1AbMa+MGhYvM0BmdAb+/rjnK1a9IzPwBH0M4poAhR4F/HR2ERp15/lK/WujUlH5NyseK+1HXMwcGz0yjyeMLr4yUHeCeN2ecUNtYiXYTKIbA7t+4mkgzq+4afXtQ1jBzt69cQHaZr5Nj7qZ2eqWQ86bF3tsHTxFAYHX2h7nsT36m6NXKtugQK0NIWK+huS1EhYnQivdVaGiaG9wApyfVc58r05HTyjy+tbebuvJlnqdErf4sG8CHTXxpMJsID4AbcuUMeembdL9NFdVDva12MHk0u/UlqVveoIIRZpWhsqYzfEgNWSS9qTU+3wHvR5PS9vwh11OO9cmNMdVrhhIlr2cvDD1laNdUew6/5spV71zuQnOZg99SpIp+fCtPUicnGTOevDtWaYokyVhEzw7/N0J4eUeejCuL3Gey5uisBSTrmM2WuzMlm9TlcLaDDdl/f0jo1tTfhIkIFuPTo4aheMQ3WTI9ZHgPVuFuuR9xBM6ON2efxzJMDBBEjqRTUfRSQ/fyT7SnPhrM2X/3bM9plw4RRWgfAbWR500h+NnXvADtHHUngrUZ5vlM0u2yWJ9A2vuWPgyINz5CXGhrgUVA+Rl/BlBWRhBY+15yzjLL44qx4R3eQYHwYOk65SJMsmG0D9nQN1JK7pTnPUKyFWUPenzdtaAnYreXiqFrH1zuCEj4vsJY96w4ZvKI9wBDQk+AL26lcvjBjKkiOKis49M3+TT1tVqisoLQoVKtmm+3VEhV5vPySJVQOy4VOrsDi4cjVP3PSYzw3Xjr0M2mE/Y9buRcVvzjQayfpXoojXvHzRnPjkVx5Aq/ZQV3CnfLqis728/WpzCKQBNNM6QSxFABIAe32oGsy4bZoPH3aDs00/tO8LGr8SnlRUo2ILRiqJyxceZwF9OliwxE+QJCktfYGF+sx9eeVTLZzpU7eqrSevhRRfZUwLwnpWWlZvgnprJ2XghUteDJExyzlkU+bhBldoIJ7Uzdg1ejiR5t+PI6tiviwRiefcEXiDLZoS525TtRP+x6GbVllNq0sSzGWxYqeOAdX6j3xvS89mUaB94lKKPnGL0BvJx2eSxB6ciUTS0YsyROWYmOXXj7uSNQS5D4j4iM4z5ZJLhDpuJ8tdksJKU0AVC12tMWVL9ACgN5Ii2fRV5AC23uv4psCrKnEaefy5B6GEo8QrC1doqDFR64yoSw3Wx+6B07RUHGSdAcc0cXoD5y/wXnXwapipTjb6Zvt0At8jA7IN93QtcIdfTgmQdHa3TcSct+zX5l1WGIV9mbWpaP7n0S3INe+7wy3ukNxO2NnAAxk2l0sySx0U997ur9bR9eUKg==",
       "StatusCode": 201,
@@ -81,11 +69,7 @@
         "x-ms-content-crc64": "zBFk90dqXg0=",
         "x-ms-request-id": "a12a4284-e01e-0085-085d-05f71f000000",
         "x-ms-request-server-encrypted": "true",
-<<<<<<< HEAD
-        "x-ms-version": "2020-12-06",
-=======
         "x-ms-version": "2021-02-12",
->>>>>>> 7e782c87
         "x-ms-version-id": "2021-02-17T18:50:19.640964Z"
       },
       "ResponseBody": []
@@ -106,11 +90,7 @@
         "x-ms-client-request-id": "d502ca0c-4e0c-cb5b-74e0-ee670f4e84a1",
         "x-ms-date": "Wed, 17 Feb 2021 18:50:19 GMT",
         "x-ms-return-client-request-id": "true",
-<<<<<<< HEAD
-        "x-ms-version": "2020-12-06"
-=======
-        "x-ms-version": "2021-02-12"
->>>>>>> 7e782c87
+        "x-ms-version": "2021-02-12"
       },
       "RequestBody": "﻿<Tags><TagSet><Tag><Key>coolTag</Key><Value>true</Value></Tag></TagSet></Tags>",
       "StatusCode": 204,
@@ -122,11 +102,7 @@
         ],
         "x-ms-client-request-id": "d502ca0c-4e0c-cb5b-74e0-ee670f4e84a1",
         "x-ms-request-id": "a12a42ac-e01e-0085-2d5d-05f71f000000",
-<<<<<<< HEAD
-        "x-ms-version": "2020-12-06"
-=======
-        "x-ms-version": "2021-02-12"
->>>>>>> 7e782c87
+        "x-ms-version": "2021-02-12"
       },
       "ResponseBody": []
     },
@@ -147,11 +123,7 @@
         "x-ms-lease-duration": "15",
         "x-ms-proposed-lease-id": "0b26ea32-d23c-0817-6d43-6c750990247d",
         "x-ms-return-client-request-id": "true",
-<<<<<<< HEAD
-        "x-ms-version": "2020-12-06"
-=======
-        "x-ms-version": "2021-02-12"
->>>>>>> 7e782c87
+        "x-ms-version": "2021-02-12"
       },
       "RequestBody": null,
       "StatusCode": 201,
@@ -167,11 +139,7 @@
         "x-ms-client-request-id": "483171bb-0126-9548-8a97-55466b19a6d0",
         "x-ms-lease-id": "0b26ea32-d23c-0817-6d43-6c750990247d",
         "x-ms-request-id": "a12a42d3-e01e-0085-525d-05f71f000000",
-<<<<<<< HEAD
-        "x-ms-version": "2020-12-06"
-=======
-        "x-ms-version": "2021-02-12"
->>>>>>> 7e782c87
+        "x-ms-version": "2021-02-12"
       },
       "ResponseBody": []
     },
@@ -193,11 +161,7 @@
         "x-ms-lease-id": "0b26ea32-d23c-0817-6d43-6c750990247d",
         "x-ms-proposed-lease-id": "8328c635-9d58-8e5f-b6f6-67fd619d778b",
         "x-ms-return-client-request-id": "true",
-<<<<<<< HEAD
-        "x-ms-version": "2020-12-06"
-=======
-        "x-ms-version": "2021-02-12"
->>>>>>> 7e782c87
+        "x-ms-version": "2021-02-12"
       },
       "RequestBody": null,
       "StatusCode": 200,
@@ -213,11 +177,7 @@
         "x-ms-client-request-id": "f0428333-2e6b-d365-e3bf-a99162f9ce99",
         "x-ms-lease-id": "8328c635-9d58-8e5f-b6f6-67fd619d778b",
         "x-ms-request-id": "a12a4308-e01e-0085-035d-05f71f000000",
-<<<<<<< HEAD
-        "x-ms-version": "2020-12-06"
-=======
-        "x-ms-version": "2021-02-12"
->>>>>>> 7e782c87
+        "x-ms-version": "2021-02-12"
       },
       "ResponseBody": []
     },
@@ -235,11 +195,7 @@
         "x-ms-client-request-id": "e71384ea-b6d7-9d64-7bcc-fa7c47c31c8d",
         "x-ms-date": "Wed, 17 Feb 2021 18:50:19 GMT",
         "x-ms-return-client-request-id": "true",
-<<<<<<< HEAD
-        "x-ms-version": "2020-12-06"
-=======
-        "x-ms-version": "2021-02-12"
->>>>>>> 7e782c87
+        "x-ms-version": "2021-02-12"
       },
       "RequestBody": null,
       "StatusCode": 202,
@@ -252,11 +208,7 @@
         ],
         "x-ms-client-request-id": "e71384ea-b6d7-9d64-7bcc-fa7c47c31c8d",
         "x-ms-request-id": "a12a4349-e01e-0085-3e5d-05f71f000000",
-<<<<<<< HEAD
-        "x-ms-version": "2020-12-06"
-=======
-        "x-ms-version": "2021-02-12"
->>>>>>> 7e782c87
+        "x-ms-version": "2021-02-12"
       },
       "ResponseBody": []
     }
