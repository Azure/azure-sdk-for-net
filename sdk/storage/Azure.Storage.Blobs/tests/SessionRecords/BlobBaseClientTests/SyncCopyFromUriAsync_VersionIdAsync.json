--- conflicted
+++ resolved
@@ -15,11 +15,7 @@
         "x-ms-client-request-id": "d1ee82fd-23c7-396b-b3b7-40b18e8111f6",
         "x-ms-date": "Wed, 17 Feb 2021 18:53:14 GMT",
         "x-ms-return-client-request-id": "true",
-<<<<<<< HEAD
-        "x-ms-version": "2020-12-06"
-=======
         "x-ms-version": "2021-02-12"
->>>>>>> 7e782c87
       },
       "RequestBody": null,
       "StatusCode": 201,
@@ -34,11 +30,7 @@
         ],
         "x-ms-client-request-id": "d1ee82fd-23c7-396b-b3b7-40b18e8111f6",
         "x-ms-request-id": "a11e4022-e01e-002c-265e-05366d000000",
-<<<<<<< HEAD
-        "x-ms-version": "2020-12-06"
-=======
         "x-ms-version": "2021-02-12"
->>>>>>> 7e782c87
       },
       "ResponseBody": []
     },
@@ -59,11 +51,7 @@
         "x-ms-client-request-id": "6c946e9f-14ad-a3eb-acaa-5e15d101f069",
         "x-ms-date": "Wed, 17 Feb 2021 18:53:14 GMT",
         "x-ms-return-client-request-id": "true",
-<<<<<<< HEAD
-        "x-ms-version": "2020-12-06"
-=======
         "x-ms-version": "2021-02-12"
->>>>>>> 7e782c87
       },
       "RequestBody": "8SlJH6g0lJdjJnjtXOT7DdAQ5EphuTs+5kXRHQjr37cee79kN/FNmb5q9J9HrU0brg6uShZNYzjuCzljY3aPd0bAz+Ell9bfwkuM98Sb9zj3tW/5PZWh0BeHdiy46TZH2n1Zht5s9hY3z4fLwGx0UxQAbK0HlTmxH/7JnSCqJtkVRRxHQnBai79YwW4O1RCqEyMXt32IQEVDp2fgolj2jaittXtQLBCkpuDtrtPLo0nuHor9km9cjAXXA5oIeehmYjTFYB+UWuYScxCcm5FxdwQd8oPO+Ps5USl2eSl2my34h0yfBkMpWcOj6x5ewPFzZYuW6odkmGk4jA72HuG9nNfjoxRE0nHB9Ji/Kw3c2pA4AhOd37Clk+/iZnk0Mzvi5k5GehzdL5Ma1fbupGxcXLF9vhvOH7wnPhAlYmv3jMFc3US+lWB0WtOAgwq6tu6ChgrItnQgE8aRHzwMuMwnIkg1ksconcZRCWNITpyybIchotxgL9ZMPMl9LHUjaKIGWGHChCQnWehDd6wQ2MUq37K06hXwx/Jx6VX9qnBQLaHBQfU68Odj+knzHbgpO2QEU03Cb32NFZFuUJvOKq948koLT5bQ8O7LUe/L/ak6R63w+Vcijr4jMytky6BMlNCaeyptHuvONGNe9x2OwRjnNAju3jFXVWSM5xtrayROf70fMYJ/zCjBIsX0xJaglXITfZeXXbafQiXF4TfPYsg+D3hgbo+VZ2ffLLtsY5HO61KpWO6MtyEHgO9cuevx8b/8tbQdQCfifRUwtzD6Mt+U9/XlJgraslhXWe2gOa587jv7b63dsKsqx9rYXADwDE0PyML1DMu0IgNbxuY5QUNmtMn1/sMxt0dKul8vAVVYZkygkHHshuFwRk2qgenE8YWXcag2+w6K3hB7qlJshCCtA2CambHSei3nhbd1hzZdhcjZmI+tIWo+FbJgcdyPA8It/H2JKlfUxPd7TnZWFFbaHSWJkuyRAOL1W4P+cglRWIH1SIu501twBdSYMtLz5wBbhlO2BXHWnPuak87U1VLtKvb1YMzLIUrKGI0X+M4QAnSCouu2mlMPH6yPHj+MnDCCqgjc/oc0kGUJ7O3kvqMtipFaUTJmN4+i5UEfPAMKPXtclU3GMwTsThKGra1mK2EJYZOuMkv9G3N4ORhFFVNi/69xhyhVZ1aNbQMf4IniPLngFttvWwswX3rZTfrrpzi/I67+9KQ4s/k8IcRH3jrqlvxeZf548qOkQCeufBpcocbKYLzb40cVqGPhMzpG6IE/77f9jEE6RjEKWrR8iTff4H/+fX1+DrK1Sb2bl79oXVemboxjXhSFjxmL0YmTmB4sAlO6SGsDweEESEODn69xoQ==",
       "StatusCode": 201,
@@ -81,11 +69,7 @@
         "x-ms-content-crc64": "7vCnTU6/0IQ=",
         "x-ms-request-id": "a11e4038-e01e-002c-395e-05366d000000",
         "x-ms-request-server-encrypted": "true",
-<<<<<<< HEAD
-        "x-ms-version": "2020-12-06",
-=======
         "x-ms-version": "2021-02-12",
->>>>>>> 7e782c87
         "x-ms-version-id": "2021-02-17T18:53:14.3932583Z"
       },
       "ResponseBody": []
@@ -106,11 +90,7 @@
         "x-ms-date": "Wed, 17 Feb 2021 18:53:14 GMT",
         "x-ms-requires-sync": "true",
         "x-ms-return-client-request-id": "true",
-<<<<<<< HEAD
-        "x-ms-version": "2020-12-06"
-=======
         "x-ms-version": "2021-02-12"
->>>>>>> 7e782c87
       },
       "RequestBody": null,
       "StatusCode": 202,
@@ -128,11 +108,7 @@
         "x-ms-copy-id": "977ab16c-0201-4c92-bb6e-1c80b527b726",
         "x-ms-copy-status": "success",
         "x-ms-request-id": "a11e4042-e01e-002c-435e-05366d000000",
-<<<<<<< HEAD
-        "x-ms-version": "2020-12-06",
-=======
         "x-ms-version": "2021-02-12",
->>>>>>> 7e782c87
         "x-ms-version-id": "2021-02-17T18:53:14.5113423Z"
       },
       "ResponseBody": []
@@ -151,11 +127,7 @@
         "x-ms-client-request-id": "a38157b6-96f5-3c3f-a248-430b6b96a303",
         "x-ms-date": "Wed, 17 Feb 2021 18:53:14 GMT",
         "x-ms-return-client-request-id": "true",
-<<<<<<< HEAD
-        "x-ms-version": "2020-12-06"
-=======
         "x-ms-version": "2021-02-12"
->>>>>>> 7e782c87
       },
       "RequestBody": null,
       "StatusCode": 202,
@@ -168,11 +140,7 @@
         ],
         "x-ms-client-request-id": "a38157b6-96f5-3c3f-a248-430b6b96a303",
         "x-ms-request-id": "a11e405c-e01e-002c-5b5e-05366d000000",
-<<<<<<< HEAD
-        "x-ms-version": "2020-12-06"
-=======
         "x-ms-version": "2021-02-12"
->>>>>>> 7e782c87
       },
       "ResponseBody": []
     }
