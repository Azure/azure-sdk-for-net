﻿{
  "Entries": [
    {
      "RequestUri": "https://seanmcccanary3.blob.core.windows.net/test-container-b211a4fb-c4e0-4b4c-fe7d-692beb7d6242?restype=container",
      "RequestMethod": "PUT",
      "RequestHeaders": {
        "Accept": "application/xml",
        "Authorization": "Sanitized",
        "traceparent": "00-5703fe0d31bd0c4388d53401451e8fc0-abbba1fe36262243-00",
        "User-Agent": [
          "azsdk-net-Storage.Blobs/12.9.0-alpha.20210217.1",
          "(.NET 5.0.3; Microsoft Windows 10.0.19042)"
        ],
        "x-ms-blob-public-access": "container",
        "x-ms-client-request-id": "3e595adb-a919-0bc9-977b-498648b97f42",
        "x-ms-date": "Wed, 17 Feb 2021 18:51:56 GMT",
        "x-ms-return-client-request-id": "true",
<<<<<<< HEAD
        "x-ms-version": "2020-12-06"
=======
        "x-ms-version": "2021-02-12"
>>>>>>> 7e782c87
      },
      "RequestBody": null,
      "StatusCode": 201,
      "ResponseHeaders": {
        "Content-Length": "0",
        "Date": "Wed, 17 Feb 2021 18:51:56 GMT",
        "ETag": "\"0x8D8D37519B344C8\"",
        "Last-Modified": "Wed, 17 Feb 2021 18:51:56 GMT",
        "Server": [
          "Windows-Azure-Blob/1.0",
          "Microsoft-HTTPAPI/2.0"
        ],
        "x-ms-client-request-id": "3e595adb-a919-0bc9-977b-498648b97f42",
        "x-ms-request-id": "c8e44270-101e-0038-0c5d-057e02000000",
<<<<<<< HEAD
        "x-ms-version": "2020-12-06"
=======
        "x-ms-version": "2021-02-12"
>>>>>>> 7e782c87
      },
      "ResponseBody": []
    },
    {
      "RequestUri": "https://seanmcccanary3.blob.core.windows.net/test-container-b211a4fb-c4e0-4b4c-fe7d-692beb7d6242/test-blob-b535e7c0-f341-d4c4-2018-7b0ab0445bbd",
      "RequestMethod": "PUT",
      "RequestHeaders": {
        "Accept": "application/xml",
        "Authorization": "Sanitized",
        "Content-Length": "1024",
        "Content-Type": "application/octet-stream",
        "traceparent": "00-923597f2e066eb4b972d6b4cf8b443e8-31595a2635762b4f-00",
        "User-Agent": [
          "azsdk-net-Storage.Blobs/12.9.0-alpha.20210217.1",
          "(.NET 5.0.3; Microsoft Windows 10.0.19042)"
        ],
        "x-ms-blob-type": "BlockBlob",
        "x-ms-client-request-id": "32c5a713-52b5-a5f7-c724-dc529753ceaa",
        "x-ms-date": "Wed, 17 Feb 2021 18:51:56 GMT",
        "x-ms-return-client-request-id": "true",
<<<<<<< HEAD
        "x-ms-version": "2020-12-06"
=======
        "x-ms-version": "2021-02-12"
>>>>>>> 7e782c87
      },
      "RequestBody": "apI5y1/8S5ol4vq82kGduo3jT5EjIyhUVBT4rhf35f+lp6AcCyQm3w+/GTavDTFW3o/5ZWntHkdp5XdLA5yCLf36FjKhgK5ovG+CZArxpEfjotCI/oCVt4lZsyat29xyPes5tPb/tV7gkaj5a7o8d0AwZ2DM+S98ZV+pR82IuuGTDyYft+9R4+1yqGzYm0vOHDvlfXN7pkS7vU+WVm2QV9bGZVyUHcBQ3oNzWlDCo8kU2yuSojxtGGjiY/qguo2A4VCWETbvOf97lZ7vB0zz+RqGgntB/bSaWUzzsrnFryT283gALJGTJKErFw2dfREc7mrfGjgSPuOb+7jp+4dFteV6+RTT8syI8l3ZFean/Ns71sNP5pXs47SUZDDZqika5mInI4T9SfudVyfaOSj99P/drSTD9c5PjRZfPo6cr0gzvy+EgNhWPo3Hso9uEaqMl3Aw/PwFVvCT15VunQttAKfepnn5eXMnhm+X/EM/4Xxr06Yda7NMLmk/8KhC6KGBWbHnj2swkh78CXWNblmtU/YZAslkT5X0kngPuojL5J3OFaKRWFERO0CHIWE9v8APkZ2yKebXHQoc8v3yINiWMSXYvli3G/qkCMeI3C4zt9O3ACjqGLq39viXdWZUHhpn8fA8ZQBnWHaiDiEfTkDc6TsqOiCwqxhrIchgH6aUUOqsIes991LSUKexSAqZl6i3u4sqKeP5tkbX0EM4BjnPDr02ci1UnvLpV+p5/2MN0YkfqWMaaSYGsmqlZSYOmklt4TpNYiR7YxyZQdH5gLfiyv+6GF3WtaSXML/DrznL272gDB0owG5kpEVGgChUDTKywpsmVIHslyyVtTJkuLPjzWYUWHSauQmQVXMXjzR7QiOMEOydpYY8tHTxkwo8AOySY7PCQLS+GAiRlv8N1Aj3GnMO2KfGRijf16T/qSb+U1WHhSuBuQFvzvjjCw+HLt9s+XiXLidFyx2K4mgPv27ikkKqhk/cdmBynwmu4joZV6nFk7CtZyUtQbkO99eYXw6JAXnM3aiPkIIYJI4elujicIq/SSy+NCocfUSVzX+I2T/7JOHBTXoANQItlEOWDqvRLIZM2Bbiy81Or2Bj+sIDkEtPI3EHISMQvhQpkJ/nhm6YxKH5PAApGFkTc50ZnDtAKgT3Rus6yQpiOxoBuTouZinyyzUhCVNKJgoX866G9yHY6Waa8D+CXvqWlgDmJ18f5Qx0J9EFHiCwrSDhItVc3ET4Kc/Uk3bpcGw6i3NTY/6r+A6hEc9Q0stF6UIfoTwlObm77v2PSlKWi7ZlypKtXUkhNSnHu8p0qFYEjqkzys8wFVG5mHUAHK28CoYZ6gc4mIz5/WsTXX7uRkaniryoYg==",
      "StatusCode": 201,
      "ResponseHeaders": {
        "Content-Length": "0",
        "Content-MD5": "U3K6f2p8Z4EQWxYByf8PQw==",
        "Date": "Wed, 17 Feb 2021 18:51:56 GMT",
        "ETag": "\"0x8D8D37519BC9FE4\"",
        "Last-Modified": "Wed, 17 Feb 2021 18:51:56 GMT",
        "Server": [
          "Windows-Azure-Blob/1.0",
          "Microsoft-HTTPAPI/2.0"
        ],
        "x-ms-client-request-id": "32c5a713-52b5-a5f7-c724-dc529753ceaa",
        "x-ms-content-crc64": "4t+z9zcVuB0=",
        "x-ms-request-id": "c8e442c2-101e-0038-565d-057e02000000",
        "x-ms-request-server-encrypted": "true",
<<<<<<< HEAD
        "x-ms-version": "2020-12-06",
=======
        "x-ms-version": "2021-02-12",
>>>>>>> 7e782c87
        "x-ms-version-id": "2021-02-17T18:51:56.9351652Z"
      },
      "ResponseBody": []
    },
    {
      "RequestUri": "https://seanmcccanary3.blob.core.windows.net/test-container-b211a4fb-c4e0-4b4c-fe7d-692beb7d6242/test-blob-b535e7c0-f341-d4c4-2018-7b0ab0445bbd",
      "RequestMethod": "HEAD",
      "RequestHeaders": {
        "Accept": "application/xml",
        "Authorization": "Sanitized",
        "traceparent": "00-b23e0e8d53479949adba3742c03b3c9e-515b79af127d9b45-00",
        "User-Agent": [
          "azsdk-net-Storage.Blobs/12.9.0-alpha.20210217.1",
          "(.NET 5.0.3; Microsoft Windows 10.0.19042)"
        ],
        "x-ms-client-request-id": "08f78a86-297e-fb07-d550-5416ef108564",
        "x-ms-date": "Wed, 17 Feb 2021 18:51:56 GMT",
        "x-ms-return-client-request-id": "true",
<<<<<<< HEAD
        "x-ms-version": "2020-12-06"
=======
        "x-ms-version": "2021-02-12"
>>>>>>> 7e782c87
      },
      "RequestBody": null,
      "StatusCode": 200,
      "ResponseHeaders": {
        "Accept-Ranges": "bytes",
        "Content-Length": "1024",
        "Content-MD5": "U3K6f2p8Z4EQWxYByf8PQw==",
        "Content-Type": "application/octet-stream",
        "Date": "Wed, 17 Feb 2021 18:51:56 GMT",
        "ETag": "\"0x8D8D37519BC9FE4\"",
        "Last-Modified": "Wed, 17 Feb 2021 18:51:56 GMT",
        "Server": [
          "Windows-Azure-Blob/1.0",
          "Microsoft-HTTPAPI/2.0"
        ],
        "x-ms-access-tier": "Hot",
        "x-ms-access-tier-inferred": "true",
        "x-ms-blob-type": "BlockBlob",
        "x-ms-client-request-id": "08f78a86-297e-fb07-d550-5416ef108564",
        "x-ms-creation-time": "Wed, 17 Feb 2021 18:51:56 GMT",
        "x-ms-is-current-version": "true",
        "x-ms-last-access-time": "Wed, 17 Feb 2021 18:51:56 GMT",
        "x-ms-lease-state": "available",
        "x-ms-lease-status": "unlocked",
        "x-ms-request-id": "c8e44319-101e-0038-275d-057e02000000",
        "x-ms-server-encrypted": "true",
<<<<<<< HEAD
        "x-ms-version": "2020-12-06",
=======
        "x-ms-version": "2021-02-12",
>>>>>>> 7e782c87
        "x-ms-version-id": "2021-02-17T18:51:56.9351652Z"
      },
      "ResponseBody": []
    },
    {
      "RequestUri": "https://seanmcccanary3.blob.core.windows.net/test-container-b211a4fb-c4e0-4b4c-fe7d-692beb7d6242?restype=container",
      "RequestMethod": "DELETE",
      "RequestHeaders": {
        "Accept": "application/xml",
        "Authorization": "Sanitized",
        "traceparent": "00-5e3d236a286e4749af0aff59c4140c47-b6b1f8b127ac9f4f-00",
        "User-Agent": [
          "azsdk-net-Storage.Blobs/12.9.0-alpha.20210217.1",
          "(.NET 5.0.3; Microsoft Windows 10.0.19042)"
        ],
        "x-ms-client-request-id": "0dcc157e-c65c-c12c-815c-e77736120472",
        "x-ms-date": "Wed, 17 Feb 2021 18:51:57 GMT",
        "x-ms-return-client-request-id": "true",
<<<<<<< HEAD
        "x-ms-version": "2020-12-06"
=======
        "x-ms-version": "2021-02-12"
>>>>>>> 7e782c87
      },
      "RequestBody": null,
      "StatusCode": 202,
      "ResponseHeaders": {
        "Content-Length": "0",
        "Date": "Wed, 17 Feb 2021 18:51:56 GMT",
        "Server": [
          "Windows-Azure-Blob/1.0",
          "Microsoft-HTTPAPI/2.0"
        ],
        "x-ms-client-request-id": "0dcc157e-c65c-c12c-815c-e77736120472",
        "x-ms-request-id": "c8e44371-101e-0038-7b5d-057e02000000",
<<<<<<< HEAD
        "x-ms-version": "2020-12-06"
=======
        "x-ms-version": "2021-02-12"
>>>>>>> 7e782c87
      },
      "ResponseBody": []
    }
  ],
  "Variables": {
    "RandomSeed": "165683613",
    "Storage_TestConfigDefault": "ProductionTenant\nseanmcccanary3\nU2FuaXRpemVk\nhttps://seanmcccanary3.blob.core.windows.net\nhttps://seanmcccanary3.file.core.windows.net\nhttps://seanmcccanary3.queue.core.windows.net\nhttps://seanmcccanary3.table.core.windows.net\n\n\n\n\nhttps://seanmcccanary3-secondary.blob.core.windows.net\nhttps://seanmcccanary3-secondary.file.core.windows.net\nhttps://seanmcccanary3-secondary.queue.core.windows.net\nhttps://seanmcccanary3-secondary.table.core.windows.net\n\nSanitized\n\n\nCloud\nBlobEndpoint=https://seanmcccanary3.blob.core.windows.net/;QueueEndpoint=https://seanmcccanary3.queue.core.windows.net/;FileEndpoint=https://seanmcccanary3.file.core.windows.net/;BlobSecondaryEndpoint=https://seanmcccanary3-secondary.blob.core.windows.net/;QueueSecondaryEndpoint=https://seanmcccanary3-secondary.queue.core.windows.net/;FileSecondaryEndpoint=https://seanmcccanary3-secondary.file.core.windows.net/;AccountName=seanmcccanary3;AccountKey=Kg==;\nseanscope1\n\n"
  }
}<|MERGE_RESOLUTION|>--- conflicted
+++ resolved
@@ -15,11 +15,7 @@
         "x-ms-client-request-id": "3e595adb-a919-0bc9-977b-498648b97f42",
         "x-ms-date": "Wed, 17 Feb 2021 18:51:56 GMT",
         "x-ms-return-client-request-id": "true",
-<<<<<<< HEAD
-        "x-ms-version": "2020-12-06"
-=======
         "x-ms-version": "2021-02-12"
->>>>>>> 7e782c87
       },
       "RequestBody": null,
       "StatusCode": 201,
@@ -34,11 +30,7 @@
         ],
         "x-ms-client-request-id": "3e595adb-a919-0bc9-977b-498648b97f42",
         "x-ms-request-id": "c8e44270-101e-0038-0c5d-057e02000000",
-<<<<<<< HEAD
-        "x-ms-version": "2020-12-06"
-=======
         "x-ms-version": "2021-02-12"
->>>>>>> 7e782c87
       },
       "ResponseBody": []
     },
@@ -59,11 +51,7 @@
         "x-ms-client-request-id": "32c5a713-52b5-a5f7-c724-dc529753ceaa",
         "x-ms-date": "Wed, 17 Feb 2021 18:51:56 GMT",
         "x-ms-return-client-request-id": "true",
-<<<<<<< HEAD
-        "x-ms-version": "2020-12-06"
-=======
         "x-ms-version": "2021-02-12"
->>>>>>> 7e782c87
       },
       "RequestBody": "apI5y1/8S5ol4vq82kGduo3jT5EjIyhUVBT4rhf35f+lp6AcCyQm3w+/GTavDTFW3o/5ZWntHkdp5XdLA5yCLf36FjKhgK5ovG+CZArxpEfjotCI/oCVt4lZsyat29xyPes5tPb/tV7gkaj5a7o8d0AwZ2DM+S98ZV+pR82IuuGTDyYft+9R4+1yqGzYm0vOHDvlfXN7pkS7vU+WVm2QV9bGZVyUHcBQ3oNzWlDCo8kU2yuSojxtGGjiY/qguo2A4VCWETbvOf97lZ7vB0zz+RqGgntB/bSaWUzzsrnFryT283gALJGTJKErFw2dfREc7mrfGjgSPuOb+7jp+4dFteV6+RTT8syI8l3ZFean/Ns71sNP5pXs47SUZDDZqika5mInI4T9SfudVyfaOSj99P/drSTD9c5PjRZfPo6cr0gzvy+EgNhWPo3Hso9uEaqMl3Aw/PwFVvCT15VunQttAKfepnn5eXMnhm+X/EM/4Xxr06Yda7NMLmk/8KhC6KGBWbHnj2swkh78CXWNblmtU/YZAslkT5X0kngPuojL5J3OFaKRWFERO0CHIWE9v8APkZ2yKebXHQoc8v3yINiWMSXYvli3G/qkCMeI3C4zt9O3ACjqGLq39viXdWZUHhpn8fA8ZQBnWHaiDiEfTkDc6TsqOiCwqxhrIchgH6aUUOqsIes991LSUKexSAqZl6i3u4sqKeP5tkbX0EM4BjnPDr02ci1UnvLpV+p5/2MN0YkfqWMaaSYGsmqlZSYOmklt4TpNYiR7YxyZQdH5gLfiyv+6GF3WtaSXML/DrznL272gDB0owG5kpEVGgChUDTKywpsmVIHslyyVtTJkuLPjzWYUWHSauQmQVXMXjzR7QiOMEOydpYY8tHTxkwo8AOySY7PCQLS+GAiRlv8N1Aj3GnMO2KfGRijf16T/qSb+U1WHhSuBuQFvzvjjCw+HLt9s+XiXLidFyx2K4mgPv27ikkKqhk/cdmBynwmu4joZV6nFk7CtZyUtQbkO99eYXw6JAXnM3aiPkIIYJI4elujicIq/SSy+NCocfUSVzX+I2T/7JOHBTXoANQItlEOWDqvRLIZM2Bbiy81Or2Bj+sIDkEtPI3EHISMQvhQpkJ/nhm6YxKH5PAApGFkTc50ZnDtAKgT3Rus6yQpiOxoBuTouZinyyzUhCVNKJgoX866G9yHY6Waa8D+CXvqWlgDmJ18f5Qx0J9EFHiCwrSDhItVc3ET4Kc/Uk3bpcGw6i3NTY/6r+A6hEc9Q0stF6UIfoTwlObm77v2PSlKWi7ZlypKtXUkhNSnHu8p0qFYEjqkzys8wFVG5mHUAHK28CoYZ6gc4mIz5/WsTXX7uRkaniryoYg==",
       "StatusCode": 201,
@@ -81,11 +69,7 @@
         "x-ms-content-crc64": "4t+z9zcVuB0=",
         "x-ms-request-id": "c8e442c2-101e-0038-565d-057e02000000",
         "x-ms-request-server-encrypted": "true",
-<<<<<<< HEAD
-        "x-ms-version": "2020-12-06",
-=======
         "x-ms-version": "2021-02-12",
->>>>>>> 7e782c87
         "x-ms-version-id": "2021-02-17T18:51:56.9351652Z"
       },
       "ResponseBody": []
@@ -104,11 +88,7 @@
         "x-ms-client-request-id": "08f78a86-297e-fb07-d550-5416ef108564",
         "x-ms-date": "Wed, 17 Feb 2021 18:51:56 GMT",
         "x-ms-return-client-request-id": "true",
-<<<<<<< HEAD
-        "x-ms-version": "2020-12-06"
-=======
         "x-ms-version": "2021-02-12"
->>>>>>> 7e782c87
       },
       "RequestBody": null,
       "StatusCode": 200,
@@ -135,11 +115,7 @@
         "x-ms-lease-status": "unlocked",
         "x-ms-request-id": "c8e44319-101e-0038-275d-057e02000000",
         "x-ms-server-encrypted": "true",
-<<<<<<< HEAD
-        "x-ms-version": "2020-12-06",
-=======
         "x-ms-version": "2021-02-12",
->>>>>>> 7e782c87
         "x-ms-version-id": "2021-02-17T18:51:56.9351652Z"
       },
       "ResponseBody": []
@@ -158,11 +134,7 @@
         "x-ms-client-request-id": "0dcc157e-c65c-c12c-815c-e77736120472",
         "x-ms-date": "Wed, 17 Feb 2021 18:51:57 GMT",
         "x-ms-return-client-request-id": "true",
-<<<<<<< HEAD
-        "x-ms-version": "2020-12-06"
-=======
         "x-ms-version": "2021-02-12"
->>>>>>> 7e782c87
       },
       "RequestBody": null,
       "StatusCode": 202,
@@ -175,11 +147,7 @@
         ],
         "x-ms-client-request-id": "0dcc157e-c65c-c12c-815c-e77736120472",
         "x-ms-request-id": "c8e44371-101e-0038-7b5d-057e02000000",
-<<<<<<< HEAD
-        "x-ms-version": "2020-12-06"
-=======
         "x-ms-version": "2021-02-12"
->>>>>>> 7e782c87
       },
       "ResponseBody": []
     }
