{
  "Entries": [
    {
      "RequestUri": "http://seanmcccanary3.blob.core.windows.net/test-container-b211a4fb-c4e0-4b4c-fe7d-692beb7d6242?restype=container",
      "RequestMethod": "PUT",
      "RequestHeaders": {
        "Accept": "application/xml",
        "Authorization": "Sanitized",
        "traceparent": "00-cb17ee446ce9d94fb2703e321d5cd082-b5d5fe8f07dbdf41-00",
        "User-Agent": "azsdk-net-Storage.Blobs/12.11.0-alpha.20210921.1 (.NET Framework 4.8.4300.0; Microsoft Windows 10.0.19043 )",
        "x-ms-blob-public-access": "container",
        "x-ms-client-request-id": "3e595adb-a919-0bc9-977b-498648b97f42",
        "x-ms-date": "Tue, 21 Sep 2021 19:47:42 GMT",
        "x-ms-return-client-request-id": "true",
        "x-ms-version": "2021-02-12"
      },
      "RequestBody": null,
      "StatusCode": 201,
      "ResponseHeaders": {
        "Content-Length": "0",
        "Date": "Tue, 21 Sep 2021 19:47:42 GMT",
        "ETag": "\u00220x8D97D38AD1348DD\u0022",
        "Last-Modified": "Tue, 21 Sep 2021 19:47:42 GMT",
        "Server": "Windows-Azure-Blob/1.0 Microsoft-HTTPAPI/2.0",
        "x-ms-client-request-id": "3e595adb-a919-0bc9-977b-498648b97f42",
<<<<<<< HEAD
        "x-ms-request-id": "c8e44270-101e-0038-0c5d-057e02000000",
        "x-ms-version": "2021-02-12"
=======
        "x-ms-request-id": "89fcce0b-301e-0072-5f21-afdd8d000000",
        "x-ms-version": "2020-12-06"
>>>>>>> 73d5f10e
      },
      "ResponseBody": []
    },
    {
      "RequestUri": "http://seanmcccanary3.blob.core.windows.net/test-container-b211a4fb-c4e0-4b4c-fe7d-692beb7d6242/test-blob-b535e7c0-f341-d4c4-2018-7b0ab0445bbd",
      "RequestMethod": "PUT",
      "RequestHeaders": {
        "Accept": "application/xml",
        "Authorization": "Sanitized",
        "Content-Length": "1024",
        "Content-Type": "application/octet-stream",
        "traceparent": "00-db83624725707749a6e981e6ac1d82f6-d22013f97211974a-00",
        "User-Agent": "azsdk-net-Storage.Blobs/12.11.0-alpha.20210921.1 (.NET Framework 4.8.4300.0; Microsoft Windows 10.0.19043 )",
        "x-ms-blob-type": "BlockBlob",
        "x-ms-client-request-id": "32c5a713-52b5-a5f7-c724-dc529753ceaa",
        "x-ms-date": "Tue, 21 Sep 2021 19:47:42 GMT",
        "x-ms-return-client-request-id": "true",
        "x-ms-version": "2021-02-12"
      },
      "RequestBody": "apI5y1/8S5ol4vq82kGduo3jT5EjIyhUVBT4rhf35f\u002Blp6AcCyQm3w\u002B/GTavDTFW3o/5ZWntHkdp5XdLA5yCLf36FjKhgK5ovG\u002BCZArxpEfjotCI/oCVt4lZsyat29xyPes5tPb/tV7gkaj5a7o8d0AwZ2DM\u002BS98ZV\u002BpR82IuuGTDyYft\u002B9R4\u002B1yqGzYm0vOHDvlfXN7pkS7vU\u002BWVm2QV9bGZVyUHcBQ3oNzWlDCo8kU2yuSojxtGGjiY/qguo2A4VCWETbvOf97lZ7vB0zz\u002BRqGgntB/bSaWUzzsrnFryT283gALJGTJKErFw2dfREc7mrfGjgSPuOb\u002B7jp\u002B4dFteV6\u002BRTT8syI8l3ZFean/Ns71sNP5pXs47SUZDDZqika5mInI4T9SfudVyfaOSj99P/drSTD9c5PjRZfPo6cr0gzvy\u002BEgNhWPo3Hso9uEaqMl3Aw/PwFVvCT15VunQttAKfepnn5eXMnhm\u002BX/EM/4Xxr06Yda7NMLmk/8KhC6KGBWbHnj2swkh78CXWNblmtU/YZAslkT5X0kngPuojL5J3OFaKRWFERO0CHIWE9v8APkZ2yKebXHQoc8v3yINiWMSXYvli3G/qkCMeI3C4zt9O3ACjqGLq39viXdWZUHhpn8fA8ZQBnWHaiDiEfTkDc6TsqOiCwqxhrIchgH6aUUOqsIes991LSUKexSAqZl6i3u4sqKeP5tkbX0EM4BjnPDr02ci1UnvLpV\u002Bp5/2MN0YkfqWMaaSYGsmqlZSYOmklt4TpNYiR7YxyZQdH5gLfiyv\u002B6GF3WtaSXML/DrznL272gDB0owG5kpEVGgChUDTKywpsmVIHslyyVtTJkuLPjzWYUWHSauQmQVXMXjzR7QiOMEOydpYY8tHTxkwo8AOySY7PCQLS\u002BGAiRlv8N1Aj3GnMO2KfGRijf16T/qSb\u002BU1WHhSuBuQFvzvjjCw\u002BHLt9s\u002BXiXLidFyx2K4mgPv27ikkKqhk/cdmBynwmu4joZV6nFk7CtZyUtQbkO99eYXw6JAXnM3aiPkIIYJI4elujicIq/SSy\u002BNCocfUSVzX\u002BI2T/7JOHBTXoANQItlEOWDqvRLIZM2Bbiy81Or2Bj\u002BsIDkEtPI3EHISMQvhQpkJ/nhm6YxKH5PAApGFkTc50ZnDtAKgT3Rus6yQpiOxoBuTouZinyyzUhCVNKJgoX866G9yHY6Waa8D\u002BCXvqWlgDmJ18f5Qx0J9EFHiCwrSDhItVc3ET4Kc/Uk3bpcGw6i3NTY/6r\u002BA6hEc9Q0stF6UIfoTwlObm77v2PSlKWi7ZlypKtXUkhNSnHu8p0qFYEjqkzys8wFVG5mHUAHK28CoYZ6gc4mIz5/WsTXX7uRkaniryoYg==",
      "StatusCode": 201,
      "ResponseHeaders": {
        "Content-Length": "0",
        "Content-MD5": "U3K6f2p8Z4EQWxYByf8PQw==",
        "Date": "Tue, 21 Sep 2021 19:47:42 GMT",
        "ETag": "\u00220x8D97D38AD25A41A\u0022",
        "Last-Modified": "Tue, 21 Sep 2021 19:47:42 GMT",
        "Server": "Windows-Azure-Blob/1.0 Microsoft-HTTPAPI/2.0",
        "x-ms-client-request-id": "32c5a713-52b5-a5f7-c724-dc529753ceaa",
        "x-ms-content-crc64": "4t\u002Bz9zcVuB0=",
        "x-ms-request-id": "89fcce2c-301e-0072-7521-afdd8d000000",
        "x-ms-request-server-encrypted": "true",
<<<<<<< HEAD
        "x-ms-version": "2021-02-12",
        "x-ms-version-id": "2021-02-17T18:51:56.9351652Z"
=======
        "x-ms-version": "2020-12-06",
        "x-ms-version-id": "2021-09-21T19:47:42.6201626Z"
>>>>>>> 73d5f10e
      },
      "ResponseBody": []
    },
    {
      "RequestUri": "http://seanmcccanary3.blob.core.windows.net/test-container-b211a4fb-c4e0-4b4c-fe7d-692beb7d6242/test-blob-b535e7c0-f341-d4c4-2018-7b0ab0445bbd",
      "RequestMethod": "HEAD",
      "RequestHeaders": {
        "Accept": "application/xml",
        "Authorization": "Sanitized",
        "traceparent": "00-1af8516a9912be46ab4322f44f196bc9-d7de2893518ae94e-00",
        "User-Agent": "azsdk-net-Storage.Blobs/12.11.0-alpha.20210921.1 (.NET Framework 4.8.4300.0; Microsoft Windows 10.0.19043 )",
        "x-ms-client-request-id": "08f78a86-297e-fb07-d550-5416ef108564",
        "x-ms-date": "Tue, 21 Sep 2021 19:47:42 GMT",
        "x-ms-return-client-request-id": "true",
        "x-ms-version": "2021-02-12"
      },
      "RequestBody": null,
      "StatusCode": 200,
      "ResponseHeaders": {
        "Accept-Ranges": "bytes",
        "Access-Control-Allow-Origin": "*",
        "Access-Control-Expose-Headers": "x-ms-request-id,x-ms-client-request-id,Server,x-ms-version,x-ms-version-id,x-ms-is-current-version,Content-Type,Last-Modified,ETag,x-ms-creation-time,Content-MD5,x-ms-lease-status,x-ms-lease-state,x-ms-blob-type,x-ms-server-encrypted,x-ms-access-tier,x-ms-access-tier-inferred,Accept-Ranges,x-ms-last-access-time,Content-Length,Date,Transfer-Encoding",
        "Content-Length": "1024",
        "Content-MD5": "U3K6f2p8Z4EQWxYByf8PQw==",
        "Content-Type": "application/octet-stream",
        "Date": "Tue, 21 Sep 2021 19:47:42 GMT",
        "ETag": "\u00220x8D97D38AD25A41A\u0022",
        "Last-Modified": "Tue, 21 Sep 2021 19:47:42 GMT",
        "Server": "Windows-Azure-Blob/1.0 Microsoft-HTTPAPI/2.0",
        "x-ms-access-tier": "Hot",
        "x-ms-access-tier-inferred": "true",
        "x-ms-blob-type": "BlockBlob",
        "x-ms-client-request-id": "08f78a86-297e-fb07-d550-5416ef108564",
        "x-ms-creation-time": "Tue, 21 Sep 2021 19:47:42 GMT",
        "x-ms-is-current-version": "true",
        "x-ms-last-access-time": "Tue, 21 Sep 2021 19:47:42 GMT",
        "x-ms-lease-state": "available",
        "x-ms-lease-status": "unlocked",
        "x-ms-request-id": "89fcce59-301e-0072-1c21-afdd8d000000",
        "x-ms-server-encrypted": "true",
<<<<<<< HEAD
        "x-ms-version": "2021-02-12",
        "x-ms-version-id": "2021-02-17T18:51:56.9351652Z"
=======
        "x-ms-version": "2020-12-06",
        "x-ms-version-id": "2021-09-21T19:47:42.6201626Z"
>>>>>>> 73d5f10e
      },
      "ResponseBody": []
    },
    {
      "RequestUri": "http://seanmcccanary3.blob.core.windows.net/test-container-b211a4fb-c4e0-4b4c-fe7d-692beb7d6242?restype=container",
      "RequestMethod": "DELETE",
      "RequestHeaders": {
        "Accept": "application/xml",
        "Authorization": "Sanitized",
        "traceparent": "00-c12489bccf201e48884fffe961c007bf-38c1205d982d4d4f-00",
        "User-Agent": "azsdk-net-Storage.Blobs/12.11.0-alpha.20210921.1 (.NET Framework 4.8.4300.0; Microsoft Windows 10.0.19043 )",
        "x-ms-client-request-id": "0dcc157e-c65c-c12c-815c-e77736120472",
        "x-ms-date": "Tue, 21 Sep 2021 19:47:42 GMT",
        "x-ms-return-client-request-id": "true",
        "x-ms-version": "2021-02-12"
      },
      "RequestBody": null,
      "StatusCode": 202,
      "ResponseHeaders": {
        "Content-Length": "0",
        "Date": "Tue, 21 Sep 2021 19:47:42 GMT",
        "Server": "Windows-Azure-Blob/1.0 Microsoft-HTTPAPI/2.0",
        "x-ms-client-request-id": "0dcc157e-c65c-c12c-815c-e77736120472",
<<<<<<< HEAD
        "x-ms-request-id": "c8e44371-101e-0038-7b5d-057e02000000",
        "x-ms-version": "2021-02-12"
=======
        "x-ms-request-id": "89fcce71-301e-0072-2f21-afdd8d000000",
        "x-ms-version": "2020-12-06"
>>>>>>> 73d5f10e
      },
      "ResponseBody": []
    }
  ],
  "Variables": {
    "RandomSeed": "165683613",
    "Storage_TestConfigDefault": "ProductionTenant\nseanmcccanary3\nU2FuaXRpemVk\nhttp://seanmcccanary3.blob.core.windows.net\nhttp://seanmcccanary3.file.core.windows.net\nhttp://seanmcccanary3.queue.core.windows.net\nhttp://seanmcccanary3.table.core.windows.net\n\n\n\n\nhttp://seanmcccanary3-secondary.blob.core.windows.net\nhttp://seanmcccanary3-secondary.file.core.windows.net\nhttp://seanmcccanary3-secondary.queue.core.windows.net\nhttp://seanmcccanary3-secondary.table.core.windows.net\n\nSanitized\n\n\nCloud\nBlobEndpoint=http://seanmcccanary3.blob.core.windows.net/;QueueEndpoint=http://seanmcccanary3.queue.core.windows.net/;FileEndpoint=http://seanmcccanary3.file.core.windows.net/;BlobSecondaryEndpoint=http://seanmcccanary3-secondary.blob.core.windows.net/;QueueSecondaryEndpoint=http://seanmcccanary3-secondary.queue.core.windows.net/;FileSecondaryEndpoint=http://seanmcccanary3-secondary.file.core.windows.net/;AccountName=seanmcccanary3;AccountKey=Kg==;\n[encryption scope]\n\n"
  }
}<|MERGE_RESOLUTION|>--- conflicted
+++ resolved
@@ -23,13 +23,8 @@
         "Last-Modified": "Tue, 21 Sep 2021 19:47:42 GMT",
         "Server": "Windows-Azure-Blob/1.0 Microsoft-HTTPAPI/2.0",
         "x-ms-client-request-id": "3e595adb-a919-0bc9-977b-498648b97f42",
-<<<<<<< HEAD
-        "x-ms-request-id": "c8e44270-101e-0038-0c5d-057e02000000",
+        "x-ms-request-id": "89fcce0b-301e-0072-5f21-afdd8d000000",
         "x-ms-version": "2021-02-12"
-=======
-        "x-ms-request-id": "89fcce0b-301e-0072-5f21-afdd8d000000",
-        "x-ms-version": "2020-12-06"
->>>>>>> 73d5f10e
       },
       "ResponseBody": []
     },
@@ -62,13 +57,8 @@
         "x-ms-content-crc64": "4t\u002Bz9zcVuB0=",
         "x-ms-request-id": "89fcce2c-301e-0072-7521-afdd8d000000",
         "x-ms-request-server-encrypted": "true",
-<<<<<<< HEAD
         "x-ms-version": "2021-02-12",
-        "x-ms-version-id": "2021-02-17T18:51:56.9351652Z"
-=======
-        "x-ms-version": "2020-12-06",
         "x-ms-version-id": "2021-09-21T19:47:42.6201626Z"
->>>>>>> 73d5f10e
       },
       "ResponseBody": []
     },
@@ -109,13 +99,8 @@
         "x-ms-lease-status": "unlocked",
         "x-ms-request-id": "89fcce59-301e-0072-1c21-afdd8d000000",
         "x-ms-server-encrypted": "true",
-<<<<<<< HEAD
         "x-ms-version": "2021-02-12",
-        "x-ms-version-id": "2021-02-17T18:51:56.9351652Z"
-=======
-        "x-ms-version": "2020-12-06",
         "x-ms-version-id": "2021-09-21T19:47:42.6201626Z"
->>>>>>> 73d5f10e
       },
       "ResponseBody": []
     },
@@ -139,13 +124,8 @@
         "Date": "Tue, 21 Sep 2021 19:47:42 GMT",
         "Server": "Windows-Azure-Blob/1.0 Microsoft-HTTPAPI/2.0",
         "x-ms-client-request-id": "0dcc157e-c65c-c12c-815c-e77736120472",
-<<<<<<< HEAD
-        "x-ms-request-id": "c8e44371-101e-0038-7b5d-057e02000000",
+        "x-ms-request-id": "89fcce71-301e-0072-2f21-afdd8d000000",
         "x-ms-version": "2021-02-12"
-=======
-        "x-ms-request-id": "89fcce71-301e-0072-2f21-afdd8d000000",
-        "x-ms-version": "2020-12-06"
->>>>>>> 73d5f10e
       },
       "ResponseBody": []
     }
