--- conflicted
+++ resolved
@@ -15,11 +15,7 @@
         "x-ms-client-request-id": "1ca3ac0f-a901-69ca-04c9-6ba1d12ab17e",
         "x-ms-date": "Wed, 17 Feb 2021 18:53:13 GMT",
         "x-ms-return-client-request-id": "true",
-<<<<<<< HEAD
-        "x-ms-version": "2020-12-06"
-=======
         "x-ms-version": "2021-02-12"
->>>>>>> 7e782c87
       },
       "RequestBody": null,
       "StatusCode": 201,
@@ -34,11 +30,7 @@
         ],
         "x-ms-client-request-id": "1ca3ac0f-a901-69ca-04c9-6ba1d12ab17e",
         "x-ms-request-id": "3dae88f8-301e-0000-2c5e-05dac2000000",
-<<<<<<< HEAD
-        "x-ms-version": "2020-12-06"
-=======
         "x-ms-version": "2021-02-12"
->>>>>>> 7e782c87
       },
       "ResponseBody": []
     },
@@ -59,11 +51,7 @@
         "x-ms-client-request-id": "806343a0-e022-66f5-0454-c83bded096a7",
         "x-ms-date": "Wed, 17 Feb 2021 18:53:13 GMT",
         "x-ms-return-client-request-id": "true",
-<<<<<<< HEAD
-        "x-ms-version": "2020-12-06"
-=======
         "x-ms-version": "2021-02-12"
->>>>>>> 7e782c87
       },
       "RequestBody": "RpJgDnRBBQ9z0DMDtNybSdO4yCpJ7sSQVAfghVVtXNrLBlo/yqMJyZatGntMU+df4AuJVWHSG1jN0LltYYC6BXNYN62CW38wrv6TnNRJQwAggKRK4wd4+eoCcfnpnGgW8hQH8xs53YSLWaZjP3+DhI24TOHbcCJs4D7DgOmFRhKWfKm/QVDk56IfvopgFbpqfu1sMU+HO4LymxLddl2aBhOTzMLWxEM81GU+u7GXDMuEWAH8GRTDD0EmzaU9B3BFhbh2zEj4lLqqL13qSX/QWo9HWB1bnuz+0L2Ar/ed/8z0+Db5ID+CjMNHUeq32cbCVXIW9a5T6ubMePuLd+TDDS+Q9VBJ1zpPxMxaE0wBRvf3vlqEhgodoQ1QLahD9xTfhES7J+N1eX44xzDi+NeZyjEElLmKPoclclRD+KmRC824eo4IRh8UgUXbTL7ZO6g1tmN2P2NaVEa9lrSPMoDUprtjKX5JkYQS8BJ0rvHISzerDUJGG8xpXSVISq9rhE/FBqYDdhEq7CTeY09R5qZU9Up94yQ9jovv+cxYAEfUp2vCr6dLxdUlgSAeZ7d8GHZ/81Vl7aEqh3gaE3xF0evcCrzkjjf+CC91WGEDHibTcuFV2A3yb7nKmCcuMLFY3680QV36mIo/geol75U/JmlSR6Cb7/ne6poCGvYQz9d+HHiyz9zI2NpWFlcizH8kinG93OkRve+2VVbD+H6ULrESp9IdjVeMim7GRNmhvB4a3o+FUvPubV+I+3mFBeBbwuelDyWsBv0ZMVF7SngWFJk4qBnvD9y+JDpzlJHeBoWNaoHy+634bdeRayChciLmcubfTVzHbLMK5+rrOXJsOivM7d/3JBjsQDpBXaO7HbEXjCGq/rkoxf7N5xTCDDRlJTH11IVC707O8wwihg8QT8o41K1QwTtyoyfhKTwEKTMG2zhxxkgs1JzT3AusBj/vvJdKiTiGFGP1gzBdYcYRycrYG6rXnoiBDP8QfeUwxZ3o8mykuZ/6f8bUfEMXz3PWwRJA0+qUGB4PyX05dpd9xb2TdG9ZbBAq3pzjAiJFaTyMOrvT7/GyU9lOlfAiwQkvVraFhFsEfVUCFvVOsBX7yV9BrTvcqtbM4CCVCtYfCByStKtsv+Xhh7xm0Nn7ZKLEU8yR4RTNU6zguaM6bnJ+4g3Zu/xpjwl6XyV/ddn80Hx90bcKjicIxWH/iwZBpxlK5+3LIqimWsPCFoHuTt3S4+kmvJ26c1Tm0PaaaQMDOLgMNY7rMa3U13fzSHelGXaELacdG+p7j3SZ5VGxC/DAvt3I4hlO5rI7UeUmxyrdQLeAFjxb5h3NkKUZUktcI8uGM4mZ3TZdNUb14ckFVcdJvKSZMQ==",
       "StatusCode": 201,
@@ -81,11 +69,7 @@
         "x-ms-content-crc64": "UAbBdNk8KO0=",
         "x-ms-request-id": "3dae890a-301e-0000-3a5e-05dac2000000",
         "x-ms-request-server-encrypted": "true",
-<<<<<<< HEAD
-        "x-ms-version": "2020-12-06",
-=======
         "x-ms-version": "2021-02-12",
->>>>>>> 7e782c87
         "x-ms-version-id": "2021-02-17T18:53:13.522639Z"
       },
       "ResponseBody": []
@@ -107,11 +91,7 @@
         "x-ms-requires-sync": "true",
         "x-ms-return-client-request-id": "true",
         "x-ms-tags": "tagKey0=tagValue0&tagKey1=tagValue1",
-<<<<<<< HEAD
-        "x-ms-version": "2020-12-06"
-=======
         "x-ms-version": "2021-02-12"
->>>>>>> 7e782c87
       },
       "RequestBody": null,
       "StatusCode": 202,
@@ -129,11 +109,7 @@
         "x-ms-copy-id": "3d8c586c-d839-469e-96aa-65751c2f93ba",
         "x-ms-copy-status": "success",
         "x-ms-request-id": "3dae8919-301e-0000-495e-05dac2000000",
-<<<<<<< HEAD
-        "x-ms-version": "2020-12-06",
-=======
         "x-ms-version": "2021-02-12",
->>>>>>> 7e782c87
         "x-ms-version-id": "2021-02-17T18:53:13.6177064Z"
       },
       "ResponseBody": []
@@ -152,11 +128,7 @@
         "x-ms-client-request-id": "cfb59b55-5ee7-e8a6-6eb9-0ec07dd6357b",
         "x-ms-date": "Wed, 17 Feb 2021 18:53:13 GMT",
         "x-ms-return-client-request-id": "true",
-<<<<<<< HEAD
-        "x-ms-version": "2020-12-06"
-=======
         "x-ms-version": "2021-02-12"
->>>>>>> 7e782c87
       },
       "RequestBody": null,
       "StatusCode": 200,
@@ -170,11 +142,7 @@
         ],
         "x-ms-client-request-id": "cfb59b55-5ee7-e8a6-6eb9-0ec07dd6357b",
         "x-ms-request-id": "3dae893e-301e-0000-6a5e-05dac2000000",
-<<<<<<< HEAD
-        "x-ms-version": "2020-12-06"
-=======
         "x-ms-version": "2021-02-12"
->>>>>>> 7e782c87
       },
       "ResponseBody": [
         "﻿<?xml version=\"1.0\" encoding=\"utf-8\"?>\n",
@@ -195,11 +163,7 @@
         "x-ms-client-request-id": "45e3cdd1-078d-5b1a-369d-3c6e0fa52b0c",
         "x-ms-date": "Wed, 17 Feb 2021 18:53:14 GMT",
         "x-ms-return-client-request-id": "true",
-<<<<<<< HEAD
-        "x-ms-version": "2020-12-06"
-=======
         "x-ms-version": "2021-02-12"
->>>>>>> 7e782c87
       },
       "RequestBody": null,
       "StatusCode": 202,
@@ -212,11 +176,7 @@
         ],
         "x-ms-client-request-id": "45e3cdd1-078d-5b1a-369d-3c6e0fa52b0c",
         "x-ms-request-id": "3dae89ab-301e-0000-4b5e-05dac2000000",
-<<<<<<< HEAD
-        "x-ms-version": "2020-12-06"
-=======
         "x-ms-version": "2021-02-12"
->>>>>>> 7e782c87
       },
       "ResponseBody": []
     }
