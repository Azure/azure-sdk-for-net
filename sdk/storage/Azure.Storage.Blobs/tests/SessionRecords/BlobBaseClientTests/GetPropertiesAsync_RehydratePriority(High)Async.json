﻿{
  "Entries": [
    {
      "RequestUri": "https://seanmcccanary3.blob.core.windows.net/test-container-7a7cf99d-5716-b01d-2dd6-46075027d7a0?restype=container",
      "RequestMethod": "PUT",
      "RequestHeaders": {
        "Accept": "application/xml",
        "Authorization": "Sanitized",
        "traceparent": "00-42683f08a07e904c9a700fa06f24b08f-9c28490de139b74a-00",
        "User-Agent": [
          "azsdk-net-Storage.Blobs/12.9.0-alpha.20210217.1",
          "(.NET 5.0.3; Microsoft Windows 10.0.19042)"
        ],
        "x-ms-blob-public-access": "container",
        "x-ms-client-request-id": "13902104-32be-eef4-8cd2-6261a982970c",
        "x-ms-date": "Wed, 17 Feb 2021 18:49:19 GMT",
        "x-ms-return-client-request-id": "true",
<<<<<<< HEAD
        "x-ms-version": "2020-12-06"
=======
        "x-ms-version": "2021-02-12"
>>>>>>> 7e782c87
      },
      "RequestBody": null,
      "StatusCode": 201,
      "ResponseHeaders": {
        "Content-Length": "0",
        "Date": "Wed, 17 Feb 2021 18:49:19 GMT",
        "ETag": "\"0x8D8D374BBC1D0AD\"",
        "Last-Modified": "Wed, 17 Feb 2021 18:49:19 GMT",
        "Server": [
          "Windows-Azure-Blob/1.0",
          "Microsoft-HTTPAPI/2.0"
        ],
        "x-ms-client-request-id": "13902104-32be-eef4-8cd2-6261a982970c",
        "x-ms-request-id": "c776a3ad-301e-003f-795d-051261000000",
<<<<<<< HEAD
        "x-ms-version": "2020-12-06"
=======
        "x-ms-version": "2021-02-12"
>>>>>>> 7e782c87
      },
      "ResponseBody": []
    },
    {
      "RequestUri": "https://seanmcccanary3.blob.core.windows.net/test-container-7a7cf99d-5716-b01d-2dd6-46075027d7a0/test-blob-87e42a82-e5c4-89dc-191a-9a09bbcd4dd2",
      "RequestMethod": "PUT",
      "RequestHeaders": {
        "Accept": "application/xml",
        "Authorization": "Sanitized",
        "Content-Length": "1024",
        "Content-Type": "application/octet-stream",
        "traceparent": "00-d98d6cfedddaf4499dec219edf593c8f-385c6d24055ab841-00",
        "User-Agent": [
          "azsdk-net-Storage.Blobs/12.9.0-alpha.20210217.1",
          "(.NET 5.0.3; Microsoft Windows 10.0.19042)"
        ],
        "x-ms-blob-type": "BlockBlob",
        "x-ms-client-request-id": "9f13a13b-925f-6721-a2df-1f259c546d33",
        "x-ms-date": "Wed, 17 Feb 2021 18:49:19 GMT",
        "x-ms-return-client-request-id": "true",
<<<<<<< HEAD
        "x-ms-version": "2020-12-06"
=======
        "x-ms-version": "2021-02-12"
>>>>>>> 7e782c87
      },
      "RequestBody": "1vgCLpbD4t1+HC8BsX64XHWPzjl2eIgfRQb5o5frMr6Fj4qwgGh1vkcGCKi22tibYT6TLP8UW11v4+iPyT9Gk+lwfCHzB9wMGg/xb3DgaGouXkFZVwa/cTMsQZ1/5fUIwHW+Rl63qFlhhhLwIuvtj3p+YWv97DvjsQvtxsY/jDQZ6a/6ISILdrXo99H0zk5IP7EiAYOKCtQ625RTyuGSIvrd1jk88m1Ycuu1FfRq7+K8pYcUHIqxj97awEaNuKzUVdXWFvgVC0xEyo+Y1PXg0OyxlyRafQVvLEZaYTImyrk+4cAfk9jqp5k70FL7Gbrp+vBa3CCHedfPZ+qyu6kZHf/VWfM1wDwTx/CLH62zdBKLcWZBzO6Yt2foTyvtOOvvIbJSJcDHszmzRxQw/FoqHPPYJklC11ERPKGMTHEQJo8Em/76YE9SxL0sjoXZaLoNvjM4FRGirElhQOgeOmfIoyCELGFcL7yjhWGMFknMONTnf4491xB9Yu61mB9mNIlWZOpkVDtZsI93lI+vFZb/lQgTN7vZi8sQB8pzp5acPVHYNrFfaOOZjc7/xkOAzUxXtQMWU/zOfdkfU01x5gn42lc+197koCwleqnt2cSIjzl9G/GShulUCrnYPxSWJ6fEBuzrQvZuchXX8dhT4KMUl8QU88oYZVRt6c0lDGAYj1IBKNPYnE1CD6nbu5QRASkWxKhPgjPdq6GXfVgpSGa0vmKFUbjPO/p20eQhPKm/XOijD0e4yA0fJHwyQB/0GcZDJ/0yi7BwRoit2bBPvG/32CBwhTke+/VVZiw7nfvagrcd3hWsjNE4M8m/C+9c0GgNOmj+hJSNJCsH3SSDNaiN0lb5Md1ZSktPOFJvX/AG+JbDLmOS3P0jkLnqpa6stP0hMjiYY5+KtPAcr0xBHcU6AOSOvwZF+vZZ1aAkb6WcooNUTiy4bZX3OHpzdSyx4XL0r6TJHvT32zdBP43+ZkRKgAzI7c6YgpNPloaM0oXJp/MuML8B0oSPXXL1di4I+dI1KPUg6fSjWy0ReodtagmyeJeZzzaFSa2IOI9bowtkRp20V6mPqb7/itSS71j8IfJpQ/6Wbimcr95Il7BkR7ghrDTpuRNgIs7ZmkVh81lVjBad8mANzdh0GKfKRxENmkIccEMjEmjfCCAvvdPkO7yE8guZx1VYFN5bdaFrldu8zAACRIIWMXmuvek/3RAEkN3qRlQGc9LtxFxkyJ3Hc3NEc/DT4fY5bsGS6wlrGDbNV+TEgU+HtlktFIAmsmnc5kp2+2kgMK7msNiSdIfIgqsllnC4A/Ikvb2Xpc12E7tYtgS/9B3MrSc13dB39ELRZZHUABv4I+NXUj2siIrhcJ0cOg==",
      "StatusCode": 201,
      "ResponseHeaders": {
        "Content-Length": "0",
        "Content-MD5": "JOwqdM0GD4nZCfQiA8VsOA==",
        "Date": "Wed, 17 Feb 2021 18:49:19 GMT",
        "ETag": "\"0x8D8D374BBD01E2F\"",
        "Last-Modified": "Wed, 17 Feb 2021 18:49:19 GMT",
        "Server": [
          "Windows-Azure-Blob/1.0",
          "Microsoft-HTTPAPI/2.0"
        ],
        "x-ms-client-request-id": "9f13a13b-925f-6721-a2df-1f259c546d33",
        "x-ms-content-crc64": "hWUDBpeEuQ8=",
        "x-ms-request-id": "c776a3eb-301e-003f-315d-051261000000",
        "x-ms-request-server-encrypted": "true",
<<<<<<< HEAD
        "x-ms-version": "2020-12-06",
=======
        "x-ms-version": "2021-02-12",
>>>>>>> 7e782c87
        "x-ms-version-id": "2021-02-17T18:49:19.3570863Z"
      },
      "ResponseBody": []
    },
    {
      "RequestUri": "https://seanmcccanary3.blob.core.windows.net/test-container-7a7cf99d-5716-b01d-2dd6-46075027d7a0/test-blob-87e42a82-e5c4-89dc-191a-9a09bbcd4dd2?comp=tier",
      "RequestMethod": "PUT",
      "RequestHeaders": {
        "Accept": "application/xml",
        "Authorization": "Sanitized",
        "traceparent": "00-1fa842ddb1796d4a9f8a95f26345f9b6-6c05306e8103864c-00",
        "User-Agent": [
          "azsdk-net-Storage.Blobs/12.9.0-alpha.20210217.1",
          "(.NET 5.0.3; Microsoft Windows 10.0.19042)"
        ],
        "x-ms-access-tier": "Archive",
        "x-ms-client-request-id": "cea64ac2-7c89-2bdb-61a1-ebae38c3ac2e",
        "x-ms-date": "Wed, 17 Feb 2021 18:49:19 GMT",
        "x-ms-return-client-request-id": "true",
<<<<<<< HEAD
        "x-ms-version": "2020-12-06"
=======
        "x-ms-version": "2021-02-12"
>>>>>>> 7e782c87
      },
      "RequestBody": null,
      "StatusCode": 200,
      "ResponseHeaders": {
        "Content-Length": "0",
        "Date": "Wed, 17 Feb 2021 18:49:19 GMT",
        "Server": [
          "Windows-Azure-Blob/1.0",
          "Microsoft-HTTPAPI/2.0"
        ],
        "x-ms-client-request-id": "cea64ac2-7c89-2bdb-61a1-ebae38c3ac2e",
        "x-ms-request-id": "c776a419-301e-003f-5e5d-051261000000",
<<<<<<< HEAD
        "x-ms-version": "2020-12-06"
=======
        "x-ms-version": "2021-02-12"
>>>>>>> 7e782c87
      },
      "ResponseBody": []
    },
    {
      "RequestUri": "https://seanmcccanary3.blob.core.windows.net/test-container-7a7cf99d-5716-b01d-2dd6-46075027d7a0/test-blob-87e42a82-e5c4-89dc-191a-9a09bbcd4dd2?comp=tier",
      "RequestMethod": "PUT",
      "RequestHeaders": {
        "Accept": "application/xml",
        "Authorization": "Sanitized",
        "traceparent": "00-205e41e7d5526e49a9c861bdb1d43961-e2d6304bb8d99145-00",
        "User-Agent": [
          "azsdk-net-Storage.Blobs/12.9.0-alpha.20210217.1",
          "(.NET 5.0.3; Microsoft Windows 10.0.19042)"
        ],
        "x-ms-access-tier": "Hot",
        "x-ms-client-request-id": "5262ed6b-9eae-dea9-de58-ecba17976e6f",
        "x-ms-date": "Wed, 17 Feb 2021 18:49:19 GMT",
        "x-ms-rehydrate-priority": "High",
        "x-ms-return-client-request-id": "true",
<<<<<<< HEAD
        "x-ms-version": "2020-12-06"
=======
        "x-ms-version": "2021-02-12"
>>>>>>> 7e782c87
      },
      "RequestBody": null,
      "StatusCode": 202,
      "ResponseHeaders": {
        "Content-Length": "0",
        "Date": "Wed, 17 Feb 2021 18:49:19 GMT",
        "Server": [
          "Windows-Azure-Blob/1.0",
          "Microsoft-HTTPAPI/2.0"
        ],
        "x-ms-client-request-id": "5262ed6b-9eae-dea9-de58-ecba17976e6f",
        "x-ms-request-id": "c776a443-301e-003f-075d-051261000000",
<<<<<<< HEAD
        "x-ms-version": "2020-12-06"
=======
        "x-ms-version": "2021-02-12"
>>>>>>> 7e782c87
      },
      "ResponseBody": []
    },
    {
      "RequestUri": "https://seanmcccanary3.blob.core.windows.net/test-container-7a7cf99d-5716-b01d-2dd6-46075027d7a0/test-blob-87e42a82-e5c4-89dc-191a-9a09bbcd4dd2",
      "RequestMethod": "HEAD",
      "RequestHeaders": {
        "Accept": "application/xml",
        "Authorization": "Sanitized",
        "traceparent": "00-11c833b38d8dd3429b92ee38abf03de1-cfe7e568360b304c-00",
        "User-Agent": [
          "azsdk-net-Storage.Blobs/12.9.0-alpha.20210217.1",
          "(.NET 5.0.3; Microsoft Windows 10.0.19042)"
        ],
        "x-ms-client-request-id": "4b43ee6e-5a61-1a80-4574-309e8a291fc4",
        "x-ms-date": "Wed, 17 Feb 2021 18:49:19 GMT",
        "x-ms-return-client-request-id": "true",
<<<<<<< HEAD
        "x-ms-version": "2020-12-06"
=======
        "x-ms-version": "2021-02-12"
>>>>>>> 7e782c87
      },
      "RequestBody": null,
      "StatusCode": 200,
      "ResponseHeaders": {
        "Accept-Ranges": "bytes",
        "Content-Length": "1024",
        "Content-MD5": "JOwqdM0GD4nZCfQiA8VsOA==",
        "Content-Type": "application/octet-stream",
        "Date": "Wed, 17 Feb 2021 18:49:19 GMT",
        "ETag": "\"0x8D8D374BBD01E2F\"",
        "Last-Modified": "Wed, 17 Feb 2021 18:49:19 GMT",
        "Server": [
          "Windows-Azure-Blob/1.0",
          "Microsoft-HTTPAPI/2.0"
        ],
        "x-ms-access-tier": "Archive",
        "x-ms-access-tier-change-time": "Wed, 17 Feb 2021 18:49:19 GMT",
        "x-ms-archive-status": "rehydrate-pending-to-hot",
        "x-ms-blob-type": "BlockBlob",
        "x-ms-client-request-id": "4b43ee6e-5a61-1a80-4574-309e8a291fc4",
        "x-ms-creation-time": "Wed, 17 Feb 2021 18:49:19 GMT",
        "x-ms-is-current-version": "true",
        "x-ms-last-access-time": "Wed, 17 Feb 2021 18:49:19 GMT",
        "x-ms-lease-state": "available",
        "x-ms-lease-status": "unlocked",
        "x-ms-rehydrate-priority": "High",
        "x-ms-request-id": "c776a47b-301e-003f-3c5d-051261000000",
        "x-ms-server-encrypted": "true",
<<<<<<< HEAD
        "x-ms-version": "2020-12-06",
=======
        "x-ms-version": "2021-02-12",
>>>>>>> 7e782c87
        "x-ms-version-id": "2021-02-17T18:49:19.3570863Z"
      },
      "ResponseBody": []
    },
    {
      "RequestUri": "https://seanmcccanary3.blob.core.windows.net/test-container-7a7cf99d-5716-b01d-2dd6-46075027d7a0?restype=container",
      "RequestMethod": "DELETE",
      "RequestHeaders": {
        "Accept": "application/xml",
        "Authorization": "Sanitized",
        "traceparent": "00-61ab2436921b014c92ac9e97762885c6-85dff0e66af9ad42-00",
        "User-Agent": [
          "azsdk-net-Storage.Blobs/12.9.0-alpha.20210217.1",
          "(.NET 5.0.3; Microsoft Windows 10.0.19042)"
        ],
        "x-ms-client-request-id": "294ced1f-2353-a80e-f1eb-01de339dc13c",
        "x-ms-date": "Wed, 17 Feb 2021 18:49:19 GMT",
        "x-ms-return-client-request-id": "true",
<<<<<<< HEAD
        "x-ms-version": "2020-12-06"
=======
        "x-ms-version": "2021-02-12"
>>>>>>> 7e782c87
      },
      "RequestBody": null,
      "StatusCode": 202,
      "ResponseHeaders": {
        "Content-Length": "0",
        "Date": "Wed, 17 Feb 2021 18:49:19 GMT",
        "Server": [
          "Windows-Azure-Blob/1.0",
          "Microsoft-HTTPAPI/2.0"
        ],
        "x-ms-client-request-id": "294ced1f-2353-a80e-f1eb-01de339dc13c",
        "x-ms-request-id": "c776a4a3-301e-003f-635d-051261000000",
<<<<<<< HEAD
        "x-ms-version": "2020-12-06"
=======
        "x-ms-version": "2021-02-12"
>>>>>>> 7e782c87
      },
      "ResponseBody": []
    }
  ],
  "Variables": {
    "RandomSeed": "1964709524",
    "Storage_TestConfigDefault": "ProductionTenant\nseanmcccanary3\nU2FuaXRpemVk\nhttps://seanmcccanary3.blob.core.windows.net\nhttps://seanmcccanary3.file.core.windows.net\nhttps://seanmcccanary3.queue.core.windows.net\nhttps://seanmcccanary3.table.core.windows.net\n\n\n\n\nhttps://seanmcccanary3-secondary.blob.core.windows.net\nhttps://seanmcccanary3-secondary.file.core.windows.net\nhttps://seanmcccanary3-secondary.queue.core.windows.net\nhttps://seanmcccanary3-secondary.table.core.windows.net\n\nSanitized\n\n\nCloud\nBlobEndpoint=https://seanmcccanary3.blob.core.windows.net/;QueueEndpoint=https://seanmcccanary3.queue.core.windows.net/;FileEndpoint=https://seanmcccanary3.file.core.windows.net/;BlobSecondaryEndpoint=https://seanmcccanary3-secondary.blob.core.windows.net/;QueueSecondaryEndpoint=https://seanmcccanary3-secondary.queue.core.windows.net/;FileSecondaryEndpoint=https://seanmcccanary3-secondary.file.core.windows.net/;AccountName=seanmcccanary3;AccountKey=Kg==;\nseanscope1\n\n"
  }
}<|MERGE_RESOLUTION|>--- conflicted
+++ resolved
@@ -15,11 +15,7 @@
         "x-ms-client-request-id": "13902104-32be-eef4-8cd2-6261a982970c",
         "x-ms-date": "Wed, 17 Feb 2021 18:49:19 GMT",
         "x-ms-return-client-request-id": "true",
-<<<<<<< HEAD
-        "x-ms-version": "2020-12-06"
-=======
-        "x-ms-version": "2021-02-12"
->>>>>>> 7e782c87
+        "x-ms-version": "2021-02-12"
       },
       "RequestBody": null,
       "StatusCode": 201,
@@ -34,11 +30,7 @@
         ],
         "x-ms-client-request-id": "13902104-32be-eef4-8cd2-6261a982970c",
         "x-ms-request-id": "c776a3ad-301e-003f-795d-051261000000",
-<<<<<<< HEAD
-        "x-ms-version": "2020-12-06"
-=======
-        "x-ms-version": "2021-02-12"
->>>>>>> 7e782c87
+        "x-ms-version": "2021-02-12"
       },
       "ResponseBody": []
     },
@@ -59,11 +51,7 @@
         "x-ms-client-request-id": "9f13a13b-925f-6721-a2df-1f259c546d33",
         "x-ms-date": "Wed, 17 Feb 2021 18:49:19 GMT",
         "x-ms-return-client-request-id": "true",
-<<<<<<< HEAD
-        "x-ms-version": "2020-12-06"
-=======
-        "x-ms-version": "2021-02-12"
->>>>>>> 7e782c87
+        "x-ms-version": "2021-02-12"
       },
       "RequestBody": "1vgCLpbD4t1+HC8BsX64XHWPzjl2eIgfRQb5o5frMr6Fj4qwgGh1vkcGCKi22tibYT6TLP8UW11v4+iPyT9Gk+lwfCHzB9wMGg/xb3DgaGouXkFZVwa/cTMsQZ1/5fUIwHW+Rl63qFlhhhLwIuvtj3p+YWv97DvjsQvtxsY/jDQZ6a/6ISILdrXo99H0zk5IP7EiAYOKCtQ625RTyuGSIvrd1jk88m1Ycuu1FfRq7+K8pYcUHIqxj97awEaNuKzUVdXWFvgVC0xEyo+Y1PXg0OyxlyRafQVvLEZaYTImyrk+4cAfk9jqp5k70FL7Gbrp+vBa3CCHedfPZ+qyu6kZHf/VWfM1wDwTx/CLH62zdBKLcWZBzO6Yt2foTyvtOOvvIbJSJcDHszmzRxQw/FoqHPPYJklC11ERPKGMTHEQJo8Em/76YE9SxL0sjoXZaLoNvjM4FRGirElhQOgeOmfIoyCELGFcL7yjhWGMFknMONTnf4491xB9Yu61mB9mNIlWZOpkVDtZsI93lI+vFZb/lQgTN7vZi8sQB8pzp5acPVHYNrFfaOOZjc7/xkOAzUxXtQMWU/zOfdkfU01x5gn42lc+197koCwleqnt2cSIjzl9G/GShulUCrnYPxSWJ6fEBuzrQvZuchXX8dhT4KMUl8QU88oYZVRt6c0lDGAYj1IBKNPYnE1CD6nbu5QRASkWxKhPgjPdq6GXfVgpSGa0vmKFUbjPO/p20eQhPKm/XOijD0e4yA0fJHwyQB/0GcZDJ/0yi7BwRoit2bBPvG/32CBwhTke+/VVZiw7nfvagrcd3hWsjNE4M8m/C+9c0GgNOmj+hJSNJCsH3SSDNaiN0lb5Md1ZSktPOFJvX/AG+JbDLmOS3P0jkLnqpa6stP0hMjiYY5+KtPAcr0xBHcU6AOSOvwZF+vZZ1aAkb6WcooNUTiy4bZX3OHpzdSyx4XL0r6TJHvT32zdBP43+ZkRKgAzI7c6YgpNPloaM0oXJp/MuML8B0oSPXXL1di4I+dI1KPUg6fSjWy0ReodtagmyeJeZzzaFSa2IOI9bowtkRp20V6mPqb7/itSS71j8IfJpQ/6Wbimcr95Il7BkR7ghrDTpuRNgIs7ZmkVh81lVjBad8mANzdh0GKfKRxENmkIccEMjEmjfCCAvvdPkO7yE8guZx1VYFN5bdaFrldu8zAACRIIWMXmuvek/3RAEkN3qRlQGc9LtxFxkyJ3Hc3NEc/DT4fY5bsGS6wlrGDbNV+TEgU+HtlktFIAmsmnc5kp2+2kgMK7msNiSdIfIgqsllnC4A/Ikvb2Xpc12E7tYtgS/9B3MrSc13dB39ELRZZHUABv4I+NXUj2siIrhcJ0cOg==",
       "StatusCode": 201,
@@ -81,11 +69,7 @@
         "x-ms-content-crc64": "hWUDBpeEuQ8=",
         "x-ms-request-id": "c776a3eb-301e-003f-315d-051261000000",
         "x-ms-request-server-encrypted": "true",
-<<<<<<< HEAD
-        "x-ms-version": "2020-12-06",
-=======
         "x-ms-version": "2021-02-12",
->>>>>>> 7e782c87
         "x-ms-version-id": "2021-02-17T18:49:19.3570863Z"
       },
       "ResponseBody": []
@@ -105,11 +89,7 @@
         "x-ms-client-request-id": "cea64ac2-7c89-2bdb-61a1-ebae38c3ac2e",
         "x-ms-date": "Wed, 17 Feb 2021 18:49:19 GMT",
         "x-ms-return-client-request-id": "true",
-<<<<<<< HEAD
-        "x-ms-version": "2020-12-06"
-=======
-        "x-ms-version": "2021-02-12"
->>>>>>> 7e782c87
+        "x-ms-version": "2021-02-12"
       },
       "RequestBody": null,
       "StatusCode": 200,
@@ -122,11 +102,7 @@
         ],
         "x-ms-client-request-id": "cea64ac2-7c89-2bdb-61a1-ebae38c3ac2e",
         "x-ms-request-id": "c776a419-301e-003f-5e5d-051261000000",
-<<<<<<< HEAD
-        "x-ms-version": "2020-12-06"
-=======
-        "x-ms-version": "2021-02-12"
->>>>>>> 7e782c87
+        "x-ms-version": "2021-02-12"
       },
       "ResponseBody": []
     },
@@ -146,11 +122,7 @@
         "x-ms-date": "Wed, 17 Feb 2021 18:49:19 GMT",
         "x-ms-rehydrate-priority": "High",
         "x-ms-return-client-request-id": "true",
-<<<<<<< HEAD
-        "x-ms-version": "2020-12-06"
-=======
-        "x-ms-version": "2021-02-12"
->>>>>>> 7e782c87
+        "x-ms-version": "2021-02-12"
       },
       "RequestBody": null,
       "StatusCode": 202,
@@ -163,11 +135,7 @@
         ],
         "x-ms-client-request-id": "5262ed6b-9eae-dea9-de58-ecba17976e6f",
         "x-ms-request-id": "c776a443-301e-003f-075d-051261000000",
-<<<<<<< HEAD
-        "x-ms-version": "2020-12-06"
-=======
-        "x-ms-version": "2021-02-12"
->>>>>>> 7e782c87
+        "x-ms-version": "2021-02-12"
       },
       "ResponseBody": []
     },
@@ -185,11 +153,7 @@
         "x-ms-client-request-id": "4b43ee6e-5a61-1a80-4574-309e8a291fc4",
         "x-ms-date": "Wed, 17 Feb 2021 18:49:19 GMT",
         "x-ms-return-client-request-id": "true",
-<<<<<<< HEAD
-        "x-ms-version": "2020-12-06"
-=======
-        "x-ms-version": "2021-02-12"
->>>>>>> 7e782c87
+        "x-ms-version": "2021-02-12"
       },
       "RequestBody": null,
       "StatusCode": 200,
@@ -218,11 +182,7 @@
         "x-ms-rehydrate-priority": "High",
         "x-ms-request-id": "c776a47b-301e-003f-3c5d-051261000000",
         "x-ms-server-encrypted": "true",
-<<<<<<< HEAD
-        "x-ms-version": "2020-12-06",
-=======
         "x-ms-version": "2021-02-12",
->>>>>>> 7e782c87
         "x-ms-version-id": "2021-02-17T18:49:19.3570863Z"
       },
       "ResponseBody": []
@@ -241,11 +201,7 @@
         "x-ms-client-request-id": "294ced1f-2353-a80e-f1eb-01de339dc13c",
         "x-ms-date": "Wed, 17 Feb 2021 18:49:19 GMT",
         "x-ms-return-client-request-id": "true",
-<<<<<<< HEAD
-        "x-ms-version": "2020-12-06"
-=======
-        "x-ms-version": "2021-02-12"
->>>>>>> 7e782c87
+        "x-ms-version": "2021-02-12"
       },
       "RequestBody": null,
       "StatusCode": 202,
@@ -258,11 +214,7 @@
         ],
         "x-ms-client-request-id": "294ced1f-2353-a80e-f1eb-01de339dc13c",
         "x-ms-request-id": "c776a4a3-301e-003f-635d-051261000000",
-<<<<<<< HEAD
-        "x-ms-version": "2020-12-06"
-=======
-        "x-ms-version": "2021-02-12"
->>>>>>> 7e782c87
+        "x-ms-version": "2021-02-12"
       },
       "ResponseBody": []
     }
