﻿{
  "Entries": [
    {
      "RequestUri": "https://seanmcccanary3.blob.core.windows.net/test-container-fca396e4-9bf9-4505-9903-a825614e7e5b?restype=container",
      "RequestMethod": "PUT",
      "RequestHeaders": {
        "Accept": "application/xml",
        "Authorization": "Sanitized",
        "traceparent": "00-3d28af578d63fa468f45361a8ef1af6b-bba271af57955c4b-00",
        "User-Agent": [
          "azsdk-net-Storage.Blobs/12.9.0-alpha.20210217.1",
          "(.NET 5.0.3; Microsoft Windows 10.0.19042)"
        ],
        "x-ms-blob-public-access": "container",
        "x-ms-client-request-id": "20fc2bdd-0d13-487d-8878-ae2f65cf4c83",
        "x-ms-date": "Wed, 17 Feb 2021 18:51:31 GMT",
        "x-ms-return-client-request-id": "true",
<<<<<<< HEAD
        "x-ms-version": "2020-12-06"
=======
        "x-ms-version": "2021-02-12"
>>>>>>> 7e782c87
      },
      "RequestBody": null,
      "StatusCode": 201,
      "ResponseHeaders": {
        "Content-Length": "0",
        "Date": "Wed, 17 Feb 2021 18:51:31 GMT",
        "ETag": "\"0x8D8D3750AA5B4A9\"",
        "Last-Modified": "Wed, 17 Feb 2021 18:51:31 GMT",
        "Server": [
          "Windows-Azure-Blob/1.0",
          "Microsoft-HTTPAPI/2.0"
        ],
        "x-ms-client-request-id": "20fc2bdd-0d13-487d-8878-ae2f65cf4c83",
        "x-ms-request-id": "7624ecc5-601e-007f-715d-051559000000",
<<<<<<< HEAD
        "x-ms-version": "2020-12-06"
=======
        "x-ms-version": "2021-02-12"
>>>>>>> 7e782c87
      },
      "ResponseBody": []
    },
    {
      "RequestUri": "https://seanmcccanary3.blob.core.windows.net/test-container-fca396e4-9bf9-4505-9903-a825614e7e5b/test-blob-60fe4572-8ad5-ccaf-0dfc-9d2fcc3d3660",
      "RequestMethod": "PUT",
      "RequestHeaders": {
        "Accept": "application/xml",
        "Authorization": "Sanitized",
        "Content-Length": "1024",
        "Content-Type": "application/octet-stream",
        "traceparent": "00-18acf48ca0555444bffbda8629b20889-8c562b618f791f4e-00",
        "User-Agent": [
          "azsdk-net-Storage.Blobs/12.9.0-alpha.20210217.1",
          "(.NET 5.0.3; Microsoft Windows 10.0.19042)"
        ],
        "x-ms-blob-type": "BlockBlob",
        "x-ms-client-request-id": "266db01f-8266-0d74-fda6-e84fba7616bc",
        "x-ms-date": "Wed, 17 Feb 2021 18:51:31 GMT",
        "x-ms-return-client-request-id": "true",
<<<<<<< HEAD
        "x-ms-version": "2020-12-06"
=======
        "x-ms-version": "2021-02-12"
>>>>>>> 7e782c87
      },
      "RequestBody": "tXRINlFeSBF+G93KaVlCj31LVco67V1SfC8SF3BOfEtCTXnwhxUxFP3s4rqt5GO0ug2xgedsJsgW9bkhSzGhMJ+RiBvfUQhoGUHNTQqjpJfMXV1jnPtk1Sex2ZFbD8jLS7EbG1xH1WgESWeln9m9c1AiVe3UPZOjLbLzLXh3DAp4AQFZiIg7hYf0XlOTvjZO82ZAObra9w0ed+6qU6fwjTxdLZ3XZOvH589m399AD257pTkSNtNPnQnzOhCakDHgBNEWNpGZdo96eFLqdBgu3Wd/L61u3lZpDY+U5CnaLVaehdsOKdnd4i+ql76BZCjxxV2oGmGDcSV6rSgCBJJln0v7TO48H7SOokx+w0aY6Klmox/MMRL1GhS1k3yw292cRPdyhRc5tKWoGngUBK7f4sV/m2FzmW44BjLah4s43sdv4n9OJWKRLO95IxeZ4BVm1rG3MD98KaqJOX/lXywZcDyxpSIukLxi7W5y+XVWnyUcdLHaga2H87jUxevjrM3CYLPa6DvzN0X1VELRCi81MppZyep7P++PKrFqWcrQfkGhr5nCfLfqKT1r5CxqtuiIn5JRiuLjRiHES72JiN16JNYAMFqWc7bjb5+tD1rCJHTJ4bo4f/RfvWl3/TD5YKBf8MBWaYaO8SzcbRtDNTbGASdJwKciQqThoXLxHnWG6Q7/TR+abLruOvCOXBLZHIgysfsJsKD5PK4bdMgUndK2VYMMQ+cXLJVsWoa3lOaSCIXpv215fTluBRFwf/fy2p0d1waOzNigGoVmnFYaQqjHiGxCKt1lPdhKnj3Wpq2deYDombzfBDutSaToE+DiU8NpqPaLsLC/uJouQy2aynPXyCPWMajr6IQwleA4fCn4aEp6bP22EsnPKOEhscENEn8xEEq9DCIbfsByWhvPhjtwNdvjIF11IbZaBgjGyTbDI4JhB2zfO1soXu49RLetAKKmsXvlKvIiu++TYgYZVLSKrzeZbX/PkfqAusFuON3/rAVmIBi63fiQP0t8TNhUDwk6spV/FJIj1iCBZXAws4MSlLYBsjSc0NE/CC4zUkQiK6u3M4ZHgJdyQ0r4OXiIX4vIarghU1zVnuLDPwtk74PbXjnEeID9yhMejm/po5dZtqiiauiMANhO4pWjhECMDVPGHdo+w+cLy6CkA8Ts7PpLaYhiwYSbTl5gdpbqWUXTkoAbI4a8GvPBl59I6P0UYfWbWBq3KUzOK8573U1RIHJa0HBD0Mhzjk+VoSrlU2VhTBSgTwArHGk0Tfi3QD2mb3Ys7RiM0JAtJ8rLIYch6NdpGpE5sdFyLrQHD4PQu00R7zKzuGVM1HuDcig1X/riEmQgTiarbb6lur5khcENXGt9uQ==",
      "StatusCode": 201,
      "ResponseHeaders": {
        "Content-Length": "0",
        "Content-MD5": "5NsCT2ZLHr2kJjYRTM0P0w==",
        "Date": "Wed, 17 Feb 2021 18:51:31 GMT",
        "ETag": "\"0x8D8D3750AAFA247\"",
        "Last-Modified": "Wed, 17 Feb 2021 18:51:31 GMT",
        "Server": [
          "Windows-Azure-Blob/1.0",
          "Microsoft-HTTPAPI/2.0"
        ],
        "x-ms-client-request-id": "266db01f-8266-0d74-fda6-e84fba7616bc",
        "x-ms-content-crc64": "pGbJHhtAzDE=",
        "x-ms-request-id": "7624ece1-601e-007f-085d-051559000000",
        "x-ms-request-server-encrypted": "true",
<<<<<<< HEAD
        "x-ms-version": "2020-12-06",
=======
        "x-ms-version": "2021-02-12",
>>>>>>> 7e782c87
        "x-ms-version-id": "2021-02-17T18:51:31.6842055Z"
      },
      "ResponseBody": []
    },
    {
<<<<<<< HEAD
      "RequestUri": "https://seanmcccanary3.blob.core.windows.net/test-container-fca396e4-9bf9-4505-9903-a825614e7e5b/test-blob-60fe4572-8ad5-ccaf-0dfc-9d2fcc3d3660?sv=2020-12-06&st=2021-02-17T17%3A51%3A31Z&se=2021-02-17T19%3A51%3A31Z&sr=b&sp=t&sig=Sanitized&comp=tags",
=======
      "RequestUri": "https://seanmcccanary3.blob.core.windows.net/test-container-fca396e4-9bf9-4505-9903-a825614e7e5b/test-blob-60fe4572-8ad5-ccaf-0dfc-9d2fcc3d3660?sv=2021-02-12&st=2021-02-17T17%3A51%3A31Z&se=2021-02-17T19%3A51%3A31Z&sr=b&sp=t&sig=Sanitized&comp=tags",
>>>>>>> 7e782c87
      "RequestMethod": "PUT",
      "RequestHeaders": {
        "Accept": "application/xml",
        "Content-Length": "139",
        "Content-Type": "application/xml",
        "User-Agent": [
          "azsdk-net-Storage.Blobs/12.9.0-alpha.20210217.1",
          "(.NET 5.0.3; Microsoft Windows 10.0.19042)"
        ],
        "x-ms-client-request-id": "aceec55f-56fd-b053-e060-32cb34f65a3f",
        "x-ms-return-client-request-id": "true",
<<<<<<< HEAD
        "x-ms-version": "2020-12-06"
=======
        "x-ms-version": "2021-02-12"
>>>>>>> 7e782c87
      },
      "RequestBody": "﻿<Tags><TagSet><Tag><Key>tagKey0</Key><Value>tagValue0</Value></Tag><Tag><Key>tagKey1</Key><Value>tagValue1</Value></Tag></TagSet></Tags>",
      "StatusCode": 204,
      "ResponseHeaders": {
        "Date": "Wed, 17 Feb 2021 18:51:31 GMT",
        "Server": [
          "Windows-Azure-Blob/1.0",
          "Microsoft-HTTPAPI/2.0"
        ],
        "x-ms-client-request-id": "aceec55f-56fd-b053-e060-32cb34f65a3f",
        "x-ms-request-id": "abd92acb-f01e-0089-6e5d-056017000000",
<<<<<<< HEAD
        "x-ms-version": "2020-12-06"
=======
        "x-ms-version": "2021-02-12"
>>>>>>> 7e782c87
      },
      "ResponseBody": []
    },
    {
<<<<<<< HEAD
      "RequestUri": "https://seanmcccanary3.blob.core.windows.net/test-container-fca396e4-9bf9-4505-9903-a825614e7e5b/test-blob-60fe4572-8ad5-ccaf-0dfc-9d2fcc3d3660?sv=2020-12-06&st=2021-02-17T17%3A51%3A31Z&se=2021-02-17T19%3A51%3A31Z&sr=b&sp=t&sig=Sanitized&comp=tags",
=======
      "RequestUri": "https://seanmcccanary3.blob.core.windows.net/test-container-fca396e4-9bf9-4505-9903-a825614e7e5b/test-blob-60fe4572-8ad5-ccaf-0dfc-9d2fcc3d3660?sv=2021-02-12&st=2021-02-17T17%3A51%3A31Z&se=2021-02-17T19%3A51%3A31Z&sr=b&sp=t&sig=Sanitized&comp=tags",
>>>>>>> 7e782c87
      "RequestMethod": "GET",
      "RequestHeaders": {
        "Accept": "application/xml",
        "User-Agent": [
          "azsdk-net-Storage.Blobs/12.9.0-alpha.20210217.1",
          "(.NET 5.0.3; Microsoft Windows 10.0.19042)"
        ],
        "x-ms-client-request-id": "f5ef3db6-6987-61be-5318-ac4401e2fdea",
        "x-ms-return-client-request-id": "true",
<<<<<<< HEAD
        "x-ms-version": "2020-12-06"
=======
        "x-ms-version": "2021-02-12"
>>>>>>> 7e782c87
      },
      "RequestBody": null,
      "StatusCode": 200,
      "ResponseHeaders": {
        "Content-Length": "178",
        "Content-Type": "application/xml",
        "Date": "Wed, 17 Feb 2021 18:51:31 GMT",
        "Server": [
          "Windows-Azure-Blob/1.0",
          "Microsoft-HTTPAPI/2.0"
        ],
        "x-ms-client-request-id": "f5ef3db6-6987-61be-5318-ac4401e2fdea",
        "x-ms-request-id": "abd92ad4-f01e-0089-755d-056017000000",
<<<<<<< HEAD
        "x-ms-version": "2020-12-06"
=======
        "x-ms-version": "2021-02-12"
>>>>>>> 7e782c87
      },
      "ResponseBody": [
        "﻿<?xml version=\"1.0\" encoding=\"utf-8\"?>\n",
        "<Tags><TagSet><Tag><Key>tagKey0</Key><Value>tagValue0</Value></Tag><Tag><Key>tagKey1</Key><Value>tagValue1</Value></Tag></TagSet></Tags>"
      ]
    },
    {
      "RequestUri": "https://seanmcccanary3.blob.core.windows.net/test-container-fca396e4-9bf9-4505-9903-a825614e7e5b?restype=container",
      "RequestMethod": "DELETE",
      "RequestHeaders": {
        "Accept": "application/xml",
        "Authorization": "Sanitized",
        "traceparent": "00-40502354463faa40aedaf86dd042f7d7-721edc15f124f645-00",
        "User-Agent": [
          "azsdk-net-Storage.Blobs/12.9.0-alpha.20210217.1",
          "(.NET 5.0.3; Microsoft Windows 10.0.19042)"
        ],
        "x-ms-client-request-id": "f615b24f-6506-beb7-2d23-d4d9eb13e820",
        "x-ms-date": "Wed, 17 Feb 2021 18:51:32 GMT",
        "x-ms-return-client-request-id": "true",
<<<<<<< HEAD
        "x-ms-version": "2020-12-06"
=======
        "x-ms-version": "2021-02-12"
>>>>>>> 7e782c87
      },
      "RequestBody": null,
      "StatusCode": 202,
      "ResponseHeaders": {
        "Content-Length": "0",
        "Date": "Wed, 17 Feb 2021 18:51:32 GMT",
        "Server": [
          "Windows-Azure-Blob/1.0",
          "Microsoft-HTTPAPI/2.0"
        ],
        "x-ms-client-request-id": "f615b24f-6506-beb7-2d23-d4d9eb13e820",
        "x-ms-request-id": "7624ed53-601e-007f-6b5d-051559000000",
<<<<<<< HEAD
        "x-ms-version": "2020-12-06"
=======
        "x-ms-version": "2021-02-12"
>>>>>>> 7e782c87
      },
      "ResponseBody": []
    }
  ],
  "Variables": {
    "DateTimeOffsetNow": "2021-02-17T12:51:31.7010482-06:00",
    "RandomSeed": "1522636103",
    "Storage_TestConfigDefault": "ProductionTenant\nseanmcccanary3\nU2FuaXRpemVk\nhttps://seanmcccanary3.blob.core.windows.net\nhttps://seanmcccanary3.file.core.windows.net\nhttps://seanmcccanary3.queue.core.windows.net\nhttps://seanmcccanary3.table.core.windows.net\n\n\n\n\nhttps://seanmcccanary3-secondary.blob.core.windows.net\nhttps://seanmcccanary3-secondary.file.core.windows.net\nhttps://seanmcccanary3-secondary.queue.core.windows.net\nhttps://seanmcccanary3-secondary.table.core.windows.net\n\nSanitized\n\n\nCloud\nBlobEndpoint=https://seanmcccanary3.blob.core.windows.net/;QueueEndpoint=https://seanmcccanary3.queue.core.windows.net/;FileEndpoint=https://seanmcccanary3.file.core.windows.net/;BlobSecondaryEndpoint=https://seanmcccanary3-secondary.blob.core.windows.net/;QueueSecondaryEndpoint=https://seanmcccanary3-secondary.queue.core.windows.net/;FileSecondaryEndpoint=https://seanmcccanary3-secondary.file.core.windows.net/;AccountName=seanmcccanary3;AccountKey=Kg==;\nseanscope1\n\n"
  }
}<|MERGE_RESOLUTION|>--- conflicted
+++ resolved
@@ -15,11 +15,7 @@
         "x-ms-client-request-id": "20fc2bdd-0d13-487d-8878-ae2f65cf4c83",
         "x-ms-date": "Wed, 17 Feb 2021 18:51:31 GMT",
         "x-ms-return-client-request-id": "true",
-<<<<<<< HEAD
-        "x-ms-version": "2020-12-06"
-=======
         "x-ms-version": "2021-02-12"
->>>>>>> 7e782c87
       },
       "RequestBody": null,
       "StatusCode": 201,
@@ -34,11 +30,7 @@
         ],
         "x-ms-client-request-id": "20fc2bdd-0d13-487d-8878-ae2f65cf4c83",
         "x-ms-request-id": "7624ecc5-601e-007f-715d-051559000000",
-<<<<<<< HEAD
-        "x-ms-version": "2020-12-06"
-=======
         "x-ms-version": "2021-02-12"
->>>>>>> 7e782c87
       },
       "ResponseBody": []
     },
@@ -59,11 +51,7 @@
         "x-ms-client-request-id": "266db01f-8266-0d74-fda6-e84fba7616bc",
         "x-ms-date": "Wed, 17 Feb 2021 18:51:31 GMT",
         "x-ms-return-client-request-id": "true",
-<<<<<<< HEAD
-        "x-ms-version": "2020-12-06"
-=======
         "x-ms-version": "2021-02-12"
->>>>>>> 7e782c87
       },
       "RequestBody": "tXRINlFeSBF+G93KaVlCj31LVco67V1SfC8SF3BOfEtCTXnwhxUxFP3s4rqt5GO0ug2xgedsJsgW9bkhSzGhMJ+RiBvfUQhoGUHNTQqjpJfMXV1jnPtk1Sex2ZFbD8jLS7EbG1xH1WgESWeln9m9c1AiVe3UPZOjLbLzLXh3DAp4AQFZiIg7hYf0XlOTvjZO82ZAObra9w0ed+6qU6fwjTxdLZ3XZOvH589m399AD257pTkSNtNPnQnzOhCakDHgBNEWNpGZdo96eFLqdBgu3Wd/L61u3lZpDY+U5CnaLVaehdsOKdnd4i+ql76BZCjxxV2oGmGDcSV6rSgCBJJln0v7TO48H7SOokx+w0aY6Klmox/MMRL1GhS1k3yw292cRPdyhRc5tKWoGngUBK7f4sV/m2FzmW44BjLah4s43sdv4n9OJWKRLO95IxeZ4BVm1rG3MD98KaqJOX/lXywZcDyxpSIukLxi7W5y+XVWnyUcdLHaga2H87jUxevjrM3CYLPa6DvzN0X1VELRCi81MppZyep7P++PKrFqWcrQfkGhr5nCfLfqKT1r5CxqtuiIn5JRiuLjRiHES72JiN16JNYAMFqWc7bjb5+tD1rCJHTJ4bo4f/RfvWl3/TD5YKBf8MBWaYaO8SzcbRtDNTbGASdJwKciQqThoXLxHnWG6Q7/TR+abLruOvCOXBLZHIgysfsJsKD5PK4bdMgUndK2VYMMQ+cXLJVsWoa3lOaSCIXpv215fTluBRFwf/fy2p0d1waOzNigGoVmnFYaQqjHiGxCKt1lPdhKnj3Wpq2deYDombzfBDutSaToE+DiU8NpqPaLsLC/uJouQy2aynPXyCPWMajr6IQwleA4fCn4aEp6bP22EsnPKOEhscENEn8xEEq9DCIbfsByWhvPhjtwNdvjIF11IbZaBgjGyTbDI4JhB2zfO1soXu49RLetAKKmsXvlKvIiu++TYgYZVLSKrzeZbX/PkfqAusFuON3/rAVmIBi63fiQP0t8TNhUDwk6spV/FJIj1iCBZXAws4MSlLYBsjSc0NE/CC4zUkQiK6u3M4ZHgJdyQ0r4OXiIX4vIarghU1zVnuLDPwtk74PbXjnEeID9yhMejm/po5dZtqiiauiMANhO4pWjhECMDVPGHdo+w+cLy6CkA8Ts7PpLaYhiwYSbTl5gdpbqWUXTkoAbI4a8GvPBl59I6P0UYfWbWBq3KUzOK8573U1RIHJa0HBD0Mhzjk+VoSrlU2VhTBSgTwArHGk0Tfi3QD2mb3Ys7RiM0JAtJ8rLIYch6NdpGpE5sdFyLrQHD4PQu00R7zKzuGVM1HuDcig1X/riEmQgTiarbb6lur5khcENXGt9uQ==",
       "StatusCode": 201,
@@ -81,21 +69,13 @@
         "x-ms-content-crc64": "pGbJHhtAzDE=",
         "x-ms-request-id": "7624ece1-601e-007f-085d-051559000000",
         "x-ms-request-server-encrypted": "true",
-<<<<<<< HEAD
-        "x-ms-version": "2020-12-06",
-=======
         "x-ms-version": "2021-02-12",
->>>>>>> 7e782c87
         "x-ms-version-id": "2021-02-17T18:51:31.6842055Z"
       },
       "ResponseBody": []
     },
     {
-<<<<<<< HEAD
-      "RequestUri": "https://seanmcccanary3.blob.core.windows.net/test-container-fca396e4-9bf9-4505-9903-a825614e7e5b/test-blob-60fe4572-8ad5-ccaf-0dfc-9d2fcc3d3660?sv=2020-12-06&st=2021-02-17T17%3A51%3A31Z&se=2021-02-17T19%3A51%3A31Z&sr=b&sp=t&sig=Sanitized&comp=tags",
-=======
       "RequestUri": "https://seanmcccanary3.blob.core.windows.net/test-container-fca396e4-9bf9-4505-9903-a825614e7e5b/test-blob-60fe4572-8ad5-ccaf-0dfc-9d2fcc3d3660?sv=2021-02-12&st=2021-02-17T17%3A51%3A31Z&se=2021-02-17T19%3A51%3A31Z&sr=b&sp=t&sig=Sanitized&comp=tags",
->>>>>>> 7e782c87
       "RequestMethod": "PUT",
       "RequestHeaders": {
         "Accept": "application/xml",
@@ -107,11 +87,7 @@
         ],
         "x-ms-client-request-id": "aceec55f-56fd-b053-e060-32cb34f65a3f",
         "x-ms-return-client-request-id": "true",
-<<<<<<< HEAD
-        "x-ms-version": "2020-12-06"
-=======
         "x-ms-version": "2021-02-12"
->>>>>>> 7e782c87
       },
       "RequestBody": "﻿<Tags><TagSet><Tag><Key>tagKey0</Key><Value>tagValue0</Value></Tag><Tag><Key>tagKey1</Key><Value>tagValue1</Value></Tag></TagSet></Tags>",
       "StatusCode": 204,
@@ -123,20 +99,12 @@
         ],
         "x-ms-client-request-id": "aceec55f-56fd-b053-e060-32cb34f65a3f",
         "x-ms-request-id": "abd92acb-f01e-0089-6e5d-056017000000",
-<<<<<<< HEAD
-        "x-ms-version": "2020-12-06"
-=======
         "x-ms-version": "2021-02-12"
->>>>>>> 7e782c87
       },
       "ResponseBody": []
     },
     {
-<<<<<<< HEAD
-      "RequestUri": "https://seanmcccanary3.blob.core.windows.net/test-container-fca396e4-9bf9-4505-9903-a825614e7e5b/test-blob-60fe4572-8ad5-ccaf-0dfc-9d2fcc3d3660?sv=2020-12-06&st=2021-02-17T17%3A51%3A31Z&se=2021-02-17T19%3A51%3A31Z&sr=b&sp=t&sig=Sanitized&comp=tags",
-=======
       "RequestUri": "https://seanmcccanary3.blob.core.windows.net/test-container-fca396e4-9bf9-4505-9903-a825614e7e5b/test-blob-60fe4572-8ad5-ccaf-0dfc-9d2fcc3d3660?sv=2021-02-12&st=2021-02-17T17%3A51%3A31Z&se=2021-02-17T19%3A51%3A31Z&sr=b&sp=t&sig=Sanitized&comp=tags",
->>>>>>> 7e782c87
       "RequestMethod": "GET",
       "RequestHeaders": {
         "Accept": "application/xml",
@@ -146,11 +114,7 @@
         ],
         "x-ms-client-request-id": "f5ef3db6-6987-61be-5318-ac4401e2fdea",
         "x-ms-return-client-request-id": "true",
-<<<<<<< HEAD
-        "x-ms-version": "2020-12-06"
-=======
         "x-ms-version": "2021-02-12"
->>>>>>> 7e782c87
       },
       "RequestBody": null,
       "StatusCode": 200,
@@ -164,11 +128,7 @@
         ],
         "x-ms-client-request-id": "f5ef3db6-6987-61be-5318-ac4401e2fdea",
         "x-ms-request-id": "abd92ad4-f01e-0089-755d-056017000000",
-<<<<<<< HEAD
-        "x-ms-version": "2020-12-06"
-=======
         "x-ms-version": "2021-02-12"
->>>>>>> 7e782c87
       },
       "ResponseBody": [
         "﻿<?xml version=\"1.0\" encoding=\"utf-8\"?>\n",
@@ -189,11 +149,7 @@
         "x-ms-client-request-id": "f615b24f-6506-beb7-2d23-d4d9eb13e820",
         "x-ms-date": "Wed, 17 Feb 2021 18:51:32 GMT",
         "x-ms-return-client-request-id": "true",
-<<<<<<< HEAD
-        "x-ms-version": "2020-12-06"
-=======
         "x-ms-version": "2021-02-12"
->>>>>>> 7e782c87
       },
       "RequestBody": null,
       "StatusCode": 202,
@@ -206,11 +162,7 @@
         ],
         "x-ms-client-request-id": "f615b24f-6506-beb7-2d23-d4d9eb13e820",
         "x-ms-request-id": "7624ed53-601e-007f-6b5d-051559000000",
-<<<<<<< HEAD
-        "x-ms-version": "2020-12-06"
-=======
         "x-ms-version": "2021-02-12"
->>>>>>> 7e782c87
       },
       "ResponseBody": []
     }
