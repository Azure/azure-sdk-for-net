{
  "Entries": [
    {
      "RequestUri": "https://1ycxscnapbl2prdev19a.blob.preprod.core.windows.net/test-container-0f5c742a-08fe-3df5-55f4-14aeb2007958?restype=container",
      "RequestMethod": "PUT",
      "RequestHeaders": {
        "Accept": "application/xml",
        "Authorization": "Sanitized",
        "traceparent": "00-c1517e070ed1e74b894b46c9741930c8-0e3724700e907544-00",
        "User-Agent": [
          "azsdk-net-Storage.Blobs/12.10.0-alpha.20210806.1",
          "(.NET 5.0.8; Microsoft Windows 10.0.19043)"
        ],
        "x-ms-blob-public-access": "container",
        "x-ms-client-request-id": "20c4e123-0b55-173f-a6f9-3ecd798ea114",
        "x-ms-date": "Fri, 06 Aug 2021 15:44:07 GMT",
        "x-ms-return-client-request-id": "true",
<<<<<<< HEAD
        "x-ms-version": "2020-12-06"
=======
        "x-ms-version": "2021-02-12"
>>>>>>> 7e782c87
      },
      "RequestBody": null,
      "StatusCode": 201,
      "ResponseHeaders": {
        "Date": "Fri, 06 Aug 2021 15:44:07 GMT",
        "ETag": "\u00220x8D958F1071EC729\u0022",
        "Last-Modified": "Fri, 06 Aug 2021 15:44:07 GMT",
        "Transfer-Encoding": "chunked",
        "x-ms-client-request-id": "20c4e123-0b55-173f-a6f9-3ecd798ea114",
<<<<<<< HEAD
        "x-ms-request-id": "34b6866a-001e-009d-2a5d-052878000000",
        "x-ms-version": "2020-12-06"
=======
        "x-ms-request-id": "19d1b351-601e-0003-20d9-8a5459000000",
        "x-ms-version": "2021-02-12"
>>>>>>> 7e782c87
      },
      "ResponseBody": []
    },
    {
      "RequestUri": "https://1ycxscnapbl2prdev19a.blob.preprod.core.windows.net/test-container-0f5c742a-08fe-3df5-55f4-14aeb2007958/test-blob-767842c4-ab53-5a70-93b4-2a041cd5f324",
      "RequestMethod": "PUT",
      "RequestHeaders": {
        "Accept": "application/xml",
        "Authorization": "Sanitized",
        "Content-Length": "1024",
        "Content-Type": "application/octet-stream",
        "traceparent": "00-e5ceb627f34a6a4396fbd8eee7030a7d-d19f074ae794ce4d-00",
        "User-Agent": [
          "azsdk-net-Storage.Blobs/12.10.0-alpha.20210806.1",
          "(.NET 5.0.8; Microsoft Windows 10.0.19043)"
        ],
        "x-ms-blob-type": "BlockBlob",
        "x-ms-client-request-id": "26b88753-797b-d484-1f10-40cb1b89fdb2",
        "x-ms-date": "Fri, 06 Aug 2021 15:44:07 GMT",
        "x-ms-return-client-request-id": "true",
<<<<<<< HEAD
        "x-ms-version": "2020-12-06"
=======
        "x-ms-version": "2021-02-12"
>>>>>>> 7e782c87
      },
      "RequestBody": "mYqK0DxZA6F1qBfxkRIvV1fWWwe35DV3cGqMoOA7\u002BtEGGTTuA9DYaz/XAKuUf8iBhdOsRnnrbbRUE2DSzGLAOq1F6njeQFSH/fDI4OSK4/ChCxsNjrRXGqx/me9wBp7cFsX\u002BTpRQokR/JUiJIo3QyjBvMMFGsqz47dDLXqZkFvdR7Mkei5RcUWjXjmhszvcfrs\u002B/AdbdlmMZBWHEhEOeGw5RNzbDsj6cE99YbyRDjB/YrK/XpBUhdFZlBIYyl8wlOXNZG5bBW/yQI\u002B33hCY/1XlB7NeTxnb5MMPgXq24aXsSMzax6XGIFlCzRoAnKu8vJi4N8ar0kXL8YOrT4P1O2Lpx5FHwjewHuNWH4ID10QbTsTh\u002BqnfRHaHEtIiGtTZTZG3GtkWePphCBTjVbbHxB4/k/y/E0C1CoMevLNljgAOfM3sTLxvANXKgO6U/\u002B6/w0q34obUGj5Q/gxV\u002B7hK\u002B34Q0NTo13dh0JMq9JJSIAqUXv1ksat9OmKPn1KsFQkdf4VwgC8Z0u/TVhH3qSWr/toFwZi\u002B5knSl5p2WTQksbuGDXUI3aPffogNkVuZhY0856B0qldwYpk7neiUp3m7qqBWcZ\u002BwnyE2JkcMrVDuORIJNXWXsAtgFa7fzT\u002B3StcSVea7RxfxjESDPoAQY7FETWTai24AJ/qU8l/s0NHhfttv/ldqNvX6F6kxFHGHU7H5l4Pa3L9pEjHsIlC0BLt2nb\u002BopGVZ3hZy3HfAzw\u002BFDaKp8z1OBqIYAuglfhChQg7xvna13qtMo7lta/xLqEMiZxSyDhF6JJsdkKV5NFwFzZpkzxCY0zL7WVOD3J6h0FapBxb/7zf9d5XbmE4B12tZa5pl4t0uhZflurDB\u002Bkv8e7xSzDFJCeJma1d\u002BvTrg9YXkKnUAP\u002B11en1/FjCDO31N3xyNrwc6EGG4A3uFs8RdAMEu2c/S/D/S2VGzyfOt4y/aLOIaV0aCqhoXRDx188q1IhVvVGGteuLgvtWxikZuDhxLr4LmQq1\u002BrC\u002B1u7QDWOmK\u002BqvePo7OKLIDOZhwzSPTpTocLkRH0uNr8KQx98Mu4WHoJo\u002Bek8\u002BNeYLM4wURCd8P5hJ54y6lQyvEdknmnDDy1Fg2iKaUNRVqkrDBeu/aVurJJhGssP43RuNn1h2Fqt1N2g6o2n00e6z9E1B948g76h9fHXojRiNaA0XDLF775OvTc5zdMXhtkKpgs6GttWMbK\u002Bv\u002BJolnLpfvTtc7cUtSASpoqmwvWrim8YjPvpaBrEniqABy/b5ebEUE8eKhMh9jEq53RQ7y79EzVzUAm2wBaaKNVMlG3wdsDj4nJmjaAcNpaK/oCms\u002B87wzQ6aJWdDZB4Q8F9lWGDOnCzrQy8VoVVA==",
      "StatusCode": 201,
      "ResponseHeaders": {
        "Content-MD5": "FtRa0MCgfk\u002BOZLKJMEZiEw==",
        "Date": "Fri, 06 Aug 2021 15:44:07 GMT",
        "ETag": "\u00220x8D958F1072F22B4\u0022",
        "Last-Modified": "Fri, 06 Aug 2021 15:44:08 GMT",
        "Transfer-Encoding": "chunked",
        "x-ms-client-request-id": "26b88753-797b-d484-1f10-40cb1b89fdb2",
        "x-ms-content-crc64": "SQOhCCZaOo0=",
        "x-ms-request-id": "19d1b353-601e-0003-21d9-8a5459000000",
        "x-ms-request-server-encrypted": "true",
<<<<<<< HEAD
        "x-ms-version": "2020-12-06",
        "x-ms-version-id": "2021-02-17T18:47:51.3744248Z"
=======
        "x-ms-version": "2021-02-12"
>>>>>>> 7e782c87
      },
      "ResponseBody": []
    },
    {
      "RequestUri": "https://1ycxscnapbl2prdev19a.blob.preprod.core.windows.net/test-container-0f5c742a-08fe-3df5-55f4-14aeb2007958/test-blob-767842c4-ab53-5a70-93b4-2a041cd5f324?comp=properties",
      "RequestMethod": "PUT",
      "RequestHeaders": {
        "Accept": "application/xml",
        "Authorization": "Sanitized",
        "If-Modified-Since": "Sat, 07 Aug 2021 15:44:07 GMT",
        "traceparent": "00-f336c1eb7a91264880e5bf4fbdf8aa6c-8339add5ee6ede49-00",
        "User-Agent": [
          "azsdk-net-Storage.Blobs/12.10.0-alpha.20210806.1",
          "(.NET 5.0.8; Microsoft Windows 10.0.19043)"
        ],
        "x-ms-client-request-id": "69df9922-efa1-e3d9-e0f7-90f51702b80f",
        "x-ms-date": "Fri, 06 Aug 2021 15:44:07 GMT",
        "x-ms-return-client-request-id": "true",
<<<<<<< HEAD
        "x-ms-version": "2020-12-06"
=======
        "x-ms-version": "2021-02-12"
>>>>>>> 7e782c87
      },
      "RequestBody": null,
      "StatusCode": 412,
      "ResponseHeaders": {
        "Content-Length": "252",
        "Content-Type": "application/xml",
        "Date": "Fri, 06 Aug 2021 15:44:07 GMT",
        "x-ms-client-request-id": "69df9922-efa1-e3d9-e0f7-90f51702b80f",
        "x-ms-error-code": "ConditionNotMet",
<<<<<<< HEAD
        "x-ms-request-id": "34b68693-001e-009d-4d5d-052878000000",
        "x-ms-version": "2020-12-06"
=======
        "x-ms-request-id": "19d1b354-601e-0003-22d9-8a5459000000",
        "x-ms-version": "2021-02-12"
>>>>>>> 7e782c87
      },
      "ResponseBody": [
        "\uFEFF\u003C?xml version=\u00221.0\u0022 encoding=\u0022utf-8\u0022?\u003E\u003CError\u003E\u003CCode\u003EConditionNotMet\u003C/Code\u003E\u003CMessage\u003EThe condition specified using HTTP conditional header(s) is not met.\n",
        "RequestId:19d1b354-601e-0003-22d9-8a5459000000\n",
        "Time:2021-08-06T15:44:08.1166091Z\u003C/Message\u003E\u003C/Error\u003E"
      ]
    },
    {
      "RequestUri": "https://1ycxscnapbl2prdev19a.blob.preprod.core.windows.net/test-container-0f5c742a-08fe-3df5-55f4-14aeb2007958?restype=container",
      "RequestMethod": "DELETE",
      "RequestHeaders": {
        "Accept": "application/xml",
        "Authorization": "Sanitized",
        "traceparent": "00-d766eb0fdfc0a64492967326900cf3f9-31e3d2ea8d9ea545-00",
        "User-Agent": [
          "azsdk-net-Storage.Blobs/12.10.0-alpha.20210806.1",
          "(.NET 5.0.8; Microsoft Windows 10.0.19043)"
        ],
        "x-ms-client-request-id": "82a9b7fe-94aa-cb10-bb61-10b2f645723e",
        "x-ms-date": "Fri, 06 Aug 2021 15:44:07 GMT",
        "x-ms-return-client-request-id": "true",
<<<<<<< HEAD
        "x-ms-version": "2020-12-06"
=======
        "x-ms-version": "2021-02-12"
>>>>>>> 7e782c87
      },
      "RequestBody": null,
      "StatusCode": 202,
      "ResponseHeaders": {
        "Date": "Fri, 06 Aug 2021 15:44:07 GMT",
        "Transfer-Encoding": "chunked",
        "x-ms-client-request-id": "82a9b7fe-94aa-cb10-bb61-10b2f645723e",
<<<<<<< HEAD
        "x-ms-request-id": "34b686ae-001e-009d-675d-052878000000",
        "x-ms-version": "2020-12-06"
=======
        "x-ms-request-id": "19d1b355-601e-0003-23d9-8a5459000000",
        "x-ms-version": "2021-02-12"
>>>>>>> 7e782c87
      },
      "ResponseBody": []
    },
    {
      "RequestUri": "https://1ycxscnapbl2prdev19a.blob.preprod.core.windows.net/test-container-aecd4d79-cef9-6695-2813-1c730a8fc76e?restype=container",
      "RequestMethod": "PUT",
      "RequestHeaders": {
        "Accept": "application/xml",
        "Authorization": "Sanitized",
        "traceparent": "00-847fad7233a20c47b7b3e0523fa13760-12501f82dcaeab4c-00",
        "User-Agent": [
          "azsdk-net-Storage.Blobs/12.10.0-alpha.20210806.1",
          "(.NET 5.0.8; Microsoft Windows 10.0.19043)"
        ],
        "x-ms-blob-public-access": "container",
        "x-ms-client-request-id": "cfd0a6bc-e4a4-3000-2242-5997779cc02b",
        "x-ms-date": "Fri, 06 Aug 2021 15:44:07 GMT",
        "x-ms-return-client-request-id": "true",
<<<<<<< HEAD
        "x-ms-version": "2020-12-06"
=======
        "x-ms-version": "2021-02-12"
>>>>>>> 7e782c87
      },
      "RequestBody": null,
      "StatusCode": 201,
      "ResponseHeaders": {
        "Date": "Fri, 06 Aug 2021 15:44:07 GMT",
        "ETag": "\u00220x8D958F107578AB9\u0022",
        "Last-Modified": "Fri, 06 Aug 2021 15:44:08 GMT",
        "Transfer-Encoding": "chunked",
        "x-ms-client-request-id": "cfd0a6bc-e4a4-3000-2242-5997779cc02b",
<<<<<<< HEAD
        "x-ms-request-id": "922eb17b-001e-0056-045d-052b2d000000",
        "x-ms-version": "2020-12-06"
=======
        "x-ms-request-id": "19d1b356-601e-0003-24d9-8a5459000000",
        "x-ms-version": "2021-02-12"
>>>>>>> 7e782c87
      },
      "ResponseBody": []
    },
    {
      "RequestUri": "https://1ycxscnapbl2prdev19a.blob.preprod.core.windows.net/test-container-aecd4d79-cef9-6695-2813-1c730a8fc76e/test-blob-604da19a-124e-43e5-e81d-2b984603bb68",
      "RequestMethod": "PUT",
      "RequestHeaders": {
        "Accept": "application/xml",
        "Authorization": "Sanitized",
        "Content-Length": "1024",
        "Content-Type": "application/octet-stream",
        "traceparent": "00-74a6e6b2391c97498d5b2598b752612e-9de3667945e8d54d-00",
        "User-Agent": [
          "azsdk-net-Storage.Blobs/12.10.0-alpha.20210806.1",
          "(.NET 5.0.8; Microsoft Windows 10.0.19043)"
        ],
        "x-ms-blob-type": "BlockBlob",
        "x-ms-client-request-id": "5f65b596-9b60-d28e-ac6b-bbb21c0ebd33",
        "x-ms-date": "Fri, 06 Aug 2021 15:44:07 GMT",
        "x-ms-return-client-request-id": "true",
<<<<<<< HEAD
        "x-ms-version": "2020-12-06"
=======
        "x-ms-version": "2021-02-12"
>>>>>>> 7e782c87
      },
      "RequestBody": "PRW2ZL/3yoCWxj0W3M055aBc9wpxdbmqwIzmhrho6R\u002BH8Vli5lxrotbNyYfUz2ca5EX46Qux98hbC6MyEUTHLd0ejut01v9D8FQzpKsy1vElzKJzcAAT1vmQBtq4OJGSBZyqtUB8pQ1GtPi3fVMdKTWyDUShVL3cC7jx49AkirfCoZ4OiCCwqSeULbsHW1imc9ylBitN8LHfzaqIisE8ISpA9du0DqEVAWMdDScB1a9fSnD0f4OMdLHsL7p1KB9lWAuRxmZ98WQ7jwTIMOOK3ff7KD9RSKGmtIAqyN/mn9lEt7QbcA5J4lgMuO9/xETNYlHCev/fFA9q6hHmUimFVPAqg3gub23oskbnRY\u002BxJ/A7XGaNIyXaZaOlsIX9Yo8vhmT/VEDLn/Lk2ce5\u002BM5/uMMhqvXD\u002BDDKUB3Vib7o60\u002B2t74rsdKvcL1zqUldIG3UJfjB27iaa44zNQMi9hY0\u002B\u002B54AkAQVAfxcjk4UE7nbC\u002BwAGPGJhCWHEwv93zOjHqnPq1b5R4txNDw0Gl\u002BYRo/TMnUcvWybtTd4ebz4F2LIuW/kRKhi4YRgzyT1VanF7ox8Kqy\u002BhqE9M/ZfgQ3OeNzZa2Dv9AInsBCwu\u002B4Hpl9NskswvCy2CjLOpxDxw2C2klZIHCpI1jqKVHqcDcqy9U1W0c6C3fzwIyEuIQzxdazwOimX/4p1BJwQZieyGfxoG7GDWzFR87RZV/jJGvTtmN6NrBPhGzXDIY1ysneVPglkxcWbLhq7XgZ1PqfRrCnnYs1JJG3oRsC7wDlkH0F8hFnvZBTvUmrEEg3NbByN8bWjS09qTBmbfH7E323hVz7FOHoN4ggU99CiRRIf2xrkLc6DgJQx0ngAFCeWKrM9IrrOyDOiQA9tjpN\u002ByAcHe2FkIPFfHZaq02YCDc4gfs1dZWJXUNLnAe3/VjIAssoxONiGccmBncUkZDTNoHIBTQ/GIaKk8CpOfR7Dn8dkaiBb0NU1WgzDm8ddMuzeGaF7vcjiOpFnTAiuN/Tqvj39v/nUcY9dC/MCwkWbR/19sCN9h\u002BH\u002Bgi\u002BPNETMR2IYGN2Jn3LyyafSHrIV33gLjARLcEeRbTZb/z2KRX0KkIRQ6umn0ahKSua7q2kv6KL3Q6gAQRbaRqunbaA1KIRqh44thPROo7qbwOWhFYHNLBaa0sHVCk\u002BttmQ9wKPIVSIiUSPbAiOuaN/tpEAxOXDp2kGJmlWClb1\u002BQA6QEKMWk6vDvsSeMiny7Goh52XPfHzzFCYifrrMn7umXIIVHhg8lxCUbbqsS6gXlu4roK4XbwORnPx89BTxNx8JN5Vn3c4R5VBVOw7CRsi\u002BCqfMoP8NTy2\u002BQ0Ebv6L7o3abY1PS7/kgGftdwjP0w==",
      "StatusCode": 201,
      "ResponseHeaders": {
        "Content-MD5": "Wa4VX6ZWIfeUM7MVYyAacQ==",
        "Date": "Fri, 06 Aug 2021 15:44:07 GMT",
        "ETag": "\u00220x8D958F1076953AA\u0022",
        "Last-Modified": "Fri, 06 Aug 2021 15:44:08 GMT",
        "Transfer-Encoding": "chunked",
        "x-ms-client-request-id": "5f65b596-9b60-d28e-ac6b-bbb21c0ebd33",
        "x-ms-content-crc64": "gLYRzMrAiRA=",
        "x-ms-request-id": "19d1b358-601e-0003-25d9-8a5459000000",
        "x-ms-request-server-encrypted": "true",
<<<<<<< HEAD
        "x-ms-version": "2020-12-06",
        "x-ms-version-id": "2021-02-17T18:47:51.7817165Z"
=======
        "x-ms-version": "2021-02-12"
>>>>>>> 7e782c87
      },
      "ResponseBody": []
    },
    {
      "RequestUri": "https://1ycxscnapbl2prdev19a.blob.preprod.core.windows.net/test-container-aecd4d79-cef9-6695-2813-1c730a8fc76e/test-blob-604da19a-124e-43e5-e81d-2b984603bb68?comp=properties",
      "RequestMethod": "PUT",
      "RequestHeaders": {
        "Accept": "application/xml",
        "Authorization": "Sanitized",
        "If-Unmodified-Since": "Thu, 05 Aug 2021 15:44:07 GMT",
        "traceparent": "00-b114e345a23d564792815559c94ef288-aac3210b314cd54f-00",
        "User-Agent": [
          "azsdk-net-Storage.Blobs/12.10.0-alpha.20210806.1",
          "(.NET 5.0.8; Microsoft Windows 10.0.19043)"
        ],
        "x-ms-client-request-id": "c1578e4c-70a2-a172-cafd-4f3af8de3c71",
        "x-ms-date": "Fri, 06 Aug 2021 15:44:07 GMT",
        "x-ms-return-client-request-id": "true",
<<<<<<< HEAD
        "x-ms-version": "2020-12-06"
=======
        "x-ms-version": "2021-02-12"
>>>>>>> 7e782c87
      },
      "RequestBody": null,
      "StatusCode": 412,
      "ResponseHeaders": {
        "Content-Length": "252",
        "Content-Type": "application/xml",
        "Date": "Fri, 06 Aug 2021 15:44:07 GMT",
        "x-ms-client-request-id": "c1578e4c-70a2-a172-cafd-4f3af8de3c71",
        "x-ms-error-code": "ConditionNotMet",
<<<<<<< HEAD
        "x-ms-request-id": "922eb18b-001e-0056-0e5d-052b2d000000",
        "x-ms-version": "2020-12-06"
=======
        "x-ms-request-id": "19d1b359-601e-0003-26d9-8a5459000000",
        "x-ms-version": "2021-02-12"
>>>>>>> 7e782c87
      },
      "ResponseBody": [
        "\uFEFF\u003C?xml version=\u00221.0\u0022 encoding=\u0022utf-8\u0022?\u003E\u003CError\u003E\u003CCode\u003EConditionNotMet\u003C/Code\u003E\u003CMessage\u003EThe condition specified using HTTP conditional header(s) is not met.\n",
        "RequestId:19d1b359-601e-0003-26d9-8a5459000000\n",
        "Time:2021-08-06T15:44:08.4906142Z\u003C/Message\u003E\u003C/Error\u003E"
      ]
    },
    {
      "RequestUri": "https://1ycxscnapbl2prdev19a.blob.preprod.core.windows.net/test-container-aecd4d79-cef9-6695-2813-1c730a8fc76e?restype=container",
      "RequestMethod": "DELETE",
      "RequestHeaders": {
        "Accept": "application/xml",
        "Authorization": "Sanitized",
        "traceparent": "00-f2f05772e19a60479d86f75baff4ac9c-e3dc509ff5aa4d4c-00",
        "User-Agent": [
          "azsdk-net-Storage.Blobs/12.10.0-alpha.20210806.1",
          "(.NET 5.0.8; Microsoft Windows 10.0.19043)"
        ],
        "x-ms-client-request-id": "8d664050-fcb7-7690-b32e-e2a1b3aa421d",
        "x-ms-date": "Fri, 06 Aug 2021 15:44:08 GMT",
        "x-ms-return-client-request-id": "true",
<<<<<<< HEAD
        "x-ms-version": "2020-12-06"
=======
        "x-ms-version": "2021-02-12"
>>>>>>> 7e782c87
      },
      "RequestBody": null,
      "StatusCode": 202,
      "ResponseHeaders": {
        "Date": "Fri, 06 Aug 2021 15:44:07 GMT",
        "Transfer-Encoding": "chunked",
        "x-ms-client-request-id": "8d664050-fcb7-7690-b32e-e2a1b3aa421d",
<<<<<<< HEAD
        "x-ms-request-id": "922eb190-001e-0056-125d-052b2d000000",
        "x-ms-version": "2020-12-06"
=======
        "x-ms-request-id": "19d1b35a-601e-0003-27d9-8a5459000000",
        "x-ms-version": "2021-02-12"
>>>>>>> 7e782c87
      },
      "ResponseBody": []
    },
    {
      "RequestUri": "https://1ycxscnapbl2prdev19a.blob.preprod.core.windows.net/test-container-3d6d7c45-9bf5-c5e1-55c4-f1770c94f3d9?restype=container",
      "RequestMethod": "PUT",
      "RequestHeaders": {
        "Accept": "application/xml",
        "Authorization": "Sanitized",
        "traceparent": "00-5158a1aea44a7c469d7471cc867dc290-1ff565be4dea4246-00",
        "User-Agent": [
          "azsdk-net-Storage.Blobs/12.10.0-alpha.20210806.1",
          "(.NET 5.0.8; Microsoft Windows 10.0.19043)"
        ],
        "x-ms-blob-public-access": "container",
        "x-ms-client-request-id": "319845e9-e683-b50a-5fa0-38f30a18691f",
        "x-ms-date": "Fri, 06 Aug 2021 15:44:08 GMT",
        "x-ms-return-client-request-id": "true",
<<<<<<< HEAD
        "x-ms-version": "2020-12-06"
=======
        "x-ms-version": "2021-02-12"
>>>>>>> 7e782c87
      },
      "RequestBody": null,
      "StatusCode": 201,
      "ResponseHeaders": {
        "Date": "Fri, 06 Aug 2021 15:44:07 GMT",
        "ETag": "\u00220x8D958F10789BE67\u0022",
        "Last-Modified": "Fri, 06 Aug 2021 15:44:08 GMT",
        "Transfer-Encoding": "chunked",
        "x-ms-client-request-id": "319845e9-e683-b50a-5fa0-38f30a18691f",
<<<<<<< HEAD
        "x-ms-request-id": "37c70d37-701e-005c-5c5d-058f9a000000",
        "x-ms-version": "2020-12-06"
=======
        "x-ms-request-id": "19d1b35b-601e-0003-28d9-8a5459000000",
        "x-ms-version": "2021-02-12"
>>>>>>> 7e782c87
      },
      "ResponseBody": []
    },
    {
      "RequestUri": "https://1ycxscnapbl2prdev19a.blob.preprod.core.windows.net/test-container-3d6d7c45-9bf5-c5e1-55c4-f1770c94f3d9/test-blob-64c8083a-8ac0-97a5-c138-5eb4d07621bd",
      "RequestMethod": "PUT",
      "RequestHeaders": {
        "Accept": "application/xml",
        "Authorization": "Sanitized",
        "Content-Length": "1024",
        "Content-Type": "application/octet-stream",
        "traceparent": "00-3f1cd4e2025e35488cfa782a18ddf8f3-52630df2f3d88345-00",
        "User-Agent": [
          "azsdk-net-Storage.Blobs/12.10.0-alpha.20210806.1",
          "(.NET 5.0.8; Microsoft Windows 10.0.19043)"
        ],
        "x-ms-blob-type": "BlockBlob",
        "x-ms-client-request-id": "aa1cf35d-c2d9-aa42-5711-c993c3b389cf",
        "x-ms-date": "Fri, 06 Aug 2021 15:44:08 GMT",
        "x-ms-return-client-request-id": "true",
<<<<<<< HEAD
        "x-ms-version": "2020-12-06"
=======
        "x-ms-version": "2021-02-12"
>>>>>>> 7e782c87
      },
      "RequestBody": "5cuOx/vBVvFENVjYdscqxtarMJvOemVeoAFvS4hW5Ol\u002Beg4/iaIkeLHWH4sxzCD6DZfdJUaF7mplLyb5Ugtp7lFvWfy56j0zhrfp\u002BFraLdPhdT3weL6i\u002BIuj2ll8KiambTA6wnMjQSNaqZ6PnPYPigJSF9zOeXaSzGFwFRDjt1yQQ4opoGpgvTMalc4fE1yUk1BXKhJJ1/O6p/URsywTd/JC/lhr5emX8VqptOSncrgF24G/jI1JRmuXb/l0TgoHBx7b3BUDKa1nvzi4oCMPEjQ8DNeqU\u002Bpl\u002Bbft1HbvIqJPoa3FzJWjAbLUWM1UkKZHiFzEOEIzXbMzduNdFlU3d5yVaP52SUaemAsk1vodEGkRpUwZKupgHET5klayRutdnOEwvyen0D4WJp83D4e4FWV6THAIHUyxNEy6fbbw61IfxjkZ7VFBadQNAwRLKQ29QHzwOPp6VH\u002BUfora7VOHJTpMF0hNnigTOOKb\u002BxpIZgo//Tw5/7NYpHG6hW7GZnyBhd7J/hLFb6JU3f8Y3llkTBh/m/AXTSWH9HLWkxm5TNJlGnU7fmf4eo6a5SKzQMYYVThWRsqMaji4Qgqf7tuImpAtssTkKM6whyFifGgD07SsvT7gYwYH2bA9gztdWYuyEUqRho0BNCxqpr\u002BpKu3PtG9W8zCdpzeKJtkTpqWSUy2Vr2secUwmqokRdrxGXa7Dbc/LBmZaFWoSB1\u002Bz7o2H11OSE3qBsUIiL0inizB7Q8gqUDjVx0zHOpoBC2ntc7z8ip9ptEk0QbyMqdcds4k5l8SXiJ1UsRAGytjggKbYNbyMqwGREY9/9g98SR50qYcQyHOlVeoep9iOYulwU8AWs3MbkQiIp4Y1GJGO2GjykSBRz7gyM9/RbQMoAq6lDqJOZpWqWRh/iCDtcD1YkM9wnNHJH4QH5ICTSSMEYKTXjwnvP3HTRzcH0keYRMKied00uGXd2\u002B8eR4IUFxD0eid7FuAzaVBdnFWZwUw9b6C\u002B8dBG0Kg\u002B\u002BrMa0PjvvjAnE1cfHC3hbg\u002BM1hsQQxqi4NfiViU/rqp/PBwtGZhYbd4lca71HlJy3IPAufmNLraZd\u002B8gDWgK52Stn98RtFR2NGg969FsrcKEb3mif/Sw8g5lk6GoN2B1G4pJR39zYCguSoWQUEPkLcotm53vZ2hw/azQqyCyzfwIx9BHImVDEQ9QdDVuH6LLgWbWe5vChrMh2UrSorQIe3yIiIhynApl6oqOnvIzAd0KBSq53FJgRUEcJUkbcG9aSPm45pYaWORccZARNOfB7thsyJ2JTp8pKEJHVnbBSnkaNFb5ehtH76xGXWrBThFaWzdxrqjS0PpZjr5T0wFtmycX9/\u002BQx3O9JdjwQw==",
      "StatusCode": 201,
      "ResponseHeaders": {
        "Content-MD5": "bXrYpYZk/o58P0W\u002BV/1ncQ==",
        "Date": "Fri, 06 Aug 2021 15:44:07 GMT",
        "ETag": "\u00220x8D958F1079A5CF7\u0022",
        "Last-Modified": "Fri, 06 Aug 2021 15:44:08 GMT",
        "Transfer-Encoding": "chunked",
        "x-ms-client-request-id": "aa1cf35d-c2d9-aa42-5711-c993c3b389cf",
        "x-ms-content-crc64": "K5AdwQhHefA=",
        "x-ms-request-id": "19d1b35f-601e-0003-29d9-8a5459000000",
        "x-ms-request-server-encrypted": "true",
<<<<<<< HEAD
        "x-ms-version": "2020-12-06",
        "x-ms-version-id": "2021-02-17T18:47:52.210024Z"
=======
        "x-ms-version": "2021-02-12"
>>>>>>> 7e782c87
      },
      "ResponseBody": []
    },
    {
      "RequestUri": "https://1ycxscnapbl2prdev19a.blob.preprod.core.windows.net/test-container-3d6d7c45-9bf5-c5e1-55c4-f1770c94f3d9/test-blob-64c8083a-8ac0-97a5-c138-5eb4d07621bd?comp=properties",
      "RequestMethod": "PUT",
      "RequestHeaders": {
        "Accept": "application/xml",
        "Authorization": "Sanitized",
        "If-Match": "\u0022garbage\u0022",
        "traceparent": "00-0626536b4cb8fb498d837df278f24431-b2cbc28ec17d6540-00",
        "User-Agent": [
          "azsdk-net-Storage.Blobs/12.10.0-alpha.20210806.1",
          "(.NET 5.0.8; Microsoft Windows 10.0.19043)"
        ],
        "x-ms-client-request-id": "32608827-45bb-2e69-f2bd-811f23677c9c",
        "x-ms-date": "Fri, 06 Aug 2021 15:44:08 GMT",
        "x-ms-return-client-request-id": "true",
<<<<<<< HEAD
        "x-ms-version": "2020-12-06"
=======
        "x-ms-version": "2021-02-12"
>>>>>>> 7e782c87
      },
      "RequestBody": null,
      "StatusCode": 412,
      "ResponseHeaders": {
        "Content-Length": "252",
        "Content-Type": "application/xml",
        "Date": "Fri, 06 Aug 2021 15:44:07 GMT",
        "x-ms-client-request-id": "32608827-45bb-2e69-f2bd-811f23677c9c",
        "x-ms-error-code": "ConditionNotMet",
<<<<<<< HEAD
        "x-ms-request-id": "37c70d50-701e-005c-705d-058f9a000000",
        "x-ms-version": "2020-12-06"
=======
        "x-ms-request-id": "19d1b360-601e-0003-2ad9-8a5459000000",
        "x-ms-version": "2021-02-12"
>>>>>>> 7e782c87
      },
      "ResponseBody": [
        "\uFEFF\u003C?xml version=\u00221.0\u0022 encoding=\u0022utf-8\u0022?\u003E\u003CError\u003E\u003CCode\u003EConditionNotMet\u003C/Code\u003E\u003CMessage\u003EThe condition specified using HTTP conditional header(s) is not met.\n",
        "RequestId:19d1b360-601e-0003-2ad9-8a5459000000\n",
        "Time:2021-08-06T15:44:08.8166311Z\u003C/Message\u003E\u003C/Error\u003E"
      ]
    },
    {
      "RequestUri": "https://1ycxscnapbl2prdev19a.blob.preprod.core.windows.net/test-container-3d6d7c45-9bf5-c5e1-55c4-f1770c94f3d9?restype=container",
      "RequestMethod": "DELETE",
      "RequestHeaders": {
        "Accept": "application/xml",
        "Authorization": "Sanitized",
        "traceparent": "00-6087dadf291a294d9e457e62ecd3e645-6255d966f29a844e-00",
        "User-Agent": [
          "azsdk-net-Storage.Blobs/12.10.0-alpha.20210806.1",
          "(.NET 5.0.8; Microsoft Windows 10.0.19043)"
        ],
        "x-ms-client-request-id": "3b6b9476-5753-9c14-23db-32686303c39e",
        "x-ms-date": "Fri, 06 Aug 2021 15:44:08 GMT",
        "x-ms-return-client-request-id": "true",
<<<<<<< HEAD
        "x-ms-version": "2020-12-06"
=======
        "x-ms-version": "2021-02-12"
>>>>>>> 7e782c87
      },
      "RequestBody": null,
      "StatusCode": 202,
      "ResponseHeaders": {
        "Date": "Fri, 06 Aug 2021 15:44:07 GMT",
        "Transfer-Encoding": "chunked",
        "x-ms-client-request-id": "3b6b9476-5753-9c14-23db-32686303c39e",
<<<<<<< HEAD
        "x-ms-request-id": "37c70d84-701e-005c-205d-058f9a000000",
        "x-ms-version": "2020-12-06"
=======
        "x-ms-request-id": "19d1b361-601e-0003-2bd9-8a5459000000",
        "x-ms-version": "2021-02-12"
>>>>>>> 7e782c87
      },
      "ResponseBody": []
    },
    {
      "RequestUri": "https://1ycxscnapbl2prdev19a.blob.preprod.core.windows.net/test-container-447aafb1-c447-ace2-c3e7-6285a1beb63b?restype=container",
      "RequestMethod": "PUT",
      "RequestHeaders": {
        "Accept": "application/xml",
        "Authorization": "Sanitized",
        "traceparent": "00-67b80020d3eb434793de86199757b10b-278e25d245f8da43-00",
        "User-Agent": [
          "azsdk-net-Storage.Blobs/12.10.0-alpha.20210806.1",
          "(.NET 5.0.8; Microsoft Windows 10.0.19043)"
        ],
        "x-ms-blob-public-access": "container",
        "x-ms-client-request-id": "c8f90573-203c-b162-b2be-786cf48efb64",
        "x-ms-date": "Fri, 06 Aug 2021 15:44:08 GMT",
        "x-ms-return-client-request-id": "true",
<<<<<<< HEAD
        "x-ms-version": "2020-12-06"
=======
        "x-ms-version": "2021-02-12"
>>>>>>> 7e782c87
      },
      "RequestBody": null,
      "StatusCode": 201,
      "ResponseHeaders": {
        "Date": "Fri, 06 Aug 2021 15:44:09 GMT",
        "ETag": "\u00220x8D958F107BBCB10\u0022",
        "Last-Modified": "Fri, 06 Aug 2021 15:44:08 GMT",
        "Transfer-Encoding": "chunked",
        "x-ms-client-request-id": "c8f90573-203c-b162-b2be-786cf48efb64",
<<<<<<< HEAD
        "x-ms-request-id": "aec01056-701e-0087-395d-0549a7000000",
        "x-ms-version": "2020-12-06"
=======
        "x-ms-request-id": "19d1b362-601e-0003-2cd9-8a5459000000",
        "x-ms-version": "2021-02-12"
>>>>>>> 7e782c87
      },
      "ResponseBody": []
    },
    {
      "RequestUri": "https://1ycxscnapbl2prdev19a.blob.preprod.core.windows.net/test-container-447aafb1-c447-ace2-c3e7-6285a1beb63b/test-blob-8c10f724-345a-70a2-67bf-567d116c6467",
      "RequestMethod": "PUT",
      "RequestHeaders": {
        "Accept": "application/xml",
        "Authorization": "Sanitized",
        "Content-Length": "1024",
        "Content-Type": "application/octet-stream",
        "traceparent": "00-2712e2b0aa01d34b9492afb627cff955-c2ecd843a4985c43-00",
        "User-Agent": [
          "azsdk-net-Storage.Blobs/12.10.0-alpha.20210806.1",
          "(.NET 5.0.8; Microsoft Windows 10.0.19043)"
        ],
        "x-ms-blob-type": "BlockBlob",
        "x-ms-client-request-id": "bc03b823-18c7-f423-cb83-ceb29f537366",
        "x-ms-date": "Fri, 06 Aug 2021 15:44:08 GMT",
        "x-ms-return-client-request-id": "true",
<<<<<<< HEAD
        "x-ms-version": "2020-12-06"
=======
        "x-ms-version": "2021-02-12"
>>>>>>> 7e782c87
      },
      "RequestBody": "05URm8Tu/zh199w9yNzFXs5OUVBMiHI\u002BY4lgfcrkn0VaEJhffWCgNvjYFmJYZKeL\u002BfeuwhsTGksi0jc7jYFtkFiW47hDZuFurhtYdHEQ5v7h1YPSNt0qRvVMPaooZah2aoUKwYHvR5MWPxT/u6bZEes4Wbj\u002Bm1l6a5zC9ig2RUhz4gnrBiV98Y7wvPbIKotPcyu\u002B8AvveM8rj1XkLVBq3/rLjNmd7gvGu2cpDd5iskERcoP9d1U9g2o6v3fPmMQ9htz8/J6xsYQf\u002BDWjxmrwydwU0rrNbGiljglvYi6U9yKj7IcCZrWiYMH\u002B3X8fmbz/SvaausUJcBl0V22VQk9ViwESANri7WImcnL5zo/ohfVMbxg4\u002Bjxcmntujg5IDR1yqFJ\u002BDJjiHVyTc0hTD6KKi9J3SNM2HZDEtmZedF9U3mRVhyU8anhcaVG8pIfzCYrZ5AI80MRJO4vBuVYyhKn8P5Tk/oh8TSFZG9\u002BBenkJ0K3chI9dGA6gC0yaerAiKuWov2XyDwoBXJbg4rXlyMERuOmpVv8ZnyeGQ/I84tNxN/D62boUF8Gi2ij5fDVZukOLiMLHedPmjiA\u002BbMsYxXrDb6rE6\u002B4G/aEnBnvWICPxLImvsVoRqb4cE0qa1qv1ihWuNgyLlM9UhIohn3JYD278TD9CaBQfssbsp9ekayf2MnxmKOkWZZe5WizP7wpMxATbnolrsiEAjoRGn\u002B34sBljK2z18eaF5ueniQ7nUMK7n\u002BLSyM2dioBbZZpl0MaqwKkSa8SdVtMeVreixCkSGT3Civ8KJehMxaDsmotLHxUg/Mhk1eT9HUgPtHIV\u002B8ZWSExdo0XHoJvBxaUksbxI0jaigcdgrUNYxGy2\u002B3F2N8ralVE\u002B7nzPWVwtow8\u002B2WyMx\u002BE7cnn\u002B9psIBN7ZEKUpS47bSRtrCeS60yhqMwo0GusAKjSQOsRQ3J\u002B2Neqd9ki3A1iBY49RIb38gJ9Qk8KQ1Onz2OZxmRDJim17tNT5Hdzfsy\u002Bys7Zbrwh2k7ol/0jdJWEAqR1iRmpHt9gi1WzpAmPDcOCS3iAzmCnd\u002BgVWpIskno9y\u002BXO\u002BfWzFavveONmcjZBWYo5nSkdAzRHzhExk8RNN/TfddgnwBPNzzHMlVF9QQWx1/0H8vVNHMSxhyvkgYXnokTqivxaGZl6b833TG3myo0Pf7vHRUEDjlUTdjjn6U2v6PcIkrYJW7pnjYMnVcxayrie1QXKHFkD6vinRqdckoaAS2d22jvbBiABY7vB3DiEuKt8SRBL5cieBKu9YhEXBvr8pw5o4/CAx9LhxLyhQgrAIo373ElyNGGa2NGMGaAS7li8wTkqH9S6/4U9ah0P\u002BMac\u002BUOHGyqxim6szgce8Kg==",
      "StatusCode": 201,
      "ResponseHeaders": {
        "Content-MD5": "oyFRv8dq4nci0J7NbArsqw==",
        "Date": "Fri, 06 Aug 2021 15:44:09 GMT",
        "ETag": "\u00220x8D958F107CBCB97\u0022",
        "Last-Modified": "Fri, 06 Aug 2021 15:44:09 GMT",
        "Transfer-Encoding": "chunked",
        "x-ms-client-request-id": "bc03b823-18c7-f423-cb83-ceb29f537366",
        "x-ms-content-crc64": "s\u002BqfWao51nw=",
        "x-ms-request-id": "19d1b364-601e-0003-2dd9-8a5459000000",
        "x-ms-request-server-encrypted": "true",
<<<<<<< HEAD
        "x-ms-version": "2020-12-06",
        "x-ms-version-id": "2021-02-17T18:47:52.7303976Z"
=======
        "x-ms-version": "2021-02-12"
>>>>>>> 7e782c87
      },
      "ResponseBody": []
    },
    {
      "RequestUri": "https://1ycxscnapbl2prdev19a.blob.preprod.core.windows.net/test-container-447aafb1-c447-ace2-c3e7-6285a1beb63b/test-blob-8c10f724-345a-70a2-67bf-567d116c6467",
      "RequestMethod": "HEAD",
      "RequestHeaders": {
        "Accept": "application/xml",
        "Authorization": "Sanitized",
        "traceparent": "00-c834a1803df15743a5a3f3ccb07c3c32-fd69aad6850e8947-00",
        "User-Agent": [
          "azsdk-net-Storage.Blobs/12.10.0-alpha.20210806.1",
          "(.NET 5.0.8; Microsoft Windows 10.0.19043)"
        ],
        "x-ms-client-request-id": "c90f1a67-00c4-7462-91c2-cd755181c62c",
        "x-ms-date": "Fri, 06 Aug 2021 15:44:08 GMT",
        "x-ms-return-client-request-id": "true",
<<<<<<< HEAD
        "x-ms-version": "2020-12-06"
=======
        "x-ms-version": "2021-02-12"
>>>>>>> 7e782c87
      },
      "RequestBody": null,
      "StatusCode": 200,
      "ResponseHeaders": {
        "Accept-Ranges": "bytes",
        "Content-Length": "1024",
        "Content-MD5": "oyFRv8dq4nci0J7NbArsqw==",
        "Content-Type": "application/octet-stream",
        "Date": "Fri, 06 Aug 2021 15:44:09 GMT",
        "ETag": "\u00220x8D958F107CBCB97\u0022",
        "Last-Modified": "Fri, 06 Aug 2021 15:44:09 GMT",
        "x-ms-access-tier": "Cool",
        "x-ms-access-tier-inferred": "true",
        "x-ms-blob-type": "BlockBlob",
        "x-ms-client-request-id": "c90f1a67-00c4-7462-91c2-cd755181c62c",
        "x-ms-creation-time": "Fri, 06 Aug 2021 15:44:09 GMT",
        "x-ms-group": "$superuser",
        "x-ms-lease-state": "available",
        "x-ms-lease-status": "unlocked",
        "x-ms-owner": "$superuser",
        "x-ms-permissions": "rw-r-----",
        "x-ms-request-id": "19d1b365-601e-0003-2ed9-8a5459000000",
        "x-ms-resource-type": "file",
        "x-ms-server-encrypted": "true",
<<<<<<< HEAD
        "x-ms-version": "2020-12-06",
        "x-ms-version-id": "2021-02-17T18:47:52.7303976Z"
=======
        "x-ms-version": "2021-02-12"
>>>>>>> 7e782c87
      },
      "ResponseBody": []
    },
    {
      "RequestUri": "https://1ycxscnapbl2prdev19a.blob.preprod.core.windows.net/test-container-447aafb1-c447-ace2-c3e7-6285a1beb63b/test-blob-8c10f724-345a-70a2-67bf-567d116c6467?comp=properties",
      "RequestMethod": "PUT",
      "RequestHeaders": {
        "Accept": "application/xml",
        "Authorization": "Sanitized",
        "If-None-Match": "0x8D958F107CBCB97",
        "traceparent": "00-f6cba94223e4154490e82a163c35e416-2dfbf5ac351fef49-00",
        "User-Agent": [
          "azsdk-net-Storage.Blobs/12.10.0-alpha.20210806.1",
          "(.NET 5.0.8; Microsoft Windows 10.0.19043)"
        ],
        "x-ms-client-request-id": "844b7808-a944-02a2-544f-140edc90bff1",
        "x-ms-date": "Fri, 06 Aug 2021 15:44:08 GMT",
        "x-ms-return-client-request-id": "true",
<<<<<<< HEAD
        "x-ms-version": "2020-12-06"
=======
        "x-ms-version": "2021-02-12"
>>>>>>> 7e782c87
      },
      "RequestBody": null,
      "StatusCode": 412,
      "ResponseHeaders": {
        "Content-Length": "252",
        "Content-Type": "application/xml",
        "Date": "Fri, 06 Aug 2021 15:44:09 GMT",
        "x-ms-client-request-id": "844b7808-a944-02a2-544f-140edc90bff1",
        "x-ms-error-code": "ConditionNotMet",
<<<<<<< HEAD
        "x-ms-request-id": "aec01069-701e-0087-445d-0549a7000000",
        "x-ms-version": "2020-12-06"
=======
        "x-ms-request-id": "19d1b366-601e-0003-2fd9-8a5459000000",
        "x-ms-version": "2021-02-12"
>>>>>>> 7e782c87
      },
      "ResponseBody": [
        "\uFEFF\u003C?xml version=\u00221.0\u0022 encoding=\u0022utf-8\u0022?\u003E\u003CError\u003E\u003CCode\u003EConditionNotMet\u003C/Code\u003E\u003CMessage\u003EThe condition specified using HTTP conditional header(s) is not met.\n",
        "RequestId:19d1b366-601e-0003-2fd9-8a5459000000\n",
        "Time:2021-08-06T15:44:09.2126234Z\u003C/Message\u003E\u003C/Error\u003E"
      ]
    },
    {
      "RequestUri": "https://1ycxscnapbl2prdev19a.blob.preprod.core.windows.net/test-container-447aafb1-c447-ace2-c3e7-6285a1beb63b?restype=container",
      "RequestMethod": "DELETE",
      "RequestHeaders": {
        "Accept": "application/xml",
        "Authorization": "Sanitized",
        "traceparent": "00-13afc3f95460804a98237589670c21ea-cb1e3862a66f4a4b-00",
        "User-Agent": [
          "azsdk-net-Storage.Blobs/12.10.0-alpha.20210806.1",
          "(.NET 5.0.8; Microsoft Windows 10.0.19043)"
        ],
        "x-ms-client-request-id": "d96c9343-4136-90e8-4733-26fa78b09e21",
        "x-ms-date": "Fri, 06 Aug 2021 15:44:08 GMT",
        "x-ms-return-client-request-id": "true",
<<<<<<< HEAD
        "x-ms-version": "2020-12-06"
=======
        "x-ms-version": "2021-02-12"
>>>>>>> 7e782c87
      },
      "RequestBody": null,
      "StatusCode": 202,
      "ResponseHeaders": {
        "Date": "Fri, 06 Aug 2021 15:44:09 GMT",
        "Transfer-Encoding": "chunked",
        "x-ms-client-request-id": "d96c9343-4136-90e8-4733-26fa78b09e21",
<<<<<<< HEAD
        "x-ms-request-id": "aec0106d-701e-0087-475d-0549a7000000",
        "x-ms-version": "2020-12-06"
=======
        "x-ms-request-id": "19d1b367-601e-0003-30d9-8a5459000000",
        "x-ms-version": "2021-02-12"
>>>>>>> 7e782c87
      },
      "ResponseBody": []
    },
    {
      "RequestUri": "https://1ycxscnapbl2prdev19a.blob.preprod.core.windows.net/test-container-a5db5732-f3f8-09de-6d70-29ae92d04ae0?restype=container",
      "RequestMethod": "PUT",
      "RequestHeaders": {
        "Accept": "application/xml",
        "Authorization": "Sanitized",
        "traceparent": "00-f0c47576a767c84988578fe580e78291-28ceee8ee3df6c4d-00",
        "User-Agent": [
          "azsdk-net-Storage.Blobs/12.10.0-alpha.20210806.1",
          "(.NET 5.0.8; Microsoft Windows 10.0.19043)"
        ],
        "x-ms-blob-public-access": "container",
        "x-ms-client-request-id": "609ff5f7-8697-50a8-b563-6bc51739fe77",
        "x-ms-date": "Fri, 06 Aug 2021 15:44:08 GMT",
        "x-ms-return-client-request-id": "true",
<<<<<<< HEAD
        "x-ms-version": "2020-12-06"
=======
        "x-ms-version": "2021-02-12"
>>>>>>> 7e782c87
      },
      "RequestBody": null,
      "StatusCode": 201,
      "ResponseHeaders": {
        "Date": "Fri, 06 Aug 2021 15:44:09 GMT",
        "ETag": "\u00220x8D958F107F997A5\u0022",
        "Last-Modified": "Fri, 06 Aug 2021 15:44:09 GMT",
        "Transfer-Encoding": "chunked",
        "x-ms-client-request-id": "609ff5f7-8697-50a8-b563-6bc51739fe77",
<<<<<<< HEAD
        "x-ms-request-id": "de110c3d-c01e-0014-6d5d-0592ad000000",
        "x-ms-version": "2020-12-06"
=======
        "x-ms-request-id": "19d1b368-601e-0003-31d9-8a5459000000",
        "x-ms-version": "2021-02-12"
>>>>>>> 7e782c87
      },
      "ResponseBody": []
    },
    {
      "RequestUri": "https://1ycxscnapbl2prdev19a.blob.preprod.core.windows.net/test-container-a5db5732-f3f8-09de-6d70-29ae92d04ae0/test-blob-04d745e9-55e4-4cfe-9b09-ea90afb6305c",
      "RequestMethod": "PUT",
      "RequestHeaders": {
        "Accept": "application/xml",
        "Authorization": "Sanitized",
        "Content-Length": "1024",
        "Content-Type": "application/octet-stream",
        "traceparent": "00-a86463d58f4eb147a5ccfcdad8244e86-9f67a4a6ce5de14d-00",
        "User-Agent": [
          "azsdk-net-Storage.Blobs/12.10.0-alpha.20210806.1",
          "(.NET 5.0.8; Microsoft Windows 10.0.19043)"
        ],
        "x-ms-blob-type": "BlockBlob",
        "x-ms-client-request-id": "c21b3b53-c380-36bf-80eb-313f8eb2fa2b",
        "x-ms-date": "Fri, 06 Aug 2021 15:44:08 GMT",
        "x-ms-return-client-request-id": "true",
<<<<<<< HEAD
        "x-ms-version": "2020-12-06"
=======
        "x-ms-version": "2021-02-12"
>>>>>>> 7e782c87
      },
      "RequestBody": "D3\u002B3nDDqSJ3Le5PAeva6gWnLPpM5XMWh91LEjpsYoP4yD7WYgmFH/vw5OWnCPtGlTmkn43edIrO5FaXdJroBs9qUjmtAIv8HhD\u002BWACNc37mBHj8x8LyGlO0C32y8adhCOIaOLq9mZCxqIF84ByKQXDbrXAd60MIdDfl9PkOSShtnVMiczrAJGroTxtBdTo3LcoI10QzRx2fEcCC16Cbo2NVD0LJa846F4kFNZwnxv75sssvAXXkOlY1g2F2QUzGTK\u002B77Gn7acH70r\u002B/KhGBe0rBiSTZbJ3pcNTsl\u002Bhow9Y4QuTsa9qVAkkFNzK2KQxEsAQWsLQr7OANznuRDtHZkw7pgusokQ9wKIbb0DlrN0vEp\u002BfgUhMeEFIE3plfA/d7K6AnyKYlGCL4poQtTByqppszzGbt\u002BTz/y3KVI7JyFSiTXKSVR2qho4vE66\u002BK8MA1XjgCKzeQjTJnJAE3j/hsho1fne90FV8wjizbKRGNdNqyY8F2c\u002BnxAtNyLh9lbhOTVGEeK1LQvUjc0ZkGtWQg2bMmgSw29hanapscAec/yyAZS9Csb0mH4aJ4maJM7k1vUVBoQujnWF5Oery7sLthnQp47W2TcGppoqOJvlxwVnxNsKyS14g3Me9yXfCIzCznFvyX0ADf2\u002BDqApxFXZ4B2iRAagAKzsmCRbuCIRJ53NJ2oqtj3IJ/cdjPqNDr7dRNcIPMSGYo3EQzFY5JXbbObCHJ0r72of2lxPgrPyX0llvjMLCOqZRsScZnLMbwNhAiATivHh8ZWs6GKoNqAaEiPn82Zi0GP8aNXYT4k3U6sZLkBT3pSXg8ydXiCIMRAkQlQPJHvc/nG8F2IbyWIMtZT3TwgfxjOPEG\u002BZxXJDdDeFs8106C8vPDAO14cyu7pqkOhL0KIHxLwgv9QMQzj/OONqVhVUl41lyFMYES6sXJS1L3SKN2NVve9RVCha4vk3T57jiCVk1fka5ghPL/ONdCM/lxPEdQFAFJhmA0OlCuVZ4IFPiNSvEBl7bxFaxo37g9/FWwvlcxpdo3NNPtJ1ddsjNQ8yPetOkEb6SMXv5U4Kan\u002Bjn6/ZdK2m8iVhIhFGxfl2d5F\u002BiUY0torE6upUrb4lQpRS0dYrSYBhi0uF7a51s0LMuW28i6D5rykk1InDEkRne9989DQjCy4Q3T46bskcT3dnR/RQqLczWWKtBnU2nrjHHrGO\u002BL9Oqa4/q66i/wBfyIUSW4qQFtMoSVrRdgT42n5FcxBXTVa4GN5GEPzIUJoiTX3wJELudweepq9kfTNpRpFwHYvwCHsuWgLsCcXWX/jAryjHCPX7lvwIuObnU5uq3MorWDMOckTCgYo/wi0ByAa2o84Koj3btIaP509UQ==",
      "StatusCode": 201,
      "ResponseHeaders": {
        "Content-MD5": "qttARGpX\u002BuJzCpmwyPETyQ==",
        "Date": "Fri, 06 Aug 2021 15:44:09 GMT",
        "ETag": "\u00220x8D958F1080A2ECD\u0022",
        "Last-Modified": "Fri, 06 Aug 2021 15:44:09 GMT",
        "Transfer-Encoding": "chunked",
        "x-ms-client-request-id": "c21b3b53-c380-36bf-80eb-313f8eb2fa2b",
        "x-ms-content-crc64": "vWEwGe5PWHg=",
        "x-ms-request-id": "19d1b36a-601e-0003-32d9-8a5459000000",
        "x-ms-request-server-encrypted": "true",
<<<<<<< HEAD
        "x-ms-version": "2020-12-06",
        "x-ms-version-id": "2021-02-17T18:47:53.2477688Z"
=======
        "x-ms-version": "2021-02-12"
>>>>>>> 7e782c87
      },
      "ResponseBody": []
    },
    {
      "RequestUri": "https://1ycxscnapbl2prdev19a.blob.preprod.core.windows.net/test-container-a5db5732-f3f8-09de-6d70-29ae92d04ae0/test-blob-04d745e9-55e4-4cfe-9b09-ea90afb6305c?comp=properties",
      "RequestMethod": "PUT",
      "RequestHeaders": {
        "Accept": "application/xml",
        "Authorization": "Sanitized",
        "traceparent": "00-26ad186ae18cf842ae953d1fd773c557-233ac10bed763641-00",
        "User-Agent": [
          "azsdk-net-Storage.Blobs/12.10.0-alpha.20210806.1",
          "(.NET 5.0.8; Microsoft Windows 10.0.19043)"
        ],
        "x-ms-client-request-id": "03c7e3bf-7b82-58d1-5a66-83c9bd6c9064",
        "x-ms-date": "Fri, 06 Aug 2021 15:44:09 GMT",
        "x-ms-lease-id": "93379b1f-8dc2-533c-153e-9a252c13695b",
        "x-ms-return-client-request-id": "true",
<<<<<<< HEAD
        "x-ms-version": "2020-12-06"
=======
        "x-ms-version": "2021-02-12"
>>>>>>> 7e782c87
      },
      "RequestBody": null,
      "StatusCode": 412,
      "ResponseHeaders": {
        "Content-Length": "241",
        "Content-Type": "application/xml",
        "Date": "Fri, 06 Aug 2021 15:44:09 GMT",
        "x-ms-client-request-id": "03c7e3bf-7b82-58d1-5a66-83c9bd6c9064",
        "x-ms-error-code": "LeaseNotPresentWithBlobOperation",
<<<<<<< HEAD
        "x-ms-request-id": "de110c57-c01e-0014-025d-0592ad000000",
        "x-ms-version": "2020-12-06"
=======
        "x-ms-request-id": "19d1b36b-601e-0003-33d9-8a5459000000",
        "x-ms-version": "2021-02-12"
>>>>>>> 7e782c87
      },
      "ResponseBody": [
        "\uFEFF\u003C?xml version=\u00221.0\u0022 encoding=\u0022utf-8\u0022?\u003E\u003CError\u003E\u003CCode\u003ELeaseNotPresentWithBlobOperation\u003C/Code\u003E\u003CMessage\u003EThere is currently no lease on the blob.\n",
        "RequestId:19d1b36b-601e-0003-33d9-8a5459000000\n",
        "Time:2021-08-06T15:44:09.5476286Z\u003C/Message\u003E\u003C/Error\u003E"
      ]
    },
    {
      "RequestUri": "https://1ycxscnapbl2prdev19a.blob.preprod.core.windows.net/test-container-a5db5732-f3f8-09de-6d70-29ae92d04ae0?restype=container",
      "RequestMethod": "DELETE",
      "RequestHeaders": {
        "Accept": "application/xml",
        "Authorization": "Sanitized",
        "traceparent": "00-b718ee2840d0a4488975cae7339d3292-3e89fb86b1bef447-00",
        "User-Agent": [
          "azsdk-net-Storage.Blobs/12.10.0-alpha.20210806.1",
          "(.NET 5.0.8; Microsoft Windows 10.0.19043)"
        ],
        "x-ms-client-request-id": "ab7f5674-f6eb-5aa9-e791-b4fc7f375b09",
        "x-ms-date": "Fri, 06 Aug 2021 15:44:09 GMT",
        "x-ms-return-client-request-id": "true",
<<<<<<< HEAD
        "x-ms-version": "2020-12-06"
=======
        "x-ms-version": "2021-02-12"
>>>>>>> 7e782c87
      },
      "RequestBody": null,
      "StatusCode": 202,
      "ResponseHeaders": {
        "Date": "Fri, 06 Aug 2021 15:44:09 GMT",
        "Transfer-Encoding": "chunked",
        "x-ms-client-request-id": "ab7f5674-f6eb-5aa9-e791-b4fc7f375b09",
<<<<<<< HEAD
        "x-ms-request-id": "de110c62-c01e-0014-0a5d-0592ad000000",
        "x-ms-version": "2020-12-06"
=======
        "x-ms-request-id": "19d1b36c-601e-0003-34d9-8a5459000000",
        "x-ms-version": "2021-02-12"
>>>>>>> 7e782c87
      },
      "ResponseBody": []
    }
  ],
  "Variables": {
    "DateTimeOffsetNow": "2021-08-06T10:44:07.4540759-05:00",
    "RandomSeed": "1370347203",
    "Storage_TestConfigDefault": "ProductionTenant\n1ycxscnapbl2prdev19a\nU2FuaXRpemVk\nhttps://1ycxscnapbl2prdev19a.blob.preprod.core.windows.net\nhttps://1ycxscnapbl2prdev19a.file.core.windows.net\nhttps://1ycxscnapbl2prdev19a.queue.core.windows.net\nhttps://1ycxscnapbl2prdev19a.table.core.windows.net\n\n\n\n\nhttps://1ycxscnapbl2prdev19a-secondary.blob.core.windows.net\nhttps://1ycxscnapbl2prdev19a-secondary.file.core.windows.net\nhttps://1ycxscnapbl2prdev19a-secondary.queue.core.windows.net\nhttps://1ycxscnapbl2prdev19a-secondary.table.core.windows.net\n\nSanitized\n\n\nCloud\nBlobEndpoint=https://1ycxscnapbl2prdev19a.blob.preprod.core.windows.net/;QueueEndpoint=https://1ycxscnapbl2prdev19a.queue.core.windows.net/;FileEndpoint=https://1ycxscnapbl2prdev19a.file.core.windows.net/;BlobSecondaryEndpoint=https://1ycxscnapbl2prdev19a-secondary.blob.core.windows.net/;QueueSecondaryEndpoint=https://1ycxscnapbl2prdev19a-secondary.queue.core.windows.net/;FileSecondaryEndpoint=https://1ycxscnapbl2prdev19a-secondary.file.core.windows.net/;AccountName=1ycxscnapbl2prdev19a;AccountKey=Kg==;\nscope-1\n\n"
  }
}<|MERGE_RESOLUTION|>--- conflicted
+++ resolved
@@ -15,11 +15,7 @@
         "x-ms-client-request-id": "20c4e123-0b55-173f-a6f9-3ecd798ea114",
         "x-ms-date": "Fri, 06 Aug 2021 15:44:07 GMT",
         "x-ms-return-client-request-id": "true",
-<<<<<<< HEAD
-        "x-ms-version": "2020-12-06"
-=======
-        "x-ms-version": "2021-02-12"
->>>>>>> 7e782c87
+        "x-ms-version": "2021-02-12"
       },
       "RequestBody": null,
       "StatusCode": 201,
@@ -29,13 +25,8 @@
         "Last-Modified": "Fri, 06 Aug 2021 15:44:07 GMT",
         "Transfer-Encoding": "chunked",
         "x-ms-client-request-id": "20c4e123-0b55-173f-a6f9-3ecd798ea114",
-<<<<<<< HEAD
-        "x-ms-request-id": "34b6866a-001e-009d-2a5d-052878000000",
-        "x-ms-version": "2020-12-06"
-=======
         "x-ms-request-id": "19d1b351-601e-0003-20d9-8a5459000000",
         "x-ms-version": "2021-02-12"
->>>>>>> 7e782c87
       },
       "ResponseBody": []
     },
@@ -56,11 +47,7 @@
         "x-ms-client-request-id": "26b88753-797b-d484-1f10-40cb1b89fdb2",
         "x-ms-date": "Fri, 06 Aug 2021 15:44:07 GMT",
         "x-ms-return-client-request-id": "true",
-<<<<<<< HEAD
-        "x-ms-version": "2020-12-06"
-=======
-        "x-ms-version": "2021-02-12"
->>>>>>> 7e782c87
+        "x-ms-version": "2021-02-12"
       },
       "RequestBody": "mYqK0DxZA6F1qBfxkRIvV1fWWwe35DV3cGqMoOA7\u002BtEGGTTuA9DYaz/XAKuUf8iBhdOsRnnrbbRUE2DSzGLAOq1F6njeQFSH/fDI4OSK4/ChCxsNjrRXGqx/me9wBp7cFsX\u002BTpRQokR/JUiJIo3QyjBvMMFGsqz47dDLXqZkFvdR7Mkei5RcUWjXjmhszvcfrs\u002B/AdbdlmMZBWHEhEOeGw5RNzbDsj6cE99YbyRDjB/YrK/XpBUhdFZlBIYyl8wlOXNZG5bBW/yQI\u002B33hCY/1XlB7NeTxnb5MMPgXq24aXsSMzax6XGIFlCzRoAnKu8vJi4N8ar0kXL8YOrT4P1O2Lpx5FHwjewHuNWH4ID10QbTsTh\u002BqnfRHaHEtIiGtTZTZG3GtkWePphCBTjVbbHxB4/k/y/E0C1CoMevLNljgAOfM3sTLxvANXKgO6U/\u002B6/w0q34obUGj5Q/gxV\u002B7hK\u002B34Q0NTo13dh0JMq9JJSIAqUXv1ksat9OmKPn1KsFQkdf4VwgC8Z0u/TVhH3qSWr/toFwZi\u002B5knSl5p2WTQksbuGDXUI3aPffogNkVuZhY0856B0qldwYpk7neiUp3m7qqBWcZ\u002BwnyE2JkcMrVDuORIJNXWXsAtgFa7fzT\u002B3StcSVea7RxfxjESDPoAQY7FETWTai24AJ/qU8l/s0NHhfttv/ldqNvX6F6kxFHGHU7H5l4Pa3L9pEjHsIlC0BLt2nb\u002BopGVZ3hZy3HfAzw\u002BFDaKp8z1OBqIYAuglfhChQg7xvna13qtMo7lta/xLqEMiZxSyDhF6JJsdkKV5NFwFzZpkzxCY0zL7WVOD3J6h0FapBxb/7zf9d5XbmE4B12tZa5pl4t0uhZflurDB\u002Bkv8e7xSzDFJCeJma1d\u002BvTrg9YXkKnUAP\u002B11en1/FjCDO31N3xyNrwc6EGG4A3uFs8RdAMEu2c/S/D/S2VGzyfOt4y/aLOIaV0aCqhoXRDx188q1IhVvVGGteuLgvtWxikZuDhxLr4LmQq1\u002BrC\u002B1u7QDWOmK\u002BqvePo7OKLIDOZhwzSPTpTocLkRH0uNr8KQx98Mu4WHoJo\u002Bek8\u002BNeYLM4wURCd8P5hJ54y6lQyvEdknmnDDy1Fg2iKaUNRVqkrDBeu/aVurJJhGssP43RuNn1h2Fqt1N2g6o2n00e6z9E1B948g76h9fHXojRiNaA0XDLF775OvTc5zdMXhtkKpgs6GttWMbK\u002Bv\u002BJolnLpfvTtc7cUtSASpoqmwvWrim8YjPvpaBrEniqABy/b5ebEUE8eKhMh9jEq53RQ7y79EzVzUAm2wBaaKNVMlG3wdsDj4nJmjaAcNpaK/oCms\u002B87wzQ6aJWdDZB4Q8F9lWGDOnCzrQy8VoVVA==",
       "StatusCode": 201,
@@ -74,12 +61,7 @@
         "x-ms-content-crc64": "SQOhCCZaOo0=",
         "x-ms-request-id": "19d1b353-601e-0003-21d9-8a5459000000",
         "x-ms-request-server-encrypted": "true",
-<<<<<<< HEAD
-        "x-ms-version": "2020-12-06",
-        "x-ms-version-id": "2021-02-17T18:47:51.3744248Z"
-=======
-        "x-ms-version": "2021-02-12"
->>>>>>> 7e782c87
+        "x-ms-version": "2021-02-12"
       },
       "ResponseBody": []
     },
@@ -98,11 +80,7 @@
         "x-ms-client-request-id": "69df9922-efa1-e3d9-e0f7-90f51702b80f",
         "x-ms-date": "Fri, 06 Aug 2021 15:44:07 GMT",
         "x-ms-return-client-request-id": "true",
-<<<<<<< HEAD
-        "x-ms-version": "2020-12-06"
-=======
-        "x-ms-version": "2021-02-12"
->>>>>>> 7e782c87
+        "x-ms-version": "2021-02-12"
       },
       "RequestBody": null,
       "StatusCode": 412,
@@ -112,13 +90,8 @@
         "Date": "Fri, 06 Aug 2021 15:44:07 GMT",
         "x-ms-client-request-id": "69df9922-efa1-e3d9-e0f7-90f51702b80f",
         "x-ms-error-code": "ConditionNotMet",
-<<<<<<< HEAD
-        "x-ms-request-id": "34b68693-001e-009d-4d5d-052878000000",
-        "x-ms-version": "2020-12-06"
-=======
         "x-ms-request-id": "19d1b354-601e-0003-22d9-8a5459000000",
         "x-ms-version": "2021-02-12"
->>>>>>> 7e782c87
       },
       "ResponseBody": [
         "\uFEFF\u003C?xml version=\u00221.0\u0022 encoding=\u0022utf-8\u0022?\u003E\u003CError\u003E\u003CCode\u003EConditionNotMet\u003C/Code\u003E\u003CMessage\u003EThe condition specified using HTTP conditional header(s) is not met.\n",
@@ -140,11 +113,7 @@
         "x-ms-client-request-id": "82a9b7fe-94aa-cb10-bb61-10b2f645723e",
         "x-ms-date": "Fri, 06 Aug 2021 15:44:07 GMT",
         "x-ms-return-client-request-id": "true",
-<<<<<<< HEAD
-        "x-ms-version": "2020-12-06"
-=======
-        "x-ms-version": "2021-02-12"
->>>>>>> 7e782c87
+        "x-ms-version": "2021-02-12"
       },
       "RequestBody": null,
       "StatusCode": 202,
@@ -152,13 +121,8 @@
         "Date": "Fri, 06 Aug 2021 15:44:07 GMT",
         "Transfer-Encoding": "chunked",
         "x-ms-client-request-id": "82a9b7fe-94aa-cb10-bb61-10b2f645723e",
-<<<<<<< HEAD
-        "x-ms-request-id": "34b686ae-001e-009d-675d-052878000000",
-        "x-ms-version": "2020-12-06"
-=======
         "x-ms-request-id": "19d1b355-601e-0003-23d9-8a5459000000",
         "x-ms-version": "2021-02-12"
->>>>>>> 7e782c87
       },
       "ResponseBody": []
     },
@@ -177,11 +141,7 @@
         "x-ms-client-request-id": "cfd0a6bc-e4a4-3000-2242-5997779cc02b",
         "x-ms-date": "Fri, 06 Aug 2021 15:44:07 GMT",
         "x-ms-return-client-request-id": "true",
-<<<<<<< HEAD
-        "x-ms-version": "2020-12-06"
-=======
-        "x-ms-version": "2021-02-12"
->>>>>>> 7e782c87
+        "x-ms-version": "2021-02-12"
       },
       "RequestBody": null,
       "StatusCode": 201,
@@ -191,13 +151,8 @@
         "Last-Modified": "Fri, 06 Aug 2021 15:44:08 GMT",
         "Transfer-Encoding": "chunked",
         "x-ms-client-request-id": "cfd0a6bc-e4a4-3000-2242-5997779cc02b",
-<<<<<<< HEAD
-        "x-ms-request-id": "922eb17b-001e-0056-045d-052b2d000000",
-        "x-ms-version": "2020-12-06"
-=======
         "x-ms-request-id": "19d1b356-601e-0003-24d9-8a5459000000",
         "x-ms-version": "2021-02-12"
->>>>>>> 7e782c87
       },
       "ResponseBody": []
     },
@@ -218,11 +173,7 @@
         "x-ms-client-request-id": "5f65b596-9b60-d28e-ac6b-bbb21c0ebd33",
         "x-ms-date": "Fri, 06 Aug 2021 15:44:07 GMT",
         "x-ms-return-client-request-id": "true",
-<<<<<<< HEAD
-        "x-ms-version": "2020-12-06"
-=======
-        "x-ms-version": "2021-02-12"
->>>>>>> 7e782c87
+        "x-ms-version": "2021-02-12"
       },
       "RequestBody": "PRW2ZL/3yoCWxj0W3M055aBc9wpxdbmqwIzmhrho6R\u002BH8Vli5lxrotbNyYfUz2ca5EX46Qux98hbC6MyEUTHLd0ejut01v9D8FQzpKsy1vElzKJzcAAT1vmQBtq4OJGSBZyqtUB8pQ1GtPi3fVMdKTWyDUShVL3cC7jx49AkirfCoZ4OiCCwqSeULbsHW1imc9ylBitN8LHfzaqIisE8ISpA9du0DqEVAWMdDScB1a9fSnD0f4OMdLHsL7p1KB9lWAuRxmZ98WQ7jwTIMOOK3ff7KD9RSKGmtIAqyN/mn9lEt7QbcA5J4lgMuO9/xETNYlHCev/fFA9q6hHmUimFVPAqg3gub23oskbnRY\u002BxJ/A7XGaNIyXaZaOlsIX9Yo8vhmT/VEDLn/Lk2ce5\u002BM5/uMMhqvXD\u002BDDKUB3Vib7o60\u002B2t74rsdKvcL1zqUldIG3UJfjB27iaa44zNQMi9hY0\u002B\u002B54AkAQVAfxcjk4UE7nbC\u002BwAGPGJhCWHEwv93zOjHqnPq1b5R4txNDw0Gl\u002BYRo/TMnUcvWybtTd4ebz4F2LIuW/kRKhi4YRgzyT1VanF7ox8Kqy\u002BhqE9M/ZfgQ3OeNzZa2Dv9AInsBCwu\u002B4Hpl9NskswvCy2CjLOpxDxw2C2klZIHCpI1jqKVHqcDcqy9U1W0c6C3fzwIyEuIQzxdazwOimX/4p1BJwQZieyGfxoG7GDWzFR87RZV/jJGvTtmN6NrBPhGzXDIY1ysneVPglkxcWbLhq7XgZ1PqfRrCnnYs1JJG3oRsC7wDlkH0F8hFnvZBTvUmrEEg3NbByN8bWjS09qTBmbfH7E323hVz7FOHoN4ggU99CiRRIf2xrkLc6DgJQx0ngAFCeWKrM9IrrOyDOiQA9tjpN\u002ByAcHe2FkIPFfHZaq02YCDc4gfs1dZWJXUNLnAe3/VjIAssoxONiGccmBncUkZDTNoHIBTQ/GIaKk8CpOfR7Dn8dkaiBb0NU1WgzDm8ddMuzeGaF7vcjiOpFnTAiuN/Tqvj39v/nUcY9dC/MCwkWbR/19sCN9h\u002BH\u002Bgi\u002BPNETMR2IYGN2Jn3LyyafSHrIV33gLjARLcEeRbTZb/z2KRX0KkIRQ6umn0ahKSua7q2kv6KL3Q6gAQRbaRqunbaA1KIRqh44thPROo7qbwOWhFYHNLBaa0sHVCk\u002BttmQ9wKPIVSIiUSPbAiOuaN/tpEAxOXDp2kGJmlWClb1\u002BQA6QEKMWk6vDvsSeMiny7Goh52XPfHzzFCYifrrMn7umXIIVHhg8lxCUbbqsS6gXlu4roK4XbwORnPx89BTxNx8JN5Vn3c4R5VBVOw7CRsi\u002BCqfMoP8NTy2\u002BQ0Ebv6L7o3abY1PS7/kgGftdwjP0w==",
       "StatusCode": 201,
@@ -236,12 +187,7 @@
         "x-ms-content-crc64": "gLYRzMrAiRA=",
         "x-ms-request-id": "19d1b358-601e-0003-25d9-8a5459000000",
         "x-ms-request-server-encrypted": "true",
-<<<<<<< HEAD
-        "x-ms-version": "2020-12-06",
-        "x-ms-version-id": "2021-02-17T18:47:51.7817165Z"
-=======
-        "x-ms-version": "2021-02-12"
->>>>>>> 7e782c87
+        "x-ms-version": "2021-02-12"
       },
       "ResponseBody": []
     },
@@ -260,11 +206,7 @@
         "x-ms-client-request-id": "c1578e4c-70a2-a172-cafd-4f3af8de3c71",
         "x-ms-date": "Fri, 06 Aug 2021 15:44:07 GMT",
         "x-ms-return-client-request-id": "true",
-<<<<<<< HEAD
-        "x-ms-version": "2020-12-06"
-=======
-        "x-ms-version": "2021-02-12"
->>>>>>> 7e782c87
+        "x-ms-version": "2021-02-12"
       },
       "RequestBody": null,
       "StatusCode": 412,
@@ -274,13 +216,8 @@
         "Date": "Fri, 06 Aug 2021 15:44:07 GMT",
         "x-ms-client-request-id": "c1578e4c-70a2-a172-cafd-4f3af8de3c71",
         "x-ms-error-code": "ConditionNotMet",
-<<<<<<< HEAD
-        "x-ms-request-id": "922eb18b-001e-0056-0e5d-052b2d000000",
-        "x-ms-version": "2020-12-06"
-=======
         "x-ms-request-id": "19d1b359-601e-0003-26d9-8a5459000000",
         "x-ms-version": "2021-02-12"
->>>>>>> 7e782c87
       },
       "ResponseBody": [
         "\uFEFF\u003C?xml version=\u00221.0\u0022 encoding=\u0022utf-8\u0022?\u003E\u003CError\u003E\u003CCode\u003EConditionNotMet\u003C/Code\u003E\u003CMessage\u003EThe condition specified using HTTP conditional header(s) is not met.\n",
@@ -302,11 +239,7 @@
         "x-ms-client-request-id": "8d664050-fcb7-7690-b32e-e2a1b3aa421d",
         "x-ms-date": "Fri, 06 Aug 2021 15:44:08 GMT",
         "x-ms-return-client-request-id": "true",
-<<<<<<< HEAD
-        "x-ms-version": "2020-12-06"
-=======
-        "x-ms-version": "2021-02-12"
->>>>>>> 7e782c87
+        "x-ms-version": "2021-02-12"
       },
       "RequestBody": null,
       "StatusCode": 202,
@@ -314,13 +247,8 @@
         "Date": "Fri, 06 Aug 2021 15:44:07 GMT",
         "Transfer-Encoding": "chunked",
         "x-ms-client-request-id": "8d664050-fcb7-7690-b32e-e2a1b3aa421d",
-<<<<<<< HEAD
-        "x-ms-request-id": "922eb190-001e-0056-125d-052b2d000000",
-        "x-ms-version": "2020-12-06"
-=======
         "x-ms-request-id": "19d1b35a-601e-0003-27d9-8a5459000000",
         "x-ms-version": "2021-02-12"
->>>>>>> 7e782c87
       },
       "ResponseBody": []
     },
@@ -339,11 +267,7 @@
         "x-ms-client-request-id": "319845e9-e683-b50a-5fa0-38f30a18691f",
         "x-ms-date": "Fri, 06 Aug 2021 15:44:08 GMT",
         "x-ms-return-client-request-id": "true",
-<<<<<<< HEAD
-        "x-ms-version": "2020-12-06"
-=======
-        "x-ms-version": "2021-02-12"
->>>>>>> 7e782c87
+        "x-ms-version": "2021-02-12"
       },
       "RequestBody": null,
       "StatusCode": 201,
@@ -353,13 +277,8 @@
         "Last-Modified": "Fri, 06 Aug 2021 15:44:08 GMT",
         "Transfer-Encoding": "chunked",
         "x-ms-client-request-id": "319845e9-e683-b50a-5fa0-38f30a18691f",
-<<<<<<< HEAD
-        "x-ms-request-id": "37c70d37-701e-005c-5c5d-058f9a000000",
-        "x-ms-version": "2020-12-06"
-=======
         "x-ms-request-id": "19d1b35b-601e-0003-28d9-8a5459000000",
         "x-ms-version": "2021-02-12"
->>>>>>> 7e782c87
       },
       "ResponseBody": []
     },
@@ -380,11 +299,7 @@
         "x-ms-client-request-id": "aa1cf35d-c2d9-aa42-5711-c993c3b389cf",
         "x-ms-date": "Fri, 06 Aug 2021 15:44:08 GMT",
         "x-ms-return-client-request-id": "true",
-<<<<<<< HEAD
-        "x-ms-version": "2020-12-06"
-=======
-        "x-ms-version": "2021-02-12"
->>>>>>> 7e782c87
+        "x-ms-version": "2021-02-12"
       },
       "RequestBody": "5cuOx/vBVvFENVjYdscqxtarMJvOemVeoAFvS4hW5Ol\u002Beg4/iaIkeLHWH4sxzCD6DZfdJUaF7mplLyb5Ugtp7lFvWfy56j0zhrfp\u002BFraLdPhdT3weL6i\u002BIuj2ll8KiambTA6wnMjQSNaqZ6PnPYPigJSF9zOeXaSzGFwFRDjt1yQQ4opoGpgvTMalc4fE1yUk1BXKhJJ1/O6p/URsywTd/JC/lhr5emX8VqptOSncrgF24G/jI1JRmuXb/l0TgoHBx7b3BUDKa1nvzi4oCMPEjQ8DNeqU\u002Bpl\u002Bbft1HbvIqJPoa3FzJWjAbLUWM1UkKZHiFzEOEIzXbMzduNdFlU3d5yVaP52SUaemAsk1vodEGkRpUwZKupgHET5klayRutdnOEwvyen0D4WJp83D4e4FWV6THAIHUyxNEy6fbbw61IfxjkZ7VFBadQNAwRLKQ29QHzwOPp6VH\u002BUfora7VOHJTpMF0hNnigTOOKb\u002BxpIZgo//Tw5/7NYpHG6hW7GZnyBhd7J/hLFb6JU3f8Y3llkTBh/m/AXTSWH9HLWkxm5TNJlGnU7fmf4eo6a5SKzQMYYVThWRsqMaji4Qgqf7tuImpAtssTkKM6whyFifGgD07SsvT7gYwYH2bA9gztdWYuyEUqRho0BNCxqpr\u002BpKu3PtG9W8zCdpzeKJtkTpqWSUy2Vr2secUwmqokRdrxGXa7Dbc/LBmZaFWoSB1\u002Bz7o2H11OSE3qBsUIiL0inizB7Q8gqUDjVx0zHOpoBC2ntc7z8ip9ptEk0QbyMqdcds4k5l8SXiJ1UsRAGytjggKbYNbyMqwGREY9/9g98SR50qYcQyHOlVeoep9iOYulwU8AWs3MbkQiIp4Y1GJGO2GjykSBRz7gyM9/RbQMoAq6lDqJOZpWqWRh/iCDtcD1YkM9wnNHJH4QH5ICTSSMEYKTXjwnvP3HTRzcH0keYRMKied00uGXd2\u002B8eR4IUFxD0eid7FuAzaVBdnFWZwUw9b6C\u002B8dBG0Kg\u002B\u002BrMa0PjvvjAnE1cfHC3hbg\u002BM1hsQQxqi4NfiViU/rqp/PBwtGZhYbd4lca71HlJy3IPAufmNLraZd\u002B8gDWgK52Stn98RtFR2NGg969FsrcKEb3mif/Sw8g5lk6GoN2B1G4pJR39zYCguSoWQUEPkLcotm53vZ2hw/azQqyCyzfwIx9BHImVDEQ9QdDVuH6LLgWbWe5vChrMh2UrSorQIe3yIiIhynApl6oqOnvIzAd0KBSq53FJgRUEcJUkbcG9aSPm45pYaWORccZARNOfB7thsyJ2JTp8pKEJHVnbBSnkaNFb5ehtH76xGXWrBThFaWzdxrqjS0PpZjr5T0wFtmycX9/\u002BQx3O9JdjwQw==",
       "StatusCode": 201,
@@ -398,12 +313,7 @@
         "x-ms-content-crc64": "K5AdwQhHefA=",
         "x-ms-request-id": "19d1b35f-601e-0003-29d9-8a5459000000",
         "x-ms-request-server-encrypted": "true",
-<<<<<<< HEAD
-        "x-ms-version": "2020-12-06",
-        "x-ms-version-id": "2021-02-17T18:47:52.210024Z"
-=======
-        "x-ms-version": "2021-02-12"
->>>>>>> 7e782c87
+        "x-ms-version": "2021-02-12"
       },
       "ResponseBody": []
     },
@@ -422,11 +332,7 @@
         "x-ms-client-request-id": "32608827-45bb-2e69-f2bd-811f23677c9c",
         "x-ms-date": "Fri, 06 Aug 2021 15:44:08 GMT",
         "x-ms-return-client-request-id": "true",
-<<<<<<< HEAD
-        "x-ms-version": "2020-12-06"
-=======
-        "x-ms-version": "2021-02-12"
->>>>>>> 7e782c87
+        "x-ms-version": "2021-02-12"
       },
       "RequestBody": null,
       "StatusCode": 412,
@@ -436,13 +342,8 @@
         "Date": "Fri, 06 Aug 2021 15:44:07 GMT",
         "x-ms-client-request-id": "32608827-45bb-2e69-f2bd-811f23677c9c",
         "x-ms-error-code": "ConditionNotMet",
-<<<<<<< HEAD
-        "x-ms-request-id": "37c70d50-701e-005c-705d-058f9a000000",
-        "x-ms-version": "2020-12-06"
-=======
         "x-ms-request-id": "19d1b360-601e-0003-2ad9-8a5459000000",
         "x-ms-version": "2021-02-12"
->>>>>>> 7e782c87
       },
       "ResponseBody": [
         "\uFEFF\u003C?xml version=\u00221.0\u0022 encoding=\u0022utf-8\u0022?\u003E\u003CError\u003E\u003CCode\u003EConditionNotMet\u003C/Code\u003E\u003CMessage\u003EThe condition specified using HTTP conditional header(s) is not met.\n",
@@ -464,11 +365,7 @@
         "x-ms-client-request-id": "3b6b9476-5753-9c14-23db-32686303c39e",
         "x-ms-date": "Fri, 06 Aug 2021 15:44:08 GMT",
         "x-ms-return-client-request-id": "true",
-<<<<<<< HEAD
-        "x-ms-version": "2020-12-06"
-=======
-        "x-ms-version": "2021-02-12"
->>>>>>> 7e782c87
+        "x-ms-version": "2021-02-12"
       },
       "RequestBody": null,
       "StatusCode": 202,
@@ -476,13 +373,8 @@
         "Date": "Fri, 06 Aug 2021 15:44:07 GMT",
         "Transfer-Encoding": "chunked",
         "x-ms-client-request-id": "3b6b9476-5753-9c14-23db-32686303c39e",
-<<<<<<< HEAD
-        "x-ms-request-id": "37c70d84-701e-005c-205d-058f9a000000",
-        "x-ms-version": "2020-12-06"
-=======
         "x-ms-request-id": "19d1b361-601e-0003-2bd9-8a5459000000",
         "x-ms-version": "2021-02-12"
->>>>>>> 7e782c87
       },
       "ResponseBody": []
     },
@@ -501,11 +393,7 @@
         "x-ms-client-request-id": "c8f90573-203c-b162-b2be-786cf48efb64",
         "x-ms-date": "Fri, 06 Aug 2021 15:44:08 GMT",
         "x-ms-return-client-request-id": "true",
-<<<<<<< HEAD
-        "x-ms-version": "2020-12-06"
-=======
-        "x-ms-version": "2021-02-12"
->>>>>>> 7e782c87
+        "x-ms-version": "2021-02-12"
       },
       "RequestBody": null,
       "StatusCode": 201,
@@ -515,13 +403,8 @@
         "Last-Modified": "Fri, 06 Aug 2021 15:44:08 GMT",
         "Transfer-Encoding": "chunked",
         "x-ms-client-request-id": "c8f90573-203c-b162-b2be-786cf48efb64",
-<<<<<<< HEAD
-        "x-ms-request-id": "aec01056-701e-0087-395d-0549a7000000",
-        "x-ms-version": "2020-12-06"
-=======
         "x-ms-request-id": "19d1b362-601e-0003-2cd9-8a5459000000",
         "x-ms-version": "2021-02-12"
->>>>>>> 7e782c87
       },
       "ResponseBody": []
     },
@@ -542,11 +425,7 @@
         "x-ms-client-request-id": "bc03b823-18c7-f423-cb83-ceb29f537366",
         "x-ms-date": "Fri, 06 Aug 2021 15:44:08 GMT",
         "x-ms-return-client-request-id": "true",
-<<<<<<< HEAD
-        "x-ms-version": "2020-12-06"
-=======
-        "x-ms-version": "2021-02-12"
->>>>>>> 7e782c87
+        "x-ms-version": "2021-02-12"
       },
       "RequestBody": "05URm8Tu/zh199w9yNzFXs5OUVBMiHI\u002BY4lgfcrkn0VaEJhffWCgNvjYFmJYZKeL\u002BfeuwhsTGksi0jc7jYFtkFiW47hDZuFurhtYdHEQ5v7h1YPSNt0qRvVMPaooZah2aoUKwYHvR5MWPxT/u6bZEes4Wbj\u002Bm1l6a5zC9ig2RUhz4gnrBiV98Y7wvPbIKotPcyu\u002B8AvveM8rj1XkLVBq3/rLjNmd7gvGu2cpDd5iskERcoP9d1U9g2o6v3fPmMQ9htz8/J6xsYQf\u002BDWjxmrwydwU0rrNbGiljglvYi6U9yKj7IcCZrWiYMH\u002B3X8fmbz/SvaausUJcBl0V22VQk9ViwESANri7WImcnL5zo/ohfVMbxg4\u002Bjxcmntujg5IDR1yqFJ\u002BDJjiHVyTc0hTD6KKi9J3SNM2HZDEtmZedF9U3mRVhyU8anhcaVG8pIfzCYrZ5AI80MRJO4vBuVYyhKn8P5Tk/oh8TSFZG9\u002BBenkJ0K3chI9dGA6gC0yaerAiKuWov2XyDwoBXJbg4rXlyMERuOmpVv8ZnyeGQ/I84tNxN/D62boUF8Gi2ij5fDVZukOLiMLHedPmjiA\u002BbMsYxXrDb6rE6\u002B4G/aEnBnvWICPxLImvsVoRqb4cE0qa1qv1ihWuNgyLlM9UhIohn3JYD278TD9CaBQfssbsp9ekayf2MnxmKOkWZZe5WizP7wpMxATbnolrsiEAjoRGn\u002B34sBljK2z18eaF5ueniQ7nUMK7n\u002BLSyM2dioBbZZpl0MaqwKkSa8SdVtMeVreixCkSGT3Civ8KJehMxaDsmotLHxUg/Mhk1eT9HUgPtHIV\u002B8ZWSExdo0XHoJvBxaUksbxI0jaigcdgrUNYxGy2\u002B3F2N8ralVE\u002B7nzPWVwtow8\u002B2WyMx\u002BE7cnn\u002B9psIBN7ZEKUpS47bSRtrCeS60yhqMwo0GusAKjSQOsRQ3J\u002B2Neqd9ki3A1iBY49RIb38gJ9Qk8KQ1Onz2OZxmRDJim17tNT5Hdzfsy\u002Bys7Zbrwh2k7ol/0jdJWEAqR1iRmpHt9gi1WzpAmPDcOCS3iAzmCnd\u002BgVWpIskno9y\u002BXO\u002BfWzFavveONmcjZBWYo5nSkdAzRHzhExk8RNN/TfddgnwBPNzzHMlVF9QQWx1/0H8vVNHMSxhyvkgYXnokTqivxaGZl6b833TG3myo0Pf7vHRUEDjlUTdjjn6U2v6PcIkrYJW7pnjYMnVcxayrie1QXKHFkD6vinRqdckoaAS2d22jvbBiABY7vB3DiEuKt8SRBL5cieBKu9YhEXBvr8pw5o4/CAx9LhxLyhQgrAIo373ElyNGGa2NGMGaAS7li8wTkqH9S6/4U9ah0P\u002BMac\u002BUOHGyqxim6szgce8Kg==",
       "StatusCode": 201,
@@ -560,12 +439,7 @@
         "x-ms-content-crc64": "s\u002BqfWao51nw=",
         "x-ms-request-id": "19d1b364-601e-0003-2dd9-8a5459000000",
         "x-ms-request-server-encrypted": "true",
-<<<<<<< HEAD
-        "x-ms-version": "2020-12-06",
-        "x-ms-version-id": "2021-02-17T18:47:52.7303976Z"
-=======
-        "x-ms-version": "2021-02-12"
->>>>>>> 7e782c87
+        "x-ms-version": "2021-02-12"
       },
       "ResponseBody": []
     },
@@ -583,11 +457,7 @@
         "x-ms-client-request-id": "c90f1a67-00c4-7462-91c2-cd755181c62c",
         "x-ms-date": "Fri, 06 Aug 2021 15:44:08 GMT",
         "x-ms-return-client-request-id": "true",
-<<<<<<< HEAD
-        "x-ms-version": "2020-12-06"
-=======
-        "x-ms-version": "2021-02-12"
->>>>>>> 7e782c87
+        "x-ms-version": "2021-02-12"
       },
       "RequestBody": null,
       "StatusCode": 200,
@@ -612,12 +482,7 @@
         "x-ms-request-id": "19d1b365-601e-0003-2ed9-8a5459000000",
         "x-ms-resource-type": "file",
         "x-ms-server-encrypted": "true",
-<<<<<<< HEAD
-        "x-ms-version": "2020-12-06",
-        "x-ms-version-id": "2021-02-17T18:47:52.7303976Z"
-=======
-        "x-ms-version": "2021-02-12"
->>>>>>> 7e782c87
+        "x-ms-version": "2021-02-12"
       },
       "ResponseBody": []
     },
@@ -636,11 +501,7 @@
         "x-ms-client-request-id": "844b7808-a944-02a2-544f-140edc90bff1",
         "x-ms-date": "Fri, 06 Aug 2021 15:44:08 GMT",
         "x-ms-return-client-request-id": "true",
-<<<<<<< HEAD
-        "x-ms-version": "2020-12-06"
-=======
-        "x-ms-version": "2021-02-12"
->>>>>>> 7e782c87
+        "x-ms-version": "2021-02-12"
       },
       "RequestBody": null,
       "StatusCode": 412,
@@ -650,13 +511,8 @@
         "Date": "Fri, 06 Aug 2021 15:44:09 GMT",
         "x-ms-client-request-id": "844b7808-a944-02a2-544f-140edc90bff1",
         "x-ms-error-code": "ConditionNotMet",
-<<<<<<< HEAD
-        "x-ms-request-id": "aec01069-701e-0087-445d-0549a7000000",
-        "x-ms-version": "2020-12-06"
-=======
         "x-ms-request-id": "19d1b366-601e-0003-2fd9-8a5459000000",
         "x-ms-version": "2021-02-12"
->>>>>>> 7e782c87
       },
       "ResponseBody": [
         "\uFEFF\u003C?xml version=\u00221.0\u0022 encoding=\u0022utf-8\u0022?\u003E\u003CError\u003E\u003CCode\u003EConditionNotMet\u003C/Code\u003E\u003CMessage\u003EThe condition specified using HTTP conditional header(s) is not met.\n",
@@ -678,11 +534,7 @@
         "x-ms-client-request-id": "d96c9343-4136-90e8-4733-26fa78b09e21",
         "x-ms-date": "Fri, 06 Aug 2021 15:44:08 GMT",
         "x-ms-return-client-request-id": "true",
-<<<<<<< HEAD
-        "x-ms-version": "2020-12-06"
-=======
-        "x-ms-version": "2021-02-12"
->>>>>>> 7e782c87
+        "x-ms-version": "2021-02-12"
       },
       "RequestBody": null,
       "StatusCode": 202,
@@ -690,13 +542,8 @@
         "Date": "Fri, 06 Aug 2021 15:44:09 GMT",
         "Transfer-Encoding": "chunked",
         "x-ms-client-request-id": "d96c9343-4136-90e8-4733-26fa78b09e21",
-<<<<<<< HEAD
-        "x-ms-request-id": "aec0106d-701e-0087-475d-0549a7000000",
-        "x-ms-version": "2020-12-06"
-=======
         "x-ms-request-id": "19d1b367-601e-0003-30d9-8a5459000000",
         "x-ms-version": "2021-02-12"
->>>>>>> 7e782c87
       },
       "ResponseBody": []
     },
@@ -715,11 +562,7 @@
         "x-ms-client-request-id": "609ff5f7-8697-50a8-b563-6bc51739fe77",
         "x-ms-date": "Fri, 06 Aug 2021 15:44:08 GMT",
         "x-ms-return-client-request-id": "true",
-<<<<<<< HEAD
-        "x-ms-version": "2020-12-06"
-=======
-        "x-ms-version": "2021-02-12"
->>>>>>> 7e782c87
+        "x-ms-version": "2021-02-12"
       },
       "RequestBody": null,
       "StatusCode": 201,
@@ -729,13 +572,8 @@
         "Last-Modified": "Fri, 06 Aug 2021 15:44:09 GMT",
         "Transfer-Encoding": "chunked",
         "x-ms-client-request-id": "609ff5f7-8697-50a8-b563-6bc51739fe77",
-<<<<<<< HEAD
-        "x-ms-request-id": "de110c3d-c01e-0014-6d5d-0592ad000000",
-        "x-ms-version": "2020-12-06"
-=======
         "x-ms-request-id": "19d1b368-601e-0003-31d9-8a5459000000",
         "x-ms-version": "2021-02-12"
->>>>>>> 7e782c87
       },
       "ResponseBody": []
     },
@@ -756,11 +594,7 @@
         "x-ms-client-request-id": "c21b3b53-c380-36bf-80eb-313f8eb2fa2b",
         "x-ms-date": "Fri, 06 Aug 2021 15:44:08 GMT",
         "x-ms-return-client-request-id": "true",
-<<<<<<< HEAD
-        "x-ms-version": "2020-12-06"
-=======
-        "x-ms-version": "2021-02-12"
->>>>>>> 7e782c87
+        "x-ms-version": "2021-02-12"
       },
       "RequestBody": "D3\u002B3nDDqSJ3Le5PAeva6gWnLPpM5XMWh91LEjpsYoP4yD7WYgmFH/vw5OWnCPtGlTmkn43edIrO5FaXdJroBs9qUjmtAIv8HhD\u002BWACNc37mBHj8x8LyGlO0C32y8adhCOIaOLq9mZCxqIF84ByKQXDbrXAd60MIdDfl9PkOSShtnVMiczrAJGroTxtBdTo3LcoI10QzRx2fEcCC16Cbo2NVD0LJa846F4kFNZwnxv75sssvAXXkOlY1g2F2QUzGTK\u002B77Gn7acH70r\u002B/KhGBe0rBiSTZbJ3pcNTsl\u002Bhow9Y4QuTsa9qVAkkFNzK2KQxEsAQWsLQr7OANznuRDtHZkw7pgusokQ9wKIbb0DlrN0vEp\u002BfgUhMeEFIE3plfA/d7K6AnyKYlGCL4poQtTByqppszzGbt\u002BTz/y3KVI7JyFSiTXKSVR2qho4vE66\u002BK8MA1XjgCKzeQjTJnJAE3j/hsho1fne90FV8wjizbKRGNdNqyY8F2c\u002BnxAtNyLh9lbhOTVGEeK1LQvUjc0ZkGtWQg2bMmgSw29hanapscAec/yyAZS9Csb0mH4aJ4maJM7k1vUVBoQujnWF5Oery7sLthnQp47W2TcGppoqOJvlxwVnxNsKyS14g3Me9yXfCIzCznFvyX0ADf2\u002BDqApxFXZ4B2iRAagAKzsmCRbuCIRJ53NJ2oqtj3IJ/cdjPqNDr7dRNcIPMSGYo3EQzFY5JXbbObCHJ0r72of2lxPgrPyX0llvjMLCOqZRsScZnLMbwNhAiATivHh8ZWs6GKoNqAaEiPn82Zi0GP8aNXYT4k3U6sZLkBT3pSXg8ydXiCIMRAkQlQPJHvc/nG8F2IbyWIMtZT3TwgfxjOPEG\u002BZxXJDdDeFs8106C8vPDAO14cyu7pqkOhL0KIHxLwgv9QMQzj/OONqVhVUl41lyFMYES6sXJS1L3SKN2NVve9RVCha4vk3T57jiCVk1fka5ghPL/ONdCM/lxPEdQFAFJhmA0OlCuVZ4IFPiNSvEBl7bxFaxo37g9/FWwvlcxpdo3NNPtJ1ddsjNQ8yPetOkEb6SMXv5U4Kan\u002Bjn6/ZdK2m8iVhIhFGxfl2d5F\u002BiUY0torE6upUrb4lQpRS0dYrSYBhi0uF7a51s0LMuW28i6D5rykk1InDEkRne9989DQjCy4Q3T46bskcT3dnR/RQqLczWWKtBnU2nrjHHrGO\u002BL9Oqa4/q66i/wBfyIUSW4qQFtMoSVrRdgT42n5FcxBXTVa4GN5GEPzIUJoiTX3wJELudweepq9kfTNpRpFwHYvwCHsuWgLsCcXWX/jAryjHCPX7lvwIuObnU5uq3MorWDMOckTCgYo/wi0ByAa2o84Koj3btIaP509UQ==",
       "StatusCode": 201,
@@ -774,12 +608,7 @@
         "x-ms-content-crc64": "vWEwGe5PWHg=",
         "x-ms-request-id": "19d1b36a-601e-0003-32d9-8a5459000000",
         "x-ms-request-server-encrypted": "true",
-<<<<<<< HEAD
-        "x-ms-version": "2020-12-06",
-        "x-ms-version-id": "2021-02-17T18:47:53.2477688Z"
-=======
-        "x-ms-version": "2021-02-12"
->>>>>>> 7e782c87
+        "x-ms-version": "2021-02-12"
       },
       "ResponseBody": []
     },
@@ -798,11 +627,7 @@
         "x-ms-date": "Fri, 06 Aug 2021 15:44:09 GMT",
         "x-ms-lease-id": "93379b1f-8dc2-533c-153e-9a252c13695b",
         "x-ms-return-client-request-id": "true",
-<<<<<<< HEAD
-        "x-ms-version": "2020-12-06"
-=======
-        "x-ms-version": "2021-02-12"
->>>>>>> 7e782c87
+        "x-ms-version": "2021-02-12"
       },
       "RequestBody": null,
       "StatusCode": 412,
@@ -812,13 +637,8 @@
         "Date": "Fri, 06 Aug 2021 15:44:09 GMT",
         "x-ms-client-request-id": "03c7e3bf-7b82-58d1-5a66-83c9bd6c9064",
         "x-ms-error-code": "LeaseNotPresentWithBlobOperation",
-<<<<<<< HEAD
-        "x-ms-request-id": "de110c57-c01e-0014-025d-0592ad000000",
-        "x-ms-version": "2020-12-06"
-=======
         "x-ms-request-id": "19d1b36b-601e-0003-33d9-8a5459000000",
         "x-ms-version": "2021-02-12"
->>>>>>> 7e782c87
       },
       "ResponseBody": [
         "\uFEFF\u003C?xml version=\u00221.0\u0022 encoding=\u0022utf-8\u0022?\u003E\u003CError\u003E\u003CCode\u003ELeaseNotPresentWithBlobOperation\u003C/Code\u003E\u003CMessage\u003EThere is currently no lease on the blob.\n",
@@ -840,11 +660,7 @@
         "x-ms-client-request-id": "ab7f5674-f6eb-5aa9-e791-b4fc7f375b09",
         "x-ms-date": "Fri, 06 Aug 2021 15:44:09 GMT",
         "x-ms-return-client-request-id": "true",
-<<<<<<< HEAD
-        "x-ms-version": "2020-12-06"
-=======
-        "x-ms-version": "2021-02-12"
->>>>>>> 7e782c87
+        "x-ms-version": "2021-02-12"
       },
       "RequestBody": null,
       "StatusCode": 202,
@@ -852,13 +668,8 @@
         "Date": "Fri, 06 Aug 2021 15:44:09 GMT",
         "Transfer-Encoding": "chunked",
         "x-ms-client-request-id": "ab7f5674-f6eb-5aa9-e791-b4fc7f375b09",
-<<<<<<< HEAD
-        "x-ms-request-id": "de110c62-c01e-0014-0a5d-0592ad000000",
-        "x-ms-version": "2020-12-06"
-=======
         "x-ms-request-id": "19d1b36c-601e-0003-34d9-8a5459000000",
         "x-ms-version": "2021-02-12"
->>>>>>> 7e782c87
       },
       "ResponseBody": []
     }
