--- conflicted
+++ resolved
@@ -1,49 +1,40 @@
 {
   "Entries": [
     {
-      "RequestUri": "https://seanoauthcanary.blob.core.windows.net/test-container-5ce8f271-38d0-4110-dd86-43f26285f0ee?restype=container",
+      "RequestUri": "https://seanstageoauth.blob.core.windows.net/test-container-5ce8f271-38d0-4110-dd86-43f26285f0ee?restype=container",
       "RequestMethod": "PUT",
       "RequestHeaders": {
         "Accept": "application/xml",
         "Authorization": "Sanitized",
-        "traceparent": "00-38fa2a8e6189eb478f36c64a1beba5de-303f22a9d7c6444d-00",
+        "traceparent": "00-16d307223dddb747ba67754a633ee2cd-83f3d561f61b8741-00",
         "User-Agent": [
-          "azsdk-net-Storage.Blobs/12.9.0-alpha.20210402.1",
-          "(.NET 5.0.4; Microsoft Windows 10.0.19042)"
+          "azsdk-net-Storage.Blobs/12.9.0-alpha.20210514.1",
+          "(.NET Core 4.6.30015.01; Microsoft Windows 10.0.19043 )"
         ],
         "x-ms-blob-public-access": "container",
         "x-ms-client-request-id": "6e592982-952d-4cef-1e01-ae7cd756c1e9",
         "x-ms-return-client-request-id": "true",
-<<<<<<< HEAD
-        "x-ms-version": "2020-08-04"
-=======
-         "x-ms-version": "2020-10-02"
->>>>>>> 65932564
+        "x-ms-version": "2020-10-02"
       },
       "RequestBody": null,
       "StatusCode": 201,
       "ResponseHeaders": {
-        "Content-Length": "0",
-        "Date": "Fri, 02 Apr 2021 17:28:34 GMT",
-        "ETag": "\u00220x8D8F5FCBEEB7169\u0022",
-        "Last-Modified": "Fri, 02 Apr 2021 17:28:35 GMT",
+        "Date": "Fri, 14 May 2021 16:55:12 GMT",
+        "ETag": "\u00220x8D916F90AACA7DE\u0022",
+        "Last-Modified": "Fri, 14 May 2021 16:55:13 GMT",
         "Server": [
           "Windows-Azure-Blob/1.0",
           "Microsoft-HTTPAPI/2.0"
         ],
+        "Transfer-Encoding": "chunked",
         "x-ms-client-request-id": "6e592982-952d-4cef-1e01-ae7cd756c1e9",
-<<<<<<< HEAD
-        "x-ms-request-id": "44efe8c4-701e-0004-7de5-27a8ae000000",
-        "x-ms-version": "2020-08-04"
-=======
-        "x-ms-request-id": "59948b76-901e-0023-775d-05bf6a000000",
-         "x-ms-version": "2020-10-02"
->>>>>>> 65932564
+        "x-ms-request-id": "29a566c1-a01e-001a-6fe1-48a2b5000000",
+        "x-ms-version": "2020-10-02"
       },
       "ResponseBody": []
     },
     {
-      "RequestUri": "https://seanoauthcanary.blob.core.windows.net/test-container-5ce8f271-38d0-4110-dd86-43f26285f0ee/test-blob-074b7ba1-e9a8-f532-6bda-a223ced20965",
+      "RequestUri": "https://seanstageoauth.blob.core.windows.net/test-container-5ce8f271-38d0-4110-dd86-43f26285f0ee/test-blob-074b7ba1-e9a8-f532-6bda-a223ced20965",
       "RequestMethod": "PUT",
       "RequestHeaders": {
         "Accept": "application/xml",
@@ -51,109 +42,82 @@
         "Content-Length": "0",
         "Content-Type": "application/octet-stream",
         "If-None-Match": "*",
-        "traceparent": "00-b32da1fc62c5a24bb794198a24010a6e-80259b95b5bc3144-00",
+        "traceparent": "00-70d7d3081a7ec34fa9982db9cccbfbb6-d12b39e896f7d449-00",
         "User-Agent": [
-          "azsdk-net-Storage.Blobs/12.9.0-alpha.20210402.1",
-          "(.NET 5.0.4; Microsoft Windows 10.0.19042)"
+          "azsdk-net-Storage.Blobs/12.9.0-alpha.20210514.1",
+          "(.NET Core 4.6.30015.01; Microsoft Windows 10.0.19043 )"
         ],
         "x-ms-blob-type": "BlockBlob",
         "x-ms-client-request-id": "bc9c80eb-b62c-9916-f764-0352f3cb7d4c",
         "x-ms-return-client-request-id": "true",
-<<<<<<< HEAD
-        "x-ms-version": "2020-08-04"
-=======
-         "x-ms-version": "2020-10-02"
->>>>>>> 65932564
+        "x-ms-version": "2020-10-02"
       },
       "RequestBody": [],
       "StatusCode": 201,
       "ResponseHeaders": {
-        "Content-Length": "0",
         "Content-MD5": "1B2M2Y8AsgTpgAmY7PhCfg==",
-        "Date": "Fri, 02 Apr 2021 17:28:35 GMT",
-        "ETag": "\u00220x8D8F5FCBF00DADD\u0022",
-        "Last-Modified": "Fri, 02 Apr 2021 17:28:35 GMT",
+        "Date": "Fri, 14 May 2021 16:55:12 GMT",
+        "ETag": "\u00220x8D916F90AB91536\u0022",
+        "Last-Modified": "Fri, 14 May 2021 16:55:13 GMT",
         "Server": [
           "Windows-Azure-Blob/1.0",
           "Microsoft-HTTPAPI/2.0"
         ],
+        "Transfer-Encoding": "chunked",
         "x-ms-client-request-id": "bc9c80eb-b62c-9916-f764-0352f3cb7d4c",
         "x-ms-content-crc64": "AAAAAAAAAAA=",
-        "x-ms-request-id": "44efe9e3-701e-0004-17e5-27a8ae000000",
+        "x-ms-request-id": "29a566c3-a01e-001a-70e1-48a2b5000000",
         "x-ms-request-server-encrypted": "true",
-<<<<<<< HEAD
-        "x-ms-version": "2020-08-04",
-        "x-ms-version-id": "2021-04-02T17:28:35.7993181Z"
-=======
-         "x-ms-version": "2020-10-02",
-        "x-ms-version-id": "2021-02-17T18:50:30.5008010Z"
->>>>>>> 65932564
+        "x-ms-version": "2020-10-02"
       },
       "ResponseBody": []
     },
     {
-      "RequestUri": "https://seanoauthcanary.blob.core.windows.net/?restype=service\u0026comp=userdelegationkey",
+      "RequestUri": "https://seanstageoauth.blob.core.windows.net/?restype=service\u0026comp=userdelegationkey",
       "RequestMethod": "POST",
       "RequestHeaders": {
         "Accept": "application/xml",
         "Authorization": "Sanitized",
         "Content-Length": "59",
         "Content-Type": "application/xml",
-        "traceparent": "00-e5108d4faac1f449acb34c8182b2be4c-4c6d2fe8a398634e-00",
+        "traceparent": "00-7a9b068f9954694cb0c9684e7668bb64-5b8ade04916a844e-00",
         "User-Agent": [
-          "azsdk-net-Storage.Blobs/12.9.0-alpha.20210402.1",
-          "(.NET 5.0.4; Microsoft Windows 10.0.19042)"
+          "azsdk-net-Storage.Blobs/12.9.0-alpha.20210514.1",
+          "(.NET Core 4.6.30015.01; Microsoft Windows 10.0.19043 )"
         ],
         "x-ms-client-request-id": "4e383ea4-4c35-1238-6ed6-41c77d6f6c31",
         "x-ms-return-client-request-id": "true",
-<<<<<<< HEAD
-        "x-ms-version": "2020-08-04"
-=======
-         "x-ms-version": "2020-10-02"
->>>>>>> 65932564
+        "x-ms-version": "2020-10-02"
       },
-      "RequestBody": "\uFEFF\u003CKeyInfo\u003E\u003CExpiry\u003E2021-04-02T18:28:36Z\u003C/Expiry\u003E\u003C/KeyInfo\u003E",
+      "RequestBody": "\uFEFF\u003CKeyInfo\u003E\u003CExpiry\u003E2021-05-14T17:55:13Z\u003C/Expiry\u003E\u003C/KeyInfo\u003E",
       "StatusCode": 200,
       "ResponseHeaders": {
         "Content-Type": "application/xml",
-        "Date": "Fri, 02 Apr 2021 17:28:35 GMT",
+        "Date": "Fri, 14 May 2021 16:55:12 GMT",
         "Server": [
           "Windows-Azure-Blob/1.0",
           "Microsoft-HTTPAPI/2.0"
         ],
         "Transfer-Encoding": "chunked",
         "x-ms-client-request-id": "4e383ea4-4c35-1238-6ed6-41c77d6f6c31",
-<<<<<<< HEAD
-        "x-ms-request-id": "44efea6d-701e-0004-61e5-27a8ae000000",
-        "x-ms-version": "2020-08-04"
-=======
-        "x-ms-request-id": "59948b7d-901e-0023-7b5d-05bf6a000000",
-         "x-ms-version": "2020-10-02"
->>>>>>> 65932564
+        "x-ms-request-id": "29a566c5-a01e-001a-72e1-48a2b5000000",
+        "x-ms-version": "2020-10-02"
       },
-      "ResponseBody": "\uFEFF\u003C?xml version=\u00221.0\u0022 encoding=\u0022utf-8\u0022?\u003E\u003CUserDelegationKey\u003E\u003CSignedOid\u003Ec4f48289-bb84-4086-b250-6f94a8f64cee\u003C/SignedOid\u003E\u003CSignedTid\u003E72f988bf-86f1-41af-91ab-2d7cd011db47\u003C/SignedTid\u003E\u003CSignedStart\u003E2021-04-02T17:28:35Z\u003C/SignedStart\u003E\u003CSignedExpiry\u003E2021-04-02T18:28:36Z\u003C/SignedExpiry\u003E\u003CSignedService\u003Eb\u003C/SignedService\u003E\u003CSignedVersion\u003E2020-06-12\u003C/SignedVersion\u003E\u003CValue\u003ECZi23DbILlwZ9QCqpayVVILOW5GKLwuzA\u002B5UrCwF16s=\u003C/Value\u003E\u003C/UserDelegationKey\u003E"
+      "ResponseBody": "\uFEFF\u003C?xml version=\u00221.0\u0022 encoding=\u0022utf-8\u0022?\u003E\u003CUserDelegationKey\u003E\u003CSignedOid\u003Ec4f48289-bb84-4086-b250-6f94a8f64cee\u003C/SignedOid\u003E\u003CSignedTid\u003E72f988bf-86f1-41af-91ab-2d7cd011db47\u003C/SignedTid\u003E\u003CSignedStart\u003E2021-05-14T16:55:13Z\u003C/SignedStart\u003E\u003CSignedExpiry\u003E2021-05-14T17:55:13Z\u003C/SignedExpiry\u003E\u003CSignedService\u003Eb\u003C/SignedService\u003E\u003CSignedVersion\u003E2020-10-02\u003C/SignedVersion\u003E\u003CValue\u003Ei0Z86b0xfwtH94X8C6ZvkXEvojq\u002Brt10jy0e\u002Bi5gZTA=\u003C/Value\u003E\u003C/UserDelegationKey\u003E"
     },
     {
-<<<<<<< HEAD
-      "RequestUri": "https://seanoauthcanary.blob.core.windows.net/test-container-5ce8f271-38d0-4110-dd86-43f26285f0ee/test-blob-074b7ba1-e9a8-f532-6bda-a223ced20965?skoid=c4f48289-bb84-4086-b250-6f94a8f64cee\u0026sktid=72f988bf-86f1-41af-91ab-2d7cd011db47\u0026skt=2021-04-02T17%3A28%3A35Z\u0026ske=2021-04-02T18%3A28%3A36Z\u0026sks=b\u0026skv=2020-06-12\u0026sv=2020-06-12\u0026se=2021-04-02T18%3A28%3A36Z\u0026sr=b\u0026sp=racwdxltmei\u0026sig=Sanitized",
-=======
-      "RequestUri": "https://seanoauthcanary.blob.core.windows.net/test-container-5ce8f271-38d0-4110-dd86-43f26285f0ee/test-blob-074b7ba1-e9a8-f532-6bda-a223ced20965?skoid=c4f48289-bb84-4086-b250-6f94a8f64cee\u0026sktid=72f988bf-86f1-41af-91ab-2d7cd011db47\u0026skt=2021-02-17T18%3A50%3A30Z\u0026ske=2021-02-17T19%3A50%3A30Z\u0026sks=b\u0026skv=2020-06-12\u0026sv=2020-10-02\u0026se=2021-02-17T19%3A50%3A30Z\u0026sr=b\u0026sp=racwdxltme\u0026sig=Sanitized",
->>>>>>> 65932564
+      "RequestUri": "https://seanstageoauth.blob.core.windows.net/test-container-5ce8f271-38d0-4110-dd86-43f26285f0ee/test-blob-074b7ba1-e9a8-f532-6bda-a223ced20965?skoid=c4f48289-bb84-4086-b250-6f94a8f64cee\u0026sktid=72f988bf-86f1-41af-91ab-2d7cd011db47\u0026skt=2021-05-14T16%3A55%3A13Z\u0026ske=2021-05-14T17%3A55%3A13Z\u0026sks=b\u0026skv=2020-10-02\u0026sv=2020-10-02\u0026se=2021-05-14T17%3A55%3A13Z\u0026sr=b\u0026sp=racwdxltmei\u0026sig=Sanitized",
       "RequestMethod": "HEAD",
       "RequestHeaders": {
         "Accept": "application/xml",
-        "traceparent": "00-2ea6e4414dc70841b914081a8451648b-6b691bd73c5fa941-00",
+        "traceparent": "00-e68679e6f441f74795f20fbbdbaadab9-1adaa6f26aebe844-00",
         "User-Agent": [
-          "azsdk-net-Storage.Blobs/12.9.0-alpha.20210402.1",
-          "(.NET 5.0.4; Microsoft Windows 10.0.19042)"
+          "azsdk-net-Storage.Blobs/12.9.0-alpha.20210514.1",
+          "(.NET Core 4.6.30015.01; Microsoft Windows 10.0.19043 )"
         ],
         "x-ms-client-request-id": "b5ada23c-2f93-ab16-10a1-e41047f6a24a",
         "x-ms-return-client-request-id": "true",
-<<<<<<< HEAD
-        "x-ms-version": "2020-08-04"
-=======
-         "x-ms-version": "2020-10-02"
->>>>>>> 65932564
+        "x-ms-version": "2020-10-02"
       },
       "RequestBody": null,
       "StatusCode": 200,
@@ -162,9 +126,9 @@
         "Content-Length": "0",
         "Content-MD5": "1B2M2Y8AsgTpgAmY7PhCfg==",
         "Content-Type": "application/octet-stream",
-        "Date": "Fri, 02 Apr 2021 17:28:35 GMT",
-        "ETag": "\u00220x8D8F5FCBF00DADD\u0022",
-        "Last-Modified": "Fri, 02 Apr 2021 17:28:35 GMT",
+        "Date": "Fri, 14 May 2021 16:55:12 GMT",
+        "ETag": "\u00220x8D916F90AB91536\u0022",
+        "Last-Modified": "Fri, 14 May 2021 16:55:13 GMT",
         "Server": [
           "Windows-Azure-Blob/1.0",
           "Microsoft-HTTPAPI/2.0"
@@ -173,65 +137,49 @@
         "x-ms-access-tier-inferred": "true",
         "x-ms-blob-type": "BlockBlob",
         "x-ms-client-request-id": "b5ada23c-2f93-ab16-10a1-e41047f6a24a",
-        "x-ms-creation-time": "Fri, 02 Apr 2021 17:28:35 GMT",
-        "x-ms-is-current-version": "true",
+        "x-ms-creation-time": "Fri, 14 May 2021 16:55:13 GMT",
         "x-ms-lease-state": "available",
         "x-ms-lease-status": "unlocked",
-        "x-ms-request-id": "44efeada-701e-0004-19e5-27a8ae000000",
+        "x-ms-request-id": "29a566c7-a01e-001a-74e1-48a2b5000000",
         "x-ms-server-encrypted": "true",
-<<<<<<< HEAD
-        "x-ms-version": "2020-08-04",
-        "x-ms-version-id": "2021-04-02T17:28:35.7993181Z"
-=======
-         "x-ms-version": "2020-10-02",
-        "x-ms-version-id": "2021-02-17T18:50:30.5008010Z"
->>>>>>> 65932564
+        "x-ms-version": "2020-10-02"
       },
       "ResponseBody": []
     },
     {
-      "RequestUri": "https://seanoauthcanary.blob.core.windows.net/test-container-5ce8f271-38d0-4110-dd86-43f26285f0ee?restype=container",
+      "RequestUri": "https://seanstageoauth.blob.core.windows.net/test-container-5ce8f271-38d0-4110-dd86-43f26285f0ee?restype=container",
       "RequestMethod": "DELETE",
       "RequestHeaders": {
         "Accept": "application/xml",
         "Authorization": "Sanitized",
-        "traceparent": "00-bda36bf26b6e5a41aa1c8958824f57cb-b705c630acc77a4e-00",
+        "traceparent": "00-337bdb3df97099428797e17d03c14b16-a45cd30c97837a45-00",
         "User-Agent": [
-          "azsdk-net-Storage.Blobs/12.9.0-alpha.20210402.1",
-          "(.NET 5.0.4; Microsoft Windows 10.0.19042)"
+          "azsdk-net-Storage.Blobs/12.9.0-alpha.20210514.1",
+          "(.NET Core 4.6.30015.01; Microsoft Windows 10.0.19043 )"
         ],
         "x-ms-client-request-id": "da8afcab-b7c1-cd9e-18dc-73b6fe6b1acc",
         "x-ms-return-client-request-id": "true",
-<<<<<<< HEAD
-        "x-ms-version": "2020-08-04"
-=======
-         "x-ms-version": "2020-10-02"
->>>>>>> 65932564
+        "x-ms-version": "2020-10-02"
       },
       "RequestBody": null,
       "StatusCode": 202,
       "ResponseHeaders": {
-        "Content-Length": "0",
-        "Date": "Fri, 02 Apr 2021 17:28:35 GMT",
+        "Date": "Fri, 14 May 2021 16:55:12 GMT",
         "Server": [
           "Windows-Azure-Blob/1.0",
           "Microsoft-HTTPAPI/2.0"
         ],
+        "Transfer-Encoding": "chunked",
         "x-ms-client-request-id": "da8afcab-b7c1-cd9e-18dc-73b6fe6b1acc",
-<<<<<<< HEAD
-        "x-ms-request-id": "44efeb59-701e-0004-5ce5-27a8ae000000",
-        "x-ms-version": "2020-08-04"
-=======
-        "x-ms-request-id": "59948b93-901e-0023-0b5d-05bf6a000000",
-         "x-ms-version": "2020-10-02"
->>>>>>> 65932564
+        "x-ms-request-id": "29a566c8-a01e-001a-75e1-48a2b5000000",
+        "x-ms-version": "2020-10-02"
       },
       "ResponseBody": []
     }
   ],
   "Variables": {
-    "DateTimeOffsetNow": "2021-04-02T12:28:36.0460755-05:00",
+    "DateTimeOffsetNow": "2021-05-14T11:55:13.7056543-05:00",
     "RandomSeed": "1256038034",
-    "Storage_TestConfigOAuth": "OAuthTenant\nseanoauthcanary\nU2FuaXRpemVk\nhttps://seanoauthcanary.blob.core.windows.net\nhttps://seanoauthcanary.file.core.windows.net\nhttps://seanoauthcanary.queue.core.windows.net\nhttps://seanoauthcanary.table.core.windows.net\n\n\n\n\nhttps://seanoauthcanary-secondary.blob.core.windows.net\nhttps://seanoauthcanary-secondary.file.core.windows.net\nhttps://seanoauthcanary-secondary.queue.core.windows.net\nhttps://seanoauthcanary-secondary.table.core.windows.net\n68390a19-a643-458b-b726-408abf67b4fc\nSanitized\n72f988bf-86f1-41af-91ab-2d7cd011db47\nhttps://login.microsoftonline.com/\nCloud\nBlobEndpoint=https://seanoauthcanary.blob.core.windows.net/;QueueEndpoint=https://seanoauthcanary.queue.core.windows.net/;FileEndpoint=https://seanoauthcanary.file.core.windows.net/;BlobSecondaryEndpoint=https://seanoauthcanary-secondary.blob.core.windows.net/;QueueSecondaryEndpoint=https://seanoauthcanary-secondary.queue.core.windows.net/;FileSecondaryEndpoint=https://seanoauthcanary-secondary.file.core.windows.net/;AccountName=seanoauthcanary;AccountKey=Sanitized\n"
+    "Storage_TestConfigOAuth": "OAuthTenant\nseanstageoauth\nU2FuaXRpemVk\nhttps://seanstageoauth.blob.core.windows.net\nhttps://seanstageoauth.file.core.windows.net\nhttps://seanstageoauth.queue.core.windows.net\nhttps://seanstageoauth.table.core.windows.net\n\n\n\n\nhttps://seanstageoauth-secondary.blob.core.windows.net\nhttps://seanstageoauth-secondary.file.core.windows.net\nhttps://seanstageoauth-secondary.queue.core.windows.net\nhttps://seanstageoauth-secondary.table.core.windows.net\n68390a19-a643-458b-b726-408abf67b4fc\nSanitized\n72f988bf-86f1-41af-91ab-2d7cd011db47\nhttps://login.microsoftonline.com/\nCloud\nBlobEndpoint=https://seanstageoauth.blob.core.windows.net/;QueueEndpoint=https://seanstageoauth.queue.core.windows.net/;FileEndpoint=https://seanstageoauth.file.core.windows.net/;BlobSecondaryEndpoint=https://seanstageoauth-secondary.blob.core.windows.net/;QueueSecondaryEndpoint=https://seanstageoauth-secondary.queue.core.windows.net/;FileSecondaryEndpoint=https://seanstageoauth-secondary.file.core.windows.net/;AccountName=seanstageoauth;AccountKey=Sanitized\n"
   }
 }