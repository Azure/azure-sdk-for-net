{
  "Entries": [
    {
      "RequestUri": "https://amandadev2.blob.core.windows.net/test-container-0096c6bd-b332-5602-a86e-990a51131fc5?restype=container",
      "RequestMethod": "PUT",
      "RequestHeaders": {
        "Authorization": "Sanitized",
        "traceparent": "00-d0f32acbd01711438af4b2434cc7193e-633eb398c000504a-00",
        "User-Agent": [
          "azsdk-net-Storage.Blobs/12.7.0-alpha.20201027.1",
          "(.NET Core 4.6.29220.03; Microsoft Windows 10.0.19042 )"
        ],
        "x-ms-blob-public-access": "container",
        "x-ms-client-request-id": "2de99e39-3ed6-6ec6-2ce6-dd8fef91014b",
        "x-ms-date": "Wed, 28 Oct 2020 07:00:25 GMT",
        "x-ms-return-client-request-id": "true",
        "x-ms-version": "2020-06-12"
      },
      "RequestBody": null,
      "StatusCode": 201,
      "ResponseHeaders": {
        "Content-Length": "0",
        "Date": "Wed, 28 Oct 2020 07:00:25 GMT",
        "ETag": "\u00220x8D87B0F2594E0F0\u0022",
        "Last-Modified": "Wed, 28 Oct 2020 07:00:25 GMT",
        "Server": [
          "Windows-Azure-Blob/1.0",
          "Microsoft-HTTPAPI/2.0"
        ],
        "x-ms-client-request-id": "2de99e39-3ed6-6ec6-2ce6-dd8fef91014b",
<<<<<<< HEAD
        "x-ms-request-id": "e81b5c23-301e-0022-4b72-4a88bf000000",
        "x-ms-version": "2020-06-12"
=======
        "x-ms-request-id": "9ed3f01b-b01e-0122-53f8-acba78000000",
        "x-ms-version": "2020-04-08"
>>>>>>> 8bdff7ef
      },
      "ResponseBody": []
    },
    {
      "RequestUri": "https://amandadev2.blob.core.windows.net/test-container-0096c6bd-b332-5602-a86e-990a51131fc5/test-blob-9627e3b8-4f17-b099-23a3-c471545d601a",
      "RequestMethod": "PUT",
      "RequestHeaders": {
        "Authorization": "Sanitized",
        "Content-Length": "1024",
        "traceparent": "00-0e4337d23fe69b47a123ea14f65cede5-69bbf4df1ab1fe4a-00",
        "User-Agent": [
          "azsdk-net-Storage.Blobs/12.7.0-alpha.20201027.1",
          "(.NET Core 4.6.29220.03; Microsoft Windows 10.0.19042 )"
        ],
        "x-ms-blob-type": "BlockBlob",
        "x-ms-client-request-id": "389957cf-3ed1-72f3-2147-639a816941b4",
        "x-ms-date": "Wed, 28 Oct 2020 07:00:25 GMT",
        "x-ms-return-client-request-id": "true",
        "x-ms-version": "2020-06-12"
      },
      "RequestBody": "Dn/0hvM7XFhk41zitM1gw261N7ZzMkPXBbK3goHwVKgzT73Qa68b/kGQyfLi47lfhhkgOVlL19w7HIFAg9rXdI\u002Bzr2UPj1i/mTl142lR9SH4WPxozxpP53jhlE4t2ntnuVVjLjRUT/bAYaAg1fRy6idfSCrdbqR0ZMftLfsKkb\u002B\u002BDioT7sbtowgFp216LhKEbqomzZJQiUqw78psZyL7ttDhYcfKX/xhcqQi18Y3\u002BTW1ab5Q48MsboTfYv77gDzmCvGdmc1Kug\u002BtxVvtLrGDefWUt/5kqtINtPNC6vz9ZfJnPM3UmWBoaq\u002Buox1oPkDTW\u002BkJZ8g\u002BgWAfkOXZB88TsGBohfLkr9\u002BVLExPtQe0pHWzb44T8/4pKbpstQl7jmPfm/K9/7hN7qwJdDt878tYautvJphAALxiPlw3d/nWGZ3pbxoU96S8ZYHiCX/DrTruFEseC2jKn5s2W8FcFnezM1qdkn\u002BxRHJGssAWXvY9npEiSWOttw40HtB/3pzjYE8KL9YkJRq6Pc/Y2Fmos0Ck\u002BbwvOswTBXxMaXSvMmbWYlJxDC8gGHl2ZwuT1N\u002B0jGqP2uTfsyaC9ila2LymCwppAnUGNqcRhOBDudLAfzCcl9wJH1iB964r7hYFxj\u002B90FwBKtJprlXDfVUDnPpTwXb4vUDfnOuy5wvG2kiQDL6hheh2v1RdM\u002BmGRqECfVq02CyfDAj/3TRwTkLHotMNMnGXYhYR3QEimopXWFZJsGqwEgIb8f\u002B1oai0BXESlpAWeRMwahpEovoqfXF\u002Bp4TdJ53YF5DQ8UFy4cBuXdiQDwT5Qd9CGUVPbG8I8XONNvoj1t3TOX//RYjRvYhZ1kUhmm1thGalmw5YiKshyADN5KvGSob6vNaF\u002BvtWcFu89pUq5lYGILKTfjvPe7HT3n2IA9ndkoy\u002BJ92X54prTiqym5IV9uGpx8T4MstLKkEksRx9zW2C3mMJa795bjgnKC8RHOAfvuec3zsU5F/Ac/ybcjVu7YC8MLwuC4siL1mL0QqcOQ1hBfM04e4xbfkDSfjC3fwCuTquVOwj8LJbea/iiBNVIznuOmxCOQySi8PCK8KTX1JciBjP7eUhPRVB2Gc/TuTmrSW\u002B1KKPwH8tHMgpYcTwyBpdhv/7hTVTzP1WAGClUj3e3H2c1IqvzMiYotEd\u002BNxRUBBM4sfk6ijvagelOb8eiMmKSoRGU/OPrbk3YuNkNtQhBa9QWHB1\u002BfFVrGmDCZMIehkIkq1XCv0cvTQOrYhFizQzhDMPzi9ZFVGT8aaJDKMmL\u002BjJXKMnyfqyM5s7Z0xoECE1T4Vf\u002BKvprn1cwxlWkrCQ6H6gey\u002BQDLo5XZqUHa0EKuCFVLwexjY84K0mywbhWw==",
      "StatusCode": 201,
      "ResponseHeaders": {
        "Content-Length": "0",
        "Content-MD5": "IWPl4Xzz\u002BhrHmOLFrIItqg==",
        "Date": "Wed, 28 Oct 2020 07:00:25 GMT",
        "ETag": "\u00220x8D87B0F259D1B6E\u0022",
        "Last-Modified": "Wed, 28 Oct 2020 07:00:25 GMT",
        "Server": [
          "Windows-Azure-Blob/1.0",
          "Microsoft-HTTPAPI/2.0"
        ],
        "x-ms-client-request-id": "389957cf-3ed1-72f3-2147-639a816941b4",
        "x-ms-content-crc64": "R8JhYEv0AVI=",
        "x-ms-request-id": "9ed3f042-b01e-0122-76f8-acba78000000",
        "x-ms-request-server-encrypted": "true",
<<<<<<< HEAD
        "x-ms-version": "2020-06-12",
        "x-ms-version-id": "2020-06-24T22:00:45.5945557Z"
=======
        "x-ms-version": "2020-04-08",
        "x-ms-version-id": "2020-10-28T07:00:25.8704238Z"
>>>>>>> 8bdff7ef
      },
      "ResponseBody": []
    },
    {
<<<<<<< HEAD
      "RequestUri": "https://seanmcccanary.blob.core.windows.net/test-container-0096c6bd-b332-5602-a86e-990a51131fc5/test-blob-9627e3b8-4f17-b099-23a3-c471545d601a?sv=2020-06-12\u0026st=2020-06-24T21%3A00%3A45Z\u0026se=2020-06-24T23%3A00%3A45Z\u0026sr=b\u0026sp=racwdxt\u0026rscc=%5Ccache\u002Bcontrol%3F\u0026rscd=%5Ccontent\u002Bdisposition%3F\u0026rsce=%5Ccontent\u002Bencoding%3F\u0026rscl=%5Ccontent\u002Blanguage%3F\u0026rsct=%5Ccontent\u002Btype%3F\u0026sig=Sanitized",
=======
      "RequestUri": "https://amandadev2.blob.core.windows.net/test-container-0096c6bd-b332-5602-a86e-990a51131fc5/test-blob-9627e3b8-4f17-b099-23a3-c471545d601a?sv=2020-04-08\u0026st=2020-10-28T06%3A00%3A25Z\u0026se=2020-10-28T08%3A00%3A25Z\u0026sr=b\u0026sp=racwdxltme\u0026rscc=%5Ccache\u002Bcontrol%3F\u0026rscd=%5Ccontent\u002Bdisposition%3F\u0026rsce=%5Ccontent\u002Bencoding%3F\u0026rscl=%5Ccontent\u002Blanguage%3F\u0026rsct=%5Ccontent\u002Btype%3F\u0026sig=Sanitized",
>>>>>>> 8bdff7ef
      "RequestMethod": "HEAD",
      "RequestHeaders": {
        "traceparent": "00-f6218ebb15845447b5f629d15e97013c-c1ffbae9924d3b40-00",
        "User-Agent": [
          "azsdk-net-Storage.Blobs/12.7.0-alpha.20201027.1",
          "(.NET Core 4.6.29220.03; Microsoft Windows 10.0.19042 )"
        ],
        "x-ms-client-request-id": "73561c8b-a86c-628a-f638-5d8665fa703a",
        "x-ms-return-client-request-id": "true",
        "x-ms-version": "2020-06-12"
      },
      "RequestBody": null,
      "StatusCode": 200,
      "ResponseHeaders": {
        "Accept-Ranges": "bytes",
        "Cache-Control": "\\cache control?",
        "Content-Disposition": "\\content disposition?",
        "Content-Encoding": "\\content encoding?",
        "Content-Language": "\\content language?",
        "Content-Length": "1024",
        "Content-MD5": "IWPl4Xzz\u002BhrHmOLFrIItqg==",
        "Content-Type": "\\content type?",
        "Date": "Wed, 28 Oct 2020 07:00:25 GMT",
        "ETag": "\u00220x8D87B0F259D1B6E\u0022",
        "Last-Modified": "Wed, 28 Oct 2020 07:00:25 GMT",
        "Server": [
          "Windows-Azure-Blob/1.0",
          "Microsoft-HTTPAPI/2.0"
        ],
        "x-ms-access-tier": "Hot",
        "x-ms-access-tier-inferred": "true",
        "x-ms-blob-type": "BlockBlob",
        "x-ms-client-request-id": "73561c8b-a86c-628a-f638-5d8665fa703a",
        "x-ms-creation-time": "Wed, 28 Oct 2020 07:00:25 GMT",
        "x-ms-is-current-version": "true",
        "x-ms-lease-state": "available",
        "x-ms-lease-status": "unlocked",
        "x-ms-request-id": "9aa49e10-501e-00c9-2df8-ac02d1000000",
        "x-ms-server-encrypted": "true",
<<<<<<< HEAD
        "x-ms-version": "2020-06-12",
        "x-ms-version-id": "2020-06-24T22:00:45.5945557Z"
=======
        "x-ms-version": "2020-04-08",
        "x-ms-version-id": "2020-10-28T07:00:25.8704238Z"
>>>>>>> 8bdff7ef
      },
      "ResponseBody": []
    },
    {
      "RequestUri": "https://amandadev2.blob.core.windows.net/test-container-0096c6bd-b332-5602-a86e-990a51131fc5?restype=container",
      "RequestMethod": "DELETE",
      "RequestHeaders": {
        "Authorization": "Sanitized",
        "traceparent": "00-f5a2c42f496ebe44903c06632703f186-08885867ca95144d-00",
        "User-Agent": [
          "azsdk-net-Storage.Blobs/12.7.0-alpha.20201027.1",
          "(.NET Core 4.6.29220.03; Microsoft Windows 10.0.19042 )"
        ],
        "x-ms-client-request-id": "650f38ad-cd13-af47-7697-b23ad0b0fc51",
        "x-ms-date": "Wed, 28 Oct 2020 07:00:26 GMT",
        "x-ms-return-client-request-id": "true",
        "x-ms-version": "2020-06-12"
      },
      "RequestBody": null,
      "StatusCode": 202,
      "ResponseHeaders": {
        "Content-Length": "0",
        "Date": "Wed, 28 Oct 2020 07:00:25 GMT",
        "Server": [
          "Windows-Azure-Blob/1.0",
          "Microsoft-HTTPAPI/2.0"
        ],
        "x-ms-client-request-id": "650f38ad-cd13-af47-7697-b23ad0b0fc51",
<<<<<<< HEAD
        "x-ms-request-id": "d0886f87-401e-0081-2b72-4aed7a000000",
        "x-ms-version": "2020-06-12"
=======
        "x-ms-request-id": "9aa49e4c-501e-00c9-64f8-ac02d1000000",
        "x-ms-version": "2020-04-08"
>>>>>>> 8bdff7ef
      },
      "ResponseBody": []
    }
  ],
  "Variables": {
    "DateTimeOffsetNow": "2020-10-28T00:00:25.9063172-07:00",
    "RandomSeed": "2138850126",
    "Storage_TestConfigDefault": "ProductionTenant\namandadev2\nU2FuaXRpemVk\nhttps://amandadev2.blob.core.windows.net\nhttps://amandadev2.file.core.windows.net\nhttps://amandadev2.queue.core.windows.net\nhttps://amandadev2.table.core.windows.net\n\n\n\n\nhttps://amandadev2-secondary.blob.core.windows.net\nhttps://amandadev2-secondary.file.core.windows.net\nhttps://amandadev2-secondary.queue.core.windows.net\nhttps://amandadev2-secondary.table.core.windows.net\n\nSanitized\n\n\nCloud\nBlobEndpoint=https://amandadev2.blob.core.windows.net/;QueueEndpoint=https://amandadev2.queue.core.windows.net/;FileEndpoint=https://amandadev2.file.core.windows.net/;BlobSecondaryEndpoint=https://amandadev2-secondary.blob.core.windows.net/;QueueSecondaryEndpoint=https://amandadev2-secondary.queue.core.windows.net/;FileSecondaryEndpoint=https://amandadev2-secondary.file.core.windows.net/;AccountName=amandadev2;AccountKey=Kg==;\n"
  }
}<|MERGE_RESOLUTION|>--- conflicted
+++ resolved
@@ -28,13 +28,8 @@
           "Microsoft-HTTPAPI/2.0"
         ],
         "x-ms-client-request-id": "2de99e39-3ed6-6ec6-2ce6-dd8fef91014b",
-<<<<<<< HEAD
-        "x-ms-request-id": "e81b5c23-301e-0022-4b72-4a88bf000000",
+        "x-ms-request-id": "9ed3f01b-b01e-0122-53f8-acba78000000",
         "x-ms-version": "2020-06-12"
-=======
-        "x-ms-request-id": "9ed3f01b-b01e-0122-53f8-acba78000000",
-        "x-ms-version": "2020-04-08"
->>>>>>> 8bdff7ef
       },
       "ResponseBody": []
     },
@@ -71,22 +66,13 @@
         "x-ms-content-crc64": "R8JhYEv0AVI=",
         "x-ms-request-id": "9ed3f042-b01e-0122-76f8-acba78000000",
         "x-ms-request-server-encrypted": "true",
-<<<<<<< HEAD
         "x-ms-version": "2020-06-12",
-        "x-ms-version-id": "2020-06-24T22:00:45.5945557Z"
-=======
-        "x-ms-version": "2020-04-08",
         "x-ms-version-id": "2020-10-28T07:00:25.8704238Z"
->>>>>>> 8bdff7ef
       },
       "ResponseBody": []
     },
     {
-<<<<<<< HEAD
-      "RequestUri": "https://seanmcccanary.blob.core.windows.net/test-container-0096c6bd-b332-5602-a86e-990a51131fc5/test-blob-9627e3b8-4f17-b099-23a3-c471545d601a?sv=2020-06-12\u0026st=2020-06-24T21%3A00%3A45Z\u0026se=2020-06-24T23%3A00%3A45Z\u0026sr=b\u0026sp=racwdxt\u0026rscc=%5Ccache\u002Bcontrol%3F\u0026rscd=%5Ccontent\u002Bdisposition%3F\u0026rsce=%5Ccontent\u002Bencoding%3F\u0026rscl=%5Ccontent\u002Blanguage%3F\u0026rsct=%5Ccontent\u002Btype%3F\u0026sig=Sanitized",
-=======
-      "RequestUri": "https://amandadev2.blob.core.windows.net/test-container-0096c6bd-b332-5602-a86e-990a51131fc5/test-blob-9627e3b8-4f17-b099-23a3-c471545d601a?sv=2020-04-08\u0026st=2020-10-28T06%3A00%3A25Z\u0026se=2020-10-28T08%3A00%3A25Z\u0026sr=b\u0026sp=racwdxltme\u0026rscc=%5Ccache\u002Bcontrol%3F\u0026rscd=%5Ccontent\u002Bdisposition%3F\u0026rsce=%5Ccontent\u002Bencoding%3F\u0026rscl=%5Ccontent\u002Blanguage%3F\u0026rsct=%5Ccontent\u002Btype%3F\u0026sig=Sanitized",
->>>>>>> 8bdff7ef
+      "RequestUri": "https://amandadev2.blob.core.windows.net/test-container-0096c6bd-b332-5602-a86e-990a51131fc5/test-blob-9627e3b8-4f17-b099-23a3-c471545d601a?sv=2020-06-12\u0026st=2020-10-28T06%3A00%3A25Z\u0026se=2020-10-28T08%3A00%3A25Z\u0026sr=b\u0026sp=racwdxltme\u0026rscc=%5Ccache\u002Bcontrol%3F\u0026rscd=%5Ccontent\u002Bdisposition%3F\u0026rsce=%5Ccontent\u002Bencoding%3F\u0026rscl=%5Ccontent\u002Blanguage%3F\u0026rsct=%5Ccontent\u002Btype%3F\u0026sig=Sanitized",
       "RequestMethod": "HEAD",
       "RequestHeaders": {
         "traceparent": "00-f6218ebb15845447b5f629d15e97013c-c1ffbae9924d3b40-00",
@@ -126,13 +112,8 @@
         "x-ms-lease-status": "unlocked",
         "x-ms-request-id": "9aa49e10-501e-00c9-2df8-ac02d1000000",
         "x-ms-server-encrypted": "true",
-<<<<<<< HEAD
         "x-ms-version": "2020-06-12",
-        "x-ms-version-id": "2020-06-24T22:00:45.5945557Z"
-=======
-        "x-ms-version": "2020-04-08",
         "x-ms-version-id": "2020-10-28T07:00:25.8704238Z"
->>>>>>> 8bdff7ef
       },
       "ResponseBody": []
     },
@@ -161,13 +142,8 @@
           "Microsoft-HTTPAPI/2.0"
         ],
         "x-ms-client-request-id": "650f38ad-cd13-af47-7697-b23ad0b0fc51",
-<<<<<<< HEAD
-        "x-ms-request-id": "d0886f87-401e-0081-2b72-4aed7a000000",
+        "x-ms-request-id": "9aa49e4c-501e-00c9-64f8-ac02d1000000",
         "x-ms-version": "2020-06-12"
-=======
-        "x-ms-request-id": "9aa49e4c-501e-00c9-64f8-ac02d1000000",
-        "x-ms-version": "2020-04-08"
->>>>>>> 8bdff7ef
       },
       "ResponseBody": []
     }
