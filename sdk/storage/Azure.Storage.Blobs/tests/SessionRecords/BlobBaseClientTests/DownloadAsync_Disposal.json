--- conflicted
+++ resolved
@@ -12,11 +12,7 @@
         "x-ms-client-request-id": "21e51c55-aea4-102a-62a9-5c34e762217d",
         "x-ms-date": "Fri, 05 Mar 2021 20:17:33 GMT",
         "x-ms-return-client-request-id": "true",
-<<<<<<< HEAD
-        "x-ms-version": "2020-12-06"
-=======
         "x-ms-version": "2021-02-12"
->>>>>>> 7e782c87
       },
       "RequestBody": null,
       "StatusCode": 201,
@@ -28,11 +24,7 @@
         "Server": "Windows-Azure-Blob/1.0 Microsoft-HTTPAPI/2.0",
         "x-ms-client-request-id": "21e51c55-aea4-102a-62a9-5c34e762217d",
         "x-ms-request-id": "0ee08d0b-b01e-0011-79fc-115005000000",
-<<<<<<< HEAD
-        "x-ms-version": "2020-12-06"
-=======
         "x-ms-version": "2021-02-12"
->>>>>>> 7e782c87
       },
       "ResponseBody": []
     },
@@ -50,11 +42,7 @@
         "x-ms-client-request-id": "eb3c1150-46b2-3277-f06c-f481997ebe9f",
         "x-ms-date": "Fri, 05 Mar 2021 20:17:33 GMT",
         "x-ms-return-client-request-id": "true",
-<<<<<<< HEAD
-        "x-ms-version": "2020-12-06"
-=======
         "x-ms-version": "2021-02-12"
->>>>>>> 7e782c87
       },
       "RequestBody": "T9wn0ovv6q3MLPxS7WxcGZJ4/yGKdSCEbt+dSgzwjiamqd8nz9ajZjI3VXiy2CL2TUOib2MA8tm7o2OrUaCg257Wq0SNNUq71JjuUiCo0pa9p/zJTR7DprYFaytz+BSRlnnZ2yzeaBj455vKEqC4E9HN7qqj142AEwWOh8keR9yEXLumzvZp3j7k0GaC+JMWTFdapQlq7r/rWcgnUOFP2p+/RrXkEUXaYw9svwYn/hpxdzpxw6LSGW78u3QtQo5dlfbGwrLeMjoSgEL6/S+5w1uutdim3Rb97SxG51bQrSGADyoPYTtnk0X/X0Nf1xs/QvcZf4y2t7fgyNWGl0rjQdIgee4EqWIgRiKSpn3TnRUQB6Rfty2UylhyL5hl4fv7HB5wP14sOpmU+DlpIxA6DSvAdY+lhImli66WknrJumQnlopfYl62480Lyr/0KqdHOCJtpWtrVpeUy7Ovlqcfyz3UQoyG2qrMCZHCmrnKsGAHT1pXXBX5u0Dyy5arB00l7P+BIOgawF13oJvZqbveyhtSqEZNx28o24dLlA8UIQJEnK25SZB47I/94Lt5HxKFEwF7WF4H2CSQWERgzyxOY36ZlQwNJYCK2by3T+ezrrx1xoAOmcmkPMSJKPBLGB1jrn084IkFd+6A8H+hUIg93aqI6girP8m19VhIhPyQP8GfVKFpd80ycE+RjqhKAuw7S0tFwy0Ut2+zhuswvPLy77G+Avzn1GXcVXq4GbEga/NrDTmwSnyTipwxtvDiAbNdn573jP/wU3flaG2yW529khv3xK+4QaQ1KnhftR51+VTHW3oTKd/ze7nCyuEO4C7+dCPV6jwDpF35wmGGkZ1YcG4Z6wAjqWk7BEn19nfDJkpKYEH6oA8XxLccGmZ9bOkcaVpy9fUu28q6mebzDa7mNpwXPDBcXs9fASdIB48CvZdf2YwcUDBUHIV2QAcoJLYINePKZjC4vwuKE/TO5dQ6t9tOkzQiyuZrwh+r5R3IN91wQNGsOFdnphmBkjw8hjewPIkr2ZGC5mv9X6MQDdrtwdwWXaUCjn+E5+waoDepLjzo+qmUnV1L7llmrtmzVpk/k9BgJSiRrq0Kp/GkaEUzVDBnJxIxWCR+y29LnN+m0JFS2w1nSAkUV0z7ivVrp4UTMlqoTC+HDTus4Vq4RRLNZNZgUow4zAsnU9DFNs0uEyPqOGmF/YRiys3RumauWxE5LSYfClT42mVOgfhewddtfs42zg2oSGZS/oe/ZhKkePe/jAmnDwjP8V0DN3uLAwn2ZDuYd40DkOXAzAzNOXRTqQgAnzXOxm/FZ92wpRHqxvp+yALWDAFqu/sj50L8Abfpr41zimTTKJ3M0hCvU+vT1Q==",
       "StatusCode": 201,
@@ -69,11 +57,7 @@
         "x-ms-content-crc64": "mnwS25r6iZc=",
         "x-ms-request-id": "0ee08daf-b01e-0011-0afc-115005000000",
         "x-ms-request-server-encrypted": "true",
-<<<<<<< HEAD
-        "x-ms-version": "2020-12-06"
-=======
         "x-ms-version": "2021-02-12"
->>>>>>> 7e782c87
       },
       "ResponseBody": []
     },
@@ -88,11 +72,7 @@
         "x-ms-client-request-id": "cd5a2a7b-ddf0-deb3-4fc3-930b47141122",
         "x-ms-date": "Fri, 05 Mar 2021 20:17:34 GMT",
         "x-ms-return-client-request-id": "true",
-<<<<<<< HEAD
-        "x-ms-version": "2020-12-06"
-=======
         "x-ms-version": "2021-02-12"
->>>>>>> 7e782c87
       },
       "RequestBody": null,
       "StatusCode": 200,
@@ -113,11 +93,7 @@
         "x-ms-lease-status": "unlocked",
         "x-ms-request-id": "0ee08e0c-b01e-0011-5cfc-115005000000",
         "x-ms-server-encrypted": "true",
-<<<<<<< HEAD
-        "x-ms-version": "2020-12-06"
-=======
         "x-ms-version": "2021-02-12"
->>>>>>> 7e782c87
       },
       "ResponseBody": "T9wn0ovv6q3MLPxS7WxcGZJ4/yGKdSCEbt+dSgzwjiamqd8nz9ajZjI3VXiy2CL2TUOib2MA8tm7o2OrUaCg257Wq0SNNUq71JjuUiCo0pa9p/zJTR7DprYFaytz+BSRlnnZ2yzeaBj455vKEqC4E9HN7qqj142AEwWOh8keR9yEXLumzvZp3j7k0GaC+JMWTFdapQlq7r/rWcgnUOFP2p+/RrXkEUXaYw9svwYn/hpxdzpxw6LSGW78u3QtQo5dlfbGwrLeMjoSgEL6/S+5w1uutdim3Rb97SxG51bQrSGADyoPYTtnk0X/X0Nf1xs/QvcZf4y2t7fgyNWGl0rjQdIgee4EqWIgRiKSpn3TnRUQB6Rfty2UylhyL5hl4fv7HB5wP14sOpmU+DlpIxA6DSvAdY+lhImli66WknrJumQnlopfYl62480Lyr/0KqdHOCJtpWtrVpeUy7Ovlqcfyz3UQoyG2qrMCZHCmrnKsGAHT1pXXBX5u0Dyy5arB00l7P+BIOgawF13oJvZqbveyhtSqEZNx28o24dLlA8UIQJEnK25SZB47I/94Lt5HxKFEwF7WF4H2CSQWERgzyxOY36ZlQwNJYCK2by3T+ezrrx1xoAOmcmkPMSJKPBLGB1jrn084IkFd+6A8H+hUIg93aqI6girP8m19VhIhPyQP8GfVKFpd80ycE+RjqhKAuw7S0tFwy0Ut2+zhuswvPLy77G+Avzn1GXcVXq4GbEga/NrDTmwSnyTipwxtvDiAbNdn573jP/wU3flaG2yW529khv3xK+4QaQ1KnhftR51+VTHW3oTKd/ze7nCyuEO4C7+dCPV6jwDpF35wmGGkZ1YcG4Z6wAjqWk7BEn19nfDJkpKYEH6oA8XxLccGmZ9bOkcaVpy9fUu28q6mebzDa7mNpwXPDBcXs9fASdIB48CvZdf2YwcUDBUHIV2QAcoJLYINePKZjC4vwuKE/TO5dQ6t9tOkzQiyuZrwh+r5R3IN91wQNGsOFdnphmBkjw8hjewPIkr2ZGC5mv9X6MQDdrtwdwWXaUCjn+E5+waoDepLjzo+qmUnV1L7llmrtmzVpk/k9BgJSiRrq0Kp/GkaEUzVDBnJxIxWCR+y29LnN+m0JFS2w1nSAkUV0z7ivVrp4UTMlqoTC+HDTus4Vq4RRLNZNZgUow4zAsnU9DFNs0uEyPqOGmF/YRiys3RumauWxE5LSYfClT42mVOgfhewddtfs42zg2oSGZS/oe/ZhKkePe/jAmnDwjP8V0DN3uLAwn2ZDuYd40DkOXAzAzNOXRTqQgAnzXOxm/FZ92wpRHqxvp+yALWDAFqu/sj50L8Abfpr41zimTTKJ3M0hCvU+vT1Q=="
     },
@@ -132,11 +108,7 @@
         "x-ms-client-request-id": "6e061955-f024-2cae-f7ab-3d32bc528366",
         "x-ms-date": "Fri, 05 Mar 2021 20:17:34 GMT",
         "x-ms-return-client-request-id": "true",
-<<<<<<< HEAD
-        "x-ms-version": "2020-12-06"
-=======
         "x-ms-version": "2021-02-12"
->>>>>>> 7e782c87
       },
       "RequestBody": null,
       "StatusCode": 202,
@@ -146,11 +118,7 @@
         "Server": "Windows-Azure-Blob/1.0 Microsoft-HTTPAPI/2.0",
         "x-ms-client-request-id": "6e061955-f024-2cae-f7ab-3d32bc528366",
         "x-ms-request-id": "0ee08e3b-b01e-0011-09fc-115005000000",
-<<<<<<< HEAD
-        "x-ms-version": "2020-12-06"
-=======
         "x-ms-version": "2021-02-12"
->>>>>>> 7e782c87
       },
       "ResponseBody": []
     }
