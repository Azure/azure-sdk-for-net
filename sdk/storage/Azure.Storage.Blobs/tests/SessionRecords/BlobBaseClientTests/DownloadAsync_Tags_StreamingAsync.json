﻿{
  "Entries": [
    {
      "RequestUri": "https://kasoboltest.blob.core.windows.net/test-container-11c47262-2255-7e65-5538-238fee8ef3b9?restype=container",
      "RequestMethod": "PUT",
      "RequestHeaders": {
        "Accept": "application/xml",
        "Authorization": "Sanitized",
        "traceparent": "00-b18e1c5171204d409c4e8e5c31465925-f2676910ad80c141-00",
        "User-Agent": "azsdk-net-Storage.Blobs/12.9.0-alpha.20210305.1 (.NET Framework 4.8.4300.0; Microsoft Windows 10.0.19042 )",
        "x-ms-blob-public-access": "container",
        "x-ms-client-request-id": "60a1c2a8-53a2-c865-b810-6a02f0b44131",
        "x-ms-date": "Fri, 05 Mar 2021 16:28:27 GMT",
        "x-ms-return-client-request-id": "true",
<<<<<<< HEAD
        "x-ms-version": "2020-12-06"
=======
        "x-ms-version": "2021-02-12"
>>>>>>> 7e782c87
      },
      "RequestBody": null,
      "StatusCode": 201,
      "ResponseHeaders": {
        "Content-Length": "0",
        "Date": "Fri, 05 Mar 2021 16:28:27 GMT",
        "ETag": "\"0x8D8DFF3B4CFAFE4\"",
        "Last-Modified": "Fri, 05 Mar 2021 16:28:27 GMT",
        "Server": "Windows-Azure-Blob/1.0 Microsoft-HTTPAPI/2.0",
        "x-ms-client-request-id": "60a1c2a8-53a2-c865-b810-6a02f0b44131",
        "x-ms-request-id": "17387803-801e-0074-5fdc-11d2b5000000",
<<<<<<< HEAD
        "x-ms-version": "2020-12-06"
=======
        "x-ms-version": "2021-02-12"
>>>>>>> 7e782c87
      },
      "ResponseBody": []
    },
    {
      "RequestUri": "https://kasoboltest.blob.core.windows.net/test-container-11c47262-2255-7e65-5538-238fee8ef3b9/test-blob-3c9bde84-645d-577b-c62c-0db5919f3673",
      "RequestMethod": "PUT",
      "RequestHeaders": {
        "Accept": "application/xml",
        "Authorization": "Sanitized",
        "Content-Length": "1024",
        "Content-Type": "application/octet-stream",
        "traceparent": "00-2aeaed9e21dc23488a8c858156ec348f-3651f53fbea83745-00",
        "User-Agent": "azsdk-net-Storage.Blobs/12.9.0-alpha.20210305.1 (.NET Framework 4.8.4300.0; Microsoft Windows 10.0.19042 )",
        "x-ms-blob-type": "BlockBlob",
        "x-ms-client-request-id": "e11bf8fe-7a86-197a-aff7-145be1c26df7",
        "x-ms-date": "Fri, 05 Mar 2021 16:28:27 GMT",
        "x-ms-return-client-request-id": "true",
<<<<<<< HEAD
        "x-ms-version": "2020-12-06"
=======
        "x-ms-version": "2021-02-12"
>>>>>>> 7e782c87
      },
      "RequestBody": "4G58jcvWz8ahIJfXks3SPyBM5ivskhYkERAqczHOssU8Xrg9mYkL0vPavoK8jTbrPivhpM0WRE1XV3y6q1yU023RmzMVlKaWQBQ3EdSUaIPaPzQF7A74JRpq5UENUSaXResU6vED1aqFSmO43jJ5wu/44Gwnj+Zf2XYYqq5kiO/toMvpgH2S1mmKgKGqP0fo8SNRFXC6b7YEtRF76iv7IMFzyz5mkEJxZgkDnA5EtJkvMLmLE3N/MzAV5MtsFus+jl/gN3QJgWHg369nt9OovwB3TLpycA1O9JgNUat3BE8dxA2uZH0lJa5XqjPEF3tdbCXK9ckxzB5RkULb+zC1aNtfSfLF+VqDUiYLGsXaidwcsOSFrQ+G7PjvXNM7SSp+oUJXZc6JmHPLR6KjJbFZdwhlvktLMLvL2V351pyGSAj8jXiDgiQOkxhxumVs4sZGluXL1YreMnGGjIxxj8HWRP6ap5g51fTjVysz2XZVXvaWsj+3u3J9HVoH/faXnANWm3Vn0jstDcDx535fq1n7MC6W2t2BH4iMHYk+Mtj+S7oo3T4A7oy6aKR/xdT0HnIBC83HAcEm1Hzs27Wy79vo8pvDN80a+kGi23E4Alm0mP4WPCYLNkr4AQnCExPWCHnJl9M4MOel5hCLJSZP7dEiOEK2m7K03LxRyzXEWOcty9P4bmuGe2gXcVYVfxEkqBQ3n9vQIGzGFLoW52Sx4I0pXVpSV35mnLzanilbn1yqLCIhjLgLXapmMVqwb5MDZZDI7CK20VGV0QMe9YFDa3Vda7pCkFTUHQCv7CUktSwo1zmYk7M69FvQjLu17WcoI8bkUwPZwNU8884iBuQrcBvX9R1IqtfCI3dfcQSZHzCYhslfP2EoTxdkXJ/kGO13pBuf3vdJ4HjuIjCLeU7Qo9SdiYAazDC6rqYG5E043QqK6M3o+UE5TqZQcB0xnNXIk7jLR45tXNjq5S9RQ/srtUQlAZGB56mSYzvZylsTiBHQPlCVbZZ8HYv0/RQR6AuqJbrYDJtERqwOOONSk5J911wegQSrlkiuqOQGjemVgHsvL6SgOnx2i/ekhjWyKYr5dya382cG/49yKmO3PrnCebdoI2Tt3J3gp/UNBg8T/H9aDBbD3YwTKC8VLRAZv00+4gx9SQYlDJqI10xy+fl/Xy3kXDGj/psqVPo02K+Nx+inziMDlbN4NAB8OgZAoS82lc7iNWIcmuNwU/QM8TPq+xBjyyrVfMp6aygxJsOV6bPK/UPhqpGFizNAkkG+bELMkT/23NYEYRgDZ8k56nQf22lBQfPwCVB+3T/2lOmIvP/lZZWEnwzdxpwq3ULITKC/IbfXfSpO24fvd/6WDcwueqvKUw==",
      "StatusCode": 201,
      "ResponseHeaders": {
        "Content-Length": "0",
        "Content-MD5": "009eES9730PCRwjuYnwu6w==",
        "Date": "Fri, 05 Mar 2021 16:28:27 GMT",
        "ETag": "\"0x8D8DFF3B4E181C5\"",
        "Last-Modified": "Fri, 05 Mar 2021 16:28:27 GMT",
        "Server": "Windows-Azure-Blob/1.0 Microsoft-HTTPAPI/2.0",
        "x-ms-client-request-id": "e11bf8fe-7a86-197a-aff7-145be1c26df7",
        "x-ms-content-crc64": "kekwnf/M7zE=",
        "x-ms-request-id": "17387854-801e-0074-2cdc-11d2b5000000",
        "x-ms-request-server-encrypted": "true",
<<<<<<< HEAD
        "x-ms-version": "2020-12-06"
=======
        "x-ms-version": "2021-02-12"
>>>>>>> 7e782c87
      },
      "ResponseBody": []
    },
    {
      "RequestUri": "https://kasoboltest.blob.core.windows.net/test-container-11c47262-2255-7e65-5538-238fee8ef3b9/test-blob-3c9bde84-645d-577b-c62c-0db5919f3673?comp=tags",
      "RequestMethod": "PUT",
      "RequestHeaders": {
        "Accept": "application/xml",
        "Authorization": "Sanitized",
        "Content-Length": "139",
        "Content-Type": "application/xml",
        "traceparent": "00-ec59c3ad160a7f4989c5b3a777f9579f-fff57f308e240840-00",
        "User-Agent": "azsdk-net-Storage.Blobs/12.9.0-alpha.20210305.1 (.NET Framework 4.8.4300.0; Microsoft Windows 10.0.19042 )",
        "x-ms-client-request-id": "99b776c8-5583-b8ed-3625-259f75b2b365",
        "x-ms-date": "Fri, 05 Mar 2021 16:28:27 GMT",
        "x-ms-return-client-request-id": "true",
<<<<<<< HEAD
        "x-ms-version": "2020-12-06"
=======
        "x-ms-version": "2021-02-12"
>>>>>>> 7e782c87
      },
      "RequestBody": "﻿<Tags><TagSet><Tag><Key>tagKey0</Key><Value>tagValue0</Value></Tag><Tag><Key>tagKey1</Key><Value>tagValue1</Value></Tag></TagSet></Tags>",
      "StatusCode": 204,
      "ResponseHeaders": {
        "Date": "Fri, 05 Mar 2021 16:28:27 GMT",
        "Server": "Windows-Azure-Blob/1.0 Microsoft-HTTPAPI/2.0",
        "x-ms-client-request-id": "99b776c8-5583-b8ed-3625-259f75b2b365",
        "x-ms-request-id": "1738787d-801e-0074-54dc-11d2b5000000",
<<<<<<< HEAD
        "x-ms-version": "2020-12-06"
=======
        "x-ms-version": "2021-02-12"
>>>>>>> 7e782c87
      },
      "ResponseBody": []
    },
    {
      "RequestUri": "https://kasoboltest.blob.core.windows.net/test-container-11c47262-2255-7e65-5538-238fee8ef3b9/test-blob-3c9bde84-645d-577b-c62c-0db5919f3673",
      "RequestMethod": "GET",
      "RequestHeaders": {
        "Accept": "application/xml",
        "Authorization": "Sanitized",
        "traceparent": "00-db9b186caa1969478716b545b7387048-9c1cd4f219f3f24c-00",
        "User-Agent": "azsdk-net-Storage.Blobs/12.9.0-alpha.20210305.1 (.NET Framework 4.8.4300.0; Microsoft Windows 10.0.19042 )",
        "x-ms-client-request-id": "6a924970-d30a-8174-6b43-9246cf1d841e",
        "x-ms-date": "Fri, 05 Mar 2021 16:28:27 GMT",
        "x-ms-return-client-request-id": "true",
<<<<<<< HEAD
        "x-ms-version": "2020-12-06"
=======
        "x-ms-version": "2021-02-12"
>>>>>>> 7e782c87
      },
      "RequestBody": null,
      "StatusCode": 200,
      "ResponseHeaders": {
        "Accept-Ranges": "bytes",
        "Access-Control-Allow-Origin": "*",
        "Content-Length": "1024",
        "Content-MD5": "009eES9730PCRwjuYnwu6w==",
        "Content-Type": "application/octet-stream",
        "Date": "Fri, 05 Mar 2021 16:28:27 GMT",
        "ETag": "\"0x8D8DFF3B4E181C5\"",
        "Last-Modified": "Fri, 05 Mar 2021 16:28:27 GMT",
        "Server": "Windows-Azure-Blob/1.0 Microsoft-HTTPAPI/2.0",
        "x-ms-blob-type": "BlockBlob",
        "x-ms-client-request-id": "6a924970-d30a-8174-6b43-9246cf1d841e",
        "x-ms-creation-time": "Fri, 05 Mar 2021 16:28:27 GMT",
        "x-ms-lease-state": "available",
        "x-ms-lease-status": "unlocked",
        "x-ms-request-id": "1738789c-801e-0074-6edc-11d2b5000000",
        "x-ms-server-encrypted": "true",
        "x-ms-tag-count": "2",
<<<<<<< HEAD
        "x-ms-version": "2020-12-06"
=======
        "x-ms-version": "2021-02-12"
>>>>>>> 7e782c87
      },
      "ResponseBody": "4G58jcvWz8ahIJfXks3SPyBM5ivskhYkERAqczHOssU8Xrg9mYkL0vPavoK8jTbrPivhpM0WRE1XV3y6q1yU023RmzMVlKaWQBQ3EdSUaIPaPzQF7A74JRpq5UENUSaXResU6vED1aqFSmO43jJ5wu/44Gwnj+Zf2XYYqq5kiO/toMvpgH2S1mmKgKGqP0fo8SNRFXC6b7YEtRF76iv7IMFzyz5mkEJxZgkDnA5EtJkvMLmLE3N/MzAV5MtsFus+jl/gN3QJgWHg369nt9OovwB3TLpycA1O9JgNUat3BE8dxA2uZH0lJa5XqjPEF3tdbCXK9ckxzB5RkULb+zC1aNtfSfLF+VqDUiYLGsXaidwcsOSFrQ+G7PjvXNM7SSp+oUJXZc6JmHPLR6KjJbFZdwhlvktLMLvL2V351pyGSAj8jXiDgiQOkxhxumVs4sZGluXL1YreMnGGjIxxj8HWRP6ap5g51fTjVysz2XZVXvaWsj+3u3J9HVoH/faXnANWm3Vn0jstDcDx535fq1n7MC6W2t2BH4iMHYk+Mtj+S7oo3T4A7oy6aKR/xdT0HnIBC83HAcEm1Hzs27Wy79vo8pvDN80a+kGi23E4Alm0mP4WPCYLNkr4AQnCExPWCHnJl9M4MOel5hCLJSZP7dEiOEK2m7K03LxRyzXEWOcty9P4bmuGe2gXcVYVfxEkqBQ3n9vQIGzGFLoW52Sx4I0pXVpSV35mnLzanilbn1yqLCIhjLgLXapmMVqwb5MDZZDI7CK20VGV0QMe9YFDa3Vda7pCkFTUHQCv7CUktSwo1zmYk7M69FvQjLu17WcoI8bkUwPZwNU8884iBuQrcBvX9R1IqtfCI3dfcQSZHzCYhslfP2EoTxdkXJ/kGO13pBuf3vdJ4HjuIjCLeU7Qo9SdiYAazDC6rqYG5E043QqK6M3o+UE5TqZQcB0xnNXIk7jLR45tXNjq5S9RQ/srtUQlAZGB56mSYzvZylsTiBHQPlCVbZZ8HYv0/RQR6AuqJbrYDJtERqwOOONSk5J911wegQSrlkiuqOQGjemVgHsvL6SgOnx2i/ekhjWyKYr5dya382cG/49yKmO3PrnCebdoI2Tt3J3gp/UNBg8T/H9aDBbD3YwTKC8VLRAZv00+4gx9SQYlDJqI10xy+fl/Xy3kXDGj/psqVPo02K+Nx+inziMDlbN4NAB8OgZAoS82lc7iNWIcmuNwU/QM8TPq+xBjyyrVfMp6aygxJsOV6bPK/UPhqpGFizNAkkG+bELMkT/23NYEYRgDZ8k56nQf22lBQfPwCVB+3T/2lOmIvP/lZZWEnwzdxpwq3ULITKC/IbfXfSpO24fvd/6WDcwueqvKUw=="
    },
    {
      "RequestUri": "https://kasoboltest.blob.core.windows.net/test-container-11c47262-2255-7e65-5538-238fee8ef3b9?restype=container",
      "RequestMethod": "DELETE",
      "RequestHeaders": {
        "Accept": "application/xml",
        "Authorization": "Sanitized",
        "traceparent": "00-19df0b1f56807a4e9d42e49d86b95394-25e63048f75d9448-00",
        "User-Agent": "azsdk-net-Storage.Blobs/12.9.0-alpha.20210305.1 (.NET Framework 4.8.4300.0; Microsoft Windows 10.0.19042 )",
        "x-ms-client-request-id": "2c2e382a-481f-cd5a-db61-0abb07e3391d",
        "x-ms-date": "Fri, 05 Mar 2021 16:28:28 GMT",
        "x-ms-return-client-request-id": "true",
<<<<<<< HEAD
        "x-ms-version": "2020-12-06"
=======
        "x-ms-version": "2021-02-12"
>>>>>>> 7e782c87
      },
      "RequestBody": null,
      "StatusCode": 202,
      "ResponseHeaders": {
        "Content-Length": "0",
        "Date": "Fri, 05 Mar 2021 16:28:27 GMT",
        "Server": "Windows-Azure-Blob/1.0 Microsoft-HTTPAPI/2.0",
        "x-ms-client-request-id": "2c2e382a-481f-cd5a-db61-0abb07e3391d",
        "x-ms-request-id": "173878a6-801e-0074-77dc-11d2b5000000",
<<<<<<< HEAD
        "x-ms-version": "2020-12-06"
=======
        "x-ms-version": "2021-02-12"
>>>>>>> 7e782c87
      },
      "ResponseBody": []
    }
  ],
  "Variables": {
    "RandomSeed": "1085505349",
    "Storage_TestConfigDefault": "ProductionTenant\nkasoboltest\nU2FuaXRpemVk\nhttps://kasoboltest.blob.core.windows.net\nhttps://kasoboltest.file.core.windows.net\nhttps://kasoboltest.queue.core.windows.net\nhttps://kasoboltest.table.core.windows.net\n\n\n\n\nhttps://kasoboltest-secondary.blob.core.windows.net\nhttps://kasoboltest-secondary.file.core.windows.net\nhttps://kasoboltest-secondary.queue.core.windows.net\nhttps://kasoboltest-secondary.table.core.windows.net\n\nSanitized\n\n\nCloud\nBlobEndpoint=https://kasoboltest.blob.core.windows.net/;QueueEndpoint=https://kasoboltest.queue.core.windows.net/;FileEndpoint=https://kasoboltest.file.core.windows.net/;BlobSecondaryEndpoint=https://kasoboltest-secondary.blob.core.windows.net/;QueueSecondaryEndpoint=https://kasoboltest-secondary.queue.core.windows.net/;FileSecondaryEndpoint=https://kasoboltest-secondary.file.core.windows.net/;AccountName=kasoboltest;AccountKey=Kg==;\nencryptionScope\n\n"
  }
}<|MERGE_RESOLUTION|>--- conflicted
+++ resolved
@@ -12,11 +12,7 @@
         "x-ms-client-request-id": "60a1c2a8-53a2-c865-b810-6a02f0b44131",
         "x-ms-date": "Fri, 05 Mar 2021 16:28:27 GMT",
         "x-ms-return-client-request-id": "true",
-<<<<<<< HEAD
-        "x-ms-version": "2020-12-06"
-=======
         "x-ms-version": "2021-02-12"
->>>>>>> 7e782c87
       },
       "RequestBody": null,
       "StatusCode": 201,
@@ -28,11 +24,7 @@
         "Server": "Windows-Azure-Blob/1.0 Microsoft-HTTPAPI/2.0",
         "x-ms-client-request-id": "60a1c2a8-53a2-c865-b810-6a02f0b44131",
         "x-ms-request-id": "17387803-801e-0074-5fdc-11d2b5000000",
-<<<<<<< HEAD
-        "x-ms-version": "2020-12-06"
-=======
         "x-ms-version": "2021-02-12"
->>>>>>> 7e782c87
       },
       "ResponseBody": []
     },
@@ -50,11 +42,7 @@
         "x-ms-client-request-id": "e11bf8fe-7a86-197a-aff7-145be1c26df7",
         "x-ms-date": "Fri, 05 Mar 2021 16:28:27 GMT",
         "x-ms-return-client-request-id": "true",
-<<<<<<< HEAD
-        "x-ms-version": "2020-12-06"
-=======
         "x-ms-version": "2021-02-12"
->>>>>>> 7e782c87
       },
       "RequestBody": "4G58jcvWz8ahIJfXks3SPyBM5ivskhYkERAqczHOssU8Xrg9mYkL0vPavoK8jTbrPivhpM0WRE1XV3y6q1yU023RmzMVlKaWQBQ3EdSUaIPaPzQF7A74JRpq5UENUSaXResU6vED1aqFSmO43jJ5wu/44Gwnj+Zf2XYYqq5kiO/toMvpgH2S1mmKgKGqP0fo8SNRFXC6b7YEtRF76iv7IMFzyz5mkEJxZgkDnA5EtJkvMLmLE3N/MzAV5MtsFus+jl/gN3QJgWHg369nt9OovwB3TLpycA1O9JgNUat3BE8dxA2uZH0lJa5XqjPEF3tdbCXK9ckxzB5RkULb+zC1aNtfSfLF+VqDUiYLGsXaidwcsOSFrQ+G7PjvXNM7SSp+oUJXZc6JmHPLR6KjJbFZdwhlvktLMLvL2V351pyGSAj8jXiDgiQOkxhxumVs4sZGluXL1YreMnGGjIxxj8HWRP6ap5g51fTjVysz2XZVXvaWsj+3u3J9HVoH/faXnANWm3Vn0jstDcDx535fq1n7MC6W2t2BH4iMHYk+Mtj+S7oo3T4A7oy6aKR/xdT0HnIBC83HAcEm1Hzs27Wy79vo8pvDN80a+kGi23E4Alm0mP4WPCYLNkr4AQnCExPWCHnJl9M4MOel5hCLJSZP7dEiOEK2m7K03LxRyzXEWOcty9P4bmuGe2gXcVYVfxEkqBQ3n9vQIGzGFLoW52Sx4I0pXVpSV35mnLzanilbn1yqLCIhjLgLXapmMVqwb5MDZZDI7CK20VGV0QMe9YFDa3Vda7pCkFTUHQCv7CUktSwo1zmYk7M69FvQjLu17WcoI8bkUwPZwNU8884iBuQrcBvX9R1IqtfCI3dfcQSZHzCYhslfP2EoTxdkXJ/kGO13pBuf3vdJ4HjuIjCLeU7Qo9SdiYAazDC6rqYG5E043QqK6M3o+UE5TqZQcB0xnNXIk7jLR45tXNjq5S9RQ/srtUQlAZGB56mSYzvZylsTiBHQPlCVbZZ8HYv0/RQR6AuqJbrYDJtERqwOOONSk5J911wegQSrlkiuqOQGjemVgHsvL6SgOnx2i/ekhjWyKYr5dya382cG/49yKmO3PrnCebdoI2Tt3J3gp/UNBg8T/H9aDBbD3YwTKC8VLRAZv00+4gx9SQYlDJqI10xy+fl/Xy3kXDGj/psqVPo02K+Nx+inziMDlbN4NAB8OgZAoS82lc7iNWIcmuNwU/QM8TPq+xBjyyrVfMp6aygxJsOV6bPK/UPhqpGFizNAkkG+bELMkT/23NYEYRgDZ8k56nQf22lBQfPwCVB+3T/2lOmIvP/lZZWEnwzdxpwq3ULITKC/IbfXfSpO24fvd/6WDcwueqvKUw==",
       "StatusCode": 201,
@@ -69,11 +57,7 @@
         "x-ms-content-crc64": "kekwnf/M7zE=",
         "x-ms-request-id": "17387854-801e-0074-2cdc-11d2b5000000",
         "x-ms-request-server-encrypted": "true",
-<<<<<<< HEAD
-        "x-ms-version": "2020-12-06"
-=======
         "x-ms-version": "2021-02-12"
->>>>>>> 7e782c87
       },
       "ResponseBody": []
     },
@@ -90,11 +74,7 @@
         "x-ms-client-request-id": "99b776c8-5583-b8ed-3625-259f75b2b365",
         "x-ms-date": "Fri, 05 Mar 2021 16:28:27 GMT",
         "x-ms-return-client-request-id": "true",
-<<<<<<< HEAD
-        "x-ms-version": "2020-12-06"
-=======
         "x-ms-version": "2021-02-12"
->>>>>>> 7e782c87
       },
       "RequestBody": "﻿<Tags><TagSet><Tag><Key>tagKey0</Key><Value>tagValue0</Value></Tag><Tag><Key>tagKey1</Key><Value>tagValue1</Value></Tag></TagSet></Tags>",
       "StatusCode": 204,
@@ -103,11 +83,7 @@
         "Server": "Windows-Azure-Blob/1.0 Microsoft-HTTPAPI/2.0",
         "x-ms-client-request-id": "99b776c8-5583-b8ed-3625-259f75b2b365",
         "x-ms-request-id": "1738787d-801e-0074-54dc-11d2b5000000",
-<<<<<<< HEAD
-        "x-ms-version": "2020-12-06"
-=======
         "x-ms-version": "2021-02-12"
->>>>>>> 7e782c87
       },
       "ResponseBody": []
     },
@@ -122,11 +98,7 @@
         "x-ms-client-request-id": "6a924970-d30a-8174-6b43-9246cf1d841e",
         "x-ms-date": "Fri, 05 Mar 2021 16:28:27 GMT",
         "x-ms-return-client-request-id": "true",
-<<<<<<< HEAD
-        "x-ms-version": "2020-12-06"
-=======
         "x-ms-version": "2021-02-12"
->>>>>>> 7e782c87
       },
       "RequestBody": null,
       "StatusCode": 200,
@@ -148,11 +120,7 @@
         "x-ms-request-id": "1738789c-801e-0074-6edc-11d2b5000000",
         "x-ms-server-encrypted": "true",
         "x-ms-tag-count": "2",
-<<<<<<< HEAD
-        "x-ms-version": "2020-12-06"
-=======
         "x-ms-version": "2021-02-12"
->>>>>>> 7e782c87
       },
       "ResponseBody": "4G58jcvWz8ahIJfXks3SPyBM5ivskhYkERAqczHOssU8Xrg9mYkL0vPavoK8jTbrPivhpM0WRE1XV3y6q1yU023RmzMVlKaWQBQ3EdSUaIPaPzQF7A74JRpq5UENUSaXResU6vED1aqFSmO43jJ5wu/44Gwnj+Zf2XYYqq5kiO/toMvpgH2S1mmKgKGqP0fo8SNRFXC6b7YEtRF76iv7IMFzyz5mkEJxZgkDnA5EtJkvMLmLE3N/MzAV5MtsFus+jl/gN3QJgWHg369nt9OovwB3TLpycA1O9JgNUat3BE8dxA2uZH0lJa5XqjPEF3tdbCXK9ckxzB5RkULb+zC1aNtfSfLF+VqDUiYLGsXaidwcsOSFrQ+G7PjvXNM7SSp+oUJXZc6JmHPLR6KjJbFZdwhlvktLMLvL2V351pyGSAj8jXiDgiQOkxhxumVs4sZGluXL1YreMnGGjIxxj8HWRP6ap5g51fTjVysz2XZVXvaWsj+3u3J9HVoH/faXnANWm3Vn0jstDcDx535fq1n7MC6W2t2BH4iMHYk+Mtj+S7oo3T4A7oy6aKR/xdT0HnIBC83HAcEm1Hzs27Wy79vo8pvDN80a+kGi23E4Alm0mP4WPCYLNkr4AQnCExPWCHnJl9M4MOel5hCLJSZP7dEiOEK2m7K03LxRyzXEWOcty9P4bmuGe2gXcVYVfxEkqBQ3n9vQIGzGFLoW52Sx4I0pXVpSV35mnLzanilbn1yqLCIhjLgLXapmMVqwb5MDZZDI7CK20VGV0QMe9YFDa3Vda7pCkFTUHQCv7CUktSwo1zmYk7M69FvQjLu17WcoI8bkUwPZwNU8884iBuQrcBvX9R1IqtfCI3dfcQSZHzCYhslfP2EoTxdkXJ/kGO13pBuf3vdJ4HjuIjCLeU7Qo9SdiYAazDC6rqYG5E043QqK6M3o+UE5TqZQcB0xnNXIk7jLR45tXNjq5S9RQ/srtUQlAZGB56mSYzvZylsTiBHQPlCVbZZ8HYv0/RQR6AuqJbrYDJtERqwOOONSk5J911wegQSrlkiuqOQGjemVgHsvL6SgOnx2i/ekhjWyKYr5dya382cG/49yKmO3PrnCebdoI2Tt3J3gp/UNBg8T/H9aDBbD3YwTKC8VLRAZv00+4gx9SQYlDJqI10xy+fl/Xy3kXDGj/psqVPo02K+Nx+inziMDlbN4NAB8OgZAoS82lc7iNWIcmuNwU/QM8TPq+xBjyyrVfMp6aygxJsOV6bPK/UPhqpGFizNAkkG+bELMkT/23NYEYRgDZ8k56nQf22lBQfPwCVB+3T/2lOmIvP/lZZWEnwzdxpwq3ULITKC/IbfXfSpO24fvd/6WDcwueqvKUw=="
     },
@@ -167,11 +135,7 @@
         "x-ms-client-request-id": "2c2e382a-481f-cd5a-db61-0abb07e3391d",
         "x-ms-date": "Fri, 05 Mar 2021 16:28:28 GMT",
         "x-ms-return-client-request-id": "true",
-<<<<<<< HEAD
-        "x-ms-version": "2020-12-06"
-=======
         "x-ms-version": "2021-02-12"
->>>>>>> 7e782c87
       },
       "RequestBody": null,
       "StatusCode": 202,
@@ -181,11 +145,7 @@
         "Server": "Windows-Azure-Blob/1.0 Microsoft-HTTPAPI/2.0",
         "x-ms-client-request-id": "2c2e382a-481f-cd5a-db61-0abb07e3391d",
         "x-ms-request-id": "173878a6-801e-0074-77dc-11d2b5000000",
-<<<<<<< HEAD
-        "x-ms-version": "2020-12-06"
-=======
         "x-ms-version": "2021-02-12"
->>>>>>> 7e782c87
       },
       "ResponseBody": []
     }
