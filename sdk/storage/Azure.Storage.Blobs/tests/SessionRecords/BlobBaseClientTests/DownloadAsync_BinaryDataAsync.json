--- conflicted
+++ resolved
@@ -12,11 +12,7 @@
         "x-ms-client-request-id": "d36c4a29-550c-aced-45bf-6d3d13626eb2",
         "x-ms-date": "Fri, 05 Mar 2021 16:23:19 GMT",
         "x-ms-return-client-request-id": "true",
-<<<<<<< HEAD
-        "x-ms-version": "2020-12-06"
-=======
         "x-ms-version": "2021-02-12"
->>>>>>> 7e782c87
       },
       "RequestBody": null,
       "StatusCode": 201,
@@ -28,11 +24,7 @@
         "Server": "Windows-Azure-Blob/1.0 Microsoft-HTTPAPI/2.0",
         "x-ms-client-request-id": "d36c4a29-550c-aced-45bf-6d3d13626eb2",
         "x-ms-request-id": "e8263388-901e-002f-2cdb-11d5c9000000",
-<<<<<<< HEAD
-        "x-ms-version": "2020-12-06"
-=======
         "x-ms-version": "2021-02-12"
->>>>>>> 7e782c87
       },
       "ResponseBody": []
     },
@@ -50,11 +42,7 @@
         "x-ms-client-request-id": "9643ca52-711c-0108-ef5a-c1d4cfcaf0b1",
         "x-ms-date": "Fri, 05 Mar 2021 16:23:19 GMT",
         "x-ms-return-client-request-id": "true",
-<<<<<<< HEAD
-        "x-ms-version": "2020-12-06"
-=======
         "x-ms-version": "2021-02-12"
->>>>>>> 7e782c87
       },
       "RequestBody": "iTWWhTmx2XL4zvTC7uG0cKKWiz0y54qNyqWdrybZyh3nzCJoHjIteHH52z5hK71kCvyafNYwf6KqCLuTEylMHwPW2iG/S1JwaRPMOAxMLJ/nOaQpPk1HtkyAvRV3mWRIrbs6ilCcpb+qKhPDZEeVXtwbrNqEI+G2jyTUP408+NCuhIpQEqFPS5TlfxM6g1EF6l85W+2Kw4rahPsrx2UxbTFDFeC8REw7y2FGnqPNewvSz1QuA53iI8AAdo2lJIMusxHh925xSKUT/ZCLRCXmDAjvWfgRA2qUYPEgvM6+lafdF+qS7IScYIauGwUNV9+aGmmEtcqLHbCnTZZ9UYzXVGjoriw6UyCEU/hxYuhkhwkShaFkOd/cUvo6657tHw/618adJKizYMZIAGLSGbrIQ8WNaszqchqIC1sxAGiBlzPodoohxmJgXyTbGzl8CTg/cqjZX7RCD2SsFBlMgWBdx2kv6aMvpnxiLAuoD1bgDAEj8Y3AqDd+pmYmdbJJE93DfVTQTCCVEMsrdjKpmgAOywgXKZDSnR4ysUM8CTHKGBku5JECEL/hjuHClDEE1QtmF6mpMupN8eA1npvcWQaZYV0Ze7ZvDLtINZuuEAjtLdw31vGIIOYu4PKwzHIkBTXbKDLU6lpV9gvuYfxPn+HXSHC/pIMUEUF265rDvj9IJDBl0+fWGUOB4t/mmb/q3kER2YMBZGCxxhfxXf+/kjfLpTzL6cv5AS8sPcKjLneCjAxYseW8R7/PswzQ5btEwlCnGvOCHvV1GNhT1CeeDpifbtDyZuBSD158+zW/KRtz6Hty+xSE/20W45kNaHKYMaVzMHbrUVtvVQqVBSO/tu683+ysLBKEG25j24NHRabs5MmQS/mliJYfAqYJ7vpKVyyqUIiF6wWT7xUHh3bXKA9kqSFZL2v1F1dWjClreix0GIRXnPQdZvjE/FvjnQAgSNqWpUXY8SfBtTkxL1/cJ3Xok2/xgIwbRkMolDIPEXlWNURO1NXnmyddlea67DaZ6NXm+gqRL8dOe14CsFz0saO/2vkajVKfAfdHk+ulYFoMj6xdKRdvxQZ9AFl25OvLaOND+hE8flqCRvkTSpvcqRsE9SCvl4iMUBXznY35KRwLeysHYmVIzxFS2uIdW3troFc+ce/LHNFbtqr8SeDNiR3cB85w1Ea1vCYPXbymbvSah/w1u7gtQF9ZrKu7S4UxhFHFQVSs+8sQiLTIu74VtEe1YsLjl81lrsdvFyia+XCg3thq4C2g7YwwJTIDZISgQ/dkBunDTeyDYJKMPOSjdY5EKN3lqtQaFHQ2snKaYUpCztMxNvOH3JDs5oCaFLGnja+jvjunupgjSvF1jZt66f5ISQ==",
       "StatusCode": 201,
@@ -69,11 +57,7 @@
         "x-ms-content-crc64": "Qyri0PmTX3U=",
         "x-ms-request-id": "e826339c-901e-002f-3adb-11d5c9000000",
         "x-ms-request-server-encrypted": "true",
-<<<<<<< HEAD
-        "x-ms-version": "2020-12-06"
-=======
         "x-ms-version": "2021-02-12"
->>>>>>> 7e782c87
       },
       "ResponseBody": []
     },
@@ -88,11 +72,7 @@
         "x-ms-client-request-id": "362dd1c6-f87f-5108-eea1-1e4152653e22",
         "x-ms-date": "Fri, 05 Mar 2021 16:23:19 GMT",
         "x-ms-return-client-request-id": "true",
-<<<<<<< HEAD
-        "x-ms-version": "2020-12-06"
-=======
         "x-ms-version": "2021-02-12"
->>>>>>> 7e782c87
       },
       "RequestBody": null,
       "StatusCode": 200,
@@ -113,11 +93,7 @@
         "x-ms-lease-status": "unlocked",
         "x-ms-request-id": "e82633ab-901e-002f-49db-11d5c9000000",
         "x-ms-server-encrypted": "true",
-<<<<<<< HEAD
-        "x-ms-version": "2020-12-06"
-=======
         "x-ms-version": "2021-02-12"
->>>>>>> 7e782c87
       },
       "ResponseBody": "iTWWhTmx2XL4zvTC7uG0cKKWiz0y54qNyqWdrybZyh3nzCJoHjIteHH52z5hK71kCvyafNYwf6KqCLuTEylMHwPW2iG/S1JwaRPMOAxMLJ/nOaQpPk1HtkyAvRV3mWRIrbs6ilCcpb+qKhPDZEeVXtwbrNqEI+G2jyTUP408+NCuhIpQEqFPS5TlfxM6g1EF6l85W+2Kw4rahPsrx2UxbTFDFeC8REw7y2FGnqPNewvSz1QuA53iI8AAdo2lJIMusxHh925xSKUT/ZCLRCXmDAjvWfgRA2qUYPEgvM6+lafdF+qS7IScYIauGwUNV9+aGmmEtcqLHbCnTZZ9UYzXVGjoriw6UyCEU/hxYuhkhwkShaFkOd/cUvo6657tHw/618adJKizYMZIAGLSGbrIQ8WNaszqchqIC1sxAGiBlzPodoohxmJgXyTbGzl8CTg/cqjZX7RCD2SsFBlMgWBdx2kv6aMvpnxiLAuoD1bgDAEj8Y3AqDd+pmYmdbJJE93DfVTQTCCVEMsrdjKpmgAOywgXKZDSnR4ysUM8CTHKGBku5JECEL/hjuHClDEE1QtmF6mpMupN8eA1npvcWQaZYV0Ze7ZvDLtINZuuEAjtLdw31vGIIOYu4PKwzHIkBTXbKDLU6lpV9gvuYfxPn+HXSHC/pIMUEUF265rDvj9IJDBl0+fWGUOB4t/mmb/q3kER2YMBZGCxxhfxXf+/kjfLpTzL6cv5AS8sPcKjLneCjAxYseW8R7/PswzQ5btEwlCnGvOCHvV1GNhT1CeeDpifbtDyZuBSD158+zW/KRtz6Hty+xSE/20W45kNaHKYMaVzMHbrUVtvVQqVBSO/tu683+ysLBKEG25j24NHRabs5MmQS/mliJYfAqYJ7vpKVyyqUIiF6wWT7xUHh3bXKA9kqSFZL2v1F1dWjClreix0GIRXnPQdZvjE/FvjnQAgSNqWpUXY8SfBtTkxL1/cJ3Xok2/xgIwbRkMolDIPEXlWNURO1NXnmyddlea67DaZ6NXm+gqRL8dOe14CsFz0saO/2vkajVKfAfdHk+ulYFoMj6xdKRdvxQZ9AFl25OvLaOND+hE8flqCRvkTSpvcqRsE9SCvl4iMUBXznY35KRwLeysHYmVIzxFS2uIdW3troFc+ce/LHNFbtqr8SeDNiR3cB85w1Ea1vCYPXbymbvSah/w1u7gtQF9ZrKu7S4UxhFHFQVSs+8sQiLTIu74VtEe1YsLjl81lrsdvFyia+XCg3thq4C2g7YwwJTIDZISgQ/dkBunDTeyDYJKMPOSjdY5EKN3lqtQaFHQ2snKaYUpCztMxNvOH3JDs5oCaFLGnja+jvjunupgjSvF1jZt66f5ISQ=="
     },
@@ -132,11 +108,7 @@
         "x-ms-client-request-id": "fe0e3802-ba9d-0631-6d66-04ba1b6b0670",
         "x-ms-date": "Fri, 05 Mar 2021 16:23:19 GMT",
         "x-ms-return-client-request-id": "true",
-<<<<<<< HEAD
-        "x-ms-version": "2020-12-06"
-=======
         "x-ms-version": "2021-02-12"
->>>>>>> 7e782c87
       },
       "RequestBody": null,
       "StatusCode": 202,
@@ -146,11 +118,7 @@
         "Server": "Windows-Azure-Blob/1.0 Microsoft-HTTPAPI/2.0",
         "x-ms-client-request-id": "fe0e3802-ba9d-0631-6d66-04ba1b6b0670",
         "x-ms-request-id": "e82633ae-901e-002f-4cdb-11d5c9000000",
-<<<<<<< HEAD
-        "x-ms-version": "2020-12-06"
-=======
         "x-ms-version": "2021-02-12"
->>>>>>> 7e782c87
       },
       "ResponseBody": []
     }
