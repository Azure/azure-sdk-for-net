{
  "Entries": [
    {
      "RequestUri": "https://amandacanary.blob.core.windows.net/test-container-b9744d3f-5122-1507-2d86-e733b42742e9?restype=container",
      "RequestMethod": "PUT",
      "RequestHeaders": {
        "Accept": "application/xml",
        "Authorization": "Sanitized",
        "traceparent": "00-7ae05f4aa976444d871a1a9fd086376f-728ad362dc648c48-00",
        "User-Agent": [
          "azsdk-net-Storage.Blobs/12.11.0-alpha.20211020.1",
          "(.NET 5.0.10; Microsoft Windows 10.0.19043)"
        ],
        "x-ms-blob-public-access": "container",
        "x-ms-client-request-id": "91ee121d-2981-9709-2414-55cf1fc434ba",
        "x-ms-date": "Wed, 20 Oct 2021 17:30:05 GMT",
        "x-ms-return-client-request-id": "true",
        "x-ms-version": "2021-02-12"
      },
      "RequestBody": null,
      "StatusCode": 201,
      "ResponseHeaders": {
        "Content-Length": "0",
        "Date": "Wed, 20 Oct 2021 17:30:04 GMT",
        "ETag": "\u00220x8D993EF41760235\u0022",
        "Last-Modified": "Wed, 20 Oct 2021 17:30:05 GMT",
        "Server": [
          "Windows-Azure-Blob/1.0",
          "Microsoft-HTTPAPI/2.0"
        ],
        "x-ms-client-request-id": "91ee121d-2981-9709-2414-55cf1fc434ba",
<<<<<<< HEAD
        "x-ms-request-id": "136f60ea-f01e-001f-2521-af69c6000000",
        "x-ms-version": "2021-02-12"
=======
        "x-ms-request-id": "d3a39e5b-d01e-007f-14d8-c5ea32000000",
        "x-ms-version": "2020-12-06"
>>>>>>> 6b7c7623
      },
      "ResponseBody": []
    },
    {
      "RequestUri": "https://amandacanary.blob.core.windows.net/test-container-b9744d3f-5122-1507-2d86-e733b42742e9/test-blob-c54a7344-d6eb-5a38-409e-f5e361d0db35",
      "RequestMethod": "PUT",
      "RequestHeaders": {
        "Accept": "application/xml",
        "Authorization": "Sanitized",
        "Content-Length": "1024",
        "Content-Type": "application/octet-stream",
        "traceparent": "00-4cab2ae2e6b6e24897b5cd3fba7188e6-cd8c1843b542904f-00",
        "User-Agent": [
          "azsdk-net-Storage.Blobs/12.11.0-alpha.20211020.1",
          "(.NET 5.0.10; Microsoft Windows 10.0.19043)"
        ],
        "x-ms-blob-type": "BlockBlob",
        "x-ms-client-request-id": "a8830b39-5590-fd78-e40b-04c74b8ffeb0",
        "x-ms-date": "Wed, 20 Oct 2021 17:30:05 GMT",
        "x-ms-return-client-request-id": "true",
        "x-ms-version": "2021-02-12"
      },
      "RequestBody": "Z/hbwiGvet3JX4UDmhJ1qOaXFqI5sWiaiLVslA219W/q\u002B42nKdwubZcRyCGkBvwSnqzoiK6SgbaQwTpsQ\u002BbPE2kWGJ6EzX8JaagKJ\u002BhG9oK4WfVgzG3AWHrXF2eiwSqwQbS3ju5djtEs3h4Gh1nNScu4tOnxb0b8Vb8krLUYZ6h9WeUzjmiTWssjNO5OudAgCs2c6gxAv9JtuzguOeEcFHd2iS1zmbtjJFoezTpYrpvuA6LnfH2bPJoTxdMvZCDqByB31zCjrHASOMWyIvGXFQycQDU\u002BNJf520yTYNPnM785NMYa4dZrS1cx1EO36Bqoe7DGkyTrq9KIffvkD0udKgUGee4qfDM1MfXeDV9UQvMy6\u002BUiIaCbTYn0kmTbhjwLlKo\u002BsW8sff58kGEvDZ5yMzoIsiNmeglkaitkNurPWqq40nm1FpCDBW3mpZA/a0DrgV4p0tQYpRmh2UZDx0cUrTW2djskvR2qhKy1f9V4Jf7rebWLpYjWoC1fFDxKQD4m0vdbiPUFxsNBf00nYiVEKLRHV02RiQit39YOxKnhYERuj6zdHZwJ5rPxSSY6rz0HG\u002BuHAujwlEnvrake9wEaYB8JudN4ZgsXPnGZoD/icjCZBqm\u002BWV1bffpj7W/z6u\u002By1\u002BkGMfZqjrXfcMR3V/QJDTt5hfBYWwbBrTvYFXmbJFOC5shV20A5Lnj03umZ5CUGWd80emX/WnviRIO6kXk7Q0tx9XArtDL6P1Z3ZH0dKMkW0ruZZ6rugoxNcpa8f53/uJqdKO\u002B12qWtOToOh/b\u002BxRy6pL\u002B\u002BodyhgnLk3kGbPcC5eKvifwDaYPcV7C1v3/uVTq16AtreQRa\u002B\u002B6V80fxkEft6VA5LG0Uc4EPHqLSuMqN2To\u002BUITvl2zeUJINaXY/7sdsy9IrsSjNnXiKXFphiD8kCBYJtz/C/lXnXtvfBwYK0zPbZfD4YigNcLMMZTsSeMhS6WFcMjuHrcl4QFZQ7pZ2f4kmhiJOL6Xt\u002BEaItpke1OITiB2gqpz4U7grgB3RvIIcleWt6/KmBL27bjnw\u002BvssWW90PWZ40dDoLjJqIquIHDvEbByzcOjvaYdf5TxnB1jA\u002ByauXYMbo8AQwb28P\u002BISM1H\u002BLI7efOSGhNffGOyUhSbZqSuE3cK4qMhYnrMvLymhTbXqaNbJ5n4\u002BK9SrOIrXfDiW4pa6jVWPQYfCgeI1V1WqPc82qhxQE8atRrHqEWxBgSJ2mEiW6rxgXydPC2CcBNCC/P6/oNIcQtLQDUqjpTAbgQC/wr8JF1MO0k71AQhiET3haxBtgeBQVlV5xt11wLX3N4Zj3EYRdeWrsM6DK0HKbfgMwj4fqf8gb2xpk1B1lRGZAcmCAjD3z/UqwdA==",
      "StatusCode": 201,
      "ResponseHeaders": {
        "Content-Length": "0",
        "Content-MD5": "CaMY8PMbuN896lFJSGLsJw==",
        "Date": "Wed, 20 Oct 2021 17:30:04 GMT",
        "ETag": "\u00220x8D993EF418301E6\u0022",
        "Last-Modified": "Wed, 20 Oct 2021 17:30:05 GMT",
        "Server": [
          "Windows-Azure-Blob/1.0",
          "Microsoft-HTTPAPI/2.0"
        ],
        "x-ms-client-request-id": "a8830b39-5590-fd78-e40b-04c74b8ffeb0",
        "x-ms-content-crc64": "fxQRSi9zRi0=",
        "x-ms-request-id": "d3a39e67-d01e-007f-1fd8-c5ea32000000",
        "x-ms-request-server-encrypted": "true",
<<<<<<< HEAD
        "x-ms-version": "2021-02-12",
        "x-ms-version-id": "2021-09-21T19:47:25.1970420Z"
=======
        "x-ms-version": "2020-12-06",
        "x-ms-version-id": "2021-10-20T17:30:05.5207398Z"
>>>>>>> 6b7c7623
      },
      "ResponseBody": []
    },
    {
      "RequestUri": "https://amandacanary.blob.core.windows.net/test-container-b9744d3f-5122-1507-2d86-e733b42742e9/test-blob-c54a7344-d6eb-5a38-409e-f5e361d0db35",
      "RequestMethod": "HEAD",
      "RequestHeaders": {
        "Accept": "application/xml",
        "Authorization": "Sanitized",
        "traceparent": "00-67fc0e409022f1449e5e7da1ef27eaaa-37e730c8447e4042-00",
        "User-Agent": [
          "azsdk-net-Storage.Blobs/12.11.0-alpha.20211020.1",
          "(.NET 5.0.10; Microsoft Windows 10.0.19043)"
        ],
        "x-ms-client-request-id": "56a9b80c-334c-15a5-7fa7-687ae9723ecd",
        "x-ms-date": "Wed, 20 Oct 2021 17:30:05 GMT",
        "x-ms-return-client-request-id": "true",
        "x-ms-version": "2021-02-12"
      },
      "RequestBody": null,
      "StatusCode": 200,
      "ResponseHeaders": {
        "Accept-Ranges": "bytes",
        "Content-Length": "1024",
        "Content-MD5": "CaMY8PMbuN896lFJSGLsJw==",
        "Content-Type": "application/octet-stream",
        "Date": "Wed, 20 Oct 2021 17:30:04 GMT",
        "ETag": "\u00220x8D993EF418301E6\u0022",
        "Last-Modified": "Wed, 20 Oct 2021 17:30:05 GMT",
        "Server": [
          "Windows-Azure-Blob/1.0",
          "Microsoft-HTTPAPI/2.0"
        ],
        "x-ms-access-tier": "Hot",
        "x-ms-access-tier-inferred": "true",
        "x-ms-blob-type": "BlockBlob",
        "x-ms-client-request-id": "56a9b80c-334c-15a5-7fa7-687ae9723ecd",
        "x-ms-creation-time": "Wed, 20 Oct 2021 17:30:05 GMT",
        "x-ms-is-current-version": "true",
        "x-ms-lease-state": "available",
        "x-ms-lease-status": "unlocked",
        "x-ms-request-id": "d3a39e7e-d01e-007f-30d8-c5ea32000000",
        "x-ms-server-encrypted": "true",
<<<<<<< HEAD
        "x-ms-version": "2021-02-12",
        "x-ms-version-id": "2021-09-21T19:47:25.1970420Z"
=======
        "x-ms-version": "2020-12-06",
        "x-ms-version-id": "2021-10-20T17:30:05.5207398Z"
>>>>>>> 6b7c7623
      },
      "ResponseBody": []
    },
    {
      "RequestUri": "https://amandacanary.blob.core.windows.net/test-container-b9744d3f-5122-1507-2d86-e733b42742e9/test-blob-c54a7344-d6eb-5a38-409e-f5e361d0db35",
      "RequestMethod": "GET",
      "RequestHeaders": {
        "Accept": "application/xml",
        "Authorization": "Sanitized",
        "If-Match": "\u00220x8D993EF418301E6\u0022",
        "User-Agent": [
          "azsdk-net-Storage.Blobs/12.11.0-alpha.20211020.1",
          "(.NET 5.0.10; Microsoft Windows 10.0.19043)"
        ],
        "x-ms-client-request-id": "92bb0176-a7e6-7e64-6272-85fdfa736cc6",
        "x-ms-date": "Wed, 20 Oct 2021 17:30:05 GMT",
        "x-ms-range": "bytes=0-127",
        "x-ms-return-client-request-id": "true",
        "x-ms-version": "2021-02-12"
      },
      "RequestBody": null,
      "StatusCode": 206,
      "ResponseHeaders": {
        "Accept-Ranges": "bytes",
        "Content-Length": "128",
        "Content-Range": "bytes 0-127/1024",
        "Content-Type": "application/octet-stream",
        "Date": "Wed, 20 Oct 2021 17:30:04 GMT",
        "ETag": "\u00220x8D993EF418301E6\u0022",
        "Last-Modified": "Wed, 20 Oct 2021 17:30:05 GMT",
        "Server": [
          "Windows-Azure-Blob/1.0",
          "Microsoft-HTTPAPI/2.0"
        ],
        "x-ms-blob-content-md5": "CaMY8PMbuN896lFJSGLsJw==",
        "x-ms-blob-type": "BlockBlob",
        "x-ms-client-request-id": "92bb0176-a7e6-7e64-6272-85fdfa736cc6",
        "x-ms-creation-time": "Wed, 20 Oct 2021 17:30:05 GMT",
        "x-ms-is-current-version": "true",
        "x-ms-lease-state": "available",
        "x-ms-lease-status": "unlocked",
        "x-ms-request-id": "d3a39e8d-d01e-007f-3fd8-c5ea32000000",
        "x-ms-server-encrypted": "true",
<<<<<<< HEAD
        "x-ms-version": "2021-02-12",
        "x-ms-version-id": "2021-09-21T19:47:25.1970420Z"
=======
        "x-ms-version": "2020-12-06",
        "x-ms-version-id": "2021-10-20T17:30:05.5207398Z"
>>>>>>> 6b7c7623
      },
      "ResponseBody": "Z/hbwiGvet3JX4UDmhJ1qOaXFqI5sWiaiLVslA219W/q\u002B42nKdwubZcRyCGkBvwSnqzoiK6SgbaQwTpsQ\u002BbPE2kWGJ6EzX8JaagKJ\u002BhG9oK4WfVgzG3AWHrXF2eiwSqwQbS3ju5djtEs3h4Gh1nNScu4tOnxb0b8Vb8krLUYZ6g="
    },
    {
      "RequestUri": "https://amandacanary.blob.core.windows.net/test-container-b9744d3f-5122-1507-2d86-e733b42742e9/test-blob-c54a7344-d6eb-5a38-409e-f5e361d0db35",
      "RequestMethod": "GET",
      "RequestHeaders": {
        "Accept": "application/xml",
        "Authorization": "Sanitized",
        "If-Match": "\u00220x8D993EF418301E6\u0022",
        "User-Agent": [
          "azsdk-net-Storage.Blobs/12.11.0-alpha.20211020.1",
          "(.NET 5.0.10; Microsoft Windows 10.0.19043)"
        ],
        "x-ms-client-request-id": "e804ca66-acb6-6be7-05c2-59410799dba9",
        "x-ms-date": "Wed, 20 Oct 2021 17:30:05 GMT",
        "x-ms-range": "bytes=128-255",
        "x-ms-return-client-request-id": "true",
        "x-ms-version": "2021-02-12"
      },
      "RequestBody": null,
      "StatusCode": 206,
      "ResponseHeaders": {
        "Accept-Ranges": "bytes",
        "Content-Length": "128",
        "Content-Range": "bytes 128-255/1024",
        "Content-Type": "application/octet-stream",
        "Date": "Wed, 20 Oct 2021 17:30:05 GMT",
        "ETag": "\u00220x8D993EF418301E6\u0022",
        "Last-Modified": "Wed, 20 Oct 2021 17:30:05 GMT",
        "Server": [
          "Windows-Azure-Blob/1.0",
          "Microsoft-HTTPAPI/2.0"
        ],
        "x-ms-blob-content-md5": "CaMY8PMbuN896lFJSGLsJw==",
        "x-ms-blob-type": "BlockBlob",
        "x-ms-client-request-id": "e804ca66-acb6-6be7-05c2-59410799dba9",
        "x-ms-creation-time": "Wed, 20 Oct 2021 17:30:05 GMT",
        "x-ms-is-current-version": "true",
        "x-ms-lease-state": "available",
        "x-ms-lease-status": "unlocked",
        "x-ms-request-id": "d3a39e9c-d01e-007f-4dd8-c5ea32000000",
        "x-ms-server-encrypted": "true",
<<<<<<< HEAD
        "x-ms-version": "2021-02-12",
        "x-ms-version-id": "2021-09-21T19:47:25.1970420Z"
=======
        "x-ms-version": "2020-12-06",
        "x-ms-version-id": "2021-10-20T17:30:05.5207398Z"
>>>>>>> 6b7c7623
      },
      "ResponseBody": "fVnlM45ok1rLIzTuTrnQIArNnOoMQL/Sbbs4LjnhHBR3doktc5m7YyRaHs06WK6b7gOi53x9mzyaE8XTL2Qg6gcgd9cwo6xwEjjFsiLxlxUMnEA1PjSX\u002BdtMk2DT5zO/OTTGGuHWa0tXMdRDt\u002BgaqHuwxpMk66vSiH375A9LnSo="
    },
    {
      "RequestUri": "https://amandacanary.blob.core.windows.net/test-container-b9744d3f-5122-1507-2d86-e733b42742e9/test-blob-c54a7344-d6eb-5a38-409e-f5e361d0db35",
      "RequestMethod": "GET",
      "RequestHeaders": {
        "Accept": "application/xml",
        "Authorization": "Sanitized",
        "If-Match": "\u00220x8D993EF418301E6\u0022",
        "User-Agent": [
          "azsdk-net-Storage.Blobs/12.11.0-alpha.20211020.1",
          "(.NET 5.0.10; Microsoft Windows 10.0.19043)"
        ],
        "x-ms-client-request-id": "3097a54a-846f-d60f-b15b-4d437e0d7887",
        "x-ms-date": "Wed, 20 Oct 2021 17:30:05 GMT",
        "x-ms-range": "bytes=256-383",
        "x-ms-return-client-request-id": "true",
        "x-ms-version": "2021-02-12"
      },
      "RequestBody": null,
      "StatusCode": 206,
      "ResponseHeaders": {
        "Accept-Ranges": "bytes",
        "Content-Length": "128",
        "Content-Range": "bytes 256-383/1024",
        "Content-Type": "application/octet-stream",
        "Date": "Wed, 20 Oct 2021 17:30:05 GMT",
        "ETag": "\u00220x8D993EF418301E6\u0022",
        "Last-Modified": "Wed, 20 Oct 2021 17:30:05 GMT",
        "Server": [
          "Windows-Azure-Blob/1.0",
          "Microsoft-HTTPAPI/2.0"
        ],
        "x-ms-blob-content-md5": "CaMY8PMbuN896lFJSGLsJw==",
        "x-ms-blob-type": "BlockBlob",
        "x-ms-client-request-id": "3097a54a-846f-d60f-b15b-4d437e0d7887",
        "x-ms-creation-time": "Wed, 20 Oct 2021 17:30:05 GMT",
        "x-ms-is-current-version": "true",
        "x-ms-lease-state": "available",
        "x-ms-lease-status": "unlocked",
        "x-ms-request-id": "d3a39ea7-d01e-007f-58d8-c5ea32000000",
        "x-ms-server-encrypted": "true",
<<<<<<< HEAD
        "x-ms-version": "2021-02-12",
        "x-ms-version-id": "2021-09-21T19:47:25.1970420Z"
=======
        "x-ms-version": "2020-12-06",
        "x-ms-version-id": "2021-10-20T17:30:05.5207398Z"
>>>>>>> 6b7c7623
      },
      "ResponseBody": "BQZ57ip8MzUx9d4NX1RC8zLr5SIhoJtNifSSZNuGPAuUqj6xbyx9/nyQYS8NnnIzOgiyI2Z6CWRqK2Q26s9aqrjSebUWkIMFbealkD9rQOuBXinS1BilGaHZRkPHRxStNbZ2OyS9HaqErLV/1Xgl/ut5tYuliNagLV8UPEpAPiY="
    },
    {
      "RequestUri": "https://amandacanary.blob.core.windows.net/test-container-b9744d3f-5122-1507-2d86-e733b42742e9/test-blob-c54a7344-d6eb-5a38-409e-f5e361d0db35",
      "RequestMethod": "GET",
      "RequestHeaders": {
        "Accept": "application/xml",
        "Authorization": "Sanitized",
        "If-Match": "\u00220x8D993EF418301E6\u0022",
        "User-Agent": [
          "azsdk-net-Storage.Blobs/12.11.0-alpha.20211020.1",
          "(.NET 5.0.10; Microsoft Windows 10.0.19043)"
        ],
        "x-ms-client-request-id": "62f6cd08-aa02-3c39-9876-a27ca05320a4",
        "x-ms-date": "Wed, 20 Oct 2021 17:30:05 GMT",
        "x-ms-range": "bytes=384-511",
        "x-ms-return-client-request-id": "true",
        "x-ms-version": "2021-02-12"
      },
      "RequestBody": null,
      "StatusCode": 206,
      "ResponseHeaders": {
        "Accept-Ranges": "bytes",
        "Content-Length": "128",
        "Content-Range": "bytes 384-511/1024",
        "Content-Type": "application/octet-stream",
        "Date": "Wed, 20 Oct 2021 17:30:05 GMT",
        "ETag": "\u00220x8D993EF418301E6\u0022",
        "Last-Modified": "Wed, 20 Oct 2021 17:30:05 GMT",
        "Server": [
          "Windows-Azure-Blob/1.0",
          "Microsoft-HTTPAPI/2.0"
        ],
        "x-ms-blob-content-md5": "CaMY8PMbuN896lFJSGLsJw==",
        "x-ms-blob-type": "BlockBlob",
        "x-ms-client-request-id": "62f6cd08-aa02-3c39-9876-a27ca05320a4",
        "x-ms-creation-time": "Wed, 20 Oct 2021 17:30:05 GMT",
        "x-ms-is-current-version": "true",
        "x-ms-lease-state": "available",
        "x-ms-lease-status": "unlocked",
        "x-ms-request-id": "d3a39eae-d01e-007f-5fd8-c5ea32000000",
        "x-ms-server-encrypted": "true",
<<<<<<< HEAD
        "x-ms-version": "2021-02-12",
        "x-ms-version-id": "2021-09-21T19:47:25.1970420Z"
=======
        "x-ms-version": "2020-12-06",
        "x-ms-version-id": "2021-10-20T17:30:05.5207398Z"
>>>>>>> 6b7c7623
      },
      "ResponseBody": "0vdbiPUFxsNBf00nYiVEKLRHV02RiQit39YOxKnhYERuj6zdHZwJ5rPxSSY6rz0HG\u002BuHAujwlEnvrake9wEaYB8JudN4ZgsXPnGZoD/icjCZBqm\u002BWV1bffpj7W/z6u\u002By1\u002BkGMfZqjrXfcMR3V/QJDTt5hfBYWwbBrTvYFXmbJFM="
    },
    {
      "RequestUri": "https://amandacanary.blob.core.windows.net/test-container-b9744d3f-5122-1507-2d86-e733b42742e9/test-blob-c54a7344-d6eb-5a38-409e-f5e361d0db35",
      "RequestMethod": "GET",
      "RequestHeaders": {
        "Accept": "application/xml",
        "Authorization": "Sanitized",
        "If-Match": "\u00220x8D993EF418301E6\u0022",
        "User-Agent": [
          "azsdk-net-Storage.Blobs/12.11.0-alpha.20211020.1",
          "(.NET 5.0.10; Microsoft Windows 10.0.19043)"
        ],
        "x-ms-client-request-id": "b13b8c5e-1517-4d84-5623-8313318bd6de",
        "x-ms-date": "Wed, 20 Oct 2021 17:30:05 GMT",
        "x-ms-range": "bytes=512-639",
        "x-ms-return-client-request-id": "true",
        "x-ms-version": "2021-02-12"
      },
      "RequestBody": null,
      "StatusCode": 206,
      "ResponseHeaders": {
        "Accept-Ranges": "bytes",
        "Content-Length": "128",
        "Content-Range": "bytes 512-639/1024",
        "Content-Type": "application/octet-stream",
        "Date": "Wed, 20 Oct 2021 17:30:05 GMT",
        "ETag": "\u00220x8D993EF418301E6\u0022",
        "Last-Modified": "Wed, 20 Oct 2021 17:30:05 GMT",
        "Server": [
          "Windows-Azure-Blob/1.0",
          "Microsoft-HTTPAPI/2.0"
        ],
        "x-ms-blob-content-md5": "CaMY8PMbuN896lFJSGLsJw==",
        "x-ms-blob-type": "BlockBlob",
        "x-ms-client-request-id": "b13b8c5e-1517-4d84-5623-8313318bd6de",
        "x-ms-creation-time": "Wed, 20 Oct 2021 17:30:05 GMT",
        "x-ms-is-current-version": "true",
        "x-ms-lease-state": "available",
        "x-ms-lease-status": "unlocked",
        "x-ms-request-id": "d3a39eb9-d01e-007f-68d8-c5ea32000000",
        "x-ms-server-encrypted": "true",
<<<<<<< HEAD
        "x-ms-version": "2021-02-12",
        "x-ms-version-id": "2021-09-21T19:47:25.1970420Z"
=======
        "x-ms-version": "2020-12-06",
        "x-ms-version-id": "2021-10-20T17:30:05.5207398Z"
>>>>>>> 6b7c7623
      },
      "ResponseBody": "gubIVdtAOS549N7pmeQlBlnfNHpl/1p74kSDupF5O0NLcfVwK7Qy\u002Bj9Wd2R9HSjJFtK7mWeq7oKMTXKWvH\u002Bd/7ianSjvtdqlrTk6Dof2/sUcuqS/vqHcoYJy5N5Bmz3AuXir4n8A2mD3Fewtb9/7lU6tegLa3kEWvvulfNH8ZBE="
    },
    {
      "RequestUri": "https://amandacanary.blob.core.windows.net/test-container-b9744d3f-5122-1507-2d86-e733b42742e9/test-blob-c54a7344-d6eb-5a38-409e-f5e361d0db35",
      "RequestMethod": "GET",
      "RequestHeaders": {
        "Accept": "application/xml",
        "Authorization": "Sanitized",
        "If-Match": "\u00220x8D993EF418301E6\u0022",
        "User-Agent": [
          "azsdk-net-Storage.Blobs/12.11.0-alpha.20211020.1",
          "(.NET 5.0.10; Microsoft Windows 10.0.19043)"
        ],
        "x-ms-client-request-id": "141ec5da-6e18-ae8d-64cd-86c11aef4411",
        "x-ms-date": "Wed, 20 Oct 2021 17:30:06 GMT",
        "x-ms-range": "bytes=640-767",
        "x-ms-return-client-request-id": "true",
        "x-ms-version": "2021-02-12"
      },
      "RequestBody": null,
      "StatusCode": 206,
      "ResponseHeaders": {
        "Accept-Ranges": "bytes",
        "Content-Length": "128",
        "Content-Range": "bytes 640-767/1024",
        "Content-Type": "application/octet-stream",
        "Date": "Wed, 20 Oct 2021 17:30:05 GMT",
        "ETag": "\u00220x8D993EF418301E6\u0022",
        "Last-Modified": "Wed, 20 Oct 2021 17:30:05 GMT",
        "Server": [
          "Windows-Azure-Blob/1.0",
          "Microsoft-HTTPAPI/2.0"
        ],
        "x-ms-blob-content-md5": "CaMY8PMbuN896lFJSGLsJw==",
        "x-ms-blob-type": "BlockBlob",
        "x-ms-client-request-id": "141ec5da-6e18-ae8d-64cd-86c11aef4411",
        "x-ms-creation-time": "Wed, 20 Oct 2021 17:30:05 GMT",
        "x-ms-is-current-version": "true",
        "x-ms-lease-state": "available",
        "x-ms-lease-status": "unlocked",
        "x-ms-request-id": "d3a39ec2-d01e-007f-70d8-c5ea32000000",
        "x-ms-server-encrypted": "true",
<<<<<<< HEAD
        "x-ms-version": "2021-02-12",
        "x-ms-version-id": "2021-09-21T19:47:25.1970420Z"
=======
        "x-ms-version": "2020-12-06",
        "x-ms-version-id": "2021-10-20T17:30:05.5207398Z"
>>>>>>> 6b7c7623
      },
      "ResponseBody": "\u002B3pUDksbRRzgQ8eotK4yo3ZOj5QhO\u002BXbN5Qkg1pdj/ux2zL0iuxKM2deIpcWmGIPyQIFgm3P8L\u002BVede298HBgrTM9tl8PhiKA1wswxlOxJ4yFLpYVwyO4etyXhAVlDulnZ/iSaGIk4vpe34Roi2mR7U4hOIHaCqnPhTuCuAHdG8="
    },
    {
      "RequestUri": "https://amandacanary.blob.core.windows.net/test-container-b9744d3f-5122-1507-2d86-e733b42742e9/test-blob-c54a7344-d6eb-5a38-409e-f5e361d0db35",
      "RequestMethod": "GET",
      "RequestHeaders": {
        "Accept": "application/xml",
        "Authorization": "Sanitized",
        "If-Match": "\u00220x8D993EF418301E6\u0022",
        "User-Agent": [
          "azsdk-net-Storage.Blobs/12.11.0-alpha.20211020.1",
          "(.NET 5.0.10; Microsoft Windows 10.0.19043)"
        ],
        "x-ms-client-request-id": "6b387f35-c26c-d6c6-0308-eced991b50d9",
        "x-ms-date": "Wed, 20 Oct 2021 17:30:06 GMT",
        "x-ms-range": "bytes=768-895",
        "x-ms-return-client-request-id": "true",
        "x-ms-version": "2021-02-12"
      },
      "RequestBody": null,
      "StatusCode": 206,
      "ResponseHeaders": {
        "Accept-Ranges": "bytes",
        "Content-Length": "128",
        "Content-Range": "bytes 768-895/1024",
        "Content-Type": "application/octet-stream",
        "Date": "Wed, 20 Oct 2021 17:30:05 GMT",
        "ETag": "\u00220x8D993EF418301E6\u0022",
        "Last-Modified": "Wed, 20 Oct 2021 17:30:05 GMT",
        "Server": [
          "Windows-Azure-Blob/1.0",
          "Microsoft-HTTPAPI/2.0"
        ],
        "x-ms-blob-content-md5": "CaMY8PMbuN896lFJSGLsJw==",
        "x-ms-blob-type": "BlockBlob",
        "x-ms-client-request-id": "6b387f35-c26c-d6c6-0308-eced991b50d9",
        "x-ms-creation-time": "Wed, 20 Oct 2021 17:30:05 GMT",
        "x-ms-is-current-version": "true",
        "x-ms-lease-state": "available",
        "x-ms-lease-status": "unlocked",
        "x-ms-request-id": "d3a39ecb-d01e-007f-79d8-c5ea32000000",
        "x-ms-server-encrypted": "true",
<<<<<<< HEAD
        "x-ms-version": "2021-02-12",
        "x-ms-version-id": "2021-09-21T19:47:25.1970420Z"
=======
        "x-ms-version": "2020-12-06",
        "x-ms-version-id": "2021-10-20T17:30:05.5207398Z"
>>>>>>> 6b7c7623
      },
      "ResponseBody": "IIcleWt6/KmBL27bjnw\u002BvssWW90PWZ40dDoLjJqIquIHDvEbByzcOjvaYdf5TxnB1jA\u002ByauXYMbo8AQwb28P\u002BISM1H\u002BLI7efOSGhNffGOyUhSbZqSuE3cK4qMhYnrMvLymhTbXqaNbJ5n4\u002BK9SrOIrXfDiW4pa6jVWPQYfCgeI0="
    },
    {
      "RequestUri": "https://amandacanary.blob.core.windows.net/test-container-b9744d3f-5122-1507-2d86-e733b42742e9/test-blob-c54a7344-d6eb-5a38-409e-f5e361d0db35",
      "RequestMethod": "GET",
      "RequestHeaders": {
        "Accept": "application/xml",
        "Authorization": "Sanitized",
        "If-Match": "\u00220x8D993EF418301E6\u0022",
        "User-Agent": [
          "azsdk-net-Storage.Blobs/12.11.0-alpha.20211020.1",
          "(.NET 5.0.10; Microsoft Windows 10.0.19043)"
        ],
        "x-ms-client-request-id": "9b8b5f2d-d8b7-86a4-58ed-b9d45c34a394",
        "x-ms-date": "Wed, 20 Oct 2021 17:30:06 GMT",
        "x-ms-range": "bytes=896-1023",
        "x-ms-return-client-request-id": "true",
        "x-ms-version": "2021-02-12"
      },
      "RequestBody": null,
      "StatusCode": 206,
      "ResponseHeaders": {
        "Accept-Ranges": "bytes",
        "Content-Length": "128",
        "Content-Range": "bytes 896-1023/1024",
        "Content-Type": "application/octet-stream",
        "Date": "Wed, 20 Oct 2021 17:30:05 GMT",
        "ETag": "\u00220x8D993EF418301E6\u0022",
        "Last-Modified": "Wed, 20 Oct 2021 17:30:05 GMT",
        "Server": [
          "Windows-Azure-Blob/1.0",
          "Microsoft-HTTPAPI/2.0"
        ],
        "x-ms-blob-content-md5": "CaMY8PMbuN896lFJSGLsJw==",
        "x-ms-blob-type": "BlockBlob",
        "x-ms-client-request-id": "9b8b5f2d-d8b7-86a4-58ed-b9d45c34a394",
        "x-ms-creation-time": "Wed, 20 Oct 2021 17:30:05 GMT",
        "x-ms-is-current-version": "true",
        "x-ms-lease-state": "available",
        "x-ms-lease-status": "unlocked",
        "x-ms-request-id": "d3a39ed5-d01e-007f-03d8-c5ea32000000",
        "x-ms-server-encrypted": "true",
<<<<<<< HEAD
        "x-ms-version": "2021-02-12",
        "x-ms-version-id": "2021-09-21T19:47:25.1970420Z"
=======
        "x-ms-version": "2020-12-06",
        "x-ms-version-id": "2021-10-20T17:30:05.5207398Z"
>>>>>>> 6b7c7623
      },
      "ResponseBody": "VdVqj3PNqocUBPGrUax6hFsQYEidphIluq8YF8nTwtgnATQgvz\u002Bv6DSHELS0A1Ko6UwG4EAv8K/CRdTDtJO9QEIYhE94WsQbYHgUFZVecbddcC19zeGY9xGEXXlq7DOgytBym34DMI\u002BH6n/IG9saZNQdZURmQHJggIw98/1KsHQ="
    },
    {
      "RequestUri": "https://amandacanary.blob.core.windows.net/test-container-b9744d3f-5122-1507-2d86-e733b42742e9?restype=container",
      "RequestMethod": "DELETE",
      "RequestHeaders": {
        "Accept": "application/xml",
        "Authorization": "Sanitized",
        "traceparent": "00-d082b5f30f366e48b4934765973ba3f2-de8572062f43d742-00",
        "User-Agent": [
          "azsdk-net-Storage.Blobs/12.11.0-alpha.20211020.1",
          "(.NET 5.0.10; Microsoft Windows 10.0.19043)"
        ],
        "x-ms-client-request-id": "3abf29ab-b48f-6222-0e14-357e7651346e",
        "x-ms-date": "Wed, 20 Oct 2021 17:30:06 GMT",
        "x-ms-return-client-request-id": "true",
        "x-ms-version": "2021-02-12"
      },
      "RequestBody": null,
      "StatusCode": 202,
      "ResponseHeaders": {
        "Content-Length": "0",
        "Date": "Wed, 20 Oct 2021 17:30:05 GMT",
        "Server": [
          "Windows-Azure-Blob/1.0",
          "Microsoft-HTTPAPI/2.0"
        ],
        "x-ms-client-request-id": "3abf29ab-b48f-6222-0e14-357e7651346e",
<<<<<<< HEAD
        "x-ms-request-id": "89fcac2f-301e-0072-0421-afdd8d000000",
        "x-ms-version": "2021-02-12"
=======
        "x-ms-request-id": "d3a39eda-d01e-007f-08d8-c5ea32000000",
        "x-ms-version": "2020-12-06"
>>>>>>> 6b7c7623
      },
      "ResponseBody": []
    }
  ],
  "Variables": {
    "RandomSeed": "1029489564",
    "Storage_TestConfigDefault": "ProductionTenant\namandacanary\nU2FuaXRpemVk\nhttps://amandacanary.blob.core.windows.net\nhttps://amandacanary.file.core.windows.net\nhttps://amandacanary.queue.core.windows.net\nhttps://amandacanary.table.core.windows.net\n\n\n\n\nhttps://amandacanary-secondary.blob.core.windows.net\nhttps://amandacanary-secondary.file.core.windows.net\nhttps://amandacanary-secondary.queue.core.windows.net\nhttps://amandacanary-secondary.table.core.windows.net\n\nSanitized\n\n\nCloud\nBlobEndpoint=https://amandacanary.blob.core.windows.net/;QueueEndpoint=https://amandacanary.queue.core.windows.net/;FileEndpoint=https://amandacanary.file.core.windows.net/;BlobSecondaryEndpoint=https://amandacanary-secondary.blob.core.windows.net/;QueueSecondaryEndpoint=https://amandacanary-secondary.queue.core.windows.net/;FileSecondaryEndpoint=https://amandacanary-secondary.file.core.windows.net/;AccountName=amandacanary;AccountKey=Kg==;\ntestscope2\n\n"
  }
}<|MERGE_RESOLUTION|>--- conflicted
+++ resolved
@@ -29,13 +29,8 @@
           "Microsoft-HTTPAPI/2.0"
         ],
         "x-ms-client-request-id": "91ee121d-2981-9709-2414-55cf1fc434ba",
-<<<<<<< HEAD
-        "x-ms-request-id": "136f60ea-f01e-001f-2521-af69c6000000",
-        "x-ms-version": "2021-02-12"
-=======
         "x-ms-request-id": "d3a39e5b-d01e-007f-14d8-c5ea32000000",
-        "x-ms-version": "2020-12-06"
->>>>>>> 6b7c7623
+        "x-ms-version": "2021-02-12"
       },
       "ResponseBody": []
     },
@@ -74,13 +69,8 @@
         "x-ms-content-crc64": "fxQRSi9zRi0=",
         "x-ms-request-id": "d3a39e67-d01e-007f-1fd8-c5ea32000000",
         "x-ms-request-server-encrypted": "true",
-<<<<<<< HEAD
-        "x-ms-version": "2021-02-12",
-        "x-ms-version-id": "2021-09-21T19:47:25.1970420Z"
-=======
-        "x-ms-version": "2020-12-06",
-        "x-ms-version-id": "2021-10-20T17:30:05.5207398Z"
->>>>>>> 6b7c7623
+        "x-ms-version": "2021-02-12",
+        "x-ms-version-id": "2021-10-20T17:30:05.5207398Z"
       },
       "ResponseBody": []
     },
@@ -124,13 +114,8 @@
         "x-ms-lease-status": "unlocked",
         "x-ms-request-id": "d3a39e7e-d01e-007f-30d8-c5ea32000000",
         "x-ms-server-encrypted": "true",
-<<<<<<< HEAD
-        "x-ms-version": "2021-02-12",
-        "x-ms-version-id": "2021-09-21T19:47:25.1970420Z"
-=======
-        "x-ms-version": "2020-12-06",
-        "x-ms-version-id": "2021-10-20T17:30:05.5207398Z"
->>>>>>> 6b7c7623
+        "x-ms-version": "2021-02-12",
+        "x-ms-version-id": "2021-10-20T17:30:05.5207398Z"
       },
       "ResponseBody": []
     },
@@ -174,13 +159,8 @@
         "x-ms-lease-status": "unlocked",
         "x-ms-request-id": "d3a39e8d-d01e-007f-3fd8-c5ea32000000",
         "x-ms-server-encrypted": "true",
-<<<<<<< HEAD
-        "x-ms-version": "2021-02-12",
-        "x-ms-version-id": "2021-09-21T19:47:25.1970420Z"
-=======
-        "x-ms-version": "2020-12-06",
-        "x-ms-version-id": "2021-10-20T17:30:05.5207398Z"
->>>>>>> 6b7c7623
+        "x-ms-version": "2021-02-12",
+        "x-ms-version-id": "2021-10-20T17:30:05.5207398Z"
       },
       "ResponseBody": "Z/hbwiGvet3JX4UDmhJ1qOaXFqI5sWiaiLVslA219W/q\u002B42nKdwubZcRyCGkBvwSnqzoiK6SgbaQwTpsQ\u002BbPE2kWGJ6EzX8JaagKJ\u002BhG9oK4WfVgzG3AWHrXF2eiwSqwQbS3ju5djtEs3h4Gh1nNScu4tOnxb0b8Vb8krLUYZ6g="
     },
@@ -224,13 +204,8 @@
         "x-ms-lease-status": "unlocked",
         "x-ms-request-id": "d3a39e9c-d01e-007f-4dd8-c5ea32000000",
         "x-ms-server-encrypted": "true",
-<<<<<<< HEAD
-        "x-ms-version": "2021-02-12",
-        "x-ms-version-id": "2021-09-21T19:47:25.1970420Z"
-=======
-        "x-ms-version": "2020-12-06",
-        "x-ms-version-id": "2021-10-20T17:30:05.5207398Z"
->>>>>>> 6b7c7623
+        "x-ms-version": "2021-02-12",
+        "x-ms-version-id": "2021-10-20T17:30:05.5207398Z"
       },
       "ResponseBody": "fVnlM45ok1rLIzTuTrnQIArNnOoMQL/Sbbs4LjnhHBR3doktc5m7YyRaHs06WK6b7gOi53x9mzyaE8XTL2Qg6gcgd9cwo6xwEjjFsiLxlxUMnEA1PjSX\u002BdtMk2DT5zO/OTTGGuHWa0tXMdRDt\u002BgaqHuwxpMk66vSiH375A9LnSo="
     },
@@ -274,13 +249,8 @@
         "x-ms-lease-status": "unlocked",
         "x-ms-request-id": "d3a39ea7-d01e-007f-58d8-c5ea32000000",
         "x-ms-server-encrypted": "true",
-<<<<<<< HEAD
-        "x-ms-version": "2021-02-12",
-        "x-ms-version-id": "2021-09-21T19:47:25.1970420Z"
-=======
-        "x-ms-version": "2020-12-06",
-        "x-ms-version-id": "2021-10-20T17:30:05.5207398Z"
->>>>>>> 6b7c7623
+        "x-ms-version": "2021-02-12",
+        "x-ms-version-id": "2021-10-20T17:30:05.5207398Z"
       },
       "ResponseBody": "BQZ57ip8MzUx9d4NX1RC8zLr5SIhoJtNifSSZNuGPAuUqj6xbyx9/nyQYS8NnnIzOgiyI2Z6CWRqK2Q26s9aqrjSebUWkIMFbealkD9rQOuBXinS1BilGaHZRkPHRxStNbZ2OyS9HaqErLV/1Xgl/ut5tYuliNagLV8UPEpAPiY="
     },
@@ -324,13 +294,8 @@
         "x-ms-lease-status": "unlocked",
         "x-ms-request-id": "d3a39eae-d01e-007f-5fd8-c5ea32000000",
         "x-ms-server-encrypted": "true",
-<<<<<<< HEAD
-        "x-ms-version": "2021-02-12",
-        "x-ms-version-id": "2021-09-21T19:47:25.1970420Z"
-=======
-        "x-ms-version": "2020-12-06",
-        "x-ms-version-id": "2021-10-20T17:30:05.5207398Z"
->>>>>>> 6b7c7623
+        "x-ms-version": "2021-02-12",
+        "x-ms-version-id": "2021-10-20T17:30:05.5207398Z"
       },
       "ResponseBody": "0vdbiPUFxsNBf00nYiVEKLRHV02RiQit39YOxKnhYERuj6zdHZwJ5rPxSSY6rz0HG\u002BuHAujwlEnvrake9wEaYB8JudN4ZgsXPnGZoD/icjCZBqm\u002BWV1bffpj7W/z6u\u002By1\u002BkGMfZqjrXfcMR3V/QJDTt5hfBYWwbBrTvYFXmbJFM="
     },
@@ -374,13 +339,8 @@
         "x-ms-lease-status": "unlocked",
         "x-ms-request-id": "d3a39eb9-d01e-007f-68d8-c5ea32000000",
         "x-ms-server-encrypted": "true",
-<<<<<<< HEAD
-        "x-ms-version": "2021-02-12",
-        "x-ms-version-id": "2021-09-21T19:47:25.1970420Z"
-=======
-        "x-ms-version": "2020-12-06",
-        "x-ms-version-id": "2021-10-20T17:30:05.5207398Z"
->>>>>>> 6b7c7623
+        "x-ms-version": "2021-02-12",
+        "x-ms-version-id": "2021-10-20T17:30:05.5207398Z"
       },
       "ResponseBody": "gubIVdtAOS549N7pmeQlBlnfNHpl/1p74kSDupF5O0NLcfVwK7Qy\u002Bj9Wd2R9HSjJFtK7mWeq7oKMTXKWvH\u002Bd/7ianSjvtdqlrTk6Dof2/sUcuqS/vqHcoYJy5N5Bmz3AuXir4n8A2mD3Fewtb9/7lU6tegLa3kEWvvulfNH8ZBE="
     },
@@ -424,13 +384,8 @@
         "x-ms-lease-status": "unlocked",
         "x-ms-request-id": "d3a39ec2-d01e-007f-70d8-c5ea32000000",
         "x-ms-server-encrypted": "true",
-<<<<<<< HEAD
-        "x-ms-version": "2021-02-12",
-        "x-ms-version-id": "2021-09-21T19:47:25.1970420Z"
-=======
-        "x-ms-version": "2020-12-06",
-        "x-ms-version-id": "2021-10-20T17:30:05.5207398Z"
->>>>>>> 6b7c7623
+        "x-ms-version": "2021-02-12",
+        "x-ms-version-id": "2021-10-20T17:30:05.5207398Z"
       },
       "ResponseBody": "\u002B3pUDksbRRzgQ8eotK4yo3ZOj5QhO\u002BXbN5Qkg1pdj/ux2zL0iuxKM2deIpcWmGIPyQIFgm3P8L\u002BVede298HBgrTM9tl8PhiKA1wswxlOxJ4yFLpYVwyO4etyXhAVlDulnZ/iSaGIk4vpe34Roi2mR7U4hOIHaCqnPhTuCuAHdG8="
     },
@@ -474,13 +429,8 @@
         "x-ms-lease-status": "unlocked",
         "x-ms-request-id": "d3a39ecb-d01e-007f-79d8-c5ea32000000",
         "x-ms-server-encrypted": "true",
-<<<<<<< HEAD
-        "x-ms-version": "2021-02-12",
-        "x-ms-version-id": "2021-09-21T19:47:25.1970420Z"
-=======
-        "x-ms-version": "2020-12-06",
-        "x-ms-version-id": "2021-10-20T17:30:05.5207398Z"
->>>>>>> 6b7c7623
+        "x-ms-version": "2021-02-12",
+        "x-ms-version-id": "2021-10-20T17:30:05.5207398Z"
       },
       "ResponseBody": "IIcleWt6/KmBL27bjnw\u002BvssWW90PWZ40dDoLjJqIquIHDvEbByzcOjvaYdf5TxnB1jA\u002ByauXYMbo8AQwb28P\u002BISM1H\u002BLI7efOSGhNffGOyUhSbZqSuE3cK4qMhYnrMvLymhTbXqaNbJ5n4\u002BK9SrOIrXfDiW4pa6jVWPQYfCgeI0="
     },
@@ -524,13 +474,8 @@
         "x-ms-lease-status": "unlocked",
         "x-ms-request-id": "d3a39ed5-d01e-007f-03d8-c5ea32000000",
         "x-ms-server-encrypted": "true",
-<<<<<<< HEAD
-        "x-ms-version": "2021-02-12",
-        "x-ms-version-id": "2021-09-21T19:47:25.1970420Z"
-=======
-        "x-ms-version": "2020-12-06",
-        "x-ms-version-id": "2021-10-20T17:30:05.5207398Z"
->>>>>>> 6b7c7623
+        "x-ms-version": "2021-02-12",
+        "x-ms-version-id": "2021-10-20T17:30:05.5207398Z"
       },
       "ResponseBody": "VdVqj3PNqocUBPGrUax6hFsQYEidphIluq8YF8nTwtgnATQgvz\u002Bv6DSHELS0A1Ko6UwG4EAv8K/CRdTDtJO9QEIYhE94WsQbYHgUFZVecbddcC19zeGY9xGEXXlq7DOgytBym34DMI\u002BH6n/IG9saZNQdZURmQHJggIw98/1KsHQ="
     },
@@ -560,13 +505,8 @@
           "Microsoft-HTTPAPI/2.0"
         ],
         "x-ms-client-request-id": "3abf29ab-b48f-6222-0e14-357e7651346e",
-<<<<<<< HEAD
-        "x-ms-request-id": "89fcac2f-301e-0072-0421-afdd8d000000",
-        "x-ms-version": "2021-02-12"
-=======
         "x-ms-request-id": "d3a39eda-d01e-007f-08d8-c5ea32000000",
-        "x-ms-version": "2020-12-06"
->>>>>>> 6b7c7623
+        "x-ms-version": "2021-02-12"
       },
       "ResponseBody": []
     }
