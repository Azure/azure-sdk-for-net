--- conflicted
+++ resolved
@@ -1,22 +1,6 @@
 {
   "Entries": [
     {
-<<<<<<< HEAD
-      "RequestUri": "https://seanmcccanary.blob.core.windows.net/test-container-1b2b78a2-b7f2-7fe1-ccb2-f68c3827497a?restype=container",
-      "RequestMethod": "PUT",
-      "RequestHeaders": {
-        "Authorization": "Sanitized",
-        "traceparent": "00-f8b684053a8f7242b4dfaef4c3c651c0-c4e8b55992b98a40-00",
-        "User-Agent": [
-          "azsdk-net-Storage.Blobs/12.5.0-dev.20200601.1",
-          "(.NET Core 4.6.28619.01; Microsoft Windows 10.0.18362 )"
-        ],
-        "x-ms-blob-public-access": "container",
-        "x-ms-client-request-id": "d2072900-a000-a3ac-dde4-e29d93ae693f",
-        "x-ms-date": "Mon, 01 Jun 2020 20:10:07 GMT",
-        "x-ms-return-client-request-id": "true",
-        "x-ms-version": "2019-12-12"
-=======
       "RequestUri": "https://amandadev2.blob.core.windows.net/test-container-1b2b78a2-b7f2-7fe1-ccb2-f68c3827497a?restype=container",
       "RequestMethod": "PUT",
       "RequestHeaders": {
@@ -31,58 +15,30 @@
         "x-ms-date": "Mon, 03 Aug 2020 21:42:57 GMT",
         "x-ms-return-client-request-id": "true",
         "x-ms-version": "2020-02-10"
->>>>>>> 60f4876e
       },
       "RequestBody": null,
       "StatusCode": 201,
       "ResponseHeaders": {
         "Content-Length": "0",
-<<<<<<< HEAD
-        "Date": "Mon, 01 Jun 2020 20:10:09 GMT",
-        "ETag": "\u00220x8D80667C8AB7415\u0022",
-        "Last-Modified": "Mon, 01 Jun 2020 20:10:09 GMT",
-=======
         "Date": "Mon, 03 Aug 2020 21:42:57 GMT",
         "ETag": "\u00220x8D837F63002F4BE\u0022",
         "Last-Modified": "Mon, 03 Aug 2020 21:42:57 GMT",
->>>>>>> 60f4876e
         "Server": [
           "Windows-Azure-Blob/1.0",
           "Microsoft-HTTPAPI/2.0"
         ],
         "x-ms-client-request-id": "d2072900-a000-a3ac-dde4-e29d93ae693f",
-<<<<<<< HEAD
-        "x-ms-request-id": "ea7880e6-a01e-000f-0450-383bcc000000",
-        "x-ms-version": "2019-12-12"
-=======
         "x-ms-request-id": "0e68f498-201e-00a0-36df-695d7d000000",
         "x-ms-version": "2020-02-10"
->>>>>>> 60f4876e
       },
       "ResponseBody": []
     },
     {
-<<<<<<< HEAD
-      "RequestUri": "https://seanmcccanary.blob.core.windows.net/test-container-1b2b78a2-b7f2-7fe1-ccb2-f68c3827497a/test-blob-34279929-c529-6ad5-d3fd-7412373eb091",
-=======
       "RequestUri": "https://amandadev2.blob.core.windows.net/test-container-1b2b78a2-b7f2-7fe1-ccb2-f68c3827497a/test-blob-34279929-c529-6ad5-d3fd-7412373eb091",
->>>>>>> 60f4876e
       "RequestMethod": "PUT",
       "RequestHeaders": {
         "Authorization": "Sanitized",
         "Content-Length": "1024",
-<<<<<<< HEAD
-        "traceparent": "00-dc6ce5912414cb4f8066931479789cc3-3be747d0df7acb46-00",
-        "User-Agent": [
-          "azsdk-net-Storage.Blobs/12.5.0-dev.20200601.1",
-          "(.NET Core 4.6.28619.01; Microsoft Windows 10.0.18362 )"
-        ],
-        "x-ms-blob-type": "BlockBlob",
-        "x-ms-client-request-id": "5d9650d1-4d08-3d62-5f46-3433e6800193",
-        "x-ms-date": "Mon, 01 Jun 2020 20:10:08 GMT",
-        "x-ms-return-client-request-id": "true",
-        "x-ms-version": "2019-12-12"
-=======
         "traceparent": "00-c815889bd3a316468f661746e6215d1e-19f14927400cc748-00",
         "User-Agent": [
           "azsdk-net-Storage.Blobs/12.5.0-dev.20200803.1",
@@ -93,71 +49,34 @@
         "x-ms-date": "Mon, 03 Aug 2020 21:42:58 GMT",
         "x-ms-return-client-request-id": "true",
         "x-ms-version": "2020-02-10"
->>>>>>> 60f4876e
       },
       "RequestBody": "Oc7QN9FKfLEOo0O5PlruI6bwxYDvM\u002BEgGUr/vt\u002BrYZVlB1Uzk1eotaxWxFxd8mWC9r72oujoUAXssB6HS73SYkKtUzYFuo9OSBDTmW6FwybkfMggtL\u002BtfLdPRuM5IGnvhGEar54ufTwvqFrXFbaXZ\u002B33os71sa6DANd\u002BtXOsFSem5BUNaxOItf6M8Qxk1WcBuN/2QX6a\u002BtKylq7HsMjIg5IyMTGgifzZb\u002BzQaMCiHitvff2UttOpC\u002BlDWtRlwAU2w255MqM1YC7jHNKRypEREHiCVzLKNM2\u002BiCVHXC8nc67mmaVSKOuIOhzPsZkBF0BYMUpc42nTbI\u002Bhuql97gT/u6gjqjHrv\u002BeM\u002Bh0W\u002B4IzvHDk7irky5BFEy0VsW1CCksYz/bx3m0PbHJiz\u002BlMvXAMbf44mf/ZGvAX3ZcD1g15Su/R/SuMQt4D1YK4gfun\u002BVa8CENvCXFMP7UG2QDVC5Zl6YX5er9FgCsfNcN9IZj0cORAR83KCUF\u002Bhb51hmndLcnrU5h2rn6XdogYUNOtzh4cEWgblcTJm99EevUAz/nBQgf6kc4AfsFmqdBEsblt0bagWXQAwZgEIre5MjSJlqeOVg3Msj1QHJOntev0hOkl1qk\u002BYHaEwYBu9W8WR0yN3BMptVqroB55UDzhWQutEJ3Ok1uLSzYwCpWNXbzOOdVHGdnXy86OeTaKxQ85o2h0weXRR7PxApHd\u002BKvFHkNhqxZnmj8y1UXPPxkkAIYm92YsGJzX/PIhVhZI\u002BtMiyFvyKBn40QgoQuugAgeazAEKtgBEmQamiq4kRkQo6ttyrHe9MdhsLiVeA9WwNvrqhokVPUTS3i9UTJ1q1IvEAFgQLlaQ3Jopnoja5pUw9lS0Ob\u002B6E6yWn85HaeU6AVmamQN9oAijWqrv65689/eZI1VJtprMCeyreY6ISHO07pwuQEyRs1ZLEN8VyygN2qfWrUWP8Uu\u002BzpAX0SZ5GxE2OvwCjreqCG///aW7tj7EnZ/msZotJP1Rb3K8euIv0vXN3pArC0zwLKXVkPOlAhdRUjOGkml3CBb/sB5F7Y6N0Cuw7tiumJFT9oX1WJQJq2xaayeuqT\u002BLVdV6LFstqj4WSL/I9RQ\u002Bo7mhMpzkgrCB9QSx6oJn3ibrJZgDM2w2JUtH3hDUQbZYG8dtDHajptMk\u002BTdWfMC7r2mZ3c98O29NawxQnKSgrLRNWM66\u002BtGwR37E3jo136mLiy6mO2Pn3OBXH6FpUwkvhEyDCCPxALWY6ZZQt101GItjxRB1\u002BnFQZnzuY9owRvN0lVnustaFmot4DVLMliWCIgcVBY74uYrbMqKnAp3baKKi2yIDRmW13iqF/Oweg9BXa0DSGkBlfNvPE3803ZfunQ==",
       "StatusCode": 201,
       "ResponseHeaders": {
         "Content-Length": "0",
         "Content-MD5": "I7IMseFzQEwvvSQkRG0eoQ==",
-<<<<<<< HEAD
-        "Date": "Mon, 01 Jun 2020 20:10:09 GMT",
-        "ETag": "\u00220x8D80667C8B48BBE\u0022",
-        "Last-Modified": "Mon, 01 Jun 2020 20:10:09 GMT",
-=======
         "Date": "Mon, 03 Aug 2020 21:42:57 GMT",
         "ETag": "\u00220x8D837F6300CCDD8\u0022",
         "Last-Modified": "Mon, 03 Aug 2020 21:42:58 GMT",
->>>>>>> 60f4876e
         "Server": [
           "Windows-Azure-Blob/1.0",
           "Microsoft-HTTPAPI/2.0"
         ],
         "x-ms-client-request-id": "5d9650d1-4d08-3d62-5f46-3433e6800193",
         "x-ms-content-crc64": "JJr6n07ohKQ=",
-<<<<<<< HEAD
-        "x-ms-request-id": "ea7880f1-a01e-000f-0a50-383bcc000000",
-        "x-ms-request-server-encrypted": "true",
-        "x-ms-version": "2019-12-12",
-        "x-ms-version-id": "2020-06-01T20:10:09.1598782Z"
-=======
         "x-ms-request-id": "0e68f4af-201e-00a0-4adf-695d7d000000",
         "x-ms-request-server-encrypted": "true",
         "x-ms-version": "2020-02-10"
->>>>>>> 60f4876e
       },
       "ResponseBody": []
     },
     {
-<<<<<<< HEAD
-      "RequestUri": "https://seanmcccanary.blob.core.windows.net/test-container-1b2b78a2-b7f2-7fe1-ccb2-f68c3827497a?restype=container\u0026comp=acl",
-=======
       "RequestUri": "https://amandadev2.blob.core.windows.net/test-container-1b2b78a2-b7f2-7fe1-ccb2-f68c3827497a?restype=container\u0026comp=acl",
->>>>>>> 60f4876e
       "RequestMethod": "PUT",
       "RequestHeaders": {
         "Authorization": "Sanitized",
         "Content-Length": "249",
         "Content-Type": "application/xml",
-<<<<<<< HEAD
-        "traceparent": "00-d836f7d0d9597b459ea4afcb58222c67-7212a2a9922a6848-00",
-        "User-Agent": [
-          "azsdk-net-Storage.Blobs/12.5.0-dev.20200601.1",
-          "(.NET Core 4.6.28619.01; Microsoft Windows 10.0.18362 )"
-        ],
-        "x-ms-client-request-id": "8c62d157-9000-5795-4ded-5abc49a8bbdf",
-        "x-ms-date": "Mon, 01 Jun 2020 20:10:08 GMT",
-        "x-ms-return-client-request-id": "true",
-        "x-ms-version": "2019-12-12"
-      },
-      "RequestBody": "\u003CSignedIdentifiers\u003E\u003CSignedIdentifier\u003E\u003CId\u003Efhicsrxsptqhgygxlmlx\u003C/Id\u003E\u003CAccessPolicy\u003E\u003CStart\u003E2020-06-01T19:10:08.2475911Z\u003C/Start\u003E\u003CExpiry\u003E2020-06-01T21:10:08.2475911Z\u003C/Expiry\u003E\u003CPermission\u003Erw\u003C/Permission\u003E\u003C/AccessPolicy\u003E\u003C/SignedIdentifier\u003E\u003C/SignedIdentifiers\u003E",
-      "StatusCode": 200,
-      "ResponseHeaders": {
-        "Content-Length": "0",
-        "Date": "Mon, 01 Jun 2020 20:10:09 GMT",
-        "ETag": "\u00220x8D80667C8BDFFF4\u0022",
-        "Last-Modified": "Mon, 01 Jun 2020 20:10:09 GMT",
-=======
         "traceparent": "00-61c19704ba2fa849a4ac1ff4acabcd4f-38e5d25a5ef2e340-00",
         "User-Agent": [
           "azsdk-net-Storage.Blobs/12.5.0-dev.20200803.1",
@@ -175,36 +94,17 @@
         "Date": "Mon, 03 Aug 2020 21:42:57 GMT",
         "ETag": "\u00220x8D837F63014D96C\u0022",
         "Last-Modified": "Mon, 03 Aug 2020 21:42:58 GMT",
->>>>>>> 60f4876e
         "Server": [
           "Windows-Azure-Blob/1.0",
           "Microsoft-HTTPAPI/2.0"
         ],
         "x-ms-client-request-id": "8c62d157-9000-5795-4ded-5abc49a8bbdf",
-<<<<<<< HEAD
-        "x-ms-request-id": "ea7880f8-a01e-000f-0e50-383bcc000000",
-        "x-ms-version": "2019-12-12"
-=======
         "x-ms-request-id": "0e68f4cc-201e-00a0-61df-695d7d000000",
         "x-ms-version": "2020-02-10"
->>>>>>> 60f4876e
       },
       "ResponseBody": []
     },
     {
-<<<<<<< HEAD
-      "RequestUri": "https://seanmcccanary.blob.core.windows.net/test-container-1b2b78a2-b7f2-7fe1-ccb2-f68c3827497a/test-blob-34279929-c529-6ad5-d3fd-7412373eb091?sv=2019-12-12\u0026si=fhicsrxsptqhgygxlmlx\u0026sr=b\u0026sig=Sanitized",
-      "RequestMethod": "HEAD",
-      "RequestHeaders": {
-        "traceparent": "00-deeb3fe371fe494794ec545742e4c8b2-6927008a21b59e4c-00",
-        "User-Agent": [
-          "azsdk-net-Storage.Blobs/12.5.0-dev.20200601.1",
-          "(.NET Core 4.6.28619.01; Microsoft Windows 10.0.18362 )"
-        ],
-        "x-ms-client-request-id": "14dc0328-741d-0692-c9ef-226cbb97a3ba",
-        "x-ms-return-client-request-id": "true",
-        "x-ms-version": "2019-12-12"
-=======
       "RequestUri": "https://amandadev2.blob.core.windows.net/test-container-1b2b78a2-b7f2-7fe1-ccb2-f68c3827497a/test-blob-34279929-c529-6ad5-d3fd-7412373eb091?sv=2020-02-10\u0026si=fhicsrxsptqhgygxlmlx\u0026sr=b\u0026sig=Sanitized",
       "RequestMethod": "HEAD",
       "RequestHeaders": {
@@ -216,7 +116,6 @@
         "x-ms-client-request-id": "14dc0328-741d-0692-c9ef-226cbb97a3ba",
         "x-ms-return-client-request-id": "true",
         "x-ms-version": "2020-02-10"
->>>>>>> 60f4876e
       },
       "RequestBody": null,
       "StatusCode": 200,
@@ -225,15 +124,9 @@
         "Content-Length": "0",
         "Content-MD5": "I7IMseFzQEwvvSQkRG0eoQ==",
         "Content-Type": "application/octet-stream",
-<<<<<<< HEAD
-        "Date": "Mon, 01 Jun 2020 20:10:09 GMT",
-        "ETag": "\u00220x8D80667C8B48BBE\u0022",
-        "Last-Modified": "Mon, 01 Jun 2020 20:10:09 GMT",
-=======
         "Date": "Mon, 03 Aug 2020 21:42:58 GMT",
         "ETag": "\u00220x8D837F6300CCDD8\u0022",
         "Last-Modified": "Mon, 03 Aug 2020 21:42:58 GMT",
->>>>>>> 60f4876e
         "Server": [
           "Windows-Azure-Blob/1.0",
           "Microsoft-HTTPAPI/2.0"
@@ -242,42 +135,16 @@
         "x-ms-access-tier-inferred": "true",
         "x-ms-blob-type": "BlockBlob",
         "x-ms-client-request-id": "14dc0328-741d-0692-c9ef-226cbb97a3ba",
-<<<<<<< HEAD
-        "x-ms-creation-time": "Mon, 01 Jun 2020 20:10:09 GMT",
-        "x-ms-is-current-version": "true",
-        "x-ms-lease-state": "available",
-        "x-ms-lease-status": "unlocked",
-        "x-ms-request-id": "7a19e9c9-301e-0032-1650-384dd7000000",
-        "x-ms-server-encrypted": "true",
-        "x-ms-version": "2019-12-12",
-        "x-ms-version-id": "2020-06-01T20:10:09.1598782Z"
-=======
         "x-ms-creation-time": "Mon, 03 Aug 2020 21:42:58 GMT",
         "x-ms-lease-state": "available",
         "x-ms-lease-status": "unlocked",
         "x-ms-request-id": "ebf5d7e4-701e-005d-63df-69621f000000",
         "x-ms-server-encrypted": "true",
         "x-ms-version": "2020-02-10"
->>>>>>> 60f4876e
       },
       "ResponseBody": []
     },
     {
-<<<<<<< HEAD
-      "RequestUri": "https://seanmcccanary.blob.core.windows.net/test-container-1b2b78a2-b7f2-7fe1-ccb2-f68c3827497a?restype=container",
-      "RequestMethod": "DELETE",
-      "RequestHeaders": {
-        "Authorization": "Sanitized",
-        "traceparent": "00-dd9b4ff2c8358a4a9f209cca988722f7-691d2777d958b740-00",
-        "User-Agent": [
-          "azsdk-net-Storage.Blobs/12.5.0-dev.20200601.1",
-          "(.NET Core 4.6.28619.01; Microsoft Windows 10.0.18362 )"
-        ],
-        "x-ms-client-request-id": "459303b1-a6cc-b1c2-3ed5-94672ae8ff65",
-        "x-ms-date": "Mon, 01 Jun 2020 20:10:08 GMT",
-        "x-ms-return-client-request-id": "true",
-        "x-ms-version": "2019-12-12"
-=======
       "RequestUri": "https://amandadev2.blob.core.windows.net/test-container-1b2b78a2-b7f2-7fe1-ccb2-f68c3827497a?restype=container",
       "RequestMethod": "DELETE",
       "RequestHeaders": {
@@ -291,42 +158,26 @@
         "x-ms-date": "Mon, 03 Aug 2020 21:42:58 GMT",
         "x-ms-return-client-request-id": "true",
         "x-ms-version": "2020-02-10"
->>>>>>> 60f4876e
       },
       "RequestBody": null,
       "StatusCode": 202,
       "ResponseHeaders": {
         "Content-Length": "0",
-<<<<<<< HEAD
-        "Date": "Mon, 01 Jun 2020 20:10:09 GMT",
-=======
         "Date": "Mon, 03 Aug 2020 21:42:58 GMT",
->>>>>>> 60f4876e
         "Server": [
           "Windows-Azure-Blob/1.0",
           "Microsoft-HTTPAPI/2.0"
         ],
         "x-ms-client-request-id": "459303b1-a6cc-b1c2-3ed5-94672ae8ff65",
-<<<<<<< HEAD
-        "x-ms-request-id": "ea78811f-a01e-000f-2850-383bcc000000",
-        "x-ms-version": "2019-12-12"
-=======
         "x-ms-request-id": "ebf5d810-701e-005d-08df-69621f000000",
         "x-ms-version": "2020-02-10"
->>>>>>> 60f4876e
       },
       "ResponseBody": []
     }
   ],
   "Variables": {
-<<<<<<< HEAD
-    "DateTimeOffsetNow": "2020-06-01T15:10:08.2475911-05:00",
-    "RandomSeed": "2001544489",
-    "Storage_TestConfigDefault": "ProductionTenant\nseanmcccanary\nU2FuaXRpemVk\nhttps://seanmcccanary.blob.core.windows.net\nhttps://seanmcccanary.file.core.windows.net\nhttps://seanmcccanary.queue.core.windows.net\nhttps://seanmcccanary.table.core.windows.net\n\n\n\n\nhttps://seanmcccanary-secondary.blob.core.windows.net\nhttps://seanmcccanary-secondary.file.core.windows.net\nhttps://seanmcccanary-secondary.queue.core.windows.net\nhttps://seanmcccanary-secondary.table.core.windows.net\n\nSanitized\n\n\nCloud\nBlobEndpoint=https://seanmcccanary.blob.core.windows.net/;QueueEndpoint=https://seanmcccanary.queue.core.windows.net/;FileEndpoint=https://seanmcccanary.file.core.windows.net/;BlobSecondaryEndpoint=https://seanmcccanary-secondary.blob.core.windows.net/;QueueSecondaryEndpoint=https://seanmcccanary-secondary.queue.core.windows.net/;FileSecondaryEndpoint=https://seanmcccanary-secondary.file.core.windows.net/;AccountName=seanmcccanary;AccountKey=Sanitized\nseanscope1"
-=======
     "DateTimeOffsetNow": "2020-08-03T14:42:58.0884922-07:00",
     "RandomSeed": "2001544489",
     "Storage_TestConfigDefault": "ProductionTenant\namandadev2\nU2FuaXRpemVk\nhttps://amandadev2.blob.core.windows.net\nhttps://amandadev2.file.core.windows.net\nhttps://amandadev2.queue.core.windows.net\nhttps://amandadev2.table.core.windows.net\n\n\n\n\nhttps://amandadev2-secondary.blob.core.windows.net\nhttps://amandadev2-secondary.file.core.windows.net\nhttps://amandadev2-secondary.queue.core.windows.net\nhttps://amandadev2-secondary.table.core.windows.net\n\nSanitized\n\n\nCloud\nBlobEndpoint=https://amandadev2.blob.core.windows.net/;QueueEndpoint=https://amandadev2.queue.core.windows.net/;FileEndpoint=https://amandadev2.file.core.windows.net/;BlobSecondaryEndpoint=https://amandadev2-secondary.blob.core.windows.net/;QueueSecondaryEndpoint=https://amandadev2-secondary.queue.core.windows.net/;FileSecondaryEndpoint=https://amandadev2-secondary.file.core.windows.net/;AccountName=amandadev2;AccountKey=Kg==;\n"
->>>>>>> 60f4876e
   }
 }