﻿{
  "Entries": [
    {
      "RequestUri": "https://seanmcccanary3.blob.core.windows.net/test-container-5b858c6f-4b27-22fc-faf4-03e71ab9c72c?restype=container",
      "RequestMethod": "PUT",
      "RequestHeaders": {
        "Accept": "application/xml",
        "Authorization": "Sanitized",
        "traceparent": "00-ea2a753188e1524ead7fef51486ab958-ea049b3cc3ce1446-00",
        "User-Agent": [
          "azsdk-net-Storage.Blobs/12.9.0-alpha.20210217.1",
          "(.NET 5.0.3; Microsoft Windows 10.0.19042)"
        ],
        "x-ms-blob-public-access": "container",
        "x-ms-client-request-id": "c15c641c-876c-241e-0ae5-609b4330dbcf",
        "x-ms-date": "Wed, 17 Feb 2021 18:50:38 GMT",
        "x-ms-return-client-request-id": "true",
<<<<<<< HEAD
        "x-ms-version": "2020-12-06"
=======
        "x-ms-version": "2021-02-12"
>>>>>>> 7e782c87
      },
      "RequestBody": null,
      "StatusCode": 201,
      "ResponseHeaders": {
        "Content-Length": "0",
        "Date": "Wed, 17 Feb 2021 18:50:37 GMT",
        "ETag": "\"0x8D8D374EB0A8808\"",
        "Last-Modified": "Wed, 17 Feb 2021 18:50:38 GMT",
        "Server": [
          "Windows-Azure-Blob/1.0",
          "Microsoft-HTTPAPI/2.0"
        ],
        "x-ms-client-request-id": "c15c641c-876c-241e-0ae5-609b4330dbcf",
        "x-ms-request-id": "34b7db07-001e-009d-405d-052878000000",
<<<<<<< HEAD
        "x-ms-version": "2020-12-06"
=======
        "x-ms-version": "2021-02-12"
>>>>>>> 7e782c87
      },
      "ResponseBody": []
    },
    {
      "RequestUri": "https://seanmcccanary3.blob.core.windows.net/test-container-5b858c6f-4b27-22fc-faf4-03e71ab9c72c/test-blob-30bbfde7-d384-63f9-d45d-ac4586966f7a",
      "RequestMethod": "PUT",
      "RequestHeaders": {
        "Accept": "application/xml",
        "Authorization": "Sanitized",
        "traceparent": "00-eec94a105d892942867ea04fed5437fc-8a2fc7daa0180b41-00",
        "User-Agent": [
          "azsdk-net-Storage.Blobs/12.9.0-alpha.20210217.1",
          "(.NET 5.0.3; Microsoft Windows 10.0.19042)"
        ],
        "x-ms-blob-type": "AppendBlob",
        "x-ms-client-request-id": "b67ef406-42c3-49b7-6af8-ec0fdbd99e73",
        "x-ms-date": "Wed, 17 Feb 2021 18:50:38 GMT",
        "x-ms-return-client-request-id": "true",
<<<<<<< HEAD
        "x-ms-version": "2020-12-06"
=======
        "x-ms-version": "2021-02-12"
>>>>>>> 7e782c87
      },
      "RequestBody": null,
      "StatusCode": 201,
      "ResponseHeaders": {
        "Content-Length": "0",
        "Date": "Wed, 17 Feb 2021 18:50:37 GMT",
        "ETag": "\"0x8D8D374EB1529A5\"",
        "Last-Modified": "Wed, 17 Feb 2021 18:50:38 GMT",
        "Server": [
          "Windows-Azure-Blob/1.0",
          "Microsoft-HTTPAPI/2.0"
        ],
        "x-ms-client-request-id": "b67ef406-42c3-49b7-6af8-ec0fdbd99e73",
        "x-ms-request-id": "34b7db20-001e-009d-535d-052878000000",
        "x-ms-request-server-encrypted": "true",
<<<<<<< HEAD
        "x-ms-version": "2020-12-06",
=======
        "x-ms-version": "2021-02-12",
>>>>>>> 7e782c87
        "x-ms-version-id": "2021-02-17T18:50:38.6624933Z"
      },
      "ResponseBody": []
    },
    {
      "RequestUri": "https://seanmcccanary3.blob.core.windows.net/test-container-5b858c6f-4b27-22fc-faf4-03e71ab9c72c/test-blob-30bbfde7-d384-63f9-d45d-ac4586966f7a?comp=metadata",
      "RequestMethod": "PUT",
      "RequestHeaders": {
        "Accept": "application/xml",
        "Authorization": "Sanitized",
        "traceparent": "00-9ae83721074162488661cfac680171eb-dba578fd644baa4b-00",
        "User-Agent": [
          "azsdk-net-Storage.Blobs/12.9.0-alpha.20210217.1",
          "(.NET 5.0.3; Microsoft Windows 10.0.19042)"
        ],
        "x-ms-client-request-id": "913e2c78-b918-3eb7-0f81-4c6418aff7b0",
        "x-ms-date": "Wed, 17 Feb 2021 18:50:38 GMT",
        "x-ms-meta-Capital": "letter",
        "x-ms-meta-foo": "bar",
        "x-ms-meta-meta": "data",
        "x-ms-meta-UPPER": "case",
        "x-ms-return-client-request-id": "true",
<<<<<<< HEAD
        "x-ms-version": "2020-12-06"
=======
        "x-ms-version": "2021-02-12"
>>>>>>> 7e782c87
      },
      "RequestBody": null,
      "StatusCode": 200,
      "ResponseHeaders": {
        "Content-Length": "0",
        "Date": "Wed, 17 Feb 2021 18:50:38 GMT",
        "ETag": "\"0x8D8D374EB1EEF6C\"",
        "Last-Modified": "Wed, 17 Feb 2021 18:50:38 GMT",
        "Server": [
          "Windows-Azure-Blob/1.0",
          "Microsoft-HTTPAPI/2.0"
        ],
        "x-ms-client-request-id": "913e2c78-b918-3eb7-0f81-4c6418aff7b0",
        "x-ms-request-id": "34b7db2f-001e-009d-615d-052878000000",
        "x-ms-request-server-encrypted": "true",
<<<<<<< HEAD
        "x-ms-version": "2020-12-06",
=======
        "x-ms-version": "2021-02-12",
>>>>>>> 7e782c87
        "x-ms-version-id": "2021-02-17T18:50:38.7275388Z"
      },
      "ResponseBody": []
    },
    {
      "RequestUri": "https://seanmcccanary3.blob.core.windows.net/test-container-5b858c6f-4b27-22fc-faf4-03e71ab9c72c/test-blob-30bbfde7-d384-63f9-d45d-ac4586966f7a?versionid=2021-02-17T18:50:38.6624933Z",
      "RequestMethod": "DELETE",
      "RequestHeaders": {
        "Accept": "application/xml",
        "Authorization": "Sanitized",
        "User-Agent": [
          "azsdk-net-Storage.Blobs/12.9.0-alpha.20210217.1",
          "(.NET 5.0.3; Microsoft Windows 10.0.19042)"
        ],
        "x-ms-client-request-id": "ae973440-0c9a-bd5b-2edc-6ce4d80dc98d",
        "x-ms-date": "Wed, 17 Feb 2021 18:50:38 GMT",
        "x-ms-return-client-request-id": "true",
<<<<<<< HEAD
        "x-ms-version": "2020-12-06"
=======
        "x-ms-version": "2021-02-12"
>>>>>>> 7e782c87
      },
      "RequestBody": null,
      "StatusCode": 202,
      "ResponseHeaders": {
        "Content-Length": "0",
        "Date": "Wed, 17 Feb 2021 18:50:38 GMT",
        "Server": [
          "Windows-Azure-Blob/1.0",
          "Microsoft-HTTPAPI/2.0"
        ],
        "x-ms-client-request-id": "ae973440-0c9a-bd5b-2edc-6ce4d80dc98d",
        "x-ms-delete-type-permanent": "true",
        "x-ms-request-id": "34b7db43-001e-009d-735d-052878000000",
<<<<<<< HEAD
        "x-ms-version": "2020-12-06"
=======
        "x-ms-version": "2021-02-12"
>>>>>>> 7e782c87
      },
      "ResponseBody": []
    },
    {
      "RequestUri": "https://seanmcccanary3.blob.core.windows.net/test-container-5b858c6f-4b27-22fc-faf4-03e71ab9c72c/test-blob-30bbfde7-d384-63f9-d45d-ac4586966f7a",
      "RequestMethod": "HEAD",
      "RequestHeaders": {
        "Accept": "application/xml",
        "Authorization": "Sanitized",
        "traceparent": "00-f17b8e3f1d02ee46aef26382f4175211-39f0be63bccb764e-00",
        "User-Agent": [
          "azsdk-net-Storage.Blobs/12.9.0-alpha.20210217.1",
          "(.NET 5.0.3; Microsoft Windows 10.0.19042)"
        ],
        "x-ms-client-request-id": "e423a92b-4818-d016-12fd-9724fb350974",
        "x-ms-date": "Wed, 17 Feb 2021 18:50:38 GMT",
        "x-ms-return-client-request-id": "true",
<<<<<<< HEAD
        "x-ms-version": "2020-12-06"
=======
        "x-ms-version": "2021-02-12"
>>>>>>> 7e782c87
      },
      "RequestBody": null,
      "StatusCode": 200,
      "ResponseHeaders": {
        "Accept-Ranges": "bytes",
        "Content-Length": "0",
        "Content-Type": "application/octet-stream",
        "Date": "Wed, 17 Feb 2021 18:50:38 GMT",
        "ETag": "\"0x8D8D374EB1EEF6C\"",
        "Last-Modified": "Wed, 17 Feb 2021 18:50:38 GMT",
        "Server": [
          "Windows-Azure-Blob/1.0",
          "Microsoft-HTTPAPI/2.0"
        ],
        "x-ms-blob-committed-block-count": "0",
        "x-ms-blob-type": "AppendBlob",
        "x-ms-client-request-id": "e423a92b-4818-d016-12fd-9724fb350974",
        "x-ms-creation-time": "Wed, 17 Feb 2021 18:50:38 GMT",
        "x-ms-is-current-version": "true",
        "x-ms-lease-state": "available",
        "x-ms-lease-status": "unlocked",
        "x-ms-meta-Capital": "letter",
        "x-ms-meta-foo": "bar",
        "x-ms-meta-meta": "data",
        "x-ms-meta-UPPER": "case",
        "x-ms-request-id": "34b7db56-001e-009d-025d-052878000000",
        "x-ms-server-encrypted": "true",
<<<<<<< HEAD
        "x-ms-version": "2020-12-06",
=======
        "x-ms-version": "2021-02-12",
>>>>>>> 7e782c87
        "x-ms-version-id": "2021-02-17T18:50:38.7275388Z"
      },
      "ResponseBody": []
    },
    {
      "RequestUri": "https://seanmcccanary3.blob.core.windows.net/test-container-5b858c6f-4b27-22fc-faf4-03e71ab9c72c?restype=container",
      "RequestMethod": "DELETE",
      "RequestHeaders": {
        "Accept": "application/xml",
        "Authorization": "Sanitized",
        "traceparent": "00-61da910595d8ff4a9640e57c8d94d257-1f7d0e944bb2ab4e-00",
        "User-Agent": [
          "azsdk-net-Storage.Blobs/12.9.0-alpha.20210217.1",
          "(.NET 5.0.3; Microsoft Windows 10.0.19042)"
        ],
        "x-ms-client-request-id": "2eb80a3a-e5e9-a874-e05c-72115a9115de",
        "x-ms-date": "Wed, 17 Feb 2021 18:50:38 GMT",
        "x-ms-return-client-request-id": "true",
<<<<<<< HEAD
        "x-ms-version": "2020-12-06"
=======
        "x-ms-version": "2021-02-12"
>>>>>>> 7e782c87
      },
      "RequestBody": null,
      "StatusCode": 202,
      "ResponseHeaders": {
        "Content-Length": "0",
        "Date": "Wed, 17 Feb 2021 18:50:38 GMT",
        "Server": [
          "Windows-Azure-Blob/1.0",
          "Microsoft-HTTPAPI/2.0"
        ],
        "x-ms-client-request-id": "2eb80a3a-e5e9-a874-e05c-72115a9115de",
        "x-ms-request-id": "34b7db71-001e-009d-1b5d-052878000000",
<<<<<<< HEAD
        "x-ms-version": "2020-12-06"
=======
        "x-ms-version": "2021-02-12"
>>>>>>> 7e782c87
      },
      "ResponseBody": []
    }
  ],
  "Variables": {
    "DateTimeOffsetNow": "2021-02-17T12:50:38.739307-06:00",
    "RandomSeed": "1387855435",
    "Storage_TestConfigDefault": "ProductionTenant\nseanmcccanary3\nU2FuaXRpemVk\nhttps://seanmcccanary3.blob.core.windows.net\nhttps://seanmcccanary3.file.core.windows.net\nhttps://seanmcccanary3.queue.core.windows.net\nhttps://seanmcccanary3.table.core.windows.net\n\n\n\n\nhttps://seanmcccanary3-secondary.blob.core.windows.net\nhttps://seanmcccanary3-secondary.file.core.windows.net\nhttps://seanmcccanary3-secondary.queue.core.windows.net\nhttps://seanmcccanary3-secondary.table.core.windows.net\n\nSanitized\n\n\nCloud\nBlobEndpoint=https://seanmcccanary3.blob.core.windows.net/;QueueEndpoint=https://seanmcccanary3.queue.core.windows.net/;FileEndpoint=https://seanmcccanary3.file.core.windows.net/;BlobSecondaryEndpoint=https://seanmcccanary3-secondary.blob.core.windows.net/;QueueSecondaryEndpoint=https://seanmcccanary3-secondary.queue.core.windows.net/;FileSecondaryEndpoint=https://seanmcccanary3-secondary.file.core.windows.net/;AccountName=seanmcccanary3;AccountKey=Kg==;\nseanscope1\n\n"
  }
}<|MERGE_RESOLUTION|>--- conflicted
+++ resolved
@@ -15,11 +15,7 @@
         "x-ms-client-request-id": "c15c641c-876c-241e-0ae5-609b4330dbcf",
         "x-ms-date": "Wed, 17 Feb 2021 18:50:38 GMT",
         "x-ms-return-client-request-id": "true",
-<<<<<<< HEAD
-        "x-ms-version": "2020-12-06"
-=======
-        "x-ms-version": "2021-02-12"
->>>>>>> 7e782c87
+        "x-ms-version": "2021-02-12"
       },
       "RequestBody": null,
       "StatusCode": 201,
@@ -34,11 +30,7 @@
         ],
         "x-ms-client-request-id": "c15c641c-876c-241e-0ae5-609b4330dbcf",
         "x-ms-request-id": "34b7db07-001e-009d-405d-052878000000",
-<<<<<<< HEAD
-        "x-ms-version": "2020-12-06"
-=======
-        "x-ms-version": "2021-02-12"
->>>>>>> 7e782c87
+        "x-ms-version": "2021-02-12"
       },
       "ResponseBody": []
     },
@@ -57,11 +49,7 @@
         "x-ms-client-request-id": "b67ef406-42c3-49b7-6af8-ec0fdbd99e73",
         "x-ms-date": "Wed, 17 Feb 2021 18:50:38 GMT",
         "x-ms-return-client-request-id": "true",
-<<<<<<< HEAD
-        "x-ms-version": "2020-12-06"
-=======
-        "x-ms-version": "2021-02-12"
->>>>>>> 7e782c87
+        "x-ms-version": "2021-02-12"
       },
       "RequestBody": null,
       "StatusCode": 201,
@@ -77,11 +65,7 @@
         "x-ms-client-request-id": "b67ef406-42c3-49b7-6af8-ec0fdbd99e73",
         "x-ms-request-id": "34b7db20-001e-009d-535d-052878000000",
         "x-ms-request-server-encrypted": "true",
-<<<<<<< HEAD
-        "x-ms-version": "2020-12-06",
-=======
         "x-ms-version": "2021-02-12",
->>>>>>> 7e782c87
         "x-ms-version-id": "2021-02-17T18:50:38.6624933Z"
       },
       "ResponseBody": []
@@ -104,11 +88,7 @@
         "x-ms-meta-meta": "data",
         "x-ms-meta-UPPER": "case",
         "x-ms-return-client-request-id": "true",
-<<<<<<< HEAD
-        "x-ms-version": "2020-12-06"
-=======
-        "x-ms-version": "2021-02-12"
->>>>>>> 7e782c87
+        "x-ms-version": "2021-02-12"
       },
       "RequestBody": null,
       "StatusCode": 200,
@@ -124,11 +104,7 @@
         "x-ms-client-request-id": "913e2c78-b918-3eb7-0f81-4c6418aff7b0",
         "x-ms-request-id": "34b7db2f-001e-009d-615d-052878000000",
         "x-ms-request-server-encrypted": "true",
-<<<<<<< HEAD
-        "x-ms-version": "2020-12-06",
-=======
         "x-ms-version": "2021-02-12",
->>>>>>> 7e782c87
         "x-ms-version-id": "2021-02-17T18:50:38.7275388Z"
       },
       "ResponseBody": []
@@ -146,11 +122,7 @@
         "x-ms-client-request-id": "ae973440-0c9a-bd5b-2edc-6ce4d80dc98d",
         "x-ms-date": "Wed, 17 Feb 2021 18:50:38 GMT",
         "x-ms-return-client-request-id": "true",
-<<<<<<< HEAD
-        "x-ms-version": "2020-12-06"
-=======
-        "x-ms-version": "2021-02-12"
->>>>>>> 7e782c87
+        "x-ms-version": "2021-02-12"
       },
       "RequestBody": null,
       "StatusCode": 202,
@@ -164,11 +136,7 @@
         "x-ms-client-request-id": "ae973440-0c9a-bd5b-2edc-6ce4d80dc98d",
         "x-ms-delete-type-permanent": "true",
         "x-ms-request-id": "34b7db43-001e-009d-735d-052878000000",
-<<<<<<< HEAD
-        "x-ms-version": "2020-12-06"
-=======
-        "x-ms-version": "2021-02-12"
->>>>>>> 7e782c87
+        "x-ms-version": "2021-02-12"
       },
       "ResponseBody": []
     },
@@ -186,11 +154,7 @@
         "x-ms-client-request-id": "e423a92b-4818-d016-12fd-9724fb350974",
         "x-ms-date": "Wed, 17 Feb 2021 18:50:38 GMT",
         "x-ms-return-client-request-id": "true",
-<<<<<<< HEAD
-        "x-ms-version": "2020-12-06"
-=======
-        "x-ms-version": "2021-02-12"
->>>>>>> 7e782c87
+        "x-ms-version": "2021-02-12"
       },
       "RequestBody": null,
       "StatusCode": 200,
@@ -218,11 +182,7 @@
         "x-ms-meta-UPPER": "case",
         "x-ms-request-id": "34b7db56-001e-009d-025d-052878000000",
         "x-ms-server-encrypted": "true",
-<<<<<<< HEAD
-        "x-ms-version": "2020-12-06",
-=======
         "x-ms-version": "2021-02-12",
->>>>>>> 7e782c87
         "x-ms-version-id": "2021-02-17T18:50:38.7275388Z"
       },
       "ResponseBody": []
@@ -241,11 +201,7 @@
         "x-ms-client-request-id": "2eb80a3a-e5e9-a874-e05c-72115a9115de",
         "x-ms-date": "Wed, 17 Feb 2021 18:50:38 GMT",
         "x-ms-return-client-request-id": "true",
-<<<<<<< HEAD
-        "x-ms-version": "2020-12-06"
-=======
-        "x-ms-version": "2021-02-12"
->>>>>>> 7e782c87
+        "x-ms-version": "2021-02-12"
       },
       "RequestBody": null,
       "StatusCode": 202,
@@ -258,11 +214,7 @@
         ],
         "x-ms-client-request-id": "2eb80a3a-e5e9-a874-e05c-72115a9115de",
         "x-ms-request-id": "34b7db71-001e-009d-1b5d-052878000000",
-<<<<<<< HEAD
-        "x-ms-version": "2020-12-06"
-=======
-        "x-ms-version": "2021-02-12"
->>>>>>> 7e782c87
+        "x-ms-version": "2021-02-12"
       },
       "ResponseBody": []
     }
