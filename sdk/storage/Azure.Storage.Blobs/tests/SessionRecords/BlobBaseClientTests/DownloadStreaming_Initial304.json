{
  "Entries": [
    {
      "RequestUri": "https://kasobolcanadacentral.blob.core.windows.net/test-container-b75f904d-c8bb-0949-7af2-448e97c0ee46?restype=container",
      "RequestMethod": "PUT",
      "RequestHeaders": {
        "Accept": "application/xml",
        "Authorization": "Sanitized",
        "traceparent": "00-8ea99627b79e194287ff2a2a7d071f85-6bb07252bb57ef4f-00",
        "User-Agent": "azsdk-net-Storage.Blobs/12.10.0-alpha.20210714.1 (.NET Framework 4.8.4300.0; Microsoft Windows 10.0.19043 )",
        "x-ms-blob-public-access": "container",
        "x-ms-client-request-id": "e2d031cc-9084-e04e-1432-fd46148b1873",
        "x-ms-date": "Wed, 14 Jul 2021 17:32:33 GMT",
        "x-ms-return-client-request-id": "true",
<<<<<<< HEAD
        "x-ms-version": "2020-12-06"
=======
        "x-ms-version": "2021-02-12"
>>>>>>> 7e782c87
      },
      "RequestBody": null,
      "StatusCode": 201,
      "ResponseHeaders": {
        "Content-Length": "0",
        "Date": "Wed, 14 Jul 2021 17:32:33 GMT",
        "ETag": "\u00220x8D946ED5DE385B6\u0022",
        "Last-Modified": "Wed, 14 Jul 2021 17:32:34 GMT",
        "Server": "Windows-Azure-Blob/1.0 Microsoft-HTTPAPI/2.0",
        "x-ms-client-request-id": "e2d031cc-9084-e04e-1432-fd46148b1873",
        "x-ms-request-id": "31802bb1-501e-0044-22d6-78408e000000",
<<<<<<< HEAD
        "x-ms-version": "2020-12-06"
=======
        "x-ms-version": "2021-02-12"
>>>>>>> 7e782c87
      },
      "ResponseBody": []
    },
    {
      "RequestUri": "https://kasobolcanadacentral.blob.core.windows.net/test-container-b75f904d-c8bb-0949-7af2-448e97c0ee46/test-blob-ff1e2106-7a02-0596-edd1-9e8b47381b82",
      "RequestMethod": "PUT",
      "RequestHeaders": {
        "Accept": "application/xml",
        "Authorization": "Sanitized",
        "Content-Length": "1024",
        "Content-Type": "application/octet-stream",
        "If-None-Match": "*",
        "traceparent": "00-6d3c29fbafa61447bc425d23239aecfe-cf3d98b84b064e46-00",
        "User-Agent": "azsdk-net-Storage.Blobs/12.10.0-alpha.20210714.1 (.NET Framework 4.8.4300.0; Microsoft Windows 10.0.19043 )",
        "x-ms-blob-type": "BlockBlob",
        "x-ms-client-request-id": "2713b0bf-534c-1cde-6f29-d322ae671099",
        "x-ms-date": "Wed, 14 Jul 2021 17:32:34 GMT",
        "x-ms-return-client-request-id": "true",
<<<<<<< HEAD
        "x-ms-version": "2020-12-06"
=======
        "x-ms-version": "2021-02-12"
>>>>>>> 7e782c87
      },
      "RequestBody": "qYSEOmJNyyOW5oEY9pn/DzCMwWXwDMENaWa/MCyzZKqKXweF54ZUf2asS54PNel7Mu4Wh8qzg53CdtH7jpv344LWjpeReieqOEH\u002BRMAj/jN8RP0\u002BnN3g1ttpwnC1WPHLtGgbOadS6bjGbE\u002BItD7dnnidfkqduUal9be7KLe29N9QM49YB8WLKlpFdzCNWCKcjCP4F9qnLfshdkPwl8EAD3dvN4CvhJeyEVTvWEEVF52UHpyUvt0FqQaTN5GBm5KZRWi5HiCh7QeMRQWFt9S6C1\u002BmXHgka1Gaao16G00FMHbBVhPZXPl88jGVB3jXf/Ix2Ssx2z8ZdNkWH7OSJ9G5hhSPw2HB4a9mKWlHj2TYwuqbSUIi1FU3qOE6wj1F6stf24BjSLyRcPd8y7LV0uV0PVzI992OlrK/Vxt/hh5xID\u002Bd6LPjdXouCtlKpgiiYdX7xYThfPPu0UXNo/ChEenZCqtzOOoykMjhmuwEQ/CqHPVFhMCZkKNMrxZuFtGKjfjvcZtdLynryTW8/\u002BIG6Y1UI4f7W40oP3oHJonTxHr2Vw30FNFVTO3MWbuL3ZDBRsWJGfJKjzFqxzIhVgigGAS6xajUEdS7/taZLgHSnGLpRuDDSaqHrMjbiU2fNPbkK0G20Bfo7DTxzRsbsGAvmCrQNxAo3c5ZMhnf\u002BYeGHMrgtQPAHMtKAVms0XyPa/xorPEjz/3mvE5yXJ7\u002BCPOsarFQO/pcbnxehTa2ewtSysYdd0yWY03N\u002Bfm0Tr8tTPhm/2fLPjABCz11xErGMEBDIJLX4ZGmFgZkg0EBqCC8MDg9T3yjh4uWG2wPIZ4CBsm4cS4sVmtnwOlgZ7vu/2MduJQSieDDn5gGQMUklvRoYX14SDbxj9rM1o\u002BTQx/QqBsI8mkK8H3o9dKVJhWmQin0\u002BAU9dbcsKyi5RbJRMFx5NpipHKSLXXAAj1NjXGnEJZNlnkoZkjJk3MdBUKrKl8V2HO99/CaFaZqVPeZkyM6\u002B9R8f65ERX6NlRT/dSQ3FNviO7T96Rilt4DWwhFVM/xP4glqLqqwzZL1MF7bmpx\u002BNzwbu1tuPRK/2sQpcYNpNGUUs5ceyOotLWoiCLS5yhjkVI7RPXik4aD6rlPmh1wTj//5wucJY2pV7ontSDRaAgyrRRj0l/rsc9HyIB6WSqoOEny4wAsx2vUgf07uu5VsnKhHO0JDGvQBCVMVGz9Pv6fj3zW7oUIFdW4n0Bir/bQ4gYdyUw9rzvuEt7a0HL\u002B11L\u002BrDthjtP9qQcHQG0bfWQua3Jm72WyUeBA\u002BMu2LTViucf9Y/PLf2MiICBFJl7OwqVqrHTwl\u002Bf9PFpbEIYYN3vBpJalLglwYuwfNM81fSuRciYmS4DA==",
      "StatusCode": 201,
      "ResponseHeaders": {
        "Content-Length": "0",
        "Content-MD5": "Ff\u002B8KKLrwdxkP2qxaFZpDg==",
        "Date": "Wed, 14 Jul 2021 17:32:34 GMT",
        "ETag": "\u00220x8D946ED5E205188\u0022",
        "Last-Modified": "Wed, 14 Jul 2021 17:32:35 GMT",
        "Server": "Windows-Azure-Blob/1.0 Microsoft-HTTPAPI/2.0",
        "x-ms-client-request-id": "2713b0bf-534c-1cde-6f29-d322ae671099",
        "x-ms-content-crc64": "lpPysTXB9P8=",
        "x-ms-request-id": "31802c33-501e-0044-0dd6-78408e000000",
        "x-ms-request-server-encrypted": "true",
<<<<<<< HEAD
        "x-ms-version": "2020-12-06"
=======
        "x-ms-version": "2021-02-12"
>>>>>>> 7e782c87
      },
      "ResponseBody": []
    },
    {
      "RequestUri": "https://kasobolcanadacentral.blob.core.windows.net/test-container-b75f904d-c8bb-0949-7af2-448e97c0ee46/test-blob-ff1e2106-7a02-0596-edd1-9e8b47381b82",
      "RequestMethod": "GET",
      "RequestHeaders": {
        "Accept": "application/xml",
        "Authorization": "Sanitized",
        "If-Modified-Since": "Wed, 14 Jul 2021 17:32:35 GMT",
        "traceparent": "00-0ca5ba51a605a042b2100073b16db979-cff40fac7214ae41-00",
        "User-Agent": "azsdk-net-Storage.Blobs/12.10.0-alpha.20210714.1 (.NET Framework 4.8.4300.0; Microsoft Windows 10.0.19043 )",
        "x-ms-client-request-id": "97cc7ed2-f325-4636-6aa3-346ebaf38324",
        "x-ms-date": "Wed, 14 Jul 2021 17:32:35 GMT",
        "x-ms-return-client-request-id": "true",
<<<<<<< HEAD
        "x-ms-version": "2020-12-06"
=======
        "x-ms-version": "2021-02-12"
>>>>>>> 7e782c87
      },
      "RequestBody": null,
      "StatusCode": 304,
      "ResponseHeaders": {
        "Content-Length": "0",
        "Date": "Wed, 14 Jul 2021 17:32:34 GMT",
        "Server": "Windows-Azure-Blob/1.0 Microsoft-HTTPAPI/2.0",
        "Vary": "Origin",
        "x-ms-client-request-id": "97cc7ed2-f325-4636-6aa3-346ebaf38324",
        "x-ms-error-code": "ConditionNotMet",
        "x-ms-request-id": "31802c7d-501e-0044-4ed6-78408e000000",
<<<<<<< HEAD
        "x-ms-version": "2020-12-06"
=======
        "x-ms-version": "2021-02-12"
>>>>>>> 7e782c87
      },
      "ResponseBody": []
    },
    {
      "RequestUri": "https://kasobolcanadacentral.blob.core.windows.net/test-container-b75f904d-c8bb-0949-7af2-448e97c0ee46?restype=container",
      "RequestMethod": "DELETE",
      "RequestHeaders": {
        "Accept": "application/xml",
        "Authorization": "Sanitized",
        "traceparent": "00-399ee699ed254d46b0a069fbbe210f6c-255d00cd79b57344-00",
        "User-Agent": "azsdk-net-Storage.Blobs/12.10.0-alpha.20210714.1 (.NET Framework 4.8.4300.0; Microsoft Windows 10.0.19043 )",
        "x-ms-client-request-id": "2f50ccbe-789a-a974-5f41-ae01df05bd18",
        "x-ms-date": "Wed, 14 Jul 2021 17:32:35 GMT",
        "x-ms-return-client-request-id": "true",
<<<<<<< HEAD
        "x-ms-version": "2020-12-06"
=======
        "x-ms-version": "2021-02-12"
>>>>>>> 7e782c87
      },
      "RequestBody": null,
      "StatusCode": 202,
      "ResponseHeaders": {
        "Content-Length": "0",
        "Date": "Wed, 14 Jul 2021 17:32:35 GMT",
        "Server": "Windows-Azure-Blob/1.0 Microsoft-HTTPAPI/2.0",
        "x-ms-client-request-id": "2f50ccbe-789a-a974-5f41-ae01df05bd18",
        "x-ms-request-id": "31802cb9-501e-0044-06d6-78408e000000",
<<<<<<< HEAD
        "x-ms-version": "2020-12-06"
=======
        "x-ms-version": "2021-02-12"
>>>>>>> 7e782c87
      },
      "ResponseBody": []
    }
  ],
  "Variables": {
    "DateTimeOffsetNow": "2021-07-14T10:32:35.0773137-07:00",
    "RandomSeed": "2024475815",
    "Storage_TestConfigDefault": "ProductionTenant\nkasobolcanadacentral\nU2FuaXRpemVk\nhttps://kasobolcanadacentral.blob.core.windows.net\nhttps://kasobolcanadacentral.file.core.windows.net\nhttps://kasobolcanadacentral.queue.core.windows.net\nhttps://kasobolcanadacentral.table.core.windows.net\n\n\n\n\nhttps://kasobolcanadacentral-secondary.blob.core.windows.net\nhttps://kasobolcanadacentral-secondary.file.core.windows.net\nhttps://kasobolcanadacentral-secondary.queue.core.windows.net\nhttps://kasobolcanadacentral-secondary.table.core.windows.net\n\nSanitized\n\n\nCloud\nBlobEndpoint=https://kasobolcanadacentral.blob.core.windows.net/;QueueEndpoint=https://kasobolcanadacentral.queue.core.windows.net/;FileEndpoint=https://kasobolcanadacentral.file.core.windows.net/;BlobSecondaryEndpoint=https://kasobolcanadacentral-secondary.blob.core.windows.net/;QueueSecondaryEndpoint=https://kasobolcanadacentral-secondary.queue.core.windows.net/;FileSecondaryEndpoint=https://kasobolcanadacentral-secondary.file.core.windows.net/;AccountName=kasobolcanadacentral;AccountKey=Kg==;\nencryptionScope\n\n"
  }
}<|MERGE_RESOLUTION|>--- conflicted
+++ resolved
@@ -12,11 +12,7 @@
         "x-ms-client-request-id": "e2d031cc-9084-e04e-1432-fd46148b1873",
         "x-ms-date": "Wed, 14 Jul 2021 17:32:33 GMT",
         "x-ms-return-client-request-id": "true",
-<<<<<<< HEAD
-        "x-ms-version": "2020-12-06"
-=======
         "x-ms-version": "2021-02-12"
->>>>>>> 7e782c87
       },
       "RequestBody": null,
       "StatusCode": 201,
@@ -28,11 +24,7 @@
         "Server": "Windows-Azure-Blob/1.0 Microsoft-HTTPAPI/2.0",
         "x-ms-client-request-id": "e2d031cc-9084-e04e-1432-fd46148b1873",
         "x-ms-request-id": "31802bb1-501e-0044-22d6-78408e000000",
-<<<<<<< HEAD
-        "x-ms-version": "2020-12-06"
-=======
         "x-ms-version": "2021-02-12"
->>>>>>> 7e782c87
       },
       "ResponseBody": []
     },
@@ -51,11 +43,7 @@
         "x-ms-client-request-id": "2713b0bf-534c-1cde-6f29-d322ae671099",
         "x-ms-date": "Wed, 14 Jul 2021 17:32:34 GMT",
         "x-ms-return-client-request-id": "true",
-<<<<<<< HEAD
-        "x-ms-version": "2020-12-06"
-=======
         "x-ms-version": "2021-02-12"
->>>>>>> 7e782c87
       },
       "RequestBody": "qYSEOmJNyyOW5oEY9pn/DzCMwWXwDMENaWa/MCyzZKqKXweF54ZUf2asS54PNel7Mu4Wh8qzg53CdtH7jpv344LWjpeReieqOEH\u002BRMAj/jN8RP0\u002BnN3g1ttpwnC1WPHLtGgbOadS6bjGbE\u002BItD7dnnidfkqduUal9be7KLe29N9QM49YB8WLKlpFdzCNWCKcjCP4F9qnLfshdkPwl8EAD3dvN4CvhJeyEVTvWEEVF52UHpyUvt0FqQaTN5GBm5KZRWi5HiCh7QeMRQWFt9S6C1\u002BmXHgka1Gaao16G00FMHbBVhPZXPl88jGVB3jXf/Ix2Ssx2z8ZdNkWH7OSJ9G5hhSPw2HB4a9mKWlHj2TYwuqbSUIi1FU3qOE6wj1F6stf24BjSLyRcPd8y7LV0uV0PVzI992OlrK/Vxt/hh5xID\u002Bd6LPjdXouCtlKpgiiYdX7xYThfPPu0UXNo/ChEenZCqtzOOoykMjhmuwEQ/CqHPVFhMCZkKNMrxZuFtGKjfjvcZtdLynryTW8/\u002BIG6Y1UI4f7W40oP3oHJonTxHr2Vw30FNFVTO3MWbuL3ZDBRsWJGfJKjzFqxzIhVgigGAS6xajUEdS7/taZLgHSnGLpRuDDSaqHrMjbiU2fNPbkK0G20Bfo7DTxzRsbsGAvmCrQNxAo3c5ZMhnf\u002BYeGHMrgtQPAHMtKAVms0XyPa/xorPEjz/3mvE5yXJ7\u002BCPOsarFQO/pcbnxehTa2ewtSysYdd0yWY03N\u002Bfm0Tr8tTPhm/2fLPjABCz11xErGMEBDIJLX4ZGmFgZkg0EBqCC8MDg9T3yjh4uWG2wPIZ4CBsm4cS4sVmtnwOlgZ7vu/2MduJQSieDDn5gGQMUklvRoYX14SDbxj9rM1o\u002BTQx/QqBsI8mkK8H3o9dKVJhWmQin0\u002BAU9dbcsKyi5RbJRMFx5NpipHKSLXXAAj1NjXGnEJZNlnkoZkjJk3MdBUKrKl8V2HO99/CaFaZqVPeZkyM6\u002B9R8f65ERX6NlRT/dSQ3FNviO7T96Rilt4DWwhFVM/xP4glqLqqwzZL1MF7bmpx\u002BNzwbu1tuPRK/2sQpcYNpNGUUs5ceyOotLWoiCLS5yhjkVI7RPXik4aD6rlPmh1wTj//5wucJY2pV7ontSDRaAgyrRRj0l/rsc9HyIB6WSqoOEny4wAsx2vUgf07uu5VsnKhHO0JDGvQBCVMVGz9Pv6fj3zW7oUIFdW4n0Bir/bQ4gYdyUw9rzvuEt7a0HL\u002B11L\u002BrDthjtP9qQcHQG0bfWQua3Jm72WyUeBA\u002BMu2LTViucf9Y/PLf2MiICBFJl7OwqVqrHTwl\u002Bf9PFpbEIYYN3vBpJalLglwYuwfNM81fSuRciYmS4DA==",
       "StatusCode": 201,
@@ -70,11 +58,7 @@
         "x-ms-content-crc64": "lpPysTXB9P8=",
         "x-ms-request-id": "31802c33-501e-0044-0dd6-78408e000000",
         "x-ms-request-server-encrypted": "true",
-<<<<<<< HEAD
-        "x-ms-version": "2020-12-06"
-=======
         "x-ms-version": "2021-02-12"
->>>>>>> 7e782c87
       },
       "ResponseBody": []
     },
@@ -90,11 +74,7 @@
         "x-ms-client-request-id": "97cc7ed2-f325-4636-6aa3-346ebaf38324",
         "x-ms-date": "Wed, 14 Jul 2021 17:32:35 GMT",
         "x-ms-return-client-request-id": "true",
-<<<<<<< HEAD
-        "x-ms-version": "2020-12-06"
-=======
         "x-ms-version": "2021-02-12"
->>>>>>> 7e782c87
       },
       "RequestBody": null,
       "StatusCode": 304,
@@ -106,11 +86,7 @@
         "x-ms-client-request-id": "97cc7ed2-f325-4636-6aa3-346ebaf38324",
         "x-ms-error-code": "ConditionNotMet",
         "x-ms-request-id": "31802c7d-501e-0044-4ed6-78408e000000",
-<<<<<<< HEAD
-        "x-ms-version": "2020-12-06"
-=======
         "x-ms-version": "2021-02-12"
->>>>>>> 7e782c87
       },
       "ResponseBody": []
     },
@@ -125,11 +101,7 @@
         "x-ms-client-request-id": "2f50ccbe-789a-a974-5f41-ae01df05bd18",
         "x-ms-date": "Wed, 14 Jul 2021 17:32:35 GMT",
         "x-ms-return-client-request-id": "true",
-<<<<<<< HEAD
-        "x-ms-version": "2020-12-06"
-=======
         "x-ms-version": "2021-02-12"
->>>>>>> 7e782c87
       },
       "RequestBody": null,
       "StatusCode": 202,
@@ -139,11 +111,7 @@
         "Server": "Windows-Azure-Blob/1.0 Microsoft-HTTPAPI/2.0",
         "x-ms-client-request-id": "2f50ccbe-789a-a974-5f41-ae01df05bd18",
         "x-ms-request-id": "31802cb9-501e-0044-06d6-78408e000000",
-<<<<<<< HEAD
-        "x-ms-version": "2020-12-06"
-=======
         "x-ms-version": "2021-02-12"
->>>>>>> 7e782c87
       },
       "ResponseBody": []
     }
