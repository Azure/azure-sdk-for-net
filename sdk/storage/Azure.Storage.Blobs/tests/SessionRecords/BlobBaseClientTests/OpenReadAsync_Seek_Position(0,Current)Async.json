--- conflicted
+++ resolved
@@ -1,31 +1,16 @@
 {
   "Entries": [
     {
-<<<<<<< HEAD
-      "RequestUri": "https://amandadev2.blob.core.windows.net/test-container-edc3603b-fca5-d928-f889-f9017b4d490c?restype=container",
-=======
       "RequestUri": "http://seanmcccanary3.blob.core.windows.net/test-container-edc3603b-fca5-d928-f889-f9017b4d490c?restype=container",
->>>>>>> f7eb5f10
       "RequestMethod": "PUT",
       "RequestHeaders": {
         "Accept": "application/xml",
         "Authorization": "Sanitized",
-<<<<<<< HEAD
-        "traceparent": "00-335fac105223ad458987a323acfa49d3-d4e3c680e7abc348-00",
-        "User-Agent": [
-          "azsdk-net-Storage.Blobs/12.10.0-alpha.20210820.1",
-          "(.NET 5.0.9; Microsoft Windows 10.0.19043)"
-        ],
-        "x-ms-blob-public-access": "container",
-        "x-ms-client-request-id": "f4f3ce69-4926-6ba7-a3f6-eccfc08f6bcb",
-        "x-ms-date": "Fri, 20 Aug 2021 22:44:56 GMT",
-=======
         "traceparent": "00-0b6dcd087d000444b06bed2cc7a69a54-a23d59fe27b07040-00",
         "User-Agent": "azsdk-net-Storage.Blobs/12.11.0-alpha.20210921.1 (.NET Framework 4.8.4300.0; Microsoft Windows 10.0.19043 )",
         "x-ms-blob-public-access": "container",
         "x-ms-client-request-id": "f4f3ce69-4926-6ba7-a3f6-eccfc08f6bcb",
         "x-ms-date": "Tue, 21 Sep 2021 19:47:48 GMT",
->>>>>>> f7eb5f10
         "x-ms-return-client-request-id": "true",
         "x-ms-version": "2020-12-06"
       },
@@ -33,18 +18,6 @@
       "StatusCode": 201,
       "ResponseHeaders": {
         "Content-Length": "0",
-<<<<<<< HEAD
-        "Date": "Fri, 20 Aug 2021 22:44:56 GMT",
-        "ETag": "\u00220x8D9642C220F107A\u0022",
-        "Last-Modified": "Fri, 20 Aug 2021 22:44:56 GMT",
-        "Server": [
-          "Windows-Azure-Blob/1.0",
-          "Microsoft-HTTPAPI/2.0"
-        ],
-        "x-ms-client-request-id": "f4f3ce69-4926-6ba7-a3f6-eccfc08f6bcb",
-        "x-ms-request-id": "97b7d89d-201e-006c-1f14-9639c8000000",
-        "x-ms-version": "2020-10-02"
-=======
         "Date": "Tue, 21 Sep 2021 19:47:47 GMT",
         "ETag": "\u00220x8D97D38B0E5B9D7\u0022",
         "Last-Modified": "Tue, 21 Sep 2021 19:47:48 GMT",
@@ -52,38 +25,22 @@
         "x-ms-client-request-id": "f4f3ce69-4926-6ba7-a3f6-eccfc08f6bcb",
         "x-ms-request-id": "136f6f82-f01e-001f-7921-af69c6000000",
         "x-ms-version": "2020-12-06"
->>>>>>> f7eb5f10
       },
       "ResponseBody": []
     },
     {
-<<<<<<< HEAD
-      "RequestUri": "https://amandadev2.blob.core.windows.net/test-container-edc3603b-fca5-d928-f889-f9017b4d490c/test-blob-3bb50c18-7810-47ab-a0e4-a41fff61ecc4",
-=======
       "RequestUri": "http://seanmcccanary3.blob.core.windows.net/test-container-edc3603b-fca5-d928-f889-f9017b4d490c/test-blob-3bb50c18-7810-47ab-a0e4-a41fff61ecc4",
->>>>>>> f7eb5f10
       "RequestMethod": "PUT",
       "RequestHeaders": {
         "Accept": "application/xml",
         "Authorization": "Sanitized",
         "Content-Length": "1024",
         "Content-Type": "application/octet-stream",
-<<<<<<< HEAD
-        "traceparent": "00-5672818ad9f094469734a132da047409-cba246beb7932b42-00",
-        "User-Agent": [
-          "azsdk-net-Storage.Blobs/12.10.0-alpha.20210820.1",
-          "(.NET 5.0.9; Microsoft Windows 10.0.19043)"
-        ],
-        "x-ms-blob-type": "BlockBlob",
-        "x-ms-client-request-id": "ec8ae5b9-6e07-56ca-fd20-b051e8263562",
-        "x-ms-date": "Fri, 20 Aug 2021 22:44:56 GMT",
-=======
         "traceparent": "00-6f56aedd3d2c0e49a947106c976b59ce-3ef24f914250ff41-00",
         "User-Agent": "azsdk-net-Storage.Blobs/12.11.0-alpha.20210921.1 (.NET Framework 4.8.4300.0; Microsoft Windows 10.0.19043 )",
         "x-ms-blob-type": "BlockBlob",
         "x-ms-client-request-id": "ec8ae5b9-6e07-56ca-fd20-b051e8263562",
         "x-ms-date": "Tue, 21 Sep 2021 19:47:48 GMT",
->>>>>>> f7eb5f10
         "x-ms-return-client-request-id": "true",
         "x-ms-version": "2020-12-06"
       },
@@ -92,21 +49,6 @@
       "ResponseHeaders": {
         "Content-Length": "0",
         "Content-MD5": "nV/4EGC3KOmL5kkvMnDPuQ==",
-<<<<<<< HEAD
-        "Date": "Fri, 20 Aug 2021 22:44:56 GMT",
-        "ETag": "\u00220x8D9642C2217CE95\u0022",
-        "Last-Modified": "Fri, 20 Aug 2021 22:44:56 GMT",
-        "Server": [
-          "Windows-Azure-Blob/1.0",
-          "Microsoft-HTTPAPI/2.0"
-        ],
-        "x-ms-client-request-id": "ec8ae5b9-6e07-56ca-fd20-b051e8263562",
-        "x-ms-content-crc64": "U7WKJ\u002BdktXY=",
-        "x-ms-request-id": "97b7d8b1-201e-006c-3014-9639c8000000",
-        "x-ms-request-server-encrypted": "true",
-        "x-ms-version": "2020-10-02",
-        "x-ms-version-id": "2021-08-20T22:44:56.2960021Z"
-=======
         "Date": "Tue, 21 Sep 2021 19:47:48 GMT",
         "ETag": "\u00220x8D97D38B0F7F005\u0022",
         "Last-Modified": "Tue, 21 Sep 2021 19:47:49 GMT",
@@ -117,34 +59,19 @@
         "x-ms-request-server-encrypted": "true",
         "x-ms-version": "2020-12-06",
         "x-ms-version-id": "2021-09-21T19:47:49.0315269Z"
->>>>>>> f7eb5f10
       },
       "ResponseBody": []
     },
     {
-<<<<<<< HEAD
-      "RequestUri": "https://amandadev2.blob.core.windows.net/test-container-edc3603b-fca5-d928-f889-f9017b4d490c/test-blob-3bb50c18-7810-47ab-a0e4-a41fff61ecc4",
-=======
       "RequestUri": "http://seanmcccanary3.blob.core.windows.net/test-container-edc3603b-fca5-d928-f889-f9017b4d490c/test-blob-3bb50c18-7810-47ab-a0e4-a41fff61ecc4",
->>>>>>> f7eb5f10
       "RequestMethod": "HEAD",
       "RequestHeaders": {
         "Accept": "application/xml",
         "Authorization": "Sanitized",
-<<<<<<< HEAD
-        "traceparent": "00-6bcb771ac9ddeb42a23e47f8537d5511-4a9c08e54fe92d49-00",
-        "User-Agent": [
-          "azsdk-net-Storage.Blobs/12.10.0-alpha.20210820.1",
-          "(.NET 5.0.9; Microsoft Windows 10.0.19043)"
-        ],
-        "x-ms-client-request-id": "1a65cb4e-ffd6-a3bc-77e9-143d79f6a89a",
-        "x-ms-date": "Fri, 20 Aug 2021 22:44:56 GMT",
-=======
         "traceparent": "00-95a223a1c1002f40b406497ff1acb725-f6ea8720d01fa84a-00",
         "User-Agent": "azsdk-net-Storage.Blobs/12.11.0-alpha.20210921.1 (.NET Framework 4.8.4300.0; Microsoft Windows 10.0.19043 )",
         "x-ms-client-request-id": "1a65cb4e-ffd6-a3bc-77e9-143d79f6a89a",
         "x-ms-date": "Tue, 21 Sep 2021 19:47:49 GMT",
->>>>>>> f7eb5f10
         "x-ms-return-client-request-id": "true",
         "x-ms-version": "2020-12-06"
       },
@@ -157,34 +84,14 @@
         "Content-Length": "1024",
         "Content-MD5": "nV/4EGC3KOmL5kkvMnDPuQ==",
         "Content-Type": "application/octet-stream",
-<<<<<<< HEAD
-        "Date": "Fri, 20 Aug 2021 22:44:56 GMT",
-        "ETag": "\u00220x8D9642C2217CE95\u0022",
-        "Last-Modified": "Fri, 20 Aug 2021 22:44:56 GMT",
-        "Server": [
-          "Windows-Azure-Blob/1.0",
-          "Microsoft-HTTPAPI/2.0"
-        ],
-=======
         "Date": "Tue, 21 Sep 2021 19:47:48 GMT",
         "ETag": "\u00220x8D97D38B0F7F005\u0022",
         "Last-Modified": "Tue, 21 Sep 2021 19:47:49 GMT",
         "Server": "Windows-Azure-Blob/1.0 Microsoft-HTTPAPI/2.0",
->>>>>>> f7eb5f10
         "x-ms-access-tier": "Hot",
         "x-ms-access-tier-inferred": "true",
         "x-ms-blob-type": "BlockBlob",
         "x-ms-client-request-id": "1a65cb4e-ffd6-a3bc-77e9-143d79f6a89a",
-<<<<<<< HEAD
-        "x-ms-creation-time": "Fri, 20 Aug 2021 22:44:56 GMT",
-        "x-ms-is-current-version": "true",
-        "x-ms-lease-state": "available",
-        "x-ms-lease-status": "unlocked",
-        "x-ms-request-id": "97b7d8c4-201e-006c-4014-9639c8000000",
-        "x-ms-server-encrypted": "true",
-        "x-ms-version": "2020-10-02",
-        "x-ms-version-id": "2021-08-20T22:44:56.2960021Z"
-=======
         "x-ms-creation-time": "Tue, 21 Sep 2021 19:47:49 GMT",
         "x-ms-is-current-version": "true",
         "x-ms-last-access-time": "Tue, 21 Sep 2021 19:47:49 GMT",
@@ -194,35 +101,20 @@
         "x-ms-server-encrypted": "true",
         "x-ms-version": "2020-12-06",
         "x-ms-version-id": "2021-09-21T19:47:49.0315269Z"
->>>>>>> f7eb5f10
       },
       "ResponseBody": []
     },
     {
-<<<<<<< HEAD
-      "RequestUri": "https://amandadev2.blob.core.windows.net/test-container-edc3603b-fca5-d928-f889-f9017b4d490c/test-blob-3bb50c18-7810-47ab-a0e4-a41fff61ecc4",
-=======
       "RequestUri": "http://seanmcccanary3.blob.core.windows.net/test-container-edc3603b-fca5-d928-f889-f9017b4d490c/test-blob-3bb50c18-7810-47ab-a0e4-a41fff61ecc4",
->>>>>>> f7eb5f10
       "RequestMethod": "GET",
       "RequestHeaders": {
         "Accept": "application/xml",
         "Authorization": "Sanitized",
-<<<<<<< HEAD
-        "If-Match": "\u00220x8D9642C2217CE95\u0022",
-        "User-Agent": [
-          "azsdk-net-Storage.Blobs/12.10.0-alpha.20210820.1",
-          "(.NET 5.0.9; Microsoft Windows 10.0.19043)"
-        ],
-        "x-ms-client-request-id": "1c03fee8-1bc1-bd8b-a960-5152392f75cc",
-        "x-ms-date": "Fri, 20 Aug 2021 22:44:56 GMT",
-=======
         "If-Match": "0x8D97D38B0F7F005",
         "traceparent": "00-bf45a82799f5dc45b66641b8be2aa75c-793ad5432081164f-00",
         "User-Agent": "azsdk-net-Storage.Blobs/12.11.0-alpha.20210921.1 (.NET Framework 4.8.4300.0; Microsoft Windows 10.0.19043 )",
         "x-ms-client-request-id": "1c03fee8-1bc1-bd8b-a960-5152392f75cc",
         "x-ms-date": "Tue, 21 Sep 2021 19:47:49 GMT",
->>>>>>> f7eb5f10
         "x-ms-range": "bytes=0-4194303",
         "x-ms-return-client-request-id": "true",
         "x-ms-version": "2020-12-06"
@@ -236,26 +128,6 @@
         "Content-Length": "1024",
         "Content-Range": "bytes 0-1023/1024",
         "Content-Type": "application/octet-stream",
-<<<<<<< HEAD
-        "Date": "Fri, 20 Aug 2021 22:44:56 GMT",
-        "ETag": "\u00220x8D9642C2217CE95\u0022",
-        "Last-Modified": "Fri, 20 Aug 2021 22:44:56 GMT",
-        "Server": [
-          "Windows-Azure-Blob/1.0",
-          "Microsoft-HTTPAPI/2.0"
-        ],
-        "x-ms-blob-content-md5": "nV/4EGC3KOmL5kkvMnDPuQ==",
-        "x-ms-blob-type": "BlockBlob",
-        "x-ms-client-request-id": "1c03fee8-1bc1-bd8b-a960-5152392f75cc",
-        "x-ms-creation-time": "Fri, 20 Aug 2021 22:44:56 GMT",
-        "x-ms-is-current-version": "true",
-        "x-ms-lease-state": "available",
-        "x-ms-lease-status": "unlocked",
-        "x-ms-request-id": "97b7d8ce-201e-006c-4714-9639c8000000",
-        "x-ms-server-encrypted": "true",
-        "x-ms-version": "2020-10-02",
-        "x-ms-version-id": "2021-08-20T22:44:56.2960021Z"
-=======
         "Date": "Tue, 21 Sep 2021 19:47:48 GMT",
         "ETag": "\u00220x8D97D38B0F7F005\u0022",
         "Last-Modified": "Tue, 21 Sep 2021 19:47:49 GMT",
@@ -272,34 +144,19 @@
         "x-ms-server-encrypted": "true",
         "x-ms-version": "2020-12-06",
         "x-ms-version-id": "2021-09-21T19:47:49.0315269Z"
->>>>>>> f7eb5f10
       },
       "ResponseBody": "tGG3uHR13KyOYcKYSl58DEn9l6xZVea11EwyraICoJuh5hX7M4eH8/JGZcSGDyBFed\u002BGw/e\u002BcV96AuQoQy4Ki8An9mRIgdjCdaS6E\u002B8hLsQr7DTCfN2j4nS2gDGjX7DDO9oDXxm8/fgGxE1TBF5vWdQf/Fb6Rw7jgxPvkQCnHhbz9tcUHc6rbu87vLiQUN4WRidcg2JayfPLINwFzWv3XqU2YA2GWzsFdI1mvotWUjI02ErZS5uzmC3jSfzypqGERF0SWvDRj\u002BvsVw/V9Atodc6p0PQgHhMKg8ffoxI\u002BEs7s4nouQ/hCYklf7POL3qQie9MuSdWtYyVKCNco8ezZrUVB6RGQOTHWZm2rwTEgfqQjvSc\u002BEMn4Pn9U5DshGXFchT\u002BuSvSSkUGiWOJnAaH0KYoyBTTFm517SKqSPFX1tEz8TzzycTOwkCzlm7jmkT3dYLqx7xQ8l\u002BqiMgJKAFTsrKOVa7JlArhWgnQH3wDklbdttNubRMU3v7dRTz8wZZDX\u002Be4UUSaKeF4CWm2gNbjpvZ1L3Ut4UGjdXav6E7J5JhzjL\u002BURz0OR4jx9mepYl4r/Z5Gh5YhFXqiGN/N6j2WriTRQvQXS2O1ZuvoP\u002B7d9hcYg\u002B6sg10GTndA8i5hQFlLW0Q\u002B1B9mFLY\u002BjSCqNNmPwCLIsWZS5irHzvCA0lU1VCKSnOCmnyH3tm84bfY8WBmdtTILmI7y\u002BHEdewkq4UJdCTj\u002BG5f06SEA0P77Fng0i3La4x0nKbuXn6RviSQUyNEs22S5PkCBpMgNCseT\u002B\u002BH45O\u002BWU/4lOeN9ZnvziWP46Agtyj8Tf00yWT5RGh70B6fCcqA4gnjTB6GFP9fEjh9oEB6/Yi2m6WmiY/bD0CPAiWLQMRa/wGmPWsaZjkN1acse5QYAOKF6G4k6mh6CDzOBwLJ09F0IrFO1LAtrCVsqKPovoO8ZwEzBWhWNgSZPDUuTG82NAHVuFji2SwiaExIyEHEgVm5EZABlt55LeystZiK/2/GNmSiAwYqyZ3VEJ0cHW3C1KrbdSrPNK0jbIpsRiOTp2jscpHdEn5TjlgCLIYxXRCO6eDtr4pE9vHHfqZ7zoN6QWk0P5rb5bIsh/bCvQgm8g957VxCpffup3uQBZPX18/Ul\u002Bsc/R11ovQuwSeTckn5oHynAdEnJ6txVZgfS9AeVKAm/iUtCgTh9EpoE\u002BTAWyUxlmUXINX\u002BrWBPm6eFZlckAGyHbHQkzJZ3tQ2GzxO2oPpi7bV69yPKOFC07W5dbJ3zNBN4SP6xHMnOr3vYZ\u002B5ciPqtEnihqQlIvSQjb\u002B8oKlhvk4sATlgLscDrvFe38dBiaGRzoEoVQZsKP5vKnazqlnUTaMRTXDqSoWCnxfyg=="
     },
     {
-<<<<<<< HEAD
-      "RequestUri": "https://amandadev2.blob.core.windows.net/test-container-edc3603b-fca5-d928-f889-f9017b4d490c?restype=container",
-=======
       "RequestUri": "http://seanmcccanary3.blob.core.windows.net/test-container-edc3603b-fca5-d928-f889-f9017b4d490c?restype=container",
->>>>>>> f7eb5f10
       "RequestMethod": "DELETE",
       "RequestHeaders": {
         "Accept": "application/xml",
         "Authorization": "Sanitized",
-<<<<<<< HEAD
-        "traceparent": "00-dbc7d09d22b65845b657a6fa8402edad-288945883a3d3847-00",
-        "User-Agent": [
-          "azsdk-net-Storage.Blobs/12.10.0-alpha.20210820.1",
-          "(.NET 5.0.9; Microsoft Windows 10.0.19043)"
-        ],
-        "x-ms-client-request-id": "7a552449-8bf3-9fd9-d422-00897b4a3149",
-        "x-ms-date": "Fri, 20 Aug 2021 22:44:56 GMT",
-=======
         "traceparent": "00-018d05bf4609c24395d692535a95c2f3-fc63ff556737d94a-00",
         "User-Agent": "azsdk-net-Storage.Blobs/12.11.0-alpha.20210921.1 (.NET Framework 4.8.4300.0; Microsoft Windows 10.0.19043 )",
         "x-ms-client-request-id": "7a552449-8bf3-9fd9-d422-00897b4a3149",
         "x-ms-date": "Tue, 21 Sep 2021 19:47:49 GMT",
->>>>>>> f7eb5f10
         "x-ms-return-client-request-id": "true",
         "x-ms-version": "2020-12-06"
       },
@@ -307,32 +164,17 @@
       "StatusCode": 202,
       "ResponseHeaders": {
         "Content-Length": "0",
-<<<<<<< HEAD
-        "Date": "Fri, 20 Aug 2021 22:44:56 GMT",
-        "Server": [
-          "Windows-Azure-Blob/1.0",
-          "Microsoft-HTTPAPI/2.0"
-        ],
-        "x-ms-client-request-id": "7a552449-8bf3-9fd9-d422-00897b4a3149",
-        "x-ms-request-id": "97b7d8d7-201e-006c-4f14-9639c8000000",
-        "x-ms-version": "2020-10-02"
-=======
         "Date": "Tue, 21 Sep 2021 19:47:48 GMT",
         "Server": "Windows-Azure-Blob/1.0 Microsoft-HTTPAPI/2.0",
         "x-ms-client-request-id": "7a552449-8bf3-9fd9-d422-00897b4a3149",
         "x-ms-request-id": "136f6fb1-f01e-001f-1c21-af69c6000000",
         "x-ms-version": "2020-12-06"
->>>>>>> f7eb5f10
       },
       "ResponseBody": []
     }
   ],
   "Variables": {
     "RandomSeed": "988059161",
-<<<<<<< HEAD
-    "Storage_TestConfigDefault": "ProductionTenant\namandadev2\nU2FuaXRpemVk\nhttps://amandadev2.blob.core.windows.net\nhttps://amandadev2.file.core.windows.net\nhttps://amandadev2.queue.core.windows.net\nhttps://amandadev2.table.core.windows.net\n\n\n\n\nhttps://amandadev2-secondary.blob.core.windows.net\nhttps://amandadev2-secondary.file.core.windows.net\nhttps://amandadev2-secondary.queue.core.windows.net\nhttps://amandadev2-secondary.table.core.windows.net\n\nSanitized\n\n\nCloud\nBlobEndpoint=https://amandadev2.blob.core.windows.net/;QueueEndpoint=https://amandadev2.queue.core.windows.net/;FileEndpoint=https://amandadev2.file.core.windows.net/;BlobSecondaryEndpoint=https://amandadev2-secondary.blob.core.windows.net/;QueueSecondaryEndpoint=https://amandadev2-secondary.queue.core.windows.net/;FileSecondaryEndpoint=https://amandadev2-secondary.file.core.windows.net/;AccountName=amandadev2;AccountKey=Kg==;\ntestscope2\n\n"
-=======
     "Storage_TestConfigDefault": "ProductionTenant\nseanmcccanary3\nU2FuaXRpemVk\nhttp://seanmcccanary3.blob.core.windows.net\nhttp://seanmcccanary3.file.core.windows.net\nhttp://seanmcccanary3.queue.core.windows.net\nhttp://seanmcccanary3.table.core.windows.net\n\n\n\n\nhttp://seanmcccanary3-secondary.blob.core.windows.net\nhttp://seanmcccanary3-secondary.file.core.windows.net\nhttp://seanmcccanary3-secondary.queue.core.windows.net\nhttp://seanmcccanary3-secondary.table.core.windows.net\n\nSanitized\n\n\nCloud\nBlobEndpoint=http://seanmcccanary3.blob.core.windows.net/;QueueEndpoint=http://seanmcccanary3.queue.core.windows.net/;FileEndpoint=http://seanmcccanary3.file.core.windows.net/;BlobSecondaryEndpoint=http://seanmcccanary3-secondary.blob.core.windows.net/;QueueSecondaryEndpoint=http://seanmcccanary3-secondary.queue.core.windows.net/;FileSecondaryEndpoint=http://seanmcccanary3-secondary.file.core.windows.net/;AccountName=seanmcccanary3;AccountKey=Kg==;\n[encryption scope]\n\n"
->>>>>>> f7eb5f10
   }
 }