﻿{
  "Entries": [
    {
      "RequestUri": "https://seanmcccanary3.blob.core.windows.net/test-container-212fbeb0-cefc-8b36-753d-2ec25dfbf3f9?restype=container",
      "RequestMethod": "PUT",
      "RequestHeaders": {
        "Accept": "application/xml",
        "Authorization": "Sanitized",
        "traceparent": "00-9d5ba0f3cd96244f8d24db2f3af11d4f-68cffd144bbdc845-00",
        "User-Agent": [
          "azsdk-net-Storage.Blobs/12.9.0-alpha.20210216.1",
          "(.NET 5.0.3; Microsoft Windows 10.0.19042)"
        ],
        "x-ms-blob-public-access": "container",
        "x-ms-client-request-id": "053f0ab2-dd7a-4899-7b57-11352f946610",
        "x-ms-date": "Wed, 17 Feb 2021 02:09:36 GMT",
        "x-ms-return-client-request-id": "true",
<<<<<<< HEAD
        "x-ms-version": "2020-12-06"
=======
        "x-ms-version": "2021-02-12"
>>>>>>> 7e782c87
      },
      "RequestBody": null,
      "StatusCode": 201,
      "ResponseHeaders": {
        "Content-Length": "0",
        "Date": "Wed, 17 Feb 2021 02:09:36 GMT",
        "ETag": "\"0x8D8D2E913A38D61\"",
        "Last-Modified": "Wed, 17 Feb 2021 02:09:37 GMT",
        "Server": [
          "Windows-Azure-Blob/1.0",
          "Microsoft-HTTPAPI/2.0"
        ],
        "x-ms-client-request-id": "053f0ab2-dd7a-4899-7b57-11352f946610",
        "x-ms-request-id": "30a73623-201e-0041-15d1-048226000000",
<<<<<<< HEAD
        "x-ms-version": "2020-12-06"
=======
        "x-ms-version": "2021-02-12"
>>>>>>> 7e782c87
      },
      "ResponseBody": []
    },
    {
      "RequestUri": "https://seanmcccanary3.blob.core.windows.net/test-container-212fbeb0-cefc-8b36-753d-2ec25dfbf3f9/test-blob-66454a69-a64a-7d04-8b22-1cef6049e0a3",
      "RequestMethod": "DELETE",
      "RequestHeaders": {
        "Accept": "application/xml",
        "Authorization": "Sanitized",
        "traceparent": "00-699d027914348744bd5856e1cdb3316d-853796b9fe65d04d-00",
        "User-Agent": [
          "azsdk-net-Storage.Blobs/12.9.0-alpha.20210216.1",
          "(.NET 5.0.3; Microsoft Windows 10.0.19042)"
        ],
        "x-ms-client-request-id": "60835da6-938c-0b51-05c2-7a57c0aae732",
        "x-ms-date": "Wed, 17 Feb 2021 02:09:37 GMT",
        "x-ms-return-client-request-id": "true",
<<<<<<< HEAD
        "x-ms-version": "2020-12-06"
=======
        "x-ms-version": "2021-02-12"
>>>>>>> 7e782c87
      },
      "RequestBody": null,
      "StatusCode": 404,
      "ResponseHeaders": {
        "Content-Length": "215",
        "Content-Type": "application/xml",
        "Date": "Wed, 17 Feb 2021 02:09:36 GMT",
        "Server": [
          "Windows-Azure-Blob/1.0",
          "Microsoft-HTTPAPI/2.0"
        ],
        "x-ms-client-request-id": "60835da6-938c-0b51-05c2-7a57c0aae732",
        "x-ms-error-code": "BlobNotFound",
        "x-ms-request-id": "30a73636-201e-0041-23d1-048226000000",
<<<<<<< HEAD
        "x-ms-version": "2020-12-06"
=======
        "x-ms-version": "2021-02-12"
>>>>>>> 7e782c87
      },
      "ResponseBody": [
        "﻿<?xml version=\"1.0\" encoding=\"utf-8\"?><Error><Code>BlobNotFound</Code><Message>The specified blob does not exist.\n",
        "RequestId:30a73636-201e-0041-23d1-048226000000\n",
        "Time:2021-02-17T02:09:37.2334290Z</Message></Error>"
      ]
    },
    {
      "RequestUri": "https://seanmcccanary3.blob.core.windows.net/test-container-212fbeb0-cefc-8b36-753d-2ec25dfbf3f9?restype=container",
      "RequestMethod": "DELETE",
      "RequestHeaders": {
        "Accept": "application/xml",
        "Authorization": "Sanitized",
        "traceparent": "00-992291100f667b488382aebd3fc0a2d8-0ffd22b805b2c849-00",
        "User-Agent": [
          "azsdk-net-Storage.Blobs/12.9.0-alpha.20210216.1",
          "(.NET 5.0.3; Microsoft Windows 10.0.19042)"
        ],
        "x-ms-client-request-id": "0349ac45-80c6-ae17-4005-4ef97326e021",
        "x-ms-date": "Wed, 17 Feb 2021 02:09:37 GMT",
        "x-ms-return-client-request-id": "true",
<<<<<<< HEAD
        "x-ms-version": "2020-12-06"
=======
        "x-ms-version": "2021-02-12"
>>>>>>> 7e782c87
      },
      "RequestBody": null,
      "StatusCode": 202,
      "ResponseHeaders": {
        "Content-Length": "0",
        "Date": "Wed, 17 Feb 2021 02:09:36 GMT",
        "Server": [
          "Windows-Azure-Blob/1.0",
          "Microsoft-HTTPAPI/2.0"
        ],
        "x-ms-client-request-id": "0349ac45-80c6-ae17-4005-4ef97326e021",
        "x-ms-request-id": "30a73649-201e-0041-31d1-048226000000",
<<<<<<< HEAD
        "x-ms-version": "2020-12-06"
=======
        "x-ms-version": "2021-02-12"
>>>>>>> 7e782c87
      },
      "ResponseBody": []
    }
  ],
  "Variables": {
    "RandomSeed": "1572555114",
    "Storage_TestConfigDefault": "ProductionTenant\nseanmcccanary3\nU2FuaXRpemVk\nhttps://seanmcccanary3.blob.core.windows.net\nhttps://seanmcccanary3.file.core.windows.net\nhttps://seanmcccanary3.queue.core.windows.net\nhttps://seanmcccanary3.table.core.windows.net\n\n\n\n\nhttps://seanmcccanary3-secondary.blob.core.windows.net\nhttps://seanmcccanary3-secondary.file.core.windows.net\nhttps://seanmcccanary3-secondary.queue.core.windows.net\nhttps://seanmcccanary3-secondary.table.core.windows.net\n\nSanitized\n\n\nCloud\nBlobEndpoint=https://seanmcccanary3.blob.core.windows.net/;QueueEndpoint=https://seanmcccanary3.queue.core.windows.net/;FileEndpoint=https://seanmcccanary3.file.core.windows.net/;BlobSecondaryEndpoint=https://seanmcccanary3-secondary.blob.core.windows.net/;QueueSecondaryEndpoint=https://seanmcccanary3-secondary.queue.core.windows.net/;FileSecondaryEndpoint=https://seanmcccanary3-secondary.file.core.windows.net/;AccountName=seanmcccanary3;AccountKey=Kg==;\nseanscope1\n\n"
  }
}<|MERGE_RESOLUTION|>--- conflicted
+++ resolved
@@ -15,11 +15,7 @@
         "x-ms-client-request-id": "053f0ab2-dd7a-4899-7b57-11352f946610",
         "x-ms-date": "Wed, 17 Feb 2021 02:09:36 GMT",
         "x-ms-return-client-request-id": "true",
-<<<<<<< HEAD
-        "x-ms-version": "2020-12-06"
-=======
         "x-ms-version": "2021-02-12"
->>>>>>> 7e782c87
       },
       "RequestBody": null,
       "StatusCode": 201,
@@ -34,11 +30,7 @@
         ],
         "x-ms-client-request-id": "053f0ab2-dd7a-4899-7b57-11352f946610",
         "x-ms-request-id": "30a73623-201e-0041-15d1-048226000000",
-<<<<<<< HEAD
-        "x-ms-version": "2020-12-06"
-=======
         "x-ms-version": "2021-02-12"
->>>>>>> 7e782c87
       },
       "ResponseBody": []
     },
@@ -56,11 +48,7 @@
         "x-ms-client-request-id": "60835da6-938c-0b51-05c2-7a57c0aae732",
         "x-ms-date": "Wed, 17 Feb 2021 02:09:37 GMT",
         "x-ms-return-client-request-id": "true",
-<<<<<<< HEAD
-        "x-ms-version": "2020-12-06"
-=======
         "x-ms-version": "2021-02-12"
->>>>>>> 7e782c87
       },
       "RequestBody": null,
       "StatusCode": 404,
@@ -75,11 +63,7 @@
         "x-ms-client-request-id": "60835da6-938c-0b51-05c2-7a57c0aae732",
         "x-ms-error-code": "BlobNotFound",
         "x-ms-request-id": "30a73636-201e-0041-23d1-048226000000",
-<<<<<<< HEAD
-        "x-ms-version": "2020-12-06"
-=======
         "x-ms-version": "2021-02-12"
->>>>>>> 7e782c87
       },
       "ResponseBody": [
         "﻿<?xml version=\"1.0\" encoding=\"utf-8\"?><Error><Code>BlobNotFound</Code><Message>The specified blob does not exist.\n",
@@ -101,11 +85,7 @@
         "x-ms-client-request-id": "0349ac45-80c6-ae17-4005-4ef97326e021",
         "x-ms-date": "Wed, 17 Feb 2021 02:09:37 GMT",
         "x-ms-return-client-request-id": "true",
-<<<<<<< HEAD
-        "x-ms-version": "2020-12-06"
-=======
         "x-ms-version": "2021-02-12"
->>>>>>> 7e782c87
       },
       "RequestBody": null,
       "StatusCode": 202,
@@ -118,11 +98,7 @@
         ],
         "x-ms-client-request-id": "0349ac45-80c6-ae17-4005-4ef97326e021",
         "x-ms-request-id": "30a73649-201e-0041-31d1-048226000000",
-<<<<<<< HEAD
-        "x-ms-version": "2020-12-06"
-=======
         "x-ms-version": "2021-02-12"
->>>>>>> 7e782c87
       },
       "ResponseBody": []
     }
