--- conflicted
+++ resolved
@@ -14,11 +14,7 @@
         "x-ms-client-request-id": "053f0ab2-dd7a-4899-7b57-11352f946610",
         "x-ms-date": "Thu, 02 Apr 2020 23:44:38 GMT",
         "x-ms-return-client-request-id": "true",
-<<<<<<< HEAD
-        "x-ms-version": "2019-12-12"
-=======
         "x-ms-version": "2020-02-10"
->>>>>>> 60f4876e
       },
       "RequestBody": null,
       "StatusCode": 201,
@@ -33,11 +29,7 @@
         ],
         "x-ms-client-request-id": "053f0ab2-dd7a-4899-7b57-11352f946610",
         "x-ms-request-id": "e6483890-401e-0075-3348-09268c000000",
-<<<<<<< HEAD
-        "x-ms-version": "2019-12-12"
-=======
         "x-ms-version": "2020-02-10"
->>>>>>> 60f4876e
       },
       "ResponseBody": []
     },
@@ -54,11 +46,7 @@
         "x-ms-client-request-id": "60835da6-938c-0b51-05c2-7a57c0aae732",
         "x-ms-date": "Thu, 02 Apr 2020 23:44:38 GMT",
         "x-ms-return-client-request-id": "true",
-<<<<<<< HEAD
-        "x-ms-version": "2019-12-12"
-=======
         "x-ms-version": "2020-02-10"
->>>>>>> 60f4876e
       },
       "RequestBody": null,
       "StatusCode": 404,
@@ -73,11 +61,7 @@
         "x-ms-client-request-id": "60835da6-938c-0b51-05c2-7a57c0aae732",
         "x-ms-error-code": "BlobNotFound",
         "x-ms-request-id": "e6483899-401e-0075-3848-09268c000000",
-<<<<<<< HEAD
-        "x-ms-version": "2019-12-12"
-=======
         "x-ms-version": "2020-02-10"
->>>>>>> 60f4876e
       },
       "ResponseBody": [
         "\uFEFF\u003C?xml version=\u00221.0\u0022 encoding=\u0022utf-8\u0022?\u003E\u003CError\u003E\u003CCode\u003EBlobNotFound\u003C/Code\u003E\u003CMessage\u003EThe specified blob does not exist.\n",
@@ -98,11 +82,7 @@
         "x-ms-client-request-id": "0349ac45-80c6-ae17-4005-4ef97326e021",
         "x-ms-date": "Thu, 02 Apr 2020 23:44:39 GMT",
         "x-ms-return-client-request-id": "true",
-<<<<<<< HEAD
-        "x-ms-version": "2019-12-12"
-=======
         "x-ms-version": "2020-02-10"
->>>>>>> 60f4876e
       },
       "RequestBody": null,
       "StatusCode": 202,
@@ -115,11 +95,7 @@
         ],
         "x-ms-client-request-id": "0349ac45-80c6-ae17-4005-4ef97326e021",
         "x-ms-request-id": "e64838a4-401e-0075-4348-09268c000000",
-<<<<<<< HEAD
-        "x-ms-version": "2019-12-12"
-=======
         "x-ms-version": "2020-02-10"
->>>>>>> 60f4876e
       },
       "ResponseBody": []
     }
