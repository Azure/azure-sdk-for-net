--- conflicted
+++ resolved
@@ -15,11 +15,7 @@
         "x-ms-client-request-id": "d6664135-268a-e377-bf26-53fc48a8c5aa",
         "x-ms-date": "Wed, 17 Feb 2021 18:52:32 GMT",
         "x-ms-return-client-request-id": "true",
-<<<<<<< HEAD
-        "x-ms-version": "2020-12-06"
-=======
         "x-ms-version": "2021-02-12"
->>>>>>> 7e782c87
       },
       "RequestBody": null,
       "StatusCode": 201,
@@ -34,11 +30,7 @@
         ],
         "x-ms-client-request-id": "d6664135-268a-e377-bf26-53fc48a8c5aa",
         "x-ms-request-id": "cf03972e-001e-0034-0c5e-05e90a000000",
-<<<<<<< HEAD
-        "x-ms-version": "2020-12-06"
-=======
         "x-ms-version": "2021-02-12"
->>>>>>> 7e782c87
       },
       "ResponseBody": []
     },
@@ -59,11 +51,7 @@
         "x-ms-client-request-id": "ff57f635-2d2f-62e7-be60-759037e3584c",
         "x-ms-date": "Wed, 17 Feb 2021 18:52:32 GMT",
         "x-ms-return-client-request-id": "true",
-<<<<<<< HEAD
-        "x-ms-version": "2020-12-06"
-=======
         "x-ms-version": "2021-02-12"
->>>>>>> 7e782c87
       },
       "RequestBody": "Y3F1lNco4y0Xnc6KBzHCO9WapUw35+HSEZZ2tb85fYv9fpjWMjHTi+NgH4qUpcguEixoy47cnXyQo4NAsi5u3iBCjImY6wikxxlp1shWPWvNR6KT0bH8IeAcRo+tktm18kBqURk/liYjwwR1csezOWUXc2qL2w1uRmupfKV59zQ/tOSH7OxSjrF7cA2th64YaAwplh9vKRYz+wutlhqBqczPNr7jLE15xeW5D2v/wL68kBOYT2AV0IrNU/DgpPeW+sZB3VDvNTy+sNA6thqrNDpM8QUG6FprumUzFdlcmCDtIhWkveNuzFvX2Z6Q2hpwIR62lLPyjxFs1iPruyBjYhiwTZMEB3dX3iSqLw67299Lw/O6pgRt+pIDOOe/gxE6dHeG4I2GaxqnXrWPSGACsftDn/gsqLwUQlIBAc6PmFsTb7uXNPtRxVfZEkdO3rIxAIfse+MYDsu7cp07hGpMF8ZZe9ila3z/8tmgUpZ0xWSgzwBHoxx3+mDv28JdFkHtjfuB9GLZjJUL7IkKd7s1R6w4mrRqBHOq4oF4tZC5oduYs8Wb89ACx0NrPLeTbYKkupQVJXuMg4iH1xLgYNcFUUqtcsT2mlPcNtNx/8i8FnT+0/r7o3xgCzA9Exy9IWZrZeps5vu+riBAOe6nG4TAysCd4o3cCa7NTGaTuIY3HhVtBZndTzB5PyXau2qNuO+sfUlcID/Yj1w8n5mUKvWZCBrZOhbq4nuPJKJoAk5DP5R25zs92/7WlHY9obCX5BQvQLJPtH7ZwZrNzPuccI0N+F8EHkO6XC0bA6WgrUDK9z+NOcGc9IsWnSWgbw8DOSToL6lRksbRdeOENLDZORNaAtS8DzfLcATT7oAeGe0eGMqAt36XeWV5vMTdGL/bPGQRRmw6RirtHb+lfaRFs1v2ZhvmWIGVw4lvQ1Jz7VhE+LEcDNKA49Gfk5q/8fvAMwlo57Gj9OTifIPjywPXeS9mYIXyKKaIdoJKRsTn1tGNrg9JCgamoAPMOpBPnRjNxxlqWJB1zQpi33EvWa0f+qWxVhz0jm4ov8CCJe4WOdhqfH6rfH5AF+EF5yuVd0ZVrT/qnkb72TmqQZjQ86cbS6aYxN0vdH4ncD4776ZDk0h5LXivLJqRbqJFADrlcCQ56ZyE/bJpJjnBwy0IwOqTZq5QVsYvbB8LBlY66XNDQQAaAQUKv5WVEAc/7mhtia24sZmMlBldCn19ePdcLjzFfYEs7b7kiacZu0a/7322nXyogjjat63nvPeIjEaeOOHKenDmQZvv0yjxctjTnhr/xtp6tKwE68bURTHGXPxhe4Nk9HUM0Fzgua4P6ETUEx3dicZrI4Q1xo6qEftqKHcskPdVbg==",
       "StatusCode": 201,
@@ -81,11 +69,7 @@
         "x-ms-content-crc64": "p5tOpZyl1Tk=",
         "x-ms-request-id": "cf03973c-001e-0034-165e-05e90a000000",
         "x-ms-request-server-encrypted": "true",
-<<<<<<< HEAD
-        "x-ms-version": "2020-12-06",
-=======
         "x-ms-version": "2021-02-12",
->>>>>>> 7e782c87
         "x-ms-version-id": "2021-02-17T18:52:32.7156147Z"
       },
       "ResponseBody": []
@@ -106,11 +90,7 @@
         "x-ms-client-request-id": "99f6a43e-569f-7c3f-bd8f-371d246ac611",
         "x-ms-date": "Wed, 17 Feb 2021 18:52:32 GMT",
         "x-ms-return-client-request-id": "true",
-<<<<<<< HEAD
-        "x-ms-version": "2020-12-06"
-=======
         "x-ms-version": "2021-02-12"
->>>>>>> 7e782c87
       },
       "RequestBody": "﻿<Tags><TagSet><Tag><Key>coolTag</Key><Value>true</Value></Tag></TagSet></Tags>",
       "StatusCode": 204,
@@ -122,11 +102,7 @@
         ],
         "x-ms-client-request-id": "99f6a43e-569f-7c3f-bd8f-371d246ac611",
         "x-ms-request-id": "cf03974e-001e-0034-285e-05e90a000000",
-<<<<<<< HEAD
-        "x-ms-version": "2020-12-06"
-=======
         "x-ms-version": "2021-02-12"
->>>>>>> 7e782c87
       },
       "ResponseBody": []
     },
@@ -146,11 +122,7 @@
         "x-ms-date": "Wed, 17 Feb 2021 18:52:32 GMT",
         "x-ms-if-tags": "\"coolTag\" = 'true'",
         "x-ms-return-client-request-id": "true",
-<<<<<<< HEAD
-        "x-ms-version": "2020-12-06"
-=======
         "x-ms-version": "2021-02-12"
->>>>>>> 7e782c87
       },
       "RequestBody": null,
       "StatusCode": 200,
@@ -163,11 +135,7 @@
         ],
         "x-ms-client-request-id": "92511e96-beec-28ac-65f6-7b0698cf641e",
         "x-ms-request-id": "cf039764-001e-0034-3a5e-05e90a000000",
-<<<<<<< HEAD
-        "x-ms-version": "2020-12-06"
-=======
         "x-ms-version": "2021-02-12"
->>>>>>> 7e782c87
       },
       "ResponseBody": []
     },
@@ -185,11 +153,7 @@
         "x-ms-client-request-id": "06868a55-3318-eb24-8858-26a83436cc39",
         "x-ms-date": "Wed, 17 Feb 2021 18:52:33 GMT",
         "x-ms-return-client-request-id": "true",
-<<<<<<< HEAD
-        "x-ms-version": "2020-12-06"
-=======
         "x-ms-version": "2021-02-12"
->>>>>>> 7e782c87
       },
       "RequestBody": null,
       "StatusCode": 202,
@@ -202,11 +166,7 @@
         ],
         "x-ms-client-request-id": "06868a55-3318-eb24-8858-26a83436cc39",
         "x-ms-request-id": "cf039793-001e-0034-595e-05e90a000000",
-<<<<<<< HEAD
-        "x-ms-version": "2020-12-06"
-=======
         "x-ms-version": "2021-02-12"
->>>>>>> 7e782c87
       },
       "ResponseBody": []
     }
