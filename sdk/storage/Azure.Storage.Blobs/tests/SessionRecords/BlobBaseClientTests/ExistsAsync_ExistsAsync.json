--- conflicted
+++ resolved
@@ -15,11 +15,7 @@
         "x-ms-client-request-id": "731dd8c9-9309-dc6d-bd2d-3d1c07093d05",
         "x-ms-date": "Wed, 17 Feb 2021 18:51:11 GMT",
         "x-ms-return-client-request-id": "true",
-<<<<<<< HEAD
-        "x-ms-version": "2020-12-06"
-=======
         "x-ms-version": "2021-02-12"
->>>>>>> 7e782c87
       },
       "RequestBody": null,
       "StatusCode": 201,
@@ -34,11 +30,7 @@
         ],
         "x-ms-client-request-id": "731dd8c9-9309-dc6d-bd2d-3d1c07093d05",
         "x-ms-request-id": "976b84bf-c01e-0082-245d-059b7c000000",
-<<<<<<< HEAD
-        "x-ms-version": "2020-12-06"
-=======
         "x-ms-version": "2021-02-12"
->>>>>>> 7e782c87
       },
       "ResponseBody": []
     },
@@ -59,11 +51,7 @@
         "x-ms-client-request-id": "2723c722-0d60-9317-fbdd-645a84e68551",
         "x-ms-date": "Wed, 17 Feb 2021 18:51:11 GMT",
         "x-ms-return-client-request-id": "true",
-<<<<<<< HEAD
-        "x-ms-version": "2020-12-06"
-=======
         "x-ms-version": "2021-02-12"
->>>>>>> 7e782c87
       },
       "RequestBody": "TwUet1VTUJMwWmgbahvSqU5q8efB+GwjGgjJdlKQXzc1gM0C64avXKLW+NY8oauOwZeNEpMQ+1eY+p1NidpAn/sw5ulNz77IupVF6/+W53hcOrW7A0ykJIV2afHoYtLHlljbDLvBQfHYxVf+yw9XAhMk8E4lhJyvjMFk1mbN31jDfVWmutu9m/nE4j30pVl1HmfdxHGDoRG8K3/5XGqKC+b+O026sUc4Z1VVYaFfuuZn77j+7xrnP9tD6o9bwz6POddW9WoMum0gpV0cLkBvXHGYkW2xjBzLF/txdse43KMWxijKCMV8WzRL3km9yhGb1I0dwjHQ3ay7i95umkOlZ8m5BmgXpFSrHDY5Zq7SDUzq1qI6mhlxReh7D3znDcDxpXaABMSpgy84cqb7l3b+6H2RhMSha82vR8B/m5XXxA92R8E3UgmHQVJyAShzdq1xfSb/VYj8UDmp0LwEKeeaYK2WhE+1x5Z0CkNxLmmkPNESDR5u2G+GefeHjoFMgxdq2KF73PFdvLaQiktFiiHQBJTr8RvJLIc+EAtXLjgUJ4YrBlbIKV/ftFFn3U4jQO7WtontYZH8oasZPMzmBo19fGLEGoTLCNo0CzzKYU45Gs8cgXevJsb1L2Wqru2T+a7D6mHrXiVqCq6vuVVUMj9c4CL8yYQWzlWcz+seIFntoRKOBnftTbuqsnbI/21xoPwmTs3Kly8qrBsLT486S+pVwRhCxivHbpJmUhcNTs7oKy7u+NKLIgnjY1lc4v4sb2aMcz5ULtrRXt87ZEQXHF5MIiRgS1MXyZ4OX2LSa4yUOuKxgduQlPxUHZnyUL7Ey0f6D8DayyQTdKmfRs93//NTpiliZpuDvI4nCy65JHngSZMb11zLum6+nQwx8U0t3R6mn6mUYmWrd1Mysr/1Wk8wv/w7XCiXh+y6pMiOUctA+i4QEoXPS+cub18JmQevyEO9ATFR8oH2Dxe92b6cHSaH8riR5UfKYHMVDOzIje7kC9uE0U+Z7getGQJtEnEpklI5gaZPHuL78qC+O+WULYEp2M7iF0vW7gOw48tFXE4C7HqajwxHlO35iN6v27MiGOyARDmjRnoGY5KjnzoWtpZSu05r+p504UTg6I5sJhNQjsvfxBgVX6X/kyt6pPWz49JIXR9kth1OC2L1wl7smjx+UxFuN/F9PFypbGdy+j1OLQW8JMn069eukbm2IJxHE/nv/FDkRKzgyiDCu0m12xEkppRYL3ZyiWc5wKU4xxzAYVlugv7saulZ21mpMjCO+LWokXkI7uOCfXLpq4MGqAMEAlnwR1gTODuq/1QcyFc3q8jwkDait3J16wWMA79lUjJVpTDWnbBclVk9Xe6OZrQasg==",
       "StatusCode": 201,
@@ -81,11 +69,7 @@
         "x-ms-content-crc64": "zFBbOGcx81E=",
         "x-ms-request-id": "976b84db-c01e-0082-375d-059b7c000000",
         "x-ms-request-server-encrypted": "true",
-<<<<<<< HEAD
-        "x-ms-version": "2020-12-06",
-=======
         "x-ms-version": "2021-02-12",
->>>>>>> 7e782c87
         "x-ms-version-id": "2021-02-17T18:51:11.7109991Z"
       },
       "ResponseBody": []
@@ -104,11 +88,7 @@
         "x-ms-client-request-id": "9e6c4218-f391-f251-a381-1df0fdf06294",
         "x-ms-date": "Wed, 17 Feb 2021 18:51:11 GMT",
         "x-ms-return-client-request-id": "true",
-<<<<<<< HEAD
-        "x-ms-version": "2020-12-06"
-=======
         "x-ms-version": "2021-02-12"
->>>>>>> 7e782c87
       },
       "RequestBody": null,
       "StatusCode": 200,
@@ -135,11 +115,7 @@
         "x-ms-lease-status": "unlocked",
         "x-ms-request-id": "976b84f1-c01e-0082-495d-059b7c000000",
         "x-ms-server-encrypted": "true",
-<<<<<<< HEAD
-        "x-ms-version": "2020-12-06",
-=======
         "x-ms-version": "2021-02-12",
->>>>>>> 7e782c87
         "x-ms-version-id": "2021-02-17T18:51:11.7109991Z"
       },
       "ResponseBody": []
@@ -158,11 +134,7 @@
         "x-ms-client-request-id": "4142a3b8-e67a-7dc0-ffcc-07bbfc9846f5",
         "x-ms-date": "Wed, 17 Feb 2021 18:51:11 GMT",
         "x-ms-return-client-request-id": "true",
-<<<<<<< HEAD
-        "x-ms-version": "2020-12-06"
-=======
         "x-ms-version": "2021-02-12"
->>>>>>> 7e782c87
       },
       "RequestBody": null,
       "StatusCode": 202,
@@ -175,11 +147,7 @@
         ],
         "x-ms-client-request-id": "4142a3b8-e67a-7dc0-ffcc-07bbfc9846f5",
         "x-ms-request-id": "976b850d-c01e-0082-645d-059b7c000000",
-<<<<<<< HEAD
-        "x-ms-version": "2020-12-06"
-=======
         "x-ms-version": "2021-02-12"
->>>>>>> 7e782c87
       },
       "ResponseBody": []
     }
