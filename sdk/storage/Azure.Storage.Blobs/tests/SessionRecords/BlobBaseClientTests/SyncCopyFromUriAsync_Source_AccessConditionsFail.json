﻿{
  "Entries": [
    {
      "RequestUri": "https://seanmcccanary3.blob.core.windows.net/test-container-becf544b-9903-296d-51b9-f2bb41a92a79?restype=container",
      "RequestMethod": "PUT",
      "RequestHeaders": {
        "Accept": "application/xml",
        "Authorization": "Sanitized",
        "traceparent": "00-78298bb8afde814d8f1e20f7b3823473-8159f26ca2eac940-00",
        "User-Agent": [
          "azsdk-net-Storage.Blobs/12.9.0-alpha.20210217.1",
          "(.NET 5.0.3; Microsoft Windows 10.0.19042)"
        ],
        "x-ms-blob-public-access": "container",
        "x-ms-client-request-id": "9a293764-5250-1cdc-9a99-58b54669cf03",
        "x-ms-date": "Wed, 17 Feb 2021 18:48:54 GMT",
        "x-ms-return-client-request-id": "true",
<<<<<<< HEAD
        "x-ms-version": "2020-12-06"
=======
        "x-ms-version": "2021-02-12"
>>>>>>> 7e782c87
      },
      "RequestBody": null,
      "StatusCode": 201,
      "ResponseHeaders": {
        "Content-Length": "0",
        "Date": "Wed, 17 Feb 2021 18:48:54 GMT",
        "ETag": "\"0x8D8D374AD521B76\"",
        "Last-Modified": "Wed, 17 Feb 2021 18:48:55 GMT",
        "Server": [
          "Windows-Azure-Blob/1.0",
          "Microsoft-HTTPAPI/2.0"
        ],
        "x-ms-client-request-id": "9a293764-5250-1cdc-9a99-58b54669cf03",
        "x-ms-request-id": "fddfc8a2-901e-006b-4a5d-055d36000000",
<<<<<<< HEAD
        "x-ms-version": "2020-12-06"
=======
        "x-ms-version": "2021-02-12"
>>>>>>> 7e782c87
      },
      "ResponseBody": []
    },
    {
      "RequestUri": "https://seanmcccanary3.blob.core.windows.net/test-container-becf544b-9903-296d-51b9-f2bb41a92a79/test-blob-3c36049d-8a51-794f-8c76-0a8ab5dbeda7",
      "RequestMethod": "PUT",
      "RequestHeaders": {
        "Accept": "application/xml",
        "Authorization": "Sanitized",
        "Content-Length": "1024",
        "Content-Type": "application/octet-stream",
        "traceparent": "00-138b24d07f4dee4ab2b4fc10b514f58b-9b01a72ad03cff4f-00",
        "User-Agent": [
          "azsdk-net-Storage.Blobs/12.9.0-alpha.20210217.1",
          "(.NET 5.0.3; Microsoft Windows 10.0.19042)"
        ],
        "x-ms-blob-type": "BlockBlob",
        "x-ms-client-request-id": "7b63f364-2fb3-9abb-b9e8-2137fb64a427",
        "x-ms-date": "Wed, 17 Feb 2021 18:48:55 GMT",
        "x-ms-return-client-request-id": "true",
<<<<<<< HEAD
        "x-ms-version": "2020-12-06"
=======
        "x-ms-version": "2021-02-12"
>>>>>>> 7e782c87
      },
      "RequestBody": "YP9XCYCQKGreUaDBeRITSqng9TdyHKHa568N2kdSZ7+rsFRGEsWCDNvMXQDqjgB6Y7/h1OW1NUNdfCLRg00jjOrgFci9zDjjXehbpr6h71muk3aHcZLZ9nsR6JWjsYmOqNEWCXk3vJaH/Xf8WY6EvI3IIu/WmxtXBx9NrOOjQKxfzf3tiuXgd9fgAHMa3JzsjCsI2o6Ztw21vgJa6g+y473LnYuQljKn6KsY9punPCqCYCC3m2UdxRbwOMvjhozHLRy2Tz8QW/X5YPLigcFxDYHX14nv+khYrdd1oF5mw2IeUMl+8ezrcQQqvjpyO0RVfipJDK4D2DLUXqJnm7uXk52QwzH38hyV7GaFxTwN5XKTICEzHLezG3eWqpJKg9ZJkiud4ncSXYwOtB9IfhP2x3kw1HqaY3bl3Ki5YUiJSmmPPDIRcAL6gMOVJGiXa51koOMZGa5bri60twbOWftDhWm2uELg5FZ2NVO2BD4OTXALVMBlbzC6M40DXLj8LCfHUZ/+4bNag7uMo+RbparwpmmVwwQ63RY5+4S13YideQks7rKfD2y9sNAF2ctMX47jE7VPZmkijXSJxeUvpaYz7inbLrb3UJb92BI0NQRK7Jz10snSThOgCmE+FUqGjQsp0eqicTHY68IeUY1W7ldvP9hJOdPcYaAWOyNUuDtMd0oHCmQZqHprHOYHs/yFSRwJztZxPVQ3TXBKizYNhDOH0tpDT+TzVZZd3Rzt1a2jkfEHSulk2jn2z73zzxxEXpiyf+EiQvo4FnlAFF83SnfCpvpEBTlKIvegTH8n/4Z5GX+EOlXMgU/3zzRwJMbZv4VFMSki/1hfaF3pgfV6ERbyxvrgsw8h9iSrTTYE2f4xxoz54c5cVxkmJNH44gBZfb4efV7L+Qx1IzoEd7IiWo9euLppgC9Ilm7guo4+KRMkUc945lygZc2AhL2TWN9nBMlCmipG8PyO1efv6z99N/om4CXiqXMyvVLs6PxytD2OebXE+47p3WHT6hB0sXmOAkzCbHi6hFpWENzXWQf/GyGpYHKJuTxrPQLED79jvQzYXuavr0fF1PRbbuuyEYRa087vylEHBEkQVi929nWa8lLP//shUGvZ5It+LkpRuSt9ajvwc/O70Vmcn1kYTt5+wHuZ4hKJOINiFubFidb+vp0D+Iw6qX9eFC6hhLASwJWs/23PuNYZ9DG4jl0N9UeDnuC8FVZSRBb8Os7j57TTUFVQGIloLwbG6QNagRshUR7mHubPVqs/WrtX0n0INQx85T0Ivd2+Gm7a9StS98L62uiv/cnOA/qpEL7NEVyIvbP33ZzeGZRBJwR39WCA7GL4XPiVWThDruFDX6wf8AgSUTh3Ww==",
      "StatusCode": 201,
      "ResponseHeaders": {
        "Content-Length": "0",
        "Content-MD5": "2FgKnkB+O3SnCnoF1fCQtA==",
        "Date": "Wed, 17 Feb 2021 18:48:54 GMT",
        "ETag": "\"0x8D8D374AD5DF61E\"",
        "Last-Modified": "Wed, 17 Feb 2021 18:48:55 GMT",
        "Server": [
          "Windows-Azure-Blob/1.0",
          "Microsoft-HTTPAPI/2.0"
        ],
        "x-ms-client-request-id": "7b63f364-2fb3-9abb-b9e8-2137fb64a427",
        "x-ms-content-crc64": "AOPp7Rkvymw=",
        "x-ms-request-id": "fddfc8e7-901e-006b-085d-055d36000000",
        "x-ms-request-server-encrypted": "true",
<<<<<<< HEAD
        "x-ms-version": "2020-12-06",
=======
        "x-ms-version": "2021-02-12",
>>>>>>> 7e782c87
        "x-ms-version-id": "2021-02-17T18:48:55.1208478Z"
      },
      "ResponseBody": []
    },
    {
      "RequestUri": "https://seanmcccanary3.blob.core.windows.net/test-container-becf544b-9903-296d-51b9-f2bb41a92a79/test-blob-d2489109-3640-eb41-637e-57d2a93689c3",
      "RequestMethod": "PUT",
      "RequestHeaders": {
        "Accept": "application/xml",
        "Authorization": "Sanitized",
        "traceparent": "00-b0be6c79a5a8284b8397999850469ce2-1be8fec033892848-00",
        "User-Agent": [
          "azsdk-net-Storage.Blobs/12.9.0-alpha.20210217.1",
          "(.NET 5.0.3; Microsoft Windows 10.0.19042)"
        ],
        "x-ms-client-request-id": "921f716a-0212-2d75-b178-1835d7e8f183",
        "x-ms-copy-source": "https://seanmcccanary3.blob.core.windows.net/test-container-becf544b-9903-296d-51b9-f2bb41a92a79/test-blob-3c36049d-8a51-794f-8c76-0a8ab5dbeda7",
        "x-ms-date": "Wed, 17 Feb 2021 18:48:55 GMT",
        "x-ms-requires-sync": "true",
        "x-ms-return-client-request-id": "true",
        "x-ms-source-if-match": "",
        "x-ms-source-if-modified-since": "Thu, 18 Feb 2021 18:48:54 GMT",
        "x-ms-source-if-none-match": "",
<<<<<<< HEAD
        "x-ms-version": "2020-12-06"
=======
        "x-ms-version": "2021-02-12"
>>>>>>> 7e782c87
      },
      "RequestBody": null,
      "StatusCode": 304,
      "ResponseHeaders": {
        "Content-Length": "0",
        "Date": "Wed, 17 Feb 2021 18:48:54 GMT",
        "Server": [
          "Windows-Azure-Blob/1.0",
          "Microsoft-HTTPAPI/2.0"
        ],
        "x-ms-client-request-id": "921f716a-0212-2d75-b178-1835d7e8f183",
        "x-ms-error-code": "CannotVerifyCopySource",
        "x-ms-request-id": "fddfc91d-901e-006b-3c5d-055d36000000",
<<<<<<< HEAD
        "x-ms-version": "2020-12-06"
=======
        "x-ms-version": "2021-02-12"
>>>>>>> 7e782c87
      },
      "ResponseBody": []
    },
    {
      "RequestUri": "https://seanmcccanary3.blob.core.windows.net/test-container-becf544b-9903-296d-51b9-f2bb41a92a79?restype=container",
      "RequestMethod": "DELETE",
      "RequestHeaders": {
        "Accept": "application/xml",
        "Authorization": "Sanitized",
        "traceparent": "00-2e621cc9e1615946b3dc945bf8001287-f2ed67d45479b346-00",
        "User-Agent": [
          "azsdk-net-Storage.Blobs/12.9.0-alpha.20210217.1",
          "(.NET 5.0.3; Microsoft Windows 10.0.19042)"
        ],
        "x-ms-client-request-id": "376866b5-f617-19b0-dd80-ab5be3721381",
        "x-ms-date": "Wed, 17 Feb 2021 18:48:55 GMT",
        "x-ms-return-client-request-id": "true",
<<<<<<< HEAD
        "x-ms-version": "2020-12-06"
=======
        "x-ms-version": "2021-02-12"
>>>>>>> 7e782c87
      },
      "RequestBody": null,
      "StatusCode": 202,
      "ResponseHeaders": {
        "Content-Length": "0",
        "Date": "Wed, 17 Feb 2021 18:48:54 GMT",
        "Server": [
          "Windows-Azure-Blob/1.0",
          "Microsoft-HTTPAPI/2.0"
        ],
        "x-ms-client-request-id": "376866b5-f617-19b0-dd80-ab5be3721381",
        "x-ms-request-id": "fddfc939-901e-006b-585d-055d36000000",
<<<<<<< HEAD
        "x-ms-version": "2020-12-06"
=======
        "x-ms-version": "2021-02-12"
>>>>>>> 7e782c87
      },
      "ResponseBody": []
    },
    {
      "RequestUri": "https://seanmcccanary3.blob.core.windows.net/test-container-ee0c8490-2082-233b-1e11-a9b499b6fedb?restype=container",
      "RequestMethod": "PUT",
      "RequestHeaders": {
        "Accept": "application/xml",
        "Authorization": "Sanitized",
        "traceparent": "00-d5c150621e9c6a4984ee585356d040f9-d3086a92abe98649-00",
        "User-Agent": [
          "azsdk-net-Storage.Blobs/12.9.0-alpha.20210217.1",
          "(.NET 5.0.3; Microsoft Windows 10.0.19042)"
        ],
        "x-ms-blob-public-access": "container",
        "x-ms-client-request-id": "aa2ee64a-b0c9-9443-2b45-19064dfc7f27",
        "x-ms-date": "Wed, 17 Feb 2021 18:48:55 GMT",
        "x-ms-return-client-request-id": "true",
<<<<<<< HEAD
        "x-ms-version": "2020-12-06"
=======
        "x-ms-version": "2021-02-12"
>>>>>>> 7e782c87
      },
      "RequestBody": null,
      "StatusCode": 201,
      "ResponseHeaders": {
        "Content-Length": "0",
        "Date": "Wed, 17 Feb 2021 18:48:55 GMT",
        "ETag": "\"0x8D8D374AD986ACD\"",
        "Last-Modified": "Wed, 17 Feb 2021 18:48:55 GMT",
        "Server": [
          "Windows-Azure-Blob/1.0",
          "Microsoft-HTTPAPI/2.0"
        ],
        "x-ms-client-request-id": "aa2ee64a-b0c9-9443-2b45-19064dfc7f27",
        "x-ms-request-id": "8676cf5c-c01e-0076-7a5d-05508a000000",
<<<<<<< HEAD
        "x-ms-version": "2020-12-06"
=======
        "x-ms-version": "2021-02-12"
>>>>>>> 7e782c87
      },
      "ResponseBody": []
    },
    {
      "RequestUri": "https://seanmcccanary3.blob.core.windows.net/test-container-ee0c8490-2082-233b-1e11-a9b499b6fedb/test-blob-9081d082-a2f2-d602-19a4-407f54048926",
      "RequestMethod": "PUT",
      "RequestHeaders": {
        "Accept": "application/xml",
        "Authorization": "Sanitized",
        "Content-Length": "1024",
        "Content-Type": "application/octet-stream",
        "traceparent": "00-a81f5df4a09edb4ea17042b0b55d4678-ae3299e7dec48a46-00",
        "User-Agent": [
          "azsdk-net-Storage.Blobs/12.9.0-alpha.20210217.1",
          "(.NET 5.0.3; Microsoft Windows 10.0.19042)"
        ],
        "x-ms-blob-type": "BlockBlob",
        "x-ms-client-request-id": "580d6994-6c64-0a02-c718-db1d07f6a606",
        "x-ms-date": "Wed, 17 Feb 2021 18:48:55 GMT",
        "x-ms-return-client-request-id": "true",
<<<<<<< HEAD
        "x-ms-version": "2020-12-06"
=======
        "x-ms-version": "2021-02-12"
>>>>>>> 7e782c87
      },
      "RequestBody": "5jJqsodUEikP60Y6oGQasYKks8p2mYSn5FiQJW/DQCa78x8bkc2fLr1XgQdcxza0iY/9sFC+r02uws4vw+26S6sffqxF/x+1BIUMHxh9Sx0h3Jvfxo/V/UPRbM//b2rQnDVcPEiJb4lwR6vKspA1MXewDeZR2oUbSoFpc5JQtpUbO4LiIA/UmGwRb37jCkuynDtYTmGDf8KwQPHGH/z3H5EWr3YOUhBn23V6P2oGN0A2t9ZW+Gczl7y/MuAdDnhwGlDtzVrUpEor8HLsCUBXqQmxkGgloCYp4hi6Th8wSs38CSQaGGnlYROMKwj1R417Z4nXa30QS3opxOtCGlUq+6ak8AAbPZCfzC5VmXQeNJuKPuaWWN5Q672p8FR+oke9YTBiUFeNYCn4N59Ou7IGCpBPt9tulKLHVARCck07ICnnlzdEvONE/d68nSE+ATALo+XELuprT82NmvtSSu7cvBZ1ZiR6wU6sC7r9sfaBiFLUN85nd/I+fEhqtiHo8bPw4OEKyJoLkeGXGCIwbZ3WDBGofhMfdUUkN+rcEAoswxoHDdEVd7+3yKXs0F7PDg6qk6oPP3Kf0Gub5ZGwL4DWalQIKWDLwZVR8LZtMqTmVCncMX1gHISoZzxmeZEuB5glFWYKx+Su3tEVvk67Mp7GtZBo1P4Ddk3QYMIjZUgEI+keSBw+3I1ELVKrS1417DSen8QAxTOaIZ8YOWciiniIEZplneqBiNgDJKarVyvumnONhcaEBF21gyZ9JaImIaPZIjrEz05KHBfr/KGN7sl0KZ/zlQWyBA08sBnEBGI13QIC0jXwKsokQ2ivmAe8J5VcCPwDMoyeJh4thx80hhi0th+eihyUg/7VzlGcA2sFf4iEZ/tmMqp2ZKsWw6Oq8L1Q+uLnHpx5x4X9LmM6ASOyJweXsB4cTYN0KCZxfb9bKt6UTAiJHmHrC6B2aQRGO2KHZJycEz+eM6xecvZ2B0nFoQOFprUaKAmlq6R+puR/Le3D6Rgjvxae9RhcK6trdQNWsMcAwZStbDyT9mebIIzI3kUIsh4wouLt5rCcvv1eOjahKPYcf2xYFnzcj8mvA9WLlExmYsLlJQ3lE9vkEK4/Nbsw+veWq1/YsJuhVBMZPePaECqw+Nd0uwPpN2yRdAbOnVoNfgnd9ejtjbImRNH6zNX3Cf+DjjzkvD70rXPyRzuV0ra4C7/Z/BtBwmolTXcx72uWmWsGSg4dKcHK6Uh1+kV2kHEaQcAVHQzkQszSv27Hwr0HXK7Qj4inmuL+DxPTy8clrrwFF62rgHtfIghCS2pSAyaKbZ6WpQHpcqfdFw74EHYErBCywasQXNszcWx/ZU54qwvtSF4pjwi7G6QFzg==",
      "StatusCode": 201,
      "ResponseHeaders": {
        "Content-Length": "0",
        "Content-MD5": "/zPCmI+CVqjtLzBs8vCzeg==",
        "Date": "Wed, 17 Feb 2021 18:48:55 GMT",
        "ETag": "\"0x8D8D374ADADD25B\"",
        "Last-Modified": "Wed, 17 Feb 2021 18:48:55 GMT",
        "Server": [
          "Windows-Azure-Blob/1.0",
          "Microsoft-HTTPAPI/2.0"
        ],
        "x-ms-client-request-id": "580d6994-6c64-0a02-c718-db1d07f6a606",
        "x-ms-content-crc64": "NLNkdZGRdG4=",
        "x-ms-request-id": "8676cf85-c01e-0076-1a5d-05508a000000",
        "x-ms-request-server-encrypted": "true",
<<<<<<< HEAD
        "x-ms-version": "2020-12-06",
=======
        "x-ms-version": "2021-02-12",
>>>>>>> 7e782c87
        "x-ms-version-id": "2021-02-17T18:48:55.6442203Z"
      },
      "ResponseBody": []
    },
    {
      "RequestUri": "https://seanmcccanary3.blob.core.windows.net/test-container-ee0c8490-2082-233b-1e11-a9b499b6fedb/test-blob-c6728e0a-5b0b-28ed-af1e-0aca72cf4c66",
      "RequestMethod": "PUT",
      "RequestHeaders": {
        "Accept": "application/xml",
        "Authorization": "Sanitized",
        "traceparent": "00-5c64d04f40004546b40b4d88650813e8-2ebf2e3232d8b54a-00",
        "User-Agent": [
          "azsdk-net-Storage.Blobs/12.9.0-alpha.20210217.1",
          "(.NET 5.0.3; Microsoft Windows 10.0.19042)"
        ],
        "x-ms-client-request-id": "836e749b-9c51-3929-7be5-a946613798f8",
        "x-ms-copy-source": "https://seanmcccanary3.blob.core.windows.net/test-container-ee0c8490-2082-233b-1e11-a9b499b6fedb/test-blob-9081d082-a2f2-d602-19a4-407f54048926",
        "x-ms-date": "Wed, 17 Feb 2021 18:48:55 GMT",
        "x-ms-requires-sync": "true",
        "x-ms-return-client-request-id": "true",
        "x-ms-source-if-match": "",
        "x-ms-source-if-none-match": "",
        "x-ms-source-if-unmodified-since": "Tue, 16 Feb 2021 18:48:54 GMT",
<<<<<<< HEAD
        "x-ms-version": "2020-12-06"
=======
        "x-ms-version": "2021-02-12"
>>>>>>> 7e782c87
      },
      "RequestBody": null,
      "StatusCode": 412,
      "ResponseHeaders": {
        "Content-Length": "259",
        "Content-Type": "application/xml",
        "Date": "Wed, 17 Feb 2021 18:48:55 GMT",
        "Server": [
          "Windows-Azure-Blob/1.0",
          "Microsoft-HTTPAPI/2.0"
        ],
        "x-ms-client-request-id": "836e749b-9c51-3929-7be5-a946613798f8",
        "x-ms-error-code": "CannotVerifyCopySource",
        "x-ms-request-id": "8676cf91-c01e-0076-245d-05508a000000",
<<<<<<< HEAD
        "x-ms-version": "2020-12-06"
=======
        "x-ms-version": "2021-02-12"
>>>>>>> 7e782c87
      },
      "ResponseBody": [
        "﻿<?xml version=\"1.0\" encoding=\"utf-8\"?><Error><Code>CannotVerifyCopySource</Code><Message>The condition specified using HTTP conditional header(s) is not met.\n",
        "RequestId:8676cf91-c01e-0076-245d-05508a000000\n",
        "Time:2021-02-17T18:48:55.7801390Z</Message></Error>"
      ]
    },
    {
      "RequestUri": "https://seanmcccanary3.blob.core.windows.net/test-container-ee0c8490-2082-233b-1e11-a9b499b6fedb?restype=container",
      "RequestMethod": "DELETE",
      "RequestHeaders": {
        "Accept": "application/xml",
        "Authorization": "Sanitized",
        "traceparent": "00-c1971ead30d8c648815ef5a7031736c1-f4a373be67d8e54d-00",
        "User-Agent": [
          "azsdk-net-Storage.Blobs/12.9.0-alpha.20210217.1",
          "(.NET 5.0.3; Microsoft Windows 10.0.19042)"
        ],
        "x-ms-client-request-id": "fe2f61cc-c960-8f15-abec-36b203239c32",
        "x-ms-date": "Wed, 17 Feb 2021 18:48:55 GMT",
        "x-ms-return-client-request-id": "true",
<<<<<<< HEAD
        "x-ms-version": "2020-12-06"
=======
        "x-ms-version": "2021-02-12"
>>>>>>> 7e782c87
      },
      "RequestBody": null,
      "StatusCode": 202,
      "ResponseHeaders": {
        "Content-Length": "0",
        "Date": "Wed, 17 Feb 2021 18:48:55 GMT",
        "Server": [
          "Windows-Azure-Blob/1.0",
          "Microsoft-HTTPAPI/2.0"
        ],
        "x-ms-client-request-id": "fe2f61cc-c960-8f15-abec-36b203239c32",
        "x-ms-request-id": "8676cfa3-c01e-0076-335d-05508a000000",
<<<<<<< HEAD
        "x-ms-version": "2020-12-06"
=======
        "x-ms-version": "2021-02-12"
>>>>>>> 7e782c87
      },
      "ResponseBody": []
    },
    {
      "RequestUri": "https://seanmcccanary3.blob.core.windows.net/test-container-ecae51c3-1e90-a7d8-0411-5edc407a2807?restype=container",
      "RequestMethod": "PUT",
      "RequestHeaders": {
        "Accept": "application/xml",
        "Authorization": "Sanitized",
        "traceparent": "00-25675e7ad6d7f241bb8475d8a78953d9-96650f6cfa30c648-00",
        "User-Agent": [
          "azsdk-net-Storage.Blobs/12.9.0-alpha.20210217.1",
          "(.NET 5.0.3; Microsoft Windows 10.0.19042)"
        ],
        "x-ms-blob-public-access": "container",
        "x-ms-client-request-id": "c0eb2ad8-d9c5-ad9c-8888-f94f6b384f31",
        "x-ms-date": "Wed, 17 Feb 2021 18:48:55 GMT",
        "x-ms-return-client-request-id": "true",
<<<<<<< HEAD
        "x-ms-version": "2020-12-06"
=======
        "x-ms-version": "2021-02-12"
>>>>>>> 7e782c87
      },
      "RequestBody": null,
      "StatusCode": 201,
      "ResponseHeaders": {
        "Content-Length": "0",
        "Date": "Wed, 17 Feb 2021 18:48:55 GMT",
        "ETag": "\"0x8D8D374ADF3AA87\"",
        "Last-Modified": "Wed, 17 Feb 2021 18:48:56 GMT",
        "Server": [
          "Windows-Azure-Blob/1.0",
          "Microsoft-HTTPAPI/2.0"
        ],
        "x-ms-client-request-id": "c0eb2ad8-d9c5-ad9c-8888-f94f6b384f31",
        "x-ms-request-id": "976afc15-c01e-0082-265d-059b7c000000",
<<<<<<< HEAD
        "x-ms-version": "2020-12-06"
=======
        "x-ms-version": "2021-02-12"
>>>>>>> 7e782c87
      },
      "ResponseBody": []
    },
    {
      "RequestUri": "https://seanmcccanary3.blob.core.windows.net/test-container-ecae51c3-1e90-a7d8-0411-5edc407a2807/test-blob-86932ec4-9ca9-2a29-b8ad-8c2e96f4e948",
      "RequestMethod": "PUT",
      "RequestHeaders": {
        "Accept": "application/xml",
        "Authorization": "Sanitized",
        "Content-Length": "1024",
        "Content-Type": "application/octet-stream",
        "traceparent": "00-67de98fc01f0a94fb010215dd55de8be-28bbcd580269d245-00",
        "User-Agent": [
          "azsdk-net-Storage.Blobs/12.9.0-alpha.20210217.1",
          "(.NET 5.0.3; Microsoft Windows 10.0.19042)"
        ],
        "x-ms-blob-type": "BlockBlob",
        "x-ms-client-request-id": "2bbfaf88-103d-1d61-512d-46b358f89c8b",
        "x-ms-date": "Wed, 17 Feb 2021 18:48:56 GMT",
        "x-ms-return-client-request-id": "true",
<<<<<<< HEAD
        "x-ms-version": "2020-12-06"
=======
        "x-ms-version": "2021-02-12"
>>>>>>> 7e782c87
      },
      "RequestBody": "tlwDFY5nQUXgy3eAn0mVJxJXII4o01g8AMEHGE1tF5SesZgPNTmiXOxOpd4kqYpvF2QcP9NaH+IExxXMYCn3c7Tj4e6whvLZtMSh2i55GFc3lwHoUdfARJG1C24j1fvDVjIqQcibv5ByQosPuES0iq6+lcgnDyLcIpxc+nuEtd7I3oT7T9eOnNhwdg5MsYtMAYC/ZUAznEcQTR4rPsQV7Y2sRtrAuTrXL/nvt5gTkHEQD/n6xU+elUI86wK4Y10UWoiBn2qxjEdF5zZHQ+Su/LysGi7KGyg9DrGYg804Hsyb21wPkvAGX4OytN0ZVlFdje5GDEgvSj9gRJG4GQh6DchqrGiIn2rLpbuqGGdKI7dfO/bf8hKDa5Acr05fTkV7OKYVr6rp1O6EemaMhDLYFSDaWN0Smhu15kDXa+8cbFd1L9/ANXQMdmYHW3es9udeRJkthPVoaZ2LX8hqEmj+Zw4OF1VSF+CrzeJ3Cj+jCO9ZeCZV7udiDcZCNdWsomP9CPNpnt+SDCy5grYS8F5d51bYEZpCqHkmqwmOD+IL/yt+eQFMOmoQx2z5nGwwTxxn5U5+05DJu196QvLWA/xKroOKlHdcEazsyEouSAwM9lvsJyqTjCubtL6h0vh4OcNvr+7ppbulCtOikgpGm3NTbUyW6dvStyFX79+5uj6zdI6GvpkdI1CgRxxW8fohVBhKTmWs4VDonfjNkbXc7E+V7h57wN3aNUn79qK/e8UmNZvGbmzZB5I+niGhUJKaw1rMwQLcpZM7cBkcsOuuKCEyplsaFX7ju+eLPSK7OeS2YDJH87nCSY8Iiv5TvVamj3X/bqk2gK7c6QYbUGhwgDc0ZU+5ZjVocF3LEouAj/6R5K2su8o7gOCEawqzpvgnlwrGH1cG7SlAlv5Mam4iXFkHimu7w8Rs+eVvNPortclkpHqBuXCnivaEbCTM7hVyYQ+wqxyMbNNFWiZylrkuFeE16MbzoaLoYP91NlefnwrP/NPregms1zinO15KNPM9VVdDlwZPfr9syEscFzV7probopnlQ5vYiBCNTGVEnisMN+AAXAgDf34TfrG9kL8CK5WjLpJZWBK7aw/2wTJaKCogEOBUe0myGCMb0cXpGvdRiiDQoG+Zst7ORPH5Db1LuVWHnYDerq9L8RZuPYZN0lAXpTYRioi6h14BhjdYuApl0BhwYnx3ctxxhK5ZKnRYgHGg4miGOS/MzBYh3Sd48jgLCW1t3XDTnzNaoAXaYV3pqQXFuNai3pbpo5VmVZS1+JF1TiAG6qMBzEI1LJkp8mu5ODMhsjpiaCvXhDnabEmepKd0ZBI8475iw+uTbbH9v7EqrR1hk0VWE+X1L2VpJ1/5lw==",
      "StatusCode": 201,
      "ResponseHeaders": {
        "Content-Length": "0",
        "Content-MD5": "Zo1oDfi4TVNDFWNUO0kX2w==",
        "Date": "Wed, 17 Feb 2021 18:48:55 GMT",
        "ETag": "\"0x8D8D374AE021C38\"",
        "Last-Modified": "Wed, 17 Feb 2021 18:48:56 GMT",
        "Server": [
          "Windows-Azure-Blob/1.0",
          "Microsoft-HTTPAPI/2.0"
        ],
        "x-ms-client-request-id": "2bbfaf88-103d-1d61-512d-46b358f89c8b",
        "x-ms-content-crc64": "eSS5SV7z3fg=",
        "x-ms-request-id": "976afc33-c01e-0082-405d-059b7c000000",
        "x-ms-request-server-encrypted": "true",
<<<<<<< HEAD
        "x-ms-version": "2020-12-06",
=======
        "x-ms-version": "2021-02-12",
>>>>>>> 7e782c87
        "x-ms-version-id": "2021-02-17T18:48:56.1966136Z"
      },
      "ResponseBody": []
    },
    {
      "RequestUri": "https://seanmcccanary3.blob.core.windows.net/test-container-ecae51c3-1e90-a7d8-0411-5edc407a2807/test-blob-0c29d69a-2309-30d2-c9ec-d4560744ea7c",
      "RequestMethod": "PUT",
      "RequestHeaders": {
        "Accept": "application/xml",
        "Authorization": "Sanitized",
        "traceparent": "00-e18c90235319c346a8e174a76cda9e18-9208bfaf7d8b6645-00",
        "User-Agent": [
          "azsdk-net-Storage.Blobs/12.9.0-alpha.20210217.1",
          "(.NET 5.0.3; Microsoft Windows 10.0.19042)"
        ],
        "x-ms-client-request-id": "2434c352-cc4f-64bb-dd8e-62503c0b150c",
        "x-ms-copy-source": "https://seanmcccanary3.blob.core.windows.net/test-container-ecae51c3-1e90-a7d8-0411-5edc407a2807/test-blob-86932ec4-9ca9-2a29-b8ad-8c2e96f4e948",
        "x-ms-date": "Wed, 17 Feb 2021 18:48:56 GMT",
        "x-ms-requires-sync": "true",
        "x-ms-return-client-request-id": "true",
        "x-ms-source-if-match": "\"garbage\"",
        "x-ms-source-if-none-match": "",
<<<<<<< HEAD
        "x-ms-version": "2020-12-06"
=======
        "x-ms-version": "2021-02-12"
>>>>>>> 7e782c87
      },
      "RequestBody": null,
      "StatusCode": 412,
      "ResponseHeaders": {
        "Content-Length": "265",
        "Content-Type": "application/xml",
        "Date": "Wed, 17 Feb 2021 18:48:55 GMT",
        "Server": [
          "Windows-Azure-Blob/1.0",
          "Microsoft-HTTPAPI/2.0"
        ],
        "x-ms-client-request-id": "2434c352-cc4f-64bb-dd8e-62503c0b150c",
        "x-ms-error-code": "SourceConditionNotMet",
        "x-ms-request-id": "976afc3f-c01e-0082-4a5d-059b7c000000",
<<<<<<< HEAD
        "x-ms-version": "2020-12-06"
=======
        "x-ms-version": "2021-02-12"
>>>>>>> 7e782c87
      },
      "ResponseBody": [
        "﻿<?xml version=\"1.0\" encoding=\"utf-8\"?><Error><Code>SourceConditionNotMet</Code><Message>The source condition specified using HTTP conditional header(s) is not met.\n",
        "RequestId:976afc3f-c01e-0082-4a5d-059b7c000000\n",
        "Time:2021-02-17T18:48:56.2610658Z</Message></Error>"
      ]
    },
    {
      "RequestUri": "https://seanmcccanary3.blob.core.windows.net/test-container-ecae51c3-1e90-a7d8-0411-5edc407a2807?restype=container",
      "RequestMethod": "DELETE",
      "RequestHeaders": {
        "Accept": "application/xml",
        "Authorization": "Sanitized",
        "traceparent": "00-0f82182e43c4ea439fc008bc371e9674-2b487b07e68ca844-00",
        "User-Agent": [
          "azsdk-net-Storage.Blobs/12.9.0-alpha.20210217.1",
          "(.NET 5.0.3; Microsoft Windows 10.0.19042)"
        ],
        "x-ms-client-request-id": "44030ed0-c610-892d-e57c-9a116a083a84",
        "x-ms-date": "Wed, 17 Feb 2021 18:48:56 GMT",
        "x-ms-return-client-request-id": "true",
<<<<<<< HEAD
        "x-ms-version": "2020-12-06"
=======
        "x-ms-version": "2021-02-12"
>>>>>>> 7e782c87
      },
      "RequestBody": null,
      "StatusCode": 202,
      "ResponseHeaders": {
        "Content-Length": "0",
        "Date": "Wed, 17 Feb 2021 18:48:55 GMT",
        "Server": [
          "Windows-Azure-Blob/1.0",
          "Microsoft-HTTPAPI/2.0"
        ],
        "x-ms-client-request-id": "44030ed0-c610-892d-e57c-9a116a083a84",
        "x-ms-request-id": "976afc49-c01e-0082-535d-059b7c000000",
<<<<<<< HEAD
        "x-ms-version": "2020-12-06"
=======
        "x-ms-version": "2021-02-12"
>>>>>>> 7e782c87
      },
      "ResponseBody": []
    },
    {
      "RequestUri": "https://seanmcccanary3.blob.core.windows.net/test-container-6be82f82-6343-2dae-d767-a89c50497d35?restype=container",
      "RequestMethod": "PUT",
      "RequestHeaders": {
        "Accept": "application/xml",
        "Authorization": "Sanitized",
        "traceparent": "00-82780c93bf022b4baa0283c354a00cff-8baf14274aab094d-00",
        "User-Agent": [
          "azsdk-net-Storage.Blobs/12.9.0-alpha.20210217.1",
          "(.NET 5.0.3; Microsoft Windows 10.0.19042)"
        ],
        "x-ms-blob-public-access": "container",
        "x-ms-client-request-id": "b7eff878-8fbe-6ce5-5fd5-6ca91d90399b",
        "x-ms-date": "Wed, 17 Feb 2021 18:48:56 GMT",
        "x-ms-return-client-request-id": "true",
<<<<<<< HEAD
        "x-ms-version": "2020-12-06"
=======
        "x-ms-version": "2021-02-12"
>>>>>>> 7e782c87
      },
      "RequestBody": null,
      "StatusCode": 201,
      "ResponseHeaders": {
        "Content-Length": "0",
        "Date": "Wed, 17 Feb 2021 18:48:55 GMT",
        "ETag": "\"0x8D8D374AE4201E2\"",
        "Last-Modified": "Wed, 17 Feb 2021 18:48:56 GMT",
        "Server": [
          "Windows-Azure-Blob/1.0",
          "Microsoft-HTTPAPI/2.0"
        ],
        "x-ms-client-request-id": "b7eff878-8fbe-6ce5-5fd5-6ca91d90399b",
        "x-ms-request-id": "41788377-401e-0068-6a5d-05bc52000000",
<<<<<<< HEAD
        "x-ms-version": "2020-12-06"
=======
        "x-ms-version": "2021-02-12"
>>>>>>> 7e782c87
      },
      "ResponseBody": []
    },
    {
      "RequestUri": "https://seanmcccanary3.blob.core.windows.net/test-container-6be82f82-6343-2dae-d767-a89c50497d35/test-blob-307d64fe-0c88-b17d-336c-ce6e9013a3fd",
      "RequestMethod": "PUT",
      "RequestHeaders": {
        "Accept": "application/xml",
        "Authorization": "Sanitized",
        "Content-Length": "1024",
        "Content-Type": "application/octet-stream",
        "traceparent": "00-f4d783e3ab0c8949b00fa6d4bd691b87-3f3f047a59854447-00",
        "User-Agent": [
          "azsdk-net-Storage.Blobs/12.9.0-alpha.20210217.1",
          "(.NET 5.0.3; Microsoft Windows 10.0.19042)"
        ],
        "x-ms-blob-type": "BlockBlob",
        "x-ms-client-request-id": "c1fcbd3d-4087-53d7-aded-07e97ef88db0",
        "x-ms-date": "Wed, 17 Feb 2021 18:48:56 GMT",
        "x-ms-return-client-request-id": "true",
<<<<<<< HEAD
        "x-ms-version": "2020-12-06"
=======
        "x-ms-version": "2021-02-12"
>>>>>>> 7e782c87
      },
      "RequestBody": "BTQkV1rGdwVVFM8xZFJeDJs3nCZdMetsez6DUsB220wyb6PpbOFAOO1323M9TEzgDsLTWXZ9oNNJuNwcQiRE3jiC/vWvdZ+59mQ55VV3Ly7xokT+o4LWtc/Qn7QFJPXIM/07uk1XMZgjGWIRQ7p90YitKqDgRju1rEgm3tXqtNJvcLFYPHThmnCr24kgxHEUUs4rV/lU5+3BhQ0EMVLDOGSPotIJJJUUzJAvNWqxlejXEYwHvl3YGonEl7dn3Gkd6KIkkCGeCy04F4toJbGCEO8lLR/Gu3oHtohJRI3drfAnEU3IjATHOAZfzqbScPXXQYfHQa5KVywnHdmYVcafW2qaQRNkuYPqXvQYZu3TNUaTcQMGFmtB3bohoG8qLuNAv3M8Ny7icocD3OO6MfA+VOeTBePDmET/WWRYQxkUvy8Q16d6l/4Ysf57AjmHh6vJ4kyHlygAfSYuPd7KiS9u7xy0qVpJxL3pelTkR5ULd9G5jmHNjCgHEFqAS1kfTifPDBMc091QgB6OnRzUGzWQI8UMEPrNoWP0rZj/yXhjySwsFTuC7qT0aA5DPu4LMvUk7yiUEz0tAWuvKCZFULalK9TwqAb6DjQgGKjrimJ06Xqj2tpPzrbv/xPP0sZ+rhdYnRIaGorvKuH0c/qUQXcJOj6ronXcVlwdAKjzKzttommQk+1QWs7vs7D4W1q7Wr2cxpiI0gyhe0e1/Rrh/P+lhtGRA66JuOBvvO7F4/oBYaXrVmSj5c9d7ximml20DbewUtSJKlYPEg23GBYe25dMs5t09aWaAqACNBSV4x6Cu642FJAmeDZP3ERX6824PxOAWebCPxcSFlA0hvZCeS7uNV1o58cGJjtkJRlgQxfTSvQBFYo3wHuWJP5A8fJADWMWaLZvUFdMeTOrXRr+sdM4YDwBQWOkt3Th0sLIxTRIJBi2StphY/mdtJtWjGJgl3IrCJG1Psz/cbFBjn6Vg7T+YjkCSGf41vxCZIzITSoRgDpQnb2ikuVMttgpINV7BzHnWCkpXk8LMjGVc9o/NiSGLw1DROX2W89UtpGOz7Ymxlxa4fUB6CLqRWqMDR8KDIC0ovDIOMNL8PxZ1ae9fGN6bqx95FUuhUfqWP96ak6vSakR2SzGXo6ZD/D4pxN6LcgHEZ9zjScrhh2o3t/D0IauqYv9rKM3tBAd5NVkNt00bys3c1muPLyC5lMOHn+v1T5qSv6HfIAlz12PVahSxlBAc26zjF0t/23Pe8VQKJWQbg+W+evfrPKqEaP7HuYTLx8DzqoR/EjhPUqRuAG71KfH/+eZu81kYcd7CHq5MeGGu0umTFrrfnLGtbyhTvTx7zz8NB/+enRSn2zjlfPNKAxpCg==",
      "StatusCode": 201,
      "ResponseHeaders": {
        "Content-Length": "0",
        "Content-MD5": "59vqDlrieKD61kkdLmcK8g==",
        "Date": "Wed, 17 Feb 2021 18:48:55 GMT",
        "ETag": "\"0x8D8D374AE4D63BB\"",
        "Last-Modified": "Wed, 17 Feb 2021 18:48:56 GMT",
        "Server": [
          "Windows-Azure-Blob/1.0",
          "Microsoft-HTTPAPI/2.0"
        ],
        "x-ms-client-request-id": "c1fcbd3d-4087-53d7-aded-07e97ef88db0",
        "x-ms-content-crc64": "LBon9XkApTA=",
        "x-ms-request-id": "4178838b-401e-0068-785d-05bc52000000",
        "x-ms-request-server-encrypted": "true",
<<<<<<< HEAD
        "x-ms-version": "2020-12-06",
=======
        "x-ms-version": "2021-02-12",
>>>>>>> 7e782c87
        "x-ms-version-id": "2021-02-17T18:48:56.6899643Z"
      },
      "ResponseBody": []
    },
    {
      "RequestUri": "https://seanmcccanary3.blob.core.windows.net/test-container-6be82f82-6343-2dae-d767-a89c50497d35/test-blob-307d64fe-0c88-b17d-336c-ce6e9013a3fd",
      "RequestMethod": "HEAD",
      "RequestHeaders": {
        "Accept": "application/xml",
        "Authorization": "Sanitized",
        "traceparent": "00-9139170847312f4c8117c9f3bf1b2841-46d4e2541d68e144-00",
        "User-Agent": [
          "azsdk-net-Storage.Blobs/12.9.0-alpha.20210217.1",
          "(.NET 5.0.3; Microsoft Windows 10.0.19042)"
        ],
        "x-ms-client-request-id": "6b90da0b-a70f-bc82-dec1-da5fd497f6da",
        "x-ms-date": "Wed, 17 Feb 2021 18:48:56 GMT",
        "x-ms-return-client-request-id": "true",
<<<<<<< HEAD
        "x-ms-version": "2020-12-06"
=======
        "x-ms-version": "2021-02-12"
>>>>>>> 7e782c87
      },
      "RequestBody": null,
      "StatusCode": 200,
      "ResponseHeaders": {
        "Accept-Ranges": "bytes",
        "Content-Length": "1024",
        "Content-MD5": "59vqDlrieKD61kkdLmcK8g==",
        "Content-Type": "application/octet-stream",
        "Date": "Wed, 17 Feb 2021 18:48:56 GMT",
        "ETag": "\"0x8D8D374AE4D63BB\"",
        "Last-Modified": "Wed, 17 Feb 2021 18:48:56 GMT",
        "Server": [
          "Windows-Azure-Blob/1.0",
          "Microsoft-HTTPAPI/2.0"
        ],
        "x-ms-access-tier": "Hot",
        "x-ms-access-tier-inferred": "true",
        "x-ms-blob-type": "BlockBlob",
        "x-ms-client-request-id": "6b90da0b-a70f-bc82-dec1-da5fd497f6da",
        "x-ms-creation-time": "Wed, 17 Feb 2021 18:48:56 GMT",
        "x-ms-is-current-version": "true",
        "x-ms-last-access-time": "Wed, 17 Feb 2021 18:48:56 GMT",
        "x-ms-lease-state": "available",
        "x-ms-lease-status": "unlocked",
        "x-ms-request-id": "417883a3-401e-0068-0b5d-05bc52000000",
        "x-ms-server-encrypted": "true",
<<<<<<< HEAD
        "x-ms-version": "2020-12-06",
=======
        "x-ms-version": "2021-02-12",
>>>>>>> 7e782c87
        "x-ms-version-id": "2021-02-17T18:48:56.6899643Z"
      },
      "ResponseBody": []
    },
    {
      "RequestUri": "https://seanmcccanary3.blob.core.windows.net/test-container-6be82f82-6343-2dae-d767-a89c50497d35/test-blob-cf8a6079-4edb-883e-0da4-23fe996911d1",
      "RequestMethod": "PUT",
      "RequestHeaders": {
        "Accept": "application/xml",
        "Authorization": "Sanitized",
        "traceparent": "00-886cd32a72e8b847a6705637ccca58c4-cbdd726804967e49-00",
        "User-Agent": [
          "azsdk-net-Storage.Blobs/12.9.0-alpha.20210217.1",
          "(.NET 5.0.3; Microsoft Windows 10.0.19042)"
        ],
        "x-ms-client-request-id": "e1f5cc92-8951-bc34-9b07-5d6a84842275",
        "x-ms-copy-source": "https://seanmcccanary3.blob.core.windows.net/test-container-6be82f82-6343-2dae-d767-a89c50497d35/test-blob-307d64fe-0c88-b17d-336c-ce6e9013a3fd",
        "x-ms-date": "Wed, 17 Feb 2021 18:48:56 GMT",
        "x-ms-requires-sync": "true",
        "x-ms-return-client-request-id": "true",
        "x-ms-source-if-match": "",
        "x-ms-source-if-none-match": "0x8D8D374AE4D63BB",
<<<<<<< HEAD
        "x-ms-version": "2020-12-06"
=======
        "x-ms-version": "2021-02-12"
>>>>>>> 7e782c87
      },
      "RequestBody": null,
      "StatusCode": 304,
      "ResponseHeaders": {
        "Content-Length": "0",
        "Date": "Wed, 17 Feb 2021 18:48:56 GMT",
        "Server": [
          "Windows-Azure-Blob/1.0",
          "Microsoft-HTTPAPI/2.0"
        ],
        "x-ms-client-request-id": "e1f5cc92-8951-bc34-9b07-5d6a84842275",
        "x-ms-error-code": "CannotVerifyCopySource",
        "x-ms-request-id": "417883b9-401e-0068-1e5d-05bc52000000",
<<<<<<< HEAD
        "x-ms-version": "2020-12-06"
=======
        "x-ms-version": "2021-02-12"
>>>>>>> 7e782c87
      },
      "ResponseBody": []
    },
    {
      "RequestUri": "https://seanmcccanary3.blob.core.windows.net/test-container-6be82f82-6343-2dae-d767-a89c50497d35?restype=container",
      "RequestMethod": "DELETE",
      "RequestHeaders": {
        "Accept": "application/xml",
        "Authorization": "Sanitized",
        "traceparent": "00-5aef92cba9175a41ac729833ed0cd63f-3f8c465d4438b44c-00",
        "User-Agent": [
          "azsdk-net-Storage.Blobs/12.9.0-alpha.20210217.1",
          "(.NET 5.0.3; Microsoft Windows 10.0.19042)"
        ],
        "x-ms-client-request-id": "cd6b1c21-2f74-0a7f-c220-0860c4360c3b",
        "x-ms-date": "Wed, 17 Feb 2021 18:48:56 GMT",
        "x-ms-return-client-request-id": "true",
<<<<<<< HEAD
        "x-ms-version": "2020-12-06"
=======
        "x-ms-version": "2021-02-12"
>>>>>>> 7e782c87
      },
      "RequestBody": null,
      "StatusCode": 202,
      "ResponseHeaders": {
        "Content-Length": "0",
        "Date": "Wed, 17 Feb 2021 18:48:56 GMT",
        "Server": [
          "Windows-Azure-Blob/1.0",
          "Microsoft-HTTPAPI/2.0"
        ],
        "x-ms-client-request-id": "cd6b1c21-2f74-0a7f-c220-0860c4360c3b",
        "x-ms-request-id": "417883cb-401e-0068-2c5d-05bc52000000",
<<<<<<< HEAD
        "x-ms-version": "2020-12-06"
=======
        "x-ms-version": "2021-02-12"
>>>>>>> 7e782c87
      },
      "ResponseBody": []
    }
  ],
  "Variables": {
    "DateTimeOffsetNow": "2021-02-17T12:48:54.8074441-06:00",
    "RandomSeed": "1766024624",
    "Storage_TestConfigDefault": "ProductionTenant\nseanmcccanary3\nU2FuaXRpemVk\nhttps://seanmcccanary3.blob.core.windows.net\nhttps://seanmcccanary3.file.core.windows.net\nhttps://seanmcccanary3.queue.core.windows.net\nhttps://seanmcccanary3.table.core.windows.net\n\n\n\n\nhttps://seanmcccanary3-secondary.blob.core.windows.net\nhttps://seanmcccanary3-secondary.file.core.windows.net\nhttps://seanmcccanary3-secondary.queue.core.windows.net\nhttps://seanmcccanary3-secondary.table.core.windows.net\n\nSanitized\n\n\nCloud\nBlobEndpoint=https://seanmcccanary3.blob.core.windows.net/;QueueEndpoint=https://seanmcccanary3.queue.core.windows.net/;FileEndpoint=https://seanmcccanary3.file.core.windows.net/;BlobSecondaryEndpoint=https://seanmcccanary3-secondary.blob.core.windows.net/;QueueSecondaryEndpoint=https://seanmcccanary3-secondary.queue.core.windows.net/;FileSecondaryEndpoint=https://seanmcccanary3-secondary.file.core.windows.net/;AccountName=seanmcccanary3;AccountKey=Kg==;\nseanscope1\n\n"
  }
}<|MERGE_RESOLUTION|>--- conflicted
+++ resolved
@@ -15,11 +15,7 @@
         "x-ms-client-request-id": "9a293764-5250-1cdc-9a99-58b54669cf03",
         "x-ms-date": "Wed, 17 Feb 2021 18:48:54 GMT",
         "x-ms-return-client-request-id": "true",
-<<<<<<< HEAD
-        "x-ms-version": "2020-12-06"
-=======
-        "x-ms-version": "2021-02-12"
->>>>>>> 7e782c87
+        "x-ms-version": "2021-02-12"
       },
       "RequestBody": null,
       "StatusCode": 201,
@@ -34,11 +30,7 @@
         ],
         "x-ms-client-request-id": "9a293764-5250-1cdc-9a99-58b54669cf03",
         "x-ms-request-id": "fddfc8a2-901e-006b-4a5d-055d36000000",
-<<<<<<< HEAD
-        "x-ms-version": "2020-12-06"
-=======
-        "x-ms-version": "2021-02-12"
->>>>>>> 7e782c87
+        "x-ms-version": "2021-02-12"
       },
       "ResponseBody": []
     },
@@ -59,11 +51,7 @@
         "x-ms-client-request-id": "7b63f364-2fb3-9abb-b9e8-2137fb64a427",
         "x-ms-date": "Wed, 17 Feb 2021 18:48:55 GMT",
         "x-ms-return-client-request-id": "true",
-<<<<<<< HEAD
-        "x-ms-version": "2020-12-06"
-=======
-        "x-ms-version": "2021-02-12"
->>>>>>> 7e782c87
+        "x-ms-version": "2021-02-12"
       },
       "RequestBody": "YP9XCYCQKGreUaDBeRITSqng9TdyHKHa568N2kdSZ7+rsFRGEsWCDNvMXQDqjgB6Y7/h1OW1NUNdfCLRg00jjOrgFci9zDjjXehbpr6h71muk3aHcZLZ9nsR6JWjsYmOqNEWCXk3vJaH/Xf8WY6EvI3IIu/WmxtXBx9NrOOjQKxfzf3tiuXgd9fgAHMa3JzsjCsI2o6Ztw21vgJa6g+y473LnYuQljKn6KsY9punPCqCYCC3m2UdxRbwOMvjhozHLRy2Tz8QW/X5YPLigcFxDYHX14nv+khYrdd1oF5mw2IeUMl+8ezrcQQqvjpyO0RVfipJDK4D2DLUXqJnm7uXk52QwzH38hyV7GaFxTwN5XKTICEzHLezG3eWqpJKg9ZJkiud4ncSXYwOtB9IfhP2x3kw1HqaY3bl3Ki5YUiJSmmPPDIRcAL6gMOVJGiXa51koOMZGa5bri60twbOWftDhWm2uELg5FZ2NVO2BD4OTXALVMBlbzC6M40DXLj8LCfHUZ/+4bNag7uMo+RbparwpmmVwwQ63RY5+4S13YideQks7rKfD2y9sNAF2ctMX47jE7VPZmkijXSJxeUvpaYz7inbLrb3UJb92BI0NQRK7Jz10snSThOgCmE+FUqGjQsp0eqicTHY68IeUY1W7ldvP9hJOdPcYaAWOyNUuDtMd0oHCmQZqHprHOYHs/yFSRwJztZxPVQ3TXBKizYNhDOH0tpDT+TzVZZd3Rzt1a2jkfEHSulk2jn2z73zzxxEXpiyf+EiQvo4FnlAFF83SnfCpvpEBTlKIvegTH8n/4Z5GX+EOlXMgU/3zzRwJMbZv4VFMSki/1hfaF3pgfV6ERbyxvrgsw8h9iSrTTYE2f4xxoz54c5cVxkmJNH44gBZfb4efV7L+Qx1IzoEd7IiWo9euLppgC9Ilm7guo4+KRMkUc945lygZc2AhL2TWN9nBMlCmipG8PyO1efv6z99N/om4CXiqXMyvVLs6PxytD2OebXE+47p3WHT6hB0sXmOAkzCbHi6hFpWENzXWQf/GyGpYHKJuTxrPQLED79jvQzYXuavr0fF1PRbbuuyEYRa087vylEHBEkQVi929nWa8lLP//shUGvZ5It+LkpRuSt9ajvwc/O70Vmcn1kYTt5+wHuZ4hKJOINiFubFidb+vp0D+Iw6qX9eFC6hhLASwJWs/23PuNYZ9DG4jl0N9UeDnuC8FVZSRBb8Os7j57TTUFVQGIloLwbG6QNagRshUR7mHubPVqs/WrtX0n0INQx85T0Ivd2+Gm7a9StS98L62uiv/cnOA/qpEL7NEVyIvbP33ZzeGZRBJwR39WCA7GL4XPiVWThDruFDX6wf8AgSUTh3Ww==",
       "StatusCode": 201,
@@ -81,11 +69,7 @@
         "x-ms-content-crc64": "AOPp7Rkvymw=",
         "x-ms-request-id": "fddfc8e7-901e-006b-085d-055d36000000",
         "x-ms-request-server-encrypted": "true",
-<<<<<<< HEAD
-        "x-ms-version": "2020-12-06",
-=======
         "x-ms-version": "2021-02-12",
->>>>>>> 7e782c87
         "x-ms-version-id": "2021-02-17T18:48:55.1208478Z"
       },
       "ResponseBody": []
@@ -109,11 +93,7 @@
         "x-ms-source-if-match": "",
         "x-ms-source-if-modified-since": "Thu, 18 Feb 2021 18:48:54 GMT",
         "x-ms-source-if-none-match": "",
-<<<<<<< HEAD
-        "x-ms-version": "2020-12-06"
-=======
-        "x-ms-version": "2021-02-12"
->>>>>>> 7e782c87
+        "x-ms-version": "2021-02-12"
       },
       "RequestBody": null,
       "StatusCode": 304,
@@ -127,11 +107,7 @@
         "x-ms-client-request-id": "921f716a-0212-2d75-b178-1835d7e8f183",
         "x-ms-error-code": "CannotVerifyCopySource",
         "x-ms-request-id": "fddfc91d-901e-006b-3c5d-055d36000000",
-<<<<<<< HEAD
-        "x-ms-version": "2020-12-06"
-=======
-        "x-ms-version": "2021-02-12"
->>>>>>> 7e782c87
+        "x-ms-version": "2021-02-12"
       },
       "ResponseBody": []
     },
@@ -149,11 +125,7 @@
         "x-ms-client-request-id": "376866b5-f617-19b0-dd80-ab5be3721381",
         "x-ms-date": "Wed, 17 Feb 2021 18:48:55 GMT",
         "x-ms-return-client-request-id": "true",
-<<<<<<< HEAD
-        "x-ms-version": "2020-12-06"
-=======
-        "x-ms-version": "2021-02-12"
->>>>>>> 7e782c87
+        "x-ms-version": "2021-02-12"
       },
       "RequestBody": null,
       "StatusCode": 202,
@@ -166,11 +138,7 @@
         ],
         "x-ms-client-request-id": "376866b5-f617-19b0-dd80-ab5be3721381",
         "x-ms-request-id": "fddfc939-901e-006b-585d-055d36000000",
-<<<<<<< HEAD
-        "x-ms-version": "2020-12-06"
-=======
-        "x-ms-version": "2021-02-12"
->>>>>>> 7e782c87
+        "x-ms-version": "2021-02-12"
       },
       "ResponseBody": []
     },
@@ -189,11 +157,7 @@
         "x-ms-client-request-id": "aa2ee64a-b0c9-9443-2b45-19064dfc7f27",
         "x-ms-date": "Wed, 17 Feb 2021 18:48:55 GMT",
         "x-ms-return-client-request-id": "true",
-<<<<<<< HEAD
-        "x-ms-version": "2020-12-06"
-=======
-        "x-ms-version": "2021-02-12"
->>>>>>> 7e782c87
+        "x-ms-version": "2021-02-12"
       },
       "RequestBody": null,
       "StatusCode": 201,
@@ -208,11 +172,7 @@
         ],
         "x-ms-client-request-id": "aa2ee64a-b0c9-9443-2b45-19064dfc7f27",
         "x-ms-request-id": "8676cf5c-c01e-0076-7a5d-05508a000000",
-<<<<<<< HEAD
-        "x-ms-version": "2020-12-06"
-=======
-        "x-ms-version": "2021-02-12"
->>>>>>> 7e782c87
+        "x-ms-version": "2021-02-12"
       },
       "ResponseBody": []
     },
@@ -233,11 +193,7 @@
         "x-ms-client-request-id": "580d6994-6c64-0a02-c718-db1d07f6a606",
         "x-ms-date": "Wed, 17 Feb 2021 18:48:55 GMT",
         "x-ms-return-client-request-id": "true",
-<<<<<<< HEAD
-        "x-ms-version": "2020-12-06"
-=======
-        "x-ms-version": "2021-02-12"
->>>>>>> 7e782c87
+        "x-ms-version": "2021-02-12"
       },
       "RequestBody": "5jJqsodUEikP60Y6oGQasYKks8p2mYSn5FiQJW/DQCa78x8bkc2fLr1XgQdcxza0iY/9sFC+r02uws4vw+26S6sffqxF/x+1BIUMHxh9Sx0h3Jvfxo/V/UPRbM//b2rQnDVcPEiJb4lwR6vKspA1MXewDeZR2oUbSoFpc5JQtpUbO4LiIA/UmGwRb37jCkuynDtYTmGDf8KwQPHGH/z3H5EWr3YOUhBn23V6P2oGN0A2t9ZW+Gczl7y/MuAdDnhwGlDtzVrUpEor8HLsCUBXqQmxkGgloCYp4hi6Th8wSs38CSQaGGnlYROMKwj1R417Z4nXa30QS3opxOtCGlUq+6ak8AAbPZCfzC5VmXQeNJuKPuaWWN5Q672p8FR+oke9YTBiUFeNYCn4N59Ou7IGCpBPt9tulKLHVARCck07ICnnlzdEvONE/d68nSE+ATALo+XELuprT82NmvtSSu7cvBZ1ZiR6wU6sC7r9sfaBiFLUN85nd/I+fEhqtiHo8bPw4OEKyJoLkeGXGCIwbZ3WDBGofhMfdUUkN+rcEAoswxoHDdEVd7+3yKXs0F7PDg6qk6oPP3Kf0Gub5ZGwL4DWalQIKWDLwZVR8LZtMqTmVCncMX1gHISoZzxmeZEuB5glFWYKx+Su3tEVvk67Mp7GtZBo1P4Ddk3QYMIjZUgEI+keSBw+3I1ELVKrS1417DSen8QAxTOaIZ8YOWciiniIEZplneqBiNgDJKarVyvumnONhcaEBF21gyZ9JaImIaPZIjrEz05KHBfr/KGN7sl0KZ/zlQWyBA08sBnEBGI13QIC0jXwKsokQ2ivmAe8J5VcCPwDMoyeJh4thx80hhi0th+eihyUg/7VzlGcA2sFf4iEZ/tmMqp2ZKsWw6Oq8L1Q+uLnHpx5x4X9LmM6ASOyJweXsB4cTYN0KCZxfb9bKt6UTAiJHmHrC6B2aQRGO2KHZJycEz+eM6xecvZ2B0nFoQOFprUaKAmlq6R+puR/Le3D6Rgjvxae9RhcK6trdQNWsMcAwZStbDyT9mebIIzI3kUIsh4wouLt5rCcvv1eOjahKPYcf2xYFnzcj8mvA9WLlExmYsLlJQ3lE9vkEK4/Nbsw+veWq1/YsJuhVBMZPePaECqw+Nd0uwPpN2yRdAbOnVoNfgnd9ejtjbImRNH6zNX3Cf+DjjzkvD70rXPyRzuV0ra4C7/Z/BtBwmolTXcx72uWmWsGSg4dKcHK6Uh1+kV2kHEaQcAVHQzkQszSv27Hwr0HXK7Qj4inmuL+DxPTy8clrrwFF62rgHtfIghCS2pSAyaKbZ6WpQHpcqfdFw74EHYErBCywasQXNszcWx/ZU54qwvtSF4pjwi7G6QFzg==",
       "StatusCode": 201,
@@ -255,11 +211,7 @@
         "x-ms-content-crc64": "NLNkdZGRdG4=",
         "x-ms-request-id": "8676cf85-c01e-0076-1a5d-05508a000000",
         "x-ms-request-server-encrypted": "true",
-<<<<<<< HEAD
-        "x-ms-version": "2020-12-06",
-=======
         "x-ms-version": "2021-02-12",
->>>>>>> 7e782c87
         "x-ms-version-id": "2021-02-17T18:48:55.6442203Z"
       },
       "ResponseBody": []
@@ -283,11 +235,7 @@
         "x-ms-source-if-match": "",
         "x-ms-source-if-none-match": "",
         "x-ms-source-if-unmodified-since": "Tue, 16 Feb 2021 18:48:54 GMT",
-<<<<<<< HEAD
-        "x-ms-version": "2020-12-06"
-=======
-        "x-ms-version": "2021-02-12"
->>>>>>> 7e782c87
+        "x-ms-version": "2021-02-12"
       },
       "RequestBody": null,
       "StatusCode": 412,
@@ -302,11 +250,7 @@
         "x-ms-client-request-id": "836e749b-9c51-3929-7be5-a946613798f8",
         "x-ms-error-code": "CannotVerifyCopySource",
         "x-ms-request-id": "8676cf91-c01e-0076-245d-05508a000000",
-<<<<<<< HEAD
-        "x-ms-version": "2020-12-06"
-=======
-        "x-ms-version": "2021-02-12"
->>>>>>> 7e782c87
+        "x-ms-version": "2021-02-12"
       },
       "ResponseBody": [
         "﻿<?xml version=\"1.0\" encoding=\"utf-8\"?><Error><Code>CannotVerifyCopySource</Code><Message>The condition specified using HTTP conditional header(s) is not met.\n",
@@ -328,11 +272,7 @@
         "x-ms-client-request-id": "fe2f61cc-c960-8f15-abec-36b203239c32",
         "x-ms-date": "Wed, 17 Feb 2021 18:48:55 GMT",
         "x-ms-return-client-request-id": "true",
-<<<<<<< HEAD
-        "x-ms-version": "2020-12-06"
-=======
-        "x-ms-version": "2021-02-12"
->>>>>>> 7e782c87
+        "x-ms-version": "2021-02-12"
       },
       "RequestBody": null,
       "StatusCode": 202,
@@ -345,11 +285,7 @@
         ],
         "x-ms-client-request-id": "fe2f61cc-c960-8f15-abec-36b203239c32",
         "x-ms-request-id": "8676cfa3-c01e-0076-335d-05508a000000",
-<<<<<<< HEAD
-        "x-ms-version": "2020-12-06"
-=======
-        "x-ms-version": "2021-02-12"
->>>>>>> 7e782c87
+        "x-ms-version": "2021-02-12"
       },
       "ResponseBody": []
     },
@@ -368,11 +304,7 @@
         "x-ms-client-request-id": "c0eb2ad8-d9c5-ad9c-8888-f94f6b384f31",
         "x-ms-date": "Wed, 17 Feb 2021 18:48:55 GMT",
         "x-ms-return-client-request-id": "true",
-<<<<<<< HEAD
-        "x-ms-version": "2020-12-06"
-=======
-        "x-ms-version": "2021-02-12"
->>>>>>> 7e782c87
+        "x-ms-version": "2021-02-12"
       },
       "RequestBody": null,
       "StatusCode": 201,
@@ -387,11 +319,7 @@
         ],
         "x-ms-client-request-id": "c0eb2ad8-d9c5-ad9c-8888-f94f6b384f31",
         "x-ms-request-id": "976afc15-c01e-0082-265d-059b7c000000",
-<<<<<<< HEAD
-        "x-ms-version": "2020-12-06"
-=======
-        "x-ms-version": "2021-02-12"
->>>>>>> 7e782c87
+        "x-ms-version": "2021-02-12"
       },
       "ResponseBody": []
     },
@@ -412,11 +340,7 @@
         "x-ms-client-request-id": "2bbfaf88-103d-1d61-512d-46b358f89c8b",
         "x-ms-date": "Wed, 17 Feb 2021 18:48:56 GMT",
         "x-ms-return-client-request-id": "true",
-<<<<<<< HEAD
-        "x-ms-version": "2020-12-06"
-=======
-        "x-ms-version": "2021-02-12"
->>>>>>> 7e782c87
+        "x-ms-version": "2021-02-12"
       },
       "RequestBody": "tlwDFY5nQUXgy3eAn0mVJxJXII4o01g8AMEHGE1tF5SesZgPNTmiXOxOpd4kqYpvF2QcP9NaH+IExxXMYCn3c7Tj4e6whvLZtMSh2i55GFc3lwHoUdfARJG1C24j1fvDVjIqQcibv5ByQosPuES0iq6+lcgnDyLcIpxc+nuEtd7I3oT7T9eOnNhwdg5MsYtMAYC/ZUAznEcQTR4rPsQV7Y2sRtrAuTrXL/nvt5gTkHEQD/n6xU+elUI86wK4Y10UWoiBn2qxjEdF5zZHQ+Su/LysGi7KGyg9DrGYg804Hsyb21wPkvAGX4OytN0ZVlFdje5GDEgvSj9gRJG4GQh6DchqrGiIn2rLpbuqGGdKI7dfO/bf8hKDa5Acr05fTkV7OKYVr6rp1O6EemaMhDLYFSDaWN0Smhu15kDXa+8cbFd1L9/ANXQMdmYHW3es9udeRJkthPVoaZ2LX8hqEmj+Zw4OF1VSF+CrzeJ3Cj+jCO9ZeCZV7udiDcZCNdWsomP9CPNpnt+SDCy5grYS8F5d51bYEZpCqHkmqwmOD+IL/yt+eQFMOmoQx2z5nGwwTxxn5U5+05DJu196QvLWA/xKroOKlHdcEazsyEouSAwM9lvsJyqTjCubtL6h0vh4OcNvr+7ppbulCtOikgpGm3NTbUyW6dvStyFX79+5uj6zdI6GvpkdI1CgRxxW8fohVBhKTmWs4VDonfjNkbXc7E+V7h57wN3aNUn79qK/e8UmNZvGbmzZB5I+niGhUJKaw1rMwQLcpZM7cBkcsOuuKCEyplsaFX7ju+eLPSK7OeS2YDJH87nCSY8Iiv5TvVamj3X/bqk2gK7c6QYbUGhwgDc0ZU+5ZjVocF3LEouAj/6R5K2su8o7gOCEawqzpvgnlwrGH1cG7SlAlv5Mam4iXFkHimu7w8Rs+eVvNPortclkpHqBuXCnivaEbCTM7hVyYQ+wqxyMbNNFWiZylrkuFeE16MbzoaLoYP91NlefnwrP/NPregms1zinO15KNPM9VVdDlwZPfr9syEscFzV7probopnlQ5vYiBCNTGVEnisMN+AAXAgDf34TfrG9kL8CK5WjLpJZWBK7aw/2wTJaKCogEOBUe0myGCMb0cXpGvdRiiDQoG+Zst7ORPH5Db1LuVWHnYDerq9L8RZuPYZN0lAXpTYRioi6h14BhjdYuApl0BhwYnx3ctxxhK5ZKnRYgHGg4miGOS/MzBYh3Sd48jgLCW1t3XDTnzNaoAXaYV3pqQXFuNai3pbpo5VmVZS1+JF1TiAG6qMBzEI1LJkp8mu5ODMhsjpiaCvXhDnabEmepKd0ZBI8475iw+uTbbH9v7EqrR1hk0VWE+X1L2VpJ1/5lw==",
       "StatusCode": 201,
@@ -434,11 +358,7 @@
         "x-ms-content-crc64": "eSS5SV7z3fg=",
         "x-ms-request-id": "976afc33-c01e-0082-405d-059b7c000000",
         "x-ms-request-server-encrypted": "true",
-<<<<<<< HEAD
-        "x-ms-version": "2020-12-06",
-=======
         "x-ms-version": "2021-02-12",
->>>>>>> 7e782c87
         "x-ms-version-id": "2021-02-17T18:48:56.1966136Z"
       },
       "ResponseBody": []
@@ -461,11 +381,7 @@
         "x-ms-return-client-request-id": "true",
         "x-ms-source-if-match": "\"garbage\"",
         "x-ms-source-if-none-match": "",
-<<<<<<< HEAD
-        "x-ms-version": "2020-12-06"
-=======
-        "x-ms-version": "2021-02-12"
->>>>>>> 7e782c87
+        "x-ms-version": "2021-02-12"
       },
       "RequestBody": null,
       "StatusCode": 412,
@@ -480,11 +396,7 @@
         "x-ms-client-request-id": "2434c352-cc4f-64bb-dd8e-62503c0b150c",
         "x-ms-error-code": "SourceConditionNotMet",
         "x-ms-request-id": "976afc3f-c01e-0082-4a5d-059b7c000000",
-<<<<<<< HEAD
-        "x-ms-version": "2020-12-06"
-=======
-        "x-ms-version": "2021-02-12"
->>>>>>> 7e782c87
+        "x-ms-version": "2021-02-12"
       },
       "ResponseBody": [
         "﻿<?xml version=\"1.0\" encoding=\"utf-8\"?><Error><Code>SourceConditionNotMet</Code><Message>The source condition specified using HTTP conditional header(s) is not met.\n",
@@ -506,11 +418,7 @@
         "x-ms-client-request-id": "44030ed0-c610-892d-e57c-9a116a083a84",
         "x-ms-date": "Wed, 17 Feb 2021 18:48:56 GMT",
         "x-ms-return-client-request-id": "true",
-<<<<<<< HEAD
-        "x-ms-version": "2020-12-06"
-=======
-        "x-ms-version": "2021-02-12"
->>>>>>> 7e782c87
+        "x-ms-version": "2021-02-12"
       },
       "RequestBody": null,
       "StatusCode": 202,
@@ -523,11 +431,7 @@
         ],
         "x-ms-client-request-id": "44030ed0-c610-892d-e57c-9a116a083a84",
         "x-ms-request-id": "976afc49-c01e-0082-535d-059b7c000000",
-<<<<<<< HEAD
-        "x-ms-version": "2020-12-06"
-=======
-        "x-ms-version": "2021-02-12"
->>>>>>> 7e782c87
+        "x-ms-version": "2021-02-12"
       },
       "ResponseBody": []
     },
@@ -546,11 +450,7 @@
         "x-ms-client-request-id": "b7eff878-8fbe-6ce5-5fd5-6ca91d90399b",
         "x-ms-date": "Wed, 17 Feb 2021 18:48:56 GMT",
         "x-ms-return-client-request-id": "true",
-<<<<<<< HEAD
-        "x-ms-version": "2020-12-06"
-=======
-        "x-ms-version": "2021-02-12"
->>>>>>> 7e782c87
+        "x-ms-version": "2021-02-12"
       },
       "RequestBody": null,
       "StatusCode": 201,
@@ -565,11 +465,7 @@
         ],
         "x-ms-client-request-id": "b7eff878-8fbe-6ce5-5fd5-6ca91d90399b",
         "x-ms-request-id": "41788377-401e-0068-6a5d-05bc52000000",
-<<<<<<< HEAD
-        "x-ms-version": "2020-12-06"
-=======
-        "x-ms-version": "2021-02-12"
->>>>>>> 7e782c87
+        "x-ms-version": "2021-02-12"
       },
       "ResponseBody": []
     },
@@ -590,11 +486,7 @@
         "x-ms-client-request-id": "c1fcbd3d-4087-53d7-aded-07e97ef88db0",
         "x-ms-date": "Wed, 17 Feb 2021 18:48:56 GMT",
         "x-ms-return-client-request-id": "true",
-<<<<<<< HEAD
-        "x-ms-version": "2020-12-06"
-=======
-        "x-ms-version": "2021-02-12"
->>>>>>> 7e782c87
+        "x-ms-version": "2021-02-12"
       },
       "RequestBody": "BTQkV1rGdwVVFM8xZFJeDJs3nCZdMetsez6DUsB220wyb6PpbOFAOO1323M9TEzgDsLTWXZ9oNNJuNwcQiRE3jiC/vWvdZ+59mQ55VV3Ly7xokT+o4LWtc/Qn7QFJPXIM/07uk1XMZgjGWIRQ7p90YitKqDgRju1rEgm3tXqtNJvcLFYPHThmnCr24kgxHEUUs4rV/lU5+3BhQ0EMVLDOGSPotIJJJUUzJAvNWqxlejXEYwHvl3YGonEl7dn3Gkd6KIkkCGeCy04F4toJbGCEO8lLR/Gu3oHtohJRI3drfAnEU3IjATHOAZfzqbScPXXQYfHQa5KVywnHdmYVcafW2qaQRNkuYPqXvQYZu3TNUaTcQMGFmtB3bohoG8qLuNAv3M8Ny7icocD3OO6MfA+VOeTBePDmET/WWRYQxkUvy8Q16d6l/4Ysf57AjmHh6vJ4kyHlygAfSYuPd7KiS9u7xy0qVpJxL3pelTkR5ULd9G5jmHNjCgHEFqAS1kfTifPDBMc091QgB6OnRzUGzWQI8UMEPrNoWP0rZj/yXhjySwsFTuC7qT0aA5DPu4LMvUk7yiUEz0tAWuvKCZFULalK9TwqAb6DjQgGKjrimJ06Xqj2tpPzrbv/xPP0sZ+rhdYnRIaGorvKuH0c/qUQXcJOj6ronXcVlwdAKjzKzttommQk+1QWs7vs7D4W1q7Wr2cxpiI0gyhe0e1/Rrh/P+lhtGRA66JuOBvvO7F4/oBYaXrVmSj5c9d7ximml20DbewUtSJKlYPEg23GBYe25dMs5t09aWaAqACNBSV4x6Cu642FJAmeDZP3ERX6824PxOAWebCPxcSFlA0hvZCeS7uNV1o58cGJjtkJRlgQxfTSvQBFYo3wHuWJP5A8fJADWMWaLZvUFdMeTOrXRr+sdM4YDwBQWOkt3Th0sLIxTRIJBi2StphY/mdtJtWjGJgl3IrCJG1Psz/cbFBjn6Vg7T+YjkCSGf41vxCZIzITSoRgDpQnb2ikuVMttgpINV7BzHnWCkpXk8LMjGVc9o/NiSGLw1DROX2W89UtpGOz7Ymxlxa4fUB6CLqRWqMDR8KDIC0ovDIOMNL8PxZ1ae9fGN6bqx95FUuhUfqWP96ak6vSakR2SzGXo6ZD/D4pxN6LcgHEZ9zjScrhh2o3t/D0IauqYv9rKM3tBAd5NVkNt00bys3c1muPLyC5lMOHn+v1T5qSv6HfIAlz12PVahSxlBAc26zjF0t/23Pe8VQKJWQbg+W+evfrPKqEaP7HuYTLx8DzqoR/EjhPUqRuAG71KfH/+eZu81kYcd7CHq5MeGGu0umTFrrfnLGtbyhTvTx7zz8NB/+enRSn2zjlfPNKAxpCg==",
       "StatusCode": 201,
@@ -612,11 +504,7 @@
         "x-ms-content-crc64": "LBon9XkApTA=",
         "x-ms-request-id": "4178838b-401e-0068-785d-05bc52000000",
         "x-ms-request-server-encrypted": "true",
-<<<<<<< HEAD
-        "x-ms-version": "2020-12-06",
-=======
         "x-ms-version": "2021-02-12",
->>>>>>> 7e782c87
         "x-ms-version-id": "2021-02-17T18:48:56.6899643Z"
       },
       "ResponseBody": []
@@ -635,11 +523,7 @@
         "x-ms-client-request-id": "6b90da0b-a70f-bc82-dec1-da5fd497f6da",
         "x-ms-date": "Wed, 17 Feb 2021 18:48:56 GMT",
         "x-ms-return-client-request-id": "true",
-<<<<<<< HEAD
-        "x-ms-version": "2020-12-06"
-=======
-        "x-ms-version": "2021-02-12"
->>>>>>> 7e782c87
+        "x-ms-version": "2021-02-12"
       },
       "RequestBody": null,
       "StatusCode": 200,
@@ -666,11 +550,7 @@
         "x-ms-lease-status": "unlocked",
         "x-ms-request-id": "417883a3-401e-0068-0b5d-05bc52000000",
         "x-ms-server-encrypted": "true",
-<<<<<<< HEAD
-        "x-ms-version": "2020-12-06",
-=======
         "x-ms-version": "2021-02-12",
->>>>>>> 7e782c87
         "x-ms-version-id": "2021-02-17T18:48:56.6899643Z"
       },
       "ResponseBody": []
@@ -693,11 +573,7 @@
         "x-ms-return-client-request-id": "true",
         "x-ms-source-if-match": "",
         "x-ms-source-if-none-match": "0x8D8D374AE4D63BB",
-<<<<<<< HEAD
-        "x-ms-version": "2020-12-06"
-=======
-        "x-ms-version": "2021-02-12"
->>>>>>> 7e782c87
+        "x-ms-version": "2021-02-12"
       },
       "RequestBody": null,
       "StatusCode": 304,
@@ -711,11 +587,7 @@
         "x-ms-client-request-id": "e1f5cc92-8951-bc34-9b07-5d6a84842275",
         "x-ms-error-code": "CannotVerifyCopySource",
         "x-ms-request-id": "417883b9-401e-0068-1e5d-05bc52000000",
-<<<<<<< HEAD
-        "x-ms-version": "2020-12-06"
-=======
-        "x-ms-version": "2021-02-12"
->>>>>>> 7e782c87
+        "x-ms-version": "2021-02-12"
       },
       "ResponseBody": []
     },
@@ -733,11 +605,7 @@
         "x-ms-client-request-id": "cd6b1c21-2f74-0a7f-c220-0860c4360c3b",
         "x-ms-date": "Wed, 17 Feb 2021 18:48:56 GMT",
         "x-ms-return-client-request-id": "true",
-<<<<<<< HEAD
-        "x-ms-version": "2020-12-06"
-=======
-        "x-ms-version": "2021-02-12"
->>>>>>> 7e782c87
+        "x-ms-version": "2021-02-12"
       },
       "RequestBody": null,
       "StatusCode": 202,
@@ -750,11 +618,7 @@
         ],
         "x-ms-client-request-id": "cd6b1c21-2f74-0a7f-c220-0860c4360c3b",
         "x-ms-request-id": "417883cb-401e-0068-2c5d-05bc52000000",
-<<<<<<< HEAD
-        "x-ms-version": "2020-12-06"
-=======
-        "x-ms-version": "2021-02-12"
->>>>>>> 7e782c87
+        "x-ms-version": "2021-02-12"
       },
       "ResponseBody": []
     }
