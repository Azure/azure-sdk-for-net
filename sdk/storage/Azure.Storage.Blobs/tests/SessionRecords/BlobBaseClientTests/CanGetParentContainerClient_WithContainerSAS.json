{
  "Entries": [
    {
      "RequestUri": "https://seanoauthstage.blob.core.windows.net/test-container-c2001097-21b8-65cd-401b-1859501344af?restype=container",
      "RequestMethod": "PUT",
      "RequestHeaders": {
        "Accept": "application/xml",
        "Authorization": "Sanitized",
        "traceparent": "00-bd81dcea72e6414493403f6cd20976cc-490c8fce7bbc9b4b-00",
        "User-Agent": [
          "azsdk-net-Storage.Blobs/12.9.0-alpha.20210402.1",
          "(.NET 5.0.4; Microsoft Windows 10.0.19042)"
        ],
        "x-ms-blob-public-access": "container",
        "x-ms-client-request-id": "536bd20f-9688-9022-fe01-d6d84156f2d1",
        "x-ms-date": "Fri, 02 Apr 2021 17:19:56 GMT",
        "x-ms-return-client-request-id": "true",
<<<<<<< HEAD
        "x-ms-version": "2020-08-04"
=======
         "x-ms-version": "2020-10-02"
>>>>>>> 65932564
      },
      "RequestBody": null,
      "StatusCode": 201,
      "ResponseHeaders": {
        "Date": "Fri, 02 Apr 2021 17:19:56 GMT",
        "ETag": "\u00220x8D8F5FB899C532C\u0022",
        "Last-Modified": "Fri, 02 Apr 2021 17:19:56 GMT",
        "Server": [
          "Windows-Azure-Blob/1.0",
          "Microsoft-HTTPAPI/2.0"
        ],
        "Transfer-Encoding": "chunked",
        "x-ms-client-request-id": "536bd20f-9688-9022-fe01-d6d84156f2d1",
<<<<<<< HEAD
        "x-ms-request-id": "daff8722-b01e-0006-71e4-273a43000000",
        "x-ms-version": "2020-08-04"
=======
        "x-ms-request-id": "64c458eb-a01e-002d-5cd1-0469b1000000",
         "x-ms-version": "2020-10-02"
>>>>>>> 65932564
      },
      "ResponseBody": []
    },
    {
<<<<<<< HEAD
      "RequestUri": "https://seanoauthstage.blob.core.windows.net/test-container-c2001097-21b8-65cd-401b-1859501344af?sv=2020-06-12\u0026st=2021-04-02T16%3A19%3A56Z\u0026se=2021-04-02T18%3A19%3A56Z\u0026sr=c\u0026sp=racwdxlti\u0026sig=Sanitized\u0026restype=container\u0026comp=list",
=======
      "RequestUri": "https://seanmcccanary3.blob.core.windows.net/test-container-c2001097-21b8-65cd-401b-1859501344af?sv=2020-10-02\u0026st=2021-02-17T01%3A04%3A21Z\u0026se=2021-02-17T03%3A04%3A21Z\u0026sr=c\u0026sp=racwdxlt\u0026sig=Sanitized\u0026restype=container\u0026comp=list",
>>>>>>> 65932564
      "RequestMethod": "GET",
      "RequestHeaders": {
        "Accept": "application/xml",
        "traceparent": "00-5738596e89f0764e8fee0f8e14bda4af-0d156665b3cdf14a-00",
        "User-Agent": [
          "azsdk-net-Storage.Blobs/12.9.0-alpha.20210402.1",
          "(.NET 5.0.4; Microsoft Windows 10.0.19042)"
        ],
        "x-ms-client-request-id": "59ebfdab-c7b5-2c7c-0341-58508a073e30",
        "x-ms-return-client-request-id": "true",
<<<<<<< HEAD
        "x-ms-version": "2020-08-04"
=======
         "x-ms-version": "2020-10-02"
>>>>>>> 65932564
      },
      "RequestBody": null,
      "StatusCode": 200,
      "ResponseHeaders": {
        "Content-Type": "application/xml",
        "Date": "Fri, 02 Apr 2021 17:19:56 GMT",
        "Server": [
          "Windows-Azure-Blob/1.0",
          "Microsoft-HTTPAPI/2.0"
        ],
        "Transfer-Encoding": "chunked",
        "x-ms-client-request-id": "59ebfdab-c7b5-2c7c-0341-58508a073e30",
<<<<<<< HEAD
        "x-ms-request-id": "daff8724-b01e-0006-72e4-273a43000000",
        "x-ms-version": "2020-08-04"
=======
        "x-ms-request-id": "6af814fb-201e-0033-33d1-048569000000",
         "x-ms-version": "2020-10-02"
>>>>>>> 65932564
      },
      "ResponseBody": "\uFEFF\u003C?xml version=\u00221.0\u0022 encoding=\u0022utf-8\u0022?\u003E\u003CEnumerationResults ServiceEndpoint=\u0022https://seanoauthstage.blob.core.windows.net/\u0022 ContainerName=\u0022test-container-c2001097-21b8-65cd-401b-1859501344af\u0022\u003E\u003CBlobs /\u003E\u003CNextMarker /\u003E\u003C/EnumerationResults\u003E"
    },
    {
      "RequestUri": "https://seanoauthstage.blob.core.windows.net/test-container-c2001097-21b8-65cd-401b-1859501344af?restype=container",
      "RequestMethod": "DELETE",
      "RequestHeaders": {
        "Accept": "application/xml",
        "Authorization": "Sanitized",
        "traceparent": "00-8bf164d44252f941842894566c47990b-8166ade32a3c6740-00",
        "User-Agent": [
          "azsdk-net-Storage.Blobs/12.9.0-alpha.20210402.1",
          "(.NET 5.0.4; Microsoft Windows 10.0.19042)"
        ],
        "x-ms-client-request-id": "536faaaf-94e2-6730-e01d-796598d55c9d",
        "x-ms-date": "Fri, 02 Apr 2021 17:19:57 GMT",
        "x-ms-return-client-request-id": "true",
<<<<<<< HEAD
        "x-ms-version": "2020-08-04"
=======
         "x-ms-version": "2020-10-02"
>>>>>>> 65932564
      },
      "RequestBody": null,
      "StatusCode": 202,
      "ResponseHeaders": {
        "Date": "Fri, 02 Apr 2021 17:19:56 GMT",
        "Server": [
          "Windows-Azure-Blob/1.0",
          "Microsoft-HTTPAPI/2.0"
        ],
        "Transfer-Encoding": "chunked",
        "x-ms-client-request-id": "536faaaf-94e2-6730-e01d-796598d55c9d",
<<<<<<< HEAD
        "x-ms-request-id": "daff8725-b01e-0006-73e4-273a43000000",
        "x-ms-version": "2020-08-04"
=======
        "x-ms-request-id": "64c4592c-a01e-002d-0ad1-0469b1000000",
         "x-ms-version": "2020-10-02"
>>>>>>> 65932564
      },
      "ResponseBody": []
    }
  ],
  "Variables": {
    "DateTimeOffsetNow": "2021-04-02T12:19:56.9485836-05:00",
    "RandomSeed": "1192304769",
    "Storage_TestConfigDefault": "ProductionTenant\nseanoauthstage\nU2FuaXRpemVk\nhttps://seanoauthstage.blob.core.windows.net\nhttps://seanoauthstage.file.core.windows.net\nhttps://seanoauthstage.queue.core.windows.net\nhttps://seanoauthstage.table.core.windows.net\n\n\n\n\nhttps://seanoauthstage-secondary.blob.core.windows.net\nhttps://seanoauthstage-secondary.file.core.windows.net\nhttps://seanoauthstage-secondary.queue.core.windows.net\nhttps://seanoauthstage-secondary.table.core.windows.net\n68390a19-a643-458b-b726-408abf67b4fc\nSanitized\n72f988bf-86f1-41af-91ab-2d7cd011db47\nhttps://login.microsoftonline.com/\nCloud\nBlobEndpoint=https://seanoauthstage.blob.core.windows.net/;QueueEndpoint=https://seanoauthstage.queue.core.windows.net/;FileEndpoint=https://seanoauthstage.file.core.windows.net/;BlobSecondaryEndpoint=https://seanoauthstage-secondary.blob.core.windows.net/;QueueSecondaryEndpoint=https://seanoauthstage-secondary.queue.core.windows.net/;FileSecondaryEndpoint=https://seanoauthstage-secondary.file.core.windows.net/;AccountName=seanoauthstage;AccountKey=Kg==;\n"
  }
}<|MERGE_RESOLUTION|>--- conflicted
+++ resolved
@@ -1,135 +1,104 @@
 {
   "Entries": [
     {
-      "RequestUri": "https://seanoauthstage.blob.core.windows.net/test-container-c2001097-21b8-65cd-401b-1859501344af?restype=container",
+      "RequestUri": "https://seanmcccanary3.blob.core.windows.net/test-container-c2001097-21b8-65cd-401b-1859501344af?restype=container",
       "RequestMethod": "PUT",
       "RequestHeaders": {
         "Accept": "application/xml",
         "Authorization": "Sanitized",
-        "traceparent": "00-bd81dcea72e6414493403f6cd20976cc-490c8fce7bbc9b4b-00",
+        "traceparent": "00-73ba83ed51c60849b727e44cbe880d17-5aaf19df83735842-00",
         "User-Agent": [
-          "azsdk-net-Storage.Blobs/12.9.0-alpha.20210402.1",
-          "(.NET 5.0.4; Microsoft Windows 10.0.19042)"
+          "azsdk-net-Storage.Blobs/12.9.0-alpha.20210514.1",
+          "(.NET Core 4.6.30015.01; Microsoft Windows 10.0.19043 )"
         ],
         "x-ms-blob-public-access": "container",
         "x-ms-client-request-id": "536bd20f-9688-9022-fe01-d6d84156f2d1",
-        "x-ms-date": "Fri, 02 Apr 2021 17:19:56 GMT",
+        "x-ms-date": "Fri, 14 May 2021 16:55:01 GMT",
         "x-ms-return-client-request-id": "true",
-<<<<<<< HEAD
-        "x-ms-version": "2020-08-04"
-=======
-         "x-ms-version": "2020-10-02"
->>>>>>> 65932564
+        "x-ms-version": "2020-10-02"
       },
       "RequestBody": null,
       "StatusCode": 201,
       "ResponseHeaders": {
-        "Date": "Fri, 02 Apr 2021 17:19:56 GMT",
-        "ETag": "\u00220x8D8F5FB899C532C\u0022",
-        "Last-Modified": "Fri, 02 Apr 2021 17:19:56 GMT",
+        "Content-Length": "0",
+        "Date": "Fri, 14 May 2021 16:55:01 GMT",
+        "ETag": "\u00220x8D916F903C40A5B\u0022",
+        "Last-Modified": "Fri, 14 May 2021 16:55:01 GMT",
         "Server": [
           "Windows-Azure-Blob/1.0",
           "Microsoft-HTTPAPI/2.0"
         ],
-        "Transfer-Encoding": "chunked",
         "x-ms-client-request-id": "536bd20f-9688-9022-fe01-d6d84156f2d1",
-<<<<<<< HEAD
-        "x-ms-request-id": "daff8722-b01e-0006-71e4-273a43000000",
-        "x-ms-version": "2020-08-04"
-=======
-        "x-ms-request-id": "64c458eb-a01e-002d-5cd1-0469b1000000",
-         "x-ms-version": "2020-10-02"
->>>>>>> 65932564
+        "x-ms-request-id": "819b5e18-401e-0035-04e1-48b6d6000000",
+        "x-ms-version": "2020-10-02"
       },
       "ResponseBody": []
     },
     {
-<<<<<<< HEAD
-      "RequestUri": "https://seanoauthstage.blob.core.windows.net/test-container-c2001097-21b8-65cd-401b-1859501344af?sv=2020-06-12\u0026st=2021-04-02T16%3A19%3A56Z\u0026se=2021-04-02T18%3A19%3A56Z\u0026sr=c\u0026sp=racwdxlti\u0026sig=Sanitized\u0026restype=container\u0026comp=list",
-=======
-      "RequestUri": "https://seanmcccanary3.blob.core.windows.net/test-container-c2001097-21b8-65cd-401b-1859501344af?sv=2020-10-02\u0026st=2021-02-17T01%3A04%3A21Z\u0026se=2021-02-17T03%3A04%3A21Z\u0026sr=c\u0026sp=racwdxlt\u0026sig=Sanitized\u0026restype=container\u0026comp=list",
->>>>>>> 65932564
+      "RequestUri": "https://seanmcccanary3.blob.core.windows.net/test-container-c2001097-21b8-65cd-401b-1859501344af?sv=2020-10-02\u0026st=2021-05-14T15%3A55%3A02Z\u0026se=2021-05-14T17%3A55%3A02Z\u0026sr=c\u0026sp=racwdxlti\u0026sig=Sanitized\u0026restype=container\u0026comp=list",
       "RequestMethod": "GET",
       "RequestHeaders": {
         "Accept": "application/xml",
-        "traceparent": "00-5738596e89f0764e8fee0f8e14bda4af-0d156665b3cdf14a-00",
+        "traceparent": "00-fe7eb712c9ea3b41b78040b8754b8f21-a8ea9875baf58c47-00",
         "User-Agent": [
-          "azsdk-net-Storage.Blobs/12.9.0-alpha.20210402.1",
-          "(.NET 5.0.4; Microsoft Windows 10.0.19042)"
+          "azsdk-net-Storage.Blobs/12.9.0-alpha.20210514.1",
+          "(.NET Core 4.6.30015.01; Microsoft Windows 10.0.19043 )"
         ],
         "x-ms-client-request-id": "59ebfdab-c7b5-2c7c-0341-58508a073e30",
         "x-ms-return-client-request-id": "true",
-<<<<<<< HEAD
-        "x-ms-version": "2020-08-04"
-=======
-         "x-ms-version": "2020-10-02"
->>>>>>> 65932564
+        "x-ms-version": "2020-10-02"
       },
       "RequestBody": null,
       "StatusCode": 200,
       "ResponseHeaders": {
         "Content-Type": "application/xml",
-        "Date": "Fri, 02 Apr 2021 17:19:56 GMT",
+        "Date": "Fri, 14 May 2021 16:55:01 GMT",
         "Server": [
           "Windows-Azure-Blob/1.0",
           "Microsoft-HTTPAPI/2.0"
         ],
         "Transfer-Encoding": "chunked",
         "x-ms-client-request-id": "59ebfdab-c7b5-2c7c-0341-58508a073e30",
-<<<<<<< HEAD
-        "x-ms-request-id": "daff8724-b01e-0006-72e4-273a43000000",
-        "x-ms-version": "2020-08-04"
-=======
-        "x-ms-request-id": "6af814fb-201e-0033-33d1-048569000000",
-         "x-ms-version": "2020-10-02"
->>>>>>> 65932564
+        "x-ms-request-id": "819b5e2b-401e-0035-12e1-48b6d6000000",
+        "x-ms-version": "2020-10-02"
       },
-      "ResponseBody": "\uFEFF\u003C?xml version=\u00221.0\u0022 encoding=\u0022utf-8\u0022?\u003E\u003CEnumerationResults ServiceEndpoint=\u0022https://seanoauthstage.blob.core.windows.net/\u0022 ContainerName=\u0022test-container-c2001097-21b8-65cd-401b-1859501344af\u0022\u003E\u003CBlobs /\u003E\u003CNextMarker /\u003E\u003C/EnumerationResults\u003E"
+      "ResponseBody": "\uFEFF\u003C?xml version=\u00221.0\u0022 encoding=\u0022utf-8\u0022?\u003E\u003CEnumerationResults ServiceEndpoint=\u0022https://seanmcccanary3.blob.core.windows.net/\u0022 ContainerName=\u0022test-container-c2001097-21b8-65cd-401b-1859501344af\u0022\u003E\u003CBlobs /\u003E\u003CNextMarker /\u003E\u003C/EnumerationResults\u003E"
     },
     {
-      "RequestUri": "https://seanoauthstage.blob.core.windows.net/test-container-c2001097-21b8-65cd-401b-1859501344af?restype=container",
+      "RequestUri": "https://seanmcccanary3.blob.core.windows.net/test-container-c2001097-21b8-65cd-401b-1859501344af?restype=container",
       "RequestMethod": "DELETE",
       "RequestHeaders": {
         "Accept": "application/xml",
         "Authorization": "Sanitized",
-        "traceparent": "00-8bf164d44252f941842894566c47990b-8166ade32a3c6740-00",
+        "traceparent": "00-edd69bafc692b648a9ec5aba1955e703-d34141537de0c946-00",
         "User-Agent": [
-          "azsdk-net-Storage.Blobs/12.9.0-alpha.20210402.1",
-          "(.NET 5.0.4; Microsoft Windows 10.0.19042)"
+          "azsdk-net-Storage.Blobs/12.9.0-alpha.20210514.1",
+          "(.NET Core 4.6.30015.01; Microsoft Windows 10.0.19043 )"
         ],
         "x-ms-client-request-id": "536faaaf-94e2-6730-e01d-796598d55c9d",
-        "x-ms-date": "Fri, 02 Apr 2021 17:19:57 GMT",
+        "x-ms-date": "Fri, 14 May 2021 16:55:02 GMT",
         "x-ms-return-client-request-id": "true",
-<<<<<<< HEAD
-        "x-ms-version": "2020-08-04"
-=======
-         "x-ms-version": "2020-10-02"
->>>>>>> 65932564
+        "x-ms-version": "2020-10-02"
       },
       "RequestBody": null,
       "StatusCode": 202,
       "ResponseHeaders": {
-        "Date": "Fri, 02 Apr 2021 17:19:56 GMT",
+        "Content-Length": "0",
+        "Date": "Fri, 14 May 2021 16:55:01 GMT",
         "Server": [
           "Windows-Azure-Blob/1.0",
           "Microsoft-HTTPAPI/2.0"
         ],
-        "Transfer-Encoding": "chunked",
         "x-ms-client-request-id": "536faaaf-94e2-6730-e01d-796598d55c9d",
-<<<<<<< HEAD
-        "x-ms-request-id": "daff8725-b01e-0006-73e4-273a43000000",
-        "x-ms-version": "2020-08-04"
-=======
-        "x-ms-request-id": "64c4592c-a01e-002d-0ad1-0469b1000000",
-         "x-ms-version": "2020-10-02"
->>>>>>> 65932564
+        "x-ms-request-id": "819b5e46-401e-0035-28e1-48b6d6000000",
+        "x-ms-version": "2020-10-02"
       },
       "ResponseBody": []
     }
   ],
   "Variables": {
-    "DateTimeOffsetNow": "2021-04-02T12:19:56.9485836-05:00",
+    "DateTimeOffsetNow": "2021-05-14T11:55:02.0327617-05:00",
     "RandomSeed": "1192304769",
-    "Storage_TestConfigDefault": "ProductionTenant\nseanoauthstage\nU2FuaXRpemVk\nhttps://seanoauthstage.blob.core.windows.net\nhttps://seanoauthstage.file.core.windows.net\nhttps://seanoauthstage.queue.core.windows.net\nhttps://seanoauthstage.table.core.windows.net\n\n\n\n\nhttps://seanoauthstage-secondary.blob.core.windows.net\nhttps://seanoauthstage-secondary.file.core.windows.net\nhttps://seanoauthstage-secondary.queue.core.windows.net\nhttps://seanoauthstage-secondary.table.core.windows.net\n68390a19-a643-458b-b726-408abf67b4fc\nSanitized\n72f988bf-86f1-41af-91ab-2d7cd011db47\nhttps://login.microsoftonline.com/\nCloud\nBlobEndpoint=https://seanoauthstage.blob.core.windows.net/;QueueEndpoint=https://seanoauthstage.queue.core.windows.net/;FileEndpoint=https://seanoauthstage.file.core.windows.net/;BlobSecondaryEndpoint=https://seanoauthstage-secondary.blob.core.windows.net/;QueueSecondaryEndpoint=https://seanoauthstage-secondary.queue.core.windows.net/;FileSecondaryEndpoint=https://seanoauthstage-secondary.file.core.windows.net/;AccountName=seanoauthstage;AccountKey=Kg==;\n"
+    "Storage_TestConfigDefault": "ProductionTenant\nseanmcccanary3\nU2FuaXRpemVk\nhttps://seanmcccanary3.blob.core.windows.net\nhttps://seanmcccanary3.file.core.windows.net\nhttps://seanmcccanary3.queue.core.windows.net\nhttps://seanmcccanary3.table.core.windows.net\n\n\n\n\nhttps://seanmcccanary3-secondary.blob.core.windows.net\nhttps://seanmcccanary3-secondary.file.core.windows.net\nhttps://seanmcccanary3-secondary.queue.core.windows.net\nhttps://seanmcccanary3-secondary.table.core.windows.net\n\nSanitized\n\n\nCloud\nBlobEndpoint=https://seanmcccanary3.blob.core.windows.net/;QueueEndpoint=https://seanmcccanary3.queue.core.windows.net/;FileEndpoint=https://seanmcccanary3.file.core.windows.net/;BlobSecondaryEndpoint=https://seanmcccanary3-secondary.blob.core.windows.net/;QueueSecondaryEndpoint=https://seanmcccanary3-secondary.queue.core.windows.net/;FileSecondaryEndpoint=https://seanmcccanary3-secondary.file.core.windows.net/;AccountName=seanmcccanary3;AccountKey=Kg==;\nseanscope1"
   }
 }