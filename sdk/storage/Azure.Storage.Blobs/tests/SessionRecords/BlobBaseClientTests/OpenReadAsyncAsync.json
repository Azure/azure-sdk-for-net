{
  "Entries": [
    {
<<<<<<< HEAD
      "RequestUri": "https://amandadev2.blob.core.windows.net/test-container-f97de565-80f7-b7f6-f868-8db800197e63?restype=container",
=======
      "RequestUri": "http://seanmcccanary3.blob.core.windows.net/test-container-f97de565-80f7-b7f6-f868-8db800197e63?restype=container",
>>>>>>> f7eb5f10
      "RequestMethod": "PUT",
      "RequestHeaders": {
        "Accept": "application/xml",
        "Authorization": "Sanitized",
<<<<<<< HEAD
        "traceparent": "00-c13446d53cbc3840abc87510614c882a-3cadcdc47a707042-00",
        "User-Agent": [
          "azsdk-net-Storage.Blobs/12.10.0-alpha.20210820.1",
          "(.NET 5.0.9; Microsoft Windows 10.0.19043)"
        ],
        "x-ms-blob-public-access": "container",
        "x-ms-client-request-id": "60a9298d-10f1-e4ea-446d-7b4311d5d660",
        "x-ms-date": "Fri, 20 Aug 2021 22:45:02 GMT",
=======
        "traceparent": "00-1ccee602b9fb4e49be87f90c5b5a1c6b-fa0ce351c082ea48-00",
        "User-Agent": "azsdk-net-Storage.Blobs/12.11.0-alpha.20210921.1 (.NET Framework 4.8.4300.0; Microsoft Windows 10.0.19043 )",
        "x-ms-blob-public-access": "container",
        "x-ms-client-request-id": "60a9298d-10f1-e4ea-446d-7b4311d5d660",
        "x-ms-date": "Tue, 21 Sep 2021 19:47:19 GMT",
>>>>>>> f7eb5f10
        "x-ms-return-client-request-id": "true",
        "x-ms-version": "2020-12-06"
      },
      "RequestBody": null,
      "StatusCode": 201,
      "ResponseHeaders": {
        "Content-Length": "0",
<<<<<<< HEAD
        "Date": "Fri, 20 Aug 2021 22:45:02 GMT",
        "ETag": "\u00220x8D9642C2618AA5A\u0022",
        "Last-Modified": "Fri, 20 Aug 2021 22:45:03 GMT",
        "Server": [
          "Windows-Azure-Blob/1.0",
          "Microsoft-HTTPAPI/2.0"
        ],
        "x-ms-client-request-id": "60a9298d-10f1-e4ea-446d-7b4311d5d660",
        "x-ms-request-id": "97b7e284-201e-006c-1315-9639c8000000",
        "x-ms-version": "2020-10-02"
=======
        "Date": "Tue, 21 Sep 2021 19:47:19 GMT",
        "ETag": "\u00220x8D97D389F5CDEE7\u0022",
        "Last-Modified": "Tue, 21 Sep 2021 19:47:19 GMT",
        "Server": "Windows-Azure-Blob/1.0 Microsoft-HTTPAPI/2.0",
        "x-ms-client-request-id": "60a9298d-10f1-e4ea-446d-7b4311d5d660",
        "x-ms-request-id": "89fc9cb9-301e-0072-6121-afdd8d000000",
        "x-ms-version": "2020-12-06"
>>>>>>> f7eb5f10
      },
      "ResponseBody": []
    },
    {
<<<<<<< HEAD
      "RequestUri": "https://amandadev2.blob.core.windows.net/test-container-f97de565-80f7-b7f6-f868-8db800197e63/test-blob-aa1e4472-30d8-fd8b-7864-3e543558bf31",
=======
      "RequestUri": "http://seanmcccanary3.blob.core.windows.net/test-container-f97de565-80f7-b7f6-f868-8db800197e63/test-blob-aa1e4472-30d8-fd8b-7864-3e543558bf31",
>>>>>>> f7eb5f10
      "RequestMethod": "PUT",
      "RequestHeaders": {
        "Accept": "application/xml",
        "Authorization": "Sanitized",
        "Content-Length": "1024",
        "Content-Type": "application/octet-stream",
<<<<<<< HEAD
        "traceparent": "00-749043232ca6ed4cb7e91b4b67c7b2f8-4f3fc0ec7dd50145-00",
        "User-Agent": [
          "azsdk-net-Storage.Blobs/12.10.0-alpha.20210820.1",
          "(.NET 5.0.9; Microsoft Windows 10.0.19043)"
        ],
        "x-ms-blob-type": "BlockBlob",
        "x-ms-client-request-id": "e1dab3ad-63f5-5783-8ac0-e688ca0b3f4a",
        "x-ms-date": "Fri, 20 Aug 2021 22:45:03 GMT",
=======
        "traceparent": "00-dace263471eda145820f20841489e652-08ddd081bc783444-00",
        "User-Agent": "azsdk-net-Storage.Blobs/12.11.0-alpha.20210921.1 (.NET Framework 4.8.4300.0; Microsoft Windows 10.0.19043 )",
        "x-ms-blob-type": "BlockBlob",
        "x-ms-client-request-id": "e1dab3ad-63f5-5783-8ac0-e688ca0b3f4a",
        "x-ms-date": "Tue, 21 Sep 2021 19:47:19 GMT",
>>>>>>> f7eb5f10
        "x-ms-return-client-request-id": "true",
        "x-ms-version": "2020-12-06"
      },
      "RequestBody": "DUhTpcXD9dBG9Hz4MaR5ZJQfK9ZwHnLKXjWsBxlbd6gp70T1QS2nyTTYGf2U8rOf8xeu8an/7\u002B/WiEeQF\u002B2363zUzkFfhCJmeGGimAR0NmyCDBQCrIX\u002BKQBVHrjmF7JGIC6AvyNxQG70SHlHXVbqYVHaDgrYtD/21qRBCWZpf2GvW3fW9HZIEMymDWMMtsypar1mDAiobmvuiel\u002BMDYIisgXmAHfE23bkf0\u002BMqfb6R/YmJ\u002BoAnNYB\u002B0L6GqMyd\u002BVnYKb9R7KylZPi3oLaTvEE6DKppiXX4hUv5EU0ysDTsgeqJUkQPQBDc1IWXf5TZ2xRtTJwiNH/T76RjaNtvYrTD2y7MCmoNOryJnKTwYQWnHzYoxWOYul1qtWKfm\u002BdFbWHQw6R2DcC6YBHvmJfK446evEmVNq1BKxDRYVT3bZ7VRC8zH51hMRF1fmVBuRG1n8Hj8N\u002BdsDbEj6iDpKxrsvKDClRol8PhPYs4H8hH/3H/G8GTE3zPR5P4fo/03Zx1Gbtizr7NTQf98sNEVZB\u002BjJAmlIja2K\u002BFs8KwcClD/F/\u002BwwYM1SCzIc7JlRC5euHzieH/zkkDmjEL7Qr8DNzuufZjVZKaYadvY2LKATOO3EjQvOY3RD4W\u002ByjFAPgVxyTh6usqRiVPaShKgFrWOYkNfQDCG0/mp2W4TGppxVCvSaxN2CZIZIYjkVPN/LPjQLGvx4P3U7vVC0N1YgnK5aPHmza\u002BiGFitQiKron8KLqh1Quoyg3ct/XgeNzi0wKMaKugBlGNNLhQPQJ7bKUx2NKIw40OEhul\u002BuMwzg\u002BUf\u002BIGDkXeXCJZJKBDWIz7UUtQrq/6Wg91jkaQCgtuTGa4u80QZW5vY3ywP67sysmeqpmn4B9vmiXikI//TkIW6ug5mpzP2uvc4UsjOipQiMOM8V9xxlxHSRGnPdTucBU6qUTGsyAs3t\u002Btyv7EPG/7ggfMYkzylSSL4kF7GK0W/nE1\u002BJDlmdWTYCKP1Atdcwyxq6vdIg3YOAQQOsDuobYylsyNnkPfFfgyOQIacsEpLn80yXzxOdxzXbCMxW8UpL58TT0\u002B3\u002BTI4oWzqvj7vcVC9wxRueg5MVzwCkCDQlCJLYRDniWD6l6aa9bnTZ7Td5/7Sc5SsvrWQxvgPsWURZA1Kn1kuB\u002Bfvwy9x04BQfO\u002BLJKgiAiCNmqZbVsZo7uI9iY2shMRfs9wW4rBlPus1PEYIhIy872XovQS20rEhhtRNMEXyp/QnL3DICyNwJFu7Jhp8XGZRfJorx8vDpN0u9V/YGAqhQpRR4Vkb9OBGdJSs\u002B6yWpSZt\u002B7evxuAsZ4aTmRXDlAxNGeOCLnsNNYu15U83Fq0wmEw5biBW9Xu0IX3WiF/OguCIX9w==",
      "StatusCode": 201,
      "ResponseHeaders": {
        "Content-Length": "0",
        "Content-MD5": "D\u002BJt/bNIVc5Hu\u002B7HW9mY1g==",
<<<<<<< HEAD
        "Date": "Fri, 20 Aug 2021 22:45:02 GMT",
        "ETag": "\u00220x8D9642C262086CA\u0022",
        "Last-Modified": "Fri, 20 Aug 2021 22:45:03 GMT",
        "Server": [
          "Windows-Azure-Blob/1.0",
          "Microsoft-HTTPAPI/2.0"
        ],
        "x-ms-client-request-id": "e1dab3ad-63f5-5783-8ac0-e688ca0b3f4a",
        "x-ms-content-crc64": "VqSdEgojexs=",
        "x-ms-request-id": "97b7e289-201e-006c-1715-9639c8000000",
        "x-ms-request-server-encrypted": "true",
        "x-ms-version": "2020-10-02",
        "x-ms-version-id": "2021-08-20T22:45:03.0640330Z"
=======
        "Date": "Tue, 21 Sep 2021 19:47:18 GMT",
        "ETag": "\u00220x8D97D389F979FA9\u0022",
        "Last-Modified": "Tue, 21 Sep 2021 19:47:19 GMT",
        "Server": "Windows-Azure-Blob/1.0 Microsoft-HTTPAPI/2.0",
        "x-ms-client-request-id": "e1dab3ad-63f5-5783-8ac0-e688ca0b3f4a",
        "x-ms-content-crc64": "VqSdEgojexs=",
        "x-ms-request-id": "136f5dc1-f01e-001f-1721-af69c6000000",
        "x-ms-request-server-encrypted": "true",
        "x-ms-version": "2020-12-06",
        "x-ms-version-id": "2021-09-21T19:47:19.8800565Z"
>>>>>>> f7eb5f10
      },
      "ResponseBody": []
    },
    {
<<<<<<< HEAD
      "RequestUri": "https://amandadev2.blob.core.windows.net/test-container-f97de565-80f7-b7f6-f868-8db800197e63/test-blob-aa1e4472-30d8-fd8b-7864-3e543558bf31",
=======
      "RequestUri": "http://seanmcccanary3.blob.core.windows.net/test-container-f97de565-80f7-b7f6-f868-8db800197e63/test-blob-aa1e4472-30d8-fd8b-7864-3e543558bf31",
>>>>>>> f7eb5f10
      "RequestMethod": "HEAD",
      "RequestHeaders": {
        "Accept": "application/xml",
        "Authorization": "Sanitized",
<<<<<<< HEAD
        "traceparent": "00-9e872a01107bc840b76c120882876f50-da965174b9e23046-00",
        "User-Agent": [
          "azsdk-net-Storage.Blobs/12.10.0-alpha.20210820.1",
          "(.NET 5.0.9; Microsoft Windows 10.0.19043)"
        ],
        "x-ms-client-request-id": "81a693c9-de7d-fe3c-0622-73c83369b733",
        "x-ms-date": "Fri, 20 Aug 2021 22:45:03 GMT",
=======
        "traceparent": "00-dadc065488062f40b75b240cddf3891b-24a5d9583a279e47-00",
        "User-Agent": "azsdk-net-Storage.Blobs/12.11.0-alpha.20210921.1 (.NET Framework 4.8.4300.0; Microsoft Windows 10.0.19043 )",
        "x-ms-client-request-id": "81a693c9-de7d-fe3c-0622-73c83369b733",
        "x-ms-date": "Tue, 21 Sep 2021 19:47:19 GMT",
>>>>>>> f7eb5f10
        "x-ms-return-client-request-id": "true",
        "x-ms-version": "2020-12-06"
      },
      "RequestBody": null,
      "StatusCode": 200,
      "ResponseHeaders": {
        "Accept-Ranges": "bytes",
        "Access-Control-Allow-Origin": "*",
        "Access-Control-Expose-Headers": "x-ms-request-id,x-ms-client-request-id,Server,x-ms-version,x-ms-version-id,x-ms-is-current-version,Content-Type,Last-Modified,ETag,x-ms-creation-time,Content-MD5,x-ms-lease-status,x-ms-lease-state,x-ms-blob-type,x-ms-server-encrypted,x-ms-access-tier,x-ms-access-tier-inferred,Accept-Ranges,x-ms-last-access-time,Content-Length,Date,Transfer-Encoding",
        "Content-Length": "1024",
        "Content-MD5": "D\u002BJt/bNIVc5Hu\u002B7HW9mY1g==",
        "Content-Type": "application/octet-stream",
<<<<<<< HEAD
        "Date": "Fri, 20 Aug 2021 22:45:02 GMT",
        "ETag": "\u00220x8D9642C262086CA\u0022",
        "Last-Modified": "Fri, 20 Aug 2021 22:45:03 GMT",
        "Server": [
          "Windows-Azure-Blob/1.0",
          "Microsoft-HTTPAPI/2.0"
        ],
=======
        "Date": "Tue, 21 Sep 2021 19:47:19 GMT",
        "ETag": "\u00220x8D97D389F979FA9\u0022",
        "Last-Modified": "Tue, 21 Sep 2021 19:47:19 GMT",
        "Server": "Windows-Azure-Blob/1.0 Microsoft-HTTPAPI/2.0",
>>>>>>> f7eb5f10
        "x-ms-access-tier": "Hot",
        "x-ms-access-tier-inferred": "true",
        "x-ms-blob-type": "BlockBlob",
        "x-ms-client-request-id": "81a693c9-de7d-fe3c-0622-73c83369b733",
<<<<<<< HEAD
        "x-ms-creation-time": "Fri, 20 Aug 2021 22:45:03 GMT",
        "x-ms-is-current-version": "true",
        "x-ms-lease-state": "available",
        "x-ms-lease-status": "unlocked",
        "x-ms-request-id": "97b7e2a8-201e-006c-3315-9639c8000000",
        "x-ms-server-encrypted": "true",
        "x-ms-version": "2020-10-02",
        "x-ms-version-id": "2021-08-20T22:45:03.0640330Z"
=======
        "x-ms-creation-time": "Tue, 21 Sep 2021 19:47:19 GMT",
        "x-ms-is-current-version": "true",
        "x-ms-last-access-time": "Tue, 21 Sep 2021 19:47:19 GMT",
        "x-ms-lease-state": "available",
        "x-ms-lease-status": "unlocked",
        "x-ms-request-id": "136f5dcb-f01e-001f-2021-af69c6000000",
        "x-ms-server-encrypted": "true",
        "x-ms-version": "2020-12-06",
        "x-ms-version-id": "2021-09-21T19:47:19.8800565Z"
>>>>>>> f7eb5f10
      },
      "ResponseBody": []
    },
    {
<<<<<<< HEAD
      "RequestUri": "https://amandadev2.blob.core.windows.net/test-container-f97de565-80f7-b7f6-f868-8db800197e63/test-blob-aa1e4472-30d8-fd8b-7864-3e543558bf31",
=======
      "RequestUri": "http://seanmcccanary3.blob.core.windows.net/test-container-f97de565-80f7-b7f6-f868-8db800197e63/test-blob-aa1e4472-30d8-fd8b-7864-3e543558bf31",
>>>>>>> f7eb5f10
      "RequestMethod": "GET",
      "RequestHeaders": {
        "Accept": "application/xml",
        "Authorization": "Sanitized",
<<<<<<< HEAD
        "If-Match": "\u00220x8D9642C262086CA\u0022",
        "User-Agent": [
          "azsdk-net-Storage.Blobs/12.10.0-alpha.20210820.1",
          "(.NET 5.0.9; Microsoft Windows 10.0.19043)"
        ],
        "x-ms-client-request-id": "37be47bd-be64-79cc-843e-2784a5a625e7",
        "x-ms-date": "Fri, 20 Aug 2021 22:45:03 GMT",
=======
        "If-Match": "0x8D97D389F979FA9",
        "User-Agent": "azsdk-net-Storage.Blobs/12.11.0-alpha.20210921.1 (.NET Framework 4.8.4300.0; Microsoft Windows 10.0.19043 )",
        "x-ms-client-request-id": "37be47bd-be64-79cc-843e-2784a5a625e7",
        "x-ms-date": "Tue, 21 Sep 2021 19:47:20 GMT",
>>>>>>> f7eb5f10
        "x-ms-range": "bytes=0-4194303",
        "x-ms-return-client-request-id": "true",
        "x-ms-version": "2020-12-06"
      },
      "RequestBody": null,
      "StatusCode": 206,
      "ResponseHeaders": {
        "Accept-Ranges": "bytes",
        "Access-Control-Allow-Origin": "*",
        "Access-Control-Expose-Headers": "x-ms-request-id,x-ms-client-request-id,Server,x-ms-version,x-ms-version-id,x-ms-is-current-version,Content-Type,Last-Modified,ETag,x-ms-creation-time,x-ms-blob-content-md5,x-ms-lease-status,x-ms-lease-state,x-ms-blob-type,x-ms-server-encrypted,Accept-Ranges,x-ms-last-access-time,Content-Length,Date,Transfer-Encoding",
        "Content-Length": "1024",
        "Content-Range": "bytes 0-1023/1024",
        "Content-Type": "application/octet-stream",
<<<<<<< HEAD
        "Date": "Fri, 20 Aug 2021 22:45:02 GMT",
        "ETag": "\u00220x8D9642C262086CA\u0022",
        "Last-Modified": "Fri, 20 Aug 2021 22:45:03 GMT",
        "Server": [
          "Windows-Azure-Blob/1.0",
          "Microsoft-HTTPAPI/2.0"
        ],
        "x-ms-blob-content-md5": "D\u002BJt/bNIVc5Hu\u002B7HW9mY1g==",
        "x-ms-blob-type": "BlockBlob",
        "x-ms-client-request-id": "37be47bd-be64-79cc-843e-2784a5a625e7",
        "x-ms-creation-time": "Fri, 20 Aug 2021 22:45:03 GMT",
        "x-ms-is-current-version": "true",
        "x-ms-lease-state": "available",
        "x-ms-lease-status": "unlocked",
        "x-ms-request-id": "97b7e2bc-201e-006c-4415-9639c8000000",
        "x-ms-server-encrypted": "true",
        "x-ms-version": "2020-10-02",
        "x-ms-version-id": "2021-08-20T22:45:03.0640330Z"
=======
        "Date": "Tue, 21 Sep 2021 19:47:19 GMT",
        "ETag": "\u00220x8D97D389F979FA9\u0022",
        "Last-Modified": "Tue, 21 Sep 2021 19:47:19 GMT",
        "Server": "Windows-Azure-Blob/1.0 Microsoft-HTTPAPI/2.0",
        "x-ms-blob-content-md5": "D\u002BJt/bNIVc5Hu\u002B7HW9mY1g==",
        "x-ms-blob-type": "BlockBlob",
        "x-ms-client-request-id": "37be47bd-be64-79cc-843e-2784a5a625e7",
        "x-ms-creation-time": "Tue, 21 Sep 2021 19:47:19 GMT",
        "x-ms-is-current-version": "true",
        "x-ms-last-access-time": "Tue, 21 Sep 2021 19:47:19 GMT",
        "x-ms-lease-state": "available",
        "x-ms-lease-status": "unlocked",
        "x-ms-request-id": "136f5dd8-f01e-001f-2a21-af69c6000000",
        "x-ms-server-encrypted": "true",
        "x-ms-version": "2020-12-06",
        "x-ms-version-id": "2021-09-21T19:47:19.8800565Z"
>>>>>>> f7eb5f10
      },
      "ResponseBody": "DUhTpcXD9dBG9Hz4MaR5ZJQfK9ZwHnLKXjWsBxlbd6gp70T1QS2nyTTYGf2U8rOf8xeu8an/7\u002B/WiEeQF\u002B2363zUzkFfhCJmeGGimAR0NmyCDBQCrIX\u002BKQBVHrjmF7JGIC6AvyNxQG70SHlHXVbqYVHaDgrYtD/21qRBCWZpf2GvW3fW9HZIEMymDWMMtsypar1mDAiobmvuiel\u002BMDYIisgXmAHfE23bkf0\u002BMqfb6R/YmJ\u002BoAnNYB\u002B0L6GqMyd\u002BVnYKb9R7KylZPi3oLaTvEE6DKppiXX4hUv5EU0ysDTsgeqJUkQPQBDc1IWXf5TZ2xRtTJwiNH/T76RjaNtvYrTD2y7MCmoNOryJnKTwYQWnHzYoxWOYul1qtWKfm\u002BdFbWHQw6R2DcC6YBHvmJfK446evEmVNq1BKxDRYVT3bZ7VRC8zH51hMRF1fmVBuRG1n8Hj8N\u002BdsDbEj6iDpKxrsvKDClRol8PhPYs4H8hH/3H/G8GTE3zPR5P4fo/03Zx1Gbtizr7NTQf98sNEVZB\u002BjJAmlIja2K\u002BFs8KwcClD/F/\u002BwwYM1SCzIc7JlRC5euHzieH/zkkDmjEL7Qr8DNzuufZjVZKaYadvY2LKATOO3EjQvOY3RD4W\u002ByjFAPgVxyTh6usqRiVPaShKgFrWOYkNfQDCG0/mp2W4TGppxVCvSaxN2CZIZIYjkVPN/LPjQLGvx4P3U7vVC0N1YgnK5aPHmza\u002BiGFitQiKron8KLqh1Quoyg3ct/XgeNzi0wKMaKugBlGNNLhQPQJ7bKUx2NKIw40OEhul\u002BuMwzg\u002BUf\u002BIGDkXeXCJZJKBDWIz7UUtQrq/6Wg91jkaQCgtuTGa4u80QZW5vY3ywP67sysmeqpmn4B9vmiXikI//TkIW6ug5mpzP2uvc4UsjOipQiMOM8V9xxlxHSRGnPdTucBU6qUTGsyAs3t\u002Btyv7EPG/7ggfMYkzylSSL4kF7GK0W/nE1\u002BJDlmdWTYCKP1Atdcwyxq6vdIg3YOAQQOsDuobYylsyNnkPfFfgyOQIacsEpLn80yXzxOdxzXbCMxW8UpL58TT0\u002B3\u002BTI4oWzqvj7vcVC9wxRueg5MVzwCkCDQlCJLYRDniWD6l6aa9bnTZ7Td5/7Sc5SsvrWQxvgPsWURZA1Kn1kuB\u002Bfvwy9x04BQfO\u002BLJKgiAiCNmqZbVsZo7uI9iY2shMRfs9wW4rBlPus1PEYIhIy872XovQS20rEhhtRNMEXyp/QnL3DICyNwJFu7Jhp8XGZRfJorx8vDpN0u9V/YGAqhQpRR4Vkb9OBGdJSs\u002B6yWpSZt\u002B7evxuAsZ4aTmRXDlAxNGeOCLnsNNYu15U83Fq0wmEw5biBW9Xu0IX3WiF/OguCIX9w=="
    },
    {
<<<<<<< HEAD
      "RequestUri": "https://amandadev2.blob.core.windows.net/test-container-f97de565-80f7-b7f6-f868-8db800197e63?restype=container",
=======
      "RequestUri": "http://seanmcccanary3.blob.core.windows.net/test-container-f97de565-80f7-b7f6-f868-8db800197e63?restype=container",
>>>>>>> f7eb5f10
      "RequestMethod": "DELETE",
      "RequestHeaders": {
        "Accept": "application/xml",
        "Authorization": "Sanitized",
<<<<<<< HEAD
        "traceparent": "00-453c37e6fed4434b9942b6484daf3d96-02594a404addae4b-00",
        "User-Agent": [
          "azsdk-net-Storage.Blobs/12.10.0-alpha.20210820.1",
          "(.NET 5.0.9; Microsoft Windows 10.0.19043)"
        ],
        "x-ms-client-request-id": "ec0a294f-80aa-4fcf-957a-b45d457eef9e",
        "x-ms-date": "Fri, 20 Aug 2021 22:45:03 GMT",
=======
        "traceparent": "00-d648934c80b5fe46b887e98fab9d408e-bd99fb4fc9740649-00",
        "User-Agent": "azsdk-net-Storage.Blobs/12.11.0-alpha.20210921.1 (.NET Framework 4.8.4300.0; Microsoft Windows 10.0.19043 )",
        "x-ms-client-request-id": "ec0a294f-80aa-4fcf-957a-b45d457eef9e",
        "x-ms-date": "Tue, 21 Sep 2021 19:47:20 GMT",
>>>>>>> f7eb5f10
        "x-ms-return-client-request-id": "true",
        "x-ms-version": "2020-12-06"
      },
      "RequestBody": null,
      "StatusCode": 202,
      "ResponseHeaders": {
        "Content-Length": "0",
<<<<<<< HEAD
        "Date": "Fri, 20 Aug 2021 22:45:02 GMT",
        "Server": [
          "Windows-Azure-Blob/1.0",
          "Microsoft-HTTPAPI/2.0"
        ],
        "x-ms-client-request-id": "ec0a294f-80aa-4fcf-957a-b45d457eef9e",
        "x-ms-request-id": "97b7e2d6-201e-006c-5c15-9639c8000000",
        "x-ms-version": "2020-10-02"
=======
        "Date": "Tue, 21 Sep 2021 19:47:19 GMT",
        "Server": "Windows-Azure-Blob/1.0 Microsoft-HTTPAPI/2.0",
        "x-ms-client-request-id": "ec0a294f-80aa-4fcf-957a-b45d457eef9e",
        "x-ms-request-id": "136f5df5-f01e-001f-4221-af69c6000000",
        "x-ms-version": "2020-12-06"
>>>>>>> f7eb5f10
      },
      "ResponseBody": []
    }
  ],
  "Variables": {
    "RandomSeed": "100382684",
<<<<<<< HEAD
    "Storage_TestConfigDefault": "ProductionTenant\namandadev2\nU2FuaXRpemVk\nhttps://amandadev2.blob.core.windows.net\nhttps://amandadev2.file.core.windows.net\nhttps://amandadev2.queue.core.windows.net\nhttps://amandadev2.table.core.windows.net\n\n\n\n\nhttps://amandadev2-secondary.blob.core.windows.net\nhttps://amandadev2-secondary.file.core.windows.net\nhttps://amandadev2-secondary.queue.core.windows.net\nhttps://amandadev2-secondary.table.core.windows.net\n\nSanitized\n\n\nCloud\nBlobEndpoint=https://amandadev2.blob.core.windows.net/;QueueEndpoint=https://amandadev2.queue.core.windows.net/;FileEndpoint=https://amandadev2.file.core.windows.net/;BlobSecondaryEndpoint=https://amandadev2-secondary.blob.core.windows.net/;QueueSecondaryEndpoint=https://amandadev2-secondary.queue.core.windows.net/;FileSecondaryEndpoint=https://amandadev2-secondary.file.core.windows.net/;AccountName=amandadev2;AccountKey=Kg==;\ntestscope2\n\n"
=======
    "Storage_TestConfigDefault": "ProductionTenant\nseanmcccanary3\nU2FuaXRpemVk\nhttp://seanmcccanary3.blob.core.windows.net\nhttp://seanmcccanary3.file.core.windows.net\nhttp://seanmcccanary3.queue.core.windows.net\nhttp://seanmcccanary3.table.core.windows.net\n\n\n\n\nhttp://seanmcccanary3-secondary.blob.core.windows.net\nhttp://seanmcccanary3-secondary.file.core.windows.net\nhttp://seanmcccanary3-secondary.queue.core.windows.net\nhttp://seanmcccanary3-secondary.table.core.windows.net\n\nSanitized\n\n\nCloud\nBlobEndpoint=http://seanmcccanary3.blob.core.windows.net/;QueueEndpoint=http://seanmcccanary3.queue.core.windows.net/;FileEndpoint=http://seanmcccanary3.file.core.windows.net/;BlobSecondaryEndpoint=http://seanmcccanary3-secondary.blob.core.windows.net/;QueueSecondaryEndpoint=http://seanmcccanary3-secondary.queue.core.windows.net/;FileSecondaryEndpoint=http://seanmcccanary3-secondary.file.core.windows.net/;AccountName=seanmcccanary3;AccountKey=Kg==;\n[encryption scope]\n\n"
>>>>>>> f7eb5f10
  }
}<|MERGE_RESOLUTION|>--- conflicted
+++ resolved
@@ -1,31 +1,16 @@
 {
   "Entries": [
     {
-<<<<<<< HEAD
-      "RequestUri": "https://amandadev2.blob.core.windows.net/test-container-f97de565-80f7-b7f6-f868-8db800197e63?restype=container",
-=======
       "RequestUri": "http://seanmcccanary3.blob.core.windows.net/test-container-f97de565-80f7-b7f6-f868-8db800197e63?restype=container",
->>>>>>> f7eb5f10
       "RequestMethod": "PUT",
       "RequestHeaders": {
         "Accept": "application/xml",
         "Authorization": "Sanitized",
-<<<<<<< HEAD
-        "traceparent": "00-c13446d53cbc3840abc87510614c882a-3cadcdc47a707042-00",
-        "User-Agent": [
-          "azsdk-net-Storage.Blobs/12.10.0-alpha.20210820.1",
-          "(.NET 5.0.9; Microsoft Windows 10.0.19043)"
-        ],
-        "x-ms-blob-public-access": "container",
-        "x-ms-client-request-id": "60a9298d-10f1-e4ea-446d-7b4311d5d660",
-        "x-ms-date": "Fri, 20 Aug 2021 22:45:02 GMT",
-=======
         "traceparent": "00-1ccee602b9fb4e49be87f90c5b5a1c6b-fa0ce351c082ea48-00",
         "User-Agent": "azsdk-net-Storage.Blobs/12.11.0-alpha.20210921.1 (.NET Framework 4.8.4300.0; Microsoft Windows 10.0.19043 )",
         "x-ms-blob-public-access": "container",
         "x-ms-client-request-id": "60a9298d-10f1-e4ea-446d-7b4311d5d660",
         "x-ms-date": "Tue, 21 Sep 2021 19:47:19 GMT",
->>>>>>> f7eb5f10
         "x-ms-return-client-request-id": "true",
         "x-ms-version": "2020-12-06"
       },
@@ -33,18 +18,6 @@
       "StatusCode": 201,
       "ResponseHeaders": {
         "Content-Length": "0",
-<<<<<<< HEAD
-        "Date": "Fri, 20 Aug 2021 22:45:02 GMT",
-        "ETag": "\u00220x8D9642C2618AA5A\u0022",
-        "Last-Modified": "Fri, 20 Aug 2021 22:45:03 GMT",
-        "Server": [
-          "Windows-Azure-Blob/1.0",
-          "Microsoft-HTTPAPI/2.0"
-        ],
-        "x-ms-client-request-id": "60a9298d-10f1-e4ea-446d-7b4311d5d660",
-        "x-ms-request-id": "97b7e284-201e-006c-1315-9639c8000000",
-        "x-ms-version": "2020-10-02"
-=======
         "Date": "Tue, 21 Sep 2021 19:47:19 GMT",
         "ETag": "\u00220x8D97D389F5CDEE7\u0022",
         "Last-Modified": "Tue, 21 Sep 2021 19:47:19 GMT",
@@ -52,38 +25,22 @@
         "x-ms-client-request-id": "60a9298d-10f1-e4ea-446d-7b4311d5d660",
         "x-ms-request-id": "89fc9cb9-301e-0072-6121-afdd8d000000",
         "x-ms-version": "2020-12-06"
->>>>>>> f7eb5f10
       },
       "ResponseBody": []
     },
     {
-<<<<<<< HEAD
-      "RequestUri": "https://amandadev2.blob.core.windows.net/test-container-f97de565-80f7-b7f6-f868-8db800197e63/test-blob-aa1e4472-30d8-fd8b-7864-3e543558bf31",
-=======
       "RequestUri": "http://seanmcccanary3.blob.core.windows.net/test-container-f97de565-80f7-b7f6-f868-8db800197e63/test-blob-aa1e4472-30d8-fd8b-7864-3e543558bf31",
->>>>>>> f7eb5f10
       "RequestMethod": "PUT",
       "RequestHeaders": {
         "Accept": "application/xml",
         "Authorization": "Sanitized",
         "Content-Length": "1024",
         "Content-Type": "application/octet-stream",
-<<<<<<< HEAD
-        "traceparent": "00-749043232ca6ed4cb7e91b4b67c7b2f8-4f3fc0ec7dd50145-00",
-        "User-Agent": [
-          "azsdk-net-Storage.Blobs/12.10.0-alpha.20210820.1",
-          "(.NET 5.0.9; Microsoft Windows 10.0.19043)"
-        ],
-        "x-ms-blob-type": "BlockBlob",
-        "x-ms-client-request-id": "e1dab3ad-63f5-5783-8ac0-e688ca0b3f4a",
-        "x-ms-date": "Fri, 20 Aug 2021 22:45:03 GMT",
-=======
         "traceparent": "00-dace263471eda145820f20841489e652-08ddd081bc783444-00",
         "User-Agent": "azsdk-net-Storage.Blobs/12.11.0-alpha.20210921.1 (.NET Framework 4.8.4300.0; Microsoft Windows 10.0.19043 )",
         "x-ms-blob-type": "BlockBlob",
         "x-ms-client-request-id": "e1dab3ad-63f5-5783-8ac0-e688ca0b3f4a",
         "x-ms-date": "Tue, 21 Sep 2021 19:47:19 GMT",
->>>>>>> f7eb5f10
         "x-ms-return-client-request-id": "true",
         "x-ms-version": "2020-12-06"
       },
@@ -92,21 +49,6 @@
       "ResponseHeaders": {
         "Content-Length": "0",
         "Content-MD5": "D\u002BJt/bNIVc5Hu\u002B7HW9mY1g==",
-<<<<<<< HEAD
-        "Date": "Fri, 20 Aug 2021 22:45:02 GMT",
-        "ETag": "\u00220x8D9642C262086CA\u0022",
-        "Last-Modified": "Fri, 20 Aug 2021 22:45:03 GMT",
-        "Server": [
-          "Windows-Azure-Blob/1.0",
-          "Microsoft-HTTPAPI/2.0"
-        ],
-        "x-ms-client-request-id": "e1dab3ad-63f5-5783-8ac0-e688ca0b3f4a",
-        "x-ms-content-crc64": "VqSdEgojexs=",
-        "x-ms-request-id": "97b7e289-201e-006c-1715-9639c8000000",
-        "x-ms-request-server-encrypted": "true",
-        "x-ms-version": "2020-10-02",
-        "x-ms-version-id": "2021-08-20T22:45:03.0640330Z"
-=======
         "Date": "Tue, 21 Sep 2021 19:47:18 GMT",
         "ETag": "\u00220x8D97D389F979FA9\u0022",
         "Last-Modified": "Tue, 21 Sep 2021 19:47:19 GMT",
@@ -117,34 +59,19 @@
         "x-ms-request-server-encrypted": "true",
         "x-ms-version": "2020-12-06",
         "x-ms-version-id": "2021-09-21T19:47:19.8800565Z"
->>>>>>> f7eb5f10
       },
       "ResponseBody": []
     },
     {
-<<<<<<< HEAD
-      "RequestUri": "https://amandadev2.blob.core.windows.net/test-container-f97de565-80f7-b7f6-f868-8db800197e63/test-blob-aa1e4472-30d8-fd8b-7864-3e543558bf31",
-=======
       "RequestUri": "http://seanmcccanary3.blob.core.windows.net/test-container-f97de565-80f7-b7f6-f868-8db800197e63/test-blob-aa1e4472-30d8-fd8b-7864-3e543558bf31",
->>>>>>> f7eb5f10
       "RequestMethod": "HEAD",
       "RequestHeaders": {
         "Accept": "application/xml",
         "Authorization": "Sanitized",
-<<<<<<< HEAD
-        "traceparent": "00-9e872a01107bc840b76c120882876f50-da965174b9e23046-00",
-        "User-Agent": [
-          "azsdk-net-Storage.Blobs/12.10.0-alpha.20210820.1",
-          "(.NET 5.0.9; Microsoft Windows 10.0.19043)"
-        ],
-        "x-ms-client-request-id": "81a693c9-de7d-fe3c-0622-73c83369b733",
-        "x-ms-date": "Fri, 20 Aug 2021 22:45:03 GMT",
-=======
         "traceparent": "00-dadc065488062f40b75b240cddf3891b-24a5d9583a279e47-00",
         "User-Agent": "azsdk-net-Storage.Blobs/12.11.0-alpha.20210921.1 (.NET Framework 4.8.4300.0; Microsoft Windows 10.0.19043 )",
         "x-ms-client-request-id": "81a693c9-de7d-fe3c-0622-73c83369b733",
         "x-ms-date": "Tue, 21 Sep 2021 19:47:19 GMT",
->>>>>>> f7eb5f10
         "x-ms-return-client-request-id": "true",
         "x-ms-version": "2020-12-06"
       },
@@ -157,34 +84,14 @@
         "Content-Length": "1024",
         "Content-MD5": "D\u002BJt/bNIVc5Hu\u002B7HW9mY1g==",
         "Content-Type": "application/octet-stream",
-<<<<<<< HEAD
-        "Date": "Fri, 20 Aug 2021 22:45:02 GMT",
-        "ETag": "\u00220x8D9642C262086CA\u0022",
-        "Last-Modified": "Fri, 20 Aug 2021 22:45:03 GMT",
-        "Server": [
-          "Windows-Azure-Blob/1.0",
-          "Microsoft-HTTPAPI/2.0"
-        ],
-=======
         "Date": "Tue, 21 Sep 2021 19:47:19 GMT",
         "ETag": "\u00220x8D97D389F979FA9\u0022",
         "Last-Modified": "Tue, 21 Sep 2021 19:47:19 GMT",
         "Server": "Windows-Azure-Blob/1.0 Microsoft-HTTPAPI/2.0",
->>>>>>> f7eb5f10
         "x-ms-access-tier": "Hot",
         "x-ms-access-tier-inferred": "true",
         "x-ms-blob-type": "BlockBlob",
         "x-ms-client-request-id": "81a693c9-de7d-fe3c-0622-73c83369b733",
-<<<<<<< HEAD
-        "x-ms-creation-time": "Fri, 20 Aug 2021 22:45:03 GMT",
-        "x-ms-is-current-version": "true",
-        "x-ms-lease-state": "available",
-        "x-ms-lease-status": "unlocked",
-        "x-ms-request-id": "97b7e2a8-201e-006c-3315-9639c8000000",
-        "x-ms-server-encrypted": "true",
-        "x-ms-version": "2020-10-02",
-        "x-ms-version-id": "2021-08-20T22:45:03.0640330Z"
-=======
         "x-ms-creation-time": "Tue, 21 Sep 2021 19:47:19 GMT",
         "x-ms-is-current-version": "true",
         "x-ms-last-access-time": "Tue, 21 Sep 2021 19:47:19 GMT",
@@ -194,34 +101,19 @@
         "x-ms-server-encrypted": "true",
         "x-ms-version": "2020-12-06",
         "x-ms-version-id": "2021-09-21T19:47:19.8800565Z"
->>>>>>> f7eb5f10
       },
       "ResponseBody": []
     },
     {
-<<<<<<< HEAD
-      "RequestUri": "https://amandadev2.blob.core.windows.net/test-container-f97de565-80f7-b7f6-f868-8db800197e63/test-blob-aa1e4472-30d8-fd8b-7864-3e543558bf31",
-=======
       "RequestUri": "http://seanmcccanary3.blob.core.windows.net/test-container-f97de565-80f7-b7f6-f868-8db800197e63/test-blob-aa1e4472-30d8-fd8b-7864-3e543558bf31",
->>>>>>> f7eb5f10
       "RequestMethod": "GET",
       "RequestHeaders": {
         "Accept": "application/xml",
         "Authorization": "Sanitized",
-<<<<<<< HEAD
-        "If-Match": "\u00220x8D9642C262086CA\u0022",
-        "User-Agent": [
-          "azsdk-net-Storage.Blobs/12.10.0-alpha.20210820.1",
-          "(.NET 5.0.9; Microsoft Windows 10.0.19043)"
-        ],
-        "x-ms-client-request-id": "37be47bd-be64-79cc-843e-2784a5a625e7",
-        "x-ms-date": "Fri, 20 Aug 2021 22:45:03 GMT",
-=======
         "If-Match": "0x8D97D389F979FA9",
         "User-Agent": "azsdk-net-Storage.Blobs/12.11.0-alpha.20210921.1 (.NET Framework 4.8.4300.0; Microsoft Windows 10.0.19043 )",
         "x-ms-client-request-id": "37be47bd-be64-79cc-843e-2784a5a625e7",
         "x-ms-date": "Tue, 21 Sep 2021 19:47:20 GMT",
->>>>>>> f7eb5f10
         "x-ms-range": "bytes=0-4194303",
         "x-ms-return-client-request-id": "true",
         "x-ms-version": "2020-12-06"
@@ -235,26 +127,6 @@
         "Content-Length": "1024",
         "Content-Range": "bytes 0-1023/1024",
         "Content-Type": "application/octet-stream",
-<<<<<<< HEAD
-        "Date": "Fri, 20 Aug 2021 22:45:02 GMT",
-        "ETag": "\u00220x8D9642C262086CA\u0022",
-        "Last-Modified": "Fri, 20 Aug 2021 22:45:03 GMT",
-        "Server": [
-          "Windows-Azure-Blob/1.0",
-          "Microsoft-HTTPAPI/2.0"
-        ],
-        "x-ms-blob-content-md5": "D\u002BJt/bNIVc5Hu\u002B7HW9mY1g==",
-        "x-ms-blob-type": "BlockBlob",
-        "x-ms-client-request-id": "37be47bd-be64-79cc-843e-2784a5a625e7",
-        "x-ms-creation-time": "Fri, 20 Aug 2021 22:45:03 GMT",
-        "x-ms-is-current-version": "true",
-        "x-ms-lease-state": "available",
-        "x-ms-lease-status": "unlocked",
-        "x-ms-request-id": "97b7e2bc-201e-006c-4415-9639c8000000",
-        "x-ms-server-encrypted": "true",
-        "x-ms-version": "2020-10-02",
-        "x-ms-version-id": "2021-08-20T22:45:03.0640330Z"
-=======
         "Date": "Tue, 21 Sep 2021 19:47:19 GMT",
         "ETag": "\u00220x8D97D389F979FA9\u0022",
         "Last-Modified": "Tue, 21 Sep 2021 19:47:19 GMT",
@@ -271,34 +143,19 @@
         "x-ms-server-encrypted": "true",
         "x-ms-version": "2020-12-06",
         "x-ms-version-id": "2021-09-21T19:47:19.8800565Z"
->>>>>>> f7eb5f10
       },
       "ResponseBody": "DUhTpcXD9dBG9Hz4MaR5ZJQfK9ZwHnLKXjWsBxlbd6gp70T1QS2nyTTYGf2U8rOf8xeu8an/7\u002B/WiEeQF\u002B2363zUzkFfhCJmeGGimAR0NmyCDBQCrIX\u002BKQBVHrjmF7JGIC6AvyNxQG70SHlHXVbqYVHaDgrYtD/21qRBCWZpf2GvW3fW9HZIEMymDWMMtsypar1mDAiobmvuiel\u002BMDYIisgXmAHfE23bkf0\u002BMqfb6R/YmJ\u002BoAnNYB\u002B0L6GqMyd\u002BVnYKb9R7KylZPi3oLaTvEE6DKppiXX4hUv5EU0ysDTsgeqJUkQPQBDc1IWXf5TZ2xRtTJwiNH/T76RjaNtvYrTD2y7MCmoNOryJnKTwYQWnHzYoxWOYul1qtWKfm\u002BdFbWHQw6R2DcC6YBHvmJfK446evEmVNq1BKxDRYVT3bZ7VRC8zH51hMRF1fmVBuRG1n8Hj8N\u002BdsDbEj6iDpKxrsvKDClRol8PhPYs4H8hH/3H/G8GTE3zPR5P4fo/03Zx1Gbtizr7NTQf98sNEVZB\u002BjJAmlIja2K\u002BFs8KwcClD/F/\u002BwwYM1SCzIc7JlRC5euHzieH/zkkDmjEL7Qr8DNzuufZjVZKaYadvY2LKATOO3EjQvOY3RD4W\u002ByjFAPgVxyTh6usqRiVPaShKgFrWOYkNfQDCG0/mp2W4TGppxVCvSaxN2CZIZIYjkVPN/LPjQLGvx4P3U7vVC0N1YgnK5aPHmza\u002BiGFitQiKron8KLqh1Quoyg3ct/XgeNzi0wKMaKugBlGNNLhQPQJ7bKUx2NKIw40OEhul\u002BuMwzg\u002BUf\u002BIGDkXeXCJZJKBDWIz7UUtQrq/6Wg91jkaQCgtuTGa4u80QZW5vY3ywP67sysmeqpmn4B9vmiXikI//TkIW6ug5mpzP2uvc4UsjOipQiMOM8V9xxlxHSRGnPdTucBU6qUTGsyAs3t\u002Btyv7EPG/7ggfMYkzylSSL4kF7GK0W/nE1\u002BJDlmdWTYCKP1Atdcwyxq6vdIg3YOAQQOsDuobYylsyNnkPfFfgyOQIacsEpLn80yXzxOdxzXbCMxW8UpL58TT0\u002B3\u002BTI4oWzqvj7vcVC9wxRueg5MVzwCkCDQlCJLYRDniWD6l6aa9bnTZ7Td5/7Sc5SsvrWQxvgPsWURZA1Kn1kuB\u002Bfvwy9x04BQfO\u002BLJKgiAiCNmqZbVsZo7uI9iY2shMRfs9wW4rBlPus1PEYIhIy872XovQS20rEhhtRNMEXyp/QnL3DICyNwJFu7Jhp8XGZRfJorx8vDpN0u9V/YGAqhQpRR4Vkb9OBGdJSs\u002B6yWpSZt\u002B7evxuAsZ4aTmRXDlAxNGeOCLnsNNYu15U83Fq0wmEw5biBW9Xu0IX3WiF/OguCIX9w=="
     },
     {
-<<<<<<< HEAD
-      "RequestUri": "https://amandadev2.blob.core.windows.net/test-container-f97de565-80f7-b7f6-f868-8db800197e63?restype=container",
-=======
       "RequestUri": "http://seanmcccanary3.blob.core.windows.net/test-container-f97de565-80f7-b7f6-f868-8db800197e63?restype=container",
->>>>>>> f7eb5f10
       "RequestMethod": "DELETE",
       "RequestHeaders": {
         "Accept": "application/xml",
         "Authorization": "Sanitized",
-<<<<<<< HEAD
-        "traceparent": "00-453c37e6fed4434b9942b6484daf3d96-02594a404addae4b-00",
-        "User-Agent": [
-          "azsdk-net-Storage.Blobs/12.10.0-alpha.20210820.1",
-          "(.NET 5.0.9; Microsoft Windows 10.0.19043)"
-        ],
-        "x-ms-client-request-id": "ec0a294f-80aa-4fcf-957a-b45d457eef9e",
-        "x-ms-date": "Fri, 20 Aug 2021 22:45:03 GMT",
-=======
         "traceparent": "00-d648934c80b5fe46b887e98fab9d408e-bd99fb4fc9740649-00",
         "User-Agent": "azsdk-net-Storage.Blobs/12.11.0-alpha.20210921.1 (.NET Framework 4.8.4300.0; Microsoft Windows 10.0.19043 )",
         "x-ms-client-request-id": "ec0a294f-80aa-4fcf-957a-b45d457eef9e",
         "x-ms-date": "Tue, 21 Sep 2021 19:47:20 GMT",
->>>>>>> f7eb5f10
         "x-ms-return-client-request-id": "true",
         "x-ms-version": "2020-12-06"
       },
@@ -306,32 +163,17 @@
       "StatusCode": 202,
       "ResponseHeaders": {
         "Content-Length": "0",
-<<<<<<< HEAD
-        "Date": "Fri, 20 Aug 2021 22:45:02 GMT",
-        "Server": [
-          "Windows-Azure-Blob/1.0",
-          "Microsoft-HTTPAPI/2.0"
-        ],
-        "x-ms-client-request-id": "ec0a294f-80aa-4fcf-957a-b45d457eef9e",
-        "x-ms-request-id": "97b7e2d6-201e-006c-5c15-9639c8000000",
-        "x-ms-version": "2020-10-02"
-=======
         "Date": "Tue, 21 Sep 2021 19:47:19 GMT",
         "Server": "Windows-Azure-Blob/1.0 Microsoft-HTTPAPI/2.0",
         "x-ms-client-request-id": "ec0a294f-80aa-4fcf-957a-b45d457eef9e",
         "x-ms-request-id": "136f5df5-f01e-001f-4221-af69c6000000",
         "x-ms-version": "2020-12-06"
->>>>>>> f7eb5f10
       },
       "ResponseBody": []
     }
   ],
   "Variables": {
     "RandomSeed": "100382684",
-<<<<<<< HEAD
-    "Storage_TestConfigDefault": "ProductionTenant\namandadev2\nU2FuaXRpemVk\nhttps://amandadev2.blob.core.windows.net\nhttps://amandadev2.file.core.windows.net\nhttps://amandadev2.queue.core.windows.net\nhttps://amandadev2.table.core.windows.net\n\n\n\n\nhttps://amandadev2-secondary.blob.core.windows.net\nhttps://amandadev2-secondary.file.core.windows.net\nhttps://amandadev2-secondary.queue.core.windows.net\nhttps://amandadev2-secondary.table.core.windows.net\n\nSanitized\n\n\nCloud\nBlobEndpoint=https://amandadev2.blob.core.windows.net/;QueueEndpoint=https://amandadev2.queue.core.windows.net/;FileEndpoint=https://amandadev2.file.core.windows.net/;BlobSecondaryEndpoint=https://amandadev2-secondary.blob.core.windows.net/;QueueSecondaryEndpoint=https://amandadev2-secondary.queue.core.windows.net/;FileSecondaryEndpoint=https://amandadev2-secondary.file.core.windows.net/;AccountName=amandadev2;AccountKey=Kg==;\ntestscope2\n\n"
-=======
     "Storage_TestConfigDefault": "ProductionTenant\nseanmcccanary3\nU2FuaXRpemVk\nhttp://seanmcccanary3.blob.core.windows.net\nhttp://seanmcccanary3.file.core.windows.net\nhttp://seanmcccanary3.queue.core.windows.net\nhttp://seanmcccanary3.table.core.windows.net\n\n\n\n\nhttp://seanmcccanary3-secondary.blob.core.windows.net\nhttp://seanmcccanary3-secondary.file.core.windows.net\nhttp://seanmcccanary3-secondary.queue.core.windows.net\nhttp://seanmcccanary3-secondary.table.core.windows.net\n\nSanitized\n\n\nCloud\nBlobEndpoint=http://seanmcccanary3.blob.core.windows.net/;QueueEndpoint=http://seanmcccanary3.queue.core.windows.net/;FileEndpoint=http://seanmcccanary3.file.core.windows.net/;BlobSecondaryEndpoint=http://seanmcccanary3-secondary.blob.core.windows.net/;QueueSecondaryEndpoint=http://seanmcccanary3-secondary.queue.core.windows.net/;FileSecondaryEndpoint=http://seanmcccanary3-secondary.file.core.windows.net/;AccountName=seanmcccanary3;AccountKey=Kg==;\n[encryption scope]\n\n"
->>>>>>> f7eb5f10
   }
 }