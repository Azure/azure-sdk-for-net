--- conflicted
+++ resolved
@@ -12,11 +12,7 @@
         "x-ms-client-request-id": "60a9298d-10f1-e4ea-446d-7b4311d5d660",
         "x-ms-date": "Mon, 24 May 2021 22:43:40 GMT",
         "x-ms-return-client-request-id": "true",
-<<<<<<< HEAD
-        "x-ms-version": "2020-12-06"
-=======
         "x-ms-version": "2021-02-12"
->>>>>>> 7e782c87
       },
       "RequestBody": null,
       "StatusCode": 201,
@@ -28,11 +24,7 @@
         "Server": "Windows-Azure-Blob/1.0 Microsoft-HTTPAPI/2.0",
         "x-ms-client-request-id": "60a9298d-10f1-e4ea-446d-7b4311d5d660",
         "x-ms-request-id": "013ef438-a01e-0022-1aee-500fae000000",
-<<<<<<< HEAD
-        "x-ms-version": "2020-12-06"
-=======
         "x-ms-version": "2021-02-12"
->>>>>>> 7e782c87
       },
       "ResponseBody": []
     },
@@ -50,11 +42,7 @@
         "x-ms-client-request-id": "e1dab3ad-63f5-5783-8ac0-e688ca0b3f4a",
         "x-ms-date": "Mon, 24 May 2021 22:43:40 GMT",
         "x-ms-return-client-request-id": "true",
-<<<<<<< HEAD
-        "x-ms-version": "2020-12-06"
-=======
         "x-ms-version": "2021-02-12"
->>>>>>> 7e782c87
       },
       "RequestBody": "DUhTpcXD9dBG9Hz4MaR5ZJQfK9ZwHnLKXjWsBxlbd6gp70T1QS2nyTTYGf2U8rOf8xeu8an/7+/WiEeQF+2363zUzkFfhCJmeGGimAR0NmyCDBQCrIX+KQBVHrjmF7JGIC6AvyNxQG70SHlHXVbqYVHaDgrYtD/21qRBCWZpf2GvW3fW9HZIEMymDWMMtsypar1mDAiobmvuiel+MDYIisgXmAHfE23bkf0+Mqfb6R/YmJ+oAnNYB+0L6GqMyd+VnYKb9R7KylZPi3oLaTvEE6DKppiXX4hUv5EU0ysDTsgeqJUkQPQBDc1IWXf5TZ2xRtTJwiNH/T76RjaNtvYrTD2y7MCmoNOryJnKTwYQWnHzYoxWOYul1qtWKfm+dFbWHQw6R2DcC6YBHvmJfK446evEmVNq1BKxDRYVT3bZ7VRC8zH51hMRF1fmVBuRG1n8Hj8N+dsDbEj6iDpKxrsvKDClRol8PhPYs4H8hH/3H/G8GTE3zPR5P4fo/03Zx1Gbtizr7NTQf98sNEVZB+jJAmlIja2K+Fs8KwcClD/F/+wwYM1SCzIc7JlRC5euHzieH/zkkDmjEL7Qr8DNzuufZjVZKaYadvY2LKATOO3EjQvOY3RD4W+yjFAPgVxyTh6usqRiVPaShKgFrWOYkNfQDCG0/mp2W4TGppxVCvSaxN2CZIZIYjkVPN/LPjQLGvx4P3U7vVC0N1YgnK5aPHmza+iGFitQiKron8KLqh1Quoyg3ct/XgeNzi0wKMaKugBlGNNLhQPQJ7bKUx2NKIw40OEhul+uMwzg+Uf+IGDkXeXCJZJKBDWIz7UUtQrq/6Wg91jkaQCgtuTGa4u80QZW5vY3ywP67sysmeqpmn4B9vmiXikI//TkIW6ug5mpzP2uvc4UsjOipQiMOM8V9xxlxHSRGnPdTucBU6qUTGsyAs3t+tyv7EPG/7ggfMYkzylSSL4kF7GK0W/nE1+JDlmdWTYCKP1Atdcwyxq6vdIg3YOAQQOsDuobYylsyNnkPfFfgyOQIacsEpLn80yXzxOdxzXbCMxW8UpL58TT0+3+TI4oWzqvj7vcVC9wxRueg5MVzwCkCDQlCJLYRDniWD6l6aa9bnTZ7Td5/7Sc5SsvrWQxvgPsWURZA1Kn1kuB+fvwy9x04BQfO+LJKgiAiCNmqZbVsZo7uI9iY2shMRfs9wW4rBlPus1PEYIhIy872XovQS20rEhhtRNMEXyp/QnL3DICyNwJFu7Jhp8XGZRfJorx8vDpN0u9V/YGAqhQpRR4Vkb9OBGdJSs+6yWpSZt+7evxuAsZ4aTmRXDlAxNGeOCLnsNNYu15U83Fq0wmEw5biBW9Xu0IX3WiF/OguCIX9w==",
       "StatusCode": 201,
@@ -69,11 +57,7 @@
         "x-ms-content-crc64": "VqSdEgojexs=",
         "x-ms-request-id": "013ef4be-a01e-0022-18ee-500fae000000",
         "x-ms-request-server-encrypted": "true",
-<<<<<<< HEAD
-        "x-ms-version": "2020-12-06"
-=======
         "x-ms-version": "2021-02-12"
->>>>>>> 7e782c87
       },
       "ResponseBody": []
     },
@@ -88,11 +72,7 @@
         "x-ms-client-request-id": "81a693c9-de7d-fe3c-0622-73c83369b733",
         "x-ms-date": "Mon, 24 May 2021 22:43:41 GMT",
         "x-ms-return-client-request-id": "true",
-<<<<<<< HEAD
-        "x-ms-version": "2020-12-06"
-=======
         "x-ms-version": "2021-02-12"
->>>>>>> 7e782c87
       },
       "RequestBody": null,
       "StatusCode": 200,
@@ -116,11 +96,7 @@
         "x-ms-lease-status": "unlocked",
         "x-ms-request-id": "013ef55d-a01e-0022-2cee-500fae000000",
         "x-ms-server-encrypted": "true",
-<<<<<<< HEAD
-        "x-ms-version": "2020-12-06"
-=======
         "x-ms-version": "2021-02-12"
->>>>>>> 7e782c87
       },
       "ResponseBody": []
     },
@@ -136,11 +112,7 @@
         "x-ms-date": "Mon, 24 May 2021 22:43:41 GMT",
         "x-ms-range": "bytes=0-4194303",
         "x-ms-return-client-request-id": "true",
-<<<<<<< HEAD
-        "x-ms-version": "2020-12-06"
-=======
         "x-ms-version": "2021-02-12"
->>>>>>> 7e782c87
       },
       "RequestBody": null,
       "StatusCode": 206,
@@ -163,11 +135,7 @@
         "x-ms-lease-status": "unlocked",
         "x-ms-request-id": "013ef5a6-a01e-0022-70ee-500fae000000",
         "x-ms-server-encrypted": "true",
-<<<<<<< HEAD
-        "x-ms-version": "2020-12-06"
-=======
         "x-ms-version": "2021-02-12"
->>>>>>> 7e782c87
       },
       "ResponseBody": "DUhTpcXD9dBG9Hz4MaR5ZJQfK9ZwHnLKXjWsBxlbd6gp70T1QS2nyTTYGf2U8rOf8xeu8an/7+/WiEeQF+2363zUzkFfhCJmeGGimAR0NmyCDBQCrIX+KQBVHrjmF7JGIC6AvyNxQG70SHlHXVbqYVHaDgrYtD/21qRBCWZpf2GvW3fW9HZIEMymDWMMtsypar1mDAiobmvuiel+MDYIisgXmAHfE23bkf0+Mqfb6R/YmJ+oAnNYB+0L6GqMyd+VnYKb9R7KylZPi3oLaTvEE6DKppiXX4hUv5EU0ysDTsgeqJUkQPQBDc1IWXf5TZ2xRtTJwiNH/T76RjaNtvYrTD2y7MCmoNOryJnKTwYQWnHzYoxWOYul1qtWKfm+dFbWHQw6R2DcC6YBHvmJfK446evEmVNq1BKxDRYVT3bZ7VRC8zH51hMRF1fmVBuRG1n8Hj8N+dsDbEj6iDpKxrsvKDClRol8PhPYs4H8hH/3H/G8GTE3zPR5P4fo/03Zx1Gbtizr7NTQf98sNEVZB+jJAmlIja2K+Fs8KwcClD/F/+wwYM1SCzIc7JlRC5euHzieH/zkkDmjEL7Qr8DNzuufZjVZKaYadvY2LKATOO3EjQvOY3RD4W+yjFAPgVxyTh6usqRiVPaShKgFrWOYkNfQDCG0/mp2W4TGppxVCvSaxN2CZIZIYjkVPN/LPjQLGvx4P3U7vVC0N1YgnK5aPHmza+iGFitQiKron8KLqh1Quoyg3ct/XgeNzi0wKMaKugBlGNNLhQPQJ7bKUx2NKIw40OEhul+uMwzg+Uf+IGDkXeXCJZJKBDWIz7UUtQrq/6Wg91jkaQCgtuTGa4u80QZW5vY3ywP67sysmeqpmn4B9vmiXikI//TkIW6ug5mpzP2uvc4UsjOipQiMOM8V9xxlxHSRGnPdTucBU6qUTGsyAs3t+tyv7EPG/7ggfMYkzylSSL4kF7GK0W/nE1+JDlmdWTYCKP1Atdcwyxq6vdIg3YOAQQOsDuobYylsyNnkPfFfgyOQIacsEpLn80yXzxOdxzXbCMxW8UpL58TT0+3+TI4oWzqvj7vcVC9wxRueg5MVzwCkCDQlCJLYRDniWD6l6aa9bnTZ7Td5/7Sc5SsvrWQxvgPsWURZA1Kn1kuB+fvwy9x04BQfO+LJKgiAiCNmqZbVsZo7uI9iY2shMRfs9wW4rBlPus1PEYIhIy872XovQS20rEhhtRNMEXyp/QnL3DICyNwJFu7Jhp8XGZRfJorx8vDpN0u9V/YGAqhQpRR4Vkb9OBGdJSs+6yWpSZt+7evxuAsZ4aTmRXDlAxNGeOCLnsNNYu15U83Fq0wmEw5biBW9Xu0IX3WiF/OguCIX9w=="
     },
@@ -182,11 +150,7 @@
         "x-ms-client-request-id": "ec0a294f-80aa-4fcf-957a-b45d457eef9e",
         "x-ms-date": "Mon, 24 May 2021 22:43:41 GMT",
         "x-ms-return-client-request-id": "true",
-<<<<<<< HEAD
-        "x-ms-version": "2020-12-06"
-=======
         "x-ms-version": "2021-02-12"
->>>>>>> 7e782c87
       },
       "RequestBody": null,
       "StatusCode": 202,
@@ -196,11 +160,7 @@
         "Server": "Windows-Azure-Blob/1.0 Microsoft-HTTPAPI/2.0",
         "x-ms-client-request-id": "ec0a294f-80aa-4fcf-957a-b45d457eef9e",
         "x-ms-request-id": "013ef5f7-a01e-0022-3cee-500fae000000",
-<<<<<<< HEAD
-        "x-ms-version": "2020-12-06"
-=======
         "x-ms-version": "2021-02-12"
->>>>>>> 7e782c87
       },
       "ResponseBody": []
     }
