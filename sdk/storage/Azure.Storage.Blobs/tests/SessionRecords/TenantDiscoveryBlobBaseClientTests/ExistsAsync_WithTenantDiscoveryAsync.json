--- conflicted
+++ resolved
@@ -13,11 +13,7 @@
         "x-ms-blob-public-access": "container",
         "x-ms-client-request-id": "e4992533-d1a1-3d5f-2f43-8dc8cf23dbd2",
         "x-ms-return-client-request-id": "true",
-<<<<<<< HEAD
-        "x-ms-version": "2020-12-06"
-=======
         "x-ms-version": "2021-02-12"
->>>>>>> 7e782c87
       },
       "RequestBody": null,
       "StatusCode": 401,
@@ -33,11 +29,7 @@
         "x-ms-client-request-id": "e4992533-d1a1-3d5f-2f43-8dc8cf23dbd2",
         "x-ms-error-code": "NoAuthenticationInformation",
         "x-ms-request-id": "a33f239f-201e-008a-5aa8-668173000000",
-<<<<<<< HEAD
-        "x-ms-version": "2020-12-06"
-=======
         "x-ms-version": "2021-02-12"
->>>>>>> 7e782c87
       },
       "ResponseBody": [
         "\uFEFF\u003C?xml version=\u00221.0\u0022 encoding=\u0022utf-8\u0022?\u003E\u003CError\u003E\u003CCode\u003ENoAuthenticationInformation\u003C/Code\u003E\u003CMessage\u003EServer failed to authenticate the request. Please refer to the information in the www-authenticate header.\n",
@@ -59,11 +51,7 @@
         "x-ms-blob-public-access": "container",
         "x-ms-client-request-id": "e4992533-d1a1-3d5f-2f43-8dc8cf23dbd2",
         "x-ms-return-client-request-id": "true",
-<<<<<<< HEAD
-        "x-ms-version": "2020-12-06"
-=======
         "x-ms-version": "2021-02-12"
->>>>>>> 7e782c87
       },
       "RequestBody": null,
       "StatusCode": 201,
@@ -78,11 +66,7 @@
         ],
         "x-ms-client-request-id": "e4992533-d1a1-3d5f-2f43-8dc8cf23dbd2",
         "x-ms-request-id": "a33f23d3-201e-008a-04a8-668173000000",
-<<<<<<< HEAD
-        "x-ms-version": "2020-12-06"
-=======
         "x-ms-version": "2021-02-12"
->>>>>>> 7e782c87
       },
       "ResponseBody": []
     },
@@ -102,11 +86,7 @@
         "x-ms-blob-type": "BlockBlob",
         "x-ms-client-request-id": "bfa61014-4226-ee92-feec-9cf3f312aeb2",
         "x-ms-return-client-request-id": "true",
-<<<<<<< HEAD
-        "x-ms-version": "2020-12-06"
-=======
         "x-ms-version": "2021-02-12"
->>>>>>> 7e782c87
       },
       "RequestBody": "NwohfltQr2o30JmiF7hD6Qx\u002BHMgxHe0Ayz8rZAjNrTcF0pDFAl13sEjWezaZt0IA\u002Bt\u002BEENt1ihkdIbIcJUthaSNhnEQnfeeuB2yAW6K2ZhT8K2opSZ1bkEd3p\u002BCrW4v9dBISOBr92Hz31glv9C93ZrueH/ngOCCGBQv9sNYGA6zgguaQoy75/1LtMXKU65sY/0AlDDuRHDzxjDIOACim8NNcjnJI5sOMpSCm8gat8hlw5LCV4fZxT2aqnhf76v4qR0GfN1wpzxl9mGcb6ik2RJoYnht4EA/c6z8LnkirkbshfKvFDbq8RhWXF0iOVWQ8dFl84kvjsjYxwkwdHTHQ0Qes\u002BW5\u002BcTfgW1gF4fnGTpXbzyruL65vPsp0k0punyjkxkVB4lz1vQIinIfz3dE9anS2Qk4G4qJYPLukCt3tcbwvIRqzhWw45REnzJMnfGD4NijVt13Z3eSj6aWhUbMlNCrKw7y2iuUIfV083xUPML9aq9O0F7leVUM2D5zGl5NeApdoXLmkQqxDzTr/nf7OlLjlRqXfcB1xbG14gHpIQebJ3tx9ptQGtWkmcUl/XrhFZ3rk4FDufpJ69vBLLMIx\u002BoxUNr4hUO3j35A8uf7T8g20Mxj/ZGCV22BKA7Djuomn9He9Kyj6IxaNAAG/scWTpgTjlvmpMZUrvlte1kw9ACUHlcSHFsfkug8BcmRf1Smat12rACOQ/cPhkWzNnEzJTwDcuBwBC489/tzpqL4xzOgxwx/vkf8BdpcBpoRaFh7CNyNkgh0NmavNbgFHp1UEr8WDnNgt2r0A20GEAGUL4ui9JnCbzUnLIyp0ISP\u002Buc9C/fa/1npFlVxlY6fbiJlGwosZiYDkaOJ7uHiuubmaAiFyQQNuTAxtd5ETNmmi75qQLV6Y5S9PXpQUQx4Cl9yjy2GGaUeW13Z/qxLu0DJ42cndHYtaARzxIuNuWgjua\u002BC1cGoIG4VT\u002BlboGTkdYI5im2pUJHlQSclElUdkJ3xtkEAxOWDHcL1DiiI0cejj08FVC7\u002BemUZmZCehw4Y\u002B79Pae4j47CctmyusEJpXHNfhYMGFDxu9zvf6ytU4Jqw3BZtPWvVf6\u002BaaJ3CU8omsD0dPv2LEud\u002B3HayR/iFS9XV\u002BdAv\u002BB8LhgXXb6\u002BirKNxuTbuN6GZJc0y7lzxJzuzFRzH7FX1\u002BrgeFbj3t6c73DPTQI7BmxQwONQG\u002BQ2\u002BFmLOJFaO2rxNe75\u002BzB3ooXIl\u002Bw4tIeKs7X4Il7eB7v2qX/9WKZNMqQVzhcTMRsr2R5dh3QH/kPR8HTbYgkcIz4jA0Gwiknfi2U4IvZwZ4KqzFkwcHA3/rs8K1ghYcCbCZrY8C3Ze07Ufgwez8tNYZjyIKW/27LA==",
       "StatusCode": 201,
@@ -124,11 +104,7 @@
         "x-ms-content-crc64": "1b2REqcaQL8=",
         "x-ms-request-id": "a33f23e1-201e-008a-0fa8-668173000000",
         "x-ms-request-server-encrypted": "true",
-<<<<<<< HEAD
-        "x-ms-version": "2020-12-06"
-=======
         "x-ms-version": "2021-02-12"
->>>>>>> 7e782c87
       },
       "ResponseBody": []
     },
@@ -145,11 +121,7 @@
         ],
         "x-ms-client-request-id": "4af5d51a-fc57-9c05-1e59-68595227ed87",
         "x-ms-return-client-request-id": "true",
-<<<<<<< HEAD
-        "x-ms-version": "2020-12-06"
-=======
         "x-ms-version": "2021-02-12"
->>>>>>> 7e782c87
       },
       "RequestBody": null,
       "StatusCode": 200,
@@ -174,11 +146,7 @@
         "x-ms-lease-status": "unlocked",
         "x-ms-request-id": "a33f23ea-201e-008a-16a8-668173000000",
         "x-ms-server-encrypted": "true",
-<<<<<<< HEAD
-        "x-ms-version": "2020-12-06"
-=======
         "x-ms-version": "2021-02-12"
->>>>>>> 7e782c87
       },
       "ResponseBody": []
     },
@@ -195,11 +163,7 @@
         ],
         "x-ms-client-request-id": "1ed9facf-631c-e15a-7c13-323ac616ab04",
         "x-ms-return-client-request-id": "true",
-<<<<<<< HEAD
-        "x-ms-version": "2020-12-06"
-=======
         "x-ms-version": "2021-02-12"
->>>>>>> 7e782c87
       },
       "RequestBody": null,
       "StatusCode": 202,
@@ -212,11 +176,7 @@
         ],
         "x-ms-client-request-id": "1ed9facf-631c-e15a-7c13-323ac616ab04",
         "x-ms-request-id": "a33f23f4-201e-008a-1ea8-668173000000",
-<<<<<<< HEAD
-        "x-ms-version": "2020-12-06"
-=======
         "x-ms-version": "2021-02-12"
->>>>>>> 7e782c87
       },
       "ResponseBody": []
     }
