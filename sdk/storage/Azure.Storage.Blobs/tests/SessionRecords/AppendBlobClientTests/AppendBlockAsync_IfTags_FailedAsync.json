﻿{
  "Entries": [
    {
      "RequestUri": "https://seanmcccanary3.blob.core.windows.net/test-container-40668e23-592a-b71f-b06e-39e08bdfa406?restype=container",
      "RequestMethod": "PUT",
      "RequestHeaders": {
        "Accept": "application/xml",
        "Authorization": "Sanitized",
        "traceparent": "00-a249bb153766dc478adcc4527fbdd03a-fe4b7715e58ca54c-00",
        "User-Agent": [
          "azsdk-net-Storage.Blobs/12.9.0-alpha.20210217.1",
          "(.NET 5.0.3; Microsoft Windows 10.0.19042)"
        ],
        "x-ms-blob-public-access": "container",
        "x-ms-client-request-id": "90070510-d53e-d376-194b-127f4ec273d3",
        "x-ms-date": "Wed, 17 Feb 2021 18:43:15 GMT",
        "x-ms-return-client-request-id": "true",
<<<<<<< HEAD
        "x-ms-version": "2020-12-06"
=======
        "x-ms-version": "2021-02-12"
>>>>>>> 7e782c87
      },
      "RequestBody": null,
      "StatusCode": 201,
      "ResponseHeaders": {
        "Content-Length": "0",
        "Date": "Wed, 17 Feb 2021 18:43:14 GMT",
        "ETag": "\"0x8D8D373E2D73AA7\"",
        "Last-Modified": "Wed, 17 Feb 2021 18:43:15 GMT",
        "Server": [
          "Windows-Azure-Blob/1.0",
          "Microsoft-HTTPAPI/2.0"
        ],
        "x-ms-client-request-id": "90070510-d53e-d376-194b-127f4ec273d3",
        "x-ms-request-id": "c86b225c-f01e-006d-615c-056e89000000",
<<<<<<< HEAD
        "x-ms-version": "2020-12-06"
=======
        "x-ms-version": "2021-02-12"
>>>>>>> 7e782c87
      },
      "ResponseBody": []
    },
    {
      "RequestUri": "https://seanmcccanary3.blob.core.windows.net/test-container-40668e23-592a-b71f-b06e-39e08bdfa406/test-blob-b3fbc539-b35c-e7e9-b39d-4995648d84ca",
      "RequestMethod": "PUT",
      "RequestHeaders": {
        "Accept": "application/xml",
        "Authorization": "Sanitized",
        "traceparent": "00-506f98f24872ff428da7d3a1fa9ade56-1651cdc20b100743-00",
        "User-Agent": [
          "azsdk-net-Storage.Blobs/12.9.0-alpha.20210217.1",
          "(.NET 5.0.3; Microsoft Windows 10.0.19042)"
        ],
        "x-ms-blob-type": "AppendBlob",
        "x-ms-client-request-id": "6c592222-ceea-5d8a-1c1f-dda08be06f8b",
        "x-ms-date": "Wed, 17 Feb 2021 18:43:15 GMT",
        "x-ms-return-client-request-id": "true",
<<<<<<< HEAD
        "x-ms-version": "2020-12-06"
=======
        "x-ms-version": "2021-02-12"
>>>>>>> 7e782c87
      },
      "RequestBody": null,
      "StatusCode": 201,
      "ResponseHeaders": {
        "Content-Length": "0",
        "Date": "Wed, 17 Feb 2021 18:43:14 GMT",
        "ETag": "\"0x8D8D373E2E11B5E\"",
        "Last-Modified": "Wed, 17 Feb 2021 18:43:15 GMT",
        "Server": [
          "Windows-Azure-Blob/1.0",
          "Microsoft-HTTPAPI/2.0"
        ],
        "x-ms-client-request-id": "6c592222-ceea-5d8a-1c1f-dda08be06f8b",
        "x-ms-request-id": "c86b2262-f01e-006d-635c-056e89000000",
        "x-ms-request-server-encrypted": "true",
<<<<<<< HEAD
        "x-ms-version": "2020-12-06",
=======
        "x-ms-version": "2021-02-12",
>>>>>>> 7e782c87
        "x-ms-version-id": "2021-02-17T18:43:15.4028382Z"
      },
      "ResponseBody": []
    },
    {
      "RequestUri": "https://seanmcccanary3.blob.core.windows.net/test-container-40668e23-592a-b71f-b06e-39e08bdfa406/test-blob-b3fbc539-b35c-e7e9-b39d-4995648d84ca?comp=appendblock",
      "RequestMethod": "PUT",
      "RequestHeaders": {
        "Accept": "application/xml",
        "Authorization": "Sanitized",
        "Content-Length": "1024",
        "Content-Type": "application/octet-stream",
        "traceparent": "00-e2238d7e0042634d9cbb4078b403f1e1-e79926e38e67bd49-00",
        "User-Agent": [
          "azsdk-net-Storage.Blobs/12.9.0-alpha.20210217.1",
          "(.NET 5.0.3; Microsoft Windows 10.0.19042)"
        ],
        "x-ms-client-request-id": "28b6ad8d-ba24-086d-497d-e9e6ce9418de",
        "x-ms-date": "Wed, 17 Feb 2021 18:43:15 GMT",
        "x-ms-if-tags": "\"coolTag\" = 'true'",
        "x-ms-return-client-request-id": "true",
<<<<<<< HEAD
        "x-ms-version": "2020-12-06"
=======
        "x-ms-version": "2021-02-12"
>>>>>>> 7e782c87
      },
      "RequestBody": "xkeU+/Pt+yX9sJpEFay9VyMVc0EzGN8cyXJpuDUmwDioEnbhx39ANCYzbjo0RUdvYoZ9dW0tWK5odzKBg0Pv1/BimwM225Ck1T4aAKml6IMq+VWvqUrKe7nHeVBNv7HjQ5dK0apEOYb22KAvElgFwo6uVortQC6llyBJb2E/VxWNN7wRWxfZ5sDPudCpm2hhwbbCnmgn9gNopDqK+soktoGLoduc82d31W/JHoZe/Pu3562rfbisZkC4qLbdT+z2qgNOHvmNxc1PS8n4Xdh9Cqg+0hIceTjJ3jua40qwmYWD03ODEN0BKSHfWzLvtAhoO54OnnzZ2THKhUC+8+KDnrFDdYlk+vrLPKnxPB0F2SozMaisovsJqvlCuIqcQzY/XLyBqz5+A0CkQ2HT6J0TxKsWi8E51vy1OsqQIkJvLvlyseBhhC3rtC1nCF6ZNsJcL/Pfhrh1BYbAy3F07uH+NBRoYDa8sUB9K9eT0s6dGwQIM/JOkKhA/ataobi8d8VMaNNJMdWLn32yYVrh4jO3IrBta7rur6RsJ2OLYhCIwbQRRmn6VOoufJR1nC5NXxp4on4ITgsKXbkv3QpyADxsKp+mz5vKvc7GP+8meRN1H8hIE8CRf3OoBumwynffvHxXCHGOp49/reSwQQ8c5OOlub1CKe172qos/cmyGfJX5oJyznCh5nc4yWXc4T5jjCEFChG5nZKO3C3GYanGzZTxWVuMqRZyA9NGCWCIn/lsyXCnrA7hnUjv5PJD24TOcvzQ6ofi1uMLkgc9c5QyBjw0Wpg5HiCFELsSnMUjLyhOd5Zjt7RyifKNmxkHoyq0vd21DoDslVTbS9rL0Dod52Le7/v9zk6HwdCmq4IGfWyQXt/nbSGnYuJCh2zaprm4b7S3KbQvtu6OLkyvRenR1c5tOnFaNnlBNo0Yu0birRsX7TvOT1S4YajxWD/U9xz5cLKdbGxIXTk6dfImF/unrIExmFetA4V5tdnJad06bT5xH0qURECvz5ACk9phkUmtSay+ol/ES20sJLaSfvNbAAeztfiwE2dAgsnHq2+rGCSPGyAxe8rfrdPdZyCJHFCcppPSrdxR/DZFfSCV/KD9gQySAmPTKoQ81Agk06tGt2V5KwTb2GpIPh7p7P6qSbAz3+YU9xrtyHwPldnTLCmK/sa6HNGbIaiiSsRE6j6GkYtX8fPFMsBLi2KIzEOQdBH1Xu038Czfl709cqxWqN4+iANOfDs1xcwGbpBvE1VlEdWyTotQTqFeeFk2iL8T9eOESkM/QvjWv5khMYGbcINo2GDWo1pT7Tpi7wPh/z0M83mt6skRJs/d247xLh0fwgjWza9ePFGIMFwJ3FL09cBcFT4I7Q==",
      "StatusCode": 412,
      "ResponseHeaders": {
        "Content-Length": "252",
        "Content-Type": "application/xml",
        "Date": "Wed, 17 Feb 2021 18:43:14 GMT",
        "Server": [
          "Windows-Azure-Blob/1.0",
          "Microsoft-HTTPAPI/2.0"
        ],
        "x-ms-client-request-id": "28b6ad8d-ba24-086d-497d-e9e6ce9418de",
        "x-ms-error-code": "ConditionNotMet",
        "x-ms-request-id": "c86b2265-f01e-006d-655c-056e89000000",
<<<<<<< HEAD
        "x-ms-version": "2020-12-06"
=======
        "x-ms-version": "2021-02-12"
>>>>>>> 7e782c87
      },
      "ResponseBody": [
        "﻿<?xml version=\"1.0\" encoding=\"utf-8\"?><Error><Code>ConditionNotMet</Code><Message>The condition specified using HTTP conditional header(s) is not met.\n",
        "RequestId:c86b2265-f01e-006d-655c-056e89000000\n",
        "Time:2021-02-17T18:43:15.4661943Z</Message></Error>"
      ]
    },
    {
      "RequestUri": "https://seanmcccanary3.blob.core.windows.net/test-container-40668e23-592a-b71f-b06e-39e08bdfa406?restype=container",
      "RequestMethod": "DELETE",
      "RequestHeaders": {
        "Accept": "application/xml",
        "Authorization": "Sanitized",
        "traceparent": "00-9a89dfc19c8ce543a43c3e9939a60197-eb645e1dd0af394c-00",
        "User-Agent": [
          "azsdk-net-Storage.Blobs/12.9.0-alpha.20210217.1",
          "(.NET 5.0.3; Microsoft Windows 10.0.19042)"
        ],
        "x-ms-client-request-id": "67cf8ee9-df87-cbc8-4c4e-68140fe1fccc",
        "x-ms-date": "Wed, 17 Feb 2021 18:43:15 GMT",
        "x-ms-return-client-request-id": "true",
<<<<<<< HEAD
        "x-ms-version": "2020-12-06"
=======
        "x-ms-version": "2021-02-12"
>>>>>>> 7e782c87
      },
      "RequestBody": null,
      "StatusCode": 202,
      "ResponseHeaders": {
        "Content-Length": "0",
        "Date": "Wed, 17 Feb 2021 18:43:14 GMT",
        "Server": [
          "Windows-Azure-Blob/1.0",
          "Microsoft-HTTPAPI/2.0"
        ],
        "x-ms-client-request-id": "67cf8ee9-df87-cbc8-4c4e-68140fe1fccc",
        "x-ms-request-id": "c86b226a-f01e-006d-685c-056e89000000",
<<<<<<< HEAD
        "x-ms-version": "2020-12-06"
=======
        "x-ms-version": "2021-02-12"
>>>>>>> 7e782c87
      },
      "ResponseBody": []
    }
  ],
  "Variables": {
    "RandomSeed": "1380514560",
    "Storage_TestConfigDefault": "ProductionTenant\nseanmcccanary3\nU2FuaXRpemVk\nhttps://seanmcccanary3.blob.core.windows.net\nhttps://seanmcccanary3.file.core.windows.net\nhttps://seanmcccanary3.queue.core.windows.net\nhttps://seanmcccanary3.table.core.windows.net\n\n\n\n\nhttps://seanmcccanary3-secondary.blob.core.windows.net\nhttps://seanmcccanary3-secondary.file.core.windows.net\nhttps://seanmcccanary3-secondary.queue.core.windows.net\nhttps://seanmcccanary3-secondary.table.core.windows.net\n\nSanitized\n\n\nCloud\nBlobEndpoint=https://seanmcccanary3.blob.core.windows.net/;QueueEndpoint=https://seanmcccanary3.queue.core.windows.net/;FileEndpoint=https://seanmcccanary3.file.core.windows.net/;BlobSecondaryEndpoint=https://seanmcccanary3-secondary.blob.core.windows.net/;QueueSecondaryEndpoint=https://seanmcccanary3-secondary.queue.core.windows.net/;FileSecondaryEndpoint=https://seanmcccanary3-secondary.file.core.windows.net/;AccountName=seanmcccanary3;AccountKey=Kg==;\nseanscope1\n\n"
  }
}<|MERGE_RESOLUTION|>--- conflicted
+++ resolved
@@ -15,11 +15,7 @@
         "x-ms-client-request-id": "90070510-d53e-d376-194b-127f4ec273d3",
         "x-ms-date": "Wed, 17 Feb 2021 18:43:15 GMT",
         "x-ms-return-client-request-id": "true",
-<<<<<<< HEAD
-        "x-ms-version": "2020-12-06"
-=======
         "x-ms-version": "2021-02-12"
->>>>>>> 7e782c87
       },
       "RequestBody": null,
       "StatusCode": 201,
@@ -34,11 +30,7 @@
         ],
         "x-ms-client-request-id": "90070510-d53e-d376-194b-127f4ec273d3",
         "x-ms-request-id": "c86b225c-f01e-006d-615c-056e89000000",
-<<<<<<< HEAD
-        "x-ms-version": "2020-12-06"
-=======
         "x-ms-version": "2021-02-12"
->>>>>>> 7e782c87
       },
       "ResponseBody": []
     },
@@ -57,11 +49,7 @@
         "x-ms-client-request-id": "6c592222-ceea-5d8a-1c1f-dda08be06f8b",
         "x-ms-date": "Wed, 17 Feb 2021 18:43:15 GMT",
         "x-ms-return-client-request-id": "true",
-<<<<<<< HEAD
-        "x-ms-version": "2020-12-06"
-=======
         "x-ms-version": "2021-02-12"
->>>>>>> 7e782c87
       },
       "RequestBody": null,
       "StatusCode": 201,
@@ -77,11 +65,7 @@
         "x-ms-client-request-id": "6c592222-ceea-5d8a-1c1f-dda08be06f8b",
         "x-ms-request-id": "c86b2262-f01e-006d-635c-056e89000000",
         "x-ms-request-server-encrypted": "true",
-<<<<<<< HEAD
-        "x-ms-version": "2020-12-06",
-=======
         "x-ms-version": "2021-02-12",
->>>>>>> 7e782c87
         "x-ms-version-id": "2021-02-17T18:43:15.4028382Z"
       },
       "ResponseBody": []
@@ -103,11 +87,7 @@
         "x-ms-date": "Wed, 17 Feb 2021 18:43:15 GMT",
         "x-ms-if-tags": "\"coolTag\" = 'true'",
         "x-ms-return-client-request-id": "true",
-<<<<<<< HEAD
-        "x-ms-version": "2020-12-06"
-=======
         "x-ms-version": "2021-02-12"
->>>>>>> 7e782c87
       },
       "RequestBody": "xkeU+/Pt+yX9sJpEFay9VyMVc0EzGN8cyXJpuDUmwDioEnbhx39ANCYzbjo0RUdvYoZ9dW0tWK5odzKBg0Pv1/BimwM225Ck1T4aAKml6IMq+VWvqUrKe7nHeVBNv7HjQ5dK0apEOYb22KAvElgFwo6uVortQC6llyBJb2E/VxWNN7wRWxfZ5sDPudCpm2hhwbbCnmgn9gNopDqK+soktoGLoduc82d31W/JHoZe/Pu3562rfbisZkC4qLbdT+z2qgNOHvmNxc1PS8n4Xdh9Cqg+0hIceTjJ3jua40qwmYWD03ODEN0BKSHfWzLvtAhoO54OnnzZ2THKhUC+8+KDnrFDdYlk+vrLPKnxPB0F2SozMaisovsJqvlCuIqcQzY/XLyBqz5+A0CkQ2HT6J0TxKsWi8E51vy1OsqQIkJvLvlyseBhhC3rtC1nCF6ZNsJcL/Pfhrh1BYbAy3F07uH+NBRoYDa8sUB9K9eT0s6dGwQIM/JOkKhA/ataobi8d8VMaNNJMdWLn32yYVrh4jO3IrBta7rur6RsJ2OLYhCIwbQRRmn6VOoufJR1nC5NXxp4on4ITgsKXbkv3QpyADxsKp+mz5vKvc7GP+8meRN1H8hIE8CRf3OoBumwynffvHxXCHGOp49/reSwQQ8c5OOlub1CKe172qos/cmyGfJX5oJyznCh5nc4yWXc4T5jjCEFChG5nZKO3C3GYanGzZTxWVuMqRZyA9NGCWCIn/lsyXCnrA7hnUjv5PJD24TOcvzQ6ofi1uMLkgc9c5QyBjw0Wpg5HiCFELsSnMUjLyhOd5Zjt7RyifKNmxkHoyq0vd21DoDslVTbS9rL0Dod52Le7/v9zk6HwdCmq4IGfWyQXt/nbSGnYuJCh2zaprm4b7S3KbQvtu6OLkyvRenR1c5tOnFaNnlBNo0Yu0birRsX7TvOT1S4YajxWD/U9xz5cLKdbGxIXTk6dfImF/unrIExmFetA4V5tdnJad06bT5xH0qURECvz5ACk9phkUmtSay+ol/ES20sJLaSfvNbAAeztfiwE2dAgsnHq2+rGCSPGyAxe8rfrdPdZyCJHFCcppPSrdxR/DZFfSCV/KD9gQySAmPTKoQ81Agk06tGt2V5KwTb2GpIPh7p7P6qSbAz3+YU9xrtyHwPldnTLCmK/sa6HNGbIaiiSsRE6j6GkYtX8fPFMsBLi2KIzEOQdBH1Xu038Czfl709cqxWqN4+iANOfDs1xcwGbpBvE1VlEdWyTotQTqFeeFk2iL8T9eOESkM/QvjWv5khMYGbcINo2GDWo1pT7Tpi7wPh/z0M83mt6skRJs/d247xLh0fwgjWza9ePFGIMFwJ3FL09cBcFT4I7Q==",
       "StatusCode": 412,
@@ -122,11 +102,7 @@
         "x-ms-client-request-id": "28b6ad8d-ba24-086d-497d-e9e6ce9418de",
         "x-ms-error-code": "ConditionNotMet",
         "x-ms-request-id": "c86b2265-f01e-006d-655c-056e89000000",
-<<<<<<< HEAD
-        "x-ms-version": "2020-12-06"
-=======
         "x-ms-version": "2021-02-12"
->>>>>>> 7e782c87
       },
       "ResponseBody": [
         "﻿<?xml version=\"1.0\" encoding=\"utf-8\"?><Error><Code>ConditionNotMet</Code><Message>The condition specified using HTTP conditional header(s) is not met.\n",
@@ -148,11 +124,7 @@
         "x-ms-client-request-id": "67cf8ee9-df87-cbc8-4c4e-68140fe1fccc",
         "x-ms-date": "Wed, 17 Feb 2021 18:43:15 GMT",
         "x-ms-return-client-request-id": "true",
-<<<<<<< HEAD
-        "x-ms-version": "2020-12-06"
-=======
         "x-ms-version": "2021-02-12"
->>>>>>> 7e782c87
       },
       "RequestBody": null,
       "StatusCode": 202,
@@ -165,11 +137,7 @@
         ],
         "x-ms-client-request-id": "67cf8ee9-df87-cbc8-4c4e-68140fe1fccc",
         "x-ms-request-id": "c86b226a-f01e-006d-685c-056e89000000",
-<<<<<<< HEAD
-        "x-ms-version": "2020-12-06"
-=======
         "x-ms-version": "2021-02-12"
->>>>>>> 7e782c87
       },
       "ResponseBody": []
     }
