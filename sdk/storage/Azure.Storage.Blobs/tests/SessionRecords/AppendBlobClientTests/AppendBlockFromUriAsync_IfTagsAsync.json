--- conflicted
+++ resolved
@@ -15,11 +15,7 @@
         "x-ms-client-request-id": "9bd65be2-44ad-f49c-4bfc-eae007b10f9b",
         "x-ms-date": "Wed, 17 Feb 2021 18:43:43 GMT",
         "x-ms-return-client-request-id": "true",
-<<<<<<< HEAD
-        "x-ms-version": "2020-12-06"
-=======
-        "x-ms-version": "2021-02-12"
->>>>>>> 7e782c87
+        "x-ms-version": "2021-02-12"
       },
       "RequestBody": null,
       "StatusCode": 201,
@@ -34,11 +30,7 @@
         ],
         "x-ms-client-request-id": "9bd65be2-44ad-f49c-4bfc-eae007b10f9b",
         "x-ms-request-id": "27661007-801e-0015-3d5c-05cd71000000",
-<<<<<<< HEAD
-        "x-ms-version": "2020-12-06"
-=======
-        "x-ms-version": "2021-02-12"
->>>>>>> 7e782c87
+        "x-ms-version": "2021-02-12"
       },
       "ResponseBody": []
     },
@@ -57,11 +49,7 @@
         "x-ms-client-request-id": "24f4e9c2-a12a-c079-f157-ca58cbce14d6",
         "x-ms-date": "Wed, 17 Feb 2021 18:43:43 GMT",
         "x-ms-return-client-request-id": "true",
-<<<<<<< HEAD
-        "x-ms-version": "2020-12-06"
-=======
-        "x-ms-version": "2021-02-12"
->>>>>>> 7e782c87
+        "x-ms-version": "2021-02-12"
       },
       "RequestBody": null,
       "StatusCode": 200,
@@ -76,11 +64,7 @@
         ],
         "x-ms-client-request-id": "24f4e9c2-a12a-c079-f157-ca58cbce14d6",
         "x-ms-request-id": "27661019-801e-0015-4c5c-05cd71000000",
-<<<<<<< HEAD
-        "x-ms-version": "2020-12-06"
-=======
-        "x-ms-version": "2021-02-12"
->>>>>>> 7e782c87
+        "x-ms-version": "2021-02-12"
       },
       "ResponseBody": []
     },
@@ -99,11 +83,7 @@
         "x-ms-client-request-id": "2cdaf6ff-a669-7483-7e9b-32778005587a",
         "x-ms-date": "Wed, 17 Feb 2021 18:43:43 GMT",
         "x-ms-return-client-request-id": "true",
-<<<<<<< HEAD
-        "x-ms-version": "2020-12-06"
-=======
-        "x-ms-version": "2021-02-12"
->>>>>>> 7e782c87
+        "x-ms-version": "2021-02-12"
       },
       "RequestBody": null,
       "StatusCode": 201,
@@ -119,11 +99,7 @@
         "x-ms-client-request-id": "2cdaf6ff-a669-7483-7e9b-32778005587a",
         "x-ms-request-id": "27661025-801e-0015-555c-05cd71000000",
         "x-ms-request-server-encrypted": "true",
-<<<<<<< HEAD
-        "x-ms-version": "2020-12-06",
-=======
         "x-ms-version": "2021-02-12",
->>>>>>> 7e782c87
         "x-ms-version-id": "2021-02-17T18:43:44.0163223Z"
       },
       "ResponseBody": []
@@ -144,11 +120,7 @@
         "x-ms-client-request-id": "ea918eaa-cc95-569c-a1e0-e2dbf1c7f2af",
         "x-ms-date": "Wed, 17 Feb 2021 18:43:44 GMT",
         "x-ms-return-client-request-id": "true",
-<<<<<<< HEAD
-        "x-ms-version": "2020-12-06"
-=======
-        "x-ms-version": "2021-02-12"
->>>>>>> 7e782c87
+        "x-ms-version": "2021-02-12"
       },
       "RequestBody": "iVwi5NTsqQuoBYxxUE1GSe34HR686nG+OdohfwxaBUAnHcRR3yod1T/pfCUUB3CkEYFq0rD2GZ7rZKr6yyn+Tf9MSTKJ9GrD20fe025MqjFpfW6L7zKQMQMmZXp/IgoW6i4lx709GhwWp/doF0Uwn7p5kE66c13MvBcvY47vQ7k9x+k/JuJzLGJSdEc7Jxm+9cbABpG8W3fRWQqlDreNJ2Q+Kk9c8HnXBWTraP4VkJT9cW3ILzwngGxybszYzR6qxE3j/P3JYQRN6QEt0PJ4u8h2qJ1KxfcnFqrj6oKs/zdGQaSxMpOXMw9oe0U7+q95+bMEYiWBX/9Vu+ZS5neCoOrJ5o9Ox4g03nSN4kmy7Bz6avDPqJ0RxeGkW3etRU2Y5dpbcRMgKjIqz4Ox8321o87JWHuGsvhNuCGtqWsRhpkm9fxuVnsJ2j++pNgZX9Fk77io5OzRETLiDrnxcoHGGUjqiv2ARkxTwH08yA4fM1hQSLqzaaKsVOTJjEjBF2e+94uPLtTU46hrVCRulUkkwtpgoSnGE6+mPjYZtroEkagWfdCCkASDfGQSRxR9Pb+bpMptYXY9+OTc6PCeui3tZ8J7WBd4ojLW3SXEs8ubKQB2fhHwlzAy2IXrpqcT5ME3JOBSAuSoIgKXl4NQeEQZQL/wKDwb/dCRSX+RjfyKwvhkjY/rSCYbzlsPWP+s4mBB0mXnI7yEHCcPwLhlFpQFDdWL7Ou0LfeY1FrgC6TQ5GcfULuXo54833Bo24hutrfGCksqIfV0jKRtTk9hpBGCP9tRRsbZbmk2Tg17TFJvKh2iGQFZpsJxqsMXKlRO2jpf5ZysHHDx7Zzh89Lo+T9R/SQxv4oPKJkY4JsCwkMV53TSHGa2ww6tsSxld7LvibGDxSwvHRuwT70CkzzV7ipYywteFd3YmjoWgw5dqrHmKFbqfvwW5spYIsypsy/R2MIBDKymkXPTqiryGZkMUqQMHGrl6m8uQeVBBfMQL+cKRKtLXJ0FP5fjFtTRI8wwS88nnZfF7O1S08rGZYt/w3tD6NXuwfYHB9zSAtSbXB4ZELkk6JFQRFe9+YjSPtoMY1JYjjv2QYrZIJa68uoZt3asrFTRW9rp86N9McdtNMgCxZ6BQ87iIs4uSsf7lVJtpEISJZGFOwh4bpqXeBDDbOzOty1Ll3SoyoqFohAS7l1REIyFWw42fYqWCdQzSqq9a97bLN0kIQ3OalsH/5n3ZX89RmiEPRHdlzqitY2fdH/gxzYxN8F/LO5/t/CyL33wnqRU9gRBOS7N/ZWjgmx/LvXcJzdjxS69vRl6BYUgK2i9shfpS316no4HZDks3KqB/4n71gdFjdh2ljnqxzSordIs5g==",
       "StatusCode": 201,
@@ -167,11 +139,7 @@
         "x-ms-content-crc64": "YHI7d60EWoI=",
         "x-ms-request-id": "2766103d-801e-0015-695c-05cd71000000",
         "x-ms-request-server-encrypted": "true",
-<<<<<<< HEAD
-        "x-ms-version": "2020-12-06"
-=======
-        "x-ms-version": "2021-02-12"
->>>>>>> 7e782c87
+        "x-ms-version": "2021-02-12"
       },
       "ResponseBody": []
     },
@@ -190,11 +158,7 @@
         "x-ms-client-request-id": "bb477e30-25a9-7c48-a65e-6366b655de51",
         "x-ms-date": "Wed, 17 Feb 2021 18:43:44 GMT",
         "x-ms-return-client-request-id": "true",
-<<<<<<< HEAD
-        "x-ms-version": "2020-12-06"
-=======
-        "x-ms-version": "2021-02-12"
->>>>>>> 7e782c87
+        "x-ms-version": "2021-02-12"
       },
       "RequestBody": null,
       "StatusCode": 201,
@@ -210,11 +174,7 @@
         "x-ms-client-request-id": "bb477e30-25a9-7c48-a65e-6366b655de51",
         "x-ms-request-id": "2766104e-801e-0015-755c-05cd71000000",
         "x-ms-request-server-encrypted": "true",
-<<<<<<< HEAD
-        "x-ms-version": "2020-12-06",
-=======
         "x-ms-version": "2021-02-12",
->>>>>>> 7e782c87
         "x-ms-version-id": "2021-02-17T18:43:44.183442Z"
       },
       "ResponseBody": []
@@ -235,11 +195,7 @@
         "x-ms-client-request-id": "f915c574-e708-2522-ee4f-4b150a7e4c3d",
         "x-ms-date": "Wed, 17 Feb 2021 18:43:44 GMT",
         "x-ms-return-client-request-id": "true",
-<<<<<<< HEAD
-        "x-ms-version": "2020-12-06"
-=======
-        "x-ms-version": "2021-02-12"
->>>>>>> 7e782c87
+        "x-ms-version": "2021-02-12"
       },
       "RequestBody": "﻿<Tags><TagSet><Tag><Key>coolTag</Key><Value>true</Value></Tag></TagSet></Tags>",
       "StatusCode": 204,
@@ -251,11 +207,7 @@
         ],
         "x-ms-client-request-id": "f915c574-e708-2522-ee4f-4b150a7e4c3d",
         "x-ms-request-id": "27661058-801e-0015-7d5c-05cd71000000",
-<<<<<<< HEAD
-        "x-ms-version": "2020-12-06"
-=======
-        "x-ms-version": "2021-02-12"
->>>>>>> 7e782c87
+        "x-ms-version": "2021-02-12"
       },
       "ResponseBody": []
     },
@@ -276,11 +228,7 @@
         "x-ms-if-tags": "\"coolTag\" = 'true'",
         "x-ms-return-client-request-id": "true",
         "x-ms-source-range": "bytes=0-1023",
-<<<<<<< HEAD
-        "x-ms-version": "2020-12-06"
-=======
-        "x-ms-version": "2021-02-12"
->>>>>>> 7e782c87
+        "x-ms-version": "2021-02-12"
       },
       "RequestBody": null,
       "StatusCode": 201,
@@ -299,11 +247,7 @@
         "x-ms-client-request-id": "f0f26e14-e440-5648-f26a-ccacb52674b1",
         "x-ms-request-id": "27661073-801e-0015-105c-05cd71000000",
         "x-ms-request-server-encrypted": "true",
-<<<<<<< HEAD
-        "x-ms-version": "2020-12-06"
-=======
-        "x-ms-version": "2021-02-12"
->>>>>>> 7e782c87
+        "x-ms-version": "2021-02-12"
       },
       "ResponseBody": []
     },
@@ -321,11 +265,7 @@
         "x-ms-client-request-id": "9b01ef19-5b8c-92fc-4c09-e19732a87b1b",
         "x-ms-date": "Wed, 17 Feb 2021 18:43:44 GMT",
         "x-ms-return-client-request-id": "true",
-<<<<<<< HEAD
-        "x-ms-version": "2020-12-06"
-=======
-        "x-ms-version": "2021-02-12"
->>>>>>> 7e782c87
+        "x-ms-version": "2021-02-12"
       },
       "RequestBody": null,
       "StatusCode": 202,
@@ -338,11 +278,7 @@
         ],
         "x-ms-client-request-id": "9b01ef19-5b8c-92fc-4c09-e19732a87b1b",
         "x-ms-request-id": "27661087-801e-0015-215c-05cd71000000",
-<<<<<<< HEAD
-        "x-ms-version": "2020-12-06"
-=======
-        "x-ms-version": "2021-02-12"
->>>>>>> 7e782c87
+        "x-ms-version": "2021-02-12"
       },
       "ResponseBody": []
     }
