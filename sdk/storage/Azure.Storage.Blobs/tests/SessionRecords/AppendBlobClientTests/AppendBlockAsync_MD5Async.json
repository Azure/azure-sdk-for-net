﻿{
  "Entries": [
    {
      "RequestUri": "https://seanmcccanary3.blob.core.windows.net/test-container-9fcad398-0dce-43f5-cdde-7c55cd12456f?restype=container",
      "RequestMethod": "PUT",
      "RequestHeaders": {
        "Accept": "application/xml",
        "Authorization": "Sanitized",
        "traceparent": "00-bb12e6c147b4dd4498d14d3bee8a0c6f-126ee0271b94e043-00",
        "User-Agent": [
          "azsdk-net-Storage.Blobs/12.9.0-alpha.20210217.1",
          "(.NET 5.0.3; Microsoft Windows 10.0.19042)"
        ],
        "x-ms-blob-public-access": "container",
        "x-ms-client-request-id": "72bd8db9-b332-7db1-5d07-a06fd7de224a",
        "x-ms-date": "Wed, 17 Feb 2021 18:43:15 GMT",
        "x-ms-return-client-request-id": "true",
<<<<<<< HEAD
        "x-ms-version": "2020-12-06"
=======
        "x-ms-version": "2021-02-12"
>>>>>>> 7e782c87
      },
      "RequestBody": null,
      "StatusCode": 201,
      "ResponseHeaders": {
        "Content-Length": "0",
        "Date": "Wed, 17 Feb 2021 18:43:15 GMT",
        "ETag": "\"0x8D8D373E35E51E2\"",
        "Last-Modified": "Wed, 17 Feb 2021 18:43:16 GMT",
        "Server": [
          "Windows-Azure-Blob/1.0",
          "Microsoft-HTTPAPI/2.0"
        ],
        "x-ms-client-request-id": "72bd8db9-b332-7db1-5d07-a06fd7de224a",
        "x-ms-request-id": "a11b2947-e01e-002c-145c-05366d000000",
<<<<<<< HEAD
        "x-ms-version": "2020-12-06"
=======
        "x-ms-version": "2021-02-12"
>>>>>>> 7e782c87
      },
      "ResponseBody": []
    },
    {
      "RequestUri": "https://seanmcccanary3.blob.core.windows.net/test-container-9fcad398-0dce-43f5-cdde-7c55cd12456f/test-blob-f4ae4ce5-93e2-8f3d-72bd-5578db2a5a77",
      "RequestMethod": "PUT",
      "RequestHeaders": {
        "Accept": "application/xml",
        "Authorization": "Sanitized",
        "If-None-Match": "*",
        "traceparent": "00-5ab5c5edf4d99449b510e5ec8bccee35-623dfeda2aefdf40-00",
        "User-Agent": [
          "azsdk-net-Storage.Blobs/12.9.0-alpha.20210217.1",
          "(.NET 5.0.3; Microsoft Windows 10.0.19042)"
        ],
        "x-ms-blob-type": "AppendBlob",
        "x-ms-client-request-id": "9ce5e732-86a7-26cd-502e-00755e38a232",
        "x-ms-date": "Wed, 17 Feb 2021 18:43:16 GMT",
        "x-ms-return-client-request-id": "true",
<<<<<<< HEAD
        "x-ms-version": "2020-12-06"
=======
        "x-ms-version": "2021-02-12"
>>>>>>> 7e782c87
      },
      "RequestBody": null,
      "StatusCode": 201,
      "ResponseHeaders": {
        "Content-Length": "0",
        "Date": "Wed, 17 Feb 2021 18:43:15 GMT",
        "ETag": "\"0x8D8D373E36A1365\"",
        "Last-Modified": "Wed, 17 Feb 2021 18:43:16 GMT",
        "Server": [
          "Windows-Azure-Blob/1.0",
          "Microsoft-HTTPAPI/2.0"
        ],
        "x-ms-client-request-id": "9ce5e732-86a7-26cd-502e-00755e38a232",
        "x-ms-request-id": "a11b296a-e01e-002c-2e5c-05366d000000",
        "x-ms-request-server-encrypted": "true",
<<<<<<< HEAD
        "x-ms-version": "2020-12-06",
=======
        "x-ms-version": "2021-02-12",
>>>>>>> 7e782c87
        "x-ms-version-id": "2021-02-17T18:43:16.3004773Z"
      },
      "ResponseBody": []
    },
    {
      "RequestUri": "https://seanmcccanary3.blob.core.windows.net/test-container-9fcad398-0dce-43f5-cdde-7c55cd12456f/test-blob-f4ae4ce5-93e2-8f3d-72bd-5578db2a5a77?comp=appendblock",
      "RequestMethod": "PUT",
      "RequestHeaders": {
        "Accept": "application/xml",
        "Authorization": "Sanitized",
        "Content-Length": "1024",
        "Content-MD5": "ZMKOfITMi4NzxvHoosrDMg==",
        "Content-Type": "application/octet-stream",
        "traceparent": "00-a4e9cae2773c374fb2e7a46a8dbbd8df-ded00fbc48267f45-00",
        "User-Agent": [
          "azsdk-net-Storage.Blobs/12.9.0-alpha.20210217.1",
          "(.NET 5.0.3; Microsoft Windows 10.0.19042)"
        ],
        "x-ms-client-request-id": "9411fd2b-cedb-2152-9c9c-484124305e96",
        "x-ms-date": "Wed, 17 Feb 2021 18:43:16 GMT",
        "x-ms-return-client-request-id": "true",
<<<<<<< HEAD
        "x-ms-version": "2020-12-06"
=======
        "x-ms-version": "2021-02-12"
>>>>>>> 7e782c87
      },
      "RequestBody": "rSgMC0Pi9BMQLWyLBxgmgIfqRvREvdDc/nXvJ9HGIk+1WXY/5SooUPLSjHkZQh43B4DudPKu7e9YLwzN8s1BSQsd1q2h5ppcwfUBcjFXwrxWuB9R2K5cBmuH57UeWl0lkUJu/GtwlSHlkbL8rXu+AGxPdzqt73Fcwc9BGv7lPWeX2+Hv6MZQ5SP+bEb7X1nwyedIz+Mjd6HQETucL3oiAFNLZNGazhem/pEWr4MqYWF1UVEXnG6DdGQ/HteLtLao22vzsPqIVfrPotBSDMcepbDZJ90pCmTlyPBtW7BAG0rabdQXN7Fm7PtXSPmdMWecIHgnsY3Zf9AHDugKG/pKjoeGd57zB27/czrh0cJqR5aJ0Do3GWm8Ae4DDynIXNEBDbpyFrnIqRkKJz5T960OncZRgEq/EnUdyXaw7/dENhZo4MQI9zDdwCchLPEraQpA9XJid9uHQfpEVU1DF7khxvEn6hboBqWWc8AjnuWD8WBrcPqF4b474Z/Kw6Ljmalt/2YAA37zV+7MzAMbZKIUwWPs16e+m+Qy7Al3HkMDs9kWtZ9+g+3hdxgMuRS6H338tQI+9sIBrmOCzRd0fDmryRkpBK8DlT11C1+PsuLPd8yMemhAxLwXFQY7/LXWbPveYPD7kRvO+R/EyOpicvyBslVL6AHQagRcEu+oyJmHn55ksFLy1OaxvoFIfPvRtaMKuUpfioT6Dvbrnn8sJTGGPClL/sGpj95vmSmAh+0IilxLng5PJxQaaaJcBjVnhJlQwkDShrfhYCpr8PBaeoYI4xMi4IYjNxQUMZQfTYioBxWQMMWtNQSlaT7j4zcjv+8bVCIiRaQTLYorvlQiwhKhw+jbykrBWq4OfHZIP1Td8HGkA/lmhcJwfAI6gnawgqYrQR9OR/SlWvl0E8gtyu02Ts7ifb8ZOz0la01Hhtc3XvnQHP00jqh8/6j/8XL6Q7IVAzSozQXmEQXhKNynXtMiPLTOXa3vAb8lZX4XGkrLKyebMYOjj5H06Qv4U2XL1aDU3bS9LOUEJQF0gmeGz/e7Fv20CyxQfq0j2XSi965aWZDdQjyVDf9BlwyBLwwpbRkTPD1nF8p0hF4GmlJxYS5TGSjXqY26JQj+cnMgz0+h+Wtajrpx8kLGaL7ej3Os0DbeLhXjUsSMWRc0aaRWVLQPZaDnF9Jz4SbmEUDO3JaUUqI9QqE5vaenzjWjPImebxQJzynTxbljakzv/UGEvn2AnxYBGBET1qf5QEicz6ScR6ErxA1swYzp2ddUSsBlIhC4I51ynVcD9viC2YVwxpunUrWgWPlwE92KFz46vozmkx045KsHKqpJKM4U6ucHeRM8rfcLxMoWRw+/6IUYyTdsmw==",
      "StatusCode": 201,
      "ResponseHeaders": {
        "Content-Length": "0",
        "Content-MD5": "ZMKOfITMi4NzxvHoosrDMg==",
        "Date": "Wed, 17 Feb 2021 18:43:15 GMT",
        "ETag": "\"0x8D8D373E3744E75\"",
        "Last-Modified": "Wed, 17 Feb 2021 18:43:16 GMT",
        "Server": [
          "Windows-Azure-Blob/1.0",
          "Microsoft-HTTPAPI/2.0"
        ],
        "x-ms-blob-append-offset": "0",
        "x-ms-blob-committed-block-count": "1",
        "x-ms-client-request-id": "9411fd2b-cedb-2152-9c9c-484124305e96",
        "x-ms-request-id": "a11b2984-e01e-002c-435c-05366d000000",
        "x-ms-request-server-encrypted": "true",
<<<<<<< HEAD
        "x-ms-version": "2020-12-06"
=======
        "x-ms-version": "2021-02-12"
>>>>>>> 7e782c87
      },
      "ResponseBody": []
    },
    {
      "RequestUri": "https://seanmcccanary3.blob.core.windows.net/test-container-9fcad398-0dce-43f5-cdde-7c55cd12456f?restype=container",
      "RequestMethod": "DELETE",
      "RequestHeaders": {
        "Accept": "application/xml",
        "Authorization": "Sanitized",
        "traceparent": "00-753a8be8657d4e48be242e4b2bdd6d88-dc80d2149fe1364d-00",
        "User-Agent": [
          "azsdk-net-Storage.Blobs/12.9.0-alpha.20210217.1",
          "(.NET 5.0.3; Microsoft Windows 10.0.19042)"
        ],
        "x-ms-client-request-id": "cbede766-d826-77c0-1515-455358e7e625",
        "x-ms-date": "Wed, 17 Feb 2021 18:43:16 GMT",
        "x-ms-return-client-request-id": "true",
<<<<<<< HEAD
        "x-ms-version": "2020-12-06"
=======
        "x-ms-version": "2021-02-12"
>>>>>>> 7e782c87
      },
      "RequestBody": null,
      "StatusCode": 202,
      "ResponseHeaders": {
        "Content-Length": "0",
        "Date": "Wed, 17 Feb 2021 18:43:16 GMT",
        "Server": [
          "Windows-Azure-Blob/1.0",
          "Microsoft-HTTPAPI/2.0"
        ],
        "x-ms-client-request-id": "cbede766-d826-77c0-1515-455358e7e625",
        "x-ms-request-id": "a11b299d-e01e-002c-595c-05366d000000",
<<<<<<< HEAD
        "x-ms-version": "2020-12-06"
=======
        "x-ms-version": "2021-02-12"
>>>>>>> 7e782c87
      },
      "ResponseBody": []
    }
  ],
  "Variables": {
    "RandomSeed": "980796362",
    "Storage_TestConfigDefault": "ProductionTenant\nseanmcccanary3\nU2FuaXRpemVk\nhttps://seanmcccanary3.blob.core.windows.net\nhttps://seanmcccanary3.file.core.windows.net\nhttps://seanmcccanary3.queue.core.windows.net\nhttps://seanmcccanary3.table.core.windows.net\n\n\n\n\nhttps://seanmcccanary3-secondary.blob.core.windows.net\nhttps://seanmcccanary3-secondary.file.core.windows.net\nhttps://seanmcccanary3-secondary.queue.core.windows.net\nhttps://seanmcccanary3-secondary.table.core.windows.net\n\nSanitized\n\n\nCloud\nBlobEndpoint=https://seanmcccanary3.blob.core.windows.net/;QueueEndpoint=https://seanmcccanary3.queue.core.windows.net/;FileEndpoint=https://seanmcccanary3.file.core.windows.net/;BlobSecondaryEndpoint=https://seanmcccanary3-secondary.blob.core.windows.net/;QueueSecondaryEndpoint=https://seanmcccanary3-secondary.queue.core.windows.net/;FileSecondaryEndpoint=https://seanmcccanary3-secondary.file.core.windows.net/;AccountName=seanmcccanary3;AccountKey=Kg==;\nseanscope1\n\n"
  }
}<|MERGE_RESOLUTION|>--- conflicted
+++ resolved
@@ -15,11 +15,7 @@
         "x-ms-client-request-id": "72bd8db9-b332-7db1-5d07-a06fd7de224a",
         "x-ms-date": "Wed, 17 Feb 2021 18:43:15 GMT",
         "x-ms-return-client-request-id": "true",
-<<<<<<< HEAD
-        "x-ms-version": "2020-12-06"
-=======
         "x-ms-version": "2021-02-12"
->>>>>>> 7e782c87
       },
       "RequestBody": null,
       "StatusCode": 201,
@@ -34,11 +30,7 @@
         ],
         "x-ms-client-request-id": "72bd8db9-b332-7db1-5d07-a06fd7de224a",
         "x-ms-request-id": "a11b2947-e01e-002c-145c-05366d000000",
-<<<<<<< HEAD
-        "x-ms-version": "2020-12-06"
-=======
         "x-ms-version": "2021-02-12"
->>>>>>> 7e782c87
       },
       "ResponseBody": []
     },
@@ -58,11 +50,7 @@
         "x-ms-client-request-id": "9ce5e732-86a7-26cd-502e-00755e38a232",
         "x-ms-date": "Wed, 17 Feb 2021 18:43:16 GMT",
         "x-ms-return-client-request-id": "true",
-<<<<<<< HEAD
-        "x-ms-version": "2020-12-06"
-=======
         "x-ms-version": "2021-02-12"
->>>>>>> 7e782c87
       },
       "RequestBody": null,
       "StatusCode": 201,
@@ -78,11 +66,7 @@
         "x-ms-client-request-id": "9ce5e732-86a7-26cd-502e-00755e38a232",
         "x-ms-request-id": "a11b296a-e01e-002c-2e5c-05366d000000",
         "x-ms-request-server-encrypted": "true",
-<<<<<<< HEAD
-        "x-ms-version": "2020-12-06",
-=======
         "x-ms-version": "2021-02-12",
->>>>>>> 7e782c87
         "x-ms-version-id": "2021-02-17T18:43:16.3004773Z"
       },
       "ResponseBody": []
@@ -104,11 +88,7 @@
         "x-ms-client-request-id": "9411fd2b-cedb-2152-9c9c-484124305e96",
         "x-ms-date": "Wed, 17 Feb 2021 18:43:16 GMT",
         "x-ms-return-client-request-id": "true",
-<<<<<<< HEAD
-        "x-ms-version": "2020-12-06"
-=======
         "x-ms-version": "2021-02-12"
->>>>>>> 7e782c87
       },
       "RequestBody": "rSgMC0Pi9BMQLWyLBxgmgIfqRvREvdDc/nXvJ9HGIk+1WXY/5SooUPLSjHkZQh43B4DudPKu7e9YLwzN8s1BSQsd1q2h5ppcwfUBcjFXwrxWuB9R2K5cBmuH57UeWl0lkUJu/GtwlSHlkbL8rXu+AGxPdzqt73Fcwc9BGv7lPWeX2+Hv6MZQ5SP+bEb7X1nwyedIz+Mjd6HQETucL3oiAFNLZNGazhem/pEWr4MqYWF1UVEXnG6DdGQ/HteLtLao22vzsPqIVfrPotBSDMcepbDZJ90pCmTlyPBtW7BAG0rabdQXN7Fm7PtXSPmdMWecIHgnsY3Zf9AHDugKG/pKjoeGd57zB27/czrh0cJqR5aJ0Do3GWm8Ae4DDynIXNEBDbpyFrnIqRkKJz5T960OncZRgEq/EnUdyXaw7/dENhZo4MQI9zDdwCchLPEraQpA9XJid9uHQfpEVU1DF7khxvEn6hboBqWWc8AjnuWD8WBrcPqF4b474Z/Kw6Ljmalt/2YAA37zV+7MzAMbZKIUwWPs16e+m+Qy7Al3HkMDs9kWtZ9+g+3hdxgMuRS6H338tQI+9sIBrmOCzRd0fDmryRkpBK8DlT11C1+PsuLPd8yMemhAxLwXFQY7/LXWbPveYPD7kRvO+R/EyOpicvyBslVL6AHQagRcEu+oyJmHn55ksFLy1OaxvoFIfPvRtaMKuUpfioT6Dvbrnn8sJTGGPClL/sGpj95vmSmAh+0IilxLng5PJxQaaaJcBjVnhJlQwkDShrfhYCpr8PBaeoYI4xMi4IYjNxQUMZQfTYioBxWQMMWtNQSlaT7j4zcjv+8bVCIiRaQTLYorvlQiwhKhw+jbykrBWq4OfHZIP1Td8HGkA/lmhcJwfAI6gnawgqYrQR9OR/SlWvl0E8gtyu02Ts7ifb8ZOz0la01Hhtc3XvnQHP00jqh8/6j/8XL6Q7IVAzSozQXmEQXhKNynXtMiPLTOXa3vAb8lZX4XGkrLKyebMYOjj5H06Qv4U2XL1aDU3bS9LOUEJQF0gmeGz/e7Fv20CyxQfq0j2XSi965aWZDdQjyVDf9BlwyBLwwpbRkTPD1nF8p0hF4GmlJxYS5TGSjXqY26JQj+cnMgz0+h+Wtajrpx8kLGaL7ej3Os0DbeLhXjUsSMWRc0aaRWVLQPZaDnF9Jz4SbmEUDO3JaUUqI9QqE5vaenzjWjPImebxQJzynTxbljakzv/UGEvn2AnxYBGBET1qf5QEicz6ScR6ErxA1swYzp2ddUSsBlIhC4I51ynVcD9viC2YVwxpunUrWgWPlwE92KFz46vozmkx045KsHKqpJKM4U6ucHeRM8rfcLxMoWRw+/6IUYyTdsmw==",
       "StatusCode": 201,
@@ -127,11 +107,7 @@
         "x-ms-client-request-id": "9411fd2b-cedb-2152-9c9c-484124305e96",
         "x-ms-request-id": "a11b2984-e01e-002c-435c-05366d000000",
         "x-ms-request-server-encrypted": "true",
-<<<<<<< HEAD
-        "x-ms-version": "2020-12-06"
-=======
         "x-ms-version": "2021-02-12"
->>>>>>> 7e782c87
       },
       "ResponseBody": []
     },
@@ -149,11 +125,7 @@
         "x-ms-client-request-id": "cbede766-d826-77c0-1515-455358e7e625",
         "x-ms-date": "Wed, 17 Feb 2021 18:43:16 GMT",
         "x-ms-return-client-request-id": "true",
-<<<<<<< HEAD
-        "x-ms-version": "2020-12-06"
-=======
         "x-ms-version": "2021-02-12"
->>>>>>> 7e782c87
       },
       "RequestBody": null,
       "StatusCode": 202,
@@ -166,11 +138,7 @@
         ],
         "x-ms-client-request-id": "cbede766-d826-77c0-1515-455358e7e625",
         "x-ms-request-id": "a11b299d-e01e-002c-595c-05366d000000",
-<<<<<<< HEAD
-        "x-ms-version": "2020-12-06"
-=======
         "x-ms-version": "2021-02-12"
->>>>>>> 7e782c87
       },
       "ResponseBody": []
     }
