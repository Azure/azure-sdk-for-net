﻿{
  "Entries": [
    {
      "RequestUri": "https://seanmcccanary3.blob.core.windows.net/test-container-c5de4526-ce8b-daf5-6ac4-b25f162a8f3d?restype=container",
      "RequestMethod": "PUT",
      "RequestHeaders": {
        "Accept": "application/xml",
        "Authorization": "Sanitized",
        "traceparent": "00-2b4194e2eb0ee242b5ffdd1a723f33d1-103a4deb5a182a44-00",
        "User-Agent": [
          "azsdk-net-Storage.Blobs/12.9.0-alpha.20210217.1",
          "(.NET 5.0.3; Microsoft Windows 10.0.19042)"
        ],
        "x-ms-blob-public-access": "container",
        "x-ms-client-request-id": "f246b0d1-b1bf-6552-35c0-4538d6ca2017",
        "x-ms-date": "Wed, 17 Feb 2021 19:46:09 GMT",
        "x-ms-return-client-request-id": "true",
<<<<<<< HEAD
        "x-ms-version": "2020-12-06"
=======
        "x-ms-version": "2021-02-12"
>>>>>>> 7e782c87
      },
      "RequestBody": null,
      "StatusCode": 201,
      "ResponseHeaders": {
        "Content-Length": "0",
        "Date": "Wed, 17 Feb 2021 19:46:09 GMT",
        "ETag": "\"0x8D8D37CAC741054\"",
        "Last-Modified": "Wed, 17 Feb 2021 19:46:09 GMT",
        "Server": [
          "Windows-Azure-Blob/1.0",
          "Microsoft-HTTPAPI/2.0"
        ],
        "x-ms-client-request-id": "f246b0d1-b1bf-6552-35c0-4538d6ca2017",
        "x-ms-request-id": "b32b259f-f01e-0089-4c65-056017000000",
<<<<<<< HEAD
        "x-ms-version": "2020-12-06"
=======
        "x-ms-version": "2021-02-12"
>>>>>>> 7e782c87
      },
      "ResponseBody": []
    },
    {
      "RequestUri": "https://seanmcccanary3.blob.core.windows.net/test-container-c5de4526-ce8b-daf5-6ac4-b25f162a8f3d/test-blob-584ac5f4-77be-bcae-dad3-413ebd0e9bad",
      "RequestMethod": "PUT",
      "RequestHeaders": {
        "Accept": "application/xml",
        "Authorization": "Sanitized",
        "If-None-Match": "*",
        "traceparent": "00-132c2f29d69e5f4aa8405e625d3c9c4b-0ca9693b4a1b6343-00",
        "User-Agent": [
          "azsdk-net-Storage.Blobs/12.9.0-alpha.20210217.1",
          "(.NET 5.0.3; Microsoft Windows 10.0.19042)"
        ],
        "x-ms-blob-type": "AppendBlob",
        "x-ms-client-request-id": "1106088b-b185-d6df-0365-19b9014d58e8",
        "x-ms-date": "Wed, 17 Feb 2021 19:46:09 GMT",
        "x-ms-encryption-scope": "seanscope1",
        "x-ms-return-client-request-id": "true",
<<<<<<< HEAD
        "x-ms-version": "2020-12-06"
=======
        "x-ms-version": "2021-02-12"
>>>>>>> 7e782c87
      },
      "RequestBody": null,
      "StatusCode": 201,
      "ResponseHeaders": {
        "Content-Length": "0",
        "Date": "Wed, 17 Feb 2021 19:46:09 GMT",
        "ETag": "\"0x8D8D37CAC7DFCDC\"",
        "Last-Modified": "Wed, 17 Feb 2021 19:46:09 GMT",
        "Server": [
          "Windows-Azure-Blob/1.0",
          "Microsoft-HTTPAPI/2.0"
        ],
        "x-ms-client-request-id": "1106088b-b185-d6df-0365-19b9014d58e8",
        "x-ms-encryption-scope": "seanscope1",
        "x-ms-request-id": "b32b25ab-f01e-0089-5665-056017000000",
        "x-ms-request-server-encrypted": "true",
<<<<<<< HEAD
        "x-ms-version": "2020-12-06",
=======
        "x-ms-version": "2021-02-12",
>>>>>>> 7e782c87
        "x-ms-version-id": "2021-02-17T19:46:09.6278513Z"
      },
      "ResponseBody": []
    },
    {
      "RequestUri": "https://seanmcccanary3.blob.core.windows.net/test-container-c5de4526-ce8b-daf5-6ac4-b25f162a8f3d/test-blob-584ac5f4-77be-bcae-dad3-413ebd0e9bad?comp=appendblock",
      "RequestMethod": "PUT",
      "RequestHeaders": {
        "Accept": "application/xml",
        "Authorization": "Sanitized",
        "Content-Length": "1024",
        "Content-Type": "application/octet-stream",
        "traceparent": "00-5cd99b7fa31e5141acce64515120282a-c84280b3e15fdc48-00",
        "User-Agent": [
          "azsdk-net-Storage.Blobs/12.9.0-alpha.20210217.1",
          "(.NET 5.0.3; Microsoft Windows 10.0.19042)"
        ],
        "x-ms-client-request-id": "93366ccb-e6d0-e783-e5a2-85467b09eb70",
        "x-ms-date": "Wed, 17 Feb 2021 19:46:09 GMT",
        "x-ms-encryption-scope": "seanscope1",
        "x-ms-return-client-request-id": "true",
<<<<<<< HEAD
        "x-ms-version": "2020-12-06"
=======
        "x-ms-version": "2021-02-12"
>>>>>>> 7e782c87
      },
      "RequestBody": "NBWNZeScfpASkZzTJTI0uSz583lyN95aAokY63AUqCcklwPAPbszV0a6Ri3a2peonocRwxshOvw2MmNahJIg/ul1ro0udHxxxpsyuPGxgCfyb03oAuQMA10HiQpX2NO0mUhDZSwJeioLoP1/74ILhbI7ZxVEOPsEaKswJupxGe3Ifh+obRr76fQj3GLnjBTb+wRXHHC+b2FMPvyA2VM/moYPtnBjYheYP34gIVuZHduXVSvlGf19Cg+9XC8dew+h40Lb19ajeJntv93xnU0FsyAg6YQoWoCJkaxgpQboesRvfz0YvUYF89yR+Fofi2zCt6gO/ZKLeInCUkUpQ9KTBUQYgh4Q7fXaGvWnl2IlaQY/nu1d2X0y4wazVmsA27AJ/vIVBwlOscqyM+Kc5OEnneg/6qXlNSvH5p8XXJaK2j9FnZlvD2L88Owiqqablf8ljLiCwPEKJMjGTiBqNlUzKFmjV0dIt42GQvm5w4uFLFGg8s/eBxlNOnjQqMFCkrmW7oJM+D233dUr/H73UWE9QSLOykSFVSBAVRzOdw7MQ7BAItQIODMU6BX6sgqbVukXk2eec8h1EJhhDKMg6WXGX7nNty+MNAjuuuIvi6MVpf4ztuOnLc/oyhE8pyyQ8/6vNFNRzZ+6i19esLnmRYX1S2ek7TOBHjHp5ewdT43bXsfjf1dPxNdeeSqESH0WAoSMRlvF6wbLLRUiaOeznDvSglHyAsYtpYePRnMI/daz0uNnkQkyFnLBGFJCLVvvq9zvssUrJP++XqHTNaWSwzA/bpUESwsyoGzfMOpz63gsn5uWGUsQiK7jqTJnXuDMLlUhAr/F61/RvBFZS/MVSnIoppUK+6nlLuXnIKHYykGLEgGUUui4ZrQ7xVw5tzy6zl6/P7dKwjOrPNTZ3cu++PHQzTnxgPiJb0DhzzZNq3epLVFDGYuJQVDO6RUU34jpfcxqaOkDyE5mNc93afP8XpFcL7B5et9mRozoIpbjdZC3+FJp4kKOpmQD3OO8Eddd0YuDuK/YcALtBCFcGqW3gsA/wHChkntOzolMdZ78qjW0i1ELX7zg34hPfN4gMYu+TFkifVFnuz8PNeoljPpk8FrsqI5UqyMDXuHoURadLpz+jSlE2S3kTc8R+yrSulON64uDNIj8aqA2Hh5wfmoocgdNJ/7RHxctCFq+QrD5MaOOWmWKGfoTASOIDroOc89l6YkjhZNUvMt0VisuPifwPO174iMEnlgNOSbbSBFcH5SLWVkm1qsQOZ6ZFcPO5cP8mNHNkpGrYUoxFUtseHS6GDeWouTNyWZBa6iFaoiUPlRj369Aj4wC3/cP9cBgo8Eq3/2LN0LeLs9qiyfpJvbBnNf3CA==",
      "StatusCode": 201,
      "ResponseHeaders": {
        "Content-Length": "0",
        "Date": "Wed, 17 Feb 2021 19:46:09 GMT",
        "ETag": "\"0x8D8D37CAC879B94\"",
        "Last-Modified": "Wed, 17 Feb 2021 19:46:09 GMT",
        "Server": [
          "Windows-Azure-Blob/1.0",
          "Microsoft-HTTPAPI/2.0"
        ],
        "x-ms-blob-append-offset": "0",
        "x-ms-blob-committed-block-count": "1",
        "x-ms-client-request-id": "93366ccb-e6d0-e783-e5a2-85467b09eb70",
        "x-ms-content-crc64": "Lpat/Dg7RwQ=",
        "x-ms-encryption-scope": "seanscope1",
        "x-ms-request-id": "b32b25b2-f01e-0089-5c65-056017000000",
        "x-ms-request-server-encrypted": "true",
<<<<<<< HEAD
        "x-ms-version": "2020-12-06"
=======
        "x-ms-version": "2021-02-12"
>>>>>>> 7e782c87
      },
      "ResponseBody": []
    },
    {
      "RequestUri": "https://seanmcccanary3.blob.core.windows.net/test-container-c5de4526-ce8b-daf5-6ac4-b25f162a8f3d?restype=container",
      "RequestMethod": "DELETE",
      "RequestHeaders": {
        "Accept": "application/xml",
        "Authorization": "Sanitized",
        "traceparent": "00-a0e61d3dc5bcd34eb0ced1850bc230e4-cb38e8ab0bf98c41-00",
        "User-Agent": [
          "azsdk-net-Storage.Blobs/12.9.0-alpha.20210217.1",
          "(.NET 5.0.3; Microsoft Windows 10.0.19042)"
        ],
        "x-ms-client-request-id": "95ed1505-c417-8218-1741-7fc4ef9a2877",
        "x-ms-date": "Wed, 17 Feb 2021 19:46:09 GMT",
        "x-ms-return-client-request-id": "true",
<<<<<<< HEAD
        "x-ms-version": "2020-12-06"
=======
        "x-ms-version": "2021-02-12"
>>>>>>> 7e782c87
      },
      "RequestBody": null,
      "StatusCode": 202,
      "ResponseHeaders": {
        "Content-Length": "0",
        "Date": "Wed, 17 Feb 2021 19:46:09 GMT",
        "Server": [
          "Windows-Azure-Blob/1.0",
          "Microsoft-HTTPAPI/2.0"
        ],
        "x-ms-client-request-id": "95ed1505-c417-8218-1741-7fc4ef9a2877",
        "x-ms-request-id": "b32b25bd-f01e-0089-6565-056017000000",
<<<<<<< HEAD
        "x-ms-version": "2020-12-06"
=======
        "x-ms-version": "2021-02-12"
>>>>>>> 7e782c87
      },
      "ResponseBody": []
    }
  ],
  "Variables": {
    "RandomSeed": "2105204027",
    "Storage_TestConfigDefault": "ProductionTenant\nseanmcccanary3\nU2FuaXRpemVk\nhttps://seanmcccanary3.blob.core.windows.net\nhttps://seanmcccanary3.file.core.windows.net\nhttps://seanmcccanary3.queue.core.windows.net\nhttps://seanmcccanary3.table.core.windows.net\n\n\n\n\nhttps://seanmcccanary3-secondary.blob.core.windows.net\nhttps://seanmcccanary3-secondary.file.core.windows.net\nhttps://seanmcccanary3-secondary.queue.core.windows.net\nhttps://seanmcccanary3-secondary.table.core.windows.net\n\nSanitized\n\n\nCloud\nBlobEndpoint=https://seanmcccanary3.blob.core.windows.net/;QueueEndpoint=https://seanmcccanary3.queue.core.windows.net/;FileEndpoint=https://seanmcccanary3.file.core.windows.net/;BlobSecondaryEndpoint=https://seanmcccanary3-secondary.blob.core.windows.net/;QueueSecondaryEndpoint=https://seanmcccanary3-secondary.queue.core.windows.net/;FileSecondaryEndpoint=https://seanmcccanary3-secondary.file.core.windows.net/;AccountName=seanmcccanary3;AccountKey=Kg==;\nseanscope1\n\n"
  }
}<|MERGE_RESOLUTION|>--- conflicted
+++ resolved
@@ -15,11 +15,7 @@
         "x-ms-client-request-id": "f246b0d1-b1bf-6552-35c0-4538d6ca2017",
         "x-ms-date": "Wed, 17 Feb 2021 19:46:09 GMT",
         "x-ms-return-client-request-id": "true",
-<<<<<<< HEAD
-        "x-ms-version": "2020-12-06"
-=======
         "x-ms-version": "2021-02-12"
->>>>>>> 7e782c87
       },
       "RequestBody": null,
       "StatusCode": 201,
@@ -34,11 +30,7 @@
         ],
         "x-ms-client-request-id": "f246b0d1-b1bf-6552-35c0-4538d6ca2017",
         "x-ms-request-id": "b32b259f-f01e-0089-4c65-056017000000",
-<<<<<<< HEAD
-        "x-ms-version": "2020-12-06"
-=======
         "x-ms-version": "2021-02-12"
->>>>>>> 7e782c87
       },
       "ResponseBody": []
     },
@@ -59,11 +51,7 @@
         "x-ms-date": "Wed, 17 Feb 2021 19:46:09 GMT",
         "x-ms-encryption-scope": "seanscope1",
         "x-ms-return-client-request-id": "true",
-<<<<<<< HEAD
-        "x-ms-version": "2020-12-06"
-=======
         "x-ms-version": "2021-02-12"
->>>>>>> 7e782c87
       },
       "RequestBody": null,
       "StatusCode": 201,
@@ -80,11 +68,7 @@
         "x-ms-encryption-scope": "seanscope1",
         "x-ms-request-id": "b32b25ab-f01e-0089-5665-056017000000",
         "x-ms-request-server-encrypted": "true",
-<<<<<<< HEAD
-        "x-ms-version": "2020-12-06",
-=======
         "x-ms-version": "2021-02-12",
->>>>>>> 7e782c87
         "x-ms-version-id": "2021-02-17T19:46:09.6278513Z"
       },
       "ResponseBody": []
@@ -106,11 +90,7 @@
         "x-ms-date": "Wed, 17 Feb 2021 19:46:09 GMT",
         "x-ms-encryption-scope": "seanscope1",
         "x-ms-return-client-request-id": "true",
-<<<<<<< HEAD
-        "x-ms-version": "2020-12-06"
-=======
         "x-ms-version": "2021-02-12"
->>>>>>> 7e782c87
       },
       "RequestBody": "NBWNZeScfpASkZzTJTI0uSz583lyN95aAokY63AUqCcklwPAPbszV0a6Ri3a2peonocRwxshOvw2MmNahJIg/ul1ro0udHxxxpsyuPGxgCfyb03oAuQMA10HiQpX2NO0mUhDZSwJeioLoP1/74ILhbI7ZxVEOPsEaKswJupxGe3Ifh+obRr76fQj3GLnjBTb+wRXHHC+b2FMPvyA2VM/moYPtnBjYheYP34gIVuZHduXVSvlGf19Cg+9XC8dew+h40Lb19ajeJntv93xnU0FsyAg6YQoWoCJkaxgpQboesRvfz0YvUYF89yR+Fofi2zCt6gO/ZKLeInCUkUpQ9KTBUQYgh4Q7fXaGvWnl2IlaQY/nu1d2X0y4wazVmsA27AJ/vIVBwlOscqyM+Kc5OEnneg/6qXlNSvH5p8XXJaK2j9FnZlvD2L88Owiqqablf8ljLiCwPEKJMjGTiBqNlUzKFmjV0dIt42GQvm5w4uFLFGg8s/eBxlNOnjQqMFCkrmW7oJM+D233dUr/H73UWE9QSLOykSFVSBAVRzOdw7MQ7BAItQIODMU6BX6sgqbVukXk2eec8h1EJhhDKMg6WXGX7nNty+MNAjuuuIvi6MVpf4ztuOnLc/oyhE8pyyQ8/6vNFNRzZ+6i19esLnmRYX1S2ek7TOBHjHp5ewdT43bXsfjf1dPxNdeeSqESH0WAoSMRlvF6wbLLRUiaOeznDvSglHyAsYtpYePRnMI/daz0uNnkQkyFnLBGFJCLVvvq9zvssUrJP++XqHTNaWSwzA/bpUESwsyoGzfMOpz63gsn5uWGUsQiK7jqTJnXuDMLlUhAr/F61/RvBFZS/MVSnIoppUK+6nlLuXnIKHYykGLEgGUUui4ZrQ7xVw5tzy6zl6/P7dKwjOrPNTZ3cu++PHQzTnxgPiJb0DhzzZNq3epLVFDGYuJQVDO6RUU34jpfcxqaOkDyE5mNc93afP8XpFcL7B5et9mRozoIpbjdZC3+FJp4kKOpmQD3OO8Eddd0YuDuK/YcALtBCFcGqW3gsA/wHChkntOzolMdZ78qjW0i1ELX7zg34hPfN4gMYu+TFkifVFnuz8PNeoljPpk8FrsqI5UqyMDXuHoURadLpz+jSlE2S3kTc8R+yrSulON64uDNIj8aqA2Hh5wfmoocgdNJ/7RHxctCFq+QrD5MaOOWmWKGfoTASOIDroOc89l6YkjhZNUvMt0VisuPifwPO174iMEnlgNOSbbSBFcH5SLWVkm1qsQOZ6ZFcPO5cP8mNHNkpGrYUoxFUtseHS6GDeWouTNyWZBa6iFaoiUPlRj369Aj4wC3/cP9cBgo8Eq3/2LN0LeLs9qiyfpJvbBnNf3CA==",
       "StatusCode": 201,
@@ -130,11 +110,7 @@
         "x-ms-encryption-scope": "seanscope1",
         "x-ms-request-id": "b32b25b2-f01e-0089-5c65-056017000000",
         "x-ms-request-server-encrypted": "true",
-<<<<<<< HEAD
-        "x-ms-version": "2020-12-06"
-=======
         "x-ms-version": "2021-02-12"
->>>>>>> 7e782c87
       },
       "ResponseBody": []
     },
@@ -152,11 +128,7 @@
         "x-ms-client-request-id": "95ed1505-c417-8218-1741-7fc4ef9a2877",
         "x-ms-date": "Wed, 17 Feb 2021 19:46:09 GMT",
         "x-ms-return-client-request-id": "true",
-<<<<<<< HEAD
-        "x-ms-version": "2020-12-06"
-=======
         "x-ms-version": "2021-02-12"
->>>>>>> 7e782c87
       },
       "RequestBody": null,
       "StatusCode": 202,
@@ -169,11 +141,7 @@
         ],
         "x-ms-client-request-id": "95ed1505-c417-8218-1741-7fc4ef9a2877",
         "x-ms-request-id": "b32b25bd-f01e-0089-6565-056017000000",
-<<<<<<< HEAD
-        "x-ms-version": "2020-12-06"
-=======
         "x-ms-version": "2021-02-12"
->>>>>>> 7e782c87
       },
       "ResponseBody": []
     }
