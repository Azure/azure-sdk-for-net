{
  "Entries": [
    {
      "RequestUri": "https://camaiaor.blob.core.windows.net/test-container-b0fd8496-3854-6a0f-4d02-65839d557284?restype=container",
      "RequestMethod": "PUT",
      "RequestHeaders": {
        "Accept": "application/xml",
        "Authorization": "Sanitized",
        "traceparent": "00-d2b81d9a8983b740bc93bdcf908b9be7-4949298e80811448-00",
        "User-Agent": "azsdk-net-Storage.Blobs/12.11.0-alpha.20211015.1 (.NET Framework 4.8.4300.0; Microsoft Windows 10.0.19043 )",
        "x-ms-blob-public-access": "container",
        "x-ms-client-request-id": "c96b0be5-5ab8-6e63-5912-9b7bae0508ca",
        "x-ms-date": "Fri, 15 Oct 2021 18:52:40 GMT",
        "x-ms-return-client-request-id": "true",
        "x-ms-version": "2021-02-12"
      },
      "RequestBody": null,
      "StatusCode": 201,
      "ResponseHeaders": {
        "Content-Length": "0",
        "Date": "Fri, 15 Oct 2021 18:52:40 GMT",
        "ETag": "\u00220x8D9900CF739AF99\u0022",
        "Last-Modified": "Fri, 15 Oct 2021 18:52:41 GMT",
        "Server": "Windows-Azure-Blob/1.0 Microsoft-HTTPAPI/2.0",
        "x-ms-client-request-id": "c96b0be5-5ab8-6e63-5912-9b7bae0508ca",
<<<<<<< HEAD
        "x-ms-request-id": "a12fd171-e01e-002c-4465-05366d000000",
        "x-ms-version": "2021-02-12"
=======
        "x-ms-request-id": "dfebd7d0-a01e-0021-4bf5-c10fa4000000",
        "x-ms-version": "2020-12-06"
>>>>>>> 6b7c7623
      },
      "ResponseBody": []
    },
    {
      "RequestUri": "https://camaiaor.blob.core.windows.net/test-container-b0fd8496-3854-6a0f-4d02-65839d557284/test-blob-ca4f2176-769a-50cd-5d33-31299e8ba696",
      "RequestMethod": "PUT",
      "RequestHeaders": {
        "Accept": "application/xml",
        "Authorization": "Sanitized",
        "If-None-Match": "*",
        "traceparent": "00-69fafc04ac3d1b4da2289d77071b6410-0015baccbc2c0f4b-00",
        "User-Agent": "azsdk-net-Storage.Blobs/12.11.0-alpha.20211015.1 (.NET Framework 4.8.4300.0; Microsoft Windows 10.0.19043 )",
        "x-ms-blob-type": "AppendBlob",
        "x-ms-client-request-id": "dc79fbb1-3ead-7981-6502-3751f331ee73",
        "x-ms-date": "Fri, 15 Oct 2021 18:52:41 GMT",
        "x-ms-encryption-algorithm": "AES256",
        "x-ms-encryption-key": "Sanitized",
        "x-ms-encryption-key-sha256": "7UhGkdqaX6l8dSdh0da6zWEVujKyVsvoOtWNRT3vvv4=",
        "x-ms-return-client-request-id": "true",
        "x-ms-version": "2021-02-12"
      },
      "RequestBody": null,
      "StatusCode": 201,
      "ResponseHeaders": {
        "Content-Length": "0",
        "Date": "Fri, 15 Oct 2021 18:52:41 GMT",
        "ETag": "\u00220x8D9900CF7B8A92E\u0022",
        "Last-Modified": "Fri, 15 Oct 2021 18:52:41 GMT",
        "Server": "Windows-Azure-Blob/1.0 Microsoft-HTTPAPI/2.0",
        "x-ms-client-request-id": "dc79fbb1-3ead-7981-6502-3751f331ee73",
        "x-ms-encryption-key-sha256": "7UhGkdqaX6l8dSdh0da6zWEVujKyVsvoOtWNRT3vvv4=",
        "x-ms-request-id": "dfebd947-a01e-0021-16f5-c10fa4000000",
        "x-ms-request-server-encrypted": "true",
<<<<<<< HEAD
        "x-ms-version": "2021-02-12",
        "x-ms-version-id": "2021-02-17T19:46:09.1865347Z"
=======
        "x-ms-version": "2020-12-06",
        "x-ms-version-id": "2021-10-15T18:52:41.9717422Z"
>>>>>>> 6b7c7623
      },
      "ResponseBody": []
    },
    {
      "RequestUri": "https://camaiaor.blob.core.windows.net/test-container-b0fd8496-3854-6a0f-4d02-65839d557284/test-blob-ca4f2176-769a-50cd-5d33-31299e8ba696?comp=appendblock",
      "RequestMethod": "PUT",
      "RequestHeaders": {
        "Accept": "application/xml",
        "Authorization": "Sanitized",
        "Content-Length": "1024",
        "Content-Type": "application/octet-stream",
        "traceparent": "00-31df33e8f292ea41b2918b0d436f83bd-a273014d27db654c-00",
        "User-Agent": "azsdk-net-Storage.Blobs/12.11.0-alpha.20211015.1 (.NET Framework 4.8.4300.0; Microsoft Windows 10.0.19043 )",
        "x-ms-client-request-id": "1eb9d197-eae2-1578-fb6e-3d96f8b76731",
        "x-ms-date": "Fri, 15 Oct 2021 18:52:41 GMT",
        "x-ms-encryption-algorithm": "AES256",
        "x-ms-encryption-key": "Sanitized",
        "x-ms-encryption-key-sha256": "7UhGkdqaX6l8dSdh0da6zWEVujKyVsvoOtWNRT3vvv4=",
        "x-ms-return-client-request-id": "true",
        "x-ms-version": "2021-02-12"
      },
      "RequestBody": "awRLS2h24M1UQ82d1rqlshi4B89\u002BBC8o\u002Bi5TzjtH4sMu0aelX88Rq\u002B4\u002BTSM6y5iEdbpscDH/T2bVI1A5IxKSDGAKbwUSAFJIp1zgQLcL7i\u002BWz1iB23KRLoJB0Dx/14jcrEDCL1yTcXVnI8jVHw\u002BvyTUho1O5EDDueUCC0TAWyc/TA5N2Sb7TAl7iGbipuw9zkgYGXTQ1IpwQ1LYbEKBFUVn5Aht7OIB2TqD11/d4RL0xDz8pD2ubnuH3ZnUIt/K9ncdesLnz91mFkA\u002BTP0ukl4/56gBgG0HtXWM6hNELbpauNzkvGZQDPRjlo35cCF6VUs7lDs3xXYGFcFNVuXKIeiJ55QgRdX769azoe3fDkVQFpDICJV/IvNq4qahAroOlXSlc4iNWhN1Q6xkhCOIJwt7\u002BUBVAhVXDsCguWcvWukcoQx1OZq8xriBVsjpFp7T4rubJQl1uZNfTmTH6KCoReTDS\u002BMTEu1wvzaH169IbfQl0NqvlDXjput5Ge819Nob1QzkJc67vM/OKmXS8eXkEuBwohvF/LGy46T7mfj\u002BPsZYa/6eZEglahQK3W3MDLUBkQcKwVa\u002BVdRfMUIpvCLWz\u002BufeoXnRa6YSzQHvyNH5tbv9gTx83lzmhYqQzcF/6nxMBGCLJYvHktYcnoiupa1G05rOcod5NhyL9xvuQZ7kkuKFosNwbZAwNe5mYD/UON/cSfkmsXj0081EAC1v2FE4OAumKALp1WYKnjyZEtbct747EvekveFpkM/1LGxiwF2dLig0LhDd83STHBI8W8D3aElvM8ZZk3oqPJcz86n5p97f\u002B\u002BStqIiuXh6DEaHPLTUO/sMj84yWQ5quCfF4qf/KmXQ0XV/cSb/AwdWn1oLYWg9iJPXl1rRSSLhJ/56XNbQfuXcsms/VMrQEYjG27m0Y1a/iFYUJ5MPA4hSnkkohKYsgiBwKq8A/jfFB4XODm1pKMSrvtSAvFtWzbLi7LaBq4jmllmZQDiruooeTxwJQPUe6XGEfMnNr8HFHVj4HhF9R1/853QTz\u002BSMAABOYm07SYy9xANE/SrDFOaX1Cbfr5x0oQvADFl9Cx2I\u002BHzFg01UidfMPloSOEo1OdKNe/vBrFBn1b1lezkzPLjluACp\u002BZGZQ0pTD21CYmS9jtKK748hx0goYa2P7xKanP2hLIBFi0A89DixcqDnIXNYp\u002BxqpE0pw/C4fZfkCVQ3tHJzoTXkeAOSTftWcFSrRTw6N0cmM/isd2yPjQ2oVO7geboud4A9dC/s1FZV00\u002BcDTRbrdINDYR5wynJVO7x6fkIcfaaeNG//L8bOVuiVqAc83/VUKsY12g1tLBWcCM8\u002BupdSWFVBZRmm60W8dQo22yJqGVzGJg==",
      "StatusCode": 201,
      "ResponseHeaders": {
        "Content-Length": "0",
        "Date": "Fri, 15 Oct 2021 18:52:41 GMT",
        "ETag": "\u00220x8D9900CF7DF3F78\u0022",
        "Last-Modified": "Fri, 15 Oct 2021 18:52:42 GMT",
        "Server": "Windows-Azure-Blob/1.0 Microsoft-HTTPAPI/2.0",
        "x-ms-blob-append-offset": "0",
        "x-ms-blob-committed-block-count": "1",
        "x-ms-client-request-id": "1eb9d197-eae2-1578-fb6e-3d96f8b76731",
        "x-ms-content-crc64": "pVGIecXV\u002BIc=",
        "x-ms-encryption-key-sha256": "7UhGkdqaX6l8dSdh0da6zWEVujKyVsvoOtWNRT3vvv4=",
        "x-ms-request-id": "dfebd993-a01e-0021-5cf5-c10fa4000000",
        "x-ms-request-server-encrypted": "true",
        "x-ms-version": "2021-02-12"
      },
      "ResponseBody": []
    },
    {
      "RequestUri": "https://camaiaor.blob.core.windows.net/test-container-b0fd8496-3854-6a0f-4d02-65839d557284?restype=container",
      "RequestMethod": "DELETE",
      "RequestHeaders": {
        "Accept": "application/xml",
        "Authorization": "Sanitized",
        "traceparent": "00-ec3441737b5d304ab45a99f461513b70-1bfc4f5870d69a4d-00",
        "User-Agent": "azsdk-net-Storage.Blobs/12.11.0-alpha.20211015.1 (.NET Framework 4.8.4300.0; Microsoft Windows 10.0.19043 )",
        "x-ms-client-request-id": "21b95293-d078-8d90-1b2e-db0276123c59",
        "x-ms-date": "Fri, 15 Oct 2021 18:52:42 GMT",
        "x-ms-return-client-request-id": "true",
        "x-ms-version": "2021-02-12"
      },
      "RequestBody": null,
      "StatusCode": 202,
      "ResponseHeaders": {
        "Content-Length": "0",
        "Date": "Fri, 15 Oct 2021 18:52:42 GMT",
        "Server": "Windows-Azure-Blob/1.0 Microsoft-HTTPAPI/2.0",
        "x-ms-client-request-id": "21b95293-d078-8d90-1b2e-db0276123c59",
<<<<<<< HEAD
        "x-ms-request-id": "a12fd1a9-e01e-002c-7265-05366d000000",
        "x-ms-version": "2021-02-12"
=======
        "x-ms-request-id": "dfebd9f7-a01e-0021-39f5-c10fa4000000",
        "x-ms-version": "2020-12-06"
>>>>>>> 6b7c7623
      },
      "ResponseBody": []
    }
  ],
  "Variables": {
    "RandomSeed": "1336779547",
    "Storage_TestConfigDefault": "ProductionTenant\ncamaiaor\nU2FuaXRpemVk\nhttps://camaiaor.blob.core.windows.net\nhttps://camaiaor.file.core.windows.net\nhttps://camaiaor.queue.core.windows.net\nhttps://camaiaor.table.core.windows.net\n\n\n\n\nhttps://camaiaor-secondary.blob.core.windows.net\nhttps://camaiaor-secondary.file.core.windows.net\nhttps://camaiaor-secondary.queue.core.windows.net\nhttps://camaiaor-secondary.table.core.windows.net\n\nSanitized\n\n\nCloud\nBlobEndpoint=https://camaiaor.blob.core.windows.net/;QueueEndpoint=https://camaiaor.queue.core.windows.net/;FileEndpoint=https://camaiaor.file.core.windows.net/;BlobSecondaryEndpoint=https://camaiaor-secondary.blob.core.windows.net/;QueueSecondaryEndpoint=https://camaiaor-secondary.queue.core.windows.net/;FileSecondaryEndpoint=https://camaiaor-secondary.file.core.windows.net/;AccountName=camaiaor;AccountKey=Kg==;\nsdktest\n\n"
  }
}<|MERGE_RESOLUTION|>--- conflicted
+++ resolved
@@ -23,13 +23,8 @@
         "Last-Modified": "Fri, 15 Oct 2021 18:52:41 GMT",
         "Server": "Windows-Azure-Blob/1.0 Microsoft-HTTPAPI/2.0",
         "x-ms-client-request-id": "c96b0be5-5ab8-6e63-5912-9b7bae0508ca",
-<<<<<<< HEAD
-        "x-ms-request-id": "a12fd171-e01e-002c-4465-05366d000000",
+        "x-ms-request-id": "dfebd7d0-a01e-0021-4bf5-c10fa4000000",
         "x-ms-version": "2021-02-12"
-=======
-        "x-ms-request-id": "dfebd7d0-a01e-0021-4bf5-c10fa4000000",
-        "x-ms-version": "2020-12-06"
->>>>>>> 6b7c7623
       },
       "ResponseBody": []
     },
@@ -63,13 +58,8 @@
         "x-ms-encryption-key-sha256": "7UhGkdqaX6l8dSdh0da6zWEVujKyVsvoOtWNRT3vvv4=",
         "x-ms-request-id": "dfebd947-a01e-0021-16f5-c10fa4000000",
         "x-ms-request-server-encrypted": "true",
-<<<<<<< HEAD
         "x-ms-version": "2021-02-12",
-        "x-ms-version-id": "2021-02-17T19:46:09.1865347Z"
-=======
-        "x-ms-version": "2020-12-06",
         "x-ms-version-id": "2021-10-15T18:52:41.9717422Z"
->>>>>>> 6b7c7623
       },
       "ResponseBody": []
     },
@@ -130,13 +120,8 @@
         "Date": "Fri, 15 Oct 2021 18:52:42 GMT",
         "Server": "Windows-Azure-Blob/1.0 Microsoft-HTTPAPI/2.0",
         "x-ms-client-request-id": "21b95293-d078-8d90-1b2e-db0276123c59",
-<<<<<<< HEAD
-        "x-ms-request-id": "a12fd1a9-e01e-002c-7265-05366d000000",
+        "x-ms-request-id": "dfebd9f7-a01e-0021-39f5-c10fa4000000",
         "x-ms-version": "2021-02-12"
-=======
-        "x-ms-request-id": "dfebd9f7-a01e-0021-39f5-c10fa4000000",
-        "x-ms-version": "2020-12-06"
->>>>>>> 6b7c7623
       },
       "ResponseBody": []
     }
