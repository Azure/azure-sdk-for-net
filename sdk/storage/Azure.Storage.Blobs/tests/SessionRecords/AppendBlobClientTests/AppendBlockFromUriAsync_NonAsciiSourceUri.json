--- conflicted
+++ resolved
@@ -1,408 +1,252 @@
 {
   "Entries": [
     {
-      "RequestUri": "https://seanmcccanary.blob.core.windows.net/test-container-898ba10e-6fa5-c945-c757-eab311497a97?restype=container",
-      "RequestMethod": "PUT",
-      "RequestHeaders": {
-        "Authorization": "Sanitized",
-<<<<<<< HEAD
-        "traceparent": "00-88c199805e1a24429c871da6baa85ce6-232fef74f754804b-00",
-        "User-Agent": [
-          "azsdk-net-Storage.Blobs/12.5.0-dev.20200526.1",
-          "(.NET Core 4.6.28619.01; Microsoft Windows 10.0.18362 )"
+      "RequestUri": "http://jamesschreppler.blob.core.windows.net/test-container-2d0fc46b-37c2-300c-1dbb-6e5484b110be?restype=container",
+      "RequestMethod": "PUT",
+      "RequestHeaders": {
+        "Authorization": "Sanitized",
+        "traceparent": "00-03da6d519c5cb84b89fecfadaa3b0579-b19ed036d7c64c46-00",
+        "User-Agent": [
+          "azsdk-net-Storage.Blobs/12.5.0-dev.20200609.1",
+          "(.NET Core 4.6.28801.04; Microsoft Windows 10.0.19041 )"
         ],
         "x-ms-blob-public-access": "container",
-        "x-ms-client-request-id": "e8c3b6da-522b-add5-6486-9ab603dda849",
-        "x-ms-date": "Tue, 26 May 2020 19:00:55 GMT",
-=======
-        "traceparent": "00-94e49b219c50dc45bd523586ddc8bc4c-e6aea6df4151cd4c-00",
-        "User-Agent": [
-          "azsdk-net-Storage.Blobs/12.5.0-dev.20200529.1",
-          "(.NET Core 4.6.28801.04; Microsoft Windows 10.0.18363 )"
-        ],
-        "x-ms-blob-public-access": "container",
-        "x-ms-client-request-id": "e8c3b6da-522b-add5-6486-9ab603dda849",
-        "x-ms-date": "Fri, 29 May 2020 16:47:54 GMT",
->>>>>>> 80c89ee0
-        "x-ms-return-client-request-id": "true",
-        "x-ms-version": "2019-12-12"
-      },
-      "RequestBody": null,
-      "StatusCode": 201,
-      "ResponseHeaders": {
-        "Content-Length": "0",
-<<<<<<< HEAD
-        "Date": "Tue, 26 May 2020 19:00:56 GMT",
-        "ETag": "\u00220x8D801A71F54B4C5\u0022",
-        "Last-Modified": "Tue, 26 May 2020 19:00:56 GMT",
-=======
-        "Date": "Fri, 29 May 2020 16:47:54 GMT",
-        "ETag": "\u00220x8D803F008E2A6EC\u0022",
-        "Last-Modified": "Fri, 29 May 2020 16:47:54 GMT",
->>>>>>> 80c89ee0
-        "Server": [
-          "Windows-Azure-Blob/1.0",
-          "Microsoft-HTTPAPI/2.0"
-        ],
-        "x-ms-client-request-id": "e8c3b6da-522b-add5-6486-9ab603dda849",
-<<<<<<< HEAD
-        "x-ms-request-id": "0e0943d5-701e-009a-4c8f-33d379000000",
-        "x-ms-version": "2019-12-12"
-=======
-        "x-ms-request-id": "ab64e0ee-801e-002e-0ad8-3512dc000000",
-        "x-ms-version": "2019-07-07"
->>>>>>> 80c89ee0
-      },
-      "ResponseBody": []
-    },
-    {
-      "RequestUri": "https://seanmcccanary.blob.core.windows.net/test-container-898ba10e-6fa5-c945-c757-eab311497a97?restype=container\u0026comp=acl",
+        "x-ms-client-request-id": "076b10f1-3f46-bf21-e4ff-383e3fd95e0d",
+        "x-ms-date": "Tue, 09 Jun 2020 20:30:00 GMT",
+        "x-ms-return-client-request-id": "true",
+        "x-ms-version": "2019-07-07"
+      },
+      "RequestBody": null,
+      "StatusCode": 201,
+      "ResponseHeaders": {
+        "Content-Length": "0",
+        "Date": "Tue, 09 Jun 2020 20:30:00 GMT",
+        "ETag": "\u00220x8D80CB3E2421CA2\u0022",
+        "Last-Modified": "Tue, 09 Jun 2020 20:30:00 GMT",
+        "Server": [
+          "Windows-Azure-Blob/1.0",
+          "Microsoft-HTTPAPI/2.0"
+        ],
+        "x-ms-client-request-id": "076b10f1-3f46-bf21-e4ff-383e3fd95e0d",
+        "x-ms-request-id": "3870a971-e01e-00bb-119c-3e604b000000",
+        "x-ms-version": "2019-07-07"
+      },
+      "ResponseBody": []
+    },
+    {
+      "RequestUri": "http://jamesschreppler.blob.core.windows.net/test-container-2d0fc46b-37c2-300c-1dbb-6e5484b110be?restype=container\u0026comp=acl",
       "RequestMethod": "PUT",
       "RequestHeaders": {
         "Authorization": "Sanitized",
         "Content-Length": "21",
         "Content-Type": "application/xml",
-<<<<<<< HEAD
-        "traceparent": "00-7940cfdcf2ff124babcc7ddfac83eaff-4ac584e887cd044d-00",
-        "User-Agent": [
-          "azsdk-net-Storage.Blobs/12.5.0-dev.20200526.1",
-          "(.NET Core 4.6.28619.01; Microsoft Windows 10.0.18362 )"
+        "traceparent": "00-4060eb741a36894b965af883ea4efc22-663fbbe9c3fff142-00",
+        "User-Agent": [
+          "azsdk-net-Storage.Blobs/12.5.0-dev.20200609.1",
+          "(.NET Core 4.6.28801.04; Microsoft Windows 10.0.19041 )"
         ],
         "x-ms-blob-public-access": "container",
-        "x-ms-client-request-id": "5ad8457d-9286-c96b-1a4d-f9e854165569",
-        "x-ms-date": "Tue, 26 May 2020 19:00:56 GMT",
-=======
-        "traceparent": "00-ac781b6e0473d8498e9675ce938b4f29-9f321e9759bcc64b-00",
-        "User-Agent": [
-          "azsdk-net-Storage.Blobs/12.5.0-dev.20200529.1",
-          "(.NET Core 4.6.28801.04; Microsoft Windows 10.0.18363 )"
-        ],
-        "x-ms-blob-public-access": "container",
-        "x-ms-client-request-id": "5ad8457d-9286-c96b-1a4d-f9e854165569",
-        "x-ms-date": "Fri, 29 May 2020 16:47:54 GMT",
->>>>>>> 80c89ee0
-        "x-ms-return-client-request-id": "true",
-        "x-ms-version": "2019-12-12"
+        "x-ms-client-request-id": "74629577-0846-5178-59eb-ac85be52863f",
+        "x-ms-date": "Tue, 09 Jun 2020 20:30:00 GMT",
+        "x-ms-return-client-request-id": "true",
+        "x-ms-version": "2019-07-07"
       },
       "RequestBody": "\u003CSignedIdentifiers /\u003E",
       "StatusCode": 200,
       "ResponseHeaders": {
         "Content-Length": "0",
-<<<<<<< HEAD
-        "Date": "Tue, 26 May 2020 19:00:56 GMT",
-        "ETag": "\u00220x8D801A71F60DB51\u0022",
-        "Last-Modified": "Tue, 26 May 2020 19:00:57 GMT",
-=======
-        "Date": "Fri, 29 May 2020 16:47:54 GMT",
-        "ETag": "\u00220x8D803F008F03817\u0022",
-        "Last-Modified": "Fri, 29 May 2020 16:47:54 GMT",
->>>>>>> 80c89ee0
-        "Server": [
-          "Windows-Azure-Blob/1.0",
-          "Microsoft-HTTPAPI/2.0"
-        ],
-        "x-ms-client-request-id": "5ad8457d-9286-c96b-1a4d-f9e854165569",
-<<<<<<< HEAD
-        "x-ms-request-id": "0e0943e8-701e-009a-588f-33d379000000",
-        "x-ms-version": "2019-12-12"
-=======
-        "x-ms-request-id": "ab64e152-801e-002e-5fd8-3512dc000000",
-        "x-ms-version": "2019-07-07"
->>>>>>> 80c89ee0
-      },
-      "ResponseBody": []
-    },
-    {
-<<<<<<< HEAD
-      "RequestUri": "https://seanmcccanary.blob.core.windows.net/test-container-898ba10e-6fa5-c945-c757-eab311497a97/test-\u03B2\u00A3\u00A9\u00FE\u203D-3ebd17a8-2968-da4c-504e-be424a1e0d7d",
-=======
-      "RequestUri": "http://amandadev2.blob.core.windows.net/test-container-898ba10e-6fa5-c945-c757-eab311497a97/test-\u03B2\u00A3\u00A9\u00FE\u203D%253A-3ebd17a8-2968-da4c-504e-be424a1e0d7d",
->>>>>>> 80c89ee0
-      "RequestMethod": "PUT",
-      "RequestHeaders": {
-        "Authorization": "Sanitized",
-        "Content-Length": "0",
-<<<<<<< HEAD
-        "traceparent": "00-240a28a2b6863c4f9bf9a117344a8bad-896644924751a345-00",
-        "User-Agent": [
-          "azsdk-net-Storage.Blobs/12.5.0-dev.20200526.1",
-          "(.NET Core 4.6.28619.01; Microsoft Windows 10.0.18362 )"
+        "Date": "Tue, 09 Jun 2020 20:30:00 GMT",
+        "ETag": "\u00220x8D80CB3E24E506B\u0022",
+        "Last-Modified": "Tue, 09 Jun 2020 20:30:00 GMT",
+        "Server": [
+          "Windows-Azure-Blob/1.0",
+          "Microsoft-HTTPAPI/2.0"
+        ],
+        "x-ms-client-request-id": "74629577-0846-5178-59eb-ac85be52863f",
+        "x-ms-request-id": "3870aa47-e01e-00bb-4f9c-3e604b000000",
+        "x-ms-version": "2019-07-07"
+      },
+      "ResponseBody": []
+    },
+    {
+      "RequestUri": "http://jamesschreppler.blob.core.windows.net/test-container-2d0fc46b-37c2-300c-1dbb-6e5484b110be/test-\u03B2\u00A3\u00A9\u00FE\u203D%253A-fd6a8783-6f6f-20d8-8cd0-1d0b8b78b40b",
+      "RequestMethod": "PUT",
+      "RequestHeaders": {
+        "Authorization": "Sanitized",
+        "Content-Length": "0",
+        "traceparent": "00-51bd9733ef220b4c96eb85d8517226ed-0398f461f50d5e4c-00",
+        "User-Agent": [
+          "azsdk-net-Storage.Blobs/12.5.0-dev.20200609.1",
+          "(.NET Core 4.6.28801.04; Microsoft Windows 10.0.19041 )"
         ],
         "x-ms-blob-type": "AppendBlob",
-        "x-ms-client-request-id": "1f44b19c-36a0-1a1d-0e38-0f6fdcd40331",
-        "x-ms-date": "Tue, 26 May 2020 19:00:56 GMT",
-=======
-        "traceparent": "00-6c86fbd78c7a2942b9806721f4adde8a-85d2a6ee6971d141-00",
-        "User-Agent": [
-          "azsdk-net-Storage.Blobs/12.5.0-dev.20200529.1",
-          "(.NET Core 4.6.28801.04; Microsoft Windows 10.0.18363 )"
-        ],
-        "x-ms-blob-type": "AppendBlob",
-        "x-ms-client-request-id": "1f44b19c-36a0-1a1d-0e38-0f6fdcd40331",
-        "x-ms-date": "Fri, 29 May 2020 16:47:55 GMT",
->>>>>>> 80c89ee0
-        "x-ms-return-client-request-id": "true",
-        "x-ms-version": "2019-12-12"
-      },
-      "RequestBody": null,
-      "StatusCode": 201,
-      "ResponseHeaders": {
-        "Content-Length": "0",
-<<<<<<< HEAD
-        "Date": "Tue, 26 May 2020 19:00:56 GMT",
-        "ETag": "\u00220x8D801A71F701F13\u0022",
-        "Last-Modified": "Tue, 26 May 2020 19:00:57 GMT",
-=======
-        "Date": "Fri, 29 May 2020 16:47:54 GMT",
-        "ETag": "\u00220x8D803F00901FBD9\u0022",
-        "Last-Modified": "Fri, 29 May 2020 16:47:55 GMT",
->>>>>>> 80c89ee0
-        "Server": [
-          "Windows-Azure-Blob/1.0",
-          "Microsoft-HTTPAPI/2.0"
-        ],
-        "x-ms-client-request-id": "1f44b19c-36a0-1a1d-0e38-0f6fdcd40331",
-<<<<<<< HEAD
-        "x-ms-request-id": "0e09440c-701e-009a-6f8f-33d379000000",
-=======
-        "x-ms-request-id": "ab64e1b8-801e-002e-3bd8-3512dc000000",
->>>>>>> 80c89ee0
-        "x-ms-request-server-encrypted": "true",
-        "x-ms-version": "2019-12-12",
-        "x-ms-version-id": "2020-05-26T19:00:57.1533075Z"
-      },
-      "ResponseBody": []
-    },
-    {
-<<<<<<< HEAD
-      "RequestUri": "https://seanmcccanary.blob.core.windows.net/test-container-898ba10e-6fa5-c945-c757-eab311497a97/test-\u03B2\u00A3\u00A9\u00FE\u203D-3ebd17a8-2968-da4c-504e-be424a1e0d7d?comp=appendblock",
-=======
-      "RequestUri": "http://amandadev2.blob.core.windows.net/test-container-898ba10e-6fa5-c945-c757-eab311497a97/test-\u03B2\u00A3\u00A9\u00FE\u203D%253A-3ebd17a8-2968-da4c-504e-be424a1e0d7d?comp=appendblock",
->>>>>>> 80c89ee0
+        "x-ms-client-request-id": "e2b99344-cf26-33d9-26b7-85a75e588999",
+        "x-ms-date": "Tue, 09 Jun 2020 20:30:00 GMT",
+        "x-ms-return-client-request-id": "true",
+        "x-ms-version": "2019-07-07"
+      },
+      "RequestBody": null,
+      "StatusCode": 201,
+      "ResponseHeaders": {
+        "Content-Length": "0",
+        "Date": "Tue, 09 Jun 2020 20:30:00 GMT",
+        "ETag": "\u00220x8D80CB3E268D149\u0022",
+        "Last-Modified": "Tue, 09 Jun 2020 20:30:01 GMT",
+        "Server": [
+          "Windows-Azure-Blob/1.0",
+          "Microsoft-HTTPAPI/2.0"
+        ],
+        "x-ms-client-request-id": "e2b99344-cf26-33d9-26b7-85a75e588999",
+        "x-ms-request-id": "3870ab02-e01e-00bb-6f9c-3e604b000000",
+        "x-ms-request-server-encrypted": "true",
+        "x-ms-version": "2019-07-07"
+      },
+      "ResponseBody": []
+    },
+    {
+      "RequestUri": "http://jamesschreppler.blob.core.windows.net/test-container-2d0fc46b-37c2-300c-1dbb-6e5484b110be/test-\u03B2\u00A3\u00A9\u00FE\u203D%253A-fd6a8783-6f6f-20d8-8cd0-1d0b8b78b40b?comp=appendblock",
       "RequestMethod": "PUT",
       "RequestHeaders": {
         "Authorization": "Sanitized",
         "Content-Length": "1024",
-<<<<<<< HEAD
-        "traceparent": "00-4c07fb00a9734444ae1fe72da45aeef4-fca244c793a3094f-00",
-        "User-Agent": [
-          "azsdk-net-Storage.Blobs/12.5.0-dev.20200526.1",
-          "(.NET Core 4.6.28619.01; Microsoft Windows 10.0.18362 )"
-        ],
-        "x-ms-client-request-id": "99a65e27-edd9-ecdd-6fda-232fcd797daf",
-        "x-ms-date": "Tue, 26 May 2020 19:00:56 GMT",
-=======
-        "traceparent": "00-e5421fdbbd98bb4fadc3a0ab85c01041-007353376109f140-00",
-        "User-Agent": [
-          "azsdk-net-Storage.Blobs/12.5.0-dev.20200529.1",
-          "(.NET Core 4.6.28801.04; Microsoft Windows 10.0.18363 )"
-        ],
-        "x-ms-client-request-id": "99a65e27-edd9-ecdd-6fda-232fcd797daf",
-        "x-ms-date": "Fri, 29 May 2020 16:47:55 GMT",
->>>>>>> 80c89ee0
-        "x-ms-return-client-request-id": "true",
-        "x-ms-version": "2019-12-12"
-      },
-      "RequestBody": "gO3/l1IF3vvjoxL5D1hzEVQXOL0FTsNglCe5eOXpy7/c2fxMVJowd2fdduJ/cbrC2eiUPN2YZDEqngIrTGYV\u002BtdTHTZcJ7y55sFWJ9fg4SNt95/9VY/hRHTKIrWYBSsAyHwLK1SDZrEr2lUbQTxaSb3evVXHF6RIctnBkQUHIOGVVV9a1LbO6pHt0no5xgI4cNj4uUfWObDXw7l7wtSrI7l0hevc/3UHENPE2UQqD6vWiCEtDmeavxyvgxH8Uyi8Qq7AxUAXXHBi8al0EmBrrbMNpTmzfRVS2cbPLXxjCr2rB5aVaUlrvyywyh29Jq27Q9Vd763vCcSZbet6Ry7z/\u002BbsyArJ1kNqoeYMArP3lbMYFOqmBRoPvP3S\u002B/xe8Xf\u002BvMs20V2j8W2S807H4wcRotg3YjNETfnL3AwM99pGC7BuDUXowMNWdCJ8ExLMR9n2wVkjJ49EuW/RavRQlvqSS\u002BieWdXBKeEU4O0Qxznn/5QzFTaAI\u002BMgKVTVFlXOBt4o6sgpLu4DNJh3D0aiM/E16WtgHYDDEigEfS\u002BA6xKMRdoO6N1xvtCmL\u002BCeCBOdfvZioC3pbuhdZNefJbG\u002Bg0mF68lrk0sUxCubue2fJQkUZ/85HkvlotbxsYMF0pgf56yXGBxKMeqqTtsBTrX7vT/Oir2yhWT9oEnzeuLHDvKSfNFBCA3syjUUjtBw41Qh9vNEN0fabGJHmnfTV7cI4kDpb9HjubUy4b\u002BInfaUjb310YPug9aqtw9u\u002BW2VGXN\u002BC6yPhnSCPTw9EVaHUs5ssw263oUzGV5pP7fBdMBInMhMCZJKBAZJcpRGsXGAImRAAkVg2zrtSvFNJke8wMh89XWNO0k8Iq4GcGvx7Wjt6RxSgXJ658CNXr6g/d6/jLHLyrv88ucbBOCXWmrO/F2JYDwqaj9WAQ20ANyKmyXPRuS5JiKs8Pc0NnyS441WvmFgF52ilSFydMitR/ILkGi6xxOFFNY73G9F9TPCxB5/XkF6KoSILbHDR7Fa/qgEKaYU1xt60KqLJTotXJ/ur7CqLumxkGbjMpliws0k4N3GQMuNruwCBY2W7wRKWtAR1ZcBsNC\u002BU5k/MKWBFw3cZkRcZxzUYAHDpyhcGqFimdfJUe01IzAMB\u002BwyTX5Hge5/uoi/7fO0PXSWPgmoYjn33ZbNuMYgpkMTT18voROCeyU63GAYoqzkFBR5n\u002BQnZKWzOm/necgnXxNFq52UhZtgE8LjboXZ3zvp6aOxpwde7Ou6e2akmwFcEn1M0/YPT494GIshRPYf2ls0/ZAldbcL5r\u002Bx2Qk0vHjBhlsIjAtE2pkTOY57Paf0m6ELb51xN5zFQe03XXWGQ1sTYL6bFk5P7yP2ETwpjw==",
-      "StatusCode": 201,
-      "ResponseHeaders": {
-        "Content-Length": "0",
-<<<<<<< HEAD
-        "Date": "Tue, 26 May 2020 19:00:56 GMT",
-        "ETag": "\u00220x8D801A71F7A330E\u0022",
-        "Last-Modified": "Tue, 26 May 2020 19:00:57 GMT",
-=======
-        "Date": "Fri, 29 May 2020 16:47:54 GMT",
-        "ETag": "\u00220x8D803F0090CAC2D\u0022",
-        "Last-Modified": "Fri, 29 May 2020 16:47:55 GMT",
->>>>>>> 80c89ee0
+        "traceparent": "00-f667375cd552c3429fc41bc51576cf78-e78b4099908ba64f-00",
+        "User-Agent": [
+          "azsdk-net-Storage.Blobs/12.5.0-dev.20200609.1",
+          "(.NET Core 4.6.28801.04; Microsoft Windows 10.0.19041 )"
+        ],
+        "x-ms-client-request-id": "f8c79d59-d1bf-a3e5-cb2e-7b6a70509f47",
+        "x-ms-date": "Tue, 09 Jun 2020 20:30:00 GMT",
+        "x-ms-return-client-request-id": "true",
+        "x-ms-version": "2019-07-07"
+      },
+      "RequestBody": "VjpGHSBlRxdY99T9KxTPn4kQx6l26sd4JIOFpS4zteDC1Le1/lgHEU5LHE40eyVEHAz8rovdyWtyzfmd4KLpJUHzO1ddGaEwCLZaK854RKldQIkhNwZV5AtLQzBeajCsYfYNQT/O5wJqy6bVgp2d\u002BYlQP6AYx\u002B06nlZLEtZx0Z6FrsnXawNpjliGt2tggGFtrUmmDiqQk5oI0qPog9Ur\u002BfoIT9TTxY6G5rBHkRCC2h313mSNysJz9RovzphggAuDW71xWDCNmui6ICd6SQGKhveF86RxnS43lFq6pPf1JmalwzZSEYLtZ0R806qa\u002BawYpEih24xmEr6POsPW0/XwxPrB1YXLOHV1mItg9cmDnJuuof\u002BvVEvZPrF3wte\u002BFpROiw6w2SQnTWzSK0IABhz0C50oKDH2QXCv6JbTU3WetoH2Emm708J3hlSS3CgI2DeUg7c5lu5iWEqeAfCNU/n3NHXBCvSzODfasKHdY2RHpxBfPtC\u002BZB\u002BSk7kfHdLS6jNamqezRs5D4Up/XuVNhfTlVlngLRUoOdBVLnY6kxtkCMZugsi9lGBBG12GPgY6RQ7EOsd48bweMmHXXhdYCU0vGlUf3gIsJ8L5nhK3ovrJG\u002BlndVlU7BcKT1Bn5jVI6RIPVySwGmYMmBIEf1KpZo9mDUMu8JPz2i4\u002BFI6xxEGMsLX/qEvWGACCWtxHT2zEYOnBANjyGvh\u002BG3z2cgbYW9TQeM6dqb5DkPVDrJa3rIvBebOl78Rpmpa8gYzP4Kb6qv8Id9edJrYrfXDjrm1ix2/xNPhSMmsPZt044SgxdLBPSQKXrjS0I1P9eXJUhusoWrkd3qutp3eT\u002BBD5ZEWN\u002Bgi/lGVryxg6PBGlVLn5u\u002BDyEIdvE5YEoaGLA7Yku74Nb39plPKFvY6g46GaB1K\u002BmjwwBlS\u002BHuZyuvLE38diFoFSmOU5jyfubFP4zjD1appOzWl587RqT1CZ99n/wd3HPcwfR29thAsVQpkAxU\u002B1fFBYdhJe6SLN6EiUoJdO7qt2MZBj1iMr4UhdY7AaaYkB43uJp0vKaFSpUV8m2ONzx1TuipS\u002BUaYtLZTJAIVys36/k70cxEZgrMg8uYTDBAhk6pxcLN/0QpHVW3q2AGjPN57hZ0QmVwINjd7MgpchaSiMZRboFYeeylErRmnMqqtfbILm4p3EPpKZT54BJ7/5tPFRKZtR5iEXQpzz\u002BxCZQOMybRYVOoeLyCaDT8bpnKKSMZJ3eoAQDYVgz58A0EKCAA66z7qp5HlqxmF0zpdbLqX5YMl9IcVjIl\u002BQtGvoivfjAU64Ls3n6U0ZDbQemz/uBaH5B295BN5IVq1bGC8OgTxqkMxJov/YEXd8ZBQRRIYgoq/J7g==",
+      "StatusCode": 201,
+      "ResponseHeaders": {
+        "Content-Length": "0",
+        "Date": "Tue, 09 Jun 2020 20:30:00 GMT",
+        "ETag": "\u00220x8D80CB3E27073CF\u0022",
+        "Last-Modified": "Tue, 09 Jun 2020 20:30:01 GMT",
         "Server": [
           "Windows-Azure-Blob/1.0",
           "Microsoft-HTTPAPI/2.0"
         ],
         "x-ms-blob-append-offset": "0",
         "x-ms-blob-committed-block-count": "1",
-        "x-ms-client-request-id": "99a65e27-edd9-ecdd-6fda-232fcd797daf",
-        "x-ms-content-crc64": "BtUKF82b/EU=",
-<<<<<<< HEAD
-        "x-ms-request-id": "0e094415-701e-009a-788f-33d379000000",
-=======
-        "x-ms-request-id": "ab64e200-801e-002e-7dd8-3512dc000000",
->>>>>>> 80c89ee0
-        "x-ms-request-server-encrypted": "true",
-        "x-ms-version": "2019-12-12"
-      },
-      "ResponseBody": []
-    },
-    {
-      "RequestUri": "https://seanmcccanary.blob.core.windows.net/test-container-898ba10e-6fa5-c945-c757-eab311497a97/test-blob-d49d8a4f-a3a7-a519-8a78-f03c7c08ac42",
-      "RequestMethod": "PUT",
-      "RequestHeaders": {
-        "Authorization": "Sanitized",
-        "Content-Length": "0",
-<<<<<<< HEAD
-        "traceparent": "00-355b194fa1552942b8c6ac13c025f42e-02ee9a0df3266f4b-00",
-        "User-Agent": [
-          "azsdk-net-Storage.Blobs/12.5.0-dev.20200526.1",
-          "(.NET Core 4.6.28619.01; Microsoft Windows 10.0.18362 )"
+        "x-ms-client-request-id": "f8c79d59-d1bf-a3e5-cb2e-7b6a70509f47",
+        "x-ms-content-crc64": "QIzAC5rdHGc=",
+        "x-ms-request-id": "3870abc5-e01e-00bb-1c9c-3e604b000000",
+        "x-ms-request-server-encrypted": "true",
+        "x-ms-version": "2019-07-07"
+      },
+      "ResponseBody": []
+    },
+    {
+      "RequestUri": "http://jamesschreppler.blob.core.windows.net/test-container-2d0fc46b-37c2-300c-1dbb-6e5484b110be/test-blob-ab819e40-798e-1c33-c52b-53b87233fc60",
+      "RequestMethod": "PUT",
+      "RequestHeaders": {
+        "Authorization": "Sanitized",
+        "Content-Length": "0",
+        "traceparent": "00-638a9ba00d52f740abc9aae9a8515705-e5cd5eb977ed8245-00",
+        "User-Agent": [
+          "azsdk-net-Storage.Blobs/12.5.0-dev.20200609.1",
+          "(.NET Core 4.6.28801.04; Microsoft Windows 10.0.19041 )"
         ],
         "x-ms-blob-type": "AppendBlob",
-        "x-ms-client-request-id": "e3c60ae6-8b2e-842e-4500-0e61fda07067",
-        "x-ms-date": "Tue, 26 May 2020 19:00:56 GMT",
-=======
-        "traceparent": "00-1a3a680a5679cd46bbd52201018ca656-142dd30fa74bf340-00",
-        "User-Agent": [
-          "azsdk-net-Storage.Blobs/12.5.0-dev.20200529.1",
-          "(.NET Core 4.6.28801.04; Microsoft Windows 10.0.18363 )"
-        ],
-        "x-ms-blob-type": "AppendBlob",
-        "x-ms-client-request-id": "e3c60ae6-8b2e-842e-4500-0e61fda07067",
-        "x-ms-date": "Fri, 29 May 2020 16:47:55 GMT",
->>>>>>> 80c89ee0
-        "x-ms-return-client-request-id": "true",
-        "x-ms-version": "2019-12-12"
-      },
-      "RequestBody": null,
-      "StatusCode": 201,
-      "ResponseHeaders": {
-        "Content-Length": "0",
-<<<<<<< HEAD
-        "Date": "Tue, 26 May 2020 19:00:56 GMT",
-        "ETag": "\u00220x8D801A71F833556\u0022",
-        "Last-Modified": "Tue, 26 May 2020 19:00:57 GMT",
-=======
-        "Date": "Fri, 29 May 2020 16:47:54 GMT",
-        "ETag": "\u00220x8D803F009144EB0\u0022",
-        "Last-Modified": "Fri, 29 May 2020 16:47:55 GMT",
->>>>>>> 80c89ee0
-        "Server": [
-          "Windows-Azure-Blob/1.0",
-          "Microsoft-HTTPAPI/2.0"
-        ],
-        "x-ms-client-request-id": "e3c60ae6-8b2e-842e-4500-0e61fda07067",
-<<<<<<< HEAD
-        "x-ms-request-id": "0e094423-701e-009a-038f-33d379000000",
-=======
-        "x-ms-request-id": "ab64e22c-801e-002e-23d8-3512dc000000",
->>>>>>> 80c89ee0
-        "x-ms-request-server-encrypted": "true",
-        "x-ms-version": "2019-12-12",
-        "x-ms-version-id": "2020-05-26T19:00:57.2783958Z"
-      },
-      "ResponseBody": []
-    },
-    {
-      "RequestUri": "https://seanmcccanary.blob.core.windows.net/test-container-898ba10e-6fa5-c945-c757-eab311497a97/test-blob-d49d8a4f-a3a7-a519-8a78-f03c7c08ac42?comp=appendblock",
-      "RequestMethod": "PUT",
-      "RequestHeaders": {
-        "Authorization": "Sanitized",
-        "Content-Length": "0",
-<<<<<<< HEAD
-        "traceparent": "00-98cf66e3f491c3468c074be9bb78b8e1-29bf3b931c651e49-00",
-        "User-Agent": [
-          "azsdk-net-Storage.Blobs/12.5.0-dev.20200526.1",
-          "(.NET Core 4.6.28619.01; Microsoft Windows 10.0.18362 )"
-        ],
-        "x-ms-client-request-id": "71563b79-c941-4c13-0bc2-392c5bf6f727",
-        "x-ms-copy-source": "https://seanmcccanary.blob.core.windows.net/test-container-898ba10e-6fa5-c945-c757-eab311497a97/test-\u03B2\u00A3\u00A9\u00FE\u203D-3ebd17a8-2968-da4c-504e-be424a1e0d7d",
-        "x-ms-date": "Tue, 26 May 2020 19:00:56 GMT",
-=======
-        "traceparent": "00-109bd07fbf6a3d46af5e0c45efc9a239-015c5e8df4d7d749-00",
-        "User-Agent": [
-          "azsdk-net-Storage.Blobs/12.5.0-dev.20200529.1",
-          "(.NET Core 4.6.28801.04; Microsoft Windows 10.0.18363 )"
-        ],
-        "x-ms-client-request-id": "71563b79-c941-4c13-0bc2-392c5bf6f727",
-        "x-ms-copy-source": "http://amandadev2.blob.core.windows.net/test-container-898ba10e-6fa5-c945-c757-eab311497a97/test-\u03B2\u00A3\u00A9\u00FE\u203D%253A-3ebd17a8-2968-da4c-504e-be424a1e0d7d",
-        "x-ms-date": "Fri, 29 May 2020 16:47:55 GMT",
->>>>>>> 80c89ee0
+        "x-ms-client-request-id": "986515ce-4e45-e0c3-6aaa-32947e2c3198",
+        "x-ms-date": "Tue, 09 Jun 2020 20:30:00 GMT",
+        "x-ms-return-client-request-id": "true",
+        "x-ms-version": "2019-07-07"
+      },
+      "RequestBody": null,
+      "StatusCode": 201,
+      "ResponseHeaders": {
+        "Content-Length": "0",
+        "Date": "Tue, 09 Jun 2020 20:30:00 GMT",
+        "ETag": "\u00220x8D80CB3E276B67B\u0022",
+        "Last-Modified": "Tue, 09 Jun 2020 20:30:01 GMT",
+        "Server": [
+          "Windows-Azure-Blob/1.0",
+          "Microsoft-HTTPAPI/2.0"
+        ],
+        "x-ms-client-request-id": "986515ce-4e45-e0c3-6aaa-32947e2c3198",
+        "x-ms-request-id": "3870ac0c-e01e-00bb-5a9c-3e604b000000",
+        "x-ms-request-server-encrypted": "true",
+        "x-ms-version": "2019-07-07"
+      },
+      "ResponseBody": []
+    },
+    {
+      "RequestUri": "http://jamesschreppler.blob.core.windows.net/test-container-2d0fc46b-37c2-300c-1dbb-6e5484b110be/test-blob-ab819e40-798e-1c33-c52b-53b87233fc60?comp=appendblock",
+      "RequestMethod": "PUT",
+      "RequestHeaders": {
+        "Authorization": "Sanitized",
+        "Content-Length": "0",
+        "traceparent": "00-a3573626e0380d41b184996513b1ac5d-e22b636a4bf12447-00",
+        "User-Agent": [
+          "azsdk-net-Storage.Blobs/12.5.0-dev.20200609.1",
+          "(.NET Core 4.6.28801.04; Microsoft Windows 10.0.19041 )"
+        ],
+        "x-ms-client-request-id": "5cea140d-63ce-6f1b-706d-55e65e464069",
+        "x-ms-copy-source": "http://jamesschreppler.blob.core.windows.net/test-container-2d0fc46b-37c2-300c-1dbb-6e5484b110be/test-\u03B2\u00A3\u00A9\u00FE\u203D%253A-fd6a8783-6f6f-20d8-8cd0-1d0b8b78b40b",
+        "x-ms-date": "Tue, 09 Jun 2020 20:30:00 GMT",
         "x-ms-return-client-request-id": "true",
         "x-ms-source-range": "bytes=0-1023",
-        "x-ms-version": "2019-12-12"
-      },
-      "RequestBody": null,
-      "StatusCode": 201,
-      "ResponseHeaders": {
-        "Content-Length": "0",
-        "Content-MD5": "\u002Bn7/nXi05mdgxXHOfeeNPA==",
-<<<<<<< HEAD
-        "Date": "Tue, 26 May 2020 19:00:56 GMT",
-        "ETag": "\u00220x8D801A71F9EFFBD\u0022",
-        "Last-Modified": "Tue, 26 May 2020 19:00:57 GMT",
-=======
-        "Date": "Fri, 29 May 2020 16:47:54 GMT",
-        "ETag": "\u00220x8D803F009276511\u0022",
-        "Last-Modified": "Fri, 29 May 2020 16:47:55 GMT",
->>>>>>> 80c89ee0
+        "x-ms-version": "2019-07-07"
+      },
+      "RequestBody": null,
+      "StatusCode": 201,
+      "ResponseHeaders": {
+        "Content-Length": "0",
+        "Content-MD5": "IAegjfgnMwtsmT1njUFIuw==",
+        "Date": "Tue, 09 Jun 2020 20:30:01 GMT",
+        "ETag": "\u00220x8D80CB3E2E060E1\u0022",
+        "Last-Modified": "Tue, 09 Jun 2020 20:30:01 GMT",
         "Server": [
           "Windows-Azure-Blob/1.0",
           "Microsoft-HTTPAPI/2.0"
         ],
         "x-ms-blob-append-offset": "0",
         "x-ms-blob-committed-block-count": "1",
-        "x-ms-client-request-id": "71563b79-c941-4c13-0bc2-392c5bf6f727",
-<<<<<<< HEAD
-        "x-ms-request-id": "0e094434-701e-009a-118f-33d379000000",
-=======
-        "x-ms-request-id": "ab64e24f-801e-002e-41d8-3512dc000000",
->>>>>>> 80c89ee0
-        "x-ms-request-server-encrypted": "true",
-        "x-ms-version": "2019-12-12"
-      },
-      "ResponseBody": []
-    },
-    {
-      "RequestUri": "https://seanmcccanary.blob.core.windows.net/test-container-898ba10e-6fa5-c945-c757-eab311497a97?restype=container",
+        "x-ms-client-request-id": "5cea140d-63ce-6f1b-706d-55e65e464069",
+        "x-ms-request-id": "3870ac55-e01e-00bb-1a9c-3e604b000000",
+        "x-ms-request-server-encrypted": "true",
+        "x-ms-version": "2019-07-07"
+      },
+      "ResponseBody": []
+    },
+    {
+      "RequestUri": "http://jamesschreppler.blob.core.windows.net/test-container-2d0fc46b-37c2-300c-1dbb-6e5484b110be?restype=container",
       "RequestMethod": "DELETE",
       "RequestHeaders": {
         "Authorization": "Sanitized",
-<<<<<<< HEAD
-        "traceparent": "00-17448c9fa74f7d4593f3ceac28c949a4-dd93671a35609149-00",
-        "User-Agent": [
-          "azsdk-net-Storage.Blobs/12.5.0-dev.20200526.1",
-          "(.NET Core 4.6.28619.01; Microsoft Windows 10.0.18362 )"
-        ],
-        "x-ms-client-request-id": "c1e77c2e-ff4a-6525-ce0b-886ec555893c",
-        "x-ms-date": "Tue, 26 May 2020 19:00:56 GMT",
-=======
-        "traceparent": "00-2726785d22ea1e4382ac790d6038f9c9-79ef9c08a4cd5648-00",
-        "User-Agent": [
-          "azsdk-net-Storage.Blobs/12.5.0-dev.20200529.1",
-          "(.NET Core 4.6.28801.04; Microsoft Windows 10.0.18363 )"
-        ],
-        "x-ms-client-request-id": "c1e77c2e-ff4a-6525-ce0b-886ec555893c",
-        "x-ms-date": "Fri, 29 May 2020 16:47:55 GMT",
->>>>>>> 80c89ee0
-        "x-ms-return-client-request-id": "true",
-        "x-ms-version": "2019-12-12"
+        "traceparent": "00-60afd5a4d0c9054db6ad1d6c9b3c7f40-7303a57a3e56a14f-00",
+        "User-Agent": [
+          "azsdk-net-Storage.Blobs/12.5.0-dev.20200609.1",
+          "(.NET Core 4.6.28801.04; Microsoft Windows 10.0.19041 )"
+        ],
+        "x-ms-client-request-id": "6986cf3a-d541-cfc9-ff3d-cc9589ce507e",
+        "x-ms-date": "Tue, 09 Jun 2020 20:30:01 GMT",
+        "x-ms-return-client-request-id": "true",
+        "x-ms-version": "2019-07-07"
       },
       "RequestBody": null,
       "StatusCode": 202,
       "ResponseHeaders": {
         "Content-Length": "0",
-<<<<<<< HEAD
-        "Date": "Tue, 26 May 2020 19:00:57 GMT",
-=======
-        "Date": "Fri, 29 May 2020 16:47:54 GMT",
->>>>>>> 80c89ee0
-        "Server": [
-          "Windows-Azure-Blob/1.0",
-          "Microsoft-HTTPAPI/2.0"
-        ],
-        "x-ms-client-request-id": "c1e77c2e-ff4a-6525-ce0b-886ec555893c",
-<<<<<<< HEAD
-        "x-ms-request-id": "0e094463-701e-009a-338f-33d379000000",
-        "x-ms-version": "2019-12-12"
-=======
-        "x-ms-request-id": "ab64e29c-801e-002e-03d8-3512dc000000",
-        "x-ms-version": "2019-07-07"
->>>>>>> 80c89ee0
+        "Date": "Tue, 09 Jun 2020 20:30:01 GMT",
+        "Server": [
+          "Windows-Azure-Blob/1.0",
+          "Microsoft-HTTPAPI/2.0"
+        ],
+        "x-ms-client-request-id": "6986cf3a-d541-cfc9-ff3d-cc9589ce507e",
+        "x-ms-request-id": "3870afe5-e01e-00bb-4f9c-3e604b000000",
+        "x-ms-version": "2019-07-07"
       },
       "ResponseBody": []
     }
   ],
   "Variables": {
-    "RandomSeed": "1848144205",
-    "Storage_TestConfigDefault": "ProductionTenant\nseanmcccanary\nU2FuaXRpemVk\nhttps://seanmcccanary.blob.core.windows.net\nhttps://seanmcccanary.file.core.windows.net\nhttps://seanmcccanary.queue.core.windows.net\nhttps://seanmcccanary.table.core.windows.net\n\n\n\n\nhttps://seanmcccanary-secondary.blob.core.windows.net\nhttps://seanmcccanary-secondary.file.core.windows.net\nhttps://seanmcccanary-secondary.queue.core.windows.net\nhttps://seanmcccanary-secondary.table.core.windows.net\n\nSanitized\n\n\nCloud\nBlobEndpoint=https://seanmcccanary.blob.core.windows.net/;QueueEndpoint=https://seanmcccanary.queue.core.windows.net/;FileEndpoint=https://seanmcccanary.file.core.windows.net/;BlobSecondaryEndpoint=https://seanmcccanary-secondary.blob.core.windows.net/;QueueSecondaryEndpoint=https://seanmcccanary-secondary.queue.core.windows.net/;FileSecondaryEndpoint=https://seanmcccanary-secondary.file.core.windows.net/;AccountName=seanmcccanary;AccountKey=Sanitized\nseanscope1"
+    "RandomSeed": "424201644",
+    "Storage_TestConfigDefault": "ProductionTenant\njamesschreppler\nU2FuaXRpemVk\nhttp://jamesschreppler.blob.core.windows.net\nhttp://jamesschreppler.file.core.windows.net\nhttp://jamesschreppler.queue.core.windows.net\nhttp://jamesschreppler.table.core.windows.net\n\n\n\n\nhttp://jamesschreppler-secondary.blob.core.windows.net\nhttp://jamesschreppler-secondary.file.core.windows.net\nhttp://jamesschreppler-secondary.queue.core.windows.net\nhttp://jamesschreppler-secondary.table.core.windows.net\n\nSanitized\n\n\nCloud\nBlobEndpoint=http://jamesschreppler.blob.core.windows.net/;QueueEndpoint=http://jamesschreppler.queue.core.windows.net/;FileEndpoint=http://jamesschreppler.file.core.windows.net/;BlobSecondaryEndpoint=http://jamesschreppler-secondary.blob.core.windows.net/;QueueSecondaryEndpoint=http://jamesschreppler-secondary.queue.core.windows.net/;FileSecondaryEndpoint=http://jamesschreppler-secondary.file.core.windows.net/;AccountName=jamesschreppler;AccountKey=Sanitized\n"
   }
 }