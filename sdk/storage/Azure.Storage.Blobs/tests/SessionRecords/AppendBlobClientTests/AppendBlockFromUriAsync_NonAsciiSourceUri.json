--- conflicted
+++ resolved
@@ -15,11 +15,7 @@
         "x-ms-client-request-id": "90223be6-4942-30dd-309b-02eadd369d9b",
         "x-ms-date": "Wed, 04 Aug 2021 00:32:34 GMT",
         "x-ms-return-client-request-id": "true",
-<<<<<<< HEAD
-        "x-ms-version": "2020-12-06"
-=======
-        "x-ms-version": "2021-02-12"
->>>>>>> 7e782c87
+        "x-ms-version": "2021-02-12"
       },
       "RequestBody": null,
       "StatusCode": 201,
@@ -33,13 +29,8 @@
           "Microsoft-HTTPAPI/2.0"
         ],
         "x-ms-client-request-id": "90223be6-4942-30dd-309b-02eadd369d9b",
-<<<<<<< HEAD
-        "x-ms-request-id": "38e2d450-801e-0058-115c-05029d000000",
-        "x-ms-version": "2020-12-06"
-=======
         "x-ms-request-id": "9e0d83a4-401e-0005-13c8-88186a000000",
         "x-ms-version": "2021-02-12"
->>>>>>> 7e782c87
       },
       "ResponseBody": []
     },
@@ -58,11 +49,7 @@
         "x-ms-client-request-id": "3cad5e54-85c4-bc6d-0ef9-994c3b3ff658",
         "x-ms-date": "Wed, 04 Aug 2021 00:32:35 GMT",
         "x-ms-return-client-request-id": "true",
-<<<<<<< HEAD
-        "x-ms-version": "2020-12-06"
-=======
-        "x-ms-version": "2021-02-12"
->>>>>>> 7e782c87
+        "x-ms-version": "2021-02-12"
       },
       "RequestBody": null,
       "StatusCode": 200,
@@ -76,13 +63,8 @@
           "Microsoft-HTTPAPI/2.0"
         ],
         "x-ms-client-request-id": "3cad5e54-85c4-bc6d-0ef9-994c3b3ff658",
-<<<<<<< HEAD
-        "x-ms-request-id": "38e2d465-801e-0058-1d5c-05029d000000",
-        "x-ms-version": "2020-12-06"
-=======
         "x-ms-request-id": "9e0d8419-401e-0005-7bc8-88186a000000",
         "x-ms-version": "2021-02-12"
->>>>>>> 7e782c87
       },
       "ResponseBody": []
     },
@@ -101,11 +83,7 @@
         "x-ms-client-request-id": "2ba6f9e1-f353-0c54-5611-1caa2dd70062",
         "x-ms-date": "Wed, 04 Aug 2021 00:32:35 GMT",
         "x-ms-return-client-request-id": "true",
-<<<<<<< HEAD
-        "x-ms-version": "2020-12-06"
-=======
-        "x-ms-version": "2021-02-12"
->>>>>>> 7e782c87
+        "x-ms-version": "2021-02-12"
       },
       "RequestBody": null,
       "StatusCode": 201,
@@ -121,12 +99,7 @@
         "x-ms-client-request-id": "2ba6f9e1-f353-0c54-5611-1caa2dd70062",
         "x-ms-request-id": "9e0d8484-401e-0005-5fc8-88186a000000",
         "x-ms-request-server-encrypted": "true",
-<<<<<<< HEAD
-        "x-ms-version": "2020-12-06",
-        "x-ms-version-id": "2021-02-17T18:42:20.4434884Z"
-=======
-        "x-ms-version": "2021-02-12"
->>>>>>> 7e782c87
+        "x-ms-version": "2021-02-12"
       },
       "ResponseBody": []
     },
@@ -146,11 +119,7 @@
         "x-ms-client-request-id": "752c110f-dd87-d7d3-0da5-39eef42d0388",
         "x-ms-date": "Wed, 04 Aug 2021 00:32:35 GMT",
         "x-ms-return-client-request-id": "true",
-<<<<<<< HEAD
-        "x-ms-version": "2020-12-06"
-=======
-        "x-ms-version": "2021-02-12"
->>>>>>> 7e782c87
+        "x-ms-version": "2021-02-12"
       },
       "RequestBody": "qoqQe0kssm9F5YvO0qv4zf72ln\u002BJYNYF\u002BgGGLt2pAMV9HYeu0iHCJ6s\u002B99/6n\u002BpjAcxORal3zkqzi4BIpoORm\u002BTFULUjSvvcM27TS2n3C1sXIi0RW7scBk49\u002BkeheoEorFv6NE41QLfRcRE6o4PgvIAkMINWgEApqUpm5k\u002BzO7ntq54N/dYN4eJ1QOmq4WLKXD7HfEn90Swb0IsDzlpoHTZYTfjl07\u002BpF06h4D9Xf8fnm4kR7L5v79lx8SxKCROHDSOyUpRp5Yl\u002BHWT6XPHsxFHEGzPQVjB36F0fc\u002BGTXg47GtMcpCwyfbUAks9ZdJPohC3ahu3ftrbyOmk2SnGn675Wv0Id0CAkkZ590MRgHnTKN\u002B60uNggXGMcKWnD\u002BzNDWKYQA7VRyrQNtfRPYebykRz1bBOD8zPmNWLeAaa2YZZqOncdTxq\u002BeGw5pgPj0fp8KZdNzo4fwGVzKs1ScsgOV1Nd5Cdu1UIBNvOmSUwvAmRoYtcOaZMHS3kRqSVNbAakK0\u002BvhezTDVRVS5ebeHYZQyhp6hDwAO3AVpmtXSsctMrtAh78gHx3lVSDuB37bNID\u002BGX85IH1syph7i9TJbAoOZfMrXZYHMOr8VW8bUfQxOnGqmTFIM9I90/zmpFNI2\u002BjWn\u002BGL75cqtyiUPIsOUXikSpFjXpMYxjHhLYnZIEyXs7lGBLISZUrav\u002BII8/dHL0JEAlnB5b0V/dmv6oINUVacPEkRyEyGkeUGiJ6w0BJ6mj5HVR4ylc38MEbYorqIzW6LrLduNSc1vbB0uxzepO2HNVCDhfx4qWa7FZfF7i8qvftwJWNbDGTXEdetvhrxHYtZUW1pxQdyEwNQsx\u002BPL89BCj0hrn\u002BKbCjr7HQkiutLyjgMrJyBwLjz/dJgCllFCCHILHPdj68LzyUEvhiTTYgYBOjnQkNyv0mEbbCtKiHPpuRSHJ53bnqIwN23vUKgYLBKCAVwXYWelW0qWSH\u002BnqTDdNc0ATDp4JauXoGl\u002BwIG5AzAIuIcXwkes4cxDNUYimI4tEhrbB\u002B/YGdugj8EONpq47UVPnuC5tWOFY2p\u002BJPBldQfbQb527ftQIK6rd0J2rqsxmlfw4vmtc2ynRaR1aeTrSxq5IuTsQf9J724yHj4hHrTPPJqodJIePd5Bz5hW6sbJwCw3vYu2RUhYpvOLa2Uuhjbvti1aQtZ4quUWmoJW8wSneE4R6VE5CPdCT82egtJ5I0lhdySZb41VvxKWr7rF8bP\u002B0\u002BMXHJzltr02B/MI6hgSnWdI9XvQHhjAvCo\u002Bklk8jE4Jr67vYhase7B3Y2eKXNT6dAJDjQw4HsXaRlBityRT\u002BXuk/zppMztQnHnLWLqxRm9VNB5W\u002BQ9B0YDZBSuw==",
       "StatusCode": 201,
@@ -169,11 +138,7 @@
         "x-ms-content-crc64": "8lsuwZAIyes=",
         "x-ms-request-id": "9e0d84d7-401e-0005-29c8-88186a000000",
         "x-ms-request-server-encrypted": "true",
-<<<<<<< HEAD
-        "x-ms-version": "2020-12-06"
-=======
-        "x-ms-version": "2021-02-12"
->>>>>>> 7e782c87
+        "x-ms-version": "2021-02-12"
       },
       "ResponseBody": []
     },
@@ -192,11 +157,7 @@
         "x-ms-client-request-id": "f297d915-e61e-2370-ec0d-37337699461e",
         "x-ms-date": "Wed, 04 Aug 2021 00:32:35 GMT",
         "x-ms-return-client-request-id": "true",
-<<<<<<< HEAD
-        "x-ms-version": "2020-12-06"
-=======
-        "x-ms-version": "2021-02-12"
->>>>>>> 7e782c87
+        "x-ms-version": "2021-02-12"
       },
       "RequestBody": null,
       "StatusCode": 201,
@@ -212,12 +173,7 @@
         "x-ms-client-request-id": "f297d915-e61e-2370-ec0d-37337699461e",
         "x-ms-request-id": "9e0d8530-401e-0005-77c8-88186a000000",
         "x-ms-request-server-encrypted": "true",
-<<<<<<< HEAD
-        "x-ms-version": "2020-12-06",
-        "x-ms-version-id": "2021-02-17T18:42:20.5805871Z"
-=======
-        "x-ms-version": "2021-02-12"
->>>>>>> 7e782c87
+        "x-ms-version": "2021-02-12"
       },
       "ResponseBody": []
     },
@@ -237,11 +193,7 @@
         "x-ms-date": "Wed, 04 Aug 2021 00:32:35 GMT",
         "x-ms-return-client-request-id": "true",
         "x-ms-source-range": "bytes=0-1023",
-<<<<<<< HEAD
-        "x-ms-version": "2020-12-06"
-=======
-        "x-ms-version": "2021-02-12"
->>>>>>> 7e782c87
+        "x-ms-version": "2021-02-12"
       },
       "RequestBody": null,
       "StatusCode": 201,
@@ -260,11 +212,7 @@
         "x-ms-client-request-id": "b824cef6-8356-0740-ac77-2e9e53a79888",
         "x-ms-request-id": "9e0d8594-401e-0005-55c8-88186a000000",
         "x-ms-request-server-encrypted": "true",
-<<<<<<< HEAD
-        "x-ms-version": "2020-12-06"
-=======
-        "x-ms-version": "2021-02-12"
->>>>>>> 7e782c87
+        "x-ms-version": "2021-02-12"
       },
       "ResponseBody": []
     },
@@ -282,11 +230,7 @@
         "x-ms-client-request-id": "a83cc877-8d75-adc8-9af8-2a1bb83eef21",
         "x-ms-date": "Wed, 04 Aug 2021 00:32:35 GMT",
         "x-ms-return-client-request-id": "true",
-<<<<<<< HEAD
-        "x-ms-version": "2020-12-06"
-=======
-        "x-ms-version": "2021-02-12"
->>>>>>> 7e782c87
+        "x-ms-version": "2021-02-12"
       },
       "RequestBody": null,
       "StatusCode": 202,
@@ -298,13 +242,8 @@
           "Microsoft-HTTPAPI/2.0"
         ],
         "x-ms-client-request-id": "a83cc877-8d75-adc8-9af8-2a1bb83eef21",
-<<<<<<< HEAD
-        "x-ms-request-id": "38e2d495-801e-0058-405c-05029d000000",
-        "x-ms-version": "2020-12-06"
-=======
         "x-ms-request-id": "9e0d8631-401e-0005-4cc8-88186a000000",
         "x-ms-version": "2021-02-12"
->>>>>>> 7e782c87
       },
       "ResponseBody": []
     }
