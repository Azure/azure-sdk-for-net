--- conflicted
+++ resolved
@@ -29,13 +29,8 @@
           "Microsoft-HTTPAPI/2.0"
         ],
         "x-ms-client-request-id": "90223be6-4942-30dd-309b-02eadd369d9b",
-<<<<<<< HEAD
-        "x-ms-request-id": "38e2d450-801e-0058-115c-05029d000000",
-        "x-ms-version": "2020-12-06"
-=======
         "x-ms-request-id": "9e0d83a4-401e-0005-13c8-88186a000000",
-        "x-ms-version": "2020-10-02"
->>>>>>> 303b7534
+        "x-ms-version": "2020-12-06"
       },
       "ResponseBody": []
     },
@@ -68,13 +63,8 @@
           "Microsoft-HTTPAPI/2.0"
         ],
         "x-ms-client-request-id": "3cad5e54-85c4-bc6d-0ef9-994c3b3ff658",
-<<<<<<< HEAD
-        "x-ms-request-id": "38e2d465-801e-0058-1d5c-05029d000000",
-        "x-ms-version": "2020-12-06"
-=======
         "x-ms-request-id": "9e0d8419-401e-0005-7bc8-88186a000000",
-        "x-ms-version": "2020-10-02"
->>>>>>> 303b7534
+        "x-ms-version": "2020-12-06"
       },
       "ResponseBody": []
     },
@@ -109,12 +99,7 @@
         "x-ms-client-request-id": "2ba6f9e1-f353-0c54-5611-1caa2dd70062",
         "x-ms-request-id": "9e0d8484-401e-0005-5fc8-88186a000000",
         "x-ms-request-server-encrypted": "true",
-<<<<<<< HEAD
-        "x-ms-version": "2020-12-06",
-        "x-ms-version-id": "2021-02-17T18:42:20.4434884Z"
-=======
-        "x-ms-version": "2020-10-02"
->>>>>>> 303b7534
+        "x-ms-version": "2020-12-06"
       },
       "ResponseBody": []
     },
@@ -188,12 +173,7 @@
         "x-ms-client-request-id": "f297d915-e61e-2370-ec0d-37337699461e",
         "x-ms-request-id": "9e0d8530-401e-0005-77c8-88186a000000",
         "x-ms-request-server-encrypted": "true",
-<<<<<<< HEAD
-        "x-ms-version": "2020-12-06",
-        "x-ms-version-id": "2021-02-17T18:42:20.5805871Z"
-=======
-        "x-ms-version": "2020-10-02"
->>>>>>> 303b7534
+        "x-ms-version": "2020-12-06"
       },
       "ResponseBody": []
     },
@@ -262,13 +242,8 @@
           "Microsoft-HTTPAPI/2.0"
         ],
         "x-ms-client-request-id": "a83cc877-8d75-adc8-9af8-2a1bb83eef21",
-<<<<<<< HEAD
-        "x-ms-request-id": "38e2d495-801e-0058-405c-05029d000000",
-        "x-ms-version": "2020-12-06"
-=======
         "x-ms-request-id": "9e0d8631-401e-0005-4cc8-88186a000000",
-        "x-ms-version": "2020-10-02"
->>>>>>> 303b7534
+        "x-ms-version": "2020-12-06"
       },
       "ResponseBody": []
     }
