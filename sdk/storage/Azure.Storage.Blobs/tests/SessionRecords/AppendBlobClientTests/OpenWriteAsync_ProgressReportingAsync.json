﻿{
  "Entries": [
    {
      "RequestUri": "https://seanmcccanary3.blob.core.windows.net/test-container-7828e9d0-3c43-3087-8dd6-207d936e9867?restype=container",
      "RequestMethod": "PUT",
      "RequestHeaders": {
        "Accept": "application/xml",
        "Authorization": "Sanitized",
        "traceparent": "00-752ae2dbb16a1c4ba5ba92d8c8981bfd-4f9709a5f10f4c47-00",
        "User-Agent": [
          "azsdk-net-Storage.Blobs/12.9.0-alpha.20210217.1",
          "(.NET 5.0.3; Microsoft Windows 10.0.19042)"
        ],
        "x-ms-blob-public-access": "container",
        "x-ms-client-request-id": "21cc8eb9-b7dc-fa4e-b737-59231976fdd4",
        "x-ms-date": "Wed, 17 Feb 2021 18:44:08 GMT",
        "x-ms-return-client-request-id": "true",
<<<<<<< HEAD
        "x-ms-version": "2020-12-06"
=======
        "x-ms-version": "2021-02-12"
>>>>>>> 7e782c87
      },
      "RequestBody": null,
      "StatusCode": 201,
      "ResponseHeaders": {
        "Content-Length": "0",
        "Date": "Wed, 17 Feb 2021 18:44:08 GMT",
        "ETag": "\"0x8D8D37402D04C4A\"",
        "Last-Modified": "Wed, 17 Feb 2021 18:44:08 GMT",
        "Server": [
          "Windows-Azure-Blob/1.0",
          "Microsoft-HTTPAPI/2.0"
        ],
        "x-ms-client-request-id": "21cc8eb9-b7dc-fa4e-b737-59231976fdd4",
        "x-ms-request-id": "aebfc0cc-701e-0087-575c-0549a7000000",
<<<<<<< HEAD
        "x-ms-version": "2020-12-06"
=======
        "x-ms-version": "2021-02-12"
>>>>>>> 7e782c87
      },
      "ResponseBody": []
    },
    {
      "RequestUri": "https://seanmcccanary3.blob.core.windows.net/test-container-7828e9d0-3c43-3087-8dd6-207d936e9867/test-blob-2ac232fd-6af4-3129-16c8-bd338d69f05a",
      "RequestMethod": "PUT",
      "RequestHeaders": {
        "Accept": "application/xml",
        "Authorization": "Sanitized",
        "traceparent": "00-3acf0626d898e14abf40e95f31c59250-42546a0215597146-00",
        "User-Agent": [
          "azsdk-net-Storage.Blobs/12.9.0-alpha.20210217.1",
          "(.NET 5.0.3; Microsoft Windows 10.0.19042)"
        ],
        "x-ms-blob-type": "AppendBlob",
        "x-ms-client-request-id": "0e20db11-2870-4f2b-649a-0a14fa1b6d4d",
        "x-ms-date": "Wed, 17 Feb 2021 18:44:08 GMT",
        "x-ms-return-client-request-id": "true",
<<<<<<< HEAD
        "x-ms-version": "2020-12-06"
=======
        "x-ms-version": "2021-02-12"
>>>>>>> 7e782c87
      },
      "RequestBody": null,
      "StatusCode": 201,
      "ResponseHeaders": {
        "Content-Length": "0",
        "Date": "Wed, 17 Feb 2021 18:44:08 GMT",
        "ETag": "\"0x8D8D37402DA49DF\"",
        "Last-Modified": "Wed, 17 Feb 2021 18:44:09 GMT",
        "Server": [
          "Windows-Azure-Blob/1.0",
          "Microsoft-HTTPAPI/2.0"
        ],
        "x-ms-client-request-id": "0e20db11-2870-4f2b-649a-0a14fa1b6d4d",
        "x-ms-request-id": "aebfc0d0-701e-0087-595c-0549a7000000",
        "x-ms-request-server-encrypted": "true",
<<<<<<< HEAD
        "x-ms-version": "2020-12-06",
=======
        "x-ms-version": "2021-02-12",
>>>>>>> 7e782c87
        "x-ms-version-id": "2021-02-17T18:44:09.0452447Z"
      },
      "ResponseBody": []
    },
    {
      "RequestUri": "https://seanmcccanary3.blob.core.windows.net/test-container-7828e9d0-3c43-3087-8dd6-207d936e9867/test-blob-2ac232fd-6af4-3129-16c8-bd338d69f05a",
      "RequestMethod": "HEAD",
      "RequestHeaders": {
        "Accept": "application/xml",
        "Authorization": "Sanitized",
        "traceparent": "00-6b6904260c4f034d99695f6e1803ed84-2fb690c61e1b8e4f-00",
        "User-Agent": [
          "azsdk-net-Storage.Blobs/12.9.0-alpha.20210217.1",
          "(.NET 5.0.3; Microsoft Windows 10.0.19042)"
        ],
        "x-ms-client-request-id": "5c29ae40-3e27-2cb4-bd8b-5e71105200d4",
        "x-ms-date": "Wed, 17 Feb 2021 18:44:09 GMT",
        "x-ms-return-client-request-id": "true",
<<<<<<< HEAD
        "x-ms-version": "2020-12-06"
=======
        "x-ms-version": "2021-02-12"
>>>>>>> 7e782c87
      },
      "RequestBody": null,
      "StatusCode": 200,
      "ResponseHeaders": {
        "Accept-Ranges": "bytes",
        "Content-Length": "0",
        "Content-Type": "application/octet-stream",
        "Date": "Wed, 17 Feb 2021 18:44:08 GMT",
        "ETag": "\"0x8D8D37402DA49DF\"",
        "Last-Modified": "Wed, 17 Feb 2021 18:44:09 GMT",
        "Server": [
          "Windows-Azure-Blob/1.0",
          "Microsoft-HTTPAPI/2.0"
        ],
        "x-ms-blob-committed-block-count": "0",
        "x-ms-blob-type": "AppendBlob",
        "x-ms-client-request-id": "5c29ae40-3e27-2cb4-bd8b-5e71105200d4",
        "x-ms-creation-time": "Wed, 17 Feb 2021 18:44:09 GMT",
        "x-ms-is-current-version": "true",
        "x-ms-lease-state": "available",
        "x-ms-lease-status": "unlocked",
        "x-ms-request-id": "aebfc0dd-701e-0087-625c-0549a7000000",
        "x-ms-server-encrypted": "true",
<<<<<<< HEAD
        "x-ms-version": "2020-12-06",
=======
        "x-ms-version": "2021-02-12",
>>>>>>> 7e782c87
        "x-ms-version-id": "2021-02-17T18:44:09.0452447Z"
      },
      "ResponseBody": []
    },
    {
      "RequestUri": "https://seanmcccanary3.blob.core.windows.net/test-container-7828e9d0-3c43-3087-8dd6-207d936e9867/test-blob-2ac232fd-6af4-3129-16c8-bd338d69f05a?comp=appendblock",
      "RequestMethod": "PUT",
      "RequestHeaders": {
        "Accept": "application/xml",
        "Authorization": "Sanitized",
        "Content-Length": "256",
        "Content-Type": "application/octet-stream",
        "If-Match": "0x8D8D37402DA49DF",
        "User-Agent": [
          "azsdk-net-Storage.Blobs/12.9.0-alpha.20210217.1",
          "(.NET 5.0.3; Microsoft Windows 10.0.19042)"
        ],
        "x-ms-client-request-id": "b58261a4-33bc-ff46-c85e-fb6e1cc71be2",
        "x-ms-date": "Wed, 17 Feb 2021 18:44:09 GMT",
        "x-ms-return-client-request-id": "true",
<<<<<<< HEAD
        "x-ms-version": "2020-12-06"
=======
        "x-ms-version": "2021-02-12"
>>>>>>> 7e782c87
      },
      "RequestBody": "R/6fGLL4MYWnFibFKuTrZoJ4IbJJ4ulb1nSgB2x2sujB8v5HEC2SGamaZloBZSWAr6SRgfm6BGUVQ0I9WCoZMWM9AzflpFVV5QgJr3uPWXBPH1jH5DDvB+2ZMs3qVcB+gDX2xGLtmgtPPJzwsVXphurS7TjSUUwzTvxKTHKIapBHii5FmJUOYoRMeKiU/laYr6vjGGeHrC/pw3Vlo06Zx9ELqSYmpO1UxIuzhdiknlCmsZzGpVEpv97+XNQgqL82s7HWiFUwcQq+jlTc0yZWRCQlv/Gx0yF/4ulHKEgYNBvMfdImzRb6dj+RBxb9Teu4pxev+ujNhOCPV6Vs6EnCpQ==",
      "StatusCode": 201,
      "ResponseHeaders": {
        "Content-Length": "0",
        "Date": "Wed, 17 Feb 2021 18:44:08 GMT",
        "ETag": "\"0x8D8D37402EF354A\"",
        "Last-Modified": "Wed, 17 Feb 2021 18:44:09 GMT",
        "Server": [
          "Windows-Azure-Blob/1.0",
          "Microsoft-HTTPAPI/2.0"
        ],
        "x-ms-blob-append-offset": "0",
        "x-ms-blob-committed-block-count": "1",
        "x-ms-client-request-id": "b58261a4-33bc-ff46-c85e-fb6e1cc71be2",
        "x-ms-content-crc64": "TLOnPof0sjs=",
        "x-ms-request-id": "aebfc0e2-701e-0087-665c-0549a7000000",
        "x-ms-request-server-encrypted": "true",
<<<<<<< HEAD
        "x-ms-version": "2020-12-06"
=======
        "x-ms-version": "2021-02-12"
>>>>>>> 7e782c87
      },
      "ResponseBody": []
    },
    {
      "RequestUri": "https://seanmcccanary3.blob.core.windows.net/test-container-7828e9d0-3c43-3087-8dd6-207d936e9867/test-blob-2ac232fd-6af4-3129-16c8-bd338d69f05a?comp=appendblock",
      "RequestMethod": "PUT",
      "RequestHeaders": {
        "Accept": "application/xml",
        "Authorization": "Sanitized",
        "Content-Length": "256",
        "Content-Type": "application/octet-stream",
        "If-Match": "0x8D8D37402EF354A",
        "User-Agent": [
          "azsdk-net-Storage.Blobs/12.9.0-alpha.20210217.1",
          "(.NET 5.0.3; Microsoft Windows 10.0.19042)"
        ],
        "x-ms-client-request-id": "afcc6ed7-4bcf-b017-ffcb-fc836046c911",
        "x-ms-date": "Wed, 17 Feb 2021 18:44:09 GMT",
        "x-ms-return-client-request-id": "true",
<<<<<<< HEAD
        "x-ms-version": "2020-12-06"
=======
        "x-ms-version": "2021-02-12"
>>>>>>> 7e782c87
      },
      "RequestBody": "WjgPVlMwdw4qSbIgywuClf2OgDFoOTP++fKWdnCOjfXPYrvEPZVkd5+hz58aZBWE1A9vWsiRPCEFEVxhmQGenLy8UGhQvlhnKQiRx2mU45XdEqFhHzIsPiWavis5A96eAzPiXhOsNBa2BzHA/3S3cS3HhIZgPH2JjxJCtv8tLiYq88Q2sYWBMN6KqhcBbD+x4kz+cX5YPca2WM4BaX0XidkKlgywgcCnRVOn1ZJliCLTkdSyLryn0bX+gFi2gMZgcyA99tYzAWCMViwqsGczUNCrLtipZFodY8RWsQFn8cSMR2JyKJJMoJBzJtiPfCFNyy+IClLutg/FIJIS3E9eJQ==",
      "StatusCode": 201,
      "ResponseHeaders": {
        "Content-Length": "0",
        "Date": "Wed, 17 Feb 2021 18:44:08 GMT",
        "ETag": "\"0x8D8D37402F885D1\"",
        "Last-Modified": "Wed, 17 Feb 2021 18:44:09 GMT",
        "Server": [
          "Windows-Azure-Blob/1.0",
          "Microsoft-HTTPAPI/2.0"
        ],
        "x-ms-blob-append-offset": "256",
        "x-ms-blob-committed-block-count": "2",
        "x-ms-client-request-id": "afcc6ed7-4bcf-b017-ffcb-fc836046c911",
        "x-ms-content-crc64": "ecBYPHbzuxM=",
        "x-ms-request-id": "aebfc0ea-701e-0087-6b5c-0549a7000000",
        "x-ms-request-server-encrypted": "true",
<<<<<<< HEAD
        "x-ms-version": "2020-12-06"
=======
        "x-ms-version": "2021-02-12"
>>>>>>> 7e782c87
      },
      "ResponseBody": []
    },
    {
      "RequestUri": "https://seanmcccanary3.blob.core.windows.net/test-container-7828e9d0-3c43-3087-8dd6-207d936e9867/test-blob-2ac232fd-6af4-3129-16c8-bd338d69f05a?comp=appendblock",
      "RequestMethod": "PUT",
      "RequestHeaders": {
        "Accept": "application/xml",
        "Authorization": "Sanitized",
        "Content-Length": "256",
        "Content-Type": "application/octet-stream",
        "If-Match": "0x8D8D37402F885D1",
        "User-Agent": [
          "azsdk-net-Storage.Blobs/12.9.0-alpha.20210217.1",
          "(.NET 5.0.3; Microsoft Windows 10.0.19042)"
        ],
        "x-ms-client-request-id": "ad96ce85-6cfb-1413-6fda-5b85752184b2",
        "x-ms-date": "Wed, 17 Feb 2021 18:44:09 GMT",
        "x-ms-return-client-request-id": "true",
<<<<<<< HEAD
        "x-ms-version": "2020-12-06"
=======
        "x-ms-version": "2021-02-12"
>>>>>>> 7e782c87
      },
      "RequestBody": "ZWedaQXBJz5fjUg2PoKN5qII5tHf5nKekFOsCP85w0AUAHMo3rhICQhKqsSmgNBDkqxv02mNRX71/9ixFR8+JsoHIT0PZQfqwNzJlTut9xCCaXVSyvDWh7v0Mt/flvToC4T6nl6TMy2khBKNw7BDRwjIL6yp7FvaMZmCGzIoCyrn4Iq2s1ix7jVIrkXdScMKsevXFmZIPx8oH23FERj7fHjopeMmjJOvFkB2YT0V/OfVd2pGUfTDn6FrjpPq7N0cTTLN9KTg5CRYJ/8m0d3hEiKG75mutCuEJQZCu/7/xSpjWhQLSAhD9ZNF7in0nc3DiXtwZPxDbZgGSc+enigmWA==",
      "StatusCode": 201,
      "ResponseHeaders": {
        "Content-Length": "0",
        "Date": "Wed, 17 Feb 2021 18:44:08 GMT",
        "ETag": "\"0x8D8D374030272AD\"",
        "Last-Modified": "Wed, 17 Feb 2021 18:44:09 GMT",
        "Server": [
          "Windows-Azure-Blob/1.0",
          "Microsoft-HTTPAPI/2.0"
        ],
        "x-ms-blob-append-offset": "512",
        "x-ms-blob-committed-block-count": "3",
        "x-ms-client-request-id": "ad96ce85-6cfb-1413-6fda-5b85752184b2",
        "x-ms-content-crc64": "IJOm30YyVY4=",
        "x-ms-request-id": "aebfc0eb-701e-0087-6c5c-0549a7000000",
        "x-ms-request-server-encrypted": "true",
<<<<<<< HEAD
        "x-ms-version": "2020-12-06"
=======
        "x-ms-version": "2021-02-12"
>>>>>>> 7e782c87
      },
      "ResponseBody": []
    },
    {
      "RequestUri": "https://seanmcccanary3.blob.core.windows.net/test-container-7828e9d0-3c43-3087-8dd6-207d936e9867/test-blob-2ac232fd-6af4-3129-16c8-bd338d69f05a?comp=appendblock",
      "RequestMethod": "PUT",
      "RequestHeaders": {
        "Accept": "application/xml",
        "Authorization": "Sanitized",
        "Content-Length": "256",
        "Content-Type": "application/octet-stream",
        "If-Match": "0x8D8D374030272AD",
        "User-Agent": [
          "azsdk-net-Storage.Blobs/12.9.0-alpha.20210217.1",
          "(.NET 5.0.3; Microsoft Windows 10.0.19042)"
        ],
        "x-ms-client-request-id": "92fdc8c3-1baf-fe15-50ac-5d29fd18bd9b",
        "x-ms-date": "Wed, 17 Feb 2021 18:44:09 GMT",
        "x-ms-return-client-request-id": "true",
<<<<<<< HEAD
        "x-ms-version": "2020-12-06"
=======
        "x-ms-version": "2021-02-12"
>>>>>>> 7e782c87
      },
      "RequestBody": "YtXCd8nVyhpD+gZpxQGPhzh+MYKOYC0f7HsE/zilVmoelcYf2lX6s7FWIQI9BNMFuUdlH/ejyQGnootN0crinaObSi86b63ihH3ROD8q4ueo/0XwQDdze8zFdzfKrOLmc4Nforqjykqagpt60ZHBfMCjpdGE8l1rKM9jdfd2GNia6sW8ykAtBDX7Vb2b+Kk6A/p2JgYRYoEl83nqP1RSJGrD3+bMBbKAdqCciJyg0C8mKXL9//HRiYhDltfGQsXgqTFT2BnCbv5I9rBldNnkhSNKwxbiVSV48VVeiG7auTPbu99qTPcVZLpztAhBaxWvXxGze3+v/lQM2+bDY+aQbQ==",
      "StatusCode": 201,
      "ResponseHeaders": {
        "Content-Length": "0",
        "Date": "Wed, 17 Feb 2021 18:44:08 GMT",
        "ETag": "\"0x8D8D374030C86A3\"",
        "Last-Modified": "Wed, 17 Feb 2021 18:44:09 GMT",
        "Server": [
          "Windows-Azure-Blob/1.0",
          "Microsoft-HTTPAPI/2.0"
        ],
        "x-ms-blob-append-offset": "768",
        "x-ms-blob-committed-block-count": "4",
        "x-ms-client-request-id": "92fdc8c3-1baf-fe15-50ac-5d29fd18bd9b",
        "x-ms-content-crc64": "B4cDfy43gvE=",
        "x-ms-request-id": "aebfc0ee-701e-0087-6f5c-0549a7000000",
        "x-ms-request-server-encrypted": "true",
<<<<<<< HEAD
        "x-ms-version": "2020-12-06"
=======
        "x-ms-version": "2021-02-12"
>>>>>>> 7e782c87
      },
      "ResponseBody": []
    },
    {
      "RequestUri": "https://seanmcccanary3.blob.core.windows.net/test-container-7828e9d0-3c43-3087-8dd6-207d936e9867?restype=container",
      "RequestMethod": "DELETE",
      "RequestHeaders": {
        "Accept": "application/xml",
        "Authorization": "Sanitized",
        "traceparent": "00-b7a7c6d8e717db4b88e3a5b03baa9fa7-e20310e81dc29042-00",
        "User-Agent": [
          "azsdk-net-Storage.Blobs/12.9.0-alpha.20210217.1",
          "(.NET 5.0.3; Microsoft Windows 10.0.19042)"
        ],
        "x-ms-client-request-id": "acc100d9-f223-5f02-5d36-4328affe82b8",
        "x-ms-date": "Wed, 17 Feb 2021 18:44:09 GMT",
        "x-ms-return-client-request-id": "true",
<<<<<<< HEAD
        "x-ms-version": "2020-12-06"
=======
        "x-ms-version": "2021-02-12"
>>>>>>> 7e782c87
      },
      "RequestBody": null,
      "StatusCode": 202,
      "ResponseHeaders": {
        "Content-Length": "0",
        "Date": "Wed, 17 Feb 2021 18:44:08 GMT",
        "Server": [
          "Windows-Azure-Blob/1.0",
          "Microsoft-HTTPAPI/2.0"
        ],
        "x-ms-client-request-id": "acc100d9-f223-5f02-5d36-4328affe82b8",
        "x-ms-request-id": "aebfc0ef-701e-0087-705c-0549a7000000",
<<<<<<< HEAD
        "x-ms-version": "2020-12-06"
=======
        "x-ms-version": "2021-02-12"
>>>>>>> 7e782c87
      },
      "ResponseBody": []
    }
  ],
  "Variables": {
    "RandomSeed": "1908381229",
    "Storage_TestConfigDefault": "ProductionTenant\nseanmcccanary3\nU2FuaXRpemVk\nhttps://seanmcccanary3.blob.core.windows.net\nhttps://seanmcccanary3.file.core.windows.net\nhttps://seanmcccanary3.queue.core.windows.net\nhttps://seanmcccanary3.table.core.windows.net\n\n\n\n\nhttps://seanmcccanary3-secondary.blob.core.windows.net\nhttps://seanmcccanary3-secondary.file.core.windows.net\nhttps://seanmcccanary3-secondary.queue.core.windows.net\nhttps://seanmcccanary3-secondary.table.core.windows.net\n\nSanitized\n\n\nCloud\nBlobEndpoint=https://seanmcccanary3.blob.core.windows.net/;QueueEndpoint=https://seanmcccanary3.queue.core.windows.net/;FileEndpoint=https://seanmcccanary3.file.core.windows.net/;BlobSecondaryEndpoint=https://seanmcccanary3-secondary.blob.core.windows.net/;QueueSecondaryEndpoint=https://seanmcccanary3-secondary.queue.core.windows.net/;FileSecondaryEndpoint=https://seanmcccanary3-secondary.file.core.windows.net/;AccountName=seanmcccanary3;AccountKey=Kg==;\nseanscope1\n\n"
  }
}<|MERGE_RESOLUTION|>--- conflicted
+++ resolved
@@ -15,11 +15,7 @@
         "x-ms-client-request-id": "21cc8eb9-b7dc-fa4e-b737-59231976fdd4",
         "x-ms-date": "Wed, 17 Feb 2021 18:44:08 GMT",
         "x-ms-return-client-request-id": "true",
-<<<<<<< HEAD
-        "x-ms-version": "2020-12-06"
-=======
-        "x-ms-version": "2021-02-12"
->>>>>>> 7e782c87
+        "x-ms-version": "2021-02-12"
       },
       "RequestBody": null,
       "StatusCode": 201,
@@ -34,11 +30,7 @@
         ],
         "x-ms-client-request-id": "21cc8eb9-b7dc-fa4e-b737-59231976fdd4",
         "x-ms-request-id": "aebfc0cc-701e-0087-575c-0549a7000000",
-<<<<<<< HEAD
-        "x-ms-version": "2020-12-06"
-=======
-        "x-ms-version": "2021-02-12"
->>>>>>> 7e782c87
+        "x-ms-version": "2021-02-12"
       },
       "ResponseBody": []
     },
@@ -57,11 +49,7 @@
         "x-ms-client-request-id": "0e20db11-2870-4f2b-649a-0a14fa1b6d4d",
         "x-ms-date": "Wed, 17 Feb 2021 18:44:08 GMT",
         "x-ms-return-client-request-id": "true",
-<<<<<<< HEAD
-        "x-ms-version": "2020-12-06"
-=======
-        "x-ms-version": "2021-02-12"
->>>>>>> 7e782c87
+        "x-ms-version": "2021-02-12"
       },
       "RequestBody": null,
       "StatusCode": 201,
@@ -77,11 +65,7 @@
         "x-ms-client-request-id": "0e20db11-2870-4f2b-649a-0a14fa1b6d4d",
         "x-ms-request-id": "aebfc0d0-701e-0087-595c-0549a7000000",
         "x-ms-request-server-encrypted": "true",
-<<<<<<< HEAD
-        "x-ms-version": "2020-12-06",
-=======
         "x-ms-version": "2021-02-12",
->>>>>>> 7e782c87
         "x-ms-version-id": "2021-02-17T18:44:09.0452447Z"
       },
       "ResponseBody": []
@@ -100,11 +84,7 @@
         "x-ms-client-request-id": "5c29ae40-3e27-2cb4-bd8b-5e71105200d4",
         "x-ms-date": "Wed, 17 Feb 2021 18:44:09 GMT",
         "x-ms-return-client-request-id": "true",
-<<<<<<< HEAD
-        "x-ms-version": "2020-12-06"
-=======
-        "x-ms-version": "2021-02-12"
->>>>>>> 7e782c87
+        "x-ms-version": "2021-02-12"
       },
       "RequestBody": null,
       "StatusCode": 200,
@@ -128,11 +108,7 @@
         "x-ms-lease-status": "unlocked",
         "x-ms-request-id": "aebfc0dd-701e-0087-625c-0549a7000000",
         "x-ms-server-encrypted": "true",
-<<<<<<< HEAD
-        "x-ms-version": "2020-12-06",
-=======
         "x-ms-version": "2021-02-12",
->>>>>>> 7e782c87
         "x-ms-version-id": "2021-02-17T18:44:09.0452447Z"
       },
       "ResponseBody": []
@@ -153,11 +129,7 @@
         "x-ms-client-request-id": "b58261a4-33bc-ff46-c85e-fb6e1cc71be2",
         "x-ms-date": "Wed, 17 Feb 2021 18:44:09 GMT",
         "x-ms-return-client-request-id": "true",
-<<<<<<< HEAD
-        "x-ms-version": "2020-12-06"
-=======
-        "x-ms-version": "2021-02-12"
->>>>>>> 7e782c87
+        "x-ms-version": "2021-02-12"
       },
       "RequestBody": "R/6fGLL4MYWnFibFKuTrZoJ4IbJJ4ulb1nSgB2x2sujB8v5HEC2SGamaZloBZSWAr6SRgfm6BGUVQ0I9WCoZMWM9AzflpFVV5QgJr3uPWXBPH1jH5DDvB+2ZMs3qVcB+gDX2xGLtmgtPPJzwsVXphurS7TjSUUwzTvxKTHKIapBHii5FmJUOYoRMeKiU/laYr6vjGGeHrC/pw3Vlo06Zx9ELqSYmpO1UxIuzhdiknlCmsZzGpVEpv97+XNQgqL82s7HWiFUwcQq+jlTc0yZWRCQlv/Gx0yF/4ulHKEgYNBvMfdImzRb6dj+RBxb9Teu4pxev+ujNhOCPV6Vs6EnCpQ==",
       "StatusCode": 201,
@@ -176,11 +148,7 @@
         "x-ms-content-crc64": "TLOnPof0sjs=",
         "x-ms-request-id": "aebfc0e2-701e-0087-665c-0549a7000000",
         "x-ms-request-server-encrypted": "true",
-<<<<<<< HEAD
-        "x-ms-version": "2020-12-06"
-=======
-        "x-ms-version": "2021-02-12"
->>>>>>> 7e782c87
+        "x-ms-version": "2021-02-12"
       },
       "ResponseBody": []
     },
@@ -200,11 +168,7 @@
         "x-ms-client-request-id": "afcc6ed7-4bcf-b017-ffcb-fc836046c911",
         "x-ms-date": "Wed, 17 Feb 2021 18:44:09 GMT",
         "x-ms-return-client-request-id": "true",
-<<<<<<< HEAD
-        "x-ms-version": "2020-12-06"
-=======
-        "x-ms-version": "2021-02-12"
->>>>>>> 7e782c87
+        "x-ms-version": "2021-02-12"
       },
       "RequestBody": "WjgPVlMwdw4qSbIgywuClf2OgDFoOTP++fKWdnCOjfXPYrvEPZVkd5+hz58aZBWE1A9vWsiRPCEFEVxhmQGenLy8UGhQvlhnKQiRx2mU45XdEqFhHzIsPiWavis5A96eAzPiXhOsNBa2BzHA/3S3cS3HhIZgPH2JjxJCtv8tLiYq88Q2sYWBMN6KqhcBbD+x4kz+cX5YPca2WM4BaX0XidkKlgywgcCnRVOn1ZJliCLTkdSyLryn0bX+gFi2gMZgcyA99tYzAWCMViwqsGczUNCrLtipZFodY8RWsQFn8cSMR2JyKJJMoJBzJtiPfCFNyy+IClLutg/FIJIS3E9eJQ==",
       "StatusCode": 201,
@@ -223,11 +187,7 @@
         "x-ms-content-crc64": "ecBYPHbzuxM=",
         "x-ms-request-id": "aebfc0ea-701e-0087-6b5c-0549a7000000",
         "x-ms-request-server-encrypted": "true",
-<<<<<<< HEAD
-        "x-ms-version": "2020-12-06"
-=======
-        "x-ms-version": "2021-02-12"
->>>>>>> 7e782c87
+        "x-ms-version": "2021-02-12"
       },
       "ResponseBody": []
     },
@@ -247,11 +207,7 @@
         "x-ms-client-request-id": "ad96ce85-6cfb-1413-6fda-5b85752184b2",
         "x-ms-date": "Wed, 17 Feb 2021 18:44:09 GMT",
         "x-ms-return-client-request-id": "true",
-<<<<<<< HEAD
-        "x-ms-version": "2020-12-06"
-=======
-        "x-ms-version": "2021-02-12"
->>>>>>> 7e782c87
+        "x-ms-version": "2021-02-12"
       },
       "RequestBody": "ZWedaQXBJz5fjUg2PoKN5qII5tHf5nKekFOsCP85w0AUAHMo3rhICQhKqsSmgNBDkqxv02mNRX71/9ixFR8+JsoHIT0PZQfqwNzJlTut9xCCaXVSyvDWh7v0Mt/flvToC4T6nl6TMy2khBKNw7BDRwjIL6yp7FvaMZmCGzIoCyrn4Iq2s1ix7jVIrkXdScMKsevXFmZIPx8oH23FERj7fHjopeMmjJOvFkB2YT0V/OfVd2pGUfTDn6FrjpPq7N0cTTLN9KTg5CRYJ/8m0d3hEiKG75mutCuEJQZCu/7/xSpjWhQLSAhD9ZNF7in0nc3DiXtwZPxDbZgGSc+enigmWA==",
       "StatusCode": 201,
@@ -270,11 +226,7 @@
         "x-ms-content-crc64": "IJOm30YyVY4=",
         "x-ms-request-id": "aebfc0eb-701e-0087-6c5c-0549a7000000",
         "x-ms-request-server-encrypted": "true",
-<<<<<<< HEAD
-        "x-ms-version": "2020-12-06"
-=======
-        "x-ms-version": "2021-02-12"
->>>>>>> 7e782c87
+        "x-ms-version": "2021-02-12"
       },
       "ResponseBody": []
     },
@@ -294,11 +246,7 @@
         "x-ms-client-request-id": "92fdc8c3-1baf-fe15-50ac-5d29fd18bd9b",
         "x-ms-date": "Wed, 17 Feb 2021 18:44:09 GMT",
         "x-ms-return-client-request-id": "true",
-<<<<<<< HEAD
-        "x-ms-version": "2020-12-06"
-=======
-        "x-ms-version": "2021-02-12"
->>>>>>> 7e782c87
+        "x-ms-version": "2021-02-12"
       },
       "RequestBody": "YtXCd8nVyhpD+gZpxQGPhzh+MYKOYC0f7HsE/zilVmoelcYf2lX6s7FWIQI9BNMFuUdlH/ejyQGnootN0crinaObSi86b63ihH3ROD8q4ueo/0XwQDdze8zFdzfKrOLmc4Nforqjykqagpt60ZHBfMCjpdGE8l1rKM9jdfd2GNia6sW8ykAtBDX7Vb2b+Kk6A/p2JgYRYoEl83nqP1RSJGrD3+bMBbKAdqCciJyg0C8mKXL9//HRiYhDltfGQsXgqTFT2BnCbv5I9rBldNnkhSNKwxbiVSV48VVeiG7auTPbu99qTPcVZLpztAhBaxWvXxGze3+v/lQM2+bDY+aQbQ==",
       "StatusCode": 201,
@@ -317,11 +265,7 @@
         "x-ms-content-crc64": "B4cDfy43gvE=",
         "x-ms-request-id": "aebfc0ee-701e-0087-6f5c-0549a7000000",
         "x-ms-request-server-encrypted": "true",
-<<<<<<< HEAD
-        "x-ms-version": "2020-12-06"
-=======
-        "x-ms-version": "2021-02-12"
->>>>>>> 7e782c87
+        "x-ms-version": "2021-02-12"
       },
       "ResponseBody": []
     },
@@ -339,11 +283,7 @@
         "x-ms-client-request-id": "acc100d9-f223-5f02-5d36-4328affe82b8",
         "x-ms-date": "Wed, 17 Feb 2021 18:44:09 GMT",
         "x-ms-return-client-request-id": "true",
-<<<<<<< HEAD
-        "x-ms-version": "2020-12-06"
-=======
-        "x-ms-version": "2021-02-12"
->>>>>>> 7e782c87
+        "x-ms-version": "2021-02-12"
       },
       "RequestBody": null,
       "StatusCode": 202,
@@ -356,11 +296,7 @@
         ],
         "x-ms-client-request-id": "acc100d9-f223-5f02-5d36-4328affe82b8",
         "x-ms-request-id": "aebfc0ef-701e-0087-705c-0549a7000000",
-<<<<<<< HEAD
-        "x-ms-version": "2020-12-06"
-=======
-        "x-ms-version": "2021-02-12"
->>>>>>> 7e782c87
+        "x-ms-version": "2021-02-12"
       },
       "ResponseBody": []
     }
