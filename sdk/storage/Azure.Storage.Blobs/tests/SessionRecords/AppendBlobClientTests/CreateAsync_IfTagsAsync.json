--- conflicted
+++ resolved
@@ -15,11 +15,7 @@
         "x-ms-client-request-id": "4452428d-5138-a57a-5dfe-c09cb392e06c",
         "x-ms-date": "Wed, 17 Feb 2021 18:43:57 GMT",
         "x-ms-return-client-request-id": "true",
-<<<<<<< HEAD
-        "x-ms-version": "2020-12-06"
-=======
         "x-ms-version": "2021-02-12"
->>>>>>> 7e782c87
       },
       "RequestBody": null,
       "StatusCode": 201,
@@ -34,11 +30,7 @@
         ],
         "x-ms-client-request-id": "4452428d-5138-a57a-5dfe-c09cb392e06c",
         "x-ms-request-id": "84fdf38e-101e-005a-4b5c-05bc25000000",
-<<<<<<< HEAD
-        "x-ms-version": "2020-12-06"
-=======
         "x-ms-version": "2021-02-12"
->>>>>>> 7e782c87
       },
       "ResponseBody": []
     },
@@ -57,11 +49,7 @@
         "x-ms-client-request-id": "c7565cb3-4b41-7bff-5cae-7901a66d48a1",
         "x-ms-date": "Wed, 17 Feb 2021 18:43:57 GMT",
         "x-ms-return-client-request-id": "true",
-<<<<<<< HEAD
-        "x-ms-version": "2020-12-06"
-=======
         "x-ms-version": "2021-02-12"
->>>>>>> 7e782c87
       },
       "RequestBody": null,
       "StatusCode": 201,
@@ -77,11 +65,7 @@
         "x-ms-client-request-id": "c7565cb3-4b41-7bff-5cae-7901a66d48a1",
         "x-ms-request-id": "84fdf3a7-101e-005a-5d5c-05bc25000000",
         "x-ms-request-server-encrypted": "true",
-<<<<<<< HEAD
-        "x-ms-version": "2020-12-06",
-=======
         "x-ms-version": "2021-02-12",
->>>>>>> 7e782c87
         "x-ms-version-id": "2021-02-17T18:43:57.5079818Z"
       },
       "ResponseBody": []
@@ -102,11 +86,7 @@
         "x-ms-client-request-id": "00588de3-4e65-6596-0d0a-6f94a287ca3a",
         "x-ms-date": "Wed, 17 Feb 2021 18:43:57 GMT",
         "x-ms-return-client-request-id": "true",
-<<<<<<< HEAD
-        "x-ms-version": "2020-12-06"
-=======
         "x-ms-version": "2021-02-12"
->>>>>>> 7e782c87
       },
       "RequestBody": "﻿<Tags><TagSet><Tag><Key>coolTag</Key><Value>true</Value></Tag></TagSet></Tags>",
       "StatusCode": 204,
@@ -118,11 +98,7 @@
         ],
         "x-ms-client-request-id": "00588de3-4e65-6596-0d0a-6f94a287ca3a",
         "x-ms-request-id": "84fdf3bb-101e-005a-6c5c-05bc25000000",
-<<<<<<< HEAD
-        "x-ms-version": "2020-12-06"
-=======
         "x-ms-version": "2021-02-12"
->>>>>>> 7e782c87
       },
       "ResponseBody": []
     },
@@ -142,11 +118,7 @@
         "x-ms-date": "Wed, 17 Feb 2021 18:43:58 GMT",
         "x-ms-if-tags": "\"coolTag\" = 'true'",
         "x-ms-return-client-request-id": "true",
-<<<<<<< HEAD
-        "x-ms-version": "2020-12-06"
-=======
         "x-ms-version": "2021-02-12"
->>>>>>> 7e782c87
       },
       "RequestBody": null,
       "StatusCode": 201,
@@ -162,11 +134,7 @@
         "x-ms-client-request-id": "181e3349-4714-9b3c-5285-9801a595c202",
         "x-ms-request-id": "84fdf453-101e-005a-5c5c-05bc25000000",
         "x-ms-request-server-encrypted": "true",
-<<<<<<< HEAD
-        "x-ms-version": "2020-12-06",
-=======
         "x-ms-version": "2021-02-12",
->>>>>>> 7e782c87
         "x-ms-version-id": "2021-02-17T18:43:58.2365044Z"
       },
       "ResponseBody": []
@@ -185,11 +153,7 @@
         "x-ms-client-request-id": "6e4a821f-b269-6825-a2f0-0415130ffa9d",
         "x-ms-date": "Wed, 17 Feb 2021 18:43:58 GMT",
         "x-ms-return-client-request-id": "true",
-<<<<<<< HEAD
-        "x-ms-version": "2020-12-06"
-=======
         "x-ms-version": "2021-02-12"
->>>>>>> 7e782c87
       },
       "RequestBody": null,
       "StatusCode": 202,
@@ -202,11 +166,7 @@
         ],
         "x-ms-client-request-id": "6e4a821f-b269-6825-a2f0-0415130ffa9d",
         "x-ms-request-id": "84fdf466-101e-005a-695c-05bc25000000",
-<<<<<<< HEAD
-        "x-ms-version": "2020-12-06"
-=======
         "x-ms-version": "2021-02-12"
->>>>>>> 7e782c87
       },
       "ResponseBody": []
     }
