--- conflicted
+++ resolved
@@ -15,11 +15,7 @@
         "x-ms-client-request-id": "5b69c193-08ab-1aa0-5052-3d2fe4a52558",
         "x-ms-date": "Wed, 17 Feb 2021 18:43:16 GMT",
         "x-ms-return-client-request-id": "true",
-<<<<<<< HEAD
-        "x-ms-version": "2020-12-06"
-=======
         "x-ms-version": "2021-02-12"
->>>>>>> 7e782c87
       },
       "RequestBody": null,
       "StatusCode": 201,
@@ -34,11 +30,7 @@
         ],
         "x-ms-client-request-id": "5b69c193-08ab-1aa0-5052-3d2fe4a52558",
         "x-ms-request-id": "57ae64f5-801e-0093-045c-0501c8000000",
-<<<<<<< HEAD
-        "x-ms-version": "2020-12-06"
-=======
         "x-ms-version": "2021-02-12"
->>>>>>> 7e782c87
       },
       "ResponseBody": []
     },
@@ -58,11 +50,7 @@
         "x-ms-client-request-id": "11c53570-3bc2-951a-6ecb-3b699807797e",
         "x-ms-date": "Wed, 17 Feb 2021 18:43:16 GMT",
         "x-ms-return-client-request-id": "true",
-<<<<<<< HEAD
-        "x-ms-version": "2020-12-06"
-=======
         "x-ms-version": "2021-02-12"
->>>>>>> 7e782c87
       },
       "RequestBody": null,
       "StatusCode": 201,
@@ -78,11 +66,7 @@
         "x-ms-client-request-id": "11c53570-3bc2-951a-6ecb-3b699807797e",
         "x-ms-request-id": "57ae6518-801e-0093-215c-0501c8000000",
         "x-ms-request-server-encrypted": "true",
-<<<<<<< HEAD
-        "x-ms-version": "2020-12-06",
-=======
         "x-ms-version": "2021-02-12",
->>>>>>> 7e782c87
         "x-ms-version-id": "2021-02-17T18:43:16.7748178Z"
       },
       "ResponseBody": []
@@ -104,11 +88,7 @@
         "x-ms-client-request-id": "9d6faf23-2e96-0443-94da-9b0277b05d00",
         "x-ms-date": "Wed, 17 Feb 2021 18:43:16 GMT",
         "x-ms-return-client-request-id": "true",
-<<<<<<< HEAD
-        "x-ms-version": "2020-12-06"
-=======
         "x-ms-version": "2021-02-12"
->>>>>>> 7e782c87
       },
       "RequestBody": "pPXM8xWQ1k80F9f+XDXKOG08KGsMnIUn1vomtsnpTeVCJHndHOEd4F923apjHDk5AQP8W98OcQhvpBwbah+FS8nxuze87RyLH0gLlb/axLnB7LXG7PIGM7JwbXfEAXVA8ZHhcmEBfRPmcDyWA9tJlOBjWn5pvl7X64iFS3+kxx3SyqQt+VJYwG+i33y2bzDWJ9iXYaf31zMyCobYezGTQqgexDk3G5uOCpkOx97iIXtXryOnDGV22/Nx++7Lf0Q9Dp3Tl6v3ngw8CVcN6BBUT+kLgMwO7DVDp+lFxh+twopV0bhBD4nQYBAWagMOaPLjHKsFv/54LiFnkO/Bsdjsj0bMuBdXE0BgOiC894IyND/3Yql0pwKM3KKW2X6ZDq83Ktq8QrDaiwlqpYTevDefNVuwyk4ueOhDQNt1wDrCxixwhM2odfGOHNegCgJ+rSBr96Mi6UNgCLHyeQLUZcrOqN5YbTdp9sBqIa53jm7lxZK7CcmXn93pD3sbtvzvurYM0mEjJT/oAQDiuMeU6XpDDLNvGFsBNwgBb167TkDEemf4arwMwp9T0gjItOYVVCYB2KlIf6FaCppZIbbhLbPAHj1fnH6+N0oTHEZTOYIh7Bo3unaXe/rFnWAhs6DpcaVVCJWotbenQqBeNGNbB9EXNzWbqXI8KKJDmv4enYSqKqqg/THteDZjkHfVOEaXapaOCXtqTccyGN/yZRu5iaUctAq4ugqfKr7/OBn7Z/BcrC9oj5MIP9zibeRR+hMaqgfRuIM83q+L7t68axWuN7HvlrnsUPkRFHUu1UwlTjCr5I4SKa9sIM1/3KC1S9PHNDYzYmNZLlkNwKQODQliZqCtEYeGnA0BgnbsbHNYXMiiZqEW8uvNUbU0BGkKXhLEHXb/BzpMQJgoMeDsbcLmtGTbbKdoTHO14L/RUpek9iNkJ0/8WVSOVSYI7cAK4OTzTVAELvJrXNACSid6eu0BhDq8iEVz6lsPTRaAX16zqv/b3QRGn8gx+ct++Q4tFNo4B2mFTleegGP19eHc6vxxT58nnp3puuRyio959PBM4jk7R1f1LVyoPVygUarmVQ7ODKpuBXY9T02FEsPIJIxzqBKooKKlfCFDf2BASGk5jDWAq+dG3d3C/fgKcBqY3xjQLaiXPrRsKZCIK4UV/AbkS4aNR3mkLMs15aKpmgwGq59IcBvAoU2BFIFXvbJXrQHyJiSTCpifLADdYlgRwo+EgYDmzYzqI6o4DDL4TW4Y3jeht3TncqAGqEMb4j/1b1Ly0jwyceB0BwJ6W/5mp9+RxYQgbwoanA7f3yRJz0FqQ53fBnoy5mxXLbBxbReioAFkih261P9I1zYtUpG7KzjBDxdghw==",
       "StatusCode": 400,
@@ -123,11 +103,7 @@
         "x-ms-client-request-id": "9d6faf23-2e96-0443-94da-9b0277b05d00",
         "x-ms-error-code": "Md5Mismatch",
         "x-ms-request-id": "57ae6531-801e-0093-335c-0501c8000000",
-<<<<<<< HEAD
-        "x-ms-version": "2020-12-06"
-=======
         "x-ms-version": "2021-02-12"
->>>>>>> 7e782c87
       },
       "ResponseBody": [
         "﻿<?xml version=\"1.0\" encoding=\"utf-8\"?><Error><Code>Md5Mismatch</Code><Message>The MD5 value specified in the request did not match with the MD5 value calculated by the server.\n",
@@ -149,11 +125,7 @@
         "x-ms-client-request-id": "5f9df346-c3a8-72f0-2159-4a3c2e3fe2f8",
         "x-ms-date": "Wed, 17 Feb 2021 18:43:17 GMT",
         "x-ms-return-client-request-id": "true",
-<<<<<<< HEAD
-        "x-ms-version": "2020-12-06"
-=======
         "x-ms-version": "2021-02-12"
->>>>>>> 7e782c87
       },
       "RequestBody": null,
       "StatusCode": 202,
@@ -166,11 +138,7 @@
         ],
         "x-ms-client-request-id": "5f9df346-c3a8-72f0-2159-4a3c2e3fe2f8",
         "x-ms-request-id": "57ae65a1-801e-0093-145c-0501c8000000",
-<<<<<<< HEAD
-        "x-ms-version": "2020-12-06"
-=======
         "x-ms-version": "2021-02-12"
->>>>>>> 7e782c87
       },
       "ResponseBody": []
     }
