﻿{
  "Entries": [
    {
      "RequestUri": "https://seanmcccanary3.blob.core.windows.net/test-container-789c254d-eeb7-d7bf-c2c1-261707f8ddf3?restype=container",
      "RequestMethod": "PUT",
      "RequestHeaders": {
        "Accept": "application/xml",
        "Authorization": "Sanitized",
        "traceparent": "00-57f0e0440b7fc74291a25119c81cbac9-0a4bef52ad76814f-00",
        "User-Agent": [
          "azsdk-net-Storage.Blobs/12.9.0-alpha.20210217.1",
          "(.NET 5.0.3; Microsoft Windows 10.0.19042)"
        ],
        "x-ms-blob-public-access": "container",
        "x-ms-client-request-id": "61c3fa6b-d919-3bc6-68c0-d43e1316713e",
        "x-ms-date": "Wed, 17 Feb 2021 18:43:59 GMT",
        "x-ms-return-client-request-id": "true",
<<<<<<< HEAD
        "x-ms-version": "2020-12-06"
=======
        "x-ms-version": "2021-02-12"
>>>>>>> 7e782c87
      },
      "RequestBody": null,
      "StatusCode": 201,
      "ResponseHeaders": {
        "Content-Length": "0",
        "Date": "Wed, 17 Feb 2021 18:43:58 GMT",
        "ETag": "\"0x8D8D373FD49CDFC\"",
        "Last-Modified": "Wed, 17 Feb 2021 18:43:59 GMT",
        "Server": [
          "Windows-Azure-Blob/1.0",
          "Microsoft-HTTPAPI/2.0"
        ],
        "x-ms-client-request-id": "61c3fa6b-d919-3bc6-68c0-d43e1316713e",
        "x-ms-request-id": "1a53e113-e01e-0003-765c-053ba6000000",
<<<<<<< HEAD
        "x-ms-version": "2020-12-06"
=======
        "x-ms-version": "2021-02-12"
>>>>>>> 7e782c87
      },
      "ResponseBody": []
    },
    {
      "RequestUri": "https://seanmcccanary3.blob.core.windows.net/test-container-789c254d-eeb7-d7bf-c2c1-261707f8ddf3/test-blob-abf3ffb7-2a7f-eef0-fe67-3de968d0e646",
      "RequestMethod": "PUT",
      "RequestHeaders": {
        "Accept": "application/xml",
        "Authorization": "Sanitized",
        "traceparent": "00-636d6c2f5deea046ba3cfa795ef89320-6b119c0021a63b4b-00",
        "User-Agent": [
          "azsdk-net-Storage.Blobs/12.9.0-alpha.20210217.1",
          "(.NET 5.0.3; Microsoft Windows 10.0.19042)"
        ],
        "x-ms-blob-type": "AppendBlob",
        "x-ms-client-request-id": "f137465b-2c88-41db-0ad5-63b29cdcd298",
        "x-ms-date": "Wed, 17 Feb 2021 18:43:59 GMT",
        "x-ms-return-client-request-id": "true",
        "x-ms-tags": "tagKey0=tagValue0&tagKey1=tagValue1",
<<<<<<< HEAD
        "x-ms-version": "2020-12-06"
=======
        "x-ms-version": "2021-02-12"
>>>>>>> 7e782c87
      },
      "RequestBody": null,
      "StatusCode": 201,
      "ResponseHeaders": {
        "Content-Length": "0",
        "Date": "Wed, 17 Feb 2021 18:43:59 GMT",
        "ETag": "\"0x8D8D373FD5784C7\"",
        "Last-Modified": "Wed, 17 Feb 2021 18:43:59 GMT",
        "Server": [
          "Windows-Azure-Blob/1.0",
          "Microsoft-HTTPAPI/2.0"
        ],
        "x-ms-client-request-id": "f137465b-2c88-41db-0ad5-63b29cdcd298",
        "x-ms-request-id": "1a53e118-e01e-0003-785c-053ba6000000",
        "x-ms-request-server-encrypted": "true",
<<<<<<< HEAD
        "x-ms-version": "2020-12-06",
=======
        "x-ms-version": "2021-02-12",
>>>>>>> 7e782c87
        "x-ms-version-id": "2021-02-17T18:43:59.7996231Z"
      },
      "ResponseBody": []
    },
    {
      "RequestUri": "https://seanmcccanary3.blob.core.windows.net/test-container-789c254d-eeb7-d7bf-c2c1-261707f8ddf3/test-blob-abf3ffb7-2a7f-eef0-fe67-3de968d0e646?comp=tags",
      "RequestMethod": "GET",
      "RequestHeaders": {
        "Accept": "application/xml",
        "Authorization": "Sanitized",
        "traceparent": "00-5babd2a7aa941540818fbdd33e994ea3-1ff92a72801e6d41-00",
        "User-Agent": [
          "azsdk-net-Storage.Blobs/12.9.0-alpha.20210217.1",
          "(.NET 5.0.3; Microsoft Windows 10.0.19042)"
        ],
        "x-ms-client-request-id": "218e1744-f498-bebe-f06a-025f1828e65f",
        "x-ms-date": "Wed, 17 Feb 2021 18:43:59 GMT",
        "x-ms-return-client-request-id": "true",
<<<<<<< HEAD
        "x-ms-version": "2020-12-06"
=======
        "x-ms-version": "2021-02-12"
>>>>>>> 7e782c87
      },
      "RequestBody": null,
      "StatusCode": 200,
      "ResponseHeaders": {
        "Content-Length": "178",
        "Content-Type": "application/xml",
        "Date": "Wed, 17 Feb 2021 18:43:59 GMT",
        "Server": [
          "Windows-Azure-Blob/1.0",
          "Microsoft-HTTPAPI/2.0"
        ],
        "x-ms-client-request-id": "218e1744-f498-bebe-f06a-025f1828e65f",
        "x-ms-request-id": "1a53e119-e01e-0003-795c-053ba6000000",
<<<<<<< HEAD
        "x-ms-version": "2020-12-06"
=======
        "x-ms-version": "2021-02-12"
>>>>>>> 7e782c87
      },
      "ResponseBody": [
        "﻿<?xml version=\"1.0\" encoding=\"utf-8\"?>\n",
        "<Tags><TagSet><Tag><Key>tagKey0</Key><Value>tagValue0</Value></Tag><Tag><Key>tagKey1</Key><Value>tagValue1</Value></Tag></TagSet></Tags>"
      ]
    },
    {
      "RequestUri": "https://seanmcccanary3.blob.core.windows.net/test-container-789c254d-eeb7-d7bf-c2c1-261707f8ddf3?restype=container",
      "RequestMethod": "DELETE",
      "RequestHeaders": {
        "Accept": "application/xml",
        "Authorization": "Sanitized",
        "traceparent": "00-a09b7b15c6434c4e889606e3d95c256c-04679f92cd527c4f-00",
        "User-Agent": [
          "azsdk-net-Storage.Blobs/12.9.0-alpha.20210217.1",
          "(.NET 5.0.3; Microsoft Windows 10.0.19042)"
        ],
        "x-ms-client-request-id": "846d4d72-b04e-e500-ce96-560061aa23fc",
        "x-ms-date": "Wed, 17 Feb 2021 18:43:59 GMT",
        "x-ms-return-client-request-id": "true",
<<<<<<< HEAD
        "x-ms-version": "2020-12-06"
=======
        "x-ms-version": "2021-02-12"
>>>>>>> 7e782c87
      },
      "RequestBody": null,
      "StatusCode": 202,
      "ResponseHeaders": {
        "Content-Length": "0",
        "Date": "Wed, 17 Feb 2021 18:43:59 GMT",
        "Server": [
          "Windows-Azure-Blob/1.0",
          "Microsoft-HTTPAPI/2.0"
        ],
        "x-ms-client-request-id": "846d4d72-b04e-e500-ce96-560061aa23fc",
        "x-ms-request-id": "1a53e120-e01e-0003-7e5c-053ba6000000",
<<<<<<< HEAD
        "x-ms-version": "2020-12-06"
=======
        "x-ms-version": "2021-02-12"
>>>>>>> 7e782c87
      },
      "ResponseBody": []
    }
  ],
  "Variables": {
    "RandomSeed": "793183451",
    "Storage_TestConfigDefault": "ProductionTenant\nseanmcccanary3\nU2FuaXRpemVk\nhttps://seanmcccanary3.blob.core.windows.net\nhttps://seanmcccanary3.file.core.windows.net\nhttps://seanmcccanary3.queue.core.windows.net\nhttps://seanmcccanary3.table.core.windows.net\n\n\n\n\nhttps://seanmcccanary3-secondary.blob.core.windows.net\nhttps://seanmcccanary3-secondary.file.core.windows.net\nhttps://seanmcccanary3-secondary.queue.core.windows.net\nhttps://seanmcccanary3-secondary.table.core.windows.net\n\nSanitized\n\n\nCloud\nBlobEndpoint=https://seanmcccanary3.blob.core.windows.net/;QueueEndpoint=https://seanmcccanary3.queue.core.windows.net/;FileEndpoint=https://seanmcccanary3.file.core.windows.net/;BlobSecondaryEndpoint=https://seanmcccanary3-secondary.blob.core.windows.net/;QueueSecondaryEndpoint=https://seanmcccanary3-secondary.queue.core.windows.net/;FileSecondaryEndpoint=https://seanmcccanary3-secondary.file.core.windows.net/;AccountName=seanmcccanary3;AccountKey=Kg==;\nseanscope1\n\n"
  }
}<|MERGE_RESOLUTION|>--- conflicted
+++ resolved
@@ -15,11 +15,7 @@
         "x-ms-client-request-id": "61c3fa6b-d919-3bc6-68c0-d43e1316713e",
         "x-ms-date": "Wed, 17 Feb 2021 18:43:59 GMT",
         "x-ms-return-client-request-id": "true",
-<<<<<<< HEAD
-        "x-ms-version": "2020-12-06"
-=======
         "x-ms-version": "2021-02-12"
->>>>>>> 7e782c87
       },
       "RequestBody": null,
       "StatusCode": 201,
@@ -34,11 +30,7 @@
         ],
         "x-ms-client-request-id": "61c3fa6b-d919-3bc6-68c0-d43e1316713e",
         "x-ms-request-id": "1a53e113-e01e-0003-765c-053ba6000000",
-<<<<<<< HEAD
-        "x-ms-version": "2020-12-06"
-=======
         "x-ms-version": "2021-02-12"
->>>>>>> 7e782c87
       },
       "ResponseBody": []
     },
@@ -58,11 +50,7 @@
         "x-ms-date": "Wed, 17 Feb 2021 18:43:59 GMT",
         "x-ms-return-client-request-id": "true",
         "x-ms-tags": "tagKey0=tagValue0&tagKey1=tagValue1",
-<<<<<<< HEAD
-        "x-ms-version": "2020-12-06"
-=======
         "x-ms-version": "2021-02-12"
->>>>>>> 7e782c87
       },
       "RequestBody": null,
       "StatusCode": 201,
@@ -78,11 +66,7 @@
         "x-ms-client-request-id": "f137465b-2c88-41db-0ad5-63b29cdcd298",
         "x-ms-request-id": "1a53e118-e01e-0003-785c-053ba6000000",
         "x-ms-request-server-encrypted": "true",
-<<<<<<< HEAD
-        "x-ms-version": "2020-12-06",
-=======
         "x-ms-version": "2021-02-12",
->>>>>>> 7e782c87
         "x-ms-version-id": "2021-02-17T18:43:59.7996231Z"
       },
       "ResponseBody": []
@@ -101,11 +85,7 @@
         "x-ms-client-request-id": "218e1744-f498-bebe-f06a-025f1828e65f",
         "x-ms-date": "Wed, 17 Feb 2021 18:43:59 GMT",
         "x-ms-return-client-request-id": "true",
-<<<<<<< HEAD
-        "x-ms-version": "2020-12-06"
-=======
         "x-ms-version": "2021-02-12"
->>>>>>> 7e782c87
       },
       "RequestBody": null,
       "StatusCode": 200,
@@ -119,11 +99,7 @@
         ],
         "x-ms-client-request-id": "218e1744-f498-bebe-f06a-025f1828e65f",
         "x-ms-request-id": "1a53e119-e01e-0003-795c-053ba6000000",
-<<<<<<< HEAD
-        "x-ms-version": "2020-12-06"
-=======
         "x-ms-version": "2021-02-12"
->>>>>>> 7e782c87
       },
       "ResponseBody": [
         "﻿<?xml version=\"1.0\" encoding=\"utf-8\"?>\n",
@@ -144,11 +120,7 @@
         "x-ms-client-request-id": "846d4d72-b04e-e500-ce96-560061aa23fc",
         "x-ms-date": "Wed, 17 Feb 2021 18:43:59 GMT",
         "x-ms-return-client-request-id": "true",
-<<<<<<< HEAD
-        "x-ms-version": "2020-12-06"
-=======
         "x-ms-version": "2021-02-12"
->>>>>>> 7e782c87
       },
       "RequestBody": null,
       "StatusCode": 202,
@@ -161,11 +133,7 @@
         ],
         "x-ms-client-request-id": "846d4d72-b04e-e500-ce96-560061aa23fc",
         "x-ms-request-id": "1a53e120-e01e-0003-7e5c-053ba6000000",
-<<<<<<< HEAD
-        "x-ms-version": "2020-12-06"
-=======
         "x-ms-version": "2021-02-12"
->>>>>>> 7e782c87
       },
       "ResponseBody": []
     }
