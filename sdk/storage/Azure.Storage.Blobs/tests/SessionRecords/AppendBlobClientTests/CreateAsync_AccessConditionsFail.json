{
  "Entries": [
    {
      "RequestUri": "https://seanmcccanary.blob.core.windows.net/test-container-944fa9b3-a9ad-5870-8c1d-5812be1fad98?restype=container",
      "RequestMethod": "PUT",
      "RequestHeaders": {
        "Authorization": "Sanitized",
        "traceparent": "00-9e8fc14fac00514d808626079759d5ab-4ae0f0e629cb4d47-00",
        "User-Agent": [
          "azsdk-net-Storage.Blobs/12.5.0-dev.20200402.1",
          "(.NET Core 4.6.28325.01; Microsoft Windows 10.0.18362 )"
        ],
        "x-ms-blob-public-access": "container",
        "x-ms-client-request-id": "c0a0ba63-f49e-204b-b5d2-c207c98a1677",
        "x-ms-date": "Thu, 02 Apr 2020 23:39:37 GMT",
        "x-ms-return-client-request-id": "true",
<<<<<<< HEAD
        "x-ms-version": "2019-12-12"
=======
        "x-ms-version": "2020-02-10"
>>>>>>> 60f4876e
      },
      "RequestBody": null,
      "StatusCode": 201,
      "ResponseHeaders": {
        "Content-Length": "0",
        "Date": "Thu, 02 Apr 2020 23:39:36 GMT",
        "ETag": "\u00220x8D7D75F1ABB4F56\u0022",
        "Last-Modified": "Thu, 02 Apr 2020 23:39:36 GMT",
        "Server": [
          "Windows-Azure-Blob/1.0",
          "Microsoft-HTTPAPI/2.0"
        ],
        "x-ms-client-request-id": "c0a0ba63-f49e-204b-b5d2-c207c98a1677",
        "x-ms-request-id": "cf6048f2-a01e-007d-6647-093c83000000",
<<<<<<< HEAD
        "x-ms-version": "2019-12-12"
=======
        "x-ms-version": "2020-02-10"
>>>>>>> 60f4876e
      },
      "ResponseBody": []
    },
    {
      "RequestUri": "https://seanmcccanary.blob.core.windows.net/test-container-944fa9b3-a9ad-5870-8c1d-5812be1fad98/test-blob-18dedf91-dcdf-50ac-f192-9d37132cfc14",
      "RequestMethod": "PUT",
      "RequestHeaders": {
        "Authorization": "Sanitized",
        "Content-Length": "0",
        "traceparent": "00-43208557cccd9a47a6ae07cfc072f5dd-57ae3a850845f84a-00",
        "User-Agent": [
          "azsdk-net-Storage.Blobs/12.5.0-dev.20200402.1",
          "(.NET Core 4.6.28325.01; Microsoft Windows 10.0.18362 )"
        ],
        "x-ms-blob-type": "AppendBlob",
        "x-ms-client-request-id": "7bb21e5f-7799-86b6-0d4f-ce0c56130c88",
        "x-ms-date": "Thu, 02 Apr 2020 23:39:37 GMT",
        "x-ms-return-client-request-id": "true",
<<<<<<< HEAD
        "x-ms-version": "2019-12-12"
=======
        "x-ms-version": "2020-02-10"
>>>>>>> 60f4876e
      },
      "RequestBody": null,
      "StatusCode": 201,
      "ResponseHeaders": {
        "Content-Length": "0",
        "Date": "Thu, 02 Apr 2020 23:39:36 GMT",
        "ETag": "\u00220x8D7D75F1AC8CBBF\u0022",
        "Last-Modified": "Thu, 02 Apr 2020 23:39:36 GMT",
        "Server": [
          "Windows-Azure-Blob/1.0",
          "Microsoft-HTTPAPI/2.0"
        ],
        "x-ms-client-request-id": "7bb21e5f-7799-86b6-0d4f-ce0c56130c88",
        "x-ms-request-id": "cf6048fa-a01e-007d-6c47-093c83000000",
        "x-ms-request-server-encrypted": "true",
<<<<<<< HEAD
        "x-ms-version": "2019-12-12"
=======
        "x-ms-version": "2020-02-10"
>>>>>>> 60f4876e
      },
      "ResponseBody": []
    },
    {
      "RequestUri": "https://seanmcccanary.blob.core.windows.net/test-container-944fa9b3-a9ad-5870-8c1d-5812be1fad98/test-blob-18dedf91-dcdf-50ac-f192-9d37132cfc14",
      "RequestMethod": "PUT",
      "RequestHeaders": {
        "Authorization": "Sanitized",
        "Content-Length": "0",
        "If-Modified-Since": "Fri, 03 Apr 2020 23:39:37 GMT",
        "traceparent": "00-444957475e88694dbcb1556aad03a7ff-2a04989a588ac44f-00",
        "User-Agent": [
          "azsdk-net-Storage.Blobs/12.5.0-dev.20200402.1",
          "(.NET Core 4.6.28325.01; Microsoft Windows 10.0.18362 )"
        ],
        "x-ms-blob-type": "AppendBlob",
        "x-ms-client-request-id": "f5d8319f-8179-157b-0c28-f72f1ded9743",
        "x-ms-date": "Thu, 02 Apr 2020 23:39:37 GMT",
        "x-ms-return-client-request-id": "true",
<<<<<<< HEAD
        "x-ms-version": "2019-12-12"
=======
        "x-ms-version": "2020-02-10"
>>>>>>> 60f4876e
      },
      "RequestBody": null,
      "StatusCode": 412,
      "ResponseHeaders": {
        "Content-Length": "252",
        "Content-Type": "application/xml",
        "Date": "Thu, 02 Apr 2020 23:39:36 GMT",
        "Server": [
          "Windows-Azure-Blob/1.0",
          "Microsoft-HTTPAPI/2.0"
        ],
        "x-ms-client-request-id": "f5d8319f-8179-157b-0c28-f72f1ded9743",
        "x-ms-error-code": "ConditionNotMet",
        "x-ms-request-id": "cf604903-a01e-007d-7547-093c83000000",
<<<<<<< HEAD
        "x-ms-version": "2019-12-12"
=======
        "x-ms-version": "2020-02-10"
>>>>>>> 60f4876e
      },
      "ResponseBody": [
        "\uFEFF\u003C?xml version=\u00221.0\u0022 encoding=\u0022utf-8\u0022?\u003E\u003CError\u003E\u003CCode\u003EConditionNotMet\u003C/Code\u003E\u003CMessage\u003EThe condition specified using HTTP conditional header(s) is not met.\n",
        "RequestId:cf604903-a01e-007d-7547-093c83000000\n",
        "Time:2020-04-02T23:39:36.8313896Z\u003C/Message\u003E\u003C/Error\u003E"
      ]
    },
    {
      "RequestUri": "https://seanmcccanary.blob.core.windows.net/test-container-944fa9b3-a9ad-5870-8c1d-5812be1fad98?restype=container",
      "RequestMethod": "DELETE",
      "RequestHeaders": {
        "Authorization": "Sanitized",
        "traceparent": "00-36bd240636614148b3780616a125a1ad-284afa8f2c7f9e48-00",
        "User-Agent": [
          "azsdk-net-Storage.Blobs/12.5.0-dev.20200402.1",
          "(.NET Core 4.6.28325.01; Microsoft Windows 10.0.18362 )"
        ],
        "x-ms-client-request-id": "256c8d9f-173b-540f-3263-fab31ac986f8",
        "x-ms-date": "Thu, 02 Apr 2020 23:39:37 GMT",
        "x-ms-return-client-request-id": "true",
<<<<<<< HEAD
        "x-ms-version": "2019-12-12"
=======
        "x-ms-version": "2020-02-10"
>>>>>>> 60f4876e
      },
      "RequestBody": null,
      "StatusCode": 202,
      "ResponseHeaders": {
        "Content-Length": "0",
        "Date": "Thu, 02 Apr 2020 23:39:36 GMT",
        "Server": [
          "Windows-Azure-Blob/1.0",
          "Microsoft-HTTPAPI/2.0"
        ],
        "x-ms-client-request-id": "256c8d9f-173b-540f-3263-fab31ac986f8",
        "x-ms-request-id": "cf60490d-a01e-007d-7f47-093c83000000",
<<<<<<< HEAD
        "x-ms-version": "2019-12-12"
=======
        "x-ms-version": "2020-02-10"
>>>>>>> 60f4876e
      },
      "ResponseBody": []
    },
    {
      "RequestUri": "https://seanmcccanary.blob.core.windows.net/test-container-652c7d58-bd16-b40a-a08b-d06bebd25fd5?restype=container",
      "RequestMethod": "PUT",
      "RequestHeaders": {
        "Authorization": "Sanitized",
        "traceparent": "00-68b6eabb5f50454c956580d42360f695-35fdacd00914574f-00",
        "User-Agent": [
          "azsdk-net-Storage.Blobs/12.5.0-dev.20200402.1",
          "(.NET Core 4.6.28325.01; Microsoft Windows 10.0.18362 )"
        ],
        "x-ms-blob-public-access": "container",
        "x-ms-client-request-id": "39509c87-c40a-e200-83b8-84b047a46960",
        "x-ms-date": "Thu, 02 Apr 2020 23:39:37 GMT",
        "x-ms-return-client-request-id": "true",
<<<<<<< HEAD
        "x-ms-version": "2019-12-12"
=======
        "x-ms-version": "2020-02-10"
>>>>>>> 60f4876e
      },
      "RequestBody": null,
      "StatusCode": 201,
      "ResponseHeaders": {
        "Content-Length": "0",
        "Date": "Thu, 02 Apr 2020 23:39:36 GMT",
        "ETag": "\u00220x8D7D75F1B16E294\u0022",
        "Last-Modified": "Thu, 02 Apr 2020 23:39:37 GMT",
        "Server": [
          "Windows-Azure-Blob/1.0",
          "Microsoft-HTTPAPI/2.0"
        ],
        "x-ms-client-request-id": "39509c87-c40a-e200-83b8-84b047a46960",
        "x-ms-request-id": "9c5bba4c-f01e-0094-3347-09fac9000000",
<<<<<<< HEAD
        "x-ms-version": "2019-12-12"
=======
        "x-ms-version": "2020-02-10"
>>>>>>> 60f4876e
      },
      "ResponseBody": []
    },
    {
      "RequestUri": "https://seanmcccanary.blob.core.windows.net/test-container-652c7d58-bd16-b40a-a08b-d06bebd25fd5/test-blob-39b52504-f63a-e677-74f1-7e8afc36c2c2",
      "RequestMethod": "PUT",
      "RequestHeaders": {
        "Authorization": "Sanitized",
        "Content-Length": "0",
        "traceparent": "00-2198f1f8da802e4fa2b04c7267d229c6-bfdf04a873d1d040-00",
        "User-Agent": [
          "azsdk-net-Storage.Blobs/12.5.0-dev.20200402.1",
          "(.NET Core 4.6.28325.01; Microsoft Windows 10.0.18362 )"
        ],
        "x-ms-blob-type": "AppendBlob",
        "x-ms-client-request-id": "ccce5f22-f928-9021-2569-c4194675e54c",
        "x-ms-date": "Thu, 02 Apr 2020 23:39:38 GMT",
        "x-ms-return-client-request-id": "true",
<<<<<<< HEAD
        "x-ms-version": "2019-12-12"
=======
        "x-ms-version": "2020-02-10"
>>>>>>> 60f4876e
      },
      "RequestBody": null,
      "StatusCode": 201,
      "ResponseHeaders": {
        "Content-Length": "0",
        "Date": "Thu, 02 Apr 2020 23:39:36 GMT",
        "ETag": "\u00220x8D7D75F1B2490FF\u0022",
        "Last-Modified": "Thu, 02 Apr 2020 23:39:37 GMT",
        "Server": [
          "Windows-Azure-Blob/1.0",
          "Microsoft-HTTPAPI/2.0"
        ],
        "x-ms-client-request-id": "ccce5f22-f928-9021-2569-c4194675e54c",
        "x-ms-request-id": "9c5bba57-f01e-0094-3b47-09fac9000000",
        "x-ms-request-server-encrypted": "true",
<<<<<<< HEAD
        "x-ms-version": "2019-12-12"
=======
        "x-ms-version": "2020-02-10"
>>>>>>> 60f4876e
      },
      "ResponseBody": []
    },
    {
      "RequestUri": "https://seanmcccanary.blob.core.windows.net/test-container-652c7d58-bd16-b40a-a08b-d06bebd25fd5/test-blob-39b52504-f63a-e677-74f1-7e8afc36c2c2",
      "RequestMethod": "PUT",
      "RequestHeaders": {
        "Authorization": "Sanitized",
        "Content-Length": "0",
        "If-Unmodified-Since": "Wed, 01 Apr 2020 23:39:37 GMT",
        "traceparent": "00-e2618e0c6b9fed469bb29e562cf8e7b5-7739fbdf68677948-00",
        "User-Agent": [
          "azsdk-net-Storage.Blobs/12.5.0-dev.20200402.1",
          "(.NET Core 4.6.28325.01; Microsoft Windows 10.0.18362 )"
        ],
        "x-ms-blob-type": "AppendBlob",
        "x-ms-client-request-id": "9c683bfc-f667-5e9a-5353-291860b1f26a",
        "x-ms-date": "Thu, 02 Apr 2020 23:39:38 GMT",
        "x-ms-return-client-request-id": "true",
<<<<<<< HEAD
        "x-ms-version": "2019-12-12"
=======
        "x-ms-version": "2020-02-10"
>>>>>>> 60f4876e
      },
      "RequestBody": null,
      "StatusCode": 412,
      "ResponseHeaders": {
        "Content-Length": "252",
        "Content-Type": "application/xml",
        "Date": "Thu, 02 Apr 2020 23:39:36 GMT",
        "Server": [
          "Windows-Azure-Blob/1.0",
          "Microsoft-HTTPAPI/2.0"
        ],
        "x-ms-client-request-id": "9c683bfc-f667-5e9a-5353-291860b1f26a",
        "x-ms-error-code": "ConditionNotMet",
        "x-ms-request-id": "9c5bba5e-f01e-0094-4047-09fac9000000",
<<<<<<< HEAD
        "x-ms-version": "2019-12-12"
=======
        "x-ms-version": "2020-02-10"
>>>>>>> 60f4876e
      },
      "ResponseBody": [
        "\uFEFF\u003C?xml version=\u00221.0\u0022 encoding=\u0022utf-8\u0022?\u003E\u003CError\u003E\u003CCode\u003EConditionNotMet\u003C/Code\u003E\u003CMessage\u003EThe condition specified using HTTP conditional header(s) is not met.\n",
        "RequestId:9c5bba5e-f01e-0094-4047-09fac9000000\n",
        "Time:2020-04-02T23:39:37.4315362Z\u003C/Message\u003E\u003C/Error\u003E"
      ]
    },
    {
      "RequestUri": "https://seanmcccanary.blob.core.windows.net/test-container-652c7d58-bd16-b40a-a08b-d06bebd25fd5?restype=container",
      "RequestMethod": "DELETE",
      "RequestHeaders": {
        "Authorization": "Sanitized",
        "traceparent": "00-912c6feb3637f74aa8d8374adf58a182-c45552b824b1ef4b-00",
        "User-Agent": [
          "azsdk-net-Storage.Blobs/12.5.0-dev.20200402.1",
          "(.NET Core 4.6.28325.01; Microsoft Windows 10.0.18362 )"
        ],
        "x-ms-client-request-id": "0b1ca871-480c-fee4-26f9-7e6df0c67ea8",
        "x-ms-date": "Thu, 02 Apr 2020 23:39:38 GMT",
        "x-ms-return-client-request-id": "true",
<<<<<<< HEAD
        "x-ms-version": "2019-12-12"
=======
        "x-ms-version": "2020-02-10"
>>>>>>> 60f4876e
      },
      "RequestBody": null,
      "StatusCode": 202,
      "ResponseHeaders": {
        "Content-Length": "0",
        "Date": "Thu, 02 Apr 2020 23:39:36 GMT",
        "Server": [
          "Windows-Azure-Blob/1.0",
          "Microsoft-HTTPAPI/2.0"
        ],
        "x-ms-client-request-id": "0b1ca871-480c-fee4-26f9-7e6df0c67ea8",
        "x-ms-request-id": "9c5bba66-f01e-0094-4747-09fac9000000",
<<<<<<< HEAD
        "x-ms-version": "2019-12-12"
=======
        "x-ms-version": "2020-02-10"
>>>>>>> 60f4876e
      },
      "ResponseBody": []
    },
    {
      "RequestUri": "https://seanmcccanary.blob.core.windows.net/test-container-2ac4ee8a-ccd9-db1b-b960-1b7884efbebf?restype=container",
      "RequestMethod": "PUT",
      "RequestHeaders": {
        "Authorization": "Sanitized",
        "traceparent": "00-e3af0f19676a1e47abaa694d1fdcbf09-6deaa6fd7686f741-00",
        "User-Agent": [
          "azsdk-net-Storage.Blobs/12.5.0-dev.20200402.1",
          "(.NET Core 4.6.28325.01; Microsoft Windows 10.0.18362 )"
        ],
        "x-ms-blob-public-access": "container",
        "x-ms-client-request-id": "b120c970-7bcf-a49e-8c40-51ac2d6c7a37",
        "x-ms-date": "Thu, 02 Apr 2020 23:39:38 GMT",
        "x-ms-return-client-request-id": "true",
<<<<<<< HEAD
        "x-ms-version": "2019-12-12"
=======
        "x-ms-version": "2020-02-10"
>>>>>>> 60f4876e
      },
      "RequestBody": null,
      "StatusCode": 201,
      "ResponseHeaders": {
        "Content-Length": "0",
        "Date": "Thu, 02 Apr 2020 23:39:37 GMT",
        "ETag": "\u00220x8D7D75F1B72C08E\u0022",
        "Last-Modified": "Thu, 02 Apr 2020 23:39:37 GMT",
        "Server": [
          "Windows-Azure-Blob/1.0",
          "Microsoft-HTTPAPI/2.0"
        ],
        "x-ms-client-request-id": "b120c970-7bcf-a49e-8c40-51ac2d6c7a37",
        "x-ms-request-id": "2c115b87-701e-0033-5047-09120b000000",
<<<<<<< HEAD
        "x-ms-version": "2019-12-12"
=======
        "x-ms-version": "2020-02-10"
>>>>>>> 60f4876e
      },
      "ResponseBody": []
    },
    {
      "RequestUri": "https://seanmcccanary.blob.core.windows.net/test-container-2ac4ee8a-ccd9-db1b-b960-1b7884efbebf/test-blob-3ec0bf3a-c61e-a312-9045-4f04c61438a4",
      "RequestMethod": "PUT",
      "RequestHeaders": {
        "Authorization": "Sanitized",
        "Content-Length": "0",
        "traceparent": "00-36680093895073459044cbbc0408d342-dccd61601e15c445-00",
        "User-Agent": [
          "azsdk-net-Storage.Blobs/12.5.0-dev.20200402.1",
          "(.NET Core 4.6.28325.01; Microsoft Windows 10.0.18362 )"
        ],
        "x-ms-blob-type": "AppendBlob",
        "x-ms-client-request-id": "e3ccce5a-d954-aa9c-b77c-218a2c9add78",
        "x-ms-date": "Thu, 02 Apr 2020 23:39:38 GMT",
        "x-ms-return-client-request-id": "true",
<<<<<<< HEAD
        "x-ms-version": "2019-12-12"
=======
        "x-ms-version": "2020-02-10"
>>>>>>> 60f4876e
      },
      "RequestBody": null,
      "StatusCode": 201,
      "ResponseHeaders": {
        "Content-Length": "0",
        "Date": "Thu, 02 Apr 2020 23:39:37 GMT",
        "ETag": "\u00220x8D7D75F1B802F17\u0022",
        "Last-Modified": "Thu, 02 Apr 2020 23:39:37 GMT",
        "Server": [
          "Windows-Azure-Blob/1.0",
          "Microsoft-HTTPAPI/2.0"
        ],
        "x-ms-client-request-id": "e3ccce5a-d954-aa9c-b77c-218a2c9add78",
        "x-ms-request-id": "2c115b8b-701e-0033-5247-09120b000000",
        "x-ms-request-server-encrypted": "true",
<<<<<<< HEAD
        "x-ms-version": "2019-12-12"
=======
        "x-ms-version": "2020-02-10"
>>>>>>> 60f4876e
      },
      "ResponseBody": []
    },
    {
      "RequestUri": "https://seanmcccanary.blob.core.windows.net/test-container-2ac4ee8a-ccd9-db1b-b960-1b7884efbebf/test-blob-3ec0bf3a-c61e-a312-9045-4f04c61438a4",
      "RequestMethod": "PUT",
      "RequestHeaders": {
        "Authorization": "Sanitized",
        "Content-Length": "0",
        "If-Match": "\u0022garbage\u0022",
        "traceparent": "00-6778631706b89b4ba1416928878633b0-b23ef5946e27a044-00",
        "User-Agent": [
          "azsdk-net-Storage.Blobs/12.5.0-dev.20200402.1",
          "(.NET Core 4.6.28325.01; Microsoft Windows 10.0.18362 )"
        ],
        "x-ms-blob-type": "AppendBlob",
        "x-ms-client-request-id": "f8a9e0f2-5448-6e50-c35d-0352eb650479",
        "x-ms-date": "Thu, 02 Apr 2020 23:39:38 GMT",
        "x-ms-return-client-request-id": "true",
<<<<<<< HEAD
        "x-ms-version": "2019-12-12"
=======
        "x-ms-version": "2020-02-10"
>>>>>>> 60f4876e
      },
      "RequestBody": null,
      "StatusCode": 412,
      "ResponseHeaders": {
        "Content-Length": "252",
        "Content-Type": "application/xml",
        "Date": "Thu, 02 Apr 2020 23:39:37 GMT",
        "Server": [
          "Windows-Azure-Blob/1.0",
          "Microsoft-HTTPAPI/2.0"
        ],
        "x-ms-client-request-id": "f8a9e0f2-5448-6e50-c35d-0352eb650479",
        "x-ms-error-code": "ConditionNotMet",
        "x-ms-request-id": "2c115b8e-701e-0033-5447-09120b000000",
<<<<<<< HEAD
        "x-ms-version": "2019-12-12"
=======
        "x-ms-version": "2020-02-10"
>>>>>>> 60f4876e
      },
      "ResponseBody": [
        "\uFEFF\u003C?xml version=\u00221.0\u0022 encoding=\u0022utf-8\u0022?\u003E\u003CError\u003E\u003CCode\u003EConditionNotMet\u003C/Code\u003E\u003CMessage\u003EThe condition specified using HTTP conditional header(s) is not met.\n",
        "RequestId:2c115b8e-701e-0033-5447-09120b000000\n",
        "Time:2020-04-02T23:39:38.0305918Z\u003C/Message\u003E\u003C/Error\u003E"
      ]
    },
    {
      "RequestUri": "https://seanmcccanary.blob.core.windows.net/test-container-2ac4ee8a-ccd9-db1b-b960-1b7884efbebf?restype=container",
      "RequestMethod": "DELETE",
      "RequestHeaders": {
        "Authorization": "Sanitized",
        "traceparent": "00-0de70f38974099479cb253f8d56f66f4-3c5ed4a838252744-00",
        "User-Agent": [
          "azsdk-net-Storage.Blobs/12.5.0-dev.20200402.1",
          "(.NET Core 4.6.28325.01; Microsoft Windows 10.0.18362 )"
        ],
        "x-ms-client-request-id": "4c98416d-e4f0-b330-5cf6-0907bc154269",
        "x-ms-date": "Thu, 02 Apr 2020 23:39:38 GMT",
        "x-ms-return-client-request-id": "true",
<<<<<<< HEAD
        "x-ms-version": "2019-12-12"
=======
        "x-ms-version": "2020-02-10"
>>>>>>> 60f4876e
      },
      "RequestBody": null,
      "StatusCode": 202,
      "ResponseHeaders": {
        "Content-Length": "0",
        "Date": "Thu, 02 Apr 2020 23:39:37 GMT",
        "Server": [
          "Windows-Azure-Blob/1.0",
          "Microsoft-HTTPAPI/2.0"
        ],
        "x-ms-client-request-id": "4c98416d-e4f0-b330-5cf6-0907bc154269",
        "x-ms-request-id": "2c115b99-701e-0033-5f47-09120b000000",
<<<<<<< HEAD
        "x-ms-version": "2019-12-12"
=======
        "x-ms-version": "2020-02-10"
>>>>>>> 60f4876e
      },
      "ResponseBody": []
    },
    {
      "RequestUri": "https://seanmcccanary.blob.core.windows.net/test-container-e8f8b18a-2671-6c93-d60e-92a9408bbf43?restype=container",
      "RequestMethod": "PUT",
      "RequestHeaders": {
        "Authorization": "Sanitized",
        "traceparent": "00-eb81e96c6820e040978021259ef59b5f-63cb14575daca84d-00",
        "User-Agent": [
          "azsdk-net-Storage.Blobs/12.5.0-dev.20200402.1",
          "(.NET Core 4.6.28325.01; Microsoft Windows 10.0.18362 )"
        ],
        "x-ms-blob-public-access": "container",
        "x-ms-client-request-id": "fc3aaa5c-2687-4786-ae2b-75e2528673d0",
        "x-ms-date": "Thu, 02 Apr 2020 23:39:39 GMT",
        "x-ms-return-client-request-id": "true",
<<<<<<< HEAD
        "x-ms-version": "2019-12-12"
=======
        "x-ms-version": "2020-02-10"
>>>>>>> 60f4876e
      },
      "RequestBody": null,
      "StatusCode": 201,
      "ResponseHeaders": {
        "Content-Length": "0",
        "Date": "Thu, 02 Apr 2020 23:39:37 GMT",
        "ETag": "\u00220x8D7D75F1BCE8FC9\u0022",
        "Last-Modified": "Thu, 02 Apr 2020 23:39:38 GMT",
        "Server": [
          "Windows-Azure-Blob/1.0",
          "Microsoft-HTTPAPI/2.0"
        ],
        "x-ms-client-request-id": "fc3aaa5c-2687-4786-ae2b-75e2528673d0",
        "x-ms-request-id": "122cb0c3-601e-0072-0947-094aef000000",
<<<<<<< HEAD
        "x-ms-version": "2019-12-12"
=======
        "x-ms-version": "2020-02-10"
>>>>>>> 60f4876e
      },
      "ResponseBody": []
    },
    {
      "RequestUri": "https://seanmcccanary.blob.core.windows.net/test-container-e8f8b18a-2671-6c93-d60e-92a9408bbf43/test-blob-b1b9c636-9830-d19c-29b8-65d9993df1d4",
      "RequestMethod": "PUT",
      "RequestHeaders": {
        "Authorization": "Sanitized",
        "Content-Length": "0",
        "traceparent": "00-530488ac160b38439d4ce5d4c17a185d-1ab11008e6f65f4e-00",
        "User-Agent": [
          "azsdk-net-Storage.Blobs/12.5.0-dev.20200402.1",
          "(.NET Core 4.6.28325.01; Microsoft Windows 10.0.18362 )"
        ],
        "x-ms-blob-type": "AppendBlob",
        "x-ms-client-request-id": "b41fbb25-2c49-c420-0d69-d3cfc0adae70",
        "x-ms-date": "Thu, 02 Apr 2020 23:39:39 GMT",
        "x-ms-return-client-request-id": "true",
<<<<<<< HEAD
        "x-ms-version": "2019-12-12"
=======
        "x-ms-version": "2020-02-10"
>>>>>>> 60f4876e
      },
      "RequestBody": null,
      "StatusCode": 201,
      "ResponseHeaders": {
        "Content-Length": "0",
        "Date": "Thu, 02 Apr 2020 23:39:37 GMT",
        "ETag": "\u00220x8D7D75F1BDC6996\u0022",
        "Last-Modified": "Thu, 02 Apr 2020 23:39:38 GMT",
        "Server": [
          "Windows-Azure-Blob/1.0",
          "Microsoft-HTTPAPI/2.0"
        ],
        "x-ms-client-request-id": "b41fbb25-2c49-c420-0d69-d3cfc0adae70",
        "x-ms-request-id": "122cb0d2-601e-0072-1547-094aef000000",
        "x-ms-request-server-encrypted": "true",
<<<<<<< HEAD
        "x-ms-version": "2019-12-12"
=======
        "x-ms-version": "2020-02-10"
>>>>>>> 60f4876e
      },
      "ResponseBody": []
    },
    {
      "RequestUri": "https://seanmcccanary.blob.core.windows.net/test-container-e8f8b18a-2671-6c93-d60e-92a9408bbf43/test-blob-b1b9c636-9830-d19c-29b8-65d9993df1d4",
      "RequestMethod": "HEAD",
      "RequestHeaders": {
        "Authorization": "Sanitized",
        "traceparent": "00-09c7d853c460ca4daec20132d0c0ecad-c49742c27ea8dd45-00",
        "User-Agent": [
          "azsdk-net-Storage.Blobs/12.5.0-dev.20200402.1",
          "(.NET Core 4.6.28325.01; Microsoft Windows 10.0.18362 )"
        ],
        "x-ms-client-request-id": "deb369cb-3c1e-028b-2188-87e7efec68d5",
        "x-ms-date": "Thu, 02 Apr 2020 23:39:39 GMT",
        "x-ms-return-client-request-id": "true",
<<<<<<< HEAD
        "x-ms-version": "2019-12-12"
=======
        "x-ms-version": "2020-02-10"
>>>>>>> 60f4876e
      },
      "RequestBody": null,
      "StatusCode": 200,
      "ResponseHeaders": {
        "Accept-Ranges": "bytes",
        "Content-Length": "0",
        "Content-Type": "application/octet-stream",
        "Date": "Thu, 02 Apr 2020 23:39:37 GMT",
        "ETag": "\u00220x8D7D75F1BDC6996\u0022",
        "Last-Modified": "Thu, 02 Apr 2020 23:39:38 GMT",
        "Server": [
          "Windows-Azure-Blob/1.0",
          "Microsoft-HTTPAPI/2.0"
        ],
        "x-ms-blob-committed-block-count": "0",
        "x-ms-blob-type": "AppendBlob",
        "x-ms-client-request-id": "deb369cb-3c1e-028b-2188-87e7efec68d5",
        "x-ms-creation-time": "Thu, 02 Apr 2020 23:39:38 GMT",
        "x-ms-lease-state": "available",
        "x-ms-lease-status": "unlocked",
        "x-ms-request-id": "122cb0eb-601e-0072-2e47-094aef000000",
        "x-ms-server-encrypted": "true",
<<<<<<< HEAD
        "x-ms-version": "2019-12-12"
=======
        "x-ms-version": "2020-02-10"
>>>>>>> 60f4876e
      },
      "ResponseBody": []
    },
    {
      "RequestUri": "https://seanmcccanary.blob.core.windows.net/test-container-e8f8b18a-2671-6c93-d60e-92a9408bbf43/test-blob-b1b9c636-9830-d19c-29b8-65d9993df1d4",
      "RequestMethod": "PUT",
      "RequestHeaders": {
        "Authorization": "Sanitized",
        "Content-Length": "0",
        "If-None-Match": "\u00220x8D7D75F1BDC6996\u0022",
        "traceparent": "00-b6e4c9228bc09640bafe391d00bfb847-f2b77be466e2ac4f-00",
        "User-Agent": [
          "azsdk-net-Storage.Blobs/12.5.0-dev.20200402.1",
          "(.NET Core 4.6.28325.01; Microsoft Windows 10.0.18362 )"
        ],
        "x-ms-blob-type": "AppendBlob",
        "x-ms-client-request-id": "560350da-d0fa-fd52-16b0-eeb15699831e",
        "x-ms-date": "Thu, 02 Apr 2020 23:39:39 GMT",
        "x-ms-return-client-request-id": "true",
<<<<<<< HEAD
        "x-ms-version": "2019-12-12"
=======
        "x-ms-version": "2020-02-10"
>>>>>>> 60f4876e
      },
      "RequestBody": null,
      "StatusCode": 412,
      "ResponseHeaders": {
        "Content-Length": "252",
        "Content-Type": "application/xml",
        "Date": "Thu, 02 Apr 2020 23:39:37 GMT",
        "Server": [
          "Windows-Azure-Blob/1.0",
          "Microsoft-HTTPAPI/2.0"
        ],
        "x-ms-client-request-id": "560350da-d0fa-fd52-16b0-eeb15699831e",
        "x-ms-error-code": "ConditionNotMet",
        "x-ms-request-id": "122cb101-601e-0072-4447-094aef000000",
<<<<<<< HEAD
        "x-ms-version": "2019-12-12"
=======
        "x-ms-version": "2020-02-10"
>>>>>>> 60f4876e
      },
      "ResponseBody": [
        "\uFEFF\u003C?xml version=\u00221.0\u0022 encoding=\u0022utf-8\u0022?\u003E\u003CError\u003E\u003CCode\u003EConditionNotMet\u003C/Code\u003E\u003CMessage\u003EThe condition specified using HTTP conditional header(s) is not met.\n",
        "RequestId:122cb101-601e-0072-4447-094aef000000\n",
        "Time:2020-04-02T23:39:38.7193383Z\u003C/Message\u003E\u003C/Error\u003E"
      ]
    },
    {
      "RequestUri": "https://seanmcccanary.blob.core.windows.net/test-container-e8f8b18a-2671-6c93-d60e-92a9408bbf43?restype=container",
      "RequestMethod": "DELETE",
      "RequestHeaders": {
        "Authorization": "Sanitized",
        "traceparent": "00-3448939b1d3c7748bf6ed7318d7f5535-226fe7b7b4c92a44-00",
        "User-Agent": [
          "azsdk-net-Storage.Blobs/12.5.0-dev.20200402.1",
          "(.NET Core 4.6.28325.01; Microsoft Windows 10.0.18362 )"
        ],
        "x-ms-client-request-id": "9f0d7561-11e8-1fdb-386a-8a41ee0ff1a2",
        "x-ms-date": "Thu, 02 Apr 2020 23:39:39 GMT",
        "x-ms-return-client-request-id": "true",
<<<<<<< HEAD
        "x-ms-version": "2019-12-12"
=======
        "x-ms-version": "2020-02-10"
>>>>>>> 60f4876e
      },
      "RequestBody": null,
      "StatusCode": 202,
      "ResponseHeaders": {
        "Content-Length": "0",
        "Date": "Thu, 02 Apr 2020 23:39:37 GMT",
        "Server": [
          "Windows-Azure-Blob/1.0",
          "Microsoft-HTTPAPI/2.0"
        ],
        "x-ms-client-request-id": "9f0d7561-11e8-1fdb-386a-8a41ee0ff1a2",
        "x-ms-request-id": "122cb116-601e-0072-5747-094aef000000",
<<<<<<< HEAD
        "x-ms-version": "2019-12-12"
=======
        "x-ms-version": "2020-02-10"
>>>>>>> 60f4876e
      },
      "ResponseBody": []
    },
    {
      "RequestUri": "https://seanmcccanary.blob.core.windows.net/test-container-a68f8a28-14eb-ec7f-bf16-ae8e2ddf6a43?restype=container",
      "RequestMethod": "PUT",
      "RequestHeaders": {
        "Authorization": "Sanitized",
        "traceparent": "00-43bdaab2294ad94da3099db4ca597e80-a7e1f80ecd9e3647-00",
        "User-Agent": [
          "azsdk-net-Storage.Blobs/12.5.0-dev.20200402.1",
          "(.NET Core 4.6.28325.01; Microsoft Windows 10.0.18362 )"
        ],
        "x-ms-blob-public-access": "container",
        "x-ms-client-request-id": "074a007a-5d42-4da7-f520-dfd2634df159",
        "x-ms-date": "Thu, 02 Apr 2020 23:39:39 GMT",
        "x-ms-return-client-request-id": "true",
<<<<<<< HEAD
        "x-ms-version": "2019-12-12"
=======
        "x-ms-version": "2020-02-10"
>>>>>>> 60f4876e
      },
      "RequestBody": null,
      "StatusCode": 201,
      "ResponseHeaders": {
        "Content-Length": "0",
        "Date": "Thu, 02 Apr 2020 23:39:38 GMT",
        "ETag": "\u00220x8D7D75F1C3663F7\u0022",
        "Last-Modified": "Thu, 02 Apr 2020 23:39:39 GMT",
        "Server": [
          "Windows-Azure-Blob/1.0",
          "Microsoft-HTTPAPI/2.0"
        ],
        "x-ms-client-request-id": "074a007a-5d42-4da7-f520-dfd2634df159",
        "x-ms-request-id": "59b1d88f-001e-0039-2647-09b6bc000000",
<<<<<<< HEAD
        "x-ms-version": "2019-12-12"
=======
        "x-ms-version": "2020-02-10"
>>>>>>> 60f4876e
      },
      "ResponseBody": []
    },
    {
      "RequestUri": "https://seanmcccanary.blob.core.windows.net/test-container-a68f8a28-14eb-ec7f-bf16-ae8e2ddf6a43/test-blob-939447ff-10bf-4415-5479-29673a568970",
      "RequestMethod": "PUT",
      "RequestHeaders": {
        "Authorization": "Sanitized",
        "Content-Length": "0",
        "traceparent": "00-ea08e5620e03de4ab9332ee41422b25c-af034cd9b3b8b444-00",
        "User-Agent": [
          "azsdk-net-Storage.Blobs/12.5.0-dev.20200402.1",
          "(.NET Core 4.6.28325.01; Microsoft Windows 10.0.18362 )"
        ],
        "x-ms-blob-type": "AppendBlob",
        "x-ms-client-request-id": "1b298091-6bba-69d8-ea05-b3c93340129f",
        "x-ms-date": "Thu, 02 Apr 2020 23:39:40 GMT",
        "x-ms-return-client-request-id": "true",
<<<<<<< HEAD
        "x-ms-version": "2019-12-12"
=======
        "x-ms-version": "2020-02-10"
>>>>>>> 60f4876e
      },
      "RequestBody": null,
      "StatusCode": 201,
      "ResponseHeaders": {
        "Content-Length": "0",
        "Date": "Thu, 02 Apr 2020 23:39:38 GMT",
        "ETag": "\u00220x8D7D75F1C443F0D\u0022",
        "Last-Modified": "Thu, 02 Apr 2020 23:39:39 GMT",
        "Server": [
          "Windows-Azure-Blob/1.0",
          "Microsoft-HTTPAPI/2.0"
        ],
        "x-ms-client-request-id": "1b298091-6bba-69d8-ea05-b3c93340129f",
        "x-ms-request-id": "59b1d89d-001e-0039-3147-09b6bc000000",
        "x-ms-request-server-encrypted": "true",
<<<<<<< HEAD
        "x-ms-version": "2019-12-12"
=======
        "x-ms-version": "2020-02-10"
>>>>>>> 60f4876e
      },
      "ResponseBody": []
    },
    {
      "RequestUri": "https://seanmcccanary.blob.core.windows.net/test-container-a68f8a28-14eb-ec7f-bf16-ae8e2ddf6a43/test-blob-939447ff-10bf-4415-5479-29673a568970",
      "RequestMethod": "PUT",
      "RequestHeaders": {
        "Authorization": "Sanitized",
        "Content-Length": "0",
        "traceparent": "00-d4e339ee5a82d741a57f6cfa1f5c5252-c83c3d750ba19b41-00",
        "User-Agent": [
          "azsdk-net-Storage.Blobs/12.5.0-dev.20200402.1",
          "(.NET Core 4.6.28325.01; Microsoft Windows 10.0.18362 )"
        ],
        "x-ms-blob-type": "AppendBlob",
        "x-ms-client-request-id": "bad5fac6-6d2c-abb5-3daa-418faf371c73",
        "x-ms-date": "Thu, 02 Apr 2020 23:39:40 GMT",
        "x-ms-lease-id": "4e2b25c9-2124-d59c-963e-78c1bb5f1136",
        "x-ms-return-client-request-id": "true",
<<<<<<< HEAD
        "x-ms-version": "2019-12-12"
=======
        "x-ms-version": "2020-02-10"
>>>>>>> 60f4876e
      },
      "RequestBody": null,
      "StatusCode": 412,
      "ResponseHeaders": {
        "Content-Length": "241",
        "Content-Type": "application/xml",
        "Date": "Thu, 02 Apr 2020 23:39:38 GMT",
        "Server": [
          "Windows-Azure-Blob/1.0",
          "Microsoft-HTTPAPI/2.0"
        ],
        "x-ms-client-request-id": "bad5fac6-6d2c-abb5-3daa-418faf371c73",
        "x-ms-error-code": "LeaseNotPresentWithBlobOperation",
        "x-ms-request-id": "59b1d8a8-001e-0039-3c47-09b6bc000000",
<<<<<<< HEAD
        "x-ms-version": "2019-12-12"
=======
        "x-ms-version": "2020-02-10"
>>>>>>> 60f4876e
      },
      "ResponseBody": [
        "\uFEFF\u003C?xml version=\u00221.0\u0022 encoding=\u0022utf-8\u0022?\u003E\u003CError\u003E\u003CCode\u003ELeaseNotPresentWithBlobOperation\u003C/Code\u003E\u003CMessage\u003EThere is currently no lease on the blob.\n",
        "RequestId:59b1d8a8-001e-0039-3c47-09b6bc000000\n",
        "Time:2020-04-02T23:39:39.3197356Z\u003C/Message\u003E\u003C/Error\u003E"
      ]
    },
    {
      "RequestUri": "https://seanmcccanary.blob.core.windows.net/test-container-a68f8a28-14eb-ec7f-bf16-ae8e2ddf6a43?restype=container",
      "RequestMethod": "DELETE",
      "RequestHeaders": {
        "Authorization": "Sanitized",
        "traceparent": "00-ab49e0e543d9404aa57d361e9091a657-1ada196a3ae4114b-00",
        "User-Agent": [
          "azsdk-net-Storage.Blobs/12.5.0-dev.20200402.1",
          "(.NET Core 4.6.28325.01; Microsoft Windows 10.0.18362 )"
        ],
        "x-ms-client-request-id": "3803c1c5-586b-2a72-b910-0f8e8334ed0e",
        "x-ms-date": "Thu, 02 Apr 2020 23:39:40 GMT",
        "x-ms-return-client-request-id": "true",
<<<<<<< HEAD
        "x-ms-version": "2019-12-12"
=======
        "x-ms-version": "2020-02-10"
>>>>>>> 60f4876e
      },
      "RequestBody": null,
      "StatusCode": 202,
      "ResponseHeaders": {
        "Content-Length": "0",
        "Date": "Thu, 02 Apr 2020 23:39:38 GMT",
        "Server": [
          "Windows-Azure-Blob/1.0",
          "Microsoft-HTTPAPI/2.0"
        ],
        "x-ms-client-request-id": "3803c1c5-586b-2a72-b910-0f8e8334ed0e",
        "x-ms-request-id": "59b1d8ac-001e-0039-4047-09b6bc000000",
<<<<<<< HEAD
        "x-ms-version": "2019-12-12"
=======
        "x-ms-version": "2020-02-10"
>>>>>>> 60f4876e
      },
      "ResponseBody": []
    }
  ],
  "Variables": {
    "DateTimeOffsetNow": "2020-04-02T16:39:37.2457250-07:00",
    "RandomSeed": "1872057459",
    "Storage_TestConfigDefault": "ProductionTenant\nseanmcccanary\nU2FuaXRpemVk\nhttps://seanmcccanary.blob.core.windows.net\nhttps://seanmcccanary.file.core.windows.net\nhttps://seanmcccanary.queue.core.windows.net\nhttps://seanmcccanary.table.core.windows.net\n\n\n\n\nhttps://seanmcccanary-secondary.blob.core.windows.net\nhttps://seanmcccanary-secondary.file.core.windows.net\nhttps://seanmcccanary-secondary.queue.core.windows.net\nhttps://seanmcccanary-secondary.table.core.windows.net\n\nSanitized\n\n\nCloud\nBlobEndpoint=https://seanmcccanary.blob.core.windows.net/;QueueEndpoint=https://seanmcccanary.queue.core.windows.net/;FileEndpoint=https://seanmcccanary.file.core.windows.net/;BlobSecondaryEndpoint=https://seanmcccanary-secondary.blob.core.windows.net/;QueueSecondaryEndpoint=https://seanmcccanary-secondary.queue.core.windows.net/;FileSecondaryEndpoint=https://seanmcccanary-secondary.file.core.windows.net/;AccountName=seanmcccanary;AccountKey=Sanitized\nseanscope1"
  }
}<|MERGE_RESOLUTION|>--- conflicted
+++ resolved
@@ -14,11 +14,7 @@
         "x-ms-client-request-id": "c0a0ba63-f49e-204b-b5d2-c207c98a1677",
         "x-ms-date": "Thu, 02 Apr 2020 23:39:37 GMT",
         "x-ms-return-client-request-id": "true",
-<<<<<<< HEAD
-        "x-ms-version": "2019-12-12"
-=======
-        "x-ms-version": "2020-02-10"
->>>>>>> 60f4876e
+        "x-ms-version": "2020-02-10"
       },
       "RequestBody": null,
       "StatusCode": 201,
@@ -33,11 +29,7 @@
         ],
         "x-ms-client-request-id": "c0a0ba63-f49e-204b-b5d2-c207c98a1677",
         "x-ms-request-id": "cf6048f2-a01e-007d-6647-093c83000000",
-<<<<<<< HEAD
-        "x-ms-version": "2019-12-12"
-=======
-        "x-ms-version": "2020-02-10"
->>>>>>> 60f4876e
+        "x-ms-version": "2020-02-10"
       },
       "ResponseBody": []
     },
@@ -56,11 +48,7 @@
         "x-ms-client-request-id": "7bb21e5f-7799-86b6-0d4f-ce0c56130c88",
         "x-ms-date": "Thu, 02 Apr 2020 23:39:37 GMT",
         "x-ms-return-client-request-id": "true",
-<<<<<<< HEAD
-        "x-ms-version": "2019-12-12"
-=======
-        "x-ms-version": "2020-02-10"
->>>>>>> 60f4876e
+        "x-ms-version": "2020-02-10"
       },
       "RequestBody": null,
       "StatusCode": 201,
@@ -76,11 +64,7 @@
         "x-ms-client-request-id": "7bb21e5f-7799-86b6-0d4f-ce0c56130c88",
         "x-ms-request-id": "cf6048fa-a01e-007d-6c47-093c83000000",
         "x-ms-request-server-encrypted": "true",
-<<<<<<< HEAD
-        "x-ms-version": "2019-12-12"
-=======
-        "x-ms-version": "2020-02-10"
->>>>>>> 60f4876e
+        "x-ms-version": "2020-02-10"
       },
       "ResponseBody": []
     },
@@ -100,11 +84,7 @@
         "x-ms-client-request-id": "f5d8319f-8179-157b-0c28-f72f1ded9743",
         "x-ms-date": "Thu, 02 Apr 2020 23:39:37 GMT",
         "x-ms-return-client-request-id": "true",
-<<<<<<< HEAD
-        "x-ms-version": "2019-12-12"
-=======
-        "x-ms-version": "2020-02-10"
->>>>>>> 60f4876e
+        "x-ms-version": "2020-02-10"
       },
       "RequestBody": null,
       "StatusCode": 412,
@@ -119,11 +99,7 @@
         "x-ms-client-request-id": "f5d8319f-8179-157b-0c28-f72f1ded9743",
         "x-ms-error-code": "ConditionNotMet",
         "x-ms-request-id": "cf604903-a01e-007d-7547-093c83000000",
-<<<<<<< HEAD
-        "x-ms-version": "2019-12-12"
-=======
-        "x-ms-version": "2020-02-10"
->>>>>>> 60f4876e
+        "x-ms-version": "2020-02-10"
       },
       "ResponseBody": [
         "\uFEFF\u003C?xml version=\u00221.0\u0022 encoding=\u0022utf-8\u0022?\u003E\u003CError\u003E\u003CCode\u003EConditionNotMet\u003C/Code\u003E\u003CMessage\u003EThe condition specified using HTTP conditional header(s) is not met.\n",
@@ -144,11 +120,7 @@
         "x-ms-client-request-id": "256c8d9f-173b-540f-3263-fab31ac986f8",
         "x-ms-date": "Thu, 02 Apr 2020 23:39:37 GMT",
         "x-ms-return-client-request-id": "true",
-<<<<<<< HEAD
-        "x-ms-version": "2019-12-12"
-=======
-        "x-ms-version": "2020-02-10"
->>>>>>> 60f4876e
+        "x-ms-version": "2020-02-10"
       },
       "RequestBody": null,
       "StatusCode": 202,
@@ -161,11 +133,7 @@
         ],
         "x-ms-client-request-id": "256c8d9f-173b-540f-3263-fab31ac986f8",
         "x-ms-request-id": "cf60490d-a01e-007d-7f47-093c83000000",
-<<<<<<< HEAD
-        "x-ms-version": "2019-12-12"
-=======
-        "x-ms-version": "2020-02-10"
->>>>>>> 60f4876e
+        "x-ms-version": "2020-02-10"
       },
       "ResponseBody": []
     },
@@ -183,11 +151,7 @@
         "x-ms-client-request-id": "39509c87-c40a-e200-83b8-84b047a46960",
         "x-ms-date": "Thu, 02 Apr 2020 23:39:37 GMT",
         "x-ms-return-client-request-id": "true",
-<<<<<<< HEAD
-        "x-ms-version": "2019-12-12"
-=======
-        "x-ms-version": "2020-02-10"
->>>>>>> 60f4876e
+        "x-ms-version": "2020-02-10"
       },
       "RequestBody": null,
       "StatusCode": 201,
@@ -202,11 +166,7 @@
         ],
         "x-ms-client-request-id": "39509c87-c40a-e200-83b8-84b047a46960",
         "x-ms-request-id": "9c5bba4c-f01e-0094-3347-09fac9000000",
-<<<<<<< HEAD
-        "x-ms-version": "2019-12-12"
-=======
-        "x-ms-version": "2020-02-10"
->>>>>>> 60f4876e
+        "x-ms-version": "2020-02-10"
       },
       "ResponseBody": []
     },
@@ -225,11 +185,7 @@
         "x-ms-client-request-id": "ccce5f22-f928-9021-2569-c4194675e54c",
         "x-ms-date": "Thu, 02 Apr 2020 23:39:38 GMT",
         "x-ms-return-client-request-id": "true",
-<<<<<<< HEAD
-        "x-ms-version": "2019-12-12"
-=======
-        "x-ms-version": "2020-02-10"
->>>>>>> 60f4876e
+        "x-ms-version": "2020-02-10"
       },
       "RequestBody": null,
       "StatusCode": 201,
@@ -245,11 +201,7 @@
         "x-ms-client-request-id": "ccce5f22-f928-9021-2569-c4194675e54c",
         "x-ms-request-id": "9c5bba57-f01e-0094-3b47-09fac9000000",
         "x-ms-request-server-encrypted": "true",
-<<<<<<< HEAD
-        "x-ms-version": "2019-12-12"
-=======
-        "x-ms-version": "2020-02-10"
->>>>>>> 60f4876e
+        "x-ms-version": "2020-02-10"
       },
       "ResponseBody": []
     },
@@ -269,11 +221,7 @@
         "x-ms-client-request-id": "9c683bfc-f667-5e9a-5353-291860b1f26a",
         "x-ms-date": "Thu, 02 Apr 2020 23:39:38 GMT",
         "x-ms-return-client-request-id": "true",
-<<<<<<< HEAD
-        "x-ms-version": "2019-12-12"
-=======
-        "x-ms-version": "2020-02-10"
->>>>>>> 60f4876e
+        "x-ms-version": "2020-02-10"
       },
       "RequestBody": null,
       "StatusCode": 412,
@@ -288,11 +236,7 @@
         "x-ms-client-request-id": "9c683bfc-f667-5e9a-5353-291860b1f26a",
         "x-ms-error-code": "ConditionNotMet",
         "x-ms-request-id": "9c5bba5e-f01e-0094-4047-09fac9000000",
-<<<<<<< HEAD
-        "x-ms-version": "2019-12-12"
-=======
-        "x-ms-version": "2020-02-10"
->>>>>>> 60f4876e
+        "x-ms-version": "2020-02-10"
       },
       "ResponseBody": [
         "\uFEFF\u003C?xml version=\u00221.0\u0022 encoding=\u0022utf-8\u0022?\u003E\u003CError\u003E\u003CCode\u003EConditionNotMet\u003C/Code\u003E\u003CMessage\u003EThe condition specified using HTTP conditional header(s) is not met.\n",
@@ -313,11 +257,7 @@
         "x-ms-client-request-id": "0b1ca871-480c-fee4-26f9-7e6df0c67ea8",
         "x-ms-date": "Thu, 02 Apr 2020 23:39:38 GMT",
         "x-ms-return-client-request-id": "true",
-<<<<<<< HEAD
-        "x-ms-version": "2019-12-12"
-=======
-        "x-ms-version": "2020-02-10"
->>>>>>> 60f4876e
+        "x-ms-version": "2020-02-10"
       },
       "RequestBody": null,
       "StatusCode": 202,
@@ -330,11 +270,7 @@
         ],
         "x-ms-client-request-id": "0b1ca871-480c-fee4-26f9-7e6df0c67ea8",
         "x-ms-request-id": "9c5bba66-f01e-0094-4747-09fac9000000",
-<<<<<<< HEAD
-        "x-ms-version": "2019-12-12"
-=======
-        "x-ms-version": "2020-02-10"
->>>>>>> 60f4876e
+        "x-ms-version": "2020-02-10"
       },
       "ResponseBody": []
     },
@@ -352,11 +288,7 @@
         "x-ms-client-request-id": "b120c970-7bcf-a49e-8c40-51ac2d6c7a37",
         "x-ms-date": "Thu, 02 Apr 2020 23:39:38 GMT",
         "x-ms-return-client-request-id": "true",
-<<<<<<< HEAD
-        "x-ms-version": "2019-12-12"
-=======
-        "x-ms-version": "2020-02-10"
->>>>>>> 60f4876e
+        "x-ms-version": "2020-02-10"
       },
       "RequestBody": null,
       "StatusCode": 201,
@@ -371,11 +303,7 @@
         ],
         "x-ms-client-request-id": "b120c970-7bcf-a49e-8c40-51ac2d6c7a37",
         "x-ms-request-id": "2c115b87-701e-0033-5047-09120b000000",
-<<<<<<< HEAD
-        "x-ms-version": "2019-12-12"
-=======
-        "x-ms-version": "2020-02-10"
->>>>>>> 60f4876e
+        "x-ms-version": "2020-02-10"
       },
       "ResponseBody": []
     },
@@ -394,11 +322,7 @@
         "x-ms-client-request-id": "e3ccce5a-d954-aa9c-b77c-218a2c9add78",
         "x-ms-date": "Thu, 02 Apr 2020 23:39:38 GMT",
         "x-ms-return-client-request-id": "true",
-<<<<<<< HEAD
-        "x-ms-version": "2019-12-12"
-=======
-        "x-ms-version": "2020-02-10"
->>>>>>> 60f4876e
+        "x-ms-version": "2020-02-10"
       },
       "RequestBody": null,
       "StatusCode": 201,
@@ -414,11 +338,7 @@
         "x-ms-client-request-id": "e3ccce5a-d954-aa9c-b77c-218a2c9add78",
         "x-ms-request-id": "2c115b8b-701e-0033-5247-09120b000000",
         "x-ms-request-server-encrypted": "true",
-<<<<<<< HEAD
-        "x-ms-version": "2019-12-12"
-=======
-        "x-ms-version": "2020-02-10"
->>>>>>> 60f4876e
+        "x-ms-version": "2020-02-10"
       },
       "ResponseBody": []
     },
@@ -438,11 +358,7 @@
         "x-ms-client-request-id": "f8a9e0f2-5448-6e50-c35d-0352eb650479",
         "x-ms-date": "Thu, 02 Apr 2020 23:39:38 GMT",
         "x-ms-return-client-request-id": "true",
-<<<<<<< HEAD
-        "x-ms-version": "2019-12-12"
-=======
-        "x-ms-version": "2020-02-10"
->>>>>>> 60f4876e
+        "x-ms-version": "2020-02-10"
       },
       "RequestBody": null,
       "StatusCode": 412,
@@ -457,11 +373,7 @@
         "x-ms-client-request-id": "f8a9e0f2-5448-6e50-c35d-0352eb650479",
         "x-ms-error-code": "ConditionNotMet",
         "x-ms-request-id": "2c115b8e-701e-0033-5447-09120b000000",
-<<<<<<< HEAD
-        "x-ms-version": "2019-12-12"
-=======
-        "x-ms-version": "2020-02-10"
->>>>>>> 60f4876e
+        "x-ms-version": "2020-02-10"
       },
       "ResponseBody": [
         "\uFEFF\u003C?xml version=\u00221.0\u0022 encoding=\u0022utf-8\u0022?\u003E\u003CError\u003E\u003CCode\u003EConditionNotMet\u003C/Code\u003E\u003CMessage\u003EThe condition specified using HTTP conditional header(s) is not met.\n",
@@ -482,11 +394,7 @@
         "x-ms-client-request-id": "4c98416d-e4f0-b330-5cf6-0907bc154269",
         "x-ms-date": "Thu, 02 Apr 2020 23:39:38 GMT",
         "x-ms-return-client-request-id": "true",
-<<<<<<< HEAD
-        "x-ms-version": "2019-12-12"
-=======
-        "x-ms-version": "2020-02-10"
->>>>>>> 60f4876e
+        "x-ms-version": "2020-02-10"
       },
       "RequestBody": null,
       "StatusCode": 202,
@@ -499,11 +407,7 @@
         ],
         "x-ms-client-request-id": "4c98416d-e4f0-b330-5cf6-0907bc154269",
         "x-ms-request-id": "2c115b99-701e-0033-5f47-09120b000000",
-<<<<<<< HEAD
-        "x-ms-version": "2019-12-12"
-=======
-        "x-ms-version": "2020-02-10"
->>>>>>> 60f4876e
+        "x-ms-version": "2020-02-10"
       },
       "ResponseBody": []
     },
@@ -521,11 +425,7 @@
         "x-ms-client-request-id": "fc3aaa5c-2687-4786-ae2b-75e2528673d0",
         "x-ms-date": "Thu, 02 Apr 2020 23:39:39 GMT",
         "x-ms-return-client-request-id": "true",
-<<<<<<< HEAD
-        "x-ms-version": "2019-12-12"
-=======
-        "x-ms-version": "2020-02-10"
->>>>>>> 60f4876e
+        "x-ms-version": "2020-02-10"
       },
       "RequestBody": null,
       "StatusCode": 201,
@@ -540,11 +440,7 @@
         ],
         "x-ms-client-request-id": "fc3aaa5c-2687-4786-ae2b-75e2528673d0",
         "x-ms-request-id": "122cb0c3-601e-0072-0947-094aef000000",
-<<<<<<< HEAD
-        "x-ms-version": "2019-12-12"
-=======
-        "x-ms-version": "2020-02-10"
->>>>>>> 60f4876e
+        "x-ms-version": "2020-02-10"
       },
       "ResponseBody": []
     },
@@ -563,11 +459,7 @@
         "x-ms-client-request-id": "b41fbb25-2c49-c420-0d69-d3cfc0adae70",
         "x-ms-date": "Thu, 02 Apr 2020 23:39:39 GMT",
         "x-ms-return-client-request-id": "true",
-<<<<<<< HEAD
-        "x-ms-version": "2019-12-12"
-=======
-        "x-ms-version": "2020-02-10"
->>>>>>> 60f4876e
+        "x-ms-version": "2020-02-10"
       },
       "RequestBody": null,
       "StatusCode": 201,
@@ -583,11 +475,7 @@
         "x-ms-client-request-id": "b41fbb25-2c49-c420-0d69-d3cfc0adae70",
         "x-ms-request-id": "122cb0d2-601e-0072-1547-094aef000000",
         "x-ms-request-server-encrypted": "true",
-<<<<<<< HEAD
-        "x-ms-version": "2019-12-12"
-=======
-        "x-ms-version": "2020-02-10"
->>>>>>> 60f4876e
+        "x-ms-version": "2020-02-10"
       },
       "ResponseBody": []
     },
@@ -604,11 +492,7 @@
         "x-ms-client-request-id": "deb369cb-3c1e-028b-2188-87e7efec68d5",
         "x-ms-date": "Thu, 02 Apr 2020 23:39:39 GMT",
         "x-ms-return-client-request-id": "true",
-<<<<<<< HEAD
-        "x-ms-version": "2019-12-12"
-=======
-        "x-ms-version": "2020-02-10"
->>>>>>> 60f4876e
+        "x-ms-version": "2020-02-10"
       },
       "RequestBody": null,
       "StatusCode": 200,
@@ -631,11 +515,7 @@
         "x-ms-lease-status": "unlocked",
         "x-ms-request-id": "122cb0eb-601e-0072-2e47-094aef000000",
         "x-ms-server-encrypted": "true",
-<<<<<<< HEAD
-        "x-ms-version": "2019-12-12"
-=======
-        "x-ms-version": "2020-02-10"
->>>>>>> 60f4876e
+        "x-ms-version": "2020-02-10"
       },
       "ResponseBody": []
     },
@@ -655,11 +535,7 @@
         "x-ms-client-request-id": "560350da-d0fa-fd52-16b0-eeb15699831e",
         "x-ms-date": "Thu, 02 Apr 2020 23:39:39 GMT",
         "x-ms-return-client-request-id": "true",
-<<<<<<< HEAD
-        "x-ms-version": "2019-12-12"
-=======
-        "x-ms-version": "2020-02-10"
->>>>>>> 60f4876e
+        "x-ms-version": "2020-02-10"
       },
       "RequestBody": null,
       "StatusCode": 412,
@@ -674,11 +550,7 @@
         "x-ms-client-request-id": "560350da-d0fa-fd52-16b0-eeb15699831e",
         "x-ms-error-code": "ConditionNotMet",
         "x-ms-request-id": "122cb101-601e-0072-4447-094aef000000",
-<<<<<<< HEAD
-        "x-ms-version": "2019-12-12"
-=======
-        "x-ms-version": "2020-02-10"
->>>>>>> 60f4876e
+        "x-ms-version": "2020-02-10"
       },
       "ResponseBody": [
         "\uFEFF\u003C?xml version=\u00221.0\u0022 encoding=\u0022utf-8\u0022?\u003E\u003CError\u003E\u003CCode\u003EConditionNotMet\u003C/Code\u003E\u003CMessage\u003EThe condition specified using HTTP conditional header(s) is not met.\n",
@@ -699,11 +571,7 @@
         "x-ms-client-request-id": "9f0d7561-11e8-1fdb-386a-8a41ee0ff1a2",
         "x-ms-date": "Thu, 02 Apr 2020 23:39:39 GMT",
         "x-ms-return-client-request-id": "true",
-<<<<<<< HEAD
-        "x-ms-version": "2019-12-12"
-=======
-        "x-ms-version": "2020-02-10"
->>>>>>> 60f4876e
+        "x-ms-version": "2020-02-10"
       },
       "RequestBody": null,
       "StatusCode": 202,
@@ -716,11 +584,7 @@
         ],
         "x-ms-client-request-id": "9f0d7561-11e8-1fdb-386a-8a41ee0ff1a2",
         "x-ms-request-id": "122cb116-601e-0072-5747-094aef000000",
-<<<<<<< HEAD
-        "x-ms-version": "2019-12-12"
-=======
-        "x-ms-version": "2020-02-10"
->>>>>>> 60f4876e
+        "x-ms-version": "2020-02-10"
       },
       "ResponseBody": []
     },
@@ -738,11 +602,7 @@
         "x-ms-client-request-id": "074a007a-5d42-4da7-f520-dfd2634df159",
         "x-ms-date": "Thu, 02 Apr 2020 23:39:39 GMT",
         "x-ms-return-client-request-id": "true",
-<<<<<<< HEAD
-        "x-ms-version": "2019-12-12"
-=======
-        "x-ms-version": "2020-02-10"
->>>>>>> 60f4876e
+        "x-ms-version": "2020-02-10"
       },
       "RequestBody": null,
       "StatusCode": 201,
@@ -757,11 +617,7 @@
         ],
         "x-ms-client-request-id": "074a007a-5d42-4da7-f520-dfd2634df159",
         "x-ms-request-id": "59b1d88f-001e-0039-2647-09b6bc000000",
-<<<<<<< HEAD
-        "x-ms-version": "2019-12-12"
-=======
-        "x-ms-version": "2020-02-10"
->>>>>>> 60f4876e
+        "x-ms-version": "2020-02-10"
       },
       "ResponseBody": []
     },
@@ -780,11 +636,7 @@
         "x-ms-client-request-id": "1b298091-6bba-69d8-ea05-b3c93340129f",
         "x-ms-date": "Thu, 02 Apr 2020 23:39:40 GMT",
         "x-ms-return-client-request-id": "true",
-<<<<<<< HEAD
-        "x-ms-version": "2019-12-12"
-=======
-        "x-ms-version": "2020-02-10"
->>>>>>> 60f4876e
+        "x-ms-version": "2020-02-10"
       },
       "RequestBody": null,
       "StatusCode": 201,
@@ -800,11 +652,7 @@
         "x-ms-client-request-id": "1b298091-6bba-69d8-ea05-b3c93340129f",
         "x-ms-request-id": "59b1d89d-001e-0039-3147-09b6bc000000",
         "x-ms-request-server-encrypted": "true",
-<<<<<<< HEAD
-        "x-ms-version": "2019-12-12"
-=======
-        "x-ms-version": "2020-02-10"
->>>>>>> 60f4876e
+        "x-ms-version": "2020-02-10"
       },
       "ResponseBody": []
     },
@@ -824,11 +672,7 @@
         "x-ms-date": "Thu, 02 Apr 2020 23:39:40 GMT",
         "x-ms-lease-id": "4e2b25c9-2124-d59c-963e-78c1bb5f1136",
         "x-ms-return-client-request-id": "true",
-<<<<<<< HEAD
-        "x-ms-version": "2019-12-12"
-=======
-        "x-ms-version": "2020-02-10"
->>>>>>> 60f4876e
+        "x-ms-version": "2020-02-10"
       },
       "RequestBody": null,
       "StatusCode": 412,
@@ -843,11 +687,7 @@
         "x-ms-client-request-id": "bad5fac6-6d2c-abb5-3daa-418faf371c73",
         "x-ms-error-code": "LeaseNotPresentWithBlobOperation",
         "x-ms-request-id": "59b1d8a8-001e-0039-3c47-09b6bc000000",
-<<<<<<< HEAD
-        "x-ms-version": "2019-12-12"
-=======
-        "x-ms-version": "2020-02-10"
->>>>>>> 60f4876e
+        "x-ms-version": "2020-02-10"
       },
       "ResponseBody": [
         "\uFEFF\u003C?xml version=\u00221.0\u0022 encoding=\u0022utf-8\u0022?\u003E\u003CError\u003E\u003CCode\u003ELeaseNotPresentWithBlobOperation\u003C/Code\u003E\u003CMessage\u003EThere is currently no lease on the blob.\n",
@@ -868,11 +708,7 @@
         "x-ms-client-request-id": "3803c1c5-586b-2a72-b910-0f8e8334ed0e",
         "x-ms-date": "Thu, 02 Apr 2020 23:39:40 GMT",
         "x-ms-return-client-request-id": "true",
-<<<<<<< HEAD
-        "x-ms-version": "2019-12-12"
-=======
-        "x-ms-version": "2020-02-10"
->>>>>>> 60f4876e
+        "x-ms-version": "2020-02-10"
       },
       "RequestBody": null,
       "StatusCode": 202,
@@ -885,11 +721,7 @@
         ],
         "x-ms-client-request-id": "3803c1c5-586b-2a72-b910-0f8e8334ed0e",
         "x-ms-request-id": "59b1d8ac-001e-0039-4047-09b6bc000000",
-<<<<<<< HEAD
-        "x-ms-version": "2019-12-12"
-=======
-        "x-ms-version": "2020-02-10"
->>>>>>> 60f4876e
+        "x-ms-version": "2020-02-10"
       },
       "ResponseBody": []
     }
