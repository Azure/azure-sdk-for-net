--- conflicted
+++ resolved
@@ -15,11 +15,7 @@
         "x-ms-client-request-id": "7da1b75e-0216-8cab-1c5f-e7f03bc806a2",
         "x-ms-date": "Wed, 14 Apr 2021 19:10:37 GMT",
         "x-ms-return-client-request-id": "true",
-<<<<<<< HEAD
-        "x-ms-version": "2020-12-06"
-=======
         "x-ms-version": "2021-02-12"
->>>>>>> 7e782c87
       },
       "RequestBody": null,
       "StatusCode": 201,
@@ -34,11 +30,7 @@
         ],
         "x-ms-client-request-id": "7da1b75e-0216-8cab-1c5f-e7f03bc806a2",
         "x-ms-request-id": "1e11e9bc-801e-0048-6b61-31c7f5000000",
-<<<<<<< HEAD
-        "x-ms-version": "2020-12-06"
-=======
         "x-ms-version": "2021-02-12"
->>>>>>> 7e782c87
       },
       "ResponseBody": []
     },
@@ -58,11 +50,7 @@
         "x-ms-date": "Wed, 14 Apr 2021 19:10:37 GMT",
         "x-ms-encryption-scope": "seanscope1",
         "x-ms-return-client-request-id": "true",
-<<<<<<< HEAD
-        "x-ms-version": "2020-12-06"
-=======
         "x-ms-version": "2021-02-12"
->>>>>>> 7e782c87
       },
       "RequestBody": null,
       "StatusCode": 201,
@@ -79,11 +67,7 @@
         "x-ms-encryption-scope": "seanscope1",
         "x-ms-request-id": "1e11e9da-801e-0048-0261-31c7f5000000",
         "x-ms-request-server-encrypted": "true",
-<<<<<<< HEAD
-        "x-ms-version": "2020-12-06",
-=======
         "x-ms-version": "2021-02-12",
->>>>>>> 7e782c87
         "x-ms-version-id": "2021-04-14T19:10:38.1300488Z"
       },
       "ResponseBody": []
@@ -106,11 +90,7 @@
         "x-ms-meta-meta": "data",
         "x-ms-meta-UPPER": "case",
         "x-ms-return-client-request-id": "true",
-<<<<<<< HEAD
-        "x-ms-version": "2020-12-06"
-=======
         "x-ms-version": "2021-02-12"
->>>>>>> 7e782c87
       },
       "RequestBody": null,
       "StatusCode": 409,
@@ -125,11 +105,7 @@
         "x-ms-client-request-id": "f4944f42-8c90-4ab7-85ba-8491a8f347fe",
         "x-ms-error-code": "BlobUsesCustomerSpecifiedEncryption",
         "x-ms-request-id": "1e11e9f7-801e-0048-1b61-31c7f5000000",
-<<<<<<< HEAD
-        "x-ms-version": "2020-12-06"
-=======
         "x-ms-version": "2021-02-12"
->>>>>>> 7e782c87
       },
       "ResponseBody": [
         "﻿<?xml version=\"1.0\" encoding=\"utf-8\"?><Error><Code>BlobUsesCustomerSpecifiedEncryption</Code><Message>The blob is encrypted with customer specified encryption, but it was not provided in the request.\n",
@@ -151,11 +127,7 @@
         "x-ms-client-request-id": "bf7d9e9f-09fc-d86c-e800-89bbf35398d8",
         "x-ms-date": "Wed, 14 Apr 2021 19:10:37 GMT",
         "x-ms-return-client-request-id": "true",
-<<<<<<< HEAD
-        "x-ms-version": "2020-12-06"
-=======
         "x-ms-version": "2021-02-12"
->>>>>>> 7e782c87
       },
       "RequestBody": null,
       "StatusCode": 202,
@@ -168,11 +140,7 @@
         ],
         "x-ms-client-request-id": "bf7d9e9f-09fc-d86c-e800-89bbf35398d8",
         "x-ms-request-id": "1e11ea21-801e-0048-4261-31c7f5000000",
-<<<<<<< HEAD
-        "x-ms-version": "2020-12-06"
-=======
         "x-ms-version": "2021-02-12"
->>>>>>> 7e782c87
       },
       "ResponseBody": []
     }
