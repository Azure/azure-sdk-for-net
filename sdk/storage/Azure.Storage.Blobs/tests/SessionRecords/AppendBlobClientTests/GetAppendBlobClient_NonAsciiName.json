--- conflicted
+++ resolved
@@ -15,11 +15,7 @@
         "x-ms-client-request-id": "365c492d-514d-e135-5315-e8f47415ae12",
         "x-ms-date": "Wed, 17 Feb 2021 18:42:34 GMT",
         "x-ms-return-client-request-id": "true",
-<<<<<<< HEAD
-        "x-ms-version": "2020-12-06"
-=======
         "x-ms-version": "2021-02-12"
->>>>>>> 7e782c87
       },
       "RequestBody": null,
       "StatusCode": 201,
@@ -34,11 +30,7 @@
         ],
         "x-ms-client-request-id": "365c492d-514d-e135-5315-e8f47415ae12",
         "x-ms-request-id": "d3d40116-b01e-0088-125c-053fcb000000",
-<<<<<<< HEAD
-        "x-ms-version": "2020-12-06"
-=======
         "x-ms-version": "2021-02-12"
->>>>>>> 7e782c87
       },
       "ResponseBody": []
     },
@@ -57,11 +49,7 @@
         "x-ms-client-request-id": "3961e1a1-7e86-e5f0-7a06-2f3e849f5068",
         "x-ms-date": "Wed, 17 Feb 2021 18:42:34 GMT",
         "x-ms-return-client-request-id": "true",
-<<<<<<< HEAD
-        "x-ms-version": "2020-12-06"
-=======
         "x-ms-version": "2021-02-12"
->>>>>>> 7e782c87
       },
       "RequestBody": null,
       "StatusCode": 201,
@@ -77,11 +65,7 @@
         "x-ms-client-request-id": "3961e1a1-7e86-e5f0-7a06-2f3e849f5068",
         "x-ms-request-id": "d3d4011c-b01e-0088-175c-053fcb000000",
         "x-ms-request-server-encrypted": "true",
-<<<<<<< HEAD
-        "x-ms-version": "2020-12-06",
-=======
         "x-ms-version": "2021-02-12",
->>>>>>> 7e782c87
         "x-ms-version-id": "2021-02-17T18:42:34.3364363Z"
       },
       "ResponseBody": []
@@ -100,11 +84,7 @@
         "x-ms-client-request-id": "aff3f036-0488-caa6-35f6-151e6fd4db28",
         "x-ms-date": "Wed, 17 Feb 2021 18:42:34 GMT",
         "x-ms-return-client-request-id": "true",
-<<<<<<< HEAD
-        "x-ms-version": "2020-12-06"
-=======
         "x-ms-version": "2021-02-12"
->>>>>>> 7e782c87
       },
       "RequestBody": null,
       "StatusCode": 200,
@@ -118,11 +98,7 @@
         "Transfer-Encoding": "chunked",
         "x-ms-client-request-id": "aff3f036-0488-caa6-35f6-151e6fd4db28",
         "x-ms-request-id": "d3d4012c-b01e-0088-215c-053fcb000000",
-<<<<<<< HEAD
-        "x-ms-version": "2020-12-06"
-=======
         "x-ms-version": "2021-02-12"
->>>>>>> 7e782c87
       },
       "ResponseBody": "﻿<?xml version=\"1.0\" encoding=\"utf-8\"?><EnumerationResults ServiceEndpoint=\"https://seanmcccanary3.blob.core.windows.net/\" ContainerName=\"test-container-bf5c3076-85e5-f73c-8c49-cd09d981d561\"><Blobs><Blob><Name>test-β£©þ‽%3A-81d87ff0-47b6-56ce-070f-cd9591ea3e2d</Name><VersionId>2021-02-17T18:42:34.3364363Z</VersionId><IsCurrentVersion>true</IsCurrentVersion><Properties><Creation-Time>Wed, 17 Feb 2021 18:42:34 GMT</Creation-Time><Last-Modified>Wed, 17 Feb 2021 18:42:34 GMT</Last-Modified><Etag>0x8D8D373CA66DF0B</Etag><Content-Length>0</Content-Length><Content-Type>application/octet-stream</Content-Type><Content-Encoding /><Content-Language /><Content-CRC64 /><Content-MD5 /><Cache-Control /><Content-Disposition /><BlobType>AppendBlob</BlobType><LeaseStatus>unlocked</LeaseStatus><LeaseState>available</LeaseState><ServerEncrypted>true</ServerEncrypted></Properties><OrMetadata /></Blob></Blobs><NextMarker /></EnumerationResults>"
     },
@@ -140,11 +116,7 @@
         "x-ms-client-request-id": "94075ce6-a1ac-d2e0-15e0-194207cee296",
         "x-ms-date": "Wed, 17 Feb 2021 18:42:34 GMT",
         "x-ms-return-client-request-id": "true",
-<<<<<<< HEAD
-        "x-ms-version": "2020-12-06"
-=======
         "x-ms-version": "2021-02-12"
->>>>>>> 7e782c87
       },
       "RequestBody": null,
       "StatusCode": 202,
@@ -157,11 +129,7 @@
         ],
         "x-ms-client-request-id": "94075ce6-a1ac-d2e0-15e0-194207cee296",
         "x-ms-request-id": "d3d40135-b01e-0088-275c-053fcb000000",
-<<<<<<< HEAD
-        "x-ms-version": "2020-12-06"
-=======
         "x-ms-version": "2021-02-12"
->>>>>>> 7e782c87
       },
       "ResponseBody": []
     }
