﻿{
  "Entries": [
    {
      "RequestUri": "https://seanmcccanary3.blob.core.windows.net/test-container-c6707bda-4458-207b-3fed-742a4a71cab8/test-blob-67eb77c9-c80e-ae5d-e6a9-89a4890a11cb",
      "RequestMethod": "HEAD",
      "RequestHeaders": {
        "Accept": "application/xml",
        "Authorization": "Sanitized",
        "traceparent": "00-52b17321d67bb4498e5d0c4c83d1f31f-392f752a68754947-00",
        "User-Agent": [
          "azsdk-net-Storage.Blobs/12.9.0-alpha.20210217.1",
          "(.NET 5.0.3; Microsoft Windows 10.0.19042)"
        ],
        "x-ms-client-request-id": "4b2943cd-f093-11ed-1dc2-e0afbbd79735",
        "x-ms-date": "Wed, 17 Feb 2021 18:44:04 GMT",
        "x-ms-return-client-request-id": "true",
<<<<<<< HEAD
        "x-ms-version": "2020-12-06"
=======
        "x-ms-version": "2021-02-12"
>>>>>>> 7e782c87
      },
      "RequestBody": null,
      "StatusCode": 404,
      "ResponseHeaders": {
        "Date": "Wed, 17 Feb 2021 18:44:04 GMT",
        "Server": [
          "Windows-Azure-Blob/1.0",
          "Microsoft-HTTPAPI/2.0"
        ],
        "Transfer-Encoding": "chunked",
        "x-ms-client-request-id": "4b2943cd-f093-11ed-1dc2-e0afbbd79735",
        "x-ms-error-code": "ContainerNotFound",
        "x-ms-request-id": "cb57426d-501e-0090-565c-05e0ac000000",
<<<<<<< HEAD
        "x-ms-version": "2020-12-06"
=======
        "x-ms-version": "2021-02-12"
>>>>>>> 7e782c87
      },
      "ResponseBody": []
    }
  ],
  "Variables": {
    "RandomSeed": "19413199",
    "Storage_TestConfigDefault": "ProductionTenant\nseanmcccanary3\nU2FuaXRpemVk\nhttps://seanmcccanary3.blob.core.windows.net\nhttps://seanmcccanary3.file.core.windows.net\nhttps://seanmcccanary3.queue.core.windows.net\nhttps://seanmcccanary3.table.core.windows.net\n\n\n\n\nhttps://seanmcccanary3-secondary.blob.core.windows.net\nhttps://seanmcccanary3-secondary.file.core.windows.net\nhttps://seanmcccanary3-secondary.queue.core.windows.net\nhttps://seanmcccanary3-secondary.table.core.windows.net\n\nSanitized\n\n\nCloud\nBlobEndpoint=https://seanmcccanary3.blob.core.windows.net/;QueueEndpoint=https://seanmcccanary3.queue.core.windows.net/;FileEndpoint=https://seanmcccanary3.file.core.windows.net/;BlobSecondaryEndpoint=https://seanmcccanary3-secondary.blob.core.windows.net/;QueueSecondaryEndpoint=https://seanmcccanary3-secondary.queue.core.windows.net/;FileSecondaryEndpoint=https://seanmcccanary3-secondary.file.core.windows.net/;AccountName=seanmcccanary3;AccountKey=Kg==;\nseanscope1\n\n"
  }
}<|MERGE_RESOLUTION|>--- conflicted
+++ resolved
@@ -14,11 +14,7 @@
         "x-ms-client-request-id": "4b2943cd-f093-11ed-1dc2-e0afbbd79735",
         "x-ms-date": "Wed, 17 Feb 2021 18:44:04 GMT",
         "x-ms-return-client-request-id": "true",
-<<<<<<< HEAD
-        "x-ms-version": "2020-12-06"
-=======
         "x-ms-version": "2021-02-12"
->>>>>>> 7e782c87
       },
       "RequestBody": null,
       "StatusCode": 404,
@@ -32,11 +28,7 @@
         "x-ms-client-request-id": "4b2943cd-f093-11ed-1dc2-e0afbbd79735",
         "x-ms-error-code": "ContainerNotFound",
         "x-ms-request-id": "cb57426d-501e-0090-565c-05e0ac000000",
-<<<<<<< HEAD
-        "x-ms-version": "2020-12-06"
-=======
         "x-ms-version": "2021-02-12"
->>>>>>> 7e782c87
       },
       "ResponseBody": []
     }
