﻿{
  "Entries": [
    {
      "RequestUri": "https://seanmcccanary3.blob.core.windows.net/test-container-64e4184b-945d-ec61-ef28-74e51ab35004?restype=container",
      "RequestMethod": "PUT",
      "RequestHeaders": {
        "Accept": "application/xml",
        "Authorization": "Sanitized",
        "traceparent": "00-d1ff2d0bf1ea83459f88899b516cd9e9-98ebc5d96d5f554e-00",
        "User-Agent": [
          "azsdk-net-Storage.Blobs/12.9.0-alpha.20210217.1",
          "(.NET 5.0.3; Microsoft Windows 10.0.19042)"
        ],
        "x-ms-blob-public-access": "container",
        "x-ms-client-request-id": "b681c5e4-f52c-ad06-5028-207530443fff",
        "x-ms-date": "Wed, 17 Feb 2021 18:43:46 GMT",
        "x-ms-return-client-request-id": "true",
<<<<<<< HEAD
        "x-ms-version": "2020-12-06"
=======
        "x-ms-version": "2021-02-12"
>>>>>>> 7e782c87
      },
      "RequestBody": null,
      "StatusCode": 201,
      "ResponseHeaders": {
        "Content-Length": "0",
        "Date": "Wed, 17 Feb 2021 18:43:45 GMT",
        "ETag": "\"0x8D8D373F55637B3\"",
        "Last-Modified": "Wed, 17 Feb 2021 18:43:46 GMT",
        "Server": [
          "Windows-Azure-Blob/1.0",
          "Microsoft-HTTPAPI/2.0"
        ],
        "x-ms-client-request-id": "b681c5e4-f52c-ad06-5028-207530443fff",
        "x-ms-request-id": "da6e290f-a01e-0094-1b5c-056dab000000",
<<<<<<< HEAD
        "x-ms-version": "2020-12-06"
=======
        "x-ms-version": "2021-02-12"
>>>>>>> 7e782c87
      },
      "ResponseBody": []
    },
    {
      "RequestUri": "https://seanmcccanary3.blob.core.windows.net/test-container-64e4184b-945d-ec61-ef28-74e51ab35004?restype=container&comp=acl",
      "RequestMethod": "PUT",
      "RequestHeaders": {
        "Accept": "application/xml",
        "Authorization": "Sanitized",
        "traceparent": "00-b1267d1c97d78049ba31353a2bf26b06-ed1bca677bea6c4b-00",
        "User-Agent": [
          "azsdk-net-Storage.Blobs/12.9.0-alpha.20210217.1",
          "(.NET 5.0.3; Microsoft Windows 10.0.19042)"
        ],
        "x-ms-blob-public-access": "container",
        "x-ms-client-request-id": "5401ac5f-9931-c7d7-c902-5fa003798991",
        "x-ms-date": "Wed, 17 Feb 2021 18:43:46 GMT",
        "x-ms-return-client-request-id": "true",
<<<<<<< HEAD
        "x-ms-version": "2020-12-06"
=======
        "x-ms-version": "2021-02-12"
>>>>>>> 7e782c87
      },
      "RequestBody": null,
      "StatusCode": 200,
      "ResponseHeaders": {
        "Content-Length": "0",
        "Date": "Wed, 17 Feb 2021 18:43:45 GMT",
        "ETag": "\"0x8D8D373F5639297\"",
        "Last-Modified": "Wed, 17 Feb 2021 18:43:46 GMT",
        "Server": [
          "Windows-Azure-Blob/1.0",
          "Microsoft-HTTPAPI/2.0"
        ],
        "x-ms-client-request-id": "5401ac5f-9931-c7d7-c902-5fa003798991",
        "x-ms-request-id": "da6e2926-a01e-0094-2b5c-056dab000000",
<<<<<<< HEAD
        "x-ms-version": "2020-12-06"
=======
        "x-ms-version": "2021-02-12"
>>>>>>> 7e782c87
      },
      "ResponseBody": []
    },
    {
      "RequestUri": "https://seanmcccanary3.blob.core.windows.net/test-container-64e4184b-945d-ec61-ef28-74e51ab35004/test-blob-a1af1b5f-53f2-4724-aedb-b3695366a796",
      "RequestMethod": "PUT",
      "RequestHeaders": {
        "Accept": "application/xml",
        "Authorization": "Sanitized",
        "If-None-Match": "*",
        "traceparent": "00-2c240663a63c3e48a3d95179fa9f75d4-38debcdc3e9c2146-00",
        "User-Agent": [
          "azsdk-net-Storage.Blobs/12.9.0-alpha.20210217.1",
          "(.NET 5.0.3; Microsoft Windows 10.0.19042)"
        ],
        "x-ms-blob-type": "AppendBlob",
        "x-ms-client-request-id": "1b8efb57-43a9-b1ea-5328-e4027d471406",
        "x-ms-date": "Wed, 17 Feb 2021 18:43:46 GMT",
        "x-ms-return-client-request-id": "true",
<<<<<<< HEAD
        "x-ms-version": "2020-12-06"
=======
        "x-ms-version": "2021-02-12"
>>>>>>> 7e782c87
      },
      "RequestBody": null,
      "StatusCode": 201,
      "ResponseHeaders": {
        "Content-Length": "0",
        "Date": "Wed, 17 Feb 2021 18:43:45 GMT",
        "ETag": "\"0x8D8D373F56D8847\"",
        "Last-Modified": "Wed, 17 Feb 2021 18:43:46 GMT",
        "Server": [
          "Windows-Azure-Blob/1.0",
          "Microsoft-HTTPAPI/2.0"
        ],
        "x-ms-client-request-id": "1b8efb57-43a9-b1ea-5328-e4027d471406",
        "x-ms-request-id": "da6e2934-a01e-0094-375c-056dab000000",
        "x-ms-request-server-encrypted": "true",
<<<<<<< HEAD
        "x-ms-version": "2020-12-06",
=======
        "x-ms-version": "2021-02-12",
>>>>>>> 7e782c87
        "x-ms-version-id": "2021-02-17T18:43:46.5221191Z"
      },
      "ResponseBody": []
    },
    {
      "RequestUri": "https://seanmcccanary3.blob.core.windows.net/test-container-64e4184b-945d-ec61-ef28-74e51ab35004/test-blob-a1af1b5f-53f2-4724-aedb-b3695366a796?comp=appendblock",
      "RequestMethod": "PUT",
      "RequestHeaders": {
        "Accept": "application/xml",
        "Authorization": "Sanitized",
        "Content-Length": "1024",
        "Content-Type": "application/octet-stream",
        "traceparent": "00-b175106800272d438e4010d7f899de99-ddc5bcbd1092be45-00",
        "User-Agent": [
          "azsdk-net-Storage.Blobs/12.9.0-alpha.20210217.1",
          "(.NET 5.0.3; Microsoft Windows 10.0.19042)"
        ],
        "x-ms-client-request-id": "571139aa-8bd8-fbed-1d93-1cc516f7dd7f",
        "x-ms-date": "Wed, 17 Feb 2021 18:43:46 GMT",
        "x-ms-return-client-request-id": "true",
<<<<<<< HEAD
        "x-ms-version": "2020-12-06"
=======
        "x-ms-version": "2021-02-12"
>>>>>>> 7e782c87
      },
      "RequestBody": "4XfLXuEAklBWWo0DZcqPnTQjFoNC6s1Iwkn+MjTPI6+f/Vql55YbXxqw/tcM02H/csJr32MGTvaqgpyYAV8chzbdY2dv6rWeCLZpkez2PO7o/79yY0RLma9j+2T6gl26lHagLnD5j4gMzdatnL0Ks0atsAKgqiPyksq4DO5Qo4ZZrv11VQ1+7nA2ZZVtnvzyWUcdTNJaGulSrpylQIKZuylQU+6/lF45L8GRaUWOhPTNxrKnM1ez/pQUI6dw2K7tnKpsHEoOMsXp5B0RybCkxCmo2HnP8ojSnVRZq3G3yFYTpMyaIWipvpTtvk45ojXkb159yAA0HaohmX/2tYZUMRvH/iTjCaLB/hnl4jM5mPsedDsSOQBV3oYieYfosgkNmYwzcqMRAWa7vMnmTjt25wGE10BLQfgbcR+dwZAa2EsQ2EinBiVXDXPVV302b49Lq5GGZNvJwliUFwGEcz/VoOR91nbyz+HbLMnMdel75QKPURX/lHNwRxbwEu8k05oz/7eYuJgZWduvqzgR/ExuGTL/9CEq1gtwDY9gAb3ytlkvmHUy4i1pdvg6T+k7X0rJgvm8Jd54CSmrKKsIuFcevfTe4WPXPDYElX4o74ciNK5Fl3/DNZF7t45MhrmCYL2hHJH0XX3m8kbCt49gTxqhiPP8wyHXWohjYyrVirV9gjTAh9P2LtcwXqQ5AX0BG2d0qv7FhZ2bycIIkflSEWeRRTVbn8hGq1oczGR9nlgLYUjCYN+2t/2WJL0R7Z3d3k08p7xIpnufLf6kqbk5Hitp/S+xj7CH2o03xHoKNb69Pu0WQPacw7vMIzLhEg5EXQaSp+9tLE6dtM0uEOEBlfhA52vLIt40zTpz5Gx9psh/8mZ0d47PTxGfeYspbbLZy446oCujeTsnXtm1+kjhHw4Frx17jB1qcZdZK6hTC2CHmRjeQgac3HkqTBm0GlXJvVp9JL2UXj5w0C+TSU2T1FN5LWAvA9wHaNOkUT8EtVdCkG1N1eai8zvabXLWCZIrlnjFOuz0mbl9dbvq8A3+bBrYUbngRv5s1zklVZZqMV9AeLrHPntqTva0z2AqtwIt2wBX/rfZS1B6WWOzzkQiE0RcqnhSNy6fbQPCK3adQR8393mWEzKnZixpTeQXt3+xkbwczg2J2qPSt5C0Fx/a3BhEe9fKjP8RtURL6epJh7aEEJq5gXMSrR3WxFuh8k4Mj3DM0zuo5wS8ChjIPvG5iC/aMAaFIFqlMc259Mijb8P1Pll5fbR62ymV/XdaSW8rHTssx8FHh28WJqJu7vI8GJpV0v+YPwp7X1Td7yPjSuddjteMd6gBrrfqY1YRDO02WeTcBXdwk90xsGdtaZdLMty6EA==",
      "StatusCode": 201,
      "ResponseHeaders": {
        "Content-Length": "0",
        "Date": "Wed, 17 Feb 2021 18:43:45 GMT",
        "ETag": "\"0x8D8D373F5774E10\"",
        "Last-Modified": "Wed, 17 Feb 2021 18:43:46 GMT",
        "Server": [
          "Windows-Azure-Blob/1.0",
          "Microsoft-HTTPAPI/2.0"
        ],
        "x-ms-blob-append-offset": "0",
        "x-ms-blob-committed-block-count": "1",
        "x-ms-client-request-id": "571139aa-8bd8-fbed-1d93-1cc516f7dd7f",
        "x-ms-content-crc64": "Qod+2lI6F6w=",
        "x-ms-request-id": "da6e2946-a01e-0094-485c-056dab000000",
        "x-ms-request-server-encrypted": "true",
<<<<<<< HEAD
        "x-ms-version": "2020-12-06"
=======
        "x-ms-version": "2021-02-12"
>>>>>>> 7e782c87
      },
      "ResponseBody": []
    },
    {
      "RequestUri": "https://seanmcccanary3.blob.core.windows.net/test-container-64e4184b-945d-ec61-ef28-74e51ab35004/test-blob-1f818d2b-0591-0de2-d929-f8546938f173",
      "RequestMethod": "PUT",
      "RequestHeaders": {
        "Accept": "application/xml",
        "Authorization": "Sanitized",
        "If-None-Match": "*",
        "traceparent": "00-961c5feeffde984b93334e0d4e7a0b7e-051cca9d8e85dc4d-00",
        "User-Agent": [
          "azsdk-net-Storage.Blobs/12.9.0-alpha.20210217.1",
          "(.NET 5.0.3; Microsoft Windows 10.0.19042)"
        ],
        "x-ms-blob-type": "AppendBlob",
        "x-ms-client-request-id": "32855b76-095e-a47e-5704-7eae929992e4",
        "x-ms-date": "Wed, 17 Feb 2021 18:43:46 GMT",
        "x-ms-return-client-request-id": "true",
<<<<<<< HEAD
        "x-ms-version": "2020-12-06"
=======
        "x-ms-version": "2021-02-12"
>>>>>>> 7e782c87
      },
      "RequestBody": null,
      "StatusCode": 201,
      "ResponseHeaders": {
        "Content-Length": "0",
        "Date": "Wed, 17 Feb 2021 18:43:45 GMT",
        "ETag": "\"0x8D8D373F581891E\"",
        "Last-Modified": "Wed, 17 Feb 2021 18:43:46 GMT",
        "Server": [
          "Windows-Azure-Blob/1.0",
          "Microsoft-HTTPAPI/2.0"
        ],
        "x-ms-client-request-id": "32855b76-095e-a47e-5704-7eae929992e4",
        "x-ms-request-id": "da6e2952-a01e-0094-535c-056dab000000",
        "x-ms-request-server-encrypted": "true",
<<<<<<< HEAD
        "x-ms-version": "2020-12-06",
=======
        "x-ms-version": "2021-02-12",
>>>>>>> 7e782c87
        "x-ms-version-id": "2021-02-17T18:43:46.6542131Z"
      },
      "ResponseBody": []
    },
    {
      "RequestUri": "https://seanmcccanary3.blob.core.windows.net/test-container-64e4184b-945d-ec61-ef28-74e51ab35004/test-blob-1f818d2b-0591-0de2-d929-f8546938f173?comp=appendblock",
      "RequestMethod": "PUT",
      "RequestHeaders": {
        "Accept": "application/xml",
        "Authorization": "Sanitized",
        "traceparent": "00-4a4fc29eb831784fb28449b5fed75726-dde24f4a85ed0646-00",
        "User-Agent": [
          "azsdk-net-Storage.Blobs/12.9.0-alpha.20210217.1",
          "(.NET 5.0.3; Microsoft Windows 10.0.19042)"
        ],
        "x-ms-client-request-id": "0eddcedc-bfb3-f715-56b2-ec303f7ea37a",
        "x-ms-copy-source": "https://seanmcccanary3.blob.core.windows.net/test-container-64e4184b-945d-ec61-ef28-74e51ab35004/test-blob-a1af1b5f-53f2-4724-aedb-b3695366a796",
        "x-ms-date": "Wed, 17 Feb 2021 18:43:46 GMT",
        "x-ms-return-client-request-id": "true",
        "x-ms-source-content-md5": "ethxiTj+FYuSXPAF66Id0A==",
        "x-ms-source-range": "bytes=0-",
<<<<<<< HEAD
        "x-ms-version": "2020-12-06"
=======
        "x-ms-version": "2021-02-12"
>>>>>>> 7e782c87
      },
      "RequestBody": null,
      "StatusCode": 201,
      "ResponseHeaders": {
        "Content-Length": "0",
        "Content-MD5": "ethxiTj+FYuSXPAF66Id0A==",
        "Date": "Wed, 17 Feb 2021 18:43:45 GMT",
        "ETag": "\"0x8D8D373F58ED1F8\"",
        "Last-Modified": "Wed, 17 Feb 2021 18:43:46 GMT",
        "Server": [
          "Windows-Azure-Blob/1.0",
          "Microsoft-HTTPAPI/2.0"
        ],
        "x-ms-blob-append-offset": "0",
        "x-ms-blob-committed-block-count": "1",
        "x-ms-client-request-id": "0eddcedc-bfb3-f715-56b2-ec303f7ea37a",
        "x-ms-request-id": "da6e2969-a01e-0094-655c-056dab000000",
        "x-ms-request-server-encrypted": "true",
<<<<<<< HEAD
        "x-ms-version": "2020-12-06"
=======
        "x-ms-version": "2021-02-12"
>>>>>>> 7e782c87
      },
      "ResponseBody": []
    },
    {
      "RequestUri": "https://seanmcccanary3.blob.core.windows.net/test-container-64e4184b-945d-ec61-ef28-74e51ab35004?restype=container",
      "RequestMethod": "DELETE",
      "RequestHeaders": {
        "Accept": "application/xml",
        "Authorization": "Sanitized",
        "traceparent": "00-248374234b5dce49a928228e07224d80-04380fcc1e3ea547-00",
        "User-Agent": [
          "azsdk-net-Storage.Blobs/12.9.0-alpha.20210217.1",
          "(.NET 5.0.3; Microsoft Windows 10.0.19042)"
        ],
        "x-ms-client-request-id": "c4d20225-84bb-e131-93ce-ebecac192fe1",
        "x-ms-date": "Wed, 17 Feb 2021 18:43:46 GMT",
        "x-ms-return-client-request-id": "true",
<<<<<<< HEAD
        "x-ms-version": "2020-12-06"
=======
        "x-ms-version": "2021-02-12"
>>>>>>> 7e782c87
      },
      "RequestBody": null,
      "StatusCode": 202,
      "ResponseHeaders": {
        "Content-Length": "0",
        "Date": "Wed, 17 Feb 2021 18:43:45 GMT",
        "Server": [
          "Windows-Azure-Blob/1.0",
          "Microsoft-HTTPAPI/2.0"
        ],
        "x-ms-client-request-id": "c4d20225-84bb-e131-93ce-ebecac192fe1",
        "x-ms-request-id": "da6e2976-a01e-0094-715c-056dab000000",
<<<<<<< HEAD
        "x-ms-version": "2020-12-06"
=======
        "x-ms-version": "2021-02-12"
>>>>>>> 7e782c87
      },
      "ResponseBody": []
    }
  ],
  "Variables": {
    "RandomSeed": "2137698764",
    "Storage_TestConfigDefault": "ProductionTenant\nseanmcccanary3\nU2FuaXRpemVk\nhttps://seanmcccanary3.blob.core.windows.net\nhttps://seanmcccanary3.file.core.windows.net\nhttps://seanmcccanary3.queue.core.windows.net\nhttps://seanmcccanary3.table.core.windows.net\n\n\n\n\nhttps://seanmcccanary3-secondary.blob.core.windows.net\nhttps://seanmcccanary3-secondary.file.core.windows.net\nhttps://seanmcccanary3-secondary.queue.core.windows.net\nhttps://seanmcccanary3-secondary.table.core.windows.net\n\nSanitized\n\n\nCloud\nBlobEndpoint=https://seanmcccanary3.blob.core.windows.net/;QueueEndpoint=https://seanmcccanary3.queue.core.windows.net/;FileEndpoint=https://seanmcccanary3.file.core.windows.net/;BlobSecondaryEndpoint=https://seanmcccanary3-secondary.blob.core.windows.net/;QueueSecondaryEndpoint=https://seanmcccanary3-secondary.queue.core.windows.net/;FileSecondaryEndpoint=https://seanmcccanary3-secondary.file.core.windows.net/;AccountName=seanmcccanary3;AccountKey=Kg==;\nseanscope1\n\n"
  }
}<|MERGE_RESOLUTION|>--- conflicted
+++ resolved
@@ -15,11 +15,7 @@
         "x-ms-client-request-id": "b681c5e4-f52c-ad06-5028-207530443fff",
         "x-ms-date": "Wed, 17 Feb 2021 18:43:46 GMT",
         "x-ms-return-client-request-id": "true",
-<<<<<<< HEAD
-        "x-ms-version": "2020-12-06"
-=======
-        "x-ms-version": "2021-02-12"
->>>>>>> 7e782c87
+        "x-ms-version": "2021-02-12"
       },
       "RequestBody": null,
       "StatusCode": 201,
@@ -34,11 +30,7 @@
         ],
         "x-ms-client-request-id": "b681c5e4-f52c-ad06-5028-207530443fff",
         "x-ms-request-id": "da6e290f-a01e-0094-1b5c-056dab000000",
-<<<<<<< HEAD
-        "x-ms-version": "2020-12-06"
-=======
-        "x-ms-version": "2021-02-12"
->>>>>>> 7e782c87
+        "x-ms-version": "2021-02-12"
       },
       "ResponseBody": []
     },
@@ -57,11 +49,7 @@
         "x-ms-client-request-id": "5401ac5f-9931-c7d7-c902-5fa003798991",
         "x-ms-date": "Wed, 17 Feb 2021 18:43:46 GMT",
         "x-ms-return-client-request-id": "true",
-<<<<<<< HEAD
-        "x-ms-version": "2020-12-06"
-=======
-        "x-ms-version": "2021-02-12"
->>>>>>> 7e782c87
+        "x-ms-version": "2021-02-12"
       },
       "RequestBody": null,
       "StatusCode": 200,
@@ -76,11 +64,7 @@
         ],
         "x-ms-client-request-id": "5401ac5f-9931-c7d7-c902-5fa003798991",
         "x-ms-request-id": "da6e2926-a01e-0094-2b5c-056dab000000",
-<<<<<<< HEAD
-        "x-ms-version": "2020-12-06"
-=======
-        "x-ms-version": "2021-02-12"
->>>>>>> 7e782c87
+        "x-ms-version": "2021-02-12"
       },
       "ResponseBody": []
     },
@@ -100,11 +84,7 @@
         "x-ms-client-request-id": "1b8efb57-43a9-b1ea-5328-e4027d471406",
         "x-ms-date": "Wed, 17 Feb 2021 18:43:46 GMT",
         "x-ms-return-client-request-id": "true",
-<<<<<<< HEAD
-        "x-ms-version": "2020-12-06"
-=======
-        "x-ms-version": "2021-02-12"
->>>>>>> 7e782c87
+        "x-ms-version": "2021-02-12"
       },
       "RequestBody": null,
       "StatusCode": 201,
@@ -120,11 +100,7 @@
         "x-ms-client-request-id": "1b8efb57-43a9-b1ea-5328-e4027d471406",
         "x-ms-request-id": "da6e2934-a01e-0094-375c-056dab000000",
         "x-ms-request-server-encrypted": "true",
-<<<<<<< HEAD
-        "x-ms-version": "2020-12-06",
-=======
         "x-ms-version": "2021-02-12",
->>>>>>> 7e782c87
         "x-ms-version-id": "2021-02-17T18:43:46.5221191Z"
       },
       "ResponseBody": []
@@ -145,11 +121,7 @@
         "x-ms-client-request-id": "571139aa-8bd8-fbed-1d93-1cc516f7dd7f",
         "x-ms-date": "Wed, 17 Feb 2021 18:43:46 GMT",
         "x-ms-return-client-request-id": "true",
-<<<<<<< HEAD
-        "x-ms-version": "2020-12-06"
-=======
-        "x-ms-version": "2021-02-12"
->>>>>>> 7e782c87
+        "x-ms-version": "2021-02-12"
       },
       "RequestBody": "4XfLXuEAklBWWo0DZcqPnTQjFoNC6s1Iwkn+MjTPI6+f/Vql55YbXxqw/tcM02H/csJr32MGTvaqgpyYAV8chzbdY2dv6rWeCLZpkez2PO7o/79yY0RLma9j+2T6gl26lHagLnD5j4gMzdatnL0Ks0atsAKgqiPyksq4DO5Qo4ZZrv11VQ1+7nA2ZZVtnvzyWUcdTNJaGulSrpylQIKZuylQU+6/lF45L8GRaUWOhPTNxrKnM1ez/pQUI6dw2K7tnKpsHEoOMsXp5B0RybCkxCmo2HnP8ojSnVRZq3G3yFYTpMyaIWipvpTtvk45ojXkb159yAA0HaohmX/2tYZUMRvH/iTjCaLB/hnl4jM5mPsedDsSOQBV3oYieYfosgkNmYwzcqMRAWa7vMnmTjt25wGE10BLQfgbcR+dwZAa2EsQ2EinBiVXDXPVV302b49Lq5GGZNvJwliUFwGEcz/VoOR91nbyz+HbLMnMdel75QKPURX/lHNwRxbwEu8k05oz/7eYuJgZWduvqzgR/ExuGTL/9CEq1gtwDY9gAb3ytlkvmHUy4i1pdvg6T+k7X0rJgvm8Jd54CSmrKKsIuFcevfTe4WPXPDYElX4o74ciNK5Fl3/DNZF7t45MhrmCYL2hHJH0XX3m8kbCt49gTxqhiPP8wyHXWohjYyrVirV9gjTAh9P2LtcwXqQ5AX0BG2d0qv7FhZ2bycIIkflSEWeRRTVbn8hGq1oczGR9nlgLYUjCYN+2t/2WJL0R7Z3d3k08p7xIpnufLf6kqbk5Hitp/S+xj7CH2o03xHoKNb69Pu0WQPacw7vMIzLhEg5EXQaSp+9tLE6dtM0uEOEBlfhA52vLIt40zTpz5Gx9psh/8mZ0d47PTxGfeYspbbLZy446oCujeTsnXtm1+kjhHw4Frx17jB1qcZdZK6hTC2CHmRjeQgac3HkqTBm0GlXJvVp9JL2UXj5w0C+TSU2T1FN5LWAvA9wHaNOkUT8EtVdCkG1N1eai8zvabXLWCZIrlnjFOuz0mbl9dbvq8A3+bBrYUbngRv5s1zklVZZqMV9AeLrHPntqTva0z2AqtwIt2wBX/rfZS1B6WWOzzkQiE0RcqnhSNy6fbQPCK3adQR8393mWEzKnZixpTeQXt3+xkbwczg2J2qPSt5C0Fx/a3BhEe9fKjP8RtURL6epJh7aEEJq5gXMSrR3WxFuh8k4Mj3DM0zuo5wS8ChjIPvG5iC/aMAaFIFqlMc259Mijb8P1Pll5fbR62ymV/XdaSW8rHTssx8FHh28WJqJu7vI8GJpV0v+YPwp7X1Td7yPjSuddjteMd6gBrrfqY1YRDO02WeTcBXdwk90xsGdtaZdLMty6EA==",
       "StatusCode": 201,
@@ -168,11 +140,7 @@
         "x-ms-content-crc64": "Qod+2lI6F6w=",
         "x-ms-request-id": "da6e2946-a01e-0094-485c-056dab000000",
         "x-ms-request-server-encrypted": "true",
-<<<<<<< HEAD
-        "x-ms-version": "2020-12-06"
-=======
-        "x-ms-version": "2021-02-12"
->>>>>>> 7e782c87
+        "x-ms-version": "2021-02-12"
       },
       "ResponseBody": []
     },
@@ -192,11 +160,7 @@
         "x-ms-client-request-id": "32855b76-095e-a47e-5704-7eae929992e4",
         "x-ms-date": "Wed, 17 Feb 2021 18:43:46 GMT",
         "x-ms-return-client-request-id": "true",
-<<<<<<< HEAD
-        "x-ms-version": "2020-12-06"
-=======
-        "x-ms-version": "2021-02-12"
->>>>>>> 7e782c87
+        "x-ms-version": "2021-02-12"
       },
       "RequestBody": null,
       "StatusCode": 201,
@@ -212,11 +176,7 @@
         "x-ms-client-request-id": "32855b76-095e-a47e-5704-7eae929992e4",
         "x-ms-request-id": "da6e2952-a01e-0094-535c-056dab000000",
         "x-ms-request-server-encrypted": "true",
-<<<<<<< HEAD
-        "x-ms-version": "2020-12-06",
-=======
         "x-ms-version": "2021-02-12",
->>>>>>> 7e782c87
         "x-ms-version-id": "2021-02-17T18:43:46.6542131Z"
       },
       "ResponseBody": []
@@ -238,11 +198,7 @@
         "x-ms-return-client-request-id": "true",
         "x-ms-source-content-md5": "ethxiTj+FYuSXPAF66Id0A==",
         "x-ms-source-range": "bytes=0-",
-<<<<<<< HEAD
-        "x-ms-version": "2020-12-06"
-=======
-        "x-ms-version": "2021-02-12"
->>>>>>> 7e782c87
+        "x-ms-version": "2021-02-12"
       },
       "RequestBody": null,
       "StatusCode": 201,
@@ -261,11 +217,7 @@
         "x-ms-client-request-id": "0eddcedc-bfb3-f715-56b2-ec303f7ea37a",
         "x-ms-request-id": "da6e2969-a01e-0094-655c-056dab000000",
         "x-ms-request-server-encrypted": "true",
-<<<<<<< HEAD
-        "x-ms-version": "2020-12-06"
-=======
-        "x-ms-version": "2021-02-12"
->>>>>>> 7e782c87
+        "x-ms-version": "2021-02-12"
       },
       "ResponseBody": []
     },
@@ -283,11 +235,7 @@
         "x-ms-client-request-id": "c4d20225-84bb-e131-93ce-ebecac192fe1",
         "x-ms-date": "Wed, 17 Feb 2021 18:43:46 GMT",
         "x-ms-return-client-request-id": "true",
-<<<<<<< HEAD
-        "x-ms-version": "2020-12-06"
-=======
-        "x-ms-version": "2021-02-12"
->>>>>>> 7e782c87
+        "x-ms-version": "2021-02-12"
       },
       "RequestBody": null,
       "StatusCode": 202,
@@ -300,11 +248,7 @@
         ],
         "x-ms-client-request-id": "c4d20225-84bb-e131-93ce-ebecac192fe1",
         "x-ms-request-id": "da6e2976-a01e-0094-715c-056dab000000",
-<<<<<<< HEAD
-        "x-ms-version": "2020-12-06"
-=======
-        "x-ms-version": "2021-02-12"
->>>>>>> 7e782c87
+        "x-ms-version": "2021-02-12"
       },
       "ResponseBody": []
     }
