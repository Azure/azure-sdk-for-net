﻿{
  "Entries": [
    {
      "RequestUri": "https://seanmcccanary3.blob.core.windows.net/test-container-ea362c85-29f7-5dce-1efb-f178b6651681?restype=container",
      "RequestMethod": "PUT",
      "RequestHeaders": {
        "Accept": "application/xml",
        "Authorization": "Sanitized",
        "traceparent": "00-f2f59488f926e6498a7e155060c1b763-465a8d4446d6f44c-00",
        "User-Agent": [
          "azsdk-net-Storage.Blobs/12.9.0-alpha.20210217.1",
          "(.NET 5.0.3; Microsoft Windows 10.0.19042)"
        ],
        "x-ms-blob-public-access": "container",
        "x-ms-client-request-id": "b2d3b9f3-f6cf-80e5-0db2-91d38e8485d7",
        "x-ms-date": "Wed, 17 Feb 2021 19:46:00 GMT",
        "x-ms-return-client-request-id": "true",
<<<<<<< HEAD
        "x-ms-version": "2020-12-06"
=======
        "x-ms-version": "2021-02-12"
>>>>>>> 7e782c87
      },
      "RequestBody": null,
      "StatusCode": 201,
      "ResponseHeaders": {
        "Content-Length": "0",
        "Date": "Wed, 17 Feb 2021 19:46:00 GMT",
        "ETag": "\"0x8D8D37CA713C3E8\"",
        "Last-Modified": "Wed, 17 Feb 2021 19:46:00 GMT",
        "Server": [
          "Windows-Azure-Blob/1.0",
          "Microsoft-HTTPAPI/2.0"
        ],
        "x-ms-client-request-id": "b2d3b9f3-f6cf-80e5-0db2-91d38e8485d7",
        "x-ms-request-id": "a12fc663-e01e-002c-7165-05366d000000",
<<<<<<< HEAD
        "x-ms-version": "2020-12-06"
=======
        "x-ms-version": "2021-02-12"
>>>>>>> 7e782c87
      },
      "ResponseBody": []
    },
    {
      "RequestUri": "https://seanmcccanary3.blob.core.windows.net/test-container-ea362c85-29f7-5dce-1efb-f178b6651681/test-blob-f6ea8548-739f-06ae-89a3-57a7ad9e963d",
      "RequestMethod": "PUT",
      "RequestHeaders": {
        "Accept": "application/xml",
        "Authorization": "Sanitized",
        "traceparent": "00-6d2c7cc9a6ac3d4998336e296bbbc7d0-56cb8020b8ef674e-00",
        "User-Agent": [
          "azsdk-net-Storage.Blobs/12.9.0-alpha.20210217.1",
          "(.NET 5.0.3; Microsoft Windows 10.0.19042)"
        ],
        "x-ms-blob-type": "AppendBlob",
        "x-ms-client-request-id": "40e8a4cb-57f5-8056-0acd-292b9e3dd26f",
        "x-ms-date": "Wed, 17 Feb 2021 19:46:00 GMT",
        "x-ms-return-client-request-id": "true",
<<<<<<< HEAD
        "x-ms-version": "2020-12-06"
=======
        "x-ms-version": "2021-02-12"
>>>>>>> 7e782c87
      },
      "RequestBody": null,
      "StatusCode": 201,
      "ResponseHeaders": {
        "Content-Length": "0",
        "Date": "Wed, 17 Feb 2021 19:46:00 GMT",
        "ETag": "\"0x8D8D37CA71F6866\"",
        "Last-Modified": "Wed, 17 Feb 2021 19:46:00 GMT",
        "Server": [
          "Windows-Azure-Blob/1.0",
          "Microsoft-HTTPAPI/2.0"
        ],
        "x-ms-client-request-id": "40e8a4cb-57f5-8056-0acd-292b9e3dd26f",
        "x-ms-request-id": "a12fc675-e01e-002c-7f65-05366d000000",
        "x-ms-request-server-encrypted": "true",
<<<<<<< HEAD
        "x-ms-version": "2020-12-06",
=======
        "x-ms-version": "2021-02-12",
>>>>>>> 7e782c87
        "x-ms-version-id": "2021-02-17T19:46:00.6184038Z"
      },
      "ResponseBody": []
    },
    {
      "RequestUri": "https://seanmcccanary3.blob.core.windows.net/test-container-ea362c85-29f7-5dce-1efb-f178b6651681/test-blob-f6ea8548-739f-06ae-89a3-57a7ad9e963d",
      "RequestMethod": "HEAD",
      "RequestHeaders": {
        "Accept": "application/xml",
        "Authorization": "Sanitized",
        "traceparent": "00-8b3acb4ff0f3a64da2c3b879b37d0cd1-12613bc10e55e244-00",
        "User-Agent": [
          "azsdk-net-Storage.Blobs/12.9.0-alpha.20210217.1",
          "(.NET 5.0.3; Microsoft Windows 10.0.19042)"
        ],
        "x-ms-client-request-id": "ee3fb27a-3157-5c20-725b-b2fcfee73da8",
        "x-ms-date": "Wed, 17 Feb 2021 19:46:00 GMT",
        "x-ms-return-client-request-id": "true",
<<<<<<< HEAD
        "x-ms-version": "2020-12-06"
=======
        "x-ms-version": "2021-02-12"
>>>>>>> 7e782c87
      },
      "RequestBody": null,
      "StatusCode": 200,
      "ResponseHeaders": {
        "Accept-Ranges": "bytes",
        "Content-Length": "0",
        "Content-Type": "application/octet-stream",
        "Date": "Wed, 17 Feb 2021 19:46:00 GMT",
        "ETag": "\"0x8D8D37CA71F6866\"",
        "Last-Modified": "Wed, 17 Feb 2021 19:46:00 GMT",
        "Server": [
          "Windows-Azure-Blob/1.0",
          "Microsoft-HTTPAPI/2.0"
        ],
        "x-ms-blob-committed-block-count": "0",
        "x-ms-blob-type": "AppendBlob",
        "x-ms-client-request-id": "ee3fb27a-3157-5c20-725b-b2fcfee73da8",
        "x-ms-creation-time": "Wed, 17 Feb 2021 19:46:00 GMT",
        "x-ms-is-current-version": "true",
        "x-ms-lease-state": "available",
        "x-ms-lease-status": "unlocked",
        "x-ms-request-id": "a12fc68d-e01e-002c-0d65-05366d000000",
        "x-ms-server-encrypted": "true",
<<<<<<< HEAD
        "x-ms-version": "2020-12-06",
=======
        "x-ms-version": "2021-02-12",
>>>>>>> 7e782c87
        "x-ms-version-id": "2021-02-17T19:46:00.6184038Z"
      },
      "ResponseBody": []
    },
    {
      "RequestUri": "https://seanmcccanary3.blob.core.windows.net/test-container-ea362c85-29f7-5dce-1efb-f178b6651681/test-blob-f6ea8548-739f-06ae-89a3-57a7ad9e963d?comp=appendblock",
      "RequestMethod": "PUT",
      "RequestHeaders": {
        "Accept": "application/xml",
        "Authorization": "Sanitized",
        "Content-Length": "1024",
        "Content-Type": "application/octet-stream",
        "If-Match": "0x8D8D37CA71F6866",
        "User-Agent": [
          "azsdk-net-Storage.Blobs/12.9.0-alpha.20210217.1",
          "(.NET 5.0.3; Microsoft Windows 10.0.19042)"
        ],
        "x-ms-client-request-id": "b747f258-690f-b6bb-7839-5b7cc54665c6",
        "x-ms-date": "Wed, 17 Feb 2021 19:46:00 GMT",
        "x-ms-return-client-request-id": "true",
<<<<<<< HEAD
        "x-ms-version": "2020-12-06"
=======
        "x-ms-version": "2021-02-12"
>>>>>>> 7e782c87
      },
      "RequestBody": "G1Qlkv+HROPTrowz4XkYuZ5J3Am1VkdWpAPyxTuGnSyYIRmZqnIOQ18FbUfLI5+RtHCNVWDJucUMzu78lX+nTBFgmsBgfw4rOpmpsOgAioFkYBDL+UfLz2dUjNuEEq7gXSA1aojfMTVhYRrHHwjcDERsmDRu21PJlcpYDPIypyjqyVPIyyD4hC/aaZctA7Bfd3+XF3l5cYLMa9W+hyVCL7ry3Va1E0EjdBMElHG8nJEa+JRzmo+ucVjR+19KOv0KlzrcOiZaqWM+dKNmdN0QEM5Do46Rz5UrRGv95Bjh2TkV+vw332JrwE8wNCbrSPx6wOuQBpZveMeksfa6XMVLXJpqUHng2TFs2OM+YJtvP/tvgiMsUNKipoE0ki1rsWOJ5NeLgfiCmue5JC6zMBgsNXL6StmiHwvIx6n4rEYEACeAtXzD470D7eg7cyyj73VpCF26cWaK58XLwrpOiu6htSMHM3ucaFG0913wZqvfJdc0jqTpSY/A9c229yEDtWP6mr0Jm7z5zZ8LBnoJmYEZ7J3iGftKuGyURz2u5XAwsUH59szu1okbOsAE3UMVtlxMnQuDIJtnr+JRdVR+S+gu2lQ4D6K1KxYUx986RdopfpDgYkdlrZCmkUbpnGA0nO7Y1gLu3Ka6lnH1blm7LWoHKPbEnumgyC3DkX5by4613yrwYm7XOqLpJsvVcD436mTc4nRqcP4FOA7VK0ooXsvjP44vysv8L+1U2nceyljvjKcZf+gZS28s6ylgAg9XwMj/8jGvCB+Z4LKGFpWG52225Z6jD97iyfQfAt+hmy3e/RqvHtgmQISHgJ82kzTZpQS8qRxws7HpHSg8jwVA+ESEpxh718iVj6UaHI8/rDa/RV3a5PEQbkpoxQCv6rB/RohbsescXc47Jxp3VpYiqnHyfUqnZhNSdDnOEhHI5aX1m9UH4/pLo+ePnr3XmRezRhqPvWxm1+B0CD2xTUu8c0F1grrBGsZ2p9piGMdWe9shG8z2OSg4jsP0ktu9mVWc0it7YRZc8StUGBWSA74ZHo1hjzF+xToZPPP3zIjruQ2ExUWc2hnExSmgoiASpooF23RNWwkkHQ3wYiQjZSSjaF4HDT55fURznMoH3iIZBpZo8fEUnl0EYKc4q3f0oV8E/DrCCphMjF0v2b4/HD/q11yOunQzj8oBA62WQNHMf/trAuLoV/v9HGWT5MSexERoTdQbZufr0WxvwQbrtUuMY1rD1BlcAn9gkJ4On6sFYj9pLvP9sRgUfzF1eJX0EmYaB4Bq2/AqC0pUutZJ3DHBaV/HgoZXj7JBr1To54npbH439Jgqm4dOPiKpqPZCy6P/tA82LY/gwnfOKCucQSTBak5XEg==",
      "StatusCode": 201,
      "ResponseHeaders": {
        "Content-Length": "0",
        "Date": "Wed, 17 Feb 2021 19:46:00 GMT",
        "ETag": "\"0x8D8D37CA7331B0F\"",
        "Last-Modified": "Wed, 17 Feb 2021 19:46:00 GMT",
        "Server": [
          "Windows-Azure-Blob/1.0",
          "Microsoft-HTTPAPI/2.0"
        ],
        "x-ms-blob-append-offset": "0",
        "x-ms-blob-committed-block-count": "1",
        "x-ms-client-request-id": "b747f258-690f-b6bb-7839-5b7cc54665c6",
        "x-ms-content-crc64": "gxq7ECPgHT8=",
        "x-ms-request-id": "a12fc697-e01e-002c-1665-05366d000000",
        "x-ms-request-server-encrypted": "true",
<<<<<<< HEAD
        "x-ms-version": "2020-12-06"
=======
        "x-ms-version": "2021-02-12"
>>>>>>> 7e782c87
      },
      "ResponseBody": []
    },
    {
      "RequestUri": "https://seanmcccanary3.blob.core.windows.net/test-container-ea362c85-29f7-5dce-1efb-f178b6651681/test-blob-f6ea8548-739f-06ae-89a3-57a7ad9e963d",
      "RequestMethod": "GET",
      "RequestHeaders": {
        "Accept": "application/xml",
        "Authorization": "Sanitized",
        "traceparent": "00-03254f275ecdc14e870bbd768ff409d5-7c36551192022e4d-00",
        "User-Agent": [
          "azsdk-net-Storage.Blobs/12.9.0-alpha.20210217.1",
          "(.NET 5.0.3; Microsoft Windows 10.0.19042)"
        ],
        "x-ms-client-request-id": "0ca4c813-85a0-8099-fe04-ede5e5e2ee05",
        "x-ms-date": "Wed, 17 Feb 2021 19:46:00 GMT",
        "x-ms-return-client-request-id": "true",
<<<<<<< HEAD
        "x-ms-version": "2020-12-06"
=======
        "x-ms-version": "2021-02-12"
>>>>>>> 7e782c87
      },
      "RequestBody": null,
      "StatusCode": 200,
      "ResponseHeaders": {
        "Accept-Ranges": "bytes",
        "Content-Length": "1024",
        "Content-Type": "application/octet-stream",
        "Date": "Wed, 17 Feb 2021 19:46:00 GMT",
        "ETag": "\"0x8D8D37CA7331B0F\"",
        "Last-Modified": "Wed, 17 Feb 2021 19:46:00 GMT",
        "Server": [
          "Windows-Azure-Blob/1.0",
          "Microsoft-HTTPAPI/2.0"
        ],
        "x-ms-blob-committed-block-count": "1",
        "x-ms-blob-type": "AppendBlob",
        "x-ms-client-request-id": "0ca4c813-85a0-8099-fe04-ede5e5e2ee05",
        "x-ms-creation-time": "Wed, 17 Feb 2021 19:46:00 GMT",
        "x-ms-is-current-version": "true",
        "x-ms-lease-state": "available",
        "x-ms-lease-status": "unlocked",
        "x-ms-request-id": "a12fc6a5-e01e-002c-2265-05366d000000",
        "x-ms-server-encrypted": "true",
<<<<<<< HEAD
        "x-ms-version": "2020-12-06",
=======
        "x-ms-version": "2021-02-12",
>>>>>>> 7e782c87
        "x-ms-version-id": "2021-02-17T19:46:00.6184038Z"
      },
      "ResponseBody": "G1Qlkv+HROPTrowz4XkYuZ5J3Am1VkdWpAPyxTuGnSyYIRmZqnIOQ18FbUfLI5+RtHCNVWDJucUMzu78lX+nTBFgmsBgfw4rOpmpsOgAioFkYBDL+UfLz2dUjNuEEq7gXSA1aojfMTVhYRrHHwjcDERsmDRu21PJlcpYDPIypyjqyVPIyyD4hC/aaZctA7Bfd3+XF3l5cYLMa9W+hyVCL7ry3Va1E0EjdBMElHG8nJEa+JRzmo+ucVjR+19KOv0KlzrcOiZaqWM+dKNmdN0QEM5Do46Rz5UrRGv95Bjh2TkV+vw332JrwE8wNCbrSPx6wOuQBpZveMeksfa6XMVLXJpqUHng2TFs2OM+YJtvP/tvgiMsUNKipoE0ki1rsWOJ5NeLgfiCmue5JC6zMBgsNXL6StmiHwvIx6n4rEYEACeAtXzD470D7eg7cyyj73VpCF26cWaK58XLwrpOiu6htSMHM3ucaFG0913wZqvfJdc0jqTpSY/A9c229yEDtWP6mr0Jm7z5zZ8LBnoJmYEZ7J3iGftKuGyURz2u5XAwsUH59szu1okbOsAE3UMVtlxMnQuDIJtnr+JRdVR+S+gu2lQ4D6K1KxYUx986RdopfpDgYkdlrZCmkUbpnGA0nO7Y1gLu3Ka6lnH1blm7LWoHKPbEnumgyC3DkX5by4613yrwYm7XOqLpJsvVcD436mTc4nRqcP4FOA7VK0ooXsvjP44vysv8L+1U2nceyljvjKcZf+gZS28s6ylgAg9XwMj/8jGvCB+Z4LKGFpWG52225Z6jD97iyfQfAt+hmy3e/RqvHtgmQISHgJ82kzTZpQS8qRxws7HpHSg8jwVA+ESEpxh718iVj6UaHI8/rDa/RV3a5PEQbkpoxQCv6rB/RohbsescXc47Jxp3VpYiqnHyfUqnZhNSdDnOEhHI5aX1m9UH4/pLo+ePnr3XmRezRhqPvWxm1+B0CD2xTUu8c0F1grrBGsZ2p9piGMdWe9shG8z2OSg4jsP0ktu9mVWc0it7YRZc8StUGBWSA74ZHo1hjzF+xToZPPP3zIjruQ2ExUWc2hnExSmgoiASpooF23RNWwkkHQ3wYiQjZSSjaF4HDT55fURznMoH3iIZBpZo8fEUnl0EYKc4q3f0oV8E/DrCCphMjF0v2b4/HD/q11yOunQzj8oBA62WQNHMf/trAuLoV/v9HGWT5MSexERoTdQbZufr0WxvwQbrtUuMY1rD1BlcAn9gkJ4On6sFYj9pLvP9sRgUfzF1eJX0EmYaB4Bq2/AqC0pUutZJ3DHBaV/HgoZXj7JBr1To54npbH439Jgqm4dOPiKpqPZCy6P/tA82LY/gwnfOKCucQSTBak5XEg=="
    },
    {
      "RequestUri": "https://seanmcccanary3.blob.core.windows.net/test-container-ea362c85-29f7-5dce-1efb-f178b6651681?restype=container",
      "RequestMethod": "DELETE",
      "RequestHeaders": {
        "Accept": "application/xml",
        "Authorization": "Sanitized",
        "traceparent": "00-a8f75c2969338c43a236a11fac005b1b-c76604403ee7e945-00",
        "User-Agent": [
          "azsdk-net-Storage.Blobs/12.9.0-alpha.20210217.1",
          "(.NET 5.0.3; Microsoft Windows 10.0.19042)"
        ],
        "x-ms-client-request-id": "fd6911ef-59a2-2326-7a93-2cf1962e5471",
        "x-ms-date": "Wed, 17 Feb 2021 19:46:00 GMT",
        "x-ms-return-client-request-id": "true",
<<<<<<< HEAD
        "x-ms-version": "2020-12-06"
=======
        "x-ms-version": "2021-02-12"
>>>>>>> 7e782c87
      },
      "RequestBody": null,
      "StatusCode": 202,
      "ResponseHeaders": {
        "Content-Length": "0",
        "Date": "Wed, 17 Feb 2021 19:46:00 GMT",
        "Server": [
          "Windows-Azure-Blob/1.0",
          "Microsoft-HTTPAPI/2.0"
        ],
        "x-ms-client-request-id": "fd6911ef-59a2-2326-7a93-2cf1962e5471",
        "x-ms-request-id": "a12fc6b3-e01e-002c-2e65-05366d000000",
<<<<<<< HEAD
        "x-ms-version": "2020-12-06"
=======
        "x-ms-version": "2021-02-12"
>>>>>>> 7e782c87
      },
      "ResponseBody": []
    }
  ],
  "Variables": {
    "RandomSeed": "1679986626",
    "Storage_TestConfigDefault": "ProductionTenant\nseanmcccanary3\nU2FuaXRpemVk\nhttps://seanmcccanary3.blob.core.windows.net\nhttps://seanmcccanary3.file.core.windows.net\nhttps://seanmcccanary3.queue.core.windows.net\nhttps://seanmcccanary3.table.core.windows.net\n\n\n\n\nhttps://seanmcccanary3-secondary.blob.core.windows.net\nhttps://seanmcccanary3-secondary.file.core.windows.net\nhttps://seanmcccanary3-secondary.queue.core.windows.net\nhttps://seanmcccanary3-secondary.table.core.windows.net\n\nSanitized\n\n\nCloud\nBlobEndpoint=https://seanmcccanary3.blob.core.windows.net/;QueueEndpoint=https://seanmcccanary3.queue.core.windows.net/;FileEndpoint=https://seanmcccanary3.file.core.windows.net/;BlobSecondaryEndpoint=https://seanmcccanary3-secondary.blob.core.windows.net/;QueueSecondaryEndpoint=https://seanmcccanary3-secondary.queue.core.windows.net/;FileSecondaryEndpoint=https://seanmcccanary3-secondary.file.core.windows.net/;AccountName=seanmcccanary3;AccountKey=Kg==;\nseanscope1\n\n"
  }
}<|MERGE_RESOLUTION|>--- conflicted
+++ resolved
@@ -15,11 +15,7 @@
         "x-ms-client-request-id": "b2d3b9f3-f6cf-80e5-0db2-91d38e8485d7",
         "x-ms-date": "Wed, 17 Feb 2021 19:46:00 GMT",
         "x-ms-return-client-request-id": "true",
-<<<<<<< HEAD
-        "x-ms-version": "2020-12-06"
-=======
-        "x-ms-version": "2021-02-12"
->>>>>>> 7e782c87
+        "x-ms-version": "2021-02-12"
       },
       "RequestBody": null,
       "StatusCode": 201,
@@ -34,11 +30,7 @@
         ],
         "x-ms-client-request-id": "b2d3b9f3-f6cf-80e5-0db2-91d38e8485d7",
         "x-ms-request-id": "a12fc663-e01e-002c-7165-05366d000000",
-<<<<<<< HEAD
-        "x-ms-version": "2020-12-06"
-=======
-        "x-ms-version": "2021-02-12"
->>>>>>> 7e782c87
+        "x-ms-version": "2021-02-12"
       },
       "ResponseBody": []
     },
@@ -57,11 +49,7 @@
         "x-ms-client-request-id": "40e8a4cb-57f5-8056-0acd-292b9e3dd26f",
         "x-ms-date": "Wed, 17 Feb 2021 19:46:00 GMT",
         "x-ms-return-client-request-id": "true",
-<<<<<<< HEAD
-        "x-ms-version": "2020-12-06"
-=======
-        "x-ms-version": "2021-02-12"
->>>>>>> 7e782c87
+        "x-ms-version": "2021-02-12"
       },
       "RequestBody": null,
       "StatusCode": 201,
@@ -77,11 +65,7 @@
         "x-ms-client-request-id": "40e8a4cb-57f5-8056-0acd-292b9e3dd26f",
         "x-ms-request-id": "a12fc675-e01e-002c-7f65-05366d000000",
         "x-ms-request-server-encrypted": "true",
-<<<<<<< HEAD
-        "x-ms-version": "2020-12-06",
-=======
         "x-ms-version": "2021-02-12",
->>>>>>> 7e782c87
         "x-ms-version-id": "2021-02-17T19:46:00.6184038Z"
       },
       "ResponseBody": []
@@ -100,11 +84,7 @@
         "x-ms-client-request-id": "ee3fb27a-3157-5c20-725b-b2fcfee73da8",
         "x-ms-date": "Wed, 17 Feb 2021 19:46:00 GMT",
         "x-ms-return-client-request-id": "true",
-<<<<<<< HEAD
-        "x-ms-version": "2020-12-06"
-=======
-        "x-ms-version": "2021-02-12"
->>>>>>> 7e782c87
+        "x-ms-version": "2021-02-12"
       },
       "RequestBody": null,
       "StatusCode": 200,
@@ -128,11 +108,7 @@
         "x-ms-lease-status": "unlocked",
         "x-ms-request-id": "a12fc68d-e01e-002c-0d65-05366d000000",
         "x-ms-server-encrypted": "true",
-<<<<<<< HEAD
-        "x-ms-version": "2020-12-06",
-=======
         "x-ms-version": "2021-02-12",
->>>>>>> 7e782c87
         "x-ms-version-id": "2021-02-17T19:46:00.6184038Z"
       },
       "ResponseBody": []
@@ -153,11 +129,7 @@
         "x-ms-client-request-id": "b747f258-690f-b6bb-7839-5b7cc54665c6",
         "x-ms-date": "Wed, 17 Feb 2021 19:46:00 GMT",
         "x-ms-return-client-request-id": "true",
-<<<<<<< HEAD
-        "x-ms-version": "2020-12-06"
-=======
-        "x-ms-version": "2021-02-12"
->>>>>>> 7e782c87
+        "x-ms-version": "2021-02-12"
       },
       "RequestBody": "G1Qlkv+HROPTrowz4XkYuZ5J3Am1VkdWpAPyxTuGnSyYIRmZqnIOQ18FbUfLI5+RtHCNVWDJucUMzu78lX+nTBFgmsBgfw4rOpmpsOgAioFkYBDL+UfLz2dUjNuEEq7gXSA1aojfMTVhYRrHHwjcDERsmDRu21PJlcpYDPIypyjqyVPIyyD4hC/aaZctA7Bfd3+XF3l5cYLMa9W+hyVCL7ry3Va1E0EjdBMElHG8nJEa+JRzmo+ucVjR+19KOv0KlzrcOiZaqWM+dKNmdN0QEM5Do46Rz5UrRGv95Bjh2TkV+vw332JrwE8wNCbrSPx6wOuQBpZveMeksfa6XMVLXJpqUHng2TFs2OM+YJtvP/tvgiMsUNKipoE0ki1rsWOJ5NeLgfiCmue5JC6zMBgsNXL6StmiHwvIx6n4rEYEACeAtXzD470D7eg7cyyj73VpCF26cWaK58XLwrpOiu6htSMHM3ucaFG0913wZqvfJdc0jqTpSY/A9c229yEDtWP6mr0Jm7z5zZ8LBnoJmYEZ7J3iGftKuGyURz2u5XAwsUH59szu1okbOsAE3UMVtlxMnQuDIJtnr+JRdVR+S+gu2lQ4D6K1KxYUx986RdopfpDgYkdlrZCmkUbpnGA0nO7Y1gLu3Ka6lnH1blm7LWoHKPbEnumgyC3DkX5by4613yrwYm7XOqLpJsvVcD436mTc4nRqcP4FOA7VK0ooXsvjP44vysv8L+1U2nceyljvjKcZf+gZS28s6ylgAg9XwMj/8jGvCB+Z4LKGFpWG52225Z6jD97iyfQfAt+hmy3e/RqvHtgmQISHgJ82kzTZpQS8qRxws7HpHSg8jwVA+ESEpxh718iVj6UaHI8/rDa/RV3a5PEQbkpoxQCv6rB/RohbsescXc47Jxp3VpYiqnHyfUqnZhNSdDnOEhHI5aX1m9UH4/pLo+ePnr3XmRezRhqPvWxm1+B0CD2xTUu8c0F1grrBGsZ2p9piGMdWe9shG8z2OSg4jsP0ktu9mVWc0it7YRZc8StUGBWSA74ZHo1hjzF+xToZPPP3zIjruQ2ExUWc2hnExSmgoiASpooF23RNWwkkHQ3wYiQjZSSjaF4HDT55fURznMoH3iIZBpZo8fEUnl0EYKc4q3f0oV8E/DrCCphMjF0v2b4/HD/q11yOunQzj8oBA62WQNHMf/trAuLoV/v9HGWT5MSexERoTdQbZufr0WxvwQbrtUuMY1rD1BlcAn9gkJ4On6sFYj9pLvP9sRgUfzF1eJX0EmYaB4Bq2/AqC0pUutZJ3DHBaV/HgoZXj7JBr1To54npbH439Jgqm4dOPiKpqPZCy6P/tA82LY/gwnfOKCucQSTBak5XEg==",
       "StatusCode": 201,
@@ -176,11 +148,7 @@
         "x-ms-content-crc64": "gxq7ECPgHT8=",
         "x-ms-request-id": "a12fc697-e01e-002c-1665-05366d000000",
         "x-ms-request-server-encrypted": "true",
-<<<<<<< HEAD
-        "x-ms-version": "2020-12-06"
-=======
-        "x-ms-version": "2021-02-12"
->>>>>>> 7e782c87
+        "x-ms-version": "2021-02-12"
       },
       "ResponseBody": []
     },
@@ -198,11 +166,7 @@
         "x-ms-client-request-id": "0ca4c813-85a0-8099-fe04-ede5e5e2ee05",
         "x-ms-date": "Wed, 17 Feb 2021 19:46:00 GMT",
         "x-ms-return-client-request-id": "true",
-<<<<<<< HEAD
-        "x-ms-version": "2020-12-06"
-=======
-        "x-ms-version": "2021-02-12"
->>>>>>> 7e782c87
+        "x-ms-version": "2021-02-12"
       },
       "RequestBody": null,
       "StatusCode": 200,
@@ -226,11 +190,7 @@
         "x-ms-lease-status": "unlocked",
         "x-ms-request-id": "a12fc6a5-e01e-002c-2265-05366d000000",
         "x-ms-server-encrypted": "true",
-<<<<<<< HEAD
-        "x-ms-version": "2020-12-06",
-=======
         "x-ms-version": "2021-02-12",
->>>>>>> 7e782c87
         "x-ms-version-id": "2021-02-17T19:46:00.6184038Z"
       },
       "ResponseBody": "G1Qlkv+HROPTrowz4XkYuZ5J3Am1VkdWpAPyxTuGnSyYIRmZqnIOQ18FbUfLI5+RtHCNVWDJucUMzu78lX+nTBFgmsBgfw4rOpmpsOgAioFkYBDL+UfLz2dUjNuEEq7gXSA1aojfMTVhYRrHHwjcDERsmDRu21PJlcpYDPIypyjqyVPIyyD4hC/aaZctA7Bfd3+XF3l5cYLMa9W+hyVCL7ry3Va1E0EjdBMElHG8nJEa+JRzmo+ucVjR+19KOv0KlzrcOiZaqWM+dKNmdN0QEM5Do46Rz5UrRGv95Bjh2TkV+vw332JrwE8wNCbrSPx6wOuQBpZveMeksfa6XMVLXJpqUHng2TFs2OM+YJtvP/tvgiMsUNKipoE0ki1rsWOJ5NeLgfiCmue5JC6zMBgsNXL6StmiHwvIx6n4rEYEACeAtXzD470D7eg7cyyj73VpCF26cWaK58XLwrpOiu6htSMHM3ucaFG0913wZqvfJdc0jqTpSY/A9c229yEDtWP6mr0Jm7z5zZ8LBnoJmYEZ7J3iGftKuGyURz2u5XAwsUH59szu1okbOsAE3UMVtlxMnQuDIJtnr+JRdVR+S+gu2lQ4D6K1KxYUx986RdopfpDgYkdlrZCmkUbpnGA0nO7Y1gLu3Ka6lnH1blm7LWoHKPbEnumgyC3DkX5by4613yrwYm7XOqLpJsvVcD436mTc4nRqcP4FOA7VK0ooXsvjP44vysv8L+1U2nceyljvjKcZf+gZS28s6ylgAg9XwMj/8jGvCB+Z4LKGFpWG52225Z6jD97iyfQfAt+hmy3e/RqvHtgmQISHgJ82kzTZpQS8qRxws7HpHSg8jwVA+ESEpxh718iVj6UaHI8/rDa/RV3a5PEQbkpoxQCv6rB/RohbsescXc47Jxp3VpYiqnHyfUqnZhNSdDnOEhHI5aX1m9UH4/pLo+ePnr3XmRezRhqPvWxm1+B0CD2xTUu8c0F1grrBGsZ2p9piGMdWe9shG8z2OSg4jsP0ktu9mVWc0it7YRZc8StUGBWSA74ZHo1hjzF+xToZPPP3zIjruQ2ExUWc2hnExSmgoiASpooF23RNWwkkHQ3wYiQjZSSjaF4HDT55fURznMoH3iIZBpZo8fEUnl0EYKc4q3f0oV8E/DrCCphMjF0v2b4/HD/q11yOunQzj8oBA62WQNHMf/trAuLoV/v9HGWT5MSexERoTdQbZufr0WxvwQbrtUuMY1rD1BlcAn9gkJ4On6sFYj9pLvP9sRgUfzF1eJX0EmYaB4Bq2/AqC0pUutZJ3DHBaV/HgoZXj7JBr1To54npbH439Jgqm4dOPiKpqPZCy6P/tA82LY/gwnfOKCucQSTBak5XEg=="
@@ -249,11 +209,7 @@
         "x-ms-client-request-id": "fd6911ef-59a2-2326-7a93-2cf1962e5471",
         "x-ms-date": "Wed, 17 Feb 2021 19:46:00 GMT",
         "x-ms-return-client-request-id": "true",
-<<<<<<< HEAD
-        "x-ms-version": "2020-12-06"
-=======
-        "x-ms-version": "2021-02-12"
->>>>>>> 7e782c87
+        "x-ms-version": "2021-02-12"
       },
       "RequestBody": null,
       "StatusCode": 202,
@@ -266,11 +222,7 @@
         ],
         "x-ms-client-request-id": "fd6911ef-59a2-2326-7a93-2cf1962e5471",
         "x-ms-request-id": "a12fc6b3-e01e-002c-2e65-05366d000000",
-<<<<<<< HEAD
-        "x-ms-version": "2020-12-06"
-=======
-        "x-ms-version": "2021-02-12"
->>>>>>> 7e782c87
+        "x-ms-version": "2021-02-12"
       },
       "ResponseBody": []
     }
