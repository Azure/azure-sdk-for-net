{
  "Entries": [
    {
      "RequestUri": "https://amandadev2.blob.core.windows.net/test-container-ea362c85-29f7-5dce-1efb-f178b6651681?restype=container",
      "RequestMethod": "PUT",
      "RequestHeaders": {
        "Accept": "application/xml",
        "Authorization": "Sanitized",
        "traceparent": "00-a3a6e45e2bb0674fa140f9e899b3ec23-230146e7ae87534c-00",
        "User-Agent": [
          "azsdk-net-Storage.Blobs/12.10.0-alpha.20210820.1",
          "(.NET 5.0.9; Microsoft Windows 10.0.19043)"
        ],
        "x-ms-blob-public-access": "container",
        "x-ms-client-request-id": "b2d3b9f3-f6cf-80e5-0db2-91d38e8485d7",
        "x-ms-date": "Fri, 20 Aug 2021 22:44:09 GMT",
        "x-ms-return-client-request-id": "true",
        "x-ms-version": "2020-12-06"
      },
      "RequestBody": null,
      "StatusCode": 201,
      "ResponseHeaders": {
        "Content-Length": "0",
        "Date": "Fri, 20 Aug 2021 22:44:08 GMT",
        "ETag": "\u00220x8D9642C05EF6F9B\u0022",
        "Last-Modified": "Fri, 20 Aug 2021 22:44:09 GMT",
        "Server": [
          "Windows-Azure-Blob/1.0",
          "Microsoft-HTTPAPI/2.0"
        ],
        "x-ms-client-request-id": "b2d3b9f3-f6cf-80e5-0db2-91d38e8485d7",
<<<<<<< HEAD
        "x-ms-request-id": "97b79e73-201e-006c-7314-9639c8000000",
        "x-ms-version": "2020-10-02"
=======
        "x-ms-request-id": "a12fc663-e01e-002c-7165-05366d000000",
        "x-ms-version": "2020-12-06"
>>>>>>> f7eb5f10
      },
      "ResponseBody": []
    },
    {
      "RequestUri": "https://amandadev2.blob.core.windows.net/test-container-ea362c85-29f7-5dce-1efb-f178b6651681/test-blob-f6ea8548-739f-06ae-89a3-57a7ad9e963d",
      "RequestMethod": "PUT",
      "RequestHeaders": {
        "Accept": "application/xml",
        "Authorization": "Sanitized",
        "traceparent": "00-9ebdeed58d74ad49b8ac204e28a41614-2304f7ffc26fad49-00",
        "User-Agent": [
          "azsdk-net-Storage.Blobs/12.10.0-alpha.20210820.1",
          "(.NET 5.0.9; Microsoft Windows 10.0.19043)"
        ],
        "x-ms-blob-type": "AppendBlob",
        "x-ms-client-request-id": "40e8a4cb-57f5-8056-0acd-292b9e3dd26f",
        "x-ms-date": "Fri, 20 Aug 2021 22:44:09 GMT",
        "x-ms-return-client-request-id": "true",
        "x-ms-version": "2020-12-06"
      },
      "RequestBody": null,
      "StatusCode": 201,
      "ResponseHeaders": {
        "Content-Length": "0",
        "Date": "Fri, 20 Aug 2021 22:44:08 GMT",
        "ETag": "\u00220x8D9642C05F72E02\u0022",
        "Last-Modified": "Fri, 20 Aug 2021 22:44:09 GMT",
        "Server": [
          "Windows-Azure-Blob/1.0",
          "Microsoft-HTTPAPI/2.0"
        ],
        "x-ms-client-request-id": "40e8a4cb-57f5-8056-0acd-292b9e3dd26f",
        "x-ms-request-id": "97b79e88-201e-006c-0714-9639c8000000",
        "x-ms-request-server-encrypted": "true",
<<<<<<< HEAD
        "x-ms-version": "2020-10-02",
        "x-ms-version-id": "2021-08-20T22:44:09.1059714Z"
=======
        "x-ms-version": "2020-12-06",
        "x-ms-version-id": "2021-02-17T19:46:00.6184038Z"
>>>>>>> f7eb5f10
      },
      "ResponseBody": []
    },
    {
      "RequestUri": "https://amandadev2.blob.core.windows.net/test-container-ea362c85-29f7-5dce-1efb-f178b6651681/test-blob-f6ea8548-739f-06ae-89a3-57a7ad9e963d",
      "RequestMethod": "HEAD",
      "RequestHeaders": {
        "Accept": "application/xml",
        "Authorization": "Sanitized",
        "traceparent": "00-cf0c7527547e7849b0ef4bca2698dbc9-18cc03194eb8d64e-00",
        "User-Agent": [
          "azsdk-net-Storage.Blobs/12.10.0-alpha.20210820.1",
          "(.NET 5.0.9; Microsoft Windows 10.0.19043)"
        ],
        "x-ms-client-request-id": "ee3fb27a-3157-5c20-725b-b2fcfee73da8",
        "x-ms-date": "Fri, 20 Aug 2021 22:44:09 GMT",
        "x-ms-return-client-request-id": "true",
        "x-ms-version": "2020-12-06"
      },
      "RequestBody": null,
      "StatusCode": 200,
      "ResponseHeaders": {
        "Accept-Ranges": "bytes",
        "Content-Length": "0",
        "Content-Type": "application/octet-stream",
        "Date": "Fri, 20 Aug 2021 22:44:09 GMT",
        "ETag": "\u00220x8D9642C05F72E02\u0022",
        "Last-Modified": "Fri, 20 Aug 2021 22:44:09 GMT",
        "Server": [
          "Windows-Azure-Blob/1.0",
          "Microsoft-HTTPAPI/2.0"
        ],
        "x-ms-blob-committed-block-count": "0",
        "x-ms-blob-type": "AppendBlob",
        "x-ms-client-request-id": "ee3fb27a-3157-5c20-725b-b2fcfee73da8",
        "x-ms-creation-time": "Fri, 20 Aug 2021 22:44:09 GMT",
        "x-ms-is-current-version": "true",
        "x-ms-lease-state": "available",
        "x-ms-lease-status": "unlocked",
        "x-ms-request-id": "97b79e94-201e-006c-1314-9639c8000000",
        "x-ms-server-encrypted": "true",
<<<<<<< HEAD
        "x-ms-version": "2020-10-02",
        "x-ms-version-id": "2021-08-20T22:44:09.1059714Z"
=======
        "x-ms-version": "2020-12-06",
        "x-ms-version-id": "2021-02-17T19:46:00.6184038Z"
>>>>>>> f7eb5f10
      },
      "ResponseBody": []
    },
    {
      "RequestUri": "https://amandadev2.blob.core.windows.net/test-container-ea362c85-29f7-5dce-1efb-f178b6651681/test-blob-f6ea8548-739f-06ae-89a3-57a7ad9e963d?comp=appendblock",
      "RequestMethod": "PUT",
      "RequestHeaders": {
        "Accept": "application/xml",
        "Authorization": "Sanitized",
        "Content-Length": "1024",
        "Content-Type": "application/octet-stream",
        "If-Match": "\u00220x8D9642C05F72E02\u0022",
        "User-Agent": [
          "azsdk-net-Storage.Blobs/12.10.0-alpha.20210820.1",
          "(.NET 5.0.9; Microsoft Windows 10.0.19043)"
        ],
        "x-ms-client-request-id": "b747f258-690f-b6bb-7839-5b7cc54665c6",
        "x-ms-date": "Fri, 20 Aug 2021 22:44:09 GMT",
        "x-ms-return-client-request-id": "true",
        "x-ms-version": "2020-12-06"
      },
      "RequestBody": "G1Qlkv\u002BHROPTrowz4XkYuZ5J3Am1VkdWpAPyxTuGnSyYIRmZqnIOQ18FbUfLI5\u002BRtHCNVWDJucUMzu78lX\u002BnTBFgmsBgfw4rOpmpsOgAioFkYBDL\u002BUfLz2dUjNuEEq7gXSA1aojfMTVhYRrHHwjcDERsmDRu21PJlcpYDPIypyjqyVPIyyD4hC/aaZctA7Bfd3\u002BXF3l5cYLMa9W\u002BhyVCL7ry3Va1E0EjdBMElHG8nJEa\u002BJRzmo\u002BucVjR\u002B19KOv0KlzrcOiZaqWM\u002BdKNmdN0QEM5Do46Rz5UrRGv95Bjh2TkV\u002Bvw332JrwE8wNCbrSPx6wOuQBpZveMeksfa6XMVLXJpqUHng2TFs2OM\u002BYJtvP/tvgiMsUNKipoE0ki1rsWOJ5NeLgfiCmue5JC6zMBgsNXL6StmiHwvIx6n4rEYEACeAtXzD470D7eg7cyyj73VpCF26cWaK58XLwrpOiu6htSMHM3ucaFG0913wZqvfJdc0jqTpSY/A9c229yEDtWP6mr0Jm7z5zZ8LBnoJmYEZ7J3iGftKuGyURz2u5XAwsUH59szu1okbOsAE3UMVtlxMnQuDIJtnr\u002BJRdVR\u002BS\u002Bgu2lQ4D6K1KxYUx986RdopfpDgYkdlrZCmkUbpnGA0nO7Y1gLu3Ka6lnH1blm7LWoHKPbEnumgyC3DkX5by4613yrwYm7XOqLpJsvVcD436mTc4nRqcP4FOA7VK0ooXsvjP44vysv8L\u002B1U2nceyljvjKcZf\u002BgZS28s6ylgAg9XwMj/8jGvCB\u002BZ4LKGFpWG52225Z6jD97iyfQfAt\u002Bhmy3e/RqvHtgmQISHgJ82kzTZpQS8qRxws7HpHSg8jwVA\u002BESEpxh718iVj6UaHI8/rDa/RV3a5PEQbkpoxQCv6rB/RohbsescXc47Jxp3VpYiqnHyfUqnZhNSdDnOEhHI5aX1m9UH4/pLo\u002BePnr3XmRezRhqPvWxm1\u002BB0CD2xTUu8c0F1grrBGsZ2p9piGMdWe9shG8z2OSg4jsP0ktu9mVWc0it7YRZc8StUGBWSA74ZHo1hjzF\u002BxToZPPP3zIjruQ2ExUWc2hnExSmgoiASpooF23RNWwkkHQ3wYiQjZSSjaF4HDT55fURznMoH3iIZBpZo8fEUnl0EYKc4q3f0oV8E/DrCCphMjF0v2b4/HD/q11yOunQzj8oBA62WQNHMf/trAuLoV/v9HGWT5MSexERoTdQbZufr0WxvwQbrtUuMY1rD1BlcAn9gkJ4On6sFYj9pLvP9sRgUfzF1eJX0EmYaB4Bq2/AqC0pUutZJ3DHBaV/HgoZXj7JBr1To54npbH439Jgqm4dOPiKpqPZCy6P/tA82LY/gwnfOKCucQSTBak5XEg==",
      "StatusCode": 201,
      "ResponseHeaders": {
        "Content-Length": "0",
        "Date": "Fri, 20 Aug 2021 22:44:09 GMT",
        "ETag": "\u00220x8D9642C0605AF8B\u0022",
        "Last-Modified": "Fri, 20 Aug 2021 22:44:09 GMT",
        "Server": [
          "Windows-Azure-Blob/1.0",
          "Microsoft-HTTPAPI/2.0"
        ],
        "x-ms-blob-append-offset": "0",
        "x-ms-blob-committed-block-count": "1",
        "x-ms-client-request-id": "b747f258-690f-b6bb-7839-5b7cc54665c6",
        "x-ms-content-crc64": "gxq7ECPgHT8=",
        "x-ms-request-id": "97b79e9e-201e-006c-1d14-9639c8000000",
        "x-ms-request-server-encrypted": "true",
        "x-ms-version": "2020-12-06"
      },
      "ResponseBody": []
    },
    {
      "RequestUri": "https://amandadev2.blob.core.windows.net/test-container-ea362c85-29f7-5dce-1efb-f178b6651681/test-blob-f6ea8548-739f-06ae-89a3-57a7ad9e963d",
      "RequestMethod": "GET",
      "RequestHeaders": {
        "Accept": "application/xml",
        "Authorization": "Sanitized",
        "traceparent": "00-37f1e751ced1e243898de2892a8784db-f73a282bad0afe40-00",
        "User-Agent": [
          "azsdk-net-Storage.Blobs/12.10.0-alpha.20210820.1",
          "(.NET 5.0.9; Microsoft Windows 10.0.19043)"
        ],
        "x-ms-client-request-id": "0ca4c813-85a0-8099-fe04-ede5e5e2ee05",
        "x-ms-date": "Fri, 20 Aug 2021 22:44:09 GMT",
        "x-ms-return-client-request-id": "true",
        "x-ms-version": "2020-12-06"
      },
      "RequestBody": null,
      "StatusCode": 200,
      "ResponseHeaders": {
        "Accept-Ranges": "bytes",
        "Content-Length": "1024",
        "Content-Type": "application/octet-stream",
        "Date": "Fri, 20 Aug 2021 22:44:09 GMT",
        "ETag": "\u00220x8D9642C0605AF8B\u0022",
        "Last-Modified": "Fri, 20 Aug 2021 22:44:09 GMT",
        "Server": [
          "Windows-Azure-Blob/1.0",
          "Microsoft-HTTPAPI/2.0"
        ],
        "x-ms-blob-committed-block-count": "1",
        "x-ms-blob-type": "AppendBlob",
        "x-ms-client-request-id": "0ca4c813-85a0-8099-fe04-ede5e5e2ee05",
        "x-ms-creation-time": "Fri, 20 Aug 2021 22:44:09 GMT",
        "x-ms-is-current-version": "true",
        "x-ms-lease-state": "available",
        "x-ms-lease-status": "unlocked",
        "x-ms-request-id": "97b79eb2-201e-006c-2f14-9639c8000000",
        "x-ms-server-encrypted": "true",
<<<<<<< HEAD
        "x-ms-version": "2020-10-02",
        "x-ms-version-id": "2021-08-20T22:44:09.1059714Z"
=======
        "x-ms-version": "2020-12-06",
        "x-ms-version-id": "2021-02-17T19:46:00.6184038Z"
>>>>>>> f7eb5f10
      },
      "ResponseBody": "G1Qlkv\u002BHROPTrowz4XkYuZ5J3Am1VkdWpAPyxTuGnSyYIRmZqnIOQ18FbUfLI5\u002BRtHCNVWDJucUMzu78lX\u002BnTBFgmsBgfw4rOpmpsOgAioFkYBDL\u002BUfLz2dUjNuEEq7gXSA1aojfMTVhYRrHHwjcDERsmDRu21PJlcpYDPIypyjqyVPIyyD4hC/aaZctA7Bfd3\u002BXF3l5cYLMa9W\u002BhyVCL7ry3Va1E0EjdBMElHG8nJEa\u002BJRzmo\u002BucVjR\u002B19KOv0KlzrcOiZaqWM\u002BdKNmdN0QEM5Do46Rz5UrRGv95Bjh2TkV\u002Bvw332JrwE8wNCbrSPx6wOuQBpZveMeksfa6XMVLXJpqUHng2TFs2OM\u002BYJtvP/tvgiMsUNKipoE0ki1rsWOJ5NeLgfiCmue5JC6zMBgsNXL6StmiHwvIx6n4rEYEACeAtXzD470D7eg7cyyj73VpCF26cWaK58XLwrpOiu6htSMHM3ucaFG0913wZqvfJdc0jqTpSY/A9c229yEDtWP6mr0Jm7z5zZ8LBnoJmYEZ7J3iGftKuGyURz2u5XAwsUH59szu1okbOsAE3UMVtlxMnQuDIJtnr\u002BJRdVR\u002BS\u002Bgu2lQ4D6K1KxYUx986RdopfpDgYkdlrZCmkUbpnGA0nO7Y1gLu3Ka6lnH1blm7LWoHKPbEnumgyC3DkX5by4613yrwYm7XOqLpJsvVcD436mTc4nRqcP4FOA7VK0ooXsvjP44vysv8L\u002B1U2nceyljvjKcZf\u002BgZS28s6ylgAg9XwMj/8jGvCB\u002BZ4LKGFpWG52225Z6jD97iyfQfAt\u002Bhmy3e/RqvHtgmQISHgJ82kzTZpQS8qRxws7HpHSg8jwVA\u002BESEpxh718iVj6UaHI8/rDa/RV3a5PEQbkpoxQCv6rB/RohbsescXc47Jxp3VpYiqnHyfUqnZhNSdDnOEhHI5aX1m9UH4/pLo\u002BePnr3XmRezRhqPvWxm1\u002BB0CD2xTUu8c0F1grrBGsZ2p9piGMdWe9shG8z2OSg4jsP0ktu9mVWc0it7YRZc8StUGBWSA74ZHo1hjzF\u002BxToZPPP3zIjruQ2ExUWc2hnExSmgoiASpooF23RNWwkkHQ3wYiQjZSSjaF4HDT55fURznMoH3iIZBpZo8fEUnl0EYKc4q3f0oV8E/DrCCphMjF0v2b4/HD/q11yOunQzj8oBA62WQNHMf/trAuLoV/v9HGWT5MSexERoTdQbZufr0WxvwQbrtUuMY1rD1BlcAn9gkJ4On6sFYj9pLvP9sRgUfzF1eJX0EmYaB4Bq2/AqC0pUutZJ3DHBaV/HgoZXj7JBr1To54npbH439Jgqm4dOPiKpqPZCy6P/tA82LY/gwnfOKCucQSTBak5XEg=="
    },
    {
      "RequestUri": "https://amandadev2.blob.core.windows.net/test-container-ea362c85-29f7-5dce-1efb-f178b6651681?restype=container",
      "RequestMethod": "DELETE",
      "RequestHeaders": {
        "Accept": "application/xml",
        "Authorization": "Sanitized",
        "traceparent": "00-4a2ee1dc5c24aa49aac43273f79f9c6b-4769318d7cf16845-00",
        "User-Agent": [
          "azsdk-net-Storage.Blobs/12.10.0-alpha.20210820.1",
          "(.NET 5.0.9; Microsoft Windows 10.0.19043)"
        ],
        "x-ms-client-request-id": "fd6911ef-59a2-2326-7a93-2cf1962e5471",
        "x-ms-date": "Fri, 20 Aug 2021 22:44:09 GMT",
        "x-ms-return-client-request-id": "true",
        "x-ms-version": "2020-12-06"
      },
      "RequestBody": null,
      "StatusCode": 202,
      "ResponseHeaders": {
        "Content-Length": "0",
        "Date": "Fri, 20 Aug 2021 22:44:09 GMT",
        "Server": [
          "Windows-Azure-Blob/1.0",
          "Microsoft-HTTPAPI/2.0"
        ],
        "x-ms-client-request-id": "fd6911ef-59a2-2326-7a93-2cf1962e5471",
<<<<<<< HEAD
        "x-ms-request-id": "97b79ebc-201e-006c-3914-9639c8000000",
        "x-ms-version": "2020-10-02"
=======
        "x-ms-request-id": "a12fc6b3-e01e-002c-2e65-05366d000000",
        "x-ms-version": "2020-12-06"
>>>>>>> f7eb5f10
      },
      "ResponseBody": []
    }
  ],
  "Variables": {
    "RandomSeed": "1679986626",
    "Storage_TestConfigDefault": "ProductionTenant\namandadev2\nU2FuaXRpemVk\nhttps://amandadev2.blob.core.windows.net\nhttps://amandadev2.file.core.windows.net\nhttps://amandadev2.queue.core.windows.net\nhttps://amandadev2.table.core.windows.net\n\n\n\n\nhttps://amandadev2-secondary.blob.core.windows.net\nhttps://amandadev2-secondary.file.core.windows.net\nhttps://amandadev2-secondary.queue.core.windows.net\nhttps://amandadev2-secondary.table.core.windows.net\n\nSanitized\n\n\nCloud\nBlobEndpoint=https://amandadev2.blob.core.windows.net/;QueueEndpoint=https://amandadev2.queue.core.windows.net/;FileEndpoint=https://amandadev2.file.core.windows.net/;BlobSecondaryEndpoint=https://amandadev2-secondary.blob.core.windows.net/;QueueSecondaryEndpoint=https://amandadev2-secondary.queue.core.windows.net/;FileSecondaryEndpoint=https://amandadev2-secondary.file.core.windows.net/;AccountName=amandadev2;AccountKey=Kg==;\ntestscope2\n\n"
  }
}<|MERGE_RESOLUTION|>--- conflicted
+++ resolved
@@ -1,19 +1,19 @@
-{
+﻿{
   "Entries": [
     {
-      "RequestUri": "https://amandadev2.blob.core.windows.net/test-container-ea362c85-29f7-5dce-1efb-f178b6651681?restype=container",
+      "RequestUri": "https://seanmcccanary3.blob.core.windows.net/test-container-ea362c85-29f7-5dce-1efb-f178b6651681?restype=container",
       "RequestMethod": "PUT",
       "RequestHeaders": {
         "Accept": "application/xml",
         "Authorization": "Sanitized",
-        "traceparent": "00-a3a6e45e2bb0674fa140f9e899b3ec23-230146e7ae87534c-00",
-        "User-Agent": [
-          "azsdk-net-Storage.Blobs/12.10.0-alpha.20210820.1",
-          "(.NET 5.0.9; Microsoft Windows 10.0.19043)"
+        "traceparent": "00-f2f59488f926e6498a7e155060c1b763-465a8d4446d6f44c-00",
+        "User-Agent": [
+          "azsdk-net-Storage.Blobs/12.9.0-alpha.20210217.1",
+          "(.NET 5.0.3; Microsoft Windows 10.0.19042)"
         ],
         "x-ms-blob-public-access": "container",
         "x-ms-client-request-id": "b2d3b9f3-f6cf-80e5-0db2-91d38e8485d7",
-        "x-ms-date": "Fri, 20 Aug 2021 22:44:09 GMT",
+        "x-ms-date": "Wed, 17 Feb 2021 19:46:00 GMT",
         "x-ms-return-client-request-id": "true",
         "x-ms-version": "2020-12-06"
       },
@@ -21,38 +21,33 @@
       "StatusCode": 201,
       "ResponseHeaders": {
         "Content-Length": "0",
-        "Date": "Fri, 20 Aug 2021 22:44:08 GMT",
-        "ETag": "\u00220x8D9642C05EF6F9B\u0022",
-        "Last-Modified": "Fri, 20 Aug 2021 22:44:09 GMT",
+        "Date": "Wed, 17 Feb 2021 19:46:00 GMT",
+        "ETag": "\"0x8D8D37CA713C3E8\"",
+        "Last-Modified": "Wed, 17 Feb 2021 19:46:00 GMT",
         "Server": [
           "Windows-Azure-Blob/1.0",
           "Microsoft-HTTPAPI/2.0"
         ],
         "x-ms-client-request-id": "b2d3b9f3-f6cf-80e5-0db2-91d38e8485d7",
-<<<<<<< HEAD
-        "x-ms-request-id": "97b79e73-201e-006c-7314-9639c8000000",
-        "x-ms-version": "2020-10-02"
-=======
         "x-ms-request-id": "a12fc663-e01e-002c-7165-05366d000000",
         "x-ms-version": "2020-12-06"
->>>>>>> f7eb5f10
-      },
-      "ResponseBody": []
-    },
-    {
-      "RequestUri": "https://amandadev2.blob.core.windows.net/test-container-ea362c85-29f7-5dce-1efb-f178b6651681/test-blob-f6ea8548-739f-06ae-89a3-57a7ad9e963d",
+      },
+      "ResponseBody": []
+    },
+    {
+      "RequestUri": "https://seanmcccanary3.blob.core.windows.net/test-container-ea362c85-29f7-5dce-1efb-f178b6651681/test-blob-f6ea8548-739f-06ae-89a3-57a7ad9e963d",
       "RequestMethod": "PUT",
       "RequestHeaders": {
         "Accept": "application/xml",
         "Authorization": "Sanitized",
-        "traceparent": "00-9ebdeed58d74ad49b8ac204e28a41614-2304f7ffc26fad49-00",
-        "User-Agent": [
-          "azsdk-net-Storage.Blobs/12.10.0-alpha.20210820.1",
-          "(.NET 5.0.9; Microsoft Windows 10.0.19043)"
+        "traceparent": "00-6d2c7cc9a6ac3d4998336e296bbbc7d0-56cb8020b8ef674e-00",
+        "User-Agent": [
+          "azsdk-net-Storage.Blobs/12.9.0-alpha.20210217.1",
+          "(.NET 5.0.3; Microsoft Windows 10.0.19042)"
         ],
         "x-ms-blob-type": "AppendBlob",
         "x-ms-client-request-id": "40e8a4cb-57f5-8056-0acd-292b9e3dd26f",
-        "x-ms-date": "Fri, 20 Aug 2021 22:44:09 GMT",
+        "x-ms-date": "Wed, 17 Feb 2021 19:46:00 GMT",
         "x-ms-return-client-request-id": "true",
         "x-ms-version": "2020-12-06"
       },
@@ -60,39 +55,34 @@
       "StatusCode": 201,
       "ResponseHeaders": {
         "Content-Length": "0",
-        "Date": "Fri, 20 Aug 2021 22:44:08 GMT",
-        "ETag": "\u00220x8D9642C05F72E02\u0022",
-        "Last-Modified": "Fri, 20 Aug 2021 22:44:09 GMT",
+        "Date": "Wed, 17 Feb 2021 19:46:00 GMT",
+        "ETag": "\"0x8D8D37CA71F6866\"",
+        "Last-Modified": "Wed, 17 Feb 2021 19:46:00 GMT",
         "Server": [
           "Windows-Azure-Blob/1.0",
           "Microsoft-HTTPAPI/2.0"
         ],
         "x-ms-client-request-id": "40e8a4cb-57f5-8056-0acd-292b9e3dd26f",
-        "x-ms-request-id": "97b79e88-201e-006c-0714-9639c8000000",
+        "x-ms-request-id": "a12fc675-e01e-002c-7f65-05366d000000",
         "x-ms-request-server-encrypted": "true",
-<<<<<<< HEAD
-        "x-ms-version": "2020-10-02",
-        "x-ms-version-id": "2021-08-20T22:44:09.1059714Z"
-=======
         "x-ms-version": "2020-12-06",
         "x-ms-version-id": "2021-02-17T19:46:00.6184038Z"
->>>>>>> f7eb5f10
-      },
-      "ResponseBody": []
-    },
-    {
-      "RequestUri": "https://amandadev2.blob.core.windows.net/test-container-ea362c85-29f7-5dce-1efb-f178b6651681/test-blob-f6ea8548-739f-06ae-89a3-57a7ad9e963d",
+      },
+      "ResponseBody": []
+    },
+    {
+      "RequestUri": "https://seanmcccanary3.blob.core.windows.net/test-container-ea362c85-29f7-5dce-1efb-f178b6651681/test-blob-f6ea8548-739f-06ae-89a3-57a7ad9e963d",
       "RequestMethod": "HEAD",
       "RequestHeaders": {
         "Accept": "application/xml",
         "Authorization": "Sanitized",
-        "traceparent": "00-cf0c7527547e7849b0ef4bca2698dbc9-18cc03194eb8d64e-00",
-        "User-Agent": [
-          "azsdk-net-Storage.Blobs/12.10.0-alpha.20210820.1",
-          "(.NET 5.0.9; Microsoft Windows 10.0.19043)"
+        "traceparent": "00-8b3acb4ff0f3a64da2c3b879b37d0cd1-12613bc10e55e244-00",
+        "User-Agent": [
+          "azsdk-net-Storage.Blobs/12.9.0-alpha.20210217.1",
+          "(.NET 5.0.3; Microsoft Windows 10.0.19042)"
         ],
         "x-ms-client-request-id": "ee3fb27a-3157-5c20-725b-b2fcfee73da8",
-        "x-ms-date": "Fri, 20 Aug 2021 22:44:09 GMT",
+        "x-ms-date": "Wed, 17 Feb 2021 19:46:00 GMT",
         "x-ms-return-client-request-id": "true",
         "x-ms-version": "2020-12-06"
       },
@@ -102,9 +92,9 @@
         "Accept-Ranges": "bytes",
         "Content-Length": "0",
         "Content-Type": "application/octet-stream",
-        "Date": "Fri, 20 Aug 2021 22:44:09 GMT",
-        "ETag": "\u00220x8D9642C05F72E02\u0022",
-        "Last-Modified": "Fri, 20 Aug 2021 22:44:09 GMT",
+        "Date": "Wed, 17 Feb 2021 19:46:00 GMT",
+        "ETag": "\"0x8D8D37CA71F6866\"",
+        "Last-Modified": "Wed, 17 Feb 2021 19:46:00 GMT",
         "Server": [
           "Windows-Azure-Blob/1.0",
           "Microsoft-HTTPAPI/2.0"
@@ -112,47 +102,42 @@
         "x-ms-blob-committed-block-count": "0",
         "x-ms-blob-type": "AppendBlob",
         "x-ms-client-request-id": "ee3fb27a-3157-5c20-725b-b2fcfee73da8",
-        "x-ms-creation-time": "Fri, 20 Aug 2021 22:44:09 GMT",
+        "x-ms-creation-time": "Wed, 17 Feb 2021 19:46:00 GMT",
         "x-ms-is-current-version": "true",
         "x-ms-lease-state": "available",
         "x-ms-lease-status": "unlocked",
-        "x-ms-request-id": "97b79e94-201e-006c-1314-9639c8000000",
+        "x-ms-request-id": "a12fc68d-e01e-002c-0d65-05366d000000",
         "x-ms-server-encrypted": "true",
-<<<<<<< HEAD
-        "x-ms-version": "2020-10-02",
-        "x-ms-version-id": "2021-08-20T22:44:09.1059714Z"
-=======
         "x-ms-version": "2020-12-06",
         "x-ms-version-id": "2021-02-17T19:46:00.6184038Z"
->>>>>>> f7eb5f10
-      },
-      "ResponseBody": []
-    },
-    {
-      "RequestUri": "https://amandadev2.blob.core.windows.net/test-container-ea362c85-29f7-5dce-1efb-f178b6651681/test-blob-f6ea8548-739f-06ae-89a3-57a7ad9e963d?comp=appendblock",
+      },
+      "ResponseBody": []
+    },
+    {
+      "RequestUri": "https://seanmcccanary3.blob.core.windows.net/test-container-ea362c85-29f7-5dce-1efb-f178b6651681/test-blob-f6ea8548-739f-06ae-89a3-57a7ad9e963d?comp=appendblock",
       "RequestMethod": "PUT",
       "RequestHeaders": {
         "Accept": "application/xml",
         "Authorization": "Sanitized",
         "Content-Length": "1024",
         "Content-Type": "application/octet-stream",
-        "If-Match": "\u00220x8D9642C05F72E02\u0022",
-        "User-Agent": [
-          "azsdk-net-Storage.Blobs/12.10.0-alpha.20210820.1",
-          "(.NET 5.0.9; Microsoft Windows 10.0.19043)"
+        "If-Match": "0x8D8D37CA71F6866",
+        "User-Agent": [
+          "azsdk-net-Storage.Blobs/12.9.0-alpha.20210217.1",
+          "(.NET 5.0.3; Microsoft Windows 10.0.19042)"
         ],
         "x-ms-client-request-id": "b747f258-690f-b6bb-7839-5b7cc54665c6",
-        "x-ms-date": "Fri, 20 Aug 2021 22:44:09 GMT",
-        "x-ms-return-client-request-id": "true",
-        "x-ms-version": "2020-12-06"
-      },
-      "RequestBody": "G1Qlkv\u002BHROPTrowz4XkYuZ5J3Am1VkdWpAPyxTuGnSyYIRmZqnIOQ18FbUfLI5\u002BRtHCNVWDJucUMzu78lX\u002BnTBFgmsBgfw4rOpmpsOgAioFkYBDL\u002BUfLz2dUjNuEEq7gXSA1aojfMTVhYRrHHwjcDERsmDRu21PJlcpYDPIypyjqyVPIyyD4hC/aaZctA7Bfd3\u002BXF3l5cYLMa9W\u002BhyVCL7ry3Va1E0EjdBMElHG8nJEa\u002BJRzmo\u002BucVjR\u002B19KOv0KlzrcOiZaqWM\u002BdKNmdN0QEM5Do46Rz5UrRGv95Bjh2TkV\u002Bvw332JrwE8wNCbrSPx6wOuQBpZveMeksfa6XMVLXJpqUHng2TFs2OM\u002BYJtvP/tvgiMsUNKipoE0ki1rsWOJ5NeLgfiCmue5JC6zMBgsNXL6StmiHwvIx6n4rEYEACeAtXzD470D7eg7cyyj73VpCF26cWaK58XLwrpOiu6htSMHM3ucaFG0913wZqvfJdc0jqTpSY/A9c229yEDtWP6mr0Jm7z5zZ8LBnoJmYEZ7J3iGftKuGyURz2u5XAwsUH59szu1okbOsAE3UMVtlxMnQuDIJtnr\u002BJRdVR\u002BS\u002Bgu2lQ4D6K1KxYUx986RdopfpDgYkdlrZCmkUbpnGA0nO7Y1gLu3Ka6lnH1blm7LWoHKPbEnumgyC3DkX5by4613yrwYm7XOqLpJsvVcD436mTc4nRqcP4FOA7VK0ooXsvjP44vysv8L\u002B1U2nceyljvjKcZf\u002BgZS28s6ylgAg9XwMj/8jGvCB\u002BZ4LKGFpWG52225Z6jD97iyfQfAt\u002Bhmy3e/RqvHtgmQISHgJ82kzTZpQS8qRxws7HpHSg8jwVA\u002BESEpxh718iVj6UaHI8/rDa/RV3a5PEQbkpoxQCv6rB/RohbsescXc47Jxp3VpYiqnHyfUqnZhNSdDnOEhHI5aX1m9UH4/pLo\u002BePnr3XmRezRhqPvWxm1\u002BB0CD2xTUu8c0F1grrBGsZ2p9piGMdWe9shG8z2OSg4jsP0ktu9mVWc0it7YRZc8StUGBWSA74ZHo1hjzF\u002BxToZPPP3zIjruQ2ExUWc2hnExSmgoiASpooF23RNWwkkHQ3wYiQjZSSjaF4HDT55fURznMoH3iIZBpZo8fEUnl0EYKc4q3f0oV8E/DrCCphMjF0v2b4/HD/q11yOunQzj8oBA62WQNHMf/trAuLoV/v9HGWT5MSexERoTdQbZufr0WxvwQbrtUuMY1rD1BlcAn9gkJ4On6sFYj9pLvP9sRgUfzF1eJX0EmYaB4Bq2/AqC0pUutZJ3DHBaV/HgoZXj7JBr1To54npbH439Jgqm4dOPiKpqPZCy6P/tA82LY/gwnfOKCucQSTBak5XEg==",
+        "x-ms-date": "Wed, 17 Feb 2021 19:46:00 GMT",
+        "x-ms-return-client-request-id": "true",
+        "x-ms-version": "2020-12-06"
+      },
+      "RequestBody": "G1Qlkv+HROPTrowz4XkYuZ5J3Am1VkdWpAPyxTuGnSyYIRmZqnIOQ18FbUfLI5+RtHCNVWDJucUMzu78lX+nTBFgmsBgfw4rOpmpsOgAioFkYBDL+UfLz2dUjNuEEq7gXSA1aojfMTVhYRrHHwjcDERsmDRu21PJlcpYDPIypyjqyVPIyyD4hC/aaZctA7Bfd3+XF3l5cYLMa9W+hyVCL7ry3Va1E0EjdBMElHG8nJEa+JRzmo+ucVjR+19KOv0KlzrcOiZaqWM+dKNmdN0QEM5Do46Rz5UrRGv95Bjh2TkV+vw332JrwE8wNCbrSPx6wOuQBpZveMeksfa6XMVLXJpqUHng2TFs2OM+YJtvP/tvgiMsUNKipoE0ki1rsWOJ5NeLgfiCmue5JC6zMBgsNXL6StmiHwvIx6n4rEYEACeAtXzD470D7eg7cyyj73VpCF26cWaK58XLwrpOiu6htSMHM3ucaFG0913wZqvfJdc0jqTpSY/A9c229yEDtWP6mr0Jm7z5zZ8LBnoJmYEZ7J3iGftKuGyURz2u5XAwsUH59szu1okbOsAE3UMVtlxMnQuDIJtnr+JRdVR+S+gu2lQ4D6K1KxYUx986RdopfpDgYkdlrZCmkUbpnGA0nO7Y1gLu3Ka6lnH1blm7LWoHKPbEnumgyC3DkX5by4613yrwYm7XOqLpJsvVcD436mTc4nRqcP4FOA7VK0ooXsvjP44vysv8L+1U2nceyljvjKcZf+gZS28s6ylgAg9XwMj/8jGvCB+Z4LKGFpWG52225Z6jD97iyfQfAt+hmy3e/RqvHtgmQISHgJ82kzTZpQS8qRxws7HpHSg8jwVA+ESEpxh718iVj6UaHI8/rDa/RV3a5PEQbkpoxQCv6rB/RohbsescXc47Jxp3VpYiqnHyfUqnZhNSdDnOEhHI5aX1m9UH4/pLo+ePnr3XmRezRhqPvWxm1+B0CD2xTUu8c0F1grrBGsZ2p9piGMdWe9shG8z2OSg4jsP0ktu9mVWc0it7YRZc8StUGBWSA74ZHo1hjzF+xToZPPP3zIjruQ2ExUWc2hnExSmgoiASpooF23RNWwkkHQ3wYiQjZSSjaF4HDT55fURznMoH3iIZBpZo8fEUnl0EYKc4q3f0oV8E/DrCCphMjF0v2b4/HD/q11yOunQzj8oBA62WQNHMf/trAuLoV/v9HGWT5MSexERoTdQbZufr0WxvwQbrtUuMY1rD1BlcAn9gkJ4On6sFYj9pLvP9sRgUfzF1eJX0EmYaB4Bq2/AqC0pUutZJ3DHBaV/HgoZXj7JBr1To54npbH439Jgqm4dOPiKpqPZCy6P/tA82LY/gwnfOKCucQSTBak5XEg==",
       "StatusCode": 201,
       "ResponseHeaders": {
         "Content-Length": "0",
-        "Date": "Fri, 20 Aug 2021 22:44:09 GMT",
-        "ETag": "\u00220x8D9642C0605AF8B\u0022",
-        "Last-Modified": "Fri, 20 Aug 2021 22:44:09 GMT",
+        "Date": "Wed, 17 Feb 2021 19:46:00 GMT",
+        "ETag": "\"0x8D8D37CA7331B0F\"",
+        "Last-Modified": "Wed, 17 Feb 2021 19:46:00 GMT",
         "Server": [
           "Windows-Azure-Blob/1.0",
           "Microsoft-HTTPAPI/2.0"
@@ -161,25 +146,25 @@
         "x-ms-blob-committed-block-count": "1",
         "x-ms-client-request-id": "b747f258-690f-b6bb-7839-5b7cc54665c6",
         "x-ms-content-crc64": "gxq7ECPgHT8=",
-        "x-ms-request-id": "97b79e9e-201e-006c-1d14-9639c8000000",
+        "x-ms-request-id": "a12fc697-e01e-002c-1665-05366d000000",
         "x-ms-request-server-encrypted": "true",
         "x-ms-version": "2020-12-06"
       },
       "ResponseBody": []
     },
     {
-      "RequestUri": "https://amandadev2.blob.core.windows.net/test-container-ea362c85-29f7-5dce-1efb-f178b6651681/test-blob-f6ea8548-739f-06ae-89a3-57a7ad9e963d",
+      "RequestUri": "https://seanmcccanary3.blob.core.windows.net/test-container-ea362c85-29f7-5dce-1efb-f178b6651681/test-blob-f6ea8548-739f-06ae-89a3-57a7ad9e963d",
       "RequestMethod": "GET",
       "RequestHeaders": {
         "Accept": "application/xml",
         "Authorization": "Sanitized",
-        "traceparent": "00-37f1e751ced1e243898de2892a8784db-f73a282bad0afe40-00",
-        "User-Agent": [
-          "azsdk-net-Storage.Blobs/12.10.0-alpha.20210820.1",
-          "(.NET 5.0.9; Microsoft Windows 10.0.19043)"
+        "traceparent": "00-03254f275ecdc14e870bbd768ff409d5-7c36551192022e4d-00",
+        "User-Agent": [
+          "azsdk-net-Storage.Blobs/12.9.0-alpha.20210217.1",
+          "(.NET 5.0.3; Microsoft Windows 10.0.19042)"
         ],
         "x-ms-client-request-id": "0ca4c813-85a0-8099-fe04-ede5e5e2ee05",
-        "x-ms-date": "Fri, 20 Aug 2021 22:44:09 GMT",
+        "x-ms-date": "Wed, 17 Feb 2021 19:46:00 GMT",
         "x-ms-return-client-request-id": "true",
         "x-ms-version": "2020-12-06"
       },
@@ -189,9 +174,9 @@
         "Accept-Ranges": "bytes",
         "Content-Length": "1024",
         "Content-Type": "application/octet-stream",
-        "Date": "Fri, 20 Aug 2021 22:44:09 GMT",
-        "ETag": "\u00220x8D9642C0605AF8B\u0022",
-        "Last-Modified": "Fri, 20 Aug 2021 22:44:09 GMT",
+        "Date": "Wed, 17 Feb 2021 19:46:00 GMT",
+        "ETag": "\"0x8D8D37CA7331B0F\"",
+        "Last-Modified": "Wed, 17 Feb 2021 19:46:00 GMT",
         "Server": [
           "Windows-Azure-Blob/1.0",
           "Microsoft-HTTPAPI/2.0"
@@ -199,35 +184,30 @@
         "x-ms-blob-committed-block-count": "1",
         "x-ms-blob-type": "AppendBlob",
         "x-ms-client-request-id": "0ca4c813-85a0-8099-fe04-ede5e5e2ee05",
-        "x-ms-creation-time": "Fri, 20 Aug 2021 22:44:09 GMT",
+        "x-ms-creation-time": "Wed, 17 Feb 2021 19:46:00 GMT",
         "x-ms-is-current-version": "true",
         "x-ms-lease-state": "available",
         "x-ms-lease-status": "unlocked",
-        "x-ms-request-id": "97b79eb2-201e-006c-2f14-9639c8000000",
+        "x-ms-request-id": "a12fc6a5-e01e-002c-2265-05366d000000",
         "x-ms-server-encrypted": "true",
-<<<<<<< HEAD
-        "x-ms-version": "2020-10-02",
-        "x-ms-version-id": "2021-08-20T22:44:09.1059714Z"
-=======
         "x-ms-version": "2020-12-06",
         "x-ms-version-id": "2021-02-17T19:46:00.6184038Z"
->>>>>>> f7eb5f10
-      },
-      "ResponseBody": "G1Qlkv\u002BHROPTrowz4XkYuZ5J3Am1VkdWpAPyxTuGnSyYIRmZqnIOQ18FbUfLI5\u002BRtHCNVWDJucUMzu78lX\u002BnTBFgmsBgfw4rOpmpsOgAioFkYBDL\u002BUfLz2dUjNuEEq7gXSA1aojfMTVhYRrHHwjcDERsmDRu21PJlcpYDPIypyjqyVPIyyD4hC/aaZctA7Bfd3\u002BXF3l5cYLMa9W\u002BhyVCL7ry3Va1E0EjdBMElHG8nJEa\u002BJRzmo\u002BucVjR\u002B19KOv0KlzrcOiZaqWM\u002BdKNmdN0QEM5Do46Rz5UrRGv95Bjh2TkV\u002Bvw332JrwE8wNCbrSPx6wOuQBpZveMeksfa6XMVLXJpqUHng2TFs2OM\u002BYJtvP/tvgiMsUNKipoE0ki1rsWOJ5NeLgfiCmue5JC6zMBgsNXL6StmiHwvIx6n4rEYEACeAtXzD470D7eg7cyyj73VpCF26cWaK58XLwrpOiu6htSMHM3ucaFG0913wZqvfJdc0jqTpSY/A9c229yEDtWP6mr0Jm7z5zZ8LBnoJmYEZ7J3iGftKuGyURz2u5XAwsUH59szu1okbOsAE3UMVtlxMnQuDIJtnr\u002BJRdVR\u002BS\u002Bgu2lQ4D6K1KxYUx986RdopfpDgYkdlrZCmkUbpnGA0nO7Y1gLu3Ka6lnH1blm7LWoHKPbEnumgyC3DkX5by4613yrwYm7XOqLpJsvVcD436mTc4nRqcP4FOA7VK0ooXsvjP44vysv8L\u002B1U2nceyljvjKcZf\u002BgZS28s6ylgAg9XwMj/8jGvCB\u002BZ4LKGFpWG52225Z6jD97iyfQfAt\u002Bhmy3e/RqvHtgmQISHgJ82kzTZpQS8qRxws7HpHSg8jwVA\u002BESEpxh718iVj6UaHI8/rDa/RV3a5PEQbkpoxQCv6rB/RohbsescXc47Jxp3VpYiqnHyfUqnZhNSdDnOEhHI5aX1m9UH4/pLo\u002BePnr3XmRezRhqPvWxm1\u002BB0CD2xTUu8c0F1grrBGsZ2p9piGMdWe9shG8z2OSg4jsP0ktu9mVWc0it7YRZc8StUGBWSA74ZHo1hjzF\u002BxToZPPP3zIjruQ2ExUWc2hnExSmgoiASpooF23RNWwkkHQ3wYiQjZSSjaF4HDT55fURznMoH3iIZBpZo8fEUnl0EYKc4q3f0oV8E/DrCCphMjF0v2b4/HD/q11yOunQzj8oBA62WQNHMf/trAuLoV/v9HGWT5MSexERoTdQbZufr0WxvwQbrtUuMY1rD1BlcAn9gkJ4On6sFYj9pLvP9sRgUfzF1eJX0EmYaB4Bq2/AqC0pUutZJ3DHBaV/HgoZXj7JBr1To54npbH439Jgqm4dOPiKpqPZCy6P/tA82LY/gwnfOKCucQSTBak5XEg=="
-    },
-    {
-      "RequestUri": "https://amandadev2.blob.core.windows.net/test-container-ea362c85-29f7-5dce-1efb-f178b6651681?restype=container",
+      },
+      "ResponseBody": "G1Qlkv+HROPTrowz4XkYuZ5J3Am1VkdWpAPyxTuGnSyYIRmZqnIOQ18FbUfLI5+RtHCNVWDJucUMzu78lX+nTBFgmsBgfw4rOpmpsOgAioFkYBDL+UfLz2dUjNuEEq7gXSA1aojfMTVhYRrHHwjcDERsmDRu21PJlcpYDPIypyjqyVPIyyD4hC/aaZctA7Bfd3+XF3l5cYLMa9W+hyVCL7ry3Va1E0EjdBMElHG8nJEa+JRzmo+ucVjR+19KOv0KlzrcOiZaqWM+dKNmdN0QEM5Do46Rz5UrRGv95Bjh2TkV+vw332JrwE8wNCbrSPx6wOuQBpZveMeksfa6XMVLXJpqUHng2TFs2OM+YJtvP/tvgiMsUNKipoE0ki1rsWOJ5NeLgfiCmue5JC6zMBgsNXL6StmiHwvIx6n4rEYEACeAtXzD470D7eg7cyyj73VpCF26cWaK58XLwrpOiu6htSMHM3ucaFG0913wZqvfJdc0jqTpSY/A9c229yEDtWP6mr0Jm7z5zZ8LBnoJmYEZ7J3iGftKuGyURz2u5XAwsUH59szu1okbOsAE3UMVtlxMnQuDIJtnr+JRdVR+S+gu2lQ4D6K1KxYUx986RdopfpDgYkdlrZCmkUbpnGA0nO7Y1gLu3Ka6lnH1blm7LWoHKPbEnumgyC3DkX5by4613yrwYm7XOqLpJsvVcD436mTc4nRqcP4FOA7VK0ooXsvjP44vysv8L+1U2nceyljvjKcZf+gZS28s6ylgAg9XwMj/8jGvCB+Z4LKGFpWG52225Z6jD97iyfQfAt+hmy3e/RqvHtgmQISHgJ82kzTZpQS8qRxws7HpHSg8jwVA+ESEpxh718iVj6UaHI8/rDa/RV3a5PEQbkpoxQCv6rB/RohbsescXc47Jxp3VpYiqnHyfUqnZhNSdDnOEhHI5aX1m9UH4/pLo+ePnr3XmRezRhqPvWxm1+B0CD2xTUu8c0F1grrBGsZ2p9piGMdWe9shG8z2OSg4jsP0ktu9mVWc0it7YRZc8StUGBWSA74ZHo1hjzF+xToZPPP3zIjruQ2ExUWc2hnExSmgoiASpooF23RNWwkkHQ3wYiQjZSSjaF4HDT55fURznMoH3iIZBpZo8fEUnl0EYKc4q3f0oV8E/DrCCphMjF0v2b4/HD/q11yOunQzj8oBA62WQNHMf/trAuLoV/v9HGWT5MSexERoTdQbZufr0WxvwQbrtUuMY1rD1BlcAn9gkJ4On6sFYj9pLvP9sRgUfzF1eJX0EmYaB4Bq2/AqC0pUutZJ3DHBaV/HgoZXj7JBr1To54npbH439Jgqm4dOPiKpqPZCy6P/tA82LY/gwnfOKCucQSTBak5XEg=="
+    },
+    {
+      "RequestUri": "https://seanmcccanary3.blob.core.windows.net/test-container-ea362c85-29f7-5dce-1efb-f178b6651681?restype=container",
       "RequestMethod": "DELETE",
       "RequestHeaders": {
         "Accept": "application/xml",
         "Authorization": "Sanitized",
-        "traceparent": "00-4a2ee1dc5c24aa49aac43273f79f9c6b-4769318d7cf16845-00",
-        "User-Agent": [
-          "azsdk-net-Storage.Blobs/12.10.0-alpha.20210820.1",
-          "(.NET 5.0.9; Microsoft Windows 10.0.19043)"
+        "traceparent": "00-a8f75c2969338c43a236a11fac005b1b-c76604403ee7e945-00",
+        "User-Agent": [
+          "azsdk-net-Storage.Blobs/12.9.0-alpha.20210217.1",
+          "(.NET 5.0.3; Microsoft Windows 10.0.19042)"
         ],
         "x-ms-client-request-id": "fd6911ef-59a2-2326-7a93-2cf1962e5471",
-        "x-ms-date": "Fri, 20 Aug 2021 22:44:09 GMT",
+        "x-ms-date": "Wed, 17 Feb 2021 19:46:00 GMT",
         "x-ms-return-client-request-id": "true",
         "x-ms-version": "2020-12-06"
       },
@@ -235,25 +215,20 @@
       "StatusCode": 202,
       "ResponseHeaders": {
         "Content-Length": "0",
-        "Date": "Fri, 20 Aug 2021 22:44:09 GMT",
+        "Date": "Wed, 17 Feb 2021 19:46:00 GMT",
         "Server": [
           "Windows-Azure-Blob/1.0",
           "Microsoft-HTTPAPI/2.0"
         ],
         "x-ms-client-request-id": "fd6911ef-59a2-2326-7a93-2cf1962e5471",
-<<<<<<< HEAD
-        "x-ms-request-id": "97b79ebc-201e-006c-3914-9639c8000000",
-        "x-ms-version": "2020-10-02"
-=======
         "x-ms-request-id": "a12fc6b3-e01e-002c-2e65-05366d000000",
         "x-ms-version": "2020-12-06"
->>>>>>> f7eb5f10
       },
       "ResponseBody": []
     }
   ],
   "Variables": {
     "RandomSeed": "1679986626",
-    "Storage_TestConfigDefault": "ProductionTenant\namandadev2\nU2FuaXRpemVk\nhttps://amandadev2.blob.core.windows.net\nhttps://amandadev2.file.core.windows.net\nhttps://amandadev2.queue.core.windows.net\nhttps://amandadev2.table.core.windows.net\n\n\n\n\nhttps://amandadev2-secondary.blob.core.windows.net\nhttps://amandadev2-secondary.file.core.windows.net\nhttps://amandadev2-secondary.queue.core.windows.net\nhttps://amandadev2-secondary.table.core.windows.net\n\nSanitized\n\n\nCloud\nBlobEndpoint=https://amandadev2.blob.core.windows.net/;QueueEndpoint=https://amandadev2.queue.core.windows.net/;FileEndpoint=https://amandadev2.file.core.windows.net/;BlobSecondaryEndpoint=https://amandadev2-secondary.blob.core.windows.net/;QueueSecondaryEndpoint=https://amandadev2-secondary.queue.core.windows.net/;FileSecondaryEndpoint=https://amandadev2-secondary.file.core.windows.net/;AccountName=amandadev2;AccountKey=Kg==;\ntestscope2\n\n"
+    "Storage_TestConfigDefault": "ProductionTenant\nseanmcccanary3\nU2FuaXRpemVk\nhttps://seanmcccanary3.blob.core.windows.net\nhttps://seanmcccanary3.file.core.windows.net\nhttps://seanmcccanary3.queue.core.windows.net\nhttps://seanmcccanary3.table.core.windows.net\n\n\n\n\nhttps://seanmcccanary3-secondary.blob.core.windows.net\nhttps://seanmcccanary3-secondary.file.core.windows.net\nhttps://seanmcccanary3-secondary.queue.core.windows.net\nhttps://seanmcccanary3-secondary.table.core.windows.net\n\nSanitized\n\n\nCloud\nBlobEndpoint=https://seanmcccanary3.blob.core.windows.net/;QueueEndpoint=https://seanmcccanary3.queue.core.windows.net/;FileEndpoint=https://seanmcccanary3.file.core.windows.net/;BlobSecondaryEndpoint=https://seanmcccanary3-secondary.blob.core.windows.net/;QueueSecondaryEndpoint=https://seanmcccanary3-secondary.queue.core.windows.net/;FileSecondaryEndpoint=https://seanmcccanary3-secondary.file.core.windows.net/;AccountName=seanmcccanary3;AccountKey=Kg==;\nseanscope1\n\n"
   }
 }