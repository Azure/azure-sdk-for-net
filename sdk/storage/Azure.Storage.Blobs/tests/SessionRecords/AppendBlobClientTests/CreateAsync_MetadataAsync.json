﻿{
  "Entries": [
    {
      "RequestUri": "https://seanmcccanary3.blob.core.windows.net/test-container-1ff20418-33cf-6769-f6ff-02a0e8e6478a?restype=container",
      "RequestMethod": "PUT",
      "RequestHeaders": {
        "Accept": "application/xml",
        "Authorization": "Sanitized",
        "traceparent": "00-cc8fb0c2d1f6f64d840af15c47f387ff-2adf5c8bd2be0044-00",
        "User-Agent": [
          "azsdk-net-Storage.Blobs/12.9.0-alpha.20210217.1",
          "(.NET 5.0.3; Microsoft Windows 10.0.19042)"
        ],
        "x-ms-blob-public-access": "container",
        "x-ms-client-request-id": "2f7ad109-48ef-b9cc-0c38-3abbc902adef",
        "x-ms-date": "Wed, 17 Feb 2021 18:43:58 GMT",
        "x-ms-return-client-request-id": "true",
<<<<<<< HEAD
        "x-ms-version": "2020-12-06"
=======
        "x-ms-version": "2021-02-12"
>>>>>>> 7e782c87
      },
      "RequestBody": null,
      "StatusCode": 201,
      "ResponseHeaders": {
        "Content-Length": "0",
        "Date": "Wed, 17 Feb 2021 18:43:58 GMT",
        "ETag": "\"0x8D8D373FCE7E73A\"",
        "Last-Modified": "Wed, 17 Feb 2021 18:43:59 GMT",
        "Server": [
          "Windows-Azure-Blob/1.0",
          "Microsoft-HTTPAPI/2.0"
        ],
        "x-ms-client-request-id": "2f7ad109-48ef-b9cc-0c38-3abbc902adef",
        "x-ms-request-id": "f92e8de5-a01e-004f-125c-05ab96000000",
<<<<<<< HEAD
        "x-ms-version": "2020-12-06"
=======
        "x-ms-version": "2021-02-12"
>>>>>>> 7e782c87
      },
      "ResponseBody": []
    },
    {
      "RequestUri": "https://seanmcccanary3.blob.core.windows.net/test-container-1ff20418-33cf-6769-f6ff-02a0e8e6478a/test-blob-4f261f7b-718a-f7f7-7689-0e6af8b1a68c",
      "RequestMethod": "PUT",
      "RequestHeaders": {
        "Accept": "application/xml",
        "Authorization": "Sanitized",
        "traceparent": "00-f9638e314d964c44937675863977ce85-998c9ed0a683414b-00",
        "User-Agent": [
          "azsdk-net-Storage.Blobs/12.9.0-alpha.20210217.1",
          "(.NET 5.0.3; Microsoft Windows 10.0.19042)"
        ],
        "x-ms-blob-type": "AppendBlob",
        "x-ms-client-request-id": "a13c4bb7-6944-9785-d982-b8663961c15b",
        "x-ms-date": "Wed, 17 Feb 2021 18:43:59 GMT",
        "x-ms-meta-Capital": "letter",
        "x-ms-meta-foo": "bar",
        "x-ms-meta-meta": "data",
        "x-ms-meta-UPPER": "case",
        "x-ms-return-client-request-id": "true",
<<<<<<< HEAD
        "x-ms-version": "2020-12-06"
=======
        "x-ms-version": "2021-02-12"
>>>>>>> 7e782c87
      },
      "RequestBody": null,
      "StatusCode": 201,
      "ResponseHeaders": {
        "Content-Length": "0",
        "Date": "Wed, 17 Feb 2021 18:43:58 GMT",
        "ETag": "\"0x8D8D373FCF26EFB\"",
        "Last-Modified": "Wed, 17 Feb 2021 18:43:59 GMT",
        "Server": [
          "Windows-Azure-Blob/1.0",
          "Microsoft-HTTPAPI/2.0"
        ],
        "x-ms-client-request-id": "a13c4bb7-6944-9785-d982-b8663961c15b",
        "x-ms-request-id": "f92e8e29-a01e-004f-4a5c-05ab96000000",
        "x-ms-request-server-encrypted": "true",
<<<<<<< HEAD
        "x-ms-version": "2020-12-06",
=======
        "x-ms-version": "2021-02-12",
>>>>>>> 7e782c87
        "x-ms-version-id": "2021-02-17T18:43:59.1371515Z"
      },
      "ResponseBody": []
    },
    {
      "RequestUri": "https://seanmcccanary3.blob.core.windows.net/test-container-1ff20418-33cf-6769-f6ff-02a0e8e6478a/test-blob-4f261f7b-718a-f7f7-7689-0e6af8b1a68c",
      "RequestMethod": "HEAD",
      "RequestHeaders": {
        "Accept": "application/xml",
        "Authorization": "Sanitized",
        "traceparent": "00-606ee6439e458640b46565974c85df07-3d77f41919c2e741-00",
        "User-Agent": [
          "azsdk-net-Storage.Blobs/12.9.0-alpha.20210217.1",
          "(.NET 5.0.3; Microsoft Windows 10.0.19042)"
        ],
        "x-ms-client-request-id": "adb200e8-0575-dd47-6dfe-3de95f33fc85",
        "x-ms-date": "Wed, 17 Feb 2021 18:43:59 GMT",
        "x-ms-return-client-request-id": "true",
<<<<<<< HEAD
        "x-ms-version": "2020-12-06"
=======
        "x-ms-version": "2021-02-12"
>>>>>>> 7e782c87
      },
      "RequestBody": null,
      "StatusCode": 200,
      "ResponseHeaders": {
        "Accept-Ranges": "bytes",
        "Content-Length": "0",
        "Content-Type": "application/octet-stream",
        "Date": "Wed, 17 Feb 2021 18:43:58 GMT",
        "ETag": "\"0x8D8D373FCF26EFB\"",
        "Last-Modified": "Wed, 17 Feb 2021 18:43:59 GMT",
        "Server": [
          "Windows-Azure-Blob/1.0",
          "Microsoft-HTTPAPI/2.0"
        ],
        "x-ms-blob-committed-block-count": "0",
        "x-ms-blob-type": "AppendBlob",
        "x-ms-client-request-id": "adb200e8-0575-dd47-6dfe-3de95f33fc85",
        "x-ms-creation-time": "Wed, 17 Feb 2021 18:43:59 GMT",
        "x-ms-is-current-version": "true",
        "x-ms-lease-state": "available",
        "x-ms-lease-status": "unlocked",
        "x-ms-meta-Capital": "letter",
        "x-ms-meta-foo": "bar",
        "x-ms-meta-meta": "data",
        "x-ms-meta-UPPER": "case",
        "x-ms-request-id": "f92e8e47-a01e-004f-655c-05ab96000000",
        "x-ms-server-encrypted": "true",
<<<<<<< HEAD
        "x-ms-version": "2020-12-06",
=======
        "x-ms-version": "2021-02-12",
>>>>>>> 7e782c87
        "x-ms-version-id": "2021-02-17T18:43:59.1371515Z"
      },
      "ResponseBody": []
    },
    {
      "RequestUri": "https://seanmcccanary3.blob.core.windows.net/test-container-1ff20418-33cf-6769-f6ff-02a0e8e6478a?restype=container",
      "RequestMethod": "DELETE",
      "RequestHeaders": {
        "Accept": "application/xml",
        "Authorization": "Sanitized",
        "traceparent": "00-fa1bec0c25bdbf448ee724cdb8e2353e-1b78234c6c4a6b4c-00",
        "User-Agent": [
          "azsdk-net-Storage.Blobs/12.9.0-alpha.20210217.1",
          "(.NET 5.0.3; Microsoft Windows 10.0.19042)"
        ],
        "x-ms-client-request-id": "397d1471-13ae-8ce5-6696-686c589a0351",
        "x-ms-date": "Wed, 17 Feb 2021 18:43:59 GMT",
        "x-ms-return-client-request-id": "true",
<<<<<<< HEAD
        "x-ms-version": "2020-12-06"
=======
        "x-ms-version": "2021-02-12"
>>>>>>> 7e782c87
      },
      "RequestBody": null,
      "StatusCode": 202,
      "ResponseHeaders": {
        "Content-Length": "0",
        "Date": "Wed, 17 Feb 2021 18:43:59 GMT",
        "Server": [
          "Windows-Azure-Blob/1.0",
          "Microsoft-HTTPAPI/2.0"
        ],
        "x-ms-client-request-id": "397d1471-13ae-8ce5-6696-686c589a0351",
        "x-ms-request-id": "f92e8e4e-a01e-004f-6b5c-05ab96000000",
<<<<<<< HEAD
        "x-ms-version": "2020-12-06"
=======
        "x-ms-version": "2021-02-12"
>>>>>>> 7e782c87
      },
      "ResponseBody": []
    }
  ],
  "Variables": {
    "RandomSeed": "1632302375",
    "Storage_TestConfigDefault": "ProductionTenant\nseanmcccanary3\nU2FuaXRpemVk\nhttps://seanmcccanary3.blob.core.windows.net\nhttps://seanmcccanary3.file.core.windows.net\nhttps://seanmcccanary3.queue.core.windows.net\nhttps://seanmcccanary3.table.core.windows.net\n\n\n\n\nhttps://seanmcccanary3-secondary.blob.core.windows.net\nhttps://seanmcccanary3-secondary.file.core.windows.net\nhttps://seanmcccanary3-secondary.queue.core.windows.net\nhttps://seanmcccanary3-secondary.table.core.windows.net\n\nSanitized\n\n\nCloud\nBlobEndpoint=https://seanmcccanary3.blob.core.windows.net/;QueueEndpoint=https://seanmcccanary3.queue.core.windows.net/;FileEndpoint=https://seanmcccanary3.file.core.windows.net/;BlobSecondaryEndpoint=https://seanmcccanary3-secondary.blob.core.windows.net/;QueueSecondaryEndpoint=https://seanmcccanary3-secondary.queue.core.windows.net/;FileSecondaryEndpoint=https://seanmcccanary3-secondary.file.core.windows.net/;AccountName=seanmcccanary3;AccountKey=Kg==;\nseanscope1\n\n"
  }
}<|MERGE_RESOLUTION|>--- conflicted
+++ resolved
@@ -15,11 +15,7 @@
         "x-ms-client-request-id": "2f7ad109-48ef-b9cc-0c38-3abbc902adef",
         "x-ms-date": "Wed, 17 Feb 2021 18:43:58 GMT",
         "x-ms-return-client-request-id": "true",
-<<<<<<< HEAD
-        "x-ms-version": "2020-12-06"
-=======
         "x-ms-version": "2021-02-12"
->>>>>>> 7e782c87
       },
       "RequestBody": null,
       "StatusCode": 201,
@@ -34,11 +30,7 @@
         ],
         "x-ms-client-request-id": "2f7ad109-48ef-b9cc-0c38-3abbc902adef",
         "x-ms-request-id": "f92e8de5-a01e-004f-125c-05ab96000000",
-<<<<<<< HEAD
-        "x-ms-version": "2020-12-06"
-=======
         "x-ms-version": "2021-02-12"
->>>>>>> 7e782c87
       },
       "ResponseBody": []
     },
@@ -61,11 +53,7 @@
         "x-ms-meta-meta": "data",
         "x-ms-meta-UPPER": "case",
         "x-ms-return-client-request-id": "true",
-<<<<<<< HEAD
-        "x-ms-version": "2020-12-06"
-=======
         "x-ms-version": "2021-02-12"
->>>>>>> 7e782c87
       },
       "RequestBody": null,
       "StatusCode": 201,
@@ -81,11 +69,7 @@
         "x-ms-client-request-id": "a13c4bb7-6944-9785-d982-b8663961c15b",
         "x-ms-request-id": "f92e8e29-a01e-004f-4a5c-05ab96000000",
         "x-ms-request-server-encrypted": "true",
-<<<<<<< HEAD
-        "x-ms-version": "2020-12-06",
-=======
         "x-ms-version": "2021-02-12",
->>>>>>> 7e782c87
         "x-ms-version-id": "2021-02-17T18:43:59.1371515Z"
       },
       "ResponseBody": []
@@ -104,11 +88,7 @@
         "x-ms-client-request-id": "adb200e8-0575-dd47-6dfe-3de95f33fc85",
         "x-ms-date": "Wed, 17 Feb 2021 18:43:59 GMT",
         "x-ms-return-client-request-id": "true",
-<<<<<<< HEAD
-        "x-ms-version": "2020-12-06"
-=======
         "x-ms-version": "2021-02-12"
->>>>>>> 7e782c87
       },
       "RequestBody": null,
       "StatusCode": 200,
@@ -136,11 +116,7 @@
         "x-ms-meta-UPPER": "case",
         "x-ms-request-id": "f92e8e47-a01e-004f-655c-05ab96000000",
         "x-ms-server-encrypted": "true",
-<<<<<<< HEAD
-        "x-ms-version": "2020-12-06",
-=======
         "x-ms-version": "2021-02-12",
->>>>>>> 7e782c87
         "x-ms-version-id": "2021-02-17T18:43:59.1371515Z"
       },
       "ResponseBody": []
@@ -159,11 +135,7 @@
         "x-ms-client-request-id": "397d1471-13ae-8ce5-6696-686c589a0351",
         "x-ms-date": "Wed, 17 Feb 2021 18:43:59 GMT",
         "x-ms-return-client-request-id": "true",
-<<<<<<< HEAD
-        "x-ms-version": "2020-12-06"
-=======
         "x-ms-version": "2021-02-12"
->>>>>>> 7e782c87
       },
       "RequestBody": null,
       "StatusCode": 202,
@@ -176,11 +148,7 @@
         ],
         "x-ms-client-request-id": "397d1471-13ae-8ce5-6696-686c589a0351",
         "x-ms-request-id": "f92e8e4e-a01e-004f-6b5c-05ab96000000",
-<<<<<<< HEAD
-        "x-ms-version": "2020-12-06"
-=======
         "x-ms-version": "2021-02-12"
->>>>>>> 7e782c87
       },
       "ResponseBody": []
     }
