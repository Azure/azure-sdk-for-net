﻿{
  "Entries": [
    {
      "RequestUri": "https://seanmcccanary3.blob.core.windows.net/test-container-8a37978e-97cf-cbd2-f57d-231439b8ee59?restype=container",
      "RequestMethod": "PUT",
      "RequestHeaders": {
        "Accept": "application/xml",
        "Authorization": "Sanitized",
        "traceparent": "00-7e1e4697ea62ce43b0d370f43c91fc3c-f58a126be7a1fe41-00",
        "User-Agent": [
          "azsdk-net-Storage.Blobs/12.9.0-alpha.20210217.1",
          "(.NET 5.0.3; Microsoft Windows 10.0.19042)"
        ],
        "x-ms-blob-public-access": "container",
        "x-ms-client-request-id": "3d95e4e7-cf02-3431-842e-802c2e4d7585",
        "x-ms-date": "Wed, 17 Feb 2021 18:42:32 GMT",
        "x-ms-return-client-request-id": "true",
<<<<<<< HEAD
        "x-ms-version": "2020-12-06"
=======
        "x-ms-version": "2021-02-12"
>>>>>>> 7e782c87
      },
      "RequestBody": null,
      "StatusCode": 201,
      "ResponseHeaders": {
        "Content-Length": "0",
        "Date": "Wed, 17 Feb 2021 18:42:32 GMT",
        "ETag": "\"0x8D8D373C9A31B5D\"",
        "Last-Modified": "Wed, 17 Feb 2021 18:42:33 GMT",
        "Server": [
          "Windows-Azure-Blob/1.0",
          "Microsoft-HTTPAPI/2.0"
        ],
        "x-ms-client-request-id": "3d95e4e7-cf02-3431-842e-802c2e4d7585",
        "x-ms-request-id": "a361f1b1-801e-0005-615c-050819000000",
<<<<<<< HEAD
        "x-ms-version": "2020-12-06"
=======
        "x-ms-version": "2021-02-12"
>>>>>>> 7e782c87
      },
      "ResponseBody": []
    },
    {
      "RequestUri": "https://seanmcccanary3.blob.core.windows.net/test-container-8a37978e-97cf-cbd2-f57d-231439b8ee59/test-blob-41e306e1-592e-80e6-a083-6f536af6a305",
      "RequestMethod": "PUT",
      "RequestHeaders": {
        "Accept": "application/xml",
        "Authorization": "Sanitized",
        "If-None-Match": "*",
        "traceparent": "00-3b78f41ea6958e45a6b32afb93d79f3d-4a188bbd2acdf24f-00",
        "User-Agent": [
          "azsdk-net-Storage.Blobs/12.9.0-alpha.20210217.1",
          "(.NET 5.0.3; Microsoft Windows 10.0.19042)"
        ],
        "x-ms-blob-type": "AppendBlob",
        "x-ms-client-request-id": "21faa706-b00c-8d79-fe15-9c7e60deca8e",
        "x-ms-date": "Wed, 17 Feb 2021 18:42:33 GMT",
        "x-ms-return-client-request-id": "true",
<<<<<<< HEAD
        "x-ms-version": "2020-12-06"
=======
        "x-ms-version": "2021-02-12"
>>>>>>> 7e782c87
      },
      "RequestBody": null,
      "StatusCode": 201,
      "ResponseHeaders": {
        "Content-Length": "0",
        "Date": "Wed, 17 Feb 2021 18:42:32 GMT",
        "ETag": "\"0x8D8D373C9AE69A4\"",
        "Last-Modified": "Wed, 17 Feb 2021 18:42:33 GMT",
        "Server": [
          "Windows-Azure-Blob/1.0",
          "Microsoft-HTTPAPI/2.0"
        ],
        "x-ms-client-request-id": "21faa706-b00c-8d79-fe15-9c7e60deca8e",
        "x-ms-request-id": "a361f1cc-801e-0005-735c-050819000000",
        "x-ms-request-server-encrypted": "true",
<<<<<<< HEAD
        "x-ms-version": "2020-12-06",
=======
        "x-ms-version": "2021-02-12",
>>>>>>> 7e782c87
        "x-ms-version-id": "2021-02-17T18:42:33.1275684Z"
      },
      "ResponseBody": []
    },
    {
      "RequestUri": "https://seanmcccanary3.blob.core.windows.net/test-container-8a37978e-97cf-cbd2-f57d-231439b8ee59/test-blob-41e306e1-592e-80e6-a083-6f536af6a305",
      "RequestMethod": "PUT",
      "RequestHeaders": {
        "Accept": "application/xml",
        "Authorization": "Sanitized",
        "If-None-Match": "*",
        "traceparent": "00-c61538387b9b374190530dbfd96cccbc-f69217c5676f7143-00",
        "User-Agent": [
          "azsdk-net-Storage.Blobs/12.9.0-alpha.20210217.1",
          "(.NET 5.0.3; Microsoft Windows 10.0.19042)"
        ],
        "x-ms-blob-type": "AppendBlob",
        "x-ms-client-request-id": "c24ca1fe-81fb-d9f9-029f-560d14d92e73",
        "x-ms-date": "Wed, 17 Feb 2021 18:42:33 GMT",
        "x-ms-return-client-request-id": "true",
<<<<<<< HEAD
        "x-ms-version": "2020-12-06"
=======
        "x-ms-version": "2021-02-12"
>>>>>>> 7e782c87
      },
      "RequestBody": null,
      "StatusCode": 409,
      "ResponseHeaders": {
        "Content-Length": "220",
        "Content-Type": "application/xml",
        "Date": "Wed, 17 Feb 2021 18:42:33 GMT",
        "Server": [
          "Windows-Azure-Blob/1.0",
          "Microsoft-HTTPAPI/2.0"
        ],
        "x-ms-client-request-id": "c24ca1fe-81fb-d9f9-029f-560d14d92e73",
        "x-ms-error-code": "BlobAlreadyExists",
        "x-ms-request-id": "a361f1d3-801e-0005-7a5c-050819000000",
<<<<<<< HEAD
        "x-ms-version": "2020-12-06"
=======
        "x-ms-version": "2021-02-12"
>>>>>>> 7e782c87
      },
      "ResponseBody": [
        "﻿<?xml version=\"1.0\" encoding=\"utf-8\"?><Error><Code>BlobAlreadyExists</Code><Message>The specified blob already exists.\n",
        "RequestId:a361f1d3-801e-0005-7a5c-050819000000\n",
        "Time:2021-02-17T18:42:33.2065822Z</Message></Error>"
      ]
    },
    {
      "RequestUri": "https://seanmcccanary3.blob.core.windows.net/test-container-8a37978e-97cf-cbd2-f57d-231439b8ee59?restype=container&comp=list",
      "RequestMethod": "GET",
      "RequestHeaders": {
        "Accept": "application/xml",
        "Authorization": "Sanitized",
        "traceparent": "00-eed2788aaf4a2b41a8c143db93ab501f-3227874c5a5e7849-00",
        "User-Agent": [
          "azsdk-net-Storage.Blobs/12.9.0-alpha.20210217.1",
          "(.NET 5.0.3; Microsoft Windows 10.0.19042)"
        ],
        "x-ms-client-request-id": "be7fc623-0892-0a92-81c8-af7fca541cd5",
        "x-ms-date": "Wed, 17 Feb 2021 18:42:33 GMT",
        "x-ms-return-client-request-id": "true",
<<<<<<< HEAD
        "x-ms-version": "2020-12-06"
=======
        "x-ms-version": "2021-02-12"
>>>>>>> 7e782c87
      },
      "RequestBody": null,
      "StatusCode": 200,
      "ResponseHeaders": {
        "Content-Type": "application/xml",
        "Date": "Wed, 17 Feb 2021 18:42:33 GMT",
        "Server": [
          "Windows-Azure-Blob/1.0",
          "Microsoft-HTTPAPI/2.0"
        ],
        "Transfer-Encoding": "chunked",
        "x-ms-client-request-id": "be7fc623-0892-0a92-81c8-af7fca541cd5",
        "x-ms-request-id": "a361f1da-801e-0005-805c-050819000000",
<<<<<<< HEAD
        "x-ms-version": "2020-12-06"
=======
        "x-ms-version": "2021-02-12"
>>>>>>> 7e782c87
      },
      "ResponseBody": "﻿<?xml version=\"1.0\" encoding=\"utf-8\"?><EnumerationResults ServiceEndpoint=\"https://seanmcccanary3.blob.core.windows.net/\" ContainerName=\"test-container-8a37978e-97cf-cbd2-f57d-231439b8ee59\"><Blobs><Blob><Name>test-blob-41e306e1-592e-80e6-a083-6f536af6a305</Name><VersionId>2021-02-17T18:42:33.1275684Z</VersionId><IsCurrentVersion>true</IsCurrentVersion><Properties><Creation-Time>Wed, 17 Feb 2021 18:42:33 GMT</Creation-Time><Last-Modified>Wed, 17 Feb 2021 18:42:33 GMT</Last-Modified><Etag>0x8D8D373C9AE69A4</Etag><Content-Length>0</Content-Length><Content-Type>application/octet-stream</Content-Type><Content-Encoding /><Content-Language /><Content-CRC64 /><Content-MD5 /><Cache-Control /><Content-Disposition /><BlobType>AppendBlob</BlobType><LeaseStatus>unlocked</LeaseStatus><LeaseState>available</LeaseState><ServerEncrypted>true</ServerEncrypted></Properties><OrMetadata /></Blob></Blobs><NextMarker /></EnumerationResults>"
    },
    {
      "RequestUri": "https://seanmcccanary3.blob.core.windows.net/test-container-8a37978e-97cf-cbd2-f57d-231439b8ee59?restype=container",
      "RequestMethod": "DELETE",
      "RequestHeaders": {
        "Accept": "application/xml",
        "Authorization": "Sanitized",
        "traceparent": "00-7f0258e91dda134db4800ba15f5885a0-d87c9429ded6bf46-00",
        "User-Agent": [
          "azsdk-net-Storage.Blobs/12.9.0-alpha.20210217.1",
          "(.NET 5.0.3; Microsoft Windows 10.0.19042)"
        ],
        "x-ms-client-request-id": "4eea78d7-6f5a-4ae0-7330-915f222e1bf0",
        "x-ms-date": "Wed, 17 Feb 2021 18:42:33 GMT",
        "x-ms-return-client-request-id": "true",
<<<<<<< HEAD
        "x-ms-version": "2020-12-06"
=======
        "x-ms-version": "2021-02-12"
>>>>>>> 7e782c87
      },
      "RequestBody": null,
      "StatusCode": 202,
      "ResponseHeaders": {
        "Content-Length": "0",
        "Date": "Wed, 17 Feb 2021 18:42:33 GMT",
        "Server": [
          "Windows-Azure-Blob/1.0",
          "Microsoft-HTTPAPI/2.0"
        ],
        "x-ms-client-request-id": "4eea78d7-6f5a-4ae0-7330-915f222e1bf0",
        "x-ms-request-id": "a361f1dc-801e-0005-025c-050819000000",
<<<<<<< HEAD
        "x-ms-version": "2020-12-06"
=======
        "x-ms-version": "2021-02-12"
>>>>>>> 7e782c87
      },
      "ResponseBody": []
    }
  ],
  "Variables": {
    "RandomSeed": "586279383",
    "Storage_TestConfigDefault": "ProductionTenant\nseanmcccanary3\nU2FuaXRpemVk\nhttps://seanmcccanary3.blob.core.windows.net\nhttps://seanmcccanary3.file.core.windows.net\nhttps://seanmcccanary3.queue.core.windows.net\nhttps://seanmcccanary3.table.core.windows.net\n\n\n\n\nhttps://seanmcccanary3-secondary.blob.core.windows.net\nhttps://seanmcccanary3-secondary.file.core.windows.net\nhttps://seanmcccanary3-secondary.queue.core.windows.net\nhttps://seanmcccanary3-secondary.table.core.windows.net\n\nSanitized\n\n\nCloud\nBlobEndpoint=https://seanmcccanary3.blob.core.windows.net/;QueueEndpoint=https://seanmcccanary3.queue.core.windows.net/;FileEndpoint=https://seanmcccanary3.file.core.windows.net/;BlobSecondaryEndpoint=https://seanmcccanary3-secondary.blob.core.windows.net/;QueueSecondaryEndpoint=https://seanmcccanary3-secondary.queue.core.windows.net/;FileSecondaryEndpoint=https://seanmcccanary3-secondary.file.core.windows.net/;AccountName=seanmcccanary3;AccountKey=Kg==;\nseanscope1\n\n"
  }
}<|MERGE_RESOLUTION|>--- conflicted
+++ resolved
@@ -15,11 +15,7 @@
         "x-ms-client-request-id": "3d95e4e7-cf02-3431-842e-802c2e4d7585",
         "x-ms-date": "Wed, 17 Feb 2021 18:42:32 GMT",
         "x-ms-return-client-request-id": "true",
-<<<<<<< HEAD
-        "x-ms-version": "2020-12-06"
-=======
         "x-ms-version": "2021-02-12"
->>>>>>> 7e782c87
       },
       "RequestBody": null,
       "StatusCode": 201,
@@ -34,11 +30,7 @@
         ],
         "x-ms-client-request-id": "3d95e4e7-cf02-3431-842e-802c2e4d7585",
         "x-ms-request-id": "a361f1b1-801e-0005-615c-050819000000",
-<<<<<<< HEAD
-        "x-ms-version": "2020-12-06"
-=======
         "x-ms-version": "2021-02-12"
->>>>>>> 7e782c87
       },
       "ResponseBody": []
     },
@@ -58,11 +50,7 @@
         "x-ms-client-request-id": "21faa706-b00c-8d79-fe15-9c7e60deca8e",
         "x-ms-date": "Wed, 17 Feb 2021 18:42:33 GMT",
         "x-ms-return-client-request-id": "true",
-<<<<<<< HEAD
-        "x-ms-version": "2020-12-06"
-=======
         "x-ms-version": "2021-02-12"
->>>>>>> 7e782c87
       },
       "RequestBody": null,
       "StatusCode": 201,
@@ -78,11 +66,7 @@
         "x-ms-client-request-id": "21faa706-b00c-8d79-fe15-9c7e60deca8e",
         "x-ms-request-id": "a361f1cc-801e-0005-735c-050819000000",
         "x-ms-request-server-encrypted": "true",
-<<<<<<< HEAD
-        "x-ms-version": "2020-12-06",
-=======
         "x-ms-version": "2021-02-12",
->>>>>>> 7e782c87
         "x-ms-version-id": "2021-02-17T18:42:33.1275684Z"
       },
       "ResponseBody": []
@@ -103,11 +87,7 @@
         "x-ms-client-request-id": "c24ca1fe-81fb-d9f9-029f-560d14d92e73",
         "x-ms-date": "Wed, 17 Feb 2021 18:42:33 GMT",
         "x-ms-return-client-request-id": "true",
-<<<<<<< HEAD
-        "x-ms-version": "2020-12-06"
-=======
         "x-ms-version": "2021-02-12"
->>>>>>> 7e782c87
       },
       "RequestBody": null,
       "StatusCode": 409,
@@ -122,11 +102,7 @@
         "x-ms-client-request-id": "c24ca1fe-81fb-d9f9-029f-560d14d92e73",
         "x-ms-error-code": "BlobAlreadyExists",
         "x-ms-request-id": "a361f1d3-801e-0005-7a5c-050819000000",
-<<<<<<< HEAD
-        "x-ms-version": "2020-12-06"
-=======
         "x-ms-version": "2021-02-12"
->>>>>>> 7e782c87
       },
       "ResponseBody": [
         "﻿<?xml version=\"1.0\" encoding=\"utf-8\"?><Error><Code>BlobAlreadyExists</Code><Message>The specified blob already exists.\n",
@@ -148,11 +124,7 @@
         "x-ms-client-request-id": "be7fc623-0892-0a92-81c8-af7fca541cd5",
         "x-ms-date": "Wed, 17 Feb 2021 18:42:33 GMT",
         "x-ms-return-client-request-id": "true",
-<<<<<<< HEAD
-        "x-ms-version": "2020-12-06"
-=======
         "x-ms-version": "2021-02-12"
->>>>>>> 7e782c87
       },
       "RequestBody": null,
       "StatusCode": 200,
@@ -166,11 +138,7 @@
         "Transfer-Encoding": "chunked",
         "x-ms-client-request-id": "be7fc623-0892-0a92-81c8-af7fca541cd5",
         "x-ms-request-id": "a361f1da-801e-0005-805c-050819000000",
-<<<<<<< HEAD
-        "x-ms-version": "2020-12-06"
-=======
         "x-ms-version": "2021-02-12"
->>>>>>> 7e782c87
       },
       "ResponseBody": "﻿<?xml version=\"1.0\" encoding=\"utf-8\"?><EnumerationResults ServiceEndpoint=\"https://seanmcccanary3.blob.core.windows.net/\" ContainerName=\"test-container-8a37978e-97cf-cbd2-f57d-231439b8ee59\"><Blobs><Blob><Name>test-blob-41e306e1-592e-80e6-a083-6f536af6a305</Name><VersionId>2021-02-17T18:42:33.1275684Z</VersionId><IsCurrentVersion>true</IsCurrentVersion><Properties><Creation-Time>Wed, 17 Feb 2021 18:42:33 GMT</Creation-Time><Last-Modified>Wed, 17 Feb 2021 18:42:33 GMT</Last-Modified><Etag>0x8D8D373C9AE69A4</Etag><Content-Length>0</Content-Length><Content-Type>application/octet-stream</Content-Type><Content-Encoding /><Content-Language /><Content-CRC64 /><Content-MD5 /><Cache-Control /><Content-Disposition /><BlobType>AppendBlob</BlobType><LeaseStatus>unlocked</LeaseStatus><LeaseState>available</LeaseState><ServerEncrypted>true</ServerEncrypted></Properties><OrMetadata /></Blob></Blobs><NextMarker /></EnumerationResults>"
     },
@@ -188,11 +156,7 @@
         "x-ms-client-request-id": "4eea78d7-6f5a-4ae0-7330-915f222e1bf0",
         "x-ms-date": "Wed, 17 Feb 2021 18:42:33 GMT",
         "x-ms-return-client-request-id": "true",
-<<<<<<< HEAD
-        "x-ms-version": "2020-12-06"
-=======
         "x-ms-version": "2021-02-12"
->>>>>>> 7e782c87
       },
       "RequestBody": null,
       "StatusCode": 202,
@@ -205,11 +169,7 @@
         ],
         "x-ms-client-request-id": "4eea78d7-6f5a-4ae0-7330-915f222e1bf0",
         "x-ms-request-id": "a361f1dc-801e-0005-025c-050819000000",
-<<<<<<< HEAD
-        "x-ms-version": "2020-12-06"
-=======
         "x-ms-version": "2021-02-12"
->>>>>>> 7e782c87
       },
       "ResponseBody": []
     }
