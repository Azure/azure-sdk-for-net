﻿{
  "Entries": [
    {
      "RequestUri": "https://seanmcccanary3.blob.core.windows.net/test-container-a3dc4025-91ef-0a1b-65ad-23d9644c9234?restype=container",
      "RequestMethod": "PUT",
      "RequestHeaders": {
        "Accept": "application/xml",
        "Authorization": "Sanitized",
        "traceparent": "00-40423b3db5e7b941922c44622cb02887-1e79d91b3cab6c4d-00",
        "User-Agent": [
          "azsdk-net-Storage.Blobs/12.9.0-alpha.20210217.1",
          "(.NET 5.0.3; Microsoft Windows 10.0.19042)"
        ],
        "x-ms-blob-public-access": "container",
        "x-ms-client-request-id": "75812ffd-0d23-6d56-67ad-ac52569ec4d3",
        "x-ms-date": "Wed, 17 Feb 2021 19:46:10 GMT",
        "x-ms-return-client-request-id": "true",
<<<<<<< HEAD
        "x-ms-version": "2020-12-06"
=======
        "x-ms-version": "2021-02-12"
>>>>>>> 7e782c87
      },
      "RequestBody": null,
      "StatusCode": 201,
      "ResponseHeaders": {
        "Content-Length": "0",
        "Date": "Wed, 17 Feb 2021 19:46:10 GMT",
        "ETag": "\"0x8D8D37CAD4EDBC4\"",
        "Last-Modified": "Wed, 17 Feb 2021 19:46:10 GMT",
        "Server": [
          "Windows-Azure-Blob/1.0",
          "Microsoft-HTTPAPI/2.0"
        ],
        "x-ms-client-request-id": "75812ffd-0d23-6d56-67ad-ac52569ec4d3",
        "x-ms-request-id": "da825ac6-a01e-0094-2265-056dab000000",
<<<<<<< HEAD
        "x-ms-version": "2020-12-06"
=======
        "x-ms-version": "2021-02-12"
>>>>>>> 7e782c87
      },
      "ResponseBody": []
    },
    {
      "RequestUri": "https://seanmcccanary3.blob.core.windows.net/test-container-a3dc4025-91ef-0a1b-65ad-23d9644c9234/test-blob-2d8da44b-a090-f58f-bdf8-554ceebb4cdc",
      "RequestMethod": "PUT",
      "RequestHeaders": {
        "Accept": "application/xml",
        "Authorization": "Sanitized",
        "traceparent": "00-799c9d6ff8e6764095b15a927af9ae7d-ca4a1fad7789e44e-00",
        "User-Agent": [
          "azsdk-net-Storage.Blobs/12.9.0-alpha.20210217.1",
          "(.NET 5.0.3; Microsoft Windows 10.0.19042)"
        ],
        "x-ms-blob-type": "AppendBlob",
        "x-ms-client-request-id": "1915d0de-aefa-5cf8-9f8b-b72bb80a7fab",
        "x-ms-date": "Wed, 17 Feb 2021 19:46:11 GMT",
        "x-ms-return-client-request-id": "true",
<<<<<<< HEAD
        "x-ms-version": "2020-12-06"
=======
        "x-ms-version": "2021-02-12"
>>>>>>> 7e782c87
      },
      "RequestBody": null,
      "StatusCode": 201,
      "ResponseHeaders": {
        "Content-Length": "0",
        "Date": "Wed, 17 Feb 2021 19:46:10 GMT",
        "ETag": "\"0x8D8D37CAD58A689\"",
        "Last-Modified": "Wed, 17 Feb 2021 19:46:11 GMT",
        "Server": [
          "Windows-Azure-Blob/1.0",
          "Microsoft-HTTPAPI/2.0"
        ],
        "x-ms-client-request-id": "1915d0de-aefa-5cf8-9f8b-b72bb80a7fab",
        "x-ms-request-id": "da825adb-a01e-0094-3265-056dab000000",
        "x-ms-request-server-encrypted": "true",
<<<<<<< HEAD
        "x-ms-version": "2020-12-06",
=======
        "x-ms-version": "2021-02-12",
>>>>>>> 7e782c87
        "x-ms-version-id": "2021-02-17T19:46:11.0598793Z"
      },
      "ResponseBody": []
    },
    {
      "RequestUri": "https://seanmcccanary3.blob.core.windows.net/test-container-a3dc4025-91ef-0a1b-65ad-23d9644c9234/test-blob-2d8da44b-a090-f58f-bdf8-554ceebb4cdc?comp=appendblock",
      "RequestMethod": "PUT",
      "RequestHeaders": {
        "Accept": "application/xml",
        "Authorization": "Sanitized",
        "Content-Length": "1024",
        "Content-Type": "application/octet-stream",
        "traceparent": "00-7a2783d1819c2748aa522664616e53e1-a5eeca287982de41-00",
        "User-Agent": [
          "azsdk-net-Storage.Blobs/12.9.0-alpha.20210217.1",
          "(.NET 5.0.3; Microsoft Windows 10.0.19042)"
        ],
        "x-ms-client-request-id": "e8f100da-6d14-3d95-5586-b5e866dc8a98",
        "x-ms-date": "Wed, 17 Feb 2021 19:46:11 GMT",
        "x-ms-if-tags": "\"coolTag\" = 'true'",
        "x-ms-return-client-request-id": "true",
<<<<<<< HEAD
        "x-ms-version": "2020-12-06"
=======
        "x-ms-version": "2021-02-12"
>>>>>>> 7e782c87
      },
      "RequestBody": "Yc9/vMKPBy2TPpJaEm5wjWqlbR2mM+Ikon+VP2bll5C24r+1sNHtTsjnhrwbnUoxGinBEpxhBS3tWxlD+cjHrqYCpC+uu9yYuB9Vvq0lCAU0ZCQ8I4TzVNySyFW4qlT/H9cWGfgagl9NKFp9DEeAx1IUDpWki4oiDlBTHPOH4A7KVZ7VD+4MGeHF7voqdkiVEQACpJu/W5RN9Auox2ZrxkhMsraoq7hjB/Sz35yP95cIvQvzhDtyC/kKhxvjZFF7WSix3sSR7GVHn5ynDHz3vfxzoApbeEEM2ae8nSSdgKOiN4Vz3RnTdtClq+Wfy/99E8kecMRHIODnpAQc1E9Bqh/5BNT2g+Dinyk5tcxcbQ6oP4lafg/eWhekjDgVt6KBYwHGpcYqhpDpPNCbDmsUijf1c5TF5ysPGqm9UvanzeiGuFHLlsdIfbn5cEI/Q0yskAIBH0MOu3zVt4ocbTSZQm7nFFYZSPRvrfbbzHbpz9ddEMH0pa2lePzU9t88KxCEXy7TVy/2kkcOkXFNMu4G6+ezv1xypZzBQptZRFIUMoLmVmxHFnenZn555hQ8V0UNzgr3iWuzEbqSEhSTnE31+V/vZ9yCvtRvC1je+b6IhOtVS3ZIHKkXMkSxtQRjFMowhOy0TPBpiw81iH0S1Bj7Co0pPVHXrN212DSX0AnPDPeOrXXS0zj6679nEpQrBF4stap3OdZ5WdcP/3S80roFZXuGgyajKTdUL1GRcJpIidPVaxpfWNIgFVSdwtPDPhkFYawYpYA3iIxzIwqF5+k8xnWg5magpg2oZW7SBWZjkPA3jA7tMONSnuKO6zXImy1rYfteI1eyZLqeb0ASZYMlD5IZTVvaTpaRTUiEEbrY4MlAZqRqBW2ZhSdUTsCjQDhfaNyirk7RkBJlzdUPLlL/xo920v7eugokgMg0hgDW7g0PJKneNTF7btWSBTeXiVbUVIgxLG06gK7RfS6GnQoSjt7IAAqpIZBd+mMoTLTSjfZxYDJ3pMGf1KP7DbgD9dHLgHZYz4lLKjL41DEKETT5/vA4FDzYmuodKCtmrhTYWgWSXcw9eb1sJTb/ftCPlcNvAQ7Hy+CU8+WMO6dd5XseIHksd7Rnu4Uzy+4G2BsZjpNo9qwFEI8k/WnmsT4WD0C64F5WYx0PCEaJlP/yjRrJc60U9e7PGA/qB3lKgApGHLyuTPe9wip1We5lfHyPMnBPHT2RAhlR68hObFyjxIc8QndDQ0EjC7CCnpwAaZyTW9QJ+2PMtRqiXWEvblbO0ZRnKTkES+8vKxGMDmN9UYIsuhCHmskkcI1doebf9JxatMwHmD9ijxDl2s9RP6a2JQvfA7RFRjfKQ7mspqkITzd0Mg==",
      "StatusCode": 412,
      "ResponseHeaders": {
        "Content-Length": "252",
        "Content-Type": "application/xml",
        "Date": "Wed, 17 Feb 2021 19:46:10 GMT",
        "Server": [
          "Windows-Azure-Blob/1.0",
          "Microsoft-HTTPAPI/2.0"
        ],
        "x-ms-client-request-id": "e8f100da-6d14-3d95-5586-b5e866dc8a98",
        "x-ms-error-code": "ConditionNotMet",
        "x-ms-request-id": "da825b00-a01e-0094-5365-056dab000000",
<<<<<<< HEAD
        "x-ms-version": "2020-12-06"
=======
        "x-ms-version": "2021-02-12"
>>>>>>> 7e782c87
      },
      "ResponseBody": [
        "﻿<?xml version=\"1.0\" encoding=\"utf-8\"?><Error><Code>ConditionNotMet</Code><Message>The condition specified using HTTP conditional header(s) is not met.\n",
        "RequestId:da825b00-a01e-0094-5365-056dab000000\n",
        "Time:2021-02-17T19:46:11.1167916Z</Message></Error>"
      ]
    },
    {
      "RequestUri": "https://seanmcccanary3.blob.core.windows.net/test-container-a3dc4025-91ef-0a1b-65ad-23d9644c9234?restype=container",
      "RequestMethod": "DELETE",
      "RequestHeaders": {
        "Accept": "application/xml",
        "Authorization": "Sanitized",
        "traceparent": "00-65ddf3ed0aebdd4986b3599af633386b-185dbce9a5798949-00",
        "User-Agent": [
          "azsdk-net-Storage.Blobs/12.9.0-alpha.20210217.1",
          "(.NET 5.0.3; Microsoft Windows 10.0.19042)"
        ],
        "x-ms-client-request-id": "4e2e2dff-8c46-ec1d-0238-62bb134299c6",
        "x-ms-date": "Wed, 17 Feb 2021 19:46:11 GMT",
        "x-ms-return-client-request-id": "true",
<<<<<<< HEAD
        "x-ms-version": "2020-12-06"
=======
        "x-ms-version": "2021-02-12"
>>>>>>> 7e782c87
      },
      "RequestBody": null,
      "StatusCode": 202,
      "ResponseHeaders": {
        "Content-Length": "0",
        "Date": "Wed, 17 Feb 2021 19:46:10 GMT",
        "Server": [
          "Windows-Azure-Blob/1.0",
          "Microsoft-HTTPAPI/2.0"
        ],
        "x-ms-client-request-id": "4e2e2dff-8c46-ec1d-0238-62bb134299c6",
        "x-ms-request-id": "da825b0e-a01e-0094-5e65-056dab000000",
<<<<<<< HEAD
        "x-ms-version": "2020-12-06"
=======
        "x-ms-version": "2021-02-12"
>>>>>>> 7e782c87
      },
      "ResponseBody": []
    }
  ],
  "Variables": {
    "RandomSeed": "415825568",
    "Storage_TestConfigDefault": "ProductionTenant\nseanmcccanary3\nU2FuaXRpemVk\nhttps://seanmcccanary3.blob.core.windows.net\nhttps://seanmcccanary3.file.core.windows.net\nhttps://seanmcccanary3.queue.core.windows.net\nhttps://seanmcccanary3.table.core.windows.net\n\n\n\n\nhttps://seanmcccanary3-secondary.blob.core.windows.net\nhttps://seanmcccanary3-secondary.file.core.windows.net\nhttps://seanmcccanary3-secondary.queue.core.windows.net\nhttps://seanmcccanary3-secondary.table.core.windows.net\n\nSanitized\n\n\nCloud\nBlobEndpoint=https://seanmcccanary3.blob.core.windows.net/;QueueEndpoint=https://seanmcccanary3.queue.core.windows.net/;FileEndpoint=https://seanmcccanary3.file.core.windows.net/;BlobSecondaryEndpoint=https://seanmcccanary3-secondary.blob.core.windows.net/;QueueSecondaryEndpoint=https://seanmcccanary3-secondary.queue.core.windows.net/;FileSecondaryEndpoint=https://seanmcccanary3-secondary.file.core.windows.net/;AccountName=seanmcccanary3;AccountKey=Kg==;\nseanscope1\n\n"
  }
}<|MERGE_RESOLUTION|>--- conflicted
+++ resolved
@@ -15,11 +15,7 @@
         "x-ms-client-request-id": "75812ffd-0d23-6d56-67ad-ac52569ec4d3",
         "x-ms-date": "Wed, 17 Feb 2021 19:46:10 GMT",
         "x-ms-return-client-request-id": "true",
-<<<<<<< HEAD
-        "x-ms-version": "2020-12-06"
-=======
         "x-ms-version": "2021-02-12"
->>>>>>> 7e782c87
       },
       "RequestBody": null,
       "StatusCode": 201,
@@ -34,11 +30,7 @@
         ],
         "x-ms-client-request-id": "75812ffd-0d23-6d56-67ad-ac52569ec4d3",
         "x-ms-request-id": "da825ac6-a01e-0094-2265-056dab000000",
-<<<<<<< HEAD
-        "x-ms-version": "2020-12-06"
-=======
         "x-ms-version": "2021-02-12"
->>>>>>> 7e782c87
       },
       "ResponseBody": []
     },
@@ -57,11 +49,7 @@
         "x-ms-client-request-id": "1915d0de-aefa-5cf8-9f8b-b72bb80a7fab",
         "x-ms-date": "Wed, 17 Feb 2021 19:46:11 GMT",
         "x-ms-return-client-request-id": "true",
-<<<<<<< HEAD
-        "x-ms-version": "2020-12-06"
-=======
         "x-ms-version": "2021-02-12"
->>>>>>> 7e782c87
       },
       "RequestBody": null,
       "StatusCode": 201,
@@ -77,11 +65,7 @@
         "x-ms-client-request-id": "1915d0de-aefa-5cf8-9f8b-b72bb80a7fab",
         "x-ms-request-id": "da825adb-a01e-0094-3265-056dab000000",
         "x-ms-request-server-encrypted": "true",
-<<<<<<< HEAD
-        "x-ms-version": "2020-12-06",
-=======
         "x-ms-version": "2021-02-12",
->>>>>>> 7e782c87
         "x-ms-version-id": "2021-02-17T19:46:11.0598793Z"
       },
       "ResponseBody": []
@@ -103,11 +87,7 @@
         "x-ms-date": "Wed, 17 Feb 2021 19:46:11 GMT",
         "x-ms-if-tags": "\"coolTag\" = 'true'",
         "x-ms-return-client-request-id": "true",
-<<<<<<< HEAD
-        "x-ms-version": "2020-12-06"
-=======
         "x-ms-version": "2021-02-12"
->>>>>>> 7e782c87
       },
       "RequestBody": "Yc9/vMKPBy2TPpJaEm5wjWqlbR2mM+Ikon+VP2bll5C24r+1sNHtTsjnhrwbnUoxGinBEpxhBS3tWxlD+cjHrqYCpC+uu9yYuB9Vvq0lCAU0ZCQ8I4TzVNySyFW4qlT/H9cWGfgagl9NKFp9DEeAx1IUDpWki4oiDlBTHPOH4A7KVZ7VD+4MGeHF7voqdkiVEQACpJu/W5RN9Auox2ZrxkhMsraoq7hjB/Sz35yP95cIvQvzhDtyC/kKhxvjZFF7WSix3sSR7GVHn5ynDHz3vfxzoApbeEEM2ae8nSSdgKOiN4Vz3RnTdtClq+Wfy/99E8kecMRHIODnpAQc1E9Bqh/5BNT2g+Dinyk5tcxcbQ6oP4lafg/eWhekjDgVt6KBYwHGpcYqhpDpPNCbDmsUijf1c5TF5ysPGqm9UvanzeiGuFHLlsdIfbn5cEI/Q0yskAIBH0MOu3zVt4ocbTSZQm7nFFYZSPRvrfbbzHbpz9ddEMH0pa2lePzU9t88KxCEXy7TVy/2kkcOkXFNMu4G6+ezv1xypZzBQptZRFIUMoLmVmxHFnenZn555hQ8V0UNzgr3iWuzEbqSEhSTnE31+V/vZ9yCvtRvC1je+b6IhOtVS3ZIHKkXMkSxtQRjFMowhOy0TPBpiw81iH0S1Bj7Co0pPVHXrN212DSX0AnPDPeOrXXS0zj6679nEpQrBF4stap3OdZ5WdcP/3S80roFZXuGgyajKTdUL1GRcJpIidPVaxpfWNIgFVSdwtPDPhkFYawYpYA3iIxzIwqF5+k8xnWg5magpg2oZW7SBWZjkPA3jA7tMONSnuKO6zXImy1rYfteI1eyZLqeb0ASZYMlD5IZTVvaTpaRTUiEEbrY4MlAZqRqBW2ZhSdUTsCjQDhfaNyirk7RkBJlzdUPLlL/xo920v7eugokgMg0hgDW7g0PJKneNTF7btWSBTeXiVbUVIgxLG06gK7RfS6GnQoSjt7IAAqpIZBd+mMoTLTSjfZxYDJ3pMGf1KP7DbgD9dHLgHZYz4lLKjL41DEKETT5/vA4FDzYmuodKCtmrhTYWgWSXcw9eb1sJTb/ftCPlcNvAQ7Hy+CU8+WMO6dd5XseIHksd7Rnu4Uzy+4G2BsZjpNo9qwFEI8k/WnmsT4WD0C64F5WYx0PCEaJlP/yjRrJc60U9e7PGA/qB3lKgApGHLyuTPe9wip1We5lfHyPMnBPHT2RAhlR68hObFyjxIc8QndDQ0EjC7CCnpwAaZyTW9QJ+2PMtRqiXWEvblbO0ZRnKTkES+8vKxGMDmN9UYIsuhCHmskkcI1doebf9JxatMwHmD9ijxDl2s9RP6a2JQvfA7RFRjfKQ7mspqkITzd0Mg==",
       "StatusCode": 412,
@@ -122,11 +102,7 @@
         "x-ms-client-request-id": "e8f100da-6d14-3d95-5586-b5e866dc8a98",
         "x-ms-error-code": "ConditionNotMet",
         "x-ms-request-id": "da825b00-a01e-0094-5365-056dab000000",
-<<<<<<< HEAD
-        "x-ms-version": "2020-12-06"
-=======
         "x-ms-version": "2021-02-12"
->>>>>>> 7e782c87
       },
       "ResponseBody": [
         "﻿<?xml version=\"1.0\" encoding=\"utf-8\"?><Error><Code>ConditionNotMet</Code><Message>The condition specified using HTTP conditional header(s) is not met.\n",
@@ -148,11 +124,7 @@
         "x-ms-client-request-id": "4e2e2dff-8c46-ec1d-0238-62bb134299c6",
         "x-ms-date": "Wed, 17 Feb 2021 19:46:11 GMT",
         "x-ms-return-client-request-id": "true",
-<<<<<<< HEAD
-        "x-ms-version": "2020-12-06"
-=======
         "x-ms-version": "2021-02-12"
->>>>>>> 7e782c87
       },
       "RequestBody": null,
       "StatusCode": 202,
@@ -165,11 +137,7 @@
         ],
         "x-ms-client-request-id": "4e2e2dff-8c46-ec1d-0238-62bb134299c6",
         "x-ms-request-id": "da825b0e-a01e-0094-5e65-056dab000000",
-<<<<<<< HEAD
-        "x-ms-version": "2020-12-06"
-=======
         "x-ms-version": "2021-02-12"
->>>>>>> 7e782c87
       },
       "ResponseBody": []
     }
