--- conflicted
+++ resolved
@@ -15,11 +15,7 @@
         "x-ms-client-request-id": "079a4eee-0983-c46a-2e25-48fba106405e",
         "x-ms-date": "Wed, 17 Feb 2021 02:00:12 GMT",
         "x-ms-return-client-request-id": "true",
-<<<<<<< HEAD
-        "x-ms-version": "2020-12-06"
-=======
         "x-ms-version": "2021-02-12"
->>>>>>> 7e782c87
       },
       "RequestBody": null,
       "StatusCode": 201,
@@ -34,11 +30,7 @@
         ],
         "x-ms-client-request-id": "079a4eee-0983-c46a-2e25-48fba106405e",
         "x-ms-request-id": "8ca9eeaa-a01e-0002-38d0-04647a000000",
-<<<<<<< HEAD
-        "x-ms-version": "2020-12-06"
-=======
         "x-ms-version": "2021-02-12"
->>>>>>> 7e782c87
       },
       "ResponseBody": []
     },
@@ -56,11 +48,7 @@
         "x-ms-client-request-id": "17461c22-6d2c-1b2d-1ec1-f51c3a4151e2",
         "x-ms-date": "Wed, 17 Feb 2021 02:00:12 GMT",
         "x-ms-return-client-request-id": "true",
-<<<<<<< HEAD
-        "x-ms-version": "2020-12-06"
-=======
         "x-ms-version": "2021-02-12"
->>>>>>> 7e782c87
       },
       "RequestBody": null,
       "StatusCode": 404,
@@ -75,11 +63,7 @@
         "x-ms-client-request-id": "17461c22-6d2c-1b2d-1ec1-f51c3a4151e2",
         "x-ms-error-code": "BlobNotFound",
         "x-ms-request-id": "8ca9eeb7-a01e-0002-41d0-04647a000000",
-<<<<<<< HEAD
-        "x-ms-version": "2020-12-06"
-=======
         "x-ms-version": "2021-02-12"
->>>>>>> 7e782c87
       },
       "ResponseBody": [
         "﻿<?xml version=\"1.0\" encoding=\"utf-8\"?>\n",
@@ -102,11 +86,7 @@
         "x-ms-client-request-id": "560647e0-9e05-3ed7-49b9-70635a71db27",
         "x-ms-date": "Wed, 17 Feb 2021 02:00:14 GMT",
         "x-ms-return-client-request-id": "true",
-<<<<<<< HEAD
-        "x-ms-version": "2020-12-06"
-=======
         "x-ms-version": "2021-02-12"
->>>>>>> 7e782c87
       },
       "RequestBody": null,
       "StatusCode": 202,
@@ -119,11 +99,7 @@
         ],
         "x-ms-client-request-id": "560647e0-9e05-3ed7-49b9-70635a71db27",
         "x-ms-request-id": "8ca9f146-a01e-0002-05d0-04647a000000",
-<<<<<<< HEAD
-        "x-ms-version": "2020-12-06"
-=======
         "x-ms-version": "2021-02-12"
->>>>>>> 7e782c87
       },
       "ResponseBody": []
     }
