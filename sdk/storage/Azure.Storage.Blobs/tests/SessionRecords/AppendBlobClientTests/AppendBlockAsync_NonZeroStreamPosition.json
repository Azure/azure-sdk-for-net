--- conflicted
+++ resolved
@@ -15,11 +15,7 @@
         "x-ms-client-request-id": "6121d174-b0c0-9f72-f94b-339ba559b9d0",
         "x-ms-date": "Wed, 17 Feb 2021 19:46:13 GMT",
         "x-ms-return-client-request-id": "true",
-<<<<<<< HEAD
-        "x-ms-version": "2020-12-06"
-=======
         "x-ms-version": "2021-02-12"
->>>>>>> 7e782c87
       },
       "RequestBody": null,
       "StatusCode": 201,
@@ -34,11 +30,7 @@
         ],
         "x-ms-client-request-id": "6121d174-b0c0-9f72-f94b-339ba559b9d0",
         "x-ms-request-id": "69a561e0-701e-0011-4f65-054076000000",
-<<<<<<< HEAD
-        "x-ms-version": "2020-12-06"
-=======
         "x-ms-version": "2021-02-12"
->>>>>>> 7e782c87
       },
       "ResponseBody": []
     },
@@ -57,11 +49,7 @@
         "x-ms-client-request-id": "fe548d62-49f5-cae6-03e3-2ac955514993",
         "x-ms-date": "Wed, 17 Feb 2021 19:46:13 GMT",
         "x-ms-return-client-request-id": "true",
-<<<<<<< HEAD
-        "x-ms-version": "2020-12-06"
-=======
         "x-ms-version": "2021-02-12"
->>>>>>> 7e782c87
       },
       "RequestBody": null,
       "StatusCode": 201,
@@ -77,11 +65,7 @@
         "x-ms-client-request-id": "fe548d62-49f5-cae6-03e3-2ac955514993",
         "x-ms-request-id": "69a5620d-701e-0011-7a65-054076000000",
         "x-ms-request-server-encrypted": "true",
-<<<<<<< HEAD
-        "x-ms-version": "2020-12-06",
-=======
         "x-ms-version": "2021-02-12",
->>>>>>> 7e782c87
         "x-ms-version-id": "2021-02-17T19:46:13.4335772Z"
       },
       "ResponseBody": []
@@ -102,11 +86,7 @@
         "x-ms-client-request-id": "eec6b9ab-f91e-0414-c12e-920d195c6ed4",
         "x-ms-date": "Wed, 17 Feb 2021 19:46:13 GMT",
         "x-ms-return-client-request-id": "true",
-<<<<<<< HEAD
-        "x-ms-version": "2020-12-06"
-=======
         "x-ms-version": "2021-02-12"
->>>>>>> 7e782c87
       },
       "RequestBody": "9VC/ehmZMPI/V4VHS9b6fU6/fyIUlISn755HTC2bBN5sk+gZ7M4HUx75SpmR2057BxQd4iYCO2DMF4p6UeTEpFKn2rfu4ZGAuCwEGknqFhRQzEQZfSG3aViHTNRDjAE5NaZG6QCXjCaCnCr6/iAX4QF2KoWfqyYw73BeZpS9PSsryuWjpCwUuD8dl+H3vWs3cGvTzGF7mop/FfqPOCaSxV7+zjM7cz3VYnFFgRNFOTEEJ/Yp6nDJrzBbJI4yhIAZi9GC+O44/P0t/WrwNRh2OdzIihEwaNvtNB8D306vot3xLPZBw0FCzCr5++wG2XoX5euxavlu6SL2lMPPNByuflqM/ggiNHabhb7nNm3u51ul6/pj/Tjkg0PTSy59c5cNSn2Retpx9bB0FuQ7h7K1B61oKkkiSoEiqHvFTulIHRIm2ezwXW2ANPVJ7+ZTqfyRHUOAFUhO6//8b9Jfq6bHLPjSFa3FxKpA5/ZT2Vuazv5/NDCmxwjJ1+3s9O6bIIhPgcLugZNOy1mYQC1R+xKjYaHT4HZ1IWTwCT3A2NC7pcZuBFeZq01rMWnXDYfaeNzbSZJNyEAR2WBe/XhWjfKI3Jpm4/e7CrZTaK8NnRTdFpBg5I89bt2GXCr3Oq7VFKN2TzDsc5TlID7c+V+RAztLgOfn9qliSm694IfMw88HflM=",
       "StatusCode": 201,
@@ -125,11 +105,7 @@
         "x-ms-content-crc64": "1PVyTLkSfLE=",
         "x-ms-request-id": "69a56232-701e-0011-1e65-054076000000",
         "x-ms-request-server-encrypted": "true",
-<<<<<<< HEAD
-        "x-ms-version": "2020-12-06"
-=======
         "x-ms-version": "2021-02-12"
->>>>>>> 7e782c87
       },
       "ResponseBody": []
     },
@@ -147,11 +123,7 @@
         "x-ms-client-request-id": "1518dd2e-9040-1235-824a-22c10fee6167",
         "x-ms-date": "Wed, 17 Feb 2021 19:46:13 GMT",
         "x-ms-return-client-request-id": "true",
-<<<<<<< HEAD
-        "x-ms-version": "2020-12-06"
-=======
         "x-ms-version": "2021-02-12"
->>>>>>> 7e782c87
       },
       "RequestBody": null,
       "StatusCode": 200,
@@ -175,11 +147,7 @@
         "x-ms-lease-status": "unlocked",
         "x-ms-request-id": "69a5624e-701e-0011-3765-054076000000",
         "x-ms-server-encrypted": "true",
-<<<<<<< HEAD
-        "x-ms-version": "2020-12-06",
-=======
         "x-ms-version": "2021-02-12",
->>>>>>> 7e782c87
         "x-ms-version-id": "2021-02-17T19:46:13.4335772Z"
       },
       "ResponseBody": "9VC/ehmZMPI/V4VHS9b6fU6/fyIUlISn755HTC2bBN5sk+gZ7M4HUx75SpmR2057BxQd4iYCO2DMF4p6UeTEpFKn2rfu4ZGAuCwEGknqFhRQzEQZfSG3aViHTNRDjAE5NaZG6QCXjCaCnCr6/iAX4QF2KoWfqyYw73BeZpS9PSsryuWjpCwUuD8dl+H3vWs3cGvTzGF7mop/FfqPOCaSxV7+zjM7cz3VYnFFgRNFOTEEJ/Yp6nDJrzBbJI4yhIAZi9GC+O44/P0t/WrwNRh2OdzIihEwaNvtNB8D306vot3xLPZBw0FCzCr5++wG2XoX5euxavlu6SL2lMPPNByuflqM/ggiNHabhb7nNm3u51ul6/pj/Tjkg0PTSy59c5cNSn2Retpx9bB0FuQ7h7K1B61oKkkiSoEiqHvFTulIHRIm2ezwXW2ANPVJ7+ZTqfyRHUOAFUhO6//8b9Jfq6bHLPjSFa3FxKpA5/ZT2Vuazv5/NDCmxwjJ1+3s9O6bIIhPgcLugZNOy1mYQC1R+xKjYaHT4HZ1IWTwCT3A2NC7pcZuBFeZq01rMWnXDYfaeNzbSZJNyEAR2WBe/XhWjfKI3Jpm4/e7CrZTaK8NnRTdFpBg5I89bt2GXCr3Oq7VFKN2TzDsc5TlID7c+V+RAztLgOfn9qliSm694IfMw88HflM="
@@ -198,11 +166,7 @@
         "x-ms-client-request-id": "3cdea7ee-5944-ea93-d672-eaa245ce34fb",
         "x-ms-date": "Wed, 17 Feb 2021 19:46:13 GMT",
         "x-ms-return-client-request-id": "true",
-<<<<<<< HEAD
-        "x-ms-version": "2020-12-06"
-=======
         "x-ms-version": "2021-02-12"
->>>>>>> 7e782c87
       },
       "RequestBody": null,
       "StatusCode": 202,
@@ -215,11 +179,7 @@
         ],
         "x-ms-client-request-id": "3cdea7ee-5944-ea93-d672-eaa245ce34fb",
         "x-ms-request-id": "69a56281-701e-0011-6765-054076000000",
-<<<<<<< HEAD
-        "x-ms-version": "2020-12-06"
-=======
         "x-ms-version": "2021-02-12"
->>>>>>> 7e782c87
       },
       "ResponseBody": []
     }
