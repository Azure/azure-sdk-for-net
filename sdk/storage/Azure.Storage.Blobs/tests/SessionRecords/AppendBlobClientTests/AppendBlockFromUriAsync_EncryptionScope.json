--- conflicted
+++ resolved
@@ -15,11 +15,7 @@
         "x-ms-client-request-id": "54c6c181-5392-f3e0-d2cd-04e4e7b9c678",
         "x-ms-date": "Wed, 17 Feb 2021 18:42:12 GMT",
         "x-ms-return-client-request-id": "true",
-<<<<<<< HEAD
-        "x-ms-version": "2020-12-06"
-=======
-        "x-ms-version": "2021-02-12"
->>>>>>> 7e782c87
+        "x-ms-version": "2021-02-12"
       },
       "RequestBody": null,
       "StatusCode": 201,
@@ -34,11 +30,7 @@
         ],
         "x-ms-client-request-id": "54c6c181-5392-f3e0-d2cd-04e4e7b9c678",
         "x-ms-request-id": "c5a42508-901e-0019-425c-055a79000000",
-<<<<<<< HEAD
-        "x-ms-version": "2020-12-06"
-=======
-        "x-ms-version": "2021-02-12"
->>>>>>> 7e782c87
+        "x-ms-version": "2021-02-12"
       },
       "ResponseBody": []
     },
@@ -57,11 +49,7 @@
         "x-ms-client-request-id": "4b164e2d-38f1-4d42-f845-c90a044a0e9b",
         "x-ms-date": "Wed, 17 Feb 2021 18:42:13 GMT",
         "x-ms-return-client-request-id": "true",
-<<<<<<< HEAD
-        "x-ms-version": "2020-12-06"
-=======
-        "x-ms-version": "2021-02-12"
->>>>>>> 7e782c87
+        "x-ms-version": "2021-02-12"
       },
       "RequestBody": null,
       "StatusCode": 200,
@@ -76,11 +64,7 @@
         ],
         "x-ms-client-request-id": "4b164e2d-38f1-4d42-f845-c90a044a0e9b",
         "x-ms-request-id": "c5a42511-901e-0019-4a5c-055a79000000",
-<<<<<<< HEAD
-        "x-ms-version": "2020-12-06"
-=======
-        "x-ms-version": "2021-02-12"
->>>>>>> 7e782c87
+        "x-ms-version": "2021-02-12"
       },
       "ResponseBody": []
     },
@@ -100,11 +84,7 @@
         "x-ms-client-request-id": "a3fb647a-94f7-4678-0230-df6af3affdf0",
         "x-ms-date": "Wed, 17 Feb 2021 18:42:13 GMT",
         "x-ms-return-client-request-id": "true",
-<<<<<<< HEAD
-        "x-ms-version": "2020-12-06"
-=======
-        "x-ms-version": "2021-02-12"
->>>>>>> 7e782c87
+        "x-ms-version": "2021-02-12"
       },
       "RequestBody": null,
       "StatusCode": 201,
@@ -120,11 +100,7 @@
         "x-ms-client-request-id": "a3fb647a-94f7-4678-0230-df6af3affdf0",
         "x-ms-request-id": "c5a42523-901e-0019-575c-055a79000000",
         "x-ms-request-server-encrypted": "true",
-<<<<<<< HEAD
-        "x-ms-version": "2020-12-06",
-=======
         "x-ms-version": "2021-02-12",
->>>>>>> 7e782c87
         "x-ms-version-id": "2021-02-17T18:42:13.5985875Z"
       },
       "ResponseBody": []
@@ -145,11 +121,7 @@
         "x-ms-client-request-id": "5484a08d-3600-9de4-8f01-60ba9fc5ef87",
         "x-ms-date": "Wed, 17 Feb 2021 18:42:13 GMT",
         "x-ms-return-client-request-id": "true",
-<<<<<<< HEAD
-        "x-ms-version": "2020-12-06"
-=======
-        "x-ms-version": "2021-02-12"
->>>>>>> 7e782c87
+        "x-ms-version": "2021-02-12"
       },
       "RequestBody": "eb/0pKdncp/uCUjwJ1qPqrQ1t5mjeoe9unZo3xjIucKTjw2jM3Qmxdt2XOfwUSWetR5VzpJ0+P44Nukw/5KGJlCGXJdM7HdAD/K9LB2fzWhRySn6c+ovHpcOavyK9cZJ7zaWavSNUsmnFb6gt8vhmWmB3zVpjLJlVj0APYF6tRksdD3mCGJzxHdfUl4rjmfMLdGSCRaQ32KDMRO2jRRILF+ldEOO+pAGDRq+CTpUOcfWNA+v56sCnJTaY9dPvTdjFyb+hhokPTNBi/z70dYoL/dL4FkEmUS0otius5e4t1DjW/EUVrOtsvbcblyvB8q9sjPgBNzeXn7hSuRCdYmciNSsF3bkFNhEni1iKCroBJoO8QFj2LNzBfxzMgvOaz1sP+aHAu9T2J1bnGauezVT+EVJM4OIObAhORF5ceHMdTLw9ulEYAKruhhjBztNxIrGHznGhTe55AU1Zsnd2me8jiczvoVMD5hDnnlrJDF01HSHslGnBu/7NxHjDvo4zd+wp3kUGQYFehChg+e9Tb/UwZJUVicWFIc3OIZzaQCdCtCauny3X7pugjhABoMIPelSD01o5Ha4mpPx3eF/kRAQBHgWI5JDHGHX5dTu1g0ELvqcIVqyNSZZ4iDoxYLZ7/AoMAIK8RlWDvLskP6iycSG7a7m4nC2Xc5SvEFyWlbe/fXkxqUL+j3gRhJnxqQntxlcYtjU8w1/cdIztzXY5LScDZMIvgIeevNxBZxeTpYqKgUoFvd+CgroZFXT10IICGJey7kRHvkWPejlYu5xISI7CYwvsM28HgKIIFmsS6KwaPw6/4PdGAwMEdgPmKccd0Myl8612FiUoq22iP6favJFNPnxNyGfXvCAI571rIVabKkWerPU+5CkpV3WJ48NbKfmymOtKj8hkzndNLS5n/YnWxxViO8+cDlpTZHEyTZgcrb3DuEhrUFp9OZ698bb6gZnrstzuOS3p1oqRN2uXcoCfMH9wpAUBq7b65MIw3hyjWKKXRpr7bnSP2aH92hjupcceHsE3Sd2UqgdmM1QruTht7Z6IwCvlo4HK4MpjQ5FdzH860r9ba87FApyTlXsgpCCpT+y6JeXbeHs/bKjTMWZ1yCcU8KZ40oGPw71PEg5GqjzpufPk4+ZZX5oEXD9l8hE2XY1UC7N6cL1q6mIoTGZs+IJsKXeykOQAu5EMNHZCadGsGLRA8p6Jb0k2ejmEcNMz16O8+ciZg8zpE4/iLjwHKIBQfHOx68Yj4vouvBbqvAr92FzSxXAJEpSnl97OpwENL1G5c/SfgivdmNbOawf2PpeFJFXfdCMQB2mfChQnFXu44UyFMUgWXlZw9SyZOqeM8ZlHSULrbfsuqSyKwHfXw==",
       "StatusCode": 201,
@@ -168,11 +140,7 @@
         "x-ms-content-crc64": "8HgvFkPs5aI=",
         "x-ms-request-id": "c5a42528-901e-0019-5b5c-055a79000000",
         "x-ms-request-server-encrypted": "true",
-<<<<<<< HEAD
-        "x-ms-version": "2020-12-06"
-=======
-        "x-ms-version": "2021-02-12"
->>>>>>> 7e782c87
+        "x-ms-version": "2021-02-12"
       },
       "ResponseBody": []
     },
@@ -193,11 +161,7 @@
         "x-ms-date": "Wed, 17 Feb 2021 18:42:13 GMT",
         "x-ms-encryption-scope": "seanscope1",
         "x-ms-return-client-request-id": "true",
-<<<<<<< HEAD
-        "x-ms-version": "2020-12-06"
-=======
-        "x-ms-version": "2021-02-12"
->>>>>>> 7e782c87
+        "x-ms-version": "2021-02-12"
       },
       "RequestBody": null,
       "StatusCode": 201,
@@ -214,11 +178,7 @@
         "x-ms-encryption-scope": "seanscope1",
         "x-ms-request-id": "c5a42530-901e-0019-635c-055a79000000",
         "x-ms-request-server-encrypted": "true",
-<<<<<<< HEAD
-        "x-ms-version": "2020-12-06",
-=======
         "x-ms-version": "2021-02-12",
->>>>>>> 7e782c87
         "x-ms-version-id": "2021-02-17T18:42:13.7526986Z"
       },
       "ResponseBody": []
@@ -240,11 +200,7 @@
         "x-ms-encryption-scope": "seanscope1",
         "x-ms-return-client-request-id": "true",
         "x-ms-source-range": "bytes=0-1023",
-<<<<<<< HEAD
-        "x-ms-version": "2020-12-06"
-=======
-        "x-ms-version": "2021-02-12"
->>>>>>> 7e782c87
+        "x-ms-version": "2021-02-12"
       },
       "RequestBody": null,
       "StatusCode": 201,
@@ -264,11 +220,7 @@
         "x-ms-encryption-scope": "seanscope1",
         "x-ms-request-id": "c5a42532-901e-0019-655c-055a79000000",
         "x-ms-request-server-encrypted": "true",
-<<<<<<< HEAD
-        "x-ms-version": "2020-12-06"
-=======
-        "x-ms-version": "2021-02-12"
->>>>>>> 7e782c87
+        "x-ms-version": "2021-02-12"
       },
       "ResponseBody": []
     },
@@ -286,11 +238,7 @@
         "x-ms-client-request-id": "c4762ea4-4da4-12d4-1d39-5f8e2bb7e2d2",
         "x-ms-date": "Wed, 17 Feb 2021 18:42:13 GMT",
         "x-ms-return-client-request-id": "true",
-<<<<<<< HEAD
-        "x-ms-version": "2020-12-06"
-=======
-        "x-ms-version": "2021-02-12"
->>>>>>> 7e782c87
+        "x-ms-version": "2021-02-12"
       },
       "RequestBody": null,
       "StatusCode": 202,
@@ -303,11 +251,7 @@
         ],
         "x-ms-client-request-id": "c4762ea4-4da4-12d4-1d39-5f8e2bb7e2d2",
         "x-ms-request-id": "c5a42557-901e-0019-7d5c-055a79000000",
-<<<<<<< HEAD
-        "x-ms-version": "2020-12-06"
-=======
-        "x-ms-version": "2021-02-12"
->>>>>>> 7e782c87
+        "x-ms-version": "2021-02-12"
       },
       "ResponseBody": []
     }
