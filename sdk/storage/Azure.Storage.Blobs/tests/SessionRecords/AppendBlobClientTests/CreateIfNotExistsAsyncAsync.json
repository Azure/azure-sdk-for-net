--- conflicted
+++ resolved
@@ -15,11 +15,7 @@
         "x-ms-client-request-id": "b5dc905d-88d4-dcfa-a73e-c5e6dc695a3f",
         "x-ms-date": "Wed, 17 Feb 2021 18:44:00 GMT",
         "x-ms-return-client-request-id": "true",
-<<<<<<< HEAD
-        "x-ms-version": "2020-12-06"
-=======
         "x-ms-version": "2021-02-12"
->>>>>>> 7e782c87
       },
       "RequestBody": null,
       "StatusCode": 201,
@@ -34,11 +30,7 @@
         ],
         "x-ms-client-request-id": "b5dc905d-88d4-dcfa-a73e-c5e6dc695a3f",
         "x-ms-request-id": "560216ad-a01e-0002-4f5c-05647a000000",
-<<<<<<< HEAD
-        "x-ms-version": "2020-12-06"
-=======
         "x-ms-version": "2021-02-12"
->>>>>>> 7e782c87
       },
       "ResponseBody": []
     },
@@ -58,11 +50,7 @@
         "x-ms-client-request-id": "42656963-9d45-d40c-5bd8-234e2d2dfea6",
         "x-ms-date": "Wed, 17 Feb 2021 18:44:01 GMT",
         "x-ms-return-client-request-id": "true",
-<<<<<<< HEAD
-        "x-ms-version": "2020-12-06"
-=======
         "x-ms-version": "2021-02-12"
->>>>>>> 7e782c87
       },
       "RequestBody": null,
       "StatusCode": 201,
@@ -78,11 +66,7 @@
         "x-ms-client-request-id": "42656963-9d45-d40c-5bd8-234e2d2dfea6",
         "x-ms-request-id": "560216c9-a01e-0002-5f5c-05647a000000",
         "x-ms-request-server-encrypted": "true",
-<<<<<<< HEAD
-        "x-ms-version": "2020-12-06",
-=======
         "x-ms-version": "2021-02-12",
->>>>>>> 7e782c87
         "x-ms-version-id": "2021-02-17T18:44:01.2036286Z"
       },
       "ResponseBody": []
@@ -100,11 +84,7 @@
         "x-ms-client-request-id": "7468de25-849c-c2fb-da50-2d51d7c51967",
         "x-ms-date": "Wed, 17 Feb 2021 18:44:01 GMT",
         "x-ms-return-client-request-id": "true",
-<<<<<<< HEAD
-        "x-ms-version": "2020-12-06"
-=======
         "x-ms-version": "2021-02-12"
->>>>>>> 7e782c87
       },
       "RequestBody": null,
       "StatusCode": 200,
@@ -118,11 +98,7 @@
         "Transfer-Encoding": "chunked",
         "x-ms-client-request-id": "7468de25-849c-c2fb-da50-2d51d7c51967",
         "x-ms-request-id": "560216cf-a01e-0002-645c-05647a000000",
-<<<<<<< HEAD
-        "x-ms-version": "2020-12-06"
-=======
         "x-ms-version": "2021-02-12"
->>>>>>> 7e782c87
       },
       "ResponseBody": "﻿<?xml version=\"1.0\" encoding=\"utf-8\"?><EnumerationResults ServiceEndpoint=\"https://seanmcccanary3.blob.core.windows.net/\" ContainerName=\"test-container-41c2ca2e-868a-9c76-e74b-7a821906b0e8\"><Blobs><Blob><Name>test-blob-4e62920f-8887-0434-9186-5bccdd01c740</Name><VersionId>2021-02-17T18:44:01.2036286Z</VersionId><IsCurrentVersion>true</IsCurrentVersion><Properties><Creation-Time>Wed, 17 Feb 2021 18:44:01 GMT</Creation-Time><Last-Modified>Wed, 17 Feb 2021 18:44:01 GMT</Last-Modified><Etag>0x8D8D373FE2DC0BE</Etag><Content-Length>0</Content-Length><Content-Type>application/octet-stream</Content-Type><Content-Encoding /><Content-Language /><Content-CRC64 /><Content-MD5 /><Cache-Control /><Content-Disposition /><BlobType>AppendBlob</BlobType><LeaseStatus>unlocked</LeaseStatus><LeaseState>available</LeaseState><ServerEncrypted>true</ServerEncrypted></Properties><OrMetadata /></Blob></Blobs><NextMarker /></EnumerationResults>"
     },
@@ -140,11 +116,7 @@
         "x-ms-client-request-id": "4e29e438-8ac5-f30a-89c5-1bf2a3c43db9",
         "x-ms-date": "Wed, 17 Feb 2021 18:44:01 GMT",
         "x-ms-return-client-request-id": "true",
-<<<<<<< HEAD
-        "x-ms-version": "2020-12-06"
-=======
         "x-ms-version": "2021-02-12"
->>>>>>> 7e782c87
       },
       "RequestBody": null,
       "StatusCode": 202,
@@ -157,11 +129,7 @@
         ],
         "x-ms-client-request-id": "4e29e438-8ac5-f30a-89c5-1bf2a3c43db9",
         "x-ms-request-id": "560216d3-a01e-0002-675c-05647a000000",
-<<<<<<< HEAD
-        "x-ms-version": "2020-12-06"
-=======
         "x-ms-version": "2021-02-12"
->>>>>>> 7e782c87
       },
       "ResponseBody": []
     }
