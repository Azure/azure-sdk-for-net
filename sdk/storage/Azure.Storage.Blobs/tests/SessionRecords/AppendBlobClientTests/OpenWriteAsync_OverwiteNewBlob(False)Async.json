{
  "Entries": [
    {
      "RequestUri": "https://amandadev2.blob.core.windows.net/test-container-0d8d68a0-8497-29c0-f6a5-8941a2948fd2?restype=container",
      "RequestMethod": "PUT",
      "RequestHeaders": {
        "Accept": "application/xml",
        "Authorization": "Sanitized",
        "traceparent": "00-08dcd40a7f887e468a707a607ef3756c-f4d7d16131020349-00",
        "User-Agent": [
          "azsdk-net-Storage.Blobs/12.10.0-alpha.20210820.1",
          "(.NET 5.0.9; Microsoft Windows 10.0.19043)"
        ],
        "x-ms-blob-public-access": "container",
        "x-ms-client-request-id": "66392f7b-4b25-fbe9-5850-c07cb0eff399",
        "x-ms-date": "Fri, 20 Aug 2021 22:44:19 GMT",
        "x-ms-return-client-request-id": "true",
        "x-ms-version": "2020-12-06"
      },
      "RequestBody": null,
      "StatusCode": 201,
      "ResponseHeaders": {
        "Content-Length": "0",
        "Date": "Fri, 20 Aug 2021 22:44:18 GMT",
        "ETag": "\u00220x8D9642C0BEAD38C\u0022",
        "Last-Modified": "Fri, 20 Aug 2021 22:44:19 GMT",
        "Server": [
          "Windows-Azure-Blob/1.0",
          "Microsoft-HTTPAPI/2.0"
        ],
        "x-ms-client-request-id": "66392f7b-4b25-fbe9-5850-c07cb0eff399",
<<<<<<< HEAD
        "x-ms-request-id": "97b7acd2-201e-006c-7b14-9639c8000000",
        "x-ms-version": "2020-10-02"
=======
        "x-ms-request-id": "c5a44255-901e-0019-415c-055a79000000",
        "x-ms-version": "2020-12-06"
>>>>>>> f7eb5f10
      },
      "ResponseBody": []
    },
    {
      "RequestUri": "https://amandadev2.blob.core.windows.net/test-container-0d8d68a0-8497-29c0-f6a5-8941a2948fd2/test-blob-e8c57628-992c-976a-19ef-9240b85237c7",
      "RequestMethod": "HEAD",
      "RequestHeaders": {
        "Accept": "application/xml",
        "Authorization": "Sanitized",
        "traceparent": "00-e46f1ee50b68974f8f592000018b0c02-e2df12ad5c7af641-00",
        "User-Agent": [
          "azsdk-net-Storage.Blobs/12.10.0-alpha.20210820.1",
          "(.NET 5.0.9; Microsoft Windows 10.0.19043)"
        ],
        "x-ms-client-request-id": "a6b00d91-16fc-9473-1cd9-079ae287b42c",
        "x-ms-date": "Fri, 20 Aug 2021 22:44:19 GMT",
        "x-ms-return-client-request-id": "true",
        "x-ms-version": "2020-12-06"
      },
      "RequestBody": null,
      "StatusCode": 404,
      "ResponseHeaders": {
        "Date": "Fri, 20 Aug 2021 22:44:18 GMT",
        "Server": [
          "Windows-Azure-Blob/1.0",
          "Microsoft-HTTPAPI/2.0"
        ],
        "Transfer-Encoding": "chunked",
        "x-ms-client-request-id": "a6b00d91-16fc-9473-1cd9-079ae287b42c",
        "x-ms-error-code": "BlobNotFound",
<<<<<<< HEAD
        "x-ms-request-id": "97b7ace2-201e-006c-0a14-9639c8000000",
        "x-ms-version": "2020-10-02"
=======
        "x-ms-request-id": "c5a44269-901e-0019-4d5c-055a79000000",
        "x-ms-version": "2020-12-06"
>>>>>>> f7eb5f10
      },
      "ResponseBody": []
    },
    {
      "RequestUri": "https://amandadev2.blob.core.windows.net/test-container-0d8d68a0-8497-29c0-f6a5-8941a2948fd2/test-blob-e8c57628-992c-976a-19ef-9240b85237c7",
      "RequestMethod": "PUT",
      "RequestHeaders": {
        "Accept": "application/xml",
        "Authorization": "Sanitized",
        "traceparent": "00-e46f1ee50b68974f8f592000018b0c02-dd5fc7bf02544446-00",
        "User-Agent": [
          "azsdk-net-Storage.Blobs/12.10.0-alpha.20210820.1",
          "(.NET 5.0.9; Microsoft Windows 10.0.19043)"
        ],
        "x-ms-blob-type": "AppendBlob",
        "x-ms-client-request-id": "dc198c7a-c8f0-0d31-9b4c-8c3dc52a23f0",
        "x-ms-date": "Fri, 20 Aug 2021 22:44:19 GMT",
        "x-ms-return-client-request-id": "true",
        "x-ms-version": "2020-12-06"
      },
      "RequestBody": null,
      "StatusCode": 201,
      "ResponseHeaders": {
        "Content-Length": "0",
        "Date": "Fri, 20 Aug 2021 22:44:19 GMT",
        "ETag": "\u00220x8D9642C0BFA09A4\u0022",
        "Last-Modified": "Fri, 20 Aug 2021 22:44:19 GMT",
        "Server": [
          "Windows-Azure-Blob/1.0",
          "Microsoft-HTTPAPI/2.0"
        ],
        "x-ms-client-request-id": "dc198c7a-c8f0-0d31-9b4c-8c3dc52a23f0",
        "x-ms-request-id": "97b7acf4-201e-006c-1a14-9639c8000000",
        "x-ms-request-server-encrypted": "true",
<<<<<<< HEAD
        "x-ms-version": "2020-10-02",
        "x-ms-version-id": "2021-08-20T22:44:19.1910308Z"
=======
        "x-ms-version": "2020-12-06",
        "x-ms-version-id": "2021-02-17T18:43:05.3516423Z"
>>>>>>> f7eb5f10
      },
      "ResponseBody": []
    },
    {
      "RequestUri": "https://amandadev2.blob.core.windows.net/test-container-0d8d68a0-8497-29c0-f6a5-8941a2948fd2/test-blob-e8c57628-992c-976a-19ef-9240b85237c7?comp=appendblock",
      "RequestMethod": "PUT",
      "RequestHeaders": {
        "Accept": "application/xml",
        "Authorization": "Sanitized",
        "Content-Length": "1024",
        "Content-Type": "application/octet-stream",
        "If-Match": "\u00220x8D9642C0BFA09A4\u0022",
        "User-Agent": [
          "azsdk-net-Storage.Blobs/12.10.0-alpha.20210820.1",
          "(.NET 5.0.9; Microsoft Windows 10.0.19043)"
        ],
        "x-ms-client-request-id": "56203522-d86e-693b-9e33-d1036b1627a0",
        "x-ms-date": "Fri, 20 Aug 2021 22:44:19 GMT",
        "x-ms-return-client-request-id": "true",
        "x-ms-version": "2020-12-06"
      },
      "RequestBody": "7ZvGcloprQa0m0IrSNLui2MzRXtpzsHhxKJMNripQwYZ\u002BY4UKYE\u002B/sm/NJBXPk5GAAfdhA28Xh/a5K233HdOC1c8Ek9E2WLh9EaxqpowioZUBTWxy7/4XZtvOUTThiFScCg5Gyz\u002BAiel\u002B4/GCrOEqlonY9dBnECXQ7W01Z8dDm4lXzly9m9aVQMNDNAwMlLn6o/qrCJKENToodd2SS2Ih\u002B0hoap5ErPrzQ7TNJBvZxFizeoQM2JL2k9lilSX4wvWhYTjDpGnbdjb/t4UdtxEeDrGE3xCeFSK1cZbFIdeU\u002BkC/a4LjFh/u18SNDSDNmRzIRIa0c\u002BPkw0wWDjLTFhQfKr1EXktOOvhRlgcMEMgB55i6PN1RIIac2mh2jQftG4HwbeJjiXqRegnOYp2cmPJEFCaaGNl2jgo250PjF22wZHpFW6Llnl5d6MKTgr4owEG18rkhUsLoeZ/YbOH27iKcHf4jFz1PXnXIPHAWowtLzecCbWT0jxF3nSHDDXG8Zzqf92T/xakEZlQDGVaSkZaUTF769ED9547s67obTFEES5U1tuumjAh\u002BPgbQsXW65QtLboDSgbK5oc/V0xou6NoDPs2BXRrq7cBWvPZ6LXYZMgZu0B2QMYoivBTb0PkuDxUszbKoOUgwYEDAvAT8f3SZvKETgBj8cs0DXuDGDx0HaG2hTV/DcPi\u002Bfm\u002Bcz7VFZjygAhQX2o88MJqlZNpnKlFj\u002BVPXGzIU1kuoVUGpX6MXvjikZc0I702epRzFHcweVxPeeNZhrgsKS2vIb4VNUtE3TeahgsSEWsoGOLXVT7h/if4tyyaM9g/tWdphAL\u002BIUVILjZAlfJRPGd3MW3WVdTvziOWHH0fqapeW9CkqYxpKfecjyYIoGg1pnrEIgJraWCSerbeZwTHKIWL4johrZPbDgd2OcWt5y27YXUDW4eo8/JvES/Vi8Hy1WahfL0tE/nm6BT69S\u002Bb5ZOIIwaOxM394\u002B9IsZtkBoJFg2ReDGpwjU18HHJzrf3C1CycTGi7YxGZpJjO5WFdguKRtXHLPNgoGJW4EqhbiTbxhd1vyLkaiiBSxWjSoqjrHpmP4viM95hTdDPSAlBpPRpi3GCE7ropditReHZwVXbtzPQOy6c\u002BZY1FHFSFR4fP6YhNcMVIZzDfZmvNOn4h4h695TVcW3FyI3fSP9Floy6jgY/uIuSxpGXELmU8cCoPIzk1yGJRc44W20xNdideesM8KbnvMr85C0DQlywMNrJNwxuYL9rMUQ4A10eYYy49ZrSi/0dxH/B6/L0hgdtiCqWZALIMxkrpcNeq71p4oacRkzF4aTZr3KMqHTMcqtAyns2h/mN8MaBquY9vxi\u002BWAVoVEO2q6qBvLg==",
      "StatusCode": 201,
      "ResponseHeaders": {
        "Content-Length": "0",
        "Date": "Fri, 20 Aug 2021 22:44:19 GMT",
        "ETag": "\u00220x8D9642C0C015DF9\u0022",
        "Last-Modified": "Fri, 20 Aug 2021 22:44:19 GMT",
        "Server": [
          "Windows-Azure-Blob/1.0",
          "Microsoft-HTTPAPI/2.0"
        ],
        "x-ms-blob-append-offset": "0",
        "x-ms-blob-committed-block-count": "1",
        "x-ms-client-request-id": "56203522-d86e-693b-9e33-d1036b1627a0",
        "x-ms-content-crc64": "8HjrNTPPff4=",
        "x-ms-request-id": "97b7ad08-201e-006c-2c14-9639c8000000",
        "x-ms-request-server-encrypted": "true",
        "x-ms-version": "2020-12-06"
      },
      "ResponseBody": []
    },
    {
      "RequestUri": "https://amandadev2.blob.core.windows.net/test-container-0d8d68a0-8497-29c0-f6a5-8941a2948fd2/test-blob-e8c57628-992c-976a-19ef-9240b85237c7",
      "RequestMethod": "GET",
      "RequestHeaders": {
        "Accept": "application/xml",
        "Authorization": "Sanitized",
        "traceparent": "00-972f86da2b77a748a4c85992c567446b-24ab0dee3d968247-00",
        "User-Agent": [
          "azsdk-net-Storage.Blobs/12.10.0-alpha.20210820.1",
          "(.NET 5.0.9; Microsoft Windows 10.0.19043)"
        ],
        "x-ms-client-request-id": "8f1b9bc0-cd09-c482-253a-34d0560d2da2",
        "x-ms-date": "Fri, 20 Aug 2021 22:44:19 GMT",
        "x-ms-return-client-request-id": "true",
        "x-ms-version": "2020-12-06"
      },
      "RequestBody": null,
      "StatusCode": 200,
      "ResponseHeaders": {
        "Accept-Ranges": "bytes",
        "Content-Length": "1024",
        "Content-Type": "application/octet-stream",
        "Date": "Fri, 20 Aug 2021 22:44:19 GMT",
        "ETag": "\u00220x8D9642C0C015DF9\u0022",
        "Last-Modified": "Fri, 20 Aug 2021 22:44:19 GMT",
        "Server": [
          "Windows-Azure-Blob/1.0",
          "Microsoft-HTTPAPI/2.0"
        ],
        "x-ms-blob-committed-block-count": "1",
        "x-ms-blob-type": "AppendBlob",
        "x-ms-client-request-id": "8f1b9bc0-cd09-c482-253a-34d0560d2da2",
        "x-ms-creation-time": "Fri, 20 Aug 2021 22:44:19 GMT",
        "x-ms-is-current-version": "true",
        "x-ms-lease-state": "available",
        "x-ms-lease-status": "unlocked",
        "x-ms-request-id": "97b7ad15-201e-006c-3914-9639c8000000",
        "x-ms-server-encrypted": "true",
<<<<<<< HEAD
        "x-ms-version": "2020-10-02",
        "x-ms-version-id": "2021-08-20T22:44:19.1910308Z"
=======
        "x-ms-version": "2020-12-06",
        "x-ms-version-id": "2021-02-17T18:43:05.3516423Z"
>>>>>>> f7eb5f10
      },
      "ResponseBody": "7ZvGcloprQa0m0IrSNLui2MzRXtpzsHhxKJMNripQwYZ\u002BY4UKYE\u002B/sm/NJBXPk5GAAfdhA28Xh/a5K233HdOC1c8Ek9E2WLh9EaxqpowioZUBTWxy7/4XZtvOUTThiFScCg5Gyz\u002BAiel\u002B4/GCrOEqlonY9dBnECXQ7W01Z8dDm4lXzly9m9aVQMNDNAwMlLn6o/qrCJKENToodd2SS2Ih\u002B0hoap5ErPrzQ7TNJBvZxFizeoQM2JL2k9lilSX4wvWhYTjDpGnbdjb/t4UdtxEeDrGE3xCeFSK1cZbFIdeU\u002BkC/a4LjFh/u18SNDSDNmRzIRIa0c\u002BPkw0wWDjLTFhQfKr1EXktOOvhRlgcMEMgB55i6PN1RIIac2mh2jQftG4HwbeJjiXqRegnOYp2cmPJEFCaaGNl2jgo250PjF22wZHpFW6Llnl5d6MKTgr4owEG18rkhUsLoeZ/YbOH27iKcHf4jFz1PXnXIPHAWowtLzecCbWT0jxF3nSHDDXG8Zzqf92T/xakEZlQDGVaSkZaUTF769ED9547s67obTFEES5U1tuumjAh\u002BPgbQsXW65QtLboDSgbK5oc/V0xou6NoDPs2BXRrq7cBWvPZ6LXYZMgZu0B2QMYoivBTb0PkuDxUszbKoOUgwYEDAvAT8f3SZvKETgBj8cs0DXuDGDx0HaG2hTV/DcPi\u002Bfm\u002Bcz7VFZjygAhQX2o88MJqlZNpnKlFj\u002BVPXGzIU1kuoVUGpX6MXvjikZc0I702epRzFHcweVxPeeNZhrgsKS2vIb4VNUtE3TeahgsSEWsoGOLXVT7h/if4tyyaM9g/tWdphAL\u002BIUVILjZAlfJRPGd3MW3WVdTvziOWHH0fqapeW9CkqYxpKfecjyYIoGg1pnrEIgJraWCSerbeZwTHKIWL4johrZPbDgd2OcWt5y27YXUDW4eo8/JvES/Vi8Hy1WahfL0tE/nm6BT69S\u002Bb5ZOIIwaOxM394\u002B9IsZtkBoJFg2ReDGpwjU18HHJzrf3C1CycTGi7YxGZpJjO5WFdguKRtXHLPNgoGJW4EqhbiTbxhd1vyLkaiiBSxWjSoqjrHpmP4viM95hTdDPSAlBpPRpi3GCE7ropditReHZwVXbtzPQOy6c\u002BZY1FHFSFR4fP6YhNcMVIZzDfZmvNOn4h4h695TVcW3FyI3fSP9Floy6jgY/uIuSxpGXELmU8cCoPIzk1yGJRc44W20xNdideesM8KbnvMr85C0DQlywMNrJNwxuYL9rMUQ4A10eYYy49ZrSi/0dxH/B6/L0hgdtiCqWZALIMxkrpcNeq71p4oacRkzF4aTZr3KMqHTMcqtAyns2h/mN8MaBquY9vxi\u002BWAVoVEO2q6qBvLg=="
    },
    {
      "RequestUri": "https://amandadev2.blob.core.windows.net/test-container-0d8d68a0-8497-29c0-f6a5-8941a2948fd2?restype=container",
      "RequestMethod": "DELETE",
      "RequestHeaders": {
        "Accept": "application/xml",
        "Authorization": "Sanitized",
        "traceparent": "00-86db8fe573c5cb4db1f0c6bfda926530-65ce52f12547e640-00",
        "User-Agent": [
          "azsdk-net-Storage.Blobs/12.10.0-alpha.20210820.1",
          "(.NET 5.0.9; Microsoft Windows 10.0.19043)"
        ],
        "x-ms-client-request-id": "d043cbee-98fb-7796-da7e-824caffdfb6d",
        "x-ms-date": "Fri, 20 Aug 2021 22:44:19 GMT",
        "x-ms-return-client-request-id": "true",
        "x-ms-version": "2020-12-06"
      },
      "RequestBody": null,
      "StatusCode": 202,
      "ResponseHeaders": {
        "Content-Length": "0",
        "Date": "Fri, 20 Aug 2021 22:44:19 GMT",
        "Server": [
          "Windows-Azure-Blob/1.0",
          "Microsoft-HTTPAPI/2.0"
        ],
        "x-ms-client-request-id": "d043cbee-98fb-7796-da7e-824caffdfb6d",
<<<<<<< HEAD
        "x-ms-request-id": "97b7ad2d-201e-006c-4d14-9639c8000000",
        "x-ms-version": "2020-10-02"
=======
        "x-ms-request-id": "c5a442a7-901e-0019-805c-055a79000000",
        "x-ms-version": "2020-12-06"
>>>>>>> f7eb5f10
      },
      "ResponseBody": []
    }
  ],
  "Variables": {
    "RandomSeed": "2145494408",
    "Storage_TestConfigDefault": "ProductionTenant\namandadev2\nU2FuaXRpemVk\nhttps://amandadev2.blob.core.windows.net\nhttps://amandadev2.file.core.windows.net\nhttps://amandadev2.queue.core.windows.net\nhttps://amandadev2.table.core.windows.net\n\n\n\n\nhttps://amandadev2-secondary.blob.core.windows.net\nhttps://amandadev2-secondary.file.core.windows.net\nhttps://amandadev2-secondary.queue.core.windows.net\nhttps://amandadev2-secondary.table.core.windows.net\n\nSanitized\n\n\nCloud\nBlobEndpoint=https://amandadev2.blob.core.windows.net/;QueueEndpoint=https://amandadev2.queue.core.windows.net/;FileEndpoint=https://amandadev2.file.core.windows.net/;BlobSecondaryEndpoint=https://amandadev2-secondary.blob.core.windows.net/;QueueSecondaryEndpoint=https://amandadev2-secondary.queue.core.windows.net/;FileSecondaryEndpoint=https://amandadev2-secondary.file.core.windows.net/;AccountName=amandadev2;AccountKey=Kg==;\ntestscope2\n\n"
  }
}<|MERGE_RESOLUTION|>--- conflicted
+++ resolved
@@ -1,19 +1,19 @@
-{
+﻿{
   "Entries": [
     {
-      "RequestUri": "https://amandadev2.blob.core.windows.net/test-container-0d8d68a0-8497-29c0-f6a5-8941a2948fd2?restype=container",
+      "RequestUri": "https://seanmcccanary3.blob.core.windows.net/test-container-0d8d68a0-8497-29c0-f6a5-8941a2948fd2?restype=container",
       "RequestMethod": "PUT",
       "RequestHeaders": {
         "Accept": "application/xml",
         "Authorization": "Sanitized",
-        "traceparent": "00-08dcd40a7f887e468a707a607ef3756c-f4d7d16131020349-00",
-        "User-Agent": [
-          "azsdk-net-Storage.Blobs/12.10.0-alpha.20210820.1",
-          "(.NET 5.0.9; Microsoft Windows 10.0.19043)"
+        "traceparent": "00-e1cd6827e4e7f74ebdd024b583c1de7d-d3edd81b245ae34f-00",
+        "User-Agent": [
+          "azsdk-net-Storage.Blobs/12.9.0-alpha.20210217.1",
+          "(.NET 5.0.3; Microsoft Windows 10.0.19042)"
         ],
         "x-ms-blob-public-access": "container",
         "x-ms-client-request-id": "66392f7b-4b25-fbe9-5850-c07cb0eff399",
-        "x-ms-date": "Fri, 20 Aug 2021 22:44:19 GMT",
+        "x-ms-date": "Wed, 17 Feb 2021 18:43:05 GMT",
         "x-ms-return-client-request-id": "true",
         "x-ms-version": "2020-12-06"
       },
@@ -21,44 +21,39 @@
       "StatusCode": 201,
       "ResponseHeaders": {
         "Content-Length": "0",
-        "Date": "Fri, 20 Aug 2021 22:44:18 GMT",
-        "ETag": "\u00220x8D9642C0BEAD38C\u0022",
-        "Last-Modified": "Fri, 20 Aug 2021 22:44:19 GMT",
+        "Date": "Wed, 17 Feb 2021 18:43:05 GMT",
+        "ETag": "\"0x8D8D373DCCFDA19\"",
+        "Last-Modified": "Wed, 17 Feb 2021 18:43:05 GMT",
         "Server": [
           "Windows-Azure-Blob/1.0",
           "Microsoft-HTTPAPI/2.0"
         ],
         "x-ms-client-request-id": "66392f7b-4b25-fbe9-5850-c07cb0eff399",
-<<<<<<< HEAD
-        "x-ms-request-id": "97b7acd2-201e-006c-7b14-9639c8000000",
-        "x-ms-version": "2020-10-02"
-=======
         "x-ms-request-id": "c5a44255-901e-0019-415c-055a79000000",
         "x-ms-version": "2020-12-06"
->>>>>>> f7eb5f10
-      },
-      "ResponseBody": []
-    },
-    {
-      "RequestUri": "https://amandadev2.blob.core.windows.net/test-container-0d8d68a0-8497-29c0-f6a5-8941a2948fd2/test-blob-e8c57628-992c-976a-19ef-9240b85237c7",
+      },
+      "ResponseBody": []
+    },
+    {
+      "RequestUri": "https://seanmcccanary3.blob.core.windows.net/test-container-0d8d68a0-8497-29c0-f6a5-8941a2948fd2/test-blob-e8c57628-992c-976a-19ef-9240b85237c7",
       "RequestMethod": "HEAD",
       "RequestHeaders": {
         "Accept": "application/xml",
         "Authorization": "Sanitized",
-        "traceparent": "00-e46f1ee50b68974f8f592000018b0c02-e2df12ad5c7af641-00",
-        "User-Agent": [
-          "azsdk-net-Storage.Blobs/12.10.0-alpha.20210820.1",
-          "(.NET 5.0.9; Microsoft Windows 10.0.19043)"
+        "traceparent": "00-7895926eb9e831469038f291da137e2b-3a6e0ee09ed69a4d-00",
+        "User-Agent": [
+          "azsdk-net-Storage.Blobs/12.9.0-alpha.20210217.1",
+          "(.NET 5.0.3; Microsoft Windows 10.0.19042)"
         ],
         "x-ms-client-request-id": "a6b00d91-16fc-9473-1cd9-079ae287b42c",
-        "x-ms-date": "Fri, 20 Aug 2021 22:44:19 GMT",
+        "x-ms-date": "Wed, 17 Feb 2021 18:43:05 GMT",
         "x-ms-return-client-request-id": "true",
         "x-ms-version": "2020-12-06"
       },
       "RequestBody": null,
       "StatusCode": 404,
       "ResponseHeaders": {
-        "Date": "Fri, 20 Aug 2021 22:44:18 GMT",
+        "Date": "Wed, 17 Feb 2021 18:43:05 GMT",
         "Server": [
           "Windows-Azure-Blob/1.0",
           "Microsoft-HTTPAPI/2.0"
@@ -66,30 +61,25 @@
         "Transfer-Encoding": "chunked",
         "x-ms-client-request-id": "a6b00d91-16fc-9473-1cd9-079ae287b42c",
         "x-ms-error-code": "BlobNotFound",
-<<<<<<< HEAD
-        "x-ms-request-id": "97b7ace2-201e-006c-0a14-9639c8000000",
-        "x-ms-version": "2020-10-02"
-=======
         "x-ms-request-id": "c5a44269-901e-0019-4d5c-055a79000000",
         "x-ms-version": "2020-12-06"
->>>>>>> f7eb5f10
-      },
-      "ResponseBody": []
-    },
-    {
-      "RequestUri": "https://amandadev2.blob.core.windows.net/test-container-0d8d68a0-8497-29c0-f6a5-8941a2948fd2/test-blob-e8c57628-992c-976a-19ef-9240b85237c7",
+      },
+      "ResponseBody": []
+    },
+    {
+      "RequestUri": "https://seanmcccanary3.blob.core.windows.net/test-container-0d8d68a0-8497-29c0-f6a5-8941a2948fd2/test-blob-e8c57628-992c-976a-19ef-9240b85237c7",
       "RequestMethod": "PUT",
       "RequestHeaders": {
         "Accept": "application/xml",
         "Authorization": "Sanitized",
-        "traceparent": "00-e46f1ee50b68974f8f592000018b0c02-dd5fc7bf02544446-00",
-        "User-Agent": [
-          "azsdk-net-Storage.Blobs/12.10.0-alpha.20210820.1",
-          "(.NET 5.0.9; Microsoft Windows 10.0.19043)"
+        "traceparent": "00-7895926eb9e831469038f291da137e2b-2237eead6020c444-00",
+        "User-Agent": [
+          "azsdk-net-Storage.Blobs/12.9.0-alpha.20210217.1",
+          "(.NET 5.0.3; Microsoft Windows 10.0.19042)"
         ],
         "x-ms-blob-type": "AppendBlob",
         "x-ms-client-request-id": "dc198c7a-c8f0-0d31-9b4c-8c3dc52a23f0",
-        "x-ms-date": "Fri, 20 Aug 2021 22:44:19 GMT",
+        "x-ms-date": "Wed, 17 Feb 2021 18:43:05 GMT",
         "x-ms-return-client-request-id": "true",
         "x-ms-version": "2020-12-06"
       },
@@ -97,51 +87,46 @@
       "StatusCode": 201,
       "ResponseHeaders": {
         "Content-Length": "0",
-        "Date": "Fri, 20 Aug 2021 22:44:19 GMT",
-        "ETag": "\u00220x8D9642C0BFA09A4\u0022",
-        "Last-Modified": "Fri, 20 Aug 2021 22:44:19 GMT",
+        "Date": "Wed, 17 Feb 2021 18:43:05 GMT",
+        "ETag": "\"0x8D8D373DCE36A87\"",
+        "Last-Modified": "Wed, 17 Feb 2021 18:43:05 GMT",
         "Server": [
           "Windows-Azure-Blob/1.0",
           "Microsoft-HTTPAPI/2.0"
         ],
         "x-ms-client-request-id": "dc198c7a-c8f0-0d31-9b4c-8c3dc52a23f0",
-        "x-ms-request-id": "97b7acf4-201e-006c-1a14-9639c8000000",
+        "x-ms-request-id": "c5a44276-901e-0019-565c-055a79000000",
         "x-ms-request-server-encrypted": "true",
-<<<<<<< HEAD
-        "x-ms-version": "2020-10-02",
-        "x-ms-version-id": "2021-08-20T22:44:19.1910308Z"
-=======
         "x-ms-version": "2020-12-06",
         "x-ms-version-id": "2021-02-17T18:43:05.3516423Z"
->>>>>>> f7eb5f10
-      },
-      "ResponseBody": []
-    },
-    {
-      "RequestUri": "https://amandadev2.blob.core.windows.net/test-container-0d8d68a0-8497-29c0-f6a5-8941a2948fd2/test-blob-e8c57628-992c-976a-19ef-9240b85237c7?comp=appendblock",
+      },
+      "ResponseBody": []
+    },
+    {
+      "RequestUri": "https://seanmcccanary3.blob.core.windows.net/test-container-0d8d68a0-8497-29c0-f6a5-8941a2948fd2/test-blob-e8c57628-992c-976a-19ef-9240b85237c7?comp=appendblock",
       "RequestMethod": "PUT",
       "RequestHeaders": {
         "Accept": "application/xml",
         "Authorization": "Sanitized",
         "Content-Length": "1024",
         "Content-Type": "application/octet-stream",
-        "If-Match": "\u00220x8D9642C0BFA09A4\u0022",
-        "User-Agent": [
-          "azsdk-net-Storage.Blobs/12.10.0-alpha.20210820.1",
-          "(.NET 5.0.9; Microsoft Windows 10.0.19043)"
+        "If-Match": "0x8D8D373DCE36A87",
+        "User-Agent": [
+          "azsdk-net-Storage.Blobs/12.9.0-alpha.20210217.1",
+          "(.NET 5.0.3; Microsoft Windows 10.0.19042)"
         ],
         "x-ms-client-request-id": "56203522-d86e-693b-9e33-d1036b1627a0",
-        "x-ms-date": "Fri, 20 Aug 2021 22:44:19 GMT",
-        "x-ms-return-client-request-id": "true",
-        "x-ms-version": "2020-12-06"
-      },
-      "RequestBody": "7ZvGcloprQa0m0IrSNLui2MzRXtpzsHhxKJMNripQwYZ\u002BY4UKYE\u002B/sm/NJBXPk5GAAfdhA28Xh/a5K233HdOC1c8Ek9E2WLh9EaxqpowioZUBTWxy7/4XZtvOUTThiFScCg5Gyz\u002BAiel\u002B4/GCrOEqlonY9dBnECXQ7W01Z8dDm4lXzly9m9aVQMNDNAwMlLn6o/qrCJKENToodd2SS2Ih\u002B0hoap5ErPrzQ7TNJBvZxFizeoQM2JL2k9lilSX4wvWhYTjDpGnbdjb/t4UdtxEeDrGE3xCeFSK1cZbFIdeU\u002BkC/a4LjFh/u18SNDSDNmRzIRIa0c\u002BPkw0wWDjLTFhQfKr1EXktOOvhRlgcMEMgB55i6PN1RIIac2mh2jQftG4HwbeJjiXqRegnOYp2cmPJEFCaaGNl2jgo250PjF22wZHpFW6Llnl5d6MKTgr4owEG18rkhUsLoeZ/YbOH27iKcHf4jFz1PXnXIPHAWowtLzecCbWT0jxF3nSHDDXG8Zzqf92T/xakEZlQDGVaSkZaUTF769ED9547s67obTFEES5U1tuumjAh\u002BPgbQsXW65QtLboDSgbK5oc/V0xou6NoDPs2BXRrq7cBWvPZ6LXYZMgZu0B2QMYoivBTb0PkuDxUszbKoOUgwYEDAvAT8f3SZvKETgBj8cs0DXuDGDx0HaG2hTV/DcPi\u002Bfm\u002Bcz7VFZjygAhQX2o88MJqlZNpnKlFj\u002BVPXGzIU1kuoVUGpX6MXvjikZc0I702epRzFHcweVxPeeNZhrgsKS2vIb4VNUtE3TeahgsSEWsoGOLXVT7h/if4tyyaM9g/tWdphAL\u002BIUVILjZAlfJRPGd3MW3WVdTvziOWHH0fqapeW9CkqYxpKfecjyYIoGg1pnrEIgJraWCSerbeZwTHKIWL4johrZPbDgd2OcWt5y27YXUDW4eo8/JvES/Vi8Hy1WahfL0tE/nm6BT69S\u002Bb5ZOIIwaOxM394\u002B9IsZtkBoJFg2ReDGpwjU18HHJzrf3C1CycTGi7YxGZpJjO5WFdguKRtXHLPNgoGJW4EqhbiTbxhd1vyLkaiiBSxWjSoqjrHpmP4viM95hTdDPSAlBpPRpi3GCE7ropditReHZwVXbtzPQOy6c\u002BZY1FHFSFR4fP6YhNcMVIZzDfZmvNOn4h4h695TVcW3FyI3fSP9Floy6jgY/uIuSxpGXELmU8cCoPIzk1yGJRc44W20xNdideesM8KbnvMr85C0DQlywMNrJNwxuYL9rMUQ4A10eYYy49ZrSi/0dxH/B6/L0hgdtiCqWZALIMxkrpcNeq71p4oacRkzF4aTZr3KMqHTMcqtAyns2h/mN8MaBquY9vxi\u002BWAVoVEO2q6qBvLg==",
+        "x-ms-date": "Wed, 17 Feb 2021 18:43:05 GMT",
+        "x-ms-return-client-request-id": "true",
+        "x-ms-version": "2020-12-06"
+      },
+      "RequestBody": "7ZvGcloprQa0m0IrSNLui2MzRXtpzsHhxKJMNripQwYZ+Y4UKYE+/sm/NJBXPk5GAAfdhA28Xh/a5K233HdOC1c8Ek9E2WLh9EaxqpowioZUBTWxy7/4XZtvOUTThiFScCg5Gyz+Aiel+4/GCrOEqlonY9dBnECXQ7W01Z8dDm4lXzly9m9aVQMNDNAwMlLn6o/qrCJKENToodd2SS2Ih+0hoap5ErPrzQ7TNJBvZxFizeoQM2JL2k9lilSX4wvWhYTjDpGnbdjb/t4UdtxEeDrGE3xCeFSK1cZbFIdeU+kC/a4LjFh/u18SNDSDNmRzIRIa0c+Pkw0wWDjLTFhQfKr1EXktOOvhRlgcMEMgB55i6PN1RIIac2mh2jQftG4HwbeJjiXqRegnOYp2cmPJEFCaaGNl2jgo250PjF22wZHpFW6Llnl5d6MKTgr4owEG18rkhUsLoeZ/YbOH27iKcHf4jFz1PXnXIPHAWowtLzecCbWT0jxF3nSHDDXG8Zzqf92T/xakEZlQDGVaSkZaUTF769ED9547s67obTFEES5U1tuumjAh+PgbQsXW65QtLboDSgbK5oc/V0xou6NoDPs2BXRrq7cBWvPZ6LXYZMgZu0B2QMYoivBTb0PkuDxUszbKoOUgwYEDAvAT8f3SZvKETgBj8cs0DXuDGDx0HaG2hTV/DcPi+fm+cz7VFZjygAhQX2o88MJqlZNpnKlFj+VPXGzIU1kuoVUGpX6MXvjikZc0I702epRzFHcweVxPeeNZhrgsKS2vIb4VNUtE3TeahgsSEWsoGOLXVT7h/if4tyyaM9g/tWdphAL+IUVILjZAlfJRPGd3MW3WVdTvziOWHH0fqapeW9CkqYxpKfecjyYIoGg1pnrEIgJraWCSerbeZwTHKIWL4johrZPbDgd2OcWt5y27YXUDW4eo8/JvES/Vi8Hy1WahfL0tE/nm6BT69S+b5ZOIIwaOxM394+9IsZtkBoJFg2ReDGpwjU18HHJzrf3C1CycTGi7YxGZpJjO5WFdguKRtXHLPNgoGJW4EqhbiTbxhd1vyLkaiiBSxWjSoqjrHpmP4viM95hTdDPSAlBpPRpi3GCE7ropditReHZwVXbtzPQOy6c+ZY1FHFSFR4fP6YhNcMVIZzDfZmvNOn4h4h695TVcW3FyI3fSP9Floy6jgY/uIuSxpGXELmU8cCoPIzk1yGJRc44W20xNdideesM8KbnvMr85C0DQlywMNrJNwxuYL9rMUQ4A10eYYy49ZrSi/0dxH/B6/L0hgdtiCqWZALIMxkrpcNeq71p4oacRkzF4aTZr3KMqHTMcqtAyns2h/mN8MaBquY9vxi+WAVoVEO2q6qBvLg==",
       "StatusCode": 201,
       "ResponseHeaders": {
         "Content-Length": "0",
-        "Date": "Fri, 20 Aug 2021 22:44:19 GMT",
-        "ETag": "\u00220x8D9642C0C015DF9\u0022",
-        "Last-Modified": "Fri, 20 Aug 2021 22:44:19 GMT",
+        "Date": "Wed, 17 Feb 2021 18:43:05 GMT",
+        "ETag": "\"0x8D8D373DCEC93EF\"",
+        "Last-Modified": "Wed, 17 Feb 2021 18:43:05 GMT",
         "Server": [
           "Windows-Azure-Blob/1.0",
           "Microsoft-HTTPAPI/2.0"
@@ -150,25 +135,25 @@
         "x-ms-blob-committed-block-count": "1",
         "x-ms-client-request-id": "56203522-d86e-693b-9e33-d1036b1627a0",
         "x-ms-content-crc64": "8HjrNTPPff4=",
-        "x-ms-request-id": "97b7ad08-201e-006c-2c14-9639c8000000",
+        "x-ms-request-id": "c5a4428c-901e-0019-685c-055a79000000",
         "x-ms-request-server-encrypted": "true",
         "x-ms-version": "2020-12-06"
       },
       "ResponseBody": []
     },
     {
-      "RequestUri": "https://amandadev2.blob.core.windows.net/test-container-0d8d68a0-8497-29c0-f6a5-8941a2948fd2/test-blob-e8c57628-992c-976a-19ef-9240b85237c7",
+      "RequestUri": "https://seanmcccanary3.blob.core.windows.net/test-container-0d8d68a0-8497-29c0-f6a5-8941a2948fd2/test-blob-e8c57628-992c-976a-19ef-9240b85237c7",
       "RequestMethod": "GET",
       "RequestHeaders": {
         "Accept": "application/xml",
         "Authorization": "Sanitized",
-        "traceparent": "00-972f86da2b77a748a4c85992c567446b-24ab0dee3d968247-00",
-        "User-Agent": [
-          "azsdk-net-Storage.Blobs/12.10.0-alpha.20210820.1",
-          "(.NET 5.0.9; Microsoft Windows 10.0.19043)"
+        "traceparent": "00-c5bda05a2dda984da8a9f4daea3d8551-7ca94e3a05d54d4a-00",
+        "User-Agent": [
+          "azsdk-net-Storage.Blobs/12.9.0-alpha.20210217.1",
+          "(.NET 5.0.3; Microsoft Windows 10.0.19042)"
         ],
         "x-ms-client-request-id": "8f1b9bc0-cd09-c482-253a-34d0560d2da2",
-        "x-ms-date": "Fri, 20 Aug 2021 22:44:19 GMT",
+        "x-ms-date": "Wed, 17 Feb 2021 18:43:05 GMT",
         "x-ms-return-client-request-id": "true",
         "x-ms-version": "2020-12-06"
       },
@@ -178,9 +163,9 @@
         "Accept-Ranges": "bytes",
         "Content-Length": "1024",
         "Content-Type": "application/octet-stream",
-        "Date": "Fri, 20 Aug 2021 22:44:19 GMT",
-        "ETag": "\u00220x8D9642C0C015DF9\u0022",
-        "Last-Modified": "Fri, 20 Aug 2021 22:44:19 GMT",
+        "Date": "Wed, 17 Feb 2021 18:43:05 GMT",
+        "ETag": "\"0x8D8D373DCEC93EF\"",
+        "Last-Modified": "Wed, 17 Feb 2021 18:43:05 GMT",
         "Server": [
           "Windows-Azure-Blob/1.0",
           "Microsoft-HTTPAPI/2.0"
@@ -188,35 +173,30 @@
         "x-ms-blob-committed-block-count": "1",
         "x-ms-blob-type": "AppendBlob",
         "x-ms-client-request-id": "8f1b9bc0-cd09-c482-253a-34d0560d2da2",
-        "x-ms-creation-time": "Fri, 20 Aug 2021 22:44:19 GMT",
+        "x-ms-creation-time": "Wed, 17 Feb 2021 18:43:05 GMT",
         "x-ms-is-current-version": "true",
         "x-ms-lease-state": "available",
         "x-ms-lease-status": "unlocked",
-        "x-ms-request-id": "97b7ad15-201e-006c-3914-9639c8000000",
+        "x-ms-request-id": "c5a4429a-901e-0019-765c-055a79000000",
         "x-ms-server-encrypted": "true",
-<<<<<<< HEAD
-        "x-ms-version": "2020-10-02",
-        "x-ms-version-id": "2021-08-20T22:44:19.1910308Z"
-=======
         "x-ms-version": "2020-12-06",
         "x-ms-version-id": "2021-02-17T18:43:05.3516423Z"
->>>>>>> f7eb5f10
-      },
-      "ResponseBody": "7ZvGcloprQa0m0IrSNLui2MzRXtpzsHhxKJMNripQwYZ\u002BY4UKYE\u002B/sm/NJBXPk5GAAfdhA28Xh/a5K233HdOC1c8Ek9E2WLh9EaxqpowioZUBTWxy7/4XZtvOUTThiFScCg5Gyz\u002BAiel\u002B4/GCrOEqlonY9dBnECXQ7W01Z8dDm4lXzly9m9aVQMNDNAwMlLn6o/qrCJKENToodd2SS2Ih\u002B0hoap5ErPrzQ7TNJBvZxFizeoQM2JL2k9lilSX4wvWhYTjDpGnbdjb/t4UdtxEeDrGE3xCeFSK1cZbFIdeU\u002BkC/a4LjFh/u18SNDSDNmRzIRIa0c\u002BPkw0wWDjLTFhQfKr1EXktOOvhRlgcMEMgB55i6PN1RIIac2mh2jQftG4HwbeJjiXqRegnOYp2cmPJEFCaaGNl2jgo250PjF22wZHpFW6Llnl5d6MKTgr4owEG18rkhUsLoeZ/YbOH27iKcHf4jFz1PXnXIPHAWowtLzecCbWT0jxF3nSHDDXG8Zzqf92T/xakEZlQDGVaSkZaUTF769ED9547s67obTFEES5U1tuumjAh\u002BPgbQsXW65QtLboDSgbK5oc/V0xou6NoDPs2BXRrq7cBWvPZ6LXYZMgZu0B2QMYoivBTb0PkuDxUszbKoOUgwYEDAvAT8f3SZvKETgBj8cs0DXuDGDx0HaG2hTV/DcPi\u002Bfm\u002Bcz7VFZjygAhQX2o88MJqlZNpnKlFj\u002BVPXGzIU1kuoVUGpX6MXvjikZc0I702epRzFHcweVxPeeNZhrgsKS2vIb4VNUtE3TeahgsSEWsoGOLXVT7h/if4tyyaM9g/tWdphAL\u002BIUVILjZAlfJRPGd3MW3WVdTvziOWHH0fqapeW9CkqYxpKfecjyYIoGg1pnrEIgJraWCSerbeZwTHKIWL4johrZPbDgd2OcWt5y27YXUDW4eo8/JvES/Vi8Hy1WahfL0tE/nm6BT69S\u002Bb5ZOIIwaOxM394\u002B9IsZtkBoJFg2ReDGpwjU18HHJzrf3C1CycTGi7YxGZpJjO5WFdguKRtXHLPNgoGJW4EqhbiTbxhd1vyLkaiiBSxWjSoqjrHpmP4viM95hTdDPSAlBpPRpi3GCE7ropditReHZwVXbtzPQOy6c\u002BZY1FHFSFR4fP6YhNcMVIZzDfZmvNOn4h4h695TVcW3FyI3fSP9Floy6jgY/uIuSxpGXELmU8cCoPIzk1yGJRc44W20xNdideesM8KbnvMr85C0DQlywMNrJNwxuYL9rMUQ4A10eYYy49ZrSi/0dxH/B6/L0hgdtiCqWZALIMxkrpcNeq71p4oacRkzF4aTZr3KMqHTMcqtAyns2h/mN8MaBquY9vxi\u002BWAVoVEO2q6qBvLg=="
-    },
-    {
-      "RequestUri": "https://amandadev2.blob.core.windows.net/test-container-0d8d68a0-8497-29c0-f6a5-8941a2948fd2?restype=container",
+      },
+      "ResponseBody": "7ZvGcloprQa0m0IrSNLui2MzRXtpzsHhxKJMNripQwYZ+Y4UKYE+/sm/NJBXPk5GAAfdhA28Xh/a5K233HdOC1c8Ek9E2WLh9EaxqpowioZUBTWxy7/4XZtvOUTThiFScCg5Gyz+Aiel+4/GCrOEqlonY9dBnECXQ7W01Z8dDm4lXzly9m9aVQMNDNAwMlLn6o/qrCJKENToodd2SS2Ih+0hoap5ErPrzQ7TNJBvZxFizeoQM2JL2k9lilSX4wvWhYTjDpGnbdjb/t4UdtxEeDrGE3xCeFSK1cZbFIdeU+kC/a4LjFh/u18SNDSDNmRzIRIa0c+Pkw0wWDjLTFhQfKr1EXktOOvhRlgcMEMgB55i6PN1RIIac2mh2jQftG4HwbeJjiXqRegnOYp2cmPJEFCaaGNl2jgo250PjF22wZHpFW6Llnl5d6MKTgr4owEG18rkhUsLoeZ/YbOH27iKcHf4jFz1PXnXIPHAWowtLzecCbWT0jxF3nSHDDXG8Zzqf92T/xakEZlQDGVaSkZaUTF769ED9547s67obTFEES5U1tuumjAh+PgbQsXW65QtLboDSgbK5oc/V0xou6NoDPs2BXRrq7cBWvPZ6LXYZMgZu0B2QMYoivBTb0PkuDxUszbKoOUgwYEDAvAT8f3SZvKETgBj8cs0DXuDGDx0HaG2hTV/DcPi+fm+cz7VFZjygAhQX2o88MJqlZNpnKlFj+VPXGzIU1kuoVUGpX6MXvjikZc0I702epRzFHcweVxPeeNZhrgsKS2vIb4VNUtE3TeahgsSEWsoGOLXVT7h/if4tyyaM9g/tWdphAL+IUVILjZAlfJRPGd3MW3WVdTvziOWHH0fqapeW9CkqYxpKfecjyYIoGg1pnrEIgJraWCSerbeZwTHKIWL4johrZPbDgd2OcWt5y27YXUDW4eo8/JvES/Vi8Hy1WahfL0tE/nm6BT69S+b5ZOIIwaOxM394+9IsZtkBoJFg2ReDGpwjU18HHJzrf3C1CycTGi7YxGZpJjO5WFdguKRtXHLPNgoGJW4EqhbiTbxhd1vyLkaiiBSxWjSoqjrHpmP4viM95hTdDPSAlBpPRpi3GCE7ropditReHZwVXbtzPQOy6c+ZY1FHFSFR4fP6YhNcMVIZzDfZmvNOn4h4h695TVcW3FyI3fSP9Floy6jgY/uIuSxpGXELmU8cCoPIzk1yGJRc44W20xNdideesM8KbnvMr85C0DQlywMNrJNwxuYL9rMUQ4A10eYYy49ZrSi/0dxH/B6/L0hgdtiCqWZALIMxkrpcNeq71p4oacRkzF4aTZr3KMqHTMcqtAyns2h/mN8MaBquY9vxi+WAVoVEO2q6qBvLg=="
+    },
+    {
+      "RequestUri": "https://seanmcccanary3.blob.core.windows.net/test-container-0d8d68a0-8497-29c0-f6a5-8941a2948fd2?restype=container",
       "RequestMethod": "DELETE",
       "RequestHeaders": {
         "Accept": "application/xml",
         "Authorization": "Sanitized",
-        "traceparent": "00-86db8fe573c5cb4db1f0c6bfda926530-65ce52f12547e640-00",
-        "User-Agent": [
-          "azsdk-net-Storage.Blobs/12.10.0-alpha.20210820.1",
-          "(.NET 5.0.9; Microsoft Windows 10.0.19043)"
+        "traceparent": "00-009617f4d54a144f9aa8ea6cc2427c07-6da3723e9066824f-00",
+        "User-Agent": [
+          "azsdk-net-Storage.Blobs/12.9.0-alpha.20210217.1",
+          "(.NET 5.0.3; Microsoft Windows 10.0.19042)"
         ],
         "x-ms-client-request-id": "d043cbee-98fb-7796-da7e-824caffdfb6d",
-        "x-ms-date": "Fri, 20 Aug 2021 22:44:19 GMT",
+        "x-ms-date": "Wed, 17 Feb 2021 18:43:05 GMT",
         "x-ms-return-client-request-id": "true",
         "x-ms-version": "2020-12-06"
       },
@@ -224,25 +204,20 @@
       "StatusCode": 202,
       "ResponseHeaders": {
         "Content-Length": "0",
-        "Date": "Fri, 20 Aug 2021 22:44:19 GMT",
+        "Date": "Wed, 17 Feb 2021 18:43:05 GMT",
         "Server": [
           "Windows-Azure-Blob/1.0",
           "Microsoft-HTTPAPI/2.0"
         ],
         "x-ms-client-request-id": "d043cbee-98fb-7796-da7e-824caffdfb6d",
-<<<<<<< HEAD
-        "x-ms-request-id": "97b7ad2d-201e-006c-4d14-9639c8000000",
-        "x-ms-version": "2020-10-02"
-=======
         "x-ms-request-id": "c5a442a7-901e-0019-805c-055a79000000",
         "x-ms-version": "2020-12-06"
->>>>>>> f7eb5f10
       },
       "ResponseBody": []
     }
   ],
   "Variables": {
     "RandomSeed": "2145494408",
-    "Storage_TestConfigDefault": "ProductionTenant\namandadev2\nU2FuaXRpemVk\nhttps://amandadev2.blob.core.windows.net\nhttps://amandadev2.file.core.windows.net\nhttps://amandadev2.queue.core.windows.net\nhttps://amandadev2.table.core.windows.net\n\n\n\n\nhttps://amandadev2-secondary.blob.core.windows.net\nhttps://amandadev2-secondary.file.core.windows.net\nhttps://amandadev2-secondary.queue.core.windows.net\nhttps://amandadev2-secondary.table.core.windows.net\n\nSanitized\n\n\nCloud\nBlobEndpoint=https://amandadev2.blob.core.windows.net/;QueueEndpoint=https://amandadev2.queue.core.windows.net/;FileEndpoint=https://amandadev2.file.core.windows.net/;BlobSecondaryEndpoint=https://amandadev2-secondary.blob.core.windows.net/;QueueSecondaryEndpoint=https://amandadev2-secondary.queue.core.windows.net/;FileSecondaryEndpoint=https://amandadev2-secondary.file.core.windows.net/;AccountName=amandadev2;AccountKey=Kg==;\ntestscope2\n\n"
+    "Storage_TestConfigDefault": "ProductionTenant\nseanmcccanary3\nU2FuaXRpemVk\nhttps://seanmcccanary3.blob.core.windows.net\nhttps://seanmcccanary3.file.core.windows.net\nhttps://seanmcccanary3.queue.core.windows.net\nhttps://seanmcccanary3.table.core.windows.net\n\n\n\n\nhttps://seanmcccanary3-secondary.blob.core.windows.net\nhttps://seanmcccanary3-secondary.file.core.windows.net\nhttps://seanmcccanary3-secondary.queue.core.windows.net\nhttps://seanmcccanary3-secondary.table.core.windows.net\n\nSanitized\n\n\nCloud\nBlobEndpoint=https://seanmcccanary3.blob.core.windows.net/;QueueEndpoint=https://seanmcccanary3.queue.core.windows.net/;FileEndpoint=https://seanmcccanary3.file.core.windows.net/;BlobSecondaryEndpoint=https://seanmcccanary3-secondary.blob.core.windows.net/;QueueSecondaryEndpoint=https://seanmcccanary3-secondary.queue.core.windows.net/;FileSecondaryEndpoint=https://seanmcccanary3-secondary.file.core.windows.net/;AccountName=seanmcccanary3;AccountKey=Kg==;\nseanscope1\n\n"
   }
 }