--- conflicted
+++ resolved
@@ -15,11 +15,7 @@
         "x-ms-client-request-id": "66392f7b-4b25-fbe9-5850-c07cb0eff399",
         "x-ms-date": "Wed, 17 Feb 2021 18:43:05 GMT",
         "x-ms-return-client-request-id": "true",
-<<<<<<< HEAD
-        "x-ms-version": "2020-12-06"
-=======
-        "x-ms-version": "2021-02-12"
->>>>>>> 7e782c87
+        "x-ms-version": "2021-02-12"
       },
       "RequestBody": null,
       "StatusCode": 201,
@@ -34,11 +30,7 @@
         ],
         "x-ms-client-request-id": "66392f7b-4b25-fbe9-5850-c07cb0eff399",
         "x-ms-request-id": "c5a44255-901e-0019-415c-055a79000000",
-<<<<<<< HEAD
-        "x-ms-version": "2020-12-06"
-=======
-        "x-ms-version": "2021-02-12"
->>>>>>> 7e782c87
+        "x-ms-version": "2021-02-12"
       },
       "ResponseBody": []
     },
@@ -56,11 +48,7 @@
         "x-ms-client-request-id": "a6b00d91-16fc-9473-1cd9-079ae287b42c",
         "x-ms-date": "Wed, 17 Feb 2021 18:43:05 GMT",
         "x-ms-return-client-request-id": "true",
-<<<<<<< HEAD
-        "x-ms-version": "2020-12-06"
-=======
-        "x-ms-version": "2021-02-12"
->>>>>>> 7e782c87
+        "x-ms-version": "2021-02-12"
       },
       "RequestBody": null,
       "StatusCode": 404,
@@ -74,11 +62,7 @@
         "x-ms-client-request-id": "a6b00d91-16fc-9473-1cd9-079ae287b42c",
         "x-ms-error-code": "BlobNotFound",
         "x-ms-request-id": "c5a44269-901e-0019-4d5c-055a79000000",
-<<<<<<< HEAD
-        "x-ms-version": "2020-12-06"
-=======
-        "x-ms-version": "2021-02-12"
->>>>>>> 7e782c87
+        "x-ms-version": "2021-02-12"
       },
       "ResponseBody": []
     },
@@ -97,11 +81,7 @@
         "x-ms-client-request-id": "dc198c7a-c8f0-0d31-9b4c-8c3dc52a23f0",
         "x-ms-date": "Wed, 17 Feb 2021 18:43:05 GMT",
         "x-ms-return-client-request-id": "true",
-<<<<<<< HEAD
-        "x-ms-version": "2020-12-06"
-=======
-        "x-ms-version": "2021-02-12"
->>>>>>> 7e782c87
+        "x-ms-version": "2021-02-12"
       },
       "RequestBody": null,
       "StatusCode": 201,
@@ -117,11 +97,7 @@
         "x-ms-client-request-id": "dc198c7a-c8f0-0d31-9b4c-8c3dc52a23f0",
         "x-ms-request-id": "c5a44276-901e-0019-565c-055a79000000",
         "x-ms-request-server-encrypted": "true",
-<<<<<<< HEAD
-        "x-ms-version": "2020-12-06",
-=======
         "x-ms-version": "2021-02-12",
->>>>>>> 7e782c87
         "x-ms-version-id": "2021-02-17T18:43:05.3516423Z"
       },
       "ResponseBody": []
@@ -142,11 +118,7 @@
         "x-ms-client-request-id": "56203522-d86e-693b-9e33-d1036b1627a0",
         "x-ms-date": "Wed, 17 Feb 2021 18:43:05 GMT",
         "x-ms-return-client-request-id": "true",
-<<<<<<< HEAD
-        "x-ms-version": "2020-12-06"
-=======
-        "x-ms-version": "2021-02-12"
->>>>>>> 7e782c87
+        "x-ms-version": "2021-02-12"
       },
       "RequestBody": "7ZvGcloprQa0m0IrSNLui2MzRXtpzsHhxKJMNripQwYZ+Y4UKYE+/sm/NJBXPk5GAAfdhA28Xh/a5K233HdOC1c8Ek9E2WLh9EaxqpowioZUBTWxy7/4XZtvOUTThiFScCg5Gyz+Aiel+4/GCrOEqlonY9dBnECXQ7W01Z8dDm4lXzly9m9aVQMNDNAwMlLn6o/qrCJKENToodd2SS2Ih+0hoap5ErPrzQ7TNJBvZxFizeoQM2JL2k9lilSX4wvWhYTjDpGnbdjb/t4UdtxEeDrGE3xCeFSK1cZbFIdeU+kC/a4LjFh/u18SNDSDNmRzIRIa0c+Pkw0wWDjLTFhQfKr1EXktOOvhRlgcMEMgB55i6PN1RIIac2mh2jQftG4HwbeJjiXqRegnOYp2cmPJEFCaaGNl2jgo250PjF22wZHpFW6Llnl5d6MKTgr4owEG18rkhUsLoeZ/YbOH27iKcHf4jFz1PXnXIPHAWowtLzecCbWT0jxF3nSHDDXG8Zzqf92T/xakEZlQDGVaSkZaUTF769ED9547s67obTFEES5U1tuumjAh+PgbQsXW65QtLboDSgbK5oc/V0xou6NoDPs2BXRrq7cBWvPZ6LXYZMgZu0B2QMYoivBTb0PkuDxUszbKoOUgwYEDAvAT8f3SZvKETgBj8cs0DXuDGDx0HaG2hTV/DcPi+fm+cz7VFZjygAhQX2o88MJqlZNpnKlFj+VPXGzIU1kuoVUGpX6MXvjikZc0I702epRzFHcweVxPeeNZhrgsKS2vIb4VNUtE3TeahgsSEWsoGOLXVT7h/if4tyyaM9g/tWdphAL+IUVILjZAlfJRPGd3MW3WVdTvziOWHH0fqapeW9CkqYxpKfecjyYIoGg1pnrEIgJraWCSerbeZwTHKIWL4johrZPbDgd2OcWt5y27YXUDW4eo8/JvES/Vi8Hy1WahfL0tE/nm6BT69S+b5ZOIIwaOxM394+9IsZtkBoJFg2ReDGpwjU18HHJzrf3C1CycTGi7YxGZpJjO5WFdguKRtXHLPNgoGJW4EqhbiTbxhd1vyLkaiiBSxWjSoqjrHpmP4viM95hTdDPSAlBpPRpi3GCE7ropditReHZwVXbtzPQOy6c+ZY1FHFSFR4fP6YhNcMVIZzDfZmvNOn4h4h695TVcW3FyI3fSP9Floy6jgY/uIuSxpGXELmU8cCoPIzk1yGJRc44W20xNdideesM8KbnvMr85C0DQlywMNrJNwxuYL9rMUQ4A10eYYy49ZrSi/0dxH/B6/L0hgdtiCqWZALIMxkrpcNeq71p4oacRkzF4aTZr3KMqHTMcqtAyns2h/mN8MaBquY9vxi+WAVoVEO2q6qBvLg==",
       "StatusCode": 201,
@@ -165,11 +137,7 @@
         "x-ms-content-crc64": "8HjrNTPPff4=",
         "x-ms-request-id": "c5a4428c-901e-0019-685c-055a79000000",
         "x-ms-request-server-encrypted": "true",
-<<<<<<< HEAD
-        "x-ms-version": "2020-12-06"
-=======
-        "x-ms-version": "2021-02-12"
->>>>>>> 7e782c87
+        "x-ms-version": "2021-02-12"
       },
       "ResponseBody": []
     },
@@ -187,11 +155,7 @@
         "x-ms-client-request-id": "8f1b9bc0-cd09-c482-253a-34d0560d2da2",
         "x-ms-date": "Wed, 17 Feb 2021 18:43:05 GMT",
         "x-ms-return-client-request-id": "true",
-<<<<<<< HEAD
-        "x-ms-version": "2020-12-06"
-=======
-        "x-ms-version": "2021-02-12"
->>>>>>> 7e782c87
+        "x-ms-version": "2021-02-12"
       },
       "RequestBody": null,
       "StatusCode": 200,
@@ -215,11 +179,7 @@
         "x-ms-lease-status": "unlocked",
         "x-ms-request-id": "c5a4429a-901e-0019-765c-055a79000000",
         "x-ms-server-encrypted": "true",
-<<<<<<< HEAD
-        "x-ms-version": "2020-12-06",
-=======
         "x-ms-version": "2021-02-12",
->>>>>>> 7e782c87
         "x-ms-version-id": "2021-02-17T18:43:05.3516423Z"
       },
       "ResponseBody": "7ZvGcloprQa0m0IrSNLui2MzRXtpzsHhxKJMNripQwYZ+Y4UKYE+/sm/NJBXPk5GAAfdhA28Xh/a5K233HdOC1c8Ek9E2WLh9EaxqpowioZUBTWxy7/4XZtvOUTThiFScCg5Gyz+Aiel+4/GCrOEqlonY9dBnECXQ7W01Z8dDm4lXzly9m9aVQMNDNAwMlLn6o/qrCJKENToodd2SS2Ih+0hoap5ErPrzQ7TNJBvZxFizeoQM2JL2k9lilSX4wvWhYTjDpGnbdjb/t4UdtxEeDrGE3xCeFSK1cZbFIdeU+kC/a4LjFh/u18SNDSDNmRzIRIa0c+Pkw0wWDjLTFhQfKr1EXktOOvhRlgcMEMgB55i6PN1RIIac2mh2jQftG4HwbeJjiXqRegnOYp2cmPJEFCaaGNl2jgo250PjF22wZHpFW6Llnl5d6MKTgr4owEG18rkhUsLoeZ/YbOH27iKcHf4jFz1PXnXIPHAWowtLzecCbWT0jxF3nSHDDXG8Zzqf92T/xakEZlQDGVaSkZaUTF769ED9547s67obTFEES5U1tuumjAh+PgbQsXW65QtLboDSgbK5oc/V0xou6NoDPs2BXRrq7cBWvPZ6LXYZMgZu0B2QMYoivBTb0PkuDxUszbKoOUgwYEDAvAT8f3SZvKETgBj8cs0DXuDGDx0HaG2hTV/DcPi+fm+cz7VFZjygAhQX2o88MJqlZNpnKlFj+VPXGzIU1kuoVUGpX6MXvjikZc0I702epRzFHcweVxPeeNZhrgsKS2vIb4VNUtE3TeahgsSEWsoGOLXVT7h/if4tyyaM9g/tWdphAL+IUVILjZAlfJRPGd3MW3WVdTvziOWHH0fqapeW9CkqYxpKfecjyYIoGg1pnrEIgJraWCSerbeZwTHKIWL4johrZPbDgd2OcWt5y27YXUDW4eo8/JvES/Vi8Hy1WahfL0tE/nm6BT69S+b5ZOIIwaOxM394+9IsZtkBoJFg2ReDGpwjU18HHJzrf3C1CycTGi7YxGZpJjO5WFdguKRtXHLPNgoGJW4EqhbiTbxhd1vyLkaiiBSxWjSoqjrHpmP4viM95hTdDPSAlBpPRpi3GCE7ropditReHZwVXbtzPQOy6c+ZY1FHFSFR4fP6YhNcMVIZzDfZmvNOn4h4h695TVcW3FyI3fSP9Floy6jgY/uIuSxpGXELmU8cCoPIzk1yGJRc44W20xNdideesM8KbnvMr85C0DQlywMNrJNwxuYL9rMUQ4A10eYYy49ZrSi/0dxH/B6/L0hgdtiCqWZALIMxkrpcNeq71p4oacRkzF4aTZr3KMqHTMcqtAyns2h/mN8MaBquY9vxi+WAVoVEO2q6qBvLg=="
@@ -238,11 +198,7 @@
         "x-ms-client-request-id": "d043cbee-98fb-7796-da7e-824caffdfb6d",
         "x-ms-date": "Wed, 17 Feb 2021 18:43:05 GMT",
         "x-ms-return-client-request-id": "true",
-<<<<<<< HEAD
-        "x-ms-version": "2020-12-06"
-=======
-        "x-ms-version": "2021-02-12"
->>>>>>> 7e782c87
+        "x-ms-version": "2021-02-12"
       },
       "RequestBody": null,
       "StatusCode": 202,
@@ -255,11 +211,7 @@
         ],
         "x-ms-client-request-id": "d043cbee-98fb-7796-da7e-824caffdfb6d",
         "x-ms-request-id": "c5a442a7-901e-0019-805c-055a79000000",
-<<<<<<< HEAD
-        "x-ms-version": "2020-12-06"
-=======
-        "x-ms-version": "2021-02-12"
->>>>>>> 7e782c87
+        "x-ms-version": "2021-02-12"
       },
       "ResponseBody": []
     }
