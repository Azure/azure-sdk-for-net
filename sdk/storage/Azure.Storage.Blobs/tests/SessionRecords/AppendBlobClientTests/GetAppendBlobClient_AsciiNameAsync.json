--- conflicted
+++ resolved
@@ -14,11 +14,7 @@
         "x-ms-client-request-id": "e9d19030-aac9-37d8-09e0-992a4cfcdad5",
         "x-ms-date": "Fri, 29 May 2020 16:47:56 GMT",
         "x-ms-return-client-request-id": "true",
-<<<<<<< HEAD
-        "x-ms-version": "2020-12-06"
-=======
         "x-ms-version": "2021-02-12"
->>>>>>> 7e782c87
       },
       "RequestBody": null,
       "StatusCode": 201,
@@ -33,11 +29,7 @@
         ],
         "x-ms-client-request-id": "e9d19030-aac9-37d8-09e0-992a4cfcdad5",
         "x-ms-request-id": "ab64e582-801e-002e-5cd8-3512dc000000",
-<<<<<<< HEAD
-        "x-ms-version": "2020-12-06"
-=======
         "x-ms-version": "2021-02-12"
->>>>>>> 7e782c87
       },
       "ResponseBody": []
     },
@@ -55,11 +47,7 @@
         "x-ms-client-request-id": "93aa67c4-7648-1f33-e04c-f0dc70c5c3c2",
         "x-ms-date": "Fri, 29 May 2020 16:47:56 GMT",
         "x-ms-return-client-request-id": "true",
-<<<<<<< HEAD
-        "x-ms-version": "2020-12-06"
-=======
         "x-ms-version": "2021-02-12"
->>>>>>> 7e782c87
       },
       "RequestBody": null,
       "StatusCode": 201,
@@ -75,11 +63,7 @@
         "x-ms-client-request-id": "93aa67c4-7648-1f33-e04c-f0dc70c5c3c2",
         "x-ms-request-id": "ab64e5ac-801e-002e-7ad8-3512dc000000",
         "x-ms-request-server-encrypted": "true",
-<<<<<<< HEAD
-        "x-ms-version": "2020-12-06"
-=======
         "x-ms-version": "2021-02-12"
->>>>>>> 7e782c87
       },
       "ResponseBody": []
     },
@@ -95,11 +79,7 @@
         "x-ms-client-request-id": "0d4ef4a8-269c-a484-0084-bfb61a19e0b2",
         "x-ms-date": "Fri, 29 May 2020 16:47:56 GMT",
         "x-ms-return-client-request-id": "true",
-<<<<<<< HEAD
-        "x-ms-version": "2020-12-06"
-=======
         "x-ms-version": "2021-02-12"
->>>>>>> 7e782c87
       },
       "RequestBody": null,
       "StatusCode": 200,
@@ -113,11 +93,7 @@
         "Transfer-Encoding": "chunked",
         "x-ms-client-request-id": "0d4ef4a8-269c-a484-0084-bfb61a19e0b2",
         "x-ms-request-id": "ab64e5d7-801e-002e-1cd8-3512dc000000",
-<<<<<<< HEAD
-        "x-ms-version": "2020-12-06"
-=======
         "x-ms-version": "2021-02-12"
->>>>>>> 7e782c87
       },
       "ResponseBody": "﻿<?xml version=\"1.0\" encoding=\"utf-8\"?><EnumerationResults ServiceEndpoint=\"http://amandadev2.blob.core.windows.net/\" ContainerName=\"test-container-7b7d25db-b1b3-87dd-bb53-05d530d3f4be\"><Blobs><Blob><Name>test-blob-c2a539ec-119d-85b0-f8ec-39137447bacd</Name><Properties><Creation-Time>Fri, 29 May 2020 16:47:56 GMT</Creation-Time><Last-Modified>Fri, 29 May 2020 16:47:56 GMT</Last-Modified><Etag>0x8D803F009D94937</Etag><Content-Length>0</Content-Length><Content-Type>application/octet-stream</Content-Type><Content-Encoding /><Content-Language /><Content-CRC64 /><Content-MD5 /><Cache-Control /><Content-Disposition /><BlobType>AppendBlob</BlobType><LeaseStatus>unlocked</LeaseStatus><LeaseState>available</LeaseState><ServerEncrypted>true</ServerEncrypted></Properties></Blob></Blobs><NextMarker /></EnumerationResults>"
     },
@@ -134,11 +110,7 @@
         "x-ms-client-request-id": "7b34fa84-b576-ff25-476b-18d37b1cc52b",
         "x-ms-date": "Fri, 29 May 2020 16:47:56 GMT",
         "x-ms-return-client-request-id": "true",
-<<<<<<< HEAD
-        "x-ms-version": "2020-12-06"
-=======
         "x-ms-version": "2021-02-12"
->>>>>>> 7e782c87
       },
       "RequestBody": null,
       "StatusCode": 202,
@@ -151,11 +123,7 @@
         ],
         "x-ms-client-request-id": "7b34fa84-b576-ff25-476b-18d37b1cc52b",
         "x-ms-request-id": "ab64e60a-801e-002e-48d8-3512dc000000",
-<<<<<<< HEAD
-        "x-ms-version": "2020-12-06"
-=======
         "x-ms-version": "2021-02-12"
->>>>>>> 7e782c87
       },
       "ResponseBody": []
     }
