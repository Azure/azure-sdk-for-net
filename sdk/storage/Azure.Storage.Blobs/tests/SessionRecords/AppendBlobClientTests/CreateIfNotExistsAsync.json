﻿{
  "Entries": [
    {
      "RequestUri": "https://seanmcccanary3.blob.core.windows.net/test-container-70039f49-545f-246e-f12f-d77359ad290a?restype=container",
      "RequestMethod": "PUT",
      "RequestHeaders": {
        "Accept": "application/xml",
        "Authorization": "Sanitized",
        "traceparent": "00-ee2bccbe07964441b2037eadd328fcef-9bd056024de2fd4e-00",
        "User-Agent": [
          "azsdk-net-Storage.Blobs/12.9.0-alpha.20210217.1",
          "(.NET 5.0.3; Microsoft Windows 10.0.19042)"
        ],
        "x-ms-blob-public-access": "container",
        "x-ms-client-request-id": "bee8709f-176f-6959-37d3-7b95b03f0f6d",
        "x-ms-date": "Wed, 17 Feb 2021 18:42:32 GMT",
        "x-ms-return-client-request-id": "true",
<<<<<<< HEAD
        "x-ms-version": "2020-12-06"
=======
        "x-ms-version": "2021-02-12"
>>>>>>> 7e782c87
      },
      "RequestBody": null,
      "StatusCode": 201,
      "ResponseHeaders": {
        "Content-Length": "0",
        "Date": "Wed, 17 Feb 2021 18:42:32 GMT",
        "ETag": "\"0x8D8D373C9377145\"",
        "Last-Modified": "Wed, 17 Feb 2021 18:42:32 GMT",
        "Server": [
          "Windows-Azure-Blob/1.0",
          "Microsoft-HTTPAPI/2.0"
        ],
        "x-ms-client-request-id": "bee8709f-176f-6959-37d3-7b95b03f0f6d",
        "x-ms-request-id": "d3d40028-b01e-0088-5f5c-053fcb000000",
<<<<<<< HEAD
        "x-ms-version": "2020-12-06"
=======
        "x-ms-version": "2021-02-12"
>>>>>>> 7e782c87
      },
      "ResponseBody": []
    },
    {
      "RequestUri": "https://seanmcccanary3.blob.core.windows.net/test-container-70039f49-545f-246e-f12f-d77359ad290a/test-blob-027e257e-78f0-ac5e-4a8b-e4743eb731b3",
      "RequestMethod": "PUT",
      "RequestHeaders": {
        "Accept": "application/xml",
        "Authorization": "Sanitized",
        "If-None-Match": "*",
        "traceparent": "00-61a101e511746244b877ff63241328d0-fe1cb668a2d3cf46-00",
        "User-Agent": [
          "azsdk-net-Storage.Blobs/12.9.0-alpha.20210217.1",
          "(.NET 5.0.3; Microsoft Windows 10.0.19042)"
        ],
        "x-ms-blob-type": "AppendBlob",
        "x-ms-client-request-id": "ce37a8db-4dbf-27bd-123b-73e332e52b7f",
        "x-ms-date": "Wed, 17 Feb 2021 18:42:32 GMT",
        "x-ms-return-client-request-id": "true",
<<<<<<< HEAD
        "x-ms-version": "2020-12-06"
=======
        "x-ms-version": "2021-02-12"
>>>>>>> 7e782c87
      },
      "RequestBody": null,
      "StatusCode": 201,
      "ResponseHeaders": {
        "Content-Length": "0",
        "Date": "Wed, 17 Feb 2021 18:42:32 GMT",
        "ETag": "\"0x8D8D373C94114CB\"",
        "Last-Modified": "Wed, 17 Feb 2021 18:42:32 GMT",
        "Server": [
          "Windows-Azure-Blob/1.0",
          "Microsoft-HTTPAPI/2.0"
        ],
        "x-ms-client-request-id": "ce37a8db-4dbf-27bd-123b-73e332e52b7f",
        "x-ms-request-id": "d3d40039-b01e-0088-6c5c-053fcb000000",
        "x-ms-request-server-encrypted": "true",
<<<<<<< HEAD
        "x-ms-version": "2020-12-06",
=======
        "x-ms-version": "2021-02-12",
>>>>>>> 7e782c87
        "x-ms-version-id": "2021-02-17T18:42:32.4110539Z"
      },
      "ResponseBody": []
    },
    {
      "RequestUri": "https://seanmcccanary3.blob.core.windows.net/test-container-70039f49-545f-246e-f12f-d77359ad290a?restype=container&comp=list",
      "RequestMethod": "GET",
      "RequestHeaders": {
        "Accept": "application/xml",
        "Authorization": "Sanitized",
        "traceparent": "00-10cf3117ca260447b3e1c7c4bb3b359d-dafbcaa2d81fbb4c-00",
        "User-Agent": [
          "azsdk-net-Storage.Blobs/12.9.0-alpha.20210217.1",
          "(.NET 5.0.3; Microsoft Windows 10.0.19042)"
        ],
        "x-ms-client-request-id": "969898c4-6280-92f3-6dac-d689f7b7dec0",
        "x-ms-date": "Wed, 17 Feb 2021 18:42:32 GMT",
        "x-ms-return-client-request-id": "true",
<<<<<<< HEAD
        "x-ms-version": "2020-12-06"
=======
        "x-ms-version": "2021-02-12"
>>>>>>> 7e782c87
      },
      "RequestBody": null,
      "StatusCode": 200,
      "ResponseHeaders": {
        "Content-Type": "application/xml",
        "Date": "Wed, 17 Feb 2021 18:42:32 GMT",
        "Server": [
          "Windows-Azure-Blob/1.0",
          "Microsoft-HTTPAPI/2.0"
        ],
        "Transfer-Encoding": "chunked",
        "x-ms-client-request-id": "969898c4-6280-92f3-6dac-d689f7b7dec0",
        "x-ms-request-id": "d3d4003c-b01e-0088-6e5c-053fcb000000",
<<<<<<< HEAD
        "x-ms-version": "2020-12-06"
=======
        "x-ms-version": "2021-02-12"
>>>>>>> 7e782c87
      },
      "ResponseBody": "﻿<?xml version=\"1.0\" encoding=\"utf-8\"?><EnumerationResults ServiceEndpoint=\"https://seanmcccanary3.blob.core.windows.net/\" ContainerName=\"test-container-70039f49-545f-246e-f12f-d77359ad290a\"><Blobs><Blob><Name>test-blob-027e257e-78f0-ac5e-4a8b-e4743eb731b3</Name><VersionId>2021-02-17T18:42:32.4110539Z</VersionId><IsCurrentVersion>true</IsCurrentVersion><Properties><Creation-Time>Wed, 17 Feb 2021 18:42:32 GMT</Creation-Time><Last-Modified>Wed, 17 Feb 2021 18:42:32 GMT</Last-Modified><Etag>0x8D8D373C94114CB</Etag><Content-Length>0</Content-Length><Content-Type>application/octet-stream</Content-Type><Content-Encoding /><Content-Language /><Content-CRC64 /><Content-MD5 /><Cache-Control /><Content-Disposition /><BlobType>AppendBlob</BlobType><LeaseStatus>unlocked</LeaseStatus><LeaseState>available</LeaseState><ServerEncrypted>true</ServerEncrypted></Properties><OrMetadata /></Blob></Blobs><NextMarker /></EnumerationResults>"
    },
    {
      "RequestUri": "https://seanmcccanary3.blob.core.windows.net/test-container-70039f49-545f-246e-f12f-d77359ad290a?restype=container",
      "RequestMethod": "DELETE",
      "RequestHeaders": {
        "Accept": "application/xml",
        "Authorization": "Sanitized",
        "traceparent": "00-540a8bb6cf9c1d40b68d19c3a5ff88c7-af5ced8e016b4945-00",
        "User-Agent": [
          "azsdk-net-Storage.Blobs/12.9.0-alpha.20210217.1",
          "(.NET 5.0.3; Microsoft Windows 10.0.19042)"
        ],
        "x-ms-client-request-id": "991fe8b0-954c-3fff-d323-19bf4f1f1cd2",
        "x-ms-date": "Wed, 17 Feb 2021 18:42:32 GMT",
        "x-ms-return-client-request-id": "true",
<<<<<<< HEAD
        "x-ms-version": "2020-12-06"
=======
        "x-ms-version": "2021-02-12"
>>>>>>> 7e782c87
      },
      "RequestBody": null,
      "StatusCode": 202,
      "ResponseHeaders": {
        "Content-Length": "0",
        "Date": "Wed, 17 Feb 2021 18:42:32 GMT",
        "Server": [
          "Windows-Azure-Blob/1.0",
          "Microsoft-HTTPAPI/2.0"
        ],
        "x-ms-client-request-id": "991fe8b0-954c-3fff-d323-19bf4f1f1cd2",
        "x-ms-request-id": "d3d40044-b01e-0088-735c-053fcb000000",
<<<<<<< HEAD
        "x-ms-version": "2020-12-06"
=======
        "x-ms-version": "2021-02-12"
>>>>>>> 7e782c87
      },
      "ResponseBody": []
    }
  ],
  "Variables": {
    "RandomSeed": "2078424479",
    "Storage_TestConfigDefault": "ProductionTenant\nseanmcccanary3\nU2FuaXRpemVk\nhttps://seanmcccanary3.blob.core.windows.net\nhttps://seanmcccanary3.file.core.windows.net\nhttps://seanmcccanary3.queue.core.windows.net\nhttps://seanmcccanary3.table.core.windows.net\n\n\n\n\nhttps://seanmcccanary3-secondary.blob.core.windows.net\nhttps://seanmcccanary3-secondary.file.core.windows.net\nhttps://seanmcccanary3-secondary.queue.core.windows.net\nhttps://seanmcccanary3-secondary.table.core.windows.net\n\nSanitized\n\n\nCloud\nBlobEndpoint=https://seanmcccanary3.blob.core.windows.net/;QueueEndpoint=https://seanmcccanary3.queue.core.windows.net/;FileEndpoint=https://seanmcccanary3.file.core.windows.net/;BlobSecondaryEndpoint=https://seanmcccanary3-secondary.blob.core.windows.net/;QueueSecondaryEndpoint=https://seanmcccanary3-secondary.queue.core.windows.net/;FileSecondaryEndpoint=https://seanmcccanary3-secondary.file.core.windows.net/;AccountName=seanmcccanary3;AccountKey=Kg==;\nseanscope1\n\n"
  }
}<|MERGE_RESOLUTION|>--- conflicted
+++ resolved
@@ -15,11 +15,7 @@
         "x-ms-client-request-id": "bee8709f-176f-6959-37d3-7b95b03f0f6d",
         "x-ms-date": "Wed, 17 Feb 2021 18:42:32 GMT",
         "x-ms-return-client-request-id": "true",
-<<<<<<< HEAD
-        "x-ms-version": "2020-12-06"
-=======
         "x-ms-version": "2021-02-12"
->>>>>>> 7e782c87
       },
       "RequestBody": null,
       "StatusCode": 201,
@@ -34,11 +30,7 @@
         ],
         "x-ms-client-request-id": "bee8709f-176f-6959-37d3-7b95b03f0f6d",
         "x-ms-request-id": "d3d40028-b01e-0088-5f5c-053fcb000000",
-<<<<<<< HEAD
-        "x-ms-version": "2020-12-06"
-=======
         "x-ms-version": "2021-02-12"
->>>>>>> 7e782c87
       },
       "ResponseBody": []
     },
@@ -58,11 +50,7 @@
         "x-ms-client-request-id": "ce37a8db-4dbf-27bd-123b-73e332e52b7f",
         "x-ms-date": "Wed, 17 Feb 2021 18:42:32 GMT",
         "x-ms-return-client-request-id": "true",
-<<<<<<< HEAD
-        "x-ms-version": "2020-12-06"
-=======
         "x-ms-version": "2021-02-12"
->>>>>>> 7e782c87
       },
       "RequestBody": null,
       "StatusCode": 201,
@@ -78,11 +66,7 @@
         "x-ms-client-request-id": "ce37a8db-4dbf-27bd-123b-73e332e52b7f",
         "x-ms-request-id": "d3d40039-b01e-0088-6c5c-053fcb000000",
         "x-ms-request-server-encrypted": "true",
-<<<<<<< HEAD
-        "x-ms-version": "2020-12-06",
-=======
         "x-ms-version": "2021-02-12",
->>>>>>> 7e782c87
         "x-ms-version-id": "2021-02-17T18:42:32.4110539Z"
       },
       "ResponseBody": []
@@ -101,11 +85,7 @@
         "x-ms-client-request-id": "969898c4-6280-92f3-6dac-d689f7b7dec0",
         "x-ms-date": "Wed, 17 Feb 2021 18:42:32 GMT",
         "x-ms-return-client-request-id": "true",
-<<<<<<< HEAD
-        "x-ms-version": "2020-12-06"
-=======
         "x-ms-version": "2021-02-12"
->>>>>>> 7e782c87
       },
       "RequestBody": null,
       "StatusCode": 200,
@@ -119,11 +99,7 @@
         "Transfer-Encoding": "chunked",
         "x-ms-client-request-id": "969898c4-6280-92f3-6dac-d689f7b7dec0",
         "x-ms-request-id": "d3d4003c-b01e-0088-6e5c-053fcb000000",
-<<<<<<< HEAD
-        "x-ms-version": "2020-12-06"
-=======
         "x-ms-version": "2021-02-12"
->>>>>>> 7e782c87
       },
       "ResponseBody": "﻿<?xml version=\"1.0\" encoding=\"utf-8\"?><EnumerationResults ServiceEndpoint=\"https://seanmcccanary3.blob.core.windows.net/\" ContainerName=\"test-container-70039f49-545f-246e-f12f-d77359ad290a\"><Blobs><Blob><Name>test-blob-027e257e-78f0-ac5e-4a8b-e4743eb731b3</Name><VersionId>2021-02-17T18:42:32.4110539Z</VersionId><IsCurrentVersion>true</IsCurrentVersion><Properties><Creation-Time>Wed, 17 Feb 2021 18:42:32 GMT</Creation-Time><Last-Modified>Wed, 17 Feb 2021 18:42:32 GMT</Last-Modified><Etag>0x8D8D373C94114CB</Etag><Content-Length>0</Content-Length><Content-Type>application/octet-stream</Content-Type><Content-Encoding /><Content-Language /><Content-CRC64 /><Content-MD5 /><Cache-Control /><Content-Disposition /><BlobType>AppendBlob</BlobType><LeaseStatus>unlocked</LeaseStatus><LeaseState>available</LeaseState><ServerEncrypted>true</ServerEncrypted></Properties><OrMetadata /></Blob></Blobs><NextMarker /></EnumerationResults>"
     },
@@ -141,11 +117,7 @@
         "x-ms-client-request-id": "991fe8b0-954c-3fff-d323-19bf4f1f1cd2",
         "x-ms-date": "Wed, 17 Feb 2021 18:42:32 GMT",
         "x-ms-return-client-request-id": "true",
-<<<<<<< HEAD
-        "x-ms-version": "2020-12-06"
-=======
         "x-ms-version": "2021-02-12"
->>>>>>> 7e782c87
       },
       "RequestBody": null,
       "StatusCode": 202,
@@ -158,11 +130,7 @@
         ],
         "x-ms-client-request-id": "991fe8b0-954c-3fff-d323-19bf4f1f1cd2",
         "x-ms-request-id": "d3d40044-b01e-0088-735c-053fcb000000",
-<<<<<<< HEAD
-        "x-ms-version": "2020-12-06"
-=======
         "x-ms-version": "2021-02-12"
->>>>>>> 7e782c87
       },
       "ResponseBody": []
     }
