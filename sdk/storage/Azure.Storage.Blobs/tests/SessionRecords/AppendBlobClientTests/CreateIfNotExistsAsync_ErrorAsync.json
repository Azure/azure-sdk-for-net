{
  "Entries": [
    {
      "RequestUri": "https://seanmcccanary.blob.core.windows.net/test-container-d054533c-80ee-56f0-a4a9-28a3ed380941?restype=container",
      "RequestMethod": "PUT",
      "RequestHeaders": {
        "Authorization": "Sanitized",
<<<<<<< HEAD
        "traceparent": "00-63fed8c73ecabf4a811eb5cc507cefd7-aad76de29e80ec42-00",
        "User-Agent": [
          "azsdk-net-Storage.Blobs/12.5.0-dev.20200402.1",
          "(.NET Core 4.6.28325.01; Microsoft Windows 10.0.18362 )"
        ],
        "x-ms-blob-public-access": "container",
        "x-ms-client-request-id": "a916d5cf-4e35-fd67-9652-c910f290d6fa",
        "x-ms-date": "Thu, 02 Apr 2020 23:40:42 GMT",
        "x-ms-return-client-request-id": "true",
        "x-ms-version": "2019-12-12"
=======
        "traceparent": "00-4793d8e0e29b7f4da5ea0568e815bd46-ae175451e12a9143-00",
        "User-Agent": [
          "azsdk-net-Storage.Blobs/12.5.0-dev.20200619.1",
          "(.NET Core 4.6.28801.04; Microsoft Windows 10.0.18362 )"
        ],
        "x-ms-blob-public-access": "container",
        "x-ms-client-request-id": "a916d5cf-4e35-fd67-9652-c910f290d6fa",
        "x-ms-date": "Fri, 19 Jun 2020 19:21:00 GMT",
        "x-ms-return-client-request-id": "true",
        "x-ms-version": "2020-02-10"
>>>>>>> 60f4876e
      },
      "RequestBody": null,
      "StatusCode": 201,
      "ResponseHeaders": {
        "Content-Length": "0",
<<<<<<< HEAD
        "Date": "Thu, 02 Apr 2020 23:40:41 GMT",
        "ETag": "\u00220x8D7D75F41B24901\u0022",
        "Last-Modified": "Thu, 02 Apr 2020 23:40:42 GMT",
=======
        "Date": "Fri, 19 Jun 2020 19:21:01 GMT",
        "ETag": "\u00220x8D81485E77B771B\u0022",
        "Last-Modified": "Fri, 19 Jun 2020 19:21:01 GMT",
>>>>>>> 60f4876e
        "Server": [
          "Windows-Azure-Blob/1.0",
          "Microsoft-HTTPAPI/2.0"
        ],
        "x-ms-client-request-id": "a916d5cf-4e35-fd67-9652-c910f290d6fa",
<<<<<<< HEAD
        "x-ms-request-id": "ae137d1d-001e-0016-4648-09bb77000000",
        "x-ms-version": "2019-12-12"
=======
        "x-ms-request-id": "19b700bf-e01e-007c-086e-46635f000000",
        "x-ms-version": "2020-02-10"
>>>>>>> 60f4876e
      },
      "ResponseBody": []
    },
    {
<<<<<<< HEAD
      "RequestUri": "https://seanmcccanary.blob.core.windows.net/test-container-d054533c-80ee-56f0-a4a9-28a3ed380941/",
=======
      "RequestUri": "https://seanmcccanary.blob.core.windows.net/test-container-d054533c-80ee-56f0-a4a9-28a3ed380941",
>>>>>>> 60f4876e
      "RequestMethod": "PUT",
      "RequestHeaders": {
        "Authorization": "Sanitized",
        "Content-Length": "0",
        "If-None-Match": "*",
<<<<<<< HEAD
        "traceparent": "00-827de640b64a7c469f2b4b0a41d9044c-9333c4e953174a45-00",
        "User-Agent": [
          "azsdk-net-Storage.Blobs/12.5.0-dev.20200402.1",
          "(.NET Core 4.6.28325.01; Microsoft Windows 10.0.18362 )"
        ],
        "x-ms-blob-type": "AppendBlob",
        "x-ms-client-request-id": "17d4b915-5f22-c70c-7314-1b4703e18ef6",
        "x-ms-date": "Thu, 02 Apr 2020 23:40:42 GMT",
        "x-ms-return-client-request-id": "true",
        "x-ms-version": "2019-12-12"
=======
        "traceparent": "00-73bfb63f02cf0f4684f03edf58c17734-4b75d85d8c99614c-00",
        "User-Agent": [
          "azsdk-net-Storage.Blobs/12.5.0-dev.20200619.1",
          "(.NET Core 4.6.28801.04; Microsoft Windows 10.0.18362 )"
        ],
        "x-ms-blob-type": "AppendBlob",
        "x-ms-client-request-id": "17d4b915-5f22-c70c-7314-1b4703e18ef6",
        "x-ms-date": "Fri, 19 Jun 2020 19:21:00 GMT",
        "x-ms-return-client-request-id": "true",
        "x-ms-version": "2020-02-10"
>>>>>>> 60f4876e
      },
      "RequestBody": null,
      "StatusCode": 404,
      "ResponseHeaders": {
<<<<<<< HEAD
        "Content-Length": "358",
        "Content-Type": "application/xml",
        "Date": "Thu, 02 Apr 2020 23:40:41 GMT",
        "Server": "Microsoft-HTTPAPI/2.0",
        "x-ms-error-code": "InvalidUri",
        "x-ms-request-id": "ae137d33-001e-0016-5a48-09bb77000000"
      },
      "ResponseBody": [
        "\uFEFF\u003C?xml version=\u00221.0\u0022 encoding=\u0022utf-8\u0022?\u003E\u003CError\u003E\u003CCode\u003EInvalidUri\u003C/Code\u003E\u003CMessage\u003EThe requested URI does not represent any resource on the server.\n",
        "RequestId:ae137d33-001e-0016-5a48-09bb77000000\n",
        "Time:2020-04-02T23:40:42.1093198Z\u003C/Message\u003E\u003CUriPath\u003Ehttps://seanmcccanary.blob.core.windows.net/test-container-d054533c-80ee-56f0-a4a9-28a3ed380941/\u003C/UriPath\u003E\u003C/Error\u003E"
=======
        "Content-Length": "225",
        "Content-Type": "application/xml",
        "Date": "Fri, 19 Jun 2020 19:21:01 GMT",
        "Server": [
          "Windows-Azure-Blob/1.0",
          "Microsoft-HTTPAPI/2.0"
        ],
        "x-ms-client-request-id": "17d4b915-5f22-c70c-7314-1b4703e18ef6",
        "x-ms-error-code": "ContainerNotFound",
        "x-ms-request-id": "19b700cd-e01e-007c-136e-46635f000000",
        "x-ms-version": "2020-02-10"
      },
      "ResponseBody": [
        "\uFEFF\u003C?xml version=\u00221.0\u0022 encoding=\u0022utf-8\u0022?\u003E\u003CError\u003E\u003CCode\u003EContainerNotFound\u003C/Code\u003E\u003CMessage\u003EThe specified container does not exist.\n",
        "RequestId:19b700cd-e01e-007c-136e-46635f000000\n",
        "Time:2020-06-19T19:21:02.0379829Z\u003C/Message\u003E\u003C/Error\u003E"
>>>>>>> 60f4876e
      ]
    },
    {
      "RequestUri": "https://seanmcccanary.blob.core.windows.net/test-container-d054533c-80ee-56f0-a4a9-28a3ed380941?restype=container",
      "RequestMethod": "DELETE",
      "RequestHeaders": {
        "Authorization": "Sanitized",
<<<<<<< HEAD
        "traceparent": "00-d7ff332331f1f34e82688bb702754f2e-8326f55cb445fc4b-00",
        "User-Agent": [
          "azsdk-net-Storage.Blobs/12.5.0-dev.20200402.1",
          "(.NET Core 4.6.28325.01; Microsoft Windows 10.0.18362 )"
        ],
        "x-ms-client-request-id": "38fb2b6d-bfbb-64d8-f2c8-ab5f5dd36c7f",
        "x-ms-date": "Thu, 02 Apr 2020 23:40:43 GMT",
        "x-ms-return-client-request-id": "true",
        "x-ms-version": "2019-12-12"
=======
        "traceparent": "00-047d8ff20214db4ea7b133d172cc803a-28a2e2c20ded3d4f-00",
        "User-Agent": [
          "azsdk-net-Storage.Blobs/12.5.0-dev.20200619.1",
          "(.NET Core 4.6.28801.04; Microsoft Windows 10.0.18362 )"
        ],
        "x-ms-client-request-id": "38fb2b6d-bfbb-64d8-f2c8-ab5f5dd36c7f",
        "x-ms-date": "Fri, 19 Jun 2020 19:21:00 GMT",
        "x-ms-return-client-request-id": "true",
        "x-ms-version": "2020-02-10"
>>>>>>> 60f4876e
      },
      "RequestBody": null,
      "StatusCode": 202,
      "ResponseHeaders": {
        "Content-Length": "0",
<<<<<<< HEAD
        "Date": "Thu, 02 Apr 2020 23:40:41 GMT",
=======
        "Date": "Fri, 19 Jun 2020 19:21:01 GMT",
>>>>>>> 60f4876e
        "Server": [
          "Windows-Azure-Blob/1.0",
          "Microsoft-HTTPAPI/2.0"
        ],
        "x-ms-client-request-id": "38fb2b6d-bfbb-64d8-f2c8-ab5f5dd36c7f",
<<<<<<< HEAD
        "x-ms-request-id": "ae137d37-001e-0016-5e48-09bb77000000",
        "x-ms-version": "2019-12-12"
=======
        "x-ms-request-id": "19b700de-e01e-007c-1f6e-46635f000000",
        "x-ms-version": "2020-02-10"
>>>>>>> 60f4876e
      },
      "ResponseBody": []
    }
  ],
  "Variables": {
    "RandomSeed": "48062887",
    "Storage_TestConfigDefault": "ProductionTenant\nseanmcccanary\nU2FuaXRpemVk\nhttps://seanmcccanary.blob.core.windows.net\nhttps://seanmcccanary.file.core.windows.net\nhttps://seanmcccanary.queue.core.windows.net\nhttps://seanmcccanary.table.core.windows.net\n\n\n\n\nhttps://seanmcccanary-secondary.blob.core.windows.net\nhttps://seanmcccanary-secondary.file.core.windows.net\nhttps://seanmcccanary-secondary.queue.core.windows.net\nhttps://seanmcccanary-secondary.table.core.windows.net\n\nSanitized\n\n\nCloud\nBlobEndpoint=https://seanmcccanary.blob.core.windows.net/;QueueEndpoint=https://seanmcccanary.queue.core.windows.net/;FileEndpoint=https://seanmcccanary.file.core.windows.net/;BlobSecondaryEndpoint=https://seanmcccanary-secondary.blob.core.windows.net/;QueueSecondaryEndpoint=https://seanmcccanary-secondary.queue.core.windows.net/;FileSecondaryEndpoint=https://seanmcccanary-secondary.file.core.windows.net/;AccountName=seanmcccanary;AccountKey=Sanitized\nseanscope1"
  }
}<|MERGE_RESOLUTION|>--- conflicted
+++ resolved
@@ -5,18 +5,6 @@
       "RequestMethod": "PUT",
       "RequestHeaders": {
         "Authorization": "Sanitized",
-<<<<<<< HEAD
-        "traceparent": "00-63fed8c73ecabf4a811eb5cc507cefd7-aad76de29e80ec42-00",
-        "User-Agent": [
-          "azsdk-net-Storage.Blobs/12.5.0-dev.20200402.1",
-          "(.NET Core 4.6.28325.01; Microsoft Windows 10.0.18362 )"
-        ],
-        "x-ms-blob-public-access": "container",
-        "x-ms-client-request-id": "a916d5cf-4e35-fd67-9652-c910f290d6fa",
-        "x-ms-date": "Thu, 02 Apr 2020 23:40:42 GMT",
-        "x-ms-return-client-request-id": "true",
-        "x-ms-version": "2019-12-12"
-=======
         "traceparent": "00-4793d8e0e29b7f4da5ea0568e815bd46-ae175451e12a9143-00",
         "User-Agent": [
           "azsdk-net-Storage.Blobs/12.5.0-dev.20200619.1",
@@ -27,59 +15,31 @@
         "x-ms-date": "Fri, 19 Jun 2020 19:21:00 GMT",
         "x-ms-return-client-request-id": "true",
         "x-ms-version": "2020-02-10"
->>>>>>> 60f4876e
       },
       "RequestBody": null,
       "StatusCode": 201,
       "ResponseHeaders": {
         "Content-Length": "0",
-<<<<<<< HEAD
-        "Date": "Thu, 02 Apr 2020 23:40:41 GMT",
-        "ETag": "\u00220x8D7D75F41B24901\u0022",
-        "Last-Modified": "Thu, 02 Apr 2020 23:40:42 GMT",
-=======
         "Date": "Fri, 19 Jun 2020 19:21:01 GMT",
         "ETag": "\u00220x8D81485E77B771B\u0022",
         "Last-Modified": "Fri, 19 Jun 2020 19:21:01 GMT",
->>>>>>> 60f4876e
         "Server": [
           "Windows-Azure-Blob/1.0",
           "Microsoft-HTTPAPI/2.0"
         ],
         "x-ms-client-request-id": "a916d5cf-4e35-fd67-9652-c910f290d6fa",
-<<<<<<< HEAD
-        "x-ms-request-id": "ae137d1d-001e-0016-4648-09bb77000000",
-        "x-ms-version": "2019-12-12"
-=======
         "x-ms-request-id": "19b700bf-e01e-007c-086e-46635f000000",
         "x-ms-version": "2020-02-10"
->>>>>>> 60f4876e
       },
       "ResponseBody": []
     },
     {
-<<<<<<< HEAD
-      "RequestUri": "https://seanmcccanary.blob.core.windows.net/test-container-d054533c-80ee-56f0-a4a9-28a3ed380941/",
-=======
       "RequestUri": "https://seanmcccanary.blob.core.windows.net/test-container-d054533c-80ee-56f0-a4a9-28a3ed380941",
->>>>>>> 60f4876e
       "RequestMethod": "PUT",
       "RequestHeaders": {
         "Authorization": "Sanitized",
         "Content-Length": "0",
         "If-None-Match": "*",
-<<<<<<< HEAD
-        "traceparent": "00-827de640b64a7c469f2b4b0a41d9044c-9333c4e953174a45-00",
-        "User-Agent": [
-          "azsdk-net-Storage.Blobs/12.5.0-dev.20200402.1",
-          "(.NET Core 4.6.28325.01; Microsoft Windows 10.0.18362 )"
-        ],
-        "x-ms-blob-type": "AppendBlob",
-        "x-ms-client-request-id": "17d4b915-5f22-c70c-7314-1b4703e18ef6",
-        "x-ms-date": "Thu, 02 Apr 2020 23:40:42 GMT",
-        "x-ms-return-client-request-id": "true",
-        "x-ms-version": "2019-12-12"
-=======
         "traceparent": "00-73bfb63f02cf0f4684f03edf58c17734-4b75d85d8c99614c-00",
         "User-Agent": [
           "azsdk-net-Storage.Blobs/12.5.0-dev.20200619.1",
@@ -90,24 +50,10 @@
         "x-ms-date": "Fri, 19 Jun 2020 19:21:00 GMT",
         "x-ms-return-client-request-id": "true",
         "x-ms-version": "2020-02-10"
->>>>>>> 60f4876e
       },
       "RequestBody": null,
       "StatusCode": 404,
       "ResponseHeaders": {
-<<<<<<< HEAD
-        "Content-Length": "358",
-        "Content-Type": "application/xml",
-        "Date": "Thu, 02 Apr 2020 23:40:41 GMT",
-        "Server": "Microsoft-HTTPAPI/2.0",
-        "x-ms-error-code": "InvalidUri",
-        "x-ms-request-id": "ae137d33-001e-0016-5a48-09bb77000000"
-      },
-      "ResponseBody": [
-        "\uFEFF\u003C?xml version=\u00221.0\u0022 encoding=\u0022utf-8\u0022?\u003E\u003CError\u003E\u003CCode\u003EInvalidUri\u003C/Code\u003E\u003CMessage\u003EThe requested URI does not represent any resource on the server.\n",
-        "RequestId:ae137d33-001e-0016-5a48-09bb77000000\n",
-        "Time:2020-04-02T23:40:42.1093198Z\u003C/Message\u003E\u003CUriPath\u003Ehttps://seanmcccanary.blob.core.windows.net/test-container-d054533c-80ee-56f0-a4a9-28a3ed380941/\u003C/UriPath\u003E\u003C/Error\u003E"
-=======
         "Content-Length": "225",
         "Content-Type": "application/xml",
         "Date": "Fri, 19 Jun 2020 19:21:01 GMT",
@@ -124,7 +70,6 @@
         "\uFEFF\u003C?xml version=\u00221.0\u0022 encoding=\u0022utf-8\u0022?\u003E\u003CError\u003E\u003CCode\u003EContainerNotFound\u003C/Code\u003E\u003CMessage\u003EThe specified container does not exist.\n",
         "RequestId:19b700cd-e01e-007c-136e-46635f000000\n",
         "Time:2020-06-19T19:21:02.0379829Z\u003C/Message\u003E\u003C/Error\u003E"
->>>>>>> 60f4876e
       ]
     },
     {
@@ -132,17 +77,6 @@
       "RequestMethod": "DELETE",
       "RequestHeaders": {
         "Authorization": "Sanitized",
-<<<<<<< HEAD
-        "traceparent": "00-d7ff332331f1f34e82688bb702754f2e-8326f55cb445fc4b-00",
-        "User-Agent": [
-          "azsdk-net-Storage.Blobs/12.5.0-dev.20200402.1",
-          "(.NET Core 4.6.28325.01; Microsoft Windows 10.0.18362 )"
-        ],
-        "x-ms-client-request-id": "38fb2b6d-bfbb-64d8-f2c8-ab5f5dd36c7f",
-        "x-ms-date": "Thu, 02 Apr 2020 23:40:43 GMT",
-        "x-ms-return-client-request-id": "true",
-        "x-ms-version": "2019-12-12"
-=======
         "traceparent": "00-047d8ff20214db4ea7b133d172cc803a-28a2e2c20ded3d4f-00",
         "User-Agent": [
           "azsdk-net-Storage.Blobs/12.5.0-dev.20200619.1",
@@ -152,29 +86,19 @@
         "x-ms-date": "Fri, 19 Jun 2020 19:21:00 GMT",
         "x-ms-return-client-request-id": "true",
         "x-ms-version": "2020-02-10"
->>>>>>> 60f4876e
       },
       "RequestBody": null,
       "StatusCode": 202,
       "ResponseHeaders": {
         "Content-Length": "0",
-<<<<<<< HEAD
-        "Date": "Thu, 02 Apr 2020 23:40:41 GMT",
-=======
         "Date": "Fri, 19 Jun 2020 19:21:01 GMT",
->>>>>>> 60f4876e
         "Server": [
           "Windows-Azure-Blob/1.0",
           "Microsoft-HTTPAPI/2.0"
         ],
         "x-ms-client-request-id": "38fb2b6d-bfbb-64d8-f2c8-ab5f5dd36c7f",
-<<<<<<< HEAD
-        "x-ms-request-id": "ae137d37-001e-0016-5e48-09bb77000000",
-        "x-ms-version": "2019-12-12"
-=======
         "x-ms-request-id": "19b700de-e01e-007c-1f6e-46635f000000",
         "x-ms-version": "2020-02-10"
->>>>>>> 60f4876e
       },
       "ResponseBody": []
     }
