{
  "Entries": [
    {
      "RequestUri": "https://seanmcccanary.blob.core.windows.net/test-container-2a359de6-0c5f-fa47-399d-db873eea99c0?restype=container",
      "RequestMethod": "PUT",
      "RequestHeaders": {
        "Authorization": "Sanitized",
<<<<<<< HEAD
        "traceparent": "00-ff8205f8670c904d84f1049d3ce71423-8e096cac1348c645-00",
        "User-Agent": [
          "azsdk-net-Storage.Blobs/12.5.0-dev.20200526.1",
          "(.NET Core 4.6.28619.01; Microsoft Windows 10.0.18362 )"
        ],
        "x-ms-blob-public-access": "container",
        "x-ms-client-request-id": "2a6483af-08eb-5ad5-89eb-d02227800d6b",
        "x-ms-date": "Tue, 26 May 2020 19:00:56 GMT",
=======
        "traceparent": "00-62b14c2cb1ed4b4e924f46eea5384702-a19ad07595f89740-00",
        "User-Agent": [
          "azsdk-net-Storage.Blobs/12.5.0-dev.20200529.1",
          "(.NET Core 4.6.28801.04; Microsoft Windows 10.0.18363 )"
        ],
        "x-ms-blob-public-access": "container",
        "x-ms-client-request-id": "2a6483af-08eb-5ad5-89eb-d02227800d6b",
        "x-ms-date": "Fri, 29 May 2020 16:47:56 GMT",
>>>>>>> 80c89ee0
        "x-ms-return-client-request-id": "true",
        "x-ms-version": "2019-12-12"
      },
      "RequestBody": null,
      "StatusCode": 201,
      "ResponseHeaders": {
        "Content-Length": "0",
<<<<<<< HEAD
        "Date": "Tue, 26 May 2020 19:00:56 GMT",
        "ETag": "\u00220x8D801A71FD25B0B\u0022",
        "Last-Modified": "Tue, 26 May 2020 19:00:57 GMT",
=======
        "Date": "Fri, 29 May 2020 16:47:55 GMT",
        "ETag": "\u00220x8D803F009959C61\u0022",
        "Last-Modified": "Fri, 29 May 2020 16:47:56 GMT",
>>>>>>> 80c89ee0
        "Server": [
          "Windows-Azure-Blob/1.0",
          "Microsoft-HTTPAPI/2.0"
        ],
        "x-ms-client-request-id": "2a6483af-08eb-5ad5-89eb-d02227800d6b",
<<<<<<< HEAD
        "x-ms-request-id": "69b40b08-401e-004a-028f-33ee2f000000",
        "x-ms-version": "2019-12-12"
=======
        "x-ms-request-id": "ab64e453-801e-002e-63d8-3512dc000000",
        "x-ms-version": "2019-07-07"
>>>>>>> 80c89ee0
      },
      "ResponseBody": []
    },
    {
      "RequestUri": "https://seanmcccanary.blob.core.windows.net/test-container-2a359de6-0c5f-fa47-399d-db873eea99c0?restype=container\u0026comp=acl",
      "RequestMethod": "PUT",
      "RequestHeaders": {
        "Authorization": "Sanitized",
        "Content-Length": "21",
        "Content-Type": "application/xml",
<<<<<<< HEAD
        "traceparent": "00-a645941673d0b84591ae8e904a254580-8dd4aeabc6559245-00",
        "User-Agent": [
          "azsdk-net-Storage.Blobs/12.5.0-dev.20200526.1",
          "(.NET Core 4.6.28619.01; Microsoft Windows 10.0.18362 )"
        ],
        "x-ms-blob-public-access": "container",
        "x-ms-client-request-id": "bad70431-6f85-a8d5-d094-6adfea57685f",
        "x-ms-date": "Tue, 26 May 2020 19:00:57 GMT",
=======
        "traceparent": "00-1fe87354ea90b74bae62096d34a18ce2-af536d575cc4c641-00",
        "User-Agent": [
          "azsdk-net-Storage.Blobs/12.5.0-dev.20200529.1",
          "(.NET Core 4.6.28801.04; Microsoft Windows 10.0.18363 )"
        ],
        "x-ms-blob-public-access": "container",
        "x-ms-client-request-id": "bad70431-6f85-a8d5-d094-6adfea57685f",
        "x-ms-date": "Fri, 29 May 2020 16:47:56 GMT",
>>>>>>> 80c89ee0
        "x-ms-return-client-request-id": "true",
        "x-ms-version": "2019-12-12"
      },
      "RequestBody": "\u003CSignedIdentifiers /\u003E",
      "StatusCode": 200,
      "ResponseHeaders": {
        "Content-Length": "0",
<<<<<<< HEAD
        "Date": "Tue, 26 May 2020 19:00:57 GMT",
        "ETag": "\u00220x8D801A71FDC3C7D\u0022",
        "Last-Modified": "Tue, 26 May 2020 19:00:57 GMT",
=======
        "Date": "Fri, 29 May 2020 16:47:55 GMT",
        "ETag": "\u00220x8D803F0099DD587\u0022",
        "Last-Modified": "Fri, 29 May 2020 16:47:56 GMT",
>>>>>>> 80c89ee0
        "Server": [
          "Windows-Azure-Blob/1.0",
          "Microsoft-HTTPAPI/2.0"
        ],
        "x-ms-client-request-id": "bad70431-6f85-a8d5-d094-6adfea57685f",
<<<<<<< HEAD
        "x-ms-request-id": "69b40b17-401e-004a-0e8f-33ee2f000000",
        "x-ms-version": "2019-12-12"
=======
        "x-ms-request-id": "ab64e499-801e-002e-20d8-3512dc000000",
        "x-ms-version": "2019-07-07"
>>>>>>> 80c89ee0
      },
      "ResponseBody": []
    },
    {
<<<<<<< HEAD
      "RequestUri": "https://seanmcccanary.blob.core.windows.net/test-container-2a359de6-0c5f-fa47-399d-db873eea99c0/test-\u03B2\u00A3\u00A9\u00FE\u203D-8ce92671-2776-2bbf-46a6-9829c330ba48",
=======
      "RequestUri": "http://amandadev2.blob.core.windows.net/test-container-2a359de6-0c5f-fa47-399d-db873eea99c0/test-\u03B2\u00A3\u00A9\u00FE\u203D%253A-8ce92671-2776-2bbf-46a6-9829c330ba48",
>>>>>>> 80c89ee0
      "RequestMethod": "PUT",
      "RequestHeaders": {
        "Authorization": "Sanitized",
        "Content-Length": "0",
<<<<<<< HEAD
        "traceparent": "00-5809f92a35d75e47b98f8ec8ace6a39c-a6a9af21701fef42-00",
        "User-Agent": [
          "azsdk-net-Storage.Blobs/12.5.0-dev.20200526.1",
          "(.NET Core 4.6.28619.01; Microsoft Windows 10.0.18362 )"
        ],
        "x-ms-blob-type": "AppendBlob",
        "x-ms-client-request-id": "71032535-2466-456a-4b3b-e8be99e229fc",
        "x-ms-date": "Tue, 26 May 2020 19:00:57 GMT",
=======
        "traceparent": "00-00f5946130d05e4199607e13679fc0d8-135bf02e6dca6a4e-00",
        "User-Agent": [
          "azsdk-net-Storage.Blobs/12.5.0-dev.20200529.1",
          "(.NET Core 4.6.28801.04; Microsoft Windows 10.0.18363 )"
        ],
        "x-ms-blob-type": "AppendBlob",
        "x-ms-client-request-id": "71032535-2466-456a-4b3b-e8be99e229fc",
        "x-ms-date": "Fri, 29 May 2020 16:47:56 GMT",
>>>>>>> 80c89ee0
        "x-ms-return-client-request-id": "true",
        "x-ms-version": "2019-12-12"
      },
      "RequestBody": null,
      "StatusCode": 201,
      "ResponseHeaders": {
        "Content-Length": "0",
<<<<<<< HEAD
        "Date": "Tue, 26 May 2020 19:00:57 GMT",
        "ETag": "\u00220x8D801A71FE51623\u0022",
        "Last-Modified": "Tue, 26 May 2020 19:00:57 GMT",
=======
        "Date": "Fri, 29 May 2020 16:47:55 GMT",
        "ETag": "\u00220x8D803F009A5FADD\u0022",
        "Last-Modified": "Fri, 29 May 2020 16:47:56 GMT",
>>>>>>> 80c89ee0
        "Server": [
          "Windows-Azure-Blob/1.0",
          "Microsoft-HTTPAPI/2.0"
        ],
        "x-ms-client-request-id": "71032535-2466-456a-4b3b-e8be99e229fc",
<<<<<<< HEAD
        "x-ms-request-id": "69b40b1f-401e-004a-158f-33ee2f000000",
=======
        "x-ms-request-id": "ab64e4d4-801e-002e-4dd8-3512dc000000",
>>>>>>> 80c89ee0
        "x-ms-request-server-encrypted": "true",
        "x-ms-version": "2019-12-12",
        "x-ms-version-id": "2020-05-26T19:00:57.9198499Z"
      },
      "ResponseBody": []
    },
    {
<<<<<<< HEAD
      "RequestUri": "https://seanmcccanary.blob.core.windows.net/test-container-2a359de6-0c5f-fa47-399d-db873eea99c0/test-\u03B2\u00A3\u00A9\u00FE\u203D-8ce92671-2776-2bbf-46a6-9829c330ba48?comp=appendblock",
=======
      "RequestUri": "http://amandadev2.blob.core.windows.net/test-container-2a359de6-0c5f-fa47-399d-db873eea99c0/test-\u03B2\u00A3\u00A9\u00FE\u203D%253A-8ce92671-2776-2bbf-46a6-9829c330ba48?comp=appendblock",
>>>>>>> 80c89ee0
      "RequestMethod": "PUT",
      "RequestHeaders": {
        "Authorization": "Sanitized",
        "Content-Length": "1024",
<<<<<<< HEAD
        "traceparent": "00-08d587eee41b48439e784632ed779872-d6b997dee341ed4c-00",
        "User-Agent": [
          "azsdk-net-Storage.Blobs/12.5.0-dev.20200526.1",
          "(.NET Core 4.6.28619.01; Microsoft Windows 10.0.18362 )"
        ],
        "x-ms-client-request-id": "9df4fc82-482d-59e2-fbf2-2009cee545be",
        "x-ms-date": "Tue, 26 May 2020 19:00:57 GMT",
=======
        "traceparent": "00-b32c4e99c640a6499ceb0c12e1e67a6e-ecd153697be97543-00",
        "User-Agent": [
          "azsdk-net-Storage.Blobs/12.5.0-dev.20200529.1",
          "(.NET Core 4.6.28801.04; Microsoft Windows 10.0.18363 )"
        ],
        "x-ms-client-request-id": "9df4fc82-482d-59e2-fbf2-2009cee545be",
        "x-ms-date": "Fri, 29 May 2020 16:47:56 GMT",
>>>>>>> 80c89ee0
        "x-ms-return-client-request-id": "true",
        "x-ms-version": "2019-12-12"
      },
      "RequestBody": "YNbm6I5K5KtvOQZFvuOPjB4o8CKoUuX0cFpRXpo0Qcw86pH0FuMY5yAsSkxoj\u002BrsBd3AwWdGtw3w8ng0\u002BIUQO/c6CNRRmnY7EAgBeweYi\u002BBwZVm9c39k9jKEBCNq5O\u002BaHA9ULocWmmtmhbFfRDsFV2aXw5MsU8d41hKhzZVS0CwZZl/4RF1ZWsrtVu7NBbH2fq290iBcbchH3Fd0dM3VE7SFRt3cDRMIPmnIPvzZqtFgqk7olf4LvPmWsGcF5OX9GEM6SL7TGnGZtJS2ky7LbjKGFMl/7X62eYnkRVyrA1mDyya5n2ESjJDcTuBpVSjKykI1ftAbfirFg84179QU7rE6MsgIEs/QdIc5op\u002BdTCRgGnoadoSJZ0z89BuT3J27x2AvLiJgwrhzZAlI4tuLJzaq1dVa\u002Bncsscp8DB2zPZjqfto/bR4CAFjBpxJ6QIVxcMzk6QfIYM3oAnxX5LabvydxXmQBTLkYqNV8mFJksnFFCptQz1ORIh0MVmuhqhyiJufqCeEhbyQSy0ExS8h6hFALEtkaSvDT3ztG9PZOd/242nJqeqiPJJt2PQMSX9dVktIalZhDh9z3Fimm2nsuxFRDeXBVDwmoe\u002B49pAztwYBk8WIjNOFkdVOVc2N/6UkfR3mvzuZm/4LIchqqBeLPClWoQegZCo9y3gMcwJymKJKkHVySPfKa/vLgW8HHunBwxmkN1qhgBj3qPO/iST/mIkmHBeeGPMxjDkP2OK/NqiSTrPkymFLqQxYfqAACt7Sz\u002Bjl4QLSI6omdqsdlas2OHJLLT51Fs4n3ncHQZ5PLYFeOQz51VWpvCsFvle2KhNlJkYxuN2cWbUavgaLyuIL10Upw1ieOGMYnXEXb1R2bbBjoh9YHXCnwd9X4xtTIfFE/esOjGq6yunjFR9ohO5gpFBSKCjCs7nUgf15RllLyX9/znFtZ\u002BFFqNc1dQRVOzjw9zrK/PXEgkotOgppPYCMm0\u002Bf7LZ48zxvCINVjT61g0rEiFMefMiFt0gnQC3W3GtSqNm0tU6GdAP\u002BW/B2cvUPd7rDpLExbhqDGjVqUbMOmCwUAuRg/Mn4PhBTICTYE0BXG8h3Eze2ITq/NZ8VGCJM87/AYnAQrnbsx2ag4k31qwbxFznmm4T4XeGpocsu5yHuAjBlF6zQRm1Rhk/NFULsyY6UJAToalQ6yACSawivweBAstwdjJNaINDMkRE5K0SeuNg8lsMdBZvYLkusQdtkpcRriGZi0zz7PgM0H9VG/Zy7864sby8hJ6lEQV5HqeL1Z\u002BtMzZ7iP\u002BWfRVi/5OnCkTCu8E4tNDaVSmC5Go3es5AgQrfp9jP92bPIkSnWYULDgbAtmLmQxDOwt4M6JSFXvJA==",
      "StatusCode": 201,
      "ResponseHeaders": {
        "Content-Length": "0",
<<<<<<< HEAD
        "Date": "Tue, 26 May 2020 19:00:57 GMT",
        "ETag": "\u00220x8D801A71FEE66A3\u0022",
        "Last-Modified": "Tue, 26 May 2020 19:00:57 GMT",
=======
        "Date": "Fri, 29 May 2020 16:47:55 GMT",
        "ETag": "\u00220x8D803F009ADEB91\u0022",
        "Last-Modified": "Fri, 29 May 2020 16:47:56 GMT",
>>>>>>> 80c89ee0
        "Server": [
          "Windows-Azure-Blob/1.0",
          "Microsoft-HTTPAPI/2.0"
        ],
        "x-ms-blob-append-offset": "0",
        "x-ms-blob-committed-block-count": "1",
        "x-ms-client-request-id": "9df4fc82-482d-59e2-fbf2-2009cee545be",
        "x-ms-content-crc64": "fOT422XshIc=",
<<<<<<< HEAD
        "x-ms-request-id": "69b40b28-401e-004a-1e8f-33ee2f000000",
=======
        "x-ms-request-id": "ab64e4f8-801e-002e-6ed8-3512dc000000",
>>>>>>> 80c89ee0
        "x-ms-request-server-encrypted": "true",
        "x-ms-version": "2019-12-12"
      },
      "ResponseBody": []
    },
    {
      "RequestUri": "https://seanmcccanary.blob.core.windows.net/test-container-2a359de6-0c5f-fa47-399d-db873eea99c0/test-blob-ab8553e3-40e1-b27e-4648-ee5c39016d37",
      "RequestMethod": "PUT",
      "RequestHeaders": {
        "Authorization": "Sanitized",
        "Content-Length": "0",
<<<<<<< HEAD
        "traceparent": "00-78ef754771e4cb4c8ad2ea0b486411b5-48bc829cc022fd45-00",
        "User-Agent": [
          "azsdk-net-Storage.Blobs/12.5.0-dev.20200526.1",
          "(.NET Core 4.6.28619.01; Microsoft Windows 10.0.18362 )"
        ],
        "x-ms-blob-type": "AppendBlob",
        "x-ms-client-request-id": "83852cc5-4e8e-4177-7d41-57e5598520f9",
        "x-ms-date": "Tue, 26 May 2020 19:00:57 GMT",
=======
        "traceparent": "00-5a330bbc42510b4e829f3d01fd39d62a-ffd11342000cab4c-00",
        "User-Agent": [
          "azsdk-net-Storage.Blobs/12.5.0-dev.20200529.1",
          "(.NET Core 4.6.28801.04; Microsoft Windows 10.0.18363 )"
        ],
        "x-ms-blob-type": "AppendBlob",
        "x-ms-client-request-id": "83852cc5-4e8e-4177-7d41-57e5598520f9",
        "x-ms-date": "Fri, 29 May 2020 16:47:56 GMT",
>>>>>>> 80c89ee0
        "x-ms-return-client-request-id": "true",
        "x-ms-version": "2019-12-12"
      },
      "RequestBody": null,
      "StatusCode": 201,
      "ResponseHeaders": {
        "Content-Length": "0",
<<<<<<< HEAD
        "Date": "Tue, 26 May 2020 19:00:57 GMT",
        "ETag": "\u00220x8D801A71FF741E3\u0022",
        "Last-Modified": "Tue, 26 May 2020 19:00:58 GMT",
=======
        "Date": "Fri, 29 May 2020 16:47:55 GMT",
        "ETag": "\u00220x8D803F009B5B52B\u0022",
        "Last-Modified": "Fri, 29 May 2020 16:47:56 GMT",
>>>>>>> 80c89ee0
        "Server": [
          "Windows-Azure-Blob/1.0",
          "Microsoft-HTTPAPI/2.0"
        ],
        "x-ms-client-request-id": "83852cc5-4e8e-4177-7d41-57e5598520f9",
<<<<<<< HEAD
        "x-ms-request-id": "69b40b2a-401e-004a-208f-33ee2f000000",
=======
        "x-ms-request-id": "ab64e51a-801e-002e-0dd8-3512dc000000",
>>>>>>> 80c89ee0
        "x-ms-request-server-encrypted": "true",
        "x-ms-version": "2019-12-12",
        "x-ms-version-id": "2020-05-26T19:00:58.0389347Z"
      },
      "ResponseBody": []
    },
    {
      "RequestUri": "https://seanmcccanary.blob.core.windows.net/test-container-2a359de6-0c5f-fa47-399d-db873eea99c0/test-blob-ab8553e3-40e1-b27e-4648-ee5c39016d37?comp=appendblock",
      "RequestMethod": "PUT",
      "RequestHeaders": {
        "Authorization": "Sanitized",
        "Content-Length": "0",
<<<<<<< HEAD
        "traceparent": "00-42cdce10b80d6f438a72b4f695d4f6d7-7d87c4a1216f854d-00",
        "User-Agent": [
          "azsdk-net-Storage.Blobs/12.5.0-dev.20200526.1",
          "(.NET Core 4.6.28619.01; Microsoft Windows 10.0.18362 )"
        ],
        "x-ms-client-request-id": "0d96515a-ea7c-f2a9-18f9-1eac34ea841d",
        "x-ms-copy-source": "https://seanmcccanary.blob.core.windows.net/test-container-2a359de6-0c5f-fa47-399d-db873eea99c0/test-\u03B2\u00A3\u00A9\u00FE\u203D-8ce92671-2776-2bbf-46a6-9829c330ba48",
        "x-ms-date": "Tue, 26 May 2020 19:00:57 GMT",
=======
        "traceparent": "00-62083f3149b4f04da2bf3e4ae50b9e70-79076d2bb6643f4d-00",
        "User-Agent": [
          "azsdk-net-Storage.Blobs/12.5.0-dev.20200529.1",
          "(.NET Core 4.6.28801.04; Microsoft Windows 10.0.18363 )"
        ],
        "x-ms-client-request-id": "0d96515a-ea7c-f2a9-18f9-1eac34ea841d",
        "x-ms-copy-source": "http://amandadev2.blob.core.windows.net/test-container-2a359de6-0c5f-fa47-399d-db873eea99c0/test-\u03B2\u00A3\u00A9\u00FE\u203D%253A-8ce92671-2776-2bbf-46a6-9829c330ba48",
        "x-ms-date": "Fri, 29 May 2020 16:47:56 GMT",
>>>>>>> 80c89ee0
        "x-ms-return-client-request-id": "true",
        "x-ms-source-range": "bytes=0-1023",
        "x-ms-version": "2019-12-12"
      },
      "RequestBody": null,
      "StatusCode": 201,
      "ResponseHeaders": {
        "Content-Length": "0",
        "Content-MD5": "FYBNS7tC6BOqRuliCdtdYQ==",
<<<<<<< HEAD
        "Date": "Tue, 26 May 2020 19:00:57 GMT",
        "ETag": "\u00220x8D801A7201704AA\u0022",
        "Last-Modified": "Tue, 26 May 2020 19:00:58 GMT",
=======
        "Date": "Fri, 29 May 2020 16:47:55 GMT",
        "ETag": "\u00220x8D803F009BE423B\u0022",
        "Last-Modified": "Fri, 29 May 2020 16:47:56 GMT",
>>>>>>> 80c89ee0
        "Server": [
          "Windows-Azure-Blob/1.0",
          "Microsoft-HTTPAPI/2.0"
        ],
        "x-ms-blob-append-offset": "0",
        "x-ms-blob-committed-block-count": "1",
        "x-ms-client-request-id": "0d96515a-ea7c-f2a9-18f9-1eac34ea841d",
<<<<<<< HEAD
        "x-ms-request-id": "69b40b33-401e-004a-288f-33ee2f000000",
=======
        "x-ms-request-id": "ab64e53b-801e-002e-24d8-3512dc000000",
>>>>>>> 80c89ee0
        "x-ms-request-server-encrypted": "true",
        "x-ms-version": "2019-12-12"
      },
      "ResponseBody": []
    },
    {
      "RequestUri": "https://seanmcccanary.blob.core.windows.net/test-container-2a359de6-0c5f-fa47-399d-db873eea99c0?restype=container",
      "RequestMethod": "DELETE",
      "RequestHeaders": {
        "Authorization": "Sanitized",
<<<<<<< HEAD
        "traceparent": "00-1e2131ee90d0bf4a8a1aaeecd765384e-deca8fc6d6a3e74f-00",
        "User-Agent": [
          "azsdk-net-Storage.Blobs/12.5.0-dev.20200526.1",
          "(.NET Core 4.6.28619.01; Microsoft Windows 10.0.18362 )"
        ],
        "x-ms-client-request-id": "078ae5f0-13ef-9a7d-3fd5-26b08a232299",
        "x-ms-date": "Tue, 26 May 2020 19:00:57 GMT",
=======
        "traceparent": "00-73e934a01793c04da7ea0db8681668fc-aa35115b1430fb4b-00",
        "User-Agent": [
          "azsdk-net-Storage.Blobs/12.5.0-dev.20200529.1",
          "(.NET Core 4.6.28801.04; Microsoft Windows 10.0.18363 )"
        ],
        "x-ms-client-request-id": "078ae5f0-13ef-9a7d-3fd5-26b08a232299",
        "x-ms-date": "Fri, 29 May 2020 16:47:56 GMT",
>>>>>>> 80c89ee0
        "x-ms-return-client-request-id": "true",
        "x-ms-version": "2019-12-12"
      },
      "RequestBody": null,
      "StatusCode": 202,
      "ResponseHeaders": {
        "Content-Length": "0",
<<<<<<< HEAD
        "Date": "Tue, 26 May 2020 19:00:57 GMT",
=======
        "Date": "Fri, 29 May 2020 16:47:55 GMT",
>>>>>>> 80c89ee0
        "Server": [
          "Windows-Azure-Blob/1.0",
          "Microsoft-HTTPAPI/2.0"
        ],
        "x-ms-client-request-id": "078ae5f0-13ef-9a7d-3fd5-26b08a232299",
<<<<<<< HEAD
        "x-ms-request-id": "69b40b4b-401e-004a-3e8f-33ee2f000000",
        "x-ms-version": "2019-12-12"
=======
        "x-ms-request-id": "ab64e55d-801e-002e-3fd8-3512dc000000",
        "x-ms-version": "2019-07-07"
>>>>>>> 80c89ee0
      },
      "ResponseBody": []
    }
  ],
  "Variables": {
    "RandomSeed": "660698873",
    "Storage_TestConfigDefault": "ProductionTenant\nseanmcccanary\nU2FuaXRpemVk\nhttps://seanmcccanary.blob.core.windows.net\nhttps://seanmcccanary.file.core.windows.net\nhttps://seanmcccanary.queue.core.windows.net\nhttps://seanmcccanary.table.core.windows.net\n\n\n\n\nhttps://seanmcccanary-secondary.blob.core.windows.net\nhttps://seanmcccanary-secondary.file.core.windows.net\nhttps://seanmcccanary-secondary.queue.core.windows.net\nhttps://seanmcccanary-secondary.table.core.windows.net\n\nSanitized\n\n\nCloud\nBlobEndpoint=https://seanmcccanary.blob.core.windows.net/;QueueEndpoint=https://seanmcccanary.queue.core.windows.net/;FileEndpoint=https://seanmcccanary.file.core.windows.net/;BlobSecondaryEndpoint=https://seanmcccanary-secondary.blob.core.windows.net/;QueueSecondaryEndpoint=https://seanmcccanary-secondary.queue.core.windows.net/;FileSecondaryEndpoint=https://seanmcccanary-secondary.file.core.windows.net/;AccountName=seanmcccanary;AccountKey=Sanitized\nseanscope1"
  }
}<|MERGE_RESOLUTION|>--- conflicted
+++ resolved
@@ -1,408 +1,252 @@
 {
   "Entries": [
     {
-      "RequestUri": "https://seanmcccanary.blob.core.windows.net/test-container-2a359de6-0c5f-fa47-399d-db873eea99c0?restype=container",
-      "RequestMethod": "PUT",
-      "RequestHeaders": {
-        "Authorization": "Sanitized",
-<<<<<<< HEAD
-        "traceparent": "00-ff8205f8670c904d84f1049d3ce71423-8e096cac1348c645-00",
-        "User-Agent": [
-          "azsdk-net-Storage.Blobs/12.5.0-dev.20200526.1",
-          "(.NET Core 4.6.28619.01; Microsoft Windows 10.0.18362 )"
+      "RequestUri": "http://jamesschreppler.blob.core.windows.net/test-container-23ef7389-6d95-b298-317c-ad797d1c927a?restype=container",
+      "RequestMethod": "PUT",
+      "RequestHeaders": {
+        "Authorization": "Sanitized",
+        "traceparent": "00-d79cdde901ac54449d17cd1a8019f954-10f3d271f7157448-00",
+        "User-Agent": [
+          "azsdk-net-Storage.Blobs/12.5.0-dev.20200609.1",
+          "(.NET Core 4.6.28801.04; Microsoft Windows 10.0.19041 )"
         ],
         "x-ms-blob-public-access": "container",
-        "x-ms-client-request-id": "2a6483af-08eb-5ad5-89eb-d02227800d6b",
-        "x-ms-date": "Tue, 26 May 2020 19:00:56 GMT",
-=======
-        "traceparent": "00-62b14c2cb1ed4b4e924f46eea5384702-a19ad07595f89740-00",
-        "User-Agent": [
-          "azsdk-net-Storage.Blobs/12.5.0-dev.20200529.1",
-          "(.NET Core 4.6.28801.04; Microsoft Windows 10.0.18363 )"
-        ],
-        "x-ms-blob-public-access": "container",
-        "x-ms-client-request-id": "2a6483af-08eb-5ad5-89eb-d02227800d6b",
-        "x-ms-date": "Fri, 29 May 2020 16:47:56 GMT",
->>>>>>> 80c89ee0
-        "x-ms-return-client-request-id": "true",
-        "x-ms-version": "2019-12-12"
-      },
-      "RequestBody": null,
-      "StatusCode": 201,
-      "ResponseHeaders": {
-        "Content-Length": "0",
-<<<<<<< HEAD
-        "Date": "Tue, 26 May 2020 19:00:56 GMT",
-        "ETag": "\u00220x8D801A71FD25B0B\u0022",
-        "Last-Modified": "Tue, 26 May 2020 19:00:57 GMT",
-=======
-        "Date": "Fri, 29 May 2020 16:47:55 GMT",
-        "ETag": "\u00220x8D803F009959C61\u0022",
-        "Last-Modified": "Fri, 29 May 2020 16:47:56 GMT",
->>>>>>> 80c89ee0
-        "Server": [
-          "Windows-Azure-Blob/1.0",
-          "Microsoft-HTTPAPI/2.0"
-        ],
-        "x-ms-client-request-id": "2a6483af-08eb-5ad5-89eb-d02227800d6b",
-<<<<<<< HEAD
-        "x-ms-request-id": "69b40b08-401e-004a-028f-33ee2f000000",
-        "x-ms-version": "2019-12-12"
-=======
-        "x-ms-request-id": "ab64e453-801e-002e-63d8-3512dc000000",
-        "x-ms-version": "2019-07-07"
->>>>>>> 80c89ee0
-      },
-      "ResponseBody": []
-    },
-    {
-      "RequestUri": "https://seanmcccanary.blob.core.windows.net/test-container-2a359de6-0c5f-fa47-399d-db873eea99c0?restype=container\u0026comp=acl",
+        "x-ms-client-request-id": "7930c1e0-ca81-f1f5-3de1-af2cf8d9854c",
+        "x-ms-date": "Tue, 09 Jun 2020 20:30:01 GMT",
+        "x-ms-return-client-request-id": "true",
+        "x-ms-version": "2019-07-07"
+      },
+      "RequestBody": null,
+      "StatusCode": 201,
+      "ResponseHeaders": {
+        "Content-Length": "0",
+        "Date": "Tue, 09 Jun 2020 20:30:01 GMT",
+        "ETag": "\u00220x8D80CB3E2FC8DBE\u0022",
+        "Last-Modified": "Tue, 09 Jun 2020 20:30:01 GMT",
+        "Server": [
+          "Windows-Azure-Blob/1.0",
+          "Microsoft-HTTPAPI/2.0"
+        ],
+        "x-ms-client-request-id": "7930c1e0-ca81-f1f5-3de1-af2cf8d9854c",
+        "x-ms-request-id": "3870b09b-e01e-00bb-6e9c-3e604b000000",
+        "x-ms-version": "2019-07-07"
+      },
+      "ResponseBody": []
+    },
+    {
+      "RequestUri": "http://jamesschreppler.blob.core.windows.net/test-container-23ef7389-6d95-b298-317c-ad797d1c927a?restype=container\u0026comp=acl",
       "RequestMethod": "PUT",
       "RequestHeaders": {
         "Authorization": "Sanitized",
         "Content-Length": "21",
         "Content-Type": "application/xml",
-<<<<<<< HEAD
-        "traceparent": "00-a645941673d0b84591ae8e904a254580-8dd4aeabc6559245-00",
-        "User-Agent": [
-          "azsdk-net-Storage.Blobs/12.5.0-dev.20200526.1",
-          "(.NET Core 4.6.28619.01; Microsoft Windows 10.0.18362 )"
+        "traceparent": "00-f43a4aa231766d4489582911d0b26755-ae14ff91b918684f-00",
+        "User-Agent": [
+          "azsdk-net-Storage.Blobs/12.5.0-dev.20200609.1",
+          "(.NET Core 4.6.28801.04; Microsoft Windows 10.0.19041 )"
         ],
         "x-ms-blob-public-access": "container",
-        "x-ms-client-request-id": "bad70431-6f85-a8d5-d094-6adfea57685f",
-        "x-ms-date": "Tue, 26 May 2020 19:00:57 GMT",
-=======
-        "traceparent": "00-1fe87354ea90b74bae62096d34a18ce2-af536d575cc4c641-00",
-        "User-Agent": [
-          "azsdk-net-Storage.Blobs/12.5.0-dev.20200529.1",
-          "(.NET Core 4.6.28801.04; Microsoft Windows 10.0.18363 )"
-        ],
-        "x-ms-blob-public-access": "container",
-        "x-ms-client-request-id": "bad70431-6f85-a8d5-d094-6adfea57685f",
-        "x-ms-date": "Fri, 29 May 2020 16:47:56 GMT",
->>>>>>> 80c89ee0
-        "x-ms-return-client-request-id": "true",
-        "x-ms-version": "2019-12-12"
+        "x-ms-client-request-id": "bb995aba-18ec-e0f8-09c0-fe61dda8b691",
+        "x-ms-date": "Tue, 09 Jun 2020 20:30:01 GMT",
+        "x-ms-return-client-request-id": "true",
+        "x-ms-version": "2019-07-07"
       },
       "RequestBody": "\u003CSignedIdentifiers /\u003E",
       "StatusCode": 200,
       "ResponseHeaders": {
         "Content-Length": "0",
-<<<<<<< HEAD
-        "Date": "Tue, 26 May 2020 19:00:57 GMT",
-        "ETag": "\u00220x8D801A71FDC3C7D\u0022",
-        "Last-Modified": "Tue, 26 May 2020 19:00:57 GMT",
-=======
-        "Date": "Fri, 29 May 2020 16:47:55 GMT",
-        "ETag": "\u00220x8D803F0099DD587\u0022",
-        "Last-Modified": "Fri, 29 May 2020 16:47:56 GMT",
->>>>>>> 80c89ee0
-        "Server": [
-          "Windows-Azure-Blob/1.0",
-          "Microsoft-HTTPAPI/2.0"
-        ],
-        "x-ms-client-request-id": "bad70431-6f85-a8d5-d094-6adfea57685f",
-<<<<<<< HEAD
-        "x-ms-request-id": "69b40b17-401e-004a-0e8f-33ee2f000000",
-        "x-ms-version": "2019-12-12"
-=======
-        "x-ms-request-id": "ab64e499-801e-002e-20d8-3512dc000000",
-        "x-ms-version": "2019-07-07"
->>>>>>> 80c89ee0
-      },
-      "ResponseBody": []
-    },
-    {
-<<<<<<< HEAD
-      "RequestUri": "https://seanmcccanary.blob.core.windows.net/test-container-2a359de6-0c5f-fa47-399d-db873eea99c0/test-\u03B2\u00A3\u00A9\u00FE\u203D-8ce92671-2776-2bbf-46a6-9829c330ba48",
-=======
-      "RequestUri": "http://amandadev2.blob.core.windows.net/test-container-2a359de6-0c5f-fa47-399d-db873eea99c0/test-\u03B2\u00A3\u00A9\u00FE\u203D%253A-8ce92671-2776-2bbf-46a6-9829c330ba48",
->>>>>>> 80c89ee0
-      "RequestMethod": "PUT",
-      "RequestHeaders": {
-        "Authorization": "Sanitized",
-        "Content-Length": "0",
-<<<<<<< HEAD
-        "traceparent": "00-5809f92a35d75e47b98f8ec8ace6a39c-a6a9af21701fef42-00",
-        "User-Agent": [
-          "azsdk-net-Storage.Blobs/12.5.0-dev.20200526.1",
-          "(.NET Core 4.6.28619.01; Microsoft Windows 10.0.18362 )"
+        "Date": "Tue, 09 Jun 2020 20:30:01 GMT",
+        "ETag": "\u00220x8D80CB3E303DE7B\u0022",
+        "Last-Modified": "Tue, 09 Jun 2020 20:30:02 GMT",
+        "Server": [
+          "Windows-Azure-Blob/1.0",
+          "Microsoft-HTTPAPI/2.0"
+        ],
+        "x-ms-client-request-id": "bb995aba-18ec-e0f8-09c0-fe61dda8b691",
+        "x-ms-request-id": "3870b0ed-e01e-00bb-3a9c-3e604b000000",
+        "x-ms-version": "2019-07-07"
+      },
+      "ResponseBody": []
+    },
+    {
+      "RequestUri": "http://jamesschreppler.blob.core.windows.net/test-container-23ef7389-6d95-b298-317c-ad797d1c927a/test-\u03B2\u00A3\u00A9\u00FE\u203D%253A-086f7ebb-6441-ac24-63e9-b1c371ae9ed6",
+      "RequestMethod": "PUT",
+      "RequestHeaders": {
+        "Authorization": "Sanitized",
+        "Content-Length": "0",
+        "traceparent": "00-4369ba0462a7e1419110dcea20f488a7-719a36305328d849-00",
+        "User-Agent": [
+          "azsdk-net-Storage.Blobs/12.5.0-dev.20200609.1",
+          "(.NET Core 4.6.28801.04; Microsoft Windows 10.0.19041 )"
         ],
         "x-ms-blob-type": "AppendBlob",
-        "x-ms-client-request-id": "71032535-2466-456a-4b3b-e8be99e229fc",
-        "x-ms-date": "Tue, 26 May 2020 19:00:57 GMT",
-=======
-        "traceparent": "00-00f5946130d05e4199607e13679fc0d8-135bf02e6dca6a4e-00",
-        "User-Agent": [
-          "azsdk-net-Storage.Blobs/12.5.0-dev.20200529.1",
-          "(.NET Core 4.6.28801.04; Microsoft Windows 10.0.18363 )"
-        ],
-        "x-ms-blob-type": "AppendBlob",
-        "x-ms-client-request-id": "71032535-2466-456a-4b3b-e8be99e229fc",
-        "x-ms-date": "Fri, 29 May 2020 16:47:56 GMT",
->>>>>>> 80c89ee0
-        "x-ms-return-client-request-id": "true",
-        "x-ms-version": "2019-12-12"
-      },
-      "RequestBody": null,
-      "StatusCode": 201,
-      "ResponseHeaders": {
-        "Content-Length": "0",
-<<<<<<< HEAD
-        "Date": "Tue, 26 May 2020 19:00:57 GMT",
-        "ETag": "\u00220x8D801A71FE51623\u0022",
-        "Last-Modified": "Tue, 26 May 2020 19:00:57 GMT",
-=======
-        "Date": "Fri, 29 May 2020 16:47:55 GMT",
-        "ETag": "\u00220x8D803F009A5FADD\u0022",
-        "Last-Modified": "Fri, 29 May 2020 16:47:56 GMT",
->>>>>>> 80c89ee0
-        "Server": [
-          "Windows-Azure-Blob/1.0",
-          "Microsoft-HTTPAPI/2.0"
-        ],
-        "x-ms-client-request-id": "71032535-2466-456a-4b3b-e8be99e229fc",
-<<<<<<< HEAD
-        "x-ms-request-id": "69b40b1f-401e-004a-158f-33ee2f000000",
-=======
-        "x-ms-request-id": "ab64e4d4-801e-002e-4dd8-3512dc000000",
->>>>>>> 80c89ee0
-        "x-ms-request-server-encrypted": "true",
-        "x-ms-version": "2019-12-12",
-        "x-ms-version-id": "2020-05-26T19:00:57.9198499Z"
-      },
-      "ResponseBody": []
-    },
-    {
-<<<<<<< HEAD
-      "RequestUri": "https://seanmcccanary.blob.core.windows.net/test-container-2a359de6-0c5f-fa47-399d-db873eea99c0/test-\u03B2\u00A3\u00A9\u00FE\u203D-8ce92671-2776-2bbf-46a6-9829c330ba48?comp=appendblock",
-=======
-      "RequestUri": "http://amandadev2.blob.core.windows.net/test-container-2a359de6-0c5f-fa47-399d-db873eea99c0/test-\u03B2\u00A3\u00A9\u00FE\u203D%253A-8ce92671-2776-2bbf-46a6-9829c330ba48?comp=appendblock",
->>>>>>> 80c89ee0
+        "x-ms-client-request-id": "2a45a6ba-c4e2-6e00-5551-da960c277d46",
+        "x-ms-date": "Tue, 09 Jun 2020 20:30:01 GMT",
+        "x-ms-return-client-request-id": "true",
+        "x-ms-version": "2019-07-07"
+      },
+      "RequestBody": null,
+      "StatusCode": 201,
+      "ResponseHeaders": {
+        "Content-Length": "0",
+        "Date": "Tue, 09 Jun 2020 20:30:01 GMT",
+        "ETag": "\u00220x8D80CB3E309C259\u0022",
+        "Last-Modified": "Tue, 09 Jun 2020 20:30:02 GMT",
+        "Server": [
+          "Windows-Azure-Blob/1.0",
+          "Microsoft-HTTPAPI/2.0"
+        ],
+        "x-ms-client-request-id": "2a45a6ba-c4e2-6e00-5551-da960c277d46",
+        "x-ms-request-id": "3870b11d-e01e-00bb-689c-3e604b000000",
+        "x-ms-request-server-encrypted": "true",
+        "x-ms-version": "2019-07-07"
+      },
+      "ResponseBody": []
+    },
+    {
+      "RequestUri": "http://jamesschreppler.blob.core.windows.net/test-container-23ef7389-6d95-b298-317c-ad797d1c927a/test-\u03B2\u00A3\u00A9\u00FE\u203D%253A-086f7ebb-6441-ac24-63e9-b1c371ae9ed6?comp=appendblock",
       "RequestMethod": "PUT",
       "RequestHeaders": {
         "Authorization": "Sanitized",
         "Content-Length": "1024",
-<<<<<<< HEAD
-        "traceparent": "00-08d587eee41b48439e784632ed779872-d6b997dee341ed4c-00",
-        "User-Agent": [
-          "azsdk-net-Storage.Blobs/12.5.0-dev.20200526.1",
-          "(.NET Core 4.6.28619.01; Microsoft Windows 10.0.18362 )"
-        ],
-        "x-ms-client-request-id": "9df4fc82-482d-59e2-fbf2-2009cee545be",
-        "x-ms-date": "Tue, 26 May 2020 19:00:57 GMT",
-=======
-        "traceparent": "00-b32c4e99c640a6499ceb0c12e1e67a6e-ecd153697be97543-00",
-        "User-Agent": [
-          "azsdk-net-Storage.Blobs/12.5.0-dev.20200529.1",
-          "(.NET Core 4.6.28801.04; Microsoft Windows 10.0.18363 )"
-        ],
-        "x-ms-client-request-id": "9df4fc82-482d-59e2-fbf2-2009cee545be",
-        "x-ms-date": "Fri, 29 May 2020 16:47:56 GMT",
->>>>>>> 80c89ee0
-        "x-ms-return-client-request-id": "true",
-        "x-ms-version": "2019-12-12"
-      },
-      "RequestBody": "YNbm6I5K5KtvOQZFvuOPjB4o8CKoUuX0cFpRXpo0Qcw86pH0FuMY5yAsSkxoj\u002BrsBd3AwWdGtw3w8ng0\u002BIUQO/c6CNRRmnY7EAgBeweYi\u002BBwZVm9c39k9jKEBCNq5O\u002BaHA9ULocWmmtmhbFfRDsFV2aXw5MsU8d41hKhzZVS0CwZZl/4RF1ZWsrtVu7NBbH2fq290iBcbchH3Fd0dM3VE7SFRt3cDRMIPmnIPvzZqtFgqk7olf4LvPmWsGcF5OX9GEM6SL7TGnGZtJS2ky7LbjKGFMl/7X62eYnkRVyrA1mDyya5n2ESjJDcTuBpVSjKykI1ftAbfirFg84179QU7rE6MsgIEs/QdIc5op\u002BdTCRgGnoadoSJZ0z89BuT3J27x2AvLiJgwrhzZAlI4tuLJzaq1dVa\u002Bncsscp8DB2zPZjqfto/bR4CAFjBpxJ6QIVxcMzk6QfIYM3oAnxX5LabvydxXmQBTLkYqNV8mFJksnFFCptQz1ORIh0MVmuhqhyiJufqCeEhbyQSy0ExS8h6hFALEtkaSvDT3ztG9PZOd/242nJqeqiPJJt2PQMSX9dVktIalZhDh9z3Fimm2nsuxFRDeXBVDwmoe\u002B49pAztwYBk8WIjNOFkdVOVc2N/6UkfR3mvzuZm/4LIchqqBeLPClWoQegZCo9y3gMcwJymKJKkHVySPfKa/vLgW8HHunBwxmkN1qhgBj3qPO/iST/mIkmHBeeGPMxjDkP2OK/NqiSTrPkymFLqQxYfqAACt7Sz\u002Bjl4QLSI6omdqsdlas2OHJLLT51Fs4n3ncHQZ5PLYFeOQz51VWpvCsFvle2KhNlJkYxuN2cWbUavgaLyuIL10Upw1ieOGMYnXEXb1R2bbBjoh9YHXCnwd9X4xtTIfFE/esOjGq6yunjFR9ohO5gpFBSKCjCs7nUgf15RllLyX9/znFtZ\u002BFFqNc1dQRVOzjw9zrK/PXEgkotOgppPYCMm0\u002Bf7LZ48zxvCINVjT61g0rEiFMefMiFt0gnQC3W3GtSqNm0tU6GdAP\u002BW/B2cvUPd7rDpLExbhqDGjVqUbMOmCwUAuRg/Mn4PhBTICTYE0BXG8h3Eze2ITq/NZ8VGCJM87/AYnAQrnbsx2ag4k31qwbxFznmm4T4XeGpocsu5yHuAjBlF6zQRm1Rhk/NFULsyY6UJAToalQ6yACSawivweBAstwdjJNaINDMkRE5K0SeuNg8lsMdBZvYLkusQdtkpcRriGZi0zz7PgM0H9VG/Zy7864sby8hJ6lEQV5HqeL1Z\u002BtMzZ7iP\u002BWfRVi/5OnCkTCu8E4tNDaVSmC5Go3es5AgQrfp9jP92bPIkSnWYULDgbAtmLmQxDOwt4M6JSFXvJA==",
-      "StatusCode": 201,
-      "ResponseHeaders": {
-        "Content-Length": "0",
-<<<<<<< HEAD
-        "Date": "Tue, 26 May 2020 19:00:57 GMT",
-        "ETag": "\u00220x8D801A71FEE66A3\u0022",
-        "Last-Modified": "Tue, 26 May 2020 19:00:57 GMT",
-=======
-        "Date": "Fri, 29 May 2020 16:47:55 GMT",
-        "ETag": "\u00220x8D803F009ADEB91\u0022",
-        "Last-Modified": "Fri, 29 May 2020 16:47:56 GMT",
->>>>>>> 80c89ee0
+        "traceparent": "00-5333f04e72939647b2e6ae160f5bc5cc-5d90b32cb72cc74d-00",
+        "User-Agent": [
+          "azsdk-net-Storage.Blobs/12.5.0-dev.20200609.1",
+          "(.NET Core 4.6.28801.04; Microsoft Windows 10.0.19041 )"
+        ],
+        "x-ms-client-request-id": "cb082110-7369-4df3-1ec9-63c1403734a7",
+        "x-ms-date": "Tue, 09 Jun 2020 20:30:01 GMT",
+        "x-ms-return-client-request-id": "true",
+        "x-ms-version": "2019-07-07"
+      },
+      "RequestBody": "oS7WFgWcqnmXM9tAEYYA7JnPcZ1AyWBXW2sc6GjJH/WJJs3CejDaHq8fJLk9t86CvxLHDjcYUNfOf7uZf8IRzRTmt\u002Bq4PXFo9FLuIaWnGaOdmShVARG\u002Bcdb28/t0QJ/tDVakVwDjyYKhXhnkKi8yJ2UY/OaZvMwDKEUUwkp187OzABNOAsKius\u002BmtKP32UemxMyVXES4U1GKoS\u002B7zgc3K2plMCkb4yWjdUEW8wcpC07\u002Bbf1\u002B4Jdu\u002Bq3Bw2CS5\u002BvHbog4kqgeiuCm8ecDomBJYZbgvWAJuUvT9jZ8Wh/EEY5WToR/8Him4OMd1\u002B6wa1hMd2LJsSqKvrU9ZZtyojDA4eBYrFPcynAdOtx97OJcI4rdL\u002BK9\u002B19jy5DPQYvcMz6yXfUOV78FcK3xq3dNDdLS4UERlXJNAuaA9OHCDInlQQaey47sTcvL1741y0/oFr6\u002B/GBJy57LZFoOjWLdQmMjDGpwrkFD5pN2Rb2zGDaXmN4iBBApm3Vn02Y03cBp7ZVbEb/kd2h8exbM04bhF0sjd/WEuj1T\u002BnD1CNrbDgjTDFcnWAZ3siB1pon5XMfuhrsaEGbK5DNXBxZO7m\u002BNoWwO\u002BMYvur9Fq8TUDhS0Wp2oB4IfwP2hCCgkz1HwKMOx6AQd62QBv8z71WWi9tYeo6x5pefsbeFubO\u002BeC\u002BpuVYMAIiUPl245p0i2I\u002BqY/xJRBSykdoLcxXojrn50YrPijYDhodOwDws\u002BP/2fNUr21W3dTAW9yd4AJF2q7OjvxEWU1JVpt10/ofYhZjeEPI8wLNkRlxWuJMSi4X11BSMjTnq4C2G0jR4PnqsPnGOme\u002BfOer8P3i0w5q/Rx9bgyZzT/Re8zDEtfJ\u002B7Avlqnohg\u002B2WVpotjE3BNiCWx4sVIL9QPPJ5L6q\u002B2of4gVNwzxUcncMtwSiIQb\u002BqnbkQMe5nZctIkWmLqFRG23wWNQ7\u002BUGsLdinL61\u002BWx/sy0o3trqiVkRuEJDmvlPVu6umodgywqE1SBLvEm35vtc1yVNnGVSzXgKPzeigtX\u002BE0XQB16lHqgiZAn6XszPWdGG5sOUAbpJG80PVsvTIhJKjajD559c9/h9KzhbWG5rOqUl25vSKdGLRuuRVYfcDwH3r5Fjy7IyKi7LFtaB7cNepFwm7Qa2eGOXeKDzy2IwoRv2o\u002BjdBy8zM/GsxtM7CZkocrFrtWI7QTctzJMRPl7M2rX6iwnagZ0tM7lUyXGQXG7Hy5iwxOu5\u002B2LxrzpcIfWS4CwdQL5PDbEUPoGopnfFnXBkCXKGG9XKAI/m6RJikRHDwikFcxuwuL3nnIZqERUrK9HKOBhCzIQWU3/uqGSesa2vpOQOgGpUs1C03n9PX\u002B\u002B6u/0AmJk5QTVkw==",
+      "StatusCode": 201,
+      "ResponseHeaders": {
+        "Content-Length": "0",
+        "Date": "Tue, 09 Jun 2020 20:30:01 GMT",
+        "ETag": "\u00220x8D80CB3E30FDDFB\u0022",
+        "Last-Modified": "Tue, 09 Jun 2020 20:30:02 GMT",
         "Server": [
           "Windows-Azure-Blob/1.0",
           "Microsoft-HTTPAPI/2.0"
         ],
         "x-ms-blob-append-offset": "0",
         "x-ms-blob-committed-block-count": "1",
-        "x-ms-client-request-id": "9df4fc82-482d-59e2-fbf2-2009cee545be",
-        "x-ms-content-crc64": "fOT422XshIc=",
-<<<<<<< HEAD
-        "x-ms-request-id": "69b40b28-401e-004a-1e8f-33ee2f000000",
-=======
-        "x-ms-request-id": "ab64e4f8-801e-002e-6ed8-3512dc000000",
->>>>>>> 80c89ee0
-        "x-ms-request-server-encrypted": "true",
-        "x-ms-version": "2019-12-12"
-      },
-      "ResponseBody": []
-    },
-    {
-      "RequestUri": "https://seanmcccanary.blob.core.windows.net/test-container-2a359de6-0c5f-fa47-399d-db873eea99c0/test-blob-ab8553e3-40e1-b27e-4648-ee5c39016d37",
-      "RequestMethod": "PUT",
-      "RequestHeaders": {
-        "Authorization": "Sanitized",
-        "Content-Length": "0",
-<<<<<<< HEAD
-        "traceparent": "00-78ef754771e4cb4c8ad2ea0b486411b5-48bc829cc022fd45-00",
-        "User-Agent": [
-          "azsdk-net-Storage.Blobs/12.5.0-dev.20200526.1",
-          "(.NET Core 4.6.28619.01; Microsoft Windows 10.0.18362 )"
+        "x-ms-client-request-id": "cb082110-7369-4df3-1ec9-63c1403734a7",
+        "x-ms-content-crc64": "ixEwegggJ5E=",
+        "x-ms-request-id": "3870b155-e01e-00bb-1b9c-3e604b000000",
+        "x-ms-request-server-encrypted": "true",
+        "x-ms-version": "2019-07-07"
+      },
+      "ResponseBody": []
+    },
+    {
+      "RequestUri": "http://jamesschreppler.blob.core.windows.net/test-container-23ef7389-6d95-b298-317c-ad797d1c927a/test-blob-d7145833-1300-9ec3-26a5-79b48b70a8a9",
+      "RequestMethod": "PUT",
+      "RequestHeaders": {
+        "Authorization": "Sanitized",
+        "Content-Length": "0",
+        "traceparent": "00-68669a2ca55bae40a06fa2ded114a03a-246e6ddc7b1a494f-00",
+        "User-Agent": [
+          "azsdk-net-Storage.Blobs/12.5.0-dev.20200609.1",
+          "(.NET Core 4.6.28801.04; Microsoft Windows 10.0.19041 )"
         ],
         "x-ms-blob-type": "AppendBlob",
-        "x-ms-client-request-id": "83852cc5-4e8e-4177-7d41-57e5598520f9",
-        "x-ms-date": "Tue, 26 May 2020 19:00:57 GMT",
-=======
-        "traceparent": "00-5a330bbc42510b4e829f3d01fd39d62a-ffd11342000cab4c-00",
-        "User-Agent": [
-          "azsdk-net-Storage.Blobs/12.5.0-dev.20200529.1",
-          "(.NET Core 4.6.28801.04; Microsoft Windows 10.0.18363 )"
-        ],
-        "x-ms-blob-type": "AppendBlob",
-        "x-ms-client-request-id": "83852cc5-4e8e-4177-7d41-57e5598520f9",
-        "x-ms-date": "Fri, 29 May 2020 16:47:56 GMT",
->>>>>>> 80c89ee0
-        "x-ms-return-client-request-id": "true",
-        "x-ms-version": "2019-12-12"
-      },
-      "RequestBody": null,
-      "StatusCode": 201,
-      "ResponseHeaders": {
-        "Content-Length": "0",
-<<<<<<< HEAD
-        "Date": "Tue, 26 May 2020 19:00:57 GMT",
-        "ETag": "\u00220x8D801A71FF741E3\u0022",
-        "Last-Modified": "Tue, 26 May 2020 19:00:58 GMT",
-=======
-        "Date": "Fri, 29 May 2020 16:47:55 GMT",
-        "ETag": "\u00220x8D803F009B5B52B\u0022",
-        "Last-Modified": "Fri, 29 May 2020 16:47:56 GMT",
->>>>>>> 80c89ee0
-        "Server": [
-          "Windows-Azure-Blob/1.0",
-          "Microsoft-HTTPAPI/2.0"
-        ],
-        "x-ms-client-request-id": "83852cc5-4e8e-4177-7d41-57e5598520f9",
-<<<<<<< HEAD
-        "x-ms-request-id": "69b40b2a-401e-004a-208f-33ee2f000000",
-=======
-        "x-ms-request-id": "ab64e51a-801e-002e-0dd8-3512dc000000",
->>>>>>> 80c89ee0
-        "x-ms-request-server-encrypted": "true",
-        "x-ms-version": "2019-12-12",
-        "x-ms-version-id": "2020-05-26T19:00:58.0389347Z"
-      },
-      "ResponseBody": []
-    },
-    {
-      "RequestUri": "https://seanmcccanary.blob.core.windows.net/test-container-2a359de6-0c5f-fa47-399d-db873eea99c0/test-blob-ab8553e3-40e1-b27e-4648-ee5c39016d37?comp=appendblock",
-      "RequestMethod": "PUT",
-      "RequestHeaders": {
-        "Authorization": "Sanitized",
-        "Content-Length": "0",
-<<<<<<< HEAD
-        "traceparent": "00-42cdce10b80d6f438a72b4f695d4f6d7-7d87c4a1216f854d-00",
-        "User-Agent": [
-          "azsdk-net-Storage.Blobs/12.5.0-dev.20200526.1",
-          "(.NET Core 4.6.28619.01; Microsoft Windows 10.0.18362 )"
-        ],
-        "x-ms-client-request-id": "0d96515a-ea7c-f2a9-18f9-1eac34ea841d",
-        "x-ms-copy-source": "https://seanmcccanary.blob.core.windows.net/test-container-2a359de6-0c5f-fa47-399d-db873eea99c0/test-\u03B2\u00A3\u00A9\u00FE\u203D-8ce92671-2776-2bbf-46a6-9829c330ba48",
-        "x-ms-date": "Tue, 26 May 2020 19:00:57 GMT",
-=======
-        "traceparent": "00-62083f3149b4f04da2bf3e4ae50b9e70-79076d2bb6643f4d-00",
-        "User-Agent": [
-          "azsdk-net-Storage.Blobs/12.5.0-dev.20200529.1",
-          "(.NET Core 4.6.28801.04; Microsoft Windows 10.0.18363 )"
-        ],
-        "x-ms-client-request-id": "0d96515a-ea7c-f2a9-18f9-1eac34ea841d",
-        "x-ms-copy-source": "http://amandadev2.blob.core.windows.net/test-container-2a359de6-0c5f-fa47-399d-db873eea99c0/test-\u03B2\u00A3\u00A9\u00FE\u203D%253A-8ce92671-2776-2bbf-46a6-9829c330ba48",
-        "x-ms-date": "Fri, 29 May 2020 16:47:56 GMT",
->>>>>>> 80c89ee0
+        "x-ms-client-request-id": "6e5c91fa-7097-fc10-5e6a-a4c3fa3fc2ae",
+        "x-ms-date": "Tue, 09 Jun 2020 20:30:01 GMT",
+        "x-ms-return-client-request-id": "true",
+        "x-ms-version": "2019-07-07"
+      },
+      "RequestBody": null,
+      "StatusCode": 201,
+      "ResponseHeaders": {
+        "Content-Length": "0",
+        "Date": "Tue, 09 Jun 2020 20:30:01 GMT",
+        "ETag": "\u00220x8D80CB3E3170B38\u0022",
+        "Last-Modified": "Tue, 09 Jun 2020 20:30:02 GMT",
+        "Server": [
+          "Windows-Azure-Blob/1.0",
+          "Microsoft-HTTPAPI/2.0"
+        ],
+        "x-ms-client-request-id": "6e5c91fa-7097-fc10-5e6a-a4c3fa3fc2ae",
+        "x-ms-request-id": "3870b188-e01e-00bb-499c-3e604b000000",
+        "x-ms-request-server-encrypted": "true",
+        "x-ms-version": "2019-07-07"
+      },
+      "ResponseBody": []
+    },
+    {
+      "RequestUri": "http://jamesschreppler.blob.core.windows.net/test-container-23ef7389-6d95-b298-317c-ad797d1c927a/test-blob-d7145833-1300-9ec3-26a5-79b48b70a8a9?comp=appendblock",
+      "RequestMethod": "PUT",
+      "RequestHeaders": {
+        "Authorization": "Sanitized",
+        "Content-Length": "0",
+        "traceparent": "00-a778ec93ec21b346aed23dcbddf5e3b7-d42a706e537e6e4d-00",
+        "User-Agent": [
+          "azsdk-net-Storage.Blobs/12.5.0-dev.20200609.1",
+          "(.NET Core 4.6.28801.04; Microsoft Windows 10.0.19041 )"
+        ],
+        "x-ms-client-request-id": "f9b9fe46-3914-9811-b889-8cb30d19f559",
+        "x-ms-copy-source": "http://jamesschreppler.blob.core.windows.net/test-container-23ef7389-6d95-b298-317c-ad797d1c927a/test-\u03B2\u00A3\u00A9\u00FE\u203D%253A-086f7ebb-6441-ac24-63e9-b1c371ae9ed6",
+        "x-ms-date": "Tue, 09 Jun 2020 20:30:01 GMT",
         "x-ms-return-client-request-id": "true",
         "x-ms-source-range": "bytes=0-1023",
-        "x-ms-version": "2019-12-12"
-      },
-      "RequestBody": null,
-      "StatusCode": 201,
-      "ResponseHeaders": {
-        "Content-Length": "0",
-        "Content-MD5": "FYBNS7tC6BOqRuliCdtdYQ==",
-<<<<<<< HEAD
-        "Date": "Tue, 26 May 2020 19:00:57 GMT",
-        "ETag": "\u00220x8D801A7201704AA\u0022",
-        "Last-Modified": "Tue, 26 May 2020 19:00:58 GMT",
-=======
-        "Date": "Fri, 29 May 2020 16:47:55 GMT",
-        "ETag": "\u00220x8D803F009BE423B\u0022",
-        "Last-Modified": "Fri, 29 May 2020 16:47:56 GMT",
->>>>>>> 80c89ee0
+        "x-ms-version": "2019-07-07"
+      },
+      "RequestBody": null,
+      "StatusCode": 201,
+      "ResponseHeaders": {
+        "Content-Length": "0",
+        "Content-MD5": "HBJGXUuTFDuklJB\u002BO41HPA==",
+        "Date": "Tue, 09 Jun 2020 20:30:01 GMT",
+        "ETag": "\u00220x8D80CB3E31E3873\u0022",
+        "Last-Modified": "Tue, 09 Jun 2020 20:30:02 GMT",
         "Server": [
           "Windows-Azure-Blob/1.0",
           "Microsoft-HTTPAPI/2.0"
         ],
         "x-ms-blob-append-offset": "0",
         "x-ms-blob-committed-block-count": "1",
-        "x-ms-client-request-id": "0d96515a-ea7c-f2a9-18f9-1eac34ea841d",
-<<<<<<< HEAD
-        "x-ms-request-id": "69b40b33-401e-004a-288f-33ee2f000000",
-=======
-        "x-ms-request-id": "ab64e53b-801e-002e-24d8-3512dc000000",
->>>>>>> 80c89ee0
-        "x-ms-request-server-encrypted": "true",
-        "x-ms-version": "2019-12-12"
-      },
-      "ResponseBody": []
-    },
-    {
-      "RequestUri": "https://seanmcccanary.blob.core.windows.net/test-container-2a359de6-0c5f-fa47-399d-db873eea99c0?restype=container",
+        "x-ms-client-request-id": "f9b9fe46-3914-9811-b889-8cb30d19f559",
+        "x-ms-request-id": "3870b1bd-e01e-00bb-779c-3e604b000000",
+        "x-ms-request-server-encrypted": "true",
+        "x-ms-version": "2019-07-07"
+      },
+      "ResponseBody": []
+    },
+    {
+      "RequestUri": "http://jamesschreppler.blob.core.windows.net/test-container-23ef7389-6d95-b298-317c-ad797d1c927a?restype=container",
       "RequestMethod": "DELETE",
       "RequestHeaders": {
         "Authorization": "Sanitized",
-<<<<<<< HEAD
-        "traceparent": "00-1e2131ee90d0bf4a8a1aaeecd765384e-deca8fc6d6a3e74f-00",
-        "User-Agent": [
-          "azsdk-net-Storage.Blobs/12.5.0-dev.20200526.1",
-          "(.NET Core 4.6.28619.01; Microsoft Windows 10.0.18362 )"
-        ],
-        "x-ms-client-request-id": "078ae5f0-13ef-9a7d-3fd5-26b08a232299",
-        "x-ms-date": "Tue, 26 May 2020 19:00:57 GMT",
-=======
-        "traceparent": "00-73e934a01793c04da7ea0db8681668fc-aa35115b1430fb4b-00",
-        "User-Agent": [
-          "azsdk-net-Storage.Blobs/12.5.0-dev.20200529.1",
-          "(.NET Core 4.6.28801.04; Microsoft Windows 10.0.18363 )"
-        ],
-        "x-ms-client-request-id": "078ae5f0-13ef-9a7d-3fd5-26b08a232299",
-        "x-ms-date": "Fri, 29 May 2020 16:47:56 GMT",
->>>>>>> 80c89ee0
-        "x-ms-return-client-request-id": "true",
-        "x-ms-version": "2019-12-12"
+        "traceparent": "00-94e11369444e6d44af46333227663048-3a9e445979759f44-00",
+        "User-Agent": [
+          "azsdk-net-Storage.Blobs/12.5.0-dev.20200609.1",
+          "(.NET Core 4.6.28801.04; Microsoft Windows 10.0.19041 )"
+        ],
+        "x-ms-client-request-id": "fb7d3d85-c885-e79a-a81f-be27bcd67361",
+        "x-ms-date": "Tue, 09 Jun 2020 20:30:01 GMT",
+        "x-ms-return-client-request-id": "true",
+        "x-ms-version": "2019-07-07"
       },
       "RequestBody": null,
       "StatusCode": 202,
       "ResponseHeaders": {
         "Content-Length": "0",
-<<<<<<< HEAD
-        "Date": "Tue, 26 May 2020 19:00:57 GMT",
-=======
-        "Date": "Fri, 29 May 2020 16:47:55 GMT",
->>>>>>> 80c89ee0
-        "Server": [
-          "Windows-Azure-Blob/1.0",
-          "Microsoft-HTTPAPI/2.0"
-        ],
-        "x-ms-client-request-id": "078ae5f0-13ef-9a7d-3fd5-26b08a232299",
-<<<<<<< HEAD
-        "x-ms-request-id": "69b40b4b-401e-004a-3e8f-33ee2f000000",
-        "x-ms-version": "2019-12-12"
-=======
-        "x-ms-request-id": "ab64e55d-801e-002e-3fd8-3512dc000000",
-        "x-ms-version": "2019-07-07"
->>>>>>> 80c89ee0
+        "Date": "Tue, 09 Jun 2020 20:30:01 GMT",
+        "Server": [
+          "Windows-Azure-Blob/1.0",
+          "Microsoft-HTTPAPI/2.0"
+        ],
+        "x-ms-client-request-id": "fb7d3d85-c885-e79a-a81f-be27bcd67361",
+        "x-ms-request-id": "3870b1f6-e01e-00bb-2a9c-3e604b000000",
+        "x-ms-version": "2019-07-07"
       },
       "ResponseBody": []
     }
   ],
   "Variables": {
-    "RandomSeed": "660698873",
-    "Storage_TestConfigDefault": "ProductionTenant\nseanmcccanary\nU2FuaXRpemVk\nhttps://seanmcccanary.blob.core.windows.net\nhttps://seanmcccanary.file.core.windows.net\nhttps://seanmcccanary.queue.core.windows.net\nhttps://seanmcccanary.table.core.windows.net\n\n\n\n\nhttps://seanmcccanary-secondary.blob.core.windows.net\nhttps://seanmcccanary-secondary.file.core.windows.net\nhttps://seanmcccanary-secondary.queue.core.windows.net\nhttps://seanmcccanary-secondary.table.core.windows.net\n\nSanitized\n\n\nCloud\nBlobEndpoint=https://seanmcccanary.blob.core.windows.net/;QueueEndpoint=https://seanmcccanary.queue.core.windows.net/;FileEndpoint=https://seanmcccanary.file.core.windows.net/;BlobSecondaryEndpoint=https://seanmcccanary-secondary.blob.core.windows.net/;QueueSecondaryEndpoint=https://seanmcccanary-secondary.queue.core.windows.net/;FileSecondaryEndpoint=https://seanmcccanary-secondary.file.core.windows.net/;AccountName=seanmcccanary;AccountKey=Sanitized\nseanscope1"
+    "RandomSeed": "2066111949",
+    "Storage_TestConfigDefault": "ProductionTenant\njamesschreppler\nU2FuaXRpemVk\nhttp://jamesschreppler.blob.core.windows.net\nhttp://jamesschreppler.file.core.windows.net\nhttp://jamesschreppler.queue.core.windows.net\nhttp://jamesschreppler.table.core.windows.net\n\n\n\n\nhttp://jamesschreppler-secondary.blob.core.windows.net\nhttp://jamesschreppler-secondary.file.core.windows.net\nhttp://jamesschreppler-secondary.queue.core.windows.net\nhttp://jamesschreppler-secondary.table.core.windows.net\n\nSanitized\n\n\nCloud\nBlobEndpoint=http://jamesschreppler.blob.core.windows.net/;QueueEndpoint=http://jamesschreppler.queue.core.windows.net/;FileEndpoint=http://jamesschreppler.file.core.windows.net/;BlobSecondaryEndpoint=http://jamesschreppler-secondary.blob.core.windows.net/;QueueSecondaryEndpoint=http://jamesschreppler-secondary.queue.core.windows.net/;FileSecondaryEndpoint=http://jamesschreppler-secondary.file.core.windows.net/;AccountName=jamesschreppler;AccountKey=Sanitized\n"
   }
 }