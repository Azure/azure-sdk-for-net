--- conflicted
+++ resolved
@@ -29,13 +29,8 @@
           "Microsoft-HTTPAPI/2.0"
         ],
         "x-ms-client-request-id": "46f0599b-0614-2c38-0930-a32bedb3c8fa",
-<<<<<<< HEAD
-        "x-ms-request-id": "7687d024-701e-002e-435c-0588d5000000",
-        "x-ms-version": "2020-12-06"
-=======
         "x-ms-request-id": "9e0d924b-401e-0005-3ec8-88186a000000",
-        "x-ms-version": "2020-10-02"
->>>>>>> 303b7534
+        "x-ms-version": "2020-12-06"
       },
       "ResponseBody": []
     },
@@ -68,13 +63,8 @@
           "Microsoft-HTTPAPI/2.0"
         ],
         "x-ms-client-request-id": "14899984-b43d-f898-4d04-0a073ca8005e",
-<<<<<<< HEAD
-        "x-ms-request-id": "7687d02e-701e-002e-4a5c-0588d5000000",
-        "x-ms-version": "2020-12-06"
-=======
         "x-ms-request-id": "9e0d92d1-401e-0005-37c8-88186a000000",
-        "x-ms-version": "2020-10-02"
->>>>>>> 303b7534
+        "x-ms-version": "2020-12-06"
       },
       "ResponseBody": []
     },
@@ -109,12 +99,7 @@
         "x-ms-client-request-id": "dfca068c-8282-b111-cc86-024cb5758ca4",
         "x-ms-request-id": "9e0d93b9-401e-0005-7ec8-88186a000000",
         "x-ms-request-server-encrypted": "true",
-<<<<<<< HEAD
-        "x-ms-version": "2020-12-06",
-        "x-ms-version-id": "2021-02-17T18:43:48.9328456Z"
-=======
-        "x-ms-version": "2020-10-02"
->>>>>>> 303b7534
+        "x-ms-version": "2020-12-06"
       },
       "ResponseBody": []
     },
@@ -188,12 +173,7 @@
         "x-ms-client-request-id": "c692ce61-bcb0-c74d-dd0a-3ca362a52c88",
         "x-ms-request-id": "9e0d9478-401e-0005-28c8-88186a000000",
         "x-ms-request-server-encrypted": "true",
-<<<<<<< HEAD
-        "x-ms-version": "2020-12-06",
-        "x-ms-version-id": "2021-02-17T18:43:49.0649405Z"
-=======
-        "x-ms-version": "2020-10-02"
->>>>>>> 303b7534
+        "x-ms-version": "2020-12-06"
       },
       "ResponseBody": []
     },
@@ -262,13 +242,8 @@
           "Microsoft-HTTPAPI/2.0"
         ],
         "x-ms-client-request-id": "a137a596-5e8b-c35c-4b3d-4bb161445474",
-<<<<<<< HEAD
-        "x-ms-request-id": "7687d0ae-701e-002e-2f5c-0588d5000000",
-        "x-ms-version": "2020-12-06"
-=======
         "x-ms-request-id": "9e0d9534-401e-0005-4dc8-88186a000000",
-        "x-ms-version": "2020-10-02"
->>>>>>> 303b7534
+        "x-ms-version": "2020-12-06"
       },
       "ResponseBody": []
     }
