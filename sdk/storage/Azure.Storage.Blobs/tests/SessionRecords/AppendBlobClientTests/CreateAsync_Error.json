--- conflicted
+++ resolved
@@ -15,11 +15,7 @@
         "x-ms-client-request-id": "11eab92d-3962-1e6f-eedd-7384c5d47642",
         "x-ms-date": "Wed, 17 Feb 2021 18:42:27 GMT",
         "x-ms-return-client-request-id": "true",
-<<<<<<< HEAD
-        "x-ms-version": "2020-12-06"
-=======
         "x-ms-version": "2021-02-12"
->>>>>>> 7e782c87
       },
       "RequestBody": null,
       "StatusCode": 404,
@@ -34,11 +30,7 @@
         "x-ms-client-request-id": "11eab92d-3962-1e6f-eedd-7384c5d47642",
         "x-ms-error-code": "ContainerNotFound",
         "x-ms-request-id": "37c5e0a4-701e-005c-0a5c-058f9a000000",
-<<<<<<< HEAD
-        "x-ms-version": "2020-12-06"
-=======
         "x-ms-version": "2021-02-12"
->>>>>>> 7e782c87
       },
       "ResponseBody": [
         "﻿<?xml version=\"1.0\" encoding=\"utf-8\"?><Error><Code>ContainerNotFound</Code><Message>The specified container does not exist.\n",
