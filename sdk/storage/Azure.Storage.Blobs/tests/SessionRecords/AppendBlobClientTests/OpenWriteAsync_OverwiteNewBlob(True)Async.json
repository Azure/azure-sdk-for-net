{
  "Entries": [
    {
      "RequestUri": "https://amandadev2.blob.core.windows.net/test-container-679c03ed-16e6-83aa-7e31-9987b879eaea?restype=container",
      "RequestMethod": "PUT",
      "RequestHeaders": {
        "Accept": "application/xml",
        "Authorization": "Sanitized",
        "traceparent": "00-cf896eef3b37ba44820dd1916967897d-a1c299bb7fce6543-00",
        "User-Agent": [
          "azsdk-net-Storage.Blobs/12.10.0-alpha.20210820.1",
          "(.NET 5.0.9; Microsoft Windows 10.0.19043)"
        ],
        "x-ms-blob-public-access": "container",
        "x-ms-client-request-id": "71b3bd41-280d-6c9b-cf47-30c4f3685dab",
        "x-ms-date": "Fri, 20 Aug 2021 22:44:19 GMT",
        "x-ms-return-client-request-id": "true",
        "x-ms-version": "2020-12-06"
      },
      "RequestBody": null,
      "StatusCode": 201,
      "ResponseHeaders": {
        "Content-Length": "0",
        "Date": "Fri, 20 Aug 2021 22:44:19 GMT",
        "ETag": "\u00220x8D9642C0C1C4CD5\u0022",
        "Last-Modified": "Fri, 20 Aug 2021 22:44:19 GMT",
        "Server": [
          "Windows-Azure-Blob/1.0",
          "Microsoft-HTTPAPI/2.0"
        ],
        "x-ms-client-request-id": "71b3bd41-280d-6c9b-cf47-30c4f3685dab",
<<<<<<< HEAD
        "x-ms-request-id": "97b7ad54-201e-006c-6d14-9639c8000000",
        "x-ms-version": "2020-10-02"
=======
        "x-ms-request-id": "b3346080-c01e-0066-3c5c-0595e2000000",
        "x-ms-version": "2020-12-06"
>>>>>>> f7eb5f10
      },
      "ResponseBody": []
    },
    {
      "RequestUri": "https://amandadev2.blob.core.windows.net/test-container-679c03ed-16e6-83aa-7e31-9987b879eaea/test-blob-fb03194a-6a7b-d811-7c4e-e0b3e5f13852",
      "RequestMethod": "PUT",
      "RequestHeaders": {
        "Accept": "application/xml",
        "Authorization": "Sanitized",
        "traceparent": "00-8159a62903a23749b61ddb3d93370efc-d6ae42cd57410f47-00",
        "User-Agent": [
          "azsdk-net-Storage.Blobs/12.10.0-alpha.20210820.1",
          "(.NET 5.0.9; Microsoft Windows 10.0.19043)"
        ],
        "x-ms-blob-type": "AppendBlob",
        "x-ms-client-request-id": "316f85d5-bb28-d6aa-abdb-f4be47e787de",
        "x-ms-date": "Fri, 20 Aug 2021 22:44:19 GMT",
        "x-ms-return-client-request-id": "true",
        "x-ms-version": "2020-12-06"
      },
      "RequestBody": null,
      "StatusCode": 201,
      "ResponseHeaders": {
        "Content-Length": "0",
        "Date": "Fri, 20 Aug 2021 22:44:19 GMT",
        "ETag": "\u00220x8D9642C0C242E72\u0022",
        "Last-Modified": "Fri, 20 Aug 2021 22:44:19 GMT",
        "Server": [
          "Windows-Azure-Blob/1.0",
          "Microsoft-HTTPAPI/2.0"
        ],
        "x-ms-client-request-id": "316f85d5-bb28-d6aa-abdb-f4be47e787de",
        "x-ms-request-id": "97b7ad6a-201e-006c-8014-9639c8000000",
        "x-ms-request-server-encrypted": "true",
<<<<<<< HEAD
        "x-ms-version": "2020-10-02",
        "x-ms-version-id": "2021-08-20T22:44:19.4672242Z"
=======
        "x-ms-version": "2020-12-06",
        "x-ms-version-id": "2021-02-17T18:43:05.8309831Z"
>>>>>>> f7eb5f10
      },
      "ResponseBody": []
    },
    {
      "RequestUri": "https://amandadev2.blob.core.windows.net/test-container-679c03ed-16e6-83aa-7e31-9987b879eaea/test-blob-fb03194a-6a7b-d811-7c4e-e0b3e5f13852",
      "RequestMethod": "HEAD",
      "RequestHeaders": {
        "Accept": "application/xml",
        "Authorization": "Sanitized",
        "traceparent": "00-6dda2eb4c280304a85f14058ddfac79d-789c0ab0980b574d-00",
        "User-Agent": [
          "azsdk-net-Storage.Blobs/12.10.0-alpha.20210820.1",
          "(.NET 5.0.9; Microsoft Windows 10.0.19043)"
        ],
        "x-ms-client-request-id": "415e577c-40d7-d648-0790-7f94d5a64a95",
        "x-ms-date": "Fri, 20 Aug 2021 22:44:19 GMT",
        "x-ms-return-client-request-id": "true",
        "x-ms-version": "2020-12-06"
      },
      "RequestBody": null,
      "StatusCode": 200,
      "ResponseHeaders": {
        "Accept-Ranges": "bytes",
        "Content-Length": "0",
        "Content-Type": "application/octet-stream",
        "Date": "Fri, 20 Aug 2021 22:44:19 GMT",
        "ETag": "\u00220x8D9642C0C242E72\u0022",
        "Last-Modified": "Fri, 20 Aug 2021 22:44:19 GMT",
        "Server": [
          "Windows-Azure-Blob/1.0",
          "Microsoft-HTTPAPI/2.0"
        ],
        "x-ms-blob-committed-block-count": "0",
        "x-ms-blob-type": "AppendBlob",
        "x-ms-client-request-id": "415e577c-40d7-d648-0790-7f94d5a64a95",
        "x-ms-creation-time": "Fri, 20 Aug 2021 22:44:19 GMT",
        "x-ms-is-current-version": "true",
        "x-ms-lease-state": "available",
        "x-ms-lease-status": "unlocked",
        "x-ms-request-id": "97b7ad7a-201e-006c-0f14-9639c8000000",
        "x-ms-server-encrypted": "true",
<<<<<<< HEAD
        "x-ms-version": "2020-10-02",
        "x-ms-version-id": "2021-08-20T22:44:19.4672242Z"
=======
        "x-ms-version": "2020-12-06",
        "x-ms-version-id": "2021-02-17T18:43:05.8309831Z"
>>>>>>> f7eb5f10
      },
      "ResponseBody": []
    },
    {
      "RequestUri": "https://amandadev2.blob.core.windows.net/test-container-679c03ed-16e6-83aa-7e31-9987b879eaea/test-blob-fb03194a-6a7b-d811-7c4e-e0b3e5f13852?comp=appendblock",
      "RequestMethod": "PUT",
      "RequestHeaders": {
        "Accept": "application/xml",
        "Authorization": "Sanitized",
        "Content-Length": "1024",
        "Content-Type": "application/octet-stream",
        "If-Match": "\u00220x8D9642C0C242E72\u0022",
        "User-Agent": [
          "azsdk-net-Storage.Blobs/12.10.0-alpha.20210820.1",
          "(.NET 5.0.9; Microsoft Windows 10.0.19043)"
        ],
        "x-ms-client-request-id": "1aeb8f41-a00a-2c0b-1375-10ebf754e507",
        "x-ms-date": "Fri, 20 Aug 2021 22:44:19 GMT",
        "x-ms-return-client-request-id": "true",
        "x-ms-version": "2020-12-06"
      },
      "RequestBody": "D95KfyJh5tE8dSBYNon0uvPC3l\u002BBBim\u002ByG9P6YQeRfObVXgFd9r7c5\u002Bd9bOaUqAi5zrLhQknXAi1i7ezEvxNHTAtveAQ70IYxmrA5BF2JHXOLQJJUr/pc/hwUOwjSGGjUNeCbZW/Eff4s7\u002BfZ3j3PmdB5OX5A8twQ0nnoJ9W9X4JHJQ687bgDhwKUZ8ASgyAeRGE4WN8qUwMEipL2HBYob1BlUrkvUuwYNXI7rIrcPg9ZyeN0RMajXNILeGMlTarsq/hvrXBm7zG04CNs7qZ4KExDnBJytCqJwjWnI9pJMufHTwCSbFDe8trx/2SjNm5rkw/W4bGYejfN5es6v8sXK\u002B17pV\u002Blpfw7ZOk3gLTF5ouHe1CKclE2LtUIxEal5DMPmpN3Z1EOxe1T23zIYPlCyD8fcwS6jLmcBXZKXKF1VYC2J\u002BXhTn96uLVjNpbULc4bhjxHRnDuVQ4Z2yHahGlMHkX8EnkTYbm/pLqPF1Yix9eobpak7g8Px5LXx3NdoDRMFxgQ2BuUyGRCx6H2Xz239xMKMhWSpzB27EqmO1oGIgSGQwA90e/8E2ZyYiZtWWhVIBBgE23eubAn2iuQ7szKfKWdMBw9eeUjDh7vIATKCZMiERtJpg7W54mQFjfEaySZqCVA0ClMV6YrPMVPL1lrHdBYrp2xQJaWhkhSrWPtXuL6FbgfSTlplfl1XqkJh/gwJTgna/yG6CeO6gng\u002BapCfd4iVNnhC5SW7tjkPCHtjT6QYkgrhfLmcy1QkJ7viJxPMyDK5zLeDtmjkL0jouwFoV0LEJciFrfrfCGsULr1pyZ8lMkBIuXLshNuiDV1wpBBSu9B5HgFLRxo32rRMf5erelWpw3jBH63P55D806CdbmRasWLs8LuN6fsmAN7OkBVEBoMHxtCnkawyqTZgTmN5qnxf8b4kvomaK\u002Bl9mx7PAUeLqM0dhZeDox/Gukd1LZuHvGZibp5XH1gJbar3KgaNY6fu5JWmXBTU3F6ebgQyJQ5d5e6obJKpNJl1FCf8nHkZOUavljj14WBBjZJPuKFTx0ismTQX5PcFRaAMITf82D/VhTS9ko7FWASOVt8AaYvoIVzfX/NFAVRPmlCY\u002BbAoVLVSeiN8liS550E/mY4oBNwkFA/bHXhMkHPQbfg\u002BLG5EVgIpre9Ye4soFXiyBWfWJ5V0dNWwTTc9Fem/nDg8e7rS60N7/lb8y5iEswgPioscCjZiybeIlAjK/IgFqN9C\u002B5nN3yokWjk\u002Bd6lNK5o/LYtek4IBybIDWkc6sPHe5yLJMbduQbtg97ANJEIOS2hui878txVdQSHnuoTS6Zk3b5CGc/nS0Ovf7ZvCBKVv9Q7uzCUy0jAde/CVdocmnh4g==",
      "StatusCode": 201,
      "ResponseHeaders": {
        "Content-Length": "0",
        "Date": "Fri, 20 Aug 2021 22:44:19 GMT",
        "ETag": "\u00220x8D9642C0C32AFF7\u0022",
        "Last-Modified": "Fri, 20 Aug 2021 22:44:19 GMT",
        "Server": [
          "Windows-Azure-Blob/1.0",
          "Microsoft-HTTPAPI/2.0"
        ],
        "x-ms-blob-append-offset": "0",
        "x-ms-blob-committed-block-count": "1",
        "x-ms-client-request-id": "1aeb8f41-a00a-2c0b-1375-10ebf754e507",
        "x-ms-content-crc64": "NUDmvRA\u002BkjI=",
        "x-ms-request-id": "97b7ad93-201e-006c-2514-9639c8000000",
        "x-ms-request-server-encrypted": "true",
        "x-ms-version": "2020-12-06"
      },
      "ResponseBody": []
    },
    {
      "RequestUri": "https://amandadev2.blob.core.windows.net/test-container-679c03ed-16e6-83aa-7e31-9987b879eaea/test-blob-fb03194a-6a7b-d811-7c4e-e0b3e5f13852",
      "RequestMethod": "GET",
      "RequestHeaders": {
        "Accept": "application/xml",
        "Authorization": "Sanitized",
        "traceparent": "00-698773a6a6129a4992decd8214ec984a-1b9fe78bd6c6a74d-00",
        "User-Agent": [
          "azsdk-net-Storage.Blobs/12.10.0-alpha.20210820.1",
          "(.NET 5.0.9; Microsoft Windows 10.0.19043)"
        ],
        "x-ms-client-request-id": "45537451-2fba-578a-cf87-db95d6e77eaf",
        "x-ms-date": "Fri, 20 Aug 2021 22:44:19 GMT",
        "x-ms-return-client-request-id": "true",
        "x-ms-version": "2020-12-06"
      },
      "RequestBody": null,
      "StatusCode": 200,
      "ResponseHeaders": {
        "Accept-Ranges": "bytes",
        "Content-Length": "1024",
        "Content-Type": "application/octet-stream",
        "Date": "Fri, 20 Aug 2021 22:44:19 GMT",
        "ETag": "\u00220x8D9642C0C32AFF7\u0022",
        "Last-Modified": "Fri, 20 Aug 2021 22:44:19 GMT",
        "Server": [
          "Windows-Azure-Blob/1.0",
          "Microsoft-HTTPAPI/2.0"
        ],
        "x-ms-blob-committed-block-count": "1",
        "x-ms-blob-type": "AppendBlob",
        "x-ms-client-request-id": "45537451-2fba-578a-cf87-db95d6e77eaf",
        "x-ms-creation-time": "Fri, 20 Aug 2021 22:44:19 GMT",
        "x-ms-is-current-version": "true",
        "x-ms-lease-state": "available",
        "x-ms-lease-status": "unlocked",
        "x-ms-request-id": "97b7ada7-201e-006c-3814-9639c8000000",
        "x-ms-server-encrypted": "true",
<<<<<<< HEAD
        "x-ms-version": "2020-10-02",
        "x-ms-version-id": "2021-08-20T22:44:19.4672242Z"
=======
        "x-ms-version": "2020-12-06",
        "x-ms-version-id": "2021-02-17T18:43:05.8309831Z"
>>>>>>> f7eb5f10
      },
      "ResponseBody": "D95KfyJh5tE8dSBYNon0uvPC3l\u002BBBim\u002ByG9P6YQeRfObVXgFd9r7c5\u002Bd9bOaUqAi5zrLhQknXAi1i7ezEvxNHTAtveAQ70IYxmrA5BF2JHXOLQJJUr/pc/hwUOwjSGGjUNeCbZW/Eff4s7\u002BfZ3j3PmdB5OX5A8twQ0nnoJ9W9X4JHJQ687bgDhwKUZ8ASgyAeRGE4WN8qUwMEipL2HBYob1BlUrkvUuwYNXI7rIrcPg9ZyeN0RMajXNILeGMlTarsq/hvrXBm7zG04CNs7qZ4KExDnBJytCqJwjWnI9pJMufHTwCSbFDe8trx/2SjNm5rkw/W4bGYejfN5es6v8sXK\u002B17pV\u002Blpfw7ZOk3gLTF5ouHe1CKclE2LtUIxEal5DMPmpN3Z1EOxe1T23zIYPlCyD8fcwS6jLmcBXZKXKF1VYC2J\u002BXhTn96uLVjNpbULc4bhjxHRnDuVQ4Z2yHahGlMHkX8EnkTYbm/pLqPF1Yix9eobpak7g8Px5LXx3NdoDRMFxgQ2BuUyGRCx6H2Xz239xMKMhWSpzB27EqmO1oGIgSGQwA90e/8E2ZyYiZtWWhVIBBgE23eubAn2iuQ7szKfKWdMBw9eeUjDh7vIATKCZMiERtJpg7W54mQFjfEaySZqCVA0ClMV6YrPMVPL1lrHdBYrp2xQJaWhkhSrWPtXuL6FbgfSTlplfl1XqkJh/gwJTgna/yG6CeO6gng\u002BapCfd4iVNnhC5SW7tjkPCHtjT6QYkgrhfLmcy1QkJ7viJxPMyDK5zLeDtmjkL0jouwFoV0LEJciFrfrfCGsULr1pyZ8lMkBIuXLshNuiDV1wpBBSu9B5HgFLRxo32rRMf5erelWpw3jBH63P55D806CdbmRasWLs8LuN6fsmAN7OkBVEBoMHxtCnkawyqTZgTmN5qnxf8b4kvomaK\u002Bl9mx7PAUeLqM0dhZeDox/Gukd1LZuHvGZibp5XH1gJbar3KgaNY6fu5JWmXBTU3F6ebgQyJQ5d5e6obJKpNJl1FCf8nHkZOUavljj14WBBjZJPuKFTx0ismTQX5PcFRaAMITf82D/VhTS9ko7FWASOVt8AaYvoIVzfX/NFAVRPmlCY\u002BbAoVLVSeiN8liS550E/mY4oBNwkFA/bHXhMkHPQbfg\u002BLG5EVgIpre9Ye4soFXiyBWfWJ5V0dNWwTTc9Fem/nDg8e7rS60N7/lb8y5iEswgPioscCjZiybeIlAjK/IgFqN9C\u002B5nN3yokWjk\u002Bd6lNK5o/LYtek4IBybIDWkc6sPHe5yLJMbduQbtg97ANJEIOS2hui878txVdQSHnuoTS6Zk3b5CGc/nS0Ovf7ZvCBKVv9Q7uzCUy0jAde/CVdocmnh4g=="
    },
    {
      "RequestUri": "https://amandadev2.blob.core.windows.net/test-container-679c03ed-16e6-83aa-7e31-9987b879eaea?restype=container",
      "RequestMethod": "DELETE",
      "RequestHeaders": {
        "Accept": "application/xml",
        "Authorization": "Sanitized",
        "traceparent": "00-ed43737e67393242be470d4f72ab34d5-06e3c2c25890534b-00",
        "User-Agent": [
          "azsdk-net-Storage.Blobs/12.10.0-alpha.20210820.1",
          "(.NET 5.0.9; Microsoft Windows 10.0.19043)"
        ],
        "x-ms-client-request-id": "839a73f5-a001-b74c-ac46-ed78fc26bf9c",
        "x-ms-date": "Fri, 20 Aug 2021 22:44:19 GMT",
        "x-ms-return-client-request-id": "true",
        "x-ms-version": "2020-12-06"
      },
      "RequestBody": null,
      "StatusCode": 202,
      "ResponseHeaders": {
        "Content-Length": "0",
        "Date": "Fri, 20 Aug 2021 22:44:19 GMT",
        "Server": [
          "Windows-Azure-Blob/1.0",
          "Microsoft-HTTPAPI/2.0"
        ],
        "x-ms-client-request-id": "839a73f5-a001-b74c-ac46-ed78fc26bf9c",
<<<<<<< HEAD
        "x-ms-request-id": "97b7adbd-201e-006c-4c14-9639c8000000",
        "x-ms-version": "2020-10-02"
=======
        "x-ms-request-id": "b33460ab-c01e-0066-5b5c-0595e2000000",
        "x-ms-version": "2020-12-06"
>>>>>>> f7eb5f10
      },
      "ResponseBody": []
    }
  ],
  "Variables": {
    "RandomSeed": "311216767",
    "Storage_TestConfigDefault": "ProductionTenant\namandadev2\nU2FuaXRpemVk\nhttps://amandadev2.blob.core.windows.net\nhttps://amandadev2.file.core.windows.net\nhttps://amandadev2.queue.core.windows.net\nhttps://amandadev2.table.core.windows.net\n\n\n\n\nhttps://amandadev2-secondary.blob.core.windows.net\nhttps://amandadev2-secondary.file.core.windows.net\nhttps://amandadev2-secondary.queue.core.windows.net\nhttps://amandadev2-secondary.table.core.windows.net\n\nSanitized\n\n\nCloud\nBlobEndpoint=https://amandadev2.blob.core.windows.net/;QueueEndpoint=https://amandadev2.queue.core.windows.net/;FileEndpoint=https://amandadev2.file.core.windows.net/;BlobSecondaryEndpoint=https://amandadev2-secondary.blob.core.windows.net/;QueueSecondaryEndpoint=https://amandadev2-secondary.queue.core.windows.net/;FileSecondaryEndpoint=https://amandadev2-secondary.file.core.windows.net/;AccountName=amandadev2;AccountKey=Kg==;\ntestscope2\n\n"
  }
}<|MERGE_RESOLUTION|>--- conflicted
+++ resolved
@@ -1,19 +1,19 @@
-{
+﻿{
   "Entries": [
     {
-      "RequestUri": "https://amandadev2.blob.core.windows.net/test-container-679c03ed-16e6-83aa-7e31-9987b879eaea?restype=container",
+      "RequestUri": "https://seanmcccanary3.blob.core.windows.net/test-container-679c03ed-16e6-83aa-7e31-9987b879eaea?restype=container",
       "RequestMethod": "PUT",
       "RequestHeaders": {
         "Accept": "application/xml",
         "Authorization": "Sanitized",
-        "traceparent": "00-cf896eef3b37ba44820dd1916967897d-a1c299bb7fce6543-00",
-        "User-Agent": [
-          "azsdk-net-Storage.Blobs/12.10.0-alpha.20210820.1",
-          "(.NET 5.0.9; Microsoft Windows 10.0.19043)"
+        "traceparent": "00-9a716160125bfc4fa62f024f4f6b6d71-7ba97e09fd6a7a4a-00",
+        "User-Agent": [
+          "azsdk-net-Storage.Blobs/12.9.0-alpha.20210217.1",
+          "(.NET 5.0.3; Microsoft Windows 10.0.19042)"
         ],
         "x-ms-blob-public-access": "container",
         "x-ms-client-request-id": "71b3bd41-280d-6c9b-cf47-30c4f3685dab",
-        "x-ms-date": "Fri, 20 Aug 2021 22:44:19 GMT",
+        "x-ms-date": "Wed, 17 Feb 2021 18:43:05 GMT",
         "x-ms-return-client-request-id": "true",
         "x-ms-version": "2020-12-06"
       },
@@ -21,38 +21,33 @@
       "StatusCode": 201,
       "ResponseHeaders": {
         "Content-Length": "0",
-        "Date": "Fri, 20 Aug 2021 22:44:19 GMT",
-        "ETag": "\u00220x8D9642C0C1C4CD5\u0022",
-        "Last-Modified": "Fri, 20 Aug 2021 22:44:19 GMT",
+        "Date": "Wed, 17 Feb 2021 18:43:05 GMT",
+        "ETag": "\"0x8D8D373DD229128\"",
+        "Last-Modified": "Wed, 17 Feb 2021 18:43:05 GMT",
         "Server": [
           "Windows-Azure-Blob/1.0",
           "Microsoft-HTTPAPI/2.0"
         ],
         "x-ms-client-request-id": "71b3bd41-280d-6c9b-cf47-30c4f3685dab",
-<<<<<<< HEAD
-        "x-ms-request-id": "97b7ad54-201e-006c-6d14-9639c8000000",
-        "x-ms-version": "2020-10-02"
-=======
         "x-ms-request-id": "b3346080-c01e-0066-3c5c-0595e2000000",
         "x-ms-version": "2020-12-06"
->>>>>>> f7eb5f10
-      },
-      "ResponseBody": []
-    },
-    {
-      "RequestUri": "https://amandadev2.blob.core.windows.net/test-container-679c03ed-16e6-83aa-7e31-9987b879eaea/test-blob-fb03194a-6a7b-d811-7c4e-e0b3e5f13852",
+      },
+      "ResponseBody": []
+    },
+    {
+      "RequestUri": "https://seanmcccanary3.blob.core.windows.net/test-container-679c03ed-16e6-83aa-7e31-9987b879eaea/test-blob-fb03194a-6a7b-d811-7c4e-e0b3e5f13852",
       "RequestMethod": "PUT",
       "RequestHeaders": {
         "Accept": "application/xml",
         "Authorization": "Sanitized",
-        "traceparent": "00-8159a62903a23749b61ddb3d93370efc-d6ae42cd57410f47-00",
-        "User-Agent": [
-          "azsdk-net-Storage.Blobs/12.10.0-alpha.20210820.1",
-          "(.NET 5.0.9; Microsoft Windows 10.0.19043)"
+        "traceparent": "00-ab3a599a5e59d844ae666dad17660c19-31afa8756a6f7443-00",
+        "User-Agent": [
+          "azsdk-net-Storage.Blobs/12.9.0-alpha.20210217.1",
+          "(.NET 5.0.3; Microsoft Windows 10.0.19042)"
         ],
         "x-ms-blob-type": "AppendBlob",
         "x-ms-client-request-id": "316f85d5-bb28-d6aa-abdb-f4be47e787de",
-        "x-ms-date": "Fri, 20 Aug 2021 22:44:19 GMT",
+        "x-ms-date": "Wed, 17 Feb 2021 18:43:05 GMT",
         "x-ms-return-client-request-id": "true",
         "x-ms-version": "2020-12-06"
       },
@@ -60,39 +55,34 @@
       "StatusCode": 201,
       "ResponseHeaders": {
         "Content-Length": "0",
-        "Date": "Fri, 20 Aug 2021 22:44:19 GMT",
-        "ETag": "\u00220x8D9642C0C242E72\u0022",
-        "Last-Modified": "Fri, 20 Aug 2021 22:44:19 GMT",
+        "Date": "Wed, 17 Feb 2021 18:43:05 GMT",
+        "ETag": "\"0x8D8D373DD2C8EC7\"",
+        "Last-Modified": "Wed, 17 Feb 2021 18:43:05 GMT",
         "Server": [
           "Windows-Azure-Blob/1.0",
           "Microsoft-HTTPAPI/2.0"
         ],
         "x-ms-client-request-id": "316f85d5-bb28-d6aa-abdb-f4be47e787de",
-        "x-ms-request-id": "97b7ad6a-201e-006c-8014-9639c8000000",
+        "x-ms-request-id": "b3346086-c01e-0066-405c-0595e2000000",
         "x-ms-request-server-encrypted": "true",
-<<<<<<< HEAD
-        "x-ms-version": "2020-10-02",
-        "x-ms-version-id": "2021-08-20T22:44:19.4672242Z"
-=======
         "x-ms-version": "2020-12-06",
         "x-ms-version-id": "2021-02-17T18:43:05.8309831Z"
->>>>>>> f7eb5f10
-      },
-      "ResponseBody": []
-    },
-    {
-      "RequestUri": "https://amandadev2.blob.core.windows.net/test-container-679c03ed-16e6-83aa-7e31-9987b879eaea/test-blob-fb03194a-6a7b-d811-7c4e-e0b3e5f13852",
+      },
+      "ResponseBody": []
+    },
+    {
+      "RequestUri": "https://seanmcccanary3.blob.core.windows.net/test-container-679c03ed-16e6-83aa-7e31-9987b879eaea/test-blob-fb03194a-6a7b-d811-7c4e-e0b3e5f13852",
       "RequestMethod": "HEAD",
       "RequestHeaders": {
         "Accept": "application/xml",
         "Authorization": "Sanitized",
-        "traceparent": "00-6dda2eb4c280304a85f14058ddfac79d-789c0ab0980b574d-00",
-        "User-Agent": [
-          "azsdk-net-Storage.Blobs/12.10.0-alpha.20210820.1",
-          "(.NET 5.0.9; Microsoft Windows 10.0.19043)"
+        "traceparent": "00-f0333710e2d8b34ea1d1d3115370af32-cebfd5c78c90d148-00",
+        "User-Agent": [
+          "azsdk-net-Storage.Blobs/12.9.0-alpha.20210217.1",
+          "(.NET 5.0.3; Microsoft Windows 10.0.19042)"
         ],
         "x-ms-client-request-id": "415e577c-40d7-d648-0790-7f94d5a64a95",
-        "x-ms-date": "Fri, 20 Aug 2021 22:44:19 GMT",
+        "x-ms-date": "Wed, 17 Feb 2021 18:43:05 GMT",
         "x-ms-return-client-request-id": "true",
         "x-ms-version": "2020-12-06"
       },
@@ -102,9 +92,9 @@
         "Accept-Ranges": "bytes",
         "Content-Length": "0",
         "Content-Type": "application/octet-stream",
-        "Date": "Fri, 20 Aug 2021 22:44:19 GMT",
-        "ETag": "\u00220x8D9642C0C242E72\u0022",
-        "Last-Modified": "Fri, 20 Aug 2021 22:44:19 GMT",
+        "Date": "Wed, 17 Feb 2021 18:43:05 GMT",
+        "ETag": "\"0x8D8D373DD2C8EC7\"",
+        "Last-Modified": "Wed, 17 Feb 2021 18:43:05 GMT",
         "Server": [
           "Windows-Azure-Blob/1.0",
           "Microsoft-HTTPAPI/2.0"
@@ -112,47 +102,42 @@
         "x-ms-blob-committed-block-count": "0",
         "x-ms-blob-type": "AppendBlob",
         "x-ms-client-request-id": "415e577c-40d7-d648-0790-7f94d5a64a95",
-        "x-ms-creation-time": "Fri, 20 Aug 2021 22:44:19 GMT",
+        "x-ms-creation-time": "Wed, 17 Feb 2021 18:43:05 GMT",
         "x-ms-is-current-version": "true",
         "x-ms-lease-state": "available",
         "x-ms-lease-status": "unlocked",
-        "x-ms-request-id": "97b7ad7a-201e-006c-0f14-9639c8000000",
+        "x-ms-request-id": "b334608e-c01e-0066-475c-0595e2000000",
         "x-ms-server-encrypted": "true",
-<<<<<<< HEAD
-        "x-ms-version": "2020-10-02",
-        "x-ms-version-id": "2021-08-20T22:44:19.4672242Z"
-=======
         "x-ms-version": "2020-12-06",
         "x-ms-version-id": "2021-02-17T18:43:05.8309831Z"
->>>>>>> f7eb5f10
-      },
-      "ResponseBody": []
-    },
-    {
-      "RequestUri": "https://amandadev2.blob.core.windows.net/test-container-679c03ed-16e6-83aa-7e31-9987b879eaea/test-blob-fb03194a-6a7b-d811-7c4e-e0b3e5f13852?comp=appendblock",
+      },
+      "ResponseBody": []
+    },
+    {
+      "RequestUri": "https://seanmcccanary3.blob.core.windows.net/test-container-679c03ed-16e6-83aa-7e31-9987b879eaea/test-blob-fb03194a-6a7b-d811-7c4e-e0b3e5f13852?comp=appendblock",
       "RequestMethod": "PUT",
       "RequestHeaders": {
         "Accept": "application/xml",
         "Authorization": "Sanitized",
         "Content-Length": "1024",
         "Content-Type": "application/octet-stream",
-        "If-Match": "\u00220x8D9642C0C242E72\u0022",
-        "User-Agent": [
-          "azsdk-net-Storage.Blobs/12.10.0-alpha.20210820.1",
-          "(.NET 5.0.9; Microsoft Windows 10.0.19043)"
+        "If-Match": "0x8D8D373DD2C8EC7",
+        "User-Agent": [
+          "azsdk-net-Storage.Blobs/12.9.0-alpha.20210217.1",
+          "(.NET 5.0.3; Microsoft Windows 10.0.19042)"
         ],
         "x-ms-client-request-id": "1aeb8f41-a00a-2c0b-1375-10ebf754e507",
-        "x-ms-date": "Fri, 20 Aug 2021 22:44:19 GMT",
-        "x-ms-return-client-request-id": "true",
-        "x-ms-version": "2020-12-06"
-      },
-      "RequestBody": "D95KfyJh5tE8dSBYNon0uvPC3l\u002BBBim\u002ByG9P6YQeRfObVXgFd9r7c5\u002Bd9bOaUqAi5zrLhQknXAi1i7ezEvxNHTAtveAQ70IYxmrA5BF2JHXOLQJJUr/pc/hwUOwjSGGjUNeCbZW/Eff4s7\u002BfZ3j3PmdB5OX5A8twQ0nnoJ9W9X4JHJQ687bgDhwKUZ8ASgyAeRGE4WN8qUwMEipL2HBYob1BlUrkvUuwYNXI7rIrcPg9ZyeN0RMajXNILeGMlTarsq/hvrXBm7zG04CNs7qZ4KExDnBJytCqJwjWnI9pJMufHTwCSbFDe8trx/2SjNm5rkw/W4bGYejfN5es6v8sXK\u002B17pV\u002Blpfw7ZOk3gLTF5ouHe1CKclE2LtUIxEal5DMPmpN3Z1EOxe1T23zIYPlCyD8fcwS6jLmcBXZKXKF1VYC2J\u002BXhTn96uLVjNpbULc4bhjxHRnDuVQ4Z2yHahGlMHkX8EnkTYbm/pLqPF1Yix9eobpak7g8Px5LXx3NdoDRMFxgQ2BuUyGRCx6H2Xz239xMKMhWSpzB27EqmO1oGIgSGQwA90e/8E2ZyYiZtWWhVIBBgE23eubAn2iuQ7szKfKWdMBw9eeUjDh7vIATKCZMiERtJpg7W54mQFjfEaySZqCVA0ClMV6YrPMVPL1lrHdBYrp2xQJaWhkhSrWPtXuL6FbgfSTlplfl1XqkJh/gwJTgna/yG6CeO6gng\u002BapCfd4iVNnhC5SW7tjkPCHtjT6QYkgrhfLmcy1QkJ7viJxPMyDK5zLeDtmjkL0jouwFoV0LEJciFrfrfCGsULr1pyZ8lMkBIuXLshNuiDV1wpBBSu9B5HgFLRxo32rRMf5erelWpw3jBH63P55D806CdbmRasWLs8LuN6fsmAN7OkBVEBoMHxtCnkawyqTZgTmN5qnxf8b4kvomaK\u002Bl9mx7PAUeLqM0dhZeDox/Gukd1LZuHvGZibp5XH1gJbar3KgaNY6fu5JWmXBTU3F6ebgQyJQ5d5e6obJKpNJl1FCf8nHkZOUavljj14WBBjZJPuKFTx0ismTQX5PcFRaAMITf82D/VhTS9ko7FWASOVt8AaYvoIVzfX/NFAVRPmlCY\u002BbAoVLVSeiN8liS550E/mY4oBNwkFA/bHXhMkHPQbfg\u002BLG5EVgIpre9Ye4soFXiyBWfWJ5V0dNWwTTc9Fem/nDg8e7rS60N7/lb8y5iEswgPioscCjZiybeIlAjK/IgFqN9C\u002B5nN3yokWjk\u002Bd6lNK5o/LYtek4IBybIDWkc6sPHe5yLJMbduQbtg97ANJEIOS2hui878txVdQSHnuoTS6Zk3b5CGc/nS0Ovf7ZvCBKVv9Q7uzCUy0jAde/CVdocmnh4g==",
+        "x-ms-date": "Wed, 17 Feb 2021 18:43:05 GMT",
+        "x-ms-return-client-request-id": "true",
+        "x-ms-version": "2020-12-06"
+      },
+      "RequestBody": "D95KfyJh5tE8dSBYNon0uvPC3l+BBim+yG9P6YQeRfObVXgFd9r7c5+d9bOaUqAi5zrLhQknXAi1i7ezEvxNHTAtveAQ70IYxmrA5BF2JHXOLQJJUr/pc/hwUOwjSGGjUNeCbZW/Eff4s7+fZ3j3PmdB5OX5A8twQ0nnoJ9W9X4JHJQ687bgDhwKUZ8ASgyAeRGE4WN8qUwMEipL2HBYob1BlUrkvUuwYNXI7rIrcPg9ZyeN0RMajXNILeGMlTarsq/hvrXBm7zG04CNs7qZ4KExDnBJytCqJwjWnI9pJMufHTwCSbFDe8trx/2SjNm5rkw/W4bGYejfN5es6v8sXK+17pV+lpfw7ZOk3gLTF5ouHe1CKclE2LtUIxEal5DMPmpN3Z1EOxe1T23zIYPlCyD8fcwS6jLmcBXZKXKF1VYC2J+XhTn96uLVjNpbULc4bhjxHRnDuVQ4Z2yHahGlMHkX8EnkTYbm/pLqPF1Yix9eobpak7g8Px5LXx3NdoDRMFxgQ2BuUyGRCx6H2Xz239xMKMhWSpzB27EqmO1oGIgSGQwA90e/8E2ZyYiZtWWhVIBBgE23eubAn2iuQ7szKfKWdMBw9eeUjDh7vIATKCZMiERtJpg7W54mQFjfEaySZqCVA0ClMV6YrPMVPL1lrHdBYrp2xQJaWhkhSrWPtXuL6FbgfSTlplfl1XqkJh/gwJTgna/yG6CeO6gng+apCfd4iVNnhC5SW7tjkPCHtjT6QYkgrhfLmcy1QkJ7viJxPMyDK5zLeDtmjkL0jouwFoV0LEJciFrfrfCGsULr1pyZ8lMkBIuXLshNuiDV1wpBBSu9B5HgFLRxo32rRMf5erelWpw3jBH63P55D806CdbmRasWLs8LuN6fsmAN7OkBVEBoMHxtCnkawyqTZgTmN5qnxf8b4kvomaK+l9mx7PAUeLqM0dhZeDox/Gukd1LZuHvGZibp5XH1gJbar3KgaNY6fu5JWmXBTU3F6ebgQyJQ5d5e6obJKpNJl1FCf8nHkZOUavljj14WBBjZJPuKFTx0ismTQX5PcFRaAMITf82D/VhTS9ko7FWASOVt8AaYvoIVzfX/NFAVRPmlCY+bAoVLVSeiN8liS550E/mY4oBNwkFA/bHXhMkHPQbfg+LG5EVgIpre9Ye4soFXiyBWfWJ5V0dNWwTTc9Fem/nDg8e7rS60N7/lb8y5iEswgPioscCjZiybeIlAjK/IgFqN9C+5nN3yokWjk+d6lNK5o/LYtek4IBybIDWkc6sPHe5yLJMbduQbtg97ANJEIOS2hui878txVdQSHnuoTS6Zk3b5CGc/nS0Ovf7ZvCBKVv9Q7uzCUy0jAde/CVdocmnh4g==",
       "StatusCode": 201,
       "ResponseHeaders": {
         "Content-Length": "0",
-        "Date": "Fri, 20 Aug 2021 22:44:19 GMT",
-        "ETag": "\u00220x8D9642C0C32AFF7\u0022",
-        "Last-Modified": "Fri, 20 Aug 2021 22:44:19 GMT",
+        "Date": "Wed, 17 Feb 2021 18:43:05 GMT",
+        "ETag": "\"0x8D8D373DD412BF6\"",
+        "Last-Modified": "Wed, 17 Feb 2021 18:43:05 GMT",
         "Server": [
           "Windows-Azure-Blob/1.0",
           "Microsoft-HTTPAPI/2.0"
@@ -160,26 +145,26 @@
         "x-ms-blob-append-offset": "0",
         "x-ms-blob-committed-block-count": "1",
         "x-ms-client-request-id": "1aeb8f41-a00a-2c0b-1375-10ebf754e507",
-        "x-ms-content-crc64": "NUDmvRA\u002BkjI=",
-        "x-ms-request-id": "97b7ad93-201e-006c-2514-9639c8000000",
+        "x-ms-content-crc64": "NUDmvRA+kjI=",
+        "x-ms-request-id": "b3346094-c01e-0066-4b5c-0595e2000000",
         "x-ms-request-server-encrypted": "true",
         "x-ms-version": "2020-12-06"
       },
       "ResponseBody": []
     },
     {
-      "RequestUri": "https://amandadev2.blob.core.windows.net/test-container-679c03ed-16e6-83aa-7e31-9987b879eaea/test-blob-fb03194a-6a7b-d811-7c4e-e0b3e5f13852",
+      "RequestUri": "https://seanmcccanary3.blob.core.windows.net/test-container-679c03ed-16e6-83aa-7e31-9987b879eaea/test-blob-fb03194a-6a7b-d811-7c4e-e0b3e5f13852",
       "RequestMethod": "GET",
       "RequestHeaders": {
         "Accept": "application/xml",
         "Authorization": "Sanitized",
-        "traceparent": "00-698773a6a6129a4992decd8214ec984a-1b9fe78bd6c6a74d-00",
-        "User-Agent": [
-          "azsdk-net-Storage.Blobs/12.10.0-alpha.20210820.1",
-          "(.NET 5.0.9; Microsoft Windows 10.0.19043)"
+        "traceparent": "00-99c48ec093c2754188ac207d69268759-ad15324caa7e0344-00",
+        "User-Agent": [
+          "azsdk-net-Storage.Blobs/12.9.0-alpha.20210217.1",
+          "(.NET 5.0.3; Microsoft Windows 10.0.19042)"
         ],
         "x-ms-client-request-id": "45537451-2fba-578a-cf87-db95d6e77eaf",
-        "x-ms-date": "Fri, 20 Aug 2021 22:44:19 GMT",
+        "x-ms-date": "Wed, 17 Feb 2021 18:43:05 GMT",
         "x-ms-return-client-request-id": "true",
         "x-ms-version": "2020-12-06"
       },
@@ -189,9 +174,9 @@
         "Accept-Ranges": "bytes",
         "Content-Length": "1024",
         "Content-Type": "application/octet-stream",
-        "Date": "Fri, 20 Aug 2021 22:44:19 GMT",
-        "ETag": "\u00220x8D9642C0C32AFF7\u0022",
-        "Last-Modified": "Fri, 20 Aug 2021 22:44:19 GMT",
+        "Date": "Wed, 17 Feb 2021 18:43:05 GMT",
+        "ETag": "\"0x8D8D373DD412BF6\"",
+        "Last-Modified": "Wed, 17 Feb 2021 18:43:05 GMT",
         "Server": [
           "Windows-Azure-Blob/1.0",
           "Microsoft-HTTPAPI/2.0"
@@ -199,35 +184,30 @@
         "x-ms-blob-committed-block-count": "1",
         "x-ms-blob-type": "AppendBlob",
         "x-ms-client-request-id": "45537451-2fba-578a-cf87-db95d6e77eaf",
-        "x-ms-creation-time": "Fri, 20 Aug 2021 22:44:19 GMT",
+        "x-ms-creation-time": "Wed, 17 Feb 2021 18:43:05 GMT",
         "x-ms-is-current-version": "true",
         "x-ms-lease-state": "available",
         "x-ms-lease-status": "unlocked",
-        "x-ms-request-id": "97b7ada7-201e-006c-3814-9639c8000000",
+        "x-ms-request-id": "b3346099-c01e-0066-4d5c-0595e2000000",
         "x-ms-server-encrypted": "true",
-<<<<<<< HEAD
-        "x-ms-version": "2020-10-02",
-        "x-ms-version-id": "2021-08-20T22:44:19.4672242Z"
-=======
         "x-ms-version": "2020-12-06",
         "x-ms-version-id": "2021-02-17T18:43:05.8309831Z"
->>>>>>> f7eb5f10
-      },
-      "ResponseBody": "D95KfyJh5tE8dSBYNon0uvPC3l\u002BBBim\u002ByG9P6YQeRfObVXgFd9r7c5\u002Bd9bOaUqAi5zrLhQknXAi1i7ezEvxNHTAtveAQ70IYxmrA5BF2JHXOLQJJUr/pc/hwUOwjSGGjUNeCbZW/Eff4s7\u002BfZ3j3PmdB5OX5A8twQ0nnoJ9W9X4JHJQ687bgDhwKUZ8ASgyAeRGE4WN8qUwMEipL2HBYob1BlUrkvUuwYNXI7rIrcPg9ZyeN0RMajXNILeGMlTarsq/hvrXBm7zG04CNs7qZ4KExDnBJytCqJwjWnI9pJMufHTwCSbFDe8trx/2SjNm5rkw/W4bGYejfN5es6v8sXK\u002B17pV\u002Blpfw7ZOk3gLTF5ouHe1CKclE2LtUIxEal5DMPmpN3Z1EOxe1T23zIYPlCyD8fcwS6jLmcBXZKXKF1VYC2J\u002BXhTn96uLVjNpbULc4bhjxHRnDuVQ4Z2yHahGlMHkX8EnkTYbm/pLqPF1Yix9eobpak7g8Px5LXx3NdoDRMFxgQ2BuUyGRCx6H2Xz239xMKMhWSpzB27EqmO1oGIgSGQwA90e/8E2ZyYiZtWWhVIBBgE23eubAn2iuQ7szKfKWdMBw9eeUjDh7vIATKCZMiERtJpg7W54mQFjfEaySZqCVA0ClMV6YrPMVPL1lrHdBYrp2xQJaWhkhSrWPtXuL6FbgfSTlplfl1XqkJh/gwJTgna/yG6CeO6gng\u002BapCfd4iVNnhC5SW7tjkPCHtjT6QYkgrhfLmcy1QkJ7viJxPMyDK5zLeDtmjkL0jouwFoV0LEJciFrfrfCGsULr1pyZ8lMkBIuXLshNuiDV1wpBBSu9B5HgFLRxo32rRMf5erelWpw3jBH63P55D806CdbmRasWLs8LuN6fsmAN7OkBVEBoMHxtCnkawyqTZgTmN5qnxf8b4kvomaK\u002Bl9mx7PAUeLqM0dhZeDox/Gukd1LZuHvGZibp5XH1gJbar3KgaNY6fu5JWmXBTU3F6ebgQyJQ5d5e6obJKpNJl1FCf8nHkZOUavljj14WBBjZJPuKFTx0ismTQX5PcFRaAMITf82D/VhTS9ko7FWASOVt8AaYvoIVzfX/NFAVRPmlCY\u002BbAoVLVSeiN8liS550E/mY4oBNwkFA/bHXhMkHPQbfg\u002BLG5EVgIpre9Ye4soFXiyBWfWJ5V0dNWwTTc9Fem/nDg8e7rS60N7/lb8y5iEswgPioscCjZiybeIlAjK/IgFqN9C\u002B5nN3yokWjk\u002Bd6lNK5o/LYtek4IBybIDWkc6sPHe5yLJMbduQbtg97ANJEIOS2hui878txVdQSHnuoTS6Zk3b5CGc/nS0Ovf7ZvCBKVv9Q7uzCUy0jAde/CVdocmnh4g=="
-    },
-    {
-      "RequestUri": "https://amandadev2.blob.core.windows.net/test-container-679c03ed-16e6-83aa-7e31-9987b879eaea?restype=container",
+      },
+      "ResponseBody": "D95KfyJh5tE8dSBYNon0uvPC3l+BBim+yG9P6YQeRfObVXgFd9r7c5+d9bOaUqAi5zrLhQknXAi1i7ezEvxNHTAtveAQ70IYxmrA5BF2JHXOLQJJUr/pc/hwUOwjSGGjUNeCbZW/Eff4s7+fZ3j3PmdB5OX5A8twQ0nnoJ9W9X4JHJQ687bgDhwKUZ8ASgyAeRGE4WN8qUwMEipL2HBYob1BlUrkvUuwYNXI7rIrcPg9ZyeN0RMajXNILeGMlTarsq/hvrXBm7zG04CNs7qZ4KExDnBJytCqJwjWnI9pJMufHTwCSbFDe8trx/2SjNm5rkw/W4bGYejfN5es6v8sXK+17pV+lpfw7ZOk3gLTF5ouHe1CKclE2LtUIxEal5DMPmpN3Z1EOxe1T23zIYPlCyD8fcwS6jLmcBXZKXKF1VYC2J+XhTn96uLVjNpbULc4bhjxHRnDuVQ4Z2yHahGlMHkX8EnkTYbm/pLqPF1Yix9eobpak7g8Px5LXx3NdoDRMFxgQ2BuUyGRCx6H2Xz239xMKMhWSpzB27EqmO1oGIgSGQwA90e/8E2ZyYiZtWWhVIBBgE23eubAn2iuQ7szKfKWdMBw9eeUjDh7vIATKCZMiERtJpg7W54mQFjfEaySZqCVA0ClMV6YrPMVPL1lrHdBYrp2xQJaWhkhSrWPtXuL6FbgfSTlplfl1XqkJh/gwJTgna/yG6CeO6gng+apCfd4iVNnhC5SW7tjkPCHtjT6QYkgrhfLmcy1QkJ7viJxPMyDK5zLeDtmjkL0jouwFoV0LEJciFrfrfCGsULr1pyZ8lMkBIuXLshNuiDV1wpBBSu9B5HgFLRxo32rRMf5erelWpw3jBH63P55D806CdbmRasWLs8LuN6fsmAN7OkBVEBoMHxtCnkawyqTZgTmN5qnxf8b4kvomaK+l9mx7PAUeLqM0dhZeDox/Gukd1LZuHvGZibp5XH1gJbar3KgaNY6fu5JWmXBTU3F6ebgQyJQ5d5e6obJKpNJl1FCf8nHkZOUavljj14WBBjZJPuKFTx0ismTQX5PcFRaAMITf82D/VhTS9ko7FWASOVt8AaYvoIVzfX/NFAVRPmlCY+bAoVLVSeiN8liS550E/mY4oBNwkFA/bHXhMkHPQbfg+LG5EVgIpre9Ye4soFXiyBWfWJ5V0dNWwTTc9Fem/nDg8e7rS60N7/lb8y5iEswgPioscCjZiybeIlAjK/IgFqN9C+5nN3yokWjk+d6lNK5o/LYtek4IBybIDWkc6sPHe5yLJMbduQbtg97ANJEIOS2hui878txVdQSHnuoTS6Zk3b5CGc/nS0Ovf7ZvCBKVv9Q7uzCUy0jAde/CVdocmnh4g=="
+    },
+    {
+      "RequestUri": "https://seanmcccanary3.blob.core.windows.net/test-container-679c03ed-16e6-83aa-7e31-9987b879eaea?restype=container",
       "RequestMethod": "DELETE",
       "RequestHeaders": {
         "Accept": "application/xml",
         "Authorization": "Sanitized",
-        "traceparent": "00-ed43737e67393242be470d4f72ab34d5-06e3c2c25890534b-00",
-        "User-Agent": [
-          "azsdk-net-Storage.Blobs/12.10.0-alpha.20210820.1",
-          "(.NET 5.0.9; Microsoft Windows 10.0.19043)"
+        "traceparent": "00-d537a62597597249a7ea2f45a34dc3d5-2fde972f16b7f44a-00",
+        "User-Agent": [
+          "azsdk-net-Storage.Blobs/12.9.0-alpha.20210217.1",
+          "(.NET 5.0.3; Microsoft Windows 10.0.19042)"
         ],
         "x-ms-client-request-id": "839a73f5-a001-b74c-ac46-ed78fc26bf9c",
-        "x-ms-date": "Fri, 20 Aug 2021 22:44:19 GMT",
+        "x-ms-date": "Wed, 17 Feb 2021 18:43:06 GMT",
         "x-ms-return-client-request-id": "true",
         "x-ms-version": "2020-12-06"
       },
@@ -235,25 +215,20 @@
       "StatusCode": 202,
       "ResponseHeaders": {
         "Content-Length": "0",
-        "Date": "Fri, 20 Aug 2021 22:44:19 GMT",
+        "Date": "Wed, 17 Feb 2021 18:43:05 GMT",
         "Server": [
           "Windows-Azure-Blob/1.0",
           "Microsoft-HTTPAPI/2.0"
         ],
         "x-ms-client-request-id": "839a73f5-a001-b74c-ac46-ed78fc26bf9c",
-<<<<<<< HEAD
-        "x-ms-request-id": "97b7adbd-201e-006c-4c14-9639c8000000",
-        "x-ms-version": "2020-10-02"
-=======
         "x-ms-request-id": "b33460ab-c01e-0066-5b5c-0595e2000000",
         "x-ms-version": "2020-12-06"
->>>>>>> f7eb5f10
       },
       "ResponseBody": []
     }
   ],
   "Variables": {
     "RandomSeed": "311216767",
-    "Storage_TestConfigDefault": "ProductionTenant\namandadev2\nU2FuaXRpemVk\nhttps://amandadev2.blob.core.windows.net\nhttps://amandadev2.file.core.windows.net\nhttps://amandadev2.queue.core.windows.net\nhttps://amandadev2.table.core.windows.net\n\n\n\n\nhttps://amandadev2-secondary.blob.core.windows.net\nhttps://amandadev2-secondary.file.core.windows.net\nhttps://amandadev2-secondary.queue.core.windows.net\nhttps://amandadev2-secondary.table.core.windows.net\n\nSanitized\n\n\nCloud\nBlobEndpoint=https://amandadev2.blob.core.windows.net/;QueueEndpoint=https://amandadev2.queue.core.windows.net/;FileEndpoint=https://amandadev2.file.core.windows.net/;BlobSecondaryEndpoint=https://amandadev2-secondary.blob.core.windows.net/;QueueSecondaryEndpoint=https://amandadev2-secondary.queue.core.windows.net/;FileSecondaryEndpoint=https://amandadev2-secondary.file.core.windows.net/;AccountName=amandadev2;AccountKey=Kg==;\ntestscope2\n\n"
+    "Storage_TestConfigDefault": "ProductionTenant\nseanmcccanary3\nU2FuaXRpemVk\nhttps://seanmcccanary3.blob.core.windows.net\nhttps://seanmcccanary3.file.core.windows.net\nhttps://seanmcccanary3.queue.core.windows.net\nhttps://seanmcccanary3.table.core.windows.net\n\n\n\n\nhttps://seanmcccanary3-secondary.blob.core.windows.net\nhttps://seanmcccanary3-secondary.file.core.windows.net\nhttps://seanmcccanary3-secondary.queue.core.windows.net\nhttps://seanmcccanary3-secondary.table.core.windows.net\n\nSanitized\n\n\nCloud\nBlobEndpoint=https://seanmcccanary3.blob.core.windows.net/;QueueEndpoint=https://seanmcccanary3.queue.core.windows.net/;FileEndpoint=https://seanmcccanary3.file.core.windows.net/;BlobSecondaryEndpoint=https://seanmcccanary3-secondary.blob.core.windows.net/;QueueSecondaryEndpoint=https://seanmcccanary3-secondary.queue.core.windows.net/;FileSecondaryEndpoint=https://seanmcccanary3-secondary.file.core.windows.net/;AccountName=seanmcccanary3;AccountKey=Kg==;\nseanscope1\n\n"
   }
 }