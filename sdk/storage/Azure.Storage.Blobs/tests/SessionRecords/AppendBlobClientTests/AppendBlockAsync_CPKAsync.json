{
  "Entries": [
    {
      "RequestUri": "https://seanmcccanary.blob.core.windows.net/test-container-a095819c-5c81-5aa1-a6d8-cd1410c3d64a?restype=container",
      "RequestMethod": "PUT",
      "RequestHeaders": {
        "Authorization": "Sanitized",
        "traceparent": "00-959556825e4226498a84c3f651b85584-1f40b099f8d89c40-00",
        "User-Agent": [
          "azsdk-net-Storage.Blobs/12.5.0-dev.20200402.1",
          "(.NET Core 4.6.28325.01; Microsoft Windows 10.0.18362 )"
        ],
        "x-ms-blob-public-access": "container",
        "x-ms-client-request-id": "c8c4fc31-3339-9b83-d7ec-a484635b917b",
        "x-ms-date": "Thu, 02 Apr 2020 23:39:54 GMT",
        "x-ms-return-client-request-id": "true",
<<<<<<< HEAD
        "x-ms-version": "2019-12-12"
=======
        "x-ms-version": "2020-02-10"
>>>>>>> 60f4876e
      },
      "RequestBody": null,
      "StatusCode": 201,
      "ResponseHeaders": {
        "Content-Length": "0",
        "Date": "Thu, 02 Apr 2020 23:39:53 GMT",
        "ETag": "\u00220x8D7D75F24E6EC0A\u0022",
        "Last-Modified": "Thu, 02 Apr 2020 23:39:53 GMT",
        "Server": [
          "Windows-Azure-Blob/1.0",
          "Microsoft-HTTPAPI/2.0"
        ],
        "x-ms-client-request-id": "c8c4fc31-3339-9b83-d7ec-a484635b917b",
        "x-ms-request-id": "ef978bc4-301e-000d-1548-098574000000",
<<<<<<< HEAD
        "x-ms-version": "2019-12-12"
=======
        "x-ms-version": "2020-02-10"
>>>>>>> 60f4876e
      },
      "ResponseBody": []
    },
    {
      "RequestUri": "https://seanmcccanary.blob.core.windows.net/test-container-a095819c-5c81-5aa1-a6d8-cd1410c3d64a/test-blob-7cbc8c46-7899-6f7f-58b9-197456caae3c",
      "RequestMethod": "PUT",
      "RequestHeaders": {
        "Authorization": "Sanitized",
        "Content-Length": "0",
        "traceparent": "00-59edb3e6e2894a47a713005fc6433093-f787c8c64030634a-00",
        "User-Agent": [
          "azsdk-net-Storage.Blobs/12.5.0-dev.20200402.1",
          "(.NET Core 4.6.28325.01; Microsoft Windows 10.0.18362 )"
        ],
        "x-ms-blob-type": "AppendBlob",
        "x-ms-client-request-id": "8a43f5b1-fab9-5141-4ee1-b074f4af1b3e",
        "x-ms-date": "Thu, 02 Apr 2020 23:39:54 GMT",
        "x-ms-encryption-algorithm": "AES256",
        "x-ms-encryption-key": "t4LjFP4OEYNwa9oMiKR5K3uKkB\u002BtpLG5fFVvfxkPRQw=",
        "x-ms-encryption-key-sha256": "J1Lw2BMVts5KraZCtk66f8Jh2V7MEfpwVsW50hFqmPA=",
        "x-ms-return-client-request-id": "true",
<<<<<<< HEAD
        "x-ms-version": "2019-12-12"
=======
        "x-ms-version": "2020-02-10"
>>>>>>> 60f4876e
      },
      "RequestBody": null,
      "StatusCode": 201,
      "ResponseHeaders": {
        "Content-Length": "0",
        "Date": "Thu, 02 Apr 2020 23:39:53 GMT",
        "ETag": "\u00220x8D7D75F24F3A93B\u0022",
        "Last-Modified": "Thu, 02 Apr 2020 23:39:53 GMT",
        "Server": [
          "Windows-Azure-Blob/1.0",
          "Microsoft-HTTPAPI/2.0"
        ],
        "x-ms-client-request-id": "8a43f5b1-fab9-5141-4ee1-b074f4af1b3e",
        "x-ms-encryption-key-sha256": "J1Lw2BMVts5KraZCtk66f8Jh2V7MEfpwVsW50hFqmPA=",
        "x-ms-request-id": "ef978bc8-301e-000d-1748-098574000000",
        "x-ms-request-server-encrypted": "true",
<<<<<<< HEAD
        "x-ms-version": "2019-12-12"
=======
        "x-ms-version": "2020-02-10"
>>>>>>> 60f4876e
      },
      "ResponseBody": []
    },
    {
      "RequestUri": "https://seanmcccanary.blob.core.windows.net/test-container-a095819c-5c81-5aa1-a6d8-cd1410c3d64a/test-blob-7cbc8c46-7899-6f7f-58b9-197456caae3c?comp=appendblock",
      "RequestMethod": "PUT",
      "RequestHeaders": {
        "Authorization": "Sanitized",
        "Content-Length": "1024",
        "traceparent": "00-b1164ae9808f3f4e853ce440ed1d8d85-e7e7539e80595d4b-00",
        "User-Agent": [
          "azsdk-net-Storage.Blobs/12.5.0-dev.20200402.1",
          "(.NET Core 4.6.28325.01; Microsoft Windows 10.0.18362 )"
        ],
        "x-ms-client-request-id": "f13a81ff-a77e-5512-4e84-9b97e2116a61",
        "x-ms-date": "Thu, 02 Apr 2020 23:39:54 GMT",
        "x-ms-encryption-algorithm": "AES256",
        "x-ms-encryption-key": "t4LjFP4OEYNwa9oMiKR5K3uKkB\u002BtpLG5fFVvfxkPRQw=",
        "x-ms-encryption-key-sha256": "J1Lw2BMVts5KraZCtk66f8Jh2V7MEfpwVsW50hFqmPA=",
        "x-ms-return-client-request-id": "true",
<<<<<<< HEAD
        "x-ms-version": "2019-12-12"
=======
        "x-ms-version": "2020-02-10"
>>>>>>> 60f4876e
      },
      "RequestBody": "PWjM4Hh9fDh7OQwtnXPmsz/u\u002BMs5j44T0CmXqZ6RaWEmzc4g2Jiz/g1XpHSYgxsIbrw/KxZ50q7ZuQ9O5tOa6c\u002BqB8\u002BlxtunO/q\u002B4usaekwNjjriUT1KrPofRx6IZRc6vbqk7XxMY6jgmPAcuvDDvz7DQFeYuJeRYFrUhX68HtXihCQwdY3QwSuSAblNLfIKW4jfxSXAoQUiEowhd90pI3oaOjbMk0mx8n4sBrbeRDNoyin23FiwIeIfDWIBrkpNaN0\u002BM/O7Pcg\u002BLtOmlJtOQ85ZuayzM0YiaRhTrIXmsEM03p3ZoBFArIxht66FCo1H0cmUp/WdmTWWHMnaZ5FDWH6PcrX9dKO9GQwfUnuYnF\u002BLDNu7UghOlkRoQoNIZUX7HV8v9pfXSVwm147ofUe5/n9pTlu2hwZ1QNxxlTIgdbPHJDQcaKbHs8J\u002BlXp5ZRj9rkQD3hfpRZVZubW7ZrQqBmLbIVkSnZXZoZuZN/KL/NrDc\u002BbuHJac3d\u002Bfwq7xDE0NVI8YnkS\u002B6xCuKjx7UA2jzb3b9/LOO\u002BnLP0R6c9rm6JVNi\u002BNjcl2WBIjVP/FZII3S\u002B/XxFRRaPxilTV8ARHc1x0KnLcQpQFtgRPNq\u002BPz4cR62p3fl9dKA80zKvSX\u002Blr8QoHeusfLIqLuakNEh8EYcrNtASZwAUNJwJjp4XoI1Yq4zWViESr8s7v\u002B8S2QAXwIFrhFJvU0jEFClPYq3UEo5ZC4i7pbumGIcE1qdRARtb8c3crBw7KRhEEkI3gw0dJ21guc23nFsFhavLanyhcxLN83DgN2ZyHeJwd1N5rlV55\u002B96MEdN5FWy1uawb/6b4p8vKY\u002BcfS/G7pvrByTHjBcWUYKNZwKLgA8bbSC/we4j1FS0CkSFnWr/c0Hrop0wq0rPWd47zruco6mAgM/PRuyth3KQE0GSUPQXzfPA392x6oHV8GfP58XZF6bbBNxa7\u002BxVPdtqYFfJPQkqJACHm8OMDtZN\u002BZZE3Z9s9zua90vXvR4Hq6ICB0ppzLNepYPFUbvjDzXGDPZV0GA7/alcLgW9EqciQDAhiceL5C0jJjfbp2V/9\u002BhV0XAn8ZsBxgmhDZ5toVMcoxFLgUUuemjJMupoIBZD3HZdZ0F2\u002Bo6U34O96tZOtUSk/sRUNDZjJ1bHXr6w2aXzXTFoEHoRpehC9uHBcI9Ser2lw2FSL\u002Bg/\u002Bn/qb5wP48Xdio2k5qTKUxkb0T1UobbHtOPAyxZEoS1JKBY6J3YMcxLb4\u002BYB7VQY23AINh6qq1iJIvr4DtjvmOlgG/6O0CvjD13quL3QhYdP6C/mPKrOnny9cQS7FGQ57Ar84ZGVicsEZObAwDLauF0zqCbpCZx\u002BUX1B0V8nZ/s58IxzA==",
      "StatusCode": 201,
      "ResponseHeaders": {
        "Content-Length": "0",
        "Date": "Thu, 02 Apr 2020 23:39:53 GMT",
        "ETag": "\u00220x8D7D75F2500CB01\u0022",
        "Last-Modified": "Thu, 02 Apr 2020 23:39:53 GMT",
        "Server": [
          "Windows-Azure-Blob/1.0",
          "Microsoft-HTTPAPI/2.0"
        ],
        "x-ms-blob-append-offset": "0",
        "x-ms-blob-committed-block-count": "1",
        "x-ms-client-request-id": "f13a81ff-a77e-5512-4e84-9b97e2116a61",
        "x-ms-content-crc64": "8xBsLl5NopA=",
        "x-ms-encryption-key-sha256": "J1Lw2BMVts5KraZCtk66f8Jh2V7MEfpwVsW50hFqmPA=",
        "x-ms-request-id": "ef978bcc-301e-000d-1b48-098574000000",
        "x-ms-request-server-encrypted": "true",
<<<<<<< HEAD
        "x-ms-version": "2019-12-12"
=======
        "x-ms-version": "2020-02-10"
>>>>>>> 60f4876e
      },
      "ResponseBody": []
    },
    {
      "RequestUri": "https://seanmcccanary.blob.core.windows.net/test-container-a095819c-5c81-5aa1-a6d8-cd1410c3d64a?restype=container",
      "RequestMethod": "DELETE",
      "RequestHeaders": {
        "Authorization": "Sanitized",
        "traceparent": "00-2ea5d3b44aaeb14e9c8fc9def9d5c848-40982a5d9ee38d45-00",
        "User-Agent": [
          "azsdk-net-Storage.Blobs/12.5.0-dev.20200402.1",
          "(.NET Core 4.6.28325.01; Microsoft Windows 10.0.18362 )"
        ],
        "x-ms-client-request-id": "72751626-2974-f1bf-8b3d-96731b8a2e8e",
        "x-ms-date": "Thu, 02 Apr 2020 23:39:54 GMT",
        "x-ms-return-client-request-id": "true",
<<<<<<< HEAD
        "x-ms-version": "2019-12-12"
=======
        "x-ms-version": "2020-02-10"
>>>>>>> 60f4876e
      },
      "RequestBody": null,
      "StatusCode": 202,
      "ResponseHeaders": {
        "Content-Length": "0",
        "Date": "Thu, 02 Apr 2020 23:39:53 GMT",
        "Server": [
          "Windows-Azure-Blob/1.0",
          "Microsoft-HTTPAPI/2.0"
        ],
        "x-ms-client-request-id": "72751626-2974-f1bf-8b3d-96731b8a2e8e",
        "x-ms-request-id": "ef978bce-301e-000d-1d48-098574000000",
<<<<<<< HEAD
        "x-ms-version": "2019-12-12"
=======
        "x-ms-version": "2020-02-10"
>>>>>>> 60f4876e
      },
      "ResponseBody": []
    }
  ],
  "Variables": {
    "RandomSeed": "981860044",
    "Storage_TestConfigDefault": "ProductionTenant\nseanmcccanary\nU2FuaXRpemVk\nhttps://seanmcccanary.blob.core.windows.net\nhttps://seanmcccanary.file.core.windows.net\nhttps://seanmcccanary.queue.core.windows.net\nhttps://seanmcccanary.table.core.windows.net\n\n\n\n\nhttps://seanmcccanary-secondary.blob.core.windows.net\nhttps://seanmcccanary-secondary.file.core.windows.net\nhttps://seanmcccanary-secondary.queue.core.windows.net\nhttps://seanmcccanary-secondary.table.core.windows.net\n\nSanitized\n\n\nCloud\nBlobEndpoint=https://seanmcccanary.blob.core.windows.net/;QueueEndpoint=https://seanmcccanary.queue.core.windows.net/;FileEndpoint=https://seanmcccanary.file.core.windows.net/;BlobSecondaryEndpoint=https://seanmcccanary-secondary.blob.core.windows.net/;QueueSecondaryEndpoint=https://seanmcccanary-secondary.queue.core.windows.net/;FileSecondaryEndpoint=https://seanmcccanary-secondary.file.core.windows.net/;AccountName=seanmcccanary;AccountKey=Sanitized\nseanscope1"
  }
}<|MERGE_RESOLUTION|>--- conflicted
+++ resolved
@@ -14,11 +14,7 @@
         "x-ms-client-request-id": "c8c4fc31-3339-9b83-d7ec-a484635b917b",
         "x-ms-date": "Thu, 02 Apr 2020 23:39:54 GMT",
         "x-ms-return-client-request-id": "true",
-<<<<<<< HEAD
-        "x-ms-version": "2019-12-12"
-=======
         "x-ms-version": "2020-02-10"
->>>>>>> 60f4876e
       },
       "RequestBody": null,
       "StatusCode": 201,
@@ -33,11 +29,7 @@
         ],
         "x-ms-client-request-id": "c8c4fc31-3339-9b83-d7ec-a484635b917b",
         "x-ms-request-id": "ef978bc4-301e-000d-1548-098574000000",
-<<<<<<< HEAD
-        "x-ms-version": "2019-12-12"
-=======
         "x-ms-version": "2020-02-10"
->>>>>>> 60f4876e
       },
       "ResponseBody": []
     },
@@ -59,11 +51,7 @@
         "x-ms-encryption-key": "t4LjFP4OEYNwa9oMiKR5K3uKkB\u002BtpLG5fFVvfxkPRQw=",
         "x-ms-encryption-key-sha256": "J1Lw2BMVts5KraZCtk66f8Jh2V7MEfpwVsW50hFqmPA=",
         "x-ms-return-client-request-id": "true",
-<<<<<<< HEAD
-        "x-ms-version": "2019-12-12"
-=======
         "x-ms-version": "2020-02-10"
->>>>>>> 60f4876e
       },
       "RequestBody": null,
       "StatusCode": 201,
@@ -80,11 +68,7 @@
         "x-ms-encryption-key-sha256": "J1Lw2BMVts5KraZCtk66f8Jh2V7MEfpwVsW50hFqmPA=",
         "x-ms-request-id": "ef978bc8-301e-000d-1748-098574000000",
         "x-ms-request-server-encrypted": "true",
-<<<<<<< HEAD
-        "x-ms-version": "2019-12-12"
-=======
         "x-ms-version": "2020-02-10"
->>>>>>> 60f4876e
       },
       "ResponseBody": []
     },
@@ -105,11 +89,7 @@
         "x-ms-encryption-key": "t4LjFP4OEYNwa9oMiKR5K3uKkB\u002BtpLG5fFVvfxkPRQw=",
         "x-ms-encryption-key-sha256": "J1Lw2BMVts5KraZCtk66f8Jh2V7MEfpwVsW50hFqmPA=",
         "x-ms-return-client-request-id": "true",
-<<<<<<< HEAD
-        "x-ms-version": "2019-12-12"
-=======
         "x-ms-version": "2020-02-10"
->>>>>>> 60f4876e
       },
       "RequestBody": "PWjM4Hh9fDh7OQwtnXPmsz/u\u002BMs5j44T0CmXqZ6RaWEmzc4g2Jiz/g1XpHSYgxsIbrw/KxZ50q7ZuQ9O5tOa6c\u002BqB8\u002BlxtunO/q\u002B4usaekwNjjriUT1KrPofRx6IZRc6vbqk7XxMY6jgmPAcuvDDvz7DQFeYuJeRYFrUhX68HtXihCQwdY3QwSuSAblNLfIKW4jfxSXAoQUiEowhd90pI3oaOjbMk0mx8n4sBrbeRDNoyin23FiwIeIfDWIBrkpNaN0\u002BM/O7Pcg\u002BLtOmlJtOQ85ZuayzM0YiaRhTrIXmsEM03p3ZoBFArIxht66FCo1H0cmUp/WdmTWWHMnaZ5FDWH6PcrX9dKO9GQwfUnuYnF\u002BLDNu7UghOlkRoQoNIZUX7HV8v9pfXSVwm147ofUe5/n9pTlu2hwZ1QNxxlTIgdbPHJDQcaKbHs8J\u002BlXp5ZRj9rkQD3hfpRZVZubW7ZrQqBmLbIVkSnZXZoZuZN/KL/NrDc\u002BbuHJac3d\u002Bfwq7xDE0NVI8YnkS\u002B6xCuKjx7UA2jzb3b9/LOO\u002BnLP0R6c9rm6JVNi\u002BNjcl2WBIjVP/FZII3S\u002B/XxFRRaPxilTV8ARHc1x0KnLcQpQFtgRPNq\u002BPz4cR62p3fl9dKA80zKvSX\u002Blr8QoHeusfLIqLuakNEh8EYcrNtASZwAUNJwJjp4XoI1Yq4zWViESr8s7v\u002B8S2QAXwIFrhFJvU0jEFClPYq3UEo5ZC4i7pbumGIcE1qdRARtb8c3crBw7KRhEEkI3gw0dJ21guc23nFsFhavLanyhcxLN83DgN2ZyHeJwd1N5rlV55\u002B96MEdN5FWy1uawb/6b4p8vKY\u002BcfS/G7pvrByTHjBcWUYKNZwKLgA8bbSC/we4j1FS0CkSFnWr/c0Hrop0wq0rPWd47zruco6mAgM/PRuyth3KQE0GSUPQXzfPA392x6oHV8GfP58XZF6bbBNxa7\u002BxVPdtqYFfJPQkqJACHm8OMDtZN\u002BZZE3Z9s9zua90vXvR4Hq6ICB0ppzLNepYPFUbvjDzXGDPZV0GA7/alcLgW9EqciQDAhiceL5C0jJjfbp2V/9\u002BhV0XAn8ZsBxgmhDZ5toVMcoxFLgUUuemjJMupoIBZD3HZdZ0F2\u002Bo6U34O96tZOtUSk/sRUNDZjJ1bHXr6w2aXzXTFoEHoRpehC9uHBcI9Ser2lw2FSL\u002Bg/\u002Bn/qb5wP48Xdio2k5qTKUxkb0T1UobbHtOPAyxZEoS1JKBY6J3YMcxLb4\u002BYB7VQY23AINh6qq1iJIvr4DtjvmOlgG/6O0CvjD13quL3QhYdP6C/mPKrOnny9cQS7FGQ57Ar84ZGVicsEZObAwDLauF0zqCbpCZx\u002BUX1B0V8nZ/s58IxzA==",
       "StatusCode": 201,
@@ -129,11 +109,7 @@
         "x-ms-encryption-key-sha256": "J1Lw2BMVts5KraZCtk66f8Jh2V7MEfpwVsW50hFqmPA=",
         "x-ms-request-id": "ef978bcc-301e-000d-1b48-098574000000",
         "x-ms-request-server-encrypted": "true",
-<<<<<<< HEAD
-        "x-ms-version": "2019-12-12"
-=======
         "x-ms-version": "2020-02-10"
->>>>>>> 60f4876e
       },
       "ResponseBody": []
     },
@@ -150,11 +126,7 @@
         "x-ms-client-request-id": "72751626-2974-f1bf-8b3d-96731b8a2e8e",
         "x-ms-date": "Thu, 02 Apr 2020 23:39:54 GMT",
         "x-ms-return-client-request-id": "true",
-<<<<<<< HEAD
-        "x-ms-version": "2019-12-12"
-=======
         "x-ms-version": "2020-02-10"
->>>>>>> 60f4876e
       },
       "RequestBody": null,
       "StatusCode": 202,
@@ -167,11 +139,7 @@
         ],
         "x-ms-client-request-id": "72751626-2974-f1bf-8b3d-96731b8a2e8e",
         "x-ms-request-id": "ef978bce-301e-000d-1d48-098574000000",
-<<<<<<< HEAD
-        "x-ms-version": "2019-12-12"
-=======
         "x-ms-version": "2020-02-10"
->>>>>>> 60f4876e
       },
       "ResponseBody": []
     }
