--- conflicted
+++ resolved
@@ -15,11 +15,7 @@
         "x-ms-client-request-id": "c8c4fc31-3339-9b83-d7ec-a484635b917b",
         "x-ms-date": "Wed, 17 Feb 2021 02:00:39 GMT",
         "x-ms-return-client-request-id": "true",
-<<<<<<< HEAD
-        "x-ms-version": "2020-12-06"
-=======
         "x-ms-version": "2021-02-12"
->>>>>>> 7e782c87
       },
       "RequestBody": null,
       "StatusCode": 201,
@@ -34,11 +30,7 @@
         ],
         "x-ms-client-request-id": "c8c4fc31-3339-9b83-d7ec-a484635b917b",
         "x-ms-request-id": "8fe41033-801e-002a-10d0-0405d2000000",
-<<<<<<< HEAD
-        "x-ms-version": "2020-12-06"
-=======
         "x-ms-version": "2021-02-12"
->>>>>>> 7e782c87
       },
       "ResponseBody": []
     },
@@ -61,11 +53,7 @@
         "x-ms-encryption-key": "t4LjFP4OEYNwa9oMiKR5K3uKkB+tpLG5fFVvfxkPRQw=",
         "x-ms-encryption-key-sha256": "J1Lw2BMVts5KraZCtk66f8Jh2V7MEfpwVsW50hFqmPA=",
         "x-ms-return-client-request-id": "true",
-<<<<<<< HEAD
-        "x-ms-version": "2020-12-06"
-=======
         "x-ms-version": "2021-02-12"
->>>>>>> 7e782c87
       },
       "RequestBody": null,
       "StatusCode": 201,
@@ -82,11 +70,7 @@
         "x-ms-encryption-key-sha256": "J1Lw2BMVts5KraZCtk66f8Jh2V7MEfpwVsW50hFqmPA=",
         "x-ms-request-id": "8fe41045-801e-002a-1ed0-0405d2000000",
         "x-ms-request-server-encrypted": "true",
-<<<<<<< HEAD
-        "x-ms-version": "2020-12-06",
-=======
         "x-ms-version": "2021-02-12",
->>>>>>> 7e782c87
         "x-ms-version-id": "2021-02-17T02:00:39.8667852Z"
       },
       "ResponseBody": []
@@ -110,11 +94,7 @@
         "x-ms-encryption-key": "t4LjFP4OEYNwa9oMiKR5K3uKkB+tpLG5fFVvfxkPRQw=",
         "x-ms-encryption-key-sha256": "J1Lw2BMVts5KraZCtk66f8Jh2V7MEfpwVsW50hFqmPA=",
         "x-ms-return-client-request-id": "true",
-<<<<<<< HEAD
-        "x-ms-version": "2020-12-06"
-=======
         "x-ms-version": "2021-02-12"
->>>>>>> 7e782c87
       },
       "RequestBody": "PWjM4Hh9fDh7OQwtnXPmsz/u+Ms5j44T0CmXqZ6RaWEmzc4g2Jiz/g1XpHSYgxsIbrw/KxZ50q7ZuQ9O5tOa6c+qB8+lxtunO/q+4usaekwNjjriUT1KrPofRx6IZRc6vbqk7XxMY6jgmPAcuvDDvz7DQFeYuJeRYFrUhX68HtXihCQwdY3QwSuSAblNLfIKW4jfxSXAoQUiEowhd90pI3oaOjbMk0mx8n4sBrbeRDNoyin23FiwIeIfDWIBrkpNaN0+M/O7Pcg+LtOmlJtOQ85ZuayzM0YiaRhTrIXmsEM03p3ZoBFArIxht66FCo1H0cmUp/WdmTWWHMnaZ5FDWH6PcrX9dKO9GQwfUnuYnF+LDNu7UghOlkRoQoNIZUX7HV8v9pfXSVwm147ofUe5/n9pTlu2hwZ1QNxxlTIgdbPHJDQcaKbHs8J+lXp5ZRj9rkQD3hfpRZVZubW7ZrQqBmLbIVkSnZXZoZuZN/KL/NrDc+buHJac3d+fwq7xDE0NVI8YnkS+6xCuKjx7UA2jzb3b9/LOO+nLP0R6c9rm6JVNi+Njcl2WBIjVP/FZII3S+/XxFRRaPxilTV8ARHc1x0KnLcQpQFtgRPNq+Pz4cR62p3fl9dKA80zKvSX+lr8QoHeusfLIqLuakNEh8EYcrNtASZwAUNJwJjp4XoI1Yq4zWViESr8s7v+8S2QAXwIFrhFJvU0jEFClPYq3UEo5ZC4i7pbumGIcE1qdRARtb8c3crBw7KRhEEkI3gw0dJ21guc23nFsFhavLanyhcxLN83DgN2ZyHeJwd1N5rlV55+96MEdN5FWy1uawb/6b4p8vKY+cfS/G7pvrByTHjBcWUYKNZwKLgA8bbSC/we4j1FS0CkSFnWr/c0Hrop0wq0rPWd47zruco6mAgM/PRuyth3KQE0GSUPQXzfPA392x6oHV8GfP58XZF6bbBNxa7+xVPdtqYFfJPQkqJACHm8OMDtZN+ZZE3Z9s9zua90vXvR4Hq6ICB0ppzLNepYPFUbvjDzXGDPZV0GA7/alcLgW9EqciQDAhiceL5C0jJjfbp2V/9+hV0XAn8ZsBxgmhDZ5toVMcoxFLgUUuemjJMupoIBZD3HZdZ0F2+o6U34O96tZOtUSk/sRUNDZjJ1bHXr6w2aXzXTFoEHoRpehC9uHBcI9Ser2lw2FSL+g/+n/qb5wP48Xdio2k5qTKUxkb0T1UobbHtOPAyxZEoS1JKBY6J3YMcxLb4+YB7VQY23AINh6qq1iJIvr4DtjvmOlgG/6O0CvjD13quL3QhYdP6C/mPKrOnny9cQS7FGQ57Ar84ZGVicsEZObAwDLauF0zqCbpCZx+UX1B0V8nZ/s58IxzA==",
       "StatusCode": 201,
@@ -134,11 +114,7 @@
         "x-ms-encryption-key-sha256": "J1Lw2BMVts5KraZCtk66f8Jh2V7MEfpwVsW50hFqmPA=",
         "x-ms-request-id": "8fe41054-801e-002a-2bd0-0405d2000000",
         "x-ms-request-server-encrypted": "true",
-<<<<<<< HEAD
-        "x-ms-version": "2020-12-06"
-=======
         "x-ms-version": "2021-02-12"
->>>>>>> 7e782c87
       },
       "ResponseBody": []
     },
@@ -156,11 +132,7 @@
         "x-ms-client-request-id": "72751626-2974-f1bf-8b3d-96731b8a2e8e",
         "x-ms-date": "Wed, 17 Feb 2021 02:00:39 GMT",
         "x-ms-return-client-request-id": "true",
-<<<<<<< HEAD
-        "x-ms-version": "2020-12-06"
-=======
         "x-ms-version": "2021-02-12"
->>>>>>> 7e782c87
       },
       "RequestBody": null,
       "StatusCode": 202,
@@ -173,11 +145,7 @@
         ],
         "x-ms-client-request-id": "72751626-2974-f1bf-8b3d-96731b8a2e8e",
         "x-ms-request-id": "8fe4105b-801e-002a-32d0-0405d2000000",
-<<<<<<< HEAD
-        "x-ms-version": "2020-12-06"
-=======
         "x-ms-version": "2021-02-12"
->>>>>>> 7e782c87
       },
       "ResponseBody": []
     }
