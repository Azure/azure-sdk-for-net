--- conflicted
+++ resolved
@@ -14,11 +14,7 @@
         "x-ms-client-request-id": "5f68865c-ed99-12ff-959b-9f6535fdf286",
         "x-ms-date": "Thu, 02 Apr 2020 23:39:57 GMT",
         "x-ms-return-client-request-id": "true",
-<<<<<<< HEAD
-        "x-ms-version": "2019-12-12"
-=======
         "x-ms-version": "2020-02-10"
->>>>>>> 60f4876e
       },
       "RequestBody": null,
       "StatusCode": 201,
@@ -33,11 +29,7 @@
         ],
         "x-ms-client-request-id": "5f68865c-ed99-12ff-959b-9f6535fdf286",
         "x-ms-request-id": "9a4f10c6-e01e-001e-0648-09a178000000",
-<<<<<<< HEAD
-        "x-ms-version": "2019-12-12"
-=======
         "x-ms-version": "2020-02-10"
->>>>>>> 60f4876e
       },
       "ResponseBody": []
     },
@@ -54,11 +46,7 @@
         "x-ms-client-request-id": "f1cd71cb-daa5-5af8-753f-7c57b5d6fd1b",
         "x-ms-date": "Thu, 02 Apr 2020 23:39:57 GMT",
         "x-ms-return-client-request-id": "true",
-<<<<<<< HEAD
-        "x-ms-version": "2019-12-12"
-=======
         "x-ms-version": "2020-02-10"
->>>>>>> 60f4876e
       },
       "RequestBody": null,
       "StatusCode": 202,
@@ -71,11 +59,7 @@
         ],
         "x-ms-client-request-id": "f1cd71cb-daa5-5af8-753f-7c57b5d6fd1b",
         "x-ms-request-id": "9a4f10ce-e01e-001e-0c48-09a178000000",
-<<<<<<< HEAD
-        "x-ms-version": "2019-12-12"
-=======
         "x-ms-version": "2020-02-10"
->>>>>>> 60f4876e
       },
       "ResponseBody": []
     }
