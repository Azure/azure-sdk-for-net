﻿{
  "Entries": [
    {
      "RequestUri": "https://seanmcccanary3.blob.core.windows.net/test-container-73ab805c-0de7-413d-e3d0-7fac161a5207?restype=container",
      "RequestMethod": "PUT",
      "RequestHeaders": {
        "Accept": "application/xml",
        "Authorization": "Sanitized",
        "traceparent": "00-dfe279a6d7f0fe4c810b6122620d44dc-882650a32ae36543-00",
        "User-Agent": [
          "azsdk-net-Storage.Blobs/12.9.0-alpha.20210216.1",
          "(.NET 5.0.3; Microsoft Windows 10.0.19042)"
        ],
        "x-ms-blob-public-access": "container",
        "x-ms-client-request-id": "5f68865c-ed99-12ff-959b-9f6535fdf286",
        "x-ms-date": "Wed, 17 Feb 2021 02:00:45 GMT",
        "x-ms-return-client-request-id": "true",
<<<<<<< HEAD
        "x-ms-version": "2020-12-06"
=======
        "x-ms-version": "2021-02-12"
>>>>>>> 7e782c87
      },
      "RequestBody": null,
      "StatusCode": 201,
      "ResponseHeaders": {
        "Content-Length": "0",
        "Date": "Wed, 17 Feb 2021 02:00:45 GMT",
        "ETag": "\"0x8D8D2E7D734FBF5\"",
        "Last-Modified": "Wed, 17 Feb 2021 02:00:46 GMT",
        "Server": [
          "Windows-Azure-Blob/1.0",
          "Microsoft-HTTPAPI/2.0"
        ],
        "x-ms-client-request-id": "5f68865c-ed99-12ff-959b-9f6535fdf286",
        "x-ms-request-id": "cb9e5a88-401e-0025-54d0-0473be000000",
<<<<<<< HEAD
        "x-ms-version": "2020-12-06"
=======
        "x-ms-version": "2021-02-12"
>>>>>>> 7e782c87
      },
      "ResponseBody": []
    },
    {
      "RequestUri": "https://seanmcccanary3.blob.core.windows.net/test-container-73ab805c-0de7-413d-e3d0-7fac161a5207?restype=container",
      "RequestMethod": "DELETE",
      "RequestHeaders": {
        "Accept": "application/xml",
        "Authorization": "Sanitized",
        "traceparent": "00-ec0a6f30aa20be4884ae71dd0a95ebf7-5f9be1318d370141-00",
        "User-Agent": [
          "azsdk-net-Storage.Blobs/12.9.0-alpha.20210216.1",
          "(.NET 5.0.3; Microsoft Windows 10.0.19042)"
        ],
        "x-ms-client-request-id": "f1cd71cb-daa5-5af8-753f-7c57b5d6fd1b",
        "x-ms-date": "Wed, 17 Feb 2021 02:00:46 GMT",
        "x-ms-return-client-request-id": "true",
<<<<<<< HEAD
        "x-ms-version": "2020-12-06"
=======
        "x-ms-version": "2021-02-12"
>>>>>>> 7e782c87
      },
      "RequestBody": null,
      "StatusCode": 202,
      "ResponseHeaders": {
        "Content-Length": "0",
        "Date": "Wed, 17 Feb 2021 02:00:45 GMT",
        "Server": [
          "Windows-Azure-Blob/1.0",
          "Microsoft-HTTPAPI/2.0"
        ],
        "x-ms-client-request-id": "f1cd71cb-daa5-5af8-753f-7c57b5d6fd1b",
        "x-ms-request-id": "cb9e5a96-401e-0025-5ed0-0473be000000",
<<<<<<< HEAD
        "x-ms-version": "2020-12-06"
=======
        "x-ms-version": "2021-02-12"
>>>>>>> 7e782c87
      },
      "ResponseBody": []
    }
  ],
  "Variables": {
    "RandomSeed": "927542299",
    "Storage_TestConfigDefault": "ProductionTenant\nseanmcccanary3\nU2FuaXRpemVk\nhttps://seanmcccanary3.blob.core.windows.net\nhttps://seanmcccanary3.file.core.windows.net\nhttps://seanmcccanary3.queue.core.windows.net\nhttps://seanmcccanary3.table.core.windows.net\n\n\n\n\nhttps://seanmcccanary3-secondary.blob.core.windows.net\nhttps://seanmcccanary3-secondary.file.core.windows.net\nhttps://seanmcccanary3-secondary.queue.core.windows.net\nhttps://seanmcccanary3-secondary.table.core.windows.net\n\nSanitized\n\n\nCloud\nBlobEndpoint=https://seanmcccanary3.blob.core.windows.net/;QueueEndpoint=https://seanmcccanary3.queue.core.windows.net/;FileEndpoint=https://seanmcccanary3.file.core.windows.net/;BlobSecondaryEndpoint=https://seanmcccanary3-secondary.blob.core.windows.net/;QueueSecondaryEndpoint=https://seanmcccanary3-secondary.queue.core.windows.net/;FileSecondaryEndpoint=https://seanmcccanary3-secondary.file.core.windows.net/;AccountName=seanmcccanary3;AccountKey=Kg==;\nseanscope1\n\n"
  }
}<|MERGE_RESOLUTION|>--- conflicted
+++ resolved
@@ -15,11 +15,7 @@
         "x-ms-client-request-id": "5f68865c-ed99-12ff-959b-9f6535fdf286",
         "x-ms-date": "Wed, 17 Feb 2021 02:00:45 GMT",
         "x-ms-return-client-request-id": "true",
-<<<<<<< HEAD
-        "x-ms-version": "2020-12-06"
-=======
         "x-ms-version": "2021-02-12"
->>>>>>> 7e782c87
       },
       "RequestBody": null,
       "StatusCode": 201,
@@ -34,11 +30,7 @@
         ],
         "x-ms-client-request-id": "5f68865c-ed99-12ff-959b-9f6535fdf286",
         "x-ms-request-id": "cb9e5a88-401e-0025-54d0-0473be000000",
-<<<<<<< HEAD
-        "x-ms-version": "2020-12-06"
-=======
         "x-ms-version": "2021-02-12"
->>>>>>> 7e782c87
       },
       "ResponseBody": []
     },
@@ -56,11 +48,7 @@
         "x-ms-client-request-id": "f1cd71cb-daa5-5af8-753f-7c57b5d6fd1b",
         "x-ms-date": "Wed, 17 Feb 2021 02:00:46 GMT",
         "x-ms-return-client-request-id": "true",
-<<<<<<< HEAD
-        "x-ms-version": "2020-12-06"
-=======
         "x-ms-version": "2021-02-12"
->>>>>>> 7e782c87
       },
       "RequestBody": null,
       "StatusCode": 202,
@@ -73,11 +61,7 @@
         ],
         "x-ms-client-request-id": "f1cd71cb-daa5-5af8-753f-7c57b5d6fd1b",
         "x-ms-request-id": "cb9e5a96-401e-0025-5ed0-0473be000000",
-<<<<<<< HEAD
-        "x-ms-version": "2020-12-06"
-=======
         "x-ms-version": "2021-02-12"
->>>>>>> 7e782c87
       },
       "ResponseBody": []
     }
