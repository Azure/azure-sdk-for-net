﻿{
  "Entries": [
    {
      "RequestUri": "https://seanmcccanary3.blob.core.windows.net/test-container-25a3a575-db16-5400-5961-ada8680c420e?restype=container",
      "RequestMethod": "PUT",
      "RequestHeaders": {
        "Accept": "application/xml",
        "Authorization": "Sanitized",
        "traceparent": "00-44b076dbb743f54c88adebaeb8084611-e8bc97fdb6852546-00",
        "User-Agent": [
          "azsdk-net-Storage.Blobs/12.9.0-alpha.20210217.1",
          "(.NET 5.0.3; Microsoft Windows 10.0.19042)"
        ],
        "x-ms-blob-public-access": "container",
        "x-ms-client-request-id": "302129aa-bda3-1cda-4ca1-54a29683fc5d",
        "x-ms-date": "Wed, 17 Feb 2021 18:44:14 GMT",
        "x-ms-return-client-request-id": "true",
<<<<<<< HEAD
        "x-ms-version": "2020-12-06"
=======
        "x-ms-version": "2021-02-12"
>>>>>>> 7e782c87
      },
      "RequestBody": null,
      "StatusCode": 201,
      "ResponseHeaders": {
        "Content-Length": "0",
        "Date": "Wed, 17 Feb 2021 18:44:14 GMT",
        "ETag": "\"0x8D8D374063B3886\"",
        "Last-Modified": "Wed, 17 Feb 2021 18:44:14 GMT",
        "Server": [
          "Windows-Azure-Blob/1.0",
          "Microsoft-HTTPAPI/2.0"
        ],
        "x-ms-client-request-id": "302129aa-bda3-1cda-4ca1-54a29683fc5d",
        "x-ms-request-id": "5885d6d6-801e-0048-2d5c-05c7f5000000",
<<<<<<< HEAD
        "x-ms-version": "2020-12-06"
=======
        "x-ms-version": "2021-02-12"
>>>>>>> 7e782c87
      },
      "ResponseBody": []
    },
    {
      "RequestUri": "https://seanmcccanary3.blob.core.windows.net/test-container-25a3a575-db16-5400-5961-ada8680c420e/test-blob-872cf7be-979f-b35b-ce46-8be3a8c1250a",
      "RequestMethod": "PUT",
      "RequestHeaders": {
        "Accept": "application/xml",
        "Authorization": "Sanitized",
        "traceparent": "00-c13d9bde667a0348b34282f2ede80fad-7b766b5bfe63ab44-00",
        "User-Agent": [
          "azsdk-net-Storage.Blobs/12.9.0-alpha.20210217.1",
          "(.NET 5.0.3; Microsoft Windows 10.0.19042)"
        ],
        "x-ms-blob-type": "AppendBlob",
        "x-ms-client-request-id": "3780d636-5322-1287-ce6e-625d32f7738a",
        "x-ms-date": "Wed, 17 Feb 2021 18:44:14 GMT",
        "x-ms-return-client-request-id": "true",
<<<<<<< HEAD
        "x-ms-version": "2020-12-06"
=======
        "x-ms-version": "2021-02-12"
>>>>>>> 7e782c87
      },
      "RequestBody": null,
      "StatusCode": 201,
      "ResponseHeaders": {
        "Content-Length": "0",
        "Date": "Wed, 17 Feb 2021 18:44:14 GMT",
        "ETag": "\"0x8D8D3740647618E\"",
        "Last-Modified": "Wed, 17 Feb 2021 18:44:14 GMT",
        "Server": [
          "Windows-Azure-Blob/1.0",
          "Microsoft-HTTPAPI/2.0"
        ],
        "x-ms-client-request-id": "3780d636-5322-1287-ce6e-625d32f7738a",
        "x-ms-request-id": "5885d6f8-801e-0048-4b5c-05c7f5000000",
        "x-ms-request-server-encrypted": "true",
<<<<<<< HEAD
        "x-ms-version": "2020-12-06",
=======
        "x-ms-version": "2021-02-12",
>>>>>>> 7e782c87
        "x-ms-version-id": "2021-02-17T18:44:14.7933582Z"
      },
      "ResponseBody": []
    },
    {
      "RequestUri": "https://seanmcccanary3.blob.core.windows.net/test-container-25a3a575-db16-5400-5961-ada8680c420e/test-blob-872cf7be-979f-b35b-ce46-8be3a8c1250a?comp=seal",
      "RequestMethod": "PUT",
      "RequestHeaders": {
        "Accept": "application/xml",
        "Authorization": "Sanitized",
        "If-Modified-Since": "Thu, 18 Feb 2021 18:44:14 GMT",
        "traceparent": "00-1a90b4c9af30e94b98de6fda2ca66861-ff96a89acc88d945-00",
        "User-Agent": [
          "azsdk-net-Storage.Blobs/12.9.0-alpha.20210217.1",
          "(.NET 5.0.3; Microsoft Windows 10.0.19042)"
        ],
        "x-ms-client-request-id": "d2ad747f-ed40-33e8-fdec-717caf0d4ea8",
        "x-ms-date": "Wed, 17 Feb 2021 18:44:14 GMT",
        "x-ms-return-client-request-id": "true",
<<<<<<< HEAD
        "x-ms-version": "2020-12-06"
=======
        "x-ms-version": "2021-02-12"
>>>>>>> 7e782c87
      },
      "RequestBody": null,
      "StatusCode": 412,
      "ResponseHeaders": {
        "Content-Length": "253",
        "Content-Type": "application/xml",
        "Date": "Wed, 17 Feb 2021 18:44:14 GMT",
        "Server": [
          "Windows-Azure-Blob/1.0",
          "Microsoft-HTTPAPI/2.0"
        ],
        "x-ms-client-request-id": "d2ad747f-ed40-33e8-fdec-717caf0d4ea8",
        "x-ms-error-code": "ConditionNotMet",
        "x-ms-request-id": "5885d705-801e-0048-585c-05c7f5000000",
<<<<<<< HEAD
        "x-ms-version": "2020-12-06"
=======
        "x-ms-version": "2021-02-12"
>>>>>>> 7e782c87
      },
      "ResponseBody": [
        "﻿<?xml version=\"1.0\" encoding=\"utf-8\"?>\n",
        "<Error><Code>ConditionNotMet</Code><Message>The condition specified using HTTP conditional header(s) is not met.\n",
        "RequestId:5885d705-801e-0048-585c-05c7f5000000\n",
        "Time:2021-02-17T18:44:14.9768500Z</Message></Error>"
      ]
    },
    {
      "RequestUri": "https://seanmcccanary3.blob.core.windows.net/test-container-25a3a575-db16-5400-5961-ada8680c420e?restype=container",
      "RequestMethod": "DELETE",
      "RequestHeaders": {
        "Accept": "application/xml",
        "Authorization": "Sanitized",
        "traceparent": "00-5101d9e24002334e9de33cac63d0522c-fc02abd573f53f4e-00",
        "User-Agent": [
          "azsdk-net-Storage.Blobs/12.9.0-alpha.20210217.1",
          "(.NET 5.0.3; Microsoft Windows 10.0.19042)"
        ],
        "x-ms-client-request-id": "bdddc828-a149-8e4a-61e7-13984cf6fd7e",
        "x-ms-date": "Wed, 17 Feb 2021 18:44:14 GMT",
        "x-ms-return-client-request-id": "true",
<<<<<<< HEAD
        "x-ms-version": "2020-12-06"
=======
        "x-ms-version": "2021-02-12"
>>>>>>> 7e782c87
      },
      "RequestBody": null,
      "StatusCode": 202,
      "ResponseHeaders": {
        "Content-Length": "0",
        "Date": "Wed, 17 Feb 2021 18:44:14 GMT",
        "Server": [
          "Windows-Azure-Blob/1.0",
          "Microsoft-HTTPAPI/2.0"
        ],
        "x-ms-client-request-id": "bdddc828-a149-8e4a-61e7-13984cf6fd7e",
        "x-ms-request-id": "5885d74b-801e-0048-145c-05c7f5000000",
<<<<<<< HEAD
        "x-ms-version": "2020-12-06"
=======
        "x-ms-version": "2021-02-12"
>>>>>>> 7e782c87
      },
      "ResponseBody": []
    },
    {
      "RequestUri": "https://seanmcccanary3.blob.core.windows.net/test-container-acf03f5c-2231-ca7f-e233-6f6b4271c704?restype=container",
      "RequestMethod": "PUT",
      "RequestHeaders": {
        "Accept": "application/xml",
        "Authorization": "Sanitized",
        "traceparent": "00-14c5d59d7b7e7f448bedd9586ab3c819-d809406bd460b948-00",
        "User-Agent": [
          "azsdk-net-Storage.Blobs/12.9.0-alpha.20210217.1",
          "(.NET 5.0.3; Microsoft Windows 10.0.19042)"
        ],
        "x-ms-blob-public-access": "container",
        "x-ms-client-request-id": "2c1b2cd7-8909-0515-4913-da1531de4bf0",
        "x-ms-date": "Wed, 17 Feb 2021 18:44:15 GMT",
        "x-ms-return-client-request-id": "true",
<<<<<<< HEAD
        "x-ms-version": "2020-12-06"
=======
        "x-ms-version": "2021-02-12"
>>>>>>> 7e782c87
      },
      "RequestBody": null,
      "StatusCode": 201,
      "ResponseHeaders": {
        "Content-Length": "0",
        "Date": "Wed, 17 Feb 2021 18:44:14 GMT",
        "ETag": "\"0x8D8D37406959718\"",
        "Last-Modified": "Wed, 17 Feb 2021 18:44:15 GMT",
        "Server": [
          "Windows-Azure-Blob/1.0",
          "Microsoft-HTTPAPI/2.0"
        ],
        "x-ms-client-request-id": "2c1b2cd7-8909-0515-4913-da1531de4bf0",
        "x-ms-request-id": "922e3081-001e-0056-215c-052b2d000000",
<<<<<<< HEAD
        "x-ms-version": "2020-12-06"
=======
        "x-ms-version": "2021-02-12"
>>>>>>> 7e782c87
      },
      "ResponseBody": []
    },
    {
      "RequestUri": "https://seanmcccanary3.blob.core.windows.net/test-container-acf03f5c-2231-ca7f-e233-6f6b4271c704/test-blob-21e10f20-16a2-ca4e-e0f3-c668604d28e9",
      "RequestMethod": "PUT",
      "RequestHeaders": {
        "Accept": "application/xml",
        "Authorization": "Sanitized",
        "traceparent": "00-af601587598c4640b2a94510e96e47fa-4f2c14e01d6a694f-00",
        "User-Agent": [
          "azsdk-net-Storage.Blobs/12.9.0-alpha.20210217.1",
          "(.NET 5.0.3; Microsoft Windows 10.0.19042)"
        ],
        "x-ms-blob-type": "AppendBlob",
        "x-ms-client-request-id": "9311d27d-0c17-c0c9-de50-4c15c2aca5fb",
        "x-ms-date": "Wed, 17 Feb 2021 18:44:15 GMT",
        "x-ms-return-client-request-id": "true",
<<<<<<< HEAD
        "x-ms-version": "2020-12-06"
=======
        "x-ms-version": "2021-02-12"
>>>>>>> 7e782c87
      },
      "RequestBody": null,
      "StatusCode": 201,
      "ResponseHeaders": {
        "Content-Length": "0",
        "Date": "Wed, 17 Feb 2021 18:44:15 GMT",
        "ETag": "\"0x8D8D37406A2B1BA\"",
        "Last-Modified": "Wed, 17 Feb 2021 18:44:15 GMT",
        "Server": [
          "Windows-Azure-Blob/1.0",
          "Microsoft-HTTPAPI/2.0"
        ],
        "x-ms-client-request-id": "9311d27d-0c17-c0c9-de50-4c15c2aca5fb",
        "x-ms-request-id": "922e309d-001e-0056-345c-052b2d000000",
        "x-ms-request-server-encrypted": "true",
<<<<<<< HEAD
        "x-ms-version": "2020-12-06",
=======
        "x-ms-version": "2021-02-12",
>>>>>>> 7e782c87
        "x-ms-version-id": "2021-02-17T18:44:15.3917882Z"
      },
      "ResponseBody": []
    },
    {
      "RequestUri": "https://seanmcccanary3.blob.core.windows.net/test-container-acf03f5c-2231-ca7f-e233-6f6b4271c704/test-blob-21e10f20-16a2-ca4e-e0f3-c668604d28e9?comp=seal",
      "RequestMethod": "PUT",
      "RequestHeaders": {
        "Accept": "application/xml",
        "Authorization": "Sanitized",
        "If-Unmodified-Since": "Tue, 16 Feb 2021 18:44:14 GMT",
        "traceparent": "00-b63f1d4ce3b5f9438d7ca23cd64c9c4b-100231b59faba344-00",
        "User-Agent": [
          "azsdk-net-Storage.Blobs/12.9.0-alpha.20210217.1",
          "(.NET 5.0.3; Microsoft Windows 10.0.19042)"
        ],
        "x-ms-client-request-id": "8eeabf28-943c-fad2-39d4-37054ee56b68",
        "x-ms-date": "Wed, 17 Feb 2021 18:44:15 GMT",
        "x-ms-return-client-request-id": "true",
<<<<<<< HEAD
        "x-ms-version": "2020-12-06"
=======
        "x-ms-version": "2021-02-12"
>>>>>>> 7e782c87
      },
      "RequestBody": null,
      "StatusCode": 412,
      "ResponseHeaders": {
        "Content-Length": "253",
        "Content-Type": "application/xml",
        "Date": "Wed, 17 Feb 2021 18:44:15 GMT",
        "Server": [
          "Windows-Azure-Blob/1.0",
          "Microsoft-HTTPAPI/2.0"
        ],
        "x-ms-client-request-id": "8eeabf28-943c-fad2-39d4-37054ee56b68",
        "x-ms-error-code": "ConditionNotMet",
        "x-ms-request-id": "922e30b2-001e-0056-475c-052b2d000000",
<<<<<<< HEAD
        "x-ms-version": "2020-12-06"
=======
        "x-ms-version": "2021-02-12"
>>>>>>> 7e782c87
      },
      "ResponseBody": [
        "﻿<?xml version=\"1.0\" encoding=\"utf-8\"?>\n",
        "<Error><Code>ConditionNotMet</Code><Message>The condition specified using HTTP conditional header(s) is not met.\n",
        "RequestId:922e30b2-001e-0056-475c-052b2d000000\n",
        "Time:2021-02-17T18:44:15.4520139Z</Message></Error>"
      ]
    },
    {
      "RequestUri": "https://seanmcccanary3.blob.core.windows.net/test-container-acf03f5c-2231-ca7f-e233-6f6b4271c704?restype=container",
      "RequestMethod": "DELETE",
      "RequestHeaders": {
        "Accept": "application/xml",
        "Authorization": "Sanitized",
        "traceparent": "00-e17692dab03cfe48bfe9d85b2e60c6d8-2079962d61b3fe4e-00",
        "User-Agent": [
          "azsdk-net-Storage.Blobs/12.9.0-alpha.20210217.1",
          "(.NET 5.0.3; Microsoft Windows 10.0.19042)"
        ],
        "x-ms-client-request-id": "03edb43d-17c2-56be-1e14-f675fd94372f",
        "x-ms-date": "Wed, 17 Feb 2021 18:44:15 GMT",
        "x-ms-return-client-request-id": "true",
<<<<<<< HEAD
        "x-ms-version": "2020-12-06"
=======
        "x-ms-version": "2021-02-12"
>>>>>>> 7e782c87
      },
      "RequestBody": null,
      "StatusCode": 202,
      "ResponseHeaders": {
        "Content-Length": "0",
        "Date": "Wed, 17 Feb 2021 18:44:15 GMT",
        "Server": [
          "Windows-Azure-Blob/1.0",
          "Microsoft-HTTPAPI/2.0"
        ],
        "x-ms-client-request-id": "03edb43d-17c2-56be-1e14-f675fd94372f",
        "x-ms-request-id": "922e30c1-001e-0056-525c-052b2d000000",
<<<<<<< HEAD
        "x-ms-version": "2020-12-06"
=======
        "x-ms-version": "2021-02-12"
>>>>>>> 7e782c87
      },
      "ResponseBody": []
    },
    {
      "RequestUri": "https://seanmcccanary3.blob.core.windows.net/test-container-d7aaa248-4c00-8c5e-02a2-55b1156ef9c3?restype=container",
      "RequestMethod": "PUT",
      "RequestHeaders": {
        "Accept": "application/xml",
        "Authorization": "Sanitized",
        "traceparent": "00-731b824eb151504db6a2a9e6b74b2c86-8083e4953693d141-00",
        "User-Agent": [
          "azsdk-net-Storage.Blobs/12.9.0-alpha.20210217.1",
          "(.NET 5.0.3; Microsoft Windows 10.0.19042)"
        ],
        "x-ms-blob-public-access": "container",
        "x-ms-client-request-id": "5e1a4f53-6fca-f0ab-5560-001fc10c40af",
        "x-ms-date": "Wed, 17 Feb 2021 18:44:15 GMT",
        "x-ms-return-client-request-id": "true",
<<<<<<< HEAD
        "x-ms-version": "2020-12-06"
=======
        "x-ms-version": "2021-02-12"
>>>>>>> 7e782c87
      },
      "RequestBody": null,
      "StatusCode": 201,
      "ResponseHeaders": {
        "Content-Length": "0",
        "Date": "Wed, 17 Feb 2021 18:44:15 GMT",
        "ETag": "\"0x8D8D37406DB1353\"",
        "Last-Modified": "Wed, 17 Feb 2021 18:44:15 GMT",
        "Server": [
          "Windows-Azure-Blob/1.0",
          "Microsoft-HTTPAPI/2.0"
        ],
        "x-ms-client-request-id": "5e1a4f53-6fca-f0ab-5560-001fc10c40af",
        "x-ms-request-id": "a56d2579-f01e-0052-155c-05a62a000000",
<<<<<<< HEAD
        "x-ms-version": "2020-12-06"
=======
        "x-ms-version": "2021-02-12"
>>>>>>> 7e782c87
      },
      "ResponseBody": []
    },
    {
      "RequestUri": "https://seanmcccanary3.blob.core.windows.net/test-container-d7aaa248-4c00-8c5e-02a2-55b1156ef9c3/test-blob-71e8321b-9dcb-e037-fb18-f326a43ae7bb",
      "RequestMethod": "PUT",
      "RequestHeaders": {
        "Accept": "application/xml",
        "Authorization": "Sanitized",
        "traceparent": "00-c3cc00e92ae12745a953aa740d2c5438-f4f1bd999771244e-00",
        "User-Agent": [
          "azsdk-net-Storage.Blobs/12.9.0-alpha.20210217.1",
          "(.NET 5.0.3; Microsoft Windows 10.0.19042)"
        ],
        "x-ms-blob-type": "AppendBlob",
        "x-ms-client-request-id": "7309f899-d85e-b6d8-183a-62b27c854b1a",
        "x-ms-date": "Wed, 17 Feb 2021 18:44:15 GMT",
        "x-ms-return-client-request-id": "true",
<<<<<<< HEAD
        "x-ms-version": "2020-12-06"
=======
        "x-ms-version": "2021-02-12"
>>>>>>> 7e782c87
      },
      "RequestBody": null,
      "StatusCode": 201,
      "ResponseHeaders": {
        "Content-Length": "0",
        "Date": "Wed, 17 Feb 2021 18:44:15 GMT",
        "ETag": "\"0x8D8D37406E54532\"",
        "Last-Modified": "Wed, 17 Feb 2021 18:44:15 GMT",
        "Server": [
          "Windows-Azure-Blob/1.0",
          "Microsoft-HTTPAPI/2.0"
        ],
        "x-ms-client-request-id": "7309f899-d85e-b6d8-183a-62b27c854b1a",
        "x-ms-request-id": "a56d2589-f01e-0052-235c-05a62a000000",
        "x-ms-request-server-encrypted": "true",
<<<<<<< HEAD
        "x-ms-version": "2020-12-06",
=======
        "x-ms-version": "2021-02-12",
>>>>>>> 7e782c87
        "x-ms-version-id": "2021-02-17T18:44:15.828101Z"
      },
      "ResponseBody": []
    },
    {
      "RequestUri": "https://seanmcccanary3.blob.core.windows.net/test-container-d7aaa248-4c00-8c5e-02a2-55b1156ef9c3/test-blob-71e8321b-9dcb-e037-fb18-f326a43ae7bb?comp=seal",
      "RequestMethod": "PUT",
      "RequestHeaders": {
        "Accept": "application/xml",
        "Authorization": "Sanitized",
        "If-Match": "\"garbage\"",
        "traceparent": "00-57dc874314729948b4d1d9ea663c159e-1e3aedaa6b3db648-00",
        "User-Agent": [
          "azsdk-net-Storage.Blobs/12.9.0-alpha.20210217.1",
          "(.NET 5.0.3; Microsoft Windows 10.0.19042)"
        ],
        "x-ms-client-request-id": "ac8c1c47-7431-805c-d9a8-ad193946a05b",
        "x-ms-date": "Wed, 17 Feb 2021 18:44:15 GMT",
        "x-ms-return-client-request-id": "true",
<<<<<<< HEAD
        "x-ms-version": "2020-12-06"
=======
        "x-ms-version": "2021-02-12"
>>>>>>> 7e782c87
      },
      "RequestBody": null,
      "StatusCode": 412,
      "ResponseHeaders": {
        "Content-Length": "253",
        "Content-Type": "application/xml",
        "Date": "Wed, 17 Feb 2021 18:44:15 GMT",
        "Server": [
          "Windows-Azure-Blob/1.0",
          "Microsoft-HTTPAPI/2.0"
        ],
        "x-ms-client-request-id": "ac8c1c47-7431-805c-d9a8-ad193946a05b",
        "x-ms-error-code": "ConditionNotMet",
        "x-ms-request-id": "a56d2598-f01e-0052-2f5c-05a62a000000",
<<<<<<< HEAD
        "x-ms-version": "2020-12-06"
=======
        "x-ms-version": "2021-02-12"
>>>>>>> 7e782c87
      },
      "ResponseBody": [
        "﻿<?xml version=\"1.0\" encoding=\"utf-8\"?>\n",
        "<Error><Code>ConditionNotMet</Code><Message>The condition specified using HTTP conditional header(s) is not met.\n",
        "RequestId:a56d2598-f01e-0052-2f5c-05a62a000000\n",
        "Time:2021-02-17T18:44:15.9214021Z</Message></Error>"
      ]
    },
    {
      "RequestUri": "https://seanmcccanary3.blob.core.windows.net/test-container-d7aaa248-4c00-8c5e-02a2-55b1156ef9c3?restype=container",
      "RequestMethod": "DELETE",
      "RequestHeaders": {
        "Accept": "application/xml",
        "Authorization": "Sanitized",
        "traceparent": "00-88e36f851d095043bb78aa924d9ba448-485ce45dcd11b543-00",
        "User-Agent": [
          "azsdk-net-Storage.Blobs/12.9.0-alpha.20210217.1",
          "(.NET 5.0.3; Microsoft Windows 10.0.19042)"
        ],
        "x-ms-client-request-id": "606aedc1-9ff8-04e9-e846-3505cd4246f3",
        "x-ms-date": "Wed, 17 Feb 2021 18:44:15 GMT",
        "x-ms-return-client-request-id": "true",
<<<<<<< HEAD
        "x-ms-version": "2020-12-06"
=======
        "x-ms-version": "2021-02-12"
>>>>>>> 7e782c87
      },
      "RequestBody": null,
      "StatusCode": 202,
      "ResponseHeaders": {
        "Content-Length": "0",
        "Date": "Wed, 17 Feb 2021 18:44:15 GMT",
        "Server": [
          "Windows-Azure-Blob/1.0",
          "Microsoft-HTTPAPI/2.0"
        ],
        "x-ms-client-request-id": "606aedc1-9ff8-04e9-e846-3505cd4246f3",
        "x-ms-request-id": "a56d25ae-f01e-0052-3f5c-05a62a000000",
<<<<<<< HEAD
        "x-ms-version": "2020-12-06"
=======
        "x-ms-version": "2021-02-12"
>>>>>>> 7e782c87
      },
      "ResponseBody": []
    },
    {
      "RequestUri": "https://seanmcccanary3.blob.core.windows.net/test-container-2d66362b-5680-85b5-f36d-10a73ac939f4?restype=container",
      "RequestMethod": "PUT",
      "RequestHeaders": {
        "Accept": "application/xml",
        "Authorization": "Sanitized",
        "traceparent": "00-6faf7b1f1d5dca4483a1e5b499286bb5-3f2c961ff5bfe547-00",
        "User-Agent": [
          "azsdk-net-Storage.Blobs/12.9.0-alpha.20210217.1",
          "(.NET 5.0.3; Microsoft Windows 10.0.19042)"
        ],
        "x-ms-blob-public-access": "container",
        "x-ms-client-request-id": "10674643-307e-6af9-38e5-6c8b8e42c91e",
        "x-ms-date": "Wed, 17 Feb 2021 18:44:16 GMT",
        "x-ms-return-client-request-id": "true",
<<<<<<< HEAD
        "x-ms-version": "2020-12-06"
=======
        "x-ms-version": "2021-02-12"
>>>>>>> 7e782c87
      },
      "RequestBody": null,
      "StatusCode": 201,
      "ResponseHeaders": {
        "Content-Length": "0",
        "Date": "Wed, 17 Feb 2021 18:44:15 GMT",
        "ETag": "\"0x8D8D37407349CB6\"",
        "Last-Modified": "Wed, 17 Feb 2021 18:44:16 GMT",
        "Server": [
          "Windows-Azure-Blob/1.0",
          "Microsoft-HTTPAPI/2.0"
        ],
        "x-ms-client-request-id": "10674643-307e-6af9-38e5-6c8b8e42c91e",
        "x-ms-request-id": "ceff4117-601e-0050-145c-051892000000",
<<<<<<< HEAD
        "x-ms-version": "2020-12-06"
=======
        "x-ms-version": "2021-02-12"
>>>>>>> 7e782c87
      },
      "ResponseBody": []
    },
    {
      "RequestUri": "https://seanmcccanary3.blob.core.windows.net/test-container-2d66362b-5680-85b5-f36d-10a73ac939f4/test-blob-98bb410d-f9e9-ea17-d379-ec651d3cfad0",
      "RequestMethod": "PUT",
      "RequestHeaders": {
        "Accept": "application/xml",
        "Authorization": "Sanitized",
        "traceparent": "00-609c9e2590863b41b42986f9df1a4417-385b998fa5644146-00",
        "User-Agent": [
          "azsdk-net-Storage.Blobs/12.9.0-alpha.20210217.1",
          "(.NET 5.0.3; Microsoft Windows 10.0.19042)"
        ],
        "x-ms-blob-type": "AppendBlob",
        "x-ms-client-request-id": "496b1a50-b967-496f-2f7d-3d0544934cfb",
        "x-ms-date": "Wed, 17 Feb 2021 18:44:16 GMT",
        "x-ms-return-client-request-id": "true",
<<<<<<< HEAD
        "x-ms-version": "2020-12-06"
=======
        "x-ms-version": "2021-02-12"
>>>>>>> 7e782c87
      },
      "RequestBody": null,
      "StatusCode": 201,
      "ResponseHeaders": {
        "Content-Length": "0",
        "Date": "Wed, 17 Feb 2021 18:44:15 GMT",
        "ETag": "\"0x8D8D374073E720E\"",
        "Last-Modified": "Wed, 17 Feb 2021 18:44:16 GMT",
        "Server": [
          "Windows-Azure-Blob/1.0",
          "Microsoft-HTTPAPI/2.0"
        ],
        "x-ms-client-request-id": "496b1a50-b967-496f-2f7d-3d0544934cfb",
        "x-ms-request-id": "ceff415a-601e-0050-3e5c-051892000000",
        "x-ms-request-server-encrypted": "true",
<<<<<<< HEAD
        "x-ms-version": "2020-12-06",
=======
        "x-ms-version": "2021-02-12",
>>>>>>> 7e782c87
        "x-ms-version-id": "2021-02-17T18:44:16.4125198Z"
      },
      "ResponseBody": []
    },
    {
      "RequestUri": "https://seanmcccanary3.blob.core.windows.net/test-container-2d66362b-5680-85b5-f36d-10a73ac939f4/test-blob-98bb410d-f9e9-ea17-d379-ec651d3cfad0",
      "RequestMethod": "HEAD",
      "RequestHeaders": {
        "Accept": "application/xml",
        "Authorization": "Sanitized",
        "traceparent": "00-c295e9274ce69e479bebaff08efd0446-893b49cb73478845-00",
        "User-Agent": [
          "azsdk-net-Storage.Blobs/12.9.0-alpha.20210217.1",
          "(.NET 5.0.3; Microsoft Windows 10.0.19042)"
        ],
        "x-ms-client-request-id": "0214ed1a-b0d0-6168-4719-c5e4eb6fd5a7",
        "x-ms-date": "Wed, 17 Feb 2021 18:44:16 GMT",
        "x-ms-return-client-request-id": "true",
<<<<<<< HEAD
        "x-ms-version": "2020-12-06"
=======
        "x-ms-version": "2021-02-12"
>>>>>>> 7e782c87
      },
      "RequestBody": null,
      "StatusCode": 200,
      "ResponseHeaders": {
        "Accept-Ranges": "bytes",
        "Content-Length": "0",
        "Content-Type": "application/octet-stream",
        "Date": "Wed, 17 Feb 2021 18:44:15 GMT",
        "ETag": "\"0x8D8D374073E720E\"",
        "Last-Modified": "Wed, 17 Feb 2021 18:44:16 GMT",
        "Server": [
          "Windows-Azure-Blob/1.0",
          "Microsoft-HTTPAPI/2.0"
        ],
        "x-ms-blob-committed-block-count": "0",
        "x-ms-blob-type": "AppendBlob",
        "x-ms-client-request-id": "0214ed1a-b0d0-6168-4719-c5e4eb6fd5a7",
        "x-ms-creation-time": "Wed, 17 Feb 2021 18:44:16 GMT",
        "x-ms-is-current-version": "true",
        "x-ms-lease-state": "available",
        "x-ms-lease-status": "unlocked",
        "x-ms-request-id": "ceff418d-601e-0050-6e5c-051892000000",
        "x-ms-server-encrypted": "true",
<<<<<<< HEAD
        "x-ms-version": "2020-12-06",
=======
        "x-ms-version": "2021-02-12",
>>>>>>> 7e782c87
        "x-ms-version-id": "2021-02-17T18:44:16.4125198Z"
      },
      "ResponseBody": []
    },
    {
      "RequestUri": "https://seanmcccanary3.blob.core.windows.net/test-container-2d66362b-5680-85b5-f36d-10a73ac939f4/test-blob-98bb410d-f9e9-ea17-d379-ec651d3cfad0?comp=seal",
      "RequestMethod": "PUT",
      "RequestHeaders": {
        "Accept": "application/xml",
        "Authorization": "Sanitized",
        "If-None-Match": "0x8D8D374073E720E",
        "traceparent": "00-c2b017f71a0e3747a019c11c12b07f87-0f32fd57d7fe0b42-00",
        "User-Agent": [
          "azsdk-net-Storage.Blobs/12.9.0-alpha.20210217.1",
          "(.NET 5.0.3; Microsoft Windows 10.0.19042)"
        ],
        "x-ms-client-request-id": "56eb4066-4a7e-3a2b-340f-90c510d7f95d",
        "x-ms-date": "Wed, 17 Feb 2021 18:44:16 GMT",
        "x-ms-return-client-request-id": "true",
<<<<<<< HEAD
        "x-ms-version": "2020-12-06"
=======
        "x-ms-version": "2021-02-12"
>>>>>>> 7e782c87
      },
      "RequestBody": null,
      "StatusCode": 412,
      "ResponseHeaders": {
        "Content-Length": "253",
        "Content-Type": "application/xml",
        "Date": "Wed, 17 Feb 2021 18:44:17 GMT",
        "Server": [
          "Windows-Azure-Blob/1.0",
          "Microsoft-HTTPAPI/2.0"
        ],
        "x-ms-client-request-id": "56eb4066-4a7e-3a2b-340f-90c510d7f95d",
        "x-ms-error-code": "ConditionNotMet",
        "x-ms-request-id": "ceff41b4-601e-0050-115c-051892000000",
<<<<<<< HEAD
        "x-ms-version": "2020-12-06"
=======
        "x-ms-version": "2021-02-12"
>>>>>>> 7e782c87
      },
      "ResponseBody": [
        "﻿<?xml version=\"1.0\" encoding=\"utf-8\"?>\n",
        "<Error><Code>ConditionNotMet</Code><Message>The condition specified using HTTP conditional header(s) is not met.\n",
        "RequestId:ceff41b4-601e-0050-115c-051892000000\n",
        "Time:2021-02-17T18:44:18.4445634Z</Message></Error>"
      ]
    },
    {
      "RequestUri": "https://seanmcccanary3.blob.core.windows.net/test-container-2d66362b-5680-85b5-f36d-10a73ac939f4?restype=container",
      "RequestMethod": "DELETE",
      "RequestHeaders": {
        "Accept": "application/xml",
        "Authorization": "Sanitized",
        "traceparent": "00-bfd370a58f4e934898ee29dfd6554833-703e8256926c4643-00",
        "User-Agent": [
          "azsdk-net-Storage.Blobs/12.9.0-alpha.20210217.1",
          "(.NET 5.0.3; Microsoft Windows 10.0.19042)"
        ],
        "x-ms-client-request-id": "aa7eb6b5-7e83-5729-ecd0-0355f65a6a86",
        "x-ms-date": "Wed, 17 Feb 2021 18:44:18 GMT",
        "x-ms-return-client-request-id": "true",
<<<<<<< HEAD
        "x-ms-version": "2020-12-06"
=======
        "x-ms-version": "2021-02-12"
>>>>>>> 7e782c87
      },
      "RequestBody": null,
      "StatusCode": 202,
      "ResponseHeaders": {
        "Content-Length": "0",
        "Date": "Wed, 17 Feb 2021 18:44:17 GMT",
        "Server": [
          "Windows-Azure-Blob/1.0",
          "Microsoft-HTTPAPI/2.0"
        ],
        "x-ms-client-request-id": "aa7eb6b5-7e83-5729-ecd0-0355f65a6a86",
        "x-ms-request-id": "ceff4459-601e-0050-355c-051892000000",
<<<<<<< HEAD
        "x-ms-version": "2020-12-06"
=======
        "x-ms-version": "2021-02-12"
>>>>>>> 7e782c87
      },
      "ResponseBody": []
    },
    {
      "RequestUri": "https://seanmcccanary3.blob.core.windows.net/test-container-a6f91f8c-9619-87f8-a957-88e4a5e00892?restype=container",
      "RequestMethod": "PUT",
      "RequestHeaders": {
        "Accept": "application/xml",
        "Authorization": "Sanitized",
        "traceparent": "00-e1ce0b2578e8cf488f8b5703982644d8-153cda194b785f42-00",
        "User-Agent": [
          "azsdk-net-Storage.Blobs/12.9.0-alpha.20210217.1",
          "(.NET 5.0.3; Microsoft Windows 10.0.19042)"
        ],
        "x-ms-blob-public-access": "container",
        "x-ms-client-request-id": "13bd1e2f-5da8-1eb9-bef6-002cf644b10b",
        "x-ms-date": "Wed, 17 Feb 2021 18:44:18 GMT",
        "x-ms-return-client-request-id": "true",
<<<<<<< HEAD
        "x-ms-version": "2020-12-06"
=======
        "x-ms-version": "2021-02-12"
>>>>>>> 7e782c87
      },
      "RequestBody": null,
      "StatusCode": 201,
      "ResponseHeaders": {
        "Content-Length": "0",
        "Date": "Wed, 17 Feb 2021 18:44:17 GMT",
        "ETag": "\"0x8D8D37408A72C05\"",
        "Last-Modified": "Wed, 17 Feb 2021 18:44:18 GMT",
        "Server": [
          "Windows-Azure-Blob/1.0",
          "Microsoft-HTTPAPI/2.0"
        ],
        "x-ms-client-request-id": "13bd1e2f-5da8-1eb9-bef6-002cf644b10b",
        "x-ms-request-id": "32bb5a2f-a01e-003d-055c-05acd9000000",
<<<<<<< HEAD
        "x-ms-version": "2020-12-06"
=======
        "x-ms-version": "2021-02-12"
>>>>>>> 7e782c87
      },
      "ResponseBody": []
    },
    {
      "RequestUri": "https://seanmcccanary3.blob.core.windows.net/test-container-a6f91f8c-9619-87f8-a957-88e4a5e00892/test-blob-394a71c8-104a-3d2c-45ab-1a16b5b3ac68",
      "RequestMethod": "PUT",
      "RequestHeaders": {
        "Accept": "application/xml",
        "Authorization": "Sanitized",
        "traceparent": "00-932d63d3211b274ba4eb686948f0d6f8-7693cf47e9923e41-00",
        "User-Agent": [
          "azsdk-net-Storage.Blobs/12.9.0-alpha.20210217.1",
          "(.NET 5.0.3; Microsoft Windows 10.0.19042)"
        ],
        "x-ms-blob-type": "AppendBlob",
        "x-ms-client-request-id": "697dd450-64f6-1f29-f180-cdfc43a3680b",
        "x-ms-date": "Wed, 17 Feb 2021 18:44:18 GMT",
        "x-ms-return-client-request-id": "true",
<<<<<<< HEAD
        "x-ms-version": "2020-12-06"
=======
        "x-ms-version": "2021-02-12"
>>>>>>> 7e782c87
      },
      "RequestBody": null,
      "StatusCode": 201,
      "ResponseHeaders": {
        "Content-Length": "0",
        "Date": "Wed, 17 Feb 2021 18:44:18 GMT",
        "ETag": "\"0x8D8D37408B2DFB9\"",
        "Last-Modified": "Wed, 17 Feb 2021 18:44:18 GMT",
        "Server": [
          "Windows-Azure-Blob/1.0",
          "Microsoft-HTTPAPI/2.0"
        ],
        "x-ms-client-request-id": "697dd450-64f6-1f29-f180-cdfc43a3680b",
        "x-ms-request-id": "32bb5a3f-a01e-003d-115c-05acd9000000",
        "x-ms-request-server-encrypted": "true",
<<<<<<< HEAD
        "x-ms-version": "2020-12-06",
=======
        "x-ms-version": "2021-02-12",
>>>>>>> 7e782c87
        "x-ms-version-id": "2021-02-17T18:44:18.8532665Z"
      },
      "ResponseBody": []
    },
    {
      "RequestUri": "https://seanmcccanary3.blob.core.windows.net/test-container-a6f91f8c-9619-87f8-a957-88e4a5e00892/test-blob-394a71c8-104a-3d2c-45ab-1a16b5b3ac68?comp=seal",
      "RequestMethod": "PUT",
      "RequestHeaders": {
        "Accept": "application/xml",
        "Authorization": "Sanitized",
        "traceparent": "00-20df1c581a127f42a0f92430ab984f53-7fd416842d7ff243-00",
        "User-Agent": [
          "azsdk-net-Storage.Blobs/12.9.0-alpha.20210217.1",
          "(.NET 5.0.3; Microsoft Windows 10.0.19042)"
        ],
        "x-ms-client-request-id": "e1c5d254-4236-5572-eb95-95a327ec6a5f",
        "x-ms-date": "Wed, 17 Feb 2021 18:44:18 GMT",
        "x-ms-lease-id": "aef54cf8-4303-652b-6900-066a01cc9fcf",
        "x-ms-return-client-request-id": "true",
<<<<<<< HEAD
        "x-ms-version": "2020-12-06"
=======
        "x-ms-version": "2021-02-12"
>>>>>>> 7e782c87
      },
      "RequestBody": null,
      "StatusCode": 412,
      "ResponseHeaders": {
        "Content-Length": "242",
        "Content-Type": "application/xml",
        "Date": "Wed, 17 Feb 2021 18:44:18 GMT",
        "Server": [
          "Windows-Azure-Blob/1.0",
          "Microsoft-HTTPAPI/2.0"
        ],
        "x-ms-client-request-id": "e1c5d254-4236-5572-eb95-95a327ec6a5f",
        "x-ms-error-code": "LeaseNotPresentWithBlobOperation",
        "x-ms-request-id": "32bb5a48-a01e-003d-185c-05acd9000000",
<<<<<<< HEAD
        "x-ms-version": "2020-12-06"
=======
        "x-ms-version": "2021-02-12"
>>>>>>> 7e782c87
      },
      "ResponseBody": [
        "﻿<?xml version=\"1.0\" encoding=\"utf-8\"?>\n",
        "<Error><Code>LeaseNotPresentWithBlobOperation</Code><Message>There is currently no lease on the blob.\n",
        "RequestId:32bb5a48-a01e-003d-185c-05acd9000000\n",
        "Time:2021-02-17T18:44:19.0687840Z</Message></Error>"
      ]
    },
    {
      "RequestUri": "https://seanmcccanary3.blob.core.windows.net/test-container-a6f91f8c-9619-87f8-a957-88e4a5e00892?restype=container",
      "RequestMethod": "DELETE",
      "RequestHeaders": {
        "Accept": "application/xml",
        "Authorization": "Sanitized",
        "traceparent": "00-7d2bd18eac704d40ae621938b3cc1387-2fd31a8128012540-00",
        "User-Agent": [
          "azsdk-net-Storage.Blobs/12.9.0-alpha.20210217.1",
          "(.NET 5.0.3; Microsoft Windows 10.0.19042)"
        ],
        "x-ms-client-request-id": "70a83491-87dd-08d4-251c-f6fa9545ab9a",
        "x-ms-date": "Wed, 17 Feb 2021 18:44:19 GMT",
        "x-ms-return-client-request-id": "true",
<<<<<<< HEAD
        "x-ms-version": "2020-12-06"
=======
        "x-ms-version": "2021-02-12"
>>>>>>> 7e782c87
      },
      "RequestBody": null,
      "StatusCode": 202,
      "ResponseHeaders": {
        "Content-Length": "0",
        "Date": "Wed, 17 Feb 2021 18:44:18 GMT",
        "Server": [
          "Windows-Azure-Blob/1.0",
          "Microsoft-HTTPAPI/2.0"
        ],
        "x-ms-client-request-id": "70a83491-87dd-08d4-251c-f6fa9545ab9a",
        "x-ms-request-id": "32bb5a73-a01e-003d-3d5c-05acd9000000",
<<<<<<< HEAD
        "x-ms-version": "2020-12-06"
=======
        "x-ms-version": "2021-02-12"
>>>>>>> 7e782c87
      },
      "ResponseBody": []
    },
    {
      "RequestUri": "https://seanmcccanary3.blob.core.windows.net/test-container-e3d1d732-37b2-de5c-199f-f58c6018281c?restype=container",
      "RequestMethod": "PUT",
      "RequestHeaders": {
        "Accept": "application/xml",
        "Authorization": "Sanitized",
        "traceparent": "00-9592f18c7b085c468ea9173dce85978d-3ca26102667b2a47-00",
        "User-Agent": [
          "azsdk-net-Storage.Blobs/12.9.0-alpha.20210217.1",
          "(.NET 5.0.3; Microsoft Windows 10.0.19042)"
        ],
        "x-ms-blob-public-access": "container",
        "x-ms-client-request-id": "552747fe-c7fd-5a75-d8ca-573d9248a70c",
        "x-ms-date": "Wed, 17 Feb 2021 18:44:19 GMT",
        "x-ms-return-client-request-id": "true",
<<<<<<< HEAD
        "x-ms-version": "2020-12-06"
=======
        "x-ms-version": "2021-02-12"
>>>>>>> 7e782c87
      },
      "RequestBody": null,
      "StatusCode": 201,
      "ResponseHeaders": {
        "Content-Length": "0",
        "Date": "Wed, 17 Feb 2021 18:44:18 GMT",
        "ETag": "\"0x8D8D3740908F668\"",
        "Last-Modified": "Wed, 17 Feb 2021 18:44:19 GMT",
        "Server": [
          "Windows-Azure-Blob/1.0",
          "Microsoft-HTTPAPI/2.0"
        ],
        "x-ms-client-request-id": "552747fe-c7fd-5a75-d8ca-573d9248a70c",
        "x-ms-request-id": "f8204241-601e-006f-565c-05d031000000",
<<<<<<< HEAD
        "x-ms-version": "2020-12-06"
=======
        "x-ms-version": "2021-02-12"
>>>>>>> 7e782c87
      },
      "ResponseBody": []
    },
    {
      "RequestUri": "https://seanmcccanary3.blob.core.windows.net/test-container-e3d1d732-37b2-de5c-199f-f58c6018281c/test-blob-2710daf3-b833-3856-55d1-27a2a53d5e5b",
      "RequestMethod": "PUT",
      "RequestHeaders": {
        "Accept": "application/xml",
        "Authorization": "Sanitized",
        "traceparent": "00-115ea4c6be4e444cba5e426b5541e794-e40543428884e140-00",
        "User-Agent": [
          "azsdk-net-Storage.Blobs/12.9.0-alpha.20210217.1",
          "(.NET 5.0.3; Microsoft Windows 10.0.19042)"
        ],
        "x-ms-blob-type": "AppendBlob",
        "x-ms-client-request-id": "a52c8568-68ad-4572-f0ef-002c9fd3b59a",
        "x-ms-date": "Wed, 17 Feb 2021 18:44:19 GMT",
        "x-ms-return-client-request-id": "true",
<<<<<<< HEAD
        "x-ms-version": "2020-12-06"
=======
        "x-ms-version": "2021-02-12"
>>>>>>> 7e782c87
      },
      "RequestBody": null,
      "StatusCode": 201,
      "ResponseHeaders": {
        "Content-Length": "0",
        "Date": "Wed, 17 Feb 2021 18:44:18 GMT",
        "ETag": "\"0x8D8D3740913FD52\"",
        "Last-Modified": "Wed, 17 Feb 2021 18:44:19 GMT",
        "Server": [
          "Windows-Azure-Blob/1.0",
          "Microsoft-HTTPAPI/2.0"
        ],
        "x-ms-client-request-id": "a52c8568-68ad-4572-f0ef-002c9fd3b59a",
        "x-ms-request-id": "f8204260-601e-006f-6c5c-05d031000000",
        "x-ms-request-server-encrypted": "true",
<<<<<<< HEAD
        "x-ms-version": "2020-12-06",
=======
        "x-ms-version": "2021-02-12",
>>>>>>> 7e782c87
        "x-ms-version-id": "2021-02-17T18:44:19.4907244Z"
      },
      "ResponseBody": []
    },
    {
      "RequestUri": "https://seanmcccanary3.blob.core.windows.net/test-container-e3d1d732-37b2-de5c-199f-f58c6018281c/test-blob-2710daf3-b833-3856-55d1-27a2a53d5e5b?comp=seal",
      "RequestMethod": "PUT",
      "RequestHeaders": {
        "Accept": "application/xml",
        "Authorization": "Sanitized",
        "traceparent": "00-cd5aa35718593547ae8b9593cd26b1a5-62086c15434e8341-00",
        "User-Agent": [
          "azsdk-net-Storage.Blobs/12.9.0-alpha.20210217.1",
          "(.NET 5.0.3; Microsoft Windows 10.0.19042)"
        ],
        "x-ms-blob-condition-appendpos": "1",
        "x-ms-client-request-id": "1f3ab462-b911-a6ad-db48-2802d1f18225",
        "x-ms-date": "Wed, 17 Feb 2021 18:44:19 GMT",
        "x-ms-return-client-request-id": "true",
<<<<<<< HEAD
        "x-ms-version": "2020-12-06"
=======
        "x-ms-version": "2021-02-12"
>>>>>>> 7e782c87
      },
      "RequestBody": null,
      "StatusCode": 412,
      "ResponseHeaders": {
        "Content-Length": "251",
        "Content-Type": "application/xml",
        "Date": "Wed, 17 Feb 2021 18:44:18 GMT",
        "Server": [
          "Windows-Azure-Blob/1.0",
          "Microsoft-HTTPAPI/2.0"
        ],
        "x-ms-client-request-id": "1f3ab462-b911-a6ad-db48-2802d1f18225",
        "x-ms-error-code": "AppendPositionConditionNotMet",
        "x-ms-request-id": "f8204273-601e-006f-7c5c-05d031000000",
<<<<<<< HEAD
        "x-ms-version": "2020-12-06"
=======
        "x-ms-version": "2021-02-12"
>>>>>>> 7e782c87
      },
      "ResponseBody": [
        "﻿<?xml version=\"1.0\" encoding=\"utf-8\"?>\n",
        "<Error><Code>AppendPositionConditionNotMet</Code><Message>The append position condition specified was not met.\n",
        "RequestId:f8204273-601e-006f-7c5c-05d031000000\n",
        "Time:2021-02-17T18:44:19.5645623Z</Message></Error>"
      ]
    },
    {
      "RequestUri": "https://seanmcccanary3.blob.core.windows.net/test-container-e3d1d732-37b2-de5c-199f-f58c6018281c?restype=container",
      "RequestMethod": "DELETE",
      "RequestHeaders": {
        "Accept": "application/xml",
        "Authorization": "Sanitized",
        "traceparent": "00-cbac4953fa498f498d2552f0c3019925-be82e7e098f09044-00",
        "User-Agent": [
          "azsdk-net-Storage.Blobs/12.9.0-alpha.20210217.1",
          "(.NET 5.0.3; Microsoft Windows 10.0.19042)"
        ],
        "x-ms-client-request-id": "ebcaf059-9598-b289-4e87-677166194eca",
        "x-ms-date": "Wed, 17 Feb 2021 18:44:19 GMT",
        "x-ms-return-client-request-id": "true",
<<<<<<< HEAD
        "x-ms-version": "2020-12-06"
=======
        "x-ms-version": "2021-02-12"
>>>>>>> 7e782c87
      },
      "RequestBody": null,
      "StatusCode": 202,
      "ResponseHeaders": {
        "Content-Length": "0",
        "Date": "Wed, 17 Feb 2021 18:44:19 GMT",
        "Server": [
          "Windows-Azure-Blob/1.0",
          "Microsoft-HTTPAPI/2.0"
        ],
        "x-ms-client-request-id": "ebcaf059-9598-b289-4e87-677166194eca",
        "x-ms-request-id": "f8204283-601e-006f-085c-05d031000000",
<<<<<<< HEAD
        "x-ms-version": "2020-12-06"
=======
        "x-ms-version": "2021-02-12"
>>>>>>> 7e782c87
      },
      "ResponseBody": []
    }
  ],
  "Variables": {
    "DateTimeOffsetNow": "2021-02-17T12:44:14.4960511-06:00",
    "RandomSeed": "2084355876",
    "Storage_TestConfigDefault": "ProductionTenant\nseanmcccanary3\nU2FuaXRpemVk\nhttps://seanmcccanary3.blob.core.windows.net\nhttps://seanmcccanary3.file.core.windows.net\nhttps://seanmcccanary3.queue.core.windows.net\nhttps://seanmcccanary3.table.core.windows.net\n\n\n\n\nhttps://seanmcccanary3-secondary.blob.core.windows.net\nhttps://seanmcccanary3-secondary.file.core.windows.net\nhttps://seanmcccanary3-secondary.queue.core.windows.net\nhttps://seanmcccanary3-secondary.table.core.windows.net\n\nSanitized\n\n\nCloud\nBlobEndpoint=https://seanmcccanary3.blob.core.windows.net/;QueueEndpoint=https://seanmcccanary3.queue.core.windows.net/;FileEndpoint=https://seanmcccanary3.file.core.windows.net/;BlobSecondaryEndpoint=https://seanmcccanary3-secondary.blob.core.windows.net/;QueueSecondaryEndpoint=https://seanmcccanary3-secondary.queue.core.windows.net/;FileSecondaryEndpoint=https://seanmcccanary3-secondary.file.core.windows.net/;AccountName=seanmcccanary3;AccountKey=Kg==;\nseanscope1\n\n"
  }
}<|MERGE_RESOLUTION|>--- conflicted
+++ resolved
@@ -15,11 +15,7 @@
         "x-ms-client-request-id": "302129aa-bda3-1cda-4ca1-54a29683fc5d",
         "x-ms-date": "Wed, 17 Feb 2021 18:44:14 GMT",
         "x-ms-return-client-request-id": "true",
-<<<<<<< HEAD
-        "x-ms-version": "2020-12-06"
-=======
-        "x-ms-version": "2021-02-12"
->>>>>>> 7e782c87
+        "x-ms-version": "2021-02-12"
       },
       "RequestBody": null,
       "StatusCode": 201,
@@ -34,11 +30,7 @@
         ],
         "x-ms-client-request-id": "302129aa-bda3-1cda-4ca1-54a29683fc5d",
         "x-ms-request-id": "5885d6d6-801e-0048-2d5c-05c7f5000000",
-<<<<<<< HEAD
-        "x-ms-version": "2020-12-06"
-=======
-        "x-ms-version": "2021-02-12"
->>>>>>> 7e782c87
+        "x-ms-version": "2021-02-12"
       },
       "ResponseBody": []
     },
@@ -57,11 +49,7 @@
         "x-ms-client-request-id": "3780d636-5322-1287-ce6e-625d32f7738a",
         "x-ms-date": "Wed, 17 Feb 2021 18:44:14 GMT",
         "x-ms-return-client-request-id": "true",
-<<<<<<< HEAD
-        "x-ms-version": "2020-12-06"
-=======
-        "x-ms-version": "2021-02-12"
->>>>>>> 7e782c87
+        "x-ms-version": "2021-02-12"
       },
       "RequestBody": null,
       "StatusCode": 201,
@@ -77,11 +65,7 @@
         "x-ms-client-request-id": "3780d636-5322-1287-ce6e-625d32f7738a",
         "x-ms-request-id": "5885d6f8-801e-0048-4b5c-05c7f5000000",
         "x-ms-request-server-encrypted": "true",
-<<<<<<< HEAD
-        "x-ms-version": "2020-12-06",
-=======
         "x-ms-version": "2021-02-12",
->>>>>>> 7e782c87
         "x-ms-version-id": "2021-02-17T18:44:14.7933582Z"
       },
       "ResponseBody": []
@@ -101,11 +85,7 @@
         "x-ms-client-request-id": "d2ad747f-ed40-33e8-fdec-717caf0d4ea8",
         "x-ms-date": "Wed, 17 Feb 2021 18:44:14 GMT",
         "x-ms-return-client-request-id": "true",
-<<<<<<< HEAD
-        "x-ms-version": "2020-12-06"
-=======
-        "x-ms-version": "2021-02-12"
->>>>>>> 7e782c87
+        "x-ms-version": "2021-02-12"
       },
       "RequestBody": null,
       "StatusCode": 412,
@@ -120,11 +100,7 @@
         "x-ms-client-request-id": "d2ad747f-ed40-33e8-fdec-717caf0d4ea8",
         "x-ms-error-code": "ConditionNotMet",
         "x-ms-request-id": "5885d705-801e-0048-585c-05c7f5000000",
-<<<<<<< HEAD
-        "x-ms-version": "2020-12-06"
-=======
-        "x-ms-version": "2021-02-12"
->>>>>>> 7e782c87
+        "x-ms-version": "2021-02-12"
       },
       "ResponseBody": [
         "﻿<?xml version=\"1.0\" encoding=\"utf-8\"?>\n",
@@ -147,11 +123,7 @@
         "x-ms-client-request-id": "bdddc828-a149-8e4a-61e7-13984cf6fd7e",
         "x-ms-date": "Wed, 17 Feb 2021 18:44:14 GMT",
         "x-ms-return-client-request-id": "true",
-<<<<<<< HEAD
-        "x-ms-version": "2020-12-06"
-=======
-        "x-ms-version": "2021-02-12"
->>>>>>> 7e782c87
+        "x-ms-version": "2021-02-12"
       },
       "RequestBody": null,
       "StatusCode": 202,
@@ -164,11 +136,7 @@
         ],
         "x-ms-client-request-id": "bdddc828-a149-8e4a-61e7-13984cf6fd7e",
         "x-ms-request-id": "5885d74b-801e-0048-145c-05c7f5000000",
-<<<<<<< HEAD
-        "x-ms-version": "2020-12-06"
-=======
-        "x-ms-version": "2021-02-12"
->>>>>>> 7e782c87
+        "x-ms-version": "2021-02-12"
       },
       "ResponseBody": []
     },
@@ -187,11 +155,7 @@
         "x-ms-client-request-id": "2c1b2cd7-8909-0515-4913-da1531de4bf0",
         "x-ms-date": "Wed, 17 Feb 2021 18:44:15 GMT",
         "x-ms-return-client-request-id": "true",
-<<<<<<< HEAD
-        "x-ms-version": "2020-12-06"
-=======
-        "x-ms-version": "2021-02-12"
->>>>>>> 7e782c87
+        "x-ms-version": "2021-02-12"
       },
       "RequestBody": null,
       "StatusCode": 201,
@@ -206,11 +170,7 @@
         ],
         "x-ms-client-request-id": "2c1b2cd7-8909-0515-4913-da1531de4bf0",
         "x-ms-request-id": "922e3081-001e-0056-215c-052b2d000000",
-<<<<<<< HEAD
-        "x-ms-version": "2020-12-06"
-=======
-        "x-ms-version": "2021-02-12"
->>>>>>> 7e782c87
+        "x-ms-version": "2021-02-12"
       },
       "ResponseBody": []
     },
@@ -229,11 +189,7 @@
         "x-ms-client-request-id": "9311d27d-0c17-c0c9-de50-4c15c2aca5fb",
         "x-ms-date": "Wed, 17 Feb 2021 18:44:15 GMT",
         "x-ms-return-client-request-id": "true",
-<<<<<<< HEAD
-        "x-ms-version": "2020-12-06"
-=======
-        "x-ms-version": "2021-02-12"
->>>>>>> 7e782c87
+        "x-ms-version": "2021-02-12"
       },
       "RequestBody": null,
       "StatusCode": 201,
@@ -249,11 +205,7 @@
         "x-ms-client-request-id": "9311d27d-0c17-c0c9-de50-4c15c2aca5fb",
         "x-ms-request-id": "922e309d-001e-0056-345c-052b2d000000",
         "x-ms-request-server-encrypted": "true",
-<<<<<<< HEAD
-        "x-ms-version": "2020-12-06",
-=======
         "x-ms-version": "2021-02-12",
->>>>>>> 7e782c87
         "x-ms-version-id": "2021-02-17T18:44:15.3917882Z"
       },
       "ResponseBody": []
@@ -273,11 +225,7 @@
         "x-ms-client-request-id": "8eeabf28-943c-fad2-39d4-37054ee56b68",
         "x-ms-date": "Wed, 17 Feb 2021 18:44:15 GMT",
         "x-ms-return-client-request-id": "true",
-<<<<<<< HEAD
-        "x-ms-version": "2020-12-06"
-=======
-        "x-ms-version": "2021-02-12"
->>>>>>> 7e782c87
+        "x-ms-version": "2021-02-12"
       },
       "RequestBody": null,
       "StatusCode": 412,
@@ -292,11 +240,7 @@
         "x-ms-client-request-id": "8eeabf28-943c-fad2-39d4-37054ee56b68",
         "x-ms-error-code": "ConditionNotMet",
         "x-ms-request-id": "922e30b2-001e-0056-475c-052b2d000000",
-<<<<<<< HEAD
-        "x-ms-version": "2020-12-06"
-=======
-        "x-ms-version": "2021-02-12"
->>>>>>> 7e782c87
+        "x-ms-version": "2021-02-12"
       },
       "ResponseBody": [
         "﻿<?xml version=\"1.0\" encoding=\"utf-8\"?>\n",
@@ -319,11 +263,7 @@
         "x-ms-client-request-id": "03edb43d-17c2-56be-1e14-f675fd94372f",
         "x-ms-date": "Wed, 17 Feb 2021 18:44:15 GMT",
         "x-ms-return-client-request-id": "true",
-<<<<<<< HEAD
-        "x-ms-version": "2020-12-06"
-=======
-        "x-ms-version": "2021-02-12"
->>>>>>> 7e782c87
+        "x-ms-version": "2021-02-12"
       },
       "RequestBody": null,
       "StatusCode": 202,
@@ -336,11 +276,7 @@
         ],
         "x-ms-client-request-id": "03edb43d-17c2-56be-1e14-f675fd94372f",
         "x-ms-request-id": "922e30c1-001e-0056-525c-052b2d000000",
-<<<<<<< HEAD
-        "x-ms-version": "2020-12-06"
-=======
-        "x-ms-version": "2021-02-12"
->>>>>>> 7e782c87
+        "x-ms-version": "2021-02-12"
       },
       "ResponseBody": []
     },
@@ -359,11 +295,7 @@
         "x-ms-client-request-id": "5e1a4f53-6fca-f0ab-5560-001fc10c40af",
         "x-ms-date": "Wed, 17 Feb 2021 18:44:15 GMT",
         "x-ms-return-client-request-id": "true",
-<<<<<<< HEAD
-        "x-ms-version": "2020-12-06"
-=======
-        "x-ms-version": "2021-02-12"
->>>>>>> 7e782c87
+        "x-ms-version": "2021-02-12"
       },
       "RequestBody": null,
       "StatusCode": 201,
@@ -378,11 +310,7 @@
         ],
         "x-ms-client-request-id": "5e1a4f53-6fca-f0ab-5560-001fc10c40af",
         "x-ms-request-id": "a56d2579-f01e-0052-155c-05a62a000000",
-<<<<<<< HEAD
-        "x-ms-version": "2020-12-06"
-=======
-        "x-ms-version": "2021-02-12"
->>>>>>> 7e782c87
+        "x-ms-version": "2021-02-12"
       },
       "ResponseBody": []
     },
@@ -401,11 +329,7 @@
         "x-ms-client-request-id": "7309f899-d85e-b6d8-183a-62b27c854b1a",
         "x-ms-date": "Wed, 17 Feb 2021 18:44:15 GMT",
         "x-ms-return-client-request-id": "true",
-<<<<<<< HEAD
-        "x-ms-version": "2020-12-06"
-=======
-        "x-ms-version": "2021-02-12"
->>>>>>> 7e782c87
+        "x-ms-version": "2021-02-12"
       },
       "RequestBody": null,
       "StatusCode": 201,
@@ -421,11 +345,7 @@
         "x-ms-client-request-id": "7309f899-d85e-b6d8-183a-62b27c854b1a",
         "x-ms-request-id": "a56d2589-f01e-0052-235c-05a62a000000",
         "x-ms-request-server-encrypted": "true",
-<<<<<<< HEAD
-        "x-ms-version": "2020-12-06",
-=======
         "x-ms-version": "2021-02-12",
->>>>>>> 7e782c87
         "x-ms-version-id": "2021-02-17T18:44:15.828101Z"
       },
       "ResponseBody": []
@@ -445,11 +365,7 @@
         "x-ms-client-request-id": "ac8c1c47-7431-805c-d9a8-ad193946a05b",
         "x-ms-date": "Wed, 17 Feb 2021 18:44:15 GMT",
         "x-ms-return-client-request-id": "true",
-<<<<<<< HEAD
-        "x-ms-version": "2020-12-06"
-=======
-        "x-ms-version": "2021-02-12"
->>>>>>> 7e782c87
+        "x-ms-version": "2021-02-12"
       },
       "RequestBody": null,
       "StatusCode": 412,
@@ -464,11 +380,7 @@
         "x-ms-client-request-id": "ac8c1c47-7431-805c-d9a8-ad193946a05b",
         "x-ms-error-code": "ConditionNotMet",
         "x-ms-request-id": "a56d2598-f01e-0052-2f5c-05a62a000000",
-<<<<<<< HEAD
-        "x-ms-version": "2020-12-06"
-=======
-        "x-ms-version": "2021-02-12"
->>>>>>> 7e782c87
+        "x-ms-version": "2021-02-12"
       },
       "ResponseBody": [
         "﻿<?xml version=\"1.0\" encoding=\"utf-8\"?>\n",
@@ -491,11 +403,7 @@
         "x-ms-client-request-id": "606aedc1-9ff8-04e9-e846-3505cd4246f3",
         "x-ms-date": "Wed, 17 Feb 2021 18:44:15 GMT",
         "x-ms-return-client-request-id": "true",
-<<<<<<< HEAD
-        "x-ms-version": "2020-12-06"
-=======
-        "x-ms-version": "2021-02-12"
->>>>>>> 7e782c87
+        "x-ms-version": "2021-02-12"
       },
       "RequestBody": null,
       "StatusCode": 202,
@@ -508,11 +416,7 @@
         ],
         "x-ms-client-request-id": "606aedc1-9ff8-04e9-e846-3505cd4246f3",
         "x-ms-request-id": "a56d25ae-f01e-0052-3f5c-05a62a000000",
-<<<<<<< HEAD
-        "x-ms-version": "2020-12-06"
-=======
-        "x-ms-version": "2021-02-12"
->>>>>>> 7e782c87
+        "x-ms-version": "2021-02-12"
       },
       "ResponseBody": []
     },
@@ -531,11 +435,7 @@
         "x-ms-client-request-id": "10674643-307e-6af9-38e5-6c8b8e42c91e",
         "x-ms-date": "Wed, 17 Feb 2021 18:44:16 GMT",
         "x-ms-return-client-request-id": "true",
-<<<<<<< HEAD
-        "x-ms-version": "2020-12-06"
-=======
-        "x-ms-version": "2021-02-12"
->>>>>>> 7e782c87
+        "x-ms-version": "2021-02-12"
       },
       "RequestBody": null,
       "StatusCode": 201,
@@ -550,11 +450,7 @@
         ],
         "x-ms-client-request-id": "10674643-307e-6af9-38e5-6c8b8e42c91e",
         "x-ms-request-id": "ceff4117-601e-0050-145c-051892000000",
-<<<<<<< HEAD
-        "x-ms-version": "2020-12-06"
-=======
-        "x-ms-version": "2021-02-12"
->>>>>>> 7e782c87
+        "x-ms-version": "2021-02-12"
       },
       "ResponseBody": []
     },
@@ -573,11 +469,7 @@
         "x-ms-client-request-id": "496b1a50-b967-496f-2f7d-3d0544934cfb",
         "x-ms-date": "Wed, 17 Feb 2021 18:44:16 GMT",
         "x-ms-return-client-request-id": "true",
-<<<<<<< HEAD
-        "x-ms-version": "2020-12-06"
-=======
-        "x-ms-version": "2021-02-12"
->>>>>>> 7e782c87
+        "x-ms-version": "2021-02-12"
       },
       "RequestBody": null,
       "StatusCode": 201,
@@ -593,11 +485,7 @@
         "x-ms-client-request-id": "496b1a50-b967-496f-2f7d-3d0544934cfb",
         "x-ms-request-id": "ceff415a-601e-0050-3e5c-051892000000",
         "x-ms-request-server-encrypted": "true",
-<<<<<<< HEAD
-        "x-ms-version": "2020-12-06",
-=======
         "x-ms-version": "2021-02-12",
->>>>>>> 7e782c87
         "x-ms-version-id": "2021-02-17T18:44:16.4125198Z"
       },
       "ResponseBody": []
@@ -616,11 +504,7 @@
         "x-ms-client-request-id": "0214ed1a-b0d0-6168-4719-c5e4eb6fd5a7",
         "x-ms-date": "Wed, 17 Feb 2021 18:44:16 GMT",
         "x-ms-return-client-request-id": "true",
-<<<<<<< HEAD
-        "x-ms-version": "2020-12-06"
-=======
-        "x-ms-version": "2021-02-12"
->>>>>>> 7e782c87
+        "x-ms-version": "2021-02-12"
       },
       "RequestBody": null,
       "StatusCode": 200,
@@ -644,11 +528,7 @@
         "x-ms-lease-status": "unlocked",
         "x-ms-request-id": "ceff418d-601e-0050-6e5c-051892000000",
         "x-ms-server-encrypted": "true",
-<<<<<<< HEAD
-        "x-ms-version": "2020-12-06",
-=======
         "x-ms-version": "2021-02-12",
->>>>>>> 7e782c87
         "x-ms-version-id": "2021-02-17T18:44:16.4125198Z"
       },
       "ResponseBody": []
@@ -668,11 +548,7 @@
         "x-ms-client-request-id": "56eb4066-4a7e-3a2b-340f-90c510d7f95d",
         "x-ms-date": "Wed, 17 Feb 2021 18:44:16 GMT",
         "x-ms-return-client-request-id": "true",
-<<<<<<< HEAD
-        "x-ms-version": "2020-12-06"
-=======
-        "x-ms-version": "2021-02-12"
->>>>>>> 7e782c87
+        "x-ms-version": "2021-02-12"
       },
       "RequestBody": null,
       "StatusCode": 412,
@@ -687,11 +563,7 @@
         "x-ms-client-request-id": "56eb4066-4a7e-3a2b-340f-90c510d7f95d",
         "x-ms-error-code": "ConditionNotMet",
         "x-ms-request-id": "ceff41b4-601e-0050-115c-051892000000",
-<<<<<<< HEAD
-        "x-ms-version": "2020-12-06"
-=======
-        "x-ms-version": "2021-02-12"
->>>>>>> 7e782c87
+        "x-ms-version": "2021-02-12"
       },
       "ResponseBody": [
         "﻿<?xml version=\"1.0\" encoding=\"utf-8\"?>\n",
@@ -714,11 +586,7 @@
         "x-ms-client-request-id": "aa7eb6b5-7e83-5729-ecd0-0355f65a6a86",
         "x-ms-date": "Wed, 17 Feb 2021 18:44:18 GMT",
         "x-ms-return-client-request-id": "true",
-<<<<<<< HEAD
-        "x-ms-version": "2020-12-06"
-=======
-        "x-ms-version": "2021-02-12"
->>>>>>> 7e782c87
+        "x-ms-version": "2021-02-12"
       },
       "RequestBody": null,
       "StatusCode": 202,
@@ -731,11 +599,7 @@
         ],
         "x-ms-client-request-id": "aa7eb6b5-7e83-5729-ecd0-0355f65a6a86",
         "x-ms-request-id": "ceff4459-601e-0050-355c-051892000000",
-<<<<<<< HEAD
-        "x-ms-version": "2020-12-06"
-=======
-        "x-ms-version": "2021-02-12"
->>>>>>> 7e782c87
+        "x-ms-version": "2021-02-12"
       },
       "ResponseBody": []
     },
@@ -754,11 +618,7 @@
         "x-ms-client-request-id": "13bd1e2f-5da8-1eb9-bef6-002cf644b10b",
         "x-ms-date": "Wed, 17 Feb 2021 18:44:18 GMT",
         "x-ms-return-client-request-id": "true",
-<<<<<<< HEAD
-        "x-ms-version": "2020-12-06"
-=======
-        "x-ms-version": "2021-02-12"
->>>>>>> 7e782c87
+        "x-ms-version": "2021-02-12"
       },
       "RequestBody": null,
       "StatusCode": 201,
@@ -773,11 +633,7 @@
         ],
         "x-ms-client-request-id": "13bd1e2f-5da8-1eb9-bef6-002cf644b10b",
         "x-ms-request-id": "32bb5a2f-a01e-003d-055c-05acd9000000",
-<<<<<<< HEAD
-        "x-ms-version": "2020-12-06"
-=======
-        "x-ms-version": "2021-02-12"
->>>>>>> 7e782c87
+        "x-ms-version": "2021-02-12"
       },
       "ResponseBody": []
     },
@@ -796,11 +652,7 @@
         "x-ms-client-request-id": "697dd450-64f6-1f29-f180-cdfc43a3680b",
         "x-ms-date": "Wed, 17 Feb 2021 18:44:18 GMT",
         "x-ms-return-client-request-id": "true",
-<<<<<<< HEAD
-        "x-ms-version": "2020-12-06"
-=======
-        "x-ms-version": "2021-02-12"
->>>>>>> 7e782c87
+        "x-ms-version": "2021-02-12"
       },
       "RequestBody": null,
       "StatusCode": 201,
@@ -816,11 +668,7 @@
         "x-ms-client-request-id": "697dd450-64f6-1f29-f180-cdfc43a3680b",
         "x-ms-request-id": "32bb5a3f-a01e-003d-115c-05acd9000000",
         "x-ms-request-server-encrypted": "true",
-<<<<<<< HEAD
-        "x-ms-version": "2020-12-06",
-=======
         "x-ms-version": "2021-02-12",
->>>>>>> 7e782c87
         "x-ms-version-id": "2021-02-17T18:44:18.8532665Z"
       },
       "ResponseBody": []
@@ -840,11 +688,7 @@
         "x-ms-date": "Wed, 17 Feb 2021 18:44:18 GMT",
         "x-ms-lease-id": "aef54cf8-4303-652b-6900-066a01cc9fcf",
         "x-ms-return-client-request-id": "true",
-<<<<<<< HEAD
-        "x-ms-version": "2020-12-06"
-=======
-        "x-ms-version": "2021-02-12"
->>>>>>> 7e782c87
+        "x-ms-version": "2021-02-12"
       },
       "RequestBody": null,
       "StatusCode": 412,
@@ -859,11 +703,7 @@
         "x-ms-client-request-id": "e1c5d254-4236-5572-eb95-95a327ec6a5f",
         "x-ms-error-code": "LeaseNotPresentWithBlobOperation",
         "x-ms-request-id": "32bb5a48-a01e-003d-185c-05acd9000000",
-<<<<<<< HEAD
-        "x-ms-version": "2020-12-06"
-=======
-        "x-ms-version": "2021-02-12"
->>>>>>> 7e782c87
+        "x-ms-version": "2021-02-12"
       },
       "ResponseBody": [
         "﻿<?xml version=\"1.0\" encoding=\"utf-8\"?>\n",
@@ -886,11 +726,7 @@
         "x-ms-client-request-id": "70a83491-87dd-08d4-251c-f6fa9545ab9a",
         "x-ms-date": "Wed, 17 Feb 2021 18:44:19 GMT",
         "x-ms-return-client-request-id": "true",
-<<<<<<< HEAD
-        "x-ms-version": "2020-12-06"
-=======
-        "x-ms-version": "2021-02-12"
->>>>>>> 7e782c87
+        "x-ms-version": "2021-02-12"
       },
       "RequestBody": null,
       "StatusCode": 202,
@@ -903,11 +739,7 @@
         ],
         "x-ms-client-request-id": "70a83491-87dd-08d4-251c-f6fa9545ab9a",
         "x-ms-request-id": "32bb5a73-a01e-003d-3d5c-05acd9000000",
-<<<<<<< HEAD
-        "x-ms-version": "2020-12-06"
-=======
-        "x-ms-version": "2021-02-12"
->>>>>>> 7e782c87
+        "x-ms-version": "2021-02-12"
       },
       "ResponseBody": []
     },
@@ -926,11 +758,7 @@
         "x-ms-client-request-id": "552747fe-c7fd-5a75-d8ca-573d9248a70c",
         "x-ms-date": "Wed, 17 Feb 2021 18:44:19 GMT",
         "x-ms-return-client-request-id": "true",
-<<<<<<< HEAD
-        "x-ms-version": "2020-12-06"
-=======
-        "x-ms-version": "2021-02-12"
->>>>>>> 7e782c87
+        "x-ms-version": "2021-02-12"
       },
       "RequestBody": null,
       "StatusCode": 201,
@@ -945,11 +773,7 @@
         ],
         "x-ms-client-request-id": "552747fe-c7fd-5a75-d8ca-573d9248a70c",
         "x-ms-request-id": "f8204241-601e-006f-565c-05d031000000",
-<<<<<<< HEAD
-        "x-ms-version": "2020-12-06"
-=======
-        "x-ms-version": "2021-02-12"
->>>>>>> 7e782c87
+        "x-ms-version": "2021-02-12"
       },
       "ResponseBody": []
     },
@@ -968,11 +792,7 @@
         "x-ms-client-request-id": "a52c8568-68ad-4572-f0ef-002c9fd3b59a",
         "x-ms-date": "Wed, 17 Feb 2021 18:44:19 GMT",
         "x-ms-return-client-request-id": "true",
-<<<<<<< HEAD
-        "x-ms-version": "2020-12-06"
-=======
-        "x-ms-version": "2021-02-12"
->>>>>>> 7e782c87
+        "x-ms-version": "2021-02-12"
       },
       "RequestBody": null,
       "StatusCode": 201,
@@ -988,11 +808,7 @@
         "x-ms-client-request-id": "a52c8568-68ad-4572-f0ef-002c9fd3b59a",
         "x-ms-request-id": "f8204260-601e-006f-6c5c-05d031000000",
         "x-ms-request-server-encrypted": "true",
-<<<<<<< HEAD
-        "x-ms-version": "2020-12-06",
-=======
         "x-ms-version": "2021-02-12",
->>>>>>> 7e782c87
         "x-ms-version-id": "2021-02-17T18:44:19.4907244Z"
       },
       "ResponseBody": []
@@ -1012,11 +828,7 @@
         "x-ms-client-request-id": "1f3ab462-b911-a6ad-db48-2802d1f18225",
         "x-ms-date": "Wed, 17 Feb 2021 18:44:19 GMT",
         "x-ms-return-client-request-id": "true",
-<<<<<<< HEAD
-        "x-ms-version": "2020-12-06"
-=======
-        "x-ms-version": "2021-02-12"
->>>>>>> 7e782c87
+        "x-ms-version": "2021-02-12"
       },
       "RequestBody": null,
       "StatusCode": 412,
@@ -1031,11 +843,7 @@
         "x-ms-client-request-id": "1f3ab462-b911-a6ad-db48-2802d1f18225",
         "x-ms-error-code": "AppendPositionConditionNotMet",
         "x-ms-request-id": "f8204273-601e-006f-7c5c-05d031000000",
-<<<<<<< HEAD
-        "x-ms-version": "2020-12-06"
-=======
-        "x-ms-version": "2021-02-12"
->>>>>>> 7e782c87
+        "x-ms-version": "2021-02-12"
       },
       "ResponseBody": [
         "﻿<?xml version=\"1.0\" encoding=\"utf-8\"?>\n",
@@ -1058,11 +866,7 @@
         "x-ms-client-request-id": "ebcaf059-9598-b289-4e87-677166194eca",
         "x-ms-date": "Wed, 17 Feb 2021 18:44:19 GMT",
         "x-ms-return-client-request-id": "true",
-<<<<<<< HEAD
-        "x-ms-version": "2020-12-06"
-=======
-        "x-ms-version": "2021-02-12"
->>>>>>> 7e782c87
+        "x-ms-version": "2021-02-12"
       },
       "RequestBody": null,
       "StatusCode": 202,
@@ -1075,11 +879,7 @@
         ],
         "x-ms-client-request-id": "ebcaf059-9598-b289-4e87-677166194eca",
         "x-ms-request-id": "f8204283-601e-006f-085c-05d031000000",
-<<<<<<< HEAD
-        "x-ms-version": "2020-12-06"
-=======
-        "x-ms-version": "2021-02-12"
->>>>>>> 7e782c87
+        "x-ms-version": "2021-02-12"
       },
       "ResponseBody": []
     }
