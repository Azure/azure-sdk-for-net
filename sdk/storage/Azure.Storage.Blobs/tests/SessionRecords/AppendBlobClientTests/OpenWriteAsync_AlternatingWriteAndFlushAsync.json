{
  "Entries": [
    {
      "RequestUri": "https://amandadev2.blob.core.windows.net/test-container-f2f5c604-3ec0-fb07-2f8f-51de69edfa40?restype=container",
      "RequestMethod": "PUT",
      "RequestHeaders": {
        "Accept": "application/xml",
        "Authorization": "Sanitized",
        "traceparent": "00-a30f596a459f3d4fb53064d052930642-a6d5796f61083447-00",
        "User-Agent": [
          "azsdk-net-Storage.Blobs/12.10.0-alpha.20210820.1",
          "(.NET 5.0.9; Microsoft Windows 10.0.19043)"
        ],
        "x-ms-blob-public-access": "container",
        "x-ms-client-request-id": "01d615f1-9eb5-fa27-a109-c7d0699d3daf",
        "x-ms-date": "Fri, 20 Aug 2021 22:44:20 GMT",
        "x-ms-return-client-request-id": "true",
        "x-ms-version": "2020-12-06"
      },
      "RequestBody": null,
      "StatusCode": 201,
      "ResponseHeaders": {
        "Content-Length": "0",
        "Date": "Fri, 20 Aug 2021 22:44:20 GMT",
        "ETag": "\u00220x8D9642C0CB8A948\u0022",
        "Last-Modified": "Fri, 20 Aug 2021 22:44:20 GMT",
        "Server": [
          "Windows-Azure-Blob/1.0",
          "Microsoft-HTTPAPI/2.0"
        ],
        "x-ms-client-request-id": "01d615f1-9eb5-fa27-a109-c7d0699d3daf",
<<<<<<< HEAD
        "x-ms-request-id": "97b7af11-201e-006c-7814-9639c8000000",
        "x-ms-version": "2020-10-02"
=======
        "x-ms-request-id": "c7744d3b-301e-003f-415c-051261000000",
        "x-ms-version": "2020-12-06"
>>>>>>> f7eb5f10
      },
      "ResponseBody": []
    },
    {
      "RequestUri": "https://amandadev2.blob.core.windows.net/test-container-f2f5c604-3ec0-fb07-2f8f-51de69edfa40/test-blob-867313ec-8094-d94a-82e1-0b24492b14b0",
      "RequestMethod": "PUT",
      "RequestHeaders": {
        "Accept": "application/xml",
        "Authorization": "Sanitized",
        "traceparent": "00-b98f4b72d06c0842bf689002061d3f9d-5314eedd8026c740-00",
        "User-Agent": [
          "azsdk-net-Storage.Blobs/12.10.0-alpha.20210820.1",
          "(.NET 5.0.9; Microsoft Windows 10.0.19043)"
        ],
        "x-ms-blob-type": "AppendBlob",
        "x-ms-client-request-id": "d3ef455e-0e0b-71f7-cbfd-7fd49303b076",
        "x-ms-date": "Fri, 20 Aug 2021 22:44:20 GMT",
        "x-ms-return-client-request-id": "true",
        "x-ms-version": "2020-12-06"
      },
      "RequestBody": null,
      "StatusCode": 201,
      "ResponseHeaders": {
        "Content-Length": "0",
        "Date": "Fri, 20 Aug 2021 22:44:20 GMT",
        "ETag": "\u00220x8D9642C0CC0634F\u0022",
        "Last-Modified": "Fri, 20 Aug 2021 22:44:20 GMT",
        "Server": [
          "Windows-Azure-Blob/1.0",
          "Microsoft-HTTPAPI/2.0"
        ],
        "x-ms-client-request-id": "d3ef455e-0e0b-71f7-cbfd-7fd49303b076",
        "x-ms-request-id": "97b7af24-201e-006c-0914-9639c8000000",
        "x-ms-request-server-encrypted": "true",
<<<<<<< HEAD
        "x-ms-version": "2020-10-02",
        "x-ms-version-id": "2021-08-20T22:44:20.4909391Z"
=======
        "x-ms-version": "2020-12-06",
        "x-ms-version-id": "2021-02-17T18:44:03.6824049Z"
>>>>>>> f7eb5f10
      },
      "ResponseBody": []
    },
    {
      "RequestUri": "https://amandadev2.blob.core.windows.net/test-container-f2f5c604-3ec0-fb07-2f8f-51de69edfa40/test-blob-867313ec-8094-d94a-82e1-0b24492b14b0",
      "RequestMethod": "PUT",
      "RequestHeaders": {
        "Accept": "application/xml",
        "Authorization": "Sanitized",
        "traceparent": "00-e5d26dbfa6937144bc13fc623191a82a-1350bbfc06c44349-00",
        "User-Agent": [
          "azsdk-net-Storage.Blobs/12.10.0-alpha.20210820.1",
          "(.NET 5.0.9; Microsoft Windows 10.0.19043)"
        ],
        "x-ms-blob-type": "AppendBlob",
        "x-ms-client-request-id": "19a2e589-a39e-56b7-c094-502cbdbcde6b",
        "x-ms-date": "Fri, 20 Aug 2021 22:44:20 GMT",
        "x-ms-return-client-request-id": "true",
        "x-ms-version": "2020-12-06"
      },
      "RequestBody": null,
      "StatusCode": 201,
      "ResponseHeaders": {
        "Content-Length": "0",
        "Date": "Fri, 20 Aug 2021 22:44:20 GMT",
        "ETag": "\u00220x8D9642C0CC7DEB5\u0022",
        "Last-Modified": "Fri, 20 Aug 2021 22:44:20 GMT",
        "Server": [
          "Windows-Azure-Blob/1.0",
          "Microsoft-HTTPAPI/2.0"
        ],
        "x-ms-client-request-id": "19a2e589-a39e-56b7-c094-502cbdbcde6b",
        "x-ms-request-id": "97b7af36-201e-006c-1a14-9639c8000000",
        "x-ms-request-server-encrypted": "true",
<<<<<<< HEAD
        "x-ms-version": "2020-10-02",
        "x-ms-version-id": "2021-08-20T22:44:20.5409733Z"
=======
        "x-ms-version": "2020-12-06",
        "x-ms-version-id": "2021-02-17T18:44:03.8034903Z"
>>>>>>> f7eb5f10
      },
      "ResponseBody": []
    },
    {
      "RequestUri": "https://amandadev2.blob.core.windows.net/test-container-f2f5c604-3ec0-fb07-2f8f-51de69edfa40/test-blob-867313ec-8094-d94a-82e1-0b24492b14b0?comp=appendblock",
      "RequestMethod": "PUT",
      "RequestHeaders": {
        "Accept": "application/xml",
        "Authorization": "Sanitized",
        "Content-Length": "512",
        "Content-Type": "application/octet-stream",
        "If-Match": "\u00220x8D9642C0CC7DEB5\u0022",
        "User-Agent": [
          "azsdk-net-Storage.Blobs/12.10.0-alpha.20210820.1",
          "(.NET 5.0.9; Microsoft Windows 10.0.19043)"
        ],
        "x-ms-client-request-id": "234f18cc-62c7-92f0-b7f1-dcdbfd68b317",
        "x-ms-date": "Fri, 20 Aug 2021 22:44:20 GMT",
        "x-ms-return-client-request-id": "true",
        "x-ms-version": "2020-12-06"
      },
      "RequestBody": "9RbVpLHqmPOIUBjOQ6R2DjfCxQM7QKXsznuHGnm2kGoVx7BMnwWXc638S7r1KC0nh3Gc0D2sOrVx6NY1Yn560r\u002BuuXz0KW4xKlFWP/Xq96VNYJMHGr8saIz727YvYhEugXj6Rm6xMl0CaqbrVvvAhvAw5wHrcrgAglHv\u002BE64AsdAJ71877E3nC01Ba8ZQBGQOlTF/3sPQw/A\u002BsQcwToOSmjeqy4\u002BQ5Y/\u002BErTtW0I50E/X7368gJMMeStu/XtGtrzJrtGOpXjUve\u002BhQYwO46itxOC3GJ8FFdlkXpKkIihUt1v346xwqyrXAzGO2z8HPVVCwTiaj54dxJk4KkbmcFvHTMowFz/8PVm14BVtdjqaXSE9IWEvuif92d8TeEDj8JLVx4501yZVRsOe5K9IsI5eXY0lqQ8615KiMj0g6ITY0e\u002BCl26sJYY655qdUJV4tSlQtRqzvgdD2zA7kqTpNJ4\u002BxhL/xhlf8jgG6sG0nUb9Kb0T0HNqJROoPvw\u002BcJLhUbM8XoqCuO7QMMLirNNFzz2pPmjn1WRqlKD/F8ddIUGlJZkOuH78OrDOA5\u002Bwh7hAIi\u002B\u002BVTIqOXwO0Yopg6Enss9BfUc6d1b\u002B7QP4GZGE\u002BgzovvWX3owPuywc/6a00rcP5pDQL0oxBerYv6guMd/qihd9AMSrT5RDMYJa3XewChpM6E=",
      "StatusCode": 201,
      "ResponseHeaders": {
        "Content-Length": "0",
        "Date": "Fri, 20 Aug 2021 22:44:20 GMT",
        "ETag": "\u00220x8D9642C0CCF8134\u0022",
        "Last-Modified": "Fri, 20 Aug 2021 22:44:20 GMT",
        "Server": [
          "Windows-Azure-Blob/1.0",
          "Microsoft-HTTPAPI/2.0"
        ],
        "x-ms-blob-append-offset": "0",
        "x-ms-blob-committed-block-count": "1",
        "x-ms-client-request-id": "234f18cc-62c7-92f0-b7f1-dcdbfd68b317",
        "x-ms-content-crc64": "cISHSr3Ywck=",
        "x-ms-request-id": "97b7af53-201e-006c-3414-9639c8000000",
        "x-ms-request-server-encrypted": "true",
        "x-ms-version": "2020-12-06"
      },
      "ResponseBody": []
    },
    {
      "RequestUri": "https://amandadev2.blob.core.windows.net/test-container-f2f5c604-3ec0-fb07-2f8f-51de69edfa40/test-blob-867313ec-8094-d94a-82e1-0b24492b14b0?comp=appendblock",
      "RequestMethod": "PUT",
      "RequestHeaders": {
        "Accept": "application/xml",
        "Authorization": "Sanitized",
        "Content-Length": "512",
        "Content-Type": "application/octet-stream",
        "If-Match": "\u00220x8D9642C0CCF8134\u0022",
        "User-Agent": [
          "azsdk-net-Storage.Blobs/12.10.0-alpha.20210820.1",
          "(.NET 5.0.9; Microsoft Windows 10.0.19043)"
        ],
        "x-ms-client-request-id": "a460387c-ba6d-f7a3-9c9e-5db46c2743d8",
        "x-ms-date": "Fri, 20 Aug 2021 22:44:20 GMT",
        "x-ms-return-client-request-id": "true",
        "x-ms-version": "2020-12-06"
      },
      "RequestBody": "zAPSKwrd4yr9fJCFJTHJ1j3fRsmRW/I09h9Zocyh1jaFJrOmVTHpJS6DQdR8QeQ6rAeDSSNpD3ARnTXqhEJdW6VZ//5\u002BI4EL9SCbDhkduLQ7HvXFHo0THBZClLf8/6HsJeYvI0LlvImGd1MDzgFX9OWArmZMmD0YRePoO47JDvZ/rukz7pRyVmJsP6Y5EE4U6qDRfFA6n4yoFt1f/YD6vGhdhB8YJAZQDVgD4FmX3zWU01Hu95KmRA9cite3E1nicYI924sv/MaZgG73N78zETenyikvDMXWtz8Pu5oumfr/IW7XWQOpZdaKVHYjrg1PKXigD0kvsmW9ZyRMH0Esa\u002Bd09xVRW7cz/WRTpLhOsggywJEhjomw0G4IGvLfXUaVXumPr7b3/c3BbBHk2w6tbrQbGV6vCt1dwyemSEHEVKAevUXOvwJROsLEYCF3zPRgW6s9w0Pn5lMMMeyPULWL/BhxxR3I3q\u002Byyd6c66q75vYyRu2WhpBcN9fywo4WwuoNOGMIBgfWmHz8i/pkS/qoUEv1XArH9XWHFI1F1hshmwb0jrJHs9/vXK5wmfqW\u002BOzcSXJCIWbgRULugPF5kMFh2/DzcLxIYZxrBQBbV1t68RyhaIyo3nqgFElvWDLudsvsD74Ko4gwlOfV1xtlhO7mc4/U1yc0uP12Ultz2AlqfI4=",
      "StatusCode": 201,
      "ResponseHeaders": {
        "Content-Length": "0",
        "Date": "Fri, 20 Aug 2021 22:44:20 GMT",
        "ETag": "\u00220x8D9642C0CD6AE6D\u0022",
        "Last-Modified": "Fri, 20 Aug 2021 22:44:20 GMT",
        "Server": [
          "Windows-Azure-Blob/1.0",
          "Microsoft-HTTPAPI/2.0"
        ],
        "x-ms-blob-append-offset": "512",
        "x-ms-blob-committed-block-count": "2",
        "x-ms-client-request-id": "a460387c-ba6d-f7a3-9c9e-5db46c2743d8",
        "x-ms-content-crc64": "WuaZ5qHSeeY=",
        "x-ms-request-id": "97b7af67-201e-006c-4614-9639c8000000",
        "x-ms-request-server-encrypted": "true",
        "x-ms-version": "2020-12-06"
      },
      "ResponseBody": []
    },
    {
      "RequestUri": "https://amandadev2.blob.core.windows.net/test-container-f2f5c604-3ec0-fb07-2f8f-51de69edfa40/test-blob-867313ec-8094-d94a-82e1-0b24492b14b0",
      "RequestMethod": "GET",
      "RequestHeaders": {
        "Accept": "application/xml",
        "Authorization": "Sanitized",
        "traceparent": "00-278f61f6fff10a4299b92d15745c004d-46a4bb3bfaaa6548-00",
        "User-Agent": [
          "azsdk-net-Storage.Blobs/12.10.0-alpha.20210820.1",
          "(.NET 5.0.9; Microsoft Windows 10.0.19043)"
        ],
        "x-ms-client-request-id": "c55f1280-0f08-0ca9-c3b3-346c1c00d3b9",
        "x-ms-date": "Fri, 20 Aug 2021 22:44:20 GMT",
        "x-ms-return-client-request-id": "true",
        "x-ms-version": "2020-12-06"
      },
      "RequestBody": null,
      "StatusCode": 200,
      "ResponseHeaders": {
        "Accept-Ranges": "bytes",
        "Content-Length": "1024",
        "Content-Type": "application/octet-stream",
        "Date": "Fri, 20 Aug 2021 22:44:20 GMT",
        "ETag": "\u00220x8D9642C0CD6AE6D\u0022",
        "Last-Modified": "Fri, 20 Aug 2021 22:44:20 GMT",
        "Server": [
          "Windows-Azure-Blob/1.0",
          "Microsoft-HTTPAPI/2.0"
        ],
        "x-ms-blob-committed-block-count": "2",
        "x-ms-blob-type": "AppendBlob",
        "x-ms-client-request-id": "c55f1280-0f08-0ca9-c3b3-346c1c00d3b9",
        "x-ms-creation-time": "Fri, 20 Aug 2021 22:44:20 GMT",
        "x-ms-is-current-version": "true",
        "x-ms-lease-state": "available",
        "x-ms-lease-status": "unlocked",
        "x-ms-request-id": "97b7af7e-201e-006c-5d14-9639c8000000",
        "x-ms-server-encrypted": "true",
<<<<<<< HEAD
        "x-ms-version": "2020-10-02",
        "x-ms-version-id": "2021-08-20T22:44:20.5409733Z"
=======
        "x-ms-version": "2020-12-06",
        "x-ms-version-id": "2021-02-17T18:44:03.8034903Z"
>>>>>>> f7eb5f10
      },
      "ResponseBody": "9RbVpLHqmPOIUBjOQ6R2DjfCxQM7QKXsznuHGnm2kGoVx7BMnwWXc638S7r1KC0nh3Gc0D2sOrVx6NY1Yn560r\u002BuuXz0KW4xKlFWP/Xq96VNYJMHGr8saIz727YvYhEugXj6Rm6xMl0CaqbrVvvAhvAw5wHrcrgAglHv\u002BE64AsdAJ71877E3nC01Ba8ZQBGQOlTF/3sPQw/A\u002BsQcwToOSmjeqy4\u002BQ5Y/\u002BErTtW0I50E/X7368gJMMeStu/XtGtrzJrtGOpXjUve\u002BhQYwO46itxOC3GJ8FFdlkXpKkIihUt1v346xwqyrXAzGO2z8HPVVCwTiaj54dxJk4KkbmcFvHTMowFz/8PVm14BVtdjqaXSE9IWEvuif92d8TeEDj8JLVx4501yZVRsOe5K9IsI5eXY0lqQ8615KiMj0g6ITY0e\u002BCl26sJYY655qdUJV4tSlQtRqzvgdD2zA7kqTpNJ4\u002BxhL/xhlf8jgG6sG0nUb9Kb0T0HNqJROoPvw\u002BcJLhUbM8XoqCuO7QMMLirNNFzz2pPmjn1WRqlKD/F8ddIUGlJZkOuH78OrDOA5\u002Bwh7hAIi\u002B\u002BVTIqOXwO0Yopg6Enss9BfUc6d1b\u002B7QP4GZGE\u002BgzovvWX3owPuywc/6a00rcP5pDQL0oxBerYv6guMd/qihd9AMSrT5RDMYJa3XewChpM6HMA9IrCt3jKv18kIUlMcnWPd9GyZFb8jT2H1mhzKHWNoUms6ZVMeklLoNB1HxB5DqsB4NJI2kPcBGdNeqEQl1bpVn//n4jgQv1IJsOGR24tDse9cUejRMcFkKUt/z/oewl5i8jQuW8iYZ3UwPOAVf05YCuZkyYPRhF4\u002Bg7jskO9n\u002Bu6TPulHJWYmw/pjkQThTqoNF8UDqfjKgW3V/9gPq8aF2EHxgkBlANWAPgWZffNZTTUe73kqZED1yK17cTWeJxgj3biy/8xpmAbvc3vzMRN6fKKS8Mxda3Pw\u002B7mi6Z\u002Bv8hbtdZA6ll1opUdiOuDU8peKAPSS\u002ByZb1nJEwfQSxr53T3FVFbtzP9ZFOkuE6yCDLAkSGOibDQbgga8t9dRpVe6Y\u002Bvtvf9zcFsEeTbDq1utBsZXq8K3V3DJ6ZIQcRUoB69Rc6/AlE6wsRgIXfM9GBbqz3DQ\u002BfmUwwx7I9QtYv8GHHFHcjer7LJ3pzrqrvm9jJG7ZaGkFw31/LCjhbC6g04YwgGB9aYfPyL\u002BmRL\u002BqhQS/VcCsf1dYcUjUXWGyGbBvSOskez3\u002B9crnCZ\u002Bpb47NxJckIhZuBFQu6A8XmQwWHb8PNwvEhhnGsFAFtXW3rxHKFojKjeeqAUSW9YMu52y\u002BwPvgqjiDCU59XXG2WE7uZzj9TXJzS4/XZSW3PYCWp8jg=="
    },
    {
      "RequestUri": "https://amandadev2.blob.core.windows.net/test-container-f2f5c604-3ec0-fb07-2f8f-51de69edfa40?restype=container",
      "RequestMethod": "DELETE",
      "RequestHeaders": {
        "Accept": "application/xml",
        "Authorization": "Sanitized",
        "traceparent": "00-6836e1d60b1769408f52beb4ee478aa2-73bca3ec7e131044-00",
        "User-Agent": [
          "azsdk-net-Storage.Blobs/12.10.0-alpha.20210820.1",
          "(.NET 5.0.9; Microsoft Windows 10.0.19043)"
        ],
        "x-ms-client-request-id": "5a33cd5b-7ec8-a3d0-92bb-ba9612a03463",
        "x-ms-date": "Fri, 20 Aug 2021 22:44:20 GMT",
        "x-ms-return-client-request-id": "true",
        "x-ms-version": "2020-12-06"
      },
      "RequestBody": null,
      "StatusCode": 202,
      "ResponseHeaders": {
        "Content-Length": "0",
        "Date": "Fri, 20 Aug 2021 22:44:20 GMT",
        "Server": [
          "Windows-Azure-Blob/1.0",
          "Microsoft-HTTPAPI/2.0"
        ],
        "x-ms-client-request-id": "5a33cd5b-7ec8-a3d0-92bb-ba9612a03463",
<<<<<<< HEAD
        "x-ms-request-id": "97b7af91-201e-006c-7014-9639c8000000",
        "x-ms-version": "2020-10-02"
=======
        "x-ms-request-id": "c7744db0-301e-003f-205c-051261000000",
        "x-ms-version": "2020-12-06"
>>>>>>> f7eb5f10
      },
      "ResponseBody": []
    }
  ],
  "Variables": {
    "RandomSeed": "1206941297",
    "Storage_TestConfigDefault": "ProductionTenant\namandadev2\nU2FuaXRpemVk\nhttps://amandadev2.blob.core.windows.net\nhttps://amandadev2.file.core.windows.net\nhttps://amandadev2.queue.core.windows.net\nhttps://amandadev2.table.core.windows.net\n\n\n\n\nhttps://amandadev2-secondary.blob.core.windows.net\nhttps://amandadev2-secondary.file.core.windows.net\nhttps://amandadev2-secondary.queue.core.windows.net\nhttps://amandadev2-secondary.table.core.windows.net\n\nSanitized\n\n\nCloud\nBlobEndpoint=https://amandadev2.blob.core.windows.net/;QueueEndpoint=https://amandadev2.queue.core.windows.net/;FileEndpoint=https://amandadev2.file.core.windows.net/;BlobSecondaryEndpoint=https://amandadev2-secondary.blob.core.windows.net/;QueueSecondaryEndpoint=https://amandadev2-secondary.queue.core.windows.net/;FileSecondaryEndpoint=https://amandadev2-secondary.file.core.windows.net/;AccountName=amandadev2;AccountKey=Kg==;\ntestscope2\n\n"
  }
}<|MERGE_RESOLUTION|>--- conflicted
+++ resolved
@@ -1,151 +1,136 @@
-{
+﻿{
   "Entries": [
     {
-      "RequestUri": "https://amandadev2.blob.core.windows.net/test-container-f2f5c604-3ec0-fb07-2f8f-51de69edfa40?restype=container",
-      "RequestMethod": "PUT",
-      "RequestHeaders": {
-        "Accept": "application/xml",
-        "Authorization": "Sanitized",
-        "traceparent": "00-a30f596a459f3d4fb53064d052930642-a6d5796f61083447-00",
-        "User-Agent": [
-          "azsdk-net-Storage.Blobs/12.10.0-alpha.20210820.1",
-          "(.NET 5.0.9; Microsoft Windows 10.0.19043)"
+      "RequestUri": "https://seanmcccanary3.blob.core.windows.net/test-container-f2f5c604-3ec0-fb07-2f8f-51de69edfa40?restype=container",
+      "RequestMethod": "PUT",
+      "RequestHeaders": {
+        "Accept": "application/xml",
+        "Authorization": "Sanitized",
+        "traceparent": "00-f03378c12f3a1c4dbde5fb3c6a329a53-49ebec312f833548-00",
+        "User-Agent": [
+          "azsdk-net-Storage.Blobs/12.9.0-alpha.20210217.1",
+          "(.NET 5.0.3; Microsoft Windows 10.0.19042)"
         ],
         "x-ms-blob-public-access": "container",
         "x-ms-client-request-id": "01d615f1-9eb5-fa27-a109-c7d0699d3daf",
-        "x-ms-date": "Fri, 20 Aug 2021 22:44:20 GMT",
-        "x-ms-return-client-request-id": "true",
-        "x-ms-version": "2020-12-06"
-      },
-      "RequestBody": null,
-      "StatusCode": 201,
-      "ResponseHeaders": {
-        "Content-Length": "0",
-        "Date": "Fri, 20 Aug 2021 22:44:20 GMT",
-        "ETag": "\u00220x8D9642C0CB8A948\u0022",
-        "Last-Modified": "Fri, 20 Aug 2021 22:44:20 GMT",
+        "x-ms-date": "Wed, 17 Feb 2021 18:44:03 GMT",
+        "x-ms-return-client-request-id": "true",
+        "x-ms-version": "2020-12-06"
+      },
+      "RequestBody": null,
+      "StatusCode": 201,
+      "ResponseHeaders": {
+        "Content-Length": "0",
+        "Date": "Wed, 17 Feb 2021 18:44:02 GMT",
+        "ETag": "\"0x8D8D373FF9D84C1\"",
+        "Last-Modified": "Wed, 17 Feb 2021 18:44:03 GMT",
         "Server": [
           "Windows-Azure-Blob/1.0",
           "Microsoft-HTTPAPI/2.0"
         ],
         "x-ms-client-request-id": "01d615f1-9eb5-fa27-a109-c7d0699d3daf",
-<<<<<<< HEAD
-        "x-ms-request-id": "97b7af11-201e-006c-7814-9639c8000000",
-        "x-ms-version": "2020-10-02"
-=======
         "x-ms-request-id": "c7744d3b-301e-003f-415c-051261000000",
         "x-ms-version": "2020-12-06"
->>>>>>> f7eb5f10
-      },
-      "ResponseBody": []
-    },
-    {
-      "RequestUri": "https://amandadev2.blob.core.windows.net/test-container-f2f5c604-3ec0-fb07-2f8f-51de69edfa40/test-blob-867313ec-8094-d94a-82e1-0b24492b14b0",
-      "RequestMethod": "PUT",
-      "RequestHeaders": {
-        "Accept": "application/xml",
-        "Authorization": "Sanitized",
-        "traceparent": "00-b98f4b72d06c0842bf689002061d3f9d-5314eedd8026c740-00",
-        "User-Agent": [
-          "azsdk-net-Storage.Blobs/12.10.0-alpha.20210820.1",
-          "(.NET 5.0.9; Microsoft Windows 10.0.19043)"
+      },
+      "ResponseBody": []
+    },
+    {
+      "RequestUri": "https://seanmcccanary3.blob.core.windows.net/test-container-f2f5c604-3ec0-fb07-2f8f-51de69edfa40/test-blob-867313ec-8094-d94a-82e1-0b24492b14b0",
+      "RequestMethod": "PUT",
+      "RequestHeaders": {
+        "Accept": "application/xml",
+        "Authorization": "Sanitized",
+        "traceparent": "00-808b88c870dda44cbb0daed0795ca61a-88d3015014595744-00",
+        "User-Agent": [
+          "azsdk-net-Storage.Blobs/12.9.0-alpha.20210217.1",
+          "(.NET 5.0.3; Microsoft Windows 10.0.19042)"
         ],
         "x-ms-blob-type": "AppendBlob",
         "x-ms-client-request-id": "d3ef455e-0e0b-71f7-cbfd-7fd49303b076",
-        "x-ms-date": "Fri, 20 Aug 2021 22:44:20 GMT",
-        "x-ms-return-client-request-id": "true",
-        "x-ms-version": "2020-12-06"
-      },
-      "RequestBody": null,
-      "StatusCode": 201,
-      "ResponseHeaders": {
-        "Content-Length": "0",
-        "Date": "Fri, 20 Aug 2021 22:44:20 GMT",
-        "ETag": "\u00220x8D9642C0CC0634F\u0022",
-        "Last-Modified": "Fri, 20 Aug 2021 22:44:20 GMT",
+        "x-ms-date": "Wed, 17 Feb 2021 18:44:03 GMT",
+        "x-ms-return-client-request-id": "true",
+        "x-ms-version": "2020-12-06"
+      },
+      "RequestBody": null,
+      "StatusCode": 201,
+      "ResponseHeaders": {
+        "Content-Length": "0",
+        "Date": "Wed, 17 Feb 2021 18:44:02 GMT",
+        "ETag": "\"0x8D8D373FFA7FBF1\"",
+        "Last-Modified": "Wed, 17 Feb 2021 18:44:03 GMT",
         "Server": [
           "Windows-Azure-Blob/1.0",
           "Microsoft-HTTPAPI/2.0"
         ],
         "x-ms-client-request-id": "d3ef455e-0e0b-71f7-cbfd-7fd49303b076",
-        "x-ms-request-id": "97b7af24-201e-006c-0914-9639c8000000",
-        "x-ms-request-server-encrypted": "true",
-<<<<<<< HEAD
-        "x-ms-version": "2020-10-02",
-        "x-ms-version-id": "2021-08-20T22:44:20.4909391Z"
-=======
+        "x-ms-request-id": "c7744d47-301e-003f-4a5c-051261000000",
+        "x-ms-request-server-encrypted": "true",
         "x-ms-version": "2020-12-06",
         "x-ms-version-id": "2021-02-17T18:44:03.6824049Z"
->>>>>>> f7eb5f10
-      },
-      "ResponseBody": []
-    },
-    {
-      "RequestUri": "https://amandadev2.blob.core.windows.net/test-container-f2f5c604-3ec0-fb07-2f8f-51de69edfa40/test-blob-867313ec-8094-d94a-82e1-0b24492b14b0",
-      "RequestMethod": "PUT",
-      "RequestHeaders": {
-        "Accept": "application/xml",
-        "Authorization": "Sanitized",
-        "traceparent": "00-e5d26dbfa6937144bc13fc623191a82a-1350bbfc06c44349-00",
-        "User-Agent": [
-          "azsdk-net-Storage.Blobs/12.10.0-alpha.20210820.1",
-          "(.NET 5.0.9; Microsoft Windows 10.0.19043)"
+      },
+      "ResponseBody": []
+    },
+    {
+      "RequestUri": "https://seanmcccanary3.blob.core.windows.net/test-container-f2f5c604-3ec0-fb07-2f8f-51de69edfa40/test-blob-867313ec-8094-d94a-82e1-0b24492b14b0",
+      "RequestMethod": "PUT",
+      "RequestHeaders": {
+        "Accept": "application/xml",
+        "Authorization": "Sanitized",
+        "traceparent": "00-86e1df0a5d2f6d47a98d42ea49a088b0-c274b931eef4604c-00",
+        "User-Agent": [
+          "azsdk-net-Storage.Blobs/12.9.0-alpha.20210217.1",
+          "(.NET 5.0.3; Microsoft Windows 10.0.19042)"
         ],
         "x-ms-blob-type": "AppendBlob",
         "x-ms-client-request-id": "19a2e589-a39e-56b7-c094-502cbdbcde6b",
-        "x-ms-date": "Fri, 20 Aug 2021 22:44:20 GMT",
-        "x-ms-return-client-request-id": "true",
-        "x-ms-version": "2020-12-06"
-      },
-      "RequestBody": null,
-      "StatusCode": 201,
-      "ResponseHeaders": {
-        "Content-Length": "0",
-        "Date": "Fri, 20 Aug 2021 22:44:20 GMT",
-        "ETag": "\u00220x8D9642C0CC7DEB5\u0022",
-        "Last-Modified": "Fri, 20 Aug 2021 22:44:20 GMT",
+        "x-ms-date": "Wed, 17 Feb 2021 18:44:03 GMT",
+        "x-ms-return-client-request-id": "true",
+        "x-ms-version": "2020-12-06"
+      },
+      "RequestBody": null,
+      "StatusCode": 201,
+      "ResponseHeaders": {
+        "Content-Length": "0",
+        "Date": "Wed, 17 Feb 2021 18:44:02 GMT",
+        "ETag": "\"0x8D8D373FFBA4EC7\"",
+        "Last-Modified": "Wed, 17 Feb 2021 18:44:03 GMT",
         "Server": [
           "Windows-Azure-Blob/1.0",
           "Microsoft-HTTPAPI/2.0"
         ],
         "x-ms-client-request-id": "19a2e589-a39e-56b7-c094-502cbdbcde6b",
-        "x-ms-request-id": "97b7af36-201e-006c-1a14-9639c8000000",
-        "x-ms-request-server-encrypted": "true",
-<<<<<<< HEAD
-        "x-ms-version": "2020-10-02",
-        "x-ms-version-id": "2021-08-20T22:44:20.5409733Z"
-=======
+        "x-ms-request-id": "c7744d51-301e-003f-525c-051261000000",
+        "x-ms-request-server-encrypted": "true",
         "x-ms-version": "2020-12-06",
         "x-ms-version-id": "2021-02-17T18:44:03.8034903Z"
->>>>>>> f7eb5f10
-      },
-      "ResponseBody": []
-    },
-    {
-      "RequestUri": "https://amandadev2.blob.core.windows.net/test-container-f2f5c604-3ec0-fb07-2f8f-51de69edfa40/test-blob-867313ec-8094-d94a-82e1-0b24492b14b0?comp=appendblock",
+      },
+      "ResponseBody": []
+    },
+    {
+      "RequestUri": "https://seanmcccanary3.blob.core.windows.net/test-container-f2f5c604-3ec0-fb07-2f8f-51de69edfa40/test-blob-867313ec-8094-d94a-82e1-0b24492b14b0?comp=appendblock",
       "RequestMethod": "PUT",
       "RequestHeaders": {
         "Accept": "application/xml",
         "Authorization": "Sanitized",
         "Content-Length": "512",
         "Content-Type": "application/octet-stream",
-        "If-Match": "\u00220x8D9642C0CC7DEB5\u0022",
-        "User-Agent": [
-          "azsdk-net-Storage.Blobs/12.10.0-alpha.20210820.1",
-          "(.NET 5.0.9; Microsoft Windows 10.0.19043)"
+        "If-Match": "0x8D8D373FFBA4EC7",
+        "User-Agent": [
+          "azsdk-net-Storage.Blobs/12.9.0-alpha.20210217.1",
+          "(.NET 5.0.3; Microsoft Windows 10.0.19042)"
         ],
         "x-ms-client-request-id": "234f18cc-62c7-92f0-b7f1-dcdbfd68b317",
-        "x-ms-date": "Fri, 20 Aug 2021 22:44:20 GMT",
-        "x-ms-return-client-request-id": "true",
-        "x-ms-version": "2020-12-06"
-      },
-      "RequestBody": "9RbVpLHqmPOIUBjOQ6R2DjfCxQM7QKXsznuHGnm2kGoVx7BMnwWXc638S7r1KC0nh3Gc0D2sOrVx6NY1Yn560r\u002BuuXz0KW4xKlFWP/Xq96VNYJMHGr8saIz727YvYhEugXj6Rm6xMl0CaqbrVvvAhvAw5wHrcrgAglHv\u002BE64AsdAJ71877E3nC01Ba8ZQBGQOlTF/3sPQw/A\u002BsQcwToOSmjeqy4\u002BQ5Y/\u002BErTtW0I50E/X7368gJMMeStu/XtGtrzJrtGOpXjUve\u002BhQYwO46itxOC3GJ8FFdlkXpKkIihUt1v346xwqyrXAzGO2z8HPVVCwTiaj54dxJk4KkbmcFvHTMowFz/8PVm14BVtdjqaXSE9IWEvuif92d8TeEDj8JLVx4501yZVRsOe5K9IsI5eXY0lqQ8615KiMj0g6ITY0e\u002BCl26sJYY655qdUJV4tSlQtRqzvgdD2zA7kqTpNJ4\u002BxhL/xhlf8jgG6sG0nUb9Kb0T0HNqJROoPvw\u002BcJLhUbM8XoqCuO7QMMLirNNFzz2pPmjn1WRqlKD/F8ddIUGlJZkOuH78OrDOA5\u002Bwh7hAIi\u002B\u002BVTIqOXwO0Yopg6Enss9BfUc6d1b\u002B7QP4GZGE\u002BgzovvWX3owPuywc/6a00rcP5pDQL0oxBerYv6guMd/qihd9AMSrT5RDMYJa3XewChpM6E=",
-      "StatusCode": 201,
-      "ResponseHeaders": {
-        "Content-Length": "0",
-        "Date": "Fri, 20 Aug 2021 22:44:20 GMT",
-        "ETag": "\u00220x8D9642C0CCF8134\u0022",
-        "Last-Modified": "Fri, 20 Aug 2021 22:44:20 GMT",
+        "x-ms-date": "Wed, 17 Feb 2021 18:44:03 GMT",
+        "x-ms-return-client-request-id": "true",
+        "x-ms-version": "2020-12-06"
+      },
+      "RequestBody": "9RbVpLHqmPOIUBjOQ6R2DjfCxQM7QKXsznuHGnm2kGoVx7BMnwWXc638S7r1KC0nh3Gc0D2sOrVx6NY1Yn560r+uuXz0KW4xKlFWP/Xq96VNYJMHGr8saIz727YvYhEugXj6Rm6xMl0CaqbrVvvAhvAw5wHrcrgAglHv+E64AsdAJ71877E3nC01Ba8ZQBGQOlTF/3sPQw/A+sQcwToOSmjeqy4+Q5Y/+ErTtW0I50E/X7368gJMMeStu/XtGtrzJrtGOpXjUve+hQYwO46itxOC3GJ8FFdlkXpKkIihUt1v346xwqyrXAzGO2z8HPVVCwTiaj54dxJk4KkbmcFvHTMowFz/8PVm14BVtdjqaXSE9IWEvuif92d8TeEDj8JLVx4501yZVRsOe5K9IsI5eXY0lqQ8615KiMj0g6ITY0e+Cl26sJYY655qdUJV4tSlQtRqzvgdD2zA7kqTpNJ4+xhL/xhlf8jgG6sG0nUb9Kb0T0HNqJROoPvw+cJLhUbM8XoqCuO7QMMLirNNFzz2pPmjn1WRqlKD/F8ddIUGlJZkOuH78OrDOA5+wh7hAIi++VTIqOXwO0Yopg6Enss9BfUc6d1b+7QP4GZGE+gzovvWX3owPuywc/6a00rcP5pDQL0oxBerYv6guMd/qihd9AMSrT5RDMYJa3XewChpM6E=",
+      "StatusCode": 201,
+      "ResponseHeaders": {
+        "Content-Length": "0",
+        "Date": "Wed, 17 Feb 2021 18:44:02 GMT",
+        "ETag": "\"0x8D8D373FFC5E9A5\"",
+        "Last-Modified": "Wed, 17 Feb 2021 18:44:03 GMT",
         "Server": [
           "Windows-Azure-Blob/1.0",
           "Microsoft-HTTPAPI/2.0"
@@ -154,37 +139,37 @@
         "x-ms-blob-committed-block-count": "1",
         "x-ms-client-request-id": "234f18cc-62c7-92f0-b7f1-dcdbfd68b317",
         "x-ms-content-crc64": "cISHSr3Ywck=",
-        "x-ms-request-id": "97b7af53-201e-006c-3414-9639c8000000",
-        "x-ms-request-server-encrypted": "true",
-        "x-ms-version": "2020-12-06"
-      },
-      "ResponseBody": []
-    },
-    {
-      "RequestUri": "https://amandadev2.blob.core.windows.net/test-container-f2f5c604-3ec0-fb07-2f8f-51de69edfa40/test-blob-867313ec-8094-d94a-82e1-0b24492b14b0?comp=appendblock",
+        "x-ms-request-id": "c7744d7e-301e-003f-725c-051261000000",
+        "x-ms-request-server-encrypted": "true",
+        "x-ms-version": "2020-12-06"
+      },
+      "ResponseBody": []
+    },
+    {
+      "RequestUri": "https://seanmcccanary3.blob.core.windows.net/test-container-f2f5c604-3ec0-fb07-2f8f-51de69edfa40/test-blob-867313ec-8094-d94a-82e1-0b24492b14b0?comp=appendblock",
       "RequestMethod": "PUT",
       "RequestHeaders": {
         "Accept": "application/xml",
         "Authorization": "Sanitized",
         "Content-Length": "512",
         "Content-Type": "application/octet-stream",
-        "If-Match": "\u00220x8D9642C0CCF8134\u0022",
-        "User-Agent": [
-          "azsdk-net-Storage.Blobs/12.10.0-alpha.20210820.1",
-          "(.NET 5.0.9; Microsoft Windows 10.0.19043)"
+        "If-Match": "0x8D8D373FFC5E9A5",
+        "User-Agent": [
+          "azsdk-net-Storage.Blobs/12.9.0-alpha.20210217.1",
+          "(.NET 5.0.3; Microsoft Windows 10.0.19042)"
         ],
         "x-ms-client-request-id": "a460387c-ba6d-f7a3-9c9e-5db46c2743d8",
-        "x-ms-date": "Fri, 20 Aug 2021 22:44:20 GMT",
-        "x-ms-return-client-request-id": "true",
-        "x-ms-version": "2020-12-06"
-      },
-      "RequestBody": "zAPSKwrd4yr9fJCFJTHJ1j3fRsmRW/I09h9Zocyh1jaFJrOmVTHpJS6DQdR8QeQ6rAeDSSNpD3ARnTXqhEJdW6VZ//5\u002BI4EL9SCbDhkduLQ7HvXFHo0THBZClLf8/6HsJeYvI0LlvImGd1MDzgFX9OWArmZMmD0YRePoO47JDvZ/rukz7pRyVmJsP6Y5EE4U6qDRfFA6n4yoFt1f/YD6vGhdhB8YJAZQDVgD4FmX3zWU01Hu95KmRA9cite3E1nicYI924sv/MaZgG73N78zETenyikvDMXWtz8Pu5oumfr/IW7XWQOpZdaKVHYjrg1PKXigD0kvsmW9ZyRMH0Esa\u002Bd09xVRW7cz/WRTpLhOsggywJEhjomw0G4IGvLfXUaVXumPr7b3/c3BbBHk2w6tbrQbGV6vCt1dwyemSEHEVKAevUXOvwJROsLEYCF3zPRgW6s9w0Pn5lMMMeyPULWL/BhxxR3I3q\u002Byyd6c66q75vYyRu2WhpBcN9fywo4WwuoNOGMIBgfWmHz8i/pkS/qoUEv1XArH9XWHFI1F1hshmwb0jrJHs9/vXK5wmfqW\u002BOzcSXJCIWbgRULugPF5kMFh2/DzcLxIYZxrBQBbV1t68RyhaIyo3nqgFElvWDLudsvsD74Ko4gwlOfV1xtlhO7mc4/U1yc0uP12Ultz2AlqfI4=",
-      "StatusCode": 201,
-      "ResponseHeaders": {
-        "Content-Length": "0",
-        "Date": "Fri, 20 Aug 2021 22:44:20 GMT",
-        "ETag": "\u00220x8D9642C0CD6AE6D\u0022",
-        "Last-Modified": "Fri, 20 Aug 2021 22:44:20 GMT",
+        "x-ms-date": "Wed, 17 Feb 2021 18:44:03 GMT",
+        "x-ms-return-client-request-id": "true",
+        "x-ms-version": "2020-12-06"
+      },
+      "RequestBody": "zAPSKwrd4yr9fJCFJTHJ1j3fRsmRW/I09h9Zocyh1jaFJrOmVTHpJS6DQdR8QeQ6rAeDSSNpD3ARnTXqhEJdW6VZ//5+I4EL9SCbDhkduLQ7HvXFHo0THBZClLf8/6HsJeYvI0LlvImGd1MDzgFX9OWArmZMmD0YRePoO47JDvZ/rukz7pRyVmJsP6Y5EE4U6qDRfFA6n4yoFt1f/YD6vGhdhB8YJAZQDVgD4FmX3zWU01Hu95KmRA9cite3E1nicYI924sv/MaZgG73N78zETenyikvDMXWtz8Pu5oumfr/IW7XWQOpZdaKVHYjrg1PKXigD0kvsmW9ZyRMH0Esa+d09xVRW7cz/WRTpLhOsggywJEhjomw0G4IGvLfXUaVXumPr7b3/c3BbBHk2w6tbrQbGV6vCt1dwyemSEHEVKAevUXOvwJROsLEYCF3zPRgW6s9w0Pn5lMMMeyPULWL/BhxxR3I3q+yyd6c66q75vYyRu2WhpBcN9fywo4WwuoNOGMIBgfWmHz8i/pkS/qoUEv1XArH9XWHFI1F1hshmwb0jrJHs9/vXK5wmfqW+OzcSXJCIWbgRULugPF5kMFh2/DzcLxIYZxrBQBbV1t68RyhaIyo3nqgFElvWDLudsvsD74Ko4gwlOfV1xtlhO7mc4/U1yc0uP12Ultz2AlqfI4=",
+      "StatusCode": 201,
+      "ResponseHeaders": {
+        "Content-Length": "0",
+        "Date": "Wed, 17 Feb 2021 18:44:02 GMT",
+        "ETag": "\"0x8D8D373FFCDB33E\"",
+        "Last-Modified": "Wed, 17 Feb 2021 18:44:03 GMT",
         "Server": [
           "Windows-Azure-Blob/1.0",
           "Microsoft-HTTPAPI/2.0"
@@ -193,25 +178,25 @@
         "x-ms-blob-committed-block-count": "2",
         "x-ms-client-request-id": "a460387c-ba6d-f7a3-9c9e-5db46c2743d8",
         "x-ms-content-crc64": "WuaZ5qHSeeY=",
-        "x-ms-request-id": "97b7af67-201e-006c-4614-9639c8000000",
-        "x-ms-request-server-encrypted": "true",
-        "x-ms-version": "2020-12-06"
-      },
-      "ResponseBody": []
-    },
-    {
-      "RequestUri": "https://amandadev2.blob.core.windows.net/test-container-f2f5c604-3ec0-fb07-2f8f-51de69edfa40/test-blob-867313ec-8094-d94a-82e1-0b24492b14b0",
+        "x-ms-request-id": "c7744d8b-301e-003f-7f5c-051261000000",
+        "x-ms-request-server-encrypted": "true",
+        "x-ms-version": "2020-12-06"
+      },
+      "ResponseBody": []
+    },
+    {
+      "RequestUri": "https://seanmcccanary3.blob.core.windows.net/test-container-f2f5c604-3ec0-fb07-2f8f-51de69edfa40/test-blob-867313ec-8094-d94a-82e1-0b24492b14b0",
       "RequestMethod": "GET",
       "RequestHeaders": {
         "Accept": "application/xml",
         "Authorization": "Sanitized",
-        "traceparent": "00-278f61f6fff10a4299b92d15745c004d-46a4bb3bfaaa6548-00",
-        "User-Agent": [
-          "azsdk-net-Storage.Blobs/12.10.0-alpha.20210820.1",
-          "(.NET 5.0.9; Microsoft Windows 10.0.19043)"
+        "traceparent": "00-6a4d89bc095ab945b9e89bf74280be1d-d929b29bc6d54a4f-00",
+        "User-Agent": [
+          "azsdk-net-Storage.Blobs/12.9.0-alpha.20210217.1",
+          "(.NET 5.0.3; Microsoft Windows 10.0.19042)"
         ],
         "x-ms-client-request-id": "c55f1280-0f08-0ca9-c3b3-346c1c00d3b9",
-        "x-ms-date": "Fri, 20 Aug 2021 22:44:20 GMT",
+        "x-ms-date": "Wed, 17 Feb 2021 18:44:03 GMT",
         "x-ms-return-client-request-id": "true",
         "x-ms-version": "2020-12-06"
       },
@@ -221,9 +206,9 @@
         "Accept-Ranges": "bytes",
         "Content-Length": "1024",
         "Content-Type": "application/octet-stream",
-        "Date": "Fri, 20 Aug 2021 22:44:20 GMT",
-        "ETag": "\u00220x8D9642C0CD6AE6D\u0022",
-        "Last-Modified": "Fri, 20 Aug 2021 22:44:20 GMT",
+        "Date": "Wed, 17 Feb 2021 18:44:03 GMT",
+        "ETag": "\"0x8D8D373FFCDB33E\"",
+        "Last-Modified": "Wed, 17 Feb 2021 18:44:03 GMT",
         "Server": [
           "Windows-Azure-Blob/1.0",
           "Microsoft-HTTPAPI/2.0"
@@ -231,35 +216,30 @@
         "x-ms-blob-committed-block-count": "2",
         "x-ms-blob-type": "AppendBlob",
         "x-ms-client-request-id": "c55f1280-0f08-0ca9-c3b3-346c1c00d3b9",
-        "x-ms-creation-time": "Fri, 20 Aug 2021 22:44:20 GMT",
+        "x-ms-creation-time": "Wed, 17 Feb 2021 18:44:03 GMT",
         "x-ms-is-current-version": "true",
         "x-ms-lease-state": "available",
         "x-ms-lease-status": "unlocked",
-        "x-ms-request-id": "97b7af7e-201e-006c-5d14-9639c8000000",
+        "x-ms-request-id": "c7744da0-301e-003f-135c-051261000000",
         "x-ms-server-encrypted": "true",
-<<<<<<< HEAD
-        "x-ms-version": "2020-10-02",
-        "x-ms-version-id": "2021-08-20T22:44:20.5409733Z"
-=======
         "x-ms-version": "2020-12-06",
         "x-ms-version-id": "2021-02-17T18:44:03.8034903Z"
->>>>>>> f7eb5f10
-      },
-      "ResponseBody": "9RbVpLHqmPOIUBjOQ6R2DjfCxQM7QKXsznuHGnm2kGoVx7BMnwWXc638S7r1KC0nh3Gc0D2sOrVx6NY1Yn560r\u002BuuXz0KW4xKlFWP/Xq96VNYJMHGr8saIz727YvYhEugXj6Rm6xMl0CaqbrVvvAhvAw5wHrcrgAglHv\u002BE64AsdAJ71877E3nC01Ba8ZQBGQOlTF/3sPQw/A\u002BsQcwToOSmjeqy4\u002BQ5Y/\u002BErTtW0I50E/X7368gJMMeStu/XtGtrzJrtGOpXjUve\u002BhQYwO46itxOC3GJ8FFdlkXpKkIihUt1v346xwqyrXAzGO2z8HPVVCwTiaj54dxJk4KkbmcFvHTMowFz/8PVm14BVtdjqaXSE9IWEvuif92d8TeEDj8JLVx4501yZVRsOe5K9IsI5eXY0lqQ8615KiMj0g6ITY0e\u002BCl26sJYY655qdUJV4tSlQtRqzvgdD2zA7kqTpNJ4\u002BxhL/xhlf8jgG6sG0nUb9Kb0T0HNqJROoPvw\u002BcJLhUbM8XoqCuO7QMMLirNNFzz2pPmjn1WRqlKD/F8ddIUGlJZkOuH78OrDOA5\u002Bwh7hAIi\u002B\u002BVTIqOXwO0Yopg6Enss9BfUc6d1b\u002B7QP4GZGE\u002BgzovvWX3owPuywc/6a00rcP5pDQL0oxBerYv6guMd/qihd9AMSrT5RDMYJa3XewChpM6HMA9IrCt3jKv18kIUlMcnWPd9GyZFb8jT2H1mhzKHWNoUms6ZVMeklLoNB1HxB5DqsB4NJI2kPcBGdNeqEQl1bpVn//n4jgQv1IJsOGR24tDse9cUejRMcFkKUt/z/oewl5i8jQuW8iYZ3UwPOAVf05YCuZkyYPRhF4\u002Bg7jskO9n\u002Bu6TPulHJWYmw/pjkQThTqoNF8UDqfjKgW3V/9gPq8aF2EHxgkBlANWAPgWZffNZTTUe73kqZED1yK17cTWeJxgj3biy/8xpmAbvc3vzMRN6fKKS8Mxda3Pw\u002B7mi6Z\u002Bv8hbtdZA6ll1opUdiOuDU8peKAPSS\u002ByZb1nJEwfQSxr53T3FVFbtzP9ZFOkuE6yCDLAkSGOibDQbgga8t9dRpVe6Y\u002Bvtvf9zcFsEeTbDq1utBsZXq8K3V3DJ6ZIQcRUoB69Rc6/AlE6wsRgIXfM9GBbqz3DQ\u002BfmUwwx7I9QtYv8GHHFHcjer7LJ3pzrqrvm9jJG7ZaGkFw31/LCjhbC6g04YwgGB9aYfPyL\u002BmRL\u002BqhQS/VcCsf1dYcUjUXWGyGbBvSOskez3\u002B9crnCZ\u002Bpb47NxJckIhZuBFQu6A8XmQwWHb8PNwvEhhnGsFAFtXW3rxHKFojKjeeqAUSW9YMu52y\u002BwPvgqjiDCU59XXG2WE7uZzj9TXJzS4/XZSW3PYCWp8jg=="
-    },
-    {
-      "RequestUri": "https://amandadev2.blob.core.windows.net/test-container-f2f5c604-3ec0-fb07-2f8f-51de69edfa40?restype=container",
+      },
+      "ResponseBody": "9RbVpLHqmPOIUBjOQ6R2DjfCxQM7QKXsznuHGnm2kGoVx7BMnwWXc638S7r1KC0nh3Gc0D2sOrVx6NY1Yn560r+uuXz0KW4xKlFWP/Xq96VNYJMHGr8saIz727YvYhEugXj6Rm6xMl0CaqbrVvvAhvAw5wHrcrgAglHv+E64AsdAJ71877E3nC01Ba8ZQBGQOlTF/3sPQw/A+sQcwToOSmjeqy4+Q5Y/+ErTtW0I50E/X7368gJMMeStu/XtGtrzJrtGOpXjUve+hQYwO46itxOC3GJ8FFdlkXpKkIihUt1v346xwqyrXAzGO2z8HPVVCwTiaj54dxJk4KkbmcFvHTMowFz/8PVm14BVtdjqaXSE9IWEvuif92d8TeEDj8JLVx4501yZVRsOe5K9IsI5eXY0lqQ8615KiMj0g6ITY0e+Cl26sJYY655qdUJV4tSlQtRqzvgdD2zA7kqTpNJ4+xhL/xhlf8jgG6sG0nUb9Kb0T0HNqJROoPvw+cJLhUbM8XoqCuO7QMMLirNNFzz2pPmjn1WRqlKD/F8ddIUGlJZkOuH78OrDOA5+wh7hAIi++VTIqOXwO0Yopg6Enss9BfUc6d1b+7QP4GZGE+gzovvWX3owPuywc/6a00rcP5pDQL0oxBerYv6guMd/qihd9AMSrT5RDMYJa3XewChpM6HMA9IrCt3jKv18kIUlMcnWPd9GyZFb8jT2H1mhzKHWNoUms6ZVMeklLoNB1HxB5DqsB4NJI2kPcBGdNeqEQl1bpVn//n4jgQv1IJsOGR24tDse9cUejRMcFkKUt/z/oewl5i8jQuW8iYZ3UwPOAVf05YCuZkyYPRhF4+g7jskO9n+u6TPulHJWYmw/pjkQThTqoNF8UDqfjKgW3V/9gPq8aF2EHxgkBlANWAPgWZffNZTTUe73kqZED1yK17cTWeJxgj3biy/8xpmAbvc3vzMRN6fKKS8Mxda3Pw+7mi6Z+v8hbtdZA6ll1opUdiOuDU8peKAPSS+yZb1nJEwfQSxr53T3FVFbtzP9ZFOkuE6yCDLAkSGOibDQbgga8t9dRpVe6Y+vtvf9zcFsEeTbDq1utBsZXq8K3V3DJ6ZIQcRUoB69Rc6/AlE6wsRgIXfM9GBbqz3DQ+fmUwwx7I9QtYv8GHHFHcjer7LJ3pzrqrvm9jJG7ZaGkFw31/LCjhbC6g04YwgGB9aYfPyL+mRL+qhQS/VcCsf1dYcUjUXWGyGbBvSOskez3+9crnCZ+pb47NxJckIhZuBFQu6A8XmQwWHb8PNwvEhhnGsFAFtXW3rxHKFojKjeeqAUSW9YMu52y+wPvgqjiDCU59XXG2WE7uZzj9TXJzS4/XZSW3PYCWp8jg=="
+    },
+    {
+      "RequestUri": "https://seanmcccanary3.blob.core.windows.net/test-container-f2f5c604-3ec0-fb07-2f8f-51de69edfa40?restype=container",
       "RequestMethod": "DELETE",
       "RequestHeaders": {
         "Accept": "application/xml",
         "Authorization": "Sanitized",
-        "traceparent": "00-6836e1d60b1769408f52beb4ee478aa2-73bca3ec7e131044-00",
-        "User-Agent": [
-          "azsdk-net-Storage.Blobs/12.10.0-alpha.20210820.1",
-          "(.NET 5.0.9; Microsoft Windows 10.0.19043)"
+        "traceparent": "00-25ce8392b48d2d4fb0d8dcbd75bb0da1-0297a8f92b3c2d4f-00",
+        "User-Agent": [
+          "azsdk-net-Storage.Blobs/12.9.0-alpha.20210217.1",
+          "(.NET 5.0.3; Microsoft Windows 10.0.19042)"
         ],
         "x-ms-client-request-id": "5a33cd5b-7ec8-a3d0-92bb-ba9612a03463",
-        "x-ms-date": "Fri, 20 Aug 2021 22:44:20 GMT",
+        "x-ms-date": "Wed, 17 Feb 2021 18:44:03 GMT",
         "x-ms-return-client-request-id": "true",
         "x-ms-version": "2020-12-06"
       },
@@ -267,25 +247,20 @@
       "StatusCode": 202,
       "ResponseHeaders": {
         "Content-Length": "0",
-        "Date": "Fri, 20 Aug 2021 22:44:20 GMT",
+        "Date": "Wed, 17 Feb 2021 18:44:03 GMT",
         "Server": [
           "Windows-Azure-Blob/1.0",
           "Microsoft-HTTPAPI/2.0"
         ],
         "x-ms-client-request-id": "5a33cd5b-7ec8-a3d0-92bb-ba9612a03463",
-<<<<<<< HEAD
-        "x-ms-request-id": "97b7af91-201e-006c-7014-9639c8000000",
-        "x-ms-version": "2020-10-02"
-=======
         "x-ms-request-id": "c7744db0-301e-003f-205c-051261000000",
         "x-ms-version": "2020-12-06"
->>>>>>> f7eb5f10
       },
       "ResponseBody": []
     }
   ],
   "Variables": {
     "RandomSeed": "1206941297",
-    "Storage_TestConfigDefault": "ProductionTenant\namandadev2\nU2FuaXRpemVk\nhttps://amandadev2.blob.core.windows.net\nhttps://amandadev2.file.core.windows.net\nhttps://amandadev2.queue.core.windows.net\nhttps://amandadev2.table.core.windows.net\n\n\n\n\nhttps://amandadev2-secondary.blob.core.windows.net\nhttps://amandadev2-secondary.file.core.windows.net\nhttps://amandadev2-secondary.queue.core.windows.net\nhttps://amandadev2-secondary.table.core.windows.net\n\nSanitized\n\n\nCloud\nBlobEndpoint=https://amandadev2.blob.core.windows.net/;QueueEndpoint=https://amandadev2.queue.core.windows.net/;FileEndpoint=https://amandadev2.file.core.windows.net/;BlobSecondaryEndpoint=https://amandadev2-secondary.blob.core.windows.net/;QueueSecondaryEndpoint=https://amandadev2-secondary.queue.core.windows.net/;FileSecondaryEndpoint=https://amandadev2-secondary.file.core.windows.net/;AccountName=amandadev2;AccountKey=Kg==;\ntestscope2\n\n"
+    "Storage_TestConfigDefault": "ProductionTenant\nseanmcccanary3\nU2FuaXRpemVk\nhttps://seanmcccanary3.blob.core.windows.net\nhttps://seanmcccanary3.file.core.windows.net\nhttps://seanmcccanary3.queue.core.windows.net\nhttps://seanmcccanary3.table.core.windows.net\n\n\n\n\nhttps://seanmcccanary3-secondary.blob.core.windows.net\nhttps://seanmcccanary3-secondary.file.core.windows.net\nhttps://seanmcccanary3-secondary.queue.core.windows.net\nhttps://seanmcccanary3-secondary.table.core.windows.net\n\nSanitized\n\n\nCloud\nBlobEndpoint=https://seanmcccanary3.blob.core.windows.net/;QueueEndpoint=https://seanmcccanary3.queue.core.windows.net/;FileEndpoint=https://seanmcccanary3.file.core.windows.net/;BlobSecondaryEndpoint=https://seanmcccanary3-secondary.blob.core.windows.net/;QueueSecondaryEndpoint=https://seanmcccanary3-secondary.queue.core.windows.net/;FileSecondaryEndpoint=https://seanmcccanary3-secondary.file.core.windows.net/;AccountName=seanmcccanary3;AccountKey=Kg==;\nseanscope1\n\n"
   }
 }