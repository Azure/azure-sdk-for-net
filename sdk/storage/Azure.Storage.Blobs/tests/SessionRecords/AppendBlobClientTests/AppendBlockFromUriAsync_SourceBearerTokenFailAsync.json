--- conflicted
+++ resolved
@@ -13,11 +13,7 @@
         ],
         "x-ms-client-request-id": "97a74eea-f46a-c1ac-5012-bfaa1537881e",
         "x-ms-return-client-request-id": "true",
-<<<<<<< HEAD
-        "x-ms-version": "2020-12-06"
-=======
-        "x-ms-version": "2021-02-12"
->>>>>>> 7e782c87
+        "x-ms-version": "2021-02-12"
       },
       "RequestBody": null,
       "StatusCode": 201,
@@ -32,11 +28,7 @@
         "Transfer-Encoding": "chunked",
         "x-ms-client-request-id": "97a74eea-f46a-c1ac-5012-bfaa1537881e",
         "x-ms-request-id": "4f5756ed-601e-0013-130e-624833000000",
-<<<<<<< HEAD
-        "x-ms-version": "2020-12-06"
-=======
-        "x-ms-version": "2021-02-12"
->>>>>>> 7e782c87
+        "x-ms-version": "2021-02-12"
       },
       "ResponseBody": []
     },
@@ -55,11 +47,7 @@
         "x-ms-blob-type": "AppendBlob",
         "x-ms-client-request-id": "54051f67-f9f8-270f-8049-c5cfd8e269ff",
         "x-ms-return-client-request-id": "true",
-<<<<<<< HEAD
-        "x-ms-version": "2020-12-06"
-=======
-        "x-ms-version": "2021-02-12"
->>>>>>> 7e782c87
+        "x-ms-version": "2021-02-12"
       },
       "RequestBody": null,
       "StatusCode": 201,
@@ -75,11 +63,7 @@
         "x-ms-client-request-id": "54051f67-f9f8-270f-8049-c5cfd8e269ff",
         "x-ms-request-id": "4f5756f1-601e-0013-160e-624833000000",
         "x-ms-request-server-encrypted": "true",
-<<<<<<< HEAD
-        "x-ms-version": "2020-12-06",
-=======
         "x-ms-version": "2021-02-12",
->>>>>>> 7e782c87
         "x-ms-version-id": "2021-06-15T17:44:53.0404503Z"
       },
       "ResponseBody": []
@@ -99,11 +83,7 @@
         ],
         "x-ms-client-request-id": "2bd0c522-47b9-b905-36a5-871cd30b8fdd",
         "x-ms-return-client-request-id": "true",
-<<<<<<< HEAD
-        "x-ms-version": "2020-12-06"
-=======
-        "x-ms-version": "2021-02-12"
->>>>>>> 7e782c87
+        "x-ms-version": "2021-02-12"
       },
       "RequestBody": "8Sk6tt69vNxVcnxeJO7Y6xHM0HTAyZJU/fS8+cExIH5PeG6XB7rvLJLKQvd3TZxhOtOZSWcTXSiX5bjqAcIbI1L+D6yAQONX3aPi9Yaa3a9XWr/umNcXOxpFACICBCvQrx6leD7w4PnvQmzDMWeh/AgIkqcDLYt759OROj/BVdh4EkZo9WVwZ3nF/lZrUwmzpAQa+XGEzIKTKZBrXqa6Le2TSx8hOQailystPS40EJTJ3pY7p1tm9EXD1MvUBQnTC9Fp1wjqkWr9d2FGVo5UXhn8oX8PfoWRLFbZXWU7zpIiWTJcyziM3kwrPjD6IJ22b3Wx12OKxIxL16qxEDQFwanPJP1c95PhcMIy4z9Vlwy4I+7vifYul5WlEfSN2s4YJnyHK/ygWnfi0GegV+BN9UCe+O1FFjiyoIxntuafU5X0Gb3CzmwQGMl3DbmPjT+1WBuz7+Hg0xBE1IpvOaOQQ3zRqz4iiibUjuAkzgh/IxJMsl3K62SzFEatfvrhoN4l5so8veEBks7032EBvAQHxbB3I4ZGxlcYHZf4dAws8u0B/+c+Q2UxSiCP1QwDsldBprlJanxY3h9yI6BKCR3CyOxz/70dyIJLRthmt/BLFWo/ts5S44dxqSDHyx/E5kECzA0fj7KaJN02/SSk8icvJw41ClJOb+RlAladVf1jhl+XY+rjK4W4pZLxHOVjzbf4mKMQj9zus10ouo1c/c/f03fEDI49TPyJfWXAXVP/ATWfpLxaUveDqa+NunH3XKfCEUhunsAoukynhhJ2LVYJKbhYvFgShYGAQWPesJGKkiG+/UwLkGN0d+lvssvkDHtZg5C5np9OsIvG7l1dSQq6HPTwuC8K/phV5EVuotO1mzTnhSwB0fOBb03ARKIFFi3ftZXX9FRMToX3Y7pZ3w24EVIodsPeuUsBb0nhSbn1T80Xj+093qfgmjanCW44J49ABzJQ3KBpAPtK1YULagXLAhPtQlAfezOrSNuNNrDdyEe5oEKGpXIsro7y8ggi1TAx3AdaS+U/IYz/pJTE3MpLbQ09UcnCRFygwJPBLYgqiXOrW1qpg3xhen+2hwDeaNHEpoX65IRmbpequYtSfvQD1BshGYBvouqQ3NZKDL1bwljB/IYCMKXvROzC/snxD/yKsrLlvU5QVASbagetHGLaT/czkIFuAKR1MtSUrKMgn83av1oKdQUJcaeBZ8WdQSiK6K7Svn96HLEOb4t6vKhge8o60lwH0NnyKR7a7Jne1/CrCsT1TuFOYKKo/AV5jrT/IOv7Y27MghjU4JRgoC8XL5eaz7Lkay3p63K5X9TUeJtq2syt43SB34erIG1N7r9zkcxt378CG7W+EXj8EiNEAA==",
       "StatusCode": 201,
@@ -122,11 +102,7 @@
         "x-ms-content-crc64": "JHoeh1Y21jA=",
         "x-ms-request-id": "4f5756f5-601e-0013-1a0e-624833000000",
         "x-ms-request-server-encrypted": "true",
-<<<<<<< HEAD
-        "x-ms-version": "2020-12-06"
-=======
-        "x-ms-version": "2021-02-12"
->>>>>>> 7e782c87
+        "x-ms-version": "2021-02-12"
       },
       "ResponseBody": []
     },
@@ -145,11 +121,7 @@
         "x-ms-blob-type": "AppendBlob",
         "x-ms-client-request-id": "8b9f28ff-a61f-2158-b6a5-a682119cc473",
         "x-ms-return-client-request-id": "true",
-<<<<<<< HEAD
-        "x-ms-version": "2020-12-06"
-=======
-        "x-ms-version": "2021-02-12"
->>>>>>> 7e782c87
+        "x-ms-version": "2021-02-12"
       },
       "RequestBody": null,
       "StatusCode": 201,
@@ -165,11 +137,7 @@
         "x-ms-client-request-id": "8b9f28ff-a61f-2158-b6a5-a682119cc473",
         "x-ms-request-id": "4f5756f8-601e-0013-1d0e-624833000000",
         "x-ms-request-server-encrypted": "true",
-<<<<<<< HEAD
-        "x-ms-version": "2020-12-06",
-=======
         "x-ms-version": "2021-02-12",
->>>>>>> 7e782c87
         "x-ms-version-id": "2021-06-15T17:44:53.1923628Z"
       },
       "ResponseBody": []
@@ -190,11 +158,7 @@
         "x-ms-copy-source-authorization": "Sanitized",
         "x-ms-return-client-request-id": "true",
         "x-ms-source-range": "bytes=0-",
-<<<<<<< HEAD
-        "x-ms-version": "2020-12-06"
-=======
-        "x-ms-version": "2021-02-12"
->>>>>>> 7e782c87
+        "x-ms-version": "2021-02-12"
       },
       "RequestBody": null,
       "StatusCode": 400,
@@ -209,11 +173,7 @@
         "x-ms-client-request-id": "cb6a253b-2124-7be6-d98c-5b6d97c31cd9",
         "x-ms-error-code": "CannotVerifyCopySource",
         "x-ms-request-id": "4f5756fa-601e-0013-1f0e-624833000000",
-<<<<<<< HEAD
-        "x-ms-version": "2020-12-06"
-=======
-        "x-ms-version": "2021-02-12"
->>>>>>> 7e782c87
+        "x-ms-version": "2021-02-12"
       },
       "ResponseBody": [
         "﻿<?xml version=\"1.0\" encoding=\"utf-8\"?>\n",
@@ -235,11 +195,7 @@
         ],
         "x-ms-client-request-id": "eb479f2f-f931-d64e-9b7f-c9d2205dd7e4",
         "x-ms-return-client-request-id": "true",
-<<<<<<< HEAD
-        "x-ms-version": "2020-12-06"
-=======
-        "x-ms-version": "2021-02-12"
->>>>>>> 7e782c87
+        "x-ms-version": "2021-02-12"
       },
       "RequestBody": null,
       "StatusCode": 202,
@@ -252,11 +208,7 @@
         "Transfer-Encoding": "chunked",
         "x-ms-client-request-id": "eb479f2f-f931-d64e-9b7f-c9d2205dd7e4",
         "x-ms-request-id": "4f5756fd-601e-0013-220e-624833000000",
-<<<<<<< HEAD
-        "x-ms-version": "2020-12-06"
-=======
-        "x-ms-version": "2021-02-12"
->>>>>>> 7e782c87
+        "x-ms-version": "2021-02-12"
       },
       "ResponseBody": []
     }
