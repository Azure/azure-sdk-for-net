--- conflicted
+++ resolved
@@ -15,11 +15,7 @@
         "x-ms-client-request-id": "db0e6964-f2f0-c29b-dbe8-0d3283c79bd7",
         "x-ms-date": "Wed, 17 Feb 2021 18:43:56 GMT",
         "x-ms-return-client-request-id": "true",
-<<<<<<< HEAD
-        "x-ms-version": "2020-12-06"
-=======
         "x-ms-version": "2021-02-12"
->>>>>>> 7e782c87
       },
       "RequestBody": null,
       "StatusCode": 404,
@@ -34,11 +30,7 @@
         "x-ms-client-request-id": "db0e6964-f2f0-c29b-dbe8-0d3283c79bd7",
         "x-ms-error-code": "ContainerNotFound",
         "x-ms-request-id": "d61da263-b01e-001e-715c-05361a000000",
-<<<<<<< HEAD
-        "x-ms-version": "2020-12-06"
-=======
         "x-ms-version": "2021-02-12"
->>>>>>> 7e782c87
       },
       "ResponseBody": [
         "﻿<?xml version=\"1.0\" encoding=\"utf-8\"?><Error><Code>ContainerNotFound</Code><Message>The specified container does not exist.\n",
