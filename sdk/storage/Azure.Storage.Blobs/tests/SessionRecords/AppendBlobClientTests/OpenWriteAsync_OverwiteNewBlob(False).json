--- conflicted
+++ resolved
@@ -29,13 +29,8 @@
           "Microsoft-HTTPAPI/2.0"
         ],
         "x-ms-client-request-id": "b7caa39d-4993-d705-48ce-37640bdf4974",
-<<<<<<< HEAD
-        "x-ms-request-id": "a095ffd8-801e-002a-7965-0505d2000000",
-        "x-ms-version": "2021-04-10"
-=======
         "x-ms-request-id": "d3a386fd-d01e-007f-0dd8-c5ea32000000",
-        "x-ms-version": "2021-02-12"
->>>>>>> 49dd1a0e
+        "x-ms-version": "2021-04-10"
       },
       "ResponseBody": []
     },
@@ -66,13 +61,8 @@
         "Transfer-Encoding": "chunked",
         "x-ms-client-request-id": "d1953949-3cfd-428d-ca2a-8fc144e71bb4",
         "x-ms-error-code": "BlobNotFound",
-<<<<<<< HEAD
-        "x-ms-request-id": "a095fff0-801e-002a-0f65-0505d2000000",
-        "x-ms-version": "2021-04-10"
-=======
         "x-ms-request-id": "d3a38706-d01e-007f-15d8-c5ea32000000",
-        "x-ms-version": "2021-02-12"
->>>>>>> 49dd1a0e
+        "x-ms-version": "2021-04-10"
       },
       "ResponseBody": []
     },
@@ -107,13 +97,8 @@
         "x-ms-client-request-id": "c433a034-86da-bef4-4671-1029967a801d",
         "x-ms-request-id": "d3a3870f-d01e-007f-1ed8-c5ea32000000",
         "x-ms-request-server-encrypted": "true",
-<<<<<<< HEAD
         "x-ms-version": "2021-04-10",
-        "x-ms-version-id": "2021-02-17T19:46:00.0740125Z"
-=======
-        "x-ms-version": "2021-02-12",
         "x-ms-version-id": "2021-10-20T17:29:20.0584187Z"
->>>>>>> 49dd1a0e
       },
       "ResponseBody": []
     },
@@ -194,13 +179,8 @@
         "x-ms-lease-status": "unlocked",
         "x-ms-request-id": "d3a38723-d01e-007f-30d8-c5ea32000000",
         "x-ms-server-encrypted": "true",
-<<<<<<< HEAD
         "x-ms-version": "2021-04-10",
-        "x-ms-version-id": "2021-02-17T19:46:00.0740125Z"
-=======
-        "x-ms-version": "2021-02-12",
         "x-ms-version-id": "2021-10-20T17:29:20.0584187Z"
->>>>>>> 49dd1a0e
       },
       "ResponseBody": "y2otttB35eTjn/Q49fLqxDOanItgjgAMQpn6usT4mVJGb5mgsZKjdl7ovCScJzvL7sDao1n9aD1qIHM3fSog6wWi8oVZSROg9iUseNLccBpdLswDHvX5SQdcNpAebPkzx9Ae\u002BjW1caStOq0z0PBrjbBZ2k5eHMwPqKl\u002B/ROCgYor\u002BbABvXXlp7woVeRIxXgX8KjgxZGq1aoDD1GLN3SQK7gjB9Y/adA7czKRNcbox\u002BMwZgxrobv4gSMF/a0kWXBIlyorJb2i14fXpVJfGJ/kG0htW9BoJYn9K4ayOmwiFhrCSZ2cvaEmjo\u002BFk/xomWiEIeJltv6f33KgLfk2750btY44nM8CR12mR8xB45KMlJEeLhiJvGAbImkr/I\u002Bn75/xad1uMPyZgtmEv24xXvzgE5loGMCEkfgtHHll1kvO/lgtT3m0HmSVhaw\u002BBP3x6cRtS\u002Bj2P9ffbNjkQBOCM6uOtsAVBA6CK/U00pITRYz7OzK1\u002BItj176BTeKhz91QElEBsE083OW26h/zwWxEyydL6QThzTsfK98ClLYr4VwX5MBAEpU\u002Bvl9N/w1rbxVRPIK7VeXZb0QW4YVuOkcuigjD292sA7mRDCukk84ts7vJsFc0b4t2PnV7KjAQ0IMXH3QFqJQ4pTnIKkm6NNt26C3JpYnw\u002BRp8TZ1oMNmJgTynjHRZKAsnkAsebEVCvAmZBUECRir6JyVZiFv30HVgP6gMEqdnHL8iohR\u002B0ozVOpCTziqXhjoRrWVP/6CvL8CVvi2dNalhMuiB4KQWe1WYhE7KYwFKyLht\u002B2VCFx0fcnJT6BRfOATnMZxCFaWW\u002BjEPtntS5cy/S/V0LzpDHxrLYm4xw5JBOUxJ4zFkCLMT1wAzM2GhzY2mlJ0e6gjJoxKCdrI3ZDefzX0uCAGaWkNBYVg6EOu4KZXgiy71Ik5DgD8f4pEA3HLIlGXkc8SLCzla3Ymwj5MmyUwdVtkIqqsu6ojCe3ixQYXmcXyG1LbQVYD0mkXFk/Cs\u002BBhE4oWYv\u002Bm6tog7yJDBqJsEyh4Xn/WWTABZFA9laVeXFoJgbV7/TbGSzB0ulIzvM/KpwMnSlFkirpWFP6vaVEwxpLIOYTs9BX1shNPXaLhzaeAcu6iOxYEpPb/IeQ0Ft3fQ/PDa4dK3bLtMZhCFSkXdEdbLvpmko94x5CN8dYtvZs1bBmvHmYcOZU/tQV5xo/J56mg3OvneLFkRqfyuO/Yw3P9CKkPaFnhOvVhJtmGAv0ExAosiOCvTfdoRtvCKXylYvWVfLnivntTw6H2glHb4kem6fThrDaPTbq1pyGCIw10u8Pn7IZHIgmO2Mk\u002BuM\u002BhkGCQG0OLx7bDCi7/LRdZ0aCUfcaN8/XBY8g=="
     },
@@ -230,13 +210,8 @@
           "Microsoft-HTTPAPI/2.0"
         ],
         "x-ms-client-request-id": "995ff664-2412-ab1a-b854-0365f0a1c9d2",
-<<<<<<< HEAD
-        "x-ms-request-id": "a0960087-801e-002a-1465-0505d2000000",
-        "x-ms-version": "2021-04-10"
-=======
         "x-ms-request-id": "d3a38735-d01e-007f-3fd8-c5ea32000000",
-        "x-ms-version": "2021-02-12"
->>>>>>> 49dd1a0e
+        "x-ms-version": "2021-04-10"
       },
       "ResponseBody": []
     }
