--- conflicted
+++ resolved
@@ -1,19 +1,19 @@
-{
+﻿{
   "Entries": [
     {
-      "RequestUri": "https://amandadev2.blob.core.windows.net/test-container-29cd155e-4c89-5780-f5f9-2eca5a9a2f78?restype=container",
+      "RequestUri": "https://seanmcccanary3.blob.core.windows.net/test-container-29cd155e-4c89-5780-f5f9-2eca5a9a2f78?restype=container",
       "RequestMethod": "PUT",
       "RequestHeaders": {
         "Accept": "application/xml",
         "Authorization": "Sanitized",
-        "traceparent": "00-b14c4087f610c04eb01d2b3523f5c069-f019ae10a0baff47-00",
-        "User-Agent": [
-          "azsdk-net-Storage.Blobs/12.10.0-alpha.20210820.1",
-          "(.NET 5.0.9; Microsoft Windows 10.0.19043)"
+        "traceparent": "00-a0ff1ca3630c374f95a91232aa8de600-a41f94965687b542-00",
+        "User-Agent": [
+          "azsdk-net-Storage.Blobs/12.9.0-alpha.20210217.1",
+          "(.NET 5.0.3; Microsoft Windows 10.0.19042)"
         ],
         "x-ms-blob-public-access": "container",
         "x-ms-client-request-id": "b7caa39d-4993-d705-48ce-37640bdf4974",
-        "x-ms-date": "Fri, 20 Aug 2021 22:44:08 GMT",
+        "x-ms-date": "Wed, 17 Feb 2021 19:45:59 GMT",
         "x-ms-return-client-request-id": "true",
         "x-ms-version": "2020-12-06"
       },
@@ -21,44 +21,39 @@
       "StatusCode": 201,
       "ResponseHeaders": {
         "Content-Length": "0",
-        "Date": "Fri, 20 Aug 2021 22:44:08 GMT",
-        "ETag": "\u00220x8D9642C05C0DD0E\u0022",
-        "Last-Modified": "Fri, 20 Aug 2021 22:44:08 GMT",
+        "Date": "Wed, 17 Feb 2021 19:45:59 GMT",
+        "ETag": "\"0x8D8D37CA6B3AF84\"",
+        "Last-Modified": "Wed, 17 Feb 2021 19:45:59 GMT",
         "Server": [
           "Windows-Azure-Blob/1.0",
           "Microsoft-HTTPAPI/2.0"
         ],
         "x-ms-client-request-id": "b7caa39d-4993-d705-48ce-37640bdf4974",
-<<<<<<< HEAD
-        "x-ms-request-id": "97b79e08-201e-006c-1514-9639c8000000",
-        "x-ms-version": "2020-10-02"
-=======
         "x-ms-request-id": "a095ffd8-801e-002a-7965-0505d2000000",
         "x-ms-version": "2020-12-06"
->>>>>>> f7eb5f10
-      },
-      "ResponseBody": []
-    },
-    {
-      "RequestUri": "https://amandadev2.blob.core.windows.net/test-container-29cd155e-4c89-5780-f5f9-2eca5a9a2f78/test-blob-9fcc43ee-90c3-3160-bdd8-850d3df588c8",
+      },
+      "ResponseBody": []
+    },
+    {
+      "RequestUri": "https://seanmcccanary3.blob.core.windows.net/test-container-29cd155e-4c89-5780-f5f9-2eca5a9a2f78/test-blob-9fcc43ee-90c3-3160-bdd8-850d3df588c8",
       "RequestMethod": "HEAD",
       "RequestHeaders": {
         "Accept": "application/xml",
         "Authorization": "Sanitized",
-        "traceparent": "00-3c4bb4e8bec79f498416cb4a07f4155d-6da13b4cb558e140-00",
-        "User-Agent": [
-          "azsdk-net-Storage.Blobs/12.10.0-alpha.20210820.1",
-          "(.NET 5.0.9; Microsoft Windows 10.0.19043)"
+        "traceparent": "00-8bf27e8e30e1bc45afc949c0deae2187-ff474e395499c943-00",
+        "User-Agent": [
+          "azsdk-net-Storage.Blobs/12.9.0-alpha.20210217.1",
+          "(.NET 5.0.3; Microsoft Windows 10.0.19042)"
         ],
         "x-ms-client-request-id": "d1953949-3cfd-428d-ca2a-8fc144e71bb4",
-        "x-ms-date": "Fri, 20 Aug 2021 22:44:08 GMT",
+        "x-ms-date": "Wed, 17 Feb 2021 19:45:59 GMT",
         "x-ms-return-client-request-id": "true",
         "x-ms-version": "2020-12-06"
       },
       "RequestBody": null,
       "StatusCode": 404,
       "ResponseHeaders": {
-        "Date": "Fri, 20 Aug 2021 22:44:08 GMT",
+        "Date": "Wed, 17 Feb 2021 19:45:59 GMT",
         "Server": [
           "Windows-Azure-Blob/1.0",
           "Microsoft-HTTPAPI/2.0"
@@ -66,30 +61,25 @@
         "Transfer-Encoding": "chunked",
         "x-ms-client-request-id": "d1953949-3cfd-428d-ca2a-8fc144e71bb4",
         "x-ms-error-code": "BlobNotFound",
-<<<<<<< HEAD
-        "x-ms-request-id": "97b79e13-201e-006c-1f14-9639c8000000",
-        "x-ms-version": "2020-10-02"
-=======
         "x-ms-request-id": "a095fff0-801e-002a-0f65-0505d2000000",
         "x-ms-version": "2020-12-06"
->>>>>>> f7eb5f10
-      },
-      "ResponseBody": []
-    },
-    {
-      "RequestUri": "https://amandadev2.blob.core.windows.net/test-container-29cd155e-4c89-5780-f5f9-2eca5a9a2f78/test-blob-9fcc43ee-90c3-3160-bdd8-850d3df588c8",
+      },
+      "ResponseBody": []
+    },
+    {
+      "RequestUri": "https://seanmcccanary3.blob.core.windows.net/test-container-29cd155e-4c89-5780-f5f9-2eca5a9a2f78/test-blob-9fcc43ee-90c3-3160-bdd8-850d3df588c8",
       "RequestMethod": "PUT",
       "RequestHeaders": {
         "Accept": "application/xml",
         "Authorization": "Sanitized",
-        "traceparent": "00-3c4bb4e8bec79f498416cb4a07f4155d-3cbabb972e13b64c-00",
-        "User-Agent": [
-          "azsdk-net-Storage.Blobs/12.10.0-alpha.20210820.1",
-          "(.NET 5.0.9; Microsoft Windows 10.0.19043)"
+        "traceparent": "00-8bf27e8e30e1bc45afc949c0deae2187-6cebb1225b7cf44f-00",
+        "User-Agent": [
+          "azsdk-net-Storage.Blobs/12.9.0-alpha.20210217.1",
+          "(.NET 5.0.3; Microsoft Windows 10.0.19042)"
         ],
         "x-ms-blob-type": "AppendBlob",
         "x-ms-client-request-id": "c433a034-86da-bef4-4671-1029967a801d",
-        "x-ms-date": "Fri, 20 Aug 2021 22:44:08 GMT",
+        "x-ms-date": "Wed, 17 Feb 2021 19:46:00 GMT",
         "x-ms-return-client-request-id": "true",
         "x-ms-version": "2020-12-06"
       },
@@ -97,51 +87,46 @@
       "StatusCode": 201,
       "ResponseHeaders": {
         "Content-Length": "0",
-        "Date": "Fri, 20 Aug 2021 22:44:08 GMT",
-        "ETag": "\u00220x8D9642C05CFEFED\u0022",
-        "Last-Modified": "Fri, 20 Aug 2021 22:44:08 GMT",
+        "Date": "Wed, 17 Feb 2021 19:45:59 GMT",
+        "ETag": "\"0x8D8D37CA6CC571D\"",
+        "Last-Modified": "Wed, 17 Feb 2021 19:46:00 GMT",
         "Server": [
           "Windows-Azure-Blob/1.0",
           "Microsoft-HTTPAPI/2.0"
         ],
         "x-ms-client-request-id": "c433a034-86da-bef4-4671-1029967a801d",
-        "x-ms-request-id": "97b79e23-201e-006c-2d14-9639c8000000",
+        "x-ms-request-id": "a0960012-801e-002a-3065-0505d2000000",
         "x-ms-request-server-encrypted": "true",
-<<<<<<< HEAD
-        "x-ms-version": "2020-10-02",
-        "x-ms-version-id": "2021-08-20T22:44:08.8487917Z"
-=======
         "x-ms-version": "2020-12-06",
         "x-ms-version-id": "2021-02-17T19:46:00.0740125Z"
->>>>>>> f7eb5f10
-      },
-      "ResponseBody": []
-    },
-    {
-      "RequestUri": "https://amandadev2.blob.core.windows.net/test-container-29cd155e-4c89-5780-f5f9-2eca5a9a2f78/test-blob-9fcc43ee-90c3-3160-bdd8-850d3df588c8?comp=appendblock",
+      },
+      "ResponseBody": []
+    },
+    {
+      "RequestUri": "https://seanmcccanary3.blob.core.windows.net/test-container-29cd155e-4c89-5780-f5f9-2eca5a9a2f78/test-blob-9fcc43ee-90c3-3160-bdd8-850d3df588c8?comp=appendblock",
       "RequestMethod": "PUT",
       "RequestHeaders": {
         "Accept": "application/xml",
         "Authorization": "Sanitized",
         "Content-Length": "1024",
         "Content-Type": "application/octet-stream",
-        "If-Match": "\u00220x8D9642C05CFEFED\u0022",
-        "User-Agent": [
-          "azsdk-net-Storage.Blobs/12.10.0-alpha.20210820.1",
-          "(.NET 5.0.9; Microsoft Windows 10.0.19043)"
+        "If-Match": "0x8D8D37CA6CC571D",
+        "User-Agent": [
+          "azsdk-net-Storage.Blobs/12.9.0-alpha.20210217.1",
+          "(.NET 5.0.3; Microsoft Windows 10.0.19042)"
         ],
         "x-ms-client-request-id": "a38cebf8-57b4-26d9-e927-d6c6c544cf08",
-        "x-ms-date": "Fri, 20 Aug 2021 22:44:08 GMT",
-        "x-ms-return-client-request-id": "true",
-        "x-ms-version": "2020-12-06"
-      },
-      "RequestBody": "y2otttB35eTjn/Q49fLqxDOanItgjgAMQpn6usT4mVJGb5mgsZKjdl7ovCScJzvL7sDao1n9aD1qIHM3fSog6wWi8oVZSROg9iUseNLccBpdLswDHvX5SQdcNpAebPkzx9Ae\u002BjW1caStOq0z0PBrjbBZ2k5eHMwPqKl\u002B/ROCgYor\u002BbABvXXlp7woVeRIxXgX8KjgxZGq1aoDD1GLN3SQK7gjB9Y/adA7czKRNcbox\u002BMwZgxrobv4gSMF/a0kWXBIlyorJb2i14fXpVJfGJ/kG0htW9BoJYn9K4ayOmwiFhrCSZ2cvaEmjo\u002BFk/xomWiEIeJltv6f33KgLfk2750btY44nM8CR12mR8xB45KMlJEeLhiJvGAbImkr/I\u002Bn75/xad1uMPyZgtmEv24xXvzgE5loGMCEkfgtHHll1kvO/lgtT3m0HmSVhaw\u002BBP3x6cRtS\u002Bj2P9ffbNjkQBOCM6uOtsAVBA6CK/U00pITRYz7OzK1\u002BItj176BTeKhz91QElEBsE083OW26h/zwWxEyydL6QThzTsfK98ClLYr4VwX5MBAEpU\u002Bvl9N/w1rbxVRPIK7VeXZb0QW4YVuOkcuigjD292sA7mRDCukk84ts7vJsFc0b4t2PnV7KjAQ0IMXH3QFqJQ4pTnIKkm6NNt26C3JpYnw\u002BRp8TZ1oMNmJgTynjHRZKAsnkAsebEVCvAmZBUECRir6JyVZiFv30HVgP6gMEqdnHL8iohR\u002B0ozVOpCTziqXhjoRrWVP/6CvL8CVvi2dNalhMuiB4KQWe1WYhE7KYwFKyLht\u002B2VCFx0fcnJT6BRfOATnMZxCFaWW\u002BjEPtntS5cy/S/V0LzpDHxrLYm4xw5JBOUxJ4zFkCLMT1wAzM2GhzY2mlJ0e6gjJoxKCdrI3ZDefzX0uCAGaWkNBYVg6EOu4KZXgiy71Ik5DgD8f4pEA3HLIlGXkc8SLCzla3Ymwj5MmyUwdVtkIqqsu6ojCe3ixQYXmcXyG1LbQVYD0mkXFk/Cs\u002BBhE4oWYv\u002Bm6tog7yJDBqJsEyh4Xn/WWTABZFA9laVeXFoJgbV7/TbGSzB0ulIzvM/KpwMnSlFkirpWFP6vaVEwxpLIOYTs9BX1shNPXaLhzaeAcu6iOxYEpPb/IeQ0Ft3fQ/PDa4dK3bLtMZhCFSkXdEdbLvpmko94x5CN8dYtvZs1bBmvHmYcOZU/tQV5xo/J56mg3OvneLFkRqfyuO/Yw3P9CKkPaFnhOvVhJtmGAv0ExAosiOCvTfdoRtvCKXylYvWVfLnivntTw6H2glHb4kem6fThrDaPTbq1pyGCIw10u8Pn7IZHIgmO2Mk\u002BuM\u002BhkGCQG0OLx7bDCi7/LRdZ0aCUfcaN8/XBY8g==",
+        "x-ms-date": "Wed, 17 Feb 2021 19:46:00 GMT",
+        "x-ms-return-client-request-id": "true",
+        "x-ms-version": "2020-12-06"
+      },
+      "RequestBody": "y2otttB35eTjn/Q49fLqxDOanItgjgAMQpn6usT4mVJGb5mgsZKjdl7ovCScJzvL7sDao1n9aD1qIHM3fSog6wWi8oVZSROg9iUseNLccBpdLswDHvX5SQdcNpAebPkzx9Ae+jW1caStOq0z0PBrjbBZ2k5eHMwPqKl+/ROCgYor+bABvXXlp7woVeRIxXgX8KjgxZGq1aoDD1GLN3SQK7gjB9Y/adA7czKRNcbox+MwZgxrobv4gSMF/a0kWXBIlyorJb2i14fXpVJfGJ/kG0htW9BoJYn9K4ayOmwiFhrCSZ2cvaEmjo+Fk/xomWiEIeJltv6f33KgLfk2750btY44nM8CR12mR8xB45KMlJEeLhiJvGAbImkr/I+n75/xad1uMPyZgtmEv24xXvzgE5loGMCEkfgtHHll1kvO/lgtT3m0HmSVhaw+BP3x6cRtS+j2P9ffbNjkQBOCM6uOtsAVBA6CK/U00pITRYz7OzK1+Itj176BTeKhz91QElEBsE083OW26h/zwWxEyydL6QThzTsfK98ClLYr4VwX5MBAEpU+vl9N/w1rbxVRPIK7VeXZb0QW4YVuOkcuigjD292sA7mRDCukk84ts7vJsFc0b4t2PnV7KjAQ0IMXH3QFqJQ4pTnIKkm6NNt26C3JpYnw+Rp8TZ1oMNmJgTynjHRZKAsnkAsebEVCvAmZBUECRir6JyVZiFv30HVgP6gMEqdnHL8iohR+0ozVOpCTziqXhjoRrWVP/6CvL8CVvi2dNalhMuiB4KQWe1WYhE7KYwFKyLht+2VCFx0fcnJT6BRfOATnMZxCFaWW+jEPtntS5cy/S/V0LzpDHxrLYm4xw5JBOUxJ4zFkCLMT1wAzM2GhzY2mlJ0e6gjJoxKCdrI3ZDefzX0uCAGaWkNBYVg6EOu4KZXgiy71Ik5DgD8f4pEA3HLIlGXkc8SLCzla3Ymwj5MmyUwdVtkIqqsu6ojCe3ixQYXmcXyG1LbQVYD0mkXFk/Cs+BhE4oWYv+m6tog7yJDBqJsEyh4Xn/WWTABZFA9laVeXFoJgbV7/TbGSzB0ulIzvM/KpwMnSlFkirpWFP6vaVEwxpLIOYTs9BX1shNPXaLhzaeAcu6iOxYEpPb/IeQ0Ft3fQ/PDa4dK3bLtMZhCFSkXdEdbLvpmko94x5CN8dYtvZs1bBmvHmYcOZU/tQV5xo/J56mg3OvneLFkRqfyuO/Yw3P9CKkPaFnhOvVhJtmGAv0ExAosiOCvTfdoRtvCKXylYvWVfLnivntTw6H2glHb4kem6fThrDaPTbq1pyGCIw10u8Pn7IZHIgmO2Mk+uM+hkGCQG0OLx7bDCi7/LRdZ0aCUfcaN8/XBY8g==",
       "StatusCode": 201,
       "ResponseHeaders": {
         "Content-Length": "0",
-        "Date": "Fri, 20 Aug 2021 22:44:08 GMT",
-        "ETag": "\u00220x8D9642C05D7443D\u0022",
-        "Last-Modified": "Fri, 20 Aug 2021 22:44:08 GMT",
+        "Date": "Wed, 17 Feb 2021 19:45:59 GMT",
+        "ETag": "\"0x8D8D37CA6D72E8A\"",
+        "Last-Modified": "Wed, 17 Feb 2021 19:46:00 GMT",
         "Server": [
           "Windows-Azure-Blob/1.0",
           "Microsoft-HTTPAPI/2.0"
@@ -150,25 +135,25 @@
         "x-ms-blob-committed-block-count": "1",
         "x-ms-client-request-id": "a38cebf8-57b4-26d9-e927-d6c6c544cf08",
         "x-ms-content-crc64": "i6otfC7CDsc=",
-        "x-ms-request-id": "97b79e39-201e-006c-3f14-9639c8000000",
+        "x-ms-request-id": "a0960051-801e-002a-6865-0505d2000000",
         "x-ms-request-server-encrypted": "true",
         "x-ms-version": "2020-12-06"
       },
       "ResponseBody": []
     },
     {
-      "RequestUri": "https://amandadev2.blob.core.windows.net/test-container-29cd155e-4c89-5780-f5f9-2eca5a9a2f78/test-blob-9fcc43ee-90c3-3160-bdd8-850d3df588c8",
+      "RequestUri": "https://seanmcccanary3.blob.core.windows.net/test-container-29cd155e-4c89-5780-f5f9-2eca5a9a2f78/test-blob-9fcc43ee-90c3-3160-bdd8-850d3df588c8",
       "RequestMethod": "GET",
       "RequestHeaders": {
         "Accept": "application/xml",
         "Authorization": "Sanitized",
-        "traceparent": "00-c1940893f0b3e442955906af1f71e18b-c8a17fdc39167b41-00",
-        "User-Agent": [
-          "azsdk-net-Storage.Blobs/12.10.0-alpha.20210820.1",
-          "(.NET 5.0.9; Microsoft Windows 10.0.19043)"
+        "traceparent": "00-39ff2cfe0960904b9832a337875df5a2-2a6d3caef9b9cc4c-00",
+        "User-Agent": [
+          "azsdk-net-Storage.Blobs/12.9.0-alpha.20210217.1",
+          "(.NET 5.0.3; Microsoft Windows 10.0.19042)"
         ],
         "x-ms-client-request-id": "aa312c67-dcee-3d69-adad-2c6d4a03ad87",
-        "x-ms-date": "Fri, 20 Aug 2021 22:44:08 GMT",
+        "x-ms-date": "Wed, 17 Feb 2021 19:46:00 GMT",
         "x-ms-return-client-request-id": "true",
         "x-ms-version": "2020-12-06"
       },
@@ -178,9 +163,9 @@
         "Accept-Ranges": "bytes",
         "Content-Length": "1024",
         "Content-Type": "application/octet-stream",
-        "Date": "Fri, 20 Aug 2021 22:44:08 GMT",
-        "ETag": "\u00220x8D9642C05D7443D\u0022",
-        "Last-Modified": "Fri, 20 Aug 2021 22:44:08 GMT",
+        "Date": "Wed, 17 Feb 2021 19:45:59 GMT",
+        "ETag": "\"0x8D8D37CA6D72E8A\"",
+        "Last-Modified": "Wed, 17 Feb 2021 19:46:00 GMT",
         "Server": [
           "Windows-Azure-Blob/1.0",
           "Microsoft-HTTPAPI/2.0"
@@ -188,35 +173,30 @@
         "x-ms-blob-committed-block-count": "1",
         "x-ms-blob-type": "AppendBlob",
         "x-ms-client-request-id": "aa312c67-dcee-3d69-adad-2c6d4a03ad87",
-        "x-ms-creation-time": "Fri, 20 Aug 2021 22:44:08 GMT",
+        "x-ms-creation-time": "Wed, 17 Feb 2021 19:46:00 GMT",
         "x-ms-is-current-version": "true",
         "x-ms-lease-state": "available",
         "x-ms-lease-status": "unlocked",
-        "x-ms-request-id": "97b79e4a-201e-006c-4e14-9639c8000000",
+        "x-ms-request-id": "a0960070-801e-002a-0165-0505d2000000",
         "x-ms-server-encrypted": "true",
-<<<<<<< HEAD
-        "x-ms-version": "2020-10-02",
-        "x-ms-version-id": "2021-08-20T22:44:08.8487917Z"
-=======
         "x-ms-version": "2020-12-06",
         "x-ms-version-id": "2021-02-17T19:46:00.0740125Z"
->>>>>>> f7eb5f10
-      },
-      "ResponseBody": "y2otttB35eTjn/Q49fLqxDOanItgjgAMQpn6usT4mVJGb5mgsZKjdl7ovCScJzvL7sDao1n9aD1qIHM3fSog6wWi8oVZSROg9iUseNLccBpdLswDHvX5SQdcNpAebPkzx9Ae\u002BjW1caStOq0z0PBrjbBZ2k5eHMwPqKl\u002B/ROCgYor\u002BbABvXXlp7woVeRIxXgX8KjgxZGq1aoDD1GLN3SQK7gjB9Y/adA7czKRNcbox\u002BMwZgxrobv4gSMF/a0kWXBIlyorJb2i14fXpVJfGJ/kG0htW9BoJYn9K4ayOmwiFhrCSZ2cvaEmjo\u002BFk/xomWiEIeJltv6f33KgLfk2750btY44nM8CR12mR8xB45KMlJEeLhiJvGAbImkr/I\u002Bn75/xad1uMPyZgtmEv24xXvzgE5loGMCEkfgtHHll1kvO/lgtT3m0HmSVhaw\u002BBP3x6cRtS\u002Bj2P9ffbNjkQBOCM6uOtsAVBA6CK/U00pITRYz7OzK1\u002BItj176BTeKhz91QElEBsE083OW26h/zwWxEyydL6QThzTsfK98ClLYr4VwX5MBAEpU\u002Bvl9N/w1rbxVRPIK7VeXZb0QW4YVuOkcuigjD292sA7mRDCukk84ts7vJsFc0b4t2PnV7KjAQ0IMXH3QFqJQ4pTnIKkm6NNt26C3JpYnw\u002BRp8TZ1oMNmJgTynjHRZKAsnkAsebEVCvAmZBUECRir6JyVZiFv30HVgP6gMEqdnHL8iohR\u002B0ozVOpCTziqXhjoRrWVP/6CvL8CVvi2dNalhMuiB4KQWe1WYhE7KYwFKyLht\u002B2VCFx0fcnJT6BRfOATnMZxCFaWW\u002BjEPtntS5cy/S/V0LzpDHxrLYm4xw5JBOUxJ4zFkCLMT1wAzM2GhzY2mlJ0e6gjJoxKCdrI3ZDefzX0uCAGaWkNBYVg6EOu4KZXgiy71Ik5DgD8f4pEA3HLIlGXkc8SLCzla3Ymwj5MmyUwdVtkIqqsu6ojCe3ixQYXmcXyG1LbQVYD0mkXFk/Cs\u002BBhE4oWYv\u002Bm6tog7yJDBqJsEyh4Xn/WWTABZFA9laVeXFoJgbV7/TbGSzB0ulIzvM/KpwMnSlFkirpWFP6vaVEwxpLIOYTs9BX1shNPXaLhzaeAcu6iOxYEpPb/IeQ0Ft3fQ/PDa4dK3bLtMZhCFSkXdEdbLvpmko94x5CN8dYtvZs1bBmvHmYcOZU/tQV5xo/J56mg3OvneLFkRqfyuO/Yw3P9CKkPaFnhOvVhJtmGAv0ExAosiOCvTfdoRtvCKXylYvWVfLnivntTw6H2glHb4kem6fThrDaPTbq1pyGCIw10u8Pn7IZHIgmO2Mk\u002BuM\u002BhkGCQG0OLx7bDCi7/LRdZ0aCUfcaN8/XBY8g=="
-    },
-    {
-      "RequestUri": "https://amandadev2.blob.core.windows.net/test-container-29cd155e-4c89-5780-f5f9-2eca5a9a2f78?restype=container",
+      },
+      "ResponseBody": "y2otttB35eTjn/Q49fLqxDOanItgjgAMQpn6usT4mVJGb5mgsZKjdl7ovCScJzvL7sDao1n9aD1qIHM3fSog6wWi8oVZSROg9iUseNLccBpdLswDHvX5SQdcNpAebPkzx9Ae+jW1caStOq0z0PBrjbBZ2k5eHMwPqKl+/ROCgYor+bABvXXlp7woVeRIxXgX8KjgxZGq1aoDD1GLN3SQK7gjB9Y/adA7czKRNcbox+MwZgxrobv4gSMF/a0kWXBIlyorJb2i14fXpVJfGJ/kG0htW9BoJYn9K4ayOmwiFhrCSZ2cvaEmjo+Fk/xomWiEIeJltv6f33KgLfk2750btY44nM8CR12mR8xB45KMlJEeLhiJvGAbImkr/I+n75/xad1uMPyZgtmEv24xXvzgE5loGMCEkfgtHHll1kvO/lgtT3m0HmSVhaw+BP3x6cRtS+j2P9ffbNjkQBOCM6uOtsAVBA6CK/U00pITRYz7OzK1+Itj176BTeKhz91QElEBsE083OW26h/zwWxEyydL6QThzTsfK98ClLYr4VwX5MBAEpU+vl9N/w1rbxVRPIK7VeXZb0QW4YVuOkcuigjD292sA7mRDCukk84ts7vJsFc0b4t2PnV7KjAQ0IMXH3QFqJQ4pTnIKkm6NNt26C3JpYnw+Rp8TZ1oMNmJgTynjHRZKAsnkAsebEVCvAmZBUECRir6JyVZiFv30HVgP6gMEqdnHL8iohR+0ozVOpCTziqXhjoRrWVP/6CvL8CVvi2dNalhMuiB4KQWe1WYhE7KYwFKyLht+2VCFx0fcnJT6BRfOATnMZxCFaWW+jEPtntS5cy/S/V0LzpDHxrLYm4xw5JBOUxJ4zFkCLMT1wAzM2GhzY2mlJ0e6gjJoxKCdrI3ZDefzX0uCAGaWkNBYVg6EOu4KZXgiy71Ik5DgD8f4pEA3HLIlGXkc8SLCzla3Ymwj5MmyUwdVtkIqqsu6ojCe3ixQYXmcXyG1LbQVYD0mkXFk/Cs+BhE4oWYv+m6tog7yJDBqJsEyh4Xn/WWTABZFA9laVeXFoJgbV7/TbGSzB0ulIzvM/KpwMnSlFkirpWFP6vaVEwxpLIOYTs9BX1shNPXaLhzaeAcu6iOxYEpPb/IeQ0Ft3fQ/PDa4dK3bLtMZhCFSkXdEdbLvpmko94x5CN8dYtvZs1bBmvHmYcOZU/tQV5xo/J56mg3OvneLFkRqfyuO/Yw3P9CKkPaFnhOvVhJtmGAv0ExAosiOCvTfdoRtvCKXylYvWVfLnivntTw6H2glHb4kem6fThrDaPTbq1pyGCIw10u8Pn7IZHIgmO2Mk+uM+hkGCQG0OLx7bDCi7/LRdZ0aCUfcaN8/XBY8g=="
+    },
+    {
+      "RequestUri": "https://seanmcccanary3.blob.core.windows.net/test-container-29cd155e-4c89-5780-f5f9-2eca5a9a2f78?restype=container",
       "RequestMethod": "DELETE",
       "RequestHeaders": {
         "Accept": "application/xml",
         "Authorization": "Sanitized",
-        "traceparent": "00-6add768c56232c469b1348ae1f2bf830-bb94ccb5f805c645-00",
-        "User-Agent": [
-          "azsdk-net-Storage.Blobs/12.10.0-alpha.20210820.1",
-          "(.NET 5.0.9; Microsoft Windows 10.0.19043)"
+        "traceparent": "00-23524c3826a2e644917cbc40a93be254-3c420a7832804645-00",
+        "User-Agent": [
+          "azsdk-net-Storage.Blobs/12.9.0-alpha.20210217.1",
+          "(.NET 5.0.3; Microsoft Windows 10.0.19042)"
         ],
         "x-ms-client-request-id": "995ff664-2412-ab1a-b854-0365f0a1c9d2",
-        "x-ms-date": "Fri, 20 Aug 2021 22:44:08 GMT",
+        "x-ms-date": "Wed, 17 Feb 2021 19:46:00 GMT",
         "x-ms-return-client-request-id": "true",
         "x-ms-version": "2020-12-06"
       },
@@ -224,25 +204,20 @@
       "StatusCode": 202,
       "ResponseHeaders": {
         "Content-Length": "0",
-        "Date": "Fri, 20 Aug 2021 22:44:08 GMT",
+        "Date": "Wed, 17 Feb 2021 19:45:59 GMT",
         "Server": [
           "Windows-Azure-Blob/1.0",
           "Microsoft-HTTPAPI/2.0"
         ],
         "x-ms-client-request-id": "995ff664-2412-ab1a-b854-0365f0a1c9d2",
-<<<<<<< HEAD
-        "x-ms-request-id": "97b79e58-201e-006c-5a14-9639c8000000",
-        "x-ms-version": "2020-10-02"
-=======
         "x-ms-request-id": "a0960087-801e-002a-1465-0505d2000000",
         "x-ms-version": "2020-12-06"
->>>>>>> f7eb5f10
       },
       "ResponseBody": []
     }
   ],
   "Variables": {
     "RandomSeed": "496473669",
-    "Storage_TestConfigDefault": "ProductionTenant\namandadev2\nU2FuaXRpemVk\nhttps://amandadev2.blob.core.windows.net\nhttps://amandadev2.file.core.windows.net\nhttps://amandadev2.queue.core.windows.net\nhttps://amandadev2.table.core.windows.net\n\n\n\n\nhttps://amandadev2-secondary.blob.core.windows.net\nhttps://amandadev2-secondary.file.core.windows.net\nhttps://amandadev2-secondary.queue.core.windows.net\nhttps://amandadev2-secondary.table.core.windows.net\n\nSanitized\n\n\nCloud\nBlobEndpoint=https://amandadev2.blob.core.windows.net/;QueueEndpoint=https://amandadev2.queue.core.windows.net/;FileEndpoint=https://amandadev2.file.core.windows.net/;BlobSecondaryEndpoint=https://amandadev2-secondary.blob.core.windows.net/;QueueSecondaryEndpoint=https://amandadev2-secondary.queue.core.windows.net/;FileSecondaryEndpoint=https://amandadev2-secondary.file.core.windows.net/;AccountName=amandadev2;AccountKey=Kg==;\ntestscope2\n\n"
+    "Storage_TestConfigDefault": "ProductionTenant\nseanmcccanary3\nU2FuaXRpemVk\nhttps://seanmcccanary3.blob.core.windows.net\nhttps://seanmcccanary3.file.core.windows.net\nhttps://seanmcccanary3.queue.core.windows.net\nhttps://seanmcccanary3.table.core.windows.net\n\n\n\n\nhttps://seanmcccanary3-secondary.blob.core.windows.net\nhttps://seanmcccanary3-secondary.file.core.windows.net\nhttps://seanmcccanary3-secondary.queue.core.windows.net\nhttps://seanmcccanary3-secondary.table.core.windows.net\n\nSanitized\n\n\nCloud\nBlobEndpoint=https://seanmcccanary3.blob.core.windows.net/;QueueEndpoint=https://seanmcccanary3.queue.core.windows.net/;FileEndpoint=https://seanmcccanary3.file.core.windows.net/;BlobSecondaryEndpoint=https://seanmcccanary3-secondary.blob.core.windows.net/;QueueSecondaryEndpoint=https://seanmcccanary3-secondary.queue.core.windows.net/;FileSecondaryEndpoint=https://seanmcccanary3-secondary.file.core.windows.net/;AccountName=seanmcccanary3;AccountKey=Kg==;\nseanscope1\n\n"
   }
 }