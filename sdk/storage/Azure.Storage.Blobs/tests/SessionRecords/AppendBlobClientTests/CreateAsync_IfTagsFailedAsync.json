--- conflicted
+++ resolved
@@ -15,11 +15,7 @@
         "x-ms-client-request-id": "05917091-6317-fb75-7e6a-90740844868f",
         "x-ms-date": "Wed, 17 Feb 2021 18:43:58 GMT",
         "x-ms-return-client-request-id": "true",
-<<<<<<< HEAD
-        "x-ms-version": "2020-12-06"
-=======
         "x-ms-version": "2021-02-12"
->>>>>>> 7e782c87
       },
       "RequestBody": null,
       "StatusCode": 201,
@@ -34,11 +30,7 @@
         ],
         "x-ms-client-request-id": "05917091-6317-fb75-7e6a-90740844868f",
         "x-ms-request-id": "ff78da73-c01e-0092-775c-055e14000000",
-<<<<<<< HEAD
-        "x-ms-version": "2020-12-06"
-=======
         "x-ms-version": "2021-02-12"
->>>>>>> 7e782c87
       },
       "ResponseBody": []
     },
@@ -57,11 +49,7 @@
         "x-ms-client-request-id": "fa2bacb4-9002-60ab-ed86-2c75452c3e7d",
         "x-ms-date": "Wed, 17 Feb 2021 18:43:58 GMT",
         "x-ms-return-client-request-id": "true",
-<<<<<<< HEAD
-        "x-ms-version": "2020-12-06"
-=======
         "x-ms-version": "2021-02-12"
->>>>>>> 7e782c87
       },
       "RequestBody": null,
       "StatusCode": 201,
@@ -77,11 +65,7 @@
         "x-ms-client-request-id": "fa2bacb4-9002-60ab-ed86-2c75452c3e7d",
         "x-ms-request-id": "ff78da9a-c01e-0092-1c5c-055e14000000",
         "x-ms-request-server-encrypted": "true",
-<<<<<<< HEAD
-        "x-ms-version": "2020-12-06",
-=======
         "x-ms-version": "2021-02-12",
->>>>>>> 7e782c87
         "x-ms-version-id": "2021-02-17T18:43:58.6968354Z"
       },
       "ResponseBody": []
@@ -102,11 +86,7 @@
         "x-ms-date": "Wed, 17 Feb 2021 18:43:58 GMT",
         "x-ms-if-tags": "\"coolTag\" = 'true'",
         "x-ms-return-client-request-id": "true",
-<<<<<<< HEAD
-        "x-ms-version": "2020-12-06"
-=======
         "x-ms-version": "2021-02-12"
->>>>>>> 7e782c87
       },
       "RequestBody": null,
       "StatusCode": 412,
@@ -121,11 +101,7 @@
         "x-ms-client-request-id": "1094a727-47d5-c955-c1e8-d4a0842bbadd",
         "x-ms-error-code": "ConditionNotMet",
         "x-ms-request-id": "ff78daba-c01e-0092-395c-055e14000000",
-<<<<<<< HEAD
-        "x-ms-version": "2020-12-06"
-=======
         "x-ms-version": "2021-02-12"
->>>>>>> 7e782c87
       },
       "ResponseBody": [
         "﻿<?xml version=\"1.0\" encoding=\"utf-8\"?><Error><Code>ConditionNotMet</Code><Message>The condition specified using HTTP conditional header(s) is not met.\n",
@@ -147,11 +123,7 @@
         "x-ms-client-request-id": "9e4ebab6-2e97-dfa8-e351-da12efc94224",
         "x-ms-date": "Wed, 17 Feb 2021 18:43:58 GMT",
         "x-ms-return-client-request-id": "true",
-<<<<<<< HEAD
-        "x-ms-version": "2020-12-06"
-=======
         "x-ms-version": "2021-02-12"
->>>>>>> 7e782c87
       },
       "RequestBody": null,
       "StatusCode": 202,
@@ -164,11 +136,7 @@
         ],
         "x-ms-client-request-id": "9e4ebab6-2e97-dfa8-e351-da12efc94224",
         "x-ms-request-id": "ff78dad9-c01e-0092-575c-055e14000000",
-<<<<<<< HEAD
-        "x-ms-version": "2020-12-06"
-=======
         "x-ms-version": "2021-02-12"
->>>>>>> 7e782c87
       },
       "ResponseBody": []
     }
