﻿{
  "Entries": [
    {
      "RequestUri": "https://seanmcccanary3.blob.core.windows.net/test-container-78751cd7-1149-561b-0474-a296f25fcff4?restype=container",
      "RequestMethod": "PUT",
      "RequestHeaders": {
        "Accept": "application/xml",
        "Authorization": "Sanitized",
        "traceparent": "00-d93f1e9c205fbe47bfecb83acd9dfa42-44345b8b04399146-00",
        "User-Agent": [
          "azsdk-net-Storage.Blobs/12.9.0-alpha.20210217.1",
          "(.NET 5.0.3; Microsoft Windows 10.0.19042)"
        ],
        "x-ms-blob-public-access": "container",
        "x-ms-client-request-id": "61633701-ab9f-feb3-5b2f-98b082d91915",
        "x-ms-date": "Wed, 17 Feb 2021 18:43:44 GMT",
        "x-ms-return-client-request-id": "true",
<<<<<<< HEAD
        "x-ms-version": "2020-12-06"
=======
        "x-ms-version": "2021-02-12"
>>>>>>> 7e782c87
      },
      "RequestBody": null,
      "StatusCode": 201,
      "ResponseHeaders": {
        "Content-Length": "0",
        "Date": "Wed, 17 Feb 2021 18:43:44 GMT",
        "ETag": "\"0x8D8D373F47EE1AD\"",
        "Last-Modified": "Wed, 17 Feb 2021 18:43:44 GMT",
        "Server": [
          "Windows-Azure-Blob/1.0",
          "Microsoft-HTTPAPI/2.0"
        ],
        "x-ms-client-request-id": "61633701-ab9f-feb3-5b2f-98b082d91915",
        "x-ms-request-id": "ab2aea0d-c01e-003b-7b5c-059f66000000",
<<<<<<< HEAD
        "x-ms-version": "2020-12-06"
=======
        "x-ms-version": "2021-02-12"
>>>>>>> 7e782c87
      },
      "ResponseBody": []
    },
    {
      "RequestUri": "https://seanmcccanary3.blob.core.windows.net/test-container-78751cd7-1149-561b-0474-a296f25fcff4?restype=container&comp=acl",
      "RequestMethod": "PUT",
      "RequestHeaders": {
        "Accept": "application/xml",
        "Authorization": "Sanitized",
        "traceparent": "00-12aac2fde9f5ac449fceac7bdfb3bb72-070057067f3c7c46-00",
        "User-Agent": [
          "azsdk-net-Storage.Blobs/12.9.0-alpha.20210217.1",
          "(.NET 5.0.3; Microsoft Windows 10.0.19042)"
        ],
        "x-ms-blob-public-access": "container",
        "x-ms-client-request-id": "bb95c710-6efc-2a54-5d9e-ccf64e734851",
        "x-ms-date": "Wed, 17 Feb 2021 18:43:44 GMT",
        "x-ms-return-client-request-id": "true",
<<<<<<< HEAD
        "x-ms-version": "2020-12-06"
=======
        "x-ms-version": "2021-02-12"
>>>>>>> 7e782c87
      },
      "RequestBody": null,
      "StatusCode": 200,
      "ResponseHeaders": {
        "Content-Length": "0",
        "Date": "Wed, 17 Feb 2021 18:43:44 GMT",
        "ETag": "\"0x8D8D373F487B07C\"",
        "Last-Modified": "Wed, 17 Feb 2021 18:43:45 GMT",
        "Server": [
          "Windows-Azure-Blob/1.0",
          "Microsoft-HTTPAPI/2.0"
        ],
        "x-ms-client-request-id": "bb95c710-6efc-2a54-5d9e-ccf64e734851",
        "x-ms-request-id": "ab2aea26-c01e-003b-105c-059f66000000",
<<<<<<< HEAD
        "x-ms-version": "2020-12-06"
=======
        "x-ms-version": "2021-02-12"
>>>>>>> 7e782c87
      },
      "ResponseBody": []
    },
    {
      "RequestUri": "https://seanmcccanary3.blob.core.windows.net/test-container-78751cd7-1149-561b-0474-a296f25fcff4/test-blob-b5cc874d-4145-0705-59a8-383b2a9acc05",
      "RequestMethod": "PUT",
      "RequestHeaders": {
        "Accept": "application/xml",
        "Authorization": "Sanitized",
        "traceparent": "00-fc6d2c7c649740459f88a47d1c37451c-ca4c44c1c62a834f-00",
        "User-Agent": [
          "azsdk-net-Storage.Blobs/12.9.0-alpha.20210217.1",
          "(.NET 5.0.3; Microsoft Windows 10.0.19042)"
        ],
        "x-ms-blob-type": "AppendBlob",
        "x-ms-client-request-id": "49e8cd4c-db7a-98fa-6baa-d88113688048",
        "x-ms-date": "Wed, 17 Feb 2021 18:43:45 GMT",
        "x-ms-return-client-request-id": "true",
<<<<<<< HEAD
        "x-ms-version": "2020-12-06"
=======
        "x-ms-version": "2021-02-12"
>>>>>>> 7e782c87
      },
      "RequestBody": null,
      "StatusCode": 201,
      "ResponseHeaders": {
        "Content-Length": "0",
        "Date": "Wed, 17 Feb 2021 18:43:44 GMT",
        "ETag": "\"0x8D8D373F4932CE0\"",
        "Last-Modified": "Wed, 17 Feb 2021 18:43:45 GMT",
        "Server": [
          "Windows-Azure-Blob/1.0",
          "Microsoft-HTTPAPI/2.0"
        ],
        "x-ms-client-request-id": "49e8cd4c-db7a-98fa-6baa-d88113688048",
        "x-ms-request-id": "ab2aea41-c01e-003b-295c-059f66000000",
        "x-ms-request-server-encrypted": "true",
<<<<<<< HEAD
        "x-ms-version": "2020-12-06",
=======
        "x-ms-version": "2021-02-12",
>>>>>>> 7e782c87
        "x-ms-version-id": "2021-02-17T18:43:45.0910944Z"
      },
      "ResponseBody": []
    },
    {
      "RequestUri": "https://seanmcccanary3.blob.core.windows.net/test-container-78751cd7-1149-561b-0474-a296f25fcff4/test-blob-b5cc874d-4145-0705-59a8-383b2a9acc05?comp=appendblock",
      "RequestMethod": "PUT",
      "RequestHeaders": {
        "Accept": "application/xml",
        "Authorization": "Sanitized",
        "Content-Length": "1024",
        "Content-Type": "application/octet-stream",
        "traceparent": "00-4b032a0255609d4eba02ef6e9d31ddd1-67484a42f84cd74e-00",
        "User-Agent": [
          "azsdk-net-Storage.Blobs/12.9.0-alpha.20210217.1",
          "(.NET 5.0.3; Microsoft Windows 10.0.19042)"
        ],
        "x-ms-client-request-id": "5cee1f12-82b1-f68b-d7f1-f79acaf5d0fe",
        "x-ms-date": "Wed, 17 Feb 2021 18:43:45 GMT",
        "x-ms-return-client-request-id": "true",
<<<<<<< HEAD
        "x-ms-version": "2020-12-06"
=======
        "x-ms-version": "2021-02-12"
>>>>>>> 7e782c87
      },
      "RequestBody": "Y/aw7KFT1cHWcmr1Xuf5HAd9oLtEXhm97h2zZ3NqooNg+2gOjTt5vPLT5IkDXst2pbDu0dONDQXc8/6Dn25Na9DmlWN/6o7MA+PIcHmPuY9RPcLDfNCw0+1jMpo89h2Ehnm5Hclo97shIc3vxJyLTDluMWKsie7/NcF1G7j0jw3GROr/1pzG6UYGoloDwQ5R1+VhzsS62PyLuugH89sDLJK/KH+xjHacqEgcpeaU+3OzI0PSk8FIC2zudBy0vvVqA3bIQ5iOn0tuxCZ8njIV9750U8+XMJnRdx0Swxda6OlSsaFwzLjaJIP4Y8+by2062H1dP2ol09Pd9sx7e9wzFNs8KuyRpSsGmS5Mn8zKNquv2Oua/Kh+LN7Nk9XsX6mnxE/zXqGAqDNRV6Y72TMGE8AgzKLwmRgyvf0NwxFVGjqFpNt91tcJLzC4SKQCQlKrxoAUy5IGtis3wKCkcuUh+z1rtjVYiTzpFpxyOFBzMHuqYvyQQU6nf+2wRhY2ZbxLlkxnl4wdUj1EK7T2k37aw5Al+Q/okbrvwzZHqEMmsrHgJ6IDDJjujBC/TBaZsetv1YKFEGusYgWSd9NV1qr5HngDFWzb17f3N2z/KUSkVRJK2NLBoKFFM8SdcJTFmLZlxS6dlpt/k/3Kjtn/rTnA7iLACv7XOH7XvuKnPmYiMZ61mmMWBr92y0TV9hHHRYaL3IJxBI64jo2wxte52FSXp1w7SRPWqedjSj+5AkFsD3hcHGLksCwP/QvVZkDnvfLvPk60i/xytTKbDrpO/4tMQ7ZeXLzysvYwK0wHAEOme4xNycTyt4N86WYvSaJywf2AiSKKiWA2/YtXhF+wa7Tv9JMuATXHWYsy4nNVwmlUvWpOhnYgG/ErFsw4mjMky32yQFQPRMDIuDCXWKft4DsiA8b1YuQ9ztihAuppjr5YDhb1o4EURXmphc5GicNKPjaRFpdsLmmZdHF7bkHVXylxPkmR+D25Db5MS9wW9kUVVsOz2Hgm69+sXC4Qmdc31Cak1Up6uUb41wnZH+ONgn0sZhd+IYexSlJq5JsOqHPmFHe2ciH6m519uwBuTcz8H9mx5DK/ubKe84r4D9Sq6i+V8gtr1hBcMct5AGaHQv2GbcXBXcRBJ1rFF36XAovI09DR2VrBkUjJVLJnRblLF7CMcaIP6IxqVMuwpr+RxS9AsSyWtWmjxdx8+AgS2eGhev/OCpDouetEZoSOEOuJN4+DJ5SMtGFH6azGku+DWHrqDiu/w7qeV/dBUU/kFbTx88B4jrJMFMWdhiDkIib7wA4KowK/yXTV5M+dS2MSY9T31Z8vCsnInvpmITyZujXRRpFA2XGyMSlLo6rir8liiyNM7A==",
      "StatusCode": 201,
      "ResponseHeaders": {
        "Content-Length": "0",
        "Date": "Wed, 17 Feb 2021 18:43:44 GMT",
        "ETag": "\"0x8D8D373F49DB61A\"",
        "Last-Modified": "Wed, 17 Feb 2021 18:43:45 GMT",
        "Server": [
          "Windows-Azure-Blob/1.0",
          "Microsoft-HTTPAPI/2.0"
        ],
        "x-ms-blob-append-offset": "0",
        "x-ms-blob-committed-block-count": "1",
        "x-ms-client-request-id": "5cee1f12-82b1-f68b-d7f1-f79acaf5d0fe",
        "x-ms-content-crc64": "ilLsRWDSIvA=",
        "x-ms-request-id": "ab2aea54-c01e-003b-3b5c-059f66000000",
        "x-ms-request-server-encrypted": "true",
<<<<<<< HEAD
        "x-ms-version": "2020-12-06"
=======
        "x-ms-version": "2021-02-12"
>>>>>>> 7e782c87
      },
      "ResponseBody": []
    },
    {
      "RequestUri": "https://seanmcccanary3.blob.core.windows.net/test-container-78751cd7-1149-561b-0474-a296f25fcff4/test-blob-6d0b9c9e-dd73-627f-263e-38918cd33c54",
      "RequestMethod": "PUT",
      "RequestHeaders": {
        "Accept": "application/xml",
        "Authorization": "Sanitized",
        "traceparent": "00-f8e88bcd6ba58d4a995fce6015aeeefd-37fa854caab05a45-00",
        "User-Agent": [
          "azsdk-net-Storage.Blobs/12.9.0-alpha.20210217.1",
          "(.NET 5.0.3; Microsoft Windows 10.0.19042)"
        ],
        "x-ms-blob-type": "AppendBlob",
        "x-ms-client-request-id": "bf884f18-680b-34e2-9f8b-357349f96904",
        "x-ms-date": "Wed, 17 Feb 2021 18:43:45 GMT",
        "x-ms-return-client-request-id": "true",
<<<<<<< HEAD
        "x-ms-version": "2020-12-06"
=======
        "x-ms-version": "2021-02-12"
>>>>>>> 7e782c87
      },
      "RequestBody": null,
      "StatusCode": 201,
      "ResponseHeaders": {
        "Content-Length": "0",
        "Date": "Wed, 17 Feb 2021 18:43:44 GMT",
        "ETag": "\"0x8D8D373F4A706A1\"",
        "Last-Modified": "Wed, 17 Feb 2021 18:43:45 GMT",
        "Server": [
          "Windows-Azure-Blob/1.0",
          "Microsoft-HTTPAPI/2.0"
        ],
        "x-ms-client-request-id": "bf884f18-680b-34e2-9f8b-357349f96904",
        "x-ms-request-id": "ab2aea60-c01e-003b-455c-059f66000000",
        "x-ms-request-server-encrypted": "true",
<<<<<<< HEAD
        "x-ms-version": "2020-12-06",
=======
        "x-ms-version": "2021-02-12",
>>>>>>> 7e782c87
        "x-ms-version-id": "2021-02-17T18:43:45.2211873Z"
      },
      "ResponseBody": []
    },
    {
      "RequestUri": "https://seanmcccanary3.blob.core.windows.net/test-container-78751cd7-1149-561b-0474-a296f25fcff4/test-blob-6d0b9c9e-dd73-627f-263e-38918cd33c54?comp=appendblock",
      "RequestMethod": "PUT",
      "RequestHeaders": {
        "Accept": "application/xml",
        "Authorization": "Sanitized",
        "traceparent": "00-a00bfdb9061801449db164cd79ac0467-92592b190d38dc48-00",
        "User-Agent": [
          "azsdk-net-Storage.Blobs/12.9.0-alpha.20210217.1",
          "(.NET 5.0.3; Microsoft Windows 10.0.19042)"
        ],
        "x-ms-client-request-id": "3d791c5f-7d4b-6b49-a03a-54eeee24173f",
        "x-ms-copy-source": "https://seanmcccanary3.blob.core.windows.net/test-container-78751cd7-1149-561b-0474-a296f25fcff4/test-blob-b5cc874d-4145-0705-59a8-383b2a9acc05",
        "x-ms-date": "Wed, 17 Feb 2021 18:43:45 GMT",
        "x-ms-if-tags": "\"coolTag\" = 'true'",
        "x-ms-return-client-request-id": "true",
        "x-ms-source-range": "bytes=0-1023",
<<<<<<< HEAD
        "x-ms-version": "2020-12-06"
=======
        "x-ms-version": "2021-02-12"
>>>>>>> 7e782c87
      },
      "RequestBody": null,
      "StatusCode": 412,
      "ResponseHeaders": {
        "Content-Length": "253",
        "Content-Type": "application/xml",
        "Date": "Wed, 17 Feb 2021 18:43:45 GMT",
        "Server": [
          "Windows-Azure-Blob/1.0",
          "Microsoft-HTTPAPI/2.0"
        ],
        "x-ms-client-request-id": "3d791c5f-7d4b-6b49-a03a-54eeee24173f",
        "x-ms-error-code": "ConditionNotMet",
        "x-ms-request-id": "ab2aea6d-c01e-003b-4f5c-059f66000000",
<<<<<<< HEAD
        "x-ms-version": "2020-12-06"
=======
        "x-ms-version": "2021-02-12"
>>>>>>> 7e782c87
      },
      "ResponseBody": [
        "﻿<?xml version=\"1.0\" encoding=\"utf-8\"?>\n",
        "<Error><Code>ConditionNotMet</Code><Message>The condition specified using HTTP conditional header(s) is not met.\n",
        "RequestId:ab2aea6d-c01e-003b-4f5c-059f66000000\n",
        "Time:2021-02-17T18:43:45.9768230Z</Message></Error>"
      ]
    },
    {
      "RequestUri": "https://seanmcccanary3.blob.core.windows.net/test-container-78751cd7-1149-561b-0474-a296f25fcff4?restype=container",
      "RequestMethod": "DELETE",
      "RequestHeaders": {
        "Accept": "application/xml",
        "Authorization": "Sanitized",
        "traceparent": "00-94c9ced64d642e45b03942beafa63024-aa628418bf2ff644-00",
        "User-Agent": [
          "azsdk-net-Storage.Blobs/12.9.0-alpha.20210217.1",
          "(.NET 5.0.3; Microsoft Windows 10.0.19042)"
        ],
        "x-ms-client-request-id": "2c131b1b-2c80-38b9-5859-a64b87968ce1",
        "x-ms-date": "Wed, 17 Feb 2021 18:43:45 GMT",
        "x-ms-return-client-request-id": "true",
<<<<<<< HEAD
        "x-ms-version": "2020-12-06"
=======
        "x-ms-version": "2021-02-12"
>>>>>>> 7e782c87
      },
      "RequestBody": null,
      "StatusCode": 202,
      "ResponseHeaders": {
        "Content-Length": "0",
        "Date": "Wed, 17 Feb 2021 18:43:45 GMT",
        "Server": [
          "Windows-Azure-Blob/1.0",
          "Microsoft-HTTPAPI/2.0"
        ],
        "x-ms-client-request-id": "2c131b1b-2c80-38b9-5859-a64b87968ce1",
        "x-ms-request-id": "ab2aeb4d-c01e-003b-035c-059f66000000",
<<<<<<< HEAD
        "x-ms-version": "2020-12-06"
=======
        "x-ms-version": "2021-02-12"
>>>>>>> 7e782c87
      },
      "ResponseBody": []
    }
  ],
  "Variables": {
    "RandomSeed": "1422340545",
    "Storage_TestConfigDefault": "ProductionTenant\nseanmcccanary3\nU2FuaXRpemVk\nhttps://seanmcccanary3.blob.core.windows.net\nhttps://seanmcccanary3.file.core.windows.net\nhttps://seanmcccanary3.queue.core.windows.net\nhttps://seanmcccanary3.table.core.windows.net\n\n\n\n\nhttps://seanmcccanary3-secondary.blob.core.windows.net\nhttps://seanmcccanary3-secondary.file.core.windows.net\nhttps://seanmcccanary3-secondary.queue.core.windows.net\nhttps://seanmcccanary3-secondary.table.core.windows.net\n\nSanitized\n\n\nCloud\nBlobEndpoint=https://seanmcccanary3.blob.core.windows.net/;QueueEndpoint=https://seanmcccanary3.queue.core.windows.net/;FileEndpoint=https://seanmcccanary3.file.core.windows.net/;BlobSecondaryEndpoint=https://seanmcccanary3-secondary.blob.core.windows.net/;QueueSecondaryEndpoint=https://seanmcccanary3-secondary.queue.core.windows.net/;FileSecondaryEndpoint=https://seanmcccanary3-secondary.file.core.windows.net/;AccountName=seanmcccanary3;AccountKey=Kg==;\nseanscope1\n\n"
  }
}<|MERGE_RESOLUTION|>--- conflicted
+++ resolved
@@ -15,11 +15,7 @@
         "x-ms-client-request-id": "61633701-ab9f-feb3-5b2f-98b082d91915",
         "x-ms-date": "Wed, 17 Feb 2021 18:43:44 GMT",
         "x-ms-return-client-request-id": "true",
-<<<<<<< HEAD
-        "x-ms-version": "2020-12-06"
-=======
-        "x-ms-version": "2021-02-12"
->>>>>>> 7e782c87
+        "x-ms-version": "2021-02-12"
       },
       "RequestBody": null,
       "StatusCode": 201,
@@ -34,11 +30,7 @@
         ],
         "x-ms-client-request-id": "61633701-ab9f-feb3-5b2f-98b082d91915",
         "x-ms-request-id": "ab2aea0d-c01e-003b-7b5c-059f66000000",
-<<<<<<< HEAD
-        "x-ms-version": "2020-12-06"
-=======
-        "x-ms-version": "2021-02-12"
->>>>>>> 7e782c87
+        "x-ms-version": "2021-02-12"
       },
       "ResponseBody": []
     },
@@ -57,11 +49,7 @@
         "x-ms-client-request-id": "bb95c710-6efc-2a54-5d9e-ccf64e734851",
         "x-ms-date": "Wed, 17 Feb 2021 18:43:44 GMT",
         "x-ms-return-client-request-id": "true",
-<<<<<<< HEAD
-        "x-ms-version": "2020-12-06"
-=======
-        "x-ms-version": "2021-02-12"
->>>>>>> 7e782c87
+        "x-ms-version": "2021-02-12"
       },
       "RequestBody": null,
       "StatusCode": 200,
@@ -76,11 +64,7 @@
         ],
         "x-ms-client-request-id": "bb95c710-6efc-2a54-5d9e-ccf64e734851",
         "x-ms-request-id": "ab2aea26-c01e-003b-105c-059f66000000",
-<<<<<<< HEAD
-        "x-ms-version": "2020-12-06"
-=======
-        "x-ms-version": "2021-02-12"
->>>>>>> 7e782c87
+        "x-ms-version": "2021-02-12"
       },
       "ResponseBody": []
     },
@@ -99,11 +83,7 @@
         "x-ms-client-request-id": "49e8cd4c-db7a-98fa-6baa-d88113688048",
         "x-ms-date": "Wed, 17 Feb 2021 18:43:45 GMT",
         "x-ms-return-client-request-id": "true",
-<<<<<<< HEAD
-        "x-ms-version": "2020-12-06"
-=======
-        "x-ms-version": "2021-02-12"
->>>>>>> 7e782c87
+        "x-ms-version": "2021-02-12"
       },
       "RequestBody": null,
       "StatusCode": 201,
@@ -119,11 +99,7 @@
         "x-ms-client-request-id": "49e8cd4c-db7a-98fa-6baa-d88113688048",
         "x-ms-request-id": "ab2aea41-c01e-003b-295c-059f66000000",
         "x-ms-request-server-encrypted": "true",
-<<<<<<< HEAD
-        "x-ms-version": "2020-12-06",
-=======
         "x-ms-version": "2021-02-12",
->>>>>>> 7e782c87
         "x-ms-version-id": "2021-02-17T18:43:45.0910944Z"
       },
       "ResponseBody": []
@@ -144,11 +120,7 @@
         "x-ms-client-request-id": "5cee1f12-82b1-f68b-d7f1-f79acaf5d0fe",
         "x-ms-date": "Wed, 17 Feb 2021 18:43:45 GMT",
         "x-ms-return-client-request-id": "true",
-<<<<<<< HEAD
-        "x-ms-version": "2020-12-06"
-=======
-        "x-ms-version": "2021-02-12"
->>>>>>> 7e782c87
+        "x-ms-version": "2021-02-12"
       },
       "RequestBody": "Y/aw7KFT1cHWcmr1Xuf5HAd9oLtEXhm97h2zZ3NqooNg+2gOjTt5vPLT5IkDXst2pbDu0dONDQXc8/6Dn25Na9DmlWN/6o7MA+PIcHmPuY9RPcLDfNCw0+1jMpo89h2Ehnm5Hclo97shIc3vxJyLTDluMWKsie7/NcF1G7j0jw3GROr/1pzG6UYGoloDwQ5R1+VhzsS62PyLuugH89sDLJK/KH+xjHacqEgcpeaU+3OzI0PSk8FIC2zudBy0vvVqA3bIQ5iOn0tuxCZ8njIV9750U8+XMJnRdx0Swxda6OlSsaFwzLjaJIP4Y8+by2062H1dP2ol09Pd9sx7e9wzFNs8KuyRpSsGmS5Mn8zKNquv2Oua/Kh+LN7Nk9XsX6mnxE/zXqGAqDNRV6Y72TMGE8AgzKLwmRgyvf0NwxFVGjqFpNt91tcJLzC4SKQCQlKrxoAUy5IGtis3wKCkcuUh+z1rtjVYiTzpFpxyOFBzMHuqYvyQQU6nf+2wRhY2ZbxLlkxnl4wdUj1EK7T2k37aw5Al+Q/okbrvwzZHqEMmsrHgJ6IDDJjujBC/TBaZsetv1YKFEGusYgWSd9NV1qr5HngDFWzb17f3N2z/KUSkVRJK2NLBoKFFM8SdcJTFmLZlxS6dlpt/k/3Kjtn/rTnA7iLACv7XOH7XvuKnPmYiMZ61mmMWBr92y0TV9hHHRYaL3IJxBI64jo2wxte52FSXp1w7SRPWqedjSj+5AkFsD3hcHGLksCwP/QvVZkDnvfLvPk60i/xytTKbDrpO/4tMQ7ZeXLzysvYwK0wHAEOme4xNycTyt4N86WYvSaJywf2AiSKKiWA2/YtXhF+wa7Tv9JMuATXHWYsy4nNVwmlUvWpOhnYgG/ErFsw4mjMky32yQFQPRMDIuDCXWKft4DsiA8b1YuQ9ztihAuppjr5YDhb1o4EURXmphc5GicNKPjaRFpdsLmmZdHF7bkHVXylxPkmR+D25Db5MS9wW9kUVVsOz2Hgm69+sXC4Qmdc31Cak1Up6uUb41wnZH+ONgn0sZhd+IYexSlJq5JsOqHPmFHe2ciH6m519uwBuTcz8H9mx5DK/ubKe84r4D9Sq6i+V8gtr1hBcMct5AGaHQv2GbcXBXcRBJ1rFF36XAovI09DR2VrBkUjJVLJnRblLF7CMcaIP6IxqVMuwpr+RxS9AsSyWtWmjxdx8+AgS2eGhev/OCpDouetEZoSOEOuJN4+DJ5SMtGFH6azGku+DWHrqDiu/w7qeV/dBUU/kFbTx88B4jrJMFMWdhiDkIib7wA4KowK/yXTV5M+dS2MSY9T31Z8vCsnInvpmITyZujXRRpFA2XGyMSlLo6rir8liiyNM7A==",
       "StatusCode": 201,
@@ -167,11 +139,7 @@
         "x-ms-content-crc64": "ilLsRWDSIvA=",
         "x-ms-request-id": "ab2aea54-c01e-003b-3b5c-059f66000000",
         "x-ms-request-server-encrypted": "true",
-<<<<<<< HEAD
-        "x-ms-version": "2020-12-06"
-=======
-        "x-ms-version": "2021-02-12"
->>>>>>> 7e782c87
+        "x-ms-version": "2021-02-12"
       },
       "ResponseBody": []
     },
@@ -190,11 +158,7 @@
         "x-ms-client-request-id": "bf884f18-680b-34e2-9f8b-357349f96904",
         "x-ms-date": "Wed, 17 Feb 2021 18:43:45 GMT",
         "x-ms-return-client-request-id": "true",
-<<<<<<< HEAD
-        "x-ms-version": "2020-12-06"
-=======
-        "x-ms-version": "2021-02-12"
->>>>>>> 7e782c87
+        "x-ms-version": "2021-02-12"
       },
       "RequestBody": null,
       "StatusCode": 201,
@@ -210,11 +174,7 @@
         "x-ms-client-request-id": "bf884f18-680b-34e2-9f8b-357349f96904",
         "x-ms-request-id": "ab2aea60-c01e-003b-455c-059f66000000",
         "x-ms-request-server-encrypted": "true",
-<<<<<<< HEAD
-        "x-ms-version": "2020-12-06",
-=======
         "x-ms-version": "2021-02-12",
->>>>>>> 7e782c87
         "x-ms-version-id": "2021-02-17T18:43:45.2211873Z"
       },
       "ResponseBody": []
@@ -236,11 +196,7 @@
         "x-ms-if-tags": "\"coolTag\" = 'true'",
         "x-ms-return-client-request-id": "true",
         "x-ms-source-range": "bytes=0-1023",
-<<<<<<< HEAD
-        "x-ms-version": "2020-12-06"
-=======
-        "x-ms-version": "2021-02-12"
->>>>>>> 7e782c87
+        "x-ms-version": "2021-02-12"
       },
       "RequestBody": null,
       "StatusCode": 412,
@@ -255,11 +211,7 @@
         "x-ms-client-request-id": "3d791c5f-7d4b-6b49-a03a-54eeee24173f",
         "x-ms-error-code": "ConditionNotMet",
         "x-ms-request-id": "ab2aea6d-c01e-003b-4f5c-059f66000000",
-<<<<<<< HEAD
-        "x-ms-version": "2020-12-06"
-=======
-        "x-ms-version": "2021-02-12"
->>>>>>> 7e782c87
+        "x-ms-version": "2021-02-12"
       },
       "ResponseBody": [
         "﻿<?xml version=\"1.0\" encoding=\"utf-8\"?>\n",
@@ -282,11 +234,7 @@
         "x-ms-client-request-id": "2c131b1b-2c80-38b9-5859-a64b87968ce1",
         "x-ms-date": "Wed, 17 Feb 2021 18:43:45 GMT",
         "x-ms-return-client-request-id": "true",
-<<<<<<< HEAD
-        "x-ms-version": "2020-12-06"
-=======
-        "x-ms-version": "2021-02-12"
->>>>>>> 7e782c87
+        "x-ms-version": "2021-02-12"
       },
       "RequestBody": null,
       "StatusCode": 202,
@@ -299,11 +247,7 @@
         ],
         "x-ms-client-request-id": "2c131b1b-2c80-38b9-5859-a64b87968ce1",
         "x-ms-request-id": "ab2aeb4d-c01e-003b-035c-059f66000000",
-<<<<<<< HEAD
-        "x-ms-version": "2020-12-06"
-=======
-        "x-ms-version": "2021-02-12"
->>>>>>> 7e782c87
+        "x-ms-version": "2021-02-12"
       },
       "ResponseBody": []
     }
