{
  "Entries": [
    {
      "RequestUri": "https://amandadev2.blob.core.windows.net/test-container-a778b62c-ab06-3e52-8dd2-7071bba3d01e?restype=container",
      "RequestMethod": "PUT",
      "RequestHeaders": {
        "Accept": "application/xml",
        "Authorization": "Sanitized",
        "traceparent": "00-f82b4248666a874497f251c7585d5f04-ef9799d6f65e024f-00",
        "User-Agent": [
          "azsdk-net-Storage.Blobs/12.10.0-alpha.20210820.1",
          "(.NET 5.0.9; Microsoft Windows 10.0.19043)"
        ],
        "x-ms-blob-public-access": "container",
        "x-ms-client-request-id": "5b1dfa5b-df87-4298-6196-2b2220c19159",
        "x-ms-date": "Fri, 20 Aug 2021 22:44:10 GMT",
        "x-ms-return-client-request-id": "true",
        "x-ms-version": "2020-12-06"
      },
      "RequestBody": null,
      "StatusCode": 201,
      "ResponseHeaders": {
        "Content-Length": "0",
        "Date": "Fri, 20 Aug 2021 22:44:10 GMT",
        "ETag": "\u00220x8D9642C06A4FDD0\u0022",
        "Last-Modified": "Fri, 20 Aug 2021 22:44:10 GMT",
        "Server": [
          "Windows-Azure-Blob/1.0",
          "Microsoft-HTTPAPI/2.0"
        ],
        "x-ms-client-request-id": "5b1dfa5b-df87-4298-6196-2b2220c19159",
<<<<<<< HEAD
        "x-ms-request-id": "97b7a00b-201e-006c-6814-9639c8000000",
        "x-ms-version": "2020-10-02"
=======
        "x-ms-request-id": "d088b271-a01e-0070-325c-056335000000",
        "x-ms-version": "2020-12-06"
>>>>>>> f7eb5f10
      },
      "ResponseBody": []
    },
    {
      "RequestUri": "https://amandadev2.blob.core.windows.net/test-container-a778b62c-ab06-3e52-8dd2-7071bba3d01e/test-blob-d4d01055-19f6-2ce8-a476-25c8a83c2bb4",
      "RequestMethod": "PUT",
      "RequestHeaders": {
        "Accept": "application/xml",
        "Authorization": "Sanitized",
        "traceparent": "00-6cfc755bc421bb4a884655854e32288f-0113d4763ed6634c-00",
        "User-Agent": [
          "azsdk-net-Storage.Blobs/12.10.0-alpha.20210820.1",
          "(.NET 5.0.9; Microsoft Windows 10.0.19043)"
        ],
        "x-ms-blob-type": "AppendBlob",
        "x-ms-client-request-id": "03bfa9ac-a608-422f-12f1-b610bad09a24",
        "x-ms-date": "Fri, 20 Aug 2021 22:44:10 GMT",
        "x-ms-return-client-request-id": "true",
        "x-ms-version": "2020-12-06"
      },
      "RequestBody": null,
      "StatusCode": 201,
      "ResponseHeaders": {
        "Content-Length": "0",
        "Date": "Fri, 20 Aug 2021 22:44:10 GMT",
        "ETag": "\u00220x8D9642C06AC94CD\u0022",
        "Last-Modified": "Fri, 20 Aug 2021 22:44:10 GMT",
        "Server": [
          "Windows-Azure-Blob/1.0",
          "Microsoft-HTTPAPI/2.0"
        ],
        "x-ms-client-request-id": "03bfa9ac-a608-422f-12f1-b610bad09a24",
        "x-ms-request-id": "97b7a024-201e-006c-7e14-9639c8000000",
        "x-ms-request-server-encrypted": "true",
<<<<<<< HEAD
        "x-ms-version": "2020-10-02",
        "x-ms-version-id": "2021-08-20T22:44:10.2948045Z"
=======
        "x-ms-version": "2020-12-06",
        "x-ms-version-id": "2021-02-17T18:42:34.7957658Z"
>>>>>>> f7eb5f10
      },
      "ResponseBody": []
    },
    {
      "RequestUri": "https://amandadev2.blob.core.windows.net/test-container-a778b62c-ab06-3e52-8dd2-7071bba3d01e/test-blob-d4d01055-19f6-2ce8-a476-25c8a83c2bb4",
      "RequestMethod": "PUT",
      "RequestHeaders": {
        "Accept": "application/xml",
        "Authorization": "Sanitized",
        "traceparent": "00-9e81b9e0ec570e4cbe3f20b88c0295a6-047fd3f46bed4743-00",
        "User-Agent": [
          "azsdk-net-Storage.Blobs/12.10.0-alpha.20210820.1",
          "(.NET 5.0.9; Microsoft Windows 10.0.19043)"
        ],
        "x-ms-blob-type": "AppendBlob",
        "x-ms-client-request-id": "2179cd36-d11f-a9b2-5620-e1fddaadf783",
        "x-ms-date": "Fri, 20 Aug 2021 22:44:10 GMT",
        "x-ms-return-client-request-id": "true",
        "x-ms-version": "2020-12-06"
      },
      "RequestBody": null,
      "StatusCode": 201,
      "ResponseHeaders": {
        "Content-Length": "0",
        "Date": "Fri, 20 Aug 2021 22:44:10 GMT",
        "ETag": "\u00220x8D9642C06B45E69\u0022",
        "Last-Modified": "Fri, 20 Aug 2021 22:44:10 GMT",
        "Server": [
          "Windows-Azure-Blob/1.0",
          "Microsoft-HTTPAPI/2.0"
        ],
        "x-ms-client-request-id": "2179cd36-d11f-a9b2-5620-e1fddaadf783",
        "x-ms-request-id": "97b7a040-201e-006c-1714-9639c8000000",
        "x-ms-request-server-encrypted": "true",
<<<<<<< HEAD
        "x-ms-version": "2020-10-02",
        "x-ms-version-id": "2021-08-20T22:44:10.3468409Z"
=======
        "x-ms-version": "2020-12-06",
        "x-ms-version-id": "2021-02-17T18:42:34.8628132Z"
>>>>>>> f7eb5f10
      },
      "ResponseBody": []
    },
    {
      "RequestUri": "https://amandadev2.blob.core.windows.net/test-container-a778b62c-ab06-3e52-8dd2-7071bba3d01e/test-blob-d4d01055-19f6-2ce8-a476-25c8a83c2bb4?comp=appendblock",
      "RequestMethod": "PUT",
      "RequestHeaders": {
        "Accept": "application/xml",
        "Authorization": "Sanitized",
        "Content-Length": "512",
        "Content-Type": "application/octet-stream",
        "If-Match": "\u00220x8D9642C06B45E69\u0022",
        "User-Agent": [
          "azsdk-net-Storage.Blobs/12.10.0-alpha.20210820.1",
          "(.NET 5.0.9; Microsoft Windows 10.0.19043)"
        ],
        "x-ms-client-request-id": "80aeb772-7c49-8cfc-7330-61242253dd81",
        "x-ms-date": "Fri, 20 Aug 2021 22:44:10 GMT",
        "x-ms-return-client-request-id": "true",
        "x-ms-version": "2020-12-06"
      },
      "RequestBody": "a3bL1avQ1N95wPM4gyNYtJZkG/59KKuwG9OvlL\u002BGVREjcFldJAoV3NXgikiz9r7umAJ6VbSbp0LKG7rYIT8g82riFRPJ\u002BpCLTz8pnJ5j/SQUwPu8CwBch8kWkghQPbqVwJfe0eCrJZ5y7wV0cgqkZx6Vw2FDY\u002BdphY5JsmeHOhKFk9wHhSxEaZpdSRv66BS\u002Bcivqu3lZUlyvdEtSYXI267Tz798uneLxUVrG5hrMb515i0A8nH\u002BYK0GAVxHg8QcoJ15mBvg1kNVJ\u002BGofk2tC4wWu2NYy\u002BU41W8OerkXREV9Snb\u002B7ZWikQ/tq86MVeJjVPXQMMRgx9S0PMas0l\u002BGPd\u002BcKzfWshn2cCZXbxwWrIOIryXDQxd9GIaiRqzS8b6wZ2nu8CqujKLf2byiDVS4nZBHJCc5xv7IHxKtNG9pJ4JnowuyJ7xU2iKC52VW3wst5aUci82bdpxvItEb/Vg3crI\u002BOmpNBnnT7koEtuOVdUAHf07GTJ\u002BwzCxrRwDvONzGT3C3GKSc4OMvSJ2Hlr\u002B81a2NEIIJbSIWiW494cN05LFtPmtu4lifZp5rmwP\u002BLTVsrm1XXihauN5OnJM2Xv8jumPoGlhUTfdU8a3jodYeFFw00TdSHYqJEoGJIEXJZQejS\u002BCgFhLdFGB2Amh6exsILIQzAY3LzZjZXwvWyy2xi4yk=",
      "StatusCode": 201,
      "ResponseHeaders": {
        "Content-Length": "0",
        "Date": "Fri, 20 Aug 2021 22:44:10 GMT",
        "ETag": "\u00220x8D9642C06BC27FD\u0022",
        "Last-Modified": "Fri, 20 Aug 2021 22:44:10 GMT",
        "Server": [
          "Windows-Azure-Blob/1.0",
          "Microsoft-HTTPAPI/2.0"
        ],
        "x-ms-blob-append-offset": "0",
        "x-ms-blob-committed-block-count": "1",
        "x-ms-client-request-id": "80aeb772-7c49-8cfc-7330-61242253dd81",
        "x-ms-content-crc64": "fV4iveRvcYQ=",
        "x-ms-request-id": "97b7a059-201e-006c-2e14-9639c8000000",
        "x-ms-request-server-encrypted": "true",
        "x-ms-version": "2020-12-06"
      },
      "ResponseBody": []
    },
    {
      "RequestUri": "https://amandadev2.blob.core.windows.net/test-container-a778b62c-ab06-3e52-8dd2-7071bba3d01e/test-blob-d4d01055-19f6-2ce8-a476-25c8a83c2bb4?comp=appendblock",
      "RequestMethod": "PUT",
      "RequestHeaders": {
        "Accept": "application/xml",
        "Authorization": "Sanitized",
        "Content-Length": "512",
        "Content-Type": "application/octet-stream",
        "If-Match": "\u00220x8D9642C06BC27FD\u0022",
        "User-Agent": [
          "azsdk-net-Storage.Blobs/12.10.0-alpha.20210820.1",
          "(.NET 5.0.9; Microsoft Windows 10.0.19043)"
        ],
        "x-ms-client-request-id": "228a6ebd-77fe-4a39-4c9b-a922cd4c3ab1",
        "x-ms-date": "Fri, 20 Aug 2021 22:44:10 GMT",
        "x-ms-return-client-request-id": "true",
        "x-ms-version": "2020-12-06"
      },
      "RequestBody": "kBV9X4CSVu80tgfHg6XZnzzvZZnedd6R8q3CwZJNsR239Q2xRaygempzPTxebtQcHBOOfPxKSho2623T0JRc5wXpEI6XKFqQTusuajiiMoPZpqV/vjUhbavzelo\u002BzarVF1U3dF5FhPO5/i4RG9/ilLjp\u002BSnv3CjQyKLipK7/UYBBWVPiar4lkyGxxr8GD1LLEOWhVdSA5TosZ6u8Y99Fua2tz8GM/yr6xGYIPhZpybhPFpTIXfyswXMYtgISaTBBaw0SWUCQPxG7p5Bud6ckw57zbExLfVuxAA5Oc0kn6Fs1xtIJVm94v9aCDLZrPknL9PJjHv3k9u2xYVgyQszHk781OLHUG20veq11yHCkRcLEgn9XxMldUdDkV/UWRXwKunn3NQaY9tiFNKRQbi19DBuWbb9McM/11\u002Bbh78N3GDQwag33rQ\u002B8LIum0o8lDeOiZ0rZgNi9vUqpAV4ftgcUDRtvHwMfhl8L2kEzpp5A0MkDPoh5nZhccq3DTauxnHWEkcRzte3fguHrzqWWiheraTCUHHd\u002Bm2\u002BCEq1WXDizWT3LrhTZzBvcI7ymjc/zxuiVGON6HX/\u002BBfVV8aNAiSaoN3Vny9sD0p0VuPi72A6fj0zEwERUODu9zageg9p3m5qV/VVai/sNkkZGZWWHQi3ntWFWe8jiU/85qf0y5U7CnRw=",
      "StatusCode": 201,
      "ResponseHeaders": {
        "Content-Length": "0",
        "Date": "Fri, 20 Aug 2021 22:44:10 GMT",
        "ETag": "\u00220x8D9642C06C37C54\u0022",
        "Last-Modified": "Fri, 20 Aug 2021 22:44:10 GMT",
        "Server": [
          "Windows-Azure-Blob/1.0",
          "Microsoft-HTTPAPI/2.0"
        ],
        "x-ms-blob-append-offset": "512",
        "x-ms-blob-committed-block-count": "2",
        "x-ms-client-request-id": "228a6ebd-77fe-4a39-4c9b-a922cd4c3ab1",
        "x-ms-content-crc64": "ZQE9CwG9KdA=",
        "x-ms-request-id": "97b7a06d-201e-006c-4214-9639c8000000",
        "x-ms-request-server-encrypted": "true",
        "x-ms-version": "2020-12-06"
      },
      "ResponseBody": []
    },
    {
      "RequestUri": "https://amandadev2.blob.core.windows.net/test-container-a778b62c-ab06-3e52-8dd2-7071bba3d01e/test-blob-d4d01055-19f6-2ce8-a476-25c8a83c2bb4",
      "RequestMethod": "GET",
      "RequestHeaders": {
        "Accept": "application/xml",
        "Authorization": "Sanitized",
        "traceparent": "00-2f872a777afd95449cc1b864033efdf8-d85344e55451184e-00",
        "User-Agent": [
          "azsdk-net-Storage.Blobs/12.10.0-alpha.20210820.1",
          "(.NET 5.0.9; Microsoft Windows 10.0.19043)"
        ],
        "x-ms-client-request-id": "b46737cb-bac9-8e82-51c1-3f72c4043a11",
        "x-ms-date": "Fri, 20 Aug 2021 22:44:10 GMT",
        "x-ms-return-client-request-id": "true",
        "x-ms-version": "2020-12-06"
      },
      "RequestBody": null,
      "StatusCode": 200,
      "ResponseHeaders": {
        "Accept-Ranges": "bytes",
        "Content-Length": "1024",
        "Content-Type": "application/octet-stream",
        "Date": "Fri, 20 Aug 2021 22:44:10 GMT",
        "ETag": "\u00220x8D9642C06C37C54\u0022",
        "Last-Modified": "Fri, 20 Aug 2021 22:44:10 GMT",
        "Server": [
          "Windows-Azure-Blob/1.0",
          "Microsoft-HTTPAPI/2.0"
        ],
        "x-ms-blob-committed-block-count": "2",
        "x-ms-blob-type": "AppendBlob",
        "x-ms-client-request-id": "b46737cb-bac9-8e82-51c1-3f72c4043a11",
        "x-ms-creation-time": "Fri, 20 Aug 2021 22:44:10 GMT",
        "x-ms-is-current-version": "true",
        "x-ms-lease-state": "available",
        "x-ms-lease-status": "unlocked",
        "x-ms-request-id": "97b7a081-201e-006c-5414-9639c8000000",
        "x-ms-server-encrypted": "true",
<<<<<<< HEAD
        "x-ms-version": "2020-10-02",
        "x-ms-version-id": "2021-08-20T22:44:10.3468409Z"
=======
        "x-ms-version": "2020-12-06",
        "x-ms-version-id": "2021-02-17T18:42:34.8628132Z"
>>>>>>> f7eb5f10
      },
      "ResponseBody": "a3bL1avQ1N95wPM4gyNYtJZkG/59KKuwG9OvlL\u002BGVREjcFldJAoV3NXgikiz9r7umAJ6VbSbp0LKG7rYIT8g82riFRPJ\u002BpCLTz8pnJ5j/SQUwPu8CwBch8kWkghQPbqVwJfe0eCrJZ5y7wV0cgqkZx6Vw2FDY\u002BdphY5JsmeHOhKFk9wHhSxEaZpdSRv66BS\u002Bcivqu3lZUlyvdEtSYXI267Tz798uneLxUVrG5hrMb515i0A8nH\u002BYK0GAVxHg8QcoJ15mBvg1kNVJ\u002BGofk2tC4wWu2NYy\u002BU41W8OerkXREV9Snb\u002B7ZWikQ/tq86MVeJjVPXQMMRgx9S0PMas0l\u002BGPd\u002BcKzfWshn2cCZXbxwWrIOIryXDQxd9GIaiRqzS8b6wZ2nu8CqujKLf2byiDVS4nZBHJCc5xv7IHxKtNG9pJ4JnowuyJ7xU2iKC52VW3wst5aUci82bdpxvItEb/Vg3crI\u002BOmpNBnnT7koEtuOVdUAHf07GTJ\u002BwzCxrRwDvONzGT3C3GKSc4OMvSJ2Hlr\u002B81a2NEIIJbSIWiW494cN05LFtPmtu4lifZp5rmwP\u002BLTVsrm1XXihauN5OnJM2Xv8jumPoGlhUTfdU8a3jodYeFFw00TdSHYqJEoGJIEXJZQejS\u002BCgFhLdFGB2Amh6exsILIQzAY3LzZjZXwvWyy2xi4ymQFX1fgJJW7zS2B8eDpdmfPO9lmd513pHyrcLBkk2xHbf1DbFFrKB6anM9PF5u1BwcE458/EpKGjbrbdPQlFznBekQjpcoWpBO6y5qOKIyg9mmpX\u002B\u002BNSFtq/N6Wj7NqtUXVTd0XkWE87n\u002BLhEb3\u002BKUuOn5Ke/cKNDIouKkrv9RgEFZU\u002BJqviWTIbHGvwYPUssQ5aFV1IDlOixnq7xj30W5ra3PwYz/KvrEZgg\u002BFmnJuE8WlMhd/KzBcxi2AhJpMEFrDRJZQJA/EbunkG53pyTDnvNsTEt9W7EADk5zSSfoWzXG0glWb3i/1oIMtms\u002BScv08mMe/eT27bFhWDJCzMeTvzU4sdQbbS96rXXIcKRFwsSCf1fEyV1R0ORX9RZFfAq6efc1Bpj22IU0pFBuLX0MG5Ztv0xwz/XX5uHvw3cYNDBqDfetD7wsi6bSjyUN46JnStmA2L29SqkBXh\u002B2BxQNG28fAx\u002BGXwvaQTOmnkDQyQM\u002BiHmdmFxyrcNNq7GcdYSRxHO17d\u002BC4evOpZaKF6tpMJQcd36bb4ISrVZcOLNZPcuuFNnMG9wjvKaNz/PG6JUY43odf/4F9VXxo0CJJqg3dWfL2wPSnRW4\u002BLvYDp\u002BPTMTARFQ4O73NqB6D2nebmpX9VVqL\u002Bw2SRkZlZYdCLee1YVZ7yOJT/zmp/TLlTsKdHA=="
    },
    {
      "RequestUri": "https://amandadev2.blob.core.windows.net/test-container-a778b62c-ab06-3e52-8dd2-7071bba3d01e?restype=container",
      "RequestMethod": "DELETE",
      "RequestHeaders": {
        "Accept": "application/xml",
        "Authorization": "Sanitized",
        "traceparent": "00-9ae6a7300c16604fb80f5312a54cbd12-220d841f82f2bd49-00",
        "User-Agent": [
          "azsdk-net-Storage.Blobs/12.10.0-alpha.20210820.1",
          "(.NET 5.0.9; Microsoft Windows 10.0.19043)"
        ],
        "x-ms-client-request-id": "95570447-86e4-2be8-964f-685f98f13f8b",
        "x-ms-date": "Fri, 20 Aug 2021 22:44:10 GMT",
        "x-ms-return-client-request-id": "true",
        "x-ms-version": "2020-12-06"
      },
      "RequestBody": null,
      "StatusCode": 202,
      "ResponseHeaders": {
        "Content-Length": "0",
        "Date": "Fri, 20 Aug 2021 22:44:10 GMT",
        "Server": [
          "Windows-Azure-Blob/1.0",
          "Microsoft-HTTPAPI/2.0"
        ],
        "x-ms-client-request-id": "95570447-86e4-2be8-964f-685f98f13f8b",
<<<<<<< HEAD
        "x-ms-request-id": "97b7a093-201e-006c-6214-9639c8000000",
        "x-ms-version": "2020-10-02"
=======
        "x-ms-request-id": "d088b2b2-a01e-0070-605c-056335000000",
        "x-ms-version": "2020-12-06"
>>>>>>> f7eb5f10
      },
      "ResponseBody": []
    }
  ],
  "Variables": {
    "RandomSeed": "841825863",
    "Storage_TestConfigDefault": "ProductionTenant\namandadev2\nU2FuaXRpemVk\nhttps://amandadev2.blob.core.windows.net\nhttps://amandadev2.file.core.windows.net\nhttps://amandadev2.queue.core.windows.net\nhttps://amandadev2.table.core.windows.net\n\n\n\n\nhttps://amandadev2-secondary.blob.core.windows.net\nhttps://amandadev2-secondary.file.core.windows.net\nhttps://amandadev2-secondary.queue.core.windows.net\nhttps://amandadev2-secondary.table.core.windows.net\n\nSanitized\n\n\nCloud\nBlobEndpoint=https://amandadev2.blob.core.windows.net/;QueueEndpoint=https://amandadev2.queue.core.windows.net/;FileEndpoint=https://amandadev2.file.core.windows.net/;BlobSecondaryEndpoint=https://amandadev2-secondary.blob.core.windows.net/;QueueSecondaryEndpoint=https://amandadev2-secondary.queue.core.windows.net/;FileSecondaryEndpoint=https://amandadev2-secondary.file.core.windows.net/;AccountName=amandadev2;AccountKey=Kg==;\ntestscope2\n\n"
  }
}<|MERGE_RESOLUTION|>--- conflicted
+++ resolved
@@ -1,151 +1,136 @@
-{
+﻿{
   "Entries": [
     {
-      "RequestUri": "https://amandadev2.blob.core.windows.net/test-container-a778b62c-ab06-3e52-8dd2-7071bba3d01e?restype=container",
-      "RequestMethod": "PUT",
-      "RequestHeaders": {
-        "Accept": "application/xml",
-        "Authorization": "Sanitized",
-        "traceparent": "00-f82b4248666a874497f251c7585d5f04-ef9799d6f65e024f-00",
-        "User-Agent": [
-          "azsdk-net-Storage.Blobs/12.10.0-alpha.20210820.1",
-          "(.NET 5.0.9; Microsoft Windows 10.0.19043)"
+      "RequestUri": "https://seanmcccanary3.blob.core.windows.net/test-container-a778b62c-ab06-3e52-8dd2-7071bba3d01e?restype=container",
+      "RequestMethod": "PUT",
+      "RequestHeaders": {
+        "Accept": "application/xml",
+        "Authorization": "Sanitized",
+        "traceparent": "00-c17e045b49f44244bd1c2e504a3689fa-c600347d2b2d7248-00",
+        "User-Agent": [
+          "azsdk-net-Storage.Blobs/12.9.0-alpha.20210217.1",
+          "(.NET 5.0.3; Microsoft Windows 10.0.19042)"
         ],
         "x-ms-blob-public-access": "container",
         "x-ms-client-request-id": "5b1dfa5b-df87-4298-6196-2b2220c19159",
-        "x-ms-date": "Fri, 20 Aug 2021 22:44:10 GMT",
-        "x-ms-return-client-request-id": "true",
-        "x-ms-version": "2020-12-06"
-      },
-      "RequestBody": null,
-      "StatusCode": 201,
-      "ResponseHeaders": {
-        "Content-Length": "0",
-        "Date": "Fri, 20 Aug 2021 22:44:10 GMT",
-        "ETag": "\u00220x8D9642C06A4FDD0\u0022",
-        "Last-Modified": "Fri, 20 Aug 2021 22:44:10 GMT",
+        "x-ms-date": "Wed, 17 Feb 2021 18:42:34 GMT",
+        "x-ms-return-client-request-id": "true",
+        "x-ms-version": "2020-12-06"
+      },
+      "RequestBody": null,
+      "StatusCode": 201,
+      "ResponseHeaders": {
+        "Content-Length": "0",
+        "Date": "Wed, 17 Feb 2021 18:42:34 GMT",
+        "ETag": "\"0x8D8D373CAA28CB4\"",
+        "Last-Modified": "Wed, 17 Feb 2021 18:42:34 GMT",
         "Server": [
           "Windows-Azure-Blob/1.0",
           "Microsoft-HTTPAPI/2.0"
         ],
         "x-ms-client-request-id": "5b1dfa5b-df87-4298-6196-2b2220c19159",
-<<<<<<< HEAD
-        "x-ms-request-id": "97b7a00b-201e-006c-6814-9639c8000000",
-        "x-ms-version": "2020-10-02"
-=======
         "x-ms-request-id": "d088b271-a01e-0070-325c-056335000000",
         "x-ms-version": "2020-12-06"
->>>>>>> f7eb5f10
-      },
-      "ResponseBody": []
-    },
-    {
-      "RequestUri": "https://amandadev2.blob.core.windows.net/test-container-a778b62c-ab06-3e52-8dd2-7071bba3d01e/test-blob-d4d01055-19f6-2ce8-a476-25c8a83c2bb4",
-      "RequestMethod": "PUT",
-      "RequestHeaders": {
-        "Accept": "application/xml",
-        "Authorization": "Sanitized",
-        "traceparent": "00-6cfc755bc421bb4a884655854e32288f-0113d4763ed6634c-00",
-        "User-Agent": [
-          "azsdk-net-Storage.Blobs/12.10.0-alpha.20210820.1",
-          "(.NET 5.0.9; Microsoft Windows 10.0.19043)"
+      },
+      "ResponseBody": []
+    },
+    {
+      "RequestUri": "https://seanmcccanary3.blob.core.windows.net/test-container-a778b62c-ab06-3e52-8dd2-7071bba3d01e/test-blob-d4d01055-19f6-2ce8-a476-25c8a83c2bb4",
+      "RequestMethod": "PUT",
+      "RequestHeaders": {
+        "Accept": "application/xml",
+        "Authorization": "Sanitized",
+        "traceparent": "00-2d42c78eddcd54408d11495502786d31-059de394f3e2f840-00",
+        "User-Agent": [
+          "azsdk-net-Storage.Blobs/12.9.0-alpha.20210217.1",
+          "(.NET 5.0.3; Microsoft Windows 10.0.19042)"
         ],
         "x-ms-blob-type": "AppendBlob",
         "x-ms-client-request-id": "03bfa9ac-a608-422f-12f1-b610bad09a24",
-        "x-ms-date": "Fri, 20 Aug 2021 22:44:10 GMT",
-        "x-ms-return-client-request-id": "true",
-        "x-ms-version": "2020-12-06"
-      },
-      "RequestBody": null,
-      "StatusCode": 201,
-      "ResponseHeaders": {
-        "Content-Length": "0",
-        "Date": "Fri, 20 Aug 2021 22:44:10 GMT",
-        "ETag": "\u00220x8D9642C06AC94CD\u0022",
-        "Last-Modified": "Fri, 20 Aug 2021 22:44:10 GMT",
+        "x-ms-date": "Wed, 17 Feb 2021 18:42:34 GMT",
+        "x-ms-return-client-request-id": "true",
+        "x-ms-version": "2020-12-06"
+      },
+      "RequestBody": null,
+      "StatusCode": 201,
+      "ResponseHeaders": {
+        "Content-Length": "0",
+        "Date": "Wed, 17 Feb 2021 18:42:34 GMT",
+        "ETag": "\"0x8D8D373CAACF59A\"",
+        "Last-Modified": "Wed, 17 Feb 2021 18:42:34 GMT",
         "Server": [
           "Windows-Azure-Blob/1.0",
           "Microsoft-HTTPAPI/2.0"
         ],
         "x-ms-client-request-id": "03bfa9ac-a608-422f-12f1-b610bad09a24",
-        "x-ms-request-id": "97b7a024-201e-006c-7e14-9639c8000000",
-        "x-ms-request-server-encrypted": "true",
-<<<<<<< HEAD
-        "x-ms-version": "2020-10-02",
-        "x-ms-version-id": "2021-08-20T22:44:10.2948045Z"
-=======
+        "x-ms-request-id": "d088b27e-a01e-0070-3b5c-056335000000",
+        "x-ms-request-server-encrypted": "true",
         "x-ms-version": "2020-12-06",
         "x-ms-version-id": "2021-02-17T18:42:34.7957658Z"
->>>>>>> f7eb5f10
-      },
-      "ResponseBody": []
-    },
-    {
-      "RequestUri": "https://amandadev2.blob.core.windows.net/test-container-a778b62c-ab06-3e52-8dd2-7071bba3d01e/test-blob-d4d01055-19f6-2ce8-a476-25c8a83c2bb4",
-      "RequestMethod": "PUT",
-      "RequestHeaders": {
-        "Accept": "application/xml",
-        "Authorization": "Sanitized",
-        "traceparent": "00-9e81b9e0ec570e4cbe3f20b88c0295a6-047fd3f46bed4743-00",
-        "User-Agent": [
-          "azsdk-net-Storage.Blobs/12.10.0-alpha.20210820.1",
-          "(.NET 5.0.9; Microsoft Windows 10.0.19043)"
+      },
+      "ResponseBody": []
+    },
+    {
+      "RequestUri": "https://seanmcccanary3.blob.core.windows.net/test-container-a778b62c-ab06-3e52-8dd2-7071bba3d01e/test-blob-d4d01055-19f6-2ce8-a476-25c8a83c2bb4",
+      "RequestMethod": "PUT",
+      "RequestHeaders": {
+        "Accept": "application/xml",
+        "Authorization": "Sanitized",
+        "traceparent": "00-7c43a03a777b5740a77d68098b3ed7c7-1f3050c1860c364a-00",
+        "User-Agent": [
+          "azsdk-net-Storage.Blobs/12.9.0-alpha.20210217.1",
+          "(.NET 5.0.3; Microsoft Windows 10.0.19042)"
         ],
         "x-ms-blob-type": "AppendBlob",
         "x-ms-client-request-id": "2179cd36-d11f-a9b2-5620-e1fddaadf783",
-        "x-ms-date": "Fri, 20 Aug 2021 22:44:10 GMT",
-        "x-ms-return-client-request-id": "true",
-        "x-ms-version": "2020-12-06"
-      },
-      "RequestBody": null,
-      "StatusCode": 201,
-      "ResponseHeaders": {
-        "Content-Length": "0",
-        "Date": "Fri, 20 Aug 2021 22:44:10 GMT",
-        "ETag": "\u00220x8D9642C06B45E69\u0022",
-        "Last-Modified": "Fri, 20 Aug 2021 22:44:10 GMT",
+        "x-ms-date": "Wed, 17 Feb 2021 18:42:34 GMT",
+        "x-ms-return-client-request-id": "true",
+        "x-ms-version": "2020-12-06"
+      },
+      "RequestBody": null,
+      "StatusCode": 201,
+      "ResponseHeaders": {
+        "Content-Length": "0",
+        "Date": "Wed, 17 Feb 2021 18:42:34 GMT",
+        "ETag": "\"0x8D8D373CAB70994\"",
+        "Last-Modified": "Wed, 17 Feb 2021 18:42:34 GMT",
         "Server": [
           "Windows-Azure-Blob/1.0",
           "Microsoft-HTTPAPI/2.0"
         ],
         "x-ms-client-request-id": "2179cd36-d11f-a9b2-5620-e1fddaadf783",
-        "x-ms-request-id": "97b7a040-201e-006c-1714-9639c8000000",
-        "x-ms-request-server-encrypted": "true",
-<<<<<<< HEAD
-        "x-ms-version": "2020-10-02",
-        "x-ms-version-id": "2021-08-20T22:44:10.3468409Z"
-=======
+        "x-ms-request-id": "d088b281-a01e-0070-3d5c-056335000000",
+        "x-ms-request-server-encrypted": "true",
         "x-ms-version": "2020-12-06",
         "x-ms-version-id": "2021-02-17T18:42:34.8628132Z"
->>>>>>> f7eb5f10
-      },
-      "ResponseBody": []
-    },
-    {
-      "RequestUri": "https://amandadev2.blob.core.windows.net/test-container-a778b62c-ab06-3e52-8dd2-7071bba3d01e/test-blob-d4d01055-19f6-2ce8-a476-25c8a83c2bb4?comp=appendblock",
+      },
+      "ResponseBody": []
+    },
+    {
+      "RequestUri": "https://seanmcccanary3.blob.core.windows.net/test-container-a778b62c-ab06-3e52-8dd2-7071bba3d01e/test-blob-d4d01055-19f6-2ce8-a476-25c8a83c2bb4?comp=appendblock",
       "RequestMethod": "PUT",
       "RequestHeaders": {
         "Accept": "application/xml",
         "Authorization": "Sanitized",
         "Content-Length": "512",
         "Content-Type": "application/octet-stream",
-        "If-Match": "\u00220x8D9642C06B45E69\u0022",
-        "User-Agent": [
-          "azsdk-net-Storage.Blobs/12.10.0-alpha.20210820.1",
-          "(.NET 5.0.9; Microsoft Windows 10.0.19043)"
+        "If-Match": "0x8D8D373CAB70994",
+        "User-Agent": [
+          "azsdk-net-Storage.Blobs/12.9.0-alpha.20210217.1",
+          "(.NET 5.0.3; Microsoft Windows 10.0.19042)"
         ],
         "x-ms-client-request-id": "80aeb772-7c49-8cfc-7330-61242253dd81",
-        "x-ms-date": "Fri, 20 Aug 2021 22:44:10 GMT",
-        "x-ms-return-client-request-id": "true",
-        "x-ms-version": "2020-12-06"
-      },
-      "RequestBody": "a3bL1avQ1N95wPM4gyNYtJZkG/59KKuwG9OvlL\u002BGVREjcFldJAoV3NXgikiz9r7umAJ6VbSbp0LKG7rYIT8g82riFRPJ\u002BpCLTz8pnJ5j/SQUwPu8CwBch8kWkghQPbqVwJfe0eCrJZ5y7wV0cgqkZx6Vw2FDY\u002BdphY5JsmeHOhKFk9wHhSxEaZpdSRv66BS\u002Bcivqu3lZUlyvdEtSYXI267Tz798uneLxUVrG5hrMb515i0A8nH\u002BYK0GAVxHg8QcoJ15mBvg1kNVJ\u002BGofk2tC4wWu2NYy\u002BU41W8OerkXREV9Snb\u002B7ZWikQ/tq86MVeJjVPXQMMRgx9S0PMas0l\u002BGPd\u002BcKzfWshn2cCZXbxwWrIOIryXDQxd9GIaiRqzS8b6wZ2nu8CqujKLf2byiDVS4nZBHJCc5xv7IHxKtNG9pJ4JnowuyJ7xU2iKC52VW3wst5aUci82bdpxvItEb/Vg3crI\u002BOmpNBnnT7koEtuOVdUAHf07GTJ\u002BwzCxrRwDvONzGT3C3GKSc4OMvSJ2Hlr\u002B81a2NEIIJbSIWiW494cN05LFtPmtu4lifZp5rmwP\u002BLTVsrm1XXihauN5OnJM2Xv8jumPoGlhUTfdU8a3jodYeFFw00TdSHYqJEoGJIEXJZQejS\u002BCgFhLdFGB2Amh6exsILIQzAY3LzZjZXwvWyy2xi4yk=",
-      "StatusCode": 201,
-      "ResponseHeaders": {
-        "Content-Length": "0",
-        "Date": "Fri, 20 Aug 2021 22:44:10 GMT",
-        "ETag": "\u00220x8D9642C06BC27FD\u0022",
-        "Last-Modified": "Fri, 20 Aug 2021 22:44:10 GMT",
+        "x-ms-date": "Wed, 17 Feb 2021 18:42:34 GMT",
+        "x-ms-return-client-request-id": "true",
+        "x-ms-version": "2020-12-06"
+      },
+      "RequestBody": "a3bL1avQ1N95wPM4gyNYtJZkG/59KKuwG9OvlL+GVREjcFldJAoV3NXgikiz9r7umAJ6VbSbp0LKG7rYIT8g82riFRPJ+pCLTz8pnJ5j/SQUwPu8CwBch8kWkghQPbqVwJfe0eCrJZ5y7wV0cgqkZx6Vw2FDY+dphY5JsmeHOhKFk9wHhSxEaZpdSRv66BS+civqu3lZUlyvdEtSYXI267Tz798uneLxUVrG5hrMb515i0A8nH+YK0GAVxHg8QcoJ15mBvg1kNVJ+Gofk2tC4wWu2NYy+U41W8OerkXREV9Snb+7ZWikQ/tq86MVeJjVPXQMMRgx9S0PMas0l+GPd+cKzfWshn2cCZXbxwWrIOIryXDQxd9GIaiRqzS8b6wZ2nu8CqujKLf2byiDVS4nZBHJCc5xv7IHxKtNG9pJ4JnowuyJ7xU2iKC52VW3wst5aUci82bdpxvItEb/Vg3crI+OmpNBnnT7koEtuOVdUAHf07GTJ+wzCxrRwDvONzGT3C3GKSc4OMvSJ2Hlr+81a2NEIIJbSIWiW494cN05LFtPmtu4lifZp5rmwP+LTVsrm1XXihauN5OnJM2Xv8jumPoGlhUTfdU8a3jodYeFFw00TdSHYqJEoGJIEXJZQejS+CgFhLdFGB2Amh6exsILIQzAY3LzZjZXwvWyy2xi4yk=",
+      "StatusCode": 201,
+      "ResponseHeaders": {
+        "Content-Length": "0",
+        "Date": "Wed, 17 Feb 2021 18:42:34 GMT",
+        "ETag": "\"0x8D8D373CAC0A84C\"",
+        "Last-Modified": "Wed, 17 Feb 2021 18:42:34 GMT",
         "Server": [
           "Windows-Azure-Blob/1.0",
           "Microsoft-HTTPAPI/2.0"
@@ -154,37 +139,37 @@
         "x-ms-blob-committed-block-count": "1",
         "x-ms-client-request-id": "80aeb772-7c49-8cfc-7330-61242253dd81",
         "x-ms-content-crc64": "fV4iveRvcYQ=",
-        "x-ms-request-id": "97b7a059-201e-006c-2e14-9639c8000000",
-        "x-ms-request-server-encrypted": "true",
-        "x-ms-version": "2020-12-06"
-      },
-      "ResponseBody": []
-    },
-    {
-      "RequestUri": "https://amandadev2.blob.core.windows.net/test-container-a778b62c-ab06-3e52-8dd2-7071bba3d01e/test-blob-d4d01055-19f6-2ce8-a476-25c8a83c2bb4?comp=appendblock",
+        "x-ms-request-id": "d088b284-a01e-0070-405c-056335000000",
+        "x-ms-request-server-encrypted": "true",
+        "x-ms-version": "2020-12-06"
+      },
+      "ResponseBody": []
+    },
+    {
+      "RequestUri": "https://seanmcccanary3.blob.core.windows.net/test-container-a778b62c-ab06-3e52-8dd2-7071bba3d01e/test-blob-d4d01055-19f6-2ce8-a476-25c8a83c2bb4?comp=appendblock",
       "RequestMethod": "PUT",
       "RequestHeaders": {
         "Accept": "application/xml",
         "Authorization": "Sanitized",
         "Content-Length": "512",
         "Content-Type": "application/octet-stream",
-        "If-Match": "\u00220x8D9642C06BC27FD\u0022",
-        "User-Agent": [
-          "azsdk-net-Storage.Blobs/12.10.0-alpha.20210820.1",
-          "(.NET 5.0.9; Microsoft Windows 10.0.19043)"
+        "If-Match": "0x8D8D373CAC0A84C",
+        "User-Agent": [
+          "azsdk-net-Storage.Blobs/12.9.0-alpha.20210217.1",
+          "(.NET 5.0.3; Microsoft Windows 10.0.19042)"
         ],
         "x-ms-client-request-id": "228a6ebd-77fe-4a39-4c9b-a922cd4c3ab1",
-        "x-ms-date": "Fri, 20 Aug 2021 22:44:10 GMT",
-        "x-ms-return-client-request-id": "true",
-        "x-ms-version": "2020-12-06"
-      },
-      "RequestBody": "kBV9X4CSVu80tgfHg6XZnzzvZZnedd6R8q3CwZJNsR239Q2xRaygempzPTxebtQcHBOOfPxKSho2623T0JRc5wXpEI6XKFqQTusuajiiMoPZpqV/vjUhbavzelo\u002BzarVF1U3dF5FhPO5/i4RG9/ilLjp\u002BSnv3CjQyKLipK7/UYBBWVPiar4lkyGxxr8GD1LLEOWhVdSA5TosZ6u8Y99Fua2tz8GM/yr6xGYIPhZpybhPFpTIXfyswXMYtgISaTBBaw0SWUCQPxG7p5Bud6ckw57zbExLfVuxAA5Oc0kn6Fs1xtIJVm94v9aCDLZrPknL9PJjHv3k9u2xYVgyQszHk781OLHUG20veq11yHCkRcLEgn9XxMldUdDkV/UWRXwKunn3NQaY9tiFNKRQbi19DBuWbb9McM/11\u002Bbh78N3GDQwag33rQ\u002B8LIum0o8lDeOiZ0rZgNi9vUqpAV4ftgcUDRtvHwMfhl8L2kEzpp5A0MkDPoh5nZhccq3DTauxnHWEkcRzte3fguHrzqWWiheraTCUHHd\u002Bm2\u002BCEq1WXDizWT3LrhTZzBvcI7ymjc/zxuiVGON6HX/\u002BBfVV8aNAiSaoN3Vny9sD0p0VuPi72A6fj0zEwERUODu9zageg9p3m5qV/VVai/sNkkZGZWWHQi3ntWFWe8jiU/85qf0y5U7CnRw=",
-      "StatusCode": 201,
-      "ResponseHeaders": {
-        "Content-Length": "0",
-        "Date": "Fri, 20 Aug 2021 22:44:10 GMT",
-        "ETag": "\u00220x8D9642C06C37C54\u0022",
-        "Last-Modified": "Fri, 20 Aug 2021 22:44:10 GMT",
+        "x-ms-date": "Wed, 17 Feb 2021 18:42:34 GMT",
+        "x-ms-return-client-request-id": "true",
+        "x-ms-version": "2020-12-06"
+      },
+      "RequestBody": "kBV9X4CSVu80tgfHg6XZnzzvZZnedd6R8q3CwZJNsR239Q2xRaygempzPTxebtQcHBOOfPxKSho2623T0JRc5wXpEI6XKFqQTusuajiiMoPZpqV/vjUhbavzelo+zarVF1U3dF5FhPO5/i4RG9/ilLjp+Snv3CjQyKLipK7/UYBBWVPiar4lkyGxxr8GD1LLEOWhVdSA5TosZ6u8Y99Fua2tz8GM/yr6xGYIPhZpybhPFpTIXfyswXMYtgISaTBBaw0SWUCQPxG7p5Bud6ckw57zbExLfVuxAA5Oc0kn6Fs1xtIJVm94v9aCDLZrPknL9PJjHv3k9u2xYVgyQszHk781OLHUG20veq11yHCkRcLEgn9XxMldUdDkV/UWRXwKunn3NQaY9tiFNKRQbi19DBuWbb9McM/11+bh78N3GDQwag33rQ+8LIum0o8lDeOiZ0rZgNi9vUqpAV4ftgcUDRtvHwMfhl8L2kEzpp5A0MkDPoh5nZhccq3DTauxnHWEkcRzte3fguHrzqWWiheraTCUHHd+m2+CEq1WXDizWT3LrhTZzBvcI7ymjc/zxuiVGON6HX/+BfVV8aNAiSaoN3Vny9sD0p0VuPi72A6fj0zEwERUODu9zageg9p3m5qV/VVai/sNkkZGZWWHQi3ntWFWe8jiU/85qf0y5U7CnRw=",
+      "StatusCode": 201,
+      "ResponseHeaders": {
+        "Content-Length": "0",
+        "Date": "Wed, 17 Feb 2021 18:42:34 GMT",
+        "ETag": "\"0x8D8D373CAC9838D\"",
+        "Last-Modified": "Wed, 17 Feb 2021 18:42:34 GMT",
         "Server": [
           "Windows-Azure-Blob/1.0",
           "Microsoft-HTTPAPI/2.0"
@@ -193,25 +178,25 @@
         "x-ms-blob-committed-block-count": "2",
         "x-ms-client-request-id": "228a6ebd-77fe-4a39-4c9b-a922cd4c3ab1",
         "x-ms-content-crc64": "ZQE9CwG9KdA=",
-        "x-ms-request-id": "97b7a06d-201e-006c-4214-9639c8000000",
-        "x-ms-request-server-encrypted": "true",
-        "x-ms-version": "2020-12-06"
-      },
-      "ResponseBody": []
-    },
-    {
-      "RequestUri": "https://amandadev2.blob.core.windows.net/test-container-a778b62c-ab06-3e52-8dd2-7071bba3d01e/test-blob-d4d01055-19f6-2ce8-a476-25c8a83c2bb4",
+        "x-ms-request-id": "d088b28a-a01e-0070-445c-056335000000",
+        "x-ms-request-server-encrypted": "true",
+        "x-ms-version": "2020-12-06"
+      },
+      "ResponseBody": []
+    },
+    {
+      "RequestUri": "https://seanmcccanary3.blob.core.windows.net/test-container-a778b62c-ab06-3e52-8dd2-7071bba3d01e/test-blob-d4d01055-19f6-2ce8-a476-25c8a83c2bb4",
       "RequestMethod": "GET",
       "RequestHeaders": {
         "Accept": "application/xml",
         "Authorization": "Sanitized",
-        "traceparent": "00-2f872a777afd95449cc1b864033efdf8-d85344e55451184e-00",
-        "User-Agent": [
-          "azsdk-net-Storage.Blobs/12.10.0-alpha.20210820.1",
-          "(.NET 5.0.9; Microsoft Windows 10.0.19043)"
+        "traceparent": "00-d0a176df7158ff4f8e51e462927119b1-160a701229c77d47-00",
+        "User-Agent": [
+          "azsdk-net-Storage.Blobs/12.9.0-alpha.20210217.1",
+          "(.NET 5.0.3; Microsoft Windows 10.0.19042)"
         ],
         "x-ms-client-request-id": "b46737cb-bac9-8e82-51c1-3f72c4043a11",
-        "x-ms-date": "Fri, 20 Aug 2021 22:44:10 GMT",
+        "x-ms-date": "Wed, 17 Feb 2021 18:42:34 GMT",
         "x-ms-return-client-request-id": "true",
         "x-ms-version": "2020-12-06"
       },
@@ -221,9 +206,9 @@
         "Accept-Ranges": "bytes",
         "Content-Length": "1024",
         "Content-Type": "application/octet-stream",
-        "Date": "Fri, 20 Aug 2021 22:44:10 GMT",
-        "ETag": "\u00220x8D9642C06C37C54\u0022",
-        "Last-Modified": "Fri, 20 Aug 2021 22:44:10 GMT",
+        "Date": "Wed, 17 Feb 2021 18:42:34 GMT",
+        "ETag": "\"0x8D8D373CAC9838D\"",
+        "Last-Modified": "Wed, 17 Feb 2021 18:42:34 GMT",
         "Server": [
           "Windows-Azure-Blob/1.0",
           "Microsoft-HTTPAPI/2.0"
@@ -231,35 +216,30 @@
         "x-ms-blob-committed-block-count": "2",
         "x-ms-blob-type": "AppendBlob",
         "x-ms-client-request-id": "b46737cb-bac9-8e82-51c1-3f72c4043a11",
-        "x-ms-creation-time": "Fri, 20 Aug 2021 22:44:10 GMT",
+        "x-ms-creation-time": "Wed, 17 Feb 2021 18:42:34 GMT",
         "x-ms-is-current-version": "true",
         "x-ms-lease-state": "available",
         "x-ms-lease-status": "unlocked",
-        "x-ms-request-id": "97b7a081-201e-006c-5414-9639c8000000",
+        "x-ms-request-id": "d088b29a-a01e-0070-4e5c-056335000000",
         "x-ms-server-encrypted": "true",
-<<<<<<< HEAD
-        "x-ms-version": "2020-10-02",
-        "x-ms-version-id": "2021-08-20T22:44:10.3468409Z"
-=======
         "x-ms-version": "2020-12-06",
         "x-ms-version-id": "2021-02-17T18:42:34.8628132Z"
->>>>>>> f7eb5f10
-      },
-      "ResponseBody": "a3bL1avQ1N95wPM4gyNYtJZkG/59KKuwG9OvlL\u002BGVREjcFldJAoV3NXgikiz9r7umAJ6VbSbp0LKG7rYIT8g82riFRPJ\u002BpCLTz8pnJ5j/SQUwPu8CwBch8kWkghQPbqVwJfe0eCrJZ5y7wV0cgqkZx6Vw2FDY\u002BdphY5JsmeHOhKFk9wHhSxEaZpdSRv66BS\u002Bcivqu3lZUlyvdEtSYXI267Tz798uneLxUVrG5hrMb515i0A8nH\u002BYK0GAVxHg8QcoJ15mBvg1kNVJ\u002BGofk2tC4wWu2NYy\u002BU41W8OerkXREV9Snb\u002B7ZWikQ/tq86MVeJjVPXQMMRgx9S0PMas0l\u002BGPd\u002BcKzfWshn2cCZXbxwWrIOIryXDQxd9GIaiRqzS8b6wZ2nu8CqujKLf2byiDVS4nZBHJCc5xv7IHxKtNG9pJ4JnowuyJ7xU2iKC52VW3wst5aUci82bdpxvItEb/Vg3crI\u002BOmpNBnnT7koEtuOVdUAHf07GTJ\u002BwzCxrRwDvONzGT3C3GKSc4OMvSJ2Hlr\u002B81a2NEIIJbSIWiW494cN05LFtPmtu4lifZp5rmwP\u002BLTVsrm1XXihauN5OnJM2Xv8jumPoGlhUTfdU8a3jodYeFFw00TdSHYqJEoGJIEXJZQejS\u002BCgFhLdFGB2Amh6exsILIQzAY3LzZjZXwvWyy2xi4ymQFX1fgJJW7zS2B8eDpdmfPO9lmd513pHyrcLBkk2xHbf1DbFFrKB6anM9PF5u1BwcE458/EpKGjbrbdPQlFznBekQjpcoWpBO6y5qOKIyg9mmpX\u002B\u002BNSFtq/N6Wj7NqtUXVTd0XkWE87n\u002BLhEb3\u002BKUuOn5Ke/cKNDIouKkrv9RgEFZU\u002BJqviWTIbHGvwYPUssQ5aFV1IDlOixnq7xj30W5ra3PwYz/KvrEZgg\u002BFmnJuE8WlMhd/KzBcxi2AhJpMEFrDRJZQJA/EbunkG53pyTDnvNsTEt9W7EADk5zSSfoWzXG0glWb3i/1oIMtms\u002BScv08mMe/eT27bFhWDJCzMeTvzU4sdQbbS96rXXIcKRFwsSCf1fEyV1R0ORX9RZFfAq6efc1Bpj22IU0pFBuLX0MG5Ztv0xwz/XX5uHvw3cYNDBqDfetD7wsi6bSjyUN46JnStmA2L29SqkBXh\u002B2BxQNG28fAx\u002BGXwvaQTOmnkDQyQM\u002BiHmdmFxyrcNNq7GcdYSRxHO17d\u002BC4evOpZaKF6tpMJQcd36bb4ISrVZcOLNZPcuuFNnMG9wjvKaNz/PG6JUY43odf/4F9VXxo0CJJqg3dWfL2wPSnRW4\u002BLvYDp\u002BPTMTARFQ4O73NqB6D2nebmpX9VVqL\u002Bw2SRkZlZYdCLee1YVZ7yOJT/zmp/TLlTsKdHA=="
-    },
-    {
-      "RequestUri": "https://amandadev2.blob.core.windows.net/test-container-a778b62c-ab06-3e52-8dd2-7071bba3d01e?restype=container",
+      },
+      "ResponseBody": "a3bL1avQ1N95wPM4gyNYtJZkG/59KKuwG9OvlL+GVREjcFldJAoV3NXgikiz9r7umAJ6VbSbp0LKG7rYIT8g82riFRPJ+pCLTz8pnJ5j/SQUwPu8CwBch8kWkghQPbqVwJfe0eCrJZ5y7wV0cgqkZx6Vw2FDY+dphY5JsmeHOhKFk9wHhSxEaZpdSRv66BS+civqu3lZUlyvdEtSYXI267Tz798uneLxUVrG5hrMb515i0A8nH+YK0GAVxHg8QcoJ15mBvg1kNVJ+Gofk2tC4wWu2NYy+U41W8OerkXREV9Snb+7ZWikQ/tq86MVeJjVPXQMMRgx9S0PMas0l+GPd+cKzfWshn2cCZXbxwWrIOIryXDQxd9GIaiRqzS8b6wZ2nu8CqujKLf2byiDVS4nZBHJCc5xv7IHxKtNG9pJ4JnowuyJ7xU2iKC52VW3wst5aUci82bdpxvItEb/Vg3crI+OmpNBnnT7koEtuOVdUAHf07GTJ+wzCxrRwDvONzGT3C3GKSc4OMvSJ2Hlr+81a2NEIIJbSIWiW494cN05LFtPmtu4lifZp5rmwP+LTVsrm1XXihauN5OnJM2Xv8jumPoGlhUTfdU8a3jodYeFFw00TdSHYqJEoGJIEXJZQejS+CgFhLdFGB2Amh6exsILIQzAY3LzZjZXwvWyy2xi4ymQFX1fgJJW7zS2B8eDpdmfPO9lmd513pHyrcLBkk2xHbf1DbFFrKB6anM9PF5u1BwcE458/EpKGjbrbdPQlFznBekQjpcoWpBO6y5qOKIyg9mmpX++NSFtq/N6Wj7NqtUXVTd0XkWE87n+LhEb3+KUuOn5Ke/cKNDIouKkrv9RgEFZU+JqviWTIbHGvwYPUssQ5aFV1IDlOixnq7xj30W5ra3PwYz/KvrEZgg+FmnJuE8WlMhd/KzBcxi2AhJpMEFrDRJZQJA/EbunkG53pyTDnvNsTEt9W7EADk5zSSfoWzXG0glWb3i/1oIMtms+Scv08mMe/eT27bFhWDJCzMeTvzU4sdQbbS96rXXIcKRFwsSCf1fEyV1R0ORX9RZFfAq6efc1Bpj22IU0pFBuLX0MG5Ztv0xwz/XX5uHvw3cYNDBqDfetD7wsi6bSjyUN46JnStmA2L29SqkBXh+2BxQNG28fAx+GXwvaQTOmnkDQyQM+iHmdmFxyrcNNq7GcdYSRxHO17d+C4evOpZaKF6tpMJQcd36bb4ISrVZcOLNZPcuuFNnMG9wjvKaNz/PG6JUY43odf/4F9VXxo0CJJqg3dWfL2wPSnRW4+LvYDp+PTMTARFQ4O73NqB6D2nebmpX9VVqL+w2SRkZlZYdCLee1YVZ7yOJT/zmp/TLlTsKdHA=="
+    },
+    {
+      "RequestUri": "https://seanmcccanary3.blob.core.windows.net/test-container-a778b62c-ab06-3e52-8dd2-7071bba3d01e?restype=container",
       "RequestMethod": "DELETE",
       "RequestHeaders": {
         "Accept": "application/xml",
         "Authorization": "Sanitized",
-        "traceparent": "00-9ae6a7300c16604fb80f5312a54cbd12-220d841f82f2bd49-00",
-        "User-Agent": [
-          "azsdk-net-Storage.Blobs/12.10.0-alpha.20210820.1",
-          "(.NET 5.0.9; Microsoft Windows 10.0.19043)"
+        "traceparent": "00-5eaf85bcd7a95347bd5b44b6d30951cd-f5d8f02b01ca1a48-00",
+        "User-Agent": [
+          "azsdk-net-Storage.Blobs/12.9.0-alpha.20210217.1",
+          "(.NET 5.0.3; Microsoft Windows 10.0.19042)"
         ],
         "x-ms-client-request-id": "95570447-86e4-2be8-964f-685f98f13f8b",
-        "x-ms-date": "Fri, 20 Aug 2021 22:44:10 GMT",
+        "x-ms-date": "Wed, 17 Feb 2021 18:42:35 GMT",
         "x-ms-return-client-request-id": "true",
         "x-ms-version": "2020-12-06"
       },
@@ -267,25 +247,20 @@
       "StatusCode": 202,
       "ResponseHeaders": {
         "Content-Length": "0",
-        "Date": "Fri, 20 Aug 2021 22:44:10 GMT",
+        "Date": "Wed, 17 Feb 2021 18:42:34 GMT",
         "Server": [
           "Windows-Azure-Blob/1.0",
           "Microsoft-HTTPAPI/2.0"
         ],
         "x-ms-client-request-id": "95570447-86e4-2be8-964f-685f98f13f8b",
-<<<<<<< HEAD
-        "x-ms-request-id": "97b7a093-201e-006c-6214-9639c8000000",
-        "x-ms-version": "2020-10-02"
-=======
         "x-ms-request-id": "d088b2b2-a01e-0070-605c-056335000000",
         "x-ms-version": "2020-12-06"
->>>>>>> f7eb5f10
       },
       "ResponseBody": []
     }
   ],
   "Variables": {
     "RandomSeed": "841825863",
-    "Storage_TestConfigDefault": "ProductionTenant\namandadev2\nU2FuaXRpemVk\nhttps://amandadev2.blob.core.windows.net\nhttps://amandadev2.file.core.windows.net\nhttps://amandadev2.queue.core.windows.net\nhttps://amandadev2.table.core.windows.net\n\n\n\n\nhttps://amandadev2-secondary.blob.core.windows.net\nhttps://amandadev2-secondary.file.core.windows.net\nhttps://amandadev2-secondary.queue.core.windows.net\nhttps://amandadev2-secondary.table.core.windows.net\n\nSanitized\n\n\nCloud\nBlobEndpoint=https://amandadev2.blob.core.windows.net/;QueueEndpoint=https://amandadev2.queue.core.windows.net/;FileEndpoint=https://amandadev2.file.core.windows.net/;BlobSecondaryEndpoint=https://amandadev2-secondary.blob.core.windows.net/;QueueSecondaryEndpoint=https://amandadev2-secondary.queue.core.windows.net/;FileSecondaryEndpoint=https://amandadev2-secondary.file.core.windows.net/;AccountName=amandadev2;AccountKey=Kg==;\ntestscope2\n\n"
+    "Storage_TestConfigDefault": "ProductionTenant\nseanmcccanary3\nU2FuaXRpemVk\nhttps://seanmcccanary3.blob.core.windows.net\nhttps://seanmcccanary3.file.core.windows.net\nhttps://seanmcccanary3.queue.core.windows.net\nhttps://seanmcccanary3.table.core.windows.net\n\n\n\n\nhttps://seanmcccanary3-secondary.blob.core.windows.net\nhttps://seanmcccanary3-secondary.file.core.windows.net\nhttps://seanmcccanary3-secondary.queue.core.windows.net\nhttps://seanmcccanary3-secondary.table.core.windows.net\n\nSanitized\n\n\nCloud\nBlobEndpoint=https://seanmcccanary3.blob.core.windows.net/;QueueEndpoint=https://seanmcccanary3.queue.core.windows.net/;FileEndpoint=https://seanmcccanary3.file.core.windows.net/;BlobSecondaryEndpoint=https://seanmcccanary3-secondary.blob.core.windows.net/;QueueSecondaryEndpoint=https://seanmcccanary3-secondary.queue.core.windows.net/;FileSecondaryEndpoint=https://seanmcccanary3-secondary.file.core.windows.net/;AccountName=seanmcccanary3;AccountKey=Kg==;\nseanscope1\n\n"
   }
 }