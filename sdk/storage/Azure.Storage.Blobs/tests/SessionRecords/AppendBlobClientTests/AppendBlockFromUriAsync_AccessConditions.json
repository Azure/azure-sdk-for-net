--- conflicted
+++ resolved
@@ -28,11 +28,7 @@
           "Microsoft-HTTPAPI/2.0"
         ],
         "x-ms-client-request-id": "a150e2ab-8686-c918-c4a7-513b2cef762d",
-<<<<<<< HEAD
-        "x-ms-request-id": "959dc281-b01e-003c-3d2f-f3bbfc000000",
-=======
         "x-ms-request-id": "9a4ef9dd-e01e-001e-3947-09a178000000",
->>>>>>> 8d420312
         "x-ms-version": "2019-12-12"
       },
       "ResponseBody": []
@@ -67,11 +63,7 @@
           "Microsoft-HTTPAPI/2.0"
         ],
         "x-ms-client-request-id": "88f943b5-ece5-1dd1-e063-e95acbfab6a9",
-<<<<<<< HEAD
-        "x-ms-request-id": "959dc286-b01e-003c-3f2f-f3bbfc000000",
-=======
         "x-ms-request-id": "9a4efa01-e01e-001e-5b47-09a178000000",
->>>>>>> 8d420312
         "x-ms-version": "2019-12-12"
       },
       "ResponseBody": []
@@ -247,11 +239,7 @@
           "Microsoft-HTTPAPI/2.0"
         ],
         "x-ms-client-request-id": "d8f085f2-9765-a67a-2545-e1f54938ad61",
-<<<<<<< HEAD
-        "x-ms-request-id": "959dc291-b01e-003c-482f-f3bbfc000000",
-=======
         "x-ms-request-id": "9a4efa3b-e01e-001e-1147-09a178000000",
->>>>>>> 8d420312
         "x-ms-version": "2019-12-12"
       },
       "ResponseBody": []
@@ -284,11 +272,7 @@
           "Microsoft-HTTPAPI/2.0"
         ],
         "x-ms-client-request-id": "3d172cab-24b2-5e58-ba69-3e3302119966",
-<<<<<<< HEAD
-        "x-ms-request-id": "1981bd87-201e-0011-5b2f-f3088f000000",
-=======
         "x-ms-request-id": "3aded558-501e-0034-7d47-097e68000000",
->>>>>>> 8d420312
         "x-ms-version": "2019-12-12"
       },
       "ResponseBody": []
@@ -323,11 +307,7 @@
           "Microsoft-HTTPAPI/2.0"
         ],
         "x-ms-client-request-id": "e0bdfda7-c8a7-d9d7-fb51-41e235e226e4",
-<<<<<<< HEAD
-        "x-ms-request-id": "1981bd8b-201e-0011-5e2f-f3088f000000",
-=======
         "x-ms-request-id": "3aded563-501e-0034-0447-097e68000000",
->>>>>>> 8d420312
         "x-ms-version": "2019-12-12"
       },
       "ResponseBody": []
@@ -504,11 +484,7 @@
           "Microsoft-HTTPAPI/2.0"
         ],
         "x-ms-client-request-id": "f3ed9119-58b5-3e67-41e3-9ada6ac853b8",
-<<<<<<< HEAD
-        "x-ms-request-id": "1981bda0-201e-0011-712f-f3088f000000",
-=======
         "x-ms-request-id": "3aded597-501e-0034-3547-097e68000000",
->>>>>>> 8d420312
         "x-ms-version": "2019-12-12"
       },
       "ResponseBody": []
@@ -541,11 +517,7 @@
           "Microsoft-HTTPAPI/2.0"
         ],
         "x-ms-client-request-id": "fbd5e683-126e-d264-2292-00f69e2eb131",
-<<<<<<< HEAD
-        "x-ms-request-id": "35949aca-201e-0001-442f-f3cde7000000",
-=======
         "x-ms-request-id": "db0c5c15-e01e-0088-1547-09a8a9000000",
->>>>>>> 8d420312
         "x-ms-version": "2019-12-12"
       },
       "ResponseBody": []
@@ -580,11 +552,7 @@
           "Microsoft-HTTPAPI/2.0"
         ],
         "x-ms-client-request-id": "a6b5eaf9-253a-d019-55eb-4f283ff71048",
-<<<<<<< HEAD
-        "x-ms-request-id": "35949ad0-201e-0001-482f-f3cde7000000",
-=======
         "x-ms-request-id": "db0c5c21-e01e-0088-1d47-09a8a9000000",
->>>>>>> 8d420312
         "x-ms-version": "2019-12-12"
       },
       "ResponseBody": []
@@ -761,11 +729,7 @@
           "Microsoft-HTTPAPI/2.0"
         ],
         "x-ms-client-request-id": "b75618ec-fd2a-52dc-bb51-88ca64e886d4",
-<<<<<<< HEAD
-        "x-ms-request-id": "35949aea-201e-0001-602f-f3cde7000000",
-=======
         "x-ms-request-id": "db0c5c4e-e01e-0088-4547-09a8a9000000",
->>>>>>> 8d420312
         "x-ms-version": "2019-12-12"
       },
       "ResponseBody": []
@@ -798,11 +762,7 @@
           "Microsoft-HTTPAPI/2.0"
         ],
         "x-ms-client-request-id": "f6559d9d-97bf-4964-4dcd-7b5978bc920b",
-<<<<<<< HEAD
-        "x-ms-request-id": "5f19808e-901e-003b-712f-f3d79f000000",
-=======
         "x-ms-request-id": "ab7489b3-b01e-0013-2847-0969ac000000",
->>>>>>> 8d420312
         "x-ms-version": "2019-12-12"
       },
       "ResponseBody": []
@@ -837,11 +797,7 @@
           "Microsoft-HTTPAPI/2.0"
         ],
         "x-ms-client-request-id": "238279f0-aa5a-10bd-dbbe-58e61b610ee2",
-<<<<<<< HEAD
-        "x-ms-request-id": "5f198091-901e-003b-722f-f3d79f000000",
-=======
         "x-ms-request-id": "ab7489bc-b01e-0013-2f47-0969ac000000",
->>>>>>> 8d420312
         "x-ms-version": "2019-12-12"
       },
       "ResponseBody": []
@@ -1058,11 +1014,7 @@
           "Microsoft-HTTPAPI/2.0"
         ],
         "x-ms-client-request-id": "73e1545b-764d-53e4-fa75-b17fb31db7a6",
-<<<<<<< HEAD
-        "x-ms-request-id": "5f1980cf-901e-003b-272f-f3d79f000000",
-=======
         "x-ms-request-id": "ab748a01-b01e-0013-7247-0969ac000000",
->>>>>>> 8d420312
         "x-ms-version": "2019-12-12"
       },
       "ResponseBody": []
@@ -1095,11 +1047,7 @@
           "Microsoft-HTTPAPI/2.0"
         ],
         "x-ms-client-request-id": "099e60f3-b214-af39-16b7-89bb540f3a7d",
-<<<<<<< HEAD
-        "x-ms-request-id": "b2d36aaf-501e-0034-2c2f-f3a1f3000000",
-=======
         "x-ms-request-id": "28539917-c01e-007b-3c47-090f3c000000",
->>>>>>> 8d420312
         "x-ms-version": "2019-12-12"
       },
       "ResponseBody": []
@@ -1134,11 +1082,7 @@
           "Microsoft-HTTPAPI/2.0"
         ],
         "x-ms-client-request-id": "b8e1b4d9-e4dd-5a31-0f04-fab0bb4dac7e",
-<<<<<<< HEAD
-        "x-ms-request-id": "b2d36ab3-501e-0034-2e2f-f3a1f3000000",
-=======
         "x-ms-request-id": "2853991f-c01e-007b-4247-090f3c000000",
->>>>>>> 8d420312
         "x-ms-version": "2019-12-12"
       },
       "ResponseBody": []
@@ -1315,11 +1259,7 @@
           "Microsoft-HTTPAPI/2.0"
         ],
         "x-ms-client-request-id": "86348d83-eb7b-82f8-bb6a-b28702bc94eb",
-<<<<<<< HEAD
-        "x-ms-request-id": "b2d36ab9-501e-0034-332f-f3a1f3000000",
-=======
         "x-ms-request-id": "2853995b-c01e-007b-7847-090f3c000000",
->>>>>>> 8d420312
         "x-ms-version": "2019-12-12"
       },
       "ResponseBody": []
@@ -1352,11 +1292,7 @@
           "Microsoft-HTTPAPI/2.0"
         ],
         "x-ms-client-request-id": "d06299fc-ca8e-8e8d-87b7-8dc2718490b2",
-<<<<<<< HEAD
-        "x-ms-request-id": "69f81269-701e-0033-0f2f-f3cd90000000",
-=======
         "x-ms-request-id": "43070b7c-101e-001a-7847-092c7f000000",
->>>>>>> 8d420312
         "x-ms-version": "2019-12-12"
       },
       "ResponseBody": []
@@ -1391,11 +1327,7 @@
           "Microsoft-HTTPAPI/2.0"
         ],
         "x-ms-client-request-id": "5878e654-41a6-9503-0948-2e22a1d37b08",
-<<<<<<< HEAD
-        "x-ms-request-id": "69f8126c-701e-0033-102f-f3cd90000000",
-=======
         "x-ms-request-id": "43070b83-101e-001a-7d47-092c7f000000",
->>>>>>> 8d420312
         "x-ms-version": "2019-12-12"
       },
       "ResponseBody": []
@@ -1538,11 +1470,7 @@
         ],
         "x-ms-client-request-id": "671ffef0-c7c1-562f-f86c-8cdbb9a0834a",
         "x-ms-lease-id": "c7d78632-131c-ba11-9668-00dce2cad991",
-<<<<<<< HEAD
-        "x-ms-request-id": "69f81282-701e-0033-232f-f3cd90000000",
-=======
         "x-ms-request-id": "43070bb1-101e-001a-2747-092c7f000000",
->>>>>>> 8d420312
         "x-ms-version": "2019-12-12"
       },
       "ResponseBody": []
@@ -1612,11 +1540,7 @@
           "Microsoft-HTTPAPI/2.0"
         ],
         "x-ms-client-request-id": "282f7c29-9fb4-ff9f-c5d1-8d483d6aaaaa",
-<<<<<<< HEAD
-        "x-ms-request-id": "69f8128e-701e-0033-2e2f-f3cd90000000",
-=======
         "x-ms-request-id": "43070bcc-101e-001a-4047-092c7f000000",
->>>>>>> 8d420312
         "x-ms-version": "2019-12-12"
       },
       "ResponseBody": []
@@ -1649,11 +1573,7 @@
           "Microsoft-HTTPAPI/2.0"
         ],
         "x-ms-client-request-id": "6a0212cd-7cd3-c77c-8df7-dddf276c4ac2",
-<<<<<<< HEAD
-        "x-ms-request-id": "fa0252a2-101e-001a-022f-f3f3e4000000",
-=======
         "x-ms-request-id": "018189e3-301e-001d-1b47-09401c000000",
->>>>>>> 8d420312
         "x-ms-version": "2019-12-12"
       },
       "ResponseBody": []
@@ -1688,11 +1608,7 @@
           "Microsoft-HTTPAPI/2.0"
         ],
         "x-ms-client-request-id": "a36576fb-9000-4309-3037-f3d924667f86",
-<<<<<<< HEAD
-        "x-ms-request-id": "fa0252a4-101e-001a-032f-f3f3e4000000",
-=======
         "x-ms-request-id": "018189eb-301e-001d-2247-09401c000000",
->>>>>>> 8d420312
         "x-ms-version": "2019-12-12"
       },
       "ResponseBody": []
@@ -1822,50 +1738,6 @@
         "x-ms-return-client-request-id": "true",
         "x-ms-source-range": "bytes=0-",
         "x-ms-version": "2019-12-12"
-<<<<<<< HEAD
-      },
-      "RequestBody": null,
-      "StatusCode": 500,
-      "ResponseHeaders": {
-        "Content-Length": "254",
-        "Content-Type": "application/xml",
-        "Date": "Thu, 05 Mar 2020 20:50:43 GMT",
-        "Server": [
-          "Windows-Azure-Blob/1.0",
-          "Microsoft-HTTPAPI/2.0"
-        ],
-        "x-ms-client-request-id": "1daec40e-dc97-e062-81a9-c6e8a5425ad2",
-        "x-ms-error-code": "InternalError",
-        "x-ms-request-id": "fa0252a8-101e-001a-072f-f3f3e4000000",
-        "x-ms-version": "2019-12-12"
-      },
-      "ResponseBody": [
-        "\uFEFF\u003C?xml version=\u00221.0\u0022 encoding=\u0022utf-8\u0022?\u003E\n",
-        "\u003CError\u003E\u003CCode\u003EInternalError\u003C/Code\u003E\u003CMessage\u003EServer encountered an internal error. Please try again after some time.\n",
-        "RequestId:fa0252a8-101e-001a-072f-f3f3e4000000\n",
-        "Time:2020-03-05T20:50:44.7217587Z\u003C/Message\u003E\u003C/Error\u003E"
-      ]
-    },
-    {
-      "RequestUri": "https://seanstagetest.blob.core.windows.net/test-container-a30a31ca-6173-37ef-4ad4-7832b503fadc/test-blob-55ecaa15-8efa-caa7-7b50-3031160dd483?comp=appendblock",
-      "RequestMethod": "PUT",
-      "RequestHeaders": {
-        "Authorization": "Sanitized",
-        "Content-Length": "0",
-        "traceparent": "00-f9c41172567c554e81d9b9b350b854a5-e97847f4efc9e642-00",
-        "User-Agent": [
-          "azsdk-net-Storage.Blobs/12.4.0-dev.20200305.1",
-          "(.NET Core 4.6.28325.01; Microsoft Windows 10.0.18363 )"
-        ],
-        "x-ms-blob-condition-appendpos": "0",
-        "x-ms-client-request-id": "1daec40e-dc97-e062-81a9-c6e8a5425ad2",
-        "x-ms-copy-source": "https://seanstagetest.blob.core.windows.net/test-container-a30a31ca-6173-37ef-4ad4-7832b503fadc/test-blob-7e3938a4-cc6f-829f-eba7-91e4b107a7c1",
-        "x-ms-date": "Thu, 05 Mar 2020 20:50:45 GMT",
-        "x-ms-return-client-request-id": "true",
-        "x-ms-source-range": "bytes=0-",
-        "x-ms-version": "2019-12-12"
-=======
->>>>>>> 8d420312
       },
       "RequestBody": null,
       "StatusCode": 201,
@@ -1913,11 +1785,7 @@
           "Microsoft-HTTPAPI/2.0"
         ],
         "x-ms-client-request-id": "47e8bfb6-011a-1c69-ea7d-637d71c97330",
-<<<<<<< HEAD
-        "x-ms-request-id": "fa0254e5-101e-001a-0f2f-f3f3e4000000",
-=======
         "x-ms-request-id": "01818a36-301e-001d-6747-09401c000000",
->>>>>>> 8d420312
         "x-ms-version": "2019-12-12"
       },
       "ResponseBody": []
@@ -1950,11 +1818,7 @@
           "Microsoft-HTTPAPI/2.0"
         ],
         "x-ms-client-request-id": "9f7055e7-57a0-d1eb-b137-c9b52a2dc523",
-<<<<<<< HEAD
-        "x-ms-request-id": "9164828b-501e-0024-1b2f-f3649b000000",
-=======
         "x-ms-request-id": "1925ee7a-201e-005c-0a47-0918f8000000",
->>>>>>> 8d420312
         "x-ms-version": "2019-12-12"
       },
       "ResponseBody": []
@@ -1989,11 +1853,7 @@
           "Microsoft-HTTPAPI/2.0"
         ],
         "x-ms-client-request-id": "0054598c-ba56-641b-0f5f-34224902afe5",
-<<<<<<< HEAD
-        "x-ms-request-id": "91648295-501e-0024-222f-f3649b000000",
-=======
         "x-ms-request-id": "1925ee82-201e-005c-1047-0918f8000000",
->>>>>>> 8d420312
         "x-ms-version": "2019-12-12"
       },
       "ResponseBody": []
@@ -2170,11 +2030,7 @@
           "Microsoft-HTTPAPI/2.0"
         ],
         "x-ms-client-request-id": "9116d3f1-0bd1-cba3-bbc8-e4994e71511d",
-<<<<<<< HEAD
-        "x-ms-request-id": "916482a0-501e-0024-2b2f-f3649b000000",
-=======
         "x-ms-request-id": "1925eeb8-201e-005c-3f47-0918f8000000",
->>>>>>> 8d420312
         "x-ms-version": "2019-12-12"
       },
       "ResponseBody": []
@@ -2207,11 +2063,7 @@
           "Microsoft-HTTPAPI/2.0"
         ],
         "x-ms-client-request-id": "9f38266c-a2c4-277c-7993-b779744e625d",
-<<<<<<< HEAD
-        "x-ms-request-id": "69f81707-701e-0033-312f-f3cd90000000",
-=======
         "x-ms-request-id": "aa31f204-001e-004b-4a47-09b1f3000000",
->>>>>>> 8d420312
         "x-ms-version": "2019-12-12"
       },
       "ResponseBody": []
@@ -2246,11 +2098,7 @@
           "Microsoft-HTTPAPI/2.0"
         ],
         "x-ms-client-request-id": "41e98e79-3125-6b7d-beee-9e9ca482c559",
-<<<<<<< HEAD
-        "x-ms-request-id": "69f8170e-701e-0033-362f-f3cd90000000",
-=======
         "x-ms-request-id": "aa31f20e-001e-004b-5047-09b1f3000000",
->>>>>>> 8d420312
         "x-ms-version": "2019-12-12"
       },
       "ResponseBody": []
@@ -2427,11 +2275,7 @@
           "Microsoft-HTTPAPI/2.0"
         ],
         "x-ms-client-request-id": "944cc269-666a-a6d5-b2e0-cc8bfe20bd57",
-<<<<<<< HEAD
-        "x-ms-request-id": "69f81721-701e-0033-472f-f3cd90000000",
-=======
         "x-ms-request-id": "aa31f222-001e-004b-6347-09b1f3000000",
->>>>>>> 8d420312
         "x-ms-version": "2019-12-12"
       },
       "ResponseBody": []
@@ -2464,11 +2308,7 @@
           "Microsoft-HTTPAPI/2.0"
         ],
         "x-ms-client-request-id": "4206f9fd-8936-3a2d-ed60-c35f621e9f35",
-<<<<<<< HEAD
-        "x-ms-request-id": "35949ed5-201e-0001-712f-f3cde7000000",
-=======
         "x-ms-request-id": "51f09e6a-b01e-004e-3447-096328000000",
->>>>>>> 8d420312
         "x-ms-version": "2019-12-12"
       },
       "ResponseBody": []
@@ -2503,11 +2343,7 @@
           "Microsoft-HTTPAPI/2.0"
         ],
         "x-ms-client-request-id": "0db96b76-3276-6f25-0670-ce09ae352bb7",
-<<<<<<< HEAD
-        "x-ms-request-id": "35949eda-201e-0001-732f-f3cde7000000",
-=======
         "x-ms-request-id": "51f09e78-b01e-004e-4047-096328000000",
->>>>>>> 8d420312
         "x-ms-version": "2019-12-12"
       },
       "ResponseBody": []
@@ -2684,11 +2520,7 @@
           "Microsoft-HTTPAPI/2.0"
         ],
         "x-ms-client-request-id": "2c2100a8-8671-a1fe-66a4-36708708aa96",
-<<<<<<< HEAD
-        "x-ms-request-id": "35949ee6-201e-0001-7e2f-f3cde7000000",
-=======
         "x-ms-request-id": "51f09ea7-b01e-004e-6d47-096328000000",
->>>>>>> 8d420312
         "x-ms-version": "2019-12-12"
       },
       "ResponseBody": []
@@ -2721,11 +2553,7 @@
           "Microsoft-HTTPAPI/2.0"
         ],
         "x-ms-client-request-id": "dd1b5c96-0996-cf1b-3ad4-69d1c7d7a8e5",
-<<<<<<< HEAD
-        "x-ms-request-id": "815db064-d01e-002a-0b2f-f34d2b000000",
-=======
         "x-ms-request-id": "6fd0a9c0-d01e-002a-2e47-0992b0000000",
->>>>>>> 8d420312
         "x-ms-version": "2019-12-12"
       },
       "ResponseBody": []
@@ -2760,11 +2588,7 @@
           "Microsoft-HTTPAPI/2.0"
         ],
         "x-ms-client-request-id": "9c918d09-4565-3a22-4d02-cd0272733dce",
-<<<<<<< HEAD
-        "x-ms-request-id": "815db067-d01e-002a-0c2f-f34d2b000000",
-=======
         "x-ms-request-id": "6fd0a9c9-d01e-002a-3547-0992b0000000",
->>>>>>> 8d420312
         "x-ms-version": "2019-12-12"
       },
       "ResponseBody": []
@@ -2981,11 +2805,7 @@
           "Microsoft-HTTPAPI/2.0"
         ],
         "x-ms-client-request-id": "7b00bd4c-148a-300e-93c9-cb59323ecd87",
-<<<<<<< HEAD
-        "x-ms-request-id": "815db070-d01e-002a-152f-f34d2b000000",
-=======
         "x-ms-request-id": "6fd0a9ef-d01e-002a-5847-0992b0000000",
->>>>>>> 8d420312
         "x-ms-version": "2019-12-12"
       },
       "ResponseBody": []
@@ -3018,11 +2838,7 @@
           "Microsoft-HTTPAPI/2.0"
         ],
         "x-ms-client-request-id": "5bd7782c-c046-bc7f-336d-1e846d9a6fb0",
-<<<<<<< HEAD
-        "x-ms-request-id": "84b1b121-f01e-003d-442f-f3e420000000",
-=======
         "x-ms-request-id": "2a931ee3-d01e-0005-5a47-099f7b000000",
->>>>>>> 8d420312
         "x-ms-version": "2019-12-12"
       },
       "ResponseBody": []
@@ -3057,11 +2873,7 @@
           "Microsoft-HTTPAPI/2.0"
         ],
         "x-ms-client-request-id": "47472a0e-800a-212b-698b-37e6dc1d6a15",
-<<<<<<< HEAD
-        "x-ms-request-id": "84b1b124-f01e-003d-452f-f3e420000000",
-=======
         "x-ms-request-id": "2a931eef-d01e-0005-6447-099f7b000000",
->>>>>>> 8d420312
         "x-ms-version": "2019-12-12"
       },
       "ResponseBody": []
@@ -3238,11 +3050,7 @@
           "Microsoft-HTTPAPI/2.0"
         ],
         "x-ms-client-request-id": "0633dee2-6d90-60ce-a77a-622789b3a8c9",
-<<<<<<< HEAD
-        "x-ms-request-id": "84b1b130-f01e-003d-4e2f-f3e420000000",
-=======
         "x-ms-request-id": "2a931f2c-d01e-0005-1a47-099f7b000000",
->>>>>>> 8d420312
         "x-ms-version": "2019-12-12"
       },
       "ResponseBody": []
