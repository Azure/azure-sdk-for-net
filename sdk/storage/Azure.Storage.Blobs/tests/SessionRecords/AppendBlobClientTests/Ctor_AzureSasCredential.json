﻿{
  "Entries": [
    {
      "RequestUri": "https://seanmcccanary3.blob.core.windows.net/test-container-d113691a-3344-e8ea-85eb-8bed298204ae?restype=container",
      "RequestMethod": "PUT",
      "RequestHeaders": {
        "Accept": "application/xml",
        "Authorization": "Sanitized",
        "traceparent": "00-57b7e92a0d669540afc3b3d835396a55-cff9f7f0f84c0340-00",
        "User-Agent": [
          "azsdk-net-Storage.Blobs/12.9.0-alpha.20210514.1",
          "(.NET Core 4.6.30015.01; Microsoft Windows 10.0.19043 )"
        ],
        "x-ms-blob-public-access": "container",
        "x-ms-client-request-id": "68d26bf9-b303-5cb6-602a-d3af64e5f3b0",
        "x-ms-date": "Fri, 14 May 2021 16:55:00 GMT",
        "x-ms-return-client-request-id": "true",
<<<<<<< HEAD
        "x-ms-version": "2020-12-06"
=======
        "x-ms-version": "2021-02-12"
>>>>>>> 7e782c87
      },
      "RequestBody": null,
      "StatusCode": 201,
      "ResponseHeaders": {
        "Content-Length": "0",
        "Date": "Fri, 14 May 2021 16:55:00 GMT",
        "ETag": "\"0x8D916F903269C6E\"",
        "Last-Modified": "Fri, 14 May 2021 16:55:00 GMT",
        "Server": [
          "Windows-Azure-Blob/1.0",
          "Microsoft-HTTPAPI/2.0"
        ],
        "x-ms-client-request-id": "68d26bf9-b303-5cb6-602a-d3af64e5f3b0",
        "x-ms-request-id": "819b5d4b-401e-0035-63e1-48b6d6000000",
<<<<<<< HEAD
        "x-ms-version": "2020-12-06"
=======
        "x-ms-version": "2021-02-12"
>>>>>>> 7e782c87
      },
      "ResponseBody": []
    },
    {
      "RequestUri": "https://seanmcccanary3.blob.core.windows.net/test-container-d113691a-3344-e8ea-85eb-8bed298204ae/test-blob-838dd87f-859d-2d3e-f154-01636640824d",
      "RequestMethod": "PUT",
      "RequestHeaders": {
        "Accept": "application/xml",
        "Authorization": "Sanitized",
        "traceparent": "00-218b204da968ce4d93a03b0c1f0ca4b1-e39767dbd2f7aa45-00",
        "User-Agent": [
          "azsdk-net-Storage.Blobs/12.9.0-alpha.20210514.1",
          "(.NET Core 4.6.30015.01; Microsoft Windows 10.0.19043 )"
        ],
        "x-ms-blob-type": "AppendBlob",
        "x-ms-client-request-id": "8d2a1ced-a4ab-74e3-2ca5-76afb253f520",
        "x-ms-date": "Fri, 14 May 2021 16:55:01 GMT",
        "x-ms-return-client-request-id": "true",
<<<<<<< HEAD
        "x-ms-version": "2020-12-06"
=======
        "x-ms-version": "2021-02-12"
>>>>>>> 7e782c87
      },
      "RequestBody": null,
      "StatusCode": 201,
      "ResponseHeaders": {
        "Content-Length": "0",
        "Date": "Fri, 14 May 2021 16:55:00 GMT",
        "ETag": "\"0x8D916F9033D9DE3\"",
        "Last-Modified": "Fri, 14 May 2021 16:55:00 GMT",
        "Server": [
          "Windows-Azure-Blob/1.0",
          "Microsoft-HTTPAPI/2.0"
        ],
        "x-ms-client-request-id": "8d2a1ced-a4ab-74e3-2ca5-76afb253f520",
        "x-ms-request-id": "819b5d7c-401e-0035-09e1-48b6d6000000",
        "x-ms-request-server-encrypted": "true",
<<<<<<< HEAD
        "x-ms-version": "2020-12-06",
=======
        "x-ms-version": "2021-02-12",
>>>>>>> 7e782c87
        "x-ms-version-id": "2021-05-14T16:55:00.6673379Z"
      },
      "ResponseBody": []
    },
    {
<<<<<<< HEAD
      "RequestUri": "https://seanmcccanary3.blob.core.windows.net/test-container-d113691a-3344-e8ea-85eb-8bed298204ae/test-blob-838dd87f-859d-2d3e-f154-01636640824d?sv=2020-12-06&st=2021-05-14T15%3A55%3A01Z&se=2021-05-14T17%3A55%3A01Z&sr=c&sp=racwdxlti&sig=Sanitized",
=======
      "RequestUri": "https://seanmcccanary3.blob.core.windows.net/test-container-d113691a-3344-e8ea-85eb-8bed298204ae/test-blob-838dd87f-859d-2d3e-f154-01636640824d?sv=2021-02-12&st=2021-05-14T15%3A55%3A01Z&se=2021-05-14T17%3A55%3A01Z&sr=c&sp=racwdxlti&sig=Sanitized",
>>>>>>> 7e782c87
      "RequestMethod": "HEAD",
      "RequestHeaders": {
        "Accept": "application/xml",
        "traceparent": "00-9249180c7e22fd4d95f35747d5ce0cd9-3dfd1ef00d0d1e46-00",
        "User-Agent": [
          "azsdk-net-Storage.Blobs/12.9.0-alpha.20210514.1",
          "(.NET Core 4.6.30015.01; Microsoft Windows 10.0.19043 )"
        ],
        "x-ms-client-request-id": "4a7516f9-f515-1fa1-267e-910925fb34c8",
        "x-ms-return-client-request-id": "true",
<<<<<<< HEAD
        "x-ms-version": "2020-12-06"
=======
        "x-ms-version": "2021-02-12"
>>>>>>> 7e782c87
      },
      "RequestBody": null,
      "StatusCode": 200,
      "ResponseHeaders": {
        "Accept-Ranges": "bytes",
        "Content-Length": "0",
        "Content-Type": "application/octet-stream",
        "Date": "Fri, 14 May 2021 16:55:00 GMT",
        "ETag": "\"0x8D916F9033D9DE3\"",
        "Last-Modified": "Fri, 14 May 2021 16:55:00 GMT",
        "Server": [
          "Windows-Azure-Blob/1.0",
          "Microsoft-HTTPAPI/2.0"
        ],
        "x-ms-blob-committed-block-count": "0",
        "x-ms-blob-type": "AppendBlob",
        "x-ms-client-request-id": "4a7516f9-f515-1fa1-267e-910925fb34c8",
        "x-ms-creation-time": "Fri, 14 May 2021 16:55:00 GMT",
        "x-ms-is-current-version": "true",
        "x-ms-lease-state": "available",
        "x-ms-lease-status": "unlocked",
        "x-ms-request-id": "819b5d88-401e-0035-15e1-48b6d6000000",
        "x-ms-server-encrypted": "true",
<<<<<<< HEAD
        "x-ms-version": "2020-12-06",
=======
        "x-ms-version": "2021-02-12",
>>>>>>> 7e782c87
        "x-ms-version-id": "2021-05-14T16:55:00.6673379Z"
      },
      "ResponseBody": []
    },
    {
      "RequestUri": "https://seanmcccanary3.blob.core.windows.net/test-container-d113691a-3344-e8ea-85eb-8bed298204ae?restype=container",
      "RequestMethod": "DELETE",
      "RequestHeaders": {
        "Accept": "application/xml",
        "Authorization": "Sanitized",
        "traceparent": "00-b4672be75b35c3479ec90c1c79e77a5f-9b8b3f5d83e5074a-00",
        "User-Agent": [
          "azsdk-net-Storage.Blobs/12.9.0-alpha.20210514.1",
          "(.NET Core 4.6.30015.01; Microsoft Windows 10.0.19043 )"
        ],
        "x-ms-client-request-id": "9bb64d90-abdd-b30a-e5cb-3372a5f7be31",
        "x-ms-date": "Fri, 14 May 2021 16:55:01 GMT",
        "x-ms-return-client-request-id": "true",
<<<<<<< HEAD
        "x-ms-version": "2020-12-06"
=======
        "x-ms-version": "2021-02-12"
>>>>>>> 7e782c87
      },
      "RequestBody": null,
      "StatusCode": 202,
      "ResponseHeaders": {
        "Content-Length": "0",
        "Date": "Fri, 14 May 2021 16:55:00 GMT",
        "Server": [
          "Windows-Azure-Blob/1.0",
          "Microsoft-HTTPAPI/2.0"
        ],
        "x-ms-client-request-id": "9bb64d90-abdd-b30a-e5cb-3372a5f7be31",
        "x-ms-request-id": "819b5d8d-401e-0035-1ae1-48b6d6000000",
<<<<<<< HEAD
        "x-ms-version": "2020-12-06"
=======
        "x-ms-version": "2021-02-12"
>>>>>>> 7e782c87
      },
      "ResponseBody": []
    }
  ],
  "Variables": {
    "DateTimeOffsetNow": "2021-05-14T11:55:01.025791-05:00",
    "RandomSeed": "366716381",
    "Storage_TestConfigDefault": "ProductionTenant\nseanmcccanary3\nU2FuaXRpemVk\nhttps://seanmcccanary3.blob.core.windows.net\nhttps://seanmcccanary3.file.core.windows.net\nhttps://seanmcccanary3.queue.core.windows.net\nhttps://seanmcccanary3.table.core.windows.net\n\n\n\n\nhttps://seanmcccanary3-secondary.blob.core.windows.net\nhttps://seanmcccanary3-secondary.file.core.windows.net\nhttps://seanmcccanary3-secondary.queue.core.windows.net\nhttps://seanmcccanary3-secondary.table.core.windows.net\n\nSanitized\n\n\nCloud\nBlobEndpoint=https://seanmcccanary3.blob.core.windows.net/;QueueEndpoint=https://seanmcccanary3.queue.core.windows.net/;FileEndpoint=https://seanmcccanary3.file.core.windows.net/;BlobSecondaryEndpoint=https://seanmcccanary3-secondary.blob.core.windows.net/;QueueSecondaryEndpoint=https://seanmcccanary3-secondary.queue.core.windows.net/;FileSecondaryEndpoint=https://seanmcccanary3-secondary.file.core.windows.net/;AccountName=seanmcccanary3;AccountKey=Kg==;\nseanscope1\n\n"
  }
}<|MERGE_RESOLUTION|>--- conflicted
+++ resolved
@@ -15,11 +15,7 @@
         "x-ms-client-request-id": "68d26bf9-b303-5cb6-602a-d3af64e5f3b0",
         "x-ms-date": "Fri, 14 May 2021 16:55:00 GMT",
         "x-ms-return-client-request-id": "true",
-<<<<<<< HEAD
-        "x-ms-version": "2020-12-06"
-=======
         "x-ms-version": "2021-02-12"
->>>>>>> 7e782c87
       },
       "RequestBody": null,
       "StatusCode": 201,
@@ -34,11 +30,7 @@
         ],
         "x-ms-client-request-id": "68d26bf9-b303-5cb6-602a-d3af64e5f3b0",
         "x-ms-request-id": "819b5d4b-401e-0035-63e1-48b6d6000000",
-<<<<<<< HEAD
-        "x-ms-version": "2020-12-06"
-=======
         "x-ms-version": "2021-02-12"
->>>>>>> 7e782c87
       },
       "ResponseBody": []
     },
@@ -57,11 +49,7 @@
         "x-ms-client-request-id": "8d2a1ced-a4ab-74e3-2ca5-76afb253f520",
         "x-ms-date": "Fri, 14 May 2021 16:55:01 GMT",
         "x-ms-return-client-request-id": "true",
-<<<<<<< HEAD
-        "x-ms-version": "2020-12-06"
-=======
         "x-ms-version": "2021-02-12"
->>>>>>> 7e782c87
       },
       "RequestBody": null,
       "StatusCode": 201,
@@ -77,21 +65,13 @@
         "x-ms-client-request-id": "8d2a1ced-a4ab-74e3-2ca5-76afb253f520",
         "x-ms-request-id": "819b5d7c-401e-0035-09e1-48b6d6000000",
         "x-ms-request-server-encrypted": "true",
-<<<<<<< HEAD
-        "x-ms-version": "2020-12-06",
-=======
         "x-ms-version": "2021-02-12",
->>>>>>> 7e782c87
         "x-ms-version-id": "2021-05-14T16:55:00.6673379Z"
       },
       "ResponseBody": []
     },
     {
-<<<<<<< HEAD
-      "RequestUri": "https://seanmcccanary3.blob.core.windows.net/test-container-d113691a-3344-e8ea-85eb-8bed298204ae/test-blob-838dd87f-859d-2d3e-f154-01636640824d?sv=2020-12-06&st=2021-05-14T15%3A55%3A01Z&se=2021-05-14T17%3A55%3A01Z&sr=c&sp=racwdxlti&sig=Sanitized",
-=======
       "RequestUri": "https://seanmcccanary3.blob.core.windows.net/test-container-d113691a-3344-e8ea-85eb-8bed298204ae/test-blob-838dd87f-859d-2d3e-f154-01636640824d?sv=2021-02-12&st=2021-05-14T15%3A55%3A01Z&se=2021-05-14T17%3A55%3A01Z&sr=c&sp=racwdxlti&sig=Sanitized",
->>>>>>> 7e782c87
       "RequestMethod": "HEAD",
       "RequestHeaders": {
         "Accept": "application/xml",
@@ -102,11 +82,7 @@
         ],
         "x-ms-client-request-id": "4a7516f9-f515-1fa1-267e-910925fb34c8",
         "x-ms-return-client-request-id": "true",
-<<<<<<< HEAD
-        "x-ms-version": "2020-12-06"
-=======
         "x-ms-version": "2021-02-12"
->>>>>>> 7e782c87
       },
       "RequestBody": null,
       "StatusCode": 200,
@@ -130,11 +106,7 @@
         "x-ms-lease-status": "unlocked",
         "x-ms-request-id": "819b5d88-401e-0035-15e1-48b6d6000000",
         "x-ms-server-encrypted": "true",
-<<<<<<< HEAD
-        "x-ms-version": "2020-12-06",
-=======
         "x-ms-version": "2021-02-12",
->>>>>>> 7e782c87
         "x-ms-version-id": "2021-05-14T16:55:00.6673379Z"
       },
       "ResponseBody": []
@@ -153,11 +125,7 @@
         "x-ms-client-request-id": "9bb64d90-abdd-b30a-e5cb-3372a5f7be31",
         "x-ms-date": "Fri, 14 May 2021 16:55:01 GMT",
         "x-ms-return-client-request-id": "true",
-<<<<<<< HEAD
-        "x-ms-version": "2020-12-06"
-=======
         "x-ms-version": "2021-02-12"
->>>>>>> 7e782c87
       },
       "RequestBody": null,
       "StatusCode": 202,
@@ -170,11 +138,7 @@
         ],
         "x-ms-client-request-id": "9bb64d90-abdd-b30a-e5cb-3372a5f7be31",
         "x-ms-request-id": "819b5d8d-401e-0035-1ae1-48b6d6000000",
-<<<<<<< HEAD
-        "x-ms-version": "2020-12-06"
-=======
         "x-ms-version": "2021-02-12"
->>>>>>> 7e782c87
       },
       "ResponseBody": []
     }
