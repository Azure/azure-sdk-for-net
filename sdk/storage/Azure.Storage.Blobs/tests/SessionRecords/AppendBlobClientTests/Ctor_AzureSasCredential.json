{
  "Entries": [
    {
      "RequestUri": "https://seanoauthstage.blob.core.windows.net/test-container-d113691a-3344-e8ea-85eb-8bed298204ae?restype=container",
      "RequestMethod": "PUT",
      "RequestHeaders": {
        "Accept": "application/xml",
        "Authorization": "Sanitized",
        "traceparent": "00-d5613e5453cace4da8fda4804d2db162-46d00dcc2b79b54e-00",
        "User-Agent": [
          "azsdk-net-Storage.Blobs/12.9.0-alpha.20210402.1",
          "(.NET 5.0.4; Microsoft Windows 10.0.19042)"
        ],
        "x-ms-blob-public-access": "container",
        "x-ms-client-request-id": "68d26bf9-b303-5cb6-602a-d3af64e5f3b0",
        "x-ms-date": "Fri, 02 Apr 2021 17:18:41 GMT",
        "x-ms-return-client-request-id": "true",
<<<<<<< HEAD
        "x-ms-version": "2020-08-04"
=======
         "x-ms-version": "2020-10-02"
>>>>>>> 65932564
      },
      "RequestBody": null,
      "StatusCode": 201,
      "ResponseHeaders": {
        "Date": "Fri, 02 Apr 2021 17:18:41 GMT",
        "ETag": "\u00220x8D8F5FB5D0F9873\u0022",
        "Last-Modified": "Fri, 02 Apr 2021 17:18:41 GMT",
        "Server": [
          "Windows-Azure-Blob/1.0",
          "Microsoft-HTTPAPI/2.0"
        ],
        "Transfer-Encoding": "chunked",
        "x-ms-client-request-id": "68d26bf9-b303-5cb6-602a-d3af64e5f3b0",
<<<<<<< HEAD
        "x-ms-request-id": "23ba5d28-101e-0004-1ae4-2705ac000000",
        "x-ms-version": "2020-08-04"
=======
        "x-ms-request-id": "87ebcf53-501e-005b-405c-05e3f9000000",
         "x-ms-version": "2020-10-02"
>>>>>>> 65932564
      },
      "ResponseBody": []
    },
    {
      "RequestUri": "https://seanoauthstage.blob.core.windows.net/test-container-d113691a-3344-e8ea-85eb-8bed298204ae/test-blob-838dd87f-859d-2d3e-f154-01636640824d",
      "RequestMethod": "PUT",
      "RequestHeaders": {
        "Accept": "application/xml",
        "Authorization": "Sanitized",
        "traceparent": "00-6be2d92c14ab0a49bf3fd8742f930e77-cb7e60ead8f3d549-00",
        "User-Agent": [
          "azsdk-net-Storage.Blobs/12.9.0-alpha.20210402.1",
          "(.NET 5.0.4; Microsoft Windows 10.0.19042)"
        ],
        "x-ms-blob-type": "AppendBlob",
        "x-ms-client-request-id": "8d2a1ced-a4ab-74e3-2ca5-76afb253f520",
        "x-ms-date": "Fri, 02 Apr 2021 17:18:42 GMT",
        "x-ms-return-client-request-id": "true",
<<<<<<< HEAD
        "x-ms-version": "2020-08-04"
=======
         "x-ms-version": "2020-10-02"
>>>>>>> 65932564
      },
      "RequestBody": null,
      "StatusCode": 201,
      "ResponseHeaders": {
        "Date": "Fri, 02 Apr 2021 17:18:41 GMT",
        "ETag": "\u00220x8D8F5FB5D237E95\u0022",
        "Last-Modified": "Fri, 02 Apr 2021 17:18:42 GMT",
        "Server": [
          "Windows-Azure-Blob/1.0",
          "Microsoft-HTTPAPI/2.0"
        ],
        "Transfer-Encoding": "chunked",
        "x-ms-client-request-id": "8d2a1ced-a4ab-74e3-2ca5-76afb253f520",
        "x-ms-request-id": "23ba5d2c-101e-0004-1be4-2705ac000000",
        "x-ms-request-server-encrypted": "true",
<<<<<<< HEAD
        "x-ms-version": "2020-08-04",
        "x-ms-version-id": "2021-04-02T17:18:42.1138846Z"
=======
         "x-ms-version": "2020-10-02",
        "x-ms-version-id": "2021-02-17T18:42:33.6809655Z"
>>>>>>> 65932564
      },
      "ResponseBody": []
    },
    {
<<<<<<< HEAD
      "RequestUri": "https://seanoauthstage.blob.core.windows.net/test-container-d113691a-3344-e8ea-85eb-8bed298204ae/test-blob-838dd87f-859d-2d3e-f154-01636640824d?sv=2020-06-12\u0026st=2021-04-02T16%3A18%3A42Z\u0026se=2021-04-02T18%3A18%3A42Z\u0026sr=c\u0026sp=racwdxlti\u0026sig=Sanitized",
=======
      "RequestUri": "https://seanmcccanary3.blob.core.windows.net/test-container-d113691a-3344-e8ea-85eb-8bed298204ae/test-blob-838dd87f-859d-2d3e-f154-01636640824d?sv=2020-10-02\u0026st=2021-02-17T17%3A42%3A33Z\u0026se=2021-02-17T19%3A42%3A33Z\u0026sr=c\u0026sp=racwdxlt\u0026sig=Sanitized",
>>>>>>> 65932564
      "RequestMethod": "HEAD",
      "RequestHeaders": {
        "Accept": "application/xml",
        "traceparent": "00-ac5ea35e933e9a43b9d34e950b1201ba-ce3723442e45c549-00",
        "User-Agent": [
          "azsdk-net-Storage.Blobs/12.9.0-alpha.20210402.1",
          "(.NET 5.0.4; Microsoft Windows 10.0.19042)"
        ],
        "x-ms-client-request-id": "4a7516f9-f515-1fa1-267e-910925fb34c8",
        "x-ms-return-client-request-id": "true",
<<<<<<< HEAD
        "x-ms-version": "2020-08-04"
=======
         "x-ms-version": "2020-10-02"
>>>>>>> 65932564
      },
      "RequestBody": null,
      "StatusCode": 200,
      "ResponseHeaders": {
        "Accept-Ranges": "bytes",
        "Content-Length": "0",
        "Content-Type": "application/octet-stream",
        "Date": "Fri, 02 Apr 2021 17:18:41 GMT",
        "ETag": "\u00220x8D8F5FB5D237E95\u0022",
        "Last-Modified": "Fri, 02 Apr 2021 17:18:42 GMT",
        "Server": [
          "Windows-Azure-Blob/1.0",
          "Microsoft-HTTPAPI/2.0"
        ],
        "x-ms-blob-committed-block-count": "0",
        "x-ms-blob-type": "AppendBlob",
        "x-ms-client-request-id": "4a7516f9-f515-1fa1-267e-910925fb34c8",
        "x-ms-creation-time": "Fri, 02 Apr 2021 17:18:42 GMT",
        "x-ms-is-current-version": "true",
        "x-ms-lease-state": "available",
        "x-ms-lease-status": "unlocked",
        "x-ms-request-id": "23ba5d2d-101e-0004-1ce4-2705ac000000",
        "x-ms-server-encrypted": "true",
<<<<<<< HEAD
        "x-ms-version": "2020-08-04",
        "x-ms-version-id": "2021-04-02T17:18:42.1138846Z"
=======
         "x-ms-version": "2020-10-02",
        "x-ms-version-id": "2021-02-17T18:42:33.6809655Z"
>>>>>>> 65932564
      },
      "ResponseBody": []
    },
    {
      "RequestUri": "https://seanoauthstage.blob.core.windows.net/test-container-d113691a-3344-e8ea-85eb-8bed298204ae?restype=container",
      "RequestMethod": "DELETE",
      "RequestHeaders": {
        "Accept": "application/xml",
        "Authorization": "Sanitized",
        "traceparent": "00-9c004dbd37434645817357d711c2d8c2-4456f0659bc37246-00",
        "User-Agent": [
          "azsdk-net-Storage.Blobs/12.9.0-alpha.20210402.1",
          "(.NET 5.0.4; Microsoft Windows 10.0.19042)"
        ],
        "x-ms-client-request-id": "9bb64d90-abdd-b30a-e5cb-3372a5f7be31",
        "x-ms-date": "Fri, 02 Apr 2021 17:18:42 GMT",
        "x-ms-return-client-request-id": "true",
<<<<<<< HEAD
        "x-ms-version": "2020-08-04"
=======
         "x-ms-version": "2020-10-02"
>>>>>>> 65932564
      },
      "RequestBody": null,
      "StatusCode": 202,
      "ResponseHeaders": {
        "Date": "Fri, 02 Apr 2021 17:18:41 GMT",
        "Server": [
          "Windows-Azure-Blob/1.0",
          "Microsoft-HTTPAPI/2.0"
        ],
        "Transfer-Encoding": "chunked",
        "x-ms-client-request-id": "9bb64d90-abdd-b30a-e5cb-3372a5f7be31",
<<<<<<< HEAD
        "x-ms-request-id": "23ba5d32-101e-0004-21e4-2705ac000000",
        "x-ms-version": "2020-08-04"
=======
        "x-ms-request-id": "87ebcf71-501e-005b-565c-05e3f9000000",
         "x-ms-version": "2020-10-02"
>>>>>>> 65932564
      },
      "ResponseBody": []
    }
  ],
  "Variables": {
    "DateTimeOffsetNow": "2021-04-02T12:18:42.2179758-05:00",
    "RandomSeed": "366716381",
    "Storage_TestConfigDefault": "ProductionTenant\nseanoauthstage\nU2FuaXRpemVk\nhttps://seanoauthstage.blob.core.windows.net\nhttps://seanoauthstage.file.core.windows.net\nhttps://seanoauthstage.queue.core.windows.net\nhttps://seanoauthstage.table.core.windows.net\n\n\n\n\nhttps://seanoauthstage-secondary.blob.core.windows.net\nhttps://seanoauthstage-secondary.file.core.windows.net\nhttps://seanoauthstage-secondary.queue.core.windows.net\nhttps://seanoauthstage-secondary.table.core.windows.net\n68390a19-a643-458b-b726-408abf67b4fc\nSanitized\n72f988bf-86f1-41af-91ab-2d7cd011db47\nhttps://login.microsoftonline.com/\nCloud\nBlobEndpoint=https://seanoauthstage.blob.core.windows.net/;QueueEndpoint=https://seanoauthstage.queue.core.windows.net/;FileEndpoint=https://seanoauthstage.file.core.windows.net/;BlobSecondaryEndpoint=https://seanoauthstage-secondary.blob.core.windows.net/;QueueSecondaryEndpoint=https://seanoauthstage-secondary.queue.core.windows.net/;FileSecondaryEndpoint=https://seanoauthstage-secondary.file.core.windows.net/;AccountName=seanoauthstage;AccountKey=Kg==;\n"
  }
}<|MERGE_RESOLUTION|>--- conflicted
+++ resolved
@@ -1,114 +1,88 @@
 {
   "Entries": [
     {
-      "RequestUri": "https://seanoauthstage.blob.core.windows.net/test-container-d113691a-3344-e8ea-85eb-8bed298204ae?restype=container",
+      "RequestUri": "https://seanmcccanary3.blob.core.windows.net/test-container-d113691a-3344-e8ea-85eb-8bed298204ae?restype=container",
       "RequestMethod": "PUT",
       "RequestHeaders": {
         "Accept": "application/xml",
         "Authorization": "Sanitized",
-        "traceparent": "00-d5613e5453cace4da8fda4804d2db162-46d00dcc2b79b54e-00",
+        "traceparent": "00-57b7e92a0d669540afc3b3d835396a55-cff9f7f0f84c0340-00",
         "User-Agent": [
-          "azsdk-net-Storage.Blobs/12.9.0-alpha.20210402.1",
-          "(.NET 5.0.4; Microsoft Windows 10.0.19042)"
+          "azsdk-net-Storage.Blobs/12.9.0-alpha.20210514.1",
+          "(.NET Core 4.6.30015.01; Microsoft Windows 10.0.19043 )"
         ],
         "x-ms-blob-public-access": "container",
         "x-ms-client-request-id": "68d26bf9-b303-5cb6-602a-d3af64e5f3b0",
-        "x-ms-date": "Fri, 02 Apr 2021 17:18:41 GMT",
+        "x-ms-date": "Fri, 14 May 2021 16:55:00 GMT",
         "x-ms-return-client-request-id": "true",
-<<<<<<< HEAD
-        "x-ms-version": "2020-08-04"
-=======
-         "x-ms-version": "2020-10-02"
->>>>>>> 65932564
+        "x-ms-version": "2020-10-02"
       },
       "RequestBody": null,
       "StatusCode": 201,
       "ResponseHeaders": {
-        "Date": "Fri, 02 Apr 2021 17:18:41 GMT",
-        "ETag": "\u00220x8D8F5FB5D0F9873\u0022",
-        "Last-Modified": "Fri, 02 Apr 2021 17:18:41 GMT",
+        "Content-Length": "0",
+        "Date": "Fri, 14 May 2021 16:55:00 GMT",
+        "ETag": "\u00220x8D916F903269C6E\u0022",
+        "Last-Modified": "Fri, 14 May 2021 16:55:00 GMT",
         "Server": [
           "Windows-Azure-Blob/1.0",
           "Microsoft-HTTPAPI/2.0"
         ],
-        "Transfer-Encoding": "chunked",
         "x-ms-client-request-id": "68d26bf9-b303-5cb6-602a-d3af64e5f3b0",
-<<<<<<< HEAD
-        "x-ms-request-id": "23ba5d28-101e-0004-1ae4-2705ac000000",
-        "x-ms-version": "2020-08-04"
-=======
-        "x-ms-request-id": "87ebcf53-501e-005b-405c-05e3f9000000",
-         "x-ms-version": "2020-10-02"
->>>>>>> 65932564
+        "x-ms-request-id": "819b5d4b-401e-0035-63e1-48b6d6000000",
+        "x-ms-version": "2020-10-02"
       },
       "ResponseBody": []
     },
     {
-      "RequestUri": "https://seanoauthstage.blob.core.windows.net/test-container-d113691a-3344-e8ea-85eb-8bed298204ae/test-blob-838dd87f-859d-2d3e-f154-01636640824d",
+      "RequestUri": "https://seanmcccanary3.blob.core.windows.net/test-container-d113691a-3344-e8ea-85eb-8bed298204ae/test-blob-838dd87f-859d-2d3e-f154-01636640824d",
       "RequestMethod": "PUT",
       "RequestHeaders": {
         "Accept": "application/xml",
         "Authorization": "Sanitized",
-        "traceparent": "00-6be2d92c14ab0a49bf3fd8742f930e77-cb7e60ead8f3d549-00",
+        "traceparent": "00-218b204da968ce4d93a03b0c1f0ca4b1-e39767dbd2f7aa45-00",
         "User-Agent": [
-          "azsdk-net-Storage.Blobs/12.9.0-alpha.20210402.1",
-          "(.NET 5.0.4; Microsoft Windows 10.0.19042)"
+          "azsdk-net-Storage.Blobs/12.9.0-alpha.20210514.1",
+          "(.NET Core 4.6.30015.01; Microsoft Windows 10.0.19043 )"
         ],
         "x-ms-blob-type": "AppendBlob",
         "x-ms-client-request-id": "8d2a1ced-a4ab-74e3-2ca5-76afb253f520",
-        "x-ms-date": "Fri, 02 Apr 2021 17:18:42 GMT",
+        "x-ms-date": "Fri, 14 May 2021 16:55:01 GMT",
         "x-ms-return-client-request-id": "true",
-<<<<<<< HEAD
-        "x-ms-version": "2020-08-04"
-=======
-         "x-ms-version": "2020-10-02"
->>>>>>> 65932564
+        "x-ms-version": "2020-10-02"
       },
       "RequestBody": null,
       "StatusCode": 201,
       "ResponseHeaders": {
-        "Date": "Fri, 02 Apr 2021 17:18:41 GMT",
-        "ETag": "\u00220x8D8F5FB5D237E95\u0022",
-        "Last-Modified": "Fri, 02 Apr 2021 17:18:42 GMT",
+        "Content-Length": "0",
+        "Date": "Fri, 14 May 2021 16:55:00 GMT",
+        "ETag": "\u00220x8D916F9033D9DE3\u0022",
+        "Last-Modified": "Fri, 14 May 2021 16:55:00 GMT",
         "Server": [
           "Windows-Azure-Blob/1.0",
           "Microsoft-HTTPAPI/2.0"
         ],
-        "Transfer-Encoding": "chunked",
         "x-ms-client-request-id": "8d2a1ced-a4ab-74e3-2ca5-76afb253f520",
-        "x-ms-request-id": "23ba5d2c-101e-0004-1be4-2705ac000000",
+        "x-ms-request-id": "819b5d7c-401e-0035-09e1-48b6d6000000",
         "x-ms-request-server-encrypted": "true",
-<<<<<<< HEAD
-        "x-ms-version": "2020-08-04",
-        "x-ms-version-id": "2021-04-02T17:18:42.1138846Z"
-=======
-         "x-ms-version": "2020-10-02",
-        "x-ms-version-id": "2021-02-17T18:42:33.6809655Z"
->>>>>>> 65932564
+        "x-ms-version": "2020-10-02",
+        "x-ms-version-id": "2021-05-14T16:55:00.6673379Z"
       },
       "ResponseBody": []
     },
     {
-<<<<<<< HEAD
-      "RequestUri": "https://seanoauthstage.blob.core.windows.net/test-container-d113691a-3344-e8ea-85eb-8bed298204ae/test-blob-838dd87f-859d-2d3e-f154-01636640824d?sv=2020-06-12\u0026st=2021-04-02T16%3A18%3A42Z\u0026se=2021-04-02T18%3A18%3A42Z\u0026sr=c\u0026sp=racwdxlti\u0026sig=Sanitized",
-=======
-      "RequestUri": "https://seanmcccanary3.blob.core.windows.net/test-container-d113691a-3344-e8ea-85eb-8bed298204ae/test-blob-838dd87f-859d-2d3e-f154-01636640824d?sv=2020-10-02\u0026st=2021-02-17T17%3A42%3A33Z\u0026se=2021-02-17T19%3A42%3A33Z\u0026sr=c\u0026sp=racwdxlt\u0026sig=Sanitized",
->>>>>>> 65932564
+      "RequestUri": "https://seanmcccanary3.blob.core.windows.net/test-container-d113691a-3344-e8ea-85eb-8bed298204ae/test-blob-838dd87f-859d-2d3e-f154-01636640824d?sv=2020-10-02\u0026st=2021-05-14T15%3A55%3A01Z\u0026se=2021-05-14T17%3A55%3A01Z\u0026sr=c\u0026sp=racwdxlti\u0026sig=Sanitized",
       "RequestMethod": "HEAD",
       "RequestHeaders": {
         "Accept": "application/xml",
-        "traceparent": "00-ac5ea35e933e9a43b9d34e950b1201ba-ce3723442e45c549-00",
+        "traceparent": "00-9249180c7e22fd4d95f35747d5ce0cd9-3dfd1ef00d0d1e46-00",
         "User-Agent": [
-          "azsdk-net-Storage.Blobs/12.9.0-alpha.20210402.1",
-          "(.NET 5.0.4; Microsoft Windows 10.0.19042)"
+          "azsdk-net-Storage.Blobs/12.9.0-alpha.20210514.1",
+          "(.NET Core 4.6.30015.01; Microsoft Windows 10.0.19043 )"
         ],
         "x-ms-client-request-id": "4a7516f9-f515-1fa1-267e-910925fb34c8",
         "x-ms-return-client-request-id": "true",
-<<<<<<< HEAD
-        "x-ms-version": "2020-08-04"
-=======
-         "x-ms-version": "2020-10-02"
->>>>>>> 65932564
+        "x-ms-version": "2020-10-02"
       },
       "RequestBody": null,
       "StatusCode": 200,
@@ -116,9 +90,9 @@
         "Accept-Ranges": "bytes",
         "Content-Length": "0",
         "Content-Type": "application/octet-stream",
-        "Date": "Fri, 02 Apr 2021 17:18:41 GMT",
-        "ETag": "\u00220x8D8F5FB5D237E95\u0022",
-        "Last-Modified": "Fri, 02 Apr 2021 17:18:42 GMT",
+        "Date": "Fri, 14 May 2021 16:55:00 GMT",
+        "ETag": "\u00220x8D916F9033D9DE3\u0022",
+        "Last-Modified": "Fri, 14 May 2021 16:55:00 GMT",
         "Server": [
           "Windows-Azure-Blob/1.0",
           "Microsoft-HTTPAPI/2.0"
@@ -126,66 +100,52 @@
         "x-ms-blob-committed-block-count": "0",
         "x-ms-blob-type": "AppendBlob",
         "x-ms-client-request-id": "4a7516f9-f515-1fa1-267e-910925fb34c8",
-        "x-ms-creation-time": "Fri, 02 Apr 2021 17:18:42 GMT",
+        "x-ms-creation-time": "Fri, 14 May 2021 16:55:00 GMT",
         "x-ms-is-current-version": "true",
         "x-ms-lease-state": "available",
         "x-ms-lease-status": "unlocked",
-        "x-ms-request-id": "23ba5d2d-101e-0004-1ce4-2705ac000000",
+        "x-ms-request-id": "819b5d88-401e-0035-15e1-48b6d6000000",
         "x-ms-server-encrypted": "true",
-<<<<<<< HEAD
-        "x-ms-version": "2020-08-04",
-        "x-ms-version-id": "2021-04-02T17:18:42.1138846Z"
-=======
-         "x-ms-version": "2020-10-02",
-        "x-ms-version-id": "2021-02-17T18:42:33.6809655Z"
->>>>>>> 65932564
+        "x-ms-version": "2020-10-02",
+        "x-ms-version-id": "2021-05-14T16:55:00.6673379Z"
       },
       "ResponseBody": []
     },
     {
-      "RequestUri": "https://seanoauthstage.blob.core.windows.net/test-container-d113691a-3344-e8ea-85eb-8bed298204ae?restype=container",
+      "RequestUri": "https://seanmcccanary3.blob.core.windows.net/test-container-d113691a-3344-e8ea-85eb-8bed298204ae?restype=container",
       "RequestMethod": "DELETE",
       "RequestHeaders": {
         "Accept": "application/xml",
         "Authorization": "Sanitized",
-        "traceparent": "00-9c004dbd37434645817357d711c2d8c2-4456f0659bc37246-00",
+        "traceparent": "00-b4672be75b35c3479ec90c1c79e77a5f-9b8b3f5d83e5074a-00",
         "User-Agent": [
-          "azsdk-net-Storage.Blobs/12.9.0-alpha.20210402.1",
-          "(.NET 5.0.4; Microsoft Windows 10.0.19042)"
+          "azsdk-net-Storage.Blobs/12.9.0-alpha.20210514.1",
+          "(.NET Core 4.6.30015.01; Microsoft Windows 10.0.19043 )"
         ],
         "x-ms-client-request-id": "9bb64d90-abdd-b30a-e5cb-3372a5f7be31",
-        "x-ms-date": "Fri, 02 Apr 2021 17:18:42 GMT",
+        "x-ms-date": "Fri, 14 May 2021 16:55:01 GMT",
         "x-ms-return-client-request-id": "true",
-<<<<<<< HEAD
-        "x-ms-version": "2020-08-04"
-=======
-         "x-ms-version": "2020-10-02"
->>>>>>> 65932564
+        "x-ms-version": "2020-10-02"
       },
       "RequestBody": null,
       "StatusCode": 202,
       "ResponseHeaders": {
-        "Date": "Fri, 02 Apr 2021 17:18:41 GMT",
+        "Content-Length": "0",
+        "Date": "Fri, 14 May 2021 16:55:00 GMT",
         "Server": [
           "Windows-Azure-Blob/1.0",
           "Microsoft-HTTPAPI/2.0"
         ],
-        "Transfer-Encoding": "chunked",
         "x-ms-client-request-id": "9bb64d90-abdd-b30a-e5cb-3372a5f7be31",
-<<<<<<< HEAD
-        "x-ms-request-id": "23ba5d32-101e-0004-21e4-2705ac000000",
-        "x-ms-version": "2020-08-04"
-=======
-        "x-ms-request-id": "87ebcf71-501e-005b-565c-05e3f9000000",
-         "x-ms-version": "2020-10-02"
->>>>>>> 65932564
+        "x-ms-request-id": "819b5d8d-401e-0035-1ae1-48b6d6000000",
+        "x-ms-version": "2020-10-02"
       },
       "ResponseBody": []
     }
   ],
   "Variables": {
-    "DateTimeOffsetNow": "2021-04-02T12:18:42.2179758-05:00",
+    "DateTimeOffsetNow": "2021-05-14T11:55:01.0257910-05:00",
     "RandomSeed": "366716381",
-    "Storage_TestConfigDefault": "ProductionTenant\nseanoauthstage\nU2FuaXRpemVk\nhttps://seanoauthstage.blob.core.windows.net\nhttps://seanoauthstage.file.core.windows.net\nhttps://seanoauthstage.queue.core.windows.net\nhttps://seanoauthstage.table.core.windows.net\n\n\n\n\nhttps://seanoauthstage-secondary.blob.core.windows.net\nhttps://seanoauthstage-secondary.file.core.windows.net\nhttps://seanoauthstage-secondary.queue.core.windows.net\nhttps://seanoauthstage-secondary.table.core.windows.net\n68390a19-a643-458b-b726-408abf67b4fc\nSanitized\n72f988bf-86f1-41af-91ab-2d7cd011db47\nhttps://login.microsoftonline.com/\nCloud\nBlobEndpoint=https://seanoauthstage.blob.core.windows.net/;QueueEndpoint=https://seanoauthstage.queue.core.windows.net/;FileEndpoint=https://seanoauthstage.file.core.windows.net/;BlobSecondaryEndpoint=https://seanoauthstage-secondary.blob.core.windows.net/;QueueSecondaryEndpoint=https://seanoauthstage-secondary.queue.core.windows.net/;FileSecondaryEndpoint=https://seanoauthstage-secondary.file.core.windows.net/;AccountName=seanoauthstage;AccountKey=Kg==;\n"
+    "Storage_TestConfigDefault": "ProductionTenant\nseanmcccanary3\nU2FuaXRpemVk\nhttps://seanmcccanary3.blob.core.windows.net\nhttps://seanmcccanary3.file.core.windows.net\nhttps://seanmcccanary3.queue.core.windows.net\nhttps://seanmcccanary3.table.core.windows.net\n\n\n\n\nhttps://seanmcccanary3-secondary.blob.core.windows.net\nhttps://seanmcccanary3-secondary.file.core.windows.net\nhttps://seanmcccanary3-secondary.queue.core.windows.net\nhttps://seanmcccanary3-secondary.table.core.windows.net\n\nSanitized\n\n\nCloud\nBlobEndpoint=https://seanmcccanary3.blob.core.windows.net/;QueueEndpoint=https://seanmcccanary3.queue.core.windows.net/;FileEndpoint=https://seanmcccanary3.file.core.windows.net/;BlobSecondaryEndpoint=https://seanmcccanary3-secondary.blob.core.windows.net/;QueueSecondaryEndpoint=https://seanmcccanary3-secondary.queue.core.windows.net/;FileSecondaryEndpoint=https://seanmcccanary3-secondary.file.core.windows.net/;AccountName=seanmcccanary3;AccountKey=Kg==;\nseanscope1"
   }
 }