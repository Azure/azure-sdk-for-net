{
  "Entries": [
    {
      "RequestUri": "https://seanmcccanary.blob.core.windows.net/test-container-d584de74-1d5d-8bdf-f471-2d72f2ec2d59?restype=container",
      "RequestMethod": "PUT",
      "RequestHeaders": {
        "Authorization": "Sanitized",
        "traceparent": "00-2dbc5f247abba54d8cb3c8b08c66c70b-a11a398a6b285448-00",
        "User-Agent": [
          "azsdk-net-Storage.Blobs/12.5.0-dev.20200402.1",
          "(.NET Core 4.6.28325.01; Microsoft Windows 10.0.18362 )"
        ],
        "x-ms-blob-public-access": "container",
        "x-ms-client-request-id": "35fe4cde-5913-06ad-b089-6ee2907b7d2a",
        "x-ms-date": "Thu, 02 Apr 2020 23:39:42 GMT",
        "x-ms-return-client-request-id": "true",
        "x-ms-version": "2019-12-12"
      },
      "RequestBody": null,
      "StatusCode": 201,
      "ResponseHeaders": {
        "Content-Length": "0",
        "Date": "Thu, 02 Apr 2020 23:39:40 GMT",
        "ETag": "\u00220x8D7D75F1D9B5895\u0022",
        "Last-Modified": "Thu, 02 Apr 2020 23:39:41 GMT",
        "Server": [
          "Windows-Azure-Blob/1.0",
          "Microsoft-HTTPAPI/2.0"
        ],
        "x-ms-client-request-id": "35fe4cde-5913-06ad-b089-6ee2907b7d2a",
<<<<<<< HEAD
        "x-ms-request-id": "589afc4e-e01e-0021-242f-f3b640000000",
=======
        "x-ms-request-id": "601c4f53-401e-005a-1d47-092b47000000",
>>>>>>> 8d420312
        "x-ms-version": "2019-12-12"
      },
      "ResponseBody": []
    },
    {
      "RequestUri": "https://seanmcccanary.blob.core.windows.net/test-container-d584de74-1d5d-8bdf-f471-2d72f2ec2d59/test-blob-9fb4ab56-9805-28b5-84af-cd906853a524",
      "RequestMethod": "PUT",
      "RequestHeaders": {
        "Authorization": "Sanitized",
        "Content-Length": "0",
        "traceparent": "00-40cf3c8f88b41246bd2902f8879a4b12-00069a1c5d442646-00",
        "User-Agent": [
          "azsdk-net-Storage.Blobs/12.5.0-dev.20200402.1",
          "(.NET Core 4.6.28325.01; Microsoft Windows 10.0.18362 )"
        ],
        "x-ms-blob-type": "AppendBlob",
        "x-ms-client-request-id": "39358a50-701b-452d-97d5-b1638b1d9e5d",
        "x-ms-date": "Thu, 02 Apr 2020 23:39:42 GMT",
        "x-ms-meta-Capital": "letter",
        "x-ms-meta-foo": "bar",
        "x-ms-meta-meta": "data",
        "x-ms-meta-UPPER": "case",
        "x-ms-return-client-request-id": "true",
        "x-ms-version": "2019-12-12"
      },
      "RequestBody": null,
      "StatusCode": 201,
      "ResponseHeaders": {
        "Content-Length": "0",
        "Date": "Thu, 02 Apr 2020 23:39:41 GMT",
        "ETag": "\u00220x8D7D75F1DA8F224\u0022",
        "Last-Modified": "Thu, 02 Apr 2020 23:39:41 GMT",
        "Server": [
          "Windows-Azure-Blob/1.0",
          "Microsoft-HTTPAPI/2.0"
        ],
        "x-ms-client-request-id": "39358a50-701b-452d-97d5-b1638b1d9e5d",
        "x-ms-request-id": "601c4f5a-401e-005a-2247-092b47000000",
        "x-ms-request-server-encrypted": "true",
        "x-ms-version": "2019-12-12"
      },
      "ResponseBody": []
    },
    {
      "RequestUri": "https://seanmcccanary.blob.core.windows.net/test-container-d584de74-1d5d-8bdf-f471-2d72f2ec2d59/test-blob-9fb4ab56-9805-28b5-84af-cd906853a524",
      "RequestMethod": "HEAD",
      "RequestHeaders": {
        "Authorization": "Sanitized",
        "traceparent": "00-7ddb149b5168024da36cf04c4ee10f09-1efab980f6af154a-00",
        "User-Agent": [
          "azsdk-net-Storage.Blobs/12.5.0-dev.20200402.1",
          "(.NET Core 4.6.28325.01; Microsoft Windows 10.0.18362 )"
        ],
        "x-ms-client-request-id": "dd3f416c-6c1e-f008-cc4f-0e1846e345db",
        "x-ms-date": "Thu, 02 Apr 2020 23:39:42 GMT",
        "x-ms-return-client-request-id": "true",
        "x-ms-version": "2019-12-12"
      },
      "RequestBody": null,
      "StatusCode": 200,
      "ResponseHeaders": {
        "Accept-Ranges": "bytes",
        "Content-Length": "0",
        "Content-Type": "application/octet-stream",
        "Date": "Thu, 02 Apr 2020 23:39:41 GMT",
        "ETag": "\u00220x8D7D75F1DA8F224\u0022",
        "Last-Modified": "Thu, 02 Apr 2020 23:39:41 GMT",
        "Server": [
          "Windows-Azure-Blob/1.0",
          "Microsoft-HTTPAPI/2.0"
        ],
        "x-ms-blob-committed-block-count": "0",
        "x-ms-blob-type": "AppendBlob",
        "x-ms-client-request-id": "dd3f416c-6c1e-f008-cc4f-0e1846e345db",
        "x-ms-creation-time": "Thu, 02 Apr 2020 23:39:41 GMT",
        "x-ms-lease-state": "available",
        "x-ms-lease-status": "unlocked",
        "x-ms-meta-Capital": "letter",
        "x-ms-meta-foo": "bar",
        "x-ms-meta-meta": "data",
        "x-ms-meta-UPPER": "case",
        "x-ms-request-id": "601c4f5c-401e-005a-2447-092b47000000",
        "x-ms-server-encrypted": "true",
        "x-ms-version": "2019-12-12"
      },
      "ResponseBody": []
    },
    {
      "RequestUri": "https://seanmcccanary.blob.core.windows.net/test-container-d584de74-1d5d-8bdf-f471-2d72f2ec2d59?restype=container",
      "RequestMethod": "DELETE",
      "RequestHeaders": {
        "Authorization": "Sanitized",
        "traceparent": "00-f1450b74d4ce9b4692d6f0340e511244-15f73cb307685a46-00",
        "User-Agent": [
          "azsdk-net-Storage.Blobs/12.5.0-dev.20200402.1",
          "(.NET Core 4.6.28325.01; Microsoft Windows 10.0.18362 )"
        ],
        "x-ms-client-request-id": "49f7a48a-c1de-773f-4191-c997c8231882",
        "x-ms-date": "Thu, 02 Apr 2020 23:39:42 GMT",
        "x-ms-return-client-request-id": "true",
        "x-ms-version": "2019-12-12"
      },
      "RequestBody": null,
      "StatusCode": 202,
      "ResponseHeaders": {
        "Content-Length": "0",
        "Date": "Thu, 02 Apr 2020 23:39:41 GMT",
        "Server": [
          "Windows-Azure-Blob/1.0",
          "Microsoft-HTTPAPI/2.0"
        ],
        "x-ms-client-request-id": "49f7a48a-c1de-773f-4191-c997c8231882",
<<<<<<< HEAD
        "x-ms-request-id": "589afc64-e01e-0021-362f-f3b640000000",
=======
        "x-ms-request-id": "601c4f60-401e-005a-2747-092b47000000",
>>>>>>> 8d420312
        "x-ms-version": "2019-12-12"
      },
      "ResponseBody": []
    }
  ],
  "Variables": {
    "RandomSeed": "466201633",
    "Storage_TestConfigDefault": "ProductionTenant\nseanmcccanary\nU2FuaXRpemVk\nhttps://seanmcccanary.blob.core.windows.net\nhttps://seanmcccanary.file.core.windows.net\nhttps://seanmcccanary.queue.core.windows.net\nhttps://seanmcccanary.table.core.windows.net\n\n\n\n\nhttps://seanmcccanary-secondary.blob.core.windows.net\nhttps://seanmcccanary-secondary.file.core.windows.net\nhttps://seanmcccanary-secondary.queue.core.windows.net\nhttps://seanmcccanary-secondary.table.core.windows.net\n\nSanitized\n\n\nCloud\nBlobEndpoint=https://seanmcccanary.blob.core.windows.net/;QueueEndpoint=https://seanmcccanary.queue.core.windows.net/;FileEndpoint=https://seanmcccanary.file.core.windows.net/;BlobSecondaryEndpoint=https://seanmcccanary-secondary.blob.core.windows.net/;QueueSecondaryEndpoint=https://seanmcccanary-secondary.queue.core.windows.net/;FileSecondaryEndpoint=https://seanmcccanary-secondary.file.core.windows.net/;AccountName=seanmcccanary;AccountKey=Sanitized\nseanscope1"
  }
}<|MERGE_RESOLUTION|>--- conflicted
+++ resolved
@@ -28,11 +28,7 @@
           "Microsoft-HTTPAPI/2.0"
         ],
         "x-ms-client-request-id": "35fe4cde-5913-06ad-b089-6ee2907b7d2a",
-<<<<<<< HEAD
-        "x-ms-request-id": "589afc4e-e01e-0021-242f-f3b640000000",
-=======
         "x-ms-request-id": "601c4f53-401e-005a-1d47-092b47000000",
->>>>>>> 8d420312
         "x-ms-version": "2019-12-12"
       },
       "ResponseBody": []
@@ -145,11 +141,7 @@
           "Microsoft-HTTPAPI/2.0"
         ],
         "x-ms-client-request-id": "49f7a48a-c1de-773f-4191-c997c8231882",
-<<<<<<< HEAD
-        "x-ms-request-id": "589afc64-e01e-0021-362f-f3b640000000",
-=======
         "x-ms-request-id": "601c4f60-401e-005a-2747-092b47000000",
->>>>>>> 8d420312
         "x-ms-version": "2019-12-12"
       },
       "ResponseBody": []
