--- conflicted
+++ resolved
@@ -14,11 +14,7 @@
         "x-ms-client-request-id": "35fe4cde-5913-06ad-b089-6ee2907b7d2a",
         "x-ms-date": "Thu, 02 Apr 2020 23:39:42 GMT",
         "x-ms-return-client-request-id": "true",
-<<<<<<< HEAD
-        "x-ms-version": "2019-12-12"
-=======
         "x-ms-version": "2020-02-10"
->>>>>>> 60f4876e
       },
       "RequestBody": null,
       "StatusCode": 201,
@@ -33,11 +29,7 @@
         ],
         "x-ms-client-request-id": "35fe4cde-5913-06ad-b089-6ee2907b7d2a",
         "x-ms-request-id": "601c4f53-401e-005a-1d47-092b47000000",
-<<<<<<< HEAD
-        "x-ms-version": "2019-12-12"
-=======
         "x-ms-version": "2020-02-10"
->>>>>>> 60f4876e
       },
       "ResponseBody": []
     },
@@ -60,11 +52,7 @@
         "x-ms-meta-meta": "data",
         "x-ms-meta-UPPER": "case",
         "x-ms-return-client-request-id": "true",
-<<<<<<< HEAD
-        "x-ms-version": "2019-12-12"
-=======
         "x-ms-version": "2020-02-10"
->>>>>>> 60f4876e
       },
       "RequestBody": null,
       "StatusCode": 201,
@@ -80,11 +68,7 @@
         "x-ms-client-request-id": "39358a50-701b-452d-97d5-b1638b1d9e5d",
         "x-ms-request-id": "601c4f5a-401e-005a-2247-092b47000000",
         "x-ms-request-server-encrypted": "true",
-<<<<<<< HEAD
-        "x-ms-version": "2019-12-12"
-=======
         "x-ms-version": "2020-02-10"
->>>>>>> 60f4876e
       },
       "ResponseBody": []
     },
@@ -101,11 +85,7 @@
         "x-ms-client-request-id": "dd3f416c-6c1e-f008-cc4f-0e1846e345db",
         "x-ms-date": "Thu, 02 Apr 2020 23:39:42 GMT",
         "x-ms-return-client-request-id": "true",
-<<<<<<< HEAD
-        "x-ms-version": "2019-12-12"
-=======
         "x-ms-version": "2020-02-10"
->>>>>>> 60f4876e
       },
       "RequestBody": null,
       "StatusCode": 200,
@@ -132,11 +112,7 @@
         "x-ms-meta-UPPER": "case",
         "x-ms-request-id": "601c4f5c-401e-005a-2447-092b47000000",
         "x-ms-server-encrypted": "true",
-<<<<<<< HEAD
-        "x-ms-version": "2019-12-12"
-=======
         "x-ms-version": "2020-02-10"
->>>>>>> 60f4876e
       },
       "ResponseBody": []
     },
@@ -153,11 +129,7 @@
         "x-ms-client-request-id": "49f7a48a-c1de-773f-4191-c997c8231882",
         "x-ms-date": "Thu, 02 Apr 2020 23:39:42 GMT",
         "x-ms-return-client-request-id": "true",
-<<<<<<< HEAD
-        "x-ms-version": "2019-12-12"
-=======
         "x-ms-version": "2020-02-10"
->>>>>>> 60f4876e
       },
       "RequestBody": null,
       "StatusCode": 202,
@@ -170,11 +142,7 @@
         ],
         "x-ms-client-request-id": "49f7a48a-c1de-773f-4191-c997c8231882",
         "x-ms-request-id": "601c4f60-401e-005a-2747-092b47000000",
-<<<<<<< HEAD
-        "x-ms-version": "2019-12-12"
-=======
         "x-ms-version": "2020-02-10"
->>>>>>> 60f4876e
       },
       "ResponseBody": []
     }
