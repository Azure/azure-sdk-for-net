﻿{
  "Entries": [
    {
      "RequestUri": "https://seanmcccanary3.blob.core.windows.net/test-container-48dd58d8-8ecb-6b8c-ebea-58fa79492075?restype=container",
      "RequestMethod": "PUT",
      "RequestHeaders": {
        "Accept": "application/xml",
        "Authorization": "Sanitized",
        "traceparent": "00-3097a35845d87642b0d0e5a91ec4328c-bd80bd955fabc344-00",
        "User-Agent": [
          "azsdk-net-Storage.Blobs/12.9.0-alpha.20210217.1",
          "(.NET 5.0.3; Microsoft Windows 10.0.19042)"
        ],
        "x-ms-blob-public-access": "container",
        "x-ms-client-request-id": "edd1829d-ddde-5c4f-e0fa-a59bf0e88381",
        "x-ms-date": "Wed, 17 Feb 2021 18:42:27 GMT",
        "x-ms-return-client-request-id": "true",
<<<<<<< HEAD
        "x-ms-version": "2020-12-06"
=======
        "x-ms-version": "2021-02-12"
>>>>>>> 7e782c87
      },
      "RequestBody": null,
      "StatusCode": 201,
      "ResponseHeaders": {
        "Content-Length": "0",
        "Date": "Wed, 17 Feb 2021 18:42:28 GMT",
        "ETag": "\"0x8D8D373C6C59634\"",
        "Last-Modified": "Wed, 17 Feb 2021 18:42:28 GMT",
        "Server": [
          "Windows-Azure-Blob/1.0",
          "Microsoft-HTTPAPI/2.0"
        ],
        "x-ms-client-request-id": "edd1829d-ddde-5c4f-e0fa-a59bf0e88381",
        "x-ms-request-id": "b7cb8e9c-a01e-005f-5a5c-056efe000000",
<<<<<<< HEAD
        "x-ms-version": "2020-12-06"
=======
        "x-ms-version": "2021-02-12"
>>>>>>> 7e782c87
      },
      "ResponseBody": []
    },
    {
      "RequestUri": "https://seanmcccanary3.blob.core.windows.net/test-container-48dd58d8-8ecb-6b8c-ebea-58fa79492075/test-blob-514bf34d-dbf5-ef1f-0824-d71cd0c8ed7f",
      "RequestMethod": "PUT",
      "RequestHeaders": {
        "Accept": "application/xml",
        "Authorization": "Sanitized",
        "traceparent": "00-d4b6c27f0b77d6449d9c42bd12715d67-9a0947b880881b49-00",
        "User-Agent": [
          "azsdk-net-Storage.Blobs/12.9.0-alpha.20210217.1",
          "(.NET 5.0.3; Microsoft Windows 10.0.19042)"
        ],
        "x-ms-blob-type": "AppendBlob",
        "x-ms-client-request-id": "8a763c2b-8220-c2b7-63e1-e4b905338c18",
        "x-ms-date": "Wed, 17 Feb 2021 18:42:28 GMT",
        "x-ms-return-client-request-id": "true",
<<<<<<< HEAD
        "x-ms-version": "2020-12-06"
=======
        "x-ms-version": "2021-02-12"
>>>>>>> 7e782c87
      },
      "RequestBody": null,
      "StatusCode": 201,
      "ResponseHeaders": {
        "Content-Length": "0",
        "Date": "Wed, 17 Feb 2021 18:42:28 GMT",
        "ETag": "\"0x8D8D373C6D1021F\"",
        "Last-Modified": "Wed, 17 Feb 2021 18:42:28 GMT",
        "Server": [
          "Windows-Azure-Blob/1.0",
          "Microsoft-HTTPAPI/2.0"
        ],
        "x-ms-client-request-id": "8a763c2b-8220-c2b7-63e1-e4b905338c18",
        "x-ms-request-id": "b7cb8ee0-a01e-005f-185c-056efe000000",
        "x-ms-request-server-encrypted": "true",
<<<<<<< HEAD
        "x-ms-version": "2020-12-06",
=======
        "x-ms-version": "2021-02-12",
>>>>>>> 7e782c87
        "x-ms-version-id": "2021-02-17T18:42:28.3211295Z"
      },
      "ResponseBody": []
    },
    {
      "RequestUri": "https://seanmcccanary3.blob.core.windows.net/test-container-48dd58d8-8ecb-6b8c-ebea-58fa79492075/test-blob-514bf34d-dbf5-ef1f-0824-d71cd0c8ed7f?comp=tags",
      "RequestMethod": "PUT",
      "RequestHeaders": {
        "Accept": "application/xml",
        "Authorization": "Sanitized",
        "Content-Length": "81",
        "Content-Type": "application/xml",
        "traceparent": "00-718810e972bee14990c32bf44f02088f-9fcf29e207e8274f-00",
        "User-Agent": [
          "azsdk-net-Storage.Blobs/12.9.0-alpha.20210217.1",
          "(.NET 5.0.3; Microsoft Windows 10.0.19042)"
        ],
        "x-ms-client-request-id": "93f14f5d-6351-935f-f49b-94964edc6f32",
        "x-ms-date": "Wed, 17 Feb 2021 18:42:28 GMT",
        "x-ms-return-client-request-id": "true",
<<<<<<< HEAD
        "x-ms-version": "2020-12-06"
=======
        "x-ms-version": "2021-02-12"
>>>>>>> 7e782c87
      },
      "RequestBody": "﻿<Tags><TagSet><Tag><Key>coolTag</Key><Value>true</Value></Tag></TagSet></Tags>",
      "StatusCode": 204,
      "ResponseHeaders": {
        "Date": "Wed, 17 Feb 2021 18:42:28 GMT",
        "Server": [
          "Windows-Azure-Blob/1.0",
          "Microsoft-HTTPAPI/2.0"
        ],
        "x-ms-client-request-id": "93f14f5d-6351-935f-f49b-94964edc6f32",
        "x-ms-request-id": "b7cb8f07-a01e-005f-3f5c-056efe000000",
<<<<<<< HEAD
        "x-ms-version": "2020-12-06"
=======
        "x-ms-version": "2021-02-12"
>>>>>>> 7e782c87
      },
      "ResponseBody": []
    },
    {
      "RequestUri": "https://seanmcccanary3.blob.core.windows.net/test-container-48dd58d8-8ecb-6b8c-ebea-58fa79492075/test-blob-514bf34d-dbf5-ef1f-0824-d71cd0c8ed7f",
      "RequestMethod": "PUT",
      "RequestHeaders": {
        "Accept": "application/xml",
        "Authorization": "Sanitized",
        "traceparent": "00-0b9dbc31ae72b94cbbb68c37da060165-602e71de3220de4b-00",
        "User-Agent": [
          "azsdk-net-Storage.Blobs/12.9.0-alpha.20210217.1",
          "(.NET 5.0.3; Microsoft Windows 10.0.19042)"
        ],
        "x-ms-blob-type": "AppendBlob",
        "x-ms-client-request-id": "b65c9035-f841-a9c6-c6f2-4ff0f772cb80",
        "x-ms-date": "Wed, 17 Feb 2021 18:42:28 GMT",
        "x-ms-if-tags": "\"coolTag\" = 'true'",
        "x-ms-return-client-request-id": "true",
<<<<<<< HEAD
        "x-ms-version": "2020-12-06"
=======
        "x-ms-version": "2021-02-12"
>>>>>>> 7e782c87
      },
      "RequestBody": null,
      "StatusCode": 201,
      "ResponseHeaders": {
        "Content-Length": "0",
        "Date": "Wed, 17 Feb 2021 18:42:28 GMT",
        "ETag": "\"0x8D8D373C71591AD\"",
        "Last-Modified": "Wed, 17 Feb 2021 18:42:28 GMT",
        "Server": [
          "Windows-Azure-Blob/1.0",
          "Microsoft-HTTPAPI/2.0"
        ],
        "x-ms-client-request-id": "b65c9035-f841-a9c6-c6f2-4ff0f772cb80",
        "x-ms-request-id": "b7cb8fb4-a01e-005f-665c-056efe000000",
        "x-ms-request-server-encrypted": "true",
<<<<<<< HEAD
        "x-ms-version": "2020-12-06",
=======
        "x-ms-version": "2021-02-12",
>>>>>>> 7e782c87
        "x-ms-version-id": "2021-02-17T18:42:28.7714493Z"
      },
      "ResponseBody": []
    },
    {
      "RequestUri": "https://seanmcccanary3.blob.core.windows.net/test-container-48dd58d8-8ecb-6b8c-ebea-58fa79492075?restype=container",
      "RequestMethod": "DELETE",
      "RequestHeaders": {
        "Accept": "application/xml",
        "Authorization": "Sanitized",
        "traceparent": "00-570313b6cc75e243bf52242bca3b3b42-13dbba7e5e1c7f4b-00",
        "User-Agent": [
          "azsdk-net-Storage.Blobs/12.9.0-alpha.20210217.1",
          "(.NET 5.0.3; Microsoft Windows 10.0.19042)"
        ],
        "x-ms-client-request-id": "bd61a616-b980-57f1-bef3-573c320ca7c0",
        "x-ms-date": "Wed, 17 Feb 2021 18:42:28 GMT",
        "x-ms-return-client-request-id": "true",
<<<<<<< HEAD
        "x-ms-version": "2020-12-06"
=======
        "x-ms-version": "2021-02-12"
>>>>>>> 7e782c87
      },
      "RequestBody": null,
      "StatusCode": 202,
      "ResponseHeaders": {
        "Content-Length": "0",
        "Date": "Wed, 17 Feb 2021 18:42:28 GMT",
        "Server": [
          "Windows-Azure-Blob/1.0",
          "Microsoft-HTTPAPI/2.0"
        ],
        "x-ms-client-request-id": "bd61a616-b980-57f1-bef3-573c320ca7c0",
        "x-ms-request-id": "b7cb9021-a01e-005f-4c5c-056efe000000",
<<<<<<< HEAD
        "x-ms-version": "2020-12-06"
=======
        "x-ms-version": "2021-02-12"
>>>>>>> 7e782c87
      },
      "ResponseBody": []
    }
  ],
  "Variables": {
    "RandomSeed": "1296610093",
    "Storage_TestConfigDefault": "ProductionTenant\nseanmcccanary3\nU2FuaXRpemVk\nhttps://seanmcccanary3.blob.core.windows.net\nhttps://seanmcccanary3.file.core.windows.net\nhttps://seanmcccanary3.queue.core.windows.net\nhttps://seanmcccanary3.table.core.windows.net\n\n\n\n\nhttps://seanmcccanary3-secondary.blob.core.windows.net\nhttps://seanmcccanary3-secondary.file.core.windows.net\nhttps://seanmcccanary3-secondary.queue.core.windows.net\nhttps://seanmcccanary3-secondary.table.core.windows.net\n\nSanitized\n\n\nCloud\nBlobEndpoint=https://seanmcccanary3.blob.core.windows.net/;QueueEndpoint=https://seanmcccanary3.queue.core.windows.net/;FileEndpoint=https://seanmcccanary3.file.core.windows.net/;BlobSecondaryEndpoint=https://seanmcccanary3-secondary.blob.core.windows.net/;QueueSecondaryEndpoint=https://seanmcccanary3-secondary.queue.core.windows.net/;FileSecondaryEndpoint=https://seanmcccanary3-secondary.file.core.windows.net/;AccountName=seanmcccanary3;AccountKey=Kg==;\nseanscope1\n\n"
  }
}<|MERGE_RESOLUTION|>--- conflicted
+++ resolved
@@ -15,11 +15,7 @@
         "x-ms-client-request-id": "edd1829d-ddde-5c4f-e0fa-a59bf0e88381",
         "x-ms-date": "Wed, 17 Feb 2021 18:42:27 GMT",
         "x-ms-return-client-request-id": "true",
-<<<<<<< HEAD
-        "x-ms-version": "2020-12-06"
-=======
         "x-ms-version": "2021-02-12"
->>>>>>> 7e782c87
       },
       "RequestBody": null,
       "StatusCode": 201,
@@ -34,11 +30,7 @@
         ],
         "x-ms-client-request-id": "edd1829d-ddde-5c4f-e0fa-a59bf0e88381",
         "x-ms-request-id": "b7cb8e9c-a01e-005f-5a5c-056efe000000",
-<<<<<<< HEAD
-        "x-ms-version": "2020-12-06"
-=======
         "x-ms-version": "2021-02-12"
->>>>>>> 7e782c87
       },
       "ResponseBody": []
     },
@@ -57,11 +49,7 @@
         "x-ms-client-request-id": "8a763c2b-8220-c2b7-63e1-e4b905338c18",
         "x-ms-date": "Wed, 17 Feb 2021 18:42:28 GMT",
         "x-ms-return-client-request-id": "true",
-<<<<<<< HEAD
-        "x-ms-version": "2020-12-06"
-=======
         "x-ms-version": "2021-02-12"
->>>>>>> 7e782c87
       },
       "RequestBody": null,
       "StatusCode": 201,
@@ -77,11 +65,7 @@
         "x-ms-client-request-id": "8a763c2b-8220-c2b7-63e1-e4b905338c18",
         "x-ms-request-id": "b7cb8ee0-a01e-005f-185c-056efe000000",
         "x-ms-request-server-encrypted": "true",
-<<<<<<< HEAD
-        "x-ms-version": "2020-12-06",
-=======
         "x-ms-version": "2021-02-12",
->>>>>>> 7e782c87
         "x-ms-version-id": "2021-02-17T18:42:28.3211295Z"
       },
       "ResponseBody": []
@@ -102,11 +86,7 @@
         "x-ms-client-request-id": "93f14f5d-6351-935f-f49b-94964edc6f32",
         "x-ms-date": "Wed, 17 Feb 2021 18:42:28 GMT",
         "x-ms-return-client-request-id": "true",
-<<<<<<< HEAD
-        "x-ms-version": "2020-12-06"
-=======
         "x-ms-version": "2021-02-12"
->>>>>>> 7e782c87
       },
       "RequestBody": "﻿<Tags><TagSet><Tag><Key>coolTag</Key><Value>true</Value></Tag></TagSet></Tags>",
       "StatusCode": 204,
@@ -118,11 +98,7 @@
         ],
         "x-ms-client-request-id": "93f14f5d-6351-935f-f49b-94964edc6f32",
         "x-ms-request-id": "b7cb8f07-a01e-005f-3f5c-056efe000000",
-<<<<<<< HEAD
-        "x-ms-version": "2020-12-06"
-=======
         "x-ms-version": "2021-02-12"
->>>>>>> 7e782c87
       },
       "ResponseBody": []
     },
@@ -142,11 +118,7 @@
         "x-ms-date": "Wed, 17 Feb 2021 18:42:28 GMT",
         "x-ms-if-tags": "\"coolTag\" = 'true'",
         "x-ms-return-client-request-id": "true",
-<<<<<<< HEAD
-        "x-ms-version": "2020-12-06"
-=======
         "x-ms-version": "2021-02-12"
->>>>>>> 7e782c87
       },
       "RequestBody": null,
       "StatusCode": 201,
@@ -162,11 +134,7 @@
         "x-ms-client-request-id": "b65c9035-f841-a9c6-c6f2-4ff0f772cb80",
         "x-ms-request-id": "b7cb8fb4-a01e-005f-665c-056efe000000",
         "x-ms-request-server-encrypted": "true",
-<<<<<<< HEAD
-        "x-ms-version": "2020-12-06",
-=======
         "x-ms-version": "2021-02-12",
->>>>>>> 7e782c87
         "x-ms-version-id": "2021-02-17T18:42:28.7714493Z"
       },
       "ResponseBody": []
@@ -185,11 +153,7 @@
         "x-ms-client-request-id": "bd61a616-b980-57f1-bef3-573c320ca7c0",
         "x-ms-date": "Wed, 17 Feb 2021 18:42:28 GMT",
         "x-ms-return-client-request-id": "true",
-<<<<<<< HEAD
-        "x-ms-version": "2020-12-06"
-=======
         "x-ms-version": "2021-02-12"
->>>>>>> 7e782c87
       },
       "RequestBody": null,
       "StatusCode": 202,
@@ -202,11 +166,7 @@
         ],
         "x-ms-client-request-id": "bd61a616-b980-57f1-bef3-573c320ca7c0",
         "x-ms-request-id": "b7cb9021-a01e-005f-4c5c-056efe000000",
-<<<<<<< HEAD
-        "x-ms-version": "2020-12-06"
-=======
         "x-ms-version": "2021-02-12"
->>>>>>> 7e782c87
       },
       "ResponseBody": []
     }
