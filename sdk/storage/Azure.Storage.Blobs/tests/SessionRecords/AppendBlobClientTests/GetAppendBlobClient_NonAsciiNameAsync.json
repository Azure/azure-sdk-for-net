﻿{
  "Entries": [
    {
      "RequestUri": "https://seanmcccanary3.blob.core.windows.net/test-container-aab4b727-6eb4-474c-9c8e-710714c27554?restype=container",
      "RequestMethod": "PUT",
      "RequestHeaders": {
        "Accept": "application/xml",
        "Authorization": "Sanitized",
        "traceparent": "00-dad619033a6fe94888fdbd27cbfff1b7-1e8bf8f487a3bd4e-00",
        "User-Agent": [
          "azsdk-net-Storage.Blobs/12.9.0-alpha.20210217.1",
          "(.NET 5.0.3; Microsoft Windows 10.0.19042)"
        ],
        "x-ms-blob-public-access": "container",
        "x-ms-client-request-id": "7f4391bb-90f1-9442-fa68-b4b3a67e59ca",
        "x-ms-date": "Wed, 17 Feb 2021 18:44:02 GMT",
        "x-ms-return-client-request-id": "true",
<<<<<<< HEAD
        "x-ms-version": "2020-12-06"
=======
        "x-ms-version": "2021-02-12"
>>>>>>> 7e782c87
      },
      "RequestBody": null,
      "StatusCode": 201,
      "ResponseHeaders": {
        "Content-Length": "0",
        "Date": "Wed, 17 Feb 2021 18:44:02 GMT",
        "ETag": "\"0x8D8D373FF50AD9D\"",
        "Last-Modified": "Wed, 17 Feb 2021 18:44:03 GMT",
        "Server": [
          "Windows-Azure-Blob/1.0",
          "Microsoft-HTTPAPI/2.0"
        ],
        "x-ms-client-request-id": "7f4391bb-90f1-9442-fa68-b4b3a67e59ca",
        "x-ms-request-id": "a12586ba-e01e-0085-1d5c-05f71f000000",
<<<<<<< HEAD
        "x-ms-version": "2020-12-06"
=======
        "x-ms-version": "2021-02-12"
>>>>>>> 7e782c87
      },
      "ResponseBody": []
    },
    {
      "RequestUri": "https://seanmcccanary3.blob.core.windows.net/test-container-aab4b727-6eb4-474c-9c8e-710714c27554/test-β£©þ‽%253A-982b8a49-2fcf-2b03-5ce1-7845d596668e",
      "RequestMethod": "PUT",
      "RequestHeaders": {
        "Accept": "application/xml",
        "Authorization": "Sanitized",
        "traceparent": "00-a48861ba79ae1f4294681db0e1d2780a-36b6134b0859d042-00",
        "User-Agent": [
          "azsdk-net-Storage.Blobs/12.9.0-alpha.20210217.1",
          "(.NET 5.0.3; Microsoft Windows 10.0.19042)"
        ],
        "x-ms-blob-type": "AppendBlob",
        "x-ms-client-request-id": "576bce15-f0e2-8c1b-8d17-230f17fcbf63",
        "x-ms-date": "Wed, 17 Feb 2021 18:44:03 GMT",
        "x-ms-return-client-request-id": "true",
<<<<<<< HEAD
        "x-ms-version": "2020-12-06"
=======
        "x-ms-version": "2021-02-12"
>>>>>>> 7e782c87
      },
      "RequestBody": null,
      "StatusCode": 201,
      "ResponseHeaders": {
        "Content-Length": "0",
        "Date": "Wed, 17 Feb 2021 18:44:02 GMT",
        "ETag": "\"0x8D8D373FF5BF0F7\"",
        "Last-Modified": "Wed, 17 Feb 2021 18:44:03 GMT",
        "Server": [
          "Windows-Azure-Blob/1.0",
          "Microsoft-HTTPAPI/2.0"
        ],
        "x-ms-client-request-id": "576bce15-f0e2-8c1b-8d17-230f17fcbf63",
        "x-ms-request-id": "a12586f5-e01e-0085-545c-05f71f000000",
        "x-ms-request-server-encrypted": "true",
<<<<<<< HEAD
        "x-ms-version": "2020-12-06",
=======
        "x-ms-version": "2021-02-12",
>>>>>>> 7e782c87
        "x-ms-version-id": "2021-02-17T18:44:03.1840503Z"
      },
      "ResponseBody": []
    },
    {
      "RequestUri": "https://seanmcccanary3.blob.core.windows.net/test-container-aab4b727-6eb4-474c-9c8e-710714c27554?restype=container&comp=list",
      "RequestMethod": "GET",
      "RequestHeaders": {
        "Accept": "application/xml",
        "Authorization": "Sanitized",
        "User-Agent": [
          "azsdk-net-Storage.Blobs/12.9.0-alpha.20210217.1",
          "(.NET 5.0.3; Microsoft Windows 10.0.19042)"
        ],
        "x-ms-client-request-id": "0730c5b4-0e2a-15ac-6abf-f466d2547ecf",
        "x-ms-date": "Wed, 17 Feb 2021 18:44:03 GMT",
        "x-ms-return-client-request-id": "true",
<<<<<<< HEAD
        "x-ms-version": "2020-12-06"
=======
        "x-ms-version": "2021-02-12"
>>>>>>> 7e782c87
      },
      "RequestBody": null,
      "StatusCode": 200,
      "ResponseHeaders": {
        "Content-Type": "application/xml",
        "Date": "Wed, 17 Feb 2021 18:44:02 GMT",
        "Server": [
          "Windows-Azure-Blob/1.0",
          "Microsoft-HTTPAPI/2.0"
        ],
        "Transfer-Encoding": "chunked",
        "x-ms-client-request-id": "0730c5b4-0e2a-15ac-6abf-f466d2547ecf",
        "x-ms-request-id": "a1258727-e01e-0085-035c-05f71f000000",
<<<<<<< HEAD
        "x-ms-version": "2020-12-06"
=======
        "x-ms-version": "2021-02-12"
>>>>>>> 7e782c87
      },
      "ResponseBody": "﻿<?xml version=\"1.0\" encoding=\"utf-8\"?><EnumerationResults ServiceEndpoint=\"https://seanmcccanary3.blob.core.windows.net/\" ContainerName=\"test-container-aab4b727-6eb4-474c-9c8e-710714c27554\"><Blobs><Blob><Name>test-β£©þ‽%3A-982b8a49-2fcf-2b03-5ce1-7845d596668e</Name><VersionId>2021-02-17T18:44:03.1840503Z</VersionId><IsCurrentVersion>true</IsCurrentVersion><Properties><Creation-Time>Wed, 17 Feb 2021 18:44:03 GMT</Creation-Time><Last-Modified>Wed, 17 Feb 2021 18:44:03 GMT</Last-Modified><Etag>0x8D8D373FF5BF0F7</Etag><Content-Length>0</Content-Length><Content-Type>application/octet-stream</Content-Type><Content-Encoding /><Content-Language /><Content-CRC64 /><Content-MD5 /><Cache-Control /><Content-Disposition /><BlobType>AppendBlob</BlobType><LeaseStatus>unlocked</LeaseStatus><LeaseState>available</LeaseState><ServerEncrypted>true</ServerEncrypted></Properties><OrMetadata /></Blob></Blobs><NextMarker /></EnumerationResults>"
    },
    {
      "RequestUri": "https://seanmcccanary3.blob.core.windows.net/test-container-aab4b727-6eb4-474c-9c8e-710714c27554?restype=container",
      "RequestMethod": "DELETE",
      "RequestHeaders": {
        "Accept": "application/xml",
        "Authorization": "Sanitized",
        "traceparent": "00-2ea3ada70314c04fbb514bad5ec46c5e-ff17e3cdd5051043-00",
        "User-Agent": [
          "azsdk-net-Storage.Blobs/12.9.0-alpha.20210217.1",
          "(.NET 5.0.3; Microsoft Windows 10.0.19042)"
        ],
        "x-ms-client-request-id": "515a6e33-b8cc-f338-7898-b573e2e581d2",
        "x-ms-date": "Wed, 17 Feb 2021 18:44:03 GMT",
        "x-ms-return-client-request-id": "true",
<<<<<<< HEAD
        "x-ms-version": "2020-12-06"
=======
        "x-ms-version": "2021-02-12"
>>>>>>> 7e782c87
      },
      "RequestBody": null,
      "StatusCode": 202,
      "ResponseHeaders": {
        "Content-Length": "0",
        "Date": "Wed, 17 Feb 2021 18:44:02 GMT",
        "Server": [
          "Windows-Azure-Blob/1.0",
          "Microsoft-HTTPAPI/2.0"
        ],
        "x-ms-client-request-id": "515a6e33-b8cc-f338-7898-b573e2e581d2",
        "x-ms-request-id": "a1258772-e01e-0085-435c-05f71f000000",
<<<<<<< HEAD
        "x-ms-version": "2020-12-06"
=======
        "x-ms-version": "2021-02-12"
>>>>>>> 7e782c87
      },
      "ResponseBody": []
    }
  ],
  "Variables": {
    "RandomSeed": "821555269",
    "Storage_TestConfigDefault": "ProductionTenant\nseanmcccanary3\nU2FuaXRpemVk\nhttps://seanmcccanary3.blob.core.windows.net\nhttps://seanmcccanary3.file.core.windows.net\nhttps://seanmcccanary3.queue.core.windows.net\nhttps://seanmcccanary3.table.core.windows.net\n\n\n\n\nhttps://seanmcccanary3-secondary.blob.core.windows.net\nhttps://seanmcccanary3-secondary.file.core.windows.net\nhttps://seanmcccanary3-secondary.queue.core.windows.net\nhttps://seanmcccanary3-secondary.table.core.windows.net\n\nSanitized\n\n\nCloud\nBlobEndpoint=https://seanmcccanary3.blob.core.windows.net/;QueueEndpoint=https://seanmcccanary3.queue.core.windows.net/;FileEndpoint=https://seanmcccanary3.file.core.windows.net/;BlobSecondaryEndpoint=https://seanmcccanary3-secondary.blob.core.windows.net/;QueueSecondaryEndpoint=https://seanmcccanary3-secondary.queue.core.windows.net/;FileSecondaryEndpoint=https://seanmcccanary3-secondary.file.core.windows.net/;AccountName=seanmcccanary3;AccountKey=Kg==;\nseanscope1\n\n"
  }
}<|MERGE_RESOLUTION|>--- conflicted
+++ resolved
@@ -15,11 +15,7 @@
         "x-ms-client-request-id": "7f4391bb-90f1-9442-fa68-b4b3a67e59ca",
         "x-ms-date": "Wed, 17 Feb 2021 18:44:02 GMT",
         "x-ms-return-client-request-id": "true",
-<<<<<<< HEAD
-        "x-ms-version": "2020-12-06"
-=======
         "x-ms-version": "2021-02-12"
->>>>>>> 7e782c87
       },
       "RequestBody": null,
       "StatusCode": 201,
@@ -34,11 +30,7 @@
         ],
         "x-ms-client-request-id": "7f4391bb-90f1-9442-fa68-b4b3a67e59ca",
         "x-ms-request-id": "a12586ba-e01e-0085-1d5c-05f71f000000",
-<<<<<<< HEAD
-        "x-ms-version": "2020-12-06"
-=======
         "x-ms-version": "2021-02-12"
->>>>>>> 7e782c87
       },
       "ResponseBody": []
     },
@@ -57,11 +49,7 @@
         "x-ms-client-request-id": "576bce15-f0e2-8c1b-8d17-230f17fcbf63",
         "x-ms-date": "Wed, 17 Feb 2021 18:44:03 GMT",
         "x-ms-return-client-request-id": "true",
-<<<<<<< HEAD
-        "x-ms-version": "2020-12-06"
-=======
         "x-ms-version": "2021-02-12"
->>>>>>> 7e782c87
       },
       "RequestBody": null,
       "StatusCode": 201,
@@ -77,11 +65,7 @@
         "x-ms-client-request-id": "576bce15-f0e2-8c1b-8d17-230f17fcbf63",
         "x-ms-request-id": "a12586f5-e01e-0085-545c-05f71f000000",
         "x-ms-request-server-encrypted": "true",
-<<<<<<< HEAD
-        "x-ms-version": "2020-12-06",
-=======
         "x-ms-version": "2021-02-12",
->>>>>>> 7e782c87
         "x-ms-version-id": "2021-02-17T18:44:03.1840503Z"
       },
       "ResponseBody": []
@@ -99,11 +83,7 @@
         "x-ms-client-request-id": "0730c5b4-0e2a-15ac-6abf-f466d2547ecf",
         "x-ms-date": "Wed, 17 Feb 2021 18:44:03 GMT",
         "x-ms-return-client-request-id": "true",
-<<<<<<< HEAD
-        "x-ms-version": "2020-12-06"
-=======
         "x-ms-version": "2021-02-12"
->>>>>>> 7e782c87
       },
       "RequestBody": null,
       "StatusCode": 200,
@@ -117,11 +97,7 @@
         "Transfer-Encoding": "chunked",
         "x-ms-client-request-id": "0730c5b4-0e2a-15ac-6abf-f466d2547ecf",
         "x-ms-request-id": "a1258727-e01e-0085-035c-05f71f000000",
-<<<<<<< HEAD
-        "x-ms-version": "2020-12-06"
-=======
         "x-ms-version": "2021-02-12"
->>>>>>> 7e782c87
       },
       "ResponseBody": "﻿<?xml version=\"1.0\" encoding=\"utf-8\"?><EnumerationResults ServiceEndpoint=\"https://seanmcccanary3.blob.core.windows.net/\" ContainerName=\"test-container-aab4b727-6eb4-474c-9c8e-710714c27554\"><Blobs><Blob><Name>test-β£©þ‽%3A-982b8a49-2fcf-2b03-5ce1-7845d596668e</Name><VersionId>2021-02-17T18:44:03.1840503Z</VersionId><IsCurrentVersion>true</IsCurrentVersion><Properties><Creation-Time>Wed, 17 Feb 2021 18:44:03 GMT</Creation-Time><Last-Modified>Wed, 17 Feb 2021 18:44:03 GMT</Last-Modified><Etag>0x8D8D373FF5BF0F7</Etag><Content-Length>0</Content-Length><Content-Type>application/octet-stream</Content-Type><Content-Encoding /><Content-Language /><Content-CRC64 /><Content-MD5 /><Cache-Control /><Content-Disposition /><BlobType>AppendBlob</BlobType><LeaseStatus>unlocked</LeaseStatus><LeaseState>available</LeaseState><ServerEncrypted>true</ServerEncrypted></Properties><OrMetadata /></Blob></Blobs><NextMarker /></EnumerationResults>"
     },
@@ -139,11 +115,7 @@
         "x-ms-client-request-id": "515a6e33-b8cc-f338-7898-b573e2e581d2",
         "x-ms-date": "Wed, 17 Feb 2021 18:44:03 GMT",
         "x-ms-return-client-request-id": "true",
-<<<<<<< HEAD
-        "x-ms-version": "2020-12-06"
-=======
         "x-ms-version": "2021-02-12"
->>>>>>> 7e782c87
       },
       "RequestBody": null,
       "StatusCode": 202,
@@ -156,11 +128,7 @@
         ],
         "x-ms-client-request-id": "515a6e33-b8cc-f338-7898-b573e2e581d2",
         "x-ms-request-id": "a1258772-e01e-0085-435c-05f71f000000",
-<<<<<<< HEAD
-        "x-ms-version": "2020-12-06"
-=======
         "x-ms-version": "2021-02-12"
->>>>>>> 7e782c87
       },
       "ResponseBody": []
     }
