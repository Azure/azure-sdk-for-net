--- conflicted
+++ resolved
@@ -15,11 +15,7 @@
         "x-ms-client-request-id": "974b9535-df89-d10f-95ca-df4b529fe868",
         "x-ms-date": "Wed, 17 Feb 2021 18:42:21 GMT",
         "x-ms-return-client-request-id": "true",
-<<<<<<< HEAD
-        "x-ms-version": "2020-12-06"
-=======
         "x-ms-version": "2021-02-12"
->>>>>>> 7e782c87
       },
       "RequestBody": null,
       "StatusCode": 201,
@@ -34,11 +30,7 @@
         ],
         "x-ms-client-request-id": "974b9535-df89-d10f-95ca-df4b529fe868",
         "x-ms-request-id": "88bc4bf4-501e-004b-3e5c-052691000000",
-<<<<<<< HEAD
-        "x-ms-version": "2020-12-06"
-=======
         "x-ms-version": "2021-02-12"
->>>>>>> 7e782c87
       },
       "ResponseBody": []
     },
@@ -57,11 +49,7 @@
         "x-ms-client-request-id": "e54e2a8b-1297-14e6-5e76-4777465a81ec",
         "x-ms-date": "Wed, 17 Feb 2021 18:42:21 GMT",
         "x-ms-return-client-request-id": "true",
-<<<<<<< HEAD
-        "x-ms-version": "2020-12-06"
-=======
         "x-ms-version": "2021-02-12"
->>>>>>> 7e782c87
       },
       "RequestBody": null,
       "StatusCode": 201,
@@ -77,11 +65,7 @@
         "x-ms-client-request-id": "e54e2a8b-1297-14e6-5e76-4777465a81ec",
         "x-ms-request-id": "88bc4bfe-501e-004b-455c-052691000000",
         "x-ms-request-server-encrypted": "true",
-<<<<<<< HEAD
-        "x-ms-version": "2020-12-06",
-=======
         "x-ms-version": "2021-02-12",
->>>>>>> 7e782c87
         "x-ms-version-id": "2021-02-17T18:42:21.8264771Z"
       },
       "ResponseBody": []
@@ -100,11 +84,7 @@
         "x-ms-client-request-id": "25294ce0-f95a-024a-69da-eca3546358a1",
         "x-ms-date": "Wed, 17 Feb 2021 18:42:21 GMT",
         "x-ms-return-client-request-id": "true",
-<<<<<<< HEAD
-        "x-ms-version": "2020-12-06"
-=======
         "x-ms-version": "2021-02-12"
->>>>>>> 7e782c87
       },
       "RequestBody": null,
       "StatusCode": 200,
@@ -118,11 +98,7 @@
         "Transfer-Encoding": "chunked",
         "x-ms-client-request-id": "25294ce0-f95a-024a-69da-eca3546358a1",
         "x-ms-request-id": "88bc4c0a-501e-004b-4f5c-052691000000",
-<<<<<<< HEAD
-        "x-ms-version": "2020-12-06"
-=======
         "x-ms-version": "2021-02-12"
->>>>>>> 7e782c87
       },
       "ResponseBody": "﻿<?xml version=\"1.0\" encoding=\"utf-8\"?><EnumerationResults ServiceEndpoint=\"https://seanmcccanary3.blob.core.windows.net/\" ContainerName=\"test-container-8497ba7a-e328-486a-f144-1623e0653264\"><Blobs><Blob><Name>test-blob-1c768371-20e0-d437-4f12-98b44fa9dfe2</Name><VersionId>2021-02-17T18:42:21.8264771Z</VersionId><IsCurrentVersion>true</IsCurrentVersion><Properties><Creation-Time>Wed, 17 Feb 2021 18:42:21 GMT</Creation-Time><Last-Modified>Wed, 17 Feb 2021 18:42:21 GMT</Last-Modified><Etag>0x8D8D373C2F200C3</Etag><Content-Length>0</Content-Length><Content-Type>application/octet-stream</Content-Type><Content-Encoding /><Content-Language /><Content-CRC64 /><Content-MD5 /><Cache-Control /><Content-Disposition /><BlobType>AppendBlob</BlobType><LeaseStatus>unlocked</LeaseStatus><LeaseState>available</LeaseState><ServerEncrypted>true</ServerEncrypted></Properties><OrMetadata /></Blob></Blobs><NextMarker /></EnumerationResults>"
     },
@@ -140,11 +116,7 @@
         "x-ms-client-request-id": "fa971667-5c31-f191-b233-98d5b0ab8244",
         "x-ms-date": "Wed, 17 Feb 2021 18:42:21 GMT",
         "x-ms-return-client-request-id": "true",
-<<<<<<< HEAD
-        "x-ms-version": "2020-12-06"
-=======
         "x-ms-version": "2021-02-12"
->>>>>>> 7e782c87
       },
       "RequestBody": null,
       "StatusCode": 202,
@@ -157,11 +129,7 @@
         ],
         "x-ms-client-request-id": "fa971667-5c31-f191-b233-98d5b0ab8244",
         "x-ms-request-id": "88bc4c13-501e-004b-585c-052691000000",
-<<<<<<< HEAD
-        "x-ms-version": "2020-12-06"
-=======
         "x-ms-version": "2021-02-12"
->>>>>>> 7e782c87
       },
       "ResponseBody": []
     }
