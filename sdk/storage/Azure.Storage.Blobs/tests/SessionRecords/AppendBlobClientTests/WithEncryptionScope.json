--- conflicted
+++ resolved
@@ -15,11 +15,7 @@
         "x-ms-client-request-id": "c9b8128e-339e-be3e-7ae2-894765d68720",
         "x-ms-date": "Wed, 14 Apr 2021 19:10:36 GMT",
         "x-ms-return-client-request-id": "true",
-<<<<<<< HEAD
-        "x-ms-version": "2020-12-06"
-=======
         "x-ms-version": "2021-02-12"
->>>>>>> 7e782c87
       },
       "RequestBody": null,
       "StatusCode": 201,
@@ -34,11 +30,7 @@
         ],
         "x-ms-client-request-id": "c9b8128e-339e-be3e-7ae2-894765d68720",
         "x-ms-request-id": "1e11e8ec-801e-0048-3461-31c7f5000000",
-<<<<<<< HEAD
-        "x-ms-version": "2020-12-06"
-=======
         "x-ms-version": "2021-02-12"
->>>>>>> 7e782c87
       },
       "ResponseBody": []
     },
@@ -58,11 +50,7 @@
         "x-ms-date": "Wed, 14 Apr 2021 19:10:37 GMT",
         "x-ms-encryption-scope": "seanscope1",
         "x-ms-return-client-request-id": "true",
-<<<<<<< HEAD
-        "x-ms-version": "2020-12-06"
-=======
         "x-ms-version": "2021-02-12"
->>>>>>> 7e782c87
       },
       "RequestBody": null,
       "StatusCode": 201,
@@ -79,11 +67,7 @@
         "x-ms-encryption-scope": "seanscope1",
         "x-ms-request-id": "1e11e907-801e-0048-4961-31c7f5000000",
         "x-ms-request-server-encrypted": "true",
-<<<<<<< HEAD
-        "x-ms-version": "2020-12-06",
-=======
         "x-ms-version": "2021-02-12",
->>>>>>> 7e782c87
         "x-ms-version-id": "2021-04-14T19:10:37.5596368Z"
       },
       "ResponseBody": []
@@ -106,11 +90,7 @@
         "x-ms-meta-meta": "data",
         "x-ms-meta-UPPER": "case",
         "x-ms-return-client-request-id": "true",
-<<<<<<< HEAD
-        "x-ms-version": "2020-12-06"
-=======
         "x-ms-version": "2021-02-12"
->>>>>>> 7e782c87
       },
       "RequestBody": null,
       "StatusCode": 409,
@@ -125,11 +105,7 @@
         "x-ms-client-request-id": "deb09078-6cd9-3459-e0cb-482e5e9d9506",
         "x-ms-error-code": "BlobUsesCustomerSpecifiedEncryption",
         "x-ms-request-id": "1e11e92c-801e-0048-6d61-31c7f5000000",
-<<<<<<< HEAD
-        "x-ms-version": "2020-12-06"
-=======
         "x-ms-version": "2021-02-12"
->>>>>>> 7e782c87
       },
       "ResponseBody": [
         "﻿<?xml version=\"1.0\" encoding=\"utf-8\"?><Error><Code>BlobUsesCustomerSpecifiedEncryption</Code><Message>The blob is encrypted with customer specified encryption, but it was not provided in the request.\n",
@@ -151,11 +127,7 @@
         "x-ms-client-request-id": "4e4bea80-7511-7c01-39f1-91d8c3d1d377",
         "x-ms-date": "Wed, 14 Apr 2021 19:10:37 GMT",
         "x-ms-return-client-request-id": "true",
-<<<<<<< HEAD
-        "x-ms-version": "2020-12-06"
-=======
         "x-ms-version": "2021-02-12"
->>>>>>> 7e782c87
       },
       "RequestBody": null,
       "StatusCode": 202,
@@ -168,11 +140,7 @@
         ],
         "x-ms-client-request-id": "4e4bea80-7511-7c01-39f1-91d8c3d1d377",
         "x-ms-request-id": "1e11e942-801e-0048-8061-31c7f5000000",
-<<<<<<< HEAD
-        "x-ms-version": "2020-12-06"
-=======
         "x-ms-version": "2021-02-12"
->>>>>>> 7e782c87
       },
       "ResponseBody": []
     }
