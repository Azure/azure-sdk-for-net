﻿{
  "Entries": [
    {
      "RequestUri": "https://seanstageoauth.blob.core.windows.net/test-container-de61a3a0-85c3-2145-0827-5ae4bad32abd?restype=container",
      "RequestMethod": "PUT",
      "RequestHeaders": {
        "Accept": "application/xml",
        "Authorization": "Sanitized",
        "traceparent": "00-4bcb38d47f3aff4ebc016ed7238bb3ff-7f0ce17c3163254f-00",
        "User-Agent": [
          "azsdk-net-Storage.Blobs/12.9.0-alpha.20210513.1",
          "(.NET 5.0.6; Microsoft Windows 10.0.19043)"
        ],
        "x-ms-client-request-id": "c72f3945-9aa8-4eb2-1cc9-b526967fcfc4",
        "x-ms-return-client-request-id": "true",
<<<<<<< HEAD
        "x-ms-version": "2020-12-06"
=======
        "x-ms-version": "2021-02-12"
>>>>>>> 7e782c87
      },
      "RequestBody": null,
      "StatusCode": 201,
      "ResponseHeaders": {
        "Date": "Thu, 13 May 2021 13:56:55 GMT",
        "ETag": "\"0x8D91616F88B1C00\"",
        "Last-Modified": "Thu, 13 May 2021 13:56:56 GMT",
        "Server": [
          "Windows-Azure-Blob/1.0",
          "Microsoft-HTTPAPI/2.0"
        ],
        "Transfer-Encoding": "chunked",
        "x-ms-client-request-id": "c72f3945-9aa8-4eb2-1cc9-b526967fcfc4",
        "x-ms-request-id": "ed84a7a3-501e-0003-24ff-47a3d1000000",
<<<<<<< HEAD
        "x-ms-version": "2020-12-06"
=======
        "x-ms-version": "2021-02-12"
>>>>>>> 7e782c87
      },
      "ResponseBody": []
    },
    {
      "RequestUri": "https://seanstageoauth.blob.core.windows.net/test-container-de61a3a0-85c3-2145-0827-5ae4bad32abd/test-blob-316996b5-aaff-d407-c9a7-1c085745c662",
      "RequestMethod": "PUT",
      "RequestHeaders": {
        "Accept": "application/xml",
        "Authorization": "Sanitized",
        "If-None-Match": "*",
        "traceparent": "00-738ecea45704e844973da76cf8f34c2e-cd91aee3242fda4b-00",
        "User-Agent": [
          "azsdk-net-Storage.Blobs/12.9.0-alpha.20210513.1",
          "(.NET 5.0.6; Microsoft Windows 10.0.19043)"
        ],
        "x-ms-blob-type": "AppendBlob",
        "x-ms-client-request-id": "4855d2d4-dadb-8721-fd49-46686498823a",
        "x-ms-return-client-request-id": "true",
<<<<<<< HEAD
        "x-ms-version": "2020-12-06"
=======
        "x-ms-version": "2021-02-12"
>>>>>>> 7e782c87
      },
      "RequestBody": null,
      "StatusCode": 201,
      "ResponseHeaders": {
        "Date": "Thu, 13 May 2021 13:56:55 GMT",
        "ETag": "\"0x8D91616F8967C85\"",
        "Last-Modified": "Thu, 13 May 2021 13:56:56 GMT",
        "Server": [
          "Windows-Azure-Blob/1.0",
          "Microsoft-HTTPAPI/2.0"
        ],
        "Transfer-Encoding": "chunked",
        "x-ms-client-request-id": "4855d2d4-dadb-8721-fd49-46686498823a",
        "x-ms-request-id": "ed84a7a5-501e-0003-25ff-47a3d1000000",
        "x-ms-request-server-encrypted": "true",
<<<<<<< HEAD
        "x-ms-version": "2020-12-06"
=======
        "x-ms-version": "2021-02-12"
>>>>>>> 7e782c87
      },
      "ResponseBody": []
    },
    {
      "RequestUri": "https://seanstageoauth.blob.core.windows.net/test-container-de61a3a0-85c3-2145-0827-5ae4bad32abd/test-blob-316996b5-aaff-d407-c9a7-1c085745c662?comp=appendblock",
      "RequestMethod": "PUT",
      "RequestHeaders": {
        "Accept": "application/xml",
        "Authorization": "Sanitized",
        "Content-Length": "1024",
        "Content-Type": "application/octet-stream",
        "traceparent": "00-bb08fb76e171a042b85dc23ae893d854-2cdb8c1fb171ff46-00",
        "User-Agent": [
          "azsdk-net-Storage.Blobs/12.9.0-alpha.20210513.1",
          "(.NET 5.0.6; Microsoft Windows 10.0.19043)"
        ],
        "x-ms-client-request-id": "8434a1dd-7def-f686-5f40-2e24c55d5b40",
        "x-ms-return-client-request-id": "true",
<<<<<<< HEAD
        "x-ms-version": "2020-12-06"
=======
        "x-ms-version": "2021-02-12"
>>>>>>> 7e782c87
      },
      "RequestBody": "vsarjKa8gvcbkGcuCfGC0DUZnoGkYxRteJ8G/PNgOvfGt5XYjGSbiLY3qxgzhEUqR+TxfeBNIFuxPRMGtoUDu1ZwZ1FbqUTQfRbLbLf8OvRa27UPb70WeZc6J09RlNIwM/DCwx3zz56gIP/KgrOjtAMfrNvQ9EyYWe66IYH1f+lEmjjHOnfWZgsXb0++TPbjlnJLMef2YD+jKWkvOa4cq6AVhuh63HmMSUbPuIT92gz31ooPqU4CTTn5IxENpy1d+8SuqMYOaLr4v+ehJqe7pk5dN2IjDAFREziugbhofqEYcr3ATjJG6G3PF+lmYSaSPn3DsG/LOe7CXZWNYOcCkEBGiLTq+lccF0/0VPUY6rISG0M6pc4yTTjO/fGcuIiGzYaoINhxp0Mlp5gg1uX5qnLje0Sjx+pyEzp8G/1mf1/HbYZub8rZoHQAFf42EXdS1VN/uTxD4wWcNgyd9YxGvyc5WWleijqnCdvQorLsPAHDKUap58Uig4mA0ji9O6rnulbW/LgN9EoY169hc0BTr/oK2stGnNdhF9Xf3bgB6c4w6OhbFj9JtTX7kQ8VwBBJLSM+s2HfoR5+dOXiLhaSFu3hMYpX95m6wSSWSgrITFbFlrCUwzZtUUbK3aFaZocfaHsiM4+F8TWKg/I8SFYTtiiOHZhl/lO2dN9DjRr3YFqdduKPphjGP6R7Cj9EMAjvtyd5y0nuumona76vQmQakyOXntF0hA8PyN3z6fMTckTXU9bzfZURr7x3ZztZFv1AYXccrZI2ezMXaQNs+9B2FPh62O6NJxWOhu8V/RzUtrHfsoh898WxoNii2xORpLPsAFNC3j4OsjlhjiaiIX4WQrNSjEhI+h0zyDcW60sB/OE7KfzJktdy0P9OGmieDn9ajJlfPxdqowY1DhUG+MfuX5FFZ/iBTa/c37xJ+eC0lbm4vF6yorzJ0YX1k4PBa9g3YLrXWaeG2D/pgmBbIaklgXlcTjtoO73Ve5Zzi7ksG3PjEpkl3TsSMeQfyB9cbq/bzxIJZR2dziT8Ad0RE0yFvWfteA4QAKQ9SRxXSXOeeA3ml7unIrZWRkN0KdteAB6Ymgq4b/Wgys9uyxsARYWxXojQK3uQ3puwlzHLm9fI30n+v65o5QkXRc3sOFabVQC+w8pSjdSiB7tvB9jD1S74pezRAobWSHl/ueaupKVFFUExDdgMdlJ0W7fz+N4xU2+e85NqyVJ653tR09Tu9GMVKvKWkshW7C6ZXKfO4k+aTWV2D7AR2kzvtiVcu6N+hmZU3c7rm8CnRwZl0GyqqwQrtoVud+SyA0+lptui+TGKG9VBegWBrrGkz8iprArfRAshMQQdDw+Bodl/RvTlBU3V2g==",
      "StatusCode": 201,
      "ResponseHeaders": {
        "Date": "Thu, 13 May 2021 13:56:56 GMT",
        "ETag": "\"0x8D91616F8A08D33\"",
        "Last-Modified": "Thu, 13 May 2021 13:56:56 GMT",
        "Server": [
          "Windows-Azure-Blob/1.0",
          "Microsoft-HTTPAPI/2.0"
        ],
        "Transfer-Encoding": "chunked",
        "x-ms-blob-append-offset": "0",
        "x-ms-blob-committed-block-count": "1",
        "x-ms-client-request-id": "8434a1dd-7def-f686-5f40-2e24c55d5b40",
        "x-ms-content-crc64": "KExqzKweNmE=",
        "x-ms-request-id": "ed84a7a6-501e-0003-26ff-47a3d1000000",
        "x-ms-request-server-encrypted": "true",
<<<<<<< HEAD
        "x-ms-version": "2020-12-06"
=======
        "x-ms-version": "2021-02-12"
>>>>>>> 7e782c87
      },
      "ResponseBody": []
    },
    {
      "RequestUri": "https://seanstageoauth.blob.core.windows.net/test-container-de61a3a0-85c3-2145-0827-5ae4bad32abd/test-blob-29e9c7a8-45aa-2af5-65ac-7731824ddf5e",
      "RequestMethod": "PUT",
      "RequestHeaders": {
        "Accept": "application/xml",
        "Authorization": "Sanitized",
        "If-None-Match": "*",
        "traceparent": "00-2c714919b0519a4c8049c8a2090824a5-ad4dfd9ee164064f-00",
        "User-Agent": [
          "azsdk-net-Storage.Blobs/12.9.0-alpha.20210513.1",
          "(.NET 5.0.6; Microsoft Windows 10.0.19043)"
        ],
        "x-ms-blob-type": "AppendBlob",
        "x-ms-client-request-id": "e02b174e-edb5-9760-ac0a-1f4306557311",
        "x-ms-return-client-request-id": "true",
<<<<<<< HEAD
        "x-ms-version": "2020-12-06"
=======
        "x-ms-version": "2021-02-12"
>>>>>>> 7e782c87
      },
      "RequestBody": null,
      "StatusCode": 201,
      "ResponseHeaders": {
        "Date": "Thu, 13 May 2021 13:56:56 GMT",
        "ETag": "\"0x8D91616F8ABAF26\"",
        "Last-Modified": "Thu, 13 May 2021 13:56:56 GMT",
        "Server": [
          "Windows-Azure-Blob/1.0",
          "Microsoft-HTTPAPI/2.0"
        ],
        "Transfer-Encoding": "chunked",
        "x-ms-client-request-id": "e02b174e-edb5-9760-ac0a-1f4306557311",
        "x-ms-request-id": "ed84a7a8-501e-0003-27ff-47a3d1000000",
        "x-ms-request-server-encrypted": "true",
<<<<<<< HEAD
        "x-ms-version": "2020-12-06"
=======
        "x-ms-version": "2021-02-12"
>>>>>>> 7e782c87
      },
      "ResponseBody": []
    },
    {
      "RequestUri": "https://seanstageoauth.blob.core.windows.net/test-container-de61a3a0-85c3-2145-0827-5ae4bad32abd/test-blob-29e9c7a8-45aa-2af5-65ac-7731824ddf5e?comp=appendblock",
      "RequestMethod": "PUT",
      "RequestHeaders": {
        "Accept": "application/xml",
        "Authorization": "Sanitized",
        "traceparent": "00-452ebdd2e719d04eaa8807415fd5306a-c6320afb21fdf540-00",
        "User-Agent": [
          "azsdk-net-Storage.Blobs/12.9.0-alpha.20210513.1",
          "(.NET 5.0.6; Microsoft Windows 10.0.19043)"
        ],
        "x-ms-client-request-id": "6ae303c8-fe22-43a9-dbf3-1659de06fbb6",
        "x-ms-copy-source": "https://seanstageoauth.blob.core.windows.net/test-container-de61a3a0-85c3-2145-0827-5ae4bad32abd/test-blob-316996b5-aaff-d407-c9a7-1c085745c662",
        "x-ms-copy-source-authorization": "Sanitized",
        "x-ms-return-client-request-id": "true",
        "x-ms-source-range": "bytes=0-",
<<<<<<< HEAD
        "x-ms-version": "2020-12-06"
=======
        "x-ms-version": "2021-02-12"
>>>>>>> 7e782c87
      },
      "RequestBody": null,
      "StatusCode": 201,
      "ResponseHeaders": {
        "Content-Length": "0",
        "Date": "Thu, 13 May 2021 13:56:56 GMT",
        "ETag": "\"0x8D91616F8D8AC1C\"",
        "Last-Modified": "Thu, 13 May 2021 13:56:56 GMT",
        "Server": [
          "Windows-Azure-Blob/1.0",
          "Microsoft-HTTPAPI/2.0"
        ],
        "x-ms-blob-append-offset": "0",
        "x-ms-blob-committed-block-count": "1",
        "x-ms-client-request-id": "6ae303c8-fe22-43a9-dbf3-1659de06fbb6",
        "x-ms-content-crc64": "KExqzKweNmE=",
        "x-ms-request-id": "ed84a7aa-501e-0003-29ff-47a3d1000000",
        "x-ms-request-server-encrypted": "true",
<<<<<<< HEAD
        "x-ms-version": "2020-12-06"
=======
        "x-ms-version": "2021-02-12"
>>>>>>> 7e782c87
      },
      "ResponseBody": []
    },
    {
      "RequestUri": "https://seanstageoauth.blob.core.windows.net/test-container-de61a3a0-85c3-2145-0827-5ae4bad32abd?restype=container",
      "RequestMethod": "DELETE",
      "RequestHeaders": {
        "Accept": "application/xml",
        "Authorization": "Sanitized",
        "traceparent": "00-4e459954d2670340ab91dc5458fbf66f-36f64cd56df57345-00",
        "User-Agent": [
          "azsdk-net-Storage.Blobs/12.9.0-alpha.20210513.1",
          "(.NET 5.0.6; Microsoft Windows 10.0.19043)"
        ],
        "x-ms-client-request-id": "037b025a-0971-63ee-26ae-aedf8282cb76",
        "x-ms-return-client-request-id": "true",
<<<<<<< HEAD
        "x-ms-version": "2020-12-06"
=======
        "x-ms-version": "2021-02-12"
>>>>>>> 7e782c87
      },
      "RequestBody": null,
      "StatusCode": 202,
      "ResponseHeaders": {
        "Date": "Thu, 13 May 2021 13:56:56 GMT",
        "Server": [
          "Windows-Azure-Blob/1.0",
          "Microsoft-HTTPAPI/2.0"
        ],
        "Transfer-Encoding": "chunked",
        "x-ms-client-request-id": "037b025a-0971-63ee-26ae-aedf8282cb76",
        "x-ms-request-id": "ed84a7ab-501e-0003-2aff-47a3d1000000",
<<<<<<< HEAD
        "x-ms-version": "2020-12-06"
=======
        "x-ms-version": "2021-02-12"
>>>>>>> 7e782c87
      },
      "ResponseBody": []
    }
  ],
  "Variables": {
    "RandomSeed": "1456008391",
    "Storage_TestConfigOAuth": "OAuthTenant\nseanstageoauth\nU2FuaXRpemVk\nhttps://seanstageoauth.blob.core.windows.net\nhttps://seanstageoauth.file.core.windows.net\nhttps://seanstageoauth.queue.core.windows.net\nhttps://seanstageoauth.table.core.windows.net\n\n\n\n\nhttps://seanstageoauth-secondary.blob.core.windows.net\nhttps://seanstageoauth-secondary.file.core.windows.net\nhttps://seanstageoauth-secondary.queue.core.windows.net\nhttps://seanstageoauth-secondary.table.core.windows.net\n68390a19-a643-458b-b726-408abf67b4fc\nSanitized\n72f988bf-86f1-41af-91ab-2d7cd011db47\nhttps://login.microsoftonline.com/\nCloud\nBlobEndpoint=https://seanstageoauth.blob.core.windows.net/;QueueEndpoint=https://seanstageoauth.queue.core.windows.net/;FileEndpoint=https://seanstageoauth.file.core.windows.net/;BlobSecondaryEndpoint=https://seanstageoauth-secondary.blob.core.windows.net/;QueueSecondaryEndpoint=https://seanstageoauth-secondary.queue.core.windows.net/;FileSecondaryEndpoint=https://seanstageoauth-secondary.file.core.windows.net/;AccountName=seanstageoauth;AccountKey=Sanitized\n\n\n"
  }
}<|MERGE_RESOLUTION|>--- conflicted
+++ resolved
@@ -13,11 +13,7 @@
         ],
         "x-ms-client-request-id": "c72f3945-9aa8-4eb2-1cc9-b526967fcfc4",
         "x-ms-return-client-request-id": "true",
-<<<<<<< HEAD
-        "x-ms-version": "2020-12-06"
-=======
-        "x-ms-version": "2021-02-12"
->>>>>>> 7e782c87
+        "x-ms-version": "2021-02-12"
       },
       "RequestBody": null,
       "StatusCode": 201,
@@ -32,11 +28,7 @@
         "Transfer-Encoding": "chunked",
         "x-ms-client-request-id": "c72f3945-9aa8-4eb2-1cc9-b526967fcfc4",
         "x-ms-request-id": "ed84a7a3-501e-0003-24ff-47a3d1000000",
-<<<<<<< HEAD
-        "x-ms-version": "2020-12-06"
-=======
-        "x-ms-version": "2021-02-12"
->>>>>>> 7e782c87
+        "x-ms-version": "2021-02-12"
       },
       "ResponseBody": []
     },
@@ -55,11 +47,7 @@
         "x-ms-blob-type": "AppendBlob",
         "x-ms-client-request-id": "4855d2d4-dadb-8721-fd49-46686498823a",
         "x-ms-return-client-request-id": "true",
-<<<<<<< HEAD
-        "x-ms-version": "2020-12-06"
-=======
-        "x-ms-version": "2021-02-12"
->>>>>>> 7e782c87
+        "x-ms-version": "2021-02-12"
       },
       "RequestBody": null,
       "StatusCode": 201,
@@ -75,11 +63,7 @@
         "x-ms-client-request-id": "4855d2d4-dadb-8721-fd49-46686498823a",
         "x-ms-request-id": "ed84a7a5-501e-0003-25ff-47a3d1000000",
         "x-ms-request-server-encrypted": "true",
-<<<<<<< HEAD
-        "x-ms-version": "2020-12-06"
-=======
-        "x-ms-version": "2021-02-12"
->>>>>>> 7e782c87
+        "x-ms-version": "2021-02-12"
       },
       "ResponseBody": []
     },
@@ -98,11 +82,7 @@
         ],
         "x-ms-client-request-id": "8434a1dd-7def-f686-5f40-2e24c55d5b40",
         "x-ms-return-client-request-id": "true",
-<<<<<<< HEAD
-        "x-ms-version": "2020-12-06"
-=======
-        "x-ms-version": "2021-02-12"
->>>>>>> 7e782c87
+        "x-ms-version": "2021-02-12"
       },
       "RequestBody": "vsarjKa8gvcbkGcuCfGC0DUZnoGkYxRteJ8G/PNgOvfGt5XYjGSbiLY3qxgzhEUqR+TxfeBNIFuxPRMGtoUDu1ZwZ1FbqUTQfRbLbLf8OvRa27UPb70WeZc6J09RlNIwM/DCwx3zz56gIP/KgrOjtAMfrNvQ9EyYWe66IYH1f+lEmjjHOnfWZgsXb0++TPbjlnJLMef2YD+jKWkvOa4cq6AVhuh63HmMSUbPuIT92gz31ooPqU4CTTn5IxENpy1d+8SuqMYOaLr4v+ehJqe7pk5dN2IjDAFREziugbhofqEYcr3ATjJG6G3PF+lmYSaSPn3DsG/LOe7CXZWNYOcCkEBGiLTq+lccF0/0VPUY6rISG0M6pc4yTTjO/fGcuIiGzYaoINhxp0Mlp5gg1uX5qnLje0Sjx+pyEzp8G/1mf1/HbYZub8rZoHQAFf42EXdS1VN/uTxD4wWcNgyd9YxGvyc5WWleijqnCdvQorLsPAHDKUap58Uig4mA0ji9O6rnulbW/LgN9EoY169hc0BTr/oK2stGnNdhF9Xf3bgB6c4w6OhbFj9JtTX7kQ8VwBBJLSM+s2HfoR5+dOXiLhaSFu3hMYpX95m6wSSWSgrITFbFlrCUwzZtUUbK3aFaZocfaHsiM4+F8TWKg/I8SFYTtiiOHZhl/lO2dN9DjRr3YFqdduKPphjGP6R7Cj9EMAjvtyd5y0nuumona76vQmQakyOXntF0hA8PyN3z6fMTckTXU9bzfZURr7x3ZztZFv1AYXccrZI2ezMXaQNs+9B2FPh62O6NJxWOhu8V/RzUtrHfsoh898WxoNii2xORpLPsAFNC3j4OsjlhjiaiIX4WQrNSjEhI+h0zyDcW60sB/OE7KfzJktdy0P9OGmieDn9ajJlfPxdqowY1DhUG+MfuX5FFZ/iBTa/c37xJ+eC0lbm4vF6yorzJ0YX1k4PBa9g3YLrXWaeG2D/pgmBbIaklgXlcTjtoO73Ve5Zzi7ksG3PjEpkl3TsSMeQfyB9cbq/bzxIJZR2dziT8Ad0RE0yFvWfteA4QAKQ9SRxXSXOeeA3ml7unIrZWRkN0KdteAB6Ymgq4b/Wgys9uyxsARYWxXojQK3uQ3puwlzHLm9fI30n+v65o5QkXRc3sOFabVQC+w8pSjdSiB7tvB9jD1S74pezRAobWSHl/ueaupKVFFUExDdgMdlJ0W7fz+N4xU2+e85NqyVJ653tR09Tu9GMVKvKWkshW7C6ZXKfO4k+aTWV2D7AR2kzvtiVcu6N+hmZU3c7rm8CnRwZl0GyqqwQrtoVud+SyA0+lptui+TGKG9VBegWBrrGkz8iprArfRAshMQQdDw+Bodl/RvTlBU3V2g==",
       "StatusCode": 201,
@@ -121,11 +101,7 @@
         "x-ms-content-crc64": "KExqzKweNmE=",
         "x-ms-request-id": "ed84a7a6-501e-0003-26ff-47a3d1000000",
         "x-ms-request-server-encrypted": "true",
-<<<<<<< HEAD
-        "x-ms-version": "2020-12-06"
-=======
-        "x-ms-version": "2021-02-12"
->>>>>>> 7e782c87
+        "x-ms-version": "2021-02-12"
       },
       "ResponseBody": []
     },
@@ -144,11 +120,7 @@
         "x-ms-blob-type": "AppendBlob",
         "x-ms-client-request-id": "e02b174e-edb5-9760-ac0a-1f4306557311",
         "x-ms-return-client-request-id": "true",
-<<<<<<< HEAD
-        "x-ms-version": "2020-12-06"
-=======
-        "x-ms-version": "2021-02-12"
->>>>>>> 7e782c87
+        "x-ms-version": "2021-02-12"
       },
       "RequestBody": null,
       "StatusCode": 201,
@@ -164,11 +136,7 @@
         "x-ms-client-request-id": "e02b174e-edb5-9760-ac0a-1f4306557311",
         "x-ms-request-id": "ed84a7a8-501e-0003-27ff-47a3d1000000",
         "x-ms-request-server-encrypted": "true",
-<<<<<<< HEAD
-        "x-ms-version": "2020-12-06"
-=======
-        "x-ms-version": "2021-02-12"
->>>>>>> 7e782c87
+        "x-ms-version": "2021-02-12"
       },
       "ResponseBody": []
     },
@@ -188,11 +156,7 @@
         "x-ms-copy-source-authorization": "Sanitized",
         "x-ms-return-client-request-id": "true",
         "x-ms-source-range": "bytes=0-",
-<<<<<<< HEAD
-        "x-ms-version": "2020-12-06"
-=======
-        "x-ms-version": "2021-02-12"
->>>>>>> 7e782c87
+        "x-ms-version": "2021-02-12"
       },
       "RequestBody": null,
       "StatusCode": 201,
@@ -211,11 +175,7 @@
         "x-ms-content-crc64": "KExqzKweNmE=",
         "x-ms-request-id": "ed84a7aa-501e-0003-29ff-47a3d1000000",
         "x-ms-request-server-encrypted": "true",
-<<<<<<< HEAD
-        "x-ms-version": "2020-12-06"
-=======
-        "x-ms-version": "2021-02-12"
->>>>>>> 7e782c87
+        "x-ms-version": "2021-02-12"
       },
       "ResponseBody": []
     },
@@ -232,11 +192,7 @@
         ],
         "x-ms-client-request-id": "037b025a-0971-63ee-26ae-aedf8282cb76",
         "x-ms-return-client-request-id": "true",
-<<<<<<< HEAD
-        "x-ms-version": "2020-12-06"
-=======
-        "x-ms-version": "2021-02-12"
->>>>>>> 7e782c87
+        "x-ms-version": "2021-02-12"
       },
       "RequestBody": null,
       "StatusCode": 202,
@@ -249,11 +205,7 @@
         "Transfer-Encoding": "chunked",
         "x-ms-client-request-id": "037b025a-0971-63ee-26ae-aedf8282cb76",
         "x-ms-request-id": "ed84a7ab-501e-0003-2aff-47a3d1000000",
-<<<<<<< HEAD
-        "x-ms-version": "2020-12-06"
-=======
-        "x-ms-version": "2021-02-12"
->>>>>>> 7e782c87
+        "x-ms-version": "2021-02-12"
       },
       "ResponseBody": []
     }
