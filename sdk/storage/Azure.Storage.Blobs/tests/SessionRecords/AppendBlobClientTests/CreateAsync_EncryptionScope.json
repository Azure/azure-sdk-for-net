--- conflicted
+++ resolved
@@ -14,11 +14,7 @@
         "x-ms-client-request-id": "0f1fe462-9926-6f71-c75a-adfef251d962",
         "x-ms-date": "Thu, 02 Apr 2020 23:39:40 GMT",
         "x-ms-return-client-request-id": "true",
-<<<<<<< HEAD
-        "x-ms-version": "2019-12-12"
-=======
         "x-ms-version": "2020-02-10"
->>>>>>> 60f4876e
       },
       "RequestBody": null,
       "StatusCode": 201,
@@ -33,11 +29,7 @@
         ],
         "x-ms-client-request-id": "0f1fe462-9926-6f71-c75a-adfef251d962",
         "x-ms-request-id": "d8ab2779-801e-0018-6147-0992c7000000",
-<<<<<<< HEAD
-        "x-ms-version": "2019-12-12"
-=======
         "x-ms-version": "2020-02-10"
->>>>>>> 60f4876e
       },
       "ResponseBody": []
     },
@@ -57,11 +49,7 @@
         "x-ms-date": "Thu, 02 Apr 2020 23:39:41 GMT",
         "x-ms-encryption-scope": "seanscope1",
         "x-ms-return-client-request-id": "true",
-<<<<<<< HEAD
-        "x-ms-version": "2019-12-12"
-=======
         "x-ms-version": "2020-02-10"
->>>>>>> 60f4876e
       },
       "RequestBody": null,
       "StatusCode": 201,
@@ -78,11 +66,7 @@
         "x-ms-encryption-scope": "seanscope1",
         "x-ms-request-id": "d8ab277f-801e-0018-6547-0992c7000000",
         "x-ms-request-server-encrypted": "true",
-<<<<<<< HEAD
-        "x-ms-version": "2019-12-12"
-=======
         "x-ms-version": "2020-02-10"
->>>>>>> 60f4876e
       },
       "ResponseBody": []
     },
@@ -99,11 +83,7 @@
         "x-ms-client-request-id": "17f22e88-c00e-5df4-346a-70cecb6af591",
         "x-ms-date": "Thu, 02 Apr 2020 23:39:41 GMT",
         "x-ms-return-client-request-id": "true",
-<<<<<<< HEAD
-        "x-ms-version": "2019-12-12"
-=======
         "x-ms-version": "2020-02-10"
->>>>>>> 60f4876e
       },
       "RequestBody": null,
       "StatusCode": 202,
@@ -116,11 +96,7 @@
         ],
         "x-ms-client-request-id": "17f22e88-c00e-5df4-346a-70cecb6af591",
         "x-ms-request-id": "d8ab2782-801e-0018-6847-0992c7000000",
-<<<<<<< HEAD
-        "x-ms-version": "2019-12-12"
-=======
         "x-ms-version": "2020-02-10"
->>>>>>> 60f4876e
       },
       "ResponseBody": []
     }
