﻿{
  "Entries": [
    {
      "RequestUri": "https://seanmcccanary3.blob.core.windows.net/test-container-bb235ae9-34d5-ee6d-cef8-5956527568db?restype=container",
      "RequestMethod": "PUT",
      "RequestHeaders": {
        "Accept": "application/xml",
        "Authorization": "Sanitized",
        "traceparent": "00-7cdcfd3e06e34a4897e555063a535e78-474ab500b1fc204b-00",
        "User-Agent": [
          "azsdk-net-Storage.Blobs/12.9.0-alpha.20210217.1",
          "(.NET 5.0.3; Microsoft Windows 10.0.19042)"
        ],
        "x-ms-blob-public-access": "container",
        "x-ms-client-request-id": "0f1fe462-9926-6f71-c75a-adfef251d962",
        "x-ms-date": "Wed, 17 Feb 2021 18:42:27 GMT",
        "x-ms-return-client-request-id": "true",
<<<<<<< HEAD
        "x-ms-version": "2020-12-06"
=======
        "x-ms-version": "2021-02-12"
>>>>>>> 7e782c87
      },
      "RequestBody": null,
      "StatusCode": 201,
      "ResponseHeaders": {
        "Content-Length": "0",
        "Date": "Wed, 17 Feb 2021 18:42:27 GMT",
        "ETag": "\"0x8D8D373C658A2F0\"",
        "Last-Modified": "Wed, 17 Feb 2021 18:42:27 GMT",
        "Server": [
          "Windows-Azure-Blob/1.0",
          "Microsoft-HTTPAPI/2.0"
        ],
        "x-ms-client-request-id": "0f1fe462-9926-6f71-c75a-adfef251d962",
        "x-ms-request-id": "19a6ff34-901e-008f-195c-0553a8000000",
<<<<<<< HEAD
        "x-ms-version": "2020-12-06"
=======
        "x-ms-version": "2021-02-12"
>>>>>>> 7e782c87
      },
      "ResponseBody": []
    },
    {
      "RequestUri": "https://seanmcccanary3.blob.core.windows.net/test-container-bb235ae9-34d5-ee6d-cef8-5956527568db/test-blob-d27cc106-da16-98e6-82dd-cc77f43af6a2",
      "RequestMethod": "PUT",
      "RequestHeaders": {
        "Accept": "application/xml",
        "Authorization": "Sanitized",
        "traceparent": "00-59d7c2191e90b649a7000b3f71a59439-3065700c5423ac46-00",
        "User-Agent": [
          "azsdk-net-Storage.Blobs/12.9.0-alpha.20210217.1",
          "(.NET 5.0.3; Microsoft Windows 10.0.19042)"
        ],
        "x-ms-blob-type": "AppendBlob",
        "x-ms-client-request-id": "362cdd85-e4ae-8887-fd87-8d49ccf97a8c",
        "x-ms-date": "Wed, 17 Feb 2021 18:42:27 GMT",
        "x-ms-encryption-scope": "seanscope1",
        "x-ms-return-client-request-id": "true",
<<<<<<< HEAD
        "x-ms-version": "2020-12-06"
=======
        "x-ms-version": "2021-02-12"
>>>>>>> 7e782c87
      },
      "RequestBody": null,
      "StatusCode": 201,
      "ResponseHeaders": {
        "Content-Length": "0",
        "Date": "Wed, 17 Feb 2021 18:42:27 GMT",
        "ETag": "\"0x8D8D373C6650D26\"",
        "Last-Modified": "Wed, 17 Feb 2021 18:42:27 GMT",
        "Server": [
          "Windows-Azure-Blob/1.0",
          "Microsoft-HTTPAPI/2.0"
        ],
        "x-ms-client-request-id": "362cdd85-e4ae-8887-fd87-8d49ccf97a8c",
        "x-ms-encryption-scope": "seanscope1",
        "x-ms-request-id": "19a6ff4c-901e-008f-2d5c-0553a8000000",
        "x-ms-request-server-encrypted": "true",
<<<<<<< HEAD
        "x-ms-version": "2020-12-06",
=======
        "x-ms-version": "2021-02-12",
>>>>>>> 7e782c87
        "x-ms-version-id": "2021-02-17T18:42:27.613623Z"
      },
      "ResponseBody": []
    },
    {
      "RequestUri": "https://seanmcccanary3.blob.core.windows.net/test-container-bb235ae9-34d5-ee6d-cef8-5956527568db?restype=container",
      "RequestMethod": "DELETE",
      "RequestHeaders": {
        "Accept": "application/xml",
        "Authorization": "Sanitized",
        "traceparent": "00-b9ca11d972705045b697a709ca8e60e6-45b91a211c74e347-00",
        "User-Agent": [
          "azsdk-net-Storage.Blobs/12.9.0-alpha.20210217.1",
          "(.NET 5.0.3; Microsoft Windows 10.0.19042)"
        ],
        "x-ms-client-request-id": "17f22e88-c00e-5df4-346a-70cecb6af591",
        "x-ms-date": "Wed, 17 Feb 2021 18:42:27 GMT",
        "x-ms-return-client-request-id": "true",
<<<<<<< HEAD
        "x-ms-version": "2020-12-06"
=======
        "x-ms-version": "2021-02-12"
>>>>>>> 7e782c87
      },
      "RequestBody": null,
      "StatusCode": 202,
      "ResponseHeaders": {
        "Content-Length": "0",
        "Date": "Wed, 17 Feb 2021 18:42:27 GMT",
        "Server": [
          "Windows-Azure-Blob/1.0",
          "Microsoft-HTTPAPI/2.0"
        ],
        "x-ms-client-request-id": "17f22e88-c00e-5df4-346a-70cecb6af591",
        "x-ms-request-id": "19a6ff65-901e-008f-435c-0553a8000000",
<<<<<<< HEAD
        "x-ms-version": "2020-12-06"
=======
        "x-ms-version": "2021-02-12"
>>>>>>> 7e782c87
      },
      "ResponseBody": []
    }
  ],
  "Variables": {
    "RandomSeed": "1265678276",
    "Storage_TestConfigDefault": "ProductionTenant\nseanmcccanary3\nU2FuaXRpemVk\nhttps://seanmcccanary3.blob.core.windows.net\nhttps://seanmcccanary3.file.core.windows.net\nhttps://seanmcccanary3.queue.core.windows.net\nhttps://seanmcccanary3.table.core.windows.net\n\n\n\n\nhttps://seanmcccanary3-secondary.blob.core.windows.net\nhttps://seanmcccanary3-secondary.file.core.windows.net\nhttps://seanmcccanary3-secondary.queue.core.windows.net\nhttps://seanmcccanary3-secondary.table.core.windows.net\n\nSanitized\n\n\nCloud\nBlobEndpoint=https://seanmcccanary3.blob.core.windows.net/;QueueEndpoint=https://seanmcccanary3.queue.core.windows.net/;FileEndpoint=https://seanmcccanary3.file.core.windows.net/;BlobSecondaryEndpoint=https://seanmcccanary3-secondary.blob.core.windows.net/;QueueSecondaryEndpoint=https://seanmcccanary3-secondary.queue.core.windows.net/;FileSecondaryEndpoint=https://seanmcccanary3-secondary.file.core.windows.net/;AccountName=seanmcccanary3;AccountKey=Kg==;\nseanscope1\n\n"
  }
}<|MERGE_RESOLUTION|>--- conflicted
+++ resolved
@@ -15,11 +15,7 @@
         "x-ms-client-request-id": "0f1fe462-9926-6f71-c75a-adfef251d962",
         "x-ms-date": "Wed, 17 Feb 2021 18:42:27 GMT",
         "x-ms-return-client-request-id": "true",
-<<<<<<< HEAD
-        "x-ms-version": "2020-12-06"
-=======
         "x-ms-version": "2021-02-12"
->>>>>>> 7e782c87
       },
       "RequestBody": null,
       "StatusCode": 201,
@@ -34,11 +30,7 @@
         ],
         "x-ms-client-request-id": "0f1fe462-9926-6f71-c75a-adfef251d962",
         "x-ms-request-id": "19a6ff34-901e-008f-195c-0553a8000000",
-<<<<<<< HEAD
-        "x-ms-version": "2020-12-06"
-=======
         "x-ms-version": "2021-02-12"
->>>>>>> 7e782c87
       },
       "ResponseBody": []
     },
@@ -58,11 +50,7 @@
         "x-ms-date": "Wed, 17 Feb 2021 18:42:27 GMT",
         "x-ms-encryption-scope": "seanscope1",
         "x-ms-return-client-request-id": "true",
-<<<<<<< HEAD
-        "x-ms-version": "2020-12-06"
-=======
         "x-ms-version": "2021-02-12"
->>>>>>> 7e782c87
       },
       "RequestBody": null,
       "StatusCode": 201,
@@ -79,11 +67,7 @@
         "x-ms-encryption-scope": "seanscope1",
         "x-ms-request-id": "19a6ff4c-901e-008f-2d5c-0553a8000000",
         "x-ms-request-server-encrypted": "true",
-<<<<<<< HEAD
-        "x-ms-version": "2020-12-06",
-=======
         "x-ms-version": "2021-02-12",
->>>>>>> 7e782c87
         "x-ms-version-id": "2021-02-17T18:42:27.613623Z"
       },
       "ResponseBody": []
@@ -102,11 +86,7 @@
         "x-ms-client-request-id": "17f22e88-c00e-5df4-346a-70cecb6af591",
         "x-ms-date": "Wed, 17 Feb 2021 18:42:27 GMT",
         "x-ms-return-client-request-id": "true",
-<<<<<<< HEAD
-        "x-ms-version": "2020-12-06"
-=======
         "x-ms-version": "2021-02-12"
->>>>>>> 7e782c87
       },
       "RequestBody": null,
       "StatusCode": 202,
@@ -119,11 +99,7 @@
         ],
         "x-ms-client-request-id": "17f22e88-c00e-5df4-346a-70cecb6af591",
         "x-ms-request-id": "19a6ff65-901e-008f-435c-0553a8000000",
-<<<<<<< HEAD
-        "x-ms-version": "2020-12-06"
-=======
         "x-ms-version": "2021-02-12"
->>>>>>> 7e782c87
       },
       "ResponseBody": []
     }
