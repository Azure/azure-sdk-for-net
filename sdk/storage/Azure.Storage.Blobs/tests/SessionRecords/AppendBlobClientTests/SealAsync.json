﻿{
  "Entries": [
    {
      "RequestUri": "https://seanmcccanary3.blob.core.windows.net/test-container-e633f3a2-bc40-8488-8ba5-fd11104a5657?restype=container",
      "RequestMethod": "PUT",
      "RequestHeaders": {
        "Accept": "application/xml",
        "Authorization": "Sanitized",
        "traceparent": "00-d5a87ec6bdd34946965c44813a99a124-770018e65af6a84d-00",
        "User-Agent": [
          "azsdk-net-Storage.Blobs/12.9.0-alpha.20210217.1",
          "(.NET 5.0.3; Microsoft Windows 10.0.19042)"
        ],
        "x-ms-blob-public-access": "container",
        "x-ms-client-request-id": "3041b990-e359-f482-bab8-26f526b1ddd4",
        "x-ms-date": "Wed, 17 Feb 2021 18:42:40 GMT",
        "x-ms-return-client-request-id": "true",
<<<<<<< HEAD
        "x-ms-version": "2020-12-06"
=======
        "x-ms-version": "2021-02-12"
>>>>>>> 7e782c87
      },
      "RequestBody": null,
      "StatusCode": 201,
      "ResponseHeaders": {
        "Content-Length": "0",
        "Date": "Wed, 17 Feb 2021 18:42:39 GMT",
        "ETag": "\"0x8D8D373CE0E212E\"",
        "Last-Modified": "Wed, 17 Feb 2021 18:42:40 GMT",
        "Server": [
          "Windows-Azure-Blob/1.0",
          "Microsoft-HTTPAPI/2.0"
        ],
        "x-ms-client-request-id": "3041b990-e359-f482-bab8-26f526b1ddd4",
        "x-ms-request-id": "25ed73a3-401e-0047-205c-05b199000000",
<<<<<<< HEAD
        "x-ms-version": "2020-12-06"
=======
        "x-ms-version": "2021-02-12"
>>>>>>> 7e782c87
      },
      "ResponseBody": []
    },
    {
      "RequestUri": "https://seanmcccanary3.blob.core.windows.net/test-container-e633f3a2-bc40-8488-8ba5-fd11104a5657/test-blob-92575a92-28cc-0f09-b41e-bb116e8b0bfb",
      "RequestMethod": "PUT",
      "RequestHeaders": {
        "Accept": "application/xml",
        "Authorization": "Sanitized",
        "traceparent": "00-3e6832ecdca56749ae88fe846960fdac-5e5f937846061e47-00",
        "User-Agent": [
          "azsdk-net-Storage.Blobs/12.9.0-alpha.20210217.1",
          "(.NET 5.0.3; Microsoft Windows 10.0.19042)"
        ],
        "x-ms-blob-type": "AppendBlob",
        "x-ms-client-request-id": "1f6a7952-d338-688b-af31-7c3a2771862e",
        "x-ms-date": "Wed, 17 Feb 2021 18:42:40 GMT",
        "x-ms-return-client-request-id": "true",
<<<<<<< HEAD
        "x-ms-version": "2020-12-06"
=======
        "x-ms-version": "2021-02-12"
>>>>>>> 7e782c87
      },
      "RequestBody": null,
      "StatusCode": 201,
      "ResponseHeaders": {
        "Content-Length": "0",
        "Date": "Wed, 17 Feb 2021 18:42:39 GMT",
        "ETag": "\"0x8D8D373CE1AF7D4\"",
        "Last-Modified": "Wed, 17 Feb 2021 18:42:40 GMT",
        "Server": [
          "Windows-Azure-Blob/1.0",
          "Microsoft-HTTPAPI/2.0"
        ],
        "x-ms-client-request-id": "1f6a7952-d338-688b-af31-7c3a2771862e",
        "x-ms-request-id": "25ed73d1-401e-0047-4a5c-05b199000000",
        "x-ms-request-server-encrypted": "true",
<<<<<<< HEAD
        "x-ms-version": "2020-12-06",
=======
        "x-ms-version": "2021-02-12",
>>>>>>> 7e782c87
        "x-ms-version-id": "2021-02-17T18:42:40.5498836Z"
      },
      "ResponseBody": []
    },
    {
      "RequestUri": "https://seanmcccanary3.blob.core.windows.net/test-container-e633f3a2-bc40-8488-8ba5-fd11104a5657/test-blob-92575a92-28cc-0f09-b41e-bb116e8b0bfb?comp=seal",
      "RequestMethod": "PUT",
      "RequestHeaders": {
        "Accept": "application/xml",
        "Authorization": "Sanitized",
        "traceparent": "00-5bd15dfd9a3c9d4786f25ec202b859e4-7c3c00d49aff344e-00",
        "User-Agent": [
          "azsdk-net-Storage.Blobs/12.9.0-alpha.20210217.1",
          "(.NET 5.0.3; Microsoft Windows 10.0.19042)"
        ],
        "x-ms-client-request-id": "f4be4130-eb20-6bc3-1a18-a7d8a9c4f114",
        "x-ms-date": "Wed, 17 Feb 2021 18:42:40 GMT",
        "x-ms-return-client-request-id": "true",
<<<<<<< HEAD
        "x-ms-version": "2020-12-06"
=======
        "x-ms-version": "2021-02-12"
>>>>>>> 7e782c87
      },
      "RequestBody": null,
      "StatusCode": 200,
      "ResponseHeaders": {
        "Content-Length": "0",
        "Date": "Wed, 17 Feb 2021 18:42:40 GMT",
        "ETag": "\"0x8D8D373CE89AC77\"",
        "Last-Modified": "Wed, 17 Feb 2021 18:42:41 GMT",
        "Server": [
          "Windows-Azure-Blob/1.0",
          "Microsoft-HTTPAPI/2.0"
        ],
        "x-ms-blob-sealed": "true",
        "x-ms-client-request-id": "f4be4130-eb20-6bc3-1a18-a7d8a9c4f114",
        "x-ms-request-id": "25ed73ed-401e-0047-625c-05b199000000",
<<<<<<< HEAD
        "x-ms-version": "2020-12-06"
=======
        "x-ms-version": "2021-02-12"
>>>>>>> 7e782c87
      },
      "ResponseBody": []
    },
    {
      "RequestUri": "https://seanmcccanary3.blob.core.windows.net/test-container-e633f3a2-bc40-8488-8ba5-fd11104a5657/test-blob-92575a92-28cc-0f09-b41e-bb116e8b0bfb",
      "RequestMethod": "HEAD",
      "RequestHeaders": {
        "Accept": "application/xml",
        "Authorization": "Sanitized",
        "traceparent": "00-484dd457221f02448a746e32fc8fe070-74d9949074fa8945-00",
        "User-Agent": [
          "azsdk-net-Storage.Blobs/12.9.0-alpha.20210217.1",
          "(.NET 5.0.3; Microsoft Windows 10.0.19042)"
        ],
        "x-ms-client-request-id": "e60a108e-92b2-c20d-674a-6618ddf2c497",
        "x-ms-date": "Wed, 17 Feb 2021 18:42:41 GMT",
        "x-ms-return-client-request-id": "true",
<<<<<<< HEAD
        "x-ms-version": "2020-12-06"
=======
        "x-ms-version": "2021-02-12"
>>>>>>> 7e782c87
      },
      "RequestBody": null,
      "StatusCode": 200,
      "ResponseHeaders": {
        "Accept-Ranges": "bytes",
        "Content-Length": "0",
        "Content-Type": "application/octet-stream",
        "Date": "Wed, 17 Feb 2021 18:42:40 GMT",
        "ETag": "\"0x8D8D373CE89AC77\"",
        "Last-Modified": "Wed, 17 Feb 2021 18:42:41 GMT",
        "Server": [
          "Windows-Azure-Blob/1.0",
          "Microsoft-HTTPAPI/2.0"
        ],
        "x-ms-blob-committed-block-count": "0",
        "x-ms-blob-sealed": "true",
        "x-ms-blob-type": "AppendBlob",
        "x-ms-client-request-id": "e60a108e-92b2-c20d-674a-6618ddf2c497",
        "x-ms-creation-time": "Wed, 17 Feb 2021 18:42:40 GMT",
        "x-ms-is-current-version": "true",
        "x-ms-lease-state": "available",
        "x-ms-lease-status": "unlocked",
        "x-ms-request-id": "25ed74fb-401e-0047-595c-05b199000000",
        "x-ms-server-encrypted": "true",
<<<<<<< HEAD
        "x-ms-version": "2020-12-06",
=======
        "x-ms-version": "2021-02-12",
>>>>>>> 7e782c87
        "x-ms-version-id": "2021-02-17T18:42:40.5498836Z"
      },
      "ResponseBody": []
    },
    {
      "RequestUri": "https://seanmcccanary3.blob.core.windows.net/test-container-e633f3a2-bc40-8488-8ba5-fd11104a5657/test-blob-92575a92-28cc-0f09-b41e-bb116e8b0bfb",
      "RequestMethod": "GET",
      "RequestHeaders": {
        "Accept": "application/xml",
        "Authorization": "Sanitized",
        "traceparent": "00-d8fe48be96da394a986e89d71e1f2c7b-4f97bf06ca28044b-00",
        "User-Agent": [
          "azsdk-net-Storage.Blobs/12.9.0-alpha.20210217.1",
          "(.NET 5.0.3; Microsoft Windows 10.0.19042)"
        ],
        "x-ms-client-request-id": "98491280-0bb9-ce61-1c7e-db47072fefbb",
        "x-ms-date": "Wed, 17 Feb 2021 18:42:41 GMT",
        "x-ms-return-client-request-id": "true",
<<<<<<< HEAD
        "x-ms-version": "2020-12-06"
=======
        "x-ms-version": "2021-02-12"
>>>>>>> 7e782c87
      },
      "RequestBody": null,
      "StatusCode": 200,
      "ResponseHeaders": {
        "Accept-Ranges": "bytes",
        "Content-Length": "0",
        "Content-Type": "application/octet-stream",
        "Date": "Wed, 17 Feb 2021 18:42:40 GMT",
        "ETag": "\"0x8D8D373CE89AC77\"",
        "Last-Modified": "Wed, 17 Feb 2021 18:42:41 GMT",
        "Server": [
          "Windows-Azure-Blob/1.0",
          "Microsoft-HTTPAPI/2.0"
        ],
        "x-ms-blob-committed-block-count": "0",
        "x-ms-blob-sealed": "true",
        "x-ms-blob-type": "AppendBlob",
        "x-ms-client-request-id": "98491280-0bb9-ce61-1c7e-db47072fefbb",
        "x-ms-creation-time": "Wed, 17 Feb 2021 18:42:40 GMT",
        "x-ms-is-current-version": "true",
        "x-ms-lease-state": "available",
        "x-ms-lease-status": "unlocked",
        "x-ms-request-id": "25ed7501-401e-0047-5f5c-05b199000000",
        "x-ms-server-encrypted": "true",
<<<<<<< HEAD
        "x-ms-version": "2020-12-06",
=======
        "x-ms-version": "2021-02-12",
>>>>>>> 7e782c87
        "x-ms-version-id": "2021-02-17T18:42:40.5498836Z"
      },
      "ResponseBody": []
    },
    {
      "RequestUri": "https://seanmcccanary3.blob.core.windows.net/test-container-e633f3a2-bc40-8488-8ba5-fd11104a5657?restype=container&comp=list",
      "RequestMethod": "GET",
      "RequestHeaders": {
        "Accept": "application/xml",
        "Authorization": "Sanitized",
        "traceparent": "00-1add972c3a8d3546a3359d1fe44fbba5-60b4bd3f596b8245-00",
        "User-Agent": [
          "azsdk-net-Storage.Blobs/12.9.0-alpha.20210217.1",
          "(.NET 5.0.3; Microsoft Windows 10.0.19042)"
        ],
        "x-ms-client-request-id": "ca98f1a5-2ba9-3fdd-96b7-885b8591b9ca",
        "x-ms-date": "Wed, 17 Feb 2021 18:42:41 GMT",
        "x-ms-return-client-request-id": "true",
<<<<<<< HEAD
        "x-ms-version": "2020-12-06"
=======
        "x-ms-version": "2021-02-12"
>>>>>>> 7e782c87
      },
      "RequestBody": null,
      "StatusCode": 200,
      "ResponseHeaders": {
        "Content-Type": "application/xml",
        "Date": "Wed, 17 Feb 2021 18:42:40 GMT",
        "Server": [
          "Windows-Azure-Blob/1.0",
          "Microsoft-HTTPAPI/2.0"
        ],
        "Transfer-Encoding": "chunked",
        "x-ms-client-request-id": "ca98f1a5-2ba9-3fdd-96b7-885b8591b9ca",
        "x-ms-request-id": "25ed7514-401e-0047-6f5c-05b199000000",
<<<<<<< HEAD
        "x-ms-version": "2020-12-06"
=======
        "x-ms-version": "2021-02-12"
>>>>>>> 7e782c87
      },
      "ResponseBody": "﻿<?xml version=\"1.0\" encoding=\"utf-8\"?><EnumerationResults ServiceEndpoint=\"https://seanmcccanary3.blob.core.windows.net/\" ContainerName=\"test-container-e633f3a2-bc40-8488-8ba5-fd11104a5657\"><Blobs><Blob><Name>test-blob-92575a92-28cc-0f09-b41e-bb116e8b0bfb</Name><VersionId>2021-02-17T18:42:40.5498836Z</VersionId><IsCurrentVersion>true</IsCurrentVersion><Properties><Creation-Time>Wed, 17 Feb 2021 18:42:40 GMT</Creation-Time><Last-Modified>Wed, 17 Feb 2021 18:42:41 GMT</Last-Modified><Etag>0x8D8D373CE89AC77</Etag><Content-Length>0</Content-Length><Content-Type>application/octet-stream</Content-Type><Content-Encoding /><Content-Language /><Content-CRC64 /><Content-MD5 /><Cache-Control /><Content-Disposition /><BlobType>AppendBlob</BlobType><LeaseStatus>unlocked</LeaseStatus><LeaseState>available</LeaseState><ServerEncrypted>true</ServerEncrypted><Sealed>true</Sealed></Properties><OrMetadata /></Blob></Blobs><NextMarker /></EnumerationResults>"
    },
    {
      "RequestUri": "https://seanmcccanary3.blob.core.windows.net/test-container-e633f3a2-bc40-8488-8ba5-fd11104a5657?restype=container",
      "RequestMethod": "DELETE",
      "RequestHeaders": {
        "Accept": "application/xml",
        "Authorization": "Sanitized",
        "traceparent": "00-e4290b3f8eebaf4aa67ea8474d82daac-b540b4cd1d5efa45-00",
        "User-Agent": [
          "azsdk-net-Storage.Blobs/12.9.0-alpha.20210217.1",
          "(.NET 5.0.3; Microsoft Windows 10.0.19042)"
        ],
        "x-ms-client-request-id": "16a23de2-2496-0c12-4e6e-37686a5fa9a6",
        "x-ms-date": "Wed, 17 Feb 2021 18:42:41 GMT",
        "x-ms-return-client-request-id": "true",
<<<<<<< HEAD
        "x-ms-version": "2020-12-06"
=======
        "x-ms-version": "2021-02-12"
>>>>>>> 7e782c87
      },
      "RequestBody": null,
      "StatusCode": 202,
      "ResponseHeaders": {
        "Content-Length": "0",
        "Date": "Wed, 17 Feb 2021 18:42:40 GMT",
        "Server": [
          "Windows-Azure-Blob/1.0",
          "Microsoft-HTTPAPI/2.0"
        ],
        "x-ms-client-request-id": "16a23de2-2496-0c12-4e6e-37686a5fa9a6",
        "x-ms-request-id": "25ed7539-401e-0047-125c-05b199000000",
<<<<<<< HEAD
        "x-ms-version": "2020-12-06"
=======
        "x-ms-version": "2021-02-12"
>>>>>>> 7e782c87
      },
      "ResponseBody": []
    }
  ],
  "Variables": {
    "RandomSeed": "935707175",
    "Storage_TestConfigDefault": "ProductionTenant\nseanmcccanary3\nU2FuaXRpemVk\nhttps://seanmcccanary3.blob.core.windows.net\nhttps://seanmcccanary3.file.core.windows.net\nhttps://seanmcccanary3.queue.core.windows.net\nhttps://seanmcccanary3.table.core.windows.net\n\n\n\n\nhttps://seanmcccanary3-secondary.blob.core.windows.net\nhttps://seanmcccanary3-secondary.file.core.windows.net\nhttps://seanmcccanary3-secondary.queue.core.windows.net\nhttps://seanmcccanary3-secondary.table.core.windows.net\n\nSanitized\n\n\nCloud\nBlobEndpoint=https://seanmcccanary3.blob.core.windows.net/;QueueEndpoint=https://seanmcccanary3.queue.core.windows.net/;FileEndpoint=https://seanmcccanary3.file.core.windows.net/;BlobSecondaryEndpoint=https://seanmcccanary3-secondary.blob.core.windows.net/;QueueSecondaryEndpoint=https://seanmcccanary3-secondary.queue.core.windows.net/;FileSecondaryEndpoint=https://seanmcccanary3-secondary.file.core.windows.net/;AccountName=seanmcccanary3;AccountKey=Kg==;\nseanscope1\n\n"
  }
}<|MERGE_RESOLUTION|>--- conflicted
+++ resolved
@@ -15,11 +15,7 @@
         "x-ms-client-request-id": "3041b990-e359-f482-bab8-26f526b1ddd4",
         "x-ms-date": "Wed, 17 Feb 2021 18:42:40 GMT",
         "x-ms-return-client-request-id": "true",
-<<<<<<< HEAD
-        "x-ms-version": "2020-12-06"
-=======
-        "x-ms-version": "2021-02-12"
->>>>>>> 7e782c87
+        "x-ms-version": "2021-02-12"
       },
       "RequestBody": null,
       "StatusCode": 201,
@@ -34,11 +30,7 @@
         ],
         "x-ms-client-request-id": "3041b990-e359-f482-bab8-26f526b1ddd4",
         "x-ms-request-id": "25ed73a3-401e-0047-205c-05b199000000",
-<<<<<<< HEAD
-        "x-ms-version": "2020-12-06"
-=======
-        "x-ms-version": "2021-02-12"
->>>>>>> 7e782c87
+        "x-ms-version": "2021-02-12"
       },
       "ResponseBody": []
     },
@@ -57,11 +49,7 @@
         "x-ms-client-request-id": "1f6a7952-d338-688b-af31-7c3a2771862e",
         "x-ms-date": "Wed, 17 Feb 2021 18:42:40 GMT",
         "x-ms-return-client-request-id": "true",
-<<<<<<< HEAD
-        "x-ms-version": "2020-12-06"
-=======
-        "x-ms-version": "2021-02-12"
->>>>>>> 7e782c87
+        "x-ms-version": "2021-02-12"
       },
       "RequestBody": null,
       "StatusCode": 201,
@@ -77,11 +65,7 @@
         "x-ms-client-request-id": "1f6a7952-d338-688b-af31-7c3a2771862e",
         "x-ms-request-id": "25ed73d1-401e-0047-4a5c-05b199000000",
         "x-ms-request-server-encrypted": "true",
-<<<<<<< HEAD
-        "x-ms-version": "2020-12-06",
-=======
         "x-ms-version": "2021-02-12",
->>>>>>> 7e782c87
         "x-ms-version-id": "2021-02-17T18:42:40.5498836Z"
       },
       "ResponseBody": []
@@ -100,11 +84,7 @@
         "x-ms-client-request-id": "f4be4130-eb20-6bc3-1a18-a7d8a9c4f114",
         "x-ms-date": "Wed, 17 Feb 2021 18:42:40 GMT",
         "x-ms-return-client-request-id": "true",
-<<<<<<< HEAD
-        "x-ms-version": "2020-12-06"
-=======
-        "x-ms-version": "2021-02-12"
->>>>>>> 7e782c87
+        "x-ms-version": "2021-02-12"
       },
       "RequestBody": null,
       "StatusCode": 200,
@@ -120,11 +100,7 @@
         "x-ms-blob-sealed": "true",
         "x-ms-client-request-id": "f4be4130-eb20-6bc3-1a18-a7d8a9c4f114",
         "x-ms-request-id": "25ed73ed-401e-0047-625c-05b199000000",
-<<<<<<< HEAD
-        "x-ms-version": "2020-12-06"
-=======
-        "x-ms-version": "2021-02-12"
->>>>>>> 7e782c87
+        "x-ms-version": "2021-02-12"
       },
       "ResponseBody": []
     },
@@ -142,11 +118,7 @@
         "x-ms-client-request-id": "e60a108e-92b2-c20d-674a-6618ddf2c497",
         "x-ms-date": "Wed, 17 Feb 2021 18:42:41 GMT",
         "x-ms-return-client-request-id": "true",
-<<<<<<< HEAD
-        "x-ms-version": "2020-12-06"
-=======
-        "x-ms-version": "2021-02-12"
->>>>>>> 7e782c87
+        "x-ms-version": "2021-02-12"
       },
       "RequestBody": null,
       "StatusCode": 200,
@@ -171,11 +143,7 @@
         "x-ms-lease-status": "unlocked",
         "x-ms-request-id": "25ed74fb-401e-0047-595c-05b199000000",
         "x-ms-server-encrypted": "true",
-<<<<<<< HEAD
-        "x-ms-version": "2020-12-06",
-=======
         "x-ms-version": "2021-02-12",
->>>>>>> 7e782c87
         "x-ms-version-id": "2021-02-17T18:42:40.5498836Z"
       },
       "ResponseBody": []
@@ -194,11 +162,7 @@
         "x-ms-client-request-id": "98491280-0bb9-ce61-1c7e-db47072fefbb",
         "x-ms-date": "Wed, 17 Feb 2021 18:42:41 GMT",
         "x-ms-return-client-request-id": "true",
-<<<<<<< HEAD
-        "x-ms-version": "2020-12-06"
-=======
-        "x-ms-version": "2021-02-12"
->>>>>>> 7e782c87
+        "x-ms-version": "2021-02-12"
       },
       "RequestBody": null,
       "StatusCode": 200,
@@ -223,11 +187,7 @@
         "x-ms-lease-status": "unlocked",
         "x-ms-request-id": "25ed7501-401e-0047-5f5c-05b199000000",
         "x-ms-server-encrypted": "true",
-<<<<<<< HEAD
-        "x-ms-version": "2020-12-06",
-=======
         "x-ms-version": "2021-02-12",
->>>>>>> 7e782c87
         "x-ms-version-id": "2021-02-17T18:42:40.5498836Z"
       },
       "ResponseBody": []
@@ -246,11 +206,7 @@
         "x-ms-client-request-id": "ca98f1a5-2ba9-3fdd-96b7-885b8591b9ca",
         "x-ms-date": "Wed, 17 Feb 2021 18:42:41 GMT",
         "x-ms-return-client-request-id": "true",
-<<<<<<< HEAD
-        "x-ms-version": "2020-12-06"
-=======
-        "x-ms-version": "2021-02-12"
->>>>>>> 7e782c87
+        "x-ms-version": "2021-02-12"
       },
       "RequestBody": null,
       "StatusCode": 200,
@@ -264,11 +220,7 @@
         "Transfer-Encoding": "chunked",
         "x-ms-client-request-id": "ca98f1a5-2ba9-3fdd-96b7-885b8591b9ca",
         "x-ms-request-id": "25ed7514-401e-0047-6f5c-05b199000000",
-<<<<<<< HEAD
-        "x-ms-version": "2020-12-06"
-=======
-        "x-ms-version": "2021-02-12"
->>>>>>> 7e782c87
+        "x-ms-version": "2021-02-12"
       },
       "ResponseBody": "﻿<?xml version=\"1.0\" encoding=\"utf-8\"?><EnumerationResults ServiceEndpoint=\"https://seanmcccanary3.blob.core.windows.net/\" ContainerName=\"test-container-e633f3a2-bc40-8488-8ba5-fd11104a5657\"><Blobs><Blob><Name>test-blob-92575a92-28cc-0f09-b41e-bb116e8b0bfb</Name><VersionId>2021-02-17T18:42:40.5498836Z</VersionId><IsCurrentVersion>true</IsCurrentVersion><Properties><Creation-Time>Wed, 17 Feb 2021 18:42:40 GMT</Creation-Time><Last-Modified>Wed, 17 Feb 2021 18:42:41 GMT</Last-Modified><Etag>0x8D8D373CE89AC77</Etag><Content-Length>0</Content-Length><Content-Type>application/octet-stream</Content-Type><Content-Encoding /><Content-Language /><Content-CRC64 /><Content-MD5 /><Cache-Control /><Content-Disposition /><BlobType>AppendBlob</BlobType><LeaseStatus>unlocked</LeaseStatus><LeaseState>available</LeaseState><ServerEncrypted>true</ServerEncrypted><Sealed>true</Sealed></Properties><OrMetadata /></Blob></Blobs><NextMarker /></EnumerationResults>"
     },
@@ -286,11 +238,7 @@
         "x-ms-client-request-id": "16a23de2-2496-0c12-4e6e-37686a5fa9a6",
         "x-ms-date": "Wed, 17 Feb 2021 18:42:41 GMT",
         "x-ms-return-client-request-id": "true",
-<<<<<<< HEAD
-        "x-ms-version": "2020-12-06"
-=======
-        "x-ms-version": "2021-02-12"
->>>>>>> 7e782c87
+        "x-ms-version": "2021-02-12"
       },
       "RequestBody": null,
       "StatusCode": 202,
@@ -303,11 +251,7 @@
         ],
         "x-ms-client-request-id": "16a23de2-2496-0c12-4e6e-37686a5fa9a6",
         "x-ms-request-id": "25ed7539-401e-0047-125c-05b199000000",
-<<<<<<< HEAD
-        "x-ms-version": "2020-12-06"
-=======
-        "x-ms-version": "2021-02-12"
->>>>>>> 7e782c87
+        "x-ms-version": "2021-02-12"
       },
       "ResponseBody": []
     }
