--- conflicted
+++ resolved
@@ -15,11 +15,7 @@
         "x-ms-client-request-id": "7c044b0d-b6af-6d3c-af9d-76594776bfab",
         "x-ms-date": "Wed, 17 Feb 2021 18:43:13 GMT",
         "x-ms-return-client-request-id": "true",
-<<<<<<< HEAD
-        "x-ms-version": "2020-12-06"
-=======
         "x-ms-version": "2021-02-12"
->>>>>>> 7e782c87
       },
       "RequestBody": null,
       "StatusCode": 201,
@@ -34,11 +30,7 @@
         ],
         "x-ms-client-request-id": "7c044b0d-b6af-6d3c-af9d-76594776bfab",
         "x-ms-request-id": "facd268c-d01e-007a-165c-05c782000000",
-<<<<<<< HEAD
-        "x-ms-version": "2020-12-06"
-=======
         "x-ms-version": "2021-02-12"
->>>>>>> 7e782c87
       },
       "ResponseBody": []
     },
@@ -59,11 +51,7 @@
         "x-ms-date": "Wed, 17 Feb 2021 18:43:13 GMT",
         "x-ms-encryption-scope": "seanscope1",
         "x-ms-return-client-request-id": "true",
-<<<<<<< HEAD
-        "x-ms-version": "2020-12-06"
-=======
         "x-ms-version": "2021-02-12"
->>>>>>> 7e782c87
       },
       "RequestBody": null,
       "StatusCode": 201,
@@ -80,11 +68,7 @@
         "x-ms-encryption-scope": "seanscope1",
         "x-ms-request-id": "facd269f-d01e-007a-275c-05c782000000",
         "x-ms-request-server-encrypted": "true",
-<<<<<<< HEAD
-        "x-ms-version": "2020-12-06",
-=======
         "x-ms-version": "2021-02-12",
->>>>>>> 7e782c87
         "x-ms-version-id": "2021-02-17T18:43:13.9638066Z"
       },
       "ResponseBody": []
@@ -106,11 +90,7 @@
         "x-ms-date": "Wed, 17 Feb 2021 18:43:13 GMT",
         "x-ms-encryption-scope": "seanscope1",
         "x-ms-return-client-request-id": "true",
-<<<<<<< HEAD
-        "x-ms-version": "2020-12-06"
-=======
         "x-ms-version": "2021-02-12"
->>>>>>> 7e782c87
       },
       "RequestBody": "saNe+6adAvtI+cGZ2bEXmVUCBKW9ZtVBZgwqvemk3V8/66ejF8QEvZVm7csKSx2g2jRDjUu5zUrOHZWZckUSpBxiWu0JdIGQ/UcPVnkJNxrviuO1YE8Thh5c1Pova0tQVEmvqPAwlmWyspADqXbRxOV6qudiXEPMTtTPrZ+HYZL7vwIvWo4pv/R9Aq6/D92oig8UtMBj7vcG4locYOnGKlH+B+l0omlXUOvz5FmUDT73JiKPcqzRl9AKKHg0DV4KtthdwAfzNOilvWPVcAmdcdUcJDrGNrekLXAZaXrxI0ON6C6BN0w2BPI66bVI+yfHbLaiGOkkRH8guJOX2sputJogSIfbHDqI5SBHjE0CWzFIUv3DTgtaaaSuYX+5nioozDUbKLOg61B8GjLJ3LcyHlxiT4jMqmWPxt/jLbq7z0f2H8AX5jN9qGatRzTYkIzse0IiVk6hWyHPjGHUvL6VwErq07z3Gzcp5KchH2MxtjVS9rF4mXj5VMSfR1rRqeunGIbp7r3Q9GAL+HKnfzy9ntYsgsYNHSfS8X74WNPdVzu7egfdR8h3gQJRbKAGUdSI4amEpSYlmvpeF/w/15yMLaE26wU04FYOtADEu7CHy5+qcHcpWbEUlt8MfjDLOKplxD/+0GbOUwBTdvEmYd5K10xdlGckY9TwIVQmKGIlQntWXvdxiPs52x121uK/7jUAwqfkbqNCQWFqDq4RqCueLTN2zwPn2U5RI7lKrYzxMDIfJWa6QdTXEx2WBnlMJzLx2KmvSR4yGehZk0rq+JPUeN578oLF5OtenrzmUdLUBPyGWNXjQuYU7Ax9Ya6K7RuJwY6b0DSwLPS9UKtiTMcWhI5NY5+98Tb4ZwV1R4M91LCgXI9EOTTH1ivhJfE6saBEZtwfPIp7y9BXo2gvOuRxgHz7wu840ktahox03MtEvbVlMeGmHZgmJJC/7JXLmJxGcKV1P++wDJSQxbb9B+8EEuWyygkDymLj1Z1feeW1ju7wLWwmz33GtCRNFljiKB2hutmwGM2TQ6VDkWpSUZOu2jbHDNmC3kNo7BXktrQKAax/vr8LBXYgXerG4j0TdGORnjshGhxDHtuWRyy4rozxOI++0pLTo9XAp67uu/sGVHiyUxd46OeQPJ/jdb1KaK9e1aqtVaHQvftmYXJtVGLfkPOzBVt0eFCoLZXz8C0XdT//kOZRWP/W4pUcEoZ1Iuc8A+TKlmJT6VxZBScL3M3NTuwybcR8jTfz3SPGWGbJMwuutuxITN7crKeJ91PYygXITsOaQrUjwHat1rk/jZD2j9IcXSbghAENVcEc8pXkGxId/QmiL/BVivV2m3YlnR4Wk2eBu2zf58nBjez0B87gyA==",
       "StatusCode": 201,
@@ -130,11 +110,7 @@
         "x-ms-encryption-scope": "seanscope1",
         "x-ms-request-id": "facd26b3-d01e-007a-3a5c-05c782000000",
         "x-ms-request-server-encrypted": "true",
-<<<<<<< HEAD
-        "x-ms-version": "2020-12-06"
-=======
         "x-ms-version": "2021-02-12"
->>>>>>> 7e782c87
       },
       "ResponseBody": []
     },
@@ -152,11 +128,7 @@
         "x-ms-client-request-id": "d0fdab5f-8210-e4b8-6e5f-7e961549cc48",
         "x-ms-date": "Wed, 17 Feb 2021 18:43:14 GMT",
         "x-ms-return-client-request-id": "true",
-<<<<<<< HEAD
-        "x-ms-version": "2020-12-06"
-=======
         "x-ms-version": "2021-02-12"
->>>>>>> 7e782c87
       },
       "RequestBody": null,
       "StatusCode": 202,
@@ -169,11 +141,7 @@
         ],
         "x-ms-client-request-id": "d0fdab5f-8210-e4b8-6e5f-7e961549cc48",
         "x-ms-request-id": "facd26e1-d01e-007a-645c-05c782000000",
-<<<<<<< HEAD
-        "x-ms-version": "2020-12-06"
-=======
         "x-ms-version": "2021-02-12"
->>>>>>> 7e782c87
       },
       "ResponseBody": []
     }
