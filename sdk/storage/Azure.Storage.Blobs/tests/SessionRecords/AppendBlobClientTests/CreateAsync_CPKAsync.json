--- conflicted
+++ resolved
@@ -14,11 +14,7 @@
         "x-ms-client-request-id": "0433db78-123d-de16-dfb5-e43cc38a822d",
         "x-ms-date": "Thu, 02 Apr 2020 23:40:39 GMT",
         "x-ms-return-client-request-id": "true",
-<<<<<<< HEAD
-        "x-ms-version": "2019-12-12"
-=======
         "x-ms-version": "2020-02-10"
->>>>>>> 60f4876e
       },
       "RequestBody": null,
       "StatusCode": 201,
@@ -33,11 +29,7 @@
         ],
         "x-ms-client-request-id": "0433db78-123d-de16-dfb5-e43cc38a822d",
         "x-ms-request-id": "4fe5714f-a01e-0052-7948-093148000000",
-<<<<<<< HEAD
-        "x-ms-version": "2019-12-12"
-=======
         "x-ms-version": "2020-02-10"
->>>>>>> 60f4876e
       },
       "ResponseBody": []
     },
@@ -59,11 +51,7 @@
         "x-ms-encryption-key": "z2z2NjXNCL8XY3z1KkYIQER2IZDD9qqLuodznJxksco=",
         "x-ms-encryption-key-sha256": "eMG0ZEddy\u002BsVG8nhotM\u002BbV0Zcy9OkKfnp8Zz579Xt8E=",
         "x-ms-return-client-request-id": "true",
-<<<<<<< HEAD
-        "x-ms-version": "2019-12-12"
-=======
         "x-ms-version": "2020-02-10"
->>>>>>> 60f4876e
       },
       "RequestBody": null,
       "StatusCode": 201,
@@ -80,11 +68,7 @@
         "x-ms-encryption-key-sha256": "eMG0ZEddy\u002BsVG8nhotM\u002BbV0Zcy9OkKfnp8Zz579Xt8E=",
         "x-ms-request-id": "4fe57156-a01e-0052-7d48-093148000000",
         "x-ms-request-server-encrypted": "true",
-<<<<<<< HEAD
-        "x-ms-version": "2019-12-12"
-=======
         "x-ms-version": "2020-02-10"
->>>>>>> 60f4876e
       },
       "ResponseBody": []
     },
@@ -101,11 +85,7 @@
         "x-ms-client-request-id": "67042804-f9f6-ccd7-4294-9529cf48c12d",
         "x-ms-date": "Thu, 02 Apr 2020 23:40:40 GMT",
         "x-ms-return-client-request-id": "true",
-<<<<<<< HEAD
-        "x-ms-version": "2019-12-12"
-=======
         "x-ms-version": "2020-02-10"
->>>>>>> 60f4876e
       },
       "RequestBody": null,
       "StatusCode": 202,
@@ -118,11 +98,7 @@
         ],
         "x-ms-client-request-id": "67042804-f9f6-ccd7-4294-9529cf48c12d",
         "x-ms-request-id": "4fe5715a-a01e-0052-0148-093148000000",
-<<<<<<< HEAD
-        "x-ms-version": "2019-12-12"
-=======
         "x-ms-version": "2020-02-10"
->>>>>>> 60f4876e
       },
       "ResponseBody": []
     }
