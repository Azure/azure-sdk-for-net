--- conflicted
+++ resolved
@@ -23,13 +23,8 @@
         "Last-Modified": "Fri, 15 Oct 2021 19:20:50 GMT",
         "Server": "Windows-Azure-Blob/1.0 Microsoft-HTTPAPI/2.0",
         "x-ms-client-request-id": "0433db78-123d-de16-dfb5-e43cc38a822d",
-<<<<<<< HEAD
-        "x-ms-request-id": "fc847beb-c01e-0059-3ad0-045d41000000",
+        "x-ms-request-id": "c44b63bf-c01e-0027-80f9-c13c1b000000",
         "x-ms-version": "2021-04-10"
-=======
-        "x-ms-request-id": "c44b63bf-c01e-0027-80f9-c13c1b000000",
-        "x-ms-version": "2021-02-12"
->>>>>>> 49dd1a0e
       },
       "ResponseBody": []
     },
@@ -62,13 +57,8 @@
         "x-ms-encryption-key-sha256": "eMG0ZEddy\u002BsVG8nhotM\u002BbV0Zcy9OkKfnp8Zz579Xt8E=",
         "x-ms-request-id": "c44b6428-c01e-0027-5cf9-c13c1b000000",
         "x-ms-request-server-encrypted": "true",
-<<<<<<< HEAD
         "x-ms-version": "2021-04-10",
-        "x-ms-version-id": "2021-02-17T02:01:23.0766705Z"
-=======
-        "x-ms-version": "2021-02-12",
         "x-ms-version-id": "2021-10-15T19:20:50.8751681Z"
->>>>>>> 49dd1a0e
       },
       "ResponseBody": []
     },
@@ -92,13 +82,8 @@
         "Date": "Fri, 15 Oct 2021 19:20:50 GMT",
         "Server": "Windows-Azure-Blob/1.0 Microsoft-HTTPAPI/2.0",
         "x-ms-client-request-id": "67042804-f9f6-ccd7-4294-9529cf48c12d",
-<<<<<<< HEAD
-        "x-ms-request-id": "fc847c28-c01e-0059-6ed0-045d41000000",
+        "x-ms-request-id": "c44b645e-c01e-0027-0df9-c13c1b000000",
         "x-ms-version": "2021-04-10"
-=======
-        "x-ms-request-id": "c44b645e-c01e-0027-0df9-c13c1b000000",
-        "x-ms-version": "2021-02-12"
->>>>>>> 49dd1a0e
       },
       "ResponseBody": []
     }
