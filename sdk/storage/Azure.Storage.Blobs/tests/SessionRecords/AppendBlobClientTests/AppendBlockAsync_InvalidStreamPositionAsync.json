--- conflicted
+++ resolved
@@ -15,11 +15,7 @@
         "x-ms-client-request-id": "a9a981be-a499-b9c0-6012-a6eb12b13bcc",
         "x-ms-date": "Wed, 17 Feb 2021 18:43:15 GMT",
         "x-ms-return-client-request-id": "true",
-<<<<<<< HEAD
-        "x-ms-version": "2020-12-06"
-=======
         "x-ms-version": "2021-02-12"
->>>>>>> 7e782c87
       },
       "RequestBody": null,
       "StatusCode": 201,
@@ -34,11 +30,7 @@
         ],
         "x-ms-client-request-id": "a9a981be-a499-b9c0-6012-a6eb12b13bcc",
         "x-ms-request-id": "0c387614-a01e-002d-475c-0569b1000000",
-<<<<<<< HEAD
-        "x-ms-version": "2020-12-06"
-=======
         "x-ms-version": "2021-02-12"
->>>>>>> 7e782c87
       },
       "ResponseBody": []
     },
@@ -57,11 +49,7 @@
         "x-ms-client-request-id": "40a7d8f6-31a5-0ae6-f176-eae036d06a3a",
         "x-ms-date": "Wed, 17 Feb 2021 18:43:15 GMT",
         "x-ms-return-client-request-id": "true",
-<<<<<<< HEAD
-        "x-ms-version": "2020-12-06"
-=======
         "x-ms-version": "2021-02-12"
->>>>>>> 7e782c87
       },
       "RequestBody": null,
       "StatusCode": 201,
@@ -77,11 +65,7 @@
         "x-ms-client-request-id": "40a7d8f6-31a5-0ae6-f176-eae036d06a3a",
         "x-ms-request-id": "0c387629-a01e-002d-5a5c-0569b1000000",
         "x-ms-request-server-encrypted": "true",
-<<<<<<< HEAD
-        "x-ms-version": "2020-12-06",
-=======
         "x-ms-version": "2021-02-12",
->>>>>>> 7e782c87
         "x-ms-version-id": "2021-02-17T18:43:15.8821789Z"
       },
       "ResponseBody": []
@@ -100,11 +84,7 @@
         "x-ms-client-request-id": "6c2cad00-46cd-f178-bf51-6e021f1727c4",
         "x-ms-date": "Wed, 17 Feb 2021 18:43:15 GMT",
         "x-ms-return-client-request-id": "true",
-<<<<<<< HEAD
-        "x-ms-version": "2020-12-06"
-=======
         "x-ms-version": "2021-02-12"
->>>>>>> 7e782c87
       },
       "RequestBody": null,
       "StatusCode": 202,
@@ -117,11 +97,7 @@
         ],
         "x-ms-client-request-id": "6c2cad00-46cd-f178-bf51-6e021f1727c4",
         "x-ms-request-id": "0c387640-a01e-002d-6b5c-0569b1000000",
-<<<<<<< HEAD
-        "x-ms-version": "2020-12-06"
-=======
         "x-ms-version": "2021-02-12"
->>>>>>> 7e782c87
       },
       "ResponseBody": []
     }
