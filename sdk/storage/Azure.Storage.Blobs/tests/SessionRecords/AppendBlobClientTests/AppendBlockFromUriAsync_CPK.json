﻿{
  "Entries": [
    {
      "RequestUri": "https://seanmcccanary3.blob.core.windows.net/test-container-dfd953c2-965d-a432-8b3b-87a709bc893e?restype=container",
      "RequestMethod": "PUT",
      "RequestHeaders": {
        "Accept": "application/xml",
        "Authorization": "Sanitized",
        "traceparent": "00-8c2bbc8255223e44b66a87c1acb207ad-8f4693c835b79249-00",
        "User-Agent": [
          "azsdk-net-Storage.Blobs/12.9.0-alpha.20210217.1",
          "(.NET 5.0.3; Microsoft Windows 10.0.19042)"
        ],
        "x-ms-blob-public-access": "container",
        "x-ms-client-request-id": "55f9ccf3-feda-9c45-e76f-7dba3c388411",
        "x-ms-date": "Wed, 17 Feb 2021 18:42:11 GMT",
        "x-ms-return-client-request-id": "true",
<<<<<<< HEAD
        "x-ms-version": "2020-12-06"
=======
        "x-ms-version": "2021-02-12"
>>>>>>> 7e782c87
      },
      "RequestBody": null,
      "StatusCode": 201,
      "ResponseHeaders": {
        "Content-Length": "0",
        "Date": "Wed, 17 Feb 2021 18:42:11 GMT",
        "ETag": "\"0x8D8D373BD2E5C46\"",
        "Last-Modified": "Wed, 17 Feb 2021 18:42:12 GMT",
        "Server": [
          "Windows-Azure-Blob/1.0",
          "Microsoft-HTTPAPI/2.0"
        ],
        "x-ms-client-request-id": "55f9ccf3-feda-9c45-e76f-7dba3c388411",
        "x-ms-request-id": "b3343392-c01e-0066-385c-0595e2000000",
<<<<<<< HEAD
        "x-ms-version": "2020-12-06"
=======
        "x-ms-version": "2021-02-12"
>>>>>>> 7e782c87
      },
      "ResponseBody": []
    },
    {
      "RequestUri": "https://seanmcccanary3.blob.core.windows.net/test-container-dfd953c2-965d-a432-8b3b-87a709bc893e?restype=container&comp=acl",
      "RequestMethod": "PUT",
      "RequestHeaders": {
        "Accept": "application/xml",
        "Authorization": "Sanitized",
        "traceparent": "00-84462ce39fcf0849966b8a74e94fab84-f1324a457938fc4f-00",
        "User-Agent": [
          "azsdk-net-Storage.Blobs/12.9.0-alpha.20210217.1",
          "(.NET 5.0.3; Microsoft Windows 10.0.19042)"
        ],
        "x-ms-blob-public-access": "container",
        "x-ms-client-request-id": "3cb36700-34c3-c964-43a4-0afcf54c056c",
        "x-ms-date": "Wed, 17 Feb 2021 18:42:12 GMT",
        "x-ms-return-client-request-id": "true",
<<<<<<< HEAD
        "x-ms-version": "2020-12-06"
=======
        "x-ms-version": "2021-02-12"
>>>>>>> 7e782c87
      },
      "RequestBody": null,
      "StatusCode": 200,
      "ResponseHeaders": {
        "Content-Length": "0",
        "Date": "Wed, 17 Feb 2021 18:42:11 GMT",
        "ETag": "\"0x8D8D373BD3839B2\"",
        "Last-Modified": "Wed, 17 Feb 2021 18:42:12 GMT",
        "Server": [
          "Windows-Azure-Blob/1.0",
          "Microsoft-HTTPAPI/2.0"
        ],
        "x-ms-client-request-id": "3cb36700-34c3-c964-43a4-0afcf54c056c",
        "x-ms-request-id": "b33433cc-c01e-0066-6f5c-0595e2000000",
<<<<<<< HEAD
        "x-ms-version": "2020-12-06"
=======
        "x-ms-version": "2021-02-12"
>>>>>>> 7e782c87
      },
      "ResponseBody": []
    },
    {
      "RequestUri": "https://seanmcccanary3.blob.core.windows.net/test-container-dfd953c2-965d-a432-8b3b-87a709bc893e/test-blob-945e43fe-fe5d-9fb9-ca2c-f93e17339e57",
      "RequestMethod": "PUT",
      "RequestHeaders": {
        "Accept": "application/xml",
        "Authorization": "Sanitized",
        "If-None-Match": "*",
        "traceparent": "00-92915ddad0289f469d01b35dbff05036-6d829aa5f5a9c843-00",
        "User-Agent": [
          "azsdk-net-Storage.Blobs/12.9.0-alpha.20210217.1",
          "(.NET 5.0.3; Microsoft Windows 10.0.19042)"
        ],
        "x-ms-blob-type": "AppendBlob",
        "x-ms-client-request-id": "2619f249-f56a-5fe2-2b8f-cd4ad783dd7a",
        "x-ms-date": "Wed, 17 Feb 2021 18:42:12 GMT",
        "x-ms-return-client-request-id": "true",
<<<<<<< HEAD
        "x-ms-version": "2020-12-06"
=======
        "x-ms-version": "2021-02-12"
>>>>>>> 7e782c87
      },
      "RequestBody": null,
      "StatusCode": 201,
      "ResponseHeaders": {
        "Content-Length": "0",
        "Date": "Wed, 17 Feb 2021 18:42:11 GMT",
        "ETag": "\"0x8D8D373BD4341A5\"",
        "Last-Modified": "Wed, 17 Feb 2021 18:42:12 GMT",
        "Server": [
          "Windows-Azure-Blob/1.0",
          "Microsoft-HTTPAPI/2.0"
        ],
        "x-ms-client-request-id": "2619f249-f56a-5fe2-2b8f-cd4ad783dd7a",
        "x-ms-request-id": "b3343406-c01e-0066-255c-0595e2000000",
        "x-ms-request-server-encrypted": "true",
<<<<<<< HEAD
        "x-ms-version": "2020-12-06",
=======
        "x-ms-version": "2021-02-12",
>>>>>>> 7e782c87
        "x-ms-version-id": "2021-02-17T18:42:12.2926501Z"
      },
      "ResponseBody": []
    },
    {
      "RequestUri": "https://seanmcccanary3.blob.core.windows.net/test-container-dfd953c2-965d-a432-8b3b-87a709bc893e/test-blob-945e43fe-fe5d-9fb9-ca2c-f93e17339e57?comp=appendblock",
      "RequestMethod": "PUT",
      "RequestHeaders": {
        "Accept": "application/xml",
        "Authorization": "Sanitized",
        "Content-Length": "1024",
        "Content-Type": "application/octet-stream",
        "traceparent": "00-79360cb3959d694da6975996e4262175-6dcea3e3d4c0254c-00",
        "User-Agent": [
          "azsdk-net-Storage.Blobs/12.9.0-alpha.20210217.1",
          "(.NET 5.0.3; Microsoft Windows 10.0.19042)"
        ],
        "x-ms-client-request-id": "25f51785-771a-7dec-dbdb-1d69ae7aa857",
        "x-ms-date": "Wed, 17 Feb 2021 18:42:12 GMT",
        "x-ms-return-client-request-id": "true",
<<<<<<< HEAD
        "x-ms-version": "2020-12-06"
=======
        "x-ms-version": "2021-02-12"
>>>>>>> 7e782c87
      },
      "RequestBody": "HwMB96d7Hy5GqghCxIwcfwO+udSESE6T3Vp7W7uJWQCSzZl8ZnQXhEiF9RksIQS2iIr4NpIw6Ne1bRlN/8RyvVAIsPfznxmPpzWM/1I0Z7xVxdIxkCJtYeTBx/hayYWDEjfII3ENw+hxaY9dpOmEgAVd9zrxQS0umk4SMdggNd2vCewba0RLSAHqvyeTD737PEbz/NJKkdEJmoki+pEQUDOxrZr9aRXBEq44B4EGm4qRF/WRLTgLZXcbEdG7KE5w2W/z4WIi/tMxMeojEYpPA//+keKcfiP6pkgj4VdDBulgyC4SErkobhghYPtO51Ttyw7SvJdr01pL+Dsa/hx77SsBw0hbPPBF1SLJeh4nrL7zNhVJcUlR9PXTxxp+Dm/8pnLQTCMLkY8djed1oVg8I0t8JsgGMnzhr85TiHXWxseyzdSrV1+a6KWGK+Rh21Kcl6POAuin9XT2751VuAkaR8YgwtOEkMzr4T0jgAaYf9N8tvDSB8TeC9hftWfCRTCbbOMdQRl+GAbW4iCqg3RtXW/J2QEYSEACQbb7JNtkKJsNhxQiej66/Z7q+ySjNIdj8lf4+WwvgySjGwBig/MqcbmFnPxgS+IxDttiLkwbXgwulzKEbC8u3gTwfl89WHmqv4pqHZeLA6Z0xuqQzFXXiLzzM+zBpgSKVr73cMyD87Zit27CsEB0o5OLD6VEnhKuGPaiSiSN6RmF4MfZk5Pa8dM0LhTmFdd8fpBYNZZfRrisSVjW4KiR1M5UPNB5mw8AsR7SEG/9xwIeJsuUNbSDJpkOLUo7AxAqollGktkHAuOAV4R3jDVIroFVt7rd/Z8Z0RY2am3Exa0Np20VtzUpFyPoE90wC5lkxX/J5UxWTaS5LMHD0Jh1vJLWauXHMvZLLKCW9OrB6cV80qTu++BhtlrJXIt0ZUaLcldLWaG0nJKIfbirwFi690L7Rv3zh8GxdbOK/tZq18ZZCoGTdpAkyDYRZX0ntfYBD2RJeB9Il+uVmeTtKZ27HabyUbXXJ4Gx133H4SFDir+9ie9yIV6nEHOW/dysNp+ZVUfXNWRBKufil6GigbXKUg8lMJ+tSfxHS0FCQSqlBaDeLozZbFVae18HkIq9BY+9y6rNhgYA6wxLj+oj/um9PZEAxFMp8OW5yrRAprhxiUayhHV/13+a3UJ/jdxrN312SlP5vEE7k9vFFLxRwEVU2gakcHlzPmUSZuYQqmIITZI3yVxleMwEdvGZucPCSB39K7PWx8YDAgvt51ZaKul4vMYpGfbp7mI5n/qI2oWiTx3IEn+vMobLNMdQd5F2qUsIIf39mS4nFDxRnSjMeieGS5c4khdpyYo/XuUumHfQwvWuf7mHpLbuoA==",
      "StatusCode": 201,
      "ResponseHeaders": {
        "Content-Length": "0",
        "Date": "Wed, 17 Feb 2021 18:42:12 GMT",
        "ETag": "\"0x8D8D373BD4CB944\"",
        "Last-Modified": "Wed, 17 Feb 2021 18:42:12 GMT",
        "Server": [
          "Windows-Azure-Blob/1.0",
          "Microsoft-HTTPAPI/2.0"
        ],
        "x-ms-blob-append-offset": "0",
        "x-ms-blob-committed-block-count": "1",
        "x-ms-client-request-id": "25f51785-771a-7dec-dbdb-1d69ae7aa857",
        "x-ms-content-crc64": "98We54hA5EA=",
        "x-ms-request-id": "b3343425-c01e-0066-445c-0595e2000000",
        "x-ms-request-server-encrypted": "true",
<<<<<<< HEAD
        "x-ms-version": "2020-12-06"
=======
        "x-ms-version": "2021-02-12"
>>>>>>> 7e782c87
      },
      "ResponseBody": []
    },
    {
      "RequestUri": "https://seanmcccanary3.blob.core.windows.net/test-container-dfd953c2-965d-a432-8b3b-87a709bc893e/test-blob-0d19a355-bee9-a366-4a97-a88c3cb77e6c",
      "RequestMethod": "PUT",
      "RequestHeaders": {
        "Accept": "application/xml",
        "Authorization": "Sanitized",
        "If-None-Match": "*",
        "traceparent": "00-6d4b0e4f721201489377ff9d6b068be4-ae75f50ffb35de4a-00",
        "User-Agent": [
          "azsdk-net-Storage.Blobs/12.9.0-alpha.20210217.1",
          "(.NET 5.0.3; Microsoft Windows 10.0.19042)"
        ],
        "x-ms-blob-type": "AppendBlob",
        "x-ms-client-request-id": "da57a5c4-41e2-3bc7-1efd-0f3ddddd9a14",
        "x-ms-date": "Wed, 17 Feb 2021 18:42:12 GMT",
        "x-ms-encryption-algorithm": "AES256",
        "x-ms-encryption-key": "XgHEv464YGl0lwyfhz7TAzVh1D2lI+LHsFHbgs9gQSM=",
        "x-ms-encryption-key-sha256": "wsYaGKG4j4wdZM/bX7QBIaN4RKYwlai5bpS/WlphLao=",
        "x-ms-return-client-request-id": "true",
<<<<<<< HEAD
        "x-ms-version": "2020-12-06"
=======
        "x-ms-version": "2021-02-12"
>>>>>>> 7e782c87
      },
      "RequestBody": null,
      "StatusCode": 201,
      "ResponseHeaders": {
        "Content-Length": "0",
        "Date": "Wed, 17 Feb 2021 18:42:12 GMT",
        "ETag": "\"0x8D8D373BD593EB0\"",
        "Last-Modified": "Wed, 17 Feb 2021 18:42:12 GMT",
        "Server": [
          "Windows-Azure-Blob/1.0",
          "Microsoft-HTTPAPI/2.0"
        ],
        "x-ms-client-request-id": "da57a5c4-41e2-3bc7-1efd-0f3ddddd9a14",
        "x-ms-encryption-key-sha256": "wsYaGKG4j4wdZM/bX7QBIaN4RKYwlai5bpS/WlphLao=",
        "x-ms-request-id": "b3343449-c01e-0066-605c-0595e2000000",
        "x-ms-request-server-encrypted": "true",
<<<<<<< HEAD
        "x-ms-version": "2020-12-06",
=======
        "x-ms-version": "2021-02-12",
>>>>>>> 7e782c87
        "x-ms-version-id": "2021-02-17T18:42:12.4367536Z"
      },
      "ResponseBody": []
    },
    {
      "RequestUri": "https://seanmcccanary3.blob.core.windows.net/test-container-dfd953c2-965d-a432-8b3b-87a709bc893e/test-blob-0d19a355-bee9-a366-4a97-a88c3cb77e6c?comp=appendblock",
      "RequestMethod": "PUT",
      "RequestHeaders": {
        "Accept": "application/xml",
        "Authorization": "Sanitized",
        "traceparent": "00-cfb126956d5e7d45af580ceb997b0433-a3856846527a964c-00",
        "User-Agent": [
          "azsdk-net-Storage.Blobs/12.9.0-alpha.20210217.1",
          "(.NET 5.0.3; Microsoft Windows 10.0.19042)"
        ],
        "x-ms-client-request-id": "2abdcf35-6608-1b40-e9ce-8eb7d98cbe65",
        "x-ms-copy-source": "https://seanmcccanary3.blob.core.windows.net/test-container-dfd953c2-965d-a432-8b3b-87a709bc893e/test-blob-945e43fe-fe5d-9fb9-ca2c-f93e17339e57",
        "x-ms-date": "Wed, 17 Feb 2021 18:42:12 GMT",
        "x-ms-encryption-algorithm": "AES256",
        "x-ms-encryption-key": "XgHEv464YGl0lwyfhz7TAzVh1D2lI+LHsFHbgs9gQSM=",
        "x-ms-encryption-key-sha256": "wsYaGKG4j4wdZM/bX7QBIaN4RKYwlai5bpS/WlphLao=",
        "x-ms-return-client-request-id": "true",
        "x-ms-source-range": "bytes=0-1023",
<<<<<<< HEAD
        "x-ms-version": "2020-12-06"
=======
        "x-ms-version": "2021-02-12"
>>>>>>> 7e782c87
      },
      "RequestBody": null,
      "StatusCode": 201,
      "ResponseHeaders": {
        "Content-Length": "0",
        "Content-MD5": "tFcPSd8iHZZokrCiTlxCgQ==",
        "Date": "Wed, 17 Feb 2021 18:42:12 GMT",
        "ETag": "\"0x8D8D373BD75A589\"",
        "Last-Modified": "Wed, 17 Feb 2021 18:42:12 GMT",
        "Server": [
          "Windows-Azure-Blob/1.0",
          "Microsoft-HTTPAPI/2.0"
        ],
        "x-ms-blob-append-offset": "0",
        "x-ms-blob-committed-block-count": "1",
        "x-ms-client-request-id": "2abdcf35-6608-1b40-e9ce-8eb7d98cbe65",
        "x-ms-encryption-key-sha256": "wsYaGKG4j4wdZM/bX7QBIaN4RKYwlai5bpS/WlphLao=",
        "x-ms-request-id": "b3343455-c01e-0066-6a5c-0595e2000000",
        "x-ms-request-server-encrypted": "true",
<<<<<<< HEAD
        "x-ms-version": "2020-12-06"
=======
        "x-ms-version": "2021-02-12"
>>>>>>> 7e782c87
      },
      "ResponseBody": []
    },
    {
      "RequestUri": "https://seanmcccanary3.blob.core.windows.net/test-container-dfd953c2-965d-a432-8b3b-87a709bc893e?restype=container",
      "RequestMethod": "DELETE",
      "RequestHeaders": {
        "Accept": "application/xml",
        "Authorization": "Sanitized",
        "traceparent": "00-1f912bebba2d4d4fb0957ffd617fc6ff-5356a0ebf3283b45-00",
        "User-Agent": [
          "azsdk-net-Storage.Blobs/12.9.0-alpha.20210217.1",
          "(.NET 5.0.3; Microsoft Windows 10.0.19042)"
        ],
        "x-ms-client-request-id": "0d0825e8-7020-f00c-a926-ed659796720c",
        "x-ms-date": "Wed, 17 Feb 2021 18:42:12 GMT",
        "x-ms-return-client-request-id": "true",
<<<<<<< HEAD
        "x-ms-version": "2020-12-06"
=======
        "x-ms-version": "2021-02-12"
>>>>>>> 7e782c87
      },
      "RequestBody": null,
      "StatusCode": 202,
      "ResponseHeaders": {
        "Content-Length": "0",
        "Date": "Wed, 17 Feb 2021 18:42:12 GMT",
        "Server": [
          "Windows-Azure-Blob/1.0",
          "Microsoft-HTTPAPI/2.0"
        ],
        "x-ms-client-request-id": "0d0825e8-7020-f00c-a926-ed659796720c",
        "x-ms-request-id": "b3343481-c01e-0066-105c-0595e2000000",
<<<<<<< HEAD
        "x-ms-version": "2020-12-06"
=======
        "x-ms-version": "2021-02-12"
>>>>>>> 7e782c87
      },
      "ResponseBody": []
    }
  ],
  "Variables": {
    "RandomSeed": "827365537",
    "Storage_TestConfigDefault": "ProductionTenant\nseanmcccanary3\nU2FuaXRpemVk\nhttps://seanmcccanary3.blob.core.windows.net\nhttps://seanmcccanary3.file.core.windows.net\nhttps://seanmcccanary3.queue.core.windows.net\nhttps://seanmcccanary3.table.core.windows.net\n\n\n\n\nhttps://seanmcccanary3-secondary.blob.core.windows.net\nhttps://seanmcccanary3-secondary.file.core.windows.net\nhttps://seanmcccanary3-secondary.queue.core.windows.net\nhttps://seanmcccanary3-secondary.table.core.windows.net\n\nSanitized\n\n\nCloud\nBlobEndpoint=https://seanmcccanary3.blob.core.windows.net/;QueueEndpoint=https://seanmcccanary3.queue.core.windows.net/;FileEndpoint=https://seanmcccanary3.file.core.windows.net/;BlobSecondaryEndpoint=https://seanmcccanary3-secondary.blob.core.windows.net/;QueueSecondaryEndpoint=https://seanmcccanary3-secondary.queue.core.windows.net/;FileSecondaryEndpoint=https://seanmcccanary3-secondary.file.core.windows.net/;AccountName=seanmcccanary3;AccountKey=Kg==;\nseanscope1\n\n"
  }
}<|MERGE_RESOLUTION|>--- conflicted
+++ resolved
@@ -15,11 +15,7 @@
         "x-ms-client-request-id": "55f9ccf3-feda-9c45-e76f-7dba3c388411",
         "x-ms-date": "Wed, 17 Feb 2021 18:42:11 GMT",
         "x-ms-return-client-request-id": "true",
-<<<<<<< HEAD
-        "x-ms-version": "2020-12-06"
-=======
-        "x-ms-version": "2021-02-12"
->>>>>>> 7e782c87
+        "x-ms-version": "2021-02-12"
       },
       "RequestBody": null,
       "StatusCode": 201,
@@ -34,11 +30,7 @@
         ],
         "x-ms-client-request-id": "55f9ccf3-feda-9c45-e76f-7dba3c388411",
         "x-ms-request-id": "b3343392-c01e-0066-385c-0595e2000000",
-<<<<<<< HEAD
-        "x-ms-version": "2020-12-06"
-=======
-        "x-ms-version": "2021-02-12"
->>>>>>> 7e782c87
+        "x-ms-version": "2021-02-12"
       },
       "ResponseBody": []
     },
@@ -57,11 +49,7 @@
         "x-ms-client-request-id": "3cb36700-34c3-c964-43a4-0afcf54c056c",
         "x-ms-date": "Wed, 17 Feb 2021 18:42:12 GMT",
         "x-ms-return-client-request-id": "true",
-<<<<<<< HEAD
-        "x-ms-version": "2020-12-06"
-=======
-        "x-ms-version": "2021-02-12"
->>>>>>> 7e782c87
+        "x-ms-version": "2021-02-12"
       },
       "RequestBody": null,
       "StatusCode": 200,
@@ -76,11 +64,7 @@
         ],
         "x-ms-client-request-id": "3cb36700-34c3-c964-43a4-0afcf54c056c",
         "x-ms-request-id": "b33433cc-c01e-0066-6f5c-0595e2000000",
-<<<<<<< HEAD
-        "x-ms-version": "2020-12-06"
-=======
-        "x-ms-version": "2021-02-12"
->>>>>>> 7e782c87
+        "x-ms-version": "2021-02-12"
       },
       "ResponseBody": []
     },
@@ -100,11 +84,7 @@
         "x-ms-client-request-id": "2619f249-f56a-5fe2-2b8f-cd4ad783dd7a",
         "x-ms-date": "Wed, 17 Feb 2021 18:42:12 GMT",
         "x-ms-return-client-request-id": "true",
-<<<<<<< HEAD
-        "x-ms-version": "2020-12-06"
-=======
-        "x-ms-version": "2021-02-12"
->>>>>>> 7e782c87
+        "x-ms-version": "2021-02-12"
       },
       "RequestBody": null,
       "StatusCode": 201,
@@ -120,11 +100,7 @@
         "x-ms-client-request-id": "2619f249-f56a-5fe2-2b8f-cd4ad783dd7a",
         "x-ms-request-id": "b3343406-c01e-0066-255c-0595e2000000",
         "x-ms-request-server-encrypted": "true",
-<<<<<<< HEAD
-        "x-ms-version": "2020-12-06",
-=======
         "x-ms-version": "2021-02-12",
->>>>>>> 7e782c87
         "x-ms-version-id": "2021-02-17T18:42:12.2926501Z"
       },
       "ResponseBody": []
@@ -145,11 +121,7 @@
         "x-ms-client-request-id": "25f51785-771a-7dec-dbdb-1d69ae7aa857",
         "x-ms-date": "Wed, 17 Feb 2021 18:42:12 GMT",
         "x-ms-return-client-request-id": "true",
-<<<<<<< HEAD
-        "x-ms-version": "2020-12-06"
-=======
-        "x-ms-version": "2021-02-12"
->>>>>>> 7e782c87
+        "x-ms-version": "2021-02-12"
       },
       "RequestBody": "HwMB96d7Hy5GqghCxIwcfwO+udSESE6T3Vp7W7uJWQCSzZl8ZnQXhEiF9RksIQS2iIr4NpIw6Ne1bRlN/8RyvVAIsPfznxmPpzWM/1I0Z7xVxdIxkCJtYeTBx/hayYWDEjfII3ENw+hxaY9dpOmEgAVd9zrxQS0umk4SMdggNd2vCewba0RLSAHqvyeTD737PEbz/NJKkdEJmoki+pEQUDOxrZr9aRXBEq44B4EGm4qRF/WRLTgLZXcbEdG7KE5w2W/z4WIi/tMxMeojEYpPA//+keKcfiP6pkgj4VdDBulgyC4SErkobhghYPtO51Ttyw7SvJdr01pL+Dsa/hx77SsBw0hbPPBF1SLJeh4nrL7zNhVJcUlR9PXTxxp+Dm/8pnLQTCMLkY8djed1oVg8I0t8JsgGMnzhr85TiHXWxseyzdSrV1+a6KWGK+Rh21Kcl6POAuin9XT2751VuAkaR8YgwtOEkMzr4T0jgAaYf9N8tvDSB8TeC9hftWfCRTCbbOMdQRl+GAbW4iCqg3RtXW/J2QEYSEACQbb7JNtkKJsNhxQiej66/Z7q+ySjNIdj8lf4+WwvgySjGwBig/MqcbmFnPxgS+IxDttiLkwbXgwulzKEbC8u3gTwfl89WHmqv4pqHZeLA6Z0xuqQzFXXiLzzM+zBpgSKVr73cMyD87Zit27CsEB0o5OLD6VEnhKuGPaiSiSN6RmF4MfZk5Pa8dM0LhTmFdd8fpBYNZZfRrisSVjW4KiR1M5UPNB5mw8AsR7SEG/9xwIeJsuUNbSDJpkOLUo7AxAqollGktkHAuOAV4R3jDVIroFVt7rd/Z8Z0RY2am3Exa0Np20VtzUpFyPoE90wC5lkxX/J5UxWTaS5LMHD0Jh1vJLWauXHMvZLLKCW9OrB6cV80qTu++BhtlrJXIt0ZUaLcldLWaG0nJKIfbirwFi690L7Rv3zh8GxdbOK/tZq18ZZCoGTdpAkyDYRZX0ntfYBD2RJeB9Il+uVmeTtKZ27HabyUbXXJ4Gx133H4SFDir+9ie9yIV6nEHOW/dysNp+ZVUfXNWRBKufil6GigbXKUg8lMJ+tSfxHS0FCQSqlBaDeLozZbFVae18HkIq9BY+9y6rNhgYA6wxLj+oj/um9PZEAxFMp8OW5yrRAprhxiUayhHV/13+a3UJ/jdxrN312SlP5vEE7k9vFFLxRwEVU2gakcHlzPmUSZuYQqmIITZI3yVxleMwEdvGZucPCSB39K7PWx8YDAgvt51ZaKul4vMYpGfbp7mI5n/qI2oWiTx3IEn+vMobLNMdQd5F2qUsIIf39mS4nFDxRnSjMeieGS5c4khdpyYo/XuUumHfQwvWuf7mHpLbuoA==",
       "StatusCode": 201,
@@ -168,11 +140,7 @@
         "x-ms-content-crc64": "98We54hA5EA=",
         "x-ms-request-id": "b3343425-c01e-0066-445c-0595e2000000",
         "x-ms-request-server-encrypted": "true",
-<<<<<<< HEAD
-        "x-ms-version": "2020-12-06"
-=======
-        "x-ms-version": "2021-02-12"
->>>>>>> 7e782c87
+        "x-ms-version": "2021-02-12"
       },
       "ResponseBody": []
     },
@@ -195,11 +163,7 @@
         "x-ms-encryption-key": "XgHEv464YGl0lwyfhz7TAzVh1D2lI+LHsFHbgs9gQSM=",
         "x-ms-encryption-key-sha256": "wsYaGKG4j4wdZM/bX7QBIaN4RKYwlai5bpS/WlphLao=",
         "x-ms-return-client-request-id": "true",
-<<<<<<< HEAD
-        "x-ms-version": "2020-12-06"
-=======
-        "x-ms-version": "2021-02-12"
->>>>>>> 7e782c87
+        "x-ms-version": "2021-02-12"
       },
       "RequestBody": null,
       "StatusCode": 201,
@@ -216,11 +180,7 @@
         "x-ms-encryption-key-sha256": "wsYaGKG4j4wdZM/bX7QBIaN4RKYwlai5bpS/WlphLao=",
         "x-ms-request-id": "b3343449-c01e-0066-605c-0595e2000000",
         "x-ms-request-server-encrypted": "true",
-<<<<<<< HEAD
-        "x-ms-version": "2020-12-06",
-=======
         "x-ms-version": "2021-02-12",
->>>>>>> 7e782c87
         "x-ms-version-id": "2021-02-17T18:42:12.4367536Z"
       },
       "ResponseBody": []
@@ -244,11 +204,7 @@
         "x-ms-encryption-key-sha256": "wsYaGKG4j4wdZM/bX7QBIaN4RKYwlai5bpS/WlphLao=",
         "x-ms-return-client-request-id": "true",
         "x-ms-source-range": "bytes=0-1023",
-<<<<<<< HEAD
-        "x-ms-version": "2020-12-06"
-=======
-        "x-ms-version": "2021-02-12"
->>>>>>> 7e782c87
+        "x-ms-version": "2021-02-12"
       },
       "RequestBody": null,
       "StatusCode": 201,
@@ -268,11 +224,7 @@
         "x-ms-encryption-key-sha256": "wsYaGKG4j4wdZM/bX7QBIaN4RKYwlai5bpS/WlphLao=",
         "x-ms-request-id": "b3343455-c01e-0066-6a5c-0595e2000000",
         "x-ms-request-server-encrypted": "true",
-<<<<<<< HEAD
-        "x-ms-version": "2020-12-06"
-=======
-        "x-ms-version": "2021-02-12"
->>>>>>> 7e782c87
+        "x-ms-version": "2021-02-12"
       },
       "ResponseBody": []
     },
@@ -290,11 +242,7 @@
         "x-ms-client-request-id": "0d0825e8-7020-f00c-a926-ed659796720c",
         "x-ms-date": "Wed, 17 Feb 2021 18:42:12 GMT",
         "x-ms-return-client-request-id": "true",
-<<<<<<< HEAD
-        "x-ms-version": "2020-12-06"
-=======
-        "x-ms-version": "2021-02-12"
->>>>>>> 7e782c87
+        "x-ms-version": "2021-02-12"
       },
       "RequestBody": null,
       "StatusCode": 202,
@@ -307,11 +255,7 @@
         ],
         "x-ms-client-request-id": "0d0825e8-7020-f00c-a926-ed659796720c",
         "x-ms-request-id": "b3343481-c01e-0066-105c-0595e2000000",
-<<<<<<< HEAD
-        "x-ms-version": "2020-12-06"
-=======
-        "x-ms-version": "2021-02-12"
->>>>>>> 7e782c87
+        "x-ms-version": "2021-02-12"
       },
       "ResponseBody": []
     }
