{
  "Entries": [
    {
      "RequestUri": "https://seanmcccanary.blob.core.windows.net/test-container-dfd953c2-965d-a432-8b3b-87a709bc893e?restype=container",
      "RequestMethod": "PUT",
      "RequestHeaders": {
        "Authorization": "Sanitized",
        "traceparent": "00-6937b25ccd8bcc49a7cf38eacc33091f-444fd26fe3081642-00",
        "User-Agent": [
          "azsdk-net-Storage.Blobs/12.5.0-dev.20200402.1",
          "(.NET Core 4.6.28325.01; Microsoft Windows 10.0.18362 )"
        ],
        "x-ms-blob-public-access": "container",
        "x-ms-client-request-id": "55f9ccf3-feda-9c45-e76f-7dba3c388411",
        "x-ms-date": "Thu, 02 Apr 2020 23:39:27 GMT",
        "x-ms-return-client-request-id": "true",
<<<<<<< HEAD
        "x-ms-version": "2019-12-12"
=======
        "x-ms-version": "2020-02-10"
>>>>>>> 60f4876e
      },
      "RequestBody": null,
      "StatusCode": 201,
      "ResponseHeaders": {
        "Content-Length": "0",
        "Date": "Thu, 02 Apr 2020 23:39:26 GMT",
        "ETag": "\u00220x8D7D75F14CFA01A\u0022",
        "Last-Modified": "Thu, 02 Apr 2020 23:39:26 GMT",
        "Server": [
          "Windows-Azure-Blob/1.0",
          "Microsoft-HTTPAPI/2.0"
        ],
        "x-ms-client-request-id": "55f9ccf3-feda-9c45-e76f-7dba3c388411",
        "x-ms-request-id": "e8007656-c01e-008f-2e47-09c4ca000000",
<<<<<<< HEAD
        "x-ms-version": "2019-12-12"
=======
        "x-ms-version": "2020-02-10"
>>>>>>> 60f4876e
      },
      "ResponseBody": []
    },
    {
      "RequestUri": "https://seanmcccanary.blob.core.windows.net/test-container-dfd953c2-965d-a432-8b3b-87a709bc893e?restype=container\u0026comp=acl",
      "RequestMethod": "PUT",
      "RequestHeaders": {
        "Authorization": "Sanitized",
        "Content-Length": "21",
        "Content-Type": "application/xml",
        "traceparent": "00-7aff6e3bf04e4444b5a027ca374bea56-106a9d8344dc9e4f-00",
        "User-Agent": [
          "azsdk-net-Storage.Blobs/12.5.0-dev.20200402.1",
          "(.NET Core 4.6.28325.01; Microsoft Windows 10.0.18362 )"
        ],
        "x-ms-blob-public-access": "container",
        "x-ms-client-request-id": "3cb36700-34c3-c964-43a4-0afcf54c056c",
        "x-ms-date": "Thu, 02 Apr 2020 23:39:27 GMT",
        "x-ms-return-client-request-id": "true",
<<<<<<< HEAD
        "x-ms-version": "2019-12-12"
=======
        "x-ms-version": "2020-02-10"
>>>>>>> 60f4876e
      },
      "RequestBody": "\u003CSignedIdentifiers /\u003E",
      "StatusCode": 200,
      "ResponseHeaders": {
        "Content-Length": "0",
        "Date": "Thu, 02 Apr 2020 23:39:26 GMT",
        "ETag": "\u00220x8D7D75F14DC6239\u0022",
        "Last-Modified": "Thu, 02 Apr 2020 23:39:26 GMT",
        "Server": [
          "Windows-Azure-Blob/1.0",
          "Microsoft-HTTPAPI/2.0"
        ],
        "x-ms-client-request-id": "3cb36700-34c3-c964-43a4-0afcf54c056c",
        "x-ms-request-id": "e800765d-c01e-008f-3347-09c4ca000000",
<<<<<<< HEAD
        "x-ms-version": "2019-12-12"
=======
        "x-ms-version": "2020-02-10"
>>>>>>> 60f4876e
      },
      "ResponseBody": []
    },
    {
      "RequestUri": "https://seanmcccanary.blob.core.windows.net/test-container-dfd953c2-965d-a432-8b3b-87a709bc893e/test-blob-945e43fe-fe5d-9fb9-ca2c-f93e17339e57",
      "RequestMethod": "PUT",
      "RequestHeaders": {
        "Authorization": "Sanitized",
        "Content-Length": "0",
        "traceparent": "00-55f03f1fea7ba64082a2495cdd862928-d1bd865940a72646-00",
        "User-Agent": [
          "azsdk-net-Storage.Blobs/12.5.0-dev.20200402.1",
          "(.NET Core 4.6.28325.01; Microsoft Windows 10.0.18362 )"
        ],
        "x-ms-blob-type": "AppendBlob",
        "x-ms-client-request-id": "2619f249-f56a-5fe2-2b8f-cd4ad783dd7a",
        "x-ms-date": "Thu, 02 Apr 2020 23:39:27 GMT",
        "x-ms-return-client-request-id": "true",
<<<<<<< HEAD
        "x-ms-version": "2019-12-12"
=======
        "x-ms-version": "2020-02-10"
>>>>>>> 60f4876e
      },
      "RequestBody": null,
      "StatusCode": 201,
      "ResponseHeaders": {
        "Content-Length": "0",
        "Date": "Thu, 02 Apr 2020 23:39:26 GMT",
        "ETag": "\u00220x8D7D75F14E8E30B\u0022",
        "Last-Modified": "Thu, 02 Apr 2020 23:39:26 GMT",
        "Server": [
          "Windows-Azure-Blob/1.0",
          "Microsoft-HTTPAPI/2.0"
        ],
        "x-ms-client-request-id": "2619f249-f56a-5fe2-2b8f-cd4ad783dd7a",
        "x-ms-request-id": "e8007661-c01e-008f-3747-09c4ca000000",
        "x-ms-request-server-encrypted": "true",
<<<<<<< HEAD
        "x-ms-version": "2019-12-12"
=======
        "x-ms-version": "2020-02-10"
>>>>>>> 60f4876e
      },
      "ResponseBody": []
    },
    {
      "RequestUri": "https://seanmcccanary.blob.core.windows.net/test-container-dfd953c2-965d-a432-8b3b-87a709bc893e/test-blob-945e43fe-fe5d-9fb9-ca2c-f93e17339e57?comp=appendblock",
      "RequestMethod": "PUT",
      "RequestHeaders": {
        "Authorization": "Sanitized",
        "Content-Length": "1024",
        "traceparent": "00-d72234e5a4ecf342997b3eb34643662c-936f8be804b5e94d-00",
        "User-Agent": [
          "azsdk-net-Storage.Blobs/12.5.0-dev.20200402.1",
          "(.NET Core 4.6.28325.01; Microsoft Windows 10.0.18362 )"
        ],
        "x-ms-client-request-id": "25f51785-771a-7dec-dbdb-1d69ae7aa857",
        "x-ms-date": "Thu, 02 Apr 2020 23:39:27 GMT",
        "x-ms-return-client-request-id": "true",
<<<<<<< HEAD
        "x-ms-version": "2019-12-12"
=======
        "x-ms-version": "2020-02-10"
>>>>>>> 60f4876e
      },
      "RequestBody": "HwMB96d7Hy5GqghCxIwcfwO\u002BudSESE6T3Vp7W7uJWQCSzZl8ZnQXhEiF9RksIQS2iIr4NpIw6Ne1bRlN/8RyvVAIsPfznxmPpzWM/1I0Z7xVxdIxkCJtYeTBx/hayYWDEjfII3ENw\u002BhxaY9dpOmEgAVd9zrxQS0umk4SMdggNd2vCewba0RLSAHqvyeTD737PEbz/NJKkdEJmoki\u002BpEQUDOxrZr9aRXBEq44B4EGm4qRF/WRLTgLZXcbEdG7KE5w2W/z4WIi/tMxMeojEYpPA//\u002BkeKcfiP6pkgj4VdDBulgyC4SErkobhghYPtO51Ttyw7SvJdr01pL\u002BDsa/hx77SsBw0hbPPBF1SLJeh4nrL7zNhVJcUlR9PXTxxp\u002BDm/8pnLQTCMLkY8djed1oVg8I0t8JsgGMnzhr85TiHXWxseyzdSrV1\u002Ba6KWGK\u002BRh21Kcl6POAuin9XT2751VuAkaR8YgwtOEkMzr4T0jgAaYf9N8tvDSB8TeC9hftWfCRTCbbOMdQRl\u002BGAbW4iCqg3RtXW/J2QEYSEACQbb7JNtkKJsNhxQiej66/Z7q\u002BySjNIdj8lf4\u002BWwvgySjGwBig/MqcbmFnPxgS\u002BIxDttiLkwbXgwulzKEbC8u3gTwfl89WHmqv4pqHZeLA6Z0xuqQzFXXiLzzM\u002BzBpgSKVr73cMyD87Zit27CsEB0o5OLD6VEnhKuGPaiSiSN6RmF4MfZk5Pa8dM0LhTmFdd8fpBYNZZfRrisSVjW4KiR1M5UPNB5mw8AsR7SEG/9xwIeJsuUNbSDJpkOLUo7AxAqollGktkHAuOAV4R3jDVIroFVt7rd/Z8Z0RY2am3Exa0Np20VtzUpFyPoE90wC5lkxX/J5UxWTaS5LMHD0Jh1vJLWauXHMvZLLKCW9OrB6cV80qTu\u002B\u002BBhtlrJXIt0ZUaLcldLWaG0nJKIfbirwFi690L7Rv3zh8GxdbOK/tZq18ZZCoGTdpAkyDYRZX0ntfYBD2RJeB9Il\u002BuVmeTtKZ27HabyUbXXJ4Gx133H4SFDir\u002B9ie9yIV6nEHOW/dysNp\u002BZVUfXNWRBKufil6GigbXKUg8lMJ\u002BtSfxHS0FCQSqlBaDeLozZbFVae18HkIq9BY\u002B9y6rNhgYA6wxLj\u002Boj/um9PZEAxFMp8OW5yrRAprhxiUayhHV/13\u002Ba3UJ/jdxrN312SlP5vEE7k9vFFLxRwEVU2gakcHlzPmUSZuYQqmIITZI3yVxleMwEdvGZucPCSB39K7PWx8YDAgvt51ZaKul4vMYpGfbp7mI5n/qI2oWiTx3IEn\u002BvMobLNMdQd5F2qUsIIf39mS4nFDxRnSjMeieGS5c4khdpyYo/XuUumHfQwvWuf7mHpLbuoA==",
      "StatusCode": 201,
      "ResponseHeaders": {
        "Content-Length": "0",
        "Date": "Thu, 02 Apr 2020 23:39:26 GMT",
        "ETag": "\u00220x8D7D75F14F51A3E\u0022",
        "Last-Modified": "Thu, 02 Apr 2020 23:39:26 GMT",
        "Server": [
          "Windows-Azure-Blob/1.0",
          "Microsoft-HTTPAPI/2.0"
        ],
        "x-ms-blob-append-offset": "0",
        "x-ms-blob-committed-block-count": "1",
        "x-ms-client-request-id": "25f51785-771a-7dec-dbdb-1d69ae7aa857",
        "x-ms-content-crc64": "98We54hA5EA=",
        "x-ms-request-id": "e8007669-c01e-008f-3e47-09c4ca000000",
        "x-ms-request-server-encrypted": "true",
<<<<<<< HEAD
        "x-ms-version": "2019-12-12"
=======
        "x-ms-version": "2020-02-10"
>>>>>>> 60f4876e
      },
      "ResponseBody": []
    },
    {
      "RequestUri": "https://seanmcccanary.blob.core.windows.net/test-container-dfd953c2-965d-a432-8b3b-87a709bc893e/test-blob-0d19a355-bee9-a366-4a97-a88c3cb77e6c",
      "RequestMethod": "PUT",
      "RequestHeaders": {
        "Authorization": "Sanitized",
        "Content-Length": "0",
        "traceparent": "00-3217415b5d3d014ab2a73457d9c5491e-9a59def31e661b4d-00",
        "User-Agent": [
          "azsdk-net-Storage.Blobs/12.5.0-dev.20200402.1",
          "(.NET Core 4.6.28325.01; Microsoft Windows 10.0.18362 )"
        ],
        "x-ms-blob-type": "AppendBlob",
        "x-ms-client-request-id": "da57a5c4-41e2-3bc7-1efd-0f3ddddd9a14",
        "x-ms-date": "Thu, 02 Apr 2020 23:39:27 GMT",
        "x-ms-encryption-algorithm": "AES256",
        "x-ms-encryption-key": "XgHEv464YGl0lwyfhz7TAzVh1D2lI\u002BLHsFHbgs9gQSM=",
        "x-ms-encryption-key-sha256": "wsYaGKG4j4wdZM/bX7QBIaN4RKYwlai5bpS/WlphLao=",
        "x-ms-return-client-request-id": "true",
<<<<<<< HEAD
        "x-ms-version": "2019-12-12"
=======
        "x-ms-version": "2020-02-10"
>>>>>>> 60f4876e
      },
      "RequestBody": null,
      "StatusCode": 201,
      "ResponseHeaders": {
        "Content-Length": "0",
        "Date": "Thu, 02 Apr 2020 23:39:26 GMT",
        "ETag": "\u00220x8D7D75F15023C06\u0022",
        "Last-Modified": "Thu, 02 Apr 2020 23:39:27 GMT",
        "Server": [
          "Windows-Azure-Blob/1.0",
          "Microsoft-HTTPAPI/2.0"
        ],
        "x-ms-client-request-id": "da57a5c4-41e2-3bc7-1efd-0f3ddddd9a14",
        "x-ms-encryption-key-sha256": "wsYaGKG4j4wdZM/bX7QBIaN4RKYwlai5bpS/WlphLao=",
        "x-ms-request-id": "e8007674-c01e-008f-4747-09c4ca000000",
        "x-ms-request-server-encrypted": "true",
<<<<<<< HEAD
        "x-ms-version": "2019-12-12"
=======
        "x-ms-version": "2020-02-10"
>>>>>>> 60f4876e
      },
      "ResponseBody": []
    },
    {
      "RequestUri": "https://seanmcccanary.blob.core.windows.net/test-container-dfd953c2-965d-a432-8b3b-87a709bc893e/test-blob-0d19a355-bee9-a366-4a97-a88c3cb77e6c?comp=appendblock",
      "RequestMethod": "PUT",
      "RequestHeaders": {
        "Authorization": "Sanitized",
        "Content-Length": "0",
        "traceparent": "00-078b3f2a0b00874391d63d5b4f0d91a4-0641943ca8344044-00",
        "User-Agent": [
          "azsdk-net-Storage.Blobs/12.5.0-dev.20200402.1",
          "(.NET Core 4.6.28325.01; Microsoft Windows 10.0.18362 )"
        ],
        "x-ms-client-request-id": "2abdcf35-6608-1b40-e9ce-8eb7d98cbe65",
        "x-ms-copy-source": "https://seanmcccanary.blob.core.windows.net/test-container-dfd953c2-965d-a432-8b3b-87a709bc893e/test-blob-945e43fe-fe5d-9fb9-ca2c-f93e17339e57",
        "x-ms-date": "Thu, 02 Apr 2020 23:39:27 GMT",
        "x-ms-encryption-algorithm": "AES256",
        "x-ms-encryption-key": "XgHEv464YGl0lwyfhz7TAzVh1D2lI\u002BLHsFHbgs9gQSM=",
        "x-ms-encryption-key-sha256": "wsYaGKG4j4wdZM/bX7QBIaN4RKYwlai5bpS/WlphLao=",
        "x-ms-return-client-request-id": "true",
        "x-ms-source-range": "bytes=0-1023",
<<<<<<< HEAD
        "x-ms-version": "2019-12-12"
=======
        "x-ms-version": "2020-02-10"
>>>>>>> 60f4876e
      },
      "RequestBody": null,
      "StatusCode": 201,
      "ResponseHeaders": {
        "Content-Length": "0",
        "Content-MD5": "tFcPSd8iHZZokrCiTlxCgQ==",
        "Date": "Thu, 02 Apr 2020 23:39:26 GMT",
        "ETag": "\u00220x8D7D75F151AAA6E\u0022",
        "Last-Modified": "Thu, 02 Apr 2020 23:39:27 GMT",
        "Server": [
          "Windows-Azure-Blob/1.0",
          "Microsoft-HTTPAPI/2.0"
        ],
        "x-ms-blob-append-offset": "0",
        "x-ms-blob-committed-block-count": "1",
        "x-ms-client-request-id": "2abdcf35-6608-1b40-e9ce-8eb7d98cbe65",
        "x-ms-encryption-key-sha256": "wsYaGKG4j4wdZM/bX7QBIaN4RKYwlai5bpS/WlphLao=",
        "x-ms-request-id": "e8007688-c01e-008f-5947-09c4ca000000",
        "x-ms-request-server-encrypted": "true",
<<<<<<< HEAD
        "x-ms-version": "2019-12-12"
=======
        "x-ms-version": "2020-02-10"
>>>>>>> 60f4876e
      },
      "ResponseBody": []
    },
    {
      "RequestUri": "https://seanmcccanary.blob.core.windows.net/test-container-dfd953c2-965d-a432-8b3b-87a709bc893e?restype=container",
      "RequestMethod": "DELETE",
      "RequestHeaders": {
        "Authorization": "Sanitized",
        "traceparent": "00-ddb79e89ae971140a2a1d4a57f35c644-c10719ab7700ee40-00",
        "User-Agent": [
          "azsdk-net-Storage.Blobs/12.5.0-dev.20200402.1",
          "(.NET Core 4.6.28325.01; Microsoft Windows 10.0.18362 )"
        ],
        "x-ms-client-request-id": "0d0825e8-7020-f00c-a926-ed659796720c",
        "x-ms-date": "Thu, 02 Apr 2020 23:39:28 GMT",
        "x-ms-return-client-request-id": "true",
<<<<<<< HEAD
        "x-ms-version": "2019-12-12"
=======
        "x-ms-version": "2020-02-10"
>>>>>>> 60f4876e
      },
      "RequestBody": null,
      "StatusCode": 202,
      "ResponseHeaders": {
        "Content-Length": "0",
        "Date": "Thu, 02 Apr 2020 23:39:27 GMT",
        "Server": [
          "Windows-Azure-Blob/1.0",
          "Microsoft-HTTPAPI/2.0"
        ],
        "x-ms-client-request-id": "0d0825e8-7020-f00c-a926-ed659796720c",
        "x-ms-request-id": "e800769a-c01e-008f-6b47-09c4ca000000",
<<<<<<< HEAD
        "x-ms-version": "2019-12-12"
=======
        "x-ms-version": "2020-02-10"
>>>>>>> 60f4876e
      },
      "ResponseBody": []
    }
  ],
  "Variables": {
    "RandomSeed": "827365537",
    "Storage_TestConfigDefault": "ProductionTenant\nseanmcccanary\nU2FuaXRpemVk\nhttps://seanmcccanary.blob.core.windows.net\nhttps://seanmcccanary.file.core.windows.net\nhttps://seanmcccanary.queue.core.windows.net\nhttps://seanmcccanary.table.core.windows.net\n\n\n\n\nhttps://seanmcccanary-secondary.blob.core.windows.net\nhttps://seanmcccanary-secondary.file.core.windows.net\nhttps://seanmcccanary-secondary.queue.core.windows.net\nhttps://seanmcccanary-secondary.table.core.windows.net\n\nSanitized\n\n\nCloud\nBlobEndpoint=https://seanmcccanary.blob.core.windows.net/;QueueEndpoint=https://seanmcccanary.queue.core.windows.net/;FileEndpoint=https://seanmcccanary.file.core.windows.net/;BlobSecondaryEndpoint=https://seanmcccanary-secondary.blob.core.windows.net/;QueueSecondaryEndpoint=https://seanmcccanary-secondary.queue.core.windows.net/;FileSecondaryEndpoint=https://seanmcccanary-secondary.file.core.windows.net/;AccountName=seanmcccanary;AccountKey=Sanitized\nseanscope1"
  }
}<|MERGE_RESOLUTION|>--- conflicted
+++ resolved
@@ -14,11 +14,7 @@
         "x-ms-client-request-id": "55f9ccf3-feda-9c45-e76f-7dba3c388411",
         "x-ms-date": "Thu, 02 Apr 2020 23:39:27 GMT",
         "x-ms-return-client-request-id": "true",
-<<<<<<< HEAD
-        "x-ms-version": "2019-12-12"
-=======
-        "x-ms-version": "2020-02-10"
->>>>>>> 60f4876e
+        "x-ms-version": "2020-02-10"
       },
       "RequestBody": null,
       "StatusCode": 201,
@@ -33,11 +29,7 @@
         ],
         "x-ms-client-request-id": "55f9ccf3-feda-9c45-e76f-7dba3c388411",
         "x-ms-request-id": "e8007656-c01e-008f-2e47-09c4ca000000",
-<<<<<<< HEAD
-        "x-ms-version": "2019-12-12"
-=======
-        "x-ms-version": "2020-02-10"
->>>>>>> 60f4876e
+        "x-ms-version": "2020-02-10"
       },
       "ResponseBody": []
     },
@@ -57,11 +49,7 @@
         "x-ms-client-request-id": "3cb36700-34c3-c964-43a4-0afcf54c056c",
         "x-ms-date": "Thu, 02 Apr 2020 23:39:27 GMT",
         "x-ms-return-client-request-id": "true",
-<<<<<<< HEAD
-        "x-ms-version": "2019-12-12"
-=======
-        "x-ms-version": "2020-02-10"
->>>>>>> 60f4876e
+        "x-ms-version": "2020-02-10"
       },
       "RequestBody": "\u003CSignedIdentifiers /\u003E",
       "StatusCode": 200,
@@ -76,11 +64,7 @@
         ],
         "x-ms-client-request-id": "3cb36700-34c3-c964-43a4-0afcf54c056c",
         "x-ms-request-id": "e800765d-c01e-008f-3347-09c4ca000000",
-<<<<<<< HEAD
-        "x-ms-version": "2019-12-12"
-=======
-        "x-ms-version": "2020-02-10"
->>>>>>> 60f4876e
+        "x-ms-version": "2020-02-10"
       },
       "ResponseBody": []
     },
@@ -99,11 +83,7 @@
         "x-ms-client-request-id": "2619f249-f56a-5fe2-2b8f-cd4ad783dd7a",
         "x-ms-date": "Thu, 02 Apr 2020 23:39:27 GMT",
         "x-ms-return-client-request-id": "true",
-<<<<<<< HEAD
-        "x-ms-version": "2019-12-12"
-=======
-        "x-ms-version": "2020-02-10"
->>>>>>> 60f4876e
+        "x-ms-version": "2020-02-10"
       },
       "RequestBody": null,
       "StatusCode": 201,
@@ -119,11 +99,7 @@
         "x-ms-client-request-id": "2619f249-f56a-5fe2-2b8f-cd4ad783dd7a",
         "x-ms-request-id": "e8007661-c01e-008f-3747-09c4ca000000",
         "x-ms-request-server-encrypted": "true",
-<<<<<<< HEAD
-        "x-ms-version": "2019-12-12"
-=======
-        "x-ms-version": "2020-02-10"
->>>>>>> 60f4876e
+        "x-ms-version": "2020-02-10"
       },
       "ResponseBody": []
     },
@@ -141,11 +117,7 @@
         "x-ms-client-request-id": "25f51785-771a-7dec-dbdb-1d69ae7aa857",
         "x-ms-date": "Thu, 02 Apr 2020 23:39:27 GMT",
         "x-ms-return-client-request-id": "true",
-<<<<<<< HEAD
-        "x-ms-version": "2019-12-12"
-=======
-        "x-ms-version": "2020-02-10"
->>>>>>> 60f4876e
+        "x-ms-version": "2020-02-10"
       },
       "RequestBody": "HwMB96d7Hy5GqghCxIwcfwO\u002BudSESE6T3Vp7W7uJWQCSzZl8ZnQXhEiF9RksIQS2iIr4NpIw6Ne1bRlN/8RyvVAIsPfznxmPpzWM/1I0Z7xVxdIxkCJtYeTBx/hayYWDEjfII3ENw\u002BhxaY9dpOmEgAVd9zrxQS0umk4SMdggNd2vCewba0RLSAHqvyeTD737PEbz/NJKkdEJmoki\u002BpEQUDOxrZr9aRXBEq44B4EGm4qRF/WRLTgLZXcbEdG7KE5w2W/z4WIi/tMxMeojEYpPA//\u002BkeKcfiP6pkgj4VdDBulgyC4SErkobhghYPtO51Ttyw7SvJdr01pL\u002BDsa/hx77SsBw0hbPPBF1SLJeh4nrL7zNhVJcUlR9PXTxxp\u002BDm/8pnLQTCMLkY8djed1oVg8I0t8JsgGMnzhr85TiHXWxseyzdSrV1\u002Ba6KWGK\u002BRh21Kcl6POAuin9XT2751VuAkaR8YgwtOEkMzr4T0jgAaYf9N8tvDSB8TeC9hftWfCRTCbbOMdQRl\u002BGAbW4iCqg3RtXW/J2QEYSEACQbb7JNtkKJsNhxQiej66/Z7q\u002BySjNIdj8lf4\u002BWwvgySjGwBig/MqcbmFnPxgS\u002BIxDttiLkwbXgwulzKEbC8u3gTwfl89WHmqv4pqHZeLA6Z0xuqQzFXXiLzzM\u002BzBpgSKVr73cMyD87Zit27CsEB0o5OLD6VEnhKuGPaiSiSN6RmF4MfZk5Pa8dM0LhTmFdd8fpBYNZZfRrisSVjW4KiR1M5UPNB5mw8AsR7SEG/9xwIeJsuUNbSDJpkOLUo7AxAqollGktkHAuOAV4R3jDVIroFVt7rd/Z8Z0RY2am3Exa0Np20VtzUpFyPoE90wC5lkxX/J5UxWTaS5LMHD0Jh1vJLWauXHMvZLLKCW9OrB6cV80qTu\u002B\u002BBhtlrJXIt0ZUaLcldLWaG0nJKIfbirwFi690L7Rv3zh8GxdbOK/tZq18ZZCoGTdpAkyDYRZX0ntfYBD2RJeB9Il\u002BuVmeTtKZ27HabyUbXXJ4Gx133H4SFDir\u002B9ie9yIV6nEHOW/dysNp\u002BZVUfXNWRBKufil6GigbXKUg8lMJ\u002BtSfxHS0FCQSqlBaDeLozZbFVae18HkIq9BY\u002B9y6rNhgYA6wxLj\u002Boj/um9PZEAxFMp8OW5yrRAprhxiUayhHV/13\u002Ba3UJ/jdxrN312SlP5vEE7k9vFFLxRwEVU2gakcHlzPmUSZuYQqmIITZI3yVxleMwEdvGZucPCSB39K7PWx8YDAgvt51ZaKul4vMYpGfbp7mI5n/qI2oWiTx3IEn\u002BvMobLNMdQd5F2qUsIIf39mS4nFDxRnSjMeieGS5c4khdpyYo/XuUumHfQwvWuf7mHpLbuoA==",
       "StatusCode": 201,
@@ -164,11 +136,7 @@
         "x-ms-content-crc64": "98We54hA5EA=",
         "x-ms-request-id": "e8007669-c01e-008f-3e47-09c4ca000000",
         "x-ms-request-server-encrypted": "true",
-<<<<<<< HEAD
-        "x-ms-version": "2019-12-12"
-=======
-        "x-ms-version": "2020-02-10"
->>>>>>> 60f4876e
+        "x-ms-version": "2020-02-10"
       },
       "ResponseBody": []
     },
@@ -190,11 +158,7 @@
         "x-ms-encryption-key": "XgHEv464YGl0lwyfhz7TAzVh1D2lI\u002BLHsFHbgs9gQSM=",
         "x-ms-encryption-key-sha256": "wsYaGKG4j4wdZM/bX7QBIaN4RKYwlai5bpS/WlphLao=",
         "x-ms-return-client-request-id": "true",
-<<<<<<< HEAD
-        "x-ms-version": "2019-12-12"
-=======
-        "x-ms-version": "2020-02-10"
->>>>>>> 60f4876e
+        "x-ms-version": "2020-02-10"
       },
       "RequestBody": null,
       "StatusCode": 201,
@@ -211,11 +175,7 @@
         "x-ms-encryption-key-sha256": "wsYaGKG4j4wdZM/bX7QBIaN4RKYwlai5bpS/WlphLao=",
         "x-ms-request-id": "e8007674-c01e-008f-4747-09c4ca000000",
         "x-ms-request-server-encrypted": "true",
-<<<<<<< HEAD
-        "x-ms-version": "2019-12-12"
-=======
-        "x-ms-version": "2020-02-10"
->>>>>>> 60f4876e
+        "x-ms-version": "2020-02-10"
       },
       "ResponseBody": []
     },
@@ -238,11 +198,7 @@
         "x-ms-encryption-key-sha256": "wsYaGKG4j4wdZM/bX7QBIaN4RKYwlai5bpS/WlphLao=",
         "x-ms-return-client-request-id": "true",
         "x-ms-source-range": "bytes=0-1023",
-<<<<<<< HEAD
-        "x-ms-version": "2019-12-12"
-=======
-        "x-ms-version": "2020-02-10"
->>>>>>> 60f4876e
+        "x-ms-version": "2020-02-10"
       },
       "RequestBody": null,
       "StatusCode": 201,
@@ -262,11 +218,7 @@
         "x-ms-encryption-key-sha256": "wsYaGKG4j4wdZM/bX7QBIaN4RKYwlai5bpS/WlphLao=",
         "x-ms-request-id": "e8007688-c01e-008f-5947-09c4ca000000",
         "x-ms-request-server-encrypted": "true",
-<<<<<<< HEAD
-        "x-ms-version": "2019-12-12"
-=======
-        "x-ms-version": "2020-02-10"
->>>>>>> 60f4876e
+        "x-ms-version": "2020-02-10"
       },
       "ResponseBody": []
     },
@@ -283,11 +235,7 @@
         "x-ms-client-request-id": "0d0825e8-7020-f00c-a926-ed659796720c",
         "x-ms-date": "Thu, 02 Apr 2020 23:39:28 GMT",
         "x-ms-return-client-request-id": "true",
-<<<<<<< HEAD
-        "x-ms-version": "2019-12-12"
-=======
-        "x-ms-version": "2020-02-10"
->>>>>>> 60f4876e
+        "x-ms-version": "2020-02-10"
       },
       "RequestBody": null,
       "StatusCode": 202,
@@ -300,11 +248,7 @@
         ],
         "x-ms-client-request-id": "0d0825e8-7020-f00c-a926-ed659796720c",
         "x-ms-request-id": "e800769a-c01e-008f-6b47-09c4ca000000",
-<<<<<<< HEAD
-        "x-ms-version": "2019-12-12"
-=======
-        "x-ms-version": "2020-02-10"
->>>>>>> 60f4876e
+        "x-ms-version": "2020-02-10"
       },
       "ResponseBody": []
     }
