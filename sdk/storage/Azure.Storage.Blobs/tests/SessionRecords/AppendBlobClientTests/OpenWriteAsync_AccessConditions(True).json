--- conflicted
+++ resolved
@@ -29,13 +29,8 @@
           "Microsoft-HTTPAPI/2.0"
         ],
         "x-ms-client-request-id": "613d9142-e8bd-d8b7-f42f-6ea15cbf2cb2",
-<<<<<<< HEAD
-        "x-ms-request-id": "850c5e6a-101e-005a-5765-05bc25000000",
-        "x-ms-version": "2021-02-12"
-=======
         "x-ms-request-id": "d3a384ae-d01e-007f-03d8-c5ea32000000",
-        "x-ms-version": "2020-12-06"
->>>>>>> 6b7c7623
+        "x-ms-version": "2021-02-12"
       },
       "ResponseBody": []
     },
@@ -70,13 +65,8 @@
         "x-ms-client-request-id": "9f0187ca-67d2-1f79-3b6a-4847a90bb0d1",
         "x-ms-request-id": "d3a384b7-d01e-007f-09d8-c5ea32000000",
         "x-ms-request-server-encrypted": "true",
-<<<<<<< HEAD
-        "x-ms-version": "2021-02-12",
-        "x-ms-version-id": "2021-02-17T19:45:50.5632267Z"
-=======
-        "x-ms-version": "2020-12-06",
+        "x-ms-version": "2021-02-12",
         "x-ms-version-id": "2021-10-20T17:29:15.6128307Z"
->>>>>>> 6b7c7623
       },
       "ResponseBody": []
     },
@@ -111,13 +101,8 @@
         "x-ms-client-request-id": "bfee75d5-a505-2967-b97b-caf54020d072",
         "x-ms-request-id": "d3a384c7-d01e-007f-18d8-c5ea32000000",
         "x-ms-request-server-encrypted": "true",
-<<<<<<< HEAD
-        "x-ms-version": "2021-02-12",
-        "x-ms-version-id": "2021-02-17T19:45:50.6302737Z"
-=======
-        "x-ms-version": "2020-12-06",
+        "x-ms-version": "2021-02-12",
         "x-ms-version-id": "2021-10-20T17:29:15.7197735Z"
->>>>>>> 6b7c7623
       },
       "ResponseBody": []
     },
@@ -198,13 +183,8 @@
         "x-ms-lease-status": "unlocked",
         "x-ms-request-id": "d3a384e8-d01e-007f-35d8-c5ea32000000",
         "x-ms-server-encrypted": "true",
-<<<<<<< HEAD
-        "x-ms-version": "2021-02-12",
-        "x-ms-version-id": "2021-02-17T19:45:50.6302737Z"
-=======
-        "x-ms-version": "2020-12-06",
+        "x-ms-version": "2021-02-12",
         "x-ms-version-id": "2021-10-20T17:29:15.7197735Z"
->>>>>>> 6b7c7623
       },
       "ResponseBody": "li9jbrExQg=="
     },
@@ -234,13 +214,8 @@
           "Microsoft-HTTPAPI/2.0"
         ],
         "x-ms-client-request-id": "a183ee4b-a27b-8fe0-f821-5297d2cff045",
-<<<<<<< HEAD
-        "x-ms-request-id": "850c5ebd-101e-005a-1665-05bc25000000",
-        "x-ms-version": "2021-02-12"
-=======
         "x-ms-request-id": "d3a384fe-d01e-007f-45d8-c5ea32000000",
-        "x-ms-version": "2020-12-06"
->>>>>>> 6b7c7623
+        "x-ms-version": "2021-02-12"
       },
       "ResponseBody": []
     },
@@ -273,13 +248,8 @@
           "Microsoft-HTTPAPI/2.0"
         ],
         "x-ms-client-request-id": "76f14cf8-c42d-9712-40cd-0ae73b3549b5",
-<<<<<<< HEAD
-        "x-ms-request-id": "d62894db-b01e-001e-6565-05361a000000",
-        "x-ms-version": "2021-02-12"
-=======
         "x-ms-request-id": "d3a38513-d01e-007f-5ad8-c5ea32000000",
-        "x-ms-version": "2020-12-06"
->>>>>>> 6b7c7623
+        "x-ms-version": "2021-02-12"
       },
       "ResponseBody": []
     },
@@ -314,13 +284,8 @@
         "x-ms-client-request-id": "d89f39d0-6575-cd08-a3af-eb5f777dd351",
         "x-ms-request-id": "d3a38529-d01e-007f-6fd8-c5ea32000000",
         "x-ms-request-server-encrypted": "true",
-<<<<<<< HEAD
-        "x-ms-version": "2021-02-12",
-        "x-ms-version-id": "2021-02-17T19:45:51.2146903Z"
-=======
-        "x-ms-version": "2020-12-06",
+        "x-ms-version": "2021-02-12",
         "x-ms-version-id": "2021-10-20T17:29:16.2464875Z"
->>>>>>> 6b7c7623
       },
       "ResponseBody": []
     },
@@ -356,13 +321,8 @@
         "x-ms-client-request-id": "55e5163b-a0a2-e339-b625-3355cdf5eda8",
         "x-ms-request-id": "d3a3852e-d01e-007f-73d8-c5ea32000000",
         "x-ms-request-server-encrypted": "true",
-<<<<<<< HEAD
-        "x-ms-version": "2021-02-12",
-        "x-ms-version-id": "2021-02-17T19:45:51.291744Z"
-=======
-        "x-ms-version": "2020-12-06",
+        "x-ms-version": "2021-02-12",
         "x-ms-version-id": "2021-10-20T17:29:16.3324416Z"
->>>>>>> 6b7c7623
       },
       "ResponseBody": []
     },
@@ -443,13 +403,8 @@
         "x-ms-lease-status": "unlocked",
         "x-ms-request-id": "d3a3853d-d01e-007f-80d8-c5ea32000000",
         "x-ms-server-encrypted": "true",
-<<<<<<< HEAD
-        "x-ms-version": "2021-02-12",
-        "x-ms-version-id": "2021-02-17T19:45:51.291744Z"
-=======
-        "x-ms-version": "2020-12-06",
+        "x-ms-version": "2021-02-12",
         "x-ms-version-id": "2021-10-20T17:29:16.3324416Z"
->>>>>>> 6b7c7623
       },
       "ResponseBody": "emBFHINQYw=="
     },
@@ -479,13 +434,8 @@
           "Microsoft-HTTPAPI/2.0"
         ],
         "x-ms-client-request-id": "4044a4aa-a42e-ee6d-70bc-a12d63bac0b3",
-<<<<<<< HEAD
-        "x-ms-request-id": "d6289537-b01e-001e-2e65-05361a000000",
-        "x-ms-version": "2021-02-12"
-=======
         "x-ms-request-id": "d3a38543-d01e-007f-04d8-c5ea32000000",
-        "x-ms-version": "2020-12-06"
->>>>>>> 6b7c7623
+        "x-ms-version": "2021-02-12"
       },
       "ResponseBody": []
     },
@@ -518,13 +468,8 @@
           "Microsoft-HTTPAPI/2.0"
         ],
         "x-ms-client-request-id": "27d9fd1b-2e0a-f640-1ff9-cc45565db847",
-<<<<<<< HEAD
-        "x-ms-request-id": "aecc2fed-701e-0087-6665-0549a7000000",
-        "x-ms-version": "2021-02-12"
-=======
         "x-ms-request-id": "d3a38549-d01e-007f-0ad8-c5ea32000000",
-        "x-ms-version": "2020-12-06"
->>>>>>> 6b7c7623
+        "x-ms-version": "2021-02-12"
       },
       "ResponseBody": []
     },
@@ -559,13 +504,8 @@
         "x-ms-client-request-id": "a817231e-bd8a-2252-a646-f60b423fad55",
         "x-ms-request-id": "d3a38552-d01e-007f-11d8-c5ea32000000",
         "x-ms-request-server-encrypted": "true",
-<<<<<<< HEAD
-        "x-ms-version": "2021-02-12",
-        "x-ms-version-id": "2021-02-17T19:45:51.7981051Z"
-=======
-        "x-ms-version": "2020-12-06",
+        "x-ms-version": "2021-02-12",
         "x-ms-version-id": "2021-10-20T17:29:16.7492147Z"
->>>>>>> 6b7c7623
       },
       "ResponseBody": []
     },
@@ -601,13 +541,8 @@
         "x-ms-client-request-id": "91d26322-fb09-b541-96d0-52c1be6bbb0e",
         "x-ms-request-id": "d3a38556-d01e-007f-15d8-c5ea32000000",
         "x-ms-request-server-encrypted": "true",
-<<<<<<< HEAD
-        "x-ms-version": "2021-02-12",
-        "x-ms-version-id": "2021-02-17T19:45:51.865152Z"
-=======
-        "x-ms-version": "2020-12-06",
+        "x-ms-version": "2021-02-12",
         "x-ms-version-id": "2021-10-20T17:29:16.8331700Z"
->>>>>>> 6b7c7623
       },
       "ResponseBody": []
     },
@@ -688,13 +623,8 @@
         "x-ms-lease-status": "unlocked",
         "x-ms-request-id": "d3a38560-d01e-007f-1ed8-c5ea32000000",
         "x-ms-server-encrypted": "true",
-<<<<<<< HEAD
-        "x-ms-version": "2021-02-12",
-        "x-ms-version-id": "2021-02-17T19:45:51.865152Z"
-=======
-        "x-ms-version": "2020-12-06",
+        "x-ms-version": "2021-02-12",
         "x-ms-version-id": "2021-10-20T17:29:16.8331700Z"
->>>>>>> 6b7c7623
       },
       "ResponseBody": "oOlln2iA9w=="
     },
@@ -724,13 +654,8 @@
           "Microsoft-HTTPAPI/2.0"
         ],
         "x-ms-client-request-id": "4fada570-fd61-6acb-ee97-bb9e0dbb7140",
-<<<<<<< HEAD
-        "x-ms-request-id": "aecc30a3-701e-0087-1565-0549a7000000",
-        "x-ms-version": "2021-02-12"
-=======
         "x-ms-request-id": "d3a3856c-d01e-007f-2ad8-c5ea32000000",
-        "x-ms-version": "2020-12-06"
->>>>>>> 6b7c7623
+        "x-ms-version": "2021-02-12"
       },
       "ResponseBody": []
     },
@@ -763,13 +688,8 @@
           "Microsoft-HTTPAPI/2.0"
         ],
         "x-ms-client-request-id": "b26924f6-8fc7-ef83-84f4-f6808309500d",
-<<<<<<< HEAD
-        "x-ms-request-id": "e3336e45-c01e-002b-0465-055a0e000000",
-        "x-ms-version": "2021-02-12"
-=======
         "x-ms-request-id": "d3a38573-d01e-007f-30d8-c5ea32000000",
-        "x-ms-version": "2020-12-06"
->>>>>>> 6b7c7623
+        "x-ms-version": "2021-02-12"
       },
       "ResponseBody": []
     },
@@ -804,13 +724,8 @@
         "x-ms-client-request-id": "14856ac3-e875-48ee-cec0-7181a43ae5e4",
         "x-ms-request-id": "d3a3857d-d01e-007f-38d8-c5ea32000000",
         "x-ms-request-server-encrypted": "true",
-<<<<<<< HEAD
-        "x-ms-version": "2021-02-12",
-        "x-ms-version-id": "2021-02-17T19:45:52.3675098Z"
-=======
-        "x-ms-version": "2020-12-06",
+        "x-ms-version": "2021-02-12",
         "x-ms-version-id": "2021-10-20T17:29:17.2529412Z"
->>>>>>> 6b7c7623
       },
       "ResponseBody": []
     },
@@ -852,13 +767,8 @@
         "x-ms-lease-status": "unlocked",
         "x-ms-request-id": "d3a38593-d01e-007f-4cd8-c5ea32000000",
         "x-ms-server-encrypted": "true",
-<<<<<<< HEAD
-        "x-ms-version": "2021-02-12",
-        "x-ms-version-id": "2021-02-17T19:45:52.3675098Z"
-=======
-        "x-ms-version": "2020-12-06",
+        "x-ms-version": "2021-02-12",
         "x-ms-version-id": "2021-10-20T17:29:17.2529412Z"
->>>>>>> 6b7c7623
       },
       "ResponseBody": []
     },
@@ -894,13 +804,8 @@
         "x-ms-client-request-id": "70682a3f-33ba-99de-d94d-0f6b147be285",
         "x-ms-request-id": "d3a385a8-d01e-007f-60d8-c5ea32000000",
         "x-ms-request-server-encrypted": "true",
-<<<<<<< HEAD
-        "x-ms-version": "2021-02-12",
-        "x-ms-version-id": "2021-02-17T19:45:52.4765872Z"
-=======
-        "x-ms-version": "2020-12-06",
+        "x-ms-version": "2021-02-12",
         "x-ms-version-id": "2021-10-20T17:29:17.4208501Z"
->>>>>>> 6b7c7623
       },
       "ResponseBody": []
     },
@@ -981,13 +886,8 @@
         "x-ms-lease-status": "unlocked",
         "x-ms-request-id": "d3a385c1-d01e-007f-78d8-c5ea32000000",
         "x-ms-server-encrypted": "true",
-<<<<<<< HEAD
-        "x-ms-version": "2021-02-12",
-        "x-ms-version-id": "2021-02-17T19:45:52.4765872Z"
-=======
-        "x-ms-version": "2020-12-06",
+        "x-ms-version": "2021-02-12",
         "x-ms-version-id": "2021-10-20T17:29:17.4208501Z"
->>>>>>> 6b7c7623
       },
       "ResponseBody": "3FnlOB2ujw=="
     },
@@ -1017,13 +917,8 @@
           "Microsoft-HTTPAPI/2.0"
         ],
         "x-ms-client-request-id": "040599eb-3e65-ef1d-795c-40b1a65b5e87",
-<<<<<<< HEAD
-        "x-ms-request-id": "e3336eb2-c01e-002b-6965-055a0e000000",
-        "x-ms-version": "2021-02-12"
-=======
         "x-ms-request-id": "d3a385cc-d01e-007f-01d8-c5ea32000000",
-        "x-ms-version": "2020-12-06"
->>>>>>> 6b7c7623
+        "x-ms-version": "2021-02-12"
       },
       "ResponseBody": []
     },
@@ -1056,13 +951,8 @@
           "Microsoft-HTTPAPI/2.0"
         ],
         "x-ms-client-request-id": "e3358651-0899-5ba6-4400-9eaa23f8288d",
-<<<<<<< HEAD
-        "x-ms-request-id": "e55cab64-301e-0072-7865-05dd8d000000",
-        "x-ms-version": "2021-02-12"
-=======
         "x-ms-request-id": "d3a385cf-d01e-007f-04d8-c5ea32000000",
-        "x-ms-version": "2020-12-06"
->>>>>>> 6b7c7623
+        "x-ms-version": "2021-02-12"
       },
       "ResponseBody": []
     },
@@ -1097,13 +987,8 @@
         "x-ms-client-request-id": "1bf55834-7bd0-f292-72a8-5814ff83b152",
         "x-ms-request-id": "d3a385de-d01e-007f-0fd8-c5ea32000000",
         "x-ms-request-server-encrypted": "true",
-<<<<<<< HEAD
-        "x-ms-version": "2021-02-12",
-        "x-ms-version-id": "2021-02-17T19:45:52.9409179Z"
-=======
-        "x-ms-version": "2020-12-06",
+        "x-ms-version": "2021-02-12",
         "x-ms-version-id": "2021-10-20T17:29:17.8356246Z"
->>>>>>> 6b7c7623
       },
       "ResponseBody": []
     },
@@ -1139,13 +1024,8 @@
         "x-ms-client-request-id": "cce27acc-b30e-2445-83d0-680ef13c6c8d",
         "x-ms-request-id": "d3a385e5-d01e-007f-15d8-c5ea32000000",
         "x-ms-request-server-encrypted": "true",
-<<<<<<< HEAD
-        "x-ms-version": "2021-02-12",
-        "x-ms-version-id": "2021-02-17T19:45:53.003962Z"
-=======
-        "x-ms-version": "2020-12-06",
+        "x-ms-version": "2021-02-12",
         "x-ms-version-id": "2021-10-20T17:29:17.9195799Z"
->>>>>>> 6b7c7623
       },
       "ResponseBody": []
     },
@@ -1226,13 +1106,8 @@
         "x-ms-lease-status": "unlocked",
         "x-ms-request-id": "d3a38601-d01e-007f-2fd8-c5ea32000000",
         "x-ms-server-encrypted": "true",
-<<<<<<< HEAD
-        "x-ms-version": "2021-02-12",
-        "x-ms-version-id": "2021-02-17T19:45:53.003962Z"
-=======
-        "x-ms-version": "2020-12-06",
+        "x-ms-version": "2021-02-12",
         "x-ms-version-id": "2021-10-20T17:29:17.9195799Z"
->>>>>>> 6b7c7623
       },
       "ResponseBody": "Y49iFiPp1g=="
     },
@@ -1262,13 +1137,8 @@
           "Microsoft-HTTPAPI/2.0"
         ],
         "x-ms-client-request-id": "29b87fbe-7966-c608-7f74-1482d99b2972",
-<<<<<<< HEAD
-        "x-ms-request-id": "e55cabec-301e-0072-6f65-05dd8d000000",
-        "x-ms-version": "2021-02-12"
-=======
         "x-ms-request-id": "d3a38605-d01e-007f-33d8-c5ea32000000",
-        "x-ms-version": "2020-12-06"
->>>>>>> 6b7c7623
+        "x-ms-version": "2021-02-12"
       },
       "ResponseBody": []
     },
@@ -1301,13 +1171,8 @@
           "Microsoft-HTTPAPI/2.0"
         ],
         "x-ms-client-request-id": "642d4828-d965-1cc3-81d9-02c55cb5b2e1",
-<<<<<<< HEAD
-        "x-ms-request-id": "76350fb2-601e-007f-1d65-051559000000",
-        "x-ms-version": "2021-02-12"
-=======
         "x-ms-request-id": "d3a38614-d01e-007f-3ed8-c5ea32000000",
-        "x-ms-version": "2020-12-06"
->>>>>>> 6b7c7623
+        "x-ms-version": "2021-02-12"
       },
       "ResponseBody": []
     },
@@ -1342,13 +1207,8 @@
         "x-ms-client-request-id": "cc147a05-dd67-99bf-8b95-7e7e01c4d6ff",
         "x-ms-request-id": "d3a38619-d01e-007f-42d8-c5ea32000000",
         "x-ms-request-server-encrypted": "true",
-<<<<<<< HEAD
-        "x-ms-version": "2021-02-12",
-        "x-ms-version-id": "2021-02-17T19:45:53.5223317Z"
-=======
-        "x-ms-version": "2020-12-06",
+        "x-ms-version": "2021-02-12",
         "x-ms-version-id": "2021-10-20T17:29:18.3343540Z"
->>>>>>> 6b7c7623
       },
       "ResponseBody": []
     },
@@ -1384,13 +1244,8 @@
         ],
         "x-ms-client-request-id": "a1651981-873c-1e74-0956-1c0d4cef22ac",
         "x-ms-lease-id": "25d54577-e68a-be71-b05a-91cf76dfb0d3",
-<<<<<<< HEAD
-        "x-ms-request-id": "76350fe9-601e-007f-4865-051559000000",
-        "x-ms-version": "2021-02-12"
-=======
         "x-ms-request-id": "d3a3861d-d01e-007f-45d8-c5ea32000000",
-        "x-ms-version": "2020-12-06"
->>>>>>> 6b7c7623
+        "x-ms-version": "2021-02-12"
       },
       "ResponseBody": []
     },
@@ -1426,13 +1281,8 @@
         "x-ms-client-request-id": "c0da64b3-7917-c647-886f-94f57e3d7db1",
         "x-ms-request-id": "d3a38632-d01e-007f-58d8-c5ea32000000",
         "x-ms-request-server-encrypted": "true",
-<<<<<<< HEAD
-        "x-ms-version": "2021-02-12",
-        "x-ms-version-id": "2021-02-17T19:45:53.6614299Z"
-=======
-        "x-ms-version": "2020-12-06",
+        "x-ms-version": "2021-02-12",
         "x-ms-version-id": "2021-10-20T17:29:18.5052626Z"
->>>>>>> 6b7c7623
       },
       "ResponseBody": []
     },
@@ -1515,13 +1365,8 @@
         "x-ms-lease-status": "locked",
         "x-ms-request-id": "d3a38655-d01e-007f-79d8-c5ea32000000",
         "x-ms-server-encrypted": "true",
-<<<<<<< HEAD
-        "x-ms-version": "2021-02-12",
-        "x-ms-version-id": "2021-02-17T19:45:53.6614299Z"
-=======
-        "x-ms-version": "2020-12-06",
+        "x-ms-version": "2021-02-12",
         "x-ms-version-id": "2021-10-20T17:29:18.5052626Z"
->>>>>>> 6b7c7623
       },
       "ResponseBody": "5atDKMsMkg=="
     },
@@ -1551,13 +1396,8 @@
           "Microsoft-HTTPAPI/2.0"
         ],
         "x-ms-client-request-id": "afde3d6e-ab82-7d44-a2af-cbda549f26f5",
-<<<<<<< HEAD
-        "x-ms-request-id": "7635104a-601e-007f-1b65-051559000000",
-        "x-ms-version": "2021-02-12"
-=======
         "x-ms-request-id": "d3a3865e-d01e-007f-02d8-c5ea32000000",
-        "x-ms-version": "2020-12-06"
->>>>>>> 6b7c7623
+        "x-ms-version": "2021-02-12"
       },
       "ResponseBody": []
     },
@@ -1590,13 +1430,8 @@
           "Microsoft-HTTPAPI/2.0"
         ],
         "x-ms-client-request-id": "8194e48d-487d-b4ed-1d21-89db384a9d71",
-<<<<<<< HEAD
-        "x-ms-request-id": "1284a7e9-101e-0028-4365-05bb6a000000",
-        "x-ms-version": "2021-02-12"
-=======
         "x-ms-request-id": "d3a38662-d01e-007f-06d8-c5ea32000000",
-        "x-ms-version": "2020-12-06"
->>>>>>> 6b7c7623
+        "x-ms-version": "2021-02-12"
       },
       "ResponseBody": []
     },
@@ -1631,13 +1466,8 @@
         "x-ms-client-request-id": "3c93bf06-1fc6-ddc7-034f-55d76ac52b13",
         "x-ms-request-id": "d3a3866f-d01e-007f-0ed8-c5ea32000000",
         "x-ms-request-server-encrypted": "true",
-<<<<<<< HEAD
-        "x-ms-version": "2021-02-12",
-        "x-ms-version-id": "2021-02-17T19:45:54.1998133Z"
-=======
-        "x-ms-version": "2020-12-06",
+        "x-ms-version": "2021-02-12",
         "x-ms-version-id": "2021-10-20T17:29:18.9190372Z"
->>>>>>> 6b7c7623
       },
       "ResponseBody": []
     },
@@ -1672,13 +1502,8 @@
         "x-ms-client-request-id": "f68e5262-544d-8c90-9c2e-456c6819a98c",
         "x-ms-request-id": "d3a3867a-d01e-007f-17d8-c5ea32000000",
         "x-ms-request-server-encrypted": "true",
-<<<<<<< HEAD
-        "x-ms-version": "2021-02-12",
-        "x-ms-version-id": "2021-02-17T19:45:54.2588546Z"
-=======
-        "x-ms-version": "2020-12-06",
+        "x-ms-version": "2021-02-12",
         "x-ms-version-id": "2021-10-20T17:29:19.0049910Z"
->>>>>>> 6b7c7623
       },
       "ResponseBody": []
     },
@@ -1759,13 +1584,8 @@
         "x-ms-lease-status": "unlocked",
         "x-ms-request-id": "d3a3868d-d01e-007f-26d8-c5ea32000000",
         "x-ms-server-encrypted": "true",
-<<<<<<< HEAD
-        "x-ms-version": "2021-02-12",
-        "x-ms-version-id": "2021-02-17T19:45:54.2588546Z"
-=======
-        "x-ms-version": "2020-12-06",
+        "x-ms-version": "2021-02-12",
         "x-ms-version-id": "2021-10-20T17:29:19.0049910Z"
->>>>>>> 6b7c7623
       },
       "ResponseBody": "hsRaH96j1Q=="
     },
@@ -1795,13 +1615,8 @@
           "Microsoft-HTTPAPI/2.0"
         ],
         "x-ms-client-request-id": "6a3c0d81-0d3c-567c-aa07-7a85cece6e38",
-<<<<<<< HEAD
-        "x-ms-request-id": "1284a887-101e-0028-5765-05bb6a000000",
-        "x-ms-version": "2021-02-12"
-=======
         "x-ms-request-id": "d3a38697-d01e-007f-2ed8-c5ea32000000",
-        "x-ms-version": "2020-12-06"
->>>>>>> 6b7c7623
+        "x-ms-version": "2021-02-12"
       },
       "ResponseBody": []
     },
@@ -1834,13 +1649,8 @@
           "Microsoft-HTTPAPI/2.0"
         ],
         "x-ms-client-request-id": "80b4d2a4-18e4-fe86-fcf6-a781566d84b8",
-<<<<<<< HEAD
-        "x-ms-request-id": "c6377ef5-501e-0029-7f65-05e4b6000000",
-        "x-ms-version": "2021-02-12"
-=======
         "x-ms-request-id": "d3a386a1-d01e-007f-37d8-c5ea32000000",
-        "x-ms-version": "2020-12-06"
->>>>>>> 6b7c7623
+        "x-ms-version": "2021-02-12"
       },
       "ResponseBody": []
     },
@@ -1875,13 +1685,8 @@
         "x-ms-client-request-id": "81c2afea-653f-9ed7-e72a-8bd2e425e3cb",
         "x-ms-request-id": "d3a386a8-d01e-007f-3dd8-c5ea32000000",
         "x-ms-request-server-encrypted": "true",
-<<<<<<< HEAD
-        "x-ms-version": "2021-02-12",
-        "x-ms-version-id": "2021-02-17T19:45:54.7802261Z"
-=======
-        "x-ms-version": "2020-12-06",
+        "x-ms-version": "2021-02-12",
         "x-ms-version-id": "2021-10-20T17:29:19.4167669Z"
->>>>>>> 6b7c7623
       },
       "ResponseBody": []
     },
@@ -1916,13 +1721,8 @@
         "x-ms-client-request-id": "17ccc49b-de13-6a3a-cda9-a09c20556a12",
         "x-ms-request-id": "d3a386b2-d01e-007f-47d8-c5ea32000000",
         "x-ms-request-server-encrypted": "true",
-<<<<<<< HEAD
-        "x-ms-version": "2021-02-12",
-        "x-ms-version-id": "2021-02-17T19:45:54.851276Z"
-=======
-        "x-ms-version": "2020-12-06",
+        "x-ms-version": "2021-02-12",
         "x-ms-version-id": "2021-10-20T17:29:19.5017212Z"
->>>>>>> 6b7c7623
       },
       "ResponseBody": []
     },
@@ -2003,13 +1803,8 @@
         "x-ms-lease-status": "unlocked",
         "x-ms-request-id": "d3a386cc-d01e-007f-60d8-c5ea32000000",
         "x-ms-server-encrypted": "true",
-<<<<<<< HEAD
-        "x-ms-version": "2021-02-12",
-        "x-ms-version-id": "2021-02-17T19:45:54.851276Z"
-=======
-        "x-ms-version": "2020-12-06",
+        "x-ms-version": "2021-02-12",
         "x-ms-version-id": "2021-10-20T17:29:19.5017212Z"
->>>>>>> 6b7c7623
       },
       "ResponseBody": "ukGAuQKFeg=="
     },
@@ -2039,13 +1834,8 @@
           "Microsoft-HTTPAPI/2.0"
         ],
         "x-ms-client-request-id": "b6dc77c1-025d-0f57-301a-6824f5ae2b92",
-<<<<<<< HEAD
-        "x-ms-request-id": "c6377f82-501e-0029-8065-05e4b6000000",
-        "x-ms-version": "2021-02-12"
-=======
         "x-ms-request-id": "d3a386e4-d01e-007f-76d8-c5ea32000000",
-        "x-ms-version": "2020-12-06"
->>>>>>> 6b7c7623
+        "x-ms-version": "2021-02-12"
       },
       "ResponseBody": []
     }
