--- conflicted
+++ resolved
@@ -14,11 +14,7 @@
         "x-ms-client-request-id": "e88b03a2-110b-2367-1824-0483a3ac5315",
         "x-ms-date": "Thu, 02 Apr 2020 23:39:40 GMT",
         "x-ms-return-client-request-id": "true",
-<<<<<<< HEAD
-        "x-ms-version": "2019-12-12"
-=======
         "x-ms-version": "2020-02-10"
->>>>>>> 60f4876e
       },
       "RequestBody": null,
       "StatusCode": 201,
@@ -33,11 +29,7 @@
         ],
         "x-ms-client-request-id": "e88b03a2-110b-2367-1824-0483a3ac5315",
         "x-ms-request-id": "a5f5afe2-d01e-0015-4a47-095a13000000",
-<<<<<<< HEAD
-        "x-ms-version": "2019-12-12"
-=======
         "x-ms-version": "2020-02-10"
->>>>>>> 60f4876e
       },
       "ResponseBody": []
     },
@@ -59,11 +51,7 @@
         "x-ms-encryption-key": "BwdL/HKkELRXsp2xQ8fqztcDKlBa70QEPfT4R0KwcZY=",
         "x-ms-encryption-key-sha256": "cBPXWWIIPQdEhWNrxOwx9C8yWyWcvx5OvMagQP5il2g=",
         "x-ms-return-client-request-id": "true",
-<<<<<<< HEAD
-        "x-ms-version": "2019-12-12"
-=======
         "x-ms-version": "2020-02-10"
->>>>>>> 60f4876e
       },
       "RequestBody": null,
       "StatusCode": 201,
@@ -80,11 +68,7 @@
         "x-ms-encryption-key-sha256": "cBPXWWIIPQdEhWNrxOwx9C8yWyWcvx5OvMagQP5il2g=",
         "x-ms-request-id": "a5f5afea-d01e-0015-4f47-095a13000000",
         "x-ms-request-server-encrypted": "true",
-<<<<<<< HEAD
-        "x-ms-version": "2019-12-12"
-=======
         "x-ms-version": "2020-02-10"
->>>>>>> 60f4876e
       },
       "ResponseBody": []
     },
@@ -101,11 +85,7 @@
         "x-ms-client-request-id": "436dcfa1-c2d0-b33e-3b63-d91a97248ee4",
         "x-ms-date": "Thu, 02 Apr 2020 23:39:40 GMT",
         "x-ms-return-client-request-id": "true",
-<<<<<<< HEAD
-        "x-ms-version": "2019-12-12"
-=======
         "x-ms-version": "2020-02-10"
->>>>>>> 60f4876e
       },
       "RequestBody": null,
       "StatusCode": 202,
@@ -118,11 +98,7 @@
         ],
         "x-ms-client-request-id": "436dcfa1-c2d0-b33e-3b63-d91a97248ee4",
         "x-ms-request-id": "a5f5afed-d01e-0015-5247-095a13000000",
-<<<<<<< HEAD
-        "x-ms-version": "2019-12-12"
-=======
         "x-ms-version": "2020-02-10"
->>>>>>> 60f4876e
       },
       "ResponseBody": []
     }
