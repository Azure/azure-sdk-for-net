--- conflicted
+++ resolved
@@ -1,141 +1,126 @@
-{
+﻿{
   "Entries": [
     {
-      "RequestUri": "https://amandadev2.blob.core.windows.net/test-container-32a54cf4-30e8-ac92-e4aa-a7415d2abea2?restype=container",
-      "RequestMethod": "PUT",
-      "RequestHeaders": {
-        "Accept": "application/xml",
-        "Authorization": "Sanitized",
-        "traceparent": "00-805e555dc734c24d8ad32b892cf6b7b7-2c9998fa947d9448-00",
-        "User-Agent": [
-          "azsdk-net-Storage.Blobs/12.10.0-alpha.20210820.1",
-          "(.NET 5.0.9; Microsoft Windows 10.0.19043)"
+      "RequestUri": "https://seanmcccanary3.blob.core.windows.net/test-container-32a54cf4-30e8-ac92-e4aa-a7415d2abea2?restype=container",
+      "RequestMethod": "PUT",
+      "RequestHeaders": {
+        "Accept": "application/xml",
+        "Authorization": "Sanitized",
+        "traceparent": "00-88b39a51ef26d24ba6a4cd9ccc435204-7eaaedf3f8e1334d-00",
+        "User-Agent": [
+          "azsdk-net-Storage.Blobs/12.9.0-alpha.20210217.1",
+          "(.NET 5.0.3; Microsoft Windows 10.0.19042)"
         ],
         "x-ms-blob-public-access": "container",
         "x-ms-client-request-id": "0a12d46a-c081-ca5a-68aa-89f64ba76260",
-        "x-ms-date": "Fri, 20 Aug 2021 22:44:16 GMT",
-        "x-ms-return-client-request-id": "true",
-        "x-ms-version": "2020-12-06"
-      },
-      "RequestBody": null,
-      "StatusCode": 201,
-      "ResponseHeaders": {
-        "Content-Length": "0",
-        "Date": "Fri, 20 Aug 2021 22:44:16 GMT",
-        "ETag": "\u00220x8D9642C0A69E0FD\u0022",
-        "Last-Modified": "Fri, 20 Aug 2021 22:44:16 GMT",
+        "x-ms-date": "Wed, 17 Feb 2021 18:42:55 GMT",
+        "x-ms-return-client-request-id": "true",
+        "x-ms-version": "2020-12-06"
+      },
+      "RequestBody": null,
+      "StatusCode": 201,
+      "ResponseHeaders": {
+        "Content-Length": "0",
+        "Date": "Wed, 17 Feb 2021 18:42:55 GMT",
+        "ETag": "\"0x8D8D373D74D0352\"",
+        "Last-Modified": "Wed, 17 Feb 2021 18:42:55 GMT",
         "Server": [
           "Windows-Azure-Blob/1.0",
           "Microsoft-HTTPAPI/2.0"
         ],
         "x-ms-client-request-id": "0a12d46a-c081-ca5a-68aa-89f64ba76260",
-<<<<<<< HEAD
-        "x-ms-request-id": "97b7a9a6-201e-006c-1d14-9639c8000000",
-        "x-ms-version": "2020-10-02"
-=======
         "x-ms-request-id": "28e229cd-601e-000d-635c-051216000000",
         "x-ms-version": "2020-12-06"
->>>>>>> f7eb5f10
-      },
-      "ResponseBody": []
-    },
-    {
-      "RequestUri": "https://amandadev2.blob.core.windows.net/test-container-32a54cf4-30e8-ac92-e4aa-a7415d2abea2/test-blob-ab24933b-d30b-b413-5df3-22d71418b8cf",
-      "RequestMethod": "PUT",
-      "RequestHeaders": {
-        "Accept": "application/xml",
-        "Authorization": "Sanitized",
-        "traceparent": "00-4c004a4bae33f84b9f1e3886c929ab9d-b390bb48e877454d-00",
-        "User-Agent": [
-          "azsdk-net-Storage.Blobs/12.10.0-alpha.20210820.1",
-          "(.NET 5.0.9; Microsoft Windows 10.0.19043)"
+      },
+      "ResponseBody": []
+    },
+    {
+      "RequestUri": "https://seanmcccanary3.blob.core.windows.net/test-container-32a54cf4-30e8-ac92-e4aa-a7415d2abea2/test-blob-ab24933b-d30b-b413-5df3-22d71418b8cf",
+      "RequestMethod": "PUT",
+      "RequestHeaders": {
+        "Accept": "application/xml",
+        "Authorization": "Sanitized",
+        "traceparent": "00-54543867aae7634fb19e8bd663a55b4c-acf6e489ccafa24c-00",
+        "User-Agent": [
+          "azsdk-net-Storage.Blobs/12.9.0-alpha.20210217.1",
+          "(.NET 5.0.3; Microsoft Windows 10.0.19042)"
         ],
         "x-ms-blob-type": "AppendBlob",
         "x-ms-client-request-id": "5f3dbbad-06f0-976f-c05d-ac8d9e83b54f",
-        "x-ms-date": "Fri, 20 Aug 2021 22:44:16 GMT",
-        "x-ms-return-client-request-id": "true",
-        "x-ms-version": "2020-12-06"
-      },
-      "RequestBody": null,
-      "StatusCode": 201,
-      "ResponseHeaders": {
-        "Content-Length": "0",
-        "Date": "Fri, 20 Aug 2021 22:44:16 GMT",
-        "ETag": "\u00220x8D9642C0A719CD7\u0022",
-        "Last-Modified": "Fri, 20 Aug 2021 22:44:16 GMT",
+        "x-ms-date": "Wed, 17 Feb 2021 18:42:55 GMT",
+        "x-ms-return-client-request-id": "true",
+        "x-ms-version": "2020-12-06"
+      },
+      "RequestBody": null,
+      "StatusCode": 201,
+      "ResponseHeaders": {
+        "Content-Length": "0",
+        "Date": "Wed, 17 Feb 2021 18:42:56 GMT",
+        "ETag": "\"0x8D8D373D7581852\"",
+        "Last-Modified": "Wed, 17 Feb 2021 18:42:56 GMT",
         "Server": [
           "Windows-Azure-Blob/1.0",
           "Microsoft-HTTPAPI/2.0"
         ],
         "x-ms-client-request-id": "5f3dbbad-06f0-976f-c05d-ac8d9e83b54f",
-        "x-ms-request-id": "97b7a9c4-201e-006c-3514-9639c8000000",
-        "x-ms-request-server-encrypted": "true",
-<<<<<<< HEAD
-        "x-ms-version": "2020-10-02",
-        "x-ms-version-id": "2021-08-20T22:44:16.6202350Z"
-=======
+        "x-ms-request-id": "28e229da-601e-000d-6e5c-051216000000",
+        "x-ms-request-server-encrypted": "true",
         "x-ms-version": "2020-12-06",
         "x-ms-version-id": "2021-02-17T18:42:56.0499794Z"
->>>>>>> f7eb5f10
-      },
-      "ResponseBody": []
-    },
-    {
-      "RequestUri": "https://amandadev2.blob.core.windows.net/test-container-32a54cf4-30e8-ac92-e4aa-a7415d2abea2/test-blob-ab24933b-d30b-b413-5df3-22d71418b8cf",
-      "RequestMethod": "PUT",
-      "RequestHeaders": {
-        "Accept": "application/xml",
-        "Authorization": "Sanitized",
-        "traceparent": "00-9051fbb3dac29f4197cb5d285a1a534e-ab0760588a38aa46-00",
-        "User-Agent": [
-          "azsdk-net-Storage.Blobs/12.10.0-alpha.20210820.1",
-          "(.NET 5.0.9; Microsoft Windows 10.0.19043)"
+      },
+      "ResponseBody": []
+    },
+    {
+      "RequestUri": "https://seanmcccanary3.blob.core.windows.net/test-container-32a54cf4-30e8-ac92-e4aa-a7415d2abea2/test-blob-ab24933b-d30b-b413-5df3-22d71418b8cf",
+      "RequestMethod": "PUT",
+      "RequestHeaders": {
+        "Accept": "application/xml",
+        "Authorization": "Sanitized",
+        "traceparent": "00-a33b437da116a0419c0cf9095eebdd98-1e83d7a5e6dfe947-00",
+        "User-Agent": [
+          "azsdk-net-Storage.Blobs/12.9.0-alpha.20210217.1",
+          "(.NET 5.0.3; Microsoft Windows 10.0.19042)"
         ],
         "x-ms-blob-type": "AppendBlob",
         "x-ms-client-request-id": "c93fbdf1-07ba-f192-295f-d1f6fcfb4698",
-        "x-ms-date": "Fri, 20 Aug 2021 22:44:16 GMT",
-        "x-ms-return-client-request-id": "true",
-        "x-ms-version": "2020-12-06"
-      },
-      "RequestBody": null,
-      "StatusCode": 201,
-      "ResponseHeaders": {
-        "Content-Length": "0",
-        "Date": "Fri, 20 Aug 2021 22:44:16 GMT",
-        "ETag": "\u00220x8D9642C0A79666B\u0022",
-        "Last-Modified": "Fri, 20 Aug 2021 22:44:16 GMT",
+        "x-ms-date": "Wed, 17 Feb 2021 18:42:56 GMT",
+        "x-ms-return-client-request-id": "true",
+        "x-ms-version": "2020-12-06"
+      },
+      "RequestBody": null,
+      "StatusCode": 201,
+      "ResponseHeaders": {
+        "Content-Length": "0",
+        "Date": "Wed, 17 Feb 2021 18:42:56 GMT",
+        "ETag": "\"0x8D8D373D762052E\"",
+        "Last-Modified": "Wed, 17 Feb 2021 18:42:56 GMT",
         "Server": [
           "Windows-Azure-Blob/1.0",
           "Microsoft-HTTPAPI/2.0"
         ],
         "x-ms-client-request-id": "c93fbdf1-07ba-f192-295f-d1f6fcfb4698",
-        "x-ms-request-id": "97b7a9d6-201e-006c-4214-9639c8000000",
-        "x-ms-request-server-encrypted": "true",
-<<<<<<< HEAD
-        "x-ms-version": "2020-10-02",
-        "x-ms-version-id": "2021-08-20T22:44:16.6722702Z"
-=======
+        "x-ms-request-id": "28e229ec-601e-000d-7b5c-051216000000",
+        "x-ms-request-server-encrypted": "true",
         "x-ms-version": "2020-12-06",
         "x-ms-version-id": "2021-02-17T18:42:56.1160254Z"
->>>>>>> f7eb5f10
-      },
-      "ResponseBody": []
-    },
-    {
-      "RequestUri": "https://amandadev2.blob.core.windows.net/test-container-32a54cf4-30e8-ac92-e4aa-a7415d2abea2/test-blob-ab24933b-d30b-b413-5df3-22d71418b8cf?comp=appendblock",
+      },
+      "ResponseBody": []
+    },
+    {
+      "RequestUri": "https://seanmcccanary3.blob.core.windows.net/test-container-32a54cf4-30e8-ac92-e4aa-a7415d2abea2/test-blob-ab24933b-d30b-b413-5df3-22d71418b8cf?comp=appendblock",
       "RequestMethod": "PUT",
       "RequestHeaders": {
         "Accept": "application/xml",
         "Authorization": "Sanitized",
         "Content-Length": "7",
         "Content-Type": "application/octet-stream",
-        "If-Match": "\u00220x8D9642C0A79666B\u0022",
-        "User-Agent": [
-          "azsdk-net-Storage.Blobs/12.10.0-alpha.20210820.1",
-          "(.NET 5.0.9; Microsoft Windows 10.0.19043)"
+        "If-Match": "0x8D8D373D762052E",
+        "User-Agent": [
+          "azsdk-net-Storage.Blobs/12.9.0-alpha.20210217.1",
+          "(.NET 5.0.3; Microsoft Windows 10.0.19042)"
         ],
         "x-ms-client-request-id": "610bda98-0f90-7f8d-e0a2-d497e0350269",
-        "x-ms-date": "Fri, 20 Aug 2021 22:44:16 GMT",
+        "x-ms-date": "Wed, 17 Feb 2021 18:42:56 GMT",
         "x-ms-return-client-request-id": "true",
         "x-ms-version": "2020-12-06"
       },
@@ -143,9 +128,9 @@
       "StatusCode": 201,
       "ResponseHeaders": {
         "Content-Length": "0",
-        "Date": "Fri, 20 Aug 2021 22:44:16 GMT",
-        "ETag": "\u00220x8D9642C0A8108E6\u0022",
-        "Last-Modified": "Fri, 20 Aug 2021 22:44:16 GMT",
+        "Date": "Wed, 17 Feb 2021 18:42:56 GMT",
+        "ETag": "\"0x8D8D373D76C1926\"",
+        "Last-Modified": "Wed, 17 Feb 2021 18:42:56 GMT",
         "Server": [
           "Windows-Azure-Blob/1.0",
           "Microsoft-HTTPAPI/2.0"
@@ -154,25 +139,25 @@
         "x-ms-blob-committed-block-count": "1",
         "x-ms-client-request-id": "610bda98-0f90-7f8d-e0a2-d497e0350269",
         "x-ms-content-crc64": "z4JJWH50yHw=",
-        "x-ms-request-id": "97b7a9ef-201e-006c-5a14-9639c8000000",
-        "x-ms-request-server-encrypted": "true",
-        "x-ms-version": "2020-12-06"
-      },
-      "ResponseBody": []
-    },
-    {
-      "RequestUri": "https://amandadev2.blob.core.windows.net/test-container-32a54cf4-30e8-ac92-e4aa-a7415d2abea2/test-blob-ab24933b-d30b-b413-5df3-22d71418b8cf",
+        "x-ms-request-id": "28e229f7-601e-000d-065c-051216000000",
+        "x-ms-request-server-encrypted": "true",
+        "x-ms-version": "2020-12-06"
+      },
+      "ResponseBody": []
+    },
+    {
+      "RequestUri": "https://seanmcccanary3.blob.core.windows.net/test-container-32a54cf4-30e8-ac92-e4aa-a7415d2abea2/test-blob-ab24933b-d30b-b413-5df3-22d71418b8cf",
       "RequestMethod": "GET",
       "RequestHeaders": {
         "Accept": "application/xml",
         "Authorization": "Sanitized",
-        "traceparent": "00-d12811cd96aa3f478a34f19f43f33716-5ff33a5209e1f945-00",
-        "User-Agent": [
-          "azsdk-net-Storage.Blobs/12.10.0-alpha.20210820.1",
-          "(.NET 5.0.9; Microsoft Windows 10.0.19043)"
+        "traceparent": "00-697bf6921d81de47b10b12e4dfdeb464-837fb1ae7e26f84a-00",
+        "User-Agent": [
+          "azsdk-net-Storage.Blobs/12.9.0-alpha.20210217.1",
+          "(.NET 5.0.3; Microsoft Windows 10.0.19042)"
         ],
         "x-ms-client-request-id": "215d5c02-e5ef-c407-e537-0bb933e0045f",
-        "x-ms-date": "Fri, 20 Aug 2021 22:44:16 GMT",
+        "x-ms-date": "Wed, 17 Feb 2021 18:42:56 GMT",
         "x-ms-return-client-request-id": "true",
         "x-ms-version": "2020-12-06"
       },
@@ -182,9 +167,9 @@
         "Accept-Ranges": "bytes",
         "Content-Length": "7",
         "Content-Type": "application/octet-stream",
-        "Date": "Fri, 20 Aug 2021 22:44:16 GMT",
-        "ETag": "\u00220x8D9642C0A8108E6\u0022",
-        "Last-Modified": "Fri, 20 Aug 2021 22:44:16 GMT",
+        "Date": "Wed, 17 Feb 2021 18:42:56 GMT",
+        "ETag": "\"0x8D8D373D76C1926\"",
+        "Last-Modified": "Wed, 17 Feb 2021 18:42:56 GMT",
         "Server": [
           "Windows-Azure-Blob/1.0",
           "Microsoft-HTTPAPI/2.0"
@@ -192,35 +177,30 @@
         "x-ms-blob-committed-block-count": "1",
         "x-ms-blob-type": "AppendBlob",
         "x-ms-client-request-id": "215d5c02-e5ef-c407-e537-0bb933e0045f",
-        "x-ms-creation-time": "Fri, 20 Aug 2021 22:44:16 GMT",
+        "x-ms-creation-time": "Wed, 17 Feb 2021 18:42:56 GMT",
         "x-ms-is-current-version": "true",
         "x-ms-lease-state": "available",
         "x-ms-lease-status": "unlocked",
-        "x-ms-request-id": "97b7a9ff-201e-006c-6714-9639c8000000",
+        "x-ms-request-id": "28e22a02-601e-000d-115c-051216000000",
         "x-ms-server-encrypted": "true",
-<<<<<<< HEAD
-        "x-ms-version": "2020-10-02",
-        "x-ms-version-id": "2021-08-20T22:44:16.6722702Z"
-=======
         "x-ms-version": "2020-12-06",
         "x-ms-version-id": "2021-02-17T18:42:56.1160254Z"
->>>>>>> f7eb5f10
       },
       "ResponseBody": "8br9HtDYSA=="
     },
     {
-      "RequestUri": "https://amandadev2.blob.core.windows.net/test-container-32a54cf4-30e8-ac92-e4aa-a7415d2abea2?restype=container",
+      "RequestUri": "https://seanmcccanary3.blob.core.windows.net/test-container-32a54cf4-30e8-ac92-e4aa-a7415d2abea2?restype=container",
       "RequestMethod": "DELETE",
       "RequestHeaders": {
         "Accept": "application/xml",
         "Authorization": "Sanitized",
-        "traceparent": "00-fcebe0b51ea29e4db32f82d3b8dd9930-9bdb1535a4e35e44-00",
-        "User-Agent": [
-          "azsdk-net-Storage.Blobs/12.10.0-alpha.20210820.1",
-          "(.NET 5.0.9; Microsoft Windows 10.0.19043)"
+        "traceparent": "00-c08e783fe4297f4d94d05b768a0c8775-6714160244fe6c40-00",
+        "User-Agent": [
+          "azsdk-net-Storage.Blobs/12.9.0-alpha.20210217.1",
+          "(.NET 5.0.3; Microsoft Windows 10.0.19042)"
         ],
         "x-ms-client-request-id": "83950495-e1d7-617a-1a8f-ffed61cab764",
-        "x-ms-date": "Fri, 20 Aug 2021 22:44:16 GMT",
+        "x-ms-date": "Wed, 17 Feb 2021 18:42:56 GMT",
         "x-ms-return-client-request-id": "true",
         "x-ms-version": "2020-12-06"
       },
@@ -228,159 +208,139 @@
       "StatusCode": 202,
       "ResponseHeaders": {
         "Content-Length": "0",
-        "Date": "Fri, 20 Aug 2021 22:44:16 GMT",
+        "Date": "Wed, 17 Feb 2021 18:42:56 GMT",
         "Server": [
           "Windows-Azure-Blob/1.0",
           "Microsoft-HTTPAPI/2.0"
         ],
         "x-ms-client-request-id": "83950495-e1d7-617a-1a8f-ffed61cab764",
-<<<<<<< HEAD
-        "x-ms-request-id": "97b7aa10-201e-006c-7714-9639c8000000",
-        "x-ms-version": "2020-10-02"
-=======
         "x-ms-request-id": "28e22a15-601e-000d-1f5c-051216000000",
         "x-ms-version": "2020-12-06"
->>>>>>> f7eb5f10
-      },
-      "ResponseBody": []
-    },
-    {
-      "RequestUri": "https://amandadev2.blob.core.windows.net/test-container-e1fdd355-4ad9-8acc-0c32-cacdc8d1e8b2?restype=container",
-      "RequestMethod": "PUT",
-      "RequestHeaders": {
-        "Accept": "application/xml",
-        "Authorization": "Sanitized",
-        "traceparent": "00-15b4085d7d6ac04f8ec82f473a4a6c65-55e3f8eafa72e146-00",
-        "User-Agent": [
-          "azsdk-net-Storage.Blobs/12.10.0-alpha.20210820.1",
-          "(.NET 5.0.9; Microsoft Windows 10.0.19043)"
+      },
+      "ResponseBody": []
+    },
+    {
+      "RequestUri": "https://seanmcccanary3.blob.core.windows.net/test-container-e1fdd355-4ad9-8acc-0c32-cacdc8d1e8b2?restype=container",
+      "RequestMethod": "PUT",
+      "RequestHeaders": {
+        "Accept": "application/xml",
+        "Authorization": "Sanitized",
+        "traceparent": "00-50c14cc130d6ca438893790b6941d40f-c67f51d90666404d-00",
+        "User-Agent": [
+          "azsdk-net-Storage.Blobs/12.9.0-alpha.20210217.1",
+          "(.NET 5.0.3; Microsoft Windows 10.0.19042)"
         ],
         "x-ms-blob-public-access": "container",
         "x-ms-client-request-id": "08e0b76a-de35-4b74-380a-77a516ac9848",
-        "x-ms-date": "Fri, 20 Aug 2021 22:44:16 GMT",
-        "x-ms-return-client-request-id": "true",
-        "x-ms-version": "2020-12-06"
-      },
-      "RequestBody": null,
-      "StatusCode": 201,
-      "ResponseHeaders": {
-        "Content-Length": "0",
-        "Date": "Fri, 20 Aug 2021 22:44:16 GMT",
-        "ETag": "\u00220x8D9642C0A973AC8\u0022",
-        "Last-Modified": "Fri, 20 Aug 2021 22:44:16 GMT",
+        "x-ms-date": "Wed, 17 Feb 2021 18:42:56 GMT",
+        "x-ms-return-client-request-id": "true",
+        "x-ms-version": "2020-12-06"
+      },
+      "RequestBody": null,
+      "StatusCode": 201,
+      "ResponseHeaders": {
+        "Content-Length": "0",
+        "Date": "Wed, 17 Feb 2021 18:42:55 GMT",
+        "ETag": "\"0x8D8D373D7A6D808\"",
+        "Last-Modified": "Wed, 17 Feb 2021 18:42:56 GMT",
         "Server": [
           "Windows-Azure-Blob/1.0",
           "Microsoft-HTTPAPI/2.0"
         ],
         "x-ms-client-request-id": "08e0b76a-de35-4b74-380a-77a516ac9848",
-<<<<<<< HEAD
-        "x-ms-request-id": "97b7aa19-201e-006c-8014-9639c8000000",
-        "x-ms-version": "2020-10-02"
-=======
         "x-ms-request-id": "859adcfc-a01e-0084-765c-05a8c3000000",
         "x-ms-version": "2020-12-06"
->>>>>>> f7eb5f10
-      },
-      "ResponseBody": []
-    },
-    {
-      "RequestUri": "https://amandadev2.blob.core.windows.net/test-container-e1fdd355-4ad9-8acc-0c32-cacdc8d1e8b2/test-blob-a3754da7-88a5-d41a-4b81-7c82a05713a9",
-      "RequestMethod": "PUT",
-      "RequestHeaders": {
-        "Accept": "application/xml",
-        "Authorization": "Sanitized",
-        "traceparent": "00-0593aed9e52fe648a3a728d2d45280eb-fe82efc2dde30b45-00",
-        "User-Agent": [
-          "azsdk-net-Storage.Blobs/12.10.0-alpha.20210820.1",
-          "(.NET 5.0.9; Microsoft Windows 10.0.19043)"
+      },
+      "ResponseBody": []
+    },
+    {
+      "RequestUri": "https://seanmcccanary3.blob.core.windows.net/test-container-e1fdd355-4ad9-8acc-0c32-cacdc8d1e8b2/test-blob-a3754da7-88a5-d41a-4b81-7c82a05713a9",
+      "RequestMethod": "PUT",
+      "RequestHeaders": {
+        "Accept": "application/xml",
+        "Authorization": "Sanitized",
+        "traceparent": "00-de54379036afc24192fd97b21d42f741-5387fbe1810e3e4f-00",
+        "User-Agent": [
+          "azsdk-net-Storage.Blobs/12.9.0-alpha.20210217.1",
+          "(.NET 5.0.3; Microsoft Windows 10.0.19042)"
         ],
         "x-ms-blob-type": "AppendBlob",
         "x-ms-client-request-id": "2acd60be-26ee-e2e6-9d0b-bcb361f1aae0",
-        "x-ms-date": "Fri, 20 Aug 2021 22:44:16 GMT",
-        "x-ms-return-client-request-id": "true",
-        "x-ms-version": "2020-12-06"
-      },
-      "RequestBody": null,
-      "StatusCode": 201,
-      "ResponseHeaders": {
-        "Content-Length": "0",
-        "Date": "Fri, 20 Aug 2021 22:44:16 GMT",
-        "ETag": "\u00220x8D9642C0A9ECF6C\u0022",
-        "Last-Modified": "Fri, 20 Aug 2021 22:44:16 GMT",
+        "x-ms-date": "Wed, 17 Feb 2021 18:42:56 GMT",
+        "x-ms-return-client-request-id": "true",
+        "x-ms-version": "2020-12-06"
+      },
+      "RequestBody": null,
+      "StatusCode": 201,
+      "ResponseHeaders": {
+        "Content-Length": "0",
+        "Date": "Wed, 17 Feb 2021 18:42:55 GMT",
+        "ETag": "\"0x8D8D373D7B0A8D1\"",
+        "Last-Modified": "Wed, 17 Feb 2021 18:42:56 GMT",
         "Server": [
           "Windows-Azure-Blob/1.0",
           "Microsoft-HTTPAPI/2.0"
         ],
         "x-ms-client-request-id": "2acd60be-26ee-e2e6-9d0b-bcb361f1aae0",
-        "x-ms-request-id": "97b7aa2a-201e-006c-0e14-9639c8000000",
-        "x-ms-request-server-encrypted": "true",
-<<<<<<< HEAD
-        "x-ms-version": "2020-10-02",
-        "x-ms-version-id": "2021-08-20T22:44:16.9154412Z"
-=======
+        "x-ms-request-id": "859add13-a01e-0084-095c-05a8c3000000",
+        "x-ms-request-server-encrypted": "true",
         "x-ms-version": "2020-12-06",
         "x-ms-version-id": "2021-02-17T18:42:56.6303953Z"
->>>>>>> f7eb5f10
-      },
-      "ResponseBody": []
-    },
-    {
-      "RequestUri": "https://amandadev2.blob.core.windows.net/test-container-e1fdd355-4ad9-8acc-0c32-cacdc8d1e8b2/test-blob-a3754da7-88a5-d41a-4b81-7c82a05713a9",
-      "RequestMethod": "PUT",
-      "RequestHeaders": {
-        "Accept": "application/xml",
-        "Authorization": "Sanitized",
-        "If-Modified-Since": "Thu, 19 Aug 2021 22:44:16 GMT",
-        "traceparent": "00-5f5bbf6f3d55a84994fbfbfca0ffe89b-e91d3325f55ab849-00",
-        "User-Agent": [
-          "azsdk-net-Storage.Blobs/12.10.0-alpha.20210820.1",
-          "(.NET 5.0.9; Microsoft Windows 10.0.19043)"
+      },
+      "ResponseBody": []
+    },
+    {
+      "RequestUri": "https://seanmcccanary3.blob.core.windows.net/test-container-e1fdd355-4ad9-8acc-0c32-cacdc8d1e8b2/test-blob-a3754da7-88a5-d41a-4b81-7c82a05713a9",
+      "RequestMethod": "PUT",
+      "RequestHeaders": {
+        "Accept": "application/xml",
+        "Authorization": "Sanitized",
+        "If-Modified-Since": "Tue, 16 Feb 2021 18:42:55 GMT",
+        "traceparent": "00-5121ac9434f44744b74a009a1bc06f09-430ed36409f3f64b-00",
+        "User-Agent": [
+          "azsdk-net-Storage.Blobs/12.9.0-alpha.20210217.1",
+          "(.NET 5.0.3; Microsoft Windows 10.0.19042)"
         ],
         "x-ms-blob-type": "AppendBlob",
         "x-ms-client-request-id": "73805641-24e6-38ca-572f-16483ba68c6e",
-        "x-ms-date": "Fri, 20 Aug 2021 22:44:16 GMT",
-        "x-ms-return-client-request-id": "true",
-        "x-ms-version": "2020-12-06"
-      },
-      "RequestBody": null,
-      "StatusCode": 201,
-      "ResponseHeaders": {
-        "Content-Length": "0",
-        "Date": "Fri, 20 Aug 2021 22:44:16 GMT",
-        "ETag": "\u00220x8D9642C0AA64ACF\u0022",
-        "Last-Modified": "Fri, 20 Aug 2021 22:44:16 GMT",
+        "x-ms-date": "Wed, 17 Feb 2021 18:42:56 GMT",
+        "x-ms-return-client-request-id": "true",
+        "x-ms-version": "2020-12-06"
+      },
+      "RequestBody": null,
+      "StatusCode": 201,
+      "ResponseHeaders": {
+        "Content-Length": "0",
+        "Date": "Wed, 17 Feb 2021 18:42:55 GMT",
+        "ETag": "\"0x8D8D373D7B9F955\"",
+        "Last-Modified": "Wed, 17 Feb 2021 18:42:56 GMT",
         "Server": [
           "Windows-Azure-Blob/1.0",
           "Microsoft-HTTPAPI/2.0"
         ],
         "x-ms-client-request-id": "73805641-24e6-38ca-572f-16483ba68c6e",
-        "x-ms-request-id": "97b7aa3f-201e-006c-1e14-9639c8000000",
-        "x-ms-request-server-encrypted": "true",
-<<<<<<< HEAD
-        "x-ms-version": "2020-10-02",
-        "x-ms-version-id": "2021-08-20T22:44:16.9654751Z"
-=======
+        "x-ms-request-id": "859add34-a01e-0084-255c-05a8c3000000",
+        "x-ms-request-server-encrypted": "true",
         "x-ms-version": "2020-12-06",
         "x-ms-version-id": "2021-02-17T18:42:56.6924389Z"
->>>>>>> f7eb5f10
-      },
-      "ResponseBody": []
-    },
-    {
-      "RequestUri": "https://amandadev2.blob.core.windows.net/test-container-e1fdd355-4ad9-8acc-0c32-cacdc8d1e8b2/test-blob-a3754da7-88a5-d41a-4b81-7c82a05713a9?comp=appendblock",
+      },
+      "ResponseBody": []
+    },
+    {
+      "RequestUri": "https://seanmcccanary3.blob.core.windows.net/test-container-e1fdd355-4ad9-8acc-0c32-cacdc8d1e8b2/test-blob-a3754da7-88a5-d41a-4b81-7c82a05713a9?comp=appendblock",
       "RequestMethod": "PUT",
       "RequestHeaders": {
         "Accept": "application/xml",
         "Authorization": "Sanitized",
         "Content-Length": "7",
         "Content-Type": "application/octet-stream",
-        "If-Match": "\u00220x8D9642C0AA64ACF\u0022",
-        "User-Agent": [
-          "azsdk-net-Storage.Blobs/12.10.0-alpha.20210820.1",
-          "(.NET 5.0.9; Microsoft Windows 10.0.19043)"
+        "If-Match": "0x8D8D373D7B9F955",
+        "User-Agent": [
+          "azsdk-net-Storage.Blobs/12.9.0-alpha.20210217.1",
+          "(.NET 5.0.3; Microsoft Windows 10.0.19042)"
         ],
         "x-ms-client-request-id": "82fa130e-13c8-a271-05a2-039d7b928fc2",
-        "x-ms-date": "Fri, 20 Aug 2021 22:44:16 GMT",
+        "x-ms-date": "Wed, 17 Feb 2021 18:42:56 GMT",
         "x-ms-return-client-request-id": "true",
         "x-ms-version": "2020-12-06"
       },
@@ -388,9 +348,9 @@
       "StatusCode": 201,
       "ResponseHeaders": {
         "Content-Length": "0",
-        "Date": "Fri, 20 Aug 2021 22:44:16 GMT",
-        "ETag": "\u00220x8D9642C0AADED4D\u0022",
-        "Last-Modified": "Fri, 20 Aug 2021 22:44:17 GMT",
+        "Date": "Wed, 17 Feb 2021 18:42:55 GMT",
+        "ETag": "\"0x8D8D373D7C3980D\"",
+        "Last-Modified": "Wed, 17 Feb 2021 18:42:56 GMT",
         "Server": [
           "Windows-Azure-Blob/1.0",
           "Microsoft-HTTPAPI/2.0"
@@ -399,25 +359,25 @@
         "x-ms-blob-committed-block-count": "1",
         "x-ms-client-request-id": "82fa130e-13c8-a271-05a2-039d7b928fc2",
         "x-ms-content-crc64": "a27rQLjxKmE=",
-        "x-ms-request-id": "97b7aa47-201e-006c-2614-9639c8000000",
-        "x-ms-request-server-encrypted": "true",
-        "x-ms-version": "2020-12-06"
-      },
-      "ResponseBody": []
-    },
-    {
-      "RequestUri": "https://amandadev2.blob.core.windows.net/test-container-e1fdd355-4ad9-8acc-0c32-cacdc8d1e8b2/test-blob-a3754da7-88a5-d41a-4b81-7c82a05713a9",
+        "x-ms-request-id": "859add4c-a01e-0084-3d5c-05a8c3000000",
+        "x-ms-request-server-encrypted": "true",
+        "x-ms-version": "2020-12-06"
+      },
+      "ResponseBody": []
+    },
+    {
+      "RequestUri": "https://seanmcccanary3.blob.core.windows.net/test-container-e1fdd355-4ad9-8acc-0c32-cacdc8d1e8b2/test-blob-a3754da7-88a5-d41a-4b81-7c82a05713a9",
       "RequestMethod": "GET",
       "RequestHeaders": {
         "Accept": "application/xml",
         "Authorization": "Sanitized",
-        "traceparent": "00-2064541da04de745b41b3ea143f29d3e-ed8087120fe1b14e-00",
-        "User-Agent": [
-          "azsdk-net-Storage.Blobs/12.10.0-alpha.20210820.1",
-          "(.NET 5.0.9; Microsoft Windows 10.0.19043)"
+        "traceparent": "00-11b142245b8a6c4e85b3e54eca8183d9-e595cd3e67dc6243-00",
+        "User-Agent": [
+          "azsdk-net-Storage.Blobs/12.9.0-alpha.20210217.1",
+          "(.NET 5.0.3; Microsoft Windows 10.0.19042)"
         ],
         "x-ms-client-request-id": "2839c0c5-09ab-22a6-9664-556fc87cd530",
-        "x-ms-date": "Fri, 20 Aug 2021 22:44:17 GMT",
+        "x-ms-date": "Wed, 17 Feb 2021 18:42:56 GMT",
         "x-ms-return-client-request-id": "true",
         "x-ms-version": "2020-12-06"
       },
@@ -427,9 +387,9 @@
         "Accept-Ranges": "bytes",
         "Content-Length": "7",
         "Content-Type": "application/octet-stream",
-        "Date": "Fri, 20 Aug 2021 22:44:16 GMT",
-        "ETag": "\u00220x8D9642C0AADED4D\u0022",
-        "Last-Modified": "Fri, 20 Aug 2021 22:44:17 GMT",
+        "Date": "Wed, 17 Feb 2021 18:42:55 GMT",
+        "ETag": "\"0x8D8D373D7C3980D\"",
+        "Last-Modified": "Wed, 17 Feb 2021 18:42:56 GMT",
         "Server": [
           "Windows-Azure-Blob/1.0",
           "Microsoft-HTTPAPI/2.0"
@@ -437,35 +397,30 @@
         "x-ms-blob-committed-block-count": "1",
         "x-ms-blob-type": "AppendBlob",
         "x-ms-client-request-id": "2839c0c5-09ab-22a6-9664-556fc87cd530",
-        "x-ms-creation-time": "Fri, 20 Aug 2021 22:44:16 GMT",
+        "x-ms-creation-time": "Wed, 17 Feb 2021 18:42:56 GMT",
         "x-ms-is-current-version": "true",
         "x-ms-lease-state": "available",
         "x-ms-lease-status": "unlocked",
-        "x-ms-request-id": "97b7aa5d-201e-006c-3714-9639c8000000",
+        "x-ms-request-id": "859add5e-a01e-0084-4d5c-05a8c3000000",
         "x-ms-server-encrypted": "true",
-<<<<<<< HEAD
-        "x-ms-version": "2020-10-02",
-        "x-ms-version-id": "2021-08-20T22:44:16.9654751Z"
-=======
         "x-ms-version": "2020-12-06",
         "x-ms-version-id": "2021-02-17T18:42:56.6924389Z"
->>>>>>> f7eb5f10
       },
       "ResponseBody": "98482UmHVw=="
     },
     {
-      "RequestUri": "https://amandadev2.blob.core.windows.net/test-container-e1fdd355-4ad9-8acc-0c32-cacdc8d1e8b2?restype=container",
+      "RequestUri": "https://seanmcccanary3.blob.core.windows.net/test-container-e1fdd355-4ad9-8acc-0c32-cacdc8d1e8b2?restype=container",
       "RequestMethod": "DELETE",
       "RequestHeaders": {
         "Accept": "application/xml",
         "Authorization": "Sanitized",
-        "traceparent": "00-f76d744bfabb3346b3e2df6eaec04ef5-f8558f3742da0c40-00",
-        "User-Agent": [
-          "azsdk-net-Storage.Blobs/12.10.0-alpha.20210820.1",
-          "(.NET 5.0.9; Microsoft Windows 10.0.19043)"
+        "traceparent": "00-14fb68e9e536504b94a7109315e3b463-944510b4ab412d4e-00",
+        "User-Agent": [
+          "azsdk-net-Storage.Blobs/12.9.0-alpha.20210217.1",
+          "(.NET 5.0.3; Microsoft Windows 10.0.19042)"
         ],
         "x-ms-client-request-id": "bbd7d907-6658-8617-ae6a-a11e3938adbf",
-        "x-ms-date": "Fri, 20 Aug 2021 22:44:17 GMT",
+        "x-ms-date": "Wed, 17 Feb 2021 18:42:56 GMT",
         "x-ms-return-client-request-id": "true",
         "x-ms-version": "2020-12-06"
       },
@@ -473,159 +428,139 @@
       "StatusCode": 202,
       "ResponseHeaders": {
         "Content-Length": "0",
-        "Date": "Fri, 20 Aug 2021 22:44:16 GMT",
+        "Date": "Wed, 17 Feb 2021 18:42:56 GMT",
         "Server": [
           "Windows-Azure-Blob/1.0",
           "Microsoft-HTTPAPI/2.0"
         ],
         "x-ms-client-request-id": "bbd7d907-6658-8617-ae6a-a11e3938adbf",
-<<<<<<< HEAD
-        "x-ms-request-id": "97b7aa75-201e-006c-4a14-9639c8000000",
-        "x-ms-version": "2020-10-02"
-=======
         "x-ms-request-id": "859add6d-a01e-0084-5c5c-05a8c3000000",
         "x-ms-version": "2020-12-06"
->>>>>>> f7eb5f10
-      },
-      "ResponseBody": []
-    },
-    {
-      "RequestUri": "https://amandadev2.blob.core.windows.net/test-container-3ef4805b-532c-9489-edb9-bd26c30ebfca?restype=container",
-      "RequestMethod": "PUT",
-      "RequestHeaders": {
-        "Accept": "application/xml",
-        "Authorization": "Sanitized",
-        "traceparent": "00-b68b22936b91b74bb1c7645993bde6d8-7f33f8a13c01a445-00",
-        "User-Agent": [
-          "azsdk-net-Storage.Blobs/12.10.0-alpha.20210820.1",
-          "(.NET 5.0.9; Microsoft Windows 10.0.19043)"
+      },
+      "ResponseBody": []
+    },
+    {
+      "RequestUri": "https://seanmcccanary3.blob.core.windows.net/test-container-3ef4805b-532c-9489-edb9-bd26c30ebfca?restype=container",
+      "RequestMethod": "PUT",
+      "RequestHeaders": {
+        "Accept": "application/xml",
+        "Authorization": "Sanitized",
+        "traceparent": "00-ebc4520fb558794ea922d7a409dfdf48-b9f07c3b1108c24a-00",
+        "User-Agent": [
+          "azsdk-net-Storage.Blobs/12.9.0-alpha.20210217.1",
+          "(.NET 5.0.3; Microsoft Windows 10.0.19042)"
         ],
         "x-ms-blob-public-access": "container",
         "x-ms-client-request-id": "e23d86d7-93d6-b4a6-5043-cd9ea8f0c3a0",
-        "x-ms-date": "Fri, 20 Aug 2021 22:44:17 GMT",
-        "x-ms-return-client-request-id": "true",
-        "x-ms-version": "2020-12-06"
-      },
-      "RequestBody": null,
-      "StatusCode": 201,
-      "ResponseHeaders": {
-        "Content-Length": "0",
-        "Date": "Fri, 20 Aug 2021 22:44:17 GMT",
-        "ETag": "\u00220x8D9642C0AC3F837\u0022",
-        "Last-Modified": "Fri, 20 Aug 2021 22:44:17 GMT",
+        "x-ms-date": "Wed, 17 Feb 2021 18:42:56 GMT",
+        "x-ms-return-client-request-id": "true",
+        "x-ms-version": "2020-12-06"
+      },
+      "RequestBody": null,
+      "StatusCode": 201,
+      "ResponseHeaders": {
+        "Content-Length": "0",
+        "Date": "Wed, 17 Feb 2021 18:42:56 GMT",
+        "ETag": "\"0x8D8D373D7FE1CBB\"",
+        "Last-Modified": "Wed, 17 Feb 2021 18:42:57 GMT",
         "Server": [
           "Windows-Azure-Blob/1.0",
           "Microsoft-HTTPAPI/2.0"
         ],
         "x-ms-client-request-id": "e23d86d7-93d6-b4a6-5043-cd9ea8f0c3a0",
-<<<<<<< HEAD
-        "x-ms-request-id": "97b7aa80-201e-006c-5514-9639c8000000",
-        "x-ms-version": "2020-10-02"
-=======
         "x-ms-request-id": "3200c009-901e-0009-3b5c-059f11000000",
         "x-ms-version": "2020-12-06"
->>>>>>> f7eb5f10
-      },
-      "ResponseBody": []
-    },
-    {
-      "RequestUri": "https://amandadev2.blob.core.windows.net/test-container-3ef4805b-532c-9489-edb9-bd26c30ebfca/test-blob-b68bd6aa-bed0-401b-a8aa-c4abba540438",
-      "RequestMethod": "PUT",
-      "RequestHeaders": {
-        "Accept": "application/xml",
-        "Authorization": "Sanitized",
-        "traceparent": "00-ed247bd9da93584f9160d8092d8222e6-8e017065476c794a-00",
-        "User-Agent": [
-          "azsdk-net-Storage.Blobs/12.10.0-alpha.20210820.1",
-          "(.NET 5.0.9; Microsoft Windows 10.0.19043)"
+      },
+      "ResponseBody": []
+    },
+    {
+      "RequestUri": "https://seanmcccanary3.blob.core.windows.net/test-container-3ef4805b-532c-9489-edb9-bd26c30ebfca/test-blob-b68bd6aa-bed0-401b-a8aa-c4abba540438",
+      "RequestMethod": "PUT",
+      "RequestHeaders": {
+        "Accept": "application/xml",
+        "Authorization": "Sanitized",
+        "traceparent": "00-ab9d6ddb4e43904e9895d63849592a9c-388aba0cea693b4a-00",
+        "User-Agent": [
+          "azsdk-net-Storage.Blobs/12.9.0-alpha.20210217.1",
+          "(.NET 5.0.3; Microsoft Windows 10.0.19042)"
         ],
         "x-ms-blob-type": "AppendBlob",
         "x-ms-client-request-id": "b989f7bc-9029-1861-6bfc-3a2ccffaf9fb",
-        "x-ms-date": "Fri, 20 Aug 2021 22:44:17 GMT",
-        "x-ms-return-client-request-id": "true",
-        "x-ms-version": "2020-12-06"
-      },
-      "RequestBody": null,
-      "StatusCode": 201,
-      "ResponseHeaders": {
-        "Content-Length": "0",
-        "Date": "Fri, 20 Aug 2021 22:44:17 GMT",
-        "ETag": "\u00220x8D9642C0ACC0202\u0022",
-        "Last-Modified": "Fri, 20 Aug 2021 22:44:17 GMT",
+        "x-ms-date": "Wed, 17 Feb 2021 18:42:57 GMT",
+        "x-ms-return-client-request-id": "true",
+        "x-ms-version": "2020-12-06"
+      },
+      "RequestBody": null,
+      "StatusCode": 201,
+      "ResponseHeaders": {
+        "Content-Length": "0",
+        "Date": "Wed, 17 Feb 2021 18:42:57 GMT",
+        "ETag": "\"0x8D8D373D80827B8\"",
+        "Last-Modified": "Wed, 17 Feb 2021 18:42:57 GMT",
         "Server": [
           "Windows-Azure-Blob/1.0",
           "Microsoft-HTTPAPI/2.0"
         ],
         "x-ms-client-request-id": "b989f7bc-9029-1861-6bfc-3a2ccffaf9fb",
-        "x-ms-request-id": "97b7aa92-201e-006c-6514-9639c8000000",
-        "x-ms-request-server-encrypted": "true",
-<<<<<<< HEAD
-        "x-ms-version": "2020-10-02",
-        "x-ms-version-id": "2021-08-20T22:44:17.2116482Z"
-=======
+        "x-ms-request-id": "3200c02c-901e-0009-5b5c-059f11000000",
+        "x-ms-request-server-encrypted": "true",
         "x-ms-version": "2020-12-06",
         "x-ms-version-id": "2021-02-17T18:42:57.2038072Z"
->>>>>>> f7eb5f10
-      },
-      "ResponseBody": []
-    },
-    {
-      "RequestUri": "https://amandadev2.blob.core.windows.net/test-container-3ef4805b-532c-9489-edb9-bd26c30ebfca/test-blob-b68bd6aa-bed0-401b-a8aa-c4abba540438",
-      "RequestMethod": "PUT",
-      "RequestHeaders": {
-        "Accept": "application/xml",
-        "Authorization": "Sanitized",
-        "If-Unmodified-Since": "Sat, 21 Aug 2021 22:44:16 GMT",
-        "traceparent": "00-7aba3e07eea61e4f911f25f27f08ab89-4a5578f4d478e946-00",
-        "User-Agent": [
-          "azsdk-net-Storage.Blobs/12.10.0-alpha.20210820.1",
-          "(.NET 5.0.9; Microsoft Windows 10.0.19043)"
+      },
+      "ResponseBody": []
+    },
+    {
+      "RequestUri": "https://seanmcccanary3.blob.core.windows.net/test-container-3ef4805b-532c-9489-edb9-bd26c30ebfca/test-blob-b68bd6aa-bed0-401b-a8aa-c4abba540438",
+      "RequestMethod": "PUT",
+      "RequestHeaders": {
+        "Accept": "application/xml",
+        "Authorization": "Sanitized",
+        "If-Unmodified-Since": "Thu, 18 Feb 2021 18:42:55 GMT",
+        "traceparent": "00-fd350d398050614195d50f4d8f617d65-3e324efafb45d342-00",
+        "User-Agent": [
+          "azsdk-net-Storage.Blobs/12.9.0-alpha.20210217.1",
+          "(.NET 5.0.3; Microsoft Windows 10.0.19042)"
         ],
         "x-ms-blob-type": "AppendBlob",
         "x-ms-client-request-id": "d0352ae3-a3d4-30c7-e1ba-a222b60d83e7",
-        "x-ms-date": "Fri, 20 Aug 2021 22:44:17 GMT",
-        "x-ms-return-client-request-id": "true",
-        "x-ms-version": "2020-12-06"
-      },
-      "RequestBody": null,
-      "StatusCode": 201,
-      "ResponseHeaders": {
-        "Content-Length": "0",
-        "Date": "Fri, 20 Aug 2021 22:44:17 GMT",
-        "ETag": "\u00220x8D9642C0AD3A47B\u0022",
-        "Last-Modified": "Fri, 20 Aug 2021 22:44:17 GMT",
+        "x-ms-date": "Wed, 17 Feb 2021 18:42:57 GMT",
+        "x-ms-return-client-request-id": "true",
+        "x-ms-version": "2020-12-06"
+      },
+      "RequestBody": null,
+      "StatusCode": 201,
+      "ResponseHeaders": {
+        "Content-Length": "0",
+        "Date": "Wed, 17 Feb 2021 18:42:57 GMT",
+        "ETag": "\"0x8D8D373D812B0F6\"",
+        "Last-Modified": "Wed, 17 Feb 2021 18:42:57 GMT",
         "Server": [
           "Windows-Azure-Blob/1.0",
           "Microsoft-HTTPAPI/2.0"
         ],
         "x-ms-client-request-id": "d0352ae3-a3d4-30c7-e1ba-a222b60d83e7",
-        "x-ms-request-id": "97b7aa9c-201e-006c-6f14-9639c8000000",
-        "x-ms-request-server-encrypted": "true",
-<<<<<<< HEAD
-        "x-ms-version": "2020-10-02",
-        "x-ms-version-id": "2021-08-20T22:44:17.2626827Z"
-=======
+        "x-ms-request-id": "3200c04b-901e-0009-765c-059f11000000",
+        "x-ms-request-server-encrypted": "true",
         "x-ms-version": "2020-12-06",
         "x-ms-version-id": "2021-02-17T18:42:57.2748571Z"
->>>>>>> f7eb5f10
-      },
-      "ResponseBody": []
-    },
-    {
-      "RequestUri": "https://amandadev2.blob.core.windows.net/test-container-3ef4805b-532c-9489-edb9-bd26c30ebfca/test-blob-b68bd6aa-bed0-401b-a8aa-c4abba540438?comp=appendblock",
+      },
+      "ResponseBody": []
+    },
+    {
+      "RequestUri": "https://seanmcccanary3.blob.core.windows.net/test-container-3ef4805b-532c-9489-edb9-bd26c30ebfca/test-blob-b68bd6aa-bed0-401b-a8aa-c4abba540438?comp=appendblock",
       "RequestMethod": "PUT",
       "RequestHeaders": {
         "Accept": "application/xml",
         "Authorization": "Sanitized",
         "Content-Length": "7",
         "Content-Type": "application/octet-stream",
-        "If-Match": "\u00220x8D9642C0AD3A47B\u0022",
-        "User-Agent": [
-          "azsdk-net-Storage.Blobs/12.10.0-alpha.20210820.1",
-          "(.NET 5.0.9; Microsoft Windows 10.0.19043)"
+        "If-Match": "0x8D8D373D812B0F6",
+        "User-Agent": [
+          "azsdk-net-Storage.Blobs/12.9.0-alpha.20210217.1",
+          "(.NET 5.0.3; Microsoft Windows 10.0.19042)"
         ],
         "x-ms-client-request-id": "f34886f2-b66d-2afa-1a5a-f7627d973e62",
-        "x-ms-date": "Fri, 20 Aug 2021 22:44:17 GMT",
+        "x-ms-date": "Wed, 17 Feb 2021 18:42:57 GMT",
         "x-ms-return-client-request-id": "true",
         "x-ms-version": "2020-12-06"
       },
@@ -633,9 +568,9 @@
       "StatusCode": 201,
       "ResponseHeaders": {
         "Content-Length": "0",
-        "Date": "Fri, 20 Aug 2021 22:44:17 GMT",
-        "ETag": "\u00220x8D9642C0ADB1FE3\u0022",
-        "Last-Modified": "Fri, 20 Aug 2021 22:44:17 GMT",
+        "Date": "Wed, 17 Feb 2021 18:42:57 GMT",
+        "ETag": "\"0x8D8D373D81B3E09\"",
+        "Last-Modified": "Wed, 17 Feb 2021 18:42:57 GMT",
         "Server": [
           "Windows-Azure-Blob/1.0",
           "Microsoft-HTTPAPI/2.0"
@@ -644,25 +579,25 @@
         "x-ms-blob-committed-block-count": "1",
         "x-ms-client-request-id": "f34886f2-b66d-2afa-1a5a-f7627d973e62",
         "x-ms-content-crc64": "H3XHZ6JAvIc=",
-        "x-ms-request-id": "97b7aaa8-201e-006c-7b14-9639c8000000",
-        "x-ms-request-server-encrypted": "true",
-        "x-ms-version": "2020-12-06"
-      },
-      "ResponseBody": []
-    },
-    {
-      "RequestUri": "https://amandadev2.blob.core.windows.net/test-container-3ef4805b-532c-9489-edb9-bd26c30ebfca/test-blob-b68bd6aa-bed0-401b-a8aa-c4abba540438",
+        "x-ms-request-id": "3200c06b-901e-0009-135c-059f11000000",
+        "x-ms-request-server-encrypted": "true",
+        "x-ms-version": "2020-12-06"
+      },
+      "ResponseBody": []
+    },
+    {
+      "RequestUri": "https://seanmcccanary3.blob.core.windows.net/test-container-3ef4805b-532c-9489-edb9-bd26c30ebfca/test-blob-b68bd6aa-bed0-401b-a8aa-c4abba540438",
       "RequestMethod": "GET",
       "RequestHeaders": {
         "Accept": "application/xml",
         "Authorization": "Sanitized",
-        "traceparent": "00-5a42861d8625e1469a5b63fe74fb1c39-9b1debf940e42b4f-00",
-        "User-Agent": [
-          "azsdk-net-Storage.Blobs/12.10.0-alpha.20210820.1",
-          "(.NET 5.0.9; Microsoft Windows 10.0.19043)"
+        "traceparent": "00-d120ba8ef825604e9bd0694e7c5b6f87-14e1a193ff8c5b48-00",
+        "User-Agent": [
+          "azsdk-net-Storage.Blobs/12.9.0-alpha.20210217.1",
+          "(.NET 5.0.3; Microsoft Windows 10.0.19042)"
         ],
         "x-ms-client-request-id": "2f2f7184-90c4-7e7a-2d91-bb44bee27a1a",
-        "x-ms-date": "Fri, 20 Aug 2021 22:44:17 GMT",
+        "x-ms-date": "Wed, 17 Feb 2021 18:42:57 GMT",
         "x-ms-return-client-request-id": "true",
         "x-ms-version": "2020-12-06"
       },
@@ -672,9 +607,9 @@
         "Accept-Ranges": "bytes",
         "Content-Length": "7",
         "Content-Type": "application/octet-stream",
-        "Date": "Fri, 20 Aug 2021 22:44:17 GMT",
-        "ETag": "\u00220x8D9642C0ADB1FE3\u0022",
-        "Last-Modified": "Fri, 20 Aug 2021 22:44:17 GMT",
+        "Date": "Wed, 17 Feb 2021 18:42:57 GMT",
+        "ETag": "\"0x8D8D373D81B3E09\"",
+        "Last-Modified": "Wed, 17 Feb 2021 18:42:57 GMT",
         "Server": [
           "Windows-Azure-Blob/1.0",
           "Microsoft-HTTPAPI/2.0"
@@ -682,35 +617,30 @@
         "x-ms-blob-committed-block-count": "1",
         "x-ms-blob-type": "AppendBlob",
         "x-ms-client-request-id": "2f2f7184-90c4-7e7a-2d91-bb44bee27a1a",
-        "x-ms-creation-time": "Fri, 20 Aug 2021 22:44:17 GMT",
+        "x-ms-creation-time": "Wed, 17 Feb 2021 18:42:57 GMT",
         "x-ms-is-current-version": "true",
         "x-ms-lease-state": "available",
         "x-ms-lease-status": "unlocked",
-        "x-ms-request-id": "97b7aab1-201e-006c-0414-9639c8000000",
+        "x-ms-request-id": "3200c08a-901e-0009-2e5c-059f11000000",
         "x-ms-server-encrypted": "true",
-<<<<<<< HEAD
-        "x-ms-version": "2020-10-02",
-        "x-ms-version-id": "2021-08-20T22:44:17.2626827Z"
-=======
         "x-ms-version": "2020-12-06",
         "x-ms-version-id": "2021-02-17T18:42:57.2748571Z"
->>>>>>> f7eb5f10
       },
       "ResponseBody": "PpUrHaKHzw=="
     },
     {
-      "RequestUri": "https://amandadev2.blob.core.windows.net/test-container-3ef4805b-532c-9489-edb9-bd26c30ebfca?restype=container",
+      "RequestUri": "https://seanmcccanary3.blob.core.windows.net/test-container-3ef4805b-532c-9489-edb9-bd26c30ebfca?restype=container",
       "RequestMethod": "DELETE",
       "RequestHeaders": {
         "Accept": "application/xml",
         "Authorization": "Sanitized",
-        "traceparent": "00-a78ce90dc1c26542b893a1c637162573-3841e50f0c91474a-00",
-        "User-Agent": [
-          "azsdk-net-Storage.Blobs/12.10.0-alpha.20210820.1",
-          "(.NET 5.0.9; Microsoft Windows 10.0.19043)"
+        "traceparent": "00-1e5fc096a58c1a4f8a3c5b4e47c27263-2077ac9f9f43984b-00",
+        "User-Agent": [
+          "azsdk-net-Storage.Blobs/12.9.0-alpha.20210217.1",
+          "(.NET 5.0.3; Microsoft Windows 10.0.19042)"
         ],
         "x-ms-client-request-id": "0bdd20be-0f67-f49d-d83b-6d7cba2b6e02",
-        "x-ms-date": "Fri, 20 Aug 2021 22:44:17 GMT",
+        "x-ms-date": "Wed, 17 Feb 2021 18:42:57 GMT",
         "x-ms-return-client-request-id": "true",
         "x-ms-version": "2020-12-06"
       },
@@ -718,115 +648,100 @@
       "StatusCode": 202,
       "ResponseHeaders": {
         "Content-Length": "0",
-        "Date": "Fri, 20 Aug 2021 22:44:17 GMT",
+        "Date": "Wed, 17 Feb 2021 18:42:57 GMT",
         "Server": [
           "Windows-Azure-Blob/1.0",
           "Microsoft-HTTPAPI/2.0"
         ],
         "x-ms-client-request-id": "0bdd20be-0f67-f49d-d83b-6d7cba2b6e02",
-<<<<<<< HEAD
-        "x-ms-request-id": "97b7aac3-201e-006c-1414-9639c8000000",
-        "x-ms-version": "2020-10-02"
-=======
         "x-ms-request-id": "3200c09e-901e-0009-3f5c-059f11000000",
         "x-ms-version": "2020-12-06"
->>>>>>> f7eb5f10
-      },
-      "ResponseBody": []
-    },
-    {
-      "RequestUri": "https://amandadev2.blob.core.windows.net/test-container-6f0405c2-5a08-e886-4fb2-18a8824ae700?restype=container",
-      "RequestMethod": "PUT",
-      "RequestHeaders": {
-        "Accept": "application/xml",
-        "Authorization": "Sanitized",
-        "traceparent": "00-05594fff50776c469d818578cf88b6b8-753a801b30395c43-00",
-        "User-Agent": [
-          "azsdk-net-Storage.Blobs/12.10.0-alpha.20210820.1",
-          "(.NET 5.0.9; Microsoft Windows 10.0.19043)"
+      },
+      "ResponseBody": []
+    },
+    {
+      "RequestUri": "https://seanmcccanary3.blob.core.windows.net/test-container-6f0405c2-5a08-e886-4fb2-18a8824ae700?restype=container",
+      "RequestMethod": "PUT",
+      "RequestHeaders": {
+        "Accept": "application/xml",
+        "Authorization": "Sanitized",
+        "traceparent": "00-6c27ead35f580d49836ab220848d6bda-56628e520f0dc04e-00",
+        "User-Agent": [
+          "azsdk-net-Storage.Blobs/12.9.0-alpha.20210217.1",
+          "(.NET 5.0.3; Microsoft Windows 10.0.19042)"
         ],
         "x-ms-blob-public-access": "container",
         "x-ms-client-request-id": "916e0aad-e228-646d-9af5-bcb4f6f4718e",
-        "x-ms-date": "Fri, 20 Aug 2021 22:44:17 GMT",
-        "x-ms-return-client-request-id": "true",
-        "x-ms-version": "2020-12-06"
-      },
-      "RequestBody": null,
-      "StatusCode": 201,
-      "ResponseHeaders": {
-        "Content-Length": "0",
-        "Date": "Fri, 20 Aug 2021 22:44:17 GMT",
-        "ETag": "\u00220x8D9642C0AF12AF9\u0022",
-        "Last-Modified": "Fri, 20 Aug 2021 22:44:17 GMT",
+        "x-ms-date": "Wed, 17 Feb 2021 18:42:57 GMT",
+        "x-ms-return-client-request-id": "true",
+        "x-ms-version": "2020-12-06"
+      },
+      "RequestBody": null,
+      "StatusCode": 201,
+      "ResponseHeaders": {
+        "Content-Length": "0",
+        "Date": "Wed, 17 Feb 2021 18:42:56 GMT",
+        "ETag": "\"0x8D8D373D85D83DD\"",
+        "Last-Modified": "Wed, 17 Feb 2021 18:42:57 GMT",
         "Server": [
           "Windows-Azure-Blob/1.0",
           "Microsoft-HTTPAPI/2.0"
         ],
         "x-ms-client-request-id": "916e0aad-e228-646d-9af5-bcb4f6f4718e",
-<<<<<<< HEAD
-        "x-ms-request-id": "97b7aad7-201e-006c-2714-9639c8000000",
-        "x-ms-version": "2020-10-02"
-=======
         "x-ms-request-id": "2765ef05-801e-0015-735c-05cd71000000",
         "x-ms-version": "2020-12-06"
->>>>>>> f7eb5f10
-      },
-      "ResponseBody": []
-    },
-    {
-      "RequestUri": "https://amandadev2.blob.core.windows.net/test-container-6f0405c2-5a08-e886-4fb2-18a8824ae700/test-blob-743c6c54-d0a6-53fe-524b-a460f171baa9",
-      "RequestMethod": "PUT",
-      "RequestHeaders": {
-        "Accept": "application/xml",
-        "Authorization": "Sanitized",
-        "traceparent": "00-854846dac95eb647976ae0c0812e5e00-1d1e15c8a076ab4c-00",
-        "User-Agent": [
-          "azsdk-net-Storage.Blobs/12.10.0-alpha.20210820.1",
-          "(.NET 5.0.9; Microsoft Windows 10.0.19043)"
+      },
+      "ResponseBody": []
+    },
+    {
+      "RequestUri": "https://seanmcccanary3.blob.core.windows.net/test-container-6f0405c2-5a08-e886-4fb2-18a8824ae700/test-blob-743c6c54-d0a6-53fe-524b-a460f171baa9",
+      "RequestMethod": "PUT",
+      "RequestHeaders": {
+        "Accept": "application/xml",
+        "Authorization": "Sanitized",
+        "traceparent": "00-d7e3e41e55d956499b84b3844e26556c-842595e7e5149a49-00",
+        "User-Agent": [
+          "azsdk-net-Storage.Blobs/12.9.0-alpha.20210217.1",
+          "(.NET 5.0.3; Microsoft Windows 10.0.19042)"
         ],
         "x-ms-blob-type": "AppendBlob",
         "x-ms-client-request-id": "c1c0d936-4e69-dc44-0c1b-3edd3d0d7328",
-        "x-ms-date": "Fri, 20 Aug 2021 22:44:17 GMT",
-        "x-ms-return-client-request-id": "true",
-        "x-ms-version": "2020-12-06"
-      },
-      "RequestBody": null,
-      "StatusCode": 201,
-      "ResponseHeaders": {
-        "Content-Length": "0",
-        "Date": "Fri, 20 Aug 2021 22:44:17 GMT",
-        "ETag": "\u00220x8D9642C0AF8BF53\u0022",
-        "Last-Modified": "Fri, 20 Aug 2021 22:44:17 GMT",
+        "x-ms-date": "Wed, 17 Feb 2021 18:42:57 GMT",
+        "x-ms-return-client-request-id": "true",
+        "x-ms-version": "2020-12-06"
+      },
+      "RequestBody": null,
+      "StatusCode": 201,
+      "ResponseHeaders": {
+        "Content-Length": "0",
+        "Date": "Wed, 17 Feb 2021 18:42:57 GMT",
+        "ETag": "\"0x8D8D373D8685AC2\"",
+        "Last-Modified": "Wed, 17 Feb 2021 18:42:57 GMT",
         "Server": [
           "Windows-Azure-Blob/1.0",
           "Microsoft-HTTPAPI/2.0"
         ],
         "x-ms-client-request-id": "c1c0d936-4e69-dc44-0c1b-3edd3d0d7328",
-        "x-ms-request-id": "97b7aae1-201e-006c-3014-9639c8000000",
-        "x-ms-request-server-encrypted": "true",
-<<<<<<< HEAD
-        "x-ms-version": "2020-10-02",
-        "x-ms-version-id": "2021-08-20T22:44:17.5048531Z"
-=======
+        "x-ms-request-id": "2765ef10-801e-0015-7b5c-05cd71000000",
+        "x-ms-request-server-encrypted": "true",
         "x-ms-version": "2020-12-06",
         "x-ms-version-id": "2021-02-17T18:42:57.8342594Z"
->>>>>>> f7eb5f10
-      },
-      "ResponseBody": []
-    },
-    {
-      "RequestUri": "https://amandadev2.blob.core.windows.net/test-container-6f0405c2-5a08-e886-4fb2-18a8824ae700/test-blob-743c6c54-d0a6-53fe-524b-a460f171baa9",
+      },
+      "ResponseBody": []
+    },
+    {
+      "RequestUri": "https://seanmcccanary3.blob.core.windows.net/test-container-6f0405c2-5a08-e886-4fb2-18a8824ae700/test-blob-743c6c54-d0a6-53fe-524b-a460f171baa9",
       "RequestMethod": "HEAD",
       "RequestHeaders": {
         "Accept": "application/xml",
         "Authorization": "Sanitized",
-        "traceparent": "00-2e27840f95a0d24da4ee8319f4910d6c-a61f0ec6d94bef42-00",
-        "User-Agent": [
-          "azsdk-net-Storage.Blobs/12.10.0-alpha.20210820.1",
-          "(.NET 5.0.9; Microsoft Windows 10.0.19043)"
+        "traceparent": "00-4137ac586f52094f8832dd642df63ff5-5bcbe818c41bf944-00",
+        "User-Agent": [
+          "azsdk-net-Storage.Blobs/12.9.0-alpha.20210217.1",
+          "(.NET 5.0.3; Microsoft Windows 10.0.19042)"
         ],
         "x-ms-client-request-id": "1729ce87-f8b1-a040-e91e-6bc116fa1fca",
-        "x-ms-date": "Fri, 20 Aug 2021 22:44:17 GMT",
+        "x-ms-date": "Wed, 17 Feb 2021 18:42:57 GMT",
         "x-ms-return-client-request-id": "true",
         "x-ms-version": "2020-12-06"
       },
@@ -836,9 +751,9 @@
         "Accept-Ranges": "bytes",
         "Content-Length": "0",
         "Content-Type": "application/octet-stream",
-        "Date": "Fri, 20 Aug 2021 22:44:17 GMT",
-        "ETag": "\u00220x8D9642C0AF8BF53\u0022",
-        "Last-Modified": "Fri, 20 Aug 2021 22:44:17 GMT",
+        "Date": "Wed, 17 Feb 2021 18:42:57 GMT",
+        "ETag": "\"0x8D8D373D8685AC2\"",
+        "Last-Modified": "Wed, 17 Feb 2021 18:42:57 GMT",
         "Server": [
           "Windows-Azure-Blob/1.0",
           "Microsoft-HTTPAPI/2.0"
@@ -846,79 +761,69 @@
         "x-ms-blob-committed-block-count": "0",
         "x-ms-blob-type": "AppendBlob",
         "x-ms-client-request-id": "1729ce87-f8b1-a040-e91e-6bc116fa1fca",
-        "x-ms-creation-time": "Fri, 20 Aug 2021 22:44:17 GMT",
+        "x-ms-creation-time": "Wed, 17 Feb 2021 18:42:57 GMT",
         "x-ms-is-current-version": "true",
         "x-ms-lease-state": "available",
         "x-ms-lease-status": "unlocked",
-        "x-ms-request-id": "97b7aaef-201e-006c-3e14-9639c8000000",
+        "x-ms-request-id": "2765ef28-801e-0015-125c-05cd71000000",
         "x-ms-server-encrypted": "true",
-<<<<<<< HEAD
-        "x-ms-version": "2020-10-02",
-        "x-ms-version-id": "2021-08-20T22:44:17.5048531Z"
-=======
         "x-ms-version": "2020-12-06",
         "x-ms-version-id": "2021-02-17T18:42:57.8342594Z"
->>>>>>> f7eb5f10
-      },
-      "ResponseBody": []
-    },
-    {
-      "RequestUri": "https://amandadev2.blob.core.windows.net/test-container-6f0405c2-5a08-e886-4fb2-18a8824ae700/test-blob-743c6c54-d0a6-53fe-524b-a460f171baa9",
-      "RequestMethod": "PUT",
-      "RequestHeaders": {
-        "Accept": "application/xml",
-        "Authorization": "Sanitized",
-        "If-Match": "0x8D9642C0AF8BF53",
-        "traceparent": "00-d08f2b3fd12da34eb107140ac752bfa5-6c46556a1ecc9940-00",
-        "User-Agent": [
-          "azsdk-net-Storage.Blobs/12.10.0-alpha.20210820.1",
-          "(.NET 5.0.9; Microsoft Windows 10.0.19043)"
+      },
+      "ResponseBody": []
+    },
+    {
+      "RequestUri": "https://seanmcccanary3.blob.core.windows.net/test-container-6f0405c2-5a08-e886-4fb2-18a8824ae700/test-blob-743c6c54-d0a6-53fe-524b-a460f171baa9",
+      "RequestMethod": "PUT",
+      "RequestHeaders": {
+        "Accept": "application/xml",
+        "Authorization": "Sanitized",
+        "If-Match": "0x8D8D373D8685AC2",
+        "traceparent": "00-7e2799cbaee13548bbfb9d7a9a5282ba-5be0ffd282c17c49-00",
+        "User-Agent": [
+          "azsdk-net-Storage.Blobs/12.9.0-alpha.20210217.1",
+          "(.NET 5.0.3; Microsoft Windows 10.0.19042)"
         ],
         "x-ms-blob-type": "AppendBlob",
         "x-ms-client-request-id": "df24d341-8ed9-e7f1-9ac0-d2d7f31a011d",
-        "x-ms-date": "Fri, 20 Aug 2021 22:44:17 GMT",
-        "x-ms-return-client-request-id": "true",
-        "x-ms-version": "2020-12-06"
-      },
-      "RequestBody": null,
-      "StatusCode": 201,
-      "ResponseHeaders": {
-        "Content-Length": "0",
-        "Date": "Fri, 20 Aug 2021 22:44:17 GMT",
-        "ETag": "\u00220x8D9642C0B0767EE\u0022",
-        "Last-Modified": "Fri, 20 Aug 2021 22:44:17 GMT",
+        "x-ms-date": "Wed, 17 Feb 2021 18:42:57 GMT",
+        "x-ms-return-client-request-id": "true",
+        "x-ms-version": "2020-12-06"
+      },
+      "RequestBody": null,
+      "StatusCode": 201,
+      "ResponseHeaders": {
+        "Content-Length": "0",
+        "Date": "Wed, 17 Feb 2021 18:42:57 GMT",
+        "ETag": "\"0x8D8D373D87D6D42\"",
+        "Last-Modified": "Wed, 17 Feb 2021 18:42:57 GMT",
         "Server": [
           "Windows-Azure-Blob/1.0",
           "Microsoft-HTTPAPI/2.0"
         ],
         "x-ms-client-request-id": "df24d341-8ed9-e7f1-9ac0-d2d7f31a011d",
-        "x-ms-request-id": "97b7ab01-201e-006c-4f14-9639c8000000",
-        "x-ms-request-server-encrypted": "true",
-<<<<<<< HEAD
-        "x-ms-version": "2020-10-02",
-        "x-ms-version-id": "2021-08-20T22:44:17.6019198Z"
-=======
+        "x-ms-request-id": "2765ef34-801e-0015-1c5c-05cd71000000",
+        "x-ms-request-server-encrypted": "true",
         "x-ms-version": "2020-12-06",
         "x-ms-version-id": "2021-02-17T18:42:57.9733586Z"
->>>>>>> f7eb5f10
-      },
-      "ResponseBody": []
-    },
-    {
-      "RequestUri": "https://amandadev2.blob.core.windows.net/test-container-6f0405c2-5a08-e886-4fb2-18a8824ae700/test-blob-743c6c54-d0a6-53fe-524b-a460f171baa9?comp=appendblock",
+      },
+      "ResponseBody": []
+    },
+    {
+      "RequestUri": "https://seanmcccanary3.blob.core.windows.net/test-container-6f0405c2-5a08-e886-4fb2-18a8824ae700/test-blob-743c6c54-d0a6-53fe-524b-a460f171baa9?comp=appendblock",
       "RequestMethod": "PUT",
       "RequestHeaders": {
         "Accept": "application/xml",
         "Authorization": "Sanitized",
         "Content-Length": "7",
         "Content-Type": "application/octet-stream",
-        "If-Match": "\u00220x8D9642C0B0767EE\u0022",
-        "User-Agent": [
-          "azsdk-net-Storage.Blobs/12.10.0-alpha.20210820.1",
-          "(.NET 5.0.9; Microsoft Windows 10.0.19043)"
+        "If-Match": "0x8D8D373D87D6D42",
+        "User-Agent": [
+          "azsdk-net-Storage.Blobs/12.9.0-alpha.20210217.1",
+          "(.NET 5.0.3; Microsoft Windows 10.0.19042)"
         ],
         "x-ms-client-request-id": "cc926252-1a13-ad03-35da-91c9e0e71a03",
-        "x-ms-date": "Fri, 20 Aug 2021 22:44:17 GMT",
+        "x-ms-date": "Wed, 17 Feb 2021 18:42:57 GMT",
         "x-ms-return-client-request-id": "true",
         "x-ms-version": "2020-12-06"
       },
@@ -926,9 +831,9 @@
       "StatusCode": 201,
       "ResponseHeaders": {
         "Content-Length": "0",
-        "Date": "Fri, 20 Aug 2021 22:44:17 GMT",
-        "ETag": "\u00220x8D9642C0B0EBC3E\u0022",
-        "Last-Modified": "Fri, 20 Aug 2021 22:44:17 GMT",
+        "Date": "Wed, 17 Feb 2021 18:42:57 GMT",
+        "ETag": "\"0x8D8D373D887A856\"",
+        "Last-Modified": "Wed, 17 Feb 2021 18:42:58 GMT",
         "Server": [
           "Windows-Azure-Blob/1.0",
           "Microsoft-HTTPAPI/2.0"
@@ -937,25 +842,25 @@
         "x-ms-blob-committed-block-count": "1",
         "x-ms-client-request-id": "cc926252-1a13-ad03-35da-91c9e0e71a03",
         "x-ms-content-crc64": "afAkPtcUl7I=",
-        "x-ms-request-id": "97b7ab1c-201e-006c-6514-9639c8000000",
-        "x-ms-request-server-encrypted": "true",
-        "x-ms-version": "2020-12-06"
-      },
-      "ResponseBody": []
-    },
-    {
-      "RequestUri": "https://amandadev2.blob.core.windows.net/test-container-6f0405c2-5a08-e886-4fb2-18a8824ae700/test-blob-743c6c54-d0a6-53fe-524b-a460f171baa9",
+        "x-ms-request-id": "2765ef3e-801e-0015-255c-05cd71000000",
+        "x-ms-request-server-encrypted": "true",
+        "x-ms-version": "2020-12-06"
+      },
+      "ResponseBody": []
+    },
+    {
+      "RequestUri": "https://seanmcccanary3.blob.core.windows.net/test-container-6f0405c2-5a08-e886-4fb2-18a8824ae700/test-blob-743c6c54-d0a6-53fe-524b-a460f171baa9",
       "RequestMethod": "GET",
       "RequestHeaders": {
         "Accept": "application/xml",
         "Authorization": "Sanitized",
-        "traceparent": "00-8c774d90ca600240b8166411a6806dbd-5eda4e44c1b55244-00",
-        "User-Agent": [
-          "azsdk-net-Storage.Blobs/12.10.0-alpha.20210820.1",
-          "(.NET 5.0.9; Microsoft Windows 10.0.19043)"
+        "traceparent": "00-da6466cf4383cc4eac7b5dd54689d368-408daf0fcad4f041-00",
+        "User-Agent": [
+          "azsdk-net-Storage.Blobs/12.9.0-alpha.20210217.1",
+          "(.NET 5.0.3; Microsoft Windows 10.0.19042)"
         ],
         "x-ms-client-request-id": "9185eb10-3587-7309-ec3f-ba143aed0e42",
-        "x-ms-date": "Fri, 20 Aug 2021 22:44:17 GMT",
+        "x-ms-date": "Wed, 17 Feb 2021 18:42:58 GMT",
         "x-ms-return-client-request-id": "true",
         "x-ms-version": "2020-12-06"
       },
@@ -965,9 +870,9 @@
         "Accept-Ranges": "bytes",
         "Content-Length": "7",
         "Content-Type": "application/octet-stream",
-        "Date": "Fri, 20 Aug 2021 22:44:17 GMT",
-        "ETag": "\u00220x8D9642C0B0EBC3E\u0022",
-        "Last-Modified": "Fri, 20 Aug 2021 22:44:17 GMT",
+        "Date": "Wed, 17 Feb 2021 18:42:57 GMT",
+        "ETag": "\"0x8D8D373D887A856\"",
+        "Last-Modified": "Wed, 17 Feb 2021 18:42:58 GMT",
         "Server": [
           "Windows-Azure-Blob/1.0",
           "Microsoft-HTTPAPI/2.0"
@@ -975,35 +880,30 @@
         "x-ms-blob-committed-block-count": "1",
         "x-ms-blob-type": "AppendBlob",
         "x-ms-client-request-id": "9185eb10-3587-7309-ec3f-ba143aed0e42",
-        "x-ms-creation-time": "Fri, 20 Aug 2021 22:44:17 GMT",
+        "x-ms-creation-time": "Wed, 17 Feb 2021 18:42:57 GMT",
         "x-ms-is-current-version": "true",
         "x-ms-lease-state": "available",
         "x-ms-lease-status": "unlocked",
-        "x-ms-request-id": "97b7ab2e-201e-006c-7614-9639c8000000",
+        "x-ms-request-id": "2765ef5a-801e-0015-3a5c-05cd71000000",
         "x-ms-server-encrypted": "true",
-<<<<<<< HEAD
-        "x-ms-version": "2020-10-02",
-        "x-ms-version-id": "2021-08-20T22:44:17.6019198Z"
-=======
         "x-ms-version": "2020-12-06",
         "x-ms-version-id": "2021-02-17T18:42:57.9733586Z"
->>>>>>> f7eb5f10
       },
       "ResponseBody": "rdrUnzj63Q=="
     },
     {
-      "RequestUri": "https://amandadev2.blob.core.windows.net/test-container-6f0405c2-5a08-e886-4fb2-18a8824ae700?restype=container",
+      "RequestUri": "https://seanmcccanary3.blob.core.windows.net/test-container-6f0405c2-5a08-e886-4fb2-18a8824ae700?restype=container",
       "RequestMethod": "DELETE",
       "RequestHeaders": {
         "Accept": "application/xml",
         "Authorization": "Sanitized",
-        "traceparent": "00-4f18fc3b66cb754e9e5e43247455ac1e-17529665e661a14c-00",
-        "User-Agent": [
-          "azsdk-net-Storage.Blobs/12.10.0-alpha.20210820.1",
-          "(.NET 5.0.9; Microsoft Windows 10.0.19043)"
+        "traceparent": "00-e055a2580665df4cb0be865820fa95f4-aa15434fed2cd941-00",
+        "User-Agent": [
+          "azsdk-net-Storage.Blobs/12.9.0-alpha.20210217.1",
+          "(.NET 5.0.3; Microsoft Windows 10.0.19042)"
         ],
         "x-ms-client-request-id": "f4b99c20-8961-437b-c355-92b6b0733a2f",
-        "x-ms-date": "Fri, 20 Aug 2021 22:44:17 GMT",
+        "x-ms-date": "Wed, 17 Feb 2021 18:42:58 GMT",
         "x-ms-return-client-request-id": "true",
         "x-ms-version": "2020-12-06"
       },
@@ -1011,159 +911,139 @@
       "StatusCode": 202,
       "ResponseHeaders": {
         "Content-Length": "0",
-        "Date": "Fri, 20 Aug 2021 22:44:17 GMT",
+        "Date": "Wed, 17 Feb 2021 18:42:57 GMT",
         "Server": [
           "Windows-Azure-Blob/1.0",
           "Microsoft-HTTPAPI/2.0"
         ],
         "x-ms-client-request-id": "f4b99c20-8961-437b-c355-92b6b0733a2f",
-<<<<<<< HEAD
-        "x-ms-request-id": "97b7ab39-201e-006c-0114-9639c8000000",
-        "x-ms-version": "2020-10-02"
-=======
         "x-ms-request-id": "2765ef72-801e-0015-505c-05cd71000000",
         "x-ms-version": "2020-12-06"
->>>>>>> f7eb5f10
-      },
-      "ResponseBody": []
-    },
-    {
-      "RequestUri": "https://amandadev2.blob.core.windows.net/test-container-f7d37226-59dd-df18-fb9f-b66a862b0eb2?restype=container",
-      "RequestMethod": "PUT",
-      "RequestHeaders": {
-        "Accept": "application/xml",
-        "Authorization": "Sanitized",
-        "traceparent": "00-bdd42dc44b62294a80d2b400dfa7fc08-8803b62c99c0f84b-00",
-        "User-Agent": [
-          "azsdk-net-Storage.Blobs/12.10.0-alpha.20210820.1",
-          "(.NET 5.0.9; Microsoft Windows 10.0.19043)"
+      },
+      "ResponseBody": []
+    },
+    {
+      "RequestUri": "https://seanmcccanary3.blob.core.windows.net/test-container-f7d37226-59dd-df18-fb9f-b66a862b0eb2?restype=container",
+      "RequestMethod": "PUT",
+      "RequestHeaders": {
+        "Accept": "application/xml",
+        "Authorization": "Sanitized",
+        "traceparent": "00-f58023217d91224cabf22a88dda1c607-40388d9ac97b664a-00",
+        "User-Agent": [
+          "azsdk-net-Storage.Blobs/12.9.0-alpha.20210217.1",
+          "(.NET 5.0.3; Microsoft Windows 10.0.19042)"
         ],
         "x-ms-blob-public-access": "container",
         "x-ms-client-request-id": "f1b77fe2-7566-c6ac-83d9-f9c2d210bd98",
-        "x-ms-date": "Fri, 20 Aug 2021 22:44:17 GMT",
-        "x-ms-return-client-request-id": "true",
-        "x-ms-version": "2020-12-06"
-      },
-      "RequestBody": null,
-      "StatusCode": 201,
-      "ResponseHeaders": {
-        "Content-Length": "0",
-        "Date": "Fri, 20 Aug 2021 22:44:17 GMT",
-        "ETag": "\u00220x8D9642C0B253CBA\u0022",
-        "Last-Modified": "Fri, 20 Aug 2021 22:44:17 GMT",
+        "x-ms-date": "Wed, 17 Feb 2021 18:42:58 GMT",
+        "x-ms-return-client-request-id": "true",
+        "x-ms-version": "2020-12-06"
+      },
+      "RequestBody": null,
+      "StatusCode": 201,
+      "ResponseHeaders": {
+        "Content-Length": "0",
+        "Date": "Wed, 17 Feb 2021 18:42:58 GMT",
+        "ETag": "\"0x8D8D373D8C12E4B\"",
+        "Last-Modified": "Wed, 17 Feb 2021 18:42:58 GMT",
         "Server": [
           "Windows-Azure-Blob/1.0",
           "Microsoft-HTTPAPI/2.0"
         ],
         "x-ms-client-request-id": "f1b77fe2-7566-c6ac-83d9-f9c2d210bd98",
-<<<<<<< HEAD
-        "x-ms-request-id": "97b7ab51-201e-006c-1714-9639c8000000",
-        "x-ms-version": "2020-10-02"
-=======
         "x-ms-request-id": "1d53edd4-f01e-0020-745c-05a165000000",
         "x-ms-version": "2020-12-06"
->>>>>>> f7eb5f10
-      },
-      "ResponseBody": []
-    },
-    {
-      "RequestUri": "https://amandadev2.blob.core.windows.net/test-container-f7d37226-59dd-df18-fb9f-b66a862b0eb2/test-blob-80e4e046-9b7e-0cfb-9167-2853bd9041c2",
-      "RequestMethod": "PUT",
-      "RequestHeaders": {
-        "Accept": "application/xml",
-        "Authorization": "Sanitized",
-        "traceparent": "00-f4eb192d64f2b0498a991ddcd9c7bfc6-c9f7cf33dbe89042-00",
-        "User-Agent": [
-          "azsdk-net-Storage.Blobs/12.10.0-alpha.20210820.1",
-          "(.NET 5.0.9; Microsoft Windows 10.0.19043)"
+      },
+      "ResponseBody": []
+    },
+    {
+      "RequestUri": "https://seanmcccanary3.blob.core.windows.net/test-container-f7d37226-59dd-df18-fb9f-b66a862b0eb2/test-blob-80e4e046-9b7e-0cfb-9167-2853bd9041c2",
+      "RequestMethod": "PUT",
+      "RequestHeaders": {
+        "Accept": "application/xml",
+        "Authorization": "Sanitized",
+        "traceparent": "00-ff5f7f33dd09dd4a9ed4bbfe0933e3ed-4c55754e7418b14f-00",
+        "User-Agent": [
+          "azsdk-net-Storage.Blobs/12.9.0-alpha.20210217.1",
+          "(.NET 5.0.3; Microsoft Windows 10.0.19042)"
         ],
         "x-ms-blob-type": "AppendBlob",
         "x-ms-client-request-id": "bd4104cc-b555-46e7-83aa-60ff4c5909f3",
-        "x-ms-date": "Fri, 20 Aug 2021 22:44:17 GMT",
-        "x-ms-return-client-request-id": "true",
-        "x-ms-version": "2020-12-06"
-      },
-      "RequestBody": null,
-      "StatusCode": 201,
-      "ResponseHeaders": {
-        "Content-Length": "0",
-        "Date": "Fri, 20 Aug 2021 22:44:17 GMT",
-        "ETag": "\u00220x8D9642C0B2CF806\u0022",
-        "Last-Modified": "Fri, 20 Aug 2021 22:44:17 GMT",
+        "x-ms-date": "Wed, 17 Feb 2021 18:42:58 GMT",
+        "x-ms-return-client-request-id": "true",
+        "x-ms-version": "2020-12-06"
+      },
+      "RequestBody": null,
+      "StatusCode": 201,
+      "ResponseHeaders": {
+        "Content-Length": "0",
+        "Date": "Wed, 17 Feb 2021 18:42:58 GMT",
+        "ETag": "\"0x8D8D373D8CB4D61\"",
+        "Last-Modified": "Wed, 17 Feb 2021 18:42:58 GMT",
         "Server": [
           "Windows-Azure-Blob/1.0",
           "Microsoft-HTTPAPI/2.0"
         ],
         "x-ms-client-request-id": "bd4104cc-b555-46e7-83aa-60ff4c5909f3",
-        "x-ms-request-id": "97b7ab5f-201e-006c-2414-9639c8000000",
-        "x-ms-request-server-encrypted": "true",
-<<<<<<< HEAD
-        "x-ms-version": "2020-10-02",
-        "x-ms-version-id": "2021-08-20T22:44:17.8470918Z"
-=======
+        "x-ms-request-id": "1d53ede7-f01e-0020-025c-05a165000000",
+        "x-ms-request-server-encrypted": "true",
         "x-ms-version": "2020-12-06",
         "x-ms-version-id": "2021-02-17T18:42:58.4827233Z"
->>>>>>> f7eb5f10
-      },
-      "ResponseBody": []
-    },
-    {
-      "RequestUri": "https://amandadev2.blob.core.windows.net/test-container-f7d37226-59dd-df18-fb9f-b66a862b0eb2/test-blob-80e4e046-9b7e-0cfb-9167-2853bd9041c2",
-      "RequestMethod": "PUT",
-      "RequestHeaders": {
-        "Accept": "application/xml",
-        "Authorization": "Sanitized",
-        "If-None-Match": "\u0022garbage\u0022",
-        "traceparent": "00-f440634f038ea34d94aa3273a864abeb-9ec01e2de1115049-00",
-        "User-Agent": [
-          "azsdk-net-Storage.Blobs/12.10.0-alpha.20210820.1",
-          "(.NET 5.0.9; Microsoft Windows 10.0.19043)"
+      },
+      "ResponseBody": []
+    },
+    {
+      "RequestUri": "https://seanmcccanary3.blob.core.windows.net/test-container-f7d37226-59dd-df18-fb9f-b66a862b0eb2/test-blob-80e4e046-9b7e-0cfb-9167-2853bd9041c2",
+      "RequestMethod": "PUT",
+      "RequestHeaders": {
+        "Accept": "application/xml",
+        "Authorization": "Sanitized",
+        "If-None-Match": "\"garbage\"",
+        "traceparent": "00-e01145f958993447894d07aac26fa57c-6e379ce34c158647-00",
+        "User-Agent": [
+          "azsdk-net-Storage.Blobs/12.9.0-alpha.20210217.1",
+          "(.NET 5.0.3; Microsoft Windows 10.0.19042)"
         ],
         "x-ms-blob-type": "AppendBlob",
         "x-ms-client-request-id": "824168b4-bcc8-104c-2a25-27c1eac71735",
-        "x-ms-date": "Fri, 20 Aug 2021 22:44:17 GMT",
-        "x-ms-return-client-request-id": "true",
-        "x-ms-version": "2020-12-06"
-      },
-      "RequestBody": null,
-      "StatusCode": 201,
-      "ResponseHeaders": {
-        "Content-Length": "0",
-        "Date": "Fri, 20 Aug 2021 22:44:17 GMT",
-        "ETag": "\u00220x8D9642C0B349A88\u0022",
-        "Last-Modified": "Fri, 20 Aug 2021 22:44:17 GMT",
+        "x-ms-date": "Wed, 17 Feb 2021 18:42:58 GMT",
+        "x-ms-return-client-request-id": "true",
+        "x-ms-version": "2020-12-06"
+      },
+      "RequestBody": null,
+      "StatusCode": 201,
+      "ResponseHeaders": {
+        "Content-Length": "0",
+        "Date": "Wed, 17 Feb 2021 18:42:58 GMT",
+        "ETag": "\"0x8D8D373D8D3B356\"",
+        "Last-Modified": "Wed, 17 Feb 2021 18:42:58 GMT",
         "Server": [
           "Windows-Azure-Blob/1.0",
           "Microsoft-HTTPAPI/2.0"
         ],
         "x-ms-client-request-id": "824168b4-bcc8-104c-2a25-27c1eac71735",
-        "x-ms-request-id": "97b7ab69-201e-006c-2e14-9639c8000000",
-        "x-ms-request-server-encrypted": "true",
-<<<<<<< HEAD
-        "x-ms-version": "2020-10-02",
-        "x-ms-version-id": "2021-08-20T22:44:17.8981272Z"
-=======
+        "x-ms-request-id": "1d53ee04-f01e-0020-1c5c-05a165000000",
+        "x-ms-request-server-encrypted": "true",
         "x-ms-version": "2020-12-06",
         "x-ms-version-id": "2021-02-17T18:42:58.5387622Z"
->>>>>>> f7eb5f10
-      },
-      "ResponseBody": []
-    },
-    {
-      "RequestUri": "https://amandadev2.blob.core.windows.net/test-container-f7d37226-59dd-df18-fb9f-b66a862b0eb2/test-blob-80e4e046-9b7e-0cfb-9167-2853bd9041c2?comp=appendblock",
+      },
+      "ResponseBody": []
+    },
+    {
+      "RequestUri": "https://seanmcccanary3.blob.core.windows.net/test-container-f7d37226-59dd-df18-fb9f-b66a862b0eb2/test-blob-80e4e046-9b7e-0cfb-9167-2853bd9041c2?comp=appendblock",
       "RequestMethod": "PUT",
       "RequestHeaders": {
         "Accept": "application/xml",
         "Authorization": "Sanitized",
         "Content-Length": "7",
         "Content-Type": "application/octet-stream",
-        "If-Match": "\u00220x8D9642C0B349A88\u0022",
-        "User-Agent": [
-          "azsdk-net-Storage.Blobs/12.10.0-alpha.20210820.1",
-          "(.NET 5.0.9; Microsoft Windows 10.0.19043)"
+        "If-Match": "0x8D8D373D8D3B356",
+        "User-Agent": [
+          "azsdk-net-Storage.Blobs/12.9.0-alpha.20210217.1",
+          "(.NET 5.0.3; Microsoft Windows 10.0.19042)"
         ],
         "x-ms-client-request-id": "1aa4c914-3547-6c5b-4876-d22a5ae000aa",
-        "x-ms-date": "Fri, 20 Aug 2021 22:44:17 GMT",
+        "x-ms-date": "Wed, 17 Feb 2021 18:42:58 GMT",
         "x-ms-return-client-request-id": "true",
         "x-ms-version": "2020-12-06"
       },
@@ -1171,9 +1051,9 @@
       "StatusCode": 201,
       "ResponseHeaders": {
         "Content-Length": "0",
-        "Date": "Fri, 20 Aug 2021 22:44:17 GMT",
-        "ETag": "\u00220x8D9642C0B3C3D02\u0022",
-        "Last-Modified": "Fri, 20 Aug 2021 22:44:17 GMT",
+        "Date": "Wed, 17 Feb 2021 18:42:58 GMT",
+        "ETag": "\"0x8D8D373D8DDC74D\"",
+        "Last-Modified": "Wed, 17 Feb 2021 18:42:58 GMT",
         "Server": [
           "Windows-Azure-Blob/1.0",
           "Microsoft-HTTPAPI/2.0"
@@ -1182,25 +1062,25 @@
         "x-ms-blob-committed-block-count": "1",
         "x-ms-client-request-id": "1aa4c914-3547-6c5b-4876-d22a5ae000aa",
         "x-ms-content-crc64": "1DWicPbiTNk=",
-        "x-ms-request-id": "97b7ab71-201e-006c-3514-9639c8000000",
-        "x-ms-request-server-encrypted": "true",
-        "x-ms-version": "2020-12-06"
-      },
-      "ResponseBody": []
-    },
-    {
-      "RequestUri": "https://amandadev2.blob.core.windows.net/test-container-f7d37226-59dd-df18-fb9f-b66a862b0eb2/test-blob-80e4e046-9b7e-0cfb-9167-2853bd9041c2",
+        "x-ms-request-id": "1d53ee1b-f01e-0020-315c-05a165000000",
+        "x-ms-request-server-encrypted": "true",
+        "x-ms-version": "2020-12-06"
+      },
+      "ResponseBody": []
+    },
+    {
+      "RequestUri": "https://seanmcccanary3.blob.core.windows.net/test-container-f7d37226-59dd-df18-fb9f-b66a862b0eb2/test-blob-80e4e046-9b7e-0cfb-9167-2853bd9041c2",
       "RequestMethod": "GET",
       "RequestHeaders": {
         "Accept": "application/xml",
         "Authorization": "Sanitized",
-        "traceparent": "00-507dd59085919b4e9ccadbc748423ed3-b543f029e62b0d4b-00",
-        "User-Agent": [
-          "azsdk-net-Storage.Blobs/12.10.0-alpha.20210820.1",
-          "(.NET 5.0.9; Microsoft Windows 10.0.19043)"
+        "traceparent": "00-c6e30d77669d8946aff26fb806495328-4ff22a20e7dbdc41-00",
+        "User-Agent": [
+          "azsdk-net-Storage.Blobs/12.9.0-alpha.20210217.1",
+          "(.NET 5.0.3; Microsoft Windows 10.0.19042)"
         ],
         "x-ms-client-request-id": "20ad82d5-fd23-dfed-84ab-e057e56c6b01",
-        "x-ms-date": "Fri, 20 Aug 2021 22:44:17 GMT",
+        "x-ms-date": "Wed, 17 Feb 2021 18:42:58 GMT",
         "x-ms-return-client-request-id": "true",
         "x-ms-version": "2020-12-06"
       },
@@ -1210,9 +1090,9 @@
         "Accept-Ranges": "bytes",
         "Content-Length": "7",
         "Content-Type": "application/octet-stream",
-        "Date": "Fri, 20 Aug 2021 22:44:17 GMT",
-        "ETag": "\u00220x8D9642C0B3C3D02\u0022",
-        "Last-Modified": "Fri, 20 Aug 2021 22:44:17 GMT",
+        "Date": "Wed, 17 Feb 2021 18:42:58 GMT",
+        "ETag": "\"0x8D8D373D8DDC74D\"",
+        "Last-Modified": "Wed, 17 Feb 2021 18:42:58 GMT",
         "Server": [
           "Windows-Azure-Blob/1.0",
           "Microsoft-HTTPAPI/2.0"
@@ -1220,35 +1100,30 @@
         "x-ms-blob-committed-block-count": "1",
         "x-ms-blob-type": "AppendBlob",
         "x-ms-client-request-id": "20ad82d5-fd23-dfed-84ab-e057e56c6b01",
-        "x-ms-creation-time": "Fri, 20 Aug 2021 22:44:17 GMT",
+        "x-ms-creation-time": "Wed, 17 Feb 2021 18:42:58 GMT",
         "x-ms-is-current-version": "true",
         "x-ms-lease-state": "available",
         "x-ms-lease-status": "unlocked",
-        "x-ms-request-id": "97b7ab8b-201e-006c-4c14-9639c8000000",
+        "x-ms-request-id": "1d53ee32-f01e-0020-445c-05a165000000",
         "x-ms-server-encrypted": "true",
-<<<<<<< HEAD
-        "x-ms-version": "2020-10-02",
-        "x-ms-version-id": "2021-08-20T22:44:17.8981272Z"
-=======
         "x-ms-version": "2020-12-06",
         "x-ms-version-id": "2021-02-17T18:42:58.5387622Z"
->>>>>>> f7eb5f10
       },
       "ResponseBody": "mDZYgoi3JA=="
     },
     {
-      "RequestUri": "https://amandadev2.blob.core.windows.net/test-container-f7d37226-59dd-df18-fb9f-b66a862b0eb2?restype=container",
+      "RequestUri": "https://seanmcccanary3.blob.core.windows.net/test-container-f7d37226-59dd-df18-fb9f-b66a862b0eb2?restype=container",
       "RequestMethod": "DELETE",
       "RequestHeaders": {
         "Accept": "application/xml",
         "Authorization": "Sanitized",
-        "traceparent": "00-ca39ab764d012d4083aaa31e02be6e3c-f3c83b40144e1241-00",
-        "User-Agent": [
-          "azsdk-net-Storage.Blobs/12.10.0-alpha.20210820.1",
-          "(.NET 5.0.9; Microsoft Windows 10.0.19043)"
+        "traceparent": "00-4daeebc4436f884cb972ec3e67db9453-1d77d2d11d12b448-00",
+        "User-Agent": [
+          "azsdk-net-Storage.Blobs/12.9.0-alpha.20210217.1",
+          "(.NET 5.0.3; Microsoft Windows 10.0.19042)"
         ],
         "x-ms-client-request-id": "d7557a48-e033-b787-4892-548c7a461663",
-        "x-ms-date": "Fri, 20 Aug 2021 22:44:18 GMT",
+        "x-ms-date": "Wed, 17 Feb 2021 18:42:58 GMT",
         "x-ms-return-client-request-id": "true",
         "x-ms-version": "2020-12-06"
       },
@@ -1256,115 +1131,100 @@
       "StatusCode": 202,
       "ResponseHeaders": {
         "Content-Length": "0",
-        "Date": "Fri, 20 Aug 2021 22:44:17 GMT",
+        "Date": "Wed, 17 Feb 2021 18:42:58 GMT",
         "Server": [
           "Windows-Azure-Blob/1.0",
           "Microsoft-HTTPAPI/2.0"
         ],
         "x-ms-client-request-id": "d7557a48-e033-b787-4892-548c7a461663",
-<<<<<<< HEAD
-        "x-ms-request-id": "97b7ab9d-201e-006c-5d14-9639c8000000",
-        "x-ms-version": "2020-10-02"
-=======
         "x-ms-request-id": "1d53ee53-f01e-0020-605c-05a165000000",
         "x-ms-version": "2020-12-06"
->>>>>>> f7eb5f10
-      },
-      "ResponseBody": []
-    },
-    {
-      "RequestUri": "https://amandadev2.blob.core.windows.net/test-container-894a9f10-819c-5df7-15f4-f47bb4214b31?restype=container",
-      "RequestMethod": "PUT",
-      "RequestHeaders": {
-        "Accept": "application/xml",
-        "Authorization": "Sanitized",
-        "traceparent": "00-e35a22ca948620409cf8bc0b6d04a7ae-2fcdb47753419b4e-00",
-        "User-Agent": [
-          "azsdk-net-Storage.Blobs/12.10.0-alpha.20210820.1",
-          "(.NET 5.0.9; Microsoft Windows 10.0.19043)"
+      },
+      "ResponseBody": []
+    },
+    {
+      "RequestUri": "https://seanmcccanary3.blob.core.windows.net/test-container-894a9f10-819c-5df7-15f4-f47bb4214b31?restype=container",
+      "RequestMethod": "PUT",
+      "RequestHeaders": {
+        "Accept": "application/xml",
+        "Authorization": "Sanitized",
+        "traceparent": "00-a28a17d5ddd7bb4b8636353c9525c231-aa1c447f26c1fb4c-00",
+        "User-Agent": [
+          "azsdk-net-Storage.Blobs/12.9.0-alpha.20210217.1",
+          "(.NET 5.0.3; Microsoft Windows 10.0.19042)"
         ],
         "x-ms-blob-public-access": "container",
         "x-ms-client-request-id": "f5bbe691-1507-c692-83f8-c23feb0c0327",
-        "x-ms-date": "Fri, 20 Aug 2021 22:44:18 GMT",
-        "x-ms-return-client-request-id": "true",
-        "x-ms-version": "2020-12-06"
-      },
-      "RequestBody": null,
-      "StatusCode": 201,
-      "ResponseHeaders": {
-        "Content-Length": "0",
-        "Date": "Fri, 20 Aug 2021 22:44:17 GMT",
-        "ETag": "\u00220x8D9642C0B52968A\u0022",
-        "Last-Modified": "Fri, 20 Aug 2021 22:44:18 GMT",
+        "x-ms-date": "Wed, 17 Feb 2021 18:42:58 GMT",
+        "x-ms-return-client-request-id": "true",
+        "x-ms-version": "2020-12-06"
+      },
+      "RequestBody": null,
+      "StatusCode": 201,
+      "ResponseHeaders": {
+        "Content-Length": "0",
+        "Date": "Wed, 17 Feb 2021 18:42:58 GMT",
+        "ETag": "\"0x8D8D373D9112915\"",
+        "Last-Modified": "Wed, 17 Feb 2021 18:42:58 GMT",
         "Server": [
           "Windows-Azure-Blob/1.0",
           "Microsoft-HTTPAPI/2.0"
         ],
         "x-ms-client-request-id": "f5bbe691-1507-c692-83f8-c23feb0c0327",
-<<<<<<< HEAD
-        "x-ms-request-id": "97b7abaf-201e-006c-6e14-9639c8000000",
-        "x-ms-version": "2020-10-02"
-=======
         "x-ms-request-id": "aebfa9dd-701e-0087-6b5c-0549a7000000",
         "x-ms-version": "2020-12-06"
->>>>>>> f7eb5f10
-      },
-      "ResponseBody": []
-    },
-    {
-      "RequestUri": "https://amandadev2.blob.core.windows.net/test-container-894a9f10-819c-5df7-15f4-f47bb4214b31/test-blob-c8802347-ab37-7c4c-d16c-ccd61e293a34",
-      "RequestMethod": "PUT",
-      "RequestHeaders": {
-        "Accept": "application/xml",
-        "Authorization": "Sanitized",
-        "traceparent": "00-52e3c02e41de8943b6cc27b5ef99f485-191b74f3dad0fc4c-00",
-        "User-Agent": [
-          "azsdk-net-Storage.Blobs/12.10.0-alpha.20210820.1",
-          "(.NET 5.0.9; Microsoft Windows 10.0.19043)"
+      },
+      "ResponseBody": []
+    },
+    {
+      "RequestUri": "https://seanmcccanary3.blob.core.windows.net/test-container-894a9f10-819c-5df7-15f4-f47bb4214b31/test-blob-c8802347-ab37-7c4c-d16c-ccd61e293a34",
+      "RequestMethod": "PUT",
+      "RequestHeaders": {
+        "Accept": "application/xml",
+        "Authorization": "Sanitized",
+        "traceparent": "00-6caa8a0a614f7f4dbf0ecd4cba872431-4c7b10e12a2a7046-00",
+        "User-Agent": [
+          "azsdk-net-Storage.Blobs/12.9.0-alpha.20210217.1",
+          "(.NET 5.0.3; Microsoft Windows 10.0.19042)"
         ],
         "x-ms-blob-type": "AppendBlob",
         "x-ms-client-request-id": "ff863cc2-7661-e6ad-993e-239b49bca859",
-        "x-ms-date": "Fri, 20 Aug 2021 22:44:18 GMT",
-        "x-ms-return-client-request-id": "true",
-        "x-ms-version": "2020-12-06"
-      },
-      "RequestBody": null,
-      "StatusCode": 201,
-      "ResponseHeaders": {
-        "Content-Length": "0",
-        "Date": "Fri, 20 Aug 2021 22:44:17 GMT",
-        "ETag": "\u00220x8D9642C0B5A51B7\u0022",
-        "Last-Modified": "Fri, 20 Aug 2021 22:44:18 GMT",
+        "x-ms-date": "Wed, 17 Feb 2021 18:42:58 GMT",
+        "x-ms-return-client-request-id": "true",
+        "x-ms-version": "2020-12-06"
+      },
+      "RequestBody": null,
+      "StatusCode": 201,
+      "ResponseHeaders": {
+        "Content-Length": "0",
+        "Date": "Wed, 17 Feb 2021 18:42:58 GMT",
+        "ETag": "\"0x8D8D373D91ADB6B\"",
+        "Last-Modified": "Wed, 17 Feb 2021 18:42:59 GMT",
         "Server": [
           "Windows-Azure-Blob/1.0",
           "Microsoft-HTTPAPI/2.0"
         ],
         "x-ms-client-request-id": "ff863cc2-7661-e6ad-993e-239b49bca859",
-        "x-ms-request-id": "97b7abcb-201e-006c-0614-9639c8000000",
-        "x-ms-request-server-encrypted": "true",
-<<<<<<< HEAD
-        "x-ms-version": "2020-10-02",
-        "x-ms-version-id": "2021-08-20T22:44:18.1442999Z"
-=======
+        "x-ms-request-id": "aebfa9e7-701e-0087-6c5c-0549a7000000",
+        "x-ms-request-server-encrypted": "true",
         "x-ms-version": "2020-12-06",
         "x-ms-version-id": "2021-02-17T18:42:59.0040939Z"
->>>>>>> f7eb5f10
-      },
-      "ResponseBody": []
-    },
-    {
-      "RequestUri": "https://amandadev2.blob.core.windows.net/test-container-894a9f10-819c-5df7-15f4-f47bb4214b31/test-blob-c8802347-ab37-7c4c-d16c-ccd61e293a34?comp=lease",
-      "RequestMethod": "PUT",
-      "RequestHeaders": {
-        "Accept": "application/xml",
-        "Authorization": "Sanitized",
-        "traceparent": "00-409c4798155d824ebb5eb99d1f25a4f3-895a461701cab547-00",
-        "User-Agent": [
-          "azsdk-net-Storage.Blobs/12.10.0-alpha.20210820.1",
-          "(.NET 5.0.9; Microsoft Windows 10.0.19043)"
+      },
+      "ResponseBody": []
+    },
+    {
+      "RequestUri": "https://seanmcccanary3.blob.core.windows.net/test-container-894a9f10-819c-5df7-15f4-f47bb4214b31/test-blob-c8802347-ab37-7c4c-d16c-ccd61e293a34?comp=lease",
+      "RequestMethod": "PUT",
+      "RequestHeaders": {
+        "Accept": "application/xml",
+        "Authorization": "Sanitized",
+        "traceparent": "00-ec8daf795eb1a04ebde715d36c5ec454-65f61f7b7e54b148-00",
+        "User-Agent": [
+          "azsdk-net-Storage.Blobs/12.9.0-alpha.20210217.1",
+          "(.NET 5.0.3; Microsoft Windows 10.0.19042)"
         ],
         "x-ms-client-request-id": "43608ea0-1703-8d8e-7a95-06d7cebf226b",
-        "x-ms-date": "Fri, 20 Aug 2021 22:44:18 GMT",
+        "x-ms-date": "Wed, 17 Feb 2021 18:42:59 GMT",
         "x-ms-lease-action": "acquire",
         "x-ms-lease-duration": "-1",
         "x-ms-proposed-lease-id": "db8a8dbe-3522-f1c1-f889-a8eec32dab43",
@@ -1375,39 +1235,34 @@
       "StatusCode": 201,
       "ResponseHeaders": {
         "Content-Length": "0",
-        "Date": "Fri, 20 Aug 2021 22:44:18 GMT",
-        "ETag": "\u00220x8D9642C0B5A51B7\u0022",
-        "Last-Modified": "Fri, 20 Aug 2021 22:44:18 GMT",
+        "Date": "Wed, 17 Feb 2021 18:42:58 GMT",
+        "ETag": "\"0x8D8D373D91ADB6B\"",
+        "Last-Modified": "Wed, 17 Feb 2021 18:42:59 GMT",
         "Server": [
           "Windows-Azure-Blob/1.0",
           "Microsoft-HTTPAPI/2.0"
         ],
         "x-ms-client-request-id": "43608ea0-1703-8d8e-7a95-06d7cebf226b",
         "x-ms-lease-id": "db8a8dbe-3522-f1c1-f889-a8eec32dab43",
-<<<<<<< HEAD
-        "x-ms-request-id": "97b7abe0-201e-006c-1914-9639c8000000",
-        "x-ms-version": "2020-10-02"
-=======
         "x-ms-request-id": "aebfa9f2-701e-0087-745c-0549a7000000",
         "x-ms-version": "2020-12-06"
->>>>>>> f7eb5f10
-      },
-      "ResponseBody": []
-    },
-    {
-      "RequestUri": "https://amandadev2.blob.core.windows.net/test-container-894a9f10-819c-5df7-15f4-f47bb4214b31/test-blob-c8802347-ab37-7c4c-d16c-ccd61e293a34",
-      "RequestMethod": "PUT",
-      "RequestHeaders": {
-        "Accept": "application/xml",
-        "Authorization": "Sanitized",
-        "traceparent": "00-26ff04b933feb3469e75bee7fc04f144-093e4c6e951d9a44-00",
-        "User-Agent": [
-          "azsdk-net-Storage.Blobs/12.10.0-alpha.20210820.1",
-          "(.NET 5.0.9; Microsoft Windows 10.0.19043)"
+      },
+      "ResponseBody": []
+    },
+    {
+      "RequestUri": "https://seanmcccanary3.blob.core.windows.net/test-container-894a9f10-819c-5df7-15f4-f47bb4214b31/test-blob-c8802347-ab37-7c4c-d16c-ccd61e293a34",
+      "RequestMethod": "PUT",
+      "RequestHeaders": {
+        "Accept": "application/xml",
+        "Authorization": "Sanitized",
+        "traceparent": "00-300e818e51c0fc4ca88d55e8c7b6df36-dbe2b4ff64a21643-00",
+        "User-Agent": [
+          "azsdk-net-Storage.Blobs/12.9.0-alpha.20210217.1",
+          "(.NET 5.0.3; Microsoft Windows 10.0.19042)"
         ],
         "x-ms-blob-type": "AppendBlob",
         "x-ms-client-request-id": "66868c62-330d-6ffb-a1e1-c893516d7eba",
-        "x-ms-date": "Fri, 20 Aug 2021 22:44:18 GMT",
+        "x-ms-date": "Wed, 17 Feb 2021 18:42:59 GMT",
         "x-ms-lease-id": "db8a8dbe-3522-f1c1-f889-a8eec32dab43",
         "x-ms-return-client-request-id": "true",
         "x-ms-version": "2020-12-06"
@@ -1416,52 +1271,47 @@
       "StatusCode": 201,
       "ResponseHeaders": {
         "Content-Length": "0",
-        "Date": "Fri, 20 Aug 2021 22:44:18 GMT",
-        "ETag": "\u00220x8D9642C0B694884\u0022",
-        "Last-Modified": "Fri, 20 Aug 2021 22:44:18 GMT",
+        "Date": "Wed, 17 Feb 2021 18:42:58 GMT",
+        "ETag": "\"0x8D8D373D92D2E41\"",
+        "Last-Modified": "Wed, 17 Feb 2021 18:42:59 GMT",
         "Server": [
           "Windows-Azure-Blob/1.0",
           "Microsoft-HTTPAPI/2.0"
         ],
         "x-ms-client-request-id": "66868c62-330d-6ffb-a1e1-c893516d7eba",
-        "x-ms-request-id": "97b7abeb-201e-006c-2414-9639c8000000",
-        "x-ms-request-server-encrypted": "true",
-<<<<<<< HEAD
-        "x-ms-version": "2020-10-02",
-        "x-ms-version-id": "2021-08-20T22:44:18.2433684Z"
-=======
+        "x-ms-request-id": "aebfaa06-701e-0087-045c-0549a7000000",
+        "x-ms-request-server-encrypted": "true",
         "x-ms-version": "2020-12-06",
         "x-ms-version-id": "2021-02-17T18:42:59.1261798Z"
->>>>>>> f7eb5f10
-      },
-      "ResponseBody": []
-    },
-    {
-      "RequestUri": "https://amandadev2.blob.core.windows.net/test-container-894a9f10-819c-5df7-15f4-f47bb4214b31/test-blob-c8802347-ab37-7c4c-d16c-ccd61e293a34?comp=appendblock",
+      },
+      "ResponseBody": []
+    },
+    {
+      "RequestUri": "https://seanmcccanary3.blob.core.windows.net/test-container-894a9f10-819c-5df7-15f4-f47bb4214b31/test-blob-c8802347-ab37-7c4c-d16c-ccd61e293a34?comp=appendblock",
       "RequestMethod": "PUT",
       "RequestHeaders": {
         "Accept": "application/xml",
         "Authorization": "Sanitized",
         "Content-Length": "7",
         "Content-Type": "application/octet-stream",
-        "If-Match": "\u00220x8D9642C0B694884\u0022",
-        "User-Agent": [
-          "azsdk-net-Storage.Blobs/12.10.0-alpha.20210820.1",
-          "(.NET 5.0.9; Microsoft Windows 10.0.19043)"
+        "If-Match": "0x8D8D373D92D2E41",
+        "User-Agent": [
+          "azsdk-net-Storage.Blobs/12.9.0-alpha.20210217.1",
+          "(.NET 5.0.3; Microsoft Windows 10.0.19042)"
         ],
         "x-ms-client-request-id": "a2bea12b-6022-50a9-bedc-d73e39076efc",
-        "x-ms-date": "Fri, 20 Aug 2021 22:44:18 GMT",
+        "x-ms-date": "Wed, 17 Feb 2021 18:42:59 GMT",
         "x-ms-lease-id": "db8a8dbe-3522-f1c1-f889-a8eec32dab43",
         "x-ms-return-client-request-id": "true",
         "x-ms-version": "2020-12-06"
       },
-      "RequestBody": "k\u002BAhLqjHtg==",
-      "StatusCode": 201,
-      "ResponseHeaders": {
-        "Content-Length": "0",
-        "Date": "Fri, 20 Aug 2021 22:44:18 GMT",
-        "ETag": "\u00220x8D9642C0B70C3EC\u0022",
-        "Last-Modified": "Fri, 20 Aug 2021 22:44:18 GMT",
+      "RequestBody": "k+AhLqjHtg==",
+      "StatusCode": 201,
+      "ResponseHeaders": {
+        "Content-Length": "0",
+        "Date": "Wed, 17 Feb 2021 18:42:58 GMT",
+        "ETag": "\"0x8D8D373D935460A\"",
+        "Last-Modified": "Wed, 17 Feb 2021 18:42:59 GMT",
         "Server": [
           "Windows-Azure-Blob/1.0",
           "Microsoft-HTTPAPI/2.0"
@@ -1470,25 +1320,25 @@
         "x-ms-blob-committed-block-count": "1",
         "x-ms-client-request-id": "a2bea12b-6022-50a9-bedc-d73e39076efc",
         "x-ms-content-crc64": "r/55qSscUno=",
-        "x-ms-request-id": "97b7abf9-201e-006c-3114-9639c8000000",
-        "x-ms-request-server-encrypted": "true",
-        "x-ms-version": "2020-12-06"
-      },
-      "ResponseBody": []
-    },
-    {
-      "RequestUri": "https://amandadev2.blob.core.windows.net/test-container-894a9f10-819c-5df7-15f4-f47bb4214b31/test-blob-c8802347-ab37-7c4c-d16c-ccd61e293a34",
+        "x-ms-request-id": "aebfaa0a-701e-0087-075c-0549a7000000",
+        "x-ms-request-server-encrypted": "true",
+        "x-ms-version": "2020-12-06"
+      },
+      "ResponseBody": []
+    },
+    {
+      "RequestUri": "https://seanmcccanary3.blob.core.windows.net/test-container-894a9f10-819c-5df7-15f4-f47bb4214b31/test-blob-c8802347-ab37-7c4c-d16c-ccd61e293a34",
       "RequestMethod": "GET",
       "RequestHeaders": {
         "Accept": "application/xml",
         "Authorization": "Sanitized",
-        "traceparent": "00-584a3759c946c64e83d9490333a83ac3-2177efc5a17aff4a-00",
-        "User-Agent": [
-          "azsdk-net-Storage.Blobs/12.10.0-alpha.20210820.1",
-          "(.NET 5.0.9; Microsoft Windows 10.0.19043)"
+        "traceparent": "00-310ba63ce21df241bf3dfd938e2f7244-3144596983ddab4e-00",
+        "User-Agent": [
+          "azsdk-net-Storage.Blobs/12.9.0-alpha.20210217.1",
+          "(.NET 5.0.3; Microsoft Windows 10.0.19042)"
         ],
         "x-ms-client-request-id": "af6829f4-dcae-7898-2e8c-cbdac53152d8",
-        "x-ms-date": "Fri, 20 Aug 2021 22:44:18 GMT",
+        "x-ms-date": "Wed, 17 Feb 2021 18:42:59 GMT",
         "x-ms-return-client-request-id": "true",
         "x-ms-version": "2020-12-06"
       },
@@ -1498,9 +1348,9 @@
         "Accept-Ranges": "bytes",
         "Content-Length": "7",
         "Content-Type": "application/octet-stream",
-        "Date": "Fri, 20 Aug 2021 22:44:18 GMT",
-        "ETag": "\u00220x8D9642C0B70C3EC\u0022",
-        "Last-Modified": "Fri, 20 Aug 2021 22:44:18 GMT",
+        "Date": "Wed, 17 Feb 2021 18:42:58 GMT",
+        "ETag": "\"0x8D8D373D935460A\"",
+        "Last-Modified": "Wed, 17 Feb 2021 18:42:59 GMT",
         "Server": [
           "Windows-Azure-Blob/1.0",
           "Microsoft-HTTPAPI/2.0"
@@ -1508,36 +1358,31 @@
         "x-ms-blob-committed-block-count": "1",
         "x-ms-blob-type": "AppendBlob",
         "x-ms-client-request-id": "af6829f4-dcae-7898-2e8c-cbdac53152d8",
-        "x-ms-creation-time": "Fri, 20 Aug 2021 22:44:18 GMT",
+        "x-ms-creation-time": "Wed, 17 Feb 2021 18:42:59 GMT",
         "x-ms-is-current-version": "true",
         "x-ms-lease-duration": "infinite",
         "x-ms-lease-state": "leased",
         "x-ms-lease-status": "locked",
-        "x-ms-request-id": "97b7ac03-201e-006c-3b14-9639c8000000",
+        "x-ms-request-id": "aebfaa15-701e-0087-0f5c-0549a7000000",
         "x-ms-server-encrypted": "true",
-<<<<<<< HEAD
-        "x-ms-version": "2020-10-02",
-        "x-ms-version-id": "2021-08-20T22:44:18.2433684Z"
-=======
         "x-ms-version": "2020-12-06",
         "x-ms-version-id": "2021-02-17T18:42:59.1261798Z"
->>>>>>> f7eb5f10
-      },
-      "ResponseBody": "k\u002BAhLqjHtg=="
-    },
-    {
-      "RequestUri": "https://amandadev2.blob.core.windows.net/test-container-894a9f10-819c-5df7-15f4-f47bb4214b31?restype=container",
+      },
+      "ResponseBody": "k+AhLqjHtg=="
+    },
+    {
+      "RequestUri": "https://seanmcccanary3.blob.core.windows.net/test-container-894a9f10-819c-5df7-15f4-f47bb4214b31?restype=container",
       "RequestMethod": "DELETE",
       "RequestHeaders": {
         "Accept": "application/xml",
         "Authorization": "Sanitized",
-        "traceparent": "00-7dd476c5503d694b83a36727b789cc48-47657a8824dddb4a-00",
-        "User-Agent": [
-          "azsdk-net-Storage.Blobs/12.10.0-alpha.20210820.1",
-          "(.NET 5.0.9; Microsoft Windows 10.0.19043)"
+        "traceparent": "00-af4391c33c98ae4fa7647f6872bac993-a1cf266e686e424d-00",
+        "User-Agent": [
+          "azsdk-net-Storage.Blobs/12.9.0-alpha.20210217.1",
+          "(.NET 5.0.3; Microsoft Windows 10.0.19042)"
         ],
         "x-ms-client-request-id": "0f49a8f6-bf9f-824e-f1fb-2f6313acffec",
-        "x-ms-date": "Fri, 20 Aug 2021 22:44:18 GMT",
+        "x-ms-date": "Wed, 17 Feb 2021 18:42:59 GMT",
         "x-ms-return-client-request-id": "true",
         "x-ms-version": "2020-12-06"
       },
@@ -1545,158 +1390,138 @@
       "StatusCode": 202,
       "ResponseHeaders": {
         "Content-Length": "0",
-        "Date": "Fri, 20 Aug 2021 22:44:18 GMT",
+        "Date": "Wed, 17 Feb 2021 18:42:58 GMT",
         "Server": [
           "Windows-Azure-Blob/1.0",
           "Microsoft-HTTPAPI/2.0"
         ],
         "x-ms-client-request-id": "0f49a8f6-bf9f-824e-f1fb-2f6313acffec",
-<<<<<<< HEAD
-        "x-ms-request-id": "97b7ac17-201e-006c-4d14-9639c8000000",
-        "x-ms-version": "2020-10-02"
-=======
         "x-ms-request-id": "aebfaa16-701e-0087-105c-0549a7000000",
         "x-ms-version": "2020-12-06"
->>>>>>> f7eb5f10
-      },
-      "ResponseBody": []
-    },
-    {
-      "RequestUri": "https://amandadev2.blob.core.windows.net/test-container-f6d1aea7-e665-6531-7b1b-96b457709fbd?restype=container",
-      "RequestMethod": "PUT",
-      "RequestHeaders": {
-        "Accept": "application/xml",
-        "Authorization": "Sanitized",
-        "traceparent": "00-1c6b909ac9925140b4fd8d27971ae1f2-fd30b8128acc6a4c-00",
-        "User-Agent": [
-          "azsdk-net-Storage.Blobs/12.10.0-alpha.20210820.1",
-          "(.NET 5.0.9; Microsoft Windows 10.0.19043)"
+      },
+      "ResponseBody": []
+    },
+    {
+      "RequestUri": "https://seanmcccanary3.blob.core.windows.net/test-container-f6d1aea7-e665-6531-7b1b-96b457709fbd?restype=container",
+      "RequestMethod": "PUT",
+      "RequestHeaders": {
+        "Accept": "application/xml",
+        "Authorization": "Sanitized",
+        "traceparent": "00-6901a2a040836146b7aa4fa6cf1d9885-673a65b2d984654f-00",
+        "User-Agent": [
+          "azsdk-net-Storage.Blobs/12.9.0-alpha.20210217.1",
+          "(.NET 5.0.3; Microsoft Windows 10.0.19042)"
         ],
         "x-ms-blob-public-access": "container",
         "x-ms-client-request-id": "2a7f98fa-c39f-1057-76e4-948428992a81",
-        "x-ms-date": "Fri, 20 Aug 2021 22:44:18 GMT",
-        "x-ms-return-client-request-id": "true",
-        "x-ms-version": "2020-12-06"
-      },
-      "RequestBody": null,
-      "StatusCode": 201,
-      "ResponseHeaders": {
-        "Content-Length": "0",
-        "Date": "Fri, 20 Aug 2021 22:44:18 GMT",
-        "ETag": "\u00220x8D9642C0B876BCB\u0022",
-        "Last-Modified": "Fri, 20 Aug 2021 22:44:18 GMT",
+        "x-ms-date": "Wed, 17 Feb 2021 18:42:59 GMT",
+        "x-ms-return-client-request-id": "true",
+        "x-ms-version": "2020-12-06"
+      },
+      "RequestBody": null,
+      "StatusCode": 201,
+      "ResponseHeaders": {
+        "Content-Length": "0",
+        "Date": "Wed, 17 Feb 2021 18:42:58 GMT",
+        "ETag": "\"0x8D8D373D9827DD0\"",
+        "Last-Modified": "Wed, 17 Feb 2021 18:42:59 GMT",
         "Server": [
           "Windows-Azure-Blob/1.0",
           "Microsoft-HTTPAPI/2.0"
         ],
         "x-ms-client-request-id": "2a7f98fa-c39f-1057-76e4-948428992a81",
-<<<<<<< HEAD
-        "x-ms-request-id": "97b7ac25-201e-006c-5914-9639c8000000",
-        "x-ms-version": "2020-10-02"
-=======
         "x-ms-request-id": "da6ded4a-a01e-0094-1b5c-056dab000000",
         "x-ms-version": "2020-12-06"
->>>>>>> f7eb5f10
-      },
-      "ResponseBody": []
-    },
-    {
-      "RequestUri": "https://amandadev2.blob.core.windows.net/test-container-f6d1aea7-e665-6531-7b1b-96b457709fbd/test-blob-0591715b-e1c9-6404-752a-a44bd82e0530",
-      "RequestMethod": "PUT",
-      "RequestHeaders": {
-        "Accept": "application/xml",
-        "Authorization": "Sanitized",
-        "traceparent": "00-705584a6c608014cb57ad97f0e758d70-a5d54b181bb47541-00",
-        "User-Agent": [
-          "azsdk-net-Storage.Blobs/12.10.0-alpha.20210820.1",
-          "(.NET 5.0.9; Microsoft Windows 10.0.19043)"
+      },
+      "ResponseBody": []
+    },
+    {
+      "RequestUri": "https://seanmcccanary3.blob.core.windows.net/test-container-f6d1aea7-e665-6531-7b1b-96b457709fbd/test-blob-0591715b-e1c9-6404-752a-a44bd82e0530",
+      "RequestMethod": "PUT",
+      "RequestHeaders": {
+        "Accept": "application/xml",
+        "Authorization": "Sanitized",
+        "traceparent": "00-c35c8e14ef40d34884eac04a97ebef2a-1939da567a93be46-00",
+        "User-Agent": [
+          "azsdk-net-Storage.Blobs/12.9.0-alpha.20210217.1",
+          "(.NET 5.0.3; Microsoft Windows 10.0.19042)"
         ],
         "x-ms-blob-type": "AppendBlob",
         "x-ms-client-request-id": "eea78cef-34b9-18a3-941b-b5751f0c3748",
-        "x-ms-date": "Fri, 20 Aug 2021 22:44:18 GMT",
-        "x-ms-return-client-request-id": "true",
-        "x-ms-version": "2020-12-06"
-      },
-      "RequestBody": null,
-      "StatusCode": 201,
-      "ResponseHeaders": {
-        "Content-Length": "0",
-        "Date": "Fri, 20 Aug 2021 22:44:18 GMT",
-        "ETag": "\u00220x8D9642C0B8F4DDD\u0022",
-        "Last-Modified": "Fri, 20 Aug 2021 22:44:18 GMT",
+        "x-ms-date": "Wed, 17 Feb 2021 18:42:59 GMT",
+        "x-ms-return-client-request-id": "true",
+        "x-ms-version": "2020-12-06"
+      },
+      "RequestBody": null,
+      "StatusCode": 201,
+      "ResponseHeaders": {
+        "Content-Length": "0",
+        "Date": "Wed, 17 Feb 2021 18:42:58 GMT",
+        "ETag": "\"0x8D8D373D98CC4F0\"",
+        "Last-Modified": "Wed, 17 Feb 2021 18:42:59 GMT",
         "Server": [
           "Windows-Azure-Blob/1.0",
           "Microsoft-HTTPAPI/2.0"
         ],
         "x-ms-client-request-id": "eea78cef-34b9-18a3-941b-b5751f0c3748",
-        "x-ms-request-id": "97b7ac33-201e-006c-6614-9639c8000000",
-        "x-ms-request-server-encrypted": "true",
-<<<<<<< HEAD
-        "x-ms-version": "2020-10-02",
-        "x-ms-version-id": "2021-08-20T22:44:18.4915421Z"
-=======
+        "x-ms-request-id": "da6ded6b-a01e-0094-365c-056dab000000",
+        "x-ms-request-server-encrypted": "true",
         "x-ms-version": "2020-12-06",
         "x-ms-version-id": "2021-02-17T18:42:59.7506288Z"
->>>>>>> f7eb5f10
-      },
-      "ResponseBody": []
-    },
-    {
-      "RequestUri": "https://amandadev2.blob.core.windows.net/test-container-f6d1aea7-e665-6531-7b1b-96b457709fbd/test-blob-0591715b-e1c9-6404-752a-a44bd82e0530",
-      "RequestMethod": "PUT",
-      "RequestHeaders": {
-        "Accept": "application/xml",
-        "Authorization": "Sanitized",
-        "traceparent": "00-e61e305242169846a8fa7aaa9ebb53b8-f2a1928d9205f84c-00",
-        "User-Agent": [
-          "azsdk-net-Storage.Blobs/12.10.0-alpha.20210820.1",
-          "(.NET 5.0.9; Microsoft Windows 10.0.19043)"
+      },
+      "ResponseBody": []
+    },
+    {
+      "RequestUri": "https://seanmcccanary3.blob.core.windows.net/test-container-f6d1aea7-e665-6531-7b1b-96b457709fbd/test-blob-0591715b-e1c9-6404-752a-a44bd82e0530",
+      "RequestMethod": "PUT",
+      "RequestHeaders": {
+        "Accept": "application/xml",
+        "Authorization": "Sanitized",
+        "traceparent": "00-d8023ba8eac98545acdc8fc8fcdd27d8-ab3b55e03add3a40-00",
+        "User-Agent": [
+          "azsdk-net-Storage.Blobs/12.9.0-alpha.20210217.1",
+          "(.NET 5.0.3; Microsoft Windows 10.0.19042)"
         ],
         "x-ms-blob-type": "AppendBlob",
         "x-ms-client-request-id": "2aa186ad-bfd5-efa8-a99b-5e254a127fd9",
-        "x-ms-date": "Fri, 20 Aug 2021 22:44:18 GMT",
-        "x-ms-return-client-request-id": "true",
-        "x-ms-version": "2020-12-06"
-      },
-      "RequestBody": null,
-      "StatusCode": 201,
-      "ResponseHeaders": {
-        "Content-Length": "0",
-        "Date": "Fri, 20 Aug 2021 22:44:18 GMT",
-        "ETag": "\u00220x8D9642C0B96C93F\u0022",
-        "Last-Modified": "Fri, 20 Aug 2021 22:44:18 GMT",
+        "x-ms-date": "Wed, 17 Feb 2021 18:42:59 GMT",
+        "x-ms-return-client-request-id": "true",
+        "x-ms-version": "2020-12-06"
+      },
+      "RequestBody": null,
+      "StatusCode": 201,
+      "ResponseHeaders": {
+        "Content-Length": "0",
+        "Date": "Wed, 17 Feb 2021 18:42:59 GMT",
+        "ETag": "\"0x8D8D373D9977547\"",
+        "Last-Modified": "Wed, 17 Feb 2021 18:42:59 GMT",
         "Server": [
           "Windows-Azure-Blob/1.0",
           "Microsoft-HTTPAPI/2.0"
         ],
         "x-ms-client-request-id": "2aa186ad-bfd5-efa8-a99b-5e254a127fd9",
-        "x-ms-request-id": "97b7ac40-201e-006c-7314-9639c8000000",
-        "x-ms-request-server-encrypted": "true",
-<<<<<<< HEAD
-        "x-ms-version": "2020-10-02",
-        "x-ms-version-id": "2021-08-20T22:44:18.5415759Z"
-=======
+        "x-ms-request-id": "da6ded75-a01e-0094-3f5c-056dab000000",
+        "x-ms-request-server-encrypted": "true",
         "x-ms-version": "2020-12-06",
         "x-ms-version-id": "2021-02-17T18:42:59.8226796Z"
->>>>>>> f7eb5f10
-      },
-      "ResponseBody": []
-    },
-    {
-      "RequestUri": "https://amandadev2.blob.core.windows.net/test-container-f6d1aea7-e665-6531-7b1b-96b457709fbd/test-blob-0591715b-e1c9-6404-752a-a44bd82e0530?comp=appendblock",
+      },
+      "ResponseBody": []
+    },
+    {
+      "RequestUri": "https://seanmcccanary3.blob.core.windows.net/test-container-f6d1aea7-e665-6531-7b1b-96b457709fbd/test-blob-0591715b-e1c9-6404-752a-a44bd82e0530?comp=appendblock",
       "RequestMethod": "PUT",
       "RequestHeaders": {
         "Accept": "application/xml",
         "Authorization": "Sanitized",
         "Content-Length": "7",
         "Content-Type": "application/octet-stream",
-        "If-Match": "\u00220x8D9642C0B96C93F\u0022",
-        "User-Agent": [
-          "azsdk-net-Storage.Blobs/12.10.0-alpha.20210820.1",
-          "(.NET 5.0.9; Microsoft Windows 10.0.19043)"
+        "If-Match": "0x8D8D373D9977547",
+        "User-Agent": [
+          "azsdk-net-Storage.Blobs/12.9.0-alpha.20210217.1",
+          "(.NET 5.0.3; Microsoft Windows 10.0.19042)"
         ],
         "x-ms-client-request-id": "78f4ecc7-423d-28ba-ab93-a55adcdb6bae",
-        "x-ms-date": "Fri, 20 Aug 2021 22:44:18 GMT",
+        "x-ms-date": "Wed, 17 Feb 2021 18:42:59 GMT",
         "x-ms-return-client-request-id": "true",
         "x-ms-version": "2020-12-06"
       },
@@ -1704,9 +1529,9 @@
       "StatusCode": 201,
       "ResponseHeaders": {
         "Content-Length": "0",
-        "Date": "Fri, 20 Aug 2021 22:44:18 GMT",
-        "ETag": "\u00220x8D9642C0B9E6BC6\u0022",
-        "Last-Modified": "Fri, 20 Aug 2021 22:44:18 GMT",
+        "Date": "Wed, 17 Feb 2021 18:42:59 GMT",
+        "ETag": "\"0x8D8D373D9A0C5CC\"",
+        "Last-Modified": "Wed, 17 Feb 2021 18:42:59 GMT",
         "Server": [
           "Windows-Azure-Blob/1.0",
           "Microsoft-HTTPAPI/2.0"
@@ -1715,25 +1540,25 @@
         "x-ms-blob-committed-block-count": "1",
         "x-ms-client-request-id": "78f4ecc7-423d-28ba-ab93-a55adcdb6bae",
         "x-ms-content-crc64": "///B08bfzrk=",
-        "x-ms-request-id": "97b7ac4d-201e-006c-8014-9639c8000000",
-        "x-ms-request-server-encrypted": "true",
-        "x-ms-version": "2020-12-06"
-      },
-      "ResponseBody": []
-    },
-    {
-      "RequestUri": "https://amandadev2.blob.core.windows.net/test-container-f6d1aea7-e665-6531-7b1b-96b457709fbd/test-blob-0591715b-e1c9-6404-752a-a44bd82e0530",
+        "x-ms-request-id": "da6ded7f-a01e-0094-485c-056dab000000",
+        "x-ms-request-server-encrypted": "true",
+        "x-ms-version": "2020-12-06"
+      },
+      "ResponseBody": []
+    },
+    {
+      "RequestUri": "https://seanmcccanary3.blob.core.windows.net/test-container-f6d1aea7-e665-6531-7b1b-96b457709fbd/test-blob-0591715b-e1c9-6404-752a-a44bd82e0530",
       "RequestMethod": "GET",
       "RequestHeaders": {
         "Accept": "application/xml",
         "Authorization": "Sanitized",
-        "traceparent": "00-afde0dfe08b71b44ba5be1953e95f230-f403a558b4403740-00",
-        "User-Agent": [
-          "azsdk-net-Storage.Blobs/12.10.0-alpha.20210820.1",
-          "(.NET 5.0.9; Microsoft Windows 10.0.19043)"
+        "traceparent": "00-d0a6ac0764654c4f8272909e4f669dbc-0200f12e5389db47-00",
+        "User-Agent": [
+          "azsdk-net-Storage.Blobs/12.9.0-alpha.20210217.1",
+          "(.NET 5.0.3; Microsoft Windows 10.0.19042)"
         ],
         "x-ms-client-request-id": "5e5d9eb0-071d-409b-4197-efa23f5301b7",
-        "x-ms-date": "Fri, 20 Aug 2021 22:44:18 GMT",
+        "x-ms-date": "Wed, 17 Feb 2021 18:42:59 GMT",
         "x-ms-return-client-request-id": "true",
         "x-ms-version": "2020-12-06"
       },
@@ -1743,9 +1568,9 @@
         "Accept-Ranges": "bytes",
         "Content-Length": "7",
         "Content-Type": "application/octet-stream",
-        "Date": "Fri, 20 Aug 2021 22:44:18 GMT",
-        "ETag": "\u00220x8D9642C0B9E6BC6\u0022",
-        "Last-Modified": "Fri, 20 Aug 2021 22:44:18 GMT",
+        "Date": "Wed, 17 Feb 2021 18:42:59 GMT",
+        "ETag": "\"0x8D8D373D9A0C5CC\"",
+        "Last-Modified": "Wed, 17 Feb 2021 18:42:59 GMT",
         "Server": [
           "Windows-Azure-Blob/1.0",
           "Microsoft-HTTPAPI/2.0"
@@ -1753,35 +1578,30 @@
         "x-ms-blob-committed-block-count": "1",
         "x-ms-blob-type": "AppendBlob",
         "x-ms-client-request-id": "5e5d9eb0-071d-409b-4197-efa23f5301b7",
-        "x-ms-creation-time": "Fri, 20 Aug 2021 22:44:18 GMT",
+        "x-ms-creation-time": "Wed, 17 Feb 2021 18:42:59 GMT",
         "x-ms-is-current-version": "true",
         "x-ms-lease-state": "available",
         "x-ms-lease-status": "unlocked",
-        "x-ms-request-id": "97b7ac5b-201e-006c-0b14-9639c8000000",
+        "x-ms-request-id": "da6ded89-a01e-0094-515c-056dab000000",
         "x-ms-server-encrypted": "true",
-<<<<<<< HEAD
-        "x-ms-version": "2020-10-02",
-        "x-ms-version-id": "2021-08-20T22:44:18.5415759Z"
-=======
         "x-ms-version": "2020-12-06",
         "x-ms-version-id": "2021-02-17T18:42:59.8226796Z"
->>>>>>> f7eb5f10
       },
       "ResponseBody": "3mOi/t9skA=="
     },
     {
-      "RequestUri": "https://amandadev2.blob.core.windows.net/test-container-f6d1aea7-e665-6531-7b1b-96b457709fbd?restype=container",
+      "RequestUri": "https://seanmcccanary3.blob.core.windows.net/test-container-f6d1aea7-e665-6531-7b1b-96b457709fbd?restype=container",
       "RequestMethod": "DELETE",
       "RequestHeaders": {
         "Accept": "application/xml",
         "Authorization": "Sanitized",
-        "traceparent": "00-51690fc1457ea64b83c86b1ca0d73efe-0f30c12952bc4a46-00",
-        "User-Agent": [
-          "azsdk-net-Storage.Blobs/12.10.0-alpha.20210820.1",
-          "(.NET 5.0.9; Microsoft Windows 10.0.19043)"
+        "traceparent": "00-3f8e47b34695614c86890bd63e9aa039-8e7d286a2e1fda4d-00",
+        "User-Agent": [
+          "azsdk-net-Storage.Blobs/12.9.0-alpha.20210217.1",
+          "(.NET 5.0.3; Microsoft Windows 10.0.19042)"
         ],
         "x-ms-client-request-id": "3da9add8-0c7d-2491-7698-0f308d9e8885",
-        "x-ms-date": "Fri, 20 Aug 2021 22:44:18 GMT",
+        "x-ms-date": "Wed, 17 Feb 2021 18:42:59 GMT",
         "x-ms-return-client-request-id": "true",
         "x-ms-version": "2020-12-06"
       },
@@ -1789,158 +1609,138 @@
       "StatusCode": 202,
       "ResponseHeaders": {
         "Content-Length": "0",
-        "Date": "Fri, 20 Aug 2021 22:44:18 GMT",
+        "Date": "Wed, 17 Feb 2021 18:42:59 GMT",
         "Server": [
           "Windows-Azure-Blob/1.0",
           "Microsoft-HTTPAPI/2.0"
         ],
         "x-ms-client-request-id": "3da9add8-0c7d-2491-7698-0f308d9e8885",
-<<<<<<< HEAD
-        "x-ms-request-id": "97b7ac6a-201e-006c-1a14-9639c8000000",
-        "x-ms-version": "2020-10-02"
-=======
         "x-ms-request-id": "da6ded9e-a01e-0094-625c-056dab000000",
         "x-ms-version": "2020-12-06"
->>>>>>> f7eb5f10
-      },
-      "ResponseBody": []
-    },
-    {
-      "RequestUri": "https://amandadev2.blob.core.windows.net/test-container-8676dec2-9941-1621-a513-b3f1682295f6?restype=container",
-      "RequestMethod": "PUT",
-      "RequestHeaders": {
-        "Accept": "application/xml",
-        "Authorization": "Sanitized",
-        "traceparent": "00-181ff84130c2a14fb127f8e6cd6eb6bf-94ecde128e73664e-00",
-        "User-Agent": [
-          "azsdk-net-Storage.Blobs/12.10.0-alpha.20210820.1",
-          "(.NET 5.0.9; Microsoft Windows 10.0.19043)"
+      },
+      "ResponseBody": []
+    },
+    {
+      "RequestUri": "https://seanmcccanary3.blob.core.windows.net/test-container-8676dec2-9941-1621-a513-b3f1682295f6?restype=container",
+      "RequestMethod": "PUT",
+      "RequestHeaders": {
+        "Accept": "application/xml",
+        "Authorization": "Sanitized",
+        "traceparent": "00-3683cc5bc561764c99b1a126750dfe2d-e3ff9e96bdf25f4a-00",
+        "User-Agent": [
+          "azsdk-net-Storage.Blobs/12.9.0-alpha.20210217.1",
+          "(.NET 5.0.3; Microsoft Windows 10.0.19042)"
         ],
         "x-ms-blob-public-access": "container",
         "x-ms-client-request-id": "ccb619a3-d6d4-3e8b-8c92-986959a0bb53",
-        "x-ms-date": "Fri, 20 Aug 2021 22:44:18 GMT",
-        "x-ms-return-client-request-id": "true",
-        "x-ms-version": "2020-12-06"
-      },
-      "RequestBody": null,
-      "StatusCode": 201,
-      "ResponseHeaders": {
-        "Content-Length": "0",
-        "Date": "Fri, 20 Aug 2021 22:44:18 GMT",
-        "ETag": "\u00220x8D9642C0BB47768\u0022",
-        "Last-Modified": "Fri, 20 Aug 2021 22:44:18 GMT",
+        "x-ms-date": "Wed, 17 Feb 2021 18:43:00 GMT",
+        "x-ms-return-client-request-id": "true",
+        "x-ms-version": "2020-12-06"
+      },
+      "RequestBody": null,
+      "StatusCode": 201,
+      "ResponseHeaders": {
+        "Content-Length": "0",
+        "Date": "Wed, 17 Feb 2021 18:42:59 GMT",
+        "ETag": "\"0x8D8D373D9D2F3C5\"",
+        "Last-Modified": "Wed, 17 Feb 2021 18:43:00 GMT",
         "Server": [
           "Windows-Azure-Blob/1.0",
           "Microsoft-HTTPAPI/2.0"
         ],
         "x-ms-client-request-id": "ccb619a3-d6d4-3e8b-8c92-986959a0bb53",
-<<<<<<< HEAD
-        "x-ms-request-id": "97b7ac79-201e-006c-2914-9639c8000000",
-        "x-ms-version": "2020-10-02"
-=======
         "x-ms-request-id": "61db8cb9-d01e-0027-295c-05cd06000000",
         "x-ms-version": "2020-12-06"
->>>>>>> f7eb5f10
-      },
-      "ResponseBody": []
-    },
-    {
-      "RequestUri": "https://amandadev2.blob.core.windows.net/test-container-8676dec2-9941-1621-a513-b3f1682295f6/test-blob-6af51903-f6d3-ffdb-a488-d2c7eee18bdc",
-      "RequestMethod": "PUT",
-      "RequestHeaders": {
-        "Accept": "application/xml",
-        "Authorization": "Sanitized",
-        "traceparent": "00-7887f38d94a5a94a883dec1e41757f43-8c6eefa5487b9945-00",
-        "User-Agent": [
-          "azsdk-net-Storage.Blobs/12.10.0-alpha.20210820.1",
-          "(.NET 5.0.9; Microsoft Windows 10.0.19043)"
+      },
+      "ResponseBody": []
+    },
+    {
+      "RequestUri": "https://seanmcccanary3.blob.core.windows.net/test-container-8676dec2-9941-1621-a513-b3f1682295f6/test-blob-6af51903-f6d3-ffdb-a488-d2c7eee18bdc",
+      "RequestMethod": "PUT",
+      "RequestHeaders": {
+        "Accept": "application/xml",
+        "Authorization": "Sanitized",
+        "traceparent": "00-fc32102d9698834699d651ea6c3a07b9-724d7e7f636f9348-00",
+        "User-Agent": [
+          "azsdk-net-Storage.Blobs/12.9.0-alpha.20210217.1",
+          "(.NET 5.0.3; Microsoft Windows 10.0.19042)"
         ],
         "x-ms-blob-type": "AppendBlob",
         "x-ms-client-request-id": "713b57bd-51d3-ac39-3eb6-284b03c350aa",
-        "x-ms-date": "Fri, 20 Aug 2021 22:44:18 GMT",
-        "x-ms-return-client-request-id": "true",
-        "x-ms-version": "2020-12-06"
-      },
-      "RequestBody": null,
-      "StatusCode": 201,
-      "ResponseHeaders": {
-        "Content-Length": "0",
-        "Date": "Fri, 20 Aug 2021 22:44:18 GMT",
-        "ETag": "\u00220x8D9642C0BBC5960\u0022",
-        "Last-Modified": "Fri, 20 Aug 2021 22:44:18 GMT",
+        "x-ms-date": "Wed, 17 Feb 2021 18:43:00 GMT",
+        "x-ms-return-client-request-id": "true",
+        "x-ms-version": "2020-12-06"
+      },
+      "RequestBody": null,
+      "StatusCode": 201,
+      "ResponseHeaders": {
+        "Content-Length": "0",
+        "Date": "Wed, 17 Feb 2021 18:42:59 GMT",
+        "ETag": "\"0x8D8D373D9DE7662\"",
+        "Last-Modified": "Wed, 17 Feb 2021 18:43:00 GMT",
         "Server": [
           "Windows-Azure-Blob/1.0",
           "Microsoft-HTTPAPI/2.0"
         ],
         "x-ms-client-request-id": "713b57bd-51d3-ac39-3eb6-284b03c350aa",
-        "x-ms-request-id": "97b7ac83-201e-006c-3114-9639c8000000",
-        "x-ms-request-server-encrypted": "true",
-<<<<<<< HEAD
-        "x-ms-version": "2020-10-02",
-        "x-ms-version-id": "2021-08-20T22:44:18.7867488Z"
-=======
+        "x-ms-request-id": "61db8cc0-d01e-0027-2e5c-05cd06000000",
+        "x-ms-request-server-encrypted": "true",
         "x-ms-version": "2020-12-06",
         "x-ms-version-id": "2021-02-17T18:43:00.286013Z"
->>>>>>> f7eb5f10
-      },
-      "ResponseBody": []
-    },
-    {
-      "RequestUri": "https://amandadev2.blob.core.windows.net/test-container-8676dec2-9941-1621-a513-b3f1682295f6/test-blob-6af51903-f6d3-ffdb-a488-d2c7eee18bdc",
-      "RequestMethod": "PUT",
-      "RequestHeaders": {
-        "Accept": "application/xml",
-        "Authorization": "Sanitized",
-        "traceparent": "00-cf6b14201ed18048b476c70e47d5a991-2917160a9d883348-00",
-        "User-Agent": [
-          "azsdk-net-Storage.Blobs/12.10.0-alpha.20210820.1",
-          "(.NET 5.0.9; Microsoft Windows 10.0.19043)"
+      },
+      "ResponseBody": []
+    },
+    {
+      "RequestUri": "https://seanmcccanary3.blob.core.windows.net/test-container-8676dec2-9941-1621-a513-b3f1682295f6/test-blob-6af51903-f6d3-ffdb-a488-d2c7eee18bdc",
+      "RequestMethod": "PUT",
+      "RequestHeaders": {
+        "Accept": "application/xml",
+        "Authorization": "Sanitized",
+        "traceparent": "00-1fb47145157d274fb2009002e11b8a61-06a6a6f039926247-00",
+        "User-Agent": [
+          "azsdk-net-Storage.Blobs/12.9.0-alpha.20210217.1",
+          "(.NET 5.0.3; Microsoft Windows 10.0.19042)"
         ],
         "x-ms-blob-type": "AppendBlob",
         "x-ms-client-request-id": "10a16d06-a0b6-60d7-d43b-5b0f6fbde1c1",
-        "x-ms-date": "Fri, 20 Aug 2021 22:44:18 GMT",
-        "x-ms-return-client-request-id": "true",
-        "x-ms-version": "2020-12-06"
-      },
-      "RequestBody": null,
-      "StatusCode": 201,
-      "ResponseHeaders": {
-        "Content-Length": "0",
-        "Date": "Fri, 20 Aug 2021 22:44:18 GMT",
-        "ETag": "\u00220x8D9642C0BC3FBD9\u0022",
-        "Last-Modified": "Fri, 20 Aug 2021 22:44:18 GMT",
+        "x-ms-date": "Wed, 17 Feb 2021 18:43:00 GMT",
+        "x-ms-return-client-request-id": "true",
+        "x-ms-version": "2020-12-06"
+      },
+      "RequestBody": null,
+      "StatusCode": 201,
+      "ResponseHeaders": {
+        "Content-Length": "0",
+        "Date": "Wed, 17 Feb 2021 18:42:59 GMT",
+        "ETag": "\"0x8D8D373D9E64002\"",
+        "Last-Modified": "Wed, 17 Feb 2021 18:43:00 GMT",
         "Server": [
           "Windows-Azure-Blob/1.0",
           "Microsoft-HTTPAPI/2.0"
         ],
         "x-ms-client-request-id": "10a16d06-a0b6-60d7-d43b-5b0f6fbde1c1",
-        "x-ms-request-id": "97b7ac8b-201e-006c-3914-9639c8000000",
-        "x-ms-request-server-encrypted": "true",
-<<<<<<< HEAD
-        "x-ms-version": "2020-10-02",
-        "x-ms-version-id": "2021-08-20T22:44:18.8377833Z"
-=======
+        "x-ms-request-id": "61db8cc5-d01e-0027-315c-05cd06000000",
+        "x-ms-request-server-encrypted": "true",
         "x-ms-version": "2020-12-06",
         "x-ms-version-id": "2021-02-17T18:43:00.3380498Z"
->>>>>>> f7eb5f10
-      },
-      "ResponseBody": []
-    },
-    {
-      "RequestUri": "https://amandadev2.blob.core.windows.net/test-container-8676dec2-9941-1621-a513-b3f1682295f6/test-blob-6af51903-f6d3-ffdb-a488-d2c7eee18bdc?comp=appendblock",
+      },
+      "ResponseBody": []
+    },
+    {
+      "RequestUri": "https://seanmcccanary3.blob.core.windows.net/test-container-8676dec2-9941-1621-a513-b3f1682295f6/test-blob-6af51903-f6d3-ffdb-a488-d2c7eee18bdc?comp=appendblock",
       "RequestMethod": "PUT",
       "RequestHeaders": {
         "Accept": "application/xml",
         "Authorization": "Sanitized",
         "Content-Length": "7",
         "Content-Type": "application/octet-stream",
-        "If-Match": "\u00220x8D9642C0BC3FBD9\u0022",
-        "User-Agent": [
-          "azsdk-net-Storage.Blobs/12.10.0-alpha.20210820.1",
-          "(.NET 5.0.9; Microsoft Windows 10.0.19043)"
+        "If-Match": "0x8D8D373D9E64002",
+        "User-Agent": [
+          "azsdk-net-Storage.Blobs/12.9.0-alpha.20210217.1",
+          "(.NET 5.0.3; Microsoft Windows 10.0.19042)"
         ],
         "x-ms-client-request-id": "450bb3ed-5cb1-9a30-1f30-fe0b94b46416",
-        "x-ms-date": "Fri, 20 Aug 2021 22:44:18 GMT",
+        "x-ms-date": "Wed, 17 Feb 2021 18:43:00 GMT",
         "x-ms-return-client-request-id": "true",
         "x-ms-version": "2020-12-06"
       },
@@ -1948,9 +1748,9 @@
       "StatusCode": 201,
       "ResponseHeaders": {
         "Content-Length": "0",
-        "Date": "Fri, 20 Aug 2021 22:44:18 GMT",
-        "ETag": "\u00220x8D9642C0BCBC56F\u0022",
-        "Last-Modified": "Fri, 20 Aug 2021 22:44:18 GMT",
+        "Date": "Wed, 17 Feb 2021 18:42:59 GMT",
+        "ETag": "\"0x8D8D373D9EEF42F\"",
+        "Last-Modified": "Wed, 17 Feb 2021 18:43:00 GMT",
         "Server": [
           "Windows-Azure-Blob/1.0",
           "Microsoft-HTTPAPI/2.0"
@@ -1959,25 +1759,25 @@
         "x-ms-blob-committed-block-count": "1",
         "x-ms-client-request-id": "450bb3ed-5cb1-9a30-1f30-fe0b94b46416",
         "x-ms-content-crc64": "yhksv/1veZc=",
-        "x-ms-request-id": "97b7ac93-201e-006c-4114-9639c8000000",
-        "x-ms-request-server-encrypted": "true",
-        "x-ms-version": "2020-12-06"
-      },
-      "ResponseBody": []
-    },
-    {
-      "RequestUri": "https://amandadev2.blob.core.windows.net/test-container-8676dec2-9941-1621-a513-b3f1682295f6/test-blob-6af51903-f6d3-ffdb-a488-d2c7eee18bdc",
+        "x-ms-request-id": "61db8ccf-d01e-0027-355c-05cd06000000",
+        "x-ms-request-server-encrypted": "true",
+        "x-ms-version": "2020-12-06"
+      },
+      "ResponseBody": []
+    },
+    {
+      "RequestUri": "https://seanmcccanary3.blob.core.windows.net/test-container-8676dec2-9941-1621-a513-b3f1682295f6/test-blob-6af51903-f6d3-ffdb-a488-d2c7eee18bdc",
       "RequestMethod": "GET",
       "RequestHeaders": {
         "Accept": "application/xml",
         "Authorization": "Sanitized",
-        "traceparent": "00-7bebc55300cb954fb4112019a551162a-2048c8af81a7694e-00",
-        "User-Agent": [
-          "azsdk-net-Storage.Blobs/12.10.0-alpha.20210820.1",
-          "(.NET 5.0.9; Microsoft Windows 10.0.19043)"
+        "traceparent": "00-a59a419619c62f459f1f169d88ce5151-d0f1090ecd918149-00",
+        "User-Agent": [
+          "azsdk-net-Storage.Blobs/12.9.0-alpha.20210217.1",
+          "(.NET 5.0.3; Microsoft Windows 10.0.19042)"
         ],
         "x-ms-client-request-id": "bb225781-9cb1-f40f-4066-5b127fe527c5",
-        "x-ms-date": "Fri, 20 Aug 2021 22:44:18 GMT",
+        "x-ms-date": "Wed, 17 Feb 2021 18:43:00 GMT",
         "x-ms-return-client-request-id": "true",
         "x-ms-version": "2020-12-06"
       },
@@ -1987,9 +1787,9 @@
         "Accept-Ranges": "bytes",
         "Content-Length": "7",
         "Content-Type": "application/octet-stream",
-        "Date": "Fri, 20 Aug 2021 22:44:18 GMT",
-        "ETag": "\u00220x8D9642C0BCBC56F\u0022",
-        "Last-Modified": "Fri, 20 Aug 2021 22:44:18 GMT",
+        "Date": "Wed, 17 Feb 2021 18:42:59 GMT",
+        "ETag": "\"0x8D8D373D9EEF42F\"",
+        "Last-Modified": "Wed, 17 Feb 2021 18:43:00 GMT",
         "Server": [
           "Windows-Azure-Blob/1.0",
           "Microsoft-HTTPAPI/2.0"
@@ -1997,35 +1797,30 @@
         "x-ms-blob-committed-block-count": "1",
         "x-ms-blob-type": "AppendBlob",
         "x-ms-client-request-id": "bb225781-9cb1-f40f-4066-5b127fe527c5",
-        "x-ms-creation-time": "Fri, 20 Aug 2021 22:44:18 GMT",
+        "x-ms-creation-time": "Wed, 17 Feb 2021 18:43:00 GMT",
         "x-ms-is-current-version": "true",
         "x-ms-lease-state": "available",
         "x-ms-lease-status": "unlocked",
-        "x-ms-request-id": "97b7aca4-201e-006c-5014-9639c8000000",
+        "x-ms-request-id": "61db8cd2-d01e-0027-375c-05cd06000000",
         "x-ms-server-encrypted": "true",
-<<<<<<< HEAD
-        "x-ms-version": "2020-10-02",
-        "x-ms-version-id": "2021-08-20T22:44:18.8377833Z"
-=======
         "x-ms-version": "2020-12-06",
         "x-ms-version-id": "2021-02-17T18:43:00.3380498Z"
->>>>>>> f7eb5f10
       },
       "ResponseBody": "B7wSslJt5g=="
     },
     {
-      "RequestUri": "https://amandadev2.blob.core.windows.net/test-container-8676dec2-9941-1621-a513-b3f1682295f6?restype=container",
+      "RequestUri": "https://seanmcccanary3.blob.core.windows.net/test-container-8676dec2-9941-1621-a513-b3f1682295f6?restype=container",
       "RequestMethod": "DELETE",
       "RequestHeaders": {
         "Accept": "application/xml",
         "Authorization": "Sanitized",
-        "traceparent": "00-5d13d500e5c68044b891ee831f098484-70a479e90cd0d246-00",
-        "User-Agent": [
-          "azsdk-net-Storage.Blobs/12.10.0-alpha.20210820.1",
-          "(.NET 5.0.9; Microsoft Windows 10.0.19043)"
+        "traceparent": "00-d4eda683d13f7f4ebbc591da90e53782-fe2e15e586adfb42-00",
+        "User-Agent": [
+          "azsdk-net-Storage.Blobs/12.9.0-alpha.20210217.1",
+          "(.NET 5.0.3; Microsoft Windows 10.0.19042)"
         ],
         "x-ms-client-request-id": "3c8ae513-a992-7765-eec3-e53e43b30895",
-        "x-ms-date": "Fri, 20 Aug 2021 22:44:18 GMT",
+        "x-ms-date": "Wed, 17 Feb 2021 18:43:00 GMT",
         "x-ms-return-client-request-id": "true",
         "x-ms-version": "2020-12-06"
       },
@@ -2033,26 +1828,21 @@
       "StatusCode": 202,
       "ResponseHeaders": {
         "Content-Length": "0",
-        "Date": "Fri, 20 Aug 2021 22:44:18 GMT",
+        "Date": "Wed, 17 Feb 2021 18:42:59 GMT",
         "Server": [
           "Windows-Azure-Blob/1.0",
           "Microsoft-HTTPAPI/2.0"
         ],
         "x-ms-client-request-id": "3c8ae513-a992-7765-eec3-e53e43b30895",
-<<<<<<< HEAD
-        "x-ms-request-id": "97b7acab-201e-006c-5714-9639c8000000",
-        "x-ms-version": "2020-10-02"
-=======
         "x-ms-request-id": "61db8cd5-d01e-0027-395c-05cd06000000",
         "x-ms-version": "2020-12-06"
->>>>>>> f7eb5f10
       },
       "ResponseBody": []
     }
   ],
   "Variables": {
-    "DateTimeOffsetNow": "2021-08-20T15:44:16.5504237-07:00",
+    "DateTimeOffsetNow": "2021-02-17T12:42:55.7268049-06:00",
     "RandomSeed": "509050307",
-    "Storage_TestConfigDefault": "ProductionTenant\namandadev2\nU2FuaXRpemVk\nhttps://amandadev2.blob.core.windows.net\nhttps://amandadev2.file.core.windows.net\nhttps://amandadev2.queue.core.windows.net\nhttps://amandadev2.table.core.windows.net\n\n\n\n\nhttps://amandadev2-secondary.blob.core.windows.net\nhttps://amandadev2-secondary.file.core.windows.net\nhttps://amandadev2-secondary.queue.core.windows.net\nhttps://amandadev2-secondary.table.core.windows.net\n\nSanitized\n\n\nCloud\nBlobEndpoint=https://amandadev2.blob.core.windows.net/;QueueEndpoint=https://amandadev2.queue.core.windows.net/;FileEndpoint=https://amandadev2.file.core.windows.net/;BlobSecondaryEndpoint=https://amandadev2-secondary.blob.core.windows.net/;QueueSecondaryEndpoint=https://amandadev2-secondary.queue.core.windows.net/;FileSecondaryEndpoint=https://amandadev2-secondary.file.core.windows.net/;AccountName=amandadev2;AccountKey=Kg==;\ntestscope2\n\n"
+    "Storage_TestConfigDefault": "ProductionTenant\nseanmcccanary3\nU2FuaXRpemVk\nhttps://seanmcccanary3.blob.core.windows.net\nhttps://seanmcccanary3.file.core.windows.net\nhttps://seanmcccanary3.queue.core.windows.net\nhttps://seanmcccanary3.table.core.windows.net\n\n\n\n\nhttps://seanmcccanary3-secondary.blob.core.windows.net\nhttps://seanmcccanary3-secondary.file.core.windows.net\nhttps://seanmcccanary3-secondary.queue.core.windows.net\nhttps://seanmcccanary3-secondary.table.core.windows.net\n\nSanitized\n\n\nCloud\nBlobEndpoint=https://seanmcccanary3.blob.core.windows.net/;QueueEndpoint=https://seanmcccanary3.queue.core.windows.net/;FileEndpoint=https://seanmcccanary3.file.core.windows.net/;BlobSecondaryEndpoint=https://seanmcccanary3-secondary.blob.core.windows.net/;QueueSecondaryEndpoint=https://seanmcccanary3-secondary.queue.core.windows.net/;FileSecondaryEndpoint=https://seanmcccanary3-secondary.file.core.windows.net/;AccountName=seanmcccanary3;AccountKey=Kg==;\nseanscope1\n\n"
   }
 }