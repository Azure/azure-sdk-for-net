﻿{
  "Entries": [
    {
      "RequestUri": "https://seanmcccanary3.blob.core.windows.net/test-container-92200ca9-5b2a-3fd2-d22e-f0b60fd566c8?restype=container",
      "RequestMethod": "PUT",
      "RequestHeaders": {
        "Accept": "application/xml",
        "Authorization": "Sanitized",
        "traceparent": "00-641a04e5ae6dd04081855e7abdbc8797-e31866a72abdd54d-00",
        "User-Agent": [
          "azsdk-net-Storage.Blobs/12.9.0-alpha.20210217.1",
          "(.NET 5.0.3; Microsoft Windows 10.0.19042)"
        ],
        "x-ms-blob-public-access": "container",
        "x-ms-client-request-id": "d97570cf-3130-feb0-aadc-a53a5c4af23f",
        "x-ms-date": "Wed, 17 Feb 2021 18:44:09 GMT",
        "x-ms-return-client-request-id": "true",
<<<<<<< HEAD
        "x-ms-version": "2020-12-06"
=======
        "x-ms-version": "2021-02-12"
>>>>>>> 7e782c87
      },
      "RequestBody": null,
      "StatusCode": 201,
      "ResponseHeaders": {
        "Content-Length": "0",
        "Date": "Wed, 17 Feb 2021 18:44:09 GMT",
        "ETag": "\"0x8D8D374033D2890\"",
        "Last-Modified": "Wed, 17 Feb 2021 18:44:09 GMT",
        "Server": [
          "Windows-Azure-Blob/1.0",
          "Microsoft-HTTPAPI/2.0"
        ],
        "x-ms-client-request-id": "d97570cf-3130-feb0-aadc-a53a5c4af23f",
        "x-ms-request-id": "19a78763-901e-008f-645c-0553a8000000",
<<<<<<< HEAD
        "x-ms-version": "2020-12-06"
=======
        "x-ms-version": "2021-02-12"
>>>>>>> 7e782c87
      },
      "ResponseBody": []
    },
    {
      "RequestUri": "https://seanmcccanary3.blob.core.windows.net/test-container-92200ca9-5b2a-3fd2-d22e-f0b60fd566c8/test-blob-37982082-052b-768c-2689-40db38b9e774",
      "RequestMethod": "PUT",
      "RequestHeaders": {
        "Accept": "application/xml",
        "Authorization": "Sanitized",
        "traceparent": "00-8a9755c53c6d2b40952fc7921f4a0fe7-6cf8e75a8f37ef4a-00",
        "User-Agent": [
          "azsdk-net-Storage.Blobs/12.9.0-alpha.20210217.1",
          "(.NET 5.0.3; Microsoft Windows 10.0.19042)"
        ],
        "x-ms-blob-type": "AppendBlob",
        "x-ms-client-request-id": "3795e35c-c3c5-c953-e3ff-b2a7f1d5c6f0",
        "x-ms-date": "Wed, 17 Feb 2021 18:44:09 GMT",
        "x-ms-return-client-request-id": "true",
<<<<<<< HEAD
        "x-ms-version": "2020-12-06"
=======
        "x-ms-version": "2021-02-12"
>>>>>>> 7e782c87
      },
      "RequestBody": null,
      "StatusCode": 201,
      "ResponseHeaders": {
        "Content-Length": "0",
        "Date": "Wed, 17 Feb 2021 18:44:09 GMT",
        "ETag": "\"0x8D8D37403494C93\"",
        "Last-Modified": "Wed, 17 Feb 2021 18:44:09 GMT",
        "Server": [
          "Windows-Azure-Blob/1.0",
          "Microsoft-HTTPAPI/2.0"
        ],
        "x-ms-client-request-id": "3795e35c-c3c5-c953-e3ff-b2a7f1d5c6f0",
        "x-ms-request-id": "19a78770-901e-008f-6c5c-0553a8000000",
        "x-ms-request-server-encrypted": "true",
<<<<<<< HEAD
        "x-ms-version": "2020-12-06",
=======
        "x-ms-version": "2021-02-12",
>>>>>>> 7e782c87
        "x-ms-version-id": "2021-02-17T18:44:09.7727635Z"
      },
      "ResponseBody": []
    },
    {
      "RequestUri": "https://seanmcccanary3.blob.core.windows.net/test-container-92200ca9-5b2a-3fd2-d22e-f0b60fd566c8/test-blob-37982082-052b-768c-2689-40db38b9e774?comp=seal",
      "RequestMethod": "PUT",
      "RequestHeaders": {
        "Accept": "application/xml",
        "Authorization": "Sanitized",
        "traceparent": "00-18404c6e27b2294b9d13b91804c66436-a941aac6a73a854a-00",
        "User-Agent": [
          "azsdk-net-Storage.Blobs/12.9.0-alpha.20210217.1",
          "(.NET 5.0.3; Microsoft Windows 10.0.19042)"
        ],
        "x-ms-client-request-id": "547e394e-af23-6faf-1d1d-ba5fdaf0eacb",
        "x-ms-date": "Wed, 17 Feb 2021 18:44:09 GMT",
        "x-ms-return-client-request-id": "true",
<<<<<<< HEAD
        "x-ms-version": "2020-12-06"
=======
        "x-ms-version": "2021-02-12"
>>>>>>> 7e782c87
      },
      "RequestBody": null,
      "StatusCode": 200,
      "ResponseHeaders": {
        "Content-Length": "0",
        "Date": "Wed, 17 Feb 2021 18:44:09 GMT",
        "ETag": "\"0x8D8D3740358DFC9\"",
        "Last-Modified": "Wed, 17 Feb 2021 18:44:09 GMT",
        "Server": [
          "Windows-Azure-Blob/1.0",
          "Microsoft-HTTPAPI/2.0"
        ],
        "x-ms-blob-sealed": "true",
        "x-ms-client-request-id": "547e394e-af23-6faf-1d1d-ba5fdaf0eacb",
        "x-ms-request-id": "19a78783-901e-008f-7c5c-0553a8000000",
<<<<<<< HEAD
        "x-ms-version": "2020-12-06"
=======
        "x-ms-version": "2021-02-12"
>>>>>>> 7e782c87
      },
      "ResponseBody": []
    },
    {
      "RequestUri": "https://seanmcccanary3.blob.core.windows.net/test-container-92200ca9-5b2a-3fd2-d22e-f0b60fd566c8/test-blob-37982082-052b-768c-2689-40db38b9e774",
      "RequestMethod": "HEAD",
      "RequestHeaders": {
        "Accept": "application/xml",
        "Authorization": "Sanitized",
        "traceparent": "00-218393c1e5ff14478cfed746a8cfbb46-637025bb19a63648-00",
        "User-Agent": [
          "azsdk-net-Storage.Blobs/12.9.0-alpha.20210217.1",
          "(.NET 5.0.3; Microsoft Windows 10.0.19042)"
        ],
        "x-ms-client-request-id": "b7583717-7157-45cc-8198-ce4499801b97",
        "x-ms-date": "Wed, 17 Feb 2021 18:44:09 GMT",
        "x-ms-return-client-request-id": "true",
<<<<<<< HEAD
        "x-ms-version": "2020-12-06"
=======
        "x-ms-version": "2021-02-12"
>>>>>>> 7e782c87
      },
      "RequestBody": null,
      "StatusCode": 200,
      "ResponseHeaders": {
        "Accept-Ranges": "bytes",
        "Content-Length": "0",
        "Content-Type": "application/octet-stream",
        "Date": "Wed, 17 Feb 2021 18:44:09 GMT",
        "ETag": "\"0x8D8D3740358DFC9\"",
        "Last-Modified": "Wed, 17 Feb 2021 18:44:09 GMT",
        "Server": [
          "Windows-Azure-Blob/1.0",
          "Microsoft-HTTPAPI/2.0"
        ],
        "x-ms-blob-committed-block-count": "0",
        "x-ms-blob-sealed": "true",
        "x-ms-blob-type": "AppendBlob",
        "x-ms-client-request-id": "b7583717-7157-45cc-8198-ce4499801b97",
        "x-ms-creation-time": "Wed, 17 Feb 2021 18:44:09 GMT",
        "x-ms-is-current-version": "true",
        "x-ms-lease-state": "available",
        "x-ms-lease-status": "unlocked",
        "x-ms-request-id": "19a7879b-901e-008f-115c-0553a8000000",
        "x-ms-server-encrypted": "true",
<<<<<<< HEAD
        "x-ms-version": "2020-12-06",
=======
        "x-ms-version": "2021-02-12",
>>>>>>> 7e782c87
        "x-ms-version-id": "2021-02-17T18:44:09.7727635Z"
      },
      "ResponseBody": []
    },
    {
      "RequestUri": "https://seanmcccanary3.blob.core.windows.net/test-container-92200ca9-5b2a-3fd2-d22e-f0b60fd566c8/test-blob-37982082-052b-768c-2689-40db38b9e774",
      "RequestMethod": "GET",
      "RequestHeaders": {
        "Accept": "application/xml",
        "Authorization": "Sanitized",
        "traceparent": "00-3803f3244e967443ba18d4c742fa0c09-b15d3cca79a9714f-00",
        "User-Agent": [
          "azsdk-net-Storage.Blobs/12.9.0-alpha.20210217.1",
          "(.NET 5.0.3; Microsoft Windows 10.0.19042)"
        ],
        "x-ms-client-request-id": "a3487b5a-3297-dc74-40ae-db0b815f6f82",
        "x-ms-date": "Wed, 17 Feb 2021 18:44:09 GMT",
        "x-ms-return-client-request-id": "true",
<<<<<<< HEAD
        "x-ms-version": "2020-12-06"
=======
        "x-ms-version": "2021-02-12"
>>>>>>> 7e782c87
      },
      "RequestBody": null,
      "StatusCode": 200,
      "ResponseHeaders": {
        "Accept-Ranges": "bytes",
        "Content-Length": "0",
        "Content-Type": "application/octet-stream",
        "Date": "Wed, 17 Feb 2021 18:44:09 GMT",
        "ETag": "\"0x8D8D3740358DFC9\"",
        "Last-Modified": "Wed, 17 Feb 2021 18:44:09 GMT",
        "Server": [
          "Windows-Azure-Blob/1.0",
          "Microsoft-HTTPAPI/2.0"
        ],
        "x-ms-blob-committed-block-count": "0",
        "x-ms-blob-sealed": "true",
        "x-ms-blob-type": "AppendBlob",
        "x-ms-client-request-id": "a3487b5a-3297-dc74-40ae-db0b815f6f82",
        "x-ms-creation-time": "Wed, 17 Feb 2021 18:44:09 GMT",
        "x-ms-is-current-version": "true",
        "x-ms-lease-state": "available",
        "x-ms-lease-status": "unlocked",
        "x-ms-request-id": "19a787a4-901e-008f-185c-0553a8000000",
        "x-ms-server-encrypted": "true",
<<<<<<< HEAD
        "x-ms-version": "2020-12-06",
=======
        "x-ms-version": "2021-02-12",
>>>>>>> 7e782c87
        "x-ms-version-id": "2021-02-17T18:44:09.7727635Z"
      },
      "ResponseBody": []
    },
    {
      "RequestUri": "https://seanmcccanary3.blob.core.windows.net/test-container-92200ca9-5b2a-3fd2-d22e-f0b60fd566c8?restype=container&comp=list",
      "RequestMethod": "GET",
      "RequestHeaders": {
        "Accept": "application/xml",
        "Authorization": "Sanitized",
        "User-Agent": [
          "azsdk-net-Storage.Blobs/12.9.0-alpha.20210217.1",
          "(.NET 5.0.3; Microsoft Windows 10.0.19042)"
        ],
        "x-ms-client-request-id": "1eeaed55-7837-a100-56ec-b803b0cc7d34",
        "x-ms-date": "Wed, 17 Feb 2021 18:44:10 GMT",
        "x-ms-return-client-request-id": "true",
<<<<<<< HEAD
        "x-ms-version": "2020-12-06"
=======
        "x-ms-version": "2021-02-12"
>>>>>>> 7e782c87
      },
      "RequestBody": null,
      "StatusCode": 200,
      "ResponseHeaders": {
        "Content-Type": "application/xml",
        "Date": "Wed, 17 Feb 2021 18:44:09 GMT",
        "Server": [
          "Windows-Azure-Blob/1.0",
          "Microsoft-HTTPAPI/2.0"
        ],
        "Transfer-Encoding": "chunked",
        "x-ms-client-request-id": "1eeaed55-7837-a100-56ec-b803b0cc7d34",
        "x-ms-request-id": "19a787af-901e-008f-205c-0553a8000000",
<<<<<<< HEAD
        "x-ms-version": "2020-12-06"
=======
        "x-ms-version": "2021-02-12"
>>>>>>> 7e782c87
      },
      "ResponseBody": "﻿<?xml version=\"1.0\" encoding=\"utf-8\"?><EnumerationResults ServiceEndpoint=\"https://seanmcccanary3.blob.core.windows.net/\" ContainerName=\"test-container-92200ca9-5b2a-3fd2-d22e-f0b60fd566c8\"><Blobs><Blob><Name>test-blob-37982082-052b-768c-2689-40db38b9e774</Name><VersionId>2021-02-17T18:44:09.7727635Z</VersionId><IsCurrentVersion>true</IsCurrentVersion><Properties><Creation-Time>Wed, 17 Feb 2021 18:44:09 GMT</Creation-Time><Last-Modified>Wed, 17 Feb 2021 18:44:09 GMT</Last-Modified><Etag>0x8D8D3740358DFC9</Etag><Content-Length>0</Content-Length><Content-Type>application/octet-stream</Content-Type><Content-Encoding /><Content-Language /><Content-CRC64 /><Content-MD5 /><Cache-Control /><Content-Disposition /><BlobType>AppendBlob</BlobType><LeaseStatus>unlocked</LeaseStatus><LeaseState>available</LeaseState><ServerEncrypted>true</ServerEncrypted><Sealed>true</Sealed></Properties><OrMetadata /></Blob></Blobs><NextMarker /></EnumerationResults>"
    },
    {
      "RequestUri": "https://seanmcccanary3.blob.core.windows.net/test-container-92200ca9-5b2a-3fd2-d22e-f0b60fd566c8?restype=container",
      "RequestMethod": "DELETE",
      "RequestHeaders": {
        "Accept": "application/xml",
        "Authorization": "Sanitized",
        "traceparent": "00-2bde3c258623474eaa9c70572818739d-617950a78b2bed45-00",
        "User-Agent": [
          "azsdk-net-Storage.Blobs/12.9.0-alpha.20210217.1",
          "(.NET 5.0.3; Microsoft Windows 10.0.19042)"
        ],
        "x-ms-client-request-id": "93b50169-5075-0c4a-1692-0b86118bdb92",
        "x-ms-date": "Wed, 17 Feb 2021 18:44:10 GMT",
        "x-ms-return-client-request-id": "true",
<<<<<<< HEAD
        "x-ms-version": "2020-12-06"
=======
        "x-ms-version": "2021-02-12"
>>>>>>> 7e782c87
      },
      "RequestBody": null,
      "StatusCode": 202,
      "ResponseHeaders": {
        "Content-Length": "0",
        "Date": "Wed, 17 Feb 2021 18:44:09 GMT",
        "Server": [
          "Windows-Azure-Blob/1.0",
          "Microsoft-HTTPAPI/2.0"
        ],
        "x-ms-client-request-id": "93b50169-5075-0c4a-1692-0b86118bdb92",
        "x-ms-request-id": "19a787c8-901e-008f-365c-0553a8000000",
<<<<<<< HEAD
        "x-ms-version": "2020-12-06"
=======
        "x-ms-version": "2021-02-12"
>>>>>>> 7e782c87
      },
      "ResponseBody": []
    }
  ],
  "Variables": {
    "RandomSeed": "825934375",
    "Storage_TestConfigDefault": "ProductionTenant\nseanmcccanary3\nU2FuaXRpemVk\nhttps://seanmcccanary3.blob.core.windows.net\nhttps://seanmcccanary3.file.core.windows.net\nhttps://seanmcccanary3.queue.core.windows.net\nhttps://seanmcccanary3.table.core.windows.net\n\n\n\n\nhttps://seanmcccanary3-secondary.blob.core.windows.net\nhttps://seanmcccanary3-secondary.file.core.windows.net\nhttps://seanmcccanary3-secondary.queue.core.windows.net\nhttps://seanmcccanary3-secondary.table.core.windows.net\n\nSanitized\n\n\nCloud\nBlobEndpoint=https://seanmcccanary3.blob.core.windows.net/;QueueEndpoint=https://seanmcccanary3.queue.core.windows.net/;FileEndpoint=https://seanmcccanary3.file.core.windows.net/;BlobSecondaryEndpoint=https://seanmcccanary3-secondary.blob.core.windows.net/;QueueSecondaryEndpoint=https://seanmcccanary3-secondary.queue.core.windows.net/;FileSecondaryEndpoint=https://seanmcccanary3-secondary.file.core.windows.net/;AccountName=seanmcccanary3;AccountKey=Kg==;\nseanscope1\n\n"
  }
}<|MERGE_RESOLUTION|>--- conflicted
+++ resolved
@@ -15,11 +15,7 @@
         "x-ms-client-request-id": "d97570cf-3130-feb0-aadc-a53a5c4af23f",
         "x-ms-date": "Wed, 17 Feb 2021 18:44:09 GMT",
         "x-ms-return-client-request-id": "true",
-<<<<<<< HEAD
-        "x-ms-version": "2020-12-06"
-=======
-        "x-ms-version": "2021-02-12"
->>>>>>> 7e782c87
+        "x-ms-version": "2021-02-12"
       },
       "RequestBody": null,
       "StatusCode": 201,
@@ -34,11 +30,7 @@
         ],
         "x-ms-client-request-id": "d97570cf-3130-feb0-aadc-a53a5c4af23f",
         "x-ms-request-id": "19a78763-901e-008f-645c-0553a8000000",
-<<<<<<< HEAD
-        "x-ms-version": "2020-12-06"
-=======
-        "x-ms-version": "2021-02-12"
->>>>>>> 7e782c87
+        "x-ms-version": "2021-02-12"
       },
       "ResponseBody": []
     },
@@ -57,11 +49,7 @@
         "x-ms-client-request-id": "3795e35c-c3c5-c953-e3ff-b2a7f1d5c6f0",
         "x-ms-date": "Wed, 17 Feb 2021 18:44:09 GMT",
         "x-ms-return-client-request-id": "true",
-<<<<<<< HEAD
-        "x-ms-version": "2020-12-06"
-=======
-        "x-ms-version": "2021-02-12"
->>>>>>> 7e782c87
+        "x-ms-version": "2021-02-12"
       },
       "RequestBody": null,
       "StatusCode": 201,
@@ -77,11 +65,7 @@
         "x-ms-client-request-id": "3795e35c-c3c5-c953-e3ff-b2a7f1d5c6f0",
         "x-ms-request-id": "19a78770-901e-008f-6c5c-0553a8000000",
         "x-ms-request-server-encrypted": "true",
-<<<<<<< HEAD
-        "x-ms-version": "2020-12-06",
-=======
         "x-ms-version": "2021-02-12",
->>>>>>> 7e782c87
         "x-ms-version-id": "2021-02-17T18:44:09.7727635Z"
       },
       "ResponseBody": []
@@ -100,11 +84,7 @@
         "x-ms-client-request-id": "547e394e-af23-6faf-1d1d-ba5fdaf0eacb",
         "x-ms-date": "Wed, 17 Feb 2021 18:44:09 GMT",
         "x-ms-return-client-request-id": "true",
-<<<<<<< HEAD
-        "x-ms-version": "2020-12-06"
-=======
-        "x-ms-version": "2021-02-12"
->>>>>>> 7e782c87
+        "x-ms-version": "2021-02-12"
       },
       "RequestBody": null,
       "StatusCode": 200,
@@ -120,11 +100,7 @@
         "x-ms-blob-sealed": "true",
         "x-ms-client-request-id": "547e394e-af23-6faf-1d1d-ba5fdaf0eacb",
         "x-ms-request-id": "19a78783-901e-008f-7c5c-0553a8000000",
-<<<<<<< HEAD
-        "x-ms-version": "2020-12-06"
-=======
-        "x-ms-version": "2021-02-12"
->>>>>>> 7e782c87
+        "x-ms-version": "2021-02-12"
       },
       "ResponseBody": []
     },
@@ -142,11 +118,7 @@
         "x-ms-client-request-id": "b7583717-7157-45cc-8198-ce4499801b97",
         "x-ms-date": "Wed, 17 Feb 2021 18:44:09 GMT",
         "x-ms-return-client-request-id": "true",
-<<<<<<< HEAD
-        "x-ms-version": "2020-12-06"
-=======
-        "x-ms-version": "2021-02-12"
->>>>>>> 7e782c87
+        "x-ms-version": "2021-02-12"
       },
       "RequestBody": null,
       "StatusCode": 200,
@@ -171,11 +143,7 @@
         "x-ms-lease-status": "unlocked",
         "x-ms-request-id": "19a7879b-901e-008f-115c-0553a8000000",
         "x-ms-server-encrypted": "true",
-<<<<<<< HEAD
-        "x-ms-version": "2020-12-06",
-=======
         "x-ms-version": "2021-02-12",
->>>>>>> 7e782c87
         "x-ms-version-id": "2021-02-17T18:44:09.7727635Z"
       },
       "ResponseBody": []
@@ -194,11 +162,7 @@
         "x-ms-client-request-id": "a3487b5a-3297-dc74-40ae-db0b815f6f82",
         "x-ms-date": "Wed, 17 Feb 2021 18:44:09 GMT",
         "x-ms-return-client-request-id": "true",
-<<<<<<< HEAD
-        "x-ms-version": "2020-12-06"
-=======
-        "x-ms-version": "2021-02-12"
->>>>>>> 7e782c87
+        "x-ms-version": "2021-02-12"
       },
       "RequestBody": null,
       "StatusCode": 200,
@@ -223,11 +187,7 @@
         "x-ms-lease-status": "unlocked",
         "x-ms-request-id": "19a787a4-901e-008f-185c-0553a8000000",
         "x-ms-server-encrypted": "true",
-<<<<<<< HEAD
-        "x-ms-version": "2020-12-06",
-=======
         "x-ms-version": "2021-02-12",
->>>>>>> 7e782c87
         "x-ms-version-id": "2021-02-17T18:44:09.7727635Z"
       },
       "ResponseBody": []
@@ -245,11 +205,7 @@
         "x-ms-client-request-id": "1eeaed55-7837-a100-56ec-b803b0cc7d34",
         "x-ms-date": "Wed, 17 Feb 2021 18:44:10 GMT",
         "x-ms-return-client-request-id": "true",
-<<<<<<< HEAD
-        "x-ms-version": "2020-12-06"
-=======
-        "x-ms-version": "2021-02-12"
->>>>>>> 7e782c87
+        "x-ms-version": "2021-02-12"
       },
       "RequestBody": null,
       "StatusCode": 200,
@@ -263,11 +219,7 @@
         "Transfer-Encoding": "chunked",
         "x-ms-client-request-id": "1eeaed55-7837-a100-56ec-b803b0cc7d34",
         "x-ms-request-id": "19a787af-901e-008f-205c-0553a8000000",
-<<<<<<< HEAD
-        "x-ms-version": "2020-12-06"
-=======
-        "x-ms-version": "2021-02-12"
->>>>>>> 7e782c87
+        "x-ms-version": "2021-02-12"
       },
       "ResponseBody": "﻿<?xml version=\"1.0\" encoding=\"utf-8\"?><EnumerationResults ServiceEndpoint=\"https://seanmcccanary3.blob.core.windows.net/\" ContainerName=\"test-container-92200ca9-5b2a-3fd2-d22e-f0b60fd566c8\"><Blobs><Blob><Name>test-blob-37982082-052b-768c-2689-40db38b9e774</Name><VersionId>2021-02-17T18:44:09.7727635Z</VersionId><IsCurrentVersion>true</IsCurrentVersion><Properties><Creation-Time>Wed, 17 Feb 2021 18:44:09 GMT</Creation-Time><Last-Modified>Wed, 17 Feb 2021 18:44:09 GMT</Last-Modified><Etag>0x8D8D3740358DFC9</Etag><Content-Length>0</Content-Length><Content-Type>application/octet-stream</Content-Type><Content-Encoding /><Content-Language /><Content-CRC64 /><Content-MD5 /><Cache-Control /><Content-Disposition /><BlobType>AppendBlob</BlobType><LeaseStatus>unlocked</LeaseStatus><LeaseState>available</LeaseState><ServerEncrypted>true</ServerEncrypted><Sealed>true</Sealed></Properties><OrMetadata /></Blob></Blobs><NextMarker /></EnumerationResults>"
     },
@@ -285,11 +237,7 @@
         "x-ms-client-request-id": "93b50169-5075-0c4a-1692-0b86118bdb92",
         "x-ms-date": "Wed, 17 Feb 2021 18:44:10 GMT",
         "x-ms-return-client-request-id": "true",
-<<<<<<< HEAD
-        "x-ms-version": "2020-12-06"
-=======
-        "x-ms-version": "2021-02-12"
->>>>>>> 7e782c87
+        "x-ms-version": "2021-02-12"
       },
       "RequestBody": null,
       "StatusCode": 202,
@@ -302,11 +250,7 @@
         ],
         "x-ms-client-request-id": "93b50169-5075-0c4a-1692-0b86118bdb92",
         "x-ms-request-id": "19a787c8-901e-008f-365c-0553a8000000",
-<<<<<<< HEAD
-        "x-ms-version": "2020-12-06"
-=======
-        "x-ms-version": "2021-02-12"
->>>>>>> 7e782c87
+        "x-ms-version": "2021-02-12"
       },
       "ResponseBody": []
     }
