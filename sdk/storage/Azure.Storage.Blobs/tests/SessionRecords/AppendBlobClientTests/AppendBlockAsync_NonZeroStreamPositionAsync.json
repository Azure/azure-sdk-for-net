﻿{
  "Entries": [
    {
      "RequestUri": "https://seanmcccanary3.blob.core.windows.net/test-container-74741b5f-8869-b8b9-ab8e-e4b1cc342696?restype=container",
      "RequestMethod": "PUT",
      "RequestHeaders": {
        "Accept": "application/xml",
        "Authorization": "Sanitized",
        "traceparent": "00-386ea9a994ef8e44a4af3fe3e47e59a2-30f45543d5173644-00",
        "User-Agent": [
          "azsdk-net-Storage.Blobs/12.9.0-alpha.20210217.1",
          "(.NET 5.0.3; Microsoft Windows 10.0.19042)"
        ],
        "x-ms-blob-public-access": "container",
        "x-ms-client-request-id": "c098bdcb-39cd-889e-e3f6-0c011ada357a",
        "x-ms-date": "Wed, 17 Feb 2021 18:43:17 GMT",
        "x-ms-return-client-request-id": "true",
<<<<<<< HEAD
        "x-ms-version": "2020-12-06"
=======
        "x-ms-version": "2021-02-12"
>>>>>>> 7e782c87
      },
      "RequestBody": null,
      "StatusCode": 201,
      "ResponseHeaders": {
        "Content-Length": "0",
        "Date": "Wed, 17 Feb 2021 18:43:16 GMT",
        "ETag": "\"0x8D8D373E41E988F\"",
        "Last-Modified": "Wed, 17 Feb 2021 18:43:17 GMT",
        "Server": [
          "Windows-Azure-Blob/1.0",
          "Microsoft-HTTPAPI/2.0"
        ],
        "x-ms-client-request-id": "c098bdcb-39cd-889e-e3f6-0c011ada357a",
        "x-ms-request-id": "5601f6aa-a01e-0002-795c-05647a000000",
<<<<<<< HEAD
        "x-ms-version": "2020-12-06"
=======
        "x-ms-version": "2021-02-12"
>>>>>>> 7e782c87
      },
      "ResponseBody": []
    },
    {
      "RequestUri": "https://seanmcccanary3.blob.core.windows.net/test-container-74741b5f-8869-b8b9-ab8e-e4b1cc342696/test-blob-13da7981-9d0f-4fec-6d3a-cba45272b90c",
      "RequestMethod": "PUT",
      "RequestHeaders": {
        "Accept": "application/xml",
        "Authorization": "Sanitized",
        "traceparent": "00-8e16404c8316cd4281b8b6bc3107317b-987f2335d1b3e743-00",
        "User-Agent": [
          "azsdk-net-Storage.Blobs/12.9.0-alpha.20210217.1",
          "(.NET 5.0.3; Microsoft Windows 10.0.19042)"
        ],
        "x-ms-blob-type": "AppendBlob",
        "x-ms-client-request-id": "85c5bc8f-b0c4-2eba-d149-52926df93571",
        "x-ms-date": "Wed, 17 Feb 2021 18:43:17 GMT",
        "x-ms-return-client-request-id": "true",
<<<<<<< HEAD
        "x-ms-version": "2020-12-06"
=======
        "x-ms-version": "2021-02-12"
>>>>>>> 7e782c87
      },
      "RequestBody": null,
      "StatusCode": 201,
      "ResponseHeaders": {
        "Content-Length": "0",
        "Date": "Wed, 17 Feb 2021 18:43:16 GMT",
        "ETag": "\"0x8D8D373E428A46B\"",
        "Last-Modified": "Wed, 17 Feb 2021 18:43:17 GMT",
        "Server": [
          "Windows-Azure-Blob/1.0",
          "Microsoft-HTTPAPI/2.0"
        ],
        "x-ms-client-request-id": "85c5bc8f-b0c4-2eba-d149-52926df93571",
        "x-ms-request-id": "5601f6b0-a01e-0002-7d5c-05647a000000",
        "x-ms-request-server-encrypted": "true",
<<<<<<< HEAD
        "x-ms-version": "2020-12-06",
=======
        "x-ms-version": "2021-02-12",
>>>>>>> 7e782c87
        "x-ms-version-id": "2021-02-17T18:43:17.5493739Z"
      },
      "ResponseBody": []
    },
    {
      "RequestUri": "https://seanmcccanary3.blob.core.windows.net/test-container-74741b5f-8869-b8b9-ab8e-e4b1cc342696/test-blob-13da7981-9d0f-4fec-6d3a-cba45272b90c?comp=appendblock",
      "RequestMethod": "PUT",
      "RequestHeaders": {
        "Accept": "application/xml",
        "Authorization": "Sanitized",
        "Content-Length": "512",
        "Content-Type": "application/octet-stream",
        "traceparent": "00-ed9def3a5f36fb4889cfa495efb2af18-d7e98b62a1393a4b-00",
        "User-Agent": [
          "azsdk-net-Storage.Blobs/12.9.0-alpha.20210217.1",
          "(.NET 5.0.3; Microsoft Windows 10.0.19042)"
        ],
        "x-ms-client-request-id": "115a7742-01e6-beae-da2c-fa0353d7c5fc",
        "x-ms-date": "Wed, 17 Feb 2021 18:43:17 GMT",
        "x-ms-return-client-request-id": "true",
<<<<<<< HEAD
        "x-ms-version": "2020-12-06"
=======
        "x-ms-version": "2021-02-12"
>>>>>>> 7e782c87
      },
      "RequestBody": "jdufOYofZVmTKNCOeG0eAgXeFxDF/8BRr5mLGqg/g/tuSOvUFUtFQfu/p/2xxhnSpBpxN/BoiI4bTonxlEuxU6XVIDCBSu26mNYUBljDoOmAuHWNzkwKBcBcucbBVK2vDVNY26bpUFott54aU4I2WK2gcdvVJIVYyhpwJZAm+EQoZPgEasRClmcbXxet8LE9JmEZIePR2unO/xGLeSvKBr5a8e6JMe3pXdpzusRtq9poMv4vDddgVooONWuyth07UVlYUv/Cs/V0L8MIXiAkYFQ3I0ctm/jn+Zpke/uCN6a8N2hrFVjapX4Jut4TWPhp6tUWe5PWDrZgcVhkXjj58vgdSya3uUv7XH3IJOAa06Gh+5Ema7sS5imyC6T/dkdFD8jm9gzSsTCKGh4WDerVRZ22w2On04Y8CmX8BK6n/OY1gxQXNNyVz0lgnFCc/Ng/3cUGSLPknTxCqeym1a2C4h444YrWvhDAIfMZRzY2nw2NvSfpoLMzUOXX1Yvw7/mc3rkxYxtOaB60RSe/ylYGCwneGReFmUJrBZCk/umF0DH6fWh9BTzyP1QJNFqLc4aP0cmBEtbhFkV2xV6LqWo1LnX2xEztiAbN69nDfGTn4JEJFS0fA71bGWYjBj/dZ5Xq1AXklK85oUjDtCb8Hprgj+XMgZM8FSu3mqvlyoLG74Q=",
      "StatusCode": 201,
      "ResponseHeaders": {
        "Content-Length": "0",
        "Date": "Wed, 17 Feb 2021 18:43:16 GMT",
        "ETag": "\"0x8D8D373E4317FAD\"",
        "Last-Modified": "Wed, 17 Feb 2021 18:43:17 GMT",
        "Server": [
          "Windows-Azure-Blob/1.0",
          "Microsoft-HTTPAPI/2.0"
        ],
        "x-ms-blob-append-offset": "0",
        "x-ms-blob-committed-block-count": "1",
        "x-ms-client-request-id": "115a7742-01e6-beae-da2c-fa0353d7c5fc",
        "x-ms-content-crc64": "kR2uaCGs+JI=",
        "x-ms-request-id": "5601f6bb-a01e-0002-055c-05647a000000",
        "x-ms-request-server-encrypted": "true",
<<<<<<< HEAD
        "x-ms-version": "2020-12-06"
=======
        "x-ms-version": "2021-02-12"
>>>>>>> 7e782c87
      },
      "ResponseBody": []
    },
    {
      "RequestUri": "https://seanmcccanary3.blob.core.windows.net/test-container-74741b5f-8869-b8b9-ab8e-e4b1cc342696/test-blob-13da7981-9d0f-4fec-6d3a-cba45272b90c",
      "RequestMethod": "GET",
      "RequestHeaders": {
        "Accept": "application/xml",
        "Authorization": "Sanitized",
        "traceparent": "00-42019cae6fb89e4ba167a451624899f0-f2a8abefd4965243-00",
        "User-Agent": [
          "azsdk-net-Storage.Blobs/12.9.0-alpha.20210217.1",
          "(.NET 5.0.3; Microsoft Windows 10.0.19042)"
        ],
        "x-ms-client-request-id": "0a8719b0-de6c-419d-2ae9-84d651df7c9d",
        "x-ms-date": "Wed, 17 Feb 2021 18:43:17 GMT",
        "x-ms-return-client-request-id": "true",
<<<<<<< HEAD
        "x-ms-version": "2020-12-06"
=======
        "x-ms-version": "2021-02-12"
>>>>>>> 7e782c87
      },
      "RequestBody": null,
      "StatusCode": 200,
      "ResponseHeaders": {
        "Accept-Ranges": "bytes",
        "Content-Length": "512",
        "Content-Type": "application/octet-stream",
        "Date": "Wed, 17 Feb 2021 18:43:16 GMT",
        "ETag": "\"0x8D8D373E4317FAD\"",
        "Last-Modified": "Wed, 17 Feb 2021 18:43:17 GMT",
        "Server": [
          "Windows-Azure-Blob/1.0",
          "Microsoft-HTTPAPI/2.0"
        ],
        "x-ms-blob-committed-block-count": "1",
        "x-ms-blob-type": "AppendBlob",
        "x-ms-client-request-id": "0a8719b0-de6c-419d-2ae9-84d651df7c9d",
        "x-ms-creation-time": "Wed, 17 Feb 2021 18:43:17 GMT",
        "x-ms-is-current-version": "true",
        "x-ms-lease-state": "available",
        "x-ms-lease-status": "unlocked",
        "x-ms-request-id": "5601f6c0-a01e-0002-0a5c-05647a000000",
        "x-ms-server-encrypted": "true",
<<<<<<< HEAD
        "x-ms-version": "2020-12-06",
=======
        "x-ms-version": "2021-02-12",
>>>>>>> 7e782c87
        "x-ms-version-id": "2021-02-17T18:43:17.5493739Z"
      },
      "ResponseBody": "jdufOYofZVmTKNCOeG0eAgXeFxDF/8BRr5mLGqg/g/tuSOvUFUtFQfu/p/2xxhnSpBpxN/BoiI4bTonxlEuxU6XVIDCBSu26mNYUBljDoOmAuHWNzkwKBcBcucbBVK2vDVNY26bpUFott54aU4I2WK2gcdvVJIVYyhpwJZAm+EQoZPgEasRClmcbXxet8LE9JmEZIePR2unO/xGLeSvKBr5a8e6JMe3pXdpzusRtq9poMv4vDddgVooONWuyth07UVlYUv/Cs/V0L8MIXiAkYFQ3I0ctm/jn+Zpke/uCN6a8N2hrFVjapX4Jut4TWPhp6tUWe5PWDrZgcVhkXjj58vgdSya3uUv7XH3IJOAa06Gh+5Ema7sS5imyC6T/dkdFD8jm9gzSsTCKGh4WDerVRZ22w2On04Y8CmX8BK6n/OY1gxQXNNyVz0lgnFCc/Ng/3cUGSLPknTxCqeym1a2C4h444YrWvhDAIfMZRzY2nw2NvSfpoLMzUOXX1Yvw7/mc3rkxYxtOaB60RSe/ylYGCwneGReFmUJrBZCk/umF0DH6fWh9BTzyP1QJNFqLc4aP0cmBEtbhFkV2xV6LqWo1LnX2xEztiAbN69nDfGTn4JEJFS0fA71bGWYjBj/dZ5Xq1AXklK85oUjDtCb8Hprgj+XMgZM8FSu3mqvlyoLG74Q="
    },
    {
      "RequestUri": "https://seanmcccanary3.blob.core.windows.net/test-container-74741b5f-8869-b8b9-ab8e-e4b1cc342696?restype=container",
      "RequestMethod": "DELETE",
      "RequestHeaders": {
        "Accept": "application/xml",
        "Authorization": "Sanitized",
        "traceparent": "00-7713c7807c745d4d9d12a01013572f62-426931a8519b4d44-00",
        "User-Agent": [
          "azsdk-net-Storage.Blobs/12.9.0-alpha.20210217.1",
          "(.NET 5.0.3; Microsoft Windows 10.0.19042)"
        ],
        "x-ms-client-request-id": "3952bd0c-bb4f-e68f-0476-1b09fdb5470a",
        "x-ms-date": "Wed, 17 Feb 2021 18:43:17 GMT",
        "x-ms-return-client-request-id": "true",
<<<<<<< HEAD
        "x-ms-version": "2020-12-06"
=======
        "x-ms-version": "2021-02-12"
>>>>>>> 7e782c87
      },
      "RequestBody": null,
      "StatusCode": 202,
      "ResponseHeaders": {
        "Content-Length": "0",
        "Date": "Wed, 17 Feb 2021 18:43:16 GMT",
        "Server": [
          "Windows-Azure-Blob/1.0",
          "Microsoft-HTTPAPI/2.0"
        ],
        "x-ms-client-request-id": "3952bd0c-bb4f-e68f-0476-1b09fdb5470a",
        "x-ms-request-id": "5601f6c4-a01e-0002-0d5c-05647a000000",
<<<<<<< HEAD
        "x-ms-version": "2020-12-06"
=======
        "x-ms-version": "2021-02-12"
>>>>>>> 7e782c87
      },
      "ResponseBody": []
    }
  ],
  "Variables": {
    "RandomSeed": "135330848",
    "Storage_TestConfigDefault": "ProductionTenant\nseanmcccanary3\nU2FuaXRpemVk\nhttps://seanmcccanary3.blob.core.windows.net\nhttps://seanmcccanary3.file.core.windows.net\nhttps://seanmcccanary3.queue.core.windows.net\nhttps://seanmcccanary3.table.core.windows.net\n\n\n\n\nhttps://seanmcccanary3-secondary.blob.core.windows.net\nhttps://seanmcccanary3-secondary.file.core.windows.net\nhttps://seanmcccanary3-secondary.queue.core.windows.net\nhttps://seanmcccanary3-secondary.table.core.windows.net\n\nSanitized\n\n\nCloud\nBlobEndpoint=https://seanmcccanary3.blob.core.windows.net/;QueueEndpoint=https://seanmcccanary3.queue.core.windows.net/;FileEndpoint=https://seanmcccanary3.file.core.windows.net/;BlobSecondaryEndpoint=https://seanmcccanary3-secondary.blob.core.windows.net/;QueueSecondaryEndpoint=https://seanmcccanary3-secondary.queue.core.windows.net/;FileSecondaryEndpoint=https://seanmcccanary3-secondary.file.core.windows.net/;AccountName=seanmcccanary3;AccountKey=Kg==;\nseanscope1\n\n"
  }
}<|MERGE_RESOLUTION|>--- conflicted
+++ resolved
@@ -15,11 +15,7 @@
         "x-ms-client-request-id": "c098bdcb-39cd-889e-e3f6-0c011ada357a",
         "x-ms-date": "Wed, 17 Feb 2021 18:43:17 GMT",
         "x-ms-return-client-request-id": "true",
-<<<<<<< HEAD
-        "x-ms-version": "2020-12-06"
-=======
         "x-ms-version": "2021-02-12"
->>>>>>> 7e782c87
       },
       "RequestBody": null,
       "StatusCode": 201,
@@ -34,11 +30,7 @@
         ],
         "x-ms-client-request-id": "c098bdcb-39cd-889e-e3f6-0c011ada357a",
         "x-ms-request-id": "5601f6aa-a01e-0002-795c-05647a000000",
-<<<<<<< HEAD
-        "x-ms-version": "2020-12-06"
-=======
         "x-ms-version": "2021-02-12"
->>>>>>> 7e782c87
       },
       "ResponseBody": []
     },
@@ -57,11 +49,7 @@
         "x-ms-client-request-id": "85c5bc8f-b0c4-2eba-d149-52926df93571",
         "x-ms-date": "Wed, 17 Feb 2021 18:43:17 GMT",
         "x-ms-return-client-request-id": "true",
-<<<<<<< HEAD
-        "x-ms-version": "2020-12-06"
-=======
         "x-ms-version": "2021-02-12"
->>>>>>> 7e782c87
       },
       "RequestBody": null,
       "StatusCode": 201,
@@ -77,11 +65,7 @@
         "x-ms-client-request-id": "85c5bc8f-b0c4-2eba-d149-52926df93571",
         "x-ms-request-id": "5601f6b0-a01e-0002-7d5c-05647a000000",
         "x-ms-request-server-encrypted": "true",
-<<<<<<< HEAD
-        "x-ms-version": "2020-12-06",
-=======
         "x-ms-version": "2021-02-12",
->>>>>>> 7e782c87
         "x-ms-version-id": "2021-02-17T18:43:17.5493739Z"
       },
       "ResponseBody": []
@@ -102,11 +86,7 @@
         "x-ms-client-request-id": "115a7742-01e6-beae-da2c-fa0353d7c5fc",
         "x-ms-date": "Wed, 17 Feb 2021 18:43:17 GMT",
         "x-ms-return-client-request-id": "true",
-<<<<<<< HEAD
-        "x-ms-version": "2020-12-06"
-=======
         "x-ms-version": "2021-02-12"
->>>>>>> 7e782c87
       },
       "RequestBody": "jdufOYofZVmTKNCOeG0eAgXeFxDF/8BRr5mLGqg/g/tuSOvUFUtFQfu/p/2xxhnSpBpxN/BoiI4bTonxlEuxU6XVIDCBSu26mNYUBljDoOmAuHWNzkwKBcBcucbBVK2vDVNY26bpUFott54aU4I2WK2gcdvVJIVYyhpwJZAm+EQoZPgEasRClmcbXxet8LE9JmEZIePR2unO/xGLeSvKBr5a8e6JMe3pXdpzusRtq9poMv4vDddgVooONWuyth07UVlYUv/Cs/V0L8MIXiAkYFQ3I0ctm/jn+Zpke/uCN6a8N2hrFVjapX4Jut4TWPhp6tUWe5PWDrZgcVhkXjj58vgdSya3uUv7XH3IJOAa06Gh+5Ema7sS5imyC6T/dkdFD8jm9gzSsTCKGh4WDerVRZ22w2On04Y8CmX8BK6n/OY1gxQXNNyVz0lgnFCc/Ng/3cUGSLPknTxCqeym1a2C4h444YrWvhDAIfMZRzY2nw2NvSfpoLMzUOXX1Yvw7/mc3rkxYxtOaB60RSe/ylYGCwneGReFmUJrBZCk/umF0DH6fWh9BTzyP1QJNFqLc4aP0cmBEtbhFkV2xV6LqWo1LnX2xEztiAbN69nDfGTn4JEJFS0fA71bGWYjBj/dZ5Xq1AXklK85oUjDtCb8Hprgj+XMgZM8FSu3mqvlyoLG74Q=",
       "StatusCode": 201,
@@ -125,11 +105,7 @@
         "x-ms-content-crc64": "kR2uaCGs+JI=",
         "x-ms-request-id": "5601f6bb-a01e-0002-055c-05647a000000",
         "x-ms-request-server-encrypted": "true",
-<<<<<<< HEAD
-        "x-ms-version": "2020-12-06"
-=======
         "x-ms-version": "2021-02-12"
->>>>>>> 7e782c87
       },
       "ResponseBody": []
     },
@@ -147,11 +123,7 @@
         "x-ms-client-request-id": "0a8719b0-de6c-419d-2ae9-84d651df7c9d",
         "x-ms-date": "Wed, 17 Feb 2021 18:43:17 GMT",
         "x-ms-return-client-request-id": "true",
-<<<<<<< HEAD
-        "x-ms-version": "2020-12-06"
-=======
         "x-ms-version": "2021-02-12"
->>>>>>> 7e782c87
       },
       "RequestBody": null,
       "StatusCode": 200,
@@ -175,11 +147,7 @@
         "x-ms-lease-status": "unlocked",
         "x-ms-request-id": "5601f6c0-a01e-0002-0a5c-05647a000000",
         "x-ms-server-encrypted": "true",
-<<<<<<< HEAD
-        "x-ms-version": "2020-12-06",
-=======
         "x-ms-version": "2021-02-12",
->>>>>>> 7e782c87
         "x-ms-version-id": "2021-02-17T18:43:17.5493739Z"
       },
       "ResponseBody": "jdufOYofZVmTKNCOeG0eAgXeFxDF/8BRr5mLGqg/g/tuSOvUFUtFQfu/p/2xxhnSpBpxN/BoiI4bTonxlEuxU6XVIDCBSu26mNYUBljDoOmAuHWNzkwKBcBcucbBVK2vDVNY26bpUFott54aU4I2WK2gcdvVJIVYyhpwJZAm+EQoZPgEasRClmcbXxet8LE9JmEZIePR2unO/xGLeSvKBr5a8e6JMe3pXdpzusRtq9poMv4vDddgVooONWuyth07UVlYUv/Cs/V0L8MIXiAkYFQ3I0ctm/jn+Zpke/uCN6a8N2hrFVjapX4Jut4TWPhp6tUWe5PWDrZgcVhkXjj58vgdSya3uUv7XH3IJOAa06Gh+5Ema7sS5imyC6T/dkdFD8jm9gzSsTCKGh4WDerVRZ22w2On04Y8CmX8BK6n/OY1gxQXNNyVz0lgnFCc/Ng/3cUGSLPknTxCqeym1a2C4h444YrWvhDAIfMZRzY2nw2NvSfpoLMzUOXX1Yvw7/mc3rkxYxtOaB60RSe/ylYGCwneGReFmUJrBZCk/umF0DH6fWh9BTzyP1QJNFqLc4aP0cmBEtbhFkV2xV6LqWo1LnX2xEztiAbN69nDfGTn4JEJFS0fA71bGWYjBj/dZ5Xq1AXklK85oUjDtCb8Hprgj+XMgZM8FSu3mqvlyoLG74Q="
@@ -198,11 +166,7 @@
         "x-ms-client-request-id": "3952bd0c-bb4f-e68f-0476-1b09fdb5470a",
         "x-ms-date": "Wed, 17 Feb 2021 18:43:17 GMT",
         "x-ms-return-client-request-id": "true",
-<<<<<<< HEAD
-        "x-ms-version": "2020-12-06"
-=======
         "x-ms-version": "2021-02-12"
->>>>>>> 7e782c87
       },
       "RequestBody": null,
       "StatusCode": 202,
@@ -215,11 +179,7 @@
         ],
         "x-ms-client-request-id": "3952bd0c-bb4f-e68f-0476-1b09fdb5470a",
         "x-ms-request-id": "5601f6c4-a01e-0002-0d5c-05647a000000",
-<<<<<<< HEAD
-        "x-ms-version": "2020-12-06"
-=======
         "x-ms-version": "2021-02-12"
->>>>>>> 7e782c87
       },
       "ResponseBody": []
     }
