{
  "Entries": [
    {
      "RequestUri": "https://amandadev2.blob.core.windows.net/test-container-7e92020c-5e71-1915-9e3b-ddeb264e3248?restype=container",
      "RequestMethod": "PUT",
      "RequestHeaders": {
        "Accept": "application/xml",
        "Authorization": "Sanitized",
        "traceparent": "00-7d1f304f1d4648468e73236789dd80a4-260652dd5de4f744-00",
        "User-Agent": [
          "azsdk-net-Storage.Blobs/12.10.0-alpha.20210820.1",
          "(.NET 5.0.9; Microsoft Windows 10.0.19043)"
        ],
        "x-ms-blob-public-access": "container",
        "x-ms-client-request-id": "31bce65b-6352-0361-d58e-f45f70048ae8",
        "x-ms-date": "Fri, 20 Aug 2021 22:44:20 GMT",
        "x-ms-return-client-request-id": "true",
        "x-ms-version": "2020-12-06"
      },
      "RequestBody": null,
      "StatusCode": 201,
      "ResponseHeaders": {
        "Content-Length": "0",
        "Date": "Fri, 20 Aug 2021 22:44:20 GMT",
        "ETag": "\u00220x8D9642C0CEF0567\u0022",
        "Last-Modified": "Fri, 20 Aug 2021 22:44:20 GMT",
        "Server": [
          "Windows-Azure-Blob/1.0",
          "Microsoft-HTTPAPI/2.0"
        ],
        "x-ms-client-request-id": "31bce65b-6352-0361-d58e-f45f70048ae8",
<<<<<<< HEAD
        "x-ms-request-id": "97b7afae-201e-006c-0914-9639c8000000",
        "x-ms-version": "2020-10-02"
=======
        "x-ms-request-id": "0fb7cc80-501e-0074-385c-05ee32000000",
        "x-ms-version": "2020-12-06"
>>>>>>> f7eb5f10
      },
      "ResponseBody": []
    },
    {
      "RequestUri": "https://amandadev2.blob.core.windows.net/test-container-7e92020c-5e71-1915-9e3b-ddeb264e3248/test-blob-95b9816f-3f06-2406-315e-305aa9eabf7e",
      "RequestMethod": "PUT",
      "RequestHeaders": {
        "Accept": "application/xml",
        "Authorization": "Sanitized",
        "traceparent": "00-220c55b66b0d4f4c89a13b7dfda63c7b-ad65a5e856255140-00",
        "User-Agent": [
          "azsdk-net-Storage.Blobs/12.10.0-alpha.20210820.1",
          "(.NET 5.0.9; Microsoft Windows 10.0.19043)"
        ],
        "x-ms-blob-type": "AppendBlob",
        "x-ms-client-request-id": "d9bbcb8c-a166-1c5b-df98-fff4320759eb",
        "x-ms-date": "Fri, 20 Aug 2021 22:44:20 GMT",
        "x-ms-return-client-request-id": "true",
        "x-ms-version": "2020-12-06"
      },
      "RequestBody": null,
      "StatusCode": 201,
      "ResponseHeaders": {
        "Content-Length": "0",
        "Date": "Fri, 20 Aug 2021 22:44:20 GMT",
        "ETag": "\u00220x8D9642C0CF69831\u0022",
        "Last-Modified": "Fri, 20 Aug 2021 22:44:20 GMT",
        "Server": [
          "Windows-Azure-Blob/1.0",
          "Microsoft-HTTPAPI/2.0"
        ],
        "x-ms-client-request-id": "d9bbcb8c-a166-1c5b-df98-fff4320759eb",
        "x-ms-request-id": "97b7afc9-201e-006c-2114-9639c8000000",
        "x-ms-request-server-encrypted": "true",
<<<<<<< HEAD
        "x-ms-version": "2020-10-02",
        "x-ms-version-id": "2021-08-20T22:44:20.8461873Z"
=======
        "x-ms-version": "2020-12-06",
        "x-ms-version-id": "2021-02-17T18:44:04.3959134Z"
>>>>>>> f7eb5f10
      },
      "ResponseBody": []
    },
    {
      "RequestUri": "https://amandadev2.blob.core.windows.net/test-container-7e92020c-5e71-1915-9e3b-ddeb264e3248/test-blob-95b9816f-3f06-2406-315e-305aa9eabf7e?comp=appendblock",
      "RequestMethod": "PUT",
      "RequestHeaders": {
        "Accept": "application/xml",
        "Authorization": "Sanitized",
        "Content-Length": "1024",
        "Content-Type": "application/octet-stream",
        "traceparent": "00-a05f6be661a51b42a665bd03ec53a177-22ba016d8bfca04d-00",
        "User-Agent": [
          "azsdk-net-Storage.Blobs/12.10.0-alpha.20210820.1",
          "(.NET 5.0.9; Microsoft Windows 10.0.19043)"
        ],
        "x-ms-client-request-id": "860f6fbd-b75d-c8e7-8405-dcc7f9270e93",
        "x-ms-date": "Fri, 20 Aug 2021 22:44:20 GMT",
        "x-ms-return-client-request-id": "true",
        "x-ms-version": "2020-12-06"
      },
      "RequestBody": "z3Va9XRKV2\u002BMLmgOq5kxwJvozd4v5RhjH3Ng\u002BQABWCWeqJ19F83TQnRLTTg4TXFFZj5YSjl7u\u002Blc9tYB6V1uitVDcAL8tKnNFIpp45jgKtICGpPBqA7rIu2zICD30lgW3cJi9dxuSbGVijWuEtdRfMwD/s/KrOLHV00VSZSJ1kIxUgbWfjX1lNHhLB3YPRAVYqRU89OJTDDgm52OWP8dC7TzfL/Rev2WDmr96IDE7xo9AOfvNeJupwbW9uOXZjvRxCBp5MBQROemveVpjGOwG6uDUVgYLdbShdS5\u002B4Qa/6guLCRfWwpZ7Lz/SXf9BBuiJdo3FBXjuZZKll7rlkljjL49OmA\u002BUMCgKWSbGORe1IC4F9Wq4\u002BuSS3KOFcSsblVznL25wMq7ZNUZluqwR6Gy68LeMn9zuajSqu/tsDv89LsOKHsmpBS2/bL/kEwA4gPR2ykCzjvV/\u002BMU5xbazrOZHaEuoR8li0atJzXMcyhb0cfsHNUR\u002BiaAOCmXEr3\u002B2y//ZnOr0kDkq0/jVKYGCIu7uBVO7rHeiCJ6rmj1jnmJr0wFzQ21sP\u002BHCHCFLqWAeS\u002Bd3Fmor\u002B19IN1QMCPX7h3WWaRaADt9BgcVx\u002BVBWVp9\u002BjQ5WLEf4f9eiK0wZIDcrxpTr9QBJXn0INZRkugHPMeD0zXunpVrtnik\u002B3eOTaGHORfL7amFfNS7RDfbzU4XV0zlrJFK7RGE6PlcXCoCZtM0ylnRO04d/ldgM1pdj\u002BgpjaQrqKAQPEsGRwWwKR\u002BquN5kpgP1RRv9yK466rq3JlgQMs6F1r0yJI0Ny/RJbNU3tXp7\u002BejkNEeJLuDx1lKRTiCtoPZRJeIgMoJ153oms1vZAjQ/Oy1vK/2G\u002B6fdQE47fHzTnMze5ZCYW8Zmb0zMY3uFGNMeURPzPXT5yik6Q/E0OWr\u002BUhaP\u002Bxyjp99mCbywuZgsWCh6HStp4F5X5BpmXRjVMjXhzhBk9Ry2eqkzjTS4SBGRDevIuRw/lXK3NxYBPUnHkNaGzuuHyGIMw6OBNVMqn5wJ1VAsDXgYojmdrL4FtDxga/xdMXklCUWIvPV5vV8fjZd6\u002BGj5moNebSyx6hujBg9mIclWzG0j48sKpFGDn\u002BTZfh8ni7zUZ9B4/8NNcx8p5bXmE5yVyMApVhSc7vYy2s5H2Gv8fHpSkbn43syq1m\u002Bs4L6bnIxIQ7Ve/TWoOHjaRiT1BZuzLWg7k4LinOr0f4Ck7w04lj5C/5W1nn9FqlhBHpintNDU\u002BLNVYAgKZabLan20A0hqoa/mswYG/Y/p9ekpoX5STMuw0Pda4jY1OJnu6jMBkKYQ1n3owQHKzvokbGof4MQoeB6yBDNREL95sXtsFxNb6GRDGMoAaYrJ5Q==",
      "StatusCode": 201,
      "ResponseHeaders": {
        "Content-Length": "0",
        "Date": "Fri, 20 Aug 2021 22:44:20 GMT",
        "ETag": "\u00220x8D9642C0CFE3AB0\u0022",
        "Last-Modified": "Fri, 20 Aug 2021 22:44:20 GMT",
        "Server": [
          "Windows-Azure-Blob/1.0",
          "Microsoft-HTTPAPI/2.0"
        ],
        "x-ms-blob-append-offset": "0",
        "x-ms-blob-committed-block-count": "1",
        "x-ms-client-request-id": "860f6fbd-b75d-c8e7-8405-dcc7f9270e93",
        "x-ms-content-crc64": "aXIpJym1idc=",
        "x-ms-request-id": "97b7afe6-201e-006c-3714-9639c8000000",
        "x-ms-request-server-encrypted": "true",
        "x-ms-version": "2020-12-06"
      },
      "ResponseBody": []
    },
    {
      "RequestUri": "https://amandadev2.blob.core.windows.net/test-container-7e92020c-5e71-1915-9e3b-ddeb264e3248/test-blob-95b9816f-3f06-2406-315e-305aa9eabf7e",
      "RequestMethod": "HEAD",
      "RequestHeaders": {
        "Accept": "application/xml",
        "Authorization": "Sanitized",
        "traceparent": "00-df549199f769bf429ccf6bba9d8e534e-df214f3fe0cd0945-00",
        "User-Agent": [
          "azsdk-net-Storage.Blobs/12.10.0-alpha.20210820.1",
          "(.NET 5.0.9; Microsoft Windows 10.0.19043)"
        ],
        "x-ms-client-request-id": "3d30b8d5-f456-1575-96c9-aff9473b04ab",
        "x-ms-date": "Fri, 20 Aug 2021 22:44:20 GMT",
        "x-ms-return-client-request-id": "true",
        "x-ms-version": "2020-12-06"
      },
      "RequestBody": null,
      "StatusCode": 200,
      "ResponseHeaders": {
        "Accept-Ranges": "bytes",
        "Content-Length": "1024",
        "Content-Type": "application/octet-stream",
        "Date": "Fri, 20 Aug 2021 22:44:20 GMT",
        "ETag": "\u00220x8D9642C0CFE3AB0\u0022",
        "Last-Modified": "Fri, 20 Aug 2021 22:44:20 GMT",
        "Server": [
          "Windows-Azure-Blob/1.0",
          "Microsoft-HTTPAPI/2.0"
        ],
        "x-ms-blob-committed-block-count": "1",
        "x-ms-blob-type": "AppendBlob",
        "x-ms-client-request-id": "3d30b8d5-f456-1575-96c9-aff9473b04ab",
        "x-ms-creation-time": "Fri, 20 Aug 2021 22:44:20 GMT",
        "x-ms-is-current-version": "true",
        "x-ms-lease-state": "available",
        "x-ms-lease-status": "unlocked",
        "x-ms-request-id": "97b7affd-201e-006c-4a14-9639c8000000",
        "x-ms-server-encrypted": "true",
<<<<<<< HEAD
        "x-ms-version": "2020-10-02",
        "x-ms-version-id": "2021-08-20T22:44:20.8461873Z"
=======
        "x-ms-version": "2020-12-06",
        "x-ms-version-id": "2021-02-17T18:44:04.3959134Z"
>>>>>>> f7eb5f10
      },
      "ResponseBody": []
    },
    {
      "RequestUri": "https://amandadev2.blob.core.windows.net/test-container-7e92020c-5e71-1915-9e3b-ddeb264e3248/test-blob-95b9816f-3f06-2406-315e-305aa9eabf7e?comp=appendblock",
      "RequestMethod": "PUT",
      "RequestHeaders": {
        "Accept": "application/xml",
        "Authorization": "Sanitized",
        "Content-Length": "1024",
        "Content-Type": "application/octet-stream",
        "If-Match": "\u00220x8D9642C0CFE3AB0\u0022",
        "User-Agent": [
          "azsdk-net-Storage.Blobs/12.10.0-alpha.20210820.1",
          "(.NET 5.0.9; Microsoft Windows 10.0.19043)"
        ],
        "x-ms-client-request-id": "65ab0514-e511-119b-5fba-766f70fa51fb",
        "x-ms-date": "Fri, 20 Aug 2021 22:44:20 GMT",
        "x-ms-return-client-request-id": "true",
        "x-ms-version": "2020-12-06"
      },
      "RequestBody": "6B4yVNpJrZsjl1ChRpnY0FoEQ/p7Q4hKFW3xxTmP259jgmVtQGrsdMFzYsZmRoLqLQtt9eQUGKSW5z9sV\u002BhilLuxPcQza4/vF884B\u002BHC487rB5gtIea6TmnA11gqfxzZEc0KtAi\u002BtsF7fd0U3BHD1ARwgFBPNHLV9u5ac5Q3xZiyX/UUty7FLVDWsqMIpXJY/QNUuf7Mid1aNb4aZEMtRLhFYnwbrxzVqlP/eYLOzFB7AXWQ4guZ5tUYuYFwq8gNqG3rw0P1PE7mfw6qzBBajGltnmLNnGGsrHunA/abZP6L8dAU4wkNhcQnqmP87hnFvS0YAw1mPwwLPhfITjlYShoPH9s/RqhfXxiepvL\u002BsL1i4kbJg2HxJLLECKTyRTeLzl9J7M4\u002BhXaEuKP1yJgaDY5ZZWzyj8e5Hvsoez0EbRrhEteStcPvI1zPRMq9/FwZqfoVmd/KmD\u002BXj87TFgk5f0qIFLXBh1jLaUIPI0r9\u002ByKeDtFC7tQ7FnqX\u002BiX1HA1SlcV/NeemWCKiSi\u002Bcu3T1mpSrNAc395B2Tf06KYwz1k01vI2FfcY6\u002BLavoKSlnlsFomCQSegGG540Cefpay\u002BVbnPiZ/7ncBzOcDxRiFbr0a6iNYYrooxlL6HuUHTeUIyGGTExwzdcHjJEwtistJJISDc5RzapacvnfDhc\u002BB\u002Bn7yCwym8lug53RRZT59\u002BzuXoPpgg8pQlV3a9lSUb\u002BACUTnNO4/OkjIo0pwQEgVYLsM8O\u002BTFIWakoWWu2/v3HIeUXxQEoM\u002Br2Q64N6E\u002BMINYgteRWCQLPT/DGJoqH8ZGMcYUi7LhQ34DkGLWDOm1dmDiVlkkVbRjiRHUMZglgblIcgXrKaTAZz9ZncexJTBGHaIpN7l9EdwBsPKhDQHl3g6pnZrj2lzMEe8Zysf8omPhniP2DEn/22Ap2WiiH1otc8\u002B5B4eVYjNFbSXKU1cUFQ6ez37d/8G0ucI6ufDkGfKU7FcIM6rsTCvgoJ8kJXgJFcRqE1/rT4P99F3FaqhCYVMjNWbwG9FjsoNC/U8ykIRKIaQsifaiuZzTCj9NFtGDnk9L8PARGQni9mDcmFI0y2PZe0kEJedcgIvKLQGiFpuhz18P5p\u002BUORiqOYOVxiFKnk7bc6uIj3hX/3BkRuv4QN/VKskDJNTERUIwWfxjtrpqj47CxqLgGU/Wt/cvL/IsoeijwJtYN3lqBy5pWCWL9Di2CbddNYo85RF5LHztpRVAA7gDv/YfAlgVWM90hsEqWrPOaSY632xuZtuJ7xsMjGIZGURtiDQylvdvN\u002By6uG5ATsG5L0v/FSRLlVkqlRNNGMxta218vNJ/i8Iu25ePo75tOZBJQ20WGgQQIeLrGAHUEi8Q==",
      "StatusCode": 201,
      "ResponseHeaders": {
        "Content-Length": "0",
        "Date": "Fri, 20 Aug 2021 22:44:20 GMT",
        "ETag": "\u00220x8D9642C0D0CBC3C\u0022",
        "Last-Modified": "Fri, 20 Aug 2021 22:44:20 GMT",
        "Server": [
          "Windows-Azure-Blob/1.0",
          "Microsoft-HTTPAPI/2.0"
        ],
        "x-ms-blob-append-offset": "1024",
        "x-ms-blob-committed-block-count": "2",
        "x-ms-client-request-id": "65ab0514-e511-119b-5fba-766f70fa51fb",
        "x-ms-content-crc64": "Szg9XXTwgvk=",
        "x-ms-request-id": "97b7b00a-201e-006c-5614-9639c8000000",
        "x-ms-request-server-encrypted": "true",
        "x-ms-version": "2020-12-06"
      },
      "ResponseBody": []
    },
    {
      "RequestUri": "https://amandadev2.blob.core.windows.net/test-container-7e92020c-5e71-1915-9e3b-ddeb264e3248/test-blob-95b9816f-3f06-2406-315e-305aa9eabf7e",
      "RequestMethod": "GET",
      "RequestHeaders": {
        "Accept": "application/xml",
        "Authorization": "Sanitized",
        "traceparent": "00-c892e277d6457e4780e2b9bcf2da422d-00ad89a7ab083347-00",
        "User-Agent": [
          "azsdk-net-Storage.Blobs/12.10.0-alpha.20210820.1",
          "(.NET 5.0.9; Microsoft Windows 10.0.19043)"
        ],
        "x-ms-client-request-id": "42e44f93-9e90-b299-eae3-065b50f074a5",
        "x-ms-date": "Fri, 20 Aug 2021 22:44:21 GMT",
        "x-ms-range": "bytes=0-2047",
        "x-ms-return-client-request-id": "true",
        "x-ms-version": "2020-12-06"
      },
      "RequestBody": null,
      "StatusCode": 206,
      "ResponseHeaders": {
        "Accept-Ranges": "bytes",
        "Content-Length": "2048",
        "Content-Range": "bytes 0-2047/2048",
        "Content-Type": "application/octet-stream",
        "Date": "Fri, 20 Aug 2021 22:44:20 GMT",
        "ETag": "\u00220x8D9642C0D0CBC3C\u0022",
        "Last-Modified": "Fri, 20 Aug 2021 22:44:20 GMT",
        "Server": [
          "Windows-Azure-Blob/1.0",
          "Microsoft-HTTPAPI/2.0"
        ],
        "x-ms-blob-committed-block-count": "2",
        "x-ms-blob-type": "AppendBlob",
        "x-ms-client-request-id": "42e44f93-9e90-b299-eae3-065b50f074a5",
        "x-ms-creation-time": "Fri, 20 Aug 2021 22:44:20 GMT",
        "x-ms-is-current-version": "true",
        "x-ms-lease-state": "available",
        "x-ms-lease-status": "unlocked",
        "x-ms-request-id": "97b7b019-201e-006c-6414-9639c8000000",
        "x-ms-server-encrypted": "true",
<<<<<<< HEAD
        "x-ms-version": "2020-10-02",
        "x-ms-version-id": "2021-08-20T22:44:20.8461873Z"
=======
        "x-ms-version": "2020-12-06",
        "x-ms-version-id": "2021-02-17T18:44:04.3959134Z"
>>>>>>> f7eb5f10
      },
      "ResponseBody": "z3Va9XRKV2\u002BMLmgOq5kxwJvozd4v5RhjH3Ng\u002BQABWCWeqJ19F83TQnRLTTg4TXFFZj5YSjl7u\u002Blc9tYB6V1uitVDcAL8tKnNFIpp45jgKtICGpPBqA7rIu2zICD30lgW3cJi9dxuSbGVijWuEtdRfMwD/s/KrOLHV00VSZSJ1kIxUgbWfjX1lNHhLB3YPRAVYqRU89OJTDDgm52OWP8dC7TzfL/Rev2WDmr96IDE7xo9AOfvNeJupwbW9uOXZjvRxCBp5MBQROemveVpjGOwG6uDUVgYLdbShdS5\u002B4Qa/6guLCRfWwpZ7Lz/SXf9BBuiJdo3FBXjuZZKll7rlkljjL49OmA\u002BUMCgKWSbGORe1IC4F9Wq4\u002BuSS3KOFcSsblVznL25wMq7ZNUZluqwR6Gy68LeMn9zuajSqu/tsDv89LsOKHsmpBS2/bL/kEwA4gPR2ykCzjvV/\u002BMU5xbazrOZHaEuoR8li0atJzXMcyhb0cfsHNUR\u002BiaAOCmXEr3\u002B2y//ZnOr0kDkq0/jVKYGCIu7uBVO7rHeiCJ6rmj1jnmJr0wFzQ21sP\u002BHCHCFLqWAeS\u002Bd3Fmor\u002B19IN1QMCPX7h3WWaRaADt9BgcVx\u002BVBWVp9\u002BjQ5WLEf4f9eiK0wZIDcrxpTr9QBJXn0INZRkugHPMeD0zXunpVrtnik\u002B3eOTaGHORfL7amFfNS7RDfbzU4XV0zlrJFK7RGE6PlcXCoCZtM0ylnRO04d/ldgM1pdj\u002BgpjaQrqKAQPEsGRwWwKR\u002BquN5kpgP1RRv9yK466rq3JlgQMs6F1r0yJI0Ny/RJbNU3tXp7\u002BejkNEeJLuDx1lKRTiCtoPZRJeIgMoJ153oms1vZAjQ/Oy1vK/2G\u002B6fdQE47fHzTnMze5ZCYW8Zmb0zMY3uFGNMeURPzPXT5yik6Q/E0OWr\u002BUhaP\u002Bxyjp99mCbywuZgsWCh6HStp4F5X5BpmXRjVMjXhzhBk9Ry2eqkzjTS4SBGRDevIuRw/lXK3NxYBPUnHkNaGzuuHyGIMw6OBNVMqn5wJ1VAsDXgYojmdrL4FtDxga/xdMXklCUWIvPV5vV8fjZd6\u002BGj5moNebSyx6hujBg9mIclWzG0j48sKpFGDn\u002BTZfh8ni7zUZ9B4/8NNcx8p5bXmE5yVyMApVhSc7vYy2s5H2Gv8fHpSkbn43syq1m\u002Bs4L6bnIxIQ7Ve/TWoOHjaRiT1BZuzLWg7k4LinOr0f4Ck7w04lj5C/5W1nn9FqlhBHpintNDU\u002BLNVYAgKZabLan20A0hqoa/mswYG/Y/p9ekpoX5STMuw0Pda4jY1OJnu6jMBkKYQ1n3owQHKzvokbGof4MQoeB6yBDNREL95sXtsFxNb6GRDGMoAaYrJ5egeMlTaSa2bI5dQoUaZ2NBaBEP6e0OIShVt8cU5j9ufY4JlbUBq7HTBc2LGZkaC6i0LbfXkFBikluc/bFfoYpS7sT3EM2uP7xfPOAfhwuPO6weYLSHmuk5pwNdYKn8c2RHNCrQIvrbBe33dFNwRw9QEcIBQTzRy1fbuWnOUN8WYsl/1FLcuxS1Q1rKjCKVyWP0DVLn\u002BzIndWjW\u002BGmRDLUS4RWJ8G68c1apT/3mCzsxQewF1kOILmebVGLmBcKvIDaht68ND9TxO5n8OqswQWoxpbZ5izZxhrKx7pwP2m2T\u002Bi/HQFOMJDYXEJ6pj/O4Zxb0tGAMNZj8MCz4XyE45WEoaDx/bP0aoX18Ynqby/rC9YuJGyYNh8SSyxAik8kU3i85fSezOPoV2hLij9ciYGg2OWWVs8o/HuR77KHs9BG0a4RLXkrXD7yNcz0TKvfxcGan6FZnfypg/l4/O0xYJOX9KiBS1wYdYy2lCDyNK/fsing7RQu7UOxZ6l/ol9RwNUpXFfzXnplgiokovnLt09ZqUqzQHN/eQdk39OimMM9ZNNbyNhX3GOvi2r6CkpZ5bBaJgkEnoBhueNAnn6WsvlW5z4mf\u002B53AcznA8UYhW69GuojWGK6KMZS\u002Bh7lB03lCMhhkxMcM3XB4yRMLYrLSSSEg3OUc2qWnL53w4XPgfp\u002B8gsMpvJboOd0UWU\u002Bffs7l6D6YIPKUJVd2vZUlG/gAlE5zTuPzpIyKNKcEBIFWC7DPDvkxSFmpKFlrtv79xyHlF8UBKDPq9kOuDehPjCDWILXkVgkCz0/wxiaKh/GRjHGFIuy4UN\u002BA5Bi1gzptXZg4lZZJFW0Y4kR1DGYJYG5SHIF6ymkwGc/WZ3HsSUwRh2iKTe5fRHcAbDyoQ0B5d4OqZ2a49pczBHvGcrH/KJj4Z4j9gxJ/9tgKdlooh9aLXPPuQeHlWIzRW0lylNXFBUOns9\u002B3f/BtLnCOrnw5BnylOxXCDOq7Ewr4KCfJCV4CRXEahNf60\u002BD/fRdxWqoQmFTIzVm8BvRY7KDQv1PMpCESiGkLIn2ormc0wo/TRbRg55PS/DwERkJ4vZg3JhSNMtj2XtJBCXnXICLyi0Bohaboc9fD\u002BaflDkYqjmDlcYhSp5O23OriI94V/9wZEbr\u002BEDf1SrJAyTUxEVCMFn8Y7a6ao\u002BOwsai4BlP1rf3Ly/yLKHoo8CbWDd5agcuaVgli/Q4tgm3XTWKPOUReSx87aUVQAO4A7/2HwJYFVjPdIbBKlqzzmkmOt9sbmbbie8bDIxiGRlEbYg0Mpb3bzfsurhuQE7BuS9L/xUkS5VZKpUTTRjMbWttfLzSf4vCLtuXj6O\u002BbTmQSUNtFhoEECHi6xgB1BIvE="
    },
    {
      "RequestUri": "https://amandadev2.blob.core.windows.net/test-container-7e92020c-5e71-1915-9e3b-ddeb264e3248?restype=container",
      "RequestMethod": "DELETE",
      "RequestHeaders": {
        "Accept": "application/xml",
        "Authorization": "Sanitized",
        "traceparent": "00-c99d71e48598364c9aee6371e02e6da5-744326b277871740-00",
        "User-Agent": [
          "azsdk-net-Storage.Blobs/12.10.0-alpha.20210820.1",
          "(.NET 5.0.9; Microsoft Windows 10.0.19043)"
        ],
        "x-ms-client-request-id": "20dc8942-0f16-f96b-bd4f-5ae7ac39be66",
        "x-ms-date": "Fri, 20 Aug 2021 22:44:21 GMT",
        "x-ms-return-client-request-id": "true",
        "x-ms-version": "2020-12-06"
      },
      "RequestBody": null,
      "StatusCode": 202,
      "ResponseHeaders": {
        "Content-Length": "0",
        "Date": "Fri, 20 Aug 2021 22:44:20 GMT",
        "Server": [
          "Windows-Azure-Blob/1.0",
          "Microsoft-HTTPAPI/2.0"
        ],
        "x-ms-client-request-id": "20dc8942-0f16-f96b-bd4f-5ae7ac39be66",
<<<<<<< HEAD
        "x-ms-request-id": "97b7b025-201e-006c-7014-9639c8000000",
        "x-ms-version": "2020-10-02"
=======
        "x-ms-request-id": "0fb7cccd-501e-0074-795c-05ee32000000",
        "x-ms-version": "2020-12-06"
>>>>>>> f7eb5f10
      },
      "ResponseBody": []
    }
  ],
  "Variables": {
    "RandomSeed": "693163747",
    "Storage_TestConfigDefault": "ProductionTenant\namandadev2\nU2FuaXRpemVk\nhttps://amandadev2.blob.core.windows.net\nhttps://amandadev2.file.core.windows.net\nhttps://amandadev2.queue.core.windows.net\nhttps://amandadev2.table.core.windows.net\n\n\n\n\nhttps://amandadev2-secondary.blob.core.windows.net\nhttps://amandadev2-secondary.file.core.windows.net\nhttps://amandadev2-secondary.queue.core.windows.net\nhttps://amandadev2-secondary.table.core.windows.net\n\nSanitized\n\n\nCloud\nBlobEndpoint=https://amandadev2.blob.core.windows.net/;QueueEndpoint=https://amandadev2.queue.core.windows.net/;FileEndpoint=https://amandadev2.file.core.windows.net/;BlobSecondaryEndpoint=https://amandadev2-secondary.blob.core.windows.net/;QueueSecondaryEndpoint=https://amandadev2-secondary.queue.core.windows.net/;FileSecondaryEndpoint=https://amandadev2-secondary.file.core.windows.net/;AccountName=amandadev2;AccountKey=Kg==;\ntestscope2\n\n"
  }
}<|MERGE_RESOLUTION|>--- conflicted
+++ resolved
@@ -1,110 +1,100 @@
-{
+﻿{
   "Entries": [
     {
-      "RequestUri": "https://amandadev2.blob.core.windows.net/test-container-7e92020c-5e71-1915-9e3b-ddeb264e3248?restype=container",
-      "RequestMethod": "PUT",
-      "RequestHeaders": {
-        "Accept": "application/xml",
-        "Authorization": "Sanitized",
-        "traceparent": "00-7d1f304f1d4648468e73236789dd80a4-260652dd5de4f744-00",
-        "User-Agent": [
-          "azsdk-net-Storage.Blobs/12.10.0-alpha.20210820.1",
-          "(.NET 5.0.9; Microsoft Windows 10.0.19043)"
+      "RequestUri": "https://seanmcccanary3.blob.core.windows.net/test-container-7e92020c-5e71-1915-9e3b-ddeb264e3248?restype=container",
+      "RequestMethod": "PUT",
+      "RequestHeaders": {
+        "Accept": "application/xml",
+        "Authorization": "Sanitized",
+        "traceparent": "00-0f9b3a0486ea414dbf6c53913e888109-6fd584c19641a74d-00",
+        "User-Agent": [
+          "azsdk-net-Storage.Blobs/12.9.0-alpha.20210217.1",
+          "(.NET 5.0.3; Microsoft Windows 10.0.19042)"
         ],
         "x-ms-blob-public-access": "container",
         "x-ms-client-request-id": "31bce65b-6352-0361-d58e-f45f70048ae8",
-        "x-ms-date": "Fri, 20 Aug 2021 22:44:20 GMT",
-        "x-ms-return-client-request-id": "true",
-        "x-ms-version": "2020-12-06"
-      },
-      "RequestBody": null,
-      "StatusCode": 201,
-      "ResponseHeaders": {
-        "Content-Length": "0",
-        "Date": "Fri, 20 Aug 2021 22:44:20 GMT",
-        "ETag": "\u00220x8D9642C0CEF0567\u0022",
-        "Last-Modified": "Fri, 20 Aug 2021 22:44:20 GMT",
+        "x-ms-date": "Wed, 17 Feb 2021 18:44:04 GMT",
+        "x-ms-return-client-request-id": "true",
+        "x-ms-version": "2020-12-06"
+      },
+      "RequestBody": null,
+      "StatusCode": 201,
+      "ResponseHeaders": {
+        "Content-Length": "0",
+        "Date": "Wed, 17 Feb 2021 18:44:03 GMT",
+        "ETag": "\"0x8D8D374000A591F\"",
+        "Last-Modified": "Wed, 17 Feb 2021 18:44:04 GMT",
         "Server": [
           "Windows-Azure-Blob/1.0",
           "Microsoft-HTTPAPI/2.0"
         ],
         "x-ms-client-request-id": "31bce65b-6352-0361-d58e-f45f70048ae8",
-<<<<<<< HEAD
-        "x-ms-request-id": "97b7afae-201e-006c-0914-9639c8000000",
-        "x-ms-version": "2020-10-02"
-=======
         "x-ms-request-id": "0fb7cc80-501e-0074-385c-05ee32000000",
         "x-ms-version": "2020-12-06"
->>>>>>> f7eb5f10
-      },
-      "ResponseBody": []
-    },
-    {
-      "RequestUri": "https://amandadev2.blob.core.windows.net/test-container-7e92020c-5e71-1915-9e3b-ddeb264e3248/test-blob-95b9816f-3f06-2406-315e-305aa9eabf7e",
-      "RequestMethod": "PUT",
-      "RequestHeaders": {
-        "Accept": "application/xml",
-        "Authorization": "Sanitized",
-        "traceparent": "00-220c55b66b0d4f4c89a13b7dfda63c7b-ad65a5e856255140-00",
-        "User-Agent": [
-          "azsdk-net-Storage.Blobs/12.10.0-alpha.20210820.1",
-          "(.NET 5.0.9; Microsoft Windows 10.0.19043)"
+      },
+      "ResponseBody": []
+    },
+    {
+      "RequestUri": "https://seanmcccanary3.blob.core.windows.net/test-container-7e92020c-5e71-1915-9e3b-ddeb264e3248/test-blob-95b9816f-3f06-2406-315e-305aa9eabf7e",
+      "RequestMethod": "PUT",
+      "RequestHeaders": {
+        "Accept": "application/xml",
+        "Authorization": "Sanitized",
+        "traceparent": "00-ff124a257ee61942a8b8663b5c370c99-60abdc4e8eb7e246-00",
+        "User-Agent": [
+          "azsdk-net-Storage.Blobs/12.9.0-alpha.20210217.1",
+          "(.NET 5.0.3; Microsoft Windows 10.0.19042)"
         ],
         "x-ms-blob-type": "AppendBlob",
         "x-ms-client-request-id": "d9bbcb8c-a166-1c5b-df98-fff4320759eb",
-        "x-ms-date": "Fri, 20 Aug 2021 22:44:20 GMT",
-        "x-ms-return-client-request-id": "true",
-        "x-ms-version": "2020-12-06"
-      },
-      "RequestBody": null,
-      "StatusCode": 201,
-      "ResponseHeaders": {
-        "Content-Length": "0",
-        "Date": "Fri, 20 Aug 2021 22:44:20 GMT",
-        "ETag": "\u00220x8D9642C0CF69831\u0022",
-        "Last-Modified": "Fri, 20 Aug 2021 22:44:20 GMT",
+        "x-ms-date": "Wed, 17 Feb 2021 18:44:04 GMT",
+        "x-ms-return-client-request-id": "true",
+        "x-ms-version": "2020-12-06"
+      },
+      "RequestBody": null,
+      "StatusCode": 201,
+      "ResponseHeaders": {
+        "Content-Length": "0",
+        "Date": "Wed, 17 Feb 2021 18:44:03 GMT",
+        "ETag": "\"0x8D8D3740014DB5E\"",
+        "Last-Modified": "Wed, 17 Feb 2021 18:44:04 GMT",
         "Server": [
           "Windows-Azure-Blob/1.0",
           "Microsoft-HTTPAPI/2.0"
         ],
         "x-ms-client-request-id": "d9bbcb8c-a166-1c5b-df98-fff4320759eb",
-        "x-ms-request-id": "97b7afc9-201e-006c-2114-9639c8000000",
+        "x-ms-request-id": "0fb7cc92-501e-0074-475c-05ee32000000",
         "x-ms-request-server-encrypted": "true",
-<<<<<<< HEAD
-        "x-ms-version": "2020-10-02",
-        "x-ms-version-id": "2021-08-20T22:44:20.8461873Z"
-=======
         "x-ms-version": "2020-12-06",
         "x-ms-version-id": "2021-02-17T18:44:04.3959134Z"
->>>>>>> f7eb5f10
-      },
-      "ResponseBody": []
-    },
-    {
-      "RequestUri": "https://amandadev2.blob.core.windows.net/test-container-7e92020c-5e71-1915-9e3b-ddeb264e3248/test-blob-95b9816f-3f06-2406-315e-305aa9eabf7e?comp=appendblock",
+      },
+      "ResponseBody": []
+    },
+    {
+      "RequestUri": "https://seanmcccanary3.blob.core.windows.net/test-container-7e92020c-5e71-1915-9e3b-ddeb264e3248/test-blob-95b9816f-3f06-2406-315e-305aa9eabf7e?comp=appendblock",
       "RequestMethod": "PUT",
       "RequestHeaders": {
         "Accept": "application/xml",
         "Authorization": "Sanitized",
         "Content-Length": "1024",
         "Content-Type": "application/octet-stream",
-        "traceparent": "00-a05f6be661a51b42a665bd03ec53a177-22ba016d8bfca04d-00",
-        "User-Agent": [
-          "azsdk-net-Storage.Blobs/12.10.0-alpha.20210820.1",
-          "(.NET 5.0.9; Microsoft Windows 10.0.19043)"
+        "traceparent": "00-cb7a46e5f08d734db40f40deb7eb14c9-83eba4dfefdb4745-00",
+        "User-Agent": [
+          "azsdk-net-Storage.Blobs/12.9.0-alpha.20210217.1",
+          "(.NET 5.0.3; Microsoft Windows 10.0.19042)"
         ],
         "x-ms-client-request-id": "860f6fbd-b75d-c8e7-8405-dcc7f9270e93",
-        "x-ms-date": "Fri, 20 Aug 2021 22:44:20 GMT",
-        "x-ms-return-client-request-id": "true",
-        "x-ms-version": "2020-12-06"
-      },
-      "RequestBody": "z3Va9XRKV2\u002BMLmgOq5kxwJvozd4v5RhjH3Ng\u002BQABWCWeqJ19F83TQnRLTTg4TXFFZj5YSjl7u\u002Blc9tYB6V1uitVDcAL8tKnNFIpp45jgKtICGpPBqA7rIu2zICD30lgW3cJi9dxuSbGVijWuEtdRfMwD/s/KrOLHV00VSZSJ1kIxUgbWfjX1lNHhLB3YPRAVYqRU89OJTDDgm52OWP8dC7TzfL/Rev2WDmr96IDE7xo9AOfvNeJupwbW9uOXZjvRxCBp5MBQROemveVpjGOwG6uDUVgYLdbShdS5\u002B4Qa/6guLCRfWwpZ7Lz/SXf9BBuiJdo3FBXjuZZKll7rlkljjL49OmA\u002BUMCgKWSbGORe1IC4F9Wq4\u002BuSS3KOFcSsblVznL25wMq7ZNUZluqwR6Gy68LeMn9zuajSqu/tsDv89LsOKHsmpBS2/bL/kEwA4gPR2ykCzjvV/\u002BMU5xbazrOZHaEuoR8li0atJzXMcyhb0cfsHNUR\u002BiaAOCmXEr3\u002B2y//ZnOr0kDkq0/jVKYGCIu7uBVO7rHeiCJ6rmj1jnmJr0wFzQ21sP\u002BHCHCFLqWAeS\u002Bd3Fmor\u002B19IN1QMCPX7h3WWaRaADt9BgcVx\u002BVBWVp9\u002BjQ5WLEf4f9eiK0wZIDcrxpTr9QBJXn0INZRkugHPMeD0zXunpVrtnik\u002B3eOTaGHORfL7amFfNS7RDfbzU4XV0zlrJFK7RGE6PlcXCoCZtM0ylnRO04d/ldgM1pdj\u002BgpjaQrqKAQPEsGRwWwKR\u002BquN5kpgP1RRv9yK466rq3JlgQMs6F1r0yJI0Ny/RJbNU3tXp7\u002BejkNEeJLuDx1lKRTiCtoPZRJeIgMoJ153oms1vZAjQ/Oy1vK/2G\u002B6fdQE47fHzTnMze5ZCYW8Zmb0zMY3uFGNMeURPzPXT5yik6Q/E0OWr\u002BUhaP\u002Bxyjp99mCbywuZgsWCh6HStp4F5X5BpmXRjVMjXhzhBk9Ry2eqkzjTS4SBGRDevIuRw/lXK3NxYBPUnHkNaGzuuHyGIMw6OBNVMqn5wJ1VAsDXgYojmdrL4FtDxga/xdMXklCUWIvPV5vV8fjZd6\u002BGj5moNebSyx6hujBg9mIclWzG0j48sKpFGDn\u002BTZfh8ni7zUZ9B4/8NNcx8p5bXmE5yVyMApVhSc7vYy2s5H2Gv8fHpSkbn43syq1m\u002Bs4L6bnIxIQ7Ve/TWoOHjaRiT1BZuzLWg7k4LinOr0f4Ck7w04lj5C/5W1nn9FqlhBHpintNDU\u002BLNVYAgKZabLan20A0hqoa/mswYG/Y/p9ekpoX5STMuw0Pda4jY1OJnu6jMBkKYQ1n3owQHKzvokbGof4MQoeB6yBDNREL95sXtsFxNb6GRDGMoAaYrJ5Q==",
-      "StatusCode": 201,
-      "ResponseHeaders": {
-        "Content-Length": "0",
-        "Date": "Fri, 20 Aug 2021 22:44:20 GMT",
-        "ETag": "\u00220x8D9642C0CFE3AB0\u0022",
-        "Last-Modified": "Fri, 20 Aug 2021 22:44:20 GMT",
+        "x-ms-date": "Wed, 17 Feb 2021 18:44:04 GMT",
+        "x-ms-return-client-request-id": "true",
+        "x-ms-version": "2020-12-06"
+      },
+      "RequestBody": "z3Va9XRKV2+MLmgOq5kxwJvozd4v5RhjH3Ng+QABWCWeqJ19F83TQnRLTTg4TXFFZj5YSjl7u+lc9tYB6V1uitVDcAL8tKnNFIpp45jgKtICGpPBqA7rIu2zICD30lgW3cJi9dxuSbGVijWuEtdRfMwD/s/KrOLHV00VSZSJ1kIxUgbWfjX1lNHhLB3YPRAVYqRU89OJTDDgm52OWP8dC7TzfL/Rev2WDmr96IDE7xo9AOfvNeJupwbW9uOXZjvRxCBp5MBQROemveVpjGOwG6uDUVgYLdbShdS5+4Qa/6guLCRfWwpZ7Lz/SXf9BBuiJdo3FBXjuZZKll7rlkljjL49OmA+UMCgKWSbGORe1IC4F9Wq4+uSS3KOFcSsblVznL25wMq7ZNUZluqwR6Gy68LeMn9zuajSqu/tsDv89LsOKHsmpBS2/bL/kEwA4gPR2ykCzjvV/+MU5xbazrOZHaEuoR8li0atJzXMcyhb0cfsHNUR+iaAOCmXEr3+2y//ZnOr0kDkq0/jVKYGCIu7uBVO7rHeiCJ6rmj1jnmJr0wFzQ21sP+HCHCFLqWAeS+d3Fmor+19IN1QMCPX7h3WWaRaADt9BgcVx+VBWVp9+jQ5WLEf4f9eiK0wZIDcrxpTr9QBJXn0INZRkugHPMeD0zXunpVrtnik+3eOTaGHORfL7amFfNS7RDfbzU4XV0zlrJFK7RGE6PlcXCoCZtM0ylnRO04d/ldgM1pdj+gpjaQrqKAQPEsGRwWwKR+quN5kpgP1RRv9yK466rq3JlgQMs6F1r0yJI0Ny/RJbNU3tXp7+ejkNEeJLuDx1lKRTiCtoPZRJeIgMoJ153oms1vZAjQ/Oy1vK/2G+6fdQE47fHzTnMze5ZCYW8Zmb0zMY3uFGNMeURPzPXT5yik6Q/E0OWr+UhaP+xyjp99mCbywuZgsWCh6HStp4F5X5BpmXRjVMjXhzhBk9Ry2eqkzjTS4SBGRDevIuRw/lXK3NxYBPUnHkNaGzuuHyGIMw6OBNVMqn5wJ1VAsDXgYojmdrL4FtDxga/xdMXklCUWIvPV5vV8fjZd6+Gj5moNebSyx6hujBg9mIclWzG0j48sKpFGDn+TZfh8ni7zUZ9B4/8NNcx8p5bXmE5yVyMApVhSc7vYy2s5H2Gv8fHpSkbn43syq1m+s4L6bnIxIQ7Ve/TWoOHjaRiT1BZuzLWg7k4LinOr0f4Ck7w04lj5C/5W1nn9FqlhBHpintNDU+LNVYAgKZabLan20A0hqoa/mswYG/Y/p9ekpoX5STMuw0Pda4jY1OJnu6jMBkKYQ1n3owQHKzvokbGof4MQoeB6yBDNREL95sXtsFxNb6GRDGMoAaYrJ5Q==",
+      "StatusCode": 201,
+      "ResponseHeaders": {
+        "Content-Length": "0",
+        "Date": "Wed, 17 Feb 2021 18:44:03 GMT",
+        "ETag": "\"0x8D8D374001F1673\"",
+        "Last-Modified": "Wed, 17 Feb 2021 18:44:04 GMT",
         "Server": [
           "Windows-Azure-Blob/1.0",
           "Microsoft-HTTPAPI/2.0"
@@ -113,25 +103,25 @@
         "x-ms-blob-committed-block-count": "1",
         "x-ms-client-request-id": "860f6fbd-b75d-c8e7-8405-dcc7f9270e93",
         "x-ms-content-crc64": "aXIpJym1idc=",
-        "x-ms-request-id": "97b7afe6-201e-006c-3714-9639c8000000",
+        "x-ms-request-id": "0fb7cc9a-501e-0074-4d5c-05ee32000000",
         "x-ms-request-server-encrypted": "true",
         "x-ms-version": "2020-12-06"
       },
       "ResponseBody": []
     },
     {
-      "RequestUri": "https://amandadev2.blob.core.windows.net/test-container-7e92020c-5e71-1915-9e3b-ddeb264e3248/test-blob-95b9816f-3f06-2406-315e-305aa9eabf7e",
+      "RequestUri": "https://seanmcccanary3.blob.core.windows.net/test-container-7e92020c-5e71-1915-9e3b-ddeb264e3248/test-blob-95b9816f-3f06-2406-315e-305aa9eabf7e",
       "RequestMethod": "HEAD",
       "RequestHeaders": {
         "Accept": "application/xml",
         "Authorization": "Sanitized",
-        "traceparent": "00-df549199f769bf429ccf6bba9d8e534e-df214f3fe0cd0945-00",
-        "User-Agent": [
-          "azsdk-net-Storage.Blobs/12.10.0-alpha.20210820.1",
-          "(.NET 5.0.9; Microsoft Windows 10.0.19043)"
+        "traceparent": "00-642500dad5b0dd42b7e63f28516ca76b-723b8d641491174d-00",
+        "User-Agent": [
+          "azsdk-net-Storage.Blobs/12.9.0-alpha.20210217.1",
+          "(.NET 5.0.3; Microsoft Windows 10.0.19042)"
         ],
         "x-ms-client-request-id": "3d30b8d5-f456-1575-96c9-aff9473b04ab",
-        "x-ms-date": "Fri, 20 Aug 2021 22:44:20 GMT",
+        "x-ms-date": "Wed, 17 Feb 2021 18:44:04 GMT",
         "x-ms-return-client-request-id": "true",
         "x-ms-version": "2020-12-06"
       },
@@ -141,9 +131,9 @@
         "Accept-Ranges": "bytes",
         "Content-Length": "1024",
         "Content-Type": "application/octet-stream",
-        "Date": "Fri, 20 Aug 2021 22:44:20 GMT",
-        "ETag": "\u00220x8D9642C0CFE3AB0\u0022",
-        "Last-Modified": "Fri, 20 Aug 2021 22:44:20 GMT",
+        "Date": "Wed, 17 Feb 2021 18:44:04 GMT",
+        "ETag": "\"0x8D8D374001F1673\"",
+        "Last-Modified": "Wed, 17 Feb 2021 18:44:04 GMT",
         "Server": [
           "Windows-Azure-Blob/1.0",
           "Microsoft-HTTPAPI/2.0"
@@ -151,47 +141,42 @@
         "x-ms-blob-committed-block-count": "1",
         "x-ms-blob-type": "AppendBlob",
         "x-ms-client-request-id": "3d30b8d5-f456-1575-96c9-aff9473b04ab",
-        "x-ms-creation-time": "Fri, 20 Aug 2021 22:44:20 GMT",
+        "x-ms-creation-time": "Wed, 17 Feb 2021 18:44:04 GMT",
         "x-ms-is-current-version": "true",
         "x-ms-lease-state": "available",
         "x-ms-lease-status": "unlocked",
-        "x-ms-request-id": "97b7affd-201e-006c-4a14-9639c8000000",
+        "x-ms-request-id": "0fb7ccab-501e-0074-5c5c-05ee32000000",
         "x-ms-server-encrypted": "true",
-<<<<<<< HEAD
-        "x-ms-version": "2020-10-02",
-        "x-ms-version-id": "2021-08-20T22:44:20.8461873Z"
-=======
         "x-ms-version": "2020-12-06",
         "x-ms-version-id": "2021-02-17T18:44:04.3959134Z"
->>>>>>> f7eb5f10
-      },
-      "ResponseBody": []
-    },
-    {
-      "RequestUri": "https://amandadev2.blob.core.windows.net/test-container-7e92020c-5e71-1915-9e3b-ddeb264e3248/test-blob-95b9816f-3f06-2406-315e-305aa9eabf7e?comp=appendblock",
+      },
+      "ResponseBody": []
+    },
+    {
+      "RequestUri": "https://seanmcccanary3.blob.core.windows.net/test-container-7e92020c-5e71-1915-9e3b-ddeb264e3248/test-blob-95b9816f-3f06-2406-315e-305aa9eabf7e?comp=appendblock",
       "RequestMethod": "PUT",
       "RequestHeaders": {
         "Accept": "application/xml",
         "Authorization": "Sanitized",
         "Content-Length": "1024",
         "Content-Type": "application/octet-stream",
-        "If-Match": "\u00220x8D9642C0CFE3AB0\u0022",
-        "User-Agent": [
-          "azsdk-net-Storage.Blobs/12.10.0-alpha.20210820.1",
-          "(.NET 5.0.9; Microsoft Windows 10.0.19043)"
+        "If-Match": "0x8D8D374001F1673",
+        "User-Agent": [
+          "azsdk-net-Storage.Blobs/12.9.0-alpha.20210217.1",
+          "(.NET 5.0.3; Microsoft Windows 10.0.19042)"
         ],
         "x-ms-client-request-id": "65ab0514-e511-119b-5fba-766f70fa51fb",
-        "x-ms-date": "Fri, 20 Aug 2021 22:44:20 GMT",
-        "x-ms-return-client-request-id": "true",
-        "x-ms-version": "2020-12-06"
-      },
-      "RequestBody": "6B4yVNpJrZsjl1ChRpnY0FoEQ/p7Q4hKFW3xxTmP259jgmVtQGrsdMFzYsZmRoLqLQtt9eQUGKSW5z9sV\u002BhilLuxPcQza4/vF884B\u002BHC487rB5gtIea6TmnA11gqfxzZEc0KtAi\u002BtsF7fd0U3BHD1ARwgFBPNHLV9u5ac5Q3xZiyX/UUty7FLVDWsqMIpXJY/QNUuf7Mid1aNb4aZEMtRLhFYnwbrxzVqlP/eYLOzFB7AXWQ4guZ5tUYuYFwq8gNqG3rw0P1PE7mfw6qzBBajGltnmLNnGGsrHunA/abZP6L8dAU4wkNhcQnqmP87hnFvS0YAw1mPwwLPhfITjlYShoPH9s/RqhfXxiepvL\u002BsL1i4kbJg2HxJLLECKTyRTeLzl9J7M4\u002BhXaEuKP1yJgaDY5ZZWzyj8e5Hvsoez0EbRrhEteStcPvI1zPRMq9/FwZqfoVmd/KmD\u002BXj87TFgk5f0qIFLXBh1jLaUIPI0r9\u002ByKeDtFC7tQ7FnqX\u002BiX1HA1SlcV/NeemWCKiSi\u002Bcu3T1mpSrNAc395B2Tf06KYwz1k01vI2FfcY6\u002BLavoKSlnlsFomCQSegGG540Cefpay\u002BVbnPiZ/7ncBzOcDxRiFbr0a6iNYYrooxlL6HuUHTeUIyGGTExwzdcHjJEwtistJJISDc5RzapacvnfDhc\u002BB\u002Bn7yCwym8lug53RRZT59\u002BzuXoPpgg8pQlV3a9lSUb\u002BACUTnNO4/OkjIo0pwQEgVYLsM8O\u002BTFIWakoWWu2/v3HIeUXxQEoM\u002Br2Q64N6E\u002BMINYgteRWCQLPT/DGJoqH8ZGMcYUi7LhQ34DkGLWDOm1dmDiVlkkVbRjiRHUMZglgblIcgXrKaTAZz9ZncexJTBGHaIpN7l9EdwBsPKhDQHl3g6pnZrj2lzMEe8Zysf8omPhniP2DEn/22Ap2WiiH1otc8\u002B5B4eVYjNFbSXKU1cUFQ6ez37d/8G0ucI6ufDkGfKU7FcIM6rsTCvgoJ8kJXgJFcRqE1/rT4P99F3FaqhCYVMjNWbwG9FjsoNC/U8ykIRKIaQsifaiuZzTCj9NFtGDnk9L8PARGQni9mDcmFI0y2PZe0kEJedcgIvKLQGiFpuhz18P5p\u002BUORiqOYOVxiFKnk7bc6uIj3hX/3BkRuv4QN/VKskDJNTERUIwWfxjtrpqj47CxqLgGU/Wt/cvL/IsoeijwJtYN3lqBy5pWCWL9Di2CbddNYo85RF5LHztpRVAA7gDv/YfAlgVWM90hsEqWrPOaSY632xuZtuJ7xsMjGIZGURtiDQylvdvN\u002By6uG5ATsG5L0v/FSRLlVkqlRNNGMxta218vNJ/i8Iu25ePo75tOZBJQ20WGgQQIeLrGAHUEi8Q==",
-      "StatusCode": 201,
-      "ResponseHeaders": {
-        "Content-Length": "0",
-        "Date": "Fri, 20 Aug 2021 22:44:20 GMT",
-        "ETag": "\u00220x8D9642C0D0CBC3C\u0022",
-        "Last-Modified": "Fri, 20 Aug 2021 22:44:20 GMT",
+        "x-ms-date": "Wed, 17 Feb 2021 18:44:04 GMT",
+        "x-ms-return-client-request-id": "true",
+        "x-ms-version": "2020-12-06"
+      },
+      "RequestBody": "6B4yVNpJrZsjl1ChRpnY0FoEQ/p7Q4hKFW3xxTmP259jgmVtQGrsdMFzYsZmRoLqLQtt9eQUGKSW5z9sV+hilLuxPcQza4/vF884B+HC487rB5gtIea6TmnA11gqfxzZEc0KtAi+tsF7fd0U3BHD1ARwgFBPNHLV9u5ac5Q3xZiyX/UUty7FLVDWsqMIpXJY/QNUuf7Mid1aNb4aZEMtRLhFYnwbrxzVqlP/eYLOzFB7AXWQ4guZ5tUYuYFwq8gNqG3rw0P1PE7mfw6qzBBajGltnmLNnGGsrHunA/abZP6L8dAU4wkNhcQnqmP87hnFvS0YAw1mPwwLPhfITjlYShoPH9s/RqhfXxiepvL+sL1i4kbJg2HxJLLECKTyRTeLzl9J7M4+hXaEuKP1yJgaDY5ZZWzyj8e5Hvsoez0EbRrhEteStcPvI1zPRMq9/FwZqfoVmd/KmD+Xj87TFgk5f0qIFLXBh1jLaUIPI0r9+yKeDtFC7tQ7FnqX+iX1HA1SlcV/NeemWCKiSi+cu3T1mpSrNAc395B2Tf06KYwz1k01vI2FfcY6+LavoKSlnlsFomCQSegGG540Cefpay+VbnPiZ/7ncBzOcDxRiFbr0a6iNYYrooxlL6HuUHTeUIyGGTExwzdcHjJEwtistJJISDc5RzapacvnfDhc+B+n7yCwym8lug53RRZT59+zuXoPpgg8pQlV3a9lSUb+ACUTnNO4/OkjIo0pwQEgVYLsM8O+TFIWakoWWu2/v3HIeUXxQEoM+r2Q64N6E+MINYgteRWCQLPT/DGJoqH8ZGMcYUi7LhQ34DkGLWDOm1dmDiVlkkVbRjiRHUMZglgblIcgXrKaTAZz9ZncexJTBGHaIpN7l9EdwBsPKhDQHl3g6pnZrj2lzMEe8Zysf8omPhniP2DEn/22Ap2WiiH1otc8+5B4eVYjNFbSXKU1cUFQ6ez37d/8G0ucI6ufDkGfKU7FcIM6rsTCvgoJ8kJXgJFcRqE1/rT4P99F3FaqhCYVMjNWbwG9FjsoNC/U8ykIRKIaQsifaiuZzTCj9NFtGDnk9L8PARGQni9mDcmFI0y2PZe0kEJedcgIvKLQGiFpuhz18P5p+UORiqOYOVxiFKnk7bc6uIj3hX/3BkRuv4QN/VKskDJNTERUIwWfxjtrpqj47CxqLgGU/Wt/cvL/IsoeijwJtYN3lqBy5pWCWL9Di2CbddNYo85RF5LHztpRVAA7gDv/YfAlgVWM90hsEqWrPOaSY632xuZtuJ7xsMjGIZGURtiDQylvdvN+y6uG5ATsG5L0v/FSRLlVkqlRNNGMxta218vNJ/i8Iu25ePo75tOZBJQ20WGgQQIeLrGAHUEi8Q==",
+      "StatusCode": 201,
+      "ResponseHeaders": {
+        "Content-Length": "0",
+        "Date": "Wed, 17 Feb 2021 18:44:04 GMT",
+        "ETag": "\"0x8D8D3740034C54F\"",
+        "Last-Modified": "Wed, 17 Feb 2021 18:44:04 GMT",
         "Server": [
           "Windows-Azure-Blob/1.0",
           "Microsoft-HTTPAPI/2.0"
@@ -200,25 +185,25 @@
         "x-ms-blob-committed-block-count": "2",
         "x-ms-client-request-id": "65ab0514-e511-119b-5fba-766f70fa51fb",
         "x-ms-content-crc64": "Szg9XXTwgvk=",
-        "x-ms-request-id": "97b7b00a-201e-006c-5614-9639c8000000",
+        "x-ms-request-id": "0fb7ccbf-501e-0074-6c5c-05ee32000000",
         "x-ms-request-server-encrypted": "true",
         "x-ms-version": "2020-12-06"
       },
       "ResponseBody": []
     },
     {
-      "RequestUri": "https://amandadev2.blob.core.windows.net/test-container-7e92020c-5e71-1915-9e3b-ddeb264e3248/test-blob-95b9816f-3f06-2406-315e-305aa9eabf7e",
+      "RequestUri": "https://seanmcccanary3.blob.core.windows.net/test-container-7e92020c-5e71-1915-9e3b-ddeb264e3248/test-blob-95b9816f-3f06-2406-315e-305aa9eabf7e",
       "RequestMethod": "GET",
       "RequestHeaders": {
         "Accept": "application/xml",
         "Authorization": "Sanitized",
-        "traceparent": "00-c892e277d6457e4780e2b9bcf2da422d-00ad89a7ab083347-00",
-        "User-Agent": [
-          "azsdk-net-Storage.Blobs/12.10.0-alpha.20210820.1",
-          "(.NET 5.0.9; Microsoft Windows 10.0.19043)"
+        "traceparent": "00-157b0f2766ebf54d90f852e5f76d4047-cf22bb6f99ddb047-00",
+        "User-Agent": [
+          "azsdk-net-Storage.Blobs/12.9.0-alpha.20210217.1",
+          "(.NET 5.0.3; Microsoft Windows 10.0.19042)"
         ],
         "x-ms-client-request-id": "42e44f93-9e90-b299-eae3-065b50f074a5",
-        "x-ms-date": "Fri, 20 Aug 2021 22:44:21 GMT",
+        "x-ms-date": "Wed, 17 Feb 2021 18:44:04 GMT",
         "x-ms-range": "bytes=0-2047",
         "x-ms-return-client-request-id": "true",
         "x-ms-version": "2020-12-06"
@@ -230,9 +215,9 @@
         "Content-Length": "2048",
         "Content-Range": "bytes 0-2047/2048",
         "Content-Type": "application/octet-stream",
-        "Date": "Fri, 20 Aug 2021 22:44:20 GMT",
-        "ETag": "\u00220x8D9642C0D0CBC3C\u0022",
-        "Last-Modified": "Fri, 20 Aug 2021 22:44:20 GMT",
+        "Date": "Wed, 17 Feb 2021 18:44:04 GMT",
+        "ETag": "\"0x8D8D3740034C54F\"",
+        "Last-Modified": "Wed, 17 Feb 2021 18:44:04 GMT",
         "Server": [
           "Windows-Azure-Blob/1.0",
           "Microsoft-HTTPAPI/2.0"
@@ -240,35 +225,30 @@
         "x-ms-blob-committed-block-count": "2",
         "x-ms-blob-type": "AppendBlob",
         "x-ms-client-request-id": "42e44f93-9e90-b299-eae3-065b50f074a5",
-        "x-ms-creation-time": "Fri, 20 Aug 2021 22:44:20 GMT",
+        "x-ms-creation-time": "Wed, 17 Feb 2021 18:44:04 GMT",
         "x-ms-is-current-version": "true",
         "x-ms-lease-state": "available",
         "x-ms-lease-status": "unlocked",
-        "x-ms-request-id": "97b7b019-201e-006c-6414-9639c8000000",
+        "x-ms-request-id": "0fb7ccc7-501e-0074-735c-05ee32000000",
         "x-ms-server-encrypted": "true",
-<<<<<<< HEAD
-        "x-ms-version": "2020-10-02",
-        "x-ms-version-id": "2021-08-20T22:44:20.8461873Z"
-=======
         "x-ms-version": "2020-12-06",
         "x-ms-version-id": "2021-02-17T18:44:04.3959134Z"
->>>>>>> f7eb5f10
-      },
-      "ResponseBody": "z3Va9XRKV2\u002BMLmgOq5kxwJvozd4v5RhjH3Ng\u002BQABWCWeqJ19F83TQnRLTTg4TXFFZj5YSjl7u\u002Blc9tYB6V1uitVDcAL8tKnNFIpp45jgKtICGpPBqA7rIu2zICD30lgW3cJi9dxuSbGVijWuEtdRfMwD/s/KrOLHV00VSZSJ1kIxUgbWfjX1lNHhLB3YPRAVYqRU89OJTDDgm52OWP8dC7TzfL/Rev2WDmr96IDE7xo9AOfvNeJupwbW9uOXZjvRxCBp5MBQROemveVpjGOwG6uDUVgYLdbShdS5\u002B4Qa/6guLCRfWwpZ7Lz/SXf9BBuiJdo3FBXjuZZKll7rlkljjL49OmA\u002BUMCgKWSbGORe1IC4F9Wq4\u002BuSS3KOFcSsblVznL25wMq7ZNUZluqwR6Gy68LeMn9zuajSqu/tsDv89LsOKHsmpBS2/bL/kEwA4gPR2ykCzjvV/\u002BMU5xbazrOZHaEuoR8li0atJzXMcyhb0cfsHNUR\u002BiaAOCmXEr3\u002B2y//ZnOr0kDkq0/jVKYGCIu7uBVO7rHeiCJ6rmj1jnmJr0wFzQ21sP\u002BHCHCFLqWAeS\u002Bd3Fmor\u002B19IN1QMCPX7h3WWaRaADt9BgcVx\u002BVBWVp9\u002BjQ5WLEf4f9eiK0wZIDcrxpTr9QBJXn0INZRkugHPMeD0zXunpVrtnik\u002B3eOTaGHORfL7amFfNS7RDfbzU4XV0zlrJFK7RGE6PlcXCoCZtM0ylnRO04d/ldgM1pdj\u002BgpjaQrqKAQPEsGRwWwKR\u002BquN5kpgP1RRv9yK466rq3JlgQMs6F1r0yJI0Ny/RJbNU3tXp7\u002BejkNEeJLuDx1lKRTiCtoPZRJeIgMoJ153oms1vZAjQ/Oy1vK/2G\u002B6fdQE47fHzTnMze5ZCYW8Zmb0zMY3uFGNMeURPzPXT5yik6Q/E0OWr\u002BUhaP\u002Bxyjp99mCbywuZgsWCh6HStp4F5X5BpmXRjVMjXhzhBk9Ry2eqkzjTS4SBGRDevIuRw/lXK3NxYBPUnHkNaGzuuHyGIMw6OBNVMqn5wJ1VAsDXgYojmdrL4FtDxga/xdMXklCUWIvPV5vV8fjZd6\u002BGj5moNebSyx6hujBg9mIclWzG0j48sKpFGDn\u002BTZfh8ni7zUZ9B4/8NNcx8p5bXmE5yVyMApVhSc7vYy2s5H2Gv8fHpSkbn43syq1m\u002Bs4L6bnIxIQ7Ve/TWoOHjaRiT1BZuzLWg7k4LinOr0f4Ck7w04lj5C/5W1nn9FqlhBHpintNDU\u002BLNVYAgKZabLan20A0hqoa/mswYG/Y/p9ekpoX5STMuw0Pda4jY1OJnu6jMBkKYQ1n3owQHKzvokbGof4MQoeB6yBDNREL95sXtsFxNb6GRDGMoAaYrJ5egeMlTaSa2bI5dQoUaZ2NBaBEP6e0OIShVt8cU5j9ufY4JlbUBq7HTBc2LGZkaC6i0LbfXkFBikluc/bFfoYpS7sT3EM2uP7xfPOAfhwuPO6weYLSHmuk5pwNdYKn8c2RHNCrQIvrbBe33dFNwRw9QEcIBQTzRy1fbuWnOUN8WYsl/1FLcuxS1Q1rKjCKVyWP0DVLn\u002BzIndWjW\u002BGmRDLUS4RWJ8G68c1apT/3mCzsxQewF1kOILmebVGLmBcKvIDaht68ND9TxO5n8OqswQWoxpbZ5izZxhrKx7pwP2m2T\u002Bi/HQFOMJDYXEJ6pj/O4Zxb0tGAMNZj8MCz4XyE45WEoaDx/bP0aoX18Ynqby/rC9YuJGyYNh8SSyxAik8kU3i85fSezOPoV2hLij9ciYGg2OWWVs8o/HuR77KHs9BG0a4RLXkrXD7yNcz0TKvfxcGan6FZnfypg/l4/O0xYJOX9KiBS1wYdYy2lCDyNK/fsing7RQu7UOxZ6l/ol9RwNUpXFfzXnplgiokovnLt09ZqUqzQHN/eQdk39OimMM9ZNNbyNhX3GOvi2r6CkpZ5bBaJgkEnoBhueNAnn6WsvlW5z4mf\u002B53AcznA8UYhW69GuojWGK6KMZS\u002Bh7lB03lCMhhkxMcM3XB4yRMLYrLSSSEg3OUc2qWnL53w4XPgfp\u002B8gsMpvJboOd0UWU\u002Bffs7l6D6YIPKUJVd2vZUlG/gAlE5zTuPzpIyKNKcEBIFWC7DPDvkxSFmpKFlrtv79xyHlF8UBKDPq9kOuDehPjCDWILXkVgkCz0/wxiaKh/GRjHGFIuy4UN\u002BA5Bi1gzptXZg4lZZJFW0Y4kR1DGYJYG5SHIF6ymkwGc/WZ3HsSUwRh2iKTe5fRHcAbDyoQ0B5d4OqZ2a49pczBHvGcrH/KJj4Z4j9gxJ/9tgKdlooh9aLXPPuQeHlWIzRW0lylNXFBUOns9\u002B3f/BtLnCOrnw5BnylOxXCDOq7Ewr4KCfJCV4CRXEahNf60\u002BD/fRdxWqoQmFTIzVm8BvRY7KDQv1PMpCESiGkLIn2ormc0wo/TRbRg55PS/DwERkJ4vZg3JhSNMtj2XtJBCXnXICLyi0Bohaboc9fD\u002BaflDkYqjmDlcYhSp5O23OriI94V/9wZEbr\u002BEDf1SrJAyTUxEVCMFn8Y7a6ao\u002BOwsai4BlP1rf3Ly/yLKHoo8CbWDd5agcuaVgli/Q4tgm3XTWKPOUReSx87aUVQAO4A7/2HwJYFVjPdIbBKlqzzmkmOt9sbmbbie8bDIxiGRlEbYg0Mpb3bzfsurhuQE7BuS9L/xUkS5VZKpUTTRjMbWttfLzSf4vCLtuXj6O\u002BbTmQSUNtFhoEECHi6xgB1BIvE="
-    },
-    {
-      "RequestUri": "https://amandadev2.blob.core.windows.net/test-container-7e92020c-5e71-1915-9e3b-ddeb264e3248?restype=container",
+      },
+      "ResponseBody": "z3Va9XRKV2+MLmgOq5kxwJvozd4v5RhjH3Ng+QABWCWeqJ19F83TQnRLTTg4TXFFZj5YSjl7u+lc9tYB6V1uitVDcAL8tKnNFIpp45jgKtICGpPBqA7rIu2zICD30lgW3cJi9dxuSbGVijWuEtdRfMwD/s/KrOLHV00VSZSJ1kIxUgbWfjX1lNHhLB3YPRAVYqRU89OJTDDgm52OWP8dC7TzfL/Rev2WDmr96IDE7xo9AOfvNeJupwbW9uOXZjvRxCBp5MBQROemveVpjGOwG6uDUVgYLdbShdS5+4Qa/6guLCRfWwpZ7Lz/SXf9BBuiJdo3FBXjuZZKll7rlkljjL49OmA+UMCgKWSbGORe1IC4F9Wq4+uSS3KOFcSsblVznL25wMq7ZNUZluqwR6Gy68LeMn9zuajSqu/tsDv89LsOKHsmpBS2/bL/kEwA4gPR2ykCzjvV/+MU5xbazrOZHaEuoR8li0atJzXMcyhb0cfsHNUR+iaAOCmXEr3+2y//ZnOr0kDkq0/jVKYGCIu7uBVO7rHeiCJ6rmj1jnmJr0wFzQ21sP+HCHCFLqWAeS+d3Fmor+19IN1QMCPX7h3WWaRaADt9BgcVx+VBWVp9+jQ5WLEf4f9eiK0wZIDcrxpTr9QBJXn0INZRkugHPMeD0zXunpVrtnik+3eOTaGHORfL7amFfNS7RDfbzU4XV0zlrJFK7RGE6PlcXCoCZtM0ylnRO04d/ldgM1pdj+gpjaQrqKAQPEsGRwWwKR+quN5kpgP1RRv9yK466rq3JlgQMs6F1r0yJI0Ny/RJbNU3tXp7+ejkNEeJLuDx1lKRTiCtoPZRJeIgMoJ153oms1vZAjQ/Oy1vK/2G+6fdQE47fHzTnMze5ZCYW8Zmb0zMY3uFGNMeURPzPXT5yik6Q/E0OWr+UhaP+xyjp99mCbywuZgsWCh6HStp4F5X5BpmXRjVMjXhzhBk9Ry2eqkzjTS4SBGRDevIuRw/lXK3NxYBPUnHkNaGzuuHyGIMw6OBNVMqn5wJ1VAsDXgYojmdrL4FtDxga/xdMXklCUWIvPV5vV8fjZd6+Gj5moNebSyx6hujBg9mIclWzG0j48sKpFGDn+TZfh8ni7zUZ9B4/8NNcx8p5bXmE5yVyMApVhSc7vYy2s5H2Gv8fHpSkbn43syq1m+s4L6bnIxIQ7Ve/TWoOHjaRiT1BZuzLWg7k4LinOr0f4Ck7w04lj5C/5W1nn9FqlhBHpintNDU+LNVYAgKZabLan20A0hqoa/mswYG/Y/p9ekpoX5STMuw0Pda4jY1OJnu6jMBkKYQ1n3owQHKzvokbGof4MQoeB6yBDNREL95sXtsFxNb6GRDGMoAaYrJ5egeMlTaSa2bI5dQoUaZ2NBaBEP6e0OIShVt8cU5j9ufY4JlbUBq7HTBc2LGZkaC6i0LbfXkFBikluc/bFfoYpS7sT3EM2uP7xfPOAfhwuPO6weYLSHmuk5pwNdYKn8c2RHNCrQIvrbBe33dFNwRw9QEcIBQTzRy1fbuWnOUN8WYsl/1FLcuxS1Q1rKjCKVyWP0DVLn+zIndWjW+GmRDLUS4RWJ8G68c1apT/3mCzsxQewF1kOILmebVGLmBcKvIDaht68ND9TxO5n8OqswQWoxpbZ5izZxhrKx7pwP2m2T+i/HQFOMJDYXEJ6pj/O4Zxb0tGAMNZj8MCz4XyE45WEoaDx/bP0aoX18Ynqby/rC9YuJGyYNh8SSyxAik8kU3i85fSezOPoV2hLij9ciYGg2OWWVs8o/HuR77KHs9BG0a4RLXkrXD7yNcz0TKvfxcGan6FZnfypg/l4/O0xYJOX9KiBS1wYdYy2lCDyNK/fsing7RQu7UOxZ6l/ol9RwNUpXFfzXnplgiokovnLt09ZqUqzQHN/eQdk39OimMM9ZNNbyNhX3GOvi2r6CkpZ5bBaJgkEnoBhueNAnn6WsvlW5z4mf+53AcznA8UYhW69GuojWGK6KMZS+h7lB03lCMhhkxMcM3XB4yRMLYrLSSSEg3OUc2qWnL53w4XPgfp+8gsMpvJboOd0UWU+ffs7l6D6YIPKUJVd2vZUlG/gAlE5zTuPzpIyKNKcEBIFWC7DPDvkxSFmpKFlrtv79xyHlF8UBKDPq9kOuDehPjCDWILXkVgkCz0/wxiaKh/GRjHGFIuy4UN+A5Bi1gzptXZg4lZZJFW0Y4kR1DGYJYG5SHIF6ymkwGc/WZ3HsSUwRh2iKTe5fRHcAbDyoQ0B5d4OqZ2a49pczBHvGcrH/KJj4Z4j9gxJ/9tgKdlooh9aLXPPuQeHlWIzRW0lylNXFBUOns9+3f/BtLnCOrnw5BnylOxXCDOq7Ewr4KCfJCV4CRXEahNf60+D/fRdxWqoQmFTIzVm8BvRY7KDQv1PMpCESiGkLIn2ormc0wo/TRbRg55PS/DwERkJ4vZg3JhSNMtj2XtJBCXnXICLyi0Bohaboc9fD+aflDkYqjmDlcYhSp5O23OriI94V/9wZEbr+EDf1SrJAyTUxEVCMFn8Y7a6ao+Owsai4BlP1rf3Ly/yLKHoo8CbWDd5agcuaVgli/Q4tgm3XTWKPOUReSx87aUVQAO4A7/2HwJYFVjPdIbBKlqzzmkmOt9sbmbbie8bDIxiGRlEbYg0Mpb3bzfsurhuQE7BuS9L/xUkS5VZKpUTTRjMbWttfLzSf4vCLtuXj6O+bTmQSUNtFhoEECHi6xgB1BIvE="
+    },
+    {
+      "RequestUri": "https://seanmcccanary3.blob.core.windows.net/test-container-7e92020c-5e71-1915-9e3b-ddeb264e3248?restype=container",
       "RequestMethod": "DELETE",
       "RequestHeaders": {
         "Accept": "application/xml",
         "Authorization": "Sanitized",
-        "traceparent": "00-c99d71e48598364c9aee6371e02e6da5-744326b277871740-00",
-        "User-Agent": [
-          "azsdk-net-Storage.Blobs/12.10.0-alpha.20210820.1",
-          "(.NET 5.0.9; Microsoft Windows 10.0.19043)"
+        "traceparent": "00-865598dce060fd4bba7bae83401ccc74-dcb98f1f9dd5944d-00",
+        "User-Agent": [
+          "azsdk-net-Storage.Blobs/12.9.0-alpha.20210217.1",
+          "(.NET 5.0.3; Microsoft Windows 10.0.19042)"
         ],
         "x-ms-client-request-id": "20dc8942-0f16-f96b-bd4f-5ae7ac39be66",
-        "x-ms-date": "Fri, 20 Aug 2021 22:44:21 GMT",
+        "x-ms-date": "Wed, 17 Feb 2021 18:44:04 GMT",
         "x-ms-return-client-request-id": "true",
         "x-ms-version": "2020-12-06"
       },
@@ -276,25 +256,20 @@
       "StatusCode": 202,
       "ResponseHeaders": {
         "Content-Length": "0",
-        "Date": "Fri, 20 Aug 2021 22:44:20 GMT",
+        "Date": "Wed, 17 Feb 2021 18:44:04 GMT",
         "Server": [
           "Windows-Azure-Blob/1.0",
           "Microsoft-HTTPAPI/2.0"
         ],
         "x-ms-client-request-id": "20dc8942-0f16-f96b-bd4f-5ae7ac39be66",
-<<<<<<< HEAD
-        "x-ms-request-id": "97b7b025-201e-006c-7014-9639c8000000",
-        "x-ms-version": "2020-10-02"
-=======
         "x-ms-request-id": "0fb7cccd-501e-0074-795c-05ee32000000",
         "x-ms-version": "2020-12-06"
->>>>>>> f7eb5f10
       },
       "ResponseBody": []
     }
   ],
   "Variables": {
     "RandomSeed": "693163747",
-    "Storage_TestConfigDefault": "ProductionTenant\namandadev2\nU2FuaXRpemVk\nhttps://amandadev2.blob.core.windows.net\nhttps://amandadev2.file.core.windows.net\nhttps://amandadev2.queue.core.windows.net\nhttps://amandadev2.table.core.windows.net\n\n\n\n\nhttps://amandadev2-secondary.blob.core.windows.net\nhttps://amandadev2-secondary.file.core.windows.net\nhttps://amandadev2-secondary.queue.core.windows.net\nhttps://amandadev2-secondary.table.core.windows.net\n\nSanitized\n\n\nCloud\nBlobEndpoint=https://amandadev2.blob.core.windows.net/;QueueEndpoint=https://amandadev2.queue.core.windows.net/;FileEndpoint=https://amandadev2.file.core.windows.net/;BlobSecondaryEndpoint=https://amandadev2-secondary.blob.core.windows.net/;QueueSecondaryEndpoint=https://amandadev2-secondary.queue.core.windows.net/;FileSecondaryEndpoint=https://amandadev2-secondary.file.core.windows.net/;AccountName=amandadev2;AccountKey=Kg==;\ntestscope2\n\n"
+    "Storage_TestConfigDefault": "ProductionTenant\nseanmcccanary3\nU2FuaXRpemVk\nhttps://seanmcccanary3.blob.core.windows.net\nhttps://seanmcccanary3.file.core.windows.net\nhttps://seanmcccanary3.queue.core.windows.net\nhttps://seanmcccanary3.table.core.windows.net\n\n\n\n\nhttps://seanmcccanary3-secondary.blob.core.windows.net\nhttps://seanmcccanary3-secondary.file.core.windows.net\nhttps://seanmcccanary3-secondary.queue.core.windows.net\nhttps://seanmcccanary3-secondary.table.core.windows.net\n\nSanitized\n\n\nCloud\nBlobEndpoint=https://seanmcccanary3.blob.core.windows.net/;QueueEndpoint=https://seanmcccanary3.queue.core.windows.net/;FileEndpoint=https://seanmcccanary3.file.core.windows.net/;BlobSecondaryEndpoint=https://seanmcccanary3-secondary.blob.core.windows.net/;QueueSecondaryEndpoint=https://seanmcccanary3-secondary.queue.core.windows.net/;FileSecondaryEndpoint=https://seanmcccanary3-secondary.file.core.windows.net/;AccountName=seanmcccanary3;AccountKey=Kg==;\nseanscope1\n\n"
   }
 }