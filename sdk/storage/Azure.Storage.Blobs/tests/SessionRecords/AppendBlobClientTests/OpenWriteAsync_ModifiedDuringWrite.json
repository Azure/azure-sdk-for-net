--- conflicted
+++ resolved
@@ -15,11 +15,7 @@
         "x-ms-client-request-id": "18db236d-cb29-b336-b680-54fda0d4d66e",
         "x-ms-date": "Wed, 17 Feb 2021 18:42:36 GMT",
         "x-ms-return-client-request-id": "true",
-<<<<<<< HEAD
-        "x-ms-version": "2020-12-06"
-=======
-        "x-ms-version": "2021-02-12"
->>>>>>> 7e782c87
+        "x-ms-version": "2021-02-12"
       },
       "RequestBody": null,
       "StatusCode": 201,
@@ -34,11 +30,7 @@
         ],
         "x-ms-client-request-id": "18db236d-cb29-b336-b680-54fda0d4d66e",
         "x-ms-request-id": "0109684f-d01e-0037-6c5c-05086e000000",
-<<<<<<< HEAD
-        "x-ms-version": "2020-12-06"
-=======
-        "x-ms-version": "2021-02-12"
->>>>>>> 7e782c87
+        "x-ms-version": "2021-02-12"
       },
       "ResponseBody": []
     },
@@ -57,11 +49,7 @@
         "x-ms-client-request-id": "a05551d1-9adc-70d2-ba80-2cbb00d07d6e",
         "x-ms-date": "Wed, 17 Feb 2021 18:42:36 GMT",
         "x-ms-return-client-request-id": "true",
-<<<<<<< HEAD
-        "x-ms-version": "2020-12-06"
-=======
-        "x-ms-version": "2021-02-12"
->>>>>>> 7e782c87
+        "x-ms-version": "2021-02-12"
       },
       "RequestBody": null,
       "StatusCode": 201,
@@ -77,11 +65,7 @@
         "x-ms-client-request-id": "a05551d1-9adc-70d2-ba80-2cbb00d07d6e",
         "x-ms-request-id": "01096868-d01e-0037-7d5c-05086e000000",
         "x-ms-request-server-encrypted": "true",
-<<<<<<< HEAD
-        "x-ms-version": "2020-12-06",
-=======
         "x-ms-version": "2021-02-12",
->>>>>>> 7e782c87
         "x-ms-version-id": "2021-02-17T18:42:36.3518766Z"
       },
       "ResponseBody": []
@@ -100,11 +84,7 @@
         "x-ms-client-request-id": "4d5a8bfc-cd2f-b66b-9576-5140e3d0d8a4",
         "x-ms-date": "Wed, 17 Feb 2021 18:42:36 GMT",
         "x-ms-return-client-request-id": "true",
-<<<<<<< HEAD
-        "x-ms-version": "2020-12-06"
-=======
-        "x-ms-version": "2021-02-12"
->>>>>>> 7e782c87
+        "x-ms-version": "2021-02-12"
       },
       "RequestBody": null,
       "StatusCode": 200,
@@ -128,11 +108,7 @@
         "x-ms-lease-status": "unlocked",
         "x-ms-request-id": "0109686f-d01e-0037-035c-05086e000000",
         "x-ms-server-encrypted": "true",
-<<<<<<< HEAD
-        "x-ms-version": "2020-12-06",
-=======
         "x-ms-version": "2021-02-12",
->>>>>>> 7e782c87
         "x-ms-version-id": "2021-02-17T18:42:36.3518766Z"
       },
       "ResponseBody": []
@@ -153,11 +129,7 @@
         "x-ms-client-request-id": "a8c9a04b-66ca-0406-92eb-1cddf69c967e",
         "x-ms-date": "Wed, 17 Feb 2021 18:42:36 GMT",
         "x-ms-return-client-request-id": "true",
-<<<<<<< HEAD
-        "x-ms-version": "2020-12-06"
-=======
-        "x-ms-version": "2021-02-12"
->>>>>>> 7e782c87
+        "x-ms-version": "2021-02-12"
       },
       "RequestBody": "2MnAc92vayev/espbl4Nk30rlOTyB62iWoZsgi+t+Ue5IDGDmX3CIeYu8N+vqQJccpk91TyYfNEbHRlXQ+j4AgSjb00sifoAaHP9xBbO87CDEBCVbyQLIKRgZ3tja979Ne7bCzm1L+ifPWzIm7i6TSlo0zLYYpLfl06ozCJ+nPyUAI4o8+d2zuAn9jG3QoXspRpS+perJdNb+3TrDGLGIaBwNJspkllB8gVRsWtgKFTIuycHK6Jl6dq7zPhzi8F+YNWRRw7qwxLBEAiRWXNn+tIfIlE7v/X+CkvAbsVhzmZE01CWz+BG3fgURhuZ049nU9IlVGhwQ6HgkzzDKlRNYEKiTYYj0Cry2ERYJnjaZDe7WRrzO3n91JCvtTykgrOkx+bY94UJQ4OnM3skFxwoBi4FB9E5WSTJpHn1dBruTVaRtF+SAWyxshWXSwj92bx0hq8Nn3rham3BD1MME89ouOUlkmO9lQTBU1W8og0by8u8ge1r4K7br0nx0PIZpJ5FL5Mj2EZZt/CrS0slJchfpkSHT5Hh/Ng2SeIZy8QRqK62d3J6+PKEY8r9v5RjtoqBkSqukVUNYzK67I9jQOsrmaOcbq5V5a1RA+vH5D1D05NXlzmaYxZZqRNAvwxjICPe0Sbxx0fcLKx8XI5pRX71dxj7DKixkTWNQsWaFCWh7uLI6BIXUQtLe2uNHQeH8GOUS0jzZxR7LUDwZISCQheH2m2soV1r3iYMsJE9JHMuBVJhBcndrofNTbvSJu2HyThTBUOa208GKG0h5reDPQjNwl8yITxNqizl3lOhmbc4hedY6R4wlCoDWt1cu8fQSg+yBWSOVKj8BVsWtPz7ZY+26WDQKlTqnS40L8Zf8e5kFZNE75RSqjE+XOPCGd8tB/VNptJnAB+6yGg2WSThnBRtsZ5ptnb7Yz4vkc5wJ4NOByfREUsc/RVziSYsHFEMXb/PVWdBw1B/UkKTN29RSqHk6FH8EIvIULSJ9S1PzkbtIjMOodEcDEPXUr4IicWmIj+FSDT/D000BwWzuM4jL4T8phQ7QqjPx9sNJb3Nv8fu49PtyoYS7RPm2prMaVR1syI6DOKxat+WtYBY8umPZ0c9xNT7NWX96bgBVGcOA16Gl3GakrPkPXjzVxQGufspVnNSjqSAen69PSIqrxZ4iLIh0Vp39NSUWIdcB95Q9i+91/3zu3S6Bh3z3VWQuo1ies5i5eigsWKfvjYcI3KfbUbzbNcYhMw9Z8o9hBd+BJ36+Y0P7RFHHCabVP09neKqVHAPnE61SfYCJH4dYy1KILqYIirlj381q1CxfTDOAMnnki+nb2dPRLCWDMmTKbj4UTNDpXu4xcTw2vH+BMzGNCS0NQ==",
       "StatusCode": 201,
@@ -176,11 +148,7 @@
         "x-ms-content-crc64": "bgTkFyOv3O0=",
         "x-ms-request-id": "01096876-d01e-0037-095c-05086e000000",
         "x-ms-request-server-encrypted": "true",
-<<<<<<< HEAD
-        "x-ms-version": "2020-12-06"
-=======
-        "x-ms-version": "2021-02-12"
->>>>>>> 7e782c87
+        "x-ms-version": "2021-02-12"
       },
       "ResponseBody": []
     },
@@ -200,11 +168,7 @@
         "x-ms-client-request-id": "43f5eb06-3007-77da-eee3-68c265126601",
         "x-ms-date": "Wed, 17 Feb 2021 18:42:36 GMT",
         "x-ms-return-client-request-id": "true",
-<<<<<<< HEAD
-        "x-ms-version": "2020-12-06"
-=======
-        "x-ms-version": "2021-02-12"
->>>>>>> 7e782c87
+        "x-ms-version": "2021-02-12"
       },
       "RequestBody": "2MnAc92vayev/espbl4Nk30rlOTyB62iWoZsgi+t+Ue5IDGDmX3CIeYu8N+vqQJccpk91TyYfNEbHRlXQ+j4AgSjb00sifoAaHP9xBbO87CDEBCVbyQLIKRgZ3tja979Ne7bCzm1L+ifPWzIm7i6TSlo0zLYYpLfl06ozCJ+nPyUAI4o8+d2zuAn9jG3QoXspRpS+perJdNb+3TrDGLGIaBwNJspkllB8gVRsWtgKFTIuycHK6Jl6dq7zPhzi8F+YNWRRw7qwxLBEAiRWXNn+tIfIlE7v/X+CkvAbsVhzmZE01CWz+BG3fgURhuZ049nU9IlVGhwQ6HgkzzDKlRNYEKiTYYj0Cry2ERYJnjaZDe7WRrzO3n91JCvtTykgrOkx+bY94UJQ4OnM3skFxwoBi4FB9E5WSTJpHn1dBruTVaRtF+SAWyxshWXSwj92bx0hq8Nn3rham3BD1MME89ouOUlkmO9lQTBU1W8og0by8u8ge1r4K7br0nx0PIZpJ5FL5Mj2EZZt/CrS0slJchfpkSHT5Hh/Ng2SeIZy8QRqK62d3J6+PKEY8r9v5RjtoqBkSqukVUNYzK67I9jQOsrmaOcbq5V5a1RA+vH5D1D05NXlzmaYxZZqRNAvwxjICPe0Sbxx0fcLKx8XI5pRX71dxj7DKixkTWNQsWaFCWh7uLI6BIXUQtLe2uNHQeH8GOUS0jzZxR7LUDwZISCQheH2m2soV1r3iYMsJE9JHMuBVJhBcndrofNTbvSJu2HyThTBUOa208GKG0h5reDPQjNwl8yITxNqizl3lOhmbc4hedY6R4wlCoDWt1cu8fQSg+yBWSOVKj8BVsWtPz7ZY+26WDQKlTqnS40L8Zf8e5kFZNE75RSqjE+XOPCGd8tB/VNptJnAB+6yGg2WSThnBRtsZ5ptnb7Yz4vkc5wJ4NOByfREUsc/RVziSYsHFEMXb/PVWdBw1B/UkKTN29RSqHk6FH8EIvIULSJ9S1PzkbtIjMOodEcDEPXUr4IicWmIj+FSDT/D000BwWzuM4jL4T8phQ7QqjPx9sNJb3Nv8fu49PtyoYS7RPm2prMaVR1syI6DOKxat+WtYBY8umPZ0c9xNT7NWX96bgBVGcOA16Gl3GakrPkPXjzVxQGufspVnNSjqSAen69PSIqrxZ4iLIh0Vp39NSUWIdcB95Q9i+91/3zu3S6Bh3z3VWQuo1ies5i5eigsWKfvjYcI3KfbUbzbNcYhMw9Z8o9hBd+BJ36+Y0P7RFHHCabVP09neKqVHAPnE61SfYCJH4dYy1KILqYIirlj381q1CxfTDOAMnnki+nb2dPRLCWDMmTKbj4UTNDpXu4xcTw2vH+BMzGNCS0NQ==",
       "StatusCode": 412,
@@ -219,11 +183,7 @@
         "x-ms-client-request-id": "43f5eb06-3007-77da-eee3-68c265126601",
         "x-ms-error-code": "ConditionNotMet",
         "x-ms-request-id": "0109687d-d01e-0037-0f5c-05086e000000",
-<<<<<<< HEAD
-        "x-ms-version": "2020-12-06"
-=======
-        "x-ms-version": "2021-02-12"
->>>>>>> 7e782c87
+        "x-ms-version": "2021-02-12"
       },
       "ResponseBody": [
         "﻿<?xml version=\"1.0\" encoding=\"utf-8\"?><Error><Code>ConditionNotMet</Code><Message>The condition specified using HTTP conditional header(s) is not met.\n",
@@ -245,11 +205,7 @@
         "x-ms-client-request-id": "0bd6bf6f-52a7-7976-374b-9fcd54bb1588",
         "x-ms-date": "Wed, 17 Feb 2021 18:42:36 GMT",
         "x-ms-return-client-request-id": "true",
-<<<<<<< HEAD
-        "x-ms-version": "2020-12-06"
-=======
-        "x-ms-version": "2021-02-12"
->>>>>>> 7e782c87
+        "x-ms-version": "2021-02-12"
       },
       "RequestBody": null,
       "StatusCode": 202,
@@ -262,11 +218,7 @@
         ],
         "x-ms-client-request-id": "0bd6bf6f-52a7-7976-374b-9fcd54bb1588",
         "x-ms-request-id": "01096881-d01e-0037-135c-05086e000000",
-<<<<<<< HEAD
-        "x-ms-version": "2020-12-06"
-=======
-        "x-ms-version": "2021-02-12"
->>>>>>> 7e782c87
+        "x-ms-version": "2021-02-12"
       },
       "ResponseBody": []
     }
