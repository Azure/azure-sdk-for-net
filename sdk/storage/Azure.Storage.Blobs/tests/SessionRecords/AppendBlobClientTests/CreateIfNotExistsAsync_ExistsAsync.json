﻿{
  "Entries": [
    {
      "RequestUri": "https://seanmcccanary3.blob.core.windows.net/test-container-c52a161e-6ea6-1142-bac1-afcea7a61e43?restype=container",
      "RequestMethod": "PUT",
      "RequestHeaders": {
        "Accept": "application/xml",
        "Authorization": "Sanitized",
        "traceparent": "00-28a93c3f5dc23f42affae273d4249968-913f0b34ff757342-00",
        "User-Agent": [
          "azsdk-net-Storage.Blobs/12.9.0-alpha.20210217.1",
          "(.NET 5.0.3; Microsoft Windows 10.0.19042)"
        ],
        "x-ms-blob-public-access": "container",
        "x-ms-client-request-id": "e587df74-0519-ced5-c65b-81aa3b2a5144",
        "x-ms-date": "Wed, 17 Feb 2021 18:44:01 GMT",
        "x-ms-return-client-request-id": "true",
<<<<<<< HEAD
        "x-ms-version": "2020-12-06"
=======
        "x-ms-version": "2021-02-12"
>>>>>>> 7e782c87
      },
      "RequestBody": null,
      "StatusCode": 201,
      "ResponseHeaders": {
        "Content-Length": "0",
        "Date": "Wed, 17 Feb 2021 18:44:01 GMT",
        "ETag": "\"0x8D8D373FE93FBC1\"",
        "Last-Modified": "Wed, 17 Feb 2021 18:44:01 GMT",
        "Server": [
          "Windows-Azure-Blob/1.0",
          "Microsoft-HTTPAPI/2.0"
        ],
        "x-ms-client-request-id": "e587df74-0519-ced5-c65b-81aa3b2a5144",
        "x-ms-request-id": "87ebfa97-501e-005b-7b5c-05e3f9000000",
<<<<<<< HEAD
        "x-ms-version": "2020-12-06"
=======
        "x-ms-version": "2021-02-12"
>>>>>>> 7e782c87
      },
      "ResponseBody": []
    },
    {
      "RequestUri": "https://seanmcccanary3.blob.core.windows.net/test-container-c52a161e-6ea6-1142-bac1-afcea7a61e43/test-blob-b918a137-a471-c6b6-7990-9ce7ccef3e3e",
      "RequestMethod": "PUT",
      "RequestHeaders": {
        "Accept": "application/xml",
        "Authorization": "Sanitized",
        "If-None-Match": "*",
        "traceparent": "00-cf8690a75ba24446a1117d83936d58b7-d3af59a1b7a12248-00",
        "User-Agent": [
          "azsdk-net-Storage.Blobs/12.9.0-alpha.20210217.1",
          "(.NET 5.0.3; Microsoft Windows 10.0.19042)"
        ],
        "x-ms-blob-type": "AppendBlob",
        "x-ms-client-request-id": "321b5e6c-4063-cf82-29c0-6b8868ee02d6",
        "x-ms-date": "Wed, 17 Feb 2021 18:44:01 GMT",
        "x-ms-return-client-request-id": "true",
<<<<<<< HEAD
        "x-ms-version": "2020-12-06"
=======
        "x-ms-version": "2021-02-12"
>>>>>>> 7e782c87
      },
      "RequestBody": null,
      "StatusCode": 201,
      "ResponseHeaders": {
        "Content-Length": "0",
        "Date": "Wed, 17 Feb 2021 18:44:01 GMT",
        "ETag": "\"0x8D8D373FE9E2362\"",
        "Last-Modified": "Wed, 17 Feb 2021 18:44:01 GMT",
        "Server": [
          "Windows-Azure-Blob/1.0",
          "Microsoft-HTTPAPI/2.0"
        ],
        "x-ms-client-request-id": "321b5e6c-4063-cf82-29c0-6b8868ee02d6",
        "x-ms-request-id": "87ebfa9e-501e-005b-7f5c-05e3f9000000",
        "x-ms-request-server-encrypted": "true",
<<<<<<< HEAD
        "x-ms-version": "2020-12-06",
=======
        "x-ms-version": "2021-02-12",
>>>>>>> 7e782c87
        "x-ms-version-id": "2021-02-17T18:44:01.940157Z"
      },
      "ResponseBody": []
    },
    {
      "RequestUri": "https://seanmcccanary3.blob.core.windows.net/test-container-c52a161e-6ea6-1142-bac1-afcea7a61e43/test-blob-b918a137-a471-c6b6-7990-9ce7ccef3e3e",
      "RequestMethod": "PUT",
      "RequestHeaders": {
        "Accept": "application/xml",
        "Authorization": "Sanitized",
        "If-None-Match": "*",
        "traceparent": "00-ae4b7d5ccf841f478163e235fc810571-5d8658cd4e665d4b-00",
        "User-Agent": [
          "azsdk-net-Storage.Blobs/12.9.0-alpha.20210217.1",
          "(.NET 5.0.3; Microsoft Windows 10.0.19042)"
        ],
        "x-ms-blob-type": "AppendBlob",
        "x-ms-client-request-id": "6d7a9f32-0cd4-87da-398b-9e5ecda1f231",
        "x-ms-date": "Wed, 17 Feb 2021 18:44:01 GMT",
        "x-ms-return-client-request-id": "true",
<<<<<<< HEAD
        "x-ms-version": "2020-12-06"
=======
        "x-ms-version": "2021-02-12"
>>>>>>> 7e782c87
      },
      "RequestBody": null,
      "StatusCode": 409,
      "ResponseHeaders": {
        "Content-Length": "220",
        "Content-Type": "application/xml",
        "Date": "Wed, 17 Feb 2021 18:44:01 GMT",
        "Server": [
          "Windows-Azure-Blob/1.0",
          "Microsoft-HTTPAPI/2.0"
        ],
        "x-ms-client-request-id": "6d7a9f32-0cd4-87da-398b-9e5ecda1f231",
        "x-ms-error-code": "BlobAlreadyExists",
        "x-ms-request-id": "87ebfaa7-501e-005b-045c-05e3f9000000",
<<<<<<< HEAD
        "x-ms-version": "2020-12-06"
=======
        "x-ms-version": "2021-02-12"
>>>>>>> 7e782c87
      },
      "ResponseBody": [
        "﻿<?xml version=\"1.0\" encoding=\"utf-8\"?><Error><Code>BlobAlreadyExists</Code><Message>The specified blob already exists.\n",
        "RequestId:87ebfaa7-501e-005b-045c-05e3f9000000\n",
        "Time:2021-02-17T18:44:02.0016971Z</Message></Error>"
      ]
    },
    {
      "RequestUri": "https://seanmcccanary3.blob.core.windows.net/test-container-c52a161e-6ea6-1142-bac1-afcea7a61e43?restype=container&comp=list",
      "RequestMethod": "GET",
      "RequestHeaders": {
        "Accept": "application/xml",
        "Authorization": "Sanitized",
        "User-Agent": [
          "azsdk-net-Storage.Blobs/12.9.0-alpha.20210217.1",
          "(.NET 5.0.3; Microsoft Windows 10.0.19042)"
        ],
        "x-ms-client-request-id": "c956e3cf-9473-1001-685b-4545ebc530d5",
        "x-ms-date": "Wed, 17 Feb 2021 18:44:02 GMT",
        "x-ms-return-client-request-id": "true",
<<<<<<< HEAD
        "x-ms-version": "2020-12-06"
=======
        "x-ms-version": "2021-02-12"
>>>>>>> 7e782c87
      },
      "RequestBody": null,
      "StatusCode": 200,
      "ResponseHeaders": {
        "Content-Type": "application/xml",
        "Date": "Wed, 17 Feb 2021 18:44:01 GMT",
        "Server": [
          "Windows-Azure-Blob/1.0",
          "Microsoft-HTTPAPI/2.0"
        ],
        "Transfer-Encoding": "chunked",
        "x-ms-client-request-id": "c956e3cf-9473-1001-685b-4545ebc530d5",
        "x-ms-request-id": "87ebfaac-501e-005b-085c-05e3f9000000",
<<<<<<< HEAD
        "x-ms-version": "2020-12-06"
=======
        "x-ms-version": "2021-02-12"
>>>>>>> 7e782c87
      },
      "ResponseBody": "﻿<?xml version=\"1.0\" encoding=\"utf-8\"?><EnumerationResults ServiceEndpoint=\"https://seanmcccanary3.blob.core.windows.net/\" ContainerName=\"test-container-c52a161e-6ea6-1142-bac1-afcea7a61e43\"><Blobs><Blob><Name>test-blob-b918a137-a471-c6b6-7990-9ce7ccef3e3e</Name><VersionId>2021-02-17T18:44:01.9401570Z</VersionId><IsCurrentVersion>true</IsCurrentVersion><Properties><Creation-Time>Wed, 17 Feb 2021 18:44:01 GMT</Creation-Time><Last-Modified>Wed, 17 Feb 2021 18:44:01 GMT</Last-Modified><Etag>0x8D8D373FE9E2362</Etag><Content-Length>0</Content-Length><Content-Type>application/octet-stream</Content-Type><Content-Encoding /><Content-Language /><Content-CRC64 /><Content-MD5 /><Cache-Control /><Content-Disposition /><BlobType>AppendBlob</BlobType><LeaseStatus>unlocked</LeaseStatus><LeaseState>available</LeaseState><ServerEncrypted>true</ServerEncrypted></Properties><OrMetadata /></Blob></Blobs><NextMarker /></EnumerationResults>"
    },
    {
      "RequestUri": "https://seanmcccanary3.blob.core.windows.net/test-container-c52a161e-6ea6-1142-bac1-afcea7a61e43?restype=container",
      "RequestMethod": "DELETE",
      "RequestHeaders": {
        "Accept": "application/xml",
        "Authorization": "Sanitized",
        "traceparent": "00-b2a5030a7a5f7c418201a17a2781988f-055a07facb81b644-00",
        "User-Agent": [
          "azsdk-net-Storage.Blobs/12.9.0-alpha.20210217.1",
          "(.NET 5.0.3; Microsoft Windows 10.0.19042)"
        ],
        "x-ms-client-request-id": "e98e2c99-284b-fbbe-eed2-29b499e7f674",
        "x-ms-date": "Wed, 17 Feb 2021 18:44:02 GMT",
        "x-ms-return-client-request-id": "true",
<<<<<<< HEAD
        "x-ms-version": "2020-12-06"
=======
        "x-ms-version": "2021-02-12"
>>>>>>> 7e782c87
      },
      "RequestBody": null,
      "StatusCode": 202,
      "ResponseHeaders": {
        "Content-Length": "0",
        "Date": "Wed, 17 Feb 2021 18:44:01 GMT",
        "Server": [
          "Windows-Azure-Blob/1.0",
          "Microsoft-HTTPAPI/2.0"
        ],
        "x-ms-client-request-id": "e98e2c99-284b-fbbe-eed2-29b499e7f674",
        "x-ms-request-id": "87ebfac8-501e-005b-185c-05e3f9000000",
<<<<<<< HEAD
        "x-ms-version": "2020-12-06"
=======
        "x-ms-version": "2021-02-12"
>>>>>>> 7e782c87
      },
      "ResponseBody": []
    }
  ],
  "Variables": {
    "RandomSeed": "1354371058",
    "Storage_TestConfigDefault": "ProductionTenant\nseanmcccanary3\nU2FuaXRpemVk\nhttps://seanmcccanary3.blob.core.windows.net\nhttps://seanmcccanary3.file.core.windows.net\nhttps://seanmcccanary3.queue.core.windows.net\nhttps://seanmcccanary3.table.core.windows.net\n\n\n\n\nhttps://seanmcccanary3-secondary.blob.core.windows.net\nhttps://seanmcccanary3-secondary.file.core.windows.net\nhttps://seanmcccanary3-secondary.queue.core.windows.net\nhttps://seanmcccanary3-secondary.table.core.windows.net\n\nSanitized\n\n\nCloud\nBlobEndpoint=https://seanmcccanary3.blob.core.windows.net/;QueueEndpoint=https://seanmcccanary3.queue.core.windows.net/;FileEndpoint=https://seanmcccanary3.file.core.windows.net/;BlobSecondaryEndpoint=https://seanmcccanary3-secondary.blob.core.windows.net/;QueueSecondaryEndpoint=https://seanmcccanary3-secondary.queue.core.windows.net/;FileSecondaryEndpoint=https://seanmcccanary3-secondary.file.core.windows.net/;AccountName=seanmcccanary3;AccountKey=Kg==;\nseanscope1\n\n"
  }
}<|MERGE_RESOLUTION|>--- conflicted
+++ resolved
@@ -15,11 +15,7 @@
         "x-ms-client-request-id": "e587df74-0519-ced5-c65b-81aa3b2a5144",
         "x-ms-date": "Wed, 17 Feb 2021 18:44:01 GMT",
         "x-ms-return-client-request-id": "true",
-<<<<<<< HEAD
-        "x-ms-version": "2020-12-06"
-=======
         "x-ms-version": "2021-02-12"
->>>>>>> 7e782c87
       },
       "RequestBody": null,
       "StatusCode": 201,
@@ -34,11 +30,7 @@
         ],
         "x-ms-client-request-id": "e587df74-0519-ced5-c65b-81aa3b2a5144",
         "x-ms-request-id": "87ebfa97-501e-005b-7b5c-05e3f9000000",
-<<<<<<< HEAD
-        "x-ms-version": "2020-12-06"
-=======
         "x-ms-version": "2021-02-12"
->>>>>>> 7e782c87
       },
       "ResponseBody": []
     },
@@ -58,11 +50,7 @@
         "x-ms-client-request-id": "321b5e6c-4063-cf82-29c0-6b8868ee02d6",
         "x-ms-date": "Wed, 17 Feb 2021 18:44:01 GMT",
         "x-ms-return-client-request-id": "true",
-<<<<<<< HEAD
-        "x-ms-version": "2020-12-06"
-=======
         "x-ms-version": "2021-02-12"
->>>>>>> 7e782c87
       },
       "RequestBody": null,
       "StatusCode": 201,
@@ -78,11 +66,7 @@
         "x-ms-client-request-id": "321b5e6c-4063-cf82-29c0-6b8868ee02d6",
         "x-ms-request-id": "87ebfa9e-501e-005b-7f5c-05e3f9000000",
         "x-ms-request-server-encrypted": "true",
-<<<<<<< HEAD
-        "x-ms-version": "2020-12-06",
-=======
         "x-ms-version": "2021-02-12",
->>>>>>> 7e782c87
         "x-ms-version-id": "2021-02-17T18:44:01.940157Z"
       },
       "ResponseBody": []
@@ -103,11 +87,7 @@
         "x-ms-client-request-id": "6d7a9f32-0cd4-87da-398b-9e5ecda1f231",
         "x-ms-date": "Wed, 17 Feb 2021 18:44:01 GMT",
         "x-ms-return-client-request-id": "true",
-<<<<<<< HEAD
-        "x-ms-version": "2020-12-06"
-=======
         "x-ms-version": "2021-02-12"
->>>>>>> 7e782c87
       },
       "RequestBody": null,
       "StatusCode": 409,
@@ -122,11 +102,7 @@
         "x-ms-client-request-id": "6d7a9f32-0cd4-87da-398b-9e5ecda1f231",
         "x-ms-error-code": "BlobAlreadyExists",
         "x-ms-request-id": "87ebfaa7-501e-005b-045c-05e3f9000000",
-<<<<<<< HEAD
-        "x-ms-version": "2020-12-06"
-=======
         "x-ms-version": "2021-02-12"
->>>>>>> 7e782c87
       },
       "ResponseBody": [
         "﻿<?xml version=\"1.0\" encoding=\"utf-8\"?><Error><Code>BlobAlreadyExists</Code><Message>The specified blob already exists.\n",
@@ -147,11 +123,7 @@
         "x-ms-client-request-id": "c956e3cf-9473-1001-685b-4545ebc530d5",
         "x-ms-date": "Wed, 17 Feb 2021 18:44:02 GMT",
         "x-ms-return-client-request-id": "true",
-<<<<<<< HEAD
-        "x-ms-version": "2020-12-06"
-=======
         "x-ms-version": "2021-02-12"
->>>>>>> 7e782c87
       },
       "RequestBody": null,
       "StatusCode": 200,
@@ -165,11 +137,7 @@
         "Transfer-Encoding": "chunked",
         "x-ms-client-request-id": "c956e3cf-9473-1001-685b-4545ebc530d5",
         "x-ms-request-id": "87ebfaac-501e-005b-085c-05e3f9000000",
-<<<<<<< HEAD
-        "x-ms-version": "2020-12-06"
-=======
         "x-ms-version": "2021-02-12"
->>>>>>> 7e782c87
       },
       "ResponseBody": "﻿<?xml version=\"1.0\" encoding=\"utf-8\"?><EnumerationResults ServiceEndpoint=\"https://seanmcccanary3.blob.core.windows.net/\" ContainerName=\"test-container-c52a161e-6ea6-1142-bac1-afcea7a61e43\"><Blobs><Blob><Name>test-blob-b918a137-a471-c6b6-7990-9ce7ccef3e3e</Name><VersionId>2021-02-17T18:44:01.9401570Z</VersionId><IsCurrentVersion>true</IsCurrentVersion><Properties><Creation-Time>Wed, 17 Feb 2021 18:44:01 GMT</Creation-Time><Last-Modified>Wed, 17 Feb 2021 18:44:01 GMT</Last-Modified><Etag>0x8D8D373FE9E2362</Etag><Content-Length>0</Content-Length><Content-Type>application/octet-stream</Content-Type><Content-Encoding /><Content-Language /><Content-CRC64 /><Content-MD5 /><Cache-Control /><Content-Disposition /><BlobType>AppendBlob</BlobType><LeaseStatus>unlocked</LeaseStatus><LeaseState>available</LeaseState><ServerEncrypted>true</ServerEncrypted></Properties><OrMetadata /></Blob></Blobs><NextMarker /></EnumerationResults>"
     },
@@ -187,11 +155,7 @@
         "x-ms-client-request-id": "e98e2c99-284b-fbbe-eed2-29b499e7f674",
         "x-ms-date": "Wed, 17 Feb 2021 18:44:02 GMT",
         "x-ms-return-client-request-id": "true",
-<<<<<<< HEAD
-        "x-ms-version": "2020-12-06"
-=======
         "x-ms-version": "2021-02-12"
->>>>>>> 7e782c87
       },
       "RequestBody": null,
       "StatusCode": 202,
@@ -204,11 +168,7 @@
         ],
         "x-ms-client-request-id": "e98e2c99-284b-fbbe-eed2-29b499e7f674",
         "x-ms-request-id": "87ebfac8-501e-005b-185c-05e3f9000000",
-<<<<<<< HEAD
-        "x-ms-version": "2020-12-06"
-=======
         "x-ms-version": "2021-02-12"
->>>>>>> 7e782c87
       },
       "ResponseBody": []
     }
