﻿{
  "Entries": [
    {
      "RequestUri": "https://seanmcccanary3.blob.core.windows.net/test-container-11d6325c-6954-05cc-2ef0-832843a8a7ff?restype=container",
      "RequestMethod": "PUT",
      "RequestHeaders": {
        "Accept": "application/xml",
        "Authorization": "Sanitized",
        "traceparent": "00-cf30f339619fbc47a8633623549dede1-530e5000240a7348-00",
        "User-Agent": [
          "azsdk-net-Storage.Blobs/12.9.0-alpha.20210217.1",
          "(.NET 5.0.3; Microsoft Windows 10.0.19042)"
        ],
        "x-ms-blob-public-access": "container",
        "x-ms-client-request-id": "b13aafde-cc9e-3b79-ca09-9eb8ba104dcc",
        "x-ms-date": "Wed, 17 Feb 2021 18:42:31 GMT",
        "x-ms-return-client-request-id": "true",
<<<<<<< HEAD
        "x-ms-version": "2020-12-06"
=======
        "x-ms-version": "2021-02-12"
>>>>>>> 7e782c87
      },
      "RequestBody": null,
      "StatusCode": 201,
      "ResponseHeaders": {
        "Content-Length": "0",
        "Date": "Wed, 17 Feb 2021 18:42:31 GMT",
        "ETag": "\"0x8D8D373C8FE5A3E\"",
        "Last-Modified": "Wed, 17 Feb 2021 18:42:31 GMT",
        "Server": [
          "Windows-Azure-Blob/1.0",
          "Microsoft-HTTPAPI/2.0"
        ],
        "x-ms-client-request-id": "b13aafde-cc9e-3b79-ca09-9eb8ba104dcc",
        "x-ms-request-id": "859aceec-a01e-0084-5e5c-05a8c3000000",
<<<<<<< HEAD
        "x-ms-version": "2020-12-06"
=======
        "x-ms-version": "2021-02-12"
>>>>>>> 7e782c87
      },
      "ResponseBody": []
    },
    {
      "RequestUri": "https://seanmcccanary3.blob.core.windows.net/test-container-11d6325c-6954-05cc-2ef0-832843a8a7ff/test-blob-ea5b228b-d629-fbb6-dcc7-2af0cbccf5a1",
      "RequestMethod": "PUT",
      "RequestHeaders": {
        "Accept": "application/xml",
        "Authorization": "Sanitized",
        "traceparent": "00-545033027381a64fa7932cc281efead7-d69bd8604255ab4a-00",
        "User-Agent": [
          "azsdk-net-Storage.Blobs/12.9.0-alpha.20210217.1",
          "(.NET 5.0.3; Microsoft Windows 10.0.19042)"
        ],
        "x-ms-blob-type": "AppendBlob",
        "x-ms-client-request-id": "ec74d116-2431-0849-f83e-d4d6a18970fd",
        "x-ms-date": "Wed, 17 Feb 2021 18:42:31 GMT",
        "x-ms-return-client-request-id": "true",
<<<<<<< HEAD
        "x-ms-version": "2020-12-06"
=======
        "x-ms-version": "2021-02-12"
>>>>>>> 7e782c87
      },
      "RequestBody": null,
      "StatusCode": 201,
      "ResponseHeaders": {
        "Content-Length": "0",
        "Date": "Wed, 17 Feb 2021 18:42:31 GMT",
        "ETag": "\"0x8D8D373C907F8F3\"",
        "Last-Modified": "Wed, 17 Feb 2021 18:42:32 GMT",
        "Server": [
          "Windows-Azure-Blob/1.0",
          "Microsoft-HTTPAPI/2.0"
        ],
        "x-ms-client-request-id": "ec74d116-2431-0849-f83e-d4d6a18970fd",
        "x-ms-request-id": "859acef4-a01e-0084-645c-05a8c3000000",
        "x-ms-request-server-encrypted": "true",
<<<<<<< HEAD
        "x-ms-version": "2020-12-06",
=======
        "x-ms-version": "2021-02-12",
>>>>>>> 7e782c87
        "x-ms-version-id": "2021-02-17T18:42:32.0367859Z"
      },
      "ResponseBody": []
    },
    {
      "RequestUri": "https://seanmcccanary3.blob.core.windows.net/test-container-11d6325c-6954-05cc-2ef0-832843a8a7ff?restype=container",
      "RequestMethod": "DELETE",
      "RequestHeaders": {
        "Accept": "application/xml",
        "Authorization": "Sanitized",
        "traceparent": "00-f7ebbcb924acb248a3a6bf6f3c98b39f-a3c426a17697b346-00",
        "User-Agent": [
          "azsdk-net-Storage.Blobs/12.9.0-alpha.20210217.1",
          "(.NET 5.0.3; Microsoft Windows 10.0.19042)"
        ],
        "x-ms-client-request-id": "f9d95374-0857-bc70-c741-9b2f208ba13d",
        "x-ms-date": "Wed, 17 Feb 2021 18:42:32 GMT",
        "x-ms-return-client-request-id": "true",
<<<<<<< HEAD
        "x-ms-version": "2020-12-06"
=======
        "x-ms-version": "2021-02-12"
>>>>>>> 7e782c87
      },
      "RequestBody": null,
      "StatusCode": 202,
      "ResponseHeaders": {
        "Content-Length": "0",
        "Date": "Wed, 17 Feb 2021 18:42:31 GMT",
        "Server": [
          "Windows-Azure-Blob/1.0",
          "Microsoft-HTTPAPI/2.0"
        ],
        "x-ms-client-request-id": "f9d95374-0857-bc70-c741-9b2f208ba13d",
        "x-ms-request-id": "859acf00-a01e-0084-6c5c-05a8c3000000",
<<<<<<< HEAD
        "x-ms-version": "2020-12-06"
=======
        "x-ms-version": "2021-02-12"
>>>>>>> 7e782c87
      },
      "ResponseBody": []
    }
  ],
  "Variables": {
    "RandomSeed": "1921911537",
    "Storage_TestConfigDefault": "ProductionTenant\nseanmcccanary3\nU2FuaXRpemVk\nhttps://seanmcccanary3.blob.core.windows.net\nhttps://seanmcccanary3.file.core.windows.net\nhttps://seanmcccanary3.queue.core.windows.net\nhttps://seanmcccanary3.table.core.windows.net\n\n\n\n\nhttps://seanmcccanary3-secondary.blob.core.windows.net\nhttps://seanmcccanary3-secondary.file.core.windows.net\nhttps://seanmcccanary3-secondary.queue.core.windows.net\nhttps://seanmcccanary3-secondary.table.core.windows.net\n\nSanitized\n\n\nCloud\nBlobEndpoint=https://seanmcccanary3.blob.core.windows.net/;QueueEndpoint=https://seanmcccanary3.queue.core.windows.net/;FileEndpoint=https://seanmcccanary3.file.core.windows.net/;BlobSecondaryEndpoint=https://seanmcccanary3-secondary.blob.core.windows.net/;QueueSecondaryEndpoint=https://seanmcccanary3-secondary.queue.core.windows.net/;FileSecondaryEndpoint=https://seanmcccanary3-secondary.file.core.windows.net/;AccountName=seanmcccanary3;AccountKey=Kg==;\nseanscope1\n\n"
  }
}<|MERGE_RESOLUTION|>--- conflicted
+++ resolved
@@ -15,11 +15,7 @@
         "x-ms-client-request-id": "b13aafde-cc9e-3b79-ca09-9eb8ba104dcc",
         "x-ms-date": "Wed, 17 Feb 2021 18:42:31 GMT",
         "x-ms-return-client-request-id": "true",
-<<<<<<< HEAD
-        "x-ms-version": "2020-12-06"
-=======
         "x-ms-version": "2021-02-12"
->>>>>>> 7e782c87
       },
       "RequestBody": null,
       "StatusCode": 201,
@@ -34,11 +30,7 @@
         ],
         "x-ms-client-request-id": "b13aafde-cc9e-3b79-ca09-9eb8ba104dcc",
         "x-ms-request-id": "859aceec-a01e-0084-5e5c-05a8c3000000",
-<<<<<<< HEAD
-        "x-ms-version": "2020-12-06"
-=======
         "x-ms-version": "2021-02-12"
->>>>>>> 7e782c87
       },
       "ResponseBody": []
     },
@@ -57,11 +49,7 @@
         "x-ms-client-request-id": "ec74d116-2431-0849-f83e-d4d6a18970fd",
         "x-ms-date": "Wed, 17 Feb 2021 18:42:31 GMT",
         "x-ms-return-client-request-id": "true",
-<<<<<<< HEAD
-        "x-ms-version": "2020-12-06"
-=======
         "x-ms-version": "2021-02-12"
->>>>>>> 7e782c87
       },
       "RequestBody": null,
       "StatusCode": 201,
@@ -77,11 +65,7 @@
         "x-ms-client-request-id": "ec74d116-2431-0849-f83e-d4d6a18970fd",
         "x-ms-request-id": "859acef4-a01e-0084-645c-05a8c3000000",
         "x-ms-request-server-encrypted": "true",
-<<<<<<< HEAD
-        "x-ms-version": "2020-12-06",
-=======
         "x-ms-version": "2021-02-12",
->>>>>>> 7e782c87
         "x-ms-version-id": "2021-02-17T18:42:32.0367859Z"
       },
       "ResponseBody": []
@@ -100,11 +84,7 @@
         "x-ms-client-request-id": "f9d95374-0857-bc70-c741-9b2f208ba13d",
         "x-ms-date": "Wed, 17 Feb 2021 18:42:32 GMT",
         "x-ms-return-client-request-id": "true",
-<<<<<<< HEAD
-        "x-ms-version": "2020-12-06"
-=======
         "x-ms-version": "2021-02-12"
->>>>>>> 7e782c87
       },
       "RequestBody": null,
       "StatusCode": 202,
@@ -117,11 +97,7 @@
         ],
         "x-ms-client-request-id": "f9d95374-0857-bc70-c741-9b2f208ba13d",
         "x-ms-request-id": "859acf00-a01e-0084-6c5c-05a8c3000000",
-<<<<<<< HEAD
-        "x-ms-version": "2020-12-06"
-=======
         "x-ms-version": "2021-02-12"
->>>>>>> 7e782c87
       },
       "ResponseBody": []
     }
