﻿{
  "Entries": [
    {
      "RequestUri": "https://seanmcccanary3.blob.core.windows.net/test-container-f169f9d9-23b8-5354-0334-96e280af3bf9?restype=container",
      "RequestMethod": "PUT",
      "RequestHeaders": {
        "Accept": "application/xml",
        "Authorization": "Sanitized",
        "traceparent": "00-3611fd1ff44fe346b635bbbfa086267d-291016b2df1c8e44-00",
        "User-Agent": [
          "azsdk-net-Storage.Blobs/12.9.0-alpha.20210217.1",
          "(.NET 5.0.3; Microsoft Windows 10.0.19042)"
        ],
        "x-ms-blob-public-access": "container",
        "x-ms-client-request-id": "a7039d35-cf80-3d79-020a-f6f383603865",
        "x-ms-date": "Wed, 17 Feb 2021 18:42:29 GMT",
        "x-ms-return-client-request-id": "true",
<<<<<<< HEAD
        "x-ms-version": "2020-12-06"
=======
        "x-ms-version": "2021-02-12"
>>>>>>> 7e782c87
      },
      "RequestBody": null,
      "StatusCode": 201,
      "ResponseHeaders": {
        "Content-Length": "0",
        "Date": "Wed, 17 Feb 2021 18:42:29 GMT",
        "ETag": "\"0x8D8D373C7D9760C\"",
        "Last-Modified": "Wed, 17 Feb 2021 18:42:30 GMT",
        "Server": [
          "Windows-Azure-Blob/1.0",
          "Microsoft-HTTPAPI/2.0"
        ],
        "x-ms-client-request-id": "a7039d35-cf80-3d79-020a-f6f383603865",
        "x-ms-request-id": "d088af41-a01e-0070-535c-056335000000",
<<<<<<< HEAD
        "x-ms-version": "2020-12-06"
=======
        "x-ms-version": "2021-02-12"
>>>>>>> 7e782c87
      },
      "ResponseBody": []
    },
    {
      "RequestUri": "https://seanmcccanary3.blob.core.windows.net/test-container-f169f9d9-23b8-5354-0334-96e280af3bf9/test-blob-b514e8d3-ae9e-94a6-8ffa-8c9e9a9c2113",
      "RequestMethod": "PUT",
      "RequestHeaders": {
        "Accept": "application/xml",
        "Authorization": "Sanitized",
        "traceparent": "00-b55505e73c657444b43869d384d414b4-94544e907fb11a42-00",
        "User-Agent": [
          "azsdk-net-Storage.Blobs/12.9.0-alpha.20210217.1",
          "(.NET 5.0.3; Microsoft Windows 10.0.19042)"
        ],
        "x-ms-blob-type": "AppendBlob",
        "x-ms-client-request-id": "48e423e0-2cdb-8702-f66f-188643daa265",
        "x-ms-date": "Wed, 17 Feb 2021 18:42:30 GMT",
        "x-ms-return-client-request-id": "true",
        "x-ms-tags": "tagKey0=tagValue0&tagKey1=tagValue1",
<<<<<<< HEAD
        "x-ms-version": "2020-12-06"
=======
        "x-ms-version": "2021-02-12"
>>>>>>> 7e782c87
      },
      "RequestBody": null,
      "StatusCode": 201,
      "ResponseHeaders": {
        "Content-Length": "0",
        "Date": "Wed, 17 Feb 2021 18:42:29 GMT",
        "ETag": "\"0x8D8D373C7E4794A\"",
        "Last-Modified": "Wed, 17 Feb 2021 18:42:30 GMT",
        "Server": [
          "Windows-Azure-Blob/1.0",
          "Microsoft-HTTPAPI/2.0"
        ],
        "x-ms-client-request-id": "48e423e0-2cdb-8702-f66f-188643daa265",
        "x-ms-request-id": "d088af5b-a01e-0070-645c-056335000000",
        "x-ms-request-server-encrypted": "true",
<<<<<<< HEAD
        "x-ms-version": "2020-12-06",
=======
        "x-ms-version": "2021-02-12",
>>>>>>> 7e782c87
        "x-ms-version-id": "2021-02-17T18:42:30.1264202Z"
      },
      "ResponseBody": []
    },
    {
      "RequestUri": "https://seanmcccanary3.blob.core.windows.net/test-container-f169f9d9-23b8-5354-0334-96e280af3bf9/test-blob-b514e8d3-ae9e-94a6-8ffa-8c9e9a9c2113?comp=tags",
      "RequestMethod": "GET",
      "RequestHeaders": {
        "Accept": "application/xml",
        "Authorization": "Sanitized",
        "traceparent": "00-c7d0c4e48002f1469a1b4699d6257cb0-578819878b9a6e4b-00",
        "User-Agent": [
          "azsdk-net-Storage.Blobs/12.9.0-alpha.20210217.1",
          "(.NET 5.0.3; Microsoft Windows 10.0.19042)"
        ],
        "x-ms-client-request-id": "77bd880f-d8b8-2538-f325-ec3c7af2a7ae",
        "x-ms-date": "Wed, 17 Feb 2021 18:42:30 GMT",
        "x-ms-return-client-request-id": "true",
<<<<<<< HEAD
        "x-ms-version": "2020-12-06"
=======
        "x-ms-version": "2021-02-12"
>>>>>>> 7e782c87
      },
      "RequestBody": null,
      "StatusCode": 200,
      "ResponseHeaders": {
        "Content-Length": "178",
        "Content-Type": "application/xml",
        "Date": "Wed, 17 Feb 2021 18:42:30 GMT",
        "Server": [
          "Windows-Azure-Blob/1.0",
          "Microsoft-HTTPAPI/2.0"
        ],
        "x-ms-client-request-id": "77bd880f-d8b8-2538-f325-ec3c7af2a7ae",
        "x-ms-request-id": "d088af75-a01e-0070-795c-056335000000",
<<<<<<< HEAD
        "x-ms-version": "2020-12-06"
=======
        "x-ms-version": "2021-02-12"
>>>>>>> 7e782c87
      },
      "ResponseBody": [
        "﻿<?xml version=\"1.0\" encoding=\"utf-8\"?>\n",
        "<Tags><TagSet><Tag><Key>tagKey0</Key><Value>tagValue0</Value></Tag><Tag><Key>tagKey1</Key><Value>tagValue1</Value></Tag></TagSet></Tags>"
      ]
    },
    {
      "RequestUri": "https://seanmcccanary3.blob.core.windows.net/test-container-f169f9d9-23b8-5354-0334-96e280af3bf9?restype=container",
      "RequestMethod": "DELETE",
      "RequestHeaders": {
        "Accept": "application/xml",
        "Authorization": "Sanitized",
        "traceparent": "00-b46703266d824d4c90b7065fef29a2f5-ecffd9f058f03e40-00",
        "User-Agent": [
          "azsdk-net-Storage.Blobs/12.9.0-alpha.20210217.1",
          "(.NET 5.0.3; Microsoft Windows 10.0.19042)"
        ],
        "x-ms-client-request-id": "ba76002a-2b1c-10ad-aa7c-998e697ec57d",
        "x-ms-date": "Wed, 17 Feb 2021 18:42:31 GMT",
        "x-ms-return-client-request-id": "true",
<<<<<<< HEAD
        "x-ms-version": "2020-12-06"
=======
        "x-ms-version": "2021-02-12"
>>>>>>> 7e782c87
      },
      "RequestBody": null,
      "StatusCode": 202,
      "ResponseHeaders": {
        "Content-Length": "0",
        "Date": "Wed, 17 Feb 2021 18:42:30 GMT",
        "Server": [
          "Windows-Azure-Blob/1.0",
          "Microsoft-HTTPAPI/2.0"
        ],
        "x-ms-client-request-id": "ba76002a-2b1c-10ad-aa7c-998e697ec57d",
        "x-ms-request-id": "d088b020-a01e-0070-7b5c-056335000000",
<<<<<<< HEAD
        "x-ms-version": "2020-12-06"
=======
        "x-ms-version": "2021-02-12"
>>>>>>> 7e782c87
      },
      "ResponseBody": []
    }
  ],
  "Variables": {
    "RandomSeed": "1052144505",
    "Storage_TestConfigDefault": "ProductionTenant\nseanmcccanary3\nU2FuaXRpemVk\nhttps://seanmcccanary3.blob.core.windows.net\nhttps://seanmcccanary3.file.core.windows.net\nhttps://seanmcccanary3.queue.core.windows.net\nhttps://seanmcccanary3.table.core.windows.net\n\n\n\n\nhttps://seanmcccanary3-secondary.blob.core.windows.net\nhttps://seanmcccanary3-secondary.file.core.windows.net\nhttps://seanmcccanary3-secondary.queue.core.windows.net\nhttps://seanmcccanary3-secondary.table.core.windows.net\n\nSanitized\n\n\nCloud\nBlobEndpoint=https://seanmcccanary3.blob.core.windows.net/;QueueEndpoint=https://seanmcccanary3.queue.core.windows.net/;FileEndpoint=https://seanmcccanary3.file.core.windows.net/;BlobSecondaryEndpoint=https://seanmcccanary3-secondary.blob.core.windows.net/;QueueSecondaryEndpoint=https://seanmcccanary3-secondary.queue.core.windows.net/;FileSecondaryEndpoint=https://seanmcccanary3-secondary.file.core.windows.net/;AccountName=seanmcccanary3;AccountKey=Kg==;\nseanscope1\n\n"
  }
}<|MERGE_RESOLUTION|>--- conflicted
+++ resolved
@@ -15,11 +15,7 @@
         "x-ms-client-request-id": "a7039d35-cf80-3d79-020a-f6f383603865",
         "x-ms-date": "Wed, 17 Feb 2021 18:42:29 GMT",
         "x-ms-return-client-request-id": "true",
-<<<<<<< HEAD
-        "x-ms-version": "2020-12-06"
-=======
         "x-ms-version": "2021-02-12"
->>>>>>> 7e782c87
       },
       "RequestBody": null,
       "StatusCode": 201,
@@ -34,11 +30,7 @@
         ],
         "x-ms-client-request-id": "a7039d35-cf80-3d79-020a-f6f383603865",
         "x-ms-request-id": "d088af41-a01e-0070-535c-056335000000",
-<<<<<<< HEAD
-        "x-ms-version": "2020-12-06"
-=======
         "x-ms-version": "2021-02-12"
->>>>>>> 7e782c87
       },
       "ResponseBody": []
     },
@@ -58,11 +50,7 @@
         "x-ms-date": "Wed, 17 Feb 2021 18:42:30 GMT",
         "x-ms-return-client-request-id": "true",
         "x-ms-tags": "tagKey0=tagValue0&tagKey1=tagValue1",
-<<<<<<< HEAD
-        "x-ms-version": "2020-12-06"
-=======
         "x-ms-version": "2021-02-12"
->>>>>>> 7e782c87
       },
       "RequestBody": null,
       "StatusCode": 201,
@@ -78,11 +66,7 @@
         "x-ms-client-request-id": "48e423e0-2cdb-8702-f66f-188643daa265",
         "x-ms-request-id": "d088af5b-a01e-0070-645c-056335000000",
         "x-ms-request-server-encrypted": "true",
-<<<<<<< HEAD
-        "x-ms-version": "2020-12-06",
-=======
         "x-ms-version": "2021-02-12",
->>>>>>> 7e782c87
         "x-ms-version-id": "2021-02-17T18:42:30.1264202Z"
       },
       "ResponseBody": []
@@ -101,11 +85,7 @@
         "x-ms-client-request-id": "77bd880f-d8b8-2538-f325-ec3c7af2a7ae",
         "x-ms-date": "Wed, 17 Feb 2021 18:42:30 GMT",
         "x-ms-return-client-request-id": "true",
-<<<<<<< HEAD
-        "x-ms-version": "2020-12-06"
-=======
         "x-ms-version": "2021-02-12"
->>>>>>> 7e782c87
       },
       "RequestBody": null,
       "StatusCode": 200,
@@ -119,11 +99,7 @@
         ],
         "x-ms-client-request-id": "77bd880f-d8b8-2538-f325-ec3c7af2a7ae",
         "x-ms-request-id": "d088af75-a01e-0070-795c-056335000000",
-<<<<<<< HEAD
-        "x-ms-version": "2020-12-06"
-=======
         "x-ms-version": "2021-02-12"
->>>>>>> 7e782c87
       },
       "ResponseBody": [
         "﻿<?xml version=\"1.0\" encoding=\"utf-8\"?>\n",
@@ -144,11 +120,7 @@
         "x-ms-client-request-id": "ba76002a-2b1c-10ad-aa7c-998e697ec57d",
         "x-ms-date": "Wed, 17 Feb 2021 18:42:31 GMT",
         "x-ms-return-client-request-id": "true",
-<<<<<<< HEAD
-        "x-ms-version": "2020-12-06"
-=======
         "x-ms-version": "2021-02-12"
->>>>>>> 7e782c87
       },
       "RequestBody": null,
       "StatusCode": 202,
@@ -161,11 +133,7 @@
         ],
         "x-ms-client-request-id": "ba76002a-2b1c-10ad-aa7c-998e697ec57d",
         "x-ms-request-id": "d088b020-a01e-0070-7b5c-056335000000",
-<<<<<<< HEAD
-        "x-ms-version": "2020-12-06"
-=======
         "x-ms-version": "2021-02-12"
->>>>>>> 7e782c87
       },
       "ResponseBody": []
     }
