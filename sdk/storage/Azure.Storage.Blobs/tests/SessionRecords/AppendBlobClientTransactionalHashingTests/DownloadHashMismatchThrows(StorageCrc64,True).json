{
  "Entries": [
    {
      "RequestUri": "https://amandacanary.blob.core.windows.net/test-container-5267c782-dacf-3916-19eb-c7f6c20ef5fb?restype=container",
      "RequestMethod": "PUT",
      "RequestHeaders": {
        "Accept": "application/xml",
        "Authorization": "Sanitized",
        "traceparent": "00-ccf98555ae133c408283b4129651b257-ce48c5a37f02f743-00",
        "User-Agent": [
          "azsdk-net-Storage.Blobs/12.11.0-alpha.20211020.1",
          "(.NET 5.0.11; Microsoft Windows 10.0.19043)"
        ],
        "x-ms-blob-public-access": "container",
        "x-ms-client-request-id": "7fdf0f1e-5755-22f1-b91e-fd3c1dede82c",
        "x-ms-date": "Wed, 20 Oct 2021 17:55:23 GMT",
        "x-ms-return-client-request-id": "true",
        "x-ms-version": "2021-02-12"
      },
      "RequestBody": null,
      "StatusCode": 201,
      "ResponseHeaders": {
        "Content-Length": "0",
        "Date": "Wed, 20 Oct 2021 17:55:22 GMT",
        "ETag": "\u00220x8D993F2CA50C4BD\u0022",
        "Last-Modified": "Wed, 20 Oct 2021 17:55:23 GMT",
        "Server": [
          "Windows-Azure-Blob/1.0",
          "Microsoft-HTTPAPI/2.0"
        ],
        "x-ms-client-request-id": "7fdf0f1e-5755-22f1-b91e-fd3c1dede82c",
<<<<<<< HEAD
        "x-ms-request-id": "38a15f92-001e-0024-36f9-be2c62000000",
        "x-ms-version": "2021-02-12"
=======
        "x-ms-request-id": "06de5590-701e-0014-49db-c56dc6000000",
        "x-ms-version": "2020-12-06"
>>>>>>> 6b7c7623
      },
      "ResponseBody": []
    },
    {
      "RequestUri": "https://amandacanary.blob.core.windows.net/test-container-5267c782-dacf-3916-19eb-c7f6c20ef5fb/test-blob-30a05114-1b90-33c4-4c69-df344e74f4b2",
      "RequestMethod": "PUT",
      "RequestHeaders": {
        "Accept": "application/xml",
        "Authorization": "Sanitized",
        "traceparent": "00-3c44c8a71e2c4148891ba75231c52de0-726f2e8c9e2dbf4d-00",
        "User-Agent": [
          "azsdk-net-Storage.Blobs/12.11.0-alpha.20211020.1",
          "(.NET 5.0.11; Microsoft Windows 10.0.19043)"
        ],
        "x-ms-blob-type": "AppendBlob",
        "x-ms-client-request-id": "1fafc782-b9a3-deed-7b71-d59fb2cb6c22",
        "x-ms-date": "Wed, 20 Oct 2021 17:55:23 GMT",
        "x-ms-return-client-request-id": "true",
        "x-ms-version": "2021-02-12"
      },
      "RequestBody": null,
      "StatusCode": 201,
      "ResponseHeaders": {
        "Content-Length": "0",
        "Date": "Wed, 20 Oct 2021 17:55:22 GMT",
        "ETag": "\u00220x8D993F2CA5E7BE8\u0022",
        "Last-Modified": "Wed, 20 Oct 2021 17:55:23 GMT",
        "Server": [
          "Windows-Azure-Blob/1.0",
          "Microsoft-HTTPAPI/2.0"
        ],
        "x-ms-client-request-id": "1fafc782-b9a3-deed-7b71-d59fb2cb6c22",
        "x-ms-request-id": "06de559a-701e-0014-51db-c56dc6000000",
        "x-ms-request-server-encrypted": "true",
<<<<<<< HEAD
        "x-ms-version": "2021-02-12",
        "x-ms-version-id": "2021-10-11T23:42:45.4762547Z"
=======
        "x-ms-version": "2020-12-06",
        "x-ms-version-id": "2021-10-20T17:55:23.6194280Z"
>>>>>>> 6b7c7623
      },
      "ResponseBody": []
    },
    {
      "RequestUri": "https://amandacanary.blob.core.windows.net/test-container-5267c782-dacf-3916-19eb-c7f6c20ef5fb/test-blob-30a05114-1b90-33c4-4c69-df344e74f4b2",
      "RequestMethod": "HEAD",
      "RequestHeaders": {
        "Accept": "application/xml",
        "Authorization": "Sanitized",
        "traceparent": "00-0c52f1d1faae9d4db0e5bd8a4fd00f93-31a37aa2b6356e4b-00",
        "User-Agent": [
          "azsdk-net-Storage.Blobs/12.11.0-alpha.20211020.1",
          "(.NET 5.0.11; Microsoft Windows 10.0.19043)"
        ],
        "x-ms-client-request-id": "86b10a10-d5c5-110f-799b-3f1453148614",
        "x-ms-date": "Wed, 20 Oct 2021 17:55:23 GMT",
        "x-ms-return-client-request-id": "true",
        "x-ms-version": "2021-02-12"
      },
      "RequestBody": null,
      "StatusCode": 200,
      "ResponseHeaders": {
        "Accept-Ranges": "bytes",
        "Content-Length": "0",
        "Content-Type": "application/octet-stream",
        "Date": "Wed, 20 Oct 2021 17:55:22 GMT",
        "ETag": "\u00220x8D993F2CA5E7BE8\u0022",
        "Last-Modified": "Wed, 20 Oct 2021 17:55:23 GMT",
        "Server": [
          "Windows-Azure-Blob/1.0",
          "Microsoft-HTTPAPI/2.0"
        ],
        "x-ms-blob-committed-block-count": "0",
        "x-ms-blob-type": "AppendBlob",
        "x-ms-client-request-id": "86b10a10-d5c5-110f-799b-3f1453148614",
        "x-ms-creation-time": "Wed, 20 Oct 2021 17:55:23 GMT",
        "x-ms-is-current-version": "true",
        "x-ms-lease-state": "available",
        "x-ms-lease-status": "unlocked",
        "x-ms-request-id": "06de55aa-701e-0014-5bdb-c56dc6000000",
        "x-ms-server-encrypted": "true",
<<<<<<< HEAD
        "x-ms-version": "2021-02-12",
        "x-ms-version-id": "2021-10-11T23:42:45.4762547Z"
=======
        "x-ms-version": "2020-12-06",
        "x-ms-version-id": "2021-10-20T17:55:23.6194280Z"
>>>>>>> 6b7c7623
      },
      "ResponseBody": []
    },
    {
      "RequestUri": "https://amandacanary.blob.core.windows.net/test-container-5267c782-dacf-3916-19eb-c7f6c20ef5fb/test-blob-30a05114-1b90-33c4-4c69-df344e74f4b2?comp=appendblock",
      "RequestMethod": "PUT",
      "RequestHeaders": {
        "Accept": "application/xml",
        "Authorization": "Sanitized",
        "Content-Length": "1024",
        "Content-Type": "application/octet-stream",
        "If-Match": "\u00220x8D993F2CA5E7BE8\u0022",
        "User-Agent": [
          "azsdk-net-Storage.Blobs/12.11.0-alpha.20211020.1",
          "(.NET 5.0.11; Microsoft Windows 10.0.19043)"
        ],
        "x-ms-client-request-id": "a78f0b86-e51a-035c-3cd3-348113259889",
        "x-ms-date": "Wed, 20 Oct 2021 17:55:23 GMT",
        "x-ms-return-client-request-id": "true",
        "x-ms-version": "2021-02-12"
      },
      "RequestBody": "xHZuMDqfaptJ/LLKShWDRXg82LMvdab4rsaXI\u002BlATbIdYjw/ZkJRfqRENVilJtejmrjD4RU0/U7QdYFzCEaxCa8ArOjZRN826lkO6kBNU4fv84kxfWuc6GTtb/DA3nZekyyppXrvylbZjfa8JRMOgiL5gxW9f4tEY8OD69XudQzisFcTpK4N/ygzWO904MNR3uzOx1phoROgZUG2bN\u002BB6hjq2XW8\u002B95z7ITsiSecz4IAMQzoIK2ygQ9Ecz9sV5NIsW3WigdOleMNWtrWdBfrBJW/tTrSmMpqN1hmd4efB5Xwo9i6xUR7spwp2sXS3Az3WG\u002BpraFZdhmibFKu6B1bblNF5dE/MD5RQwOdqb0El1tLbh8Y9lnzly2\u002BGFnxzMp/zWxyjfc7uCgwV2mdu8xbndT3Y3n\u002BQnj5UU2jgBjkYHc5HtxRkQpkELb3557wVtxgY3qF\u002BWlQgYrzeTuplzcPTPfyY5zwCQvJk1LDB1rZCftwQh2eX2YO6Z1RXhjPunh/55un/fI/cFluu2YWjXkvGXA/OFUZce2Q5Hr/nqvz\u002BtjZRB\u002B/MgsIMdHDMKP/91sjIkSnj4EjZXauFhl3QNKuesGOPUhacOdlNweDVUBKke0e3HxnTGpWtt\u002BpEBvxkPH/FbXhcboTybJcQlh6nw81ZIUsWWRWRy5XN4ZpsV/Lc6YWhECLaB8zCxLJCgkR3BfPc6yWxTeNqc6HiTkzqRhSkM6xYxvOqvtl\u002BU1RjDwkRVtumT2zNa1vidpyBN7m/2L6d3k6YHj8AcmwMczpPB2RYkTexA/an1sgQtpAXKYcf/nrVhTC6eXicphzAgPhhU294KGaBzpSINceGR2evKQjk7LS/uUIznhf/FJ2ZpxYP72NgnwEgne/mDU9pNDHRLb0UG5RDodntREpOwvn27k6xtpfETkoHhE6E2Wvyymol7icghYuBjA2Jc1q20ds1718At71ZzN9yzFdFvsht\u002BnogKRSS1mjDL\u002BpKetrvkPKzTuoM8lKsi\u002BFH7bk0O80FG7jglqjGYtk2PUfTD5HEQ3uk0m/eYMgnc50zSyivzzPdBV9hzvoJ7SvQ1vTK2bwPQ2p9j2mdJrqwuWMLktfwhm4UNcpyonRBWyVDzYoTHFng5Ae\u002Bcj/KP96k8VWXPhoUIFBG9uPx3OE1/DQEWVkwXZzJKq7QMhQuSfXrjbEeqlzLL\u002B05zGW2LwdmiHXLhaaFdFO4zdOrBC48WGztxk8v1xHXeWlsNpE3EzunqWmeIsQPJhldZdyJH\u002Bu\u002B/bQ4iCi4NvFkNAx9WX3CgfqYA5qEXjWo3uA10nF1Tll9rTkdPkrS73K4ei63kczbWqQh8RwROl9\u002Bj\u002BlIgmRALqXzP6wE5YNvw==",
      "StatusCode": 201,
      "ResponseHeaders": {
        "Content-Length": "0",
        "Date": "Wed, 20 Oct 2021 17:55:22 GMT",
        "ETag": "\u00220x8D993F2CA7D7147\u0022",
        "Last-Modified": "Wed, 20 Oct 2021 17:55:23 GMT",
        "Server": [
          "Windows-Azure-Blob/1.0",
          "Microsoft-HTTPAPI/2.0"
        ],
        "x-ms-blob-append-offset": "0",
        "x-ms-blob-committed-block-count": "1",
        "x-ms-client-request-id": "a78f0b86-e51a-035c-3cd3-348113259889",
        "x-ms-content-crc64": "BV1N0AGr2Bg=",
        "x-ms-request-id": "06de55bb-701e-0014-6adb-c56dc6000000",
        "x-ms-request-server-encrypted": "true",
        "x-ms-version": "2021-02-12"
      },
      "ResponseBody": []
    },
    {
      "RequestUri": "https://amandacanary.blob.core.windows.net/test-container-5267c782-dacf-3916-19eb-c7f6c20ef5fb/test-blob-30a05114-1b90-33c4-4c69-df344e74f4b2",
      "RequestMethod": "GET",
      "RequestHeaders": {
        "Accept": "application/xml",
        "Authorization": "Sanitized",
        "traceparent": "00-217e4c440bb69e47b590165340dc5774-d13f67dfe5ea4345-00",
        "User-Agent": [
          "azsdk-net-Storage.Blobs/12.11.0-alpha.20211020.1",
          "(.NET 5.0.11; Microsoft Windows 10.0.19043)"
        ],
        "x-ms-client-request-id": "488d76b4-de84-dbfa-a437-c1c878361c68",
        "x-ms-date": "Wed, 20 Oct 2021 17:55:23 GMT",
        "x-ms-range": "bytes=0-1023",
        "x-ms-range-get-content-crc64": "true",
        "x-ms-return-client-request-id": "true",
        "x-ms-version": "2021-02-12"
      },
      "RequestBody": null,
      "StatusCode": 206,
      "ResponseHeaders": {
        "Accept-Ranges": "bytes",
        "Content-Length": "1024",
        "Content-Range": "bytes 0-1023/1024",
        "Content-Type": "application/octet-stream",
        "Date": "Wed, 20 Oct 2021 17:55:23 GMT",
        "ETag": "\u00220x8D993F2CA7D7147\u0022",
        "Last-Modified": "Wed, 20 Oct 2021 17:55:23 GMT",
        "Server": [
          "Windows-Azure-Blob/1.0",
          "Microsoft-HTTPAPI/2.0"
        ],
        "x-ms-blob-committed-block-count": "1",
        "x-ms-blob-type": "AppendBlob",
        "x-ms-client-request-id": "488d76b4-de84-dbfa-a437-c1c878361c68",
        "x-ms-content-crc64": "BV1N0AGr2Bg=",
        "x-ms-creation-time": "Wed, 20 Oct 2021 17:55:23 GMT",
        "x-ms-is-current-version": "true",
        "x-ms-lease-state": "available",
        "x-ms-lease-status": "unlocked",
        "x-ms-request-id": "06de55cc-701e-0014-79db-c56dc6000000",
        "x-ms-server-encrypted": "true",
<<<<<<< HEAD
        "x-ms-version": "2021-02-12",
        "x-ms-version-id": "2021-10-11T23:42:45.4762547Z"
=======
        "x-ms-version": "2020-12-06",
        "x-ms-version-id": "2021-10-20T17:55:23.6194280Z"
>>>>>>> 6b7c7623
      },
      "ResponseBody": "xHZuMDqfaptJ/LLKShWDRXg82LMvdab4rsaXI\u002BlATbIdYjw/ZkJRfqRENVilJtejmrjD4RU0/U7QdYFzCEaxCa8ArOjZRN826lkO6kBNU4fv84kxfWuc6GTtb/DA3nZekyyppXrvylbZjfa8JRMOgiL5gxW9f4tEY8OD69XudQzisFcTpK4N/ygzWO904MNR3uzOx1phoROgZUG2bN\u002BB6hjq2XW8\u002B95z7ITsiSecz4IAMQzoIK2ygQ9Ecz9sV5NIsW3WigdOleMNWtrWdBfrBJW/tTrSmMpqN1hmd4efB5Xwo9i6xUR7spwp2sXS3Az3WG\u002BpraFZdhmibFKu6B1bblNF5dE/MD5RQwOdqb0El1tLbh8Y9lnzly2\u002BGFnxzMp/zWxyjfc7uCgwV2mdu8xbndT3Y3n\u002BQnj5UU2jgBjkYHc5HtxRkQpkELb3557wVtxgY3qF\u002BWlQgYrzeTuplzcPTPfyY5zwCQvJk1LDB1rZCftwQh2eX2YO6Z1RXhjPunh/55un/fI/cFluu2YWjXkvGXA/OFUZce2Q5Hr/nqvz\u002BtjZRB\u002B/MgsIMdHDMKP/91sjIkSnj4EjZXauFhl3QNKuesGOPUhacOdlNweDVUBKke0e3HxnTGpWtt\u002BpEBvxkPH/FbXhcboTybJcQlh6nw81ZIUsWWRWRy5XN4ZpsV/Lc6YWhECLaB8zCxLJCgkR3BfPc6yWxTeNqc6HiTkzqRhSkM6xYxvOqvtl\u002BU1RjDwkRVtumT2zNa1vidpyBN7m/2L6d3k6YHj8AcmwMczpPB2RYkTexA/an1sgQtpAXKYcf/nrVhTC6eXicphzAgPhhU294KGaBzpSINceGR2evKQjk7LS/uUIznhf/FJ2ZpxYP72NgnwEgne/mDU9pNDHRLb0UG5RDodntREpOwvn27k6xtpfETkoHhE6E2Wvyymol7icghYuBjA2Jc1q20ds1718At71ZzN9yzFdFvsht\u002BnogKRSS1mjDL\u002BpKetrvkPKzTuoM8lKsi\u002BFH7bk0O80FG7jglqjGYtk2PUfTD5HEQ3uk0m/eYMgnc50zSyivzzPdBV9hzvoJ7SvQ1vTK2bwPQ2p9j2mdJrqwuWMLktfwhm4UNcpyonRBWyVDzYoTHFng5Ae\u002Bcj/KP96k8VWXPhoUIFBG9uPx3OE1/DQEWVkwXZzJKq7QMhQuSfXrjbEeqlzLL\u002B05zGW2LwdmiHXLhaaFdFO4zdOrBC48WGztxk8v1xHXeWlsNpE3EzunqWmeIsQPJhldZdyJH\u002Bu\u002B/bQ4iCi4NvFkNAx9WX3CgfqYA5qEXjWo3uA10nF1Tll9rTkdPkrS73K4ei63kczbWqQh8RwROl9\u002Bj\u002BlIgmRALqXzP6wE5YNvw=="
    },
    {
      "RequestUri": "https://amandacanary.blob.core.windows.net/test-container-5267c782-dacf-3916-19eb-c7f6c20ef5fb?restype=container",
      "RequestMethod": "DELETE",
      "RequestHeaders": {
        "Accept": "application/xml",
        "Authorization": "Sanitized",
        "traceparent": "00-d6bba771a480394a9de04451602a7158-3a582792b928e747-00",
        "User-Agent": [
          "azsdk-net-Storage.Blobs/12.11.0-alpha.20211020.1",
          "(.NET 5.0.11; Microsoft Windows 10.0.19043)"
        ],
        "x-ms-client-request-id": "9dcd462b-4f98-0204-40c5-52412c64eb1b",
        "x-ms-date": "Wed, 20 Oct 2021 17:55:23 GMT",
        "x-ms-return-client-request-id": "true",
        "x-ms-version": "2021-02-12"
      },
      "RequestBody": null,
      "StatusCode": 202,
      "ResponseHeaders": {
        "Content-Length": "0",
        "Date": "Wed, 20 Oct 2021 17:55:23 GMT",
        "Server": [
          "Windows-Azure-Blob/1.0",
          "Microsoft-HTTPAPI/2.0"
        ],
        "x-ms-client-request-id": "9dcd462b-4f98-0204-40c5-52412c64eb1b",
<<<<<<< HEAD
        "x-ms-request-id": "38a15ff7-001e-0024-07f9-be2c62000000",
        "x-ms-version": "2021-02-12"
=======
        "x-ms-request-id": "06de55d4-701e-0014-01db-c56dc6000000",
        "x-ms-version": "2020-12-06"
>>>>>>> 6b7c7623
      },
      "ResponseBody": []
    }
  ],
  "Variables": {
    "RandomSeed": "1992730503",
    "Storage_TestConfigDefault": "ProductionTenant\namandacanary\nU2FuaXRpemVk\nhttps://amandacanary.blob.core.windows.net\nhttps://amandacanary.file.core.windows.net\nhttps://amandacanary.queue.core.windows.net\nhttps://amandacanary.table.core.windows.net\n\n\n\n\nhttps://amandacanary-secondary.blob.core.windows.net\nhttps://amandacanary-secondary.file.core.windows.net\nhttps://amandacanary-secondary.queue.core.windows.net\nhttps://amandacanary-secondary.table.core.windows.net\n\nSanitized\n\n\nCloud\nBlobEndpoint=https://amandacanary.blob.core.windows.net/;QueueEndpoint=https://amandacanary.queue.core.windows.net/;FileEndpoint=https://amandacanary.file.core.windows.net/;BlobSecondaryEndpoint=https://amandacanary-secondary.blob.core.windows.net/;QueueSecondaryEndpoint=https://amandacanary-secondary.queue.core.windows.net/;FileSecondaryEndpoint=https://amandacanary-secondary.file.core.windows.net/;AccountName=amandacanary;AccountKey=Kg==;\ntestscope2\n\n"
  }
}<|MERGE_RESOLUTION|>--- conflicted
+++ resolved
@@ -29,13 +29,8 @@
           "Microsoft-HTTPAPI/2.0"
         ],
         "x-ms-client-request-id": "7fdf0f1e-5755-22f1-b91e-fd3c1dede82c",
-<<<<<<< HEAD
-        "x-ms-request-id": "38a15f92-001e-0024-36f9-be2c62000000",
-        "x-ms-version": "2021-02-12"
-=======
         "x-ms-request-id": "06de5590-701e-0014-49db-c56dc6000000",
-        "x-ms-version": "2020-12-06"
->>>>>>> 6b7c7623
+        "x-ms-version": "2021-02-12"
       },
       "ResponseBody": []
     },
@@ -70,13 +65,8 @@
         "x-ms-client-request-id": "1fafc782-b9a3-deed-7b71-d59fb2cb6c22",
         "x-ms-request-id": "06de559a-701e-0014-51db-c56dc6000000",
         "x-ms-request-server-encrypted": "true",
-<<<<<<< HEAD
         "x-ms-version": "2021-02-12",
-        "x-ms-version-id": "2021-10-11T23:42:45.4762547Z"
-=======
-        "x-ms-version": "2020-12-06",
         "x-ms-version-id": "2021-10-20T17:55:23.6194280Z"
->>>>>>> 6b7c7623
       },
       "ResponseBody": []
     },
@@ -118,13 +108,8 @@
         "x-ms-lease-status": "unlocked",
         "x-ms-request-id": "06de55aa-701e-0014-5bdb-c56dc6000000",
         "x-ms-server-encrypted": "true",
-<<<<<<< HEAD
         "x-ms-version": "2021-02-12",
-        "x-ms-version-id": "2021-10-11T23:42:45.4762547Z"
-=======
-        "x-ms-version": "2020-12-06",
         "x-ms-version-id": "2021-10-20T17:55:23.6194280Z"
->>>>>>> 6b7c7623
       },
       "ResponseBody": []
     },
@@ -209,13 +194,8 @@
         "x-ms-lease-status": "unlocked",
         "x-ms-request-id": "06de55cc-701e-0014-79db-c56dc6000000",
         "x-ms-server-encrypted": "true",
-<<<<<<< HEAD
         "x-ms-version": "2021-02-12",
-        "x-ms-version-id": "2021-10-11T23:42:45.4762547Z"
-=======
-        "x-ms-version": "2020-12-06",
         "x-ms-version-id": "2021-10-20T17:55:23.6194280Z"
->>>>>>> 6b7c7623
       },
       "ResponseBody": "xHZuMDqfaptJ/LLKShWDRXg82LMvdab4rsaXI\u002BlATbIdYjw/ZkJRfqRENVilJtejmrjD4RU0/U7QdYFzCEaxCa8ArOjZRN826lkO6kBNU4fv84kxfWuc6GTtb/DA3nZekyyppXrvylbZjfa8JRMOgiL5gxW9f4tEY8OD69XudQzisFcTpK4N/ygzWO904MNR3uzOx1phoROgZUG2bN\u002BB6hjq2XW8\u002B95z7ITsiSecz4IAMQzoIK2ygQ9Ecz9sV5NIsW3WigdOleMNWtrWdBfrBJW/tTrSmMpqN1hmd4efB5Xwo9i6xUR7spwp2sXS3Az3WG\u002BpraFZdhmibFKu6B1bblNF5dE/MD5RQwOdqb0El1tLbh8Y9lnzly2\u002BGFnxzMp/zWxyjfc7uCgwV2mdu8xbndT3Y3n\u002BQnj5UU2jgBjkYHc5HtxRkQpkELb3557wVtxgY3qF\u002BWlQgYrzeTuplzcPTPfyY5zwCQvJk1LDB1rZCftwQh2eX2YO6Z1RXhjPunh/55un/fI/cFluu2YWjXkvGXA/OFUZce2Q5Hr/nqvz\u002BtjZRB\u002B/MgsIMdHDMKP/91sjIkSnj4EjZXauFhl3QNKuesGOPUhacOdlNweDVUBKke0e3HxnTGpWtt\u002BpEBvxkPH/FbXhcboTybJcQlh6nw81ZIUsWWRWRy5XN4ZpsV/Lc6YWhECLaB8zCxLJCgkR3BfPc6yWxTeNqc6HiTkzqRhSkM6xYxvOqvtl\u002BU1RjDwkRVtumT2zNa1vidpyBN7m/2L6d3k6YHj8AcmwMczpPB2RYkTexA/an1sgQtpAXKYcf/nrVhTC6eXicphzAgPhhU294KGaBzpSINceGR2evKQjk7LS/uUIznhf/FJ2ZpxYP72NgnwEgne/mDU9pNDHRLb0UG5RDodntREpOwvn27k6xtpfETkoHhE6E2Wvyymol7icghYuBjA2Jc1q20ds1718At71ZzN9yzFdFvsht\u002BnogKRSS1mjDL\u002BpKetrvkPKzTuoM8lKsi\u002BFH7bk0O80FG7jglqjGYtk2PUfTD5HEQ3uk0m/eYMgnc50zSyivzzPdBV9hzvoJ7SvQ1vTK2bwPQ2p9j2mdJrqwuWMLktfwhm4UNcpyonRBWyVDzYoTHFng5Ae\u002Bcj/KP96k8VWXPhoUIFBG9uPx3OE1/DQEWVkwXZzJKq7QMhQuSfXrjbEeqlzLL\u002B05zGW2LwdmiHXLhaaFdFO4zdOrBC48WGztxk8v1xHXeWlsNpE3EzunqWmeIsQPJhldZdyJH\u002Bu\u002B/bQ4iCi4NvFkNAx9WX3CgfqYA5qEXjWo3uA10nF1Tll9rTkdPkrS73K4ei63kczbWqQh8RwROl9\u002Bj\u002BlIgmRALqXzP6wE5YNvw=="
     },
@@ -245,13 +225,8 @@
           "Microsoft-HTTPAPI/2.0"
         ],
         "x-ms-client-request-id": "9dcd462b-4f98-0204-40c5-52412c64eb1b",
-<<<<<<< HEAD
-        "x-ms-request-id": "38a15ff7-001e-0024-07f9-be2c62000000",
-        "x-ms-version": "2021-02-12"
-=======
         "x-ms-request-id": "06de55d4-701e-0014-01db-c56dc6000000",
-        "x-ms-version": "2020-12-06"
->>>>>>> 6b7c7623
+        "x-ms-version": "2021-02-12"
       },
       "ResponseBody": []
     }
