{
  "Entries": [
    {
      "RequestUri": "https://amandacanary.blob.core.windows.net/test-container-59010996-0600-e319-f693-da5f98e9e431?restype=container",
      "RequestMethod": "PUT",
      "RequestHeaders": {
        "Accept": "application/xml",
        "Authorization": "Sanitized",
        "traceparent": "00-3b33b99284f8574eae2af4f92c3ff2e9-648eacd46759d644-00",
        "User-Agent": [
          "azsdk-net-Storage.Blobs/12.11.0-alpha.20211020.1",
          "(.NET 5.0.11; Microsoft Windows 10.0.19043)"
        ],
        "x-ms-blob-public-access": "container",
        "x-ms-client-request-id": "d45868e9-60ba-56ca-44cc-74f6f3639ecc",
        "x-ms-date": "Wed, 20 Oct 2021 17:55:32 GMT",
        "x-ms-return-client-request-id": "true",
        "x-ms-version": "2021-02-12"
      },
      "RequestBody": null,
      "StatusCode": 201,
      "ResponseHeaders": {
        "Content-Length": "0",
        "Date": "Wed, 20 Oct 2021 17:55:32 GMT",
        "ETag": "\u00220x8D993F2CFBEA902\u0022",
        "Last-Modified": "Wed, 20 Oct 2021 17:55:32 GMT",
        "Server": [
          "Windows-Azure-Blob/1.0",
          "Microsoft-HTTPAPI/2.0"
        ],
        "x-ms-client-request-id": "d45868e9-60ba-56ca-44cc-74f6f3639ecc",
<<<<<<< HEAD
        "x-ms-request-id": "38a16096-001e-0024-80f9-be2c62000000",
        "x-ms-version": "2021-02-12"
=======
        "x-ms-request-id": "2d9ad0f4-101e-004f-0ddb-c554fd000000",
        "x-ms-version": "2020-12-06"
>>>>>>> 6b7c7623
      },
      "ResponseBody": []
    },
    {
      "RequestUri": "https://amandacanary.blob.core.windows.net/test-container-59010996-0600-e319-f693-da5f98e9e431/test-blob-d0bdf743-d8d1-c96e-20f6-ecaeefafed08",
      "RequestMethod": "PUT",
      "RequestHeaders": {
        "Accept": "application/xml",
        "Authorization": "Sanitized",
        "traceparent": "00-7c5b4429acbf454eb898d3c15fd500a1-e64e489a136ab94f-00",
        "User-Agent": [
          "azsdk-net-Storage.Blobs/12.11.0-alpha.20211020.1",
          "(.NET 5.0.11; Microsoft Windows 10.0.19043)"
        ],
        "x-ms-blob-type": "AppendBlob",
        "x-ms-client-request-id": "4083978c-118f-25b1-c472-09ba1d397409",
        "x-ms-date": "Wed, 20 Oct 2021 17:55:32 GMT",
        "x-ms-return-client-request-id": "true",
        "x-ms-version": "2021-02-12"
      },
      "RequestBody": null,
      "StatusCode": 201,
      "ResponseHeaders": {
        "Content-Length": "0",
        "Date": "Wed, 20 Oct 2021 17:55:32 GMT",
        "ETag": "\u00220x8D993F2CFDA4A4E\u0022",
        "Last-Modified": "Wed, 20 Oct 2021 17:55:32 GMT",
        "Server": [
          "Windows-Azure-Blob/1.0",
          "Microsoft-HTTPAPI/2.0"
        ],
        "x-ms-client-request-id": "4083978c-118f-25b1-c472-09ba1d397409",
        "x-ms-request-id": "2d9ad110-101e-004f-24db-c554fd000000",
        "x-ms-request-server-encrypted": "true",
<<<<<<< HEAD
        "x-ms-version": "2021-02-12",
        "x-ms-version-id": "2021-10-11T23:42:46.2288274Z"
=======
        "x-ms-version": "2020-12-06",
        "x-ms-version-id": "2021-10-20T17:55:32.8194126Z"
>>>>>>> 6b7c7623
      },
      "ResponseBody": []
    },
    {
      "RequestUri": "https://amandacanary.blob.core.windows.net/test-container-59010996-0600-e319-f693-da5f98e9e431/test-blob-d0bdf743-d8d1-c96e-20f6-ecaeefafed08",
      "RequestMethod": "HEAD",
      "RequestHeaders": {
        "Accept": "application/xml",
        "Authorization": "Sanitized",
        "traceparent": "00-061118b9a705c443a556dcc512de9b54-2be4c2e1b646df41-00",
        "User-Agent": [
          "azsdk-net-Storage.Blobs/12.11.0-alpha.20211020.1",
          "(.NET 5.0.11; Microsoft Windows 10.0.19043)"
        ],
        "x-ms-client-request-id": "572210d0-ad2b-7e78-e83d-602fec4b4480",
        "x-ms-date": "Wed, 20 Oct 2021 17:55:32 GMT",
        "x-ms-return-client-request-id": "true",
        "x-ms-version": "2021-02-12"
      },
      "RequestBody": null,
      "StatusCode": 200,
      "ResponseHeaders": {
        "Accept-Ranges": "bytes",
        "Content-Length": "0",
        "Content-Type": "application/octet-stream",
        "Date": "Wed, 20 Oct 2021 17:55:32 GMT",
        "ETag": "\u00220x8D993F2CFDA4A4E\u0022",
        "Last-Modified": "Wed, 20 Oct 2021 17:55:32 GMT",
        "Server": [
          "Windows-Azure-Blob/1.0",
          "Microsoft-HTTPAPI/2.0"
        ],
        "x-ms-blob-committed-block-count": "0",
        "x-ms-blob-type": "AppendBlob",
        "x-ms-client-request-id": "572210d0-ad2b-7e78-e83d-602fec4b4480",
        "x-ms-creation-time": "Wed, 20 Oct 2021 17:55:32 GMT",
        "x-ms-is-current-version": "true",
        "x-ms-lease-state": "available",
        "x-ms-lease-status": "unlocked",
        "x-ms-request-id": "2d9ad11a-101e-004f-2edb-c554fd000000",
        "x-ms-server-encrypted": "true",
<<<<<<< HEAD
        "x-ms-version": "2021-02-12",
        "x-ms-version-id": "2021-10-11T23:42:46.2288274Z"
=======
        "x-ms-version": "2020-12-06",
        "x-ms-version-id": "2021-10-20T17:55:32.8194126Z"
>>>>>>> 6b7c7623
      },
      "ResponseBody": []
    },
    {
      "RequestUri": "https://amandacanary.blob.core.windows.net/test-container-59010996-0600-e319-f693-da5f98e9e431/test-blob-d0bdf743-d8d1-c96e-20f6-ecaeefafed08?comp=appendblock",
      "RequestMethod": "PUT",
      "RequestHeaders": {
        "Accept": "application/xml",
        "Authorization": "Sanitized",
        "Content-Length": "1024",
        "Content-Type": "application/octet-stream",
        "If-Match": "\u00220x8D993F2CFDA4A4E\u0022",
        "User-Agent": [
          "azsdk-net-Storage.Blobs/12.11.0-alpha.20211020.1",
          "(.NET 5.0.11; Microsoft Windows 10.0.19043)"
        ],
        "x-ms-client-request-id": "0ceaa606-1c16-d0dd-813e-5ec754be61a7",
        "x-ms-date": "Wed, 20 Oct 2021 17:55:32 GMT",
        "x-ms-return-client-request-id": "true",
        "x-ms-version": "2021-02-12"
      },
      "RequestBody": "KGdFgSYDi2ykjdvYVlV4QRoPdi\u002BQEHbW8dTwtbVugBqJ45sEb/ak5dzrLyyE8v/uVDPc5OxuOxjwb5BRE9a2Ng3BTnO5c9Eka5BSpOBKUf/VAWGBkZstG6eDEwBlUtIGNfkfw6OMNOBit3lcHJY3ph2RfBF0NaRxlDPLNmDRvhi\u002BS2/nKo5bScyAH9oi0f8RS2zi1NbBkQBUrS5wwP6AkflhntAmUHuPNTNE9BXKTsM0uurz7ulB/Lpvkn1f64jOAI7gwTIu6vvxU5\u002BjfJ3qil5rOwYTjKIPH6EWt73\u002BL0mqdfOH6Y2QBc/vAptKnn8chQge9K\u002BCu3Tr0aKRGDM98iNV\u002BAeqYqDR2zY3JIkGxIEh\u002BTG13zuaKLp/mxfr/\u002BybsQ939aV4ciJnTBl5S5bq5Awgbx4ChxPoutBMK8aI5ttJm3J6j8/cqYcOTpIhIN0jlLYLyo/OmSr8jjrVLEZb3mY9L68kcFU9RMaW8zmAx5nzKJYPfRtMewFHfQCUBnxBs28s5PEt/yNhzobIN6bxfMeg4gOwS2BK8LSu3PNUqD1JVUDJU\u002BKoxSlyrq\u002BVg0RbVgE49CR5kGcO4fM8fyIwDCVIfuFmJyjk9xzaPZ2xtW1wUoXyG7QY0MTZunLvbEYGQaGJTARi9C/YVPwInlPJXSyGzCycPvBxMK4cjW229YvV0/v7KGhoDV1WGce3DzFxD11FaKAaagOxFxxWRmfCIl5xM8tYzTXEHr7ORSUouiB8q30PcIzru2j4ShBMEcf2lPZpRtxmGEEogUrhSyTdiF372prpsrLShXdiYIMkdw322LEuv3NEFZI75\u002B9CCXBEGsKzUDYtDOJElsBkA7i\u002BAwk96nNzrsjpt8QHrsrCj3sHHkXAcSfWycvO6iiz3xLafOTmBB/80Gv5yZlyJV4XgQZEXeVy/pLiZyCnpMSfNteyLTHm3ItcCk3Zx6eNZKRtt2giboIsZ35RA53\u002BVSunWpPCv/ctMaV751KXmTfqVQJ7Ou1bfcdVhcaylNjtXrUiMmwTy6StQIXDpoYvlc5HZq6aghs9TNzMbDkwepzMjomddGbK14lezvlnmNZAJvD4ai4qUtua5OWQRl5rfMXp9xj9kiBnfY8kPLMh1bQFi0ZJOA9uojutApCBOpAr81I0fqC\u002BQ5PPke2eBRYoeA4xirsYIUS1e1TcT4\u002BQ5kP\u002B\u002BUlh7VcTR0iyeqciz50lhYmBT6/VE9EOfgJM4fQDP6upoAvNxou3HkNyZaeckqy3t8kFDpaTKeZ3U25Ux2VTrjr8eS\u002BRV7/\u002ByjBsYq4qcetWlCkq/jAUFXYlVXIcYlfdH7ZsoBl9JmAKB0RlJsc4TeKD/jI7KbAK52O4awJM4WjZjw==",
      "StatusCode": 201,
      "ResponseHeaders": {
        "Content-Length": "0",
        "Date": "Wed, 20 Oct 2021 17:55:32 GMT",
        "ETag": "\u00220x8D993F2CFF918A1\u0022",
        "Last-Modified": "Wed, 20 Oct 2021 17:55:33 GMT",
        "Server": [
          "Windows-Azure-Blob/1.0",
          "Microsoft-HTTPAPI/2.0"
        ],
        "x-ms-blob-append-offset": "0",
        "x-ms-blob-committed-block-count": "1",
        "x-ms-client-request-id": "0ceaa606-1c16-d0dd-813e-5ec754be61a7",
        "x-ms-content-crc64": "65UbzKGywoQ=",
        "x-ms-request-id": "2d9ad123-101e-004f-36db-c554fd000000",
        "x-ms-request-server-encrypted": "true",
        "x-ms-version": "2021-02-12"
      },
      "ResponseBody": []
    },
    {
      "RequestUri": "https://amandacanary.blob.core.windows.net/test-container-59010996-0600-e319-f693-da5f98e9e431/test-blob-d0bdf743-d8d1-c96e-20f6-ecaeefafed08",
      "RequestMethod": "GET",
      "RequestHeaders": {
        "Accept": "application/xml",
        "Authorization": "Sanitized",
        "traceparent": "00-61ad5a0325f6c94b953db54d63feea07-bbc75a6e1a4b524f-00",
        "User-Agent": [
          "azsdk-net-Storage.Blobs/12.11.0-alpha.20211020.1",
          "(.NET 5.0.11; Microsoft Windows 10.0.19043)"
        ],
        "x-ms-client-request-id": "4529502b-3760-2569-dd6b-e1c27f0e83ea",
        "x-ms-date": "Wed, 20 Oct 2021 17:55:33 GMT",
        "x-ms-range": "bytes=0-1023",
        "x-ms-range-get-content-md5": "true",
        "x-ms-return-client-request-id": "true",
        "x-ms-version": "2021-02-12"
      },
      "RequestBody": null,
      "StatusCode": 206,
      "ResponseHeaders": {
        "Accept-Ranges": "bytes",
        "Content-Length": "1024",
        "Content-MD5": "NH/6NHPBFMjiiajpYjijBQ==",
        "Content-Range": "bytes 0-1023/1024",
        "Content-Type": "application/octet-stream",
        "Date": "Wed, 20 Oct 2021 17:55:32 GMT",
        "ETag": "\u00220x8D993F2CFF918A1\u0022",
        "Last-Modified": "Wed, 20 Oct 2021 17:55:33 GMT",
        "Server": [
          "Windows-Azure-Blob/1.0",
          "Microsoft-HTTPAPI/2.0"
        ],
        "x-ms-blob-committed-block-count": "1",
        "x-ms-blob-type": "AppendBlob",
        "x-ms-client-request-id": "4529502b-3760-2569-dd6b-e1c27f0e83ea",
        "x-ms-creation-time": "Wed, 20 Oct 2021 17:55:32 GMT",
        "x-ms-is-current-version": "true",
        "x-ms-lease-state": "available",
        "x-ms-lease-status": "unlocked",
        "x-ms-request-id": "2d9ad133-101e-004f-44db-c554fd000000",
        "x-ms-server-encrypted": "true",
<<<<<<< HEAD
        "x-ms-version": "2021-02-12",
        "x-ms-version-id": "2021-10-11T23:42:46.2288274Z"
=======
        "x-ms-version": "2020-12-06",
        "x-ms-version-id": "2021-10-20T17:55:32.8194126Z"
>>>>>>> 6b7c7623
      },
      "ResponseBody": "KGdFgSYDi2ykjdvYVlV4QRoPdi\u002BQEHbW8dTwtbVugBqJ45sEb/ak5dzrLyyE8v/uVDPc5OxuOxjwb5BRE9a2Ng3BTnO5c9Eka5BSpOBKUf/VAWGBkZstG6eDEwBlUtIGNfkfw6OMNOBit3lcHJY3ph2RfBF0NaRxlDPLNmDRvhi\u002BS2/nKo5bScyAH9oi0f8RS2zi1NbBkQBUrS5wwP6AkflhntAmUHuPNTNE9BXKTsM0uurz7ulB/Lpvkn1f64jOAI7gwTIu6vvxU5\u002BjfJ3qil5rOwYTjKIPH6EWt73\u002BL0mqdfOH6Y2QBc/vAptKnn8chQge9K\u002BCu3Tr0aKRGDM98iNV\u002BAeqYqDR2zY3JIkGxIEh\u002BTG13zuaKLp/mxfr/\u002BybsQ939aV4ciJnTBl5S5bq5Awgbx4ChxPoutBMK8aI5ttJm3J6j8/cqYcOTpIhIN0jlLYLyo/OmSr8jjrVLEZb3mY9L68kcFU9RMaW8zmAx5nzKJYPfRtMewFHfQCUBnxBs28s5PEt/yNhzobIN6bxfMeg4gOwS2BK8LSu3PNUqD1JVUDJU\u002BKoxSlyrq\u002BVg0RbVgE49CR5kGcO4fM8fyIwDCVIfuFmJyjk9xzaPZ2xtW1wUoXyG7QY0MTZunLvbEYGQaGJTARi9C/YVPwInlPJXSyGzCycPvBxMK4cjW229YvV0/v7KGhoDV1WGce3DzFxD11FaKAaagOxFxxWRmfCIl5xM8tYzTXEHr7ORSUouiB8q30PcIzru2j4ShBMEcf2lPZpRtxmGEEogUrhSyTdiF372prpsrLShXdiYIMkdw322LEuv3NEFZI75\u002B9CCXBEGsKzUDYtDOJElsBkA7i\u002BAwk96nNzrsjpt8QHrsrCj3sHHkXAcSfWycvO6iiz3xLafOTmBB/80Gv5yZlyJV4XgQZEXeVy/pLiZyCnpMSfNteyLTHm3ItcCk3Zx6eNZKRtt2giboIsZ35RA53\u002BVSunWpPCv/ctMaV751KXmTfqVQJ7Ou1bfcdVhcaylNjtXrUiMmwTy6StQIXDpoYvlc5HZq6aghs9TNzMbDkwepzMjomddGbK14lezvlnmNZAJvD4ai4qUtua5OWQRl5rfMXp9xj9kiBnfY8kPLMh1bQFi0ZJOA9uojutApCBOpAr81I0fqC\u002BQ5PPke2eBRYoeA4xirsYIUS1e1TcT4\u002BQ5kP\u002B\u002BUlh7VcTR0iyeqciz50lhYmBT6/VE9EOfgJM4fQDP6upoAvNxou3HkNyZaeckqy3t8kFDpaTKeZ3U25Ux2VTrjr8eS\u002BRV7/\u002ByjBsYq4qcetWlCkq/jAUFXYlVXIcYlfdH7ZsoBl9JmAKB0RlJsc4TeKD/jI7KbAK52O4awJM4WjZjw=="
    },
    {
      "RequestUri": "https://amandacanary.blob.core.windows.net/test-container-59010996-0600-e319-f693-da5f98e9e431?restype=container",
      "RequestMethod": "DELETE",
      "RequestHeaders": {
        "Accept": "application/xml",
        "Authorization": "Sanitized",
        "traceparent": "00-187fdfd8c9e9ed4eb0825f609345f5e5-6e4d1d6f9897e747-00",
        "User-Agent": [
          "azsdk-net-Storage.Blobs/12.11.0-alpha.20211020.1",
          "(.NET 5.0.11; Microsoft Windows 10.0.19043)"
        ],
        "x-ms-client-request-id": "039c0bba-1c95-df46-2eb4-7b0c279f712b",
        "x-ms-date": "Wed, 20 Oct 2021 17:55:33 GMT",
        "x-ms-return-client-request-id": "true",
        "x-ms-version": "2021-02-12"
      },
      "RequestBody": null,
      "StatusCode": 202,
      "ResponseHeaders": {
        "Content-Length": "0",
        "Date": "Wed, 20 Oct 2021 17:55:32 GMT",
        "Server": [
          "Windows-Azure-Blob/1.0",
          "Microsoft-HTTPAPI/2.0"
        ],
        "x-ms-client-request-id": "039c0bba-1c95-df46-2eb4-7b0c279f712b",
<<<<<<< HEAD
        "x-ms-request-id": "38a16100-001e-0024-51f9-be2c62000000",
        "x-ms-version": "2021-02-12"
=======
        "x-ms-request-id": "2d9ad138-101e-004f-49db-c554fd000000",
        "x-ms-version": "2020-12-06"
>>>>>>> 6b7c7623
      },
      "ResponseBody": []
    }
  ],
  "Variables": {
    "RandomSeed": "1468100611",
    "Storage_TestConfigDefault": "ProductionTenant\namandacanary\nU2FuaXRpemVk\nhttps://amandacanary.blob.core.windows.net\nhttps://amandacanary.file.core.windows.net\nhttps://amandacanary.queue.core.windows.net\nhttps://amandacanary.table.core.windows.net\n\n\n\n\nhttps://amandacanary-secondary.blob.core.windows.net\nhttps://amandacanary-secondary.file.core.windows.net\nhttps://amandacanary-secondary.queue.core.windows.net\nhttps://amandacanary-secondary.table.core.windows.net\n\nSanitized\n\n\nCloud\nBlobEndpoint=https://amandacanary.blob.core.windows.net/;QueueEndpoint=https://amandacanary.queue.core.windows.net/;FileEndpoint=https://amandacanary.file.core.windows.net/;BlobSecondaryEndpoint=https://amandacanary-secondary.blob.core.windows.net/;QueueSecondaryEndpoint=https://amandacanary-secondary.queue.core.windows.net/;FileSecondaryEndpoint=https://amandacanary-secondary.file.core.windows.net/;AccountName=amandacanary;AccountKey=Kg==;\ntestscope2\n\n"
  }
}<|MERGE_RESOLUTION|>--- conflicted
+++ resolved
@@ -29,13 +29,8 @@
           "Microsoft-HTTPAPI/2.0"
         ],
         "x-ms-client-request-id": "d45868e9-60ba-56ca-44cc-74f6f3639ecc",
-<<<<<<< HEAD
-        "x-ms-request-id": "38a16096-001e-0024-80f9-be2c62000000",
-        "x-ms-version": "2021-02-12"
-=======
         "x-ms-request-id": "2d9ad0f4-101e-004f-0ddb-c554fd000000",
-        "x-ms-version": "2020-12-06"
->>>>>>> 6b7c7623
+        "x-ms-version": "2021-02-12"
       },
       "ResponseBody": []
     },
@@ -70,13 +65,8 @@
         "x-ms-client-request-id": "4083978c-118f-25b1-c472-09ba1d397409",
         "x-ms-request-id": "2d9ad110-101e-004f-24db-c554fd000000",
         "x-ms-request-server-encrypted": "true",
-<<<<<<< HEAD
         "x-ms-version": "2021-02-12",
-        "x-ms-version-id": "2021-10-11T23:42:46.2288274Z"
-=======
-        "x-ms-version": "2020-12-06",
         "x-ms-version-id": "2021-10-20T17:55:32.8194126Z"
->>>>>>> 6b7c7623
       },
       "ResponseBody": []
     },
@@ -118,13 +108,8 @@
         "x-ms-lease-status": "unlocked",
         "x-ms-request-id": "2d9ad11a-101e-004f-2edb-c554fd000000",
         "x-ms-server-encrypted": "true",
-<<<<<<< HEAD
         "x-ms-version": "2021-02-12",
-        "x-ms-version-id": "2021-10-11T23:42:46.2288274Z"
-=======
-        "x-ms-version": "2020-12-06",
         "x-ms-version-id": "2021-10-20T17:55:32.8194126Z"
->>>>>>> 6b7c7623
       },
       "ResponseBody": []
     },
@@ -209,13 +194,8 @@
         "x-ms-lease-status": "unlocked",
         "x-ms-request-id": "2d9ad133-101e-004f-44db-c554fd000000",
         "x-ms-server-encrypted": "true",
-<<<<<<< HEAD
         "x-ms-version": "2021-02-12",
-        "x-ms-version-id": "2021-10-11T23:42:46.2288274Z"
-=======
-        "x-ms-version": "2020-12-06",
         "x-ms-version-id": "2021-10-20T17:55:32.8194126Z"
->>>>>>> 6b7c7623
       },
       "ResponseBody": "KGdFgSYDi2ykjdvYVlV4QRoPdi\u002BQEHbW8dTwtbVugBqJ45sEb/ak5dzrLyyE8v/uVDPc5OxuOxjwb5BRE9a2Ng3BTnO5c9Eka5BSpOBKUf/VAWGBkZstG6eDEwBlUtIGNfkfw6OMNOBit3lcHJY3ph2RfBF0NaRxlDPLNmDRvhi\u002BS2/nKo5bScyAH9oi0f8RS2zi1NbBkQBUrS5wwP6AkflhntAmUHuPNTNE9BXKTsM0uurz7ulB/Lpvkn1f64jOAI7gwTIu6vvxU5\u002BjfJ3qil5rOwYTjKIPH6EWt73\u002BL0mqdfOH6Y2QBc/vAptKnn8chQge9K\u002BCu3Tr0aKRGDM98iNV\u002BAeqYqDR2zY3JIkGxIEh\u002BTG13zuaKLp/mxfr/\u002BybsQ939aV4ciJnTBl5S5bq5Awgbx4ChxPoutBMK8aI5ttJm3J6j8/cqYcOTpIhIN0jlLYLyo/OmSr8jjrVLEZb3mY9L68kcFU9RMaW8zmAx5nzKJYPfRtMewFHfQCUBnxBs28s5PEt/yNhzobIN6bxfMeg4gOwS2BK8LSu3PNUqD1JVUDJU\u002BKoxSlyrq\u002BVg0RbVgE49CR5kGcO4fM8fyIwDCVIfuFmJyjk9xzaPZ2xtW1wUoXyG7QY0MTZunLvbEYGQaGJTARi9C/YVPwInlPJXSyGzCycPvBxMK4cjW229YvV0/v7KGhoDV1WGce3DzFxD11FaKAaagOxFxxWRmfCIl5xM8tYzTXEHr7ORSUouiB8q30PcIzru2j4ShBMEcf2lPZpRtxmGEEogUrhSyTdiF372prpsrLShXdiYIMkdw322LEuv3NEFZI75\u002B9CCXBEGsKzUDYtDOJElsBkA7i\u002BAwk96nNzrsjpt8QHrsrCj3sHHkXAcSfWycvO6iiz3xLafOTmBB/80Gv5yZlyJV4XgQZEXeVy/pLiZyCnpMSfNteyLTHm3ItcCk3Zx6eNZKRtt2giboIsZ35RA53\u002BVSunWpPCv/ctMaV751KXmTfqVQJ7Ou1bfcdVhcaylNjtXrUiMmwTy6StQIXDpoYvlc5HZq6aghs9TNzMbDkwepzMjomddGbK14lezvlnmNZAJvD4ai4qUtua5OWQRl5rfMXp9xj9kiBnfY8kPLMh1bQFi0ZJOA9uojutApCBOpAr81I0fqC\u002BQ5PPke2eBRYoeA4xirsYIUS1e1TcT4\u002BQ5kP\u002B\u002BUlh7VcTR0iyeqciz50lhYmBT6/VE9EOfgJM4fQDP6upoAvNxou3HkNyZaeckqy3t8kFDpaTKeZ3U25Ux2VTrjr8eS\u002BRV7/\u002ByjBsYq4qcetWlCkq/jAUFXYlVXIcYlfdH7ZsoBl9JmAKB0RlJsc4TeKD/jI7KbAK52O4awJM4WjZjw=="
     },
@@ -245,13 +225,8 @@
           "Microsoft-HTTPAPI/2.0"
         ],
         "x-ms-client-request-id": "039c0bba-1c95-df46-2eb4-7b0c279f712b",
-<<<<<<< HEAD
-        "x-ms-request-id": "38a16100-001e-0024-51f9-be2c62000000",
-        "x-ms-version": "2021-02-12"
-=======
         "x-ms-request-id": "2d9ad138-101e-004f-49db-c554fd000000",
-        "x-ms-version": "2020-12-06"
->>>>>>> 6b7c7623
+        "x-ms-version": "2021-02-12"
       },
       "ResponseBody": []
     }
