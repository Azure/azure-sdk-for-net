--- conflicted
+++ resolved
@@ -29,13 +29,8 @@
           "Microsoft-HTTPAPI/2.0"
         ],
         "x-ms-client-request-id": "650447ea-2231-4b91-0bd3-80f614fdb81b",
-<<<<<<< HEAD
-        "x-ms-request-id": "38a17d92-001e-0024-4af9-be2c62000000",
-        "x-ms-version": "2021-02-12"
-=======
         "x-ms-request-id": "2d9ad5bb-101e-004f-21db-c554fd000000",
-        "x-ms-version": "2020-12-06"
->>>>>>> 6b7c7623
+        "x-ms-version": "2021-02-12"
       },
       "ResponseBody": []
     },
@@ -70,13 +65,8 @@
         "x-ms-client-request-id": "f69e09a1-ae33-55fe-bcf7-29e23239845a",
         "x-ms-request-id": "2d9ad5c5-101e-004f-28db-c554fd000000",
         "x-ms-request-server-encrypted": "true",
-<<<<<<< HEAD
         "x-ms-version": "2021-02-12",
-        "x-ms-version-id": "2021-10-11T23:43:07.2528964Z"
-=======
-        "x-ms-version": "2020-12-06",
         "x-ms-version-id": "2021-10-20T17:55:45.3855620Z"
->>>>>>> 6b7c7623
       },
       "ResponseBody": []
     },
@@ -118,13 +108,8 @@
         "x-ms-lease-status": "unlocked",
         "x-ms-request-id": "2d9ad5cb-101e-004f-2edb-c554fd000000",
         "x-ms-server-encrypted": "true",
-<<<<<<< HEAD
         "x-ms-version": "2021-02-12",
-        "x-ms-version-id": "2021-10-11T23:43:07.2528964Z"
-=======
-        "x-ms-version": "2020-12-06",
         "x-ms-version-id": "2021-10-20T17:55:45.3855620Z"
->>>>>>> 6b7c7623
       },
       "ResponseBody": []
     },
@@ -209,13 +194,8 @@
         "x-ms-lease-status": "unlocked",
         "x-ms-request-id": "2d9ad5d9-101e-004f-3cdb-c554fd000000",
         "x-ms-server-encrypted": "true",
-<<<<<<< HEAD
         "x-ms-version": "2021-02-12",
-        "x-ms-version-id": "2021-10-11T23:43:07.2528964Z"
-=======
-        "x-ms-version": "2020-12-06",
         "x-ms-version-id": "2021-10-20T17:55:45.3855620Z"
->>>>>>> 6b7c7623
       },
       "ResponseBody": "2uF9HoGqH6quKfn0CLeYrfuLMqlYbbL5xiYlANWkXr04VM6UcTanQChatwcpnEJTO9L7iMsOwm0ug1dahB/VCco7vLTpAzzE5PGB/raq0Crk0cQCqdbyKZFhZu3eTbsIha097uCOajeWNqTZjMS2g7MtdrNa0l/0SJIiiJ1P5pY2eHgIbeFKVWeMbHIxGJ3MquI5sdYIrrJNSKVNbOKaRlANoxRMrRXR4yFLzmbtwzD1Vd26FTTALcrFuyU8/OmF8iUiI3SJgPzNZ861vN9MYIR1WBYE3zEbTXVJhvLvleY3xtxByp\u002B7a9Xh7a1mCnDqeVqgx6TSgBL0Btb\u002BP/kJ3dLnffYDC5XluexAI/KDtUIFXg2YTs1CZEbJTMTJvCzb1w/bfox6527Fuw23kl0gcVCT\u002BeHscY4EpBivOr7QHP3AZEvipza1inef05PAitLpqNtzNcJK72aB1tpzyq2v9J8P9y0RPska3m9pTZ37RBlGxpHiXOY7dXXkYNBcQb/J797zsJOl12kSWVZS4KHIhZLALQMbzJe41IG4Ld34vpyvoF2/CJOGoe8n0AOQ6JTTG9o9nBS7rSJHOtsS7aqMGZu6o0BDCX3/OYwU9PyTKOzt5BEDuiGI8/I7d823dLREm7Zo1UVTjxFdPmKHp7klsxHvJAiYiF55Mq9OCJKwR8XYz1lGK1OnmVT/pny/AEw4FcS7yE\u002BrqxJX7qOWBYZ/rPacr9dg34e\u002BSIuzmeLiuTFiFfPO9H92LCNG7z2vEZTOf/mGI1F12DY8/IDD\u002BBIvdTRyM\u002B\u002BTsbd3JoKzGfBKDzf35RnpXJbf7D28kfj\u002BsjQRF3kIPN2kOs5BDvzPwb5G8e1JyxL5Rhmdk0ex1h\u002B/eHNNogJ2QtJZUqpLqE2ZDyt\u002Bdp8KtechGNFgaqmW82OugZaJgR\u002B8z68b73lnrZ3MBIMbM19/tcKMK4oxFdcow19HnCa2EI0Mwqfw78ZuumozlGYlesAELszT/VaUi7rY8isZIBB3FfP2D3C4j8X8HnEg/oBxAkmfQ25a4hI3dzbsGP2aVJlZvH9yL2pPS54G19/kdIw5Z\u002B/het2iHDLhvpc6zHfIYcnXxkIB/tLeUPfPVAszUgOqs7ENuNq8t59MkXHTFX8nPnUWDa1KN2gcAyrl0sgmrmuUkBjGuqjvGw\u002BitGxhCzp4qBWWHUVVX3tI8bWw1uTXJuMFPoVmYYPMJ/GeqIL7uvjvbCqykJEmPjCdfcnzPkQqyo6JXMy1EkaSyfVUtrb4TDa9wWm5JJVS3v9UyeO62eisc930cl4rOVrjIMeb0od6pDGTNn3acab5N33MYUlj2PANp0PZBNrXkocP1QTOtwx32iSyJqNq0QI3\u002Bw=="
     },
@@ -245,13 +225,8 @@
           "Microsoft-HTTPAPI/2.0"
         ],
         "x-ms-client-request-id": "f4617c43-4cd9-f3e0-f298-c4ad7cbbee74",
-<<<<<<< HEAD
-        "x-ms-request-id": "38a17e28-001e-0024-40f9-be2c62000000",
-        "x-ms-version": "2021-02-12"
-=======
         "x-ms-request-id": "2d9ad5e0-101e-004f-43db-c554fd000000",
-        "x-ms-version": "2020-12-06"
->>>>>>> 6b7c7623
+        "x-ms-version": "2021-02-12"
       },
       "ResponseBody": []
     }
