--- conflicted
+++ resolved
@@ -29,13 +29,8 @@
           "Microsoft-HTTPAPI/2.0"
         ],
         "x-ms-client-request-id": "ba3687b3-9e28-a2d7-b16f-2768cb2a104d",
-<<<<<<< HEAD
-        "x-ms-request-id": "38a16c47-001e-0024-13f9-be2c62000000",
+        "x-ms-request-id": "2d9ad362-101e-004f-21db-c554fd000000",
         "x-ms-version": "2021-04-10"
-=======
-        "x-ms-request-id": "2d9ad362-101e-004f-21db-c554fd000000",
-        "x-ms-version": "2021-02-12"
->>>>>>> 49dd1a0e
       },
       "ResponseBody": []
     },
@@ -70,13 +65,8 @@
         "x-ms-client-request-id": "edd35ef0-1ca9-ae95-b7ad-b6701338f63e",
         "x-ms-request-id": "2d9ad36b-101e-004f-28db-c554fd000000",
         "x-ms-request-server-encrypted": "true",
-<<<<<<< HEAD
         "x-ms-version": "2021-04-10",
-        "x-ms-version-id": "2021-10-11T23:42:54.6290604Z"
-=======
-        "x-ms-version": "2021-02-12",
         "x-ms-version-id": "2021-10-20T17:55:38.5752747Z"
->>>>>>> 49dd1a0e
       },
       "ResponseBody": []
     },
@@ -111,13 +101,8 @@
         "x-ms-client-request-id": "181ac4d5-895e-f491-cdeb-7183982c3ec2",
         "x-ms-request-id": "2d9ad374-101e-004f-2fdb-c554fd000000",
         "x-ms-request-server-encrypted": "true",
-<<<<<<< HEAD
         "x-ms-version": "2021-04-10",
-        "x-ms-version-id": "2021-10-11T23:42:54.6880272Z"
-=======
-        "x-ms-version": "2021-02-12",
         "x-ms-version-id": "2021-10-20T17:55:38.6612292Z"
->>>>>>> 49dd1a0e
       },
       "ResponseBody": []
     },
@@ -152,13 +137,8 @@
         ],
         "x-ms-client-request-id": "4e9a3574-dd1e-b7df-c53a-7eb8f686cfe8",
         "x-ms-error-code": "Crc64Mismatch",
-<<<<<<< HEAD
-        "x-ms-request-id": "38a16c8d-001e-0024-4bf9-be2c62000000",
+        "x-ms-request-id": "2d9ad37d-101e-004f-37db-c554fd000000",
         "x-ms-version": "2021-04-10"
-=======
-        "x-ms-request-id": "2d9ad37d-101e-004f-37db-c554fd000000",
-        "x-ms-version": "2021-02-12"
->>>>>>> 49dd1a0e
       },
       "ResponseBody": [
         "\uFEFF\u003C?xml version=\u00221.0\u0022 encoding=\u0022utf-8\u0022?\u003E\u003CError\u003E\u003CCode\u003ECrc64Mismatch\u003C/Code\u003E\u003CMessage\u003EThe CRC64 value specified in the request did not match with the CRC64 value calculated by the server.\n",
@@ -192,13 +172,8 @@
           "Microsoft-HTTPAPI/2.0"
         ],
         "x-ms-client-request-id": "630e173c-ef92-01a4-859d-e986eaee92ce",
-<<<<<<< HEAD
-        "x-ms-request-id": "38a16c93-001e-0024-51f9-be2c62000000",
+        "x-ms-request-id": "2d9ad382-101e-004f-3cdb-c554fd000000",
         "x-ms-version": "2021-04-10"
-=======
-        "x-ms-request-id": "2d9ad382-101e-004f-3cdb-c554fd000000",
-        "x-ms-version": "2021-02-12"
->>>>>>> 49dd1a0e
       },
       "ResponseBody": []
     }
