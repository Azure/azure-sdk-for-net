--- conflicted
+++ resolved
@@ -29,13 +29,8 @@
           "Microsoft-HTTPAPI/2.0"
         ],
         "x-ms-client-request-id": "39ab0af7-7dcb-96ec-2b3f-5cb7ebf5e175",
-<<<<<<< HEAD
-        "x-ms-request-id": "38a15ccc-001e-0024-50f9-be2c62000000",
-        "x-ms-version": "2021-04-10"
-=======
         "x-ms-request-id": "06de5496-701e-0014-6cdb-c56dc6000000",
-        "x-ms-version": "2021-02-12"
->>>>>>> 49dd1a0e
+        "x-ms-version": "2021-04-10"
       },
       "ResponseBody": []
     },
@@ -70,13 +65,8 @@
         "x-ms-client-request-id": "b1e1d74f-bd5a-ab9e-cbf8-85b7d67c94c0",
         "x-ms-request-id": "06de54b8-701e-0014-05db-c56dc6000000",
         "x-ms-request-server-encrypted": "true",
-<<<<<<< HEAD
         "x-ms-version": "2021-04-10",
-        "x-ms-version-id": "2021-10-11T23:42:44.0760482Z"
-=======
-        "x-ms-version": "2021-02-12",
         "x-ms-version-id": "2021-10-20T17:55:22.3841019Z"
->>>>>>> 49dd1a0e
       },
       "ResponseBody": []
     },
@@ -118,13 +108,8 @@
         "x-ms-lease-status": "unlocked",
         "x-ms-request-id": "06de54c7-701e-0014-12db-c56dc6000000",
         "x-ms-server-encrypted": "true",
-<<<<<<< HEAD
         "x-ms-version": "2021-04-10",
-        "x-ms-version-id": "2021-10-11T23:42:44.0760482Z"
-=======
-        "x-ms-version": "2021-02-12",
         "x-ms-version-id": "2021-10-20T17:55:22.3841019Z"
->>>>>>> 49dd1a0e
       },
       "ResponseBody": []
     },
@@ -209,13 +194,8 @@
         "x-ms-lease-status": "unlocked",
         "x-ms-request-id": "06de54ed-701e-0014-33db-c56dc6000000",
         "x-ms-server-encrypted": "true",
-<<<<<<< HEAD
         "x-ms-version": "2021-04-10",
-        "x-ms-version-id": "2021-10-11T23:42:44.0760482Z"
-=======
-        "x-ms-version": "2021-02-12",
         "x-ms-version-id": "2021-10-20T17:55:22.3841019Z"
->>>>>>> 49dd1a0e
       },
       "ResponseBody": "QSm/uRHi6xVTmOOO9whFnndlZQWUQANMhlfqnkYAQjSipeiQjN8pFR\u002BV5TKaXp4j\u002Br0/hY/b4QElczO590zOU1au61IftRKYPFDm/lrRsSi5xqSIwL2kxsPnahiscB7Sx5Lc63JLBESrp0k/9eOmVMEKADCnRZKYCSSOOEr568sxEzbI9Ma1bcJf3RlzZdHgQRZWoW/uKoEAQ\u002BJOvcz6sbt9DeGs3mD7VZJtSGh5JaRSrfY0oklbQ\u002Bi1x7DkZrD2ZStd9VfvNGO2W0zdgOIZhx49/A/VxQ5xIcr49xavF\u002B7id\u002BI8Gy9MY3mTfkf9fsMGm0CRpmqhIJ8c69SN9jxMBkRd\u002Bgj/3Wvv8ZiVQUfHdKMH8lvVHXCEQVZDHzBbv2w8R3cCoIS6Br7VorXRC99YVXcxhgThdunT2bmxvL07lDIsWfrPxNMeTOudAHq7sjZ36sq4KjlnW9COL8fLCEkAmQ2DpLLliJCjEjkYRHVuGCaCOtHzgmr4xf0pQZUMU0OinGdsOA6EkmI5FRf/TxdaHxagSM53DBejit\u002B0u0f6lr71dqcOAd8Y/qdvum1S\u002BHbmzyF\u002Bawp1KpBPya4uz9caPn5YCthvSx42iEkmCFKpUZFpzewmeyqzgEwXvjgx6S7QVXvu\u002Be6ddoMDR\u002BPBTiI9pngcxQLr9MJTpImMWIzlBZ4aVrLXuleiy1ZoIjRH8jIp2Ri/FSQs5WC4m1RkER32HUJFpvhvZusgevmrgtGOC7JXYn9zJfB67nBSHh8CPbo5cQXxAkw5unItn5sqgWKOKY\u002BiDK6dg/dSyreHHEjLHjw/chHMnQllHacNRoZVT20Nw/SPYDALm\u002B4OnjeUsp0pYYFe6w5RwoyGPO4GkD1w/XtKelhTPL0LM9cjvv7S0GsK4\u002BQF9mReuwFoCSNBBQqxnaC8SjhF1iXDU7c3LgONs2yD/KxYagcX675X6jKayS7MciBdFoYzxAy\u002BQqKsJ43921W3vghdWDKZpF557uvzKIqJarzjL53lTzegmihkasMwWQ/c4wolbxnuxHEnudYhyxoYIrzRGqu30W/Rvb0KNDqaSZXcFkR/ZPui9GssvZVgfs8NTEcHXz5kJBKbU7Fc4482jHBBRbXVmL7BLiVAixPZcD7u/Ofyk\u002BlWePEy5BBKRhHb9TElHzkaOLSJRTEYI5n\u002BweNybeaoRPiH6s3DorOtd\u002BgUZZXitFEF1MQzaU64PlRXNCMt19gqMrE4nTRsVpUA3M5IA74DHAySbZkidNqqzqx4a26Qf58P6TLkqRYcmX4vMo2AbzuWVBcWm2o/CL7Wjs\u002BI8\u002BomcFwuORmLHnL2ddMb80JNKl5w4hdWeuM10OF0DRtHlKWTCMIwUTYhCg=="
     },
@@ -245,13 +225,8 @@
           "Microsoft-HTTPAPI/2.0"
         ],
         "x-ms-client-request-id": "ae61dbb9-26b2-503d-328f-dbe3c89c899f",
-<<<<<<< HEAD
-        "x-ms-request-id": "38a15eae-001e-0024-10f9-be2c62000000",
-        "x-ms-version": "2021-04-10"
-=======
         "x-ms-request-id": "06de5507-701e-0014-49db-c56dc6000000",
-        "x-ms-version": "2021-02-12"
->>>>>>> 49dd1a0e
+        "x-ms-version": "2021-04-10"
       },
       "ResponseBody": []
     }
