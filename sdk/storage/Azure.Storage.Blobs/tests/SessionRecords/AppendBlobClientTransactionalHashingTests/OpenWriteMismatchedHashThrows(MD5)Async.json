--- conflicted
+++ resolved
@@ -29,13 +29,8 @@
           "Microsoft-HTTPAPI/2.0"
         ],
         "x-ms-client-request-id": "2862d261-cb78-1c6e-49c3-b54ceffdcb5a",
-<<<<<<< HEAD
-        "x-ms-request-id": "38a1899b-001e-0024-61f9-be2c62000000",
+        "x-ms-request-id": "2d9ad7ae-101e-004f-42db-c554fd000000",
         "x-ms-version": "2021-02-12"
-=======
-        "x-ms-request-id": "2d9ad7ae-101e-004f-42db-c554fd000000",
-        "x-ms-version": "2020-12-06"
->>>>>>> 6b7c7623
       },
       "ResponseBody": []
     },
@@ -70,13 +65,8 @@
         "x-ms-client-request-id": "bcf44f04-8668-b53c-1313-c2a0b137b422",
         "x-ms-request-id": "2d9ad7bd-101e-004f-4fdb-c554fd000000",
         "x-ms-request-server-encrypted": "true",
-<<<<<<< HEAD
         "x-ms-version": "2021-02-12",
-        "x-ms-version-id": "2021-10-11T23:43:15.6441338Z"
-=======
-        "x-ms-version": "2020-12-06",
         "x-ms-version-id": "2021-10-20T17:55:51.0714620Z"
->>>>>>> 6b7c7623
       },
       "ResponseBody": []
     },
@@ -111,13 +101,8 @@
         "x-ms-client-request-id": "50c3295e-c6f8-5c4a-ff0e-47320927cc02",
         "x-ms-request-id": "2d9ad7d0-101e-004f-61db-c554fd000000",
         "x-ms-request-server-encrypted": "true",
-<<<<<<< HEAD
         "x-ms-version": "2021-02-12",
-        "x-ms-version-id": "2021-10-11T23:43:15.7060991Z"
-=======
-        "x-ms-version": "2020-12-06",
         "x-ms-version-id": "2021-10-20T17:55:51.1574155Z"
->>>>>>> 6b7c7623
       },
       "ResponseBody": []
     },
@@ -152,13 +137,8 @@
         ],
         "x-ms-client-request-id": "874281d8-6374-f329-7497-8253cf94778a",
         "x-ms-error-code": "Md5Mismatch",
-<<<<<<< HEAD
-        "x-ms-request-id": "38a189df-001e-0024-19f9-be2c62000000",
+        "x-ms-request-id": "2d9ad7db-101e-004f-6cdb-c554fd000000",
         "x-ms-version": "2021-02-12"
-=======
-        "x-ms-request-id": "2d9ad7db-101e-004f-6cdb-c554fd000000",
-        "x-ms-version": "2020-12-06"
->>>>>>> 6b7c7623
       },
       "ResponseBody": [
         "\uFEFF\u003C?xml version=\u00221.0\u0022 encoding=\u0022utf-8\u0022?\u003E\u003CError\u003E\u003CCode\u003EMd5Mismatch\u003C/Code\u003E\u003CMessage\u003EThe MD5 value specified in the request did not match with the MD5 value calculated by the server.\n",
@@ -192,13 +172,8 @@
           "Microsoft-HTTPAPI/2.0"
         ],
         "x-ms-client-request-id": "8859d20d-44e4-728d-85b2-191ea6741ef5",
-<<<<<<< HEAD
-        "x-ms-request-id": "38a189f4-001e-0024-2af9-be2c62000000",
+        "x-ms-request-id": "2d9ad7e4-101e-004f-75db-c554fd000000",
         "x-ms-version": "2021-02-12"
-=======
-        "x-ms-request-id": "2d9ad7e4-101e-004f-75db-c554fd000000",
-        "x-ms-version": "2020-12-06"
->>>>>>> 6b7c7623
       },
       "ResponseBody": []
     }
