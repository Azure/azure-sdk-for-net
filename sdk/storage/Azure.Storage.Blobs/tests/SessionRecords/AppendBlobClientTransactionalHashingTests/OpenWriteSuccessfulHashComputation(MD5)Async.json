--- conflicted
+++ resolved
@@ -29,13 +29,8 @@
           "Microsoft-HTTPAPI/2.0"
         ],
         "x-ms-client-request-id": "889ba207-2349-7410-682b-3685cdab583f",
-<<<<<<< HEAD
-        "x-ms-request-id": "38a18aa1-001e-0024-35f9-be2c62000000",
-        "x-ms-version": "2021-02-12"
-=======
         "x-ms-request-id": "2d9ad81b-101e-004f-23db-c554fd000000",
-        "x-ms-version": "2020-12-06"
->>>>>>> 6b7c7623
+        "x-ms-version": "2021-02-12"
       },
       "ResponseBody": []
     },
@@ -70,13 +65,8 @@
         "x-ms-client-request-id": "0c511103-475e-f014-df20-321e8eb166f3",
         "x-ms-request-id": "2d9ad823-101e-004f-28db-c554fd000000",
         "x-ms-request-server-encrypted": "true",
-<<<<<<< HEAD
         "x-ms-version": "2021-02-12",
-        "x-ms-version-id": "2021-10-11T23:43:16.2707782Z"
-=======
-        "x-ms-version": "2020-12-06",
         "x-ms-version-id": "2021-10-20T17:55:51.9349907Z"
->>>>>>> 6b7c7623
       },
       "ResponseBody": []
     },
@@ -111,13 +101,8 @@
         "x-ms-client-request-id": "dabc2065-8e6a-ccc1-c740-97c21e3ee061",
         "x-ms-request-id": "2d9ad833-101e-004f-34db-c554fd000000",
         "x-ms-request-server-encrypted": "true",
-<<<<<<< HEAD
         "x-ms-version": "2021-02-12",
-        "x-ms-version-id": "2021-10-11T23:43:16.3297453Z"
-=======
-        "x-ms-version": "2020-12-06",
         "x-ms-version-id": "2021-10-20T17:55:52.0199460Z"
->>>>>>> 6b7c7623
       },
       "ResponseBody": []
     },
@@ -507,13 +492,8 @@
           "Microsoft-HTTPAPI/2.0"
         ],
         "x-ms-client-request-id": "f6c13b62-3d66-e2ed-f66a-484e3d5ae6ef",
-<<<<<<< HEAD
-        "x-ms-request-id": "38a18d0a-001e-0024-34f9-be2c62000000",
-        "x-ms-version": "2021-02-12"
-=======
         "x-ms-request-id": "2d9ad878-101e-004f-6cdb-c554fd000000",
-        "x-ms-version": "2020-12-06"
->>>>>>> 6b7c7623
+        "x-ms-version": "2021-02-12"
       },
       "ResponseBody": []
     }
