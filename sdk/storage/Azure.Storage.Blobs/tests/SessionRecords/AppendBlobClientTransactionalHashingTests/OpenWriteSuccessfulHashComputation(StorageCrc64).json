{
  "Entries": [
    {
      "RequestUri": "https://amandacanary.blob.core.windows.net/test-container-4a92d11f-ba7f-3ddd-6698-bc43d81bc82e?restype=container",
      "RequestMethod": "PUT",
      "RequestHeaders": {
        "Accept": "application/xml",
        "Authorization": "Sanitized",
        "traceparent": "00-a554964212c74b4dbab50bfff26e09c9-50cf75880bacf64f-00",
        "User-Agent": [
          "azsdk-net-Storage.Blobs/12.11.0-alpha.20211020.1",
          "(.NET 5.0.11; Microsoft Windows 10.0.19043)"
        ],
        "x-ms-blob-public-access": "container",
        "x-ms-client-request-id": "d6ae5374-7486-12ef-dbf6-0c039268ae21",
        "x-ms-date": "Wed, 20 Oct 2021 17:55:39 GMT",
        "x-ms-return-client-request-id": "true",
        "x-ms-version": "2021-02-12"
      },
      "RequestBody": null,
      "StatusCode": 201,
      "ResponseHeaders": {
        "Content-Length": "0",
        "Date": "Wed, 20 Oct 2021 17:55:39 GMT",
        "ETag": "\u00220x8D993F2D4268EBD\u0022",
        "Last-Modified": "Wed, 20 Oct 2021 17:55:40 GMT",
        "Server": [
          "Windows-Azure-Blob/1.0",
          "Microsoft-HTTPAPI/2.0"
        ],
        "x-ms-client-request-id": "d6ae5374-7486-12ef-dbf6-0c039268ae21",
<<<<<<< HEAD
        "x-ms-request-id": "38a16dbc-001e-0024-4af9-be2c62000000",
        "x-ms-version": "2021-02-12"
=======
        "x-ms-request-id": "2d9ad3ec-101e-004f-1adb-c554fd000000",
        "x-ms-version": "2020-12-06"
>>>>>>> 6b7c7623
      },
      "ResponseBody": []
    },
    {
      "RequestUri": "https://amandacanary.blob.core.windows.net/test-container-4a92d11f-ba7f-3ddd-6698-bc43d81bc82e/test-blob-596d7393-5da6-7ee6-b70c-34f723cc4321",
      "RequestMethod": "PUT",
      "RequestHeaders": {
        "Accept": "application/xml",
        "Authorization": "Sanitized",
        "traceparent": "00-ec6ee3f0807571499d14a1bcc63bdd23-fa11caff1ae9d943-00",
        "User-Agent": [
          "azsdk-net-Storage.Blobs/12.11.0-alpha.20211020.1",
          "(.NET 5.0.11; Microsoft Windows 10.0.19043)"
        ],
        "x-ms-blob-type": "AppendBlob",
        "x-ms-client-request-id": "48561e08-3b12-e7ab-c716-7a4493e969e5",
        "x-ms-date": "Wed, 20 Oct 2021 17:55:40 GMT",
        "x-ms-return-client-request-id": "true",
        "x-ms-version": "2021-02-12"
      },
      "RequestBody": null,
      "StatusCode": 201,
      "ResponseHeaders": {
        "Content-Length": "0",
        "Date": "Wed, 20 Oct 2021 17:55:39 GMT",
        "ETag": "\u00220x8D993F2D433BA38\u0022",
        "Last-Modified": "Wed, 20 Oct 2021 17:55:40 GMT",
        "Server": [
          "Windows-Azure-Blob/1.0",
          "Microsoft-HTTPAPI/2.0"
        ],
        "x-ms-client-request-id": "48561e08-3b12-e7ab-c716-7a4493e969e5",
        "x-ms-request-id": "2d9ad3f6-101e-004f-21db-c554fd000000",
        "x-ms-request-server-encrypted": "true",
<<<<<<< HEAD
        "x-ms-version": "2021-02-12",
        "x-ms-version-id": "2021-10-11T23:42:55.7864034Z"
=======
        "x-ms-version": "2020-12-06",
        "x-ms-version-id": "2021-10-20T17:55:40.1164344Z"
>>>>>>> 6b7c7623
      },
      "ResponseBody": []
    },
    {
      "RequestUri": "https://amandacanary.blob.core.windows.net/test-container-4a92d11f-ba7f-3ddd-6698-bc43d81bc82e/test-blob-596d7393-5da6-7ee6-b70c-34f723cc4321",
      "RequestMethod": "PUT",
      "RequestHeaders": {
        "Accept": "application/xml",
        "Authorization": "Sanitized",
        "traceparent": "00-02dec4fca8c4ae48892a7e3bf889053d-be837327110b6843-00",
        "User-Agent": [
          "azsdk-net-Storage.Blobs/12.11.0-alpha.20211020.1",
          "(.NET 5.0.11; Microsoft Windows 10.0.19043)"
        ],
        "x-ms-blob-type": "AppendBlob",
        "x-ms-client-request-id": "04ef1e8b-fa75-3f0f-ed03-54b2cac0a308",
        "x-ms-date": "Wed, 20 Oct 2021 17:55:40 GMT",
        "x-ms-return-client-request-id": "true",
        "x-ms-version": "2021-02-12"
      },
      "RequestBody": null,
      "StatusCode": 201,
      "ResponseHeaders": {
        "Content-Length": "0",
        "Date": "Wed, 20 Oct 2021 17:55:39 GMT",
        "ETag": "\u00220x8D993F2D44089AF\u0022",
        "Last-Modified": "Wed, 20 Oct 2021 17:55:40 GMT",
        "Server": [
          "Windows-Azure-Blob/1.0",
          "Microsoft-HTTPAPI/2.0"
        ],
        "x-ms-client-request-id": "04ef1e8b-fa75-3f0f-ed03-54b2cac0a308",
        "x-ms-request-id": "2d9ad3fb-101e-004f-26db-c554fd000000",
        "x-ms-request-server-encrypted": "true",
<<<<<<< HEAD
        "x-ms-version": "2021-02-12",
        "x-ms-version-id": "2021-10-11T23:42:55.8453705Z"
=======
        "x-ms-version": "2020-12-06",
        "x-ms-version-id": "2021-10-20T17:55:40.2013887Z"
>>>>>>> 6b7c7623
      },
      "ResponseBody": []
    },
    {
      "RequestUri": "https://amandacanary.blob.core.windows.net/test-container-4a92d11f-ba7f-3ddd-6698-bc43d81bc82e/test-blob-596d7393-5da6-7ee6-b70c-34f723cc4321?comp=appendblock",
      "RequestMethod": "PUT",
      "RequestHeaders": {
        "Accept": "application/xml",
        "Authorization": "Sanitized",
        "Content-Length": "1024",
        "Content-Type": "application/octet-stream",
        "If-Match": "\u00220x8D993F2D44089AF\u0022",
        "User-Agent": [
          "azsdk-net-Storage.Blobs/12.11.0-alpha.20211020.1",
          "(.NET 5.0.11; Microsoft Windows 10.0.19043)"
        ],
        "x-ms-client-request-id": "75b950e3-64fa-496f-0aec-b959bb0783ad",
        "x-ms-content-crc64": "74ostyIozyI=",
        "x-ms-date": "Wed, 20 Oct 2021 17:55:40 GMT",
        "x-ms-return-client-request-id": "true",
        "x-ms-version": "2021-02-12"
      },
      "RequestBody": "FMFt040hBz66ylhA59k4y4M0zoRs8aiSF6SCsNMSNYmQsu9ELEH7U0tvG7wbryoCvkCAXpkptCIY27vonldrqJTPrzTp9J9COXs5/Nbsdmh5gPGSktfwZ/3NK1GFErT0BHInTP/2GcqhPSUd8LhMLGRTbx1l2BW93kg2HMhNvCbGRPhjxCpog2cn8VSx03ZFgf7tMaKXjyxdam22v/wBVIH\u002BVqu/6Gc66uy2PefBCwvR8ZvJYIuEL7XMBlq8ssNqJpzTs3zLhZiXske24FFEnF5i5c5hN/P1eib18\u002BENfTgoSxdK7ViOBmsCMq1DzU9kh2r7Ws31Ce6p3ThV1ZG2iTUOjZQ5\u002Bq4G095iXgVGsqzXkWx3ESNrM0IpoRAfODDZS6l3ND\u002B6Koy89YbukqvpYiuMfkQlP3cSo1pSEFme5puuiRJczn1sHGbguxycfKCXQD7kk7nstAwxZZHlaBozHg7qQAmYjZSuH2LeRYRbdSa6utAauVPhwdQGKmnrh7NLrJ0NsTyX/rKqNnRXDm\u002BI1e9qK65KGGS6CX40kmIqwpeukpjnTcTqIrsdcILfibNlfVV6gVwFAZQ4U6i9YmxQf3TcqHvXoYcrfwjyLafi23/KzxQMsEA7qJADrvobLMBPzPEOA\u002BA4jtzNTwFTE9TsVnco85NYQ88zoP/q0/KMD1JIo2C209iekkA3PmA/55W8FliD8zks9okh22LgTbvqQUCuC3B0NoKfimBSIARu87lqLryZCRwZG6zWlfd1vUWFTf0gkNslSODV42nZ2daEsueodh//UDcklfDEnaGLKcwbzdMGTmPdReXbwyayQEHVUuIQzUcmhvzG/PrrYas/SrmcvQwDfWSDyzE5I40QcVWu7ku/elyF9UbWQFFo8eM5nHlsFoI00tR9jAIV7GNvtYulPXJggM9cF8jGLD0SGtlN/4cTo1rSeRx2Qe5abwnjZ4rGw7Rw2RupD/66bqWWa3Eox\u002BzbWxEw0sNW6T/hAqe/4sWzS1ck3SZrapNcGAt339V8MagcBwt4lvHxGvDcxw1X\u002Bovf4x8aBOrGcPB91Lm33wlpZND/otu5OrVmMsI2jqOGBB5/l/y2Yi29Vpcb\u002BsI3OTrmc2I9V1iwJahqtNEnkOJN98\u002BbN0cNsgKjQkxEnkDyLvmHTxpASKzGz3FTTK5blca0zQLynAHz2cBgmhULbIdod4XYn0DHDK8i1GjVuWZTR6yFj9A9/5H3lHZZ4K2XumPq69QogvWG7cFT0MiZHR9aDFJphty2Knf04QvJbSwBixoE682RK8W3/6EP6i/JXndW/9NbLjOGM8FdM6HqvICUUUStlDJRyOGNsYc7pz9HK4IUwW3TjSEHPrrKWA==",
      "StatusCode": 201,
      "ResponseHeaders": {
        "Content-Length": "0",
        "Date": "Wed, 20 Oct 2021 17:55:39 GMT",
        "ETag": "\u00220x8D993F2D44D8030\u0022",
        "Last-Modified": "Wed, 20 Oct 2021 17:55:40 GMT",
        "Server": [
          "Windows-Azure-Blob/1.0",
          "Microsoft-HTTPAPI/2.0"
        ],
        "x-ms-blob-append-offset": "0",
        "x-ms-blob-committed-block-count": "1",
        "x-ms-client-request-id": "75b950e3-64fa-496f-0aec-b959bb0783ad",
        "x-ms-content-crc64": "74ostyIozyI=",
        "x-ms-request-id": "2d9ad3fe-101e-004f-29db-c554fd000000",
        "x-ms-request-server-encrypted": "true",
        "x-ms-version": "2021-02-12"
      },
      "ResponseBody": []
    },
    {
      "RequestUri": "https://amandacanary.blob.core.windows.net/test-container-4a92d11f-ba7f-3ddd-6698-bc43d81bc82e/test-blob-596d7393-5da6-7ee6-b70c-34f723cc4321?comp=appendblock",
      "RequestMethod": "PUT",
      "RequestHeaders": {
        "Accept": "application/xml",
        "Authorization": "Sanitized",
        "Content-Length": "1024",
        "Content-Type": "application/octet-stream",
        "If-Match": "\u00220x8D993F2D44D8030\u0022",
        "User-Agent": [
          "azsdk-net-Storage.Blobs/12.11.0-alpha.20211020.1",
          "(.NET 5.0.11; Microsoft Windows 10.0.19043)"
        ],
        "x-ms-client-request-id": "7acec7fc-2e07-fe0d-271f-2773215f3c5d",
        "x-ms-content-crc64": "SHwrLLYI/ow=",
        "x-ms-date": "Wed, 20 Oct 2021 17:55:40 GMT",
        "x-ms-return-client-request-id": "true",
        "x-ms-version": "2021-02-12"
      },
      "RequestBody": "QOfZOMuDNM6EbPGokhekgrDTEjWJkLLvRCxB\u002B1NLbxu8G68qAr5AgF6ZKbQiGNu76J5Xa6iUz6806fSfQjl7OfzW7HZoeYDxkpLX8Gf9zStRhRK09ARyJ0z/9hnKoT0lHfC4TCxkU28dZdgVvd5INhzITbwmxkT4Y8QqaINnJ/FUsdN2RYH\u002B7TGil48sXWpttr/8AVSB/larv\u002BhnOurstj3nwQsL0fGbyWCLhC\u002B1zAZavLLDaiac07N8y4WYl7JHtuBRRJxeYuXOYTfz9Xom9fPhDX04KEsXSu1YjgZrAjKtQ81PZIdq\u002B1rN9Qnuqd04VdWRtok1Do2UOfquBtPeYl4FRrKs15FsdxEjazNCKaEQHzgw2UupdzQ/uiqMvPWG7pKr6WIrjH5EJT93EqNaUhBZnuabrokSXM59bBxm4LscnHygl0A\u002B5JO57LQMMWWR5WgaMx4O6kAJmI2Urh9i3kWEW3UmurrQGrlT4cHUBipp64ezS6ydDbE8l/6yqjZ0Vw5viNXvaiuuShhkugl\u002BNJJiKsKXrpKY503E6iK7HXCC34mzZX1VeoFcBQGUOFOovWJsUH903Kh716GHK38I8i2n4tt/ys8UDLBAO6iQA676GyzAT8zxDgPgOI7czU8BUxPU7FZ3KPOTWEPPM6D/6tPyjA9SSKNgttPYnpJANz5gP\u002BeVvBZYg/M5LPaJIdti4E276kFArgtwdDaCn4pgUiAEbvO5ai68mQkcGRus1pX3db1FhU39IJDbJUjg1eNp2dnWhLLnqHYf/1A3JJXwxJ2hiynMG83TBk5j3UXl28MmskBB1VLiEM1HJob8xvz662GrP0q5nL0MA31kg8sxOSONEHFVru5Lv3pchfVG1kBRaPHjOZx5bBaCNNLUfYwCFexjb7WLpT1yYIDPXBfIxiw9EhrZTf\u002BHE6Na0nkcdkHuWm8J42eKxsO0cNkbqQ/\u002Bum6llmtxKMfs21sRMNLDVuk/4QKnv\u002BLFs0tXJN0ma2qTXBgLd9/VfDGoHAcLeJbx8Rrw3McNV/qL3\u002BMfGgTqxnDwfdS5t98JaWTQ/6LbuTq1ZjLCNo6jhgQef5f8tmItvVaXG/rCNzk65nNiPVdYsCWoarTRJ5DiTffPmzdHDbICo0JMRJ5A8i75h08aQEisxs9xU0yuW5XGtM0C8pwB89nAYJoVC2yHaHeF2J9AxwyvItRo1blmU0eshY/QPf\u002BR95R2WeCtl7pj6uvUKIL1hu3BU9DImR0fWgxSaYbctip39OELyW0sAYsaBOvNkSvFt/\u002BhD\u002BovyV53Vv/TWy4zhjPBXTOh6ryAlFFErZQyUcjhjbGHO6c/RyuCFMFt040hBz66ylhA59k4y4M0zoRs8Q==",
      "StatusCode": 201,
      "ResponseHeaders": {
        "Content-Length": "0",
        "Date": "Wed, 20 Oct 2021 17:55:40 GMT",
        "ETag": "\u00220x8D993F2D45A289C\u0022",
        "Last-Modified": "Wed, 20 Oct 2021 17:55:40 GMT",
        "Server": [
          "Windows-Azure-Blob/1.0",
          "Microsoft-HTTPAPI/2.0"
        ],
        "x-ms-blob-append-offset": "1024",
        "x-ms-blob-committed-block-count": "2",
        "x-ms-client-request-id": "7acec7fc-2e07-fe0d-271f-2773215f3c5d",
        "x-ms-content-crc64": "SHwrLLYI/ow=",
        "x-ms-request-id": "2d9ad404-101e-004f-2edb-c554fd000000",
        "x-ms-request-server-encrypted": "true",
        "x-ms-version": "2021-02-12"
      },
      "ResponseBody": []
    },
    {
      "RequestUri": "https://amandacanary.blob.core.windows.net/test-container-4a92d11f-ba7f-3ddd-6698-bc43d81bc82e/test-blob-596d7393-5da6-7ee6-b70c-34f723cc4321?comp=appendblock",
      "RequestMethod": "PUT",
      "RequestHeaders": {
        "Accept": "application/xml",
        "Authorization": "Sanitized",
        "Content-Length": "1024",
        "Content-Type": "application/octet-stream",
        "If-Match": "\u00220x8D993F2D45A289C\u0022",
        "User-Agent": [
          "azsdk-net-Storage.Blobs/12.11.0-alpha.20211020.1",
          "(.NET 5.0.11; Microsoft Windows 10.0.19043)"
        ],
        "x-ms-client-request-id": "f45d9e80-0938-64a6-5175-22b1da568f06",
        "x-ms-content-crc64": "wyDyFlN91Zo=",
        "x-ms-date": "Wed, 20 Oct 2021 17:55:40 GMT",
        "x-ms-return-client-request-id": "true",
        "x-ms-version": "2021-02-12"
      },
      "RequestBody": "qJIXpIKw0xI1iZCy70QsQftTS28bvBuvKgK\u002BQIBemSm0Ihjbu\u002BieV2uolM\u002BvNOn0n0I5ezn81ux2aHmA8ZKS1/Bn/c0rUYUStPQEcidM//YZyqE9JR3wuEwsZFNvHWXYFb3eSDYcyE28JsZE\u002BGPEKmiDZyfxVLHTdkWB/u0xopePLF1qbba//AFUgf5Wq7/oZzrq7LY958ELC9Hxm8lgi4QvtcwGWryyw2omnNOzfMuFmJeyR7bgUUScXmLlzmE38/V6JvXz4Q19OChLF0rtWI4GawIyrUPNT2SHavtazfUJ7qndOFXVkbaJNQ6NlDn6rgbT3mJeBUayrNeRbHcRI2szQimhEB84MNlLqXc0P7oqjLz1hu6Sq\u002BliK4x\u002BRCU/dxKjWlIQWZ7mm66JElzOfWwcZuC7HJx8oJdAPuSTuey0DDFlkeVoGjMeDupACZiNlK4fYt5FhFt1Jrq60Bq5U\u002BHB1AYqaeuHs0usnQ2xPJf\u002Bsqo2dFcOb4jV72orrkoYZLoJfjSSYirCl66SmOdNxOoiux1wgt\u002BJs2V9VXqBXAUBlDhTqL1ibFB/dNyoe9ehhyt/CPItp\u002BLbf8rPFAywQDuokAOu\u002BhsswE/M8Q4D4DiO3M1PAVMT1OxWdyjzk1hDzzOg/\u002BrT8owPUkijYLbT2J6SQDc\u002BYD/nlbwWWIPzOSz2iSHbYuBNu\u002BpBQK4LcHQ2gp\u002BKYFIgBG7zuWouvJkJHBkbrNaV93W9RYVN/SCQ2yVI4NXjadnZ1oSy56h2H/9QNySV8MSdoYspzBvN0wZOY91F5dvDJrJAQdVS4hDNRyaG/Mb8\u002Buthqz9KuZy9DAN9ZIPLMTkjjRBxVa7uS796XIX1RtZAUWjx4zmceWwWgjTS1H2MAhXsY2\u002B1i6U9cmCAz1wXyMYsPRIa2U3/hxOjWtJ5HHZB7lpvCeNnisbDtHDZG6kP/rpupZZrcSjH7NtbETDSw1bpP\u002BECp7/ixbNLVyTdJmtqk1wYC3ff1XwxqBwHC3iW8fEa8NzHDVf6i9/jHxoE6sZw8H3UubffCWlk0P\u002Bi27k6tWYywjaOo4YEHn\u002BX/LZiLb1Wlxv6wjc5OuZzYj1XWLAlqGq00SeQ4k33z5s3Rw2yAqNCTESeQPIu\u002BYdPGkBIrMbPcVNMrluVxrTNAvKcAfPZwGCaFQtsh2h3hdifQMcMryLUaNW5ZlNHrIWP0D3/kfeUdlngrZe6Y\u002Brr1CiC9YbtwVPQyJkdH1oMUmmG3LYqd/ThC8ltLAGLGgTrzZErxbf/oQ/qL8led1b/01suM4YzwV0zoeq8gJRRRK2UMlHI4Y2xhzunP0crghTBbdONIQc\u002BuspYQOfZOMuDNM6EbPGokhekgrDTEjWJkA==",
      "StatusCode": 201,
      "ResponseHeaders": {
        "Content-Length": "0",
        "Date": "Wed, 20 Oct 2021 17:55:40 GMT",
        "ETag": "\u00220x8D993F2D466D110\u0022",
        "Last-Modified": "Wed, 20 Oct 2021 17:55:40 GMT",
        "Server": [
          "Windows-Azure-Blob/1.0",
          "Microsoft-HTTPAPI/2.0"
        ],
        "x-ms-blob-append-offset": "2048",
        "x-ms-blob-committed-block-count": "3",
        "x-ms-client-request-id": "f45d9e80-0938-64a6-5175-22b1da568f06",
        "x-ms-content-crc64": "wyDyFlN91Zo=",
        "x-ms-request-id": "2d9ad40c-101e-004f-36db-c554fd000000",
        "x-ms-request-server-encrypted": "true",
        "x-ms-version": "2021-02-12"
      },
      "ResponseBody": []
    },
    {
      "RequestUri": "https://amandacanary.blob.core.windows.net/test-container-4a92d11f-ba7f-3ddd-6698-bc43d81bc82e/test-blob-596d7393-5da6-7ee6-b70c-34f723cc4321?comp=appendblock",
      "RequestMethod": "PUT",
      "RequestHeaders": {
        "Accept": "application/xml",
        "Authorization": "Sanitized",
        "Content-Length": "1024",
        "Content-Type": "application/octet-stream",
        "If-Match": "\u00220x8D993F2D466D110\u0022",
        "User-Agent": [
          "azsdk-net-Storage.Blobs/12.11.0-alpha.20211020.1",
          "(.NET 5.0.11; Microsoft Windows 10.0.19043)"
        ],
        "x-ms-client-request-id": "82f350f5-4701-7a25-87e4-22e89a0b072e",
        "x-ms-content-crc64": "r4DggDkT5MM=",
        "x-ms-date": "Wed, 20 Oct 2021 17:55:40 GMT",
        "x-ms-return-client-request-id": "true",
        "x-ms-version": "2021-02-12"
      },
      "RequestBody": "su9ELEH7U0tvG7wbryoCvkCAXpkptCIY27vonldrqJTPrzTp9J9COXs5/Nbsdmh5gPGSktfwZ/3NK1GFErT0BHInTP/2GcqhPSUd8LhMLGRTbx1l2BW93kg2HMhNvCbGRPhjxCpog2cn8VSx03ZFgf7tMaKXjyxdam22v/wBVIH\u002BVqu/6Gc66uy2PefBCwvR8ZvJYIuEL7XMBlq8ssNqJpzTs3zLhZiXske24FFEnF5i5c5hN/P1eib18\u002BENfTgoSxdK7ViOBmsCMq1DzU9kh2r7Ws31Ce6p3ThV1ZG2iTUOjZQ5\u002Bq4G095iXgVGsqzXkWx3ESNrM0IpoRAfODDZS6l3ND\u002B6Koy89YbukqvpYiuMfkQlP3cSo1pSEFme5puuiRJczn1sHGbguxycfKCXQD7kk7nstAwxZZHlaBozHg7qQAmYjZSuH2LeRYRbdSa6utAauVPhwdQGKmnrh7NLrJ0NsTyX/rKqNnRXDm\u002BI1e9qK65KGGS6CX40kmIqwpeukpjnTcTqIrsdcILfibNlfVV6gVwFAZQ4U6i9YmxQf3TcqHvXoYcrfwjyLafi23/KzxQMsEA7qJADrvobLMBPzPEOA\u002BA4jtzNTwFTE9TsVnco85NYQ88zoP/q0/KMD1JIo2C209iekkA3PmA/55W8FliD8zks9okh22LgTbvqQUCuC3B0NoKfimBSIARu87lqLryZCRwZG6zWlfd1vUWFTf0gkNslSODV42nZ2daEsueodh//UDcklfDEnaGLKcwbzdMGTmPdReXbwyayQEHVUuIQzUcmhvzG/PrrYas/SrmcvQwDfWSDyzE5I40QcVWu7ku/elyF9UbWQFFo8eM5nHlsFoI00tR9jAIV7GNvtYulPXJggM9cF8jGLD0SGtlN/4cTo1rSeRx2Qe5abwnjZ4rGw7Rw2RupD/66bqWWa3Eox\u002BzbWxEw0sNW6T/hAqe/4sWzS1ck3SZrapNcGAt339V8MagcBwt4lvHxGvDcxw1X\u002Bovf4x8aBOrGcPB91Lm33wlpZND/otu5OrVmMsI2jqOGBB5/l/y2Yi29Vpcb\u002BsI3OTrmc2I9V1iwJahqtNEnkOJN98\u002BbN0cNsgKjQkxEnkDyLvmHTxpASKzGz3FTTK5blca0zQLynAHz2cBgmhULbIdod4XYn0DHDK8i1GjVuWZTR6yFj9A9/5H3lHZZ4K2XumPq69QogvWG7cFT0MiZHR9aDFJphty2Knf04QvJbSwBixoE682RK8W3/6EP6i/JXndW/9NbLjOGM8FdM6HqvICUUUStlDJRyOGNsYc7pz9HK4IUwW3TjSEHPrrKWEDn2TjLgzTOhGzxqJIXpIKw0xI1iZCy70QsQftTS28bvA==",
      "StatusCode": 201,
      "ResponseHeaders": {
        "Content-Length": "0",
        "Date": "Wed, 20 Oct 2021 17:55:40 GMT",
        "ETag": "\u00220x8D993F2D4735272\u0022",
        "Last-Modified": "Wed, 20 Oct 2021 17:55:40 GMT",
        "Server": [
          "Windows-Azure-Blob/1.0",
          "Microsoft-HTTPAPI/2.0"
        ],
        "x-ms-blob-append-offset": "3072",
        "x-ms-blob-committed-block-count": "4",
        "x-ms-client-request-id": "82f350f5-4701-7a25-87e4-22e89a0b072e",
        "x-ms-content-crc64": "r4DggDkT5MM=",
        "x-ms-request-id": "2d9ad414-101e-004f-3cdb-c554fd000000",
        "x-ms-request-server-encrypted": "true",
        "x-ms-version": "2021-02-12"
      },
      "ResponseBody": []
    },
    {
      "RequestUri": "https://amandacanary.blob.core.windows.net/test-container-4a92d11f-ba7f-3ddd-6698-bc43d81bc82e/test-blob-596d7393-5da6-7ee6-b70c-34f723cc4321?comp=appendblock",
      "RequestMethod": "PUT",
      "RequestHeaders": {
        "Accept": "application/xml",
        "Authorization": "Sanitized",
        "Content-Length": "1024",
        "Content-Type": "application/octet-stream",
        "If-Match": "\u00220x8D993F2D4735272\u0022",
        "User-Agent": [
          "azsdk-net-Storage.Blobs/12.11.0-alpha.20211020.1",
          "(.NET 5.0.11; Microsoft Windows 10.0.19043)"
        ],
        "x-ms-client-request-id": "8abbfc3b-0c63-7204-1d6e-6b06d4d4a5ff",
        "x-ms-content-crc64": "5vNED5yXu8M=",
        "x-ms-date": "Wed, 20 Oct 2021 17:55:40 GMT",
        "x-ms-return-client-request-id": "true",
        "x-ms-version": "2021-02-12"
      },
      "RequestBody": "G68qAr5AgF6ZKbQiGNu76J5Xa6iUz6806fSfQjl7OfzW7HZoeYDxkpLX8Gf9zStRhRK09ARyJ0z/9hnKoT0lHfC4TCxkU28dZdgVvd5INhzITbwmxkT4Y8QqaINnJ/FUsdN2RYH\u002B7TGil48sXWpttr/8AVSB/larv\u002BhnOurstj3nwQsL0fGbyWCLhC\u002B1zAZavLLDaiac07N8y4WYl7JHtuBRRJxeYuXOYTfz9Xom9fPhDX04KEsXSu1YjgZrAjKtQ81PZIdq\u002B1rN9Qnuqd04VdWRtok1Do2UOfquBtPeYl4FRrKs15FsdxEjazNCKaEQHzgw2UupdzQ/uiqMvPWG7pKr6WIrjH5EJT93EqNaUhBZnuabrokSXM59bBxm4LscnHygl0A\u002B5JO57LQMMWWR5WgaMx4O6kAJmI2Urh9i3kWEW3UmurrQGrlT4cHUBipp64ezS6ydDbE8l/6yqjZ0Vw5viNXvaiuuShhkugl\u002BNJJiKsKXrpKY503E6iK7HXCC34mzZX1VeoFcBQGUOFOovWJsUH903Kh716GHK38I8i2n4tt/ys8UDLBAO6iQA676GyzAT8zxDgPgOI7czU8BUxPU7FZ3KPOTWEPPM6D/6tPyjA9SSKNgttPYnpJANz5gP\u002BeVvBZYg/M5LPaJIdti4E276kFArgtwdDaCn4pgUiAEbvO5ai68mQkcGRus1pX3db1FhU39IJDbJUjg1eNp2dnWhLLnqHYf/1A3JJXwxJ2hiynMG83TBk5j3UXl28MmskBB1VLiEM1HJob8xvz662GrP0q5nL0MA31kg8sxOSONEHFVru5Lv3pchfVG1kBRaPHjOZx5bBaCNNLUfYwCFexjb7WLpT1yYIDPXBfIxiw9EhrZTf\u002BHE6Na0nkcdkHuWm8J42eKxsO0cNkbqQ/\u002Bum6llmtxKMfs21sRMNLDVuk/4QKnv\u002BLFs0tXJN0ma2qTXBgLd9/VfDGoHAcLeJbx8Rrw3McNV/qL3\u002BMfGgTqxnDwfdS5t98JaWTQ/6LbuTq1ZjLCNo6jhgQef5f8tmItvVaXG/rCNzk65nNiPVdYsCWoarTRJ5DiTffPmzdHDbICo0JMRJ5A8i75h08aQEisxs9xU0yuW5XGtM0C8pwB89nAYJoVC2yHaHeF2J9AxwyvItRo1blmU0eshY/QPf\u002BR95R2WeCtl7pj6uvUKIL1hu3BU9DImR0fWgxSaYbctip39OELyW0sAYsaBOvNkSvFt/\u002BhD\u002BovyV53Vv/TWy4zhjPBXTOh6ryAlFFErZQyUcjhjbGHO6c/RyuCFMFt040hBz66ylhA59k4y4M0zoRs8aiSF6SCsNMSNYmQsu9ELEH7U0tvG7wbryoCvkCAXpkptA==",
      "StatusCode": 201,
      "ResponseHeaders": {
        "Content-Length": "0",
        "Date": "Wed, 20 Oct 2021 17:55:40 GMT",
        "ETag": "\u00220x8D993F2D47FFADB\u0022",
        "Last-Modified": "Wed, 20 Oct 2021 17:55:40 GMT",
        "Server": [
          "Windows-Azure-Blob/1.0",
          "Microsoft-HTTPAPI/2.0"
        ],
        "x-ms-blob-append-offset": "4096",
        "x-ms-blob-committed-block-count": "5",
        "x-ms-client-request-id": "8abbfc3b-0c63-7204-1d6e-6b06d4d4a5ff",
        "x-ms-content-crc64": "5vNED5yXu8M=",
        "x-ms-request-id": "2d9ad416-101e-004f-3edb-c554fd000000",
        "x-ms-request-server-encrypted": "true",
        "x-ms-version": "2021-02-12"
      },
      "ResponseBody": []
    },
    {
      "RequestUri": "https://amandacanary.blob.core.windows.net/test-container-4a92d11f-ba7f-3ddd-6698-bc43d81bc82e/test-blob-596d7393-5da6-7ee6-b70c-34f723cc4321?comp=appendblock",
      "RequestMethod": "PUT",
      "RequestHeaders": {
        "Accept": "application/xml",
        "Authorization": "Sanitized",
        "Content-Length": "1024",
        "Content-Type": "application/octet-stream",
        "If-Match": "\u00220x8D993F2D47FFADB\u0022",
        "User-Agent": [
          "azsdk-net-Storage.Blobs/12.11.0-alpha.20211020.1",
          "(.NET 5.0.11; Microsoft Windows 10.0.19043)"
        ],
        "x-ms-client-request-id": "9dacda9e-7d4f-6bcb-03d7-65aacce6b40c",
        "x-ms-content-crc64": "VcpZCHwFsAg=",
        "x-ms-date": "Wed, 20 Oct 2021 17:55:40 GMT",
        "x-ms-return-client-request-id": "true",
        "x-ms-version": "2021-02-12"
      },
      "RequestBody": "Ihjbu\u002BieV2uolM\u002BvNOn0n0I5ezn81ux2aHmA8ZKS1/Bn/c0rUYUStPQEcidM//YZyqE9JR3wuEwsZFNvHWXYFb3eSDYcyE28JsZE\u002BGPEKmiDZyfxVLHTdkWB/u0xopePLF1qbba//AFUgf5Wq7/oZzrq7LY958ELC9Hxm8lgi4QvtcwGWryyw2omnNOzfMuFmJeyR7bgUUScXmLlzmE38/V6JvXz4Q19OChLF0rtWI4GawIyrUPNT2SHavtazfUJ7qndOFXVkbaJNQ6NlDn6rgbT3mJeBUayrNeRbHcRI2szQimhEB84MNlLqXc0P7oqjLz1hu6Sq\u002BliK4x\u002BRCU/dxKjWlIQWZ7mm66JElzOfWwcZuC7HJx8oJdAPuSTuey0DDFlkeVoGjMeDupACZiNlK4fYt5FhFt1Jrq60Bq5U\u002BHB1AYqaeuHs0usnQ2xPJf\u002Bsqo2dFcOb4jV72orrkoYZLoJfjSSYirCl66SmOdNxOoiux1wgt\u002BJs2V9VXqBXAUBlDhTqL1ibFB/dNyoe9ehhyt/CPItp\u002BLbf8rPFAywQDuokAOu\u002BhsswE/M8Q4D4DiO3M1PAVMT1OxWdyjzk1hDzzOg/\u002BrT8owPUkijYLbT2J6SQDc\u002BYD/nlbwWWIPzOSz2iSHbYuBNu\u002BpBQK4LcHQ2gp\u002BKYFIgBG7zuWouvJkJHBkbrNaV93W9RYVN/SCQ2yVI4NXjadnZ1oSy56h2H/9QNySV8MSdoYspzBvN0wZOY91F5dvDJrJAQdVS4hDNRyaG/Mb8\u002Buthqz9KuZy9DAN9ZIPLMTkjjRBxVa7uS796XIX1RtZAUWjx4zmceWwWgjTS1H2MAhXsY2\u002B1i6U9cmCAz1wXyMYsPRIa2U3/hxOjWtJ5HHZB7lpvCeNnisbDtHDZG6kP/rpupZZrcSjH7NtbETDSw1bpP\u002BECp7/ixbNLVyTdJmtqk1wYC3ff1XwxqBwHC3iW8fEa8NzHDVf6i9/jHxoE6sZw8H3UubffCWlk0P\u002Bi27k6tWYywjaOo4YEHn\u002BX/LZiLb1Wlxv6wjc5OuZzYj1XWLAlqGq00SeQ4k33z5s3Rw2yAqNCTESeQPIu\u002BYdPGkBIrMbPcVNMrluVxrTNAvKcAfPZwGCaFQtsh2h3hdifQMcMryLUaNW5ZlNHrIWP0D3/kfeUdlngrZe6Y\u002Brr1CiC9YbtwVPQyJkdH1oMUmmG3LYqd/ThC8ltLAGLGgTrzZErxbf/oQ/qL8led1b/01suM4YzwV0zoeq8gJRRRK2UMlHI4Y2xhzunP0crghTBbdONIQc\u002BuspYQOfZOMuDNM6EbPGokhekgrDTEjWJkLLvRCxB\u002B1NLbxu8G68qAr5AgF6ZKbQiGNu76J5Xa6iUzw==",
      "StatusCode": 201,
      "ResponseHeaders": {
        "Content-Length": "0",
        "Date": "Wed, 20 Oct 2021 17:55:40 GMT",
        "ETag": "\u00220x8D993F2D48D3F70\u0022",
        "Last-Modified": "Wed, 20 Oct 2021 17:55:40 GMT",
        "Server": [
          "Windows-Azure-Blob/1.0",
          "Microsoft-HTTPAPI/2.0"
        ],
        "x-ms-blob-append-offset": "5120",
        "x-ms-blob-committed-block-count": "6",
        "x-ms-client-request-id": "9dacda9e-7d4f-6bcb-03d7-65aacce6b40c",
        "x-ms-content-crc64": "VcpZCHwFsAg=",
        "x-ms-request-id": "2d9ad41d-101e-004f-42db-c554fd000000",
        "x-ms-request-server-encrypted": "true",
        "x-ms-version": "2021-02-12"
      },
      "ResponseBody": []
    },
    {
      "RequestUri": "https://amandacanary.blob.core.windows.net/test-container-4a92d11f-ba7f-3ddd-6698-bc43d81bc82e/test-blob-596d7393-5da6-7ee6-b70c-34f723cc4321?comp=appendblock",
      "RequestMethod": "PUT",
      "RequestHeaders": {
        "Accept": "application/xml",
        "Authorization": "Sanitized",
        "Content-Length": "1024",
        "Content-Type": "application/octet-stream",
        "If-Match": "\u00220x8D993F2D48D3F70\u0022",
        "User-Agent": [
          "azsdk-net-Storage.Blobs/12.11.0-alpha.20211020.1",
          "(.NET 5.0.11; Microsoft Windows 10.0.19043)"
        ],
        "x-ms-client-request-id": "f9678b08-0728-66b0-fa1c-12e85262f17d",
        "x-ms-content-crc64": "PeyNQCLWck0=",
        "x-ms-date": "Wed, 20 Oct 2021 17:55:40 GMT",
        "x-ms-return-client-request-id": "true",
        "x-ms-version": "2021-02-12"
      },
      "RequestBody": "rzTp9J9COXs5/Nbsdmh5gPGSktfwZ/3NK1GFErT0BHInTP/2GcqhPSUd8LhMLGRTbx1l2BW93kg2HMhNvCbGRPhjxCpog2cn8VSx03ZFgf7tMaKXjyxdam22v/wBVIH\u002BVqu/6Gc66uy2PefBCwvR8ZvJYIuEL7XMBlq8ssNqJpzTs3zLhZiXske24FFEnF5i5c5hN/P1eib18\u002BENfTgoSxdK7ViOBmsCMq1DzU9kh2r7Ws31Ce6p3ThV1ZG2iTUOjZQ5\u002Bq4G095iXgVGsqzXkWx3ESNrM0IpoRAfODDZS6l3ND\u002B6Koy89YbukqvpYiuMfkQlP3cSo1pSEFme5puuiRJczn1sHGbguxycfKCXQD7kk7nstAwxZZHlaBozHg7qQAmYjZSuH2LeRYRbdSa6utAauVPhwdQGKmnrh7NLrJ0NsTyX/rKqNnRXDm\u002BI1e9qK65KGGS6CX40kmIqwpeukpjnTcTqIrsdcILfibNlfVV6gVwFAZQ4U6i9YmxQf3TcqHvXoYcrfwjyLafi23/KzxQMsEA7qJADrvobLMBPzPEOA\u002BA4jtzNTwFTE9TsVnco85NYQ88zoP/q0/KMD1JIo2C209iekkA3PmA/55W8FliD8zks9okh22LgTbvqQUCuC3B0NoKfimBSIARu87lqLryZCRwZG6zWlfd1vUWFTf0gkNslSODV42nZ2daEsueodh//UDcklfDEnaGLKcwbzdMGTmPdReXbwyayQEHVUuIQzUcmhvzG/PrrYas/SrmcvQwDfWSDyzE5I40QcVWu7ku/elyF9UbWQFFo8eM5nHlsFoI00tR9jAIV7GNvtYulPXJggM9cF8jGLD0SGtlN/4cTo1rSeRx2Qe5abwnjZ4rGw7Rw2RupD/66bqWWa3Eox\u002BzbWxEw0sNW6T/hAqe/4sWzS1ck3SZrapNcGAt339V8MagcBwt4lvHxGvDcxw1X\u002Bovf4x8aBOrGcPB91Lm33wlpZND/otu5OrVmMsI2jqOGBB5/l/y2Yi29Vpcb\u002BsI3OTrmc2I9V1iwJahqtNEnkOJN98\u002BbN0cNsgKjQkxEnkDyLvmHTxpASKzGz3FTTK5blca0zQLynAHz2cBgmhULbIdod4XYn0DHDK8i1GjVuWZTR6yFj9A9/5H3lHZZ4K2XumPq69QogvWG7cFT0MiZHR9aDFJphty2Knf04QvJbSwBixoE682RK8W3/6EP6i/JXndW/9NbLjOGM8FdM6HqvICUUUStlDJRyOGNsYc7pz9HK4IUwW3TjSEHPrrKWEDn2TjLgzTOhGzxqJIXpIKw0xI1iZCy70QsQftTS28bvBuvKgK\u002BQIBemSm0Ihjbu\u002BieV2uolM\u002BvNOn0n0I5ezn81g==",
      "StatusCode": 201,
      "ResponseHeaders": {
        "Content-Length": "0",
        "Date": "Wed, 20 Oct 2021 17:55:40 GMT",
        "ETag": "\u00220x8D993F2D49999C5\u0022",
        "Last-Modified": "Wed, 20 Oct 2021 17:55:40 GMT",
        "Server": [
          "Windows-Azure-Blob/1.0",
          "Microsoft-HTTPAPI/2.0"
        ],
        "x-ms-blob-append-offset": "6144",
        "x-ms-blob-committed-block-count": "7",
        "x-ms-client-request-id": "f9678b08-0728-66b0-fa1c-12e85262f17d",
        "x-ms-content-crc64": "PeyNQCLWck0=",
        "x-ms-request-id": "2d9ad425-101e-004f-48db-c554fd000000",
        "x-ms-request-server-encrypted": "true",
        "x-ms-version": "2021-02-12"
      },
      "ResponseBody": []
    },
    {
      "RequestUri": "https://amandacanary.blob.core.windows.net/test-container-4a92d11f-ba7f-3ddd-6698-bc43d81bc82e/test-blob-596d7393-5da6-7ee6-b70c-34f723cc4321?comp=appendblock",
      "RequestMethod": "PUT",
      "RequestHeaders": {
        "Accept": "application/xml",
        "Authorization": "Sanitized",
        "Content-Length": "1024",
        "Content-Type": "application/octet-stream",
        "If-Match": "\u00220x8D993F2D49999C5\u0022",
        "User-Agent": [
          "azsdk-net-Storage.Blobs/12.11.0-alpha.20211020.1",
          "(.NET 5.0.11; Microsoft Windows 10.0.19043)"
        ],
        "x-ms-client-request-id": "41a221c2-ba7e-70e4-3a00-54031ca0318d",
        "x-ms-content-crc64": "g6iZySdPjZw=",
        "x-ms-date": "Wed, 20 Oct 2021 17:55:40 GMT",
        "x-ms-return-client-request-id": "true",
        "x-ms-version": "2021-02-12"
      },
      "RequestBody": "7HZoeYDxkpLX8Gf9zStRhRK09ARyJ0z/9hnKoT0lHfC4TCxkU28dZdgVvd5INhzITbwmxkT4Y8QqaINnJ/FUsdN2RYH\u002B7TGil48sXWpttr/8AVSB/larv\u002BhnOurstj3nwQsL0fGbyWCLhC\u002B1zAZavLLDaiac07N8y4WYl7JHtuBRRJxeYuXOYTfz9Xom9fPhDX04KEsXSu1YjgZrAjKtQ81PZIdq\u002B1rN9Qnuqd04VdWRtok1Do2UOfquBtPeYl4FRrKs15FsdxEjazNCKaEQHzgw2UupdzQ/uiqMvPWG7pKr6WIrjH5EJT93EqNaUhBZnuabrokSXM59bBxm4LscnHygl0A\u002B5JO57LQMMWWR5WgaMx4O6kAJmI2Urh9i3kWEW3UmurrQGrlT4cHUBipp64ezS6ydDbE8l/6yqjZ0Vw5viNXvaiuuShhkugl\u002BNJJiKsKXrpKY503E6iK7HXCC34mzZX1VeoFcBQGUOFOovWJsUH903Kh716GHK38I8i2n4tt/ys8UDLBAO6iQA676GyzAT8zxDgPgOI7czU8BUxPU7FZ3KPOTWEPPM6D/6tPyjA9SSKNgttPYnpJANz5gP\u002BeVvBZYg/M5LPaJIdti4E276kFArgtwdDaCn4pgUiAEbvO5ai68mQkcGRus1pX3db1FhU39IJDbJUjg1eNp2dnWhLLnqHYf/1A3JJXwxJ2hiynMG83TBk5j3UXl28MmskBB1VLiEM1HJob8xvz662GrP0q5nL0MA31kg8sxOSONEHFVru5Lv3pchfVG1kBRaPHjOZx5bBaCNNLUfYwCFexjb7WLpT1yYIDPXBfIxiw9EhrZTf\u002BHE6Na0nkcdkHuWm8J42eKxsO0cNkbqQ/\u002Bum6llmtxKMfs21sRMNLDVuk/4QKnv\u002BLFs0tXJN0ma2qTXBgLd9/VfDGoHAcLeJbx8Rrw3McNV/qL3\u002BMfGgTqxnDwfdS5t98JaWTQ/6LbuTq1ZjLCNo6jhgQef5f8tmItvVaXG/rCNzk65nNiPVdYsCWoarTRJ5DiTffPmzdHDbICo0JMRJ5A8i75h08aQEisxs9xU0yuW5XGtM0C8pwB89nAYJoVC2yHaHeF2J9AxwyvItRo1blmU0eshY/QPf\u002BR95R2WeCtl7pj6uvUKIL1hu3BU9DImR0fWgxSaYbctip39OELyW0sAYsaBOvNkSvFt/\u002BhD\u002BovyV53Vv/TWy4zhjPBXTOh6ryAlFFErZQyUcjhjbGHO6c/RyuCFMFt040hBz66ylhA59k4y4M0zoRs8aiSF6SCsNMSNYmQsu9ELEH7U0tvG7wbryoCvkCAXpkptCIY27vonldrqJTPrzTp9J9COXs5/Nbsdmh5gPGSktfwZw==",
      "StatusCode": 201,
      "ResponseHeaders": {
        "Content-Length": "0",
        "Date": "Wed, 20 Oct 2021 17:55:40 GMT",
        "ETag": "\u00220x8D993F2D4A64234\u0022",
        "Last-Modified": "Wed, 20 Oct 2021 17:55:40 GMT",
        "Server": [
          "Windows-Azure-Blob/1.0",
          "Microsoft-HTTPAPI/2.0"
        ],
        "x-ms-blob-append-offset": "7168",
        "x-ms-blob-committed-block-count": "8",
        "x-ms-client-request-id": "41a221c2-ba7e-70e4-3a00-54031ca0318d",
        "x-ms-content-crc64": "g6iZySdPjZw=",
        "x-ms-request-id": "2d9ad42f-101e-004f-50db-c554fd000000",
        "x-ms-request-server-encrypted": "true",
        "x-ms-version": "2021-02-12"
      },
      "ResponseBody": []
    },
    {
      "RequestUri": "https://amandacanary.blob.core.windows.net/test-container-4a92d11f-ba7f-3ddd-6698-bc43d81bc82e/test-blob-596d7393-5da6-7ee6-b70c-34f723cc4321?comp=appendblock",
      "RequestMethod": "PUT",
      "RequestHeaders": {
        "Accept": "application/xml",
        "Authorization": "Sanitized",
        "Content-Length": "1024",
        "Content-Type": "application/octet-stream",
        "If-Match": "\u00220x8D993F2D4A64234\u0022",
        "User-Agent": [
          "azsdk-net-Storage.Blobs/12.11.0-alpha.20211020.1",
          "(.NET 5.0.11; Microsoft Windows 10.0.19043)"
        ],
        "x-ms-client-request-id": "3125301c-afbf-fbff-b0fb-3871c2bc53b0",
        "x-ms-content-crc64": "D9rJo8LUNcI=",
        "x-ms-date": "Wed, 20 Oct 2021 17:55:40 GMT",
        "x-ms-return-client-request-id": "true",
        "x-ms-version": "2021-02-12"
      },
      "RequestBody": "/c0rUYUStPQEcidM//YZyqE9JR3wuEwsZFNvHWXYFb3eSDYcyE28JsZE\u002BGPEKmiDZyfxVLHTdkWB/u0xopePLF1qbba//AFUgf5Wq7/oZzrq7LY958ELC9Hxm8lgi4QvtcwGWryyw2omnNOzfMuFmJeyR7bgUUScXmLlzmE38/V6JvXz4Q19OChLF0rtWI4GawIyrUPNT2SHavtazfUJ7qndOFXVkbaJNQ6NlDn6rgbT3mJeBUayrNeRbHcRI2szQimhEB84MNlLqXc0P7oqjLz1hu6Sq\u002BliK4x\u002BRCU/dxKjWlIQWZ7mm66JElzOfWwcZuC7HJx8oJdAPuSTuey0DDFlkeVoGjMeDupACZiNlK4fYt5FhFt1Jrq60Bq5U\u002BHB1AYqaeuHs0usnQ2xPJf\u002Bsqo2dFcOb4jV72orrkoYZLoJfjSSYirCl66SmOdNxOoiux1wgt\u002BJs2V9VXqBXAUBlDhTqL1ibFB/dNyoe9ehhyt/CPItp\u002BLbf8rPFAywQDuokAOu\u002BhsswE/M8Q4D4DiO3M1PAVMT1OxWdyjzk1hDzzOg/\u002BrT8owPUkijYLbT2J6SQDc\u002BYD/nlbwWWIPzOSz2iSHbYuBNu\u002BpBQK4LcHQ2gp\u002BKYFIgBG7zuWouvJkJHBkbrNaV93W9RYVN/SCQ2yVI4NXjadnZ1oSy56h2H/9QNySV8MSdoYspzBvN0wZOY91F5dvDJrJAQdVS4hDNRyaG/Mb8\u002Buthqz9KuZy9DAN9ZIPLMTkjjRBxVa7uS796XIX1RtZAUWjx4zmceWwWgjTS1H2MAhXsY2\u002B1i6U9cmCAz1wXyMYsPRIa2U3/hxOjWtJ5HHZB7lpvCeNnisbDtHDZG6kP/rpupZZrcSjH7NtbETDSw1bpP\u002BECp7/ixbNLVyTdJmtqk1wYC3ff1XwxqBwHC3iW8fEa8NzHDVf6i9/jHxoE6sZw8H3UubffCWlk0P\u002Bi27k6tWYywjaOo4YEHn\u002BX/LZiLb1Wlxv6wjc5OuZzYj1XWLAlqGq00SeQ4k33z5s3Rw2yAqNCTESeQPIu\u002BYdPGkBIrMbPcVNMrluVxrTNAvKcAfPZwGCaFQtsh2h3hdifQMcMryLUaNW5ZlNHrIWP0D3/kfeUdlngrZe6Y\u002Brr1CiC9YbtwVPQyJkdH1oMUmmG3LYqd/ThC8ltLAGLGgTrzZErxbf/oQ/qL8led1b/01suM4YzwV0zoeq8gJRRRK2UMlHI4Y2xhzunP0crghTBbdONIQc\u002BuspYQOfZOMuDNM6EbPGokhekgrDTEjWJkLLvRCxB\u002B1NLbxu8G68qAr5AgF6ZKbQiGNu76J5Xa6iUz6806fSfQjl7OfzW7HZoeYDxkpLX8Gf9zStRhRK09ARyJw==",
      "StatusCode": 201,
      "ResponseHeaders": {
        "Content-Length": "0",
        "Date": "Wed, 20 Oct 2021 17:55:40 GMT",
        "ETag": "\u00220x8D993F2D4B2C390\u0022",
        "Last-Modified": "Wed, 20 Oct 2021 17:55:40 GMT",
        "Server": [
          "Windows-Azure-Blob/1.0",
          "Microsoft-HTTPAPI/2.0"
        ],
        "x-ms-blob-append-offset": "8192",
        "x-ms-blob-committed-block-count": "9",
        "x-ms-client-request-id": "3125301c-afbf-fbff-b0fb-3871c2bc53b0",
        "x-ms-content-crc64": "D9rJo8LUNcI=",
        "x-ms-request-id": "2d9ad432-101e-004f-53db-c554fd000000",
        "x-ms-request-server-encrypted": "true",
        "x-ms-version": "2021-02-12"
      },
      "ResponseBody": []
    },
    {
      "RequestUri": "https://amandacanary.blob.core.windows.net/test-container-4a92d11f-ba7f-3ddd-6698-bc43d81bc82e?restype=container",
      "RequestMethod": "DELETE",
      "RequestHeaders": {
        "Accept": "application/xml",
        "Authorization": "Sanitized",
        "traceparent": "00-76212c84c255a444af36eeb56daeaf50-ea3dd4000e9b9144-00",
        "User-Agent": [
          "azsdk-net-Storage.Blobs/12.11.0-alpha.20211020.1",
          "(.NET 5.0.11; Microsoft Windows 10.0.19043)"
        ],
        "x-ms-client-request-id": "ece72cf1-007b-5dce-a847-26b968602e0e",
        "x-ms-date": "Wed, 20 Oct 2021 17:55:40 GMT",
        "x-ms-return-client-request-id": "true",
        "x-ms-version": "2021-02-12"
      },
      "RequestBody": null,
      "StatusCode": 202,
      "ResponseHeaders": {
        "Content-Length": "0",
        "Date": "Wed, 20 Oct 2021 17:55:40 GMT",
        "Server": [
          "Windows-Azure-Blob/1.0",
          "Microsoft-HTTPAPI/2.0"
        ],
        "x-ms-client-request-id": "ece72cf1-007b-5dce-a847-26b968602e0e",
<<<<<<< HEAD
        "x-ms-request-id": "38a16f4b-001e-0024-09f9-be2c62000000",
        "x-ms-version": "2021-02-12"
=======
        "x-ms-request-id": "2d9ad436-101e-004f-57db-c554fd000000",
        "x-ms-version": "2020-12-06"
>>>>>>> 6b7c7623
      },
      "ResponseBody": []
    }
  ],
  "Variables": {
    "RandomSeed": "1193720305",
    "Storage_TestConfigDefault": "ProductionTenant\namandacanary\nU2FuaXRpemVk\nhttps://amandacanary.blob.core.windows.net\nhttps://amandacanary.file.core.windows.net\nhttps://amandacanary.queue.core.windows.net\nhttps://amandacanary.table.core.windows.net\n\n\n\n\nhttps://amandacanary-secondary.blob.core.windows.net\nhttps://amandacanary-secondary.file.core.windows.net\nhttps://amandacanary-secondary.queue.core.windows.net\nhttps://amandacanary-secondary.table.core.windows.net\n\nSanitized\n\n\nCloud\nBlobEndpoint=https://amandacanary.blob.core.windows.net/;QueueEndpoint=https://amandacanary.queue.core.windows.net/;FileEndpoint=https://amandacanary.file.core.windows.net/;BlobSecondaryEndpoint=https://amandacanary-secondary.blob.core.windows.net/;QueueSecondaryEndpoint=https://amandacanary-secondary.queue.core.windows.net/;FileSecondaryEndpoint=https://amandacanary-secondary.file.core.windows.net/;AccountName=amandacanary;AccountKey=Kg==;\ntestscope2\n\n"
  }
}<|MERGE_RESOLUTION|>--- conflicted
+++ resolved
@@ -29,13 +29,8 @@
           "Microsoft-HTTPAPI/2.0"
         ],
         "x-ms-client-request-id": "d6ae5374-7486-12ef-dbf6-0c039268ae21",
-<<<<<<< HEAD
-        "x-ms-request-id": "38a16dbc-001e-0024-4af9-be2c62000000",
-        "x-ms-version": "2021-02-12"
-=======
         "x-ms-request-id": "2d9ad3ec-101e-004f-1adb-c554fd000000",
-        "x-ms-version": "2020-12-06"
->>>>>>> 6b7c7623
+        "x-ms-version": "2021-02-12"
       },
       "ResponseBody": []
     },
@@ -70,13 +65,8 @@
         "x-ms-client-request-id": "48561e08-3b12-e7ab-c716-7a4493e969e5",
         "x-ms-request-id": "2d9ad3f6-101e-004f-21db-c554fd000000",
         "x-ms-request-server-encrypted": "true",
-<<<<<<< HEAD
         "x-ms-version": "2021-02-12",
-        "x-ms-version-id": "2021-10-11T23:42:55.7864034Z"
-=======
-        "x-ms-version": "2020-12-06",
         "x-ms-version-id": "2021-10-20T17:55:40.1164344Z"
->>>>>>> 6b7c7623
       },
       "ResponseBody": []
     },
@@ -111,13 +101,8 @@
         "x-ms-client-request-id": "04ef1e8b-fa75-3f0f-ed03-54b2cac0a308",
         "x-ms-request-id": "2d9ad3fb-101e-004f-26db-c554fd000000",
         "x-ms-request-server-encrypted": "true",
-<<<<<<< HEAD
         "x-ms-version": "2021-02-12",
-        "x-ms-version-id": "2021-10-11T23:42:55.8453705Z"
-=======
-        "x-ms-version": "2020-12-06",
         "x-ms-version-id": "2021-10-20T17:55:40.2013887Z"
->>>>>>> 6b7c7623
       },
       "ResponseBody": []
     },
@@ -507,13 +492,8 @@
           "Microsoft-HTTPAPI/2.0"
         ],
         "x-ms-client-request-id": "ece72cf1-007b-5dce-a847-26b968602e0e",
-<<<<<<< HEAD
-        "x-ms-request-id": "38a16f4b-001e-0024-09f9-be2c62000000",
-        "x-ms-version": "2021-02-12"
-=======
         "x-ms-request-id": "2d9ad436-101e-004f-57db-c554fd000000",
-        "x-ms-version": "2020-12-06"
->>>>>>> 6b7c7623
+        "x-ms-version": "2021-02-12"
       },
       "ResponseBody": []
     }
