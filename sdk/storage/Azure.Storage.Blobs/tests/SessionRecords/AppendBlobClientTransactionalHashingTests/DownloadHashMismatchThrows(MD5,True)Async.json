{
  "Entries": [
    {
      "RequestUri": "https://amandacanary.blob.core.windows.net/test-container-7f1da695-9fd6-69cb-4a35-1e4ade4feb03?restype=container",
      "RequestMethod": "PUT",
      "RequestHeaders": {
        "Accept": "application/xml",
        "Authorization": "Sanitized",
        "traceparent": "00-e3de0605ddd6d44788b32f70e8a9bf95-f19ff79fe5d54f46-00",
        "User-Agent": [
          "azsdk-net-Storage.Blobs/12.11.0-alpha.20211020.1",
          "(.NET 5.0.11; Microsoft Windows 10.0.19043)"
        ],
        "x-ms-blob-public-access": "container",
        "x-ms-client-request-id": "03a6dff3-d7fe-660d-27af-008bf7ac3c90",
        "x-ms-date": "Wed, 20 Oct 2021 17:55:43 GMT",
        "x-ms-return-client-request-id": "true",
        "x-ms-version": "2021-02-12"
      },
      "RequestBody": null,
      "StatusCode": 201,
      "ResponseHeaders": {
        "Content-Length": "0",
        "Date": "Wed, 20 Oct 2021 17:55:43 GMT",
        "ETag": "\u00220x8D993F2D65F14D1\u0022",
        "Last-Modified": "Wed, 20 Oct 2021 17:55:43 GMT",
        "Server": [
          "Windows-Azure-Blob/1.0",
          "Microsoft-HTTPAPI/2.0"
        ],
        "x-ms-client-request-id": "03a6dff3-d7fe-660d-27af-008bf7ac3c90",
<<<<<<< HEAD
        "x-ms-request-id": "38a17945-001e-0024-53f9-be2c62000000",
        "x-ms-version": "2021-02-12"
=======
        "x-ms-request-id": "2d9ad52f-101e-004f-30db-c554fd000000",
        "x-ms-version": "2020-12-06"
>>>>>>> 6b7c7623
      },
      "ResponseBody": []
    },
    {
      "RequestUri": "https://amandacanary.blob.core.windows.net/test-container-7f1da695-9fd6-69cb-4a35-1e4ade4feb03/test-blob-0f418901-bf71-bf62-fc55-b053f9e787ff",
      "RequestMethod": "PUT",
      "RequestHeaders": {
        "Accept": "application/xml",
        "Authorization": "Sanitized",
        "traceparent": "00-e5702d42952a654d9fc3c8f90fb7dbf3-cfe2108a2c634b45-00",
        "User-Agent": [
          "azsdk-net-Storage.Blobs/12.11.0-alpha.20211020.1",
          "(.NET 5.0.11; Microsoft Windows 10.0.19043)"
        ],
        "x-ms-blob-type": "AppendBlob",
        "x-ms-client-request-id": "47b1407c-5d96-7c92-4330-6599d6f2ec39",
        "x-ms-date": "Wed, 20 Oct 2021 17:55:43 GMT",
        "x-ms-return-client-request-id": "true",
        "x-ms-version": "2021-02-12"
      },
      "RequestBody": null,
      "StatusCode": 201,
      "ResponseHeaders": {
        "Content-Length": "0",
        "Date": "Wed, 20 Oct 2021 17:55:43 GMT",
        "ETag": "\u00220x8D993F2D66CB8FD\u0022",
        "Last-Modified": "Wed, 20 Oct 2021 17:55:43 GMT",
        "Server": [
          "Windows-Azure-Blob/1.0",
          "Microsoft-HTTPAPI/2.0"
        ],
        "x-ms-client-request-id": "47b1407c-5d96-7c92-4330-6599d6f2ec39",
        "x-ms-request-id": "2d9ad53a-101e-004f-3adb-c554fd000000",
        "x-ms-request-server-encrypted": "true",
<<<<<<< HEAD
        "x-ms-version": "2021-02-12",
        "x-ms-version-id": "2021-10-11T23:43:04.2026275Z"
=======
        "x-ms-version": "2020-12-06",
        "x-ms-version-id": "2021-10-20T17:55:43.8454013Z"
>>>>>>> 6b7c7623
      },
      "ResponseBody": []
    },
    {
      "RequestUri": "https://amandacanary.blob.core.windows.net/test-container-7f1da695-9fd6-69cb-4a35-1e4ade4feb03/test-blob-0f418901-bf71-bf62-fc55-b053f9e787ff",
      "RequestMethod": "HEAD",
      "RequestHeaders": {
        "Accept": "application/xml",
        "Authorization": "Sanitized",
        "traceparent": "00-6e418cd123add142981e834752578e7d-f6e54560f4a36a49-00",
        "User-Agent": [
          "azsdk-net-Storage.Blobs/12.11.0-alpha.20211020.1",
          "(.NET 5.0.11; Microsoft Windows 10.0.19043)"
        ],
        "x-ms-client-request-id": "b9d756a5-4035-6268-3a71-49707893b29b",
        "x-ms-date": "Wed, 20 Oct 2021 17:55:43 GMT",
        "x-ms-return-client-request-id": "true",
        "x-ms-version": "2021-02-12"
      },
      "RequestBody": null,
      "StatusCode": 200,
      "ResponseHeaders": {
        "Accept-Ranges": "bytes",
        "Content-Length": "0",
        "Content-Type": "application/octet-stream",
        "Date": "Wed, 20 Oct 2021 17:55:43 GMT",
        "ETag": "\u00220x8D993F2D66CB8FD\u0022",
        "Last-Modified": "Wed, 20 Oct 2021 17:55:43 GMT",
        "Server": [
          "Windows-Azure-Blob/1.0",
          "Microsoft-HTTPAPI/2.0"
        ],
        "x-ms-blob-committed-block-count": "0",
        "x-ms-blob-type": "AppendBlob",
        "x-ms-client-request-id": "b9d756a5-4035-6268-3a71-49707893b29b",
        "x-ms-creation-time": "Wed, 20 Oct 2021 17:55:43 GMT",
        "x-ms-is-current-version": "true",
        "x-ms-lease-state": "available",
        "x-ms-lease-status": "unlocked",
        "x-ms-request-id": "2d9ad544-101e-004f-43db-c554fd000000",
        "x-ms-server-encrypted": "true",
<<<<<<< HEAD
        "x-ms-version": "2021-02-12",
        "x-ms-version-id": "2021-10-11T23:43:04.2026275Z"
=======
        "x-ms-version": "2020-12-06",
        "x-ms-version-id": "2021-10-20T17:55:43.8454013Z"
>>>>>>> 6b7c7623
      },
      "ResponseBody": []
    },
    {
      "RequestUri": "https://amandacanary.blob.core.windows.net/test-container-7f1da695-9fd6-69cb-4a35-1e4ade4feb03/test-blob-0f418901-bf71-bf62-fc55-b053f9e787ff?comp=appendblock",
      "RequestMethod": "PUT",
      "RequestHeaders": {
        "Accept": "application/xml",
        "Authorization": "Sanitized",
        "Content-Length": "1024",
        "Content-Type": "application/octet-stream",
        "If-Match": "\u00220x8D993F2D66CB8FD\u0022",
        "User-Agent": [
          "azsdk-net-Storage.Blobs/12.11.0-alpha.20211020.1",
          "(.NET 5.0.11; Microsoft Windows 10.0.19043)"
        ],
        "x-ms-client-request-id": "80f3fc3f-331b-1a03-952d-1c8f54c0aaca",
        "x-ms-date": "Wed, 20 Oct 2021 17:55:43 GMT",
        "x-ms-return-client-request-id": "true",
        "x-ms-version": "2021-02-12"
      },
      "RequestBody": "Y5YRbi6QzQw83c5gtbBRQe2iVv\u002Bo6AWBWT/G/4jfSAQ5WbeB99lMYhGaxiEJrbF3Xb\u002BdVVY953uQkBTvys2DXZXJJlv4z0kUVvPtDiHjeKyNTqHJQfKu/HI88GfEXJhEFmmMP4ZVf452if5iT9lZrRhnYXsruRuiGyrpu97hT/lbqfe3VzgmN84TU7f0S6yZ40NPXfscGFxO6iNcbMOvlDoFB6bhoVXfQSmsGGZkrs99UNibkvL\u002BPpGaaW0UyssLZL997kQGt0HtcBvRb//26TxU3hzrEwJHB8gURzjoynZeobSn5r\u002BKd5iXrSLWLM\u002BRpH8xwOuuH1C8Ned78XAIBaWlc81LTwN8yWeEU2bgcdv5gqK4tgmLr4Jk6rHYD4Uojqd8MbgBRlR8tPaEKsvp3MQMgm7NUE6bGsNL52VSpLrhW8W\u002BY0Ai9zxOPAITBoW2eg3sy40WWj5Y4Bb1tV/vKg88os4GKniD6YoyfhRMiBM\u002BlWxXZdgtywGGZoMpLELcXxHy1mS2r0\u002BUaOEC5NsqDFcDtyDzl8U3D9fNf8T1WrxIVh8CWrKvh\u002BUcw/z2KuYlXFkrJXUh6chMu8eM6S\u002BLng4kuo68KLGlVDA61tPIQOTwqCNqyjRHJmxWtp/qIp22kSTu0m9YaDSohdFF5xL0g3rinEAMINTZ3ZQhZXISujGShEWu2m51lz/vwkRjAT9aYTIkCIZcqnBQFPTbNwLClsqfs2PMRqgMbQQBHF6PdttUxwM/7bKrNdnVXsZ5mWA9LSt6w07cjRuJF5uBW40SwZ4YhnD/gqgY9H2J9\u002BfiktSkw\u002B8yFbKNeDnntdUXKtlMw50nYRLwPqqCYc/QU5Y0p4XH3Zie36vsiw03F8zTAcqkPDRKuzHBtIVEr7PjvCWisw5QUExBruPxO9UEuSbdr2AELBZi6exTBSkSWTD4CM7olGO\u002Bg7F9Y45RWH9bvPpeZ/9S3pAPQMki/EojL1Wy\u002BTIGHCTDHyyvh8mHEZFs90kus/EwpSo\u002B2FOZnIZmWjM4nl9NVaDWm0jTo1fGhy84tgUB9HxjglQHyEPQKYKmSCyVTnIyHqKoWBepXAHTd1EkYeaAZWW31RwLRY1cBXHFLVsqMTi8BpdjWJxkuSVSNFDyrMicJePH3XlWJtkVTFKl4y\u002BmqUYYaFtOHQ3IUxv2uBA8almpKQd3YlO/Zt\u002B\u002BTgtKvtb1q4sJ2UNsTQjV/opeX23I2OL5\u002B7onLkbyWQJ7kM4BfpRFAQ2FMpAVPdv/oWTJYQZx9XYpUMIbznxEF39B8Lw51H/1GF5gQqVR477fKIzhKPj7CptY1y7RKjKQQRsQ00wfxc3l00ioELPR120EPKXwYu6HRuYh4f1RJO4r0A==",
      "StatusCode": 201,
      "ResponseHeaders": {
        "Content-Length": "0",
        "Date": "Wed, 20 Oct 2021 17:55:43 GMT",
        "ETag": "\u00220x8D993F2D68609D8\u0022",
        "Last-Modified": "Wed, 20 Oct 2021 17:55:44 GMT",
        "Server": [
          "Windows-Azure-Blob/1.0",
          "Microsoft-HTTPAPI/2.0"
        ],
        "x-ms-blob-append-offset": "0",
        "x-ms-blob-committed-block-count": "1",
        "x-ms-client-request-id": "80f3fc3f-331b-1a03-952d-1c8f54c0aaca",
        "x-ms-content-crc64": "rUMeVzVwrwU=",
        "x-ms-request-id": "2d9ad547-101e-004f-46db-c554fd000000",
        "x-ms-request-server-encrypted": "true",
        "x-ms-version": "2021-02-12"
      },
      "ResponseBody": []
    },
    {
      "RequestUri": "https://amandacanary.blob.core.windows.net/test-container-7f1da695-9fd6-69cb-4a35-1e4ade4feb03/test-blob-0f418901-bf71-bf62-fc55-b053f9e787ff",
      "RequestMethod": "GET",
      "RequestHeaders": {
        "Accept": "application/xml",
        "Authorization": "Sanitized",
        "traceparent": "00-03e605dcb33f3745baa9be367b83d52a-9794a1f123f69448-00",
        "User-Agent": [
          "azsdk-net-Storage.Blobs/12.11.0-alpha.20211020.1",
          "(.NET 5.0.11; Microsoft Windows 10.0.19043)"
        ],
        "x-ms-client-request-id": "7b3085b6-329f-467f-c16f-3cd43bca8850",
        "x-ms-date": "Wed, 20 Oct 2021 17:55:44 GMT",
        "x-ms-range": "bytes=0-1023",
        "x-ms-range-get-content-md5": "true",
        "x-ms-return-client-request-id": "true",
        "x-ms-version": "2021-02-12"
      },
      "RequestBody": null,
      "StatusCode": 206,
      "ResponseHeaders": {
        "Accept-Ranges": "bytes",
        "Content-Length": "1024",
        "Content-MD5": "Ik2N/yYGYgg8kuWHYqo3OA==",
        "Content-Range": "bytes 0-1023/1024",
        "Content-Type": "application/octet-stream",
        "Date": "Wed, 20 Oct 2021 17:55:43 GMT",
        "ETag": "\u00220x8D993F2D68609D8\u0022",
        "Last-Modified": "Wed, 20 Oct 2021 17:55:44 GMT",
        "Server": [
          "Windows-Azure-Blob/1.0",
          "Microsoft-HTTPAPI/2.0"
        ],
        "x-ms-blob-committed-block-count": "1",
        "x-ms-blob-type": "AppendBlob",
        "x-ms-client-request-id": "7b3085b6-329f-467f-c16f-3cd43bca8850",
        "x-ms-creation-time": "Wed, 20 Oct 2021 17:55:43 GMT",
        "x-ms-is-current-version": "true",
        "x-ms-lease-state": "available",
        "x-ms-lease-status": "unlocked",
        "x-ms-request-id": "2d9ad555-101e-004f-51db-c554fd000000",
        "x-ms-server-encrypted": "true",
<<<<<<< HEAD
        "x-ms-version": "2021-02-12",
        "x-ms-version-id": "2021-10-11T23:43:04.2026275Z"
=======
        "x-ms-version": "2020-12-06",
        "x-ms-version-id": "2021-10-20T17:55:43.8454013Z"
>>>>>>> 6b7c7623
      },
      "ResponseBody": "Y5YRbi6QzQw83c5gtbBRQe2iVv\u002Bo6AWBWT/G/4jfSAQ5WbeB99lMYhGaxiEJrbF3Xb\u002BdVVY953uQkBTvys2DXZXJJlv4z0kUVvPtDiHjeKyNTqHJQfKu/HI88GfEXJhEFmmMP4ZVf452if5iT9lZrRhnYXsruRuiGyrpu97hT/lbqfe3VzgmN84TU7f0S6yZ40NPXfscGFxO6iNcbMOvlDoFB6bhoVXfQSmsGGZkrs99UNibkvL\u002BPpGaaW0UyssLZL997kQGt0HtcBvRb//26TxU3hzrEwJHB8gURzjoynZeobSn5r\u002BKd5iXrSLWLM\u002BRpH8xwOuuH1C8Ned78XAIBaWlc81LTwN8yWeEU2bgcdv5gqK4tgmLr4Jk6rHYD4Uojqd8MbgBRlR8tPaEKsvp3MQMgm7NUE6bGsNL52VSpLrhW8W\u002BY0Ai9zxOPAITBoW2eg3sy40WWj5Y4Bb1tV/vKg88os4GKniD6YoyfhRMiBM\u002BlWxXZdgtywGGZoMpLELcXxHy1mS2r0\u002BUaOEC5NsqDFcDtyDzl8U3D9fNf8T1WrxIVh8CWrKvh\u002BUcw/z2KuYlXFkrJXUh6chMu8eM6S\u002BLng4kuo68KLGlVDA61tPIQOTwqCNqyjRHJmxWtp/qIp22kSTu0m9YaDSohdFF5xL0g3rinEAMINTZ3ZQhZXISujGShEWu2m51lz/vwkRjAT9aYTIkCIZcqnBQFPTbNwLClsqfs2PMRqgMbQQBHF6PdttUxwM/7bKrNdnVXsZ5mWA9LSt6w07cjRuJF5uBW40SwZ4YhnD/gqgY9H2J9\u002BfiktSkw\u002B8yFbKNeDnntdUXKtlMw50nYRLwPqqCYc/QU5Y0p4XH3Zie36vsiw03F8zTAcqkPDRKuzHBtIVEr7PjvCWisw5QUExBruPxO9UEuSbdr2AELBZi6exTBSkSWTD4CM7olGO\u002Bg7F9Y45RWH9bvPpeZ/9S3pAPQMki/EojL1Wy\u002BTIGHCTDHyyvh8mHEZFs90kus/EwpSo\u002B2FOZnIZmWjM4nl9NVaDWm0jTo1fGhy84tgUB9HxjglQHyEPQKYKmSCyVTnIyHqKoWBepXAHTd1EkYeaAZWW31RwLRY1cBXHFLVsqMTi8BpdjWJxkuSVSNFDyrMicJePH3XlWJtkVTFKl4y\u002BmqUYYaFtOHQ3IUxv2uBA8almpKQd3YlO/Zt\u002B\u002BTgtKvtb1q4sJ2UNsTQjV/opeX23I2OL5\u002B7onLkbyWQJ7kM4BfpRFAQ2FMpAVPdv/oWTJYQZx9XYpUMIbznxEF39B8Lw51H/1GF5gQqVR477fKIzhKPj7CptY1y7RKjKQQRsQ00wfxc3l00ioELPR120EPKXwYu6HRuYh4f1RJO4r0A=="
    },
    {
      "RequestUri": "https://amandacanary.blob.core.windows.net/test-container-7f1da695-9fd6-69cb-4a35-1e4ade4feb03?restype=container",
      "RequestMethod": "DELETE",
      "RequestHeaders": {
        "Accept": "application/xml",
        "Authorization": "Sanitized",
        "traceparent": "00-8ec9e843a2173f4ca50cec0120f339d9-a795c0a50ac2e34e-00",
        "User-Agent": [
          "azsdk-net-Storage.Blobs/12.11.0-alpha.20211020.1",
          "(.NET 5.0.11; Microsoft Windows 10.0.19043)"
        ],
        "x-ms-client-request-id": "ced869a7-2e90-d22a-674b-3b85e2911132",
        "x-ms-date": "Wed, 20 Oct 2021 17:55:44 GMT",
        "x-ms-return-client-request-id": "true",
        "x-ms-version": "2021-02-12"
      },
      "RequestBody": null,
      "StatusCode": 202,
      "ResponseHeaders": {
        "Content-Length": "0",
        "Date": "Wed, 20 Oct 2021 17:55:43 GMT",
        "Server": [
          "Windows-Azure-Blob/1.0",
          "Microsoft-HTTPAPI/2.0"
        ],
        "x-ms-client-request-id": "ced869a7-2e90-d22a-674b-3b85e2911132",
<<<<<<< HEAD
        "x-ms-request-id": "38a17a43-001e-0024-1af9-be2c62000000",
        "x-ms-version": "2021-02-12"
=======
        "x-ms-request-id": "2d9ad55a-101e-004f-56db-c554fd000000",
        "x-ms-version": "2020-12-06"
>>>>>>> 6b7c7623
      },
      "ResponseBody": []
    }
  ],
  "Variables": {
    "RandomSeed": "1406616408",
    "Storage_TestConfigDefault": "ProductionTenant\namandacanary\nU2FuaXRpemVk\nhttps://amandacanary.blob.core.windows.net\nhttps://amandacanary.file.core.windows.net\nhttps://amandacanary.queue.core.windows.net\nhttps://amandacanary.table.core.windows.net\n\n\n\n\nhttps://amandacanary-secondary.blob.core.windows.net\nhttps://amandacanary-secondary.file.core.windows.net\nhttps://amandacanary-secondary.queue.core.windows.net\nhttps://amandacanary-secondary.table.core.windows.net\n\nSanitized\n\n\nCloud\nBlobEndpoint=https://amandacanary.blob.core.windows.net/;QueueEndpoint=https://amandacanary.queue.core.windows.net/;FileEndpoint=https://amandacanary.file.core.windows.net/;BlobSecondaryEndpoint=https://amandacanary-secondary.blob.core.windows.net/;QueueSecondaryEndpoint=https://amandacanary-secondary.queue.core.windows.net/;FileSecondaryEndpoint=https://amandacanary-secondary.file.core.windows.net/;AccountName=amandacanary;AccountKey=Kg==;\ntestscope2\n\n"
  }
}<|MERGE_RESOLUTION|>--- conflicted
+++ resolved
@@ -29,13 +29,8 @@
           "Microsoft-HTTPAPI/2.0"
         ],
         "x-ms-client-request-id": "03a6dff3-d7fe-660d-27af-008bf7ac3c90",
-<<<<<<< HEAD
-        "x-ms-request-id": "38a17945-001e-0024-53f9-be2c62000000",
-        "x-ms-version": "2021-02-12"
-=======
         "x-ms-request-id": "2d9ad52f-101e-004f-30db-c554fd000000",
-        "x-ms-version": "2020-12-06"
->>>>>>> 6b7c7623
+        "x-ms-version": "2021-02-12"
       },
       "ResponseBody": []
     },
@@ -70,13 +65,8 @@
         "x-ms-client-request-id": "47b1407c-5d96-7c92-4330-6599d6f2ec39",
         "x-ms-request-id": "2d9ad53a-101e-004f-3adb-c554fd000000",
         "x-ms-request-server-encrypted": "true",
-<<<<<<< HEAD
         "x-ms-version": "2021-02-12",
-        "x-ms-version-id": "2021-10-11T23:43:04.2026275Z"
-=======
-        "x-ms-version": "2020-12-06",
         "x-ms-version-id": "2021-10-20T17:55:43.8454013Z"
->>>>>>> 6b7c7623
       },
       "ResponseBody": []
     },
@@ -118,13 +108,8 @@
         "x-ms-lease-status": "unlocked",
         "x-ms-request-id": "2d9ad544-101e-004f-43db-c554fd000000",
         "x-ms-server-encrypted": "true",
-<<<<<<< HEAD
         "x-ms-version": "2021-02-12",
-        "x-ms-version-id": "2021-10-11T23:43:04.2026275Z"
-=======
-        "x-ms-version": "2020-12-06",
         "x-ms-version-id": "2021-10-20T17:55:43.8454013Z"
->>>>>>> 6b7c7623
       },
       "ResponseBody": []
     },
@@ -209,13 +194,8 @@
         "x-ms-lease-status": "unlocked",
         "x-ms-request-id": "2d9ad555-101e-004f-51db-c554fd000000",
         "x-ms-server-encrypted": "true",
-<<<<<<< HEAD
         "x-ms-version": "2021-02-12",
-        "x-ms-version-id": "2021-10-11T23:43:04.2026275Z"
-=======
-        "x-ms-version": "2020-12-06",
         "x-ms-version-id": "2021-10-20T17:55:43.8454013Z"
->>>>>>> 6b7c7623
       },
       "ResponseBody": "Y5YRbi6QzQw83c5gtbBRQe2iVv\u002Bo6AWBWT/G/4jfSAQ5WbeB99lMYhGaxiEJrbF3Xb\u002BdVVY953uQkBTvys2DXZXJJlv4z0kUVvPtDiHjeKyNTqHJQfKu/HI88GfEXJhEFmmMP4ZVf452if5iT9lZrRhnYXsruRuiGyrpu97hT/lbqfe3VzgmN84TU7f0S6yZ40NPXfscGFxO6iNcbMOvlDoFB6bhoVXfQSmsGGZkrs99UNibkvL\u002BPpGaaW0UyssLZL997kQGt0HtcBvRb//26TxU3hzrEwJHB8gURzjoynZeobSn5r\u002BKd5iXrSLWLM\u002BRpH8xwOuuH1C8Ned78XAIBaWlc81LTwN8yWeEU2bgcdv5gqK4tgmLr4Jk6rHYD4Uojqd8MbgBRlR8tPaEKsvp3MQMgm7NUE6bGsNL52VSpLrhW8W\u002BY0Ai9zxOPAITBoW2eg3sy40WWj5Y4Bb1tV/vKg88os4GKniD6YoyfhRMiBM\u002BlWxXZdgtywGGZoMpLELcXxHy1mS2r0\u002BUaOEC5NsqDFcDtyDzl8U3D9fNf8T1WrxIVh8CWrKvh\u002BUcw/z2KuYlXFkrJXUh6chMu8eM6S\u002BLng4kuo68KLGlVDA61tPIQOTwqCNqyjRHJmxWtp/qIp22kSTu0m9YaDSohdFF5xL0g3rinEAMINTZ3ZQhZXISujGShEWu2m51lz/vwkRjAT9aYTIkCIZcqnBQFPTbNwLClsqfs2PMRqgMbQQBHF6PdttUxwM/7bKrNdnVXsZ5mWA9LSt6w07cjRuJF5uBW40SwZ4YhnD/gqgY9H2J9\u002BfiktSkw\u002B8yFbKNeDnntdUXKtlMw50nYRLwPqqCYc/QU5Y0p4XH3Zie36vsiw03F8zTAcqkPDRKuzHBtIVEr7PjvCWisw5QUExBruPxO9UEuSbdr2AELBZi6exTBSkSWTD4CM7olGO\u002Bg7F9Y45RWH9bvPpeZ/9S3pAPQMki/EojL1Wy\u002BTIGHCTDHyyvh8mHEZFs90kus/EwpSo\u002B2FOZnIZmWjM4nl9NVaDWm0jTo1fGhy84tgUB9HxjglQHyEPQKYKmSCyVTnIyHqKoWBepXAHTd1EkYeaAZWW31RwLRY1cBXHFLVsqMTi8BpdjWJxkuSVSNFDyrMicJePH3XlWJtkVTFKl4y\u002BmqUYYaFtOHQ3IUxv2uBA8almpKQd3YlO/Zt\u002B\u002BTgtKvtb1q4sJ2UNsTQjV/opeX23I2OL5\u002B7onLkbyWQJ7kM4BfpRFAQ2FMpAVPdv/oWTJYQZx9XYpUMIbznxEF39B8Lw51H/1GF5gQqVR477fKIzhKPj7CptY1y7RKjKQQRsQ00wfxc3l00ioELPR120EPKXwYu6HRuYh4f1RJO4r0A=="
     },
@@ -245,13 +225,8 @@
           "Microsoft-HTTPAPI/2.0"
         ],
         "x-ms-client-request-id": "ced869a7-2e90-d22a-674b-3b85e2911132",
-<<<<<<< HEAD
-        "x-ms-request-id": "38a17a43-001e-0024-1af9-be2c62000000",
-        "x-ms-version": "2021-02-12"
-=======
         "x-ms-request-id": "2d9ad55a-101e-004f-56db-c554fd000000",
-        "x-ms-version": "2020-12-06"
->>>>>>> 6b7c7623
+        "x-ms-version": "2021-02-12"
       },
       "ResponseBody": []
     }
