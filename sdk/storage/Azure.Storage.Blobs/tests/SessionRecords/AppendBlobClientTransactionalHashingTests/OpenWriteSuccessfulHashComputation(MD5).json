--- conflicted
+++ resolved
@@ -29,13 +29,8 @@
           "Microsoft-HTTPAPI/2.0"
         ],
         "x-ms-client-request-id": "a33db013-5fbb-dd27-2bd9-e670b79d82fe",
-<<<<<<< HEAD
-        "x-ms-request-id": "38a16ca7-001e-0024-64f9-be2c62000000",
-        "x-ms-version": "2021-04-10"
-=======
         "x-ms-request-id": "2d9ad38b-101e-004f-45db-c554fd000000",
-        "x-ms-version": "2021-02-12"
->>>>>>> 49dd1a0e
+        "x-ms-version": "2021-04-10"
       },
       "ResponseBody": []
     },
@@ -70,13 +65,8 @@
         "x-ms-client-request-id": "c7389c96-f847-a62e-8131-a887f288d57f",
         "x-ms-request-id": "2d9ad392-101e-004f-4bdb-c554fd000000",
         "x-ms-request-server-encrypted": "true",
-<<<<<<< HEAD
         "x-ms-version": "2021-04-10",
-        "x-ms-version-id": "2021-10-11T23:42:54.9378851Z"
-=======
-        "x-ms-version": "2021-02-12",
         "x-ms-version-id": "2021-10-20T17:55:39.0100378Z"
->>>>>>> 49dd1a0e
       },
       "ResponseBody": []
     },
@@ -111,13 +101,8 @@
         "x-ms-client-request-id": "928d5aa8-8540-ec62-2781-c437ec84ee3d",
         "x-ms-request-id": "2d9ad39d-101e-004f-54db-c554fd000000",
         "x-ms-request-server-encrypted": "true",
-<<<<<<< HEAD
         "x-ms-version": "2021-04-10",
-        "x-ms-version-id": "2021-10-11T23:42:54.9968520Z"
-=======
-        "x-ms-version": "2021-02-12",
         "x-ms-version-id": "2021-10-20T17:55:39.0949918Z"
->>>>>>> 49dd1a0e
       },
       "ResponseBody": []
     },
@@ -507,13 +492,8 @@
           "Microsoft-HTTPAPI/2.0"
         ],
         "x-ms-client-request-id": "abbb65a2-3e0c-18bb-47d7-24ef1fd999bb",
-<<<<<<< HEAD
-        "x-ms-request-id": "38a16d9b-001e-0024-32f9-be2c62000000",
-        "x-ms-version": "2021-04-10"
-=======
         "x-ms-request-id": "2d9ad3e6-101e-004f-14db-c554fd000000",
-        "x-ms-version": "2021-02-12"
->>>>>>> 49dd1a0e
+        "x-ms-version": "2021-04-10"
       },
       "ResponseBody": []
     }
