--- conflicted
+++ resolved
@@ -12,11 +12,7 @@
         "x-ms-client-request-id": "e516f25f-34dd-2c28-725c-7f490719416f",
         "x-ms-date": "Wed, 24 Mar 2021 16:51:58 GMT",
         "x-ms-return-client-request-id": "true",
-<<<<<<< HEAD
-        "x-ms-version": "2020-12-06"
-=======
         "x-ms-version": "2021-02-12"
->>>>>>> 7e782c87
       },
       "RequestBody": null,
       "StatusCode": 201,
@@ -28,11 +24,7 @@
         "Transfer-Encoding": "chunked",
         "x-ms-client-request-id": "e516f25f-34dd-2c28-725c-7f490719416f",
         "x-ms-request-id": "248456f6-801e-0002-4bce-20cdf5000000",
-<<<<<<< HEAD
-        "x-ms-version": "2020-12-06"
-=======
         "x-ms-version": "2021-02-12"
->>>>>>> 7e782c87
       },
       "ResponseBody": []
     },
@@ -47,11 +39,7 @@
         "x-ms-client-request-id": "9f897eaa-387d-74da-bbe4-42254e602a20",
         "x-ms-date": "Wed, 24 Mar 2021 16:51:58 GMT",
         "x-ms-return-client-request-id": "true",
-<<<<<<< HEAD
-        "x-ms-version": "2020-12-06"
-=======
         "x-ms-version": "2021-02-12"
->>>>>>> 7e782c87
       },
       "RequestBody": null,
       "StatusCode": 202,
@@ -61,11 +49,7 @@
         "Transfer-Encoding": "chunked",
         "x-ms-client-request-id": "9f897eaa-387d-74da-bbe4-42254e602a20",
         "x-ms-request-id": "248456f8-801e-0002-4cce-20cdf5000000",
-<<<<<<< HEAD
-        "x-ms-version": "2020-12-06"
-=======
         "x-ms-version": "2021-02-12"
->>>>>>> 7e782c87
       },
       "ResponseBody": []
     }
