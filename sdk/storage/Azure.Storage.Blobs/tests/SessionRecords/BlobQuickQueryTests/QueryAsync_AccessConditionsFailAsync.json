--- conflicted
+++ resolved
@@ -15,11 +15,7 @@
         "x-ms-client-request-id": "b99cc703-fe39-1d05-1fc6-0e9c0efc6108",
         "x-ms-date": "Wed, 17 Feb 2021 19:42:40 GMT",
         "x-ms-return-client-request-id": "true",
-<<<<<<< HEAD
-        "x-ms-version": "2020-12-06"
-=======
-        "x-ms-version": "2021-02-12"
->>>>>>> 7e782c87
+        "x-ms-version": "2021-02-12"
       },
       "RequestBody": null,
       "StatusCode": 201,
@@ -34,11 +30,7 @@
         ],
         "x-ms-client-request-id": "b99cc703-fe39-1d05-1fc6-0e9c0efc6108",
         "x-ms-request-id": "36b3abac-401e-009c-1665-0577a4000000",
-<<<<<<< HEAD
-        "x-ms-version": "2020-12-06"
-=======
-        "x-ms-version": "2021-02-12"
->>>>>>> 7e782c87
+        "x-ms-version": "2021-02-12"
       },
       "ResponseBody": []
     },
@@ -59,11 +51,7 @@
         "x-ms-client-request-id": "c4c82657-e553-ee97-a43d-a8487b69e3e8",
         "x-ms-date": "Wed, 17 Feb 2021 19:42:41 GMT",
         "x-ms-return-client-request-id": "true",
-<<<<<<< HEAD
-        "x-ms-version": "2020-12-06"
-=======
-        "x-ms-version": "2021-02-12"
->>>>>>> 7e782c87
+        "x-ms-version": "2021-02-12"
       },
       "RequestBody": "MTAwLDIwMCwzMDAsNDAwCjMwMCw0MDAsNTAwLDYwMAoxMDAsMjAwLDMwMCw0MDAKMzAwLDQwMCw1MDAsNjAwCjEwMCwyMDAsMzAwLDQwMAozMDAsNDAwLDUwMCw2MDAKMTAwLDIwMCwzMDAsNDAwCjMwMCw0MDAsNTAwLDYwMAoxMDAsMjAwLDMwMCw0MDAKMzAwLDQwMCw1MDAsNjAwCjEwMCwyMDAsMzAwLDQwMAozMDAsNDAwLDUwMCw2MDAKMTAwLDIwMCwzMDAsNDAwCjMwMCw0MDAsNTAwLDYwMAoxMDAsMjAwLDMwMCw0MDAKMzAwLDQwMCw1MDAsNjAwCjEwMCwyMDAsMzAwLDQwMAozMDAsNDAwLDUwMCw2MDAKMTAwLDIwMCwzMDAsNDAwCjMwMCw0MDAsNTAwLDYwMAoxMDAsMjAwLDMwMCw0MDAKMzAwLDQwMCw1MDAsNjAwCjEwMCwyMDAsMzAwLDQwMAozMDAsNDAwLDUwMCw2MDAKMTAwLDIwMCwzMDAsNDAwCjMwMCw0MDAsNTAwLDYwMAoxMDAsMjAwLDMwMCw0MDAKMzAwLDQwMCw1MDAsNjAwCjEwMCwyMDAsMzAwLDQwMAozMDAsNDAwLDUwMCw2MDAKMTAwLDIwMCwzMDAsNDAwCjMwMCw0MDAsNTAwLDYwMAoxMDAsMjAwLDMwMCw0MDAKMzAwLDQwMCw1MDAsNjAwCjEwMCwyMDAsMzAwLDQwMAozMDAsNDAwLDUwMCw2MDAKMTAwLDIwMCwzMDAsNDAwCjMwMCw0MDAsNTAwLDYwMAoxMDAsMjAwLDMwMCw0MDAKMzAwLDQwMCw1MDAsNjAwCjEwMCwyMDAsMzAwLDQwMAozMDAsNDAwLDUwMCw2MDAKMTAwLDIwMCwzMDAsNDAwCjMwMCw0MDAsNTAwLDYwMAoxMDAsMjAwLDMwMCw0MDAKMzAwLDQwMCw1MDAsNjAwCjEwMCwyMDAsMzAwLDQwMAozMDAsNDAwLDUwMCw2MDAKMTAwLDIwMCwzMDAsNDAwCjMwMCw0MDAsNTAwLDYwMAoxMDAsMjAwLDMwMCw0MDAKMzAwLDQwMCw1MDAsNjAwCjEwMCwyMDAsMzAwLDQwMAozMDAsNDAwLDUwMCw2MDAKMTAwLDIwMCwzMDAsNDAwCjMwMCw0MDAsNTAwLDYwMAoxMDAsMjAwLDMwMCw0MDAKMzAwLDQwMCw1MDAsNjAwCjEwMCwyMDAsMzAwLDQwMAozMDAsNDAwLDUwMCw2MDAKMTAwLDIwMCwzMDAsNDAwCjMwMCw0MDAsNTAwLDYwMAoxMDAsMjAwLDMwMCw0MDAKMzAwLDQwMCw1MDAsNjAwCg==",
       "StatusCode": 201,
@@ -81,11 +69,7 @@
         "x-ms-content-crc64": "qWWGs5Hamvo=",
         "x-ms-request-id": "36b3abe1-401e-009c-4565-0577a4000000",
         "x-ms-request-server-encrypted": "true",
-<<<<<<< HEAD
-        "x-ms-version": "2020-12-06",
-=======
         "x-ms-version": "2021-02-12",
->>>>>>> 7e782c87
         "x-ms-version-id": "2021-02-17T19:42:41.0694472Z"
       },
       "ResponseBody": []
@@ -107,11 +91,7 @@
         "x-ms-client-request-id": "1345632f-0a6f-3888-ac88-cdff7f51fc7e",
         "x-ms-date": "Wed, 17 Feb 2021 19:42:41 GMT",
         "x-ms-return-client-request-id": "true",
-<<<<<<< HEAD
-        "x-ms-version": "2020-12-06"
-=======
-        "x-ms-version": "2021-02-12"
->>>>>>> 7e782c87
+        "x-ms-version": "2021-02-12"
       },
       "RequestBody": "﻿<QueryRequest><QueryType>SQL</QueryType><Expression>SELECT * from BlobStorage</Expression></QueryRequest>",
       "StatusCode": 304,
@@ -124,11 +104,7 @@
         "x-ms-client-request-id": "1345632f-0a6f-3888-ac88-cdff7f51fc7e",
         "x-ms-error-code": "ConditionNotMet",
         "x-ms-request-id": "36b3abfd-401e-009c-5b65-0577a4000000",
-<<<<<<< HEAD
-        "x-ms-version": "2020-12-06"
-=======
-        "x-ms-version": "2021-02-12"
->>>>>>> 7e782c87
+        "x-ms-version": "2021-02-12"
       },
       "ResponseBody": []
     },
@@ -146,11 +122,7 @@
         "x-ms-client-request-id": "1719b7a5-d024-ec78-aa46-1cfd22cbac71",
         "x-ms-date": "Wed, 17 Feb 2021 19:42:41 GMT",
         "x-ms-return-client-request-id": "true",
-<<<<<<< HEAD
-        "x-ms-version": "2020-12-06"
-=======
-        "x-ms-version": "2021-02-12"
->>>>>>> 7e782c87
+        "x-ms-version": "2021-02-12"
       },
       "RequestBody": null,
       "StatusCode": 202,
@@ -163,11 +135,7 @@
         ],
         "x-ms-client-request-id": "1719b7a5-d024-ec78-aa46-1cfd22cbac71",
         "x-ms-request-id": "36b3ac70-401e-009c-4165-0577a4000000",
-<<<<<<< HEAD
-        "x-ms-version": "2020-12-06"
-=======
-        "x-ms-version": "2021-02-12"
->>>>>>> 7e782c87
+        "x-ms-version": "2021-02-12"
       },
       "ResponseBody": []
     },
@@ -186,11 +154,7 @@
         "x-ms-client-request-id": "2b0190ef-f7d8-a38c-6ae0-4e4517a5e4ce",
         "x-ms-date": "Wed, 17 Feb 2021 19:42:41 GMT",
         "x-ms-return-client-request-id": "true",
-<<<<<<< HEAD
-        "x-ms-version": "2020-12-06"
-=======
-        "x-ms-version": "2021-02-12"
->>>>>>> 7e782c87
+        "x-ms-version": "2021-02-12"
       },
       "RequestBody": null,
       "StatusCode": 201,
@@ -205,11 +169,7 @@
         ],
         "x-ms-client-request-id": "2b0190ef-f7d8-a38c-6ae0-4e4517a5e4ce",
         "x-ms-request-id": "f038cbf0-d01e-006a-1865-0502ea000000",
-<<<<<<< HEAD
-        "x-ms-version": "2020-12-06"
-=======
-        "x-ms-version": "2021-02-12"
->>>>>>> 7e782c87
+        "x-ms-version": "2021-02-12"
       },
       "ResponseBody": []
     },
@@ -230,11 +190,7 @@
         "x-ms-client-request-id": "aa031c43-6199-0a1c-573a-6911b5b48c78",
         "x-ms-date": "Wed, 17 Feb 2021 19:42:41 GMT",
         "x-ms-return-client-request-id": "true",
-<<<<<<< HEAD
-        "x-ms-version": "2020-12-06"
-=======
-        "x-ms-version": "2021-02-12"
->>>>>>> 7e782c87
+        "x-ms-version": "2021-02-12"
       },
       "RequestBody": "MTAwLDIwMCwzMDAsNDAwCjMwMCw0MDAsNTAwLDYwMAoxMDAsMjAwLDMwMCw0MDAKMzAwLDQwMCw1MDAsNjAwCjEwMCwyMDAsMzAwLDQwMAozMDAsNDAwLDUwMCw2MDAKMTAwLDIwMCwzMDAsNDAwCjMwMCw0MDAsNTAwLDYwMAoxMDAsMjAwLDMwMCw0MDAKMzAwLDQwMCw1MDAsNjAwCjEwMCwyMDAsMzAwLDQwMAozMDAsNDAwLDUwMCw2MDAKMTAwLDIwMCwzMDAsNDAwCjMwMCw0MDAsNTAwLDYwMAoxMDAsMjAwLDMwMCw0MDAKMzAwLDQwMCw1MDAsNjAwCjEwMCwyMDAsMzAwLDQwMAozMDAsNDAwLDUwMCw2MDAKMTAwLDIwMCwzMDAsNDAwCjMwMCw0MDAsNTAwLDYwMAoxMDAsMjAwLDMwMCw0MDAKMzAwLDQwMCw1MDAsNjAwCjEwMCwyMDAsMzAwLDQwMAozMDAsNDAwLDUwMCw2MDAKMTAwLDIwMCwzMDAsNDAwCjMwMCw0MDAsNTAwLDYwMAoxMDAsMjAwLDMwMCw0MDAKMzAwLDQwMCw1MDAsNjAwCjEwMCwyMDAsMzAwLDQwMAozMDAsNDAwLDUwMCw2MDAKMTAwLDIwMCwzMDAsNDAwCjMwMCw0MDAsNTAwLDYwMAoxMDAsMjAwLDMwMCw0MDAKMzAwLDQwMCw1MDAsNjAwCjEwMCwyMDAsMzAwLDQwMAozMDAsNDAwLDUwMCw2MDAKMTAwLDIwMCwzMDAsNDAwCjMwMCw0MDAsNTAwLDYwMAoxMDAsMjAwLDMwMCw0MDAKMzAwLDQwMCw1MDAsNjAwCjEwMCwyMDAsMzAwLDQwMAozMDAsNDAwLDUwMCw2MDAKMTAwLDIwMCwzMDAsNDAwCjMwMCw0MDAsNTAwLDYwMAoxMDAsMjAwLDMwMCw0MDAKMzAwLDQwMCw1MDAsNjAwCjEwMCwyMDAsMzAwLDQwMAozMDAsNDAwLDUwMCw2MDAKMTAwLDIwMCwzMDAsNDAwCjMwMCw0MDAsNTAwLDYwMAoxMDAsMjAwLDMwMCw0MDAKMzAwLDQwMCw1MDAsNjAwCjEwMCwyMDAsMzAwLDQwMAozMDAsNDAwLDUwMCw2MDAKMTAwLDIwMCwzMDAsNDAwCjMwMCw0MDAsNTAwLDYwMAoxMDAsMjAwLDMwMCw0MDAKMzAwLDQwMCw1MDAsNjAwCjEwMCwyMDAsMzAwLDQwMAozMDAsNDAwLDUwMCw2MDAKMTAwLDIwMCwzMDAsNDAwCjMwMCw0MDAsNTAwLDYwMAoxMDAsMjAwLDMwMCw0MDAKMzAwLDQwMCw1MDAsNjAwCg==",
       "StatusCode": 201,
@@ -252,11 +208,7 @@
         "x-ms-content-crc64": "qWWGs5Hamvo=",
         "x-ms-request-id": "f038cc00-d01e-006a-2565-0502ea000000",
         "x-ms-request-server-encrypted": "true",
-<<<<<<< HEAD
-        "x-ms-version": "2020-12-06",
-=======
         "x-ms-version": "2021-02-12",
->>>>>>> 7e782c87
         "x-ms-version-id": "2021-02-17T19:42:41.8740204Z"
       },
       "ResponseBody": []
@@ -278,11 +230,7 @@
         "x-ms-client-request-id": "fa9495bd-b3ee-3892-0dd9-20a059044efe",
         "x-ms-date": "Wed, 17 Feb 2021 19:42:41 GMT",
         "x-ms-return-client-request-id": "true",
-<<<<<<< HEAD
-        "x-ms-version": "2020-12-06"
-=======
-        "x-ms-version": "2021-02-12"
->>>>>>> 7e782c87
+        "x-ms-version": "2021-02-12"
       },
       "RequestBody": "﻿<QueryRequest><QueryType>SQL</QueryType><Expression>SELECT * from BlobStorage</Expression></QueryRequest>",
       "StatusCode": 412,
@@ -297,11 +245,7 @@
         "x-ms-client-request-id": "fa9495bd-b3ee-3892-0dd9-20a059044efe",
         "x-ms-error-code": "ConditionNotMet",
         "x-ms-request-id": "f038cc11-d01e-006a-3565-0502ea000000",
-<<<<<<< HEAD
-        "x-ms-version": "2020-12-06"
-=======
-        "x-ms-version": "2021-02-12"
->>>>>>> 7e782c87
+        "x-ms-version": "2021-02-12"
       },
       "ResponseBody": [
         "﻿<?xml version=\"1.0\" encoding=\"utf-8\"?>\n",
@@ -324,11 +268,7 @@
         "x-ms-client-request-id": "2053bb09-9220-cf8a-9073-e0e84d533a15",
         "x-ms-date": "Wed, 17 Feb 2021 19:42:41 GMT",
         "x-ms-return-client-request-id": "true",
-<<<<<<< HEAD
-        "x-ms-version": "2020-12-06"
-=======
-        "x-ms-version": "2021-02-12"
->>>>>>> 7e782c87
+        "x-ms-version": "2021-02-12"
       },
       "RequestBody": null,
       "StatusCode": 202,
@@ -341,11 +281,7 @@
         ],
         "x-ms-client-request-id": "2053bb09-9220-cf8a-9073-e0e84d533a15",
         "x-ms-request-id": "f038cc1a-d01e-006a-3e65-0502ea000000",
-<<<<<<< HEAD
-        "x-ms-version": "2020-12-06"
-=======
-        "x-ms-version": "2021-02-12"
->>>>>>> 7e782c87
+        "x-ms-version": "2021-02-12"
       },
       "ResponseBody": []
     },
@@ -364,11 +300,7 @@
         "x-ms-client-request-id": "01ea7a33-decd-4c67-77b0-7662bf0bad98",
         "x-ms-date": "Wed, 17 Feb 2021 19:42:42 GMT",
         "x-ms-return-client-request-id": "true",
-<<<<<<< HEAD
-        "x-ms-version": "2020-12-06"
-=======
-        "x-ms-version": "2021-02-12"
->>>>>>> 7e782c87
+        "x-ms-version": "2021-02-12"
       },
       "RequestBody": null,
       "StatusCode": 201,
@@ -383,11 +315,7 @@
         ],
         "x-ms-client-request-id": "01ea7a33-decd-4c67-77b0-7662bf0bad98",
         "x-ms-request-id": "82fb39c2-a01e-0012-1565-05a112000000",
-<<<<<<< HEAD
-        "x-ms-version": "2020-12-06"
-=======
-        "x-ms-version": "2021-02-12"
->>>>>>> 7e782c87
+        "x-ms-version": "2021-02-12"
       },
       "ResponseBody": []
     },
@@ -408,11 +336,7 @@
         "x-ms-client-request-id": "08884a57-e771-9717-1668-aed2945e7129",
         "x-ms-date": "Wed, 17 Feb 2021 19:42:42 GMT",
         "x-ms-return-client-request-id": "true",
-<<<<<<< HEAD
-        "x-ms-version": "2020-12-06"
-=======
-        "x-ms-version": "2021-02-12"
->>>>>>> 7e782c87
+        "x-ms-version": "2021-02-12"
       },
       "RequestBody": "MTAwLDIwMCwzMDAsNDAwCjMwMCw0MDAsNTAwLDYwMAoxMDAsMjAwLDMwMCw0MDAKMzAwLDQwMCw1MDAsNjAwCjEwMCwyMDAsMzAwLDQwMAozMDAsNDAwLDUwMCw2MDAKMTAwLDIwMCwzMDAsNDAwCjMwMCw0MDAsNTAwLDYwMAoxMDAsMjAwLDMwMCw0MDAKMzAwLDQwMCw1MDAsNjAwCjEwMCwyMDAsMzAwLDQwMAozMDAsNDAwLDUwMCw2MDAKMTAwLDIwMCwzMDAsNDAwCjMwMCw0MDAsNTAwLDYwMAoxMDAsMjAwLDMwMCw0MDAKMzAwLDQwMCw1MDAsNjAwCjEwMCwyMDAsMzAwLDQwMAozMDAsNDAwLDUwMCw2MDAKMTAwLDIwMCwzMDAsNDAwCjMwMCw0MDAsNTAwLDYwMAoxMDAsMjAwLDMwMCw0MDAKMzAwLDQwMCw1MDAsNjAwCjEwMCwyMDAsMzAwLDQwMAozMDAsNDAwLDUwMCw2MDAKMTAwLDIwMCwzMDAsNDAwCjMwMCw0MDAsNTAwLDYwMAoxMDAsMjAwLDMwMCw0MDAKMzAwLDQwMCw1MDAsNjAwCjEwMCwyMDAsMzAwLDQwMAozMDAsNDAwLDUwMCw2MDAKMTAwLDIwMCwzMDAsNDAwCjMwMCw0MDAsNTAwLDYwMAoxMDAsMjAwLDMwMCw0MDAKMzAwLDQwMCw1MDAsNjAwCjEwMCwyMDAsMzAwLDQwMAozMDAsNDAwLDUwMCw2MDAKMTAwLDIwMCwzMDAsNDAwCjMwMCw0MDAsNTAwLDYwMAoxMDAsMjAwLDMwMCw0MDAKMzAwLDQwMCw1MDAsNjAwCjEwMCwyMDAsMzAwLDQwMAozMDAsNDAwLDUwMCw2MDAKMTAwLDIwMCwzMDAsNDAwCjMwMCw0MDAsNTAwLDYwMAoxMDAsMjAwLDMwMCw0MDAKMzAwLDQwMCw1MDAsNjAwCjEwMCwyMDAsMzAwLDQwMAozMDAsNDAwLDUwMCw2MDAKMTAwLDIwMCwzMDAsNDAwCjMwMCw0MDAsNTAwLDYwMAoxMDAsMjAwLDMwMCw0MDAKMzAwLDQwMCw1MDAsNjAwCjEwMCwyMDAsMzAwLDQwMAozMDAsNDAwLDUwMCw2MDAKMTAwLDIwMCwzMDAsNDAwCjMwMCw0MDAsNTAwLDYwMAoxMDAsMjAwLDMwMCw0MDAKMzAwLDQwMCw1MDAsNjAwCjEwMCwyMDAsMzAwLDQwMAozMDAsNDAwLDUwMCw2MDAKMTAwLDIwMCwzMDAsNDAwCjMwMCw0MDAsNTAwLDYwMAoxMDAsMjAwLDMwMCw0MDAKMzAwLDQwMCw1MDAsNjAwCg==",
       "StatusCode": 201,
@@ -430,11 +354,7 @@
         "x-ms-content-crc64": "qWWGs5Hamvo=",
         "x-ms-request-id": "82fb39d1-a01e-0012-2065-05a112000000",
         "x-ms-request-server-encrypted": "true",
-<<<<<<< HEAD
-        "x-ms-version": "2020-12-06",
-=======
         "x-ms-version": "2021-02-12",
->>>>>>> 7e782c87
         "x-ms-version-id": "2021-02-17T19:42:42.2943189Z"
       },
       "ResponseBody": []
@@ -456,11 +376,7 @@
         "x-ms-client-request-id": "90b1fb24-5ec5-4c36-e5b3-90a4550ce4e6",
         "x-ms-date": "Wed, 17 Feb 2021 19:42:42 GMT",
         "x-ms-return-client-request-id": "true",
-<<<<<<< HEAD
-        "x-ms-version": "2020-12-06"
-=======
-        "x-ms-version": "2021-02-12"
->>>>>>> 7e782c87
+        "x-ms-version": "2021-02-12"
       },
       "RequestBody": "﻿<QueryRequest><QueryType>SQL</QueryType><Expression>SELECT * from BlobStorage</Expression></QueryRequest>",
       "StatusCode": 412,
@@ -475,11 +391,7 @@
         "x-ms-client-request-id": "90b1fb24-5ec5-4c36-e5b3-90a4550ce4e6",
         "x-ms-error-code": "ConditionNotMet",
         "x-ms-request-id": "82fb39e2-a01e-0012-2f65-05a112000000",
-<<<<<<< HEAD
-        "x-ms-version": "2020-12-06"
-=======
-        "x-ms-version": "2021-02-12"
->>>>>>> 7e782c87
+        "x-ms-version": "2021-02-12"
       },
       "ResponseBody": [
         "﻿<?xml version=\"1.0\" encoding=\"utf-8\"?>\n",
@@ -502,11 +414,7 @@
         "x-ms-client-request-id": "99add89d-e0ac-ec63-98e0-dd0c75e61447",
         "x-ms-date": "Wed, 17 Feb 2021 19:42:42 GMT",
         "x-ms-return-client-request-id": "true",
-<<<<<<< HEAD
-        "x-ms-version": "2020-12-06"
-=======
-        "x-ms-version": "2021-02-12"
->>>>>>> 7e782c87
+        "x-ms-version": "2021-02-12"
       },
       "RequestBody": null,
       "StatusCode": 202,
@@ -519,11 +427,7 @@
         ],
         "x-ms-client-request-id": "99add89d-e0ac-ec63-98e0-dd0c75e61447",
         "x-ms-request-id": "82fb39e8-a01e-0012-3565-05a112000000",
-<<<<<<< HEAD
-        "x-ms-version": "2020-12-06"
-=======
-        "x-ms-version": "2021-02-12"
->>>>>>> 7e782c87
+        "x-ms-version": "2021-02-12"
       },
       "ResponseBody": []
     },
@@ -542,11 +446,7 @@
         "x-ms-client-request-id": "13256c09-a709-bc03-4f9d-2c4b0ebc41bb",
         "x-ms-date": "Wed, 17 Feb 2021 19:42:42 GMT",
         "x-ms-return-client-request-id": "true",
-<<<<<<< HEAD
-        "x-ms-version": "2020-12-06"
-=======
-        "x-ms-version": "2021-02-12"
->>>>>>> 7e782c87
+        "x-ms-version": "2021-02-12"
       },
       "RequestBody": null,
       "StatusCode": 201,
@@ -561,11 +461,7 @@
         ],
         "x-ms-client-request-id": "13256c09-a709-bc03-4f9d-2c4b0ebc41bb",
         "x-ms-request-id": "13731f9f-e01e-0095-5c65-053277000000",
-<<<<<<< HEAD
-        "x-ms-version": "2020-12-06"
-=======
-        "x-ms-version": "2021-02-12"
->>>>>>> 7e782c87
+        "x-ms-version": "2021-02-12"
       },
       "ResponseBody": []
     },
@@ -586,11 +482,7 @@
         "x-ms-client-request-id": "994e9488-4508-72f8-843e-d566c71f2b33",
         "x-ms-date": "Wed, 17 Feb 2021 19:42:42 GMT",
         "x-ms-return-client-request-id": "true",
-<<<<<<< HEAD
-        "x-ms-version": "2020-12-06"
-=======
-        "x-ms-version": "2021-02-12"
->>>>>>> 7e782c87
+        "x-ms-version": "2021-02-12"
       },
       "RequestBody": "MTAwLDIwMCwzMDAsNDAwCjMwMCw0MDAsNTAwLDYwMAoxMDAsMjAwLDMwMCw0MDAKMzAwLDQwMCw1MDAsNjAwCjEwMCwyMDAsMzAwLDQwMAozMDAsNDAwLDUwMCw2MDAKMTAwLDIwMCwzMDAsNDAwCjMwMCw0MDAsNTAwLDYwMAoxMDAsMjAwLDMwMCw0MDAKMzAwLDQwMCw1MDAsNjAwCjEwMCwyMDAsMzAwLDQwMAozMDAsNDAwLDUwMCw2MDAKMTAwLDIwMCwzMDAsNDAwCjMwMCw0MDAsNTAwLDYwMAoxMDAsMjAwLDMwMCw0MDAKMzAwLDQwMCw1MDAsNjAwCjEwMCwyMDAsMzAwLDQwMAozMDAsNDAwLDUwMCw2MDAKMTAwLDIwMCwzMDAsNDAwCjMwMCw0MDAsNTAwLDYwMAoxMDAsMjAwLDMwMCw0MDAKMzAwLDQwMCw1MDAsNjAwCjEwMCwyMDAsMzAwLDQwMAozMDAsNDAwLDUwMCw2MDAKMTAwLDIwMCwzMDAsNDAwCjMwMCw0MDAsNTAwLDYwMAoxMDAsMjAwLDMwMCw0MDAKMzAwLDQwMCw1MDAsNjAwCjEwMCwyMDAsMzAwLDQwMAozMDAsNDAwLDUwMCw2MDAKMTAwLDIwMCwzMDAsNDAwCjMwMCw0MDAsNTAwLDYwMAoxMDAsMjAwLDMwMCw0MDAKMzAwLDQwMCw1MDAsNjAwCjEwMCwyMDAsMzAwLDQwMAozMDAsNDAwLDUwMCw2MDAKMTAwLDIwMCwzMDAsNDAwCjMwMCw0MDAsNTAwLDYwMAoxMDAsMjAwLDMwMCw0MDAKMzAwLDQwMCw1MDAsNjAwCjEwMCwyMDAsMzAwLDQwMAozMDAsNDAwLDUwMCw2MDAKMTAwLDIwMCwzMDAsNDAwCjMwMCw0MDAsNTAwLDYwMAoxMDAsMjAwLDMwMCw0MDAKMzAwLDQwMCw1MDAsNjAwCjEwMCwyMDAsMzAwLDQwMAozMDAsNDAwLDUwMCw2MDAKMTAwLDIwMCwzMDAsNDAwCjMwMCw0MDAsNTAwLDYwMAoxMDAsMjAwLDMwMCw0MDAKMzAwLDQwMCw1MDAsNjAwCjEwMCwyMDAsMzAwLDQwMAozMDAsNDAwLDUwMCw2MDAKMTAwLDIwMCwzMDAsNDAwCjMwMCw0MDAsNTAwLDYwMAoxMDAsMjAwLDMwMCw0MDAKMzAwLDQwMCw1MDAsNjAwCjEwMCwyMDAsMzAwLDQwMAozMDAsNDAwLDUwMCw2MDAKMTAwLDIwMCwzMDAsNDAwCjMwMCw0MDAsNTAwLDYwMAoxMDAsMjAwLDMwMCw0MDAKMzAwLDQwMCw1MDAsNjAwCg==",
       "StatusCode": 201,
@@ -608,11 +500,7 @@
         "x-ms-content-crc64": "qWWGs5Hamvo=",
         "x-ms-request-id": "13731fbf-e01e-0095-7865-053277000000",
         "x-ms-request-server-encrypted": "true",
-<<<<<<< HEAD
-        "x-ms-version": "2020-12-06",
-=======
         "x-ms-version": "2021-02-12",
->>>>>>> 7e782c87
         "x-ms-version-id": "2021-02-17T19:42:42.8206942Z"
       },
       "ResponseBody": []
@@ -631,11 +519,7 @@
         "x-ms-client-request-id": "fc5b03b9-40cc-3fe2-022b-b978dad123ba",
         "x-ms-date": "Wed, 17 Feb 2021 19:42:42 GMT",
         "x-ms-return-client-request-id": "true",
-<<<<<<< HEAD
-        "x-ms-version": "2020-12-06"
-=======
-        "x-ms-version": "2021-02-12"
->>>>>>> 7e782c87
+        "x-ms-version": "2021-02-12"
       },
       "RequestBody": null,
       "StatusCode": 200,
@@ -662,11 +546,7 @@
         "x-ms-lease-status": "unlocked",
         "x-ms-request-id": "13731fdc-e01e-0095-1365-053277000000",
         "x-ms-server-encrypted": "true",
-<<<<<<< HEAD
-        "x-ms-version": "2020-12-06",
-=======
         "x-ms-version": "2021-02-12",
->>>>>>> 7e782c87
         "x-ms-version-id": "2021-02-17T19:42:42.8206942Z"
       },
       "ResponseBody": []
@@ -688,11 +568,7 @@
         "x-ms-client-request-id": "c3ac8576-2ec4-8266-5e87-11f34a8b9493",
         "x-ms-date": "Wed, 17 Feb 2021 19:42:42 GMT",
         "x-ms-return-client-request-id": "true",
-<<<<<<< HEAD
-        "x-ms-version": "2020-12-06"
-=======
-        "x-ms-version": "2021-02-12"
->>>>>>> 7e782c87
+        "x-ms-version": "2021-02-12"
       },
       "RequestBody": "﻿<QueryRequest><QueryType>SQL</QueryType><Expression>SELECT * from BlobStorage</Expression></QueryRequest>",
       "StatusCode": 304,
@@ -705,11 +581,7 @@
         "x-ms-client-request-id": "c3ac8576-2ec4-8266-5e87-11f34a8b9493",
         "x-ms-error-code": "ConditionNotMet",
         "x-ms-request-id": "13731ffa-e01e-0095-3165-053277000000",
-<<<<<<< HEAD
-        "x-ms-version": "2020-12-06"
-=======
-        "x-ms-version": "2021-02-12"
->>>>>>> 7e782c87
+        "x-ms-version": "2021-02-12"
       },
       "ResponseBody": []
     },
@@ -727,11 +599,7 @@
         "x-ms-client-request-id": "54025b23-5f25-f1f6-947c-809fc3ca3a03",
         "x-ms-date": "Wed, 17 Feb 2021 19:42:43 GMT",
         "x-ms-return-client-request-id": "true",
-<<<<<<< HEAD
-        "x-ms-version": "2020-12-06"
-=======
-        "x-ms-version": "2021-02-12"
->>>>>>> 7e782c87
+        "x-ms-version": "2021-02-12"
       },
       "RequestBody": null,
       "StatusCode": 202,
@@ -744,11 +612,7 @@
         ],
         "x-ms-client-request-id": "54025b23-5f25-f1f6-947c-809fc3ca3a03",
         "x-ms-request-id": "1373200d-e01e-0095-3b65-053277000000",
-<<<<<<< HEAD
-        "x-ms-version": "2020-12-06"
-=======
-        "x-ms-version": "2021-02-12"
->>>>>>> 7e782c87
+        "x-ms-version": "2021-02-12"
       },
       "ResponseBody": []
     },
@@ -767,11 +631,7 @@
         "x-ms-client-request-id": "6ba0699c-2d59-8aaf-2375-f75ee108301a",
         "x-ms-date": "Wed, 17 Feb 2021 19:42:43 GMT",
         "x-ms-return-client-request-id": "true",
-<<<<<<< HEAD
-        "x-ms-version": "2020-12-06"
-=======
-        "x-ms-version": "2021-02-12"
->>>>>>> 7e782c87
+        "x-ms-version": "2021-02-12"
       },
       "RequestBody": null,
       "StatusCode": 201,
@@ -786,11 +646,7 @@
         ],
         "x-ms-client-request-id": "6ba0699c-2d59-8aaf-2375-f75ee108301a",
         "x-ms-request-id": "ff8dd525-c01e-0092-6565-055e14000000",
-<<<<<<< HEAD
-        "x-ms-version": "2020-12-06"
-=======
-        "x-ms-version": "2021-02-12"
->>>>>>> 7e782c87
+        "x-ms-version": "2021-02-12"
       },
       "ResponseBody": []
     },
@@ -811,11 +667,7 @@
         "x-ms-client-request-id": "dda2c151-d0b9-507f-ef94-3754ae42cc95",
         "x-ms-date": "Wed, 17 Feb 2021 19:42:43 GMT",
         "x-ms-return-client-request-id": "true",
-<<<<<<< HEAD
-        "x-ms-version": "2020-12-06"
-=======
-        "x-ms-version": "2021-02-12"
->>>>>>> 7e782c87
+        "x-ms-version": "2021-02-12"
       },
       "RequestBody": "MTAwLDIwMCwzMDAsNDAwCjMwMCw0MDAsNTAwLDYwMAoxMDAsMjAwLDMwMCw0MDAKMzAwLDQwMCw1MDAsNjAwCjEwMCwyMDAsMzAwLDQwMAozMDAsNDAwLDUwMCw2MDAKMTAwLDIwMCwzMDAsNDAwCjMwMCw0MDAsNTAwLDYwMAoxMDAsMjAwLDMwMCw0MDAKMzAwLDQwMCw1MDAsNjAwCjEwMCwyMDAsMzAwLDQwMAozMDAsNDAwLDUwMCw2MDAKMTAwLDIwMCwzMDAsNDAwCjMwMCw0MDAsNTAwLDYwMAoxMDAsMjAwLDMwMCw0MDAKMzAwLDQwMCw1MDAsNjAwCjEwMCwyMDAsMzAwLDQwMAozMDAsNDAwLDUwMCw2MDAKMTAwLDIwMCwzMDAsNDAwCjMwMCw0MDAsNTAwLDYwMAoxMDAsMjAwLDMwMCw0MDAKMzAwLDQwMCw1MDAsNjAwCjEwMCwyMDAsMzAwLDQwMAozMDAsNDAwLDUwMCw2MDAKMTAwLDIwMCwzMDAsNDAwCjMwMCw0MDAsNTAwLDYwMAoxMDAsMjAwLDMwMCw0MDAKMzAwLDQwMCw1MDAsNjAwCjEwMCwyMDAsMzAwLDQwMAozMDAsNDAwLDUwMCw2MDAKMTAwLDIwMCwzMDAsNDAwCjMwMCw0MDAsNTAwLDYwMAoxMDAsMjAwLDMwMCw0MDAKMzAwLDQwMCw1MDAsNjAwCjEwMCwyMDAsMzAwLDQwMAozMDAsNDAwLDUwMCw2MDAKMTAwLDIwMCwzMDAsNDAwCjMwMCw0MDAsNTAwLDYwMAoxMDAsMjAwLDMwMCw0MDAKMzAwLDQwMCw1MDAsNjAwCjEwMCwyMDAsMzAwLDQwMAozMDAsNDAwLDUwMCw2MDAKMTAwLDIwMCwzMDAsNDAwCjMwMCw0MDAsNTAwLDYwMAoxMDAsMjAwLDMwMCw0MDAKMzAwLDQwMCw1MDAsNjAwCjEwMCwyMDAsMzAwLDQwMAozMDAsNDAwLDUwMCw2MDAKMTAwLDIwMCwzMDAsNDAwCjMwMCw0MDAsNTAwLDYwMAoxMDAsMjAwLDMwMCw0MDAKMzAwLDQwMCw1MDAsNjAwCjEwMCwyMDAsMzAwLDQwMAozMDAsNDAwLDUwMCw2MDAKMTAwLDIwMCwzMDAsNDAwCjMwMCw0MDAsNTAwLDYwMAoxMDAsMjAwLDMwMCw0MDAKMzAwLDQwMCw1MDAsNjAwCjEwMCwyMDAsMzAwLDQwMAozMDAsNDAwLDUwMCw2MDAKMTAwLDIwMCwzMDAsNDAwCjMwMCw0MDAsNTAwLDYwMAoxMDAsMjAwLDMwMCw0MDAKMzAwLDQwMCw1MDAsNjAwCg==",
       "StatusCode": 201,
@@ -833,11 +685,7 @@
         "x-ms-content-crc64": "qWWGs5Hamvo=",
         "x-ms-request-id": "ff8dd53b-c01e-0092-7465-055e14000000",
         "x-ms-request-server-encrypted": "true",
-<<<<<<< HEAD
-        "x-ms-version": "2020-12-06",
-=======
         "x-ms-version": "2021-02-12",
->>>>>>> 7e782c87
         "x-ms-version-id": "2021-02-17T19:42:43.4191185Z"
       },
       "ResponseBody": []
@@ -859,11 +707,7 @@
         "x-ms-date": "Wed, 17 Feb 2021 19:42:43 GMT",
         "x-ms-lease-id": "5cb77387-9623-9a75-e234-2f95729ee8f6",
         "x-ms-return-client-request-id": "true",
-<<<<<<< HEAD
-        "x-ms-version": "2020-12-06"
-=======
-        "x-ms-version": "2021-02-12"
->>>>>>> 7e782c87
+        "x-ms-version": "2021-02-12"
       },
       "RequestBody": "﻿<QueryRequest><QueryType>SQL</QueryType><Expression>SELECT * from BlobStorage</Expression></QueryRequest>",
       "StatusCode": 412,
@@ -878,11 +722,7 @@
         "x-ms-client-request-id": "fc1a7ddb-46ea-d61a-8400-6744d248f580",
         "x-ms-error-code": "LeaseNotPresentWithBlobOperation",
         "x-ms-request-id": "ff8dd546-c01e-0092-7d65-055e14000000",
-<<<<<<< HEAD
-        "x-ms-version": "2020-12-06"
-=======
-        "x-ms-version": "2021-02-12"
->>>>>>> 7e782c87
+        "x-ms-version": "2021-02-12"
       },
       "ResponseBody": [
         "﻿<?xml version=\"1.0\" encoding=\"utf-8\"?>\n",
@@ -905,11 +745,7 @@
         "x-ms-client-request-id": "317913d0-d028-0bab-08e1-59b772fc2aa6",
         "x-ms-date": "Wed, 17 Feb 2021 19:42:43 GMT",
         "x-ms-return-client-request-id": "true",
-<<<<<<< HEAD
-        "x-ms-version": "2020-12-06"
-=======
-        "x-ms-version": "2021-02-12"
->>>>>>> 7e782c87
+        "x-ms-version": "2021-02-12"
       },
       "RequestBody": null,
       "StatusCode": 202,
@@ -922,11 +758,7 @@
         ],
         "x-ms-client-request-id": "317913d0-d028-0bab-08e1-59b772fc2aa6",
         "x-ms-request-id": "ff8dd5b2-c01e-0092-5a65-055e14000000",
-<<<<<<< HEAD
-        "x-ms-version": "2020-12-06"
-=======
-        "x-ms-version": "2021-02-12"
->>>>>>> 7e782c87
+        "x-ms-version": "2021-02-12"
       },
       "ResponseBody": []
     }
