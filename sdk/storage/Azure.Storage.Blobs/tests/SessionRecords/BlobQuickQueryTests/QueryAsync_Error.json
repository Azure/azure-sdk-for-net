--- conflicted
+++ resolved
@@ -15,11 +15,7 @@
         "x-ms-client-request-id": "4d8c1e48-81a9-50ca-ba40-b1b7e0989184",
         "x-ms-date": "Wed, 17 Feb 2021 18:55:02 GMT",
         "x-ms-return-client-request-id": "true",
-<<<<<<< HEAD
-        "x-ms-version": "2020-12-06"
-=======
         "x-ms-version": "2021-02-12"
->>>>>>> 7e782c87
       },
       "RequestBody": null,
       "StatusCode": 201,
@@ -34,11 +30,7 @@
         ],
         "x-ms-client-request-id": "4d8c1e48-81a9-50ca-ba40-b1b7e0989184",
         "x-ms-request-id": "cf0478f5-001e-0034-735e-05e90a000000",
-<<<<<<< HEAD
-        "x-ms-version": "2020-12-06"
-=======
         "x-ms-version": "2021-02-12"
->>>>>>> 7e782c87
       },
       "ResponseBody": []
     },
@@ -58,11 +50,7 @@
         "x-ms-client-request-id": "3b6e2f22-a8e2-43b7-2374-c2ee51bf506b",
         "x-ms-date": "Wed, 17 Feb 2021 18:55:03 GMT",
         "x-ms-return-client-request-id": "true",
-<<<<<<< HEAD
-        "x-ms-version": "2020-12-06"
-=======
         "x-ms-version": "2021-02-12"
->>>>>>> 7e782c87
       },
       "RequestBody": "﻿<QueryRequest><QueryType>SQL</QueryType><Expression>SELECT _2 from BlobStorage WHERE _1 &gt; 250;</Expression></QueryRequest>",
       "StatusCode": 404,
@@ -77,11 +65,7 @@
         "x-ms-client-request-id": "3b6e2f22-a8e2-43b7-2374-c2ee51bf506b",
         "x-ms-error-code": "BlobNotFound",
         "x-ms-request-id": "cf047906-001e-0034-7f5e-05e90a000000",
-<<<<<<< HEAD
-        "x-ms-version": "2020-12-06"
-=======
         "x-ms-version": "2021-02-12"
->>>>>>> 7e782c87
       },
       "ResponseBody": [
         "﻿<?xml version=\"1.0\" encoding=\"utf-8\"?>\n",
@@ -104,11 +88,7 @@
         "x-ms-client-request-id": "d0e88ea6-9ae0-e008-00fc-f5707846a5d1",
         "x-ms-date": "Wed, 17 Feb 2021 18:55:03 GMT",
         "x-ms-return-client-request-id": "true",
-<<<<<<< HEAD
-        "x-ms-version": "2020-12-06"
-=======
         "x-ms-version": "2021-02-12"
->>>>>>> 7e782c87
       },
       "RequestBody": null,
       "StatusCode": 202,
@@ -121,11 +101,7 @@
         ],
         "x-ms-client-request-id": "d0e88ea6-9ae0-e008-00fc-f5707846a5d1",
         "x-ms-request-id": "cf04792e-001e-0034-1e5e-05e90a000000",
-<<<<<<< HEAD
-        "x-ms-version": "2020-12-06"
-=======
         "x-ms-version": "2021-02-12"
->>>>>>> 7e782c87
       },
       "ResponseBody": []
     }
