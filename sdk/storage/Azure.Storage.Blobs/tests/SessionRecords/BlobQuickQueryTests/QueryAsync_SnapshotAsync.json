--- conflicted
+++ resolved
@@ -15,11 +15,7 @@
         "x-ms-client-request-id": "5e37c896-d2a4-3f0b-4c43-5e1d37b20757",
         "x-ms-date": "Wed, 17 Feb 2021 18:55:52 GMT",
         "x-ms-return-client-request-id": "true",
-<<<<<<< HEAD
-        "x-ms-version": "2020-12-06"
-=======
         "x-ms-version": "2021-02-12"
->>>>>>> 7e782c87
       },
       "RequestBody": null,
       "StatusCode": 201,
@@ -34,11 +30,7 @@
         ],
         "x-ms-client-request-id": "5e37c896-d2a4-3f0b-4c43-5e1d37b20757",
         "x-ms-request-id": "0d9804a9-d01e-008e-575e-050c74000000",
-<<<<<<< HEAD
-        "x-ms-version": "2020-12-06"
-=======
         "x-ms-version": "2021-02-12"
->>>>>>> 7e782c87
       },
       "ResponseBody": []
     },
@@ -59,11 +51,7 @@
         "x-ms-client-request-id": "c5439d1e-2cf1-4663-9a79-555b35c3ac9e",
         "x-ms-date": "Wed, 17 Feb 2021 18:55:52 GMT",
         "x-ms-return-client-request-id": "true",
-<<<<<<< HEAD
-        "x-ms-version": "2020-12-06"
-=======
         "x-ms-version": "2021-02-12"
->>>>>>> 7e782c87
       },
       "RequestBody": "MTAwLDIwMCwzMDAsNDAwCjMwMCw0MDAsNTAwLDYwMAoxMDAsMjAwLDMwMCw0MDAKMzAwLDQwMCw1MDAsNjAwCjEwMCwyMDAsMzAwLDQwMAozMDAsNDAwLDUwMCw2MDAKMTAwLDIwMCwzMDAsNDAwCjMwMCw0MDAsNTAwLDYwMAoxMDAsMjAwLDMwMCw0MDAKMzAwLDQwMCw1MDAsNjAwCjEwMCwyMDAsMzAwLDQwMAozMDAsNDAwLDUwMCw2MDAKMTAwLDIwMCwzMDAsNDAwCjMwMCw0MDAsNTAwLDYwMAoxMDAsMjAwLDMwMCw0MDAKMzAwLDQwMCw1MDAsNjAwCjEwMCwyMDAsMzAwLDQwMAozMDAsNDAwLDUwMCw2MDAKMTAwLDIwMCwzMDAsNDAwCjMwMCw0MDAsNTAwLDYwMAoxMDAsMjAwLDMwMCw0MDAKMzAwLDQwMCw1MDAsNjAwCjEwMCwyMDAsMzAwLDQwMAozMDAsNDAwLDUwMCw2MDAKMTAwLDIwMCwzMDAsNDAwCjMwMCw0MDAsNTAwLDYwMAoxMDAsMjAwLDMwMCw0MDAKMzAwLDQwMCw1MDAsNjAwCjEwMCwyMDAsMzAwLDQwMAozMDAsNDAwLDUwMCw2MDAKMTAwLDIwMCwzMDAsNDAwCjMwMCw0MDAsNTAwLDYwMAoxMDAsMjAwLDMwMCw0MDAKMzAwLDQwMCw1MDAsNjAwCjEwMCwyMDAsMzAwLDQwMAozMDAsNDAwLDUwMCw2MDAKMTAwLDIwMCwzMDAsNDAwCjMwMCw0MDAsNTAwLDYwMAoxMDAsMjAwLDMwMCw0MDAKMzAwLDQwMCw1MDAsNjAwCjEwMCwyMDAsMzAwLDQwMAozMDAsNDAwLDUwMCw2MDAKMTAwLDIwMCwzMDAsNDAwCjMwMCw0MDAsNTAwLDYwMAoxMDAsMjAwLDMwMCw0MDAKMzAwLDQwMCw1MDAsNjAwCjEwMCwyMDAsMzAwLDQwMAozMDAsNDAwLDUwMCw2MDAKMTAwLDIwMCwzMDAsNDAwCjMwMCw0MDAsNTAwLDYwMAoxMDAsMjAwLDMwMCw0MDAKMzAwLDQwMCw1MDAsNjAwCjEwMCwyMDAsMzAwLDQwMAozMDAsNDAwLDUwMCw2MDAKMTAwLDIwMCwzMDAsNDAwCjMwMCw0MDAsNTAwLDYwMAoxMDAsMjAwLDMwMCw0MDAKMzAwLDQwMCw1MDAsNjAwCjEwMCwyMDAsMzAwLDQwMAozMDAsNDAwLDUwMCw2MDAKMTAwLDIwMCwzMDAsNDAwCjMwMCw0MDAsNTAwLDYwMAoxMDAsMjAwLDMwMCw0MDAKMzAwLDQwMCw1MDAsNjAwCg==",
       "StatusCode": 201,
@@ -81,11 +69,7 @@
         "x-ms-content-crc64": "qWWGs5Hamvo=",
         "x-ms-request-id": "0d9804c2-d01e-008e-6b5e-050c74000000",
         "x-ms-request-server-encrypted": "true",
-<<<<<<< HEAD
-        "x-ms-version": "2020-12-06",
-=======
         "x-ms-version": "2021-02-12",
->>>>>>> 7e782c87
         "x-ms-version-id": "2021-02-17T18:55:52.4020884Z"
       },
       "ResponseBody": []
@@ -104,11 +88,7 @@
         "x-ms-client-request-id": "f5290c31-b76b-c8b1-ac46-7407bf09b67a",
         "x-ms-date": "Wed, 17 Feb 2021 18:55:52 GMT",
         "x-ms-return-client-request-id": "true",
-<<<<<<< HEAD
-        "x-ms-version": "2020-12-06"
-=======
         "x-ms-version": "2021-02-12"
->>>>>>> 7e782c87
       },
       "RequestBody": null,
       "StatusCode": 201,
@@ -125,11 +105,7 @@
         "x-ms-request-id": "0d9804dc-d01e-008e-7e5e-050c74000000",
         "x-ms-request-server-encrypted": "false",
         "x-ms-snapshot": "2021-02-17T18:55:52.4871482Z",
-<<<<<<< HEAD
-        "x-ms-version": "2020-12-06",
-=======
         "x-ms-version": "2021-02-12",
->>>>>>> 7e782c87
         "x-ms-version-id": "2021-02-17T18:55:52.4881482Z"
       },
       "ResponseBody": []
@@ -150,11 +126,7 @@
         "x-ms-client-request-id": "29299cdc-b69a-0e33-0960-7ade83cf42b7",
         "x-ms-date": "Wed, 17 Feb 2021 18:55:52 GMT",
         "x-ms-return-client-request-id": "true",
-<<<<<<< HEAD
-        "x-ms-version": "2020-12-06"
-=======
         "x-ms-version": "2021-02-12"
->>>>>>> 7e782c87
       },
       "RequestBody": "﻿<QueryRequest><QueryType>SQL</QueryType><Expression>SELECT _2 from BlobStorage WHERE _1 &gt; 250;</Expression></QueryRequest>",
       "StatusCode": 200,
@@ -174,11 +146,7 @@
         "x-ms-creation-time": "Wed, 17 Feb 2021 18:55:52 GMT",
         "x-ms-request-id": "0d9804fc-d01e-008e-155e-050c74000000",
         "x-ms-server-encrypted": "true",
-<<<<<<< HEAD
-        "x-ms-version": "2020-12-06"
-=======
         "x-ms-version": "2021-02-12"
->>>>>>> 7e782c87
       },
       "ResponseBody": "T2JqAQIWYXZyby5zY2hlbWHOHlsKICB7CiAgICAidHlwZSI6ICJyZWNvcmQiLAogICAgIm5hbWUiOiAiY29tLm1pY3Jvc29mdC5henVyZS5zdG9yYWdlLnF1ZXJ5QmxvYkNvbnRlbnRzLnJlc3VsdERhdGEiLAogICAgImRvYyI6ICJIb2xkcyByZXN1bHQgZGF0YSBpbiB0aGUgZm9ybWF0IHNwZWNpZmllZCBmb3IgdGhpcyBxdWVyeSAoQ1NWLCBKU09OLCBldGMuKS4iLAogICAgImZpZWxkcyI6IFsKICAgICAgewogICAgICAgICJuYW1lIjogImRhdGEiLAogICAgICAgICJ0eXBlIjogImJ5dGVzIgogICAgICB9CiAgICBdCiAgfSwKICB7CiAgICAidHlwZSI6ICJyZWNvcmQiLAogICAgIm5hbWUiOiAiY29tLm1pY3Jvc29mdC5henVyZS5zdG9yYWdlLnF1ZXJ5QmxvYkNvbnRlbnRzLmVycm9yIiwKICAgICJkb2MiOiAiQW4gZXJyb3IgdGhhdCBvY2N1cnJlZCB3aGlsZSBwcm9jZXNzaW5nIHRoZSBxdWVyeS4iLAogICAgImZpZWxkcyI6IFsKICAgICAgewogICAgICAgICJuYW1lIjogImZhdGFsIiwKICAgICAgICAidHlwZSI6ICJib29sZWFuIiwKICAgICAgICAiZG9jIjogIklmIHRydWUsIHRoaXMgZXJyb3IgcHJldmVudHMgZnVydGhlciBxdWVyeSBwcm9jZXNzaW5nLiAgTW9yZSByZXN1bHQgZGF0YSBtYXkgYmUgcmV0dXJuZWQsIGJ1dCB0aGVyZSBpcyBubyBndWFyYW50ZWUgdGhhdCBhbGwgb2YgdGhlIG9yaWdpbmFsIGRhdGEgd2lsbCBiZSBwcm9jZXNzZWQuICBJZiBmYWxzZSwgdGhpcyBlcnJvciBkb2VzIG5vdCBwcmV2ZW50IGZ1cnRoZXIgcXVlcnkgcHJvY2Vzc2luZy4iCiAgICAgIH0sCiAgICAgIHsKICAgICAgICAibmFtZSI6ICJuYW1lIiwKICAgICAgICAidHlwZSI6ICJzdHJpbmciLAogICAgICAgICJkb2MiOiAiVGhlIG5hbWUgb2YgdGhlIGVycm9yIgogICAgICB9LAogICAgICB7CiAgICAgICAgIm5hbWUiOiAiZGVzY3JpcHRpb24iLAogICAgICAgICJ0eXBlIjogInN0cmluZyIsCiAgICAgICAgImRvYyI6ICJBIGRlc2NyaXB0aW9uIG9mIHRoZSBlcnJvciIKICAgICAgfSwKICAgICAgewogICAgICAgICJuYW1lIjogInBvc2l0aW9uIiwKICAgICAgICAidHlwZSI6ICJsb25nIiwKICAgICAgICAiZG9jIjogIlRoZSByZWNvcmQgb2Zmc2V0IGluIHRoZSBibG9iIGF0IHdoaWNoIHRoZSBlcnJvciBvY2N1cnJlZCIKICAgICAgfQogICAgXQogIH0sCiAgewogICAgInR5cGUiOiAicmVjb3JkIiwKICAgICJuYW1lIjogImNvbS5taWNyb3NvZnQuYXp1cmUuc3RvcmFnZS5xdWVyeUJsb2JDb250ZW50cy5wcm9ncmVzcyIsCiAgICAiZG9jIjogIkluZm9ybWF0aW9uIGFib3V0IHRoZSBwcm9ncmVzcyBvZiB0aGUgcXVlcnkiLAogICAgImZpZWxkcyI6IFsKICAgICAgewogICAgICAgICJuYW1lIjogImJ5dGVzU2Nhbm5lZCIsCiAgICAgICAgInR5cGUiOiAibG9uZyIsCiAgICAgICAgImRvYyI6ICJUaGUgbnVtYmVyIG9mIGJ5dGVzIHRoYXQgaGF2ZSBiZWVuIHNjYW5uZWQiCiAgICAgIH0sCiAgICAgIHsKICAgICAgICAibmFtZSI6ICJ0b3RhbEJ5dGVzIiwKICAgICAgICAidHlwZSI6ICJsb25nIiwKICAgICAgICAiZG9jIjogIlRoZSB0b3RhbCBudW1iZXIgb2YgYnl0ZXMgdG8gYmUgc2Nhbm5lZCBpbiB0aGlzIHF1ZXJ5IgogICAgICB9CiAgICBdCiAgfSwKICB7CiAgICAidHlwZSI6ICJyZWNvcmQiLAogICAgIm5hbWUiOiAiY29tLm1pY3Jvc29mdC5henVyZS5zdG9yYWdlLnF1ZXJ5QmxvYkNvbnRlbnRzLmVuZCIsCiAgICAiZG9jIjogIlNlbnQgYXMgdGhlIGZpbmFsIG1lc3NhZ2Ugb2YgdGhlIHJlc3BvbnNlLCBpbmRpY2F0aW5nIHRoYXQgYWxsIHJlc3VsdHMgaGF2ZSBiZWVuIHNlbnQuIiwKICAgICJmaWVsZHMiOiBbCiAgICAgIHsKICAgICAgICAibmFtZSI6ICJ0b3RhbEJ5dGVzIiwKICAgICAgICAidHlwZSI6ICJsb25nIiwKICAgICAgICAiZG9jIjogIlRoZSB0b3RhbCBudW1iZXIgb2YgYnl0ZXMgc2Nhbm5lZCBpbiB0aGlzIHF1ZXJ5IgogICAgICB9CiAgICBdCiAgfQpdCgDPyCNnKW5zTqMojMMQ9H00AoYCAIACNDAwCjQwMAo0MDAKNDAwCjQwMAo0MDAKNDAwCjQwMAo0MDAKNDAwCjQwMAo0MDAKNDAwCjQwMAo0MDAKNDAwCjQwMAo0MDAKNDAwCjQwMAo0MDAKNDAwCjQwMAo0MDAKNDAwCjQwMAo0MDAKNDAwCjQwMAo0MDAKNDAwCjQwMArPyCNnKW5zTqMojMMQ9H00AgoEgBCAEM/II2cpbnNOoyiMwxD0fTQCBgaAEM/II2cpbnNOoyiMwxD0fTQ="
     },
@@ -196,11 +164,7 @@
         "x-ms-client-request-id": "232be743-8de0-c9e0-3b4d-5cc5768da2f6",
         "x-ms-date": "Wed, 17 Feb 2021 18:55:53 GMT",
         "x-ms-return-client-request-id": "true",
-<<<<<<< HEAD
-        "x-ms-version": "2020-12-06"
-=======
         "x-ms-version": "2021-02-12"
->>>>>>> 7e782c87
       },
       "RequestBody": null,
       "StatusCode": 202,
@@ -213,11 +177,7 @@
         ],
         "x-ms-client-request-id": "232be743-8de0-c9e0-3b4d-5cc5768da2f6",
         "x-ms-request-id": "0d980607-d01e-008e-6c5e-050c74000000",
-<<<<<<< HEAD
-        "x-ms-version": "2020-12-06"
-=======
         "x-ms-version": "2021-02-12"
->>>>>>> 7e782c87
       },
       "ResponseBody": []
     }
