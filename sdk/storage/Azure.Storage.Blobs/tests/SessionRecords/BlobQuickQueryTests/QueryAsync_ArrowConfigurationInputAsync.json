﻿{
  "Entries": [
    {
      "RequestUri": "https://seanmcccanary3.blob.core.windows.net/test-container-1d54dc1d-a01d-55d4-5db7-8b2467746506?restype=container",
      "RequestMethod": "PUT",
      "RequestHeaders": {
        "Accept": "application/xml",
        "Authorization": "Sanitized",
        "traceparent": "00-3c0ca1250f54814cb6a856be36fb789a-ad48bf9c2b265c47-00",
        "User-Agent": [
          "azsdk-net-Storage.Blobs/12.9.0-alpha.20210217.1",
          "(.NET 5.0.3; Microsoft Windows 10.0.19042)"
        ],
        "x-ms-blob-public-access": "container",
        "x-ms-client-request-id": "9ae2bd80-24ea-fc21-bb35-57c0f78d16d5",
        "x-ms-date": "Wed, 17 Feb 2021 18:55:45 GMT",
        "x-ms-return-client-request-id": "true",
<<<<<<< HEAD
        "x-ms-version": "2020-12-06"
=======
        "x-ms-version": "2021-02-12"
>>>>>>> 7e782c87
      },
      "RequestBody": null,
      "StatusCode": 201,
      "ResponseHeaders": {
        "Content-Length": "0",
        "Date": "Wed, 17 Feb 2021 18:55:44 GMT",
        "ETag": "\"0x8D8D375A1F7FAD2\"",
        "Last-Modified": "Wed, 17 Feb 2021 18:55:45 GMT",
        "Server": [
          "Windows-Azure-Blob/1.0",
          "Microsoft-HTTPAPI/2.0"
        ],
        "x-ms-client-request-id": "9ae2bd80-24ea-fc21-bb35-57c0f78d16d5",
        "x-ms-request-id": "25f1531b-401e-0047-3f5e-05b199000000",
<<<<<<< HEAD
        "x-ms-version": "2020-12-06"
=======
        "x-ms-version": "2021-02-12"
>>>>>>> 7e782c87
      },
      "ResponseBody": []
    },
    {
      "RequestUri": "https://seanmcccanary3.blob.core.windows.net/test-container-1d54dc1d-a01d-55d4-5db7-8b2467746506/test-blob-2b955557-fcb9-b341-5f1e-9d80ba713acf",
      "RequestMethod": "PUT",
      "RequestHeaders": {
        "Accept": "application/xml",
        "Authorization": "Sanitized",
        "Content-Length": "1024",
        "Content-Type": "application/octet-stream",
        "traceparent": "00-57dd73a613fa3f45a86d3f41dc46a8ff-c885a1c25dae3a44-00",
        "User-Agent": [
          "azsdk-net-Storage.Blobs/12.9.0-alpha.20210217.1",
          "(.NET 5.0.3; Microsoft Windows 10.0.19042)"
        ],
        "x-ms-blob-type": "BlockBlob",
        "x-ms-client-request-id": "c50b0f87-39f9-8300-7c2f-3bcb87a14149",
        "x-ms-date": "Wed, 17 Feb 2021 18:55:45 GMT",
        "x-ms-return-client-request-id": "true",
<<<<<<< HEAD
        "x-ms-version": "2020-12-06"
=======
        "x-ms-version": "2021-02-12"
>>>>>>> 7e782c87
      },
      "RequestBody": "MTAwLDIwMCwzMDAsNDAwCjMwMCw0MDAsNTAwLDYwMAoxMDAsMjAwLDMwMCw0MDAKMzAwLDQwMCw1MDAsNjAwCjEwMCwyMDAsMzAwLDQwMAozMDAsNDAwLDUwMCw2MDAKMTAwLDIwMCwzMDAsNDAwCjMwMCw0MDAsNTAwLDYwMAoxMDAsMjAwLDMwMCw0MDAKMzAwLDQwMCw1MDAsNjAwCjEwMCwyMDAsMzAwLDQwMAozMDAsNDAwLDUwMCw2MDAKMTAwLDIwMCwzMDAsNDAwCjMwMCw0MDAsNTAwLDYwMAoxMDAsMjAwLDMwMCw0MDAKMzAwLDQwMCw1MDAsNjAwCjEwMCwyMDAsMzAwLDQwMAozMDAsNDAwLDUwMCw2MDAKMTAwLDIwMCwzMDAsNDAwCjMwMCw0MDAsNTAwLDYwMAoxMDAsMjAwLDMwMCw0MDAKMzAwLDQwMCw1MDAsNjAwCjEwMCwyMDAsMzAwLDQwMAozMDAsNDAwLDUwMCw2MDAKMTAwLDIwMCwzMDAsNDAwCjMwMCw0MDAsNTAwLDYwMAoxMDAsMjAwLDMwMCw0MDAKMzAwLDQwMCw1MDAsNjAwCjEwMCwyMDAsMzAwLDQwMAozMDAsNDAwLDUwMCw2MDAKMTAwLDIwMCwzMDAsNDAwCjMwMCw0MDAsNTAwLDYwMAoxMDAsMjAwLDMwMCw0MDAKMzAwLDQwMCw1MDAsNjAwCjEwMCwyMDAsMzAwLDQwMAozMDAsNDAwLDUwMCw2MDAKMTAwLDIwMCwzMDAsNDAwCjMwMCw0MDAsNTAwLDYwMAoxMDAsMjAwLDMwMCw0MDAKMzAwLDQwMCw1MDAsNjAwCjEwMCwyMDAsMzAwLDQwMAozMDAsNDAwLDUwMCw2MDAKMTAwLDIwMCwzMDAsNDAwCjMwMCw0MDAsNTAwLDYwMAoxMDAsMjAwLDMwMCw0MDAKMzAwLDQwMCw1MDAsNjAwCjEwMCwyMDAsMzAwLDQwMAozMDAsNDAwLDUwMCw2MDAKMTAwLDIwMCwzMDAsNDAwCjMwMCw0MDAsNTAwLDYwMAoxMDAsMjAwLDMwMCw0MDAKMzAwLDQwMCw1MDAsNjAwCjEwMCwyMDAsMzAwLDQwMAozMDAsNDAwLDUwMCw2MDAKMTAwLDIwMCwzMDAsNDAwCjMwMCw0MDAsNTAwLDYwMAoxMDAsMjAwLDMwMCw0MDAKMzAwLDQwMCw1MDAsNjAwCjEwMCwyMDAsMzAwLDQwMAozMDAsNDAwLDUwMCw2MDAKMTAwLDIwMCwzMDAsNDAwCjMwMCw0MDAsNTAwLDYwMAoxMDAsMjAwLDMwMCw0MDAKMzAwLDQwMCw1MDAsNjAwCg==",
      "StatusCode": 201,
      "ResponseHeaders": {
        "Content-Length": "0",
        "Content-MD5": "vDCMhAvvo34oZHeMW+ZcXg==",
        "Date": "Wed, 17 Feb 2021 18:55:45 GMT",
        "ETag": "\"0x8D8D375A202A543\"",
        "Last-Modified": "Wed, 17 Feb 2021 18:55:45 GMT",
        "Server": [
          "Windows-Azure-Blob/1.0",
          "Microsoft-HTTPAPI/2.0"
        ],
        "x-ms-client-request-id": "c50b0f87-39f9-8300-7c2f-3bcb87a14149",
        "x-ms-content-crc64": "qWWGs5Hamvo=",
        "x-ms-request-id": "25f1533e-401e-0047-595e-05b199000000",
        "x-ms-request-server-encrypted": "true",
<<<<<<< HEAD
        "x-ms-version": "2020-12-06",
=======
        "x-ms-version": "2021-02-12",
>>>>>>> 7e782c87
        "x-ms-version-id": "2021-02-17T18:55:45.5641923Z"
      },
      "ResponseBody": []
    },
    {
      "RequestUri": "https://seanmcccanary3.blob.core.windows.net/test-container-1d54dc1d-a01d-55d4-5db7-8b2467746506?restype=container",
      "RequestMethod": "DELETE",
      "RequestHeaders": {
        "Accept": "application/xml",
        "Authorization": "Sanitized",
        "traceparent": "00-70962369eb84ff44969b290ccd57b4af-174f15cb1fc4924a-00",
        "User-Agent": [
          "azsdk-net-Storage.Blobs/12.9.0-alpha.20210217.1",
          "(.NET 5.0.3; Microsoft Windows 10.0.19042)"
        ],
        "x-ms-client-request-id": "aaf9a9e0-7565-18d6-d120-2e628e4f1ad3",
        "x-ms-date": "Wed, 17 Feb 2021 18:55:45 GMT",
        "x-ms-return-client-request-id": "true",
<<<<<<< HEAD
        "x-ms-version": "2020-12-06"
=======
        "x-ms-version": "2021-02-12"
>>>>>>> 7e782c87
      },
      "RequestBody": null,
      "StatusCode": 202,
      "ResponseHeaders": {
        "Content-Length": "0",
        "Date": "Wed, 17 Feb 2021 18:55:45 GMT",
        "Server": [
          "Windows-Azure-Blob/1.0",
          "Microsoft-HTTPAPI/2.0"
        ],
        "x-ms-client-request-id": "aaf9a9e0-7565-18d6-d120-2e628e4f1ad3",
        "x-ms-request-id": "25f15356-401e-0047-6c5e-05b199000000",
<<<<<<< HEAD
        "x-ms-version": "2020-12-06"
=======
        "x-ms-version": "2021-02-12"
>>>>>>> 7e782c87
      },
      "ResponseBody": []
    }
  ],
  "Variables": {
    "RandomSeed": "479639788",
    "Storage_TestConfigDefault": "ProductionTenant\nseanmcccanary3\nU2FuaXRpemVk\nhttps://seanmcccanary3.blob.core.windows.net\nhttps://seanmcccanary3.file.core.windows.net\nhttps://seanmcccanary3.queue.core.windows.net\nhttps://seanmcccanary3.table.core.windows.net\n\n\n\n\nhttps://seanmcccanary3-secondary.blob.core.windows.net\nhttps://seanmcccanary3-secondary.file.core.windows.net\nhttps://seanmcccanary3-secondary.queue.core.windows.net\nhttps://seanmcccanary3-secondary.table.core.windows.net\n\nSanitized\n\n\nCloud\nBlobEndpoint=https://seanmcccanary3.blob.core.windows.net/;QueueEndpoint=https://seanmcccanary3.queue.core.windows.net/;FileEndpoint=https://seanmcccanary3.file.core.windows.net/;BlobSecondaryEndpoint=https://seanmcccanary3-secondary.blob.core.windows.net/;QueueSecondaryEndpoint=https://seanmcccanary3-secondary.queue.core.windows.net/;FileSecondaryEndpoint=https://seanmcccanary3-secondary.file.core.windows.net/;AccountName=seanmcccanary3;AccountKey=Kg==;\nseanscope1\n\n"
  }
}<|MERGE_RESOLUTION|>--- conflicted
+++ resolved
@@ -15,11 +15,7 @@
         "x-ms-client-request-id": "9ae2bd80-24ea-fc21-bb35-57c0f78d16d5",
         "x-ms-date": "Wed, 17 Feb 2021 18:55:45 GMT",
         "x-ms-return-client-request-id": "true",
-<<<<<<< HEAD
-        "x-ms-version": "2020-12-06"
-=======
         "x-ms-version": "2021-02-12"
->>>>>>> 7e782c87
       },
       "RequestBody": null,
       "StatusCode": 201,
@@ -34,11 +30,7 @@
         ],
         "x-ms-client-request-id": "9ae2bd80-24ea-fc21-bb35-57c0f78d16d5",
         "x-ms-request-id": "25f1531b-401e-0047-3f5e-05b199000000",
-<<<<<<< HEAD
-        "x-ms-version": "2020-12-06"
-=======
         "x-ms-version": "2021-02-12"
->>>>>>> 7e782c87
       },
       "ResponseBody": []
     },
@@ -59,11 +51,7 @@
         "x-ms-client-request-id": "c50b0f87-39f9-8300-7c2f-3bcb87a14149",
         "x-ms-date": "Wed, 17 Feb 2021 18:55:45 GMT",
         "x-ms-return-client-request-id": "true",
-<<<<<<< HEAD
-        "x-ms-version": "2020-12-06"
-=======
         "x-ms-version": "2021-02-12"
->>>>>>> 7e782c87
       },
       "RequestBody": "MTAwLDIwMCwzMDAsNDAwCjMwMCw0MDAsNTAwLDYwMAoxMDAsMjAwLDMwMCw0MDAKMzAwLDQwMCw1MDAsNjAwCjEwMCwyMDAsMzAwLDQwMAozMDAsNDAwLDUwMCw2MDAKMTAwLDIwMCwzMDAsNDAwCjMwMCw0MDAsNTAwLDYwMAoxMDAsMjAwLDMwMCw0MDAKMzAwLDQwMCw1MDAsNjAwCjEwMCwyMDAsMzAwLDQwMAozMDAsNDAwLDUwMCw2MDAKMTAwLDIwMCwzMDAsNDAwCjMwMCw0MDAsNTAwLDYwMAoxMDAsMjAwLDMwMCw0MDAKMzAwLDQwMCw1MDAsNjAwCjEwMCwyMDAsMzAwLDQwMAozMDAsNDAwLDUwMCw2MDAKMTAwLDIwMCwzMDAsNDAwCjMwMCw0MDAsNTAwLDYwMAoxMDAsMjAwLDMwMCw0MDAKMzAwLDQwMCw1MDAsNjAwCjEwMCwyMDAsMzAwLDQwMAozMDAsNDAwLDUwMCw2MDAKMTAwLDIwMCwzMDAsNDAwCjMwMCw0MDAsNTAwLDYwMAoxMDAsMjAwLDMwMCw0MDAKMzAwLDQwMCw1MDAsNjAwCjEwMCwyMDAsMzAwLDQwMAozMDAsNDAwLDUwMCw2MDAKMTAwLDIwMCwzMDAsNDAwCjMwMCw0MDAsNTAwLDYwMAoxMDAsMjAwLDMwMCw0MDAKMzAwLDQwMCw1MDAsNjAwCjEwMCwyMDAsMzAwLDQwMAozMDAsNDAwLDUwMCw2MDAKMTAwLDIwMCwzMDAsNDAwCjMwMCw0MDAsNTAwLDYwMAoxMDAsMjAwLDMwMCw0MDAKMzAwLDQwMCw1MDAsNjAwCjEwMCwyMDAsMzAwLDQwMAozMDAsNDAwLDUwMCw2MDAKMTAwLDIwMCwzMDAsNDAwCjMwMCw0MDAsNTAwLDYwMAoxMDAsMjAwLDMwMCw0MDAKMzAwLDQwMCw1MDAsNjAwCjEwMCwyMDAsMzAwLDQwMAozMDAsNDAwLDUwMCw2MDAKMTAwLDIwMCwzMDAsNDAwCjMwMCw0MDAsNTAwLDYwMAoxMDAsMjAwLDMwMCw0MDAKMzAwLDQwMCw1MDAsNjAwCjEwMCwyMDAsMzAwLDQwMAozMDAsNDAwLDUwMCw2MDAKMTAwLDIwMCwzMDAsNDAwCjMwMCw0MDAsNTAwLDYwMAoxMDAsMjAwLDMwMCw0MDAKMzAwLDQwMCw1MDAsNjAwCjEwMCwyMDAsMzAwLDQwMAozMDAsNDAwLDUwMCw2MDAKMTAwLDIwMCwzMDAsNDAwCjMwMCw0MDAsNTAwLDYwMAoxMDAsMjAwLDMwMCw0MDAKMzAwLDQwMCw1MDAsNjAwCg==",
       "StatusCode": 201,
@@ -81,11 +69,7 @@
         "x-ms-content-crc64": "qWWGs5Hamvo=",
         "x-ms-request-id": "25f1533e-401e-0047-595e-05b199000000",
         "x-ms-request-server-encrypted": "true",
-<<<<<<< HEAD
-        "x-ms-version": "2020-12-06",
-=======
         "x-ms-version": "2021-02-12",
->>>>>>> 7e782c87
         "x-ms-version-id": "2021-02-17T18:55:45.5641923Z"
       },
       "ResponseBody": []
@@ -104,11 +88,7 @@
         "x-ms-client-request-id": "aaf9a9e0-7565-18d6-d120-2e628e4f1ad3",
         "x-ms-date": "Wed, 17 Feb 2021 18:55:45 GMT",
         "x-ms-return-client-request-id": "true",
-<<<<<<< HEAD
-        "x-ms-version": "2020-12-06"
-=======
         "x-ms-version": "2021-02-12"
->>>>>>> 7e782c87
       },
       "RequestBody": null,
       "StatusCode": 202,
@@ -121,11 +101,7 @@
         ],
         "x-ms-client-request-id": "aaf9a9e0-7565-18d6-d120-2e628e4f1ad3",
         "x-ms-request-id": "25f15356-401e-0047-6c5e-05b199000000",
-<<<<<<< HEAD
-        "x-ms-version": "2020-12-06"
-=======
         "x-ms-version": "2021-02-12"
->>>>>>> 7e782c87
       },
       "ResponseBody": []
     }
