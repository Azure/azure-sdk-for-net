--- conflicted
+++ resolved
@@ -15,11 +15,7 @@
         "x-ms-client-request-id": "7851b68e-c76a-5e83-458b-908cf029ced2",
         "x-ms-date": "Wed, 17 Feb 2021 19:42:13 GMT",
         "x-ms-return-client-request-id": "true",
-<<<<<<< HEAD
-        "x-ms-version": "2020-12-06"
-=======
-        "x-ms-version": "2021-02-12"
->>>>>>> 7e782c87
+        "x-ms-version": "2021-02-12"
       },
       "RequestBody": null,
       "StatusCode": 201,
@@ -34,11 +30,7 @@
         ],
         "x-ms-client-request-id": "7851b68e-c76a-5e83-458b-908cf029ced2",
         "x-ms-request-id": "1950ff3e-401e-0057-1f64-0574f1000000",
-<<<<<<< HEAD
-        "x-ms-version": "2020-12-06"
-=======
-        "x-ms-version": "2021-02-12"
->>>>>>> 7e782c87
+        "x-ms-version": "2021-02-12"
       },
       "ResponseBody": []
     },
@@ -59,11 +51,7 @@
         "x-ms-client-request-id": "92f542e1-c20f-113f-0177-fe29c560edc4",
         "x-ms-date": "Wed, 17 Feb 2021 19:42:14 GMT",
         "x-ms-return-client-request-id": "true",
-<<<<<<< HEAD
-        "x-ms-version": "2020-12-06"
-=======
-        "x-ms-version": "2021-02-12"
->>>>>>> 7e782c87
+        "x-ms-version": "2021-02-12"
       },
       "RequestBody": "MTAwLDIwMCwzMDAsNDAwCjMwMCw0MDAsNTAwLDYwMAoxMDAsMjAwLDMwMCw0MDAKMzAwLDQwMCw1MDAsNjAwCjEwMCwyMDAsMzAwLDQwMAozMDAsNDAwLDUwMCw2MDAKMTAwLDIwMCwzMDAsNDAwCjMwMCw0MDAsNTAwLDYwMAoxMDAsMjAwLDMwMCw0MDAKMzAwLDQwMCw1MDAsNjAwCjEwMCwyMDAsMzAwLDQwMAozMDAsNDAwLDUwMCw2MDAKMTAwLDIwMCwzMDAsNDAwCjMwMCw0MDAsNTAwLDYwMAoxMDAsMjAwLDMwMCw0MDAKMzAwLDQwMCw1MDAsNjAwCjEwMCwyMDAsMzAwLDQwMAozMDAsNDAwLDUwMCw2MDAKMTAwLDIwMCwzMDAsNDAwCjMwMCw0MDAsNTAwLDYwMAoxMDAsMjAwLDMwMCw0MDAKMzAwLDQwMCw1MDAsNjAwCjEwMCwyMDAsMzAwLDQwMAozMDAsNDAwLDUwMCw2MDAKMTAwLDIwMCwzMDAsNDAwCjMwMCw0MDAsNTAwLDYwMAoxMDAsMjAwLDMwMCw0MDAKMzAwLDQwMCw1MDAsNjAwCjEwMCwyMDAsMzAwLDQwMAozMDAsNDAwLDUwMCw2MDAKMTAwLDIwMCwzMDAsNDAwCjMwMCw0MDAsNTAwLDYwMAoxMDAsMjAwLDMwMCw0MDAKMzAwLDQwMCw1MDAsNjAwCjEwMCwyMDAsMzAwLDQwMAozMDAsNDAwLDUwMCw2MDAKMTAwLDIwMCwzMDAsNDAwCjMwMCw0MDAsNTAwLDYwMAoxMDAsMjAwLDMwMCw0MDAKMzAwLDQwMCw1MDAsNjAwCjEwMCwyMDAsMzAwLDQwMAozMDAsNDAwLDUwMCw2MDAKMTAwLDIwMCwzMDAsNDAwCjMwMCw0MDAsNTAwLDYwMAoxMDAsMjAwLDMwMCw0MDAKMzAwLDQwMCw1MDAsNjAwCjEwMCwyMDAsMzAwLDQwMAozMDAsNDAwLDUwMCw2MDAKMTAwLDIwMCwzMDAsNDAwCjMwMCw0MDAsNTAwLDYwMAoxMDAsMjAwLDMwMCw0MDAKMzAwLDQwMCw1MDAsNjAwCjEwMCwyMDAsMzAwLDQwMAozMDAsNDAwLDUwMCw2MDAKMTAwLDIwMCwzMDAsNDAwCjMwMCw0MDAsNTAwLDYwMAoxMDAsMjAwLDMwMCw0MDAKMzAwLDQwMCw1MDAsNjAwCjEwMCwyMDAsMzAwLDQwMAozMDAsNDAwLDUwMCw2MDAKMTAwLDIwMCwzMDAsNDAwCjMwMCw0MDAsNTAwLDYwMAoxMDAsMjAwLDMwMCw0MDAKMzAwLDQwMCw1MDAsNjAwCg==",
       "StatusCode": 201,
@@ -81,11 +69,7 @@
         "x-ms-content-crc64": "qWWGs5Hamvo=",
         "x-ms-request-id": "1950ff52-401e-0057-3064-0574f1000000",
         "x-ms-request-server-encrypted": "true",
-<<<<<<< HEAD
-        "x-ms-version": "2020-12-06",
-=======
         "x-ms-version": "2021-02-12",
->>>>>>> 7e782c87
         "x-ms-version-id": "2021-02-17T19:42:14.0152049Z"
       },
       "ResponseBody": []
@@ -107,11 +91,7 @@
         "x-ms-client-request-id": "2e41626f-648b-e9d7-a875-2a4fb6fec93e",
         "x-ms-date": "Wed, 17 Feb 2021 19:42:14 GMT",
         "x-ms-return-client-request-id": "true",
-<<<<<<< HEAD
-        "x-ms-version": "2020-12-06"
-=======
-        "x-ms-version": "2021-02-12"
->>>>>>> 7e782c87
+        "x-ms-version": "2021-02-12"
       },
       "RequestBody": "﻿<QueryRequest><QueryType>SQL</QueryType><Expression>SELECT * from BlobStorage</Expression></QueryRequest>",
       "StatusCode": 304,
@@ -124,11 +104,7 @@
         "x-ms-client-request-id": "2e41626f-648b-e9d7-a875-2a4fb6fec93e",
         "x-ms-error-code": "ConditionNotMet",
         "x-ms-request-id": "1950ff6c-401e-0057-4664-0574f1000000",
-<<<<<<< HEAD
-        "x-ms-version": "2020-12-06"
-=======
-        "x-ms-version": "2021-02-12"
->>>>>>> 7e782c87
+        "x-ms-version": "2021-02-12"
       },
       "ResponseBody": []
     },
@@ -146,11 +122,7 @@
         "x-ms-client-request-id": "62b92155-be1f-3038-d0f7-612c77bc5cf2",
         "x-ms-date": "Wed, 17 Feb 2021 19:42:14 GMT",
         "x-ms-return-client-request-id": "true",
-<<<<<<< HEAD
-        "x-ms-version": "2020-12-06"
-=======
-        "x-ms-version": "2021-02-12"
->>>>>>> 7e782c87
+        "x-ms-version": "2021-02-12"
       },
       "RequestBody": null,
       "StatusCode": 202,
@@ -163,11 +135,7 @@
         ],
         "x-ms-client-request-id": "62b92155-be1f-3038-d0f7-612c77bc5cf2",
         "x-ms-request-id": "1950ff9e-401e-0057-7464-0574f1000000",
-<<<<<<< HEAD
-        "x-ms-version": "2020-12-06"
-=======
-        "x-ms-version": "2021-02-12"
->>>>>>> 7e782c87
+        "x-ms-version": "2021-02-12"
       },
       "ResponseBody": []
     },
@@ -186,11 +154,7 @@
         "x-ms-client-request-id": "a6ddaf85-bfd9-440a-0011-fc1cc68e6d8a",
         "x-ms-date": "Wed, 17 Feb 2021 19:42:14 GMT",
         "x-ms-return-client-request-id": "true",
-<<<<<<< HEAD
-        "x-ms-version": "2020-12-06"
-=======
-        "x-ms-version": "2021-02-12"
->>>>>>> 7e782c87
+        "x-ms-version": "2021-02-12"
       },
       "RequestBody": null,
       "StatusCode": 201,
@@ -205,11 +169,7 @@
         ],
         "x-ms-client-request-id": "a6ddaf85-bfd9-440a-0011-fc1cc68e6d8a",
         "x-ms-request-id": "fdf3efb5-901e-006b-0b64-055d36000000",
-<<<<<<< HEAD
-        "x-ms-version": "2020-12-06"
-=======
-        "x-ms-version": "2021-02-12"
->>>>>>> 7e782c87
+        "x-ms-version": "2021-02-12"
       },
       "ResponseBody": []
     },
@@ -230,11 +190,7 @@
         "x-ms-client-request-id": "3aa1b4d0-2cb5-bcb7-0191-56b4ec0471a4",
         "x-ms-date": "Wed, 17 Feb 2021 19:42:14 GMT",
         "x-ms-return-client-request-id": "true",
-<<<<<<< HEAD
-        "x-ms-version": "2020-12-06"
-=======
-        "x-ms-version": "2021-02-12"
->>>>>>> 7e782c87
+        "x-ms-version": "2021-02-12"
       },
       "RequestBody": "MTAwLDIwMCwzMDAsNDAwCjMwMCw0MDAsNTAwLDYwMAoxMDAsMjAwLDMwMCw0MDAKMzAwLDQwMCw1MDAsNjAwCjEwMCwyMDAsMzAwLDQwMAozMDAsNDAwLDUwMCw2MDAKMTAwLDIwMCwzMDAsNDAwCjMwMCw0MDAsNTAwLDYwMAoxMDAsMjAwLDMwMCw0MDAKMzAwLDQwMCw1MDAsNjAwCjEwMCwyMDAsMzAwLDQwMAozMDAsNDAwLDUwMCw2MDAKMTAwLDIwMCwzMDAsNDAwCjMwMCw0MDAsNTAwLDYwMAoxMDAsMjAwLDMwMCw0MDAKMzAwLDQwMCw1MDAsNjAwCjEwMCwyMDAsMzAwLDQwMAozMDAsNDAwLDUwMCw2MDAKMTAwLDIwMCwzMDAsNDAwCjMwMCw0MDAsNTAwLDYwMAoxMDAsMjAwLDMwMCw0MDAKMzAwLDQwMCw1MDAsNjAwCjEwMCwyMDAsMzAwLDQwMAozMDAsNDAwLDUwMCw2MDAKMTAwLDIwMCwzMDAsNDAwCjMwMCw0MDAsNTAwLDYwMAoxMDAsMjAwLDMwMCw0MDAKMzAwLDQwMCw1MDAsNjAwCjEwMCwyMDAsMzAwLDQwMAozMDAsNDAwLDUwMCw2MDAKMTAwLDIwMCwzMDAsNDAwCjMwMCw0MDAsNTAwLDYwMAoxMDAsMjAwLDMwMCw0MDAKMzAwLDQwMCw1MDAsNjAwCjEwMCwyMDAsMzAwLDQwMAozMDAsNDAwLDUwMCw2MDAKMTAwLDIwMCwzMDAsNDAwCjMwMCw0MDAsNTAwLDYwMAoxMDAsMjAwLDMwMCw0MDAKMzAwLDQwMCw1MDAsNjAwCjEwMCwyMDAsMzAwLDQwMAozMDAsNDAwLDUwMCw2MDAKMTAwLDIwMCwzMDAsNDAwCjMwMCw0MDAsNTAwLDYwMAoxMDAsMjAwLDMwMCw0MDAKMzAwLDQwMCw1MDAsNjAwCjEwMCwyMDAsMzAwLDQwMAozMDAsNDAwLDUwMCw2MDAKMTAwLDIwMCwzMDAsNDAwCjMwMCw0MDAsNTAwLDYwMAoxMDAsMjAwLDMwMCw0MDAKMzAwLDQwMCw1MDAsNjAwCjEwMCwyMDAsMzAwLDQwMAozMDAsNDAwLDUwMCw2MDAKMTAwLDIwMCwzMDAsNDAwCjMwMCw0MDAsNTAwLDYwMAoxMDAsMjAwLDMwMCw0MDAKMzAwLDQwMCw1MDAsNjAwCjEwMCwyMDAsMzAwLDQwMAozMDAsNDAwLDUwMCw2MDAKMTAwLDIwMCwzMDAsNDAwCjMwMCw0MDAsNTAwLDYwMAoxMDAsMjAwLDMwMCw0MDAKMzAwLDQwMCw1MDAsNjAwCg==",
       "StatusCode": 201,
@@ -252,11 +208,7 @@
         "x-ms-content-crc64": "qWWGs5Hamvo=",
         "x-ms-request-id": "fdf3efdb-901e-006b-2c64-055d36000000",
         "x-ms-request-server-encrypted": "true",
-<<<<<<< HEAD
-        "x-ms-version": "2020-12-06",
-=======
         "x-ms-version": "2021-02-12",
->>>>>>> 7e782c87
         "x-ms-version-id": "2021-02-17T19:42:14.4435099Z"
       },
       "ResponseBody": []
@@ -278,11 +230,7 @@
         "x-ms-client-request-id": "1e359076-06ba-0ee0-c667-11d7d7a766cc",
         "x-ms-date": "Wed, 17 Feb 2021 19:42:14 GMT",
         "x-ms-return-client-request-id": "true",
-<<<<<<< HEAD
-        "x-ms-version": "2020-12-06"
-=======
-        "x-ms-version": "2021-02-12"
->>>>>>> 7e782c87
+        "x-ms-version": "2021-02-12"
       },
       "RequestBody": "﻿<QueryRequest><QueryType>SQL</QueryType><Expression>SELECT * from BlobStorage</Expression></QueryRequest>",
       "StatusCode": 412,
@@ -297,11 +245,7 @@
         "x-ms-client-request-id": "1e359076-06ba-0ee0-c667-11d7d7a766cc",
         "x-ms-error-code": "ConditionNotMet",
         "x-ms-request-id": "fdf3f000-901e-006b-4c64-055d36000000",
-<<<<<<< HEAD
-        "x-ms-version": "2020-12-06"
-=======
-        "x-ms-version": "2021-02-12"
->>>>>>> 7e782c87
+        "x-ms-version": "2021-02-12"
       },
       "ResponseBody": [
         "﻿<?xml version=\"1.0\" encoding=\"utf-8\"?>\n",
@@ -324,11 +268,7 @@
         "x-ms-client-request-id": "5c3d0ab0-53cf-c9ea-86d3-8202474a1d29",
         "x-ms-date": "Wed, 17 Feb 2021 19:42:14 GMT",
         "x-ms-return-client-request-id": "true",
-<<<<<<< HEAD
-        "x-ms-version": "2020-12-06"
-=======
-        "x-ms-version": "2021-02-12"
->>>>>>> 7e782c87
+        "x-ms-version": "2021-02-12"
       },
       "RequestBody": null,
       "StatusCode": 202,
@@ -341,11 +281,7 @@
         ],
         "x-ms-client-request-id": "5c3d0ab0-53cf-c9ea-86d3-8202474a1d29",
         "x-ms-request-id": "fdf3f019-901e-006b-6364-055d36000000",
-<<<<<<< HEAD
-        "x-ms-version": "2020-12-06"
-=======
-        "x-ms-version": "2021-02-12"
->>>>>>> 7e782c87
+        "x-ms-version": "2021-02-12"
       },
       "ResponseBody": []
     },
@@ -364,11 +300,7 @@
         "x-ms-client-request-id": "658a418f-43df-d371-de2b-a411c7dd2d92",
         "x-ms-date": "Wed, 17 Feb 2021 19:42:14 GMT",
         "x-ms-return-client-request-id": "true",
-<<<<<<< HEAD
-        "x-ms-version": "2020-12-06"
-=======
-        "x-ms-version": "2021-02-12"
->>>>>>> 7e782c87
+        "x-ms-version": "2021-02-12"
       },
       "RequestBody": null,
       "StatusCode": 201,
@@ -383,11 +315,7 @@
         ],
         "x-ms-client-request-id": "658a418f-43df-d371-de2b-a411c7dd2d92",
         "x-ms-request-id": "a12e876b-e01e-002c-6464-05366d000000",
-<<<<<<< HEAD
-        "x-ms-version": "2020-12-06"
-=======
-        "x-ms-version": "2021-02-12"
->>>>>>> 7e782c87
+        "x-ms-version": "2021-02-12"
       },
       "ResponseBody": []
     },
@@ -408,11 +336,7 @@
         "x-ms-client-request-id": "7e26eb6c-71b2-3f24-8131-650502f473ff",
         "x-ms-date": "Wed, 17 Feb 2021 19:42:14 GMT",
         "x-ms-return-client-request-id": "true",
-<<<<<<< HEAD
-        "x-ms-version": "2020-12-06"
-=======
-        "x-ms-version": "2021-02-12"
->>>>>>> 7e782c87
+        "x-ms-version": "2021-02-12"
       },
       "RequestBody": "MTAwLDIwMCwzMDAsNDAwCjMwMCw0MDAsNTAwLDYwMAoxMDAsMjAwLDMwMCw0MDAKMzAwLDQwMCw1MDAsNjAwCjEwMCwyMDAsMzAwLDQwMAozMDAsNDAwLDUwMCw2MDAKMTAwLDIwMCwzMDAsNDAwCjMwMCw0MDAsNTAwLDYwMAoxMDAsMjAwLDMwMCw0MDAKMzAwLDQwMCw1MDAsNjAwCjEwMCwyMDAsMzAwLDQwMAozMDAsNDAwLDUwMCw2MDAKMTAwLDIwMCwzMDAsNDAwCjMwMCw0MDAsNTAwLDYwMAoxMDAsMjAwLDMwMCw0MDAKMzAwLDQwMCw1MDAsNjAwCjEwMCwyMDAsMzAwLDQwMAozMDAsNDAwLDUwMCw2MDAKMTAwLDIwMCwzMDAsNDAwCjMwMCw0MDAsNTAwLDYwMAoxMDAsMjAwLDMwMCw0MDAKMzAwLDQwMCw1MDAsNjAwCjEwMCwyMDAsMzAwLDQwMAozMDAsNDAwLDUwMCw2MDAKMTAwLDIwMCwzMDAsNDAwCjMwMCw0MDAsNTAwLDYwMAoxMDAsMjAwLDMwMCw0MDAKMzAwLDQwMCw1MDAsNjAwCjEwMCwyMDAsMzAwLDQwMAozMDAsNDAwLDUwMCw2MDAKMTAwLDIwMCwzMDAsNDAwCjMwMCw0MDAsNTAwLDYwMAoxMDAsMjAwLDMwMCw0MDAKMzAwLDQwMCw1MDAsNjAwCjEwMCwyMDAsMzAwLDQwMAozMDAsNDAwLDUwMCw2MDAKMTAwLDIwMCwzMDAsNDAwCjMwMCw0MDAsNTAwLDYwMAoxMDAsMjAwLDMwMCw0MDAKMzAwLDQwMCw1MDAsNjAwCjEwMCwyMDAsMzAwLDQwMAozMDAsNDAwLDUwMCw2MDAKMTAwLDIwMCwzMDAsNDAwCjMwMCw0MDAsNTAwLDYwMAoxMDAsMjAwLDMwMCw0MDAKMzAwLDQwMCw1MDAsNjAwCjEwMCwyMDAsMzAwLDQwMAozMDAsNDAwLDUwMCw2MDAKMTAwLDIwMCwzMDAsNDAwCjMwMCw0MDAsNTAwLDYwMAoxMDAsMjAwLDMwMCw0MDAKMzAwLDQwMCw1MDAsNjAwCjEwMCwyMDAsMzAwLDQwMAozMDAsNDAwLDUwMCw2MDAKMTAwLDIwMCwzMDAsNDAwCjMwMCw0MDAsNTAwLDYwMAoxMDAsMjAwLDMwMCw0MDAKMzAwLDQwMCw1MDAsNjAwCjEwMCwyMDAsMzAwLDQwMAozMDAsNDAwLDUwMCw2MDAKMTAwLDIwMCwzMDAsNDAwCjMwMCw0MDAsNTAwLDYwMAoxMDAsMjAwLDMwMCw0MDAKMzAwLDQwMCw1MDAsNjAwCg==",
       "StatusCode": 201,
@@ -430,11 +354,7 @@
         "x-ms-content-crc64": "qWWGs5Hamvo=",
         "x-ms-request-id": "a12e877f-e01e-002c-7564-05366d000000",
         "x-ms-request-server-encrypted": "true",
-<<<<<<< HEAD
-        "x-ms-version": "2020-12-06",
-=======
         "x-ms-version": "2021-02-12",
->>>>>>> 7e782c87
         "x-ms-version-id": "2021-02-17T19:42:14.8808203Z"
       },
       "ResponseBody": []
@@ -456,11 +376,7 @@
         "x-ms-client-request-id": "741018b0-b0b7-1c2f-1e3d-d937e1389923",
         "x-ms-date": "Wed, 17 Feb 2021 19:42:14 GMT",
         "x-ms-return-client-request-id": "true",
-<<<<<<< HEAD
-        "x-ms-version": "2020-12-06"
-=======
-        "x-ms-version": "2021-02-12"
->>>>>>> 7e782c87
+        "x-ms-version": "2021-02-12"
       },
       "RequestBody": "﻿<QueryRequest><QueryType>SQL</QueryType><Expression>SELECT * from BlobStorage</Expression></QueryRequest>",
       "StatusCode": 412,
@@ -475,11 +391,7 @@
         "x-ms-client-request-id": "741018b0-b0b7-1c2f-1e3d-d937e1389923",
         "x-ms-error-code": "ConditionNotMet",
         "x-ms-request-id": "a12e8790-e01e-002c-0464-05366d000000",
-<<<<<<< HEAD
-        "x-ms-version": "2020-12-06"
-=======
-        "x-ms-version": "2021-02-12"
->>>>>>> 7e782c87
+        "x-ms-version": "2021-02-12"
       },
       "ResponseBody": [
         "﻿<?xml version=\"1.0\" encoding=\"utf-8\"?>\n",
@@ -502,11 +414,7 @@
         "x-ms-client-request-id": "e954513e-ffe4-4d47-9366-6522f8f1fdee",
         "x-ms-date": "Wed, 17 Feb 2021 19:42:15 GMT",
         "x-ms-return-client-request-id": "true",
-<<<<<<< HEAD
-        "x-ms-version": "2020-12-06"
-=======
-        "x-ms-version": "2021-02-12"
->>>>>>> 7e782c87
+        "x-ms-version": "2021-02-12"
       },
       "RequestBody": null,
       "StatusCode": 202,
@@ -519,11 +427,7 @@
         ],
         "x-ms-client-request-id": "e954513e-ffe4-4d47-9366-6522f8f1fdee",
         "x-ms-request-id": "a12e87c6-e01e-002c-3364-05366d000000",
-<<<<<<< HEAD
-        "x-ms-version": "2020-12-06"
-=======
-        "x-ms-version": "2021-02-12"
->>>>>>> 7e782c87
+        "x-ms-version": "2021-02-12"
       },
       "ResponseBody": []
     },
@@ -542,11 +446,7 @@
         "x-ms-client-request-id": "493e684a-6f66-edbf-a648-996e4dd7f490",
         "x-ms-date": "Wed, 17 Feb 2021 19:42:15 GMT",
         "x-ms-return-client-request-id": "true",
-<<<<<<< HEAD
-        "x-ms-version": "2020-12-06"
-=======
-        "x-ms-version": "2021-02-12"
->>>>>>> 7e782c87
+        "x-ms-version": "2021-02-12"
       },
       "RequestBody": null,
       "StatusCode": 201,
@@ -561,11 +461,7 @@
         ],
         "x-ms-client-request-id": "493e684a-6f66-edbf-a648-996e4dd7f490",
         "x-ms-request-id": "809f6b82-201e-0041-5f64-058226000000",
-<<<<<<< HEAD
-        "x-ms-version": "2020-12-06"
-=======
-        "x-ms-version": "2021-02-12"
->>>>>>> 7e782c87
+        "x-ms-version": "2021-02-12"
       },
       "ResponseBody": []
     },
@@ -586,11 +482,7 @@
         "x-ms-client-request-id": "a4eb7ffe-83e1-ddd8-5e01-0658a772acfb",
         "x-ms-date": "Wed, 17 Feb 2021 19:42:15 GMT",
         "x-ms-return-client-request-id": "true",
-<<<<<<< HEAD
-        "x-ms-version": "2020-12-06"
-=======
-        "x-ms-version": "2021-02-12"
->>>>>>> 7e782c87
+        "x-ms-version": "2021-02-12"
       },
       "RequestBody": "MTAwLDIwMCwzMDAsNDAwCjMwMCw0MDAsNTAwLDYwMAoxMDAsMjAwLDMwMCw0MDAKMzAwLDQwMCw1MDAsNjAwCjEwMCwyMDAsMzAwLDQwMAozMDAsNDAwLDUwMCw2MDAKMTAwLDIwMCwzMDAsNDAwCjMwMCw0MDAsNTAwLDYwMAoxMDAsMjAwLDMwMCw0MDAKMzAwLDQwMCw1MDAsNjAwCjEwMCwyMDAsMzAwLDQwMAozMDAsNDAwLDUwMCw2MDAKMTAwLDIwMCwzMDAsNDAwCjMwMCw0MDAsNTAwLDYwMAoxMDAsMjAwLDMwMCw0MDAKMzAwLDQwMCw1MDAsNjAwCjEwMCwyMDAsMzAwLDQwMAozMDAsNDAwLDUwMCw2MDAKMTAwLDIwMCwzMDAsNDAwCjMwMCw0MDAsNTAwLDYwMAoxMDAsMjAwLDMwMCw0MDAKMzAwLDQwMCw1MDAsNjAwCjEwMCwyMDAsMzAwLDQwMAozMDAsNDAwLDUwMCw2MDAKMTAwLDIwMCwzMDAsNDAwCjMwMCw0MDAsNTAwLDYwMAoxMDAsMjAwLDMwMCw0MDAKMzAwLDQwMCw1MDAsNjAwCjEwMCwyMDAsMzAwLDQwMAozMDAsNDAwLDUwMCw2MDAKMTAwLDIwMCwzMDAsNDAwCjMwMCw0MDAsNTAwLDYwMAoxMDAsMjAwLDMwMCw0MDAKMzAwLDQwMCw1MDAsNjAwCjEwMCwyMDAsMzAwLDQwMAozMDAsNDAwLDUwMCw2MDAKMTAwLDIwMCwzMDAsNDAwCjMwMCw0MDAsNTAwLDYwMAoxMDAsMjAwLDMwMCw0MDAKMzAwLDQwMCw1MDAsNjAwCjEwMCwyMDAsMzAwLDQwMAozMDAsNDAwLDUwMCw2MDAKMTAwLDIwMCwzMDAsNDAwCjMwMCw0MDAsNTAwLDYwMAoxMDAsMjAwLDMwMCw0MDAKMzAwLDQwMCw1MDAsNjAwCjEwMCwyMDAsMzAwLDQwMAozMDAsNDAwLDUwMCw2MDAKMTAwLDIwMCwzMDAsNDAwCjMwMCw0MDAsNTAwLDYwMAoxMDAsMjAwLDMwMCw0MDAKMzAwLDQwMCw1MDAsNjAwCjEwMCwyMDAsMzAwLDQwMAozMDAsNDAwLDUwMCw2MDAKMTAwLDIwMCwzMDAsNDAwCjMwMCw0MDAsNTAwLDYwMAoxMDAsMjAwLDMwMCw0MDAKMzAwLDQwMCw1MDAsNjAwCjEwMCwyMDAsMzAwLDQwMAozMDAsNDAwLDUwMCw2MDAKMTAwLDIwMCwzMDAsNDAwCjMwMCw0MDAsNTAwLDYwMAoxMDAsMjAwLDMwMCw0MDAKMzAwLDQwMCw1MDAsNjAwCg==",
       "StatusCode": 201,
@@ -608,11 +500,7 @@
         "x-ms-content-crc64": "qWWGs5Hamvo=",
         "x-ms-request-id": "809f6b88-201e-0041-6364-058226000000",
         "x-ms-request-server-encrypted": "true",
-<<<<<<< HEAD
-        "x-ms-version": "2020-12-06",
-=======
         "x-ms-version": "2021-02-12",
->>>>>>> 7e782c87
         "x-ms-version-id": "2021-02-17T19:42:15.4432208Z"
       },
       "ResponseBody": []
@@ -631,11 +519,7 @@
         "x-ms-client-request-id": "c24ef57a-28be-4fc9-0848-92c2020b46a6",
         "x-ms-date": "Wed, 17 Feb 2021 19:42:15 GMT",
         "x-ms-return-client-request-id": "true",
-<<<<<<< HEAD
-        "x-ms-version": "2020-12-06"
-=======
-        "x-ms-version": "2021-02-12"
->>>>>>> 7e782c87
+        "x-ms-version": "2021-02-12"
       },
       "RequestBody": null,
       "StatusCode": 200,
@@ -662,11 +546,7 @@
         "x-ms-lease-status": "unlocked",
         "x-ms-request-id": "809f6b90-201e-0041-6a64-058226000000",
         "x-ms-server-encrypted": "true",
-<<<<<<< HEAD
-        "x-ms-version": "2020-12-06",
-=======
         "x-ms-version": "2021-02-12",
->>>>>>> 7e782c87
         "x-ms-version-id": "2021-02-17T19:42:15.4432208Z"
       },
       "ResponseBody": []
@@ -688,11 +568,7 @@
         "x-ms-client-request-id": "b1dd94da-ea23-543d-244b-646871090b2c",
         "x-ms-date": "Wed, 17 Feb 2021 19:42:15 GMT",
         "x-ms-return-client-request-id": "true",
-<<<<<<< HEAD
-        "x-ms-version": "2020-12-06"
-=======
-        "x-ms-version": "2021-02-12"
->>>>>>> 7e782c87
+        "x-ms-version": "2021-02-12"
       },
       "RequestBody": "﻿<QueryRequest><QueryType>SQL</QueryType><Expression>SELECT * from BlobStorage</Expression></QueryRequest>",
       "StatusCode": 304,
@@ -705,11 +581,7 @@
         "x-ms-client-request-id": "b1dd94da-ea23-543d-244b-646871090b2c",
         "x-ms-error-code": "ConditionNotMet",
         "x-ms-request-id": "809f6b9a-201e-0041-7264-058226000000",
-<<<<<<< HEAD
-        "x-ms-version": "2020-12-06"
-=======
-        "x-ms-version": "2021-02-12"
->>>>>>> 7e782c87
+        "x-ms-version": "2021-02-12"
       },
       "ResponseBody": []
     },
@@ -727,11 +599,7 @@
         "x-ms-client-request-id": "6de8a3ef-942e-7582-b0ca-03e9c1b788a9",
         "x-ms-date": "Wed, 17 Feb 2021 19:42:15 GMT",
         "x-ms-return-client-request-id": "true",
-<<<<<<< HEAD
-        "x-ms-version": "2020-12-06"
-=======
-        "x-ms-version": "2021-02-12"
->>>>>>> 7e782c87
+        "x-ms-version": "2021-02-12"
       },
       "RequestBody": null,
       "StatusCode": 202,
@@ -744,11 +612,7 @@
         ],
         "x-ms-client-request-id": "6de8a3ef-942e-7582-b0ca-03e9c1b788a9",
         "x-ms-request-id": "809f6ba4-201e-0041-7864-058226000000",
-<<<<<<< HEAD
-        "x-ms-version": "2020-12-06"
-=======
-        "x-ms-version": "2021-02-12"
->>>>>>> 7e782c87
+        "x-ms-version": "2021-02-12"
       },
       "ResponseBody": []
     },
@@ -767,11 +631,7 @@
         "x-ms-client-request-id": "7c0b65cb-b83f-2bbc-050d-16a5b8b39a51",
         "x-ms-date": "Wed, 17 Feb 2021 19:42:15 GMT",
         "x-ms-return-client-request-id": "true",
-<<<<<<< HEAD
-        "x-ms-version": "2020-12-06"
-=======
-        "x-ms-version": "2021-02-12"
->>>>>>> 7e782c87
+        "x-ms-version": "2021-02-12"
       },
       "RequestBody": null,
       "StatusCode": 201,
@@ -786,11 +646,7 @@
         ],
         "x-ms-client-request-id": "7c0b65cb-b83f-2bbc-050d-16a5b8b39a51",
         "x-ms-request-id": "32c5c6d7-a01e-003d-0864-05acd9000000",
-<<<<<<< HEAD
-        "x-ms-version": "2020-12-06"
-=======
-        "x-ms-version": "2021-02-12"
->>>>>>> 7e782c87
+        "x-ms-version": "2021-02-12"
       },
       "ResponseBody": []
     },
@@ -811,11 +667,7 @@
         "x-ms-client-request-id": "5e54947c-1be0-11e0-dcd5-3abc7a734eed",
         "x-ms-date": "Wed, 17 Feb 2021 19:42:15 GMT",
         "x-ms-return-client-request-id": "true",
-<<<<<<< HEAD
-        "x-ms-version": "2020-12-06"
-=======
-        "x-ms-version": "2021-02-12"
->>>>>>> 7e782c87
+        "x-ms-version": "2021-02-12"
       },
       "RequestBody": "MTAwLDIwMCwzMDAsNDAwCjMwMCw0MDAsNTAwLDYwMAoxMDAsMjAwLDMwMCw0MDAKMzAwLDQwMCw1MDAsNjAwCjEwMCwyMDAsMzAwLDQwMAozMDAsNDAwLDUwMCw2MDAKMTAwLDIwMCwzMDAsNDAwCjMwMCw0MDAsNTAwLDYwMAoxMDAsMjAwLDMwMCw0MDAKMzAwLDQwMCw1MDAsNjAwCjEwMCwyMDAsMzAwLDQwMAozMDAsNDAwLDUwMCw2MDAKMTAwLDIwMCwzMDAsNDAwCjMwMCw0MDAsNTAwLDYwMAoxMDAsMjAwLDMwMCw0MDAKMzAwLDQwMCw1MDAsNjAwCjEwMCwyMDAsMzAwLDQwMAozMDAsNDAwLDUwMCw2MDAKMTAwLDIwMCwzMDAsNDAwCjMwMCw0MDAsNTAwLDYwMAoxMDAsMjAwLDMwMCw0MDAKMzAwLDQwMCw1MDAsNjAwCjEwMCwyMDAsMzAwLDQwMAozMDAsNDAwLDUwMCw2MDAKMTAwLDIwMCwzMDAsNDAwCjMwMCw0MDAsNTAwLDYwMAoxMDAsMjAwLDMwMCw0MDAKMzAwLDQwMCw1MDAsNjAwCjEwMCwyMDAsMzAwLDQwMAozMDAsNDAwLDUwMCw2MDAKMTAwLDIwMCwzMDAsNDAwCjMwMCw0MDAsNTAwLDYwMAoxMDAsMjAwLDMwMCw0MDAKMzAwLDQwMCw1MDAsNjAwCjEwMCwyMDAsMzAwLDQwMAozMDAsNDAwLDUwMCw2MDAKMTAwLDIwMCwzMDAsNDAwCjMwMCw0MDAsNTAwLDYwMAoxMDAsMjAwLDMwMCw0MDAKMzAwLDQwMCw1MDAsNjAwCjEwMCwyMDAsMzAwLDQwMAozMDAsNDAwLDUwMCw2MDAKMTAwLDIwMCwzMDAsNDAwCjMwMCw0MDAsNTAwLDYwMAoxMDAsMjAwLDMwMCw0MDAKMzAwLDQwMCw1MDAsNjAwCjEwMCwyMDAsMzAwLDQwMAozMDAsNDAwLDUwMCw2MDAKMTAwLDIwMCwzMDAsNDAwCjMwMCw0MDAsNTAwLDYwMAoxMDAsMjAwLDMwMCw0MDAKMzAwLDQwMCw1MDAsNjAwCjEwMCwyMDAsMzAwLDQwMAozMDAsNDAwLDUwMCw2MDAKMTAwLDIwMCwzMDAsNDAwCjMwMCw0MDAsNTAwLDYwMAoxMDAsMjAwLDMwMCw0MDAKMzAwLDQwMCw1MDAsNjAwCjEwMCwyMDAsMzAwLDQwMAozMDAsNDAwLDUwMCw2MDAKMTAwLDIwMCwzMDAsNDAwCjMwMCw0MDAsNTAwLDYwMAoxMDAsMjAwLDMwMCw0MDAKMzAwLDQwMCw1MDAsNjAwCg==",
       "StatusCode": 201,
@@ -833,11 +685,7 @@
         "x-ms-content-crc64": "qWWGs5Hamvo=",
         "x-ms-request-id": "32c5c6df-a01e-003d-0e64-05acd9000000",
         "x-ms-request-server-encrypted": "true",
-<<<<<<< HEAD
-        "x-ms-version": "2020-12-06",
-=======
         "x-ms-version": "2021-02-12",
->>>>>>> 7e782c87
         "x-ms-version-id": "2021-02-17T19:42:15.9575866Z"
       },
       "ResponseBody": []
@@ -859,11 +707,7 @@
         "x-ms-date": "Wed, 17 Feb 2021 19:42:16 GMT",
         "x-ms-lease-id": "942e82e4-0549-b13e-e9f5-aa63706b9043",
         "x-ms-return-client-request-id": "true",
-<<<<<<< HEAD
-        "x-ms-version": "2020-12-06"
-=======
-        "x-ms-version": "2021-02-12"
->>>>>>> 7e782c87
+        "x-ms-version": "2021-02-12"
       },
       "RequestBody": "﻿<QueryRequest><QueryType>SQL</QueryType><Expression>SELECT * from BlobStorage</Expression></QueryRequest>",
       "StatusCode": 412,
@@ -878,11 +722,7 @@
         "x-ms-client-request-id": "48cb1442-81c3-d824-ddf2-997de16b4519",
         "x-ms-error-code": "LeaseNotPresentWithBlobOperation",
         "x-ms-request-id": "32c5c6e8-a01e-003d-1764-05acd9000000",
-<<<<<<< HEAD
-        "x-ms-version": "2020-12-06"
-=======
-        "x-ms-version": "2021-02-12"
->>>>>>> 7e782c87
+        "x-ms-version": "2021-02-12"
       },
       "ResponseBody": [
         "﻿<?xml version=\"1.0\" encoding=\"utf-8\"?>\n",
@@ -905,11 +745,7 @@
         "x-ms-client-request-id": "667a5125-05a7-ab2a-edd8-1dbd8b823309",
         "x-ms-date": "Wed, 17 Feb 2021 19:42:16 GMT",
         "x-ms-return-client-request-id": "true",
-<<<<<<< HEAD
-        "x-ms-version": "2020-12-06"
-=======
-        "x-ms-version": "2021-02-12"
->>>>>>> 7e782c87
+        "x-ms-version": "2021-02-12"
       },
       "RequestBody": null,
       "StatusCode": 202,
@@ -922,11 +758,7 @@
         ],
         "x-ms-client-request-id": "667a5125-05a7-ab2a-edd8-1dbd8b823309",
         "x-ms-request-id": "32c5c70d-a01e-003d-3764-05acd9000000",
-<<<<<<< HEAD
-        "x-ms-version": "2020-12-06"
-=======
-        "x-ms-version": "2021-02-12"
->>>>>>> 7e782c87
+        "x-ms-version": "2021-02-12"
       },
       "ResponseBody": []
     }
