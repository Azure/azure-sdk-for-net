﻿{
  "Entries": [
    {
      "RequestUri": "https://seanmcccanary3.blob.core.windows.net/test-container-be658ffb-b515-e129-175f-204e84facc23?restype=container",
      "RequestMethod": "PUT",
      "RequestHeaders": {
        "Accept": "application/xml",
        "Authorization": "Sanitized",
        "traceparent": "00-13eb1ff70eb37748a222d64e168f8342-aeb1d1a47e0a8b48-00",
        "User-Agent": [
          "azsdk-net-Storage.Blobs/12.9.0-alpha.20210217.1",
          "(.NET 5.0.3; Microsoft Windows 10.0.19042)"
        ],
        "x-ms-blob-public-access": "container",
        "x-ms-client-request-id": "c6dada83-82eb-2c84-97dc-57408c48698e",
        "x-ms-date": "Wed, 17 Feb 2021 19:42:46 GMT",
        "x-ms-return-client-request-id": "true",
<<<<<<< HEAD
        "x-ms-version": "2020-12-06"
=======
        "x-ms-version": "2021-02-12"
>>>>>>> 7e782c87
      },
      "RequestBody": null,
      "StatusCode": 201,
      "ResponseHeaders": {
        "Content-Length": "0",
        "Date": "Wed, 17 Feb 2021 19:42:45 GMT",
        "ETag": "\"0x8D8D37C335FEBB3\"",
        "Last-Modified": "Wed, 17 Feb 2021 19:42:46 GMT",
        "Server": [
          "Windows-Azure-Blob/1.0",
          "Microsoft-HTTPAPI/2.0"
        ],
        "x-ms-client-request-id": "c6dada83-82eb-2c84-97dc-57408c48698e",
        "x-ms-request-id": "92d6d984-101e-0081-8065-057a18000000",
<<<<<<< HEAD
        "x-ms-version": "2020-12-06"
=======
        "x-ms-version": "2021-02-12"
>>>>>>> 7e782c87
      },
      "ResponseBody": []
    },
    {
      "RequestUri": "https://seanmcccanary3.blob.core.windows.net/test-container-be658ffb-b515-e129-175f-204e84facc23/test-blob-43eec501-fe64-3274-62ad-02432b350c4e",
      "RequestMethod": "PUT",
      "RequestHeaders": {
        "Accept": "application/xml",
        "Authorization": "Sanitized",
        "Content-Length": "1024",
        "Content-Type": "application/octet-stream",
        "traceparent": "00-92419c216b69c44c845dbf0b2e343bc1-4e55c2b798762143-00",
        "User-Agent": [
          "azsdk-net-Storage.Blobs/12.9.0-alpha.20210217.1",
          "(.NET 5.0.3; Microsoft Windows 10.0.19042)"
        ],
        "x-ms-blob-type": "BlockBlob",
        "x-ms-client-request-id": "0ff2fb68-fbda-8410-65a7-633e80400061",
        "x-ms-date": "Wed, 17 Feb 2021 19:42:46 GMT",
        "x-ms-return-client-request-id": "true",
<<<<<<< HEAD
        "x-ms-version": "2020-12-06"
=======
        "x-ms-version": "2021-02-12"
>>>>>>> 7e782c87
      },
      "RequestBody": "MTAwLDIwMCwzMDAsNDAwCjMwMCw0MDAsNTAwLDYwMAoxMDAsMjAwLDMwMCw0MDAKMzAwLDQwMCw1MDAsNjAwCjEwMCwyMDAsMzAwLDQwMAozMDAsNDAwLDUwMCw2MDAKMTAwLDIwMCwzMDAsNDAwCjMwMCw0MDAsNTAwLDYwMAoxMDAsMjAwLDMwMCw0MDAKMzAwLDQwMCw1MDAsNjAwCjEwMCwyMDAsMzAwLDQwMAozMDAsNDAwLDUwMCw2MDAKMTAwLDIwMCwzMDAsNDAwCjMwMCw0MDAsNTAwLDYwMAoxMDAsMjAwLDMwMCw0MDAKMzAwLDQwMCw1MDAsNjAwCjEwMCwyMDAsMzAwLDQwMAozMDAsNDAwLDUwMCw2MDAKMTAwLDIwMCwzMDAsNDAwCjMwMCw0MDAsNTAwLDYwMAoxMDAsMjAwLDMwMCw0MDAKMzAwLDQwMCw1MDAsNjAwCjEwMCwyMDAsMzAwLDQwMAozMDAsNDAwLDUwMCw2MDAKMTAwLDIwMCwzMDAsNDAwCjMwMCw0MDAsNTAwLDYwMAoxMDAsMjAwLDMwMCw0MDAKMzAwLDQwMCw1MDAsNjAwCjEwMCwyMDAsMzAwLDQwMAozMDAsNDAwLDUwMCw2MDAKMTAwLDIwMCwzMDAsNDAwCjMwMCw0MDAsNTAwLDYwMAoxMDAsMjAwLDMwMCw0MDAKMzAwLDQwMCw1MDAsNjAwCjEwMCwyMDAsMzAwLDQwMAozMDAsNDAwLDUwMCw2MDAKMTAwLDIwMCwzMDAsNDAwCjMwMCw0MDAsNTAwLDYwMAoxMDAsMjAwLDMwMCw0MDAKMzAwLDQwMCw1MDAsNjAwCjEwMCwyMDAsMzAwLDQwMAozMDAsNDAwLDUwMCw2MDAKMTAwLDIwMCwzMDAsNDAwCjMwMCw0MDAsNTAwLDYwMAoxMDAsMjAwLDMwMCw0MDAKMzAwLDQwMCw1MDAsNjAwCjEwMCwyMDAsMzAwLDQwMAozMDAsNDAwLDUwMCw2MDAKMTAwLDIwMCwzMDAsNDAwCjMwMCw0MDAsNTAwLDYwMAoxMDAsMjAwLDMwMCw0MDAKMzAwLDQwMCw1MDAsNjAwCjEwMCwyMDAsMzAwLDQwMAozMDAsNDAwLDUwMCw2MDAKMTAwLDIwMCwzMDAsNDAwCjMwMCw0MDAsNTAwLDYwMAoxMDAsMjAwLDMwMCw0MDAKMzAwLDQwMCw1MDAsNjAwCjEwMCwyMDAsMzAwLDQwMAozMDAsNDAwLDUwMCw2MDAKMTAwLDIwMCwzMDAsNDAwCjMwMCw0MDAsNTAwLDYwMAoxMDAsMjAwLDMwMCw0MDAKMzAwLDQwMCw1MDAsNjAwCg==",
      "StatusCode": 201,
      "ResponseHeaders": {
        "Content-Length": "0",
        "Content-MD5": "vDCMhAvvo34oZHeMW+ZcXg==",
        "Date": "Wed, 17 Feb 2021 19:42:45 GMT",
        "ETag": "\"0x8D8D37C336A1DAE\"",
        "Last-Modified": "Wed, 17 Feb 2021 19:42:46 GMT",
        "Server": [
          "Windows-Azure-Blob/1.0",
          "Microsoft-HTTPAPI/2.0"
        ],
        "x-ms-client-request-id": "0ff2fb68-fbda-8410-65a7-633e80400061",
        "x-ms-content-crc64": "qWWGs5Hamvo=",
        "x-ms-request-id": "92d6d99c-101e-0081-1365-057a18000000",
        "x-ms-request-server-encrypted": "true",
<<<<<<< HEAD
        "x-ms-version": "2020-12-06",
=======
        "x-ms-version": "2021-02-12",
>>>>>>> 7e782c87
        "x-ms-version-id": "2021-02-17T19:42:46.4923054Z"
      },
      "ResponseBody": []
    },
    {
      "RequestUri": "https://seanmcccanary3.blob.core.windows.net/test-container-be658ffb-b515-e129-175f-204e84facc23/test-blob-43eec501-fe64-3274-62ad-02432b350c4e?comp=query",
      "RequestMethod": "POST",
      "RequestHeaders": {
        "Accept": "application/xml",
        "Authorization": "Sanitized",
        "Content-Length": "128",
        "Content-Type": "application/xml",
        "traceparent": "00-63d5a509eeaec7419de8af5606229fdd-d827367c4db9304d-00",
        "User-Agent": [
          "azsdk-net-Storage.Blobs/12.9.0-alpha.20210217.1",
          "(.NET 5.0.3; Microsoft Windows 10.0.19042)"
        ],
        "x-ms-client-request-id": "30db8d82-fc43-2573-9a46-4478a2f91d9c",
        "x-ms-date": "Wed, 17 Feb 2021 19:42:46 GMT",
        "x-ms-if-tags": "\"coolTag\" = 'true'",
        "x-ms-return-client-request-id": "true",
<<<<<<< HEAD
        "x-ms-version": "2020-12-06"
=======
        "x-ms-version": "2021-02-12"
>>>>>>> 7e782c87
      },
      "RequestBody": "﻿<QueryRequest><QueryType>SQL</QueryType><Expression>SELECT _2 from BlobStorage WHERE _1 &gt; 250;</Expression></QueryRequest>",
      "StatusCode": 412,
      "ResponseHeaders": {
        "Content-Length": "253",
        "Content-Type": "application/xml",
        "Date": "Wed, 17 Feb 2021 19:42:45 GMT",
        "Server": [
          "Windows-Azure-Blob/1.0",
          "Microsoft-HTTPAPI/2.0"
        ],
        "x-ms-client-request-id": "30db8d82-fc43-2573-9a46-4478a2f91d9c",
        "x-ms-error-code": "ConditionNotMet",
        "x-ms-request-id": "92d6d9b0-101e-0081-2465-057a18000000",
<<<<<<< HEAD
        "x-ms-version": "2020-12-06"
=======
        "x-ms-version": "2021-02-12"
>>>>>>> 7e782c87
      },
      "ResponseBody": [
        "﻿<?xml version=\"1.0\" encoding=\"utf-8\"?>\n",
        "<Error><Code>ConditionNotMet</Code><Message>The condition specified using HTTP conditional header(s) is not met.\n",
        "RequestId:92d6d9b0-101e-0081-2465-057a18000000\n",
        "Time:2021-02-17T19:42:46.6256324Z</Message></Error>"
      ]
    },
    {
      "RequestUri": "https://seanmcccanary3.blob.core.windows.net/test-container-be658ffb-b515-e129-175f-204e84facc23?restype=container",
      "RequestMethod": "DELETE",
      "RequestHeaders": {
        "Accept": "application/xml",
        "Authorization": "Sanitized",
        "traceparent": "00-8717f606484d24409beaa11ec221e376-f426431a5451494f-00",
        "User-Agent": [
          "azsdk-net-Storage.Blobs/12.9.0-alpha.20210217.1",
          "(.NET 5.0.3; Microsoft Windows 10.0.19042)"
        ],
        "x-ms-client-request-id": "f2bbede6-d065-d31d-95fa-46367bf55994",
        "x-ms-date": "Wed, 17 Feb 2021 19:42:46 GMT",
        "x-ms-return-client-request-id": "true",
<<<<<<< HEAD
        "x-ms-version": "2020-12-06"
=======
        "x-ms-version": "2021-02-12"
>>>>>>> 7e782c87
      },
      "RequestBody": null,
      "StatusCode": 202,
      "ResponseHeaders": {
        "Content-Length": "0",
        "Date": "Wed, 17 Feb 2021 19:42:45 GMT",
        "Server": [
          "Windows-Azure-Blob/1.0",
          "Microsoft-HTTPAPI/2.0"
        ],
        "x-ms-client-request-id": "f2bbede6-d065-d31d-95fa-46367bf55994",
        "x-ms-request-id": "92d6d9cb-101e-0081-3c65-057a18000000",
<<<<<<< HEAD
        "x-ms-version": "2020-12-06"
=======
        "x-ms-version": "2021-02-12"
>>>>>>> 7e782c87
      },
      "ResponseBody": []
    }
  ],
  "Variables": {
    "RandomSeed": "1156967870",
    "Storage_TestConfigDefault": "ProductionTenant\nseanmcccanary3\nU2FuaXRpemVk\nhttps://seanmcccanary3.blob.core.windows.net\nhttps://seanmcccanary3.file.core.windows.net\nhttps://seanmcccanary3.queue.core.windows.net\nhttps://seanmcccanary3.table.core.windows.net\n\n\n\n\nhttps://seanmcccanary3-secondary.blob.core.windows.net\nhttps://seanmcccanary3-secondary.file.core.windows.net\nhttps://seanmcccanary3-secondary.queue.core.windows.net\nhttps://seanmcccanary3-secondary.table.core.windows.net\n\nSanitized\n\n\nCloud\nBlobEndpoint=https://seanmcccanary3.blob.core.windows.net/;QueueEndpoint=https://seanmcccanary3.queue.core.windows.net/;FileEndpoint=https://seanmcccanary3.file.core.windows.net/;BlobSecondaryEndpoint=https://seanmcccanary3-secondary.blob.core.windows.net/;QueueSecondaryEndpoint=https://seanmcccanary3-secondary.queue.core.windows.net/;FileSecondaryEndpoint=https://seanmcccanary3-secondary.file.core.windows.net/;AccountName=seanmcccanary3;AccountKey=Kg==;\nseanscope1\n\n"
  }
}<|MERGE_RESOLUTION|>--- conflicted
+++ resolved
@@ -15,11 +15,7 @@
         "x-ms-client-request-id": "c6dada83-82eb-2c84-97dc-57408c48698e",
         "x-ms-date": "Wed, 17 Feb 2021 19:42:46 GMT",
         "x-ms-return-client-request-id": "true",
-<<<<<<< HEAD
-        "x-ms-version": "2020-12-06"
-=======
         "x-ms-version": "2021-02-12"
->>>>>>> 7e782c87
       },
       "RequestBody": null,
       "StatusCode": 201,
@@ -34,11 +30,7 @@
         ],
         "x-ms-client-request-id": "c6dada83-82eb-2c84-97dc-57408c48698e",
         "x-ms-request-id": "92d6d984-101e-0081-8065-057a18000000",
-<<<<<<< HEAD
-        "x-ms-version": "2020-12-06"
-=======
         "x-ms-version": "2021-02-12"
->>>>>>> 7e782c87
       },
       "ResponseBody": []
     },
@@ -59,11 +51,7 @@
         "x-ms-client-request-id": "0ff2fb68-fbda-8410-65a7-633e80400061",
         "x-ms-date": "Wed, 17 Feb 2021 19:42:46 GMT",
         "x-ms-return-client-request-id": "true",
-<<<<<<< HEAD
-        "x-ms-version": "2020-12-06"
-=======
         "x-ms-version": "2021-02-12"
->>>>>>> 7e782c87
       },
       "RequestBody": "MTAwLDIwMCwzMDAsNDAwCjMwMCw0MDAsNTAwLDYwMAoxMDAsMjAwLDMwMCw0MDAKMzAwLDQwMCw1MDAsNjAwCjEwMCwyMDAsMzAwLDQwMAozMDAsNDAwLDUwMCw2MDAKMTAwLDIwMCwzMDAsNDAwCjMwMCw0MDAsNTAwLDYwMAoxMDAsMjAwLDMwMCw0MDAKMzAwLDQwMCw1MDAsNjAwCjEwMCwyMDAsMzAwLDQwMAozMDAsNDAwLDUwMCw2MDAKMTAwLDIwMCwzMDAsNDAwCjMwMCw0MDAsNTAwLDYwMAoxMDAsMjAwLDMwMCw0MDAKMzAwLDQwMCw1MDAsNjAwCjEwMCwyMDAsMzAwLDQwMAozMDAsNDAwLDUwMCw2MDAKMTAwLDIwMCwzMDAsNDAwCjMwMCw0MDAsNTAwLDYwMAoxMDAsMjAwLDMwMCw0MDAKMzAwLDQwMCw1MDAsNjAwCjEwMCwyMDAsMzAwLDQwMAozMDAsNDAwLDUwMCw2MDAKMTAwLDIwMCwzMDAsNDAwCjMwMCw0MDAsNTAwLDYwMAoxMDAsMjAwLDMwMCw0MDAKMzAwLDQwMCw1MDAsNjAwCjEwMCwyMDAsMzAwLDQwMAozMDAsNDAwLDUwMCw2MDAKMTAwLDIwMCwzMDAsNDAwCjMwMCw0MDAsNTAwLDYwMAoxMDAsMjAwLDMwMCw0MDAKMzAwLDQwMCw1MDAsNjAwCjEwMCwyMDAsMzAwLDQwMAozMDAsNDAwLDUwMCw2MDAKMTAwLDIwMCwzMDAsNDAwCjMwMCw0MDAsNTAwLDYwMAoxMDAsMjAwLDMwMCw0MDAKMzAwLDQwMCw1MDAsNjAwCjEwMCwyMDAsMzAwLDQwMAozMDAsNDAwLDUwMCw2MDAKMTAwLDIwMCwzMDAsNDAwCjMwMCw0MDAsNTAwLDYwMAoxMDAsMjAwLDMwMCw0MDAKMzAwLDQwMCw1MDAsNjAwCjEwMCwyMDAsMzAwLDQwMAozMDAsNDAwLDUwMCw2MDAKMTAwLDIwMCwzMDAsNDAwCjMwMCw0MDAsNTAwLDYwMAoxMDAsMjAwLDMwMCw0MDAKMzAwLDQwMCw1MDAsNjAwCjEwMCwyMDAsMzAwLDQwMAozMDAsNDAwLDUwMCw2MDAKMTAwLDIwMCwzMDAsNDAwCjMwMCw0MDAsNTAwLDYwMAoxMDAsMjAwLDMwMCw0MDAKMzAwLDQwMCw1MDAsNjAwCjEwMCwyMDAsMzAwLDQwMAozMDAsNDAwLDUwMCw2MDAKMTAwLDIwMCwzMDAsNDAwCjMwMCw0MDAsNTAwLDYwMAoxMDAsMjAwLDMwMCw0MDAKMzAwLDQwMCw1MDAsNjAwCg==",
       "StatusCode": 201,
@@ -81,11 +69,7 @@
         "x-ms-content-crc64": "qWWGs5Hamvo=",
         "x-ms-request-id": "92d6d99c-101e-0081-1365-057a18000000",
         "x-ms-request-server-encrypted": "true",
-<<<<<<< HEAD
-        "x-ms-version": "2020-12-06",
-=======
         "x-ms-version": "2021-02-12",
->>>>>>> 7e782c87
         "x-ms-version-id": "2021-02-17T19:42:46.4923054Z"
       },
       "ResponseBody": []
@@ -107,11 +91,7 @@
         "x-ms-date": "Wed, 17 Feb 2021 19:42:46 GMT",
         "x-ms-if-tags": "\"coolTag\" = 'true'",
         "x-ms-return-client-request-id": "true",
-<<<<<<< HEAD
-        "x-ms-version": "2020-12-06"
-=======
         "x-ms-version": "2021-02-12"
->>>>>>> 7e782c87
       },
       "RequestBody": "﻿<QueryRequest><QueryType>SQL</QueryType><Expression>SELECT _2 from BlobStorage WHERE _1 &gt; 250;</Expression></QueryRequest>",
       "StatusCode": 412,
@@ -126,11 +106,7 @@
         "x-ms-client-request-id": "30db8d82-fc43-2573-9a46-4478a2f91d9c",
         "x-ms-error-code": "ConditionNotMet",
         "x-ms-request-id": "92d6d9b0-101e-0081-2465-057a18000000",
-<<<<<<< HEAD
-        "x-ms-version": "2020-12-06"
-=======
         "x-ms-version": "2021-02-12"
->>>>>>> 7e782c87
       },
       "ResponseBody": [
         "﻿<?xml version=\"1.0\" encoding=\"utf-8\"?>\n",
@@ -153,11 +129,7 @@
         "x-ms-client-request-id": "f2bbede6-d065-d31d-95fa-46367bf55994",
         "x-ms-date": "Wed, 17 Feb 2021 19:42:46 GMT",
         "x-ms-return-client-request-id": "true",
-<<<<<<< HEAD
-        "x-ms-version": "2020-12-06"
-=======
         "x-ms-version": "2021-02-12"
->>>>>>> 7e782c87
       },
       "RequestBody": null,
       "StatusCode": 202,
@@ -170,11 +142,7 @@
         ],
         "x-ms-client-request-id": "f2bbede6-d065-d31d-95fa-46367bf55994",
         "x-ms-request-id": "92d6d9cb-101e-0081-3c65-057a18000000",
-<<<<<<< HEAD
-        "x-ms-version": "2020-12-06"
-=======
         "x-ms-version": "2021-02-12"
->>>>>>> 7e782c87
       },
       "ResponseBody": []
     }
