﻿{
  "Entries": [
    {
      "RequestUri": "https://seanmcccanary3.blob.core.windows.net/test-container-9f794d44-25cb-4be3-8755-9a2430029d5e?restype=container",
      "RequestMethod": "PUT",
      "RequestHeaders": {
        "Accept": "application/xml",
        "Authorization": "Sanitized",
        "traceparent": "00-e323d8a04cacc74cbce81e915595a693-811f9b4098c12945-00",
        "User-Agent": [
          "azsdk-net-Storage.Blobs/12.9.0-alpha.20210217.1",
          "(.NET 5.0.3; Microsoft Windows 10.0.19042)"
        ],
        "x-ms-blob-public-access": "container",
        "x-ms-client-request-id": "c41794fb-085a-e6b7-fae4-0412fa4eb89b",
        "x-ms-date": "Wed, 17 Feb 2021 19:42:44 GMT",
        "x-ms-return-client-request-id": "true",
<<<<<<< HEAD
        "x-ms-version": "2020-12-06"
=======
        "x-ms-version": "2021-02-12"
>>>>>>> 7e782c87
      },
      "RequestBody": null,
      "StatusCode": 201,
      "ResponseHeaders": {
        "Content-Length": "0",
        "Date": "Wed, 17 Feb 2021 19:42:43 GMT",
        "ETag": "\"0x8D8D37C321916EC\"",
        "Last-Modified": "Wed, 17 Feb 2021 19:42:44 GMT",
        "Server": [
          "Windows-Azure-Blob/1.0",
          "Microsoft-HTTPAPI/2.0"
        ],
        "x-ms-client-request-id": "c41794fb-085a-e6b7-fae4-0412fa4eb89b",
        "x-ms-request-id": "dc5774ea-c01e-0066-2c65-0595e2000000",
<<<<<<< HEAD
        "x-ms-version": "2020-12-06"
=======
        "x-ms-version": "2021-02-12"
>>>>>>> 7e782c87
      },
      "ResponseBody": []
    },
    {
      "RequestUri": "https://seanmcccanary3.blob.core.windows.net/test-container-9f794d44-25cb-4be3-8755-9a2430029d5e/test-blob-7fc0a4c1-e0f5-1f1a-8ce4-80e51fc8f48d",
      "RequestMethod": "PUT",
      "RequestHeaders": {
        "Accept": "application/xml",
        "Authorization": "Sanitized",
        "Content-Length": "1024",
        "Content-Type": "application/octet-stream",
        "traceparent": "00-8245759ee649374ea5c94ddab05d1d34-f206ed3505127e42-00",
        "User-Agent": [
          "azsdk-net-Storage.Blobs/12.9.0-alpha.20210217.1",
          "(.NET 5.0.3; Microsoft Windows 10.0.19042)"
        ],
        "x-ms-blob-type": "BlockBlob",
        "x-ms-client-request-id": "b359692d-ab3a-1bc7-7af7-387587d1c632",
        "x-ms-date": "Wed, 17 Feb 2021 19:42:44 GMT",
        "x-ms-return-client-request-id": "true",
<<<<<<< HEAD
        "x-ms-version": "2020-12-06"
=======
        "x-ms-version": "2021-02-12"
>>>>>>> 7e782c87
      },
      "RequestBody": "MTAwLDIwMCwzMDAsNDAwCjMwMCw0MDAsNTAwLDYwMAoxMDAsMjAwLDMwMCw0MDAKMzAwLDQwMCw1MDAsNjAwCjEwMCwyMDAsMzAwLDQwMAozMDAsNDAwLDUwMCw2MDAKMTAwLDIwMCwzMDAsNDAwCjMwMCw0MDAsNTAwLDYwMAoxMDAsMjAwLDMwMCw0MDAKMzAwLDQwMCw1MDAsNjAwCjEwMCwyMDAsMzAwLDQwMAozMDAsNDAwLDUwMCw2MDAKMTAwLDIwMCwzMDAsNDAwCjMwMCw0MDAsNTAwLDYwMAoxMDAsMjAwLDMwMCw0MDAKMzAwLDQwMCw1MDAsNjAwCjEwMCwyMDAsMzAwLDQwMAozMDAsNDAwLDUwMCw2MDAKMTAwLDIwMCwzMDAsNDAwCjMwMCw0MDAsNTAwLDYwMAoxMDAsMjAwLDMwMCw0MDAKMzAwLDQwMCw1MDAsNjAwCjEwMCwyMDAsMzAwLDQwMAozMDAsNDAwLDUwMCw2MDAKMTAwLDIwMCwzMDAsNDAwCjMwMCw0MDAsNTAwLDYwMAoxMDAsMjAwLDMwMCw0MDAKMzAwLDQwMCw1MDAsNjAwCjEwMCwyMDAsMzAwLDQwMAozMDAsNDAwLDUwMCw2MDAKMTAwLDIwMCwzMDAsNDAwCjMwMCw0MDAsNTAwLDYwMAoxMDAsMjAwLDMwMCw0MDAKMzAwLDQwMCw1MDAsNjAwCjEwMCwyMDAsMzAwLDQwMAozMDAsNDAwLDUwMCw2MDAKMTAwLDIwMCwzMDAsNDAwCjMwMCw0MDAsNTAwLDYwMAoxMDAsMjAwLDMwMCw0MDAKMzAwLDQwMCw1MDAsNjAwCjEwMCwyMDAsMzAwLDQwMAozMDAsNDAwLDUwMCw2MDAKMTAwLDIwMCwzMDAsNDAwCjMwMCw0MDAsNTAwLDYwMAoxMDAsMjAwLDMwMCw0MDAKMzAwLDQwMCw1MDAsNjAwCjEwMCwyMDAsMzAwLDQwMAozMDAsNDAwLDUwMCw2MDAKMTAwLDIwMCwzMDAsNDAwCjMwMCw0MDAsNTAwLDYwMAoxMDAsMjAwLDMwMCw0MDAKMzAwLDQwMCw1MDAsNjAwCjEwMCwyMDAsMzAwLDQwMAozMDAsNDAwLDUwMCw2MDAKMTAwLDIwMCwzMDAsNDAwCjMwMCw0MDAsNTAwLDYwMAoxMDAsMjAwLDMwMCw0MDAKMzAwLDQwMCw1MDAsNjAwCjEwMCwyMDAsMzAwLDQwMAozMDAsNDAwLDUwMCw2MDAKMTAwLDIwMCwzMDAsNDAwCjMwMCw0MDAsNTAwLDYwMAoxMDAsMjAwLDMwMCw0MDAKMzAwLDQwMCw1MDAsNjAwCg==",
      "StatusCode": 201,
      "ResponseHeaders": {
        "Content-Length": "0",
        "Content-MD5": "vDCMhAvvo34oZHeMW+ZcXg==",
        "Date": "Wed, 17 Feb 2021 19:42:43 GMT",
        "ETag": "\"0x8D8D37C3223CDA8\"",
        "Last-Modified": "Wed, 17 Feb 2021 19:42:44 GMT",
        "Server": [
          "Windows-Azure-Blob/1.0",
          "Microsoft-HTTPAPI/2.0"
        ],
        "x-ms-client-request-id": "b359692d-ab3a-1bc7-7af7-387587d1c632",
        "x-ms-content-crc64": "qWWGs5Hamvo=",
        "x-ms-request-id": "dc5774f4-c01e-0066-3265-0595e2000000",
        "x-ms-request-server-encrypted": "true",
<<<<<<< HEAD
        "x-ms-version": "2020-12-06",
=======
        "x-ms-version": "2021-02-12",
>>>>>>> 7e782c87
        "x-ms-version-id": "2021-02-17T19:42:44.3537832Z"
      },
      "ResponseBody": []
    },
    {
      "RequestUri": "https://seanmcccanary3.blob.core.windows.net/test-container-9f794d44-25cb-4be3-8755-9a2430029d5e/test-blob-7fc0a4c1-e0f5-1f1a-8ce4-80e51fc8f48d?comp=tags",
      "RequestMethod": "PUT",
      "RequestHeaders": {
        "Accept": "application/xml",
        "Authorization": "Sanitized",
        "Content-Length": "81",
        "Content-Type": "application/xml",
        "traceparent": "00-be4965bbbcc6914e93a5f07ae0f58fca-364e297bb05d804c-00",
        "User-Agent": [
          "azsdk-net-Storage.Blobs/12.9.0-alpha.20210217.1",
          "(.NET 5.0.3; Microsoft Windows 10.0.19042)"
        ],
        "x-ms-client-request-id": "b6b7af4a-406e-8052-150c-20f4a08eda4e",
        "x-ms-date": "Wed, 17 Feb 2021 19:42:44 GMT",
        "x-ms-return-client-request-id": "true",
<<<<<<< HEAD
        "x-ms-version": "2020-12-06"
=======
        "x-ms-version": "2021-02-12"
>>>>>>> 7e782c87
      },
      "RequestBody": "﻿<Tags><TagSet><Tag><Key>coolTag</Key><Value>true</Value></Tag></TagSet></Tags>",
      "StatusCode": 204,
      "ResponseHeaders": {
        "Date": "Wed, 17 Feb 2021 19:42:44 GMT",
        "Server": [
          "Windows-Azure-Blob/1.0",
          "Microsoft-HTTPAPI/2.0"
        ],
        "x-ms-client-request-id": "b6b7af4a-406e-8052-150c-20f4a08eda4e",
        "x-ms-request-id": "dc577506-c01e-0066-4365-0595e2000000",
<<<<<<< HEAD
        "x-ms-version": "2020-12-06"
=======
        "x-ms-version": "2021-02-12"
>>>>>>> 7e782c87
      },
      "ResponseBody": []
    },
    {
      "RequestUri": "https://seanmcccanary3.blob.core.windows.net/test-container-9f794d44-25cb-4be3-8755-9a2430029d5e/test-blob-7fc0a4c1-e0f5-1f1a-8ce4-80e51fc8f48d?comp=query",
      "RequestMethod": "POST",
      "RequestHeaders": {
        "Accept": "application/xml",
        "Authorization": "Sanitized",
        "Content-Length": "128",
        "Content-Type": "application/xml",
        "traceparent": "00-ffbfa0b6a508d74b8add2c78b10a8957-9fe5e7b6e3907242-00",
        "User-Agent": [
          "azsdk-net-Storage.Blobs/12.9.0-alpha.20210217.1",
          "(.NET 5.0.3; Microsoft Windows 10.0.19042)"
        ],
        "x-ms-client-request-id": "d72b5bf6-0f19-b0c4-2466-0819fbbb4712",
        "x-ms-date": "Wed, 17 Feb 2021 19:42:44 GMT",
        "x-ms-if-tags": "\"coolTag\" = 'true'",
        "x-ms-return-client-request-id": "true",
<<<<<<< HEAD
        "x-ms-version": "2020-12-06"
=======
        "x-ms-version": "2021-02-12"
>>>>>>> 7e782c87
      },
      "RequestBody": "﻿<QueryRequest><QueryType>SQL</QueryType><Expression>SELECT _2 from BlobStorage WHERE _1 &gt; 250;</Expression></QueryRequest>",
      "StatusCode": 200,
      "ResponseHeaders": {
        "Accept-Ranges": "bytes",
        "Content-Type": "avro/binary",
        "Date": "Wed, 17 Feb 2021 19:42:45 GMT",
        "ETag": "\"0x8D8D37C3223CDA8\"",
        "Last-Modified": "Wed, 17 Feb 2021 19:42:44 GMT",
        "Server": [
          "Windows-Azure-Blob/1.0",
          "Microsoft-HTTPAPI/2.0"
        ],
        "Transfer-Encoding": "chunked",
        "x-ms-blob-type": "BlockBlob",
        "x-ms-client-request-id": "d72b5bf6-0f19-b0c4-2466-0819fbbb4712",
        "x-ms-creation-time": "Wed, 17 Feb 2021 19:42:44 GMT",
        "x-ms-is-current-version": "true",
        "x-ms-lease-state": "available",
        "x-ms-lease-status": "unlocked",
        "x-ms-request-id": "dc57751f-c01e-0066-5865-0595e2000000",
        "x-ms-server-encrypted": "true",
<<<<<<< HEAD
        "x-ms-version": "2020-12-06",
=======
        "x-ms-version": "2021-02-12",
>>>>>>> 7e782c87
        "x-ms-version-id": "2021-02-17T19:42:44.3537832Z"
      },
      "ResponseBody": "T2JqAQIWYXZyby5zY2hlbWG+HlsKICB7CiAgICAidHlwZSI6ICJyZWNvcmQiLAogICAgIm5hbWUiOiAiY29tLm1pY3Jvc29mdC5henVyZS5zdG9yYWdlLnF1ZXJ5QmxvYkNvbnRlbnRzLnJlc3VsdERhdGEiLAogICAgImRvYyI6ICJIb2xkcyByZXN1bHQgZGF0YSBpbiB0aGUgZm9ybWF0IHNwZWNpZmllZCBmb3IgdGhpcyBxdWVyeSAoQ1NWLCBKU09OLCBldGMuKS4iLAogICAgImZpZWxkcyI6IFsKICAgICAgewogICAgICAgICJuYW1lIjogImRhdGEiLAogICAgICAgICJ0eXBlIjogImJ5dGVzIgogICAgICB9CiAgICBdCiAgfSwKICB7CiAgICAidHlwZSI6ICJyZWNvcmQiLAogICAgIm5hbWUiOiAiY29tLm1pY3Jvc29mdC5henVyZS5zdG9yYWdlLnF1ZXJ5QmxvYkNvbnRlbnRzLmVycm9yIiwKICAgICJkb2MiOiAiQW4gZXJyb3IgdGhhdCBvY2N1cnJlZCB3aGlsZSBwcm9jZXNzaW5nIHRoZSBxdWVyeS4iLAogICAgImZpZWxkcyI6IFsKICAgICAgewogICAgICAgICJuYW1lIjogImZhdGFsIiwKICAgICAgICAidHlwZSI6ICJib29sZWFuIiwKICAgICAgICAiZG9jIjogIklmIHRydWUsIHRoaXMgZXJyb3IgcHJldmVudHMgZnVydGhlciBxdWVyeSBwcm9jZXNzaW5nLiAgTW9yZSByZXN1bHQgZGF0YSBtYXkgYmUgcmV0dXJuZWQsIGJ1dCB0aGVyZSBpcyBubyBndWFyYW50ZWUgdGhhdCBhbGwgb2YgdGhlIG9yaWdpbmFsIGRhdGEgd2lsbCBiZSBwcm9jZXNzZWQuICBJZiBmYWxzZSwgdGhpcyBlcnJvciBkb2VzIG5vdCBwcmV2ZW50IGZ1cnRoZXIgcXVlcnkgcHJvY2Vzc2luZy4iCiAgICAgIH0sCiAgICAgIHsKICAgICAgICAibmFtZSI6ICJuYW1lIiwKICAgICAgICAidHlwZSI6ICJzdHJpbmciLAogICAgICAgICJkb2MiOiAiVGhlIG5hbWUgb2YgdGhlIGVycm9yIgogICAgICB9LAogICAgICB7CiAgICAgICAgIm5hbWUiOiAiZGVzY3JpcHRpb24iLAogICAgICAgICJ0eXBlIjogInN0cmluZyIsCiAgICAgICAgImRvYyI6ICJBIGRlc2NyaXB0aW9uIG9mIHRoZSBlcnJvciIKICAgICAgfSwKICAgICAgewogICAgICAgICJuYW1lIjogInBvc2l0aW9uIiwKICAgICAgICAidHlwZSI6ICJsb25nIiwKICAgICAgICAiZG9jIjogIlRoZSBibG9iIG9mZnNldCBhdCB3aGljaCB0aGUgZXJyb3Igb2NjdXJyZWQiCiAgICAgIH0KICAgIF0KICB9LAogIHsKICAgICJ0eXBlIjogInJlY29yZCIsCiAgICAibmFtZSI6ICJjb20ubWljcm9zb2Z0LmF6dXJlLnN0b3JhZ2UucXVlcnlCbG9iQ29udGVudHMucHJvZ3Jlc3MiLAogICAgImRvYyI6ICJJbmZvcm1hdGlvbiBhYm91dCB0aGUgcHJvZ3Jlc3Mgb2YgdGhlIHF1ZXJ5IiwKICAgICJmaWVsZHMiOiBbCiAgICAgIHsKICAgICAgICAibmFtZSI6ICJieXRlc1NjYW5uZWQiLAogICAgICAgICJ0eXBlIjogImxvbmciLAogICAgICAgICJkb2MiOiAiVGhlIG51bWJlciBvZiBieXRlcyB0aGF0IGhhdmUgYmVlbiBzY2FubmVkIgogICAgICB9LAogICAgICB7CiAgICAgICAgIm5hbWUiOiAidG90YWxCeXRlcyIsCiAgICAgICAgInR5cGUiOiAibG9uZyIsCiAgICAgICAgImRvYyI6ICJUaGUgdG90YWwgbnVtYmVyIG9mIGJ5dGVzIHRvIGJlIHNjYW5uZWQgaW4gdGhpcyBxdWVyeSIKICAgICAgfQogICAgXQogIH0sCiAgewogICAgInR5cGUiOiAicmVjb3JkIiwKICAgICJuYW1lIjogImNvbS5taWNyb3NvZnQuYXp1cmUuc3RvcmFnZS5xdWVyeUJsb2JDb250ZW50cy5lbmQiLAogICAgImRvYyI6ICJTZW50IGFzIHRoZSBmaW5hbCBtZXNzYWdlIG9mIHRoZSByZXNwb25zZSwgaW5kaWNhdGluZyB0aGF0IGFsbCByZXN1bHRzIGhhdmUgYmVlbiBzZW50LiIsCiAgICAiZmllbGRzIjogWwogICAgICB7CiAgICAgICAgIm5hbWUiOiAidG90YWxCeXRlcyIsCiAgICAgICAgInR5cGUiOiAibG9uZyIsCiAgICAgICAgImRvYyI6ICJUaGUgdG90YWwgbnVtYmVyIG9mIGJ5dGVzIHRvIGJlIHNjYW5uZWQgaW4gdGhpcyBxdWVyeSIKICAgICAgfQogICAgXQogIH0KXQoAmjRu7nytyk2zOW2WdgX7awKGAgCAAjQwMAo0MDAKNDAwCjQwMAo0MDAKNDAwCjQwMAo0MDAKNDAwCjQwMAo0MDAKNDAwCjQwMAo0MDAKNDAwCjQwMAo0MDAKNDAwCjQwMAo0MDAKNDAwCjQwMAo0MDAKNDAwCjQwMAo0MDAKNDAwCjQwMAo0MDAKNDAwCjQwMAo0MDAKmjRu7nytyk2zOW2WdgX7awIKBIAQgBCaNG7ufK3KTbM5bZZ2BftrAgYGgBCaNG7ufK3KTbM5bZZ2Bftr"
    },
    {
      "RequestUri": "https://seanmcccanary3.blob.core.windows.net/test-container-9f794d44-25cb-4be3-8755-9a2430029d5e?restype=container",
      "RequestMethod": "DELETE",
      "RequestHeaders": {
        "Accept": "application/xml",
        "Authorization": "Sanitized",
        "traceparent": "00-399e57fcf89f5e49a6b09de4a07b16a2-7d741dc8aa326142-00",
        "User-Agent": [
          "azsdk-net-Storage.Blobs/12.9.0-alpha.20210217.1",
          "(.NET 5.0.3; Microsoft Windows 10.0.19042)"
        ],
        "x-ms-client-request-id": "45fd00a5-0262-6f35-351e-8361749115fd",
        "x-ms-date": "Wed, 17 Feb 2021 19:42:46 GMT",
        "x-ms-return-client-request-id": "true",
<<<<<<< HEAD
        "x-ms-version": "2020-12-06"
=======
        "x-ms-version": "2021-02-12"
>>>>>>> 7e782c87
      },
      "RequestBody": null,
      "StatusCode": 202,
      "ResponseHeaders": {
        "Content-Length": "0",
        "Date": "Wed, 17 Feb 2021 19:42:45 GMT",
        "Server": [
          "Windows-Azure-Blob/1.0",
          "Microsoft-HTTPAPI/2.0"
        ],
        "x-ms-client-request-id": "45fd00a5-0262-6f35-351e-8361749115fd",
        "x-ms-request-id": "dc5775ce-c01e-0066-6165-0595e2000000",
<<<<<<< HEAD
        "x-ms-version": "2020-12-06"
=======
        "x-ms-version": "2021-02-12"
>>>>>>> 7e782c87
      },
      "ResponseBody": []
    }
  ],
  "Variables": {
    "RandomSeed": "580909757",
    "Storage_TestConfigDefault": "ProductionTenant\nseanmcccanary3\nU2FuaXRpemVk\nhttps://seanmcccanary3.blob.core.windows.net\nhttps://seanmcccanary3.file.core.windows.net\nhttps://seanmcccanary3.queue.core.windows.net\nhttps://seanmcccanary3.table.core.windows.net\n\n\n\n\nhttps://seanmcccanary3-secondary.blob.core.windows.net\nhttps://seanmcccanary3-secondary.file.core.windows.net\nhttps://seanmcccanary3-secondary.queue.core.windows.net\nhttps://seanmcccanary3-secondary.table.core.windows.net\n\nSanitized\n\n\nCloud\nBlobEndpoint=https://seanmcccanary3.blob.core.windows.net/;QueueEndpoint=https://seanmcccanary3.queue.core.windows.net/;FileEndpoint=https://seanmcccanary3.file.core.windows.net/;BlobSecondaryEndpoint=https://seanmcccanary3-secondary.blob.core.windows.net/;QueueSecondaryEndpoint=https://seanmcccanary3-secondary.queue.core.windows.net/;FileSecondaryEndpoint=https://seanmcccanary3-secondary.file.core.windows.net/;AccountName=seanmcccanary3;AccountKey=Kg==;\nseanscope1\n\n"
  }
}<|MERGE_RESOLUTION|>--- conflicted
+++ resolved
@@ -15,11 +15,7 @@
         "x-ms-client-request-id": "c41794fb-085a-e6b7-fae4-0412fa4eb89b",
         "x-ms-date": "Wed, 17 Feb 2021 19:42:44 GMT",
         "x-ms-return-client-request-id": "true",
-<<<<<<< HEAD
-        "x-ms-version": "2020-12-06"
-=======
         "x-ms-version": "2021-02-12"
->>>>>>> 7e782c87
       },
       "RequestBody": null,
       "StatusCode": 201,
@@ -34,11 +30,7 @@
         ],
         "x-ms-client-request-id": "c41794fb-085a-e6b7-fae4-0412fa4eb89b",
         "x-ms-request-id": "dc5774ea-c01e-0066-2c65-0595e2000000",
-<<<<<<< HEAD
-        "x-ms-version": "2020-12-06"
-=======
         "x-ms-version": "2021-02-12"
->>>>>>> 7e782c87
       },
       "ResponseBody": []
     },
@@ -59,11 +51,7 @@
         "x-ms-client-request-id": "b359692d-ab3a-1bc7-7af7-387587d1c632",
         "x-ms-date": "Wed, 17 Feb 2021 19:42:44 GMT",
         "x-ms-return-client-request-id": "true",
-<<<<<<< HEAD
-        "x-ms-version": "2020-12-06"
-=======
         "x-ms-version": "2021-02-12"
->>>>>>> 7e782c87
       },
       "RequestBody": "MTAwLDIwMCwzMDAsNDAwCjMwMCw0MDAsNTAwLDYwMAoxMDAsMjAwLDMwMCw0MDAKMzAwLDQwMCw1MDAsNjAwCjEwMCwyMDAsMzAwLDQwMAozMDAsNDAwLDUwMCw2MDAKMTAwLDIwMCwzMDAsNDAwCjMwMCw0MDAsNTAwLDYwMAoxMDAsMjAwLDMwMCw0MDAKMzAwLDQwMCw1MDAsNjAwCjEwMCwyMDAsMzAwLDQwMAozMDAsNDAwLDUwMCw2MDAKMTAwLDIwMCwzMDAsNDAwCjMwMCw0MDAsNTAwLDYwMAoxMDAsMjAwLDMwMCw0MDAKMzAwLDQwMCw1MDAsNjAwCjEwMCwyMDAsMzAwLDQwMAozMDAsNDAwLDUwMCw2MDAKMTAwLDIwMCwzMDAsNDAwCjMwMCw0MDAsNTAwLDYwMAoxMDAsMjAwLDMwMCw0MDAKMzAwLDQwMCw1MDAsNjAwCjEwMCwyMDAsMzAwLDQwMAozMDAsNDAwLDUwMCw2MDAKMTAwLDIwMCwzMDAsNDAwCjMwMCw0MDAsNTAwLDYwMAoxMDAsMjAwLDMwMCw0MDAKMzAwLDQwMCw1MDAsNjAwCjEwMCwyMDAsMzAwLDQwMAozMDAsNDAwLDUwMCw2MDAKMTAwLDIwMCwzMDAsNDAwCjMwMCw0MDAsNTAwLDYwMAoxMDAsMjAwLDMwMCw0MDAKMzAwLDQwMCw1MDAsNjAwCjEwMCwyMDAsMzAwLDQwMAozMDAsNDAwLDUwMCw2MDAKMTAwLDIwMCwzMDAsNDAwCjMwMCw0MDAsNTAwLDYwMAoxMDAsMjAwLDMwMCw0MDAKMzAwLDQwMCw1MDAsNjAwCjEwMCwyMDAsMzAwLDQwMAozMDAsNDAwLDUwMCw2MDAKMTAwLDIwMCwzMDAsNDAwCjMwMCw0MDAsNTAwLDYwMAoxMDAsMjAwLDMwMCw0MDAKMzAwLDQwMCw1MDAsNjAwCjEwMCwyMDAsMzAwLDQwMAozMDAsNDAwLDUwMCw2MDAKMTAwLDIwMCwzMDAsNDAwCjMwMCw0MDAsNTAwLDYwMAoxMDAsMjAwLDMwMCw0MDAKMzAwLDQwMCw1MDAsNjAwCjEwMCwyMDAsMzAwLDQwMAozMDAsNDAwLDUwMCw2MDAKMTAwLDIwMCwzMDAsNDAwCjMwMCw0MDAsNTAwLDYwMAoxMDAsMjAwLDMwMCw0MDAKMzAwLDQwMCw1MDAsNjAwCjEwMCwyMDAsMzAwLDQwMAozMDAsNDAwLDUwMCw2MDAKMTAwLDIwMCwzMDAsNDAwCjMwMCw0MDAsNTAwLDYwMAoxMDAsMjAwLDMwMCw0MDAKMzAwLDQwMCw1MDAsNjAwCg==",
       "StatusCode": 201,
@@ -81,11 +69,7 @@
         "x-ms-content-crc64": "qWWGs5Hamvo=",
         "x-ms-request-id": "dc5774f4-c01e-0066-3265-0595e2000000",
         "x-ms-request-server-encrypted": "true",
-<<<<<<< HEAD
-        "x-ms-version": "2020-12-06",
-=======
         "x-ms-version": "2021-02-12",
->>>>>>> 7e782c87
         "x-ms-version-id": "2021-02-17T19:42:44.3537832Z"
       },
       "ResponseBody": []
@@ -106,11 +90,7 @@
         "x-ms-client-request-id": "b6b7af4a-406e-8052-150c-20f4a08eda4e",
         "x-ms-date": "Wed, 17 Feb 2021 19:42:44 GMT",
         "x-ms-return-client-request-id": "true",
-<<<<<<< HEAD
-        "x-ms-version": "2020-12-06"
-=======
         "x-ms-version": "2021-02-12"
->>>>>>> 7e782c87
       },
       "RequestBody": "﻿<Tags><TagSet><Tag><Key>coolTag</Key><Value>true</Value></Tag></TagSet></Tags>",
       "StatusCode": 204,
@@ -122,11 +102,7 @@
         ],
         "x-ms-client-request-id": "b6b7af4a-406e-8052-150c-20f4a08eda4e",
         "x-ms-request-id": "dc577506-c01e-0066-4365-0595e2000000",
-<<<<<<< HEAD
-        "x-ms-version": "2020-12-06"
-=======
         "x-ms-version": "2021-02-12"
->>>>>>> 7e782c87
       },
       "ResponseBody": []
     },
@@ -147,11 +123,7 @@
         "x-ms-date": "Wed, 17 Feb 2021 19:42:44 GMT",
         "x-ms-if-tags": "\"coolTag\" = 'true'",
         "x-ms-return-client-request-id": "true",
-<<<<<<< HEAD
-        "x-ms-version": "2020-12-06"
-=======
         "x-ms-version": "2021-02-12"
->>>>>>> 7e782c87
       },
       "RequestBody": "﻿<QueryRequest><QueryType>SQL</QueryType><Expression>SELECT _2 from BlobStorage WHERE _1 &gt; 250;</Expression></QueryRequest>",
       "StatusCode": 200,
@@ -174,11 +146,7 @@
         "x-ms-lease-status": "unlocked",
         "x-ms-request-id": "dc57751f-c01e-0066-5865-0595e2000000",
         "x-ms-server-encrypted": "true",
-<<<<<<< HEAD
-        "x-ms-version": "2020-12-06",
-=======
         "x-ms-version": "2021-02-12",
->>>>>>> 7e782c87
         "x-ms-version-id": "2021-02-17T19:42:44.3537832Z"
       },
       "ResponseBody": "T2JqAQIWYXZyby5zY2hlbWG+HlsKICB7CiAgICAidHlwZSI6ICJyZWNvcmQiLAogICAgIm5hbWUiOiAiY29tLm1pY3Jvc29mdC5henVyZS5zdG9yYWdlLnF1ZXJ5QmxvYkNvbnRlbnRzLnJlc3VsdERhdGEiLAogICAgImRvYyI6ICJIb2xkcyByZXN1bHQgZGF0YSBpbiB0aGUgZm9ybWF0IHNwZWNpZmllZCBmb3IgdGhpcyBxdWVyeSAoQ1NWLCBKU09OLCBldGMuKS4iLAogICAgImZpZWxkcyI6IFsKICAgICAgewogICAgICAgICJuYW1lIjogImRhdGEiLAogICAgICAgICJ0eXBlIjogImJ5dGVzIgogICAgICB9CiAgICBdCiAgfSwKICB7CiAgICAidHlwZSI6ICJyZWNvcmQiLAogICAgIm5hbWUiOiAiY29tLm1pY3Jvc29mdC5henVyZS5zdG9yYWdlLnF1ZXJ5QmxvYkNvbnRlbnRzLmVycm9yIiwKICAgICJkb2MiOiAiQW4gZXJyb3IgdGhhdCBvY2N1cnJlZCB3aGlsZSBwcm9jZXNzaW5nIHRoZSBxdWVyeS4iLAogICAgImZpZWxkcyI6IFsKICAgICAgewogICAgICAgICJuYW1lIjogImZhdGFsIiwKICAgICAgICAidHlwZSI6ICJib29sZWFuIiwKICAgICAgICAiZG9jIjogIklmIHRydWUsIHRoaXMgZXJyb3IgcHJldmVudHMgZnVydGhlciBxdWVyeSBwcm9jZXNzaW5nLiAgTW9yZSByZXN1bHQgZGF0YSBtYXkgYmUgcmV0dXJuZWQsIGJ1dCB0aGVyZSBpcyBubyBndWFyYW50ZWUgdGhhdCBhbGwgb2YgdGhlIG9yaWdpbmFsIGRhdGEgd2lsbCBiZSBwcm9jZXNzZWQuICBJZiBmYWxzZSwgdGhpcyBlcnJvciBkb2VzIG5vdCBwcmV2ZW50IGZ1cnRoZXIgcXVlcnkgcHJvY2Vzc2luZy4iCiAgICAgIH0sCiAgICAgIHsKICAgICAgICAibmFtZSI6ICJuYW1lIiwKICAgICAgICAidHlwZSI6ICJzdHJpbmciLAogICAgICAgICJkb2MiOiAiVGhlIG5hbWUgb2YgdGhlIGVycm9yIgogICAgICB9LAogICAgICB7CiAgICAgICAgIm5hbWUiOiAiZGVzY3JpcHRpb24iLAogICAgICAgICJ0eXBlIjogInN0cmluZyIsCiAgICAgICAgImRvYyI6ICJBIGRlc2NyaXB0aW9uIG9mIHRoZSBlcnJvciIKICAgICAgfSwKICAgICAgewogICAgICAgICJuYW1lIjogInBvc2l0aW9uIiwKICAgICAgICAidHlwZSI6ICJsb25nIiwKICAgICAgICAiZG9jIjogIlRoZSBibG9iIG9mZnNldCBhdCB3aGljaCB0aGUgZXJyb3Igb2NjdXJyZWQiCiAgICAgIH0KICAgIF0KICB9LAogIHsKICAgICJ0eXBlIjogInJlY29yZCIsCiAgICAibmFtZSI6ICJjb20ubWljcm9zb2Z0LmF6dXJlLnN0b3JhZ2UucXVlcnlCbG9iQ29udGVudHMucHJvZ3Jlc3MiLAogICAgImRvYyI6ICJJbmZvcm1hdGlvbiBhYm91dCB0aGUgcHJvZ3Jlc3Mgb2YgdGhlIHF1ZXJ5IiwKICAgICJmaWVsZHMiOiBbCiAgICAgIHsKICAgICAgICAibmFtZSI6ICJieXRlc1NjYW5uZWQiLAogICAgICAgICJ0eXBlIjogImxvbmciLAogICAgICAgICJkb2MiOiAiVGhlIG51bWJlciBvZiBieXRlcyB0aGF0IGhhdmUgYmVlbiBzY2FubmVkIgogICAgICB9LAogICAgICB7CiAgICAgICAgIm5hbWUiOiAidG90YWxCeXRlcyIsCiAgICAgICAgInR5cGUiOiAibG9uZyIsCiAgICAgICAgImRvYyI6ICJUaGUgdG90YWwgbnVtYmVyIG9mIGJ5dGVzIHRvIGJlIHNjYW5uZWQgaW4gdGhpcyBxdWVyeSIKICAgICAgfQogICAgXQogIH0sCiAgewogICAgInR5cGUiOiAicmVjb3JkIiwKICAgICJuYW1lIjogImNvbS5taWNyb3NvZnQuYXp1cmUuc3RvcmFnZS5xdWVyeUJsb2JDb250ZW50cy5lbmQiLAogICAgImRvYyI6ICJTZW50IGFzIHRoZSBmaW5hbCBtZXNzYWdlIG9mIHRoZSByZXNwb25zZSwgaW5kaWNhdGluZyB0aGF0IGFsbCByZXN1bHRzIGhhdmUgYmVlbiBzZW50LiIsCiAgICAiZmllbGRzIjogWwogICAgICB7CiAgICAgICAgIm5hbWUiOiAidG90YWxCeXRlcyIsCiAgICAgICAgInR5cGUiOiAibG9uZyIsCiAgICAgICAgImRvYyI6ICJUaGUgdG90YWwgbnVtYmVyIG9mIGJ5dGVzIHRvIGJlIHNjYW5uZWQgaW4gdGhpcyBxdWVyeSIKICAgICAgfQogICAgXQogIH0KXQoAmjRu7nytyk2zOW2WdgX7awKGAgCAAjQwMAo0MDAKNDAwCjQwMAo0MDAKNDAwCjQwMAo0MDAKNDAwCjQwMAo0MDAKNDAwCjQwMAo0MDAKNDAwCjQwMAo0MDAKNDAwCjQwMAo0MDAKNDAwCjQwMAo0MDAKNDAwCjQwMAo0MDAKNDAwCjQwMAo0MDAKNDAwCjQwMAo0MDAKmjRu7nytyk2zOW2WdgX7awIKBIAQgBCaNG7ufK3KTbM5bZZ2BftrAgYGgBCaNG7ufK3KTbM5bZZ2Bftr"
@@ -197,11 +165,7 @@
         "x-ms-client-request-id": "45fd00a5-0262-6f35-351e-8361749115fd",
         "x-ms-date": "Wed, 17 Feb 2021 19:42:46 GMT",
         "x-ms-return-client-request-id": "true",
-<<<<<<< HEAD
-        "x-ms-version": "2020-12-06"
-=======
         "x-ms-version": "2021-02-12"
->>>>>>> 7e782c87
       },
       "RequestBody": null,
       "StatusCode": 202,
@@ -214,11 +178,7 @@
         ],
         "x-ms-client-request-id": "45fd00a5-0262-6f35-351e-8361749115fd",
         "x-ms-request-id": "dc5775ce-c01e-0066-6165-0595e2000000",
-<<<<<<< HEAD
-        "x-ms-version": "2020-12-06"
-=======
         "x-ms-version": "2021-02-12"
->>>>>>> 7e782c87
       },
       "ResponseBody": []
     }
