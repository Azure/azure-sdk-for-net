--- conflicted
+++ resolved
@@ -15,11 +15,7 @@
         "x-ms-client-request-id": "7c8ca477-d3f0-fdd2-b796-9b71efaf30ae",
         "x-ms-date": "Wed, 17 Feb 2021 02:34:00 GMT",
         "x-ms-return-client-request-id": "true",
-<<<<<<< HEAD
-        "x-ms-version": "2020-12-06"
-=======
         "x-ms-version": "2021-02-12"
->>>>>>> 7e782c87
       },
       "RequestBody": null,
       "StatusCode": 201,
@@ -34,11 +30,7 @@
         ],
         "x-ms-client-request-id": "7c8ca477-d3f0-fdd2-b796-9b71efaf30ae",
         "x-ms-request-id": "d7ef5b05-a01e-0012-59d5-04a112000000",
-<<<<<<< HEAD
-        "x-ms-version": "2020-12-06"
-=======
         "x-ms-version": "2021-02-12"
->>>>>>> 7e782c87
       },
       "ResponseBody": []
     },
@@ -56,11 +48,7 @@
         "x-ms-client-request-id": "95f4ba54-e246-1b6a-7259-14bd8108d85a",
         "x-ms-date": "Wed, 17 Feb 2021 02:34:01 GMT",
         "x-ms-return-client-request-id": "true",
-<<<<<<< HEAD
-        "x-ms-version": "2020-12-06"
-=======
         "x-ms-version": "2021-02-12"
->>>>>>> 7e782c87
       },
       "RequestBody": null,
       "StatusCode": 202,
@@ -73,11 +61,7 @@
         ],
         "x-ms-client-request-id": "95f4ba54-e246-1b6a-7259-14bd8108d85a",
         "x-ms-request-id": "d7ef5b0c-a01e-0012-5ed5-04a112000000",
-<<<<<<< HEAD
-        "x-ms-version": "2020-12-06"
-=======
         "x-ms-version": "2021-02-12"
->>>>>>> 7e782c87
       },
       "ResponseBody": []
     }
