--- conflicted
+++ resolved
@@ -15,11 +15,7 @@
         "x-ms-client-request-id": "42aeea54-64e8-b5d3-8fce-f6c3b43e2aa0",
         "x-ms-date": "Wed, 17 Feb 2021 02:33:59 GMT",
         "x-ms-return-client-request-id": "true",
-<<<<<<< HEAD
-        "x-ms-version": "2020-12-06"
-=======
         "x-ms-version": "2021-02-12"
->>>>>>> 7e782c87
       },
       "RequestBody": null,
       "StatusCode": 201,
@@ -34,11 +30,7 @@
         ],
         "x-ms-client-request-id": "42aeea54-64e8-b5d3-8fce-f6c3b43e2aa0",
         "x-ms-request-id": "4b029f42-a01e-004f-01d5-04ab96000000",
-<<<<<<< HEAD
-        "x-ms-version": "2020-12-06"
-=======
         "x-ms-version": "2021-02-12"
->>>>>>> 7e782c87
       },
       "ResponseBody": []
     },
@@ -56,11 +48,7 @@
         "x-ms-client-request-id": "940a807b-d465-2498-b774-293d14dc3310",
         "x-ms-date": "Wed, 17 Feb 2021 02:33:59 GMT",
         "x-ms-return-client-request-id": "true",
-<<<<<<< HEAD
-        "x-ms-version": "2020-12-06"
-=======
         "x-ms-version": "2021-02-12"
->>>>>>> 7e782c87
       },
       "RequestBody": null,
       "StatusCode": 202,
@@ -73,11 +61,7 @@
         ],
         "x-ms-client-request-id": "940a807b-d465-2498-b774-293d14dc3310",
         "x-ms-request-id": "4b029f4e-a01e-004f-09d5-04ab96000000",
-<<<<<<< HEAD
-        "x-ms-version": "2020-12-06"
-=======
         "x-ms-version": "2021-02-12"
->>>>>>> 7e782c87
       },
       "ResponseBody": []
     }
