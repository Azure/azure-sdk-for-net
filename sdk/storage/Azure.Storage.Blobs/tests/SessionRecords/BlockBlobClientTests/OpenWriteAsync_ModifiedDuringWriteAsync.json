--- conflicted
+++ resolved
@@ -29,13 +29,8 @@
           "Microsoft-HTTPAPI/2.0"
         ],
         "x-ms-client-request-id": "0fbed0fd-1713-cdcc-6ebe-c7f14d11a9c1",
-<<<<<<< HEAD
-        "x-ms-request-id": "64f239c1-301e-0022-177e-0c3ac5000000",
-        "x-ms-version": "2021-04-10"
-=======
         "x-ms-request-id": "d3a3ba7d-d01e-007f-7dd8-c5ea32000000",
-        "x-ms-version": "2021-02-12"
->>>>>>> 49dd1a0e
+        "x-ms-version": "2021-04-10"
       },
       "ResponseBody": []
     },
@@ -74,12 +69,8 @@
         "x-ms-content-crc64": "AAAAAAAAAAA=",
         "x-ms-request-id": "d3a3ba8f-d01e-007f-0bd8-c5ea32000000",
         "x-ms-request-server-encrypted": "true",
-<<<<<<< HEAD
-        "x-ms-version": "2021-04-10"
-=======
-        "x-ms-version": "2021-02-12",
+        "x-ms-version": "2021-04-10",
         "x-ms-version-id": "2021-10-20T17:31:03.1464297Z"
->>>>>>> 49dd1a0e
       },
       "ResponseBody": []
     },
@@ -151,12 +142,8 @@
         "x-ms-content-crc64": "xXDfJR7jk2c=",
         "x-ms-request-id": "d3a3baae-d01e-007f-25d8-c5ea32000000",
         "x-ms-request-server-encrypted": "true",
-<<<<<<< HEAD
-        "x-ms-version": "2021-04-10"
-=======
-        "x-ms-version": "2021-02-12",
+        "x-ms-version": "2021-04-10",
         "x-ms-version-id": "2021-10-20T17:31:03.3133395Z"
->>>>>>> 49dd1a0e
       },
       "ResponseBody": []
     },
@@ -224,13 +211,8 @@
         ],
         "x-ms-client-request-id": "57008008-4fd5-0cb7-72b9-80f0bfc30a40",
         "x-ms-error-code": "ConditionNotMet",
-<<<<<<< HEAD
-        "x-ms-request-id": "64f23a17-301e-0022-587e-0c3ac5000000",
-        "x-ms-version": "2021-04-10"
-=======
         "x-ms-request-id": "d3a3bac3-d01e-007f-38d8-c5ea32000000",
-        "x-ms-version": "2021-02-12"
->>>>>>> 49dd1a0e
+        "x-ms-version": "2021-04-10"
       },
       "ResponseBody": [
         "\uFEFF\u003C?xml version=\u00221.0\u0022 encoding=\u0022utf-8\u0022?\u003E\u003CError\u003E\u003CCode\u003EConditionNotMet\u003C/Code\u003E\u003CMessage\u003EThe condition specified using HTTP conditional header(s) is not met.\n",
@@ -264,13 +246,8 @@
           "Microsoft-HTTPAPI/2.0"
         ],
         "x-ms-client-request-id": "6628f754-698d-ef9c-5fc6-32a148c62290",
-<<<<<<< HEAD
-        "x-ms-request-id": "64f23a2c-301e-0022-687e-0c3ac5000000",
-        "x-ms-version": "2021-04-10"
-=======
         "x-ms-request-id": "d3a3bad4-d01e-007f-46d8-c5ea32000000",
-        "x-ms-version": "2021-02-12"
->>>>>>> 49dd1a0e
+        "x-ms-version": "2021-04-10"
       },
       "ResponseBody": []
     }
