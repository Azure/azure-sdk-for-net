{
  "Entries": [
    {
      "RequestUri": "https://ao4xscnapbl2prdev19a.blob.preprod.core.windows.net/test-container-75571179-fdd5-4d7a-8f4b-1eda5e33adb3?restype=container",
      "RequestMethod": "PUT",
      "RequestHeaders": {
        "Accept": "application/xml",
        "Authorization": "Sanitized",
        "traceparent": "00-efd5f4fa51c0384b88cba441cd490629-f08b59bc25458046-00",
        "User-Agent": [
          "azsdk-net-Storage.Blobs/12.10.0-alpha.20210805.1",
          "(.NET 5.0.8; Microsoft Windows 10.0.19043)"
        ],
        "x-ms-blob-public-access": "container",
        "x-ms-client-request-id": "6578e128-3d67-b4aa-a6e6-3b68d25ac37f",
        "x-ms-date": "Thu, 05 Aug 2021 23:47:39 GMT",
        "x-ms-return-client-request-id": "true",
<<<<<<< HEAD
        "x-ms-version": "2020-12-06"
=======
        "x-ms-version": "2021-02-12"
>>>>>>> 7e782c87
      },
      "RequestBody": null,
      "StatusCode": 201,
      "ResponseHeaders": {
<<<<<<< HEAD
        "Content-Length": "0",
        "Date": "Mon, 26 Apr 2021 21:53:41 GMT",
        "ETag": "\"0x8D908FDC1D54F81\"",
        "Last-Modified": "Mon, 26 Apr 2021 21:53:42 GMT",
        "Server": "Windows-Azure-Blob/1.0 Microsoft-HTTPAPI/2.0",
        "x-ms-client-request-id": "b3ad335e-94fc-cedd-916c-cea095e7e73e",
        "x-ms-request-id": "d5e09e65-201e-0071-73e6-3a2c9a000000",
        "x-ms-version": "2020-12-06"
=======
        "Date": "Thu, 05 Aug 2021 23:47:39 GMT",
        "ETag": "\u00220x8D9586B697BF202\u0022",
        "Last-Modified": "Thu, 05 Aug 2021 23:47:40 GMT",
        "Transfer-Encoding": "chunked",
        "x-ms-client-request-id": "6578e128-3d67-b4aa-a6e6-3b68d25ac37f",
        "x-ms-request-id": "19d0901b-601e-0003-6954-8a5459000000",
        "x-ms-version": "2021-02-12"
>>>>>>> 7e782c87
      },
      "ResponseBody": []
    },
    {
      "RequestUri": "https://ao4xscnapbl2prdev19a.blob.preprod.core.windows.net/test-container-75571179-fdd5-4d7a-8f4b-1eda5e33adb3/test-blob-241ea522-262c-0cac-43b7-e0ee163c6671",
      "RequestMethod": "PUT",
      "RequestHeaders": {
        "Accept": "application/xml",
        "Authorization": "Sanitized",
        "Content-Length": "1024",
        "Content-Type": "application/octet-stream",
        "traceparent": "00-73424410b95ce844b2adc0a59a42ca75-fea2002e213c114a-00",
        "User-Agent": [
          "azsdk-net-Storage.Blobs/12.10.0-alpha.20210805.1",
          "(.NET 5.0.8; Microsoft Windows 10.0.19043)"
        ],
        "x-ms-blob-type": "BlockBlob",
        "x-ms-client-request-id": "89585e49-da44-0dba-72d2-8043300834c0",
        "x-ms-date": "Thu, 05 Aug 2021 23:47:39 GMT",
        "x-ms-return-client-request-id": "true",
<<<<<<< HEAD
        "x-ms-version": "2020-12-06"
=======
        "x-ms-version": "2021-02-12"
>>>>>>> 7e782c87
      },
      "RequestBody": "I2cbQP\u002BtZQE0ayKwXbyean/J70anRsTbWV86BP4B293ppcquICZyzCawSE8km2Itir0rZ3aGk92jQOefcmADM49Fxrjx70pZViIf9/10tr39DXpA1XNmYxHtC\u002BA\u002B0lnGrRW/39WqO5pz0hFUZ5zfLokqomXmwl4c3mOmA\u002BRpGoPJWUrotdfnU9HfzQJiEvx1Dd1WFC/03\u002Bq2owByAzi2CbeNiw1S93iyQk\u002BUB/VbucxnMfYGEwZT1HpfMRHWdU\u002BZKcNK1YfuIhZkpNHgYNj1WukzC9JCr/axObaT8sVn280A\u002B90xEeRFeA7fom41c3Shadcno2p9VnnNmZvQWi9Q/cgE32X6xEkF7pLEYg2He8ZB8YnuPzhjg6RkZHdJdB3ej6SlMZMPp6WNIrTXufRrRR7Vj2mmYr6QoVzAlWDSvHl05dNp4koyMkrjYByDi8qv\u002BR9Zc\u002BW0NyzmFZA3ThFFu2Y7YtMhAmPTo10ewgKhDRWSEZxAeEiTwK2mgsy6\u002BuM5nqS2Ryj2jve8hdCIlnUqRQh6pT11BEIeqKImen\u002BWGah55SRe68Xsm4KlhPN3Cio4fD3EP1Wlw5phmJ\u002BG0BN3JWwoD7BRzFpDjQm7z39Ppp147f5C0dlT1CGK/VMlZspvLV6GT/t557DjgbJL6vMaEfECDeMUNFST1TqPxs8GHSY\u002BS6IgyVeh/gZOX1AmB\u002Bktb\u002BthIlnnWvkK83rA6iDh3GOLDJ5R\u002BUiZYA7cxtUDbM1QYVfjpfvNV/GoFtbd4RTlbYLsmvpL23ajyMJKCpQjBoasb4jJ/TdovrWtqeNyu3/69lhSFtHSBYXgQNw4gkxdhQ9PMXGLHG9LhNxFnjKTMQxCUBM70O\u002B02WoC6L1aLztpTyPTIooObtroB5L1jWdTTQ7Q9jI4IbQfm1gGiDSy8FWg3E4Ovw6BNOE5U8ldv0sCr5quijkJMC5us4YyB\u002BWmNhY8VLEZRI7/TsFQ/s7rwdwMBNmZA2Ycl6sfoAuITy38kxyyIWqa6WoMrjt3uTJggvGqJgMMDDKwIL0G\u002BaSCd/\u002BUVGuxOaBychpujVQqpN54vx0Z3igq74fpAgCtk/DGiTc742TGrklQN7Ponn7dhXzfjTmGaJnWamTkxzegxN4qpwMd78B5sRDTyaZ1QVEIDHyEzgW2PyGdZXkA4ucSsHLUvvZ7wJa7Zdsps5/zYSgT27u6G/bZc2figIlHec8pwRgzoIJbjUzmyWgpjYyBqgNQ7AYrV5R7\u002B0uOmD8Mc\u002BwM//GGv8Glt05v1FKOr\u002BXbYNWF9ozI/WmDt6Q3zPQM2VV7HY2a\u002ButCqjS4vINB7UxlszhqhnxgRAKIAwgcbutaY/r9E5JXQGXqQ0xXD0HlQg==",
      "StatusCode": 201,
      "ResponseHeaders": {
        "Content-MD5": "2lMOkiNxxFI0DuEBxpFeTA==",
        "Date": "Thu, 05 Aug 2021 23:47:39 GMT",
        "ETag": "\u00220x8D9586B69969F26\u0022",
        "Last-Modified": "Thu, 05 Aug 2021 23:47:40 GMT",
        "Transfer-Encoding": "chunked",
        "x-ms-client-request-id": "89585e49-da44-0dba-72d2-8043300834c0",
        "x-ms-content-crc64": "l3hjoGsV\u002BdE=",
        "x-ms-request-id": "19d0901e-601e-0003-6a54-8a5459000000",
        "x-ms-request-server-encrypted": "true",
<<<<<<< HEAD
        "x-ms-version": "2020-12-06"
=======
        "x-ms-version": "2021-02-12"
>>>>>>> 7e782c87
      },
      "ResponseBody": []
    },
    {
      "RequestUri": "https://ao4xscnapbl2prdev19a.blob.preprod.core.windows.net/test-container-75571179-fdd5-4d7a-8f4b-1eda5e33adb3/test-blob-7db28c79-47bb-bf4c-e928-28ab3165cd3b",
      "RequestMethod": "PUT",
      "RequestHeaders": {
        "Accept": "application/xml",
        "Authorization": "Sanitized",
        "traceparent": "00-b96c262b98c7d243a438148e5d1d0245-984119c10ad16340-00",
        "User-Agent": [
          "azsdk-net-Storage.Blobs/12.10.0-alpha.20210805.1",
          "(.NET 5.0.8; Microsoft Windows 10.0.19043)"
        ],
        "x-ms-access-tier": "Hot",
        "x-ms-blob-cache-control": "mfsncxnynhohgppnmwab",
        "x-ms-blob-content-disposition": "slvvyssfbqbmpckkmhgj",
        "x-ms-blob-content-encoding": "dtrfqbsjidtjagebjwni",
        "x-ms-blob-content-language": "ehwwgcrdffaeqpxxspex",
        "x-ms-blob-content-type": "ajwxvqlixiaptwfuvuxo",
        "x-ms-blob-type": "BlockBlob",
        "x-ms-client-request-id": "b10d0f1c-5ce8-f0fd-9dc4-a6e9210fa712",
        "x-ms-copy-source": "https://ao4xscnapbl2prdev19a.blob.preprod.core.windows.net/test-container-75571179-fdd5-4d7a-8f4b-1eda5e33adb3/test-blob-241ea522-262c-0cac-43b7-e0ee163c6671",
        "x-ms-copy-source-blob-properties": "false",
        "x-ms-date": "Thu, 05 Aug 2021 23:47:40 GMT",
        "x-ms-return-client-request-id": "true",
<<<<<<< HEAD
        "x-ms-tags": "tagKey0=tagValue0&tagKey1=tagValue1",
        "x-ms-version": "2020-12-06"
=======
        "x-ms-tags": "tagKey0=tagValue0\u0026tagKey1=tagValue1",
        "x-ms-version": "2021-02-12"
>>>>>>> 7e782c87
      },
      "RequestBody": null,
      "StatusCode": 201,
      "ResponseHeaders": {
        "Date": "Thu, 05 Aug 2021 23:47:41 GMT",
        "ETag": "\u00220x8D9586B69DB70B9\u0022",
        "Last-Modified": "Thu, 05 Aug 2021 23:47:41 GMT",
        "Transfer-Encoding": "chunked",
        "x-ms-client-request-id": "b10d0f1c-5ce8-f0fd-9dc4-a6e9210fa712",
        "x-ms-content-crc64": "l3hjoGsV\u002BdE=",
        "x-ms-request-id": "19d0901f-601e-0003-6b54-8a5459000000",
        "x-ms-request-server-encrypted": "true",
<<<<<<< HEAD
        "x-ms-version": "2020-12-06"
=======
        "x-ms-version": "2021-02-12"
>>>>>>> 7e782c87
      },
      "ResponseBody": []
    },
    {
      "RequestUri": "https://ao4xscnapbl2prdev19a.blob.preprod.core.windows.net/test-container-75571179-fdd5-4d7a-8f4b-1eda5e33adb3/test-blob-7db28c79-47bb-bf4c-e928-28ab3165cd3b",
      "RequestMethod": "GET",
      "RequestHeaders": {
        "Accept": "application/xml",
        "Authorization": "Sanitized",
        "traceparent": "00-36489952afe76449a3413d85ad97441a-e44747d285186b47-00",
        "User-Agent": [
          "azsdk-net-Storage.Blobs/12.10.0-alpha.20210805.1",
          "(.NET 5.0.8; Microsoft Windows 10.0.19043)"
        ],
        "x-ms-client-request-id": "21267865-83fb-46d8-c34d-26d72bb5a097",
        "x-ms-date": "Thu, 05 Aug 2021 23:47:40 GMT",
        "x-ms-return-client-request-id": "true",
<<<<<<< HEAD
        "x-ms-version": "2020-12-06"
=======
        "x-ms-version": "2021-02-12"
>>>>>>> 7e782c87
      },
      "RequestBody": null,
      "StatusCode": 200,
      "ResponseHeaders": {
        "Accept-Ranges": "bytes",
        "Cache-Control": "mfsncxnynhohgppnmwab",
        "Content-Disposition": "slvvyssfbqbmpckkmhgj",
        "Content-Encoding": "dtrfqbsjidtjagebjwni",
        "Content-Language": "ehwwgcrdffaeqpxxspex",
        "Content-Length": "1024",
        "Content-MD5": "2lMOkiNxxFI0DuEBxpFeTA==",
        "Content-Type": "ajwxvqlixiaptwfuvuxo",
        "Date": "Thu, 05 Aug 2021 23:47:41 GMT",
        "ETag": "\u00220x8D9586B69DB70B9\u0022",
        "Last-Modified": "Thu, 05 Aug 2021 23:47:41 GMT",
        "x-ms-blob-type": "BlockBlob",
        "x-ms-client-request-id": "21267865-83fb-46d8-c34d-26d72bb5a097",
        "x-ms-creation-time": "Thu, 05 Aug 2021 23:47:41 GMT",
        "x-ms-lease-state": "available",
        "x-ms-lease-status": "unlocked",
        "x-ms-request-id": "19d09020-601e-0003-6c54-8a5459000000",
        "x-ms-server-encrypted": "true",
        "x-ms-tag-count": "2",
<<<<<<< HEAD
        "x-ms-version": "2020-12-06"
=======
        "x-ms-version": "2021-02-12"
>>>>>>> 7e782c87
      },
      "ResponseBody": "I2cbQP\u002BtZQE0ayKwXbyean/J70anRsTbWV86BP4B293ppcquICZyzCawSE8km2Itir0rZ3aGk92jQOefcmADM49Fxrjx70pZViIf9/10tr39DXpA1XNmYxHtC\u002BA\u002B0lnGrRW/39WqO5pz0hFUZ5zfLokqomXmwl4c3mOmA\u002BRpGoPJWUrotdfnU9HfzQJiEvx1Dd1WFC/03\u002Bq2owByAzi2CbeNiw1S93iyQk\u002BUB/VbucxnMfYGEwZT1HpfMRHWdU\u002BZKcNK1YfuIhZkpNHgYNj1WukzC9JCr/axObaT8sVn280A\u002B90xEeRFeA7fom41c3Shadcno2p9VnnNmZvQWi9Q/cgE32X6xEkF7pLEYg2He8ZB8YnuPzhjg6RkZHdJdB3ej6SlMZMPp6WNIrTXufRrRR7Vj2mmYr6QoVzAlWDSvHl05dNp4koyMkrjYByDi8qv\u002BR9Zc\u002BW0NyzmFZA3ThFFu2Y7YtMhAmPTo10ewgKhDRWSEZxAeEiTwK2mgsy6\u002BuM5nqS2Ryj2jve8hdCIlnUqRQh6pT11BEIeqKImen\u002BWGah55SRe68Xsm4KlhPN3Cio4fD3EP1Wlw5phmJ\u002BG0BN3JWwoD7BRzFpDjQm7z39Ppp147f5C0dlT1CGK/VMlZspvLV6GT/t557DjgbJL6vMaEfECDeMUNFST1TqPxs8GHSY\u002BS6IgyVeh/gZOX1AmB\u002Bktb\u002BthIlnnWvkK83rA6iDh3GOLDJ5R\u002BUiZYA7cxtUDbM1QYVfjpfvNV/GoFtbd4RTlbYLsmvpL23ajyMJKCpQjBoasb4jJ/TdovrWtqeNyu3/69lhSFtHSBYXgQNw4gkxdhQ9PMXGLHG9LhNxFnjKTMQxCUBM70O\u002B02WoC6L1aLztpTyPTIooObtroB5L1jWdTTQ7Q9jI4IbQfm1gGiDSy8FWg3E4Ovw6BNOE5U8ldv0sCr5quijkJMC5us4YyB\u002BWmNhY8VLEZRI7/TsFQ/s7rwdwMBNmZA2Ycl6sfoAuITy38kxyyIWqa6WoMrjt3uTJggvGqJgMMDDKwIL0G\u002BaSCd/\u002BUVGuxOaBychpujVQqpN54vx0Z3igq74fpAgCtk/DGiTc742TGrklQN7Ponn7dhXzfjTmGaJnWamTkxzegxN4qpwMd78B5sRDTyaZ1QVEIDHyEzgW2PyGdZXkA4ucSsHLUvvZ7wJa7Zdsps5/zYSgT27u6G/bZc2figIlHec8pwRgzoIJbjUzmyWgpjYyBqgNQ7AYrV5R7\u002B0uOmD8Mc\u002BwM//GGv8Glt05v1FKOr\u002BXbYNWF9ozI/WmDt6Q3zPQM2VV7HY2a\u002ButCqjS4vINB7UxlszhqhnxgRAKIAwgcbutaY/r9E5JXQGXqQ0xXD0HlQg=="
    },
    {
      "RequestUri": "https://ao4xscnapbl2prdev19a.blob.preprod.core.windows.net/test-container-75571179-fdd5-4d7a-8f4b-1eda5e33adb3/test-blob-7db28c79-47bb-bf4c-e928-28ab3165cd3b",
      "RequestMethod": "HEAD",
      "RequestHeaders": {
        "Accept": "application/xml",
        "Authorization": "Sanitized",
        "traceparent": "00-3bf104380dff62428c764755191c7b05-05b4e8c1ea0cf549-00",
        "User-Agent": [
          "azsdk-net-Storage.Blobs/12.10.0-alpha.20210805.1",
          "(.NET 5.0.8; Microsoft Windows 10.0.19043)"
        ],
        "x-ms-client-request-id": "a9836283-86e9-2017-f229-73563bc84c0a",
        "x-ms-date": "Thu, 05 Aug 2021 23:47:40 GMT",
        "x-ms-return-client-request-id": "true",
<<<<<<< HEAD
        "x-ms-version": "2020-12-06"
=======
        "x-ms-version": "2021-02-12"
>>>>>>> 7e782c87
      },
      "RequestBody": null,
      "StatusCode": 200,
      "ResponseHeaders": {
        "Accept-Ranges": "bytes",
        "Cache-Control": "mfsncxnynhohgppnmwab",
        "Content-Disposition": "slvvyssfbqbmpckkmhgj",
        "Content-Encoding": "dtrfqbsjidtjagebjwni",
        "Content-Language": "ehwwgcrdffaeqpxxspex",
        "Content-Length": "1024",
        "Content-MD5": "2lMOkiNxxFI0DuEBxpFeTA==",
        "Content-Type": "ajwxvqlixiaptwfuvuxo",
        "Date": "Thu, 05 Aug 2021 23:47:41 GMT",
        "ETag": "\u00220x8D9586B69DB70B9\u0022",
        "Last-Modified": "Thu, 05 Aug 2021 23:47:41 GMT",
        "x-ms-access-tier": "Hot",
        "x-ms-access-tier-change-time": "Thu, 05 Aug 2021 23:47:41 GMT",
        "x-ms-blob-type": "BlockBlob",
        "x-ms-client-request-id": "a9836283-86e9-2017-f229-73563bc84c0a",
        "x-ms-creation-time": "Thu, 05 Aug 2021 23:47:41 GMT",
        "x-ms-lease-state": "available",
        "x-ms-lease-status": "unlocked",
        "x-ms-request-id": "19d09021-601e-0003-6d54-8a5459000000",
        "x-ms-server-encrypted": "true",
        "x-ms-tag-count": "2",
<<<<<<< HEAD
        "x-ms-version": "2020-12-06"
=======
        "x-ms-version": "2021-02-12"
>>>>>>> 7e782c87
      },
      "ResponseBody": []
    },
    {
      "RequestUri": "https://ao4xscnapbl2prdev19a.blob.preprod.core.windows.net/test-container-75571179-fdd5-4d7a-8f4b-1eda5e33adb3?restype=container",
      "RequestMethod": "DELETE",
      "RequestHeaders": {
        "Accept": "application/xml",
        "Authorization": "Sanitized",
        "traceparent": "00-e2ec2dca434d8746b2bec9eec851ebd9-bed834db0f268947-00",
        "User-Agent": [
          "azsdk-net-Storage.Blobs/12.10.0-alpha.20210805.1",
          "(.NET 5.0.8; Microsoft Windows 10.0.19043)"
        ],
        "x-ms-client-request-id": "c9548940-f631-f7ad-cdf5-0e95c30b7fa6",
        "x-ms-date": "Thu, 05 Aug 2021 23:47:40 GMT",
        "x-ms-return-client-request-id": "true",
<<<<<<< HEAD
        "x-ms-version": "2020-12-06"
=======
        "x-ms-version": "2021-02-12"
>>>>>>> 7e782c87
      },
      "RequestBody": null,
      "StatusCode": 202,
      "ResponseHeaders": {
<<<<<<< HEAD
        "Content-Length": "0",
        "Date": "Mon, 26 Apr 2021 21:53:43 GMT",
        "Server": "Windows-Azure-Blob/1.0 Microsoft-HTTPAPI/2.0",
        "x-ms-client-request-id": "0a4cc83b-4bf7-fda0-ea40-852e156bb165",
        "x-ms-request-id": "d5e09f9c-201e-0071-79e6-3a2c9a000000",
        "x-ms-version": "2020-12-06"
=======
        "Date": "Thu, 05 Aug 2021 23:47:41 GMT",
        "Transfer-Encoding": "chunked",
        "x-ms-client-request-id": "c9548940-f631-f7ad-cdf5-0e95c30b7fa6",
        "x-ms-request-id": "19d09022-601e-0003-6e54-8a5459000000",
        "x-ms-version": "2021-02-12"
>>>>>>> 7e782c87
      },
      "ResponseBody": []
    }
  ],
  "Variables": {
    "DateTimeOffsetNow": "2021-08-05T18:47:39.1317189-05:00",
    "RandomSeed": "1076674783",
    "Storage_TestConfigDefault": "ProductionTenant\nao4xscnapbl2prdev19a\nU2FuaXRpemVk\nhttps://ao4xscnapbl2prdev19a.blob.preprod.core.windows.net\nhttps://ao4xscnapbl2prdev19a.file.core.windows.net\nhttps://ao4xscnapbl2prdev19a.queue.core.windows.net\nhttps://ao4xscnapbl2prdev19a.table.core.windows.net\n\n\n\n\nhttps://ao4xscnapbl2prdev19a-secondary.blob.core.windows.net\nhttps://ao4xscnapbl2prdev19a-secondary.file.core.windows.net\nhttps://ao4xscnapbl2prdev19a-secondary.queue.core.windows.net\nhttps://ao4xscnapbl2prdev19a-secondary.table.core.windows.net\n\nSanitized\n\n\nCloud\nBlobEndpoint=https://ao4xscnapbl2prdev19a.blob.preprod.core.windows.net/;QueueEndpoint=https://ao4xscnapbl2prdev19a.queue.core.windows.net/;FileEndpoint=https://ao4xscnapbl2prdev19a.file.core.windows.net/;BlobSecondaryEndpoint=https://ao4xscnapbl2prdev19a-secondary.blob.core.windows.net/;QueueSecondaryEndpoint=https://ao4xscnapbl2prdev19a-secondary.queue.core.windows.net/;FileSecondaryEndpoint=https://ao4xscnapbl2prdev19a-secondary.file.core.windows.net/;AccountName=ao4xscnapbl2prdev19a;AccountKey=Kg==;\nkey-name1\n\n"
  }
}<|MERGE_RESOLUTION|>--- conflicted
+++ resolved
@@ -15,25 +15,11 @@
         "x-ms-client-request-id": "6578e128-3d67-b4aa-a6e6-3b68d25ac37f",
         "x-ms-date": "Thu, 05 Aug 2021 23:47:39 GMT",
         "x-ms-return-client-request-id": "true",
-<<<<<<< HEAD
-        "x-ms-version": "2020-12-06"
-=======
-        "x-ms-version": "2021-02-12"
->>>>>>> 7e782c87
+        "x-ms-version": "2021-02-12"
       },
       "RequestBody": null,
       "StatusCode": 201,
       "ResponseHeaders": {
-<<<<<<< HEAD
-        "Content-Length": "0",
-        "Date": "Mon, 26 Apr 2021 21:53:41 GMT",
-        "ETag": "\"0x8D908FDC1D54F81\"",
-        "Last-Modified": "Mon, 26 Apr 2021 21:53:42 GMT",
-        "Server": "Windows-Azure-Blob/1.0 Microsoft-HTTPAPI/2.0",
-        "x-ms-client-request-id": "b3ad335e-94fc-cedd-916c-cea095e7e73e",
-        "x-ms-request-id": "d5e09e65-201e-0071-73e6-3a2c9a000000",
-        "x-ms-version": "2020-12-06"
-=======
         "Date": "Thu, 05 Aug 2021 23:47:39 GMT",
         "ETag": "\u00220x8D9586B697BF202\u0022",
         "Last-Modified": "Thu, 05 Aug 2021 23:47:40 GMT",
@@ -41,7 +27,6 @@
         "x-ms-client-request-id": "6578e128-3d67-b4aa-a6e6-3b68d25ac37f",
         "x-ms-request-id": "19d0901b-601e-0003-6954-8a5459000000",
         "x-ms-version": "2021-02-12"
->>>>>>> 7e782c87
       },
       "ResponseBody": []
     },
@@ -62,11 +47,7 @@
         "x-ms-client-request-id": "89585e49-da44-0dba-72d2-8043300834c0",
         "x-ms-date": "Thu, 05 Aug 2021 23:47:39 GMT",
         "x-ms-return-client-request-id": "true",
-<<<<<<< HEAD
-        "x-ms-version": "2020-12-06"
-=======
-        "x-ms-version": "2021-02-12"
->>>>>>> 7e782c87
+        "x-ms-version": "2021-02-12"
       },
       "RequestBody": "I2cbQP\u002BtZQE0ayKwXbyean/J70anRsTbWV86BP4B293ppcquICZyzCawSE8km2Itir0rZ3aGk92jQOefcmADM49Fxrjx70pZViIf9/10tr39DXpA1XNmYxHtC\u002BA\u002B0lnGrRW/39WqO5pz0hFUZ5zfLokqomXmwl4c3mOmA\u002BRpGoPJWUrotdfnU9HfzQJiEvx1Dd1WFC/03\u002Bq2owByAzi2CbeNiw1S93iyQk\u002BUB/VbucxnMfYGEwZT1HpfMRHWdU\u002BZKcNK1YfuIhZkpNHgYNj1WukzC9JCr/axObaT8sVn280A\u002B90xEeRFeA7fom41c3Shadcno2p9VnnNmZvQWi9Q/cgE32X6xEkF7pLEYg2He8ZB8YnuPzhjg6RkZHdJdB3ej6SlMZMPp6WNIrTXufRrRR7Vj2mmYr6QoVzAlWDSvHl05dNp4koyMkrjYByDi8qv\u002BR9Zc\u002BW0NyzmFZA3ThFFu2Y7YtMhAmPTo10ewgKhDRWSEZxAeEiTwK2mgsy6\u002BuM5nqS2Ryj2jve8hdCIlnUqRQh6pT11BEIeqKImen\u002BWGah55SRe68Xsm4KlhPN3Cio4fD3EP1Wlw5phmJ\u002BG0BN3JWwoD7BRzFpDjQm7z39Ppp147f5C0dlT1CGK/VMlZspvLV6GT/t557DjgbJL6vMaEfECDeMUNFST1TqPxs8GHSY\u002BS6IgyVeh/gZOX1AmB\u002Bktb\u002BthIlnnWvkK83rA6iDh3GOLDJ5R\u002BUiZYA7cxtUDbM1QYVfjpfvNV/GoFtbd4RTlbYLsmvpL23ajyMJKCpQjBoasb4jJ/TdovrWtqeNyu3/69lhSFtHSBYXgQNw4gkxdhQ9PMXGLHG9LhNxFnjKTMQxCUBM70O\u002B02WoC6L1aLztpTyPTIooObtroB5L1jWdTTQ7Q9jI4IbQfm1gGiDSy8FWg3E4Ovw6BNOE5U8ldv0sCr5quijkJMC5us4YyB\u002BWmNhY8VLEZRI7/TsFQ/s7rwdwMBNmZA2Ycl6sfoAuITy38kxyyIWqa6WoMrjt3uTJggvGqJgMMDDKwIL0G\u002BaSCd/\u002BUVGuxOaBychpujVQqpN54vx0Z3igq74fpAgCtk/DGiTc742TGrklQN7Ponn7dhXzfjTmGaJnWamTkxzegxN4qpwMd78B5sRDTyaZ1QVEIDHyEzgW2PyGdZXkA4ucSsHLUvvZ7wJa7Zdsps5/zYSgT27u6G/bZc2figIlHec8pwRgzoIJbjUzmyWgpjYyBqgNQ7AYrV5R7\u002B0uOmD8Mc\u002BwM//GGv8Glt05v1FKOr\u002BXbYNWF9ozI/WmDt6Q3zPQM2VV7HY2a\u002ButCqjS4vINB7UxlszhqhnxgRAKIAwgcbutaY/r9E5JXQGXqQ0xXD0HlQg==",
       "StatusCode": 201,
@@ -80,11 +61,7 @@
         "x-ms-content-crc64": "l3hjoGsV\u002BdE=",
         "x-ms-request-id": "19d0901e-601e-0003-6a54-8a5459000000",
         "x-ms-request-server-encrypted": "true",
-<<<<<<< HEAD
-        "x-ms-version": "2020-12-06"
-=======
-        "x-ms-version": "2021-02-12"
->>>>>>> 7e782c87
+        "x-ms-version": "2021-02-12"
       },
       "ResponseBody": []
     },
@@ -111,13 +88,8 @@
         "x-ms-copy-source-blob-properties": "false",
         "x-ms-date": "Thu, 05 Aug 2021 23:47:40 GMT",
         "x-ms-return-client-request-id": "true",
-<<<<<<< HEAD
-        "x-ms-tags": "tagKey0=tagValue0&tagKey1=tagValue1",
-        "x-ms-version": "2020-12-06"
-=======
         "x-ms-tags": "tagKey0=tagValue0\u0026tagKey1=tagValue1",
         "x-ms-version": "2021-02-12"
->>>>>>> 7e782c87
       },
       "RequestBody": null,
       "StatusCode": 201,
@@ -130,11 +102,7 @@
         "x-ms-content-crc64": "l3hjoGsV\u002BdE=",
         "x-ms-request-id": "19d0901f-601e-0003-6b54-8a5459000000",
         "x-ms-request-server-encrypted": "true",
-<<<<<<< HEAD
-        "x-ms-version": "2020-12-06"
-=======
-        "x-ms-version": "2021-02-12"
->>>>>>> 7e782c87
+        "x-ms-version": "2021-02-12"
       },
       "ResponseBody": []
     },
@@ -152,11 +120,7 @@
         "x-ms-client-request-id": "21267865-83fb-46d8-c34d-26d72bb5a097",
         "x-ms-date": "Thu, 05 Aug 2021 23:47:40 GMT",
         "x-ms-return-client-request-id": "true",
-<<<<<<< HEAD
-        "x-ms-version": "2020-12-06"
-=======
-        "x-ms-version": "2021-02-12"
->>>>>>> 7e782c87
+        "x-ms-version": "2021-02-12"
       },
       "RequestBody": null,
       "StatusCode": 200,
@@ -180,11 +144,7 @@
         "x-ms-request-id": "19d09020-601e-0003-6c54-8a5459000000",
         "x-ms-server-encrypted": "true",
         "x-ms-tag-count": "2",
-<<<<<<< HEAD
-        "x-ms-version": "2020-12-06"
-=======
-        "x-ms-version": "2021-02-12"
->>>>>>> 7e782c87
+        "x-ms-version": "2021-02-12"
       },
       "ResponseBody": "I2cbQP\u002BtZQE0ayKwXbyean/J70anRsTbWV86BP4B293ppcquICZyzCawSE8km2Itir0rZ3aGk92jQOefcmADM49Fxrjx70pZViIf9/10tr39DXpA1XNmYxHtC\u002BA\u002B0lnGrRW/39WqO5pz0hFUZ5zfLokqomXmwl4c3mOmA\u002BRpGoPJWUrotdfnU9HfzQJiEvx1Dd1WFC/03\u002Bq2owByAzi2CbeNiw1S93iyQk\u002BUB/VbucxnMfYGEwZT1HpfMRHWdU\u002BZKcNK1YfuIhZkpNHgYNj1WukzC9JCr/axObaT8sVn280A\u002B90xEeRFeA7fom41c3Shadcno2p9VnnNmZvQWi9Q/cgE32X6xEkF7pLEYg2He8ZB8YnuPzhjg6RkZHdJdB3ej6SlMZMPp6WNIrTXufRrRR7Vj2mmYr6QoVzAlWDSvHl05dNp4koyMkrjYByDi8qv\u002BR9Zc\u002BW0NyzmFZA3ThFFu2Y7YtMhAmPTo10ewgKhDRWSEZxAeEiTwK2mgsy6\u002BuM5nqS2Ryj2jve8hdCIlnUqRQh6pT11BEIeqKImen\u002BWGah55SRe68Xsm4KlhPN3Cio4fD3EP1Wlw5phmJ\u002BG0BN3JWwoD7BRzFpDjQm7z39Ppp147f5C0dlT1CGK/VMlZspvLV6GT/t557DjgbJL6vMaEfECDeMUNFST1TqPxs8GHSY\u002BS6IgyVeh/gZOX1AmB\u002Bktb\u002BthIlnnWvkK83rA6iDh3GOLDJ5R\u002BUiZYA7cxtUDbM1QYVfjpfvNV/GoFtbd4RTlbYLsmvpL23ajyMJKCpQjBoasb4jJ/TdovrWtqeNyu3/69lhSFtHSBYXgQNw4gkxdhQ9PMXGLHG9LhNxFnjKTMQxCUBM70O\u002B02WoC6L1aLztpTyPTIooObtroB5L1jWdTTQ7Q9jI4IbQfm1gGiDSy8FWg3E4Ovw6BNOE5U8ldv0sCr5quijkJMC5us4YyB\u002BWmNhY8VLEZRI7/TsFQ/s7rwdwMBNmZA2Ycl6sfoAuITy38kxyyIWqa6WoMrjt3uTJggvGqJgMMDDKwIL0G\u002BaSCd/\u002BUVGuxOaBychpujVQqpN54vx0Z3igq74fpAgCtk/DGiTc742TGrklQN7Ponn7dhXzfjTmGaJnWamTkxzegxN4qpwMd78B5sRDTyaZ1QVEIDHyEzgW2PyGdZXkA4ucSsHLUvvZ7wJa7Zdsps5/zYSgT27u6G/bZc2figIlHec8pwRgzoIJbjUzmyWgpjYyBqgNQ7AYrV5R7\u002B0uOmD8Mc\u002BwM//GGv8Glt05v1FKOr\u002BXbYNWF9ozI/WmDt6Q3zPQM2VV7HY2a\u002ButCqjS4vINB7UxlszhqhnxgRAKIAwgcbutaY/r9E5JXQGXqQ0xXD0HlQg=="
     },
@@ -202,11 +162,7 @@
         "x-ms-client-request-id": "a9836283-86e9-2017-f229-73563bc84c0a",
         "x-ms-date": "Thu, 05 Aug 2021 23:47:40 GMT",
         "x-ms-return-client-request-id": "true",
-<<<<<<< HEAD
-        "x-ms-version": "2020-12-06"
-=======
-        "x-ms-version": "2021-02-12"
->>>>>>> 7e782c87
+        "x-ms-version": "2021-02-12"
       },
       "RequestBody": null,
       "StatusCode": 200,
@@ -232,11 +188,7 @@
         "x-ms-request-id": "19d09021-601e-0003-6d54-8a5459000000",
         "x-ms-server-encrypted": "true",
         "x-ms-tag-count": "2",
-<<<<<<< HEAD
-        "x-ms-version": "2020-12-06"
-=======
-        "x-ms-version": "2021-02-12"
->>>>>>> 7e782c87
+        "x-ms-version": "2021-02-12"
       },
       "ResponseBody": []
     },
@@ -254,29 +206,16 @@
         "x-ms-client-request-id": "c9548940-f631-f7ad-cdf5-0e95c30b7fa6",
         "x-ms-date": "Thu, 05 Aug 2021 23:47:40 GMT",
         "x-ms-return-client-request-id": "true",
-<<<<<<< HEAD
-        "x-ms-version": "2020-12-06"
-=======
-        "x-ms-version": "2021-02-12"
->>>>>>> 7e782c87
+        "x-ms-version": "2021-02-12"
       },
       "RequestBody": null,
       "StatusCode": 202,
       "ResponseHeaders": {
-<<<<<<< HEAD
-        "Content-Length": "0",
-        "Date": "Mon, 26 Apr 2021 21:53:43 GMT",
-        "Server": "Windows-Azure-Blob/1.0 Microsoft-HTTPAPI/2.0",
-        "x-ms-client-request-id": "0a4cc83b-4bf7-fda0-ea40-852e156bb165",
-        "x-ms-request-id": "d5e09f9c-201e-0071-79e6-3a2c9a000000",
-        "x-ms-version": "2020-12-06"
-=======
         "Date": "Thu, 05 Aug 2021 23:47:41 GMT",
         "Transfer-Encoding": "chunked",
         "x-ms-client-request-id": "c9548940-f631-f7ad-cdf5-0e95c30b7fa6",
         "x-ms-request-id": "19d09022-601e-0003-6e54-8a5459000000",
         "x-ms-version": "2021-02-12"
->>>>>>> 7e782c87
       },
       "ResponseBody": []
     }
