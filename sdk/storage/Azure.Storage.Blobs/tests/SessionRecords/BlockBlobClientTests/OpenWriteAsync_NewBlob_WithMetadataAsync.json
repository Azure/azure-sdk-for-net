{
  "Entries": [
    {
      "RequestUri": "https://amandadev2.blob.core.windows.net/test-container-964c4b26-3994-7942-0fe8-a70046d2bf19?restype=container",
      "RequestMethod": "PUT",
      "RequestHeaders": {
        "Accept": "application/xml",
        "Authorization": "Sanitized",
        "traceparent": "00-3cbc1f3e49166d4397c9b6024693e466-e52f0cf82cc5a047-00",
        "User-Agent": [
          "azsdk-net-Storage.Blobs/12.10.0-alpha.20210820.1",
          "(.NET 5.0.9; Microsoft Windows 10.0.19043)"
        ],
        "x-ms-blob-public-access": "container",
        "x-ms-client-request-id": "51c5c51f-c767-1273-b084-0ca80e19eb06",
        "x-ms-date": "Fri, 20 Aug 2021 22:45:30 GMT",
        "x-ms-return-client-request-id": "true",
        "x-ms-version": "2020-12-06"
      },
      "RequestBody": null,
      "StatusCode": 201,
      "ResponseHeaders": {
        "Content-Length": "0",
        "Date": "Fri, 20 Aug 2021 22:45:30 GMT",
        "ETag": "\u00220x8D9642C36AA4338\u0022",
        "Last-Modified": "Fri, 20 Aug 2021 22:45:30 GMT",
        "Server": [
          "Windows-Azure-Blob/1.0",
          "Microsoft-HTTPAPI/2.0"
        ],
        "x-ms-client-request-id": "51c5c51f-c767-1273-b084-0ca80e19eb06",
<<<<<<< HEAD
        "x-ms-request-id": "97b801e0-201e-006c-2015-9639c8000000",
        "x-ms-version": "2020-10-02"
=======
        "x-ms-request-id": "8501363b-101e-005a-645e-05bc25000000",
        "x-ms-version": "2020-12-06"
>>>>>>> f7eb5f10
      },
      "ResponseBody": []
    },
    {
      "RequestUri": "https://amandadev2.blob.core.windows.net/test-container-964c4b26-3994-7942-0fe8-a70046d2bf19/test-blob-dc809f06-8268-b442-c851-29fd0042aa35",
      "RequestMethod": "PUT",
      "RequestHeaders": {
        "Accept": "application/xml",
        "Authorization": "Sanitized",
        "Content-Length": "0",
        "Content-Type": "application/octet-stream",
        "traceparent": "00-302e17a13cce474ba8c32debe50329a6-ff3649f170ac4441-00",
        "User-Agent": [
          "azsdk-net-Storage.Blobs/12.10.0-alpha.20210820.1",
          "(.NET 5.0.9; Microsoft Windows 10.0.19043)"
        ],
        "x-ms-blob-type": "BlockBlob",
        "x-ms-client-request-id": "2efa31ab-a359-9c46-8310-89159d76116d",
        "x-ms-date": "Fri, 20 Aug 2021 22:45:30 GMT",
        "x-ms-return-client-request-id": "true",
        "x-ms-version": "2020-12-06"
      },
      "RequestBody": [],
      "StatusCode": 201,
      "ResponseHeaders": {
        "Content-Length": "0",
        "Content-MD5": "1B2M2Y8AsgTpgAmY7PhCfg==",
        "Date": "Fri, 20 Aug 2021 22:45:30 GMT",
        "ETag": "\u00220x8D9642C36B60D64\u0022",
        "Last-Modified": "Fri, 20 Aug 2021 22:45:30 GMT",
        "Server": [
          "Windows-Azure-Blob/1.0",
          "Microsoft-HTTPAPI/2.0"
        ],
        "x-ms-client-request-id": "2efa31ab-a359-9c46-8310-89159d76116d",
        "x-ms-content-crc64": "AAAAAAAAAAA=",
        "x-ms-request-id": "97b801f9-201e-006c-3515-9639c8000000",
        "x-ms-request-server-encrypted": "true",
<<<<<<< HEAD
        "x-ms-version": "2020-10-02",
        "x-ms-version-id": "2021-08-20T22:45:30.8875108Z"
=======
        "x-ms-version": "2020-12-06",
        "x-ms-version-id": "2021-02-17T18:58:06.1358413Z"
>>>>>>> f7eb5f10
      },
      "ResponseBody": []
    },
    {
      "RequestUri": "https://amandadev2.blob.core.windows.net/test-container-964c4b26-3994-7942-0fe8-a70046d2bf19/test-blob-dc809f06-8268-b442-c851-29fd0042aa35",
      "RequestMethod": "PUT",
      "RequestHeaders": {
        "Accept": "application/xml",
        "Authorization": "Sanitized",
        "Content-Length": "0",
        "Content-Type": "application/octet-stream",
        "traceparent": "00-603aee48afe43343b6baf182341e5cbc-cf7e0c0f14acba40-00",
        "User-Agent": [
          "azsdk-net-Storage.Blobs/12.10.0-alpha.20210820.1",
          "(.NET 5.0.9; Microsoft Windows 10.0.19043)"
        ],
        "x-ms-blob-type": "BlockBlob",
        "x-ms-client-request-id": "cf51d565-7c48-c4dc-b343-fdfce49c63de",
        "x-ms-date": "Fri, 20 Aug 2021 22:45:30 GMT",
        "x-ms-meta-testkey": "testvalue",
        "x-ms-return-client-request-id": "true",
        "x-ms-version": "2020-12-06"
      },
      "RequestBody": [],
      "StatusCode": 201,
      "ResponseHeaders": {
        "Content-Length": "0",
        "Content-MD5": "1B2M2Y8AsgTpgAmY7PhCfg==",
        "Date": "Fri, 20 Aug 2021 22:45:30 GMT",
        "ETag": "\u00220x8D9642C36BDD6FD\u0022",
        "Last-Modified": "Fri, 20 Aug 2021 22:45:30 GMT",
        "Server": [
          "Windows-Azure-Blob/1.0",
          "Microsoft-HTTPAPI/2.0"
        ],
        "x-ms-client-request-id": "cf51d565-7c48-c4dc-b343-fdfce49c63de",
        "x-ms-content-crc64": "AAAAAAAAAAA=",
        "x-ms-request-id": "97b80203-201e-006c-3f15-9639c8000000",
        "x-ms-request-server-encrypted": "true",
<<<<<<< HEAD
        "x-ms-version": "2020-10-02",
        "x-ms-version-id": "2021-08-20T22:45:30.9395469Z"
=======
        "x-ms-version": "2020-12-06",
        "x-ms-version-id": "2021-02-17T18:58:06.2058911Z"
>>>>>>> f7eb5f10
      },
      "ResponseBody": []
    },
    {
      "RequestUri": "https://amandadev2.blob.core.windows.net/test-container-964c4b26-3994-7942-0fe8-a70046d2bf19/test-blob-dc809f06-8268-b442-c851-29fd0042aa35?comp=blocklist",
      "RequestMethod": "PUT",
      "RequestHeaders": {
        "Accept": "application/xml",
        "Authorization": "Sanitized",
        "Content-Length": "16",
        "Content-Type": "application/xml",
        "If-Match": "\u00220x8D9642C36BDD6FD\u0022",
        "User-Agent": [
          "azsdk-net-Storage.Blobs/12.10.0-alpha.20210820.1",
          "(.NET 5.0.9; Microsoft Windows 10.0.19043)"
        ],
        "x-ms-client-request-id": "c8b09ac0-4225-5d25-fa7b-61f46cfcb351",
        "x-ms-date": "Fri, 20 Aug 2021 22:45:30 GMT",
        "x-ms-meta-testkey": "testvalue",
        "x-ms-return-client-request-id": "true",
        "x-ms-version": "2020-12-06"
      },
      "RequestBody": "\uFEFF\u003CBlockList /\u003E",
      "StatusCode": 201,
      "ResponseHeaders": {
        "Content-Length": "0",
        "Date": "Fri, 20 Aug 2021 22:45:30 GMT",
        "ETag": "\u00220x8D9642C36C5A089\u0022",
        "Last-Modified": "Fri, 20 Aug 2021 22:45:30 GMT",
        "Server": [
          "Windows-Azure-Blob/1.0",
          "Microsoft-HTTPAPI/2.0"
        ],
        "x-ms-client-request-id": "c8b09ac0-4225-5d25-fa7b-61f46cfcb351",
        "x-ms-content-crc64": "g0vf2Kdg954=",
        "x-ms-request-id": "97b80215-201e-006c-5015-9639c8000000",
        "x-ms-request-server-encrypted": "true",
<<<<<<< HEAD
        "x-ms-version": "2020-10-02",
        "x-ms-version-id": "2021-08-20T22:45:30.9905817Z"
=======
        "x-ms-version": "2020-12-06",
        "x-ms-version-id": "2021-02-17T18:58:06.2709375Z"
>>>>>>> f7eb5f10
      },
      "ResponseBody": []
    },
    {
      "RequestUri": "https://amandadev2.blob.core.windows.net/test-container-964c4b26-3994-7942-0fe8-a70046d2bf19/test-blob-dc809f06-8268-b442-c851-29fd0042aa35",
      "RequestMethod": "HEAD",
      "RequestHeaders": {
        "Accept": "application/xml",
        "Authorization": "Sanitized",
        "traceparent": "00-7e6b56c731ec5144b70b959e778e2661-880f2c5d2fce9d4a-00",
        "User-Agent": [
          "azsdk-net-Storage.Blobs/12.10.0-alpha.20210820.1",
          "(.NET 5.0.9; Microsoft Windows 10.0.19043)"
        ],
        "x-ms-client-request-id": "4a3b82d8-9aec-42b9-bd03-931d7526d53b",
        "x-ms-date": "Fri, 20 Aug 2021 22:45:31 GMT",
        "x-ms-return-client-request-id": "true",
        "x-ms-version": "2020-12-06"
      },
      "RequestBody": null,
      "StatusCode": 200,
      "ResponseHeaders": {
        "Accept-Ranges": "bytes",
        "Content-Length": "0",
        "Content-Type": "application/octet-stream",
        "Date": "Fri, 20 Aug 2021 22:45:30 GMT",
        "ETag": "\u00220x8D9642C36C5A089\u0022",
        "Last-Modified": "Fri, 20 Aug 2021 22:45:30 GMT",
        "Server": [
          "Windows-Azure-Blob/1.0",
          "Microsoft-HTTPAPI/2.0"
        ],
        "x-ms-access-tier": "Hot",
        "x-ms-access-tier-inferred": "true",
        "x-ms-blob-type": "BlockBlob",
        "x-ms-client-request-id": "4a3b82d8-9aec-42b9-bd03-931d7526d53b",
        "x-ms-creation-time": "Fri, 20 Aug 2021 22:45:30 GMT",
        "x-ms-is-current-version": "true",
        "x-ms-lease-state": "available",
        "x-ms-lease-status": "unlocked",
        "x-ms-meta-testkey": "testvalue",
        "x-ms-request-id": "97b80230-201e-006c-6915-9639c8000000",
        "x-ms-server-encrypted": "true",
<<<<<<< HEAD
        "x-ms-version": "2020-10-02",
        "x-ms-version-id": "2021-08-20T22:45:30.9905817Z"
=======
        "x-ms-version": "2020-12-06",
        "x-ms-version-id": "2021-02-17T18:58:06.2709375Z"
>>>>>>> f7eb5f10
      },
      "ResponseBody": []
    },
    {
      "RequestUri": "https://amandadev2.blob.core.windows.net/test-container-964c4b26-3994-7942-0fe8-a70046d2bf19?restype=container",
      "RequestMethod": "DELETE",
      "RequestHeaders": {
        "Accept": "application/xml",
        "Authorization": "Sanitized",
        "traceparent": "00-b9512e6849bdfa40a0d7ce0bb3d2d837-268e928729079749-00",
        "User-Agent": [
          "azsdk-net-Storage.Blobs/12.10.0-alpha.20210820.1",
          "(.NET 5.0.9; Microsoft Windows 10.0.19043)"
        ],
        "x-ms-client-request-id": "e91b22d1-69c0-8165-f00a-91a22d371993",
        "x-ms-date": "Fri, 20 Aug 2021 22:45:31 GMT",
        "x-ms-return-client-request-id": "true",
        "x-ms-version": "2020-12-06"
      },
      "RequestBody": null,
      "StatusCode": 202,
      "ResponseHeaders": {
        "Content-Length": "0",
        "Date": "Fri, 20 Aug 2021 22:45:30 GMT",
        "Server": [
          "Windows-Azure-Blob/1.0",
          "Microsoft-HTTPAPI/2.0"
        ],
        "x-ms-client-request-id": "e91b22d1-69c0-8165-f00a-91a22d371993",
<<<<<<< HEAD
        "x-ms-request-id": "97b80241-201e-006c-7615-9639c8000000",
        "x-ms-version": "2020-10-02"
=======
        "x-ms-request-id": "850136a0-101e-005a-315e-05bc25000000",
        "x-ms-version": "2020-12-06"
>>>>>>> f7eb5f10
      },
      "ResponseBody": []
    }
  ],
  "Variables": {
    "RandomSeed": "2053020441",
    "Storage_TestConfigDefault": "ProductionTenant\namandadev2\nU2FuaXRpemVk\nhttps://amandadev2.blob.core.windows.net\nhttps://amandadev2.file.core.windows.net\nhttps://amandadev2.queue.core.windows.net\nhttps://amandadev2.table.core.windows.net\n\n\n\n\nhttps://amandadev2-secondary.blob.core.windows.net\nhttps://amandadev2-secondary.file.core.windows.net\nhttps://amandadev2-secondary.queue.core.windows.net\nhttps://amandadev2-secondary.table.core.windows.net\n\nSanitized\n\n\nCloud\nBlobEndpoint=https://amandadev2.blob.core.windows.net/;QueueEndpoint=https://amandadev2.queue.core.windows.net/;FileEndpoint=https://amandadev2.file.core.windows.net/;BlobSecondaryEndpoint=https://amandadev2-secondary.blob.core.windows.net/;QueueSecondaryEndpoint=https://amandadev2-secondary.queue.core.windows.net/;FileSecondaryEndpoint=https://amandadev2-secondary.file.core.windows.net/;AccountName=amandadev2;AccountKey=Kg==;\ntestscope2\n\n"
  }
}<|MERGE_RESOLUTION|>--- conflicted
+++ resolved
@@ -1,19 +1,19 @@
-{
+﻿{
   "Entries": [
     {
-      "RequestUri": "https://amandadev2.blob.core.windows.net/test-container-964c4b26-3994-7942-0fe8-a70046d2bf19?restype=container",
-      "RequestMethod": "PUT",
-      "RequestHeaders": {
-        "Accept": "application/xml",
-        "Authorization": "Sanitized",
-        "traceparent": "00-3cbc1f3e49166d4397c9b6024693e466-e52f0cf82cc5a047-00",
-        "User-Agent": [
-          "azsdk-net-Storage.Blobs/12.10.0-alpha.20210820.1",
-          "(.NET 5.0.9; Microsoft Windows 10.0.19043)"
+      "RequestUri": "https://seanmcccanary3.blob.core.windows.net/test-container-964c4b26-3994-7942-0fe8-a70046d2bf19?restype=container",
+      "RequestMethod": "PUT",
+      "RequestHeaders": {
+        "Accept": "application/xml",
+        "Authorization": "Sanitized",
+        "traceparent": "00-7fadf8e822cdbe47ad7620d34bf16048-59326c1a50dab64c-00",
+        "User-Agent": [
+          "azsdk-net-Storage.Blobs/12.9.0-alpha.20210217.1",
+          "(.NET 5.0.3; Microsoft Windows 10.0.19042)"
         ],
         "x-ms-blob-public-access": "container",
         "x-ms-client-request-id": "51c5c51f-c767-1273-b084-0ca80e19eb06",
-        "x-ms-date": "Fri, 20 Aug 2021 22:45:30 GMT",
+        "x-ms-date": "Wed, 17 Feb 2021 18:58:05 GMT",
         "x-ms-return-client-request-id": "true",
         "x-ms-version": "2020-12-06"
       },
@@ -21,40 +21,35 @@
       "StatusCode": 201,
       "ResponseHeaders": {
         "Content-Length": "0",
-        "Date": "Fri, 20 Aug 2021 22:45:30 GMT",
-        "ETag": "\u00220x8D9642C36AA4338\u0022",
-        "Last-Modified": "Fri, 20 Aug 2021 22:45:30 GMT",
+        "Date": "Wed, 17 Feb 2021 18:58:05 GMT",
+        "ETag": "\"0x8D8D375F5C151A5\"",
+        "Last-Modified": "Wed, 17 Feb 2021 18:58:06 GMT",
         "Server": [
           "Windows-Azure-Blob/1.0",
           "Microsoft-HTTPAPI/2.0"
         ],
         "x-ms-client-request-id": "51c5c51f-c767-1273-b084-0ca80e19eb06",
-<<<<<<< HEAD
-        "x-ms-request-id": "97b801e0-201e-006c-2015-9639c8000000",
-        "x-ms-version": "2020-10-02"
-=======
         "x-ms-request-id": "8501363b-101e-005a-645e-05bc25000000",
         "x-ms-version": "2020-12-06"
->>>>>>> f7eb5f10
-      },
-      "ResponseBody": []
-    },
-    {
-      "RequestUri": "https://amandadev2.blob.core.windows.net/test-container-964c4b26-3994-7942-0fe8-a70046d2bf19/test-blob-dc809f06-8268-b442-c851-29fd0042aa35",
+      },
+      "ResponseBody": []
+    },
+    {
+      "RequestUri": "https://seanmcccanary3.blob.core.windows.net/test-container-964c4b26-3994-7942-0fe8-a70046d2bf19/test-blob-dc809f06-8268-b442-c851-29fd0042aa35",
       "RequestMethod": "PUT",
       "RequestHeaders": {
         "Accept": "application/xml",
         "Authorization": "Sanitized",
         "Content-Length": "0",
         "Content-Type": "application/octet-stream",
-        "traceparent": "00-302e17a13cce474ba8c32debe50329a6-ff3649f170ac4441-00",
-        "User-Agent": [
-          "azsdk-net-Storage.Blobs/12.10.0-alpha.20210820.1",
-          "(.NET 5.0.9; Microsoft Windows 10.0.19043)"
+        "traceparent": "00-40bbb9e82de35c47b926665ded76ef76-8be56a2e23d5c742-00",
+        "User-Agent": [
+          "azsdk-net-Storage.Blobs/12.9.0-alpha.20210217.1",
+          "(.NET 5.0.3; Microsoft Windows 10.0.19042)"
         ],
         "x-ms-blob-type": "BlockBlob",
         "x-ms-client-request-id": "2efa31ab-a359-9c46-8310-89159d76116d",
-        "x-ms-date": "Fri, 20 Aug 2021 22:45:30 GMT",
+        "x-ms-date": "Wed, 17 Feb 2021 18:58:06 GMT",
         "x-ms-return-client-request-id": "true",
         "x-ms-version": "2020-12-06"
       },
@@ -63,43 +58,38 @@
       "ResponseHeaders": {
         "Content-Length": "0",
         "Content-MD5": "1B2M2Y8AsgTpgAmY7PhCfg==",
-        "Date": "Fri, 20 Aug 2021 22:45:30 GMT",
-        "ETag": "\u00220x8D9642C36B60D64\u0022",
-        "Last-Modified": "Fri, 20 Aug 2021 22:45:30 GMT",
+        "Date": "Wed, 17 Feb 2021 18:58:05 GMT",
+        "ETag": "\"0x8D8D375F5CC2D4D\"",
+        "Last-Modified": "Wed, 17 Feb 2021 18:58:06 GMT",
         "Server": [
           "Windows-Azure-Blob/1.0",
           "Microsoft-HTTPAPI/2.0"
         ],
         "x-ms-client-request-id": "2efa31ab-a359-9c46-8310-89159d76116d",
         "x-ms-content-crc64": "AAAAAAAAAAA=",
-        "x-ms-request-id": "97b801f9-201e-006c-3515-9639c8000000",
+        "x-ms-request-id": "8501366a-101e-005a-045e-05bc25000000",
         "x-ms-request-server-encrypted": "true",
-<<<<<<< HEAD
-        "x-ms-version": "2020-10-02",
-        "x-ms-version-id": "2021-08-20T22:45:30.8875108Z"
-=======
         "x-ms-version": "2020-12-06",
         "x-ms-version-id": "2021-02-17T18:58:06.1358413Z"
->>>>>>> f7eb5f10
-      },
-      "ResponseBody": []
-    },
-    {
-      "RequestUri": "https://amandadev2.blob.core.windows.net/test-container-964c4b26-3994-7942-0fe8-a70046d2bf19/test-blob-dc809f06-8268-b442-c851-29fd0042aa35",
+      },
+      "ResponseBody": []
+    },
+    {
+      "RequestUri": "https://seanmcccanary3.blob.core.windows.net/test-container-964c4b26-3994-7942-0fe8-a70046d2bf19/test-blob-dc809f06-8268-b442-c851-29fd0042aa35",
       "RequestMethod": "PUT",
       "RequestHeaders": {
         "Accept": "application/xml",
         "Authorization": "Sanitized",
         "Content-Length": "0",
         "Content-Type": "application/octet-stream",
-        "traceparent": "00-603aee48afe43343b6baf182341e5cbc-cf7e0c0f14acba40-00",
-        "User-Agent": [
-          "azsdk-net-Storage.Blobs/12.10.0-alpha.20210820.1",
-          "(.NET 5.0.9; Microsoft Windows 10.0.19043)"
+        "traceparent": "00-49f614a028b9a2439ff2345631682c25-37d71cb58761fb45-00",
+        "User-Agent": [
+          "azsdk-net-Storage.Blobs/12.9.0-alpha.20210217.1",
+          "(.NET 5.0.3; Microsoft Windows 10.0.19042)"
         ],
         "x-ms-blob-type": "BlockBlob",
         "x-ms-client-request-id": "cf51d565-7c48-c4dc-b343-fdfce49c63de",
-        "x-ms-date": "Fri, 20 Aug 2021 22:45:30 GMT",
+        "x-ms-date": "Wed, 17 Feb 2021 18:58:06 GMT",
         "x-ms-meta-testkey": "testvalue",
         "x-ms-return-client-request-id": "true",
         "x-ms-version": "2020-12-06"
@@ -109,84 +99,74 @@
       "ResponseHeaders": {
         "Content-Length": "0",
         "Content-MD5": "1B2M2Y8AsgTpgAmY7PhCfg==",
-        "Date": "Fri, 20 Aug 2021 22:45:30 GMT",
-        "ETag": "\u00220x8D9642C36BDD6FD\u0022",
-        "Last-Modified": "Fri, 20 Aug 2021 22:45:30 GMT",
+        "Date": "Wed, 17 Feb 2021 18:58:05 GMT",
+        "ETag": "\"0x8D8D375F5D6B68F\"",
+        "Last-Modified": "Wed, 17 Feb 2021 18:58:06 GMT",
         "Server": [
           "Windows-Azure-Blob/1.0",
           "Microsoft-HTTPAPI/2.0"
         ],
         "x-ms-client-request-id": "cf51d565-7c48-c4dc-b343-fdfce49c63de",
         "x-ms-content-crc64": "AAAAAAAAAAA=",
-        "x-ms-request-id": "97b80203-201e-006c-3f15-9639c8000000",
+        "x-ms-request-id": "85013676-101e-005a-0f5e-05bc25000000",
         "x-ms-request-server-encrypted": "true",
-<<<<<<< HEAD
-        "x-ms-version": "2020-10-02",
-        "x-ms-version-id": "2021-08-20T22:45:30.9395469Z"
-=======
         "x-ms-version": "2020-12-06",
         "x-ms-version-id": "2021-02-17T18:58:06.2058911Z"
->>>>>>> f7eb5f10
-      },
-      "ResponseBody": []
-    },
-    {
-      "RequestUri": "https://amandadev2.blob.core.windows.net/test-container-964c4b26-3994-7942-0fe8-a70046d2bf19/test-blob-dc809f06-8268-b442-c851-29fd0042aa35?comp=blocklist",
+      },
+      "ResponseBody": []
+    },
+    {
+      "RequestUri": "https://seanmcccanary3.blob.core.windows.net/test-container-964c4b26-3994-7942-0fe8-a70046d2bf19/test-blob-dc809f06-8268-b442-c851-29fd0042aa35?comp=blocklist",
       "RequestMethod": "PUT",
       "RequestHeaders": {
         "Accept": "application/xml",
         "Authorization": "Sanitized",
         "Content-Length": "16",
         "Content-Type": "application/xml",
-        "If-Match": "\u00220x8D9642C36BDD6FD\u0022",
-        "User-Agent": [
-          "azsdk-net-Storage.Blobs/12.10.0-alpha.20210820.1",
-          "(.NET 5.0.9; Microsoft Windows 10.0.19043)"
+        "If-Match": "0x8D8D375F5D6B68F",
+        "User-Agent": [
+          "azsdk-net-Storage.Blobs/12.9.0-alpha.20210217.1",
+          "(.NET 5.0.3; Microsoft Windows 10.0.19042)"
         ],
         "x-ms-client-request-id": "c8b09ac0-4225-5d25-fa7b-61f46cfcb351",
-        "x-ms-date": "Fri, 20 Aug 2021 22:45:30 GMT",
+        "x-ms-date": "Wed, 17 Feb 2021 18:58:06 GMT",
         "x-ms-meta-testkey": "testvalue",
         "x-ms-return-client-request-id": "true",
         "x-ms-version": "2020-12-06"
       },
-      "RequestBody": "\uFEFF\u003CBlockList /\u003E",
-      "StatusCode": 201,
-      "ResponseHeaders": {
-        "Content-Length": "0",
-        "Date": "Fri, 20 Aug 2021 22:45:30 GMT",
-        "ETag": "\u00220x8D9642C36C5A089\u0022",
-        "Last-Modified": "Fri, 20 Aug 2021 22:45:30 GMT",
+      "RequestBody": "﻿<BlockList />",
+      "StatusCode": 201,
+      "ResponseHeaders": {
+        "Content-Length": "0",
+        "Date": "Wed, 17 Feb 2021 18:58:05 GMT",
+        "ETag": "\"0x8D8D375F5E0A36F\"",
+        "Last-Modified": "Wed, 17 Feb 2021 18:58:06 GMT",
         "Server": [
           "Windows-Azure-Blob/1.0",
           "Microsoft-HTTPAPI/2.0"
         ],
         "x-ms-client-request-id": "c8b09ac0-4225-5d25-fa7b-61f46cfcb351",
         "x-ms-content-crc64": "g0vf2Kdg954=",
-        "x-ms-request-id": "97b80215-201e-006c-5015-9639c8000000",
+        "x-ms-request-id": "85013687-101e-005a-1c5e-05bc25000000",
         "x-ms-request-server-encrypted": "true",
-<<<<<<< HEAD
-        "x-ms-version": "2020-10-02",
-        "x-ms-version-id": "2021-08-20T22:45:30.9905817Z"
-=======
         "x-ms-version": "2020-12-06",
         "x-ms-version-id": "2021-02-17T18:58:06.2709375Z"
->>>>>>> f7eb5f10
-      },
-      "ResponseBody": []
-    },
-    {
-      "RequestUri": "https://amandadev2.blob.core.windows.net/test-container-964c4b26-3994-7942-0fe8-a70046d2bf19/test-blob-dc809f06-8268-b442-c851-29fd0042aa35",
+      },
+      "ResponseBody": []
+    },
+    {
+      "RequestUri": "https://seanmcccanary3.blob.core.windows.net/test-container-964c4b26-3994-7942-0fe8-a70046d2bf19/test-blob-dc809f06-8268-b442-c851-29fd0042aa35",
       "RequestMethod": "HEAD",
       "RequestHeaders": {
         "Accept": "application/xml",
         "Authorization": "Sanitized",
-        "traceparent": "00-7e6b56c731ec5144b70b959e778e2661-880f2c5d2fce9d4a-00",
-        "User-Agent": [
-          "azsdk-net-Storage.Blobs/12.10.0-alpha.20210820.1",
-          "(.NET 5.0.9; Microsoft Windows 10.0.19043)"
+        "traceparent": "00-1c52cea336dd794d8640115aaf0430b3-2c6732e8f2b81f47-00",
+        "User-Agent": [
+          "azsdk-net-Storage.Blobs/12.9.0-alpha.20210217.1",
+          "(.NET 5.0.3; Microsoft Windows 10.0.19042)"
         ],
         "x-ms-client-request-id": "4a3b82d8-9aec-42b9-bd03-931d7526d53b",
-        "x-ms-date": "Fri, 20 Aug 2021 22:45:31 GMT",
+        "x-ms-date": "Wed, 17 Feb 2021 18:58:06 GMT",
         "x-ms-return-client-request-id": "true",
         "x-ms-version": "2020-12-06"
       },
@@ -196,9 +176,9 @@
         "Accept-Ranges": "bytes",
         "Content-Length": "0",
         "Content-Type": "application/octet-stream",
-        "Date": "Fri, 20 Aug 2021 22:45:30 GMT",
-        "ETag": "\u00220x8D9642C36C5A089\u0022",
-        "Last-Modified": "Fri, 20 Aug 2021 22:45:30 GMT",
+        "Date": "Wed, 17 Feb 2021 18:58:06 GMT",
+        "ETag": "\"0x8D8D375F5E0A36F\"",
+        "Last-Modified": "Wed, 17 Feb 2021 18:58:06 GMT",
         "Server": [
           "Windows-Azure-Blob/1.0",
           "Microsoft-HTTPAPI/2.0"
@@ -207,36 +187,32 @@
         "x-ms-access-tier-inferred": "true",
         "x-ms-blob-type": "BlockBlob",
         "x-ms-client-request-id": "4a3b82d8-9aec-42b9-bd03-931d7526d53b",
-        "x-ms-creation-time": "Fri, 20 Aug 2021 22:45:30 GMT",
+        "x-ms-creation-time": "Wed, 17 Feb 2021 18:58:06 GMT",
         "x-ms-is-current-version": "true",
+        "x-ms-last-access-time": "Wed, 17 Feb 2021 18:58:06 GMT",
         "x-ms-lease-state": "available",
         "x-ms-lease-status": "unlocked",
         "x-ms-meta-testkey": "testvalue",
-        "x-ms-request-id": "97b80230-201e-006c-6915-9639c8000000",
+        "x-ms-request-id": "8501368e-101e-005a-225e-05bc25000000",
         "x-ms-server-encrypted": "true",
-<<<<<<< HEAD
-        "x-ms-version": "2020-10-02",
-        "x-ms-version-id": "2021-08-20T22:45:30.9905817Z"
-=======
         "x-ms-version": "2020-12-06",
         "x-ms-version-id": "2021-02-17T18:58:06.2709375Z"
->>>>>>> f7eb5f10
-      },
-      "ResponseBody": []
-    },
-    {
-      "RequestUri": "https://amandadev2.blob.core.windows.net/test-container-964c4b26-3994-7942-0fe8-a70046d2bf19?restype=container",
+      },
+      "ResponseBody": []
+    },
+    {
+      "RequestUri": "https://seanmcccanary3.blob.core.windows.net/test-container-964c4b26-3994-7942-0fe8-a70046d2bf19?restype=container",
       "RequestMethod": "DELETE",
       "RequestHeaders": {
         "Accept": "application/xml",
         "Authorization": "Sanitized",
-        "traceparent": "00-b9512e6849bdfa40a0d7ce0bb3d2d837-268e928729079749-00",
-        "User-Agent": [
-          "azsdk-net-Storage.Blobs/12.10.0-alpha.20210820.1",
-          "(.NET 5.0.9; Microsoft Windows 10.0.19043)"
+        "traceparent": "00-43536d0db5798745a44764ed7016721a-3eccb404334da942-00",
+        "User-Agent": [
+          "azsdk-net-Storage.Blobs/12.9.0-alpha.20210217.1",
+          "(.NET 5.0.3; Microsoft Windows 10.0.19042)"
         ],
         "x-ms-client-request-id": "e91b22d1-69c0-8165-f00a-91a22d371993",
-        "x-ms-date": "Fri, 20 Aug 2021 22:45:31 GMT",
+        "x-ms-date": "Wed, 17 Feb 2021 18:58:06 GMT",
         "x-ms-return-client-request-id": "true",
         "x-ms-version": "2020-12-06"
       },
@@ -244,25 +220,20 @@
       "StatusCode": 202,
       "ResponseHeaders": {
         "Content-Length": "0",
-        "Date": "Fri, 20 Aug 2021 22:45:30 GMT",
+        "Date": "Wed, 17 Feb 2021 18:58:06 GMT",
         "Server": [
           "Windows-Azure-Blob/1.0",
           "Microsoft-HTTPAPI/2.0"
         ],
         "x-ms-client-request-id": "e91b22d1-69c0-8165-f00a-91a22d371993",
-<<<<<<< HEAD
-        "x-ms-request-id": "97b80241-201e-006c-7615-9639c8000000",
-        "x-ms-version": "2020-10-02"
-=======
         "x-ms-request-id": "850136a0-101e-005a-315e-05bc25000000",
         "x-ms-version": "2020-12-06"
->>>>>>> f7eb5f10
       },
       "ResponseBody": []
     }
   ],
   "Variables": {
     "RandomSeed": "2053020441",
-    "Storage_TestConfigDefault": "ProductionTenant\namandadev2\nU2FuaXRpemVk\nhttps://amandadev2.blob.core.windows.net\nhttps://amandadev2.file.core.windows.net\nhttps://amandadev2.queue.core.windows.net\nhttps://amandadev2.table.core.windows.net\n\n\n\n\nhttps://amandadev2-secondary.blob.core.windows.net\nhttps://amandadev2-secondary.file.core.windows.net\nhttps://amandadev2-secondary.queue.core.windows.net\nhttps://amandadev2-secondary.table.core.windows.net\n\nSanitized\n\n\nCloud\nBlobEndpoint=https://amandadev2.blob.core.windows.net/;QueueEndpoint=https://amandadev2.queue.core.windows.net/;FileEndpoint=https://amandadev2.file.core.windows.net/;BlobSecondaryEndpoint=https://amandadev2-secondary.blob.core.windows.net/;QueueSecondaryEndpoint=https://amandadev2-secondary.queue.core.windows.net/;FileSecondaryEndpoint=https://amandadev2-secondary.file.core.windows.net/;AccountName=amandadev2;AccountKey=Kg==;\ntestscope2\n\n"
+    "Storage_TestConfigDefault": "ProductionTenant\nseanmcccanary3\nU2FuaXRpemVk\nhttps://seanmcccanary3.blob.core.windows.net\nhttps://seanmcccanary3.file.core.windows.net\nhttps://seanmcccanary3.queue.core.windows.net\nhttps://seanmcccanary3.table.core.windows.net\n\n\n\n\nhttps://seanmcccanary3-secondary.blob.core.windows.net\nhttps://seanmcccanary3-secondary.file.core.windows.net\nhttps://seanmcccanary3-secondary.queue.core.windows.net\nhttps://seanmcccanary3-secondary.table.core.windows.net\n\nSanitized\n\n\nCloud\nBlobEndpoint=https://seanmcccanary3.blob.core.windows.net/;QueueEndpoint=https://seanmcccanary3.queue.core.windows.net/;FileEndpoint=https://seanmcccanary3.file.core.windows.net/;BlobSecondaryEndpoint=https://seanmcccanary3-secondary.blob.core.windows.net/;QueueSecondaryEndpoint=https://seanmcccanary3-secondary.queue.core.windows.net/;FileSecondaryEndpoint=https://seanmcccanary3-secondary.file.core.windows.net/;AccountName=seanmcccanary3;AccountKey=Kg==;\nseanscope1\n\n"
   }
 }