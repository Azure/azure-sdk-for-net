﻿{
  "Entries": [
    {
      "RequestUri": "https://kasoboltest.blob.core.windows.net/test-container-08703695-a582-d8ee-efa2-215f609a320d?restype=container",
      "RequestMethod": "PUT",
      "RequestHeaders": {
        "Accept": "application/xml",
        "Authorization": "Sanitized",
        "traceparent": "00-a26a050c95d9cd4eb130d0329aadd9e2-200235a2477f5f41-00",
        "User-Agent": "azsdk-net-Storage.Blobs/12.9.0-alpha.20210226.1 (.NET Framework 4.8.4300.0; Microsoft Windows 10.0.19042 )",
        "x-ms-blob-public-access": "container",
        "x-ms-client-request-id": "13e9fbe6-0a23-f8e9-9e45-9b862885d383",
        "x-ms-date": "Fri, 26 Feb 2021 20:34:04 GMT",
        "x-ms-return-client-request-id": "true",
<<<<<<< HEAD
        "x-ms-version": "2020-12-06"
=======
        "x-ms-version": "2021-02-12"
>>>>>>> 7e782c87
      },
      "RequestBody": null,
      "StatusCode": 201,
      "ResponseHeaders": {
        "Content-Length": "0",
        "Date": "Fri, 26 Feb 2021 20:34:03 GMT",
        "ETag": "\"0x8D8DA95DB9167E4\"",
        "Last-Modified": "Fri, 26 Feb 2021 20:34:04 GMT",
        "Server": "Windows-Azure-Blob/1.0 Microsoft-HTTPAPI/2.0",
        "x-ms-client-request-id": "13e9fbe6-0a23-f8e9-9e45-9b862885d383",
        "x-ms-request-id": "64f238a8-301e-0022-477e-0c3ac5000000",
<<<<<<< HEAD
        "x-ms-version": "2020-12-06"
=======
        "x-ms-version": "2021-02-12"
>>>>>>> 7e782c87
      },
      "ResponseBody": []
    },
    {
      "RequestUri": "https://kasoboltest.blob.core.windows.net/test-container-08703695-a582-d8ee-efa2-215f609a320d/test-blob-c5dd87a9-91aa-3a45-8e9d-e72df870fe8e",
      "RequestMethod": "PUT",
      "RequestHeaders": {
        "Accept": "application/xml",
        "Authorization": "Sanitized",
        "Content-Length": "0",
        "Content-Type": "application/octet-stream",
        "traceparent": "00-c083734bc6e0f34f91ba3b2ff4c47ae7-421618763c339443-00",
        "User-Agent": "azsdk-net-Storage.Blobs/12.9.0-alpha.20210226.1 (.NET Framework 4.8.4300.0; Microsoft Windows 10.0.19042 )",
        "x-ms-blob-type": "BlockBlob",
        "x-ms-client-request-id": "7a95059d-ce0c-1c95-bcbc-cde836f88f16",
        "x-ms-date": "Fri, 26 Feb 2021 20:34:04 GMT",
        "x-ms-return-client-request-id": "true",
<<<<<<< HEAD
        "x-ms-version": "2020-12-06"
=======
        "x-ms-version": "2021-02-12"
>>>>>>> 7e782c87
      },
      "RequestBody": [],
      "StatusCode": 201,
      "ResponseHeaders": {
        "Content-Length": "0",
        "Content-MD5": "1B2M2Y8AsgTpgAmY7PhCfg==",
        "Date": "Fri, 26 Feb 2021 20:34:03 GMT",
        "ETag": "\"0x8D8DA95DBB804B0\"",
        "Last-Modified": "Fri, 26 Feb 2021 20:34:04 GMT",
        "Server": "Windows-Azure-Blob/1.0 Microsoft-HTTPAPI/2.0",
        "x-ms-client-request-id": "7a95059d-ce0c-1c95-bcbc-cde836f88f16",
        "x-ms-content-crc64": "AAAAAAAAAAA=",
        "x-ms-request-id": "64f238ff-301e-0022-0b7e-0c3ac5000000",
        "x-ms-request-server-encrypted": "true",
<<<<<<< HEAD
        "x-ms-version": "2020-12-06"
=======
        "x-ms-version": "2021-02-12"
>>>>>>> 7e782c87
      },
      "ResponseBody": []
    },
    {
      "RequestUri": "https://kasoboltest.blob.core.windows.net/test-container-08703695-a582-d8ee-efa2-215f609a320d/test-blob-c5dd87a9-91aa-3a45-8e9d-e72df870fe8e?comp=block&blockid=dGVzdC1ibG9jay03YjFlMTAxMC0wZmY3LTJkYjItZDI4Yi1kYThhZGI5ZTFiMTU%3D",
      "RequestMethod": "PUT",
      "RequestHeaders": {
        "Accept": "application/xml",
        "Authorization": "Sanitized",
        "Content-Length": "1024",
        "Content-Type": "application/octet-stream",
        "traceparent": "00-c2ff8912ec7dee40baa0cca4d33588d7-bdcde97bddb88b41-00",
        "User-Agent": "azsdk-net-Storage.Blobs/12.9.0-alpha.20210226.1 (.NET Framework 4.8.4300.0; Microsoft Windows 10.0.19042 )",
        "x-ms-client-request-id": "4f82f5ce-3400-8dcd-5267-a781f30b411e",
        "x-ms-date": "Fri, 26 Feb 2021 20:34:04 GMT",
        "x-ms-return-client-request-id": "true",
<<<<<<< HEAD
        "x-ms-version": "2020-12-06"
=======
        "x-ms-version": "2021-02-12"
>>>>>>> 7e782c87
      },
      "RequestBody": "Hzx4ZbEf6l8/9xjDviGqm4Ap1FKCvTpVtq6EhSK7AC5HDWbrDW7Ripx+hbN4gXxt80utzpurDGICI64CmmU8hPfqfLG6vo4SV0q2BDeH3DUyF5HXDjGTmwAE6em/z/A3QQC8jgTKszS8m3dR9Qcqe0Z50ILTZXbGVuGwtdSlUohZf8I3y04wZ2RdGnO5QqX52W6iRv9tY9uK9TcjGv1gF0jv93ZE87D4SGgedkoDDBQ7t9xmAguI6xvnrNUWDU1n/AMqyksvtOa+qv6WT+2Rh+kj52Mg+RU9ZgtbXUfa4TobtnlH2EHJCwP2p1gN8ZwtVSXr8ybpRgPu7WQ/1Fae48jDe5hzSa6oWttgKlK8L3RvLQci7+4UMXB2WevdiTesV8SQSXYDugx2Q5lKiRuwMb3v0KdOfPPZr0ko/e/Dy9Cks9OOLOb9bHP7q6xVyadUxSgu7biQXtrQtpks2rwcs3fIptZIIgTW8mQ0U9BHhOWh0zfHld4XE1X5vXVM0JG23/g0jCPRDKMjV/tUXAoJiDKziweEVB6ZsJKATmSPiiHTfXTYEvfC0MaUpD3iw7dK7zVDmEWJMYramtyQUL0+lMzZgd6WMHU78bpA8LDgtu3aNl8vS/HbSUvp/ngaMX8IVhBxCULZs76/CKeKSUHZ+ePvthpeD0jb/jeSrTL9IL87N5qgb62qAYKgb0NJUAAKDwSUK3tlqUfHlQoKRgaMwufoTxGnOYo1RLWXvp8Fka03iJ0taPVD1o1S2Nmjn7p8FK1bYQHuYtZ5XubGzeunwgRd075pXlnypHiDVGCxkqX6G6rxqTCrSCXGswkOfQiiqxbVRcz8ErVTabyIaw51yMxBy7FBtRnTsYuYoqpQ5Cdv4KlK20zY/Qn0nUBzI9wXUes9zLFXYfX9AZRAZHALA4SVGIpkKu1/aM2oTBfYX46ugFG/Ehd1GH+zTdm4mJmY6Zq73gpRsib+vWTjrhXdJKIGkuMfS/FtHwALsN0Tx9A0D2J9HYGDXM0qwVWykmlq1ig3sQW1eZ2pTr8KRgFI6vaTr56yXwcggjUV9IqcuoyWoNq12xXKfpXE1M/CeRXM4dZeH+PLt3chFy/QoIUTDZMyc6Ynkw/gyTAJ7oo3XggfSRK0PZupy+ljk8Tm+t0Qscc7jwVvpE7HflWywcns6bgmsFZyX8/4iai8xP9L+c5S+D3D/M4Cr6TE7b5F9gkfdqoLwEmHnlH4QwZdsuBOfISGX8mMKe3pIwCyrnIQspKfnU1VPziFy1rryrjIpfzEdXA6vpc/k028IZ1I1fDf55B0vRWT+TxLAZRvoF40IX0D7TgB1vP7Xwn/mB2bPPZpC+MnU+fnMXw07r0D0PLviA==",
      "StatusCode": 201,
      "ResponseHeaders": {
        "Content-Length": "0",
        "Date": "Fri, 26 Feb 2021 20:34:03 GMT",
        "Server": "Windows-Azure-Blob/1.0 Microsoft-HTTPAPI/2.0",
        "x-ms-client-request-id": "4f82f5ce-3400-8dcd-5267-a781f30b411e",
        "x-ms-content-crc64": "MOMbQyJQ02E=",
        "x-ms-request-id": "64f23912-301e-0022-187e-0c3ac5000000",
        "x-ms-request-server-encrypted": "true",
<<<<<<< HEAD
        "x-ms-version": "2020-12-06"
=======
        "x-ms-version": "2021-02-12"
>>>>>>> 7e782c87
      },
      "ResponseBody": []
    },
    {
      "RequestUri": "https://kasoboltest.blob.core.windows.net/test-container-08703695-a582-d8ee-efa2-215f609a320d/test-blob-c5dd87a9-91aa-3a45-8e9d-e72df870fe8e?comp=blocklist",
      "RequestMethod": "PUT",
      "RequestHeaders": {
        "Accept": "application/xml",
        "Authorization": "Sanitized",
        "Content-Length": "107",
        "Content-Type": "application/xml",
        "traceparent": "00-5654106d756fc34db9c23246db6927a7-f0d673829a001b4d-00",
        "User-Agent": "azsdk-net-Storage.Blobs/12.9.0-alpha.20210226.1 (.NET Framework 4.8.4300.0; Microsoft Windows 10.0.19042 )",
        "x-ms-client-request-id": "e5bb5a24-cc1b-0914-2bd7-77f5ccf93e7f",
        "x-ms-date": "Fri, 26 Feb 2021 20:34:04 GMT",
        "x-ms-return-client-request-id": "true",
<<<<<<< HEAD
        "x-ms-version": "2020-12-06"
=======
        "x-ms-version": "2021-02-12"
>>>>>>> 7e782c87
      },
      "RequestBody": "﻿<BlockList><Latest>dGVzdC1ibG9jay03YjFlMTAxMC0wZmY3LTJkYjItZDI4Yi1kYThhZGI5ZTFiMTU=</Latest></BlockList>",
      "StatusCode": 201,
      "ResponseHeaders": {
        "Content-Length": "0",
        "Date": "Fri, 26 Feb 2021 20:34:03 GMT",
        "ETag": "\"0x8D8DA95DBCEEC36\"",
        "Last-Modified": "Fri, 26 Feb 2021 20:34:04 GMT",
        "Server": "Windows-Azure-Blob/1.0 Microsoft-HTTPAPI/2.0",
        "x-ms-client-request-id": "e5bb5a24-cc1b-0914-2bd7-77f5ccf93e7f",
        "x-ms-content-crc64": "eyoSJ27WRwg=",
        "x-ms-request-id": "64f2392c-301e-0022-2c7e-0c3ac5000000",
        "x-ms-request-server-encrypted": "true",
<<<<<<< HEAD
        "x-ms-version": "2020-12-06"
=======
        "x-ms-version": "2021-02-12"
>>>>>>> 7e782c87
      },
      "ResponseBody": []
    },
    {
      "RequestUri": "https://kasoboltest.blob.core.windows.net/test-container-08703695-a582-d8ee-efa2-215f609a320d/test-blob-c5dd87a9-91aa-3a45-8e9d-e72df870fe8e?comp=block&blockid=AAQAAAAAAAAAAAAAAAAAAAAAAAAAAAAAAAAAAAAAAAAAAAAAAAAAAAAAAAAAAAAA",
      "RequestMethod": "PUT",
      "RequestHeaders": {
        "Accept": "application/xml",
        "Authorization": "Sanitized",
        "Content-Length": "1024",
        "Content-Type": "application/octet-stream",
        "User-Agent": "azsdk-net-Storage.Blobs/12.9.0-alpha.20210226.1 (.NET Framework 4.8.4300.0; Microsoft Windows 10.0.19042 )",
        "x-ms-client-request-id": "985dfd4b-5b4f-d402-a3a0-12ba4dc3cf9b",
        "x-ms-date": "Fri, 26 Feb 2021 20:34:04 GMT",
        "x-ms-return-client-request-id": "true",
<<<<<<< HEAD
        "x-ms-version": "2020-12-06"
=======
        "x-ms-version": "2021-02-12"
>>>>>>> 7e782c87
      },
      "RequestBody": "Hzx4ZbEf6l8/9xjDviGqm4Ap1FKCvTpVtq6EhSK7AC5HDWbrDW7Ripx+hbN4gXxt80utzpurDGICI64CmmU8hPfqfLG6vo4SV0q2BDeH3DUyF5HXDjGTmwAE6em/z/A3QQC8jgTKszS8m3dR9Qcqe0Z50ILTZXbGVuGwtdSlUohZf8I3y04wZ2RdGnO5QqX52W6iRv9tY9uK9TcjGv1gF0jv93ZE87D4SGgedkoDDBQ7t9xmAguI6xvnrNUWDU1n/AMqyksvtOa+qv6WT+2Rh+kj52Mg+RU9ZgtbXUfa4TobtnlH2EHJCwP2p1gN8ZwtVSXr8ybpRgPu7WQ/1Fae48jDe5hzSa6oWttgKlK8L3RvLQci7+4UMXB2WevdiTesV8SQSXYDugx2Q5lKiRuwMb3v0KdOfPPZr0ko/e/Dy9Cks9OOLOb9bHP7q6xVyadUxSgu7biQXtrQtpks2rwcs3fIptZIIgTW8mQ0U9BHhOWh0zfHld4XE1X5vXVM0JG23/g0jCPRDKMjV/tUXAoJiDKziweEVB6ZsJKATmSPiiHTfXTYEvfC0MaUpD3iw7dK7zVDmEWJMYramtyQUL0+lMzZgd6WMHU78bpA8LDgtu3aNl8vS/HbSUvp/ngaMX8IVhBxCULZs76/CKeKSUHZ+ePvthpeD0jb/jeSrTL9IL87N5qgb62qAYKgb0NJUAAKDwSUK3tlqUfHlQoKRgaMwufoTxGnOYo1RLWXvp8Fka03iJ0taPVD1o1S2Nmjn7p8FK1bYQHuYtZ5XubGzeunwgRd075pXlnypHiDVGCxkqX6G6rxqTCrSCXGswkOfQiiqxbVRcz8ErVTabyIaw51yMxBy7FBtRnTsYuYoqpQ5Cdv4KlK20zY/Qn0nUBzI9wXUes9zLFXYfX9AZRAZHALA4SVGIpkKu1/aM2oTBfYX46ugFG/Ehd1GH+zTdm4mJmY6Zq73gpRsib+vWTjrhXdJKIGkuMfS/FtHwALsN0Tx9A0D2J9HYGDXM0qwVWykmlq1ig3sQW1eZ2pTr8KRgFI6vaTr56yXwcggjUV9IqcuoyWoNq12xXKfpXE1M/CeRXM4dZeH+PLt3chFy/QoIUTDZMyc6Ynkw/gyTAJ7oo3XggfSRK0PZupy+ljk8Tm+t0Qscc7jwVvpE7HflWywcns6bgmsFZyX8/4iai8xP9L+c5S+D3D/M4Cr6TE7b5F9gkfdqoLwEmHnlH4QwZdsuBOfISGX8mMKe3pIwCyrnIQspKfnU1VPziFy1rryrjIpfzEdXA6vpc/k028IZ1I1fDf55B0vRWT+TxLAZRvoF40IX0D7TgB1vP7Xwn/mB2bPPZpC+MnU+fnMXw07r0D0PLviA==",
      "StatusCode": 201,
      "ResponseHeaders": {
        "Content-Length": "0",
        "Date": "Fri, 26 Feb 2021 20:34:03 GMT",
        "Server": "Windows-Azure-Blob/1.0 Microsoft-HTTPAPI/2.0",
        "x-ms-client-request-id": "985dfd4b-5b4f-d402-a3a0-12ba4dc3cf9b",
        "x-ms-content-crc64": "MOMbQyJQ02E=",
        "x-ms-request-id": "64f2394d-301e-0022-467e-0c3ac5000000",
        "x-ms-request-server-encrypted": "true",
<<<<<<< HEAD
        "x-ms-version": "2020-12-06"
=======
        "x-ms-version": "2021-02-12"
>>>>>>> 7e782c87
      },
      "ResponseBody": []
    },
    {
      "RequestUri": "https://kasoboltest.blob.core.windows.net/test-container-08703695-a582-d8ee-efa2-215f609a320d/test-blob-c5dd87a9-91aa-3a45-8e9d-e72df870fe8e?comp=blocklist",
      "RequestMethod": "PUT",
      "RequestHeaders": {
        "Accept": "application/xml",
        "Authorization": "Sanitized",
        "Content-Length": "107",
        "Content-Type": "application/xml",
        "If-Match": "0x8D8DA95DBB804B0",
        "User-Agent": "azsdk-net-Storage.Blobs/12.9.0-alpha.20210226.1 (.NET Framework 4.8.4300.0; Microsoft Windows 10.0.19042 )",
        "x-ms-client-request-id": "cfaadc2e-a59c-8a2f-0986-b6de1532ba78",
        "x-ms-date": "Fri, 26 Feb 2021 20:34:04 GMT",
        "x-ms-return-client-request-id": "true",
<<<<<<< HEAD
        "x-ms-version": "2020-12-06"
=======
        "x-ms-version": "2021-02-12"
>>>>>>> 7e782c87
      },
      "RequestBody": "﻿<BlockList><Latest>AAQAAAAAAAAAAAAAAAAAAAAAAAAAAAAAAAAAAAAAAAAAAAAAAAAAAAAAAAAAAAAA</Latest></BlockList>",
      "StatusCode": 412,
      "ResponseHeaders": {
        "Content-Length": "252",
        "Content-Type": "application/xml",
        "Date": "Fri, 26 Feb 2021 20:34:03 GMT",
        "Server": "Windows-Azure-Blob/1.0 Microsoft-HTTPAPI/2.0",
        "x-ms-client-request-id": "cfaadc2e-a59c-8a2f-0986-b6de1532ba78",
        "x-ms-error-code": "ConditionNotMet",
        "x-ms-request-id": "64f2396d-301e-0022-5b7e-0c3ac5000000",
<<<<<<< HEAD
        "x-ms-version": "2020-12-06"
=======
        "x-ms-version": "2021-02-12"
>>>>>>> 7e782c87
      },
      "ResponseBody": [
        "﻿<?xml version=\"1.0\" encoding=\"utf-8\"?><Error><Code>ConditionNotMet</Code><Message>The condition specified using HTTP conditional header(s) is not met.\n",
        "RequestId:64f2396d-301e-0022-5b7e-0c3ac5000000\n",
        "Time:2021-02-26T20:34:04.7271032Z</Message></Error>"
      ]
    },
    {
      "RequestUri": "https://kasoboltest.blob.core.windows.net/test-container-08703695-a582-d8ee-efa2-215f609a320d?restype=container",
      "RequestMethod": "DELETE",
      "RequestHeaders": {
        "Accept": "application/xml",
        "Authorization": "Sanitized",
        "traceparent": "00-616e12e5cab608428c3ef6a9f5856298-2648f5c5ef1edd4a-00",
        "User-Agent": "azsdk-net-Storage.Blobs/12.9.0-alpha.20210226.1 (.NET Framework 4.8.4300.0; Microsoft Windows 10.0.19042 )",
        "x-ms-client-request-id": "718ce5db-0018-08fe-415e-ced70c4ce639",
        "x-ms-date": "Fri, 26 Feb 2021 20:34:04 GMT",
        "x-ms-return-client-request-id": "true",
<<<<<<< HEAD
        "x-ms-version": "2020-12-06"
=======
        "x-ms-version": "2021-02-12"
>>>>>>> 7e782c87
      },
      "RequestBody": null,
      "StatusCode": 202,
      "ResponseHeaders": {
        "Content-Length": "0",
        "Date": "Fri, 26 Feb 2021 20:34:03 GMT",
        "Server": "Windows-Azure-Blob/1.0 Microsoft-HTTPAPI/2.0",
        "x-ms-client-request-id": "718ce5db-0018-08fe-415e-ced70c4ce639",
        "x-ms-request-id": "64f23990-301e-0022-727e-0c3ac5000000",
<<<<<<< HEAD
        "x-ms-version": "2020-12-06"
=======
        "x-ms-version": "2021-02-12"
>>>>>>> 7e782c87
      },
      "ResponseBody": []
    }
  ],
  "Variables": {
    "RandomSeed": "347252345",
    "Storage_TestConfigDefault": "ProductionTenant\nkasoboltest\nU2FuaXRpemVk\nhttps://kasoboltest.blob.core.windows.net\nhttps://kasoboltest.file.core.windows.net\nhttps://kasoboltest.queue.core.windows.net\nhttps://kasoboltest.table.core.windows.net\n\n\n\n\nhttps://kasoboltest-secondary.blob.core.windows.net\nhttps://kasoboltest-secondary.file.core.windows.net\nhttps://kasoboltest-secondary.queue.core.windows.net\nhttps://kasoboltest-secondary.table.core.windows.net\n\nSanitized\n\n\nCloud\nBlobEndpoint=https://kasoboltest.blob.core.windows.net/;QueueEndpoint=https://kasoboltest.queue.core.windows.net/;FileEndpoint=https://kasoboltest.file.core.windows.net/;BlobSecondaryEndpoint=https://kasoboltest-secondary.blob.core.windows.net/;QueueSecondaryEndpoint=https://kasoboltest-secondary.queue.core.windows.net/;FileSecondaryEndpoint=https://kasoboltest-secondary.file.core.windows.net/;AccountName=kasoboltest;AccountKey=Kg==;\nencryptionScope\n\n"
  }
}<|MERGE_RESOLUTION|>--- conflicted
+++ resolved
@@ -12,11 +12,7 @@
         "x-ms-client-request-id": "13e9fbe6-0a23-f8e9-9e45-9b862885d383",
         "x-ms-date": "Fri, 26 Feb 2021 20:34:04 GMT",
         "x-ms-return-client-request-id": "true",
-<<<<<<< HEAD
-        "x-ms-version": "2020-12-06"
-=======
-        "x-ms-version": "2021-02-12"
->>>>>>> 7e782c87
+        "x-ms-version": "2021-02-12"
       },
       "RequestBody": null,
       "StatusCode": 201,
@@ -28,11 +24,7 @@
         "Server": "Windows-Azure-Blob/1.0 Microsoft-HTTPAPI/2.0",
         "x-ms-client-request-id": "13e9fbe6-0a23-f8e9-9e45-9b862885d383",
         "x-ms-request-id": "64f238a8-301e-0022-477e-0c3ac5000000",
-<<<<<<< HEAD
-        "x-ms-version": "2020-12-06"
-=======
-        "x-ms-version": "2021-02-12"
->>>>>>> 7e782c87
+        "x-ms-version": "2021-02-12"
       },
       "ResponseBody": []
     },
@@ -50,11 +42,7 @@
         "x-ms-client-request-id": "7a95059d-ce0c-1c95-bcbc-cde836f88f16",
         "x-ms-date": "Fri, 26 Feb 2021 20:34:04 GMT",
         "x-ms-return-client-request-id": "true",
-<<<<<<< HEAD
-        "x-ms-version": "2020-12-06"
-=======
-        "x-ms-version": "2021-02-12"
->>>>>>> 7e782c87
+        "x-ms-version": "2021-02-12"
       },
       "RequestBody": [],
       "StatusCode": 201,
@@ -69,11 +57,7 @@
         "x-ms-content-crc64": "AAAAAAAAAAA=",
         "x-ms-request-id": "64f238ff-301e-0022-0b7e-0c3ac5000000",
         "x-ms-request-server-encrypted": "true",
-<<<<<<< HEAD
-        "x-ms-version": "2020-12-06"
-=======
-        "x-ms-version": "2021-02-12"
->>>>>>> 7e782c87
+        "x-ms-version": "2021-02-12"
       },
       "ResponseBody": []
     },
@@ -90,11 +74,7 @@
         "x-ms-client-request-id": "4f82f5ce-3400-8dcd-5267-a781f30b411e",
         "x-ms-date": "Fri, 26 Feb 2021 20:34:04 GMT",
         "x-ms-return-client-request-id": "true",
-<<<<<<< HEAD
-        "x-ms-version": "2020-12-06"
-=======
-        "x-ms-version": "2021-02-12"
->>>>>>> 7e782c87
+        "x-ms-version": "2021-02-12"
       },
       "RequestBody": "Hzx4ZbEf6l8/9xjDviGqm4Ap1FKCvTpVtq6EhSK7AC5HDWbrDW7Ripx+hbN4gXxt80utzpurDGICI64CmmU8hPfqfLG6vo4SV0q2BDeH3DUyF5HXDjGTmwAE6em/z/A3QQC8jgTKszS8m3dR9Qcqe0Z50ILTZXbGVuGwtdSlUohZf8I3y04wZ2RdGnO5QqX52W6iRv9tY9uK9TcjGv1gF0jv93ZE87D4SGgedkoDDBQ7t9xmAguI6xvnrNUWDU1n/AMqyksvtOa+qv6WT+2Rh+kj52Mg+RU9ZgtbXUfa4TobtnlH2EHJCwP2p1gN8ZwtVSXr8ybpRgPu7WQ/1Fae48jDe5hzSa6oWttgKlK8L3RvLQci7+4UMXB2WevdiTesV8SQSXYDugx2Q5lKiRuwMb3v0KdOfPPZr0ko/e/Dy9Cks9OOLOb9bHP7q6xVyadUxSgu7biQXtrQtpks2rwcs3fIptZIIgTW8mQ0U9BHhOWh0zfHld4XE1X5vXVM0JG23/g0jCPRDKMjV/tUXAoJiDKziweEVB6ZsJKATmSPiiHTfXTYEvfC0MaUpD3iw7dK7zVDmEWJMYramtyQUL0+lMzZgd6WMHU78bpA8LDgtu3aNl8vS/HbSUvp/ngaMX8IVhBxCULZs76/CKeKSUHZ+ePvthpeD0jb/jeSrTL9IL87N5qgb62qAYKgb0NJUAAKDwSUK3tlqUfHlQoKRgaMwufoTxGnOYo1RLWXvp8Fka03iJ0taPVD1o1S2Nmjn7p8FK1bYQHuYtZ5XubGzeunwgRd075pXlnypHiDVGCxkqX6G6rxqTCrSCXGswkOfQiiqxbVRcz8ErVTabyIaw51yMxBy7FBtRnTsYuYoqpQ5Cdv4KlK20zY/Qn0nUBzI9wXUes9zLFXYfX9AZRAZHALA4SVGIpkKu1/aM2oTBfYX46ugFG/Ehd1GH+zTdm4mJmY6Zq73gpRsib+vWTjrhXdJKIGkuMfS/FtHwALsN0Tx9A0D2J9HYGDXM0qwVWykmlq1ig3sQW1eZ2pTr8KRgFI6vaTr56yXwcggjUV9IqcuoyWoNq12xXKfpXE1M/CeRXM4dZeH+PLt3chFy/QoIUTDZMyc6Ynkw/gyTAJ7oo3XggfSRK0PZupy+ljk8Tm+t0Qscc7jwVvpE7HflWywcns6bgmsFZyX8/4iai8xP9L+c5S+D3D/M4Cr6TE7b5F9gkfdqoLwEmHnlH4QwZdsuBOfISGX8mMKe3pIwCyrnIQspKfnU1VPziFy1rryrjIpfzEdXA6vpc/k028IZ1I1fDf55B0vRWT+TxLAZRvoF40IX0D7TgB1vP7Xwn/mB2bPPZpC+MnU+fnMXw07r0D0PLviA==",
       "StatusCode": 201,
@@ -106,11 +86,7 @@
         "x-ms-content-crc64": "MOMbQyJQ02E=",
         "x-ms-request-id": "64f23912-301e-0022-187e-0c3ac5000000",
         "x-ms-request-server-encrypted": "true",
-<<<<<<< HEAD
-        "x-ms-version": "2020-12-06"
-=======
-        "x-ms-version": "2021-02-12"
->>>>>>> 7e782c87
+        "x-ms-version": "2021-02-12"
       },
       "ResponseBody": []
     },
@@ -127,11 +103,7 @@
         "x-ms-client-request-id": "e5bb5a24-cc1b-0914-2bd7-77f5ccf93e7f",
         "x-ms-date": "Fri, 26 Feb 2021 20:34:04 GMT",
         "x-ms-return-client-request-id": "true",
-<<<<<<< HEAD
-        "x-ms-version": "2020-12-06"
-=======
-        "x-ms-version": "2021-02-12"
->>>>>>> 7e782c87
+        "x-ms-version": "2021-02-12"
       },
       "RequestBody": "﻿<BlockList><Latest>dGVzdC1ibG9jay03YjFlMTAxMC0wZmY3LTJkYjItZDI4Yi1kYThhZGI5ZTFiMTU=</Latest></BlockList>",
       "StatusCode": 201,
@@ -145,11 +117,7 @@
         "x-ms-content-crc64": "eyoSJ27WRwg=",
         "x-ms-request-id": "64f2392c-301e-0022-2c7e-0c3ac5000000",
         "x-ms-request-server-encrypted": "true",
-<<<<<<< HEAD
-        "x-ms-version": "2020-12-06"
-=======
-        "x-ms-version": "2021-02-12"
->>>>>>> 7e782c87
+        "x-ms-version": "2021-02-12"
       },
       "ResponseBody": []
     },
@@ -165,11 +133,7 @@
         "x-ms-client-request-id": "985dfd4b-5b4f-d402-a3a0-12ba4dc3cf9b",
         "x-ms-date": "Fri, 26 Feb 2021 20:34:04 GMT",
         "x-ms-return-client-request-id": "true",
-<<<<<<< HEAD
-        "x-ms-version": "2020-12-06"
-=======
-        "x-ms-version": "2021-02-12"
->>>>>>> 7e782c87
+        "x-ms-version": "2021-02-12"
       },
       "RequestBody": "Hzx4ZbEf6l8/9xjDviGqm4Ap1FKCvTpVtq6EhSK7AC5HDWbrDW7Ripx+hbN4gXxt80utzpurDGICI64CmmU8hPfqfLG6vo4SV0q2BDeH3DUyF5HXDjGTmwAE6em/z/A3QQC8jgTKszS8m3dR9Qcqe0Z50ILTZXbGVuGwtdSlUohZf8I3y04wZ2RdGnO5QqX52W6iRv9tY9uK9TcjGv1gF0jv93ZE87D4SGgedkoDDBQ7t9xmAguI6xvnrNUWDU1n/AMqyksvtOa+qv6WT+2Rh+kj52Mg+RU9ZgtbXUfa4TobtnlH2EHJCwP2p1gN8ZwtVSXr8ybpRgPu7WQ/1Fae48jDe5hzSa6oWttgKlK8L3RvLQci7+4UMXB2WevdiTesV8SQSXYDugx2Q5lKiRuwMb3v0KdOfPPZr0ko/e/Dy9Cks9OOLOb9bHP7q6xVyadUxSgu7biQXtrQtpks2rwcs3fIptZIIgTW8mQ0U9BHhOWh0zfHld4XE1X5vXVM0JG23/g0jCPRDKMjV/tUXAoJiDKziweEVB6ZsJKATmSPiiHTfXTYEvfC0MaUpD3iw7dK7zVDmEWJMYramtyQUL0+lMzZgd6WMHU78bpA8LDgtu3aNl8vS/HbSUvp/ngaMX8IVhBxCULZs76/CKeKSUHZ+ePvthpeD0jb/jeSrTL9IL87N5qgb62qAYKgb0NJUAAKDwSUK3tlqUfHlQoKRgaMwufoTxGnOYo1RLWXvp8Fka03iJ0taPVD1o1S2Nmjn7p8FK1bYQHuYtZ5XubGzeunwgRd075pXlnypHiDVGCxkqX6G6rxqTCrSCXGswkOfQiiqxbVRcz8ErVTabyIaw51yMxBy7FBtRnTsYuYoqpQ5Cdv4KlK20zY/Qn0nUBzI9wXUes9zLFXYfX9AZRAZHALA4SVGIpkKu1/aM2oTBfYX46ugFG/Ehd1GH+zTdm4mJmY6Zq73gpRsib+vWTjrhXdJKIGkuMfS/FtHwALsN0Tx9A0D2J9HYGDXM0qwVWykmlq1ig3sQW1eZ2pTr8KRgFI6vaTr56yXwcggjUV9IqcuoyWoNq12xXKfpXE1M/CeRXM4dZeH+PLt3chFy/QoIUTDZMyc6Ynkw/gyTAJ7oo3XggfSRK0PZupy+ljk8Tm+t0Qscc7jwVvpE7HflWywcns6bgmsFZyX8/4iai8xP9L+c5S+D3D/M4Cr6TE7b5F9gkfdqoLwEmHnlH4QwZdsuBOfISGX8mMKe3pIwCyrnIQspKfnU1VPziFy1rryrjIpfzEdXA6vpc/k028IZ1I1fDf55B0vRWT+TxLAZRvoF40IX0D7TgB1vP7Xwn/mB2bPPZpC+MnU+fnMXw07r0D0PLviA==",
       "StatusCode": 201,
@@ -181,11 +145,7 @@
         "x-ms-content-crc64": "MOMbQyJQ02E=",
         "x-ms-request-id": "64f2394d-301e-0022-467e-0c3ac5000000",
         "x-ms-request-server-encrypted": "true",
-<<<<<<< HEAD
-        "x-ms-version": "2020-12-06"
-=======
-        "x-ms-version": "2021-02-12"
->>>>>>> 7e782c87
+        "x-ms-version": "2021-02-12"
       },
       "ResponseBody": []
     },
@@ -202,11 +162,7 @@
         "x-ms-client-request-id": "cfaadc2e-a59c-8a2f-0986-b6de1532ba78",
         "x-ms-date": "Fri, 26 Feb 2021 20:34:04 GMT",
         "x-ms-return-client-request-id": "true",
-<<<<<<< HEAD
-        "x-ms-version": "2020-12-06"
-=======
-        "x-ms-version": "2021-02-12"
->>>>>>> 7e782c87
+        "x-ms-version": "2021-02-12"
       },
       "RequestBody": "﻿<BlockList><Latest>AAQAAAAAAAAAAAAAAAAAAAAAAAAAAAAAAAAAAAAAAAAAAAAAAAAAAAAAAAAAAAAA</Latest></BlockList>",
       "StatusCode": 412,
@@ -218,11 +174,7 @@
         "x-ms-client-request-id": "cfaadc2e-a59c-8a2f-0986-b6de1532ba78",
         "x-ms-error-code": "ConditionNotMet",
         "x-ms-request-id": "64f2396d-301e-0022-5b7e-0c3ac5000000",
-<<<<<<< HEAD
-        "x-ms-version": "2020-12-06"
-=======
-        "x-ms-version": "2021-02-12"
->>>>>>> 7e782c87
+        "x-ms-version": "2021-02-12"
       },
       "ResponseBody": [
         "﻿<?xml version=\"1.0\" encoding=\"utf-8\"?><Error><Code>ConditionNotMet</Code><Message>The condition specified using HTTP conditional header(s) is not met.\n",
@@ -241,11 +193,7 @@
         "x-ms-client-request-id": "718ce5db-0018-08fe-415e-ced70c4ce639",
         "x-ms-date": "Fri, 26 Feb 2021 20:34:04 GMT",
         "x-ms-return-client-request-id": "true",
-<<<<<<< HEAD
-        "x-ms-version": "2020-12-06"
-=======
-        "x-ms-version": "2021-02-12"
->>>>>>> 7e782c87
+        "x-ms-version": "2021-02-12"
       },
       "RequestBody": null,
       "StatusCode": 202,
@@ -255,11 +203,7 @@
         "Server": "Windows-Azure-Blob/1.0 Microsoft-HTTPAPI/2.0",
         "x-ms-client-request-id": "718ce5db-0018-08fe-415e-ced70c4ce639",
         "x-ms-request-id": "64f23990-301e-0022-727e-0c3ac5000000",
-<<<<<<< HEAD
-        "x-ms-version": "2020-12-06"
-=======
-        "x-ms-version": "2021-02-12"
->>>>>>> 7e782c87
+        "x-ms-version": "2021-02-12"
       },
       "ResponseBody": []
     }
