--- conflicted
+++ resolved
@@ -15,11 +15,7 @@
         "x-ms-client-request-id": "01b796c3-815b-2239-29eb-c0fbd2308053",
         "x-ms-date": "Wed, 14 Apr 2021 19:10:39 GMT",
         "x-ms-return-client-request-id": "true",
-<<<<<<< HEAD
-        "x-ms-version": "2020-12-06"
-=======
         "x-ms-version": "2021-02-12"
->>>>>>> 7e782c87
       },
       "RequestBody": null,
       "StatusCode": 201,
@@ -34,11 +30,7 @@
         ],
         "x-ms-client-request-id": "01b796c3-815b-2239-29eb-c0fbd2308053",
         "x-ms-request-id": "1e11ed24-801e-0048-8061-31c7f5000000",
-<<<<<<< HEAD
-        "x-ms-version": "2020-12-06"
-=======
         "x-ms-version": "2021-02-12"
->>>>>>> 7e782c87
       },
       "ResponseBody": []
     },
@@ -62,11 +54,7 @@
         "x-ms-encryption-key": "Tal9Ng02qEbLZGpdkvgLyzYnKk4/7cxX+5+2GekD5jI=",
         "x-ms-encryption-key-sha256": "qMvRBIPStbQ37KekdchUp204Tijh+Nk2uH8m9YQO464=",
         "x-ms-return-client-request-id": "true",
-<<<<<<< HEAD
-        "x-ms-version": "2020-12-06"
-=======
         "x-ms-version": "2021-02-12"
->>>>>>> 7e782c87
       },
       "RequestBody": "1yitKbNJRahIyWKTAT2EUTbL/xTNxVhg3SY7boCOXMd9OIZqS+EY7OGBBXaLOFW+G2TiHQTRZBHPTUuNDtcoumyaFsm2GQZVsxIzTL/i1aTQfVIbqz/Dq9N0m/2Vi90JWEsJ8CKMBwFejWnxnhdS7XinvZGEDQ4t1mr1Qn4Jvyg0KfR02OSCQ3VRvB3V0g27Iq2F7s5LhUo93Bm4lsWDVM5BvHQj3hWTJHkcM1DwVwRcOR/QhNBZ6aSqN/vKyq2wzmhPkxWYmESY8clUL1H5TIUVW1ylstD+59PQeaYZyVrMa2XoocTuxKHbOJIGBblTsOp2tW5QChuXUKtCyB+dfihvh8TrEKrBJpe7yXo99+Iafci8oxPrfGBJUVAYrPuBPrlql331Z58/tY/XlEGhWVjJKEtW4dsUgwtjob9ZqHqbOYvA02BkJBUofO6EFOcfqPf4T4OwK13dVRRyksbg5QwUO1q14Yb4ZAM2LWTtkG8jQ/nHYVn26w4u4n1L8pJPSJbhb9iNacdx/+t/ev348MWlTk7MGYOzHVBMh/4JrHFx5uXOCyCXltkyVmJudnEQNfK3pqREgi8SLlGHQOLIZ1J6DpMXKuSkDbd0msIhRKffO1ILUQbMLWS2u9zPD1b3ae4Q9Gfe+AsNE5jsz+ds8emqqASPvRZMreEuYW4I1f5hfDHUEVA/AUJG/j5t4F19SsryJGdRaKzXw0aGr5edBT6ai1K2mN+YaqfBSL/Y382DsRejFbCXEBSF/E0KuVGrqfj/0lQLxrLqWbm/jx/s/+R5Av6A+e+OA3o9MZuSjrFVFp/G2Ax4eOpluLv214D1mP1pkLZTK68Icc/azZUWWMsIaXh/JSbXAIkTGkE0lyv5SJieKf36AuvvvWc9nqtVTl/w7m0HdnLWkY8tQBBu1Nmj4IX8eC/NDWeNkGi/mmLdvczhRKm98tImyJhtzcHagOmNmb0mWdYwIuAFeuUKFvYtT4NEjY8v5e6z1a+WX0Cmsg9+MgGlt2P1sCHJuHfsHLGhQH0+lvNZXbPPc4MmmcKgX8fWi+T1h5cfTtxtZi12xrn+9R/CZxwbJNRN1UTfzhdfKViwFZDNq7jlHkcX6/eFWazKKKSj3fiqumcQp7JTP4DFDj3VxbApMUlm3EjVAzncx3yYFaZyu0tgBVopvAQGkt/HUty6sJP7oPdaPQCv1bcuM+A1uiraUlPxdb9VAHRFX0ppDbFcIhfpnHSuGH5KsDCj+4kj0Ne17QCJyDrTpaCDFd22RscG0hDITB61KzrVp8WPsgXqIY5ytCCw0lrdFvfUKwKgk2ponSl5W4S5AMHGtCF1Q/ObmPNORJGmVf+16zUm4P83NBNaJhTccA==",
       "StatusCode": 201,
@@ -85,11 +73,7 @@
         "x-ms-encryption-key-sha256": "qMvRBIPStbQ37KekdchUp204Tijh+Nk2uH8m9YQO464=",
         "x-ms-request-id": "1e11ed33-801e-0048-0e61-31c7f5000000",
         "x-ms-request-server-encrypted": "true",
-<<<<<<< HEAD
-        "x-ms-version": "2020-12-06",
-=======
         "x-ms-version": "2021-02-12",
->>>>>>> 7e782c87
         "x-ms-version-id": "2021-04-14T19:10:39.8532857Z"
       },
       "ResponseBody": []
@@ -108,11 +92,7 @@
         "x-ms-client-request-id": "6482c4e3-b2cc-55ad-bb25-949d5b9e2b4d",
         "x-ms-date": "Wed, 14 Apr 2021 19:10:39 GMT",
         "x-ms-return-client-request-id": "true",
-<<<<<<< HEAD
-        "x-ms-version": "2020-12-06"
-=======
         "x-ms-version": "2021-02-12"
->>>>>>> 7e782c87
       },
       "RequestBody": null,
       "StatusCode": 409,
@@ -127,11 +107,7 @@
         "x-ms-client-request-id": "6482c4e3-b2cc-55ad-bb25-949d5b9e2b4d",
         "x-ms-error-code": "BlobUsesCustomerSpecifiedEncryption",
         "x-ms-request-id": "1e11ed4f-801e-0048-2761-31c7f5000000",
-<<<<<<< HEAD
-        "x-ms-version": "2020-12-06"
-=======
         "x-ms-version": "2021-02-12"
->>>>>>> 7e782c87
       },
       "ResponseBody": [
         "﻿<?xml version=\"1.0\" encoding=\"utf-8\"?><Error><Code>BlobUsesCustomerSpecifiedEncryption</Code><Message>The blob is encrypted with customer specified encryption, but it was not provided in the request.\n",
@@ -153,11 +129,7 @@
         "x-ms-client-request-id": "489b6655-b998-0c12-7ad7-896748a91042",
         "x-ms-date": "Wed, 14 Apr 2021 19:10:39 GMT",
         "x-ms-return-client-request-id": "true",
-<<<<<<< HEAD
-        "x-ms-version": "2020-12-06"
-=======
         "x-ms-version": "2021-02-12"
->>>>>>> 7e782c87
       },
       "RequestBody": null,
       "StatusCode": 202,
@@ -170,11 +142,7 @@
         ],
         "x-ms-client-request-id": "489b6655-b998-0c12-7ad7-896748a91042",
         "x-ms-request-id": "1e11ed74-801e-0048-4861-31c7f5000000",
-<<<<<<< HEAD
-        "x-ms-version": "2020-12-06"
-=======
         "x-ms-version": "2021-02-12"
->>>>>>> 7e782c87
       },
       "ResponseBody": []
     }
