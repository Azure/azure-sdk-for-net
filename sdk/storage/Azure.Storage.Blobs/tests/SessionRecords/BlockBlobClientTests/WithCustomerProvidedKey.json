--- conflicted
+++ resolved
@@ -23,13 +23,8 @@
         "Last-Modified": "Fri, 15 Oct 2021 20:39:28 GMT",
         "Server": "Windows-Azure-Blob/1.0 Microsoft-HTTPAPI/2.0",
         "x-ms-client-request-id": "01b796c3-815b-2239-29eb-c0fbd2308053",
-<<<<<<< HEAD
-        "x-ms-request-id": "1e11ed24-801e-0048-8061-31c7f5000000",
+        "x-ms-request-id": "ee4f7672-b01e-0002-1004-c29567000000",
         "x-ms-version": "2021-04-10"
-=======
-        "x-ms-request-id": "ee4f7672-b01e-0002-1004-c29567000000",
-        "x-ms-version": "2021-02-12"
->>>>>>> 49dd1a0e
       },
       "ResponseBody": []
     },
@@ -66,13 +61,8 @@
         "x-ms-encryption-key-sha256": "qMvRBIPStbQ37KekdchUp204Tijh\u002BNk2uH8m9YQO464=",
         "x-ms-request-id": "ee4f76c5-b01e-0002-5d04-c29567000000",
         "x-ms-request-server-encrypted": "true",
-<<<<<<< HEAD
         "x-ms-version": "2021-04-10",
-        "x-ms-version-id": "2021-04-14T19:10:39.8532857Z"
-=======
-        "x-ms-version": "2021-02-12",
         "x-ms-version-id": "2021-10-15T20:39:29.1307701Z"
->>>>>>> 49dd1a0e
       },
       "ResponseBody": []
     },
@@ -98,13 +88,8 @@
         "Server": "Windows-Azure-Blob/1.0 Microsoft-HTTPAPI/2.0",
         "x-ms-client-request-id": "6482c4e3-b2cc-55ad-bb25-949d5b9e2b4d",
         "x-ms-error-code": "BlobUsesCustomerSpecifiedEncryption",
-<<<<<<< HEAD
-        "x-ms-request-id": "1e11ed4f-801e-0048-2761-31c7f5000000",
+        "x-ms-request-id": "ee4f773d-b01e-0002-5304-c29567000000",
         "x-ms-version": "2021-04-10"
-=======
-        "x-ms-request-id": "ee4f773d-b01e-0002-5304-c29567000000",
-        "x-ms-version": "2021-02-12"
->>>>>>> 49dd1a0e
       },
       "ResponseBody": [
         "\uFEFF\u003C?xml version=\u00221.0\u0022 encoding=\u0022utf-8\u0022?\u003E\u003CError\u003E\u003CCode\u003EBlobUsesCustomerSpecifiedEncryption\u003C/Code\u003E\u003CMessage\u003EThe blob is encrypted with customer specified encryption, but it was not provided in the request.\n",
@@ -132,13 +117,8 @@
         "Date": "Fri, 15 Oct 2021 20:39:28 GMT",
         "Server": "Windows-Azure-Blob/1.0 Microsoft-HTTPAPI/2.0",
         "x-ms-client-request-id": "489b6655-b998-0c12-7ad7-896748a91042",
-<<<<<<< HEAD
-        "x-ms-request-id": "1e11ed74-801e-0048-4861-31c7f5000000",
+        "x-ms-request-id": "ee4f778d-b01e-0002-1d04-c29567000000",
         "x-ms-version": "2021-04-10"
-=======
-        "x-ms-request-id": "ee4f778d-b01e-0002-1d04-c29567000000",
-        "x-ms-version": "2021-02-12"
->>>>>>> 49dd1a0e
       },
       "ResponseBody": []
     }
