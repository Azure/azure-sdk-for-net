{
  "Entries": [
    {
      "RequestUri": "https://seanmcccanary3.blob.core.windows.net/test-container-ed4700a9-f047-1502-a770-d361319a49fa?restype=container",
      "RequestMethod": "PUT",
      "RequestHeaders": {
        "Authorization": "Sanitized",
        "traceparent": "00-94408497d4a0c1418a92f8de0afecf0c-c40872b3ea2f654f-00",
        "User-Agent": [
          "azsdk-net-Storage.Blobs/12.8.0-alpha.20201201.1",
          "(.NET 5.0.0; Microsoft Windows 10.0.19042)"
        ],
        "x-ms-blob-public-access": "container",
        "x-ms-client-request-id": "2a6a4c22-5f94-c52e-4a5a-7fc6a4a03659",
        "x-ms-date": "Tue, 01 Dec 2020 22:48:40 GMT",
        "x-ms-return-client-request-id": "true",
        "x-ms-version": "2020-06-12"
      },
      "RequestBody": null,
      "StatusCode": 201,
      "ResponseHeaders": {
        "Content-Length": "0",
        "Date": "Tue, 01 Dec 2020 22:48:39 GMT",
        "ETag": "\u00220x8D8964B3F957DA3\u0022",
        "Last-Modified": "Tue, 01 Dec 2020 22:48:40 GMT",
        "Server": [
          "Windows-Azure-Blob/1.0",
          "Microsoft-HTTPAPI/2.0"
        ],
        "x-ms-client-request-id": "2a6a4c22-5f94-c52e-4a5a-7fc6a4a03659",
<<<<<<< HEAD
        "x-ms-request-id": "b679e4e8-301e-003f-68de-b91261000000",
        "x-ms-version": "2020-06-12"
=======
        "x-ms-request-id": "4f5d1230-401e-0025-7334-c873be000000",
        "x-ms-version": "2020-04-08"
>>>>>>> bd4f0b8f
      },
      "ResponseBody": []
    },
    {
      "RequestUri": "https://seanmcccanary3.blob.core.windows.net/test-container-ed4700a9-f047-1502-a770-d361319a49fa/test-blob-5aa51904-83e8-edc2-4ca4-88e5e0d78d3d",
      "RequestMethod": "PUT",
      "RequestHeaders": {
        "Authorization": "Sanitized",
        "Content-Length": "1024",
        "traceparent": "00-02403dc6d9a7d740b32dae0df7eb55a8-196003e04a20fb4e-00",
        "User-Agent": [
          "azsdk-net-Storage.Blobs/12.8.0-alpha.20201201.1",
          "(.NET 5.0.0; Microsoft Windows 10.0.19042)"
        ],
        "x-ms-blob-cache-control": "lxychkolufgobygjwcla",
        "x-ms-blob-content-disposition": "lhsdiujtrfscxrtcdhhe",
        "x-ms-blob-content-encoding": "floimvuouyfcddtefvtm",
        "x-ms-blob-content-language": "attomeqifegouguarjpm",
        "x-ms-blob-content-type": "yuysapxtxovgntdkqyvi",
        "x-ms-blob-type": "BlockBlob",
        "x-ms-client-request-id": "43d65cce-6169-b5d4-d8bd-0c04a7bfee68",
        "x-ms-date": "Tue, 01 Dec 2020 22:48:40 GMT",
        "x-ms-meta-Capital": "letter",
        "x-ms-meta-foo": "bar",
        "x-ms-meta-meta": "data",
        "x-ms-meta-UPPER": "case",
        "x-ms-return-client-request-id": "true",
        "x-ms-version": "2020-06-12"
      },
      "RequestBody": "K7YmbsQ4Fp6KfN3v10nlcsxC6dBhUSnls7Wcu1sSsWCmw7kpsB94pL6gWrNBdhh1R7Xj\u002BgMuY9mNQboOnFpDd8p9SBSPu8KtyUURwfd1pD2dJ3SmLrddeGDgm29kaQhkXeLowy0E5YzzNjC9HKLiGJ18cXXmnEkTIM\u002B0rx9SSGA9rGQUjeAQmUHns/iHn1y\u002B/YPS6PiSfcCZ1KNdTzZsoO3PgG89zoq8bNcz/ulQjIFz9rGbgGBoqi\u002Bjerg9skkKexIKtx7sgC/4FXsgX3/WSUgh6VmF0B\u002BNZtZAmVPSf7mNKYLWRdVih3WBomrlSEuvzTFwG8jvhavzfVBIq\u002BbcJpXBkjb8/wNzvmLjAy20px6KkcwhYmTxnaPX48eEGtuPpXzVI7UVs80u/FxmC4J9PtUyvRoZusMx0PSSJBw77qSGVF2x34Rpdd7\u002B82UHipIhWqXxUl3Bdeu5pFPAgo6x8g644LckzF5RyEc8G8ZdKUViccp2SZxGxd5x\u002BDsxqPJPTQBXT6ra/I5GoIkVhFolW3oNXhHDOqlycRvZs9QjICBU7M3FBtmbh3U8L6kSMUCDS5zAI0rhixJX5d2PAUi6I39pwJiNX1SgctabhwoAX0DaVWc3YvzWc2C7biH8C4YtgQspqXCn9uxIH7FzRgMHVoWdtKzhg8GCkk030fEzpGZQbgb/17bQMl977kJLYixcsxebX1faTP5KphcjcCT6FHtLI9j9CH/PzIFMZZR\u002BNy8g2h7al0UOdSIHtDCfrMI6gdrHAD9UX6uYzJLVjeZqy27nApYGIHw1PK219lNOMCC/EuS5tzfwzHtyQsuzOeg7nejCt6osNGBdksORnmhXSZxyFnsCsBQ39zYak96xggPFelhqjHh1kt2DWyVzXi0SG/guQSJtOezUisBzEaGCrA/AyyQP7Lwk/IOdflTvw5gJCHflgkHgWEBslgG3AYE8AK8Vs5MIAi48CkSfz7uX5McoagkpnSrO4HPko1W6bPoCYH2l2hAEAAVIqXf8QIiF1LE6j5Z3E2OFR9IgJF7ZgZ5KnW898gq2I2oD4PSy0Z/qX8\u002BkgN1jik0aIJI95NumbyjZsqMZR\u002BKng2wsczJv0nUzNcWPNADB5hIiI9F3eT6OXXHM2B770Rfs/PxwNxYaq00cCa4WFjonGMyR9iQQLwotnRbBo/pXOGStozcEUK77CHiEWm\u002BPeEY2pMBSatrz3M3yQ5oAWAhTxdFKaXMCI8gele6sjNSanSTQi/45Bc6JusZqEQwU\u002B69vMZWeRQ/SM4H4NNTsR1D5WKV1MM0KGcADwK6tmBG7CZo\u002BPFo\u002B/FgV/Vh8QdH5nHJ2cLlnnsviZRfVmoRgJZpwPSo6rQr1ug==",
      "StatusCode": 201,
      "ResponseHeaders": {
        "Content-Length": "0",
        "Content-MD5": "jjtP7HsUA/oDwS319cIZUQ==",
        "Date": "Tue, 01 Dec 2020 22:48:39 GMT",
        "ETag": "\u00220x8D8964B3F9DC062\u0022",
        "Last-Modified": "Tue, 01 Dec 2020 22:48:40 GMT",
        "Server": [
          "Windows-Azure-Blob/1.0",
          "Microsoft-HTTPAPI/2.0"
        ],
        "x-ms-client-request-id": "43d65cce-6169-b5d4-d8bd-0c04a7bfee68",
        "x-ms-content-crc64": "9julG6dWOqo=",
        "x-ms-request-id": "4f5d1236-401e-0025-7734-c873be000000",
        "x-ms-request-server-encrypted": "true",
<<<<<<< HEAD
        "x-ms-version": "2020-06-12",
        "x-ms-version-id": "2020-11-13T16:57:48.6677092Z"
=======
        "x-ms-version": "2020-04-08",
        "x-ms-version-id": "2020-12-01T22:48:40.6941794Z"
>>>>>>> bd4f0b8f
      },
      "ResponseBody": []
    },
    {
      "RequestUri": "https://seanmcccanary3.blob.core.windows.net/test-container-ed4700a9-f047-1502-a770-d361319a49fa/test-blob-e43fd4dd-1f2f-ef65-be2d-27b03cecfec4",
      "RequestMethod": "PUT",
      "RequestHeaders": {
        "Authorization": "Sanitized",
        "Content-Length": "0",
        "If-None-Match": "*",
        "traceparent": "00-c2914d96bd073649a9a1fcae9973b68f-e21e4e5e237c3b49-00",
        "User-Agent": [
          "azsdk-net-Storage.Blobs/12.8.0-alpha.20201201.1",
          "(.NET 5.0.0; Microsoft Windows 10.0.19042)"
        ],
        "x-ms-blob-type": "BlockBlob",
        "x-ms-client-request-id": "516bbee9-b234-fa51-78aa-59b781d3474a",
        "x-ms-copy-source": "https://seanmcccanary3.blob.core.windows.net/test-container-ed4700a9-f047-1502-a770-d361319a49fa/test-blob-5aa51904-83e8-edc2-4ca4-88e5e0d78d3d",
        "x-ms-date": "Tue, 01 Dec 2020 22:48:40 GMT",
        "x-ms-return-client-request-id": "true",
        "x-ms-version": "2020-06-12"
      },
      "RequestBody": null,
      "StatusCode": 201,
      "ResponseHeaders": {
        "Content-Length": "0",
        "Date": "Tue, 01 Dec 2020 22:48:39 GMT",
        "ETag": "\u00220x8D8964B3FB91595\u0022",
        "Last-Modified": "Tue, 01 Dec 2020 22:48:40 GMT",
        "Server": [
          "Windows-Azure-Blob/1.0",
          "Microsoft-HTTPAPI/2.0"
        ],
        "x-ms-client-request-id": "516bbee9-b234-fa51-78aa-59b781d3474a",
        "x-ms-content-crc64": "9julG6dWOqo=",
        "x-ms-request-id": "4f5d123d-401e-0025-7e34-c873be000000",
        "x-ms-request-server-encrypted": "true",
<<<<<<< HEAD
        "x-ms-version": "2020-06-12",
        "x-ms-version-id": "2020-11-13T16:57:48.9649205Z"
=======
        "x-ms-version": "2020-04-08",
        "x-ms-version-id": "2020-12-01T22:48:40.8733077Z"
>>>>>>> bd4f0b8f
      },
      "ResponseBody": []
    },
    {
      "RequestUri": "https://seanmcccanary3.blob.core.windows.net/test-container-ed4700a9-f047-1502-a770-d361319a49fa/test-blob-e43fd4dd-1f2f-ef65-be2d-27b03cecfec4",
      "RequestMethod": "GET",
      "RequestHeaders": {
        "Authorization": "Sanitized",
        "traceparent": "00-fa3b48822764ac459d76820eb05fbf1d-9bb5ba467d600341-00",
        "User-Agent": [
          "azsdk-net-Storage.Blobs/12.8.0-alpha.20201201.1",
          "(.NET 5.0.0; Microsoft Windows 10.0.19042)"
        ],
        "x-ms-client-request-id": "e81bf44a-9d53-cf34-6562-a2943fb6566c",
        "x-ms-date": "Tue, 01 Dec 2020 22:48:40 GMT",
        "x-ms-return-client-request-id": "true",
        "x-ms-version": "2020-06-12"
      },
      "RequestBody": null,
      "StatusCode": 200,
      "ResponseHeaders": {
        "Accept-Ranges": "bytes",
        "Access-Control-Allow-Origin": "*",
        "Access-Control-Expose-Headers": "x-ms-request-id,x-ms-client-request-id,Server,x-ms-version,x-ms-version-id,x-ms-is-current-version,x-ms-meta-foo,x-ms-meta-meta,x-ms-meta-Capital,x-ms-meta-UPPER,Content-Type,Content-Encoding,Content-Language,Cache-Control,Last-Modified,ETag,x-ms-creation-time,Content-MD5,x-ms-lease-status,x-ms-lease-state,x-ms-blob-type,Content-Disposition,x-ms-server-encrypted,Accept-Ranges,x-ms-last-access-time,Content-Length,Date,Transfer-Encoding",
        "Cache-Control": "lxychkolufgobygjwcla",
        "Content-Disposition": "lhsdiujtrfscxrtcdhhe",
        "Content-Encoding": "floimvuouyfcddtefvtm",
        "Content-Language": "attomeqifegouguarjpm",
        "Content-Length": "1024",
        "Content-MD5": "jjtP7HsUA/oDwS319cIZUQ==",
        "Content-Type": "yuysapxtxovgntdkqyvi",
        "Date": "Tue, 01 Dec 2020 22:48:39 GMT",
        "ETag": "\u00220x8D8964B3FB91595\u0022",
        "Last-Modified": "Tue, 01 Dec 2020 22:48:40 GMT",
        "Server": [
          "Windows-Azure-Blob/1.0",
          "Microsoft-HTTPAPI/2.0"
        ],
        "x-ms-blob-type": "BlockBlob",
        "x-ms-client-request-id": "e81bf44a-9d53-cf34-6562-a2943fb6566c",
        "x-ms-creation-time": "Tue, 01 Dec 2020 22:48:40 GMT",
        "x-ms-is-current-version": "true",
        "x-ms-last-access-time": "Tue, 01 Dec 2020 22:48:40 GMT",
        "x-ms-lease-state": "available",
        "x-ms-lease-status": "unlocked",
        "x-ms-meta-Capital": "letter",
        "x-ms-meta-foo": "bar",
        "x-ms-meta-meta": "data",
        "x-ms-meta-UPPER": "case",
        "x-ms-request-id": "4f5d127d-401e-0025-3334-c873be000000",
        "x-ms-server-encrypted": "true",
<<<<<<< HEAD
        "x-ms-version": "2020-06-12",
        "x-ms-version-id": "2020-11-13T16:57:48.9649205Z"
=======
        "x-ms-version": "2020-04-08",
        "x-ms-version-id": "2020-12-01T22:48:40.8733077Z"
>>>>>>> bd4f0b8f
      },
      "ResponseBody": "K7YmbsQ4Fp6KfN3v10nlcsxC6dBhUSnls7Wcu1sSsWCmw7kpsB94pL6gWrNBdhh1R7Xj\u002BgMuY9mNQboOnFpDd8p9SBSPu8KtyUURwfd1pD2dJ3SmLrddeGDgm29kaQhkXeLowy0E5YzzNjC9HKLiGJ18cXXmnEkTIM\u002B0rx9SSGA9rGQUjeAQmUHns/iHn1y\u002B/YPS6PiSfcCZ1KNdTzZsoO3PgG89zoq8bNcz/ulQjIFz9rGbgGBoqi\u002Bjerg9skkKexIKtx7sgC/4FXsgX3/WSUgh6VmF0B\u002BNZtZAmVPSf7mNKYLWRdVih3WBomrlSEuvzTFwG8jvhavzfVBIq\u002BbcJpXBkjb8/wNzvmLjAy20px6KkcwhYmTxnaPX48eEGtuPpXzVI7UVs80u/FxmC4J9PtUyvRoZusMx0PSSJBw77qSGVF2x34Rpdd7\u002B82UHipIhWqXxUl3Bdeu5pFPAgo6x8g644LckzF5RyEc8G8ZdKUViccp2SZxGxd5x\u002BDsxqPJPTQBXT6ra/I5GoIkVhFolW3oNXhHDOqlycRvZs9QjICBU7M3FBtmbh3U8L6kSMUCDS5zAI0rhixJX5d2PAUi6I39pwJiNX1SgctabhwoAX0DaVWc3YvzWc2C7biH8C4YtgQspqXCn9uxIH7FzRgMHVoWdtKzhg8GCkk030fEzpGZQbgb/17bQMl977kJLYixcsxebX1faTP5KphcjcCT6FHtLI9j9CH/PzIFMZZR\u002BNy8g2h7al0UOdSIHtDCfrMI6gdrHAD9UX6uYzJLVjeZqy27nApYGIHw1PK219lNOMCC/EuS5tzfwzHtyQsuzOeg7nejCt6osNGBdksORnmhXSZxyFnsCsBQ39zYak96xggPFelhqjHh1kt2DWyVzXi0SG/guQSJtOezUisBzEaGCrA/AyyQP7Lwk/IOdflTvw5gJCHflgkHgWEBslgG3AYE8AK8Vs5MIAi48CkSfz7uX5McoagkpnSrO4HPko1W6bPoCYH2l2hAEAAVIqXf8QIiF1LE6j5Z3E2OFR9IgJF7ZgZ5KnW898gq2I2oD4PSy0Z/qX8\u002BkgN1jik0aIJI95NumbyjZsqMZR\u002BKng2wsczJv0nUzNcWPNADB5hIiI9F3eT6OXXHM2B770Rfs/PxwNxYaq00cCa4WFjonGMyR9iQQLwotnRbBo/pXOGStozcEUK77CHiEWm\u002BPeEY2pMBSatrz3M3yQ5oAWAhTxdFKaXMCI8gele6sjNSanSTQi/45Bc6JusZqEQwU\u002B69vMZWeRQ/SM4H4NNTsR1D5WKV1MM0KGcADwK6tmBG7CZo\u002BPFo\u002B/FgV/Vh8QdH5nHJ2cLlnnsviZRfVmoRgJZpwPSo6rQr1ug=="
    },
    {
      "RequestUri": "https://seanmcccanary3.blob.core.windows.net/test-container-ed4700a9-f047-1502-a770-d361319a49fa/test-blob-e43fd4dd-1f2f-ef65-be2d-27b03cecfec4",
      "RequestMethod": "HEAD",
      "RequestHeaders": {
        "Authorization": "Sanitized",
        "traceparent": "00-b467d34c0d58724184d1db34dea807e6-ebf27f63c55a5445-00",
        "User-Agent": [
          "azsdk-net-Storage.Blobs/12.8.0-alpha.20201201.1",
          "(.NET 5.0.0; Microsoft Windows 10.0.19042)"
        ],
        "x-ms-client-request-id": "8d6c7019-5fb8-97f6-9fe5-0b999698f638",
        "x-ms-date": "Tue, 01 Dec 2020 22:48:40 GMT",
        "x-ms-return-client-request-id": "true",
        "x-ms-version": "2020-06-12"
      },
      "RequestBody": null,
      "StatusCode": 200,
      "ResponseHeaders": {
        "Accept-Ranges": "bytes",
        "Access-Control-Allow-Origin": "*",
        "Access-Control-Expose-Headers": "x-ms-request-id,x-ms-client-request-id,Server,x-ms-version,x-ms-version-id,x-ms-is-current-version,x-ms-meta-foo,x-ms-meta-meta,x-ms-meta-Capital,x-ms-meta-UPPER,Content-Type,Content-Encoding,Content-Language,Cache-Control,Last-Modified,ETag,x-ms-creation-time,Content-MD5,x-ms-lease-status,x-ms-lease-state,x-ms-blob-type,Content-Disposition,x-ms-server-encrypted,x-ms-access-tier,x-ms-access-tier-inferred,Accept-Ranges,x-ms-last-access-time,Content-Length,Date,Transfer-Encoding",
        "Cache-Control": "lxychkolufgobygjwcla",
        "Content-Disposition": "lhsdiujtrfscxrtcdhhe",
        "Content-Encoding": "floimvuouyfcddtefvtm",
        "Content-Language": "attomeqifegouguarjpm",
        "Content-Length": "1024",
        "Content-MD5": "jjtP7HsUA/oDwS319cIZUQ==",
        "Content-Type": "yuysapxtxovgntdkqyvi",
        "Date": "Tue, 01 Dec 2020 22:48:39 GMT",
        "ETag": "\u00220x8D8964B3FB91595\u0022",
        "Last-Modified": "Tue, 01 Dec 2020 22:48:40 GMT",
        "Server": [
          "Windows-Azure-Blob/1.0",
          "Microsoft-HTTPAPI/2.0"
        ],
        "x-ms-access-tier": "Hot",
        "x-ms-access-tier-inferred": "true",
        "x-ms-blob-type": "BlockBlob",
        "x-ms-client-request-id": "8d6c7019-5fb8-97f6-9fe5-0b999698f638",
        "x-ms-creation-time": "Tue, 01 Dec 2020 22:48:40 GMT",
        "x-ms-is-current-version": "true",
        "x-ms-last-access-time": "Tue, 01 Dec 2020 22:48:40 GMT",
        "x-ms-lease-state": "available",
        "x-ms-lease-status": "unlocked",
        "x-ms-meta-Capital": "letter",
        "x-ms-meta-foo": "bar",
        "x-ms-meta-meta": "data",
        "x-ms-meta-UPPER": "case",
        "x-ms-request-id": "4f5d1295-401e-0025-4a34-c873be000000",
        "x-ms-server-encrypted": "true",
<<<<<<< HEAD
        "x-ms-version": "2020-06-12",
        "x-ms-version-id": "2020-11-13T16:57:48.9649205Z"
=======
        "x-ms-version": "2020-04-08",
        "x-ms-version-id": "2020-12-01T22:48:40.8733077Z"
>>>>>>> bd4f0b8f
      },
      "ResponseBody": []
    },
    {
      "RequestUri": "https://seanmcccanary3.blob.core.windows.net/test-container-ed4700a9-f047-1502-a770-d361319a49fa?restype=container",
      "RequestMethod": "DELETE",
      "RequestHeaders": {
        "Authorization": "Sanitized",
        "traceparent": "00-0820343daad58942a0cd1f2595ab9667-6c5cb9f247c6034c-00",
        "User-Agent": [
          "azsdk-net-Storage.Blobs/12.8.0-alpha.20201201.1",
          "(.NET 5.0.0; Microsoft Windows 10.0.19042)"
        ],
        "x-ms-client-request-id": "ce7b9e38-c949-40b3-4e93-b053f58219fa",
        "x-ms-date": "Tue, 01 Dec 2020 22:48:41 GMT",
        "x-ms-return-client-request-id": "true",
        "x-ms-version": "2020-06-12"
      },
      "RequestBody": null,
      "StatusCode": 202,
      "ResponseHeaders": {
        "Content-Length": "0",
        "Date": "Tue, 01 Dec 2020 22:48:40 GMT",
        "Server": [
          "Windows-Azure-Blob/1.0",
          "Microsoft-HTTPAPI/2.0"
        ],
        "x-ms-client-request-id": "ce7b9e38-c949-40b3-4e93-b053f58219fa",
<<<<<<< HEAD
        "x-ms-request-id": "b679e55a-301e-003f-2ede-b91261000000",
        "x-ms-version": "2020-06-12"
=======
        "x-ms-request-id": "4f5d12a4-401e-0025-5634-c873be000000",
        "x-ms-version": "2020-04-08"
>>>>>>> bd4f0b8f
      },
      "ResponseBody": []
    }
  ],
  "Variables": {
    "DateTimeOffsetNow": "2020-12-01T14:48:40.4719496-08:00",
    "RandomSeed": "812934418",
    "Storage_TestConfigDefault": "ProductionTenant\nseanmcccanary3\nU2FuaXRpemVk\nhttps://seanmcccanary3.blob.core.windows.net\nhttps://seanmcccanary3.file.core.windows.net\nhttps://seanmcccanary3.queue.core.windows.net\nhttps://seanmcccanary3.table.core.windows.net\n\n\n\n\nhttps://seanmcccanary3-secondary.blob.core.windows.net\nhttps://seanmcccanary3-secondary.file.core.windows.net\nhttps://seanmcccanary3-secondary.queue.core.windows.net\nhttps://seanmcccanary3-secondary.table.core.windows.net\n\nSanitized\n\n\nCloud\nBlobEndpoint=https://seanmcccanary3.blob.core.windows.net/;QueueEndpoint=https://seanmcccanary3.queue.core.windows.net/;FileEndpoint=https://seanmcccanary3.file.core.windows.net/;BlobSecondaryEndpoint=https://seanmcccanary3-secondary.blob.core.windows.net/;QueueSecondaryEndpoint=https://seanmcccanary3-secondary.queue.core.windows.net/;FileSecondaryEndpoint=https://seanmcccanary3-secondary.file.core.windows.net/;AccountName=seanmcccanary3;AccountKey=Kg==;\n"
  }
}<|MERGE_RESOLUTION|>--- conflicted
+++ resolved
@@ -28,13 +28,8 @@
           "Microsoft-HTTPAPI/2.0"
         ],
         "x-ms-client-request-id": "2a6a4c22-5f94-c52e-4a5a-7fc6a4a03659",
-<<<<<<< HEAD
-        "x-ms-request-id": "b679e4e8-301e-003f-68de-b91261000000",
-        "x-ms-version": "2020-06-12"
-=======
         "x-ms-request-id": "4f5d1230-401e-0025-7334-c873be000000",
-        "x-ms-version": "2020-04-08"
->>>>>>> bd4f0b8f
+        "x-ms-version": "2020-06-12"
       },
       "ResponseBody": []
     },
@@ -80,13 +75,8 @@
         "x-ms-content-crc64": "9julG6dWOqo=",
         "x-ms-request-id": "4f5d1236-401e-0025-7734-c873be000000",
         "x-ms-request-server-encrypted": "true",
-<<<<<<< HEAD
-        "x-ms-version": "2020-06-12",
-        "x-ms-version-id": "2020-11-13T16:57:48.6677092Z"
-=======
-        "x-ms-version": "2020-04-08",
+        "x-ms-version": "2020-06-12",
         "x-ms-version-id": "2020-12-01T22:48:40.6941794Z"
->>>>>>> bd4f0b8f
       },
       "ResponseBody": []
     },
@@ -124,13 +114,8 @@
         "x-ms-content-crc64": "9julG6dWOqo=",
         "x-ms-request-id": "4f5d123d-401e-0025-7e34-c873be000000",
         "x-ms-request-server-encrypted": "true",
-<<<<<<< HEAD
-        "x-ms-version": "2020-06-12",
-        "x-ms-version-id": "2020-11-13T16:57:48.9649205Z"
-=======
-        "x-ms-version": "2020-04-08",
+        "x-ms-version": "2020-06-12",
         "x-ms-version-id": "2020-12-01T22:48:40.8733077Z"
->>>>>>> bd4f0b8f
       },
       "ResponseBody": []
     },
@@ -182,13 +167,8 @@
         "x-ms-meta-UPPER": "case",
         "x-ms-request-id": "4f5d127d-401e-0025-3334-c873be000000",
         "x-ms-server-encrypted": "true",
-<<<<<<< HEAD
-        "x-ms-version": "2020-06-12",
-        "x-ms-version-id": "2020-11-13T16:57:48.9649205Z"
-=======
-        "x-ms-version": "2020-04-08",
+        "x-ms-version": "2020-06-12",
         "x-ms-version-id": "2020-12-01T22:48:40.8733077Z"
->>>>>>> bd4f0b8f
       },
       "ResponseBody": "K7YmbsQ4Fp6KfN3v10nlcsxC6dBhUSnls7Wcu1sSsWCmw7kpsB94pL6gWrNBdhh1R7Xj\u002BgMuY9mNQboOnFpDd8p9SBSPu8KtyUURwfd1pD2dJ3SmLrddeGDgm29kaQhkXeLowy0E5YzzNjC9HKLiGJ18cXXmnEkTIM\u002B0rx9SSGA9rGQUjeAQmUHns/iHn1y\u002B/YPS6PiSfcCZ1KNdTzZsoO3PgG89zoq8bNcz/ulQjIFz9rGbgGBoqi\u002Bjerg9skkKexIKtx7sgC/4FXsgX3/WSUgh6VmF0B\u002BNZtZAmVPSf7mNKYLWRdVih3WBomrlSEuvzTFwG8jvhavzfVBIq\u002BbcJpXBkjb8/wNzvmLjAy20px6KkcwhYmTxnaPX48eEGtuPpXzVI7UVs80u/FxmC4J9PtUyvRoZusMx0PSSJBw77qSGVF2x34Rpdd7\u002B82UHipIhWqXxUl3Bdeu5pFPAgo6x8g644LckzF5RyEc8G8ZdKUViccp2SZxGxd5x\u002BDsxqPJPTQBXT6ra/I5GoIkVhFolW3oNXhHDOqlycRvZs9QjICBU7M3FBtmbh3U8L6kSMUCDS5zAI0rhixJX5d2PAUi6I39pwJiNX1SgctabhwoAX0DaVWc3YvzWc2C7biH8C4YtgQspqXCn9uxIH7FzRgMHVoWdtKzhg8GCkk030fEzpGZQbgb/17bQMl977kJLYixcsxebX1faTP5KphcjcCT6FHtLI9j9CH/PzIFMZZR\u002BNy8g2h7al0UOdSIHtDCfrMI6gdrHAD9UX6uYzJLVjeZqy27nApYGIHw1PK219lNOMCC/EuS5tzfwzHtyQsuzOeg7nejCt6osNGBdksORnmhXSZxyFnsCsBQ39zYak96xggPFelhqjHh1kt2DWyVzXi0SG/guQSJtOezUisBzEaGCrA/AyyQP7Lwk/IOdflTvw5gJCHflgkHgWEBslgG3AYE8AK8Vs5MIAi48CkSfz7uX5McoagkpnSrO4HPko1W6bPoCYH2l2hAEAAVIqXf8QIiF1LE6j5Z3E2OFR9IgJF7ZgZ5KnW898gq2I2oD4PSy0Z/qX8\u002BkgN1jik0aIJI95NumbyjZsqMZR\u002BKng2wsczJv0nUzNcWPNADB5hIiI9F3eT6OXXHM2B770Rfs/PxwNxYaq00cCa4WFjonGMyR9iQQLwotnRbBo/pXOGStozcEUK77CHiEWm\u002BPeEY2pMBSatrz3M3yQ5oAWAhTxdFKaXMCI8gele6sjNSanSTQi/45Bc6JusZqEQwU\u002B69vMZWeRQ/SM4H4NNTsR1D5WKV1MM0KGcADwK6tmBG7CZo\u002BPFo\u002B/FgV/Vh8QdH5nHJ2cLlnnsviZRfVmoRgJZpwPSo6rQr1ug=="
     },
@@ -242,13 +222,8 @@
         "x-ms-meta-UPPER": "case",
         "x-ms-request-id": "4f5d1295-401e-0025-4a34-c873be000000",
         "x-ms-server-encrypted": "true",
-<<<<<<< HEAD
-        "x-ms-version": "2020-06-12",
-        "x-ms-version-id": "2020-11-13T16:57:48.9649205Z"
-=======
-        "x-ms-version": "2020-04-08",
+        "x-ms-version": "2020-06-12",
         "x-ms-version-id": "2020-12-01T22:48:40.8733077Z"
->>>>>>> bd4f0b8f
       },
       "ResponseBody": []
     },
@@ -277,13 +252,8 @@
           "Microsoft-HTTPAPI/2.0"
         ],
         "x-ms-client-request-id": "ce7b9e38-c949-40b3-4e93-b053f58219fa",
-<<<<<<< HEAD
-        "x-ms-request-id": "b679e55a-301e-003f-2ede-b91261000000",
-        "x-ms-version": "2020-06-12"
-=======
         "x-ms-request-id": "4f5d12a4-401e-0025-5634-c873be000000",
-        "x-ms-version": "2020-04-08"
->>>>>>> bd4f0b8f
+        "x-ms-version": "2020-06-12"
       },
       "ResponseBody": []
     }
