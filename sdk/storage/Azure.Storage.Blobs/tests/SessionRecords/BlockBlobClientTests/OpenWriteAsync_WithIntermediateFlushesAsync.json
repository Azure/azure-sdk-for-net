﻿{
  "Entries": [
    {
      "RequestUri": "https://kasoboltest.blob.core.windows.net/test-container-bff4c0bf-b406-3878-2a20-1ffe5c04d66c?restype=container",
      "RequestMethod": "PUT",
      "RequestHeaders": {
        "Accept": "application/xml",
        "Authorization": "Sanitized",
        "traceparent": "00-0f715d7d88190c40adf4fb2f728d4253-c8bb126bea6deb40-00",
        "User-Agent": "azsdk-net-Storage.Blobs/12.9.0-alpha.20210226.1 (.NET Framework 4.8.4300.0; Microsoft Windows 10.0.19042 )",
        "x-ms-blob-public-access": "container",
        "x-ms-client-request-id": "8e8a924a-b61e-e8b7-b700-4d522b75391b",
        "x-ms-date": "Fri, 26 Feb 2021 20:32:26 GMT",
        "x-ms-return-client-request-id": "true",
<<<<<<< HEAD
        "x-ms-version": "2020-12-06"
=======
        "x-ms-version": "2021-02-12"
>>>>>>> 7e782c87
      },
      "RequestBody": null,
      "StatusCode": 201,
      "ResponseHeaders": {
        "Content-Length": "0",
        "Date": "Fri, 26 Feb 2021 20:32:25 GMT",
        "ETag": "\"0x8D8DA95A110121B\"",
        "Last-Modified": "Fri, 26 Feb 2021 20:32:26 GMT",
        "Server": "Windows-Azure-Blob/1.0 Microsoft-HTTPAPI/2.0",
        "x-ms-client-request-id": "8e8a924a-b61e-e8b7-b700-4d522b75391b",
        "x-ms-request-id": "19634d07-101e-0058-5c7e-0c5088000000",
<<<<<<< HEAD
        "x-ms-version": "2020-12-06"
=======
        "x-ms-version": "2021-02-12"
>>>>>>> 7e782c87
      },
      "ResponseBody": []
    },
    {
      "RequestUri": "https://kasoboltest.blob.core.windows.net/test-container-bff4c0bf-b406-3878-2a20-1ffe5c04d66c/test-blob-7387f20d-b343-c516-7054-83e72a19cd53",
      "RequestMethod": "PUT",
      "RequestHeaders": {
        "Accept": "application/xml",
        "Authorization": "Sanitized",
        "Content-Length": "0",
        "Content-Type": "application/octet-stream",
        "traceparent": "00-aa2951afc559334286c9ddbd4d056b93-8ea5a297a1926844-00",
        "User-Agent": "azsdk-net-Storage.Blobs/12.9.0-alpha.20210226.1 (.NET Framework 4.8.4300.0; Microsoft Windows 10.0.19042 )",
        "x-ms-blob-type": "BlockBlob",
        "x-ms-client-request-id": "78516ee5-3b4e-96a9-7bc4-1dc933cfbd9e",
        "x-ms-date": "Fri, 26 Feb 2021 20:32:26 GMT",
        "x-ms-return-client-request-id": "true",
<<<<<<< HEAD
        "x-ms-version": "2020-12-06"
=======
        "x-ms-version": "2021-02-12"
>>>>>>> 7e782c87
      },
      "RequestBody": [],
      "StatusCode": 201,
      "ResponseHeaders": {
        "Content-Length": "0",
        "Content-MD5": "1B2M2Y8AsgTpgAmY7PhCfg==",
        "Date": "Fri, 26 Feb 2021 20:32:25 GMT",
        "ETag": "\"0x8D8DA95A11617F8\"",
        "Last-Modified": "Fri, 26 Feb 2021 20:32:26 GMT",
        "Server": "Windows-Azure-Blob/1.0 Microsoft-HTTPAPI/2.0",
        "x-ms-client-request-id": "78516ee5-3b4e-96a9-7bc4-1dc933cfbd9e",
        "x-ms-content-crc64": "AAAAAAAAAAA=",
        "x-ms-request-id": "19634d3a-101e-0058-0d7e-0c5088000000",
        "x-ms-request-server-encrypted": "true",
<<<<<<< HEAD
        "x-ms-version": "2020-12-06"
=======
        "x-ms-version": "2021-02-12"
>>>>>>> 7e782c87
      },
      "ResponseBody": []
    },
    {
      "RequestUri": "https://kasoboltest.blob.core.windows.net/test-container-bff4c0bf-b406-3878-2a20-1ffe5c04d66c/test-blob-7387f20d-b343-c516-7054-83e72a19cd53?comp=block&blockid=ZAAAAAAAAAAAAAAAAAAAAAAAAAAAAAAAAAAAAAAAAAAAAAAAAAAAAAAAAAAAAAAA",
      "RequestMethod": "PUT",
      "RequestHeaders": {
        "Accept": "application/xml",
        "Authorization": "Sanitized",
        "Content-Length": "100",
        "Content-Type": "application/octet-stream",
        "User-Agent": "azsdk-net-Storage.Blobs/12.9.0-alpha.20210226.1 (.NET Framework 4.8.4300.0; Microsoft Windows 10.0.19042 )",
        "x-ms-client-request-id": "bc02bde0-54c7-3505-881d-4db52a852631",
        "x-ms-date": "Fri, 26 Feb 2021 20:32:26 GMT",
        "x-ms-return-client-request-id": "true",
<<<<<<< HEAD
        "x-ms-version": "2020-12-06"
=======
        "x-ms-version": "2021-02-12"
>>>>>>> 7e782c87
      },
      "RequestBody": "QUFBQUFBQUFBQUFBQUFBQUFBQUFBQUFBQUFBQUFBQUFBQUFBQUFBQUFBQUFBQUFBQUFBQUFBQUFBQUFBQUFBQUFBQUFBQUFBQUFBQUFBQUFBQUFBQUFBQUFBQUFBQUFBQUFBQQ==",
      "StatusCode": 201,
      "ResponseHeaders": {
        "Content-Length": "0",
        "Date": "Fri, 26 Feb 2021 20:32:25 GMT",
        "Server": "Windows-Azure-Blob/1.0 Microsoft-HTTPAPI/2.0",
        "x-ms-client-request-id": "bc02bde0-54c7-3505-881d-4db52a852631",
        "x-ms-content-crc64": "PsTduuYqh84=",
        "x-ms-request-id": "19634d73-101e-0058-407e-0c5088000000",
        "x-ms-request-server-encrypted": "true",
<<<<<<< HEAD
        "x-ms-version": "2020-12-06"
=======
        "x-ms-version": "2021-02-12"
>>>>>>> 7e782c87
      },
      "ResponseBody": []
    },
    {
      "RequestUri": "https://kasoboltest.blob.core.windows.net/test-container-bff4c0bf-b406-3878-2a20-1ffe5c04d66c/test-blob-7387f20d-b343-c516-7054-83e72a19cd53?comp=blocklist",
      "RequestMethod": "PUT",
      "RequestHeaders": {
        "Accept": "application/xml",
        "Authorization": "Sanitized",
        "Content-Length": "107",
        "Content-Type": "application/xml",
        "If-Match": "0x8D8DA95A11617F8",
        "User-Agent": "azsdk-net-Storage.Blobs/12.9.0-alpha.20210226.1 (.NET Framework 4.8.4300.0; Microsoft Windows 10.0.19042 )",
        "x-ms-client-request-id": "76e8a9ac-01cd-dfd7-f5ac-71a321eb9b1f",
        "x-ms-date": "Fri, 26 Feb 2021 20:32:26 GMT",
        "x-ms-return-client-request-id": "true",
<<<<<<< HEAD
        "x-ms-version": "2020-12-06"
=======
        "x-ms-version": "2021-02-12"
>>>>>>> 7e782c87
      },
      "RequestBody": "﻿<BlockList><Latest>ZAAAAAAAAAAAAAAAAAAAAAAAAAAAAAAAAAAAAAAAAAAAAAAAAAAAAAAAAAAAAAAA</Latest></BlockList>",
      "StatusCode": 201,
      "ResponseHeaders": {
        "Content-Length": "0",
        "Date": "Fri, 26 Feb 2021 20:32:25 GMT",
        "ETag": "\"0x8D8DA95A125F962\"",
        "Last-Modified": "Fri, 26 Feb 2021 20:32:26 GMT",
        "Server": "Windows-Azure-Blob/1.0 Microsoft-HTTPAPI/2.0",
        "x-ms-client-request-id": "76e8a9ac-01cd-dfd7-f5ac-71a321eb9b1f",
        "x-ms-content-crc64": "4EiGgo/JNBg=",
        "x-ms-request-id": "19634db4-101e-0058-7e7e-0c5088000000",
        "x-ms-request-server-encrypted": "true",
<<<<<<< HEAD
        "x-ms-version": "2020-12-06"
=======
        "x-ms-version": "2021-02-12"
>>>>>>> 7e782c87
      },
      "ResponseBody": []
    },
    {
      "RequestUri": "https://kasoboltest.blob.core.windows.net/test-container-bff4c0bf-b406-3878-2a20-1ffe5c04d66c/test-blob-7387f20d-b343-c516-7054-83e72a19cd53?comp=block&blockid=lgAAAAAAAAAAAAAAAAAAAAAAAAAAAAAAAAAAAAAAAAAAAAAAAAAAAAAAAAAAAAAA",
      "RequestMethod": "PUT",
      "RequestHeaders": {
        "Accept": "application/xml",
        "Authorization": "Sanitized",
        "Content-Length": "50",
        "Content-Type": "application/octet-stream",
        "User-Agent": "azsdk-net-Storage.Blobs/12.9.0-alpha.20210226.1 (.NET Framework 4.8.4300.0; Microsoft Windows 10.0.19042 )",
        "x-ms-client-request-id": "80095677-b09c-c463-4d7f-bd6e096154e1",
        "x-ms-date": "Fri, 26 Feb 2021 20:32:26 GMT",
        "x-ms-return-client-request-id": "true",
<<<<<<< HEAD
        "x-ms-version": "2020-12-06"
=======
        "x-ms-version": "2021-02-12"
>>>>>>> 7e782c87
      },
      "RequestBody": "QkJCQkJCQkJCQkJCQkJCQkJCQkJCQkJCQkJCQkJCQkJCQkJCQkJCQkJCQkJCQkJCQkI=",
      "StatusCode": 201,
      "ResponseHeaders": {
        "Content-Length": "0",
        "Date": "Fri, 26 Feb 2021 20:32:25 GMT",
        "Server": "Windows-Azure-Blob/1.0 Microsoft-HTTPAPI/2.0",
        "x-ms-client-request-id": "80095677-b09c-c463-4d7f-bd6e096154e1",
        "x-ms-content-crc64": "7f05OEnmWB0=",
        "x-ms-request-id": "19634dee-101e-0058-367e-0c5088000000",
        "x-ms-request-server-encrypted": "true",
<<<<<<< HEAD
        "x-ms-version": "2020-12-06"
=======
        "x-ms-version": "2021-02-12"
>>>>>>> 7e782c87
      },
      "ResponseBody": []
    },
    {
      "RequestUri": "https://kasoboltest.blob.core.windows.net/test-container-bff4c0bf-b406-3878-2a20-1ffe5c04d66c/test-blob-7387f20d-b343-c516-7054-83e72a19cd53?comp=blocklist",
      "RequestMethod": "PUT",
      "RequestHeaders": {
        "Accept": "application/xml",
        "Authorization": "Sanitized",
        "Content-Length": "188",
        "Content-Type": "application/xml",
        "If-Match": "0x8D8DA95A125F962",
        "User-Agent": "azsdk-net-Storage.Blobs/12.9.0-alpha.20210226.1 (.NET Framework 4.8.4300.0; Microsoft Windows 10.0.19042 )",
        "x-ms-client-request-id": "cb2bd241-1ae2-5783-dd37-7ea6a8ea5b57",
        "x-ms-date": "Fri, 26 Feb 2021 20:32:26 GMT",
        "x-ms-return-client-request-id": "true",
<<<<<<< HEAD
        "x-ms-version": "2020-12-06"
=======
        "x-ms-version": "2021-02-12"
>>>>>>> 7e782c87
      },
      "RequestBody": "﻿<BlockList><Latest>ZAAAAAAAAAAAAAAAAAAAAAAAAAAAAAAAAAAAAAAAAAAAAAAAAAAAAAAAAAAAAAAA</Latest><Latest>lgAAAAAAAAAAAAAAAAAAAAAAAAAAAAAAAAAAAAAAAAAAAAAAAAAAAAAAAAAAAAAA</Latest></BlockList>",
      "StatusCode": 201,
      "ResponseHeaders": {
        "Content-Length": "0",
        "Date": "Fri, 26 Feb 2021 20:32:25 GMT",
        "ETag": "\"0x8D8DA95A136500F\"",
        "Last-Modified": "Fri, 26 Feb 2021 20:32:26 GMT",
        "Server": "Windows-Azure-Blob/1.0 Microsoft-HTTPAPI/2.0",
        "x-ms-client-request-id": "cb2bd241-1ae2-5783-dd37-7ea6a8ea5b57",
        "x-ms-content-crc64": "uDAzTgTASkQ=",
        "x-ms-request-id": "19634e2f-101e-0058-747e-0c5088000000",
        "x-ms-request-server-encrypted": "true",
<<<<<<< HEAD
        "x-ms-version": "2020-12-06"
=======
        "x-ms-version": "2021-02-12"
>>>>>>> 7e782c87
      },
      "ResponseBody": []
    },
    {
      "RequestUri": "https://kasoboltest.blob.core.windows.net/test-container-bff4c0bf-b406-3878-2a20-1ffe5c04d66c/test-blob-7387f20d-b343-c516-7054-83e72a19cd53?comp=block&blockid=rwAAAAAAAAAAAAAAAAAAAAAAAAAAAAAAAAAAAAAAAAAAAAAAAAAAAAAAAAAAAAAA",
      "RequestMethod": "PUT",
      "RequestHeaders": {
        "Accept": "application/xml",
        "Authorization": "Sanitized",
        "Content-Length": "25",
        "Content-Type": "application/octet-stream",
        "User-Agent": "azsdk-net-Storage.Blobs/12.9.0-alpha.20210226.1 (.NET Framework 4.8.4300.0; Microsoft Windows 10.0.19042 )",
        "x-ms-client-request-id": "372dad1f-8935-d5fe-31c1-aab55c2b9d65",
        "x-ms-date": "Fri, 26 Feb 2021 20:32:26 GMT",
        "x-ms-return-client-request-id": "true",
<<<<<<< HEAD
        "x-ms-version": "2020-12-06"
=======
        "x-ms-version": "2021-02-12"
>>>>>>> 7e782c87
      },
      "RequestBody": "Q0NDQ0NDQ0NDQ0NDQ0NDQ0NDQ0NDQ0NDQw==",
      "StatusCode": 201,
      "ResponseHeaders": {
        "Content-Length": "0",
        "Date": "Fri, 26 Feb 2021 20:32:26 GMT",
        "Server": "Windows-Azure-Blob/1.0 Microsoft-HTTPAPI/2.0",
        "x-ms-client-request-id": "372dad1f-8935-d5fe-31c1-aab55c2b9d65",
        "x-ms-content-crc64": "ege9tYzowdQ=",
        "x-ms-request-id": "19634e74-101e-0058-367e-0c5088000000",
        "x-ms-request-server-encrypted": "true",
<<<<<<< HEAD
        "x-ms-version": "2020-12-06"
=======
        "x-ms-version": "2021-02-12"
>>>>>>> 7e782c87
      },
      "ResponseBody": []
    },
    {
      "RequestUri": "https://kasoboltest.blob.core.windows.net/test-container-bff4c0bf-b406-3878-2a20-1ffe5c04d66c/test-blob-7387f20d-b343-c516-7054-83e72a19cd53?comp=blocklist",
      "RequestMethod": "PUT",
      "RequestHeaders": {
        "Accept": "application/xml",
        "Authorization": "Sanitized",
        "Content-Length": "269",
        "Content-Type": "application/xml",
        "If-Match": "0x8D8DA95A136500F",
        "User-Agent": "azsdk-net-Storage.Blobs/12.9.0-alpha.20210226.1 (.NET Framework 4.8.4300.0; Microsoft Windows 10.0.19042 )",
        "x-ms-client-request-id": "fb86cc85-23bd-ad21-0f74-990a39fb4158",
        "x-ms-date": "Fri, 26 Feb 2021 20:32:26 GMT",
        "x-ms-return-client-request-id": "true",
<<<<<<< HEAD
        "x-ms-version": "2020-12-06"
=======
        "x-ms-version": "2021-02-12"
>>>>>>> 7e782c87
      },
      "RequestBody": "﻿<BlockList><Latest>ZAAAAAAAAAAAAAAAAAAAAAAAAAAAAAAAAAAAAAAAAAAAAAAAAAAAAAAAAAAAAAAA</Latest><Latest>lgAAAAAAAAAAAAAAAAAAAAAAAAAAAAAAAAAAAAAAAAAAAAAAAAAAAAAAAAAAAAAA</Latest><Latest>rwAAAAAAAAAAAAAAAAAAAAAAAAAAAAAAAAAAAAAAAAAAAAAAAAAAAAAAAAAAAAAA</Latest></BlockList>",
      "StatusCode": 201,
      "ResponseHeaders": {
        "Content-Length": "0",
        "Date": "Fri, 26 Feb 2021 20:32:26 GMT",
        "ETag": "\"0x8D8DA95A1487BD3\"",
        "Last-Modified": "Fri, 26 Feb 2021 20:32:26 GMT",
        "Server": "Windows-Azure-Blob/1.0 Microsoft-HTTPAPI/2.0",
        "x-ms-client-request-id": "fb86cc85-23bd-ad21-0f74-990a39fb4158",
        "x-ms-content-crc64": "CXyWJi0Rovo=",
        "x-ms-request-id": "19634ea8-101e-0058-697e-0c5088000000",
        "x-ms-request-server-encrypted": "true",
<<<<<<< HEAD
        "x-ms-version": "2020-12-06"
=======
        "x-ms-version": "2021-02-12"
>>>>>>> 7e782c87
      },
      "ResponseBody": []
    },
    {
      "RequestUri": "https://kasoboltest.blob.core.windows.net/test-container-bff4c0bf-b406-3878-2a20-1ffe5c04d66c/test-blob-7387f20d-b343-c516-7054-83e72a19cd53?comp=blocklist",
      "RequestMethod": "PUT",
      "RequestHeaders": {
        "Accept": "application/xml",
        "Authorization": "Sanitized",
        "Content-Length": "269",
        "Content-Type": "application/xml",
        "If-Match": "0x8D8DA95A1487BD3",
        "User-Agent": "azsdk-net-Storage.Blobs/12.9.0-alpha.20210226.1 (.NET Framework 4.8.4300.0; Microsoft Windows 10.0.19042 )",
        "x-ms-client-request-id": "8f30f05c-a1a4-04a8-445b-f4defa3a2425",
        "x-ms-date": "Fri, 26 Feb 2021 20:32:26 GMT",
        "x-ms-return-client-request-id": "true",
<<<<<<< HEAD
        "x-ms-version": "2020-12-06"
=======
        "x-ms-version": "2021-02-12"
>>>>>>> 7e782c87
      },
      "RequestBody": "﻿<BlockList><Latest>ZAAAAAAAAAAAAAAAAAAAAAAAAAAAAAAAAAAAAAAAAAAAAAAAAAAAAAAAAAAAAAAA</Latest><Latest>lgAAAAAAAAAAAAAAAAAAAAAAAAAAAAAAAAAAAAAAAAAAAAAAAAAAAAAAAAAAAAAA</Latest><Latest>rwAAAAAAAAAAAAAAAAAAAAAAAAAAAAAAAAAAAAAAAAAAAAAAAAAAAAAAAAAAAAAA</Latest></BlockList>",
      "StatusCode": 201,
      "ResponseHeaders": {
        "Content-Length": "0",
        "Date": "Fri, 26 Feb 2021 20:32:26 GMT",
        "ETag": "\"0x8D8DA95A1504578\"",
        "Last-Modified": "Fri, 26 Feb 2021 20:32:26 GMT",
        "Server": "Windows-Azure-Blob/1.0 Microsoft-HTTPAPI/2.0",
        "x-ms-client-request-id": "8f30f05c-a1a4-04a8-445b-f4defa3a2425",
        "x-ms-content-crc64": "CXyWJi0Rovo=",
        "x-ms-request-id": "19634ee8-101e-0058-247e-0c5088000000",
        "x-ms-request-server-encrypted": "true",
<<<<<<< HEAD
        "x-ms-version": "2020-12-06"
=======
        "x-ms-version": "2021-02-12"
>>>>>>> 7e782c87
      },
      "ResponseBody": []
    },
    {
      "RequestUri": "https://kasoboltest.blob.core.windows.net/test-container-bff4c0bf-b406-3878-2a20-1ffe5c04d66c/test-blob-7387f20d-b343-c516-7054-83e72a19cd53?comp=blocklist",
      "RequestMethod": "PUT",
      "RequestHeaders": {
        "Accept": "application/xml",
        "Authorization": "Sanitized",
        "Content-Length": "269",
        "Content-Type": "application/xml",
        "If-Match": "0x8D8DA95A1504578",
        "User-Agent": "azsdk-net-Storage.Blobs/12.9.0-alpha.20210226.1 (.NET Framework 4.8.4300.0; Microsoft Windows 10.0.19042 )",
        "x-ms-client-request-id": "49add289-b1ca-83b3-21ec-47bdb980902e",
        "x-ms-date": "Fri, 26 Feb 2021 20:32:26 GMT",
        "x-ms-return-client-request-id": "true",
<<<<<<< HEAD
        "x-ms-version": "2020-12-06"
=======
        "x-ms-version": "2021-02-12"
>>>>>>> 7e782c87
      },
      "RequestBody": "﻿<BlockList><Latest>ZAAAAAAAAAAAAAAAAAAAAAAAAAAAAAAAAAAAAAAAAAAAAAAAAAAAAAAAAAAAAAAA</Latest><Latest>lgAAAAAAAAAAAAAAAAAAAAAAAAAAAAAAAAAAAAAAAAAAAAAAAAAAAAAAAAAAAAAA</Latest><Latest>rwAAAAAAAAAAAAAAAAAAAAAAAAAAAAAAAAAAAAAAAAAAAAAAAAAAAAAAAAAAAAAA</Latest></BlockList>",
      "StatusCode": 201,
      "ResponseHeaders": {
        "Content-Length": "0",
        "Date": "Fri, 26 Feb 2021 20:32:26 GMT",
        "ETag": "\"0x8D8DA95A1583628\"",
        "Last-Modified": "Fri, 26 Feb 2021 20:32:26 GMT",
        "Server": "Windows-Azure-Blob/1.0 Microsoft-HTTPAPI/2.0",
        "x-ms-client-request-id": "49add289-b1ca-83b3-21ec-47bdb980902e",
        "x-ms-content-crc64": "CXyWJi0Rovo=",
        "x-ms-request-id": "19634f22-101e-0058-5b7e-0c5088000000",
        "x-ms-request-server-encrypted": "true",
<<<<<<< HEAD
        "x-ms-version": "2020-12-06"
=======
        "x-ms-version": "2021-02-12"
>>>>>>> 7e782c87
      },
      "ResponseBody": []
    },
    {
      "RequestUri": "https://kasoboltest.blob.core.windows.net/test-container-bff4c0bf-b406-3878-2a20-1ffe5c04d66c/test-blob-7387f20d-b343-c516-7054-83e72a19cd53",
      "RequestMethod": "GET",
      "RequestHeaders": {
        "Accept": "application/xml",
        "Authorization": "Sanitized",
        "traceparent": "00-41fc5e48a0a5504cb2f9408f16001abc-66705227afcb184b-00",
        "User-Agent": "azsdk-net-Storage.Blobs/12.9.0-alpha.20210226.1 (.NET Framework 4.8.4300.0; Microsoft Windows 10.0.19042 )",
        "x-ms-client-request-id": "2854c4f1-db8c-9b5a-3a77-ff8d91e21ced",
        "x-ms-date": "Fri, 26 Feb 2021 20:32:26 GMT",
        "x-ms-return-client-request-id": "true",
<<<<<<< HEAD
        "x-ms-version": "2020-12-06"
=======
        "x-ms-version": "2021-02-12"
>>>>>>> 7e782c87
      },
      "RequestBody": null,
      "StatusCode": 200,
      "ResponseHeaders": {
        "Accept-Ranges": "bytes",
        "Access-Control-Allow-Origin": "*",
        "Content-Length": "175",
        "Content-Type": "application/octet-stream",
        "Date": "Fri, 26 Feb 2021 20:32:26 GMT",
        "ETag": "\"0x8D8DA95A1583628\"",
        "Last-Modified": "Fri, 26 Feb 2021 20:32:26 GMT",
        "Server": "Windows-Azure-Blob/1.0 Microsoft-HTTPAPI/2.0",
        "x-ms-blob-type": "BlockBlob",
        "x-ms-client-request-id": "2854c4f1-db8c-9b5a-3a77-ff8d91e21ced",
        "x-ms-creation-time": "Fri, 26 Feb 2021 20:32:26 GMT",
        "x-ms-lease-state": "available",
        "x-ms-lease-status": "unlocked",
        "x-ms-request-id": "19634f5d-101e-0058-137e-0c5088000000",
        "x-ms-server-encrypted": "true",
<<<<<<< HEAD
        "x-ms-version": "2020-12-06"
=======
        "x-ms-version": "2021-02-12"
>>>>>>> 7e782c87
      },
      "ResponseBody": "QUFBQUFBQUFBQUFBQUFBQUFBQUFBQUFBQUFBQUFBQUFBQUFBQUFBQUFBQUFBQUFBQUFBQUFBQUFBQUFBQUFBQUFBQUFBQUFBQUFBQUFBQUFBQUFBQUFBQUFBQUFBQUFBQUFBQUJCQkJCQkJCQkJCQkJCQkJCQkJCQkJCQkJCQkJCQkJCQkJCQkJCQkJCQkJCQkJCQkJCQ0NDQ0NDQ0NDQ0NDQ0NDQ0NDQ0NDQ0NDQw=="
    },
    {
      "RequestUri": "https://kasoboltest.blob.core.windows.net/test-container-bff4c0bf-b406-3878-2a20-1ffe5c04d66c?restype=container",
      "RequestMethod": "DELETE",
      "RequestHeaders": {
        "Accept": "application/xml",
        "Authorization": "Sanitized",
        "traceparent": "00-a40cc30564ee7044b727dd90231936b3-9c64f33da751bb46-00",
        "User-Agent": "azsdk-net-Storage.Blobs/12.9.0-alpha.20210226.1 (.NET Framework 4.8.4300.0; Microsoft Windows 10.0.19042 )",
        "x-ms-client-request-id": "f5cc7df4-682b-d0a1-97be-1a6cc9bff16c",
        "x-ms-date": "Fri, 26 Feb 2021 20:32:26 GMT",
        "x-ms-return-client-request-id": "true",
<<<<<<< HEAD
        "x-ms-version": "2020-12-06"
=======
        "x-ms-version": "2021-02-12"
>>>>>>> 7e782c87
      },
      "RequestBody": null,
      "StatusCode": 202,
      "ResponseHeaders": {
        "Content-Length": "0",
        "Date": "Fri, 26 Feb 2021 20:32:26 GMT",
        "Server": "Windows-Azure-Blob/1.0 Microsoft-HTTPAPI/2.0",
        "x-ms-client-request-id": "f5cc7df4-682b-d0a1-97be-1a6cc9bff16c",
        "x-ms-request-id": "19634f91-101e-0058-477e-0c5088000000",
<<<<<<< HEAD
        "x-ms-version": "2020-12-06"
=======
        "x-ms-version": "2021-02-12"
>>>>>>> 7e782c87
      },
      "ResponseBody": []
    }
  ],
  "Variables": {
    "RandomSeed": "1162826648",
    "Storage_TestConfigDefault": "ProductionTenant\nkasoboltest\nU2FuaXRpemVk\nhttps://kasoboltest.blob.core.windows.net\nhttps://kasoboltest.file.core.windows.net\nhttps://kasoboltest.queue.core.windows.net\nhttps://kasoboltest.table.core.windows.net\n\n\n\n\nhttps://kasoboltest-secondary.blob.core.windows.net\nhttps://kasoboltest-secondary.file.core.windows.net\nhttps://kasoboltest-secondary.queue.core.windows.net\nhttps://kasoboltest-secondary.table.core.windows.net\n\nSanitized\n\n\nCloud\nBlobEndpoint=https://kasoboltest.blob.core.windows.net/;QueueEndpoint=https://kasoboltest.queue.core.windows.net/;FileEndpoint=https://kasoboltest.file.core.windows.net/;BlobSecondaryEndpoint=https://kasoboltest-secondary.blob.core.windows.net/;QueueSecondaryEndpoint=https://kasoboltest-secondary.queue.core.windows.net/;FileSecondaryEndpoint=https://kasoboltest-secondary.file.core.windows.net/;AccountName=kasoboltest;AccountKey=Kg==;\nencryptionScope\n\n"
  }
}<|MERGE_RESOLUTION|>--- conflicted
+++ resolved
@@ -12,11 +12,7 @@
         "x-ms-client-request-id": "8e8a924a-b61e-e8b7-b700-4d522b75391b",
         "x-ms-date": "Fri, 26 Feb 2021 20:32:26 GMT",
         "x-ms-return-client-request-id": "true",
-<<<<<<< HEAD
-        "x-ms-version": "2020-12-06"
-=======
-        "x-ms-version": "2021-02-12"
->>>>>>> 7e782c87
+        "x-ms-version": "2021-02-12"
       },
       "RequestBody": null,
       "StatusCode": 201,
@@ -28,11 +24,7 @@
         "Server": "Windows-Azure-Blob/1.0 Microsoft-HTTPAPI/2.0",
         "x-ms-client-request-id": "8e8a924a-b61e-e8b7-b700-4d522b75391b",
         "x-ms-request-id": "19634d07-101e-0058-5c7e-0c5088000000",
-<<<<<<< HEAD
-        "x-ms-version": "2020-12-06"
-=======
-        "x-ms-version": "2021-02-12"
->>>>>>> 7e782c87
+        "x-ms-version": "2021-02-12"
       },
       "ResponseBody": []
     },
@@ -50,11 +42,7 @@
         "x-ms-client-request-id": "78516ee5-3b4e-96a9-7bc4-1dc933cfbd9e",
         "x-ms-date": "Fri, 26 Feb 2021 20:32:26 GMT",
         "x-ms-return-client-request-id": "true",
-<<<<<<< HEAD
-        "x-ms-version": "2020-12-06"
-=======
-        "x-ms-version": "2021-02-12"
->>>>>>> 7e782c87
+        "x-ms-version": "2021-02-12"
       },
       "RequestBody": [],
       "StatusCode": 201,
@@ -69,11 +57,7 @@
         "x-ms-content-crc64": "AAAAAAAAAAA=",
         "x-ms-request-id": "19634d3a-101e-0058-0d7e-0c5088000000",
         "x-ms-request-server-encrypted": "true",
-<<<<<<< HEAD
-        "x-ms-version": "2020-12-06"
-=======
-        "x-ms-version": "2021-02-12"
->>>>>>> 7e782c87
+        "x-ms-version": "2021-02-12"
       },
       "ResponseBody": []
     },
@@ -89,11 +73,7 @@
         "x-ms-client-request-id": "bc02bde0-54c7-3505-881d-4db52a852631",
         "x-ms-date": "Fri, 26 Feb 2021 20:32:26 GMT",
         "x-ms-return-client-request-id": "true",
-<<<<<<< HEAD
-        "x-ms-version": "2020-12-06"
-=======
-        "x-ms-version": "2021-02-12"
->>>>>>> 7e782c87
+        "x-ms-version": "2021-02-12"
       },
       "RequestBody": "QUFBQUFBQUFBQUFBQUFBQUFBQUFBQUFBQUFBQUFBQUFBQUFBQUFBQUFBQUFBQUFBQUFBQUFBQUFBQUFBQUFBQUFBQUFBQUFBQUFBQUFBQUFBQUFBQUFBQUFBQUFBQUFBQUFBQQ==",
       "StatusCode": 201,
@@ -105,11 +85,7 @@
         "x-ms-content-crc64": "PsTduuYqh84=",
         "x-ms-request-id": "19634d73-101e-0058-407e-0c5088000000",
         "x-ms-request-server-encrypted": "true",
-<<<<<<< HEAD
-        "x-ms-version": "2020-12-06"
-=======
-        "x-ms-version": "2021-02-12"
->>>>>>> 7e782c87
+        "x-ms-version": "2021-02-12"
       },
       "ResponseBody": []
     },
@@ -126,11 +102,7 @@
         "x-ms-client-request-id": "76e8a9ac-01cd-dfd7-f5ac-71a321eb9b1f",
         "x-ms-date": "Fri, 26 Feb 2021 20:32:26 GMT",
         "x-ms-return-client-request-id": "true",
-<<<<<<< HEAD
-        "x-ms-version": "2020-12-06"
-=======
-        "x-ms-version": "2021-02-12"
->>>>>>> 7e782c87
+        "x-ms-version": "2021-02-12"
       },
       "RequestBody": "﻿<BlockList><Latest>ZAAAAAAAAAAAAAAAAAAAAAAAAAAAAAAAAAAAAAAAAAAAAAAAAAAAAAAAAAAAAAAA</Latest></BlockList>",
       "StatusCode": 201,
@@ -144,11 +116,7 @@
         "x-ms-content-crc64": "4EiGgo/JNBg=",
         "x-ms-request-id": "19634db4-101e-0058-7e7e-0c5088000000",
         "x-ms-request-server-encrypted": "true",
-<<<<<<< HEAD
-        "x-ms-version": "2020-12-06"
-=======
-        "x-ms-version": "2021-02-12"
->>>>>>> 7e782c87
+        "x-ms-version": "2021-02-12"
       },
       "ResponseBody": []
     },
@@ -164,11 +132,7 @@
         "x-ms-client-request-id": "80095677-b09c-c463-4d7f-bd6e096154e1",
         "x-ms-date": "Fri, 26 Feb 2021 20:32:26 GMT",
         "x-ms-return-client-request-id": "true",
-<<<<<<< HEAD
-        "x-ms-version": "2020-12-06"
-=======
-        "x-ms-version": "2021-02-12"
->>>>>>> 7e782c87
+        "x-ms-version": "2021-02-12"
       },
       "RequestBody": "QkJCQkJCQkJCQkJCQkJCQkJCQkJCQkJCQkJCQkJCQkJCQkJCQkJCQkJCQkJCQkJCQkI=",
       "StatusCode": 201,
@@ -180,11 +144,7 @@
         "x-ms-content-crc64": "7f05OEnmWB0=",
         "x-ms-request-id": "19634dee-101e-0058-367e-0c5088000000",
         "x-ms-request-server-encrypted": "true",
-<<<<<<< HEAD
-        "x-ms-version": "2020-12-06"
-=======
-        "x-ms-version": "2021-02-12"
->>>>>>> 7e782c87
+        "x-ms-version": "2021-02-12"
       },
       "ResponseBody": []
     },
@@ -201,11 +161,7 @@
         "x-ms-client-request-id": "cb2bd241-1ae2-5783-dd37-7ea6a8ea5b57",
         "x-ms-date": "Fri, 26 Feb 2021 20:32:26 GMT",
         "x-ms-return-client-request-id": "true",
-<<<<<<< HEAD
-        "x-ms-version": "2020-12-06"
-=======
-        "x-ms-version": "2021-02-12"
->>>>>>> 7e782c87
+        "x-ms-version": "2021-02-12"
       },
       "RequestBody": "﻿<BlockList><Latest>ZAAAAAAAAAAAAAAAAAAAAAAAAAAAAAAAAAAAAAAAAAAAAAAAAAAAAAAAAAAAAAAA</Latest><Latest>lgAAAAAAAAAAAAAAAAAAAAAAAAAAAAAAAAAAAAAAAAAAAAAAAAAAAAAAAAAAAAAA</Latest></BlockList>",
       "StatusCode": 201,
@@ -219,11 +175,7 @@
         "x-ms-content-crc64": "uDAzTgTASkQ=",
         "x-ms-request-id": "19634e2f-101e-0058-747e-0c5088000000",
         "x-ms-request-server-encrypted": "true",
-<<<<<<< HEAD
-        "x-ms-version": "2020-12-06"
-=======
-        "x-ms-version": "2021-02-12"
->>>>>>> 7e782c87
+        "x-ms-version": "2021-02-12"
       },
       "ResponseBody": []
     },
@@ -239,11 +191,7 @@
         "x-ms-client-request-id": "372dad1f-8935-d5fe-31c1-aab55c2b9d65",
         "x-ms-date": "Fri, 26 Feb 2021 20:32:26 GMT",
         "x-ms-return-client-request-id": "true",
-<<<<<<< HEAD
-        "x-ms-version": "2020-12-06"
-=======
-        "x-ms-version": "2021-02-12"
->>>>>>> 7e782c87
+        "x-ms-version": "2021-02-12"
       },
       "RequestBody": "Q0NDQ0NDQ0NDQ0NDQ0NDQ0NDQ0NDQ0NDQw==",
       "StatusCode": 201,
@@ -255,11 +203,7 @@
         "x-ms-content-crc64": "ege9tYzowdQ=",
         "x-ms-request-id": "19634e74-101e-0058-367e-0c5088000000",
         "x-ms-request-server-encrypted": "true",
-<<<<<<< HEAD
-        "x-ms-version": "2020-12-06"
-=======
-        "x-ms-version": "2021-02-12"
->>>>>>> 7e782c87
+        "x-ms-version": "2021-02-12"
       },
       "ResponseBody": []
     },
@@ -276,11 +220,7 @@
         "x-ms-client-request-id": "fb86cc85-23bd-ad21-0f74-990a39fb4158",
         "x-ms-date": "Fri, 26 Feb 2021 20:32:26 GMT",
         "x-ms-return-client-request-id": "true",
-<<<<<<< HEAD
-        "x-ms-version": "2020-12-06"
-=======
-        "x-ms-version": "2021-02-12"
->>>>>>> 7e782c87
+        "x-ms-version": "2021-02-12"
       },
       "RequestBody": "﻿<BlockList><Latest>ZAAAAAAAAAAAAAAAAAAAAAAAAAAAAAAAAAAAAAAAAAAAAAAAAAAAAAAAAAAAAAAA</Latest><Latest>lgAAAAAAAAAAAAAAAAAAAAAAAAAAAAAAAAAAAAAAAAAAAAAAAAAAAAAAAAAAAAAA</Latest><Latest>rwAAAAAAAAAAAAAAAAAAAAAAAAAAAAAAAAAAAAAAAAAAAAAAAAAAAAAAAAAAAAAA</Latest></BlockList>",
       "StatusCode": 201,
@@ -294,11 +234,7 @@
         "x-ms-content-crc64": "CXyWJi0Rovo=",
         "x-ms-request-id": "19634ea8-101e-0058-697e-0c5088000000",
         "x-ms-request-server-encrypted": "true",
-<<<<<<< HEAD
-        "x-ms-version": "2020-12-06"
-=======
-        "x-ms-version": "2021-02-12"
->>>>>>> 7e782c87
+        "x-ms-version": "2021-02-12"
       },
       "ResponseBody": []
     },
@@ -315,11 +251,7 @@
         "x-ms-client-request-id": "8f30f05c-a1a4-04a8-445b-f4defa3a2425",
         "x-ms-date": "Fri, 26 Feb 2021 20:32:26 GMT",
         "x-ms-return-client-request-id": "true",
-<<<<<<< HEAD
-        "x-ms-version": "2020-12-06"
-=======
-        "x-ms-version": "2021-02-12"
->>>>>>> 7e782c87
+        "x-ms-version": "2021-02-12"
       },
       "RequestBody": "﻿<BlockList><Latest>ZAAAAAAAAAAAAAAAAAAAAAAAAAAAAAAAAAAAAAAAAAAAAAAAAAAAAAAAAAAAAAAA</Latest><Latest>lgAAAAAAAAAAAAAAAAAAAAAAAAAAAAAAAAAAAAAAAAAAAAAAAAAAAAAAAAAAAAAA</Latest><Latest>rwAAAAAAAAAAAAAAAAAAAAAAAAAAAAAAAAAAAAAAAAAAAAAAAAAAAAAAAAAAAAAA</Latest></BlockList>",
       "StatusCode": 201,
@@ -333,11 +265,7 @@
         "x-ms-content-crc64": "CXyWJi0Rovo=",
         "x-ms-request-id": "19634ee8-101e-0058-247e-0c5088000000",
         "x-ms-request-server-encrypted": "true",
-<<<<<<< HEAD
-        "x-ms-version": "2020-12-06"
-=======
-        "x-ms-version": "2021-02-12"
->>>>>>> 7e782c87
+        "x-ms-version": "2021-02-12"
       },
       "ResponseBody": []
     },
@@ -354,11 +282,7 @@
         "x-ms-client-request-id": "49add289-b1ca-83b3-21ec-47bdb980902e",
         "x-ms-date": "Fri, 26 Feb 2021 20:32:26 GMT",
         "x-ms-return-client-request-id": "true",
-<<<<<<< HEAD
-        "x-ms-version": "2020-12-06"
-=======
-        "x-ms-version": "2021-02-12"
->>>>>>> 7e782c87
+        "x-ms-version": "2021-02-12"
       },
       "RequestBody": "﻿<BlockList><Latest>ZAAAAAAAAAAAAAAAAAAAAAAAAAAAAAAAAAAAAAAAAAAAAAAAAAAAAAAAAAAAAAAA</Latest><Latest>lgAAAAAAAAAAAAAAAAAAAAAAAAAAAAAAAAAAAAAAAAAAAAAAAAAAAAAAAAAAAAAA</Latest><Latest>rwAAAAAAAAAAAAAAAAAAAAAAAAAAAAAAAAAAAAAAAAAAAAAAAAAAAAAAAAAAAAAA</Latest></BlockList>",
       "StatusCode": 201,
@@ -372,11 +296,7 @@
         "x-ms-content-crc64": "CXyWJi0Rovo=",
         "x-ms-request-id": "19634f22-101e-0058-5b7e-0c5088000000",
         "x-ms-request-server-encrypted": "true",
-<<<<<<< HEAD
-        "x-ms-version": "2020-12-06"
-=======
-        "x-ms-version": "2021-02-12"
->>>>>>> 7e782c87
+        "x-ms-version": "2021-02-12"
       },
       "ResponseBody": []
     },
@@ -391,11 +311,7 @@
         "x-ms-client-request-id": "2854c4f1-db8c-9b5a-3a77-ff8d91e21ced",
         "x-ms-date": "Fri, 26 Feb 2021 20:32:26 GMT",
         "x-ms-return-client-request-id": "true",
-<<<<<<< HEAD
-        "x-ms-version": "2020-12-06"
-=======
-        "x-ms-version": "2021-02-12"
->>>>>>> 7e782c87
+        "x-ms-version": "2021-02-12"
       },
       "RequestBody": null,
       "StatusCode": 200,
@@ -415,11 +331,7 @@
         "x-ms-lease-status": "unlocked",
         "x-ms-request-id": "19634f5d-101e-0058-137e-0c5088000000",
         "x-ms-server-encrypted": "true",
-<<<<<<< HEAD
-        "x-ms-version": "2020-12-06"
-=======
-        "x-ms-version": "2021-02-12"
->>>>>>> 7e782c87
+        "x-ms-version": "2021-02-12"
       },
       "ResponseBody": "QUFBQUFBQUFBQUFBQUFBQUFBQUFBQUFBQUFBQUFBQUFBQUFBQUFBQUFBQUFBQUFBQUFBQUFBQUFBQUFBQUFBQUFBQUFBQUFBQUFBQUFBQUFBQUFBQUFBQUFBQUFBQUFBQUFBQUJCQkJCQkJCQkJCQkJCQkJCQkJCQkJCQkJCQkJCQkJCQkJCQkJCQkJCQkJCQkJCQkJCQ0NDQ0NDQ0NDQ0NDQ0NDQ0NDQ0NDQ0NDQw=="
     },
@@ -434,11 +346,7 @@
         "x-ms-client-request-id": "f5cc7df4-682b-d0a1-97be-1a6cc9bff16c",
         "x-ms-date": "Fri, 26 Feb 2021 20:32:26 GMT",
         "x-ms-return-client-request-id": "true",
-<<<<<<< HEAD
-        "x-ms-version": "2020-12-06"
-=======
-        "x-ms-version": "2021-02-12"
->>>>>>> 7e782c87
+        "x-ms-version": "2021-02-12"
       },
       "RequestBody": null,
       "StatusCode": 202,
@@ -448,11 +356,7 @@
         "Server": "Windows-Azure-Blob/1.0 Microsoft-HTTPAPI/2.0",
         "x-ms-client-request-id": "f5cc7df4-682b-d0a1-97be-1a6cc9bff16c",
         "x-ms-request-id": "19634f91-101e-0058-477e-0c5088000000",
-<<<<<<< HEAD
-        "x-ms-version": "2020-12-06"
-=======
-        "x-ms-version": "2021-02-12"
->>>>>>> 7e782c87
+        "x-ms-version": "2021-02-12"
       },
       "ResponseBody": []
     }
