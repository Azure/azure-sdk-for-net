--- conflicted
+++ resolved
@@ -1,19 +1,16 @@
-{
+﻿{
   "Entries": [
     {
-      "RequestUri": "https://amandadev2.blob.core.windows.net/test-container-bff4c0bf-b406-3878-2a20-1ffe5c04d66c?restype=container",
-      "RequestMethod": "PUT",
-      "RequestHeaders": {
-        "Accept": "application/xml",
-        "Authorization": "Sanitized",
-        "traceparent": "00-e9b209e6eabbc146b407409a3018cbb5-f412dabb8cdacf4b-00",
-        "User-Agent": [
-          "azsdk-net-Storage.Blobs/12.10.0-alpha.20210820.1",
-          "(.NET 5.0.9; Microsoft Windows 10.0.19043)"
-        ],
+      "RequestUri": "https://kasoboltest.blob.core.windows.net/test-container-bff4c0bf-b406-3878-2a20-1ffe5c04d66c?restype=container",
+      "RequestMethod": "PUT",
+      "RequestHeaders": {
+        "Accept": "application/xml",
+        "Authorization": "Sanitized",
+        "traceparent": "00-0f715d7d88190c40adf4fb2f728d4253-c8bb126bea6deb40-00",
+        "User-Agent": "azsdk-net-Storage.Blobs/12.9.0-alpha.20210226.1 (.NET Framework 4.8.4300.0; Microsoft Windows 10.0.19042 )",
         "x-ms-blob-public-access": "container",
         "x-ms-client-request-id": "8e8a924a-b61e-e8b7-b700-4d522b75391b",
-        "x-ms-date": "Fri, 20 Aug 2021 22:45:33 GMT",
+        "x-ms-date": "Fri, 26 Feb 2021 20:32:26 GMT",
         "x-ms-return-client-request-id": "true",
         "x-ms-version": "2020-12-06"
       },
@@ -21,40 +18,29 @@
       "StatusCode": 201,
       "ResponseHeaders": {
         "Content-Length": "0",
-        "Date": "Fri, 20 Aug 2021 22:45:33 GMT",
-        "ETag": "\u00220x8D9642C3833747E\u0022",
-        "Last-Modified": "Fri, 20 Aug 2021 22:45:33 GMT",
-        "Server": [
-          "Windows-Azure-Blob/1.0",
-          "Microsoft-HTTPAPI/2.0"
-        ],
+        "Date": "Fri, 26 Feb 2021 20:32:25 GMT",
+        "ETag": "\"0x8D8DA95A110121B\"",
+        "Last-Modified": "Fri, 26 Feb 2021 20:32:26 GMT",
+        "Server": "Windows-Azure-Blob/1.0 Microsoft-HTTPAPI/2.0",
         "x-ms-client-request-id": "8e8a924a-b61e-e8b7-b700-4d522b75391b",
-<<<<<<< HEAD
-        "x-ms-request-id": "97b804c5-201e-006c-3a15-9639c8000000",
-        "x-ms-version": "2020-10-02"
-=======
         "x-ms-request-id": "19634d07-101e-0058-5c7e-0c5088000000",
         "x-ms-version": "2020-12-06"
->>>>>>> f7eb5f10
-      },
-      "ResponseBody": []
-    },
-    {
-      "RequestUri": "https://amandadev2.blob.core.windows.net/test-container-bff4c0bf-b406-3878-2a20-1ffe5c04d66c/test-blob-7387f20d-b343-c516-7054-83e72a19cd53",
-      "RequestMethod": "PUT",
-      "RequestHeaders": {
-        "Accept": "application/xml",
-        "Authorization": "Sanitized",
-        "Content-Length": "0",
-        "Content-Type": "application/octet-stream",
-        "traceparent": "00-3e1a3f851430f64e872d00a183330ee9-744a73338958954f-00",
-        "User-Agent": [
-          "azsdk-net-Storage.Blobs/12.10.0-alpha.20210820.1",
-          "(.NET 5.0.9; Microsoft Windows 10.0.19043)"
-        ],
+      },
+      "ResponseBody": []
+    },
+    {
+      "RequestUri": "https://kasoboltest.blob.core.windows.net/test-container-bff4c0bf-b406-3878-2a20-1ffe5c04d66c/test-blob-7387f20d-b343-c516-7054-83e72a19cd53",
+      "RequestMethod": "PUT",
+      "RequestHeaders": {
+        "Accept": "application/xml",
+        "Authorization": "Sanitized",
+        "Content-Length": "0",
+        "Content-Type": "application/octet-stream",
+        "traceparent": "00-aa2951afc559334286c9ddbd4d056b93-8ea5a297a1926844-00",
+        "User-Agent": "azsdk-net-Storage.Blobs/12.9.0-alpha.20210226.1 (.NET Framework 4.8.4300.0; Microsoft Windows 10.0.19042 )",
         "x-ms-blob-type": "BlockBlob",
         "x-ms-client-request-id": "78516ee5-3b4e-96a9-7bc4-1dc933cfbd9e",
-        "x-ms-date": "Fri, 20 Aug 2021 22:45:33 GMT",
+        "x-ms-date": "Fri, 26 Feb 2021 20:32:26 GMT",
         "x-ms-return-client-request-id": "true",
         "x-ms-version": "2020-12-06"
       },
@@ -63,40 +49,29 @@
       "ResponseHeaders": {
         "Content-Length": "0",
         "Content-MD5": "1B2M2Y8AsgTpgAmY7PhCfg==",
-        "Date": "Fri, 20 Aug 2021 22:45:33 GMT",
-        "ETag": "\u00220x8D9642C383B1E3C\u0022",
-        "Last-Modified": "Fri, 20 Aug 2021 22:45:33 GMT",
-        "Server": [
-          "Windows-Azure-Blob/1.0",
-          "Microsoft-HTTPAPI/2.0"
-        ],
+        "Date": "Fri, 26 Feb 2021 20:32:25 GMT",
+        "ETag": "\"0x8D8DA95A11617F8\"",
+        "Last-Modified": "Fri, 26 Feb 2021 20:32:26 GMT",
+        "Server": "Windows-Azure-Blob/1.0 Microsoft-HTTPAPI/2.0",
         "x-ms-client-request-id": "78516ee5-3b4e-96a9-7bc4-1dc933cfbd9e",
         "x-ms-content-crc64": "AAAAAAAAAAA=",
-        "x-ms-request-id": "97b804ce-201e-006c-4015-9639c8000000",
-        "x-ms-request-server-encrypted": "true",
-<<<<<<< HEAD
-        "x-ms-version": "2020-10-02",
-        "x-ms-version-id": "2021-08-20T22:45:33.4372924Z"
-=======
-        "x-ms-version": "2020-12-06"
->>>>>>> f7eb5f10
-      },
-      "ResponseBody": []
-    },
-    {
-      "RequestUri": "https://amandadev2.blob.core.windows.net/test-container-bff4c0bf-b406-3878-2a20-1ffe5c04d66c/test-blob-7387f20d-b343-c516-7054-83e72a19cd53?comp=block\u0026blockid=ZAAAAAAAAAAAAAAAAAAAAAAAAAAAAAAAAAAAAAAAAAAAAAAAAAAAAAAAAAAAAAAA",
+        "x-ms-request-id": "19634d3a-101e-0058-0d7e-0c5088000000",
+        "x-ms-request-server-encrypted": "true",
+        "x-ms-version": "2020-12-06"
+      },
+      "ResponseBody": []
+    },
+    {
+      "RequestUri": "https://kasoboltest.blob.core.windows.net/test-container-bff4c0bf-b406-3878-2a20-1ffe5c04d66c/test-blob-7387f20d-b343-c516-7054-83e72a19cd53?comp=block&blockid=ZAAAAAAAAAAAAAAAAAAAAAAAAAAAAAAAAAAAAAAAAAAAAAAAAAAAAAAAAAAAAAAA",
       "RequestMethod": "PUT",
       "RequestHeaders": {
         "Accept": "application/xml",
         "Authorization": "Sanitized",
         "Content-Length": "100",
         "Content-Type": "application/octet-stream",
-        "User-Agent": [
-          "azsdk-net-Storage.Blobs/12.10.0-alpha.20210820.1",
-          "(.NET 5.0.9; Microsoft Windows 10.0.19043)"
-        ],
+        "User-Agent": "azsdk-net-Storage.Blobs/12.9.0-alpha.20210226.1 (.NET Framework 4.8.4300.0; Microsoft Windows 10.0.19042 )",
         "x-ms-client-request-id": "bc02bde0-54c7-3505-881d-4db52a852631",
-        "x-ms-date": "Fri, 20 Aug 2021 22:45:33 GMT",
+        "x-ms-date": "Fri, 26 Feb 2021 20:32:26 GMT",
         "x-ms-return-client-request-id": "true",
         "x-ms-version": "2020-12-06"
       },
@@ -104,75 +79,58 @@
       "StatusCode": 201,
       "ResponseHeaders": {
         "Content-Length": "0",
-        "Date": "Fri, 20 Aug 2021 22:45:33 GMT",
-        "Server": [
-          "Windows-Azure-Blob/1.0",
-          "Microsoft-HTTPAPI/2.0"
-        ],
+        "Date": "Fri, 26 Feb 2021 20:32:25 GMT",
+        "Server": "Windows-Azure-Blob/1.0 Microsoft-HTTPAPI/2.0",
         "x-ms-client-request-id": "bc02bde0-54c7-3505-881d-4db52a852631",
         "x-ms-content-crc64": "PsTduuYqh84=",
-        "x-ms-request-id": "97b804e3-201e-006c-5215-9639c8000000",
-        "x-ms-request-server-encrypted": "true",
-        "x-ms-version": "2020-12-06"
-      },
-      "ResponseBody": []
-    },
-    {
-      "RequestUri": "https://amandadev2.blob.core.windows.net/test-container-bff4c0bf-b406-3878-2a20-1ffe5c04d66c/test-blob-7387f20d-b343-c516-7054-83e72a19cd53?comp=blocklist",
+        "x-ms-request-id": "19634d73-101e-0058-407e-0c5088000000",
+        "x-ms-request-server-encrypted": "true",
+        "x-ms-version": "2020-12-06"
+      },
+      "ResponseBody": []
+    },
+    {
+      "RequestUri": "https://kasoboltest.blob.core.windows.net/test-container-bff4c0bf-b406-3878-2a20-1ffe5c04d66c/test-blob-7387f20d-b343-c516-7054-83e72a19cd53?comp=blocklist",
       "RequestMethod": "PUT",
       "RequestHeaders": {
         "Accept": "application/xml",
         "Authorization": "Sanitized",
         "Content-Length": "107",
         "Content-Type": "application/xml",
-        "If-Match": "\u00220x8D9642C383B1E3C\u0022",
-        "User-Agent": [
-          "azsdk-net-Storage.Blobs/12.10.0-alpha.20210820.1",
-          "(.NET 5.0.9; Microsoft Windows 10.0.19043)"
-        ],
+        "If-Match": "0x8D8DA95A11617F8",
+        "User-Agent": "azsdk-net-Storage.Blobs/12.9.0-alpha.20210226.1 (.NET Framework 4.8.4300.0; Microsoft Windows 10.0.19042 )",
         "x-ms-client-request-id": "76e8a9ac-01cd-dfd7-f5ac-71a321eb9b1f",
-        "x-ms-date": "Fri, 20 Aug 2021 22:45:33 GMT",
-        "x-ms-return-client-request-id": "true",
-        "x-ms-version": "2020-12-06"
-      },
-      "RequestBody": "\uFEFF\u003CBlockList\u003E\u003CLatest\u003EZAAAAAAAAAAAAAAAAAAAAAAAAAAAAAAAAAAAAAAAAAAAAAAAAAAAAAAAAAAAAAAA\u003C/Latest\u003E\u003C/BlockList\u003E",
-      "StatusCode": 201,
-      "ResponseHeaders": {
-        "Content-Length": "0",
-        "Date": "Fri, 20 Aug 2021 22:45:33 GMT",
-        "ETag": "\u00220x8D9642C384A1509\u0022",
-        "Last-Modified": "Fri, 20 Aug 2021 22:45:33 GMT",
-        "Server": [
-          "Windows-Azure-Blob/1.0",
-          "Microsoft-HTTPAPI/2.0"
-        ],
+        "x-ms-date": "Fri, 26 Feb 2021 20:32:26 GMT",
+        "x-ms-return-client-request-id": "true",
+        "x-ms-version": "2020-12-06"
+      },
+      "RequestBody": "﻿<BlockList><Latest>ZAAAAAAAAAAAAAAAAAAAAAAAAAAAAAAAAAAAAAAAAAAAAAAAAAAAAAAAAAAAAAAA</Latest></BlockList>",
+      "StatusCode": 201,
+      "ResponseHeaders": {
+        "Content-Length": "0",
+        "Date": "Fri, 26 Feb 2021 20:32:25 GMT",
+        "ETag": "\"0x8D8DA95A125F962\"",
+        "Last-Modified": "Fri, 26 Feb 2021 20:32:26 GMT",
+        "Server": "Windows-Azure-Blob/1.0 Microsoft-HTTPAPI/2.0",
         "x-ms-client-request-id": "76e8a9ac-01cd-dfd7-f5ac-71a321eb9b1f",
         "x-ms-content-crc64": "4EiGgo/JNBg=",
-        "x-ms-request-id": "97b804ed-201e-006c-5b15-9639c8000000",
-        "x-ms-request-server-encrypted": "true",
-<<<<<<< HEAD
-        "x-ms-version": "2020-10-02",
-        "x-ms-version-id": "2021-08-20T22:45:33.5363609Z"
-=======
-        "x-ms-version": "2020-12-06"
->>>>>>> f7eb5f10
-      },
-      "ResponseBody": []
-    },
-    {
-      "RequestUri": "https://amandadev2.blob.core.windows.net/test-container-bff4c0bf-b406-3878-2a20-1ffe5c04d66c/test-blob-7387f20d-b343-c516-7054-83e72a19cd53?comp=block\u0026blockid=lgAAAAAAAAAAAAAAAAAAAAAAAAAAAAAAAAAAAAAAAAAAAAAAAAAAAAAAAAAAAAAA",
+        "x-ms-request-id": "19634db4-101e-0058-7e7e-0c5088000000",
+        "x-ms-request-server-encrypted": "true",
+        "x-ms-version": "2020-12-06"
+      },
+      "ResponseBody": []
+    },
+    {
+      "RequestUri": "https://kasoboltest.blob.core.windows.net/test-container-bff4c0bf-b406-3878-2a20-1ffe5c04d66c/test-blob-7387f20d-b343-c516-7054-83e72a19cd53?comp=block&blockid=lgAAAAAAAAAAAAAAAAAAAAAAAAAAAAAAAAAAAAAAAAAAAAAAAAAAAAAAAAAAAAAA",
       "RequestMethod": "PUT",
       "RequestHeaders": {
         "Accept": "application/xml",
         "Authorization": "Sanitized",
         "Content-Length": "50",
         "Content-Type": "application/octet-stream",
-        "User-Agent": [
-          "azsdk-net-Storage.Blobs/12.10.0-alpha.20210820.1",
-          "(.NET 5.0.9; Microsoft Windows 10.0.19043)"
-        ],
+        "User-Agent": "azsdk-net-Storage.Blobs/12.9.0-alpha.20210226.1 (.NET Framework 4.8.4300.0; Microsoft Windows 10.0.19042 )",
         "x-ms-client-request-id": "80095677-b09c-c463-4d7f-bd6e096154e1",
-        "x-ms-date": "Fri, 20 Aug 2021 22:45:33 GMT",
+        "x-ms-date": "Fri, 26 Feb 2021 20:32:26 GMT",
         "x-ms-return-client-request-id": "true",
         "x-ms-version": "2020-12-06"
       },
@@ -180,75 +138,58 @@
       "StatusCode": 201,
       "ResponseHeaders": {
         "Content-Length": "0",
-        "Date": "Fri, 20 Aug 2021 22:45:33 GMT",
-        "Server": [
-          "Windows-Azure-Blob/1.0",
-          "Microsoft-HTTPAPI/2.0"
-        ],
+        "Date": "Fri, 26 Feb 2021 20:32:25 GMT",
+        "Server": "Windows-Azure-Blob/1.0 Microsoft-HTTPAPI/2.0",
         "x-ms-client-request-id": "80095677-b09c-c463-4d7f-bd6e096154e1",
         "x-ms-content-crc64": "7f05OEnmWB0=",
-        "x-ms-request-id": "97b804f6-201e-006c-6315-9639c8000000",
-        "x-ms-request-server-encrypted": "true",
-        "x-ms-version": "2020-12-06"
-      },
-      "ResponseBody": []
-    },
-    {
-      "RequestUri": "https://amandadev2.blob.core.windows.net/test-container-bff4c0bf-b406-3878-2a20-1ffe5c04d66c/test-blob-7387f20d-b343-c516-7054-83e72a19cd53?comp=blocklist",
+        "x-ms-request-id": "19634dee-101e-0058-367e-0c5088000000",
+        "x-ms-request-server-encrypted": "true",
+        "x-ms-version": "2020-12-06"
+      },
+      "ResponseBody": []
+    },
+    {
+      "RequestUri": "https://kasoboltest.blob.core.windows.net/test-container-bff4c0bf-b406-3878-2a20-1ffe5c04d66c/test-blob-7387f20d-b343-c516-7054-83e72a19cd53?comp=blocklist",
       "RequestMethod": "PUT",
       "RequestHeaders": {
         "Accept": "application/xml",
         "Authorization": "Sanitized",
         "Content-Length": "188",
         "Content-Type": "application/xml",
-        "If-Match": "\u00220x8D9642C384A1509\u0022",
-        "User-Agent": [
-          "azsdk-net-Storage.Blobs/12.10.0-alpha.20210820.1",
-          "(.NET 5.0.9; Microsoft Windows 10.0.19043)"
-        ],
+        "If-Match": "0x8D8DA95A125F962",
+        "User-Agent": "azsdk-net-Storage.Blobs/12.9.0-alpha.20210226.1 (.NET Framework 4.8.4300.0; Microsoft Windows 10.0.19042 )",
         "x-ms-client-request-id": "cb2bd241-1ae2-5783-dd37-7ea6a8ea5b57",
-        "x-ms-date": "Fri, 20 Aug 2021 22:45:33 GMT",
-        "x-ms-return-client-request-id": "true",
-        "x-ms-version": "2020-12-06"
-      },
-      "RequestBody": "\uFEFF\u003CBlockList\u003E\u003CLatest\u003EZAAAAAAAAAAAAAAAAAAAAAAAAAAAAAAAAAAAAAAAAAAAAAAAAAAAAAAAAAAAAAAA\u003C/Latest\u003E\u003CLatest\u003ElgAAAAAAAAAAAAAAAAAAAAAAAAAAAAAAAAAAAAAAAAAAAAAAAAAAAAAAAAAAAAAA\u003C/Latest\u003E\u003C/BlockList\u003E",
-      "StatusCode": 201,
-      "ResponseHeaders": {
-        "Content-Length": "0",
-        "Date": "Fri, 20 Aug 2021 22:45:33 GMT",
-        "ETag": "\u00220x8D9642C38590BD2\u0022",
-        "Last-Modified": "Fri, 20 Aug 2021 22:45:33 GMT",
-        "Server": [
-          "Windows-Azure-Blob/1.0",
-          "Microsoft-HTTPAPI/2.0"
-        ],
+        "x-ms-date": "Fri, 26 Feb 2021 20:32:26 GMT",
+        "x-ms-return-client-request-id": "true",
+        "x-ms-version": "2020-12-06"
+      },
+      "RequestBody": "﻿<BlockList><Latest>ZAAAAAAAAAAAAAAAAAAAAAAAAAAAAAAAAAAAAAAAAAAAAAAAAAAAAAAAAAAAAAAA</Latest><Latest>lgAAAAAAAAAAAAAAAAAAAAAAAAAAAAAAAAAAAAAAAAAAAAAAAAAAAAAAAAAAAAAA</Latest></BlockList>",
+      "StatusCode": 201,
+      "ResponseHeaders": {
+        "Content-Length": "0",
+        "Date": "Fri, 26 Feb 2021 20:32:25 GMT",
+        "ETag": "\"0x8D8DA95A136500F\"",
+        "Last-Modified": "Fri, 26 Feb 2021 20:32:26 GMT",
+        "Server": "Windows-Azure-Blob/1.0 Microsoft-HTTPAPI/2.0",
         "x-ms-client-request-id": "cb2bd241-1ae2-5783-dd37-7ea6a8ea5b57",
         "x-ms-content-crc64": "uDAzTgTASkQ=",
-        "x-ms-request-id": "97b804f9-201e-006c-6615-9639c8000000",
-        "x-ms-request-server-encrypted": "true",
-<<<<<<< HEAD
-        "x-ms-version": "2020-10-02",
-        "x-ms-version-id": "2021-08-20T22:45:33.6344290Z"
-=======
-        "x-ms-version": "2020-12-06"
->>>>>>> f7eb5f10
-      },
-      "ResponseBody": []
-    },
-    {
-      "RequestUri": "https://amandadev2.blob.core.windows.net/test-container-bff4c0bf-b406-3878-2a20-1ffe5c04d66c/test-blob-7387f20d-b343-c516-7054-83e72a19cd53?comp=block\u0026blockid=rwAAAAAAAAAAAAAAAAAAAAAAAAAAAAAAAAAAAAAAAAAAAAAAAAAAAAAAAAAAAAAA",
+        "x-ms-request-id": "19634e2f-101e-0058-747e-0c5088000000",
+        "x-ms-request-server-encrypted": "true",
+        "x-ms-version": "2020-12-06"
+      },
+      "ResponseBody": []
+    },
+    {
+      "RequestUri": "https://kasoboltest.blob.core.windows.net/test-container-bff4c0bf-b406-3878-2a20-1ffe5c04d66c/test-blob-7387f20d-b343-c516-7054-83e72a19cd53?comp=block&blockid=rwAAAAAAAAAAAAAAAAAAAAAAAAAAAAAAAAAAAAAAAAAAAAAAAAAAAAAAAAAAAAAA",
       "RequestMethod": "PUT",
       "RequestHeaders": {
         "Accept": "application/xml",
         "Authorization": "Sanitized",
         "Content-Length": "25",
         "Content-Type": "application/octet-stream",
-        "User-Agent": [
-          "azsdk-net-Storage.Blobs/12.10.0-alpha.20210820.1",
-          "(.NET 5.0.9; Microsoft Windows 10.0.19043)"
-        ],
+        "User-Agent": "azsdk-net-Storage.Blobs/12.9.0-alpha.20210226.1 (.NET Framework 4.8.4300.0; Microsoft Windows 10.0.19042 )",
         "x-ms-client-request-id": "372dad1f-8935-d5fe-31c1-aab55c2b9d65",
-        "x-ms-date": "Fri, 20 Aug 2021 22:45:33 GMT",
+        "x-ms-date": "Fri, 26 Feb 2021 20:32:26 GMT",
         "x-ms-return-client-request-id": "true",
         "x-ms-version": "2020-12-06"
       },
@@ -256,158 +197,119 @@
       "StatusCode": 201,
       "ResponseHeaders": {
         "Content-Length": "0",
-        "Date": "Fri, 20 Aug 2021 22:45:33 GMT",
-        "Server": [
-          "Windows-Azure-Blob/1.0",
-          "Microsoft-HTTPAPI/2.0"
-        ],
+        "Date": "Fri, 26 Feb 2021 20:32:26 GMT",
+        "Server": "Windows-Azure-Blob/1.0 Microsoft-HTTPAPI/2.0",
         "x-ms-client-request-id": "372dad1f-8935-d5fe-31c1-aab55c2b9d65",
         "x-ms-content-crc64": "ege9tYzowdQ=",
-        "x-ms-request-id": "97b80509-201e-006c-7415-9639c8000000",
-        "x-ms-request-server-encrypted": "true",
-        "x-ms-version": "2020-12-06"
-      },
-      "ResponseBody": []
-    },
-    {
-      "RequestUri": "https://amandadev2.blob.core.windows.net/test-container-bff4c0bf-b406-3878-2a20-1ffe5c04d66c/test-blob-7387f20d-b343-c516-7054-83e72a19cd53?comp=blocklist",
+        "x-ms-request-id": "19634e74-101e-0058-367e-0c5088000000",
+        "x-ms-request-server-encrypted": "true",
+        "x-ms-version": "2020-12-06"
+      },
+      "ResponseBody": []
+    },
+    {
+      "RequestUri": "https://kasoboltest.blob.core.windows.net/test-container-bff4c0bf-b406-3878-2a20-1ffe5c04d66c/test-blob-7387f20d-b343-c516-7054-83e72a19cd53?comp=blocklist",
       "RequestMethod": "PUT",
       "RequestHeaders": {
         "Accept": "application/xml",
         "Authorization": "Sanitized",
         "Content-Length": "269",
         "Content-Type": "application/xml",
-        "If-Match": "\u00220x8D9642C38590BD2\u0022",
-        "User-Agent": [
-          "azsdk-net-Storage.Blobs/12.10.0-alpha.20210820.1",
-          "(.NET 5.0.9; Microsoft Windows 10.0.19043)"
-        ],
+        "If-Match": "0x8D8DA95A136500F",
+        "User-Agent": "azsdk-net-Storage.Blobs/12.9.0-alpha.20210226.1 (.NET Framework 4.8.4300.0; Microsoft Windows 10.0.19042 )",
         "x-ms-client-request-id": "fb86cc85-23bd-ad21-0f74-990a39fb4158",
-        "x-ms-date": "Fri, 20 Aug 2021 22:45:33 GMT",
-        "x-ms-return-client-request-id": "true",
-        "x-ms-version": "2020-12-06"
-      },
-      "RequestBody": "\uFEFF\u003CBlockList\u003E\u003CLatest\u003EZAAAAAAAAAAAAAAAAAAAAAAAAAAAAAAAAAAAAAAAAAAAAAAAAAAAAAAAAAAAAAAA\u003C/Latest\u003E\u003CLatest\u003ElgAAAAAAAAAAAAAAAAAAAAAAAAAAAAAAAAAAAAAAAAAAAAAAAAAAAAAAAAAAAAAA\u003C/Latest\u003E\u003CLatest\u003ErwAAAAAAAAAAAAAAAAAAAAAAAAAAAAAAAAAAAAAAAAAAAAAAAAAAAAAAAAAAAAAA\u003C/Latest\u003E\u003C/BlockList\u003E",
-      "StatusCode": 201,
-      "ResponseHeaders": {
-        "Content-Length": "0",
-        "Date": "Fri, 20 Aug 2021 22:45:33 GMT",
-        "ETag": "\u00220x8D9642C386850CD\u0022",
-        "Last-Modified": "Fri, 20 Aug 2021 22:45:33 GMT",
-        "Server": [
-          "Windows-Azure-Blob/1.0",
-          "Microsoft-HTTPAPI/2.0"
-        ],
+        "x-ms-date": "Fri, 26 Feb 2021 20:32:26 GMT",
+        "x-ms-return-client-request-id": "true",
+        "x-ms-version": "2020-12-06"
+      },
+      "RequestBody": "﻿<BlockList><Latest>ZAAAAAAAAAAAAAAAAAAAAAAAAAAAAAAAAAAAAAAAAAAAAAAAAAAAAAAAAAAAAAAA</Latest><Latest>lgAAAAAAAAAAAAAAAAAAAAAAAAAAAAAAAAAAAAAAAAAAAAAAAAAAAAAAAAAAAAAA</Latest><Latest>rwAAAAAAAAAAAAAAAAAAAAAAAAAAAAAAAAAAAAAAAAAAAAAAAAAAAAAAAAAAAAAA</Latest></BlockList>",
+      "StatusCode": 201,
+      "ResponseHeaders": {
+        "Content-Length": "0",
+        "Date": "Fri, 26 Feb 2021 20:32:26 GMT",
+        "ETag": "\"0x8D8DA95A1487BD3\"",
+        "Last-Modified": "Fri, 26 Feb 2021 20:32:26 GMT",
+        "Server": "Windows-Azure-Blob/1.0 Microsoft-HTTPAPI/2.0",
         "x-ms-client-request-id": "fb86cc85-23bd-ad21-0f74-990a39fb4158",
         "x-ms-content-crc64": "CXyWJi0Rovo=",
-        "x-ms-request-id": "97b80510-201e-006c-7b15-9639c8000000",
-        "x-ms-request-server-encrypted": "true",
-<<<<<<< HEAD
-        "x-ms-version": "2020-10-02",
-        "x-ms-version-id": "2021-08-20T22:45:33.7354996Z"
-=======
-        "x-ms-version": "2020-12-06"
->>>>>>> f7eb5f10
-      },
-      "ResponseBody": []
-    },
-    {
-      "RequestUri": "https://amandadev2.blob.core.windows.net/test-container-bff4c0bf-b406-3878-2a20-1ffe5c04d66c/test-blob-7387f20d-b343-c516-7054-83e72a19cd53?comp=blocklist",
+        "x-ms-request-id": "19634ea8-101e-0058-697e-0c5088000000",
+        "x-ms-request-server-encrypted": "true",
+        "x-ms-version": "2020-12-06"
+      },
+      "ResponseBody": []
+    },
+    {
+      "RequestUri": "https://kasoboltest.blob.core.windows.net/test-container-bff4c0bf-b406-3878-2a20-1ffe5c04d66c/test-blob-7387f20d-b343-c516-7054-83e72a19cd53?comp=blocklist",
       "RequestMethod": "PUT",
       "RequestHeaders": {
         "Accept": "application/xml",
         "Authorization": "Sanitized",
         "Content-Length": "269",
         "Content-Type": "application/xml",
-        "If-Match": "\u00220x8D9642C386850CD\u0022",
-        "User-Agent": [
-          "azsdk-net-Storage.Blobs/12.10.0-alpha.20210820.1",
-          "(.NET 5.0.9; Microsoft Windows 10.0.19043)"
-        ],
+        "If-Match": "0x8D8DA95A1487BD3",
+        "User-Agent": "azsdk-net-Storage.Blobs/12.9.0-alpha.20210226.1 (.NET Framework 4.8.4300.0; Microsoft Windows 10.0.19042 )",
         "x-ms-client-request-id": "8f30f05c-a1a4-04a8-445b-f4defa3a2425",
-        "x-ms-date": "Fri, 20 Aug 2021 22:45:33 GMT",
-        "x-ms-return-client-request-id": "true",
-        "x-ms-version": "2020-12-06"
-      },
-      "RequestBody": "\uFEFF\u003CBlockList\u003E\u003CLatest\u003EZAAAAAAAAAAAAAAAAAAAAAAAAAAAAAAAAAAAAAAAAAAAAAAAAAAAAAAAAAAAAAAA\u003C/Latest\u003E\u003CLatest\u003ElgAAAAAAAAAAAAAAAAAAAAAAAAAAAAAAAAAAAAAAAAAAAAAAAAAAAAAAAAAAAAAA\u003C/Latest\u003E\u003CLatest\u003ErwAAAAAAAAAAAAAAAAAAAAAAAAAAAAAAAAAAAAAAAAAAAAAAAAAAAAAAAAAAAAAA\u003C/Latest\u003E\u003C/BlockList\u003E",
-      "StatusCode": 201,
-      "ResponseHeaders": {
-        "Content-Length": "0",
-        "Date": "Fri, 20 Aug 2021 22:45:33 GMT",
-        "ETag": "\u00220x8D9642C38704178\u0022",
-        "Last-Modified": "Fri, 20 Aug 2021 22:45:33 GMT",
-        "Server": [
-          "Windows-Azure-Blob/1.0",
-          "Microsoft-HTTPAPI/2.0"
-        ],
+        "x-ms-date": "Fri, 26 Feb 2021 20:32:26 GMT",
+        "x-ms-return-client-request-id": "true",
+        "x-ms-version": "2020-12-06"
+      },
+      "RequestBody": "﻿<BlockList><Latest>ZAAAAAAAAAAAAAAAAAAAAAAAAAAAAAAAAAAAAAAAAAAAAAAAAAAAAAAAAAAAAAAA</Latest><Latest>lgAAAAAAAAAAAAAAAAAAAAAAAAAAAAAAAAAAAAAAAAAAAAAAAAAAAAAAAAAAAAAA</Latest><Latest>rwAAAAAAAAAAAAAAAAAAAAAAAAAAAAAAAAAAAAAAAAAAAAAAAAAAAAAAAAAAAAAA</Latest></BlockList>",
+      "StatusCode": 201,
+      "ResponseHeaders": {
+        "Content-Length": "0",
+        "Date": "Fri, 26 Feb 2021 20:32:26 GMT",
+        "ETag": "\"0x8D8DA95A1504578\"",
+        "Last-Modified": "Fri, 26 Feb 2021 20:32:26 GMT",
+        "Server": "Windows-Azure-Blob/1.0 Microsoft-HTTPAPI/2.0",
         "x-ms-client-request-id": "8f30f05c-a1a4-04a8-445b-f4defa3a2425",
         "x-ms-content-crc64": "CXyWJi0Rovo=",
-        "x-ms-request-id": "97b8051a-201e-006c-0415-9639c8000000",
-        "x-ms-request-server-encrypted": "true",
-<<<<<<< HEAD
-        "x-ms-version": "2020-10-02",
-        "x-ms-version-id": "2021-08-20T22:45:33.7865352Z"
-=======
-        "x-ms-version": "2020-12-06"
->>>>>>> f7eb5f10
-      },
-      "ResponseBody": []
-    },
-    {
-      "RequestUri": "https://amandadev2.blob.core.windows.net/test-container-bff4c0bf-b406-3878-2a20-1ffe5c04d66c/test-blob-7387f20d-b343-c516-7054-83e72a19cd53?comp=blocklist",
+        "x-ms-request-id": "19634ee8-101e-0058-247e-0c5088000000",
+        "x-ms-request-server-encrypted": "true",
+        "x-ms-version": "2020-12-06"
+      },
+      "ResponseBody": []
+    },
+    {
+      "RequestUri": "https://kasoboltest.blob.core.windows.net/test-container-bff4c0bf-b406-3878-2a20-1ffe5c04d66c/test-blob-7387f20d-b343-c516-7054-83e72a19cd53?comp=blocklist",
       "RequestMethod": "PUT",
       "RequestHeaders": {
         "Accept": "application/xml",
         "Authorization": "Sanitized",
         "Content-Length": "269",
         "Content-Type": "application/xml",
-        "If-Match": "\u00220x8D9642C38704178\u0022",
-        "User-Agent": [
-          "azsdk-net-Storage.Blobs/12.10.0-alpha.20210820.1",
-          "(.NET 5.0.9; Microsoft Windows 10.0.19043)"
-        ],
+        "If-Match": "0x8D8DA95A1504578",
+        "User-Agent": "azsdk-net-Storage.Blobs/12.9.0-alpha.20210226.1 (.NET Framework 4.8.4300.0; Microsoft Windows 10.0.19042 )",
         "x-ms-client-request-id": "49add289-b1ca-83b3-21ec-47bdb980902e",
-        "x-ms-date": "Fri, 20 Aug 2021 22:45:33 GMT",
-        "x-ms-return-client-request-id": "true",
-        "x-ms-version": "2020-12-06"
-      },
-      "RequestBody": "\uFEFF\u003CBlockList\u003E\u003CLatest\u003EZAAAAAAAAAAAAAAAAAAAAAAAAAAAAAAAAAAAAAAAAAAAAAAAAAAAAAAAAAAAAAAA\u003C/Latest\u003E\u003CLatest\u003ElgAAAAAAAAAAAAAAAAAAAAAAAAAAAAAAAAAAAAAAAAAAAAAAAAAAAAAAAAAAAAAA\u003C/Latest\u003E\u003CLatest\u003ErwAAAAAAAAAAAAAAAAAAAAAAAAAAAAAAAAAAAAAAAAAAAAAAAAAAAAAAAAAAAAAA\u003C/Latest\u003E\u003C/BlockList\u003E",
-      "StatusCode": 201,
-      "ResponseHeaders": {
-        "Content-Length": "0",
-        "Date": "Fri, 20 Aug 2021 22:45:33 GMT",
-        "ETag": "\u00220x8D9642C38780B0D\u0022",
-        "Last-Modified": "Fri, 20 Aug 2021 22:45:33 GMT",
-        "Server": [
-          "Windows-Azure-Blob/1.0",
-          "Microsoft-HTTPAPI/2.0"
-        ],
+        "x-ms-date": "Fri, 26 Feb 2021 20:32:26 GMT",
+        "x-ms-return-client-request-id": "true",
+        "x-ms-version": "2020-12-06"
+      },
+      "RequestBody": "﻿<BlockList><Latest>ZAAAAAAAAAAAAAAAAAAAAAAAAAAAAAAAAAAAAAAAAAAAAAAAAAAAAAAAAAAAAAAA</Latest><Latest>lgAAAAAAAAAAAAAAAAAAAAAAAAAAAAAAAAAAAAAAAAAAAAAAAAAAAAAAAAAAAAAA</Latest><Latest>rwAAAAAAAAAAAAAAAAAAAAAAAAAAAAAAAAAAAAAAAAAAAAAAAAAAAAAAAAAAAAAA</Latest></BlockList>",
+      "StatusCode": 201,
+      "ResponseHeaders": {
+        "Content-Length": "0",
+        "Date": "Fri, 26 Feb 2021 20:32:26 GMT",
+        "ETag": "\"0x8D8DA95A1583628\"",
+        "Last-Modified": "Fri, 26 Feb 2021 20:32:26 GMT",
+        "Server": "Windows-Azure-Blob/1.0 Microsoft-HTTPAPI/2.0",
         "x-ms-client-request-id": "49add289-b1ca-83b3-21ec-47bdb980902e",
         "x-ms-content-crc64": "CXyWJi0Rovo=",
-        "x-ms-request-id": "97b80527-201e-006c-0f15-9639c8000000",
-        "x-ms-request-server-encrypted": "true",
-<<<<<<< HEAD
-        "x-ms-version": "2020-10-02",
-        "x-ms-version-id": "2021-08-20T22:45:33.8375709Z"
-=======
-        "x-ms-version": "2020-12-06"
->>>>>>> f7eb5f10
-      },
-      "ResponseBody": []
-    },
-    {
-      "RequestUri": "https://amandadev2.blob.core.windows.net/test-container-bff4c0bf-b406-3878-2a20-1ffe5c04d66c/test-blob-7387f20d-b343-c516-7054-83e72a19cd53",
+        "x-ms-request-id": "19634f22-101e-0058-5b7e-0c5088000000",
+        "x-ms-request-server-encrypted": "true",
+        "x-ms-version": "2020-12-06"
+      },
+      "ResponseBody": []
+    },
+    {
+      "RequestUri": "https://kasoboltest.blob.core.windows.net/test-container-bff4c0bf-b406-3878-2a20-1ffe5c04d66c/test-blob-7387f20d-b343-c516-7054-83e72a19cd53",
       "RequestMethod": "GET",
       "RequestHeaders": {
         "Accept": "application/xml",
         "Authorization": "Sanitized",
-        "traceparent": "00-47b3df50825791499ac4ec1af9222521-9d64469083d8774b-00",
-        "User-Agent": [
-          "azsdk-net-Storage.Blobs/12.10.0-alpha.20210820.1",
-          "(.NET 5.0.9; Microsoft Windows 10.0.19043)"
-        ],
+        "traceparent": "00-41fc5e48a0a5504cb2f9408f16001abc-66705227afcb184b-00",
+        "User-Agent": "azsdk-net-Storage.Blobs/12.9.0-alpha.20210226.1 (.NET Framework 4.8.4300.0; Microsoft Windows 10.0.19042 )",
         "x-ms-client-request-id": "2854c4f1-db8c-9b5a-3a77-ff8d91e21ced",
-        "x-ms-date": "Fri, 20 Aug 2021 22:45:33 GMT",
+        "x-ms-date": "Fri, 26 Feb 2021 20:32:26 GMT",
         "x-ms-return-client-request-id": "true",
         "x-ms-version": "2020-12-06"
       },
@@ -415,45 +317,34 @@
       "StatusCode": 200,
       "ResponseHeaders": {
         "Accept-Ranges": "bytes",
+        "Access-Control-Allow-Origin": "*",
         "Content-Length": "175",
         "Content-Type": "application/octet-stream",
-        "Date": "Fri, 20 Aug 2021 22:45:33 GMT",
-        "ETag": "\u00220x8D9642C38780B0D\u0022",
-        "Last-Modified": "Fri, 20 Aug 2021 22:45:33 GMT",
-        "Server": [
-          "Windows-Azure-Blob/1.0",
-          "Microsoft-HTTPAPI/2.0"
-        ],
+        "Date": "Fri, 26 Feb 2021 20:32:26 GMT",
+        "ETag": "\"0x8D8DA95A1583628\"",
+        "Last-Modified": "Fri, 26 Feb 2021 20:32:26 GMT",
+        "Server": "Windows-Azure-Blob/1.0 Microsoft-HTTPAPI/2.0",
         "x-ms-blob-type": "BlockBlob",
         "x-ms-client-request-id": "2854c4f1-db8c-9b5a-3a77-ff8d91e21ced",
-        "x-ms-creation-time": "Fri, 20 Aug 2021 22:45:33 GMT",
-        "x-ms-is-current-version": "true",
+        "x-ms-creation-time": "Fri, 26 Feb 2021 20:32:26 GMT",
         "x-ms-lease-state": "available",
         "x-ms-lease-status": "unlocked",
-        "x-ms-request-id": "97b80536-201e-006c-1915-9639c8000000",
+        "x-ms-request-id": "19634f5d-101e-0058-137e-0c5088000000",
         "x-ms-server-encrypted": "true",
-<<<<<<< HEAD
-        "x-ms-version": "2020-10-02",
-        "x-ms-version-id": "2021-08-20T22:45:33.8375709Z"
-=======
-        "x-ms-version": "2020-12-06"
->>>>>>> f7eb5f10
+        "x-ms-version": "2020-12-06"
       },
       "ResponseBody": "QUFBQUFBQUFBQUFBQUFBQUFBQUFBQUFBQUFBQUFBQUFBQUFBQUFBQUFBQUFBQUFBQUFBQUFBQUFBQUFBQUFBQUFBQUFBQUFBQUFBQUFBQUFBQUFBQUFBQUFBQUFBQUFBQUFBQUJCQkJCQkJCQkJCQkJCQkJCQkJCQkJCQkJCQkJCQkJCQkJCQkJCQkJCQkJCQkJCQkJCQ0NDQ0NDQ0NDQ0NDQ0NDQ0NDQ0NDQ0NDQw=="
     },
     {
-      "RequestUri": "https://amandadev2.blob.core.windows.net/test-container-bff4c0bf-b406-3878-2a20-1ffe5c04d66c?restype=container",
+      "RequestUri": "https://kasoboltest.blob.core.windows.net/test-container-bff4c0bf-b406-3878-2a20-1ffe5c04d66c?restype=container",
       "RequestMethod": "DELETE",
       "RequestHeaders": {
         "Accept": "application/xml",
         "Authorization": "Sanitized",
-        "traceparent": "00-32860704f397e8408079e9e5b91359ab-c10b7ec152269f4e-00",
-        "User-Agent": [
-          "azsdk-net-Storage.Blobs/12.10.0-alpha.20210820.1",
-          "(.NET 5.0.9; Microsoft Windows 10.0.19043)"
-        ],
+        "traceparent": "00-a40cc30564ee7044b727dd90231936b3-9c64f33da751bb46-00",
+        "User-Agent": "azsdk-net-Storage.Blobs/12.9.0-alpha.20210226.1 (.NET Framework 4.8.4300.0; Microsoft Windows 10.0.19042 )",
         "x-ms-client-request-id": "f5cc7df4-682b-d0a1-97be-1a6cc9bff16c",
-        "x-ms-date": "Fri, 20 Aug 2021 22:45:33 GMT",
+        "x-ms-date": "Fri, 26 Feb 2021 20:32:26 GMT",
         "x-ms-return-client-request-id": "true",
         "x-ms-version": "2020-12-06"
       },
@@ -461,25 +352,17 @@
       "StatusCode": 202,
       "ResponseHeaders": {
         "Content-Length": "0",
-        "Date": "Fri, 20 Aug 2021 22:45:33 GMT",
-        "Server": [
-          "Windows-Azure-Blob/1.0",
-          "Microsoft-HTTPAPI/2.0"
-        ],
+        "Date": "Fri, 26 Feb 2021 20:32:26 GMT",
+        "Server": "Windows-Azure-Blob/1.0 Microsoft-HTTPAPI/2.0",
         "x-ms-client-request-id": "f5cc7df4-682b-d0a1-97be-1a6cc9bff16c",
-<<<<<<< HEAD
-        "x-ms-request-id": "97b80549-201e-006c-2915-9639c8000000",
-        "x-ms-version": "2020-10-02"
-=======
         "x-ms-request-id": "19634f91-101e-0058-477e-0c5088000000",
         "x-ms-version": "2020-12-06"
->>>>>>> f7eb5f10
       },
       "ResponseBody": []
     }
   ],
   "Variables": {
     "RandomSeed": "1162826648",
-    "Storage_TestConfigDefault": "ProductionTenant\namandadev2\nU2FuaXRpemVk\nhttps://amandadev2.blob.core.windows.net\nhttps://amandadev2.file.core.windows.net\nhttps://amandadev2.queue.core.windows.net\nhttps://amandadev2.table.core.windows.net\n\n\n\n\nhttps://amandadev2-secondary.blob.core.windows.net\nhttps://amandadev2-secondary.file.core.windows.net\nhttps://amandadev2-secondary.queue.core.windows.net\nhttps://amandadev2-secondary.table.core.windows.net\n\nSanitized\n\n\nCloud\nBlobEndpoint=https://amandadev2.blob.core.windows.net/;QueueEndpoint=https://amandadev2.queue.core.windows.net/;FileEndpoint=https://amandadev2.file.core.windows.net/;BlobSecondaryEndpoint=https://amandadev2-secondary.blob.core.windows.net/;QueueSecondaryEndpoint=https://amandadev2-secondary.queue.core.windows.net/;FileSecondaryEndpoint=https://amandadev2-secondary.file.core.windows.net/;AccountName=amandadev2;AccountKey=Kg==;\ntestscope2\n\n"
+    "Storage_TestConfigDefault": "ProductionTenant\nkasoboltest\nU2FuaXRpemVk\nhttps://kasoboltest.blob.core.windows.net\nhttps://kasoboltest.file.core.windows.net\nhttps://kasoboltest.queue.core.windows.net\nhttps://kasoboltest.table.core.windows.net\n\n\n\n\nhttps://kasoboltest-secondary.blob.core.windows.net\nhttps://kasoboltest-secondary.file.core.windows.net\nhttps://kasoboltest-secondary.queue.core.windows.net\nhttps://kasoboltest-secondary.table.core.windows.net\n\nSanitized\n\n\nCloud\nBlobEndpoint=https://kasoboltest.blob.core.windows.net/;QueueEndpoint=https://kasoboltest.queue.core.windows.net/;FileEndpoint=https://kasoboltest.file.core.windows.net/;BlobSecondaryEndpoint=https://kasoboltest-secondary.blob.core.windows.net/;QueueSecondaryEndpoint=https://kasoboltest-secondary.queue.core.windows.net/;FileSecondaryEndpoint=https://kasoboltest-secondary.file.core.windows.net/;AccountName=kasoboltest;AccountKey=Kg==;\nencryptionScope\n\n"
   }
 }