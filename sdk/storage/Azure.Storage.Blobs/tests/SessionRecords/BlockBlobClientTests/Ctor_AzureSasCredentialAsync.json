--- conflicted
+++ resolved
@@ -15,11 +15,7 @@
         "x-ms-client-request-id": "7fef2f8e-fb5e-3fd3-4103-be3b99840faa",
         "x-ms-date": "Fri, 14 May 2021 16:55:22 GMT",
         "x-ms-return-client-request-id": "true",
-<<<<<<< HEAD
-        "x-ms-version": "2020-12-06"
-=======
         "x-ms-version": "2021-02-12"
->>>>>>> 7e782c87
       },
       "RequestBody": null,
       "StatusCode": 201,
@@ -34,11 +30,7 @@
         ],
         "x-ms-client-request-id": "7fef2f8e-fb5e-3fd3-4103-be3b99840faa",
         "x-ms-request-id": "819b6ea9-401e-0035-54e1-48b6d6000000",
-<<<<<<< HEAD
-        "x-ms-version": "2020-12-06"
-=======
         "x-ms-version": "2021-02-12"
->>>>>>> 7e782c87
       },
       "ResponseBody": []
     },
@@ -60,11 +52,7 @@
         "x-ms-client-request-id": "dfebac9e-3f15-b712-80df-6d40c4a3b3af",
         "x-ms-date": "Fri, 14 May 2021 16:55:22 GMT",
         "x-ms-return-client-request-id": "true",
-<<<<<<< HEAD
-        "x-ms-version": "2020-12-06"
-=======
         "x-ms-version": "2021-02-12"
->>>>>>> 7e782c87
       },
       "RequestBody": [],
       "StatusCode": 201,
@@ -82,21 +70,13 @@
         "x-ms-content-crc64": "AAAAAAAAAAA=",
         "x-ms-request-id": "819b6eb6-401e-0035-5ae1-48b6d6000000",
         "x-ms-request-server-encrypted": "true",
-<<<<<<< HEAD
-        "x-ms-version": "2020-12-06",
-=======
         "x-ms-version": "2021-02-12",
->>>>>>> 7e782c87
         "x-ms-version-id": "2021-05-14T16:55:22.5659001Z"
       },
       "ResponseBody": []
     },
     {
-<<<<<<< HEAD
-      "RequestUri": "https://seanmcccanary3.blob.core.windows.net/test-container-9ac6c1eb-e2dc-d88f-67f2-11618a33a5d0/test-blob-f48a8511-d70c-10ae-111d-372f8b9272c7?sv=2020-12-06&st=2021-05-14T15%3A55%3A22Z&se=2021-05-14T17%3A55%3A22Z&sr=c&sp=racwdxlti&sig=Sanitized",
-=======
       "RequestUri": "https://seanmcccanary3.blob.core.windows.net/test-container-9ac6c1eb-e2dc-d88f-67f2-11618a33a5d0/test-blob-f48a8511-d70c-10ae-111d-372f8b9272c7?sv=2021-02-12&st=2021-05-14T15%3A55%3A22Z&se=2021-05-14T17%3A55%3A22Z&sr=c&sp=racwdxlti&sig=Sanitized",
->>>>>>> 7e782c87
       "RequestMethod": "HEAD",
       "RequestHeaders": {
         "Accept": "application/xml",
@@ -107,11 +87,7 @@
         ],
         "x-ms-client-request-id": "de91580f-92a7-7eb2-e01c-da64b831b584",
         "x-ms-return-client-request-id": "true",
-<<<<<<< HEAD
-        "x-ms-version": "2020-12-06"
-=======
         "x-ms-version": "2021-02-12"
->>>>>>> 7e782c87
       },
       "RequestBody": null,
       "StatusCode": 200,
@@ -138,11 +114,7 @@
         "x-ms-lease-status": "unlocked",
         "x-ms-request-id": "819b6ec0-401e-0035-64e1-48b6d6000000",
         "x-ms-server-encrypted": "true",
-<<<<<<< HEAD
-        "x-ms-version": "2020-12-06",
-=======
         "x-ms-version": "2021-02-12",
->>>>>>> 7e782c87
         "x-ms-version-id": "2021-05-14T16:55:22.5659001Z"
       },
       "ResponseBody": []
@@ -161,11 +133,7 @@
         "x-ms-client-request-id": "6c31d1ec-d512-fe07-45ff-c694d90232e2",
         "x-ms-date": "Fri, 14 May 2021 16:55:23 GMT",
         "x-ms-return-client-request-id": "true",
-<<<<<<< HEAD
-        "x-ms-version": "2020-12-06"
-=======
         "x-ms-version": "2021-02-12"
->>>>>>> 7e782c87
       },
       "RequestBody": null,
       "StatusCode": 202,
@@ -178,11 +146,7 @@
         ],
         "x-ms-client-request-id": "6c31d1ec-d512-fe07-45ff-c694d90232e2",
         "x-ms-request-id": "819b6ec4-401e-0035-67e1-48b6d6000000",
-<<<<<<< HEAD
-        "x-ms-version": "2020-12-06"
-=======
         "x-ms-version": "2021-02-12"
->>>>>>> 7e782c87
       },
       "ResponseBody": []
     }
