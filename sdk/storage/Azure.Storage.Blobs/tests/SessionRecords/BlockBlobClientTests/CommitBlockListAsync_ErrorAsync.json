﻿{
  "Entries": [
    {
      "RequestUri": "https://seanmcccanary3.blob.core.windows.net/test-container-cf4e08bf-cfeb-eb08-bb2d-725d418af215?restype=container",
      "RequestMethod": "PUT",
      "RequestHeaders": {
        "Accept": "application/xml",
        "Authorization": "Sanitized",
        "traceparent": "00-536089515b5f3e4caf1b10e2c149b3ea-e9aefe2659bc8149-00",
        "User-Agent": [
          "azsdk-net-Storage.Blobs/12.9.0-alpha.20210217.1",
          "(.NET 5.0.3; Microsoft Windows 10.0.19042)"
        ],
        "x-ms-blob-public-access": "container",
        "x-ms-client-request-id": "11352636-7794-28db-ab63-970ad8537fce",
        "x-ms-date": "Wed, 17 Feb 2021 18:57:41 GMT",
        "x-ms-return-client-request-id": "true",
<<<<<<< HEAD
        "x-ms-version": "2020-12-06"
=======
        "x-ms-version": "2021-02-12"
>>>>>>> 7e782c87
      },
      "RequestBody": null,
      "StatusCode": 201,
      "ResponseHeaders": {
        "Content-Length": "0",
        "Date": "Wed, 17 Feb 2021 18:57:41 GMT",
        "ETag": "\"0x8D8D375E7670AB6\"",
        "Last-Modified": "Wed, 17 Feb 2021 18:57:41 GMT",
        "Server": [
          "Windows-Azure-Blob/1.0",
          "Microsoft-HTTPAPI/2.0"
        ],
        "x-ms-client-request-id": "11352636-7794-28db-ab63-970ad8537fce",
        "x-ms-request-id": "296c47bd-e01e-0061-6f5e-05f981000000",
<<<<<<< HEAD
        "x-ms-version": "2020-12-06"
=======
        "x-ms-version": "2021-02-12"
>>>>>>> 7e782c87
      },
      "ResponseBody": []
    },
    {
      "RequestUri": "https://seanmcccanary3.blob.core.windows.net/test-container-cf4e08bf-cfeb-eb08-bb2d-725d418af215/test-blob-adc985e8-ccc4-91a3-51d7-d043989a17ef?comp=blocklist",
      "RequestMethod": "PUT",
      "RequestHeaders": {
        "Accept": "application/xml",
        "Authorization": "Sanitized",
        "Content-Length": "107",
        "Content-Type": "application/xml",
        "traceparent": "00-3104899cfaff1a4786616b4023fefae8-a87a345a113c9d44-00",
        "User-Agent": [
          "azsdk-net-Storage.Blobs/12.9.0-alpha.20210217.1",
          "(.NET 5.0.3; Microsoft Windows 10.0.19042)"
        ],
        "x-ms-client-request-id": "285f7fb3-c600-3f5b-9938-7c6a07a4c63b",
        "x-ms-date": "Wed, 17 Feb 2021 18:57:42 GMT",
        "x-ms-return-client-request-id": "true",
<<<<<<< HEAD
        "x-ms-version": "2020-12-06"
=======
        "x-ms-version": "2021-02-12"
>>>>>>> 7e782c87
      },
      "RequestBody": "﻿<BlockList><Latest>dGVzdC1ibG9jay03YzFhOWJmMi0yOWNkLTI0NGQtMzY2Zi02MmFjN2FkNjgyOTg=</Latest></BlockList>",
      "StatusCode": 400,
      "ResponseHeaders": {
        "Content-Length": "221",
        "Content-Type": "application/xml",
        "Date": "Wed, 17 Feb 2021 18:57:41 GMT",
        "Server": [
          "Windows-Azure-Blob/1.0",
          "Microsoft-HTTPAPI/2.0"
        ],
        "x-ms-client-request-id": "285f7fb3-c600-3f5b-9938-7c6a07a4c63b",
        "x-ms-error-code": "InvalidBlockList",
        "x-ms-request-id": "296c47da-e01e-0061-0a5e-05f981000000",
<<<<<<< HEAD
        "x-ms-version": "2020-12-06"
=======
        "x-ms-version": "2021-02-12"
>>>>>>> 7e782c87
      },
      "ResponseBody": [
        "﻿<?xml version=\"1.0\" encoding=\"utf-8\"?><Error><Code>InvalidBlockList</Code><Message>The specified block list is invalid.\n",
        "RequestId:296c47da-e01e-0061-0a5e-05f981000000\n",
        "Time:2021-02-17T18:57:42.3752166Z</Message></Error>"
      ]
    },
    {
      "RequestUri": "https://seanmcccanary3.blob.core.windows.net/test-container-cf4e08bf-cfeb-eb08-bb2d-725d418af215?restype=container",
      "RequestMethod": "DELETE",
      "RequestHeaders": {
        "Accept": "application/xml",
        "Authorization": "Sanitized",
        "traceparent": "00-36868e419e92d743963cb0302da1dcb6-5a655e1afefb5641-00",
        "User-Agent": [
          "azsdk-net-Storage.Blobs/12.9.0-alpha.20210217.1",
          "(.NET 5.0.3; Microsoft Windows 10.0.19042)"
        ],
        "x-ms-client-request-id": "faf8ba28-5a76-b698-a9ff-254c2cccc536",
        "x-ms-date": "Wed, 17 Feb 2021 18:57:42 GMT",
        "x-ms-return-client-request-id": "true",
<<<<<<< HEAD
        "x-ms-version": "2020-12-06"
=======
        "x-ms-version": "2021-02-12"
>>>>>>> 7e782c87
      },
      "RequestBody": null,
      "StatusCode": 202,
      "ResponseHeaders": {
        "Content-Length": "0",
        "Date": "Wed, 17 Feb 2021 18:57:41 GMT",
        "Server": [
          "Windows-Azure-Blob/1.0",
          "Microsoft-HTTPAPI/2.0"
        ],
        "x-ms-client-request-id": "faf8ba28-5a76-b698-a9ff-254c2cccc536",
        "x-ms-request-id": "296c4838-e01e-0061-595e-05f981000000",
<<<<<<< HEAD
        "x-ms-version": "2020-12-06"
=======
        "x-ms-version": "2021-02-12"
>>>>>>> 7e782c87
      },
      "ResponseBody": []
    }
  ],
  "Variables": {
    "RandomSeed": "430297118",
    "Storage_TestConfigDefault": "ProductionTenant\nseanmcccanary3\nU2FuaXRpemVk\nhttps://seanmcccanary3.blob.core.windows.net\nhttps://seanmcccanary3.file.core.windows.net\nhttps://seanmcccanary3.queue.core.windows.net\nhttps://seanmcccanary3.table.core.windows.net\n\n\n\n\nhttps://seanmcccanary3-secondary.blob.core.windows.net\nhttps://seanmcccanary3-secondary.file.core.windows.net\nhttps://seanmcccanary3-secondary.queue.core.windows.net\nhttps://seanmcccanary3-secondary.table.core.windows.net\n\nSanitized\n\n\nCloud\nBlobEndpoint=https://seanmcccanary3.blob.core.windows.net/;QueueEndpoint=https://seanmcccanary3.queue.core.windows.net/;FileEndpoint=https://seanmcccanary3.file.core.windows.net/;BlobSecondaryEndpoint=https://seanmcccanary3-secondary.blob.core.windows.net/;QueueSecondaryEndpoint=https://seanmcccanary3-secondary.queue.core.windows.net/;FileSecondaryEndpoint=https://seanmcccanary3-secondary.file.core.windows.net/;AccountName=seanmcccanary3;AccountKey=Kg==;\nseanscope1\n\n"
  }
}<|MERGE_RESOLUTION|>--- conflicted
+++ resolved
@@ -15,11 +15,7 @@
         "x-ms-client-request-id": "11352636-7794-28db-ab63-970ad8537fce",
         "x-ms-date": "Wed, 17 Feb 2021 18:57:41 GMT",
         "x-ms-return-client-request-id": "true",
-<<<<<<< HEAD
-        "x-ms-version": "2020-12-06"
-=======
         "x-ms-version": "2021-02-12"
->>>>>>> 7e782c87
       },
       "RequestBody": null,
       "StatusCode": 201,
@@ -34,11 +30,7 @@
         ],
         "x-ms-client-request-id": "11352636-7794-28db-ab63-970ad8537fce",
         "x-ms-request-id": "296c47bd-e01e-0061-6f5e-05f981000000",
-<<<<<<< HEAD
-        "x-ms-version": "2020-12-06"
-=======
         "x-ms-version": "2021-02-12"
->>>>>>> 7e782c87
       },
       "ResponseBody": []
     },
@@ -58,11 +50,7 @@
         "x-ms-client-request-id": "285f7fb3-c600-3f5b-9938-7c6a07a4c63b",
         "x-ms-date": "Wed, 17 Feb 2021 18:57:42 GMT",
         "x-ms-return-client-request-id": "true",
-<<<<<<< HEAD
-        "x-ms-version": "2020-12-06"
-=======
         "x-ms-version": "2021-02-12"
->>>>>>> 7e782c87
       },
       "RequestBody": "﻿<BlockList><Latest>dGVzdC1ibG9jay03YzFhOWJmMi0yOWNkLTI0NGQtMzY2Zi02MmFjN2FkNjgyOTg=</Latest></BlockList>",
       "StatusCode": 400,
@@ -77,11 +65,7 @@
         "x-ms-client-request-id": "285f7fb3-c600-3f5b-9938-7c6a07a4c63b",
         "x-ms-error-code": "InvalidBlockList",
         "x-ms-request-id": "296c47da-e01e-0061-0a5e-05f981000000",
-<<<<<<< HEAD
-        "x-ms-version": "2020-12-06"
-=======
         "x-ms-version": "2021-02-12"
->>>>>>> 7e782c87
       },
       "ResponseBody": [
         "﻿<?xml version=\"1.0\" encoding=\"utf-8\"?><Error><Code>InvalidBlockList</Code><Message>The specified block list is invalid.\n",
@@ -103,11 +87,7 @@
         "x-ms-client-request-id": "faf8ba28-5a76-b698-a9ff-254c2cccc536",
         "x-ms-date": "Wed, 17 Feb 2021 18:57:42 GMT",
         "x-ms-return-client-request-id": "true",
-<<<<<<< HEAD
-        "x-ms-version": "2020-12-06"
-=======
         "x-ms-version": "2021-02-12"
->>>>>>> 7e782c87
       },
       "RequestBody": null,
       "StatusCode": 202,
@@ -120,11 +100,7 @@
         ],
         "x-ms-client-request-id": "faf8ba28-5a76-b698-a9ff-254c2cccc536",
         "x-ms-request-id": "296c4838-e01e-0061-595e-05f981000000",
-<<<<<<< HEAD
-        "x-ms-version": "2020-12-06"
-=======
         "x-ms-version": "2021-02-12"
->>>>>>> 7e782c87
       },
       "ResponseBody": []
     }
