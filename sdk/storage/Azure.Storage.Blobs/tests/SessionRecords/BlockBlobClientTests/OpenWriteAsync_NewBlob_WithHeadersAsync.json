--- conflicted
+++ resolved
@@ -1,19 +1,19 @@
-{
+﻿{
   "Entries": [
     {
-      "RequestUri": "https://amandadev2.blob.core.windows.net/test-container-989728ce-bc57-0c3f-fef6-6aeadbc2971e?restype=container",
-      "RequestMethod": "PUT",
-      "RequestHeaders": {
-        "Accept": "application/xml",
-        "Authorization": "Sanitized",
-        "traceparent": "00-0dcafa2d26a1a541830f0a909ef291fd-e13b60309021e748-00",
-        "User-Agent": [
-          "azsdk-net-Storage.Blobs/12.10.0-alpha.20210820.1",
-          "(.NET 5.0.9; Microsoft Windows 10.0.19043)"
+      "RequestUri": "https://seanmcccanary3.blob.core.windows.net/test-container-989728ce-bc57-0c3f-fef6-6aeadbc2971e?restype=container",
+      "RequestMethod": "PUT",
+      "RequestHeaders": {
+        "Accept": "application/xml",
+        "Authorization": "Sanitized",
+        "traceparent": "00-982dbb1701ca4c49add6db29d75f8bd0-a4d52a78505c2a49-00",
+        "User-Agent": [
+          "azsdk-net-Storage.Blobs/12.9.0-alpha.20210217.1",
+          "(.NET 5.0.3; Microsoft Windows 10.0.19042)"
         ],
         "x-ms-blob-public-access": "container",
         "x-ms-client-request-id": "06c2311e-f9cf-8c4e-572f-c5ccf34f2e6e",
-        "x-ms-date": "Fri, 20 Aug 2021 22:45:30 GMT",
+        "x-ms-date": "Wed, 17 Feb 2021 18:58:05 GMT",
         "x-ms-return-client-request-id": "true",
         "x-ms-version": "2020-12-06"
       },
@@ -21,40 +21,35 @@
       "StatusCode": 201,
       "ResponseHeaders": {
         "Content-Length": "0",
-        "Date": "Fri, 20 Aug 2021 22:45:30 GMT",
-        "ETag": "\u00220x8D9642C367AC629\u0022",
-        "Last-Modified": "Fri, 20 Aug 2021 22:45:30 GMT",
+        "Date": "Wed, 17 Feb 2021 18:58:04 GMT",
+        "ETag": "\"0x8D8D375F5617339\"",
+        "Last-Modified": "Wed, 17 Feb 2021 18:58:05 GMT",
         "Server": [
           "Windows-Azure-Blob/1.0",
           "Microsoft-HTTPAPI/2.0"
         ],
         "x-ms-client-request-id": "06c2311e-f9cf-8c4e-572f-c5ccf34f2e6e",
-<<<<<<< HEAD
-        "x-ms-request-id": "97b80197-201e-006c-5d15-9639c8000000",
-        "x-ms-version": "2020-10-02"
-=======
         "x-ms-request-id": "52b155f9-f01e-0099-665e-05a57f000000",
         "x-ms-version": "2020-12-06"
->>>>>>> f7eb5f10
-      },
-      "ResponseBody": []
-    },
-    {
-      "RequestUri": "https://amandadev2.blob.core.windows.net/test-container-989728ce-bc57-0c3f-fef6-6aeadbc2971e/test-blob-f408071f-b880-b8eb-d409-3ce099d54778",
+      },
+      "ResponseBody": []
+    },
+    {
+      "RequestUri": "https://seanmcccanary3.blob.core.windows.net/test-container-989728ce-bc57-0c3f-fef6-6aeadbc2971e/test-blob-f408071f-b880-b8eb-d409-3ce099d54778",
       "RequestMethod": "PUT",
       "RequestHeaders": {
         "Accept": "application/xml",
         "Authorization": "Sanitized",
         "Content-Length": "0",
         "Content-Type": "application/octet-stream",
-        "traceparent": "00-a2c83015123d2840aa30a2222ce79e50-9cf31fd40946ed48-00",
-        "User-Agent": [
-          "azsdk-net-Storage.Blobs/12.10.0-alpha.20210820.1",
-          "(.NET 5.0.9; Microsoft Windows 10.0.19043)"
+        "traceparent": "00-23e2f1ea0fa7b643927d9f1544296884-57dfde488f612441-00",
+        "User-Agent": [
+          "azsdk-net-Storage.Blobs/12.9.0-alpha.20210217.1",
+          "(.NET 5.0.3; Microsoft Windows 10.0.19042)"
         ],
         "x-ms-blob-type": "BlockBlob",
         "x-ms-client-request-id": "bd4ab448-f97d-6536-4609-31c5bc6df281",
-        "x-ms-date": "Fri, 20 Aug 2021 22:45:30 GMT",
+        "x-ms-date": "Wed, 17 Feb 2021 18:58:05 GMT",
         "x-ms-return-client-request-id": "true",
         "x-ms-version": "2020-12-06"
       },
@@ -63,45 +58,40 @@
       "ResponseHeaders": {
         "Content-Length": "0",
         "Content-MD5": "1B2M2Y8AsgTpgAmY7PhCfg==",
-        "Date": "Fri, 20 Aug 2021 22:45:30 GMT",
-        "ETag": "\u00220x8D9642C3682981B\u0022",
-        "Last-Modified": "Fri, 20 Aug 2021 22:45:30 GMT",
+        "Date": "Wed, 17 Feb 2021 18:58:04 GMT",
+        "ETag": "\"0x8D8D375F56EB9E0\"",
+        "Last-Modified": "Wed, 17 Feb 2021 18:58:05 GMT",
         "Server": [
           "Windows-Azure-Blob/1.0",
           "Microsoft-HTTPAPI/2.0"
         ],
         "x-ms-client-request-id": "bd4ab448-f97d-6536-4609-31c5bc6df281",
         "x-ms-content-crc64": "AAAAAAAAAAA=",
-        "x-ms-request-id": "97b801a2-201e-006c-6715-9639c8000000",
+        "x-ms-request-id": "52b15611-f01e-0099-7b5e-05a57f000000",
         "x-ms-request-server-encrypted": "true",
-<<<<<<< HEAD
-        "x-ms-version": "2020-10-02",
-        "x-ms-version-id": "2021-08-20T22:45:30.5502747Z"
-=======
         "x-ms-version": "2020-12-06",
         "x-ms-version-id": "2021-02-17T18:58:05.5234016Z"
->>>>>>> f7eb5f10
-      },
-      "ResponseBody": []
-    },
-    {
-      "RequestUri": "https://amandadev2.blob.core.windows.net/test-container-989728ce-bc57-0c3f-fef6-6aeadbc2971e/test-blob-f408071f-b880-b8eb-d409-3ce099d54778",
+      },
+      "ResponseBody": []
+    },
+    {
+      "RequestUri": "https://seanmcccanary3.blob.core.windows.net/test-container-989728ce-bc57-0c3f-fef6-6aeadbc2971e/test-blob-f408071f-b880-b8eb-d409-3ce099d54778",
       "RequestMethod": "PUT",
       "RequestHeaders": {
         "Accept": "application/xml",
         "Authorization": "Sanitized",
         "Content-Length": "0",
         "Content-Type": "application/octet-stream",
-        "traceparent": "00-47010c010629004d9315e017ab985505-93d4b9ec95adf14d-00",
-        "User-Agent": [
-          "azsdk-net-Storage.Blobs/12.10.0-alpha.20210820.1",
-          "(.NET 5.0.9; Microsoft Windows 10.0.19043)"
+        "traceparent": "00-7748c10a03e8094898aa8f0c829bfb36-aba7716499eac34f-00",
+        "User-Agent": [
+          "azsdk-net-Storage.Blobs/12.9.0-alpha.20210217.1",
+          "(.NET 5.0.3; Microsoft Windows 10.0.19042)"
         ],
         "x-ms-blob-content-language": "en",
         "x-ms-blob-content-type": "application/json",
         "x-ms-blob-type": "BlockBlob",
         "x-ms-client-request-id": "e497306e-8a8a-0ffa-7c66-62f65f89c295",
-        "x-ms-date": "Fri, 20 Aug 2021 22:45:30 GMT",
+        "x-ms-date": "Wed, 17 Feb 2021 18:58:05 GMT",
         "x-ms-return-client-request-id": "true",
         "x-ms-version": "2020-12-06"
       },
@@ -110,85 +100,75 @@
       "ResponseHeaders": {
         "Content-Length": "0",
         "Content-MD5": "1B2M2Y8AsgTpgAmY7PhCfg==",
-        "Date": "Fri, 20 Aug 2021 22:45:30 GMT",
-        "ETag": "\u00220x8D9642C368A3A99\u0022",
-        "Last-Modified": "Fri, 20 Aug 2021 22:45:30 GMT",
+        "Date": "Wed, 17 Feb 2021 18:58:04 GMT",
+        "ETag": "\"0x8D8D375F579B865\"",
+        "Last-Modified": "Wed, 17 Feb 2021 18:58:05 GMT",
         "Server": [
           "Windows-Azure-Blob/1.0",
           "Microsoft-HTTPAPI/2.0"
         ],
         "x-ms-client-request-id": "e497306e-8a8a-0ffa-7c66-62f65f89c295",
         "x-ms-content-crc64": "AAAAAAAAAAA=",
-        "x-ms-request-id": "97b801ab-201e-006c-6f15-9639c8000000",
+        "x-ms-request-id": "52b1561b-f01e-0099-045e-05a57f000000",
         "x-ms-request-server-encrypted": "true",
-<<<<<<< HEAD
-        "x-ms-version": "2020-10-02",
-        "x-ms-version-id": "2021-08-20T22:45:30.6013097Z"
-=======
         "x-ms-version": "2020-12-06",
         "x-ms-version-id": "2021-02-17T18:58:05.5974542Z"
->>>>>>> f7eb5f10
-      },
-      "ResponseBody": []
-    },
-    {
-      "RequestUri": "https://amandadev2.blob.core.windows.net/test-container-989728ce-bc57-0c3f-fef6-6aeadbc2971e/test-blob-f408071f-b880-b8eb-d409-3ce099d54778?comp=blocklist",
+      },
+      "ResponseBody": []
+    },
+    {
+      "RequestUri": "https://seanmcccanary3.blob.core.windows.net/test-container-989728ce-bc57-0c3f-fef6-6aeadbc2971e/test-blob-f408071f-b880-b8eb-d409-3ce099d54778?comp=blocklist",
       "RequestMethod": "PUT",
       "RequestHeaders": {
         "Accept": "application/xml",
         "Authorization": "Sanitized",
         "Content-Length": "16",
         "Content-Type": "application/xml",
-        "If-Match": "\u00220x8D9642C368A3A99\u0022",
-        "User-Agent": [
-          "azsdk-net-Storage.Blobs/12.10.0-alpha.20210820.1",
-          "(.NET 5.0.9; Microsoft Windows 10.0.19043)"
+        "If-Match": "0x8D8D375F579B865",
+        "User-Agent": [
+          "azsdk-net-Storage.Blobs/12.9.0-alpha.20210217.1",
+          "(.NET 5.0.3; Microsoft Windows 10.0.19042)"
         ],
         "x-ms-blob-content-language": "en",
         "x-ms-blob-content-type": "application/json",
         "x-ms-client-request-id": "8c57e3a1-0ed6-5df7-52b4-c31d22782e2e",
-        "x-ms-date": "Fri, 20 Aug 2021 22:45:30 GMT",
-        "x-ms-return-client-request-id": "true",
-        "x-ms-version": "2020-12-06"
-      },
-      "RequestBody": "\uFEFF\u003CBlockList /\u003E",
-      "StatusCode": 201,
-      "ResponseHeaders": {
-        "Content-Length": "0",
-        "Date": "Fri, 20 Aug 2021 22:45:30 GMT",
-        "ETag": "\u00220x8D9642C3692042D\u0022",
-        "Last-Modified": "Fri, 20 Aug 2021 22:45:30 GMT",
+        "x-ms-date": "Wed, 17 Feb 2021 18:58:05 GMT",
+        "x-ms-return-client-request-id": "true",
+        "x-ms-version": "2020-12-06"
+      },
+      "RequestBody": "﻿<BlockList />",
+      "StatusCode": 201,
+      "ResponseHeaders": {
+        "Content-Length": "0",
+        "Date": "Wed, 17 Feb 2021 18:58:05 GMT",
+        "ETag": "\"0x8D8D375F5837E31\"",
+        "Last-Modified": "Wed, 17 Feb 2021 18:58:05 GMT",
         "Server": [
           "Windows-Azure-Blob/1.0",
           "Microsoft-HTTPAPI/2.0"
         ],
         "x-ms-client-request-id": "8c57e3a1-0ed6-5df7-52b4-c31d22782e2e",
         "x-ms-content-crc64": "g0vf2Kdg954=",
-        "x-ms-request-id": "97b801ba-201e-006c-7d15-9639c8000000",
+        "x-ms-request-id": "52b1562b-f01e-0099-115e-05a57f000000",
         "x-ms-request-server-encrypted": "true",
-<<<<<<< HEAD
-        "x-ms-version": "2020-10-02",
-        "x-ms-version-id": "2021-08-20T22:45:30.6533460Z"
-=======
         "x-ms-version": "2020-12-06",
         "x-ms-version-id": "2021-02-17T18:58:05.6604993Z"
->>>>>>> f7eb5f10
-      },
-      "ResponseBody": []
-    },
-    {
-      "RequestUri": "https://amandadev2.blob.core.windows.net/test-container-989728ce-bc57-0c3f-fef6-6aeadbc2971e/test-blob-f408071f-b880-b8eb-d409-3ce099d54778",
+      },
+      "ResponseBody": []
+    },
+    {
+      "RequestUri": "https://seanmcccanary3.blob.core.windows.net/test-container-989728ce-bc57-0c3f-fef6-6aeadbc2971e/test-blob-f408071f-b880-b8eb-d409-3ce099d54778",
       "RequestMethod": "HEAD",
       "RequestHeaders": {
         "Accept": "application/xml",
         "Authorization": "Sanitized",
-        "traceparent": "00-876728471c063c43abd60ed04a957432-e9fb4e1e57befc4f-00",
-        "User-Agent": [
-          "azsdk-net-Storage.Blobs/12.10.0-alpha.20210820.1",
-          "(.NET 5.0.9; Microsoft Windows 10.0.19043)"
+        "traceparent": "00-ffcd19f105d78140a96b493f06d5b8e4-65349b7c8560c549-00",
+        "User-Agent": [
+          "azsdk-net-Storage.Blobs/12.9.0-alpha.20210217.1",
+          "(.NET 5.0.3; Microsoft Windows 10.0.19042)"
         ],
         "x-ms-client-request-id": "7b540dac-3532-8bbf-94b4-b00e976aa1ce",
-        "x-ms-date": "Fri, 20 Aug 2021 22:45:30 GMT",
+        "x-ms-date": "Wed, 17 Feb 2021 18:58:05 GMT",
         "x-ms-return-client-request-id": "true",
         "x-ms-version": "2020-12-06"
       },
@@ -199,9 +179,9 @@
         "Content-Language": "en",
         "Content-Length": "0",
         "Content-Type": "application/json",
-        "Date": "Fri, 20 Aug 2021 22:45:30 GMT",
-        "ETag": "\u00220x8D9642C3692042D\u0022",
-        "Last-Modified": "Fri, 20 Aug 2021 22:45:30 GMT",
+        "Date": "Wed, 17 Feb 2021 18:58:05 GMT",
+        "ETag": "\"0x8D8D375F5837E31\"",
+        "Last-Modified": "Wed, 17 Feb 2021 18:58:05 GMT",
         "Server": [
           "Windows-Azure-Blob/1.0",
           "Microsoft-HTTPAPI/2.0"
@@ -210,35 +190,31 @@
         "x-ms-access-tier-inferred": "true",
         "x-ms-blob-type": "BlockBlob",
         "x-ms-client-request-id": "7b540dac-3532-8bbf-94b4-b00e976aa1ce",
-        "x-ms-creation-time": "Fri, 20 Aug 2021 22:45:30 GMT",
+        "x-ms-creation-time": "Wed, 17 Feb 2021 18:58:05 GMT",
         "x-ms-is-current-version": "true",
+        "x-ms-last-access-time": "Wed, 17 Feb 2021 18:58:05 GMT",
         "x-ms-lease-state": "available",
         "x-ms-lease-status": "unlocked",
-        "x-ms-request-id": "97b801c9-201e-006c-0b15-9639c8000000",
+        "x-ms-request-id": "52b15642-f01e-0099-255e-05a57f000000",
         "x-ms-server-encrypted": "true",
-<<<<<<< HEAD
-        "x-ms-version": "2020-10-02",
-        "x-ms-version-id": "2021-08-20T22:45:30.6533460Z"
-=======
         "x-ms-version": "2020-12-06",
         "x-ms-version-id": "2021-02-17T18:58:05.6604993Z"
->>>>>>> f7eb5f10
-      },
-      "ResponseBody": []
-    },
-    {
-      "RequestUri": "https://amandadev2.blob.core.windows.net/test-container-989728ce-bc57-0c3f-fef6-6aeadbc2971e?restype=container",
+      },
+      "ResponseBody": []
+    },
+    {
+      "RequestUri": "https://seanmcccanary3.blob.core.windows.net/test-container-989728ce-bc57-0c3f-fef6-6aeadbc2971e?restype=container",
       "RequestMethod": "DELETE",
       "RequestHeaders": {
         "Accept": "application/xml",
         "Authorization": "Sanitized",
-        "traceparent": "00-5c9ad48727bb8f4887b7673116ccd1f1-bb08caf0c9637e4d-00",
-        "User-Agent": [
-          "azsdk-net-Storage.Blobs/12.10.0-alpha.20210820.1",
-          "(.NET 5.0.9; Microsoft Windows 10.0.19043)"
+        "traceparent": "00-f2a4a2750812ea478c1859d6bfaacd8b-16b4d98647ee3b4a-00",
+        "User-Agent": [
+          "azsdk-net-Storage.Blobs/12.9.0-alpha.20210217.1",
+          "(.NET 5.0.3; Microsoft Windows 10.0.19042)"
         ],
         "x-ms-client-request-id": "157189ae-b223-90fc-9ace-8a2ab47c7c3c",
-        "x-ms-date": "Fri, 20 Aug 2021 22:45:30 GMT",
+        "x-ms-date": "Wed, 17 Feb 2021 18:58:05 GMT",
         "x-ms-return-client-request-id": "true",
         "x-ms-version": "2020-12-06"
       },
@@ -246,25 +222,20 @@
       "StatusCode": 202,
       "ResponseHeaders": {
         "Content-Length": "0",
-        "Date": "Fri, 20 Aug 2021 22:45:30 GMT",
+        "Date": "Wed, 17 Feb 2021 18:58:05 GMT",
         "Server": [
           "Windows-Azure-Blob/1.0",
           "Microsoft-HTTPAPI/2.0"
         ],
         "x-ms-client-request-id": "157189ae-b223-90fc-9ace-8a2ab47c7c3c",
-<<<<<<< HEAD
-        "x-ms-request-id": "97b801cf-201e-006c-1015-9639c8000000",
-        "x-ms-version": "2020-10-02"
-=======
         "x-ms-request-id": "52b15651-f01e-0099-345e-05a57f000000",
         "x-ms-version": "2020-12-06"
->>>>>>> f7eb5f10
       },
       "ResponseBody": []
     }
   ],
   "Variables": {
     "RandomSeed": "1777634480",
-    "Storage_TestConfigDefault": "ProductionTenant\namandadev2\nU2FuaXRpemVk\nhttps://amandadev2.blob.core.windows.net\nhttps://amandadev2.file.core.windows.net\nhttps://amandadev2.queue.core.windows.net\nhttps://amandadev2.table.core.windows.net\n\n\n\n\nhttps://amandadev2-secondary.blob.core.windows.net\nhttps://amandadev2-secondary.file.core.windows.net\nhttps://amandadev2-secondary.queue.core.windows.net\nhttps://amandadev2-secondary.table.core.windows.net\n\nSanitized\n\n\nCloud\nBlobEndpoint=https://amandadev2.blob.core.windows.net/;QueueEndpoint=https://amandadev2.queue.core.windows.net/;FileEndpoint=https://amandadev2.file.core.windows.net/;BlobSecondaryEndpoint=https://amandadev2-secondary.blob.core.windows.net/;QueueSecondaryEndpoint=https://amandadev2-secondary.queue.core.windows.net/;FileSecondaryEndpoint=https://amandadev2-secondary.file.core.windows.net/;AccountName=amandadev2;AccountKey=Kg==;\ntestscope2\n\n"
+    "Storage_TestConfigDefault": "ProductionTenant\nseanmcccanary3\nU2FuaXRpemVk\nhttps://seanmcccanary3.blob.core.windows.net\nhttps://seanmcccanary3.file.core.windows.net\nhttps://seanmcccanary3.queue.core.windows.net\nhttps://seanmcccanary3.table.core.windows.net\n\n\n\n\nhttps://seanmcccanary3-secondary.blob.core.windows.net\nhttps://seanmcccanary3-secondary.file.core.windows.net\nhttps://seanmcccanary3-secondary.queue.core.windows.net\nhttps://seanmcccanary3-secondary.table.core.windows.net\n\nSanitized\n\n\nCloud\nBlobEndpoint=https://seanmcccanary3.blob.core.windows.net/;QueueEndpoint=https://seanmcccanary3.queue.core.windows.net/;FileEndpoint=https://seanmcccanary3.file.core.windows.net/;BlobSecondaryEndpoint=https://seanmcccanary3-secondary.blob.core.windows.net/;QueueSecondaryEndpoint=https://seanmcccanary3-secondary.queue.core.windows.net/;FileSecondaryEndpoint=https://seanmcccanary3-secondary.file.core.windows.net/;AccountName=seanmcccanary3;AccountKey=Kg==;\nseanscope1\n\n"
   }
 }