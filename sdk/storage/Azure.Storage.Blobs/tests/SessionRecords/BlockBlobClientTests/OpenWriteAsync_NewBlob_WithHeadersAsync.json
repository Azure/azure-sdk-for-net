﻿{
  "Entries": [
    {
      "RequestUri": "https://seanmcccanary3.blob.core.windows.net/test-container-989728ce-bc57-0c3f-fef6-6aeadbc2971e?restype=container",
      "RequestMethod": "PUT",
      "RequestHeaders": {
        "Accept": "application/xml",
        "Authorization": "Sanitized",
        "traceparent": "00-982dbb1701ca4c49add6db29d75f8bd0-a4d52a78505c2a49-00",
        "User-Agent": [
          "azsdk-net-Storage.Blobs/12.9.0-alpha.20210217.1",
          "(.NET 5.0.3; Microsoft Windows 10.0.19042)"
        ],
        "x-ms-blob-public-access": "container",
        "x-ms-client-request-id": "06c2311e-f9cf-8c4e-572f-c5ccf34f2e6e",
        "x-ms-date": "Wed, 17 Feb 2021 18:58:05 GMT",
        "x-ms-return-client-request-id": "true",
<<<<<<< HEAD
        "x-ms-version": "2020-12-06"
=======
        "x-ms-version": "2021-02-12"
>>>>>>> 7e782c87
      },
      "RequestBody": null,
      "StatusCode": 201,
      "ResponseHeaders": {
        "Content-Length": "0",
        "Date": "Wed, 17 Feb 2021 18:58:04 GMT",
        "ETag": "\"0x8D8D375F5617339\"",
        "Last-Modified": "Wed, 17 Feb 2021 18:58:05 GMT",
        "Server": [
          "Windows-Azure-Blob/1.0",
          "Microsoft-HTTPAPI/2.0"
        ],
        "x-ms-client-request-id": "06c2311e-f9cf-8c4e-572f-c5ccf34f2e6e",
        "x-ms-request-id": "52b155f9-f01e-0099-665e-05a57f000000",
<<<<<<< HEAD
        "x-ms-version": "2020-12-06"
=======
        "x-ms-version": "2021-02-12"
>>>>>>> 7e782c87
      },
      "ResponseBody": []
    },
    {
      "RequestUri": "https://seanmcccanary3.blob.core.windows.net/test-container-989728ce-bc57-0c3f-fef6-6aeadbc2971e/test-blob-f408071f-b880-b8eb-d409-3ce099d54778",
      "RequestMethod": "PUT",
      "RequestHeaders": {
        "Accept": "application/xml",
        "Authorization": "Sanitized",
        "Content-Length": "0",
        "Content-Type": "application/octet-stream",
        "traceparent": "00-23e2f1ea0fa7b643927d9f1544296884-57dfde488f612441-00",
        "User-Agent": [
          "azsdk-net-Storage.Blobs/12.9.0-alpha.20210217.1",
          "(.NET 5.0.3; Microsoft Windows 10.0.19042)"
        ],
        "x-ms-blob-type": "BlockBlob",
        "x-ms-client-request-id": "bd4ab448-f97d-6536-4609-31c5bc6df281",
        "x-ms-date": "Wed, 17 Feb 2021 18:58:05 GMT",
        "x-ms-return-client-request-id": "true",
<<<<<<< HEAD
        "x-ms-version": "2020-12-06"
=======
        "x-ms-version": "2021-02-12"
>>>>>>> 7e782c87
      },
      "RequestBody": [],
      "StatusCode": 201,
      "ResponseHeaders": {
        "Content-Length": "0",
        "Content-MD5": "1B2M2Y8AsgTpgAmY7PhCfg==",
        "Date": "Wed, 17 Feb 2021 18:58:04 GMT",
        "ETag": "\"0x8D8D375F56EB9E0\"",
        "Last-Modified": "Wed, 17 Feb 2021 18:58:05 GMT",
        "Server": [
          "Windows-Azure-Blob/1.0",
          "Microsoft-HTTPAPI/2.0"
        ],
        "x-ms-client-request-id": "bd4ab448-f97d-6536-4609-31c5bc6df281",
        "x-ms-content-crc64": "AAAAAAAAAAA=",
        "x-ms-request-id": "52b15611-f01e-0099-7b5e-05a57f000000",
        "x-ms-request-server-encrypted": "true",
<<<<<<< HEAD
        "x-ms-version": "2020-12-06",
=======
        "x-ms-version": "2021-02-12",
>>>>>>> 7e782c87
        "x-ms-version-id": "2021-02-17T18:58:05.5234016Z"
      },
      "ResponseBody": []
    },
    {
      "RequestUri": "https://seanmcccanary3.blob.core.windows.net/test-container-989728ce-bc57-0c3f-fef6-6aeadbc2971e/test-blob-f408071f-b880-b8eb-d409-3ce099d54778",
      "RequestMethod": "PUT",
      "RequestHeaders": {
        "Accept": "application/xml",
        "Authorization": "Sanitized",
        "Content-Length": "0",
        "Content-Type": "application/octet-stream",
        "traceparent": "00-7748c10a03e8094898aa8f0c829bfb36-aba7716499eac34f-00",
        "User-Agent": [
          "azsdk-net-Storage.Blobs/12.9.0-alpha.20210217.1",
          "(.NET 5.0.3; Microsoft Windows 10.0.19042)"
        ],
        "x-ms-blob-content-language": "en",
        "x-ms-blob-content-type": "application/json",
        "x-ms-blob-type": "BlockBlob",
        "x-ms-client-request-id": "e497306e-8a8a-0ffa-7c66-62f65f89c295",
        "x-ms-date": "Wed, 17 Feb 2021 18:58:05 GMT",
        "x-ms-return-client-request-id": "true",
<<<<<<< HEAD
        "x-ms-version": "2020-12-06"
=======
        "x-ms-version": "2021-02-12"
>>>>>>> 7e782c87
      },
      "RequestBody": [],
      "StatusCode": 201,
      "ResponseHeaders": {
        "Content-Length": "0",
        "Content-MD5": "1B2M2Y8AsgTpgAmY7PhCfg==",
        "Date": "Wed, 17 Feb 2021 18:58:04 GMT",
        "ETag": "\"0x8D8D375F579B865\"",
        "Last-Modified": "Wed, 17 Feb 2021 18:58:05 GMT",
        "Server": [
          "Windows-Azure-Blob/1.0",
          "Microsoft-HTTPAPI/2.0"
        ],
        "x-ms-client-request-id": "e497306e-8a8a-0ffa-7c66-62f65f89c295",
        "x-ms-content-crc64": "AAAAAAAAAAA=",
        "x-ms-request-id": "52b1561b-f01e-0099-045e-05a57f000000",
        "x-ms-request-server-encrypted": "true",
<<<<<<< HEAD
        "x-ms-version": "2020-12-06",
=======
        "x-ms-version": "2021-02-12",
>>>>>>> 7e782c87
        "x-ms-version-id": "2021-02-17T18:58:05.5974542Z"
      },
      "ResponseBody": []
    },
    {
      "RequestUri": "https://seanmcccanary3.blob.core.windows.net/test-container-989728ce-bc57-0c3f-fef6-6aeadbc2971e/test-blob-f408071f-b880-b8eb-d409-3ce099d54778?comp=blocklist",
      "RequestMethod": "PUT",
      "RequestHeaders": {
        "Accept": "application/xml",
        "Authorization": "Sanitized",
        "Content-Length": "16",
        "Content-Type": "application/xml",
        "If-Match": "0x8D8D375F579B865",
        "User-Agent": [
          "azsdk-net-Storage.Blobs/12.9.0-alpha.20210217.1",
          "(.NET 5.0.3; Microsoft Windows 10.0.19042)"
        ],
        "x-ms-blob-content-language": "en",
        "x-ms-blob-content-type": "application/json",
        "x-ms-client-request-id": "8c57e3a1-0ed6-5df7-52b4-c31d22782e2e",
        "x-ms-date": "Wed, 17 Feb 2021 18:58:05 GMT",
        "x-ms-return-client-request-id": "true",
<<<<<<< HEAD
        "x-ms-version": "2020-12-06"
=======
        "x-ms-version": "2021-02-12"
>>>>>>> 7e782c87
      },
      "RequestBody": "﻿<BlockList />",
      "StatusCode": 201,
      "ResponseHeaders": {
        "Content-Length": "0",
        "Date": "Wed, 17 Feb 2021 18:58:05 GMT",
        "ETag": "\"0x8D8D375F5837E31\"",
        "Last-Modified": "Wed, 17 Feb 2021 18:58:05 GMT",
        "Server": [
          "Windows-Azure-Blob/1.0",
          "Microsoft-HTTPAPI/2.0"
        ],
        "x-ms-client-request-id": "8c57e3a1-0ed6-5df7-52b4-c31d22782e2e",
        "x-ms-content-crc64": "g0vf2Kdg954=",
        "x-ms-request-id": "52b1562b-f01e-0099-115e-05a57f000000",
        "x-ms-request-server-encrypted": "true",
<<<<<<< HEAD
        "x-ms-version": "2020-12-06",
=======
        "x-ms-version": "2021-02-12",
>>>>>>> 7e782c87
        "x-ms-version-id": "2021-02-17T18:58:05.6604993Z"
      },
      "ResponseBody": []
    },
    {
      "RequestUri": "https://seanmcccanary3.blob.core.windows.net/test-container-989728ce-bc57-0c3f-fef6-6aeadbc2971e/test-blob-f408071f-b880-b8eb-d409-3ce099d54778",
      "RequestMethod": "HEAD",
      "RequestHeaders": {
        "Accept": "application/xml",
        "Authorization": "Sanitized",
        "traceparent": "00-ffcd19f105d78140a96b493f06d5b8e4-65349b7c8560c549-00",
        "User-Agent": [
          "azsdk-net-Storage.Blobs/12.9.0-alpha.20210217.1",
          "(.NET 5.0.3; Microsoft Windows 10.0.19042)"
        ],
        "x-ms-client-request-id": "7b540dac-3532-8bbf-94b4-b00e976aa1ce",
        "x-ms-date": "Wed, 17 Feb 2021 18:58:05 GMT",
        "x-ms-return-client-request-id": "true",
<<<<<<< HEAD
        "x-ms-version": "2020-12-06"
=======
        "x-ms-version": "2021-02-12"
>>>>>>> 7e782c87
      },
      "RequestBody": null,
      "StatusCode": 200,
      "ResponseHeaders": {
        "Accept-Ranges": "bytes",
        "Content-Language": "en",
        "Content-Length": "0",
        "Content-Type": "application/json",
        "Date": "Wed, 17 Feb 2021 18:58:05 GMT",
        "ETag": "\"0x8D8D375F5837E31\"",
        "Last-Modified": "Wed, 17 Feb 2021 18:58:05 GMT",
        "Server": [
          "Windows-Azure-Blob/1.0",
          "Microsoft-HTTPAPI/2.0"
        ],
        "x-ms-access-tier": "Hot",
        "x-ms-access-tier-inferred": "true",
        "x-ms-blob-type": "BlockBlob",
        "x-ms-client-request-id": "7b540dac-3532-8bbf-94b4-b00e976aa1ce",
        "x-ms-creation-time": "Wed, 17 Feb 2021 18:58:05 GMT",
        "x-ms-is-current-version": "true",
        "x-ms-last-access-time": "Wed, 17 Feb 2021 18:58:05 GMT",
        "x-ms-lease-state": "available",
        "x-ms-lease-status": "unlocked",
        "x-ms-request-id": "52b15642-f01e-0099-255e-05a57f000000",
        "x-ms-server-encrypted": "true",
<<<<<<< HEAD
        "x-ms-version": "2020-12-06",
=======
        "x-ms-version": "2021-02-12",
>>>>>>> 7e782c87
        "x-ms-version-id": "2021-02-17T18:58:05.6604993Z"
      },
      "ResponseBody": []
    },
    {
      "RequestUri": "https://seanmcccanary3.blob.core.windows.net/test-container-989728ce-bc57-0c3f-fef6-6aeadbc2971e?restype=container",
      "RequestMethod": "DELETE",
      "RequestHeaders": {
        "Accept": "application/xml",
        "Authorization": "Sanitized",
        "traceparent": "00-f2a4a2750812ea478c1859d6bfaacd8b-16b4d98647ee3b4a-00",
        "User-Agent": [
          "azsdk-net-Storage.Blobs/12.9.0-alpha.20210217.1",
          "(.NET 5.0.3; Microsoft Windows 10.0.19042)"
        ],
        "x-ms-client-request-id": "157189ae-b223-90fc-9ace-8a2ab47c7c3c",
        "x-ms-date": "Wed, 17 Feb 2021 18:58:05 GMT",
        "x-ms-return-client-request-id": "true",
<<<<<<< HEAD
        "x-ms-version": "2020-12-06"
=======
        "x-ms-version": "2021-02-12"
>>>>>>> 7e782c87
      },
      "RequestBody": null,
      "StatusCode": 202,
      "ResponseHeaders": {
        "Content-Length": "0",
        "Date": "Wed, 17 Feb 2021 18:58:05 GMT",
        "Server": [
          "Windows-Azure-Blob/1.0",
          "Microsoft-HTTPAPI/2.0"
        ],
        "x-ms-client-request-id": "157189ae-b223-90fc-9ace-8a2ab47c7c3c",
        "x-ms-request-id": "52b15651-f01e-0099-345e-05a57f000000",
<<<<<<< HEAD
        "x-ms-version": "2020-12-06"
=======
        "x-ms-version": "2021-02-12"
>>>>>>> 7e782c87
      },
      "ResponseBody": []
    }
  ],
  "Variables": {
    "RandomSeed": "1777634480",
    "Storage_TestConfigDefault": "ProductionTenant\nseanmcccanary3\nU2FuaXRpemVk\nhttps://seanmcccanary3.blob.core.windows.net\nhttps://seanmcccanary3.file.core.windows.net\nhttps://seanmcccanary3.queue.core.windows.net\nhttps://seanmcccanary3.table.core.windows.net\n\n\n\n\nhttps://seanmcccanary3-secondary.blob.core.windows.net\nhttps://seanmcccanary3-secondary.file.core.windows.net\nhttps://seanmcccanary3-secondary.queue.core.windows.net\nhttps://seanmcccanary3-secondary.table.core.windows.net\n\nSanitized\n\n\nCloud\nBlobEndpoint=https://seanmcccanary3.blob.core.windows.net/;QueueEndpoint=https://seanmcccanary3.queue.core.windows.net/;FileEndpoint=https://seanmcccanary3.file.core.windows.net/;BlobSecondaryEndpoint=https://seanmcccanary3-secondary.blob.core.windows.net/;QueueSecondaryEndpoint=https://seanmcccanary3-secondary.queue.core.windows.net/;FileSecondaryEndpoint=https://seanmcccanary3-secondary.file.core.windows.net/;AccountName=seanmcccanary3;AccountKey=Kg==;\nseanscope1\n\n"
  }
}<|MERGE_RESOLUTION|>--- conflicted
+++ resolved
@@ -15,11 +15,7 @@
         "x-ms-client-request-id": "06c2311e-f9cf-8c4e-572f-c5ccf34f2e6e",
         "x-ms-date": "Wed, 17 Feb 2021 18:58:05 GMT",
         "x-ms-return-client-request-id": "true",
-<<<<<<< HEAD
-        "x-ms-version": "2020-12-06"
-=======
-        "x-ms-version": "2021-02-12"
->>>>>>> 7e782c87
+        "x-ms-version": "2021-02-12"
       },
       "RequestBody": null,
       "StatusCode": 201,
@@ -34,11 +30,7 @@
         ],
         "x-ms-client-request-id": "06c2311e-f9cf-8c4e-572f-c5ccf34f2e6e",
         "x-ms-request-id": "52b155f9-f01e-0099-665e-05a57f000000",
-<<<<<<< HEAD
-        "x-ms-version": "2020-12-06"
-=======
-        "x-ms-version": "2021-02-12"
->>>>>>> 7e782c87
+        "x-ms-version": "2021-02-12"
       },
       "ResponseBody": []
     },
@@ -59,11 +51,7 @@
         "x-ms-client-request-id": "bd4ab448-f97d-6536-4609-31c5bc6df281",
         "x-ms-date": "Wed, 17 Feb 2021 18:58:05 GMT",
         "x-ms-return-client-request-id": "true",
-<<<<<<< HEAD
-        "x-ms-version": "2020-12-06"
-=======
-        "x-ms-version": "2021-02-12"
->>>>>>> 7e782c87
+        "x-ms-version": "2021-02-12"
       },
       "RequestBody": [],
       "StatusCode": 201,
@@ -81,11 +69,7 @@
         "x-ms-content-crc64": "AAAAAAAAAAA=",
         "x-ms-request-id": "52b15611-f01e-0099-7b5e-05a57f000000",
         "x-ms-request-server-encrypted": "true",
-<<<<<<< HEAD
-        "x-ms-version": "2020-12-06",
-=======
-        "x-ms-version": "2021-02-12",
->>>>>>> 7e782c87
+        "x-ms-version": "2021-02-12",
         "x-ms-version-id": "2021-02-17T18:58:05.5234016Z"
       },
       "ResponseBody": []
@@ -109,11 +93,7 @@
         "x-ms-client-request-id": "e497306e-8a8a-0ffa-7c66-62f65f89c295",
         "x-ms-date": "Wed, 17 Feb 2021 18:58:05 GMT",
         "x-ms-return-client-request-id": "true",
-<<<<<<< HEAD
-        "x-ms-version": "2020-12-06"
-=======
-        "x-ms-version": "2021-02-12"
->>>>>>> 7e782c87
+        "x-ms-version": "2021-02-12"
       },
       "RequestBody": [],
       "StatusCode": 201,
@@ -131,11 +111,7 @@
         "x-ms-content-crc64": "AAAAAAAAAAA=",
         "x-ms-request-id": "52b1561b-f01e-0099-045e-05a57f000000",
         "x-ms-request-server-encrypted": "true",
-<<<<<<< HEAD
-        "x-ms-version": "2020-12-06",
-=======
-        "x-ms-version": "2021-02-12",
->>>>>>> 7e782c87
+        "x-ms-version": "2021-02-12",
         "x-ms-version-id": "2021-02-17T18:58:05.5974542Z"
       },
       "ResponseBody": []
@@ -158,11 +134,7 @@
         "x-ms-client-request-id": "8c57e3a1-0ed6-5df7-52b4-c31d22782e2e",
         "x-ms-date": "Wed, 17 Feb 2021 18:58:05 GMT",
         "x-ms-return-client-request-id": "true",
-<<<<<<< HEAD
-        "x-ms-version": "2020-12-06"
-=======
-        "x-ms-version": "2021-02-12"
->>>>>>> 7e782c87
+        "x-ms-version": "2021-02-12"
       },
       "RequestBody": "﻿<BlockList />",
       "StatusCode": 201,
@@ -179,11 +151,7 @@
         "x-ms-content-crc64": "g0vf2Kdg954=",
         "x-ms-request-id": "52b1562b-f01e-0099-115e-05a57f000000",
         "x-ms-request-server-encrypted": "true",
-<<<<<<< HEAD
-        "x-ms-version": "2020-12-06",
-=======
-        "x-ms-version": "2021-02-12",
->>>>>>> 7e782c87
+        "x-ms-version": "2021-02-12",
         "x-ms-version-id": "2021-02-17T18:58:05.6604993Z"
       },
       "ResponseBody": []
@@ -202,11 +170,7 @@
         "x-ms-client-request-id": "7b540dac-3532-8bbf-94b4-b00e976aa1ce",
         "x-ms-date": "Wed, 17 Feb 2021 18:58:05 GMT",
         "x-ms-return-client-request-id": "true",
-<<<<<<< HEAD
-        "x-ms-version": "2020-12-06"
-=======
-        "x-ms-version": "2021-02-12"
->>>>>>> 7e782c87
+        "x-ms-version": "2021-02-12"
       },
       "RequestBody": null,
       "StatusCode": 200,
@@ -233,11 +197,7 @@
         "x-ms-lease-status": "unlocked",
         "x-ms-request-id": "52b15642-f01e-0099-255e-05a57f000000",
         "x-ms-server-encrypted": "true",
-<<<<<<< HEAD
-        "x-ms-version": "2020-12-06",
-=======
-        "x-ms-version": "2021-02-12",
->>>>>>> 7e782c87
+        "x-ms-version": "2021-02-12",
         "x-ms-version-id": "2021-02-17T18:58:05.6604993Z"
       },
       "ResponseBody": []
@@ -256,11 +216,7 @@
         "x-ms-client-request-id": "157189ae-b223-90fc-9ace-8a2ab47c7c3c",
         "x-ms-date": "Wed, 17 Feb 2021 18:58:05 GMT",
         "x-ms-return-client-request-id": "true",
-<<<<<<< HEAD
-        "x-ms-version": "2020-12-06"
-=======
-        "x-ms-version": "2021-02-12"
->>>>>>> 7e782c87
+        "x-ms-version": "2021-02-12"
       },
       "RequestBody": null,
       "StatusCode": 202,
@@ -273,11 +229,7 @@
         ],
         "x-ms-client-request-id": "157189ae-b223-90fc-9ace-8a2ab47c7c3c",
         "x-ms-request-id": "52b15651-f01e-0099-345e-05a57f000000",
-<<<<<<< HEAD
-        "x-ms-version": "2020-12-06"
-=======
-        "x-ms-version": "2021-02-12"
->>>>>>> 7e782c87
+        "x-ms-version": "2021-02-12"
       },
       "ResponseBody": []
     }
