{
  "Entries": [
    {
      "RequestUri": "https://1ycxscnapbl2prdev19a.blob.preprod.core.windows.net/test-container-5be8bc13-4482-1951-c2b7-d91f765f58d1?restype=container",
      "RequestMethod": "PUT",
      "RequestHeaders": {
        "Accept": "application/xml",
        "Authorization": "Sanitized",
        "traceparent": "00-62efe051969a8a48acf2bc3f7db885f3-b06bec04552d1045-00",
        "User-Agent": [
          "azsdk-net-Storage.Blobs/12.10.0-alpha.20210805.1",
          "(.NET 5.0.8; Microsoft Windows 10.0.19043)"
        ],
        "x-ms-blob-public-access": "container",
        "x-ms-client-request-id": "0436695a-b805-398d-3d01-62e0d4eeed23",
        "x-ms-date": "Thu, 05 Aug 2021 23:37:29 GMT",
        "x-ms-return-client-request-id": "true",
<<<<<<< HEAD
        "x-ms-version": "2020-12-06"
=======
        "x-ms-version": "2021-02-12"
>>>>>>> 7e782c87
      },
      "RequestBody": null,
      "StatusCode": 201,
      "ResponseHeaders": {
<<<<<<< HEAD
        "Content-Length": "0",
        "Date": "Mon, 26 Apr 2021 21:54:43 GMT",
        "ETag": "\"0x8D908FDE6AE3935\"",
        "Last-Modified": "Mon, 26 Apr 2021 21:54:43 GMT",
        "Server": "Windows-Azure-Blob/1.0 Microsoft-HTTPAPI/2.0",
        "x-ms-client-request-id": "d1585f76-5251-b14d-b1b2-f1e3a59eaee6",
        "x-ms-request-id": "a20d9bd9-101e-0045-0be6-3a1f52000000",
        "x-ms-version": "2020-12-06"
=======
        "Date": "Thu, 05 Aug 2021 23:37:29 GMT",
        "ETag": "\u00220x8D95869FD93D196\u0022",
        "Last-Modified": "Thu, 05 Aug 2021 23:37:29 GMT",
        "Transfer-Encoding": "chunked",
        "x-ms-client-request-id": "0436695a-b805-398d-3d01-62e0d4eeed23",
        "x-ms-request-id": "cd993158-a01e-0002-6252-8aaa54000000",
        "x-ms-version": "2021-02-12"
>>>>>>> 7e782c87
      },
      "ResponseBody": []
    },
    {
      "RequestUri": "https://1ycxscnapbl2prdev19a.blob.preprod.core.windows.net/test-container-5be8bc13-4482-1951-c2b7-d91f765f58d1/test-blob-c56e63c9-c2dd-61eb-ca04-b5e3956b259e",
      "RequestMethod": "PUT",
      "RequestHeaders": {
        "Accept": "application/xml",
        "Authorization": "Sanitized",
        "Content-Length": "1024",
        "Content-Type": "application/octet-stream",
        "traceparent": "00-751274df45891149a55de89d132652a2-454e025b5ddb6b45-00",
        "User-Agent": [
          "azsdk-net-Storage.Blobs/12.10.0-alpha.20210805.1",
          "(.NET 5.0.8; Microsoft Windows 10.0.19043)"
        ],
        "x-ms-blob-cache-control": "kwjcysrjwvwvbrfsmitv",
        "x-ms-blob-content-disposition": "dfxkwqwnhcigatvajlmo",
        "x-ms-blob-content-encoding": "wwrxeokyhifbhpdfyxeh",
        "x-ms-blob-content-language": "uebtmqugvfjavexgmygh",
        "x-ms-blob-content-type": "gxfywhyjppalgetsuwln",
        "x-ms-blob-type": "BlockBlob",
        "x-ms-client-request-id": "5cd91db8-32cf-fee0-fc02-078a7f69e2e1",
        "x-ms-date": "Thu, 05 Aug 2021 23:37:29 GMT",
        "x-ms-meta-Capital": "letter",
        "x-ms-meta-foo": "bar",
        "x-ms-meta-meta": "data",
        "x-ms-meta-UPPER": "case",
        "x-ms-return-client-request-id": "true",
<<<<<<< HEAD
        "x-ms-version": "2020-12-06"
=======
        "x-ms-version": "2021-02-12"
>>>>>>> 7e782c87
      },
      "RequestBody": "sYsdkLVnmZh91ToAAqqj0tvEVXEp4Pp1ltUByE48Ebj1/jEKTZXpIskrjlMZzJUZcKHTi7ydjdCQqPnfZdBJQcOCCgR5mIRG2jOo/VKmW8o/6FisaIb8WHBgeqWbCr354kyPl8GRoNgcjLCI9Y9\u002B6Uwvn313nNk9hrKTGB7fq9B2rhsFF8QIrkiAkNvVc2Ph4pFYa2o/gUVzUhEP/oe5PeHfEkZ0eNKIJ/A19wz9aBJPsjaNhkBlNizVkcSz\u002BbDAxlL69WAcbGm\u002B0EN6Coo4dun\u002BwEtQLLahetwanucN1S5AdDG5A3KyMkXNzrX86yyinRvatDhkb5mcWHuEAs6CsfsVOZVYfnN3TI0Gg14ApI6wdwHLMiD13ASXHar2Li92Shy657KWSR6nY2irXes7m7Pt1IrNtn7aH1yRwWHIgR1dkDlBRr3bGS7iI8\u002B4Sn8YXIL2CFqlqJSd38hVBIi93\u002BJKTc2y\u002BVX2Ebpc6pKvItTdeGTe0njDuOeko2b1hhSlJUTtbfyxZWMtAPefSL4C7rzzd4sj3g1phpXmDlXuAIultsRNwrXXLBMBsdGAI3AoorWqAQ6JgUc3g\u002BZny1cOP/9s\u002BpH5tCwHG0t4Iiw76WMlvWufQ/98HDV8Fj/Ob2C783LRFCneL\u002B6Jo\u002BbCEF4a\u002B5qDQg7sbvsA795cfJ7sOKvrvS\u002B6adQ6Ro59FqAZugvWYhqlSy1Sz4R20SVKgrJPnGs611MvYJHFSfx/blda5zXShhqER\u002Bx\u002BmO2qQ5iv78TbLXk13uK4pwGI3wIx0mAtG\u002BrwePuXy1R\u002Buz5lhBz5Flk3pEDdJQhSGd8Y\u002B2jqTcWMfSiuv3fIQ2EltiOjUyPljsmo\u002BS4fT/bhnl4cf9DslG552Ab0SlfibmDeuG7krsa7M2yeQVOXbS4xzCEZq8SROCK1Knsc8URyxorOQJaH/O\u002BXYExjTVIa4mvYwn42ycKbTH9LL4NLn0EoLHvJyCyXqs8xgUt4LurPm0gPRC/FPP3HM/MWO81rTMEKOiHXUBk/QBiuBEd3Ih6VfJQ7O1oSY/B\u002BAZU4gG4CxTSJbvTJ\u002BEou0AMWFze1TxDVgb84MBBm\u002BNcxWU\u002BEB8Cpqz8S7rQqy4NKDGtW\u002B0u4ybGEYv6uypQkInUcmJ/6qslDbGv4omFcq7Y77SOlEPyLeJCd/6TB\u002B\u002BGq7ss\u002BDTPkT2KiEo7gwCdPJ7dIc9xxfhJ4kB8OXaokgnGKTbOWHp2CVp7AA/1uq7hpTtfteIgEOW\u002B5xX0T1vK4fZAcVXJzuQkZxRw\u002BsHsUCuVnpQ7SNwnphhRD3Vggb4CrCIVsUVVF9ZTO07NrxYj0pLqXrDDj5kWHM89eMNyw\u002BVabk6j1p7iPIbB6A2RWfg==",
      "StatusCode": 201,
      "ResponseHeaders": {
        "Content-MD5": "7nsHA5oLB9ZR81V2WH3uyQ==",
        "Date": "Thu, 05 Aug 2021 23:37:29 GMT",
        "ETag": "\u00220x8D95869FDA4BD59\u0022",
        "Last-Modified": "Thu, 05 Aug 2021 23:37:29 GMT",
        "Transfer-Encoding": "chunked",
        "x-ms-client-request-id": "5cd91db8-32cf-fee0-fc02-078a7f69e2e1",
        "x-ms-content-crc64": "ImBAg9pl7n8=",
        "x-ms-request-id": "cd99315a-a01e-0002-6352-8aaa54000000",
        "x-ms-request-server-encrypted": "true",
<<<<<<< HEAD
        "x-ms-version": "2020-12-06"
=======
        "x-ms-version": "2021-02-12"
>>>>>>> 7e782c87
      },
      "ResponseBody": []
    },
    {
      "RequestUri": "https://1ycxscnapbl2prdev19a.blob.preprod.core.windows.net/test-container-5be8bc13-4482-1951-c2b7-d91f765f58d1/test-blob-0cc4628a-5428-98cc-c414-74af4f110fb7",
      "RequestMethod": "PUT",
      "RequestHeaders": {
        "Accept": "application/xml",
        "Authorization": "Sanitized",
        "If-None-Match": "*",
        "traceparent": "00-5d5c16689f99434d95718ea1af9b31f1-30c20a0109651d46-00",
        "User-Agent": [
          "azsdk-net-Storage.Blobs/12.10.0-alpha.20210805.1",
          "(.NET 5.0.8; Microsoft Windows 10.0.19043)"
        ],
        "x-ms-blob-type": "BlockBlob",
        "x-ms-client-request-id": "e6c2ea3b-f98a-8dae-aa51-3c9b8038d05e",
        "x-ms-copy-source": "https://1ycxscnapbl2prdev19a.blob.preprod.core.windows.net/test-container-5be8bc13-4482-1951-c2b7-d91f765f58d1/test-blob-c56e63c9-c2dd-61eb-ca04-b5e3956b259e",
        "x-ms-date": "Thu, 05 Aug 2021 23:37:29 GMT",
        "x-ms-return-client-request-id": "true",
<<<<<<< HEAD
        "x-ms-version": "2020-12-06"
=======
        "x-ms-version": "2021-02-12"
>>>>>>> 7e782c87
      },
      "RequestBody": null,
      "StatusCode": 201,
      "ResponseHeaders": {
        "Date": "Thu, 05 Aug 2021 23:37:29 GMT",
        "ETag": "\u00220x8D95869FDEA876D\u0022",
        "Last-Modified": "Thu, 05 Aug 2021 23:37:30 GMT",
        "Transfer-Encoding": "chunked",
        "x-ms-client-request-id": "e6c2ea3b-f98a-8dae-aa51-3c9b8038d05e",
        "x-ms-content-crc64": "ImBAg9pl7n8=",
        "x-ms-request-id": "cd99315b-a01e-0002-6452-8aaa54000000",
        "x-ms-request-server-encrypted": "true",
<<<<<<< HEAD
        "x-ms-version": "2020-12-06"
=======
        "x-ms-version": "2021-02-12"
>>>>>>> 7e782c87
      },
      "ResponseBody": []
    },
    {
      "RequestUri": "https://1ycxscnapbl2prdev19a.blob.preprod.core.windows.net/test-container-5be8bc13-4482-1951-c2b7-d91f765f58d1/test-blob-0cc4628a-5428-98cc-c414-74af4f110fb7",
      "RequestMethod": "GET",
      "RequestHeaders": {
        "Accept": "application/xml",
        "Authorization": "Sanitized",
        "traceparent": "00-35774a6aee15b94f890ba56445354f0d-27f1ef473d3d2142-00",
        "User-Agent": [
          "azsdk-net-Storage.Blobs/12.10.0-alpha.20210805.1",
          "(.NET 5.0.8; Microsoft Windows 10.0.19043)"
        ],
        "x-ms-client-request-id": "944ffd67-fca7-3756-0681-288f6777f05b",
        "x-ms-date": "Thu, 05 Aug 2021 23:37:29 GMT",
        "x-ms-return-client-request-id": "true",
<<<<<<< HEAD
        "x-ms-version": "2020-12-06"
=======
        "x-ms-version": "2021-02-12"
>>>>>>> 7e782c87
      },
      "RequestBody": null,
      "StatusCode": 200,
      "ResponseHeaders": {
        "Accept-Ranges": "bytes",
        "Cache-Control": "kwjcysrjwvwvbrfsmitv",
        "Content-Disposition": "dfxkwqwnhcigatvajlmo",
        "Content-Encoding": "wwrxeokyhifbhpdfyxeh",
        "Content-Language": "uebtmqugvfjavexgmygh",
        "Content-Length": "1024",
        "Content-MD5": "7nsHA5oLB9ZR81V2WH3uyQ==",
        "Content-Type": "gxfywhyjppalgetsuwln",
        "Date": "Thu, 05 Aug 2021 23:37:29 GMT",
        "ETag": "\u00220x8D95869FDEA876D\u0022",
        "Last-Modified": "Thu, 05 Aug 2021 23:37:30 GMT",
        "x-ms-blob-type": "BlockBlob",
        "x-ms-client-request-id": "944ffd67-fca7-3756-0681-288f6777f05b",
        "x-ms-creation-time": "Thu, 05 Aug 2021 23:37:30 GMT",
        "x-ms-group": "$superuser",
        "x-ms-lease-state": "available",
        "x-ms-lease-status": "unlocked",
        "x-ms-meta-Capital": "letter",
        "x-ms-meta-foo": "bar",
        "x-ms-meta-meta": "data",
        "x-ms-meta-UPPER": "case",
        "x-ms-owner": "$superuser",
        "x-ms-permissions": "rw-r-----",
        "x-ms-request-id": "cd99315c-a01e-0002-6552-8aaa54000000",
        "x-ms-resource-type": "file",
        "x-ms-server-encrypted": "true",
<<<<<<< HEAD
        "x-ms-version": "2020-12-06"
=======
        "x-ms-version": "2021-02-12"
>>>>>>> 7e782c87
      },
      "ResponseBody": "sYsdkLVnmZh91ToAAqqj0tvEVXEp4Pp1ltUByE48Ebj1/jEKTZXpIskrjlMZzJUZcKHTi7ydjdCQqPnfZdBJQcOCCgR5mIRG2jOo/VKmW8o/6FisaIb8WHBgeqWbCr354kyPl8GRoNgcjLCI9Y9\u002B6Uwvn313nNk9hrKTGB7fq9B2rhsFF8QIrkiAkNvVc2Ph4pFYa2o/gUVzUhEP/oe5PeHfEkZ0eNKIJ/A19wz9aBJPsjaNhkBlNizVkcSz\u002BbDAxlL69WAcbGm\u002B0EN6Coo4dun\u002BwEtQLLahetwanucN1S5AdDG5A3KyMkXNzrX86yyinRvatDhkb5mcWHuEAs6CsfsVOZVYfnN3TI0Gg14ApI6wdwHLMiD13ASXHar2Li92Shy657KWSR6nY2irXes7m7Pt1IrNtn7aH1yRwWHIgR1dkDlBRr3bGS7iI8\u002B4Sn8YXIL2CFqlqJSd38hVBIi93\u002BJKTc2y\u002BVX2Ebpc6pKvItTdeGTe0njDuOeko2b1hhSlJUTtbfyxZWMtAPefSL4C7rzzd4sj3g1phpXmDlXuAIultsRNwrXXLBMBsdGAI3AoorWqAQ6JgUc3g\u002BZny1cOP/9s\u002BpH5tCwHG0t4Iiw76WMlvWufQ/98HDV8Fj/Ob2C783LRFCneL\u002B6Jo\u002BbCEF4a\u002B5qDQg7sbvsA795cfJ7sOKvrvS\u002B6adQ6Ro59FqAZugvWYhqlSy1Sz4R20SVKgrJPnGs611MvYJHFSfx/blda5zXShhqER\u002Bx\u002BmO2qQ5iv78TbLXk13uK4pwGI3wIx0mAtG\u002BrwePuXy1R\u002Buz5lhBz5Flk3pEDdJQhSGd8Y\u002B2jqTcWMfSiuv3fIQ2EltiOjUyPljsmo\u002BS4fT/bhnl4cf9DslG552Ab0SlfibmDeuG7krsa7M2yeQVOXbS4xzCEZq8SROCK1Knsc8URyxorOQJaH/O\u002BXYExjTVIa4mvYwn42ycKbTH9LL4NLn0EoLHvJyCyXqs8xgUt4LurPm0gPRC/FPP3HM/MWO81rTMEKOiHXUBk/QBiuBEd3Ih6VfJQ7O1oSY/B\u002BAZU4gG4CxTSJbvTJ\u002BEou0AMWFze1TxDVgb84MBBm\u002BNcxWU\u002BEB8Cpqz8S7rQqy4NKDGtW\u002B0u4ybGEYv6uypQkInUcmJ/6qslDbGv4omFcq7Y77SOlEPyLeJCd/6TB\u002B\u002BGq7ss\u002BDTPkT2KiEo7gwCdPJ7dIc9xxfhJ4kB8OXaokgnGKTbOWHp2CVp7AA/1uq7hpTtfteIgEOW\u002B5xX0T1vK4fZAcVXJzuQkZxRw\u002BsHsUCuVnpQ7SNwnphhRD3Vggb4CrCIVsUVVF9ZTO07NrxYj0pLqXrDDj5kWHM89eMNyw\u002BVabk6j1p7iPIbB6A2RWfg=="
    },
    {
      "RequestUri": "https://1ycxscnapbl2prdev19a.blob.preprod.core.windows.net/test-container-5be8bc13-4482-1951-c2b7-d91f765f58d1/test-blob-0cc4628a-5428-98cc-c414-74af4f110fb7",
      "RequestMethod": "HEAD",
      "RequestHeaders": {
        "Accept": "application/xml",
        "Authorization": "Sanitized",
        "traceparent": "00-4cd7bc43812f2b4f994b27b10ef9e692-ff87d804eb1cfc47-00",
        "User-Agent": [
          "azsdk-net-Storage.Blobs/12.10.0-alpha.20210805.1",
          "(.NET 5.0.8; Microsoft Windows 10.0.19043)"
        ],
        "x-ms-client-request-id": "83330208-3be8-42b7-087d-62f4ea55ac93",
        "x-ms-date": "Thu, 05 Aug 2021 23:37:29 GMT",
        "x-ms-return-client-request-id": "true",
<<<<<<< HEAD
        "x-ms-version": "2020-12-06"
=======
        "x-ms-version": "2021-02-12"
>>>>>>> 7e782c87
      },
      "RequestBody": null,
      "StatusCode": 200,
      "ResponseHeaders": {
        "Accept-Ranges": "bytes",
        "Cache-Control": "kwjcysrjwvwvbrfsmitv",
        "Content-Disposition": "dfxkwqwnhcigatvajlmo",
        "Content-Encoding": "wwrxeokyhifbhpdfyxeh",
        "Content-Language": "uebtmqugvfjavexgmygh",
        "Content-Length": "1024",
        "Content-MD5": "7nsHA5oLB9ZR81V2WH3uyQ==",
        "Content-Type": "gxfywhyjppalgetsuwln",
        "Date": "Thu, 05 Aug 2021 23:37:29 GMT",
        "ETag": "\u00220x8D95869FDEA876D\u0022",
        "Last-Modified": "Thu, 05 Aug 2021 23:37:30 GMT",
        "x-ms-access-tier": "Cool",
        "x-ms-access-tier-inferred": "true",
        "x-ms-blob-type": "BlockBlob",
        "x-ms-client-request-id": "83330208-3be8-42b7-087d-62f4ea55ac93",
        "x-ms-creation-time": "Thu, 05 Aug 2021 23:37:30 GMT",
        "x-ms-group": "$superuser",
        "x-ms-lease-state": "available",
        "x-ms-lease-status": "unlocked",
        "x-ms-meta-Capital": "letter",
        "x-ms-meta-foo": "bar",
        "x-ms-meta-meta": "data",
        "x-ms-meta-UPPER": "case",
        "x-ms-owner": "$superuser",
        "x-ms-permissions": "rw-r-----",
        "x-ms-request-id": "cd99315d-a01e-0002-6652-8aaa54000000",
        "x-ms-resource-type": "file",
        "x-ms-server-encrypted": "true",
<<<<<<< HEAD
        "x-ms-version": "2020-12-06"
=======
        "x-ms-version": "2021-02-12"
>>>>>>> 7e782c87
      },
      "ResponseBody": []
    },
    {
      "RequestUri": "https://1ycxscnapbl2prdev19a.blob.preprod.core.windows.net/test-container-5be8bc13-4482-1951-c2b7-d91f765f58d1?restype=container",
      "RequestMethod": "DELETE",
      "RequestHeaders": {
        "Accept": "application/xml",
        "Authorization": "Sanitized",
        "traceparent": "00-79040ed813ad9141aad961462de967e0-6a908c5ddabc7b4d-00",
        "User-Agent": [
          "azsdk-net-Storage.Blobs/12.10.0-alpha.20210805.1",
          "(.NET 5.0.8; Microsoft Windows 10.0.19043)"
        ],
        "x-ms-client-request-id": "6586d75b-6c43-3f72-b505-4d90ce9f3cb0",
        "x-ms-date": "Thu, 05 Aug 2021 23:37:30 GMT",
        "x-ms-return-client-request-id": "true",
<<<<<<< HEAD
        "x-ms-version": "2020-12-06"
=======
        "x-ms-version": "2021-02-12"
>>>>>>> 7e782c87
      },
      "RequestBody": null,
      "StatusCode": 202,
      "ResponseHeaders": {
<<<<<<< HEAD
        "Content-Length": "0",
        "Date": "Mon, 26 Apr 2021 21:54:44 GMT",
        "Server": "Windows-Azure-Blob/1.0 Microsoft-HTTPAPI/2.0",
        "x-ms-client-request-id": "93ac55ea-6c78-fa09-11f2-2c3769278ef9",
        "x-ms-request-id": "a20d9e19-101e-0045-4be6-3a1f52000000",
        "x-ms-version": "2020-12-06"
=======
        "Date": "Thu, 05 Aug 2021 23:37:30 GMT",
        "Transfer-Encoding": "chunked",
        "x-ms-client-request-id": "6586d75b-6c43-3f72-b505-4d90ce9f3cb0",
        "x-ms-request-id": "cd99315e-a01e-0002-6752-8aaa54000000",
        "x-ms-version": "2021-02-12"
>>>>>>> 7e782c87
      },
      "ResponseBody": []
    }
  ],
  "Variables": {
    "DateTimeOffsetNow": "2021-08-05T18:37:29.2181583-05:00",
    "RandomSeed": "1391433156",
    "Storage_TestConfigDefault": "ProductionTenant\n1ycxscnapbl2prdev19a\nU2FuaXRpemVk\nhttps://1ycxscnapbl2prdev19a.blob.preprod.core.windows.net\nhttps://1ycxscnapbl2prdev19a.file.core.windows.net\nhttps://1ycxscnapbl2prdev19a.queue.core.windows.net\nhttps://1ycxscnapbl2prdev19a.table.core.windows.net\n\n\n\n\nhttps://1ycxscnapbl2prdev19a-secondary.blob.core.windows.net\nhttps://1ycxscnapbl2prdev19a-secondary.file.core.windows.net\nhttps://1ycxscnapbl2prdev19a-secondary.queue.core.windows.net\nhttps://1ycxscnapbl2prdev19a-secondary.table.core.windows.net\n\nSanitized\n\n\nCloud\nBlobEndpoint=https://1ycxscnapbl2prdev19a.blob.preprod.core.windows.net/;QueueEndpoint=https://1ycxscnapbl2prdev19a.queue.core.windows.net/;FileEndpoint=https://1ycxscnapbl2prdev19a.file.core.windows.net/;BlobSecondaryEndpoint=https://1ycxscnapbl2prdev19a-secondary.blob.core.windows.net/;QueueSecondaryEndpoint=https://1ycxscnapbl2prdev19a-secondary.queue.core.windows.net/;FileSecondaryEndpoint=https://1ycxscnapbl2prdev19a-secondary.file.core.windows.net/;AccountName=1ycxscnapbl2prdev19a;AccountKey=Kg==;\nscope-1\n\n"
  }
}<|MERGE_RESOLUTION|>--- conflicted
+++ resolved
@@ -15,25 +15,11 @@
         "x-ms-client-request-id": "0436695a-b805-398d-3d01-62e0d4eeed23",
         "x-ms-date": "Thu, 05 Aug 2021 23:37:29 GMT",
         "x-ms-return-client-request-id": "true",
-<<<<<<< HEAD
-        "x-ms-version": "2020-12-06"
-=======
-        "x-ms-version": "2021-02-12"
->>>>>>> 7e782c87
+        "x-ms-version": "2021-02-12"
       },
       "RequestBody": null,
       "StatusCode": 201,
       "ResponseHeaders": {
-<<<<<<< HEAD
-        "Content-Length": "0",
-        "Date": "Mon, 26 Apr 2021 21:54:43 GMT",
-        "ETag": "\"0x8D908FDE6AE3935\"",
-        "Last-Modified": "Mon, 26 Apr 2021 21:54:43 GMT",
-        "Server": "Windows-Azure-Blob/1.0 Microsoft-HTTPAPI/2.0",
-        "x-ms-client-request-id": "d1585f76-5251-b14d-b1b2-f1e3a59eaee6",
-        "x-ms-request-id": "a20d9bd9-101e-0045-0be6-3a1f52000000",
-        "x-ms-version": "2020-12-06"
-=======
         "Date": "Thu, 05 Aug 2021 23:37:29 GMT",
         "ETag": "\u00220x8D95869FD93D196\u0022",
         "Last-Modified": "Thu, 05 Aug 2021 23:37:29 GMT",
@@ -41,7 +27,6 @@
         "x-ms-client-request-id": "0436695a-b805-398d-3d01-62e0d4eeed23",
         "x-ms-request-id": "cd993158-a01e-0002-6252-8aaa54000000",
         "x-ms-version": "2021-02-12"
->>>>>>> 7e782c87
       },
       "ResponseBody": []
     },
@@ -71,11 +56,7 @@
         "x-ms-meta-meta": "data",
         "x-ms-meta-UPPER": "case",
         "x-ms-return-client-request-id": "true",
-<<<<<<< HEAD
-        "x-ms-version": "2020-12-06"
-=======
-        "x-ms-version": "2021-02-12"
->>>>>>> 7e782c87
+        "x-ms-version": "2021-02-12"
       },
       "RequestBody": "sYsdkLVnmZh91ToAAqqj0tvEVXEp4Pp1ltUByE48Ebj1/jEKTZXpIskrjlMZzJUZcKHTi7ydjdCQqPnfZdBJQcOCCgR5mIRG2jOo/VKmW8o/6FisaIb8WHBgeqWbCr354kyPl8GRoNgcjLCI9Y9\u002B6Uwvn313nNk9hrKTGB7fq9B2rhsFF8QIrkiAkNvVc2Ph4pFYa2o/gUVzUhEP/oe5PeHfEkZ0eNKIJ/A19wz9aBJPsjaNhkBlNizVkcSz\u002BbDAxlL69WAcbGm\u002B0EN6Coo4dun\u002BwEtQLLahetwanucN1S5AdDG5A3KyMkXNzrX86yyinRvatDhkb5mcWHuEAs6CsfsVOZVYfnN3TI0Gg14ApI6wdwHLMiD13ASXHar2Li92Shy657KWSR6nY2irXes7m7Pt1IrNtn7aH1yRwWHIgR1dkDlBRr3bGS7iI8\u002B4Sn8YXIL2CFqlqJSd38hVBIi93\u002BJKTc2y\u002BVX2Ebpc6pKvItTdeGTe0njDuOeko2b1hhSlJUTtbfyxZWMtAPefSL4C7rzzd4sj3g1phpXmDlXuAIultsRNwrXXLBMBsdGAI3AoorWqAQ6JgUc3g\u002BZny1cOP/9s\u002BpH5tCwHG0t4Iiw76WMlvWufQ/98HDV8Fj/Ob2C783LRFCneL\u002B6Jo\u002BbCEF4a\u002B5qDQg7sbvsA795cfJ7sOKvrvS\u002B6adQ6Ro59FqAZugvWYhqlSy1Sz4R20SVKgrJPnGs611MvYJHFSfx/blda5zXShhqER\u002Bx\u002BmO2qQ5iv78TbLXk13uK4pwGI3wIx0mAtG\u002BrwePuXy1R\u002Buz5lhBz5Flk3pEDdJQhSGd8Y\u002B2jqTcWMfSiuv3fIQ2EltiOjUyPljsmo\u002BS4fT/bhnl4cf9DslG552Ab0SlfibmDeuG7krsa7M2yeQVOXbS4xzCEZq8SROCK1Knsc8URyxorOQJaH/O\u002BXYExjTVIa4mvYwn42ycKbTH9LL4NLn0EoLHvJyCyXqs8xgUt4LurPm0gPRC/FPP3HM/MWO81rTMEKOiHXUBk/QBiuBEd3Ih6VfJQ7O1oSY/B\u002BAZU4gG4CxTSJbvTJ\u002BEou0AMWFze1TxDVgb84MBBm\u002BNcxWU\u002BEB8Cpqz8S7rQqy4NKDGtW\u002B0u4ybGEYv6uypQkInUcmJ/6qslDbGv4omFcq7Y77SOlEPyLeJCd/6TB\u002B\u002BGq7ss\u002BDTPkT2KiEo7gwCdPJ7dIc9xxfhJ4kB8OXaokgnGKTbOWHp2CVp7AA/1uq7hpTtfteIgEOW\u002B5xX0T1vK4fZAcVXJzuQkZxRw\u002BsHsUCuVnpQ7SNwnphhRD3Vggb4CrCIVsUVVF9ZTO07NrxYj0pLqXrDDj5kWHM89eMNyw\u002BVabk6j1p7iPIbB6A2RWfg==",
       "StatusCode": 201,
@@ -89,11 +70,7 @@
         "x-ms-content-crc64": "ImBAg9pl7n8=",
         "x-ms-request-id": "cd99315a-a01e-0002-6352-8aaa54000000",
         "x-ms-request-server-encrypted": "true",
-<<<<<<< HEAD
-        "x-ms-version": "2020-12-06"
-=======
-        "x-ms-version": "2021-02-12"
->>>>>>> 7e782c87
+        "x-ms-version": "2021-02-12"
       },
       "ResponseBody": []
     },
@@ -114,11 +91,7 @@
         "x-ms-copy-source": "https://1ycxscnapbl2prdev19a.blob.preprod.core.windows.net/test-container-5be8bc13-4482-1951-c2b7-d91f765f58d1/test-blob-c56e63c9-c2dd-61eb-ca04-b5e3956b259e",
         "x-ms-date": "Thu, 05 Aug 2021 23:37:29 GMT",
         "x-ms-return-client-request-id": "true",
-<<<<<<< HEAD
-        "x-ms-version": "2020-12-06"
-=======
-        "x-ms-version": "2021-02-12"
->>>>>>> 7e782c87
+        "x-ms-version": "2021-02-12"
       },
       "RequestBody": null,
       "StatusCode": 201,
@@ -131,11 +104,7 @@
         "x-ms-content-crc64": "ImBAg9pl7n8=",
         "x-ms-request-id": "cd99315b-a01e-0002-6452-8aaa54000000",
         "x-ms-request-server-encrypted": "true",
-<<<<<<< HEAD
-        "x-ms-version": "2020-12-06"
-=======
-        "x-ms-version": "2021-02-12"
->>>>>>> 7e782c87
+        "x-ms-version": "2021-02-12"
       },
       "ResponseBody": []
     },
@@ -153,11 +122,7 @@
         "x-ms-client-request-id": "944ffd67-fca7-3756-0681-288f6777f05b",
         "x-ms-date": "Thu, 05 Aug 2021 23:37:29 GMT",
         "x-ms-return-client-request-id": "true",
-<<<<<<< HEAD
-        "x-ms-version": "2020-12-06"
-=======
-        "x-ms-version": "2021-02-12"
->>>>>>> 7e782c87
+        "x-ms-version": "2021-02-12"
       },
       "RequestBody": null,
       "StatusCode": 200,
@@ -188,11 +153,7 @@
         "x-ms-request-id": "cd99315c-a01e-0002-6552-8aaa54000000",
         "x-ms-resource-type": "file",
         "x-ms-server-encrypted": "true",
-<<<<<<< HEAD
-        "x-ms-version": "2020-12-06"
-=======
-        "x-ms-version": "2021-02-12"
->>>>>>> 7e782c87
+        "x-ms-version": "2021-02-12"
       },
       "ResponseBody": "sYsdkLVnmZh91ToAAqqj0tvEVXEp4Pp1ltUByE48Ebj1/jEKTZXpIskrjlMZzJUZcKHTi7ydjdCQqPnfZdBJQcOCCgR5mIRG2jOo/VKmW8o/6FisaIb8WHBgeqWbCr354kyPl8GRoNgcjLCI9Y9\u002B6Uwvn313nNk9hrKTGB7fq9B2rhsFF8QIrkiAkNvVc2Ph4pFYa2o/gUVzUhEP/oe5PeHfEkZ0eNKIJ/A19wz9aBJPsjaNhkBlNizVkcSz\u002BbDAxlL69WAcbGm\u002B0EN6Coo4dun\u002BwEtQLLahetwanucN1S5AdDG5A3KyMkXNzrX86yyinRvatDhkb5mcWHuEAs6CsfsVOZVYfnN3TI0Gg14ApI6wdwHLMiD13ASXHar2Li92Shy657KWSR6nY2irXes7m7Pt1IrNtn7aH1yRwWHIgR1dkDlBRr3bGS7iI8\u002B4Sn8YXIL2CFqlqJSd38hVBIi93\u002BJKTc2y\u002BVX2Ebpc6pKvItTdeGTe0njDuOeko2b1hhSlJUTtbfyxZWMtAPefSL4C7rzzd4sj3g1phpXmDlXuAIultsRNwrXXLBMBsdGAI3AoorWqAQ6JgUc3g\u002BZny1cOP/9s\u002BpH5tCwHG0t4Iiw76WMlvWufQ/98HDV8Fj/Ob2C783LRFCneL\u002B6Jo\u002BbCEF4a\u002B5qDQg7sbvsA795cfJ7sOKvrvS\u002B6adQ6Ro59FqAZugvWYhqlSy1Sz4R20SVKgrJPnGs611MvYJHFSfx/blda5zXShhqER\u002Bx\u002BmO2qQ5iv78TbLXk13uK4pwGI3wIx0mAtG\u002BrwePuXy1R\u002Buz5lhBz5Flk3pEDdJQhSGd8Y\u002B2jqTcWMfSiuv3fIQ2EltiOjUyPljsmo\u002BS4fT/bhnl4cf9DslG552Ab0SlfibmDeuG7krsa7M2yeQVOXbS4xzCEZq8SROCK1Knsc8URyxorOQJaH/O\u002BXYExjTVIa4mvYwn42ycKbTH9LL4NLn0EoLHvJyCyXqs8xgUt4LurPm0gPRC/FPP3HM/MWO81rTMEKOiHXUBk/QBiuBEd3Ih6VfJQ7O1oSY/B\u002BAZU4gG4CxTSJbvTJ\u002BEou0AMWFze1TxDVgb84MBBm\u002BNcxWU\u002BEB8Cpqz8S7rQqy4NKDGtW\u002B0u4ybGEYv6uypQkInUcmJ/6qslDbGv4omFcq7Y77SOlEPyLeJCd/6TB\u002B\u002BGq7ss\u002BDTPkT2KiEo7gwCdPJ7dIc9xxfhJ4kB8OXaokgnGKTbOWHp2CVp7AA/1uq7hpTtfteIgEOW\u002B5xX0T1vK4fZAcVXJzuQkZxRw\u002BsHsUCuVnpQ7SNwnphhRD3Vggb4CrCIVsUVVF9ZTO07NrxYj0pLqXrDDj5kWHM89eMNyw\u002BVabk6j1p7iPIbB6A2RWfg=="
     },
@@ -210,11 +171,7 @@
         "x-ms-client-request-id": "83330208-3be8-42b7-087d-62f4ea55ac93",
         "x-ms-date": "Thu, 05 Aug 2021 23:37:29 GMT",
         "x-ms-return-client-request-id": "true",
-<<<<<<< HEAD
-        "x-ms-version": "2020-12-06"
-=======
-        "x-ms-version": "2021-02-12"
->>>>>>> 7e782c87
+        "x-ms-version": "2021-02-12"
       },
       "RequestBody": null,
       "StatusCode": 200,
@@ -247,11 +204,7 @@
         "x-ms-request-id": "cd99315d-a01e-0002-6652-8aaa54000000",
         "x-ms-resource-type": "file",
         "x-ms-server-encrypted": "true",
-<<<<<<< HEAD
-        "x-ms-version": "2020-12-06"
-=======
-        "x-ms-version": "2021-02-12"
->>>>>>> 7e782c87
+        "x-ms-version": "2021-02-12"
       },
       "ResponseBody": []
     },
@@ -269,29 +222,16 @@
         "x-ms-client-request-id": "6586d75b-6c43-3f72-b505-4d90ce9f3cb0",
         "x-ms-date": "Thu, 05 Aug 2021 23:37:30 GMT",
         "x-ms-return-client-request-id": "true",
-<<<<<<< HEAD
-        "x-ms-version": "2020-12-06"
-=======
-        "x-ms-version": "2021-02-12"
->>>>>>> 7e782c87
+        "x-ms-version": "2021-02-12"
       },
       "RequestBody": null,
       "StatusCode": 202,
       "ResponseHeaders": {
-<<<<<<< HEAD
-        "Content-Length": "0",
-        "Date": "Mon, 26 Apr 2021 21:54:44 GMT",
-        "Server": "Windows-Azure-Blob/1.0 Microsoft-HTTPAPI/2.0",
-        "x-ms-client-request-id": "93ac55ea-6c78-fa09-11f2-2c3769278ef9",
-        "x-ms-request-id": "a20d9e19-101e-0045-4be6-3a1f52000000",
-        "x-ms-version": "2020-12-06"
-=======
         "Date": "Thu, 05 Aug 2021 23:37:30 GMT",
         "Transfer-Encoding": "chunked",
         "x-ms-client-request-id": "6586d75b-6c43-3f72-b505-4d90ce9f3cb0",
         "x-ms-request-id": "cd99315e-a01e-0002-6752-8aaa54000000",
         "x-ms-version": "2021-02-12"
->>>>>>> 7e782c87
       },
       "ResponseBody": []
     }
