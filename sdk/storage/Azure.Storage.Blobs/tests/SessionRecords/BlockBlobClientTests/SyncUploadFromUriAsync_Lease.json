{
  "Entries": [
    {
      "RequestUri": "http://kasobolcanarytest2.blob.core.windows.net/test-container-d18dec50-ee08-8ee5-fa69-670969e310ee?restype=container",
      "RequestMethod": "PUT",
      "RequestHeaders": {
        "Authorization": "Sanitized",
        "traceparent": "00-150d5e3a3849c44db9c69c4f3b4b3cb4-0acd05f5d5ec934a-00",
        "User-Agent": [
          "azsdk-net-Storage.Blobs/12.8.0-alpha.20201210.1",
          "(.NET Framework 4.8.4250.0; Microsoft Windows 10.0.19042 )"
        ],
        "x-ms-blob-public-access": "container",
        "x-ms-client-request-id": "1edaff65-a7fa-7392-c8a1-d4db9ec05256",
        "x-ms-date": "Thu, 10 Dec 2020 21:45:08 GMT",
        "x-ms-return-client-request-id": "true",
        "x-ms-version": "2020-06-12"
      },
      "RequestBody": null,
      "StatusCode": 201,
      "ResponseHeaders": {
        "Content-Length": "0",
        "Date": "Thu, 10 Dec 2020 21:45:07 GMT",
        "ETag": "\u00220x8D89D54DD04B4C3\u0022",
        "Last-Modified": "Thu, 10 Dec 2020 21:45:08 GMT",
        "Server": [
          "Windows-Azure-Blob/1.0",
          "Microsoft-HTTPAPI/2.0"
        ],
        "x-ms-client-request-id": "1edaff65-a7fa-7392-c8a1-d4db9ec05256",
<<<<<<< HEAD
        "x-ms-request-id": "402b1c1a-601e-000d-2ade-b91216000000",
        "x-ms-version": "2020-06-12"
=======
        "x-ms-request-id": "2b445ed0-f01e-00d9-053d-cf8ea4000000",
        "x-ms-version": "2020-04-08"
>>>>>>> d733bee6
      },
      "ResponseBody": []
    },
    {
      "RequestUri": "http://kasobolcanarytest2.blob.core.windows.net/test-container-d18dec50-ee08-8ee5-fa69-670969e310ee/test-blob-6aa33f15-f208-11f3-f183-814a251c0ce0",
      "RequestMethod": "PUT",
      "RequestHeaders": {
        "Authorization": "Sanitized",
        "Content-Length": "0",
        "traceparent": "00-bd8722a28fef3e4c80c2c790487c8534-44c7bbb81856a24d-00",
        "User-Agent": [
          "azsdk-net-Storage.Blobs/12.8.0-alpha.20201210.1",
          "(.NET Framework 4.8.4250.0; Microsoft Windows 10.0.19042 )"
        ],
        "x-ms-blob-type": "BlockBlob",
        "x-ms-client-request-id": "5ec67a49-e71c-624e-04e3-582292e330d7",
        "x-ms-date": "Thu, 10 Dec 2020 21:45:08 GMT",
        "x-ms-return-client-request-id": "true",
        "x-ms-version": "2020-06-12"
      },
      "RequestBody": [],
      "StatusCode": 201,
      "ResponseHeaders": {
        "Content-Length": "0",
        "Content-MD5": "1B2M2Y8AsgTpgAmY7PhCfg==",
        "Date": "Thu, 10 Dec 2020 21:45:08 GMT",
        "ETag": "\u00220x8D89D54DD3C19CE\u0022",
        "Last-Modified": "Thu, 10 Dec 2020 21:45:08 GMT",
        "Server": [
          "Windows-Azure-Blob/1.0",
          "Microsoft-HTTPAPI/2.0"
        ],
        "x-ms-client-request-id": "5ec67a49-e71c-624e-04e3-582292e330d7",
        "x-ms-content-crc64": "AAAAAAAAAAA=",
        "x-ms-request-id": "2b445edb-f01e-00d9-0d3d-cf8ea4000000",
        "x-ms-request-server-encrypted": "true",
<<<<<<< HEAD
        "x-ms-version": "2020-06-12",
        "x-ms-version-id": "2020-11-13T16:57:36.7772462Z"
=======
        "x-ms-version": "2020-04-08",
        "x-ms-version-id": "2020-12-10T21:45:08.7442382Z"
>>>>>>> d733bee6
      },
      "ResponseBody": []
    },
    {
      "RequestUri": "http://kasobolcanarytest2.blob.core.windows.net/test-container-d18dec50-ee08-8ee5-fa69-670969e310ee/test-blob-6aa33f15-f208-11f3-f183-814a251c0ce0?comp=lease",
      "RequestMethod": "PUT",
      "RequestHeaders": {
        "Authorization": "Sanitized",
        "traceparent": "00-d28d3b7e03d4244faadf17f587bf7d52-e10592c41367e648-00",
        "User-Agent": [
          "azsdk-net-Storage.Blobs/12.8.0-alpha.20201210.1",
          "(.NET Framework 4.8.4250.0; Microsoft Windows 10.0.19042 )"
        ],
        "x-ms-client-request-id": "26405154-94a3-2fe6-cdbb-a1ca4eca9a28",
        "x-ms-date": "Thu, 10 Dec 2020 21:45:08 GMT",
        "x-ms-lease-action": "acquire",
        "x-ms-lease-duration": "60",
        "x-ms-proposed-lease-id": "61b750d6-1966-0aad-bc52-9983c8db9a95",
        "x-ms-return-client-request-id": "true",
        "x-ms-version": "2020-06-12"
      },
      "RequestBody": null,
      "StatusCode": 201,
      "ResponseHeaders": {
        "Content-Length": "0",
        "Date": "Thu, 10 Dec 2020 21:45:08 GMT",
        "ETag": "\u00220x8D89D54DD3C19CE\u0022",
        "Last-Modified": "Thu, 10 Dec 2020 21:45:08 GMT",
        "Server": [
          "Windows-Azure-Blob/1.0",
          "Microsoft-HTTPAPI/2.0"
        ],
        "x-ms-client-request-id": "26405154-94a3-2fe6-cdbb-a1ca4eca9a28",
        "x-ms-lease-id": "61b750d6-1966-0aad-bc52-9983c8db9a95",
<<<<<<< HEAD
        "x-ms-request-id": "402b1c65-601e-000d-68de-b91216000000",
        "x-ms-version": "2020-06-12"
=======
        "x-ms-request-id": "2b445edd-f01e-00d9-0f3d-cf8ea4000000",
        "x-ms-version": "2020-04-08"
>>>>>>> d733bee6
      },
      "ResponseBody": []
    },
    {
      "RequestUri": "http://kasobolcanarytest2.blob.core.windows.net/test-container-d18dec50-ee08-8ee5-fa69-670969e310ee/test-blob-49f5f754-14a5-562e-f4e3-30367c7b5859",
      "RequestMethod": "PUT",
      "RequestHeaders": {
        "Authorization": "Sanitized",
        "Content-Length": "1024",
        "traceparent": "00-6e1ab7367da9f44ab94fe5762e5df743-e03b31ed6475a548-00",
        "User-Agent": [
          "azsdk-net-Storage.Blobs/12.8.0-alpha.20201210.1",
          "(.NET Framework 4.8.4250.0; Microsoft Windows 10.0.19042 )"
        ],
        "x-ms-blob-type": "BlockBlob",
        "x-ms-client-request-id": "d733402d-c9eb-af6f-0ec1-b08b1eb8338f",
        "x-ms-date": "Thu, 10 Dec 2020 21:45:09 GMT",
        "x-ms-return-client-request-id": "true",
        "x-ms-version": "2020-06-12"
      },
      "RequestBody": "SMKVXeKFgSmMIJW03uVYXJOrL3aadPH4TtHdmwv5SAEYEn/vy2ELz9AXmoP\u002BMVDoYkU2o5sjjdTQnA4Rp\u002BYdkteUnMxmaZEyoF\u002Bmg9pu\u002BhyA9TjGw6Vm9ISqHi5S\u002Bifq\u002BQirapWEgvm0AwI7fQn6YqLxkLKtV84yLadHu0pi4KY3u4nSwo\u002BH/HM/EsCiKnZ6sLyMYGl1PKI5eTztPMavUSJcA8GAKJ8SapQ/bkQNjwMxzQuO1YA8wn/mmElSmcCskMCeRSe0\u002BogcefXVNs5eLOk5vG\u002B7IXuiIEFCmY9Wv9HTkt2Db0nbfNKDcVuKZouwiGxgGdxQ8G9F/CXlcWD4xbojAaPw2ryfXT\u002BcOK8fF7m1khEj9qb1gqJuPnMk9QpxiquhZmTnv62vwLuctLi/JeRsMN9P1M8TLn4BgZxJe2g1K60DfbBUzdJjdDXrWM7prxiOuMUrIrbbjjjm5j4QZUVSZ4kKu6c0F2IN61\u002BaJ9WvF9KDusKiCQj3J\u002B94bueUUw7vmPFF3/NxWqBjHjZWQWdiNs5rjKqDsF2AE5S4vKl6eJhRq47kajjfEmAhP\u002BvSoOaIFTgZKcZjbOiTxctfuJ736KWdBZbYfsuVjHpKYXByrXOtMKZxYE/S7T6mUKVtgFnCKlZFNJpQr5ZshJxMGQp3IRdYsYj3hodWyxhXMS4mKAwgiDcaLHnYXYAQBNyyhdMzLy6NFM7RyqPP72iC\u002BH5oRVyQK5HTXfWegFMI54Gqo0VEIwL/mRM9T72TSjwQVWQCqL\u002BAIlpCYNE475R6yOMhJEwjPdR7aKtIU9zTPxK4jiruBj7BKoHrAcMwx6p/wobZcibw7BiQhj8TN859biC/f2BpjMKlX/nKNzwRSqEByZBW\u002Bs3ryKESXn/\u002BrvKybpOjcUdJFTbDNBIsJbXbfjueEm4\u002BJ3RS07e/Vy1DprEHGMmpbtlZt7Raksa7v6LsNt9DX5uDdEYeUJ2Pir0JgI5gJQ3rMhBhRVq65JStlxQU0yFN/0YWg6SCih08yi32URI4WpqVAAPP4RpByY\u002BycLiIe7ecu4BISqFpaajyJXotw5OCdT16f9Idfh0r1LkU0BlltE52WpWR8A/4LJda3LyfFAX8L/t6DvvkfjxiHHXnVJiPjXErtmn98IUuglI6wqJhi8C0F6Ae6qZTkdtYLtOZENf\u002By05LdF2c/z51TIupqbuaAZG0Mz33caLL2CWNpMKylHF6O/dTFRdjFxhiqJ4aqecgvi1B5N2aB1qsgJs3Dlp8wrgaLm3ERut6URsklcgDsC8\u002BbeaUcK\u002BU4DScppV8LAm95ebm/3t5W3dBx5PBdXGSqM9s\u002BKF051EIhk05J59W/iQSZ7DhHbGzxRFuUg==",
      "StatusCode": 201,
      "ResponseHeaders": {
        "Content-Length": "0",
        "Content-MD5": "Ahl14gwRdfxDUc5vS//16w==",
        "Date": "Thu, 10 Dec 2020 21:45:08 GMT",
        "ETag": "\u00220x8D89D54DD6AD63C\u0022",
        "Last-Modified": "Thu, 10 Dec 2020 21:45:09 GMT",
        "Server": [
          "Windows-Azure-Blob/1.0",
          "Microsoft-HTTPAPI/2.0"
        ],
        "x-ms-client-request-id": "d733402d-c9eb-af6f-0ec1-b08b1eb8338f",
        "x-ms-content-crc64": "NFU9DAPEh\u002BM=",
        "x-ms-request-id": "2b445ee1-f01e-00d9-133d-cf8ea4000000",
        "x-ms-request-server-encrypted": "true",
<<<<<<< HEAD
        "x-ms-version": "2020-06-12",
        "x-ms-version-id": "2020-11-13T16:57:36.9163450Z"
=======
        "x-ms-version": "2020-04-08",
        "x-ms-version-id": "2020-12-10T21:45:09.0505276Z"
>>>>>>> d733bee6
      },
      "ResponseBody": []
    },
    {
      "RequestUri": "http://kasobolcanarytest2.blob.core.windows.net/test-container-d18dec50-ee08-8ee5-fa69-670969e310ee/test-blob-6aa33f15-f208-11f3-f183-814a251c0ce0",
      "RequestMethod": "PUT",
      "RequestHeaders": {
        "Authorization": "Sanitized",
        "Content-Length": "0",
        "traceparent": "00-0e0397fd00c4714b95651b7a724766a1-ed2b932c9f304441-00",
        "User-Agent": [
          "azsdk-net-Storage.Blobs/12.8.0-alpha.20201210.1",
          "(.NET Framework 4.8.4250.0; Microsoft Windows 10.0.19042 )"
        ],
        "x-ms-blob-type": "BlockBlob",
        "x-ms-client-request-id": "85853840-97de-e067-ac22-5b015972a657",
        "x-ms-copy-source": "http://kasobolcanarytest2.blob.core.windows.net/test-container-d18dec50-ee08-8ee5-fa69-670969e310ee/test-blob-49f5f754-14a5-562e-f4e3-30367c7b5859",
        "x-ms-date": "Thu, 10 Dec 2020 21:45:09 GMT",
        "x-ms-lease-id": "61b750d6-1966-0aad-bc52-9983c8db9a95",
        "x-ms-return-client-request-id": "true",
        "x-ms-version": "2020-06-12"
      },
      "RequestBody": null,
      "StatusCode": 201,
      "ResponseHeaders": {
        "Content-Length": "0",
        "Date": "Thu, 10 Dec 2020 21:45:08 GMT",
        "ETag": "\u00220x8D89D54DD86F08B\u0022",
        "Last-Modified": "Thu, 10 Dec 2020 21:45:09 GMT",
        "Server": [
          "Windows-Azure-Blob/1.0",
          "Microsoft-HTTPAPI/2.0"
        ],
        "x-ms-client-request-id": "85853840-97de-e067-ac22-5b015972a657",
        "x-ms-content-crc64": "NFU9DAPEh\u002BM=",
        "x-ms-request-id": "2b445eec-f01e-00d9-1a3d-cf8ea4000000",
        "x-ms-request-server-encrypted": "true",
<<<<<<< HEAD
        "x-ms-version": "2020-06-12",
        "x-ms-version-id": "2020-11-13T16:57:37.6748853Z"
=======
        "x-ms-version": "2020-04-08",
        "x-ms-version-id": "2020-12-10T21:45:09.2487142Z"
>>>>>>> d733bee6
      },
      "ResponseBody": []
    },
    {
      "RequestUri": "http://kasobolcanarytest2.blob.core.windows.net/test-container-d18dec50-ee08-8ee5-fa69-670969e310ee/test-blob-6aa33f15-f208-11f3-f183-814a251c0ce0",
      "RequestMethod": "GET",
      "RequestHeaders": {
        "Authorization": "Sanitized",
        "traceparent": "00-ef5fc8545ef9c3488f6d94ba9cef4bdf-5e9356eee6b4c746-00",
        "User-Agent": [
          "azsdk-net-Storage.Blobs/12.8.0-alpha.20201210.1",
          "(.NET Framework 4.8.4250.0; Microsoft Windows 10.0.19042 )"
        ],
        "x-ms-client-request-id": "e64b630f-ad33-6eb1-2dc7-3f918773c32f",
        "x-ms-date": "Thu, 10 Dec 2020 21:45:09 GMT",
        "x-ms-return-client-request-id": "true",
        "x-ms-version": "2020-06-12"
      },
      "RequestBody": null,
      "StatusCode": 200,
      "ResponseHeaders": {
        "Accept-Ranges": "bytes",
        "Content-Length": "1024",
        "Content-MD5": "Ahl14gwRdfxDUc5vS//16w==",
        "Content-Type": "application/octet-stream",
        "Date": "Thu, 10 Dec 2020 21:45:08 GMT",
        "ETag": "\u00220x8D89D54DD86F08B\u0022",
        "Last-Modified": "Thu, 10 Dec 2020 21:45:09 GMT",
        "Server": [
          "Windows-Azure-Blob/1.0",
          "Microsoft-HTTPAPI/2.0"
        ],
        "x-ms-blob-type": "BlockBlob",
        "x-ms-client-request-id": "e64b630f-ad33-6eb1-2dc7-3f918773c32f",
        "x-ms-creation-time": "Thu, 10 Dec 2020 21:45:09 GMT",
        "x-ms-is-current-version": "true",
        "x-ms-lease-duration": "fixed",
        "x-ms-lease-state": "leased",
        "x-ms-lease-status": "locked",
        "x-ms-request-id": "2b445efa-f01e-00d9-263d-cf8ea4000000",
        "x-ms-server-encrypted": "true",
<<<<<<< HEAD
        "x-ms-version": "2020-06-12",
        "x-ms-version-id": "2020-11-13T16:57:37.6748853Z"
=======
        "x-ms-version": "2020-04-08",
        "x-ms-version-id": "2020-12-10T21:45:09.2487142Z"
>>>>>>> d733bee6
      },
      "ResponseBody": "SMKVXeKFgSmMIJW03uVYXJOrL3aadPH4TtHdmwv5SAEYEn/vy2ELz9AXmoP\u002BMVDoYkU2o5sjjdTQnA4Rp\u002BYdkteUnMxmaZEyoF\u002Bmg9pu\u002BhyA9TjGw6Vm9ISqHi5S\u002Bifq\u002BQirapWEgvm0AwI7fQn6YqLxkLKtV84yLadHu0pi4KY3u4nSwo\u002BH/HM/EsCiKnZ6sLyMYGl1PKI5eTztPMavUSJcA8GAKJ8SapQ/bkQNjwMxzQuO1YA8wn/mmElSmcCskMCeRSe0\u002BogcefXVNs5eLOk5vG\u002B7IXuiIEFCmY9Wv9HTkt2Db0nbfNKDcVuKZouwiGxgGdxQ8G9F/CXlcWD4xbojAaPw2ryfXT\u002BcOK8fF7m1khEj9qb1gqJuPnMk9QpxiquhZmTnv62vwLuctLi/JeRsMN9P1M8TLn4BgZxJe2g1K60DfbBUzdJjdDXrWM7prxiOuMUrIrbbjjjm5j4QZUVSZ4kKu6c0F2IN61\u002BaJ9WvF9KDusKiCQj3J\u002B94bueUUw7vmPFF3/NxWqBjHjZWQWdiNs5rjKqDsF2AE5S4vKl6eJhRq47kajjfEmAhP\u002BvSoOaIFTgZKcZjbOiTxctfuJ736KWdBZbYfsuVjHpKYXByrXOtMKZxYE/S7T6mUKVtgFnCKlZFNJpQr5ZshJxMGQp3IRdYsYj3hodWyxhXMS4mKAwgiDcaLHnYXYAQBNyyhdMzLy6NFM7RyqPP72iC\u002BH5oRVyQK5HTXfWegFMI54Gqo0VEIwL/mRM9T72TSjwQVWQCqL\u002BAIlpCYNE475R6yOMhJEwjPdR7aKtIU9zTPxK4jiruBj7BKoHrAcMwx6p/wobZcibw7BiQhj8TN859biC/f2BpjMKlX/nKNzwRSqEByZBW\u002Bs3ryKESXn/\u002BrvKybpOjcUdJFTbDNBIsJbXbfjueEm4\u002BJ3RS07e/Vy1DprEHGMmpbtlZt7Raksa7v6LsNt9DX5uDdEYeUJ2Pir0JgI5gJQ3rMhBhRVq65JStlxQU0yFN/0YWg6SCih08yi32URI4WpqVAAPP4RpByY\u002BycLiIe7ecu4BISqFpaajyJXotw5OCdT16f9Idfh0r1LkU0BlltE52WpWR8A/4LJda3LyfFAX8L/t6DvvkfjxiHHXnVJiPjXErtmn98IUuglI6wqJhi8C0F6Ae6qZTkdtYLtOZENf\u002By05LdF2c/z51TIupqbuaAZG0Mz33caLL2CWNpMKylHF6O/dTFRdjFxhiqJ4aqecgvi1B5N2aB1qsgJs3Dlp8wrgaLm3ERut6URsklcgDsC8\u002BbeaUcK\u002BU4DScppV8LAm95ebm/3t5W3dBx5PBdXGSqM9s\u002BKF051EIhk05J59W/iQSZ7DhHbGzxRFuUg=="
    },
    {
      "RequestUri": "http://kasobolcanarytest2.blob.core.windows.net/test-container-d18dec50-ee08-8ee5-fa69-670969e310ee?restype=container",
      "RequestMethod": "DELETE",
      "RequestHeaders": {
        "Authorization": "Sanitized",
        "traceparent": "00-57903ed268b4bf4397f283876a14105a-166931c961b49646-00",
        "User-Agent": [
          "azsdk-net-Storage.Blobs/12.8.0-alpha.20201210.1",
          "(.NET Framework 4.8.4250.0; Microsoft Windows 10.0.19042 )"
        ],
        "x-ms-client-request-id": "f6f26b1d-c027-5224-27d4-3a25b133c256",
        "x-ms-date": "Thu, 10 Dec 2020 21:45:09 GMT",
        "x-ms-return-client-request-id": "true",
        "x-ms-version": "2020-06-12"
      },
      "RequestBody": null,
      "StatusCode": 202,
      "ResponseHeaders": {
        "Content-Length": "0",
        "Date": "Thu, 10 Dec 2020 21:45:09 GMT",
        "Server": [
          "Windows-Azure-Blob/1.0",
          "Microsoft-HTTPAPI/2.0"
        ],
        "x-ms-client-request-id": "f6f26b1d-c027-5224-27d4-3a25b133c256",
<<<<<<< HEAD
        "x-ms-request-id": "402b1d8f-601e-000d-5dde-b91216000000",
        "x-ms-version": "2020-06-12"
=======
        "x-ms-request-id": "2b445efc-f01e-00d9-283d-cf8ea4000000",
        "x-ms-version": "2020-04-08"
>>>>>>> d733bee6
      },
      "ResponseBody": []
    }
  ],
  "Variables": {
    "RandomSeed": "1921296471",
    "Storage_TestConfigDefault": "ProductionTenant\nkasobolcanarytest2\nU2FuaXRpemVk\nhttp://kasobolcanarytest2.blob.core.windows.net\nhttp://kasobolcanarytest2.file.core.windows.net\nhttp://kasobolcanarytest2.queue.core.windows.net\nhttp://kasobolcanarytest2.table.core.windows.net\n\n\n\n\nhttp://kasobolcanarytest2-secondary.blob.core.windows.net\nhttp://kasobolcanarytest2-secondary.file.core.windows.net\nhttp://kasobolcanarytest2-secondary.queue.core.windows.net\nhttp://kasobolcanarytest2-secondary.table.core.windows.net\n\nSanitized\n\n\nCloud\nBlobEndpoint=http://kasobolcanarytest2.blob.core.windows.net/;QueueEndpoint=http://kasobolcanarytest2.queue.core.windows.net/;FileEndpoint=http://kasobolcanarytest2.file.core.windows.net/;BlobSecondaryEndpoint=http://kasobolcanarytest2-secondary.blob.core.windows.net/;QueueSecondaryEndpoint=http://kasobolcanarytest2-secondary.queue.core.windows.net/;FileSecondaryEndpoint=http://kasobolcanarytest2-secondary.file.core.windows.net/;AccountName=kasobolcanarytest2;AccountKey=Kg==;\nencryptionScope"
  }
}<|MERGE_RESOLUTION|>--- conflicted
+++ resolved
@@ -14,7 +14,7 @@
         "x-ms-client-request-id": "1edaff65-a7fa-7392-c8a1-d4db9ec05256",
         "x-ms-date": "Thu, 10 Dec 2020 21:45:08 GMT",
         "x-ms-return-client-request-id": "true",
-        "x-ms-version": "2020-06-12"
+        "x-ms-version": "2020-04-08"
       },
       "RequestBody": null,
       "StatusCode": 201,
@@ -28,13 +28,8 @@
           "Microsoft-HTTPAPI/2.0"
         ],
         "x-ms-client-request-id": "1edaff65-a7fa-7392-c8a1-d4db9ec05256",
-<<<<<<< HEAD
-        "x-ms-request-id": "402b1c1a-601e-000d-2ade-b91216000000",
-        "x-ms-version": "2020-06-12"
-=======
         "x-ms-request-id": "2b445ed0-f01e-00d9-053d-cf8ea4000000",
         "x-ms-version": "2020-04-08"
->>>>>>> d733bee6
       },
       "ResponseBody": []
     },
@@ -53,7 +48,7 @@
         "x-ms-client-request-id": "5ec67a49-e71c-624e-04e3-582292e330d7",
         "x-ms-date": "Thu, 10 Dec 2020 21:45:08 GMT",
         "x-ms-return-client-request-id": "true",
-        "x-ms-version": "2020-06-12"
+        "x-ms-version": "2020-04-08"
       },
       "RequestBody": [],
       "StatusCode": 201,
@@ -71,13 +66,8 @@
         "x-ms-content-crc64": "AAAAAAAAAAA=",
         "x-ms-request-id": "2b445edb-f01e-00d9-0d3d-cf8ea4000000",
         "x-ms-request-server-encrypted": "true",
-<<<<<<< HEAD
-        "x-ms-version": "2020-06-12",
-        "x-ms-version-id": "2020-11-13T16:57:36.7772462Z"
-=======
         "x-ms-version": "2020-04-08",
         "x-ms-version-id": "2020-12-10T21:45:08.7442382Z"
->>>>>>> d733bee6
       },
       "ResponseBody": []
     },
@@ -97,7 +87,7 @@
         "x-ms-lease-duration": "60",
         "x-ms-proposed-lease-id": "61b750d6-1966-0aad-bc52-9983c8db9a95",
         "x-ms-return-client-request-id": "true",
-        "x-ms-version": "2020-06-12"
+        "x-ms-version": "2020-04-08"
       },
       "RequestBody": null,
       "StatusCode": 201,
@@ -112,13 +102,8 @@
         ],
         "x-ms-client-request-id": "26405154-94a3-2fe6-cdbb-a1ca4eca9a28",
         "x-ms-lease-id": "61b750d6-1966-0aad-bc52-9983c8db9a95",
-<<<<<<< HEAD
-        "x-ms-request-id": "402b1c65-601e-000d-68de-b91216000000",
-        "x-ms-version": "2020-06-12"
-=======
         "x-ms-request-id": "2b445edd-f01e-00d9-0f3d-cf8ea4000000",
         "x-ms-version": "2020-04-08"
->>>>>>> d733bee6
       },
       "ResponseBody": []
     },
@@ -137,7 +122,7 @@
         "x-ms-client-request-id": "d733402d-c9eb-af6f-0ec1-b08b1eb8338f",
         "x-ms-date": "Thu, 10 Dec 2020 21:45:09 GMT",
         "x-ms-return-client-request-id": "true",
-        "x-ms-version": "2020-06-12"
+        "x-ms-version": "2020-04-08"
       },
       "RequestBody": "SMKVXeKFgSmMIJW03uVYXJOrL3aadPH4TtHdmwv5SAEYEn/vy2ELz9AXmoP\u002BMVDoYkU2o5sjjdTQnA4Rp\u002BYdkteUnMxmaZEyoF\u002Bmg9pu\u002BhyA9TjGw6Vm9ISqHi5S\u002Bifq\u002BQirapWEgvm0AwI7fQn6YqLxkLKtV84yLadHu0pi4KY3u4nSwo\u002BH/HM/EsCiKnZ6sLyMYGl1PKI5eTztPMavUSJcA8GAKJ8SapQ/bkQNjwMxzQuO1YA8wn/mmElSmcCskMCeRSe0\u002BogcefXVNs5eLOk5vG\u002B7IXuiIEFCmY9Wv9HTkt2Db0nbfNKDcVuKZouwiGxgGdxQ8G9F/CXlcWD4xbojAaPw2ryfXT\u002BcOK8fF7m1khEj9qb1gqJuPnMk9QpxiquhZmTnv62vwLuctLi/JeRsMN9P1M8TLn4BgZxJe2g1K60DfbBUzdJjdDXrWM7prxiOuMUrIrbbjjjm5j4QZUVSZ4kKu6c0F2IN61\u002BaJ9WvF9KDusKiCQj3J\u002B94bueUUw7vmPFF3/NxWqBjHjZWQWdiNs5rjKqDsF2AE5S4vKl6eJhRq47kajjfEmAhP\u002BvSoOaIFTgZKcZjbOiTxctfuJ736KWdBZbYfsuVjHpKYXByrXOtMKZxYE/S7T6mUKVtgFnCKlZFNJpQr5ZshJxMGQp3IRdYsYj3hodWyxhXMS4mKAwgiDcaLHnYXYAQBNyyhdMzLy6NFM7RyqPP72iC\u002BH5oRVyQK5HTXfWegFMI54Gqo0VEIwL/mRM9T72TSjwQVWQCqL\u002BAIlpCYNE475R6yOMhJEwjPdR7aKtIU9zTPxK4jiruBj7BKoHrAcMwx6p/wobZcibw7BiQhj8TN859biC/f2BpjMKlX/nKNzwRSqEByZBW\u002Bs3ryKESXn/\u002BrvKybpOjcUdJFTbDNBIsJbXbfjueEm4\u002BJ3RS07e/Vy1DprEHGMmpbtlZt7Raksa7v6LsNt9DX5uDdEYeUJ2Pir0JgI5gJQ3rMhBhRVq65JStlxQU0yFN/0YWg6SCih08yi32URI4WpqVAAPP4RpByY\u002BycLiIe7ecu4BISqFpaajyJXotw5OCdT16f9Idfh0r1LkU0BlltE52WpWR8A/4LJda3LyfFAX8L/t6DvvkfjxiHHXnVJiPjXErtmn98IUuglI6wqJhi8C0F6Ae6qZTkdtYLtOZENf\u002By05LdF2c/z51TIupqbuaAZG0Mz33caLL2CWNpMKylHF6O/dTFRdjFxhiqJ4aqecgvi1B5N2aB1qsgJs3Dlp8wrgaLm3ERut6URsklcgDsC8\u002BbeaUcK\u002BU4DScppV8LAm95ebm/3t5W3dBx5PBdXGSqM9s\u002BKF051EIhk05J59W/iQSZ7DhHbGzxRFuUg==",
       "StatusCode": 201,
@@ -155,13 +140,8 @@
         "x-ms-content-crc64": "NFU9DAPEh\u002BM=",
         "x-ms-request-id": "2b445ee1-f01e-00d9-133d-cf8ea4000000",
         "x-ms-request-server-encrypted": "true",
-<<<<<<< HEAD
-        "x-ms-version": "2020-06-12",
-        "x-ms-version-id": "2020-11-13T16:57:36.9163450Z"
-=======
         "x-ms-version": "2020-04-08",
         "x-ms-version-id": "2020-12-10T21:45:09.0505276Z"
->>>>>>> d733bee6
       },
       "ResponseBody": []
     },
@@ -182,7 +162,7 @@
         "x-ms-date": "Thu, 10 Dec 2020 21:45:09 GMT",
         "x-ms-lease-id": "61b750d6-1966-0aad-bc52-9983c8db9a95",
         "x-ms-return-client-request-id": "true",
-        "x-ms-version": "2020-06-12"
+        "x-ms-version": "2020-04-08"
       },
       "RequestBody": null,
       "StatusCode": 201,
@@ -199,13 +179,8 @@
         "x-ms-content-crc64": "NFU9DAPEh\u002BM=",
         "x-ms-request-id": "2b445eec-f01e-00d9-1a3d-cf8ea4000000",
         "x-ms-request-server-encrypted": "true",
-<<<<<<< HEAD
-        "x-ms-version": "2020-06-12",
-        "x-ms-version-id": "2020-11-13T16:57:37.6748853Z"
-=======
         "x-ms-version": "2020-04-08",
         "x-ms-version-id": "2020-12-10T21:45:09.2487142Z"
->>>>>>> d733bee6
       },
       "ResponseBody": []
     },
@@ -222,7 +197,7 @@
         "x-ms-client-request-id": "e64b630f-ad33-6eb1-2dc7-3f918773c32f",
         "x-ms-date": "Thu, 10 Dec 2020 21:45:09 GMT",
         "x-ms-return-client-request-id": "true",
-        "x-ms-version": "2020-06-12"
+        "x-ms-version": "2020-04-08"
       },
       "RequestBody": null,
       "StatusCode": 200,
@@ -247,13 +222,8 @@
         "x-ms-lease-status": "locked",
         "x-ms-request-id": "2b445efa-f01e-00d9-263d-cf8ea4000000",
         "x-ms-server-encrypted": "true",
-<<<<<<< HEAD
-        "x-ms-version": "2020-06-12",
-        "x-ms-version-id": "2020-11-13T16:57:37.6748853Z"
-=======
         "x-ms-version": "2020-04-08",
         "x-ms-version-id": "2020-12-10T21:45:09.2487142Z"
->>>>>>> d733bee6
       },
       "ResponseBody": "SMKVXeKFgSmMIJW03uVYXJOrL3aadPH4TtHdmwv5SAEYEn/vy2ELz9AXmoP\u002BMVDoYkU2o5sjjdTQnA4Rp\u002BYdkteUnMxmaZEyoF\u002Bmg9pu\u002BhyA9TjGw6Vm9ISqHi5S\u002Bifq\u002BQirapWEgvm0AwI7fQn6YqLxkLKtV84yLadHu0pi4KY3u4nSwo\u002BH/HM/EsCiKnZ6sLyMYGl1PKI5eTztPMavUSJcA8GAKJ8SapQ/bkQNjwMxzQuO1YA8wn/mmElSmcCskMCeRSe0\u002BogcefXVNs5eLOk5vG\u002B7IXuiIEFCmY9Wv9HTkt2Db0nbfNKDcVuKZouwiGxgGdxQ8G9F/CXlcWD4xbojAaPw2ryfXT\u002BcOK8fF7m1khEj9qb1gqJuPnMk9QpxiquhZmTnv62vwLuctLi/JeRsMN9P1M8TLn4BgZxJe2g1K60DfbBUzdJjdDXrWM7prxiOuMUrIrbbjjjm5j4QZUVSZ4kKu6c0F2IN61\u002BaJ9WvF9KDusKiCQj3J\u002B94bueUUw7vmPFF3/NxWqBjHjZWQWdiNs5rjKqDsF2AE5S4vKl6eJhRq47kajjfEmAhP\u002BvSoOaIFTgZKcZjbOiTxctfuJ736KWdBZbYfsuVjHpKYXByrXOtMKZxYE/S7T6mUKVtgFnCKlZFNJpQr5ZshJxMGQp3IRdYsYj3hodWyxhXMS4mKAwgiDcaLHnYXYAQBNyyhdMzLy6NFM7RyqPP72iC\u002BH5oRVyQK5HTXfWegFMI54Gqo0VEIwL/mRM9T72TSjwQVWQCqL\u002BAIlpCYNE475R6yOMhJEwjPdR7aKtIU9zTPxK4jiruBj7BKoHrAcMwx6p/wobZcibw7BiQhj8TN859biC/f2BpjMKlX/nKNzwRSqEByZBW\u002Bs3ryKESXn/\u002BrvKybpOjcUdJFTbDNBIsJbXbfjueEm4\u002BJ3RS07e/Vy1DprEHGMmpbtlZt7Raksa7v6LsNt9DX5uDdEYeUJ2Pir0JgI5gJQ3rMhBhRVq65JStlxQU0yFN/0YWg6SCih08yi32URI4WpqVAAPP4RpByY\u002BycLiIe7ecu4BISqFpaajyJXotw5OCdT16f9Idfh0r1LkU0BlltE52WpWR8A/4LJda3LyfFAX8L/t6DvvkfjxiHHXnVJiPjXErtmn98IUuglI6wqJhi8C0F6Ae6qZTkdtYLtOZENf\u002By05LdF2c/z51TIupqbuaAZG0Mz33caLL2CWNpMKylHF6O/dTFRdjFxhiqJ4aqecgvi1B5N2aB1qsgJs3Dlp8wrgaLm3ERut6URsklcgDsC8\u002BbeaUcK\u002BU4DScppV8LAm95ebm/3t5W3dBx5PBdXGSqM9s\u002BKF051EIhk05J59W/iQSZ7DhHbGzxRFuUg=="
     },
@@ -270,7 +240,7 @@
         "x-ms-client-request-id": "f6f26b1d-c027-5224-27d4-3a25b133c256",
         "x-ms-date": "Thu, 10 Dec 2020 21:45:09 GMT",
         "x-ms-return-client-request-id": "true",
-        "x-ms-version": "2020-06-12"
+        "x-ms-version": "2020-04-08"
       },
       "RequestBody": null,
       "StatusCode": 202,
@@ -282,13 +252,8 @@
           "Microsoft-HTTPAPI/2.0"
         ],
         "x-ms-client-request-id": "f6f26b1d-c027-5224-27d4-3a25b133c256",
-<<<<<<< HEAD
-        "x-ms-request-id": "402b1d8f-601e-000d-5dde-b91216000000",
-        "x-ms-version": "2020-06-12"
-=======
         "x-ms-request-id": "2b445efc-f01e-00d9-283d-cf8ea4000000",
         "x-ms-version": "2020-04-08"
->>>>>>> d733bee6
       },
       "ResponseBody": []
     }
