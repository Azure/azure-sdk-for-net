{
  "Entries": [
    {
      "RequestUri": "https://amandadev2.blob.core.windows.net/test-container-7293cf20-9094-1dab-9a18-eadcd3210a74?restype=container",
      "RequestMethod": "PUT",
      "RequestHeaders": {
        "Accept": "application/xml",
        "Authorization": "Sanitized",
        "traceparent": "00-095f4bbd814a3140b564aa25311ec09e-2fda9d2aa2bf8446-00",
        "User-Agent": [
          "azsdk-net-Storage.Blobs/12.10.0-alpha.20210820.1",
          "(.NET 5.0.9; Microsoft Windows 10.0.19043)"
        ],
        "x-ms-blob-public-access": "container",
        "x-ms-client-request-id": "46aed01a-6b59-1e22-0acb-073175c2e59e",
        "x-ms-date": "Fri, 20 Aug 2021 22:45:18 GMT",
        "x-ms-return-client-request-id": "true",
        "x-ms-version": "2020-12-06"
      },
      "RequestBody": null,
      "StatusCode": 201,
      "ResponseHeaders": {
        "Content-Length": "0",
        "Date": "Fri, 20 Aug 2021 22:45:18 GMT",
        "ETag": "\u00220x8D9642C2F2F4C7E\u0022",
        "Last-Modified": "Fri, 20 Aug 2021 22:45:18 GMT",
        "Server": [
          "Windows-Azure-Blob/1.0",
          "Microsoft-HTTPAPI/2.0"
        ],
        "x-ms-client-request-id": "46aed01a-6b59-1e22-0acb-073175c2e59e",
<<<<<<< HEAD
        "x-ms-request-id": "97b7f3ab-201e-006c-0715-9639c8000000",
        "x-ms-version": "2020-10-02"
=======
        "x-ms-request-id": "297082a6-a01e-0063-597e-0c12d6000000",
        "x-ms-version": "2020-12-06"
>>>>>>> f7eb5f10
      },
      "ResponseBody": []
    },
    {
      "RequestUri": "https://amandadev2.blob.core.windows.net/test-container-7293cf20-9094-1dab-9a18-eadcd3210a74/test-blob-05520977-76fe-d77f-3007-0180da3d3e9e",
      "RequestMethod": "PUT",
      "RequestHeaders": {
        "Accept": "application/xml",
        "Authorization": "Sanitized",
        "Content-Length": "0",
        "Content-Type": "application/octet-stream",
        "traceparent": "00-3dafaaa4ced41345a2e968debacc5e6a-835b6b5a9e20574e-00",
        "User-Agent": [
          "azsdk-net-Storage.Blobs/12.10.0-alpha.20210820.1",
          "(.NET 5.0.9; Microsoft Windows 10.0.19043)"
        ],
        "x-ms-blob-type": "BlockBlob",
        "x-ms-client-request-id": "d5f6172e-caa9-a434-51d7-16526aa143cd",
        "x-ms-date": "Fri, 20 Aug 2021 22:45:18 GMT",
        "x-ms-return-client-request-id": "true",
        "x-ms-version": "2020-12-06"
      },
      "RequestBody": [],
      "StatusCode": 201,
      "ResponseHeaders": {
        "Content-Length": "0",
        "Content-MD5": "1B2M2Y8AsgTpgAmY7PhCfg==",
        "Date": "Fri, 20 Aug 2021 22:45:18 GMT",
        "ETag": "\u00220x8D9642C2F379832\u0022",
        "Last-Modified": "Fri, 20 Aug 2021 22:45:18 GMT",
        "Server": [
          "Windows-Azure-Blob/1.0",
          "Microsoft-HTTPAPI/2.0"
        ],
        "x-ms-client-request-id": "d5f6172e-caa9-a434-51d7-16526aa143cd",
        "x-ms-content-crc64": "AAAAAAAAAAA=",
        "x-ms-request-id": "97b7f3bb-201e-006c-0e15-9639c8000000",
        "x-ms-request-server-encrypted": "true",
<<<<<<< HEAD
        "x-ms-version": "2020-10-02",
        "x-ms-version-id": "2021-08-20T22:45:18.3147058Z"
=======
        "x-ms-version": "2020-12-06"
>>>>>>> f7eb5f10
      },
      "ResponseBody": []
    },
    {
      "RequestUri": "https://amandadev2.blob.core.windows.net/test-container-7293cf20-9094-1dab-9a18-eadcd3210a74/test-blob-05520977-76fe-d77f-3007-0180da3d3e9e",
      "RequestMethod": "PUT",
      "RequestHeaders": {
        "Accept": "application/xml",
        "Authorization": "Sanitized",
        "Content-Length": "0",
        "Content-Type": "application/octet-stream",
        "traceparent": "00-5fd350c74cd8fe45b48e91b72eb0842d-bb2623585df7ad4d-00",
        "User-Agent": [
          "azsdk-net-Storage.Blobs/12.10.0-alpha.20210820.1",
          "(.NET 5.0.9; Microsoft Windows 10.0.19043)"
        ],
        "x-ms-blob-type": "BlockBlob",
        "x-ms-client-request-id": "c7ade023-3455-b38e-dfd5-1d4f69db13dc",
        "x-ms-date": "Fri, 20 Aug 2021 22:45:18 GMT",
        "x-ms-return-client-request-id": "true",
        "x-ms-version": "2020-12-06"
      },
      "RequestBody": [],
      "StatusCode": 201,
      "ResponseHeaders": {
        "Content-Length": "0",
        "Content-MD5": "1B2M2Y8AsgTpgAmY7PhCfg==",
        "Date": "Fri, 20 Aug 2021 22:45:18 GMT",
        "ETag": "\u00220x8D9642C2F3F88E2\u0022",
        "Last-Modified": "Fri, 20 Aug 2021 22:45:18 GMT",
        "Server": [
          "Windows-Azure-Blob/1.0",
          "Microsoft-HTTPAPI/2.0"
        ],
        "x-ms-client-request-id": "c7ade023-3455-b38e-dfd5-1d4f69db13dc",
        "x-ms-content-crc64": "AAAAAAAAAAA=",
        "x-ms-request-id": "97b7f3c3-201e-006c-1615-9639c8000000",
        "x-ms-request-server-encrypted": "true",
<<<<<<< HEAD
        "x-ms-version": "2020-10-02",
        "x-ms-version-id": "2021-08-20T22:45:18.3687446Z"
=======
        "x-ms-version": "2020-12-06"
>>>>>>> f7eb5f10
      },
      "ResponseBody": []
    },
    {
      "RequestUri": "https://amandadev2.blob.core.windows.net/test-container-7293cf20-9094-1dab-9a18-eadcd3210a74/test-blob-05520977-76fe-d77f-3007-0180da3d3e9e?comp=block\u0026blockid=AAQAAAAAAAAAAAAAAAAAAAAAAAAAAAAAAAAAAAAAAAAAAAAAAAAAAAAAAAAAAAAA",
      "RequestMethod": "PUT",
      "RequestHeaders": {
        "Accept": "application/xml",
        "Authorization": "Sanitized",
        "Content-Length": "1024",
        "Content-Type": "application/octet-stream",
        "User-Agent": [
          "azsdk-net-Storage.Blobs/12.10.0-alpha.20210820.1",
          "(.NET 5.0.9; Microsoft Windows 10.0.19043)"
        ],
        "x-ms-client-request-id": "ffabdbcd-a218-a967-0acc-96925f7fa3ac",
        "x-ms-date": "Fri, 20 Aug 2021 22:45:18 GMT",
        "x-ms-return-client-request-id": "true",
        "x-ms-version": "2020-12-06"
      },
      "RequestBody": "jGjovQDjKrPueFEkEhqUwu9RUcNHafR\u002Bgh2xm63IbxKWltjZhVmvS\u002BxC5zF5EJE2QlNiGE\u002BAhiNzajviMY8FJQg\u002BjXxBujyWogbWBILDBHKLellZZVbCFhC1ZhsezBldPcEoOoIU9YcXzHVJqoGgsGXIV7c1q8Cye3dsi1QheNbseMfAmsrwdoTRQpnheWuOFLa1VnRhKJEBdr4LqGkz9VSfXTG64BWb1\u002BAzZGkm0QIL3neeayFhilA1vyQL5c4ank1EQRw50zSgGn6ULsMo2qW8/8rylYkyPdLhhCDxj/ISGMUc4o/m0QpD/VGjzVuMDeV\u002BTuUEKAnDEgRJWE4Tr4qMghb\u002BDPgW1S2/rpc4j3B2VHc7ckEMDe\u002B8WM\u002BLnXm8L03HFktFjgHsaHi4RXpxi4KU0gPX2D1JgHQmQbMoizi0An9KcHglMcZ1TgnIVMh1S81N9sp15FcPfZbWHk1OxN1AA0L7JxoJbqE9YYkzgCursfbl25RuPx0nOvPiThJ5J4osiFCGeiOzQ4gpN4PN3PxqKm1WaOlI0cQk0\u002BwnJyCPxDn/BvjbJTbSMpcMRQeaWl32dyOkIr6g5LaLYqc2jBtnmnNJzdUEjwU2hDZRPIy9iXmPMK/86qF6XyJBT8KPm6Z7pKqTUYyH8egdbp6ITqcpztgup1tra6/Szm6zwj9DpuiQ1ZjhKjjsBz/H33wD8hB6GIHpYfNKDzn7wYId1C\u002Bp2se1\u002BHgPSKSgQaAbpIwzztxeOKq\u002BWUX1RcZf5mi2zzIQHgS1TvmXa8/cSSBTLmutyPKmvpuE64GCwLOysGE76XFtC4aHfYDjx8za4Q8kohZash51EBCWizKDM45F5LtuoV\u002Bu5SPkJUpyw/fPqglxXR2dWP5Dxtlh14BTBErxneIRbECvdrzzdozUAkwZx\u002BApEdVwqIy9KtuGTQ6ikCD/gCUUvT7JwudhquFxb8OMSA\u002BgKvN0gfVWVEFlKSiuUOVr1IEnBAqiX07uD/2qS7sX\u002BQX\u002BAWYtiv8wvmj8ZJm\u002Bsln7BppBZUMF/sukhnL3qwmGTTAjsE9/PUmC9kahpfq1MF2krkUg1pPB\u002BQOaiQSNORJfdhdomgEKfMhQvm/8Y1jQ7lUVUvzDZnacYbdL5LRF9b00Qi7jTJVbmjJ9zxckxJWqypqvd\u002BYVmxCgyzhKv5cTC8mxyCEq7aG/urjKRpZeeJwhoBoaln3XHqYeQoFcENqaacNOcvx0gN34770tS1R5QVObKR59\u002BXVL2ql7C6ogY6neL9zSEAWgrR89Iae/qtNRpAAtwOa7HXBOAphS\u002BHUy14wTTxt4pjFN\u002B3z/P9fOizDVKWeq86LDIhFshA5tTbSqC0kbrFq42f3P38VqvA==",
      "StatusCode": 201,
      "ResponseHeaders": {
        "Content-Length": "0",
        "Date": "Fri, 20 Aug 2021 22:45:18 GMT",
        "Server": [
          "Windows-Azure-Blob/1.0",
          "Microsoft-HTTPAPI/2.0"
        ],
        "x-ms-client-request-id": "ffabdbcd-a218-a967-0acc-96925f7fa3ac",
        "x-ms-content-crc64": "NJKy7pnuD4A=",
        "x-ms-request-id": "97b7f3cf-201e-006c-2015-9639c8000000",
        "x-ms-request-server-encrypted": "true",
        "x-ms-version": "2020-12-06"
      },
      "ResponseBody": []
    },
    {
      "RequestUri": "https://amandadev2.blob.core.windows.net/test-container-7293cf20-9094-1dab-9a18-eadcd3210a74/test-blob-05520977-76fe-d77f-3007-0180da3d3e9e?comp=blocklist",
      "RequestMethod": "PUT",
      "RequestHeaders": {
        "Accept": "application/xml",
        "Authorization": "Sanitized",
        "Content-Length": "107",
        "Content-Type": "application/xml",
        "If-Match": "\u00220x8D9642C2F3F88E2\u0022",
        "User-Agent": [
          "azsdk-net-Storage.Blobs/12.10.0-alpha.20210820.1",
          "(.NET 5.0.9; Microsoft Windows 10.0.19043)"
        ],
        "x-ms-client-request-id": "8e826ea7-132f-b5c4-fe8a-c83700727165",
        "x-ms-date": "Fri, 20 Aug 2021 22:45:18 GMT",
        "x-ms-return-client-request-id": "true",
        "x-ms-version": "2020-12-06"
      },
      "RequestBody": "\uFEFF\u003CBlockList\u003E\u003CLatest\u003EAAQAAAAAAAAAAAAAAAAAAAAAAAAAAAAAAAAAAAAAAAAAAAAAAAAAAAAAAAAAAAAA\u003C/Latest\u003E\u003C/BlockList\u003E",
      "StatusCode": 201,
      "ResponseHeaders": {
        "Content-Length": "0",
        "Date": "Fri, 20 Aug 2021 22:45:18 GMT",
        "ETag": "\u00220x8D9642C2F4EA6C6\u0022",
        "Last-Modified": "Fri, 20 Aug 2021 22:45:18 GMT",
        "Server": [
          "Windows-Azure-Blob/1.0",
          "Microsoft-HTTPAPI/2.0"
        ],
        "x-ms-client-request-id": "8e826ea7-132f-b5c4-fe8a-c83700727165",
        "x-ms-content-crc64": "17m5j6ScWgM=",
        "x-ms-request-id": "97b7f3d7-201e-006c-2815-9639c8000000",
        "x-ms-request-server-encrypted": "true",
<<<<<<< HEAD
        "x-ms-version": "2020-10-02",
        "x-ms-version-id": "2021-08-20T22:45:18.4668118Z"
=======
        "x-ms-version": "2020-12-06"
>>>>>>> f7eb5f10
      },
      "ResponseBody": []
    },
    {
      "RequestUri": "https://amandadev2.blob.core.windows.net/test-container-7293cf20-9094-1dab-9a18-eadcd3210a74/test-blob-05520977-76fe-d77f-3007-0180da3d3e9e",
      "RequestMethod": "GET",
      "RequestHeaders": {
        "Accept": "application/xml",
        "Authorization": "Sanitized",
        "traceparent": "00-9361eef042a6a84f921d8444928bdd0e-570c60d1b259b84a-00",
        "User-Agent": [
          "azsdk-net-Storage.Blobs/12.10.0-alpha.20210820.1",
          "(.NET 5.0.9; Microsoft Windows 10.0.19043)"
        ],
        "x-ms-client-request-id": "f0eb124a-15fd-be7c-4842-c84b6fe58a69",
        "x-ms-date": "Fri, 20 Aug 2021 22:45:18 GMT",
        "x-ms-return-client-request-id": "true",
        "x-ms-version": "2020-12-06"
      },
      "RequestBody": null,
      "StatusCode": 200,
      "ResponseHeaders": {
        "Accept-Ranges": "bytes",
        "Content-Length": "1024",
        "Content-Type": "application/octet-stream",
        "Date": "Fri, 20 Aug 2021 22:45:18 GMT",
        "ETag": "\u00220x8D9642C2F4EA6C6\u0022",
        "Last-Modified": "Fri, 20 Aug 2021 22:45:18 GMT",
        "Server": [
          "Windows-Azure-Blob/1.0",
          "Microsoft-HTTPAPI/2.0"
        ],
        "x-ms-blob-type": "BlockBlob",
        "x-ms-client-request-id": "f0eb124a-15fd-be7c-4842-c84b6fe58a69",
        "x-ms-creation-time": "Fri, 20 Aug 2021 22:45:18 GMT",
        "x-ms-is-current-version": "true",
        "x-ms-lease-state": "available",
        "x-ms-lease-status": "unlocked",
        "x-ms-request-id": "97b7f3e6-201e-006c-3515-9639c8000000",
        "x-ms-server-encrypted": "true",
<<<<<<< HEAD
        "x-ms-version": "2020-10-02",
        "x-ms-version-id": "2021-08-20T22:45:18.4668118Z"
=======
        "x-ms-version": "2020-12-06"
>>>>>>> f7eb5f10
      },
      "ResponseBody": "jGjovQDjKrPueFEkEhqUwu9RUcNHafR\u002Bgh2xm63IbxKWltjZhVmvS\u002BxC5zF5EJE2QlNiGE\u002BAhiNzajviMY8FJQg\u002BjXxBujyWogbWBILDBHKLellZZVbCFhC1ZhsezBldPcEoOoIU9YcXzHVJqoGgsGXIV7c1q8Cye3dsi1QheNbseMfAmsrwdoTRQpnheWuOFLa1VnRhKJEBdr4LqGkz9VSfXTG64BWb1\u002BAzZGkm0QIL3neeayFhilA1vyQL5c4ank1EQRw50zSgGn6ULsMo2qW8/8rylYkyPdLhhCDxj/ISGMUc4o/m0QpD/VGjzVuMDeV\u002BTuUEKAnDEgRJWE4Tr4qMghb\u002BDPgW1S2/rpc4j3B2VHc7ckEMDe\u002B8WM\u002BLnXm8L03HFktFjgHsaHi4RXpxi4KU0gPX2D1JgHQmQbMoizi0An9KcHglMcZ1TgnIVMh1S81N9sp15FcPfZbWHk1OxN1AA0L7JxoJbqE9YYkzgCursfbl25RuPx0nOvPiThJ5J4osiFCGeiOzQ4gpN4PN3PxqKm1WaOlI0cQk0\u002BwnJyCPxDn/BvjbJTbSMpcMRQeaWl32dyOkIr6g5LaLYqc2jBtnmnNJzdUEjwU2hDZRPIy9iXmPMK/86qF6XyJBT8KPm6Z7pKqTUYyH8egdbp6ITqcpztgup1tra6/Szm6zwj9DpuiQ1ZjhKjjsBz/H33wD8hB6GIHpYfNKDzn7wYId1C\u002Bp2se1\u002BHgPSKSgQaAbpIwzztxeOKq\u002BWUX1RcZf5mi2zzIQHgS1TvmXa8/cSSBTLmutyPKmvpuE64GCwLOysGE76XFtC4aHfYDjx8za4Q8kohZash51EBCWizKDM45F5LtuoV\u002Bu5SPkJUpyw/fPqglxXR2dWP5Dxtlh14BTBErxneIRbECvdrzzdozUAkwZx\u002BApEdVwqIy9KtuGTQ6ikCD/gCUUvT7JwudhquFxb8OMSA\u002BgKvN0gfVWVEFlKSiuUOVr1IEnBAqiX07uD/2qS7sX\u002BQX\u002BAWYtiv8wvmj8ZJm\u002Bsln7BppBZUMF/sukhnL3qwmGTTAjsE9/PUmC9kahpfq1MF2krkUg1pPB\u002BQOaiQSNORJfdhdomgEKfMhQvm/8Y1jQ7lUVUvzDZnacYbdL5LRF9b00Qi7jTJVbmjJ9zxckxJWqypqvd\u002BYVmxCgyzhKv5cTC8mxyCEq7aG/urjKRpZeeJwhoBoaln3XHqYeQoFcENqaacNOcvx0gN34770tS1R5QVObKR59\u002BXVL2ql7C6ogY6neL9zSEAWgrR89Iae/qtNRpAAtwOa7HXBOAphS\u002BHUy14wTTxt4pjFN\u002B3z/P9fOizDVKWeq86LDIhFshA5tTbSqC0kbrFq42f3P38VqvA=="
    },
    {
      "RequestUri": "https://amandadev2.blob.core.windows.net/test-container-7293cf20-9094-1dab-9a18-eadcd3210a74?restype=container",
      "RequestMethod": "DELETE",
      "RequestHeaders": {
        "Accept": "application/xml",
        "Authorization": "Sanitized",
        "traceparent": "00-79f3ea84de378743af585337c28014e0-6311b8fa948bbf40-00",
        "User-Agent": [
          "azsdk-net-Storage.Blobs/12.10.0-alpha.20210820.1",
          "(.NET 5.0.9; Microsoft Windows 10.0.19043)"
        ],
        "x-ms-client-request-id": "eeede893-8087-e368-5ad4-dc219d8d25d7",
        "x-ms-date": "Fri, 20 Aug 2021 22:45:18 GMT",
        "x-ms-return-client-request-id": "true",
        "x-ms-version": "2020-12-06"
      },
      "RequestBody": null,
      "StatusCode": 202,
      "ResponseHeaders": {
        "Content-Length": "0",
        "Date": "Fri, 20 Aug 2021 22:45:18 GMT",
        "Server": [
          "Windows-Azure-Blob/1.0",
          "Microsoft-HTTPAPI/2.0"
        ],
        "x-ms-client-request-id": "eeede893-8087-e368-5ad4-dc219d8d25d7",
<<<<<<< HEAD
        "x-ms-request-id": "97b7f3ec-201e-006c-3b15-9639c8000000",
        "x-ms-version": "2020-10-02"
=======
        "x-ms-request-id": "29708399-a01e-0063-307e-0c12d6000000",
        "x-ms-version": "2020-12-06"
>>>>>>> f7eb5f10
      },
      "ResponseBody": []
    },
    {
      "RequestUri": "https://amandadev2.blob.core.windows.net/test-container-42d0ba95-1dee-ed49-f1a9-5a10436dcebe?restype=container",
      "RequestMethod": "PUT",
      "RequestHeaders": {
        "Accept": "application/xml",
        "Authorization": "Sanitized",
        "traceparent": "00-07ed696bb0ffe94e81022ad9c793c2de-78c9011f7a4d394d-00",
        "User-Agent": [
          "azsdk-net-Storage.Blobs/12.10.0-alpha.20210820.1",
          "(.NET 5.0.9; Microsoft Windows 10.0.19043)"
        ],
        "x-ms-blob-public-access": "container",
        "x-ms-client-request-id": "3579fac6-b3b8-7662-9e00-fcdd2657a0ec",
        "x-ms-date": "Fri, 20 Aug 2021 22:45:18 GMT",
        "x-ms-return-client-request-id": "true",
        "x-ms-version": "2020-12-06"
      },
      "RequestBody": null,
      "StatusCode": 201,
      "ResponseHeaders": {
        "Content-Length": "0",
        "Date": "Fri, 20 Aug 2021 22:45:18 GMT",
        "ETag": "\u00220x8D9642C2F653358\u0022",
        "Last-Modified": "Fri, 20 Aug 2021 22:45:18 GMT",
        "Server": [
          "Windows-Azure-Blob/1.0",
          "Microsoft-HTTPAPI/2.0"
        ],
        "x-ms-client-request-id": "3579fac6-b3b8-7662-9e00-fcdd2657a0ec",
<<<<<<< HEAD
        "x-ms-request-id": "97b7f407-201e-006c-5515-9639c8000000",
        "x-ms-version": "2020-10-02"
=======
        "x-ms-request-id": "297083a1-a01e-0063-387e-0c12d6000000",
        "x-ms-version": "2020-12-06"
>>>>>>> f7eb5f10
      },
      "ResponseBody": []
    },
    {
      "RequestUri": "https://amandadev2.blob.core.windows.net/test-container-42d0ba95-1dee-ed49-f1a9-5a10436dcebe/test-blob-24d41d06-9ed5-f9de-d8e7-2d119c866cf2",
      "RequestMethod": "PUT",
      "RequestHeaders": {
        "Accept": "application/xml",
        "Authorization": "Sanitized",
        "Content-Length": "0",
        "Content-Type": "application/octet-stream",
        "traceparent": "00-8024ef47fd30bf4992d9122fa618e970-ed31e96fbbcc3a45-00",
        "User-Agent": [
          "azsdk-net-Storage.Blobs/12.10.0-alpha.20210820.1",
          "(.NET 5.0.9; Microsoft Windows 10.0.19043)"
        ],
        "x-ms-blob-type": "BlockBlob",
        "x-ms-client-request-id": "63bc943c-7e2b-2832-1b80-5cd18550d917",
        "x-ms-date": "Fri, 20 Aug 2021 22:45:18 GMT",
        "x-ms-return-client-request-id": "true",
        "x-ms-version": "2020-12-06"
      },
      "RequestBody": [],
      "StatusCode": 201,
      "ResponseHeaders": {
        "Content-Length": "0",
        "Content-MD5": "1B2M2Y8AsgTpgAmY7PhCfg==",
        "Date": "Fri, 20 Aug 2021 22:45:18 GMT",
        "ETag": "\u00220x8D9642C2F6D09A6\u0022",
        "Last-Modified": "Fri, 20 Aug 2021 22:45:18 GMT",
        "Server": [
          "Windows-Azure-Blob/1.0",
          "Microsoft-HTTPAPI/2.0"
        ],
        "x-ms-client-request-id": "63bc943c-7e2b-2832-1b80-5cd18550d917",
        "x-ms-content-crc64": "AAAAAAAAAAA=",
        "x-ms-request-id": "97b7f423-201e-006c-7015-9639c8000000",
        "x-ms-request-server-encrypted": "true",
<<<<<<< HEAD
        "x-ms-version": "2020-10-02",
        "x-ms-version-id": "2021-08-20T22:45:18.6649510Z"
=======
        "x-ms-version": "2020-12-06"
>>>>>>> f7eb5f10
      },
      "ResponseBody": []
    },
    {
      "RequestUri": "https://amandadev2.blob.core.windows.net/test-container-42d0ba95-1dee-ed49-f1a9-5a10436dcebe/test-blob-24d41d06-9ed5-f9de-d8e7-2d119c866cf2",
      "RequestMethod": "PUT",
      "RequestHeaders": {
        "Accept": "application/xml",
        "Authorization": "Sanitized",
        "Content-Length": "0",
        "Content-Type": "application/octet-stream",
        "If-Modified-Since": "Thu, 19 Aug 2021 22:45:18 GMT",
        "traceparent": "00-26d9c13d7495744587401be0fcc9e6ec-6b0be161a2f6ed42-00",
        "User-Agent": [
          "azsdk-net-Storage.Blobs/12.10.0-alpha.20210820.1",
          "(.NET 5.0.9; Microsoft Windows 10.0.19043)"
        ],
        "x-ms-blob-type": "BlockBlob",
        "x-ms-client-request-id": "faf27dc8-7c3b-ddc7-a3f9-5bd5dfbc5708",
        "x-ms-date": "Fri, 20 Aug 2021 22:45:18 GMT",
        "x-ms-return-client-request-id": "true",
        "x-ms-version": "2020-12-06"
      },
      "RequestBody": [],
      "StatusCode": 201,
      "ResponseHeaders": {
        "Content-Length": "0",
        "Content-MD5": "1B2M2Y8AsgTpgAmY7PhCfg==",
        "Date": "Fri, 20 Aug 2021 22:45:18 GMT",
        "ETag": "\u00220x8D9642C2F74AC28\u0022",
        "Last-Modified": "Fri, 20 Aug 2021 22:45:18 GMT",
        "Server": [
          "Windows-Azure-Blob/1.0",
          "Microsoft-HTTPAPI/2.0"
        ],
        "x-ms-client-request-id": "faf27dc8-7c3b-ddc7-a3f9-5bd5dfbc5708",
        "x-ms-content-crc64": "AAAAAAAAAAA=",
        "x-ms-request-id": "97b7f42c-201e-006c-7915-9639c8000000",
        "x-ms-request-server-encrypted": "true",
<<<<<<< HEAD
        "x-ms-version": "2020-10-02",
        "x-ms-version-id": "2021-08-20T22:45:18.7159864Z"
=======
        "x-ms-version": "2020-12-06"
>>>>>>> f7eb5f10
      },
      "ResponseBody": []
    },
    {
      "RequestUri": "https://amandadev2.blob.core.windows.net/test-container-42d0ba95-1dee-ed49-f1a9-5a10436dcebe/test-blob-24d41d06-9ed5-f9de-d8e7-2d119c866cf2?comp=block\u0026blockid=AAQAAAAAAAAAAAAAAAAAAAAAAAAAAAAAAAAAAAAAAAAAAAAAAAAAAAAAAAAAAAAA",
      "RequestMethod": "PUT",
      "RequestHeaders": {
        "Accept": "application/xml",
        "Authorization": "Sanitized",
        "Content-Length": "1024",
        "Content-Type": "application/octet-stream",
        "User-Agent": [
          "azsdk-net-Storage.Blobs/12.10.0-alpha.20210820.1",
          "(.NET 5.0.9; Microsoft Windows 10.0.19043)"
        ],
        "x-ms-client-request-id": "ac43aa95-abee-c1ef-1f3b-f536f9b5136b",
        "x-ms-date": "Fri, 20 Aug 2021 22:45:18 GMT",
        "x-ms-return-client-request-id": "true",
        "x-ms-version": "2020-12-06"
      },
      "RequestBody": "lArX1A5W92wWOg6UtuZZ1CNw1AjKCMaHHyEtdD01FMVn0GOVLO6u5ZxPTPBwnnI0JoetFHvRTYtDULXtKIMv4SZILOWCxKc0wu9rervWFoGv\u002BE21h/9JloPYUdw5wb0YIGvJJ3GMsmLfeVKMZdPPbTkzPi81eVkm/5ViqnLL\u002BgExU1pQDO8PIkbr1g6tvDCwCOSiBoKN4qYSoyjbKQjwFH5QWhJ4f2FKJBvpSqNKeEJksqGOKPR\u002BpHCzPmnGM/g\u002B\u002B8GQXGIeN4iDWOFno5gDxyrmdndmYeuJ0rWhxUD3g/Aiq0/huRzgRnsYC9ASFwHYr3Y\u002B4LyB15nWBoqsfHFIi9TxRPhIIQ0OBjD7TVYbd7q0yRXKuaIzodO2C7ORM8kK0H/7IdMJkI5oMNqMhYpCu4/P97NbfdIxvaIkkRZafNJn8XzXH1bnqzmHYYjIpxxJdE8kwjwWrlOtyWMw5P53DrQIJJMNa5s450x51BxJaRWG2x3HNrqVUEMpKVXyt8Y7EFLUwIKIOwm069rwnNo2ZGBOqQnhr9j6ctRP5EFFRjCFPsPKdamS/Z8TEkrfpbRp88X1pA28WWB62k2uOVfHbqWqal4WbO\u002B2u6xqzZyNGswg5vF8T6EiyORjT5pb48RHTKSlNTpVU4bVP\u002BhhUozD7L\u002BAjlJmSh4Dh6J5sxxUWtfnIoD46OWSypJqphC5wXZXn2Lb21Vx4QGFoa2Y3J9qgeQQeS8MygTa7sS//KMOSsUsIRO5eX\u002BCdUF\u002Bc0c3\u002Be3yACUrqEdGS9ReAOyQseVdd1bobLuMsAhljQTujVe8ovTXzft\u002B4qJ\u002B5dU/W3iS8sNbIfzxT40yZk8cxhpDV758oV33ueTp35SzaoblTVSP0ptAk2xby1NnpGarYhuIO44XwrkamjnecUJnPeUHTRn7jPR/AsRSIdUJkBR\u002BPXx5Ky/3zoqbdTdhYSEq9I5uX1dMsNUnCTjKxKHjEAolYDPF7hK2D36OYBe8HaCiKCxHmzC8MY2nUSL2LQnpt2QtPAHtZQZ8uFDYvVC9auuYKJx0nHXZaC6mHZzvv\u002BJ1paiyj\u002BGetMMmy\u002BLg43Q86ec2XQVsdBvvVNPSRkdqjPhtYxinC9sK\u002BXPZTtCS\u002BIW6ajO0uWHdCDCNwzoNy217uz/pcoBblN4LLGSRkyZKXFtOGNwUtdOWkFvnGkeg/S0FXpKQqIUFXtVUqIz9S3UKQmffvrORZwZsUuIldHqXay82jDWUurPVSboGvwxGmUTl3dfgwT56c/eLJFaj4OpbvT1dxr9AdoizCXX5i6f6JrmeP5eit6rwvBg9CJVdMmnQqgHO6NKEpWdOLLfIgOhPkf6cBKBTuAaTbAqnAm3zVtcMKeCmKw==",
      "StatusCode": 201,
      "ResponseHeaders": {
        "Content-Length": "0",
        "Date": "Fri, 20 Aug 2021 22:45:18 GMT",
        "Server": [
          "Windows-Azure-Blob/1.0",
          "Microsoft-HTTPAPI/2.0"
        ],
        "x-ms-client-request-id": "ac43aa95-abee-c1ef-1f3b-f536f9b5136b",
        "x-ms-content-crc64": "eCory9Lv9ck=",
        "x-ms-request-id": "97b7f43c-201e-006c-0715-9639c8000000",
        "x-ms-request-server-encrypted": "true",
        "x-ms-version": "2020-12-06"
      },
      "ResponseBody": []
    },
    {
      "RequestUri": "https://amandadev2.blob.core.windows.net/test-container-42d0ba95-1dee-ed49-f1a9-5a10436dcebe/test-blob-24d41d06-9ed5-f9de-d8e7-2d119c866cf2?comp=blocklist",
      "RequestMethod": "PUT",
      "RequestHeaders": {
        "Accept": "application/xml",
        "Authorization": "Sanitized",
        "Content-Length": "107",
        "Content-Type": "application/xml",
        "If-Match": "\u00220x8D9642C2F74AC28\u0022",
        "User-Agent": [
          "azsdk-net-Storage.Blobs/12.10.0-alpha.20210820.1",
          "(.NET 5.0.9; Microsoft Windows 10.0.19043)"
        ],
        "x-ms-client-request-id": "353fff02-ab78-fd19-75ff-96af12ec6bc6",
        "x-ms-date": "Fri, 20 Aug 2021 22:45:18 GMT",
        "x-ms-return-client-request-id": "true",
        "x-ms-version": "2020-12-06"
      },
      "RequestBody": "\uFEFF\u003CBlockList\u003E\u003CLatest\u003EAAQAAAAAAAAAAAAAAAAAAAAAAAAAAAAAAAAAAAAAAAAAAAAAAAAAAAAAAAAAAAAA\u003C/Latest\u003E\u003C/BlockList\u003E",
      "StatusCode": 201,
      "ResponseHeaders": {
        "Content-Length": "0",
        "Date": "Fri, 20 Aug 2021 22:45:18 GMT",
        "ETag": "\u00220x8D9642C2F84B495\u0022",
        "Last-Modified": "Fri, 20 Aug 2021 22:45:18 GMT",
        "Server": [
          "Windows-Azure-Blob/1.0",
          "Microsoft-HTTPAPI/2.0"
        ],
        "x-ms-client-request-id": "353fff02-ab78-fd19-75ff-96af12ec6bc6",
        "x-ms-content-crc64": "17m5j6ScWgM=",
        "x-ms-request-id": "97b7f443-201e-006c-0e15-9639c8000000",
        "x-ms-request-server-encrypted": "true",
<<<<<<< HEAD
        "x-ms-version": "2020-10-02",
        "x-ms-version-id": "2021-08-20T22:45:18.8210597Z"
=======
        "x-ms-version": "2020-12-06"
>>>>>>> f7eb5f10
      },
      "ResponseBody": []
    },
    {
      "RequestUri": "https://amandadev2.blob.core.windows.net/test-container-42d0ba95-1dee-ed49-f1a9-5a10436dcebe/test-blob-24d41d06-9ed5-f9de-d8e7-2d119c866cf2",
      "RequestMethod": "GET",
      "RequestHeaders": {
        "Accept": "application/xml",
        "Authorization": "Sanitized",
        "traceparent": "00-5c2e260b3bdc6e41b439e80350235047-a0ac0726c0360540-00",
        "User-Agent": [
          "azsdk-net-Storage.Blobs/12.10.0-alpha.20210820.1",
          "(.NET 5.0.9; Microsoft Windows 10.0.19043)"
        ],
        "x-ms-client-request-id": "f93364d5-dd75-38f3-0e48-9bd67592ad6c",
        "x-ms-date": "Fri, 20 Aug 2021 22:45:18 GMT",
        "x-ms-return-client-request-id": "true",
        "x-ms-version": "2020-12-06"
      },
      "RequestBody": null,
      "StatusCode": 200,
      "ResponseHeaders": {
        "Accept-Ranges": "bytes",
        "Content-Length": "1024",
        "Content-Type": "application/octet-stream",
        "Date": "Fri, 20 Aug 2021 22:45:18 GMT",
        "ETag": "\u00220x8D9642C2F84B495\u0022",
        "Last-Modified": "Fri, 20 Aug 2021 22:45:18 GMT",
        "Server": [
          "Windows-Azure-Blob/1.0",
          "Microsoft-HTTPAPI/2.0"
        ],
        "x-ms-blob-type": "BlockBlob",
        "x-ms-client-request-id": "f93364d5-dd75-38f3-0e48-9bd67592ad6c",
        "x-ms-creation-time": "Fri, 20 Aug 2021 22:45:18 GMT",
        "x-ms-is-current-version": "true",
        "x-ms-lease-state": "available",
        "x-ms-lease-status": "unlocked",
        "x-ms-request-id": "97b7f44a-201e-006c-1515-9639c8000000",
        "x-ms-server-encrypted": "true",
<<<<<<< HEAD
        "x-ms-version": "2020-10-02",
        "x-ms-version-id": "2021-08-20T22:45:18.8210597Z"
=======
        "x-ms-version": "2020-12-06"
>>>>>>> f7eb5f10
      },
      "ResponseBody": "lArX1A5W92wWOg6UtuZZ1CNw1AjKCMaHHyEtdD01FMVn0GOVLO6u5ZxPTPBwnnI0JoetFHvRTYtDULXtKIMv4SZILOWCxKc0wu9rervWFoGv\u002BE21h/9JloPYUdw5wb0YIGvJJ3GMsmLfeVKMZdPPbTkzPi81eVkm/5ViqnLL\u002BgExU1pQDO8PIkbr1g6tvDCwCOSiBoKN4qYSoyjbKQjwFH5QWhJ4f2FKJBvpSqNKeEJksqGOKPR\u002BpHCzPmnGM/g\u002B\u002B8GQXGIeN4iDWOFno5gDxyrmdndmYeuJ0rWhxUD3g/Aiq0/huRzgRnsYC9ASFwHYr3Y\u002B4LyB15nWBoqsfHFIi9TxRPhIIQ0OBjD7TVYbd7q0yRXKuaIzodO2C7ORM8kK0H/7IdMJkI5oMNqMhYpCu4/P97NbfdIxvaIkkRZafNJn8XzXH1bnqzmHYYjIpxxJdE8kwjwWrlOtyWMw5P53DrQIJJMNa5s450x51BxJaRWG2x3HNrqVUEMpKVXyt8Y7EFLUwIKIOwm069rwnNo2ZGBOqQnhr9j6ctRP5EFFRjCFPsPKdamS/Z8TEkrfpbRp88X1pA28WWB62k2uOVfHbqWqal4WbO\u002B2u6xqzZyNGswg5vF8T6EiyORjT5pb48RHTKSlNTpVU4bVP\u002BhhUozD7L\u002BAjlJmSh4Dh6J5sxxUWtfnIoD46OWSypJqphC5wXZXn2Lb21Vx4QGFoa2Y3J9qgeQQeS8MygTa7sS//KMOSsUsIRO5eX\u002BCdUF\u002Bc0c3\u002Be3yACUrqEdGS9ReAOyQseVdd1bobLuMsAhljQTujVe8ovTXzft\u002B4qJ\u002B5dU/W3iS8sNbIfzxT40yZk8cxhpDV758oV33ueTp35SzaoblTVSP0ptAk2xby1NnpGarYhuIO44XwrkamjnecUJnPeUHTRn7jPR/AsRSIdUJkBR\u002BPXx5Ky/3zoqbdTdhYSEq9I5uX1dMsNUnCTjKxKHjEAolYDPF7hK2D36OYBe8HaCiKCxHmzC8MY2nUSL2LQnpt2QtPAHtZQZ8uFDYvVC9auuYKJx0nHXZaC6mHZzvv\u002BJ1paiyj\u002BGetMMmy\u002BLg43Q86ec2XQVsdBvvVNPSRkdqjPhtYxinC9sK\u002BXPZTtCS\u002BIW6ajO0uWHdCDCNwzoNy217uz/pcoBblN4LLGSRkyZKXFtOGNwUtdOWkFvnGkeg/S0FXpKQqIUFXtVUqIz9S3UKQmffvrORZwZsUuIldHqXay82jDWUurPVSboGvwxGmUTl3dfgwT56c/eLJFaj4OpbvT1dxr9AdoizCXX5i6f6JrmeP5eit6rwvBg9CJVdMmnQqgHO6NKEpWdOLLfIgOhPkf6cBKBTuAaTbAqnAm3zVtcMKeCmKw=="
    },
    {
      "RequestUri": "https://amandadev2.blob.core.windows.net/test-container-42d0ba95-1dee-ed49-f1a9-5a10436dcebe?restype=container",
      "RequestMethod": "DELETE",
      "RequestHeaders": {
        "Accept": "application/xml",
        "Authorization": "Sanitized",
        "traceparent": "00-32984721682a244c88075527afb1284f-0498da128e21bd47-00",
        "User-Agent": [
          "azsdk-net-Storage.Blobs/12.10.0-alpha.20210820.1",
          "(.NET 5.0.9; Microsoft Windows 10.0.19043)"
        ],
        "x-ms-client-request-id": "add96f76-71b8-af50-e4b2-40844aaf15d5",
        "x-ms-date": "Fri, 20 Aug 2021 22:45:18 GMT",
        "x-ms-return-client-request-id": "true",
        "x-ms-version": "2020-12-06"
      },
      "RequestBody": null,
      "StatusCode": 202,
      "ResponseHeaders": {
        "Content-Length": "0",
        "Date": "Fri, 20 Aug 2021 22:45:18 GMT",
        "Server": [
          "Windows-Azure-Blob/1.0",
          "Microsoft-HTTPAPI/2.0"
        ],
        "x-ms-client-request-id": "add96f76-71b8-af50-e4b2-40844aaf15d5",
<<<<<<< HEAD
        "x-ms-request-id": "97b7f45c-201e-006c-2215-9639c8000000",
        "x-ms-version": "2020-10-02"
=======
        "x-ms-request-id": "29708413-a01e-0063-197e-0c12d6000000",
        "x-ms-version": "2020-12-06"
>>>>>>> f7eb5f10
      },
      "ResponseBody": []
    },
    {
      "RequestUri": "https://amandadev2.blob.core.windows.net/test-container-743ee5d5-2a45-be19-a217-80c10ffedf55?restype=container",
      "RequestMethod": "PUT",
      "RequestHeaders": {
        "Accept": "application/xml",
        "Authorization": "Sanitized",
        "traceparent": "00-c276633ac907f849b4c01640adef64b9-1195e21d116b2342-00",
        "User-Agent": [
          "azsdk-net-Storage.Blobs/12.10.0-alpha.20210820.1",
          "(.NET 5.0.9; Microsoft Windows 10.0.19043)"
        ],
        "x-ms-blob-public-access": "container",
        "x-ms-client-request-id": "731ff79f-5b7a-4bdc-561b-0ba1f18f9fe6",
        "x-ms-date": "Fri, 20 Aug 2021 22:45:18 GMT",
        "x-ms-return-client-request-id": "true",
        "x-ms-version": "2020-12-06"
      },
      "RequestBody": null,
      "StatusCode": 201,
      "ResponseHeaders": {
        "Content-Length": "0",
        "Date": "Fri, 20 Aug 2021 22:45:18 GMT",
        "ETag": "\u00220x8D9642C2F9BDD9A\u0022",
        "Last-Modified": "Fri, 20 Aug 2021 22:45:18 GMT",
        "Server": [
          "Windows-Azure-Blob/1.0",
          "Microsoft-HTTPAPI/2.0"
        ],
        "x-ms-client-request-id": "731ff79f-5b7a-4bdc-561b-0ba1f18f9fe6",
<<<<<<< HEAD
        "x-ms-request-id": "97b7f46f-201e-006c-3315-9639c8000000",
        "x-ms-version": "2020-10-02"
=======
        "x-ms-request-id": "29708428-a01e-0063-2c7e-0c12d6000000",
        "x-ms-version": "2020-12-06"
>>>>>>> f7eb5f10
      },
      "ResponseBody": []
    },
    {
      "RequestUri": "https://amandadev2.blob.core.windows.net/test-container-743ee5d5-2a45-be19-a217-80c10ffedf55/test-blob-d10cebd3-104f-d51d-318d-0de5b0bee764",
      "RequestMethod": "PUT",
      "RequestHeaders": {
        "Accept": "application/xml",
        "Authorization": "Sanitized",
        "Content-Length": "0",
        "Content-Type": "application/octet-stream",
        "traceparent": "00-2e3d6f7e0d73d64f99cf48646f615a43-d7cda0c34678104b-00",
        "User-Agent": [
          "azsdk-net-Storage.Blobs/12.10.0-alpha.20210820.1",
          "(.NET 5.0.9; Microsoft Windows 10.0.19043)"
        ],
        "x-ms-blob-type": "BlockBlob",
        "x-ms-client-request-id": "eb8793c0-0131-8f7a-da4a-41ec4df79b97",
        "x-ms-date": "Fri, 20 Aug 2021 22:45:19 GMT",
        "x-ms-return-client-request-id": "true",
        "x-ms-version": "2020-12-06"
      },
      "RequestBody": [],
      "StatusCode": 201,
      "ResponseHeaders": {
        "Content-Length": "0",
        "Content-MD5": "1B2M2Y8AsgTpgAmY7PhCfg==",
        "Date": "Fri, 20 Aug 2021 22:45:18 GMT",
        "ETag": "\u00220x8D9642C2FA38CC6\u0022",
        "Last-Modified": "Fri, 20 Aug 2021 22:45:19 GMT",
        "Server": [
          "Windows-Azure-Blob/1.0",
          "Microsoft-HTTPAPI/2.0"
        ],
        "x-ms-client-request-id": "eb8793c0-0131-8f7a-da4a-41ec4df79b97",
        "x-ms-content-crc64": "AAAAAAAAAAA=",
        "x-ms-request-id": "97b7f48f-201e-006c-4d15-9639c8000000",
        "x-ms-request-server-encrypted": "true",
<<<<<<< HEAD
        "x-ms-version": "2020-10-02",
        "x-ms-version-id": "2021-08-20T22:45:19.0222022Z"
=======
        "x-ms-version": "2020-12-06"
>>>>>>> f7eb5f10
      },
      "ResponseBody": []
    },
    {
      "RequestUri": "https://amandadev2.blob.core.windows.net/test-container-743ee5d5-2a45-be19-a217-80c10ffedf55/test-blob-d10cebd3-104f-d51d-318d-0de5b0bee764",
      "RequestMethod": "PUT",
      "RequestHeaders": {
        "Accept": "application/xml",
        "Authorization": "Sanitized",
        "Content-Length": "0",
        "Content-Type": "application/octet-stream",
        "If-Unmodified-Since": "Sat, 21 Aug 2021 22:45:18 GMT",
        "traceparent": "00-5f348fb56fdcb14db042e02f162024f8-3ad1f039cd90f648-00",
        "User-Agent": [
          "azsdk-net-Storage.Blobs/12.10.0-alpha.20210820.1",
          "(.NET 5.0.9; Microsoft Windows 10.0.19043)"
        ],
        "x-ms-blob-type": "BlockBlob",
        "x-ms-client-request-id": "983b9b6d-aa8a-b763-f7c7-2dc22e73c1b4",
        "x-ms-date": "Fri, 20 Aug 2021 22:45:19 GMT",
        "x-ms-return-client-request-id": "true",
        "x-ms-version": "2020-12-06"
      },
      "RequestBody": [],
      "StatusCode": 201,
      "ResponseHeaders": {
        "Content-Length": "0",
        "Content-MD5": "1B2M2Y8AsgTpgAmY7PhCfg==",
        "Date": "Fri, 20 Aug 2021 22:45:18 GMT",
        "ETag": "\u00220x8D9642C2FAB2F47\u0022",
        "Last-Modified": "Fri, 20 Aug 2021 22:45:19 GMT",
        "Server": [
          "Windows-Azure-Blob/1.0",
          "Microsoft-HTTPAPI/2.0"
        ],
        "x-ms-client-request-id": "983b9b6d-aa8a-b763-f7c7-2dc22e73c1b4",
        "x-ms-content-crc64": "AAAAAAAAAAA=",
        "x-ms-request-id": "97b7f4a2-201e-006c-6015-9639c8000000",
        "x-ms-request-server-encrypted": "true",
<<<<<<< HEAD
        "x-ms-version": "2020-10-02",
        "x-ms-version-id": "2021-08-20T22:45:19.0732375Z"
=======
        "x-ms-version": "2020-12-06"
>>>>>>> f7eb5f10
      },
      "ResponseBody": []
    },
    {
      "RequestUri": "https://amandadev2.blob.core.windows.net/test-container-743ee5d5-2a45-be19-a217-80c10ffedf55/test-blob-d10cebd3-104f-d51d-318d-0de5b0bee764?comp=block\u0026blockid=AAQAAAAAAAAAAAAAAAAAAAAAAAAAAAAAAAAAAAAAAAAAAAAAAAAAAAAAAAAAAAAA",
      "RequestMethod": "PUT",
      "RequestHeaders": {
        "Accept": "application/xml",
        "Authorization": "Sanitized",
        "Content-Length": "1024",
        "Content-Type": "application/octet-stream",
        "User-Agent": [
          "azsdk-net-Storage.Blobs/12.10.0-alpha.20210820.1",
          "(.NET 5.0.9; Microsoft Windows 10.0.19043)"
        ],
        "x-ms-client-request-id": "c242a17a-6f9a-74b2-4f93-6f97c7224bfb",
        "x-ms-date": "Fri, 20 Aug 2021 22:45:19 GMT",
        "x-ms-return-client-request-id": "true",
        "x-ms-version": "2020-12-06"
      },
      "RequestBody": "NKdcOm2HCGYQ7jQ6YYDgH841JRw3/DJDPJI9lCvu0KV4F2hNtYRqOIsg20LMPy1aaiIeGNJ/Xzd0Gf7aSXQ7IR6PwkkXkmpJy\u002ByQFiHvdvxk4ikJz7fS\u002Bbcw2ZuFj\u002B4X5bkkPX3kQte41U3l7kkWhKIBdWdKMVJmvMiR5rnOwzv9eTBoyzl/gKBSUfpq7QtuGlX4gxmHzbNmvYC0Ulse6RER6HQYrrhpgvXG9\u002BBY\u002B8\u002B9I8xj1T8hdax9AQ24yy5ENGfoWQSWVmycjwEkwdXSDsKx9i\u002BPuhTS8HLIm62qsLbGgsN5b6LKJ81gxkU9/LTXqvJLB9T/tHlTFWiSzru/8d9KXT4RWZ8f5s9hL/TOlPO\u002B8PC6X6jix81KJlo5OFgSoNRm8551xVBTKyAFnYWFhYF1093KBJI2aJZxxzNE5q52T44fZ6FVSSugZzSI3CpHxKDYxGV7R5xCMIoIBP0cDkRyj032ZR3fH4qxKZ1droxrKQKSbCJJ\u002Bgfy3DYWTEUug1nvFUzcUV\u002BD\u002BaTayR7\u002B5IL\u002BnNr6iqIiKZRFBIjmydNFg6ZDbpg/jtijD3J\u002BbjHp8/i0GK9qM/m2zey4l0zWnC/RlUV4unbqvw4BV3ovpLpjXBCQMrAj2lCtjaCsh/eLzHJDrdnrcTiBylmhaNt\u002BhykxVTs8Rml/rbr1yi3WPTcWdooI7Pbhd\u002BrXDmhXgXJ0LgV3ezK8T4YIw/8f9qYKq4whivJRdpsyT91QZDcBJyxIgJwoX8IFWiYD/yj3woFEzWPcNvZ/I7hpRCtUa\u002BpPB5zT1nUK4kzKGzDLTXdzO41cDJfTJfA1yF3jvhqWse47tPeLJOsLOesWERvGs9VB9gme\u002BF9Te\u002BGrnQ4YJyMyM2pBj5l/5xahUdKrvRPVbxSIocgQ97mP5zgV34fd8xLH5N6xhCQ7wg7y/KeMqL7O1i35j4VbITuwsadhaQiPxF7A5Ng1JOvwTN\u002B5HvsSAz95RwlZ42OMbMOiANJ82VgGYzhIy8PmmbJCCEOmoQNAnq5n5yL/NeD7M3cUkiMYdHOGsrrDyTd8k61WF9og5srAYmEkFPI2By1XTZhM0gaOKpTQH\u002B9IfdV361R0qB4F20ysUy/C9F\u002BAUKqMa3ufL8GmyO1GUMfbeOWMrCiewV8PUXJLn37WzDU0T89EuxFa17yTzd8xv4uF0dtKNkc34o5LfRoIVJBCz/y3EQD3lrzTMtVsCvR/3ZLnxc6jjJbu/WxB\u002BT73UYMsUP3jea2KjjoedwNyyteZy5\u002BIII/BnkNlyRSTtp193OBSQLn2nGTkXTeThBSSezKVpy2fbzDzarK5fbCZ9tedoJsjIIodoy87o8NYLhku003h/g9v3myvXtUHPA==",
      "StatusCode": 201,
      "ResponseHeaders": {
        "Content-Length": "0",
        "Date": "Fri, 20 Aug 2021 22:45:18 GMT",
        "Server": [
          "Windows-Azure-Blob/1.0",
          "Microsoft-HTTPAPI/2.0"
        ],
        "x-ms-client-request-id": "c242a17a-6f9a-74b2-4f93-6f97c7224bfb",
        "x-ms-content-crc64": "SMsNjEz5a2E=",
        "x-ms-request-id": "97b7f4bc-201e-006c-7815-9639c8000000",
        "x-ms-request-server-encrypted": "true",
        "x-ms-version": "2020-12-06"
      },
      "ResponseBody": []
    },
    {
      "RequestUri": "https://amandadev2.blob.core.windows.net/test-container-743ee5d5-2a45-be19-a217-80c10ffedf55/test-blob-d10cebd3-104f-d51d-318d-0de5b0bee764?comp=blocklist",
      "RequestMethod": "PUT",
      "RequestHeaders": {
        "Accept": "application/xml",
        "Authorization": "Sanitized",
        "Content-Length": "107",
        "Content-Type": "application/xml",
        "If-Match": "\u00220x8D9642C2FAB2F47\u0022",
        "User-Agent": [
          "azsdk-net-Storage.Blobs/12.10.0-alpha.20210820.1",
          "(.NET 5.0.9; Microsoft Windows 10.0.19043)"
        ],
        "x-ms-client-request-id": "8c47bcbc-ff30-a61a-b49c-38c5ec607013",
        "x-ms-date": "Fri, 20 Aug 2021 22:45:19 GMT",
        "x-ms-return-client-request-id": "true",
        "x-ms-version": "2020-12-06"
      },
      "RequestBody": "\uFEFF\u003CBlockList\u003E\u003CLatest\u003EAAQAAAAAAAAAAAAAAAAAAAAAAAAAAAAAAAAAAAAAAAAAAAAAAAAAAAAAAAAAAAAA\u003C/Latest\u003E\u003C/BlockList\u003E",
      "StatusCode": 201,
      "ResponseHeaders": {
        "Content-Length": "0",
        "Date": "Fri, 20 Aug 2021 22:45:18 GMT",
        "ETag": "\u00220x8D9642C2FBAE996\u0022",
        "Last-Modified": "Fri, 20 Aug 2021 22:45:19 GMT",
        "Server": [
          "Windows-Azure-Blob/1.0",
          "Microsoft-HTTPAPI/2.0"
        ],
        "x-ms-client-request-id": "8c47bcbc-ff30-a61a-b49c-38c5ec607013",
        "x-ms-content-crc64": "17m5j6ScWgM=",
        "x-ms-request-id": "97b7f4cc-201e-006c-0815-9639c8000000",
        "x-ms-request-server-encrypted": "true",
<<<<<<< HEAD
        "x-ms-version": "2020-10-02",
        "x-ms-version-id": "2021-08-20T22:45:19.1763110Z"
=======
        "x-ms-version": "2020-12-06"
>>>>>>> f7eb5f10
      },
      "ResponseBody": []
    },
    {
      "RequestUri": "https://amandadev2.blob.core.windows.net/test-container-743ee5d5-2a45-be19-a217-80c10ffedf55/test-blob-d10cebd3-104f-d51d-318d-0de5b0bee764",
      "RequestMethod": "GET",
      "RequestHeaders": {
        "Accept": "application/xml",
        "Authorization": "Sanitized",
        "traceparent": "00-3bfba5187598de43b4d94e27554f4f2f-e37c1d18065b7748-00",
        "User-Agent": [
          "azsdk-net-Storage.Blobs/12.10.0-alpha.20210820.1",
          "(.NET 5.0.9; Microsoft Windows 10.0.19043)"
        ],
        "x-ms-client-request-id": "0bdbff15-beda-9bca-d8ba-e950a3ad2443",
        "x-ms-date": "Fri, 20 Aug 2021 22:45:19 GMT",
        "x-ms-return-client-request-id": "true",
        "x-ms-version": "2020-12-06"
      },
      "RequestBody": null,
      "StatusCode": 200,
      "ResponseHeaders": {
        "Accept-Ranges": "bytes",
        "Content-Length": "1024",
        "Content-Type": "application/octet-stream",
        "Date": "Fri, 20 Aug 2021 22:45:18 GMT",
        "ETag": "\u00220x8D9642C2FBAE996\u0022",
        "Last-Modified": "Fri, 20 Aug 2021 22:45:19 GMT",
        "Server": [
          "Windows-Azure-Blob/1.0",
          "Microsoft-HTTPAPI/2.0"
        ],
        "x-ms-blob-type": "BlockBlob",
        "x-ms-client-request-id": "0bdbff15-beda-9bca-d8ba-e950a3ad2443",
        "x-ms-creation-time": "Fri, 20 Aug 2021 22:45:19 GMT",
        "x-ms-is-current-version": "true",
        "x-ms-lease-state": "available",
        "x-ms-lease-status": "unlocked",
        "x-ms-request-id": "97b7f4e4-201e-006c-1d15-9639c8000000",
        "x-ms-server-encrypted": "true",
<<<<<<< HEAD
        "x-ms-version": "2020-10-02",
        "x-ms-version-id": "2021-08-20T22:45:19.1763110Z"
=======
        "x-ms-version": "2020-12-06"
>>>>>>> f7eb5f10
      },
      "ResponseBody": "NKdcOm2HCGYQ7jQ6YYDgH841JRw3/DJDPJI9lCvu0KV4F2hNtYRqOIsg20LMPy1aaiIeGNJ/Xzd0Gf7aSXQ7IR6PwkkXkmpJy\u002ByQFiHvdvxk4ikJz7fS\u002Bbcw2ZuFj\u002B4X5bkkPX3kQte41U3l7kkWhKIBdWdKMVJmvMiR5rnOwzv9eTBoyzl/gKBSUfpq7QtuGlX4gxmHzbNmvYC0Ulse6RER6HQYrrhpgvXG9\u002BBY\u002B8\u002B9I8xj1T8hdax9AQ24yy5ENGfoWQSWVmycjwEkwdXSDsKx9i\u002BPuhTS8HLIm62qsLbGgsN5b6LKJ81gxkU9/LTXqvJLB9T/tHlTFWiSzru/8d9KXT4RWZ8f5s9hL/TOlPO\u002B8PC6X6jix81KJlo5OFgSoNRm8551xVBTKyAFnYWFhYF1093KBJI2aJZxxzNE5q52T44fZ6FVSSugZzSI3CpHxKDYxGV7R5xCMIoIBP0cDkRyj032ZR3fH4qxKZ1droxrKQKSbCJJ\u002Bgfy3DYWTEUug1nvFUzcUV\u002BD\u002BaTayR7\u002B5IL\u002BnNr6iqIiKZRFBIjmydNFg6ZDbpg/jtijD3J\u002BbjHp8/i0GK9qM/m2zey4l0zWnC/RlUV4unbqvw4BV3ovpLpjXBCQMrAj2lCtjaCsh/eLzHJDrdnrcTiBylmhaNt\u002BhykxVTs8Rml/rbr1yi3WPTcWdooI7Pbhd\u002BrXDmhXgXJ0LgV3ezK8T4YIw/8f9qYKq4whivJRdpsyT91QZDcBJyxIgJwoX8IFWiYD/yj3woFEzWPcNvZ/I7hpRCtUa\u002BpPB5zT1nUK4kzKGzDLTXdzO41cDJfTJfA1yF3jvhqWse47tPeLJOsLOesWERvGs9VB9gme\u002BF9Te\u002BGrnQ4YJyMyM2pBj5l/5xahUdKrvRPVbxSIocgQ97mP5zgV34fd8xLH5N6xhCQ7wg7y/KeMqL7O1i35j4VbITuwsadhaQiPxF7A5Ng1JOvwTN\u002B5HvsSAz95RwlZ42OMbMOiANJ82VgGYzhIy8PmmbJCCEOmoQNAnq5n5yL/NeD7M3cUkiMYdHOGsrrDyTd8k61WF9og5srAYmEkFPI2By1XTZhM0gaOKpTQH\u002B9IfdV361R0qB4F20ysUy/C9F\u002BAUKqMa3ufL8GmyO1GUMfbeOWMrCiewV8PUXJLn37WzDU0T89EuxFa17yTzd8xv4uF0dtKNkc34o5LfRoIVJBCz/y3EQD3lrzTMtVsCvR/3ZLnxc6jjJbu/WxB\u002BT73UYMsUP3jea2KjjoedwNyyteZy5\u002BIII/BnkNlyRSTtp193OBSQLn2nGTkXTeThBSSezKVpy2fbzDzarK5fbCZ9tedoJsjIIodoy87o8NYLhku003h/g9v3myvXtUHPA=="
    },
    {
      "RequestUri": "https://amandadev2.blob.core.windows.net/test-container-743ee5d5-2a45-be19-a217-80c10ffedf55?restype=container",
      "RequestMethod": "DELETE",
      "RequestHeaders": {
        "Accept": "application/xml",
        "Authorization": "Sanitized",
        "traceparent": "00-67eec86d0f3f324990bcf1347f3ecdf5-18ccacb3fae9a949-00",
        "User-Agent": [
          "azsdk-net-Storage.Blobs/12.10.0-alpha.20210820.1",
          "(.NET 5.0.9; Microsoft Windows 10.0.19043)"
        ],
        "x-ms-client-request-id": "edaf5b6d-6584-ab39-9ebb-6d6c8433fb81",
        "x-ms-date": "Fri, 20 Aug 2021 22:45:19 GMT",
        "x-ms-return-client-request-id": "true",
        "x-ms-version": "2020-12-06"
      },
      "RequestBody": null,
      "StatusCode": 202,
      "ResponseHeaders": {
        "Content-Length": "0",
        "Date": "Fri, 20 Aug 2021 22:45:19 GMT",
        "Server": [
          "Windows-Azure-Blob/1.0",
          "Microsoft-HTTPAPI/2.0"
        ],
        "x-ms-client-request-id": "edaf5b6d-6584-ab39-9ebb-6d6c8433fb81",
<<<<<<< HEAD
        "x-ms-request-id": "97b7f4f6-201e-006c-2e15-9639c8000000",
        "x-ms-version": "2020-10-02"
=======
        "x-ms-request-id": "29708497-a01e-0063-0f7e-0c12d6000000",
        "x-ms-version": "2020-12-06"
>>>>>>> f7eb5f10
      },
      "ResponseBody": []
    },
    {
      "RequestUri": "https://amandadev2.blob.core.windows.net/test-container-bd05db0d-5271-dec1-b58d-d23260cabb56?restype=container",
      "RequestMethod": "PUT",
      "RequestHeaders": {
        "Accept": "application/xml",
        "Authorization": "Sanitized",
        "traceparent": "00-f262cd12fbae044b8e7fde4138f4150e-87231c4ee4685f42-00",
        "User-Agent": [
          "azsdk-net-Storage.Blobs/12.10.0-alpha.20210820.1",
          "(.NET 5.0.9; Microsoft Windows 10.0.19043)"
        ],
        "x-ms-blob-public-access": "container",
        "x-ms-client-request-id": "04f2ddac-dc7c-1b66-99d0-37f793064bd3",
        "x-ms-date": "Fri, 20 Aug 2021 22:45:19 GMT",
        "x-ms-return-client-request-id": "true",
        "x-ms-version": "2020-12-06"
      },
      "RequestBody": null,
      "StatusCode": 201,
      "ResponseHeaders": {
        "Content-Length": "0",
        "Date": "Fri, 20 Aug 2021 22:45:19 GMT",
        "ETag": "\u00220x8D9642C2FD1280C\u0022",
        "Last-Modified": "Fri, 20 Aug 2021 22:45:19 GMT",
        "Server": [
          "Windows-Azure-Blob/1.0",
          "Microsoft-HTTPAPI/2.0"
        ],
        "x-ms-client-request-id": "04f2ddac-dc7c-1b66-99d0-37f793064bd3",
<<<<<<< HEAD
        "x-ms-request-id": "97b7f504-201e-006c-3a15-9639c8000000",
        "x-ms-version": "2020-10-02"
=======
        "x-ms-request-id": "297084a9-a01e-0063-1f7e-0c12d6000000",
        "x-ms-version": "2020-12-06"
>>>>>>> f7eb5f10
      },
      "ResponseBody": []
    },
    {
      "RequestUri": "https://amandadev2.blob.core.windows.net/test-container-bd05db0d-5271-dec1-b58d-d23260cabb56/test-blob-724c1700-b350-d682-1dd9-a7b1146114d8",
      "RequestMethod": "PUT",
      "RequestHeaders": {
        "Accept": "application/xml",
        "Authorization": "Sanitized",
        "Content-Length": "0",
        "Content-Type": "application/octet-stream",
        "traceparent": "00-df805e31f445b145b0f05050d051e767-3c8d8c078b1cfd45-00",
        "User-Agent": [
          "azsdk-net-Storage.Blobs/12.10.0-alpha.20210820.1",
          "(.NET 5.0.9; Microsoft Windows 10.0.19043)"
        ],
        "x-ms-blob-type": "BlockBlob",
        "x-ms-client-request-id": "b15f6a74-5691-f9b4-5a1b-e7a334b50737",
        "x-ms-date": "Fri, 20 Aug 2021 22:45:19 GMT",
        "x-ms-return-client-request-id": "true",
        "x-ms-version": "2020-12-06"
      },
      "RequestBody": [],
      "StatusCode": 201,
      "ResponseHeaders": {
        "Content-Length": "0",
        "Content-MD5": "1B2M2Y8AsgTpgAmY7PhCfg==",
        "Date": "Fri, 20 Aug 2021 22:45:19 GMT",
        "ETag": "\u00220x8D9642C2FD8D739\u0022",
        "Last-Modified": "Fri, 20 Aug 2021 22:45:19 GMT",
        "Server": [
          "Windows-Azure-Blob/1.0",
          "Microsoft-HTTPAPI/2.0"
        ],
        "x-ms-client-request-id": "b15f6a74-5691-f9b4-5a1b-e7a334b50737",
        "x-ms-content-crc64": "AAAAAAAAAAA=",
        "x-ms-request-id": "97b7f513-201e-006c-4715-9639c8000000",
        "x-ms-request-server-encrypted": "true",
<<<<<<< HEAD
        "x-ms-version": "2020-10-02",
        "x-ms-version-id": "2021-08-20T22:45:19.3714489Z"
=======
        "x-ms-version": "2020-12-06"
>>>>>>> f7eb5f10
      },
      "ResponseBody": []
    },
    {
      "RequestUri": "https://amandadev2.blob.core.windows.net/test-container-bd05db0d-5271-dec1-b58d-d23260cabb56/test-blob-724c1700-b350-d682-1dd9-a7b1146114d8",
      "RequestMethod": "HEAD",
      "RequestHeaders": {
        "Accept": "application/xml",
        "Authorization": "Sanitized",
        "traceparent": "00-c98334ddcbe8d242975286a3ea6ee543-343e7956bcaba440-00",
        "User-Agent": [
          "azsdk-net-Storage.Blobs/12.10.0-alpha.20210820.1",
          "(.NET 5.0.9; Microsoft Windows 10.0.19043)"
        ],
        "x-ms-client-request-id": "aa3c9841-6302-6c47-178b-28bccf350ef6",
        "x-ms-date": "Fri, 20 Aug 2021 22:45:19 GMT",
        "x-ms-return-client-request-id": "true",
        "x-ms-version": "2020-12-06"
      },
      "RequestBody": null,
      "StatusCode": 200,
      "ResponseHeaders": {
        "Accept-Ranges": "bytes",
        "Content-Length": "0",
        "Content-MD5": "1B2M2Y8AsgTpgAmY7PhCfg==",
        "Content-Type": "application/octet-stream",
        "Date": "Fri, 20 Aug 2021 22:45:19 GMT",
        "ETag": "\u00220x8D9642C2FD8D739\u0022",
        "Last-Modified": "Fri, 20 Aug 2021 22:45:19 GMT",
        "Server": [
          "Windows-Azure-Blob/1.0",
          "Microsoft-HTTPAPI/2.0"
        ],
        "x-ms-access-tier": "Hot",
        "x-ms-access-tier-inferred": "true",
        "x-ms-blob-type": "BlockBlob",
        "x-ms-client-request-id": "aa3c9841-6302-6c47-178b-28bccf350ef6",
        "x-ms-creation-time": "Fri, 20 Aug 2021 22:45:19 GMT",
        "x-ms-is-current-version": "true",
        "x-ms-lease-state": "available",
        "x-ms-lease-status": "unlocked",
        "x-ms-request-id": "97b7f529-201e-006c-5a15-9639c8000000",
        "x-ms-server-encrypted": "true",
<<<<<<< HEAD
        "x-ms-version": "2020-10-02",
        "x-ms-version-id": "2021-08-20T22:45:19.3714489Z"
=======
        "x-ms-version": "2020-12-06"
>>>>>>> f7eb5f10
      },
      "ResponseBody": []
    },
    {
      "RequestUri": "https://amandadev2.blob.core.windows.net/test-container-bd05db0d-5271-dec1-b58d-d23260cabb56/test-blob-724c1700-b350-d682-1dd9-a7b1146114d8",
      "RequestMethod": "PUT",
      "RequestHeaders": {
        "Accept": "application/xml",
        "Authorization": "Sanitized",
        "Content-Length": "0",
        "Content-Type": "application/octet-stream",
        "If-Match": "0x8D9642C2FD8D739",
        "traceparent": "00-21b78c4e1787a34bad923949a43029f6-72fa88f2db0ae94a-00",
        "User-Agent": [
          "azsdk-net-Storage.Blobs/12.10.0-alpha.20210820.1",
          "(.NET 5.0.9; Microsoft Windows 10.0.19043)"
        ],
        "x-ms-blob-type": "BlockBlob",
        "x-ms-client-request-id": "e3d3d2f4-094e-5880-f904-9eef5e31b837",
        "x-ms-date": "Fri, 20 Aug 2021 22:45:19 GMT",
        "x-ms-return-client-request-id": "true",
        "x-ms-version": "2020-12-06"
      },
      "RequestBody": [],
      "StatusCode": 201,
      "ResponseHeaders": {
        "Content-Length": "0",
        "Content-MD5": "1B2M2Y8AsgTpgAmY7PhCfg==",
        "Date": "Fri, 20 Aug 2021 22:45:19 GMT",
        "ETag": "\u00220x8D9642C2FE77FDA\u0022",
        "Last-Modified": "Fri, 20 Aug 2021 22:45:19 GMT",
        "Server": [
          "Windows-Azure-Blob/1.0",
          "Microsoft-HTTPAPI/2.0"
        ],
        "x-ms-client-request-id": "e3d3d2f4-094e-5880-f904-9eef5e31b837",
        "x-ms-content-crc64": "AAAAAAAAAAA=",
        "x-ms-request-id": "97b7f53a-201e-006c-6815-9639c8000000",
        "x-ms-request-server-encrypted": "true",
<<<<<<< HEAD
        "x-ms-version": "2020-10-02",
        "x-ms-version-id": "2021-08-20T22:45:19.4685162Z"
=======
        "x-ms-version": "2020-12-06"
>>>>>>> f7eb5f10
      },
      "ResponseBody": []
    },
    {
      "RequestUri": "https://amandadev2.blob.core.windows.net/test-container-bd05db0d-5271-dec1-b58d-d23260cabb56/test-blob-724c1700-b350-d682-1dd9-a7b1146114d8?comp=block\u0026blockid=AAQAAAAAAAAAAAAAAAAAAAAAAAAAAAAAAAAAAAAAAAAAAAAAAAAAAAAAAAAAAAAA",
      "RequestMethod": "PUT",
      "RequestHeaders": {
        "Accept": "application/xml",
        "Authorization": "Sanitized",
        "Content-Length": "1024",
        "Content-Type": "application/octet-stream",
        "User-Agent": [
          "azsdk-net-Storage.Blobs/12.10.0-alpha.20210820.1",
          "(.NET 5.0.9; Microsoft Windows 10.0.19043)"
        ],
        "x-ms-client-request-id": "9486e2c2-d193-b19d-5781-e867a1cab468",
        "x-ms-date": "Fri, 20 Aug 2021 22:45:19 GMT",
        "x-ms-return-client-request-id": "true",
        "x-ms-version": "2020-12-06"
      },
      "RequestBody": "v3dyn5PRja1vFnOIjyv1BUORYZx4XDVYGMau9Z49eQj50cmM4jjBbwqPOuvvvt3slSN5PtRyfWJCGYfNIpgOMZ1qjr1haSMKz/KS6SJJaVnowV97xDo0h1NmSsmx9ExygAlNhC8giywAbm7i35RA\u002BLAt5GA4k2xiNgZp\u002Bh5aWdulH2gZ\u002B\u002BQpyDYze1XMUqe/JlIYgw/rOu2c604ptpENpRWSPMArJ/zMBBsqBBcWluReqtTMQdbLueV6fRCWABKlJdVAORXnk/5VTH70wTXVhVVpygy9QWQ\u002Bx4LbsarrNQMJhd9C1lzOdxbVdvRX1/ivpPe7LDYG6ONwAXKSDOJUahZ76jtWk6/5mlL158pv5\u002B\u002BKKwyyMAnNA5370dTpPGszgAzd3Oy8WRFIwpHjEAAZABqCB\u002BDWojkNreeeWsHbD17nwWe\u002BkQsDztL6aW536fKc4tC5ZjSKXd7S0C4EHf9PbbIy\u002B06YW28OfzkO3DjLlcP0AnjxIagqXWSJ68Hc/rDTqvy7Re6jA4dhqub6e4GlBzpqEBuHXkwJCJ7qD2\u002BtMYGIOzE8D1DVUP7wj3bCL\u002BHi4\u002BSHcu6VTEuwsTxPufMXtHhlcUBPaffplb8dls/VR9i8ByyLJb\u002BT8\u002B/li10ThZcK2dv9XL2hknnsndwueLV82mpkkrHHi4650X5Qat6Z1Q8nErz02OoaG3Wyn4fjZHs5abHzr/LmQk1MRIs/UCibUsjNB2X4iAJ/Snc8FOwG1mwDFwAspSYcQdBvp5Nf2stMF0y/FV0VQOGvdGV7qi5gRW4ePDgnbqyisMWVieBuH2\u002Br7/2fR8AP7dYffTHAoJaiD2IlQJ6SJKifHWSXgLcBQFX1z7owwP6tD05iCPF74Q8v83p\u002BSN7QGctUAClbd20eHjzbytDccU5jdzFPLxy3IzxUaI09gvh2Jbbv28DVUpjhQ\u002Bq0nxY\u002BU4IrGtGtgOmvndztBg7g4ZtEZaUa7JWNjSWZbuwyAoQmFRULEWcmyaTNQD3k50uJAWJObzpwJGbsnoyrFBL8fZtYx/H51dAzHZwBTKxXqaXaD22K45JJtfCvHnPae7SR0MOijCBakCuRGlGdbti6lPXm0ASlcpkIDhEASbZdWKLncHvptByFgH9B\u002BMhArEcY9Il99Kqw7F0pmn4PWUZ1NMKvtv5c0d/YYVCFZHrQx2LK51Qs32T3N4QevxqedSY4y8MGkfVJvCOqpZJaKofjWNMbRXLxSFVdt355PhHFOespTZi3yjZsgCoxgjnSnQz8OmZHgjC0RoNtqNl3z34S5GumMN3vK46cr8RHwMYcixpyfQOrfra6dQYVSiFc9bGsH53NK20uDQ7YqtNsbIa8UB2\u002BBVJ6Zma06w==",
      "StatusCode": 201,
      "ResponseHeaders": {
        "Content-Length": "0",
        "Date": "Fri, 20 Aug 2021 22:45:19 GMT",
        "Server": [
          "Windows-Azure-Blob/1.0",
          "Microsoft-HTTPAPI/2.0"
        ],
        "x-ms-client-request-id": "9486e2c2-d193-b19d-5781-e867a1cab468",
        "x-ms-content-crc64": "ukaNekw8xh8=",
        "x-ms-request-id": "97b7f54e-201e-006c-7915-9639c8000000",
        "x-ms-request-server-encrypted": "true",
        "x-ms-version": "2020-12-06"
      },
      "ResponseBody": []
    },
    {
      "RequestUri": "https://amandadev2.blob.core.windows.net/test-container-bd05db0d-5271-dec1-b58d-d23260cabb56/test-blob-724c1700-b350-d682-1dd9-a7b1146114d8?comp=blocklist",
      "RequestMethod": "PUT",
      "RequestHeaders": {
        "Accept": "application/xml",
        "Authorization": "Sanitized",
        "Content-Length": "107",
        "Content-Type": "application/xml",
        "If-Match": "\u00220x8D9642C2FE77FDA\u0022",
        "User-Agent": [
          "azsdk-net-Storage.Blobs/12.10.0-alpha.20210820.1",
          "(.NET 5.0.9; Microsoft Windows 10.0.19043)"
        ],
        "x-ms-client-request-id": "7c2d8b46-23ab-47a4-a301-00b14404c84d",
        "x-ms-date": "Fri, 20 Aug 2021 22:45:19 GMT",
        "x-ms-return-client-request-id": "true",
        "x-ms-version": "2020-12-06"
      },
      "RequestBody": "\uFEFF\u003CBlockList\u003E\u003CLatest\u003EAAQAAAAAAAAAAAAAAAAAAAAAAAAAAAAAAAAAAAAAAAAAAAAAAAAAAAAAAAAAAAAA\u003C/Latest\u003E\u003C/BlockList\u003E",
      "StatusCode": 201,
      "ResponseHeaders": {
        "Content-Length": "0",
        "Date": "Fri, 20 Aug 2021 22:45:19 GMT",
        "ETag": "\u00220x8D9642C2FF676B2\u0022",
        "Last-Modified": "Fri, 20 Aug 2021 22:45:19 GMT",
        "Server": [
          "Windows-Azure-Blob/1.0",
          "Microsoft-HTTPAPI/2.0"
        ],
        "x-ms-client-request-id": "7c2d8b46-23ab-47a4-a301-00b14404c84d",
        "x-ms-content-crc64": "17m5j6ScWgM=",
        "x-ms-request-id": "97b7f55f-201e-006c-0815-9639c8000000",
        "x-ms-request-server-encrypted": "true",
<<<<<<< HEAD
        "x-ms-version": "2020-10-02",
        "x-ms-version-id": "2021-08-20T22:45:19.5665858Z"
=======
        "x-ms-version": "2020-12-06"
>>>>>>> f7eb5f10
      },
      "ResponseBody": []
    },
    {
      "RequestUri": "https://amandadev2.blob.core.windows.net/test-container-bd05db0d-5271-dec1-b58d-d23260cabb56/test-blob-724c1700-b350-d682-1dd9-a7b1146114d8",
      "RequestMethod": "GET",
      "RequestHeaders": {
        "Accept": "application/xml",
        "Authorization": "Sanitized",
        "traceparent": "00-f8f1dc4bf5e19841a7164340c19fc88b-5b73c03756cb6542-00",
        "User-Agent": [
          "azsdk-net-Storage.Blobs/12.10.0-alpha.20210820.1",
          "(.NET 5.0.9; Microsoft Windows 10.0.19043)"
        ],
        "x-ms-client-request-id": "1620f0bd-379d-c5bc-4def-7cf7eb8b8361",
        "x-ms-date": "Fri, 20 Aug 2021 22:45:19 GMT",
        "x-ms-return-client-request-id": "true",
        "x-ms-version": "2020-12-06"
      },
      "RequestBody": null,
      "StatusCode": 200,
      "ResponseHeaders": {
        "Accept-Ranges": "bytes",
        "Content-Length": "1024",
        "Content-Type": "application/octet-stream",
        "Date": "Fri, 20 Aug 2021 22:45:19 GMT",
        "ETag": "\u00220x8D9642C2FF676B2\u0022",
        "Last-Modified": "Fri, 20 Aug 2021 22:45:19 GMT",
        "Server": [
          "Windows-Azure-Blob/1.0",
          "Microsoft-HTTPAPI/2.0"
        ],
        "x-ms-blob-type": "BlockBlob",
        "x-ms-client-request-id": "1620f0bd-379d-c5bc-4def-7cf7eb8b8361",
        "x-ms-creation-time": "Fri, 20 Aug 2021 22:45:19 GMT",
        "x-ms-is-current-version": "true",
        "x-ms-lease-state": "available",
        "x-ms-lease-status": "unlocked",
        "x-ms-request-id": "97b7f56e-201e-006c-1515-9639c8000000",
        "x-ms-server-encrypted": "true",
<<<<<<< HEAD
        "x-ms-version": "2020-10-02",
        "x-ms-version-id": "2021-08-20T22:45:19.5665858Z"
=======
        "x-ms-version": "2020-12-06"
>>>>>>> f7eb5f10
      },
      "ResponseBody": "v3dyn5PRja1vFnOIjyv1BUORYZx4XDVYGMau9Z49eQj50cmM4jjBbwqPOuvvvt3slSN5PtRyfWJCGYfNIpgOMZ1qjr1haSMKz/KS6SJJaVnowV97xDo0h1NmSsmx9ExygAlNhC8giywAbm7i35RA\u002BLAt5GA4k2xiNgZp\u002Bh5aWdulH2gZ\u002B\u002BQpyDYze1XMUqe/JlIYgw/rOu2c604ptpENpRWSPMArJ/zMBBsqBBcWluReqtTMQdbLueV6fRCWABKlJdVAORXnk/5VTH70wTXVhVVpygy9QWQ\u002Bx4LbsarrNQMJhd9C1lzOdxbVdvRX1/ivpPe7LDYG6ONwAXKSDOJUahZ76jtWk6/5mlL158pv5\u002B\u002BKKwyyMAnNA5370dTpPGszgAzd3Oy8WRFIwpHjEAAZABqCB\u002BDWojkNreeeWsHbD17nwWe\u002BkQsDztL6aW536fKc4tC5ZjSKXd7S0C4EHf9PbbIy\u002B06YW28OfzkO3DjLlcP0AnjxIagqXWSJ68Hc/rDTqvy7Re6jA4dhqub6e4GlBzpqEBuHXkwJCJ7qD2\u002BtMYGIOzE8D1DVUP7wj3bCL\u002BHi4\u002BSHcu6VTEuwsTxPufMXtHhlcUBPaffplb8dls/VR9i8ByyLJb\u002BT8\u002B/li10ThZcK2dv9XL2hknnsndwueLV82mpkkrHHi4650X5Qat6Z1Q8nErz02OoaG3Wyn4fjZHs5abHzr/LmQk1MRIs/UCibUsjNB2X4iAJ/Snc8FOwG1mwDFwAspSYcQdBvp5Nf2stMF0y/FV0VQOGvdGV7qi5gRW4ePDgnbqyisMWVieBuH2\u002Br7/2fR8AP7dYffTHAoJaiD2IlQJ6SJKifHWSXgLcBQFX1z7owwP6tD05iCPF74Q8v83p\u002BSN7QGctUAClbd20eHjzbytDccU5jdzFPLxy3IzxUaI09gvh2Jbbv28DVUpjhQ\u002Bq0nxY\u002BU4IrGtGtgOmvndztBg7g4ZtEZaUa7JWNjSWZbuwyAoQmFRULEWcmyaTNQD3k50uJAWJObzpwJGbsnoyrFBL8fZtYx/H51dAzHZwBTKxXqaXaD22K45JJtfCvHnPae7SR0MOijCBakCuRGlGdbti6lPXm0ASlcpkIDhEASbZdWKLncHvptByFgH9B\u002BMhArEcY9Il99Kqw7F0pmn4PWUZ1NMKvtv5c0d/YYVCFZHrQx2LK51Qs32T3N4QevxqedSY4y8MGkfVJvCOqpZJaKofjWNMbRXLxSFVdt355PhHFOespTZi3yjZsgCoxgjnSnQz8OmZHgjC0RoNtqNl3z34S5GumMN3vK46cr8RHwMYcixpyfQOrfra6dQYVSiFc9bGsH53NK20uDQ7YqtNsbIa8UB2\u002BBVJ6Zma06w=="
    },
    {
      "RequestUri": "https://amandadev2.blob.core.windows.net/test-container-bd05db0d-5271-dec1-b58d-d23260cabb56?restype=container",
      "RequestMethod": "DELETE",
      "RequestHeaders": {
        "Accept": "application/xml",
        "Authorization": "Sanitized",
        "traceparent": "00-e2ddbcc028794e4e930e0a6be9e92789-1ac11b8a7a314f48-00",
        "User-Agent": [
          "azsdk-net-Storage.Blobs/12.10.0-alpha.20210820.1",
          "(.NET 5.0.9; Microsoft Windows 10.0.19043)"
        ],
        "x-ms-client-request-id": "53f34587-b2e3-6db0-ac35-55dc2221eb18",
        "x-ms-date": "Fri, 20 Aug 2021 22:45:19 GMT",
        "x-ms-return-client-request-id": "true",
        "x-ms-version": "2020-12-06"
      },
      "RequestBody": null,
      "StatusCode": 202,
      "ResponseHeaders": {
        "Content-Length": "0",
        "Date": "Fri, 20 Aug 2021 22:45:19 GMT",
        "Server": [
          "Windows-Azure-Blob/1.0",
          "Microsoft-HTTPAPI/2.0"
        ],
        "x-ms-client-request-id": "53f34587-b2e3-6db0-ac35-55dc2221eb18",
<<<<<<< HEAD
        "x-ms-request-id": "97b7f577-201e-006c-1d15-9639c8000000",
        "x-ms-version": "2020-10-02"
=======
        "x-ms-request-id": "2970852a-a01e-0063-147e-0c12d6000000",
        "x-ms-version": "2020-12-06"
>>>>>>> f7eb5f10
      },
      "ResponseBody": []
    },
    {
      "RequestUri": "https://amandadev2.blob.core.windows.net/test-container-8989cb3a-ac58-9c1a-c478-a3455fcfcfd3?restype=container",
      "RequestMethod": "PUT",
      "RequestHeaders": {
        "Accept": "application/xml",
        "Authorization": "Sanitized",
        "traceparent": "00-ef8c729bb8a03844b944575c41c09a5e-b48b4e810e496b46-00",
        "User-Agent": [
          "azsdk-net-Storage.Blobs/12.10.0-alpha.20210820.1",
          "(.NET 5.0.9; Microsoft Windows 10.0.19043)"
        ],
        "x-ms-blob-public-access": "container",
        "x-ms-client-request-id": "2ab2be6b-b7f1-dba2-2a57-8e6b0f6a0ddc",
        "x-ms-date": "Fri, 20 Aug 2021 22:45:19 GMT",
        "x-ms-return-client-request-id": "true",
        "x-ms-version": "2020-12-06"
      },
      "RequestBody": null,
      "StatusCode": 201,
      "ResponseHeaders": {
        "Content-Length": "0",
        "Date": "Fri, 20 Aug 2021 22:45:19 GMT",
        "ETag": "\u00220x8D9642C300D0359\u0022",
        "Last-Modified": "Fri, 20 Aug 2021 22:45:19 GMT",
        "Server": [
          "Windows-Azure-Blob/1.0",
          "Microsoft-HTTPAPI/2.0"
        ],
        "x-ms-client-request-id": "2ab2be6b-b7f1-dba2-2a57-8e6b0f6a0ddc",
<<<<<<< HEAD
        "x-ms-request-id": "97b7f57e-201e-006c-2415-9639c8000000",
        "x-ms-version": "2020-10-02"
=======
        "x-ms-request-id": "29708539-a01e-0063-227e-0c12d6000000",
        "x-ms-version": "2020-12-06"
>>>>>>> f7eb5f10
      },
      "ResponseBody": []
    },
    {
      "RequestUri": "https://amandadev2.blob.core.windows.net/test-container-8989cb3a-ac58-9c1a-c478-a3455fcfcfd3/test-blob-a12d8266-45b1-0b80-4d9b-bd768aafd074",
      "RequestMethod": "PUT",
      "RequestHeaders": {
        "Accept": "application/xml",
        "Authorization": "Sanitized",
        "Content-Length": "0",
        "Content-Type": "application/octet-stream",
        "traceparent": "00-d19c9ff2b7c833489c2acbff35ad7682-8a421e227e454440-00",
        "User-Agent": [
          "azsdk-net-Storage.Blobs/12.10.0-alpha.20210820.1",
          "(.NET 5.0.9; Microsoft Windows 10.0.19043)"
        ],
        "x-ms-blob-type": "BlockBlob",
        "x-ms-client-request-id": "490445d4-e422-26a0-3da7-dc56fa2c517b",
        "x-ms-date": "Fri, 20 Aug 2021 22:45:19 GMT",
        "x-ms-return-client-request-id": "true",
        "x-ms-version": "2020-12-06"
      },
      "RequestBody": [],
      "StatusCode": 201,
      "ResponseHeaders": {
        "Content-Length": "0",
        "Content-MD5": "1B2M2Y8AsgTpgAmY7PhCfg==",
        "Date": "Fri, 20 Aug 2021 22:45:19 GMT",
        "ETag": "\u00220x8D9642C3014B283\u0022",
        "Last-Modified": "Fri, 20 Aug 2021 22:45:19 GMT",
        "Server": [
          "Windows-Azure-Blob/1.0",
          "Microsoft-HTTPAPI/2.0"
        ],
        "x-ms-client-request-id": "490445d4-e422-26a0-3da7-dc56fa2c517b",
        "x-ms-content-crc64": "AAAAAAAAAAA=",
        "x-ms-request-id": "97b7f590-201e-006c-3215-9639c8000000",
        "x-ms-request-server-encrypted": "true",
<<<<<<< HEAD
        "x-ms-version": "2020-10-02",
        "x-ms-version-id": "2021-08-20T22:45:19.7637251Z"
=======
        "x-ms-version": "2020-12-06"
>>>>>>> f7eb5f10
      },
      "ResponseBody": []
    },
    {
      "RequestUri": "https://amandadev2.blob.core.windows.net/test-container-8989cb3a-ac58-9c1a-c478-a3455fcfcfd3/test-blob-a12d8266-45b1-0b80-4d9b-bd768aafd074",
      "RequestMethod": "PUT",
      "RequestHeaders": {
        "Accept": "application/xml",
        "Authorization": "Sanitized",
        "Content-Length": "0",
        "Content-Type": "application/octet-stream",
        "If-None-Match": "\u0022garbage\u0022",
        "traceparent": "00-3cd935245b544448b3140401014479e4-c6380658c3bfd241-00",
        "User-Agent": [
          "azsdk-net-Storage.Blobs/12.10.0-alpha.20210820.1",
          "(.NET 5.0.9; Microsoft Windows 10.0.19043)"
        ],
        "x-ms-blob-type": "BlockBlob",
        "x-ms-client-request-id": "ae298b27-5611-d655-e903-52e6caa6b0e6",
        "x-ms-date": "Fri, 20 Aug 2021 22:45:19 GMT",
        "x-ms-return-client-request-id": "true",
        "x-ms-version": "2020-12-06"
      },
      "RequestBody": [],
      "StatusCode": 201,
      "ResponseHeaders": {
        "Content-Length": "0",
        "Content-MD5": "1B2M2Y8AsgTpgAmY7PhCfg==",
        "Date": "Fri, 20 Aug 2021 22:45:19 GMT",
        "ETag": "\u00220x8D9642C301C7C1C\u0022",
        "Last-Modified": "Fri, 20 Aug 2021 22:45:19 GMT",
        "Server": [
          "Windows-Azure-Blob/1.0",
          "Microsoft-HTTPAPI/2.0"
        ],
        "x-ms-client-request-id": "ae298b27-5611-d655-e903-52e6caa6b0e6",
        "x-ms-content-crc64": "AAAAAAAAAAA=",
        "x-ms-request-id": "97b7f5b1-201e-006c-4f15-9639c8000000",
        "x-ms-request-server-encrypted": "true",
<<<<<<< HEAD
        "x-ms-version": "2020-10-02",
        "x-ms-version-id": "2021-08-20T22:45:19.8157612Z"
=======
        "x-ms-version": "2020-12-06"
>>>>>>> f7eb5f10
      },
      "ResponseBody": []
    },
    {
      "RequestUri": "https://amandadev2.blob.core.windows.net/test-container-8989cb3a-ac58-9c1a-c478-a3455fcfcfd3/test-blob-a12d8266-45b1-0b80-4d9b-bd768aafd074?comp=block\u0026blockid=AAQAAAAAAAAAAAAAAAAAAAAAAAAAAAAAAAAAAAAAAAAAAAAAAAAAAAAAAAAAAAAA",
      "RequestMethod": "PUT",
      "RequestHeaders": {
        "Accept": "application/xml",
        "Authorization": "Sanitized",
        "Content-Length": "1024",
        "Content-Type": "application/octet-stream",
        "User-Agent": [
          "azsdk-net-Storage.Blobs/12.10.0-alpha.20210820.1",
          "(.NET 5.0.9; Microsoft Windows 10.0.19043)"
        ],
        "x-ms-client-request-id": "508f076a-61f9-091e-e07f-2ae63afb1b45",
        "x-ms-date": "Fri, 20 Aug 2021 22:45:19 GMT",
        "x-ms-return-client-request-id": "true",
        "x-ms-version": "2020-12-06"
      },
      "RequestBody": "hhp5vpFsv8GgN8McykBpO7xcokSqh1INsLNjdceM/LFDALqGmSDQZ4VCqOoghFz9PaGZnooM0P7Iaw3dCUr5FDsS2MmF46Gbizu/Z99n7CxWZTcm8l0mNy\u002B7vi0T8l07SZSvDquSd1oA/hJPTGgfYH7hhqQS0yLd66GayiR0iJndgx5KuN6AxO3dJvNL1\u002BrHm16uMWu4KXVy0SIK\u002BK01i3Z4cchJ1KigYcK3NK0ukhO20y7GxVYtJVqp2Oa7dcs/p5p90mYhfca1DtCpAfTHQz8OVCV\u002Bb8YgSkxuoPzB5Ov2d40Tsb\u002BtlFVoELaFhCRm4ZSnrSCmwTfTXIcZs93K9CrksolmtJJ/YcDPFl8PmsYoB75nGTbLT7ZVP1Q4k\u002BB3nRuModKa/ywCKEtg16vYxMLB8awfYtvzGWLTEXU9R83fV3hDg/nzjQeRZfHrangLfHqSdqEzWDtAmIdvx\u002B62xOF\u002BgH8ylUDIzWSkjfzqCK/qyJT6q9Arq/88AutyhMUY2qEPbOr52Oc6yak9j8o/Vo/Yhf9avBgRUtR/9pJVVkiejLJa2pzF8O\u002BtwOIm7hw0/Kxbmf/GvR6J/hkVeeJU5XJgngIY5HvzE5QPrfs16mS3S/nm\u002Bb1J2M6U0dyCr3cNWNtwxlAaHBgwZ4ZrthAiUxS1XS7obeu1F8U0gxOfcWMcAVQgxSMUnS7htpE23SG\u002BcX3HzVFJJOvvuq\u002BK5pgEkPYiTrW7Ao7woMD/B7ZZfjmkdRKV2KQS09xpMAp0ireW3CabE49sAm7u1yyQSR01ljx15XCGbrhSEHrYUtKEfBYJaSuPvmqqOHOjpwF3gYq/M5rO/qRGEG1uSAMUk6\u002BcaloWh\u002BDxpdfRy6384se32o/wGB44tn1xwlm9IXVnlaTDBzymYfmqzY7C/DL3Si2lt210I3qRY7PdpMSGNINiaTYIONqKEHmVRkuPdrlLeXgrF2kH83EpMqSJyLw1I5kKX5P87xFTG6bz390vAe36kitMWxwaWnbE3gY2AUi9XyOxhRYmTopn1/zDExOU\u002BjG2jjaR6Md88AQcNxALHRleNn\u002B5fXvW1EOg5YMfV0diMOTUf3IRLHdbNJQRCRd6W7rjZN2U2ny14Lrz8ANDXZm9ugcsNp2mTQkIXkjnxMosJYnIPPJpzVZnHp\u002B3HjtzF9f7U08PTiQdPBfUjHw0zhvvxst6eyCnVOywxBj\u002B7i7NlEZw7HB7HNdkqwDalUHZM0\u002BEx1dw\u002BZy3VP9jX4kMHk3oBvg2w\u002BKqdKrzFc8gzL6q1pHIeifXXJqpuZdxGL1OWI2z8o5Jo3Bt2VOtfeTNlohBuIj3RKQmEKldjAlKOVvspb1CbdkvYTMhW6DTKt\u002B22yMPMA==",
      "StatusCode": 201,
      "ResponseHeaders": {
        "Content-Length": "0",
        "Date": "Fri, 20 Aug 2021 22:45:19 GMT",
        "Server": [
          "Windows-Azure-Blob/1.0",
          "Microsoft-HTTPAPI/2.0"
        ],
        "x-ms-client-request-id": "508f076a-61f9-091e-e07f-2ae63afb1b45",
        "x-ms-content-crc64": "UE1WVu3KGJ8=",
        "x-ms-request-id": "97b7f5c5-201e-006c-6215-9639c8000000",
        "x-ms-request-server-encrypted": "true",
        "x-ms-version": "2020-12-06"
      },
      "ResponseBody": []
    },
    {
      "RequestUri": "https://amandadev2.blob.core.windows.net/test-container-8989cb3a-ac58-9c1a-c478-a3455fcfcfd3/test-blob-a12d8266-45b1-0b80-4d9b-bd768aafd074?comp=blocklist",
      "RequestMethod": "PUT",
      "RequestHeaders": {
        "Accept": "application/xml",
        "Authorization": "Sanitized",
        "Content-Length": "107",
        "Content-Type": "application/xml",
        "If-Match": "\u00220x8D9642C301C7C1C\u0022",
        "User-Agent": [
          "azsdk-net-Storage.Blobs/12.10.0-alpha.20210820.1",
          "(.NET 5.0.9; Microsoft Windows 10.0.19043)"
        ],
        "x-ms-client-request-id": "c27c7602-6016-d9ec-eaf1-d7cf7e72a6fc",
        "x-ms-date": "Fri, 20 Aug 2021 22:45:19 GMT",
        "x-ms-return-client-request-id": "true",
        "x-ms-version": "2020-12-06"
      },
      "RequestBody": "\uFEFF\u003CBlockList\u003E\u003CLatest\u003EAAQAAAAAAAAAAAAAAAAAAAAAAAAAAAAAAAAAAAAAAAAAAAAAAAAAAAAAAAAAAAAA\u003C/Latest\u003E\u003C/BlockList\u003E",
      "StatusCode": 201,
      "ResponseHeaders": {
        "Content-Length": "0",
        "Date": "Fri, 20 Aug 2021 22:45:19 GMT",
        "ETag": "\u00220x8D9642C302B72E5\u0022",
        "Last-Modified": "Fri, 20 Aug 2021 22:45:19 GMT",
        "Server": [
          "Windows-Azure-Blob/1.0",
          "Microsoft-HTTPAPI/2.0"
        ],
        "x-ms-client-request-id": "c27c7602-6016-d9ec-eaf1-d7cf7e72a6fc",
        "x-ms-content-crc64": "17m5j6ScWgM=",
        "x-ms-request-id": "97b7f5ce-201e-006c-6915-9639c8000000",
        "x-ms-request-server-encrypted": "true",
<<<<<<< HEAD
        "x-ms-version": "2020-10-02",
        "x-ms-version-id": "2021-08-20T22:45:19.9148300Z"
=======
        "x-ms-version": "2020-12-06"
>>>>>>> f7eb5f10
      },
      "ResponseBody": []
    },
    {
      "RequestUri": "https://amandadev2.blob.core.windows.net/test-container-8989cb3a-ac58-9c1a-c478-a3455fcfcfd3/test-blob-a12d8266-45b1-0b80-4d9b-bd768aafd074",
      "RequestMethod": "GET",
      "RequestHeaders": {
        "Accept": "application/xml",
        "Authorization": "Sanitized",
        "traceparent": "00-764dc3e0eb5d314192ed98ae93c28bba-6689ad0be3faa645-00",
        "User-Agent": [
          "azsdk-net-Storage.Blobs/12.10.0-alpha.20210820.1",
          "(.NET 5.0.9; Microsoft Windows 10.0.19043)"
        ],
        "x-ms-client-request-id": "c3e37a63-587e-062e-930e-ac0930b8ffbf",
        "x-ms-date": "Fri, 20 Aug 2021 22:45:19 GMT",
        "x-ms-return-client-request-id": "true",
        "x-ms-version": "2020-12-06"
      },
      "RequestBody": null,
      "StatusCode": 200,
      "ResponseHeaders": {
        "Accept-Ranges": "bytes",
        "Content-Length": "1024",
        "Content-Type": "application/octet-stream",
        "Date": "Fri, 20 Aug 2021 22:45:19 GMT",
        "ETag": "\u00220x8D9642C302B72E5\u0022",
        "Last-Modified": "Fri, 20 Aug 2021 22:45:19 GMT",
        "Server": [
          "Windows-Azure-Blob/1.0",
          "Microsoft-HTTPAPI/2.0"
        ],
        "x-ms-blob-type": "BlockBlob",
        "x-ms-client-request-id": "c3e37a63-587e-062e-930e-ac0930b8ffbf",
        "x-ms-creation-time": "Fri, 20 Aug 2021 22:45:19 GMT",
        "x-ms-is-current-version": "true",
        "x-ms-lease-state": "available",
        "x-ms-lease-status": "unlocked",
        "x-ms-request-id": "97b7f5d2-201e-006c-6d15-9639c8000000",
        "x-ms-server-encrypted": "true",
<<<<<<< HEAD
        "x-ms-version": "2020-10-02",
        "x-ms-version-id": "2021-08-20T22:45:19.9148300Z"
=======
        "x-ms-version": "2020-12-06"
>>>>>>> f7eb5f10
      },
      "ResponseBody": "hhp5vpFsv8GgN8McykBpO7xcokSqh1INsLNjdceM/LFDALqGmSDQZ4VCqOoghFz9PaGZnooM0P7Iaw3dCUr5FDsS2MmF46Gbizu/Z99n7CxWZTcm8l0mNy\u002B7vi0T8l07SZSvDquSd1oA/hJPTGgfYH7hhqQS0yLd66GayiR0iJndgx5KuN6AxO3dJvNL1\u002BrHm16uMWu4KXVy0SIK\u002BK01i3Z4cchJ1KigYcK3NK0ukhO20y7GxVYtJVqp2Oa7dcs/p5p90mYhfca1DtCpAfTHQz8OVCV\u002Bb8YgSkxuoPzB5Ov2d40Tsb\u002BtlFVoELaFhCRm4ZSnrSCmwTfTXIcZs93K9CrksolmtJJ/YcDPFl8PmsYoB75nGTbLT7ZVP1Q4k\u002BB3nRuModKa/ywCKEtg16vYxMLB8awfYtvzGWLTEXU9R83fV3hDg/nzjQeRZfHrangLfHqSdqEzWDtAmIdvx\u002B62xOF\u002BgH8ylUDIzWSkjfzqCK/qyJT6q9Arq/88AutyhMUY2qEPbOr52Oc6yak9j8o/Vo/Yhf9avBgRUtR/9pJVVkiejLJa2pzF8O\u002BtwOIm7hw0/Kxbmf/GvR6J/hkVeeJU5XJgngIY5HvzE5QPrfs16mS3S/nm\u002Bb1J2M6U0dyCr3cNWNtwxlAaHBgwZ4ZrthAiUxS1XS7obeu1F8U0gxOfcWMcAVQgxSMUnS7htpE23SG\u002BcX3HzVFJJOvvuq\u002BK5pgEkPYiTrW7Ao7woMD/B7ZZfjmkdRKV2KQS09xpMAp0ireW3CabE49sAm7u1yyQSR01ljx15XCGbrhSEHrYUtKEfBYJaSuPvmqqOHOjpwF3gYq/M5rO/qRGEG1uSAMUk6\u002BcaloWh\u002BDxpdfRy6384se32o/wGB44tn1xwlm9IXVnlaTDBzymYfmqzY7C/DL3Si2lt210I3qRY7PdpMSGNINiaTYIONqKEHmVRkuPdrlLeXgrF2kH83EpMqSJyLw1I5kKX5P87xFTG6bz390vAe36kitMWxwaWnbE3gY2AUi9XyOxhRYmTopn1/zDExOU\u002BjG2jjaR6Md88AQcNxALHRleNn\u002B5fXvW1EOg5YMfV0diMOTUf3IRLHdbNJQRCRd6W7rjZN2U2ny14Lrz8ANDXZm9ugcsNp2mTQkIXkjnxMosJYnIPPJpzVZnHp\u002B3HjtzF9f7U08PTiQdPBfUjHw0zhvvxst6eyCnVOywxBj\u002B7i7NlEZw7HB7HNdkqwDalUHZM0\u002BEx1dw\u002BZy3VP9jX4kMHk3oBvg2w\u002BKqdKrzFc8gzL6q1pHIeifXXJqpuZdxGL1OWI2z8o5Jo3Bt2VOtfeTNlohBuIj3RKQmEKldjAlKOVvspb1CbdkvYTMhW6DTKt\u002B22yMPMA=="
    },
    {
      "RequestUri": "https://amandadev2.blob.core.windows.net/test-container-8989cb3a-ac58-9c1a-c478-a3455fcfcfd3?restype=container",
      "RequestMethod": "DELETE",
      "RequestHeaders": {
        "Accept": "application/xml",
        "Authorization": "Sanitized",
        "traceparent": "00-988878dda9b5594aaed46a13d119ac4d-96cf813ee08cd94b-00",
        "User-Agent": [
          "azsdk-net-Storage.Blobs/12.10.0-alpha.20210820.1",
          "(.NET 5.0.9; Microsoft Windows 10.0.19043)"
        ],
        "x-ms-client-request-id": "036b30c8-e28f-d67e-01af-a642bbd631c6",
        "x-ms-date": "Fri, 20 Aug 2021 22:45:19 GMT",
        "x-ms-return-client-request-id": "true",
        "x-ms-version": "2020-12-06"
      },
      "RequestBody": null,
      "StatusCode": 202,
      "ResponseHeaders": {
        "Content-Length": "0",
        "Date": "Fri, 20 Aug 2021 22:45:19 GMT",
        "Server": [
          "Windows-Azure-Blob/1.0",
          "Microsoft-HTTPAPI/2.0"
        ],
        "x-ms-client-request-id": "036b30c8-e28f-d67e-01af-a642bbd631c6",
<<<<<<< HEAD
        "x-ms-request-id": "97b7f5dd-201e-006c-7615-9639c8000000",
        "x-ms-version": "2020-10-02"
=======
        "x-ms-request-id": "297085a7-a01e-0063-037e-0c12d6000000",
        "x-ms-version": "2020-12-06"
>>>>>>> f7eb5f10
      },
      "ResponseBody": []
    }
  ],
  "Variables": {
    "DateTimeOffsetNow": "2021-08-20T15:45:18.2425187-07:00",
    "RandomSeed": "155671513",
    "Storage_TestConfigDefault": "ProductionTenant\namandadev2\nU2FuaXRpemVk\nhttps://amandadev2.blob.core.windows.net\nhttps://amandadev2.file.core.windows.net\nhttps://amandadev2.queue.core.windows.net\nhttps://amandadev2.table.core.windows.net\n\n\n\n\nhttps://amandadev2-secondary.blob.core.windows.net\nhttps://amandadev2-secondary.file.core.windows.net\nhttps://amandadev2-secondary.queue.core.windows.net\nhttps://amandadev2-secondary.table.core.windows.net\n\nSanitized\n\n\nCloud\nBlobEndpoint=https://amandadev2.blob.core.windows.net/;QueueEndpoint=https://amandadev2.queue.core.windows.net/;FileEndpoint=https://amandadev2.file.core.windows.net/;BlobSecondaryEndpoint=https://amandadev2-secondary.blob.core.windows.net/;QueueSecondaryEndpoint=https://amandadev2-secondary.queue.core.windows.net/;FileSecondaryEndpoint=https://amandadev2-secondary.file.core.windows.net/;AccountName=amandadev2;AccountKey=Kg==;\ntestscope2\n\n"
  }
}<|MERGE_RESOLUTION|>--- conflicted
+++ resolved
@@ -1,60 +1,46 @@
-{
+﻿{
   "Entries": [
     {
-      "RequestUri": "https://amandadev2.blob.core.windows.net/test-container-7293cf20-9094-1dab-9a18-eadcd3210a74?restype=container",
-      "RequestMethod": "PUT",
-      "RequestHeaders": {
-        "Accept": "application/xml",
-        "Authorization": "Sanitized",
-        "traceparent": "00-095f4bbd814a3140b564aa25311ec09e-2fda9d2aa2bf8446-00",
-        "User-Agent": [
-          "azsdk-net-Storage.Blobs/12.10.0-alpha.20210820.1",
-          "(.NET 5.0.9; Microsoft Windows 10.0.19043)"
-        ],
+      "RequestUri": "https://kasoboltest.blob.core.windows.net/test-container-7293cf20-9094-1dab-9a18-eadcd3210a74?restype=container",
+      "RequestMethod": "PUT",
+      "RequestHeaders": {
+        "Accept": "application/xml",
+        "Authorization": "Sanitized",
+        "traceparent": "00-d0497e76e09bb34a8d554b626ae1a328-c113f084edc7cd4b-00",
+        "User-Agent": "azsdk-net-Storage.Blobs/12.9.0-alpha.20210226.1 (.NET Framework 4.8.4300.0; Microsoft Windows 10.0.19042 )",
         "x-ms-blob-public-access": "container",
         "x-ms-client-request-id": "46aed01a-6b59-1e22-0acb-073175c2e59e",
-        "x-ms-date": "Fri, 20 Aug 2021 22:45:18 GMT",
-        "x-ms-return-client-request-id": "true",
-        "x-ms-version": "2020-12-06"
-      },
-      "RequestBody": null,
-      "StatusCode": 201,
-      "ResponseHeaders": {
-        "Content-Length": "0",
-        "Date": "Fri, 20 Aug 2021 22:45:18 GMT",
-        "ETag": "\u00220x8D9642C2F2F4C7E\u0022",
-        "Last-Modified": "Fri, 20 Aug 2021 22:45:18 GMT",
-        "Server": [
-          "Windows-Azure-Blob/1.0",
-          "Microsoft-HTTPAPI/2.0"
-        ],
+        "x-ms-date": "Fri, 26 Feb 2021 20:33:38 GMT",
+        "x-ms-return-client-request-id": "true",
+        "x-ms-version": "2020-12-06"
+      },
+      "RequestBody": null,
+      "StatusCode": 201,
+      "ResponseHeaders": {
+        "Content-Length": "0",
+        "Date": "Fri, 26 Feb 2021 20:33:38 GMT",
+        "ETag": "\"0x8D8DA95CC916B94\"",
+        "Last-Modified": "Fri, 26 Feb 2021 20:33:38 GMT",
+        "Server": "Windows-Azure-Blob/1.0 Microsoft-HTTPAPI/2.0",
         "x-ms-client-request-id": "46aed01a-6b59-1e22-0acb-073175c2e59e",
-<<<<<<< HEAD
-        "x-ms-request-id": "97b7f3ab-201e-006c-0715-9639c8000000",
-        "x-ms-version": "2020-10-02"
-=======
         "x-ms-request-id": "297082a6-a01e-0063-597e-0c12d6000000",
         "x-ms-version": "2020-12-06"
->>>>>>> f7eb5f10
-      },
-      "ResponseBody": []
-    },
-    {
-      "RequestUri": "https://amandadev2.blob.core.windows.net/test-container-7293cf20-9094-1dab-9a18-eadcd3210a74/test-blob-05520977-76fe-d77f-3007-0180da3d3e9e",
-      "RequestMethod": "PUT",
-      "RequestHeaders": {
-        "Accept": "application/xml",
-        "Authorization": "Sanitized",
-        "Content-Length": "0",
-        "Content-Type": "application/octet-stream",
-        "traceparent": "00-3dafaaa4ced41345a2e968debacc5e6a-835b6b5a9e20574e-00",
-        "User-Agent": [
-          "azsdk-net-Storage.Blobs/12.10.0-alpha.20210820.1",
-          "(.NET 5.0.9; Microsoft Windows 10.0.19043)"
-        ],
+      },
+      "ResponseBody": []
+    },
+    {
+      "RequestUri": "https://kasoboltest.blob.core.windows.net/test-container-7293cf20-9094-1dab-9a18-eadcd3210a74/test-blob-05520977-76fe-d77f-3007-0180da3d3e9e",
+      "RequestMethod": "PUT",
+      "RequestHeaders": {
+        "Accept": "application/xml",
+        "Authorization": "Sanitized",
+        "Content-Length": "0",
+        "Content-Type": "application/octet-stream",
+        "traceparent": "00-242198978e5d2c458d777c5941fb61f5-9a6e72cfdf404247-00",
+        "User-Agent": "azsdk-net-Storage.Blobs/12.9.0-alpha.20210226.1 (.NET Framework 4.8.4300.0; Microsoft Windows 10.0.19042 )",
         "x-ms-blob-type": "BlockBlob",
         "x-ms-client-request-id": "d5f6172e-caa9-a434-51d7-16526aa143cd",
-        "x-ms-date": "Fri, 20 Aug 2021 22:45:18 GMT",
+        "x-ms-date": "Fri, 26 Feb 2021 20:33:39 GMT",
         "x-ms-return-client-request-id": "true",
         "x-ms-version": "2020-12-06"
       },
@@ -63,42 +49,31 @@
       "ResponseHeaders": {
         "Content-Length": "0",
         "Content-MD5": "1B2M2Y8AsgTpgAmY7PhCfg==",
-        "Date": "Fri, 20 Aug 2021 22:45:18 GMT",
-        "ETag": "\u00220x8D9642C2F379832\u0022",
-        "Last-Modified": "Fri, 20 Aug 2021 22:45:18 GMT",
-        "Server": [
-          "Windows-Azure-Blob/1.0",
-          "Microsoft-HTTPAPI/2.0"
-        ],
+        "Date": "Fri, 26 Feb 2021 20:33:38 GMT",
+        "ETag": "\"0x8D8DA95CCB42FAD\"",
+        "Last-Modified": "Fri, 26 Feb 2021 20:33:39 GMT",
+        "Server": "Windows-Azure-Blob/1.0 Microsoft-HTTPAPI/2.0",
         "x-ms-client-request-id": "d5f6172e-caa9-a434-51d7-16526aa143cd",
         "x-ms-content-crc64": "AAAAAAAAAAA=",
-        "x-ms-request-id": "97b7f3bb-201e-006c-0e15-9639c8000000",
-        "x-ms-request-server-encrypted": "true",
-<<<<<<< HEAD
-        "x-ms-version": "2020-10-02",
-        "x-ms-version-id": "2021-08-20T22:45:18.3147058Z"
-=======
-        "x-ms-version": "2020-12-06"
->>>>>>> f7eb5f10
-      },
-      "ResponseBody": []
-    },
-    {
-      "RequestUri": "https://amandadev2.blob.core.windows.net/test-container-7293cf20-9094-1dab-9a18-eadcd3210a74/test-blob-05520977-76fe-d77f-3007-0180da3d3e9e",
-      "RequestMethod": "PUT",
-      "RequestHeaders": {
-        "Accept": "application/xml",
-        "Authorization": "Sanitized",
-        "Content-Length": "0",
-        "Content-Type": "application/octet-stream",
-        "traceparent": "00-5fd350c74cd8fe45b48e91b72eb0842d-bb2623585df7ad4d-00",
-        "User-Agent": [
-          "azsdk-net-Storage.Blobs/12.10.0-alpha.20210820.1",
-          "(.NET 5.0.9; Microsoft Windows 10.0.19043)"
-        ],
+        "x-ms-request-id": "29708313-a01e-0063-387e-0c12d6000000",
+        "x-ms-request-server-encrypted": "true",
+        "x-ms-version": "2020-12-06"
+      },
+      "ResponseBody": []
+    },
+    {
+      "RequestUri": "https://kasoboltest.blob.core.windows.net/test-container-7293cf20-9094-1dab-9a18-eadcd3210a74/test-blob-05520977-76fe-d77f-3007-0180da3d3e9e",
+      "RequestMethod": "PUT",
+      "RequestHeaders": {
+        "Accept": "application/xml",
+        "Authorization": "Sanitized",
+        "Content-Length": "0",
+        "Content-Type": "application/octet-stream",
+        "traceparent": "00-69f78f82f455d144815fbcbb25809971-b62da787a5a5b749-00",
+        "User-Agent": "azsdk-net-Storage.Blobs/12.9.0-alpha.20210226.1 (.NET Framework 4.8.4300.0; Microsoft Windows 10.0.19042 )",
         "x-ms-blob-type": "BlockBlob",
         "x-ms-client-request-id": "c7ade023-3455-b38e-dfd5-1d4f69db13dc",
-        "x-ms-date": "Fri, 20 Aug 2021 22:45:18 GMT",
+        "x-ms-date": "Fri, 26 Feb 2021 20:33:39 GMT",
         "x-ms-return-client-request-id": "true",
         "x-ms-version": "2020-12-06"
       },
@@ -107,115 +82,87 @@
       "ResponseHeaders": {
         "Content-Length": "0",
         "Content-MD5": "1B2M2Y8AsgTpgAmY7PhCfg==",
-        "Date": "Fri, 20 Aug 2021 22:45:18 GMT",
-        "ETag": "\u00220x8D9642C2F3F88E2\u0022",
-        "Last-Modified": "Fri, 20 Aug 2021 22:45:18 GMT",
-        "Server": [
-          "Windows-Azure-Blob/1.0",
-          "Microsoft-HTTPAPI/2.0"
-        ],
+        "Date": "Fri, 26 Feb 2021 20:33:38 GMT",
+        "ETag": "\"0x8D8DA95CCB960C1\"",
+        "Last-Modified": "Fri, 26 Feb 2021 20:33:39 GMT",
+        "Server": "Windows-Azure-Blob/1.0 Microsoft-HTTPAPI/2.0",
         "x-ms-client-request-id": "c7ade023-3455-b38e-dfd5-1d4f69db13dc",
         "x-ms-content-crc64": "AAAAAAAAAAA=",
-        "x-ms-request-id": "97b7f3c3-201e-006c-1615-9639c8000000",
-        "x-ms-request-server-encrypted": "true",
-<<<<<<< HEAD
-        "x-ms-version": "2020-10-02",
-        "x-ms-version-id": "2021-08-20T22:45:18.3687446Z"
-=======
-        "x-ms-version": "2020-12-06"
->>>>>>> f7eb5f10
-      },
-      "ResponseBody": []
-    },
-    {
-      "RequestUri": "https://amandadev2.blob.core.windows.net/test-container-7293cf20-9094-1dab-9a18-eadcd3210a74/test-blob-05520977-76fe-d77f-3007-0180da3d3e9e?comp=block\u0026blockid=AAQAAAAAAAAAAAAAAAAAAAAAAAAAAAAAAAAAAAAAAAAAAAAAAAAAAAAAAAAAAAAA",
+        "x-ms-request-id": "2970831f-a01e-0063-447e-0c12d6000000",
+        "x-ms-request-server-encrypted": "true",
+        "x-ms-version": "2020-12-06"
+      },
+      "ResponseBody": []
+    },
+    {
+      "RequestUri": "https://kasoboltest.blob.core.windows.net/test-container-7293cf20-9094-1dab-9a18-eadcd3210a74/test-blob-05520977-76fe-d77f-3007-0180da3d3e9e?comp=block&blockid=AAQAAAAAAAAAAAAAAAAAAAAAAAAAAAAAAAAAAAAAAAAAAAAAAAAAAAAAAAAAAAAA",
       "RequestMethod": "PUT",
       "RequestHeaders": {
         "Accept": "application/xml",
         "Authorization": "Sanitized",
         "Content-Length": "1024",
         "Content-Type": "application/octet-stream",
-        "User-Agent": [
-          "azsdk-net-Storage.Blobs/12.10.0-alpha.20210820.1",
-          "(.NET 5.0.9; Microsoft Windows 10.0.19043)"
-        ],
+        "User-Agent": "azsdk-net-Storage.Blobs/12.9.0-alpha.20210226.1 (.NET Framework 4.8.4300.0; Microsoft Windows 10.0.19042 )",
         "x-ms-client-request-id": "ffabdbcd-a218-a967-0acc-96925f7fa3ac",
-        "x-ms-date": "Fri, 20 Aug 2021 22:45:18 GMT",
-        "x-ms-return-client-request-id": "true",
-        "x-ms-version": "2020-12-06"
-      },
-      "RequestBody": "jGjovQDjKrPueFEkEhqUwu9RUcNHafR\u002Bgh2xm63IbxKWltjZhVmvS\u002BxC5zF5EJE2QlNiGE\u002BAhiNzajviMY8FJQg\u002BjXxBujyWogbWBILDBHKLellZZVbCFhC1ZhsezBldPcEoOoIU9YcXzHVJqoGgsGXIV7c1q8Cye3dsi1QheNbseMfAmsrwdoTRQpnheWuOFLa1VnRhKJEBdr4LqGkz9VSfXTG64BWb1\u002BAzZGkm0QIL3neeayFhilA1vyQL5c4ank1EQRw50zSgGn6ULsMo2qW8/8rylYkyPdLhhCDxj/ISGMUc4o/m0QpD/VGjzVuMDeV\u002BTuUEKAnDEgRJWE4Tr4qMghb\u002BDPgW1S2/rpc4j3B2VHc7ckEMDe\u002B8WM\u002BLnXm8L03HFktFjgHsaHi4RXpxi4KU0gPX2D1JgHQmQbMoizi0An9KcHglMcZ1TgnIVMh1S81N9sp15FcPfZbWHk1OxN1AA0L7JxoJbqE9YYkzgCursfbl25RuPx0nOvPiThJ5J4osiFCGeiOzQ4gpN4PN3PxqKm1WaOlI0cQk0\u002BwnJyCPxDn/BvjbJTbSMpcMRQeaWl32dyOkIr6g5LaLYqc2jBtnmnNJzdUEjwU2hDZRPIy9iXmPMK/86qF6XyJBT8KPm6Z7pKqTUYyH8egdbp6ITqcpztgup1tra6/Szm6zwj9DpuiQ1ZjhKjjsBz/H33wD8hB6GIHpYfNKDzn7wYId1C\u002Bp2se1\u002BHgPSKSgQaAbpIwzztxeOKq\u002BWUX1RcZf5mi2zzIQHgS1TvmXa8/cSSBTLmutyPKmvpuE64GCwLOysGE76XFtC4aHfYDjx8za4Q8kohZash51EBCWizKDM45F5LtuoV\u002Bu5SPkJUpyw/fPqglxXR2dWP5Dxtlh14BTBErxneIRbECvdrzzdozUAkwZx\u002BApEdVwqIy9KtuGTQ6ikCD/gCUUvT7JwudhquFxb8OMSA\u002BgKvN0gfVWVEFlKSiuUOVr1IEnBAqiX07uD/2qS7sX\u002BQX\u002BAWYtiv8wvmj8ZJm\u002Bsln7BppBZUMF/sukhnL3qwmGTTAjsE9/PUmC9kahpfq1MF2krkUg1pPB\u002BQOaiQSNORJfdhdomgEKfMhQvm/8Y1jQ7lUVUvzDZnacYbdL5LRF9b00Qi7jTJVbmjJ9zxckxJWqypqvd\u002BYVmxCgyzhKv5cTC8mxyCEq7aG/urjKRpZeeJwhoBoaln3XHqYeQoFcENqaacNOcvx0gN34770tS1R5QVObKR59\u002BXVL2ql7C6ogY6neL9zSEAWgrR89Iae/qtNRpAAtwOa7HXBOAphS\u002BHUy14wTTxt4pjFN\u002B3z/P9fOizDVKWeq86LDIhFshA5tTbSqC0kbrFq42f3P38VqvA==",
-      "StatusCode": 201,
-      "ResponseHeaders": {
-        "Content-Length": "0",
-        "Date": "Fri, 20 Aug 2021 22:45:18 GMT",
-        "Server": [
-          "Windows-Azure-Blob/1.0",
-          "Microsoft-HTTPAPI/2.0"
-        ],
+        "x-ms-date": "Fri, 26 Feb 2021 20:33:39 GMT",
+        "x-ms-return-client-request-id": "true",
+        "x-ms-version": "2020-12-06"
+      },
+      "RequestBody": "jGjovQDjKrPueFEkEhqUwu9RUcNHafR+gh2xm63IbxKWltjZhVmvS+xC5zF5EJE2QlNiGE+AhiNzajviMY8FJQg+jXxBujyWogbWBILDBHKLellZZVbCFhC1ZhsezBldPcEoOoIU9YcXzHVJqoGgsGXIV7c1q8Cye3dsi1QheNbseMfAmsrwdoTRQpnheWuOFLa1VnRhKJEBdr4LqGkz9VSfXTG64BWb1+AzZGkm0QIL3neeayFhilA1vyQL5c4ank1EQRw50zSgGn6ULsMo2qW8/8rylYkyPdLhhCDxj/ISGMUc4o/m0QpD/VGjzVuMDeV+TuUEKAnDEgRJWE4Tr4qMghb+DPgW1S2/rpc4j3B2VHc7ckEMDe+8WM+LnXm8L03HFktFjgHsaHi4RXpxi4KU0gPX2D1JgHQmQbMoizi0An9KcHglMcZ1TgnIVMh1S81N9sp15FcPfZbWHk1OxN1AA0L7JxoJbqE9YYkzgCursfbl25RuPx0nOvPiThJ5J4osiFCGeiOzQ4gpN4PN3PxqKm1WaOlI0cQk0+wnJyCPxDn/BvjbJTbSMpcMRQeaWl32dyOkIr6g5LaLYqc2jBtnmnNJzdUEjwU2hDZRPIy9iXmPMK/86qF6XyJBT8KPm6Z7pKqTUYyH8egdbp6ITqcpztgup1tra6/Szm6zwj9DpuiQ1ZjhKjjsBz/H33wD8hB6GIHpYfNKDzn7wYId1C+p2se1+HgPSKSgQaAbpIwzztxeOKq+WUX1RcZf5mi2zzIQHgS1TvmXa8/cSSBTLmutyPKmvpuE64GCwLOysGE76XFtC4aHfYDjx8za4Q8kohZash51EBCWizKDM45F5LtuoV+u5SPkJUpyw/fPqglxXR2dWP5Dxtlh14BTBErxneIRbECvdrzzdozUAkwZx+ApEdVwqIy9KtuGTQ6ikCD/gCUUvT7JwudhquFxb8OMSA+gKvN0gfVWVEFlKSiuUOVr1IEnBAqiX07uD/2qS7sX+QX+AWYtiv8wvmj8ZJm+sln7BppBZUMF/sukhnL3qwmGTTAjsE9/PUmC9kahpfq1MF2krkUg1pPB+QOaiQSNORJfdhdomgEKfMhQvm/8Y1jQ7lUVUvzDZnacYbdL5LRF9b00Qi7jTJVbmjJ9zxckxJWqypqvd+YVmxCgyzhKv5cTC8mxyCEq7aG/urjKRpZeeJwhoBoaln3XHqYeQoFcENqaacNOcvx0gN34770tS1R5QVObKR59+XVL2ql7C6ogY6neL9zSEAWgrR89Iae/qtNRpAAtwOa7HXBOAphS+HUy14wTTxt4pjFN+3z/P9fOizDVKWeq86LDIhFshA5tTbSqC0kbrFq42f3P38VqvA==",
+      "StatusCode": 201,
+      "ResponseHeaders": {
+        "Content-Length": "0",
+        "Date": "Fri, 26 Feb 2021 20:33:38 GMT",
+        "Server": "Windows-Azure-Blob/1.0 Microsoft-HTTPAPI/2.0",
         "x-ms-client-request-id": "ffabdbcd-a218-a967-0acc-96925f7fa3ac",
         "x-ms-content-crc64": "NJKy7pnuD4A=",
-        "x-ms-request-id": "97b7f3cf-201e-006c-2015-9639c8000000",
-        "x-ms-request-server-encrypted": "true",
-        "x-ms-version": "2020-12-06"
-      },
-      "ResponseBody": []
-    },
-    {
-      "RequestUri": "https://amandadev2.blob.core.windows.net/test-container-7293cf20-9094-1dab-9a18-eadcd3210a74/test-blob-05520977-76fe-d77f-3007-0180da3d3e9e?comp=blocklist",
+        "x-ms-request-id": "29708342-a01e-0063-627e-0c12d6000000",
+        "x-ms-request-server-encrypted": "true",
+        "x-ms-version": "2020-12-06"
+      },
+      "ResponseBody": []
+    },
+    {
+      "RequestUri": "https://kasoboltest.blob.core.windows.net/test-container-7293cf20-9094-1dab-9a18-eadcd3210a74/test-blob-05520977-76fe-d77f-3007-0180da3d3e9e?comp=blocklist",
       "RequestMethod": "PUT",
       "RequestHeaders": {
         "Accept": "application/xml",
         "Authorization": "Sanitized",
         "Content-Length": "107",
         "Content-Type": "application/xml",
-        "If-Match": "\u00220x8D9642C2F3F88E2\u0022",
-        "User-Agent": [
-          "azsdk-net-Storage.Blobs/12.10.0-alpha.20210820.1",
-          "(.NET 5.0.9; Microsoft Windows 10.0.19043)"
-        ],
+        "If-Match": "0x8D8DA95CCB960C1",
+        "User-Agent": "azsdk-net-Storage.Blobs/12.9.0-alpha.20210226.1 (.NET Framework 4.8.4300.0; Microsoft Windows 10.0.19042 )",
         "x-ms-client-request-id": "8e826ea7-132f-b5c4-fe8a-c83700727165",
-        "x-ms-date": "Fri, 20 Aug 2021 22:45:18 GMT",
-        "x-ms-return-client-request-id": "true",
-        "x-ms-version": "2020-12-06"
-      },
-      "RequestBody": "\uFEFF\u003CBlockList\u003E\u003CLatest\u003EAAQAAAAAAAAAAAAAAAAAAAAAAAAAAAAAAAAAAAAAAAAAAAAAAAAAAAAAAAAAAAAA\u003C/Latest\u003E\u003C/BlockList\u003E",
-      "StatusCode": 201,
-      "ResponseHeaders": {
-        "Content-Length": "0",
-        "Date": "Fri, 20 Aug 2021 22:45:18 GMT",
-        "ETag": "\u00220x8D9642C2F4EA6C6\u0022",
-        "Last-Modified": "Fri, 20 Aug 2021 22:45:18 GMT",
-        "Server": [
-          "Windows-Azure-Blob/1.0",
-          "Microsoft-HTTPAPI/2.0"
-        ],
+        "x-ms-date": "Fri, 26 Feb 2021 20:33:39 GMT",
+        "x-ms-return-client-request-id": "true",
+        "x-ms-version": "2020-12-06"
+      },
+      "RequestBody": "﻿<BlockList><Latest>AAQAAAAAAAAAAAAAAAAAAAAAAAAAAAAAAAAAAAAAAAAAAAAAAAAAAAAAAAAAAAAA</Latest></BlockList>",
+      "StatusCode": 201,
+      "ResponseHeaders": {
+        "Content-Length": "0",
+        "Date": "Fri, 26 Feb 2021 20:33:39 GMT",
+        "ETag": "\"0x8D8DA95CCD5C79D\"",
+        "Last-Modified": "Fri, 26 Feb 2021 20:33:39 GMT",
+        "Server": "Windows-Azure-Blob/1.0 Microsoft-HTTPAPI/2.0",
         "x-ms-client-request-id": "8e826ea7-132f-b5c4-fe8a-c83700727165",
         "x-ms-content-crc64": "17m5j6ScWgM=",
-        "x-ms-request-id": "97b7f3d7-201e-006c-2815-9639c8000000",
-        "x-ms-request-server-encrypted": "true",
-<<<<<<< HEAD
-        "x-ms-version": "2020-10-02",
-        "x-ms-version-id": "2021-08-20T22:45:18.4668118Z"
-=======
-        "x-ms-version": "2020-12-06"
->>>>>>> f7eb5f10
-      },
-      "ResponseBody": []
-    },
-    {
-      "RequestUri": "https://amandadev2.blob.core.windows.net/test-container-7293cf20-9094-1dab-9a18-eadcd3210a74/test-blob-05520977-76fe-d77f-3007-0180da3d3e9e",
+        "x-ms-request-id": "2970836b-a01e-0063-097e-0c12d6000000",
+        "x-ms-request-server-encrypted": "true",
+        "x-ms-version": "2020-12-06"
+      },
+      "ResponseBody": []
+    },
+    {
+      "RequestUri": "https://kasoboltest.blob.core.windows.net/test-container-7293cf20-9094-1dab-9a18-eadcd3210a74/test-blob-05520977-76fe-d77f-3007-0180da3d3e9e",
       "RequestMethod": "GET",
       "RequestHeaders": {
         "Accept": "application/xml",
         "Authorization": "Sanitized",
-        "traceparent": "00-9361eef042a6a84f921d8444928bdd0e-570c60d1b259b84a-00",
-        "User-Agent": [
-          "azsdk-net-Storage.Blobs/12.10.0-alpha.20210820.1",
-          "(.NET 5.0.9; Microsoft Windows 10.0.19043)"
-        ],
+        "traceparent": "00-1a9b9b7425057b43a28f097bea806403-cd626491f0c0084e-00",
+        "User-Agent": "azsdk-net-Storage.Blobs/12.9.0-alpha.20210226.1 (.NET Framework 4.8.4300.0; Microsoft Windows 10.0.19042 )",
         "x-ms-client-request-id": "f0eb124a-15fd-be7c-4842-c84b6fe58a69",
-        "x-ms-date": "Fri, 20 Aug 2021 22:45:18 GMT",
+        "x-ms-date": "Fri, 26 Feb 2021 20:33:39 GMT",
         "x-ms-return-client-request-id": "true",
         "x-ms-version": "2020-12-06"
       },
@@ -223,45 +170,34 @@
       "StatusCode": 200,
       "ResponseHeaders": {
         "Accept-Ranges": "bytes",
+        "Access-Control-Allow-Origin": "*",
         "Content-Length": "1024",
         "Content-Type": "application/octet-stream",
-        "Date": "Fri, 20 Aug 2021 22:45:18 GMT",
-        "ETag": "\u00220x8D9642C2F4EA6C6\u0022",
-        "Last-Modified": "Fri, 20 Aug 2021 22:45:18 GMT",
-        "Server": [
-          "Windows-Azure-Blob/1.0",
-          "Microsoft-HTTPAPI/2.0"
-        ],
+        "Date": "Fri, 26 Feb 2021 20:33:39 GMT",
+        "ETag": "\"0x8D8DA95CCD5C79D\"",
+        "Last-Modified": "Fri, 26 Feb 2021 20:33:39 GMT",
+        "Server": "Windows-Azure-Blob/1.0 Microsoft-HTTPAPI/2.0",
         "x-ms-blob-type": "BlockBlob",
         "x-ms-client-request-id": "f0eb124a-15fd-be7c-4842-c84b6fe58a69",
-        "x-ms-creation-time": "Fri, 20 Aug 2021 22:45:18 GMT",
-        "x-ms-is-current-version": "true",
+        "x-ms-creation-time": "Fri, 26 Feb 2021 20:33:39 GMT",
         "x-ms-lease-state": "available",
         "x-ms-lease-status": "unlocked",
-        "x-ms-request-id": "97b7f3e6-201e-006c-3515-9639c8000000",
+        "x-ms-request-id": "29708385-a01e-0063-1f7e-0c12d6000000",
         "x-ms-server-encrypted": "true",
-<<<<<<< HEAD
-        "x-ms-version": "2020-10-02",
-        "x-ms-version-id": "2021-08-20T22:45:18.4668118Z"
-=======
-        "x-ms-version": "2020-12-06"
->>>>>>> f7eb5f10
-      },
-      "ResponseBody": "jGjovQDjKrPueFEkEhqUwu9RUcNHafR\u002Bgh2xm63IbxKWltjZhVmvS\u002BxC5zF5EJE2QlNiGE\u002BAhiNzajviMY8FJQg\u002BjXxBujyWogbWBILDBHKLellZZVbCFhC1ZhsezBldPcEoOoIU9YcXzHVJqoGgsGXIV7c1q8Cye3dsi1QheNbseMfAmsrwdoTRQpnheWuOFLa1VnRhKJEBdr4LqGkz9VSfXTG64BWb1\u002BAzZGkm0QIL3neeayFhilA1vyQL5c4ank1EQRw50zSgGn6ULsMo2qW8/8rylYkyPdLhhCDxj/ISGMUc4o/m0QpD/VGjzVuMDeV\u002BTuUEKAnDEgRJWE4Tr4qMghb\u002BDPgW1S2/rpc4j3B2VHc7ckEMDe\u002B8WM\u002BLnXm8L03HFktFjgHsaHi4RXpxi4KU0gPX2D1JgHQmQbMoizi0An9KcHglMcZ1TgnIVMh1S81N9sp15FcPfZbWHk1OxN1AA0L7JxoJbqE9YYkzgCursfbl25RuPx0nOvPiThJ5J4osiFCGeiOzQ4gpN4PN3PxqKm1WaOlI0cQk0\u002BwnJyCPxDn/BvjbJTbSMpcMRQeaWl32dyOkIr6g5LaLYqc2jBtnmnNJzdUEjwU2hDZRPIy9iXmPMK/86qF6XyJBT8KPm6Z7pKqTUYyH8egdbp6ITqcpztgup1tra6/Szm6zwj9DpuiQ1ZjhKjjsBz/H33wD8hB6GIHpYfNKDzn7wYId1C\u002Bp2se1\u002BHgPSKSgQaAbpIwzztxeOKq\u002BWUX1RcZf5mi2zzIQHgS1TvmXa8/cSSBTLmutyPKmvpuE64GCwLOysGE76XFtC4aHfYDjx8za4Q8kohZash51EBCWizKDM45F5LtuoV\u002Bu5SPkJUpyw/fPqglxXR2dWP5Dxtlh14BTBErxneIRbECvdrzzdozUAkwZx\u002BApEdVwqIy9KtuGTQ6ikCD/gCUUvT7JwudhquFxb8OMSA\u002BgKvN0gfVWVEFlKSiuUOVr1IEnBAqiX07uD/2qS7sX\u002BQX\u002BAWYtiv8wvmj8ZJm\u002Bsln7BppBZUMF/sukhnL3qwmGTTAjsE9/PUmC9kahpfq1MF2krkUg1pPB\u002BQOaiQSNORJfdhdomgEKfMhQvm/8Y1jQ7lUVUvzDZnacYbdL5LRF9b00Qi7jTJVbmjJ9zxckxJWqypqvd\u002BYVmxCgyzhKv5cTC8mxyCEq7aG/urjKRpZeeJwhoBoaln3XHqYeQoFcENqaacNOcvx0gN34770tS1R5QVObKR59\u002BXVL2ql7C6ogY6neL9zSEAWgrR89Iae/qtNRpAAtwOa7HXBOAphS\u002BHUy14wTTxt4pjFN\u002B3z/P9fOizDVKWeq86LDIhFshA5tTbSqC0kbrFq42f3P38VqvA=="
-    },
-    {
-      "RequestUri": "https://amandadev2.blob.core.windows.net/test-container-7293cf20-9094-1dab-9a18-eadcd3210a74?restype=container",
+        "x-ms-version": "2020-12-06"
+      },
+      "ResponseBody": "jGjovQDjKrPueFEkEhqUwu9RUcNHafR+gh2xm63IbxKWltjZhVmvS+xC5zF5EJE2QlNiGE+AhiNzajviMY8FJQg+jXxBujyWogbWBILDBHKLellZZVbCFhC1ZhsezBldPcEoOoIU9YcXzHVJqoGgsGXIV7c1q8Cye3dsi1QheNbseMfAmsrwdoTRQpnheWuOFLa1VnRhKJEBdr4LqGkz9VSfXTG64BWb1+AzZGkm0QIL3neeayFhilA1vyQL5c4ank1EQRw50zSgGn6ULsMo2qW8/8rylYkyPdLhhCDxj/ISGMUc4o/m0QpD/VGjzVuMDeV+TuUEKAnDEgRJWE4Tr4qMghb+DPgW1S2/rpc4j3B2VHc7ckEMDe+8WM+LnXm8L03HFktFjgHsaHi4RXpxi4KU0gPX2D1JgHQmQbMoizi0An9KcHglMcZ1TgnIVMh1S81N9sp15FcPfZbWHk1OxN1AA0L7JxoJbqE9YYkzgCursfbl25RuPx0nOvPiThJ5J4osiFCGeiOzQ4gpN4PN3PxqKm1WaOlI0cQk0+wnJyCPxDn/BvjbJTbSMpcMRQeaWl32dyOkIr6g5LaLYqc2jBtnmnNJzdUEjwU2hDZRPIy9iXmPMK/86qF6XyJBT8KPm6Z7pKqTUYyH8egdbp6ITqcpztgup1tra6/Szm6zwj9DpuiQ1ZjhKjjsBz/H33wD8hB6GIHpYfNKDzn7wYId1C+p2se1+HgPSKSgQaAbpIwzztxeOKq+WUX1RcZf5mi2zzIQHgS1TvmXa8/cSSBTLmutyPKmvpuE64GCwLOysGE76XFtC4aHfYDjx8za4Q8kohZash51EBCWizKDM45F5LtuoV+u5SPkJUpyw/fPqglxXR2dWP5Dxtlh14BTBErxneIRbECvdrzzdozUAkwZx+ApEdVwqIy9KtuGTQ6ikCD/gCUUvT7JwudhquFxb8OMSA+gKvN0gfVWVEFlKSiuUOVr1IEnBAqiX07uD/2qS7sX+QX+AWYtiv8wvmj8ZJm+sln7BppBZUMF/sukhnL3qwmGTTAjsE9/PUmC9kahpfq1MF2krkUg1pPB+QOaiQSNORJfdhdomgEKfMhQvm/8Y1jQ7lUVUvzDZnacYbdL5LRF9b00Qi7jTJVbmjJ9zxckxJWqypqvd+YVmxCgyzhKv5cTC8mxyCEq7aG/urjKRpZeeJwhoBoaln3XHqYeQoFcENqaacNOcvx0gN34770tS1R5QVObKR59+XVL2ql7C6ogY6neL9zSEAWgrR89Iae/qtNRpAAtwOa7HXBOAphS+HUy14wTTxt4pjFN+3z/P9fOizDVKWeq86LDIhFshA5tTbSqC0kbrFq42f3P38VqvA=="
+    },
+    {
+      "RequestUri": "https://kasoboltest.blob.core.windows.net/test-container-7293cf20-9094-1dab-9a18-eadcd3210a74?restype=container",
       "RequestMethod": "DELETE",
       "RequestHeaders": {
         "Accept": "application/xml",
         "Authorization": "Sanitized",
-        "traceparent": "00-79f3ea84de378743af585337c28014e0-6311b8fa948bbf40-00",
-        "User-Agent": [
-          "azsdk-net-Storage.Blobs/12.10.0-alpha.20210820.1",
-          "(.NET 5.0.9; Microsoft Windows 10.0.19043)"
-        ],
+        "traceparent": "00-22a9ce7d2e2d214daa95aab27e70f46e-825d6eea58ff624e-00",
+        "User-Agent": "azsdk-net-Storage.Blobs/12.9.0-alpha.20210226.1 (.NET Framework 4.8.4300.0; Microsoft Windows 10.0.19042 )",
         "x-ms-client-request-id": "eeede893-8087-e368-5ad4-dc219d8d25d7",
-        "x-ms-date": "Fri, 20 Aug 2021 22:45:18 GMT",
+        "x-ms-date": "Fri, 26 Feb 2021 20:33:39 GMT",
         "x-ms-return-client-request-id": "true",
         "x-ms-version": "2020-12-06"
       },
@@ -269,77 +205,55 @@
       "StatusCode": 202,
       "ResponseHeaders": {
         "Content-Length": "0",
-        "Date": "Fri, 20 Aug 2021 22:45:18 GMT",
-        "Server": [
-          "Windows-Azure-Blob/1.0",
-          "Microsoft-HTTPAPI/2.0"
-        ],
+        "Date": "Fri, 26 Feb 2021 20:33:39 GMT",
+        "Server": "Windows-Azure-Blob/1.0 Microsoft-HTTPAPI/2.0",
         "x-ms-client-request-id": "eeede893-8087-e368-5ad4-dc219d8d25d7",
-<<<<<<< HEAD
-        "x-ms-request-id": "97b7f3ec-201e-006c-3b15-9639c8000000",
-        "x-ms-version": "2020-10-02"
-=======
         "x-ms-request-id": "29708399-a01e-0063-307e-0c12d6000000",
         "x-ms-version": "2020-12-06"
->>>>>>> f7eb5f10
-      },
-      "ResponseBody": []
-    },
-    {
-      "RequestUri": "https://amandadev2.blob.core.windows.net/test-container-42d0ba95-1dee-ed49-f1a9-5a10436dcebe?restype=container",
-      "RequestMethod": "PUT",
-      "RequestHeaders": {
-        "Accept": "application/xml",
-        "Authorization": "Sanitized",
-        "traceparent": "00-07ed696bb0ffe94e81022ad9c793c2de-78c9011f7a4d394d-00",
-        "User-Agent": [
-          "azsdk-net-Storage.Blobs/12.10.0-alpha.20210820.1",
-          "(.NET 5.0.9; Microsoft Windows 10.0.19043)"
-        ],
+      },
+      "ResponseBody": []
+    },
+    {
+      "RequestUri": "https://kasoboltest.blob.core.windows.net/test-container-42d0ba95-1dee-ed49-f1a9-5a10436dcebe?restype=container",
+      "RequestMethod": "PUT",
+      "RequestHeaders": {
+        "Accept": "application/xml",
+        "Authorization": "Sanitized",
+        "traceparent": "00-061323cf766920498143c0e20d749941-99057a8e7b5a1141-00",
+        "User-Agent": "azsdk-net-Storage.Blobs/12.9.0-alpha.20210226.1 (.NET Framework 4.8.4300.0; Microsoft Windows 10.0.19042 )",
         "x-ms-blob-public-access": "container",
         "x-ms-client-request-id": "3579fac6-b3b8-7662-9e00-fcdd2657a0ec",
-        "x-ms-date": "Fri, 20 Aug 2021 22:45:18 GMT",
-        "x-ms-return-client-request-id": "true",
-        "x-ms-version": "2020-12-06"
-      },
-      "RequestBody": null,
-      "StatusCode": 201,
-      "ResponseHeaders": {
-        "Content-Length": "0",
-        "Date": "Fri, 20 Aug 2021 22:45:18 GMT",
-        "ETag": "\u00220x8D9642C2F653358\u0022",
-        "Last-Modified": "Fri, 20 Aug 2021 22:45:18 GMT",
-        "Server": [
-          "Windows-Azure-Blob/1.0",
-          "Microsoft-HTTPAPI/2.0"
-        ],
+        "x-ms-date": "Fri, 26 Feb 2021 20:33:39 GMT",
+        "x-ms-return-client-request-id": "true",
+        "x-ms-version": "2020-12-06"
+      },
+      "RequestBody": null,
+      "StatusCode": 201,
+      "ResponseHeaders": {
+        "Content-Length": "0",
+        "Date": "Fri, 26 Feb 2021 20:33:39 GMT",
+        "ETag": "\"0x8D8DA95CCEC1F12\"",
+        "Last-Modified": "Fri, 26 Feb 2021 20:33:39 GMT",
+        "Server": "Windows-Azure-Blob/1.0 Microsoft-HTTPAPI/2.0",
         "x-ms-client-request-id": "3579fac6-b3b8-7662-9e00-fcdd2657a0ec",
-<<<<<<< HEAD
-        "x-ms-request-id": "97b7f407-201e-006c-5515-9639c8000000",
-        "x-ms-version": "2020-10-02"
-=======
         "x-ms-request-id": "297083a1-a01e-0063-387e-0c12d6000000",
         "x-ms-version": "2020-12-06"
->>>>>>> f7eb5f10
-      },
-      "ResponseBody": []
-    },
-    {
-      "RequestUri": "https://amandadev2.blob.core.windows.net/test-container-42d0ba95-1dee-ed49-f1a9-5a10436dcebe/test-blob-24d41d06-9ed5-f9de-d8e7-2d119c866cf2",
-      "RequestMethod": "PUT",
-      "RequestHeaders": {
-        "Accept": "application/xml",
-        "Authorization": "Sanitized",
-        "Content-Length": "0",
-        "Content-Type": "application/octet-stream",
-        "traceparent": "00-8024ef47fd30bf4992d9122fa618e970-ed31e96fbbcc3a45-00",
-        "User-Agent": [
-          "azsdk-net-Storage.Blobs/12.10.0-alpha.20210820.1",
-          "(.NET 5.0.9; Microsoft Windows 10.0.19043)"
-        ],
+      },
+      "ResponseBody": []
+    },
+    {
+      "RequestUri": "https://kasoboltest.blob.core.windows.net/test-container-42d0ba95-1dee-ed49-f1a9-5a10436dcebe/test-blob-24d41d06-9ed5-f9de-d8e7-2d119c866cf2",
+      "RequestMethod": "PUT",
+      "RequestHeaders": {
+        "Accept": "application/xml",
+        "Authorization": "Sanitized",
+        "Content-Length": "0",
+        "Content-Type": "application/octet-stream",
+        "traceparent": "00-ea147587c9dd4e4f93e08935e4be5922-09b335aaedacd745-00",
+        "User-Agent": "azsdk-net-Storage.Blobs/12.9.0-alpha.20210226.1 (.NET Framework 4.8.4300.0; Microsoft Windows 10.0.19042 )",
         "x-ms-blob-type": "BlockBlob",
         "x-ms-client-request-id": "63bc943c-7e2b-2832-1b80-5cd18550d917",
-        "x-ms-date": "Fri, 20 Aug 2021 22:45:18 GMT",
+        "x-ms-date": "Fri, 26 Feb 2021 20:33:39 GMT",
         "x-ms-return-client-request-id": "true",
         "x-ms-version": "2020-12-06"
       },
@@ -348,43 +262,32 @@
       "ResponseHeaders": {
         "Content-Length": "0",
         "Content-MD5": "1B2M2Y8AsgTpgAmY7PhCfg==",
-        "Date": "Fri, 20 Aug 2021 22:45:18 GMT",
-        "ETag": "\u00220x8D9642C2F6D09A6\u0022",
-        "Last-Modified": "Fri, 20 Aug 2021 22:45:18 GMT",
-        "Server": [
-          "Windows-Azure-Blob/1.0",
-          "Microsoft-HTTPAPI/2.0"
-        ],
+        "Date": "Fri, 26 Feb 2021 20:33:39 GMT",
+        "ETag": "\"0x8D8DA95CCF05954\"",
+        "Last-Modified": "Fri, 26 Feb 2021 20:33:39 GMT",
+        "Server": "Windows-Azure-Blob/1.0 Microsoft-HTTPAPI/2.0",
         "x-ms-client-request-id": "63bc943c-7e2b-2832-1b80-5cd18550d917",
         "x-ms-content-crc64": "AAAAAAAAAAA=",
-        "x-ms-request-id": "97b7f423-201e-006c-7015-9639c8000000",
-        "x-ms-request-server-encrypted": "true",
-<<<<<<< HEAD
-        "x-ms-version": "2020-10-02",
-        "x-ms-version-id": "2021-08-20T22:45:18.6649510Z"
-=======
-        "x-ms-version": "2020-12-06"
->>>>>>> f7eb5f10
-      },
-      "ResponseBody": []
-    },
-    {
-      "RequestUri": "https://amandadev2.blob.core.windows.net/test-container-42d0ba95-1dee-ed49-f1a9-5a10436dcebe/test-blob-24d41d06-9ed5-f9de-d8e7-2d119c866cf2",
-      "RequestMethod": "PUT",
-      "RequestHeaders": {
-        "Accept": "application/xml",
-        "Authorization": "Sanitized",
-        "Content-Length": "0",
-        "Content-Type": "application/octet-stream",
-        "If-Modified-Since": "Thu, 19 Aug 2021 22:45:18 GMT",
-        "traceparent": "00-26d9c13d7495744587401be0fcc9e6ec-6b0be161a2f6ed42-00",
-        "User-Agent": [
-          "azsdk-net-Storage.Blobs/12.10.0-alpha.20210820.1",
-          "(.NET 5.0.9; Microsoft Windows 10.0.19043)"
-        ],
+        "x-ms-request-id": "297083af-a01e-0063-457e-0c12d6000000",
+        "x-ms-request-server-encrypted": "true",
+        "x-ms-version": "2020-12-06"
+      },
+      "ResponseBody": []
+    },
+    {
+      "RequestUri": "https://kasoboltest.blob.core.windows.net/test-container-42d0ba95-1dee-ed49-f1a9-5a10436dcebe/test-blob-24d41d06-9ed5-f9de-d8e7-2d119c866cf2",
+      "RequestMethod": "PUT",
+      "RequestHeaders": {
+        "Accept": "application/xml",
+        "Authorization": "Sanitized",
+        "Content-Length": "0",
+        "Content-Type": "application/octet-stream",
+        "If-Modified-Since": "Thu, 25 Feb 2021 20:33:38 GMT",
+        "traceparent": "00-5755a39c1f1cbc4485594790555131e1-22620ca042837744-00",
+        "User-Agent": "azsdk-net-Storage.Blobs/12.9.0-alpha.20210226.1 (.NET Framework 4.8.4300.0; Microsoft Windows 10.0.19042 )",
         "x-ms-blob-type": "BlockBlob",
         "x-ms-client-request-id": "faf27dc8-7c3b-ddc7-a3f9-5bd5dfbc5708",
-        "x-ms-date": "Fri, 20 Aug 2021 22:45:18 GMT",
+        "x-ms-date": "Fri, 26 Feb 2021 20:33:39 GMT",
         "x-ms-return-client-request-id": "true",
         "x-ms-version": "2020-12-06"
       },
@@ -393,115 +296,87 @@
       "ResponseHeaders": {
         "Content-Length": "0",
         "Content-MD5": "1B2M2Y8AsgTpgAmY7PhCfg==",
-        "Date": "Fri, 20 Aug 2021 22:45:18 GMT",
-        "ETag": "\u00220x8D9642C2F74AC28\u0022",
-        "Last-Modified": "Fri, 20 Aug 2021 22:45:18 GMT",
-        "Server": [
-          "Windows-Azure-Blob/1.0",
-          "Microsoft-HTTPAPI/2.0"
-        ],
+        "Date": "Fri, 26 Feb 2021 20:33:39 GMT",
+        "ETag": "\"0x8D8DA95CCF4C6F9\"",
+        "Last-Modified": "Fri, 26 Feb 2021 20:33:39 GMT",
+        "Server": "Windows-Azure-Blob/1.0 Microsoft-HTTPAPI/2.0",
         "x-ms-client-request-id": "faf27dc8-7c3b-ddc7-a3f9-5bd5dfbc5708",
         "x-ms-content-crc64": "AAAAAAAAAAA=",
-        "x-ms-request-id": "97b7f42c-201e-006c-7915-9639c8000000",
-        "x-ms-request-server-encrypted": "true",
-<<<<<<< HEAD
-        "x-ms-version": "2020-10-02",
-        "x-ms-version-id": "2021-08-20T22:45:18.7159864Z"
-=======
-        "x-ms-version": "2020-12-06"
->>>>>>> f7eb5f10
-      },
-      "ResponseBody": []
-    },
-    {
-      "RequestUri": "https://amandadev2.blob.core.windows.net/test-container-42d0ba95-1dee-ed49-f1a9-5a10436dcebe/test-blob-24d41d06-9ed5-f9de-d8e7-2d119c866cf2?comp=block\u0026blockid=AAQAAAAAAAAAAAAAAAAAAAAAAAAAAAAAAAAAAAAAAAAAAAAAAAAAAAAAAAAAAAAA",
+        "x-ms-request-id": "297083cb-a01e-0063-587e-0c12d6000000",
+        "x-ms-request-server-encrypted": "true",
+        "x-ms-version": "2020-12-06"
+      },
+      "ResponseBody": []
+    },
+    {
+      "RequestUri": "https://kasoboltest.blob.core.windows.net/test-container-42d0ba95-1dee-ed49-f1a9-5a10436dcebe/test-blob-24d41d06-9ed5-f9de-d8e7-2d119c866cf2?comp=block&blockid=AAQAAAAAAAAAAAAAAAAAAAAAAAAAAAAAAAAAAAAAAAAAAAAAAAAAAAAAAAAAAAAA",
       "RequestMethod": "PUT",
       "RequestHeaders": {
         "Accept": "application/xml",
         "Authorization": "Sanitized",
         "Content-Length": "1024",
         "Content-Type": "application/octet-stream",
-        "User-Agent": [
-          "azsdk-net-Storage.Blobs/12.10.0-alpha.20210820.1",
-          "(.NET 5.0.9; Microsoft Windows 10.0.19043)"
-        ],
+        "User-Agent": "azsdk-net-Storage.Blobs/12.9.0-alpha.20210226.1 (.NET Framework 4.8.4300.0; Microsoft Windows 10.0.19042 )",
         "x-ms-client-request-id": "ac43aa95-abee-c1ef-1f3b-f536f9b5136b",
-        "x-ms-date": "Fri, 20 Aug 2021 22:45:18 GMT",
-        "x-ms-return-client-request-id": "true",
-        "x-ms-version": "2020-12-06"
-      },
-      "RequestBody": "lArX1A5W92wWOg6UtuZZ1CNw1AjKCMaHHyEtdD01FMVn0GOVLO6u5ZxPTPBwnnI0JoetFHvRTYtDULXtKIMv4SZILOWCxKc0wu9rervWFoGv\u002BE21h/9JloPYUdw5wb0YIGvJJ3GMsmLfeVKMZdPPbTkzPi81eVkm/5ViqnLL\u002BgExU1pQDO8PIkbr1g6tvDCwCOSiBoKN4qYSoyjbKQjwFH5QWhJ4f2FKJBvpSqNKeEJksqGOKPR\u002BpHCzPmnGM/g\u002B\u002B8GQXGIeN4iDWOFno5gDxyrmdndmYeuJ0rWhxUD3g/Aiq0/huRzgRnsYC9ASFwHYr3Y\u002B4LyB15nWBoqsfHFIi9TxRPhIIQ0OBjD7TVYbd7q0yRXKuaIzodO2C7ORM8kK0H/7IdMJkI5oMNqMhYpCu4/P97NbfdIxvaIkkRZafNJn8XzXH1bnqzmHYYjIpxxJdE8kwjwWrlOtyWMw5P53DrQIJJMNa5s450x51BxJaRWG2x3HNrqVUEMpKVXyt8Y7EFLUwIKIOwm069rwnNo2ZGBOqQnhr9j6ctRP5EFFRjCFPsPKdamS/Z8TEkrfpbRp88X1pA28WWB62k2uOVfHbqWqal4WbO\u002B2u6xqzZyNGswg5vF8T6EiyORjT5pb48RHTKSlNTpVU4bVP\u002BhhUozD7L\u002BAjlJmSh4Dh6J5sxxUWtfnIoD46OWSypJqphC5wXZXn2Lb21Vx4QGFoa2Y3J9qgeQQeS8MygTa7sS//KMOSsUsIRO5eX\u002BCdUF\u002Bc0c3\u002Be3yACUrqEdGS9ReAOyQseVdd1bobLuMsAhljQTujVe8ovTXzft\u002B4qJ\u002B5dU/W3iS8sNbIfzxT40yZk8cxhpDV758oV33ueTp35SzaoblTVSP0ptAk2xby1NnpGarYhuIO44XwrkamjnecUJnPeUHTRn7jPR/AsRSIdUJkBR\u002BPXx5Ky/3zoqbdTdhYSEq9I5uX1dMsNUnCTjKxKHjEAolYDPF7hK2D36OYBe8HaCiKCxHmzC8MY2nUSL2LQnpt2QtPAHtZQZ8uFDYvVC9auuYKJx0nHXZaC6mHZzvv\u002BJ1paiyj\u002BGetMMmy\u002BLg43Q86ec2XQVsdBvvVNPSRkdqjPhtYxinC9sK\u002BXPZTtCS\u002BIW6ajO0uWHdCDCNwzoNy217uz/pcoBblN4LLGSRkyZKXFtOGNwUtdOWkFvnGkeg/S0FXpKQqIUFXtVUqIz9S3UKQmffvrORZwZsUuIldHqXay82jDWUurPVSboGvwxGmUTl3dfgwT56c/eLJFaj4OpbvT1dxr9AdoizCXX5i6f6JrmeP5eit6rwvBg9CJVdMmnQqgHO6NKEpWdOLLfIgOhPkf6cBKBTuAaTbAqnAm3zVtcMKeCmKw==",
-      "StatusCode": 201,
-      "ResponseHeaders": {
-        "Content-Length": "0",
-        "Date": "Fri, 20 Aug 2021 22:45:18 GMT",
-        "Server": [
-          "Windows-Azure-Blob/1.0",
-          "Microsoft-HTTPAPI/2.0"
-        ],
+        "x-ms-date": "Fri, 26 Feb 2021 20:33:39 GMT",
+        "x-ms-return-client-request-id": "true",
+        "x-ms-version": "2020-12-06"
+      },
+      "RequestBody": "lArX1A5W92wWOg6UtuZZ1CNw1AjKCMaHHyEtdD01FMVn0GOVLO6u5ZxPTPBwnnI0JoetFHvRTYtDULXtKIMv4SZILOWCxKc0wu9rervWFoGv+E21h/9JloPYUdw5wb0YIGvJJ3GMsmLfeVKMZdPPbTkzPi81eVkm/5ViqnLL+gExU1pQDO8PIkbr1g6tvDCwCOSiBoKN4qYSoyjbKQjwFH5QWhJ4f2FKJBvpSqNKeEJksqGOKPR+pHCzPmnGM/g++8GQXGIeN4iDWOFno5gDxyrmdndmYeuJ0rWhxUD3g/Aiq0/huRzgRnsYC9ASFwHYr3Y+4LyB15nWBoqsfHFIi9TxRPhIIQ0OBjD7TVYbd7q0yRXKuaIzodO2C7ORM8kK0H/7IdMJkI5oMNqMhYpCu4/P97NbfdIxvaIkkRZafNJn8XzXH1bnqzmHYYjIpxxJdE8kwjwWrlOtyWMw5P53DrQIJJMNa5s450x51BxJaRWG2x3HNrqVUEMpKVXyt8Y7EFLUwIKIOwm069rwnNo2ZGBOqQnhr9j6ctRP5EFFRjCFPsPKdamS/Z8TEkrfpbRp88X1pA28WWB62k2uOVfHbqWqal4WbO+2u6xqzZyNGswg5vF8T6EiyORjT5pb48RHTKSlNTpVU4bVP+hhUozD7L+AjlJmSh4Dh6J5sxxUWtfnIoD46OWSypJqphC5wXZXn2Lb21Vx4QGFoa2Y3J9qgeQQeS8MygTa7sS//KMOSsUsIRO5eX+CdUF+c0c3+e3yACUrqEdGS9ReAOyQseVdd1bobLuMsAhljQTujVe8ovTXzft+4qJ+5dU/W3iS8sNbIfzxT40yZk8cxhpDV758oV33ueTp35SzaoblTVSP0ptAk2xby1NnpGarYhuIO44XwrkamjnecUJnPeUHTRn7jPR/AsRSIdUJkBR+PXx5Ky/3zoqbdTdhYSEq9I5uX1dMsNUnCTjKxKHjEAolYDPF7hK2D36OYBe8HaCiKCxHmzC8MY2nUSL2LQnpt2QtPAHtZQZ8uFDYvVC9auuYKJx0nHXZaC6mHZzvv+J1paiyj+GetMMmy+Lg43Q86ec2XQVsdBvvVNPSRkdqjPhtYxinC9sK+XPZTtCS+IW6ajO0uWHdCDCNwzoNy217uz/pcoBblN4LLGSRkyZKXFtOGNwUtdOWkFvnGkeg/S0FXpKQqIUFXtVUqIz9S3UKQmffvrORZwZsUuIldHqXay82jDWUurPVSboGvwxGmUTl3dfgwT56c/eLJFaj4OpbvT1dxr9AdoizCXX5i6f6JrmeP5eit6rwvBg9CJVdMmnQqgHO6NKEpWdOLLfIgOhPkf6cBKBTuAaTbAqnAm3zVtcMKeCmKw==",
+      "StatusCode": 201,
+      "ResponseHeaders": {
+        "Content-Length": "0",
+        "Date": "Fri, 26 Feb 2021 20:33:39 GMT",
+        "Server": "Windows-Azure-Blob/1.0 Microsoft-HTTPAPI/2.0",
         "x-ms-client-request-id": "ac43aa95-abee-c1ef-1f3b-f536f9b5136b",
         "x-ms-content-crc64": "eCory9Lv9ck=",
-        "x-ms-request-id": "97b7f43c-201e-006c-0715-9639c8000000",
-        "x-ms-request-server-encrypted": "true",
-        "x-ms-version": "2020-12-06"
-      },
-      "ResponseBody": []
-    },
-    {
-      "RequestUri": "https://amandadev2.blob.core.windows.net/test-container-42d0ba95-1dee-ed49-f1a9-5a10436dcebe/test-blob-24d41d06-9ed5-f9de-d8e7-2d119c866cf2?comp=blocklist",
+        "x-ms-request-id": "297083d5-a01e-0063-617e-0c12d6000000",
+        "x-ms-request-server-encrypted": "true",
+        "x-ms-version": "2020-12-06"
+      },
+      "ResponseBody": []
+    },
+    {
+      "RequestUri": "https://kasoboltest.blob.core.windows.net/test-container-42d0ba95-1dee-ed49-f1a9-5a10436dcebe/test-blob-24d41d06-9ed5-f9de-d8e7-2d119c866cf2?comp=blocklist",
       "RequestMethod": "PUT",
       "RequestHeaders": {
         "Accept": "application/xml",
         "Authorization": "Sanitized",
         "Content-Length": "107",
         "Content-Type": "application/xml",
-        "If-Match": "\u00220x8D9642C2F74AC28\u0022",
-        "User-Agent": [
-          "azsdk-net-Storage.Blobs/12.10.0-alpha.20210820.1",
-          "(.NET 5.0.9; Microsoft Windows 10.0.19043)"
-        ],
+        "If-Match": "0x8D8DA95CCF4C6F9",
+        "User-Agent": "azsdk-net-Storage.Blobs/12.9.0-alpha.20210226.1 (.NET Framework 4.8.4300.0; Microsoft Windows 10.0.19042 )",
         "x-ms-client-request-id": "353fff02-ab78-fd19-75ff-96af12ec6bc6",
-        "x-ms-date": "Fri, 20 Aug 2021 22:45:18 GMT",
-        "x-ms-return-client-request-id": "true",
-        "x-ms-version": "2020-12-06"
-      },
-      "RequestBody": "\uFEFF\u003CBlockList\u003E\u003CLatest\u003EAAQAAAAAAAAAAAAAAAAAAAAAAAAAAAAAAAAAAAAAAAAAAAAAAAAAAAAAAAAAAAAA\u003C/Latest\u003E\u003C/BlockList\u003E",
-      "StatusCode": 201,
-      "ResponseHeaders": {
-        "Content-Length": "0",
-        "Date": "Fri, 20 Aug 2021 22:45:18 GMT",
-        "ETag": "\u00220x8D9642C2F84B495\u0022",
-        "Last-Modified": "Fri, 20 Aug 2021 22:45:18 GMT",
-        "Server": [
-          "Windows-Azure-Blob/1.0",
-          "Microsoft-HTTPAPI/2.0"
-        ],
+        "x-ms-date": "Fri, 26 Feb 2021 20:33:39 GMT",
+        "x-ms-return-client-request-id": "true",
+        "x-ms-version": "2020-12-06"
+      },
+      "RequestBody": "﻿<BlockList><Latest>AAQAAAAAAAAAAAAAAAAAAAAAAAAAAAAAAAAAAAAAAAAAAAAAAAAAAAAAAAAAAAAA</Latest></BlockList>",
+      "StatusCode": 201,
+      "ResponseHeaders": {
+        "Content-Length": "0",
+        "Date": "Fri, 26 Feb 2021 20:33:39 GMT",
+        "ETag": "\"0x8D8DA95CD048143\"",
+        "Last-Modified": "Fri, 26 Feb 2021 20:33:39 GMT",
+        "Server": "Windows-Azure-Blob/1.0 Microsoft-HTTPAPI/2.0",
         "x-ms-client-request-id": "353fff02-ab78-fd19-75ff-96af12ec6bc6",
         "x-ms-content-crc64": "17m5j6ScWgM=",
-        "x-ms-request-id": "97b7f443-201e-006c-0e15-9639c8000000",
-        "x-ms-request-server-encrypted": "true",
-<<<<<<< HEAD
-        "x-ms-version": "2020-10-02",
-        "x-ms-version-id": "2021-08-20T22:45:18.8210597Z"
-=======
-        "x-ms-version": "2020-12-06"
->>>>>>> f7eb5f10
-      },
-      "ResponseBody": []
-    },
-    {
-      "RequestUri": "https://amandadev2.blob.core.windows.net/test-container-42d0ba95-1dee-ed49-f1a9-5a10436dcebe/test-blob-24d41d06-9ed5-f9de-d8e7-2d119c866cf2",
+        "x-ms-request-id": "297083ef-a01e-0063-7a7e-0c12d6000000",
+        "x-ms-request-server-encrypted": "true",
+        "x-ms-version": "2020-12-06"
+      },
+      "ResponseBody": []
+    },
+    {
+      "RequestUri": "https://kasoboltest.blob.core.windows.net/test-container-42d0ba95-1dee-ed49-f1a9-5a10436dcebe/test-blob-24d41d06-9ed5-f9de-d8e7-2d119c866cf2",
       "RequestMethod": "GET",
       "RequestHeaders": {
         "Accept": "application/xml",
         "Authorization": "Sanitized",
-        "traceparent": "00-5c2e260b3bdc6e41b439e80350235047-a0ac0726c0360540-00",
-        "User-Agent": [
-          "azsdk-net-Storage.Blobs/12.10.0-alpha.20210820.1",
-          "(.NET 5.0.9; Microsoft Windows 10.0.19043)"
-        ],
+        "traceparent": "00-5877ffa0f3b6fb4da0866b975b19c8b9-198b239a367aa04c-00",
+        "User-Agent": "azsdk-net-Storage.Blobs/12.9.0-alpha.20210226.1 (.NET Framework 4.8.4300.0; Microsoft Windows 10.0.19042 )",
         "x-ms-client-request-id": "f93364d5-dd75-38f3-0e48-9bd67592ad6c",
-        "x-ms-date": "Fri, 20 Aug 2021 22:45:18 GMT",
+        "x-ms-date": "Fri, 26 Feb 2021 20:33:39 GMT",
         "x-ms-return-client-request-id": "true",
         "x-ms-version": "2020-12-06"
       },
@@ -509,45 +384,34 @@
       "StatusCode": 200,
       "ResponseHeaders": {
         "Accept-Ranges": "bytes",
+        "Access-Control-Allow-Origin": "*",
         "Content-Length": "1024",
         "Content-Type": "application/octet-stream",
-        "Date": "Fri, 20 Aug 2021 22:45:18 GMT",
-        "ETag": "\u00220x8D9642C2F84B495\u0022",
-        "Last-Modified": "Fri, 20 Aug 2021 22:45:18 GMT",
-        "Server": [
-          "Windows-Azure-Blob/1.0",
-          "Microsoft-HTTPAPI/2.0"
-        ],
+        "Date": "Fri, 26 Feb 2021 20:33:39 GMT",
+        "ETag": "\"0x8D8DA95CD048143\"",
+        "Last-Modified": "Fri, 26 Feb 2021 20:33:39 GMT",
+        "Server": "Windows-Azure-Blob/1.0 Microsoft-HTTPAPI/2.0",
         "x-ms-blob-type": "BlockBlob",
         "x-ms-client-request-id": "f93364d5-dd75-38f3-0e48-9bd67592ad6c",
-        "x-ms-creation-time": "Fri, 20 Aug 2021 22:45:18 GMT",
-        "x-ms-is-current-version": "true",
+        "x-ms-creation-time": "Fri, 26 Feb 2021 20:33:39 GMT",
         "x-ms-lease-state": "available",
         "x-ms-lease-status": "unlocked",
-        "x-ms-request-id": "97b7f44a-201e-006c-1515-9639c8000000",
+        "x-ms-request-id": "29708405-a01e-0063-0c7e-0c12d6000000",
         "x-ms-server-encrypted": "true",
-<<<<<<< HEAD
-        "x-ms-version": "2020-10-02",
-        "x-ms-version-id": "2021-08-20T22:45:18.8210597Z"
-=======
-        "x-ms-version": "2020-12-06"
->>>>>>> f7eb5f10
-      },
-      "ResponseBody": "lArX1A5W92wWOg6UtuZZ1CNw1AjKCMaHHyEtdD01FMVn0GOVLO6u5ZxPTPBwnnI0JoetFHvRTYtDULXtKIMv4SZILOWCxKc0wu9rervWFoGv\u002BE21h/9JloPYUdw5wb0YIGvJJ3GMsmLfeVKMZdPPbTkzPi81eVkm/5ViqnLL\u002BgExU1pQDO8PIkbr1g6tvDCwCOSiBoKN4qYSoyjbKQjwFH5QWhJ4f2FKJBvpSqNKeEJksqGOKPR\u002BpHCzPmnGM/g\u002B\u002B8GQXGIeN4iDWOFno5gDxyrmdndmYeuJ0rWhxUD3g/Aiq0/huRzgRnsYC9ASFwHYr3Y\u002B4LyB15nWBoqsfHFIi9TxRPhIIQ0OBjD7TVYbd7q0yRXKuaIzodO2C7ORM8kK0H/7IdMJkI5oMNqMhYpCu4/P97NbfdIxvaIkkRZafNJn8XzXH1bnqzmHYYjIpxxJdE8kwjwWrlOtyWMw5P53DrQIJJMNa5s450x51BxJaRWG2x3HNrqVUEMpKVXyt8Y7EFLUwIKIOwm069rwnNo2ZGBOqQnhr9j6ctRP5EFFRjCFPsPKdamS/Z8TEkrfpbRp88X1pA28WWB62k2uOVfHbqWqal4WbO\u002B2u6xqzZyNGswg5vF8T6EiyORjT5pb48RHTKSlNTpVU4bVP\u002BhhUozD7L\u002BAjlJmSh4Dh6J5sxxUWtfnIoD46OWSypJqphC5wXZXn2Lb21Vx4QGFoa2Y3J9qgeQQeS8MygTa7sS//KMOSsUsIRO5eX\u002BCdUF\u002Bc0c3\u002Be3yACUrqEdGS9ReAOyQseVdd1bobLuMsAhljQTujVe8ovTXzft\u002B4qJ\u002B5dU/W3iS8sNbIfzxT40yZk8cxhpDV758oV33ueTp35SzaoblTVSP0ptAk2xby1NnpGarYhuIO44XwrkamjnecUJnPeUHTRn7jPR/AsRSIdUJkBR\u002BPXx5Ky/3zoqbdTdhYSEq9I5uX1dMsNUnCTjKxKHjEAolYDPF7hK2D36OYBe8HaCiKCxHmzC8MY2nUSL2LQnpt2QtPAHtZQZ8uFDYvVC9auuYKJx0nHXZaC6mHZzvv\u002BJ1paiyj\u002BGetMMmy\u002BLg43Q86ec2XQVsdBvvVNPSRkdqjPhtYxinC9sK\u002BXPZTtCS\u002BIW6ajO0uWHdCDCNwzoNy217uz/pcoBblN4LLGSRkyZKXFtOGNwUtdOWkFvnGkeg/S0FXpKQqIUFXtVUqIz9S3UKQmffvrORZwZsUuIldHqXay82jDWUurPVSboGvwxGmUTl3dfgwT56c/eLJFaj4OpbvT1dxr9AdoizCXX5i6f6JrmeP5eit6rwvBg9CJVdMmnQqgHO6NKEpWdOLLfIgOhPkf6cBKBTuAaTbAqnAm3zVtcMKeCmKw=="
-    },
-    {
-      "RequestUri": "https://amandadev2.blob.core.windows.net/test-container-42d0ba95-1dee-ed49-f1a9-5a10436dcebe?restype=container",
+        "x-ms-version": "2020-12-06"
+      },
+      "ResponseBody": "lArX1A5W92wWOg6UtuZZ1CNw1AjKCMaHHyEtdD01FMVn0GOVLO6u5ZxPTPBwnnI0JoetFHvRTYtDULXtKIMv4SZILOWCxKc0wu9rervWFoGv+E21h/9JloPYUdw5wb0YIGvJJ3GMsmLfeVKMZdPPbTkzPi81eVkm/5ViqnLL+gExU1pQDO8PIkbr1g6tvDCwCOSiBoKN4qYSoyjbKQjwFH5QWhJ4f2FKJBvpSqNKeEJksqGOKPR+pHCzPmnGM/g++8GQXGIeN4iDWOFno5gDxyrmdndmYeuJ0rWhxUD3g/Aiq0/huRzgRnsYC9ASFwHYr3Y+4LyB15nWBoqsfHFIi9TxRPhIIQ0OBjD7TVYbd7q0yRXKuaIzodO2C7ORM8kK0H/7IdMJkI5oMNqMhYpCu4/P97NbfdIxvaIkkRZafNJn8XzXH1bnqzmHYYjIpxxJdE8kwjwWrlOtyWMw5P53DrQIJJMNa5s450x51BxJaRWG2x3HNrqVUEMpKVXyt8Y7EFLUwIKIOwm069rwnNo2ZGBOqQnhr9j6ctRP5EFFRjCFPsPKdamS/Z8TEkrfpbRp88X1pA28WWB62k2uOVfHbqWqal4WbO+2u6xqzZyNGswg5vF8T6EiyORjT5pb48RHTKSlNTpVU4bVP+hhUozD7L+AjlJmSh4Dh6J5sxxUWtfnIoD46OWSypJqphC5wXZXn2Lb21Vx4QGFoa2Y3J9qgeQQeS8MygTa7sS//KMOSsUsIRO5eX+CdUF+c0c3+e3yACUrqEdGS9ReAOyQseVdd1bobLuMsAhljQTujVe8ovTXzft+4qJ+5dU/W3iS8sNbIfzxT40yZk8cxhpDV758oV33ueTp35SzaoblTVSP0ptAk2xby1NnpGarYhuIO44XwrkamjnecUJnPeUHTRn7jPR/AsRSIdUJkBR+PXx5Ky/3zoqbdTdhYSEq9I5uX1dMsNUnCTjKxKHjEAolYDPF7hK2D36OYBe8HaCiKCxHmzC8MY2nUSL2LQnpt2QtPAHtZQZ8uFDYvVC9auuYKJx0nHXZaC6mHZzvv+J1paiyj+GetMMmy+Lg43Q86ec2XQVsdBvvVNPSRkdqjPhtYxinC9sK+XPZTtCS+IW6ajO0uWHdCDCNwzoNy217uz/pcoBblN4LLGSRkyZKXFtOGNwUtdOWkFvnGkeg/S0FXpKQqIUFXtVUqIz9S3UKQmffvrORZwZsUuIldHqXay82jDWUurPVSboGvwxGmUTl3dfgwT56c/eLJFaj4OpbvT1dxr9AdoizCXX5i6f6JrmeP5eit6rwvBg9CJVdMmnQqgHO6NKEpWdOLLfIgOhPkf6cBKBTuAaTbAqnAm3zVtcMKeCmKw=="
+    },
+    {
+      "RequestUri": "https://kasoboltest.blob.core.windows.net/test-container-42d0ba95-1dee-ed49-f1a9-5a10436dcebe?restype=container",
       "RequestMethod": "DELETE",
       "RequestHeaders": {
         "Accept": "application/xml",
         "Authorization": "Sanitized",
-        "traceparent": "00-32984721682a244c88075527afb1284f-0498da128e21bd47-00",
-        "User-Agent": [
-          "azsdk-net-Storage.Blobs/12.10.0-alpha.20210820.1",
-          "(.NET 5.0.9; Microsoft Windows 10.0.19043)"
-        ],
+        "traceparent": "00-c3733df0b0e486468ea5cc3d33cf4744-085e1e17f687424d-00",
+        "User-Agent": "azsdk-net-Storage.Blobs/12.9.0-alpha.20210226.1 (.NET Framework 4.8.4300.0; Microsoft Windows 10.0.19042 )",
         "x-ms-client-request-id": "add96f76-71b8-af50-e4b2-40844aaf15d5",
-        "x-ms-date": "Fri, 20 Aug 2021 22:45:18 GMT",
+        "x-ms-date": "Fri, 26 Feb 2021 20:33:39 GMT",
         "x-ms-return-client-request-id": "true",
         "x-ms-version": "2020-12-06"
       },
@@ -555,77 +419,55 @@
       "StatusCode": 202,
       "ResponseHeaders": {
         "Content-Length": "0",
-        "Date": "Fri, 20 Aug 2021 22:45:18 GMT",
-        "Server": [
-          "Windows-Azure-Blob/1.0",
-          "Microsoft-HTTPAPI/2.0"
-        ],
+        "Date": "Fri, 26 Feb 2021 20:33:39 GMT",
+        "Server": "Windows-Azure-Blob/1.0 Microsoft-HTTPAPI/2.0",
         "x-ms-client-request-id": "add96f76-71b8-af50-e4b2-40844aaf15d5",
-<<<<<<< HEAD
-        "x-ms-request-id": "97b7f45c-201e-006c-2215-9639c8000000",
-        "x-ms-version": "2020-10-02"
-=======
         "x-ms-request-id": "29708413-a01e-0063-197e-0c12d6000000",
         "x-ms-version": "2020-12-06"
->>>>>>> f7eb5f10
-      },
-      "ResponseBody": []
-    },
-    {
-      "RequestUri": "https://amandadev2.blob.core.windows.net/test-container-743ee5d5-2a45-be19-a217-80c10ffedf55?restype=container",
-      "RequestMethod": "PUT",
-      "RequestHeaders": {
-        "Accept": "application/xml",
-        "Authorization": "Sanitized",
-        "traceparent": "00-c276633ac907f849b4c01640adef64b9-1195e21d116b2342-00",
-        "User-Agent": [
-          "azsdk-net-Storage.Blobs/12.10.0-alpha.20210820.1",
-          "(.NET 5.0.9; Microsoft Windows 10.0.19043)"
-        ],
+      },
+      "ResponseBody": []
+    },
+    {
+      "RequestUri": "https://kasoboltest.blob.core.windows.net/test-container-743ee5d5-2a45-be19-a217-80c10ffedf55?restype=container",
+      "RequestMethod": "PUT",
+      "RequestHeaders": {
+        "Accept": "application/xml",
+        "Authorization": "Sanitized",
+        "traceparent": "00-eb719862499fb34fabaa1e2ac3974604-651228a3aef6874f-00",
+        "User-Agent": "azsdk-net-Storage.Blobs/12.9.0-alpha.20210226.1 (.NET Framework 4.8.4300.0; Microsoft Windows 10.0.19042 )",
         "x-ms-blob-public-access": "container",
         "x-ms-client-request-id": "731ff79f-5b7a-4bdc-561b-0ba1f18f9fe6",
-        "x-ms-date": "Fri, 20 Aug 2021 22:45:18 GMT",
-        "x-ms-return-client-request-id": "true",
-        "x-ms-version": "2020-12-06"
-      },
-      "RequestBody": null,
-      "StatusCode": 201,
-      "ResponseHeaders": {
-        "Content-Length": "0",
-        "Date": "Fri, 20 Aug 2021 22:45:18 GMT",
-        "ETag": "\u00220x8D9642C2F9BDD9A\u0022",
-        "Last-Modified": "Fri, 20 Aug 2021 22:45:18 GMT",
-        "Server": [
-          "Windows-Azure-Blob/1.0",
-          "Microsoft-HTTPAPI/2.0"
-        ],
+        "x-ms-date": "Fri, 26 Feb 2021 20:33:39 GMT",
+        "x-ms-return-client-request-id": "true",
+        "x-ms-version": "2020-12-06"
+      },
+      "RequestBody": null,
+      "StatusCode": 201,
+      "ResponseHeaders": {
+        "Content-Length": "0",
+        "Date": "Fri, 26 Feb 2021 20:33:39 GMT",
+        "ETag": "\"0x8D8DA95CD118813\"",
+        "Last-Modified": "Fri, 26 Feb 2021 20:33:39 GMT",
+        "Server": "Windows-Azure-Blob/1.0 Microsoft-HTTPAPI/2.0",
         "x-ms-client-request-id": "731ff79f-5b7a-4bdc-561b-0ba1f18f9fe6",
-<<<<<<< HEAD
-        "x-ms-request-id": "97b7f46f-201e-006c-3315-9639c8000000",
-        "x-ms-version": "2020-10-02"
-=======
         "x-ms-request-id": "29708428-a01e-0063-2c7e-0c12d6000000",
         "x-ms-version": "2020-12-06"
->>>>>>> f7eb5f10
-      },
-      "ResponseBody": []
-    },
-    {
-      "RequestUri": "https://amandadev2.blob.core.windows.net/test-container-743ee5d5-2a45-be19-a217-80c10ffedf55/test-blob-d10cebd3-104f-d51d-318d-0de5b0bee764",
-      "RequestMethod": "PUT",
-      "RequestHeaders": {
-        "Accept": "application/xml",
-        "Authorization": "Sanitized",
-        "Content-Length": "0",
-        "Content-Type": "application/octet-stream",
-        "traceparent": "00-2e3d6f7e0d73d64f99cf48646f615a43-d7cda0c34678104b-00",
-        "User-Agent": [
-          "azsdk-net-Storage.Blobs/12.10.0-alpha.20210820.1",
-          "(.NET 5.0.9; Microsoft Windows 10.0.19043)"
-        ],
+      },
+      "ResponseBody": []
+    },
+    {
+      "RequestUri": "https://kasoboltest.blob.core.windows.net/test-container-743ee5d5-2a45-be19-a217-80c10ffedf55/test-blob-d10cebd3-104f-d51d-318d-0de5b0bee764",
+      "RequestMethod": "PUT",
+      "RequestHeaders": {
+        "Accept": "application/xml",
+        "Authorization": "Sanitized",
+        "Content-Length": "0",
+        "Content-Type": "application/octet-stream",
+        "traceparent": "00-e856f53b97c2b243aebefb845e11a336-00aa134f1c9ed94f-00",
+        "User-Agent": "azsdk-net-Storage.Blobs/12.9.0-alpha.20210226.1 (.NET Framework 4.8.4300.0; Microsoft Windows 10.0.19042 )",
         "x-ms-blob-type": "BlockBlob",
         "x-ms-client-request-id": "eb8793c0-0131-8f7a-da4a-41ec4df79b97",
-        "x-ms-date": "Fri, 20 Aug 2021 22:45:19 GMT",
+        "x-ms-date": "Fri, 26 Feb 2021 20:33:40 GMT",
         "x-ms-return-client-request-id": "true",
         "x-ms-version": "2020-12-06"
       },
@@ -634,43 +476,32 @@
       "ResponseHeaders": {
         "Content-Length": "0",
         "Content-MD5": "1B2M2Y8AsgTpgAmY7PhCfg==",
-        "Date": "Fri, 20 Aug 2021 22:45:18 GMT",
-        "ETag": "\u00220x8D9642C2FA38CC6\u0022",
-        "Last-Modified": "Fri, 20 Aug 2021 22:45:19 GMT",
-        "Server": [
-          "Windows-Azure-Blob/1.0",
-          "Microsoft-HTTPAPI/2.0"
-        ],
+        "Date": "Fri, 26 Feb 2021 20:33:39 GMT",
+        "ETag": "\"0x8D8DA95CD15C278\"",
+        "Last-Modified": "Fri, 26 Feb 2021 20:33:39 GMT",
+        "Server": "Windows-Azure-Blob/1.0 Microsoft-HTTPAPI/2.0",
         "x-ms-client-request-id": "eb8793c0-0131-8f7a-da4a-41ec4df79b97",
         "x-ms-content-crc64": "AAAAAAAAAAA=",
-        "x-ms-request-id": "97b7f48f-201e-006c-4d15-9639c8000000",
-        "x-ms-request-server-encrypted": "true",
-<<<<<<< HEAD
-        "x-ms-version": "2020-10-02",
-        "x-ms-version-id": "2021-08-20T22:45:19.0222022Z"
-=======
-        "x-ms-version": "2020-12-06"
->>>>>>> f7eb5f10
-      },
-      "ResponseBody": []
-    },
-    {
-      "RequestUri": "https://amandadev2.blob.core.windows.net/test-container-743ee5d5-2a45-be19-a217-80c10ffedf55/test-blob-d10cebd3-104f-d51d-318d-0de5b0bee764",
-      "RequestMethod": "PUT",
-      "RequestHeaders": {
-        "Accept": "application/xml",
-        "Authorization": "Sanitized",
-        "Content-Length": "0",
-        "Content-Type": "application/octet-stream",
-        "If-Unmodified-Since": "Sat, 21 Aug 2021 22:45:18 GMT",
-        "traceparent": "00-5f348fb56fdcb14db042e02f162024f8-3ad1f039cd90f648-00",
-        "User-Agent": [
-          "azsdk-net-Storage.Blobs/12.10.0-alpha.20210820.1",
-          "(.NET 5.0.9; Microsoft Windows 10.0.19043)"
-        ],
+        "x-ms-request-id": "29708439-a01e-0063-3b7e-0c12d6000000",
+        "x-ms-request-server-encrypted": "true",
+        "x-ms-version": "2020-12-06"
+      },
+      "ResponseBody": []
+    },
+    {
+      "RequestUri": "https://kasoboltest.blob.core.windows.net/test-container-743ee5d5-2a45-be19-a217-80c10ffedf55/test-blob-d10cebd3-104f-d51d-318d-0de5b0bee764",
+      "RequestMethod": "PUT",
+      "RequestHeaders": {
+        "Accept": "application/xml",
+        "Authorization": "Sanitized",
+        "Content-Length": "0",
+        "Content-Type": "application/octet-stream",
+        "If-Unmodified-Since": "Sat, 27 Feb 2021 20:33:38 GMT",
+        "traceparent": "00-6189d8ae5ca1e6458d7972bbc9610ec1-aa834036dd0bee45-00",
+        "User-Agent": "azsdk-net-Storage.Blobs/12.9.0-alpha.20210226.1 (.NET Framework 4.8.4300.0; Microsoft Windows 10.0.19042 )",
         "x-ms-blob-type": "BlockBlob",
         "x-ms-client-request-id": "983b9b6d-aa8a-b763-f7c7-2dc22e73c1b4",
-        "x-ms-date": "Fri, 20 Aug 2021 22:45:19 GMT",
+        "x-ms-date": "Fri, 26 Feb 2021 20:33:40 GMT",
         "x-ms-return-client-request-id": "true",
         "x-ms-version": "2020-12-06"
       },
@@ -679,115 +510,87 @@
       "ResponseHeaders": {
         "Content-Length": "0",
         "Content-MD5": "1B2M2Y8AsgTpgAmY7PhCfg==",
-        "Date": "Fri, 20 Aug 2021 22:45:18 GMT",
-        "ETag": "\u00220x8D9642C2FAB2F47\u0022",
-        "Last-Modified": "Fri, 20 Aug 2021 22:45:19 GMT",
-        "Server": [
-          "Windows-Azure-Blob/1.0",
-          "Microsoft-HTTPAPI/2.0"
-        ],
+        "Date": "Fri, 26 Feb 2021 20:33:39 GMT",
+        "ETag": "\"0x8D8DA95CD1B68D2\"",
+        "Last-Modified": "Fri, 26 Feb 2021 20:33:39 GMT",
+        "Server": "Windows-Azure-Blob/1.0 Microsoft-HTTPAPI/2.0",
         "x-ms-client-request-id": "983b9b6d-aa8a-b763-f7c7-2dc22e73c1b4",
         "x-ms-content-crc64": "AAAAAAAAAAA=",
-        "x-ms-request-id": "97b7f4a2-201e-006c-6015-9639c8000000",
-        "x-ms-request-server-encrypted": "true",
-<<<<<<< HEAD
-        "x-ms-version": "2020-10-02",
-        "x-ms-version-id": "2021-08-20T22:45:19.0732375Z"
-=======
-        "x-ms-version": "2020-12-06"
->>>>>>> f7eb5f10
-      },
-      "ResponseBody": []
-    },
-    {
-      "RequestUri": "https://amandadev2.blob.core.windows.net/test-container-743ee5d5-2a45-be19-a217-80c10ffedf55/test-blob-d10cebd3-104f-d51d-318d-0de5b0bee764?comp=block\u0026blockid=AAQAAAAAAAAAAAAAAAAAAAAAAAAAAAAAAAAAAAAAAAAAAAAAAAAAAAAAAAAAAAAA",
+        "x-ms-request-id": "2970844d-a01e-0063-4c7e-0c12d6000000",
+        "x-ms-request-server-encrypted": "true",
+        "x-ms-version": "2020-12-06"
+      },
+      "ResponseBody": []
+    },
+    {
+      "RequestUri": "https://kasoboltest.blob.core.windows.net/test-container-743ee5d5-2a45-be19-a217-80c10ffedf55/test-blob-d10cebd3-104f-d51d-318d-0de5b0bee764?comp=block&blockid=AAQAAAAAAAAAAAAAAAAAAAAAAAAAAAAAAAAAAAAAAAAAAAAAAAAAAAAAAAAAAAAA",
       "RequestMethod": "PUT",
       "RequestHeaders": {
         "Accept": "application/xml",
         "Authorization": "Sanitized",
         "Content-Length": "1024",
         "Content-Type": "application/octet-stream",
-        "User-Agent": [
-          "azsdk-net-Storage.Blobs/12.10.0-alpha.20210820.1",
-          "(.NET 5.0.9; Microsoft Windows 10.0.19043)"
-        ],
+        "User-Agent": "azsdk-net-Storage.Blobs/12.9.0-alpha.20210226.1 (.NET Framework 4.8.4300.0; Microsoft Windows 10.0.19042 )",
         "x-ms-client-request-id": "c242a17a-6f9a-74b2-4f93-6f97c7224bfb",
-        "x-ms-date": "Fri, 20 Aug 2021 22:45:19 GMT",
-        "x-ms-return-client-request-id": "true",
-        "x-ms-version": "2020-12-06"
-      },
-      "RequestBody": "NKdcOm2HCGYQ7jQ6YYDgH841JRw3/DJDPJI9lCvu0KV4F2hNtYRqOIsg20LMPy1aaiIeGNJ/Xzd0Gf7aSXQ7IR6PwkkXkmpJy\u002ByQFiHvdvxk4ikJz7fS\u002Bbcw2ZuFj\u002B4X5bkkPX3kQte41U3l7kkWhKIBdWdKMVJmvMiR5rnOwzv9eTBoyzl/gKBSUfpq7QtuGlX4gxmHzbNmvYC0Ulse6RER6HQYrrhpgvXG9\u002BBY\u002B8\u002B9I8xj1T8hdax9AQ24yy5ENGfoWQSWVmycjwEkwdXSDsKx9i\u002BPuhTS8HLIm62qsLbGgsN5b6LKJ81gxkU9/LTXqvJLB9T/tHlTFWiSzru/8d9KXT4RWZ8f5s9hL/TOlPO\u002B8PC6X6jix81KJlo5OFgSoNRm8551xVBTKyAFnYWFhYF1093KBJI2aJZxxzNE5q52T44fZ6FVSSugZzSI3CpHxKDYxGV7R5xCMIoIBP0cDkRyj032ZR3fH4qxKZ1droxrKQKSbCJJ\u002Bgfy3DYWTEUug1nvFUzcUV\u002BD\u002BaTayR7\u002B5IL\u002BnNr6iqIiKZRFBIjmydNFg6ZDbpg/jtijD3J\u002BbjHp8/i0GK9qM/m2zey4l0zWnC/RlUV4unbqvw4BV3ovpLpjXBCQMrAj2lCtjaCsh/eLzHJDrdnrcTiBylmhaNt\u002BhykxVTs8Rml/rbr1yi3WPTcWdooI7Pbhd\u002BrXDmhXgXJ0LgV3ezK8T4YIw/8f9qYKq4whivJRdpsyT91QZDcBJyxIgJwoX8IFWiYD/yj3woFEzWPcNvZ/I7hpRCtUa\u002BpPB5zT1nUK4kzKGzDLTXdzO41cDJfTJfA1yF3jvhqWse47tPeLJOsLOesWERvGs9VB9gme\u002BF9Te\u002BGrnQ4YJyMyM2pBj5l/5xahUdKrvRPVbxSIocgQ97mP5zgV34fd8xLH5N6xhCQ7wg7y/KeMqL7O1i35j4VbITuwsadhaQiPxF7A5Ng1JOvwTN\u002B5HvsSAz95RwlZ42OMbMOiANJ82VgGYzhIy8PmmbJCCEOmoQNAnq5n5yL/NeD7M3cUkiMYdHOGsrrDyTd8k61WF9og5srAYmEkFPI2By1XTZhM0gaOKpTQH\u002B9IfdV361R0qB4F20ysUy/C9F\u002BAUKqMa3ufL8GmyO1GUMfbeOWMrCiewV8PUXJLn37WzDU0T89EuxFa17yTzd8xv4uF0dtKNkc34o5LfRoIVJBCz/y3EQD3lrzTMtVsCvR/3ZLnxc6jjJbu/WxB\u002BT73UYMsUP3jea2KjjoedwNyyteZy5\u002BIII/BnkNlyRSTtp193OBSQLn2nGTkXTeThBSSezKVpy2fbzDzarK5fbCZ9tedoJsjIIodoy87o8NYLhku003h/g9v3myvXtUHPA==",
-      "StatusCode": 201,
-      "ResponseHeaders": {
-        "Content-Length": "0",
-        "Date": "Fri, 20 Aug 2021 22:45:18 GMT",
-        "Server": [
-          "Windows-Azure-Blob/1.0",
-          "Microsoft-HTTPAPI/2.0"
-        ],
+        "x-ms-date": "Fri, 26 Feb 2021 20:33:40 GMT",
+        "x-ms-return-client-request-id": "true",
+        "x-ms-version": "2020-12-06"
+      },
+      "RequestBody": "NKdcOm2HCGYQ7jQ6YYDgH841JRw3/DJDPJI9lCvu0KV4F2hNtYRqOIsg20LMPy1aaiIeGNJ/Xzd0Gf7aSXQ7IR6PwkkXkmpJy+yQFiHvdvxk4ikJz7fS+bcw2ZuFj+4X5bkkPX3kQte41U3l7kkWhKIBdWdKMVJmvMiR5rnOwzv9eTBoyzl/gKBSUfpq7QtuGlX4gxmHzbNmvYC0Ulse6RER6HQYrrhpgvXG9+BY+8+9I8xj1T8hdax9AQ24yy5ENGfoWQSWVmycjwEkwdXSDsKx9i+PuhTS8HLIm62qsLbGgsN5b6LKJ81gxkU9/LTXqvJLB9T/tHlTFWiSzru/8d9KXT4RWZ8f5s9hL/TOlPO+8PC6X6jix81KJlo5OFgSoNRm8551xVBTKyAFnYWFhYF1093KBJI2aJZxxzNE5q52T44fZ6FVSSugZzSI3CpHxKDYxGV7R5xCMIoIBP0cDkRyj032ZR3fH4qxKZ1droxrKQKSbCJJ+gfy3DYWTEUug1nvFUzcUV+D+aTayR7+5IL+nNr6iqIiKZRFBIjmydNFg6ZDbpg/jtijD3J+bjHp8/i0GK9qM/m2zey4l0zWnC/RlUV4unbqvw4BV3ovpLpjXBCQMrAj2lCtjaCsh/eLzHJDrdnrcTiBylmhaNt+hykxVTs8Rml/rbr1yi3WPTcWdooI7Pbhd+rXDmhXgXJ0LgV3ezK8T4YIw/8f9qYKq4whivJRdpsyT91QZDcBJyxIgJwoX8IFWiYD/yj3woFEzWPcNvZ/I7hpRCtUa+pPB5zT1nUK4kzKGzDLTXdzO41cDJfTJfA1yF3jvhqWse47tPeLJOsLOesWERvGs9VB9gme+F9Te+GrnQ4YJyMyM2pBj5l/5xahUdKrvRPVbxSIocgQ97mP5zgV34fd8xLH5N6xhCQ7wg7y/KeMqL7O1i35j4VbITuwsadhaQiPxF7A5Ng1JOvwTN+5HvsSAz95RwlZ42OMbMOiANJ82VgGYzhIy8PmmbJCCEOmoQNAnq5n5yL/NeD7M3cUkiMYdHOGsrrDyTd8k61WF9og5srAYmEkFPI2By1XTZhM0gaOKpTQH+9IfdV361R0qB4F20ysUy/C9F+AUKqMa3ufL8GmyO1GUMfbeOWMrCiewV8PUXJLn37WzDU0T89EuxFa17yTzd8xv4uF0dtKNkc34o5LfRoIVJBCz/y3EQD3lrzTMtVsCvR/3ZLnxc6jjJbu/WxB+T73UYMsUP3jea2KjjoedwNyyteZy5+III/BnkNlyRSTtp193OBSQLn2nGTkXTeThBSSezKVpy2fbzDzarK5fbCZ9tedoJsjIIodoy87o8NYLhku003h/g9v3myvXtUHPA==",
+      "StatusCode": 201,
+      "ResponseHeaders": {
+        "Content-Length": "0",
+        "Date": "Fri, 26 Feb 2021 20:33:39 GMT",
+        "Server": "Windows-Azure-Blob/1.0 Microsoft-HTTPAPI/2.0",
         "x-ms-client-request-id": "c242a17a-6f9a-74b2-4f93-6f97c7224bfb",
         "x-ms-content-crc64": "SMsNjEz5a2E=",
-        "x-ms-request-id": "97b7f4bc-201e-006c-7815-9639c8000000",
-        "x-ms-request-server-encrypted": "true",
-        "x-ms-version": "2020-12-06"
-      },
-      "ResponseBody": []
-    },
-    {
-      "RequestUri": "https://amandadev2.blob.core.windows.net/test-container-743ee5d5-2a45-be19-a217-80c10ffedf55/test-blob-d10cebd3-104f-d51d-318d-0de5b0bee764?comp=blocklist",
+        "x-ms-request-id": "29708456-a01e-0063-537e-0c12d6000000",
+        "x-ms-request-server-encrypted": "true",
+        "x-ms-version": "2020-12-06"
+      },
+      "ResponseBody": []
+    },
+    {
+      "RequestUri": "https://kasoboltest.blob.core.windows.net/test-container-743ee5d5-2a45-be19-a217-80c10ffedf55/test-blob-d10cebd3-104f-d51d-318d-0de5b0bee764?comp=blocklist",
       "RequestMethod": "PUT",
       "RequestHeaders": {
         "Accept": "application/xml",
         "Authorization": "Sanitized",
         "Content-Length": "107",
         "Content-Type": "application/xml",
-        "If-Match": "\u00220x8D9642C2FAB2F47\u0022",
-        "User-Agent": [
-          "azsdk-net-Storage.Blobs/12.10.0-alpha.20210820.1",
-          "(.NET 5.0.9; Microsoft Windows 10.0.19043)"
-        ],
+        "If-Match": "0x8D8DA95CD1B68D2",
+        "User-Agent": "azsdk-net-Storage.Blobs/12.9.0-alpha.20210226.1 (.NET Framework 4.8.4300.0; Microsoft Windows 10.0.19042 )",
         "x-ms-client-request-id": "8c47bcbc-ff30-a61a-b49c-38c5ec607013",
-        "x-ms-date": "Fri, 20 Aug 2021 22:45:19 GMT",
-        "x-ms-return-client-request-id": "true",
-        "x-ms-version": "2020-12-06"
-      },
-      "RequestBody": "\uFEFF\u003CBlockList\u003E\u003CLatest\u003EAAQAAAAAAAAAAAAAAAAAAAAAAAAAAAAAAAAAAAAAAAAAAAAAAAAAAAAAAAAAAAAA\u003C/Latest\u003E\u003C/BlockList\u003E",
-      "StatusCode": 201,
-      "ResponseHeaders": {
-        "Content-Length": "0",
-        "Date": "Fri, 20 Aug 2021 22:45:18 GMT",
-        "ETag": "\u00220x8D9642C2FBAE996\u0022",
-        "Last-Modified": "Fri, 20 Aug 2021 22:45:19 GMT",
-        "Server": [
-          "Windows-Azure-Blob/1.0",
-          "Microsoft-HTTPAPI/2.0"
-        ],
+        "x-ms-date": "Fri, 26 Feb 2021 20:33:40 GMT",
+        "x-ms-return-client-request-id": "true",
+        "x-ms-version": "2020-12-06"
+      },
+      "RequestBody": "﻿<BlockList><Latest>AAQAAAAAAAAAAAAAAAAAAAAAAAAAAAAAAAAAAAAAAAAAAAAAAAAAAAAAAAAAAAAA</Latest></BlockList>",
+      "StatusCode": 201,
+      "ResponseHeaders": {
+        "Content-Length": "0",
+        "Date": "Fri, 26 Feb 2021 20:33:39 GMT",
+        "ETag": "\"0x8D8DA95CD2A5FAA\"",
+        "Last-Modified": "Fri, 26 Feb 2021 20:33:40 GMT",
+        "Server": "Windows-Azure-Blob/1.0 Microsoft-HTTPAPI/2.0",
         "x-ms-client-request-id": "8c47bcbc-ff30-a61a-b49c-38c5ec607013",
         "x-ms-content-crc64": "17m5j6ScWgM=",
-        "x-ms-request-id": "97b7f4cc-201e-006c-0815-9639c8000000",
-        "x-ms-request-server-encrypted": "true",
-<<<<<<< HEAD
-        "x-ms-version": "2020-10-02",
-        "x-ms-version-id": "2021-08-20T22:45:19.1763110Z"
-=======
-        "x-ms-version": "2020-12-06"
->>>>>>> f7eb5f10
-      },
-      "ResponseBody": []
-    },
-    {
-      "RequestUri": "https://amandadev2.blob.core.windows.net/test-container-743ee5d5-2a45-be19-a217-80c10ffedf55/test-blob-d10cebd3-104f-d51d-318d-0de5b0bee764",
+        "x-ms-request-id": "29708478-a01e-0063-727e-0c12d6000000",
+        "x-ms-request-server-encrypted": "true",
+        "x-ms-version": "2020-12-06"
+      },
+      "ResponseBody": []
+    },
+    {
+      "RequestUri": "https://kasoboltest.blob.core.windows.net/test-container-743ee5d5-2a45-be19-a217-80c10ffedf55/test-blob-d10cebd3-104f-d51d-318d-0de5b0bee764",
       "RequestMethod": "GET",
       "RequestHeaders": {
         "Accept": "application/xml",
         "Authorization": "Sanitized",
-        "traceparent": "00-3bfba5187598de43b4d94e27554f4f2f-e37c1d18065b7748-00",
-        "User-Agent": [
-          "azsdk-net-Storage.Blobs/12.10.0-alpha.20210820.1",
-          "(.NET 5.0.9; Microsoft Windows 10.0.19043)"
-        ],
+        "traceparent": "00-930c71b2e745f24b802c0a08efab4db3-58a5f775c6c96e43-00",
+        "User-Agent": "azsdk-net-Storage.Blobs/12.9.0-alpha.20210226.1 (.NET Framework 4.8.4300.0; Microsoft Windows 10.0.19042 )",
         "x-ms-client-request-id": "0bdbff15-beda-9bca-d8ba-e950a3ad2443",
-        "x-ms-date": "Fri, 20 Aug 2021 22:45:19 GMT",
+        "x-ms-date": "Fri, 26 Feb 2021 20:33:40 GMT",
         "x-ms-return-client-request-id": "true",
         "x-ms-version": "2020-12-06"
       },
@@ -795,45 +598,34 @@
       "StatusCode": 200,
       "ResponseHeaders": {
         "Accept-Ranges": "bytes",
+        "Access-Control-Allow-Origin": "*",
         "Content-Length": "1024",
         "Content-Type": "application/octet-stream",
-        "Date": "Fri, 20 Aug 2021 22:45:18 GMT",
-        "ETag": "\u00220x8D9642C2FBAE996\u0022",
-        "Last-Modified": "Fri, 20 Aug 2021 22:45:19 GMT",
-        "Server": [
-          "Windows-Azure-Blob/1.0",
-          "Microsoft-HTTPAPI/2.0"
-        ],
+        "Date": "Fri, 26 Feb 2021 20:33:39 GMT",
+        "ETag": "\"0x8D8DA95CD2A5FAA\"",
+        "Last-Modified": "Fri, 26 Feb 2021 20:33:40 GMT",
+        "Server": "Windows-Azure-Blob/1.0 Microsoft-HTTPAPI/2.0",
         "x-ms-blob-type": "BlockBlob",
         "x-ms-client-request-id": "0bdbff15-beda-9bca-d8ba-e950a3ad2443",
-        "x-ms-creation-time": "Fri, 20 Aug 2021 22:45:19 GMT",
-        "x-ms-is-current-version": "true",
+        "x-ms-creation-time": "Fri, 26 Feb 2021 20:33:39 GMT",
         "x-ms-lease-state": "available",
         "x-ms-lease-status": "unlocked",
-        "x-ms-request-id": "97b7f4e4-201e-006c-1d15-9639c8000000",
+        "x-ms-request-id": "2970848d-a01e-0063-057e-0c12d6000000",
         "x-ms-server-encrypted": "true",
-<<<<<<< HEAD
-        "x-ms-version": "2020-10-02",
-        "x-ms-version-id": "2021-08-20T22:45:19.1763110Z"
-=======
-        "x-ms-version": "2020-12-06"
->>>>>>> f7eb5f10
-      },
-      "ResponseBody": "NKdcOm2HCGYQ7jQ6YYDgH841JRw3/DJDPJI9lCvu0KV4F2hNtYRqOIsg20LMPy1aaiIeGNJ/Xzd0Gf7aSXQ7IR6PwkkXkmpJy\u002ByQFiHvdvxk4ikJz7fS\u002Bbcw2ZuFj\u002B4X5bkkPX3kQte41U3l7kkWhKIBdWdKMVJmvMiR5rnOwzv9eTBoyzl/gKBSUfpq7QtuGlX4gxmHzbNmvYC0Ulse6RER6HQYrrhpgvXG9\u002BBY\u002B8\u002B9I8xj1T8hdax9AQ24yy5ENGfoWQSWVmycjwEkwdXSDsKx9i\u002BPuhTS8HLIm62qsLbGgsN5b6LKJ81gxkU9/LTXqvJLB9T/tHlTFWiSzru/8d9KXT4RWZ8f5s9hL/TOlPO\u002B8PC6X6jix81KJlo5OFgSoNRm8551xVBTKyAFnYWFhYF1093KBJI2aJZxxzNE5q52T44fZ6FVSSugZzSI3CpHxKDYxGV7R5xCMIoIBP0cDkRyj032ZR3fH4qxKZ1droxrKQKSbCJJ\u002Bgfy3DYWTEUug1nvFUzcUV\u002BD\u002BaTayR7\u002B5IL\u002BnNr6iqIiKZRFBIjmydNFg6ZDbpg/jtijD3J\u002BbjHp8/i0GK9qM/m2zey4l0zWnC/RlUV4unbqvw4BV3ovpLpjXBCQMrAj2lCtjaCsh/eLzHJDrdnrcTiBylmhaNt\u002BhykxVTs8Rml/rbr1yi3WPTcWdooI7Pbhd\u002BrXDmhXgXJ0LgV3ezK8T4YIw/8f9qYKq4whivJRdpsyT91QZDcBJyxIgJwoX8IFWiYD/yj3woFEzWPcNvZ/I7hpRCtUa\u002BpPB5zT1nUK4kzKGzDLTXdzO41cDJfTJfA1yF3jvhqWse47tPeLJOsLOesWERvGs9VB9gme\u002BF9Te\u002BGrnQ4YJyMyM2pBj5l/5xahUdKrvRPVbxSIocgQ97mP5zgV34fd8xLH5N6xhCQ7wg7y/KeMqL7O1i35j4VbITuwsadhaQiPxF7A5Ng1JOvwTN\u002B5HvsSAz95RwlZ42OMbMOiANJ82VgGYzhIy8PmmbJCCEOmoQNAnq5n5yL/NeD7M3cUkiMYdHOGsrrDyTd8k61WF9og5srAYmEkFPI2By1XTZhM0gaOKpTQH\u002B9IfdV361R0qB4F20ysUy/C9F\u002BAUKqMa3ufL8GmyO1GUMfbeOWMrCiewV8PUXJLn37WzDU0T89EuxFa17yTzd8xv4uF0dtKNkc34o5LfRoIVJBCz/y3EQD3lrzTMtVsCvR/3ZLnxc6jjJbu/WxB\u002BT73UYMsUP3jea2KjjoedwNyyteZy5\u002BIII/BnkNlyRSTtp193OBSQLn2nGTkXTeThBSSezKVpy2fbzDzarK5fbCZ9tedoJsjIIodoy87o8NYLhku003h/g9v3myvXtUHPA=="
-    },
-    {
-      "RequestUri": "https://amandadev2.blob.core.windows.net/test-container-743ee5d5-2a45-be19-a217-80c10ffedf55?restype=container",
+        "x-ms-version": "2020-12-06"
+      },
+      "ResponseBody": "NKdcOm2HCGYQ7jQ6YYDgH841JRw3/DJDPJI9lCvu0KV4F2hNtYRqOIsg20LMPy1aaiIeGNJ/Xzd0Gf7aSXQ7IR6PwkkXkmpJy+yQFiHvdvxk4ikJz7fS+bcw2ZuFj+4X5bkkPX3kQte41U3l7kkWhKIBdWdKMVJmvMiR5rnOwzv9eTBoyzl/gKBSUfpq7QtuGlX4gxmHzbNmvYC0Ulse6RER6HQYrrhpgvXG9+BY+8+9I8xj1T8hdax9AQ24yy5ENGfoWQSWVmycjwEkwdXSDsKx9i+PuhTS8HLIm62qsLbGgsN5b6LKJ81gxkU9/LTXqvJLB9T/tHlTFWiSzru/8d9KXT4RWZ8f5s9hL/TOlPO+8PC6X6jix81KJlo5OFgSoNRm8551xVBTKyAFnYWFhYF1093KBJI2aJZxxzNE5q52T44fZ6FVSSugZzSI3CpHxKDYxGV7R5xCMIoIBP0cDkRyj032ZR3fH4qxKZ1droxrKQKSbCJJ+gfy3DYWTEUug1nvFUzcUV+D+aTayR7+5IL+nNr6iqIiKZRFBIjmydNFg6ZDbpg/jtijD3J+bjHp8/i0GK9qM/m2zey4l0zWnC/RlUV4unbqvw4BV3ovpLpjXBCQMrAj2lCtjaCsh/eLzHJDrdnrcTiBylmhaNt+hykxVTs8Rml/rbr1yi3WPTcWdooI7Pbhd+rXDmhXgXJ0LgV3ezK8T4YIw/8f9qYKq4whivJRdpsyT91QZDcBJyxIgJwoX8IFWiYD/yj3woFEzWPcNvZ/I7hpRCtUa+pPB5zT1nUK4kzKGzDLTXdzO41cDJfTJfA1yF3jvhqWse47tPeLJOsLOesWERvGs9VB9gme+F9Te+GrnQ4YJyMyM2pBj5l/5xahUdKrvRPVbxSIocgQ97mP5zgV34fd8xLH5N6xhCQ7wg7y/KeMqL7O1i35j4VbITuwsadhaQiPxF7A5Ng1JOvwTN+5HvsSAz95RwlZ42OMbMOiANJ82VgGYzhIy8PmmbJCCEOmoQNAnq5n5yL/NeD7M3cUkiMYdHOGsrrDyTd8k61WF9og5srAYmEkFPI2By1XTZhM0gaOKpTQH+9IfdV361R0qB4F20ysUy/C9F+AUKqMa3ufL8GmyO1GUMfbeOWMrCiewV8PUXJLn37WzDU0T89EuxFa17yTzd8xv4uF0dtKNkc34o5LfRoIVJBCz/y3EQD3lrzTMtVsCvR/3ZLnxc6jjJbu/WxB+T73UYMsUP3jea2KjjoedwNyyteZy5+III/BnkNlyRSTtp193OBSQLn2nGTkXTeThBSSezKVpy2fbzDzarK5fbCZ9tedoJsjIIodoy87o8NYLhku003h/g9v3myvXtUHPA=="
+    },
+    {
+      "RequestUri": "https://kasoboltest.blob.core.windows.net/test-container-743ee5d5-2a45-be19-a217-80c10ffedf55?restype=container",
       "RequestMethod": "DELETE",
       "RequestHeaders": {
         "Accept": "application/xml",
         "Authorization": "Sanitized",
-        "traceparent": "00-67eec86d0f3f324990bcf1347f3ecdf5-18ccacb3fae9a949-00",
-        "User-Agent": [
-          "azsdk-net-Storage.Blobs/12.10.0-alpha.20210820.1",
-          "(.NET 5.0.9; Microsoft Windows 10.0.19043)"
-        ],
+        "traceparent": "00-09a36398ad27eb48b274dccc178eb734-58a1daa00c63a74a-00",
+        "User-Agent": "azsdk-net-Storage.Blobs/12.9.0-alpha.20210226.1 (.NET Framework 4.8.4300.0; Microsoft Windows 10.0.19042 )",
         "x-ms-client-request-id": "edaf5b6d-6584-ab39-9ebb-6d6c8433fb81",
-        "x-ms-date": "Fri, 20 Aug 2021 22:45:19 GMT",
+        "x-ms-date": "Fri, 26 Feb 2021 20:33:40 GMT",
         "x-ms-return-client-request-id": "true",
         "x-ms-version": "2020-12-06"
       },
@@ -841,77 +633,55 @@
       "StatusCode": 202,
       "ResponseHeaders": {
         "Content-Length": "0",
-        "Date": "Fri, 20 Aug 2021 22:45:19 GMT",
-        "Server": [
-          "Windows-Azure-Blob/1.0",
-          "Microsoft-HTTPAPI/2.0"
-        ],
+        "Date": "Fri, 26 Feb 2021 20:33:39 GMT",
+        "Server": "Windows-Azure-Blob/1.0 Microsoft-HTTPAPI/2.0",
         "x-ms-client-request-id": "edaf5b6d-6584-ab39-9ebb-6d6c8433fb81",
-<<<<<<< HEAD
-        "x-ms-request-id": "97b7f4f6-201e-006c-2e15-9639c8000000",
-        "x-ms-version": "2020-10-02"
-=======
         "x-ms-request-id": "29708497-a01e-0063-0f7e-0c12d6000000",
         "x-ms-version": "2020-12-06"
->>>>>>> f7eb5f10
-      },
-      "ResponseBody": []
-    },
-    {
-      "RequestUri": "https://amandadev2.blob.core.windows.net/test-container-bd05db0d-5271-dec1-b58d-d23260cabb56?restype=container",
-      "RequestMethod": "PUT",
-      "RequestHeaders": {
-        "Accept": "application/xml",
-        "Authorization": "Sanitized",
-        "traceparent": "00-f262cd12fbae044b8e7fde4138f4150e-87231c4ee4685f42-00",
-        "User-Agent": [
-          "azsdk-net-Storage.Blobs/12.10.0-alpha.20210820.1",
-          "(.NET 5.0.9; Microsoft Windows 10.0.19043)"
-        ],
+      },
+      "ResponseBody": []
+    },
+    {
+      "RequestUri": "https://kasoboltest.blob.core.windows.net/test-container-bd05db0d-5271-dec1-b58d-d23260cabb56?restype=container",
+      "RequestMethod": "PUT",
+      "RequestHeaders": {
+        "Accept": "application/xml",
+        "Authorization": "Sanitized",
+        "traceparent": "00-dbf5d79b3952654aab96c73f6019d926-ac92bc7b5bc71a4d-00",
+        "User-Agent": "azsdk-net-Storage.Blobs/12.9.0-alpha.20210226.1 (.NET Framework 4.8.4300.0; Microsoft Windows 10.0.19042 )",
         "x-ms-blob-public-access": "container",
         "x-ms-client-request-id": "04f2ddac-dc7c-1b66-99d0-37f793064bd3",
-        "x-ms-date": "Fri, 20 Aug 2021 22:45:19 GMT",
-        "x-ms-return-client-request-id": "true",
-        "x-ms-version": "2020-12-06"
-      },
-      "RequestBody": null,
-      "StatusCode": 201,
-      "ResponseHeaders": {
-        "Content-Length": "0",
-        "Date": "Fri, 20 Aug 2021 22:45:19 GMT",
-        "ETag": "\u00220x8D9642C2FD1280C\u0022",
-        "Last-Modified": "Fri, 20 Aug 2021 22:45:19 GMT",
-        "Server": [
-          "Windows-Azure-Blob/1.0",
-          "Microsoft-HTTPAPI/2.0"
-        ],
+        "x-ms-date": "Fri, 26 Feb 2021 20:33:40 GMT",
+        "x-ms-return-client-request-id": "true",
+        "x-ms-version": "2020-12-06"
+      },
+      "RequestBody": null,
+      "StatusCode": 201,
+      "ResponseHeaders": {
+        "Content-Length": "0",
+        "Date": "Fri, 26 Feb 2021 20:33:39 GMT",
+        "ETag": "\"0x8D8DA95CD373F46\"",
+        "Last-Modified": "Fri, 26 Feb 2021 20:33:40 GMT",
+        "Server": "Windows-Azure-Blob/1.0 Microsoft-HTTPAPI/2.0",
         "x-ms-client-request-id": "04f2ddac-dc7c-1b66-99d0-37f793064bd3",
-<<<<<<< HEAD
-        "x-ms-request-id": "97b7f504-201e-006c-3a15-9639c8000000",
-        "x-ms-version": "2020-10-02"
-=======
         "x-ms-request-id": "297084a9-a01e-0063-1f7e-0c12d6000000",
         "x-ms-version": "2020-12-06"
->>>>>>> f7eb5f10
-      },
-      "ResponseBody": []
-    },
-    {
-      "RequestUri": "https://amandadev2.blob.core.windows.net/test-container-bd05db0d-5271-dec1-b58d-d23260cabb56/test-blob-724c1700-b350-d682-1dd9-a7b1146114d8",
-      "RequestMethod": "PUT",
-      "RequestHeaders": {
-        "Accept": "application/xml",
-        "Authorization": "Sanitized",
-        "Content-Length": "0",
-        "Content-Type": "application/octet-stream",
-        "traceparent": "00-df805e31f445b145b0f05050d051e767-3c8d8c078b1cfd45-00",
-        "User-Agent": [
-          "azsdk-net-Storage.Blobs/12.10.0-alpha.20210820.1",
-          "(.NET 5.0.9; Microsoft Windows 10.0.19043)"
-        ],
+      },
+      "ResponseBody": []
+    },
+    {
+      "RequestUri": "https://kasoboltest.blob.core.windows.net/test-container-bd05db0d-5271-dec1-b58d-d23260cabb56/test-blob-724c1700-b350-d682-1dd9-a7b1146114d8",
+      "RequestMethod": "PUT",
+      "RequestHeaders": {
+        "Accept": "application/xml",
+        "Authorization": "Sanitized",
+        "Content-Length": "0",
+        "Content-Type": "application/octet-stream",
+        "traceparent": "00-cde297da4040344d8e2212c7d4b6b4fe-6605cc109d4d734a-00",
+        "User-Agent": "azsdk-net-Storage.Blobs/12.9.0-alpha.20210226.1 (.NET Framework 4.8.4300.0; Microsoft Windows 10.0.19042 )",
         "x-ms-blob-type": "BlockBlob",
         "x-ms-client-request-id": "b15f6a74-5691-f9b4-5a1b-e7a334b50737",
-        "x-ms-date": "Fri, 20 Aug 2021 22:45:19 GMT",
+        "x-ms-date": "Fri, 26 Feb 2021 20:33:40 GMT",
         "x-ms-return-client-request-id": "true",
         "x-ms-version": "2020-12-06"
       },
@@ -920,39 +690,28 @@
       "ResponseHeaders": {
         "Content-Length": "0",
         "Content-MD5": "1B2M2Y8AsgTpgAmY7PhCfg==",
-        "Date": "Fri, 20 Aug 2021 22:45:19 GMT",
-        "ETag": "\u00220x8D9642C2FD8D739\u0022",
-        "Last-Modified": "Fri, 20 Aug 2021 22:45:19 GMT",
-        "Server": [
-          "Windows-Azure-Blob/1.0",
-          "Microsoft-HTTPAPI/2.0"
-        ],
+        "Date": "Fri, 26 Feb 2021 20:33:39 GMT",
+        "ETag": "\"0x8D8DA95CD3BEF0E\"",
+        "Last-Modified": "Fri, 26 Feb 2021 20:33:40 GMT",
+        "Server": "Windows-Azure-Blob/1.0 Microsoft-HTTPAPI/2.0",
         "x-ms-client-request-id": "b15f6a74-5691-f9b4-5a1b-e7a334b50737",
         "x-ms-content-crc64": "AAAAAAAAAAA=",
-        "x-ms-request-id": "97b7f513-201e-006c-4715-9639c8000000",
-        "x-ms-request-server-encrypted": "true",
-<<<<<<< HEAD
-        "x-ms-version": "2020-10-02",
-        "x-ms-version-id": "2021-08-20T22:45:19.3714489Z"
-=======
-        "x-ms-version": "2020-12-06"
->>>>>>> f7eb5f10
-      },
-      "ResponseBody": []
-    },
-    {
-      "RequestUri": "https://amandadev2.blob.core.windows.net/test-container-bd05db0d-5271-dec1-b58d-d23260cabb56/test-blob-724c1700-b350-d682-1dd9-a7b1146114d8",
+        "x-ms-request-id": "297084b7-a01e-0063-2c7e-0c12d6000000",
+        "x-ms-request-server-encrypted": "true",
+        "x-ms-version": "2020-12-06"
+      },
+      "ResponseBody": []
+    },
+    {
+      "RequestUri": "https://kasoboltest.blob.core.windows.net/test-container-bd05db0d-5271-dec1-b58d-d23260cabb56/test-blob-724c1700-b350-d682-1dd9-a7b1146114d8",
       "RequestMethod": "HEAD",
       "RequestHeaders": {
         "Accept": "application/xml",
         "Authorization": "Sanitized",
-        "traceparent": "00-c98334ddcbe8d242975286a3ea6ee543-343e7956bcaba440-00",
-        "User-Agent": [
-          "azsdk-net-Storage.Blobs/12.10.0-alpha.20210820.1",
-          "(.NET 5.0.9; Microsoft Windows 10.0.19043)"
-        ],
+        "traceparent": "00-dfc7d43b366e3e4e8f391b3d5b28bcda-e0b055c3574f6740-00",
+        "User-Agent": "azsdk-net-Storage.Blobs/12.9.0-alpha.20210226.1 (.NET Framework 4.8.4300.0; Microsoft Windows 10.0.19042 )",
         "x-ms-client-request-id": "aa3c9841-6302-6c47-178b-28bccf350ef6",
-        "x-ms-date": "Fri, 20 Aug 2021 22:45:19 GMT",
+        "x-ms-date": "Fri, 26 Feb 2021 20:33:40 GMT",
         "x-ms-return-client-request-id": "true",
         "x-ms-version": "2020-12-06"
       },
@@ -963,49 +722,38 @@
         "Content-Length": "0",
         "Content-MD5": "1B2M2Y8AsgTpgAmY7PhCfg==",
         "Content-Type": "application/octet-stream",
-        "Date": "Fri, 20 Aug 2021 22:45:19 GMT",
-        "ETag": "\u00220x8D9642C2FD8D739\u0022",
-        "Last-Modified": "Fri, 20 Aug 2021 22:45:19 GMT",
-        "Server": [
-          "Windows-Azure-Blob/1.0",
-          "Microsoft-HTTPAPI/2.0"
-        ],
+        "Date": "Fri, 26 Feb 2021 20:33:39 GMT",
+        "ETag": "\"0x8D8DA95CD3BEF0E\"",
+        "Last-Modified": "Fri, 26 Feb 2021 20:33:40 GMT",
+        "Server": "Windows-Azure-Blob/1.0 Microsoft-HTTPAPI/2.0",
+        "Vary": "Origin",
         "x-ms-access-tier": "Hot",
         "x-ms-access-tier-inferred": "true",
         "x-ms-blob-type": "BlockBlob",
         "x-ms-client-request-id": "aa3c9841-6302-6c47-178b-28bccf350ef6",
-        "x-ms-creation-time": "Fri, 20 Aug 2021 22:45:19 GMT",
-        "x-ms-is-current-version": "true",
+        "x-ms-creation-time": "Fri, 26 Feb 2021 20:33:40 GMT",
         "x-ms-lease-state": "available",
         "x-ms-lease-status": "unlocked",
-        "x-ms-request-id": "97b7f529-201e-006c-5a15-9639c8000000",
+        "x-ms-request-id": "297084c7-a01e-0063-3c7e-0c12d6000000",
         "x-ms-server-encrypted": "true",
-<<<<<<< HEAD
-        "x-ms-version": "2020-10-02",
-        "x-ms-version-id": "2021-08-20T22:45:19.3714489Z"
-=======
-        "x-ms-version": "2020-12-06"
->>>>>>> f7eb5f10
-      },
-      "ResponseBody": []
-    },
-    {
-      "RequestUri": "https://amandadev2.blob.core.windows.net/test-container-bd05db0d-5271-dec1-b58d-d23260cabb56/test-blob-724c1700-b350-d682-1dd9-a7b1146114d8",
-      "RequestMethod": "PUT",
-      "RequestHeaders": {
-        "Accept": "application/xml",
-        "Authorization": "Sanitized",
-        "Content-Length": "0",
-        "Content-Type": "application/octet-stream",
-        "If-Match": "0x8D9642C2FD8D739",
-        "traceparent": "00-21b78c4e1787a34bad923949a43029f6-72fa88f2db0ae94a-00",
-        "User-Agent": [
-          "azsdk-net-Storage.Blobs/12.10.0-alpha.20210820.1",
-          "(.NET 5.0.9; Microsoft Windows 10.0.19043)"
-        ],
+        "x-ms-version": "2020-12-06"
+      },
+      "ResponseBody": []
+    },
+    {
+      "RequestUri": "https://kasoboltest.blob.core.windows.net/test-container-bd05db0d-5271-dec1-b58d-d23260cabb56/test-blob-724c1700-b350-d682-1dd9-a7b1146114d8",
+      "RequestMethod": "PUT",
+      "RequestHeaders": {
+        "Accept": "application/xml",
+        "Authorization": "Sanitized",
+        "Content-Length": "0",
+        "Content-Type": "application/octet-stream",
+        "If-Match": "0x8D8DA95CD3BEF0E",
+        "traceparent": "00-562be4e546f92d498e28c63990576aa1-6efdc675f91e8c43-00",
+        "User-Agent": "azsdk-net-Storage.Blobs/12.9.0-alpha.20210226.1 (.NET Framework 4.8.4300.0; Microsoft Windows 10.0.19042 )",
         "x-ms-blob-type": "BlockBlob",
         "x-ms-client-request-id": "e3d3d2f4-094e-5880-f904-9eef5e31b837",
-        "x-ms-date": "Fri, 20 Aug 2021 22:45:19 GMT",
+        "x-ms-date": "Fri, 26 Feb 2021 20:33:40 GMT",
         "x-ms-return-client-request-id": "true",
         "x-ms-version": "2020-12-06"
       },
@@ -1014,115 +762,87 @@
       "ResponseHeaders": {
         "Content-Length": "0",
         "Content-MD5": "1B2M2Y8AsgTpgAmY7PhCfg==",
-        "Date": "Fri, 20 Aug 2021 22:45:19 GMT",
-        "ETag": "\u00220x8D9642C2FE77FDA\u0022",
-        "Last-Modified": "Fri, 20 Aug 2021 22:45:19 GMT",
-        "Server": [
-          "Windows-Azure-Blob/1.0",
-          "Microsoft-HTTPAPI/2.0"
-        ],
+        "Date": "Fri, 26 Feb 2021 20:33:39 GMT",
+        "ETag": "\"0x8D8DA95CD473BB8\"",
+        "Last-Modified": "Fri, 26 Feb 2021 20:33:40 GMT",
+        "Server": "Windows-Azure-Blob/1.0 Microsoft-HTTPAPI/2.0",
         "x-ms-client-request-id": "e3d3d2f4-094e-5880-f904-9eef5e31b837",
         "x-ms-content-crc64": "AAAAAAAAAAA=",
-        "x-ms-request-id": "97b7f53a-201e-006c-6815-9639c8000000",
-        "x-ms-request-server-encrypted": "true",
-<<<<<<< HEAD
-        "x-ms-version": "2020-10-02",
-        "x-ms-version-id": "2021-08-20T22:45:19.4685162Z"
-=======
-        "x-ms-version": "2020-12-06"
->>>>>>> f7eb5f10
-      },
-      "ResponseBody": []
-    },
-    {
-      "RequestUri": "https://amandadev2.blob.core.windows.net/test-container-bd05db0d-5271-dec1-b58d-d23260cabb56/test-blob-724c1700-b350-d682-1dd9-a7b1146114d8?comp=block\u0026blockid=AAQAAAAAAAAAAAAAAAAAAAAAAAAAAAAAAAAAAAAAAAAAAAAAAAAAAAAAAAAAAAAA",
+        "x-ms-request-id": "297084db-a01e-0063-4c7e-0c12d6000000",
+        "x-ms-request-server-encrypted": "true",
+        "x-ms-version": "2020-12-06"
+      },
+      "ResponseBody": []
+    },
+    {
+      "RequestUri": "https://kasoboltest.blob.core.windows.net/test-container-bd05db0d-5271-dec1-b58d-d23260cabb56/test-blob-724c1700-b350-d682-1dd9-a7b1146114d8?comp=block&blockid=AAQAAAAAAAAAAAAAAAAAAAAAAAAAAAAAAAAAAAAAAAAAAAAAAAAAAAAAAAAAAAAA",
       "RequestMethod": "PUT",
       "RequestHeaders": {
         "Accept": "application/xml",
         "Authorization": "Sanitized",
         "Content-Length": "1024",
         "Content-Type": "application/octet-stream",
-        "User-Agent": [
-          "azsdk-net-Storage.Blobs/12.10.0-alpha.20210820.1",
-          "(.NET 5.0.9; Microsoft Windows 10.0.19043)"
-        ],
+        "User-Agent": "azsdk-net-Storage.Blobs/12.9.0-alpha.20210226.1 (.NET Framework 4.8.4300.0; Microsoft Windows 10.0.19042 )",
         "x-ms-client-request-id": "9486e2c2-d193-b19d-5781-e867a1cab468",
-        "x-ms-date": "Fri, 20 Aug 2021 22:45:19 GMT",
-        "x-ms-return-client-request-id": "true",
-        "x-ms-version": "2020-12-06"
-      },
-      "RequestBody": "v3dyn5PRja1vFnOIjyv1BUORYZx4XDVYGMau9Z49eQj50cmM4jjBbwqPOuvvvt3slSN5PtRyfWJCGYfNIpgOMZ1qjr1haSMKz/KS6SJJaVnowV97xDo0h1NmSsmx9ExygAlNhC8giywAbm7i35RA\u002BLAt5GA4k2xiNgZp\u002Bh5aWdulH2gZ\u002B\u002BQpyDYze1XMUqe/JlIYgw/rOu2c604ptpENpRWSPMArJ/zMBBsqBBcWluReqtTMQdbLueV6fRCWABKlJdVAORXnk/5VTH70wTXVhVVpygy9QWQ\u002Bx4LbsarrNQMJhd9C1lzOdxbVdvRX1/ivpPe7LDYG6ONwAXKSDOJUahZ76jtWk6/5mlL158pv5\u002B\u002BKKwyyMAnNA5370dTpPGszgAzd3Oy8WRFIwpHjEAAZABqCB\u002BDWojkNreeeWsHbD17nwWe\u002BkQsDztL6aW536fKc4tC5ZjSKXd7S0C4EHf9PbbIy\u002B06YW28OfzkO3DjLlcP0AnjxIagqXWSJ68Hc/rDTqvy7Re6jA4dhqub6e4GlBzpqEBuHXkwJCJ7qD2\u002BtMYGIOzE8D1DVUP7wj3bCL\u002BHi4\u002BSHcu6VTEuwsTxPufMXtHhlcUBPaffplb8dls/VR9i8ByyLJb\u002BT8\u002B/li10ThZcK2dv9XL2hknnsndwueLV82mpkkrHHi4650X5Qat6Z1Q8nErz02OoaG3Wyn4fjZHs5abHzr/LmQk1MRIs/UCibUsjNB2X4iAJ/Snc8FOwG1mwDFwAspSYcQdBvp5Nf2stMF0y/FV0VQOGvdGV7qi5gRW4ePDgnbqyisMWVieBuH2\u002Br7/2fR8AP7dYffTHAoJaiD2IlQJ6SJKifHWSXgLcBQFX1z7owwP6tD05iCPF74Q8v83p\u002BSN7QGctUAClbd20eHjzbytDccU5jdzFPLxy3IzxUaI09gvh2Jbbv28DVUpjhQ\u002Bq0nxY\u002BU4IrGtGtgOmvndztBg7g4ZtEZaUa7JWNjSWZbuwyAoQmFRULEWcmyaTNQD3k50uJAWJObzpwJGbsnoyrFBL8fZtYx/H51dAzHZwBTKxXqaXaD22K45JJtfCvHnPae7SR0MOijCBakCuRGlGdbti6lPXm0ASlcpkIDhEASbZdWKLncHvptByFgH9B\u002BMhArEcY9Il99Kqw7F0pmn4PWUZ1NMKvtv5c0d/YYVCFZHrQx2LK51Qs32T3N4QevxqedSY4y8MGkfVJvCOqpZJaKofjWNMbRXLxSFVdt355PhHFOespTZi3yjZsgCoxgjnSnQz8OmZHgjC0RoNtqNl3z34S5GumMN3vK46cr8RHwMYcixpyfQOrfra6dQYVSiFc9bGsH53NK20uDQ7YqtNsbIa8UB2\u002BBVJ6Zma06w==",
-      "StatusCode": 201,
-      "ResponseHeaders": {
-        "Content-Length": "0",
-        "Date": "Fri, 20 Aug 2021 22:45:19 GMT",
-        "Server": [
-          "Windows-Azure-Blob/1.0",
-          "Microsoft-HTTPAPI/2.0"
-        ],
+        "x-ms-date": "Fri, 26 Feb 2021 20:33:40 GMT",
+        "x-ms-return-client-request-id": "true",
+        "x-ms-version": "2020-12-06"
+      },
+      "RequestBody": "v3dyn5PRja1vFnOIjyv1BUORYZx4XDVYGMau9Z49eQj50cmM4jjBbwqPOuvvvt3slSN5PtRyfWJCGYfNIpgOMZ1qjr1haSMKz/KS6SJJaVnowV97xDo0h1NmSsmx9ExygAlNhC8giywAbm7i35RA+LAt5GA4k2xiNgZp+h5aWdulH2gZ++QpyDYze1XMUqe/JlIYgw/rOu2c604ptpENpRWSPMArJ/zMBBsqBBcWluReqtTMQdbLueV6fRCWABKlJdVAORXnk/5VTH70wTXVhVVpygy9QWQ+x4LbsarrNQMJhd9C1lzOdxbVdvRX1/ivpPe7LDYG6ONwAXKSDOJUahZ76jtWk6/5mlL158pv5++KKwyyMAnNA5370dTpPGszgAzd3Oy8WRFIwpHjEAAZABqCB+DWojkNreeeWsHbD17nwWe+kQsDztL6aW536fKc4tC5ZjSKXd7S0C4EHf9PbbIy+06YW28OfzkO3DjLlcP0AnjxIagqXWSJ68Hc/rDTqvy7Re6jA4dhqub6e4GlBzpqEBuHXkwJCJ7qD2+tMYGIOzE8D1DVUP7wj3bCL+Hi4+SHcu6VTEuwsTxPufMXtHhlcUBPaffplb8dls/VR9i8ByyLJb+T8+/li10ThZcK2dv9XL2hknnsndwueLV82mpkkrHHi4650X5Qat6Z1Q8nErz02OoaG3Wyn4fjZHs5abHzr/LmQk1MRIs/UCibUsjNB2X4iAJ/Snc8FOwG1mwDFwAspSYcQdBvp5Nf2stMF0y/FV0VQOGvdGV7qi5gRW4ePDgnbqyisMWVieBuH2+r7/2fR8AP7dYffTHAoJaiD2IlQJ6SJKifHWSXgLcBQFX1z7owwP6tD05iCPF74Q8v83p+SN7QGctUAClbd20eHjzbytDccU5jdzFPLxy3IzxUaI09gvh2Jbbv28DVUpjhQ+q0nxY+U4IrGtGtgOmvndztBg7g4ZtEZaUa7JWNjSWZbuwyAoQmFRULEWcmyaTNQD3k50uJAWJObzpwJGbsnoyrFBL8fZtYx/H51dAzHZwBTKxXqaXaD22K45JJtfCvHnPae7SR0MOijCBakCuRGlGdbti6lPXm0ASlcpkIDhEASbZdWKLncHvptByFgH9B+MhArEcY9Il99Kqw7F0pmn4PWUZ1NMKvtv5c0d/YYVCFZHrQx2LK51Qs32T3N4QevxqedSY4y8MGkfVJvCOqpZJaKofjWNMbRXLxSFVdt355PhHFOespTZi3yjZsgCoxgjnSnQz8OmZHgjC0RoNtqNl3z34S5GumMN3vK46cr8RHwMYcixpyfQOrfra6dQYVSiFc9bGsH53NK20uDQ7YqtNsbIa8UB2+BVJ6Zma06w==",
+      "StatusCode": 201,
+      "ResponseHeaders": {
+        "Content-Length": "0",
+        "Date": "Fri, 26 Feb 2021 20:33:39 GMT",
+        "Server": "Windows-Azure-Blob/1.0 Microsoft-HTTPAPI/2.0",
         "x-ms-client-request-id": "9486e2c2-d193-b19d-5781-e867a1cab468",
         "x-ms-content-crc64": "ukaNekw8xh8=",
-        "x-ms-request-id": "97b7f54e-201e-006c-7915-9639c8000000",
-        "x-ms-request-server-encrypted": "true",
-        "x-ms-version": "2020-12-06"
-      },
-      "ResponseBody": []
-    },
-    {
-      "RequestUri": "https://amandadev2.blob.core.windows.net/test-container-bd05db0d-5271-dec1-b58d-d23260cabb56/test-blob-724c1700-b350-d682-1dd9-a7b1146114d8?comp=blocklist",
+        "x-ms-request-id": "297084ed-a01e-0063-5c7e-0c12d6000000",
+        "x-ms-request-server-encrypted": "true",
+        "x-ms-version": "2020-12-06"
+      },
+      "ResponseBody": []
+    },
+    {
+      "RequestUri": "https://kasoboltest.blob.core.windows.net/test-container-bd05db0d-5271-dec1-b58d-d23260cabb56/test-blob-724c1700-b350-d682-1dd9-a7b1146114d8?comp=blocklist",
       "RequestMethod": "PUT",
       "RequestHeaders": {
         "Accept": "application/xml",
         "Authorization": "Sanitized",
         "Content-Length": "107",
         "Content-Type": "application/xml",
-        "If-Match": "\u00220x8D9642C2FE77FDA\u0022",
-        "User-Agent": [
-          "azsdk-net-Storage.Blobs/12.10.0-alpha.20210820.1",
-          "(.NET 5.0.9; Microsoft Windows 10.0.19043)"
-        ],
+        "If-Match": "0x8D8DA95CD473BB8",
+        "User-Agent": "azsdk-net-Storage.Blobs/12.9.0-alpha.20210226.1 (.NET Framework 4.8.4300.0; Microsoft Windows 10.0.19042 )",
         "x-ms-client-request-id": "7c2d8b46-23ab-47a4-a301-00b14404c84d",
-        "x-ms-date": "Fri, 20 Aug 2021 22:45:19 GMT",
-        "x-ms-return-client-request-id": "true",
-        "x-ms-version": "2020-12-06"
-      },
-      "RequestBody": "\uFEFF\u003CBlockList\u003E\u003CLatest\u003EAAQAAAAAAAAAAAAAAAAAAAAAAAAAAAAAAAAAAAAAAAAAAAAAAAAAAAAAAAAAAAAA\u003C/Latest\u003E\u003C/BlockList\u003E",
-      "StatusCode": 201,
-      "ResponseHeaders": {
-        "Content-Length": "0",
-        "Date": "Fri, 20 Aug 2021 22:45:19 GMT",
-        "ETag": "\u00220x8D9642C2FF676B2\u0022",
-        "Last-Modified": "Fri, 20 Aug 2021 22:45:19 GMT",
-        "Server": [
-          "Windows-Azure-Blob/1.0",
-          "Microsoft-HTTPAPI/2.0"
-        ],
+        "x-ms-date": "Fri, 26 Feb 2021 20:33:40 GMT",
+        "x-ms-return-client-request-id": "true",
+        "x-ms-version": "2020-12-06"
+      },
+      "RequestBody": "﻿<BlockList><Latest>AAQAAAAAAAAAAAAAAAAAAAAAAAAAAAAAAAAAAAAAAAAAAAAAAAAAAAAAAAAAAAAA</Latest></BlockList>",
+      "StatusCode": 201,
+      "ResponseHeaders": {
+        "Content-Length": "0",
+        "Date": "Fri, 26 Feb 2021 20:33:39 GMT",
+        "ETag": "\"0x8D8DA95CD56CEED\"",
+        "Last-Modified": "Fri, 26 Feb 2021 20:33:40 GMT",
+        "Server": "Windows-Azure-Blob/1.0 Microsoft-HTTPAPI/2.0",
         "x-ms-client-request-id": "7c2d8b46-23ab-47a4-a301-00b14404c84d",
         "x-ms-content-crc64": "17m5j6ScWgM=",
-        "x-ms-request-id": "97b7f55f-201e-006c-0815-9639c8000000",
-        "x-ms-request-server-encrypted": "true",
-<<<<<<< HEAD
-        "x-ms-version": "2020-10-02",
-        "x-ms-version-id": "2021-08-20T22:45:19.5665858Z"
-=======
-        "x-ms-version": "2020-12-06"
->>>>>>> f7eb5f10
-      },
-      "ResponseBody": []
-    },
-    {
-      "RequestUri": "https://amandadev2.blob.core.windows.net/test-container-bd05db0d-5271-dec1-b58d-d23260cabb56/test-blob-724c1700-b350-d682-1dd9-a7b1146114d8",
+        "x-ms-request-id": "29708506-a01e-0063-707e-0c12d6000000",
+        "x-ms-request-server-encrypted": "true",
+        "x-ms-version": "2020-12-06"
+      },
+      "ResponseBody": []
+    },
+    {
+      "RequestUri": "https://kasoboltest.blob.core.windows.net/test-container-bd05db0d-5271-dec1-b58d-d23260cabb56/test-blob-724c1700-b350-d682-1dd9-a7b1146114d8",
       "RequestMethod": "GET",
       "RequestHeaders": {
         "Accept": "application/xml",
         "Authorization": "Sanitized",
-        "traceparent": "00-f8f1dc4bf5e19841a7164340c19fc88b-5b73c03756cb6542-00",
-        "User-Agent": [
-          "azsdk-net-Storage.Blobs/12.10.0-alpha.20210820.1",
-          "(.NET 5.0.9; Microsoft Windows 10.0.19043)"
-        ],
+        "traceparent": "00-e834a5d81ed49a4fbfb837d68a96da17-3036f39ee74ef047-00",
+        "User-Agent": "azsdk-net-Storage.Blobs/12.9.0-alpha.20210226.1 (.NET Framework 4.8.4300.0; Microsoft Windows 10.0.19042 )",
         "x-ms-client-request-id": "1620f0bd-379d-c5bc-4def-7cf7eb8b8361",
-        "x-ms-date": "Fri, 20 Aug 2021 22:45:19 GMT",
+        "x-ms-date": "Fri, 26 Feb 2021 20:33:40 GMT",
         "x-ms-return-client-request-id": "true",
         "x-ms-version": "2020-12-06"
       },
@@ -1130,45 +850,34 @@
       "StatusCode": 200,
       "ResponseHeaders": {
         "Accept-Ranges": "bytes",
+        "Access-Control-Allow-Origin": "*",
         "Content-Length": "1024",
         "Content-Type": "application/octet-stream",
-        "Date": "Fri, 20 Aug 2021 22:45:19 GMT",
-        "ETag": "\u00220x8D9642C2FF676B2\u0022",
-        "Last-Modified": "Fri, 20 Aug 2021 22:45:19 GMT",
-        "Server": [
-          "Windows-Azure-Blob/1.0",
-          "Microsoft-HTTPAPI/2.0"
-        ],
+        "Date": "Fri, 26 Feb 2021 20:33:39 GMT",
+        "ETag": "\"0x8D8DA95CD56CEED\"",
+        "Last-Modified": "Fri, 26 Feb 2021 20:33:40 GMT",
+        "Server": "Windows-Azure-Blob/1.0 Microsoft-HTTPAPI/2.0",
         "x-ms-blob-type": "BlockBlob",
         "x-ms-client-request-id": "1620f0bd-379d-c5bc-4def-7cf7eb8b8361",
-        "x-ms-creation-time": "Fri, 20 Aug 2021 22:45:19 GMT",
-        "x-ms-is-current-version": "true",
+        "x-ms-creation-time": "Fri, 26 Feb 2021 20:33:40 GMT",
         "x-ms-lease-state": "available",
         "x-ms-lease-status": "unlocked",
-        "x-ms-request-id": "97b7f56e-201e-006c-1515-9639c8000000",
+        "x-ms-request-id": "2970851f-a01e-0063-097e-0c12d6000000",
         "x-ms-server-encrypted": "true",
-<<<<<<< HEAD
-        "x-ms-version": "2020-10-02",
-        "x-ms-version-id": "2021-08-20T22:45:19.5665858Z"
-=======
-        "x-ms-version": "2020-12-06"
->>>>>>> f7eb5f10
-      },
-      "ResponseBody": "v3dyn5PRja1vFnOIjyv1BUORYZx4XDVYGMau9Z49eQj50cmM4jjBbwqPOuvvvt3slSN5PtRyfWJCGYfNIpgOMZ1qjr1haSMKz/KS6SJJaVnowV97xDo0h1NmSsmx9ExygAlNhC8giywAbm7i35RA\u002BLAt5GA4k2xiNgZp\u002Bh5aWdulH2gZ\u002B\u002BQpyDYze1XMUqe/JlIYgw/rOu2c604ptpENpRWSPMArJ/zMBBsqBBcWluReqtTMQdbLueV6fRCWABKlJdVAORXnk/5VTH70wTXVhVVpygy9QWQ\u002Bx4LbsarrNQMJhd9C1lzOdxbVdvRX1/ivpPe7LDYG6ONwAXKSDOJUahZ76jtWk6/5mlL158pv5\u002B\u002BKKwyyMAnNA5370dTpPGszgAzd3Oy8WRFIwpHjEAAZABqCB\u002BDWojkNreeeWsHbD17nwWe\u002BkQsDztL6aW536fKc4tC5ZjSKXd7S0C4EHf9PbbIy\u002B06YW28OfzkO3DjLlcP0AnjxIagqXWSJ68Hc/rDTqvy7Re6jA4dhqub6e4GlBzpqEBuHXkwJCJ7qD2\u002BtMYGIOzE8D1DVUP7wj3bCL\u002BHi4\u002BSHcu6VTEuwsTxPufMXtHhlcUBPaffplb8dls/VR9i8ByyLJb\u002BT8\u002B/li10ThZcK2dv9XL2hknnsndwueLV82mpkkrHHi4650X5Qat6Z1Q8nErz02OoaG3Wyn4fjZHs5abHzr/LmQk1MRIs/UCibUsjNB2X4iAJ/Snc8FOwG1mwDFwAspSYcQdBvp5Nf2stMF0y/FV0VQOGvdGV7qi5gRW4ePDgnbqyisMWVieBuH2\u002Br7/2fR8AP7dYffTHAoJaiD2IlQJ6SJKifHWSXgLcBQFX1z7owwP6tD05iCPF74Q8v83p\u002BSN7QGctUAClbd20eHjzbytDccU5jdzFPLxy3IzxUaI09gvh2Jbbv28DVUpjhQ\u002Bq0nxY\u002BU4IrGtGtgOmvndztBg7g4ZtEZaUa7JWNjSWZbuwyAoQmFRULEWcmyaTNQD3k50uJAWJObzpwJGbsnoyrFBL8fZtYx/H51dAzHZwBTKxXqaXaD22K45JJtfCvHnPae7SR0MOijCBakCuRGlGdbti6lPXm0ASlcpkIDhEASbZdWKLncHvptByFgH9B\u002BMhArEcY9Il99Kqw7F0pmn4PWUZ1NMKvtv5c0d/YYVCFZHrQx2LK51Qs32T3N4QevxqedSY4y8MGkfVJvCOqpZJaKofjWNMbRXLxSFVdt355PhHFOespTZi3yjZsgCoxgjnSnQz8OmZHgjC0RoNtqNl3z34S5GumMN3vK46cr8RHwMYcixpyfQOrfra6dQYVSiFc9bGsH53NK20uDQ7YqtNsbIa8UB2\u002BBVJ6Zma06w=="
-    },
-    {
-      "RequestUri": "https://amandadev2.blob.core.windows.net/test-container-bd05db0d-5271-dec1-b58d-d23260cabb56?restype=container",
+        "x-ms-version": "2020-12-06"
+      },
+      "ResponseBody": "v3dyn5PRja1vFnOIjyv1BUORYZx4XDVYGMau9Z49eQj50cmM4jjBbwqPOuvvvt3slSN5PtRyfWJCGYfNIpgOMZ1qjr1haSMKz/KS6SJJaVnowV97xDo0h1NmSsmx9ExygAlNhC8giywAbm7i35RA+LAt5GA4k2xiNgZp+h5aWdulH2gZ++QpyDYze1XMUqe/JlIYgw/rOu2c604ptpENpRWSPMArJ/zMBBsqBBcWluReqtTMQdbLueV6fRCWABKlJdVAORXnk/5VTH70wTXVhVVpygy9QWQ+x4LbsarrNQMJhd9C1lzOdxbVdvRX1/ivpPe7LDYG6ONwAXKSDOJUahZ76jtWk6/5mlL158pv5++KKwyyMAnNA5370dTpPGszgAzd3Oy8WRFIwpHjEAAZABqCB+DWojkNreeeWsHbD17nwWe+kQsDztL6aW536fKc4tC5ZjSKXd7S0C4EHf9PbbIy+06YW28OfzkO3DjLlcP0AnjxIagqXWSJ68Hc/rDTqvy7Re6jA4dhqub6e4GlBzpqEBuHXkwJCJ7qD2+tMYGIOzE8D1DVUP7wj3bCL+Hi4+SHcu6VTEuwsTxPufMXtHhlcUBPaffplb8dls/VR9i8ByyLJb+T8+/li10ThZcK2dv9XL2hknnsndwueLV82mpkkrHHi4650X5Qat6Z1Q8nErz02OoaG3Wyn4fjZHs5abHzr/LmQk1MRIs/UCibUsjNB2X4iAJ/Snc8FOwG1mwDFwAspSYcQdBvp5Nf2stMF0y/FV0VQOGvdGV7qi5gRW4ePDgnbqyisMWVieBuH2+r7/2fR8AP7dYffTHAoJaiD2IlQJ6SJKifHWSXgLcBQFX1z7owwP6tD05iCPF74Q8v83p+SN7QGctUAClbd20eHjzbytDccU5jdzFPLxy3IzxUaI09gvh2Jbbv28DVUpjhQ+q0nxY+U4IrGtGtgOmvndztBg7g4ZtEZaUa7JWNjSWZbuwyAoQmFRULEWcmyaTNQD3k50uJAWJObzpwJGbsnoyrFBL8fZtYx/H51dAzHZwBTKxXqaXaD22K45JJtfCvHnPae7SR0MOijCBakCuRGlGdbti6lPXm0ASlcpkIDhEASbZdWKLncHvptByFgH9B+MhArEcY9Il99Kqw7F0pmn4PWUZ1NMKvtv5c0d/YYVCFZHrQx2LK51Qs32T3N4QevxqedSY4y8MGkfVJvCOqpZJaKofjWNMbRXLxSFVdt355PhHFOespTZi3yjZsgCoxgjnSnQz8OmZHgjC0RoNtqNl3z34S5GumMN3vK46cr8RHwMYcixpyfQOrfra6dQYVSiFc9bGsH53NK20uDQ7YqtNsbIa8UB2+BVJ6Zma06w=="
+    },
+    {
+      "RequestUri": "https://kasoboltest.blob.core.windows.net/test-container-bd05db0d-5271-dec1-b58d-d23260cabb56?restype=container",
       "RequestMethod": "DELETE",
       "RequestHeaders": {
         "Accept": "application/xml",
         "Authorization": "Sanitized",
-        "traceparent": "00-e2ddbcc028794e4e930e0a6be9e92789-1ac11b8a7a314f48-00",
-        "User-Agent": [
-          "azsdk-net-Storage.Blobs/12.10.0-alpha.20210820.1",
-          "(.NET 5.0.9; Microsoft Windows 10.0.19043)"
-        ],
+        "traceparent": "00-a5350e44d7e6254799789150b22575e2-b27ce527f3d9bd44-00",
+        "User-Agent": "azsdk-net-Storage.Blobs/12.9.0-alpha.20210226.1 (.NET Framework 4.8.4300.0; Microsoft Windows 10.0.19042 )",
         "x-ms-client-request-id": "53f34587-b2e3-6db0-ac35-55dc2221eb18",
-        "x-ms-date": "Fri, 20 Aug 2021 22:45:19 GMT",
+        "x-ms-date": "Fri, 26 Feb 2021 20:33:40 GMT",
         "x-ms-return-client-request-id": "true",
         "x-ms-version": "2020-12-06"
       },
@@ -1176,77 +885,55 @@
       "StatusCode": 202,
       "ResponseHeaders": {
         "Content-Length": "0",
-        "Date": "Fri, 20 Aug 2021 22:45:19 GMT",
-        "Server": [
-          "Windows-Azure-Blob/1.0",
-          "Microsoft-HTTPAPI/2.0"
-        ],
+        "Date": "Fri, 26 Feb 2021 20:33:39 GMT",
+        "Server": "Windows-Azure-Blob/1.0 Microsoft-HTTPAPI/2.0",
         "x-ms-client-request-id": "53f34587-b2e3-6db0-ac35-55dc2221eb18",
-<<<<<<< HEAD
-        "x-ms-request-id": "97b7f577-201e-006c-1d15-9639c8000000",
-        "x-ms-version": "2020-10-02"
-=======
         "x-ms-request-id": "2970852a-a01e-0063-147e-0c12d6000000",
         "x-ms-version": "2020-12-06"
->>>>>>> f7eb5f10
-      },
-      "ResponseBody": []
-    },
-    {
-      "RequestUri": "https://amandadev2.blob.core.windows.net/test-container-8989cb3a-ac58-9c1a-c478-a3455fcfcfd3?restype=container",
-      "RequestMethod": "PUT",
-      "RequestHeaders": {
-        "Accept": "application/xml",
-        "Authorization": "Sanitized",
-        "traceparent": "00-ef8c729bb8a03844b944575c41c09a5e-b48b4e810e496b46-00",
-        "User-Agent": [
-          "azsdk-net-Storage.Blobs/12.10.0-alpha.20210820.1",
-          "(.NET 5.0.9; Microsoft Windows 10.0.19043)"
-        ],
+      },
+      "ResponseBody": []
+    },
+    {
+      "RequestUri": "https://kasoboltest.blob.core.windows.net/test-container-8989cb3a-ac58-9c1a-c478-a3455fcfcfd3?restype=container",
+      "RequestMethod": "PUT",
+      "RequestHeaders": {
+        "Accept": "application/xml",
+        "Authorization": "Sanitized",
+        "traceparent": "00-92344dc66997b44a873b3ca5b004b8ca-a1577591b40c9344-00",
+        "User-Agent": "azsdk-net-Storage.Blobs/12.9.0-alpha.20210226.1 (.NET Framework 4.8.4300.0; Microsoft Windows 10.0.19042 )",
         "x-ms-blob-public-access": "container",
         "x-ms-client-request-id": "2ab2be6b-b7f1-dba2-2a57-8e6b0f6a0ddc",
-        "x-ms-date": "Fri, 20 Aug 2021 22:45:19 GMT",
-        "x-ms-return-client-request-id": "true",
-        "x-ms-version": "2020-12-06"
-      },
-      "RequestBody": null,
-      "StatusCode": 201,
-      "ResponseHeaders": {
-        "Content-Length": "0",
-        "Date": "Fri, 20 Aug 2021 22:45:19 GMT",
-        "ETag": "\u00220x8D9642C300D0359\u0022",
-        "Last-Modified": "Fri, 20 Aug 2021 22:45:19 GMT",
-        "Server": [
-          "Windows-Azure-Blob/1.0",
-          "Microsoft-HTTPAPI/2.0"
-        ],
+        "x-ms-date": "Fri, 26 Feb 2021 20:33:40 GMT",
+        "x-ms-return-client-request-id": "true",
+        "x-ms-version": "2020-12-06"
+      },
+      "RequestBody": null,
+      "StatusCode": 201,
+      "ResponseHeaders": {
+        "Content-Length": "0",
+        "Date": "Fri, 26 Feb 2021 20:33:39 GMT",
+        "ETag": "\"0x8D8DA95CD644ACA\"",
+        "Last-Modified": "Fri, 26 Feb 2021 20:33:40 GMT",
+        "Server": "Windows-Azure-Blob/1.0 Microsoft-HTTPAPI/2.0",
         "x-ms-client-request-id": "2ab2be6b-b7f1-dba2-2a57-8e6b0f6a0ddc",
-<<<<<<< HEAD
-        "x-ms-request-id": "97b7f57e-201e-006c-2415-9639c8000000",
-        "x-ms-version": "2020-10-02"
-=======
         "x-ms-request-id": "29708539-a01e-0063-227e-0c12d6000000",
         "x-ms-version": "2020-12-06"
->>>>>>> f7eb5f10
-      },
-      "ResponseBody": []
-    },
-    {
-      "RequestUri": "https://amandadev2.blob.core.windows.net/test-container-8989cb3a-ac58-9c1a-c478-a3455fcfcfd3/test-blob-a12d8266-45b1-0b80-4d9b-bd768aafd074",
-      "RequestMethod": "PUT",
-      "RequestHeaders": {
-        "Accept": "application/xml",
-        "Authorization": "Sanitized",
-        "Content-Length": "0",
-        "Content-Type": "application/octet-stream",
-        "traceparent": "00-d19c9ff2b7c833489c2acbff35ad7682-8a421e227e454440-00",
-        "User-Agent": [
-          "azsdk-net-Storage.Blobs/12.10.0-alpha.20210820.1",
-          "(.NET 5.0.9; Microsoft Windows 10.0.19043)"
-        ],
+      },
+      "ResponseBody": []
+    },
+    {
+      "RequestUri": "https://kasoboltest.blob.core.windows.net/test-container-8989cb3a-ac58-9c1a-c478-a3455fcfcfd3/test-blob-a12d8266-45b1-0b80-4d9b-bd768aafd074",
+      "RequestMethod": "PUT",
+      "RequestHeaders": {
+        "Accept": "application/xml",
+        "Authorization": "Sanitized",
+        "Content-Length": "0",
+        "Content-Type": "application/octet-stream",
+        "traceparent": "00-032a22ac1b52b74ab2c592182ee75405-14b7d6ea2bf36d49-00",
+        "User-Agent": "azsdk-net-Storage.Blobs/12.9.0-alpha.20210226.1 (.NET Framework 4.8.4300.0; Microsoft Windows 10.0.19042 )",
         "x-ms-blob-type": "BlockBlob",
         "x-ms-client-request-id": "490445d4-e422-26a0-3da7-dc56fa2c517b",
-        "x-ms-date": "Fri, 20 Aug 2021 22:45:19 GMT",
+        "x-ms-date": "Fri, 26 Feb 2021 20:33:40 GMT",
         "x-ms-return-client-request-id": "true",
         "x-ms-version": "2020-12-06"
       },
@@ -1255,43 +942,32 @@
       "ResponseHeaders": {
         "Content-Length": "0",
         "Content-MD5": "1B2M2Y8AsgTpgAmY7PhCfg==",
-        "Date": "Fri, 20 Aug 2021 22:45:19 GMT",
-        "ETag": "\u00220x8D9642C3014B283\u0022",
-        "Last-Modified": "Fri, 20 Aug 2021 22:45:19 GMT",
-        "Server": [
-          "Windows-Azure-Blob/1.0",
-          "Microsoft-HTTPAPI/2.0"
-        ],
+        "Date": "Fri, 26 Feb 2021 20:33:39 GMT",
+        "ETag": "\"0x8D8DA95CD68AC7F\"",
+        "Last-Modified": "Fri, 26 Feb 2021 20:33:40 GMT",
+        "Server": "Windows-Azure-Blob/1.0 Microsoft-HTTPAPI/2.0",
         "x-ms-client-request-id": "490445d4-e422-26a0-3da7-dc56fa2c517b",
         "x-ms-content-crc64": "AAAAAAAAAAA=",
-        "x-ms-request-id": "97b7f590-201e-006c-3215-9639c8000000",
-        "x-ms-request-server-encrypted": "true",
-<<<<<<< HEAD
-        "x-ms-version": "2020-10-02",
-        "x-ms-version-id": "2021-08-20T22:45:19.7637251Z"
-=======
-        "x-ms-version": "2020-12-06"
->>>>>>> f7eb5f10
-      },
-      "ResponseBody": []
-    },
-    {
-      "RequestUri": "https://amandadev2.blob.core.windows.net/test-container-8989cb3a-ac58-9c1a-c478-a3455fcfcfd3/test-blob-a12d8266-45b1-0b80-4d9b-bd768aafd074",
-      "RequestMethod": "PUT",
-      "RequestHeaders": {
-        "Accept": "application/xml",
-        "Authorization": "Sanitized",
-        "Content-Length": "0",
-        "Content-Type": "application/octet-stream",
-        "If-None-Match": "\u0022garbage\u0022",
-        "traceparent": "00-3cd935245b544448b3140401014479e4-c6380658c3bfd241-00",
-        "User-Agent": [
-          "azsdk-net-Storage.Blobs/12.10.0-alpha.20210820.1",
-          "(.NET 5.0.9; Microsoft Windows 10.0.19043)"
-        ],
+        "x-ms-request-id": "2970854d-a01e-0063-337e-0c12d6000000",
+        "x-ms-request-server-encrypted": "true",
+        "x-ms-version": "2020-12-06"
+      },
+      "ResponseBody": []
+    },
+    {
+      "RequestUri": "https://kasoboltest.blob.core.windows.net/test-container-8989cb3a-ac58-9c1a-c478-a3455fcfcfd3/test-blob-a12d8266-45b1-0b80-4d9b-bd768aafd074",
+      "RequestMethod": "PUT",
+      "RequestHeaders": {
+        "Accept": "application/xml",
+        "Authorization": "Sanitized",
+        "Content-Length": "0",
+        "Content-Type": "application/octet-stream",
+        "If-None-Match": "\"garbage\"",
+        "traceparent": "00-677de71bcb94024a9f918648ce317eab-0dfbe083d791dc46-00",
+        "User-Agent": "azsdk-net-Storage.Blobs/12.9.0-alpha.20210226.1 (.NET Framework 4.8.4300.0; Microsoft Windows 10.0.19042 )",
         "x-ms-blob-type": "BlockBlob",
         "x-ms-client-request-id": "ae298b27-5611-d655-e903-52e6caa6b0e6",
-        "x-ms-date": "Fri, 20 Aug 2021 22:45:19 GMT",
+        "x-ms-date": "Fri, 26 Feb 2021 20:33:40 GMT",
         "x-ms-return-client-request-id": "true",
         "x-ms-version": "2020-12-06"
       },
@@ -1300,115 +976,87 @@
       "ResponseHeaders": {
         "Content-Length": "0",
         "Content-MD5": "1B2M2Y8AsgTpgAmY7PhCfg==",
-        "Date": "Fri, 20 Aug 2021 22:45:19 GMT",
-        "ETag": "\u00220x8D9642C301C7C1C\u0022",
-        "Last-Modified": "Fri, 20 Aug 2021 22:45:19 GMT",
-        "Server": [
-          "Windows-Azure-Blob/1.0",
-          "Microsoft-HTTPAPI/2.0"
-        ],
+        "Date": "Fri, 26 Feb 2021 20:33:40 GMT",
+        "ETag": "\"0x8D8DA95CD6D6844\"",
+        "Last-Modified": "Fri, 26 Feb 2021 20:33:40 GMT",
+        "Server": "Windows-Azure-Blob/1.0 Microsoft-HTTPAPI/2.0",
         "x-ms-client-request-id": "ae298b27-5611-d655-e903-52e6caa6b0e6",
         "x-ms-content-crc64": "AAAAAAAAAAA=",
-        "x-ms-request-id": "97b7f5b1-201e-006c-4f15-9639c8000000",
-        "x-ms-request-server-encrypted": "true",
-<<<<<<< HEAD
-        "x-ms-version": "2020-10-02",
-        "x-ms-version-id": "2021-08-20T22:45:19.8157612Z"
-=======
-        "x-ms-version": "2020-12-06"
->>>>>>> f7eb5f10
-      },
-      "ResponseBody": []
-    },
-    {
-      "RequestUri": "https://amandadev2.blob.core.windows.net/test-container-8989cb3a-ac58-9c1a-c478-a3455fcfcfd3/test-blob-a12d8266-45b1-0b80-4d9b-bd768aafd074?comp=block\u0026blockid=AAQAAAAAAAAAAAAAAAAAAAAAAAAAAAAAAAAAAAAAAAAAAAAAAAAAAAAAAAAAAAAA",
+        "x-ms-request-id": "29708560-a01e-0063-457e-0c12d6000000",
+        "x-ms-request-server-encrypted": "true",
+        "x-ms-version": "2020-12-06"
+      },
+      "ResponseBody": []
+    },
+    {
+      "RequestUri": "https://kasoboltest.blob.core.windows.net/test-container-8989cb3a-ac58-9c1a-c478-a3455fcfcfd3/test-blob-a12d8266-45b1-0b80-4d9b-bd768aafd074?comp=block&blockid=AAQAAAAAAAAAAAAAAAAAAAAAAAAAAAAAAAAAAAAAAAAAAAAAAAAAAAAAAAAAAAAA",
       "RequestMethod": "PUT",
       "RequestHeaders": {
         "Accept": "application/xml",
         "Authorization": "Sanitized",
         "Content-Length": "1024",
         "Content-Type": "application/octet-stream",
-        "User-Agent": [
-          "azsdk-net-Storage.Blobs/12.10.0-alpha.20210820.1",
-          "(.NET 5.0.9; Microsoft Windows 10.0.19043)"
-        ],
+        "User-Agent": "azsdk-net-Storage.Blobs/12.9.0-alpha.20210226.1 (.NET Framework 4.8.4300.0; Microsoft Windows 10.0.19042 )",
         "x-ms-client-request-id": "508f076a-61f9-091e-e07f-2ae63afb1b45",
-        "x-ms-date": "Fri, 20 Aug 2021 22:45:19 GMT",
-        "x-ms-return-client-request-id": "true",
-        "x-ms-version": "2020-12-06"
-      },
-      "RequestBody": "hhp5vpFsv8GgN8McykBpO7xcokSqh1INsLNjdceM/LFDALqGmSDQZ4VCqOoghFz9PaGZnooM0P7Iaw3dCUr5FDsS2MmF46Gbizu/Z99n7CxWZTcm8l0mNy\u002B7vi0T8l07SZSvDquSd1oA/hJPTGgfYH7hhqQS0yLd66GayiR0iJndgx5KuN6AxO3dJvNL1\u002BrHm16uMWu4KXVy0SIK\u002BK01i3Z4cchJ1KigYcK3NK0ukhO20y7GxVYtJVqp2Oa7dcs/p5p90mYhfca1DtCpAfTHQz8OVCV\u002Bb8YgSkxuoPzB5Ov2d40Tsb\u002BtlFVoELaFhCRm4ZSnrSCmwTfTXIcZs93K9CrksolmtJJ/YcDPFl8PmsYoB75nGTbLT7ZVP1Q4k\u002BB3nRuModKa/ywCKEtg16vYxMLB8awfYtvzGWLTEXU9R83fV3hDg/nzjQeRZfHrangLfHqSdqEzWDtAmIdvx\u002B62xOF\u002BgH8ylUDIzWSkjfzqCK/qyJT6q9Arq/88AutyhMUY2qEPbOr52Oc6yak9j8o/Vo/Yhf9avBgRUtR/9pJVVkiejLJa2pzF8O\u002BtwOIm7hw0/Kxbmf/GvR6J/hkVeeJU5XJgngIY5HvzE5QPrfs16mS3S/nm\u002Bb1J2M6U0dyCr3cNWNtwxlAaHBgwZ4ZrthAiUxS1XS7obeu1F8U0gxOfcWMcAVQgxSMUnS7htpE23SG\u002BcX3HzVFJJOvvuq\u002BK5pgEkPYiTrW7Ao7woMD/B7ZZfjmkdRKV2KQS09xpMAp0ireW3CabE49sAm7u1yyQSR01ljx15XCGbrhSEHrYUtKEfBYJaSuPvmqqOHOjpwF3gYq/M5rO/qRGEG1uSAMUk6\u002BcaloWh\u002BDxpdfRy6384se32o/wGB44tn1xwlm9IXVnlaTDBzymYfmqzY7C/DL3Si2lt210I3qRY7PdpMSGNINiaTYIONqKEHmVRkuPdrlLeXgrF2kH83EpMqSJyLw1I5kKX5P87xFTG6bz390vAe36kitMWxwaWnbE3gY2AUi9XyOxhRYmTopn1/zDExOU\u002BjG2jjaR6Md88AQcNxALHRleNn\u002B5fXvW1EOg5YMfV0diMOTUf3IRLHdbNJQRCRd6W7rjZN2U2ny14Lrz8ANDXZm9ugcsNp2mTQkIXkjnxMosJYnIPPJpzVZnHp\u002B3HjtzF9f7U08PTiQdPBfUjHw0zhvvxst6eyCnVOywxBj\u002B7i7NlEZw7HB7HNdkqwDalUHZM0\u002BEx1dw\u002BZy3VP9jX4kMHk3oBvg2w\u002BKqdKrzFc8gzL6q1pHIeifXXJqpuZdxGL1OWI2z8o5Jo3Bt2VOtfeTNlohBuIj3RKQmEKldjAlKOVvspb1CbdkvYTMhW6DTKt\u002B22yMPMA==",
-      "StatusCode": 201,
-      "ResponseHeaders": {
-        "Content-Length": "0",
-        "Date": "Fri, 20 Aug 2021 22:45:19 GMT",
-        "Server": [
-          "Windows-Azure-Blob/1.0",
-          "Microsoft-HTTPAPI/2.0"
-        ],
+        "x-ms-date": "Fri, 26 Feb 2021 20:33:40 GMT",
+        "x-ms-return-client-request-id": "true",
+        "x-ms-version": "2020-12-06"
+      },
+      "RequestBody": "hhp5vpFsv8GgN8McykBpO7xcokSqh1INsLNjdceM/LFDALqGmSDQZ4VCqOoghFz9PaGZnooM0P7Iaw3dCUr5FDsS2MmF46Gbizu/Z99n7CxWZTcm8l0mNy+7vi0T8l07SZSvDquSd1oA/hJPTGgfYH7hhqQS0yLd66GayiR0iJndgx5KuN6AxO3dJvNL1+rHm16uMWu4KXVy0SIK+K01i3Z4cchJ1KigYcK3NK0ukhO20y7GxVYtJVqp2Oa7dcs/p5p90mYhfca1DtCpAfTHQz8OVCV+b8YgSkxuoPzB5Ov2d40Tsb+tlFVoELaFhCRm4ZSnrSCmwTfTXIcZs93K9CrksolmtJJ/YcDPFl8PmsYoB75nGTbLT7ZVP1Q4k+B3nRuModKa/ywCKEtg16vYxMLB8awfYtvzGWLTEXU9R83fV3hDg/nzjQeRZfHrangLfHqSdqEzWDtAmIdvx+62xOF+gH8ylUDIzWSkjfzqCK/qyJT6q9Arq/88AutyhMUY2qEPbOr52Oc6yak9j8o/Vo/Yhf9avBgRUtR/9pJVVkiejLJa2pzF8O+twOIm7hw0/Kxbmf/GvR6J/hkVeeJU5XJgngIY5HvzE5QPrfs16mS3S/nm+b1J2M6U0dyCr3cNWNtwxlAaHBgwZ4ZrthAiUxS1XS7obeu1F8U0gxOfcWMcAVQgxSMUnS7htpE23SG+cX3HzVFJJOvvuq+K5pgEkPYiTrW7Ao7woMD/B7ZZfjmkdRKV2KQS09xpMAp0ireW3CabE49sAm7u1yyQSR01ljx15XCGbrhSEHrYUtKEfBYJaSuPvmqqOHOjpwF3gYq/M5rO/qRGEG1uSAMUk6+caloWh+DxpdfRy6384se32o/wGB44tn1xwlm9IXVnlaTDBzymYfmqzY7C/DL3Si2lt210I3qRY7PdpMSGNINiaTYIONqKEHmVRkuPdrlLeXgrF2kH83EpMqSJyLw1I5kKX5P87xFTG6bz390vAe36kitMWxwaWnbE3gY2AUi9XyOxhRYmTopn1/zDExOU+jG2jjaR6Md88AQcNxALHRleNn+5fXvW1EOg5YMfV0diMOTUf3IRLHdbNJQRCRd6W7rjZN2U2ny14Lrz8ANDXZm9ugcsNp2mTQkIXkjnxMosJYnIPPJpzVZnHp+3HjtzF9f7U08PTiQdPBfUjHw0zhvvxst6eyCnVOywxBj+7i7NlEZw7HB7HNdkqwDalUHZM0+Ex1dw+Zy3VP9jX4kMHk3oBvg2w+KqdKrzFc8gzL6q1pHIeifXXJqpuZdxGL1OWI2z8o5Jo3Bt2VOtfeTNlohBuIj3RKQmEKldjAlKOVvspb1CbdkvYTMhW6DTKt+22yMPMA==",
+      "StatusCode": 201,
+      "ResponseHeaders": {
+        "Content-Length": "0",
+        "Date": "Fri, 26 Feb 2021 20:33:40 GMT",
+        "Server": "Windows-Azure-Blob/1.0 Microsoft-HTTPAPI/2.0",
         "x-ms-client-request-id": "508f076a-61f9-091e-e07f-2ae63afb1b45",
         "x-ms-content-crc64": "UE1WVu3KGJ8=",
-        "x-ms-request-id": "97b7f5c5-201e-006c-6215-9639c8000000",
-        "x-ms-request-server-encrypted": "true",
-        "x-ms-version": "2020-12-06"
-      },
-      "ResponseBody": []
-    },
-    {
-      "RequestUri": "https://amandadev2.blob.core.windows.net/test-container-8989cb3a-ac58-9c1a-c478-a3455fcfcfd3/test-blob-a12d8266-45b1-0b80-4d9b-bd768aafd074?comp=blocklist",
+        "x-ms-request-id": "29708569-a01e-0063-4e7e-0c12d6000000",
+        "x-ms-request-server-encrypted": "true",
+        "x-ms-version": "2020-12-06"
+      },
+      "ResponseBody": []
+    },
+    {
+      "RequestUri": "https://kasoboltest.blob.core.windows.net/test-container-8989cb3a-ac58-9c1a-c478-a3455fcfcfd3/test-blob-a12d8266-45b1-0b80-4d9b-bd768aafd074?comp=blocklist",
       "RequestMethod": "PUT",
       "RequestHeaders": {
         "Accept": "application/xml",
         "Authorization": "Sanitized",
         "Content-Length": "107",
         "Content-Type": "application/xml",
-        "If-Match": "\u00220x8D9642C301C7C1C\u0022",
-        "User-Agent": [
-          "azsdk-net-Storage.Blobs/12.10.0-alpha.20210820.1",
-          "(.NET 5.0.9; Microsoft Windows 10.0.19043)"
-        ],
+        "If-Match": "0x8D8DA95CD6D6844",
+        "User-Agent": "azsdk-net-Storage.Blobs/12.9.0-alpha.20210226.1 (.NET Framework 4.8.4300.0; Microsoft Windows 10.0.19042 )",
         "x-ms-client-request-id": "c27c7602-6016-d9ec-eaf1-d7cf7e72a6fc",
-        "x-ms-date": "Fri, 20 Aug 2021 22:45:19 GMT",
-        "x-ms-return-client-request-id": "true",
-        "x-ms-version": "2020-12-06"
-      },
-      "RequestBody": "\uFEFF\u003CBlockList\u003E\u003CLatest\u003EAAQAAAAAAAAAAAAAAAAAAAAAAAAAAAAAAAAAAAAAAAAAAAAAAAAAAAAAAAAAAAAA\u003C/Latest\u003E\u003C/BlockList\u003E",
-      "StatusCode": 201,
-      "ResponseHeaders": {
-        "Content-Length": "0",
-        "Date": "Fri, 20 Aug 2021 22:45:19 GMT",
-        "ETag": "\u00220x8D9642C302B72E5\u0022",
-        "Last-Modified": "Fri, 20 Aug 2021 22:45:19 GMT",
-        "Server": [
-          "Windows-Azure-Blob/1.0",
-          "Microsoft-HTTPAPI/2.0"
-        ],
+        "x-ms-date": "Fri, 26 Feb 2021 20:33:40 GMT",
+        "x-ms-return-client-request-id": "true",
+        "x-ms-version": "2020-12-06"
+      },
+      "RequestBody": "﻿<BlockList><Latest>AAQAAAAAAAAAAAAAAAAAAAAAAAAAAAAAAAAAAAAAAAAAAAAAAAAAAAAAAAAAAAAA</Latest></BlockList>",
+      "StatusCode": 201,
+      "ResponseHeaders": {
+        "Content-Length": "0",
+        "Date": "Fri, 26 Feb 2021 20:33:40 GMT",
+        "ETag": "\"0x8D8DA95CD7CD469\"",
+        "Last-Modified": "Fri, 26 Feb 2021 20:33:40 GMT",
+        "Server": "Windows-Azure-Blob/1.0 Microsoft-HTTPAPI/2.0",
         "x-ms-client-request-id": "c27c7602-6016-d9ec-eaf1-d7cf7e72a6fc",
         "x-ms-content-crc64": "17m5j6ScWgM=",
-        "x-ms-request-id": "97b7f5ce-201e-006c-6915-9639c8000000",
-        "x-ms-request-server-encrypted": "true",
-<<<<<<< HEAD
-        "x-ms-version": "2020-10-02",
-        "x-ms-version-id": "2021-08-20T22:45:19.9148300Z"
-=======
-        "x-ms-version": "2020-12-06"
->>>>>>> f7eb5f10
-      },
-      "ResponseBody": []
-    },
-    {
-      "RequestUri": "https://amandadev2.blob.core.windows.net/test-container-8989cb3a-ac58-9c1a-c478-a3455fcfcfd3/test-blob-a12d8266-45b1-0b80-4d9b-bd768aafd074",
+        "x-ms-request-id": "29708579-a01e-0063-5c7e-0c12d6000000",
+        "x-ms-request-server-encrypted": "true",
+        "x-ms-version": "2020-12-06"
+      },
+      "ResponseBody": []
+    },
+    {
+      "RequestUri": "https://kasoboltest.blob.core.windows.net/test-container-8989cb3a-ac58-9c1a-c478-a3455fcfcfd3/test-blob-a12d8266-45b1-0b80-4d9b-bd768aafd074",
       "RequestMethod": "GET",
       "RequestHeaders": {
         "Accept": "application/xml",
         "Authorization": "Sanitized",
-        "traceparent": "00-764dc3e0eb5d314192ed98ae93c28bba-6689ad0be3faa645-00",
-        "User-Agent": [
-          "azsdk-net-Storage.Blobs/12.10.0-alpha.20210820.1",
-          "(.NET 5.0.9; Microsoft Windows 10.0.19043)"
-        ],
+        "traceparent": "00-3f1b3588219c6746a30f32d4a8411d1d-4b60ff6d1a145247-00",
+        "User-Agent": "azsdk-net-Storage.Blobs/12.9.0-alpha.20210226.1 (.NET Framework 4.8.4300.0; Microsoft Windows 10.0.19042 )",
         "x-ms-client-request-id": "c3e37a63-587e-062e-930e-ac0930b8ffbf",
-        "x-ms-date": "Fri, 20 Aug 2021 22:45:19 GMT",
+        "x-ms-date": "Fri, 26 Feb 2021 20:33:40 GMT",
         "x-ms-return-client-request-id": "true",
         "x-ms-version": "2020-12-06"
       },
@@ -1416,45 +1064,34 @@
       "StatusCode": 200,
       "ResponseHeaders": {
         "Accept-Ranges": "bytes",
+        "Access-Control-Allow-Origin": "*",
         "Content-Length": "1024",
         "Content-Type": "application/octet-stream",
-        "Date": "Fri, 20 Aug 2021 22:45:19 GMT",
-        "ETag": "\u00220x8D9642C302B72E5\u0022",
-        "Last-Modified": "Fri, 20 Aug 2021 22:45:19 GMT",
-        "Server": [
-          "Windows-Azure-Blob/1.0",
-          "Microsoft-HTTPAPI/2.0"
-        ],
+        "Date": "Fri, 26 Feb 2021 20:33:40 GMT",
+        "ETag": "\"0x8D8DA95CD7CD469\"",
+        "Last-Modified": "Fri, 26 Feb 2021 20:33:40 GMT",
+        "Server": "Windows-Azure-Blob/1.0 Microsoft-HTTPAPI/2.0",
         "x-ms-blob-type": "BlockBlob",
         "x-ms-client-request-id": "c3e37a63-587e-062e-930e-ac0930b8ffbf",
-        "x-ms-creation-time": "Fri, 20 Aug 2021 22:45:19 GMT",
-        "x-ms-is-current-version": "true",
+        "x-ms-creation-time": "Fri, 26 Feb 2021 20:33:40 GMT",
         "x-ms-lease-state": "available",
         "x-ms-lease-status": "unlocked",
-        "x-ms-request-id": "97b7f5d2-201e-006c-6d15-9639c8000000",
+        "x-ms-request-id": "2970859b-a01e-0063-787e-0c12d6000000",
         "x-ms-server-encrypted": "true",
-<<<<<<< HEAD
-        "x-ms-version": "2020-10-02",
-        "x-ms-version-id": "2021-08-20T22:45:19.9148300Z"
-=======
-        "x-ms-version": "2020-12-06"
->>>>>>> f7eb5f10
-      },
-      "ResponseBody": "hhp5vpFsv8GgN8McykBpO7xcokSqh1INsLNjdceM/LFDALqGmSDQZ4VCqOoghFz9PaGZnooM0P7Iaw3dCUr5FDsS2MmF46Gbizu/Z99n7CxWZTcm8l0mNy\u002B7vi0T8l07SZSvDquSd1oA/hJPTGgfYH7hhqQS0yLd66GayiR0iJndgx5KuN6AxO3dJvNL1\u002BrHm16uMWu4KXVy0SIK\u002BK01i3Z4cchJ1KigYcK3NK0ukhO20y7GxVYtJVqp2Oa7dcs/p5p90mYhfca1DtCpAfTHQz8OVCV\u002Bb8YgSkxuoPzB5Ov2d40Tsb\u002BtlFVoELaFhCRm4ZSnrSCmwTfTXIcZs93K9CrksolmtJJ/YcDPFl8PmsYoB75nGTbLT7ZVP1Q4k\u002BB3nRuModKa/ywCKEtg16vYxMLB8awfYtvzGWLTEXU9R83fV3hDg/nzjQeRZfHrangLfHqSdqEzWDtAmIdvx\u002B62xOF\u002BgH8ylUDIzWSkjfzqCK/qyJT6q9Arq/88AutyhMUY2qEPbOr52Oc6yak9j8o/Vo/Yhf9avBgRUtR/9pJVVkiejLJa2pzF8O\u002BtwOIm7hw0/Kxbmf/GvR6J/hkVeeJU5XJgngIY5HvzE5QPrfs16mS3S/nm\u002Bb1J2M6U0dyCr3cNWNtwxlAaHBgwZ4ZrthAiUxS1XS7obeu1F8U0gxOfcWMcAVQgxSMUnS7htpE23SG\u002BcX3HzVFJJOvvuq\u002BK5pgEkPYiTrW7Ao7woMD/B7ZZfjmkdRKV2KQS09xpMAp0ireW3CabE49sAm7u1yyQSR01ljx15XCGbrhSEHrYUtKEfBYJaSuPvmqqOHOjpwF3gYq/M5rO/qRGEG1uSAMUk6\u002BcaloWh\u002BDxpdfRy6384se32o/wGB44tn1xwlm9IXVnlaTDBzymYfmqzY7C/DL3Si2lt210I3qRY7PdpMSGNINiaTYIONqKEHmVRkuPdrlLeXgrF2kH83EpMqSJyLw1I5kKX5P87xFTG6bz390vAe36kitMWxwaWnbE3gY2AUi9XyOxhRYmTopn1/zDExOU\u002BjG2jjaR6Md88AQcNxALHRleNn\u002B5fXvW1EOg5YMfV0diMOTUf3IRLHdbNJQRCRd6W7rjZN2U2ny14Lrz8ANDXZm9ugcsNp2mTQkIXkjnxMosJYnIPPJpzVZnHp\u002B3HjtzF9f7U08PTiQdPBfUjHw0zhvvxst6eyCnVOywxBj\u002B7i7NlEZw7HB7HNdkqwDalUHZM0\u002BEx1dw\u002BZy3VP9jX4kMHk3oBvg2w\u002BKqdKrzFc8gzL6q1pHIeifXXJqpuZdxGL1OWI2z8o5Jo3Bt2VOtfeTNlohBuIj3RKQmEKldjAlKOVvspb1CbdkvYTMhW6DTKt\u002B22yMPMA=="
-    },
-    {
-      "RequestUri": "https://amandadev2.blob.core.windows.net/test-container-8989cb3a-ac58-9c1a-c478-a3455fcfcfd3?restype=container",
+        "x-ms-version": "2020-12-06"
+      },
+      "ResponseBody": "hhp5vpFsv8GgN8McykBpO7xcokSqh1INsLNjdceM/LFDALqGmSDQZ4VCqOoghFz9PaGZnooM0P7Iaw3dCUr5FDsS2MmF46Gbizu/Z99n7CxWZTcm8l0mNy+7vi0T8l07SZSvDquSd1oA/hJPTGgfYH7hhqQS0yLd66GayiR0iJndgx5KuN6AxO3dJvNL1+rHm16uMWu4KXVy0SIK+K01i3Z4cchJ1KigYcK3NK0ukhO20y7GxVYtJVqp2Oa7dcs/p5p90mYhfca1DtCpAfTHQz8OVCV+b8YgSkxuoPzB5Ov2d40Tsb+tlFVoELaFhCRm4ZSnrSCmwTfTXIcZs93K9CrksolmtJJ/YcDPFl8PmsYoB75nGTbLT7ZVP1Q4k+B3nRuModKa/ywCKEtg16vYxMLB8awfYtvzGWLTEXU9R83fV3hDg/nzjQeRZfHrangLfHqSdqEzWDtAmIdvx+62xOF+gH8ylUDIzWSkjfzqCK/qyJT6q9Arq/88AutyhMUY2qEPbOr52Oc6yak9j8o/Vo/Yhf9avBgRUtR/9pJVVkiejLJa2pzF8O+twOIm7hw0/Kxbmf/GvR6J/hkVeeJU5XJgngIY5HvzE5QPrfs16mS3S/nm+b1J2M6U0dyCr3cNWNtwxlAaHBgwZ4ZrthAiUxS1XS7obeu1F8U0gxOfcWMcAVQgxSMUnS7htpE23SG+cX3HzVFJJOvvuq+K5pgEkPYiTrW7Ao7woMD/B7ZZfjmkdRKV2KQS09xpMAp0ireW3CabE49sAm7u1yyQSR01ljx15XCGbrhSEHrYUtKEfBYJaSuPvmqqOHOjpwF3gYq/M5rO/qRGEG1uSAMUk6+caloWh+DxpdfRy6384se32o/wGB44tn1xwlm9IXVnlaTDBzymYfmqzY7C/DL3Si2lt210I3qRY7PdpMSGNINiaTYIONqKEHmVRkuPdrlLeXgrF2kH83EpMqSJyLw1I5kKX5P87xFTG6bz390vAe36kitMWxwaWnbE3gY2AUi9XyOxhRYmTopn1/zDExOU+jG2jjaR6Md88AQcNxALHRleNn+5fXvW1EOg5YMfV0diMOTUf3IRLHdbNJQRCRd6W7rjZN2U2ny14Lrz8ANDXZm9ugcsNp2mTQkIXkjnxMosJYnIPPJpzVZnHp+3HjtzF9f7U08PTiQdPBfUjHw0zhvvxst6eyCnVOywxBj+7i7NlEZw7HB7HNdkqwDalUHZM0+Ex1dw+Zy3VP9jX4kMHk3oBvg2w+KqdKrzFc8gzL6q1pHIeifXXJqpuZdxGL1OWI2z8o5Jo3Bt2VOtfeTNlohBuIj3RKQmEKldjAlKOVvspb1CbdkvYTMhW6DTKt+22yMPMA=="
+    },
+    {
+      "RequestUri": "https://kasoboltest.blob.core.windows.net/test-container-8989cb3a-ac58-9c1a-c478-a3455fcfcfd3?restype=container",
       "RequestMethod": "DELETE",
       "RequestHeaders": {
         "Accept": "application/xml",
         "Authorization": "Sanitized",
-        "traceparent": "00-988878dda9b5594aaed46a13d119ac4d-96cf813ee08cd94b-00",
-        "User-Agent": [
-          "azsdk-net-Storage.Blobs/12.10.0-alpha.20210820.1",
-          "(.NET 5.0.9; Microsoft Windows 10.0.19043)"
-        ],
+        "traceparent": "00-c7202d8fd9a61a408b4e5db8ff68b51a-91f425df829e4d4e-00",
+        "User-Agent": "azsdk-net-Storage.Blobs/12.9.0-alpha.20210226.1 (.NET Framework 4.8.4300.0; Microsoft Windows 10.0.19042 )",
         "x-ms-client-request-id": "036b30c8-e28f-d67e-01af-a642bbd631c6",
-        "x-ms-date": "Fri, 20 Aug 2021 22:45:19 GMT",
+        "x-ms-date": "Fri, 26 Feb 2021 20:33:40 GMT",
         "x-ms-return-client-request-id": "true",
         "x-ms-version": "2020-12-06"
       },
@@ -1462,26 +1099,18 @@
       "StatusCode": 202,
       "ResponseHeaders": {
         "Content-Length": "0",
-        "Date": "Fri, 20 Aug 2021 22:45:19 GMT",
-        "Server": [
-          "Windows-Azure-Blob/1.0",
-          "Microsoft-HTTPAPI/2.0"
-        ],
+        "Date": "Fri, 26 Feb 2021 20:33:40 GMT",
+        "Server": "Windows-Azure-Blob/1.0 Microsoft-HTTPAPI/2.0",
         "x-ms-client-request-id": "036b30c8-e28f-d67e-01af-a642bbd631c6",
-<<<<<<< HEAD
-        "x-ms-request-id": "97b7f5dd-201e-006c-7615-9639c8000000",
-        "x-ms-version": "2020-10-02"
-=======
         "x-ms-request-id": "297085a7-a01e-0063-037e-0c12d6000000",
         "x-ms-version": "2020-12-06"
->>>>>>> f7eb5f10
       },
       "ResponseBody": []
     }
   ],
   "Variables": {
-    "DateTimeOffsetNow": "2021-08-20T15:45:18.2425187-07:00",
+    "DateTimeOffsetNow": "2021-02-26T14:33:38.3742475-06:00",
     "RandomSeed": "155671513",
-    "Storage_TestConfigDefault": "ProductionTenant\namandadev2\nU2FuaXRpemVk\nhttps://amandadev2.blob.core.windows.net\nhttps://amandadev2.file.core.windows.net\nhttps://amandadev2.queue.core.windows.net\nhttps://amandadev2.table.core.windows.net\n\n\n\n\nhttps://amandadev2-secondary.blob.core.windows.net\nhttps://amandadev2-secondary.file.core.windows.net\nhttps://amandadev2-secondary.queue.core.windows.net\nhttps://amandadev2-secondary.table.core.windows.net\n\nSanitized\n\n\nCloud\nBlobEndpoint=https://amandadev2.blob.core.windows.net/;QueueEndpoint=https://amandadev2.queue.core.windows.net/;FileEndpoint=https://amandadev2.file.core.windows.net/;BlobSecondaryEndpoint=https://amandadev2-secondary.blob.core.windows.net/;QueueSecondaryEndpoint=https://amandadev2-secondary.queue.core.windows.net/;FileSecondaryEndpoint=https://amandadev2-secondary.file.core.windows.net/;AccountName=amandadev2;AccountKey=Kg==;\ntestscope2\n\n"
+    "Storage_TestConfigDefault": "ProductionTenant\nkasoboltest\nU2FuaXRpemVk\nhttps://kasoboltest.blob.core.windows.net\nhttps://kasoboltest.file.core.windows.net\nhttps://kasoboltest.queue.core.windows.net\nhttps://kasoboltest.table.core.windows.net\n\n\n\n\nhttps://kasoboltest-secondary.blob.core.windows.net\nhttps://kasoboltest-secondary.file.core.windows.net\nhttps://kasoboltest-secondary.queue.core.windows.net\nhttps://kasoboltest-secondary.table.core.windows.net\n\nSanitized\n\n\nCloud\nBlobEndpoint=https://kasoboltest.blob.core.windows.net/;QueueEndpoint=https://kasoboltest.queue.core.windows.net/;FileEndpoint=https://kasoboltest.file.core.windows.net/;BlobSecondaryEndpoint=https://kasoboltest-secondary.blob.core.windows.net/;QueueSecondaryEndpoint=https://kasoboltest-secondary.queue.core.windows.net/;FileSecondaryEndpoint=https://kasoboltest-secondary.file.core.windows.net/;AccountName=kasoboltest;AccountKey=Kg==;\nencryptionScope\n\n"
   }
 }