﻿{
  "Entries": [
    {
      "RequestUri": "https://seanmcccanary3.blob.core.windows.net/test-container-58effc76-66c5-0eff-b1ce-2458c63032de?restype=container",
      "RequestMethod": "PUT",
      "RequestHeaders": {
        "Accept": "application/xml",
        "Authorization": "Sanitized",
        "traceparent": "00-4abda0b7e14b6846b24f373740a49882-bb9a094102eb5049-00",
        "User-Agent": [
          "azsdk-net-Storage.Blobs/12.9.0-alpha.20210217.1",
          "(.NET 5.0.3; Microsoft Windows 10.0.19042)"
        ],
        "x-ms-blob-public-access": "container",
        "x-ms-client-request-id": "f48c957b-4ec0-2295-045b-69db18bccf77",
        "x-ms-date": "Wed, 17 Feb 2021 18:58:19 GMT",
        "x-ms-return-client-request-id": "true",
<<<<<<< HEAD
        "x-ms-version": "2020-12-06"
=======
        "x-ms-version": "2021-02-12"
>>>>>>> 7e782c87
      },
      "RequestBody": null,
      "StatusCode": 201,
      "ResponseHeaders": {
        "Content-Length": "0",
        "Date": "Wed, 17 Feb 2021 18:58:19 GMT",
        "ETag": "\"0x8D8D375FDD570D2\"",
        "Last-Modified": "Wed, 17 Feb 2021 18:58:19 GMT",
        "Server": [
          "Windows-Azure-Blob/1.0",
          "Microsoft-HTTPAPI/2.0"
        ],
        "x-ms-client-request-id": "f48c957b-4ec0-2295-045b-69db18bccf77",
        "x-ms-request-id": "19ac53dd-901e-008f-5d5e-0553a8000000",
<<<<<<< HEAD
        "x-ms-version": "2020-12-06"
=======
        "x-ms-version": "2021-02-12"
>>>>>>> 7e782c87
      },
      "ResponseBody": []
    },
    {
      "RequestUri": "https://seanmcccanary3.blob.core.windows.net/test-container-58effc76-66c5-0eff-b1ce-2458c63032de/test-blob-876e4852-b8f5-de0d-f879-abd55cd4b3a4",
      "RequestMethod": "PUT",
      "RequestHeaders": {
        "Accept": "application/xml",
        "Authorization": "Sanitized",
        "Content-Length": "1024",
        "Content-Type": "application/octet-stream",
        "traceparent": "00-9694c6475916944891cf48b4f2ed334c-abe732f861b7ea42-00",
        "User-Agent": [
          "azsdk-net-Storage.Blobs/12.9.0-alpha.20210217.1",
          "(.NET 5.0.3; Microsoft Windows 10.0.19042)"
        ],
        "x-ms-blob-type": "BlockBlob",
        "x-ms-client-request-id": "b18f43f4-84bc-7535-bac4-bb388f6b35bc",
        "x-ms-date": "Wed, 17 Feb 2021 18:58:19 GMT",
        "x-ms-return-client-request-id": "true",
<<<<<<< HEAD
        "x-ms-version": "2020-12-06"
=======
        "x-ms-version": "2021-02-12"
>>>>>>> 7e782c87
      },
      "RequestBody": "8r/MfbISv0yO9FvS4xzra9Xl3TCjPh214LwB8cCS4z8jC/FjeXuLaNZAZczywj/ob/4GMt+f07OhFp32EM2M/BAcr9griPJZWnRZY9lRwx19GYLCjLBggzc9wWLdlVgJtGi71RNmvOcLrNhrRnDZT1OAePZLyXBgvCuh7saPfMQbUK5wlu0JF12att/Y9D3GY3EPXRxhver4WhnnxM4hezATT/XBablldmGZsRKQiMfu24pUgB6oupLDdzvTIlKOeDuvxKVHBPq4qua7xwzYaNJS+elEzfsRa5Rj/vF+kVQOCjjX4MMhptaPm9Y37fKF6w9ogShpSqtAnlkQ5AYIOhiSrL3UAIcPMFIStDEl2X6h3RLiFRArpb+Nl0JqEcLQh2G9pUA1seqHWVHWVpZ5GsTbbgfzJiQIZgb9RmlFpR+QQizQZzM9aysnWru/VU8pE3x9jqK73GE8tT46OGqBQrQyRRNpqbOQnQPbzMtoSRG30zLtxxZ81WXLk7L1AzPBpRgHjQ87v2rI7PGf3xCV02wtgmQ3lHqdtXCunhUBm5rPGSazYbsBfBTIJNsl3fVVNcBFyIDOiRGdatefjSFUx1FWz8Xp4nKwKwZQb3CfeNd6WGhVu9MZAZAUFfbkYu7zdFyJzg4va1NNlZx6fhqh/vEAJDS5/gx9PM011M17zMgXXPoTFanJS+wUCCU2n4N2cxcE4z66OnVQDJJA+peG0snUYiEfjehINtlIpPbmR51Kv2G1duiKXSKEwwkWiFBVjjZcYjxhVuUvvK1lcZZ/acT19js10FvgSQX+msreMa6I8xW/ieRg6Gh8hro7JeuMBFlEIZIVH77aexg3Y7saUIr+3H6BwODglQ3SuUmhpSQacpVxmRAbctNW5A3MKIWtYTUvPEhsC0R5ZIyEQ2Z0OdX0HfElqbd64mmrKtvSFGyIJFcTcWnbrWZQ+DSDly9s4as31wuUiLh+tFneweBpplAg/B4OYMdsGW+K1LGC90s6Pkgvmjxg9Jyflb0P/OyF51HjY5oQXYDjy76cCbMG+70NpIKYOgwUwAiCb8sKXByCBO1gnpOwKuHHTM9+w+romJn/Alhq7axFz6OSju612G6hGQTGpl0pXXqh0O49lvwdmdYxC1rEGBdAGs/wHZzyEnNg3KrlIvE81aTdyR2+BzmmdfQXg80U3QHthYuOOD/err163LpSN3fk9TW15k/5ghOVSain246lTP6p+J1mrpxl/xtfQyt/VD19Mo6YXvax8wN4+O+WNtIu1ZC7qD/afkaYT+c0mj7nFvRrKqgADe0H9wSZ7batz8hIMG6aw6z9orNH/w4PfVnEkOH6KgwqLsejs7E7QJGQ6oAf62nQTQ==",
      "StatusCode": 201,
      "ResponseHeaders": {
        "Content-Length": "0",
        "Content-MD5": "tzgLPjVLrqn82cRV8NY8XA==",
        "Date": "Wed, 17 Feb 2021 18:58:19 GMT",
        "ETag": "\"0x8D8D375FDDE2B99\"",
        "Last-Modified": "Wed, 17 Feb 2021 18:58:19 GMT",
        "Server": [
          "Windows-Azure-Blob/1.0",
          "Microsoft-HTTPAPI/2.0"
        ],
        "x-ms-client-request-id": "b18f43f4-84bc-7535-bac4-bb388f6b35bc",
        "x-ms-content-crc64": "BcRXSAAYSN8=",
        "x-ms-request-id": "19ac53f2-901e-008f-6d5e-0553a8000000",
        "x-ms-request-server-encrypted": "true",
<<<<<<< HEAD
        "x-ms-version": "2020-12-06",
=======
        "x-ms-version": "2021-02-12",
>>>>>>> 7e782c87
        "x-ms-version-id": "2021-02-17T18:58:19.6755353Z"
      },
      "ResponseBody": []
    },
    {
      "RequestUri": "https://seanmcccanary3.blob.core.windows.net/test-container-58effc76-66c5-0eff-b1ce-2458c63032de/test-blob-ce62db37-2a66-4256-4dab-25d301f85008?comp=block&blockid=dGVzdC1ibG9jay0xOGUxYmJlNy0wMTQ1LTM3ZTgtZTg4Yy1lYzMyNTRjMjMyZjc%3D",
      "RequestMethod": "PUT",
      "RequestHeaders": {
        "Accept": "application/xml",
        "Authorization": "Sanitized",
        "traceparent": "00-04f859d29e97a24da2398cd4a84a4c4c-28a21a537d06d94b-00",
        "User-Agent": [
          "azsdk-net-Storage.Blobs/12.9.0-alpha.20210217.1",
          "(.NET 5.0.3; Microsoft Windows 10.0.19042)"
        ],
        "x-ms-client-request-id": "d450b273-1c89-3577-f32a-e5da3d23ed8b",
        "x-ms-copy-source": "https://seanmcccanary3.blob.core.windows.net/test-container-58effc76-66c5-0eff-b1ce-2458c63032de/test-blob-876e4852-b8f5-de0d-f879-abd55cd4b3a4",
        "x-ms-date": "Wed, 17 Feb 2021 18:58:19 GMT",
        "x-ms-return-client-request-id": "true",
        "x-ms-source-range": "bytes=0-",
<<<<<<< HEAD
        "x-ms-version": "2020-12-06"
=======
        "x-ms-version": "2021-02-12"
>>>>>>> 7e782c87
      },
      "RequestBody": null,
      "StatusCode": 201,
      "ResponseHeaders": {
        "Content-Length": "0",
        "Date": "Wed, 17 Feb 2021 18:58:19 GMT",
        "Server": [
          "Windows-Azure-Blob/1.0",
          "Microsoft-HTTPAPI/2.0"
        ],
        "x-ms-client-request-id": "d450b273-1c89-3577-f32a-e5da3d23ed8b",
        "x-ms-content-crc64": "BcRXSAAYSN8=",
        "x-ms-request-id": "19ac5409-901e-008f-015e-0553a8000000",
        "x-ms-request-server-encrypted": "true",
<<<<<<< HEAD
        "x-ms-version": "2020-12-06"
=======
        "x-ms-version": "2021-02-12"
>>>>>>> 7e782c87
      },
      "ResponseBody": []
    },
    {
      "RequestUri": "https://seanmcccanary3.blob.core.windows.net/test-container-58effc76-66c5-0eff-b1ce-2458c63032de?restype=container",
      "RequestMethod": "DELETE",
      "RequestHeaders": {
        "Accept": "application/xml",
        "Authorization": "Sanitized",
        "traceparent": "00-0f4f73c3ef5122408eafc419e848502f-f5a26dbeea84354e-00",
        "User-Agent": [
          "azsdk-net-Storage.Blobs/12.9.0-alpha.20210217.1",
          "(.NET 5.0.3; Microsoft Windows 10.0.19042)"
        ],
        "x-ms-client-request-id": "a2be2b17-5e72-cf6d-83a7-bf62deaf8cc8",
        "x-ms-date": "Wed, 17 Feb 2021 18:58:19 GMT",
        "x-ms-return-client-request-id": "true",
<<<<<<< HEAD
        "x-ms-version": "2020-12-06"
=======
        "x-ms-version": "2021-02-12"
>>>>>>> 7e782c87
      },
      "RequestBody": null,
      "StatusCode": 202,
      "ResponseHeaders": {
        "Content-Length": "0",
        "Date": "Wed, 17 Feb 2021 18:58:19 GMT",
        "Server": [
          "Windows-Azure-Blob/1.0",
          "Microsoft-HTTPAPI/2.0"
        ],
        "x-ms-client-request-id": "a2be2b17-5e72-cf6d-83a7-bf62deaf8cc8",
        "x-ms-request-id": "19ac5430-901e-008f-225e-0553a8000000",
<<<<<<< HEAD
        "x-ms-version": "2020-12-06"
=======
        "x-ms-version": "2021-02-12"
>>>>>>> 7e782c87
      },
      "ResponseBody": []
    }
  ],
  "Variables": {
    "RandomSeed": "522641923",
    "Storage_TestConfigDefault": "ProductionTenant\nseanmcccanary3\nU2FuaXRpemVk\nhttps://seanmcccanary3.blob.core.windows.net\nhttps://seanmcccanary3.file.core.windows.net\nhttps://seanmcccanary3.queue.core.windows.net\nhttps://seanmcccanary3.table.core.windows.net\n\n\n\n\nhttps://seanmcccanary3-secondary.blob.core.windows.net\nhttps://seanmcccanary3-secondary.file.core.windows.net\nhttps://seanmcccanary3-secondary.queue.core.windows.net\nhttps://seanmcccanary3-secondary.table.core.windows.net\n\nSanitized\n\n\nCloud\nBlobEndpoint=https://seanmcccanary3.blob.core.windows.net/;QueueEndpoint=https://seanmcccanary3.queue.core.windows.net/;FileEndpoint=https://seanmcccanary3.file.core.windows.net/;BlobSecondaryEndpoint=https://seanmcccanary3-secondary.blob.core.windows.net/;QueueSecondaryEndpoint=https://seanmcccanary3-secondary.queue.core.windows.net/;FileSecondaryEndpoint=https://seanmcccanary3-secondary.file.core.windows.net/;AccountName=seanmcccanary3;AccountKey=Kg==;\nseanscope1\n\n"
  }
}<|MERGE_RESOLUTION|>--- conflicted
+++ resolved
@@ -15,11 +15,7 @@
         "x-ms-client-request-id": "f48c957b-4ec0-2295-045b-69db18bccf77",
         "x-ms-date": "Wed, 17 Feb 2021 18:58:19 GMT",
         "x-ms-return-client-request-id": "true",
-<<<<<<< HEAD
-        "x-ms-version": "2020-12-06"
-=======
         "x-ms-version": "2021-02-12"
->>>>>>> 7e782c87
       },
       "RequestBody": null,
       "StatusCode": 201,
@@ -34,11 +30,7 @@
         ],
         "x-ms-client-request-id": "f48c957b-4ec0-2295-045b-69db18bccf77",
         "x-ms-request-id": "19ac53dd-901e-008f-5d5e-0553a8000000",
-<<<<<<< HEAD
-        "x-ms-version": "2020-12-06"
-=======
         "x-ms-version": "2021-02-12"
->>>>>>> 7e782c87
       },
       "ResponseBody": []
     },
@@ -59,11 +51,7 @@
         "x-ms-client-request-id": "b18f43f4-84bc-7535-bac4-bb388f6b35bc",
         "x-ms-date": "Wed, 17 Feb 2021 18:58:19 GMT",
         "x-ms-return-client-request-id": "true",
-<<<<<<< HEAD
-        "x-ms-version": "2020-12-06"
-=======
         "x-ms-version": "2021-02-12"
->>>>>>> 7e782c87
       },
       "RequestBody": "8r/MfbISv0yO9FvS4xzra9Xl3TCjPh214LwB8cCS4z8jC/FjeXuLaNZAZczywj/ob/4GMt+f07OhFp32EM2M/BAcr9griPJZWnRZY9lRwx19GYLCjLBggzc9wWLdlVgJtGi71RNmvOcLrNhrRnDZT1OAePZLyXBgvCuh7saPfMQbUK5wlu0JF12att/Y9D3GY3EPXRxhver4WhnnxM4hezATT/XBablldmGZsRKQiMfu24pUgB6oupLDdzvTIlKOeDuvxKVHBPq4qua7xwzYaNJS+elEzfsRa5Rj/vF+kVQOCjjX4MMhptaPm9Y37fKF6w9ogShpSqtAnlkQ5AYIOhiSrL3UAIcPMFIStDEl2X6h3RLiFRArpb+Nl0JqEcLQh2G9pUA1seqHWVHWVpZ5GsTbbgfzJiQIZgb9RmlFpR+QQizQZzM9aysnWru/VU8pE3x9jqK73GE8tT46OGqBQrQyRRNpqbOQnQPbzMtoSRG30zLtxxZ81WXLk7L1AzPBpRgHjQ87v2rI7PGf3xCV02wtgmQ3lHqdtXCunhUBm5rPGSazYbsBfBTIJNsl3fVVNcBFyIDOiRGdatefjSFUx1FWz8Xp4nKwKwZQb3CfeNd6WGhVu9MZAZAUFfbkYu7zdFyJzg4va1NNlZx6fhqh/vEAJDS5/gx9PM011M17zMgXXPoTFanJS+wUCCU2n4N2cxcE4z66OnVQDJJA+peG0snUYiEfjehINtlIpPbmR51Kv2G1duiKXSKEwwkWiFBVjjZcYjxhVuUvvK1lcZZ/acT19js10FvgSQX+msreMa6I8xW/ieRg6Gh8hro7JeuMBFlEIZIVH77aexg3Y7saUIr+3H6BwODglQ3SuUmhpSQacpVxmRAbctNW5A3MKIWtYTUvPEhsC0R5ZIyEQ2Z0OdX0HfElqbd64mmrKtvSFGyIJFcTcWnbrWZQ+DSDly9s4as31wuUiLh+tFneweBpplAg/B4OYMdsGW+K1LGC90s6Pkgvmjxg9Jyflb0P/OyF51HjY5oQXYDjy76cCbMG+70NpIKYOgwUwAiCb8sKXByCBO1gnpOwKuHHTM9+w+romJn/Alhq7axFz6OSju612G6hGQTGpl0pXXqh0O49lvwdmdYxC1rEGBdAGs/wHZzyEnNg3KrlIvE81aTdyR2+BzmmdfQXg80U3QHthYuOOD/err163LpSN3fk9TW15k/5ghOVSain246lTP6p+J1mrpxl/xtfQyt/VD19Mo6YXvax8wN4+O+WNtIu1ZC7qD/afkaYT+c0mj7nFvRrKqgADe0H9wSZ7batz8hIMG6aw6z9orNH/w4PfVnEkOH6KgwqLsejs7E7QJGQ6oAf62nQTQ==",
       "StatusCode": 201,
@@ -81,11 +69,7 @@
         "x-ms-content-crc64": "BcRXSAAYSN8=",
         "x-ms-request-id": "19ac53f2-901e-008f-6d5e-0553a8000000",
         "x-ms-request-server-encrypted": "true",
-<<<<<<< HEAD
-        "x-ms-version": "2020-12-06",
-=======
         "x-ms-version": "2021-02-12",
->>>>>>> 7e782c87
         "x-ms-version-id": "2021-02-17T18:58:19.6755353Z"
       },
       "ResponseBody": []
@@ -106,11 +90,7 @@
         "x-ms-date": "Wed, 17 Feb 2021 18:58:19 GMT",
         "x-ms-return-client-request-id": "true",
         "x-ms-source-range": "bytes=0-",
-<<<<<<< HEAD
-        "x-ms-version": "2020-12-06"
-=======
         "x-ms-version": "2021-02-12"
->>>>>>> 7e782c87
       },
       "RequestBody": null,
       "StatusCode": 201,
@@ -125,11 +105,7 @@
         "x-ms-content-crc64": "BcRXSAAYSN8=",
         "x-ms-request-id": "19ac5409-901e-008f-015e-0553a8000000",
         "x-ms-request-server-encrypted": "true",
-<<<<<<< HEAD
-        "x-ms-version": "2020-12-06"
-=======
         "x-ms-version": "2021-02-12"
->>>>>>> 7e782c87
       },
       "ResponseBody": []
     },
@@ -147,11 +123,7 @@
         "x-ms-client-request-id": "a2be2b17-5e72-cf6d-83a7-bf62deaf8cc8",
         "x-ms-date": "Wed, 17 Feb 2021 18:58:19 GMT",
         "x-ms-return-client-request-id": "true",
-<<<<<<< HEAD
-        "x-ms-version": "2020-12-06"
-=======
         "x-ms-version": "2021-02-12"
->>>>>>> 7e782c87
       },
       "RequestBody": null,
       "StatusCode": 202,
@@ -164,11 +136,7 @@
         ],
         "x-ms-client-request-id": "a2be2b17-5e72-cf6d-83a7-bf62deaf8cc8",
         "x-ms-request-id": "19ac5430-901e-008f-225e-0553a8000000",
-<<<<<<< HEAD
-        "x-ms-version": "2020-12-06"
-=======
         "x-ms-version": "2021-02-12"
->>>>>>> 7e782c87
       },
       "ResponseBody": []
     }
