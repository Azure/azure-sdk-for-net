--- conflicted
+++ resolved
@@ -14,11 +14,7 @@
         "x-ms-client-request-id": "f48c957b-4ec0-2295-045b-69db18bccf77",
         "x-ms-date": "Thu, 02 Apr 2020 23:56:15 GMT",
         "x-ms-return-client-request-id": "true",
-<<<<<<< HEAD
-        "x-ms-version": "2019-12-12"
-=======
         "x-ms-version": "2020-02-10"
->>>>>>> 60f4876e
       },
       "RequestBody": null,
       "StatusCode": 201,
@@ -33,11 +29,7 @@
         ],
         "x-ms-client-request-id": "f48c957b-4ec0-2295-045b-69db18bccf77",
         "x-ms-request-id": "bbf4d06c-501e-0046-264a-097927000000",
-<<<<<<< HEAD
-        "x-ms-version": "2019-12-12"
-=======
         "x-ms-version": "2020-02-10"
->>>>>>> 60f4876e
       },
       "ResponseBody": []
     },
@@ -56,11 +48,7 @@
         "x-ms-client-request-id": "b18f43f4-84bc-7535-bac4-bb388f6b35bc",
         "x-ms-date": "Thu, 02 Apr 2020 23:56:25 GMT",
         "x-ms-return-client-request-id": "true",
-<<<<<<< HEAD
-        "x-ms-version": "2019-12-12"
-=======
         "x-ms-version": "2020-02-10"
->>>>>>> 60f4876e
       },
       "RequestBody": "8r/MfbISv0yO9FvS4xzra9Xl3TCjPh214LwB8cCS4z8jC/FjeXuLaNZAZczywj/ob/4GMt\u002Bf07OhFp32EM2M/BAcr9griPJZWnRZY9lRwx19GYLCjLBggzc9wWLdlVgJtGi71RNmvOcLrNhrRnDZT1OAePZLyXBgvCuh7saPfMQbUK5wlu0JF12att/Y9D3GY3EPXRxhver4WhnnxM4hezATT/XBablldmGZsRKQiMfu24pUgB6oupLDdzvTIlKOeDuvxKVHBPq4qua7xwzYaNJS\u002BelEzfsRa5Rj/vF\u002BkVQOCjjX4MMhptaPm9Y37fKF6w9ogShpSqtAnlkQ5AYIOhiSrL3UAIcPMFIStDEl2X6h3RLiFRArpb\u002BNl0JqEcLQh2G9pUA1seqHWVHWVpZ5GsTbbgfzJiQIZgb9RmlFpR\u002BQQizQZzM9aysnWru/VU8pE3x9jqK73GE8tT46OGqBQrQyRRNpqbOQnQPbzMtoSRG30zLtxxZ81WXLk7L1AzPBpRgHjQ87v2rI7PGf3xCV02wtgmQ3lHqdtXCunhUBm5rPGSazYbsBfBTIJNsl3fVVNcBFyIDOiRGdatefjSFUx1FWz8Xp4nKwKwZQb3CfeNd6WGhVu9MZAZAUFfbkYu7zdFyJzg4va1NNlZx6fhqh/vEAJDS5/gx9PM011M17zMgXXPoTFanJS\u002BwUCCU2n4N2cxcE4z66OnVQDJJA\u002BpeG0snUYiEfjehINtlIpPbmR51Kv2G1duiKXSKEwwkWiFBVjjZcYjxhVuUvvK1lcZZ/acT19js10FvgSQX\u002BmsreMa6I8xW/ieRg6Gh8hro7JeuMBFlEIZIVH77aexg3Y7saUIr\u002B3H6BwODglQ3SuUmhpSQacpVxmRAbctNW5A3MKIWtYTUvPEhsC0R5ZIyEQ2Z0OdX0HfElqbd64mmrKtvSFGyIJFcTcWnbrWZQ\u002BDSDly9s4as31wuUiLh\u002BtFneweBpplAg/B4OYMdsGW\u002BK1LGC90s6Pkgvmjxg9Jyflb0P/OyF51HjY5oQXYDjy76cCbMG\u002B70NpIKYOgwUwAiCb8sKXByCBO1gnpOwKuHHTM9\u002Bw\u002BromJn/Alhq7axFz6OSju612G6hGQTGpl0pXXqh0O49lvwdmdYxC1rEGBdAGs/wHZzyEnNg3KrlIvE81aTdyR2\u002BBzmmdfQXg80U3QHthYuOOD/err163LpSN3fk9TW15k/5ghOVSain246lTP6p\u002BJ1mrpxl/xtfQyt/VD19Mo6YXvax8wN4\u002BO\u002BWNtIu1ZC7qD/afkaYT\u002Bc0mj7nFvRrKqgADe0H9wSZ7batz8hIMG6aw6z9orNH/w4PfVnEkOH6KgwqLsejs7E7QJGQ6oAf62nQTQ==",
       "StatusCode": 201,
@@ -78,11 +66,7 @@
         "x-ms-content-crc64": "BcRXSAAYSN8=",
         "x-ms-request-id": "bbf4d2f9-501e-0046-514a-097927000000",
         "x-ms-request-server-encrypted": "true",
-<<<<<<< HEAD
-        "x-ms-version": "2019-12-12"
-=======
         "x-ms-version": "2020-02-10"
->>>>>>> 60f4876e
       },
       "ResponseBody": []
     },
@@ -102,11 +86,7 @@
         "x-ms-date": "Thu, 02 Apr 2020 23:56:25 GMT",
         "x-ms-return-client-request-id": "true",
         "x-ms-source-range": "bytes=0-",
-<<<<<<< HEAD
-        "x-ms-version": "2019-12-12"
-=======
         "x-ms-version": "2020-02-10"
->>>>>>> 60f4876e
       },
       "RequestBody": null,
       "StatusCode": 201,
@@ -121,11 +101,7 @@
         "x-ms-content-crc64": "BcRXSAAYSN8=",
         "x-ms-request-id": "bbf4d2fc-501e-0046-544a-097927000000",
         "x-ms-request-server-encrypted": "true",
-<<<<<<< HEAD
-        "x-ms-version": "2019-12-12"
-=======
         "x-ms-version": "2020-02-10"
->>>>>>> 60f4876e
       },
       "ResponseBody": []
     },
@@ -142,11 +118,7 @@
         "x-ms-client-request-id": "a2be2b17-5e72-cf6d-83a7-bf62deaf8cc8",
         "x-ms-date": "Thu, 02 Apr 2020 23:56:26 GMT",
         "x-ms-return-client-request-id": "true",
-<<<<<<< HEAD
-        "x-ms-version": "2019-12-12"
-=======
         "x-ms-version": "2020-02-10"
->>>>>>> 60f4876e
       },
       "RequestBody": null,
       "StatusCode": 202,
@@ -159,11 +131,7 @@
         ],
         "x-ms-client-request-id": "a2be2b17-5e72-cf6d-83a7-bf62deaf8cc8",
         "x-ms-request-id": "bbf4d30b-501e-0046-634a-097927000000",
-<<<<<<< HEAD
-        "x-ms-version": "2019-12-12"
-=======
         "x-ms-version": "2020-02-10"
->>>>>>> 60f4876e
       },
       "ResponseBody": []
     }
