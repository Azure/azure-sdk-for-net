﻿{
  "Entries": [
    {
      "RequestUri": "https://seanmcccanary3.blob.core.windows.net/test-container-c35ca788-b52a-d543-61a5-2cbbf6f7c131?restype=container",
      "RequestMethod": "PUT",
      "RequestHeaders": {
        "Accept": "application/xml",
        "Authorization": "Sanitized",
        "traceparent": "00-34eb382abd4c0b4281d33c8bc099f72c-452e85f936102e4f-00",
        "User-Agent": [
          "azsdk-net-Storage.Blobs/12.9.0-alpha.20210217.1",
          "(.NET 5.0.3; Microsoft Windows 10.0.19042)"
        ],
        "x-ms-blob-public-access": "container",
        "x-ms-client-request-id": "bb0a786c-8427-e570-f6d1-200d0b95328f",
        "x-ms-date": "Wed, 17 Feb 2021 18:56:48 GMT",
        "x-ms-return-client-request-id": "true",
<<<<<<< HEAD
        "x-ms-version": "2020-12-06"
=======
        "x-ms-version": "2021-02-12"
>>>>>>> 7e782c87
      },
      "RequestBody": null,
      "StatusCode": 201,
      "ResponseHeaders": {
        "Content-Length": "0",
        "Date": "Wed, 17 Feb 2021 18:56:48 GMT",
        "ETag": "\"0x8D8D375C77FECF3\"",
        "Last-Modified": "Wed, 17 Feb 2021 18:56:48 GMT",
        "Server": [
          "Windows-Azure-Blob/1.0",
          "Microsoft-HTTPAPI/2.0"
        ],
        "x-ms-client-request-id": "bb0a786c-8427-e570-f6d1-200d0b95328f",
        "x-ms-request-id": "38e5c0e2-801e-0058-525e-05029d000000",
<<<<<<< HEAD
        "x-ms-version": "2020-12-06"
=======
        "x-ms-version": "2021-02-12"
>>>>>>> 7e782c87
      },
      "ResponseBody": []
    },
    {
      "RequestUri": "https://seanmcccanary3.blob.core.windows.net/test-container-c35ca788-b52a-d543-61a5-2cbbf6f7c131/test-blob-ddb5c296-6580-f74e-6400-4457f7ca1953",
      "RequestMethod": "PUT",
      "RequestHeaders": {
        "Accept": "application/xml",
        "Authorization": "Sanitized",
        "Content-Length": "1024",
        "Content-Type": "application/octet-stream",
        "traceparent": "00-8f193fca57a33b45917273079d0bfd02-153023958976be43-00",
        "User-Agent": [
          "azsdk-net-Storage.Blobs/12.9.0-alpha.20210217.1",
          "(.NET 5.0.3; Microsoft Windows 10.0.19042)"
        ],
        "x-ms-blob-type": "BlockBlob",
        "x-ms-client-request-id": "882037c8-40cc-0dea-9f54-e1a67915678f",
        "x-ms-date": "Wed, 17 Feb 2021 18:56:48 GMT",
        "x-ms-return-client-request-id": "true",
<<<<<<< HEAD
        "x-ms-version": "2020-12-06"
=======
        "x-ms-version": "2021-02-12"
>>>>>>> 7e782c87
      },
      "RequestBody": "UJAVlTk3qvgULJOb2+fjOcW4Tn7sBQl1kpO7iW+GI5pbSwphE0o6Nc4Sp/rw1AoP7edHUka0okuGnwKmeyCIjgn5P4/cgSV7fhmw2l4Phb2IrJyHPtBTp6m/23NHk7qtihjx9pV6MmzBy9MsBMjsdhpFHc6EAE84pZjmHaWyNOtfAk9FHo4oDnovxnL8J6Lh02RYAnXrKYnJuFD9lBTGD5fozQJ4pliLHA9UVDrcO371BUpBWTJ1c9nGfGU+K3llabbaFFmgaSwLzOVml9RO7HzSB4/KhbVlc1kosSrzTfGV7uuDAickVZseNYxMDtwFd4/obCPqmuQBdaEAd7cBGH/00ajoyupVrbLzrE8oGWR8IzmaCuHNqlQHgoyGJN3kHBwNVz00HK2lk79x9+6U2Fw9g1N+Zw6dJyZT4UhdzojUD5AyG8EmSAeM9XciW7NmcqkwSaGJZbUOby8W4DtkR8Q2neddYb2aFjtM8XKWe8xz7W6fLYXmSqnbJKuSD2fMJ62y677LCBHrljJmPXRCePRjo/LMxRo+UFI+gj0SCAfTgMrF448Np+Vds5ZTgA01mKy2Lmt0/2GSdJtsjYXT2I4rk7ypfZRkVfwNbhKD69BECemRW9mbXoBoMm/0oRlfitoIKOxQixoXUthvZ5BPDonKJ4SbQX20jzQ8QEskb7PireQ3e8Pj9H3PeQkALPbwGSPmKXqVw0hdVJi4FErP8+IljLqrF5PG5zIGzMh0s2M9TCcnPkY5Teqc2iYqKt8y/4Ym26A8RAGQIEJHjvaA6KA1esgiqLWc7D/QDz1sm7xS1M1BTdfDAAcmlx4D8b7zHPGG9bAXD1fRie9gbDTEI4SF9bopPpvIcnrA/BCXmPqB3PJL5qYMO8R1cMPoYpPTYXOZfvwDyd1WvYM2VxJGOfH035BBeDzeebr2s83X4A/m7Zqc/Rr+fRIU9Ckj1uOxLzfS84MDkek3uwVCDRYQf91zT2p4qjvW9WJ9LIMTu6LWRISWBOyM4lyxZUIVvG/8BHVMr4Z5OYX7/P0ghmRlI/9ia8mSenvw520NxkT5wTnygSgOxwscXAv/mwjua1z4TEFCs1Cmaor6W8cYa3NAATvELgU7VlvzRQ69kt5zAXwRFXkCtg3oTBaeFGxDA/GYvpnNKj1WvPblTm5C6Nerh1lLB1X5PUst3OHunUHvsEEdJdNFpdc/ulmDHGefpmM/8o0S+PybnoFNn05baB+09p4sJMIDZeGCDEz8diHjjTV9r6q03bhEgodS9waJ41I6zibIcoGhO42sj+uvnyhfaRIY3bh0ABjm56I7sW3b+Sn6waf6Gxq03HQdCE7MlOJf8o70cQaZxc4O4orfZYof0Q==",
      "StatusCode": 201,
      "ResponseHeaders": {
        "Content-Length": "0",
        "Content-MD5": "H2fbfmoA6MbLBHPbeSB9gQ==",
        "Date": "Wed, 17 Feb 2021 18:56:48 GMT",
        "ETag": "\"0x8D8D375C78B6C68\"",
        "Last-Modified": "Wed, 17 Feb 2021 18:56:48 GMT",
        "Server": [
          "Windows-Azure-Blob/1.0",
          "Microsoft-HTTPAPI/2.0"
        ],
        "x-ms-client-request-id": "882037c8-40cc-0dea-9f54-e1a67915678f",
        "x-ms-content-crc64": "mmnmEjwvf7M=",
        "x-ms-request-id": "38e5c0ff-801e-0058-6a5e-05029d000000",
        "x-ms-request-server-encrypted": "true",
<<<<<<< HEAD
        "x-ms-version": "2020-12-06",
=======
        "x-ms-version": "2021-02-12",
>>>>>>> 7e782c87
        "x-ms-version-id": "2021-02-17T18:56:48.5362792Z"
      },
      "ResponseBody": []
    },
    {
      "RequestUri": "https://seanmcccanary3.blob.core.windows.net/test-container-c35ca788-b52a-d543-61a5-2cbbf6f7c131/test-blob-dfbedcbf-88e7-6022-fbd9-ec398fd477e9",
      "RequestMethod": "PUT",
      "RequestHeaders": {
        "Accept": "application/xml",
        "Authorization": "Sanitized",
        "Content-Length": "1024",
        "Content-Type": "application/octet-stream",
        "traceparent": "00-10f28cedd9576a438aa0e084234e4ac7-fd60e42f6ecec748-00",
        "User-Agent": [
          "azsdk-net-Storage.Blobs/12.9.0-alpha.20210217.1",
          "(.NET 5.0.3; Microsoft Windows 10.0.19042)"
        ],
        "x-ms-blob-type": "BlockBlob",
        "x-ms-client-request-id": "5770a702-eeb3-bd1d-4daa-6b8b23381429",
        "x-ms-date": "Wed, 17 Feb 2021 18:56:48 GMT",
        "x-ms-return-client-request-id": "true",
<<<<<<< HEAD
        "x-ms-version": "2020-12-06"
=======
        "x-ms-version": "2021-02-12"
>>>>>>> 7e782c87
      },
      "RequestBody": "UJAVlTk3qvgULJOb2+fjOcW4Tn7sBQl1kpO7iW+GI5pbSwphE0o6Nc4Sp/rw1AoP7edHUka0okuGnwKmeyCIjgn5P4/cgSV7fhmw2l4Phb2IrJyHPtBTp6m/23NHk7qtihjx9pV6MmzBy9MsBMjsdhpFHc6EAE84pZjmHaWyNOtfAk9FHo4oDnovxnL8J6Lh02RYAnXrKYnJuFD9lBTGD5fozQJ4pliLHA9UVDrcO371BUpBWTJ1c9nGfGU+K3llabbaFFmgaSwLzOVml9RO7HzSB4/KhbVlc1kosSrzTfGV7uuDAickVZseNYxMDtwFd4/obCPqmuQBdaEAd7cBGH/00ajoyupVrbLzrE8oGWR8IzmaCuHNqlQHgoyGJN3kHBwNVz00HK2lk79x9+6U2Fw9g1N+Zw6dJyZT4UhdzojUD5AyG8EmSAeM9XciW7NmcqkwSaGJZbUOby8W4DtkR8Q2neddYb2aFjtM8XKWe8xz7W6fLYXmSqnbJKuSD2fMJ62y677LCBHrljJmPXRCePRjo/LMxRo+UFI+gj0SCAfTgMrF448Np+Vds5ZTgA01mKy2Lmt0/2GSdJtsjYXT2I4rk7ypfZRkVfwNbhKD69BECemRW9mbXoBoMm/0oRlfitoIKOxQixoXUthvZ5BPDonKJ4SbQX20jzQ8QEskb7PireQ3e8Pj9H3PeQkALPbwGSPmKXqVw0hdVJi4FErP8+IljLqrF5PG5zIGzMh0s2M9TCcnPkY5Teqc2iYqKt8y/4Ym26A8RAGQIEJHjvaA6KA1esgiqLWc7D/QDz1sm7xS1M1BTdfDAAcmlx4D8b7zHPGG9bAXD1fRie9gbDTEI4SF9bopPpvIcnrA/BCXmPqB3PJL5qYMO8R1cMPoYpPTYXOZfvwDyd1WvYM2VxJGOfH035BBeDzeebr2s83X4A/m7Zqc/Rr+fRIU9Ckj1uOxLzfS84MDkek3uwVCDRYQf91zT2p4qjvW9WJ9LIMTu6LWRISWBOyM4lyxZUIVvG/8BHVMr4Z5OYX7/P0ghmRlI/9ia8mSenvw520NxkT5wTnygSgOxwscXAv/mwjua1z4TEFCs1Cmaor6W8cYa3NAATvELgU7VlvzRQ69kt5zAXwRFXkCtg3oTBaeFGxDA/GYvpnNKj1WvPblTm5C6Nerh1lLB1X5PUst3OHunUHvsEEdJdNFpdc/ulmDHGefpmM/8o0S+PybnoFNn05baB+09p4sJMIDZeGCDEz8diHjjTV9r6q03bhEgodS9waJ41I6zibIcoGhO42sj+uvnyhfaRIY3bh0ABjm56I7sW3b+Sn6waf6Gxq03HQdCE7MlOJf8o70cQaZxc4O4orfZYof0Q==",
      "StatusCode": 201,
      "ResponseHeaders": {
        "Content-Length": "0",
        "Content-MD5": "H2fbfmoA6MbLBHPbeSB9gQ==",
        "Date": "Wed, 17 Feb 2021 18:56:48 GMT",
        "ETag": "\"0x8D8D375C795CE8C\"",
        "Last-Modified": "Wed, 17 Feb 2021 18:56:48 GMT",
        "Server": [
          "Windows-Azure-Blob/1.0",
          "Microsoft-HTTPAPI/2.0"
        ],
        "x-ms-client-request-id": "5770a702-eeb3-bd1d-4daa-6b8b23381429",
        "x-ms-content-crc64": "mmnmEjwvf7M=",
        "x-ms-request-id": "38e5c113-801e-0058-785e-05029d000000",
        "x-ms-request-server-encrypted": "true",
<<<<<<< HEAD
        "x-ms-version": "2020-12-06",
=======
        "x-ms-version": "2021-02-12",
>>>>>>> 7e782c87
        "x-ms-version-id": "2021-02-17T18:56:48.6043276Z"
      },
      "ResponseBody": []
    },
    {
      "RequestUri": "https://seanmcccanary3.blob.core.windows.net/test-container-c35ca788-b52a-d543-61a5-2cbbf6f7c131/test-blob-dfbedcbf-88e7-6022-fbd9-ec398fd477e9?comp=block&blockid=dGVzdC1ibG9jay1mOTdjN2Q5NS0xNjE0LWI5MzItYzQ2Ni04YTliOWZmZjkyODI%3D",
      "RequestMethod": "PUT",
      "RequestHeaders": {
        "Accept": "application/xml",
        "Authorization": "Sanitized",
        "traceparent": "00-1fab40afc1e61e49bd3bb9f1b1ef612b-986dd542945f254b-00",
        "User-Agent": [
          "azsdk-net-Storage.Blobs/12.9.0-alpha.20210217.1",
          "(.NET 5.0.3; Microsoft Windows 10.0.19042)"
        ],
        "x-ms-client-request-id": "fe54761c-12a0-ec78-75b6-934c63821d4d",
        "x-ms-copy-source": "https://seanmcccanary3.blob.core.windows.net/test-container-c35ca788-b52a-d543-61a5-2cbbf6f7c131/test-blob-ddb5c296-6580-f74e-6400-4457f7ca1953",
        "x-ms-date": "Wed, 17 Feb 2021 18:56:48 GMT",
        "x-ms-lease-id": "82a63a9b-38b3-2950-8612-c10e98b2ea05",
        "x-ms-return-client-request-id": "true",
        "x-ms-source-range": "bytes=0-",
<<<<<<< HEAD
        "x-ms-version": "2020-12-06"
=======
        "x-ms-version": "2021-02-12"
>>>>>>> 7e782c87
      },
      "RequestBody": null,
      "StatusCode": 412,
      "ResponseHeaders": {
        "Content-Length": "241",
        "Content-Type": "application/xml",
        "Date": "Wed, 17 Feb 2021 18:56:48 GMT",
        "Server": [
          "Windows-Azure-Blob/1.0",
          "Microsoft-HTTPAPI/2.0"
        ],
        "x-ms-client-request-id": "fe54761c-12a0-ec78-75b6-934c63821d4d",
        "x-ms-error-code": "LeaseNotPresentWithBlobOperation",
        "x-ms-request-id": "38e5c122-801e-0058-075e-05029d000000",
<<<<<<< HEAD
        "x-ms-version": "2020-12-06"
=======
        "x-ms-version": "2021-02-12"
>>>>>>> 7e782c87
      },
      "ResponseBody": [
        "﻿<?xml version=\"1.0\" encoding=\"utf-8\"?><Error><Code>LeaseNotPresentWithBlobOperation</Code><Message>There is currently no lease on the blob.\n",
        "RequestId:38e5c122-801e-0058-075e-05029d000000\n",
        "Time:2021-02-17T18:56:48.7431246Z</Message></Error>"
      ]
    },
    {
      "RequestUri": "https://seanmcccanary3.blob.core.windows.net/test-container-c35ca788-b52a-d543-61a5-2cbbf6f7c131?restype=container",
      "RequestMethod": "DELETE",
      "RequestHeaders": {
        "Accept": "application/xml",
        "Authorization": "Sanitized",
        "traceparent": "00-fc8b1ea8e4451149bdf03ae1f86a01fd-eec666e851630b40-00",
        "User-Agent": [
          "azsdk-net-Storage.Blobs/12.9.0-alpha.20210217.1",
          "(.NET 5.0.3; Microsoft Windows 10.0.19042)"
        ],
        "x-ms-client-request-id": "297fc5d0-94ab-35e1-dbb7-5bee7c8f37bb",
        "x-ms-date": "Wed, 17 Feb 2021 18:56:48 GMT",
        "x-ms-return-client-request-id": "true",
<<<<<<< HEAD
        "x-ms-version": "2020-12-06"
=======
        "x-ms-version": "2021-02-12"
>>>>>>> 7e782c87
      },
      "RequestBody": null,
      "StatusCode": 202,
      "ResponseHeaders": {
        "Content-Length": "0",
        "Date": "Wed, 17 Feb 2021 18:56:48 GMT",
        "Server": [
          "Windows-Azure-Blob/1.0",
          "Microsoft-HTTPAPI/2.0"
        ],
        "x-ms-client-request-id": "297fc5d0-94ab-35e1-dbb7-5bee7c8f37bb",
        "x-ms-request-id": "38e5c15a-801e-0058-395e-05029d000000",
<<<<<<< HEAD
        "x-ms-version": "2020-12-06"
=======
        "x-ms-version": "2021-02-12"
>>>>>>> 7e782c87
      },
      "ResponseBody": []
    }
  ],
  "Variables": {
    "RandomSeed": "1294203461",
    "Storage_TestConfigDefault": "ProductionTenant\nseanmcccanary3\nU2FuaXRpemVk\nhttps://seanmcccanary3.blob.core.windows.net\nhttps://seanmcccanary3.file.core.windows.net\nhttps://seanmcccanary3.queue.core.windows.net\nhttps://seanmcccanary3.table.core.windows.net\n\n\n\n\nhttps://seanmcccanary3-secondary.blob.core.windows.net\nhttps://seanmcccanary3-secondary.file.core.windows.net\nhttps://seanmcccanary3-secondary.queue.core.windows.net\nhttps://seanmcccanary3-secondary.table.core.windows.net\n\nSanitized\n\n\nCloud\nBlobEndpoint=https://seanmcccanary3.blob.core.windows.net/;QueueEndpoint=https://seanmcccanary3.queue.core.windows.net/;FileEndpoint=https://seanmcccanary3.file.core.windows.net/;BlobSecondaryEndpoint=https://seanmcccanary3-secondary.blob.core.windows.net/;QueueSecondaryEndpoint=https://seanmcccanary3-secondary.queue.core.windows.net/;FileSecondaryEndpoint=https://seanmcccanary3-secondary.file.core.windows.net/;AccountName=seanmcccanary3;AccountKey=Kg==;\nseanscope1\n\n"
  }
}<|MERGE_RESOLUTION|>--- conflicted
+++ resolved
@@ -15,11 +15,7 @@
         "x-ms-client-request-id": "bb0a786c-8427-e570-f6d1-200d0b95328f",
         "x-ms-date": "Wed, 17 Feb 2021 18:56:48 GMT",
         "x-ms-return-client-request-id": "true",
-<<<<<<< HEAD
-        "x-ms-version": "2020-12-06"
-=======
         "x-ms-version": "2021-02-12"
->>>>>>> 7e782c87
       },
       "RequestBody": null,
       "StatusCode": 201,
@@ -34,11 +30,7 @@
         ],
         "x-ms-client-request-id": "bb0a786c-8427-e570-f6d1-200d0b95328f",
         "x-ms-request-id": "38e5c0e2-801e-0058-525e-05029d000000",
-<<<<<<< HEAD
-        "x-ms-version": "2020-12-06"
-=======
         "x-ms-version": "2021-02-12"
->>>>>>> 7e782c87
       },
       "ResponseBody": []
     },
@@ -59,11 +51,7 @@
         "x-ms-client-request-id": "882037c8-40cc-0dea-9f54-e1a67915678f",
         "x-ms-date": "Wed, 17 Feb 2021 18:56:48 GMT",
         "x-ms-return-client-request-id": "true",
-<<<<<<< HEAD
-        "x-ms-version": "2020-12-06"
-=======
         "x-ms-version": "2021-02-12"
->>>>>>> 7e782c87
       },
       "RequestBody": "UJAVlTk3qvgULJOb2+fjOcW4Tn7sBQl1kpO7iW+GI5pbSwphE0o6Nc4Sp/rw1AoP7edHUka0okuGnwKmeyCIjgn5P4/cgSV7fhmw2l4Phb2IrJyHPtBTp6m/23NHk7qtihjx9pV6MmzBy9MsBMjsdhpFHc6EAE84pZjmHaWyNOtfAk9FHo4oDnovxnL8J6Lh02RYAnXrKYnJuFD9lBTGD5fozQJ4pliLHA9UVDrcO371BUpBWTJ1c9nGfGU+K3llabbaFFmgaSwLzOVml9RO7HzSB4/KhbVlc1kosSrzTfGV7uuDAickVZseNYxMDtwFd4/obCPqmuQBdaEAd7cBGH/00ajoyupVrbLzrE8oGWR8IzmaCuHNqlQHgoyGJN3kHBwNVz00HK2lk79x9+6U2Fw9g1N+Zw6dJyZT4UhdzojUD5AyG8EmSAeM9XciW7NmcqkwSaGJZbUOby8W4DtkR8Q2neddYb2aFjtM8XKWe8xz7W6fLYXmSqnbJKuSD2fMJ62y677LCBHrljJmPXRCePRjo/LMxRo+UFI+gj0SCAfTgMrF448Np+Vds5ZTgA01mKy2Lmt0/2GSdJtsjYXT2I4rk7ypfZRkVfwNbhKD69BECemRW9mbXoBoMm/0oRlfitoIKOxQixoXUthvZ5BPDonKJ4SbQX20jzQ8QEskb7PireQ3e8Pj9H3PeQkALPbwGSPmKXqVw0hdVJi4FErP8+IljLqrF5PG5zIGzMh0s2M9TCcnPkY5Teqc2iYqKt8y/4Ym26A8RAGQIEJHjvaA6KA1esgiqLWc7D/QDz1sm7xS1M1BTdfDAAcmlx4D8b7zHPGG9bAXD1fRie9gbDTEI4SF9bopPpvIcnrA/BCXmPqB3PJL5qYMO8R1cMPoYpPTYXOZfvwDyd1WvYM2VxJGOfH035BBeDzeebr2s83X4A/m7Zqc/Rr+fRIU9Ckj1uOxLzfS84MDkek3uwVCDRYQf91zT2p4qjvW9WJ9LIMTu6LWRISWBOyM4lyxZUIVvG/8BHVMr4Z5OYX7/P0ghmRlI/9ia8mSenvw520NxkT5wTnygSgOxwscXAv/mwjua1z4TEFCs1Cmaor6W8cYa3NAATvELgU7VlvzRQ69kt5zAXwRFXkCtg3oTBaeFGxDA/GYvpnNKj1WvPblTm5C6Nerh1lLB1X5PUst3OHunUHvsEEdJdNFpdc/ulmDHGefpmM/8o0S+PybnoFNn05baB+09p4sJMIDZeGCDEz8diHjjTV9r6q03bhEgodS9waJ41I6zibIcoGhO42sj+uvnyhfaRIY3bh0ABjm56I7sW3b+Sn6waf6Gxq03HQdCE7MlOJf8o70cQaZxc4O4orfZYof0Q==",
       "StatusCode": 201,
@@ -81,11 +69,7 @@
         "x-ms-content-crc64": "mmnmEjwvf7M=",
         "x-ms-request-id": "38e5c0ff-801e-0058-6a5e-05029d000000",
         "x-ms-request-server-encrypted": "true",
-<<<<<<< HEAD
-        "x-ms-version": "2020-12-06",
-=======
         "x-ms-version": "2021-02-12",
->>>>>>> 7e782c87
         "x-ms-version-id": "2021-02-17T18:56:48.5362792Z"
       },
       "ResponseBody": []
@@ -107,11 +91,7 @@
         "x-ms-client-request-id": "5770a702-eeb3-bd1d-4daa-6b8b23381429",
         "x-ms-date": "Wed, 17 Feb 2021 18:56:48 GMT",
         "x-ms-return-client-request-id": "true",
-<<<<<<< HEAD
-        "x-ms-version": "2020-12-06"
-=======
         "x-ms-version": "2021-02-12"
->>>>>>> 7e782c87
       },
       "RequestBody": "UJAVlTk3qvgULJOb2+fjOcW4Tn7sBQl1kpO7iW+GI5pbSwphE0o6Nc4Sp/rw1AoP7edHUka0okuGnwKmeyCIjgn5P4/cgSV7fhmw2l4Phb2IrJyHPtBTp6m/23NHk7qtihjx9pV6MmzBy9MsBMjsdhpFHc6EAE84pZjmHaWyNOtfAk9FHo4oDnovxnL8J6Lh02RYAnXrKYnJuFD9lBTGD5fozQJ4pliLHA9UVDrcO371BUpBWTJ1c9nGfGU+K3llabbaFFmgaSwLzOVml9RO7HzSB4/KhbVlc1kosSrzTfGV7uuDAickVZseNYxMDtwFd4/obCPqmuQBdaEAd7cBGH/00ajoyupVrbLzrE8oGWR8IzmaCuHNqlQHgoyGJN3kHBwNVz00HK2lk79x9+6U2Fw9g1N+Zw6dJyZT4UhdzojUD5AyG8EmSAeM9XciW7NmcqkwSaGJZbUOby8W4DtkR8Q2neddYb2aFjtM8XKWe8xz7W6fLYXmSqnbJKuSD2fMJ62y677LCBHrljJmPXRCePRjo/LMxRo+UFI+gj0SCAfTgMrF448Np+Vds5ZTgA01mKy2Lmt0/2GSdJtsjYXT2I4rk7ypfZRkVfwNbhKD69BECemRW9mbXoBoMm/0oRlfitoIKOxQixoXUthvZ5BPDonKJ4SbQX20jzQ8QEskb7PireQ3e8Pj9H3PeQkALPbwGSPmKXqVw0hdVJi4FErP8+IljLqrF5PG5zIGzMh0s2M9TCcnPkY5Teqc2iYqKt8y/4Ym26A8RAGQIEJHjvaA6KA1esgiqLWc7D/QDz1sm7xS1M1BTdfDAAcmlx4D8b7zHPGG9bAXD1fRie9gbDTEI4SF9bopPpvIcnrA/BCXmPqB3PJL5qYMO8R1cMPoYpPTYXOZfvwDyd1WvYM2VxJGOfH035BBeDzeebr2s83X4A/m7Zqc/Rr+fRIU9Ckj1uOxLzfS84MDkek3uwVCDRYQf91zT2p4qjvW9WJ9LIMTu6LWRISWBOyM4lyxZUIVvG/8BHVMr4Z5OYX7/P0ghmRlI/9ia8mSenvw520NxkT5wTnygSgOxwscXAv/mwjua1z4TEFCs1Cmaor6W8cYa3NAATvELgU7VlvzRQ69kt5zAXwRFXkCtg3oTBaeFGxDA/GYvpnNKj1WvPblTm5C6Nerh1lLB1X5PUst3OHunUHvsEEdJdNFpdc/ulmDHGefpmM/8o0S+PybnoFNn05baB+09p4sJMIDZeGCDEz8diHjjTV9r6q03bhEgodS9waJ41I6zibIcoGhO42sj+uvnyhfaRIY3bh0ABjm56I7sW3b+Sn6waf6Gxq03HQdCE7MlOJf8o70cQaZxc4O4orfZYof0Q==",
       "StatusCode": 201,
@@ -129,11 +109,7 @@
         "x-ms-content-crc64": "mmnmEjwvf7M=",
         "x-ms-request-id": "38e5c113-801e-0058-785e-05029d000000",
         "x-ms-request-server-encrypted": "true",
-<<<<<<< HEAD
-        "x-ms-version": "2020-12-06",
-=======
         "x-ms-version": "2021-02-12",
->>>>>>> 7e782c87
         "x-ms-version-id": "2021-02-17T18:56:48.6043276Z"
       },
       "ResponseBody": []
@@ -155,11 +131,7 @@
         "x-ms-lease-id": "82a63a9b-38b3-2950-8612-c10e98b2ea05",
         "x-ms-return-client-request-id": "true",
         "x-ms-source-range": "bytes=0-",
-<<<<<<< HEAD
-        "x-ms-version": "2020-12-06"
-=======
         "x-ms-version": "2021-02-12"
->>>>>>> 7e782c87
       },
       "RequestBody": null,
       "StatusCode": 412,
@@ -174,11 +146,7 @@
         "x-ms-client-request-id": "fe54761c-12a0-ec78-75b6-934c63821d4d",
         "x-ms-error-code": "LeaseNotPresentWithBlobOperation",
         "x-ms-request-id": "38e5c122-801e-0058-075e-05029d000000",
-<<<<<<< HEAD
-        "x-ms-version": "2020-12-06"
-=======
         "x-ms-version": "2021-02-12"
->>>>>>> 7e782c87
       },
       "ResponseBody": [
         "﻿<?xml version=\"1.0\" encoding=\"utf-8\"?><Error><Code>LeaseNotPresentWithBlobOperation</Code><Message>There is currently no lease on the blob.\n",
@@ -200,11 +168,7 @@
         "x-ms-client-request-id": "297fc5d0-94ab-35e1-dbb7-5bee7c8f37bb",
         "x-ms-date": "Wed, 17 Feb 2021 18:56:48 GMT",
         "x-ms-return-client-request-id": "true",
-<<<<<<< HEAD
-        "x-ms-version": "2020-12-06"
-=======
         "x-ms-version": "2021-02-12"
->>>>>>> 7e782c87
       },
       "RequestBody": null,
       "StatusCode": 202,
@@ -217,11 +181,7 @@
         ],
         "x-ms-client-request-id": "297fc5d0-94ab-35e1-dbb7-5bee7c8f37bb",
         "x-ms-request-id": "38e5c15a-801e-0058-395e-05029d000000",
-<<<<<<< HEAD
-        "x-ms-version": "2020-12-06"
-=======
         "x-ms-version": "2021-02-12"
->>>>>>> 7e782c87
       },
       "ResponseBody": []
     }
