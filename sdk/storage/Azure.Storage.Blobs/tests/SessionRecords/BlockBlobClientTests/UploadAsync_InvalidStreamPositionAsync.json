﻿{
  "Entries": [
    {
      "RequestUri": "https://seanmcccanary3.blob.core.windows.net/test-container-a083ba67-3703-5bce-be9c-ca8666b05b20?restype=container",
      "RequestMethod": "PUT",
      "RequestHeaders": {
        "Accept": "application/xml",
        "Authorization": "Sanitized",
        "traceparent": "00-5101b2200247de40ae5c45ab1af9206c-f1b41ec2391f954d-00",
        "User-Agent": [
          "azsdk-net-Storage.Blobs/12.9.0-alpha.20210216.1",
          "(.NET 5.0.3; Microsoft Windows 10.0.19042)"
        ],
        "x-ms-blob-public-access": "container",
        "x-ms-client-request-id": "0c881458-43b9-4ca2-4372-5b99a2fc2f59",
        "x-ms-date": "Wed, 17 Feb 2021 02:36:09 GMT",
        "x-ms-return-client-request-id": "true",
<<<<<<< HEAD
        "x-ms-version": "2020-12-06"
=======
        "x-ms-version": "2021-02-12"
>>>>>>> 7e782c87
      },
      "RequestBody": null,
      "StatusCode": 201,
      "ResponseHeaders": {
        "Content-Length": "0",
        "Date": "Wed, 17 Feb 2021 02:36:09 GMT",
        "ETag": "\"0x8D8D2ECC8EDB24C\"",
        "Last-Modified": "Wed, 17 Feb 2021 02:36:09 GMT",
        "Server": [
          "Windows-Azure-Blob/1.0",
          "Microsoft-HTTPAPI/2.0"
        ],
        "x-ms-client-request-id": "0c881458-43b9-4ca2-4372-5b99a2fc2f59",
        "x-ms-request-id": "cffd421b-d01e-006a-64d5-0402ea000000",
<<<<<<< HEAD
        "x-ms-version": "2020-12-06"
=======
        "x-ms-version": "2021-02-12"
>>>>>>> 7e782c87
      },
      "ResponseBody": []
    },
    {
      "RequestUri": "https://seanmcccanary3.blob.core.windows.net/test-container-a083ba67-3703-5bce-be9c-ca8666b05b20?restype=container",
      "RequestMethod": "DELETE",
      "RequestHeaders": {
        "Accept": "application/xml",
        "Authorization": "Sanitized",
        "traceparent": "00-bc735c6981c9e24ba74c1f2603112cf9-b97235d2cbc59d45-00",
        "User-Agent": [
          "azsdk-net-Storage.Blobs/12.9.0-alpha.20210216.1",
          "(.NET 5.0.3; Microsoft Windows 10.0.19042)"
        ],
        "x-ms-client-request-id": "43b8690e-e3a0-7ed7-5319-40c938be6185",
        "x-ms-date": "Wed, 17 Feb 2021 02:36:09 GMT",
        "x-ms-return-client-request-id": "true",
<<<<<<< HEAD
        "x-ms-version": "2020-12-06"
=======
        "x-ms-version": "2021-02-12"
>>>>>>> 7e782c87
      },
      "RequestBody": null,
      "StatusCode": 202,
      "ResponseHeaders": {
        "Content-Length": "0",
        "Date": "Wed, 17 Feb 2021 02:36:09 GMT",
        "Server": [
          "Windows-Azure-Blob/1.0",
          "Microsoft-HTTPAPI/2.0"
        ],
        "x-ms-client-request-id": "43b8690e-e3a0-7ed7-5319-40c938be6185",
        "x-ms-request-id": "cffd4226-d01e-006a-6dd5-0402ea000000",
<<<<<<< HEAD
        "x-ms-version": "2020-12-06"
=======
        "x-ms-version": "2021-02-12"
>>>>>>> 7e782c87
      },
      "ResponseBody": []
    }
  ],
  "Variables": {
    "RandomSeed": "1646184662",
    "Storage_TestConfigDefault": "ProductionTenant\nseanmcccanary3\nU2FuaXRpemVk\nhttps://seanmcccanary3.blob.core.windows.net\nhttps://seanmcccanary3.file.core.windows.net\nhttps://seanmcccanary3.queue.core.windows.net\nhttps://seanmcccanary3.table.core.windows.net\n\n\n\n\nhttps://seanmcccanary3-secondary.blob.core.windows.net\nhttps://seanmcccanary3-secondary.file.core.windows.net\nhttps://seanmcccanary3-secondary.queue.core.windows.net\nhttps://seanmcccanary3-secondary.table.core.windows.net\n\nSanitized\n\n\nCloud\nBlobEndpoint=https://seanmcccanary3.blob.core.windows.net/;QueueEndpoint=https://seanmcccanary3.queue.core.windows.net/;FileEndpoint=https://seanmcccanary3.file.core.windows.net/;BlobSecondaryEndpoint=https://seanmcccanary3-secondary.blob.core.windows.net/;QueueSecondaryEndpoint=https://seanmcccanary3-secondary.queue.core.windows.net/;FileSecondaryEndpoint=https://seanmcccanary3-secondary.file.core.windows.net/;AccountName=seanmcccanary3;AccountKey=Kg==;\nseanscope1\n\n"
  }
}<|MERGE_RESOLUTION|>--- conflicted
+++ resolved
@@ -15,11 +15,7 @@
         "x-ms-client-request-id": "0c881458-43b9-4ca2-4372-5b99a2fc2f59",
         "x-ms-date": "Wed, 17 Feb 2021 02:36:09 GMT",
         "x-ms-return-client-request-id": "true",
-<<<<<<< HEAD
-        "x-ms-version": "2020-12-06"
-=======
         "x-ms-version": "2021-02-12"
->>>>>>> 7e782c87
       },
       "RequestBody": null,
       "StatusCode": 201,
@@ -34,11 +30,7 @@
         ],
         "x-ms-client-request-id": "0c881458-43b9-4ca2-4372-5b99a2fc2f59",
         "x-ms-request-id": "cffd421b-d01e-006a-64d5-0402ea000000",
-<<<<<<< HEAD
-        "x-ms-version": "2020-12-06"
-=======
         "x-ms-version": "2021-02-12"
->>>>>>> 7e782c87
       },
       "ResponseBody": []
     },
@@ -56,11 +48,7 @@
         "x-ms-client-request-id": "43b8690e-e3a0-7ed7-5319-40c938be6185",
         "x-ms-date": "Wed, 17 Feb 2021 02:36:09 GMT",
         "x-ms-return-client-request-id": "true",
-<<<<<<< HEAD
-        "x-ms-version": "2020-12-06"
-=======
         "x-ms-version": "2021-02-12"
->>>>>>> 7e782c87
       },
       "RequestBody": null,
       "StatusCode": 202,
@@ -73,11 +61,7 @@
         ],
         "x-ms-client-request-id": "43b8690e-e3a0-7ed7-5319-40c938be6185",
         "x-ms-request-id": "cffd4226-d01e-006a-6dd5-0402ea000000",
-<<<<<<< HEAD
-        "x-ms-version": "2020-12-06"
-=======
         "x-ms-version": "2021-02-12"
->>>>>>> 7e782c87
       },
       "ResponseBody": []
     }
