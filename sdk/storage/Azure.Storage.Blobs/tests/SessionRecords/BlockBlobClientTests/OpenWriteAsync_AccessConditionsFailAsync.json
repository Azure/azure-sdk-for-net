﻿{
  "Entries": [
    {
      "RequestUri": "https://seanmcccanary3.blob.core.windows.net/test-container-18911d75-33a5-487d-c62d-0476a934f3f4?restype=container",
      "RequestMethod": "PUT",
      "RequestHeaders": {
        "Accept": "application/xml",
        "Authorization": "Sanitized",
        "traceparent": "00-f133060d77fdf748b9a199846ae16542-15f6df96c3b4de42-00",
        "User-Agent": [
          "azsdk-net-Storage.Blobs/12.9.0-alpha.20210217.1",
          "(.NET 5.0.3; Microsoft Windows 10.0.19042)"
        ],
        "x-ms-blob-public-access": "container",
        "x-ms-client-request-id": "8e9c7706-1d20-ee91-4cb7-d0011a076a3d",
        "x-ms-date": "Wed, 17 Feb 2021 18:57:58 GMT",
        "x-ms-return-client-request-id": "true",
<<<<<<< HEAD
        "x-ms-version": "2020-12-06"
=======
        "x-ms-version": "2021-02-12"
>>>>>>> 7e782c87
      },
      "RequestBody": null,
      "StatusCode": 201,
      "ResponseHeaders": {
        "Content-Length": "0",
        "Date": "Wed, 17 Feb 2021 18:57:58 GMT",
        "ETag": "\"0x8D8D375F15FE69B\"",
        "Last-Modified": "Wed, 17 Feb 2021 18:57:58 GMT",
        "Server": [
          "Windows-Azure-Blob/1.0",
          "Microsoft-HTTPAPI/2.0"
        ],
        "x-ms-client-request-id": "8e9c7706-1d20-ee91-4cb7-d0011a076a3d",
        "x-ms-request-id": "0ddd2034-601e-0040-3f5e-05ddfa000000",
<<<<<<< HEAD
        "x-ms-version": "2020-12-06"
=======
        "x-ms-version": "2021-02-12"
>>>>>>> 7e782c87
      },
      "ResponseBody": []
    },
    {
      "RequestUri": "https://seanmcccanary3.blob.core.windows.net/test-container-18911d75-33a5-487d-c62d-0476a934f3f4/test-blob-d77bebf8-693a-5985-c2cd-0596686aa45a",
      "RequestMethod": "PUT",
      "RequestHeaders": {
        "Accept": "application/xml",
        "Authorization": "Sanitized",
        "Content-Length": "0",
        "Content-Type": "application/octet-stream",
        "traceparent": "00-f86f821ce8a1d645a0670d7963ea14bc-a14554d58b07b14b-00",
        "User-Agent": [
          "azsdk-net-Storage.Blobs/12.9.0-alpha.20210217.1",
          "(.NET 5.0.3; Microsoft Windows 10.0.19042)"
        ],
        "x-ms-blob-type": "BlockBlob",
        "x-ms-client-request-id": "b81a8da4-dcf0-9d9c-f243-cc5317fa85e1",
        "x-ms-date": "Wed, 17 Feb 2021 18:57:58 GMT",
        "x-ms-return-client-request-id": "true",
<<<<<<< HEAD
        "x-ms-version": "2020-12-06"
=======
        "x-ms-version": "2021-02-12"
>>>>>>> 7e782c87
      },
      "RequestBody": [],
      "StatusCode": 201,
      "ResponseHeaders": {
        "Content-Length": "0",
        "Content-MD5": "1B2M2Y8AsgTpgAmY7PhCfg==",
        "Date": "Wed, 17 Feb 2021 18:57:58 GMT",
        "ETag": "\"0x8D8D375F16A285A\"",
        "Last-Modified": "Wed, 17 Feb 2021 18:57:58 GMT",
        "Server": [
          "Windows-Azure-Blob/1.0",
          "Microsoft-HTTPAPI/2.0"
        ],
        "x-ms-client-request-id": "b81a8da4-dcf0-9d9c-f243-cc5317fa85e1",
        "x-ms-content-crc64": "AAAAAAAAAAA=",
        "x-ms-request-id": "0ddd204b-601e-0040-535e-05ddfa000000",
        "x-ms-request-server-encrypted": "true",
<<<<<<< HEAD
        "x-ms-version": "2020-12-06",
=======
        "x-ms-version": "2021-02-12",
>>>>>>> 7e782c87
        "x-ms-version-id": "2021-02-17T18:57:58.7825754Z"
      },
      "ResponseBody": []
    },
    {
      "RequestUri": "https://seanmcccanary3.blob.core.windows.net/test-container-18911d75-33a5-487d-c62d-0476a934f3f4/test-blob-d77bebf8-693a-5985-c2cd-0596686aa45a",
      "RequestMethod": "PUT",
      "RequestHeaders": {
        "Accept": "application/xml",
        "Authorization": "Sanitized",
        "Content-Length": "0",
        "Content-Type": "application/octet-stream",
        "If-Modified-Since": "Thu, 18 Feb 2021 18:57:58 GMT",
        "traceparent": "00-0a6f792fba44984bb76d515a64729ebf-c5d253cf23e18f47-00",
        "User-Agent": [
          "azsdk-net-Storage.Blobs/12.9.0-alpha.20210217.1",
          "(.NET 5.0.3; Microsoft Windows 10.0.19042)"
        ],
        "x-ms-blob-type": "BlockBlob",
        "x-ms-client-request-id": "a45338a9-98a6-b846-4b1c-49e7e50e3ed9",
        "x-ms-date": "Wed, 17 Feb 2021 18:57:58 GMT",
        "x-ms-return-client-request-id": "true",
<<<<<<< HEAD
        "x-ms-version": "2020-12-06"
=======
        "x-ms-version": "2021-02-12"
>>>>>>> 7e782c87
      },
      "RequestBody": [],
      "StatusCode": 412,
      "ResponseHeaders": {
        "Content-Length": "252",
        "Content-Type": "application/xml",
        "Date": "Wed, 17 Feb 2021 18:57:58 GMT",
        "Server": [
          "Windows-Azure-Blob/1.0",
          "Microsoft-HTTPAPI/2.0"
        ],
        "x-ms-client-request-id": "a45338a9-98a6-b846-4b1c-49e7e50e3ed9",
        "x-ms-error-code": "ConditionNotMet",
        "x-ms-request-id": "0ddd205e-601e-0040-655e-05ddfa000000",
<<<<<<< HEAD
        "x-ms-version": "2020-12-06"
=======
        "x-ms-version": "2021-02-12"
>>>>>>> 7e782c87
      },
      "ResponseBody": [
        "﻿<?xml version=\"1.0\" encoding=\"utf-8\"?><Error><Code>ConditionNotMet</Code><Message>The condition specified using HTTP conditional header(s) is not met.\n",
        "RequestId:0ddd205e-601e-0040-655e-05ddfa000000\n",
        "Time:2021-02-17T18:57:58.8504529Z</Message></Error>"
      ]
    },
    {
      "RequestUri": "https://seanmcccanary3.blob.core.windows.net/test-container-18911d75-33a5-487d-c62d-0476a934f3f4?restype=container",
      "RequestMethod": "DELETE",
      "RequestHeaders": {
        "Accept": "application/xml",
        "Authorization": "Sanitized",
        "traceparent": "00-58cdd951ab044b4aaad0eb021663af15-cbba742b16392e40-00",
        "User-Agent": [
          "azsdk-net-Storage.Blobs/12.9.0-alpha.20210217.1",
          "(.NET 5.0.3; Microsoft Windows 10.0.19042)"
        ],
        "x-ms-client-request-id": "d4ad9e44-a511-26c4-a028-2a79a902e80f",
        "x-ms-date": "Wed, 17 Feb 2021 18:57:58 GMT",
        "x-ms-return-client-request-id": "true",
<<<<<<< HEAD
        "x-ms-version": "2020-12-06"
=======
        "x-ms-version": "2021-02-12"
>>>>>>> 7e782c87
      },
      "RequestBody": null,
      "StatusCode": 202,
      "ResponseHeaders": {
        "Content-Length": "0",
        "Date": "Wed, 17 Feb 2021 18:57:58 GMT",
        "Server": [
          "Windows-Azure-Blob/1.0",
          "Microsoft-HTTPAPI/2.0"
        ],
        "x-ms-client-request-id": "d4ad9e44-a511-26c4-a028-2a79a902e80f",
        "x-ms-request-id": "0ddd207b-601e-0040-805e-05ddfa000000",
<<<<<<< HEAD
        "x-ms-version": "2020-12-06"
=======
        "x-ms-version": "2021-02-12"
>>>>>>> 7e782c87
      },
      "ResponseBody": []
    },
    {
      "RequestUri": "https://seanmcccanary3.blob.core.windows.net/test-container-6def180c-60f4-e2e8-803f-5a9664bcb6c5?restype=container",
      "RequestMethod": "PUT",
      "RequestHeaders": {
        "Accept": "application/xml",
        "Authorization": "Sanitized",
        "traceparent": "00-c9a678ca64d91244a61e4cf9a6ef91d7-1e8aa6b06da9344c-00",
        "User-Agent": [
          "azsdk-net-Storage.Blobs/12.9.0-alpha.20210217.1",
          "(.NET 5.0.3; Microsoft Windows 10.0.19042)"
        ],
        "x-ms-blob-public-access": "container",
        "x-ms-client-request-id": "e97d2427-af96-e340-b6ca-53d24a2ec1e4",
        "x-ms-date": "Wed, 17 Feb 2021 18:57:58 GMT",
        "x-ms-return-client-request-id": "true",
<<<<<<< HEAD
        "x-ms-version": "2020-12-06"
=======
        "x-ms-version": "2021-02-12"
>>>>>>> 7e782c87
      },
      "RequestBody": null,
      "StatusCode": 201,
      "ResponseHeaders": {
        "Content-Length": "0",
        "Date": "Wed, 17 Feb 2021 18:57:58 GMT",
        "ETag": "\"0x8D8D375F1A55886\"",
        "Last-Modified": "Wed, 17 Feb 2021 18:57:59 GMT",
        "Server": [
          "Windows-Azure-Blob/1.0",
          "Microsoft-HTTPAPI/2.0"
        ],
        "x-ms-client-request-id": "e97d2427-af96-e340-b6ca-53d24a2ec1e4",
        "x-ms-request-id": "7d96edba-301e-0062-765e-0518e5000000",
<<<<<<< HEAD
        "x-ms-version": "2020-12-06"
=======
        "x-ms-version": "2021-02-12"
>>>>>>> 7e782c87
      },
      "ResponseBody": []
    },
    {
      "RequestUri": "https://seanmcccanary3.blob.core.windows.net/test-container-6def180c-60f4-e2e8-803f-5a9664bcb6c5/test-blob-967a6571-a15e-a2ae-5072-e6e841f34642",
      "RequestMethod": "PUT",
      "RequestHeaders": {
        "Accept": "application/xml",
        "Authorization": "Sanitized",
        "Content-Length": "0",
        "Content-Type": "application/octet-stream",
        "traceparent": "00-d5fad0a111c943449c7f98597c8f03fe-e563d3b932fea44d-00",
        "User-Agent": [
          "azsdk-net-Storage.Blobs/12.9.0-alpha.20210217.1",
          "(.NET 5.0.3; Microsoft Windows 10.0.19042)"
        ],
        "x-ms-blob-type": "BlockBlob",
        "x-ms-client-request-id": "36833a4b-d4c4-86e9-75da-9923c858a1c3",
        "x-ms-date": "Wed, 17 Feb 2021 18:57:59 GMT",
        "x-ms-return-client-request-id": "true",
<<<<<<< HEAD
        "x-ms-version": "2020-12-06"
=======
        "x-ms-version": "2021-02-12"
>>>>>>> 7e782c87
      },
      "RequestBody": [],
      "StatusCode": 201,
      "ResponseHeaders": {
        "Content-Length": "0",
        "Content-MD5": "1B2M2Y8AsgTpgAmY7PhCfg==",
        "Date": "Wed, 17 Feb 2021 18:57:58 GMT",
        "ETag": "\"0x8D8D375F1AFC9A6\"",
        "Last-Modified": "Wed, 17 Feb 2021 18:57:59 GMT",
        "Server": [
          "Windows-Azure-Blob/1.0",
          "Microsoft-HTTPAPI/2.0"
        ],
        "x-ms-client-request-id": "36833a4b-d4c4-86e9-75da-9923c858a1c3",
        "x-ms-content-crc64": "AAAAAAAAAAA=",
        "x-ms-request-id": "7d96edc1-301e-0062-7a5e-0518e5000000",
        "x-ms-request-server-encrypted": "true",
<<<<<<< HEAD
        "x-ms-version": "2020-12-06",
=======
        "x-ms-version": "2021-02-12",
>>>>>>> 7e782c87
        "x-ms-version-id": "2021-02-17T18:57:59.238903Z"
      },
      "ResponseBody": []
    },
    {
      "RequestUri": "https://seanmcccanary3.blob.core.windows.net/test-container-6def180c-60f4-e2e8-803f-5a9664bcb6c5/test-blob-967a6571-a15e-a2ae-5072-e6e841f34642",
      "RequestMethod": "PUT",
      "RequestHeaders": {
        "Accept": "application/xml",
        "Authorization": "Sanitized",
        "Content-Length": "0",
        "Content-Type": "application/octet-stream",
        "If-Unmodified-Since": "Tue, 16 Feb 2021 18:57:58 GMT",
        "traceparent": "00-6a513c217a4b504388341a2fb63caad6-d902d5b0c8b9f744-00",
        "User-Agent": [
          "azsdk-net-Storage.Blobs/12.9.0-alpha.20210217.1",
          "(.NET 5.0.3; Microsoft Windows 10.0.19042)"
        ],
        "x-ms-blob-type": "BlockBlob",
        "x-ms-client-request-id": "fdc13bfa-b704-96f2-3a1a-040fdee50cc3",
        "x-ms-date": "Wed, 17 Feb 2021 18:57:59 GMT",
        "x-ms-return-client-request-id": "true",
<<<<<<< HEAD
        "x-ms-version": "2020-12-06"
=======
        "x-ms-version": "2021-02-12"
>>>>>>> 7e782c87
      },
      "RequestBody": [],
      "StatusCode": 412,
      "ResponseHeaders": {
        "Content-Length": "252",
        "Content-Type": "application/xml",
        "Date": "Wed, 17 Feb 2021 18:57:58 GMT",
        "Server": [
          "Windows-Azure-Blob/1.0",
          "Microsoft-HTTPAPI/2.0"
        ],
        "x-ms-client-request-id": "fdc13bfa-b704-96f2-3a1a-040fdee50cc3",
        "x-ms-error-code": "ConditionNotMet",
        "x-ms-request-id": "7d96edc6-301e-0062-7e5e-0518e5000000",
<<<<<<< HEAD
        "x-ms-version": "2020-12-06"
=======
        "x-ms-version": "2021-02-12"
>>>>>>> 7e782c87
      },
      "ResponseBody": [
        "﻿<?xml version=\"1.0\" encoding=\"utf-8\"?><Error><Code>ConditionNotMet</Code><Message>The condition specified using HTTP conditional header(s) is not met.\n",
        "RequestId:7d96edc6-301e-0062-7e5e-0518e5000000\n",
        "Time:2021-02-17T18:57:59.3035666Z</Message></Error>"
      ]
    },
    {
      "RequestUri": "https://seanmcccanary3.blob.core.windows.net/test-container-6def180c-60f4-e2e8-803f-5a9664bcb6c5?restype=container",
      "RequestMethod": "DELETE",
      "RequestHeaders": {
        "Accept": "application/xml",
        "Authorization": "Sanitized",
        "traceparent": "00-be2a20d2ef1863479f719f1169f6876b-b9b1c641c6125144-00",
        "User-Agent": [
          "azsdk-net-Storage.Blobs/12.9.0-alpha.20210217.1",
          "(.NET 5.0.3; Microsoft Windows 10.0.19042)"
        ],
        "x-ms-client-request-id": "7033519e-5084-2ed6-1a0d-eeae5765316a",
        "x-ms-date": "Wed, 17 Feb 2021 18:57:59 GMT",
        "x-ms-return-client-request-id": "true",
<<<<<<< HEAD
        "x-ms-version": "2020-12-06"
=======
        "x-ms-version": "2021-02-12"
>>>>>>> 7e782c87
      },
      "RequestBody": null,
      "StatusCode": 202,
      "ResponseHeaders": {
        "Content-Length": "0",
        "Date": "Wed, 17 Feb 2021 18:57:58 GMT",
        "Server": [
          "Windows-Azure-Blob/1.0",
          "Microsoft-HTTPAPI/2.0"
        ],
        "x-ms-client-request-id": "7033519e-5084-2ed6-1a0d-eeae5765316a",
        "x-ms-request-id": "7d96edca-301e-0062-025e-0518e5000000",
<<<<<<< HEAD
        "x-ms-version": "2020-12-06"
=======
        "x-ms-version": "2021-02-12"
>>>>>>> 7e782c87
      },
      "ResponseBody": []
    },
    {
      "RequestUri": "https://seanmcccanary3.blob.core.windows.net/test-container-d08b9159-61c4-058b-42dc-68735d78ada9?restype=container",
      "RequestMethod": "PUT",
      "RequestHeaders": {
        "Accept": "application/xml",
        "Authorization": "Sanitized",
        "traceparent": "00-1e4a89fa2a6be643aaa2a3972a50d422-a472e1c6ab8ef54d-00",
        "User-Agent": [
          "azsdk-net-Storage.Blobs/12.9.0-alpha.20210217.1",
          "(.NET 5.0.3; Microsoft Windows 10.0.19042)"
        ],
        "x-ms-blob-public-access": "container",
        "x-ms-client-request-id": "5721ef5f-5f05-3c6b-c62e-2da8e863d0a2",
        "x-ms-date": "Wed, 17 Feb 2021 18:57:59 GMT",
        "x-ms-return-client-request-id": "true",
<<<<<<< HEAD
        "x-ms-version": "2020-12-06"
=======
        "x-ms-version": "2021-02-12"
>>>>>>> 7e782c87
      },
      "RequestBody": null,
      "StatusCode": 201,
      "ResponseHeaders": {
        "Content-Length": "0",
        "Date": "Wed, 17 Feb 2021 18:57:59 GMT",
        "ETag": "\"0x8D8D375F1EAA71E\"",
        "Last-Modified": "Wed, 17 Feb 2021 18:57:59 GMT",
        "Server": [
          "Windows-Azure-Blob/1.0",
          "Microsoft-HTTPAPI/2.0"
        ],
        "x-ms-client-request-id": "5721ef5f-5f05-3c6b-c62e-2da8e863d0a2",
        "x-ms-request-id": "9362d1fa-401e-0078-685e-05793a000000",
<<<<<<< HEAD
        "x-ms-version": "2020-12-06"
=======
        "x-ms-version": "2021-02-12"
>>>>>>> 7e782c87
      },
      "ResponseBody": []
    },
    {
      "RequestUri": "https://seanmcccanary3.blob.core.windows.net/test-container-d08b9159-61c4-058b-42dc-68735d78ada9/test-blob-82c34560-a4f5-bcb9-51ad-41c7e3a6fef7",
      "RequestMethod": "PUT",
      "RequestHeaders": {
        "Accept": "application/xml",
        "Authorization": "Sanitized",
        "Content-Length": "0",
        "Content-Type": "application/octet-stream",
        "traceparent": "00-b226c91958b1484fb32236b556a98f6d-cf693b55556a374f-00",
        "User-Agent": [
          "azsdk-net-Storage.Blobs/12.9.0-alpha.20210217.1",
          "(.NET 5.0.3; Microsoft Windows 10.0.19042)"
        ],
        "x-ms-blob-type": "BlockBlob",
        "x-ms-client-request-id": "c184db2b-0a87-bb39-3564-05571da35920",
        "x-ms-date": "Wed, 17 Feb 2021 18:57:59 GMT",
        "x-ms-return-client-request-id": "true",
<<<<<<< HEAD
        "x-ms-version": "2020-12-06"
=======
        "x-ms-version": "2021-02-12"
>>>>>>> 7e782c87
      },
      "RequestBody": [],
      "StatusCode": 201,
      "ResponseHeaders": {
        "Content-Length": "0",
        "Content-MD5": "1B2M2Y8AsgTpgAmY7PhCfg==",
        "Date": "Wed, 17 Feb 2021 18:57:59 GMT",
        "ETag": "\"0x8D8D375F1F6CAC5\"",
        "Last-Modified": "Wed, 17 Feb 2021 18:57:59 GMT",
        "Server": [
          "Windows-Azure-Blob/1.0",
          "Microsoft-HTTPAPI/2.0"
        ],
        "x-ms-client-request-id": "c184db2b-0a87-bb39-3564-05571da35920",
        "x-ms-content-crc64": "AAAAAAAAAAA=",
        "x-ms-request-id": "9362d210-401e-0078-7a5e-05793a000000",
        "x-ms-request-server-encrypted": "true",
<<<<<<< HEAD
        "x-ms-version": "2020-12-06",
=======
        "x-ms-version": "2021-02-12",
>>>>>>> 7e782c87
        "x-ms-version-id": "2021-02-17T18:57:59.7042373Z"
      },
      "ResponseBody": []
    },
    {
      "RequestUri": "https://seanmcccanary3.blob.core.windows.net/test-container-d08b9159-61c4-058b-42dc-68735d78ada9/test-blob-82c34560-a4f5-bcb9-51ad-41c7e3a6fef7",
      "RequestMethod": "PUT",
      "RequestHeaders": {
        "Accept": "application/xml",
        "Authorization": "Sanitized",
        "Content-Length": "0",
        "Content-Type": "application/octet-stream",
        "If-Match": "\"garbage\"",
        "traceparent": "00-ea03eb8f0e352e418c3cb3403eb93b74-e494f84337b10249-00",
        "User-Agent": [
          "azsdk-net-Storage.Blobs/12.9.0-alpha.20210217.1",
          "(.NET 5.0.3; Microsoft Windows 10.0.19042)"
        ],
        "x-ms-blob-type": "BlockBlob",
        "x-ms-client-request-id": "865a0fe2-8096-3b13-61b5-dc8e7497e6d7",
        "x-ms-date": "Wed, 17 Feb 2021 18:57:59 GMT",
        "x-ms-return-client-request-id": "true",
<<<<<<< HEAD
        "x-ms-version": "2020-12-06"
=======
        "x-ms-version": "2021-02-12"
>>>>>>> 7e782c87
      },
      "RequestBody": [],
      "StatusCode": 412,
      "ResponseHeaders": {
        "Content-Length": "252",
        "Content-Type": "application/xml",
        "Date": "Wed, 17 Feb 2021 18:57:59 GMT",
        "Server": [
          "Windows-Azure-Blob/1.0",
          "Microsoft-HTTPAPI/2.0"
        ],
        "x-ms-client-request-id": "865a0fe2-8096-3b13-61b5-dc8e7497e6d7",
        "x-ms-error-code": "ConditionNotMet",
        "x-ms-request-id": "9362d226-401e-0078-0f5e-05793a000000",
<<<<<<< HEAD
        "x-ms-version": "2020-12-06"
=======
        "x-ms-version": "2021-02-12"
>>>>>>> 7e782c87
      },
      "ResponseBody": [
        "﻿<?xml version=\"1.0\" encoding=\"utf-8\"?><Error><Code>ConditionNotMet</Code><Message>The condition specified using HTTP conditional header(s) is not met.\n",
        "RequestId:9362d226-401e-0078-0f5e-05793a000000\n",
        "Time:2021-02-17T18:57:59.7657819Z</Message></Error>"
      ]
    },
    {
      "RequestUri": "https://seanmcccanary3.blob.core.windows.net/test-container-d08b9159-61c4-058b-42dc-68735d78ada9?restype=container",
      "RequestMethod": "DELETE",
      "RequestHeaders": {
        "Accept": "application/xml",
        "Authorization": "Sanitized",
        "traceparent": "00-a8757dc107ca7444b00884392f7d96a8-edb3f9899076c14b-00",
        "User-Agent": [
          "azsdk-net-Storage.Blobs/12.9.0-alpha.20210217.1",
          "(.NET 5.0.3; Microsoft Windows 10.0.19042)"
        ],
        "x-ms-client-request-id": "7b70a304-b59f-2aeb-ccb0-6b6754144b2d",
        "x-ms-date": "Wed, 17 Feb 2021 18:57:59 GMT",
        "x-ms-return-client-request-id": "true",
<<<<<<< HEAD
        "x-ms-version": "2020-12-06"
=======
        "x-ms-version": "2021-02-12"
>>>>>>> 7e782c87
      },
      "RequestBody": null,
      "StatusCode": 202,
      "ResponseHeaders": {
        "Content-Length": "0",
        "Date": "Wed, 17 Feb 2021 18:57:59 GMT",
        "Server": [
          "Windows-Azure-Blob/1.0",
          "Microsoft-HTTPAPI/2.0"
        ],
        "x-ms-client-request-id": "7b70a304-b59f-2aeb-ccb0-6b6754144b2d",
        "x-ms-request-id": "9362d238-401e-0078-215e-05793a000000",
<<<<<<< HEAD
        "x-ms-version": "2020-12-06"
=======
        "x-ms-version": "2021-02-12"
>>>>>>> 7e782c87
      },
      "ResponseBody": []
    },
    {
      "RequestUri": "https://seanmcccanary3.blob.core.windows.net/test-container-fc18fc12-6be2-e070-7b43-063b853cf694?restype=container",
      "RequestMethod": "PUT",
      "RequestHeaders": {
        "Accept": "application/xml",
        "Authorization": "Sanitized",
        "traceparent": "00-74e4d5f4111b834d9d270047302a2987-83af97d420aefe4d-00",
        "User-Agent": [
          "azsdk-net-Storage.Blobs/12.9.0-alpha.20210217.1",
          "(.NET 5.0.3; Microsoft Windows 10.0.19042)"
        ],
        "x-ms-blob-public-access": "container",
        "x-ms-client-request-id": "48c4cd10-7cb3-998f-3390-ff5bafb0a590",
        "x-ms-date": "Wed, 17 Feb 2021 18:57:59 GMT",
        "x-ms-return-client-request-id": "true",
<<<<<<< HEAD
        "x-ms-version": "2020-12-06"
=======
        "x-ms-version": "2021-02-12"
>>>>>>> 7e782c87
      },
      "RequestBody": null,
      "StatusCode": 201,
      "ResponseHeaders": {
        "Content-Length": "0",
        "Date": "Wed, 17 Feb 2021 18:57:59 GMT",
        "ETag": "\"0x8D8D375F22DE38C\"",
        "Last-Modified": "Wed, 17 Feb 2021 18:58:00 GMT",
        "Server": [
          "Windows-Azure-Blob/1.0",
          "Microsoft-HTTPAPI/2.0"
        ],
        "x-ms-client-request-id": "48c4cd10-7cb3-998f-3390-ff5bafb0a590",
        "x-ms-request-id": "34ba598b-001e-009d-165e-052878000000",
<<<<<<< HEAD
        "x-ms-version": "2020-12-06"
=======
        "x-ms-version": "2021-02-12"
>>>>>>> 7e782c87
      },
      "ResponseBody": []
    },
    {
      "RequestUri": "https://seanmcccanary3.blob.core.windows.net/test-container-fc18fc12-6be2-e070-7b43-063b853cf694/test-blob-e92ad6ba-7a8a-a707-c488-c5eb0ce04a50",
      "RequestMethod": "PUT",
      "RequestHeaders": {
        "Accept": "application/xml",
        "Authorization": "Sanitized",
        "Content-Length": "0",
        "Content-Type": "application/octet-stream",
        "traceparent": "00-e06ca931b2e21a4e8d900037e85be4a3-dedcaf3c40993b44-00",
        "User-Agent": [
          "azsdk-net-Storage.Blobs/12.9.0-alpha.20210217.1",
          "(.NET 5.0.3; Microsoft Windows 10.0.19042)"
        ],
        "x-ms-blob-type": "BlockBlob",
        "x-ms-client-request-id": "bfd5cd51-d800-95e1-c61c-832bb6a48d52",
        "x-ms-date": "Wed, 17 Feb 2021 18:58:00 GMT",
        "x-ms-return-client-request-id": "true",
<<<<<<< HEAD
        "x-ms-version": "2020-12-06"
=======
        "x-ms-version": "2021-02-12"
>>>>>>> 7e782c87
      },
      "RequestBody": [],
      "StatusCode": 201,
      "ResponseHeaders": {
        "Content-Length": "0",
        "Content-MD5": "1B2M2Y8AsgTpgAmY7PhCfg==",
        "Date": "Wed, 17 Feb 2021 18:57:59 GMT",
        "ETag": "\"0x8D8D375F2384C9C\"",
        "Last-Modified": "Wed, 17 Feb 2021 18:58:00 GMT",
        "Server": [
          "Windows-Azure-Blob/1.0",
          "Microsoft-HTTPAPI/2.0"
        ],
        "x-ms-client-request-id": "bfd5cd51-d800-95e1-c61c-832bb6a48d52",
        "x-ms-content-crc64": "AAAAAAAAAAA=",
        "x-ms-request-id": "34ba5999-001e-009d-205e-052878000000",
        "x-ms-request-server-encrypted": "true",
<<<<<<< HEAD
        "x-ms-version": "2020-12-06",
=======
        "x-ms-version": "2021-02-12",
>>>>>>> 7e782c87
        "x-ms-version-id": "2021-02-17T18:58:00.1335452Z"
      },
      "ResponseBody": []
    },
    {
      "RequestUri": "https://seanmcccanary3.blob.core.windows.net/test-container-fc18fc12-6be2-e070-7b43-063b853cf694/test-blob-e92ad6ba-7a8a-a707-c488-c5eb0ce04a50",
      "RequestMethod": "HEAD",
      "RequestHeaders": {
        "Accept": "application/xml",
        "Authorization": "Sanitized",
        "traceparent": "00-fb4fcb7f3a04e5499adefb5382155390-fbf20b17d8205549-00",
        "User-Agent": [
          "azsdk-net-Storage.Blobs/12.9.0-alpha.20210217.1",
          "(.NET 5.0.3; Microsoft Windows 10.0.19042)"
        ],
        "x-ms-client-request-id": "3e993fa7-8b0a-a84f-b894-f15b29b60a36",
        "x-ms-date": "Wed, 17 Feb 2021 18:58:00 GMT",
        "x-ms-return-client-request-id": "true",
<<<<<<< HEAD
        "x-ms-version": "2020-12-06"
=======
        "x-ms-version": "2021-02-12"
>>>>>>> 7e782c87
      },
      "RequestBody": null,
      "StatusCode": 200,
      "ResponseHeaders": {
        "Accept-Ranges": "bytes",
        "Content-Length": "0",
        "Content-MD5": "1B2M2Y8AsgTpgAmY7PhCfg==",
        "Content-Type": "application/octet-stream",
        "Date": "Wed, 17 Feb 2021 18:58:00 GMT",
        "ETag": "\"0x8D8D375F2384C9C\"",
        "Last-Modified": "Wed, 17 Feb 2021 18:58:00 GMT",
        "Server": [
          "Windows-Azure-Blob/1.0",
          "Microsoft-HTTPAPI/2.0"
        ],
        "x-ms-access-tier": "Hot",
        "x-ms-access-tier-inferred": "true",
        "x-ms-blob-type": "BlockBlob",
        "x-ms-client-request-id": "3e993fa7-8b0a-a84f-b894-f15b29b60a36",
        "x-ms-creation-time": "Wed, 17 Feb 2021 18:58:00 GMT",
        "x-ms-is-current-version": "true",
        "x-ms-last-access-time": "Wed, 17 Feb 2021 18:58:00 GMT",
        "x-ms-lease-state": "available",
        "x-ms-lease-status": "unlocked",
        "x-ms-request-id": "34ba59b0-001e-009d-315e-052878000000",
        "x-ms-server-encrypted": "true",
<<<<<<< HEAD
        "x-ms-version": "2020-12-06",
=======
        "x-ms-version": "2021-02-12",
>>>>>>> 7e782c87
        "x-ms-version-id": "2021-02-17T18:58:00.1335452Z"
      },
      "ResponseBody": []
    },
    {
      "RequestUri": "https://seanmcccanary3.blob.core.windows.net/test-container-fc18fc12-6be2-e070-7b43-063b853cf694/test-blob-e92ad6ba-7a8a-a707-c488-c5eb0ce04a50",
      "RequestMethod": "PUT",
      "RequestHeaders": {
        "Accept": "application/xml",
        "Authorization": "Sanitized",
        "Content-Length": "0",
        "Content-Type": "application/octet-stream",
        "If-None-Match": "0x8D8D375F2384C9C",
        "traceparent": "00-e15b6c6e0ba23240b234d7752083057e-1f052a5c653f3543-00",
        "User-Agent": [
          "azsdk-net-Storage.Blobs/12.9.0-alpha.20210217.1",
          "(.NET 5.0.3; Microsoft Windows 10.0.19042)"
        ],
        "x-ms-blob-type": "BlockBlob",
        "x-ms-client-request-id": "3a204ffc-9811-1141-990a-f031df861e13",
        "x-ms-date": "Wed, 17 Feb 2021 18:58:00 GMT",
        "x-ms-return-client-request-id": "true",
<<<<<<< HEAD
        "x-ms-version": "2020-12-06"
=======
        "x-ms-version": "2021-02-12"
>>>>>>> 7e782c87
      },
      "RequestBody": [],
      "StatusCode": 412,
      "ResponseHeaders": {
        "Content-Length": "252",
        "Content-Type": "application/xml",
        "Date": "Wed, 17 Feb 2021 18:58:00 GMT",
        "Server": [
          "Windows-Azure-Blob/1.0",
          "Microsoft-HTTPAPI/2.0"
        ],
        "x-ms-client-request-id": "3a204ffc-9811-1141-990a-f031df861e13",
        "x-ms-error-code": "ConditionNotMet",
        "x-ms-request-id": "34ba59b9-001e-009d-395e-052878000000",
<<<<<<< HEAD
        "x-ms-version": "2020-12-06"
=======
        "x-ms-version": "2021-02-12"
>>>>>>> 7e782c87
      },
      "ResponseBody": [
        "﻿<?xml version=\"1.0\" encoding=\"utf-8\"?><Error><Code>ConditionNotMet</Code><Message>The condition specified using HTTP conditional header(s) is not met.\n",
        "RequestId:34ba59b9-001e-009d-395e-052878000000\n",
        "Time:2021-02-17T18:58:00.2684648Z</Message></Error>"
      ]
    },
    {
      "RequestUri": "https://seanmcccanary3.blob.core.windows.net/test-container-fc18fc12-6be2-e070-7b43-063b853cf694?restype=container",
      "RequestMethod": "DELETE",
      "RequestHeaders": {
        "Accept": "application/xml",
        "Authorization": "Sanitized",
        "traceparent": "00-1fda46997a5b1f4fa3053273008f6fb2-f47f5028ff337e42-00",
        "User-Agent": [
          "azsdk-net-Storage.Blobs/12.9.0-alpha.20210217.1",
          "(.NET 5.0.3; Microsoft Windows 10.0.19042)"
        ],
        "x-ms-client-request-id": "ef2e9c32-72d0-9f61-948e-d1f79036232f",
        "x-ms-date": "Wed, 17 Feb 2021 18:58:00 GMT",
        "x-ms-return-client-request-id": "true",
<<<<<<< HEAD
        "x-ms-version": "2020-12-06"
=======
        "x-ms-version": "2021-02-12"
>>>>>>> 7e782c87
      },
      "RequestBody": null,
      "StatusCode": 202,
      "ResponseHeaders": {
        "Content-Length": "0",
        "Date": "Wed, 17 Feb 2021 18:58:00 GMT",
        "Server": [
          "Windows-Azure-Blob/1.0",
          "Microsoft-HTTPAPI/2.0"
        ],
        "x-ms-client-request-id": "ef2e9c32-72d0-9f61-948e-d1f79036232f",
        "x-ms-request-id": "34ba59bd-001e-009d-3b5e-052878000000",
<<<<<<< HEAD
        "x-ms-version": "2020-12-06"
=======
        "x-ms-version": "2021-02-12"
>>>>>>> 7e782c87
      },
      "ResponseBody": []
    }
  ],
  "Variables": {
    "DateTimeOffsetNow": "2021-02-17T12:57:58.4823459-06:00",
    "RandomSeed": "565101245",
    "Storage_TestConfigDefault": "ProductionTenant\nseanmcccanary3\nU2FuaXRpemVk\nhttps://seanmcccanary3.blob.core.windows.net\nhttps://seanmcccanary3.file.core.windows.net\nhttps://seanmcccanary3.queue.core.windows.net\nhttps://seanmcccanary3.table.core.windows.net\n\n\n\n\nhttps://seanmcccanary3-secondary.blob.core.windows.net\nhttps://seanmcccanary3-secondary.file.core.windows.net\nhttps://seanmcccanary3-secondary.queue.core.windows.net\nhttps://seanmcccanary3-secondary.table.core.windows.net\n\nSanitized\n\n\nCloud\nBlobEndpoint=https://seanmcccanary3.blob.core.windows.net/;QueueEndpoint=https://seanmcccanary3.queue.core.windows.net/;FileEndpoint=https://seanmcccanary3.file.core.windows.net/;BlobSecondaryEndpoint=https://seanmcccanary3-secondary.blob.core.windows.net/;QueueSecondaryEndpoint=https://seanmcccanary3-secondary.queue.core.windows.net/;FileSecondaryEndpoint=https://seanmcccanary3-secondary.file.core.windows.net/;AccountName=seanmcccanary3;AccountKey=Kg==;\nseanscope1\n\n"
  }
}<|MERGE_RESOLUTION|>--- conflicted
+++ resolved
@@ -15,11 +15,7 @@
         "x-ms-client-request-id": "8e9c7706-1d20-ee91-4cb7-d0011a076a3d",
         "x-ms-date": "Wed, 17 Feb 2021 18:57:58 GMT",
         "x-ms-return-client-request-id": "true",
-<<<<<<< HEAD
-        "x-ms-version": "2020-12-06"
-=======
-        "x-ms-version": "2021-02-12"
->>>>>>> 7e782c87
+        "x-ms-version": "2021-02-12"
       },
       "RequestBody": null,
       "StatusCode": 201,
@@ -34,11 +30,7 @@
         ],
         "x-ms-client-request-id": "8e9c7706-1d20-ee91-4cb7-d0011a076a3d",
         "x-ms-request-id": "0ddd2034-601e-0040-3f5e-05ddfa000000",
-<<<<<<< HEAD
-        "x-ms-version": "2020-12-06"
-=======
-        "x-ms-version": "2021-02-12"
->>>>>>> 7e782c87
+        "x-ms-version": "2021-02-12"
       },
       "ResponseBody": []
     },
@@ -59,11 +51,7 @@
         "x-ms-client-request-id": "b81a8da4-dcf0-9d9c-f243-cc5317fa85e1",
         "x-ms-date": "Wed, 17 Feb 2021 18:57:58 GMT",
         "x-ms-return-client-request-id": "true",
-<<<<<<< HEAD
-        "x-ms-version": "2020-12-06"
-=======
-        "x-ms-version": "2021-02-12"
->>>>>>> 7e782c87
+        "x-ms-version": "2021-02-12"
       },
       "RequestBody": [],
       "StatusCode": 201,
@@ -81,11 +69,7 @@
         "x-ms-content-crc64": "AAAAAAAAAAA=",
         "x-ms-request-id": "0ddd204b-601e-0040-535e-05ddfa000000",
         "x-ms-request-server-encrypted": "true",
-<<<<<<< HEAD
-        "x-ms-version": "2020-12-06",
-=======
         "x-ms-version": "2021-02-12",
->>>>>>> 7e782c87
         "x-ms-version-id": "2021-02-17T18:57:58.7825754Z"
       },
       "ResponseBody": []
@@ -108,11 +92,7 @@
         "x-ms-client-request-id": "a45338a9-98a6-b846-4b1c-49e7e50e3ed9",
         "x-ms-date": "Wed, 17 Feb 2021 18:57:58 GMT",
         "x-ms-return-client-request-id": "true",
-<<<<<<< HEAD
-        "x-ms-version": "2020-12-06"
-=======
-        "x-ms-version": "2021-02-12"
->>>>>>> 7e782c87
+        "x-ms-version": "2021-02-12"
       },
       "RequestBody": [],
       "StatusCode": 412,
@@ -127,11 +107,7 @@
         "x-ms-client-request-id": "a45338a9-98a6-b846-4b1c-49e7e50e3ed9",
         "x-ms-error-code": "ConditionNotMet",
         "x-ms-request-id": "0ddd205e-601e-0040-655e-05ddfa000000",
-<<<<<<< HEAD
-        "x-ms-version": "2020-12-06"
-=======
-        "x-ms-version": "2021-02-12"
->>>>>>> 7e782c87
+        "x-ms-version": "2021-02-12"
       },
       "ResponseBody": [
         "﻿<?xml version=\"1.0\" encoding=\"utf-8\"?><Error><Code>ConditionNotMet</Code><Message>The condition specified using HTTP conditional header(s) is not met.\n",
@@ -153,11 +129,7 @@
         "x-ms-client-request-id": "d4ad9e44-a511-26c4-a028-2a79a902e80f",
         "x-ms-date": "Wed, 17 Feb 2021 18:57:58 GMT",
         "x-ms-return-client-request-id": "true",
-<<<<<<< HEAD
-        "x-ms-version": "2020-12-06"
-=======
-        "x-ms-version": "2021-02-12"
->>>>>>> 7e782c87
+        "x-ms-version": "2021-02-12"
       },
       "RequestBody": null,
       "StatusCode": 202,
@@ -170,11 +142,7 @@
         ],
         "x-ms-client-request-id": "d4ad9e44-a511-26c4-a028-2a79a902e80f",
         "x-ms-request-id": "0ddd207b-601e-0040-805e-05ddfa000000",
-<<<<<<< HEAD
-        "x-ms-version": "2020-12-06"
-=======
-        "x-ms-version": "2021-02-12"
->>>>>>> 7e782c87
+        "x-ms-version": "2021-02-12"
       },
       "ResponseBody": []
     },
@@ -193,11 +161,7 @@
         "x-ms-client-request-id": "e97d2427-af96-e340-b6ca-53d24a2ec1e4",
         "x-ms-date": "Wed, 17 Feb 2021 18:57:58 GMT",
         "x-ms-return-client-request-id": "true",
-<<<<<<< HEAD
-        "x-ms-version": "2020-12-06"
-=======
-        "x-ms-version": "2021-02-12"
->>>>>>> 7e782c87
+        "x-ms-version": "2021-02-12"
       },
       "RequestBody": null,
       "StatusCode": 201,
@@ -212,11 +176,7 @@
         ],
         "x-ms-client-request-id": "e97d2427-af96-e340-b6ca-53d24a2ec1e4",
         "x-ms-request-id": "7d96edba-301e-0062-765e-0518e5000000",
-<<<<<<< HEAD
-        "x-ms-version": "2020-12-06"
-=======
-        "x-ms-version": "2021-02-12"
->>>>>>> 7e782c87
+        "x-ms-version": "2021-02-12"
       },
       "ResponseBody": []
     },
@@ -237,11 +197,7 @@
         "x-ms-client-request-id": "36833a4b-d4c4-86e9-75da-9923c858a1c3",
         "x-ms-date": "Wed, 17 Feb 2021 18:57:59 GMT",
         "x-ms-return-client-request-id": "true",
-<<<<<<< HEAD
-        "x-ms-version": "2020-12-06"
-=======
-        "x-ms-version": "2021-02-12"
->>>>>>> 7e782c87
+        "x-ms-version": "2021-02-12"
       },
       "RequestBody": [],
       "StatusCode": 201,
@@ -259,11 +215,7 @@
         "x-ms-content-crc64": "AAAAAAAAAAA=",
         "x-ms-request-id": "7d96edc1-301e-0062-7a5e-0518e5000000",
         "x-ms-request-server-encrypted": "true",
-<<<<<<< HEAD
-        "x-ms-version": "2020-12-06",
-=======
         "x-ms-version": "2021-02-12",
->>>>>>> 7e782c87
         "x-ms-version-id": "2021-02-17T18:57:59.238903Z"
       },
       "ResponseBody": []
@@ -286,11 +238,7 @@
         "x-ms-client-request-id": "fdc13bfa-b704-96f2-3a1a-040fdee50cc3",
         "x-ms-date": "Wed, 17 Feb 2021 18:57:59 GMT",
         "x-ms-return-client-request-id": "true",
-<<<<<<< HEAD
-        "x-ms-version": "2020-12-06"
-=======
-        "x-ms-version": "2021-02-12"
->>>>>>> 7e782c87
+        "x-ms-version": "2021-02-12"
       },
       "RequestBody": [],
       "StatusCode": 412,
@@ -305,11 +253,7 @@
         "x-ms-client-request-id": "fdc13bfa-b704-96f2-3a1a-040fdee50cc3",
         "x-ms-error-code": "ConditionNotMet",
         "x-ms-request-id": "7d96edc6-301e-0062-7e5e-0518e5000000",
-<<<<<<< HEAD
-        "x-ms-version": "2020-12-06"
-=======
-        "x-ms-version": "2021-02-12"
->>>>>>> 7e782c87
+        "x-ms-version": "2021-02-12"
       },
       "ResponseBody": [
         "﻿<?xml version=\"1.0\" encoding=\"utf-8\"?><Error><Code>ConditionNotMet</Code><Message>The condition specified using HTTP conditional header(s) is not met.\n",
@@ -331,11 +275,7 @@
         "x-ms-client-request-id": "7033519e-5084-2ed6-1a0d-eeae5765316a",
         "x-ms-date": "Wed, 17 Feb 2021 18:57:59 GMT",
         "x-ms-return-client-request-id": "true",
-<<<<<<< HEAD
-        "x-ms-version": "2020-12-06"
-=======
-        "x-ms-version": "2021-02-12"
->>>>>>> 7e782c87
+        "x-ms-version": "2021-02-12"
       },
       "RequestBody": null,
       "StatusCode": 202,
@@ -348,11 +288,7 @@
         ],
         "x-ms-client-request-id": "7033519e-5084-2ed6-1a0d-eeae5765316a",
         "x-ms-request-id": "7d96edca-301e-0062-025e-0518e5000000",
-<<<<<<< HEAD
-        "x-ms-version": "2020-12-06"
-=======
-        "x-ms-version": "2021-02-12"
->>>>>>> 7e782c87
+        "x-ms-version": "2021-02-12"
       },
       "ResponseBody": []
     },
@@ -371,11 +307,7 @@
         "x-ms-client-request-id": "5721ef5f-5f05-3c6b-c62e-2da8e863d0a2",
         "x-ms-date": "Wed, 17 Feb 2021 18:57:59 GMT",
         "x-ms-return-client-request-id": "true",
-<<<<<<< HEAD
-        "x-ms-version": "2020-12-06"
-=======
-        "x-ms-version": "2021-02-12"
->>>>>>> 7e782c87
+        "x-ms-version": "2021-02-12"
       },
       "RequestBody": null,
       "StatusCode": 201,
@@ -390,11 +322,7 @@
         ],
         "x-ms-client-request-id": "5721ef5f-5f05-3c6b-c62e-2da8e863d0a2",
         "x-ms-request-id": "9362d1fa-401e-0078-685e-05793a000000",
-<<<<<<< HEAD
-        "x-ms-version": "2020-12-06"
-=======
-        "x-ms-version": "2021-02-12"
->>>>>>> 7e782c87
+        "x-ms-version": "2021-02-12"
       },
       "ResponseBody": []
     },
@@ -415,11 +343,7 @@
         "x-ms-client-request-id": "c184db2b-0a87-bb39-3564-05571da35920",
         "x-ms-date": "Wed, 17 Feb 2021 18:57:59 GMT",
         "x-ms-return-client-request-id": "true",
-<<<<<<< HEAD
-        "x-ms-version": "2020-12-06"
-=======
-        "x-ms-version": "2021-02-12"
->>>>>>> 7e782c87
+        "x-ms-version": "2021-02-12"
       },
       "RequestBody": [],
       "StatusCode": 201,
@@ -437,11 +361,7 @@
         "x-ms-content-crc64": "AAAAAAAAAAA=",
         "x-ms-request-id": "9362d210-401e-0078-7a5e-05793a000000",
         "x-ms-request-server-encrypted": "true",
-<<<<<<< HEAD
-        "x-ms-version": "2020-12-06",
-=======
         "x-ms-version": "2021-02-12",
->>>>>>> 7e782c87
         "x-ms-version-id": "2021-02-17T18:57:59.7042373Z"
       },
       "ResponseBody": []
@@ -464,11 +384,7 @@
         "x-ms-client-request-id": "865a0fe2-8096-3b13-61b5-dc8e7497e6d7",
         "x-ms-date": "Wed, 17 Feb 2021 18:57:59 GMT",
         "x-ms-return-client-request-id": "true",
-<<<<<<< HEAD
-        "x-ms-version": "2020-12-06"
-=======
-        "x-ms-version": "2021-02-12"
->>>>>>> 7e782c87
+        "x-ms-version": "2021-02-12"
       },
       "RequestBody": [],
       "StatusCode": 412,
@@ -483,11 +399,7 @@
         "x-ms-client-request-id": "865a0fe2-8096-3b13-61b5-dc8e7497e6d7",
         "x-ms-error-code": "ConditionNotMet",
         "x-ms-request-id": "9362d226-401e-0078-0f5e-05793a000000",
-<<<<<<< HEAD
-        "x-ms-version": "2020-12-06"
-=======
-        "x-ms-version": "2021-02-12"
->>>>>>> 7e782c87
+        "x-ms-version": "2021-02-12"
       },
       "ResponseBody": [
         "﻿<?xml version=\"1.0\" encoding=\"utf-8\"?><Error><Code>ConditionNotMet</Code><Message>The condition specified using HTTP conditional header(s) is not met.\n",
@@ -509,11 +421,7 @@
         "x-ms-client-request-id": "7b70a304-b59f-2aeb-ccb0-6b6754144b2d",
         "x-ms-date": "Wed, 17 Feb 2021 18:57:59 GMT",
         "x-ms-return-client-request-id": "true",
-<<<<<<< HEAD
-        "x-ms-version": "2020-12-06"
-=======
-        "x-ms-version": "2021-02-12"
->>>>>>> 7e782c87
+        "x-ms-version": "2021-02-12"
       },
       "RequestBody": null,
       "StatusCode": 202,
@@ -526,11 +434,7 @@
         ],
         "x-ms-client-request-id": "7b70a304-b59f-2aeb-ccb0-6b6754144b2d",
         "x-ms-request-id": "9362d238-401e-0078-215e-05793a000000",
-<<<<<<< HEAD
-        "x-ms-version": "2020-12-06"
-=======
-        "x-ms-version": "2021-02-12"
->>>>>>> 7e782c87
+        "x-ms-version": "2021-02-12"
       },
       "ResponseBody": []
     },
@@ -549,11 +453,7 @@
         "x-ms-client-request-id": "48c4cd10-7cb3-998f-3390-ff5bafb0a590",
         "x-ms-date": "Wed, 17 Feb 2021 18:57:59 GMT",
         "x-ms-return-client-request-id": "true",
-<<<<<<< HEAD
-        "x-ms-version": "2020-12-06"
-=======
-        "x-ms-version": "2021-02-12"
->>>>>>> 7e782c87
+        "x-ms-version": "2021-02-12"
       },
       "RequestBody": null,
       "StatusCode": 201,
@@ -568,11 +468,7 @@
         ],
         "x-ms-client-request-id": "48c4cd10-7cb3-998f-3390-ff5bafb0a590",
         "x-ms-request-id": "34ba598b-001e-009d-165e-052878000000",
-<<<<<<< HEAD
-        "x-ms-version": "2020-12-06"
-=======
-        "x-ms-version": "2021-02-12"
->>>>>>> 7e782c87
+        "x-ms-version": "2021-02-12"
       },
       "ResponseBody": []
     },
@@ -593,11 +489,7 @@
         "x-ms-client-request-id": "bfd5cd51-d800-95e1-c61c-832bb6a48d52",
         "x-ms-date": "Wed, 17 Feb 2021 18:58:00 GMT",
         "x-ms-return-client-request-id": "true",
-<<<<<<< HEAD
-        "x-ms-version": "2020-12-06"
-=======
-        "x-ms-version": "2021-02-12"
->>>>>>> 7e782c87
+        "x-ms-version": "2021-02-12"
       },
       "RequestBody": [],
       "StatusCode": 201,
@@ -615,11 +507,7 @@
         "x-ms-content-crc64": "AAAAAAAAAAA=",
         "x-ms-request-id": "34ba5999-001e-009d-205e-052878000000",
         "x-ms-request-server-encrypted": "true",
-<<<<<<< HEAD
-        "x-ms-version": "2020-12-06",
-=======
         "x-ms-version": "2021-02-12",
->>>>>>> 7e782c87
         "x-ms-version-id": "2021-02-17T18:58:00.1335452Z"
       },
       "ResponseBody": []
@@ -638,11 +526,7 @@
         "x-ms-client-request-id": "3e993fa7-8b0a-a84f-b894-f15b29b60a36",
         "x-ms-date": "Wed, 17 Feb 2021 18:58:00 GMT",
         "x-ms-return-client-request-id": "true",
-<<<<<<< HEAD
-        "x-ms-version": "2020-12-06"
-=======
-        "x-ms-version": "2021-02-12"
->>>>>>> 7e782c87
+        "x-ms-version": "2021-02-12"
       },
       "RequestBody": null,
       "StatusCode": 200,
@@ -669,11 +553,7 @@
         "x-ms-lease-status": "unlocked",
         "x-ms-request-id": "34ba59b0-001e-009d-315e-052878000000",
         "x-ms-server-encrypted": "true",
-<<<<<<< HEAD
-        "x-ms-version": "2020-12-06",
-=======
         "x-ms-version": "2021-02-12",
->>>>>>> 7e782c87
         "x-ms-version-id": "2021-02-17T18:58:00.1335452Z"
       },
       "ResponseBody": []
@@ -696,11 +576,7 @@
         "x-ms-client-request-id": "3a204ffc-9811-1141-990a-f031df861e13",
         "x-ms-date": "Wed, 17 Feb 2021 18:58:00 GMT",
         "x-ms-return-client-request-id": "true",
-<<<<<<< HEAD
-        "x-ms-version": "2020-12-06"
-=======
-        "x-ms-version": "2021-02-12"
->>>>>>> 7e782c87
+        "x-ms-version": "2021-02-12"
       },
       "RequestBody": [],
       "StatusCode": 412,
@@ -715,11 +591,7 @@
         "x-ms-client-request-id": "3a204ffc-9811-1141-990a-f031df861e13",
         "x-ms-error-code": "ConditionNotMet",
         "x-ms-request-id": "34ba59b9-001e-009d-395e-052878000000",
-<<<<<<< HEAD
-        "x-ms-version": "2020-12-06"
-=======
-        "x-ms-version": "2021-02-12"
->>>>>>> 7e782c87
+        "x-ms-version": "2021-02-12"
       },
       "ResponseBody": [
         "﻿<?xml version=\"1.0\" encoding=\"utf-8\"?><Error><Code>ConditionNotMet</Code><Message>The condition specified using HTTP conditional header(s) is not met.\n",
@@ -741,11 +613,7 @@
         "x-ms-client-request-id": "ef2e9c32-72d0-9f61-948e-d1f79036232f",
         "x-ms-date": "Wed, 17 Feb 2021 18:58:00 GMT",
         "x-ms-return-client-request-id": "true",
-<<<<<<< HEAD
-        "x-ms-version": "2020-12-06"
-=======
-        "x-ms-version": "2021-02-12"
->>>>>>> 7e782c87
+        "x-ms-version": "2021-02-12"
       },
       "RequestBody": null,
       "StatusCode": 202,
@@ -758,11 +626,7 @@
         ],
         "x-ms-client-request-id": "ef2e9c32-72d0-9f61-948e-d1f79036232f",
         "x-ms-request-id": "34ba59bd-001e-009d-3b5e-052878000000",
-<<<<<<< HEAD
-        "x-ms-version": "2020-12-06"
-=======
-        "x-ms-version": "2021-02-12"
->>>>>>> 7e782c87
+        "x-ms-version": "2021-02-12"
       },
       "ResponseBody": []
     }
