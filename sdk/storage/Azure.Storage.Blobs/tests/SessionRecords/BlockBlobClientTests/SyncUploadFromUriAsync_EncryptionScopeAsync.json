--- conflicted
+++ resolved
@@ -15,11 +15,7 @@
         "x-ms-client-request-id": "267fcbcc-6a32-f9c9-2387-f8c99f0772ee",
         "x-ms-date": "Wed, 17 Feb 2021 18:58:34 GMT",
         "x-ms-return-client-request-id": "true",
-<<<<<<< HEAD
-        "x-ms-version": "2020-12-06"
-=======
         "x-ms-version": "2021-02-12"
->>>>>>> 7e782c87
       },
       "RequestBody": null,
       "StatusCode": 201,
@@ -34,11 +30,7 @@
         ],
         "x-ms-client-request-id": "267fcbcc-6a32-f9c9-2387-f8c99f0772ee",
         "x-ms-request-id": "f933c6b9-a01e-004f-6c5e-05ab96000000",
-<<<<<<< HEAD
-        "x-ms-version": "2020-12-06"
-=======
         "x-ms-version": "2021-02-12"
->>>>>>> 7e782c87
       },
       "ResponseBody": []
     },
@@ -59,11 +51,7 @@
         "x-ms-client-request-id": "3815ca4c-3551-29ec-ae39-3561bc720170",
         "x-ms-date": "Wed, 17 Feb 2021 18:58:34 GMT",
         "x-ms-return-client-request-id": "true",
-<<<<<<< HEAD
-        "x-ms-version": "2020-12-06"
-=======
         "x-ms-version": "2021-02-12"
->>>>>>> 7e782c87
       },
       "RequestBody": "XVYri4bbRqePAOdvuK4VigJYv7IHNrPopsvBJ/iiPRr+6r2MbvkZL6ZXrDq/MzezTKGX6WQSviajQuW7GR+v7MPMcM7xiRsIP48LsIp4KXOUDtpXC1O26yuX6CsUXhaHqL938sNpwsOFjqrUBg6bKhlxJgtFV+BvFoSiWaDw9OB4hAfKATavK0sW0X2p4eUc+74RojcLQVHfCNw+xmgilJrJW4EH0Cjiwvu/LoVjxTSfhV7i3lGpbUO26/hacWTj9D3i4IVjFSuVL+A8SxPLe0Onn0EKQLZIIO4+UeUwiFGW2zlIgOWuPG8zTK9xbCIv6nC1s9Ei2bSGmr+XJMRGZaePpm/Zgvpd+WPR1/MH1rPMDmZ0etR/cwKFweYlFher7OYI4sayVmh1V7luUQHAf8MMyxVe0erSEDJtU8AUOOJLJuoM/vTtGbj9/yIbECIAxUIiGUoCTBv8NtGTRQKnYR/XIyoXs4DPH7FcYNHIt/8QbI5+8R+XSNrOEMgiWdS2Vp4CQ+z46RLBU/qYpexJNH7Sg9hzKG8AQNpQSKK4rMXdpgkzxXMTGIJ8vJ4k/qPuhdxJUNX7Qi0vAgMSp6BvCac0u//iFW8Lv2tW92vQ20E3YsPFblvw4WPcBMJwAHDhDLP38EKkC29tPpFppUrBXibC2kXdqZpLRNqbBRGsm777dOu42ev+k1ZUWDDKhjwYGqWcriYqBGIYq6xoCAZdwaPTbjBfCYU7w0fviFFqgL2egutrEO2X0W+IoC0+lYpQ9paN9xgLuRAgYOreOnwQrSruyoYa8rG1O5zB12lX/C29n5G63Ymlk8naSq8CuZbzd/ICUMsDNQTl17t7SeGnyGS9IZrqVtChSDe9P6cCs4IFzV92VaxhuWmN1QbNKknnM4JKRZj7CSEiYQeURvZc4yM5dXuCMHO4W2cxXIHJ0x7u1gwlt23qCcQ9VPSkzXNzMPHilLTNZAIOkuowyqygWI3ppnDqNyy1T2u3RNx/FI3zvSyP5z9pIHEJFiSDuT8YnftmuicDiPnFLERJFSAlj35cPQyAEHFOf4X+4CAHMpYsnqfgGFlm8DUzyrr7IApQ5IelJnwymIyKGDqiBKjYvfqtHHd5RXYl9kzXTUa2U196rvyZYQsa+gYaVgAew+uMWg3ATQOT158QgC8vWkpG08TbJ1asPlvukyFwX+52BjJhS/I49gZb5tddieHb6qC704I7Q5yV4Byy0bnhI3iwmnn9zg5YDdy+f0B/TrR5EqmBtItsOsOWy2vVhiRMecNerO9n3hyRY8alfcNbFpFoOL4QYG/tRF+2ZgKjg4e3cQV9IKHEEjSM71DExrz/OrXZbU5mPBlTcWiPsXga7uA/7g==",
       "StatusCode": 201,
@@ -81,11 +69,7 @@
         "x-ms-content-crc64": "kbGqlfLcPuQ=",
         "x-ms-request-id": "f933c6e0-a01e-004f-0f5e-05ab96000000",
         "x-ms-request-server-encrypted": "true",
-<<<<<<< HEAD
-        "x-ms-version": "2020-12-06",
-=======
         "x-ms-version": "2021-02-12",
->>>>>>> 7e782c87
         "x-ms-version-id": "2021-02-17T18:58:34.801363Z"
       },
       "ResponseBody": []
@@ -108,11 +92,7 @@
         "x-ms-date": "Wed, 17 Feb 2021 18:58:34 GMT",
         "x-ms-encryption-scope": "seanscope1",
         "x-ms-return-client-request-id": "true",
-<<<<<<< HEAD
-        "x-ms-version": "2020-12-06"
-=======
         "x-ms-version": "2021-02-12"
->>>>>>> 7e782c87
       },
       "RequestBody": null,
       "StatusCode": 201,
@@ -130,11 +110,7 @@
         "x-ms-encryption-scope": "seanscope1",
         "x-ms-request-id": "f933c708-a01e-004f-315e-05ab96000000",
         "x-ms-request-server-encrypted": "true",
-<<<<<<< HEAD
-        "x-ms-version": "2020-12-06",
-=======
         "x-ms-version": "2021-02-12",
->>>>>>> 7e782c87
         "x-ms-version-id": "2021-02-17T18:58:35.0895681Z"
       },
       "ResponseBody": []
@@ -153,11 +129,7 @@
         "x-ms-client-request-id": "6f67484e-dca5-7fa6-3bdb-70a878335b64",
         "x-ms-date": "Wed, 17 Feb 2021 18:58:35 GMT",
         "x-ms-return-client-request-id": "true",
-<<<<<<< HEAD
-        "x-ms-version": "2020-12-06"
-=======
         "x-ms-version": "2021-02-12"
->>>>>>> 7e782c87
       },
       "RequestBody": null,
       "StatusCode": 202,
@@ -170,11 +142,7 @@
         ],
         "x-ms-client-request-id": "6f67484e-dca5-7fa6-3bdb-70a878335b64",
         "x-ms-request-id": "f933c790-a01e-004f-2f5e-05ab96000000",
-<<<<<<< HEAD
-        "x-ms-version": "2020-12-06"
-=======
         "x-ms-version": "2021-02-12"
->>>>>>> 7e782c87
       },
       "ResponseBody": []
     }
