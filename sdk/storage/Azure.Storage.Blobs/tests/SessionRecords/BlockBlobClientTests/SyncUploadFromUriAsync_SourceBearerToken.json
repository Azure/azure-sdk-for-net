--- conflicted
+++ resolved
@@ -13,11 +13,7 @@
         ],
         "x-ms-client-request-id": "494b4907-5416-789a-f4ef-846be6d06a86",
         "x-ms-return-client-request-id": "true",
-<<<<<<< HEAD
-        "x-ms-version": "2020-12-06"
-=======
         "x-ms-version": "2021-02-12"
->>>>>>> 7e782c87
       },
       "RequestBody": null,
       "StatusCode": 201,
@@ -32,11 +28,7 @@
         "Transfer-Encoding": "chunked",
         "x-ms-client-request-id": "494b4907-5416-789a-f4ef-846be6d06a86",
         "x-ms-request-id": "ed84a7ef-501e-0003-60ff-47a3d1000000",
-<<<<<<< HEAD
-        "x-ms-version": "2020-12-06"
-=======
         "x-ms-version": "2021-02-12"
->>>>>>> 7e782c87
       },
       "ResponseBody": []
     },
@@ -56,11 +48,7 @@
         "x-ms-blob-type": "BlockBlob",
         "x-ms-client-request-id": "3294a19b-88cc-16bc-77b0-4effc473780c",
         "x-ms-return-client-request-id": "true",
-<<<<<<< HEAD
-        "x-ms-version": "2020-12-06"
-=======
         "x-ms-version": "2021-02-12"
->>>>>>> 7e782c87
       },
       "RequestBody": "tzQdywYfu86niv09FdoFnuuYoSQQnIwnKF8JSJs3drwFSgg+OTfmqgXxJXBIQtQfd/99su6u5Bqo9aOmFnIzcBNAOMvRx2W0sfceHncb3uWK6dGbusPNVmXulUOUP5OSvrVcCAoJTa+ayQD3j8WjjRa9GyyhmLZPc+Fl4zEhIHJji2DBvtbbgZwiAfDD1safSggt1iNn8SX/DZQoo2p9eKiOkwNl4c4/4pmQf5bFjJwbxpgp9ElO+5o6wrFBs94ypIhHNULCOmk67fSJ13KPOoD4DdzRVIRfP5dpKx8d/S67XtoOfVZaWIwv7wZVxSQoq4cwSaUBYFAE6PaqWQ5JHe/FznmXgLwpnrVQomV9CnlzQX+X7LSJuf2KCZRgr/995dEXj/arkCrLB6vwsL7qh958NxeOsjA7PBR7DXcnyO6107yTZnqDx7FVzOUJmAg+n4K25Hjn7jOh21LhL4Ozoz68OtwBVyFj+W9mOeZLMqQMPW30ceR2zuWJ8oonoZctoiinTF0rPEhgUusIgLRMVaiu1fIVvjJZRWz3eGWWPFfYOJe9pOVG4AAllB75bk0wPJzieculF+T2TQfxNMTjyhaTL0cdj7DCZ/Xy8CoTYNYexjvItMKMMyGzx1bdVas7QskIZT8FE63sHxHVsia54+0x0m6JGxZTB/wmashZ5RJKtq5gCvuXGbOO3JSxtoD6+eNprIM9sieztV1C36jlkjr/i/x4Wdjymrm6+z+BolF8LHHk8DiPDAOHrFWdVDoKqElasSqDgp8LdxLJgrfoMhIMxrI3AKIBcH758KyDVEV/sFL1JvAm+KrR2XgmxYpLn3pCkI2H06inWEGripHyhyLMStJl8gsi5c4IZScp26r0rVEyQMS3+NypTc2ue20Y3lFVWXu45qxuH6q/fm6BfX2Wt90/wEdeFVH1vKU9dGph74bV1IIvO8akwyAZ93luKM9QF8OP2B4K9kMpwioHMatAXo7nq6n6Z3sWm/0mRB3Xh5PW7Fym0Rdoy94+BnicnZJ12Znrhn0mVrBHeD0g5LEmUTuWMEROmY13f+DLu2ADev1rsGuD7AEWsJarX1jZR+csGLU9BmxNJkAMdAacWppQRP5AtTNGomQ5gICuojk0nTj5nqOrxXSQHYkrd3f6eVX7WxpZmJGz5nZQBIXsnoMG19bOo7v3pX+Kr5epGirtPwYrskYf2wWmRbgtWsDupH4FJZ+hK9WZBLabzun5CstLY8V/wOw85/zRKF4DyUq+nAsYo/WLSxMwkq2QgwwbrDvs4vf7b+OSyT6izwN3lTts3DLd4GbWvxexTi4+rGPwtXsjFudTwi0nhtq26HwPufxyI6baPsvUFiLfSiC1Uw==",
       "StatusCode": 201,
@@ -78,11 +66,7 @@
         "x-ms-content-crc64": "5hzORdQHaik=",
         "x-ms-request-id": "ed84a7f1-501e-0003-61ff-47a3d1000000",
         "x-ms-request-server-encrypted": "true",
-<<<<<<< HEAD
-        "x-ms-version": "2020-12-06"
-=======
         "x-ms-version": "2021-02-12"
->>>>>>> 7e782c87
       },
       "ResponseBody": []
     },
@@ -102,11 +86,7 @@
         "x-ms-copy-source": "https://seanstageoauth.blob.core.windows.net/test-container-03924890-2ee2-77e1-3cec-43c716458f97/test-blob-024aa86d-39c5-c0a1-4cd8-3ec0725603ec",
         "x-ms-copy-source-authorization": "Sanitized",
         "x-ms-return-client-request-id": "true",
-<<<<<<< HEAD
-        "x-ms-version": "2020-12-06"
-=======
         "x-ms-version": "2021-02-12"
->>>>>>> 7e782c87
       },
       "RequestBody": null,
       "StatusCode": 201,
@@ -123,11 +103,7 @@
         "x-ms-content-crc64": "5hzORdQHaik=",
         "x-ms-request-id": "ed84a7f2-501e-0003-62ff-47a3d1000000",
         "x-ms-request-server-encrypted": "true",
-<<<<<<< HEAD
-        "x-ms-version": "2020-12-06"
-=======
         "x-ms-version": "2021-02-12"
->>>>>>> 7e782c87
       },
       "ResponseBody": []
     },
@@ -144,11 +120,7 @@
         ],
         "x-ms-client-request-id": "7808053e-d030-ee80-ab2a-bd9abfb05efc",
         "x-ms-return-client-request-id": "true",
-<<<<<<< HEAD
-        "x-ms-version": "2020-12-06"
-=======
         "x-ms-version": "2021-02-12"
->>>>>>> 7e782c87
       },
       "RequestBody": null,
       "StatusCode": 202,
@@ -161,11 +133,7 @@
         "Transfer-Encoding": "chunked",
         "x-ms-client-request-id": "7808053e-d030-ee80-ab2a-bd9abfb05efc",
         "x-ms-request-id": "ed84a7f3-501e-0003-63ff-47a3d1000000",
-<<<<<<< HEAD
-        "x-ms-version": "2020-12-06"
-=======
         "x-ms-version": "2021-02-12"
->>>>>>> 7e782c87
       },
       "ResponseBody": []
     }
