--- conflicted
+++ resolved
@@ -15,11 +15,7 @@
         "x-ms-client-request-id": "bbdae7c5-f140-19bc-79a6-c645ff37ca2d",
         "x-ms-date": "Wed, 17 Feb 2021 18:57:26 GMT",
         "x-ms-return-client-request-id": "true",
-<<<<<<< HEAD
-        "x-ms-version": "2020-12-06"
-=======
         "x-ms-version": "2021-02-12"
->>>>>>> 7e782c87
       },
       "RequestBody": null,
       "StatusCode": 201,
@@ -34,11 +30,7 @@
         ],
         "x-ms-client-request-id": "bbdae7c5-f140-19bc-79a6-c645ff37ca2d",
         "x-ms-request-id": "92cd4085-101e-0081-6b5e-057a18000000",
-<<<<<<< HEAD
-        "x-ms-version": "2020-12-06"
-=======
         "x-ms-version": "2021-02-12"
->>>>>>> 7e782c87
       },
       "ResponseBody": []
     },
@@ -60,11 +52,7 @@
         "x-ms-date": "Wed, 17 Feb 2021 18:57:26 GMT",
         "x-ms-lease-id": "b5b67876-16b5-dac5-dec3-f97ee1c9d856",
         "x-ms-return-client-request-id": "true",
-<<<<<<< HEAD
-        "x-ms-version": "2020-12-06"
-=======
         "x-ms-version": "2021-02-12"
->>>>>>> 7e782c87
       },
       "RequestBody": "RqTIKNX0FSn6Y2Fp3aO/mMVlAHUV/iXGoY8ETmzrT46wUP9bbqJXHo46MOmc3W0TMuwLZOqAYEd+AYdG78a8DhPTuI2kZCoiDeHn2848KsMh8RyA3+ujMPC33GwbES7HfiHWySTgbs7C6VYImIR5QtfDJf6qOy8oL4ed7Ye9BvyzH12sZWCfQINNvvWUmpdrPpqUWOwwHULxrZqcQ4BHBOJaVXknzNx3I+R6XX05lJXvMa/sKa4QggIau7jGAv0CBrkTOkQeQ3G+HDUHtsDEtxkErBHRWts0SdN2DBEjsSDmeFfEJllQ0e49Lgx5CMxCVgOfwVbrMavd3/BxpzZgmmoUID1pAJG/s9sjkyvPukAGNLYOhPDK+0ar5kZp3ym33ZShZeeO2FVx3w16yJ2ADiSvanJ/URV6SSX3vRpKVtOxa7aXLlVZeFtgnKTiUDOpK9giuXW2N4t/JhvClxs7Jok5yFzn6eDOVvEXH7Vwl/jyTZJCKJxe+zMqFwc5l+FAJXYbqIfWwUH3U2ODnxjWDo4iz0mI+f7t280ovdHYlL8Q1vk/Ve9xG4xQStQ52lsaUwl4FseXuCt3Lc26rQRwH7+jc8kel7mfsbS9N68qswBxDmnHYH34eB3Oxycht22H4CsVlWeS+7xQ2GUS2oB8TXrNSJ+bqL5Bq/qrUM+RfvpGNleEFR6Y3xKsd4cY5Z6cUXqtVG7O6zds0+pt5qvsvlpqzKQp+DdcNGiN7zE2KcVcDv5V5CmLeEogF0EzKvhmv7gtrRn6c1lCUR8GQPwFNaokEdisl9ox3lNZCeD2KAlvJi94CXusYZulE5MJhTdNGuGXDhkguije/M/FoGp4TCgVlhnNjSsueK89BoRHJ1gbC+/+XhnwT2sGmQ2s5sExLMZq8+8egIy2aJZq47Okl9R2qZR6eu0OJUatxvMdgpHuDNq93DNp/YtiSPaDhmy4YQI4NT0strLZW86pcLmZmOUFe9fZ57uhDawJGDH3i5/a9WXx5UxUwVUn44Blv43RybAQfgqV3npHlyiQI52B4tAuznpUp7OZsLqBsgM6PE0eN0+A5gyVRRfqqk0kw564pgGwNvESfSH9d81PFCx2DFrbcetOAPvDmYliaf1lde0cyQsCigVcC7otg28/RTHrc53ySFGyaaYG7J1osBMjmALgM0sgdIJVf2UxIX2LhFRXd/ZgciybaV9l+51o9FumCettXhHmy/4ancnrgEgpemhJEDgdwyXWRMnrunjk7IsJixeRHiVCcaz3RdVir+kXPIE1H+MjiUbGlxlH+xCFNbE+4fUwl1tDBp6MJX1Qc5Xg1H73r82n5gHRy4cL+naccg8kJM7z5qUm8hhFl2TIdg==",
       "StatusCode": 412,
@@ -79,11 +67,7 @@
         "x-ms-client-request-id": "6eb3ef28-4e2b-ecc7-edd9-d0bdb4614f9c",
         "x-ms-error-code": "LeaseNotPresentWithBlobOperation",
         "x-ms-request-id": "92cd409b-101e-0081-7f5e-057a18000000",
-<<<<<<< HEAD
-        "x-ms-version": "2020-12-06"
-=======
         "x-ms-version": "2021-02-12"
->>>>>>> 7e782c87
       },
       "ResponseBody": [
         "﻿<?xml version=\"1.0\" encoding=\"utf-8\"?><Error><Code>LeaseNotPresentWithBlobOperation</Code><Message>There is currently no lease on the blob.\n",
@@ -105,11 +89,7 @@
         "x-ms-client-request-id": "a71c0cba-5ab1-d54a-bd7a-39b8bdc82f35",
         "x-ms-date": "Wed, 17 Feb 2021 18:57:26 GMT",
         "x-ms-return-client-request-id": "true",
-<<<<<<< HEAD
-        "x-ms-version": "2020-12-06"
-=======
         "x-ms-version": "2021-02-12"
->>>>>>> 7e782c87
       },
       "RequestBody": null,
       "StatusCode": 202,
@@ -122,11 +102,7 @@
         ],
         "x-ms-client-request-id": "a71c0cba-5ab1-d54a-bd7a-39b8bdc82f35",
         "x-ms-request-id": "92cd40a0-101e-0081-045e-057a18000000",
-<<<<<<< HEAD
-        "x-ms-version": "2020-12-06"
-=======
         "x-ms-version": "2021-02-12"
->>>>>>> 7e782c87
       },
       "ResponseBody": []
     }
