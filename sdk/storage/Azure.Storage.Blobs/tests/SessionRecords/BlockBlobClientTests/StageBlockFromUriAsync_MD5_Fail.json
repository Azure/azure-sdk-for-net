{
  "Entries": [
    {
      "RequestUri": "https://seanmcccanary.blob.core.windows.net/test-container-86be5635-772b-c65c-fe94-728073f52097?restype=container",
      "RequestMethod": "PUT",
      "RequestHeaders": {
        "Authorization": "Sanitized",
        "traceparent": "00-bf7b73cb29ffab4db9508406ffc19df4-02279a52e2b2e44c-00",
        "User-Agent": [
          "azsdk-net-Storage.Blobs/12.5.0-dev.20200402.1",
          "(.NET Core 4.6.28325.01; Microsoft Windows 10.0.18362 )"
        ],
        "x-ms-blob-public-access": "container",
        "x-ms-client-request-id": "b724bcc8-b2fd-2df8-4b52-9bde0caab2d9",
        "x-ms-date": "Thu, 02 Apr 2020 23:52:56 GMT",
        "x-ms-return-client-request-id": "true",
        "x-ms-version": "2019-12-12"
      },
      "RequestBody": null,
      "StatusCode": 201,
      "ResponseHeaders": {
        "Content-Length": "0",
        "Date": "Thu, 02 Apr 2020 23:52:55 GMT",
        "ETag": "\u00220x8D7D760F702B7F1\u0022",
        "Last-Modified": "Thu, 02 Apr 2020 23:52:55 GMT",
        "Server": [
          "Windows-Azure-Blob/1.0",
          "Microsoft-HTTPAPI/2.0"
        ],
        "x-ms-client-request-id": "b724bcc8-b2fd-2df8-4b52-9bde0caab2d9",
<<<<<<< HEAD
        "x-ms-request-id": "581d1153-101e-000a-5832-f3368c000000",
=======
        "x-ms-request-id": "2943cbe3-e01e-0098-0f49-096dc1000000",
>>>>>>> 8d420312
        "x-ms-version": "2019-12-12"
      },
      "ResponseBody": []
    },
    {
      "RequestUri": "https://seanmcccanary.blob.core.windows.net/test-container-86be5635-772b-c65c-fe94-728073f52097/test-blob-21692c64-bbbc-93e0-b582-a75bb27b3b8e",
      "RequestMethod": "PUT",
      "RequestHeaders": {
        "Authorization": "Sanitized",
        "Content-Length": "1024",
        "traceparent": "00-e98309787d5b6e4a8342496cc58e96ed-8b1352ae8af5ae40-00",
        "User-Agent": [
          "azsdk-net-Storage.Blobs/12.5.0-dev.20200402.1",
          "(.NET Core 4.6.28325.01; Microsoft Windows 10.0.18362 )"
        ],
        "x-ms-blob-type": "BlockBlob",
        "x-ms-client-request-id": "fcce621e-913b-f491-bdb4-3a3f9d7952f5",
        "x-ms-date": "Thu, 02 Apr 2020 23:52:57 GMT",
        "x-ms-return-client-request-id": "true",
        "x-ms-version": "2019-12-12"
      },
      "RequestBody": "odT355XoJcAKNCxEbtR8\u002BaCNt7bQaZp3kIjfJNlsfq81LuZ1DQxP35ZkrMmGtL521qI\u002BfvL8CTg5f1cNCQHmnrV8Dj/uBuuUPtgfbLzR8dzJaE03LQC9OCWuO421QdWVfQ4TCqV\u002BiNC3qj8Z3Jx7aI57Q6C0r3C1v9UZQMpd3vwCiu6tvuc2S\u002BB9f4PAo1yJMtP/Ov414c6dXUrPZUcFWctCF1KtzqqnRPjANy/t9Bt5jw73XqT\u002BzakgEGCcZ\u002BaYdya3fYwJ3GQpV/UGdKmfsGguVdU5DvsmREmpjb1KC90SKL8JNXePcLOqzgav91j/gV/3bREQXmkqkDhCX0\u002Bm30wY9EzqlXrxn\u002BUhj0D1d0zwqgteUp3LAclW3qQ\u002BTRBkA\u002B65lgMMFOvlBc4s788oNRnsUbVDSIyvTfKClLfVs1HUvYtRO\u002BBI5JUgeU3PnxH6LamLUvxaILtiCkkRiYAzD1F8VzFD1/k4o20fIs4/367giGYOSmFVepzP7jGXN1oV7Wn7U0fgtlavUq\u002BPO/7sIyqbMAEaJcXwJt2Uc\u002BjIoWsSCjVlQ4xmANEQXveyxj\u002Be48sG\u002BwdZ\u002B8ekCixqS0Jt57FEfDDIh9\u002BeNS8vCcfNPl\u002Be9pAdwaVjuQ9uwDlf\u002B7WOondGbkoO1VvraMbYKfEA18zMzFWyUCUL4MMhWsemPjl6oGdPh9AVjyA1MVjeio8ebelski9g3FJSOo2G7XuURSqNXYmKsE/8tzw0fB7MLFUzA\u002BzdOasJGsMU/UxCjqKkoOwuUS0Gk7yZcNvyK18zhQ43U\u002BqOtgt\u002Bg0PFdbMDuSiaj9wyndsoLW8wRMnQFu9j4Xc\u002BCzu4FurgsM3pQB4IlbazWJuDAOcyDiZ6XnJCrWxUYZM8xa3t4nnxUu0NP\u002BxQJ64SHb5T4OGPC/wVPbh3ngJgld6KzNAIxnYhka36Jc85KTbEL5CuAIGyrLmw2KTAerTqrKkNxlrdCVdHMk4zleYt2xOBs25yspVd1yAWV\u002B3RYRf5EHglLGPc5iU4Z84zfxbTg/yRP8ZFd/oUsO46x7FpddE2OYVtCK6vpc1IOUrGKVgJQtTxQCFQs5h9EHx0oh90z/L9/EWRZntO4Zr5/T6vToaWMITdeDWv5YXt7/cyOgKt1GpYyS0SeNxZol6HV7ZazsL13nGal1e8TRbApHaEG6eXSyjUV4RYg7iog9XWKI7OkyE0PFuREz0Sm3sWUtNl1Ye37wuOhXY9nVu48hOB5iWI8RBVT95LBTjrwbsJQjDkQ65NHziCQA2q9p8A2CApkLVWjmHCD4WobOrTosS7NFoq069kNMftBbADqlg/Si0YwTAGsrPPITMppbJOr55I78FE1QRxxVzuaIiwvw==",
      "StatusCode": 201,
      "ResponseHeaders": {
        "Content-Length": "0",
        "Content-MD5": "4RkGKsl5m/IPuM6wxwP0Qg==",
        "Date": "Thu, 02 Apr 2020 23:52:56 GMT",
        "ETag": "\u00220x8D7D760F7A968EE\u0022",
        "Last-Modified": "Thu, 02 Apr 2020 23:52:56 GMT",
        "Server": [
          "Windows-Azure-Blob/1.0",
          "Microsoft-HTTPAPI/2.0"
        ],
        "x-ms-client-request-id": "fcce621e-913b-f491-bdb4-3a3f9d7952f5",
        "x-ms-content-crc64": "LZsCWQcHkiI=",
        "x-ms-request-id": "2943cc39-e01e-0098-5e49-096dc1000000",
        "x-ms-request-server-encrypted": "true",
        "x-ms-version": "2019-12-12"
      },
      "ResponseBody": []
    },
    {
      "RequestUri": "https://seanmcccanary.blob.core.windows.net/test-container-86be5635-772b-c65c-fe94-728073f52097/test-blob-cad9cd89-9e32-a804-956f-ab9414e3c09c?comp=block\u0026blockid=dGVzdC1ibG9jay00ZjNkN2MzOC0zZmFjLTgyNTItMGQ2Mi01NDA1ODE1NzVkZmI%3D",
      "RequestMethod": "PUT",
      "RequestHeaders": {
        "Authorization": "Sanitized",
        "Content-Length": "0",
        "traceparent": "00-8b4ed2e9e5ce5b4ab8061ed9f272dc39-56ab63f91bf5b647-00",
        "User-Agent": [
          "azsdk-net-Storage.Blobs/12.5.0-dev.20200402.1",
          "(.NET Core 4.6.28325.01; Microsoft Windows 10.0.18362 )"
        ],
        "x-ms-client-request-id": "21079df4-033c-4a49-7a56-bcd049fe273e",
        "x-ms-copy-source": "https://seanmcccanary.blob.core.windows.net/test-container-86be5635-772b-c65c-fe94-728073f52097/test-blob-21692c64-bbbc-93e0-b582-a75bb27b3b8e",
        "x-ms-date": "Thu, 02 Apr 2020 23:52:57 GMT",
        "x-ms-return-client-request-id": "true",
        "x-ms-source-content-md5": "yOjfiVwsrhZrrQJ/3xUzWw==",
        "x-ms-source-range": "bytes=0-",
        "x-ms-version": "2019-12-12"
      },
      "RequestBody": null,
      "StatusCode": 400,
      "ResponseHeaders": {
        "Content-Length": "405",
        "Content-Type": "application/xml",
        "Date": "Thu, 02 Apr 2020 23:52:56 GMT",
        "Server": [
          "Windows-Azure-Blob/1.0",
          "Microsoft-HTTPAPI/2.0"
        ],
        "x-ms-client-request-id": "21079df4-033c-4a49-7a56-bcd049fe273e",
        "x-ms-error-code": "Md5Mismatch",
<<<<<<< HEAD
        "x-ms-request-id": "581d1157-101e-000a-5a32-f3368c000000",
=======
        "x-ms-request-id": "2943cc3d-e01e-0098-6249-096dc1000000",
>>>>>>> 8d420312
        "x-ms-version": "2019-12-12"
      },
      "ResponseBody": [
        "\uFEFF\u003C?xml version=\u00221.0\u0022 encoding=\u0022utf-8\u0022?\u003E\u003CError\u003E\u003CCode\u003EMd5Mismatch\u003C/Code\u003E\u003CMessage\u003EThe MD5 value specified in the request did not match with the MD5 value calculated by the server.\n",
        "RequestId:2943cc3d-e01e-0098-6249-096dc1000000\n",
        "Time:2020-04-02T23:52:56.9576089Z\u003C/Message\u003E\u003CUserSpecifiedMd5\u003EyOjfiVwsrhZrrQJ/3xUzWw==\u003C/UserSpecifiedMd5\u003E\u003CServerCalculatedMd5\u003E4RkGKsl5m/IPuM6wxwP0Qg==\u003C/ServerCalculatedMd5\u003E\u003C/Error\u003E"
      ]
    },
    {
      "RequestUri": "https://seanmcccanary.blob.core.windows.net/test-container-86be5635-772b-c65c-fe94-728073f52097?restype=container",
      "RequestMethod": "DELETE",
      "RequestHeaders": {
        "Authorization": "Sanitized",
        "traceparent": "00-ee91d9c26ec80147858ccfee19d2ec5f-673ff4b748c87843-00",
        "User-Agent": [
          "azsdk-net-Storage.Blobs/12.5.0-dev.20200402.1",
          "(.NET Core 4.6.28325.01; Microsoft Windows 10.0.18362 )"
        ],
        "x-ms-client-request-id": "e4117b82-3c4f-d2bf-6729-8ae7c228365f",
        "x-ms-date": "Thu, 02 Apr 2020 23:52:57 GMT",
        "x-ms-return-client-request-id": "true",
        "x-ms-version": "2019-12-12"
      },
      "RequestBody": null,
      "StatusCode": 202,
      "ResponseHeaders": {
        "Content-Length": "0",
        "Date": "Thu, 02 Apr 2020 23:52:56 GMT",
        "Server": [
          "Windows-Azure-Blob/1.0",
          "Microsoft-HTTPAPI/2.0"
        ],
        "x-ms-client-request-id": "e4117b82-3c4f-d2bf-6729-8ae7c228365f",
<<<<<<< HEAD
        "x-ms-request-id": "581d1158-101e-000a-5b32-f3368c000000",
=======
        "x-ms-request-id": "2943cc4b-e01e-0098-6e49-096dc1000000",
>>>>>>> 8d420312
        "x-ms-version": "2019-12-12"
      },
      "ResponseBody": []
    }
  ],
  "Variables": {
    "RandomSeed": "1555443953",
    "Storage_TestConfigDefault": "ProductionTenant\nseanmcccanary\nU2FuaXRpemVk\nhttps://seanmcccanary.blob.core.windows.net\nhttps://seanmcccanary.file.core.windows.net\nhttps://seanmcccanary.queue.core.windows.net\nhttps://seanmcccanary.table.core.windows.net\n\n\n\n\nhttps://seanmcccanary-secondary.blob.core.windows.net\nhttps://seanmcccanary-secondary.file.core.windows.net\nhttps://seanmcccanary-secondary.queue.core.windows.net\nhttps://seanmcccanary-secondary.table.core.windows.net\n\nSanitized\n\n\nCloud\nBlobEndpoint=https://seanmcccanary.blob.core.windows.net/;QueueEndpoint=https://seanmcccanary.queue.core.windows.net/;FileEndpoint=https://seanmcccanary.file.core.windows.net/;BlobSecondaryEndpoint=https://seanmcccanary-secondary.blob.core.windows.net/;QueueSecondaryEndpoint=https://seanmcccanary-secondary.queue.core.windows.net/;FileSecondaryEndpoint=https://seanmcccanary-secondary.file.core.windows.net/;AccountName=seanmcccanary;AccountKey=Sanitized\nseanscope1"
  }
}<|MERGE_RESOLUTION|>--- conflicted
+++ resolved
@@ -28,11 +28,7 @@
           "Microsoft-HTTPAPI/2.0"
         ],
         "x-ms-client-request-id": "b724bcc8-b2fd-2df8-4b52-9bde0caab2d9",
-<<<<<<< HEAD
-        "x-ms-request-id": "581d1153-101e-000a-5832-f3368c000000",
-=======
         "x-ms-request-id": "2943cbe3-e01e-0098-0f49-096dc1000000",
->>>>>>> 8d420312
         "x-ms-version": "2019-12-12"
       },
       "ResponseBody": []
@@ -105,11 +101,7 @@
         ],
         "x-ms-client-request-id": "21079df4-033c-4a49-7a56-bcd049fe273e",
         "x-ms-error-code": "Md5Mismatch",
-<<<<<<< HEAD
-        "x-ms-request-id": "581d1157-101e-000a-5a32-f3368c000000",
-=======
         "x-ms-request-id": "2943cc3d-e01e-0098-6249-096dc1000000",
->>>>>>> 8d420312
         "x-ms-version": "2019-12-12"
       },
       "ResponseBody": [
@@ -143,11 +135,7 @@
           "Microsoft-HTTPAPI/2.0"
         ],
         "x-ms-client-request-id": "e4117b82-3c4f-d2bf-6729-8ae7c228365f",
-<<<<<<< HEAD
-        "x-ms-request-id": "581d1158-101e-000a-5b32-f3368c000000",
-=======
         "x-ms-request-id": "2943cc4b-e01e-0098-6e49-096dc1000000",
->>>>>>> 8d420312
         "x-ms-version": "2019-12-12"
       },
       "ResponseBody": []
