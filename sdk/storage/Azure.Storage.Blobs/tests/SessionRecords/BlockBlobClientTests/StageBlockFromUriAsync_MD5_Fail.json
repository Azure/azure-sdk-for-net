﻿{
  "Entries": [
    {
      "RequestUri": "https://seanmcccanary3.blob.core.windows.net/test-container-86be5635-772b-c65c-fe94-728073f52097?restype=container",
      "RequestMethod": "PUT",
      "RequestHeaders": {
        "Accept": "application/xml",
        "Authorization": "Sanitized",
        "traceparent": "00-5a2cb754c814bc4198206216b0eb9634-6ebb14c00f4cd54e-00",
        "User-Agent": [
          "azsdk-net-Storage.Blobs/12.9.0-alpha.20210217.1",
          "(.NET 5.0.3; Microsoft Windows 10.0.19042)"
        ],
        "x-ms-blob-public-access": "container",
        "x-ms-client-request-id": "b724bcc8-b2fd-2df8-4b52-9bde0caab2d9",
        "x-ms-date": "Wed, 17 Feb 2021 18:56:49 GMT",
        "x-ms-return-client-request-id": "true",
<<<<<<< HEAD
        "x-ms-version": "2020-12-06"
=======
        "x-ms-version": "2021-02-12"
>>>>>>> 7e782c87
      },
      "RequestBody": null,
      "StatusCode": 201,
      "ResponseHeaders": {
        "Content-Length": "0",
        "Date": "Wed, 17 Feb 2021 18:56:49 GMT",
        "ETag": "\"0x8D8D375C8233CA2\"",
        "Last-Modified": "Wed, 17 Feb 2021 18:56:49 GMT",
        "Server": [
          "Windows-Azure-Blob/1.0",
          "Microsoft-HTTPAPI/2.0"
        ],
        "x-ms-client-request-id": "b724bcc8-b2fd-2df8-4b52-9bde0caab2d9",
        "x-ms-request-id": "1943fd02-401e-0057-6f5e-0574f1000000",
<<<<<<< HEAD
        "x-ms-version": "2020-12-06"
=======
        "x-ms-version": "2021-02-12"
>>>>>>> 7e782c87
      },
      "ResponseBody": []
    },
    {
      "RequestUri": "https://seanmcccanary3.blob.core.windows.net/test-container-86be5635-772b-c65c-fe94-728073f52097/test-blob-21692c64-bbbc-93e0-b582-a75bb27b3b8e",
      "RequestMethod": "PUT",
      "RequestHeaders": {
        "Accept": "application/xml",
        "Authorization": "Sanitized",
        "Content-Length": "1024",
        "Content-Type": "application/octet-stream",
        "traceparent": "00-e8d1c1b0b3199d4fac2ebfa962cfab9a-c7306727e49f7948-00",
        "User-Agent": [
          "azsdk-net-Storage.Blobs/12.9.0-alpha.20210217.1",
          "(.NET 5.0.3; Microsoft Windows 10.0.19042)"
        ],
        "x-ms-blob-type": "BlockBlob",
        "x-ms-client-request-id": "fcce621e-913b-f491-bdb4-3a3f9d7952f5",
        "x-ms-date": "Wed, 17 Feb 2021 18:56:49 GMT",
        "x-ms-return-client-request-id": "true",
<<<<<<< HEAD
        "x-ms-version": "2020-12-06"
=======
        "x-ms-version": "2021-02-12"
>>>>>>> 7e782c87
      },
      "RequestBody": "odT355XoJcAKNCxEbtR8+aCNt7bQaZp3kIjfJNlsfq81LuZ1DQxP35ZkrMmGtL521qI+fvL8CTg5f1cNCQHmnrV8Dj/uBuuUPtgfbLzR8dzJaE03LQC9OCWuO421QdWVfQ4TCqV+iNC3qj8Z3Jx7aI57Q6C0r3C1v9UZQMpd3vwCiu6tvuc2S+B9f4PAo1yJMtP/Ov414c6dXUrPZUcFWctCF1KtzqqnRPjANy/t9Bt5jw73XqT+zakgEGCcZ+aYdya3fYwJ3GQpV/UGdKmfsGguVdU5DvsmREmpjb1KC90SKL8JNXePcLOqzgav91j/gV/3bREQXmkqkDhCX0+m30wY9EzqlXrxn+Uhj0D1d0zwqgteUp3LAclW3qQ+TRBkA+65lgMMFOvlBc4s788oNRnsUbVDSIyvTfKClLfVs1HUvYtRO+BI5JUgeU3PnxH6LamLUvxaILtiCkkRiYAzD1F8VzFD1/k4o20fIs4/367giGYOSmFVepzP7jGXN1oV7Wn7U0fgtlavUq+PO/7sIyqbMAEaJcXwJt2Uc+jIoWsSCjVlQ4xmANEQXveyxj+e48sG+wdZ+8ekCixqS0Jt57FEfDDIh9+eNS8vCcfNPl+e9pAdwaVjuQ9uwDlf+7WOondGbkoO1VvraMbYKfEA18zMzFWyUCUL4MMhWsemPjl6oGdPh9AVjyA1MVjeio8ebelski9g3FJSOo2G7XuURSqNXYmKsE/8tzw0fB7MLFUzA+zdOasJGsMU/UxCjqKkoOwuUS0Gk7yZcNvyK18zhQ43U+qOtgt+g0PFdbMDuSiaj9wyndsoLW8wRMnQFu9j4Xc+Czu4FurgsM3pQB4IlbazWJuDAOcyDiZ6XnJCrWxUYZM8xa3t4nnxUu0NP+xQJ64SHb5T4OGPC/wVPbh3ngJgld6KzNAIxnYhka36Jc85KTbEL5CuAIGyrLmw2KTAerTqrKkNxlrdCVdHMk4zleYt2xOBs25yspVd1yAWV+3RYRf5EHglLGPc5iU4Z84zfxbTg/yRP8ZFd/oUsO46x7FpddE2OYVtCK6vpc1IOUrGKVgJQtTxQCFQs5h9EHx0oh90z/L9/EWRZntO4Zr5/T6vToaWMITdeDWv5YXt7/cyOgKt1GpYyS0SeNxZol6HV7ZazsL13nGal1e8TRbApHaEG6eXSyjUV4RYg7iog9XWKI7OkyE0PFuREz0Sm3sWUtNl1Ye37wuOhXY9nVu48hOB5iWI8RBVT95LBTjrwbsJQjDkQ65NHziCQA2q9p8A2CApkLVWjmHCD4WobOrTosS7NFoq069kNMftBbADqlg/Si0YwTAGsrPPITMppbJOr55I78FE1QRxxVzuaIiwvw==",
      "StatusCode": 201,
      "ResponseHeaders": {
        "Content-Length": "0",
        "Content-MD5": "4RkGKsl5m/IPuM6wxwP0Qg==",
        "Date": "Wed, 17 Feb 2021 18:56:49 GMT",
        "ETag": "\"0x8D8D375C82E0BBA\"",
        "Last-Modified": "Wed, 17 Feb 2021 18:56:49 GMT",
        "Server": [
          "Windows-Azure-Blob/1.0",
          "Microsoft-HTTPAPI/2.0"
        ],
        "x-ms-client-request-id": "fcce621e-913b-f491-bdb4-3a3f9d7952f5",
        "x-ms-content-crc64": "LZsCWQcHkiI=",
        "x-ms-request-id": "1943fd2a-401e-0057-0d5e-0574f1000000",
        "x-ms-request-server-encrypted": "true",
<<<<<<< HEAD
        "x-ms-version": "2020-12-06",
=======
        "x-ms-version": "2021-02-12",
>>>>>>> 7e782c87
        "x-ms-version-id": "2021-02-17T18:56:49.602041Z"
      },
      "ResponseBody": []
    },
    {
      "RequestUri": "https://seanmcccanary3.blob.core.windows.net/test-container-86be5635-772b-c65c-fe94-728073f52097/test-blob-cad9cd89-9e32-a804-956f-ab9414e3c09c?comp=block&blockid=dGVzdC1ibG9jay00ZjNkN2MzOC0zZmFjLTgyNTItMGQ2Mi01NDA1ODE1NzVkZmI%3D",
      "RequestMethod": "PUT",
      "RequestHeaders": {
        "Accept": "application/xml",
        "Authorization": "Sanitized",
        "traceparent": "00-727b022857857048ad43cdaa270676b7-e007d5a8617a6b4a-00",
        "User-Agent": [
          "azsdk-net-Storage.Blobs/12.9.0-alpha.20210217.1",
          "(.NET 5.0.3; Microsoft Windows 10.0.19042)"
        ],
        "x-ms-client-request-id": "21079df4-033c-4a49-7a56-bcd049fe273e",
        "x-ms-copy-source": "https://seanmcccanary3.blob.core.windows.net/test-container-86be5635-772b-c65c-fe94-728073f52097/test-blob-21692c64-bbbc-93e0-b582-a75bb27b3b8e",
        "x-ms-date": "Wed, 17 Feb 2021 18:56:49 GMT",
        "x-ms-return-client-request-id": "true",
        "x-ms-source-content-md5": "yOjfiVwsrhZrrQJ/3xUzWw==",
        "x-ms-source-range": "bytes=0-",
<<<<<<< HEAD
        "x-ms-version": "2020-12-06"
=======
        "x-ms-version": "2021-02-12"
>>>>>>> 7e782c87
      },
      "RequestBody": null,
      "StatusCode": 400,
      "ResponseHeaders": {
        "Content-Length": "405",
        "Content-Type": "application/xml",
        "Date": "Wed, 17 Feb 2021 18:56:49 GMT",
        "Server": [
          "Windows-Azure-Blob/1.0",
          "Microsoft-HTTPAPI/2.0"
        ],
        "x-ms-client-request-id": "21079df4-033c-4a49-7a56-bcd049fe273e",
        "x-ms-error-code": "Md5Mismatch",
        "x-ms-request-id": "1943fd46-401e-0057-285e-0574f1000000",
<<<<<<< HEAD
        "x-ms-version": "2020-12-06"
=======
        "x-ms-version": "2021-02-12"
>>>>>>> 7e782c87
      },
      "ResponseBody": [
        "﻿<?xml version=\"1.0\" encoding=\"utf-8\"?><Error><Code>Md5Mismatch</Code><Message>The MD5 value specified in the request did not match with the MD5 value calculated by the server.\n",
        "RequestId:1943fd46-401e-0057-285e-0574f1000000\n",
        "Time:2021-02-17T18:56:49.9134733Z</Message><UserSpecifiedMd5>yOjfiVwsrhZrrQJ/3xUzWw==</UserSpecifiedMd5><ServerCalculatedMd5>4RkGKsl5m/IPuM6wxwP0Qg==</ServerCalculatedMd5></Error>"
      ]
    },
    {
      "RequestUri": "https://seanmcccanary3.blob.core.windows.net/test-container-86be5635-772b-c65c-fe94-728073f52097?restype=container",
      "RequestMethod": "DELETE",
      "RequestHeaders": {
        "Accept": "application/xml",
        "Authorization": "Sanitized",
        "traceparent": "00-1080f613aced0147a8b75846f45302c7-85dbfab7f8ce0c40-00",
        "User-Agent": [
          "azsdk-net-Storage.Blobs/12.9.0-alpha.20210217.1",
          "(.NET 5.0.3; Microsoft Windows 10.0.19042)"
        ],
        "x-ms-client-request-id": "e4117b82-3c4f-d2bf-6729-8ae7c228365f",
        "x-ms-date": "Wed, 17 Feb 2021 18:56:49 GMT",
        "x-ms-return-client-request-id": "true",
<<<<<<< HEAD
        "x-ms-version": "2020-12-06"
=======
        "x-ms-version": "2021-02-12"
>>>>>>> 7e782c87
      },
      "RequestBody": null,
      "StatusCode": 202,
      "ResponseHeaders": {
        "Content-Length": "0",
        "Date": "Wed, 17 Feb 2021 18:56:49 GMT",
        "Server": [
          "Windows-Azure-Blob/1.0",
          "Microsoft-HTTPAPI/2.0"
        ],
        "x-ms-client-request-id": "e4117b82-3c4f-d2bf-6729-8ae7c228365f",
        "x-ms-request-id": "1943fd9c-401e-0057-765e-0574f1000000",
<<<<<<< HEAD
        "x-ms-version": "2020-12-06"
=======
        "x-ms-version": "2021-02-12"
>>>>>>> 7e782c87
      },
      "ResponseBody": []
    }
  ],
  "Variables": {
    "RandomSeed": "1555443953",
    "Storage_TestConfigDefault": "ProductionTenant\nseanmcccanary3\nU2FuaXRpemVk\nhttps://seanmcccanary3.blob.core.windows.net\nhttps://seanmcccanary3.file.core.windows.net\nhttps://seanmcccanary3.queue.core.windows.net\nhttps://seanmcccanary3.table.core.windows.net\n\n\n\n\nhttps://seanmcccanary3-secondary.blob.core.windows.net\nhttps://seanmcccanary3-secondary.file.core.windows.net\nhttps://seanmcccanary3-secondary.queue.core.windows.net\nhttps://seanmcccanary3-secondary.table.core.windows.net\n\nSanitized\n\n\nCloud\nBlobEndpoint=https://seanmcccanary3.blob.core.windows.net/;QueueEndpoint=https://seanmcccanary3.queue.core.windows.net/;FileEndpoint=https://seanmcccanary3.file.core.windows.net/;BlobSecondaryEndpoint=https://seanmcccanary3-secondary.blob.core.windows.net/;QueueSecondaryEndpoint=https://seanmcccanary3-secondary.queue.core.windows.net/;FileSecondaryEndpoint=https://seanmcccanary3-secondary.file.core.windows.net/;AccountName=seanmcccanary3;AccountKey=Kg==;\nseanscope1\n\n"
  }
}<|MERGE_RESOLUTION|>--- conflicted
+++ resolved
@@ -15,11 +15,7 @@
         "x-ms-client-request-id": "b724bcc8-b2fd-2df8-4b52-9bde0caab2d9",
         "x-ms-date": "Wed, 17 Feb 2021 18:56:49 GMT",
         "x-ms-return-client-request-id": "true",
-<<<<<<< HEAD
-        "x-ms-version": "2020-12-06"
-=======
         "x-ms-version": "2021-02-12"
->>>>>>> 7e782c87
       },
       "RequestBody": null,
       "StatusCode": 201,
@@ -34,11 +30,7 @@
         ],
         "x-ms-client-request-id": "b724bcc8-b2fd-2df8-4b52-9bde0caab2d9",
         "x-ms-request-id": "1943fd02-401e-0057-6f5e-0574f1000000",
-<<<<<<< HEAD
-        "x-ms-version": "2020-12-06"
-=======
         "x-ms-version": "2021-02-12"
->>>>>>> 7e782c87
       },
       "ResponseBody": []
     },
@@ -59,11 +51,7 @@
         "x-ms-client-request-id": "fcce621e-913b-f491-bdb4-3a3f9d7952f5",
         "x-ms-date": "Wed, 17 Feb 2021 18:56:49 GMT",
         "x-ms-return-client-request-id": "true",
-<<<<<<< HEAD
-        "x-ms-version": "2020-12-06"
-=======
         "x-ms-version": "2021-02-12"
->>>>>>> 7e782c87
       },
       "RequestBody": "odT355XoJcAKNCxEbtR8+aCNt7bQaZp3kIjfJNlsfq81LuZ1DQxP35ZkrMmGtL521qI+fvL8CTg5f1cNCQHmnrV8Dj/uBuuUPtgfbLzR8dzJaE03LQC9OCWuO421QdWVfQ4TCqV+iNC3qj8Z3Jx7aI57Q6C0r3C1v9UZQMpd3vwCiu6tvuc2S+B9f4PAo1yJMtP/Ov414c6dXUrPZUcFWctCF1KtzqqnRPjANy/t9Bt5jw73XqT+zakgEGCcZ+aYdya3fYwJ3GQpV/UGdKmfsGguVdU5DvsmREmpjb1KC90SKL8JNXePcLOqzgav91j/gV/3bREQXmkqkDhCX0+m30wY9EzqlXrxn+Uhj0D1d0zwqgteUp3LAclW3qQ+TRBkA+65lgMMFOvlBc4s788oNRnsUbVDSIyvTfKClLfVs1HUvYtRO+BI5JUgeU3PnxH6LamLUvxaILtiCkkRiYAzD1F8VzFD1/k4o20fIs4/367giGYOSmFVepzP7jGXN1oV7Wn7U0fgtlavUq+PO/7sIyqbMAEaJcXwJt2Uc+jIoWsSCjVlQ4xmANEQXveyxj+e48sG+wdZ+8ekCixqS0Jt57FEfDDIh9+eNS8vCcfNPl+e9pAdwaVjuQ9uwDlf+7WOondGbkoO1VvraMbYKfEA18zMzFWyUCUL4MMhWsemPjl6oGdPh9AVjyA1MVjeio8ebelski9g3FJSOo2G7XuURSqNXYmKsE/8tzw0fB7MLFUzA+zdOasJGsMU/UxCjqKkoOwuUS0Gk7yZcNvyK18zhQ43U+qOtgt+g0PFdbMDuSiaj9wyndsoLW8wRMnQFu9j4Xc+Czu4FurgsM3pQB4IlbazWJuDAOcyDiZ6XnJCrWxUYZM8xa3t4nnxUu0NP+xQJ64SHb5T4OGPC/wVPbh3ngJgld6KzNAIxnYhka36Jc85KTbEL5CuAIGyrLmw2KTAerTqrKkNxlrdCVdHMk4zleYt2xOBs25yspVd1yAWV+3RYRf5EHglLGPc5iU4Z84zfxbTg/yRP8ZFd/oUsO46x7FpddE2OYVtCK6vpc1IOUrGKVgJQtTxQCFQs5h9EHx0oh90z/L9/EWRZntO4Zr5/T6vToaWMITdeDWv5YXt7/cyOgKt1GpYyS0SeNxZol6HV7ZazsL13nGal1e8TRbApHaEG6eXSyjUV4RYg7iog9XWKI7OkyE0PFuREz0Sm3sWUtNl1Ye37wuOhXY9nVu48hOB5iWI8RBVT95LBTjrwbsJQjDkQ65NHziCQA2q9p8A2CApkLVWjmHCD4WobOrTosS7NFoq069kNMftBbADqlg/Si0YwTAGsrPPITMppbJOr55I78FE1QRxxVzuaIiwvw==",
       "StatusCode": 201,
@@ -81,11 +69,7 @@
         "x-ms-content-crc64": "LZsCWQcHkiI=",
         "x-ms-request-id": "1943fd2a-401e-0057-0d5e-0574f1000000",
         "x-ms-request-server-encrypted": "true",
-<<<<<<< HEAD
-        "x-ms-version": "2020-12-06",
-=======
         "x-ms-version": "2021-02-12",
->>>>>>> 7e782c87
         "x-ms-version-id": "2021-02-17T18:56:49.602041Z"
       },
       "ResponseBody": []
@@ -107,11 +91,7 @@
         "x-ms-return-client-request-id": "true",
         "x-ms-source-content-md5": "yOjfiVwsrhZrrQJ/3xUzWw==",
         "x-ms-source-range": "bytes=0-",
-<<<<<<< HEAD
-        "x-ms-version": "2020-12-06"
-=======
         "x-ms-version": "2021-02-12"
->>>>>>> 7e782c87
       },
       "RequestBody": null,
       "StatusCode": 400,
@@ -126,11 +106,7 @@
         "x-ms-client-request-id": "21079df4-033c-4a49-7a56-bcd049fe273e",
         "x-ms-error-code": "Md5Mismatch",
         "x-ms-request-id": "1943fd46-401e-0057-285e-0574f1000000",
-<<<<<<< HEAD
-        "x-ms-version": "2020-12-06"
-=======
         "x-ms-version": "2021-02-12"
->>>>>>> 7e782c87
       },
       "ResponseBody": [
         "﻿<?xml version=\"1.0\" encoding=\"utf-8\"?><Error><Code>Md5Mismatch</Code><Message>The MD5 value specified in the request did not match with the MD5 value calculated by the server.\n",
@@ -152,11 +128,7 @@
         "x-ms-client-request-id": "e4117b82-3c4f-d2bf-6729-8ae7c228365f",
         "x-ms-date": "Wed, 17 Feb 2021 18:56:49 GMT",
         "x-ms-return-client-request-id": "true",
-<<<<<<< HEAD
-        "x-ms-version": "2020-12-06"
-=======
         "x-ms-version": "2021-02-12"
->>>>>>> 7e782c87
       },
       "RequestBody": null,
       "StatusCode": 202,
@@ -169,11 +141,7 @@
         ],
         "x-ms-client-request-id": "e4117b82-3c4f-d2bf-6729-8ae7c228365f",
         "x-ms-request-id": "1943fd9c-401e-0057-765e-0574f1000000",
-<<<<<<< HEAD
-        "x-ms-version": "2020-12-06"
-=======
         "x-ms-version": "2021-02-12"
->>>>>>> 7e782c87
       },
       "ResponseBody": []
     }
