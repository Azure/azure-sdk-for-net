﻿{
  "Entries": [
    {
      "RequestUri": "https://seanmcccanary3.blob.core.windows.net/test-container-cf7e3889-8c87-1272-f2d8-ea005872cf5b?restype=container",
      "RequestMethod": "PUT",
      "RequestHeaders": {
        "Accept": "application/xml",
        "Authorization": "Sanitized",
        "traceparent": "00-484900f651eee642bfa7ab2954a85789-5e9757d49416fa40-00",
        "User-Agent": [
          "azsdk-net-Storage.Blobs/12.9.0-alpha.20210217.1",
          "(.NET 5.0.3; Microsoft Windows 10.0.19042)"
        ],
        "x-ms-blob-public-access": "container",
        "x-ms-client-request-id": "9063bba6-81c8-8a62-b202-f5897df69482",
        "x-ms-date": "Wed, 17 Feb 2021 18:57:29 GMT",
        "x-ms-return-client-request-id": "true",
<<<<<<< HEAD
        "x-ms-version": "2020-12-06"
=======
        "x-ms-version": "2021-02-12"
>>>>>>> 7e782c87
      },
      "RequestBody": null,
      "StatusCode": 201,
      "ResponseHeaders": {
        "Content-Length": "0",
        "Date": "Wed, 17 Feb 2021 18:57:29 GMT",
        "ETag": "\"0x8D8D375DFD90D49\"",
        "Last-Modified": "Wed, 17 Feb 2021 18:57:29 GMT",
        "Server": [
          "Windows-Azure-Blob/1.0",
          "Microsoft-HTTPAPI/2.0"
        ],
        "x-ms-client-request-id": "9063bba6-81c8-8a62-b202-f5897df69482",
        "x-ms-request-id": "e6ebde22-601e-008b-5f5e-05deaf000000",
<<<<<<< HEAD
        "x-ms-version": "2020-12-06"
=======
        "x-ms-version": "2021-02-12"
>>>>>>> 7e782c87
      },
      "ResponseBody": []
    },
    {
      "RequestUri": "https://seanmcccanary3.blob.core.windows.net/test-container-cf7e3889-8c87-1272-f2d8-ea005872cf5b/test-blob-5fbceb38-ae3e-2b26-e245-bef70d07b7d9?comp=block&blockid=AAAAAAAAAAAAAAAAAAAAAAAAAAAAAAAAAAAAAAAAAAAAAAAAAAAAAAAAAAAAAAAA",
      "RequestMethod": "PUT",
      "RequestHeaders": {
        "Accept": "application/xml",
        "Authorization": "Sanitized",
        "Content-Length": "512",
        "Content-Type": "application/octet-stream",
        "traceparent": "00-060f0a34c8cf374686246719e476fc54-b87341cb5f7eec41-00",
        "User-Agent": [
          "azsdk-net-Storage.Blobs/12.9.0-alpha.20210217.1",
          "(.NET 5.0.3; Microsoft Windows 10.0.19042)"
        ],
        "x-ms-client-request-id": "def8c96f-077d-2419-32f3-885e556a9c68",
        "x-ms-date": "Wed, 17 Feb 2021 18:57:29 GMT",
        "x-ms-return-client-request-id": "true",
<<<<<<< HEAD
        "x-ms-version": "2020-12-06"
=======
        "x-ms-version": "2021-02-12"
>>>>>>> 7e782c87
      },
      "RequestBody": "gid2VDRhmy/X+TGBDUYPLvqN7bvQKJv67TvXgcPLCDuFUuYS6MVgTgK7Pf7K2MroxImLaU4PLFmMfGb4ihpsC/D2+7pg/UY0LZ+5FeudLxVw77w6P5/sdSaMhmxeZ8ToTjEN09wPiMZDVjuvVhZu7kxRiJpdMstRCoaU03fa1cbb0Ma5kFw4YWf19uhjPR8PHpcfDd4pihxlu8lWe7RPaYF104VQtF7wGSczZzvi7sxmhLTgusjnsUapU9SS4uWypo1n7mmZv2o4L/S39iPhgs397/cAbq+5jSE/pmCKXjdBgMGue/9jzMVJp4rUL7siyNEHlfLusTfermFHWhgJrtG9dnViMgfNmSIxtsck5V1lHN6PgslEU8+Jz82eG3KtQPi4F7lGwJXJOfvQvPtwuckD4T45eisIeCKl2GM6Ln6whHbOa86jH1tIxUnNdJbUGBYDmzkzc8XNsJ6WoOgyjwt9HziEok37YMLi8bTiOgSM0cBMNpNEfBCwAbsvDH5zFjY9UFRdT3XICDt3UYIR6nWaCs4n5Vh4OKMn06GSy1NDb9t+pOqvLoJKgy1XzCqOnxZFlAKvSzDdxRewNnzUNjzoM+KnkkaL69tM3GIqIGt4mTSKTDZQlCOroN7S/vgGdkzxb5lI5gzQuqkmYm7NsqWsOJxHSeoGl5++/PJnuew=",
      "StatusCode": 201,
      "ResponseHeaders": {
        "Content-Length": "0",
        "Date": "Wed, 17 Feb 2021 18:57:29 GMT",
        "Server": [
          "Windows-Azure-Blob/1.0",
          "Microsoft-HTTPAPI/2.0"
        ],
        "x-ms-client-request-id": "def8c96f-077d-2419-32f3-885e556a9c68",
        "x-ms-content-crc64": "HUAiI98wSGc=",
        "x-ms-request-id": "e6ebde3a-601e-008b-735e-05deaf000000",
        "x-ms-request-server-encrypted": "true",
<<<<<<< HEAD
        "x-ms-version": "2020-12-06"
=======
        "x-ms-version": "2021-02-12"
>>>>>>> 7e782c87
      },
      "ResponseBody": []
    },
    {
      "RequestUri": "https://seanmcccanary3.blob.core.windows.net/test-container-cf7e3889-8c87-1272-f2d8-ea005872cf5b/test-blob-5fbceb38-ae3e-2b26-e245-bef70d07b7d9?comp=block&blockid=AAIAAAAAAAAAAAAAAAAAAAAAAAAAAAAAAAAAAAAAAAAAAAAAAAAAAAAAAAAAAAAA",
      "RequestMethod": "PUT",
      "RequestHeaders": {
        "Accept": "application/xml",
        "Authorization": "Sanitized",
        "Content-Length": "512",
        "Content-Type": "application/octet-stream",
        "traceparent": "00-060f0a34c8cf374686246719e476fc54-9dd8491eeed42448-00",
        "User-Agent": [
          "azsdk-net-Storage.Blobs/12.9.0-alpha.20210217.1",
          "(.NET 5.0.3; Microsoft Windows 10.0.19042)"
        ],
        "x-ms-client-request-id": "4bef7878-adb4-10ae-1e7c-0dd26f753423",
        "x-ms-date": "Wed, 17 Feb 2021 18:57:29 GMT",
        "x-ms-return-client-request-id": "true",
<<<<<<< HEAD
        "x-ms-version": "2020-12-06"
=======
        "x-ms-version": "2021-02-12"
>>>>>>> 7e782c87
      },
      "RequestBody": "40ZmFTmw0i+yJ7qRjCkxtN3tOSbGW74sYuvY+YrqGmgBvUMbCLh59dkI6SCOWXltbgofBC6SJoeIObNO19ilyAxSkM/lFawkdENMvXGdnghxaot/yxY6bpe8k84FKh0AYyETPMmph1he+o/qRWgV65uq3G1NJfz2FyE4KYLdH0omTFpPiWE/x+MzIdCGTygupqgyWk2wsz0lHCSocV3WgNtFxPkNxmE6ahSKGgMrcMj4CYPaq8T8dpkcKm08l1aFXKH1QIsvIeBH9+84Jpk5+axcr2ja/NQXSU1g8Zvz/dO+Bb1iNi88yeijkrPUw1D/4jHA3+jtqmDM3vc+zi9EU/oceiHb18N8IOWANmkhQoX9YA5qMx7r0VpdlVc3/vu4Xj+5t0kvJAttRL8CbXT3q5tyQG0h2iDbMKnGfkFrRCHqyNgpZ4s7zTwD/O5e6WPmZeq8xb2NloQf3YegaKXJAv+dF6SbzUMQNnMxHt4xfUdF4BhXrn9kXTFTCYoEm2WWOfnvwNG+Spinq45KXHim7mA/W4eNclN/ObpzSMO4DJsNm+TkQbx1hpaAsAPxGQC4rRsqxD/dCcemcIcXSwLU7p/yPMGUwa2jydXwDMFQjiC5upqojkdbMJIcPtA1XjqUrMFj/tw/JOtuhvpq7PwFVeJmXZBnK19Xlgwvd4Pcbms=",
      "StatusCode": 201,
      "ResponseHeaders": {
        "Content-Length": "0",
        "Date": "Wed, 17 Feb 2021 18:57:29 GMT",
        "Server": [
          "Windows-Azure-Blob/1.0",
          "Microsoft-HTTPAPI/2.0"
        ],
        "x-ms-client-request-id": "4bef7878-adb4-10ae-1e7c-0dd26f753423",
        "x-ms-content-crc64": "9DB7dDwIliY=",
        "x-ms-request-id": "e6ebde53-601e-008b-085e-05deaf000000",
        "x-ms-request-server-encrypted": "true",
<<<<<<< HEAD
        "x-ms-version": "2020-12-06"
=======
        "x-ms-version": "2021-02-12"
>>>>>>> 7e782c87
      },
      "ResponseBody": []
    },
    {
      "RequestUri": "https://seanmcccanary3.blob.core.windows.net/test-container-cf7e3889-8c87-1272-f2d8-ea005872cf5b/test-blob-5fbceb38-ae3e-2b26-e245-bef70d07b7d9?comp=block&blockid=AAQAAAAAAAAAAAAAAAAAAAAAAAAAAAAAAAAAAAAAAAAAAAAAAAAAAAAAAAAAAAAA",
      "RequestMethod": "PUT",
      "RequestHeaders": {
        "Accept": "application/xml",
        "Authorization": "Sanitized",
        "Content-Length": "512",
        "Content-Type": "application/octet-stream",
        "traceparent": "00-060f0a34c8cf374686246719e476fc54-92b9d77f37f2464c-00",
        "User-Agent": [
          "azsdk-net-Storage.Blobs/12.9.0-alpha.20210217.1",
          "(.NET 5.0.3; Microsoft Windows 10.0.19042)"
        ],
        "x-ms-client-request-id": "dde6d0cb-507b-86b4-cec9-2bda30f8e11a",
        "x-ms-date": "Wed, 17 Feb 2021 18:57:29 GMT",
        "x-ms-return-client-request-id": "true",
<<<<<<< HEAD
        "x-ms-version": "2020-12-06"
=======
        "x-ms-version": "2021-02-12"
>>>>>>> 7e782c87
      },
      "RequestBody": "mlxg/+yPQ3mVrjoHTfFDlRbo7s4Aqi2AYgxn0BCtaJEYj9CQmwVoUyPj+rnxVwqlyJlgmu6favAv4J3gJ3Np6Eao770hs/oQgJurHa9zjgoCwgd3Tc2jeCTgYLpoiCuvehJySGhMgxSeTxpT9E1Au1KS3mRr8pt4BXaZQVI/qPdv+6KcAEWitj7y2P2yUITXn6Vo1arHQ4h3+kPxskLCXqci5Piqo7oM8CgleRmdxrXxwqGt19JNqLcaJQYCsAP8MHlWj2yMLPvrW+SCocpu2TSO//CgFYfU1TtAj36zCkAkKUigRzZJZZWmwnvuywbtrEvSc7ASWxvygrowS5x8N1GkXXeCzpL9RZpb+lIL5Qk1U+My4ZaPEs4trsV7GRn5KYoqSm6Pa9651C4Wt2HI5pyw+vi5Sla6FEupVB/NgiyAYtDI4ZubpugFeAxoeVptZMgoyh4hP980cDUj5ha+7FICllWQAAQAFVQQs9FJUZrwO/BXpLcNXyLxk3FmeL/RR4y6ZeME3GTDKLXJEIwN6x6aMqomZkib9DYzn22Tmp2UPmxFj+y361+LlHsBRE6V5KhTy0UVq+BDHnGs0T33L44XNNIfx1sy40ZLmtHMmbDonbvEQM5Xf5KLAXB6ChohlGXt6g98dRxMIOj/yhEPd4XAwzOCMu6/wLU/k8Xrt9g=",
      "StatusCode": 201,
      "ResponseHeaders": {
        "Content-Length": "0",
        "Date": "Wed, 17 Feb 2021 18:57:29 GMT",
        "Server": [
          "Windows-Azure-Blob/1.0",
          "Microsoft-HTTPAPI/2.0"
        ],
        "x-ms-client-request-id": "dde6d0cb-507b-86b4-cec9-2bda30f8e11a",
        "x-ms-content-crc64": "XaxamBeOl6g=",
        "x-ms-request-id": "e6ebde5b-601e-008b-105e-05deaf000000",
        "x-ms-request-server-encrypted": "true",
<<<<<<< HEAD
        "x-ms-version": "2020-12-06"
=======
        "x-ms-version": "2021-02-12"
>>>>>>> 7e782c87
      },
      "ResponseBody": []
    },
    {
      "RequestUri": "https://seanmcccanary3.blob.core.windows.net/test-container-cf7e3889-8c87-1272-f2d8-ea005872cf5b/test-blob-5fbceb38-ae3e-2b26-e245-bef70d07b7d9?comp=block&blockid=AAYAAAAAAAAAAAAAAAAAAAAAAAAAAAAAAAAAAAAAAAAAAAAAAAAAAAAAAAAAAAAA",
      "RequestMethod": "PUT",
      "RequestHeaders": {
        "Accept": "application/xml",
        "Authorization": "Sanitized",
        "Content-Length": "212",
        "Content-Type": "application/octet-stream",
        "traceparent": "00-060f0a34c8cf374686246719e476fc54-54a3660b8503d147-00",
        "User-Agent": [
          "azsdk-net-Storage.Blobs/12.9.0-alpha.20210217.1",
          "(.NET 5.0.3; Microsoft Windows 10.0.19042)"
        ],
        "x-ms-client-request-id": "9f0677ef-578f-0fa7-c346-114f85500006",
        "x-ms-date": "Wed, 17 Feb 2021 18:57:29 GMT",
        "x-ms-return-client-request-id": "true",
<<<<<<< HEAD
        "x-ms-version": "2020-12-06"
=======
        "x-ms-version": "2021-02-12"
>>>>>>> 7e782c87
      },
      "RequestBody": "LCkFbN6uoGwnnncf5li1gXyK6rlG5p9idi4qWjziVmFpD9OgDKKY1iBXDOO6z9lo/74XOwD9kUWJovawhEYvRUcWttaEFHXa8ROZ79q8qKdVwVp+yhtga32NFmms6FHaJ8aboxgC4+tJPUnsY6JqzfpOWsLrsXostUpY9v0LLQjBv8cUIASOU95vNY3RdAfbIkhuXY6O7nZLb+7OqeztPQ9AK6TaVq32wAfkfHvtWkFCfdS1nM96MtBQyLEVv6nygfh+kEljAMybeJ2GqnL7XhSsjCs=",
      "StatusCode": 201,
      "ResponseHeaders": {
        "Content-Length": "0",
        "Date": "Wed, 17 Feb 2021 18:57:29 GMT",
        "Server": [
          "Windows-Azure-Blob/1.0",
          "Microsoft-HTTPAPI/2.0"
        ],
        "x-ms-client-request-id": "9f0677ef-578f-0fa7-c346-114f85500006",
        "x-ms-content-crc64": "eJowhogOHCo=",
        "x-ms-request-id": "e6ebde69-601e-008b-1c5e-05deaf000000",
        "x-ms-request-server-encrypted": "true",
<<<<<<< HEAD
        "x-ms-version": "2020-12-06"
=======
        "x-ms-version": "2021-02-12"
>>>>>>> 7e782c87
      },
      "ResponseBody": []
    },
    {
      "RequestUri": "https://seanmcccanary3.blob.core.windows.net/test-container-cf7e3889-8c87-1272-f2d8-ea005872cf5b/test-blob-5fbceb38-ae3e-2b26-e245-bef70d07b7d9?comp=blocklist",
      "RequestMethod": "PUT",
      "RequestHeaders": {
        "Accept": "application/xml",
        "Authorization": "Sanitized",
        "Content-Length": "350",
        "Content-Type": "application/xml",
        "traceparent": "00-060f0a34c8cf374686246719e476fc54-f98f88028c1d0644-00",
        "User-Agent": [
          "azsdk-net-Storage.Blobs/12.9.0-alpha.20210217.1",
          "(.NET 5.0.3; Microsoft Windows 10.0.19042)"
        ],
        "x-ms-client-request-id": "b9eb8782-41f1-ea8b-732f-5c88355042fb",
        "x-ms-date": "Wed, 17 Feb 2021 18:57:29 GMT",
        "x-ms-return-client-request-id": "true",
<<<<<<< HEAD
        "x-ms-version": "2020-12-06"
=======
        "x-ms-version": "2021-02-12"
>>>>>>> 7e782c87
      },
      "RequestBody": "﻿<BlockList><Latest>AAAAAAAAAAAAAAAAAAAAAAAAAAAAAAAAAAAAAAAAAAAAAAAAAAAAAAAAAAAAAAAA</Latest><Latest>AAIAAAAAAAAAAAAAAAAAAAAAAAAAAAAAAAAAAAAAAAAAAAAAAAAAAAAAAAAAAAAA</Latest><Latest>AAQAAAAAAAAAAAAAAAAAAAAAAAAAAAAAAAAAAAAAAAAAAAAAAAAAAAAAAAAAAAAA</Latest><Latest>AAYAAAAAAAAAAAAAAAAAAAAAAAAAAAAAAAAAAAAAAAAAAAAAAAAAAAAAAAAAAAAA</Latest></BlockList>",
      "StatusCode": 201,
      "ResponseHeaders": {
        "Content-Length": "0",
        "Date": "Wed, 17 Feb 2021 18:57:29 GMT",
        "ETag": "\"0x8D8D375E0072FAF\"",
        "Last-Modified": "Wed, 17 Feb 2021 18:57:29 GMT",
        "Server": [
          "Windows-Azure-Blob/1.0",
          "Microsoft-HTTPAPI/2.0"
        ],
        "x-ms-client-request-id": "b9eb8782-41f1-ea8b-732f-5c88355042fb",
        "x-ms-content-crc64": "ams0/8B0TJc=",
        "x-ms-request-id": "e6ebde75-601e-008b-265e-05deaf000000",
        "x-ms-request-server-encrypted": "true",
<<<<<<< HEAD
        "x-ms-version": "2020-12-06",
=======
        "x-ms-version": "2021-02-12",
>>>>>>> 7e782c87
        "x-ms-version-id": "2021-02-17T18:57:29.61369Z"
      },
      "ResponseBody": []
    },
    {
      "RequestUri": "https://seanmcccanary3.blob.core.windows.net/test-container-cf7e3889-8c87-1272-f2d8-ea005872cf5b/test-blob-5fbceb38-ae3e-2b26-e245-bef70d07b7d9",
      "RequestMethod": "GET",
      "RequestHeaders": {
        "Accept": "application/xml",
        "Authorization": "Sanitized",
        "traceparent": "00-3981486afb65eb40bd2fc5241d8fc07a-4c2ba15699b6c044-00",
        "User-Agent": [
          "azsdk-net-Storage.Blobs/12.9.0-alpha.20210217.1",
          "(.NET 5.0.3; Microsoft Windows 10.0.19042)"
        ],
        "x-ms-client-request-id": "fecceb1e-4765-8515-a8d9-3b0c103d4ddf",
        "x-ms-date": "Wed, 17 Feb 2021 18:57:29 GMT",
        "x-ms-return-client-request-id": "true",
<<<<<<< HEAD
        "x-ms-version": "2020-12-06"
=======
        "x-ms-version": "2021-02-12"
>>>>>>> 7e782c87
      },
      "RequestBody": null,
      "StatusCode": 200,
      "ResponseHeaders": {
        "Accept-Ranges": "bytes",
        "Content-Length": "1748",
        "Content-Type": "application/octet-stream",
        "Date": "Wed, 17 Feb 2021 18:57:29 GMT",
        "ETag": "\"0x8D8D375E0072FAF\"",
        "Last-Modified": "Wed, 17 Feb 2021 18:57:29 GMT",
        "Server": [
          "Windows-Azure-Blob/1.0",
          "Microsoft-HTTPAPI/2.0"
        ],
        "x-ms-blob-type": "BlockBlob",
        "x-ms-client-request-id": "fecceb1e-4765-8515-a8d9-3b0c103d4ddf",
        "x-ms-creation-time": "Wed, 17 Feb 2021 18:57:29 GMT",
        "x-ms-is-current-version": "true",
        "x-ms-last-access-time": "Wed, 17 Feb 2021 18:57:29 GMT",
        "x-ms-lease-state": "available",
        "x-ms-lease-status": "unlocked",
        "x-ms-request-id": "e6ebde82-601e-008b-315e-05deaf000000",
        "x-ms-server-encrypted": "true",
<<<<<<< HEAD
        "x-ms-version": "2020-12-06",
=======
        "x-ms-version": "2021-02-12",
>>>>>>> 7e782c87
        "x-ms-version-id": "2021-02-17T18:57:29.61369Z"
      },
      "ResponseBody": "gid2VDRhmy/X+TGBDUYPLvqN7bvQKJv67TvXgcPLCDuFUuYS6MVgTgK7Pf7K2MroxImLaU4PLFmMfGb4ihpsC/D2+7pg/UY0LZ+5FeudLxVw77w6P5/sdSaMhmxeZ8ToTjEN09wPiMZDVjuvVhZu7kxRiJpdMstRCoaU03fa1cbb0Ma5kFw4YWf19uhjPR8PHpcfDd4pihxlu8lWe7RPaYF104VQtF7wGSczZzvi7sxmhLTgusjnsUapU9SS4uWypo1n7mmZv2o4L/S39iPhgs397/cAbq+5jSE/pmCKXjdBgMGue/9jzMVJp4rUL7siyNEHlfLusTfermFHWhgJrtG9dnViMgfNmSIxtsck5V1lHN6PgslEU8+Jz82eG3KtQPi4F7lGwJXJOfvQvPtwuckD4T45eisIeCKl2GM6Ln6whHbOa86jH1tIxUnNdJbUGBYDmzkzc8XNsJ6WoOgyjwt9HziEok37YMLi8bTiOgSM0cBMNpNEfBCwAbsvDH5zFjY9UFRdT3XICDt3UYIR6nWaCs4n5Vh4OKMn06GSy1NDb9t+pOqvLoJKgy1XzCqOnxZFlAKvSzDdxRewNnzUNjzoM+KnkkaL69tM3GIqIGt4mTSKTDZQlCOroN7S/vgGdkzxb5lI5gzQuqkmYm7NsqWsOJxHSeoGl5++/PJnuezjRmYVObDSL7InupGMKTG03e05JsZbvixi69j5iuoaaAG9QxsIuHn12QjpII5ZeW1uCh8ELpImh4g5s07X2KXIDFKQz+UVrCR0Q0y9cZ2eCHFqi3/LFjpul7yTzgUqHQBjIRM8yamHWF76j+pFaBXrm6rcbU0l/PYXITgpgt0fSiZMWk+JYT/H4zMh0IZPKC6mqDJaTbCzPSUcJKhxXdaA20XE+Q3GYTpqFIoaAytwyPgJg9qrxPx2mRwqbTyXVoVcofVAiy8h4Ef37zgmmTn5rFyvaNr81BdJTWDxm/P9074FvWI2LzzJ6KOSs9TDUP/iMcDf6O2qYMze9z7OL0RT+hx6IdvXw3wg5YA2aSFChf1gDmozHuvRWl2VVzf++7heP7m3SS8kC21EvwJtdPerm3JAbSHaINswqcZ+QWtEIerI2ClnizvNPAP87l7pY+Zl6rzFvY2WhB/dh6BopckC/50XpJvNQxA2czEe3jF9R0XgGFeuf2RdMVMJigSbZZY5+e/A0b5KmKerjkpceKbuYD9bh41yU385unNIw7gMmw2b5ORBvHWGloCwA/EZALitGyrEP90Jx6ZwhxdLAtTun/I8wZTBraPJ1fAMwVCOILm6mqiOR1swkhw+0DVeOpSswWP+3D8k626G+mrs/AVV4mZdkGcrX1eWDC93g9xua5pcYP/sj0N5la46B03xQ5UW6O7OAKotgGIMZ9AQrWiRGI/QkJsFaFMj4/q58VcKpciZYJrun2rwL+Cd4CdzaehGqO+9IbP6EICbqx2vc44KAsIHd03No3gk4GC6aIgrr3oSckhoTIMUnk8aU/RNQLtSkt5ka/KbeAV2mUFSP6j3b/uinABForY+8tj9slCE15+laNWqx0OId/pD8bJCwl6nIuT4qqO6DPAoJXkZnca18cKhrdfSTai3GiUGArAD/DB5Vo9sjCz761vkgqHKbtk0jv/woBWH1NU7QI9+swpAJClIoEc2SWWVpsJ77ssG7axL0nOwElsb8oK6MEucfDdRpF13gs6S/UWaW/pSC+UJNVPjMuGWjxLOLa7FexkZ+SmKKkpuj2veudQuFrdhyOacsPr4uUpWuhRLqVQfzYIsgGLQyOGbm6boBXgMaHlabWTIKMoeIT/fNHA1I+YWvuxSApZVkAAEABVUELPRSVGa8DvwV6S3DV8i8ZNxZni/0UeMumXjBNxkwyi1yRCMDesemjKqJmZIm/Q2M59tk5qdlD5sRY/st+tfi5R7AUROleSoU8tFFavgQx5xrNE99y+OFzTSH8dbMuNGS5rRzJmw6J27xEDOV3+SiwFwegoaIZRl7eoPfHUcTCDo/8oRD3eFwMMzgjLuv8C1P5PF67fYLCkFbN6uoGwnnncf5li1gXyK6rlG5p9idi4qWjziVmFpD9OgDKKY1iBXDOO6z9lo/74XOwD9kUWJovawhEYvRUcWttaEFHXa8ROZ79q8qKdVwVp+yhtga32NFmms6FHaJ8aboxgC4+tJPUnsY6JqzfpOWsLrsXostUpY9v0LLQjBv8cUIASOU95vNY3RdAfbIkhuXY6O7nZLb+7OqeztPQ9AK6TaVq32wAfkfHvtWkFCfdS1nM96MtBQyLEVv6nygfh+kEljAMybeJ2GqnL7XhSsjCs="
    },
    {
      "RequestUri": "https://seanmcccanary3.blob.core.windows.net/test-container-cf7e3889-8c87-1272-f2d8-ea005872cf5b?restype=container",
      "RequestMethod": "DELETE",
      "RequestHeaders": {
        "Accept": "application/xml",
        "Authorization": "Sanitized",
        "traceparent": "00-4458d75f03dbaf4383ea7cc9782bd30a-a54954bccf415f4b-00",
        "User-Agent": [
          "azsdk-net-Storage.Blobs/12.9.0-alpha.20210217.1",
          "(.NET 5.0.3; Microsoft Windows 10.0.19042)"
        ],
        "x-ms-client-request-id": "4a6a4024-4483-7695-30c1-81095b5b7272",
        "x-ms-date": "Wed, 17 Feb 2021 18:57:29 GMT",
        "x-ms-return-client-request-id": "true",
<<<<<<< HEAD
        "x-ms-version": "2020-12-06"
=======
        "x-ms-version": "2021-02-12"
>>>>>>> 7e782c87
      },
      "RequestBody": null,
      "StatusCode": 202,
      "ResponseHeaders": {
        "Content-Length": "0",
        "Date": "Wed, 17 Feb 2021 18:57:29 GMT",
        "Server": [
          "Windows-Azure-Blob/1.0",
          "Microsoft-HTTPAPI/2.0"
        ],
        "x-ms-client-request-id": "4a6a4024-4483-7695-30c1-81095b5b7272",
        "x-ms-request-id": "e6ebde92-601e-008b-405e-05deaf000000",
<<<<<<< HEAD
        "x-ms-version": "2020-12-06"
=======
        "x-ms-version": "2021-02-12"
>>>>>>> 7e782c87
      },
      "ResponseBody": []
    }
  ],
  "Variables": {
    "RandomSeed": "1777746631",
    "Storage_TestConfigDefault": "ProductionTenant\nseanmcccanary3\nU2FuaXRpemVk\nhttps://seanmcccanary3.blob.core.windows.net\nhttps://seanmcccanary3.file.core.windows.net\nhttps://seanmcccanary3.queue.core.windows.net\nhttps://seanmcccanary3.table.core.windows.net\n\n\n\n\nhttps://seanmcccanary3-secondary.blob.core.windows.net\nhttps://seanmcccanary3-secondary.file.core.windows.net\nhttps://seanmcccanary3-secondary.queue.core.windows.net\nhttps://seanmcccanary3-secondary.table.core.windows.net\n\nSanitized\n\n\nCloud\nBlobEndpoint=https://seanmcccanary3.blob.core.windows.net/;QueueEndpoint=https://seanmcccanary3.queue.core.windows.net/;FileEndpoint=https://seanmcccanary3.file.core.windows.net/;BlobSecondaryEndpoint=https://seanmcccanary3-secondary.blob.core.windows.net/;QueueSecondaryEndpoint=https://seanmcccanary3-secondary.queue.core.windows.net/;FileSecondaryEndpoint=https://seanmcccanary3-secondary.file.core.windows.net/;AccountName=seanmcccanary3;AccountKey=Kg==;\nseanscope1\n\n"
  }
}<|MERGE_RESOLUTION|>--- conflicted
+++ resolved
@@ -15,11 +15,7 @@
         "x-ms-client-request-id": "9063bba6-81c8-8a62-b202-f5897df69482",
         "x-ms-date": "Wed, 17 Feb 2021 18:57:29 GMT",
         "x-ms-return-client-request-id": "true",
-<<<<<<< HEAD
-        "x-ms-version": "2020-12-06"
-=======
-        "x-ms-version": "2021-02-12"
->>>>>>> 7e782c87
+        "x-ms-version": "2021-02-12"
       },
       "RequestBody": null,
       "StatusCode": 201,
@@ -34,11 +30,7 @@
         ],
         "x-ms-client-request-id": "9063bba6-81c8-8a62-b202-f5897df69482",
         "x-ms-request-id": "e6ebde22-601e-008b-5f5e-05deaf000000",
-<<<<<<< HEAD
-        "x-ms-version": "2020-12-06"
-=======
-        "x-ms-version": "2021-02-12"
->>>>>>> 7e782c87
+        "x-ms-version": "2021-02-12"
       },
       "ResponseBody": []
     },
@@ -58,11 +50,7 @@
         "x-ms-client-request-id": "def8c96f-077d-2419-32f3-885e556a9c68",
         "x-ms-date": "Wed, 17 Feb 2021 18:57:29 GMT",
         "x-ms-return-client-request-id": "true",
-<<<<<<< HEAD
-        "x-ms-version": "2020-12-06"
-=======
-        "x-ms-version": "2021-02-12"
->>>>>>> 7e782c87
+        "x-ms-version": "2021-02-12"
       },
       "RequestBody": "gid2VDRhmy/X+TGBDUYPLvqN7bvQKJv67TvXgcPLCDuFUuYS6MVgTgK7Pf7K2MroxImLaU4PLFmMfGb4ihpsC/D2+7pg/UY0LZ+5FeudLxVw77w6P5/sdSaMhmxeZ8ToTjEN09wPiMZDVjuvVhZu7kxRiJpdMstRCoaU03fa1cbb0Ma5kFw4YWf19uhjPR8PHpcfDd4pihxlu8lWe7RPaYF104VQtF7wGSczZzvi7sxmhLTgusjnsUapU9SS4uWypo1n7mmZv2o4L/S39iPhgs397/cAbq+5jSE/pmCKXjdBgMGue/9jzMVJp4rUL7siyNEHlfLusTfermFHWhgJrtG9dnViMgfNmSIxtsck5V1lHN6PgslEU8+Jz82eG3KtQPi4F7lGwJXJOfvQvPtwuckD4T45eisIeCKl2GM6Ln6whHbOa86jH1tIxUnNdJbUGBYDmzkzc8XNsJ6WoOgyjwt9HziEok37YMLi8bTiOgSM0cBMNpNEfBCwAbsvDH5zFjY9UFRdT3XICDt3UYIR6nWaCs4n5Vh4OKMn06GSy1NDb9t+pOqvLoJKgy1XzCqOnxZFlAKvSzDdxRewNnzUNjzoM+KnkkaL69tM3GIqIGt4mTSKTDZQlCOroN7S/vgGdkzxb5lI5gzQuqkmYm7NsqWsOJxHSeoGl5++/PJnuew=",
       "StatusCode": 201,
@@ -77,11 +65,7 @@
         "x-ms-content-crc64": "HUAiI98wSGc=",
         "x-ms-request-id": "e6ebde3a-601e-008b-735e-05deaf000000",
         "x-ms-request-server-encrypted": "true",
-<<<<<<< HEAD
-        "x-ms-version": "2020-12-06"
-=======
-        "x-ms-version": "2021-02-12"
->>>>>>> 7e782c87
+        "x-ms-version": "2021-02-12"
       },
       "ResponseBody": []
     },
@@ -101,11 +85,7 @@
         "x-ms-client-request-id": "4bef7878-adb4-10ae-1e7c-0dd26f753423",
         "x-ms-date": "Wed, 17 Feb 2021 18:57:29 GMT",
         "x-ms-return-client-request-id": "true",
-<<<<<<< HEAD
-        "x-ms-version": "2020-12-06"
-=======
-        "x-ms-version": "2021-02-12"
->>>>>>> 7e782c87
+        "x-ms-version": "2021-02-12"
       },
       "RequestBody": "40ZmFTmw0i+yJ7qRjCkxtN3tOSbGW74sYuvY+YrqGmgBvUMbCLh59dkI6SCOWXltbgofBC6SJoeIObNO19ilyAxSkM/lFawkdENMvXGdnghxaot/yxY6bpe8k84FKh0AYyETPMmph1he+o/qRWgV65uq3G1NJfz2FyE4KYLdH0omTFpPiWE/x+MzIdCGTygupqgyWk2wsz0lHCSocV3WgNtFxPkNxmE6ahSKGgMrcMj4CYPaq8T8dpkcKm08l1aFXKH1QIsvIeBH9+84Jpk5+axcr2ja/NQXSU1g8Zvz/dO+Bb1iNi88yeijkrPUw1D/4jHA3+jtqmDM3vc+zi9EU/oceiHb18N8IOWANmkhQoX9YA5qMx7r0VpdlVc3/vu4Xj+5t0kvJAttRL8CbXT3q5tyQG0h2iDbMKnGfkFrRCHqyNgpZ4s7zTwD/O5e6WPmZeq8xb2NloQf3YegaKXJAv+dF6SbzUMQNnMxHt4xfUdF4BhXrn9kXTFTCYoEm2WWOfnvwNG+Spinq45KXHim7mA/W4eNclN/ObpzSMO4DJsNm+TkQbx1hpaAsAPxGQC4rRsqxD/dCcemcIcXSwLU7p/yPMGUwa2jydXwDMFQjiC5upqojkdbMJIcPtA1XjqUrMFj/tw/JOtuhvpq7PwFVeJmXZBnK19Xlgwvd4Pcbms=",
       "StatusCode": 201,
@@ -120,11 +100,7 @@
         "x-ms-content-crc64": "9DB7dDwIliY=",
         "x-ms-request-id": "e6ebde53-601e-008b-085e-05deaf000000",
         "x-ms-request-server-encrypted": "true",
-<<<<<<< HEAD
-        "x-ms-version": "2020-12-06"
-=======
-        "x-ms-version": "2021-02-12"
->>>>>>> 7e782c87
+        "x-ms-version": "2021-02-12"
       },
       "ResponseBody": []
     },
@@ -144,11 +120,7 @@
         "x-ms-client-request-id": "dde6d0cb-507b-86b4-cec9-2bda30f8e11a",
         "x-ms-date": "Wed, 17 Feb 2021 18:57:29 GMT",
         "x-ms-return-client-request-id": "true",
-<<<<<<< HEAD
-        "x-ms-version": "2020-12-06"
-=======
-        "x-ms-version": "2021-02-12"
->>>>>>> 7e782c87
+        "x-ms-version": "2021-02-12"
       },
       "RequestBody": "mlxg/+yPQ3mVrjoHTfFDlRbo7s4Aqi2AYgxn0BCtaJEYj9CQmwVoUyPj+rnxVwqlyJlgmu6favAv4J3gJ3Np6Eao770hs/oQgJurHa9zjgoCwgd3Tc2jeCTgYLpoiCuvehJySGhMgxSeTxpT9E1Au1KS3mRr8pt4BXaZQVI/qPdv+6KcAEWitj7y2P2yUITXn6Vo1arHQ4h3+kPxskLCXqci5Piqo7oM8CgleRmdxrXxwqGt19JNqLcaJQYCsAP8MHlWj2yMLPvrW+SCocpu2TSO//CgFYfU1TtAj36zCkAkKUigRzZJZZWmwnvuywbtrEvSc7ASWxvygrowS5x8N1GkXXeCzpL9RZpb+lIL5Qk1U+My4ZaPEs4trsV7GRn5KYoqSm6Pa9651C4Wt2HI5pyw+vi5Sla6FEupVB/NgiyAYtDI4ZubpugFeAxoeVptZMgoyh4hP980cDUj5ha+7FICllWQAAQAFVQQs9FJUZrwO/BXpLcNXyLxk3FmeL/RR4y6ZeME3GTDKLXJEIwN6x6aMqomZkib9DYzn22Tmp2UPmxFj+y361+LlHsBRE6V5KhTy0UVq+BDHnGs0T33L44XNNIfx1sy40ZLmtHMmbDonbvEQM5Xf5KLAXB6ChohlGXt6g98dRxMIOj/yhEPd4XAwzOCMu6/wLU/k8Xrt9g=",
       "StatusCode": 201,
@@ -163,11 +135,7 @@
         "x-ms-content-crc64": "XaxamBeOl6g=",
         "x-ms-request-id": "e6ebde5b-601e-008b-105e-05deaf000000",
         "x-ms-request-server-encrypted": "true",
-<<<<<<< HEAD
-        "x-ms-version": "2020-12-06"
-=======
-        "x-ms-version": "2021-02-12"
->>>>>>> 7e782c87
+        "x-ms-version": "2021-02-12"
       },
       "ResponseBody": []
     },
@@ -187,11 +155,7 @@
         "x-ms-client-request-id": "9f0677ef-578f-0fa7-c346-114f85500006",
         "x-ms-date": "Wed, 17 Feb 2021 18:57:29 GMT",
         "x-ms-return-client-request-id": "true",
-<<<<<<< HEAD
-        "x-ms-version": "2020-12-06"
-=======
-        "x-ms-version": "2021-02-12"
->>>>>>> 7e782c87
+        "x-ms-version": "2021-02-12"
       },
       "RequestBody": "LCkFbN6uoGwnnncf5li1gXyK6rlG5p9idi4qWjziVmFpD9OgDKKY1iBXDOO6z9lo/74XOwD9kUWJovawhEYvRUcWttaEFHXa8ROZ79q8qKdVwVp+yhtga32NFmms6FHaJ8aboxgC4+tJPUnsY6JqzfpOWsLrsXostUpY9v0LLQjBv8cUIASOU95vNY3RdAfbIkhuXY6O7nZLb+7OqeztPQ9AK6TaVq32wAfkfHvtWkFCfdS1nM96MtBQyLEVv6nygfh+kEljAMybeJ2GqnL7XhSsjCs=",
       "StatusCode": 201,
@@ -206,11 +170,7 @@
         "x-ms-content-crc64": "eJowhogOHCo=",
         "x-ms-request-id": "e6ebde69-601e-008b-1c5e-05deaf000000",
         "x-ms-request-server-encrypted": "true",
-<<<<<<< HEAD
-        "x-ms-version": "2020-12-06"
-=======
-        "x-ms-version": "2021-02-12"
->>>>>>> 7e782c87
+        "x-ms-version": "2021-02-12"
       },
       "ResponseBody": []
     },
@@ -230,11 +190,7 @@
         "x-ms-client-request-id": "b9eb8782-41f1-ea8b-732f-5c88355042fb",
         "x-ms-date": "Wed, 17 Feb 2021 18:57:29 GMT",
         "x-ms-return-client-request-id": "true",
-<<<<<<< HEAD
-        "x-ms-version": "2020-12-06"
-=======
-        "x-ms-version": "2021-02-12"
->>>>>>> 7e782c87
+        "x-ms-version": "2021-02-12"
       },
       "RequestBody": "﻿<BlockList><Latest>AAAAAAAAAAAAAAAAAAAAAAAAAAAAAAAAAAAAAAAAAAAAAAAAAAAAAAAAAAAAAAAA</Latest><Latest>AAIAAAAAAAAAAAAAAAAAAAAAAAAAAAAAAAAAAAAAAAAAAAAAAAAAAAAAAAAAAAAA</Latest><Latest>AAQAAAAAAAAAAAAAAAAAAAAAAAAAAAAAAAAAAAAAAAAAAAAAAAAAAAAAAAAAAAAA</Latest><Latest>AAYAAAAAAAAAAAAAAAAAAAAAAAAAAAAAAAAAAAAAAAAAAAAAAAAAAAAAAAAAAAAA</Latest></BlockList>",
       "StatusCode": 201,
@@ -251,11 +207,7 @@
         "x-ms-content-crc64": "ams0/8B0TJc=",
         "x-ms-request-id": "e6ebde75-601e-008b-265e-05deaf000000",
         "x-ms-request-server-encrypted": "true",
-<<<<<<< HEAD
-        "x-ms-version": "2020-12-06",
-=======
         "x-ms-version": "2021-02-12",
->>>>>>> 7e782c87
         "x-ms-version-id": "2021-02-17T18:57:29.61369Z"
       },
       "ResponseBody": []
@@ -274,11 +226,7 @@
         "x-ms-client-request-id": "fecceb1e-4765-8515-a8d9-3b0c103d4ddf",
         "x-ms-date": "Wed, 17 Feb 2021 18:57:29 GMT",
         "x-ms-return-client-request-id": "true",
-<<<<<<< HEAD
-        "x-ms-version": "2020-12-06"
-=======
-        "x-ms-version": "2021-02-12"
->>>>>>> 7e782c87
+        "x-ms-version": "2021-02-12"
       },
       "RequestBody": null,
       "StatusCode": 200,
@@ -302,11 +250,7 @@
         "x-ms-lease-status": "unlocked",
         "x-ms-request-id": "e6ebde82-601e-008b-315e-05deaf000000",
         "x-ms-server-encrypted": "true",
-<<<<<<< HEAD
-        "x-ms-version": "2020-12-06",
-=======
         "x-ms-version": "2021-02-12",
->>>>>>> 7e782c87
         "x-ms-version-id": "2021-02-17T18:57:29.61369Z"
       },
       "ResponseBody": "gid2VDRhmy/X+TGBDUYPLvqN7bvQKJv67TvXgcPLCDuFUuYS6MVgTgK7Pf7K2MroxImLaU4PLFmMfGb4ihpsC/D2+7pg/UY0LZ+5FeudLxVw77w6P5/sdSaMhmxeZ8ToTjEN09wPiMZDVjuvVhZu7kxRiJpdMstRCoaU03fa1cbb0Ma5kFw4YWf19uhjPR8PHpcfDd4pihxlu8lWe7RPaYF104VQtF7wGSczZzvi7sxmhLTgusjnsUapU9SS4uWypo1n7mmZv2o4L/S39iPhgs397/cAbq+5jSE/pmCKXjdBgMGue/9jzMVJp4rUL7siyNEHlfLusTfermFHWhgJrtG9dnViMgfNmSIxtsck5V1lHN6PgslEU8+Jz82eG3KtQPi4F7lGwJXJOfvQvPtwuckD4T45eisIeCKl2GM6Ln6whHbOa86jH1tIxUnNdJbUGBYDmzkzc8XNsJ6WoOgyjwt9HziEok37YMLi8bTiOgSM0cBMNpNEfBCwAbsvDH5zFjY9UFRdT3XICDt3UYIR6nWaCs4n5Vh4OKMn06GSy1NDb9t+pOqvLoJKgy1XzCqOnxZFlAKvSzDdxRewNnzUNjzoM+KnkkaL69tM3GIqIGt4mTSKTDZQlCOroN7S/vgGdkzxb5lI5gzQuqkmYm7NsqWsOJxHSeoGl5++/PJnuezjRmYVObDSL7InupGMKTG03e05JsZbvixi69j5iuoaaAG9QxsIuHn12QjpII5ZeW1uCh8ELpImh4g5s07X2KXIDFKQz+UVrCR0Q0y9cZ2eCHFqi3/LFjpul7yTzgUqHQBjIRM8yamHWF76j+pFaBXrm6rcbU0l/PYXITgpgt0fSiZMWk+JYT/H4zMh0IZPKC6mqDJaTbCzPSUcJKhxXdaA20XE+Q3GYTpqFIoaAytwyPgJg9qrxPx2mRwqbTyXVoVcofVAiy8h4Ef37zgmmTn5rFyvaNr81BdJTWDxm/P9074FvWI2LzzJ6KOSs9TDUP/iMcDf6O2qYMze9z7OL0RT+hx6IdvXw3wg5YA2aSFChf1gDmozHuvRWl2VVzf++7heP7m3SS8kC21EvwJtdPerm3JAbSHaINswqcZ+QWtEIerI2ClnizvNPAP87l7pY+Zl6rzFvY2WhB/dh6BopckC/50XpJvNQxA2czEe3jF9R0XgGFeuf2RdMVMJigSbZZY5+e/A0b5KmKerjkpceKbuYD9bh41yU385unNIw7gMmw2b5ORBvHWGloCwA/EZALitGyrEP90Jx6ZwhxdLAtTun/I8wZTBraPJ1fAMwVCOILm6mqiOR1swkhw+0DVeOpSswWP+3D8k626G+mrs/AVV4mZdkGcrX1eWDC93g9xua5pcYP/sj0N5la46B03xQ5UW6O7OAKotgGIMZ9AQrWiRGI/QkJsFaFMj4/q58VcKpciZYJrun2rwL+Cd4CdzaehGqO+9IbP6EICbqx2vc44KAsIHd03No3gk4GC6aIgrr3oSckhoTIMUnk8aU/RNQLtSkt5ka/KbeAV2mUFSP6j3b/uinABForY+8tj9slCE15+laNWqx0OId/pD8bJCwl6nIuT4qqO6DPAoJXkZnca18cKhrdfSTai3GiUGArAD/DB5Vo9sjCz761vkgqHKbtk0jv/woBWH1NU7QI9+swpAJClIoEc2SWWVpsJ77ssG7axL0nOwElsb8oK6MEucfDdRpF13gs6S/UWaW/pSC+UJNVPjMuGWjxLOLa7FexkZ+SmKKkpuj2veudQuFrdhyOacsPr4uUpWuhRLqVQfzYIsgGLQyOGbm6boBXgMaHlabWTIKMoeIT/fNHA1I+YWvuxSApZVkAAEABVUELPRSVGa8DvwV6S3DV8i8ZNxZni/0UeMumXjBNxkwyi1yRCMDesemjKqJmZIm/Q2M59tk5qdlD5sRY/st+tfi5R7AUROleSoU8tFFavgQx5xrNE99y+OFzTSH8dbMuNGS5rRzJmw6J27xEDOV3+SiwFwegoaIZRl7eoPfHUcTCDo/8oRD3eFwMMzgjLuv8C1P5PF67fYLCkFbN6uoGwnnncf5li1gXyK6rlG5p9idi4qWjziVmFpD9OgDKKY1iBXDOO6z9lo/74XOwD9kUWJovawhEYvRUcWttaEFHXa8ROZ79q8qKdVwVp+yhtga32NFmms6FHaJ8aboxgC4+tJPUnsY6JqzfpOWsLrsXostUpY9v0LLQjBv8cUIASOU95vNY3RdAfbIkhuXY6O7nZLb+7OqeztPQ9AK6TaVq32wAfkfHvtWkFCfdS1nM96MtBQyLEVv6nygfh+kEljAMybeJ2GqnL7XhSsjCs="
@@ -325,11 +269,7 @@
         "x-ms-client-request-id": "4a6a4024-4483-7695-30c1-81095b5b7272",
         "x-ms-date": "Wed, 17 Feb 2021 18:57:29 GMT",
         "x-ms-return-client-request-id": "true",
-<<<<<<< HEAD
-        "x-ms-version": "2020-12-06"
-=======
-        "x-ms-version": "2021-02-12"
->>>>>>> 7e782c87
+        "x-ms-version": "2021-02-12"
       },
       "RequestBody": null,
       "StatusCode": 202,
@@ -342,11 +282,7 @@
         ],
         "x-ms-client-request-id": "4a6a4024-4483-7695-30c1-81095b5b7272",
         "x-ms-request-id": "e6ebde92-601e-008b-405e-05deaf000000",
-<<<<<<< HEAD
-        "x-ms-version": "2020-12-06"
-=======
-        "x-ms-version": "2021-02-12"
->>>>>>> 7e782c87
+        "x-ms-version": "2021-02-12"
       },
       "ResponseBody": []
     }
