--- conflicted
+++ resolved
@@ -15,11 +15,7 @@
         "x-ms-client-request-id": "381d9c03-2389-573d-299e-79613c81237e",
         "x-ms-date": "Wed, 04 Aug 2021 00:33:03 GMT",
         "x-ms-return-client-request-id": "true",
-<<<<<<< HEAD
-        "x-ms-version": "2020-12-06"
-=======
         "x-ms-version": "2021-02-12"
->>>>>>> 7e782c87
       },
       "RequestBody": null,
       "StatusCode": 201,
@@ -33,13 +29,8 @@
           "Microsoft-HTTPAPI/2.0"
         ],
         "x-ms-client-request-id": "381d9c03-2389-573d-299e-79613c81237e",
-<<<<<<< HEAD
-        "x-ms-request-id": "3dafd72a-301e-0000-715e-05dac2000000",
-        "x-ms-version": "2020-12-06"
-=======
         "x-ms-request-id": "9e0e03cf-401e-0005-28c8-88186a000000",
         "x-ms-version": "2021-02-12"
->>>>>>> 7e782c87
       },
       "ResponseBody": []
     },
@@ -60,11 +51,7 @@
         "x-ms-client-request-id": "fd65cfe8-209a-f39b-aab5-cc3fe51dfa1e",
         "x-ms-date": "Wed, 04 Aug 2021 00:33:03 GMT",
         "x-ms-return-client-request-id": "true",
-<<<<<<< HEAD
-        "x-ms-version": "2020-12-06"
-=======
         "x-ms-version": "2021-02-12"
->>>>>>> 7e782c87
       },
       "RequestBody": "2eAdq5WvVldSsEVldKBhV7wih7u33OP6oQLdTYFhkSUZ4x/fdMePVEXF5dje2OOIPSKkGflnxv39IgmS0QnW8R4fTJGBgeL0kzJ18vcKHMkfVA9fvHgssRwi4lK9/II87/S5v4tRBrw/r4XH8dQF8gZAc335dzSm85p0Xp6QN5avOQICUVw9zU1TIA3yZb9IHPBLfYkFQnjAEsvx3KgdrnjuF7jRA6GqAqUvpVYntI7bLEKtRboNqveKQj6RTPGlNXKUA00HdxlOoXrk1pwhmF49FbBlcGi\u002B4WzBRsBjGba0iXDkkrBA1LUoXqQ/KdNaaanfUzZAQMUJ1iHhRTBZ64jDMEwsPAat/UH6PRHDfriYZt0Wg8WAc0mq2ryOX46Ez3McfPiHLSyjMVX0RgK0RldpSN5TQmfCQ7wDgmFJH56zdW2dpgK/ETmwclJwiy1G9ZRkJRavMYwLWjg7g6vKWRK2QNCVFp9UqTalo9AVUbePvYzN5fmHBEThkkzKg46N5Rk/uUpcsd70EHvgCY689QiArMUf/XQYLzyLs4RTiiWnGL221phtMgyu2NR\u002Bp/q2JZxDSdfIbuilJooO0f1ZoYVVOPDQBR9wE3m5cSSfmohB1Y3oEEBO36rVEa8OX2EOVDdPKG4J5R980zZeDv3DBYwBzPtvcZFFB1lG\u002BvRvYbQXqxztUHEZOPBtaz0J79CtEgwjDJJmnuKmCiEUw\u002BorDXGCRmPg1rUa6JQLAgVTOxeJmejnTFUhsQw6RkZQBHQFQl7Mh6hszDtXCST\u002BW5zcUs4JiykBQ8EbYZVXpo9uyeMfBb\u002Bnh7RvHMyskEIxIlZwXfR3R3lKA/6csCUTFSas6D9B31XcNMoamW9dVLN\u002B6j4/5kma94Jq1AHBC9eOXAelAKgD8EMAkygpXK0K7a5KHsbm0y7dEfC91gpUGinzjD1nt1QKe/r7P1IgcZrVYOZSduwQp4jYyO64Rhk4rHn\u002BNtBvojZaQKLM65TbvKBV53YjAaM94uS1j\u002B9lUjXgwpPZIjrKZb2w\u002BDZKRLz0/QtOYl6iFKrVwVTsuhNG9O5t6ygBAZpmi4K4cght850nwZLjF/DXPa3oBGDl3auqaQRI3FiU8vtw59bb6qKhaM62xPiBY9z9la16GP05gK3WDgkEJBZEk86WczAZ\u002B1MLRpuSLhiyKQYoSkarGdr9NmcoBduYnUO4cjEq6vCr5JpabtFhp1GVI\u002BQC29rPmXn0mTzJ8PZ3cqhY2rzmiD8WfGasUKsIm48Vk\u002BH3lsFp6Ni4NlCz4vOk4vsoCcyVrpul7F90I0jN6/6ss10VgNzn7/HkLlLuYplyCG6v35HCgOVGUaph9MWP6kpSBy6WjmEeQRrasA==",
       "StatusCode": 201,
@@ -82,12 +69,7 @@
         "x-ms-content-crc64": "tUMkSUKO81Q=",
         "x-ms-request-id": "9e0e0444-401e-0005-10c8-88186a000000",
         "x-ms-request-server-encrypted": "true",
-<<<<<<< HEAD
-        "x-ms-version": "2020-12-06",
-        "x-ms-version-id": "2021-02-17T18:58:20.19891Z"
-=======
         "x-ms-version": "2021-02-12"
->>>>>>> 7e782c87
       },
       "ResponseBody": []
     },
@@ -107,11 +89,7 @@
         "x-ms-date": "Wed, 04 Aug 2021 00:33:03 GMT",
         "x-ms-return-client-request-id": "true",
         "x-ms-source-range": "bytes=0-",
-<<<<<<< HEAD
-        "x-ms-version": "2020-12-06"
-=======
         "x-ms-version": "2021-02-12"
->>>>>>> 7e782c87
       },
       "RequestBody": null,
       "StatusCode": 201,
@@ -126,11 +104,7 @@
         "x-ms-content-crc64": "tUMkSUKO81Q=",
         "x-ms-request-id": "9e0e04b5-401e-0005-76c8-88186a000000",
         "x-ms-request-server-encrypted": "true",
-<<<<<<< HEAD
-        "x-ms-version": "2020-12-06"
-=======
         "x-ms-version": "2021-02-12"
->>>>>>> 7e782c87
       },
       "ResponseBody": []
     },
@@ -148,11 +122,7 @@
         "x-ms-client-request-id": "36b67a38-c5f6-d921-b2c9-3dc90e3d0eb6",
         "x-ms-date": "Wed, 04 Aug 2021 00:33:03 GMT",
         "x-ms-return-client-request-id": "true",
-<<<<<<< HEAD
-        "x-ms-version": "2020-12-06"
-=======
         "x-ms-version": "2021-02-12"
->>>>>>> 7e782c87
       },
       "RequestBody": null,
       "StatusCode": 202,
@@ -164,13 +134,8 @@
           "Microsoft-HTTPAPI/2.0"
         ],
         "x-ms-client-request-id": "36b67a38-c5f6-d921-b2c9-3dc90e3d0eb6",
-<<<<<<< HEAD
-        "x-ms-request-id": "3dafd77e-301e-0000-345e-05dac2000000",
-        "x-ms-version": "2020-12-06"
-=======
         "x-ms-request-id": "9e0e0522-401e-0005-52c8-88186a000000",
         "x-ms-version": "2021-02-12"
->>>>>>> 7e782c87
       },
       "ResponseBody": []
     }
