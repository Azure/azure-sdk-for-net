--- conflicted
+++ resolved
@@ -15,11 +15,7 @@
         "x-ms-client-request-id": "19991dd1-f3c0-1c37-30c1-1fedb526b4f5",
         "x-ms-date": "Wed, 17 Feb 2021 18:58:36 GMT",
         "x-ms-return-client-request-id": "true",
-<<<<<<< HEAD
-        "x-ms-version": "2020-12-06"
-=======
         "x-ms-version": "2021-02-12"
->>>>>>> 7e782c87
       },
       "RequestBody": null,
       "StatusCode": 201,
@@ -34,11 +30,7 @@
         ],
         "x-ms-client-request-id": "19991dd1-f3c0-1c37-30c1-1fedb526b4f5",
         "x-ms-request-id": "b01501d2-301e-0010-0c5e-051faa000000",
-<<<<<<< HEAD
-        "x-ms-version": "2020-12-06"
-=======
         "x-ms-version": "2021-02-12"
->>>>>>> 7e782c87
       },
       "ResponseBody": []
     },
@@ -59,11 +51,7 @@
         "x-ms-client-request-id": "a84ccea5-2292-b8c6-48bb-de79cb6a8995",
         "x-ms-date": "Wed, 17 Feb 2021 18:58:36 GMT",
         "x-ms-return-client-request-id": "true",
-<<<<<<< HEAD
-        "x-ms-version": "2020-12-06"
-=======
         "x-ms-version": "2021-02-12"
->>>>>>> 7e782c87
       },
       "RequestBody": [],
       "StatusCode": 201,
@@ -81,11 +69,7 @@
         "x-ms-content-crc64": "AAAAAAAAAAA=",
         "x-ms-request-id": "b01501e3-301e-0010-1b5e-051faa000000",
         "x-ms-request-server-encrypted": "true",
-<<<<<<< HEAD
-        "x-ms-version": "2020-12-06",
-=======
         "x-ms-version": "2021-02-12",
->>>>>>> 7e782c87
         "x-ms-version-id": "2021-02-17T18:58:36.5646271Z"
       },
       "ResponseBody": []
@@ -107,11 +91,7 @@
         "x-ms-client-request-id": "2cd826af-b8eb-5970-dfb2-9bb2184ad824",
         "x-ms-date": "Wed, 17 Feb 2021 18:58:36 GMT",
         "x-ms-return-client-request-id": "true",
-<<<<<<< HEAD
-        "x-ms-version": "2020-12-06"
-=======
         "x-ms-version": "2021-02-12"
->>>>>>> 7e782c87
       },
       "RequestBody": "kbBHtlwMrnzZdiD0XQh2O/06mwY/CdXua23F5ka5UgiwYespmXtRmSDPzxwB0lpARaJ8kM6CVojaWEvuRsg2HyQXQ/sdTaKB6QLmbzq57JkShaGjPcE5LQtjTkAwY1JYma/46o5fI/cA+qfMnOdNIWyx28EmkuJi3hbwuf5iUYawjtaKwAIKs2Gpo0IabZEkFSzTfoeQMQbNlgt4b2n5nqghHA0QwmFqpyhgfO6fR3GEy6TRjtL+H1zQvSr2kUT3sAWZ+VCDE1PLaNdfMLQXLU6a9KPFJw/WIvywQAQ2dBXjaMzoBU4gAbhRBiX7n++ouI/bW52hMon2w9ZU0tNOlPTBe8foLigAevLrdCDq2oMNCId1Whl4QjZC8kF3zC7kAnEwOSQnwIln2+Cqtr1oDOhTRspL2DnbSTiRpTzmia7EBnGvuaFe5Uj9DX84zYx52uZYI4VjmCk3VfDslhpNgFEy5q9LuVJH9WCCTcu6onurGMtVjWYpYG1Hd2Owck8tsIwtBufdLSCTES0k4UpefbN1QH1P+PLrCIVBA0Lvl4IRVZ0+jJuTzuqqwXw4BH4j6fmwOjLR3beZQv1imyndpHmrE4ysIPEX4nGTpTZ2swQGHhpJPlxQP3flpEqeMTPBzB0CjfDydsgImVjAPjeBI4/5W3wOlGUdWtQUx3unebA+0dgYcyUTFKhRQKUEjwBAZIC6pNW2sje35TIc3q9NYCCngmxfaLBp5kfUvVPAGMvU1GL77NTaiB+hYY3z9jX5BOCFXA2T4fvQUb6O4vXj98xnSAlMUXRLzfpNvQcide8R2rhzO7y9QPNnKpoVTKYqvWnBjK4srLJrOY8TRiPzrtvPfQc8b7wPqQcW5SfaNoBTIgCeYOlA5S4FCAEtqfrQc3u+Rs6f7U2tseKmFceLkQMOvyMiVU3xjpfYNme64v8NRnKrG++xtDSy8K8Hms9menf+HurXrR0tzLg3xrfm8s7imc9V33YTXArucGSe6vTIcrzvu8MVNZlUfU43eu59y/7gJAAAEZoB68Lf6Dy4j+LEblP69zcLzWM1AGIo3OEbcKRmvsXzx2Eh7tABNU1cnO5rcgybg9TG1VecyhA42Q7gw3iYUdAc0Kfy2AhnCZcW2WRzvGrVgO3QoOhtVv1R6RXBIHHUw0odTqFkqKrLX8vAhvCrxRykCkOKyLHnrnqqoO/zpeglQRUaVW3IcNdDBEAdrdAMpST4HRUuSvuYNZ8nugi62LrjmkTbkG+v3JprRsRxygGpnfvL+ofS9vcZgh/NoLXPiCuFORKMMBS0SUF7wwM3JmuefRwM790yEKNMwQ5P4Tvkm76Y65DuHW3mFrFGVzPz4ly0LyKZw5lNUw==",
       "StatusCode": 201,
@@ -129,11 +109,7 @@
         "x-ms-content-crc64": "4KMzC4YTw5U=",
         "x-ms-request-id": "b01501fc-301e-0010-315e-051faa000000",
         "x-ms-request-server-encrypted": "true",
-<<<<<<< HEAD
-        "x-ms-version": "2020-12-06",
-=======
         "x-ms-version": "2021-02-12",
->>>>>>> 7e782c87
         "x-ms-version-id": "2021-02-17T18:58:36.6236697Z"
       },
       "ResponseBody": []
@@ -155,11 +131,7 @@
         "x-ms-date": "Wed, 17 Feb 2021 18:58:36 GMT",
         "x-ms-if-tags": "\"coolTag\" = 'true'",
         "x-ms-return-client-request-id": "true",
-<<<<<<< HEAD
-        "x-ms-version": "2020-12-06"
-=======
         "x-ms-version": "2021-02-12"
->>>>>>> 7e782c87
       },
       "RequestBody": null,
       "StatusCode": 412,
@@ -174,11 +146,7 @@
         "x-ms-client-request-id": "9ce9c27f-21c1-7067-fee6-8f54c9b4ed4c",
         "x-ms-error-code": "ConditionNotMet",
         "x-ms-request-id": "b0150212-301e-0010-455e-051faa000000",
-<<<<<<< HEAD
-        "x-ms-version": "2020-12-06"
-=======
         "x-ms-version": "2021-02-12"
->>>>>>> 7e782c87
       },
       "ResponseBody": [
         "﻿<?xml version=\"1.0\" encoding=\"utf-8\"?><Error><Code>ConditionNotMet</Code><Message>The condition specified using HTTP conditional header(s) is not met.\n",
@@ -200,11 +168,7 @@
         "x-ms-client-request-id": "5633c090-3b61-2863-31f6-82f76e8ae894",
         "x-ms-date": "Wed, 17 Feb 2021 18:58:36 GMT",
         "x-ms-return-client-request-id": "true",
-<<<<<<< HEAD
-        "x-ms-version": "2020-12-06"
-=======
         "x-ms-version": "2021-02-12"
->>>>>>> 7e782c87
       },
       "RequestBody": null,
       "StatusCode": 202,
@@ -217,11 +181,7 @@
         ],
         "x-ms-client-request-id": "5633c090-3b61-2863-31f6-82f76e8ae894",
         "x-ms-request-id": "b015022f-301e-0010-5f5e-051faa000000",
-<<<<<<< HEAD
-        "x-ms-version": "2020-12-06"
-=======
         "x-ms-version": "2021-02-12"
->>>>>>> 7e782c87
       },
       "ResponseBody": []
     }
