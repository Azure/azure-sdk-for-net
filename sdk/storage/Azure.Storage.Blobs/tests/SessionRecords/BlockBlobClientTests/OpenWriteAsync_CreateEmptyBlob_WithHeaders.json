--- conflicted
+++ resolved
@@ -15,11 +15,7 @@
         "x-ms-client-request-id": "99abd647-5d52-9919-58a7-3b0b6a1c82f9",
         "x-ms-date": "Wed, 17 Feb 2021 18:56:30 GMT",
         "x-ms-return-client-request-id": "true",
-<<<<<<< HEAD
-        "x-ms-version": "2020-12-06"
-=======
-        "x-ms-version": "2021-02-12"
->>>>>>> 7e782c87
+        "x-ms-version": "2021-02-12"
       },
       "RequestBody": null,
       "StatusCode": 201,
@@ -34,11 +30,7 @@
         ],
         "x-ms-client-request-id": "99abd647-5d52-9919-58a7-3b0b6a1c82f9",
         "x-ms-request-id": "b6094637-e01e-0071-6e5e-053ce9000000",
-<<<<<<< HEAD
-        "x-ms-version": "2020-12-06"
-=======
-        "x-ms-version": "2021-02-12"
->>>>>>> 7e782c87
+        "x-ms-version": "2021-02-12"
       },
       "ResponseBody": []
     },
@@ -59,11 +51,7 @@
         "x-ms-client-request-id": "f3564735-eb5d-b6d4-2d14-964ec491f0e8",
         "x-ms-date": "Wed, 17 Feb 2021 18:56:30 GMT",
         "x-ms-return-client-request-id": "true",
-<<<<<<< HEAD
-        "x-ms-version": "2020-12-06"
-=======
-        "x-ms-version": "2021-02-12"
->>>>>>> 7e782c87
+        "x-ms-version": "2021-02-12"
       },
       "RequestBody": [],
       "StatusCode": 201,
@@ -81,11 +69,7 @@
         "x-ms-content-crc64": "AAAAAAAAAAA=",
         "x-ms-request-id": "b609464d-e01e-0071-7c5e-053ce9000000",
         "x-ms-request-server-encrypted": "true",
-<<<<<<< HEAD
-        "x-ms-version": "2020-12-06",
-=======
         "x-ms-version": "2021-02-12",
->>>>>>> 7e782c87
         "x-ms-version-id": "2021-02-17T18:56:31.0237429Z"
       },
       "ResponseBody": []
@@ -109,11 +93,7 @@
         "x-ms-client-request-id": "60518673-7c1a-f3e6-f9f2-517a844d5750",
         "x-ms-date": "Wed, 17 Feb 2021 18:56:31 GMT",
         "x-ms-return-client-request-id": "true",
-<<<<<<< HEAD
-        "x-ms-version": "2020-12-06"
-=======
-        "x-ms-version": "2021-02-12"
->>>>>>> 7e782c87
+        "x-ms-version": "2021-02-12"
       },
       "RequestBody": [],
       "StatusCode": 201,
@@ -131,11 +111,7 @@
         "x-ms-content-crc64": "AAAAAAAAAAA=",
         "x-ms-request-id": "b609466a-e01e-0071-105e-053ce9000000",
         "x-ms-request-server-encrypted": "true",
-<<<<<<< HEAD
-        "x-ms-version": "2020-12-06",
-=======
         "x-ms-version": "2021-02-12",
->>>>>>> 7e782c87
         "x-ms-version-id": "2021-02-17T18:56:31.0947927Z"
       },
       "ResponseBody": []
@@ -154,11 +130,7 @@
         "x-ms-client-request-id": "3edb9490-8f3f-b9ce-1138-a380b1f08bf7",
         "x-ms-date": "Wed, 17 Feb 2021 18:56:31 GMT",
         "x-ms-return-client-request-id": "true",
-<<<<<<< HEAD
-        "x-ms-version": "2020-12-06"
-=======
-        "x-ms-version": "2021-02-12"
->>>>>>> 7e782c87
+        "x-ms-version": "2021-02-12"
       },
       "RequestBody": null,
       "StatusCode": 200,
@@ -186,11 +158,7 @@
         "x-ms-lease-status": "unlocked",
         "x-ms-request-id": "b609467a-e01e-0071-1e5e-053ce9000000",
         "x-ms-server-encrypted": "true",
-<<<<<<< HEAD
-        "x-ms-version": "2020-12-06",
-=======
         "x-ms-version": "2021-02-12",
->>>>>>> 7e782c87
         "x-ms-version-id": "2021-02-17T18:56:31.0947927Z"
       },
       "ResponseBody": []
@@ -209,11 +177,7 @@
         "x-ms-client-request-id": "efe9c377-1871-6910-9d17-099c4f1e81ec",
         "x-ms-date": "Wed, 17 Feb 2021 18:56:31 GMT",
         "x-ms-return-client-request-id": "true",
-<<<<<<< HEAD
-        "x-ms-version": "2020-12-06"
-=======
-        "x-ms-version": "2021-02-12"
->>>>>>> 7e782c87
+        "x-ms-version": "2021-02-12"
       },
       "RequestBody": null,
       "StatusCode": 202,
@@ -226,11 +190,7 @@
         ],
         "x-ms-client-request-id": "efe9c377-1871-6910-9d17-099c4f1e81ec",
         "x-ms-request-id": "b6094693-e01e-0071-315e-053ce9000000",
-<<<<<<< HEAD
-        "x-ms-version": "2020-12-06"
-=======
-        "x-ms-version": "2021-02-12"
->>>>>>> 7e782c87
+        "x-ms-version": "2021-02-12"
       },
       "ResponseBody": []
     }
