{
  "Entries": [
    {
      "RequestUri": "https://seanmcccanary.blob.core.windows.net/test-container-5058f0c8-e983-4845-da17-6ecbe2fb5f54?restype=container",
      "RequestMethod": "PUT",
      "RequestHeaders": {
        "Authorization": "Sanitized",
        "traceparent": "00-1130628815fd1040b9a1e1010bbd6c4c-c2005281da1ac24f-00",
        "User-Agent": [
          "azsdk-net-Storage.Blobs/12.5.0-dev.20200402.1",
          "(.NET Core 4.6.28325.01; Microsoft Windows 10.0.18362 )"
        ],
        "x-ms-blob-public-access": "container",
        "x-ms-client-request-id": "0587f746-60ac-0606-65f1-dfa546e5c226",
        "x-ms-date": "Thu, 02 Apr 2020 23:56:40 GMT",
        "x-ms-return-client-request-id": "true",
<<<<<<< HEAD
        "x-ms-version": "2019-12-12"
=======
        "x-ms-version": "2020-02-10"
>>>>>>> 60f4876e
      },
      "RequestBody": null,
      "StatusCode": 201,
      "ResponseHeaders": {
        "Content-Length": "0",
        "Date": "Thu, 02 Apr 2020 23:56:38 GMT",
        "ETag": "\u00220x8D7D7617C6CD7AC\u0022",
        "Last-Modified": "Thu, 02 Apr 2020 23:56:39 GMT",
        "Server": [
          "Windows-Azure-Blob/1.0",
          "Microsoft-HTTPAPI/2.0"
        ],
        "x-ms-client-request-id": "0587f746-60ac-0606-65f1-dfa546e5c226",
        "x-ms-request-id": "77b486ac-b01e-0095-214a-09a515000000",
<<<<<<< HEAD
        "x-ms-version": "2019-12-12"
=======
        "x-ms-version": "2020-02-10"
>>>>>>> 60f4876e
      },
      "ResponseBody": []
    },
    {
      "RequestUri": "https://seanmcccanary.blob.core.windows.net/test-container-5058f0c8-e983-4845-da17-6ecbe2fb5f54/test-blob-c0bac113-b413-fe2e-7034-68d0664a58a7",
      "RequestMethod": "PUT",
      "RequestHeaders": {
        "Authorization": "Sanitized",
        "Content-Length": "1024",
        "traceparent": "00-a6733fb92745874d9eac1d624f481c6f-20c860c9fdb4a740-00",
        "User-Agent": [
          "azsdk-net-Storage.Blobs/12.5.0-dev.20200402.1",
          "(.NET Core 4.6.28325.01; Microsoft Windows 10.0.18362 )"
        ],
        "x-ms-blob-type": "BlockBlob",
        "x-ms-client-request-id": "f0bb50af-7583-f8de-eff7-cb90aa411988",
        "x-ms-date": "Thu, 02 Apr 2020 23:56:40 GMT",
        "x-ms-return-client-request-id": "true",
<<<<<<< HEAD
        "x-ms-version": "2019-12-12"
=======
        "x-ms-version": "2020-02-10"
>>>>>>> 60f4876e
      },
      "RequestBody": "KITM\u002BMVphVj13xPhnlalHA6ghOt0WqgRB3tdL5BVMljgI8Ye8RAI3XEuEMxNJGcOTMKXpmHWss3cuvFKDFbIn626AXuPhiv9l6Z5RUnbw\u002BITTuLOvov3CXD5QjYfvtEbZnAekiPsfsaWmQ66XG2EAPcONr1z\u002BuAhw/cKlkT13dnUXd7ZvTG\u002BJ88cOCV9PKwDdEE\u002BEYcTqGuP/M8s4eeCoLs05v6Oq0PFTw/uVsK7pIZKByICt8xSwLVyScBhkkXnmpdpSFaudMn\u002BeMF4JVGp01hI4drFf\u002Bnv4iVJHGGDZLzJB7wqUlswnJJYBD4K2ptkyXVoGbFqIRquemYxZFhoexQErh2Vf4H8F0RIbXuq5AeJ5VLsGkoLX\u002Bahe9j0/zc68IkpBSx9z0rzawFsIrOfBJVfp38Fe2DK\u002BU838wOpBxgNDX3ygd/bDBUI\u002BK9JnjwyAndDlVi3NHQoXwzdRttGSmPoXxQ1rIK1hJtp/YOwgVoSBPGMZnLAVdkJySLT/sU6wa5LYD8n/FX0jRG9TTfxeN6xykHquuTxKAk7LONg4obVLzvUZSAa6gebl9hhAwehGFFEITOETwfKWjc17NBylKqL5x77HBO9lt85TyMLjyUCmRSRG8BSUOA0Cgro5f43KQIu1hvppfs\u002Bh4pTSwDjv8oSM1K84HnqOJc\u002BxxII1LHhAiYg3bkJGfMYU5Q1/wXfUEs/1rGsekiJQ52Eq97pNbLZcUnaw\u002BERCRlepIzktDmSXnfGyf7/NYfdl5kchW0VLh7hXI27BY1pLsyYTda8pY9k8kxnImy02TzB/CtI9YSrSXVuAles1ljpXZsxZ\u002BixIfIJuJIgrguyLYNQ\u002BQhhIDlI7ANgTaI4uBv0fcXRg3FUENs5Pzzxi5tpu9XUW9xPhzxh6HvkUNNP0AB3LDBF4akR\u002B\u002BktKOH8V2Bo9pHNZFw/pPWJb5v2cL8H6W48el5qI9orwl/yIl9aZZAae1pBgmyjN4c6vHIOG4sqJT5yv90C/dK3oaH9TIKVLgkK2/VlxmcCmULWL2doHafUyPwh6KazGH2HiuDKpuoFpI1oAz\u002BWxV/WbyaaLM1rToT6KISFdEZjV8N33TuHOPJX0Iva/xloPQOdSnh/GOuvHDtb0H1mfzBGBax7HucjTzczQltCkE5qkeqA6CrN4z/XyMEALGh18VBak/pt7B8cevtBTNWQbIvt8D6S5ZcFeCJso1YlIyPOvlEK5/xU/aXLZG4vjJdpR1s1Ejsq4gu5VRrYAEjJ9lfYco2DhoWPmfOZx4Ap1uyKA1z78BDnpNxFUJLie/xcAm4XVhkJ5cDWpnlIkRuKkH4tTf3rzQZG8M6xPjXyrB32PMQSEn/TgR2cJUmWnw==",
      "StatusCode": 201,
      "ResponseHeaders": {
        "Content-Length": "0",
        "Content-MD5": "q5aBo7HuLAGmUq5gscsUgg==",
        "Date": "Thu, 02 Apr 2020 23:56:38 GMT",
        "ETag": "\u00220x8D7D7617C7A821E\u0022",
        "Last-Modified": "Thu, 02 Apr 2020 23:56:39 GMT",
        "Server": [
          "Windows-Azure-Blob/1.0",
          "Microsoft-HTTPAPI/2.0"
        ],
        "x-ms-client-request-id": "f0bb50af-7583-f8de-eff7-cb90aa411988",
        "x-ms-content-crc64": "wLuKFfz2AoA=",
        "x-ms-request-id": "77b486b8-b01e-0095-274a-09a515000000",
        "x-ms-request-server-encrypted": "true",
<<<<<<< HEAD
        "x-ms-version": "2019-12-12"
=======
        "x-ms-version": "2020-02-10"
>>>>>>> 60f4876e
      },
      "ResponseBody": []
    },
    {
      "RequestUri": "https://seanmcccanary.blob.core.windows.net/test-container-5058f0c8-e983-4845-da17-6ecbe2fb5f54/test-blob-41107528-3a4f-be4e-6a42-421559611e21?comp=block\u0026blockid=dGVzdC1ibG9jay0xNTIwYWI4Yi02ODhmLTE2MjMtMDQwMS02YzU5ODhjNWNkM2M%3D",
      "RequestMethod": "PUT",
      "RequestHeaders": {
        "Authorization": "Sanitized",
        "Content-Length": "0",
        "traceparent": "00-fef66bf7fc598545b7c0b759a794e54e-4cbc101bc1d61840-00",
        "User-Agent": [
          "azsdk-net-Storage.Blobs/12.5.0-dev.20200402.1",
          "(.NET Core 4.6.28325.01; Microsoft Windows 10.0.18362 )"
        ],
        "x-ms-client-request-id": "ff04aad9-0420-c0f9-51fa-3d4ecef435a4",
        "x-ms-copy-source": "https://seanmcccanary.blob.core.windows.net/test-container-5058f0c8-e983-4845-da17-6ecbe2fb5f54/test-blob-c0bac113-b413-fe2e-7034-68d0664a58a7",
        "x-ms-date": "Thu, 02 Apr 2020 23:56:40 GMT",
        "x-ms-return-client-request-id": "true",
        "x-ms-source-if-modified-since": "Fri, 03 Apr 2020 23:56:40 GMT",
        "x-ms-source-range": "bytes=0-",
<<<<<<< HEAD
        "x-ms-version": "2019-12-12"
=======
        "x-ms-version": "2020-02-10"
>>>>>>> 60f4876e
      },
      "RequestBody": null,
      "StatusCode": 304,
      "ResponseHeaders": {
        "Content-Length": "0",
        "Date": "Thu, 02 Apr 2020 23:56:38 GMT",
        "Server": [
          "Windows-Azure-Blob/1.0",
          "Microsoft-HTTPAPI/2.0"
        ],
        "x-ms-client-request-id": "ff04aad9-0420-c0f9-51fa-3d4ecef435a4",
        "x-ms-error-code": "CannotVerifyCopySource",
        "x-ms-request-id": "77b486c2-b01e-0095-2e4a-09a515000000",
<<<<<<< HEAD
        "x-ms-version": "2019-12-12"
=======
        "x-ms-version": "2020-02-10"
>>>>>>> 60f4876e
      },
      "ResponseBody": []
    },
    {
      "RequestUri": "https://seanmcccanary.blob.core.windows.net/test-container-5058f0c8-e983-4845-da17-6ecbe2fb5f54?restype=container",
      "RequestMethod": "DELETE",
      "RequestHeaders": {
        "Authorization": "Sanitized",
        "traceparent": "00-891455d9c700334381bf9aaa86bd470c-7caa79983853ab45-00",
        "User-Agent": [
          "azsdk-net-Storage.Blobs/12.5.0-dev.20200402.1",
          "(.NET Core 4.6.28325.01; Microsoft Windows 10.0.18362 )"
        ],
        "x-ms-client-request-id": "de7fdf61-cec1-e01c-d8e3-1943291ea60d",
        "x-ms-date": "Thu, 02 Apr 2020 23:56:40 GMT",
        "x-ms-return-client-request-id": "true",
<<<<<<< HEAD
        "x-ms-version": "2019-12-12"
=======
        "x-ms-version": "2020-02-10"
>>>>>>> 60f4876e
      },
      "RequestBody": null,
      "StatusCode": 202,
      "ResponseHeaders": {
        "Content-Length": "0",
        "Date": "Thu, 02 Apr 2020 23:56:39 GMT",
        "Server": [
          "Windows-Azure-Blob/1.0",
          "Microsoft-HTTPAPI/2.0"
        ],
        "x-ms-client-request-id": "de7fdf61-cec1-e01c-d8e3-1943291ea60d",
        "x-ms-request-id": "77b486c7-b01e-0095-334a-09a515000000",
<<<<<<< HEAD
        "x-ms-version": "2019-12-12"
=======
        "x-ms-version": "2020-02-10"
>>>>>>> 60f4876e
      },
      "ResponseBody": []
    },
    {
      "RequestUri": "https://seanmcccanary.blob.core.windows.net/test-container-2dcce0c6-1799-26ce-c8df-c174f166dc6e?restype=container",
      "RequestMethod": "PUT",
      "RequestHeaders": {
        "Authorization": "Sanitized",
        "traceparent": "00-0dbae0c549c13c4a85300e91a682b0df-9eef97d4250c6948-00",
        "User-Agent": [
          "azsdk-net-Storage.Blobs/12.5.0-dev.20200402.1",
          "(.NET Core 4.6.28325.01; Microsoft Windows 10.0.18362 )"
        ],
        "x-ms-blob-public-access": "container",
        "x-ms-client-request-id": "03cb0505-b416-4aa1-1059-15e10da7ee72",
        "x-ms-date": "Thu, 02 Apr 2020 23:56:40 GMT",
        "x-ms-return-client-request-id": "true",
<<<<<<< HEAD
        "x-ms-version": "2019-12-12"
=======
        "x-ms-version": "2020-02-10"
>>>>>>> 60f4876e
      },
      "RequestBody": null,
      "StatusCode": 201,
      "ResponseHeaders": {
        "Content-Length": "0",
        "Date": "Thu, 02 Apr 2020 23:56:39 GMT",
        "ETag": "\u00220x8D7D7617CCD516B\u0022",
        "Last-Modified": "Thu, 02 Apr 2020 23:56:40 GMT",
        "Server": [
          "Windows-Azure-Blob/1.0",
          "Microsoft-HTTPAPI/2.0"
        ],
        "x-ms-client-request-id": "03cb0505-b416-4aa1-1059-15e10da7ee72",
        "x-ms-request-id": "b7c75098-401e-0065-0d4a-09e3e4000000",
<<<<<<< HEAD
        "x-ms-version": "2019-12-12"
=======
        "x-ms-version": "2020-02-10"
>>>>>>> 60f4876e
      },
      "ResponseBody": []
    },
    {
      "RequestUri": "https://seanmcccanary.blob.core.windows.net/test-container-2dcce0c6-1799-26ce-c8df-c174f166dc6e/test-blob-88c38a6f-b113-040f-df7f-2c9777777a1e",
      "RequestMethod": "PUT",
      "RequestHeaders": {
        "Authorization": "Sanitized",
        "Content-Length": "1024",
        "traceparent": "00-34fad4051c2458438b32487a0de3e697-59eb992176f85f40-00",
        "User-Agent": [
          "azsdk-net-Storage.Blobs/12.5.0-dev.20200402.1",
          "(.NET Core 4.6.28325.01; Microsoft Windows 10.0.18362 )"
        ],
        "x-ms-blob-type": "BlockBlob",
        "x-ms-client-request-id": "24a2f7cf-8f8f-4df9-adc6-4bfcd74cb24f",
        "x-ms-date": "Thu, 02 Apr 2020 23:56:41 GMT",
        "x-ms-return-client-request-id": "true",
<<<<<<< HEAD
        "x-ms-version": "2019-12-12"
=======
        "x-ms-version": "2020-02-10"
>>>>>>> 60f4876e
      },
      "RequestBody": "BqorJzG3mG/8JkRIafSMKuShb\u002Bya2VhiYKLeG0ICmEFiPNTvctPuTW1cBu9wWeAczOv8bDgB1y1SyMeO2Xwt\u002BY0D5i0fnbcRsyF/PtJo8gbBwk5WBiwJYGSnnKkMX3TwLwxibHKz/C8z67kWgpla6dbAzRYu1vNh\u002BYXIeAAOBVOsjw7GBoaUDsUfIxpz8t7LTbLTS5JewlkZAHPs6oMuJeVlafKKlONQLL9QDrPY7gan/StOOrnBTs21rAUTpyNC8P01DYnrQLnPgx/TDbOmQBJsRe1Y4Oosoxsl1OfdPYSbDh61o\u002BB9vL1yfrea7kEaD2zypmI16hATCWptxWvR8UaaN/6U8Jwy7okw5WEykbXZC8V665YiZiQOoZp2EPZRoI1x/7dChR7Pv7jZBQSu4He0lLqmVwaweNHahk4BvN6S3kTUwZH\u002BloamqivdSGAfX8EjwXs7q0mGwYfmaP7PzQPaRie/2R/ltv00/6za0i9wuieN3vtiVzL7TQAKFy6H1twoAgI4YIahPQp\u002BB6ydrO5Yda7XQe8HeO/0xIsf257PrCjPstAtOFqg7KHw40\u002BGXqERsaJ/sJXtIIoTQ5v6gmFrr1uDzfkeKz1UNlVNF5WfbmXqDSn8T/uT4ZJFGfS\u002Bpmo/hDPzApCn84ZlK3o/nwn0c9U2EHQ3b19g8Otn2BFIlpDrDZJhq2zUQhmilySBU0GIUKYfh5X1CBXTkxGlPxt1HJTpVJJ2k8doYc1blNg73p2q3odqKQ769gV8jRhaLwL\u002BLXuPl/\u002BvEr3etibImnM9mLR0\u002B2CTCvKG712M\u002BgavDjHKXGdcq0ee\u002BszJi3PnMlyRPvRj5jSiaiKICaihIhe3L6j1/T0M4O1t1gCTyn9\u002BnrwB\u002B7sRSyf8KPFF1KGe/Ne1ElzL8TUehV4H9RA0DqCjCWrsnydcpuOA\u002BdRLxgxLztko3rcis6yH43VdCVUXyBpRoso3sl2wWGx4S/hg0r5RvCc2Cy/ogFa9ZLyx/52OaDG6\u002BiRBExx8eIVLqme0JhC2C0wu4LzqaCFzeU2g/lnO6uLHpdiaD6gKupOpndbuCT6s\u002B/NQX4h0z5ICzprO23ksfL\u002BF7IE4HPujJCUpQcpLhXAP9ANlfotaU9VFl0EOO98ZfSAXaR28dN/4rDtiS47Ht0gqv\u002BZ2xv40Kpmr8oS5lehGD8OqNBtSUoAkbdFQ\u002BAhGfuD55Hz4orci4j6EEYFaPxdSHDvLHYMs12xmUlgs4zKQZHSjwLBsTW0Mh1HczkH\u002ByS66/dzMe2BdzA0PkVBe9v8M860Ntn5m5c7OvpUyUAgraIkqcuZWxOgTRvSjXbsdrpFS0NuU8RKvUxcN/r3KKnwE4ynGM4QYti/E\u002BQ==",
      "StatusCode": 201,
      "ResponseHeaders": {
        "Content-Length": "0",
        "Content-MD5": "WznNtCkzLePYPJV5e8YFDg==",
        "Date": "Thu, 02 Apr 2020 23:56:40 GMT",
        "ETag": "\u00220x8D7D7617CDA18B4\u0022",
        "Last-Modified": "Thu, 02 Apr 2020 23:56:40 GMT",
        "Server": [
          "Windows-Azure-Blob/1.0",
          "Microsoft-HTTPAPI/2.0"
        ],
        "x-ms-client-request-id": "24a2f7cf-8f8f-4df9-adc6-4bfcd74cb24f",
        "x-ms-content-crc64": "MD7GlBHD8Ps=",
        "x-ms-request-id": "b7c750a4-401e-0065-154a-09e3e4000000",
        "x-ms-request-server-encrypted": "true",
<<<<<<< HEAD
        "x-ms-version": "2019-12-12"
=======
        "x-ms-version": "2020-02-10"
>>>>>>> 60f4876e
      },
      "ResponseBody": []
    },
    {
      "RequestUri": "https://seanmcccanary.blob.core.windows.net/test-container-2dcce0c6-1799-26ce-c8df-c174f166dc6e/test-blob-6d4a65b9-9969-54b0-1225-0e815a95f6a6?comp=block\u0026blockid=dGVzdC1ibG9jay03ZmM3ODA2NS01NWQ0LTNmOGUtNGY3Ny03ZDgyZDA3YmM2MmQ%3D",
      "RequestMethod": "PUT",
      "RequestHeaders": {
        "Authorization": "Sanitized",
        "Content-Length": "0",
        "traceparent": "00-9c24b1d512ad0b4b8c59b443afb5d5ef-19f09932921a3043-00",
        "User-Agent": [
          "azsdk-net-Storage.Blobs/12.5.0-dev.20200402.1",
          "(.NET Core 4.6.28325.01; Microsoft Windows 10.0.18362 )"
        ],
        "x-ms-client-request-id": "5797a4d0-3284-637b-d60b-1ef21b2e8397",
        "x-ms-copy-source": "https://seanmcccanary.blob.core.windows.net/test-container-2dcce0c6-1799-26ce-c8df-c174f166dc6e/test-blob-88c38a6f-b113-040f-df7f-2c9777777a1e",
        "x-ms-date": "Thu, 02 Apr 2020 23:56:41 GMT",
        "x-ms-return-client-request-id": "true",
        "x-ms-source-if-unmodified-since": "Wed, 01 Apr 2020 23:56:40 GMT",
        "x-ms-source-range": "bytes=0-",
<<<<<<< HEAD
        "x-ms-version": "2019-12-12"
=======
        "x-ms-version": "2020-02-10"
>>>>>>> 60f4876e
      },
      "RequestBody": null,
      "StatusCode": 412,
      "ResponseHeaders": {
        "Content-Length": "259",
        "Content-Type": "application/xml",
        "Date": "Thu, 02 Apr 2020 23:56:40 GMT",
        "Server": [
          "Windows-Azure-Blob/1.0",
          "Microsoft-HTTPAPI/2.0"
        ],
        "x-ms-client-request-id": "5797a4d0-3284-637b-d60b-1ef21b2e8397",
        "x-ms-error-code": "CannotVerifyCopySource",
        "x-ms-request-id": "b7c750a7-401e-0065-184a-09e3e4000000",
<<<<<<< HEAD
        "x-ms-version": "2019-12-12"
=======
        "x-ms-version": "2020-02-10"
>>>>>>> 60f4876e
      },
      "ResponseBody": [
        "\uFEFF\u003C?xml version=\u00221.0\u0022 encoding=\u0022utf-8\u0022?\u003E\u003CError\u003E\u003CCode\u003ECannotVerifyCopySource\u003C/Code\u003E\u003CMessage\u003EThe condition specified using HTTP conditional header(s) is not met.\n",
        "RequestId:b7c750a7-401e-0065-184a-09e3e4000000\n",
        "Time:2020-04-02T23:56:40.3675860Z\u003C/Message\u003E\u003C/Error\u003E"
      ]
    },
    {
      "RequestUri": "https://seanmcccanary.blob.core.windows.net/test-container-2dcce0c6-1799-26ce-c8df-c174f166dc6e?restype=container",
      "RequestMethod": "DELETE",
      "RequestHeaders": {
        "Authorization": "Sanitized",
        "traceparent": "00-042a74beb0fe5a42b1d7f7c376a09214-9c79c5c2e8aa8940-00",
        "User-Agent": [
          "azsdk-net-Storage.Blobs/12.5.0-dev.20200402.1",
          "(.NET Core 4.6.28325.01; Microsoft Windows 10.0.18362 )"
        ],
        "x-ms-client-request-id": "2cb26584-6fe4-aca9-8b5d-d1e38e501b18",
        "x-ms-date": "Thu, 02 Apr 2020 23:56:41 GMT",
        "x-ms-return-client-request-id": "true",
<<<<<<< HEAD
        "x-ms-version": "2019-12-12"
=======
        "x-ms-version": "2020-02-10"
>>>>>>> 60f4876e
      },
      "RequestBody": null,
      "StatusCode": 202,
      "ResponseHeaders": {
        "Content-Length": "0",
        "Date": "Thu, 02 Apr 2020 23:56:40 GMT",
        "Server": [
          "Windows-Azure-Blob/1.0",
          "Microsoft-HTTPAPI/2.0"
        ],
        "x-ms-client-request-id": "2cb26584-6fe4-aca9-8b5d-d1e38e501b18",
        "x-ms-request-id": "b7c750ab-401e-0065-1b4a-09e3e4000000",
<<<<<<< HEAD
        "x-ms-version": "2019-12-12"
=======
        "x-ms-version": "2020-02-10"
>>>>>>> 60f4876e
      },
      "ResponseBody": []
    },
    {
      "RequestUri": "https://seanmcccanary.blob.core.windows.net/test-container-9f0c7acb-9fd6-8143-ecde-19f3faf41fb2?restype=container",
      "RequestMethod": "PUT",
      "RequestHeaders": {
        "Authorization": "Sanitized",
        "traceparent": "00-2dfacbeabcda0f4fac155ab3b2658370-dba4dad955fb644a-00",
        "User-Agent": [
          "azsdk-net-Storage.Blobs/12.5.0-dev.20200402.1",
          "(.NET Core 4.6.28325.01; Microsoft Windows 10.0.18362 )"
        ],
        "x-ms-blob-public-access": "container",
        "x-ms-client-request-id": "c9bb1f76-1f18-e500-2230-400655b6b296",
        "x-ms-date": "Thu, 02 Apr 2020 23:56:41 GMT",
        "x-ms-return-client-request-id": "true",
<<<<<<< HEAD
        "x-ms-version": "2019-12-12"
=======
        "x-ms-version": "2020-02-10"
>>>>>>> 60f4876e
      },
      "RequestBody": null,
      "StatusCode": 201,
      "ResponseHeaders": {
        "Content-Length": "0",
        "Date": "Thu, 02 Apr 2020 23:56:39 GMT",
        "ETag": "\u00220x8D7D7617D28CBF9\u0022",
        "Last-Modified": "Thu, 02 Apr 2020 23:56:40 GMT",
        "Server": [
          "Windows-Azure-Blob/1.0",
          "Microsoft-HTTPAPI/2.0"
        ],
        "x-ms-client-request-id": "c9bb1f76-1f18-e500-2230-400655b6b296",
        "x-ms-request-id": "0c4d89d0-a01e-0020-684a-093607000000",
<<<<<<< HEAD
        "x-ms-version": "2019-12-12"
=======
        "x-ms-version": "2020-02-10"
>>>>>>> 60f4876e
      },
      "ResponseBody": []
    },
    {
      "RequestUri": "https://seanmcccanary.blob.core.windows.net/test-container-9f0c7acb-9fd6-8143-ecde-19f3faf41fb2/test-blob-ae4d2d0c-46d8-248d-f472-73eb7ba067cc",
      "RequestMethod": "PUT",
      "RequestHeaders": {
        "Authorization": "Sanitized",
        "Content-Length": "1024",
        "traceparent": "00-4fac383d6b1e024f880799b4bc51deac-0b7dfaef7ebbbd4f-00",
        "User-Agent": [
          "azsdk-net-Storage.Blobs/12.5.0-dev.20200402.1",
          "(.NET Core 4.6.28325.01; Microsoft Windows 10.0.18362 )"
        ],
        "x-ms-blob-type": "BlockBlob",
        "x-ms-client-request-id": "d0931f1b-1a82-d162-253a-7ab7b6498f3d",
        "x-ms-date": "Thu, 02 Apr 2020 23:56:41 GMT",
        "x-ms-return-client-request-id": "true",
<<<<<<< HEAD
        "x-ms-version": "2019-12-12"
=======
        "x-ms-version": "2020-02-10"
>>>>>>> 60f4876e
      },
      "RequestBody": "PR\u002BWRuNlnHTGHWfg1swEF7Msfdo5VpotRoiTSxatmYFDMTldPuQKEIJGAvu3Hw5VKyhSKTnXXeaFaP9a0VFdGYPmnaWSp9nPImxX8lSedid5PR/uWm9Ia9RS19Xkrz4w6eh30YJowoROgwfMf2qS5vLY4JMyb78TnjLRQM8D6nMtJwlrJ6SkEXuan9Zoe\u002BtpwPHjC86q/nkpYzNQl4K0S5iUn1hgJ79NM88YmM/oqyJGZ3/eIN6kgimQQcRxVHn45VQ\u002B1NySCZgyltj\u002BkWWqQbgQCTAC1iu67xwv0OX7299WILJ7qtZGs13nrIkGpfDD5gALYUpJ9Q8phOW/YzmyN7r4qHGzLpfhyVbSGyqhs0krbOrl73qVDCuiUSbxh1AkNHTPDvx/D7dpKpf0dtrliNCbk/ZPzUhAY5xGEN1x8EIFree10aRNrF0yfMXjoZVRvclVVvNa1WYsj6tgOf7Z\u002BDlU7snyL7YsTueZHFGCXMIG9VMUG5pPq9iAiEL57HNeWYOLjrLMXo0SKQgMwbgVqTLpWkSrxdyfBEPwcqdzMmF0OsPN984POZbFAfKSQ\u002Bkfa94QEJEvspOn64lu3Ovmnvaml4b1R7Jk2SCt5sPpDcFZ0AfIYyLPRYcvJgtEoV2r3mP866tiKiMsrDdwgczQvd7IFAvkHjrU1lL/xiGnHzfDAghg7SEW96bjnLfrXsO7XmgsfIxRxsAoKBRYY2MChYz/rX/Eb9C8sh1lAYGD6HePRGe5eqOrcjtIOMUMvZND4Rcr7LFD9u6YcMpv68U\u002BpT\u002BdyB/7SAvoVDpEfDcKr/SKIiBqV/zFTE15IQnZO4Z1CZKGb/RzR5gMQ5h3/3q2jcDV5cml001C13zRgicBDhizznKkhD//FtqHXhRkTk3TwpNIBFa80DZFQ5h4osVwCjR/wzAHEQiA1c7vHXQ53okv/r\u002BTuArB9/07X0Gnh3QUF1Pf5Iocy7CLyC6HzbPBC2QOSKMF3FIqvswyy7LH2U5a2gYhWvr\u002BEjIPCPDbOSpKelPcmD7QDjsBtCa\u002B6QD9xO7gLfKtoLFqEDVx9dNhToSh6FFe6kAPicvLH6XTPykyEUQB\u002Bww4ndmhcogJXxlnn2ahHAGun9qu0aMm4oEMltAMP\u002BSPYFN4aUp4vHe3BiqyY38\u002BMSIng3JqUiloEbtYldu3/CA01z8SKbO2NeJi9st4c34BzWWu5LtxJQ0pD1eOICecAAkKfYxALAhvcU6QB1xe7549V8d2CBdkw7Iy6RlbJxW6xvbBbvXxwKFdPnNt4R6xyh\u002B5UchgJffxpbraDkLuFEk41UBlnIGpS5YlGcqk9\u002BKTgR75odZNWqD\u002B0Mg6F7JebiopNAvdSy6eEAYyOg==",
      "StatusCode": 201,
      "ResponseHeaders": {
        "Content-Length": "0",
        "Content-MD5": "ADFprXFrGYU6Xe/Ps1QkKw==",
        "Date": "Thu, 02 Apr 2020 23:56:40 GMT",
        "ETag": "\u00220x8D7D7617D3A248B\u0022",
        "Last-Modified": "Thu, 02 Apr 2020 23:56:40 GMT",
        "Server": [
          "Windows-Azure-Blob/1.0",
          "Microsoft-HTTPAPI/2.0"
        ],
        "x-ms-client-request-id": "d0931f1b-1a82-d162-253a-7ab7b6498f3d",
        "x-ms-content-crc64": "jW3kiyFDPws=",
        "x-ms-request-id": "0c4d89d8-a01e-0020-6e4a-093607000000",
        "x-ms-request-server-encrypted": "true",
<<<<<<< HEAD
        "x-ms-version": "2019-12-12"
=======
        "x-ms-version": "2020-02-10"
>>>>>>> 60f4876e
      },
      "ResponseBody": []
    },
    {
      "RequestUri": "https://seanmcccanary.blob.core.windows.net/test-container-9f0c7acb-9fd6-8143-ecde-19f3faf41fb2/test-blob-a1e461e3-4dd2-6273-8dd2-eb008f573498?comp=block\u0026blockid=dGVzdC1ibG9jay01Y2NmYTJlMS05NjBjLTlmNDktMGI2MS1iZjhjMmZlOGMzNzg%3D",
      "RequestMethod": "PUT",
      "RequestHeaders": {
        "Authorization": "Sanitized",
        "Content-Length": "0",
        "traceparent": "00-a7ced5845f688c47938ba973edbe51d5-522cd37f61a6014f-00",
        "User-Agent": [
          "azsdk-net-Storage.Blobs/12.5.0-dev.20200402.1",
          "(.NET Core 4.6.28325.01; Microsoft Windows 10.0.18362 )"
        ],
        "x-ms-client-request-id": "13d6e205-3379-4c30-1845-96708ee733a5",
        "x-ms-copy-source": "https://seanmcccanary.blob.core.windows.net/test-container-9f0c7acb-9fd6-8143-ecde-19f3faf41fb2/test-blob-ae4d2d0c-46d8-248d-f472-73eb7ba067cc",
        "x-ms-date": "Thu, 02 Apr 2020 23:56:41 GMT",
        "x-ms-return-client-request-id": "true",
        "x-ms-source-if-match": "\u0022garbage\u0022",
        "x-ms-source-range": "bytes=0-",
<<<<<<< HEAD
        "x-ms-version": "2019-12-12"
=======
        "x-ms-version": "2020-02-10"
>>>>>>> 60f4876e
      },
      "RequestBody": null,
      "StatusCode": 412,
      "ResponseHeaders": {
        "Content-Length": "265",
        "Content-Type": "application/xml",
        "Date": "Thu, 02 Apr 2020 23:56:40 GMT",
        "Server": [
          "Windows-Azure-Blob/1.0",
          "Microsoft-HTTPAPI/2.0"
        ],
        "x-ms-client-request-id": "13d6e205-3379-4c30-1845-96708ee733a5",
        "x-ms-error-code": "SourceConditionNotMet",
        "x-ms-request-id": "0c4d89dd-a01e-0020-734a-093607000000",
<<<<<<< HEAD
        "x-ms-version": "2019-12-12"
=======
        "x-ms-version": "2020-02-10"
>>>>>>> 60f4876e
      },
      "ResponseBody": [
        "\uFEFF\u003C?xml version=\u00221.0\u0022 encoding=\u0022utf-8\u0022?\u003E\u003CError\u003E\u003CCode\u003ESourceConditionNotMet\u003C/Code\u003E\u003CMessage\u003EThe source condition specified using HTTP conditional header(s) is not met.\n",
        "RequestId:0c4d89dd-a01e-0020-734a-093607000000\n",
        "Time:2020-04-02T23:56:40.9911208Z\u003C/Message\u003E\u003C/Error\u003E"
      ]
    },
    {
      "RequestUri": "https://seanmcccanary.blob.core.windows.net/test-container-9f0c7acb-9fd6-8143-ecde-19f3faf41fb2?restype=container",
      "RequestMethod": "DELETE",
      "RequestHeaders": {
        "Authorization": "Sanitized",
        "traceparent": "00-1a490ca528deea4c87c52c4a99a69de6-b248cc5b64a33c4d-00",
        "User-Agent": [
          "azsdk-net-Storage.Blobs/12.5.0-dev.20200402.1",
          "(.NET Core 4.6.28325.01; Microsoft Windows 10.0.18362 )"
        ],
        "x-ms-client-request-id": "4d86f11f-b011-14fe-4805-7531598d3ec3",
        "x-ms-date": "Thu, 02 Apr 2020 23:56:41 GMT",
        "x-ms-return-client-request-id": "true",
<<<<<<< HEAD
        "x-ms-version": "2019-12-12"
=======
        "x-ms-version": "2020-02-10"
>>>>>>> 60f4876e
      },
      "RequestBody": null,
      "StatusCode": 202,
      "ResponseHeaders": {
        "Content-Length": "0",
        "Date": "Thu, 02 Apr 2020 23:56:40 GMT",
        "Server": [
          "Windows-Azure-Blob/1.0",
          "Microsoft-HTTPAPI/2.0"
        ],
        "x-ms-client-request-id": "4d86f11f-b011-14fe-4805-7531598d3ec3",
        "x-ms-request-id": "0c4d89e2-a01e-0020-774a-093607000000",
<<<<<<< HEAD
        "x-ms-version": "2019-12-12"
=======
        "x-ms-version": "2020-02-10"
>>>>>>> 60f4876e
      },
      "ResponseBody": []
    },
    {
      "RequestUri": "https://seanmcccanary.blob.core.windows.net/test-container-bca19efd-2ba8-5fc8-c0e5-6e778255f97e?restype=container",
      "RequestMethod": "PUT",
      "RequestHeaders": {
        "Authorization": "Sanitized",
        "traceparent": "00-356e5750bcfde14fa0e3bcddfe4c578d-78d636bdfc129447-00",
        "User-Agent": [
          "azsdk-net-Storage.Blobs/12.5.0-dev.20200402.1",
          "(.NET Core 4.6.28325.01; Microsoft Windows 10.0.18362 )"
        ],
        "x-ms-blob-public-access": "container",
        "x-ms-client-request-id": "b4ddedc4-b3f7-f401-2827-8c2c418792f2",
        "x-ms-date": "Thu, 02 Apr 2020 23:56:42 GMT",
        "x-ms-return-client-request-id": "true",
<<<<<<< HEAD
        "x-ms-version": "2019-12-12"
=======
        "x-ms-version": "2020-02-10"
>>>>>>> 60f4876e
      },
      "RequestBody": null,
      "StatusCode": 201,
      "ResponseHeaders": {
        "Content-Length": "0",
        "Date": "Thu, 02 Apr 2020 23:56:51 GMT",
        "ETag": "\u00220x8D7D7617D898437\u0022",
        "Last-Modified": "Thu, 02 Apr 2020 23:56:41 GMT",
        "Server": [
          "Windows-Azure-Blob/1.0",
          "Microsoft-HTTPAPI/2.0"
        ],
        "x-ms-client-request-id": "b4ddedc4-b3f7-f401-2827-8c2c418792f2",
        "x-ms-request-id": "c8014b75-d01e-0067-384a-095d5c000000",
<<<<<<< HEAD
        "x-ms-version": "2019-12-12"
=======
        "x-ms-version": "2020-02-10"
>>>>>>> 60f4876e
      },
      "ResponseBody": []
    },
    {
      "RequestUri": "https://seanmcccanary.blob.core.windows.net/test-container-bca19efd-2ba8-5fc8-c0e5-6e778255f97e/test-blob-f0da651d-d4d7-fa11-e60a-9abeb5254a3c",
      "RequestMethod": "PUT",
      "RequestHeaders": {
        "Authorization": "Sanitized",
        "Content-Length": "1024",
        "traceparent": "00-10fa1cb358f7db428fbe480974009eb7-4f36083c5596e449-00",
        "User-Agent": [
          "azsdk-net-Storage.Blobs/12.5.0-dev.20200402.1",
          "(.NET Core 4.6.28325.01; Microsoft Windows 10.0.18362 )"
        ],
        "x-ms-blob-type": "BlockBlob",
        "x-ms-client-request-id": "08f5cad2-1d0a-1c14-2a62-2fe8dd066cdf",
        "x-ms-date": "Thu, 02 Apr 2020 23:56:52 GMT",
        "x-ms-return-client-request-id": "true",
<<<<<<< HEAD
        "x-ms-version": "2019-12-12"
=======
        "x-ms-version": "2020-02-10"
>>>>>>> 60f4876e
      },
      "RequestBody": "C/ZcbT2gYxcLQkkDXcku0E5Xs5V3RYch61t1OFlmHesS2/Q5kyraI4nGqbVq/Zdf\u002Bbve6tT8esZvOoLhKyq9pCVd8IHU9DwjfI8LsJvRtu3EFj\u002BeiDIXFWAtyVio\u002BfdeCQSPDQ0VigR\u002Bum1E8coqnYSUHBXrHxvzRdogpivke4OYrKeWQqngros6H87E0iSWAyvUE9zic\u002Brpm8cy9ePZmj7qrEQjk1vas26JsP9NLnK2iaP/D2intTm8rabhrbmnYYSP2ibfc2/Q\u002Bl9uWMLqm21UfGtA2ovWQ/YLZua0\u002BAW04U97vlRM1hYzLhUIOF120RI5jTFNZ4f5uZYw1AyJHAFZuXZzb90YCKZUDKt1zQqYlJXTemvUZnrHgQS\u002BHAEJqhIUrn/mA2E1IYSL\u002BFrbg\u002BuLl0B3taGVhVL8q\u002B7YWuykS2GZYR6LspEznlnmSG0f7P4ZMoTBkfVwfiks6ldzXMeY5635QSLMAOSuRBZIrjzk3L/wvidn4rlsKeL1X8g5wEGRTWHAJqvbTDGgEk3eJ9DtRw2Yg56fMQXzjBg/16EcdYTVtmDaJLYUFHL2x89sjgESBxe7oTyj8hxczZqTm3SQg53JCXBvEiNXhG8rqWo1h/4WLc\u002BKYdNHMcREflccgXj9ZUMxooWQo/XzZBzNd0mxJkWbfG6lBiLJgtesKpPMOgP2LkMnBOR5hYnalvy3ebl7klcRgAQJWF8gZyCt5HhhJykZ1kkFiiJhIvfkynAlEggdMZc8urr\u002B7NbkBpzEy6EQeW7TnaJwdgg1sF4MJI3u\u002BlQYkLPhJWxuGupzIISGnFZW01EBUnVlrLuPBgpc8shI9QtHqzvuL1QCZIK4/VWDrxMHtlA87ajfsuP3UR5iEighKip4PvEbaKT9/\u002B3yrK9lC1f2VDt3CwhjZ/hX9t41n1JaltIqC3Ai606sP\u002B677QYzkkXGa73tqh8iFdb4w3HFx1\u002BbmBXdOgDn1GnsyswZp3ryI2OYbzSUbOyzCPWaKijc5nePH1TwVldE35dUAN9SCG1bBZ8OLFgqBispKTIKTKlAD\u002BNVioclAc0LVJCdP2sMYf\u002BIPiWIzrkfZBkpxywlOZLtE/H8/H7lNQPSAtjIjca/HMgygg6EuEEpNSVu/Dqg5hr9ryx6EGSBogghtczhV9dSaapk8raEaFuw0sdZdznJMhu\u002Byt6aRQxkseAFYwJ0SN5NHJKPPPNjeUbQyj2dJyvPWIOwIoz5tySe/0HWfgVZO4noC1qmOfYoWlGXynrOx4m1Ngp\u002BxCVRVGRu8TyyjftAd4\u002B0tBzQKB\u002BNiMg7Ye2pzze3IUf72nZkl7f1OEe5ds1VV1LrGhJt5A7r8DxdFfJ3xCEE\u002BmyzRZwYTw==",
      "StatusCode": 201,
      "ResponseHeaders": {
        "Content-Length": "0",
        "Content-MD5": "IbRZ9Y22FKxVk6fdRpsAkQ==",
        "Date": "Thu, 02 Apr 2020 23:56:51 GMT",
        "ETag": "\u00220x8D7D761838D5648\u0022",
        "Last-Modified": "Thu, 02 Apr 2020 23:56:51 GMT",
        "Server": [
          "Windows-Azure-Blob/1.0",
          "Microsoft-HTTPAPI/2.0"
        ],
        "x-ms-client-request-id": "08f5cad2-1d0a-1c14-2a62-2fe8dd066cdf",
        "x-ms-content-crc64": "Pr9TqxTpymA=",
        "x-ms-request-id": "c80150f9-d01e-0067-3f4a-095d5c000000",
        "x-ms-request-server-encrypted": "true",
<<<<<<< HEAD
        "x-ms-version": "2019-12-12"
=======
        "x-ms-version": "2020-02-10"
>>>>>>> 60f4876e
      },
      "ResponseBody": []
    },
    {
      "RequestUri": "https://seanmcccanary.blob.core.windows.net/test-container-bca19efd-2ba8-5fc8-c0e5-6e778255f97e/test-blob-f0da651d-d4d7-fa11-e60a-9abeb5254a3c",
      "RequestMethod": "HEAD",
      "RequestHeaders": {
        "Authorization": "Sanitized",
        "traceparent": "00-4fe5e7e64f9b494ba3f0774505c9ef1a-8dec90b8f837a04a-00",
        "User-Agent": [
          "azsdk-net-Storage.Blobs/12.5.0-dev.20200402.1",
          "(.NET Core 4.6.28325.01; Microsoft Windows 10.0.18362 )"
        ],
        "x-ms-client-request-id": "eaebe3f8-412f-1b32-fbcd-0fa352dba16d",
        "x-ms-date": "Thu, 02 Apr 2020 23:56:52 GMT",
        "x-ms-return-client-request-id": "true",
<<<<<<< HEAD
        "x-ms-version": "2019-12-12"
=======
        "x-ms-version": "2020-02-10"
>>>>>>> 60f4876e
      },
      "RequestBody": null,
      "StatusCode": 200,
      "ResponseHeaders": {
        "Accept-Ranges": "bytes",
        "Content-Length": "1024",
        "Content-MD5": "IbRZ9Y22FKxVk6fdRpsAkQ==",
        "Content-Type": "application/octet-stream",
        "Date": "Thu, 02 Apr 2020 23:56:51 GMT",
        "ETag": "\u00220x8D7D761838D5648\u0022",
        "Last-Modified": "Thu, 02 Apr 2020 23:56:51 GMT",
        "Server": [
          "Windows-Azure-Blob/1.0",
          "Microsoft-HTTPAPI/2.0"
        ],
        "x-ms-access-tier": "Hot",
        "x-ms-access-tier-inferred": "true",
        "x-ms-blob-type": "BlockBlob",
        "x-ms-client-request-id": "eaebe3f8-412f-1b32-fbcd-0fa352dba16d",
        "x-ms-creation-time": "Thu, 02 Apr 2020 23:56:51 GMT",
        "x-ms-lease-state": "available",
        "x-ms-lease-status": "unlocked",
        "x-ms-request-id": "c8015101-d01e-0067-444a-095d5c000000",
        "x-ms-server-encrypted": "true",
<<<<<<< HEAD
        "x-ms-version": "2019-12-12"
=======
        "x-ms-version": "2020-02-10"
>>>>>>> 60f4876e
      },
      "ResponseBody": []
    },
    {
      "RequestUri": "https://seanmcccanary.blob.core.windows.net/test-container-bca19efd-2ba8-5fc8-c0e5-6e778255f97e/test-blob-31ccd4b9-dc27-f403-815a-67ada063fc94?comp=block\u0026blockid=dGVzdC1ibG9jay1mOWVmZWFjOS04MTFhLTZlYjAtZmQ1Zi0zYWU1Y2VhNTQ5YzU%3D",
      "RequestMethod": "PUT",
      "RequestHeaders": {
        "Authorization": "Sanitized",
        "Content-Length": "0",
        "traceparent": "00-59fa727fe26548479b77551dc3af7b61-10407468d3761e45-00",
        "User-Agent": [
          "azsdk-net-Storage.Blobs/12.5.0-dev.20200402.1",
          "(.NET Core 4.6.28325.01; Microsoft Windows 10.0.18362 )"
        ],
        "x-ms-client-request-id": "67d97ad1-a7ec-3752-245e-33c8a11e25dc",
        "x-ms-copy-source": "https://seanmcccanary.blob.core.windows.net/test-container-bca19efd-2ba8-5fc8-c0e5-6e778255f97e/test-blob-f0da651d-d4d7-fa11-e60a-9abeb5254a3c",
        "x-ms-date": "Thu, 02 Apr 2020 23:56:52 GMT",
        "x-ms-return-client-request-id": "true",
        "x-ms-source-if-none-match": "\u00220x8D7D761838D5648\u0022",
        "x-ms-source-range": "bytes=0-",
<<<<<<< HEAD
        "x-ms-version": "2019-12-12"
=======
        "x-ms-version": "2020-02-10"
>>>>>>> 60f4876e
      },
      "RequestBody": null,
      "StatusCode": 500,
      "ResponseHeaders": {
        "Content-Length": "250",
        "Content-Type": "application/xml",
        "Date": "Thu, 02 Apr 2020 23:57:12 GMT",
        "Server": [
          "Windows-Azure-Blob/1.0",
          "Microsoft-HTTPAPI/2.0"
        ],
        "x-ms-client-request-id": "67d97ad1-a7ec-3752-245e-33c8a11e25dc",
        "x-ms-error-code": "CannotVerifyCopySource",
        "x-ms-request-id": "c8015107-d01e-0067-4a4a-095d5c000000",
<<<<<<< HEAD
        "x-ms-version": "2019-12-12"
=======
        "x-ms-version": "2020-02-10"
>>>>>>> 60f4876e
      },
      "ResponseBody": [
        "\uFEFF\u003C?xml version=\u00221.0\u0022 encoding=\u0022utf-8\u0022?\u003E\u003CError\u003E\u003CCode\u003ECannotVerifyCopySource\u003C/Code\u003E\u003CMessage\u003ECould not verify the copy source within the specified time.\n",
        "RequestId:c8015107-d01e-0067-4a4a-095d5c000000\n",
        "Time:2020-04-02T23:57:12.7211240Z\u003C/Message\u003E\u003C/Error\u003E"
      ]
    },
    {
      "RequestUri": "https://seanmcccanary.blob.core.windows.net/test-container-bca19efd-2ba8-5fc8-c0e5-6e778255f97e/test-blob-31ccd4b9-dc27-f403-815a-67ada063fc94?comp=block\u0026blockid=dGVzdC1ibG9jay1mOWVmZWFjOS04MTFhLTZlYjAtZmQ1Zi0zYWU1Y2VhNTQ5YzU%3D",
      "RequestMethod": "PUT",
      "RequestHeaders": {
        "Authorization": "Sanitized",
        "Content-Length": "0",
        "traceparent": "00-59fa727fe26548479b77551dc3af7b61-10407468d3761e45-00",
        "User-Agent": [
          "azsdk-net-Storage.Blobs/12.5.0-dev.20200402.1",
          "(.NET Core 4.6.28325.01; Microsoft Windows 10.0.18362 )"
        ],
        "x-ms-client-request-id": "67d97ad1-a7ec-3752-245e-33c8a11e25dc",
        "x-ms-copy-source": "https://seanmcccanary.blob.core.windows.net/test-container-bca19efd-2ba8-5fc8-c0e5-6e778255f97e/test-blob-f0da651d-d4d7-fa11-e60a-9abeb5254a3c",
        "x-ms-date": "Thu, 02 Apr 2020 23:57:14 GMT",
        "x-ms-return-client-request-id": "true",
        "x-ms-source-if-none-match": "\u00220x8D7D761838D5648\u0022",
        "x-ms-source-range": "bytes=0-",
<<<<<<< HEAD
        "x-ms-version": "2019-12-12"
=======
        "x-ms-version": "2020-02-10"
>>>>>>> 60f4876e
      },
      "RequestBody": null,
      "StatusCode": 304,
      "ResponseHeaders": {
        "Content-Length": "0",
        "Date": "Thu, 02 Apr 2020 23:57:13 GMT",
        "Server": [
          "Windows-Azure-Blob/1.0",
          "Microsoft-HTTPAPI/2.0"
        ],
        "x-ms-client-request-id": "67d97ad1-a7ec-3752-245e-33c8a11e25dc",
        "x-ms-error-code": "CannotVerifyCopySource",
        "x-ms-request-id": "c8015c32-d01e-0067-774a-095d5c000000",
<<<<<<< HEAD
        "x-ms-version": "2019-12-12"
=======
        "x-ms-version": "2020-02-10"
>>>>>>> 60f4876e
      },
      "ResponseBody": []
    },
    {
      "RequestUri": "https://seanmcccanary.blob.core.windows.net/test-container-bca19efd-2ba8-5fc8-c0e5-6e778255f97e?restype=container",
      "RequestMethod": "DELETE",
      "RequestHeaders": {
        "Authorization": "Sanitized",
        "traceparent": "00-d01e17a34c1aaa448fd8cea121a5a096-e2b8f112e085834d-00",
        "User-Agent": [
          "azsdk-net-Storage.Blobs/12.5.0-dev.20200402.1",
          "(.NET Core 4.6.28325.01; Microsoft Windows 10.0.18362 )"
        ],
        "x-ms-client-request-id": "5314a2e4-e1cb-13d9-bcbf-276b33557ac1",
        "x-ms-date": "Thu, 02 Apr 2020 23:57:14 GMT",
        "x-ms-return-client-request-id": "true",
<<<<<<< HEAD
        "x-ms-version": "2019-12-12"
=======
        "x-ms-version": "2020-02-10"
>>>>>>> 60f4876e
      },
      "RequestBody": null,
      "StatusCode": 202,
      "ResponseHeaders": {
        "Content-Length": "0",
        "Date": "Thu, 02 Apr 2020 23:57:13 GMT",
        "Server": [
          "Windows-Azure-Blob/1.0",
          "Microsoft-HTTPAPI/2.0"
        ],
        "x-ms-client-request-id": "5314a2e4-e1cb-13d9-bcbf-276b33557ac1",
        "x-ms-request-id": "c8015c43-d01e-0067-014a-095d5c000000",
<<<<<<< HEAD
        "x-ms-version": "2019-12-12"
=======
        "x-ms-version": "2020-02-10"
>>>>>>> 60f4876e
      },
      "ResponseBody": []
    }
  ],
  "Variables": {
    "DateTimeOffsetNow": "2020-04-02T16:56:40.1526970-07:00",
    "RandomSeed": "1197259494",
    "Storage_TestConfigDefault": "ProductionTenant\nseanmcccanary\nU2FuaXRpemVk\nhttps://seanmcccanary.blob.core.windows.net\nhttps://seanmcccanary.file.core.windows.net\nhttps://seanmcccanary.queue.core.windows.net\nhttps://seanmcccanary.table.core.windows.net\n\n\n\n\nhttps://seanmcccanary-secondary.blob.core.windows.net\nhttps://seanmcccanary-secondary.file.core.windows.net\nhttps://seanmcccanary-secondary.queue.core.windows.net\nhttps://seanmcccanary-secondary.table.core.windows.net\n\nSanitized\n\n\nCloud\nBlobEndpoint=https://seanmcccanary.blob.core.windows.net/;QueueEndpoint=https://seanmcccanary.queue.core.windows.net/;FileEndpoint=https://seanmcccanary.file.core.windows.net/;BlobSecondaryEndpoint=https://seanmcccanary-secondary.blob.core.windows.net/;QueueSecondaryEndpoint=https://seanmcccanary-secondary.queue.core.windows.net/;FileSecondaryEndpoint=https://seanmcccanary-secondary.file.core.windows.net/;AccountName=seanmcccanary;AccountKey=Sanitized\nseanscope1"
  }
}<|MERGE_RESOLUTION|>--- conflicted
+++ resolved
@@ -14,11 +14,7 @@
         "x-ms-client-request-id": "0587f746-60ac-0606-65f1-dfa546e5c226",
         "x-ms-date": "Thu, 02 Apr 2020 23:56:40 GMT",
         "x-ms-return-client-request-id": "true",
-<<<<<<< HEAD
-        "x-ms-version": "2019-12-12"
-=======
-        "x-ms-version": "2020-02-10"
->>>>>>> 60f4876e
+        "x-ms-version": "2020-02-10"
       },
       "RequestBody": null,
       "StatusCode": 201,
@@ -33,11 +29,7 @@
         ],
         "x-ms-client-request-id": "0587f746-60ac-0606-65f1-dfa546e5c226",
         "x-ms-request-id": "77b486ac-b01e-0095-214a-09a515000000",
-<<<<<<< HEAD
-        "x-ms-version": "2019-12-12"
-=======
-        "x-ms-version": "2020-02-10"
->>>>>>> 60f4876e
+        "x-ms-version": "2020-02-10"
       },
       "ResponseBody": []
     },
@@ -56,11 +48,7 @@
         "x-ms-client-request-id": "f0bb50af-7583-f8de-eff7-cb90aa411988",
         "x-ms-date": "Thu, 02 Apr 2020 23:56:40 GMT",
         "x-ms-return-client-request-id": "true",
-<<<<<<< HEAD
-        "x-ms-version": "2019-12-12"
-=======
-        "x-ms-version": "2020-02-10"
->>>>>>> 60f4876e
+        "x-ms-version": "2020-02-10"
       },
       "RequestBody": "KITM\u002BMVphVj13xPhnlalHA6ghOt0WqgRB3tdL5BVMljgI8Ye8RAI3XEuEMxNJGcOTMKXpmHWss3cuvFKDFbIn626AXuPhiv9l6Z5RUnbw\u002BITTuLOvov3CXD5QjYfvtEbZnAekiPsfsaWmQ66XG2EAPcONr1z\u002BuAhw/cKlkT13dnUXd7ZvTG\u002BJ88cOCV9PKwDdEE\u002BEYcTqGuP/M8s4eeCoLs05v6Oq0PFTw/uVsK7pIZKByICt8xSwLVyScBhkkXnmpdpSFaudMn\u002BeMF4JVGp01hI4drFf\u002Bnv4iVJHGGDZLzJB7wqUlswnJJYBD4K2ptkyXVoGbFqIRquemYxZFhoexQErh2Vf4H8F0RIbXuq5AeJ5VLsGkoLX\u002Bahe9j0/zc68IkpBSx9z0rzawFsIrOfBJVfp38Fe2DK\u002BU838wOpBxgNDX3ygd/bDBUI\u002BK9JnjwyAndDlVi3NHQoXwzdRttGSmPoXxQ1rIK1hJtp/YOwgVoSBPGMZnLAVdkJySLT/sU6wa5LYD8n/FX0jRG9TTfxeN6xykHquuTxKAk7LONg4obVLzvUZSAa6gebl9hhAwehGFFEITOETwfKWjc17NBylKqL5x77HBO9lt85TyMLjyUCmRSRG8BSUOA0Cgro5f43KQIu1hvppfs\u002Bh4pTSwDjv8oSM1K84HnqOJc\u002BxxII1LHhAiYg3bkJGfMYU5Q1/wXfUEs/1rGsekiJQ52Eq97pNbLZcUnaw\u002BERCRlepIzktDmSXnfGyf7/NYfdl5kchW0VLh7hXI27BY1pLsyYTda8pY9k8kxnImy02TzB/CtI9YSrSXVuAles1ljpXZsxZ\u002BixIfIJuJIgrguyLYNQ\u002BQhhIDlI7ANgTaI4uBv0fcXRg3FUENs5Pzzxi5tpu9XUW9xPhzxh6HvkUNNP0AB3LDBF4akR\u002B\u002BktKOH8V2Bo9pHNZFw/pPWJb5v2cL8H6W48el5qI9orwl/yIl9aZZAae1pBgmyjN4c6vHIOG4sqJT5yv90C/dK3oaH9TIKVLgkK2/VlxmcCmULWL2doHafUyPwh6KazGH2HiuDKpuoFpI1oAz\u002BWxV/WbyaaLM1rToT6KISFdEZjV8N33TuHOPJX0Iva/xloPQOdSnh/GOuvHDtb0H1mfzBGBax7HucjTzczQltCkE5qkeqA6CrN4z/XyMEALGh18VBak/pt7B8cevtBTNWQbIvt8D6S5ZcFeCJso1YlIyPOvlEK5/xU/aXLZG4vjJdpR1s1Ejsq4gu5VRrYAEjJ9lfYco2DhoWPmfOZx4Ap1uyKA1z78BDnpNxFUJLie/xcAm4XVhkJ5cDWpnlIkRuKkH4tTf3rzQZG8M6xPjXyrB32PMQSEn/TgR2cJUmWnw==",
       "StatusCode": 201,
@@ -78,11 +66,7 @@
         "x-ms-content-crc64": "wLuKFfz2AoA=",
         "x-ms-request-id": "77b486b8-b01e-0095-274a-09a515000000",
         "x-ms-request-server-encrypted": "true",
-<<<<<<< HEAD
-        "x-ms-version": "2019-12-12"
-=======
-        "x-ms-version": "2020-02-10"
->>>>>>> 60f4876e
+        "x-ms-version": "2020-02-10"
       },
       "ResponseBody": []
     },
@@ -103,11 +87,7 @@
         "x-ms-return-client-request-id": "true",
         "x-ms-source-if-modified-since": "Fri, 03 Apr 2020 23:56:40 GMT",
         "x-ms-source-range": "bytes=0-",
-<<<<<<< HEAD
-        "x-ms-version": "2019-12-12"
-=======
-        "x-ms-version": "2020-02-10"
->>>>>>> 60f4876e
+        "x-ms-version": "2020-02-10"
       },
       "RequestBody": null,
       "StatusCode": 304,
@@ -121,11 +101,7 @@
         "x-ms-client-request-id": "ff04aad9-0420-c0f9-51fa-3d4ecef435a4",
         "x-ms-error-code": "CannotVerifyCopySource",
         "x-ms-request-id": "77b486c2-b01e-0095-2e4a-09a515000000",
-<<<<<<< HEAD
-        "x-ms-version": "2019-12-12"
-=======
-        "x-ms-version": "2020-02-10"
->>>>>>> 60f4876e
+        "x-ms-version": "2020-02-10"
       },
       "ResponseBody": []
     },
@@ -142,11 +118,7 @@
         "x-ms-client-request-id": "de7fdf61-cec1-e01c-d8e3-1943291ea60d",
         "x-ms-date": "Thu, 02 Apr 2020 23:56:40 GMT",
         "x-ms-return-client-request-id": "true",
-<<<<<<< HEAD
-        "x-ms-version": "2019-12-12"
-=======
-        "x-ms-version": "2020-02-10"
->>>>>>> 60f4876e
+        "x-ms-version": "2020-02-10"
       },
       "RequestBody": null,
       "StatusCode": 202,
@@ -159,11 +131,7 @@
         ],
         "x-ms-client-request-id": "de7fdf61-cec1-e01c-d8e3-1943291ea60d",
         "x-ms-request-id": "77b486c7-b01e-0095-334a-09a515000000",
-<<<<<<< HEAD
-        "x-ms-version": "2019-12-12"
-=======
-        "x-ms-version": "2020-02-10"
->>>>>>> 60f4876e
+        "x-ms-version": "2020-02-10"
       },
       "ResponseBody": []
     },
@@ -181,11 +149,7 @@
         "x-ms-client-request-id": "03cb0505-b416-4aa1-1059-15e10da7ee72",
         "x-ms-date": "Thu, 02 Apr 2020 23:56:40 GMT",
         "x-ms-return-client-request-id": "true",
-<<<<<<< HEAD
-        "x-ms-version": "2019-12-12"
-=======
-        "x-ms-version": "2020-02-10"
->>>>>>> 60f4876e
+        "x-ms-version": "2020-02-10"
       },
       "RequestBody": null,
       "StatusCode": 201,
@@ -200,11 +164,7 @@
         ],
         "x-ms-client-request-id": "03cb0505-b416-4aa1-1059-15e10da7ee72",
         "x-ms-request-id": "b7c75098-401e-0065-0d4a-09e3e4000000",
-<<<<<<< HEAD
-        "x-ms-version": "2019-12-12"
-=======
-        "x-ms-version": "2020-02-10"
->>>>>>> 60f4876e
+        "x-ms-version": "2020-02-10"
       },
       "ResponseBody": []
     },
@@ -223,11 +183,7 @@
         "x-ms-client-request-id": "24a2f7cf-8f8f-4df9-adc6-4bfcd74cb24f",
         "x-ms-date": "Thu, 02 Apr 2020 23:56:41 GMT",
         "x-ms-return-client-request-id": "true",
-<<<<<<< HEAD
-        "x-ms-version": "2019-12-12"
-=======
-        "x-ms-version": "2020-02-10"
->>>>>>> 60f4876e
+        "x-ms-version": "2020-02-10"
       },
       "RequestBody": "BqorJzG3mG/8JkRIafSMKuShb\u002Bya2VhiYKLeG0ICmEFiPNTvctPuTW1cBu9wWeAczOv8bDgB1y1SyMeO2Xwt\u002BY0D5i0fnbcRsyF/PtJo8gbBwk5WBiwJYGSnnKkMX3TwLwxibHKz/C8z67kWgpla6dbAzRYu1vNh\u002BYXIeAAOBVOsjw7GBoaUDsUfIxpz8t7LTbLTS5JewlkZAHPs6oMuJeVlafKKlONQLL9QDrPY7gan/StOOrnBTs21rAUTpyNC8P01DYnrQLnPgx/TDbOmQBJsRe1Y4Oosoxsl1OfdPYSbDh61o\u002BB9vL1yfrea7kEaD2zypmI16hATCWptxWvR8UaaN/6U8Jwy7okw5WEykbXZC8V665YiZiQOoZp2EPZRoI1x/7dChR7Pv7jZBQSu4He0lLqmVwaweNHahk4BvN6S3kTUwZH\u002BloamqivdSGAfX8EjwXs7q0mGwYfmaP7PzQPaRie/2R/ltv00/6za0i9wuieN3vtiVzL7TQAKFy6H1twoAgI4YIahPQp\u002BB6ydrO5Yda7XQe8HeO/0xIsf257PrCjPstAtOFqg7KHw40\u002BGXqERsaJ/sJXtIIoTQ5v6gmFrr1uDzfkeKz1UNlVNF5WfbmXqDSn8T/uT4ZJFGfS\u002Bpmo/hDPzApCn84ZlK3o/nwn0c9U2EHQ3b19g8Otn2BFIlpDrDZJhq2zUQhmilySBU0GIUKYfh5X1CBXTkxGlPxt1HJTpVJJ2k8doYc1blNg73p2q3odqKQ769gV8jRhaLwL\u002BLXuPl/\u002BvEr3etibImnM9mLR0\u002B2CTCvKG712M\u002BgavDjHKXGdcq0ee\u002BszJi3PnMlyRPvRj5jSiaiKICaihIhe3L6j1/T0M4O1t1gCTyn9\u002BnrwB\u002B7sRSyf8KPFF1KGe/Ne1ElzL8TUehV4H9RA0DqCjCWrsnydcpuOA\u002BdRLxgxLztko3rcis6yH43VdCVUXyBpRoso3sl2wWGx4S/hg0r5RvCc2Cy/ogFa9ZLyx/52OaDG6\u002BiRBExx8eIVLqme0JhC2C0wu4LzqaCFzeU2g/lnO6uLHpdiaD6gKupOpndbuCT6s\u002B/NQX4h0z5ICzprO23ksfL\u002BF7IE4HPujJCUpQcpLhXAP9ANlfotaU9VFl0EOO98ZfSAXaR28dN/4rDtiS47Ht0gqv\u002BZ2xv40Kpmr8oS5lehGD8OqNBtSUoAkbdFQ\u002BAhGfuD55Hz4orci4j6EEYFaPxdSHDvLHYMs12xmUlgs4zKQZHSjwLBsTW0Mh1HczkH\u002ByS66/dzMe2BdzA0PkVBe9v8M860Ntn5m5c7OvpUyUAgraIkqcuZWxOgTRvSjXbsdrpFS0NuU8RKvUxcN/r3KKnwE4ynGM4QYti/E\u002BQ==",
       "StatusCode": 201,
@@ -245,11 +201,7 @@
         "x-ms-content-crc64": "MD7GlBHD8Ps=",
         "x-ms-request-id": "b7c750a4-401e-0065-154a-09e3e4000000",
         "x-ms-request-server-encrypted": "true",
-<<<<<<< HEAD
-        "x-ms-version": "2019-12-12"
-=======
-        "x-ms-version": "2020-02-10"
->>>>>>> 60f4876e
+        "x-ms-version": "2020-02-10"
       },
       "ResponseBody": []
     },
@@ -270,11 +222,7 @@
         "x-ms-return-client-request-id": "true",
         "x-ms-source-if-unmodified-since": "Wed, 01 Apr 2020 23:56:40 GMT",
         "x-ms-source-range": "bytes=0-",
-<<<<<<< HEAD
-        "x-ms-version": "2019-12-12"
-=======
-        "x-ms-version": "2020-02-10"
->>>>>>> 60f4876e
+        "x-ms-version": "2020-02-10"
       },
       "RequestBody": null,
       "StatusCode": 412,
@@ -289,11 +237,7 @@
         "x-ms-client-request-id": "5797a4d0-3284-637b-d60b-1ef21b2e8397",
         "x-ms-error-code": "CannotVerifyCopySource",
         "x-ms-request-id": "b7c750a7-401e-0065-184a-09e3e4000000",
-<<<<<<< HEAD
-        "x-ms-version": "2019-12-12"
-=======
-        "x-ms-version": "2020-02-10"
->>>>>>> 60f4876e
+        "x-ms-version": "2020-02-10"
       },
       "ResponseBody": [
         "\uFEFF\u003C?xml version=\u00221.0\u0022 encoding=\u0022utf-8\u0022?\u003E\u003CError\u003E\u003CCode\u003ECannotVerifyCopySource\u003C/Code\u003E\u003CMessage\u003EThe condition specified using HTTP conditional header(s) is not met.\n",
@@ -314,11 +258,7 @@
         "x-ms-client-request-id": "2cb26584-6fe4-aca9-8b5d-d1e38e501b18",
         "x-ms-date": "Thu, 02 Apr 2020 23:56:41 GMT",
         "x-ms-return-client-request-id": "true",
-<<<<<<< HEAD
-        "x-ms-version": "2019-12-12"
-=======
-        "x-ms-version": "2020-02-10"
->>>>>>> 60f4876e
+        "x-ms-version": "2020-02-10"
       },
       "RequestBody": null,
       "StatusCode": 202,
@@ -331,11 +271,7 @@
         ],
         "x-ms-client-request-id": "2cb26584-6fe4-aca9-8b5d-d1e38e501b18",
         "x-ms-request-id": "b7c750ab-401e-0065-1b4a-09e3e4000000",
-<<<<<<< HEAD
-        "x-ms-version": "2019-12-12"
-=======
-        "x-ms-version": "2020-02-10"
->>>>>>> 60f4876e
+        "x-ms-version": "2020-02-10"
       },
       "ResponseBody": []
     },
@@ -353,11 +289,7 @@
         "x-ms-client-request-id": "c9bb1f76-1f18-e500-2230-400655b6b296",
         "x-ms-date": "Thu, 02 Apr 2020 23:56:41 GMT",
         "x-ms-return-client-request-id": "true",
-<<<<<<< HEAD
-        "x-ms-version": "2019-12-12"
-=======
-        "x-ms-version": "2020-02-10"
->>>>>>> 60f4876e
+        "x-ms-version": "2020-02-10"
       },
       "RequestBody": null,
       "StatusCode": 201,
@@ -372,11 +304,7 @@
         ],
         "x-ms-client-request-id": "c9bb1f76-1f18-e500-2230-400655b6b296",
         "x-ms-request-id": "0c4d89d0-a01e-0020-684a-093607000000",
-<<<<<<< HEAD
-        "x-ms-version": "2019-12-12"
-=======
-        "x-ms-version": "2020-02-10"
->>>>>>> 60f4876e
+        "x-ms-version": "2020-02-10"
       },
       "ResponseBody": []
     },
@@ -395,11 +323,7 @@
         "x-ms-client-request-id": "d0931f1b-1a82-d162-253a-7ab7b6498f3d",
         "x-ms-date": "Thu, 02 Apr 2020 23:56:41 GMT",
         "x-ms-return-client-request-id": "true",
-<<<<<<< HEAD
-        "x-ms-version": "2019-12-12"
-=======
-        "x-ms-version": "2020-02-10"
->>>>>>> 60f4876e
+        "x-ms-version": "2020-02-10"
       },
       "RequestBody": "PR\u002BWRuNlnHTGHWfg1swEF7Msfdo5VpotRoiTSxatmYFDMTldPuQKEIJGAvu3Hw5VKyhSKTnXXeaFaP9a0VFdGYPmnaWSp9nPImxX8lSedid5PR/uWm9Ia9RS19Xkrz4w6eh30YJowoROgwfMf2qS5vLY4JMyb78TnjLRQM8D6nMtJwlrJ6SkEXuan9Zoe\u002BtpwPHjC86q/nkpYzNQl4K0S5iUn1hgJ79NM88YmM/oqyJGZ3/eIN6kgimQQcRxVHn45VQ\u002B1NySCZgyltj\u002BkWWqQbgQCTAC1iu67xwv0OX7299WILJ7qtZGs13nrIkGpfDD5gALYUpJ9Q8phOW/YzmyN7r4qHGzLpfhyVbSGyqhs0krbOrl73qVDCuiUSbxh1AkNHTPDvx/D7dpKpf0dtrliNCbk/ZPzUhAY5xGEN1x8EIFree10aRNrF0yfMXjoZVRvclVVvNa1WYsj6tgOf7Z\u002BDlU7snyL7YsTueZHFGCXMIG9VMUG5pPq9iAiEL57HNeWYOLjrLMXo0SKQgMwbgVqTLpWkSrxdyfBEPwcqdzMmF0OsPN984POZbFAfKSQ\u002Bkfa94QEJEvspOn64lu3Ovmnvaml4b1R7Jk2SCt5sPpDcFZ0AfIYyLPRYcvJgtEoV2r3mP866tiKiMsrDdwgczQvd7IFAvkHjrU1lL/xiGnHzfDAghg7SEW96bjnLfrXsO7XmgsfIxRxsAoKBRYY2MChYz/rX/Eb9C8sh1lAYGD6HePRGe5eqOrcjtIOMUMvZND4Rcr7LFD9u6YcMpv68U\u002BpT\u002BdyB/7SAvoVDpEfDcKr/SKIiBqV/zFTE15IQnZO4Z1CZKGb/RzR5gMQ5h3/3q2jcDV5cml001C13zRgicBDhizznKkhD//FtqHXhRkTk3TwpNIBFa80DZFQ5h4osVwCjR/wzAHEQiA1c7vHXQ53okv/r\u002BTuArB9/07X0Gnh3QUF1Pf5Iocy7CLyC6HzbPBC2QOSKMF3FIqvswyy7LH2U5a2gYhWvr\u002BEjIPCPDbOSpKelPcmD7QDjsBtCa\u002B6QD9xO7gLfKtoLFqEDVx9dNhToSh6FFe6kAPicvLH6XTPykyEUQB\u002Bww4ndmhcogJXxlnn2ahHAGun9qu0aMm4oEMltAMP\u002BSPYFN4aUp4vHe3BiqyY38\u002BMSIng3JqUiloEbtYldu3/CA01z8SKbO2NeJi9st4c34BzWWu5LtxJQ0pD1eOICecAAkKfYxALAhvcU6QB1xe7549V8d2CBdkw7Iy6RlbJxW6xvbBbvXxwKFdPnNt4R6xyh\u002B5UchgJffxpbraDkLuFEk41UBlnIGpS5YlGcqk9\u002BKTgR75odZNWqD\u002B0Mg6F7JebiopNAvdSy6eEAYyOg==",
       "StatusCode": 201,
@@ -417,11 +341,7 @@
         "x-ms-content-crc64": "jW3kiyFDPws=",
         "x-ms-request-id": "0c4d89d8-a01e-0020-6e4a-093607000000",
         "x-ms-request-server-encrypted": "true",
-<<<<<<< HEAD
-        "x-ms-version": "2019-12-12"
-=======
-        "x-ms-version": "2020-02-10"
->>>>>>> 60f4876e
+        "x-ms-version": "2020-02-10"
       },
       "ResponseBody": []
     },
@@ -442,11 +362,7 @@
         "x-ms-return-client-request-id": "true",
         "x-ms-source-if-match": "\u0022garbage\u0022",
         "x-ms-source-range": "bytes=0-",
-<<<<<<< HEAD
-        "x-ms-version": "2019-12-12"
-=======
-        "x-ms-version": "2020-02-10"
->>>>>>> 60f4876e
+        "x-ms-version": "2020-02-10"
       },
       "RequestBody": null,
       "StatusCode": 412,
@@ -461,11 +377,7 @@
         "x-ms-client-request-id": "13d6e205-3379-4c30-1845-96708ee733a5",
         "x-ms-error-code": "SourceConditionNotMet",
         "x-ms-request-id": "0c4d89dd-a01e-0020-734a-093607000000",
-<<<<<<< HEAD
-        "x-ms-version": "2019-12-12"
-=======
-        "x-ms-version": "2020-02-10"
->>>>>>> 60f4876e
+        "x-ms-version": "2020-02-10"
       },
       "ResponseBody": [
         "\uFEFF\u003C?xml version=\u00221.0\u0022 encoding=\u0022utf-8\u0022?\u003E\u003CError\u003E\u003CCode\u003ESourceConditionNotMet\u003C/Code\u003E\u003CMessage\u003EThe source condition specified using HTTP conditional header(s) is not met.\n",
@@ -486,11 +398,7 @@
         "x-ms-client-request-id": "4d86f11f-b011-14fe-4805-7531598d3ec3",
         "x-ms-date": "Thu, 02 Apr 2020 23:56:41 GMT",
         "x-ms-return-client-request-id": "true",
-<<<<<<< HEAD
-        "x-ms-version": "2019-12-12"
-=======
-        "x-ms-version": "2020-02-10"
->>>>>>> 60f4876e
+        "x-ms-version": "2020-02-10"
       },
       "RequestBody": null,
       "StatusCode": 202,
@@ -503,11 +411,7 @@
         ],
         "x-ms-client-request-id": "4d86f11f-b011-14fe-4805-7531598d3ec3",
         "x-ms-request-id": "0c4d89e2-a01e-0020-774a-093607000000",
-<<<<<<< HEAD
-        "x-ms-version": "2019-12-12"
-=======
-        "x-ms-version": "2020-02-10"
->>>>>>> 60f4876e
+        "x-ms-version": "2020-02-10"
       },
       "ResponseBody": []
     },
@@ -525,11 +429,7 @@
         "x-ms-client-request-id": "b4ddedc4-b3f7-f401-2827-8c2c418792f2",
         "x-ms-date": "Thu, 02 Apr 2020 23:56:42 GMT",
         "x-ms-return-client-request-id": "true",
-<<<<<<< HEAD
-        "x-ms-version": "2019-12-12"
-=======
-        "x-ms-version": "2020-02-10"
->>>>>>> 60f4876e
+        "x-ms-version": "2020-02-10"
       },
       "RequestBody": null,
       "StatusCode": 201,
@@ -544,11 +444,7 @@
         ],
         "x-ms-client-request-id": "b4ddedc4-b3f7-f401-2827-8c2c418792f2",
         "x-ms-request-id": "c8014b75-d01e-0067-384a-095d5c000000",
-<<<<<<< HEAD
-        "x-ms-version": "2019-12-12"
-=======
-        "x-ms-version": "2020-02-10"
->>>>>>> 60f4876e
+        "x-ms-version": "2020-02-10"
       },
       "ResponseBody": []
     },
@@ -567,11 +463,7 @@
         "x-ms-client-request-id": "08f5cad2-1d0a-1c14-2a62-2fe8dd066cdf",
         "x-ms-date": "Thu, 02 Apr 2020 23:56:52 GMT",
         "x-ms-return-client-request-id": "true",
-<<<<<<< HEAD
-        "x-ms-version": "2019-12-12"
-=======
-        "x-ms-version": "2020-02-10"
->>>>>>> 60f4876e
+        "x-ms-version": "2020-02-10"
       },
       "RequestBody": "C/ZcbT2gYxcLQkkDXcku0E5Xs5V3RYch61t1OFlmHesS2/Q5kyraI4nGqbVq/Zdf\u002Bbve6tT8esZvOoLhKyq9pCVd8IHU9DwjfI8LsJvRtu3EFj\u002BeiDIXFWAtyVio\u002BfdeCQSPDQ0VigR\u002Bum1E8coqnYSUHBXrHxvzRdogpivke4OYrKeWQqngros6H87E0iSWAyvUE9zic\u002Brpm8cy9ePZmj7qrEQjk1vas26JsP9NLnK2iaP/D2intTm8rabhrbmnYYSP2ibfc2/Q\u002Bl9uWMLqm21UfGtA2ovWQ/YLZua0\u002BAW04U97vlRM1hYzLhUIOF120RI5jTFNZ4f5uZYw1AyJHAFZuXZzb90YCKZUDKt1zQqYlJXTemvUZnrHgQS\u002BHAEJqhIUrn/mA2E1IYSL\u002BFrbg\u002BuLl0B3taGVhVL8q\u002B7YWuykS2GZYR6LspEznlnmSG0f7P4ZMoTBkfVwfiks6ldzXMeY5635QSLMAOSuRBZIrjzk3L/wvidn4rlsKeL1X8g5wEGRTWHAJqvbTDGgEk3eJ9DtRw2Yg56fMQXzjBg/16EcdYTVtmDaJLYUFHL2x89sjgESBxe7oTyj8hxczZqTm3SQg53JCXBvEiNXhG8rqWo1h/4WLc\u002BKYdNHMcREflccgXj9ZUMxooWQo/XzZBzNd0mxJkWbfG6lBiLJgtesKpPMOgP2LkMnBOR5hYnalvy3ebl7klcRgAQJWF8gZyCt5HhhJykZ1kkFiiJhIvfkynAlEggdMZc8urr\u002B7NbkBpzEy6EQeW7TnaJwdgg1sF4MJI3u\u002BlQYkLPhJWxuGupzIISGnFZW01EBUnVlrLuPBgpc8shI9QtHqzvuL1QCZIK4/VWDrxMHtlA87ajfsuP3UR5iEighKip4PvEbaKT9/\u002B3yrK9lC1f2VDt3CwhjZ/hX9t41n1JaltIqC3Ai606sP\u002B677QYzkkXGa73tqh8iFdb4w3HFx1\u002BbmBXdOgDn1GnsyswZp3ryI2OYbzSUbOyzCPWaKijc5nePH1TwVldE35dUAN9SCG1bBZ8OLFgqBispKTIKTKlAD\u002BNVioclAc0LVJCdP2sMYf\u002BIPiWIzrkfZBkpxywlOZLtE/H8/H7lNQPSAtjIjca/HMgygg6EuEEpNSVu/Dqg5hr9ryx6EGSBogghtczhV9dSaapk8raEaFuw0sdZdznJMhu\u002Byt6aRQxkseAFYwJ0SN5NHJKPPPNjeUbQyj2dJyvPWIOwIoz5tySe/0HWfgVZO4noC1qmOfYoWlGXynrOx4m1Ngp\u002BxCVRVGRu8TyyjftAd4\u002B0tBzQKB\u002BNiMg7Ye2pzze3IUf72nZkl7f1OEe5ds1VV1LrGhJt5A7r8DxdFfJ3xCEE\u002BmyzRZwYTw==",
       "StatusCode": 201,
@@ -589,11 +481,7 @@
         "x-ms-content-crc64": "Pr9TqxTpymA=",
         "x-ms-request-id": "c80150f9-d01e-0067-3f4a-095d5c000000",
         "x-ms-request-server-encrypted": "true",
-<<<<<<< HEAD
-        "x-ms-version": "2019-12-12"
-=======
-        "x-ms-version": "2020-02-10"
->>>>>>> 60f4876e
+        "x-ms-version": "2020-02-10"
       },
       "ResponseBody": []
     },
@@ -610,11 +498,7 @@
         "x-ms-client-request-id": "eaebe3f8-412f-1b32-fbcd-0fa352dba16d",
         "x-ms-date": "Thu, 02 Apr 2020 23:56:52 GMT",
         "x-ms-return-client-request-id": "true",
-<<<<<<< HEAD
-        "x-ms-version": "2019-12-12"
-=======
-        "x-ms-version": "2020-02-10"
->>>>>>> 60f4876e
+        "x-ms-version": "2020-02-10"
       },
       "RequestBody": null,
       "StatusCode": 200,
@@ -639,11 +523,7 @@
         "x-ms-lease-status": "unlocked",
         "x-ms-request-id": "c8015101-d01e-0067-444a-095d5c000000",
         "x-ms-server-encrypted": "true",
-<<<<<<< HEAD
-        "x-ms-version": "2019-12-12"
-=======
-        "x-ms-version": "2020-02-10"
->>>>>>> 60f4876e
+        "x-ms-version": "2020-02-10"
       },
       "ResponseBody": []
     },
@@ -664,11 +544,7 @@
         "x-ms-return-client-request-id": "true",
         "x-ms-source-if-none-match": "\u00220x8D7D761838D5648\u0022",
         "x-ms-source-range": "bytes=0-",
-<<<<<<< HEAD
-        "x-ms-version": "2019-12-12"
-=======
-        "x-ms-version": "2020-02-10"
->>>>>>> 60f4876e
+        "x-ms-version": "2020-02-10"
       },
       "RequestBody": null,
       "StatusCode": 500,
@@ -683,11 +559,7 @@
         "x-ms-client-request-id": "67d97ad1-a7ec-3752-245e-33c8a11e25dc",
         "x-ms-error-code": "CannotVerifyCopySource",
         "x-ms-request-id": "c8015107-d01e-0067-4a4a-095d5c000000",
-<<<<<<< HEAD
-        "x-ms-version": "2019-12-12"
-=======
-        "x-ms-version": "2020-02-10"
->>>>>>> 60f4876e
+        "x-ms-version": "2020-02-10"
       },
       "ResponseBody": [
         "\uFEFF\u003C?xml version=\u00221.0\u0022 encoding=\u0022utf-8\u0022?\u003E\u003CError\u003E\u003CCode\u003ECannotVerifyCopySource\u003C/Code\u003E\u003CMessage\u003ECould not verify the copy source within the specified time.\n",
@@ -712,11 +584,7 @@
         "x-ms-return-client-request-id": "true",
         "x-ms-source-if-none-match": "\u00220x8D7D761838D5648\u0022",
         "x-ms-source-range": "bytes=0-",
-<<<<<<< HEAD
-        "x-ms-version": "2019-12-12"
-=======
-        "x-ms-version": "2020-02-10"
->>>>>>> 60f4876e
+        "x-ms-version": "2020-02-10"
       },
       "RequestBody": null,
       "StatusCode": 304,
@@ -730,11 +598,7 @@
         "x-ms-client-request-id": "67d97ad1-a7ec-3752-245e-33c8a11e25dc",
         "x-ms-error-code": "CannotVerifyCopySource",
         "x-ms-request-id": "c8015c32-d01e-0067-774a-095d5c000000",
-<<<<<<< HEAD
-        "x-ms-version": "2019-12-12"
-=======
-        "x-ms-version": "2020-02-10"
->>>>>>> 60f4876e
+        "x-ms-version": "2020-02-10"
       },
       "ResponseBody": []
     },
@@ -751,11 +615,7 @@
         "x-ms-client-request-id": "5314a2e4-e1cb-13d9-bcbf-276b33557ac1",
         "x-ms-date": "Thu, 02 Apr 2020 23:57:14 GMT",
         "x-ms-return-client-request-id": "true",
-<<<<<<< HEAD
-        "x-ms-version": "2019-12-12"
-=======
-        "x-ms-version": "2020-02-10"
->>>>>>> 60f4876e
+        "x-ms-version": "2020-02-10"
       },
       "RequestBody": null,
       "StatusCode": 202,
@@ -768,11 +628,7 @@
         ],
         "x-ms-client-request-id": "5314a2e4-e1cb-13d9-bcbf-276b33557ac1",
         "x-ms-request-id": "c8015c43-d01e-0067-014a-095d5c000000",
-<<<<<<< HEAD
-        "x-ms-version": "2019-12-12"
-=======
-        "x-ms-version": "2020-02-10"
->>>>>>> 60f4876e
+        "x-ms-version": "2020-02-10"
       },
       "ResponseBody": []
     }
