﻿{
  "Entries": [
    {
      "RequestUri": "https://seanoauthstage.blob.core.windows.net/test-container-861e3b48-8e68-a040-cd04-53075c628f0f?restype=container",
      "RequestMethod": "PUT",
      "RequestHeaders": {
        "Accept": "application/xml",
        "Authorization": "Sanitized",
        "traceparent": "00-95b7807511023144885cdf8115b40a20-46ceb3d7b2861149-00",
        "User-Agent": [
          "azsdk-net-Storage.Blobs/12.10.0-alpha.20210615.1",
          "(.NET 5.0.7; Microsoft Windows 10.0.19043)"
        ],
        "x-ms-client-request-id": "b237bcdc-23c9-4d47-2865-e1f43a9ddf34",
        "x-ms-return-client-request-id": "true",
<<<<<<< HEAD
        "x-ms-version": "2020-12-06"
=======
        "x-ms-version": "2021-02-12"
>>>>>>> 7e782c87
      },
      "RequestBody": null,
      "StatusCode": 201,
      "ResponseHeaders": {
        "Date": "Tue, 15 Jun 2021 17:44:55 GMT",
        "ETag": "\"0x8D930254963529E\"",
        "Last-Modified": "Tue, 15 Jun 2021 17:44:55 GMT",
        "Server": [
          "Windows-Azure-Blob/1.0",
          "Microsoft-HTTPAPI/2.0"
        ],
        "Transfer-Encoding": "chunked",
        "x-ms-client-request-id": "b237bcdc-23c9-4d47-2865-e1f43a9ddf34",
        "x-ms-request-id": "4f575752-601e-0013-690e-624833000000",
<<<<<<< HEAD
        "x-ms-version": "2020-12-06"
=======
        "x-ms-version": "2021-02-12"
>>>>>>> 7e782c87
      },
      "ResponseBody": []
    },
    {
      "RequestUri": "https://seanoauthstage.blob.core.windows.net/test-container-861e3b48-8e68-a040-cd04-53075c628f0f/test-blob-32d8f510-8f44-bd7c-6ffd-2587677e2bf0",
      "RequestMethod": "PUT",
      "RequestHeaders": {
        "Accept": "application/xml",
        "Authorization": "Sanitized",
        "Content-Length": "1024",
        "Content-Type": "application/octet-stream",
        "traceparent": "00-a17f69bf7ceac744a1a62cf3221b4955-2a2b0b8671878148-00",
        "User-Agent": [
          "azsdk-net-Storage.Blobs/12.10.0-alpha.20210615.1",
          "(.NET 5.0.7; Microsoft Windows 10.0.19043)"
        ],
        "x-ms-blob-type": "BlockBlob",
        "x-ms-client-request-id": "705aab5c-92b7-6752-ea95-ce0a79b1dca1",
        "x-ms-return-client-request-id": "true",
<<<<<<< HEAD
        "x-ms-version": "2020-12-06"
=======
        "x-ms-version": "2021-02-12"
>>>>>>> 7e782c87
      },
      "RequestBody": "AfGxgASkZk1AeUPM/sDlqTrwxpNyQAk0ryyAeyM0E5cWYIV1zKvsiEDdX7GZea3x48EOuRFUUsHofdDXJOspC2artp47cNyOAz1SleFYmjZ/j5hhJlqGwQ7DjU/aFWRVs1RL7sIPtnPlf7XTAb3gkOKaV5VSx+QLJPSPd+KNtO7Z/eGMDaxzcNklfKels8BR4/1sQL3PAuxvP8nOfz6QV8vH+QTbU4I1Jue7LUo9ZnE0PpTlIHMwCvr0Hc3jpfCalSTc3bm8dY96NhnWE9WhMtlXmkCqqjdXl+8J5za1UoH2IZgmYIi4eMkEa+lZWvclU+v0jAqv8OrthEbKso5ZxOSY3/I8e9FQnyF3pT5N/Tz45JNKwcZ2RjCtONxC7sU6q6YEwXoE6NcZo+zpN0qrn4cJ0c76DgMeIZjBj0P1DrBbPfqYSTzC8/u8MR3ZjQ/lAZlVOBz3QJyj5Z/iQ1mUJJU8jfpQE1ZKR97SPd3lRZSJ242poNWUZPxd9GOd36+hKAyInAAUle5CCvA+JQK/vaALWGfM6oS/qCj+8x/zrGcuMRXQXaiTdUafZ5XlVj75njbDkodH1D6IyPTXFaLOT12JD/Tt7mD3d+MhLYPv2lLqBFToMBrg5lzXSJS0vF+k0Bc3W0ZKDK/WzBujJqe6me6i7RBN5h9DqCiXFqXLQrqDfV1rt34Ln/ikEWT/PcC0HK+mEc5OVun39LMesvUKC4lgH6hKTuFvl04YqNW7Q2to4/n1JDHsNSZzdMPK7ewDmgXanx0Xas3ONnqANq4UPLBIts/7FOdYdOqB19oepKlhFQ3P4KRNUHksJ+22a/54XjcSgjccB4UegiszlZPzr5HQHiGgRVsM+2VWz+35oQjrCXiiCyJyRA2IsF15GrrlOHdb5kzd2BjcBofRxjeYJOEiR4waUKNvXdkTGJT9k+CrcJZ1nru7DjFgxgWboX7W74x8VtIty+jU7Ihyyr+D3nOmJVWgI4YmZjlauYqe1LxbPCgIgTwOfaSuobEzSUNx3OeS9HsoNcwFVu+Y0hFdNRfLF42Xe102l6iw8YHU8h316d2jC99AMgdcAypMdqqSUWuaZzG22mGJW1zTd0RKMGPSouk0uSo3i+SGO3cz6iH9HqAWOovrPw58GrCCbLvDEdLHetPAXpdBYtxNMJ/pVXE71lmjNPbX5mLauJ96tB4pwimlbHBNPL8I1devng5vksQ+R5ZhH93c75Nw5ab3xq29JG11ROkB7pqaml8eKEhUayXbO22Hx6NMyHzc3FYYEQ4q8Xmh+U7aPVn8x4R9vcdKHHqBHItANVzKKXttJBFDgYlR9DbOsnHWAP4UiwAezgq1kr/bl/SC6bwd1tDTbQ==",
      "StatusCode": 201,
      "ResponseHeaders": {
        "Content-MD5": "ZnwPP7gaaXhADvwjUWRrng==",
        "Date": "Tue, 15 Jun 2021 17:44:55 GMT",
        "ETag": "\"0x8D93025496E3FDD\"",
        "Last-Modified": "Tue, 15 Jun 2021 17:44:55 GMT",
        "Server": [
          "Windows-Azure-Blob/1.0",
          "Microsoft-HTTPAPI/2.0"
        ],
        "Transfer-Encoding": "chunked",
        "x-ms-client-request-id": "705aab5c-92b7-6752-ea95-ce0a79b1dca1",
        "x-ms-content-crc64": "ekG82BJjCuQ=",
        "x-ms-request-id": "4f575756-601e-0013-6c0e-624833000000",
        "x-ms-request-server-encrypted": "true",
<<<<<<< HEAD
        "x-ms-version": "2020-12-06",
=======
        "x-ms-version": "2021-02-12",
>>>>>>> 7e782c87
        "x-ms-version-id": "2021-06-15T17:44:55.3521117Z"
      },
      "ResponseBody": []
    },
    {
      "RequestUri": "https://seanoauthstage.blob.core.windows.net/test-container-861e3b48-8e68-a040-cd04-53075c628f0f/test-blob-9f2aa72d-dc2b-ab45-b1c9-6b48a9d7e7c4",
      "RequestMethod": "PUT",
      "RequestHeaders": {
        "Accept": "application/xml",
        "Authorization": "Sanitized",
        "traceparent": "00-dcf4726035837143b3698eb7cbe346aa-6749b73f1b634a48-00",
        "User-Agent": [
          "azsdk-net-Storage.Blobs/12.10.0-alpha.20210615.1",
          "(.NET 5.0.7; Microsoft Windows 10.0.19043)"
        ],
        "x-ms-blob-type": "BlockBlob",
        "x-ms-client-request-id": "2bc112be-6276-86b5-f450-5b655dbe16ca",
        "x-ms-copy-source": "https://seanoauthstage.blob.core.windows.net/test-container-861e3b48-8e68-a040-cd04-53075c628f0f/test-blob-32d8f510-8f44-bd7c-6ffd-2587677e2bf0",
        "x-ms-copy-source-authorization": "Sanitized",
        "x-ms-return-client-request-id": "true",
<<<<<<< HEAD
        "x-ms-version": "2020-12-06"
=======
        "x-ms-version": "2021-02-12"
>>>>>>> 7e782c87
      },
      "RequestBody": null,
      "StatusCode": 400,
      "ResponseHeaders": {
        "Content-Length": "294",
        "Content-Type": "application/xml",
        "Date": "Tue, 15 Jun 2021 17:44:55 GMT",
        "Server": [
          "Windows-Azure-Blob/1.0",
          "Microsoft-HTTPAPI/2.0"
        ],
        "x-ms-client-request-id": "2bc112be-6276-86b5-f450-5b655dbe16ca",
        "x-ms-error-code": "CannotVerifyCopySource",
        "x-ms-request-id": "4f575757-601e-0013-6d0e-624833000000",
<<<<<<< HEAD
        "x-ms-version": "2020-12-06"
=======
        "x-ms-version": "2021-02-12"
>>>>>>> 7e782c87
      },
      "ResponseBody": [
        "﻿<?xml version=\"1.0\" encoding=\"utf-8\"?><Error><Code>CannotVerifyCopySource</Code><Message>Authentication information is not given in the correct format. Check the value of Authorization header.\n",
        "RequestId:4f575757-601e-0013-6d0e-624833000000\n",
        "Time:2021-06-15T17:44:55.4334130Z</Message></Error>"
      ]
    },
    {
      "RequestUri": "https://seanoauthstage.blob.core.windows.net/test-container-861e3b48-8e68-a040-cd04-53075c628f0f?restype=container",
      "RequestMethod": "DELETE",
      "RequestHeaders": {
        "Accept": "application/xml",
        "Authorization": "Sanitized",
        "traceparent": "00-82d3285fd0690b49b1fcc9bae2d58db6-2225b308d8549046-00",
        "User-Agent": [
          "azsdk-net-Storage.Blobs/12.10.0-alpha.20210615.1",
          "(.NET 5.0.7; Microsoft Windows 10.0.19043)"
        ],
        "x-ms-client-request-id": "674cd8bc-b0ef-a02b-dd5f-d8825ebe4482",
        "x-ms-return-client-request-id": "true",
<<<<<<< HEAD
        "x-ms-version": "2020-12-06"
=======
        "x-ms-version": "2021-02-12"
>>>>>>> 7e782c87
      },
      "RequestBody": null,
      "StatusCode": 202,
      "ResponseHeaders": {
        "Date": "Tue, 15 Jun 2021 17:44:55 GMT",
        "Server": [
          "Windows-Azure-Blob/1.0",
          "Microsoft-HTTPAPI/2.0"
        ],
        "Transfer-Encoding": "chunked",
        "x-ms-client-request-id": "674cd8bc-b0ef-a02b-dd5f-d8825ebe4482",
        "x-ms-request-id": "4f57575a-601e-0013-700e-624833000000",
<<<<<<< HEAD
        "x-ms-version": "2020-12-06"
=======
        "x-ms-version": "2021-02-12"
>>>>>>> 7e782c87
      },
      "ResponseBody": []
    }
  ],
  "Variables": {
    "RandomSeed": "995273771",
    "Storage_TestConfigOAuth": "OAuthTenant\nseanoauthstage\nU2FuaXRpemVk\nhttps://seanoauthstage.blob.core.windows.net\nhttps://seanoauthstage.file.core.windows.net\nhttps://seanoauthstage.queue.core.windows.net\nhttps://seanoauthstage.table.core.windows.net\n\n\n\n\nhttps://seanoauthstage-secondary.blob.core.windows.net\nhttps://seanoauthstage-secondary.file.core.windows.net\nhttps://seanoauthstage-secondary.queue.core.windows.net\nhttps://seanoauthstage-secondary.table.core.windows.net\n68390a19-a643-458b-b726-408abf67b4fc\nSanitized\n72f988bf-86f1-41af-91ab-2d7cd011db47\nhttps://login.microsoftonline.com/\nCloud\nBlobEndpoint=https://seanoauthstage.blob.core.windows.net/;QueueEndpoint=https://seanoauthstage.queue.core.windows.net/;FileEndpoint=https://seanoauthstage.file.core.windows.net/;BlobSecondaryEndpoint=https://seanoauthstage-secondary.blob.core.windows.net/;QueueSecondaryEndpoint=https://seanoauthstage-secondary.queue.core.windows.net/;FileSecondaryEndpoint=https://seanoauthstage-secondary.file.core.windows.net/;AccountName=seanoauthstage;AccountKey=Sanitized\n\n\n"
  }
}<|MERGE_RESOLUTION|>--- conflicted
+++ resolved
@@ -13,11 +13,7 @@
         ],
         "x-ms-client-request-id": "b237bcdc-23c9-4d47-2865-e1f43a9ddf34",
         "x-ms-return-client-request-id": "true",
-<<<<<<< HEAD
-        "x-ms-version": "2020-12-06"
-=======
         "x-ms-version": "2021-02-12"
->>>>>>> 7e782c87
       },
       "RequestBody": null,
       "StatusCode": 201,
@@ -32,11 +28,7 @@
         "Transfer-Encoding": "chunked",
         "x-ms-client-request-id": "b237bcdc-23c9-4d47-2865-e1f43a9ddf34",
         "x-ms-request-id": "4f575752-601e-0013-690e-624833000000",
-<<<<<<< HEAD
-        "x-ms-version": "2020-12-06"
-=======
         "x-ms-version": "2021-02-12"
->>>>>>> 7e782c87
       },
       "ResponseBody": []
     },
@@ -56,11 +48,7 @@
         "x-ms-blob-type": "BlockBlob",
         "x-ms-client-request-id": "705aab5c-92b7-6752-ea95-ce0a79b1dca1",
         "x-ms-return-client-request-id": "true",
-<<<<<<< HEAD
-        "x-ms-version": "2020-12-06"
-=======
         "x-ms-version": "2021-02-12"
->>>>>>> 7e782c87
       },
       "RequestBody": "AfGxgASkZk1AeUPM/sDlqTrwxpNyQAk0ryyAeyM0E5cWYIV1zKvsiEDdX7GZea3x48EOuRFUUsHofdDXJOspC2artp47cNyOAz1SleFYmjZ/j5hhJlqGwQ7DjU/aFWRVs1RL7sIPtnPlf7XTAb3gkOKaV5VSx+QLJPSPd+KNtO7Z/eGMDaxzcNklfKels8BR4/1sQL3PAuxvP8nOfz6QV8vH+QTbU4I1Jue7LUo9ZnE0PpTlIHMwCvr0Hc3jpfCalSTc3bm8dY96NhnWE9WhMtlXmkCqqjdXl+8J5za1UoH2IZgmYIi4eMkEa+lZWvclU+v0jAqv8OrthEbKso5ZxOSY3/I8e9FQnyF3pT5N/Tz45JNKwcZ2RjCtONxC7sU6q6YEwXoE6NcZo+zpN0qrn4cJ0c76DgMeIZjBj0P1DrBbPfqYSTzC8/u8MR3ZjQ/lAZlVOBz3QJyj5Z/iQ1mUJJU8jfpQE1ZKR97SPd3lRZSJ242poNWUZPxd9GOd36+hKAyInAAUle5CCvA+JQK/vaALWGfM6oS/qCj+8x/zrGcuMRXQXaiTdUafZ5XlVj75njbDkodH1D6IyPTXFaLOT12JD/Tt7mD3d+MhLYPv2lLqBFToMBrg5lzXSJS0vF+k0Bc3W0ZKDK/WzBujJqe6me6i7RBN5h9DqCiXFqXLQrqDfV1rt34Ln/ikEWT/PcC0HK+mEc5OVun39LMesvUKC4lgH6hKTuFvl04YqNW7Q2to4/n1JDHsNSZzdMPK7ewDmgXanx0Xas3ONnqANq4UPLBIts/7FOdYdOqB19oepKlhFQ3P4KRNUHksJ+22a/54XjcSgjccB4UegiszlZPzr5HQHiGgRVsM+2VWz+35oQjrCXiiCyJyRA2IsF15GrrlOHdb5kzd2BjcBofRxjeYJOEiR4waUKNvXdkTGJT9k+CrcJZ1nru7DjFgxgWboX7W74x8VtIty+jU7Ihyyr+D3nOmJVWgI4YmZjlauYqe1LxbPCgIgTwOfaSuobEzSUNx3OeS9HsoNcwFVu+Y0hFdNRfLF42Xe102l6iw8YHU8h316d2jC99AMgdcAypMdqqSUWuaZzG22mGJW1zTd0RKMGPSouk0uSo3i+SGO3cz6iH9HqAWOovrPw58GrCCbLvDEdLHetPAXpdBYtxNMJ/pVXE71lmjNPbX5mLauJ96tB4pwimlbHBNPL8I1devng5vksQ+R5ZhH93c75Nw5ab3xq29JG11ROkB7pqaml8eKEhUayXbO22Hx6NMyHzc3FYYEQ4q8Xmh+U7aPVn8x4R9vcdKHHqBHItANVzKKXttJBFDgYlR9DbOsnHWAP4UiwAezgq1kr/bl/SC6bwd1tDTbQ==",
       "StatusCode": 201,
@@ -78,11 +66,7 @@
         "x-ms-content-crc64": "ekG82BJjCuQ=",
         "x-ms-request-id": "4f575756-601e-0013-6c0e-624833000000",
         "x-ms-request-server-encrypted": "true",
-<<<<<<< HEAD
-        "x-ms-version": "2020-12-06",
-=======
         "x-ms-version": "2021-02-12",
->>>>>>> 7e782c87
         "x-ms-version-id": "2021-06-15T17:44:55.3521117Z"
       },
       "ResponseBody": []
@@ -103,11 +87,7 @@
         "x-ms-copy-source": "https://seanoauthstage.blob.core.windows.net/test-container-861e3b48-8e68-a040-cd04-53075c628f0f/test-blob-32d8f510-8f44-bd7c-6ffd-2587677e2bf0",
         "x-ms-copy-source-authorization": "Sanitized",
         "x-ms-return-client-request-id": "true",
-<<<<<<< HEAD
-        "x-ms-version": "2020-12-06"
-=======
         "x-ms-version": "2021-02-12"
->>>>>>> 7e782c87
       },
       "RequestBody": null,
       "StatusCode": 400,
@@ -122,11 +102,7 @@
         "x-ms-client-request-id": "2bc112be-6276-86b5-f450-5b655dbe16ca",
         "x-ms-error-code": "CannotVerifyCopySource",
         "x-ms-request-id": "4f575757-601e-0013-6d0e-624833000000",
-<<<<<<< HEAD
-        "x-ms-version": "2020-12-06"
-=======
         "x-ms-version": "2021-02-12"
->>>>>>> 7e782c87
       },
       "ResponseBody": [
         "﻿<?xml version=\"1.0\" encoding=\"utf-8\"?><Error><Code>CannotVerifyCopySource</Code><Message>Authentication information is not given in the correct format. Check the value of Authorization header.\n",
@@ -147,11 +123,7 @@
         ],
         "x-ms-client-request-id": "674cd8bc-b0ef-a02b-dd5f-d8825ebe4482",
         "x-ms-return-client-request-id": "true",
-<<<<<<< HEAD
-        "x-ms-version": "2020-12-06"
-=======
         "x-ms-version": "2021-02-12"
->>>>>>> 7e782c87
       },
       "RequestBody": null,
       "StatusCode": 202,
@@ -164,11 +136,7 @@
         "Transfer-Encoding": "chunked",
         "x-ms-client-request-id": "674cd8bc-b0ef-a02b-dd5f-d8825ebe4482",
         "x-ms-request-id": "4f57575a-601e-0013-700e-624833000000",
-<<<<<<< HEAD
-        "x-ms-version": "2020-12-06"
-=======
         "x-ms-version": "2021-02-12"
->>>>>>> 7e782c87
       },
       "ResponseBody": []
     }
