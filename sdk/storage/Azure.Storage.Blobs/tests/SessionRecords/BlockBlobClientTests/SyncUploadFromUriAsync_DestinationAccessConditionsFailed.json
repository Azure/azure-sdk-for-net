--- conflicted
+++ resolved
@@ -15,11 +15,7 @@
         "x-ms-client-request-id": "6ce086c8-f690-fb3b-d01f-b03ef96b41d3",
         "x-ms-date": "Wed, 17 Feb 2021 18:57:06 GMT",
         "x-ms-return-client-request-id": "true",
-<<<<<<< HEAD
-        "x-ms-version": "2020-12-06"
-=======
-        "x-ms-version": "2021-02-12"
->>>>>>> 7e782c87
+        "x-ms-version": "2021-02-12"
       },
       "RequestBody": null,
       "StatusCode": 201,
@@ -34,11 +30,7 @@
         ],
         "x-ms-client-request-id": "6ce086c8-f690-fb3b-d01f-b03ef96b41d3",
         "x-ms-request-id": "6b1d65eb-401e-0035-065e-05b6d6000000",
-<<<<<<< HEAD
-        "x-ms-version": "2020-12-06"
-=======
-        "x-ms-version": "2021-02-12"
->>>>>>> 7e782c87
+        "x-ms-version": "2021-02-12"
       },
       "ResponseBody": []
     },
@@ -59,11 +51,7 @@
         "x-ms-client-request-id": "9ba1b190-32a4-be56-9ef7-2f7de9b65f1f",
         "x-ms-date": "Wed, 17 Feb 2021 18:57:07 GMT",
         "x-ms-return-client-request-id": "true",
-<<<<<<< HEAD
-        "x-ms-version": "2020-12-06"
-=======
-        "x-ms-version": "2021-02-12"
->>>>>>> 7e782c87
+        "x-ms-version": "2021-02-12"
       },
       "RequestBody": [],
       "StatusCode": 201,
@@ -81,11 +69,7 @@
         "x-ms-content-crc64": "AAAAAAAAAAA=",
         "x-ms-request-id": "6b1d65fd-401e-0035-105e-05b6d6000000",
         "x-ms-request-server-encrypted": "true",
-<<<<<<< HEAD
-        "x-ms-version": "2020-12-06",
-=======
-        "x-ms-version": "2021-02-12",
->>>>>>> 7e782c87
+        "x-ms-version": "2021-02-12",
         "x-ms-version-id": "2021-02-17T18:57:07.2176548Z"
       },
       "ResponseBody": []
@@ -107,11 +91,7 @@
         "x-ms-client-request-id": "b33f66d4-b9f6-6a32-4050-50d479e217ff",
         "x-ms-date": "Wed, 17 Feb 2021 18:57:07 GMT",
         "x-ms-return-client-request-id": "true",
-<<<<<<< HEAD
-        "x-ms-version": "2020-12-06"
-=======
-        "x-ms-version": "2021-02-12"
->>>>>>> 7e782c87
+        "x-ms-version": "2021-02-12"
       },
       "RequestBody": "2zIUUrzluBEBEM+cQ9sHtOX//+6zjG9XiywLT1rezYmA17F+iHVtqviQmpNjunrC73uX6bdwbE7CvMeP2mm2IkNFG2sqiStwklT1I/Lc9NCySF/fR+PSEGtivMyu3dCP2XdPHZ8OmGZPJ1dieklc5cj23ZEK19tgcwsAyMxfwbSEZkp6jdYxo7D4jx+McJUiBdYDt/8+hQGc76mUDs+Z8GWi3RT/4ljyxTrhEUi71AN23sL2XAq1ReFI3Z0snZTgXp+56ZKAIiJ9EfLEXXO54BumHjAMo5Nb7ZcytgS6xSimALKoAepx9bufeEsX8Odtj/2Chn9j07sLXfz6TWsew0vKHl3BEN4wNSh1bCpIQ/yvxScHNz+oQiz2nKPudqdPgbX/TdKKrH4eUlFW7maRwxr/SohEF4sMIdswynM6Qb6BJet0SfYqJRmo6eXuUlTGZdmJ7ysfCmoq8iz3WuEK4xCS1Mh7HXoj1SVumy6lHs6HamWasFKSYhqBSVbJM8o4ngXVW32LS0hfZhkGsG87hdRdb+97cDK9/3Ku+dMjWqJaNv0o0MNQ/B8dOko4jLKrRcSBa8PbvC3TF1sL3VF1Owt3q3lxE7QRDXPQXjXnhXO/ArMOoe7ef3rPVLlnRB7NqP8+wOA4OTIQcF5QCl347JLoTNqdZpkdmSz/ob77qchUArY2qMSTh8iB/jGPjnQd12gnf/hEMEFlISezOZhzFMaW+wemwUPOVMUSG2hojQq34spV1CrQENJ10Yec300wDelq+ZJtdhYlWCozMhTZ/JMc/FbOHkCcxus1MfC7MXV34Q1+/ZR3SmuzMHv/nN69m9T0gOL3Yu+ozjOnOEQmaSe0u1AGW//+pLLqGu7FnCkMd5Ybx7GTgH4e1S5g0BEnjcZTSuCNt0DV9dswDEgB4jEKmsGuCqF1ITvR6IXQntSgw4wncVFIf79VRtLWYnQ2HPP9VjVQeIIk3Silu867BFcGj0i72nHfwRsBWMTPn7/Hm8yS00efUEsKA5Qpo8TxmkF7z9Mse0KCHZQaTh++VT1p3SACKTEPZz/8sdfcth5WEL2CVNDrmx+KELWyhAErS65Wv8Wk73EQa2eUL8prpWZ2wz5iOwBtfUEAdxh7XeI90GUphvdYsiFLcuhpV2xVH2pPO8HDyRCt6EGEpHdYlA2EVl5lQR5vHRAcFskYBCbVqlitLCEheQdUe5221A6q8t3a5AAN8N1M3x2xprNHleQbrvkeq2jsY91XEMaAuEkBciPrPR8lyLl7YUwDb9NTDea4miYUi0d17oEjtuAXyyfUrzOQW1fF9uY/o0kb6PMKAwLfyB0j7OfbdU6dARHZY5YlL8Cfw7KP86RA1ef+Wg==",
       "StatusCode": 201,
@@ -129,11 +109,7 @@
         "x-ms-content-crc64": "vOhHiPiCnEw=",
         "x-ms-request-id": "6b1d6608-401e-0035-1a5e-05b6d6000000",
         "x-ms-request-server-encrypted": "true",
-<<<<<<< HEAD
-        "x-ms-version": "2020-12-06",
-=======
-        "x-ms-version": "2021-02-12",
->>>>>>> 7e782c87
+        "x-ms-version": "2021-02-12",
         "x-ms-version-id": "2021-02-17T18:57:07.2827013Z"
       },
       "ResponseBody": []
@@ -155,11 +131,7 @@
         "x-ms-copy-source": "https://seanmcccanary3.blob.core.windows.net/test-container-c5250850-e86a-3f8b-f4a8-e48f945ca7f8/test-blob-80af06f9-122a-ff46-7403-469e33a78fff",
         "x-ms-date": "Wed, 17 Feb 2021 18:57:07 GMT",
         "x-ms-return-client-request-id": "true",
-<<<<<<< HEAD
-        "x-ms-version": "2020-12-06"
-=======
-        "x-ms-version": "2021-02-12"
->>>>>>> 7e782c87
+        "x-ms-version": "2021-02-12"
       },
       "RequestBody": null,
       "StatusCode": 412,
@@ -174,11 +146,7 @@
         "x-ms-client-request-id": "6e6bb0cb-4ba8-4d63-5bae-718ee72e90ce",
         "x-ms-error-code": "ConditionNotMet",
         "x-ms-request-id": "6b1d6612-401e-0035-215e-05b6d6000000",
-<<<<<<< HEAD
-        "x-ms-version": "2020-12-06"
-=======
-        "x-ms-version": "2021-02-12"
->>>>>>> 7e782c87
+        "x-ms-version": "2021-02-12"
       },
       "ResponseBody": [
         "﻿<?xml version=\"1.0\" encoding=\"utf-8\"?><Error><Code>ConditionNotMet</Code><Message>The condition specified using HTTP conditional header(s) is not met.\n",
@@ -200,11 +168,7 @@
         "x-ms-client-request-id": "c809ca83-a977-9157-b7fa-b439ed6c4364",
         "x-ms-date": "Wed, 17 Feb 2021 18:57:07 GMT",
         "x-ms-return-client-request-id": "true",
-<<<<<<< HEAD
-        "x-ms-version": "2020-12-06"
-=======
-        "x-ms-version": "2021-02-12"
->>>>>>> 7e782c87
+        "x-ms-version": "2021-02-12"
       },
       "RequestBody": null,
       "StatusCode": 202,
@@ -217,11 +181,7 @@
         ],
         "x-ms-client-request-id": "c809ca83-a977-9157-b7fa-b439ed6c4364",
         "x-ms-request-id": "6b1d661d-401e-0035-295e-05b6d6000000",
-<<<<<<< HEAD
-        "x-ms-version": "2020-12-06"
-=======
-        "x-ms-version": "2021-02-12"
->>>>>>> 7e782c87
+        "x-ms-version": "2021-02-12"
       },
       "ResponseBody": []
     },
@@ -240,11 +200,7 @@
         "x-ms-client-request-id": "8c4dbbcf-10e2-82fd-0756-2580a6c3662d",
         "x-ms-date": "Wed, 17 Feb 2021 18:57:07 GMT",
         "x-ms-return-client-request-id": "true",
-<<<<<<< HEAD
-        "x-ms-version": "2020-12-06"
-=======
-        "x-ms-version": "2021-02-12"
->>>>>>> 7e782c87
+        "x-ms-version": "2021-02-12"
       },
       "RequestBody": null,
       "StatusCode": 201,
@@ -259,11 +215,7 @@
         ],
         "x-ms-client-request-id": "8c4dbbcf-10e2-82fd-0756-2580a6c3662d",
         "x-ms-request-id": "52b0f47c-f01e-0099-0c5e-05a57f000000",
-<<<<<<< HEAD
-        "x-ms-version": "2020-12-06"
-=======
-        "x-ms-version": "2021-02-12"
->>>>>>> 7e782c87
+        "x-ms-version": "2021-02-12"
       },
       "ResponseBody": []
     },
@@ -284,11 +236,7 @@
         "x-ms-client-request-id": "a3115407-f7fe-64f0-4b1b-6cda10712381",
         "x-ms-date": "Wed, 17 Feb 2021 18:57:07 GMT",
         "x-ms-return-client-request-id": "true",
-<<<<<<< HEAD
-        "x-ms-version": "2020-12-06"
-=======
-        "x-ms-version": "2021-02-12"
->>>>>>> 7e782c87
+        "x-ms-version": "2021-02-12"
       },
       "RequestBody": [],
       "StatusCode": 201,
@@ -306,11 +254,7 @@
         "x-ms-content-crc64": "AAAAAAAAAAA=",
         "x-ms-request-id": "52b0f498-f01e-0099-255e-05a57f000000",
         "x-ms-request-server-encrypted": "true",
-<<<<<<< HEAD
-        "x-ms-version": "2020-12-06",
-=======
-        "x-ms-version": "2021-02-12",
->>>>>>> 7e782c87
+        "x-ms-version": "2021-02-12",
         "x-ms-version-id": "2021-02-17T18:57:07.7860629Z"
       },
       "ResponseBody": []
@@ -332,11 +276,7 @@
         "x-ms-client-request-id": "e87603eb-9b4e-5bfc-ce34-0f0722a5f733",
         "x-ms-date": "Wed, 17 Feb 2021 18:57:07 GMT",
         "x-ms-return-client-request-id": "true",
-<<<<<<< HEAD
-        "x-ms-version": "2020-12-06"
-=======
-        "x-ms-version": "2021-02-12"
->>>>>>> 7e782c87
+        "x-ms-version": "2021-02-12"
       },
       "RequestBody": "9eENCB55n5VmG/O0ULCIMvQLxkzFtzLp9HmKFW3CmApks5wcAYrrjrV7POMEPBOakjnlBavWuz6uIxSl7ooopIPoT50UbDBpHzeXSXtP5bhm74Iz3JNejvdebt12Rp8qUpdfG+12hiYIfOVzP3HCXj5bPv8I9cjwisGltf1T8tiYbPbj78rK8GhbKmCt6k6Gmw+fGgigIl3Pb5As0NEptYkM29J63290kU6XrMpoQp9yHxrttNjQ90qZE385nh+XMnXWoA58C7ugKom5CHWSZy3xubC2OwGxO+OI4cvvO/Iv/3pVkaGQ9hReTYlOF+/VBqxSR+Vu4PdzJWQr8yrwse+Xigj6PNWLYMKcWO14YiT0s9oenfMMwB+D4mw9ZQLqbpyat43m2snXxuYi0YcJ+8NANkBP0RT7isnpd1ppTvvAsupR3qqXDtgQR9YM6u6Yeeep/C/BmpyHni3D/GJvbXjrYh+duB0YqSdnPok97p/aUf5zwFHM/hhNyT990xF2odpdIYjP+8HJkFMHWVsTSq+N6Ktj+60mHmMGT+7dmtUV8Z2v38wXC1Y9qS/+xaS8On+P8OpmEqYtNwIlyKvS7PZ98Wi+Y2ridd1VJlF9KFm+ShRvTanqr973gqjJ8kKqar05gNM8/dcVrHoNEOxUrw6pZn6XY55MkkGJx+HBGIObq7uUQ6eFgkw9WaAu3Z/yotKZIIzDEwce7e2Ssjb1U5T3cWQwv2tnI+MyWQn9HbSiliQOJ/j32Ji0dVa6888WRwYMN2w6wuNmMv2okbn+IM848BsR5yybAJnMfEkVrS8TGxED8eZIZ9RBp/T7TkbetVWGgQO0BGDacDbSbUWZUYXNlHWn+i/p8IhGzz83oLJS7sb0jissXxawKYCvdvmPqFVvLrnRNrslnZF7bTQhotCEf39+pMNZoDRe9tGuOXqOtyfpx3L4gbcLzvCasPLhj4awK/Z6EAOSFY2FckDpd2MX7LUNN9pdjP3Ic9bSv/BCfGdL/g6DFKYkV7Llcg93IleNg8Q81FerUp/4sZ0sv1adQvXYnXhVk9gO6OAoeBnuUVF+RTsrBacPoKxvimMJ95hcSDAZnoTeOPDsLux3g9mFCl9MrnoacT1Nyf3M5gh0BfFIyzDp1LPMnw1LP9e7lx3S6YADvUkdQtbyy9SGElHndyj7L7epnDasfw5tzzFmkjHg+vyIcUinKolZ9gjeRo27Y8euwGhlKExJVz07sHKljDmjphhUXgbgUwQuUKUtzTmAsWtqt9HIetGwPxkKbHkWtGrPOp91ZgXBzm1jN9inHIkEuv4GO9Rn2ytHpB/s1eaKF5w7XpOZC0tmqOlkZEL4CCKQBrJ7D3mVZ190LQ==",
       "StatusCode": 201,
@@ -354,11 +294,7 @@
         "x-ms-content-crc64": "J6c1Be7aNQA=",
         "x-ms-request-id": "52b0f4b1-f01e-0099-3d5e-05a57f000000",
         "x-ms-request-server-encrypted": "true",
-<<<<<<< HEAD
-        "x-ms-version": "2020-12-06",
-=======
-        "x-ms-version": "2021-02-12",
->>>>>>> 7e782c87
+        "x-ms-version": "2021-02-12",
         "x-ms-version-id": "2021-02-17T18:57:07.8521103Z"
       },
       "ResponseBody": []
@@ -380,11 +316,7 @@
         "x-ms-copy-source": "https://seanmcccanary3.blob.core.windows.net/test-container-0752af8c-0135-b2c3-a3f6-02942a8a1125/test-blob-aea28ee9-2662-c53f-5750-12eeeefc4ed0",
         "x-ms-date": "Wed, 17 Feb 2021 18:57:07 GMT",
         "x-ms-return-client-request-id": "true",
-<<<<<<< HEAD
-        "x-ms-version": "2020-12-06"
-=======
-        "x-ms-version": "2021-02-12"
->>>>>>> 7e782c87
+        "x-ms-version": "2021-02-12"
       },
       "RequestBody": null,
       "StatusCode": 412,
@@ -399,11 +331,7 @@
         "x-ms-client-request-id": "63aae66f-8be9-25de-e879-2a51c81819c6",
         "x-ms-error-code": "ConditionNotMet",
         "x-ms-request-id": "52b0f4c6-f01e-0099-505e-05a57f000000",
-<<<<<<< HEAD
-        "x-ms-version": "2020-12-06"
-=======
-        "x-ms-version": "2021-02-12"
->>>>>>> 7e782c87
+        "x-ms-version": "2021-02-12"
       },
       "ResponseBody": [
         "﻿<?xml version=\"1.0\" encoding=\"utf-8\"?><Error><Code>ConditionNotMet</Code><Message>The condition specified using HTTP conditional header(s) is not met.\n",
@@ -425,11 +353,7 @@
         "x-ms-client-request-id": "3c984830-93fa-994a-ff64-975ac58cc20a",
         "x-ms-date": "Wed, 17 Feb 2021 18:57:07 GMT",
         "x-ms-return-client-request-id": "true",
-<<<<<<< HEAD
-        "x-ms-version": "2020-12-06"
-=======
-        "x-ms-version": "2021-02-12"
->>>>>>> 7e782c87
+        "x-ms-version": "2021-02-12"
       },
       "RequestBody": null,
       "StatusCode": 202,
@@ -442,11 +366,7 @@
         ],
         "x-ms-client-request-id": "3c984830-93fa-994a-ff64-975ac58cc20a",
         "x-ms-request-id": "52b0f4ef-f01e-0099-785e-05a57f000000",
-<<<<<<< HEAD
-        "x-ms-version": "2020-12-06"
-=======
-        "x-ms-version": "2021-02-12"
->>>>>>> 7e782c87
+        "x-ms-version": "2021-02-12"
       },
       "ResponseBody": []
     },
@@ -465,11 +385,7 @@
         "x-ms-client-request-id": "29f0bb27-e8f8-fddd-a949-144b554cd4b3",
         "x-ms-date": "Wed, 17 Feb 2021 18:57:08 GMT",
         "x-ms-return-client-request-id": "true",
-<<<<<<< HEAD
-        "x-ms-version": "2020-12-06"
-=======
-        "x-ms-version": "2021-02-12"
->>>>>>> 7e782c87
+        "x-ms-version": "2021-02-12"
       },
       "RequestBody": null,
       "StatusCode": 201,
@@ -484,11 +400,7 @@
         ],
         "x-ms-client-request-id": "29f0bb27-e8f8-fddd-a949-144b554cd4b3",
         "x-ms-request-id": "27688935-801e-0015-785e-05cd71000000",
-<<<<<<< HEAD
-        "x-ms-version": "2020-12-06"
-=======
-        "x-ms-version": "2021-02-12"
->>>>>>> 7e782c87
+        "x-ms-version": "2021-02-12"
       },
       "ResponseBody": []
     },
@@ -509,11 +421,7 @@
         "x-ms-client-request-id": "b0d25081-cb75-4058-edd4-b5466a52fc89",
         "x-ms-date": "Wed, 17 Feb 2021 18:57:08 GMT",
         "x-ms-return-client-request-id": "true",
-<<<<<<< HEAD
-        "x-ms-version": "2020-12-06"
-=======
-        "x-ms-version": "2021-02-12"
->>>>>>> 7e782c87
+        "x-ms-version": "2021-02-12"
       },
       "RequestBody": [],
       "StatusCode": 201,
@@ -531,11 +439,7 @@
         "x-ms-content-crc64": "AAAAAAAAAAA=",
         "x-ms-request-id": "27688957-801e-0015-135e-05cd71000000",
         "x-ms-request-server-encrypted": "true",
-<<<<<<< HEAD
-        "x-ms-version": "2020-12-06",
-=======
-        "x-ms-version": "2021-02-12",
->>>>>>> 7e782c87
+        "x-ms-version": "2021-02-12",
         "x-ms-version-id": "2021-02-17T18:57:08.3514664Z"
       },
       "ResponseBody": []
@@ -557,11 +461,7 @@
         "x-ms-client-request-id": "067e94eb-a474-f60a-9a10-02276fe6c882",
         "x-ms-date": "Wed, 17 Feb 2021 18:57:08 GMT",
         "x-ms-return-client-request-id": "true",
-<<<<<<< HEAD
-        "x-ms-version": "2020-12-06"
-=======
-        "x-ms-version": "2021-02-12"
->>>>>>> 7e782c87
+        "x-ms-version": "2021-02-12"
       },
       "RequestBody": "jjTSRFSFAhJ28Ncv3stG5ogItXetLbYMxUVU7bHne98vlv5TYFZ6/E7AOYTzKGIijc++YZ2E22B+xn4PMRVgjnX4AEjM8oUyjrgp7fMyGJ3iMl/iKRpBqrqe1ZrXass5YKsP+ycaVZtKi9LlW+5tTK7hLP+1fWVbtlaNLh3qWiPs8IxIIhx2x9zEmJ1HXE/LMInr9j3Mg+JGs0TRjSZ+XzGu+GphJCmRa2Ui8eXHE1oHwv2T/2TmIG2qAm/YpTq2RjlsmWPkaQxfWYvYqpH8fqDpycoo6mDMyNj9tyK6ucYqa6usWnr3I1jxM6XZDXXbrYPO7ttvjlvZoNCL5rLppaDErj7mUCMl8qZyNra687tiIgme68vqu9xP07qqbDylB40EFF829F1fqfs0/VilHqwVKMOpS7rV2fNhl31pe4ZqzC4ott5bKy2sPkHPtr2EqbQNlEN4/LzTLzps1F3g9i11yjApfWjOufyV/Qx4BSM13e3IW+ZC8c9yVYak71bQy0gTWeuNWyxMP9tG4v+vWioWN/dwF5tGMtlgtifhKsmmxTHEZas4p4HAfBsL/A7QwvpcjbhfX7SszCcSLaQEahURoB3O6/V+3o92sJt/OzbLkPQshZ0RRmZ8F5iEJXrcuxEG+lvxAdcF3a4o6K8ZLZHwRpyw2OR4/1m2UtNc+bkVmfSJeUDa2o4cJ6fu6V23Y+oGlN7dLOMsjfsBOq8EqOT1E0+6j7NQFWwNk7A8iRb7/+7oVmXaN2wRXetF2J/fGH7D+dUO/NM2tX5yz5gy7wTkBjvAG1J/GtviqDLHCz3MLnsyeY9A7QIasqDmaGjU3m3nYdJkH/0rQ9/6K1Ohb6pBpaEc/3Z0oxg4pWmymLJyDsrF4KpqaA59BzWwRcKueUL2pcLGt9/3c726K3mUeasshxyJ3I4A1jySnvhAw11Viiwmu/LvrFfrzm3srzyU6Y2KhL6mJJy09c6GMxjmtq9fZKFNbr24PNvFng4hEycA/rVqtj+fr2WPcsYjaXg+BBe+jUuaRnvQ0Ufi4IaOkuKnhTVjewBvv7Q8vvz3ldNihpr3Y4bbZbc6muT4vM7fAN/ke+ND24kWT82WXod+2Dx0f1rsly5bzCB+KOAcdgLmXL4cExnvH6oQ4BS5RQYvu8GohD1082mwiK/DxLKo+tjKsAHJYsUjhWCv27YaooYaTm0ec/LFcWlVa4ppLFr4aOU87pQEZVj8hf/cxRiyluYoqXZFiYblBD+YdPY7uVgFt3LQ3rPxFekUIu7z6KtRotWjQIPkst5fVupVbPFiwcum1w6l4bczN5OMMGeX8huTRtEgl3jVIASUcYjInKj3smEjTRGdrMEecAnvV4J2xw==",
       "StatusCode": 201,
@@ -579,11 +479,7 @@
         "x-ms-content-crc64": "cvd3x5ZNouc=",
         "x-ms-request-id": "27688966-801e-0015-205e-05cd71000000",
         "x-ms-request-server-encrypted": "true",
-<<<<<<< HEAD
-        "x-ms-version": "2020-12-06",
-=======
-        "x-ms-version": "2021-02-12",
->>>>>>> 7e782c87
+        "x-ms-version": "2021-02-12",
         "x-ms-version-id": "2021-02-17T18:57:08.4215162Z"
       },
       "ResponseBody": []
@@ -605,11 +501,7 @@
         "x-ms-copy-source": "https://seanmcccanary3.blob.core.windows.net/test-container-d89ed5a2-3355-4f9e-27ae-3efec54b2651/test-blob-cea2463e-416a-c589-096b-60a962dac7c3",
         "x-ms-date": "Wed, 17 Feb 2021 18:57:08 GMT",
         "x-ms-return-client-request-id": "true",
-<<<<<<< HEAD
-        "x-ms-version": "2020-12-06"
-=======
-        "x-ms-version": "2021-02-12"
->>>>>>> 7e782c87
+        "x-ms-version": "2021-02-12"
       },
       "RequestBody": null,
       "StatusCode": 412,
@@ -624,11 +516,7 @@
         "x-ms-client-request-id": "c3046e04-7004-bf52-c4cb-8b0e3f02e3e9",
         "x-ms-error-code": "TargetConditionNotMet",
         "x-ms-request-id": "27688976-801e-0015-2b5e-05cd71000000",
-<<<<<<< HEAD
-        "x-ms-version": "2020-12-06"
-=======
-        "x-ms-version": "2021-02-12"
->>>>>>> 7e782c87
+        "x-ms-version": "2021-02-12"
       },
       "ResponseBody": [
         "﻿<?xml version=\"1.0\" encoding=\"utf-8\"?><Error><Code>TargetConditionNotMet</Code><Message>The target condition specified using HTTP conditional header(s) is not met.\n",
@@ -650,11 +538,7 @@
         "x-ms-client-request-id": "002213be-05e2-ad7d-5764-350df6c93134",
         "x-ms-date": "Wed, 17 Feb 2021 18:57:08 GMT",
         "x-ms-return-client-request-id": "true",
-<<<<<<< HEAD
-        "x-ms-version": "2020-12-06"
-=======
-        "x-ms-version": "2021-02-12"
->>>>>>> 7e782c87
+        "x-ms-version": "2021-02-12"
       },
       "RequestBody": null,
       "StatusCode": 202,
@@ -667,11 +551,7 @@
         ],
         "x-ms-client-request-id": "002213be-05e2-ad7d-5764-350df6c93134",
         "x-ms-request-id": "27688981-801e-0015-345e-05cd71000000",
-<<<<<<< HEAD
-        "x-ms-version": "2020-12-06"
-=======
-        "x-ms-version": "2021-02-12"
->>>>>>> 7e782c87
+        "x-ms-version": "2021-02-12"
       },
       "ResponseBody": []
     },
@@ -690,11 +570,7 @@
         "x-ms-client-request-id": "94b79adc-5844-3255-308e-5346fe870ca8",
         "x-ms-date": "Wed, 17 Feb 2021 18:57:08 GMT",
         "x-ms-return-client-request-id": "true",
-<<<<<<< HEAD
-        "x-ms-version": "2020-12-06"
-=======
-        "x-ms-version": "2021-02-12"
->>>>>>> 7e782c87
+        "x-ms-version": "2021-02-12"
       },
       "RequestBody": null,
       "StatusCode": 201,
@@ -709,11 +585,7 @@
         ],
         "x-ms-client-request-id": "94b79adc-5844-3255-308e-5346fe870ca8",
         "x-ms-request-id": "ceb8216c-f01e-000f-6b5e-05acae000000",
-<<<<<<< HEAD
-        "x-ms-version": "2020-12-06"
-=======
-        "x-ms-version": "2021-02-12"
->>>>>>> 7e782c87
+        "x-ms-version": "2021-02-12"
       },
       "ResponseBody": []
     },
@@ -734,11 +606,7 @@
         "x-ms-client-request-id": "ea1c5836-066c-c9b1-5095-325c0a0379ca",
         "x-ms-date": "Wed, 17 Feb 2021 18:57:08 GMT",
         "x-ms-return-client-request-id": "true",
-<<<<<<< HEAD
-        "x-ms-version": "2020-12-06"
-=======
-        "x-ms-version": "2021-02-12"
->>>>>>> 7e782c87
+        "x-ms-version": "2021-02-12"
       },
       "RequestBody": [],
       "StatusCode": 201,
@@ -756,11 +624,7 @@
         "x-ms-content-crc64": "AAAAAAAAAAA=",
         "x-ms-request-id": "ceb8217b-f01e-000f-755e-05acae000000",
         "x-ms-request-server-encrypted": "true",
-<<<<<<< HEAD
-        "x-ms-version": "2020-12-06",
-=======
-        "x-ms-version": "2021-02-12",
->>>>>>> 7e782c87
+        "x-ms-version": "2021-02-12",
         "x-ms-version-id": "2021-02-17T18:57:08.8678337Z"
       },
       "ResponseBody": []
@@ -779,11 +643,7 @@
         "x-ms-client-request-id": "371a0507-ffa3-3116-1511-ca78d41ccb43",
         "x-ms-date": "Wed, 17 Feb 2021 18:57:08 GMT",
         "x-ms-return-client-request-id": "true",
-<<<<<<< HEAD
-        "x-ms-version": "2020-12-06"
-=======
-        "x-ms-version": "2021-02-12"
->>>>>>> 7e782c87
+        "x-ms-version": "2021-02-12"
       },
       "RequestBody": null,
       "StatusCode": 200,
@@ -810,11 +670,7 @@
         "x-ms-lease-status": "unlocked",
         "x-ms-request-id": "ceb8217f-f01e-000f-795e-05acae000000",
         "x-ms-server-encrypted": "true",
-<<<<<<< HEAD
-        "x-ms-version": "2020-12-06",
-=======
-        "x-ms-version": "2021-02-12",
->>>>>>> 7e782c87
+        "x-ms-version": "2021-02-12",
         "x-ms-version-id": "2021-02-17T18:57:08.8678337Z"
       },
       "ResponseBody": []
@@ -836,11 +692,7 @@
         "x-ms-client-request-id": "1c739f5c-65e2-14c2-babd-872807520f4e",
         "x-ms-date": "Wed, 17 Feb 2021 18:57:08 GMT",
         "x-ms-return-client-request-id": "true",
-<<<<<<< HEAD
-        "x-ms-version": "2020-12-06"
-=======
-        "x-ms-version": "2021-02-12"
->>>>>>> 7e782c87
+        "x-ms-version": "2021-02-12"
       },
       "RequestBody": "Mz4q2ce+lPps+k8oR2fQQtzuVAToQiaYZ/hBT3JzTX54fBa64998SHAgyqmw7equQIec5sfGWvAYknHPfUWH+KzRsMpQFV/9cQyTyHd953oNkw7r12e2sSElolFtrcsrmNL83j0gXSsonnS7MpJ5mqr2wek3nCBFGv6oKnMNj8RAaC+lgAg97TXjwjny+36PrAenduvh8/yxt8Q+dzK3Gg+wespj0xqhudOzVNnnUh+AGX5sZhjYX3Uy88hE/3YDK6gpQoC0LNntBb0XLZ8jyWWkvV60S7T21xtUMOBRXLpdsCgwvQ+ezOylfmBbwDHWDyljn0EYT+D0MmplX/v4m6kCun128gtVBfFxD8xTmxbpfiG27bx5RWFIPIulOWzwrOO3WAazYBwdDplPp0AUoJdUe+DaQq7siXUcLbWAsMyFgGLpnEMQNR4FmN4iKZ4hNJzzUL2MFmk0ys6RlzJmnF7NyibdKgNTQ0bB1anPyWDX+/kZjV8O+Gr4tNF0f57snvyAVV53QwmYnw13ykDAZQFuuZw5TQ//vtG85HYy38So1TetTnMBX7fvgO1Rly4pOE7QBsUBslDsgZeNu1+SZsBIz/QJEhaNbVrkSc0irSaikqsoYdj/piLmwc3cc6RYXRksCcc6HyY3QplqHGmDytNw6iizagTnSSnRI1FIsfm2jOy09aRfaHOF8B8/lIm5Y/b6a4l7pPIURb+eafzU75CftJB8z9UvEYK1LXnlqLWfF8BaTkZvOuf5n7DlwP93sQGOn9/5PJQhyloHxnd4L5wJ/lE7eaBKL3qogy8kSlCDPXx4VgjWptssOYPsaHRwgHAT28GtOzdgRHBlULlk/IAJhIj6ANiUMlh2D0AdXscGOAK/EW6P1QJFFxGYcVUhxzwC4uTrdYCXfqhpNyv3Q+WpXhi2pesReq6GtejG/MECVEgDGnviGsOCJ5PGJZ3WTdMr7hI9aiJR8Gg1ZL+X0IHnZuPj8ylqxkRUNH1XS1QRr2cVmg2vxOkmsikSrLYD6lYR3r6681qpwSjO6Tak+aUUJLRXgTVzOKL5vUEAVxqOUUkmRmyVVrwNa9nl4NuzgbiE/ocBq2khnaYcwTUZqWoNQJfsfbM4f833ShZcjVfGRTuIfFmSjKXgBajFeJWH88Jv2KBDxwMFS365CWFSxBBPVXz5kSwQerPyC3gKcgY4cFdT7bW2g304gjDa2YNEjUCYdiMZjWKVXl3sUbyL+tl4gZgK/tdamNL+wQ77NqEvrX03cvzjH+L1vo5YyTHBrIdXYljrOo9pPt1QGsxTmii8vaQ+VIjclWG2FEBJAc6hPRWGo9RIRHPuzjQekgQWoSNmnAyNg1f/e8z2NSVOIA==",
       "StatusCode": 201,
@@ -858,11 +710,7 @@
         "x-ms-content-crc64": "iVylIJXpRTw=",
         "x-ms-request-id": "ceb82183-f01e-000f-7d5e-05acae000000",
         "x-ms-request-server-encrypted": "true",
-<<<<<<< HEAD
-        "x-ms-version": "2020-12-06",
-=======
-        "x-ms-version": "2021-02-12",
->>>>>>> 7e782c87
+        "x-ms-version": "2021-02-12",
         "x-ms-version-id": "2021-02-17T18:57:09.0139376Z"
       },
       "ResponseBody": []
@@ -884,11 +732,7 @@
         "x-ms-copy-source": "https://seanmcccanary3.blob.core.windows.net/test-container-0a6b92ec-8ba8-93e2-ad9b-06f6a0ae9714/test-blob-69a520cc-0579-0954-8b82-00631d3b57fa",
         "x-ms-date": "Wed, 17 Feb 2021 18:57:09 GMT",
         "x-ms-return-client-request-id": "true",
-<<<<<<< HEAD
-        "x-ms-version": "2020-12-06"
-=======
-        "x-ms-version": "2021-02-12"
->>>>>>> 7e782c87
+        "x-ms-version": "2021-02-12"
       },
       "RequestBody": null,
       "StatusCode": 412,
@@ -903,11 +747,7 @@
         "x-ms-client-request-id": "9599cabd-31b2-d73d-4c9b-23f944cd4c20",
         "x-ms-error-code": "ConditionNotMet",
         "x-ms-request-id": "ceb82189-f01e-000f-025e-05acae000000",
-<<<<<<< HEAD
-        "x-ms-version": "2020-12-06"
-=======
-        "x-ms-version": "2021-02-12"
->>>>>>> 7e782c87
+        "x-ms-version": "2021-02-12"
       },
       "ResponseBody": [
         "﻿<?xml version=\"1.0\" encoding=\"utf-8\"?><Error><Code>ConditionNotMet</Code><Message>The condition specified using HTTP conditional header(s) is not met.\n",
@@ -929,11 +769,7 @@
         "x-ms-client-request-id": "3d6bdced-7ab8-6e9c-7020-c4480465905f",
         "x-ms-date": "Wed, 17 Feb 2021 18:57:09 GMT",
         "x-ms-return-client-request-id": "true",
-<<<<<<< HEAD
-        "x-ms-version": "2020-12-06"
-=======
-        "x-ms-version": "2021-02-12"
->>>>>>> 7e782c87
+        "x-ms-version": "2021-02-12"
       },
       "RequestBody": null,
       "StatusCode": 202,
@@ -946,11 +782,7 @@
         ],
         "x-ms-client-request-id": "3d6bdced-7ab8-6e9c-7020-c4480465905f",
         "x-ms-request-id": "ceb82196-f01e-000f-0c5e-05acae000000",
-<<<<<<< HEAD
-        "x-ms-version": "2020-12-06"
-=======
-        "x-ms-version": "2021-02-12"
->>>>>>> 7e782c87
+        "x-ms-version": "2021-02-12"
       },
       "ResponseBody": []
     }
