--- conflicted
+++ resolved
@@ -15,11 +15,7 @@
         "x-ms-client-request-id": "55be21a4-21da-18ff-60bb-9524fcd2ceef",
         "x-ms-date": "Wed, 17 Feb 2021 18:58:40 GMT",
         "x-ms-return-client-request-id": "true",
-<<<<<<< HEAD
-        "x-ms-version": "2020-12-06"
-=======
         "x-ms-version": "2021-02-12"
->>>>>>> 7e782c87
       },
       "RequestBody": null,
       "StatusCode": 201,
@@ -34,11 +30,7 @@
         ],
         "x-ms-client-request-id": "55be21a4-21da-18ff-60bb-9524fcd2ceef",
         "x-ms-request-id": "010c770d-d01e-0037-4d5e-05086e000000",
-<<<<<<< HEAD
-        "x-ms-version": "2020-12-06"
-=======
         "x-ms-version": "2021-02-12"
->>>>>>> 7e782c87
       },
       "ResponseBody": []
     },
@@ -59,11 +51,7 @@
         "x-ms-client-request-id": "9d418433-509f-7b6e-cf99-c738bd22b466",
         "x-ms-date": "Wed, 17 Feb 2021 18:58:40 GMT",
         "x-ms-return-client-request-id": "true",
-<<<<<<< HEAD
-        "x-ms-version": "2020-12-06"
-=======
         "x-ms-version": "2021-02-12"
->>>>>>> 7e782c87
       },
       "RequestBody": [],
       "StatusCode": 201,
@@ -81,11 +69,7 @@
         "x-ms-content-crc64": "AAAAAAAAAAA=",
         "x-ms-request-id": "010c771a-d01e-0037-565e-05086e000000",
         "x-ms-request-server-encrypted": "true",
-<<<<<<< HEAD
-        "x-ms-version": "2020-12-06",
-=======
         "x-ms-version": "2021-02-12",
->>>>>>> 7e782c87
         "x-ms-version-id": "2021-02-17T18:58:40.5234627Z"
       },
       "ResponseBody": []
@@ -107,11 +91,7 @@
         "x-ms-client-request-id": "b0cdc4a0-e87f-1eb4-d13f-f9903653caed",
         "x-ms-date": "Wed, 17 Feb 2021 18:58:40 GMT",
         "x-ms-return-client-request-id": "true",
-<<<<<<< HEAD
-        "x-ms-version": "2020-12-06"
-=======
         "x-ms-version": "2021-02-12"
->>>>>>> 7e782c87
       },
       "RequestBody": "t+wPzIpeR5x5xTyJsNBez9ziioxu+AvCM8RaL3+usB5D2NWdzdwL1D2kJNoU5cv/Ovdb25cn+L/hTZnFAxgcyxQdRdj6wAL/17ZPydMxrk35W/SHUtWHHOAVvH9DRdAkh1nF9p/zBHn0XAPg1y7rr55MzKgjlXg/lSn35ASCvJHlK0F6a7euBlZ6k/bRpkSxKgzh9nknAPLghmB2+x91cZ9y+qzscETmnsVRqQGCbe/kRbr3ocUYvipOmuVXNwo3BSFWX6uXxLnI+liz1lfxXRhxkbVkfc/ZWTyCndZej2a7GqPfLA5DTYABL6dsZejSXTzN5aVV0odRfAVuFCbiaWry97u0ETEJLkQ1Y04nbPNUsECZkarBZkgbja8I1DlZHsU9em0sHkwLw7dhH245KhASGmTmSdi/MJFzmIOCAFkL20WI6vKFKJHzjs3zYEbZ4mOf9rrUc9TtfUnbuYXJicJdVkQosD8djPLS8rsKzNBLmbYf4wmfNmhwm2yoqm8LKgQLlQkBsDEkgWrHAYAZ4rF5kB/Pqaa4vR/cuBTTdeKDxsi2/zfGSumE+2Gf1zToVrm7LxlPPIBeUtfqJfgcUAuIRDu3Y+N5skY1Sq5EGebr82FbGEbIM4pIV61f3CTxaKpWFpP5MPPVQXzTGvHRGjjx/jGWwTjFwBGwbws2GtUhROIE7gNS8cNthdbJ9BmZdj10bt3zWqZykFaBSMHonyansdUPzSs1ng1uKTth+8v4F/nNwaz4Luo8kl2s0agCheWvIkJDiagSP8/QhDFqEJWLiTHHG956r4Pr0jvOiM1kbKNWsdmItI1Qu4HcJ6m50YHIIUd3OmoHNXO/WLdtQ7cBbBiNFF67AtSkd19cnYfZMgG5BmaG7DE5TnxmyFzW43fK27uQK7wjDB5y08MKqpfr5Sa1sz1Qe3/mU8biVTp4zZPnksLMSQZElvpIExluL6PkeuM2IDA6el87qdf2Qbbk+QUvIhjVH5wfcBxCB2dmeCQi/dtWQqxjrRdjkJ8vTVVDYxkUPwyKD1tGFq8T93L31TGy1EPbjbdYy3UBcY788CPH/6ROUTgYl+2AECv8ULWka7ttfHkRaNZiu3OWiZ3MSSaMS/jOqYP4mjxVWn2LW3vAXAbSj3SqtZbN7JbFgg5Qs8YFcAS81sI4dOI8uw5Y1l/31SyX+bqx4pViAL3tMxgtBaa3hut3BIVDmhqSbfqIdRU2zazhuLkLU41uWdUFSkHKDrVnoU90f9GmVF6gH3Wb2ountmVrTE3tqzJdCauwPk/YyF5EINPGwk7aOmRaajMY0n5KXpTbXsJoevUdFnYm9hYPx1cWVrm34fQXkBHpkkD+RTYsZt+7/Wmc3A==",
       "StatusCode": 201,
@@ -129,11 +109,7 @@
         "x-ms-content-crc64": "W3sxCwpnLqs=",
         "x-ms-request-id": "010c772a-d01e-0037-665e-05086e000000",
         "x-ms-request-server-encrypted": "true",
-<<<<<<< HEAD
-        "x-ms-version": "2020-12-06",
-=======
         "x-ms-version": "2021-02-12",
->>>>>>> 7e782c87
         "x-ms-version-id": "2021-02-17T18:58:40.5925125Z"
       },
       "ResponseBody": []
@@ -155,11 +131,7 @@
         "x-ms-copy-source": "https://seanmcccanary3.blob.core.windows.net/test-container-14dfea6d-ff03-e077-5b9e-05d79e3f4538/test-blob-74822d6b-36bf-c6e0-164d-97226ecb8810",
         "x-ms-date": "Wed, 17 Feb 2021 18:58:40 GMT",
         "x-ms-return-client-request-id": "true",
-<<<<<<< HEAD
-        "x-ms-version": "2020-12-06"
-=======
         "x-ms-version": "2021-02-12"
->>>>>>> 7e782c87
       },
       "RequestBody": null,
       "StatusCode": 409,
@@ -174,11 +146,7 @@
         "x-ms-client-request-id": "391b62d4-ec9c-be5d-298a-da98bab317f8",
         "x-ms-error-code": "BlobAlreadyExists",
         "x-ms-request-id": "010c7733-d01e-0037-6f5e-05086e000000",
-<<<<<<< HEAD
-        "x-ms-version": "2020-12-06"
-=======
         "x-ms-version": "2021-02-12"
->>>>>>> 7e782c87
       },
       "ResponseBody": [
         "﻿<?xml version=\"1.0\" encoding=\"utf-8\"?><Error><Code>BlobAlreadyExists</Code><Message>The specified blob already exists.\n",
@@ -200,11 +168,7 @@
         "x-ms-client-request-id": "d3bc9284-9137-8d50-1c54-afad6da72119",
         "x-ms-date": "Wed, 17 Feb 2021 18:58:40 GMT",
         "x-ms-return-client-request-id": "true",
-<<<<<<< HEAD
-        "x-ms-version": "2020-12-06"
-=======
         "x-ms-version": "2021-02-12"
->>>>>>> 7e782c87
       },
       "RequestBody": null,
       "StatusCode": 202,
@@ -217,11 +181,7 @@
         ],
         "x-ms-client-request-id": "d3bc9284-9137-8d50-1c54-afad6da72119",
         "x-ms-request-id": "010c7741-d01e-0037-795e-05086e000000",
-<<<<<<< HEAD
-        "x-ms-version": "2020-12-06"
-=======
         "x-ms-version": "2021-02-12"
->>>>>>> 7e782c87
       },
       "ResponseBody": []
     }
