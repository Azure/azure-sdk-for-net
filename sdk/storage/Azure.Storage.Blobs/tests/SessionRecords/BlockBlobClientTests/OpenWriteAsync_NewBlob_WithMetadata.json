--- conflicted
+++ resolved
@@ -15,11 +15,7 @@
         "x-ms-client-request-id": "28f63d5a-9e92-2e2e-d4bd-d0860bdae1cb",
         "x-ms-date": "Wed, 17 Feb 2021 18:56:35 GMT",
         "x-ms-return-client-request-id": "true",
-<<<<<<< HEAD
-        "x-ms-version": "2020-12-06"
-=======
-        "x-ms-version": "2021-02-12"
->>>>>>> 7e782c87
+        "x-ms-version": "2021-02-12"
       },
       "RequestBody": null,
       "StatusCode": 201,
@@ -34,11 +30,7 @@
         ],
         "x-ms-client-request-id": "28f63d5a-9e92-2e2e-d4bd-d0860bdae1cb",
         "x-ms-request-id": "010c1f5b-d01e-0037-385e-05086e000000",
-<<<<<<< HEAD
-        "x-ms-version": "2020-12-06"
-=======
-        "x-ms-version": "2021-02-12"
->>>>>>> 7e782c87
+        "x-ms-version": "2021-02-12"
       },
       "ResponseBody": []
     },
@@ -59,11 +51,7 @@
         "x-ms-client-request-id": "10575e92-71ad-f5de-d650-c469ee8d7ed8",
         "x-ms-date": "Wed, 17 Feb 2021 18:56:35 GMT",
         "x-ms-return-client-request-id": "true",
-<<<<<<< HEAD
-        "x-ms-version": "2020-12-06"
-=======
-        "x-ms-version": "2021-02-12"
->>>>>>> 7e782c87
+        "x-ms-version": "2021-02-12"
       },
       "RequestBody": [],
       "StatusCode": 201,
@@ -81,11 +69,7 @@
         "x-ms-content-crc64": "AAAAAAAAAAA=",
         "x-ms-request-id": "010c1f5e-d01e-0037-395e-05086e000000",
         "x-ms-request-server-encrypted": "true",
-<<<<<<< HEAD
-        "x-ms-version": "2020-12-06",
-=======
-        "x-ms-version": "2021-02-12",
->>>>>>> 7e782c87
+        "x-ms-version": "2021-02-12",
         "x-ms-version-id": "2021-02-17T18:56:35.9932976Z"
       },
       "ResponseBody": []
@@ -108,11 +92,7 @@
         "x-ms-date": "Wed, 17 Feb 2021 18:56:36 GMT",
         "x-ms-meta-testkey": "testvalue",
         "x-ms-return-client-request-id": "true",
-<<<<<<< HEAD
-        "x-ms-version": "2020-12-06"
-=======
-        "x-ms-version": "2021-02-12"
->>>>>>> 7e782c87
+        "x-ms-version": "2021-02-12"
       },
       "RequestBody": [],
       "StatusCode": 201,
@@ -130,11 +110,7 @@
         "x-ms-content-crc64": "AAAAAAAAAAA=",
         "x-ms-request-id": "010c1f64-d01e-0037-3d5e-05086e000000",
         "x-ms-request-server-encrypted": "true",
-<<<<<<< HEAD
-        "x-ms-version": "2020-12-06",
-=======
-        "x-ms-version": "2021-02-12",
->>>>>>> 7e782c87
+        "x-ms-version": "2021-02-12",
         "x-ms-version-id": "2021-02-17T18:56:36.0593445Z"
       },
       "ResponseBody": []
@@ -156,11 +132,7 @@
         "x-ms-date": "Wed, 17 Feb 2021 18:56:36 GMT",
         "x-ms-meta-testkey": "testvalue",
         "x-ms-return-client-request-id": "true",
-<<<<<<< HEAD
-        "x-ms-version": "2020-12-06"
-=======
-        "x-ms-version": "2021-02-12"
->>>>>>> 7e782c87
+        "x-ms-version": "2021-02-12"
       },
       "RequestBody": "﻿<BlockList />",
       "StatusCode": 201,
@@ -177,11 +149,7 @@
         "x-ms-content-crc64": "g0vf2Kdg954=",
         "x-ms-request-id": "010c1f80-d01e-0037-535e-05086e000000",
         "x-ms-request-server-encrypted": "true",
-<<<<<<< HEAD
-        "x-ms-version": "2020-12-06",
-=======
-        "x-ms-version": "2021-02-12",
->>>>>>> 7e782c87
+        "x-ms-version": "2021-02-12",
         "x-ms-version-id": "2021-02-17T18:56:36.1303953Z"
       },
       "ResponseBody": []
@@ -200,11 +168,7 @@
         "x-ms-client-request-id": "969e5d9f-8e2d-2544-b834-fad0d473d839",
         "x-ms-date": "Wed, 17 Feb 2021 18:56:36 GMT",
         "x-ms-return-client-request-id": "true",
-<<<<<<< HEAD
-        "x-ms-version": "2020-12-06"
-=======
-        "x-ms-version": "2021-02-12"
->>>>>>> 7e782c87
+        "x-ms-version": "2021-02-12"
       },
       "RequestBody": null,
       "StatusCode": 200,
@@ -231,11 +195,7 @@
         "x-ms-meta-testkey": "testvalue",
         "x-ms-request-id": "010c1f8f-d01e-0037-5e5e-05086e000000",
         "x-ms-server-encrypted": "true",
-<<<<<<< HEAD
-        "x-ms-version": "2020-12-06",
-=======
-        "x-ms-version": "2021-02-12",
->>>>>>> 7e782c87
+        "x-ms-version": "2021-02-12",
         "x-ms-version-id": "2021-02-17T18:56:36.1303953Z"
       },
       "ResponseBody": []
@@ -254,11 +214,7 @@
         "x-ms-client-request-id": "1a5db056-1ca5-1e1d-c299-fc0bda5c486a",
         "x-ms-date": "Wed, 17 Feb 2021 18:56:36 GMT",
         "x-ms-return-client-request-id": "true",
-<<<<<<< HEAD
-        "x-ms-version": "2020-12-06"
-=======
-        "x-ms-version": "2021-02-12"
->>>>>>> 7e782c87
+        "x-ms-version": "2021-02-12"
       },
       "RequestBody": null,
       "StatusCode": 202,
@@ -271,11 +227,7 @@
         ],
         "x-ms-client-request-id": "1a5db056-1ca5-1e1d-c299-fc0bda5c486a",
         "x-ms-request-id": "010c1f9b-d01e-0037-685e-05086e000000",
-<<<<<<< HEAD
-        "x-ms-version": "2020-12-06"
-=======
-        "x-ms-version": "2021-02-12"
->>>>>>> 7e782c87
+        "x-ms-version": "2021-02-12"
       },
       "ResponseBody": []
     }
