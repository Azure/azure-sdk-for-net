{
  "Entries": [
    {
      "RequestUri": "https://amandacanary.blob.core.windows.net/test-container-ec187fc9-d914-59e0-a422-0d44dee17750?restype=container",
      "RequestMethod": "PUT",
      "RequestHeaders": {
        "Accept": "application/xml",
        "Authorization": "Sanitized",
        "traceparent": "00-1bd3fd6f620c1a40b0ae56997c8e8de2-783d6c6684dcea4d-00",
        "User-Agent": [
          "azsdk-net-Storage.Blobs/12.11.0-alpha.20211020.1",
          "(.NET 5.0.10; Microsoft Windows 10.0.19043)"
        ],
        "x-ms-blob-public-access": "container",
        "x-ms-client-request-id": "28f63d5a-9e92-2e2e-d4bd-d0860bdae1cb",
        "x-ms-date": "Wed, 20 Oct 2021 17:30:51 GMT",
        "x-ms-return-client-request-id": "true",
        "x-ms-version": "2021-02-12"
      },
      "RequestBody": null,
      "StatusCode": 201,
      "ResponseHeaders": {
        "Content-Length": "0",
        "Date": "Wed, 20 Oct 2021 17:30:51 GMT",
        "ETag": "\u00220x8D993EF5D35D70F\u0022",
        "Last-Modified": "Wed, 20 Oct 2021 17:30:51 GMT",
        "Server": [
          "Windows-Azure-Blob/1.0",
          "Microsoft-HTTPAPI/2.0"
        ],
        "x-ms-client-request-id": "28f63d5a-9e92-2e2e-d4bd-d0860bdae1cb",
<<<<<<< HEAD
        "x-ms-request-id": "010c1f5b-d01e-0037-385e-05086e000000",
        "x-ms-version": "2021-02-12"
=======
        "x-ms-request-id": "d3a3b5a7-d01e-007f-51d8-c5ea32000000",
        "x-ms-version": "2020-12-06"
>>>>>>> 6b7c7623
      },
      "ResponseBody": []
    },
    {
      "RequestUri": "https://amandacanary.blob.core.windows.net/test-container-ec187fc9-d914-59e0-a422-0d44dee17750/test-blob-1efa5d8d-65e3-a667-6428-b0a0affcecfc",
      "RequestMethod": "PUT",
      "RequestHeaders": {
        "Accept": "application/xml",
        "Authorization": "Sanitized",
        "Content-Length": "0",
        "Content-Type": "application/octet-stream",
        "traceparent": "00-ca18ec3de4cad446a415ac7ecd72f5f8-71603458c8de2146-00",
        "User-Agent": [
          "azsdk-net-Storage.Blobs/12.11.0-alpha.20211020.1",
          "(.NET 5.0.10; Microsoft Windows 10.0.19043)"
        ],
        "x-ms-blob-type": "BlockBlob",
        "x-ms-client-request-id": "10575e92-71ad-f5de-d650-c469ee8d7ed8",
        "x-ms-date": "Wed, 20 Oct 2021 17:30:52 GMT",
        "x-ms-return-client-request-id": "true",
        "x-ms-version": "2021-02-12"
      },
      "RequestBody": [],
      "StatusCode": 201,
      "ResponseHeaders": {
        "Content-Length": "0",
        "Content-MD5": "1B2M2Y8AsgTpgAmY7PhCfg==",
        "Date": "Wed, 20 Oct 2021 17:30:51 GMT",
        "ETag": "\u00220x8D993EF5D42B12E\u0022",
        "Last-Modified": "Wed, 20 Oct 2021 17:30:52 GMT",
        "Server": [
          "Windows-Azure-Blob/1.0",
          "Microsoft-HTTPAPI/2.0"
        ],
        "x-ms-client-request-id": "10575e92-71ad-f5de-d650-c469ee8d7ed8",
        "x-ms-content-crc64": "AAAAAAAAAAA=",
        "x-ms-request-id": "d3a3b5b3-d01e-007f-5ad8-c5ea32000000",
        "x-ms-request-server-encrypted": "true",
<<<<<<< HEAD
        "x-ms-version": "2021-02-12",
        "x-ms-version-id": "2021-02-17T18:56:35.9932976Z"
=======
        "x-ms-version": "2020-12-06",
        "x-ms-version-id": "2021-10-20T17:30:52.0754478Z"
>>>>>>> 6b7c7623
      },
      "ResponseBody": []
    },
    {
      "RequestUri": "https://amandacanary.blob.core.windows.net/test-container-ec187fc9-d914-59e0-a422-0d44dee17750/test-blob-1efa5d8d-65e3-a667-6428-b0a0affcecfc",
      "RequestMethod": "PUT",
      "RequestHeaders": {
        "Accept": "application/xml",
        "Authorization": "Sanitized",
        "Content-Length": "0",
        "Content-Type": "application/octet-stream",
        "traceparent": "00-74e80d9e7b8c634e9b770c109e250aaf-6277489fedd71549-00",
        "User-Agent": [
          "azsdk-net-Storage.Blobs/12.11.0-alpha.20211020.1",
          "(.NET 5.0.10; Microsoft Windows 10.0.19043)"
        ],
        "x-ms-blob-type": "BlockBlob",
        "x-ms-client-request-id": "510d4e43-dba5-214f-6df3-c99b8b542fc4",
        "x-ms-date": "Wed, 20 Oct 2021 17:30:52 GMT",
        "x-ms-meta-testkey": "testvalue",
        "x-ms-return-client-request-id": "true",
        "x-ms-version": "2021-02-12"
      },
      "RequestBody": [],
      "StatusCode": 201,
      "ResponseHeaders": {
        "Content-Length": "0",
        "Content-MD5": "1B2M2Y8AsgTpgAmY7PhCfg==",
        "Date": "Wed, 20 Oct 2021 17:30:51 GMT",
        "ETag": "\u00220x8D993EF5D4F5997\u0022",
        "Last-Modified": "Wed, 20 Oct 2021 17:30:52 GMT",
        "Server": [
          "Windows-Azure-Blob/1.0",
          "Microsoft-HTTPAPI/2.0"
        ],
        "x-ms-client-request-id": "510d4e43-dba5-214f-6df3-c99b8b542fc4",
        "x-ms-content-crc64": "AAAAAAAAAAA=",
        "x-ms-request-id": "d3a3b5c5-d01e-007f-6ad8-c5ea32000000",
        "x-ms-request-server-encrypted": "true",
<<<<<<< HEAD
        "x-ms-version": "2021-02-12",
        "x-ms-version-id": "2021-02-17T18:56:36.0593445Z"
=======
        "x-ms-version": "2020-12-06",
        "x-ms-version-id": "2021-10-20T17:30:52.1604019Z"
>>>>>>> 6b7c7623
      },
      "ResponseBody": []
    },
    {
      "RequestUri": "https://amandacanary.blob.core.windows.net/test-container-ec187fc9-d914-59e0-a422-0d44dee17750/test-blob-1efa5d8d-65e3-a667-6428-b0a0affcecfc?comp=blocklist",
      "RequestMethod": "PUT",
      "RequestHeaders": {
        "Accept": "application/xml",
        "Authorization": "Sanitized",
        "Content-Length": "16",
        "Content-Type": "application/xml",
        "If-Match": "\u00220x8D993EF5D4F5997\u0022",
        "User-Agent": [
          "azsdk-net-Storage.Blobs/12.11.0-alpha.20211020.1",
          "(.NET 5.0.10; Microsoft Windows 10.0.19043)"
        ],
        "x-ms-client-request-id": "a026f4fc-2d7f-f532-84d1-51fd7844b24b",
        "x-ms-date": "Wed, 20 Oct 2021 17:30:52 GMT",
        "x-ms-meta-testkey": "testvalue",
        "x-ms-return-client-request-id": "true",
        "x-ms-version": "2021-02-12"
      },
      "RequestBody": "\uFEFF\u003CBlockList /\u003E",
      "StatusCode": 201,
      "ResponseHeaders": {
        "Content-Length": "0",
        "Date": "Wed, 20 Oct 2021 17:30:51 GMT",
        "ETag": "\u00220x8D993EF5D5C290E\u0022",
        "Last-Modified": "Wed, 20 Oct 2021 17:30:52 GMT",
        "Server": [
          "Windows-Azure-Blob/1.0",
          "Microsoft-HTTPAPI/2.0"
        ],
        "x-ms-client-request-id": "a026f4fc-2d7f-f532-84d1-51fd7844b24b",
        "x-ms-content-crc64": "g0vf2Kdg954=",
        "x-ms-request-id": "d3a3b5cb-d01e-007f-70d8-c5ea32000000",
        "x-ms-request-server-encrypted": "true",
<<<<<<< HEAD
        "x-ms-version": "2021-02-12",
        "x-ms-version-id": "2021-02-17T18:56:36.1303953Z"
=======
        "x-ms-version": "2020-12-06",
        "x-ms-version-id": "2021-10-20T17:30:52.2443560Z"
>>>>>>> 6b7c7623
      },
      "ResponseBody": []
    },
    {
      "RequestUri": "https://amandacanary.blob.core.windows.net/test-container-ec187fc9-d914-59e0-a422-0d44dee17750/test-blob-1efa5d8d-65e3-a667-6428-b0a0affcecfc",
      "RequestMethod": "HEAD",
      "RequestHeaders": {
        "Accept": "application/xml",
        "Authorization": "Sanitized",
        "traceparent": "00-1880073019493c42a565848d6f8509ba-8e8bce3162074345-00",
        "User-Agent": [
          "azsdk-net-Storage.Blobs/12.11.0-alpha.20211020.1",
          "(.NET 5.0.10; Microsoft Windows 10.0.19043)"
        ],
        "x-ms-client-request-id": "969e5d9f-8e2d-2544-b834-fad0d473d839",
        "x-ms-date": "Wed, 20 Oct 2021 17:30:52 GMT",
        "x-ms-return-client-request-id": "true",
        "x-ms-version": "2021-02-12"
      },
      "RequestBody": null,
      "StatusCode": 200,
      "ResponseHeaders": {
        "Accept-Ranges": "bytes",
        "Content-Length": "0",
        "Content-Type": "application/octet-stream",
        "Date": "Wed, 20 Oct 2021 17:30:51 GMT",
        "ETag": "\u00220x8D993EF5D5C290E\u0022",
        "Last-Modified": "Wed, 20 Oct 2021 17:30:52 GMT",
        "Server": [
          "Windows-Azure-Blob/1.0",
          "Microsoft-HTTPAPI/2.0"
        ],
        "x-ms-access-tier": "Hot",
        "x-ms-access-tier-inferred": "true",
        "x-ms-blob-type": "BlockBlob",
        "x-ms-client-request-id": "969e5d9f-8e2d-2544-b834-fad0d473d839",
        "x-ms-creation-time": "Wed, 20 Oct 2021 17:30:52 GMT",
        "x-ms-is-current-version": "true",
        "x-ms-lease-state": "available",
        "x-ms-lease-status": "unlocked",
        "x-ms-meta-testkey": "testvalue",
        "x-ms-request-id": "d3a3b5d3-d01e-007f-76d8-c5ea32000000",
        "x-ms-server-encrypted": "true",
<<<<<<< HEAD
        "x-ms-version": "2021-02-12",
        "x-ms-version-id": "2021-02-17T18:56:36.1303953Z"
=======
        "x-ms-version": "2020-12-06",
        "x-ms-version-id": "2021-10-20T17:30:52.2443560Z"
>>>>>>> 6b7c7623
      },
      "ResponseBody": []
    },
    {
      "RequestUri": "https://amandacanary.blob.core.windows.net/test-container-ec187fc9-d914-59e0-a422-0d44dee17750?restype=container",
      "RequestMethod": "DELETE",
      "RequestHeaders": {
        "Accept": "application/xml",
        "Authorization": "Sanitized",
        "traceparent": "00-241a3fcf37a8b24991143e1ac2f0afb2-7e3da8e00f85554c-00",
        "User-Agent": [
          "azsdk-net-Storage.Blobs/12.11.0-alpha.20211020.1",
          "(.NET 5.0.10; Microsoft Windows 10.0.19043)"
        ],
        "x-ms-client-request-id": "1a5db056-1ca5-1e1d-c299-fc0bda5c486a",
        "x-ms-date": "Wed, 20 Oct 2021 17:30:52 GMT",
        "x-ms-return-client-request-id": "true",
        "x-ms-version": "2021-02-12"
      },
      "RequestBody": null,
      "StatusCode": 202,
      "ResponseHeaders": {
        "Content-Length": "0",
        "Date": "Wed, 20 Oct 2021 17:30:51 GMT",
        "Server": [
          "Windows-Azure-Blob/1.0",
          "Microsoft-HTTPAPI/2.0"
        ],
        "x-ms-client-request-id": "1a5db056-1ca5-1e1d-c299-fc0bda5c486a",
<<<<<<< HEAD
        "x-ms-request-id": "010c1f9b-d01e-0037-685e-05086e000000",
        "x-ms-version": "2021-02-12"
=======
        "x-ms-request-id": "d3a3b5df-d01e-007f-80d8-c5ea32000000",
        "x-ms-version": "2020-12-06"
>>>>>>> 6b7c7623
      },
      "ResponseBody": []
    }
  ],
  "Variables": {
    "RandomSeed": "550299313",
    "Storage_TestConfigDefault": "ProductionTenant\namandacanary\nU2FuaXRpemVk\nhttps://amandacanary.blob.core.windows.net\nhttps://amandacanary.file.core.windows.net\nhttps://amandacanary.queue.core.windows.net\nhttps://amandacanary.table.core.windows.net\n\n\n\n\nhttps://amandacanary-secondary.blob.core.windows.net\nhttps://amandacanary-secondary.file.core.windows.net\nhttps://amandacanary-secondary.queue.core.windows.net\nhttps://amandacanary-secondary.table.core.windows.net\n\nSanitized\n\n\nCloud\nBlobEndpoint=https://amandacanary.blob.core.windows.net/;QueueEndpoint=https://amandacanary.queue.core.windows.net/;FileEndpoint=https://amandacanary.file.core.windows.net/;BlobSecondaryEndpoint=https://amandacanary-secondary.blob.core.windows.net/;QueueSecondaryEndpoint=https://amandacanary-secondary.queue.core.windows.net/;FileSecondaryEndpoint=https://amandacanary-secondary.file.core.windows.net/;AccountName=amandacanary;AccountKey=Kg==;\ntestscope2\n\n"
  }
}<|MERGE_RESOLUTION|>--- conflicted
+++ resolved
@@ -29,13 +29,8 @@
           "Microsoft-HTTPAPI/2.0"
         ],
         "x-ms-client-request-id": "28f63d5a-9e92-2e2e-d4bd-d0860bdae1cb",
-<<<<<<< HEAD
-        "x-ms-request-id": "010c1f5b-d01e-0037-385e-05086e000000",
-        "x-ms-version": "2021-02-12"
-=======
         "x-ms-request-id": "d3a3b5a7-d01e-007f-51d8-c5ea32000000",
-        "x-ms-version": "2020-12-06"
->>>>>>> 6b7c7623
+        "x-ms-version": "2021-02-12"
       },
       "ResponseBody": []
     },
@@ -74,13 +69,8 @@
         "x-ms-content-crc64": "AAAAAAAAAAA=",
         "x-ms-request-id": "d3a3b5b3-d01e-007f-5ad8-c5ea32000000",
         "x-ms-request-server-encrypted": "true",
-<<<<<<< HEAD
-        "x-ms-version": "2021-02-12",
-        "x-ms-version-id": "2021-02-17T18:56:35.9932976Z"
-=======
-        "x-ms-version": "2020-12-06",
+        "x-ms-version": "2021-02-12",
         "x-ms-version-id": "2021-10-20T17:30:52.0754478Z"
->>>>>>> 6b7c7623
       },
       "ResponseBody": []
     },
@@ -120,13 +110,8 @@
         "x-ms-content-crc64": "AAAAAAAAAAA=",
         "x-ms-request-id": "d3a3b5c5-d01e-007f-6ad8-c5ea32000000",
         "x-ms-request-server-encrypted": "true",
-<<<<<<< HEAD
-        "x-ms-version": "2021-02-12",
-        "x-ms-version-id": "2021-02-17T18:56:36.0593445Z"
-=======
-        "x-ms-version": "2020-12-06",
+        "x-ms-version": "2021-02-12",
         "x-ms-version-id": "2021-10-20T17:30:52.1604019Z"
->>>>>>> 6b7c7623
       },
       "ResponseBody": []
     },
@@ -164,13 +149,8 @@
         "x-ms-content-crc64": "g0vf2Kdg954=",
         "x-ms-request-id": "d3a3b5cb-d01e-007f-70d8-c5ea32000000",
         "x-ms-request-server-encrypted": "true",
-<<<<<<< HEAD
-        "x-ms-version": "2021-02-12",
-        "x-ms-version-id": "2021-02-17T18:56:36.1303953Z"
-=======
-        "x-ms-version": "2020-12-06",
+        "x-ms-version": "2021-02-12",
         "x-ms-version-id": "2021-10-20T17:30:52.2443560Z"
->>>>>>> 6b7c7623
       },
       "ResponseBody": []
     },
@@ -214,13 +194,8 @@
         "x-ms-meta-testkey": "testvalue",
         "x-ms-request-id": "d3a3b5d3-d01e-007f-76d8-c5ea32000000",
         "x-ms-server-encrypted": "true",
-<<<<<<< HEAD
-        "x-ms-version": "2021-02-12",
-        "x-ms-version-id": "2021-02-17T18:56:36.1303953Z"
-=======
-        "x-ms-version": "2020-12-06",
+        "x-ms-version": "2021-02-12",
         "x-ms-version-id": "2021-10-20T17:30:52.2443560Z"
->>>>>>> 6b7c7623
       },
       "ResponseBody": []
     },
@@ -250,13 +225,8 @@
           "Microsoft-HTTPAPI/2.0"
         ],
         "x-ms-client-request-id": "1a5db056-1ca5-1e1d-c299-fc0bda5c486a",
-<<<<<<< HEAD
-        "x-ms-request-id": "010c1f9b-d01e-0037-685e-05086e000000",
-        "x-ms-version": "2021-02-12"
-=======
         "x-ms-request-id": "d3a3b5df-d01e-007f-80d8-c5ea32000000",
-        "x-ms-version": "2020-12-06"
->>>>>>> 6b7c7623
+        "x-ms-version": "2021-02-12"
       },
       "ResponseBody": []
     }
