﻿{
  "Entries": [
    {
      "RequestUri": "https://seanmcccanary3.blob.core.windows.net/test-container-5bac527b-d0a5-12dd-6156-139bdd8336d7?restype=container",
      "RequestMethod": "PUT",
      "RequestHeaders": {
        "Accept": "application/xml",
        "Authorization": "Sanitized",
        "traceparent": "00-20dd966a2ae12545ac297fdea73c43f5-9fa4fb2700f38647-00",
        "User-Agent": [
          "azsdk-net-Storage.Blobs/12.9.0-alpha.20210217.1",
          "(.NET 5.0.3; Microsoft Windows 10.0.19042)"
        ],
        "x-ms-blob-public-access": "container",
        "x-ms-client-request-id": "e9ec40d6-a274-8664-0ebd-0f9944fc1719",
        "x-ms-date": "Wed, 17 Feb 2021 18:57:28 GMT",
        "x-ms-return-client-request-id": "true",
<<<<<<< HEAD
        "x-ms-version": "2020-12-06"
=======
        "x-ms-version": "2021-02-12"
>>>>>>> 7e782c87
      },
      "RequestBody": null,
      "StatusCode": 201,
      "ResponseHeaders": {
        "Content-Length": "0",
        "Date": "Wed, 17 Feb 2021 18:57:28 GMT",
        "ETag": "\"0x8D8D375DF907669\"",
        "Last-Modified": "Wed, 17 Feb 2021 18:57:28 GMT",
        "Server": [
          "Windows-Azure-Blob/1.0",
          "Microsoft-HTTPAPI/2.0"
        ],
        "x-ms-client-request-id": "e9ec40d6-a274-8664-0ebd-0f9944fc1719",
        "x-ms-request-id": "a08d6c42-801e-002a-745e-0505d2000000",
<<<<<<< HEAD
        "x-ms-version": "2020-12-06"
=======
        "x-ms-version": "2021-02-12"
>>>>>>> 7e782c87
      },
      "ResponseBody": []
    },
    {
      "RequestUri": "https://seanmcccanary3.blob.core.windows.net/test-container-5bac527b-d0a5-12dd-6156-139bdd8336d7/test-blob-4dff26c7-2dd5-976f-136c-860493ce8c4c",
      "RequestMethod": "PUT",
      "RequestHeaders": {
        "Accept": "application/xml",
        "Authorization": "Sanitized",
        "Content-Length": "512",
        "Content-Type": "application/octet-stream",
        "traceparent": "00-e86abe885452134794acd34c384dbb91-a6892c0cd82ae648-00",
        "User-Agent": [
          "azsdk-net-Storage.Blobs/12.9.0-alpha.20210217.1",
          "(.NET 5.0.3; Microsoft Windows 10.0.19042)"
        ],
        "x-ms-blob-type": "BlockBlob",
        "x-ms-client-request-id": "d1ddc85a-3ea4-ecf1-ff54-162de9667884",
        "x-ms-date": "Wed, 17 Feb 2021 18:57:28 GMT",
        "x-ms-return-client-request-id": "true",
<<<<<<< HEAD
        "x-ms-version": "2020-12-06"
=======
        "x-ms-version": "2021-02-12"
>>>>>>> 7e782c87
      },
      "RequestBody": "PVdaljBEkiI/gPrYWgeMw0tqQz4b/aFqLSgfrlfE8I7UfNrJC85HtCXf0mqky2uiR7KPgQinLkC28GgHJePKepBsBN4tw7d8Io8ZOys2xWK9fWelNW6GLE2aExtlP49BFVfaN8eMdIP7El94jvMUfyoFSqh8JUUi5teRkq+cF+IA1ybTXI6bMAjjqSIODZ1ahZPwYPXnxO8St1Hv+uHUXvt8eLbMQSOcaRmfmHsiFNg5Nw0cq7btGRI2wKQ8rDYmD0smkZXmjURwVPbbRyx076N4tcLUuLJEj1+jlYB+X73jeYgv/IJDU6rIq1fAEdHmwtABw/ZzUVeZ4QE1QvjD8fQ5+M6kRfMgNGIYCwxahH6NvdOvfJvGcCcwlhqADRCxBLljhxgDQn3d4I6UWkVLPl2CqIUlFHVYcoimc67ZoCdRZgZS9/1miXtW0pwNMRXh5Vi8/WWLjPBEChSPXM7OA0BnQvM++UZfHB4JzkHZS0BzxY5WHKLBxtoWDe3p1i2sh85bpe8housRXOFGgr2va7/THJdAd+adpXwZKOtZdkXxXEdyfaZRUSOiRMDBe0QcZ6EuFbqWbA/ovf9yCHkAuOabVCV2PO4Ygct0njIm3Co4/cFKK2GLW/A3ir+m3kmpoozZJiYepSqzFZPuIs7cweHVOgq4tYyED/k1P7EucqI=",
      "StatusCode": 201,
      "ResponseHeaders": {
        "Content-Length": "0",
        "Content-MD5": "jHuFjRmVad5B0nl263Oomw==",
        "Date": "Wed, 17 Feb 2021 18:57:28 GMT",
        "ETag": "\"0x8D8D375DF9A2927\"",
        "Last-Modified": "Wed, 17 Feb 2021 18:57:28 GMT",
        "Server": [
          "Windows-Azure-Blob/1.0",
          "Microsoft-HTTPAPI/2.0"
        ],
        "x-ms-client-request-id": "d1ddc85a-3ea4-ecf1-ff54-162de9667884",
        "x-ms-content-crc64": "MUbh0jHsUV8=",
        "x-ms-request-id": "a08d6c4e-801e-002a-7e5e-0505d2000000",
        "x-ms-request-server-encrypted": "true",
<<<<<<< HEAD
        "x-ms-version": "2020-12-06",
=======
        "x-ms-version": "2021-02-12",
>>>>>>> 7e782c87
        "x-ms-version-id": "2021-02-17T18:57:28.8981799Z"
      },
      "ResponseBody": []
    },
    {
      "RequestUri": "https://seanmcccanary3.blob.core.windows.net/test-container-5bac527b-d0a5-12dd-6156-139bdd8336d7/test-blob-4dff26c7-2dd5-976f-136c-860493ce8c4c",
      "RequestMethod": "GET",
      "RequestHeaders": {
        "Accept": "application/xml",
        "Authorization": "Sanitized",
        "traceparent": "00-b577de6e4e8ae342864c39f2e98b326d-80995bc72e4abc46-00",
        "User-Agent": [
          "azsdk-net-Storage.Blobs/12.9.0-alpha.20210217.1",
          "(.NET 5.0.3; Microsoft Windows 10.0.19042)"
        ],
        "x-ms-client-request-id": "e9e413c0-a051-43fe-d90f-a6f79ed630f1",
        "x-ms-date": "Wed, 17 Feb 2021 18:57:28 GMT",
        "x-ms-return-client-request-id": "true",
<<<<<<< HEAD
        "x-ms-version": "2020-12-06"
=======
        "x-ms-version": "2021-02-12"
>>>>>>> 7e782c87
      },
      "RequestBody": null,
      "StatusCode": 200,
      "ResponseHeaders": {
        "Accept-Ranges": "bytes",
        "Content-Length": "512",
        "Content-MD5": "jHuFjRmVad5B0nl263Oomw==",
        "Content-Type": "application/octet-stream",
        "Date": "Wed, 17 Feb 2021 18:57:28 GMT",
        "ETag": "\"0x8D8D375DF9A2927\"",
        "Last-Modified": "Wed, 17 Feb 2021 18:57:28 GMT",
        "Server": [
          "Windows-Azure-Blob/1.0",
          "Microsoft-HTTPAPI/2.0"
        ],
        "x-ms-blob-type": "BlockBlob",
        "x-ms-client-request-id": "e9e413c0-a051-43fe-d90f-a6f79ed630f1",
        "x-ms-creation-time": "Wed, 17 Feb 2021 18:57:28 GMT",
        "x-ms-is-current-version": "true",
        "x-ms-last-access-time": "Wed, 17 Feb 2021 18:57:28 GMT",
        "x-ms-lease-state": "available",
        "x-ms-lease-status": "unlocked",
        "x-ms-request-id": "a08d6c57-801e-002a-075e-0505d2000000",
        "x-ms-server-encrypted": "true",
<<<<<<< HEAD
        "x-ms-version": "2020-12-06",
=======
        "x-ms-version": "2021-02-12",
>>>>>>> 7e782c87
        "x-ms-version-id": "2021-02-17T18:57:28.8981799Z"
      },
      "ResponseBody": "PVdaljBEkiI/gPrYWgeMw0tqQz4b/aFqLSgfrlfE8I7UfNrJC85HtCXf0mqky2uiR7KPgQinLkC28GgHJePKepBsBN4tw7d8Io8ZOys2xWK9fWelNW6GLE2aExtlP49BFVfaN8eMdIP7El94jvMUfyoFSqh8JUUi5teRkq+cF+IA1ybTXI6bMAjjqSIODZ1ahZPwYPXnxO8St1Hv+uHUXvt8eLbMQSOcaRmfmHsiFNg5Nw0cq7btGRI2wKQ8rDYmD0smkZXmjURwVPbbRyx076N4tcLUuLJEj1+jlYB+X73jeYgv/IJDU6rIq1fAEdHmwtABw/ZzUVeZ4QE1QvjD8fQ5+M6kRfMgNGIYCwxahH6NvdOvfJvGcCcwlhqADRCxBLljhxgDQn3d4I6UWkVLPl2CqIUlFHVYcoimc67ZoCdRZgZS9/1miXtW0pwNMRXh5Vi8/WWLjPBEChSPXM7OA0BnQvM++UZfHB4JzkHZS0BzxY5WHKLBxtoWDe3p1i2sh85bpe8housRXOFGgr2va7/THJdAd+adpXwZKOtZdkXxXEdyfaZRUSOiRMDBe0QcZ6EuFbqWbA/ovf9yCHkAuOabVCV2PO4Ygct0njIm3Co4/cFKK2GLW/A3ir+m3kmpoozZJiYepSqzFZPuIs7cweHVOgq4tYyED/k1P7EucqI="
    },
    {
      "RequestUri": "https://seanmcccanary3.blob.core.windows.net/test-container-5bac527b-d0a5-12dd-6156-139bdd8336d7?restype=container",
      "RequestMethod": "DELETE",
      "RequestHeaders": {
        "Accept": "application/xml",
        "Authorization": "Sanitized",
        "traceparent": "00-2f5a5145b4574340935b6772d5a6d89e-5626ee94ed4c2540-00",
        "User-Agent": [
          "azsdk-net-Storage.Blobs/12.9.0-alpha.20210217.1",
          "(.NET 5.0.3; Microsoft Windows 10.0.19042)"
        ],
        "x-ms-client-request-id": "d56ca49d-8f81-0233-f229-7dc2907d8dfb",
        "x-ms-date": "Wed, 17 Feb 2021 18:57:28 GMT",
        "x-ms-return-client-request-id": "true",
<<<<<<< HEAD
        "x-ms-version": "2020-12-06"
=======
        "x-ms-version": "2021-02-12"
>>>>>>> 7e782c87
      },
      "RequestBody": null,
      "StatusCode": 202,
      "ResponseHeaders": {
        "Content-Length": "0",
        "Date": "Wed, 17 Feb 2021 18:57:28 GMT",
        "Server": [
          "Windows-Azure-Blob/1.0",
          "Microsoft-HTTPAPI/2.0"
        ],
        "x-ms-client-request-id": "d56ca49d-8f81-0233-f229-7dc2907d8dfb",
        "x-ms-request-id": "a08d6c6e-801e-002a-175e-0505d2000000",
<<<<<<< HEAD
        "x-ms-version": "2020-12-06"
=======
        "x-ms-version": "2021-02-12"
>>>>>>> 7e782c87
      },
      "ResponseBody": []
    }
  ],
  "Variables": {
    "RandomSeed": "318012968",
    "Storage_TestConfigDefault": "ProductionTenant\nseanmcccanary3\nU2FuaXRpemVk\nhttps://seanmcccanary3.blob.core.windows.net\nhttps://seanmcccanary3.file.core.windows.net\nhttps://seanmcccanary3.queue.core.windows.net\nhttps://seanmcccanary3.table.core.windows.net\n\n\n\n\nhttps://seanmcccanary3-secondary.blob.core.windows.net\nhttps://seanmcccanary3-secondary.file.core.windows.net\nhttps://seanmcccanary3-secondary.queue.core.windows.net\nhttps://seanmcccanary3-secondary.table.core.windows.net\n\nSanitized\n\n\nCloud\nBlobEndpoint=https://seanmcccanary3.blob.core.windows.net/;QueueEndpoint=https://seanmcccanary3.queue.core.windows.net/;FileEndpoint=https://seanmcccanary3.file.core.windows.net/;BlobSecondaryEndpoint=https://seanmcccanary3-secondary.blob.core.windows.net/;QueueSecondaryEndpoint=https://seanmcccanary3-secondary.queue.core.windows.net/;FileSecondaryEndpoint=https://seanmcccanary3-secondary.file.core.windows.net/;AccountName=seanmcccanary3;AccountKey=Kg==;\nseanscope1\n\n"
  }
}<|MERGE_RESOLUTION|>--- conflicted
+++ resolved
@@ -15,11 +15,7 @@
         "x-ms-client-request-id": "e9ec40d6-a274-8664-0ebd-0f9944fc1719",
         "x-ms-date": "Wed, 17 Feb 2021 18:57:28 GMT",
         "x-ms-return-client-request-id": "true",
-<<<<<<< HEAD
-        "x-ms-version": "2020-12-06"
-=======
         "x-ms-version": "2021-02-12"
->>>>>>> 7e782c87
       },
       "RequestBody": null,
       "StatusCode": 201,
@@ -34,11 +30,7 @@
         ],
         "x-ms-client-request-id": "e9ec40d6-a274-8664-0ebd-0f9944fc1719",
         "x-ms-request-id": "a08d6c42-801e-002a-745e-0505d2000000",
-<<<<<<< HEAD
-        "x-ms-version": "2020-12-06"
-=======
         "x-ms-version": "2021-02-12"
->>>>>>> 7e782c87
       },
       "ResponseBody": []
     },
@@ -59,11 +51,7 @@
         "x-ms-client-request-id": "d1ddc85a-3ea4-ecf1-ff54-162de9667884",
         "x-ms-date": "Wed, 17 Feb 2021 18:57:28 GMT",
         "x-ms-return-client-request-id": "true",
-<<<<<<< HEAD
-        "x-ms-version": "2020-12-06"
-=======
         "x-ms-version": "2021-02-12"
->>>>>>> 7e782c87
       },
       "RequestBody": "PVdaljBEkiI/gPrYWgeMw0tqQz4b/aFqLSgfrlfE8I7UfNrJC85HtCXf0mqky2uiR7KPgQinLkC28GgHJePKepBsBN4tw7d8Io8ZOys2xWK9fWelNW6GLE2aExtlP49BFVfaN8eMdIP7El94jvMUfyoFSqh8JUUi5teRkq+cF+IA1ybTXI6bMAjjqSIODZ1ahZPwYPXnxO8St1Hv+uHUXvt8eLbMQSOcaRmfmHsiFNg5Nw0cq7btGRI2wKQ8rDYmD0smkZXmjURwVPbbRyx076N4tcLUuLJEj1+jlYB+X73jeYgv/IJDU6rIq1fAEdHmwtABw/ZzUVeZ4QE1QvjD8fQ5+M6kRfMgNGIYCwxahH6NvdOvfJvGcCcwlhqADRCxBLljhxgDQn3d4I6UWkVLPl2CqIUlFHVYcoimc67ZoCdRZgZS9/1miXtW0pwNMRXh5Vi8/WWLjPBEChSPXM7OA0BnQvM++UZfHB4JzkHZS0BzxY5WHKLBxtoWDe3p1i2sh85bpe8housRXOFGgr2va7/THJdAd+adpXwZKOtZdkXxXEdyfaZRUSOiRMDBe0QcZ6EuFbqWbA/ovf9yCHkAuOabVCV2PO4Ygct0njIm3Co4/cFKK2GLW/A3ir+m3kmpoozZJiYepSqzFZPuIs7cweHVOgq4tYyED/k1P7EucqI=",
       "StatusCode": 201,
@@ -81,11 +69,7 @@
         "x-ms-content-crc64": "MUbh0jHsUV8=",
         "x-ms-request-id": "a08d6c4e-801e-002a-7e5e-0505d2000000",
         "x-ms-request-server-encrypted": "true",
-<<<<<<< HEAD
-        "x-ms-version": "2020-12-06",
-=======
         "x-ms-version": "2021-02-12",
->>>>>>> 7e782c87
         "x-ms-version-id": "2021-02-17T18:57:28.8981799Z"
       },
       "ResponseBody": []
@@ -104,11 +88,7 @@
         "x-ms-client-request-id": "e9e413c0-a051-43fe-d90f-a6f79ed630f1",
         "x-ms-date": "Wed, 17 Feb 2021 18:57:28 GMT",
         "x-ms-return-client-request-id": "true",
-<<<<<<< HEAD
-        "x-ms-version": "2020-12-06"
-=======
         "x-ms-version": "2021-02-12"
->>>>>>> 7e782c87
       },
       "RequestBody": null,
       "StatusCode": 200,
@@ -133,11 +113,7 @@
         "x-ms-lease-status": "unlocked",
         "x-ms-request-id": "a08d6c57-801e-002a-075e-0505d2000000",
         "x-ms-server-encrypted": "true",
-<<<<<<< HEAD
-        "x-ms-version": "2020-12-06",
-=======
         "x-ms-version": "2021-02-12",
->>>>>>> 7e782c87
         "x-ms-version-id": "2021-02-17T18:57:28.8981799Z"
       },
       "ResponseBody": "PVdaljBEkiI/gPrYWgeMw0tqQz4b/aFqLSgfrlfE8I7UfNrJC85HtCXf0mqky2uiR7KPgQinLkC28GgHJePKepBsBN4tw7d8Io8ZOys2xWK9fWelNW6GLE2aExtlP49BFVfaN8eMdIP7El94jvMUfyoFSqh8JUUi5teRkq+cF+IA1ybTXI6bMAjjqSIODZ1ahZPwYPXnxO8St1Hv+uHUXvt8eLbMQSOcaRmfmHsiFNg5Nw0cq7btGRI2wKQ8rDYmD0smkZXmjURwVPbbRyx076N4tcLUuLJEj1+jlYB+X73jeYgv/IJDU6rIq1fAEdHmwtABw/ZzUVeZ4QE1QvjD8fQ5+M6kRfMgNGIYCwxahH6NvdOvfJvGcCcwlhqADRCxBLljhxgDQn3d4I6UWkVLPl2CqIUlFHVYcoimc67ZoCdRZgZS9/1miXtW0pwNMRXh5Vi8/WWLjPBEChSPXM7OA0BnQvM++UZfHB4JzkHZS0BzxY5WHKLBxtoWDe3p1i2sh85bpe8housRXOFGgr2va7/THJdAd+adpXwZKOtZdkXxXEdyfaZRUSOiRMDBe0QcZ6EuFbqWbA/ovf9yCHkAuOabVCV2PO4Ygct0njIm3Co4/cFKK2GLW/A3ir+m3kmpoozZJiYepSqzFZPuIs7cweHVOgq4tYyED/k1P7EucqI="
@@ -156,11 +132,7 @@
         "x-ms-client-request-id": "d56ca49d-8f81-0233-f229-7dc2907d8dfb",
         "x-ms-date": "Wed, 17 Feb 2021 18:57:28 GMT",
         "x-ms-return-client-request-id": "true",
-<<<<<<< HEAD
-        "x-ms-version": "2020-12-06"
-=======
         "x-ms-version": "2021-02-12"
->>>>>>> 7e782c87
       },
       "RequestBody": null,
       "StatusCode": 202,
@@ -173,11 +145,7 @@
         ],
         "x-ms-client-request-id": "d56ca49d-8f81-0233-f229-7dc2907d8dfb",
         "x-ms-request-id": "a08d6c6e-801e-002a-175e-0505d2000000",
-<<<<<<< HEAD
-        "x-ms-version": "2020-12-06"
-=======
         "x-ms-version": "2021-02-12"
->>>>>>> 7e782c87
       },
       "ResponseBody": []
     }
