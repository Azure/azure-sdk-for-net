﻿{
  "Entries": [
    {
      "RequestUri": "https://seanmcccanary3.blob.core.windows.net/test-container-968af7ce-bf43-b68e-69e3-a9e392cc9875?restype=container",
      "RequestMethod": "PUT",
      "RequestHeaders": {
        "Accept": "application/xml",
        "Authorization": "Sanitized",
        "traceparent": "00-2132400f0ab2854f93bb31d6140c43e9-800e5170b484ce40-00",
        "User-Agent": [
          "azsdk-net-Storage.Blobs/12.9.0-alpha.20210217.1",
          "(.NET 5.0.3; Microsoft Windows 10.0.19042)"
        ],
        "x-ms-blob-public-access": "container",
        "x-ms-client-request-id": "baed16c7-ae41-c368-d351-8a6744014df6",
        "x-ms-date": "Wed, 17 Feb 2021 19:50:42 GMT",
        "x-ms-return-client-request-id": "true",
<<<<<<< HEAD
        "x-ms-version": "2020-12-06"
=======
        "x-ms-version": "2021-02-12"
>>>>>>> 7e782c87
      },
      "RequestBody": null,
      "StatusCode": 201,
      "ResponseHeaders": {
        "Content-Length": "0",
        "Date": "Wed, 17 Feb 2021 19:50:41 GMT",
        "ETag": "\"0x8D8D37D4F24B957\"",
        "Last-Modified": "Wed, 17 Feb 2021 19:50:42 GMT",
        "Server": [
          "Windows-Azure-Blob/1.0",
          "Microsoft-HTTPAPI/2.0"
        ],
        "x-ms-client-request-id": "baed16c7-ae41-c368-d351-8a6744014df6",
        "x-ms-request-id": "48295935-501e-0006-7366-05e97d000000",
<<<<<<< HEAD
        "x-ms-version": "2020-12-06"
=======
        "x-ms-version": "2021-02-12"
>>>>>>> 7e782c87
      },
      "ResponseBody": []
    },
    {
      "RequestUri": "https://seanmcccanary3.blob.core.windows.net/test-container-968af7ce-bf43-b68e-69e3-a9e392cc9875/test-blob-5c327aa0-f839-42c8-64e8-87c1a4d8897b",
      "RequestMethod": "PUT",
      "RequestHeaders": {
        "Accept": "application/xml",
        "Authorization": "Sanitized",
        "Content-Length": "1024",
        "Content-Type": "application/octet-stream",
        "traceparent": "00-ae0e13a45fd61440ba55a7fdbca00924-249f24412e722a48-00",
        "User-Agent": [
          "azsdk-net-Storage.Blobs/12.9.0-alpha.20210217.1",
          "(.NET 5.0.3; Microsoft Windows 10.0.19042)"
        ],
        "x-ms-blob-type": "BlockBlob",
        "x-ms-client-request-id": "73eacf1b-9cfd-cf6b-b1d6-e3b07595f109",
        "x-ms-date": "Wed, 17 Feb 2021 19:50:42 GMT",
        "x-ms-return-client-request-id": "true",
<<<<<<< HEAD
        "x-ms-version": "2020-12-06"
=======
        "x-ms-version": "2021-02-12"
>>>>>>> 7e782c87
      },
      "RequestBody": "NSMWsrsCxs5NqlVZJ6ce+8gP4prk0RfCRvnsTZhbQDiLeYuAwta/guNOLjSI2hHHzGSl8knCKGMMU2zCFXk18mkdza0bnjjxT1+3lqPiOWvnJYA0tU7vyVEodG5q/WxqGDzKaw1kqy4rtKLpCpK/KRkA2vD4ATwbLQNc8ynKhlLzTX1nF85eg3lSCAGrBb++aUpUaSJ7chf/rz0JB7gEYS1Q9r0UWBJLold2pvg7cChEnYnfdhwvd9tmZ2iRVXvBTafUWg8BqRE4CcfLBcsexD4UxGouJesQIH7irvCpuU3btFhRZxUZQvN4p2xUZHIPR6MqfJARkyi8wzmQH/sgjk9671BzzV0p+4F2tX1+u7wM02dMfz28ySEwlKPbiSP4Vxgd2nQhm3lGAIEOm92qPgd9g0uT1A8SvSYuQzm5TXFefl1lYOFI6jftBX67ri5EhVabXgbYZIMICxxO81hAjbMPsB1/RN0mNZgUps6RVg/36r3iHe9rhhnaXVXF+vferXjKq/4RxEF4dShtw760d7QMVgibXW/EpCoDpeeHYDugNfhVxqsQ5iZ7aqfG/cJbJeWhuKTuQ1AJBgfUDR5Z8BXtzY3GXrAI/G/iH/PH/aZnqH8B5qiXsfKnTL+jPNkHIXmS2DA0lcc0mLw0DCNdQghgbGWeWApsVhubHhLxZL+W2v15NCV2MxO4zE3rYqXPSgq2Q9B0acluJYEUmHe0QzT9njEl4w3j6jhR5Yu9gfR2y9MHOiHuInE0Cw6jYZqcBIgY7sRzqWf801iXIoM9saSNnc2jrQkSDny/8dj/P4ieteEDpJIwAiFsC2bIVv/u9llpFsPN+FZ/BuBHs7iP/ZPP+WyiOgwRXJqrN6GiSbd80fp+lSjE0L2Kg56y6E9p3Q3S+F2TS7tNV7kpIsG03Lwoy+G+EGdqCymvF7ZuX3RLQVqUz1Ba6IU+MT1vm6371abhiR1tq8ymZ+0z5DQE3vhF3eBnIA1rzuJbf98p+297s0EQjdVX3ZaN7mdjJgRROlJFKb7NlLSZdbs6ESzsfGx9uDDy9FEi7v9K2TKlCKfdCkSM5NGxrh+MdhcaHMxqoXH75W7UXkUBIzu+gruC9GwTXAfnX5iazAkRZX45CNEz3zjAqSM5Cav/i8GW8itjCoGqB7/Eg0HZYRhkwvjHxxppi6ODwUpJ2VNb59TWBNnerVv8jwASb1z250gK1UazOMOmLGeI4Ek2YS1saJttAlw/hRWdyjgaVxtGjNkCPgQMqK8QMNhxVswRxS7TpQbAieTry08xFW2LjNRLQVRvNCIoX8DsXNKEzS9IjAUJRrEVhQL1F3K125JBhKQDJRR4oZELqkVG1CwRZv0f6Ylogg==",
      "StatusCode": 201,
      "ResponseHeaders": {
        "Content-Length": "0",
        "Content-MD5": "2HDSYYbg3Mwh6RpjC3wQfA==",
        "Date": "Wed, 17 Feb 2021 19:50:42 GMT",
        "ETag": "\"0x8D8D37D4F321FA1\"",
        "Last-Modified": "Wed, 17 Feb 2021 19:50:42 GMT",
        "Server": [
          "Windows-Azure-Blob/1.0",
          "Microsoft-HTTPAPI/2.0"
        ],
        "x-ms-client-request-id": "73eacf1b-9cfd-cf6b-b1d6-e3b07595f109",
        "x-ms-content-crc64": "R9UPWBr960A=",
        "x-ms-request-id": "48295956-501e-0006-0f66-05e97d000000",
        "x-ms-request-server-encrypted": "true",
<<<<<<< HEAD
        "x-ms-version": "2020-12-06",
=======
        "x-ms-version": "2021-02-12",
>>>>>>> 7e782c87
        "x-ms-version-id": "2021-02-17T19:50:42.5982881Z"
      },
      "ResponseBody": []
    },
    {
      "RequestUri": "https://seanmcccanary3.blob.core.windows.net/test-container-968af7ce-bf43-b68e-69e3-a9e392cc9875/test-blob-7b1ca985-dedf-3933-6feb-5f6d012b5c0d",
      "RequestMethod": "PUT",
      "RequestHeaders": {
        "Accept": "application/xml",
        "Authorization": "Sanitized",
        "traceparent": "00-3b863ad93972e84ea178c8af66e50ded-18dc802a44fc7a43-00",
        "User-Agent": [
          "azsdk-net-Storage.Blobs/12.9.0-alpha.20210217.1",
          "(.NET 5.0.3; Microsoft Windows 10.0.19042)"
        ],
        "x-ms-blob-type": "BlockBlob",
        "x-ms-client-request-id": "190355e5-f59e-a984-b667-097b966b3add",
        "x-ms-copy-source": "https://seanmcccanary3.blob.core.windows.net/test-container-968af7ce-bf43-b68e-69e3-a9e392cc9875/test-blob-5c327aa0-f839-42c8-64e8-87c1a4d8897b",
        "x-ms-date": "Wed, 17 Feb 2021 19:50:42 GMT",
        "x-ms-return-client-request-id": "true",
        "x-ms-source-if-modified-since": "Thu, 18 Feb 2021 19:50:42 GMT",
<<<<<<< HEAD
        "x-ms-version": "2020-12-06"
=======
        "x-ms-version": "2021-02-12"
>>>>>>> 7e782c87
      },
      "RequestBody": null,
      "StatusCode": 304,
      "ResponseHeaders": {
        "Content-Length": "0",
        "Date": "Wed, 17 Feb 2021 19:50:42 GMT",
        "Server": [
          "Windows-Azure-Blob/1.0",
          "Microsoft-HTTPAPI/2.0"
        ],
        "x-ms-client-request-id": "190355e5-f59e-a984-b667-097b966b3add",
        "x-ms-error-code": "CannotVerifyCopySource",
        "x-ms-request-id": "48295964-501e-0006-1c66-05e97d000000",
<<<<<<< HEAD
        "x-ms-version": "2020-12-06"
=======
        "x-ms-version": "2021-02-12"
>>>>>>> 7e782c87
      },
      "ResponseBody": []
    },
    {
      "RequestUri": "https://seanmcccanary3.blob.core.windows.net/test-container-968af7ce-bf43-b68e-69e3-a9e392cc9875?restype=container",
      "RequestMethod": "DELETE",
      "RequestHeaders": {
        "Accept": "application/xml",
        "Authorization": "Sanitized",
        "traceparent": "00-ca5b069e58d1ed41add404d4517f7265-670abab1e0712142-00",
        "User-Agent": [
          "azsdk-net-Storage.Blobs/12.9.0-alpha.20210217.1",
          "(.NET 5.0.3; Microsoft Windows 10.0.19042)"
        ],
        "x-ms-client-request-id": "1fcbff81-d892-e36a-7eb4-2a884eac9008",
        "x-ms-date": "Wed, 17 Feb 2021 19:50:42 GMT",
        "x-ms-return-client-request-id": "true",
<<<<<<< HEAD
        "x-ms-version": "2020-12-06"
=======
        "x-ms-version": "2021-02-12"
>>>>>>> 7e782c87
      },
      "RequestBody": null,
      "StatusCode": 202,
      "ResponseHeaders": {
        "Content-Length": "0",
        "Date": "Wed, 17 Feb 2021 19:50:42 GMT",
        "Server": [
          "Windows-Azure-Blob/1.0",
          "Microsoft-HTTPAPI/2.0"
        ],
        "x-ms-client-request-id": "1fcbff81-d892-e36a-7eb4-2a884eac9008",
        "x-ms-request-id": "48295977-501e-0006-2a66-05e97d000000",
<<<<<<< HEAD
        "x-ms-version": "2020-12-06"
=======
        "x-ms-version": "2021-02-12"
>>>>>>> 7e782c87
      },
      "ResponseBody": []
    },
    {
      "RequestUri": "https://seanmcccanary3.blob.core.windows.net/test-container-f42e5821-7e54-4614-9c40-71daf5e2440b?restype=container",
      "RequestMethod": "PUT",
      "RequestHeaders": {
        "Accept": "application/xml",
        "Authorization": "Sanitized",
        "traceparent": "00-a34f26cfa542e5499b65a15e049af405-6a5d41a684b49947-00",
        "User-Agent": [
          "azsdk-net-Storage.Blobs/12.9.0-alpha.20210217.1",
          "(.NET 5.0.3; Microsoft Windows 10.0.19042)"
        ],
        "x-ms-blob-public-access": "container",
        "x-ms-client-request-id": "0c80f633-c17c-0234-eb84-8251678fed9b",
        "x-ms-date": "Wed, 17 Feb 2021 19:50:42 GMT",
        "x-ms-return-client-request-id": "true",
<<<<<<< HEAD
        "x-ms-version": "2020-12-06"
=======
        "x-ms-version": "2021-02-12"
>>>>>>> 7e782c87
      },
      "RequestBody": null,
      "StatusCode": 201,
      "ResponseHeaders": {
        "Content-Length": "0",
        "Date": "Wed, 17 Feb 2021 19:50:42 GMT",
        "ETag": "\"0x8D8D37D4F6B48FA\"",
        "Last-Modified": "Wed, 17 Feb 2021 19:50:42 GMT",
        "Server": [
          "Windows-Azure-Blob/1.0",
          "Microsoft-HTTPAPI/2.0"
        ],
        "x-ms-client-request-id": "0c80f633-c17c-0234-eb84-8251678fed9b",
        "x-ms-request-id": "63a65403-101e-004a-2c66-05794d000000",
<<<<<<< HEAD
        "x-ms-version": "2020-12-06"
=======
        "x-ms-version": "2021-02-12"
>>>>>>> 7e782c87
      },
      "ResponseBody": []
    },
    {
      "RequestUri": "https://seanmcccanary3.blob.core.windows.net/test-container-f42e5821-7e54-4614-9c40-71daf5e2440b/test-blob-ced71f70-f8b2-0668-0c73-3b6427f9d26b",
      "RequestMethod": "PUT",
      "RequestHeaders": {
        "Accept": "application/xml",
        "Authorization": "Sanitized",
        "Content-Length": "1024",
        "Content-Type": "application/octet-stream",
        "traceparent": "00-2aa295fe85c18540b29cdda5f3e0b93d-a616edb03d3d8e41-00",
        "User-Agent": [
          "azsdk-net-Storage.Blobs/12.9.0-alpha.20210217.1",
          "(.NET 5.0.3; Microsoft Windows 10.0.19042)"
        ],
        "x-ms-blob-type": "BlockBlob",
        "x-ms-client-request-id": "bcbd3424-f30c-7f01-74ea-15f329073a26",
        "x-ms-date": "Wed, 17 Feb 2021 19:50:43 GMT",
        "x-ms-return-client-request-id": "true",
<<<<<<< HEAD
        "x-ms-version": "2020-12-06"
=======
        "x-ms-version": "2021-02-12"
>>>>>>> 7e782c87
      },
      "RequestBody": "A7uqVFmmSjuOef8JhtDb8bIXhPLo7Tk4kOiCukxLbhIgEWFrT30SJiprcek4hWh7G7ppgHVgQBWCccRwI4/uQgrt6HRub6I1BF7HfXxQAAqAB56S4u2cv9FL6d24oQKbfS7eSpz0DKwYM3wXmcOYMnG58BzwW18cUSmiIobEfGJbLP9NcbZui/ryeq5xhSYOs7Zs/rHmqyLOwflzUeklVLcZu2zESsC7S2Qh/eGxq8wDlG/PV32xdYHdf7C8+joQzSb3WMm5SWj2sbNMxa1BHRYsb7x6Vfw5Z0Xr58sP/lAqEDC6uVICSUoH2aXKZLDTm2GakIt9lncpvvGDzWKc5rNiIrR9hmPDKiVxcnxXbgKVGEtpdW3FrHq5kfthfnzoavLxaEL7VhX+1mVlCyP60k/u7rUXM3FFnXU6w/RoYqypiQiKZQbAmcE1a54IX6BWv7+rc5DG0DeArMrNwZIglXS5vIIbb2xJLlTz4sfSPT3U5AQ1vO8b4rnQCbk78tguFNUqT6MeOk9SYkQ70u5wrm6N+d2O69mFndnISmWzDTt8xM3xqO6Ztam041mq4BDLYFtKrvn6oCn8pLHKVe/pnlUJvw0gfgWA80Mz2Qh/2r3I/ekKaV5CgSSk9QM8z2C6y0QEoSACquJVybq2x8chfMr0AVcF3zT2xj7pfIkCRCTjeQ7DezmdxlMHtKCkjLpdgnk5SM0ItOsPDtriGS5ZU4WW0k24XgCQVzsE/SuUUjqDi/kPyPtW28Qis21fuq0krmEbDblspCR4qfGSA7bAe7yfXo00SYqJQPeJlaqTMZyN4E/JeUWBFufVlx8Kw9cNYjiwv1sf8GXWkszB4w955HdVBSNn9gJ3HUemX7Fqfn0gezNy43FAbe/q8+d4wDPXW7Ootb60pms1OaITeZCzbBNPoGfbBwEGFJczfQMa/l0UzgT+wsm/bNXHPKnPLPRfN4fUKR/M+1OyoaAngChoGjtE/6uMtalJjzSRFMpYN+ij1EV8RtQ9R9KwSyEpmOutXiFtiixI0oLdipnqO+eIWmm3g6zj7NRmBrjZ22mIH/dJ5LWp6qy7WgHDnrs7UwzrJ/G3chQ/yXJNB4N0b/cYVWuhoFcx33C9+ymqH00YK7Or7rR30a3jChpDW+IpR+sKqklQmbK1uUeB+XbqlKokNdzQyIBDoYO+vpY97oSNlLQ9n3QEx5EA9jRs9dc2+HVvHiYGWH5qxwnFktsceMvD9GXBrPQ2IG1Kz9JM1qush8Ugzc9ehjs109hrPjW25H5pqAFxdEuBOf64u4msHvBdGQoV+6r7ZW0qjNkcy+E3lOpT4i6qOhJ5n5TQpcuxibXnDSQqoOnUbkOUR+hyZG0cgA==",
      "StatusCode": 201,
      "ResponseHeaders": {
        "Content-Length": "0",
        "Content-MD5": "hhtoAF1pp0yS/RFucxz0bw==",
        "Date": "Wed, 17 Feb 2021 19:50:42 GMT",
        "ETag": "\"0x8D8D37D4F74DA33\"",
        "Last-Modified": "Wed, 17 Feb 2021 19:50:43 GMT",
        "Server": [
          "Windows-Azure-Blob/1.0",
          "Microsoft-HTTPAPI/2.0"
        ],
        "x-ms-client-request-id": "bcbd3424-f30c-7f01-74ea-15f329073a26",
        "x-ms-content-crc64": "Tyq7bs64/x0=",
        "x-ms-request-id": "63a65412-101e-004a-3566-05794d000000",
        "x-ms-request-server-encrypted": "true",
<<<<<<< HEAD
        "x-ms-version": "2020-12-06",
=======
        "x-ms-version": "2021-02-12",
>>>>>>> 7e782c87
        "x-ms-version-id": "2021-02-17T19:50:43.0356019Z"
      },
      "ResponseBody": []
    },
    {
      "RequestUri": "https://seanmcccanary3.blob.core.windows.net/test-container-f42e5821-7e54-4614-9c40-71daf5e2440b/test-blob-ffa674cc-3762-ee8e-4bf7-ab1c98fa5329",
      "RequestMethod": "PUT",
      "RequestHeaders": {
        "Accept": "application/xml",
        "Authorization": "Sanitized",
        "traceparent": "00-e2f7bbf99746bc47a6a275be0c941ff4-bae3da7c585d6140-00",
        "User-Agent": [
          "azsdk-net-Storage.Blobs/12.9.0-alpha.20210217.1",
          "(.NET 5.0.3; Microsoft Windows 10.0.19042)"
        ],
        "x-ms-blob-type": "BlockBlob",
        "x-ms-client-request-id": "2f4ee6ce-5fb0-3373-9ed8-c7d79debce94",
        "x-ms-copy-source": "https://seanmcccanary3.blob.core.windows.net/test-container-f42e5821-7e54-4614-9c40-71daf5e2440b/test-blob-ced71f70-f8b2-0668-0c73-3b6427f9d26b",
        "x-ms-date": "Wed, 17 Feb 2021 19:50:43 GMT",
        "x-ms-return-client-request-id": "true",
        "x-ms-source-if-unmodified-since": "Tue, 16 Feb 2021 19:50:42 GMT",
<<<<<<< HEAD
        "x-ms-version": "2020-12-06"
=======
        "x-ms-version": "2021-02-12"
>>>>>>> 7e782c87
      },
      "RequestBody": null,
      "StatusCode": 412,
      "ResponseHeaders": {
        "Content-Length": "259",
        "Content-Type": "application/xml",
        "Date": "Wed, 17 Feb 2021 19:50:43 GMT",
        "Server": [
          "Windows-Azure-Blob/1.0",
          "Microsoft-HTTPAPI/2.0"
        ],
        "x-ms-client-request-id": "2f4ee6ce-5fb0-3373-9ed8-c7d79debce94",
        "x-ms-error-code": "CannotVerifyCopySource",
        "x-ms-request-id": "63a65421-101e-004a-4166-05794d000000",
<<<<<<< HEAD
        "x-ms-version": "2020-12-06"
=======
        "x-ms-version": "2021-02-12"
>>>>>>> 7e782c87
      },
      "ResponseBody": [
        "﻿<?xml version=\"1.0\" encoding=\"utf-8\"?><Error><Code>CannotVerifyCopySource</Code><Message>The condition specified using HTTP conditional header(s) is not met.\n",
        "RequestId:63a65421-101e-004a-4166-05794d000000\n",
        "Time:2021-02-17T19:50:44.0196395Z</Message></Error>"
      ]
    },
    {
      "RequestUri": "https://seanmcccanary3.blob.core.windows.net/test-container-f42e5821-7e54-4614-9c40-71daf5e2440b?restype=container",
      "RequestMethod": "DELETE",
      "RequestHeaders": {
        "Accept": "application/xml",
        "Authorization": "Sanitized",
        "traceparent": "00-eef766bf76df4d4193d7c123e87e5bc5-d2276471e3c4f245-00",
        "User-Agent": [
          "azsdk-net-Storage.Blobs/12.9.0-alpha.20210217.1",
          "(.NET 5.0.3; Microsoft Windows 10.0.19042)"
        ],
        "x-ms-client-request-id": "42242367-0bb9-5476-b070-7458b14dbb59",
        "x-ms-date": "Wed, 17 Feb 2021 19:50:44 GMT",
        "x-ms-return-client-request-id": "true",
<<<<<<< HEAD
        "x-ms-version": "2020-12-06"
=======
        "x-ms-version": "2021-02-12"
>>>>>>> 7e782c87
      },
      "RequestBody": null,
      "StatusCode": 202,
      "ResponseHeaders": {
        "Content-Length": "0",
        "Date": "Wed, 17 Feb 2021 19:50:43 GMT",
        "Server": [
          "Windows-Azure-Blob/1.0",
          "Microsoft-HTTPAPI/2.0"
        ],
        "x-ms-client-request-id": "42242367-0bb9-5476-b070-7458b14dbb59",
        "x-ms-request-id": "63a6548d-101e-004a-1566-05794d000000",
<<<<<<< HEAD
        "x-ms-version": "2020-12-06"
=======
        "x-ms-version": "2021-02-12"
>>>>>>> 7e782c87
      },
      "ResponseBody": []
    },
    {
      "RequestUri": "https://seanmcccanary3.blob.core.windows.net/test-container-ce6c7164-e7cd-68f4-15a3-1f4be899452a?restype=container",
      "RequestMethod": "PUT",
      "RequestHeaders": {
        "Accept": "application/xml",
        "Authorization": "Sanitized",
        "traceparent": "00-778ba789fca8fa459f703f66a0468a19-25a8384c09b9a64f-00",
        "User-Agent": [
          "azsdk-net-Storage.Blobs/12.9.0-alpha.20210217.1",
          "(.NET 5.0.3; Microsoft Windows 10.0.19042)"
        ],
        "x-ms-blob-public-access": "container",
        "x-ms-client-request-id": "7c751da8-f307-7f63-2fbc-2d16eb2a6b16",
        "x-ms-date": "Wed, 17 Feb 2021 19:50:44 GMT",
        "x-ms-return-client-request-id": "true",
<<<<<<< HEAD
        "x-ms-version": "2020-12-06"
=======
        "x-ms-version": "2021-02-12"
>>>>>>> 7e782c87
      },
      "RequestBody": null,
      "StatusCode": 201,
      "ResponseHeaders": {
        "Content-Length": "0",
        "Date": "Wed, 17 Feb 2021 19:50:44 GMT",
        "ETag": "\"0x8D8D37D503A1C74\"",
        "Last-Modified": "Wed, 17 Feb 2021 19:50:44 GMT",
        "Server": [
          "Windows-Azure-Blob/1.0",
          "Microsoft-HTTPAPI/2.0"
        ],
        "x-ms-client-request-id": "7c751da8-f307-7f63-2fbc-2d16eb2a6b16",
        "x-ms-request-id": "1375215a-e01e-0095-4466-053277000000",
<<<<<<< HEAD
        "x-ms-version": "2020-12-06"
=======
        "x-ms-version": "2021-02-12"
>>>>>>> 7e782c87
      },
      "ResponseBody": []
    },
    {
      "RequestUri": "https://seanmcccanary3.blob.core.windows.net/test-container-ce6c7164-e7cd-68f4-15a3-1f4be899452a/test-blob-1b414a2a-41dc-d892-9656-54aafc66779d",
      "RequestMethod": "PUT",
      "RequestHeaders": {
        "Accept": "application/xml",
        "Authorization": "Sanitized",
        "Content-Length": "1024",
        "Content-Type": "application/octet-stream",
        "traceparent": "00-799dfba3825b5942a24232167557c454-f10c4215bcd53840-00",
        "User-Agent": [
          "azsdk-net-Storage.Blobs/12.9.0-alpha.20210217.1",
          "(.NET 5.0.3; Microsoft Windows 10.0.19042)"
        ],
        "x-ms-blob-type": "BlockBlob",
        "x-ms-client-request-id": "87313252-261f-7c99-e2b9-37eb301586f6",
        "x-ms-date": "Wed, 17 Feb 2021 19:50:44 GMT",
        "x-ms-return-client-request-id": "true",
<<<<<<< HEAD
        "x-ms-version": "2020-12-06"
=======
        "x-ms-version": "2021-02-12"
>>>>>>> 7e782c87
      },
      "RequestBody": "ttRjpjfd5WaLneWwn7iCyEWQa46HofJhJx3o7PaIetIsBfQoA9BlzXc8P4bjcYR6bYLEzlmbxxXhAX8Z9flwAyIThJnEWcV1Kp4XSmJrfrWZbX50w6x5kD7eRwFQS9d9yzxkz+3rtRS8T6O6hHyydYPJgId6+z92mvRb5hLDJN7GmX4mB67Irrhqt3MIvgvBK9J+hstQAtD87TT4kM8B+SrE8+v9jG3UAdLOEETLbdzpmbo/RZ0TdpauKRp5zx3paL5IRMofw59lqYX4gfKMMIBYD/YUwrONsX1VTmJSWjG05KeFgikRydYb2psYGvSjIvmaIcAn1KYKu5NMynQ8Ek5TQ5xKBq1XR0Yg+ecXdJaIsSxpuDlxjQ8BeseVxP5h3shMxdZYWRxLQ9l5B9u+80f9xBlI0lkV4baMSIzmwYJHvhofy6+/MFcPHnVf+IU0Q4d/mADkGAxuN+MgyxCQZIFWMUjAniiXPZPBOLTjtekwWAUEZiiCY6YOsJPMn2VGf7nzCMY9dKRf6FptI+BXioH573MLi/5Z1M6isu2Uy54terj78Kwj8+RgpX7NFUDGtiYR0q/yO/S6mjT3m8G2yhy8P6gnXJrV1vyPquV/i7+O3PvHgvnuOz/EQFV4K1ciqtpiEdWXnlqLPPuzY5AOOw50ab/G7kcjzQRoYxtEXKqkbAALHXnp9j2hPEb9O9eutQVGBMKXW7uSP0TRLzs+RuBRDvaQAx2VinKCJbIBJZIsua0W/ljoDRFEed41GMcCYvVmrCzhHrLosXlQFTUJkRmypXWNKEiIaAHlS4k+YHKqgMO8m3llS5v7LkzemPfbO+jFgnNSdDqs3kMq+9IoqVEGpZVyTPWgTFnZkfr8qdAJCQ+hed3/WAuJD7w1O0/I04T71/JiaO/yJDYZeOM/sDVyIPHDhjBzB0yK6Tw5ahEKEb51ANHdp6Efr1Sn5eAoSV6HwhpdBUxUh9Cm2H6zuLklD2ckybBjlXlQo9bbzCJrYqDdsaj2rAtxIXgBN88ibPabgtZ5A3+uJC2hDGF2eLutOnbe1QcRLmJbsqg3Yl6qLTffQEpM8l4gLo16VZ+q+6i9U/xZQ5bviVNzHVHXdsHP9t8qljhxYUgXvqZ6l9nCsLb/eg9iUemg8Lb32NQNSbjLql7Af2VwTPGzQYXvdPJ5sGya1/yybaX1iqaBeYlzCXXurux7AjBRjy4drg9ksHvEfSdncnG7GT24y/W/7tJoPzcQAcYG/a47SUjOlL+VkNkqvfxhDJcEM5WvwzY7kaFctW7YU6+1voB5Kyko7YR+IjoclDHWBjOgDM0wVzp4ALencd9QvT0qdf576OBt20URMaD7Hv1vhq47N0bhhA==",
      "StatusCode": 201,
      "ResponseHeaders": {
        "Content-Length": "0",
        "Content-MD5": "rm5VhHMEcCFMubhNqii/UA==",
        "Date": "Wed, 17 Feb 2021 19:50:44 GMT",
        "ETag": "\"0x8D8D37D50456FD9\"",
        "Last-Modified": "Wed, 17 Feb 2021 19:50:44 GMT",
        "Server": [
          "Windows-Azure-Blob/1.0",
          "Microsoft-HTTPAPI/2.0"
        ],
        "x-ms-client-request-id": "87313252-261f-7c99-e2b9-37eb301586f6",
        "x-ms-content-crc64": "Hk7mefF/Ra0=",
        "x-ms-request-id": "1375217c-e01e-0095-5d66-053277000000",
        "x-ms-request-server-encrypted": "true",
<<<<<<< HEAD
        "x-ms-version": "2020-12-06",
=======
        "x-ms-version": "2021-02-12",
>>>>>>> 7e782c87
        "x-ms-version-id": "2021-02-17T19:50:44.4025817Z"
      },
      "ResponseBody": []
    },
    {
      "RequestUri": "https://seanmcccanary3.blob.core.windows.net/test-container-ce6c7164-e7cd-68f4-15a3-1f4be899452a/test-blob-caa35daa-c923-2322-33f0-4a0a5ec42a4e",
      "RequestMethod": "PUT",
      "RequestHeaders": {
        "Accept": "application/xml",
        "Authorization": "Sanitized",
        "traceparent": "00-c1be05971333794a9889ab08a72a39b5-2b3d18e65592cc45-00",
        "User-Agent": [
          "azsdk-net-Storage.Blobs/12.9.0-alpha.20210217.1",
          "(.NET 5.0.3; Microsoft Windows 10.0.19042)"
        ],
        "x-ms-blob-type": "BlockBlob",
        "x-ms-client-request-id": "04e8902b-5915-4165-ac84-48b84a8f7418",
        "x-ms-copy-source": "https://seanmcccanary3.blob.core.windows.net/test-container-ce6c7164-e7cd-68f4-15a3-1f4be899452a/test-blob-1b414a2a-41dc-d892-9656-54aafc66779d",
        "x-ms-date": "Wed, 17 Feb 2021 19:50:44 GMT",
        "x-ms-return-client-request-id": "true",
        "x-ms-source-if-match": "\"garbage\"",
<<<<<<< HEAD
        "x-ms-version": "2020-12-06"
=======
        "x-ms-version": "2021-02-12"
>>>>>>> 7e782c87
      },
      "RequestBody": null,
      "StatusCode": 412,
      "ResponseHeaders": {
        "Content-Length": "265",
        "Content-Type": "application/xml",
        "Date": "Wed, 17 Feb 2021 19:50:44 GMT",
        "Server": [
          "Windows-Azure-Blob/1.0",
          "Microsoft-HTTPAPI/2.0"
        ],
        "x-ms-client-request-id": "04e8902b-5915-4165-ac84-48b84a8f7418",
        "x-ms-error-code": "SourceConditionNotMet",
        "x-ms-request-id": "1375218b-e01e-0095-6b66-053277000000",
<<<<<<< HEAD
        "x-ms-version": "2020-12-06"
=======
        "x-ms-version": "2021-02-12"
>>>>>>> 7e782c87
      },
      "ResponseBody": [
        "﻿<?xml version=\"1.0\" encoding=\"utf-8\"?><Error><Code>SourceConditionNotMet</Code><Message>The source condition specified using HTTP conditional header(s) is not met.\n",
        "RequestId:1375218b-e01e-0095-6b66-053277000000\n",
        "Time:2021-02-17T19:50:44.4674566Z</Message></Error>"
      ]
    },
    {
      "RequestUri": "https://seanmcccanary3.blob.core.windows.net/test-container-ce6c7164-e7cd-68f4-15a3-1f4be899452a?restype=container",
      "RequestMethod": "DELETE",
      "RequestHeaders": {
        "Accept": "application/xml",
        "Authorization": "Sanitized",
        "traceparent": "00-50eded72b4565e44b84b38c2dd03cb36-0603ef89530f804d-00",
        "User-Agent": [
          "azsdk-net-Storage.Blobs/12.9.0-alpha.20210217.1",
          "(.NET 5.0.3; Microsoft Windows 10.0.19042)"
        ],
        "x-ms-client-request-id": "9fbffada-812c-efe1-8b55-89636d44103a",
        "x-ms-date": "Wed, 17 Feb 2021 19:50:44 GMT",
        "x-ms-return-client-request-id": "true",
<<<<<<< HEAD
        "x-ms-version": "2020-12-06"
=======
        "x-ms-version": "2021-02-12"
>>>>>>> 7e782c87
      },
      "RequestBody": null,
      "StatusCode": 202,
      "ResponseHeaders": {
        "Content-Length": "0",
        "Date": "Wed, 17 Feb 2021 19:50:44 GMT",
        "Server": [
          "Windows-Azure-Blob/1.0",
          "Microsoft-HTTPAPI/2.0"
        ],
        "x-ms-client-request-id": "9fbffada-812c-efe1-8b55-89636d44103a",
        "x-ms-request-id": "1375219c-e01e-0095-7966-053277000000",
<<<<<<< HEAD
        "x-ms-version": "2020-12-06"
=======
        "x-ms-version": "2021-02-12"
>>>>>>> 7e782c87
      },
      "ResponseBody": []
    },
    {
      "RequestUri": "https://seanmcccanary3.blob.core.windows.net/test-container-f85deaf7-b284-06a1-5a4c-ce3e9bb21e4e?restype=container",
      "RequestMethod": "PUT",
      "RequestHeaders": {
        "Accept": "application/xml",
        "Authorization": "Sanitized",
        "traceparent": "00-a02c764d1229bb43910253dacf596bce-8a0fc451ecdba24e-00",
        "User-Agent": [
          "azsdk-net-Storage.Blobs/12.9.0-alpha.20210217.1",
          "(.NET 5.0.3; Microsoft Windows 10.0.19042)"
        ],
        "x-ms-blob-public-access": "container",
        "x-ms-client-request-id": "37bb82c7-8400-2730-58b8-44e0b3a253d9",
        "x-ms-date": "Wed, 17 Feb 2021 19:50:44 GMT",
        "x-ms-return-client-request-id": "true",
<<<<<<< HEAD
        "x-ms-version": "2020-12-06"
=======
        "x-ms-version": "2021-02-12"
>>>>>>> 7e782c87
      },
      "RequestBody": null,
      "StatusCode": 201,
      "ResponseHeaders": {
        "Content-Length": "0",
        "Date": "Wed, 17 Feb 2021 19:50:44 GMT",
        "ETag": "\"0x8D8D37D507EEF03\"",
        "Last-Modified": "Wed, 17 Feb 2021 19:50:44 GMT",
        "Server": [
          "Windows-Azure-Blob/1.0",
          "Microsoft-HTTPAPI/2.0"
        ],
        "x-ms-client-request-id": "37bb82c7-8400-2730-58b8-44e0b3a253d9",
        "x-ms-request-id": "92d8a834-101e-0081-6366-057a18000000",
<<<<<<< HEAD
        "x-ms-version": "2020-12-06"
=======
        "x-ms-version": "2021-02-12"
>>>>>>> 7e782c87
      },
      "ResponseBody": []
    },
    {
      "RequestUri": "https://seanmcccanary3.blob.core.windows.net/test-container-f85deaf7-b284-06a1-5a4c-ce3e9bb21e4e/test-blob-d95b3a36-c066-226a-fe00-d3cb115b6b87",
      "RequestMethod": "PUT",
      "RequestHeaders": {
        "Accept": "application/xml",
        "Authorization": "Sanitized",
        "Content-Length": "1024",
        "Content-Type": "application/octet-stream",
        "traceparent": "00-59b795659bbf624699fb81513ea7ec41-5696916a92a46145-00",
        "User-Agent": [
          "azsdk-net-Storage.Blobs/12.9.0-alpha.20210217.1",
          "(.NET 5.0.3; Microsoft Windows 10.0.19042)"
        ],
        "x-ms-blob-type": "BlockBlob",
        "x-ms-client-request-id": "c9eff7af-22ab-d682-4acc-053a0e5a8b42",
        "x-ms-date": "Wed, 17 Feb 2021 19:50:44 GMT",
        "x-ms-return-client-request-id": "true",
<<<<<<< HEAD
        "x-ms-version": "2020-12-06"
=======
        "x-ms-version": "2021-02-12"
>>>>>>> 7e782c87
      },
      "RequestBody": "ZccPYHdVjAYYmTj/sWUV/E29w9crOuJP7Nl2sMhSkfJXUWZKTAoQx09wAF2uTtH9oPrK00jSVyrkv3Se3tw+xghFqGD+y7BDrfyHujqFoZ4HeA/OiL6qhPk8ZY2WcehzMjpVaKZw/9VKhiZMS5zvXx3VlmXMbz1JmyNmwmUirTsTE4gALzn4lnk6gwGXXjldTAZvwNuDp8L8C82CCj1vKNnqODcT7y/k3f/rkuw8sTzqCHZesuxfj2zFBCRsdYw8ylsnrSUBSlzXi+LclxXWv1mQlwHHEHXsiqnLTesKeGdyr8eQFAQX6L4ZhycKg/dX70TL292KdbnmOyJ8NvxwzBJ6aehNRatUea9DrYlN4gexc12nP5yJ6DoNqtnimrLCqLsUjxoPCaqZdmIuR8cwmFgaysKeyYx28YCtQJvRct78gQTNOFPtoWqzDck5W6Fy3BGAx8/vI98unp6ZYskOxwSEMcXCYl8FLSlY6rvDPJbfOmOJUaoODV0ln5q1VD+gpUbFtSnbr3mxepqmlzkjamEHuSdmhHZZdSRoncPFUNjqt0V1/odsBIvp2NYPZ3UjAjU5rZoXOSDQaz8EchK27CrBvN/0rmvam7WcfKyfSQ2vRJqNjKM90n0kpJNHaJF4M+usTquWL1TJXhLle710MCEyVS14KGCGg+lhzwnYkzIkI0jA8/thGBVFxC2RWFbAsHRxFRJj/wqLJcrCNF9L8MvfwVd0tDwl0DwYMmQy9SuSoR+UZ34fwCQ9NM4xn+S1+tNispf/S/w3S0TWS82mWC+eL5NAtolMvwAzNn9u9DBYYzeQ0EOTk1UjXRs5SXVWl9ueknBQdUNKFfKWyxV8yVcUfeeVFojsC5s+HFltE3WL3J+jz2HAB+30RrpQ/cg/ppPEJMyNwYBTsofUEljq3AJ8C+512fr1VHX5odDOmw7T/nbGqe6p/RsfUBzZ6/WVCWm40/HZys2YztBWkyCwhBZ5ABPiIzIT0w3TVondHGiAZJdmFscc+jSoLdseUmr7bssGYOrhs+U3pADkBnNEu7Jn1i+ISW5OXQbfOfZX9YCj1+e917t+nrGxL3HHOPPAZHEptnw7ciVctwPkAXnv4K5/QC6MhuT26Td91xn8hiUSH9SELT4EaGTCYR+4mZ03wk/CSPfENN6NMs1EvZsLXzDe0eGkarJwetjKySTFPk+aRRXKOT4tTuv29/pxv6rJtgHu2ci7k1ecUs0e+mq6yPR9qneGQCbysIP2rnK4/rstABMj1mSH37K9LedxD1OBPC8G8xUzQ3Xb/ClFxOTk5FMS8PlXlvGP9srEyBI/gaEvdXJDsQul+r2dSNo7QRrN2EmTXh5ZKqU+dvxLbnpimw==",
      "StatusCode": 201,
      "ResponseHeaders": {
        "Content-Length": "0",
        "Content-MD5": "y83YxNdi/VQDjnHvlWtLww==",
        "Date": "Wed, 17 Feb 2021 19:50:44 GMT",
        "ETag": "\"0x8D8D37D508B3820\"",
        "Last-Modified": "Wed, 17 Feb 2021 19:50:44 GMT",
        "Server": [
          "Windows-Azure-Blob/1.0",
          "Microsoft-HTTPAPI/2.0"
        ],
        "x-ms-client-request-id": "c9eff7af-22ab-d682-4acc-053a0e5a8b42",
        "x-ms-content-crc64": "QX4Zwz0+JC4=",
        "x-ms-request-id": "92d8a843-101e-0081-6e66-057a18000000",
        "x-ms-request-server-encrypted": "true",
<<<<<<< HEAD
        "x-ms-version": "2020-12-06",
=======
        "x-ms-version": "2021-02-12",
>>>>>>> 7e782c87
        "x-ms-version-id": "2021-02-17T19:50:44.8599072Z"
      },
      "ResponseBody": []
    },
    {
      "RequestUri": "https://seanmcccanary3.blob.core.windows.net/test-container-f85deaf7-b284-06a1-5a4c-ce3e9bb21e4e/test-blob-d95b3a36-c066-226a-fe00-d3cb115b6b87",
      "RequestMethod": "HEAD",
      "RequestHeaders": {
        "Accept": "application/xml",
        "Authorization": "Sanitized",
        "traceparent": "00-b9663b6e852fae4e81836a0c5cdd2399-0f9e76b237e6954c-00",
        "User-Agent": [
          "azsdk-net-Storage.Blobs/12.9.0-alpha.20210217.1",
          "(.NET 5.0.3; Microsoft Windows 10.0.19042)"
        ],
        "x-ms-client-request-id": "779b4823-998a-59f0-053e-04a59cf73a12",
        "x-ms-date": "Wed, 17 Feb 2021 19:50:44 GMT",
        "x-ms-return-client-request-id": "true",
<<<<<<< HEAD
        "x-ms-version": "2020-12-06"
=======
        "x-ms-version": "2021-02-12"
>>>>>>> 7e782c87
      },
      "RequestBody": null,
      "StatusCode": 200,
      "ResponseHeaders": {
        "Accept-Ranges": "bytes",
        "Content-Length": "1024",
        "Content-MD5": "y83YxNdi/VQDjnHvlWtLww==",
        "Content-Type": "application/octet-stream",
        "Date": "Wed, 17 Feb 2021 19:50:44 GMT",
        "ETag": "\"0x8D8D37D508B3820\"",
        "Last-Modified": "Wed, 17 Feb 2021 19:50:44 GMT",
        "Server": [
          "Windows-Azure-Blob/1.0",
          "Microsoft-HTTPAPI/2.0"
        ],
        "x-ms-access-tier": "Hot",
        "x-ms-access-tier-inferred": "true",
        "x-ms-blob-type": "BlockBlob",
        "x-ms-client-request-id": "779b4823-998a-59f0-053e-04a59cf73a12",
        "x-ms-creation-time": "Wed, 17 Feb 2021 19:50:44 GMT",
        "x-ms-is-current-version": "true",
        "x-ms-last-access-time": "Wed, 17 Feb 2021 19:50:44 GMT",
        "x-ms-lease-state": "available",
        "x-ms-lease-status": "unlocked",
        "x-ms-request-id": "92d8a858-101e-0081-8066-057a18000000",
        "x-ms-server-encrypted": "true",
<<<<<<< HEAD
        "x-ms-version": "2020-12-06",
=======
        "x-ms-version": "2021-02-12",
>>>>>>> 7e782c87
        "x-ms-version-id": "2021-02-17T19:50:44.8599072Z"
      },
      "ResponseBody": []
    },
    {
      "RequestUri": "https://seanmcccanary3.blob.core.windows.net/test-container-f85deaf7-b284-06a1-5a4c-ce3e9bb21e4e/test-blob-1977db1c-e7f6-824e-62b6-f717900ba982",
      "RequestMethod": "PUT",
      "RequestHeaders": {
        "Accept": "application/xml",
        "Authorization": "Sanitized",
        "traceparent": "00-f39959c5ba03ba46a461b443d8da27f1-09e053b95154574c-00",
        "User-Agent": [
          "azsdk-net-Storage.Blobs/12.9.0-alpha.20210217.1",
          "(.NET 5.0.3; Microsoft Windows 10.0.19042)"
        ],
        "x-ms-blob-type": "BlockBlob",
        "x-ms-client-request-id": "c617de75-14be-a0b7-bc05-aeedc6b4991e",
        "x-ms-copy-source": "https://seanmcccanary3.blob.core.windows.net/test-container-f85deaf7-b284-06a1-5a4c-ce3e9bb21e4e/test-blob-d95b3a36-c066-226a-fe00-d3cb115b6b87",
        "x-ms-date": "Wed, 17 Feb 2021 19:50:44 GMT",
        "x-ms-return-client-request-id": "true",
        "x-ms-source-if-none-match": "0x8D8D37D508B3820",
<<<<<<< HEAD
        "x-ms-version": "2020-12-06"
=======
        "x-ms-version": "2021-02-12"
>>>>>>> 7e782c87
      },
      "RequestBody": null,
      "StatusCode": 304,
      "ResponseHeaders": {
        "Content-Length": "0",
        "Date": "Wed, 17 Feb 2021 19:50:44 GMT",
        "Server": [
          "Windows-Azure-Blob/1.0",
          "Microsoft-HTTPAPI/2.0"
        ],
        "x-ms-client-request-id": "c617de75-14be-a0b7-bc05-aeedc6b4991e",
        "x-ms-error-code": "CannotVerifyCopySource",
        "x-ms-request-id": "92d8a867-101e-0081-0b66-057a18000000",
<<<<<<< HEAD
        "x-ms-version": "2020-12-06"
=======
        "x-ms-version": "2021-02-12"
>>>>>>> 7e782c87
      },
      "ResponseBody": []
    },
    {
      "RequestUri": "https://seanmcccanary3.blob.core.windows.net/test-container-f85deaf7-b284-06a1-5a4c-ce3e9bb21e4e?restype=container",
      "RequestMethod": "DELETE",
      "RequestHeaders": {
        "Accept": "application/xml",
        "Authorization": "Sanitized",
        "traceparent": "00-bc225f9248b2f54888aa3c5bc35d096e-e007e3a4b0c1a640-00",
        "User-Agent": [
          "azsdk-net-Storage.Blobs/12.9.0-alpha.20210217.1",
          "(.NET 5.0.3; Microsoft Windows 10.0.19042)"
        ],
        "x-ms-client-request-id": "be302984-73e0-5653-42df-e6b3f19a1de7",
        "x-ms-date": "Wed, 17 Feb 2021 19:50:45 GMT",
        "x-ms-return-client-request-id": "true",
<<<<<<< HEAD
        "x-ms-version": "2020-12-06"
=======
        "x-ms-version": "2021-02-12"
>>>>>>> 7e782c87
      },
      "RequestBody": null,
      "StatusCode": 202,
      "ResponseHeaders": {
        "Content-Length": "0",
        "Date": "Wed, 17 Feb 2021 19:50:44 GMT",
        "Server": [
          "Windows-Azure-Blob/1.0",
          "Microsoft-HTTPAPI/2.0"
        ],
        "x-ms-client-request-id": "be302984-73e0-5653-42df-e6b3f19a1de7",
        "x-ms-request-id": "92d8a895-101e-0081-2e66-057a18000000",
<<<<<<< HEAD
        "x-ms-version": "2020-12-06"
=======
        "x-ms-version": "2021-02-12"
>>>>>>> 7e782c87
      },
      "ResponseBody": []
    }
  ],
  "Variables": {
    "DateTimeOffsetNow": "2021-02-17T13:50:42.329589-06:00",
    "RandomSeed": "723985475",
    "Storage_TestConfigDefault": "ProductionTenant\nseanmcccanary3\nU2FuaXRpemVk\nhttps://seanmcccanary3.blob.core.windows.net\nhttps://seanmcccanary3.file.core.windows.net\nhttps://seanmcccanary3.queue.core.windows.net\nhttps://seanmcccanary3.table.core.windows.net\n\n\n\n\nhttps://seanmcccanary3-secondary.blob.core.windows.net\nhttps://seanmcccanary3-secondary.file.core.windows.net\nhttps://seanmcccanary3-secondary.queue.core.windows.net\nhttps://seanmcccanary3-secondary.table.core.windows.net\n\nSanitized\n\n\nCloud\nBlobEndpoint=https://seanmcccanary3.blob.core.windows.net/;QueueEndpoint=https://seanmcccanary3.queue.core.windows.net/;FileEndpoint=https://seanmcccanary3.file.core.windows.net/;BlobSecondaryEndpoint=https://seanmcccanary3-secondary.blob.core.windows.net/;QueueSecondaryEndpoint=https://seanmcccanary3-secondary.queue.core.windows.net/;FileSecondaryEndpoint=https://seanmcccanary3-secondary.file.core.windows.net/;AccountName=seanmcccanary3;AccountKey=Kg==;\nseanscope1\n\n"
  }
}<|MERGE_RESOLUTION|>--- conflicted
+++ resolved
@@ -15,11 +15,7 @@
         "x-ms-client-request-id": "baed16c7-ae41-c368-d351-8a6744014df6",
         "x-ms-date": "Wed, 17 Feb 2021 19:50:42 GMT",
         "x-ms-return-client-request-id": "true",
-<<<<<<< HEAD
-        "x-ms-version": "2020-12-06"
-=======
-        "x-ms-version": "2021-02-12"
->>>>>>> 7e782c87
+        "x-ms-version": "2021-02-12"
       },
       "RequestBody": null,
       "StatusCode": 201,
@@ -34,11 +30,7 @@
         ],
         "x-ms-client-request-id": "baed16c7-ae41-c368-d351-8a6744014df6",
         "x-ms-request-id": "48295935-501e-0006-7366-05e97d000000",
-<<<<<<< HEAD
-        "x-ms-version": "2020-12-06"
-=======
-        "x-ms-version": "2021-02-12"
->>>>>>> 7e782c87
+        "x-ms-version": "2021-02-12"
       },
       "ResponseBody": []
     },
@@ -59,11 +51,7 @@
         "x-ms-client-request-id": "73eacf1b-9cfd-cf6b-b1d6-e3b07595f109",
         "x-ms-date": "Wed, 17 Feb 2021 19:50:42 GMT",
         "x-ms-return-client-request-id": "true",
-<<<<<<< HEAD
-        "x-ms-version": "2020-12-06"
-=======
-        "x-ms-version": "2021-02-12"
->>>>>>> 7e782c87
+        "x-ms-version": "2021-02-12"
       },
       "RequestBody": "NSMWsrsCxs5NqlVZJ6ce+8gP4prk0RfCRvnsTZhbQDiLeYuAwta/guNOLjSI2hHHzGSl8knCKGMMU2zCFXk18mkdza0bnjjxT1+3lqPiOWvnJYA0tU7vyVEodG5q/WxqGDzKaw1kqy4rtKLpCpK/KRkA2vD4ATwbLQNc8ynKhlLzTX1nF85eg3lSCAGrBb++aUpUaSJ7chf/rz0JB7gEYS1Q9r0UWBJLold2pvg7cChEnYnfdhwvd9tmZ2iRVXvBTafUWg8BqRE4CcfLBcsexD4UxGouJesQIH7irvCpuU3btFhRZxUZQvN4p2xUZHIPR6MqfJARkyi8wzmQH/sgjk9671BzzV0p+4F2tX1+u7wM02dMfz28ySEwlKPbiSP4Vxgd2nQhm3lGAIEOm92qPgd9g0uT1A8SvSYuQzm5TXFefl1lYOFI6jftBX67ri5EhVabXgbYZIMICxxO81hAjbMPsB1/RN0mNZgUps6RVg/36r3iHe9rhhnaXVXF+vferXjKq/4RxEF4dShtw760d7QMVgibXW/EpCoDpeeHYDugNfhVxqsQ5iZ7aqfG/cJbJeWhuKTuQ1AJBgfUDR5Z8BXtzY3GXrAI/G/iH/PH/aZnqH8B5qiXsfKnTL+jPNkHIXmS2DA0lcc0mLw0DCNdQghgbGWeWApsVhubHhLxZL+W2v15NCV2MxO4zE3rYqXPSgq2Q9B0acluJYEUmHe0QzT9njEl4w3j6jhR5Yu9gfR2y9MHOiHuInE0Cw6jYZqcBIgY7sRzqWf801iXIoM9saSNnc2jrQkSDny/8dj/P4ieteEDpJIwAiFsC2bIVv/u9llpFsPN+FZ/BuBHs7iP/ZPP+WyiOgwRXJqrN6GiSbd80fp+lSjE0L2Kg56y6E9p3Q3S+F2TS7tNV7kpIsG03Lwoy+G+EGdqCymvF7ZuX3RLQVqUz1Ba6IU+MT1vm6371abhiR1tq8ymZ+0z5DQE3vhF3eBnIA1rzuJbf98p+297s0EQjdVX3ZaN7mdjJgRROlJFKb7NlLSZdbs6ESzsfGx9uDDy9FEi7v9K2TKlCKfdCkSM5NGxrh+MdhcaHMxqoXH75W7UXkUBIzu+gruC9GwTXAfnX5iazAkRZX45CNEz3zjAqSM5Cav/i8GW8itjCoGqB7/Eg0HZYRhkwvjHxxppi6ODwUpJ2VNb59TWBNnerVv8jwASb1z250gK1UazOMOmLGeI4Ek2YS1saJttAlw/hRWdyjgaVxtGjNkCPgQMqK8QMNhxVswRxS7TpQbAieTry08xFW2LjNRLQVRvNCIoX8DsXNKEzS9IjAUJRrEVhQL1F3K125JBhKQDJRR4oZELqkVG1CwRZv0f6Ylogg==",
       "StatusCode": 201,
@@ -81,11 +69,7 @@
         "x-ms-content-crc64": "R9UPWBr960A=",
         "x-ms-request-id": "48295956-501e-0006-0f66-05e97d000000",
         "x-ms-request-server-encrypted": "true",
-<<<<<<< HEAD
-        "x-ms-version": "2020-12-06",
-=======
         "x-ms-version": "2021-02-12",
->>>>>>> 7e782c87
         "x-ms-version-id": "2021-02-17T19:50:42.5982881Z"
       },
       "ResponseBody": []
@@ -107,11 +91,7 @@
         "x-ms-date": "Wed, 17 Feb 2021 19:50:42 GMT",
         "x-ms-return-client-request-id": "true",
         "x-ms-source-if-modified-since": "Thu, 18 Feb 2021 19:50:42 GMT",
-<<<<<<< HEAD
-        "x-ms-version": "2020-12-06"
-=======
-        "x-ms-version": "2021-02-12"
->>>>>>> 7e782c87
+        "x-ms-version": "2021-02-12"
       },
       "RequestBody": null,
       "StatusCode": 304,
@@ -125,11 +105,7 @@
         "x-ms-client-request-id": "190355e5-f59e-a984-b667-097b966b3add",
         "x-ms-error-code": "CannotVerifyCopySource",
         "x-ms-request-id": "48295964-501e-0006-1c66-05e97d000000",
-<<<<<<< HEAD
-        "x-ms-version": "2020-12-06"
-=======
-        "x-ms-version": "2021-02-12"
->>>>>>> 7e782c87
+        "x-ms-version": "2021-02-12"
       },
       "ResponseBody": []
     },
@@ -147,11 +123,7 @@
         "x-ms-client-request-id": "1fcbff81-d892-e36a-7eb4-2a884eac9008",
         "x-ms-date": "Wed, 17 Feb 2021 19:50:42 GMT",
         "x-ms-return-client-request-id": "true",
-<<<<<<< HEAD
-        "x-ms-version": "2020-12-06"
-=======
-        "x-ms-version": "2021-02-12"
->>>>>>> 7e782c87
+        "x-ms-version": "2021-02-12"
       },
       "RequestBody": null,
       "StatusCode": 202,
@@ -164,11 +136,7 @@
         ],
         "x-ms-client-request-id": "1fcbff81-d892-e36a-7eb4-2a884eac9008",
         "x-ms-request-id": "48295977-501e-0006-2a66-05e97d000000",
-<<<<<<< HEAD
-        "x-ms-version": "2020-12-06"
-=======
-        "x-ms-version": "2021-02-12"
->>>>>>> 7e782c87
+        "x-ms-version": "2021-02-12"
       },
       "ResponseBody": []
     },
@@ -187,11 +155,7 @@
         "x-ms-client-request-id": "0c80f633-c17c-0234-eb84-8251678fed9b",
         "x-ms-date": "Wed, 17 Feb 2021 19:50:42 GMT",
         "x-ms-return-client-request-id": "true",
-<<<<<<< HEAD
-        "x-ms-version": "2020-12-06"
-=======
-        "x-ms-version": "2021-02-12"
->>>>>>> 7e782c87
+        "x-ms-version": "2021-02-12"
       },
       "RequestBody": null,
       "StatusCode": 201,
@@ -206,11 +170,7 @@
         ],
         "x-ms-client-request-id": "0c80f633-c17c-0234-eb84-8251678fed9b",
         "x-ms-request-id": "63a65403-101e-004a-2c66-05794d000000",
-<<<<<<< HEAD
-        "x-ms-version": "2020-12-06"
-=======
-        "x-ms-version": "2021-02-12"
->>>>>>> 7e782c87
+        "x-ms-version": "2021-02-12"
       },
       "ResponseBody": []
     },
@@ -231,11 +191,7 @@
         "x-ms-client-request-id": "bcbd3424-f30c-7f01-74ea-15f329073a26",
         "x-ms-date": "Wed, 17 Feb 2021 19:50:43 GMT",
         "x-ms-return-client-request-id": "true",
-<<<<<<< HEAD
-        "x-ms-version": "2020-12-06"
-=======
-        "x-ms-version": "2021-02-12"
->>>>>>> 7e782c87
+        "x-ms-version": "2021-02-12"
       },
       "RequestBody": "A7uqVFmmSjuOef8JhtDb8bIXhPLo7Tk4kOiCukxLbhIgEWFrT30SJiprcek4hWh7G7ppgHVgQBWCccRwI4/uQgrt6HRub6I1BF7HfXxQAAqAB56S4u2cv9FL6d24oQKbfS7eSpz0DKwYM3wXmcOYMnG58BzwW18cUSmiIobEfGJbLP9NcbZui/ryeq5xhSYOs7Zs/rHmqyLOwflzUeklVLcZu2zESsC7S2Qh/eGxq8wDlG/PV32xdYHdf7C8+joQzSb3WMm5SWj2sbNMxa1BHRYsb7x6Vfw5Z0Xr58sP/lAqEDC6uVICSUoH2aXKZLDTm2GakIt9lncpvvGDzWKc5rNiIrR9hmPDKiVxcnxXbgKVGEtpdW3FrHq5kfthfnzoavLxaEL7VhX+1mVlCyP60k/u7rUXM3FFnXU6w/RoYqypiQiKZQbAmcE1a54IX6BWv7+rc5DG0DeArMrNwZIglXS5vIIbb2xJLlTz4sfSPT3U5AQ1vO8b4rnQCbk78tguFNUqT6MeOk9SYkQ70u5wrm6N+d2O69mFndnISmWzDTt8xM3xqO6Ztam041mq4BDLYFtKrvn6oCn8pLHKVe/pnlUJvw0gfgWA80Mz2Qh/2r3I/ekKaV5CgSSk9QM8z2C6y0QEoSACquJVybq2x8chfMr0AVcF3zT2xj7pfIkCRCTjeQ7DezmdxlMHtKCkjLpdgnk5SM0ItOsPDtriGS5ZU4WW0k24XgCQVzsE/SuUUjqDi/kPyPtW28Qis21fuq0krmEbDblspCR4qfGSA7bAe7yfXo00SYqJQPeJlaqTMZyN4E/JeUWBFufVlx8Kw9cNYjiwv1sf8GXWkszB4w955HdVBSNn9gJ3HUemX7Fqfn0gezNy43FAbe/q8+d4wDPXW7Ootb60pms1OaITeZCzbBNPoGfbBwEGFJczfQMa/l0UzgT+wsm/bNXHPKnPLPRfN4fUKR/M+1OyoaAngChoGjtE/6uMtalJjzSRFMpYN+ij1EV8RtQ9R9KwSyEpmOutXiFtiixI0oLdipnqO+eIWmm3g6zj7NRmBrjZ22mIH/dJ5LWp6qy7WgHDnrs7UwzrJ/G3chQ/yXJNB4N0b/cYVWuhoFcx33C9+ymqH00YK7Or7rR30a3jChpDW+IpR+sKqklQmbK1uUeB+XbqlKokNdzQyIBDoYO+vpY97oSNlLQ9n3QEx5EA9jRs9dc2+HVvHiYGWH5qxwnFktsceMvD9GXBrPQ2IG1Kz9JM1qush8Ugzc9ehjs109hrPjW25H5pqAFxdEuBOf64u4msHvBdGQoV+6r7ZW0qjNkcy+E3lOpT4i6qOhJ5n5TQpcuxibXnDSQqoOnUbkOUR+hyZG0cgA==",
       "StatusCode": 201,
@@ -253,11 +209,7 @@
         "x-ms-content-crc64": "Tyq7bs64/x0=",
         "x-ms-request-id": "63a65412-101e-004a-3566-05794d000000",
         "x-ms-request-server-encrypted": "true",
-<<<<<<< HEAD
-        "x-ms-version": "2020-12-06",
-=======
         "x-ms-version": "2021-02-12",
->>>>>>> 7e782c87
         "x-ms-version-id": "2021-02-17T19:50:43.0356019Z"
       },
       "ResponseBody": []
@@ -279,11 +231,7 @@
         "x-ms-date": "Wed, 17 Feb 2021 19:50:43 GMT",
         "x-ms-return-client-request-id": "true",
         "x-ms-source-if-unmodified-since": "Tue, 16 Feb 2021 19:50:42 GMT",
-<<<<<<< HEAD
-        "x-ms-version": "2020-12-06"
-=======
-        "x-ms-version": "2021-02-12"
->>>>>>> 7e782c87
+        "x-ms-version": "2021-02-12"
       },
       "RequestBody": null,
       "StatusCode": 412,
@@ -298,11 +246,7 @@
         "x-ms-client-request-id": "2f4ee6ce-5fb0-3373-9ed8-c7d79debce94",
         "x-ms-error-code": "CannotVerifyCopySource",
         "x-ms-request-id": "63a65421-101e-004a-4166-05794d000000",
-<<<<<<< HEAD
-        "x-ms-version": "2020-12-06"
-=======
-        "x-ms-version": "2021-02-12"
->>>>>>> 7e782c87
+        "x-ms-version": "2021-02-12"
       },
       "ResponseBody": [
         "﻿<?xml version=\"1.0\" encoding=\"utf-8\"?><Error><Code>CannotVerifyCopySource</Code><Message>The condition specified using HTTP conditional header(s) is not met.\n",
@@ -324,11 +268,7 @@
         "x-ms-client-request-id": "42242367-0bb9-5476-b070-7458b14dbb59",
         "x-ms-date": "Wed, 17 Feb 2021 19:50:44 GMT",
         "x-ms-return-client-request-id": "true",
-<<<<<<< HEAD
-        "x-ms-version": "2020-12-06"
-=======
-        "x-ms-version": "2021-02-12"
->>>>>>> 7e782c87
+        "x-ms-version": "2021-02-12"
       },
       "RequestBody": null,
       "StatusCode": 202,
@@ -341,11 +281,7 @@
         ],
         "x-ms-client-request-id": "42242367-0bb9-5476-b070-7458b14dbb59",
         "x-ms-request-id": "63a6548d-101e-004a-1566-05794d000000",
-<<<<<<< HEAD
-        "x-ms-version": "2020-12-06"
-=======
-        "x-ms-version": "2021-02-12"
->>>>>>> 7e782c87
+        "x-ms-version": "2021-02-12"
       },
       "ResponseBody": []
     },
@@ -364,11 +300,7 @@
         "x-ms-client-request-id": "7c751da8-f307-7f63-2fbc-2d16eb2a6b16",
         "x-ms-date": "Wed, 17 Feb 2021 19:50:44 GMT",
         "x-ms-return-client-request-id": "true",
-<<<<<<< HEAD
-        "x-ms-version": "2020-12-06"
-=======
-        "x-ms-version": "2021-02-12"
->>>>>>> 7e782c87
+        "x-ms-version": "2021-02-12"
       },
       "RequestBody": null,
       "StatusCode": 201,
@@ -383,11 +315,7 @@
         ],
         "x-ms-client-request-id": "7c751da8-f307-7f63-2fbc-2d16eb2a6b16",
         "x-ms-request-id": "1375215a-e01e-0095-4466-053277000000",
-<<<<<<< HEAD
-        "x-ms-version": "2020-12-06"
-=======
-        "x-ms-version": "2021-02-12"
->>>>>>> 7e782c87
+        "x-ms-version": "2021-02-12"
       },
       "ResponseBody": []
     },
@@ -408,11 +336,7 @@
         "x-ms-client-request-id": "87313252-261f-7c99-e2b9-37eb301586f6",
         "x-ms-date": "Wed, 17 Feb 2021 19:50:44 GMT",
         "x-ms-return-client-request-id": "true",
-<<<<<<< HEAD
-        "x-ms-version": "2020-12-06"
-=======
-        "x-ms-version": "2021-02-12"
->>>>>>> 7e782c87
+        "x-ms-version": "2021-02-12"
       },
       "RequestBody": "ttRjpjfd5WaLneWwn7iCyEWQa46HofJhJx3o7PaIetIsBfQoA9BlzXc8P4bjcYR6bYLEzlmbxxXhAX8Z9flwAyIThJnEWcV1Kp4XSmJrfrWZbX50w6x5kD7eRwFQS9d9yzxkz+3rtRS8T6O6hHyydYPJgId6+z92mvRb5hLDJN7GmX4mB67Irrhqt3MIvgvBK9J+hstQAtD87TT4kM8B+SrE8+v9jG3UAdLOEETLbdzpmbo/RZ0TdpauKRp5zx3paL5IRMofw59lqYX4gfKMMIBYD/YUwrONsX1VTmJSWjG05KeFgikRydYb2psYGvSjIvmaIcAn1KYKu5NMynQ8Ek5TQ5xKBq1XR0Yg+ecXdJaIsSxpuDlxjQ8BeseVxP5h3shMxdZYWRxLQ9l5B9u+80f9xBlI0lkV4baMSIzmwYJHvhofy6+/MFcPHnVf+IU0Q4d/mADkGAxuN+MgyxCQZIFWMUjAniiXPZPBOLTjtekwWAUEZiiCY6YOsJPMn2VGf7nzCMY9dKRf6FptI+BXioH573MLi/5Z1M6isu2Uy54terj78Kwj8+RgpX7NFUDGtiYR0q/yO/S6mjT3m8G2yhy8P6gnXJrV1vyPquV/i7+O3PvHgvnuOz/EQFV4K1ciqtpiEdWXnlqLPPuzY5AOOw50ab/G7kcjzQRoYxtEXKqkbAALHXnp9j2hPEb9O9eutQVGBMKXW7uSP0TRLzs+RuBRDvaQAx2VinKCJbIBJZIsua0W/ljoDRFEed41GMcCYvVmrCzhHrLosXlQFTUJkRmypXWNKEiIaAHlS4k+YHKqgMO8m3llS5v7LkzemPfbO+jFgnNSdDqs3kMq+9IoqVEGpZVyTPWgTFnZkfr8qdAJCQ+hed3/WAuJD7w1O0/I04T71/JiaO/yJDYZeOM/sDVyIPHDhjBzB0yK6Tw5ahEKEb51ANHdp6Efr1Sn5eAoSV6HwhpdBUxUh9Cm2H6zuLklD2ckybBjlXlQo9bbzCJrYqDdsaj2rAtxIXgBN88ibPabgtZ5A3+uJC2hDGF2eLutOnbe1QcRLmJbsqg3Yl6qLTffQEpM8l4gLo16VZ+q+6i9U/xZQ5bviVNzHVHXdsHP9t8qljhxYUgXvqZ6l9nCsLb/eg9iUemg8Lb32NQNSbjLql7Af2VwTPGzQYXvdPJ5sGya1/yybaX1iqaBeYlzCXXurux7AjBRjy4drg9ksHvEfSdncnG7GT24y/W/7tJoPzcQAcYG/a47SUjOlL+VkNkqvfxhDJcEM5WvwzY7kaFctW7YU6+1voB5Kyko7YR+IjoclDHWBjOgDM0wVzp4ALencd9QvT0qdf576OBt20URMaD7Hv1vhq47N0bhhA==",
       "StatusCode": 201,
@@ -430,11 +354,7 @@
         "x-ms-content-crc64": "Hk7mefF/Ra0=",
         "x-ms-request-id": "1375217c-e01e-0095-5d66-053277000000",
         "x-ms-request-server-encrypted": "true",
-<<<<<<< HEAD
-        "x-ms-version": "2020-12-06",
-=======
         "x-ms-version": "2021-02-12",
->>>>>>> 7e782c87
         "x-ms-version-id": "2021-02-17T19:50:44.4025817Z"
       },
       "ResponseBody": []
@@ -456,11 +376,7 @@
         "x-ms-date": "Wed, 17 Feb 2021 19:50:44 GMT",
         "x-ms-return-client-request-id": "true",
         "x-ms-source-if-match": "\"garbage\"",
-<<<<<<< HEAD
-        "x-ms-version": "2020-12-06"
-=======
-        "x-ms-version": "2021-02-12"
->>>>>>> 7e782c87
+        "x-ms-version": "2021-02-12"
       },
       "RequestBody": null,
       "StatusCode": 412,
@@ -475,11 +391,7 @@
         "x-ms-client-request-id": "04e8902b-5915-4165-ac84-48b84a8f7418",
         "x-ms-error-code": "SourceConditionNotMet",
         "x-ms-request-id": "1375218b-e01e-0095-6b66-053277000000",
-<<<<<<< HEAD
-        "x-ms-version": "2020-12-06"
-=======
-        "x-ms-version": "2021-02-12"
->>>>>>> 7e782c87
+        "x-ms-version": "2021-02-12"
       },
       "ResponseBody": [
         "﻿<?xml version=\"1.0\" encoding=\"utf-8\"?><Error><Code>SourceConditionNotMet</Code><Message>The source condition specified using HTTP conditional header(s) is not met.\n",
@@ -501,11 +413,7 @@
         "x-ms-client-request-id": "9fbffada-812c-efe1-8b55-89636d44103a",
         "x-ms-date": "Wed, 17 Feb 2021 19:50:44 GMT",
         "x-ms-return-client-request-id": "true",
-<<<<<<< HEAD
-        "x-ms-version": "2020-12-06"
-=======
-        "x-ms-version": "2021-02-12"
->>>>>>> 7e782c87
+        "x-ms-version": "2021-02-12"
       },
       "RequestBody": null,
       "StatusCode": 202,
@@ -518,11 +426,7 @@
         ],
         "x-ms-client-request-id": "9fbffada-812c-efe1-8b55-89636d44103a",
         "x-ms-request-id": "1375219c-e01e-0095-7966-053277000000",
-<<<<<<< HEAD
-        "x-ms-version": "2020-12-06"
-=======
-        "x-ms-version": "2021-02-12"
->>>>>>> 7e782c87
+        "x-ms-version": "2021-02-12"
       },
       "ResponseBody": []
     },
@@ -541,11 +445,7 @@
         "x-ms-client-request-id": "37bb82c7-8400-2730-58b8-44e0b3a253d9",
         "x-ms-date": "Wed, 17 Feb 2021 19:50:44 GMT",
         "x-ms-return-client-request-id": "true",
-<<<<<<< HEAD
-        "x-ms-version": "2020-12-06"
-=======
-        "x-ms-version": "2021-02-12"
->>>>>>> 7e782c87
+        "x-ms-version": "2021-02-12"
       },
       "RequestBody": null,
       "StatusCode": 201,
@@ -560,11 +460,7 @@
         ],
         "x-ms-client-request-id": "37bb82c7-8400-2730-58b8-44e0b3a253d9",
         "x-ms-request-id": "92d8a834-101e-0081-6366-057a18000000",
-<<<<<<< HEAD
-        "x-ms-version": "2020-12-06"
-=======
-        "x-ms-version": "2021-02-12"
->>>>>>> 7e782c87
+        "x-ms-version": "2021-02-12"
       },
       "ResponseBody": []
     },
@@ -585,11 +481,7 @@
         "x-ms-client-request-id": "c9eff7af-22ab-d682-4acc-053a0e5a8b42",
         "x-ms-date": "Wed, 17 Feb 2021 19:50:44 GMT",
         "x-ms-return-client-request-id": "true",
-<<<<<<< HEAD
-        "x-ms-version": "2020-12-06"
-=======
-        "x-ms-version": "2021-02-12"
->>>>>>> 7e782c87
+        "x-ms-version": "2021-02-12"
       },
       "RequestBody": "ZccPYHdVjAYYmTj/sWUV/E29w9crOuJP7Nl2sMhSkfJXUWZKTAoQx09wAF2uTtH9oPrK00jSVyrkv3Se3tw+xghFqGD+y7BDrfyHujqFoZ4HeA/OiL6qhPk8ZY2WcehzMjpVaKZw/9VKhiZMS5zvXx3VlmXMbz1JmyNmwmUirTsTE4gALzn4lnk6gwGXXjldTAZvwNuDp8L8C82CCj1vKNnqODcT7y/k3f/rkuw8sTzqCHZesuxfj2zFBCRsdYw8ylsnrSUBSlzXi+LclxXWv1mQlwHHEHXsiqnLTesKeGdyr8eQFAQX6L4ZhycKg/dX70TL292KdbnmOyJ8NvxwzBJ6aehNRatUea9DrYlN4gexc12nP5yJ6DoNqtnimrLCqLsUjxoPCaqZdmIuR8cwmFgaysKeyYx28YCtQJvRct78gQTNOFPtoWqzDck5W6Fy3BGAx8/vI98unp6ZYskOxwSEMcXCYl8FLSlY6rvDPJbfOmOJUaoODV0ln5q1VD+gpUbFtSnbr3mxepqmlzkjamEHuSdmhHZZdSRoncPFUNjqt0V1/odsBIvp2NYPZ3UjAjU5rZoXOSDQaz8EchK27CrBvN/0rmvam7WcfKyfSQ2vRJqNjKM90n0kpJNHaJF4M+usTquWL1TJXhLle710MCEyVS14KGCGg+lhzwnYkzIkI0jA8/thGBVFxC2RWFbAsHRxFRJj/wqLJcrCNF9L8MvfwVd0tDwl0DwYMmQy9SuSoR+UZ34fwCQ9NM4xn+S1+tNispf/S/w3S0TWS82mWC+eL5NAtolMvwAzNn9u9DBYYzeQ0EOTk1UjXRs5SXVWl9ueknBQdUNKFfKWyxV8yVcUfeeVFojsC5s+HFltE3WL3J+jz2HAB+30RrpQ/cg/ppPEJMyNwYBTsofUEljq3AJ8C+512fr1VHX5odDOmw7T/nbGqe6p/RsfUBzZ6/WVCWm40/HZys2YztBWkyCwhBZ5ABPiIzIT0w3TVondHGiAZJdmFscc+jSoLdseUmr7bssGYOrhs+U3pADkBnNEu7Jn1i+ISW5OXQbfOfZX9YCj1+e917t+nrGxL3HHOPPAZHEptnw7ciVctwPkAXnv4K5/QC6MhuT26Td91xn8hiUSH9SELT4EaGTCYR+4mZ03wk/CSPfENN6NMs1EvZsLXzDe0eGkarJwetjKySTFPk+aRRXKOT4tTuv29/pxv6rJtgHu2ci7k1ecUs0e+mq6yPR9qneGQCbysIP2rnK4/rstABMj1mSH37K9LedxD1OBPC8G8xUzQ3Xb/ClFxOTk5FMS8PlXlvGP9srEyBI/gaEvdXJDsQul+r2dSNo7QRrN2EmTXh5ZKqU+dvxLbnpimw==",
       "StatusCode": 201,
@@ -607,11 +499,7 @@
         "x-ms-content-crc64": "QX4Zwz0+JC4=",
         "x-ms-request-id": "92d8a843-101e-0081-6e66-057a18000000",
         "x-ms-request-server-encrypted": "true",
-<<<<<<< HEAD
-        "x-ms-version": "2020-12-06",
-=======
         "x-ms-version": "2021-02-12",
->>>>>>> 7e782c87
         "x-ms-version-id": "2021-02-17T19:50:44.8599072Z"
       },
       "ResponseBody": []
@@ -630,11 +518,7 @@
         "x-ms-client-request-id": "779b4823-998a-59f0-053e-04a59cf73a12",
         "x-ms-date": "Wed, 17 Feb 2021 19:50:44 GMT",
         "x-ms-return-client-request-id": "true",
-<<<<<<< HEAD
-        "x-ms-version": "2020-12-06"
-=======
-        "x-ms-version": "2021-02-12"
->>>>>>> 7e782c87
+        "x-ms-version": "2021-02-12"
       },
       "RequestBody": null,
       "StatusCode": 200,
@@ -661,11 +545,7 @@
         "x-ms-lease-status": "unlocked",
         "x-ms-request-id": "92d8a858-101e-0081-8066-057a18000000",
         "x-ms-server-encrypted": "true",
-<<<<<<< HEAD
-        "x-ms-version": "2020-12-06",
-=======
         "x-ms-version": "2021-02-12",
->>>>>>> 7e782c87
         "x-ms-version-id": "2021-02-17T19:50:44.8599072Z"
       },
       "ResponseBody": []
@@ -687,11 +567,7 @@
         "x-ms-date": "Wed, 17 Feb 2021 19:50:44 GMT",
         "x-ms-return-client-request-id": "true",
         "x-ms-source-if-none-match": "0x8D8D37D508B3820",
-<<<<<<< HEAD
-        "x-ms-version": "2020-12-06"
-=======
-        "x-ms-version": "2021-02-12"
->>>>>>> 7e782c87
+        "x-ms-version": "2021-02-12"
       },
       "RequestBody": null,
       "StatusCode": 304,
@@ -705,11 +581,7 @@
         "x-ms-client-request-id": "c617de75-14be-a0b7-bc05-aeedc6b4991e",
         "x-ms-error-code": "CannotVerifyCopySource",
         "x-ms-request-id": "92d8a867-101e-0081-0b66-057a18000000",
-<<<<<<< HEAD
-        "x-ms-version": "2020-12-06"
-=======
-        "x-ms-version": "2021-02-12"
->>>>>>> 7e782c87
+        "x-ms-version": "2021-02-12"
       },
       "ResponseBody": []
     },
@@ -727,11 +599,7 @@
         "x-ms-client-request-id": "be302984-73e0-5653-42df-e6b3f19a1de7",
         "x-ms-date": "Wed, 17 Feb 2021 19:50:45 GMT",
         "x-ms-return-client-request-id": "true",
-<<<<<<< HEAD
-        "x-ms-version": "2020-12-06"
-=======
-        "x-ms-version": "2021-02-12"
->>>>>>> 7e782c87
+        "x-ms-version": "2021-02-12"
       },
       "RequestBody": null,
       "StatusCode": 202,
@@ -744,11 +612,7 @@
         ],
         "x-ms-client-request-id": "be302984-73e0-5653-42df-e6b3f19a1de7",
         "x-ms-request-id": "92d8a895-101e-0081-2e66-057a18000000",
-<<<<<<< HEAD
-        "x-ms-version": "2020-12-06"
-=======
-        "x-ms-version": "2021-02-12"
->>>>>>> 7e782c87
+        "x-ms-version": "2021-02-12"
       },
       "ResponseBody": []
     }
