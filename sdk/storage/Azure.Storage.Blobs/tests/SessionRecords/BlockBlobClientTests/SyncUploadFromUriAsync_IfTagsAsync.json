﻿{
  "Entries": [
    {
      "RequestUri": "https://seanmcccanary3.blob.core.windows.net/test-container-e7dfeda4-f0fb-2119-5a05-b1ba5de7a17c?restype=container",
      "RequestMethod": "PUT",
      "RequestHeaders": {
        "Accept": "application/xml",
        "Authorization": "Sanitized",
        "traceparent": "00-a613f288ba758e4780d58d6309cd7c23-17f1f18fa41b4f49-00",
        "User-Agent": [
          "azsdk-net-Storage.Blobs/12.9.0-alpha.20210217.1",
          "(.NET 5.0.3; Microsoft Windows 10.0.19042)"
        ],
        "x-ms-blob-public-access": "container",
        "x-ms-client-request-id": "edc56fa7-a54e-f202-fc0f-4be1a64f8c11",
        "x-ms-date": "Wed, 17 Feb 2021 18:58:35 GMT",
        "x-ms-return-client-request-id": "true",
<<<<<<< HEAD
        "x-ms-version": "2020-12-06"
=======
        "x-ms-version": "2021-02-12"
>>>>>>> 7e782c87
      },
      "RequestBody": null,
      "StatusCode": 201,
      "ResponseHeaders": {
        "Content-Length": "0",
        "Date": "Wed, 17 Feb 2021 18:58:34 GMT",
        "ETag": "\"0x8D8D376078194C8\"",
        "Last-Modified": "Wed, 17 Feb 2021 18:58:35 GMT",
        "Server": [
          "Windows-Azure-Blob/1.0",
          "Microsoft-HTTPAPI/2.0"
        ],
        "x-ms-client-request-id": "edc56fa7-a54e-f202-fc0f-4be1a64f8c11",
        "x-ms-request-id": "b609a99b-e01e-0071-155e-053ce9000000",
<<<<<<< HEAD
        "x-ms-version": "2020-12-06"
=======
        "x-ms-version": "2021-02-12"
>>>>>>> 7e782c87
      },
      "ResponseBody": []
    },
    {
      "RequestUri": "https://seanmcccanary3.blob.core.windows.net/test-container-e7dfeda4-f0fb-2119-5a05-b1ba5de7a17c/test-blob-ed131bb2-b321-682e-886d-dfc55159a47a",
      "RequestMethod": "PUT",
      "RequestHeaders": {
        "Accept": "application/xml",
        "Authorization": "Sanitized",
        "Content-Length": "0",
        "Content-Type": "application/octet-stream",
        "traceparent": "00-370ed178ac571e468d528136a06ba353-b3ebe61bb954fa49-00",
        "User-Agent": [
          "azsdk-net-Storage.Blobs/12.9.0-alpha.20210217.1",
          "(.NET 5.0.3; Microsoft Windows 10.0.19042)"
        ],
        "x-ms-blob-type": "BlockBlob",
        "x-ms-client-request-id": "8b2fa2de-9e3c-08ef-1e73-8003b382b558",
        "x-ms-date": "Wed, 17 Feb 2021 18:58:35 GMT",
        "x-ms-return-client-request-id": "true",
        "x-ms-tags": "coolTag=true",
<<<<<<< HEAD
        "x-ms-version": "2020-12-06"
=======
        "x-ms-version": "2021-02-12"
>>>>>>> 7e782c87
      },
      "RequestBody": [],
      "StatusCode": 201,
      "ResponseHeaders": {
        "Content-Length": "0",
        "Content-MD5": "1B2M2Y8AsgTpgAmY7PhCfg==",
        "Date": "Wed, 17 Feb 2021 18:58:34 GMT",
        "ETag": "\"0x8D8D376078D83C9\"",
        "Last-Modified": "Wed, 17 Feb 2021 18:58:35 GMT",
        "Server": [
          "Windows-Azure-Blob/1.0",
          "Microsoft-HTTPAPI/2.0"
        ],
        "x-ms-client-request-id": "8b2fa2de-9e3c-08ef-1e73-8003b382b558",
        "x-ms-content-crc64": "AAAAAAAAAAA=",
        "x-ms-request-id": "b609a9a5-e01e-0071-1d5e-053ce9000000",
        "x-ms-request-server-encrypted": "true",
<<<<<<< HEAD
        "x-ms-version": "2020-12-06",
=======
        "x-ms-version": "2021-02-12",
>>>>>>> 7e782c87
        "x-ms-version-id": "2021-02-17T18:58:35.9241673Z"
      },
      "ResponseBody": []
    },
    {
      "RequestUri": "https://seanmcccanary3.blob.core.windows.net/test-container-e7dfeda4-f0fb-2119-5a05-b1ba5de7a17c/test-blob-08dc4cbc-9370-0747-b293-1c9208c530a9",
      "RequestMethod": "PUT",
      "RequestHeaders": {
        "Accept": "application/xml",
        "Authorization": "Sanitized",
        "Content-Length": "1024",
        "Content-Type": "application/octet-stream",
        "traceparent": "00-56fb5da26dc4344fbd0a0b6a94356a3a-3a04966306438041-00",
        "User-Agent": [
          "azsdk-net-Storage.Blobs/12.9.0-alpha.20210217.1",
          "(.NET 5.0.3; Microsoft Windows 10.0.19042)"
        ],
        "x-ms-blob-type": "BlockBlob",
        "x-ms-client-request-id": "4b528a31-52e5-9d8d-b55f-b1f53e4fc2b8",
        "x-ms-date": "Wed, 17 Feb 2021 18:58:35 GMT",
        "x-ms-return-client-request-id": "true",
<<<<<<< HEAD
        "x-ms-version": "2020-12-06"
=======
        "x-ms-version": "2021-02-12"
>>>>>>> 7e782c87
      },
      "RequestBody": "7qK2MC2L1Gn2/8ZjeHPgGYOp5q8qGT4+6I+GYMkiYKUJ4szluLkJU83GlDzXjJCqk2Z/CpsFLdRkd0ieBHOf1J8gWZWn+mDJn5PhZIQBZlv+3M1iolUJA7T3gUFxak5ZJsCctzL6ApgGtmoIJMlPYhHtnyimPDJKFlbgsHkfWDVEhz3EZa8pBNk1XOvqAd/rpx4whMsms+qOUqDcGVIe5141xJyLi/1iw5tOcN9GXxV39Qhb7tRpHdRTNhIOTOqHFnWNtT1DXxwhzsAw2EMKR/OLZSRKw/iJzKbHOFXqU3awx1lquKnXNJXsOSAUOUWRSO4fgufFPVN8A+mXeyfGN3pJfxHpn45JszGPXYnXdZNgNu9mytGP64kG7rXAQLhtJQKmyrk0p6hf1s62Nt/KpY1WNkQ4X2youZSH47HZiHJ4ITeGMKvZLI5GB/QC2bWqPEknagl0NcWW/hElrMT3hU1cPhSnQ3TifAq18Vh3puDe3adosR5oA+xy8DKatH/KT4GmppqgAvjURe3/v0NtHlcwRs8djtQv8zonNVNBSMiL66LW0ABFPdquk2wwaUSoBNHbaW2vrMCtd7NgeMylk/wldNOhlk1X6gj0b/tn/on1fzGBZt5a2z7hKVhN5cUOCABwC/VwB22Eg39kuj3FRXkpavmbJCwdypiUv230CgRD5mb69/OUhHfD/eJf9SABHOPfI3rLc+TTUkBc3Ef/j3l6IdTXyk6GleWC1ydJvtR4k6OKFeaKeHOBJ6SyN6gvxG1p5NRMKlGUWI6VSJu9iZRs5EijdXqS8KhgVaOq1F08UhO54Nn/K2hS9bxY9TDXxJ0PRVNfi07z1vQr69Wt6oQwWPWIA6m7bLjfUX+9Ovt4iJAGmo4J3MbExQrk00CTpAs3J506T8H0U9ibgDrPNZv5s2JEp0/1J3svxD2e15h4TKxzhhJdPjnPEka2blyM9JBu6iDdTv28QQAhCoqDVXw/IzONXK+Im3QpdZUIP7keos+tL+x4m/2vtkQSPDOuTLzKdksp/pjg5U+ss9lotAJHA2i61SWQx4c23qVrdl9AeinYPslt9aQ3zEmdy+ckRwJCyzjL83aWOa7D8iDzdW/vazmvj3U42Q3Dgwjc8/ugEpaiKKomdIazQQQaqgKDRFfZrV+tdLeMCfIrCHBtukWyIuCJUEzFyfey/E5xHi4KQD+xAkac857fFR+4+2wWRYa/Z4ci+fMKFORo+ndoG+rDIMcxu7j/Fi9BqjssDM2KnLfHsban6EZLp+1hM/gmdvk19duk5YnOv1FY4U+43QcW3l7AoWkzHDiB5RTLneI3GzRB9xfy5bct+fJlTgb3k8nlS1WZZdWQAdijI/90Ag==",
      "StatusCode": 201,
      "ResponseHeaders": {
        "Content-Length": "0",
        "Content-MD5": "Jdpu7NHPqGyTI8Qdx5Im2g==",
        "Date": "Wed, 17 Feb 2021 18:58:35 GMT",
        "ETag": "\"0x8D8D37607985B39\"",
        "Last-Modified": "Wed, 17 Feb 2021 18:58:35 GMT",
        "Server": [
          "Windows-Azure-Blob/1.0",
          "Microsoft-HTTPAPI/2.0"
        ],
        "x-ms-client-request-id": "4b528a31-52e5-9d8d-b55f-b1f53e4fc2b8",
        "x-ms-content-crc64": "zXpsLhhWB7U=",
        "x-ms-request-id": "b609a9ae-e01e-0071-265e-053ce9000000",
        "x-ms-request-server-encrypted": "true",
<<<<<<< HEAD
        "x-ms-version": "2020-12-06",
=======
        "x-ms-version": "2021-02-12",
>>>>>>> 7e782c87
        "x-ms-version-id": "2021-02-17T18:58:35.9952185Z"
      },
      "ResponseBody": []
    },
    {
      "RequestUri": "https://seanmcccanary3.blob.core.windows.net/test-container-e7dfeda4-f0fb-2119-5a05-b1ba5de7a17c/test-blob-ed131bb2-b321-682e-886d-dfc55159a47a",
      "RequestMethod": "PUT",
      "RequestHeaders": {
        "Accept": "application/xml",
        "Authorization": "Sanitized",
        "traceparent": "00-9492c5a54852e84186f59a2ad51d86ba-c570af8279281640-00",
        "User-Agent": [
          "azsdk-net-Storage.Blobs/12.9.0-alpha.20210217.1",
          "(.NET 5.0.3; Microsoft Windows 10.0.19042)"
        ],
        "x-ms-blob-type": "BlockBlob",
        "x-ms-client-request-id": "98710b34-29ad-cf1d-e083-10bbc5f0b1d5",
        "x-ms-copy-source": "https://seanmcccanary3.blob.core.windows.net/test-container-e7dfeda4-f0fb-2119-5a05-b1ba5de7a17c/test-blob-08dc4cbc-9370-0747-b293-1c9208c530a9",
        "x-ms-date": "Wed, 17 Feb 2021 18:58:36 GMT",
        "x-ms-if-tags": "\"coolTag\" = 'true'",
        "x-ms-return-client-request-id": "true",
<<<<<<< HEAD
        "x-ms-version": "2020-12-06"
=======
        "x-ms-version": "2021-02-12"
>>>>>>> 7e782c87
      },
      "RequestBody": null,
      "StatusCode": 201,
      "ResponseHeaders": {
        "Content-Length": "0",
        "Date": "Wed, 17 Feb 2021 18:58:35 GMT",
        "ETag": "\"0x8D8D37607AB98A3\"",
        "Last-Modified": "Wed, 17 Feb 2021 18:58:36 GMT",
        "Server": [
          "Windows-Azure-Blob/1.0",
          "Microsoft-HTTPAPI/2.0"
        ],
        "x-ms-client-request-id": "98710b34-29ad-cf1d-e083-10bbc5f0b1d5",
        "x-ms-content-crc64": "zXpsLhhWB7U=",
        "x-ms-request-id": "b609a9b8-e01e-0071-305e-053ce9000000",
        "x-ms-request-server-encrypted": "true",
<<<<<<< HEAD
        "x-ms-version": "2020-12-06",
=======
        "x-ms-version": "2021-02-12",
>>>>>>> 7e782c87
        "x-ms-version-id": "2021-02-17T18:58:36.1223091Z"
      },
      "ResponseBody": []
    },
    {
      "RequestUri": "https://seanmcccanary3.blob.core.windows.net/test-container-e7dfeda4-f0fb-2119-5a05-b1ba5de7a17c/test-blob-ed131bb2-b321-682e-886d-dfc55159a47a",
      "RequestMethod": "GET",
      "RequestHeaders": {
        "Accept": "application/xml",
        "Authorization": "Sanitized",
        "traceparent": "00-b1ef96bf5bb2664eb6af98a834406db9-bebb5c552ad73e40-00",
        "User-Agent": [
          "azsdk-net-Storage.Blobs/12.9.0-alpha.20210217.1",
          "(.NET 5.0.3; Microsoft Windows 10.0.19042)"
        ],
        "x-ms-client-request-id": "33c19831-29dd-8e0a-d901-17a9302057f3",
        "x-ms-date": "Wed, 17 Feb 2021 18:58:36 GMT",
        "x-ms-return-client-request-id": "true",
<<<<<<< HEAD
        "x-ms-version": "2020-12-06"
=======
        "x-ms-version": "2021-02-12"
>>>>>>> 7e782c87
      },
      "RequestBody": null,
      "StatusCode": 200,
      "ResponseHeaders": {
        "Accept-Ranges": "bytes",
        "Content-Length": "1024",
        "Content-MD5": "Jdpu7NHPqGyTI8Qdx5Im2g==",
        "Content-Type": "application/octet-stream",
        "Date": "Wed, 17 Feb 2021 18:58:35 GMT",
        "ETag": "\"0x8D8D37607AB98A3\"",
        "Last-Modified": "Wed, 17 Feb 2021 18:58:36 GMT",
        "Server": [
          "Windows-Azure-Blob/1.0",
          "Microsoft-HTTPAPI/2.0"
        ],
        "x-ms-blob-type": "BlockBlob",
        "x-ms-client-request-id": "33c19831-29dd-8e0a-d901-17a9302057f3",
        "x-ms-creation-time": "Wed, 17 Feb 2021 18:58:36 GMT",
        "x-ms-is-current-version": "true",
        "x-ms-last-access-time": "Wed, 17 Feb 2021 18:58:36 GMT",
        "x-ms-lease-state": "available",
        "x-ms-lease-status": "unlocked",
        "x-ms-request-id": "b609a9dc-e01e-0071-4f5e-053ce9000000",
        "x-ms-server-encrypted": "true",
<<<<<<< HEAD
        "x-ms-version": "2020-12-06",
=======
        "x-ms-version": "2021-02-12",
>>>>>>> 7e782c87
        "x-ms-version-id": "2021-02-17T18:58:36.1223091Z"
      },
      "ResponseBody": "7qK2MC2L1Gn2/8ZjeHPgGYOp5q8qGT4+6I+GYMkiYKUJ4szluLkJU83GlDzXjJCqk2Z/CpsFLdRkd0ieBHOf1J8gWZWn+mDJn5PhZIQBZlv+3M1iolUJA7T3gUFxak5ZJsCctzL6ApgGtmoIJMlPYhHtnyimPDJKFlbgsHkfWDVEhz3EZa8pBNk1XOvqAd/rpx4whMsms+qOUqDcGVIe5141xJyLi/1iw5tOcN9GXxV39Qhb7tRpHdRTNhIOTOqHFnWNtT1DXxwhzsAw2EMKR/OLZSRKw/iJzKbHOFXqU3awx1lquKnXNJXsOSAUOUWRSO4fgufFPVN8A+mXeyfGN3pJfxHpn45JszGPXYnXdZNgNu9mytGP64kG7rXAQLhtJQKmyrk0p6hf1s62Nt/KpY1WNkQ4X2youZSH47HZiHJ4ITeGMKvZLI5GB/QC2bWqPEknagl0NcWW/hElrMT3hU1cPhSnQ3TifAq18Vh3puDe3adosR5oA+xy8DKatH/KT4GmppqgAvjURe3/v0NtHlcwRs8djtQv8zonNVNBSMiL66LW0ABFPdquk2wwaUSoBNHbaW2vrMCtd7NgeMylk/wldNOhlk1X6gj0b/tn/on1fzGBZt5a2z7hKVhN5cUOCABwC/VwB22Eg39kuj3FRXkpavmbJCwdypiUv230CgRD5mb69/OUhHfD/eJf9SABHOPfI3rLc+TTUkBc3Ef/j3l6IdTXyk6GleWC1ydJvtR4k6OKFeaKeHOBJ6SyN6gvxG1p5NRMKlGUWI6VSJu9iZRs5EijdXqS8KhgVaOq1F08UhO54Nn/K2hS9bxY9TDXxJ0PRVNfi07z1vQr69Wt6oQwWPWIA6m7bLjfUX+9Ovt4iJAGmo4J3MbExQrk00CTpAs3J506T8H0U9ibgDrPNZv5s2JEp0/1J3svxD2e15h4TKxzhhJdPjnPEka2blyM9JBu6iDdTv28QQAhCoqDVXw/IzONXK+Im3QpdZUIP7keos+tL+x4m/2vtkQSPDOuTLzKdksp/pjg5U+ss9lotAJHA2i61SWQx4c23qVrdl9AeinYPslt9aQ3zEmdy+ckRwJCyzjL83aWOa7D8iDzdW/vazmvj3U42Q3Dgwjc8/ugEpaiKKomdIazQQQaqgKDRFfZrV+tdLeMCfIrCHBtukWyIuCJUEzFyfey/E5xHi4KQD+xAkac857fFR+4+2wWRYa/Z4ci+fMKFORo+ndoG+rDIMcxu7j/Fi9BqjssDM2KnLfHsban6EZLp+1hM/gmdvk19duk5YnOv1FY4U+43QcW3l7AoWkzHDiB5RTLneI3GzRB9xfy5bct+fJlTgb3k8nlS1WZZdWQAdijI/90Ag=="
    },
    {
      "RequestUri": "https://seanmcccanary3.blob.core.windows.net/test-container-e7dfeda4-f0fb-2119-5a05-b1ba5de7a17c?restype=container",
      "RequestMethod": "DELETE",
      "RequestHeaders": {
        "Accept": "application/xml",
        "Authorization": "Sanitized",
        "traceparent": "00-b38dc82f965bb044b7a2cf340a02c961-20ba54da5513ec4d-00",
        "User-Agent": [
          "azsdk-net-Storage.Blobs/12.9.0-alpha.20210217.1",
          "(.NET 5.0.3; Microsoft Windows 10.0.19042)"
        ],
        "x-ms-client-request-id": "2c8a2ed9-7d2e-0df7-e44c-d7a5bef6bf8d",
        "x-ms-date": "Wed, 17 Feb 2021 18:58:36 GMT",
        "x-ms-return-client-request-id": "true",
<<<<<<< HEAD
        "x-ms-version": "2020-12-06"
=======
        "x-ms-version": "2021-02-12"
>>>>>>> 7e782c87
      },
      "RequestBody": null,
      "StatusCode": 202,
      "ResponseHeaders": {
        "Content-Length": "0",
        "Date": "Wed, 17 Feb 2021 18:58:35 GMT",
        "Server": [
          "Windows-Azure-Blob/1.0",
          "Microsoft-HTTPAPI/2.0"
        ],
        "x-ms-client-request-id": "2c8a2ed9-7d2e-0df7-e44c-d7a5bef6bf8d",
        "x-ms-request-id": "b609a9e5-e01e-0071-575e-053ce9000000",
<<<<<<< HEAD
        "x-ms-version": "2020-12-06"
=======
        "x-ms-version": "2021-02-12"
>>>>>>> 7e782c87
      },
      "ResponseBody": []
    }
  ],
  "Variables": {
    "RandomSeed": "517038054",
    "Storage_TestConfigDefault": "ProductionTenant\nseanmcccanary3\nU2FuaXRpemVk\nhttps://seanmcccanary3.blob.core.windows.net\nhttps://seanmcccanary3.file.core.windows.net\nhttps://seanmcccanary3.queue.core.windows.net\nhttps://seanmcccanary3.table.core.windows.net\n\n\n\n\nhttps://seanmcccanary3-secondary.blob.core.windows.net\nhttps://seanmcccanary3-secondary.file.core.windows.net\nhttps://seanmcccanary3-secondary.queue.core.windows.net\nhttps://seanmcccanary3-secondary.table.core.windows.net\n\nSanitized\n\n\nCloud\nBlobEndpoint=https://seanmcccanary3.blob.core.windows.net/;QueueEndpoint=https://seanmcccanary3.queue.core.windows.net/;FileEndpoint=https://seanmcccanary3.file.core.windows.net/;BlobSecondaryEndpoint=https://seanmcccanary3-secondary.blob.core.windows.net/;QueueSecondaryEndpoint=https://seanmcccanary3-secondary.queue.core.windows.net/;FileSecondaryEndpoint=https://seanmcccanary3-secondary.file.core.windows.net/;AccountName=seanmcccanary3;AccountKey=Kg==;\nseanscope1\n\n"
  }
}<|MERGE_RESOLUTION|>--- conflicted
+++ resolved
@@ -15,11 +15,7 @@
         "x-ms-client-request-id": "edc56fa7-a54e-f202-fc0f-4be1a64f8c11",
         "x-ms-date": "Wed, 17 Feb 2021 18:58:35 GMT",
         "x-ms-return-client-request-id": "true",
-<<<<<<< HEAD
-        "x-ms-version": "2020-12-06"
-=======
-        "x-ms-version": "2021-02-12"
->>>>>>> 7e782c87
+        "x-ms-version": "2021-02-12"
       },
       "RequestBody": null,
       "StatusCode": 201,
@@ -34,11 +30,7 @@
         ],
         "x-ms-client-request-id": "edc56fa7-a54e-f202-fc0f-4be1a64f8c11",
         "x-ms-request-id": "b609a99b-e01e-0071-155e-053ce9000000",
-<<<<<<< HEAD
-        "x-ms-version": "2020-12-06"
-=======
-        "x-ms-version": "2021-02-12"
->>>>>>> 7e782c87
+        "x-ms-version": "2021-02-12"
       },
       "ResponseBody": []
     },
@@ -60,11 +52,7 @@
         "x-ms-date": "Wed, 17 Feb 2021 18:58:35 GMT",
         "x-ms-return-client-request-id": "true",
         "x-ms-tags": "coolTag=true",
-<<<<<<< HEAD
-        "x-ms-version": "2020-12-06"
-=======
-        "x-ms-version": "2021-02-12"
->>>>>>> 7e782c87
+        "x-ms-version": "2021-02-12"
       },
       "RequestBody": [],
       "StatusCode": 201,
@@ -82,11 +70,7 @@
         "x-ms-content-crc64": "AAAAAAAAAAA=",
         "x-ms-request-id": "b609a9a5-e01e-0071-1d5e-053ce9000000",
         "x-ms-request-server-encrypted": "true",
-<<<<<<< HEAD
-        "x-ms-version": "2020-12-06",
-=======
-        "x-ms-version": "2021-02-12",
->>>>>>> 7e782c87
+        "x-ms-version": "2021-02-12",
         "x-ms-version-id": "2021-02-17T18:58:35.9241673Z"
       },
       "ResponseBody": []
@@ -108,11 +92,7 @@
         "x-ms-client-request-id": "4b528a31-52e5-9d8d-b55f-b1f53e4fc2b8",
         "x-ms-date": "Wed, 17 Feb 2021 18:58:35 GMT",
         "x-ms-return-client-request-id": "true",
-<<<<<<< HEAD
-        "x-ms-version": "2020-12-06"
-=======
-        "x-ms-version": "2021-02-12"
->>>>>>> 7e782c87
+        "x-ms-version": "2021-02-12"
       },
       "RequestBody": "7qK2MC2L1Gn2/8ZjeHPgGYOp5q8qGT4+6I+GYMkiYKUJ4szluLkJU83GlDzXjJCqk2Z/CpsFLdRkd0ieBHOf1J8gWZWn+mDJn5PhZIQBZlv+3M1iolUJA7T3gUFxak5ZJsCctzL6ApgGtmoIJMlPYhHtnyimPDJKFlbgsHkfWDVEhz3EZa8pBNk1XOvqAd/rpx4whMsms+qOUqDcGVIe5141xJyLi/1iw5tOcN9GXxV39Qhb7tRpHdRTNhIOTOqHFnWNtT1DXxwhzsAw2EMKR/OLZSRKw/iJzKbHOFXqU3awx1lquKnXNJXsOSAUOUWRSO4fgufFPVN8A+mXeyfGN3pJfxHpn45JszGPXYnXdZNgNu9mytGP64kG7rXAQLhtJQKmyrk0p6hf1s62Nt/KpY1WNkQ4X2youZSH47HZiHJ4ITeGMKvZLI5GB/QC2bWqPEknagl0NcWW/hElrMT3hU1cPhSnQ3TifAq18Vh3puDe3adosR5oA+xy8DKatH/KT4GmppqgAvjURe3/v0NtHlcwRs8djtQv8zonNVNBSMiL66LW0ABFPdquk2wwaUSoBNHbaW2vrMCtd7NgeMylk/wldNOhlk1X6gj0b/tn/on1fzGBZt5a2z7hKVhN5cUOCABwC/VwB22Eg39kuj3FRXkpavmbJCwdypiUv230CgRD5mb69/OUhHfD/eJf9SABHOPfI3rLc+TTUkBc3Ef/j3l6IdTXyk6GleWC1ydJvtR4k6OKFeaKeHOBJ6SyN6gvxG1p5NRMKlGUWI6VSJu9iZRs5EijdXqS8KhgVaOq1F08UhO54Nn/K2hS9bxY9TDXxJ0PRVNfi07z1vQr69Wt6oQwWPWIA6m7bLjfUX+9Ovt4iJAGmo4J3MbExQrk00CTpAs3J506T8H0U9ibgDrPNZv5s2JEp0/1J3svxD2e15h4TKxzhhJdPjnPEka2blyM9JBu6iDdTv28QQAhCoqDVXw/IzONXK+Im3QpdZUIP7keos+tL+x4m/2vtkQSPDOuTLzKdksp/pjg5U+ss9lotAJHA2i61SWQx4c23qVrdl9AeinYPslt9aQ3zEmdy+ckRwJCyzjL83aWOa7D8iDzdW/vazmvj3U42Q3Dgwjc8/ugEpaiKKomdIazQQQaqgKDRFfZrV+tdLeMCfIrCHBtukWyIuCJUEzFyfey/E5xHi4KQD+xAkac857fFR+4+2wWRYa/Z4ci+fMKFORo+ndoG+rDIMcxu7j/Fi9BqjssDM2KnLfHsban6EZLp+1hM/gmdvk19duk5YnOv1FY4U+43QcW3l7AoWkzHDiB5RTLneI3GzRB9xfy5bct+fJlTgb3k8nlS1WZZdWQAdijI/90Ag==",
       "StatusCode": 201,
@@ -130,11 +110,7 @@
         "x-ms-content-crc64": "zXpsLhhWB7U=",
         "x-ms-request-id": "b609a9ae-e01e-0071-265e-053ce9000000",
         "x-ms-request-server-encrypted": "true",
-<<<<<<< HEAD
-        "x-ms-version": "2020-12-06",
-=======
-        "x-ms-version": "2021-02-12",
->>>>>>> 7e782c87
+        "x-ms-version": "2021-02-12",
         "x-ms-version-id": "2021-02-17T18:58:35.9952185Z"
       },
       "ResponseBody": []
@@ -156,11 +132,7 @@
         "x-ms-date": "Wed, 17 Feb 2021 18:58:36 GMT",
         "x-ms-if-tags": "\"coolTag\" = 'true'",
         "x-ms-return-client-request-id": "true",
-<<<<<<< HEAD
-        "x-ms-version": "2020-12-06"
-=======
-        "x-ms-version": "2021-02-12"
->>>>>>> 7e782c87
+        "x-ms-version": "2021-02-12"
       },
       "RequestBody": null,
       "StatusCode": 201,
@@ -177,11 +149,7 @@
         "x-ms-content-crc64": "zXpsLhhWB7U=",
         "x-ms-request-id": "b609a9b8-e01e-0071-305e-053ce9000000",
         "x-ms-request-server-encrypted": "true",
-<<<<<<< HEAD
-        "x-ms-version": "2020-12-06",
-=======
-        "x-ms-version": "2021-02-12",
->>>>>>> 7e782c87
+        "x-ms-version": "2021-02-12",
         "x-ms-version-id": "2021-02-17T18:58:36.1223091Z"
       },
       "ResponseBody": []
@@ -200,11 +168,7 @@
         "x-ms-client-request-id": "33c19831-29dd-8e0a-d901-17a9302057f3",
         "x-ms-date": "Wed, 17 Feb 2021 18:58:36 GMT",
         "x-ms-return-client-request-id": "true",
-<<<<<<< HEAD
-        "x-ms-version": "2020-12-06"
-=======
-        "x-ms-version": "2021-02-12"
->>>>>>> 7e782c87
+        "x-ms-version": "2021-02-12"
       },
       "RequestBody": null,
       "StatusCode": 200,
@@ -229,11 +193,7 @@
         "x-ms-lease-status": "unlocked",
         "x-ms-request-id": "b609a9dc-e01e-0071-4f5e-053ce9000000",
         "x-ms-server-encrypted": "true",
-<<<<<<< HEAD
-        "x-ms-version": "2020-12-06",
-=======
-        "x-ms-version": "2021-02-12",
->>>>>>> 7e782c87
+        "x-ms-version": "2021-02-12",
         "x-ms-version-id": "2021-02-17T18:58:36.1223091Z"
       },
       "ResponseBody": "7qK2MC2L1Gn2/8ZjeHPgGYOp5q8qGT4+6I+GYMkiYKUJ4szluLkJU83GlDzXjJCqk2Z/CpsFLdRkd0ieBHOf1J8gWZWn+mDJn5PhZIQBZlv+3M1iolUJA7T3gUFxak5ZJsCctzL6ApgGtmoIJMlPYhHtnyimPDJKFlbgsHkfWDVEhz3EZa8pBNk1XOvqAd/rpx4whMsms+qOUqDcGVIe5141xJyLi/1iw5tOcN9GXxV39Qhb7tRpHdRTNhIOTOqHFnWNtT1DXxwhzsAw2EMKR/OLZSRKw/iJzKbHOFXqU3awx1lquKnXNJXsOSAUOUWRSO4fgufFPVN8A+mXeyfGN3pJfxHpn45JszGPXYnXdZNgNu9mytGP64kG7rXAQLhtJQKmyrk0p6hf1s62Nt/KpY1WNkQ4X2youZSH47HZiHJ4ITeGMKvZLI5GB/QC2bWqPEknagl0NcWW/hElrMT3hU1cPhSnQ3TifAq18Vh3puDe3adosR5oA+xy8DKatH/KT4GmppqgAvjURe3/v0NtHlcwRs8djtQv8zonNVNBSMiL66LW0ABFPdquk2wwaUSoBNHbaW2vrMCtd7NgeMylk/wldNOhlk1X6gj0b/tn/on1fzGBZt5a2z7hKVhN5cUOCABwC/VwB22Eg39kuj3FRXkpavmbJCwdypiUv230CgRD5mb69/OUhHfD/eJf9SABHOPfI3rLc+TTUkBc3Ef/j3l6IdTXyk6GleWC1ydJvtR4k6OKFeaKeHOBJ6SyN6gvxG1p5NRMKlGUWI6VSJu9iZRs5EijdXqS8KhgVaOq1F08UhO54Nn/K2hS9bxY9TDXxJ0PRVNfi07z1vQr69Wt6oQwWPWIA6m7bLjfUX+9Ovt4iJAGmo4J3MbExQrk00CTpAs3J506T8H0U9ibgDrPNZv5s2JEp0/1J3svxD2e15h4TKxzhhJdPjnPEka2blyM9JBu6iDdTv28QQAhCoqDVXw/IzONXK+Im3QpdZUIP7keos+tL+x4m/2vtkQSPDOuTLzKdksp/pjg5U+ss9lotAJHA2i61SWQx4c23qVrdl9AeinYPslt9aQ3zEmdy+ckRwJCyzjL83aWOa7D8iDzdW/vazmvj3U42Q3Dgwjc8/ugEpaiKKomdIazQQQaqgKDRFfZrV+tdLeMCfIrCHBtukWyIuCJUEzFyfey/E5xHi4KQD+xAkac857fFR+4+2wWRYa/Z4ci+fMKFORo+ndoG+rDIMcxu7j/Fi9BqjssDM2KnLfHsban6EZLp+1hM/gmdvk19duk5YnOv1FY4U+43QcW3l7AoWkzHDiB5RTLneI3GzRB9xfy5bct+fJlTgb3k8nlS1WZZdWQAdijI/90Ag=="
@@ -252,11 +212,7 @@
         "x-ms-client-request-id": "2c8a2ed9-7d2e-0df7-e44c-d7a5bef6bf8d",
         "x-ms-date": "Wed, 17 Feb 2021 18:58:36 GMT",
         "x-ms-return-client-request-id": "true",
-<<<<<<< HEAD
-        "x-ms-version": "2020-12-06"
-=======
-        "x-ms-version": "2021-02-12"
->>>>>>> 7e782c87
+        "x-ms-version": "2021-02-12"
       },
       "RequestBody": null,
       "StatusCode": 202,
@@ -269,11 +225,7 @@
         ],
         "x-ms-client-request-id": "2c8a2ed9-7d2e-0df7-e44c-d7a5bef6bf8d",
         "x-ms-request-id": "b609a9e5-e01e-0071-575e-053ce9000000",
-<<<<<<< HEAD
-        "x-ms-version": "2020-12-06"
-=======
-        "x-ms-version": "2021-02-12"
->>>>>>> 7e782c87
+        "x-ms-version": "2021-02-12"
       },
       "ResponseBody": []
     }
