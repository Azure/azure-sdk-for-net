﻿{
  "Entries": [
    {
      "RequestUri": "https://seanmcccanary3.blob.core.windows.net/test-container-5e74e05b-cf65-3da9-1127-36bdc751e2a8?restype=container",
      "RequestMethod": "PUT",
      "RequestHeaders": {
        "Accept": "application/xml",
        "Authorization": "Sanitized",
        "traceparent": "00-c3c864a00610a846a1dea009680b931c-dedefd9b5569ad4b-00",
        "User-Agent": [
          "azsdk-net-Storage.Blobs/12.9.0-alpha.20210217.1",
          "(.NET 5.0.3; Microsoft Windows 10.0.19042)"
        ],
        "x-ms-blob-public-access": "container",
        "x-ms-client-request-id": "46ce0ce2-bfd0-2288-d380-6ddee7bb32b9",
        "x-ms-date": "Wed, 17 Feb 2021 18:58:02 GMT",
        "x-ms-return-client-request-id": "true",
<<<<<<< HEAD
        "x-ms-version": "2020-12-06"
=======
        "x-ms-version": "2021-02-12"
>>>>>>> 7e782c87
      },
      "RequestBody": null,
      "StatusCode": 201,
      "ResponseHeaders": {
        "Content-Length": "0",
        "Date": "Wed, 17 Feb 2021 18:58:01 GMT",
        "ETag": "\"0x8D8D375F3782DCD\"",
        "Last-Modified": "Wed, 17 Feb 2021 18:58:02 GMT",
        "Server": [
          "Windows-Azure-Blob/1.0",
          "Microsoft-HTTPAPI/2.0"
        ],
        "x-ms-client-request-id": "46ce0ce2-bfd0-2288-d380-6ddee7bb32b9",
        "x-ms-request-id": "a04a7216-b01e-0031-4f5e-053bd1000000",
<<<<<<< HEAD
        "x-ms-version": "2020-12-06"
=======
        "x-ms-version": "2021-02-12"
>>>>>>> 7e782c87
      },
      "ResponseBody": []
    },
    {
      "RequestUri": "https://seanmcccanary3.blob.core.windows.net/test-container-5e74e05b-cf65-3da9-1127-36bdc751e2a8/test-blob-f57b8607-294d-3ef2-14ed-8b24a6eaddae",
      "RequestMethod": "PUT",
      "RequestHeaders": {
        "Accept": "application/xml",
        "Authorization": "Sanitized",
        "Content-Length": "0",
        "Content-Type": "application/octet-stream",
        "traceparent": "00-50a54d1c4681014990083b6bcec69b68-571885d92f32dd4f-00",
        "User-Agent": [
          "azsdk-net-Storage.Blobs/12.9.0-alpha.20210217.1",
          "(.NET 5.0.3; Microsoft Windows 10.0.19042)"
        ],
        "x-ms-blob-type": "BlockBlob",
        "x-ms-client-request-id": "d9b86f0e-c0e6-b9be-1990-31e334637ce8",
        "x-ms-date": "Wed, 17 Feb 2021 18:58:02 GMT",
        "x-ms-return-client-request-id": "true",
<<<<<<< HEAD
        "x-ms-version": "2020-12-06"
=======
        "x-ms-version": "2021-02-12"
>>>>>>> 7e782c87
      },
      "RequestBody": [],
      "StatusCode": 201,
      "ResponseHeaders": {
        "Content-Length": "0",
        "Content-MD5": "1B2M2Y8AsgTpgAmY7PhCfg==",
        "Date": "Wed, 17 Feb 2021 18:58:01 GMT",
        "ETag": "\"0x8D8D375F381356E\"",
        "Last-Modified": "Wed, 17 Feb 2021 18:58:02 GMT",
        "Server": [
          "Windows-Azure-Blob/1.0",
          "Microsoft-HTTPAPI/2.0"
        ],
        "x-ms-client-request-id": "d9b86f0e-c0e6-b9be-1990-31e334637ce8",
        "x-ms-content-crc64": "AAAAAAAAAAA=",
        "x-ms-request-id": "a04a7238-b01e-0031-6d5e-053bd1000000",
        "x-ms-request-server-encrypted": "true",
<<<<<<< HEAD
        "x-ms-version": "2020-12-06",
=======
        "x-ms-version": "2021-02-12",
>>>>>>> 7e782c87
        "x-ms-version-id": "2021-02-17T18:58:02.2890862Z"
      },
      "ResponseBody": []
    },
    {
      "RequestUri": "https://seanmcccanary3.blob.core.windows.net/test-container-5e74e05b-cf65-3da9-1127-36bdc751e2a8/test-blob-f57b8607-294d-3ef2-14ed-8b24a6eaddae",
      "RequestMethod": "PUT",
      "RequestHeaders": {
        "Accept": "application/xml",
        "Authorization": "Sanitized",
        "Content-Length": "0",
        "Content-Type": "application/octet-stream",
        "traceparent": "00-b4fcddfc62c1904d8311b86d70c231ec-a9e4cdd06195d34f-00",
        "User-Agent": [
          "azsdk-net-Storage.Blobs/12.9.0-alpha.20210217.1",
          "(.NET 5.0.3; Microsoft Windows 10.0.19042)"
        ],
        "x-ms-blob-type": "BlockBlob",
        "x-ms-client-request-id": "3616734d-0332-b0c8-6d21-a2f269f474e7",
        "x-ms-date": "Wed, 17 Feb 2021 18:58:02 GMT",
        "x-ms-return-client-request-id": "true",
        "x-ms-tags": "testkey=testvalue",
<<<<<<< HEAD
        "x-ms-version": "2020-12-06"
=======
        "x-ms-version": "2021-02-12"
>>>>>>> 7e782c87
      },
      "RequestBody": [],
      "StatusCode": 201,
      "ResponseHeaders": {
        "Content-Length": "0",
        "Content-MD5": "1B2M2Y8AsgTpgAmY7PhCfg==",
        "Date": "Wed, 17 Feb 2021 18:58:01 GMT",
        "ETag": "\"0x8D8D375F38AAD0B\"",
        "Last-Modified": "Wed, 17 Feb 2021 18:58:02 GMT",
        "Server": [
          "Windows-Azure-Blob/1.0",
          "Microsoft-HTTPAPI/2.0"
        ],
        "x-ms-client-request-id": "3616734d-0332-b0c8-6d21-a2f269f474e7",
        "x-ms-content-crc64": "AAAAAAAAAAA=",
        "x-ms-request-id": "a04a7255-b01e-0031-085e-053bd1000000",
        "x-ms-request-server-encrypted": "true",
<<<<<<< HEAD
        "x-ms-version": "2020-12-06",
=======
        "x-ms-version": "2021-02-12",
>>>>>>> 7e782c87
        "x-ms-version-id": "2021-02-17T18:58:02.3531312Z"
      },
      "ResponseBody": []
    },
    {
      "RequestUri": "https://seanmcccanary3.blob.core.windows.net/test-container-5e74e05b-cf65-3da9-1127-36bdc751e2a8/test-blob-f57b8607-294d-3ef2-14ed-8b24a6eaddae?comp=tags",
      "RequestMethod": "GET",
      "RequestHeaders": {
        "Accept": "application/xml",
        "Authorization": "Sanitized",
        "traceparent": "00-4eab6bada6886141abe2d217ca1e5e87-3c7d9ba5cf74f94d-00",
        "User-Agent": [
          "azsdk-net-Storage.Blobs/12.9.0-alpha.20210217.1",
          "(.NET 5.0.3; Microsoft Windows 10.0.19042)"
        ],
        "x-ms-client-request-id": "c0950900-454c-9fb6-f6bd-4fbed44301b9",
        "x-ms-date": "Wed, 17 Feb 2021 18:58:02 GMT",
        "x-ms-return-client-request-id": "true",
<<<<<<< HEAD
        "x-ms-version": "2020-12-06"
=======
        "x-ms-version": "2021-02-12"
>>>>>>> 7e782c87
      },
      "RequestBody": null,
      "StatusCode": 200,
      "ResponseHeaders": {
        "Content-Length": "125",
        "Content-Type": "application/xml",
        "Date": "Wed, 17 Feb 2021 18:58:01 GMT",
        "Server": [
          "Windows-Azure-Blob/1.0",
          "Microsoft-HTTPAPI/2.0"
        ],
        "x-ms-client-request-id": "c0950900-454c-9fb6-f6bd-4fbed44301b9",
        "x-ms-request-id": "a04a7278-b01e-0031-265e-053bd1000000",
<<<<<<< HEAD
        "x-ms-version": "2020-12-06"
=======
        "x-ms-version": "2021-02-12"
>>>>>>> 7e782c87
      },
      "ResponseBody": [
        "﻿<?xml version=\"1.0\" encoding=\"utf-8\"?>\n",
        "<Tags><TagSet><Tag><Key>testkey</Key><Value>testvalue</Value></Tag></TagSet></Tags>"
      ]
    },
    {
      "RequestUri": "https://seanmcccanary3.blob.core.windows.net/test-container-5e74e05b-cf65-3da9-1127-36bdc751e2a8?restype=container",
      "RequestMethod": "DELETE",
      "RequestHeaders": {
        "Accept": "application/xml",
        "Authorization": "Sanitized",
        "traceparent": "00-c54fbe9d3c0c3f4aa6308ed339ec3a6e-eec8dbe039b73a40-00",
        "User-Agent": [
          "azsdk-net-Storage.Blobs/12.9.0-alpha.20210217.1",
          "(.NET 5.0.3; Microsoft Windows 10.0.19042)"
        ],
        "x-ms-client-request-id": "60f2d712-b35e-c79a-df60-f9c19377c4f4",
        "x-ms-date": "Wed, 17 Feb 2021 18:58:02 GMT",
        "x-ms-return-client-request-id": "true",
<<<<<<< HEAD
        "x-ms-version": "2020-12-06"
=======
        "x-ms-version": "2021-02-12"
>>>>>>> 7e782c87
      },
      "RequestBody": null,
      "StatusCode": 202,
      "ResponseHeaders": {
        "Content-Length": "0",
        "Date": "Wed, 17 Feb 2021 18:58:01 GMT",
        "Server": [
          "Windows-Azure-Blob/1.0",
          "Microsoft-HTTPAPI/2.0"
        ],
        "x-ms-client-request-id": "60f2d712-b35e-c79a-df60-f9c19377c4f4",
        "x-ms-request-id": "a04a7294-b01e-0031-425e-053bd1000000",
<<<<<<< HEAD
        "x-ms-version": "2020-12-06"
=======
        "x-ms-version": "2021-02-12"
>>>>>>> 7e782c87
      },
      "ResponseBody": []
    }
  ],
  "Variables": {
    "RandomSeed": "2027832740",
    "Storage_TestConfigDefault": "ProductionTenant\nseanmcccanary3\nU2FuaXRpemVk\nhttps://seanmcccanary3.blob.core.windows.net\nhttps://seanmcccanary3.file.core.windows.net\nhttps://seanmcccanary3.queue.core.windows.net\nhttps://seanmcccanary3.table.core.windows.net\n\n\n\n\nhttps://seanmcccanary3-secondary.blob.core.windows.net\nhttps://seanmcccanary3-secondary.file.core.windows.net\nhttps://seanmcccanary3-secondary.queue.core.windows.net\nhttps://seanmcccanary3-secondary.table.core.windows.net\n\nSanitized\n\n\nCloud\nBlobEndpoint=https://seanmcccanary3.blob.core.windows.net/;QueueEndpoint=https://seanmcccanary3.queue.core.windows.net/;FileEndpoint=https://seanmcccanary3.file.core.windows.net/;BlobSecondaryEndpoint=https://seanmcccanary3-secondary.blob.core.windows.net/;QueueSecondaryEndpoint=https://seanmcccanary3-secondary.queue.core.windows.net/;FileSecondaryEndpoint=https://seanmcccanary3-secondary.file.core.windows.net/;AccountName=seanmcccanary3;AccountKey=Kg==;\nseanscope1\n\n"
  }
}<|MERGE_RESOLUTION|>--- conflicted
+++ resolved
@@ -15,11 +15,7 @@
         "x-ms-client-request-id": "46ce0ce2-bfd0-2288-d380-6ddee7bb32b9",
         "x-ms-date": "Wed, 17 Feb 2021 18:58:02 GMT",
         "x-ms-return-client-request-id": "true",
-<<<<<<< HEAD
-        "x-ms-version": "2020-12-06"
-=======
         "x-ms-version": "2021-02-12"
->>>>>>> 7e782c87
       },
       "RequestBody": null,
       "StatusCode": 201,
@@ -34,11 +30,7 @@
         ],
         "x-ms-client-request-id": "46ce0ce2-bfd0-2288-d380-6ddee7bb32b9",
         "x-ms-request-id": "a04a7216-b01e-0031-4f5e-053bd1000000",
-<<<<<<< HEAD
-        "x-ms-version": "2020-12-06"
-=======
         "x-ms-version": "2021-02-12"
->>>>>>> 7e782c87
       },
       "ResponseBody": []
     },
@@ -59,11 +51,7 @@
         "x-ms-client-request-id": "d9b86f0e-c0e6-b9be-1990-31e334637ce8",
         "x-ms-date": "Wed, 17 Feb 2021 18:58:02 GMT",
         "x-ms-return-client-request-id": "true",
-<<<<<<< HEAD
-        "x-ms-version": "2020-12-06"
-=======
         "x-ms-version": "2021-02-12"
->>>>>>> 7e782c87
       },
       "RequestBody": [],
       "StatusCode": 201,
@@ -81,11 +69,7 @@
         "x-ms-content-crc64": "AAAAAAAAAAA=",
         "x-ms-request-id": "a04a7238-b01e-0031-6d5e-053bd1000000",
         "x-ms-request-server-encrypted": "true",
-<<<<<<< HEAD
-        "x-ms-version": "2020-12-06",
-=======
         "x-ms-version": "2021-02-12",
->>>>>>> 7e782c87
         "x-ms-version-id": "2021-02-17T18:58:02.2890862Z"
       },
       "ResponseBody": []
@@ -108,11 +92,7 @@
         "x-ms-date": "Wed, 17 Feb 2021 18:58:02 GMT",
         "x-ms-return-client-request-id": "true",
         "x-ms-tags": "testkey=testvalue",
-<<<<<<< HEAD
-        "x-ms-version": "2020-12-06"
-=======
         "x-ms-version": "2021-02-12"
->>>>>>> 7e782c87
       },
       "RequestBody": [],
       "StatusCode": 201,
@@ -130,11 +110,7 @@
         "x-ms-content-crc64": "AAAAAAAAAAA=",
         "x-ms-request-id": "a04a7255-b01e-0031-085e-053bd1000000",
         "x-ms-request-server-encrypted": "true",
-<<<<<<< HEAD
-        "x-ms-version": "2020-12-06",
-=======
         "x-ms-version": "2021-02-12",
->>>>>>> 7e782c87
         "x-ms-version-id": "2021-02-17T18:58:02.3531312Z"
       },
       "ResponseBody": []
@@ -153,11 +129,7 @@
         "x-ms-client-request-id": "c0950900-454c-9fb6-f6bd-4fbed44301b9",
         "x-ms-date": "Wed, 17 Feb 2021 18:58:02 GMT",
         "x-ms-return-client-request-id": "true",
-<<<<<<< HEAD
-        "x-ms-version": "2020-12-06"
-=======
         "x-ms-version": "2021-02-12"
->>>>>>> 7e782c87
       },
       "RequestBody": null,
       "StatusCode": 200,
@@ -171,11 +143,7 @@
         ],
         "x-ms-client-request-id": "c0950900-454c-9fb6-f6bd-4fbed44301b9",
         "x-ms-request-id": "a04a7278-b01e-0031-265e-053bd1000000",
-<<<<<<< HEAD
-        "x-ms-version": "2020-12-06"
-=======
         "x-ms-version": "2021-02-12"
->>>>>>> 7e782c87
       },
       "ResponseBody": [
         "﻿<?xml version=\"1.0\" encoding=\"utf-8\"?>\n",
@@ -196,11 +164,7 @@
         "x-ms-client-request-id": "60f2d712-b35e-c79a-df60-f9c19377c4f4",
         "x-ms-date": "Wed, 17 Feb 2021 18:58:02 GMT",
         "x-ms-return-client-request-id": "true",
-<<<<<<< HEAD
-        "x-ms-version": "2020-12-06"
-=======
         "x-ms-version": "2021-02-12"
->>>>>>> 7e782c87
       },
       "RequestBody": null,
       "StatusCode": 202,
@@ -213,11 +177,7 @@
         ],
         "x-ms-client-request-id": "60f2d712-b35e-c79a-df60-f9c19377c4f4",
         "x-ms-request-id": "a04a7294-b01e-0031-425e-053bd1000000",
-<<<<<<< HEAD
-        "x-ms-version": "2020-12-06"
-=======
         "x-ms-version": "2021-02-12"
->>>>>>> 7e782c87
       },
       "ResponseBody": []
     }
