{
  "Entries": [
    {
      "RequestUri": "https://seanmcccanary.blob.core.windows.net/test-container-d3e2c040-d57d-f465-c674-5d514a8c1369?restype=container",
      "RequestMethod": "PUT",
      "RequestHeaders": {
        "Authorization": "Sanitized",
        "traceparent": "00-494797aa32cfdc41aae353328598ee6c-6ed24253dbdccf44-00",
        "User-Agent": [
          "azsdk-net-Storage.Blobs/12.5.0-dev.20200610.1",
          "(.NET Core 4.6.28801.04; Microsoft Windows 10.0.18362 )"
        ],
        "x-ms-blob-public-access": "container",
        "x-ms-client-request-id": "743a75d2-b0e9-5b32-a190-37826eb81c1c",
        "x-ms-date": "Wed, 10 Jun 2020 19:57:20 GMT",
        "x-ms-return-client-request-id": "true",
<<<<<<< HEAD
        "x-ms-version": "2019-12-12"
=======
        "x-ms-version": "2020-02-10"
>>>>>>> 60f4876e
      },
      "RequestBody": null,
      "StatusCode": 201,
      "ResponseHeaders": {
        "Content-Length": "0",
        "Date": "Wed, 10 Jun 2020 19:57:20 GMT",
        "ETag": "\u00220x8D80D787C59C20A\u0022",
        "Last-Modified": "Wed, 10 Jun 2020 19:57:20 GMT",
        "Server": [
          "Windows-Azure-Blob/1.0",
          "Microsoft-HTTPAPI/2.0"
        ],
        "x-ms-client-request-id": "743a75d2-b0e9-5b32-a190-37826eb81c1c",
        "x-ms-request-id": "d011c797-001e-005b-5261-3f749b000000",
<<<<<<< HEAD
        "x-ms-version": "2019-12-12"
=======
        "x-ms-version": "2020-02-10"
>>>>>>> 60f4876e
      },
      "ResponseBody": []
    },
    {
      "RequestUri": "https://seanmcccanary.blob.core.windows.net/test-container-d3e2c040-d57d-f465-c674-5d514a8c1369/test-\u03B2\u00A3\u00A9\u00FE\u203D%253A-47aff92f-17d5-c5a3-aa70-921af85265f5",
      "RequestMethod": "PUT",
      "RequestHeaders": {
        "Authorization": "Sanitized",
        "Content-Length": "1024",
        "traceparent": "00-ea78e2d6996da044aa43e01885d9ee3b-7ace533b59cea548-00",
        "User-Agent": [
          "azsdk-net-Storage.Blobs/12.5.0-dev.20200610.1",
          "(.NET Core 4.6.28801.04; Microsoft Windows 10.0.18362 )"
        ],
        "x-ms-blob-type": "BlockBlob",
        "x-ms-client-request-id": "c34f9d6f-0a8b-98ff-3bce-f794babf2187",
        "x-ms-date": "Wed, 10 Jun 2020 19:57:20 GMT",
        "x-ms-return-client-request-id": "true",
<<<<<<< HEAD
        "x-ms-version": "2019-12-12"
=======
        "x-ms-version": "2020-02-10"
>>>>>>> 60f4876e
      },
      "RequestBody": "PXUgNe1z7tB0unXUnM5qKMuaftVSn4BnH4mF3zfJuqWMHVgVfnPVX4dp/y47Xr/SJg\u002B30zlHyZ70uBZj7g6YqwDPR351VKlXxB9O6Z9RLMDKsrkoEuZsRVS6IMVdcXB40FQubBZAXNJlXw8Z\u002BN/\u002BooxVmTtVcJgZYwIquzPk\u002BVKv1RhLI7\u002BqiVXmwrLWUkx0vH04B9c0I2C7FAkUFqGegWW8aiLHs3/MqxDmbq7lQhC1tf\u002B1q/J6erK3jw62lnK0SEFMGucprQj\u002BbFzHTrSy1dH4XmCi6NVzQfBwDyNwFhSeMSVsmCgpiwj2tz\u002BVsyv9Bbk9vjcREWBr2Nn2uZ3ljVVHKRyPRTypztNYrDCW3o3FcgppM1fdjCDFAcBPMtFrECrpTYoObr98lO9kuWUv1fpLMUeTe1n\u002Bapz8yUR8WZwB7ZsGrJADtgNK7J9neNO6lSvFBACK15TQ6\u002BPtEaV7/zpTY8vKKChqR3tDSI66lvHJQjMYt1WbdhUGNcGsFqRez\u002B1kFBUH8GwDW7yER44FFlTyJM9xYkjlt\u002B22w/NnvTHX5XmhVYLcwlLGFVyYFy6GAB9suvLU7G2kf1woUSx5m52LrWIVY8DSFmJ9qkzrTKC\u002BL8LT\u002BgM/AvgM/NUls3AlTHq\u002BDWrMcZ1emqSQV0IhuTO8aSFqpqGaTKpqCGfrrGLxV17RLD818b0ldGBfr6u260OiaUpOu6bZJMG/Ymk2c\u002B5Bnv/kT4zzhnhkRDFBO5z/sx0jSEIYopy3\u002BAh\u002Bdo5U7wFxHRCr0pu3ruLR6nZ0l\u002BkkwK5LEiqrKfxjLFaEdRDpEFUwzx6MU\u002BGBa5pgRrcmQ2AeWrXgCNzXxvMUSKVFMjnS6NogRMjLmGzMyaaQS\u002BNEPOn1ZRpaCQd4WQgqeAs8PDlgjV3dBf6YU8JJEz81RnsQzwu8T80eeN/Tp\u002Bu/oB9hkI1tL72FZjfqXRJYEfbIQxKNGqgAf\u002BxrQRV\u002BCl0T2LKi6IKxyBe9imnT0vK6xmfoCmTZMoV3YRGhAe6oBlvZ14VftihzFnr7z5A/LK35sHutlv/4OqUsKodwD8YoFYMN\u002BvptWw8\u002BdPTq3mL1ODRjqFBy\u002BnBc4ZzfMouhAga00roMMjKyi1VrbyELDlxCN/JSDWd1tRsTsBlejimEnHHtNQuo6QUCsRz7B4pPUNJAnPuZT/WfPhye\u002BYEYVP0s59OvHthQmk3sT1tLea6Qw2BGHfIt60x7TvbvCvCE6Vwezx\u002B3nzL58AKtrACZU8RtDjUh0jcL/vyGM8/iYI9dZ2X/LaqO2CQtTSzwfz5L4vsygvu7YxclE9AjMGxiF5ByUESbmiYa3jUQ84ULG369O1HUsN6UogRN2RrZa6i3yzWbfQ==",
      "StatusCode": 201,
      "ResponseHeaders": {
        "Content-Length": "0",
        "Content-MD5": "NBugCpjTTxY3P5iecLyxCA==",
        "Date": "Wed, 10 Jun 2020 19:57:20 GMT",
        "ETag": "\u00220x8D80D787C68CCE7\u0022",
        "Last-Modified": "Wed, 10 Jun 2020 19:57:20 GMT",
        "Server": [
          "Windows-Azure-Blob/1.0",
          "Microsoft-HTTPAPI/2.0"
        ],
        "x-ms-client-request-id": "c34f9d6f-0a8b-98ff-3bce-f794babf2187",
        "x-ms-content-crc64": "\u002By1nWth\u002Bm78=",
        "x-ms-request-id": "d011c7c1-001e-005b-7861-3f749b000000",
        "x-ms-request-server-encrypted": "true",
<<<<<<< HEAD
        "x-ms-version": "2019-12-12",
=======
        "x-ms-version": "2020-02-10",
>>>>>>> 60f4876e
        "x-ms-version-id": "2020-06-10T19:57:20.7404775Z"
      },
      "ResponseBody": []
    },
    {
      "RequestUri": "https://seanmcccanary.blob.core.windows.net/test-container-d3e2c040-d57d-f465-c674-5d514a8c1369/test-blob-3d9db305-e9ce-81a0-b961-85c9d72f3851?comp=block\u0026blockid=dGVzdC1ibG9jay01YWFiNDM0OC1hMTAzLTEwNjktOGRjZS03NjBlYjZhYzkzMDI%3D",
      "RequestMethod": "PUT",
      "RequestHeaders": {
        "Authorization": "Sanitized",
        "Content-Length": "0",
        "traceparent": "00-e864c798fe599048a607148fe77c3dc4-87cba876a5dc6543-00",
        "User-Agent": [
          "azsdk-net-Storage.Blobs/12.5.0-dev.20200610.1",
          "(.NET Core 4.6.28801.04; Microsoft Windows 10.0.18362 )"
        ],
        "x-ms-client-request-id": "774ba696-c713-6384-498c-afff7291ca0d",
        "x-ms-copy-source": "https://seanmcccanary.blob.core.windows.net/test-container-d3e2c040-d57d-f465-c674-5d514a8c1369/test-\u03B2\u00A3\u00A9\u00FE\u203D%253A-47aff92f-17d5-c5a3-aa70-921af85265f5",
        "x-ms-date": "Wed, 10 Jun 2020 19:57:20 GMT",
        "x-ms-return-client-request-id": "true",
        "x-ms-source-range": "bytes=0-",
<<<<<<< HEAD
        "x-ms-version": "2019-12-12"
=======
        "x-ms-version": "2020-02-10"
>>>>>>> 60f4876e
      },
      "RequestBody": null,
      "StatusCode": 201,
      "ResponseHeaders": {
        "Content-Length": "0",
        "Date": "Wed, 10 Jun 2020 19:57:20 GMT",
        "Server": [
          "Windows-Azure-Blob/1.0",
          "Microsoft-HTTPAPI/2.0"
        ],
        "x-ms-client-request-id": "774ba696-c713-6384-498c-afff7291ca0d",
        "x-ms-content-crc64": "\u002By1nWth\u002Bm78=",
        "x-ms-request-id": "d011c7dd-001e-005b-1361-3f749b000000",
        "x-ms-request-server-encrypted": "true",
<<<<<<< HEAD
        "x-ms-version": "2019-12-12"
=======
        "x-ms-version": "2020-02-10"
>>>>>>> 60f4876e
      },
      "ResponseBody": []
    },
    {
      "RequestUri": "https://seanmcccanary.blob.core.windows.net/test-container-d3e2c040-d57d-f465-c674-5d514a8c1369?restype=container",
      "RequestMethod": "DELETE",
      "RequestHeaders": {
        "Authorization": "Sanitized",
        "traceparent": "00-3960b6bdedd3cc43b3dedaf57ada29c8-caad8dbfa5bc8f4c-00",
        "User-Agent": [
          "azsdk-net-Storage.Blobs/12.5.0-dev.20200610.1",
          "(.NET Core 4.6.28801.04; Microsoft Windows 10.0.18362 )"
        ],
        "x-ms-client-request-id": "10776b0d-1b60-22ee-3409-912f3b80126b",
        "x-ms-date": "Wed, 10 Jun 2020 19:57:20 GMT",
        "x-ms-return-client-request-id": "true",
<<<<<<< HEAD
        "x-ms-version": "2019-12-12"
=======
        "x-ms-version": "2020-02-10"
>>>>>>> 60f4876e
      },
      "RequestBody": null,
      "StatusCode": 202,
      "ResponseHeaders": {
        "Content-Length": "0",
        "Date": "Wed, 10 Jun 2020 19:57:20 GMT",
        "Server": [
          "Windows-Azure-Blob/1.0",
          "Microsoft-HTTPAPI/2.0"
        ],
        "x-ms-client-request-id": "10776b0d-1b60-22ee-3409-912f3b80126b",
        "x-ms-request-id": "d011c830-001e-005b-6461-3f749b000000",
<<<<<<< HEAD
        "x-ms-version": "2019-12-12"
=======
        "x-ms-version": "2020-02-10"
>>>>>>> 60f4876e
      },
      "ResponseBody": []
    }
  ],
  "Variables": {
    "RandomSeed": "2101487270",
    "Storage_TestConfigDefault": "ProductionTenant\nseanmcccanary\nU2FuaXRpemVk\nhttps://seanmcccanary.blob.core.windows.net\nhttps://seanmcccanary.file.core.windows.net\nhttps://seanmcccanary.queue.core.windows.net\nhttps://seanmcccanary.table.core.windows.net\n\n\n\n\nhttps://seanmcccanary-secondary.blob.core.windows.net\nhttps://seanmcccanary-secondary.file.core.windows.net\nhttps://seanmcccanary-secondary.queue.core.windows.net\nhttps://seanmcccanary-secondary.table.core.windows.net\n\nSanitized\n\n\nCloud\nBlobEndpoint=https://seanmcccanary.blob.core.windows.net/;QueueEndpoint=https://seanmcccanary.queue.core.windows.net/;FileEndpoint=https://seanmcccanary.file.core.windows.net/;BlobSecondaryEndpoint=https://seanmcccanary-secondary.blob.core.windows.net/;QueueSecondaryEndpoint=https://seanmcccanary-secondary.queue.core.windows.net/;FileSecondaryEndpoint=https://seanmcccanary-secondary.file.core.windows.net/;AccountName=seanmcccanary;AccountKey=Sanitized\nseanscope1"
  }
}<|MERGE_RESOLUTION|>--- conflicted
+++ resolved
@@ -14,11 +14,7 @@
         "x-ms-client-request-id": "743a75d2-b0e9-5b32-a190-37826eb81c1c",
         "x-ms-date": "Wed, 10 Jun 2020 19:57:20 GMT",
         "x-ms-return-client-request-id": "true",
-<<<<<<< HEAD
-        "x-ms-version": "2019-12-12"
-=======
         "x-ms-version": "2020-02-10"
->>>>>>> 60f4876e
       },
       "RequestBody": null,
       "StatusCode": 201,
@@ -33,11 +29,7 @@
         ],
         "x-ms-client-request-id": "743a75d2-b0e9-5b32-a190-37826eb81c1c",
         "x-ms-request-id": "d011c797-001e-005b-5261-3f749b000000",
-<<<<<<< HEAD
-        "x-ms-version": "2019-12-12"
-=======
         "x-ms-version": "2020-02-10"
->>>>>>> 60f4876e
       },
       "ResponseBody": []
     },
@@ -56,11 +48,7 @@
         "x-ms-client-request-id": "c34f9d6f-0a8b-98ff-3bce-f794babf2187",
         "x-ms-date": "Wed, 10 Jun 2020 19:57:20 GMT",
         "x-ms-return-client-request-id": "true",
-<<<<<<< HEAD
-        "x-ms-version": "2019-12-12"
-=======
         "x-ms-version": "2020-02-10"
->>>>>>> 60f4876e
       },
       "RequestBody": "PXUgNe1z7tB0unXUnM5qKMuaftVSn4BnH4mF3zfJuqWMHVgVfnPVX4dp/y47Xr/SJg\u002B30zlHyZ70uBZj7g6YqwDPR351VKlXxB9O6Z9RLMDKsrkoEuZsRVS6IMVdcXB40FQubBZAXNJlXw8Z\u002BN/\u002BooxVmTtVcJgZYwIquzPk\u002BVKv1RhLI7\u002BqiVXmwrLWUkx0vH04B9c0I2C7FAkUFqGegWW8aiLHs3/MqxDmbq7lQhC1tf\u002B1q/J6erK3jw62lnK0SEFMGucprQj\u002BbFzHTrSy1dH4XmCi6NVzQfBwDyNwFhSeMSVsmCgpiwj2tz\u002BVsyv9Bbk9vjcREWBr2Nn2uZ3ljVVHKRyPRTypztNYrDCW3o3FcgppM1fdjCDFAcBPMtFrECrpTYoObr98lO9kuWUv1fpLMUeTe1n\u002Bapz8yUR8WZwB7ZsGrJADtgNK7J9neNO6lSvFBACK15TQ6\u002BPtEaV7/zpTY8vKKChqR3tDSI66lvHJQjMYt1WbdhUGNcGsFqRez\u002B1kFBUH8GwDW7yER44FFlTyJM9xYkjlt\u002B22w/NnvTHX5XmhVYLcwlLGFVyYFy6GAB9suvLU7G2kf1woUSx5m52LrWIVY8DSFmJ9qkzrTKC\u002BL8LT\u002BgM/AvgM/NUls3AlTHq\u002BDWrMcZ1emqSQV0IhuTO8aSFqpqGaTKpqCGfrrGLxV17RLD818b0ldGBfr6u260OiaUpOu6bZJMG/Ymk2c\u002B5Bnv/kT4zzhnhkRDFBO5z/sx0jSEIYopy3\u002BAh\u002Bdo5U7wFxHRCr0pu3ruLR6nZ0l\u002BkkwK5LEiqrKfxjLFaEdRDpEFUwzx6MU\u002BGBa5pgRrcmQ2AeWrXgCNzXxvMUSKVFMjnS6NogRMjLmGzMyaaQS\u002BNEPOn1ZRpaCQd4WQgqeAs8PDlgjV3dBf6YU8JJEz81RnsQzwu8T80eeN/Tp\u002Bu/oB9hkI1tL72FZjfqXRJYEfbIQxKNGqgAf\u002BxrQRV\u002BCl0T2LKi6IKxyBe9imnT0vK6xmfoCmTZMoV3YRGhAe6oBlvZ14VftihzFnr7z5A/LK35sHutlv/4OqUsKodwD8YoFYMN\u002BvptWw8\u002BdPTq3mL1ODRjqFBy\u002BnBc4ZzfMouhAga00roMMjKyi1VrbyELDlxCN/JSDWd1tRsTsBlejimEnHHtNQuo6QUCsRz7B4pPUNJAnPuZT/WfPhye\u002BYEYVP0s59OvHthQmk3sT1tLea6Qw2BGHfIt60x7TvbvCvCE6Vwezx\u002B3nzL58AKtrACZU8RtDjUh0jcL/vyGM8/iYI9dZ2X/LaqO2CQtTSzwfz5L4vsygvu7YxclE9AjMGxiF5ByUESbmiYa3jUQ84ULG369O1HUsN6UogRN2RrZa6i3yzWbfQ==",
       "StatusCode": 201,
@@ -78,11 +66,7 @@
         "x-ms-content-crc64": "\u002By1nWth\u002Bm78=",
         "x-ms-request-id": "d011c7c1-001e-005b-7861-3f749b000000",
         "x-ms-request-server-encrypted": "true",
-<<<<<<< HEAD
-        "x-ms-version": "2019-12-12",
-=======
         "x-ms-version": "2020-02-10",
->>>>>>> 60f4876e
         "x-ms-version-id": "2020-06-10T19:57:20.7404775Z"
       },
       "ResponseBody": []
@@ -103,11 +87,7 @@
         "x-ms-date": "Wed, 10 Jun 2020 19:57:20 GMT",
         "x-ms-return-client-request-id": "true",
         "x-ms-source-range": "bytes=0-",
-<<<<<<< HEAD
-        "x-ms-version": "2019-12-12"
-=======
         "x-ms-version": "2020-02-10"
->>>>>>> 60f4876e
       },
       "RequestBody": null,
       "StatusCode": 201,
@@ -122,11 +102,7 @@
         "x-ms-content-crc64": "\u002By1nWth\u002Bm78=",
         "x-ms-request-id": "d011c7dd-001e-005b-1361-3f749b000000",
         "x-ms-request-server-encrypted": "true",
-<<<<<<< HEAD
-        "x-ms-version": "2019-12-12"
-=======
         "x-ms-version": "2020-02-10"
->>>>>>> 60f4876e
       },
       "ResponseBody": []
     },
@@ -143,11 +119,7 @@
         "x-ms-client-request-id": "10776b0d-1b60-22ee-3409-912f3b80126b",
         "x-ms-date": "Wed, 10 Jun 2020 19:57:20 GMT",
         "x-ms-return-client-request-id": "true",
-<<<<<<< HEAD
-        "x-ms-version": "2019-12-12"
-=======
         "x-ms-version": "2020-02-10"
->>>>>>> 60f4876e
       },
       "RequestBody": null,
       "StatusCode": 202,
@@ -160,11 +132,7 @@
         ],
         "x-ms-client-request-id": "10776b0d-1b60-22ee-3409-912f3b80126b",
         "x-ms-request-id": "d011c830-001e-005b-6461-3f749b000000",
-<<<<<<< HEAD
-        "x-ms-version": "2019-12-12"
-=======
         "x-ms-version": "2020-02-10"
->>>>>>> 60f4876e
       },
       "ResponseBody": []
     }
