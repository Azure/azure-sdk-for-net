{
  "Entries": [
    {
      "RequestUri": "https://seanmcccanary.blob.core.windows.net/test-container-86c03965-fadb-b601-d047-a03de4cbc04c?restype=container",
      "RequestMethod": "PUT",
      "RequestHeaders": {
        "Authorization": "Sanitized",
<<<<<<< HEAD
        "traceparent": "00-b83ecd602db2d344b204070cc29678a7-b62964455ecced41-00",
        "User-Agent": [
          "azsdk-net-Storage.Blobs/12.5.0-dev.20200526.1",
          "(.NET Core 4.6.28619.01; Microsoft Windows 10.0.18362 )"
        ],
        "x-ms-blob-public-access": "container",
        "x-ms-client-request-id": "cb7b9eb7-8075-6b75-1e9f-09d0b08dd783",
        "x-ms-date": "Tue, 26 May 2020 19:01:12 GMT",
=======
        "traceparent": "00-e6f9eec2496e3b4fae66ba6f4a95de1b-5b9cab2c0ae5e945-00",
        "User-Agent": [
          "azsdk-net-Storage.Blobs/12.5.0-dev.20200529.1",
          "(.NET Core 4.6.28801.04; Microsoft Windows 10.0.18363 )"
        ],
        "x-ms-blob-public-access": "container",
        "x-ms-client-request-id": "cb7b9eb7-8075-6b75-1e9f-09d0b08dd783",
        "x-ms-date": "Fri, 29 May 2020 16:47:57 GMT",
>>>>>>> 80c89ee0
        "x-ms-return-client-request-id": "true",
        "x-ms-version": "2019-12-12"
      },
      "RequestBody": null,
      "StatusCode": 201,
      "ResponseHeaders": {
        "Content-Length": "0",
<<<<<<< HEAD
        "Date": "Tue, 26 May 2020 19:01:12 GMT",
        "ETag": "\u00220x8D801A72916BA33\u0022",
        "Last-Modified": "Tue, 26 May 2020 19:01:13 GMT",
=======
        "Date": "Fri, 29 May 2020 16:47:56 GMT",
        "ETag": "\u00220x8D803F00A5C4477\u0022",
        "Last-Modified": "Fri, 29 May 2020 16:47:57 GMT",
>>>>>>> 80c89ee0
        "Server": [
          "Windows-Azure-Blob/1.0",
          "Microsoft-HTTPAPI/2.0"
        ],
        "x-ms-client-request-id": "cb7b9eb7-8075-6b75-1e9f-09d0b08dd783",
<<<<<<< HEAD
        "x-ms-request-id": "ffdd4aa7-601e-0072-2990-334aef000000",
        "x-ms-version": "2019-12-12"
=======
        "x-ms-request-id": "ab64e872-801e-002e-57d8-3512dc000000",
        "x-ms-version": "2019-07-07"
>>>>>>> 80c89ee0
      },
      "ResponseBody": []
    },
    {
<<<<<<< HEAD
      "RequestUri": "https://seanmcccanary.blob.core.windows.net/test-container-86c03965-fadb-b601-d047-a03de4cbc04c/test-\u03B2\u00A3\u00A9\u00FE\u203D-beb23120-ae34-3397-00e7-727f8e893ceb",
=======
      "RequestUri": "http://amandadev2.blob.core.windows.net/test-container-86c03965-fadb-b601-d047-a03de4cbc04c/test-\u03B2\u00A3\u00A9\u00FE\u203D%253A-beb23120-ae34-3397-00e7-727f8e893ceb",
>>>>>>> 80c89ee0
      "RequestMethod": "PUT",
      "RequestHeaders": {
        "Authorization": "Sanitized",
        "Content-Length": "1024",
<<<<<<< HEAD
        "traceparent": "00-315129111eaa184cbbbcd53f68e30e49-b8e6b45513521342-00",
        "User-Agent": [
          "azsdk-net-Storage.Blobs/12.5.0-dev.20200526.1",
          "(.NET Core 4.6.28619.01; Microsoft Windows 10.0.18362 )"
        ],
        "x-ms-blob-type": "BlockBlob",
        "x-ms-client-request-id": "3b203075-6e17-f16e-0c27-69ed729d7115",
        "x-ms-date": "Tue, 26 May 2020 19:01:12 GMT",
=======
        "traceparent": "00-76d231f64f0d674f93fa390e569d8264-e2efc5368b9a214a-00",
        "User-Agent": [
          "azsdk-net-Storage.Blobs/12.5.0-dev.20200529.1",
          "(.NET Core 4.6.28801.04; Microsoft Windows 10.0.18363 )"
        ],
        "x-ms-blob-type": "BlockBlob",
        "x-ms-client-request-id": "3b203075-6e17-f16e-0c27-69ed729d7115",
        "x-ms-date": "Fri, 29 May 2020 16:47:57 GMT",
>>>>>>> 80c89ee0
        "x-ms-return-client-request-id": "true",
        "x-ms-version": "2019-12-12"
      },
      "RequestBody": "BsY/k7dmJGID1Zi93DIzmkyChUVP9dewhJP3yvhlOl9Gmsi79mhmUXoYx5/nuI/rbG6ELgiSNBDvjg8kblpqnps5d0Jpd6TjGzPKNi04ycsDDF2J4QtWs2W3zGdZQuIgrikErUBMgfTKoBLVyP3jtsVDIGL84L2P48Pdsao9idlQqYgDMxuKtopov0D5gepn1BahFiGAJM5sdMp9b9BKjBY5hB5134KquGnXkyB8lmLZdd2Um3O30IW5l79QDUe6HjIpwPzL8fST9163qJGt795no/rytvGjgbSZvEfDWaoiHXTtU9ZlDYPoAaMU/yfzC6jg6WpMx2hBhT5IMjWsz560lYscv5sIAZZ2CbVNjoKMprCf4nBA1VYMrM2XHdtNPDEFYGqc10sN2OfT1b2y8/e8u4yFDewtdL80DxPNcOS7Kc2DRy0X8M5kkgqJbACZWbjW22FPxy9F2OyqZ8c4P2cDF6zvL6zJpMu9IXripAe/m7Za95WCbGGePm9BbYgHK1OihlRTqSoMDTeWkaa0YjPl68wR3UfSgKtKUfE9hzZDtfUnPx6ya/KLTuld7Nq76ds7W4G79k4LzwWpCFc5z4UAU9uwjCIVMn/ahY5ddZTQj2cVASy1h7\u002BnHG8ZCWOaUn9kXZj\u002BC124JikC4XC/rVpw2HjvI81ZS8scCG\u002Bz\u002BykcPzMO\u002BRf70YQKXNoCsqZP528VqDDqqi6yCxHN4gLtBSr/5qE9sLNCdQf05cfzVpglzCAAnVP5MZQEXO4FLu6BHFevA8wEEje70jMp9cVnvrR5qBbh7WfXBrQMOFTFPEYYcslvQ1PLILrpRMsgzzvPnJ05jIXYoC7v2PwX99ni9pXsEYP893tgrYdb96mbtzZ4PZu2i7DBP9KagGpXtCngBk02M76406Qh2d7\u002BfKiFUyHFnro9LGvkK9GxYXcRCflee/FcZYN4wGn2lLLRwsIpFSxIkRVuotriUQjsB3ItEM/loAG3KO6eTd5RRpi5EmgOh0tKyHjj79gXeRN6i7n3yYPj7CLBcuw\u002BqkQ3HVtBKD\u002Bf3YAm4khWAbAon6/bI8ElWX0U1iZGTRRfDB00rNJ81VDU26040eY7jOpymNM9Y4eDEsPeLFIYWZBsxtYqIlTeq8peB0gT7IiX2Uk807RAIamWsJoOnqj\u002Bu4EdzAoPEGmWlOwI31w\u002BcCU7RlMJ3IXcK6QtlHG5zw0hX0vH9R9\u002Bh8nfpT/HN0JNWEB101dV9d/7QaFl4nz43MTf538Qd3oFvL6JKTZFFPNi4DwxRPu1y2pry7R\u002BGKVM58l76FDCPODGbxaYy8uotiytAgFAxpfIKRsUpKzFh6MZPEFsyiyin6RbatXlHACfwhSH0BakDA==",
      "StatusCode": 201,
      "ResponseHeaders": {
        "Content-Length": "0",
        "Content-MD5": "/kAZ62gQ2W2WN7BTJAgisA==",
<<<<<<< HEAD
        "Date": "Tue, 26 May 2020 19:01:12 GMT",
        "ETag": "\u00220x8D801A7292A4BD4\u0022",
        "Last-Modified": "Tue, 26 May 2020 19:01:13 GMT",
=======
        "Date": "Fri, 29 May 2020 16:47:56 GMT",
        "ETag": "\u00220x8D803F00A6CF170\u0022",
        "Last-Modified": "Fri, 29 May 2020 16:47:57 GMT",
>>>>>>> 80c89ee0
        "Server": [
          "Windows-Azure-Blob/1.0",
          "Microsoft-HTTPAPI/2.0"
        ],
        "x-ms-client-request-id": "3b203075-6e17-f16e-0c27-69ed729d7115",
        "x-ms-content-crc64": "KVEVv0M5cK8=",
<<<<<<< HEAD
        "x-ms-request-id": "ffdd4ab4-601e-0072-3290-334aef000000",
=======
        "x-ms-request-id": "ab64e8b2-801e-002e-0ed8-3512dc000000",
>>>>>>> 80c89ee0
        "x-ms-request-server-encrypted": "true",
        "x-ms-version": "2019-12-12",
        "x-ms-version-id": "2020-05-26T19:01:13.4739175Z"
      },
      "ResponseBody": []
    },
    {
      "RequestUri": "https://seanmcccanary.blob.core.windows.net/test-container-86c03965-fadb-b601-d047-a03de4cbc04c/test-blob-c6872986-46b2-c427-6fcf-b11938b59cc2?comp=block\u0026blockid=dGVzdC1ibG9jay01ZTBhZTUzMS0wMTY5LTkyZDMtOWM3MS01MGJkZjJkNDcxNmY%3D",
      "RequestMethod": "PUT",
      "RequestHeaders": {
        "Authorization": "Sanitized",
        "Content-Length": "0",
<<<<<<< HEAD
        "traceparent": "00-9528dc583c7bb74c966b9a04f253f19e-12e4f953c3565d47-00",
        "User-Agent": [
          "azsdk-net-Storage.Blobs/12.5.0-dev.20200526.1",
          "(.NET Core 4.6.28619.01; Microsoft Windows 10.0.18362 )"
        ],
        "x-ms-client-request-id": "8cbca68b-1392-85ac-55f4-2940f66ad19a",
        "x-ms-copy-source": "https://seanmcccanary.blob.core.windows.net/test-container-86c03965-fadb-b601-d047-a03de4cbc04c/test-\u03B2\u00A3\u00A9\u00FE\u203D-beb23120-ae34-3397-00e7-727f8e893ceb",
        "x-ms-date": "Tue, 26 May 2020 19:01:12 GMT",
=======
        "traceparent": "00-a67030fa11e9304d83d99fca6a474885-9d4813d52cc61e41-00",
        "User-Agent": [
          "azsdk-net-Storage.Blobs/12.5.0-dev.20200529.1",
          "(.NET Core 4.6.28801.04; Microsoft Windows 10.0.18363 )"
        ],
        "x-ms-client-request-id": "8cbca68b-1392-85ac-55f4-2940f66ad19a",
        "x-ms-copy-source": "http://amandadev2.blob.core.windows.net/test-container-86c03965-fadb-b601-d047-a03de4cbc04c/test-\u03B2\u00A3\u00A9\u00FE\u203D%253A-beb23120-ae34-3397-00e7-727f8e893ceb",
        "x-ms-date": "Fri, 29 May 2020 16:47:57 GMT",
>>>>>>> 80c89ee0
        "x-ms-return-client-request-id": "true",
        "x-ms-source-range": "bytes=0-",
        "x-ms-version": "2019-12-12"
      },
      "RequestBody": null,
      "StatusCode": 201,
      "ResponseHeaders": {
        "Content-Length": "0",
<<<<<<< HEAD
        "Date": "Tue, 26 May 2020 19:01:13 GMT",
=======
        "Date": "Fri, 29 May 2020 16:47:56 GMT",
>>>>>>> 80c89ee0
        "Server": [
          "Windows-Azure-Blob/1.0",
          "Microsoft-HTTPAPI/2.0"
        ],
        "x-ms-client-request-id": "8cbca68b-1392-85ac-55f4-2940f66ad19a",
        "x-ms-content-crc64": "KVEVv0M5cK8=",
<<<<<<< HEAD
        "x-ms-request-id": "ffdd4ac0-601e-0072-3e90-334aef000000",
=======
        "x-ms-request-id": "ab64e8d9-801e-002e-34d8-3512dc000000",
>>>>>>> 80c89ee0
        "x-ms-request-server-encrypted": "true",
        "x-ms-version": "2019-12-12"
      },
      "ResponseBody": []
    },
    {
      "RequestUri": "https://seanmcccanary.blob.core.windows.net/test-container-86c03965-fadb-b601-d047-a03de4cbc04c?restype=container",
      "RequestMethod": "DELETE",
      "RequestHeaders": {
        "Authorization": "Sanitized",
<<<<<<< HEAD
        "traceparent": "00-60cd51cb828d2442a7cd98c4abfcf39e-f32749316d22684f-00",
        "User-Agent": [
          "azsdk-net-Storage.Blobs/12.5.0-dev.20200526.1",
          "(.NET Core 4.6.28619.01; Microsoft Windows 10.0.18362 )"
        ],
        "x-ms-client-request-id": "4b32f9b9-e418-97dc-b4d5-19c2c69a389e",
        "x-ms-date": "Tue, 26 May 2020 19:01:12 GMT",
=======
        "traceparent": "00-bdfb5b7112070d45ac0b56e42fe4275e-a8610f8f8b27c347-00",
        "User-Agent": [
          "azsdk-net-Storage.Blobs/12.5.0-dev.20200529.1",
          "(.NET Core 4.6.28801.04; Microsoft Windows 10.0.18363 )"
        ],
        "x-ms-client-request-id": "4b32f9b9-e418-97dc-b4d5-19c2c69a389e",
        "x-ms-date": "Fri, 29 May 2020 16:47:57 GMT",
>>>>>>> 80c89ee0
        "x-ms-return-client-request-id": "true",
        "x-ms-version": "2019-12-12"
      },
      "RequestBody": null,
      "StatusCode": 202,
      "ResponseHeaders": {
        "Content-Length": "0",
<<<<<<< HEAD
        "Date": "Tue, 26 May 2020 19:01:13 GMT",
=======
        "Date": "Fri, 29 May 2020 16:47:56 GMT",
>>>>>>> 80c89ee0
        "Server": [
          "Windows-Azure-Blob/1.0",
          "Microsoft-HTTPAPI/2.0"
        ],
        "x-ms-client-request-id": "4b32f9b9-e418-97dc-b4d5-19c2c69a389e",
<<<<<<< HEAD
        "x-ms-request-id": "ffdd4ac4-601e-0072-4290-334aef000000",
        "x-ms-version": "2019-12-12"
=======
        "x-ms-request-id": "ab64e912-801e-002e-63d8-3512dc000000",
        "x-ms-version": "2019-07-07"
>>>>>>> 80c89ee0
      },
      "ResponseBody": []
    }
  ],
  "Variables": {
    "RandomSeed": "1376543424",
    "Storage_TestConfigDefault": "ProductionTenant\nseanmcccanary\nU2FuaXRpemVk\nhttps://seanmcccanary.blob.core.windows.net\nhttps://seanmcccanary.file.core.windows.net\nhttps://seanmcccanary.queue.core.windows.net\nhttps://seanmcccanary.table.core.windows.net\n\n\n\n\nhttps://seanmcccanary-secondary.blob.core.windows.net\nhttps://seanmcccanary-secondary.file.core.windows.net\nhttps://seanmcccanary-secondary.queue.core.windows.net\nhttps://seanmcccanary-secondary.table.core.windows.net\n\nSanitized\n\n\nCloud\nBlobEndpoint=https://seanmcccanary.blob.core.windows.net/;QueueEndpoint=https://seanmcccanary.queue.core.windows.net/;FileEndpoint=https://seanmcccanary.file.core.windows.net/;BlobSecondaryEndpoint=https://seanmcccanary-secondary.blob.core.windows.net/;QueueSecondaryEndpoint=https://seanmcccanary-secondary.queue.core.windows.net/;FileSecondaryEndpoint=https://seanmcccanary-secondary.file.core.windows.net/;AccountName=seanmcccanary;AccountKey=Sanitized\nseanscope1"
  }
}<|MERGE_RESOLUTION|>--- conflicted
+++ resolved
@@ -1,229 +1,143 @@
 {
   "Entries": [
     {
-      "RequestUri": "https://seanmcccanary.blob.core.windows.net/test-container-86c03965-fadb-b601-d047-a03de4cbc04c?restype=container",
+      "RequestUri": "http://jamesschreppler.blob.core.windows.net/test-container-9468db89-2c63-548b-5aae-ec5582a7e24d?restype=container",
       "RequestMethod": "PUT",
       "RequestHeaders": {
         "Authorization": "Sanitized",
-<<<<<<< HEAD
-        "traceparent": "00-b83ecd602db2d344b204070cc29678a7-b62964455ecced41-00",
+        "traceparent": "00-f5c4088fb896c245abd0049f79e710e6-34ff9d6692f56c45-00",
         "User-Agent": [
-          "azsdk-net-Storage.Blobs/12.5.0-dev.20200526.1",
-          "(.NET Core 4.6.28619.01; Microsoft Windows 10.0.18362 )"
+          "azsdk-net-Storage.Blobs/12.5.0-dev.20200609.1",
+          "(.NET Core 4.6.28801.04; Microsoft Windows 10.0.19041 )"
         ],
         "x-ms-blob-public-access": "container",
-        "x-ms-client-request-id": "cb7b9eb7-8075-6b75-1e9f-09d0b08dd783",
-        "x-ms-date": "Tue, 26 May 2020 19:01:12 GMT",
-=======
-        "traceparent": "00-e6f9eec2496e3b4fae66ba6f4a95de1b-5b9cab2c0ae5e945-00",
-        "User-Agent": [
-          "azsdk-net-Storage.Blobs/12.5.0-dev.20200529.1",
-          "(.NET Core 4.6.28801.04; Microsoft Windows 10.0.18363 )"
-        ],
-        "x-ms-blob-public-access": "container",
-        "x-ms-client-request-id": "cb7b9eb7-8075-6b75-1e9f-09d0b08dd783",
-        "x-ms-date": "Fri, 29 May 2020 16:47:57 GMT",
->>>>>>> 80c89ee0
+        "x-ms-client-request-id": "a1496f95-91c5-4c61-62a6-d6dbbfccd07f",
+        "x-ms-date": "Tue, 09 Jun 2020 20:33:11 GMT",
         "x-ms-return-client-request-id": "true",
-        "x-ms-version": "2019-12-12"
+        "x-ms-version": "2019-07-07"
       },
       "RequestBody": null,
       "StatusCode": 201,
       "ResponseHeaders": {
         "Content-Length": "0",
-<<<<<<< HEAD
-        "Date": "Tue, 26 May 2020 19:01:12 GMT",
-        "ETag": "\u00220x8D801A72916BA33\u0022",
-        "Last-Modified": "Tue, 26 May 2020 19:01:13 GMT",
-=======
-        "Date": "Fri, 29 May 2020 16:47:56 GMT",
-        "ETag": "\u00220x8D803F00A5C4477\u0022",
-        "Last-Modified": "Fri, 29 May 2020 16:47:57 GMT",
->>>>>>> 80c89ee0
+        "Date": "Tue, 09 Jun 2020 20:33:11 GMT",
+        "ETag": "\u00220x8D80CB45456D9CB\u0022",
+        "Last-Modified": "Tue, 09 Jun 2020 20:33:12 GMT",
         "Server": [
           "Windows-Azure-Blob/1.0",
           "Microsoft-HTTPAPI/2.0"
         ],
-        "x-ms-client-request-id": "cb7b9eb7-8075-6b75-1e9f-09d0b08dd783",
-<<<<<<< HEAD
-        "x-ms-request-id": "ffdd4aa7-601e-0072-2990-334aef000000",
-        "x-ms-version": "2019-12-12"
-=======
-        "x-ms-request-id": "ab64e872-801e-002e-57d8-3512dc000000",
+        "x-ms-client-request-id": "a1496f95-91c5-4c61-62a6-d6dbbfccd07f",
+        "x-ms-request-id": "412aa38f-501e-004c-479d-3e46a0000000",
         "x-ms-version": "2019-07-07"
->>>>>>> 80c89ee0
       },
       "ResponseBody": []
     },
     {
-<<<<<<< HEAD
-      "RequestUri": "https://seanmcccanary.blob.core.windows.net/test-container-86c03965-fadb-b601-d047-a03de4cbc04c/test-\u03B2\u00A3\u00A9\u00FE\u203D-beb23120-ae34-3397-00e7-727f8e893ceb",
-=======
-      "RequestUri": "http://amandadev2.blob.core.windows.net/test-container-86c03965-fadb-b601-d047-a03de4cbc04c/test-\u03B2\u00A3\u00A9\u00FE\u203D%253A-beb23120-ae34-3397-00e7-727f8e893ceb",
->>>>>>> 80c89ee0
+      "RequestUri": "http://jamesschreppler.blob.core.windows.net/test-container-9468db89-2c63-548b-5aae-ec5582a7e24d/test-\u03B2\u00A3\u00A9\u00FE\u203D%253A-c03ab298-5360-db41-638e-0729cdc08d8a",
       "RequestMethod": "PUT",
       "RequestHeaders": {
         "Authorization": "Sanitized",
         "Content-Length": "1024",
-<<<<<<< HEAD
-        "traceparent": "00-315129111eaa184cbbbcd53f68e30e49-b8e6b45513521342-00",
+        "traceparent": "00-6ababab879bf3c48984ac3329533a946-c76f5f7b0d0a394c-00",
         "User-Agent": [
-          "azsdk-net-Storage.Blobs/12.5.0-dev.20200526.1",
-          "(.NET Core 4.6.28619.01; Microsoft Windows 10.0.18362 )"
+          "azsdk-net-Storage.Blobs/12.5.0-dev.20200609.1",
+          "(.NET Core 4.6.28801.04; Microsoft Windows 10.0.19041 )"
         ],
         "x-ms-blob-type": "BlockBlob",
-        "x-ms-client-request-id": "3b203075-6e17-f16e-0c27-69ed729d7115",
-        "x-ms-date": "Tue, 26 May 2020 19:01:12 GMT",
-=======
-        "traceparent": "00-76d231f64f0d674f93fa390e569d8264-e2efc5368b9a214a-00",
-        "User-Agent": [
-          "azsdk-net-Storage.Blobs/12.5.0-dev.20200529.1",
-          "(.NET Core 4.6.28801.04; Microsoft Windows 10.0.18363 )"
-        ],
-        "x-ms-blob-type": "BlockBlob",
-        "x-ms-client-request-id": "3b203075-6e17-f16e-0c27-69ed729d7115",
-        "x-ms-date": "Fri, 29 May 2020 16:47:57 GMT",
->>>>>>> 80c89ee0
+        "x-ms-client-request-id": "498aea5b-dde7-93fb-96c0-c5e9a9e518fc",
+        "x-ms-date": "Tue, 09 Jun 2020 20:33:11 GMT",
         "x-ms-return-client-request-id": "true",
-        "x-ms-version": "2019-12-12"
+        "x-ms-version": "2019-07-07"
       },
-      "RequestBody": "BsY/k7dmJGID1Zi93DIzmkyChUVP9dewhJP3yvhlOl9Gmsi79mhmUXoYx5/nuI/rbG6ELgiSNBDvjg8kblpqnps5d0Jpd6TjGzPKNi04ycsDDF2J4QtWs2W3zGdZQuIgrikErUBMgfTKoBLVyP3jtsVDIGL84L2P48Pdsao9idlQqYgDMxuKtopov0D5gepn1BahFiGAJM5sdMp9b9BKjBY5hB5134KquGnXkyB8lmLZdd2Um3O30IW5l79QDUe6HjIpwPzL8fST9163qJGt795no/rytvGjgbSZvEfDWaoiHXTtU9ZlDYPoAaMU/yfzC6jg6WpMx2hBhT5IMjWsz560lYscv5sIAZZ2CbVNjoKMprCf4nBA1VYMrM2XHdtNPDEFYGqc10sN2OfT1b2y8/e8u4yFDewtdL80DxPNcOS7Kc2DRy0X8M5kkgqJbACZWbjW22FPxy9F2OyqZ8c4P2cDF6zvL6zJpMu9IXripAe/m7Za95WCbGGePm9BbYgHK1OihlRTqSoMDTeWkaa0YjPl68wR3UfSgKtKUfE9hzZDtfUnPx6ya/KLTuld7Nq76ds7W4G79k4LzwWpCFc5z4UAU9uwjCIVMn/ahY5ddZTQj2cVASy1h7\u002BnHG8ZCWOaUn9kXZj\u002BC124JikC4XC/rVpw2HjvI81ZS8scCG\u002Bz\u002BykcPzMO\u002BRf70YQKXNoCsqZP528VqDDqqi6yCxHN4gLtBSr/5qE9sLNCdQf05cfzVpglzCAAnVP5MZQEXO4FLu6BHFevA8wEEje70jMp9cVnvrR5qBbh7WfXBrQMOFTFPEYYcslvQ1PLILrpRMsgzzvPnJ05jIXYoC7v2PwX99ni9pXsEYP893tgrYdb96mbtzZ4PZu2i7DBP9KagGpXtCngBk02M76406Qh2d7\u002BfKiFUyHFnro9LGvkK9GxYXcRCflee/FcZYN4wGn2lLLRwsIpFSxIkRVuotriUQjsB3ItEM/loAG3KO6eTd5RRpi5EmgOh0tKyHjj79gXeRN6i7n3yYPj7CLBcuw\u002BqkQ3HVtBKD\u002Bf3YAm4khWAbAon6/bI8ElWX0U1iZGTRRfDB00rNJ81VDU26040eY7jOpymNM9Y4eDEsPeLFIYWZBsxtYqIlTeq8peB0gT7IiX2Uk807RAIamWsJoOnqj\u002Bu4EdzAoPEGmWlOwI31w\u002BcCU7RlMJ3IXcK6QtlHG5zw0hX0vH9R9\u002Bh8nfpT/HN0JNWEB101dV9d/7QaFl4nz43MTf538Qd3oFvL6JKTZFFPNi4DwxRPu1y2pry7R\u002BGKVM58l76FDCPODGbxaYy8uotiytAgFAxpfIKRsUpKzFh6MZPEFsyiyin6RbatXlHACfwhSH0BakDA==",
+      "RequestBody": "VCtgWPP7/48NJSwcW6v76fysvxNdQYi2ZYzESCPxg5t2UIssEFlLmnC6k59lRfG2qu3fEg29IhKjqvJnNrZrG6KQpQofztmiYSSio67oUCCaDZ42EnCNuS55iWVm5GS6T3f91J/nl9sTPLHoGn5kulnSzCgXNQkxAuvbpkV0PHzA6FM263yAs3bDItW/pJ\u002BwFc4LlBc7ohlty9G0DPCVnwA0KDIqLc/dURmxVBI0cl5MK5F2aKdlhUY6yR\u002BqzKeGLYPVinxshef/LkP\u002BiU0HOVlzaOBfHjdYz6Ps8GSvM4RyKyePXufh36apdzlkZ/v4Mo/FNmTGJg5MfbvZgJSDT/u\u002Bi14leNpykog6tqf982in873U6vwgrAUYQuErCF4RJic\u002Bptud0rq0UqTbi3BnTolTMY3WrmX/nd9YDTX5RokpKZB/v02MCiADH5dXRSCUsfRY2NbRO3fCPgj8RMWFuwwasWLg5448xiZs047Np1i\u002BxFtAoW2zV\u002B4YvIBEkMZbfmSLPJO9tMplGxKvZWfo9ZewPYBqRBqeZ1l0xyoO\u002BDVgEVQqQmvEAQ\u002BQ24VbA/KGMMfpk1NG8DpJ7NQ5Se2fVyPcT1QSvrIs6zxw2WiVQ2Rn7pdiJWTiGiAa4FaWi7ci8IRifrSdc3IVvacX1RbRtKhw0ltVPDK\u002B\u002BjUz\u002BN1clWCETujkMsWvyXslTWe9ykQJSSutJblczLRRo4N/anuUuSdGk4cu7IHjwQjfMO/KATDwKq6yrnCnJ4E0ko9BL1//kJRAdje821ypymSwfJzEh6JTjj/M4gq3n2sG\u002BVryoZGo4J9aiYr4NE5SCOQL9qvlbwvs7qEfM66JidfMteICtyjSB5z8av0XWlnwetkmq6jAIYlPBrLwiK3w0QCzLH5sT1G7Oe4O6AUN1JNHL7jUYt4uDJRYs7B14n7vDJj9ZC7bgyuIa3K5sTiDQjEfqFn0G24ihB/qE5ygRVZvH9xtD3BkbKuNTPdsdVpb1XF/Vjkl\u002BvAq298P8G\u002BO6CYbSZFcFjLAujytZ893tg/Ejj4rIO4cSiXsQjSRVXs7/mPRUCvJ/74\u002Bv5v9d5IgsiXPSmIxY8c3//9scNP9L2TBcmlrpmXk\u002B46A7GFSH9KTy5APwQsYCpucmlEsXY/rQI83OwUptAy/607UsXZm5N8s2aRD7m1ZqGfNzwsUuJ7/lKvRG\u002BPNaReDT9a9RFkkNrVx/4Pqp1Ii3ZOeW\u002BQAqzOv1BzLlMj8X2\u002BNwJ6WnGQNqZlWorgaFe1Yrz5QLg4ygqSjDW89WKHtdaAUXee0i0EukLFLqgh6lL8ucuSKqzBhWj358o700FD3aSwXBrcFpCP8IZ1c59icKHiwDua9YslwswKpug==",
       "StatusCode": 201,
       "ResponseHeaders": {
         "Content-Length": "0",
-        "Content-MD5": "/kAZ62gQ2W2WN7BTJAgisA==",
-<<<<<<< HEAD
-        "Date": "Tue, 26 May 2020 19:01:12 GMT",
-        "ETag": "\u00220x8D801A7292A4BD4\u0022",
-        "Last-Modified": "Tue, 26 May 2020 19:01:13 GMT",
-=======
-        "Date": "Fri, 29 May 2020 16:47:56 GMT",
-        "ETag": "\u00220x8D803F00A6CF170\u0022",
-        "Last-Modified": "Fri, 29 May 2020 16:47:57 GMT",
->>>>>>> 80c89ee0
+        "Content-MD5": "veOOgzBKncLq\u002BriWctPHMQ==",
+        "Date": "Tue, 09 Jun 2020 20:33:12 GMT",
+        "ETag": "\u00220x8D80CB45473582D\u0022",
+        "Last-Modified": "Tue, 09 Jun 2020 20:33:12 GMT",
         "Server": [
           "Windows-Azure-Blob/1.0",
           "Microsoft-HTTPAPI/2.0"
         ],
-        "x-ms-client-request-id": "3b203075-6e17-f16e-0c27-69ed729d7115",
-        "x-ms-content-crc64": "KVEVv0M5cK8=",
-<<<<<<< HEAD
-        "x-ms-request-id": "ffdd4ab4-601e-0072-3290-334aef000000",
-=======
-        "x-ms-request-id": "ab64e8b2-801e-002e-0ed8-3512dc000000",
->>>>>>> 80c89ee0
+        "x-ms-client-request-id": "498aea5b-dde7-93fb-96c0-c5e9a9e518fc",
+        "x-ms-content-crc64": "iShl0sKYdYw=",
+        "x-ms-request-id": "412aa403-501e-004c-2d9d-3e46a0000000",
         "x-ms-request-server-encrypted": "true",
-        "x-ms-version": "2019-12-12",
-        "x-ms-version-id": "2020-05-26T19:01:13.4739175Z"
+        "x-ms-version": "2019-07-07"
       },
       "ResponseBody": []
     },
     {
-      "RequestUri": "https://seanmcccanary.blob.core.windows.net/test-container-86c03965-fadb-b601-d047-a03de4cbc04c/test-blob-c6872986-46b2-c427-6fcf-b11938b59cc2?comp=block\u0026blockid=dGVzdC1ibG9jay01ZTBhZTUzMS0wMTY5LTkyZDMtOWM3MS01MGJkZjJkNDcxNmY%3D",
+      "RequestUri": "http://jamesschreppler.blob.core.windows.net/test-container-9468db89-2c63-548b-5aae-ec5582a7e24d/test-blob-afdd3fd4-448e-ce5d-9cf6-fff6193a78bc?comp=block\u0026blockid=dGVzdC1ibG9jay1lM2NkNTIzYy00MzM2LWI1YTItMDhlMC1jZTljMDQyYzlhZGM%3D",
       "RequestMethod": "PUT",
       "RequestHeaders": {
         "Authorization": "Sanitized",
         "Content-Length": "0",
-<<<<<<< HEAD
-        "traceparent": "00-9528dc583c7bb74c966b9a04f253f19e-12e4f953c3565d47-00",
+        "traceparent": "00-ff7e929b4bb9494c98e2d5dcc5406722-f2a6fbebac78b343-00",
         "User-Agent": [
-          "azsdk-net-Storage.Blobs/12.5.0-dev.20200526.1",
-          "(.NET Core 4.6.28619.01; Microsoft Windows 10.0.18362 )"
+          "azsdk-net-Storage.Blobs/12.5.0-dev.20200609.1",
+          "(.NET Core 4.6.28801.04; Microsoft Windows 10.0.19041 )"
         ],
-        "x-ms-client-request-id": "8cbca68b-1392-85ac-55f4-2940f66ad19a",
-        "x-ms-copy-source": "https://seanmcccanary.blob.core.windows.net/test-container-86c03965-fadb-b601-d047-a03de4cbc04c/test-\u03B2\u00A3\u00A9\u00FE\u203D-beb23120-ae34-3397-00e7-727f8e893ceb",
-        "x-ms-date": "Tue, 26 May 2020 19:01:12 GMT",
-=======
-        "traceparent": "00-a67030fa11e9304d83d99fca6a474885-9d4813d52cc61e41-00",
-        "User-Agent": [
-          "azsdk-net-Storage.Blobs/12.5.0-dev.20200529.1",
-          "(.NET Core 4.6.28801.04; Microsoft Windows 10.0.18363 )"
-        ],
-        "x-ms-client-request-id": "8cbca68b-1392-85ac-55f4-2940f66ad19a",
-        "x-ms-copy-source": "http://amandadev2.blob.core.windows.net/test-container-86c03965-fadb-b601-d047-a03de4cbc04c/test-\u03B2\u00A3\u00A9\u00FE\u203D%253A-beb23120-ae34-3397-00e7-727f8e893ceb",
-        "x-ms-date": "Fri, 29 May 2020 16:47:57 GMT",
->>>>>>> 80c89ee0
+        "x-ms-client-request-id": "57ad0847-3517-91c6-9c27-a6ae75c0ca70",
+        "x-ms-copy-source": "http://jamesschreppler.blob.core.windows.net/test-container-9468db89-2c63-548b-5aae-ec5582a7e24d/test-\u03B2\u00A3\u00A9\u00FE\u203D%253A-c03ab298-5360-db41-638e-0729cdc08d8a",
+        "x-ms-date": "Tue, 09 Jun 2020 20:33:12 GMT",
         "x-ms-return-client-request-id": "true",
         "x-ms-source-range": "bytes=0-",
-        "x-ms-version": "2019-12-12"
+        "x-ms-version": "2019-07-07"
       },
       "RequestBody": null,
       "StatusCode": 201,
       "ResponseHeaders": {
         "Content-Length": "0",
-<<<<<<< HEAD
-        "Date": "Tue, 26 May 2020 19:01:13 GMT",
-=======
-        "Date": "Fri, 29 May 2020 16:47:56 GMT",
->>>>>>> 80c89ee0
+        "Date": "Tue, 09 Jun 2020 20:33:12 GMT",
         "Server": [
           "Windows-Azure-Blob/1.0",
           "Microsoft-HTTPAPI/2.0"
         ],
-        "x-ms-client-request-id": "8cbca68b-1392-85ac-55f4-2940f66ad19a",
-        "x-ms-content-crc64": "KVEVv0M5cK8=",
-<<<<<<< HEAD
-        "x-ms-request-id": "ffdd4ac0-601e-0072-3e90-334aef000000",
-=======
-        "x-ms-request-id": "ab64e8d9-801e-002e-34d8-3512dc000000",
->>>>>>> 80c89ee0
+        "x-ms-client-request-id": "57ad0847-3517-91c6-9c27-a6ae75c0ca70",
+        "x-ms-content-crc64": "iShl0sKYdYw=",
+        "x-ms-request-id": "412aa436-501e-004c-579d-3e46a0000000",
         "x-ms-request-server-encrypted": "true",
-        "x-ms-version": "2019-12-12"
+        "x-ms-version": "2019-07-07"
       },
       "ResponseBody": []
     },
     {
-      "RequestUri": "https://seanmcccanary.blob.core.windows.net/test-container-86c03965-fadb-b601-d047-a03de4cbc04c?restype=container",
+      "RequestUri": "http://jamesschreppler.blob.core.windows.net/test-container-9468db89-2c63-548b-5aae-ec5582a7e24d?restype=container",
       "RequestMethod": "DELETE",
       "RequestHeaders": {
         "Authorization": "Sanitized",
-<<<<<<< HEAD
-        "traceparent": "00-60cd51cb828d2442a7cd98c4abfcf39e-f32749316d22684f-00",
+        "traceparent": "00-194b77c6538855478a6830486f35b89e-598bcec23c598940-00",
         "User-Agent": [
-          "azsdk-net-Storage.Blobs/12.5.0-dev.20200526.1",
-          "(.NET Core 4.6.28619.01; Microsoft Windows 10.0.18362 )"
+          "azsdk-net-Storage.Blobs/12.5.0-dev.20200609.1",
+          "(.NET Core 4.6.28801.04; Microsoft Windows 10.0.19041 )"
         ],
-        "x-ms-client-request-id": "4b32f9b9-e418-97dc-b4d5-19c2c69a389e",
-        "x-ms-date": "Tue, 26 May 2020 19:01:12 GMT",
-=======
-        "traceparent": "00-bdfb5b7112070d45ac0b56e42fe4275e-a8610f8f8b27c347-00",
-        "User-Agent": [
-          "azsdk-net-Storage.Blobs/12.5.0-dev.20200529.1",
-          "(.NET Core 4.6.28801.04; Microsoft Windows 10.0.18363 )"
-        ],
-        "x-ms-client-request-id": "4b32f9b9-e418-97dc-b4d5-19c2c69a389e",
-        "x-ms-date": "Fri, 29 May 2020 16:47:57 GMT",
->>>>>>> 80c89ee0
+        "x-ms-client-request-id": "fb547266-437e-1dc4-78a0-86a2fc77a2cc",
+        "x-ms-date": "Tue, 09 Jun 2020 20:33:12 GMT",
         "x-ms-return-client-request-id": "true",
-        "x-ms-version": "2019-12-12"
+        "x-ms-version": "2019-07-07"
       },
       "RequestBody": null,
       "StatusCode": 202,
       "ResponseHeaders": {
         "Content-Length": "0",
-<<<<<<< HEAD
-        "Date": "Tue, 26 May 2020 19:01:13 GMT",
-=======
-        "Date": "Fri, 29 May 2020 16:47:56 GMT",
->>>>>>> 80c89ee0
+        "Date": "Tue, 09 Jun 2020 20:33:12 GMT",
         "Server": [
           "Windows-Azure-Blob/1.0",
           "Microsoft-HTTPAPI/2.0"
         ],
-        "x-ms-client-request-id": "4b32f9b9-e418-97dc-b4d5-19c2c69a389e",
-<<<<<<< HEAD
-        "x-ms-request-id": "ffdd4ac4-601e-0072-4290-334aef000000",
-        "x-ms-version": "2019-12-12"
-=======
-        "x-ms-request-id": "ab64e912-801e-002e-63d8-3512dc000000",
+        "x-ms-client-request-id": "fb547266-437e-1dc4-78a0-86a2fc77a2cc",
+        "x-ms-request-id": "412aa5d0-501e-004c-409d-3e46a0000000",
         "x-ms-version": "2019-07-07"
->>>>>>> 80c89ee0
       },
       "ResponseBody": []
     }
   ],
   "Variables": {
-    "RandomSeed": "1376543424",
-    "Storage_TestConfigDefault": "ProductionTenant\nseanmcccanary\nU2FuaXRpemVk\nhttps://seanmcccanary.blob.core.windows.net\nhttps://seanmcccanary.file.core.windows.net\nhttps://seanmcccanary.queue.core.windows.net\nhttps://seanmcccanary.table.core.windows.net\n\n\n\n\nhttps://seanmcccanary-secondary.blob.core.windows.net\nhttps://seanmcccanary-secondary.file.core.windows.net\nhttps://seanmcccanary-secondary.queue.core.windows.net\nhttps://seanmcccanary-secondary.table.core.windows.net\n\nSanitized\n\n\nCloud\nBlobEndpoint=https://seanmcccanary.blob.core.windows.net/;QueueEndpoint=https://seanmcccanary.queue.core.windows.net/;FileEndpoint=https://seanmcccanary.file.core.windows.net/;BlobSecondaryEndpoint=https://seanmcccanary-secondary.blob.core.windows.net/;QueueSecondaryEndpoint=https://seanmcccanary-secondary.queue.core.windows.net/;FileSecondaryEndpoint=https://seanmcccanary-secondary.file.core.windows.net/;AccountName=seanmcccanary;AccountKey=Sanitized\nseanscope1"
+    "RandomSeed": "287806187",
+    "Storage_TestConfigDefault": "ProductionTenant\njamesschreppler\nU2FuaXRpemVk\nhttp://jamesschreppler.blob.core.windows.net\nhttp://jamesschreppler.file.core.windows.net\nhttp://jamesschreppler.queue.core.windows.net\nhttp://jamesschreppler.table.core.windows.net\n\n\n\n\nhttp://jamesschreppler-secondary.blob.core.windows.net\nhttp://jamesschreppler-secondary.file.core.windows.net\nhttp://jamesschreppler-secondary.queue.core.windows.net\nhttp://jamesschreppler-secondary.table.core.windows.net\n\nSanitized\n\n\nCloud\nBlobEndpoint=http://jamesschreppler.blob.core.windows.net/;QueueEndpoint=http://jamesschreppler.queue.core.windows.net/;FileEndpoint=http://jamesschreppler.file.core.windows.net/;BlobSecondaryEndpoint=http://jamesschreppler-secondary.blob.core.windows.net/;QueueSecondaryEndpoint=http://jamesschreppler-secondary.queue.core.windows.net/;FileSecondaryEndpoint=http://jamesschreppler-secondary.file.core.windows.net/;AccountName=jamesschreppler;AccountKey=Sanitized\n"
   }
 }