﻿{
  "Entries": [
    {
      "RequestUri": "https://seanmcccanary3.blob.core.windows.net/test-container-43f9ebfa-4733-a5ca-5704-76f2b662da9b?restype=container",
      "RequestMethod": "PUT",
      "RequestHeaders": {
        "Accept": "application/xml",
        "Authorization": "Sanitized",
        "traceparent": "00-264e6557211a7a47912063d67c685a98-7044fd18e3022345-00",
        "User-Agent": [
          "azsdk-net-Storage.Blobs/12.9.0-alpha.20210217.1",
          "(.NET 5.0.3; Microsoft Windows 10.0.19042)"
        ],
        "x-ms-blob-public-access": "container",
        "x-ms-client-request-id": "81914cd0-ff8d-5a39-52e8-fdcc9bd34156",
        "x-ms-date": "Wed, 17 Feb 2021 18:56:47 GMT",
        "x-ms-return-client-request-id": "true",
<<<<<<< HEAD
        "x-ms-version": "2020-12-06"
=======
        "x-ms-version": "2021-02-12"
>>>>>>> 7e782c87
      },
      "RequestBody": null,
      "StatusCode": 201,
      "ResponseHeaders": {
        "Content-Length": "0",
        "Date": "Wed, 17 Feb 2021 18:56:46 GMT",
        "ETag": "\"0x8D8D375C71240D7\"",
        "Last-Modified": "Wed, 17 Feb 2021 18:56:47 GMT",
        "Server": [
          "Windows-Azure-Blob/1.0",
          "Microsoft-HTTPAPI/2.0"
        ],
        "x-ms-client-request-id": "81914cd0-ff8d-5a39-52e8-fdcc9bd34156",
        "x-ms-request-id": "582f84d9-c01e-0059-0c5e-055d41000000",
<<<<<<< HEAD
        "x-ms-version": "2020-12-06"
=======
        "x-ms-version": "2021-02-12"
>>>>>>> 7e782c87
      },
      "ResponseBody": []
    },
    {
      "RequestUri": "https://seanmcccanary3.blob.core.windows.net/test-container-43f9ebfa-4733-a5ca-5704-76f2b662da9b/test-blob-38706fd1-99c9-dc79-0588-ff9842998f5f",
      "RequestMethod": "PUT",
      "RequestHeaders": {
        "Accept": "application/xml",
        "Authorization": "Sanitized",
        "Content-Length": "1024",
        "Content-Type": "application/octet-stream",
        "traceparent": "00-ed1cdf4a3864bf4daa4c80ab612ebe1a-c2288e82dda0754f-00",
        "User-Agent": [
          "azsdk-net-Storage.Blobs/12.9.0-alpha.20210217.1",
          "(.NET 5.0.3; Microsoft Windows 10.0.19042)"
        ],
        "x-ms-blob-type": "BlockBlob",
        "x-ms-client-request-id": "c5599441-8709-397b-2732-366c4719cf53",
        "x-ms-date": "Wed, 17 Feb 2021 18:56:47 GMT",
        "x-ms-return-client-request-id": "true",
<<<<<<< HEAD
        "x-ms-version": "2020-12-06"
=======
        "x-ms-version": "2021-02-12"
>>>>>>> 7e782c87
      },
      "RequestBody": "RhOxJAEiIyfz9o4/Bw4W+mOxImrRWA6nJe3OA9YqZ+Gy6XV8q3vDrihpjZZw+VJE0gJo6bHWhe4ECv8UVCBRyY+tjR2Zmk7o7nNBZ8p4NiuaijDTwn4w22OHd6B8rloIGMQGw2w0qzizgPo9lR4jjNTTecnvfQYRfLG6EiKtaz8ZOE4FcXK/Zt74H0KD8kZFY+vMqTWQGZq+9Ua7epkVBRS6I1zPHRphFBPq9l3EjYlqdK434cIKiR+zR3wsA+tF4xktyM/pdUbRa5QhpSI8+me8UAbq3iRSr5k9G9WeNRAopBNElsS6gf5nZnUt6OT8d00Ub7PlWwT12xg1q1pxMjaD+QAP+GOjAs8Hg3iuJMa1QaSIisVdQkkOT7urhNWk9jM/qu/k7X7qcGzk3deMRrdRgGq16ahwJra2AKmo9375Y4xEbnrX0VMmnRlYeWRxgggDWQNq7w2Kz4Q4LezUQXnu6npLR9c9eq8Wj0uPF6xRRH2hpJ16jnR/up/1n6NmUVygaY/qJjswxt9UU1/C+7fX5ulvM53bdFsGzI03R9sLsD3v764dZx5CcN6+JToUvL/oHri69x2/xPQz5Fqu+H4DSKMi0wsIun/KLMO+HE8h8g/NTykiUbgfLyq56YPDlHdfutyW8emz32M578taAKilEvFK4KlV4ffrA6PgT9D7B5dLX2FyigAmGW/F6WHsxC+CE9eReLTNCtnlq+5F0o+SPegzDqFGMojxJMY5j/eV/j5zXjv5ao7jflWHjd4R4EffMqx5ubaOO+FPn1TtlHriT62w0nRUmdNaUJBMvqSp30R/WV1LG0WH5SNaqco59enapT4xYQ7Si5nZH2glQnw8pcAPbjodlzNnKOxQ+e8IIFumcRlmeH42rM3EcvzdYqOmHgQKKoauvQ4KyTkhgpKp0P8MftBj1S1C2cFtWCU3isZJqtrr/vXU97MKXK5FFSo6GqH80OPSQkjWx1HFQWTo0j5y19e3vtEJN4YdWHl+/cOXMj6DOrnjd2eRFDakD7ZOIYlv0j1Sg1zP85lctOrPWMqNLQ8mZZiFj2BwJambZSfQzjbwDiqGRK/htEcghsJ9wrxrFuKnKLzw6kLc4l2yNI5yi+az3kmfBuhgRLFRZQie8mPtL05FKaZ6/yTnqWJSL3+4rvvcyuRyyxD5R+MLn4U6PvD6xQRALGI/Od8lt12GDRUxmLcNwih/e2M+S+LDbmCerWtyWGp7eIGYnJAFTBOycjnO2gfNLHvIekmhAuB/fMp+hwrxFLWrtR82dCWXei5Pi9mp9JRY0IHvqd0g2nagGSDGhsUJwV6DIyTnl7hWMAAbUXYH1oc2JraIAWrYi9uolVsE0fNpRcl6JQ==",
      "StatusCode": 201,
      "ResponseHeaders": {
        "Content-Length": "0",
        "Content-MD5": "ZQ2TFZFjOMaROstvTxBDwQ==",
        "Date": "Wed, 17 Feb 2021 18:56:46 GMT",
        "ETag": "\"0x8D8D375C71D2D28\"",
        "Last-Modified": "Wed, 17 Feb 2021 18:56:47 GMT",
        "Server": [
          "Windows-Azure-Blob/1.0",
          "Microsoft-HTTPAPI/2.0"
        ],
        "x-ms-client-request-id": "c5599441-8709-397b-2732-366c4719cf53",
        "x-ms-content-crc64": "fR9HBLqoPOw=",
        "x-ms-request-id": "582f84ef-c01e-0059-195e-055d41000000",
        "x-ms-request-server-encrypted": "true",
<<<<<<< HEAD
        "x-ms-version": "2020-12-06",
=======
        "x-ms-version": "2021-02-12",
>>>>>>> 7e782c87
        "x-ms-version-id": "2021-02-17T18:56:47.813764Z"
      },
      "ResponseBody": []
    },
    {
      "RequestUri": "https://seanmcccanary3.blob.core.windows.net/test-container-43f9ebfa-4733-a5ca-5704-76f2b662da9b/test-blob-f3c0800f-98aa-3e48-025c-515f0db10bad",
      "RequestMethod": "PUT",
      "RequestHeaders": {
        "Accept": "application/xml",
        "Authorization": "Sanitized",
        "Content-Length": "1024",
        "Content-Type": "application/octet-stream",
        "traceparent": "00-20ead116904bf848aa05295b76f755b6-0a5f2cbf05b9744e-00",
        "User-Agent": [
          "azsdk-net-Storage.Blobs/12.9.0-alpha.20210217.1",
          "(.NET 5.0.3; Microsoft Windows 10.0.19042)"
        ],
        "x-ms-blob-type": "BlockBlob",
        "x-ms-client-request-id": "781ee643-4657-05a4-357c-9f83475320d8",
        "x-ms-date": "Wed, 17 Feb 2021 18:56:47 GMT",
        "x-ms-return-client-request-id": "true",
<<<<<<< HEAD
        "x-ms-version": "2020-12-06"
=======
        "x-ms-version": "2021-02-12"
>>>>>>> 7e782c87
      },
      "RequestBody": "RhOxJAEiIyfz9o4/Bw4W+mOxImrRWA6nJe3OA9YqZ+Gy6XV8q3vDrihpjZZw+VJE0gJo6bHWhe4ECv8UVCBRyY+tjR2Zmk7o7nNBZ8p4NiuaijDTwn4w22OHd6B8rloIGMQGw2w0qzizgPo9lR4jjNTTecnvfQYRfLG6EiKtaz8ZOE4FcXK/Zt74H0KD8kZFY+vMqTWQGZq+9Ua7epkVBRS6I1zPHRphFBPq9l3EjYlqdK434cIKiR+zR3wsA+tF4xktyM/pdUbRa5QhpSI8+me8UAbq3iRSr5k9G9WeNRAopBNElsS6gf5nZnUt6OT8d00Ub7PlWwT12xg1q1pxMjaD+QAP+GOjAs8Hg3iuJMa1QaSIisVdQkkOT7urhNWk9jM/qu/k7X7qcGzk3deMRrdRgGq16ahwJra2AKmo9375Y4xEbnrX0VMmnRlYeWRxgggDWQNq7w2Kz4Q4LezUQXnu6npLR9c9eq8Wj0uPF6xRRH2hpJ16jnR/up/1n6NmUVygaY/qJjswxt9UU1/C+7fX5ulvM53bdFsGzI03R9sLsD3v764dZx5CcN6+JToUvL/oHri69x2/xPQz5Fqu+H4DSKMi0wsIun/KLMO+HE8h8g/NTykiUbgfLyq56YPDlHdfutyW8emz32M578taAKilEvFK4KlV4ffrA6PgT9D7B5dLX2FyigAmGW/F6WHsxC+CE9eReLTNCtnlq+5F0o+SPegzDqFGMojxJMY5j/eV/j5zXjv5ao7jflWHjd4R4EffMqx5ubaOO+FPn1TtlHriT62w0nRUmdNaUJBMvqSp30R/WV1LG0WH5SNaqco59enapT4xYQ7Si5nZH2glQnw8pcAPbjodlzNnKOxQ+e8IIFumcRlmeH42rM3EcvzdYqOmHgQKKoauvQ4KyTkhgpKp0P8MftBj1S1C2cFtWCU3isZJqtrr/vXU97MKXK5FFSo6GqH80OPSQkjWx1HFQWTo0j5y19e3vtEJN4YdWHl+/cOXMj6DOrnjd2eRFDakD7ZOIYlv0j1Sg1zP85lctOrPWMqNLQ8mZZiFj2BwJambZSfQzjbwDiqGRK/htEcghsJ9wrxrFuKnKLzw6kLc4l2yNI5yi+az3kmfBuhgRLFRZQie8mPtL05FKaZ6/yTnqWJSL3+4rvvcyuRyyxD5R+MLn4U6PvD6xQRALGI/Od8lt12GDRUxmLcNwih/e2M+S+LDbmCerWtyWGp7eIGYnJAFTBOycjnO2gfNLHvIekmhAuB/fMp+hwrxFLWrtR82dCWXei5Pi9mp9JRY0IHvqd0g2nagGSDGhsUJwV6DIyTnl7hWMAAbUXYH1oc2JraIAWrYi9uolVsE0fNpRcl6JQ==",
      "StatusCode": 201,
      "ResponseHeaders": {
        "Content-Length": "0",
        "Content-MD5": "ZQ2TFZFjOMaROstvTxBDwQ==",
        "Date": "Wed, 17 Feb 2021 18:56:47 GMT",
        "ETag": "\"0x8D8D375C72879DC\"",
        "Last-Modified": "Wed, 17 Feb 2021 18:56:47 GMT",
        "Server": [
          "Windows-Azure-Blob/1.0",
          "Microsoft-HTTPAPI/2.0"
        ],
        "x-ms-client-request-id": "781ee643-4657-05a4-357c-9f83475320d8",
        "x-ms-content-crc64": "fR9HBLqoPOw=",
        "x-ms-request-id": "582f8500-c01e-0059-265e-055d41000000",
        "x-ms-request-server-encrypted": "true",
<<<<<<< HEAD
        "x-ms-version": "2020-12-06",
=======
        "x-ms-version": "2021-02-12",
>>>>>>> 7e782c87
        "x-ms-version-id": "2021-02-17T18:56:47.8878172Z"
      },
      "ResponseBody": []
    },
    {
      "RequestUri": "https://seanmcccanary3.blob.core.windows.net/test-container-43f9ebfa-4733-a5ca-5704-76f2b662da9b/test-blob-f3c0800f-98aa-3e48-025c-515f0db10bad?comp=lease",
      "RequestMethod": "PUT",
      "RequestHeaders": {
        "Accept": "application/xml",
        "Authorization": "Sanitized",
        "traceparent": "00-84ae5dab1fa34641a815f625dd2a5131-0574ccd971008c43-00",
        "User-Agent": [
          "azsdk-net-Storage.Blobs/12.9.0-alpha.20210217.1",
          "(.NET 5.0.3; Microsoft Windows 10.0.19042)"
        ],
        "x-ms-client-request-id": "df802937-3e1f-bb14-5ea4-8f8f42f28168",
        "x-ms-date": "Wed, 17 Feb 2021 18:56:47 GMT",
        "x-ms-lease-action": "acquire",
        "x-ms-lease-duration": "-1",
        "x-ms-proposed-lease-id": "57d6322d-87f1-7988-e9c8-04b184cd2731",
        "x-ms-return-client-request-id": "true",
<<<<<<< HEAD
        "x-ms-version": "2020-12-06"
=======
        "x-ms-version": "2021-02-12"
>>>>>>> 7e782c87
      },
      "RequestBody": null,
      "StatusCode": 201,
      "ResponseHeaders": {
        "Content-Length": "0",
        "Date": "Wed, 17 Feb 2021 18:56:47 GMT",
        "ETag": "\"0x8D8D375C72879DC\"",
        "Last-Modified": "Wed, 17 Feb 2021 18:56:47 GMT",
        "Server": [
          "Windows-Azure-Blob/1.0",
          "Microsoft-HTTPAPI/2.0"
        ],
        "x-ms-client-request-id": "df802937-3e1f-bb14-5ea4-8f8f42f28168",
        "x-ms-lease-id": "57d6322d-87f1-7988-e9c8-04b184cd2731",
        "x-ms-request-id": "582f8519-c01e-0059-3c5e-055d41000000",
<<<<<<< HEAD
        "x-ms-version": "2020-12-06"
=======
        "x-ms-version": "2021-02-12"
>>>>>>> 7e782c87
      },
      "ResponseBody": []
    },
    {
      "RequestUri": "https://seanmcccanary3.blob.core.windows.net/test-container-43f9ebfa-4733-a5ca-5704-76f2b662da9b/test-blob-f3c0800f-98aa-3e48-025c-515f0db10bad?comp=block&blockid=dGVzdC1ibG9jay0xNmU2NmU1NC1iZjJiLWQ3ZGQtMzc5Zi1hOGViMmMyMDUxYzI%3D",
      "RequestMethod": "PUT",
      "RequestHeaders": {
        "Accept": "application/xml",
        "Authorization": "Sanitized",
        "traceparent": "00-d94ab0a8d4aa3542988ae26cce9bf089-52932dee65547a44-00",
        "User-Agent": [
          "azsdk-net-Storage.Blobs/12.9.0-alpha.20210217.1",
          "(.NET 5.0.3; Microsoft Windows 10.0.19042)"
        ],
        "x-ms-client-request-id": "b912f284-3440-7842-4ca8-a77f95288f3d",
        "x-ms-copy-source": "https://seanmcccanary3.blob.core.windows.net/test-container-43f9ebfa-4733-a5ca-5704-76f2b662da9b/test-blob-38706fd1-99c9-dc79-0588-ff9842998f5f",
        "x-ms-date": "Wed, 17 Feb 2021 18:56:47 GMT",
        "x-ms-lease-id": "57d6322d-87f1-7988-e9c8-04b184cd2731",
        "x-ms-return-client-request-id": "true",
        "x-ms-source-range": "bytes=0-",
<<<<<<< HEAD
        "x-ms-version": "2020-12-06"
=======
        "x-ms-version": "2021-02-12"
>>>>>>> 7e782c87
      },
      "RequestBody": null,
      "StatusCode": 201,
      "ResponseHeaders": {
        "Content-Length": "0",
        "Date": "Wed, 17 Feb 2021 18:56:47 GMT",
        "Server": [
          "Windows-Azure-Blob/1.0",
          "Microsoft-HTTPAPI/2.0"
        ],
        "x-ms-client-request-id": "b912f284-3440-7842-4ca8-a77f95288f3d",
        "x-ms-content-crc64": "fR9HBLqoPOw=",
        "x-ms-request-id": "582f8525-c01e-0059-465e-055d41000000",
        "x-ms-request-server-encrypted": "true",
<<<<<<< HEAD
        "x-ms-version": "2020-12-06"
=======
        "x-ms-version": "2021-02-12"
>>>>>>> 7e782c87
      },
      "ResponseBody": []
    },
    {
      "RequestUri": "https://seanmcccanary3.blob.core.windows.net/test-container-43f9ebfa-4733-a5ca-5704-76f2b662da9b?restype=container",
      "RequestMethod": "DELETE",
      "RequestHeaders": {
        "Accept": "application/xml",
        "Authorization": "Sanitized",
        "traceparent": "00-c1d434cc62e5d54fa0cef978ff102f4e-a9d4a5cccef84242-00",
        "User-Agent": [
          "azsdk-net-Storage.Blobs/12.9.0-alpha.20210217.1",
          "(.NET 5.0.3; Microsoft Windows 10.0.19042)"
        ],
        "x-ms-client-request-id": "3967edab-970e-4881-5400-0ea4a192c8f4",
        "x-ms-date": "Wed, 17 Feb 2021 18:56:48 GMT",
        "x-ms-return-client-request-id": "true",
<<<<<<< HEAD
        "x-ms-version": "2020-12-06"
=======
        "x-ms-version": "2021-02-12"
>>>>>>> 7e782c87
      },
      "RequestBody": null,
      "StatusCode": 202,
      "ResponseHeaders": {
        "Content-Length": "0",
        "Date": "Wed, 17 Feb 2021 18:56:47 GMT",
        "Server": [
          "Windows-Azure-Blob/1.0",
          "Microsoft-HTTPAPI/2.0"
        ],
        "x-ms-client-request-id": "3967edab-970e-4881-5400-0ea4a192c8f4",
        "x-ms-request-id": "582f8542-c01e-0059-595e-055d41000000",
<<<<<<< HEAD
        "x-ms-version": "2020-12-06"
=======
        "x-ms-version": "2021-02-12"
>>>>>>> 7e782c87
      },
      "ResponseBody": []
    }
  ],
  "Variables": {
    "RandomSeed": "1677797431",
    "Storage_TestConfigDefault": "ProductionTenant\nseanmcccanary3\nU2FuaXRpemVk\nhttps://seanmcccanary3.blob.core.windows.net\nhttps://seanmcccanary3.file.core.windows.net\nhttps://seanmcccanary3.queue.core.windows.net\nhttps://seanmcccanary3.table.core.windows.net\n\n\n\n\nhttps://seanmcccanary3-secondary.blob.core.windows.net\nhttps://seanmcccanary3-secondary.file.core.windows.net\nhttps://seanmcccanary3-secondary.queue.core.windows.net\nhttps://seanmcccanary3-secondary.table.core.windows.net\n\nSanitized\n\n\nCloud\nBlobEndpoint=https://seanmcccanary3.blob.core.windows.net/;QueueEndpoint=https://seanmcccanary3.queue.core.windows.net/;FileEndpoint=https://seanmcccanary3.file.core.windows.net/;BlobSecondaryEndpoint=https://seanmcccanary3-secondary.blob.core.windows.net/;QueueSecondaryEndpoint=https://seanmcccanary3-secondary.queue.core.windows.net/;FileSecondaryEndpoint=https://seanmcccanary3-secondary.file.core.windows.net/;AccountName=seanmcccanary3;AccountKey=Kg==;\nseanscope1\n\n"
  }
}<|MERGE_RESOLUTION|>--- conflicted
+++ resolved
@@ -15,11 +15,7 @@
         "x-ms-client-request-id": "81914cd0-ff8d-5a39-52e8-fdcc9bd34156",
         "x-ms-date": "Wed, 17 Feb 2021 18:56:47 GMT",
         "x-ms-return-client-request-id": "true",
-<<<<<<< HEAD
-        "x-ms-version": "2020-12-06"
-=======
-        "x-ms-version": "2021-02-12"
->>>>>>> 7e782c87
+        "x-ms-version": "2021-02-12"
       },
       "RequestBody": null,
       "StatusCode": 201,
@@ -34,11 +30,7 @@
         ],
         "x-ms-client-request-id": "81914cd0-ff8d-5a39-52e8-fdcc9bd34156",
         "x-ms-request-id": "582f84d9-c01e-0059-0c5e-055d41000000",
-<<<<<<< HEAD
-        "x-ms-version": "2020-12-06"
-=======
-        "x-ms-version": "2021-02-12"
->>>>>>> 7e782c87
+        "x-ms-version": "2021-02-12"
       },
       "ResponseBody": []
     },
@@ -59,11 +51,7 @@
         "x-ms-client-request-id": "c5599441-8709-397b-2732-366c4719cf53",
         "x-ms-date": "Wed, 17 Feb 2021 18:56:47 GMT",
         "x-ms-return-client-request-id": "true",
-<<<<<<< HEAD
-        "x-ms-version": "2020-12-06"
-=======
-        "x-ms-version": "2021-02-12"
->>>>>>> 7e782c87
+        "x-ms-version": "2021-02-12"
       },
       "RequestBody": "RhOxJAEiIyfz9o4/Bw4W+mOxImrRWA6nJe3OA9YqZ+Gy6XV8q3vDrihpjZZw+VJE0gJo6bHWhe4ECv8UVCBRyY+tjR2Zmk7o7nNBZ8p4NiuaijDTwn4w22OHd6B8rloIGMQGw2w0qzizgPo9lR4jjNTTecnvfQYRfLG6EiKtaz8ZOE4FcXK/Zt74H0KD8kZFY+vMqTWQGZq+9Ua7epkVBRS6I1zPHRphFBPq9l3EjYlqdK434cIKiR+zR3wsA+tF4xktyM/pdUbRa5QhpSI8+me8UAbq3iRSr5k9G9WeNRAopBNElsS6gf5nZnUt6OT8d00Ub7PlWwT12xg1q1pxMjaD+QAP+GOjAs8Hg3iuJMa1QaSIisVdQkkOT7urhNWk9jM/qu/k7X7qcGzk3deMRrdRgGq16ahwJra2AKmo9375Y4xEbnrX0VMmnRlYeWRxgggDWQNq7w2Kz4Q4LezUQXnu6npLR9c9eq8Wj0uPF6xRRH2hpJ16jnR/up/1n6NmUVygaY/qJjswxt9UU1/C+7fX5ulvM53bdFsGzI03R9sLsD3v764dZx5CcN6+JToUvL/oHri69x2/xPQz5Fqu+H4DSKMi0wsIun/KLMO+HE8h8g/NTykiUbgfLyq56YPDlHdfutyW8emz32M578taAKilEvFK4KlV4ffrA6PgT9D7B5dLX2FyigAmGW/F6WHsxC+CE9eReLTNCtnlq+5F0o+SPegzDqFGMojxJMY5j/eV/j5zXjv5ao7jflWHjd4R4EffMqx5ubaOO+FPn1TtlHriT62w0nRUmdNaUJBMvqSp30R/WV1LG0WH5SNaqco59enapT4xYQ7Si5nZH2glQnw8pcAPbjodlzNnKOxQ+e8IIFumcRlmeH42rM3EcvzdYqOmHgQKKoauvQ4KyTkhgpKp0P8MftBj1S1C2cFtWCU3isZJqtrr/vXU97MKXK5FFSo6GqH80OPSQkjWx1HFQWTo0j5y19e3vtEJN4YdWHl+/cOXMj6DOrnjd2eRFDakD7ZOIYlv0j1Sg1zP85lctOrPWMqNLQ8mZZiFj2BwJambZSfQzjbwDiqGRK/htEcghsJ9wrxrFuKnKLzw6kLc4l2yNI5yi+az3kmfBuhgRLFRZQie8mPtL05FKaZ6/yTnqWJSL3+4rvvcyuRyyxD5R+MLn4U6PvD6xQRALGI/Od8lt12GDRUxmLcNwih/e2M+S+LDbmCerWtyWGp7eIGYnJAFTBOycjnO2gfNLHvIekmhAuB/fMp+hwrxFLWrtR82dCWXei5Pi9mp9JRY0IHvqd0g2nagGSDGhsUJwV6DIyTnl7hWMAAbUXYH1oc2JraIAWrYi9uolVsE0fNpRcl6JQ==",
       "StatusCode": 201,
@@ -81,11 +69,7 @@
         "x-ms-content-crc64": "fR9HBLqoPOw=",
         "x-ms-request-id": "582f84ef-c01e-0059-195e-055d41000000",
         "x-ms-request-server-encrypted": "true",
-<<<<<<< HEAD
-        "x-ms-version": "2020-12-06",
-=======
         "x-ms-version": "2021-02-12",
->>>>>>> 7e782c87
         "x-ms-version-id": "2021-02-17T18:56:47.813764Z"
       },
       "ResponseBody": []
@@ -107,11 +91,7 @@
         "x-ms-client-request-id": "781ee643-4657-05a4-357c-9f83475320d8",
         "x-ms-date": "Wed, 17 Feb 2021 18:56:47 GMT",
         "x-ms-return-client-request-id": "true",
-<<<<<<< HEAD
-        "x-ms-version": "2020-12-06"
-=======
-        "x-ms-version": "2021-02-12"
->>>>>>> 7e782c87
+        "x-ms-version": "2021-02-12"
       },
       "RequestBody": "RhOxJAEiIyfz9o4/Bw4W+mOxImrRWA6nJe3OA9YqZ+Gy6XV8q3vDrihpjZZw+VJE0gJo6bHWhe4ECv8UVCBRyY+tjR2Zmk7o7nNBZ8p4NiuaijDTwn4w22OHd6B8rloIGMQGw2w0qzizgPo9lR4jjNTTecnvfQYRfLG6EiKtaz8ZOE4FcXK/Zt74H0KD8kZFY+vMqTWQGZq+9Ua7epkVBRS6I1zPHRphFBPq9l3EjYlqdK434cIKiR+zR3wsA+tF4xktyM/pdUbRa5QhpSI8+me8UAbq3iRSr5k9G9WeNRAopBNElsS6gf5nZnUt6OT8d00Ub7PlWwT12xg1q1pxMjaD+QAP+GOjAs8Hg3iuJMa1QaSIisVdQkkOT7urhNWk9jM/qu/k7X7qcGzk3deMRrdRgGq16ahwJra2AKmo9375Y4xEbnrX0VMmnRlYeWRxgggDWQNq7w2Kz4Q4LezUQXnu6npLR9c9eq8Wj0uPF6xRRH2hpJ16jnR/up/1n6NmUVygaY/qJjswxt9UU1/C+7fX5ulvM53bdFsGzI03R9sLsD3v764dZx5CcN6+JToUvL/oHri69x2/xPQz5Fqu+H4DSKMi0wsIun/KLMO+HE8h8g/NTykiUbgfLyq56YPDlHdfutyW8emz32M578taAKilEvFK4KlV4ffrA6PgT9D7B5dLX2FyigAmGW/F6WHsxC+CE9eReLTNCtnlq+5F0o+SPegzDqFGMojxJMY5j/eV/j5zXjv5ao7jflWHjd4R4EffMqx5ubaOO+FPn1TtlHriT62w0nRUmdNaUJBMvqSp30R/WV1LG0WH5SNaqco59enapT4xYQ7Si5nZH2glQnw8pcAPbjodlzNnKOxQ+e8IIFumcRlmeH42rM3EcvzdYqOmHgQKKoauvQ4KyTkhgpKp0P8MftBj1S1C2cFtWCU3isZJqtrr/vXU97MKXK5FFSo6GqH80OPSQkjWx1HFQWTo0j5y19e3vtEJN4YdWHl+/cOXMj6DOrnjd2eRFDakD7ZOIYlv0j1Sg1zP85lctOrPWMqNLQ8mZZiFj2BwJambZSfQzjbwDiqGRK/htEcghsJ9wrxrFuKnKLzw6kLc4l2yNI5yi+az3kmfBuhgRLFRZQie8mPtL05FKaZ6/yTnqWJSL3+4rvvcyuRyyxD5R+MLn4U6PvD6xQRALGI/Od8lt12GDRUxmLcNwih/e2M+S+LDbmCerWtyWGp7eIGYnJAFTBOycjnO2gfNLHvIekmhAuB/fMp+hwrxFLWrtR82dCWXei5Pi9mp9JRY0IHvqd0g2nagGSDGhsUJwV6DIyTnl7hWMAAbUXYH1oc2JraIAWrYi9uolVsE0fNpRcl6JQ==",
       "StatusCode": 201,
@@ -129,11 +109,7 @@
         "x-ms-content-crc64": "fR9HBLqoPOw=",
         "x-ms-request-id": "582f8500-c01e-0059-265e-055d41000000",
         "x-ms-request-server-encrypted": "true",
-<<<<<<< HEAD
-        "x-ms-version": "2020-12-06",
-=======
         "x-ms-version": "2021-02-12",
->>>>>>> 7e782c87
         "x-ms-version-id": "2021-02-17T18:56:47.8878172Z"
       },
       "ResponseBody": []
@@ -155,11 +131,7 @@
         "x-ms-lease-duration": "-1",
         "x-ms-proposed-lease-id": "57d6322d-87f1-7988-e9c8-04b184cd2731",
         "x-ms-return-client-request-id": "true",
-<<<<<<< HEAD
-        "x-ms-version": "2020-12-06"
-=======
-        "x-ms-version": "2021-02-12"
->>>>>>> 7e782c87
+        "x-ms-version": "2021-02-12"
       },
       "RequestBody": null,
       "StatusCode": 201,
@@ -175,11 +147,7 @@
         "x-ms-client-request-id": "df802937-3e1f-bb14-5ea4-8f8f42f28168",
         "x-ms-lease-id": "57d6322d-87f1-7988-e9c8-04b184cd2731",
         "x-ms-request-id": "582f8519-c01e-0059-3c5e-055d41000000",
-<<<<<<< HEAD
-        "x-ms-version": "2020-12-06"
-=======
-        "x-ms-version": "2021-02-12"
->>>>>>> 7e782c87
+        "x-ms-version": "2021-02-12"
       },
       "ResponseBody": []
     },
@@ -200,11 +168,7 @@
         "x-ms-lease-id": "57d6322d-87f1-7988-e9c8-04b184cd2731",
         "x-ms-return-client-request-id": "true",
         "x-ms-source-range": "bytes=0-",
-<<<<<<< HEAD
-        "x-ms-version": "2020-12-06"
-=======
-        "x-ms-version": "2021-02-12"
->>>>>>> 7e782c87
+        "x-ms-version": "2021-02-12"
       },
       "RequestBody": null,
       "StatusCode": 201,
@@ -219,11 +183,7 @@
         "x-ms-content-crc64": "fR9HBLqoPOw=",
         "x-ms-request-id": "582f8525-c01e-0059-465e-055d41000000",
         "x-ms-request-server-encrypted": "true",
-<<<<<<< HEAD
-        "x-ms-version": "2020-12-06"
-=======
-        "x-ms-version": "2021-02-12"
->>>>>>> 7e782c87
+        "x-ms-version": "2021-02-12"
       },
       "ResponseBody": []
     },
@@ -241,11 +201,7 @@
         "x-ms-client-request-id": "3967edab-970e-4881-5400-0ea4a192c8f4",
         "x-ms-date": "Wed, 17 Feb 2021 18:56:48 GMT",
         "x-ms-return-client-request-id": "true",
-<<<<<<< HEAD
-        "x-ms-version": "2020-12-06"
-=======
-        "x-ms-version": "2021-02-12"
->>>>>>> 7e782c87
+        "x-ms-version": "2021-02-12"
       },
       "RequestBody": null,
       "StatusCode": 202,
@@ -258,11 +214,7 @@
         ],
         "x-ms-client-request-id": "3967edab-970e-4881-5400-0ea4a192c8f4",
         "x-ms-request-id": "582f8542-c01e-0059-595e-055d41000000",
-<<<<<<< HEAD
-        "x-ms-version": "2020-12-06"
-=======
-        "x-ms-version": "2021-02-12"
->>>>>>> 7e782c87
+        "x-ms-version": "2021-02-12"
       },
       "ResponseBody": []
     }
