--- conflicted
+++ resolved
@@ -15,11 +15,7 @@
         "x-ms-client-request-id": "3dc9c643-e5e6-6ff0-f255-ae766b9ed754",
         "x-ms-date": "Wed, 17 Feb 2021 18:58:27 GMT",
         "x-ms-return-client-request-id": "true",
-<<<<<<< HEAD
-        "x-ms-version": "2020-12-06"
-=======
         "x-ms-version": "2021-02-12"
->>>>>>> 7e782c87
       },
       "RequestBody": null,
       "StatusCode": 201,
@@ -34,11 +30,7 @@
         ],
         "x-ms-client-request-id": "3dc9c643-e5e6-6ff0-f255-ae766b9ed754",
         "x-ms-request-id": "38e618fa-801e-0058-015e-05029d000000",
-<<<<<<< HEAD
-        "x-ms-version": "2020-12-06"
-=======
         "x-ms-version": "2021-02-12"
->>>>>>> 7e782c87
       },
       "ResponseBody": []
     },
@@ -59,11 +51,7 @@
         "x-ms-client-request-id": "7bbd925b-237d-eff9-7346-f854dacbd906",
         "x-ms-date": "Wed, 17 Feb 2021 18:58:28 GMT",
         "x-ms-return-client-request-id": "true",
-<<<<<<< HEAD
-        "x-ms-version": "2020-12-06"
-=======
         "x-ms-version": "2021-02-12"
->>>>>>> 7e782c87
       },
       "RequestBody": "VH8ZNpy00xatsFDl4ft5iBm4BZAN7BOPP+19HriNw68hbxBGF0zw2pWok9vGkPmY2mHV5LtG82dsifevN7VeIO2gxHLqMnHMxyr6ZVk3yK/05ERXuN/02nyp2o1VQaPgSnPuJsuGrqfvCB2QTI0ONMFIu1NwBmcNq+r2QVjjd4aHGRrlSaHjbTacZ7DCZI7um6bMDIVPb0ML4Hvhj2xPDJCWCDJyKOsfZU0d1J+3S0dcCKaxFmsAN6nX2mgmAd3JTVofK1tbe3O6raY4MpujVJU0hYfGnfYlltGIm06D+GRvVIZFlx/rAIwz92nExwQOM4XS8ntWAq9k+ZWK0t8kN7RCyN4VXrx1SIX6k6aMYc7MemfIsAboGVHW4J6KYC2tDr+0gf4m+NTIXan2W24J15jGvlh3XIauWq+MPn0e6+dXTYXm19/PpYGS/1Nc8b3jzQgFxKLVNbI4BiZPmbpXqnHBng7pIwC49hjW5FwzUWjxqXB1GCZFghjTrdG5gAzGO1XhmlOv+akITc2J/lBVBbS+Xe9J4ZFKfBz2FXUu/3YMEKkGUbcVQrDGbMtZu4THfacc+iIcfFnDlh43uOMz2k1Xfe6nTrP9qRo/g3XG8cCXLpjOEgRT75NPQ7uZ3YnMkpJ9Aj2WIC70HlEH3fnk/aRdn4pLZcdJA45bWAv4ZMuRcvDjSe+DAQ5p2fOzSxGZa0YWOz7/gS3KM/6vO8gj/LmGdmoJALO12p574YzTlrh9we3F4SiMkfHDGBXx08ZGRt06LNSmj2qSYWGgg5+g9p1GMXnbXRqR+eV4RueewwbXNZuumWnj1jKCMoDH7A5SIiF3q6FNa+jDqTLvLUiC9J1byE0D8l00YltGWCuZyQ3WJiTFJhhkisqz6/A286jp/z7jayTATjDEQ0hGBhK9Kd8lGAckvc2E9j6DUAZt/W6yXVjstV7oFtf0AePQHoO39sERENuhxEJxX3TlPP4pV0bZk6i60HOBPAIvMLzqtNi6y1pEXOyTEJgVe1bpA9nZyqmc9orb/SVOkNTYcpSGhqqcK3Gk5ftZRYMQpFUdlzkoVmYSTb5O38409ssYup4Ej/SrTddoNeWuQrAGyljQMfiasBwudDnsTUyib+4vQYrkDBVhcUpivyCBYwoNRxR2ZMXTfQqC1Rq6v/+LxsX2fwElIr5Db8CtOPD7rRAv3wU3LAopW8SAYjb6prFL1vlaiuQJ5yVVM/UFJkUZhygKi+D6U5m7zCM9pb+ISMgOYmH3oCIsJvff4vkVJDV+ZtsN8BrRUINfn73AzEJmzeos98TjIuYG3mXpGnGgpajuvj7ke1itPBHdlwBka1q0eRUO6C1wmkT0BxK16DYSvvkV0g==",
       "StatusCode": 201,
@@ -81,11 +69,7 @@
         "x-ms-content-crc64": "mji7+QWAsys=",
         "x-ms-request-id": "38e6190c-801e-0058-0d5e-05029d000000",
         "x-ms-request-server-encrypted": "true",
-<<<<<<< HEAD
-        "x-ms-version": "2020-12-06",
-=======
         "x-ms-version": "2021-02-12",
->>>>>>> 7e782c87
         "x-ms-version-id": "2021-02-17T18:58:28.1766188Z"
       },
       "ResponseBody": []
@@ -109,11 +93,7 @@
         "x-ms-encryption-key": "prXIEXGhfGBw+HBkxjCDjY9pvkGMF3XalFPp7pzA1wA=",
         "x-ms-encryption-key-sha256": "VXnxWhY0kHQxBkZGn9iHdCBw4/Oy9YO57vkG6VIxiKA=",
         "x-ms-return-client-request-id": "true",
-<<<<<<< HEAD
-        "x-ms-version": "2020-12-06"
-=======
         "x-ms-version": "2021-02-12"
->>>>>>> 7e782c87
       },
       "RequestBody": null,
       "StatusCode": 201,
@@ -131,11 +111,7 @@
         "x-ms-encryption-key-sha256": "VXnxWhY0kHQxBkZGn9iHdCBw4/Oy9YO57vkG6VIxiKA=",
         "x-ms-request-id": "38e6191f-801e-0058-1a5e-05029d000000",
         "x-ms-request-server-encrypted": "true",
-<<<<<<< HEAD
-        "x-ms-version": "2020-12-06",
-=======
         "x-ms-version": "2021-02-12",
->>>>>>> 7e782c87
         "x-ms-version-id": "2021-02-17T18:58:28.3147175Z"
       },
       "ResponseBody": []
@@ -154,11 +130,7 @@
         "x-ms-client-request-id": "45a04ea7-ac14-b6c9-4462-a566e42fe30d",
         "x-ms-date": "Wed, 17 Feb 2021 18:58:28 GMT",
         "x-ms-return-client-request-id": "true",
-<<<<<<< HEAD
-        "x-ms-version": "2020-12-06"
-=======
         "x-ms-version": "2021-02-12"
->>>>>>> 7e782c87
       },
       "RequestBody": null,
       "StatusCode": 202,
@@ -171,11 +143,7 @@
         ],
         "x-ms-client-request-id": "45a04ea7-ac14-b6c9-4462-a566e42fe30d",
         "x-ms-request-id": "38e6193a-801e-0058-2d5e-05029d000000",
-<<<<<<< HEAD
-        "x-ms-version": "2020-12-06"
-=======
         "x-ms-version": "2021-02-12"
->>>>>>> 7e782c87
       },
       "ResponseBody": []
     }
