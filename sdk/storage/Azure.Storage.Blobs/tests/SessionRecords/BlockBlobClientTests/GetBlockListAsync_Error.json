﻿{
  "Entries": [
    {
      "RequestUri": "https://seanmcccanary3.blob.core.windows.net/test-container-67ccfcae-d83e-bac1-e2cc-39257fa77426?restype=container",
      "RequestMethod": "PUT",
      "RequestHeaders": {
        "Accept": "application/xml",
        "Authorization": "Sanitized",
        "traceparent": "00-5f2628b3bb9bd94f8b299d9c9f768802-2da4184a0321754f-00",
        "User-Agent": [
          "azsdk-net-Storage.Blobs/12.9.0-alpha.20210216.1",
          "(.NET 5.0.3; Microsoft Windows 10.0.19042)"
        ],
        "x-ms-blob-public-access": "container",
        "x-ms-client-request-id": "b7a70c2b-13df-94b1-2ddd-19bbad30c508",
        "x-ms-date": "Wed, 17 Feb 2021 02:32:47 GMT",
        "x-ms-return-client-request-id": "true",
<<<<<<< HEAD
        "x-ms-version": "2020-12-06"
=======
        "x-ms-version": "2021-02-12"
>>>>>>> 7e782c87
      },
      "RequestBody": null,
      "StatusCode": 201,
      "ResponseHeaders": {
        "Content-Length": "0",
        "Date": "Wed, 17 Feb 2021 02:32:47 GMT",
        "ETag": "\"0x8D8D2EC50784763\"",
        "Last-Modified": "Wed, 17 Feb 2021 02:32:47 GMT",
        "Server": [
          "Windows-Azure-Blob/1.0",
          "Microsoft-HTTPAPI/2.0"
        ],
        "x-ms-client-request-id": "b7a70c2b-13df-94b1-2ddd-19bbad30c508",
        "x-ms-request-id": "4e01b469-501e-0064-4cd5-042b5a000000",
<<<<<<< HEAD
        "x-ms-version": "2020-12-06"
=======
        "x-ms-version": "2021-02-12"
>>>>>>> 7e782c87
      },
      "ResponseBody": []
    },
    {
      "RequestUri": "https://seanmcccanary3.blob.core.windows.net/test-container-67ccfcae-d83e-bac1-e2cc-39257fa77426/test-blob-ec018331-c86a-a3a9-43e8-9de468381e2e?comp=blocklist&snapshot=invalidSnapshot&blocklisttype=all",
      "RequestMethod": "GET",
      "RequestHeaders": {
        "Accept": "application/xml",
        "Authorization": "Sanitized",
        "traceparent": "00-940a3ca3ddae034fb09275e9aae25047-b2114524e4f70e4c-00",
        "User-Agent": [
          "azsdk-net-Storage.Blobs/12.9.0-alpha.20210216.1",
          "(.NET 5.0.3; Microsoft Windows 10.0.19042)"
        ],
        "x-ms-client-request-id": "18576794-ddb2-62db-6303-74f776cc2cf5",
        "x-ms-date": "Wed, 17 Feb 2021 02:32:47 GMT",
        "x-ms-return-client-request-id": "true",
<<<<<<< HEAD
        "x-ms-version": "2020-12-06"
=======
        "x-ms-version": "2021-02-12"
>>>>>>> 7e782c87
      },
      "RequestBody": null,
      "StatusCode": 400,
      "ResponseHeaders": {
        "Content-Length": "381",
        "Content-Type": "application/xml",
        "Date": "Wed, 17 Feb 2021 02:32:47 GMT",
        "Server": [
          "Windows-Azure-Blob/1.0",
          "Microsoft-HTTPAPI/2.0"
        ],
        "x-ms-request-id": "4e01b477-501e-0064-53d5-042b5a000000"
      },
      "ResponseBody": [
        "﻿<?xml version=\"1.0\" encoding=\"utf-8\"?>\n",
        "<Error><Code>InvalidQueryParameterValue</Code><Message>Value for one of the query parameters specified in the request URI is invalid.\n",
        "RequestId:4e01b477-501e-0064-53d5-042b5a000000\n",
        "Time:2021-02-17T02:32:47.8100586Z</Message><QueryParameterName>snapshot</QueryParameterName><QueryParameterValue>invalidSnapshot</QueryParameterValue></Error>"
      ]
    },
    {
      "RequestUri": "https://seanmcccanary3.blob.core.windows.net/test-container-67ccfcae-d83e-bac1-e2cc-39257fa77426?restype=container",
      "RequestMethod": "DELETE",
      "RequestHeaders": {
        "Accept": "application/xml",
        "Authorization": "Sanitized",
        "traceparent": "00-dca9e11d7f047b4a8afac5b006fb9393-04ba64ec9c10f54f-00",
        "User-Agent": [
          "azsdk-net-Storage.Blobs/12.9.0-alpha.20210216.1",
          "(.NET 5.0.3; Microsoft Windows 10.0.19042)"
        ],
        "x-ms-client-request-id": "005004b1-06e0-247c-1897-0efd48505761",
        "x-ms-date": "Wed, 17 Feb 2021 02:32:47 GMT",
        "x-ms-return-client-request-id": "true",
<<<<<<< HEAD
        "x-ms-version": "2020-12-06"
=======
        "x-ms-version": "2021-02-12"
>>>>>>> 7e782c87
      },
      "RequestBody": null,
      "StatusCode": 202,
      "ResponseHeaders": {
        "Content-Length": "0",
        "Date": "Wed, 17 Feb 2021 02:32:47 GMT",
        "Server": [
          "Windows-Azure-Blob/1.0",
          "Microsoft-HTTPAPI/2.0"
        ],
        "x-ms-client-request-id": "005004b1-06e0-247c-1897-0efd48505761",
        "x-ms-request-id": "4e01b48c-501e-0064-60d5-042b5a000000",
<<<<<<< HEAD
        "x-ms-version": "2020-12-06"
=======
        "x-ms-version": "2021-02-12"
>>>>>>> 7e782c87
      },
      "ResponseBody": []
    }
  ],
  "Variables": {
    "RandomSeed": "1767542077",
    "Storage_TestConfigDefault": "ProductionTenant\nseanmcccanary3\nU2FuaXRpemVk\nhttps://seanmcccanary3.blob.core.windows.net\nhttps://seanmcccanary3.file.core.windows.net\nhttps://seanmcccanary3.queue.core.windows.net\nhttps://seanmcccanary3.table.core.windows.net\n\n\n\n\nhttps://seanmcccanary3-secondary.blob.core.windows.net\nhttps://seanmcccanary3-secondary.file.core.windows.net\nhttps://seanmcccanary3-secondary.queue.core.windows.net\nhttps://seanmcccanary3-secondary.table.core.windows.net\n\nSanitized\n\n\nCloud\nBlobEndpoint=https://seanmcccanary3.blob.core.windows.net/;QueueEndpoint=https://seanmcccanary3.queue.core.windows.net/;FileEndpoint=https://seanmcccanary3.file.core.windows.net/;BlobSecondaryEndpoint=https://seanmcccanary3-secondary.blob.core.windows.net/;QueueSecondaryEndpoint=https://seanmcccanary3-secondary.queue.core.windows.net/;FileSecondaryEndpoint=https://seanmcccanary3-secondary.file.core.windows.net/;AccountName=seanmcccanary3;AccountKey=Kg==;\nseanscope1\n\n"
  }
}<|MERGE_RESOLUTION|>--- conflicted
+++ resolved
@@ -15,11 +15,7 @@
         "x-ms-client-request-id": "b7a70c2b-13df-94b1-2ddd-19bbad30c508",
         "x-ms-date": "Wed, 17 Feb 2021 02:32:47 GMT",
         "x-ms-return-client-request-id": "true",
-<<<<<<< HEAD
-        "x-ms-version": "2020-12-06"
-=======
         "x-ms-version": "2021-02-12"
->>>>>>> 7e782c87
       },
       "RequestBody": null,
       "StatusCode": 201,
@@ -34,11 +30,7 @@
         ],
         "x-ms-client-request-id": "b7a70c2b-13df-94b1-2ddd-19bbad30c508",
         "x-ms-request-id": "4e01b469-501e-0064-4cd5-042b5a000000",
-<<<<<<< HEAD
-        "x-ms-version": "2020-12-06"
-=======
         "x-ms-version": "2021-02-12"
->>>>>>> 7e782c87
       },
       "ResponseBody": []
     },
@@ -56,11 +48,7 @@
         "x-ms-client-request-id": "18576794-ddb2-62db-6303-74f776cc2cf5",
         "x-ms-date": "Wed, 17 Feb 2021 02:32:47 GMT",
         "x-ms-return-client-request-id": "true",
-<<<<<<< HEAD
-        "x-ms-version": "2020-12-06"
-=======
         "x-ms-version": "2021-02-12"
->>>>>>> 7e782c87
       },
       "RequestBody": null,
       "StatusCode": 400,
@@ -95,11 +83,7 @@
         "x-ms-client-request-id": "005004b1-06e0-247c-1897-0efd48505761",
         "x-ms-date": "Wed, 17 Feb 2021 02:32:47 GMT",
         "x-ms-return-client-request-id": "true",
-<<<<<<< HEAD
-        "x-ms-version": "2020-12-06"
-=======
         "x-ms-version": "2021-02-12"
->>>>>>> 7e782c87
       },
       "RequestBody": null,
       "StatusCode": 202,
@@ -112,11 +96,7 @@
         ],
         "x-ms-client-request-id": "005004b1-06e0-247c-1897-0efd48505761",
         "x-ms-request-id": "4e01b48c-501e-0064-60d5-042b5a000000",
-<<<<<<< HEAD
-        "x-ms-version": "2020-12-06"
-=======
         "x-ms-version": "2021-02-12"
->>>>>>> 7e782c87
       },
       "ResponseBody": []
     }
