--- conflicted
+++ resolved
@@ -1,19 +1,16 @@
-{
+﻿{
   "Entries": [
     {
-      "RequestUri": "https://amandadev2.blob.core.windows.net/test-container-70acc221-79fc-888c-0d6e-ac9d8e25c5b2?restype=container",
-      "RequestMethod": "PUT",
-      "RequestHeaders": {
-        "Accept": "application/xml",
-        "Authorization": "Sanitized",
-        "traceparent": "00-c88a98c22114934c8d2a3614fd9c4f18-4357a003a8cbd54f-00",
-        "User-Agent": [
-          "azsdk-net-Storage.Blobs/12.10.0-alpha.20210820.1",
-          "(.NET 5.0.9; Microsoft Windows 10.0.19043)"
-        ],
+      "RequestUri": "https://kasoboltest.blob.core.windows.net/test-container-70acc221-79fc-888c-0d6e-ac9d8e25c5b2?restype=container",
+      "RequestMethod": "PUT",
+      "RequestHeaders": {
+        "Accept": "application/xml",
+        "Authorization": "Sanitized",
+        "traceparent": "00-ae737d6a4cdbb549a8febc6f9ea05f8d-c873a59b9a3be643-00",
+        "User-Agent": "azsdk-net-Storage.Blobs/12.9.0-alpha.20210226.1 (.NET Framework 4.8.4300.0; Microsoft Windows 10.0.19042 )",
         "x-ms-blob-public-access": "container",
         "x-ms-client-request-id": "c62bc1dc-fc18-b04e-4bce-12d8dc0c4fdb",
-        "x-ms-date": "Fri, 20 Aug 2021 22:45:24 GMT",
+        "x-ms-date": "Fri, 26 Feb 2021 20:32:24 GMT",
         "x-ms-return-client-request-id": "true",
         "x-ms-version": "2020-12-06"
       },
@@ -21,40 +18,29 @@
       "StatusCode": 201,
       "ResponseHeaders": {
         "Content-Length": "0",
-        "Date": "Fri, 20 Aug 2021 22:45:24 GMT",
-        "ETag": "\u00220x8D9642C332A8BE2\u0022",
-        "Last-Modified": "Fri, 20 Aug 2021 22:45:24 GMT",
-        "Server": [
-          "Windows-Azure-Blob/1.0",
-          "Microsoft-HTTPAPI/2.0"
-        ],
+        "Date": "Fri, 26 Feb 2021 20:32:24 GMT",
+        "ETag": "\"0x8D8DA95A07E8D12\"",
+        "Last-Modified": "Fri, 26 Feb 2021 20:32:25 GMT",
+        "Server": "Windows-Azure-Blob/1.0 Microsoft-HTTPAPI/2.0",
         "x-ms-client-request-id": "c62bc1dc-fc18-b04e-4bce-12d8dc0c4fdb",
-<<<<<<< HEAD
-        "x-ms-request-id": "97b7fb2f-201e-006c-1815-9639c8000000",
-        "x-ms-version": "2020-10-02"
-=======
         "x-ms-request-id": "196348fe-101e-0058-177e-0c5088000000",
         "x-ms-version": "2020-12-06"
->>>>>>> f7eb5f10
-      },
-      "ResponseBody": []
-    },
-    {
-      "RequestUri": "https://amandadev2.blob.core.windows.net/test-container-70acc221-79fc-888c-0d6e-ac9d8e25c5b2/test-blob-7a0545d2-919f-7ad9-b5e2-987580001944",
-      "RequestMethod": "PUT",
-      "RequestHeaders": {
-        "Accept": "application/xml",
-        "Authorization": "Sanitized",
-        "Content-Length": "0",
-        "Content-Type": "application/octet-stream",
-        "traceparent": "00-0e5c81ed48b50c498c68199d2cae5e38-01ee4206fe64134d-00",
-        "User-Agent": [
-          "azsdk-net-Storage.Blobs/12.10.0-alpha.20210820.1",
-          "(.NET 5.0.9; Microsoft Windows 10.0.19043)"
-        ],
+      },
+      "ResponseBody": []
+    },
+    {
+      "RequestUri": "https://kasoboltest.blob.core.windows.net/test-container-70acc221-79fc-888c-0d6e-ac9d8e25c5b2/test-blob-7a0545d2-919f-7ad9-b5e2-987580001944",
+      "RequestMethod": "PUT",
+      "RequestHeaders": {
+        "Accept": "application/xml",
+        "Authorization": "Sanitized",
+        "Content-Length": "0",
+        "Content-Type": "application/octet-stream",
+        "traceparent": "00-592f7ba65868ec4ebaf2e4b1a19f8e4c-429186d665efef4a-00",
+        "User-Agent": "azsdk-net-Storage.Blobs/12.9.0-alpha.20210226.1 (.NET Framework 4.8.4300.0; Microsoft Windows 10.0.19042 )",
         "x-ms-blob-type": "BlockBlob",
         "x-ms-client-request-id": "29b81e37-bec3-4adb-e8b1-103563d9304a",
-        "x-ms-date": "Fri, 20 Aug 2021 22:45:24 GMT",
+        "x-ms-date": "Fri, 26 Feb 2021 20:32:25 GMT",
         "x-ms-return-client-request-id": "true",
         "x-ms-version": "2020-12-06"
       },
@@ -63,40 +49,29 @@
       "ResponseHeaders": {
         "Content-Length": "0",
         "Content-MD5": "1B2M2Y8AsgTpgAmY7PhCfg==",
-        "Date": "Fri, 20 Aug 2021 22:45:24 GMT",
-        "ETag": "\u00220x8D9642C3332870D\u0022",
-        "Last-Modified": "Fri, 20 Aug 2021 22:45:24 GMT",
-        "Server": [
-          "Windows-Azure-Blob/1.0",
-          "Microsoft-HTTPAPI/2.0"
-        ],
+        "Date": "Fri, 26 Feb 2021 20:32:24 GMT",
+        "ETag": "\"0x8D8DA95A09EFD6D\"",
+        "Last-Modified": "Fri, 26 Feb 2021 20:32:25 GMT",
+        "Server": "Windows-Azure-Blob/1.0 Microsoft-HTTPAPI/2.0",
         "x-ms-client-request-id": "29b81e37-bec3-4adb-e8b1-103563d9304a",
         "x-ms-content-crc64": "AAAAAAAAAAA=",
-        "x-ms-request-id": "97b7fb3c-201e-006c-2415-9639c8000000",
-        "x-ms-request-server-encrypted": "true",
-<<<<<<< HEAD
-        "x-ms-version": "2020-10-02",
-        "x-ms-version-id": "2021-08-20T22:45:24.9923853Z"
-=======
-        "x-ms-version": "2020-12-06"
->>>>>>> f7eb5f10
-      },
-      "ResponseBody": []
-    },
-    {
-      "RequestUri": "https://amandadev2.blob.core.windows.net/test-container-70acc221-79fc-888c-0d6e-ac9d8e25c5b2/test-blob-7a0545d2-919f-7ad9-b5e2-987580001944?comp=block\u0026blockid=ZAAAAAAAAAAAAAAAAAAAAAAAAAAAAAAAAAAAAAAAAAAAAAAAAAAAAAAAAAAAAAAA",
+        "x-ms-request-id": "196349e0-101e-0058-617e-0c5088000000",
+        "x-ms-request-server-encrypted": "true",
+        "x-ms-version": "2020-12-06"
+      },
+      "ResponseBody": []
+    },
+    {
+      "RequestUri": "https://kasoboltest.blob.core.windows.net/test-container-70acc221-79fc-888c-0d6e-ac9d8e25c5b2/test-blob-7a0545d2-919f-7ad9-b5e2-987580001944?comp=block&blockid=ZAAAAAAAAAAAAAAAAAAAAAAAAAAAAAAAAAAAAAAAAAAAAAAAAAAAAAAAAAAAAAAA",
       "RequestMethod": "PUT",
       "RequestHeaders": {
         "Accept": "application/xml",
         "Authorization": "Sanitized",
         "Content-Length": "100",
         "Content-Type": "application/octet-stream",
-        "User-Agent": [
-          "azsdk-net-Storage.Blobs/12.10.0-alpha.20210820.1",
-          "(.NET 5.0.9; Microsoft Windows 10.0.19043)"
-        ],
+        "User-Agent": "azsdk-net-Storage.Blobs/12.9.0-alpha.20210226.1 (.NET Framework 4.8.4300.0; Microsoft Windows 10.0.19042 )",
         "x-ms-client-request-id": "613dcdf5-f047-7681-5576-e447ef638372",
-        "x-ms-date": "Fri, 20 Aug 2021 22:45:25 GMT",
+        "x-ms-date": "Fri, 26 Feb 2021 20:32:25 GMT",
         "x-ms-return-client-request-id": "true",
         "x-ms-version": "2020-12-06"
       },
@@ -104,75 +79,58 @@
       "StatusCode": 201,
       "ResponseHeaders": {
         "Content-Length": "0",
-        "Date": "Fri, 20 Aug 2021 22:45:24 GMT",
-        "Server": [
-          "Windows-Azure-Blob/1.0",
-          "Microsoft-HTTPAPI/2.0"
-        ],
+        "Date": "Fri, 26 Feb 2021 20:32:25 GMT",
+        "Server": "Windows-Azure-Blob/1.0 Microsoft-HTTPAPI/2.0",
         "x-ms-client-request-id": "613dcdf5-f047-7681-5576-e447ef638372",
         "x-ms-content-crc64": "PsTduuYqh84=",
-        "x-ms-request-id": "97b7fb49-201e-006c-2c15-9639c8000000",
-        "x-ms-request-server-encrypted": "true",
-        "x-ms-version": "2020-12-06"
-      },
-      "ResponseBody": []
-    },
-    {
-      "RequestUri": "https://amandadev2.blob.core.windows.net/test-container-70acc221-79fc-888c-0d6e-ac9d8e25c5b2/test-blob-7a0545d2-919f-7ad9-b5e2-987580001944?comp=blocklist",
+        "x-ms-request-id": "19634a08-101e-0058-067e-0c5088000000",
+        "x-ms-request-server-encrypted": "true",
+        "x-ms-version": "2020-12-06"
+      },
+      "ResponseBody": []
+    },
+    {
+      "RequestUri": "https://kasoboltest.blob.core.windows.net/test-container-70acc221-79fc-888c-0d6e-ac9d8e25c5b2/test-blob-7a0545d2-919f-7ad9-b5e2-987580001944?comp=blocklist",
       "RequestMethod": "PUT",
       "RequestHeaders": {
         "Accept": "application/xml",
         "Authorization": "Sanitized",
         "Content-Length": "107",
         "Content-Type": "application/xml",
-        "If-Match": "\u00220x8D9642C3332870D\u0022",
-        "User-Agent": [
-          "azsdk-net-Storage.Blobs/12.10.0-alpha.20210820.1",
-          "(.NET 5.0.9; Microsoft Windows 10.0.19043)"
-        ],
+        "If-Match": "0x8D8DA95A09EFD6D",
+        "User-Agent": "azsdk-net-Storage.Blobs/12.9.0-alpha.20210226.1 (.NET Framework 4.8.4300.0; Microsoft Windows 10.0.19042 )",
         "x-ms-client-request-id": "96408fc9-cf9c-c303-4c2c-55d49e9ae447",
-        "x-ms-date": "Fri, 20 Aug 2021 22:45:25 GMT",
-        "x-ms-return-client-request-id": "true",
-        "x-ms-version": "2020-12-06"
-      },
-      "RequestBody": "\uFEFF\u003CBlockList\u003E\u003CLatest\u003EZAAAAAAAAAAAAAAAAAAAAAAAAAAAAAAAAAAAAAAAAAAAAAAAAAAAAAAAAAAAAAAA\u003C/Latest\u003E\u003C/BlockList\u003E",
-      "StatusCode": 201,
-      "ResponseHeaders": {
-        "Content-Length": "0",
-        "Date": "Fri, 20 Aug 2021 22:45:24 GMT",
-        "ETag": "\u00220x8D9642C3342414D\u0022",
-        "Last-Modified": "Fri, 20 Aug 2021 22:45:25 GMT",
-        "Server": [
-          "Windows-Azure-Blob/1.0",
-          "Microsoft-HTTPAPI/2.0"
-        ],
+        "x-ms-date": "Fri, 26 Feb 2021 20:32:25 GMT",
+        "x-ms-return-client-request-id": "true",
+        "x-ms-version": "2020-12-06"
+      },
+      "RequestBody": "﻿<BlockList><Latest>ZAAAAAAAAAAAAAAAAAAAAAAAAAAAAAAAAAAAAAAAAAAAAAAAAAAAAAAAAAAAAAAA</Latest></BlockList>",
+      "StatusCode": 201,
+      "ResponseHeaders": {
+        "Content-Length": "0",
+        "Date": "Fri, 26 Feb 2021 20:32:25 GMT",
+        "ETag": "\"0x8D8DA95A0B2FE43\"",
+        "Last-Modified": "Fri, 26 Feb 2021 20:32:25 GMT",
+        "Server": "Windows-Azure-Blob/1.0 Microsoft-HTTPAPI/2.0",
         "x-ms-client-request-id": "96408fc9-cf9c-c303-4c2c-55d49e9ae447",
         "x-ms-content-crc64": "4EiGgo/JNBg=",
-        "x-ms-request-id": "97b7fb55-201e-006c-3715-9639c8000000",
-        "x-ms-request-server-encrypted": "true",
-<<<<<<< HEAD
-        "x-ms-version": "2020-10-02",
-        "x-ms-version-id": "2021-08-20T22:45:25.0964573Z"
-=======
-        "x-ms-version": "2020-12-06"
->>>>>>> f7eb5f10
-      },
-      "ResponseBody": []
-    },
-    {
-      "RequestUri": "https://amandadev2.blob.core.windows.net/test-container-70acc221-79fc-888c-0d6e-ac9d8e25c5b2/test-blob-7a0545d2-919f-7ad9-b5e2-987580001944?comp=block\u0026blockid=lgAAAAAAAAAAAAAAAAAAAAAAAAAAAAAAAAAAAAAAAAAAAAAAAAAAAAAAAAAAAAAA",
+        "x-ms-request-id": "19634a4b-101e-0058-447e-0c5088000000",
+        "x-ms-request-server-encrypted": "true",
+        "x-ms-version": "2020-12-06"
+      },
+      "ResponseBody": []
+    },
+    {
+      "RequestUri": "https://kasoboltest.blob.core.windows.net/test-container-70acc221-79fc-888c-0d6e-ac9d8e25c5b2/test-blob-7a0545d2-919f-7ad9-b5e2-987580001944?comp=block&blockid=lgAAAAAAAAAAAAAAAAAAAAAAAAAAAAAAAAAAAAAAAAAAAAAAAAAAAAAAAAAAAAAA",
       "RequestMethod": "PUT",
       "RequestHeaders": {
         "Accept": "application/xml",
         "Authorization": "Sanitized",
         "Content-Length": "50",
         "Content-Type": "application/octet-stream",
-        "User-Agent": [
-          "azsdk-net-Storage.Blobs/12.10.0-alpha.20210820.1",
-          "(.NET 5.0.9; Microsoft Windows 10.0.19043)"
-        ],
+        "User-Agent": "azsdk-net-Storage.Blobs/12.9.0-alpha.20210226.1 (.NET Framework 4.8.4300.0; Microsoft Windows 10.0.19042 )",
         "x-ms-client-request-id": "5f7d0b33-ed23-64d6-3b51-7863ecab15a2",
-        "x-ms-date": "Fri, 20 Aug 2021 22:45:25 GMT",
+        "x-ms-date": "Fri, 26 Feb 2021 20:32:25 GMT",
         "x-ms-return-client-request-id": "true",
         "x-ms-version": "2020-12-06"
       },
@@ -180,75 +138,58 @@
       "StatusCode": 201,
       "ResponseHeaders": {
         "Content-Length": "0",
-        "Date": "Fri, 20 Aug 2021 22:45:24 GMT",
-        "Server": [
-          "Windows-Azure-Blob/1.0",
-          "Microsoft-HTTPAPI/2.0"
-        ],
+        "Date": "Fri, 26 Feb 2021 20:32:25 GMT",
+        "Server": "Windows-Azure-Blob/1.0 Microsoft-HTTPAPI/2.0",
         "x-ms-client-request-id": "5f7d0b33-ed23-64d6-3b51-7863ecab15a2",
         "x-ms-content-crc64": "7f05OEnmWB0=",
-        "x-ms-request-id": "97b7fb6d-201e-006c-4a15-9639c8000000",
-        "x-ms-request-server-encrypted": "true",
-        "x-ms-version": "2020-12-06"
-      },
-      "ResponseBody": []
-    },
-    {
-      "RequestUri": "https://amandadev2.blob.core.windows.net/test-container-70acc221-79fc-888c-0d6e-ac9d8e25c5b2/test-blob-7a0545d2-919f-7ad9-b5e2-987580001944?comp=blocklist",
+        "x-ms-request-id": "19634a83-101e-0058-787e-0c5088000000",
+        "x-ms-request-server-encrypted": "true",
+        "x-ms-version": "2020-12-06"
+      },
+      "ResponseBody": []
+    },
+    {
+      "RequestUri": "https://kasoboltest.blob.core.windows.net/test-container-70acc221-79fc-888c-0d6e-ac9d8e25c5b2/test-blob-7a0545d2-919f-7ad9-b5e2-987580001944?comp=blocklist",
       "RequestMethod": "PUT",
       "RequestHeaders": {
         "Accept": "application/xml",
         "Authorization": "Sanitized",
         "Content-Length": "188",
         "Content-Type": "application/xml",
-        "If-Match": "\u00220x8D9642C3342414D\u0022",
-        "User-Agent": [
-          "azsdk-net-Storage.Blobs/12.10.0-alpha.20210820.1",
-          "(.NET 5.0.9; Microsoft Windows 10.0.19043)"
-        ],
+        "If-Match": "0x8D8DA95A0B2FE43",
+        "User-Agent": "azsdk-net-Storage.Blobs/12.9.0-alpha.20210226.1 (.NET Framework 4.8.4300.0; Microsoft Windows 10.0.19042 )",
         "x-ms-client-request-id": "93a1a047-841c-ae24-e4a1-8ca9a98cc6a1",
-        "x-ms-date": "Fri, 20 Aug 2021 22:45:25 GMT",
-        "x-ms-return-client-request-id": "true",
-        "x-ms-version": "2020-12-06"
-      },
-      "RequestBody": "\uFEFF\u003CBlockList\u003E\u003CLatest\u003EZAAAAAAAAAAAAAAAAAAAAAAAAAAAAAAAAAAAAAAAAAAAAAAAAAAAAAAAAAAAAAAA\u003C/Latest\u003E\u003CLatest\u003ElgAAAAAAAAAAAAAAAAAAAAAAAAAAAAAAAAAAAAAAAAAAAAAAAAAAAAAAAAAAAAAA\u003C/Latest\u003E\u003C/BlockList\u003E",
-      "StatusCode": 201,
-      "ResponseHeaders": {
-        "Content-Length": "0",
-        "Date": "Fri, 20 Aug 2021 22:45:24 GMT",
-        "ETag": "\u00220x8D9642C335110FF\u0022",
-        "Last-Modified": "Fri, 20 Aug 2021 22:45:25 GMT",
-        "Server": [
-          "Windows-Azure-Blob/1.0",
-          "Microsoft-HTTPAPI/2.0"
-        ],
+        "x-ms-date": "Fri, 26 Feb 2021 20:32:25 GMT",
+        "x-ms-return-client-request-id": "true",
+        "x-ms-version": "2020-12-06"
+      },
+      "RequestBody": "﻿<BlockList><Latest>ZAAAAAAAAAAAAAAAAAAAAAAAAAAAAAAAAAAAAAAAAAAAAAAAAAAAAAAAAAAAAAAA</Latest><Latest>lgAAAAAAAAAAAAAAAAAAAAAAAAAAAAAAAAAAAAAAAAAAAAAAAAAAAAAAAAAAAAAA</Latest></BlockList>",
+      "StatusCode": 201,
+      "ResponseHeaders": {
+        "Content-Length": "0",
+        "Date": "Fri, 26 Feb 2021 20:32:25 GMT",
+        "ETag": "\"0x8D8DA95A0C21C30\"",
+        "Last-Modified": "Fri, 26 Feb 2021 20:32:25 GMT",
+        "Server": "Windows-Azure-Blob/1.0 Microsoft-HTTPAPI/2.0",
         "x-ms-client-request-id": "93a1a047-841c-ae24-e4a1-8ca9a98cc6a1",
         "x-ms-content-crc64": "uDAzTgTASkQ=",
-        "x-ms-request-id": "97b7fb7c-201e-006c-5615-9639c8000000",
-        "x-ms-request-server-encrypted": "true",
-<<<<<<< HEAD
-        "x-ms-version": "2020-10-02",
-        "x-ms-version-id": "2021-08-20T22:45:25.1935254Z"
-=======
-        "x-ms-version": "2020-12-06"
->>>>>>> f7eb5f10
-      },
-      "ResponseBody": []
-    },
-    {
-      "RequestUri": "https://amandadev2.blob.core.windows.net/test-container-70acc221-79fc-888c-0d6e-ac9d8e25c5b2/test-blob-7a0545d2-919f-7ad9-b5e2-987580001944?comp=block\u0026blockid=rwAAAAAAAAAAAAAAAAAAAAAAAAAAAAAAAAAAAAAAAAAAAAAAAAAAAAAAAAAAAAAA",
+        "x-ms-request-id": "19634ac5-101e-0058-367e-0c5088000000",
+        "x-ms-request-server-encrypted": "true",
+        "x-ms-version": "2020-12-06"
+      },
+      "ResponseBody": []
+    },
+    {
+      "RequestUri": "https://kasoboltest.blob.core.windows.net/test-container-70acc221-79fc-888c-0d6e-ac9d8e25c5b2/test-blob-7a0545d2-919f-7ad9-b5e2-987580001944?comp=block&blockid=rwAAAAAAAAAAAAAAAAAAAAAAAAAAAAAAAAAAAAAAAAAAAAAAAAAAAAAAAAAAAAAA",
       "RequestMethod": "PUT",
       "RequestHeaders": {
         "Accept": "application/xml",
         "Authorization": "Sanitized",
         "Content-Length": "25",
         "Content-Type": "application/octet-stream",
-        "User-Agent": [
-          "azsdk-net-Storage.Blobs/12.10.0-alpha.20210820.1",
-          "(.NET 5.0.9; Microsoft Windows 10.0.19043)"
-        ],
+        "User-Agent": "azsdk-net-Storage.Blobs/12.9.0-alpha.20210226.1 (.NET Framework 4.8.4300.0; Microsoft Windows 10.0.19042 )",
         "x-ms-client-request-id": "4b1c0800-820a-7d86-115a-f0f9ed34fd11",
-        "x-ms-date": "Fri, 20 Aug 2021 22:45:25 GMT",
+        "x-ms-date": "Fri, 26 Feb 2021 20:32:25 GMT",
         "x-ms-return-client-request-id": "true",
         "x-ms-version": "2020-12-06"
       },
@@ -256,158 +197,119 @@
       "StatusCode": 201,
       "ResponseHeaders": {
         "Content-Length": "0",
-        "Date": "Fri, 20 Aug 2021 22:45:24 GMT",
-        "Server": [
-          "Windows-Azure-Blob/1.0",
-          "Microsoft-HTTPAPI/2.0"
-        ],
+        "Date": "Fri, 26 Feb 2021 20:32:25 GMT",
+        "Server": "Windows-Azure-Blob/1.0 Microsoft-HTTPAPI/2.0",
         "x-ms-client-request-id": "4b1c0800-820a-7d86-115a-f0f9ed34fd11",
         "x-ms-content-crc64": "ege9tYzowdQ=",
-        "x-ms-request-id": "97b7fb8a-201e-006c-6315-9639c8000000",
-        "x-ms-request-server-encrypted": "true",
-        "x-ms-version": "2020-12-06"
-      },
-      "ResponseBody": []
-    },
-    {
-      "RequestUri": "https://amandadev2.blob.core.windows.net/test-container-70acc221-79fc-888c-0d6e-ac9d8e25c5b2/test-blob-7a0545d2-919f-7ad9-b5e2-987580001944?comp=blocklist",
+        "x-ms-request-id": "19634b01-101e-0058-6e7e-0c5088000000",
+        "x-ms-request-server-encrypted": "true",
+        "x-ms-version": "2020-12-06"
+      },
+      "ResponseBody": []
+    },
+    {
+      "RequestUri": "https://kasoboltest.blob.core.windows.net/test-container-70acc221-79fc-888c-0d6e-ac9d8e25c5b2/test-blob-7a0545d2-919f-7ad9-b5e2-987580001944?comp=blocklist",
       "RequestMethod": "PUT",
       "RequestHeaders": {
         "Accept": "application/xml",
         "Authorization": "Sanitized",
         "Content-Length": "269",
         "Content-Type": "application/xml",
-        "If-Match": "\u00220x8D9642C335110FF\u0022",
-        "User-Agent": [
-          "azsdk-net-Storage.Blobs/12.10.0-alpha.20210820.1",
-          "(.NET 5.0.9; Microsoft Windows 10.0.19043)"
-        ],
+        "If-Match": "0x8D8DA95A0C21C30",
+        "User-Agent": "azsdk-net-Storage.Blobs/12.9.0-alpha.20210226.1 (.NET Framework 4.8.4300.0; Microsoft Windows 10.0.19042 )",
         "x-ms-client-request-id": "a1a8f2e7-7b70-f097-fae2-2b791f21cbf9",
-        "x-ms-date": "Fri, 20 Aug 2021 22:45:25 GMT",
-        "x-ms-return-client-request-id": "true",
-        "x-ms-version": "2020-12-06"
-      },
-      "RequestBody": "\uFEFF\u003CBlockList\u003E\u003CLatest\u003EZAAAAAAAAAAAAAAAAAAAAAAAAAAAAAAAAAAAAAAAAAAAAAAAAAAAAAAAAAAAAAAA\u003C/Latest\u003E\u003CLatest\u003ElgAAAAAAAAAAAAAAAAAAAAAAAAAAAAAAAAAAAAAAAAAAAAAAAAAAAAAAAAAAAAAA\u003C/Latest\u003E\u003CLatest\u003ErwAAAAAAAAAAAAAAAAAAAAAAAAAAAAAAAAAAAAAAAAAAAAAAAAAAAAAAAAAAAAAA\u003C/Latest\u003E\u003C/BlockList\u003E",
-      "StatusCode": 201,
-      "ResponseHeaders": {
-        "Content-Length": "0",
-        "Date": "Fri, 20 Aug 2021 22:45:25 GMT",
-        "ETag": "\u00220x8D9642C336055FF\u0022",
-        "Last-Modified": "Fri, 20 Aug 2021 22:45:25 GMT",
-        "Server": [
-          "Windows-Azure-Blob/1.0",
-          "Microsoft-HTTPAPI/2.0"
-        ],
+        "x-ms-date": "Fri, 26 Feb 2021 20:32:25 GMT",
+        "x-ms-return-client-request-id": "true",
+        "x-ms-version": "2020-12-06"
+      },
+      "RequestBody": "﻿<BlockList><Latest>ZAAAAAAAAAAAAAAAAAAAAAAAAAAAAAAAAAAAAAAAAAAAAAAAAAAAAAAAAAAAAAAA</Latest><Latest>lgAAAAAAAAAAAAAAAAAAAAAAAAAAAAAAAAAAAAAAAAAAAAAAAAAAAAAAAAAAAAAA</Latest><Latest>rwAAAAAAAAAAAAAAAAAAAAAAAAAAAAAAAAAAAAAAAAAAAAAAAAAAAAAAAAAAAAAA</Latest></BlockList>",
+      "StatusCode": 201,
+      "ResponseHeaders": {
+        "Content-Length": "0",
+        "Date": "Fri, 26 Feb 2021 20:32:25 GMT",
+        "ETag": "\"0x8D8DA95A0D13A2A\"",
+        "Last-Modified": "Fri, 26 Feb 2021 20:32:25 GMT",
+        "Server": "Windows-Azure-Blob/1.0 Microsoft-HTTPAPI/2.0",
         "x-ms-client-request-id": "a1a8f2e7-7b70-f097-fae2-2b791f21cbf9",
         "x-ms-content-crc64": "CXyWJi0Rovo=",
-        "x-ms-request-id": "97b7fb94-201e-006c-6c15-9639c8000000",
-        "x-ms-request-server-encrypted": "true",
-<<<<<<< HEAD
-        "x-ms-version": "2020-10-02",
-        "x-ms-version-id": "2021-08-20T22:45:25.2935951Z"
-=======
-        "x-ms-version": "2020-12-06"
->>>>>>> f7eb5f10
-      },
-      "ResponseBody": []
-    },
-    {
-      "RequestUri": "https://amandadev2.blob.core.windows.net/test-container-70acc221-79fc-888c-0d6e-ac9d8e25c5b2/test-blob-7a0545d2-919f-7ad9-b5e2-987580001944?comp=blocklist",
+        "x-ms-request-id": "19634b37-101e-0058-217e-0c5088000000",
+        "x-ms-request-server-encrypted": "true",
+        "x-ms-version": "2020-12-06"
+      },
+      "ResponseBody": []
+    },
+    {
+      "RequestUri": "https://kasoboltest.blob.core.windows.net/test-container-70acc221-79fc-888c-0d6e-ac9d8e25c5b2/test-blob-7a0545d2-919f-7ad9-b5e2-987580001944?comp=blocklist",
       "RequestMethod": "PUT",
       "RequestHeaders": {
         "Accept": "application/xml",
         "Authorization": "Sanitized",
         "Content-Length": "269",
         "Content-Type": "application/xml",
-        "If-Match": "\u00220x8D9642C336055FF\u0022",
-        "User-Agent": [
-          "azsdk-net-Storage.Blobs/12.10.0-alpha.20210820.1",
-          "(.NET 5.0.9; Microsoft Windows 10.0.19043)"
-        ],
+        "If-Match": "0x8D8DA95A0D13A2A",
+        "User-Agent": "azsdk-net-Storage.Blobs/12.9.0-alpha.20210226.1 (.NET Framework 4.8.4300.0; Microsoft Windows 10.0.19042 )",
         "x-ms-client-request-id": "fa11ce50-5c8b-4aa1-0faf-2e5ee8221765",
-        "x-ms-date": "Fri, 20 Aug 2021 22:45:25 GMT",
-        "x-ms-return-client-request-id": "true",
-        "x-ms-version": "2020-12-06"
-      },
-      "RequestBody": "\uFEFF\u003CBlockList\u003E\u003CLatest\u003EZAAAAAAAAAAAAAAAAAAAAAAAAAAAAAAAAAAAAAAAAAAAAAAAAAAAAAAAAAAAAAAA\u003C/Latest\u003E\u003CLatest\u003ElgAAAAAAAAAAAAAAAAAAAAAAAAAAAAAAAAAAAAAAAAAAAAAAAAAAAAAAAAAAAAAA\u003C/Latest\u003E\u003CLatest\u003ErwAAAAAAAAAAAAAAAAAAAAAAAAAAAAAAAAAAAAAAAAAAAAAAAAAAAAAAAAAAAAAA\u003C/Latest\u003E\u003C/BlockList\u003E",
-      "StatusCode": 201,
-      "ResponseHeaders": {
-        "Content-Length": "0",
-        "Date": "Fri, 20 Aug 2021 22:45:25 GMT",
-        "ETag": "\u00220x8D9642C33686DBD\u0022",
-        "Last-Modified": "Fri, 20 Aug 2021 22:45:25 GMT",
-        "Server": [
-          "Windows-Azure-Blob/1.0",
-          "Microsoft-HTTPAPI/2.0"
-        ],
+        "x-ms-date": "Fri, 26 Feb 2021 20:32:25 GMT",
+        "x-ms-return-client-request-id": "true",
+        "x-ms-version": "2020-12-06"
+      },
+      "RequestBody": "﻿<BlockList><Latest>ZAAAAAAAAAAAAAAAAAAAAAAAAAAAAAAAAAAAAAAAAAAAAAAAAAAAAAAAAAAAAAAA</Latest><Latest>lgAAAAAAAAAAAAAAAAAAAAAAAAAAAAAAAAAAAAAAAAAAAAAAAAAAAAAAAAAAAAAA</Latest><Latest>rwAAAAAAAAAAAAAAAAAAAAAAAAAAAAAAAAAAAAAAAAAAAAAAAAAAAAAAAAAAAAAA</Latest></BlockList>",
+      "StatusCode": 201,
+      "ResponseHeaders": {
+        "Content-Length": "0",
+        "Date": "Fri, 26 Feb 2021 20:32:25 GMT",
+        "ETag": "\"0x8D8DA95A0D97905\"",
+        "Last-Modified": "Fri, 26 Feb 2021 20:32:25 GMT",
+        "Server": "Windows-Azure-Blob/1.0 Microsoft-HTTPAPI/2.0",
         "x-ms-client-request-id": "fa11ce50-5c8b-4aa1-0faf-2e5ee8221765",
         "x-ms-content-crc64": "CXyWJi0Rovo=",
-        "x-ms-request-id": "97b7fb9f-201e-006c-7715-9639c8000000",
-        "x-ms-request-server-encrypted": "true",
-<<<<<<< HEAD
-        "x-ms-version": "2020-10-02",
-        "x-ms-version-id": "2021-08-20T22:45:25.3466317Z"
-=======
-        "x-ms-version": "2020-12-06"
->>>>>>> f7eb5f10
-      },
-      "ResponseBody": []
-    },
-    {
-      "RequestUri": "https://amandadev2.blob.core.windows.net/test-container-70acc221-79fc-888c-0d6e-ac9d8e25c5b2/test-blob-7a0545d2-919f-7ad9-b5e2-987580001944?comp=blocklist",
+        "x-ms-request-id": "19634b89-101e-0058-6e7e-0c5088000000",
+        "x-ms-request-server-encrypted": "true",
+        "x-ms-version": "2020-12-06"
+      },
+      "ResponseBody": []
+    },
+    {
+      "RequestUri": "https://kasoboltest.blob.core.windows.net/test-container-70acc221-79fc-888c-0d6e-ac9d8e25c5b2/test-blob-7a0545d2-919f-7ad9-b5e2-987580001944?comp=blocklist",
       "RequestMethod": "PUT",
       "RequestHeaders": {
         "Accept": "application/xml",
         "Authorization": "Sanitized",
         "Content-Length": "269",
         "Content-Type": "application/xml",
-        "If-Match": "\u00220x8D9642C33686DBD\u0022",
-        "User-Agent": [
-          "azsdk-net-Storage.Blobs/12.10.0-alpha.20210820.1",
-          "(.NET 5.0.9; Microsoft Windows 10.0.19043)"
-        ],
+        "If-Match": "0x8D8DA95A0D97905",
+        "User-Agent": "azsdk-net-Storage.Blobs/12.9.0-alpha.20210226.1 (.NET Framework 4.8.4300.0; Microsoft Windows 10.0.19042 )",
         "x-ms-client-request-id": "5028a828-d00f-7b6d-0e84-ee7361fa044a",
-        "x-ms-date": "Fri, 20 Aug 2021 22:45:25 GMT",
-        "x-ms-return-client-request-id": "true",
-        "x-ms-version": "2020-12-06"
-      },
-      "RequestBody": "\uFEFF\u003CBlockList\u003E\u003CLatest\u003EZAAAAAAAAAAAAAAAAAAAAAAAAAAAAAAAAAAAAAAAAAAAAAAAAAAAAAAAAAAAAAAA\u003C/Latest\u003E\u003CLatest\u003ElgAAAAAAAAAAAAAAAAAAAAAAAAAAAAAAAAAAAAAAAAAAAAAAAAAAAAAAAAAAAAAA\u003C/Latest\u003E\u003CLatest\u003ErwAAAAAAAAAAAAAAAAAAAAAAAAAAAAAAAAAAAAAAAAAAAAAAAAAAAAAAAAAAAAAA\u003C/Latest\u003E\u003C/BlockList\u003E",
-      "StatusCode": 201,
-      "ResponseHeaders": {
-        "Content-Length": "0",
-        "Date": "Fri, 20 Aug 2021 22:45:25 GMT",
-        "ETag": "\u00220x8D9642C33705E69\u0022",
-        "Last-Modified": "Fri, 20 Aug 2021 22:45:25 GMT",
-        "Server": [
-          "Windows-Azure-Blob/1.0",
-          "Microsoft-HTTPAPI/2.0"
-        ],
+        "x-ms-date": "Fri, 26 Feb 2021 20:32:25 GMT",
+        "x-ms-return-client-request-id": "true",
+        "x-ms-version": "2020-12-06"
+      },
+      "RequestBody": "﻿<BlockList><Latest>ZAAAAAAAAAAAAAAAAAAAAAAAAAAAAAAAAAAAAAAAAAAAAAAAAAAAAAAAAAAAAAAA</Latest><Latest>lgAAAAAAAAAAAAAAAAAAAAAAAAAAAAAAAAAAAAAAAAAAAAAAAAAAAAAAAAAAAAAA</Latest><Latest>rwAAAAAAAAAAAAAAAAAAAAAAAAAAAAAAAAAAAAAAAAAAAAAAAAAAAAAAAAAAAAAA</Latest></BlockList>",
+      "StatusCode": 201,
+      "ResponseHeaders": {
+        "Content-Length": "0",
+        "Date": "Fri, 26 Feb 2021 20:32:25 GMT",
+        "ETag": "\"0x8D8DA95A0E1B7E8\"",
+        "Last-Modified": "Fri, 26 Feb 2021 20:32:25 GMT",
+        "Server": "Windows-Azure-Blob/1.0 Microsoft-HTTPAPI/2.0",
         "x-ms-client-request-id": "5028a828-d00f-7b6d-0e84-ee7361fa044a",
         "x-ms-content-crc64": "CXyWJi0Rovo=",
-        "x-ms-request-id": "97b7fba3-201e-006c-7b15-9639c8000000",
-        "x-ms-request-server-encrypted": "true",
-<<<<<<< HEAD
-        "x-ms-version": "2020-10-02",
-        "x-ms-version-id": "2021-08-20T22:45:25.3996688Z"
-=======
-        "x-ms-version": "2020-12-06"
->>>>>>> f7eb5f10
-      },
-      "ResponseBody": []
-    },
-    {
-      "RequestUri": "https://amandadev2.blob.core.windows.net/test-container-70acc221-79fc-888c-0d6e-ac9d8e25c5b2/test-blob-7a0545d2-919f-7ad9-b5e2-987580001944",
+        "x-ms-request-id": "19634bc7-101e-0058-2b7e-0c5088000000",
+        "x-ms-request-server-encrypted": "true",
+        "x-ms-version": "2020-12-06"
+      },
+      "ResponseBody": []
+    },
+    {
+      "RequestUri": "https://kasoboltest.blob.core.windows.net/test-container-70acc221-79fc-888c-0d6e-ac9d8e25c5b2/test-blob-7a0545d2-919f-7ad9-b5e2-987580001944",
       "RequestMethod": "GET",
       "RequestHeaders": {
         "Accept": "application/xml",
         "Authorization": "Sanitized",
-        "traceparent": "00-bc35f2e81647b74f8b58f539bd22dd9a-7027a41297646648-00",
-        "User-Agent": [
-          "azsdk-net-Storage.Blobs/12.10.0-alpha.20210820.1",
-          "(.NET 5.0.9; Microsoft Windows 10.0.19043)"
-        ],
+        "traceparent": "00-cf17ee9e812cfc4dbe8102a658bacae1-41cf25f7c5724e4e-00",
+        "User-Agent": "azsdk-net-Storage.Blobs/12.9.0-alpha.20210226.1 (.NET Framework 4.8.4300.0; Microsoft Windows 10.0.19042 )",
         "x-ms-client-request-id": "3f3674dc-c7f9-4d56-fef1-033a1e8cf59f",
-        "x-ms-date": "Fri, 20 Aug 2021 22:45:25 GMT",
+        "x-ms-date": "Fri, 26 Feb 2021 20:32:25 GMT",
         "x-ms-return-client-request-id": "true",
         "x-ms-version": "2020-12-06"
       },
@@ -415,45 +317,34 @@
       "StatusCode": 200,
       "ResponseHeaders": {
         "Accept-Ranges": "bytes",
+        "Access-Control-Allow-Origin": "*",
         "Content-Length": "175",
         "Content-Type": "application/octet-stream",
-        "Date": "Fri, 20 Aug 2021 22:45:25 GMT",
-        "ETag": "\u00220x8D9642C33705E69\u0022",
-        "Last-Modified": "Fri, 20 Aug 2021 22:45:25 GMT",
-        "Server": [
-          "Windows-Azure-Blob/1.0",
-          "Microsoft-HTTPAPI/2.0"
-        ],
+        "Date": "Fri, 26 Feb 2021 20:32:25 GMT",
+        "ETag": "\"0x8D8DA95A0E1B7E8\"",
+        "Last-Modified": "Fri, 26 Feb 2021 20:32:25 GMT",
+        "Server": "Windows-Azure-Blob/1.0 Microsoft-HTTPAPI/2.0",
         "x-ms-blob-type": "BlockBlob",
         "x-ms-client-request-id": "3f3674dc-c7f9-4d56-fef1-033a1e8cf59f",
-        "x-ms-creation-time": "Fri, 20 Aug 2021 22:45:25 GMT",
-        "x-ms-is-current-version": "true",
+        "x-ms-creation-time": "Fri, 26 Feb 2021 20:32:25 GMT",
         "x-ms-lease-state": "available",
         "x-ms-lease-status": "unlocked",
-        "x-ms-request-id": "97b7fbac-201e-006c-0215-9639c8000000",
+        "x-ms-request-id": "19634c17-101e-0058-797e-0c5088000000",
         "x-ms-server-encrypted": "true",
-<<<<<<< HEAD
-        "x-ms-version": "2020-10-02",
-        "x-ms-version-id": "2021-08-20T22:45:25.3996688Z"
-=======
-        "x-ms-version": "2020-12-06"
->>>>>>> f7eb5f10
+        "x-ms-version": "2020-12-06"
       },
       "ResponseBody": "QUFBQUFBQUFBQUFBQUFBQUFBQUFBQUFBQUFBQUFBQUFBQUFBQUFBQUFBQUFBQUFBQUFBQUFBQUFBQUFBQUFBQUFBQUFBQUFBQUFBQUFBQUFBQUFBQUFBQUFBQUFBQUFBQUFBQUJCQkJCQkJCQkJCQkJCQkJCQkJCQkJCQkJCQkJCQkJCQkJCQkJCQkJCQkJCQkJCQkJCQ0NDQ0NDQ0NDQ0NDQ0NDQ0NDQ0NDQ0NDQw=="
     },
     {
-      "RequestUri": "https://amandadev2.blob.core.windows.net/test-container-70acc221-79fc-888c-0d6e-ac9d8e25c5b2?restype=container",
+      "RequestUri": "https://kasoboltest.blob.core.windows.net/test-container-70acc221-79fc-888c-0d6e-ac9d8e25c5b2?restype=container",
       "RequestMethod": "DELETE",
       "RequestHeaders": {
         "Accept": "application/xml",
         "Authorization": "Sanitized",
-        "traceparent": "00-15a3167934a6ab4db3fb22efa4d06146-faae61d7514f6740-00",
-        "User-Agent": [
-          "azsdk-net-Storage.Blobs/12.10.0-alpha.20210820.1",
-          "(.NET 5.0.9; Microsoft Windows 10.0.19043)"
-        ],
+        "traceparent": "00-320b08f7d020944baaa852d5c116cf2a-31b7d12bd42a6a4c-00",
+        "User-Agent": "azsdk-net-Storage.Blobs/12.9.0-alpha.20210226.1 (.NET Framework 4.8.4300.0; Microsoft Windows 10.0.19042 )",
         "x-ms-client-request-id": "ec9655f0-c4c4-0651-08b5-b2e1a4892543",
-        "x-ms-date": "Fri, 20 Aug 2021 22:45:25 GMT",
+        "x-ms-date": "Fri, 26 Feb 2021 20:32:25 GMT",
         "x-ms-return-client-request-id": "true",
         "x-ms-version": "2020-12-06"
       },
@@ -461,25 +352,17 @@
       "StatusCode": 202,
       "ResponseHeaders": {
         "Content-Length": "0",
-        "Date": "Fri, 20 Aug 2021 22:45:25 GMT",
-        "Server": [
-          "Windows-Azure-Blob/1.0",
-          "Microsoft-HTTPAPI/2.0"
-        ],
+        "Date": "Fri, 26 Feb 2021 20:32:25 GMT",
+        "Server": "Windows-Azure-Blob/1.0 Microsoft-HTTPAPI/2.0",
         "x-ms-client-request-id": "ec9655f0-c4c4-0651-08b5-b2e1a4892543",
-<<<<<<< HEAD
-        "x-ms-request-id": "97b7fbba-201e-006c-0d15-9639c8000000",
-        "x-ms-version": "2020-10-02"
-=======
         "x-ms-request-id": "19634c53-101e-0058-327e-0c5088000000",
         "x-ms-version": "2020-12-06"
->>>>>>> f7eb5f10
       },
       "ResponseBody": []
     }
   ],
   "Variables": {
     "RandomSeed": "99553111",
-    "Storage_TestConfigDefault": "ProductionTenant\namandadev2\nU2FuaXRpemVk\nhttps://amandadev2.blob.core.windows.net\nhttps://amandadev2.file.core.windows.net\nhttps://amandadev2.queue.core.windows.net\nhttps://amandadev2.table.core.windows.net\n\n\n\n\nhttps://amandadev2-secondary.blob.core.windows.net\nhttps://amandadev2-secondary.file.core.windows.net\nhttps://amandadev2-secondary.queue.core.windows.net\nhttps://amandadev2-secondary.table.core.windows.net\n\nSanitized\n\n\nCloud\nBlobEndpoint=https://amandadev2.blob.core.windows.net/;QueueEndpoint=https://amandadev2.queue.core.windows.net/;FileEndpoint=https://amandadev2.file.core.windows.net/;BlobSecondaryEndpoint=https://amandadev2-secondary.blob.core.windows.net/;QueueSecondaryEndpoint=https://amandadev2-secondary.queue.core.windows.net/;FileSecondaryEndpoint=https://amandadev2-secondary.file.core.windows.net/;AccountName=amandadev2;AccountKey=Kg==;\ntestscope2\n\n"
+    "Storage_TestConfigDefault": "ProductionTenant\nkasoboltest\nU2FuaXRpemVk\nhttps://kasoboltest.blob.core.windows.net\nhttps://kasoboltest.file.core.windows.net\nhttps://kasoboltest.queue.core.windows.net\nhttps://kasoboltest.table.core.windows.net\n\n\n\n\nhttps://kasoboltest-secondary.blob.core.windows.net\nhttps://kasoboltest-secondary.file.core.windows.net\nhttps://kasoboltest-secondary.queue.core.windows.net\nhttps://kasoboltest-secondary.table.core.windows.net\n\nSanitized\n\n\nCloud\nBlobEndpoint=https://kasoboltest.blob.core.windows.net/;QueueEndpoint=https://kasoboltest.queue.core.windows.net/;FileEndpoint=https://kasoboltest.file.core.windows.net/;BlobSecondaryEndpoint=https://kasoboltest-secondary.blob.core.windows.net/;QueueSecondaryEndpoint=https://kasoboltest-secondary.queue.core.windows.net/;FileSecondaryEndpoint=https://kasoboltest-secondary.file.core.windows.net/;AccountName=kasoboltest;AccountKey=Kg==;\nencryptionScope\n\n"
   }
 }