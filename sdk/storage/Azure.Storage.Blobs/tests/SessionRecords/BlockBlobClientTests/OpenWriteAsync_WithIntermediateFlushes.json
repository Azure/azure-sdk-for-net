--- conflicted
+++ resolved
@@ -12,11 +12,7 @@
         "x-ms-client-request-id": "c62bc1dc-fc18-b04e-4bce-12d8dc0c4fdb",
         "x-ms-date": "Fri, 26 Feb 2021 20:32:24 GMT",
         "x-ms-return-client-request-id": "true",
-<<<<<<< HEAD
-        "x-ms-version": "2020-12-06"
-=======
-        "x-ms-version": "2021-02-12"
->>>>>>> 7e782c87
+        "x-ms-version": "2021-02-12"
       },
       "RequestBody": null,
       "StatusCode": 201,
@@ -28,11 +24,7 @@
         "Server": "Windows-Azure-Blob/1.0 Microsoft-HTTPAPI/2.0",
         "x-ms-client-request-id": "c62bc1dc-fc18-b04e-4bce-12d8dc0c4fdb",
         "x-ms-request-id": "196348fe-101e-0058-177e-0c5088000000",
-<<<<<<< HEAD
-        "x-ms-version": "2020-12-06"
-=======
-        "x-ms-version": "2021-02-12"
->>>>>>> 7e782c87
+        "x-ms-version": "2021-02-12"
       },
       "ResponseBody": []
     },
@@ -50,11 +42,7 @@
         "x-ms-client-request-id": "29b81e37-bec3-4adb-e8b1-103563d9304a",
         "x-ms-date": "Fri, 26 Feb 2021 20:32:25 GMT",
         "x-ms-return-client-request-id": "true",
-<<<<<<< HEAD
-        "x-ms-version": "2020-12-06"
-=======
-        "x-ms-version": "2021-02-12"
->>>>>>> 7e782c87
+        "x-ms-version": "2021-02-12"
       },
       "RequestBody": [],
       "StatusCode": 201,
@@ -69,11 +57,7 @@
         "x-ms-content-crc64": "AAAAAAAAAAA=",
         "x-ms-request-id": "196349e0-101e-0058-617e-0c5088000000",
         "x-ms-request-server-encrypted": "true",
-<<<<<<< HEAD
-        "x-ms-version": "2020-12-06"
-=======
-        "x-ms-version": "2021-02-12"
->>>>>>> 7e782c87
+        "x-ms-version": "2021-02-12"
       },
       "ResponseBody": []
     },
@@ -89,11 +73,7 @@
         "x-ms-client-request-id": "613dcdf5-f047-7681-5576-e447ef638372",
         "x-ms-date": "Fri, 26 Feb 2021 20:32:25 GMT",
         "x-ms-return-client-request-id": "true",
-<<<<<<< HEAD
-        "x-ms-version": "2020-12-06"
-=======
-        "x-ms-version": "2021-02-12"
->>>>>>> 7e782c87
+        "x-ms-version": "2021-02-12"
       },
       "RequestBody": "QUFBQUFBQUFBQUFBQUFBQUFBQUFBQUFBQUFBQUFBQUFBQUFBQUFBQUFBQUFBQUFBQUFBQUFBQUFBQUFBQUFBQUFBQUFBQUFBQUFBQUFBQUFBQUFBQUFBQUFBQUFBQUFBQUFBQQ==",
       "StatusCode": 201,
@@ -105,11 +85,7 @@
         "x-ms-content-crc64": "PsTduuYqh84=",
         "x-ms-request-id": "19634a08-101e-0058-067e-0c5088000000",
         "x-ms-request-server-encrypted": "true",
-<<<<<<< HEAD
-        "x-ms-version": "2020-12-06"
-=======
-        "x-ms-version": "2021-02-12"
->>>>>>> 7e782c87
+        "x-ms-version": "2021-02-12"
       },
       "ResponseBody": []
     },
@@ -126,11 +102,7 @@
         "x-ms-client-request-id": "96408fc9-cf9c-c303-4c2c-55d49e9ae447",
         "x-ms-date": "Fri, 26 Feb 2021 20:32:25 GMT",
         "x-ms-return-client-request-id": "true",
-<<<<<<< HEAD
-        "x-ms-version": "2020-12-06"
-=======
-        "x-ms-version": "2021-02-12"
->>>>>>> 7e782c87
+        "x-ms-version": "2021-02-12"
       },
       "RequestBody": "﻿<BlockList><Latest>ZAAAAAAAAAAAAAAAAAAAAAAAAAAAAAAAAAAAAAAAAAAAAAAAAAAAAAAAAAAAAAAA</Latest></BlockList>",
       "StatusCode": 201,
@@ -144,11 +116,7 @@
         "x-ms-content-crc64": "4EiGgo/JNBg=",
         "x-ms-request-id": "19634a4b-101e-0058-447e-0c5088000000",
         "x-ms-request-server-encrypted": "true",
-<<<<<<< HEAD
-        "x-ms-version": "2020-12-06"
-=======
-        "x-ms-version": "2021-02-12"
->>>>>>> 7e782c87
+        "x-ms-version": "2021-02-12"
       },
       "ResponseBody": []
     },
@@ -164,11 +132,7 @@
         "x-ms-client-request-id": "5f7d0b33-ed23-64d6-3b51-7863ecab15a2",
         "x-ms-date": "Fri, 26 Feb 2021 20:32:25 GMT",
         "x-ms-return-client-request-id": "true",
-<<<<<<< HEAD
-        "x-ms-version": "2020-12-06"
-=======
-        "x-ms-version": "2021-02-12"
->>>>>>> 7e782c87
+        "x-ms-version": "2021-02-12"
       },
       "RequestBody": "QkJCQkJCQkJCQkJCQkJCQkJCQkJCQkJCQkJCQkJCQkJCQkJCQkJCQkJCQkJCQkJCQkI=",
       "StatusCode": 201,
@@ -180,11 +144,7 @@
         "x-ms-content-crc64": "7f05OEnmWB0=",
         "x-ms-request-id": "19634a83-101e-0058-787e-0c5088000000",
         "x-ms-request-server-encrypted": "true",
-<<<<<<< HEAD
-        "x-ms-version": "2020-12-06"
-=======
-        "x-ms-version": "2021-02-12"
->>>>>>> 7e782c87
+        "x-ms-version": "2021-02-12"
       },
       "ResponseBody": []
     },
@@ -201,11 +161,7 @@
         "x-ms-client-request-id": "93a1a047-841c-ae24-e4a1-8ca9a98cc6a1",
         "x-ms-date": "Fri, 26 Feb 2021 20:32:25 GMT",
         "x-ms-return-client-request-id": "true",
-<<<<<<< HEAD
-        "x-ms-version": "2020-12-06"
-=======
-        "x-ms-version": "2021-02-12"
->>>>>>> 7e782c87
+        "x-ms-version": "2021-02-12"
       },
       "RequestBody": "﻿<BlockList><Latest>ZAAAAAAAAAAAAAAAAAAAAAAAAAAAAAAAAAAAAAAAAAAAAAAAAAAAAAAAAAAAAAAA</Latest><Latest>lgAAAAAAAAAAAAAAAAAAAAAAAAAAAAAAAAAAAAAAAAAAAAAAAAAAAAAAAAAAAAAA</Latest></BlockList>",
       "StatusCode": 201,
@@ -219,11 +175,7 @@
         "x-ms-content-crc64": "uDAzTgTASkQ=",
         "x-ms-request-id": "19634ac5-101e-0058-367e-0c5088000000",
         "x-ms-request-server-encrypted": "true",
-<<<<<<< HEAD
-        "x-ms-version": "2020-12-06"
-=======
-        "x-ms-version": "2021-02-12"
->>>>>>> 7e782c87
+        "x-ms-version": "2021-02-12"
       },
       "ResponseBody": []
     },
@@ -239,11 +191,7 @@
         "x-ms-client-request-id": "4b1c0800-820a-7d86-115a-f0f9ed34fd11",
         "x-ms-date": "Fri, 26 Feb 2021 20:32:25 GMT",
         "x-ms-return-client-request-id": "true",
-<<<<<<< HEAD
-        "x-ms-version": "2020-12-06"
-=======
-        "x-ms-version": "2021-02-12"
->>>>>>> 7e782c87
+        "x-ms-version": "2021-02-12"
       },
       "RequestBody": "Q0NDQ0NDQ0NDQ0NDQ0NDQ0NDQ0NDQ0NDQw==",
       "StatusCode": 201,
@@ -255,11 +203,7 @@
         "x-ms-content-crc64": "ege9tYzowdQ=",
         "x-ms-request-id": "19634b01-101e-0058-6e7e-0c5088000000",
         "x-ms-request-server-encrypted": "true",
-<<<<<<< HEAD
-        "x-ms-version": "2020-12-06"
-=======
-        "x-ms-version": "2021-02-12"
->>>>>>> 7e782c87
+        "x-ms-version": "2021-02-12"
       },
       "ResponseBody": []
     },
@@ -276,11 +220,7 @@
         "x-ms-client-request-id": "a1a8f2e7-7b70-f097-fae2-2b791f21cbf9",
         "x-ms-date": "Fri, 26 Feb 2021 20:32:25 GMT",
         "x-ms-return-client-request-id": "true",
-<<<<<<< HEAD
-        "x-ms-version": "2020-12-06"
-=======
-        "x-ms-version": "2021-02-12"
->>>>>>> 7e782c87
+        "x-ms-version": "2021-02-12"
       },
       "RequestBody": "﻿<BlockList><Latest>ZAAAAAAAAAAAAAAAAAAAAAAAAAAAAAAAAAAAAAAAAAAAAAAAAAAAAAAAAAAAAAAA</Latest><Latest>lgAAAAAAAAAAAAAAAAAAAAAAAAAAAAAAAAAAAAAAAAAAAAAAAAAAAAAAAAAAAAAA</Latest><Latest>rwAAAAAAAAAAAAAAAAAAAAAAAAAAAAAAAAAAAAAAAAAAAAAAAAAAAAAAAAAAAAAA</Latest></BlockList>",
       "StatusCode": 201,
@@ -294,11 +234,7 @@
         "x-ms-content-crc64": "CXyWJi0Rovo=",
         "x-ms-request-id": "19634b37-101e-0058-217e-0c5088000000",
         "x-ms-request-server-encrypted": "true",
-<<<<<<< HEAD
-        "x-ms-version": "2020-12-06"
-=======
-        "x-ms-version": "2021-02-12"
->>>>>>> 7e782c87
+        "x-ms-version": "2021-02-12"
       },
       "ResponseBody": []
     },
@@ -315,11 +251,7 @@
         "x-ms-client-request-id": "fa11ce50-5c8b-4aa1-0faf-2e5ee8221765",
         "x-ms-date": "Fri, 26 Feb 2021 20:32:25 GMT",
         "x-ms-return-client-request-id": "true",
-<<<<<<< HEAD
-        "x-ms-version": "2020-12-06"
-=======
-        "x-ms-version": "2021-02-12"
->>>>>>> 7e782c87
+        "x-ms-version": "2021-02-12"
       },
       "RequestBody": "﻿<BlockList><Latest>ZAAAAAAAAAAAAAAAAAAAAAAAAAAAAAAAAAAAAAAAAAAAAAAAAAAAAAAAAAAAAAAA</Latest><Latest>lgAAAAAAAAAAAAAAAAAAAAAAAAAAAAAAAAAAAAAAAAAAAAAAAAAAAAAAAAAAAAAA</Latest><Latest>rwAAAAAAAAAAAAAAAAAAAAAAAAAAAAAAAAAAAAAAAAAAAAAAAAAAAAAAAAAAAAAA</Latest></BlockList>",
       "StatusCode": 201,
@@ -333,11 +265,7 @@
         "x-ms-content-crc64": "CXyWJi0Rovo=",
         "x-ms-request-id": "19634b89-101e-0058-6e7e-0c5088000000",
         "x-ms-request-server-encrypted": "true",
-<<<<<<< HEAD
-        "x-ms-version": "2020-12-06"
-=======
-        "x-ms-version": "2021-02-12"
->>>>>>> 7e782c87
+        "x-ms-version": "2021-02-12"
       },
       "ResponseBody": []
     },
@@ -354,11 +282,7 @@
         "x-ms-client-request-id": "5028a828-d00f-7b6d-0e84-ee7361fa044a",
         "x-ms-date": "Fri, 26 Feb 2021 20:32:25 GMT",
         "x-ms-return-client-request-id": "true",
-<<<<<<< HEAD
-        "x-ms-version": "2020-12-06"
-=======
-        "x-ms-version": "2021-02-12"
->>>>>>> 7e782c87
+        "x-ms-version": "2021-02-12"
       },
       "RequestBody": "﻿<BlockList><Latest>ZAAAAAAAAAAAAAAAAAAAAAAAAAAAAAAAAAAAAAAAAAAAAAAAAAAAAAAAAAAAAAAA</Latest><Latest>lgAAAAAAAAAAAAAAAAAAAAAAAAAAAAAAAAAAAAAAAAAAAAAAAAAAAAAAAAAAAAAA</Latest><Latest>rwAAAAAAAAAAAAAAAAAAAAAAAAAAAAAAAAAAAAAAAAAAAAAAAAAAAAAAAAAAAAAA</Latest></BlockList>",
       "StatusCode": 201,
@@ -372,11 +296,7 @@
         "x-ms-content-crc64": "CXyWJi0Rovo=",
         "x-ms-request-id": "19634bc7-101e-0058-2b7e-0c5088000000",
         "x-ms-request-server-encrypted": "true",
-<<<<<<< HEAD
-        "x-ms-version": "2020-12-06"
-=======
-        "x-ms-version": "2021-02-12"
->>>>>>> 7e782c87
+        "x-ms-version": "2021-02-12"
       },
       "ResponseBody": []
     },
@@ -391,11 +311,7 @@
         "x-ms-client-request-id": "3f3674dc-c7f9-4d56-fef1-033a1e8cf59f",
         "x-ms-date": "Fri, 26 Feb 2021 20:32:25 GMT",
         "x-ms-return-client-request-id": "true",
-<<<<<<< HEAD
-        "x-ms-version": "2020-12-06"
-=======
-        "x-ms-version": "2021-02-12"
->>>>>>> 7e782c87
+        "x-ms-version": "2021-02-12"
       },
       "RequestBody": null,
       "StatusCode": 200,
@@ -415,11 +331,7 @@
         "x-ms-lease-status": "unlocked",
         "x-ms-request-id": "19634c17-101e-0058-797e-0c5088000000",
         "x-ms-server-encrypted": "true",
-<<<<<<< HEAD
-        "x-ms-version": "2020-12-06"
-=======
-        "x-ms-version": "2021-02-12"
->>>>>>> 7e782c87
+        "x-ms-version": "2021-02-12"
       },
       "ResponseBody": "QUFBQUFBQUFBQUFBQUFBQUFBQUFBQUFBQUFBQUFBQUFBQUFBQUFBQUFBQUFBQUFBQUFBQUFBQUFBQUFBQUFBQUFBQUFBQUFBQUFBQUFBQUFBQUFBQUFBQUFBQUFBQUFBQUFBQUJCQkJCQkJCQkJCQkJCQkJCQkJCQkJCQkJCQkJCQkJCQkJCQkJCQkJCQkJCQkJCQkJCQ0NDQ0NDQ0NDQ0NDQ0NDQ0NDQ0NDQ0NDQw=="
     },
@@ -434,11 +346,7 @@
         "x-ms-client-request-id": "ec9655f0-c4c4-0651-08b5-b2e1a4892543",
         "x-ms-date": "Fri, 26 Feb 2021 20:32:25 GMT",
         "x-ms-return-client-request-id": "true",
-<<<<<<< HEAD
-        "x-ms-version": "2020-12-06"
-=======
-        "x-ms-version": "2021-02-12"
->>>>>>> 7e782c87
+        "x-ms-version": "2021-02-12"
       },
       "RequestBody": null,
       "StatusCode": 202,
@@ -448,11 +356,7 @@
         "Server": "Windows-Azure-Blob/1.0 Microsoft-HTTPAPI/2.0",
         "x-ms-client-request-id": "ec9655f0-c4c4-0651-08b5-b2e1a4892543",
         "x-ms-request-id": "19634c53-101e-0058-327e-0c5088000000",
-<<<<<<< HEAD
-        "x-ms-version": "2020-12-06"
-=======
-        "x-ms-version": "2021-02-12"
->>>>>>> 7e782c87
+        "x-ms-version": "2021-02-12"
       },
       "ResponseBody": []
     }
