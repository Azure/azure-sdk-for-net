--- conflicted
+++ resolved
@@ -23,13 +23,8 @@
         "Last-Modified": "Fri, 15 Oct 2021 20:38:03 GMT",
         "Server": "Windows-Azure-Blob/1.0 Microsoft-HTTPAPI/2.0",
         "x-ms-client-request-id": "29031cf5-69f8-cb2e-29eb-e6b094ff929a",
-<<<<<<< HEAD
-        "x-ms-request-id": "0fbca13f-501e-0074-4c5e-05ee32000000",
+        "x-ms-request-id": "cfbb851a-e01e-0042-5704-c2925f000000",
         "x-ms-version": "2021-04-10"
-=======
-        "x-ms-request-id": "cfbb851a-e01e-0042-5704-c2925f000000",
-        "x-ms-version": "2021-02-12"
->>>>>>> 49dd1a0e
       },
       "ResponseBody": []
     },
@@ -62,13 +57,8 @@
         "x-ms-content-crc64": "U5mGmUkcJ/8=",
         "x-ms-request-id": "cfbb8556-e01e-0042-0a04-c2925f000000",
         "x-ms-request-server-encrypted": "true",
-<<<<<<< HEAD
         "x-ms-version": "2021-04-10",
-        "x-ms-version-id": "2021-02-17T18:57:01.4064963Z"
-=======
-        "x-ms-version": "2021-02-12",
         "x-ms-version-id": "2021-10-15T20:38:04.0814583Z"
->>>>>>> 49dd1a0e
       },
       "ResponseBody": []
     },
@@ -103,13 +93,8 @@
         "x-ms-encryption-key-sha256": "N2NjP0GKX6ZU88MYGULkd5z\u002BN\u002BVWAIsb0349PNC2gT0=",
         "x-ms-request-id": "cfbb85b3-e01e-0042-5e04-c2925f000000",
         "x-ms-request-server-encrypted": "true",
-<<<<<<< HEAD
         "x-ms-version": "2021-04-10",
-        "x-ms-version-id": "2021-02-17T18:57:01.5205778Z"
-=======
-        "x-ms-version": "2021-02-12",
         "x-ms-version-id": "2021-10-15T20:38:04.2397617Z"
->>>>>>> 49dd1a0e
       },
       "ResponseBody": []
     },
@@ -133,13 +118,8 @@
         "Date": "Fri, 15 Oct 2021 20:38:03 GMT",
         "Server": "Windows-Azure-Blob/1.0 Microsoft-HTTPAPI/2.0",
         "x-ms-client-request-id": "43e18b4e-1818-f14b-eadd-8728427bb929",
-<<<<<<< HEAD
-        "x-ms-request-id": "0fbca1c2-501e-0074-3e5e-05ee32000000",
+        "x-ms-request-id": "cfbb85e8-e01e-0042-1004-c2925f000000",
         "x-ms-version": "2021-04-10"
-=======
-        "x-ms-request-id": "cfbb85e8-e01e-0042-1004-c2925f000000",
-        "x-ms-version": "2021-02-12"
->>>>>>> 49dd1a0e
       },
       "ResponseBody": []
     }
