﻿{
  "Entries": [
    {
      "RequestUri": "https://seanmcccanary3.blob.core.windows.net/test-container-bfddfc20-c0fc-4e0d-c0f3-e0190ff331eb?restype=container",
      "RequestMethod": "PUT",
      "RequestHeaders": {
        "Accept": "application/xml",
        "Authorization": "Sanitized",
        "traceparent": "00-0a40be9b0b43fc4cb3241354f51c8c68-3fa88311e1f0ea4e-00",
        "User-Agent": [
          "azsdk-net-Storage.Blobs/12.9.0-alpha.20210217.1",
          "(.NET 5.0.3; Microsoft Windows 10.0.19042)"
        ],
        "x-ms-blob-public-access": "container",
        "x-ms-client-request-id": "29031cf5-69f8-cb2e-29eb-e6b094ff929a",
        "x-ms-date": "Wed, 17 Feb 2021 18:57:01 GMT",
        "x-ms-return-client-request-id": "true",
<<<<<<< HEAD
        "x-ms-version": "2020-12-06"
=======
        "x-ms-version": "2021-02-12"
>>>>>>> 7e782c87
      },
      "RequestBody": null,
      "StatusCode": 201,
      "ResponseHeaders": {
        "Content-Length": "0",
        "Date": "Wed, 17 Feb 2021 18:57:01 GMT",
        "ETag": "\"0x8D8D375CF280481\"",
        "Last-Modified": "Wed, 17 Feb 2021 18:57:01 GMT",
        "Server": [
          "Windows-Azure-Blob/1.0",
          "Microsoft-HTTPAPI/2.0"
        ],
        "x-ms-client-request-id": "29031cf5-69f8-cb2e-29eb-e6b094ff929a",
        "x-ms-request-id": "0fbca13f-501e-0074-4c5e-05ee32000000",
<<<<<<< HEAD
        "x-ms-version": "2020-12-06"
=======
        "x-ms-version": "2021-02-12"
>>>>>>> 7e782c87
      },
      "ResponseBody": []
    },
    {
      "RequestUri": "https://seanmcccanary3.blob.core.windows.net/test-container-bfddfc20-c0fc-4e0d-c0f3-e0190ff331eb/test-blob-18b9205e-b929-0375-eef5-edaa9df9c45b",
      "RequestMethod": "PUT",
      "RequestHeaders": {
        "Accept": "application/xml",
        "Authorization": "Sanitized",
        "Content-Length": "1024",
        "Content-Type": "application/octet-stream",
        "traceparent": "00-d3d20c050e4c964f8d287d1369999fd1-15ea6ab620b5bd4c-00",
        "User-Agent": [
          "azsdk-net-Storage.Blobs/12.9.0-alpha.20210217.1",
          "(.NET 5.0.3; Microsoft Windows 10.0.19042)"
        ],
        "x-ms-blob-type": "BlockBlob",
        "x-ms-client-request-id": "9926e1b2-1857-bafd-2960-cedd33770f5b",
        "x-ms-date": "Wed, 17 Feb 2021 18:57:01 GMT",
        "x-ms-return-client-request-id": "true",
<<<<<<< HEAD
        "x-ms-version": "2020-12-06"
=======
        "x-ms-version": "2021-02-12"
>>>>>>> 7e782c87
      },
      "RequestBody": "ohnrFUNar7Ix50vvzO9nj2Tu06v0svcf3V881pAroCwzq2FimRjszNu3b/NUuok+bnQzraYgm+8iyzjjHtkhBkceuyGOBfZLAQfQPUMDyiLW/Wcb9/OFEw9xP83gCK0ClWmsNf9nsGl+56ueUF6rHgAVDSBxBg5TmKgSHMUoa/hazafaVpUjbk3+nRBH5sKwxSDNyvuMkY9aWZxWVZOjVXyzRIK20cdr8p7Tcmj9C7HlYVakW6D8zTwYf/34zRi5W0eUlKJA+fRZYdhcuB4mXU3qcPM9//nbtndFnlLJcyWGGhcgaXcPpWhhS/rHnxQe8SKwDVwke1tOuN0r+luij+6z1p4HBvPV28qL27P/FBZiJ6wvGWXIYZ670rCa5KoNv7wLE8l2Fusu2zKSmaCnTqTGydOucnWI63X/TDNDO/Yffhz39ABN6xDAAT4zNsj+E4QM0xvXXkxGgihUdsq46587chqEsFqjed3C7nE3VbWsATivNmjbSCDPsXHY+XVFCBae98OtemMqaVk+FHDbDi1zp3WRCbQ3Xyr6tf7oy39nfeVamV3x/obVhM0OnTOv86JDZFL/s/5iZpiZs8VkQZ3Z1peKgXXQgajuvITnKcL3SsFbpWYtaMnm+DLFWEvBcUIvNMebJXEtc+KpEPd6ez3VomkDCJw3rG7Oo4lCCildLUtBt/T7WyRQLjGDhFfRbH3077bhvWim+IhYzYHo6mi5TOKsOMNI2kZEs9prsygW/TYLTRtze3Dim75soo6jZ0PIyjd0JTS5rBVvnQqNO0VgQc9L3JxNRtByyZwE2ze3oUuXoujwotcBUqEGA95lVGB5DGC+V4qme4RnAVuXtNDdt/u+9phcb5/4SYr7RkLyDHQ8i8/X+UnB8CZkiaB8ap3QKUvip17HHJ3Bxg7/qzRBdfTmWykBBr6y/QZx+Ob+e9/tKh33D2UWdG4xFTI7wUXyIhSrlQ50zyKMMKpYVSS2wksvEoAXSmWP0Oa6z/CMdjzAf9XSU+XQeFv6at67vh9Ke1PnDK7E29iuHMUouv8yALpul9ZP5G9lXpkkHN+H1BHHb1ScpGqN+6T8IzcfqL5cyGokTSdI+5bkga0UoL75JkezYEqqlVxP4JsxUsA4RbbbyFR1Y4fqfnO+uCK8eVvlAvzva0dzsTIN1GyMFqjVrDz3OddqhMPAyeLW7N05kmY/TE/ESNpuZxchZ44aXmfK6AvmxECEen44L6JlnMRU1EEFTMpZEWNhidHASRw1pWp6CwPRU80mu9LRixk3CcpSzJNMFBGdcdeohDtuwzFhA4k36pDBg4Fz3pH4h4VKKX8HbnyJ6JBY3ZosKc6SuPegb4ePAB85kEkS2DWApQ==",
      "StatusCode": 201,
      "ResponseHeaders": {
        "Content-Length": "0",
        "Content-MD5": "ukB3JVgpFXDJMsRihUhJug==",
        "Date": "Wed, 17 Feb 2021 18:57:01 GMT",
        "ETag": "\"0x8D8D375CF371C2A\"",
        "Last-Modified": "Wed, 17 Feb 2021 18:57:01 GMT",
        "Server": [
          "Windows-Azure-Blob/1.0",
          "Microsoft-HTTPAPI/2.0"
        ],
        "x-ms-client-request-id": "9926e1b2-1857-bafd-2960-cedd33770f5b",
        "x-ms-content-crc64": "U5mGmUkcJ/8=",
        "x-ms-request-id": "0fbca15c-501e-0074-645e-05ee32000000",
        "x-ms-request-server-encrypted": "true",
<<<<<<< HEAD
        "x-ms-version": "2020-12-06",
=======
        "x-ms-version": "2021-02-12",
>>>>>>> 7e782c87
        "x-ms-version-id": "2021-02-17T18:57:01.4064963Z"
      },
      "ResponseBody": []
    },
    {
      "RequestUri": "https://seanmcccanary3.blob.core.windows.net/test-container-bfddfc20-c0fc-4e0d-c0f3-e0190ff331eb/test-blob-f223f346-08f0-e3f2-1492-1efa365d53d3",
      "RequestMethod": "PUT",
      "RequestHeaders": {
        "Accept": "application/xml",
        "Authorization": "Sanitized",
        "If-None-Match": "*",
        "User-Agent": [
          "azsdk-net-Storage.Blobs/12.9.0-alpha.20210217.1",
          "(.NET 5.0.3; Microsoft Windows 10.0.19042)"
        ],
        "x-ms-blob-type": "BlockBlob",
        "x-ms-client-request-id": "f75feffc-e60f-d14d-53a3-315a98788160",
        "x-ms-copy-source": "https://seanmcccanary3.blob.core.windows.net/test-container-bfddfc20-c0fc-4e0d-c0f3-e0190ff331eb/test-blob-18b9205e-b929-0375-eef5-edaa9df9c45b",
        "x-ms-date": "Wed, 17 Feb 2021 18:57:01 GMT",
        "x-ms-encryption-algorithm": "AES256",
        "x-ms-encryption-key": "v4i1aauUwjynADsDfIQtMCaLaaDbn6pWLdUEl5t6zJA=",
        "x-ms-encryption-key-sha256": "N2NjP0GKX6ZU88MYGULkd5z+N+VWAIsb0349PNC2gT0=",
        "x-ms-return-client-request-id": "true",
<<<<<<< HEAD
        "x-ms-version": "2020-12-06"
=======
        "x-ms-version": "2021-02-12"
>>>>>>> 7e782c87
      },
      "RequestBody": null,
      "StatusCode": 201,
      "ResponseHeaders": {
        "Content-Length": "0",
        "Date": "Wed, 17 Feb 2021 18:57:01 GMT",
        "ETag": "\"0x8D8D375CF48AB92\"",
        "Last-Modified": "Wed, 17 Feb 2021 18:57:01 GMT",
        "Server": [
          "Windows-Azure-Blob/1.0",
          "Microsoft-HTTPAPI/2.0"
        ],
        "x-ms-client-request-id": "f75feffc-e60f-d14d-53a3-315a98788160",
        "x-ms-content-crc64": "U5mGmUkcJ/8=",
        "x-ms-encryption-key-sha256": "N2NjP0GKX6ZU88MYGULkd5z+N+VWAIsb0349PNC2gT0=",
        "x-ms-request-id": "0fbca180-501e-0074-035e-05ee32000000",
        "x-ms-request-server-encrypted": "true",
<<<<<<< HEAD
        "x-ms-version": "2020-12-06",
=======
        "x-ms-version": "2021-02-12",
>>>>>>> 7e782c87
        "x-ms-version-id": "2021-02-17T18:57:01.5205778Z"
      },
      "ResponseBody": []
    },
    {
      "RequestUri": "https://seanmcccanary3.blob.core.windows.net/test-container-bfddfc20-c0fc-4e0d-c0f3-e0190ff331eb?restype=container",
      "RequestMethod": "DELETE",
      "RequestHeaders": {
        "Accept": "application/xml",
        "Authorization": "Sanitized",
        "traceparent": "00-6cbea6223cda1949a3f67eacd4f47e14-d9228808b8083548-00",
        "User-Agent": [
          "azsdk-net-Storage.Blobs/12.9.0-alpha.20210217.1",
          "(.NET 5.0.3; Microsoft Windows 10.0.19042)"
        ],
        "x-ms-client-request-id": "43e18b4e-1818-f14b-eadd-8728427bb929",
        "x-ms-date": "Wed, 17 Feb 2021 18:57:01 GMT",
        "x-ms-return-client-request-id": "true",
<<<<<<< HEAD
        "x-ms-version": "2020-12-06"
=======
        "x-ms-version": "2021-02-12"
>>>>>>> 7e782c87
      },
      "RequestBody": null,
      "StatusCode": 202,
      "ResponseHeaders": {
        "Content-Length": "0",
        "Date": "Wed, 17 Feb 2021 18:57:01 GMT",
        "Server": [
          "Windows-Azure-Blob/1.0",
          "Microsoft-HTTPAPI/2.0"
        ],
        "x-ms-client-request-id": "43e18b4e-1818-f14b-eadd-8728427bb929",
        "x-ms-request-id": "0fbca1c2-501e-0074-3e5e-05ee32000000",
<<<<<<< HEAD
        "x-ms-version": "2020-12-06"
=======
        "x-ms-version": "2021-02-12"
>>>>>>> 7e782c87
      },
      "ResponseBody": []
    }
  ],
  "Variables": {
    "RandomSeed": "307704111",
    "Storage_TestConfigDefault": "ProductionTenant\nseanmcccanary3\nU2FuaXRpemVk\nhttps://seanmcccanary3.blob.core.windows.net\nhttps://seanmcccanary3.file.core.windows.net\nhttps://seanmcccanary3.queue.core.windows.net\nhttps://seanmcccanary3.table.core.windows.net\n\n\n\n\nhttps://seanmcccanary3-secondary.blob.core.windows.net\nhttps://seanmcccanary3-secondary.file.core.windows.net\nhttps://seanmcccanary3-secondary.queue.core.windows.net\nhttps://seanmcccanary3-secondary.table.core.windows.net\n\nSanitized\n\n\nCloud\nBlobEndpoint=https://seanmcccanary3.blob.core.windows.net/;QueueEndpoint=https://seanmcccanary3.queue.core.windows.net/;FileEndpoint=https://seanmcccanary3.file.core.windows.net/;BlobSecondaryEndpoint=https://seanmcccanary3-secondary.blob.core.windows.net/;QueueSecondaryEndpoint=https://seanmcccanary3-secondary.queue.core.windows.net/;FileSecondaryEndpoint=https://seanmcccanary3-secondary.file.core.windows.net/;AccountName=seanmcccanary3;AccountKey=Kg==;\nseanscope1\n\n"
  }
}<|MERGE_RESOLUTION|>--- conflicted
+++ resolved
@@ -15,11 +15,7 @@
         "x-ms-client-request-id": "29031cf5-69f8-cb2e-29eb-e6b094ff929a",
         "x-ms-date": "Wed, 17 Feb 2021 18:57:01 GMT",
         "x-ms-return-client-request-id": "true",
-<<<<<<< HEAD
-        "x-ms-version": "2020-12-06"
-=======
         "x-ms-version": "2021-02-12"
->>>>>>> 7e782c87
       },
       "RequestBody": null,
       "StatusCode": 201,
@@ -34,11 +30,7 @@
         ],
         "x-ms-client-request-id": "29031cf5-69f8-cb2e-29eb-e6b094ff929a",
         "x-ms-request-id": "0fbca13f-501e-0074-4c5e-05ee32000000",
-<<<<<<< HEAD
-        "x-ms-version": "2020-12-06"
-=======
         "x-ms-version": "2021-02-12"
->>>>>>> 7e782c87
       },
       "ResponseBody": []
     },
@@ -59,11 +51,7 @@
         "x-ms-client-request-id": "9926e1b2-1857-bafd-2960-cedd33770f5b",
         "x-ms-date": "Wed, 17 Feb 2021 18:57:01 GMT",
         "x-ms-return-client-request-id": "true",
-<<<<<<< HEAD
-        "x-ms-version": "2020-12-06"
-=======
         "x-ms-version": "2021-02-12"
->>>>>>> 7e782c87
       },
       "RequestBody": "ohnrFUNar7Ix50vvzO9nj2Tu06v0svcf3V881pAroCwzq2FimRjszNu3b/NUuok+bnQzraYgm+8iyzjjHtkhBkceuyGOBfZLAQfQPUMDyiLW/Wcb9/OFEw9xP83gCK0ClWmsNf9nsGl+56ueUF6rHgAVDSBxBg5TmKgSHMUoa/hazafaVpUjbk3+nRBH5sKwxSDNyvuMkY9aWZxWVZOjVXyzRIK20cdr8p7Tcmj9C7HlYVakW6D8zTwYf/34zRi5W0eUlKJA+fRZYdhcuB4mXU3qcPM9//nbtndFnlLJcyWGGhcgaXcPpWhhS/rHnxQe8SKwDVwke1tOuN0r+luij+6z1p4HBvPV28qL27P/FBZiJ6wvGWXIYZ670rCa5KoNv7wLE8l2Fusu2zKSmaCnTqTGydOucnWI63X/TDNDO/Yffhz39ABN6xDAAT4zNsj+E4QM0xvXXkxGgihUdsq46587chqEsFqjed3C7nE3VbWsATivNmjbSCDPsXHY+XVFCBae98OtemMqaVk+FHDbDi1zp3WRCbQ3Xyr6tf7oy39nfeVamV3x/obVhM0OnTOv86JDZFL/s/5iZpiZs8VkQZ3Z1peKgXXQgajuvITnKcL3SsFbpWYtaMnm+DLFWEvBcUIvNMebJXEtc+KpEPd6ez3VomkDCJw3rG7Oo4lCCildLUtBt/T7WyRQLjGDhFfRbH3077bhvWim+IhYzYHo6mi5TOKsOMNI2kZEs9prsygW/TYLTRtze3Dim75soo6jZ0PIyjd0JTS5rBVvnQqNO0VgQc9L3JxNRtByyZwE2ze3oUuXoujwotcBUqEGA95lVGB5DGC+V4qme4RnAVuXtNDdt/u+9phcb5/4SYr7RkLyDHQ8i8/X+UnB8CZkiaB8ap3QKUvip17HHJ3Bxg7/qzRBdfTmWykBBr6y/QZx+Ob+e9/tKh33D2UWdG4xFTI7wUXyIhSrlQ50zyKMMKpYVSS2wksvEoAXSmWP0Oa6z/CMdjzAf9XSU+XQeFv6at67vh9Ke1PnDK7E29iuHMUouv8yALpul9ZP5G9lXpkkHN+H1BHHb1ScpGqN+6T8IzcfqL5cyGokTSdI+5bkga0UoL75JkezYEqqlVxP4JsxUsA4RbbbyFR1Y4fqfnO+uCK8eVvlAvzva0dzsTIN1GyMFqjVrDz3OddqhMPAyeLW7N05kmY/TE/ESNpuZxchZ44aXmfK6AvmxECEen44L6JlnMRU1EEFTMpZEWNhidHASRw1pWp6CwPRU80mu9LRixk3CcpSzJNMFBGdcdeohDtuwzFhA4k36pDBg4Fz3pH4h4VKKX8HbnyJ6JBY3ZosKc6SuPegb4ePAB85kEkS2DWApQ==",
       "StatusCode": 201,
@@ -81,11 +69,7 @@
         "x-ms-content-crc64": "U5mGmUkcJ/8=",
         "x-ms-request-id": "0fbca15c-501e-0074-645e-05ee32000000",
         "x-ms-request-server-encrypted": "true",
-<<<<<<< HEAD
-        "x-ms-version": "2020-12-06",
-=======
         "x-ms-version": "2021-02-12",
->>>>>>> 7e782c87
         "x-ms-version-id": "2021-02-17T18:57:01.4064963Z"
       },
       "ResponseBody": []
@@ -109,11 +93,7 @@
         "x-ms-encryption-key": "v4i1aauUwjynADsDfIQtMCaLaaDbn6pWLdUEl5t6zJA=",
         "x-ms-encryption-key-sha256": "N2NjP0GKX6ZU88MYGULkd5z+N+VWAIsb0349PNC2gT0=",
         "x-ms-return-client-request-id": "true",
-<<<<<<< HEAD
-        "x-ms-version": "2020-12-06"
-=======
         "x-ms-version": "2021-02-12"
->>>>>>> 7e782c87
       },
       "RequestBody": null,
       "StatusCode": 201,
@@ -131,11 +111,7 @@
         "x-ms-encryption-key-sha256": "N2NjP0GKX6ZU88MYGULkd5z+N+VWAIsb0349PNC2gT0=",
         "x-ms-request-id": "0fbca180-501e-0074-035e-05ee32000000",
         "x-ms-request-server-encrypted": "true",
-<<<<<<< HEAD
-        "x-ms-version": "2020-12-06",
-=======
         "x-ms-version": "2021-02-12",
->>>>>>> 7e782c87
         "x-ms-version-id": "2021-02-17T18:57:01.5205778Z"
       },
       "ResponseBody": []
@@ -154,11 +130,7 @@
         "x-ms-client-request-id": "43e18b4e-1818-f14b-eadd-8728427bb929",
         "x-ms-date": "Wed, 17 Feb 2021 18:57:01 GMT",
         "x-ms-return-client-request-id": "true",
-<<<<<<< HEAD
-        "x-ms-version": "2020-12-06"
-=======
         "x-ms-version": "2021-02-12"
->>>>>>> 7e782c87
       },
       "RequestBody": null,
       "StatusCode": 202,
@@ -171,11 +143,7 @@
         ],
         "x-ms-client-request-id": "43e18b4e-1818-f14b-eadd-8728427bb929",
         "x-ms-request-id": "0fbca1c2-501e-0074-3e5e-05ee32000000",
-<<<<<<< HEAD
-        "x-ms-version": "2020-12-06"
-=======
         "x-ms-version": "2021-02-12"
->>>>>>> 7e782c87
       },
       "ResponseBody": []
     }
