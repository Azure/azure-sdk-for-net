﻿{
  "Entries": [
    {
      "RequestUri": "https://seanmcccanary3.blob.core.windows.net/test-container-33844e28-ec98-3ec8-ace7-9c8dddc2159f?restype=container",
      "RequestMethod": "PUT",
      "RequestHeaders": {
        "Accept": "application/xml",
        "Authorization": "Sanitized",
        "traceparent": "00-5b85b53d21281643b0c186e4ec2918ba-2be3d886c8a79b4b-00",
        "User-Agent": [
          "azsdk-net-Storage.Blobs/12.9.0-alpha.20210414.1",
          "(.NET 5.0.5; Microsoft Windows 10.0.19042)"
        ],
        "x-ms-blob-public-access": "container",
        "x-ms-client-request-id": "948f1444-888a-9a99-b1ab-f76001ba1988",
        "x-ms-date": "Wed, 14 Apr 2021 19:10:39 GMT",
        "x-ms-return-client-request-id": "true",
<<<<<<< HEAD
        "x-ms-version": "2020-12-06"
=======
        "x-ms-version": "2021-02-12"
>>>>>>> 7e782c87
      },
      "RequestBody": null,
      "StatusCode": 201,
      "ResponseHeaders": {
        "Content-Length": "0",
        "Date": "Wed, 14 Apr 2021 19:10:39 GMT",
        "ETag": "\"0x8D8FF78FE47EAEC\"",
        "Last-Modified": "Wed, 14 Apr 2021 19:10:40 GMT",
        "Server": [
          "Windows-Azure-Blob/1.0",
          "Microsoft-HTTPAPI/2.0"
        ],
        "x-ms-client-request-id": "948f1444-888a-9a99-b1ab-f76001ba1988",
        "x-ms-request-id": "1e11ed8f-801e-0048-6061-31c7f5000000",
<<<<<<< HEAD
        "x-ms-version": "2020-12-06"
=======
        "x-ms-version": "2021-02-12"
>>>>>>> 7e782c87
      },
      "ResponseBody": []
    },
    {
      "RequestUri": "https://seanmcccanary3.blob.core.windows.net/test-container-33844e28-ec98-3ec8-ace7-9c8dddc2159f/test-blob-816fc344-12a4-f0cf-ad9c-7055591d018b",
      "RequestMethod": "PUT",
      "RequestHeaders": {
        "Accept": "application/xml",
        "Authorization": "Sanitized",
        "Content-Length": "1024",
        "Content-Type": "application/octet-stream",
        "traceparent": "00-34ec85ee7332e64496d43ff2df87e565-7a6a29ee16404c46-00",
        "User-Agent": [
          "azsdk-net-Storage.Blobs/12.9.0-alpha.20210414.1",
          "(.NET 5.0.5; Microsoft Windows 10.0.19042)"
        ],
        "x-ms-blob-type": "BlockBlob",
        "x-ms-client-request-id": "2002570c-ead4-209f-8946-bce728a4a84b",
        "x-ms-date": "Wed, 14 Apr 2021 19:10:39 GMT",
        "x-ms-encryption-scope": "seanscope1",
        "x-ms-return-client-request-id": "true",
<<<<<<< HEAD
        "x-ms-version": "2020-12-06"
=======
        "x-ms-version": "2021-02-12"
>>>>>>> 7e782c87
      },
      "RequestBody": "H3BIyDKAFQqt8ADJQEDmCCkKZnixRogxRZ/n7RhEQJSpa0CRcVFVw65k07MSBrBttWcrT7aJ2tjnF4OTmSfyaa9rH9T/VZfYtaLJTHLUHz7ueTixGPHeIJFnqVrOwSqHcmoDp+bcbV/PU5kTwI1mEvdEpSDvQVC+jP9CmKw8CfN4QtoI0XdYEgvY4cRYy2ADAZZiihwJmDEaRRrnmdWyk0mlmn6zXUF/7JMUFl+LZsGfPpcW2X/Xb6mp7YxdcHg2JU56sjDhUKNU456I9IHRjt9YSFo+nLnKzirUCm+1Insa3vERELSQve7zwfbhTnoo11+sBCgd94mVsOMFDUYzn8AibhaQv30rx4tsStrC6H+wrDIQCB1T/OZnfGDQiq+owCI2v+BklxfigTycsayu0sdkVWETI5aiznEvKEMdWj3bw4q4jCmfTBUaLobhtko5uamYbDVOlJyLk/BuNW7UxSb/we0i9kaexAlM+PUPwRcn9W+ZhO4HjS/tLPg5MBamRmhg4fVdF8Nj+qcrAZynfNLYRz//OkA49zS+NMpNZZPypbKMr+Aiyt2sNopH3IuSRq8mYOnXpwsoJ+nBnuP4FZQTOVzqG8zxtX1iUgS28BuoK+4aJwSqG/6mZIf2YSv6syD1M6MvqCrjNKpsdFQHcjbNGHL13u2QaR1dQ7dE+1RRaJ/jwL14eYPDNvNZPaapnvFQKUm5BNQyZcqF0WRznjlWGwy0JLF5VJ/vMqf6Nix2s6XF89ILl2PKsFry86ceT5i5AyGa9Xk/19SqytIsOC+eDx6/rqpmSoOo6nRXh2H30eMPQTIK274rhRz9Yc2RnXgrVOOJXqHtU7ie8QoF6E9ysvjvHff8lDNfkyiOaOm1F0z8KzN9bnJCIu16bOqzJpzMi67UooCBL7+wKcp4XurO6Nm+Cb0c9USGrfoJgihIq22Lwd064HXLe/xzzESnycMDq4QQ9RzfsJVqTvWGd6yXZ31c7J0Mkwdk8o7AqSgA3uM2BdakOLZRqxBH0JJ/RANP22XGStwl9hd8qwKOHwdtaW8RUHLV8y/HC0GNxMN05K6Lcc3COZMHEA+/J4y0w4wJ2mYibvSReeg2/j+bmDFUCMZUA645qjDbCj9iFsyiE0i0g+pcUXa5+vfljDpUa3fdax7FX7/e0C82RmO1LmMbk+v35xVH97ZQmgi2Ux31h5/Hhaut3LOI1bO6JQoSBMyUyvhPXIRilnNodcW3KHwSQb/E7ai3bbc4bhFijNGrPZY8IoklpSoaZe43RWfu0a02qORLThYj3FxBF+5z/wmivDcuegXy7ZuUqoe5gChQSZ1jK+TtX+9/GUUt4448p2bllYgvwFenRLtJt6SPaQ==",
      "StatusCode": 201,
      "ResponseHeaders": {
        "Content-Length": "0",
        "Content-MD5": "47gMLauT3kXxjlrYFwaDEg==",
        "Date": "Wed, 14 Apr 2021 19:10:39 GMT",
        "ETag": "\"0x8D8FF78FE506221\"",
        "Last-Modified": "Wed, 14 Apr 2021 19:10:40 GMT",
        "Server": [
          "Windows-Azure-Blob/1.0",
          "Microsoft-HTTPAPI/2.0"
        ],
        "x-ms-client-request-id": "2002570c-ead4-209f-8946-bce728a4a84b",
        "x-ms-content-crc64": "/UVNkjZyf3U=",
        "x-ms-encryption-scope": "seanscope1",
        "x-ms-request-id": "1e11edac-801e-0048-7861-31c7f5000000",
        "x-ms-request-server-encrypted": "true",
<<<<<<< HEAD
        "x-ms-version": "2020-12-06",
=======
        "x-ms-version": "2021-02-12",
>>>>>>> 7e782c87
        "x-ms-version-id": "2021-04-14T19:10:40.0774463Z"
      },
      "ResponseBody": []
    },
    {
      "RequestUri": "https://seanmcccanary3.blob.core.windows.net/test-container-33844e28-ec98-3ec8-ace7-9c8dddc2159f/test-blob-816fc344-12a4-f0cf-ad9c-7055591d018b?comp=metadata",
      "RequestMethod": "PUT",
      "RequestHeaders": {
        "Accept": "application/xml",
        "Authorization": "Sanitized",
        "traceparent": "00-095ebd9a094913478c34fcab46e64b67-586630fc4d52f24f-00",
        "User-Agent": [
          "azsdk-net-Storage.Blobs/12.9.0-alpha.20210414.1",
          "(.NET 5.0.5; Microsoft Windows 10.0.19042)"
        ],
        "x-ms-client-request-id": "5f3cb27f-6ea1-7195-93d0-430a53ebfd10",
        "x-ms-date": "Wed, 14 Apr 2021 19:10:39 GMT",
        "x-ms-meta-Capital": "letter",
        "x-ms-meta-foo": "bar",
        "x-ms-meta-meta": "data",
        "x-ms-meta-UPPER": "case",
        "x-ms-return-client-request-id": "true",
<<<<<<< HEAD
        "x-ms-version": "2020-12-06"
=======
        "x-ms-version": "2021-02-12"
>>>>>>> 7e782c87
      },
      "RequestBody": null,
      "StatusCode": 409,
      "ResponseHeaders": {
        "Content-Length": "301",
        "Content-Type": "application/xml",
        "Date": "Wed, 14 Apr 2021 19:10:39 GMT",
        "Server": [
          "Windows-Azure-Blob/1.0",
          "Microsoft-HTTPAPI/2.0"
        ],
        "x-ms-client-request-id": "5f3cb27f-6ea1-7195-93d0-430a53ebfd10",
        "x-ms-error-code": "BlobUsesCustomerSpecifiedEncryption",
        "x-ms-request-id": "1e11edce-801e-0048-1761-31c7f5000000",
<<<<<<< HEAD
        "x-ms-version": "2020-12-06"
=======
        "x-ms-version": "2021-02-12"
>>>>>>> 7e782c87
      },
      "ResponseBody": [
        "﻿<?xml version=\"1.0\" encoding=\"utf-8\"?><Error><Code>BlobUsesCustomerSpecifiedEncryption</Code><Message>The blob is encrypted with customer specified encryption, but it was not provided in the request.\n",
        "RequestId:1e11edce-801e-0048-1761-31c7f5000000\n",
        "Time:2021-04-14T19:10:40.1440501Z</Message></Error>"
      ]
    },
    {
      "RequestUri": "https://seanmcccanary3.blob.core.windows.net/test-container-33844e28-ec98-3ec8-ace7-9c8dddc2159f?restype=container",
      "RequestMethod": "DELETE",
      "RequestHeaders": {
        "Accept": "application/xml",
        "Authorization": "Sanitized",
        "traceparent": "00-d0a932e41df29d429763773ab49252d2-63c2539fc5c8284e-00",
        "User-Agent": [
          "azsdk-net-Storage.Blobs/12.9.0-alpha.20210414.1",
          "(.NET 5.0.5; Microsoft Windows 10.0.19042)"
        ],
        "x-ms-client-request-id": "7668d450-4867-81a9-1a78-66227ee144a7",
        "x-ms-date": "Wed, 14 Apr 2021 19:10:39 GMT",
        "x-ms-return-client-request-id": "true",
<<<<<<< HEAD
        "x-ms-version": "2020-12-06"
=======
        "x-ms-version": "2021-02-12"
>>>>>>> 7e782c87
      },
      "RequestBody": null,
      "StatusCode": 202,
      "ResponseHeaders": {
        "Content-Length": "0",
        "Date": "Wed, 14 Apr 2021 19:10:39 GMT",
        "Server": [
          "Windows-Azure-Blob/1.0",
          "Microsoft-HTTPAPI/2.0"
        ],
        "x-ms-client-request-id": "7668d450-4867-81a9-1a78-66227ee144a7",
        "x-ms-request-id": "1e11ede9-801e-0048-2d61-31c7f5000000",
<<<<<<< HEAD
        "x-ms-version": "2020-12-06"
=======
        "x-ms-version": "2021-02-12"
>>>>>>> 7e782c87
      },
      "ResponseBody": []
    }
  ],
  "Variables": {
    "RandomSeed": "1452952535",
    "Storage_TestConfigDefault": "ProductionTenant\nseanmcccanary3\nU2FuaXRpemVk\nhttps://seanmcccanary3.blob.core.windows.net\nhttps://seanmcccanary3.file.core.windows.net\nhttps://seanmcccanary3.queue.core.windows.net\nhttps://seanmcccanary3.table.core.windows.net\n\n\n\n\nhttps://seanmcccanary3-secondary.blob.core.windows.net\nhttps://seanmcccanary3-secondary.file.core.windows.net\nhttps://seanmcccanary3-secondary.queue.core.windows.net\nhttps://seanmcccanary3-secondary.table.core.windows.net\n68390a19-a643-458b-b726-408abf67b4fc\nSanitized\n72f988bf-86f1-41af-91ab-2d7cd011db47\nhttps://login.microsoftonline.com/\nCloud\nBlobEndpoint=https://seanmcccanary3.blob.core.windows.net/;QueueEndpoint=https://seanmcccanary3.queue.core.windows.net/;FileEndpoint=https://seanmcccanary3.file.core.windows.net/;BlobSecondaryEndpoint=https://seanmcccanary3-secondary.blob.core.windows.net/;QueueSecondaryEndpoint=https://seanmcccanary3-secondary.queue.core.windows.net/;FileSecondaryEndpoint=https://seanmcccanary3-secondary.file.core.windows.net/;AccountName=seanmcccanary3;AccountKey=Kg==;\nseanscope1\n\n"
  }
}<|MERGE_RESOLUTION|>--- conflicted
+++ resolved
@@ -15,11 +15,7 @@
         "x-ms-client-request-id": "948f1444-888a-9a99-b1ab-f76001ba1988",
         "x-ms-date": "Wed, 14 Apr 2021 19:10:39 GMT",
         "x-ms-return-client-request-id": "true",
-<<<<<<< HEAD
-        "x-ms-version": "2020-12-06"
-=======
         "x-ms-version": "2021-02-12"
->>>>>>> 7e782c87
       },
       "RequestBody": null,
       "StatusCode": 201,
@@ -34,11 +30,7 @@
         ],
         "x-ms-client-request-id": "948f1444-888a-9a99-b1ab-f76001ba1988",
         "x-ms-request-id": "1e11ed8f-801e-0048-6061-31c7f5000000",
-<<<<<<< HEAD
-        "x-ms-version": "2020-12-06"
-=======
         "x-ms-version": "2021-02-12"
->>>>>>> 7e782c87
       },
       "ResponseBody": []
     },
@@ -60,11 +52,7 @@
         "x-ms-date": "Wed, 14 Apr 2021 19:10:39 GMT",
         "x-ms-encryption-scope": "seanscope1",
         "x-ms-return-client-request-id": "true",
-<<<<<<< HEAD
-        "x-ms-version": "2020-12-06"
-=======
         "x-ms-version": "2021-02-12"
->>>>>>> 7e782c87
       },
       "RequestBody": "H3BIyDKAFQqt8ADJQEDmCCkKZnixRogxRZ/n7RhEQJSpa0CRcVFVw65k07MSBrBttWcrT7aJ2tjnF4OTmSfyaa9rH9T/VZfYtaLJTHLUHz7ueTixGPHeIJFnqVrOwSqHcmoDp+bcbV/PU5kTwI1mEvdEpSDvQVC+jP9CmKw8CfN4QtoI0XdYEgvY4cRYy2ADAZZiihwJmDEaRRrnmdWyk0mlmn6zXUF/7JMUFl+LZsGfPpcW2X/Xb6mp7YxdcHg2JU56sjDhUKNU456I9IHRjt9YSFo+nLnKzirUCm+1Insa3vERELSQve7zwfbhTnoo11+sBCgd94mVsOMFDUYzn8AibhaQv30rx4tsStrC6H+wrDIQCB1T/OZnfGDQiq+owCI2v+BklxfigTycsayu0sdkVWETI5aiznEvKEMdWj3bw4q4jCmfTBUaLobhtko5uamYbDVOlJyLk/BuNW7UxSb/we0i9kaexAlM+PUPwRcn9W+ZhO4HjS/tLPg5MBamRmhg4fVdF8Nj+qcrAZynfNLYRz//OkA49zS+NMpNZZPypbKMr+Aiyt2sNopH3IuSRq8mYOnXpwsoJ+nBnuP4FZQTOVzqG8zxtX1iUgS28BuoK+4aJwSqG/6mZIf2YSv6syD1M6MvqCrjNKpsdFQHcjbNGHL13u2QaR1dQ7dE+1RRaJ/jwL14eYPDNvNZPaapnvFQKUm5BNQyZcqF0WRznjlWGwy0JLF5VJ/vMqf6Nix2s6XF89ILl2PKsFry86ceT5i5AyGa9Xk/19SqytIsOC+eDx6/rqpmSoOo6nRXh2H30eMPQTIK274rhRz9Yc2RnXgrVOOJXqHtU7ie8QoF6E9ysvjvHff8lDNfkyiOaOm1F0z8KzN9bnJCIu16bOqzJpzMi67UooCBL7+wKcp4XurO6Nm+Cb0c9USGrfoJgihIq22Lwd064HXLe/xzzESnycMDq4QQ9RzfsJVqTvWGd6yXZ31c7J0Mkwdk8o7AqSgA3uM2BdakOLZRqxBH0JJ/RANP22XGStwl9hd8qwKOHwdtaW8RUHLV8y/HC0GNxMN05K6Lcc3COZMHEA+/J4y0w4wJ2mYibvSReeg2/j+bmDFUCMZUA645qjDbCj9iFsyiE0i0g+pcUXa5+vfljDpUa3fdax7FX7/e0C82RmO1LmMbk+v35xVH97ZQmgi2Ux31h5/Hhaut3LOI1bO6JQoSBMyUyvhPXIRilnNodcW3KHwSQb/E7ai3bbc4bhFijNGrPZY8IoklpSoaZe43RWfu0a02qORLThYj3FxBF+5z/wmivDcuegXy7ZuUqoe5gChQSZ1jK+TtX+9/GUUt4448p2bllYgvwFenRLtJt6SPaQ==",
       "StatusCode": 201,
@@ -83,11 +71,7 @@
         "x-ms-encryption-scope": "seanscope1",
         "x-ms-request-id": "1e11edac-801e-0048-7861-31c7f5000000",
         "x-ms-request-server-encrypted": "true",
-<<<<<<< HEAD
-        "x-ms-version": "2020-12-06",
-=======
         "x-ms-version": "2021-02-12",
->>>>>>> 7e782c87
         "x-ms-version-id": "2021-04-14T19:10:40.0774463Z"
       },
       "ResponseBody": []
@@ -110,11 +94,7 @@
         "x-ms-meta-meta": "data",
         "x-ms-meta-UPPER": "case",
         "x-ms-return-client-request-id": "true",
-<<<<<<< HEAD
-        "x-ms-version": "2020-12-06"
-=======
         "x-ms-version": "2021-02-12"
->>>>>>> 7e782c87
       },
       "RequestBody": null,
       "StatusCode": 409,
@@ -129,11 +109,7 @@
         "x-ms-client-request-id": "5f3cb27f-6ea1-7195-93d0-430a53ebfd10",
         "x-ms-error-code": "BlobUsesCustomerSpecifiedEncryption",
         "x-ms-request-id": "1e11edce-801e-0048-1761-31c7f5000000",
-<<<<<<< HEAD
-        "x-ms-version": "2020-12-06"
-=======
         "x-ms-version": "2021-02-12"
->>>>>>> 7e782c87
       },
       "ResponseBody": [
         "﻿<?xml version=\"1.0\" encoding=\"utf-8\"?><Error><Code>BlobUsesCustomerSpecifiedEncryption</Code><Message>The blob is encrypted with customer specified encryption, but it was not provided in the request.\n",
@@ -155,11 +131,7 @@
         "x-ms-client-request-id": "7668d450-4867-81a9-1a78-66227ee144a7",
         "x-ms-date": "Wed, 14 Apr 2021 19:10:39 GMT",
         "x-ms-return-client-request-id": "true",
-<<<<<<< HEAD
-        "x-ms-version": "2020-12-06"
-=======
         "x-ms-version": "2021-02-12"
->>>>>>> 7e782c87
       },
       "RequestBody": null,
       "StatusCode": 202,
@@ -172,11 +144,7 @@
         ],
         "x-ms-client-request-id": "7668d450-4867-81a9-1a78-66227ee144a7",
         "x-ms-request-id": "1e11ede9-801e-0048-2d61-31c7f5000000",
-<<<<<<< HEAD
-        "x-ms-version": "2020-12-06"
-=======
         "x-ms-version": "2021-02-12"
->>>>>>> 7e782c87
       },
       "ResponseBody": []
     }
