﻿{
  "Entries": [
    {
      "RequestUri": "https://seanmcccanary3.blob.core.windows.net/test-container-89e14b9b-0c55-7851-bb20-93df90bbebcb?restype=container",
      "RequestMethod": "PUT",
      "RequestHeaders": {
        "Accept": "application/xml",
        "Authorization": "Sanitized",
        "traceparent": "00-d3a3311755f310468e4831e7d07b04de-50035e51d83a454a-00",
        "User-Agent": [
          "azsdk-net-Storage.Blobs/12.9.0-alpha.20210217.1",
          "(.NET 5.0.3; Microsoft Windows 10.0.19042)"
        ],
        "x-ms-blob-public-access": "container",
        "x-ms-client-request-id": "e9bc366d-481a-758e-085d-b562900be23d",
        "x-ms-date": "Wed, 17 Feb 2021 19:50:53 GMT",
        "x-ms-return-client-request-id": "true",
<<<<<<< HEAD
        "x-ms-version": "2020-12-06"
=======
        "x-ms-version": "2021-02-12"
>>>>>>> 7e782c87
      },
      "RequestBody": null,
      "StatusCode": 201,
      "ResponseHeaders": {
        "Content-Length": "0",
        "Date": "Wed, 17 Feb 2021 19:50:52 GMT",
        "ETag": "\"0x8D8D37D55F30E9B\"",
        "Last-Modified": "Wed, 17 Feb 2021 19:50:53 GMT",
        "Server": [
          "Windows-Azure-Blob/1.0",
          "Microsoft-HTTPAPI/2.0"
        ],
        "x-ms-client-request-id": "e9bc366d-481a-758e-085d-b562900be23d",
        "x-ms-request-id": "6b277de3-401e-0035-7e66-05b6d6000000",
<<<<<<< HEAD
        "x-ms-version": "2020-12-06"
=======
        "x-ms-version": "2021-02-12"
>>>>>>> 7e782c87
      },
      "ResponseBody": []
    },
    {
      "RequestUri": "https://seanmcccanary3.blob.core.windows.net/test-container-89e14b9b-0c55-7851-bb20-93df90bbebcb/test-blob-6c533162-c2eb-2a98-152b-c61aebcfd57e",
      "RequestMethod": "PUT",
      "RequestHeaders": {
        "Accept": "application/xml",
        "Authorization": "Sanitized",
        "Content-Length": "1024",
        "Content-Type": "application/octet-stream",
        "traceparent": "00-3d66c907961a3648ac28ce92a29406d5-39b1a4b8f572f444-00",
        "User-Agent": [
          "azsdk-net-Storage.Blobs/12.9.0-alpha.20210217.1",
          "(.NET 5.0.3; Microsoft Windows 10.0.19042)"
        ],
        "x-ms-blob-type": "BlockBlob",
        "x-ms-client-request-id": "a57bff5e-1f79-a08d-8f88-e87fca7b705b",
        "x-ms-date": "Wed, 17 Feb 2021 19:50:53 GMT",
        "x-ms-return-client-request-id": "true",
<<<<<<< HEAD
        "x-ms-version": "2020-12-06"
=======
        "x-ms-version": "2021-02-12"
>>>>>>> 7e782c87
      },
      "RequestBody": "WOQfceo/OquektPugXSJOYg37iKZiD9ggP2bBIwrbkIFEMIGr2OUMzLGu2wuwtRdXPzkhOQDHNClv/HspDUeciOQ6XCxgookorrv08zSMb0oPaeQRupeAvPxYe9yp4/9p0hIntlkq9pxwOEpE0kE0o4zw2eOjSw5MuZ8wCGasvsr8iuDiZPkxJHNHoYINO+q7I9gPuMobxkcD2vy5+u41w7m/SAdgUj7T/7VwG+lMP320tOROnMXA4MRZnon8d2mFEd4IjbPjGtGZO/lUq6qd99t+xQXJ52az/qcCxrO1F0hL6snLQ7GJ0ZoStWEMrDUZ++auvbJju2q3VI8MoBQeJCSwyICgknRptTOrtzHFp1Jx6QrMxlnWKC+fU+7ivXFGNJE8m6O0eSlyRMi+uAQ4se18mrcJER2KmuBRAX6FRzeCZYKgyMuu/XAhmoGRV3ArZqHBZiK6fONzccCDI3eqrT3Q/FJBl6khjZ0G57acOUNwZdrcw+EVB+ifLZcK69o4du2DwFsdqc7435hFc1Us13i9Ur2czekc+/RpomoSFuHDDrDJGHjoUrwL5CQIj5STslYejZkcm2jEZsSms8dkpsj2QiSkY77/lMABkSnFFCwf1jAT80kIprMIBLF0AZ60pz0bEg1v7w6XXvjZGsp+/1LYht3XELN/7duxXF8Ni1MhTOnsqcHesCbhfJSQb4uoyQVem7rA3VZJ22Rx/lLviZNlt84gUlWQ+da29ZPe775QCJMZry/YYG9TYs6drPGT8fMBKve9iHbvzaGkCieCayumIfX/1dqjjRdejO9G80zlIsPg3YTGkkAcaeFOdBYHkPei90s71BvYXV2gXvtHaNpUvydj4Y1m3491o2w5VVkBFzv35DvB6Q6nyEBnJjOElMEG+bUu4+9qe9f7xjCv3wgEnwe/T4SektXYu9kNP/lbsM5q8puj0nNMjWgjxeLd+Cl4IocrxQV8aCbfFifWHXweoBUiRSysoIzUcsIceszy+sPv1N1yb6uJLop0xPwLdnAsBSWNu7M8y4H6F5JDH+1aLBtkJkhe7HCpWRZiN9uQyPxSMHWnJT9Q8wlbeBgZRc6dGpjg50/nzVj1JGJcmpPmKU6V8S93swbcEzN+w3QYkBMHxR0C7+GsamMcscDc9Bh1tU7JQ1TfJWeSBNQcqMnk3JQPFNW2ozltKUaMWwEF/x8ayU4lD0y+KJ+1cOsNT8FZN9VszZ9C/tIVnBnOUspmjAW1AZ97/80HUOw1wXJOH5mFMyNrmPG/mAq8D7My79XVDuSlmE4iHXfIJbyzTP1fh3yASR+nOzMT9amU//BaFKDWYPKNqIdLoxXrY3N1DAtNHEg2cmb2bhPxUaLkQ==",
      "StatusCode": 201,
      "ResponseHeaders": {
        "Content-Length": "0",
        "Content-MD5": "4H952S6qxbeVBDUom+CQlQ==",
        "Date": "Wed, 17 Feb 2021 19:50:53 GMT",
        "ETag": "\"0x8D8D37D55FD7F76\"",
        "Last-Modified": "Wed, 17 Feb 2021 19:50:53 GMT",
        "Server": [
          "Windows-Azure-Blob/1.0",
          "Microsoft-HTTPAPI/2.0"
        ],
        "x-ms-client-request-id": "a57bff5e-1f79-a08d-8f88-e87fca7b705b",
        "x-ms-content-crc64": "LFqNBIrzzTU=",
        "x-ms-request-id": "6b277dec-401e-0035-0566-05b6d6000000",
        "x-ms-request-server-encrypted": "true",
<<<<<<< HEAD
        "x-ms-version": "2020-12-06",
=======
        "x-ms-version": "2021-02-12",
>>>>>>> 7e782c87
        "x-ms-version-id": "2021-02-17T19:50:53.9974518Z"
      },
      "ResponseBody": []
    },
    {
      "RequestUri": "https://seanmcccanary3.blob.core.windows.net/test-container-89e14b9b-0c55-7851-bb20-93df90bbebcb/test-blob-5a726d73-02fe-55b1-d1e6-356cbbd325b6",
      "RequestMethod": "PUT",
      "RequestHeaders": {
        "Accept": "application/xml",
        "Authorization": "Sanitized",
        "traceparent": "00-e6d2434804bb974c9bea85a43f431ce4-549af37fba68ef47-00",
        "User-Agent": [
          "azsdk-net-Storage.Blobs/12.9.0-alpha.20210217.1",
          "(.NET 5.0.3; Microsoft Windows 10.0.19042)"
        ],
        "x-ms-blob-type": "BlockBlob",
        "x-ms-client-request-id": "c6f0c8b1-e5ca-1518-e87e-28bb86f4e5b0",
        "x-ms-copy-source": "https://seanmcccanary3.blob.core.windows.net/test-container-89e14b9b-0c55-7851-bb20-93df90bbebcb/test-blob-6c533162-c2eb-2a98-152b-c61aebcfd57e",
        "x-ms-date": "Wed, 17 Feb 2021 19:50:54 GMT",
        "x-ms-return-client-request-id": "true",
        "x-ms-source-if-modified-since": "Thu, 18 Feb 2021 19:50:53 GMT",
<<<<<<< HEAD
        "x-ms-version": "2020-12-06"
=======
        "x-ms-version": "2021-02-12"
>>>>>>> 7e782c87
      },
      "RequestBody": null,
      "StatusCode": 304,
      "ResponseHeaders": {
        "Content-Length": "0",
        "Date": "Wed, 17 Feb 2021 19:50:53 GMT",
        "Server": [
          "Windows-Azure-Blob/1.0",
          "Microsoft-HTTPAPI/2.0"
        ],
        "x-ms-client-request-id": "c6f0c8b1-e5ca-1518-e87e-28bb86f4e5b0",
        "x-ms-error-code": "CannotVerifyCopySource",
        "x-ms-request-id": "6b277df7-401e-0035-0f66-05b6d6000000",
<<<<<<< HEAD
        "x-ms-version": "2020-12-06"
=======
        "x-ms-version": "2021-02-12"
>>>>>>> 7e782c87
      },
      "ResponseBody": []
    },
    {
      "RequestUri": "https://seanmcccanary3.blob.core.windows.net/test-container-89e14b9b-0c55-7851-bb20-93df90bbebcb?restype=container",
      "RequestMethod": "DELETE",
      "RequestHeaders": {
        "Accept": "application/xml",
        "Authorization": "Sanitized",
        "traceparent": "00-46e796561e33cb408cba43f0eb5412ce-0f6da53dcac9b348-00",
        "User-Agent": [
          "azsdk-net-Storage.Blobs/12.9.0-alpha.20210217.1",
          "(.NET 5.0.3; Microsoft Windows 10.0.19042)"
        ],
        "x-ms-client-request-id": "01cee391-aa8a-ac90-8342-f70faccedfc8",
        "x-ms-date": "Wed, 17 Feb 2021 19:50:54 GMT",
        "x-ms-return-client-request-id": "true",
<<<<<<< HEAD
        "x-ms-version": "2020-12-06"
=======
        "x-ms-version": "2021-02-12"
>>>>>>> 7e782c87
      },
      "RequestBody": null,
      "StatusCode": 202,
      "ResponseHeaders": {
        "Content-Length": "0",
        "Date": "Wed, 17 Feb 2021 19:50:53 GMT",
        "Server": [
          "Windows-Azure-Blob/1.0",
          "Microsoft-HTTPAPI/2.0"
        ],
        "x-ms-client-request-id": "01cee391-aa8a-ac90-8342-f70faccedfc8",
        "x-ms-request-id": "6b277e29-401e-0035-3866-05b6d6000000",
<<<<<<< HEAD
        "x-ms-version": "2020-12-06"
=======
        "x-ms-version": "2021-02-12"
>>>>>>> 7e782c87
      },
      "ResponseBody": []
    },
    {
      "RequestUri": "https://seanmcccanary3.blob.core.windows.net/test-container-85525797-bfc1-6ac4-6768-51b4fc1cfe84?restype=container",
      "RequestMethod": "PUT",
      "RequestHeaders": {
        "Accept": "application/xml",
        "Authorization": "Sanitized",
        "traceparent": "00-f0d6f1000b96e7409c15218024378a2e-272d8dbcfa773143-00",
        "User-Agent": [
          "azsdk-net-Storage.Blobs/12.9.0-alpha.20210217.1",
          "(.NET 5.0.3; Microsoft Windows 10.0.19042)"
        ],
        "x-ms-blob-public-access": "container",
        "x-ms-client-request-id": "be642136-7612-d1c9-1f63-9a2159dcb067",
        "x-ms-date": "Wed, 17 Feb 2021 19:50:54 GMT",
        "x-ms-return-client-request-id": "true",
<<<<<<< HEAD
        "x-ms-version": "2020-12-06"
=======
        "x-ms-version": "2021-02-12"
>>>>>>> 7e782c87
      },
      "RequestBody": null,
      "StatusCode": 201,
      "ResponseHeaders": {
        "Content-Length": "0",
        "Date": "Wed, 17 Feb 2021 19:50:53 GMT",
        "ETag": "\"0x8D8D37D5640DAD5\"",
        "Last-Modified": "Wed, 17 Feb 2021 19:50:54 GMT",
        "Server": [
          "Windows-Azure-Blob/1.0",
          "Microsoft-HTTPAPI/2.0"
        ],
        "x-ms-client-request-id": "be642136-7612-d1c9-1f63-9a2159dcb067",
        "x-ms-request-id": "0fccf2b2-501e-0074-5b66-05ee32000000",
<<<<<<< HEAD
        "x-ms-version": "2020-12-06"
=======
        "x-ms-version": "2021-02-12"
>>>>>>> 7e782c87
      },
      "ResponseBody": []
    },
    {
      "RequestUri": "https://seanmcccanary3.blob.core.windows.net/test-container-85525797-bfc1-6ac4-6768-51b4fc1cfe84/test-blob-0e8d7243-3ca4-b4a2-3125-f62a0cc71b16",
      "RequestMethod": "PUT",
      "RequestHeaders": {
        "Accept": "application/xml",
        "Authorization": "Sanitized",
        "Content-Length": "1024",
        "Content-Type": "application/octet-stream",
        "traceparent": "00-c0dcbe37190a1742bfd3f50d2342c7d5-a1f75da002f4e14c-00",
        "User-Agent": [
          "azsdk-net-Storage.Blobs/12.9.0-alpha.20210217.1",
          "(.NET 5.0.3; Microsoft Windows 10.0.19042)"
        ],
        "x-ms-blob-type": "BlockBlob",
        "x-ms-client-request-id": "c0f138d0-da52-263c-30c3-1ffa26b8aae4",
        "x-ms-date": "Wed, 17 Feb 2021 19:50:54 GMT",
        "x-ms-return-client-request-id": "true",
<<<<<<< HEAD
        "x-ms-version": "2020-12-06"
=======
        "x-ms-version": "2021-02-12"
>>>>>>> 7e782c87
      },
      "RequestBody": "5ky53MPMAvp+r43sf57FV0iDla9e1a4DAIA5TLnfay1RRETADj5Sv6eDXAiyhY02kix6xW8kUxGdtdtDkrVBn0RgmjtZBUgJMNUH23imUXvzA7mMZaW9LfAzIlliDy3xQrzDUupR3I3jcJSZHXiY9mRgT4/7tDqfom1KJuLvpiGoFZm74/6QoSYsqfQQJBB4myz0Ar+d9o6CJLB9B7aq88pz8Qff3BNl0K5ozwpFjn5c0oq2+qRhCh8KOb5OEppvgbUqnDIImL4YjzERNCaDPZUxIDQs9PklEufo1KNUFr4T+E1VGvFLUznLnWtzT9X4h/soHPFlQ428BIpLIMQbxHhz/TzZLiKk5s37YFeNssIR702nLPrMrrS/mRVnADN1sNny/1GZHlnYhDYkauM2LlLHOjB3c5d+pk+HGZQMPOWZhrB9mrJxd9D0zqfDqETRiWrDoMYC/jxBdFkCEgXEzEdQiuMzuJOfVsJfgqXwuv4Lto8qSZwflohzPCZZbmTLMAJfch1gndHWJEkDo3uXUblb91x1mYKrMfRbv3ttReddlFKikEjgqhi+UyVSG/MN3Ots/ncIVpaAtEEpBN1Vad5ipQ8o9cBxekxDtkZdWBUATuOQAEdvVT28ItsGt6Y6aOlG73bk5Ocq+oMrxJ9PIlssKLX6xGiW81DRa9Pka8KmCE5cFmifHGn8ZgbDRJGdbP9/2o/wQKOBsPwmE3kURY/BhLtR8wzzjAxL/l5i066+M/7TZJAztsiq22ZreQnw5yB2AsDVTHnyjE2CpEJFH91OZ996QOD/jc7zpximhxMDWxY+7NDu6eeF4NhCsBKFZbyIHRIpdqc/d3Xy4qRhTAU6f0gsBjIMX3339V8IvNy8bUJcHWkB2eVu/nRa/AZDI5TSCDHJWV6JfL6UMoBIN7qZNXRiBS+bOaZjvQi+sWJ3tNHLNbSq8hTk0qGqbKdkJsa6wcaS4B5kNs6LZZtVy8pbHX2vfAEG7kNffjKO8Mz+/pZBA/Cc5NOyZ/7lH414jgfXT08ptarFs9ODMmLs1UUCjGYFE8fZvzip/BUCIM+15+8qt6F81UnsfE8cGLJxxpG545Imc3pA/Y8Xf7mUw5MEzUtywR6khbccGJd3vaaFODWESTw8jnN06boSZVWQV7m8GEpn/gVyFF7aCVvjyT/okUeDEHlWyD/X/ddjkiBijMDeu6VcHjkwETTeYYQYkSB6KdMODEc/ZlALjwAtDoI9eH2aBA6ajHMNU/9Fd2a6vmu36WhNVH94n1RUUI44AwKxoOkHfY0S35xgALlI+u7pUdGVdiUZ8CT+IWW5RTzk1FD8k9Z9s0DepAnM7FPFMKRma/+9o4zcmLDECVwnWQ==",
      "StatusCode": 201,
      "ResponseHeaders": {
        "Content-Length": "0",
        "Content-MD5": "9YS5zJbTDSHT3dvmUnP1ZQ==",
        "Date": "Wed, 17 Feb 2021 19:50:53 GMT",
        "ETag": "\"0x8D8D37D564C2306\"",
        "Last-Modified": "Wed, 17 Feb 2021 19:50:54 GMT",
        "Server": [
          "Windows-Azure-Blob/1.0",
          "Microsoft-HTTPAPI/2.0"
        ],
        "x-ms-client-request-id": "c0f138d0-da52-263c-30c3-1ffa26b8aae4",
        "x-ms-content-crc64": "VbyXeze/Ucc=",
        "x-ms-request-id": "0fccf2d0-501e-0074-7566-05ee32000000",
        "x-ms-request-server-encrypted": "true",
<<<<<<< HEAD
        "x-ms-version": "2020-12-06",
=======
        "x-ms-version": "2021-02-12",
>>>>>>> 7e782c87
        "x-ms-version-id": "2021-02-17T19:50:54.5128198Z"
      },
      "ResponseBody": []
    },
    {
      "RequestUri": "https://seanmcccanary3.blob.core.windows.net/test-container-85525797-bfc1-6ac4-6768-51b4fc1cfe84/test-blob-db7daa8c-3fb8-0c72-d458-83c24904d3b2",
      "RequestMethod": "PUT",
      "RequestHeaders": {
        "Accept": "application/xml",
        "Authorization": "Sanitized",
        "traceparent": "00-72083e13d4bbd1409e582310ebfa552d-6f972f2d1552d641-00",
        "User-Agent": [
          "azsdk-net-Storage.Blobs/12.9.0-alpha.20210217.1",
          "(.NET 5.0.3; Microsoft Windows 10.0.19042)"
        ],
        "x-ms-blob-type": "BlockBlob",
        "x-ms-client-request-id": "d0f4ac4a-676a-bf07-2355-fca62c6cf0b3",
        "x-ms-copy-source": "https://seanmcccanary3.blob.core.windows.net/test-container-85525797-bfc1-6ac4-6768-51b4fc1cfe84/test-blob-0e8d7243-3ca4-b4a2-3125-f62a0cc71b16",
        "x-ms-date": "Wed, 17 Feb 2021 19:50:54 GMT",
        "x-ms-return-client-request-id": "true",
        "x-ms-source-if-unmodified-since": "Tue, 16 Feb 2021 19:50:53 GMT",
<<<<<<< HEAD
        "x-ms-version": "2020-12-06"
=======
        "x-ms-version": "2021-02-12"
>>>>>>> 7e782c87
      },
      "RequestBody": null,
      "StatusCode": 412,
      "ResponseHeaders": {
        "Content-Length": "259",
        "Content-Type": "application/xml",
        "Date": "Wed, 17 Feb 2021 19:50:53 GMT",
        "Server": [
          "Windows-Azure-Blob/1.0",
          "Microsoft-HTTPAPI/2.0"
        ],
        "x-ms-client-request-id": "d0f4ac4a-676a-bf07-2355-fca62c6cf0b3",
        "x-ms-error-code": "CannotVerifyCopySource",
        "x-ms-request-id": "0fccf2ed-501e-0074-1166-05ee32000000",
<<<<<<< HEAD
        "x-ms-version": "2020-12-06"
=======
        "x-ms-version": "2021-02-12"
>>>>>>> 7e782c87
      },
      "ResponseBody": [
        "﻿<?xml version=\"1.0\" encoding=\"utf-8\"?><Error><Code>CannotVerifyCopySource</Code><Message>The condition specified using HTTP conditional header(s) is not met.\n",
        "RequestId:0fccf2ed-501e-0074-1166-05ee32000000\n",
        "Time:2021-02-17T19:50:54.6490302Z</Message></Error>"
      ]
    },
    {
      "RequestUri": "https://seanmcccanary3.blob.core.windows.net/test-container-85525797-bfc1-6ac4-6768-51b4fc1cfe84?restype=container",
      "RequestMethod": "DELETE",
      "RequestHeaders": {
        "Accept": "application/xml",
        "Authorization": "Sanitized",
        "traceparent": "00-0419230f60702f4da0fea08e4c6a0a8b-77805c1151805b45-00",
        "User-Agent": [
          "azsdk-net-Storage.Blobs/12.9.0-alpha.20210217.1",
          "(.NET 5.0.3; Microsoft Windows 10.0.19042)"
        ],
        "x-ms-client-request-id": "7ab05e08-d9c4-5079-43b0-481b2ab6b8d1",
        "x-ms-date": "Wed, 17 Feb 2021 19:50:54 GMT",
        "x-ms-return-client-request-id": "true",
<<<<<<< HEAD
        "x-ms-version": "2020-12-06"
=======
        "x-ms-version": "2021-02-12"
>>>>>>> 7e782c87
      },
      "RequestBody": null,
      "StatusCode": 202,
      "ResponseHeaders": {
        "Content-Length": "0",
        "Date": "Wed, 17 Feb 2021 19:50:54 GMT",
        "Server": [
          "Windows-Azure-Blob/1.0",
          "Microsoft-HTTPAPI/2.0"
        ],
        "x-ms-client-request-id": "7ab05e08-d9c4-5079-43b0-481b2ab6b8d1",
        "x-ms-request-id": "0fccf30d-501e-0074-2f66-05ee32000000",
<<<<<<< HEAD
        "x-ms-version": "2020-12-06"
=======
        "x-ms-version": "2021-02-12"
>>>>>>> 7e782c87
      },
      "ResponseBody": []
    },
    {
      "RequestUri": "https://seanmcccanary3.blob.core.windows.net/test-container-816d4b5e-33ee-6914-194a-f45de403e347?restype=container",
      "RequestMethod": "PUT",
      "RequestHeaders": {
        "Accept": "application/xml",
        "Authorization": "Sanitized",
        "traceparent": "00-e26beb2db02a2940918cc1375e5e746a-47d631fac0dcea4c-00",
        "User-Agent": [
          "azsdk-net-Storage.Blobs/12.9.0-alpha.20210217.1",
          "(.NET 5.0.3; Microsoft Windows 10.0.19042)"
        ],
        "x-ms-blob-public-access": "container",
        "x-ms-client-request-id": "8fa4b154-776e-d554-4a46-6179e51c6b40",
        "x-ms-date": "Wed, 17 Feb 2021 19:50:54 GMT",
        "x-ms-return-client-request-id": "true",
<<<<<<< HEAD
        "x-ms-version": "2020-12-06"
=======
        "x-ms-version": "2021-02-12"
>>>>>>> 7e782c87
      },
      "RequestBody": null,
      "StatusCode": 201,
      "ResponseHeaders": {
        "Content-Length": "0",
        "Date": "Wed, 17 Feb 2021 19:50:54 GMT",
        "ETag": "\"0x8D8D37D56A4C277\"",
        "Last-Modified": "Wed, 17 Feb 2021 19:50:55 GMT",
        "Server": [
          "Windows-Azure-Blob/1.0",
          "Microsoft-HTTPAPI/2.0"
        ],
        "x-ms-client-request-id": "8fa4b154-776e-d554-4a46-6179e51c6b40",
        "x-ms-request-id": "57ba5675-801e-0093-6266-0501c8000000",
<<<<<<< HEAD
        "x-ms-version": "2020-12-06"
=======
        "x-ms-version": "2021-02-12"
>>>>>>> 7e782c87
      },
      "ResponseBody": []
    },
    {
      "RequestUri": "https://seanmcccanary3.blob.core.windows.net/test-container-816d4b5e-33ee-6914-194a-f45de403e347/test-blob-71c001cc-eb18-e814-5c52-503eef18d1a1",
      "RequestMethod": "PUT",
      "RequestHeaders": {
        "Accept": "application/xml",
        "Authorization": "Sanitized",
        "Content-Length": "1024",
        "Content-Type": "application/octet-stream",
        "traceparent": "00-b9fcbe4de4e9d24d85a0148e17bc4ad3-251e9d3082609f49-00",
        "User-Agent": [
          "azsdk-net-Storage.Blobs/12.9.0-alpha.20210217.1",
          "(.NET 5.0.3; Microsoft Windows 10.0.19042)"
        ],
        "x-ms-blob-type": "BlockBlob",
        "x-ms-client-request-id": "7f1163d1-d94a-6d21-0664-be2df1ff2dfa",
        "x-ms-date": "Wed, 17 Feb 2021 19:50:55 GMT",
        "x-ms-return-client-request-id": "true",
<<<<<<< HEAD
        "x-ms-version": "2020-12-06"
=======
        "x-ms-version": "2021-02-12"
>>>>>>> 7e782c87
      },
      "RequestBody": "QwMvlrcNDGmcvDIbJxXlMXS/rhYSOeF4KNwMUGif1OgdOvvs6TrqvsGglaIhvLxP4lEBVMYeAgkit27aALsA/edK/u0a+Ec61O9UcqQ+VmsgvW4Wnn8h/jfyyjLMD70Fn5e7177PNOkJxoDWypBl42ECukJN6V9oKf+1KC4VbsUyTtIMg36sUYiEDdf/SjSnjObQyVR7t7Y4Uq6+GQy781i6pHu9WGDiVWm5ydyIad7LDZtIRKRwt5Yc1DDQ7Td7yBl+RKa46jSF7nPrwe7Zr+nP8wxxcq6zSu3koIQwEWgyPQDCCSQ4EiNmw1YxhPaoQiRGAforClZqy/m41EmwVd0LuIPtFqbEluDoCq9YgcX3O11f6RBtBzOqWD0rfz7atm15Jsxyuyx+gWoZQv+mEUkzwZjrUGzMnbFPQr5omReiDVNB31v5hIAx4GelVMQ0A0b0976l72UBrIgaI3ltFuhTdjSrZDLtOTwYuXAEJknsGj53dKFY/B7tQDPT32EGxMp+Ut2PiJ8UBr6CjTX1/YU+Lgg69qJG+3oWvST+GlrbEfWmhdRsXJKfY23j1W/p+EOulLBYzM0oOFdject6Fuxjpns/T3ex0tF2mpM0YiUKLMThUIWpgkQnfk18CePGJUyBgC7zqanL/cLf4jI689UyWEwGmMVmuSM3GNApNMnur3VGs+L2F4MbFVPDyaAS7Ip3SrCWwIyHGsYLvJHYosj48TK89EDyO0DJ6oNyou+DJCtGseoYV+7ovpgc61vyQ3OKy9huVfdKhQ5wzNUJFXjWh5dlkfDe4JlD0zao1VDk1qcP59cXFc4z/Czbp4sZ36kfRmPEjbGDq+o+KoLBoa+9i/Ut+S2gvnLIMZXDAzgOKvSMiI/tIEn2jDvs2epMclp9HRyV6+V7f4jw+1sbwKiyL/+NNBkg0GurN23ys+SHfL86RuUceT8OEAgH/CXu28uSOqrqvj1BXE2w6bR4icujaH6c4HrDlrXAfyMQGdRGvVuhX3k6nb2B+emYa5CKloc8Y5OmUfpRzqP0KT8aMUN4aitY1ipSaMvBG+eQKyolNumc07VAoGthUJDVRnN+Z8ilHwFkMr9c6vvH5DYSwKN4z/NWfV2ON8rA94aZfCFYQ7Qf6wspwAQpP+i6ebs0To/tXHd/J+lqF+c3pDo5w27Zb6GC89WXTw7vLD101L4Oi6j3rB+q2RvKtNQk8RzJ8Hx64AkZslq5VQ1oj/ur9kIpKBmRQhZOLpaGtz4Bc13yJjvA+fO09dhOPVcSQUkfH76R+8kCN65mLLFzk/sbuOKvdmm/6vxPdDNAQwS/POxMZpiAb3iU7+6NWs1BQGLdMoV0YsvfXzTBQoaVwvOqpw==",
      "StatusCode": 201,
      "ResponseHeaders": {
        "Content-Length": "0",
        "Content-MD5": "OZmu1ReqJUbSKA7cG7QmpQ==",
        "Date": "Wed, 17 Feb 2021 19:50:54 GMT",
        "ETag": "\"0x8D8D37D56B0C38B\"",
        "Last-Modified": "Wed, 17 Feb 2021 19:50:55 GMT",
        "Server": [
          "Windows-Azure-Blob/1.0",
          "Microsoft-HTTPAPI/2.0"
        ],
        "x-ms-client-request-id": "7f1163d1-d94a-6d21-0664-be2df1ff2dfa",
        "x-ms-content-crc64": "znpZ5Wtw5Vs=",
        "x-ms-request-id": "57ba5694-801e-0093-7d66-0501c8000000",
        "x-ms-request-server-encrypted": "true",
<<<<<<< HEAD
        "x-ms-version": "2020-12-06",
=======
        "x-ms-version": "2021-02-12",
>>>>>>> 7e782c87
        "x-ms-version-id": "2021-02-17T19:50:55.1722891Z"
      },
      "ResponseBody": []
    },
    {
      "RequestUri": "https://seanmcccanary3.blob.core.windows.net/test-container-816d4b5e-33ee-6914-194a-f45de403e347/test-blob-3209cecb-545e-e3d8-64c8-827514743515",
      "RequestMethod": "PUT",
      "RequestHeaders": {
        "Accept": "application/xml",
        "Authorization": "Sanitized",
        "traceparent": "00-994dece3396180408f0762c8bcc852c8-0a7719398f9b4c46-00",
        "User-Agent": [
          "azsdk-net-Storage.Blobs/12.9.0-alpha.20210217.1",
          "(.NET 5.0.3; Microsoft Windows 10.0.19042)"
        ],
        "x-ms-blob-type": "BlockBlob",
        "x-ms-client-request-id": "5fc45235-2ae2-165c-a3b9-25fedc1b781b",
        "x-ms-copy-source": "https://seanmcccanary3.blob.core.windows.net/test-container-816d4b5e-33ee-6914-194a-f45de403e347/test-blob-71c001cc-eb18-e814-5c52-503eef18d1a1",
        "x-ms-date": "Wed, 17 Feb 2021 19:50:55 GMT",
        "x-ms-return-client-request-id": "true",
        "x-ms-source-if-match": "\"garbage\"",
<<<<<<< HEAD
        "x-ms-version": "2020-12-06"
=======
        "x-ms-version": "2021-02-12"
>>>>>>> 7e782c87
      },
      "RequestBody": null,
      "StatusCode": 412,
      "ResponseHeaders": {
        "Content-Length": "265",
        "Content-Type": "application/xml",
        "Date": "Wed, 17 Feb 2021 19:50:54 GMT",
        "Server": [
          "Windows-Azure-Blob/1.0",
          "Microsoft-HTTPAPI/2.0"
        ],
        "x-ms-client-request-id": "5fc45235-2ae2-165c-a3b9-25fedc1b781b",
        "x-ms-error-code": "SourceConditionNotMet",
        "x-ms-request-id": "57ba56bb-801e-0093-1c66-0501c8000000",
<<<<<<< HEAD
        "x-ms-version": "2020-12-06"
=======
        "x-ms-version": "2021-02-12"
>>>>>>> 7e782c87
      },
      "ResponseBody": [
        "﻿<?xml version=\"1.0\" encoding=\"utf-8\"?><Error><Code>SourceConditionNotMet</Code><Message>The source condition specified using HTTP conditional header(s) is not met.\n",
        "RequestId:57ba56bb-801e-0093-1c66-0501c8000000\n",
        "Time:2021-02-17T19:50:55.2397226Z</Message></Error>"
      ]
    },
    {
      "RequestUri": "https://seanmcccanary3.blob.core.windows.net/test-container-816d4b5e-33ee-6914-194a-f45de403e347?restype=container",
      "RequestMethod": "DELETE",
      "RequestHeaders": {
        "Accept": "application/xml",
        "Authorization": "Sanitized",
        "traceparent": "00-191b3357b5e02d4280c657ebc08fbb73-a6aad1b505e3a94c-00",
        "User-Agent": [
          "azsdk-net-Storage.Blobs/12.9.0-alpha.20210217.1",
          "(.NET 5.0.3; Microsoft Windows 10.0.19042)"
        ],
        "x-ms-client-request-id": "9ef82cbf-ce3a-b818-56c6-d9600f7cba21",
        "x-ms-date": "Wed, 17 Feb 2021 19:50:55 GMT",
        "x-ms-return-client-request-id": "true",
<<<<<<< HEAD
        "x-ms-version": "2020-12-06"
=======
        "x-ms-version": "2021-02-12"
>>>>>>> 7e782c87
      },
      "RequestBody": null,
      "StatusCode": 202,
      "ResponseHeaders": {
        "Content-Length": "0",
        "Date": "Wed, 17 Feb 2021 19:50:54 GMT",
        "Server": [
          "Windows-Azure-Blob/1.0",
          "Microsoft-HTTPAPI/2.0"
        ],
        "x-ms-client-request-id": "9ef82cbf-ce3a-b818-56c6-d9600f7cba21",
        "x-ms-request-id": "57ba56da-801e-0093-3766-0501c8000000",
<<<<<<< HEAD
        "x-ms-version": "2020-12-06"
=======
        "x-ms-version": "2021-02-12"
>>>>>>> 7e782c87
      },
      "ResponseBody": []
    },
    {
      "RequestUri": "https://seanmcccanary3.blob.core.windows.net/test-container-e4ed2c92-c7dc-a440-3928-7668e71c85c8?restype=container",
      "RequestMethod": "PUT",
      "RequestHeaders": {
        "Accept": "application/xml",
        "Authorization": "Sanitized",
        "traceparent": "00-e1e35f06ff94014b9c1e04c83bf9ad1a-cd9f6a25a0cb5b4e-00",
        "User-Agent": [
          "azsdk-net-Storage.Blobs/12.9.0-alpha.20210217.1",
          "(.NET 5.0.3; Microsoft Windows 10.0.19042)"
        ],
        "x-ms-blob-public-access": "container",
        "x-ms-client-request-id": "63ad21c0-23ee-f8fd-ec53-651157b0d039",
        "x-ms-date": "Wed, 17 Feb 2021 19:50:55 GMT",
        "x-ms-return-client-request-id": "true",
<<<<<<< HEAD
        "x-ms-version": "2020-12-06"
=======
        "x-ms-version": "2021-02-12"
>>>>>>> 7e782c87
      },
      "RequestBody": null,
      "StatusCode": 201,
      "ResponseHeaders": {
        "Content-Length": "0",
        "Date": "Wed, 17 Feb 2021 19:50:55 GMT",
        "ETag": "\"0x8D8D37D56EF295E\"",
        "Last-Modified": "Wed, 17 Feb 2021 19:50:55 GMT",
        "Server": [
          "Windows-Azure-Blob/1.0",
          "Microsoft-HTTPAPI/2.0"
        ],
        "x-ms-client-request-id": "63ad21c0-23ee-f8fd-ec53-651157b0d039",
        "x-ms-request-id": "11c756bb-d01e-0018-6f66-0505a5000000",
<<<<<<< HEAD
        "x-ms-version": "2020-12-06"
=======
        "x-ms-version": "2021-02-12"
>>>>>>> 7e782c87
      },
      "ResponseBody": []
    },
    {
      "RequestUri": "https://seanmcccanary3.blob.core.windows.net/test-container-e4ed2c92-c7dc-a440-3928-7668e71c85c8/test-blob-c4af1040-093d-b8fe-4c63-7c4540b4ed7f",
      "RequestMethod": "PUT",
      "RequestHeaders": {
        "Accept": "application/xml",
        "Authorization": "Sanitized",
        "Content-Length": "1024",
        "Content-Type": "application/octet-stream",
        "traceparent": "00-ca9866ca8ea94745b63f9e6707f83383-0f47d50daf6bc84b-00",
        "User-Agent": [
          "azsdk-net-Storage.Blobs/12.9.0-alpha.20210217.1",
          "(.NET 5.0.3; Microsoft Windows 10.0.19042)"
        ],
        "x-ms-blob-type": "BlockBlob",
        "x-ms-client-request-id": "366176f3-1f1f-70c4-c6e7-ba111719583b",
        "x-ms-date": "Wed, 17 Feb 2021 19:50:55 GMT",
        "x-ms-return-client-request-id": "true",
<<<<<<< HEAD
        "x-ms-version": "2020-12-06"
=======
        "x-ms-version": "2021-02-12"
>>>>>>> 7e782c87
      },
      "RequestBody": "x0xLpgrHL7Yi9ReKp7i3N2XldU0ICsoeNiJ190UvRH0wxX70aEd11Nvwo3kKT+WWjoxpjlnlrr2BLXDnUThx87GaWeI5w88ecKBxF2ZRFOY832i4xrYjSxbBcjvWjoOjf7DIb/UDXMq8Sh65c5dWMBiJq3HPuCz7dw3LeFCUR+Eczpi1iaTwOIOe+3uXath+akIiTeMR1MaDzPjnN+N5KAI8nKT/oaZ0mHLuMb2xYw01TA4Ocvr+C/rRMbysCQCgJNN4W800f8icrrRxIqIJ0mnrsurUa7YIPZCpLXDqx49xTgzpOQc/AM1GcsRGjehXyF9TwVYWy7gdcB48ilJYsuYk/9SWH5lhq7Edjvnxwq+oUmUQlgY5W4JUzMjpA3Z67cDdIY0UwajF8RWl+D2/K65ulDjtRxvg66RRQVPQeKg6o6A5E6AhlJC8S6XwlGJFlaEaem4+jaak/TXpwn9V9XhsalSdhRcNTQCnMPx171dBDKyxtf45/Bb5lBVqONEQZ1UsgykOqA+JDCxullyqLw7ep7XToz96Mm0+o/EBoxUulsmmSGstM2SdKKjRy2W5T2UHjJAcPcMWslG8zwUeh2kXQP+SA+ajsHNRNnqWqWcHhVOM+haEEVkFkJYacWRffqA/uYtlJ0x+ZNscywdIfwnptEmxkY1Sky6mjHNPiT8P8bfaV+/col4HDZU7aEZSvRCNMLware0T7CZcv5rZL9ubDdlQbicZDRLrqoT3FyvnVM9iwliC9ETKx2vJf+LDLt66n1psAk7pdCOqLgJoG9X7dWvKdm2CGRiVhae8UI4vJ3ylPHfQelKAeE412MVBYauWzQp3+bdxN4ZC13ynLSOVeweGwt5dK/oYSv4eTUFSUyT7JYKDty7FNATxjaPW2EsqoFy+u57NOKIQX665UupF8INXrAehEcTYwI7ZbJ1WQnGy9K3kk5iGLezfc1h/DOEaq50ffixEiY6Y5vsQ9MwFuRw9Bl09YVzr0X4awZ1rWLOsvsAAN8NFbWseS62ddjkg2ro7QgWE3UpANK2tKsjxLI5HYzULBIFY95nyHhWvTltF+ebjMBWtKOF2vwMWmEOjLR4eVRIEFNY440tskb41kOZRZzDhDvx4mTtTlUR+QV5WT/D2kPhIQOQPqk3KQZYiQS4dxDASwR8iprzXsH+RuqHsFkLNPgDuCCdL0WOvrlikMFQWYXwuQ47R0+o7cY9lfu+r3SpUVAIuL7sJxu+7c/dkM38re1kkvtOz/GoWspeX5lN0A9AtT9xR5zLAJHyeFWDy1z0POQOWhx9XoFiXGHwkcuCbR28nN+Sj2ZMmY5lWFOYKI9tZh6xQ3Xyw1a6Eus+1nLKcA87xyqBZbA==",
      "StatusCode": 201,
      "ResponseHeaders": {
        "Content-Length": "0",
        "Content-MD5": "whagIk22NPIReBl1Cs4Gfg==",
        "Date": "Wed, 17 Feb 2021 19:50:55 GMT",
        "ETag": "\"0x8D8D37D56FC5961\"",
        "Last-Modified": "Wed, 17 Feb 2021 19:50:55 GMT",
        "Server": [
          "Windows-Azure-Blob/1.0",
          "Microsoft-HTTPAPI/2.0"
        ],
        "x-ms-client-request-id": "366176f3-1f1f-70c4-c6e7-ba111719583b",
        "x-ms-content-crc64": "iQEY0cb2GkU=",
        "x-ms-request-id": "11c756e3-d01e-0018-1466-0505a5000000",
        "x-ms-request-server-encrypted": "true",
<<<<<<< HEAD
        "x-ms-version": "2020-12-06",
=======
        "x-ms-version": "2021-02-12",
>>>>>>> 7e782c87
        "x-ms-version-id": "2021-02-17T19:50:55.6676449Z"
      },
      "ResponseBody": []
    },
    {
      "RequestUri": "https://seanmcccanary3.blob.core.windows.net/test-container-e4ed2c92-c7dc-a440-3928-7668e71c85c8/test-blob-c4af1040-093d-b8fe-4c63-7c4540b4ed7f",
      "RequestMethod": "HEAD",
      "RequestHeaders": {
        "Accept": "application/xml",
        "Authorization": "Sanitized",
        "traceparent": "00-b4f5c603f190574180c3d3e78146bdb2-42560fbf17735f46-00",
        "User-Agent": [
          "azsdk-net-Storage.Blobs/12.9.0-alpha.20210217.1",
          "(.NET 5.0.3; Microsoft Windows 10.0.19042)"
        ],
        "x-ms-client-request-id": "54fe65b7-233e-404c-aaff-5c9f477a5974",
        "x-ms-date": "Wed, 17 Feb 2021 19:50:55 GMT",
        "x-ms-return-client-request-id": "true",
<<<<<<< HEAD
        "x-ms-version": "2020-12-06"
=======
        "x-ms-version": "2021-02-12"
>>>>>>> 7e782c87
      },
      "RequestBody": null,
      "StatusCode": 200,
      "ResponseHeaders": {
        "Accept-Ranges": "bytes",
        "Content-Length": "1024",
        "Content-MD5": "whagIk22NPIReBl1Cs4Gfg==",
        "Content-Type": "application/octet-stream",
        "Date": "Wed, 17 Feb 2021 19:50:55 GMT",
        "ETag": "\"0x8D8D37D56FC5961\"",
        "Last-Modified": "Wed, 17 Feb 2021 19:50:55 GMT",
        "Server": [
          "Windows-Azure-Blob/1.0",
          "Microsoft-HTTPAPI/2.0"
        ],
        "x-ms-access-tier": "Hot",
        "x-ms-access-tier-inferred": "true",
        "x-ms-blob-type": "BlockBlob",
        "x-ms-client-request-id": "54fe65b7-233e-404c-aaff-5c9f477a5974",
        "x-ms-creation-time": "Wed, 17 Feb 2021 19:50:55 GMT",
        "x-ms-is-current-version": "true",
        "x-ms-last-access-time": "Wed, 17 Feb 2021 19:50:55 GMT",
        "x-ms-lease-state": "available",
        "x-ms-lease-status": "unlocked",
        "x-ms-request-id": "11c756fd-d01e-0018-2e66-0505a5000000",
        "x-ms-server-encrypted": "true",
<<<<<<< HEAD
        "x-ms-version": "2020-12-06",
=======
        "x-ms-version": "2021-02-12",
>>>>>>> 7e782c87
        "x-ms-version-id": "2021-02-17T19:50:55.6676449Z"
      },
      "ResponseBody": []
    },
    {
      "RequestUri": "https://seanmcccanary3.blob.core.windows.net/test-container-e4ed2c92-c7dc-a440-3928-7668e71c85c8/test-blob-c6a70a9c-216e-8cda-4e46-c4cf74ce32b7",
      "RequestMethod": "PUT",
      "RequestHeaders": {
        "Accept": "application/xml",
        "Authorization": "Sanitized",
        "traceparent": "00-7818d07e48f37b4495313c568d89fa89-7bc801b14bb12e42-00",
        "User-Agent": [
          "azsdk-net-Storage.Blobs/12.9.0-alpha.20210217.1",
          "(.NET 5.0.3; Microsoft Windows 10.0.19042)"
        ],
        "x-ms-blob-type": "BlockBlob",
        "x-ms-client-request-id": "b25a511f-041a-dcfc-ce0b-366efc8a8da7",
        "x-ms-copy-source": "https://seanmcccanary3.blob.core.windows.net/test-container-e4ed2c92-c7dc-a440-3928-7668e71c85c8/test-blob-c4af1040-093d-b8fe-4c63-7c4540b4ed7f",
        "x-ms-date": "Wed, 17 Feb 2021 19:50:55 GMT",
        "x-ms-return-client-request-id": "true",
        "x-ms-source-if-none-match": "0x8D8D37D56FC5961",
<<<<<<< HEAD
        "x-ms-version": "2020-12-06"
=======
        "x-ms-version": "2021-02-12"
>>>>>>> 7e782c87
      },
      "RequestBody": null,
      "StatusCode": 304,
      "ResponseHeaders": {
        "Content-Length": "0",
        "Date": "Wed, 17 Feb 2021 19:50:55 GMT",
        "Server": [
          "Windows-Azure-Blob/1.0",
          "Microsoft-HTTPAPI/2.0"
        ],
        "x-ms-client-request-id": "b25a511f-041a-dcfc-ce0b-366efc8a8da7",
        "x-ms-error-code": "CannotVerifyCopySource",
        "x-ms-request-id": "11c7570b-d01e-0018-3966-0505a5000000",
<<<<<<< HEAD
        "x-ms-version": "2020-12-06"
=======
        "x-ms-version": "2021-02-12"
>>>>>>> 7e782c87
      },
      "ResponseBody": []
    },
    {
      "RequestUri": "https://seanmcccanary3.blob.core.windows.net/test-container-e4ed2c92-c7dc-a440-3928-7668e71c85c8?restype=container",
      "RequestMethod": "DELETE",
      "RequestHeaders": {
        "Accept": "application/xml",
        "Authorization": "Sanitized",
        "traceparent": "00-add49b01bddb214cb73997910eef1d87-4f1bc942cd590441-00",
        "User-Agent": [
          "azsdk-net-Storage.Blobs/12.9.0-alpha.20210217.1",
          "(.NET 5.0.3; Microsoft Windows 10.0.19042)"
        ],
        "x-ms-client-request-id": "f57f67a3-a620-9659-69ee-01db348d9ec1",
        "x-ms-date": "Wed, 17 Feb 2021 19:50:55 GMT",
        "x-ms-return-client-request-id": "true",
<<<<<<< HEAD
        "x-ms-version": "2020-12-06"
=======
        "x-ms-version": "2021-02-12"
>>>>>>> 7e782c87
      },
      "RequestBody": null,
      "StatusCode": 202,
      "ResponseHeaders": {
        "Content-Length": "0",
        "Date": "Wed, 17 Feb 2021 19:50:55 GMT",
        "Server": [
          "Windows-Azure-Blob/1.0",
          "Microsoft-HTTPAPI/2.0"
        ],
        "x-ms-client-request-id": "f57f67a3-a620-9659-69ee-01db348d9ec1",
        "x-ms-request-id": "11c75719-d01e-0018-4566-0505a5000000",
<<<<<<< HEAD
        "x-ms-version": "2020-12-06"
=======
        "x-ms-version": "2021-02-12"
>>>>>>> 7e782c87
      },
      "ResponseBody": []
    }
  ],
  "Variables": {
    "DateTimeOffsetNow": "2021-02-17T13:50:53.7035809-06:00",
    "RandomSeed": "1107088124",
    "Storage_TestConfigDefault": "ProductionTenant\nseanmcccanary3\nU2FuaXRpemVk\nhttps://seanmcccanary3.blob.core.windows.net\nhttps://seanmcccanary3.file.core.windows.net\nhttps://seanmcccanary3.queue.core.windows.net\nhttps://seanmcccanary3.table.core.windows.net\n\n\n\n\nhttps://seanmcccanary3-secondary.blob.core.windows.net\nhttps://seanmcccanary3-secondary.file.core.windows.net\nhttps://seanmcccanary3-secondary.queue.core.windows.net\nhttps://seanmcccanary3-secondary.table.core.windows.net\n\nSanitized\n\n\nCloud\nBlobEndpoint=https://seanmcccanary3.blob.core.windows.net/;QueueEndpoint=https://seanmcccanary3.queue.core.windows.net/;FileEndpoint=https://seanmcccanary3.file.core.windows.net/;BlobSecondaryEndpoint=https://seanmcccanary3-secondary.blob.core.windows.net/;QueueSecondaryEndpoint=https://seanmcccanary3-secondary.queue.core.windows.net/;FileSecondaryEndpoint=https://seanmcccanary3-secondary.file.core.windows.net/;AccountName=seanmcccanary3;AccountKey=Kg==;\nseanscope1\n\n"
  }
}<|MERGE_RESOLUTION|>--- conflicted
+++ resolved
@@ -15,11 +15,7 @@
         "x-ms-client-request-id": "e9bc366d-481a-758e-085d-b562900be23d",
         "x-ms-date": "Wed, 17 Feb 2021 19:50:53 GMT",
         "x-ms-return-client-request-id": "true",
-<<<<<<< HEAD
-        "x-ms-version": "2020-12-06"
-=======
-        "x-ms-version": "2021-02-12"
->>>>>>> 7e782c87
+        "x-ms-version": "2021-02-12"
       },
       "RequestBody": null,
       "StatusCode": 201,
@@ -34,11 +30,7 @@
         ],
         "x-ms-client-request-id": "e9bc366d-481a-758e-085d-b562900be23d",
         "x-ms-request-id": "6b277de3-401e-0035-7e66-05b6d6000000",
-<<<<<<< HEAD
-        "x-ms-version": "2020-12-06"
-=======
-        "x-ms-version": "2021-02-12"
->>>>>>> 7e782c87
+        "x-ms-version": "2021-02-12"
       },
       "ResponseBody": []
     },
@@ -59,11 +51,7 @@
         "x-ms-client-request-id": "a57bff5e-1f79-a08d-8f88-e87fca7b705b",
         "x-ms-date": "Wed, 17 Feb 2021 19:50:53 GMT",
         "x-ms-return-client-request-id": "true",
-<<<<<<< HEAD
-        "x-ms-version": "2020-12-06"
-=======
-        "x-ms-version": "2021-02-12"
->>>>>>> 7e782c87
+        "x-ms-version": "2021-02-12"
       },
       "RequestBody": "WOQfceo/OquektPugXSJOYg37iKZiD9ggP2bBIwrbkIFEMIGr2OUMzLGu2wuwtRdXPzkhOQDHNClv/HspDUeciOQ6XCxgookorrv08zSMb0oPaeQRupeAvPxYe9yp4/9p0hIntlkq9pxwOEpE0kE0o4zw2eOjSw5MuZ8wCGasvsr8iuDiZPkxJHNHoYINO+q7I9gPuMobxkcD2vy5+u41w7m/SAdgUj7T/7VwG+lMP320tOROnMXA4MRZnon8d2mFEd4IjbPjGtGZO/lUq6qd99t+xQXJ52az/qcCxrO1F0hL6snLQ7GJ0ZoStWEMrDUZ++auvbJju2q3VI8MoBQeJCSwyICgknRptTOrtzHFp1Jx6QrMxlnWKC+fU+7ivXFGNJE8m6O0eSlyRMi+uAQ4se18mrcJER2KmuBRAX6FRzeCZYKgyMuu/XAhmoGRV3ArZqHBZiK6fONzccCDI3eqrT3Q/FJBl6khjZ0G57acOUNwZdrcw+EVB+ifLZcK69o4du2DwFsdqc7435hFc1Us13i9Ur2czekc+/RpomoSFuHDDrDJGHjoUrwL5CQIj5STslYejZkcm2jEZsSms8dkpsj2QiSkY77/lMABkSnFFCwf1jAT80kIprMIBLF0AZ60pz0bEg1v7w6XXvjZGsp+/1LYht3XELN/7duxXF8Ni1MhTOnsqcHesCbhfJSQb4uoyQVem7rA3VZJ22Rx/lLviZNlt84gUlWQ+da29ZPe775QCJMZry/YYG9TYs6drPGT8fMBKve9iHbvzaGkCieCayumIfX/1dqjjRdejO9G80zlIsPg3YTGkkAcaeFOdBYHkPei90s71BvYXV2gXvtHaNpUvydj4Y1m3491o2w5VVkBFzv35DvB6Q6nyEBnJjOElMEG+bUu4+9qe9f7xjCv3wgEnwe/T4SektXYu9kNP/lbsM5q8puj0nNMjWgjxeLd+Cl4IocrxQV8aCbfFifWHXweoBUiRSysoIzUcsIceszy+sPv1N1yb6uJLop0xPwLdnAsBSWNu7M8y4H6F5JDH+1aLBtkJkhe7HCpWRZiN9uQyPxSMHWnJT9Q8wlbeBgZRc6dGpjg50/nzVj1JGJcmpPmKU6V8S93swbcEzN+w3QYkBMHxR0C7+GsamMcscDc9Bh1tU7JQ1TfJWeSBNQcqMnk3JQPFNW2ozltKUaMWwEF/x8ayU4lD0y+KJ+1cOsNT8FZN9VszZ9C/tIVnBnOUspmjAW1AZ97/80HUOw1wXJOH5mFMyNrmPG/mAq8D7My79XVDuSlmE4iHXfIJbyzTP1fh3yASR+nOzMT9amU//BaFKDWYPKNqIdLoxXrY3N1DAtNHEg2cmb2bhPxUaLkQ==",
       "StatusCode": 201,
@@ -81,11 +69,7 @@
         "x-ms-content-crc64": "LFqNBIrzzTU=",
         "x-ms-request-id": "6b277dec-401e-0035-0566-05b6d6000000",
         "x-ms-request-server-encrypted": "true",
-<<<<<<< HEAD
-        "x-ms-version": "2020-12-06",
-=======
         "x-ms-version": "2021-02-12",
->>>>>>> 7e782c87
         "x-ms-version-id": "2021-02-17T19:50:53.9974518Z"
       },
       "ResponseBody": []
@@ -107,11 +91,7 @@
         "x-ms-date": "Wed, 17 Feb 2021 19:50:54 GMT",
         "x-ms-return-client-request-id": "true",
         "x-ms-source-if-modified-since": "Thu, 18 Feb 2021 19:50:53 GMT",
-<<<<<<< HEAD
-        "x-ms-version": "2020-12-06"
-=======
-        "x-ms-version": "2021-02-12"
->>>>>>> 7e782c87
+        "x-ms-version": "2021-02-12"
       },
       "RequestBody": null,
       "StatusCode": 304,
@@ -125,11 +105,7 @@
         "x-ms-client-request-id": "c6f0c8b1-e5ca-1518-e87e-28bb86f4e5b0",
         "x-ms-error-code": "CannotVerifyCopySource",
         "x-ms-request-id": "6b277df7-401e-0035-0f66-05b6d6000000",
-<<<<<<< HEAD
-        "x-ms-version": "2020-12-06"
-=======
-        "x-ms-version": "2021-02-12"
->>>>>>> 7e782c87
+        "x-ms-version": "2021-02-12"
       },
       "ResponseBody": []
     },
@@ -147,11 +123,7 @@
         "x-ms-client-request-id": "01cee391-aa8a-ac90-8342-f70faccedfc8",
         "x-ms-date": "Wed, 17 Feb 2021 19:50:54 GMT",
         "x-ms-return-client-request-id": "true",
-<<<<<<< HEAD
-        "x-ms-version": "2020-12-06"
-=======
-        "x-ms-version": "2021-02-12"
->>>>>>> 7e782c87
+        "x-ms-version": "2021-02-12"
       },
       "RequestBody": null,
       "StatusCode": 202,
@@ -164,11 +136,7 @@
         ],
         "x-ms-client-request-id": "01cee391-aa8a-ac90-8342-f70faccedfc8",
         "x-ms-request-id": "6b277e29-401e-0035-3866-05b6d6000000",
-<<<<<<< HEAD
-        "x-ms-version": "2020-12-06"
-=======
-        "x-ms-version": "2021-02-12"
->>>>>>> 7e782c87
+        "x-ms-version": "2021-02-12"
       },
       "ResponseBody": []
     },
@@ -187,11 +155,7 @@
         "x-ms-client-request-id": "be642136-7612-d1c9-1f63-9a2159dcb067",
         "x-ms-date": "Wed, 17 Feb 2021 19:50:54 GMT",
         "x-ms-return-client-request-id": "true",
-<<<<<<< HEAD
-        "x-ms-version": "2020-12-06"
-=======
-        "x-ms-version": "2021-02-12"
->>>>>>> 7e782c87
+        "x-ms-version": "2021-02-12"
       },
       "RequestBody": null,
       "StatusCode": 201,
@@ -206,11 +170,7 @@
         ],
         "x-ms-client-request-id": "be642136-7612-d1c9-1f63-9a2159dcb067",
         "x-ms-request-id": "0fccf2b2-501e-0074-5b66-05ee32000000",
-<<<<<<< HEAD
-        "x-ms-version": "2020-12-06"
-=======
-        "x-ms-version": "2021-02-12"
->>>>>>> 7e782c87
+        "x-ms-version": "2021-02-12"
       },
       "ResponseBody": []
     },
@@ -231,11 +191,7 @@
         "x-ms-client-request-id": "c0f138d0-da52-263c-30c3-1ffa26b8aae4",
         "x-ms-date": "Wed, 17 Feb 2021 19:50:54 GMT",
         "x-ms-return-client-request-id": "true",
-<<<<<<< HEAD
-        "x-ms-version": "2020-12-06"
-=======
-        "x-ms-version": "2021-02-12"
->>>>>>> 7e782c87
+        "x-ms-version": "2021-02-12"
       },
       "RequestBody": "5ky53MPMAvp+r43sf57FV0iDla9e1a4DAIA5TLnfay1RRETADj5Sv6eDXAiyhY02kix6xW8kUxGdtdtDkrVBn0RgmjtZBUgJMNUH23imUXvzA7mMZaW9LfAzIlliDy3xQrzDUupR3I3jcJSZHXiY9mRgT4/7tDqfom1KJuLvpiGoFZm74/6QoSYsqfQQJBB4myz0Ar+d9o6CJLB9B7aq88pz8Qff3BNl0K5ozwpFjn5c0oq2+qRhCh8KOb5OEppvgbUqnDIImL4YjzERNCaDPZUxIDQs9PklEufo1KNUFr4T+E1VGvFLUznLnWtzT9X4h/soHPFlQ428BIpLIMQbxHhz/TzZLiKk5s37YFeNssIR702nLPrMrrS/mRVnADN1sNny/1GZHlnYhDYkauM2LlLHOjB3c5d+pk+HGZQMPOWZhrB9mrJxd9D0zqfDqETRiWrDoMYC/jxBdFkCEgXEzEdQiuMzuJOfVsJfgqXwuv4Lto8qSZwflohzPCZZbmTLMAJfch1gndHWJEkDo3uXUblb91x1mYKrMfRbv3ttReddlFKikEjgqhi+UyVSG/MN3Ots/ncIVpaAtEEpBN1Vad5ipQ8o9cBxekxDtkZdWBUATuOQAEdvVT28ItsGt6Y6aOlG73bk5Ocq+oMrxJ9PIlssKLX6xGiW81DRa9Pka8KmCE5cFmifHGn8ZgbDRJGdbP9/2o/wQKOBsPwmE3kURY/BhLtR8wzzjAxL/l5i066+M/7TZJAztsiq22ZreQnw5yB2AsDVTHnyjE2CpEJFH91OZ996QOD/jc7zpximhxMDWxY+7NDu6eeF4NhCsBKFZbyIHRIpdqc/d3Xy4qRhTAU6f0gsBjIMX3339V8IvNy8bUJcHWkB2eVu/nRa/AZDI5TSCDHJWV6JfL6UMoBIN7qZNXRiBS+bOaZjvQi+sWJ3tNHLNbSq8hTk0qGqbKdkJsa6wcaS4B5kNs6LZZtVy8pbHX2vfAEG7kNffjKO8Mz+/pZBA/Cc5NOyZ/7lH414jgfXT08ptarFs9ODMmLs1UUCjGYFE8fZvzip/BUCIM+15+8qt6F81UnsfE8cGLJxxpG545Imc3pA/Y8Xf7mUw5MEzUtywR6khbccGJd3vaaFODWESTw8jnN06boSZVWQV7m8GEpn/gVyFF7aCVvjyT/okUeDEHlWyD/X/ddjkiBijMDeu6VcHjkwETTeYYQYkSB6KdMODEc/ZlALjwAtDoI9eH2aBA6ajHMNU/9Fd2a6vmu36WhNVH94n1RUUI44AwKxoOkHfY0S35xgALlI+u7pUdGVdiUZ8CT+IWW5RTzk1FD8k9Z9s0DepAnM7FPFMKRma/+9o4zcmLDECVwnWQ==",
       "StatusCode": 201,
@@ -253,11 +209,7 @@
         "x-ms-content-crc64": "VbyXeze/Ucc=",
         "x-ms-request-id": "0fccf2d0-501e-0074-7566-05ee32000000",
         "x-ms-request-server-encrypted": "true",
-<<<<<<< HEAD
-        "x-ms-version": "2020-12-06",
-=======
         "x-ms-version": "2021-02-12",
->>>>>>> 7e782c87
         "x-ms-version-id": "2021-02-17T19:50:54.5128198Z"
       },
       "ResponseBody": []
@@ -279,11 +231,7 @@
         "x-ms-date": "Wed, 17 Feb 2021 19:50:54 GMT",
         "x-ms-return-client-request-id": "true",
         "x-ms-source-if-unmodified-since": "Tue, 16 Feb 2021 19:50:53 GMT",
-<<<<<<< HEAD
-        "x-ms-version": "2020-12-06"
-=======
-        "x-ms-version": "2021-02-12"
->>>>>>> 7e782c87
+        "x-ms-version": "2021-02-12"
       },
       "RequestBody": null,
       "StatusCode": 412,
@@ -298,11 +246,7 @@
         "x-ms-client-request-id": "d0f4ac4a-676a-bf07-2355-fca62c6cf0b3",
         "x-ms-error-code": "CannotVerifyCopySource",
         "x-ms-request-id": "0fccf2ed-501e-0074-1166-05ee32000000",
-<<<<<<< HEAD
-        "x-ms-version": "2020-12-06"
-=======
-        "x-ms-version": "2021-02-12"
->>>>>>> 7e782c87
+        "x-ms-version": "2021-02-12"
       },
       "ResponseBody": [
         "﻿<?xml version=\"1.0\" encoding=\"utf-8\"?><Error><Code>CannotVerifyCopySource</Code><Message>The condition specified using HTTP conditional header(s) is not met.\n",
@@ -324,11 +268,7 @@
         "x-ms-client-request-id": "7ab05e08-d9c4-5079-43b0-481b2ab6b8d1",
         "x-ms-date": "Wed, 17 Feb 2021 19:50:54 GMT",
         "x-ms-return-client-request-id": "true",
-<<<<<<< HEAD
-        "x-ms-version": "2020-12-06"
-=======
-        "x-ms-version": "2021-02-12"
->>>>>>> 7e782c87
+        "x-ms-version": "2021-02-12"
       },
       "RequestBody": null,
       "StatusCode": 202,
@@ -341,11 +281,7 @@
         ],
         "x-ms-client-request-id": "7ab05e08-d9c4-5079-43b0-481b2ab6b8d1",
         "x-ms-request-id": "0fccf30d-501e-0074-2f66-05ee32000000",
-<<<<<<< HEAD
-        "x-ms-version": "2020-12-06"
-=======
-        "x-ms-version": "2021-02-12"
->>>>>>> 7e782c87
+        "x-ms-version": "2021-02-12"
       },
       "ResponseBody": []
     },
@@ -364,11 +300,7 @@
         "x-ms-client-request-id": "8fa4b154-776e-d554-4a46-6179e51c6b40",
         "x-ms-date": "Wed, 17 Feb 2021 19:50:54 GMT",
         "x-ms-return-client-request-id": "true",
-<<<<<<< HEAD
-        "x-ms-version": "2020-12-06"
-=======
-        "x-ms-version": "2021-02-12"
->>>>>>> 7e782c87
+        "x-ms-version": "2021-02-12"
       },
       "RequestBody": null,
       "StatusCode": 201,
@@ -383,11 +315,7 @@
         ],
         "x-ms-client-request-id": "8fa4b154-776e-d554-4a46-6179e51c6b40",
         "x-ms-request-id": "57ba5675-801e-0093-6266-0501c8000000",
-<<<<<<< HEAD
-        "x-ms-version": "2020-12-06"
-=======
-        "x-ms-version": "2021-02-12"
->>>>>>> 7e782c87
+        "x-ms-version": "2021-02-12"
       },
       "ResponseBody": []
     },
@@ -408,11 +336,7 @@
         "x-ms-client-request-id": "7f1163d1-d94a-6d21-0664-be2df1ff2dfa",
         "x-ms-date": "Wed, 17 Feb 2021 19:50:55 GMT",
         "x-ms-return-client-request-id": "true",
-<<<<<<< HEAD
-        "x-ms-version": "2020-12-06"
-=======
-        "x-ms-version": "2021-02-12"
->>>>>>> 7e782c87
+        "x-ms-version": "2021-02-12"
       },
       "RequestBody": "QwMvlrcNDGmcvDIbJxXlMXS/rhYSOeF4KNwMUGif1OgdOvvs6TrqvsGglaIhvLxP4lEBVMYeAgkit27aALsA/edK/u0a+Ec61O9UcqQ+VmsgvW4Wnn8h/jfyyjLMD70Fn5e7177PNOkJxoDWypBl42ECukJN6V9oKf+1KC4VbsUyTtIMg36sUYiEDdf/SjSnjObQyVR7t7Y4Uq6+GQy781i6pHu9WGDiVWm5ydyIad7LDZtIRKRwt5Yc1DDQ7Td7yBl+RKa46jSF7nPrwe7Zr+nP8wxxcq6zSu3koIQwEWgyPQDCCSQ4EiNmw1YxhPaoQiRGAforClZqy/m41EmwVd0LuIPtFqbEluDoCq9YgcX3O11f6RBtBzOqWD0rfz7atm15Jsxyuyx+gWoZQv+mEUkzwZjrUGzMnbFPQr5omReiDVNB31v5hIAx4GelVMQ0A0b0976l72UBrIgaI3ltFuhTdjSrZDLtOTwYuXAEJknsGj53dKFY/B7tQDPT32EGxMp+Ut2PiJ8UBr6CjTX1/YU+Lgg69qJG+3oWvST+GlrbEfWmhdRsXJKfY23j1W/p+EOulLBYzM0oOFdject6Fuxjpns/T3ex0tF2mpM0YiUKLMThUIWpgkQnfk18CePGJUyBgC7zqanL/cLf4jI689UyWEwGmMVmuSM3GNApNMnur3VGs+L2F4MbFVPDyaAS7Ip3SrCWwIyHGsYLvJHYosj48TK89EDyO0DJ6oNyou+DJCtGseoYV+7ovpgc61vyQ3OKy9huVfdKhQ5wzNUJFXjWh5dlkfDe4JlD0zao1VDk1qcP59cXFc4z/Czbp4sZ36kfRmPEjbGDq+o+KoLBoa+9i/Ut+S2gvnLIMZXDAzgOKvSMiI/tIEn2jDvs2epMclp9HRyV6+V7f4jw+1sbwKiyL/+NNBkg0GurN23ys+SHfL86RuUceT8OEAgH/CXu28uSOqrqvj1BXE2w6bR4icujaH6c4HrDlrXAfyMQGdRGvVuhX3k6nb2B+emYa5CKloc8Y5OmUfpRzqP0KT8aMUN4aitY1ipSaMvBG+eQKyolNumc07VAoGthUJDVRnN+Z8ilHwFkMr9c6vvH5DYSwKN4z/NWfV2ON8rA94aZfCFYQ7Qf6wspwAQpP+i6ebs0To/tXHd/J+lqF+c3pDo5w27Zb6GC89WXTw7vLD101L4Oi6j3rB+q2RvKtNQk8RzJ8Hx64AkZslq5VQ1oj/ur9kIpKBmRQhZOLpaGtz4Bc13yJjvA+fO09dhOPVcSQUkfH76R+8kCN65mLLFzk/sbuOKvdmm/6vxPdDNAQwS/POxMZpiAb3iU7+6NWs1BQGLdMoV0YsvfXzTBQoaVwvOqpw==",
       "StatusCode": 201,
@@ -430,11 +354,7 @@
         "x-ms-content-crc64": "znpZ5Wtw5Vs=",
         "x-ms-request-id": "57ba5694-801e-0093-7d66-0501c8000000",
         "x-ms-request-server-encrypted": "true",
-<<<<<<< HEAD
-        "x-ms-version": "2020-12-06",
-=======
         "x-ms-version": "2021-02-12",
->>>>>>> 7e782c87
         "x-ms-version-id": "2021-02-17T19:50:55.1722891Z"
       },
       "ResponseBody": []
@@ -456,11 +376,7 @@
         "x-ms-date": "Wed, 17 Feb 2021 19:50:55 GMT",
         "x-ms-return-client-request-id": "true",
         "x-ms-source-if-match": "\"garbage\"",
-<<<<<<< HEAD
-        "x-ms-version": "2020-12-06"
-=======
-        "x-ms-version": "2021-02-12"
->>>>>>> 7e782c87
+        "x-ms-version": "2021-02-12"
       },
       "RequestBody": null,
       "StatusCode": 412,
@@ -475,11 +391,7 @@
         "x-ms-client-request-id": "5fc45235-2ae2-165c-a3b9-25fedc1b781b",
         "x-ms-error-code": "SourceConditionNotMet",
         "x-ms-request-id": "57ba56bb-801e-0093-1c66-0501c8000000",
-<<<<<<< HEAD
-        "x-ms-version": "2020-12-06"
-=======
-        "x-ms-version": "2021-02-12"
->>>>>>> 7e782c87
+        "x-ms-version": "2021-02-12"
       },
       "ResponseBody": [
         "﻿<?xml version=\"1.0\" encoding=\"utf-8\"?><Error><Code>SourceConditionNotMet</Code><Message>The source condition specified using HTTP conditional header(s) is not met.\n",
@@ -501,11 +413,7 @@
         "x-ms-client-request-id": "9ef82cbf-ce3a-b818-56c6-d9600f7cba21",
         "x-ms-date": "Wed, 17 Feb 2021 19:50:55 GMT",
         "x-ms-return-client-request-id": "true",
-<<<<<<< HEAD
-        "x-ms-version": "2020-12-06"
-=======
-        "x-ms-version": "2021-02-12"
->>>>>>> 7e782c87
+        "x-ms-version": "2021-02-12"
       },
       "RequestBody": null,
       "StatusCode": 202,
@@ -518,11 +426,7 @@
         ],
         "x-ms-client-request-id": "9ef82cbf-ce3a-b818-56c6-d9600f7cba21",
         "x-ms-request-id": "57ba56da-801e-0093-3766-0501c8000000",
-<<<<<<< HEAD
-        "x-ms-version": "2020-12-06"
-=======
-        "x-ms-version": "2021-02-12"
->>>>>>> 7e782c87
+        "x-ms-version": "2021-02-12"
       },
       "ResponseBody": []
     },
@@ -541,11 +445,7 @@
         "x-ms-client-request-id": "63ad21c0-23ee-f8fd-ec53-651157b0d039",
         "x-ms-date": "Wed, 17 Feb 2021 19:50:55 GMT",
         "x-ms-return-client-request-id": "true",
-<<<<<<< HEAD
-        "x-ms-version": "2020-12-06"
-=======
-        "x-ms-version": "2021-02-12"
->>>>>>> 7e782c87
+        "x-ms-version": "2021-02-12"
       },
       "RequestBody": null,
       "StatusCode": 201,
@@ -560,11 +460,7 @@
         ],
         "x-ms-client-request-id": "63ad21c0-23ee-f8fd-ec53-651157b0d039",
         "x-ms-request-id": "11c756bb-d01e-0018-6f66-0505a5000000",
-<<<<<<< HEAD
-        "x-ms-version": "2020-12-06"
-=======
-        "x-ms-version": "2021-02-12"
->>>>>>> 7e782c87
+        "x-ms-version": "2021-02-12"
       },
       "ResponseBody": []
     },
@@ -585,11 +481,7 @@
         "x-ms-client-request-id": "366176f3-1f1f-70c4-c6e7-ba111719583b",
         "x-ms-date": "Wed, 17 Feb 2021 19:50:55 GMT",
         "x-ms-return-client-request-id": "true",
-<<<<<<< HEAD
-        "x-ms-version": "2020-12-06"
-=======
-        "x-ms-version": "2021-02-12"
->>>>>>> 7e782c87
+        "x-ms-version": "2021-02-12"
       },
       "RequestBody": "x0xLpgrHL7Yi9ReKp7i3N2XldU0ICsoeNiJ190UvRH0wxX70aEd11Nvwo3kKT+WWjoxpjlnlrr2BLXDnUThx87GaWeI5w88ecKBxF2ZRFOY832i4xrYjSxbBcjvWjoOjf7DIb/UDXMq8Sh65c5dWMBiJq3HPuCz7dw3LeFCUR+Eczpi1iaTwOIOe+3uXath+akIiTeMR1MaDzPjnN+N5KAI8nKT/oaZ0mHLuMb2xYw01TA4Ocvr+C/rRMbysCQCgJNN4W800f8icrrRxIqIJ0mnrsurUa7YIPZCpLXDqx49xTgzpOQc/AM1GcsRGjehXyF9TwVYWy7gdcB48ilJYsuYk/9SWH5lhq7Edjvnxwq+oUmUQlgY5W4JUzMjpA3Z67cDdIY0UwajF8RWl+D2/K65ulDjtRxvg66RRQVPQeKg6o6A5E6AhlJC8S6XwlGJFlaEaem4+jaak/TXpwn9V9XhsalSdhRcNTQCnMPx171dBDKyxtf45/Bb5lBVqONEQZ1UsgykOqA+JDCxullyqLw7ep7XToz96Mm0+o/EBoxUulsmmSGstM2SdKKjRy2W5T2UHjJAcPcMWslG8zwUeh2kXQP+SA+ajsHNRNnqWqWcHhVOM+haEEVkFkJYacWRffqA/uYtlJ0x+ZNscywdIfwnptEmxkY1Sky6mjHNPiT8P8bfaV+/col4HDZU7aEZSvRCNMLware0T7CZcv5rZL9ubDdlQbicZDRLrqoT3FyvnVM9iwliC9ETKx2vJf+LDLt66n1psAk7pdCOqLgJoG9X7dWvKdm2CGRiVhae8UI4vJ3ylPHfQelKAeE412MVBYauWzQp3+bdxN4ZC13ynLSOVeweGwt5dK/oYSv4eTUFSUyT7JYKDty7FNATxjaPW2EsqoFy+u57NOKIQX665UupF8INXrAehEcTYwI7ZbJ1WQnGy9K3kk5iGLezfc1h/DOEaq50ffixEiY6Y5vsQ9MwFuRw9Bl09YVzr0X4awZ1rWLOsvsAAN8NFbWseS62ddjkg2ro7QgWE3UpANK2tKsjxLI5HYzULBIFY95nyHhWvTltF+ebjMBWtKOF2vwMWmEOjLR4eVRIEFNY440tskb41kOZRZzDhDvx4mTtTlUR+QV5WT/D2kPhIQOQPqk3KQZYiQS4dxDASwR8iprzXsH+RuqHsFkLNPgDuCCdL0WOvrlikMFQWYXwuQ47R0+o7cY9lfu+r3SpUVAIuL7sJxu+7c/dkM38re1kkvtOz/GoWspeX5lN0A9AtT9xR5zLAJHyeFWDy1z0POQOWhx9XoFiXGHwkcuCbR28nN+Sj2ZMmY5lWFOYKI9tZh6xQ3Xyw1a6Eus+1nLKcA87xyqBZbA==",
       "StatusCode": 201,
@@ -607,11 +499,7 @@
         "x-ms-content-crc64": "iQEY0cb2GkU=",
         "x-ms-request-id": "11c756e3-d01e-0018-1466-0505a5000000",
         "x-ms-request-server-encrypted": "true",
-<<<<<<< HEAD
-        "x-ms-version": "2020-12-06",
-=======
         "x-ms-version": "2021-02-12",
->>>>>>> 7e782c87
         "x-ms-version-id": "2021-02-17T19:50:55.6676449Z"
       },
       "ResponseBody": []
@@ -630,11 +518,7 @@
         "x-ms-client-request-id": "54fe65b7-233e-404c-aaff-5c9f477a5974",
         "x-ms-date": "Wed, 17 Feb 2021 19:50:55 GMT",
         "x-ms-return-client-request-id": "true",
-<<<<<<< HEAD
-        "x-ms-version": "2020-12-06"
-=======
-        "x-ms-version": "2021-02-12"
->>>>>>> 7e782c87
+        "x-ms-version": "2021-02-12"
       },
       "RequestBody": null,
       "StatusCode": 200,
@@ -661,11 +545,7 @@
         "x-ms-lease-status": "unlocked",
         "x-ms-request-id": "11c756fd-d01e-0018-2e66-0505a5000000",
         "x-ms-server-encrypted": "true",
-<<<<<<< HEAD
-        "x-ms-version": "2020-12-06",
-=======
         "x-ms-version": "2021-02-12",
->>>>>>> 7e782c87
         "x-ms-version-id": "2021-02-17T19:50:55.6676449Z"
       },
       "ResponseBody": []
@@ -687,11 +567,7 @@
         "x-ms-date": "Wed, 17 Feb 2021 19:50:55 GMT",
         "x-ms-return-client-request-id": "true",
         "x-ms-source-if-none-match": "0x8D8D37D56FC5961",
-<<<<<<< HEAD
-        "x-ms-version": "2020-12-06"
-=======
-        "x-ms-version": "2021-02-12"
->>>>>>> 7e782c87
+        "x-ms-version": "2021-02-12"
       },
       "RequestBody": null,
       "StatusCode": 304,
@@ -705,11 +581,7 @@
         "x-ms-client-request-id": "b25a511f-041a-dcfc-ce0b-366efc8a8da7",
         "x-ms-error-code": "CannotVerifyCopySource",
         "x-ms-request-id": "11c7570b-d01e-0018-3966-0505a5000000",
-<<<<<<< HEAD
-        "x-ms-version": "2020-12-06"
-=======
-        "x-ms-version": "2021-02-12"
->>>>>>> 7e782c87
+        "x-ms-version": "2021-02-12"
       },
       "ResponseBody": []
     },
@@ -727,11 +599,7 @@
         "x-ms-client-request-id": "f57f67a3-a620-9659-69ee-01db348d9ec1",
         "x-ms-date": "Wed, 17 Feb 2021 19:50:55 GMT",
         "x-ms-return-client-request-id": "true",
-<<<<<<< HEAD
-        "x-ms-version": "2020-12-06"
-=======
-        "x-ms-version": "2021-02-12"
->>>>>>> 7e782c87
+        "x-ms-version": "2021-02-12"
       },
       "RequestBody": null,
       "StatusCode": 202,
@@ -744,11 +612,7 @@
         ],
         "x-ms-client-request-id": "f57f67a3-a620-9659-69ee-01db348d9ec1",
         "x-ms-request-id": "11c75719-d01e-0018-4566-0505a5000000",
-<<<<<<< HEAD
-        "x-ms-version": "2020-12-06"
-=======
-        "x-ms-version": "2021-02-12"
->>>>>>> 7e782c87
+        "x-ms-version": "2021-02-12"
       },
       "ResponseBody": []
     }
