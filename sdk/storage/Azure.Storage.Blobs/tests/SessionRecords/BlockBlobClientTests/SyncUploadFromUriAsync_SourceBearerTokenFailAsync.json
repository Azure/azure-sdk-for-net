﻿{
  "Entries": [
    {
      "RequestUri": "https://seanoauthstage.blob.core.windows.net/test-container-40f31cdb-ed06-35f1-624a-afeba3c7f8f3?restype=container",
      "RequestMethod": "PUT",
      "RequestHeaders": {
        "Accept": "application/xml",
        "Authorization": "Sanitized",
        "traceparent": "00-2d8a77cecd27f04fa81540e1af94baf5-a0af96dd65564f4a-00",
        "User-Agent": [
          "azsdk-net-Storage.Blobs/12.10.0-alpha.20210615.1",
          "(.NET 5.0.7; Microsoft Windows 10.0.19043)"
        ],
        "x-ms-client-request-id": "db48c4fd-6669-fba1-cc8f-75fe0cda739b",
        "x-ms-return-client-request-id": "true",
<<<<<<< HEAD
        "x-ms-version": "2020-12-06"
=======
        "x-ms-version": "2021-02-12"
>>>>>>> 7e782c87
      },
      "RequestBody": null,
      "StatusCode": 201,
      "ResponseHeaders": {
        "Date": "Tue, 15 Jun 2021 17:44:55 GMT",
        "ETag": "\"0x8D9302549D69CB2\"",
        "Last-Modified": "Tue, 15 Jun 2021 17:44:56 GMT",
        "Server": [
          "Windows-Azure-Blob/1.0",
          "Microsoft-HTTPAPI/2.0"
        ],
        "Transfer-Encoding": "chunked",
        "x-ms-client-request-id": "db48c4fd-6669-fba1-cc8f-75fe0cda739b",
        "x-ms-request-id": "4f57576f-601e-0013-040e-624833000000",
<<<<<<< HEAD
        "x-ms-version": "2020-12-06"
=======
        "x-ms-version": "2021-02-12"
>>>>>>> 7e782c87
      },
      "ResponseBody": []
    },
    {
      "RequestUri": "https://seanoauthstage.blob.core.windows.net/test-container-40f31cdb-ed06-35f1-624a-afeba3c7f8f3/test-blob-b16a0620-4a72-418c-eda8-47d44b45262a",
      "RequestMethod": "PUT",
      "RequestHeaders": {
        "Accept": "application/xml",
        "Authorization": "Sanitized",
        "Content-Length": "1024",
        "Content-Type": "application/octet-stream",
        "traceparent": "00-45195cc12dd5d7478d39e77e803b64f8-613bdb1e11953b47-00",
        "User-Agent": [
          "azsdk-net-Storage.Blobs/12.10.0-alpha.20210615.1",
          "(.NET 5.0.7; Microsoft Windows 10.0.19043)"
        ],
        "x-ms-blob-type": "BlockBlob",
        "x-ms-client-request-id": "9c126f0d-3e60-0ba7-5dea-c4a14bad6551",
        "x-ms-return-client-request-id": "true",
<<<<<<< HEAD
        "x-ms-version": "2020-12-06"
=======
        "x-ms-version": "2021-02-12"
>>>>>>> 7e782c87
      },
      "RequestBody": "vgeLCM0OxbI3Bu7BHsywh2lKdJTrlRwDe6oPHvKuHb1pKRZEuh1ce7I7pngvyaHVo9B12buqMijriIwi/qa/iekwV/W1a81L7vnhr+6j1LIJOXshOUMCv/btWTGROXwMex2P/nGrIDcDKuvByIM6R7TaGMUrnlCmLZj+xxKburR81TPRFNVAXRlEHg9XQPdzsxF9tiC34d3M6NDZrFgkaG82RPJPaDPembus5oBBTuygixMAHgOTxfRVBCsEZ7DAH7WfIfwEI0renh1lC/pdi5rkOCFEJEpso3/9+WQH2jEK68bKoi3wm2fJIX/lLbn6+HmQIC6Pe/trMn18Bynm18PrWx8zk+lt8525ewLKh3XFAwHrdroDenDLXm+vdJQ+4kq7+dGaxmSQIyyQ1f/5oaoItgMo+2AJ6OGuaDV5vX8Ie5i3Do2kKzycWlONcqRw0bzFp76QFefqshHw614vF2WtiFpmQpIdZIvHi6ANe3U8PZZ4tBbBeGWxzFx8sz/dbUPt4OpKCo8qqEMyyYpH3TabtK3It2NO7A/0tXY1oLBL6R5cH5uK8TMGTgvTjq/bau4m4P+RFbXgnvPbVVQZ9AeS599r6r6bEMJ6wWhXe15gGEuHD7+xudRoe4Cnr5zf7VoEQKbPb38wis89F1NNiSOVej0JkeRH4S0LA2899GAmmtMOUju3kKjMV4Xvc6GAG/FdETRe1lt2vF54w2wP8pZuF3yAPjfo3eqUPTpeV22Mi+d94OIsx8R3mJXcP8w7vGTugFwlANy6dTRKypghF2Tx7DiFkhG0Qk+3CKahDJ4dWIHWb9cQZosLw2ut4fwrVoAx6lKUtilSOj0Mbfg2GWmWLHIXSqeN4IWtec+mBmFTjLElcCFLiaFXgzWZBPmT1KoCF7SKFAzZowrN5j1arDTcueFGEKhHSqPRwMZy9NyLGqQko++tyXelS80WfqNk/NcBvEoYTMQBuswRuVNFZ64uQcyYNQhEL/BpocTbMcwAbMTvcDiRcs3gI+kimxAkX+Qe5zzWzMbPvI1ar6r/JYgAEUyPVvZ2nc7+txIeIpPgREHgvUqPKaD9H7SqNsMi4f1gIorDlQntp0pu1xSzsJr5emtpHmg+cOerkTZCy2YL3NUVvv8IHK838xX/IVGLSW4ZsLxXucOUIbKjGAPTq9zjYvs/nvKa8V67MStTP0+VIEfHKBqpsyISgJxNZQSrZEc5G75WTKt8fr9em4eXQeJjDve7DILBOa/YLB1WTYxZEM3jGSOQP9ObS6lbSxeaej+66lYM71fFeOIPfR+OJjEzBIu6tCe/0s8jH8HYZe6XPrHdm2M1TSB1HqFBgcG0DSR4J0eM4MYY+heH6M+W7A==",
      "StatusCode": 201,
      "ResponseHeaders": {
        "Content-MD5": "VvB2+8QxNZg1DhAp6U+nxw==",
        "Date": "Tue, 15 Jun 2021 17:44:55 GMT",
        "ETag": "\"0x8D9302549E1D81B\"",
        "Last-Modified": "Tue, 15 Jun 2021 17:44:56 GMT",
        "Server": [
          "Windows-Azure-Blob/1.0",
          "Microsoft-HTTPAPI/2.0"
        ],
        "Transfer-Encoding": "chunked",
        "x-ms-client-request-id": "9c126f0d-3e60-0ba7-5dea-c4a14bad6551",
        "x-ms-content-crc64": "lHJgsr6S19Y=",
        "x-ms-request-id": "4f575773-601e-0013-070e-624833000000",
        "x-ms-request-server-encrypted": "true",
<<<<<<< HEAD
        "x-ms-version": "2020-12-06",
=======
        "x-ms-version": "2021-02-12",
>>>>>>> 7e782c87
        "x-ms-version-id": "2021-06-15T17:44:56.1096731Z"
      },
      "ResponseBody": []
    },
    {
      "RequestUri": "https://seanoauthstage.blob.core.windows.net/test-container-40f31cdb-ed06-35f1-624a-afeba3c7f8f3/test-blob-deee7889-1d7f-bf8a-a253-58de24303e1e",
      "RequestMethod": "PUT",
      "RequestHeaders": {
        "Accept": "application/xml",
        "Authorization": "Sanitized",
        "traceparent": "00-603896b783dffc4c8df777e15623a68c-282739479b215247-00",
        "User-Agent": [
          "azsdk-net-Storage.Blobs/12.10.0-alpha.20210615.1",
          "(.NET 5.0.7; Microsoft Windows 10.0.19043)"
        ],
        "x-ms-blob-type": "BlockBlob",
        "x-ms-client-request-id": "797ac67c-fabd-d38c-4c6c-e183ece88151",
        "x-ms-copy-source": "https://seanoauthstage.blob.core.windows.net/test-container-40f31cdb-ed06-35f1-624a-afeba3c7f8f3/test-blob-b16a0620-4a72-418c-eda8-47d44b45262a",
        "x-ms-copy-source-authorization": "Sanitized",
        "x-ms-return-client-request-id": "true",
<<<<<<< HEAD
        "x-ms-version": "2020-12-06"
=======
        "x-ms-version": "2021-02-12"
>>>>>>> 7e782c87
      },
      "RequestBody": null,
      "StatusCode": 400,
      "ResponseHeaders": {
        "Content-Length": "294",
        "Content-Type": "application/xml",
        "Date": "Tue, 15 Jun 2021 17:44:55 GMT",
        "Server": [
          "Windows-Azure-Blob/1.0",
          "Microsoft-HTTPAPI/2.0"
        ],
        "x-ms-client-request-id": "797ac67c-fabd-d38c-4c6c-e183ece88151",
        "x-ms-error-code": "CannotVerifyCopySource",
        "x-ms-request-id": "4f575777-601e-0013-0a0e-624833000000",
<<<<<<< HEAD
        "x-ms-version": "2020-12-06"
=======
        "x-ms-version": "2021-02-12"
>>>>>>> 7e782c87
      },
      "ResponseBody": [
        "﻿<?xml version=\"1.0\" encoding=\"utf-8\"?><Error><Code>CannotVerifyCopySource</Code><Message>Authentication information is not given in the correct format. Check the value of Authorization header.\n",
        "RequestId:4f575777-601e-0013-0a0e-624833000000\n",
        "Time:2021-06-15T17:44:56.1849767Z</Message></Error>"
      ]
    },
    {
      "RequestUri": "https://seanoauthstage.blob.core.windows.net/test-container-40f31cdb-ed06-35f1-624a-afeba3c7f8f3?restype=container",
      "RequestMethod": "DELETE",
      "RequestHeaders": {
        "Accept": "application/xml",
        "Authorization": "Sanitized",
        "traceparent": "00-fb2c4da87ddd4047a8ec55b8f425c44d-37ae16c5a2e14c45-00",
        "User-Agent": [
          "azsdk-net-Storage.Blobs/12.10.0-alpha.20210615.1",
          "(.NET 5.0.7; Microsoft Windows 10.0.19043)"
        ],
        "x-ms-client-request-id": "842531b9-eb32-e493-a4bb-019ca0c370b1",
        "x-ms-return-client-request-id": "true",
<<<<<<< HEAD
        "x-ms-version": "2020-12-06"
=======
        "x-ms-version": "2021-02-12"
>>>>>>> 7e782c87
      },
      "RequestBody": null,
      "StatusCode": 202,
      "ResponseHeaders": {
        "Date": "Tue, 15 Jun 2021 17:44:55 GMT",
        "Server": [
          "Windows-Azure-Blob/1.0",
          "Microsoft-HTTPAPI/2.0"
        ],
        "Transfer-Encoding": "chunked",
        "x-ms-client-request-id": "842531b9-eb32-e493-a4bb-019ca0c370b1",
        "x-ms-request-id": "4f575779-601e-0013-0c0e-624833000000",
<<<<<<< HEAD
        "x-ms-version": "2020-12-06"
=======
        "x-ms-version": "2021-02-12"
>>>>>>> 7e782c87
      },
      "ResponseBody": []
    }
  ],
  "Variables": {
    "RandomSeed": "1519442769",
    "Storage_TestConfigOAuth": "OAuthTenant\nseanoauthstage\nU2FuaXRpemVk\nhttps://seanoauthstage.blob.core.windows.net\nhttps://seanoauthstage.file.core.windows.net\nhttps://seanoauthstage.queue.core.windows.net\nhttps://seanoauthstage.table.core.windows.net\n\n\n\n\nhttps://seanoauthstage-secondary.blob.core.windows.net\nhttps://seanoauthstage-secondary.file.core.windows.net\nhttps://seanoauthstage-secondary.queue.core.windows.net\nhttps://seanoauthstage-secondary.table.core.windows.net\n68390a19-a643-458b-b726-408abf67b4fc\nSanitized\n72f988bf-86f1-41af-91ab-2d7cd011db47\nhttps://login.microsoftonline.com/\nCloud\nBlobEndpoint=https://seanoauthstage.blob.core.windows.net/;QueueEndpoint=https://seanoauthstage.queue.core.windows.net/;FileEndpoint=https://seanoauthstage.file.core.windows.net/;BlobSecondaryEndpoint=https://seanoauthstage-secondary.blob.core.windows.net/;QueueSecondaryEndpoint=https://seanoauthstage-secondary.queue.core.windows.net/;FileSecondaryEndpoint=https://seanoauthstage-secondary.file.core.windows.net/;AccountName=seanoauthstage;AccountKey=Sanitized\n\n\n"
  }
}<|MERGE_RESOLUTION|>--- conflicted
+++ resolved
@@ -13,11 +13,7 @@
         ],
         "x-ms-client-request-id": "db48c4fd-6669-fba1-cc8f-75fe0cda739b",
         "x-ms-return-client-request-id": "true",
-<<<<<<< HEAD
-        "x-ms-version": "2020-12-06"
-=======
         "x-ms-version": "2021-02-12"
->>>>>>> 7e782c87
       },
       "RequestBody": null,
       "StatusCode": 201,
@@ -32,11 +28,7 @@
         "Transfer-Encoding": "chunked",
         "x-ms-client-request-id": "db48c4fd-6669-fba1-cc8f-75fe0cda739b",
         "x-ms-request-id": "4f57576f-601e-0013-040e-624833000000",
-<<<<<<< HEAD
-        "x-ms-version": "2020-12-06"
-=======
         "x-ms-version": "2021-02-12"
->>>>>>> 7e782c87
       },
       "ResponseBody": []
     },
@@ -56,11 +48,7 @@
         "x-ms-blob-type": "BlockBlob",
         "x-ms-client-request-id": "9c126f0d-3e60-0ba7-5dea-c4a14bad6551",
         "x-ms-return-client-request-id": "true",
-<<<<<<< HEAD
-        "x-ms-version": "2020-12-06"
-=======
         "x-ms-version": "2021-02-12"
->>>>>>> 7e782c87
       },
       "RequestBody": "vgeLCM0OxbI3Bu7BHsywh2lKdJTrlRwDe6oPHvKuHb1pKRZEuh1ce7I7pngvyaHVo9B12buqMijriIwi/qa/iekwV/W1a81L7vnhr+6j1LIJOXshOUMCv/btWTGROXwMex2P/nGrIDcDKuvByIM6R7TaGMUrnlCmLZj+xxKburR81TPRFNVAXRlEHg9XQPdzsxF9tiC34d3M6NDZrFgkaG82RPJPaDPembus5oBBTuygixMAHgOTxfRVBCsEZ7DAH7WfIfwEI0renh1lC/pdi5rkOCFEJEpso3/9+WQH2jEK68bKoi3wm2fJIX/lLbn6+HmQIC6Pe/trMn18Bynm18PrWx8zk+lt8525ewLKh3XFAwHrdroDenDLXm+vdJQ+4kq7+dGaxmSQIyyQ1f/5oaoItgMo+2AJ6OGuaDV5vX8Ie5i3Do2kKzycWlONcqRw0bzFp76QFefqshHw614vF2WtiFpmQpIdZIvHi6ANe3U8PZZ4tBbBeGWxzFx8sz/dbUPt4OpKCo8qqEMyyYpH3TabtK3It2NO7A/0tXY1oLBL6R5cH5uK8TMGTgvTjq/bau4m4P+RFbXgnvPbVVQZ9AeS599r6r6bEMJ6wWhXe15gGEuHD7+xudRoe4Cnr5zf7VoEQKbPb38wis89F1NNiSOVej0JkeRH4S0LA2899GAmmtMOUju3kKjMV4Xvc6GAG/FdETRe1lt2vF54w2wP8pZuF3yAPjfo3eqUPTpeV22Mi+d94OIsx8R3mJXcP8w7vGTugFwlANy6dTRKypghF2Tx7DiFkhG0Qk+3CKahDJ4dWIHWb9cQZosLw2ut4fwrVoAx6lKUtilSOj0Mbfg2GWmWLHIXSqeN4IWtec+mBmFTjLElcCFLiaFXgzWZBPmT1KoCF7SKFAzZowrN5j1arDTcueFGEKhHSqPRwMZy9NyLGqQko++tyXelS80WfqNk/NcBvEoYTMQBuswRuVNFZ64uQcyYNQhEL/BpocTbMcwAbMTvcDiRcs3gI+kimxAkX+Qe5zzWzMbPvI1ar6r/JYgAEUyPVvZ2nc7+txIeIpPgREHgvUqPKaD9H7SqNsMi4f1gIorDlQntp0pu1xSzsJr5emtpHmg+cOerkTZCy2YL3NUVvv8IHK838xX/IVGLSW4ZsLxXucOUIbKjGAPTq9zjYvs/nvKa8V67MStTP0+VIEfHKBqpsyISgJxNZQSrZEc5G75WTKt8fr9em4eXQeJjDve7DILBOa/YLB1WTYxZEM3jGSOQP9ObS6lbSxeaej+66lYM71fFeOIPfR+OJjEzBIu6tCe/0s8jH8HYZe6XPrHdm2M1TSB1HqFBgcG0DSR4J0eM4MYY+heH6M+W7A==",
       "StatusCode": 201,
@@ -78,11 +66,7 @@
         "x-ms-content-crc64": "lHJgsr6S19Y=",
         "x-ms-request-id": "4f575773-601e-0013-070e-624833000000",
         "x-ms-request-server-encrypted": "true",
-<<<<<<< HEAD
-        "x-ms-version": "2020-12-06",
-=======
         "x-ms-version": "2021-02-12",
->>>>>>> 7e782c87
         "x-ms-version-id": "2021-06-15T17:44:56.1096731Z"
       },
       "ResponseBody": []
@@ -103,11 +87,7 @@
         "x-ms-copy-source": "https://seanoauthstage.blob.core.windows.net/test-container-40f31cdb-ed06-35f1-624a-afeba3c7f8f3/test-blob-b16a0620-4a72-418c-eda8-47d44b45262a",
         "x-ms-copy-source-authorization": "Sanitized",
         "x-ms-return-client-request-id": "true",
-<<<<<<< HEAD
-        "x-ms-version": "2020-12-06"
-=======
         "x-ms-version": "2021-02-12"
->>>>>>> 7e782c87
       },
       "RequestBody": null,
       "StatusCode": 400,
@@ -122,11 +102,7 @@
         "x-ms-client-request-id": "797ac67c-fabd-d38c-4c6c-e183ece88151",
         "x-ms-error-code": "CannotVerifyCopySource",
         "x-ms-request-id": "4f575777-601e-0013-0a0e-624833000000",
-<<<<<<< HEAD
-        "x-ms-version": "2020-12-06"
-=======
         "x-ms-version": "2021-02-12"
->>>>>>> 7e782c87
       },
       "ResponseBody": [
         "﻿<?xml version=\"1.0\" encoding=\"utf-8\"?><Error><Code>CannotVerifyCopySource</Code><Message>Authentication information is not given in the correct format. Check the value of Authorization header.\n",
@@ -147,11 +123,7 @@
         ],
         "x-ms-client-request-id": "842531b9-eb32-e493-a4bb-019ca0c370b1",
         "x-ms-return-client-request-id": "true",
-<<<<<<< HEAD
-        "x-ms-version": "2020-12-06"
-=======
         "x-ms-version": "2021-02-12"
->>>>>>> 7e782c87
       },
       "RequestBody": null,
       "StatusCode": 202,
@@ -164,11 +136,7 @@
         "Transfer-Encoding": "chunked",
         "x-ms-client-request-id": "842531b9-eb32-e493-a4bb-019ca0c370b1",
         "x-ms-request-id": "4f575779-601e-0013-0c0e-624833000000",
-<<<<<<< HEAD
-        "x-ms-version": "2020-12-06"
-=======
         "x-ms-version": "2021-02-12"
->>>>>>> 7e782c87
       },
       "ResponseBody": []
     }
