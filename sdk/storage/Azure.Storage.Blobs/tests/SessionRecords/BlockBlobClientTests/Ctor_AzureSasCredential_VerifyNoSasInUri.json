--- conflicted
+++ resolved
@@ -15,11 +15,7 @@
         "x-ms-client-request-id": "1f559575-629e-83a9-67c0-0c37f713217d",
         "x-ms-date": "Wed, 17 Feb 2021 02:32:45 GMT",
         "x-ms-return-client-request-id": "true",
-<<<<<<< HEAD
-        "x-ms-version": "2020-12-06"
-=======
         "x-ms-version": "2021-02-12"
->>>>>>> 7e782c87
       },
       "RequestBody": null,
       "StatusCode": 201,
@@ -34,11 +30,7 @@
         ],
         "x-ms-client-request-id": "1f559575-629e-83a9-67c0-0c37f713217d",
         "x-ms-request-id": "f76efa98-d01e-0018-5ed5-0405a5000000",
-<<<<<<< HEAD
-        "x-ms-version": "2020-12-06"
-=======
         "x-ms-version": "2021-02-12"
->>>>>>> 7e782c87
       },
       "ResponseBody": []
     },
@@ -56,11 +48,7 @@
         "x-ms-client-request-id": "6f699b06-3123-436e-65c9-409ca8222e7f",
         "x-ms-date": "Wed, 17 Feb 2021 02:32:45 GMT",
         "x-ms-return-client-request-id": "true",
-<<<<<<< HEAD
-        "x-ms-version": "2020-12-06"
-=======
         "x-ms-version": "2021-02-12"
->>>>>>> 7e782c87
       },
       "RequestBody": null,
       "StatusCode": 202,
@@ -73,11 +61,7 @@
         ],
         "x-ms-client-request-id": "6f699b06-3123-436e-65c9-409ca8222e7f",
         "x-ms-request-id": "f76efaa2-d01e-0018-65d5-0405a5000000",
-<<<<<<< HEAD
-        "x-ms-version": "2020-12-06"
-=======
         "x-ms-version": "2021-02-12"
->>>>>>> 7e782c87
       },
       "ResponseBody": []
     }
