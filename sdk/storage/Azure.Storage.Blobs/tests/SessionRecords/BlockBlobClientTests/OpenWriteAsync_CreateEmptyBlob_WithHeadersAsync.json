--- conflicted
+++ resolved
@@ -15,11 +15,7 @@
         "x-ms-client-request-id": "58745681-ce81-a4fc-76e6-52514712b30d",
         "x-ms-date": "Wed, 17 Feb 2021 18:58:01 GMT",
         "x-ms-return-client-request-id": "true",
-<<<<<<< HEAD
-        "x-ms-version": "2020-12-06"
-=======
-        "x-ms-version": "2021-02-12"
->>>>>>> 7e782c87
+        "x-ms-version": "2021-02-12"
       },
       "RequestBody": null,
       "StatusCode": 201,
@@ -34,11 +30,7 @@
         ],
         "x-ms-client-request-id": "58745681-ce81-a4fc-76e6-52514712b30d",
         "x-ms-request-id": "809976d3-201e-0041-565e-058226000000",
-<<<<<<< HEAD
-        "x-ms-version": "2020-12-06"
-=======
-        "x-ms-version": "2021-02-12"
->>>>>>> 7e782c87
+        "x-ms-version": "2021-02-12"
       },
       "ResponseBody": []
     },
@@ -59,11 +51,7 @@
         "x-ms-client-request-id": "645961a8-75d1-8f60-3646-9617b0af271c",
         "x-ms-date": "Wed, 17 Feb 2021 18:58:01 GMT",
         "x-ms-return-client-request-id": "true",
-<<<<<<< HEAD
-        "x-ms-version": "2020-12-06"
-=======
-        "x-ms-version": "2021-02-12"
->>>>>>> 7e782c87
+        "x-ms-version": "2021-02-12"
       },
       "RequestBody": [],
       "StatusCode": 201,
@@ -81,11 +69,7 @@
         "x-ms-content-crc64": "AAAAAAAAAAA=",
         "x-ms-request-id": "809976dd-201e-0041-5a5e-058226000000",
         "x-ms-request-server-encrypted": "true",
-<<<<<<< HEAD
-        "x-ms-version": "2020-12-06",
-=======
         "x-ms-version": "2021-02-12",
->>>>>>> 7e782c87
         "x-ms-version-id": "2021-02-17T18:58:01.3323993Z"
       },
       "ResponseBody": []
@@ -109,11 +93,7 @@
         "x-ms-client-request-id": "1ba38613-0301-ce28-4390-1c0f9301bfe4",
         "x-ms-date": "Wed, 17 Feb 2021 18:58:01 GMT",
         "x-ms-return-client-request-id": "true",
-<<<<<<< HEAD
-        "x-ms-version": "2020-12-06"
-=======
-        "x-ms-version": "2021-02-12"
->>>>>>> 7e782c87
+        "x-ms-version": "2021-02-12"
       },
       "RequestBody": [],
       "StatusCode": 201,
@@ -131,11 +111,7 @@
         "x-ms-content-crc64": "AAAAAAAAAAA=",
         "x-ms-request-id": "809976e5-201e-0041-5f5e-058226000000",
         "x-ms-request-server-encrypted": "true",
-<<<<<<< HEAD
-        "x-ms-version": "2020-12-06",
-=======
         "x-ms-version": "2021-02-12",
->>>>>>> 7e782c87
         "x-ms-version-id": "2021-02-17T18:58:01.392442Z"
       },
       "ResponseBody": []
@@ -154,11 +130,7 @@
         "x-ms-client-request-id": "2a03c5bc-0c0b-7c1a-2e3e-606143a8309d",
         "x-ms-date": "Wed, 17 Feb 2021 18:58:01 GMT",
         "x-ms-return-client-request-id": "true",
-<<<<<<< HEAD
-        "x-ms-version": "2020-12-06"
-=======
-        "x-ms-version": "2021-02-12"
->>>>>>> 7e782c87
+        "x-ms-version": "2021-02-12"
       },
       "RequestBody": null,
       "StatusCode": 200,
@@ -186,11 +158,7 @@
         "x-ms-lease-status": "unlocked",
         "x-ms-request-id": "809976f2-201e-0041-685e-058226000000",
         "x-ms-server-encrypted": "true",
-<<<<<<< HEAD
-        "x-ms-version": "2020-12-06",
-=======
         "x-ms-version": "2021-02-12",
->>>>>>> 7e782c87
         "x-ms-version-id": "2021-02-17T18:58:01.392442Z"
       },
       "ResponseBody": []
@@ -209,11 +177,7 @@
         "x-ms-client-request-id": "cd52c87d-94fd-79d8-3f44-1ca552430501",
         "x-ms-date": "Wed, 17 Feb 2021 18:58:01 GMT",
         "x-ms-return-client-request-id": "true",
-<<<<<<< HEAD
-        "x-ms-version": "2020-12-06"
-=======
-        "x-ms-version": "2021-02-12"
->>>>>>> 7e782c87
+        "x-ms-version": "2021-02-12"
       },
       "RequestBody": null,
       "StatusCode": 202,
@@ -226,11 +190,7 @@
         ],
         "x-ms-client-request-id": "cd52c87d-94fd-79d8-3f44-1ca552430501",
         "x-ms-request-id": "809976f7-201e-0041-6b5e-058226000000",
-<<<<<<< HEAD
-        "x-ms-version": "2020-12-06"
-=======
-        "x-ms-version": "2021-02-12"
->>>>>>> 7e782c87
+        "x-ms-version": "2021-02-12"
       },
       "ResponseBody": []
     }
