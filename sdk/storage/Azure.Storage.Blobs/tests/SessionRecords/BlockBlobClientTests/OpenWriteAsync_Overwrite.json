--- conflicted
+++ resolved
@@ -29,13 +29,8 @@
           "Microsoft-HTTPAPI/2.0"
         ],
         "x-ms-client-request-id": "9fd49e59-cae4-8723-ee5c-40d48fb3a191",
-<<<<<<< HEAD
-        "x-ms-request-id": "fbd72e4f-d01e-0001-397e-0c550e000000",
-        "x-ms-version": "2021-02-12"
-=======
         "x-ms-request-id": "d3a3b6c3-d01e-007f-40d8-c5ea32000000",
-        "x-ms-version": "2020-12-06"
->>>>>>> 6b7c7623
+        "x-ms-version": "2021-02-12"
       },
       "ResponseBody": []
     },
@@ -74,12 +69,8 @@
         "x-ms-content-crc64": "T5ot7HHvZwc=",
         "x-ms-request-id": "d3a3b6c7-d01e-007f-43d8-c5ea32000000",
         "x-ms-request-server-encrypted": "true",
-<<<<<<< HEAD
-        "x-ms-version": "2021-02-12"
-=======
-        "x-ms-version": "2020-12-06",
+        "x-ms-version": "2021-02-12",
         "x-ms-version-id": "2021-10-20T17:30:55.0238447Z"
->>>>>>> 6b7c7623
       },
       "ResponseBody": []
     },
@@ -118,12 +109,8 @@
         "x-ms-content-crc64": "AAAAAAAAAAA=",
         "x-ms-request-id": "d3a3b6d5-d01e-007f-4fd8-c5ea32000000",
         "x-ms-request-server-encrypted": "true",
-<<<<<<< HEAD
-        "x-ms-version": "2021-02-12"
-=======
-        "x-ms-version": "2020-12-06",
+        "x-ms-version": "2021-02-12",
         "x-ms-version-id": "2021-10-20T17:30:55.1068004Z"
->>>>>>> 6b7c7623
       },
       "ResponseBody": []
     },
@@ -194,12 +181,8 @@
         "x-ms-content-crc64": "17m5j6ScWgM=",
         "x-ms-request-id": "d3a3b6e8-d01e-007f-62d8-c5ea32000000",
         "x-ms-request-server-encrypted": "true",
-<<<<<<< HEAD
-        "x-ms-version": "2021-02-12"
-=======
-        "x-ms-version": "2020-12-06",
+        "x-ms-version": "2021-02-12",
         "x-ms-version-id": "2021-10-20T17:30:55.2727105Z"
->>>>>>> 6b7c7623
       },
       "ResponseBody": []
     },
@@ -242,12 +225,8 @@
         "x-ms-lease-status": "unlocked",
         "x-ms-request-id": "d3a3b6f3-d01e-007f-6cd8-c5ea32000000",
         "x-ms-server-encrypted": "true",
-<<<<<<< HEAD
-        "x-ms-version": "2021-02-12"
-=======
-        "x-ms-version": "2020-12-06",
+        "x-ms-version": "2021-02-12",
         "x-ms-version-id": "2021-10-20T17:30:55.2727105Z"
->>>>>>> 6b7c7623
       },
       "ResponseBody": "GSLg1ZflI8Kn2zJGkd\u002B2fUz\u002B6EjZJPZi/Q61adK7lJ0ThuZr18X31W0F\u002BbI0gtcXiXh6L/sqB/QrftiIL7rw60aUMgv4SqWHBxLa1CtELno2nt9ZQWWi6X/yQFntb6WzFA1rn0/LHj/S8ijoTzLI51BdUZHal6rh8kmMBgpMmpdtJ78d2I4qan\u002Bfhk49uZlMKVgJjx0U2H1jiq0GPxg1hliQeyhyqw7BMuYROhBbpDmvQNyxQwp5WU5CuU7hIytmav/2rD1w2X5JR103Ap1sB\u002BVzV/88g0NNFiLaMPG/4A66q9AQZff7PmZeZ/utQlax1bJobcwsKue8qJYblqiMimdOfFbNW6LueBiY3htHoNPLKFo/VnJCjoHoVLxg4Ki90d2TXsYA43oQevSzk0zLdAjCT21OTTP0DO3V5Afljpdw2gw\u002Bs0ENy0XgLtx9jvo1HN\u002BznpA6b4Sqn1HYKv5zKutdQrlAjcHGtIQobR5Wd37zoMgnMfAHNmqHkxTwNaBGbQTxIEtB9Y4e7ekMEQFmVCjS5Io2S/n7VQxOuPqs1n/k4gAZZFYysas5CUQG\u002ByRpID/sHVAWDyEL9cs\u002B8zyUcRZqKC8BTO/RnzPe/EG09Fro5Ze7v7guzdLeDm\u002BL9L5upZctnNP0Z9RPGn0dNxPgVgFwVg2k2LFeO1pcIz2ARqt0b1aqhleH833Da6U6EJa//rhtGp2wyszlz2B4mESWz9PSqMe8Nc\u002Bp6WKQ4W0MJCrDnCSFEiwOxKWJxLf2Dls5LJvRaGfPA8joxDE6IOlf2Ko2tfwfEb2nxOQhMnEYstoHVrTRO7vC9JhbnU3606O8KusMwFlfGRveKaSDrdFXzxFXM8k0jZ3vc8BjxHRvrfBBZAiFC/KBqD2Y8xIXP0bHBM08o5/ah51OHU2Y/FWnbnyzQkjJ0sQf1YqLnJmL1zN5m8CmMwlRZtxqN\u002B6k6Kzo8YSVZP3\u002B/jEJHM0VTusDwkYaHmCUADtyYttrXpvVe\u002B3eo6sV9XI1e5yOnRY8PBfxZ3SnislLU/BIIwIikqCWM6HgNqtA7s3T5KPEBmMlNSbDevYnLfEjkk\u002B6zNFwEuj792p0XAVssHmm1KUlhkyNI\u002B7cXxiqbwWwvKRchiH7Y9K6yQ74sNkgV8p8gFlM/gsCLajjk7PQUYhlw6BgECpXqnHTar0\u002BlHIUuwhNLe\u002BrZL6YWVh5GM8e6niGkuw5wEagJNXoeZNNxJg1ztergiOZuV/iyLbR3pKhtIBFtwGF2/vBrQgZw\u002BsqSpS/Q0n3cmdU7dmNVviPzkZDRsQSCA2Wr/Lc6tUbgPZzt30hEZtIqUIZ8cko\u002BIQDMd/C1XwnGEKHKZNWG4eSOW3jGp96bryq\u002Bw=="
     },
@@ -277,13 +256,8 @@
           "Microsoft-HTTPAPI/2.0"
         ],
         "x-ms-client-request-id": "4326020e-4510-b939-e9d3-42d3ef055fb0",
-<<<<<<< HEAD
-        "x-ms-request-id": "fbd73152-d01e-0001-0d7e-0c550e000000",
-        "x-ms-version": "2021-02-12"
-=======
         "x-ms-request-id": "d3a3b700-d01e-007f-78d8-c5ea32000000",
-        "x-ms-version": "2020-12-06"
->>>>>>> 6b7c7623
+        "x-ms-version": "2021-02-12"
       },
       "ResponseBody": []
     }
