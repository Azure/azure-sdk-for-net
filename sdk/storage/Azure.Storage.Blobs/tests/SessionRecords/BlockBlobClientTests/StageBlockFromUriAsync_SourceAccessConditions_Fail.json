﻿{
  "Entries": [
    {
      "RequestUri": "https://seanmcccanary3.blob.core.windows.net/test-container-ee87ce3b-b0f5-8af9-05e5-533bfa39d4f7?restype=container",
      "RequestMethod": "PUT",
      "RequestHeaders": {
        "Accept": "application/xml",
        "Authorization": "Sanitized",
        "traceparent": "00-7ecae7fefd7f6b44b4dbd569ea476954-1496c2a528817347-00",
        "User-Agent": [
          "azsdk-net-Storage.Blobs/12.9.0-alpha.20210217.1",
          "(.NET 5.0.3; Microsoft Windows 10.0.19042)"
        ],
        "x-ms-blob-public-access": "container",
        "x-ms-client-request-id": "17e1c303-361b-b814-0d23-c0a53530deb7",
        "x-ms-date": "Wed, 17 Feb 2021 19:50:36 GMT",
        "x-ms-return-client-request-id": "true",
<<<<<<< HEAD
        "x-ms-version": "2020-12-06"
=======
        "x-ms-version": "2021-02-12"
>>>>>>> 7e782c87
      },
      "RequestBody": null,
      "StatusCode": 201,
      "ResponseHeaders": {
        "Content-Length": "0",
        "Date": "Wed, 17 Feb 2021 19:50:36 GMT",
        "ETag": "\"0x8D8D37D4BD200FD\"",
        "Last-Modified": "Wed, 17 Feb 2021 19:50:36 GMT",
        "Server": [
          "Windows-Azure-Blob/1.0",
          "Microsoft-HTTPAPI/2.0"
        ],
        "x-ms-client-request-id": "17e1c303-361b-b814-0d23-c0a53530deb7",
        "x-ms-request-id": "a1313133-e01e-002c-1c66-05366d000000",
<<<<<<< HEAD
        "x-ms-version": "2020-12-06"
=======
        "x-ms-version": "2021-02-12"
>>>>>>> 7e782c87
      },
      "ResponseBody": []
    },
    {
      "RequestUri": "https://seanmcccanary3.blob.core.windows.net/test-container-ee87ce3b-b0f5-8af9-05e5-533bfa39d4f7/test-blob-5c97259e-69bb-b35d-1452-12200e9529e9",
      "RequestMethod": "PUT",
      "RequestHeaders": {
        "Accept": "application/xml",
        "Authorization": "Sanitized",
        "Content-Length": "1024",
        "Content-Type": "application/octet-stream",
        "traceparent": "00-78ebb64a863ede46b3e452b111e7a1ea-3469b1ccac6c534b-00",
        "User-Agent": [
          "azsdk-net-Storage.Blobs/12.9.0-alpha.20210217.1",
          "(.NET 5.0.3; Microsoft Windows 10.0.19042)"
        ],
        "x-ms-blob-type": "BlockBlob",
        "x-ms-client-request-id": "1999e69f-e910-6622-6f37-6f9d0e43aba7",
        "x-ms-date": "Wed, 17 Feb 2021 19:50:36 GMT",
        "x-ms-return-client-request-id": "true",
<<<<<<< HEAD
        "x-ms-version": "2020-12-06"
=======
        "x-ms-version": "2021-02-12"
>>>>>>> 7e782c87
      },
      "RequestBody": "gcnnxt/gaXr6sXyubn1uLi34ODZYvdw8DJieqwEuoUFoivpS7/F7IllmHGm6ZUqQtZF4PPenX8PtqrpHQr15zBA6RuOCGz47fRbd8aFygaZNDfZvtmRKwCo2ZEQ2M+Cb7VBYfx9mDZlSPL7hym4ieygU+TTHChar8IW5TLf6BEk1QQRQGQKH5wBdHHmmaPa7E+kbIjqr1OM6rY+ZrMHhWDd0q4hq0mEmjRI0ae2cBYeP/jjO3uIPim0gFmxy7To+fMRCMbxtUUGI9JUodmv1nqcHCq6JE3pVZSEbSbv0s5/X9ewpWdTLIa32RulN5xMBK3fFa+OLtWlJ7MubUgeFk0D1UIB+zETSPOkBk82QCH4OGR5EL0i8S0CD320IMM6lcLKoV5aSg14z8i76iiKbueRNjTjoQWT4OQRA+uzXyQwaWyIa6LDne5a/EDwZwcEe5yaIu6OWvC5OsB6RUolxXCgi4C7/gdE0ZRGiKTEn3ndDIRLGTg5phJ7zyzeSVSkMTbMU9+GTH2ZVVFWR85P9J9GnTjF2qw0auVyPC7WZohDoldt9E+eVrwGscfq415AK9qRm6gb4lqKl+T2FAxOwvLFFqV64fxTqEZ4vyjkTYuLLhBURMrcJ8P841xmqD6zu+7VIci4yUneQe9loyMtokpdbun/+n4n6PLlegKf6QAHyQc+Eyu+0mTKdgLfeoCczz0SBT1Ut71srTjZ109HPlTvXdYf85MiopiBMYB7SHJuRK7FiefCsxVF0WHu4P8Vgzut7BiufN+t82ag04I48WTGa46ggbRxKK7A2h4tN72da65IzVhVw8fPF5p9Id+XCN/9JHlsdQGHPMNt7aa9gL+pA2vT8CQMbKvG1WoZ8ArPKc1CMA9ELPasxZCY69YhDZbe1CJ3wxi78LvNqaOXaUi4nsPVf1CsYNJxJyqXc4TVpcfXPx/kW2qwhkNXdodTFVxH3EkWS45GLnNMAp/yJH0y+APbwC4s0EdVJPkNWO5LHhHOT5M7v1o5kQyomFTOwmHCIHqDe1EyGwwFvSaVNNGFAOSKI9Tp+zypojMdgDfuimKbTzh3x6a8nDSHMgI3pFg7J5dwQJ6I2Ck92dkiEJbUGzbH+emZDTk9zYegYsU6df3W4ligeknAEnMTOe3NmoudsxrPc6pynhpeMnMa5HVgA2fbSzI6N5ztA+t2iddPcDL8ArOubwZTZEBCRkfWqSn5rzaF8lNVY3t54m+++BRDDsI8GuXFsZRhi+bt9/FVFlrBeN6cxYHjpp80MIiWkGgsAzeFlo5EN/miJGpoZ2+KIMgQ/X85okVAXHBGjYELyvd6wfS504PIeUDg/p0bd0Mzrg/AgZLo9lzuRToZ/ag==",
      "StatusCode": 201,
      "ResponseHeaders": {
        "Content-Length": "0",
        "Content-MD5": "wRJ9hcsNS1PU8dOQvRl8MA==",
        "Date": "Wed, 17 Feb 2021 19:50:36 GMT",
        "ETag": "\"0x8D8D37D4BDBEF88\"",
        "Last-Modified": "Wed, 17 Feb 2021 19:50:37 GMT",
        "Server": [
          "Windows-Azure-Blob/1.0",
          "Microsoft-HTTPAPI/2.0"
        ],
        "x-ms-client-request-id": "1999e69f-e910-6622-6f37-6f9d0e43aba7",
        "x-ms-content-crc64": "dV/9EXnhHxE=",
        "x-ms-request-id": "a131313c-e01e-002c-2366-05366d000000",
        "x-ms-request-server-encrypted": "true",
<<<<<<< HEAD
        "x-ms-version": "2020-12-06",
=======
        "x-ms-version": "2021-02-12",
>>>>>>> 7e782c87
        "x-ms-version-id": "2021-02-17T19:50:37.0002824Z"
      },
      "ResponseBody": []
    },
    {
      "RequestUri": "https://seanmcccanary3.blob.core.windows.net/test-container-ee87ce3b-b0f5-8af9-05e5-533bfa39d4f7/test-blob-1487516e-3a39-c2b2-d3c6-0397f577c131?comp=block&blockid=dGVzdC1ibG9jay0yODgxYTVjMC0wZmZjLTIwZDktMTdlNS1kNTgwNmNiNWMyMTU%3D",
      "RequestMethod": "PUT",
      "RequestHeaders": {
        "Accept": "application/xml",
        "Authorization": "Sanitized",
        "traceparent": "00-bada2f23c84bde47bda5a97a22c9412d-511c883778e8f447-00",
        "User-Agent": [
          "azsdk-net-Storage.Blobs/12.9.0-alpha.20210217.1",
          "(.NET 5.0.3; Microsoft Windows 10.0.19042)"
        ],
        "x-ms-client-request-id": "68dc3d76-82c1-5faa-7867-fd536532551e",
        "x-ms-copy-source": "https://seanmcccanary3.blob.core.windows.net/test-container-ee87ce3b-b0f5-8af9-05e5-533bfa39d4f7/test-blob-5c97259e-69bb-b35d-1452-12200e9529e9",
        "x-ms-date": "Wed, 17 Feb 2021 19:50:37 GMT",
        "x-ms-return-client-request-id": "true",
        "x-ms-source-if-modified-since": "Thu, 18 Feb 2021 19:50:36 GMT",
        "x-ms-source-range": "bytes=0-",
<<<<<<< HEAD
        "x-ms-version": "2020-12-06"
=======
        "x-ms-version": "2021-02-12"
>>>>>>> 7e782c87
      },
      "RequestBody": null,
      "StatusCode": 304,
      "ResponseHeaders": {
        "Content-Length": "0",
        "Date": "Wed, 17 Feb 2021 19:50:36 GMT",
        "Server": [
          "Windows-Azure-Blob/1.0",
          "Microsoft-HTTPAPI/2.0"
        ],
        "x-ms-client-request-id": "68dc3d76-82c1-5faa-7867-fd536532551e",
        "x-ms-error-code": "CannotVerifyCopySource",
        "x-ms-request-id": "a1313146-e01e-002c-2c66-05366d000000",
<<<<<<< HEAD
        "x-ms-version": "2020-12-06"
=======
        "x-ms-version": "2021-02-12"
>>>>>>> 7e782c87
      },
      "ResponseBody": []
    },
    {
      "RequestUri": "https://seanmcccanary3.blob.core.windows.net/test-container-ee87ce3b-b0f5-8af9-05e5-533bfa39d4f7?restype=container",
      "RequestMethod": "DELETE",
      "RequestHeaders": {
        "Accept": "application/xml",
        "Authorization": "Sanitized",
        "traceparent": "00-70a9f95468b02448a0b3b51bd75b8701-adb4bf03b8247543-00",
        "User-Agent": [
          "azsdk-net-Storage.Blobs/12.9.0-alpha.20210217.1",
          "(.NET 5.0.3; Microsoft Windows 10.0.19042)"
        ],
        "x-ms-client-request-id": "2f0ade74-59d8-f553-2118-28f47fdeff01",
        "x-ms-date": "Wed, 17 Feb 2021 19:50:37 GMT",
        "x-ms-return-client-request-id": "true",
<<<<<<< HEAD
        "x-ms-version": "2020-12-06"
=======
        "x-ms-version": "2021-02-12"
>>>>>>> 7e782c87
      },
      "RequestBody": null,
      "StatusCode": 202,
      "ResponseHeaders": {
        "Content-Length": "0",
        "Date": "Wed, 17 Feb 2021 19:50:36 GMT",
        "Server": [
          "Windows-Azure-Blob/1.0",
          "Microsoft-HTTPAPI/2.0"
        ],
        "x-ms-client-request-id": "2f0ade74-59d8-f553-2118-28f47fdeff01",
        "x-ms-request-id": "a13131d4-e01e-002c-2a66-05366d000000",
<<<<<<< HEAD
        "x-ms-version": "2020-12-06"
=======
        "x-ms-version": "2021-02-12"
>>>>>>> 7e782c87
      },
      "ResponseBody": []
    },
    {
      "RequestUri": "https://seanmcccanary3.blob.core.windows.net/test-container-f7452880-486b-55f7-6799-f5a48d8596e7?restype=container",
      "RequestMethod": "PUT",
      "RequestHeaders": {
        "Accept": "application/xml",
        "Authorization": "Sanitized",
        "traceparent": "00-8f4fe7128f77c148abc9bdbaf63f7d2d-9ce63c2b18f2a54a-00",
        "User-Agent": [
          "azsdk-net-Storage.Blobs/12.9.0-alpha.20210217.1",
          "(.NET 5.0.3; Microsoft Windows 10.0.19042)"
        ],
        "x-ms-blob-public-access": "container",
        "x-ms-client-request-id": "9fa4f31e-424a-2c21-e7b4-c73e64ae679c",
        "x-ms-date": "Wed, 17 Feb 2021 19:50:37 GMT",
        "x-ms-return-client-request-id": "true",
<<<<<<< HEAD
        "x-ms-version": "2020-12-06"
=======
        "x-ms-version": "2021-02-12"
>>>>>>> 7e782c87
      },
      "RequestBody": null,
      "StatusCode": 201,
      "ResponseHeaders": {
        "Content-Length": "0",
        "Date": "Wed, 17 Feb 2021 19:50:37 GMT",
        "ETag": "\"0x8D8D37D4C322054\"",
        "Last-Modified": "Wed, 17 Feb 2021 19:50:37 GMT",
        "Server": [
          "Windows-Azure-Blob/1.0",
          "Microsoft-HTTPAPI/2.0"
        ],
        "x-ms-client-request-id": "9fa4f31e-424a-2c21-e7b4-c73e64ae679c",
        "x-ms-request-id": "c5b24461-901e-0019-5166-055a79000000",
<<<<<<< HEAD
        "x-ms-version": "2020-12-06"
=======
        "x-ms-version": "2021-02-12"
>>>>>>> 7e782c87
      },
      "ResponseBody": []
    },
    {
      "RequestUri": "https://seanmcccanary3.blob.core.windows.net/test-container-f7452880-486b-55f7-6799-f5a48d8596e7/test-blob-84804e38-07a0-7423-b9bd-e834837a0ab3",
      "RequestMethod": "PUT",
      "RequestHeaders": {
        "Accept": "application/xml",
        "Authorization": "Sanitized",
        "Content-Length": "1024",
        "Content-Type": "application/octet-stream",
        "traceparent": "00-b1da4f800e6c30499b0bf985975921a7-6dde763d26a45b49-00",
        "User-Agent": [
          "azsdk-net-Storage.Blobs/12.9.0-alpha.20210217.1",
          "(.NET 5.0.3; Microsoft Windows 10.0.19042)"
        ],
        "x-ms-blob-type": "BlockBlob",
        "x-ms-client-request-id": "7fa3fcc5-a67c-c5fd-3767-7a41a831b5c0",
        "x-ms-date": "Wed, 17 Feb 2021 19:50:37 GMT",
        "x-ms-return-client-request-id": "true",
<<<<<<< HEAD
        "x-ms-version": "2020-12-06"
=======
        "x-ms-version": "2021-02-12"
>>>>>>> 7e782c87
      },
      "RequestBody": "gUHGDf942Vrim1xBQA9ehtVghZrg953rT7Ofc14HRezCa2a2GraVphlKvK7l3+zXVUFpBCnNu4qj275L2Gb721Zvf9SoqGseyt+AlTruBW/Hxx0dnUHC9LDcEj74Sc2zTuBYdWAXLq3WSjpKTCVPtdZOhBFI3j0UrYokzJUsJoARzUdZlY8Pr5hvR1IHeKiKjF1oqsW8anCjRMjV82EXqSS5OX/e9h9GPtV42JbrDTTimkA4w3y7VGLWtlHGObs2WJ0uTT8oq5U9IWvvRJHZuDaU81kh3+Wo/uQdCD/OgAQZQYD5vMD1uu6r+6EQyxDQ/P4bMkZiFXi3hk5aC6NVbqFm1QMR4Pt1nzlrduNDlzPUTQtBs06+tysIQTZymq9LVYwAqvUNvxwCpZMM95+Uc+8bhr2YFLtTqB7XCZ/FAwSKHyBXQ+09xo3uPg26scCLc81GVhPxskDRrALXNbZ8PaGOgtd+PTAC3sAwqdWtmPZeS5XSfq3xmW3ghZfqZZHXcgBrLC/pDDWdRHhTwAlqIxMLeekgqr/0nOlqnriYF3guWDfUQWzHdD9fNDk0nthjdWGD3+ynt8dBdo9Gfm59BC0AJGjSluKnRASqwHWFwP4QBilWFTiLhqFvk8vcgPXQ4jAMNHlwkd5/3Jro/fZRvLaQNXhEJ+/1dJ3GYgMWysMO2d5FeIuFoHRK1jido4mrHtYUS0t9jLpBF7/bqS/baBHW2SMXDEMqC5UD+VC2V9EUG0MsAn54kUwkA2HMqfZFbm0nx8llkxKS6kC1eZNpir/ux47rr2aTXUjW8wjiXmGfvYrij48Hrocxmhg+wxe5unmh3uJnWr8HlGmAj58KsIveFrsIhvsw5hgGuhVOVJoxHDmPQIB/N2PK2/slhx/nJumMX61bsTN9cffKYaCquD/PT3Jme3ALX95YPasACl75HpMrwfXt1WsFEc6ItNbDICK7Vjetgat5gP/OA3OIfGeZ0UIMf/dJ4noGYGmhg6oHlB2IRLMnS53oskD1HtH3fZVn7+OTtqErcXS9piBB2P1Vxm9W/ze0coWlJM22VMOoDuPUOpTHdN58XNM/aaV8ptlDoFdioX5ds31e7pHUdR2wFJc9bZ1pjlKQ2aJkdQjfKH7zcrRrRm1ldocXaIVMqOe1jlQNPzk72RIF0cfb+T50fsYT4AJpRc4q1/YWUiXMQzG7ruaz0uhFt5miZnWliX1Iouq/OcfkTEiG42hCJIfsOI2WIEpXwKzdzSlpxt5YhU55za87DQpq1mGeLe6AApIRtS7oD2ky8eE94Wuee4VqLl0ZyVbXsSuDK0rouZO9XcuWWBGwcHXkRtzN/SuezFrcM/+QZjg7OQQDZOMfSQ==",
      "StatusCode": 201,
      "ResponseHeaders": {
        "Content-Length": "0",
        "Content-MD5": "lQGNs0rXQOLYkVRG8L4PlQ==",
        "Date": "Wed, 17 Feb 2021 19:50:37 GMT",
        "ETag": "\"0x8D8D37D4C3C70A5\"",
        "Last-Modified": "Wed, 17 Feb 2021 19:50:37 GMT",
        "Server": [
          "Windows-Azure-Blob/1.0",
          "Microsoft-HTTPAPI/2.0"
        ],
        "x-ms-client-request-id": "7fa3fcc5-a67c-c5fd-3767-7a41a831b5c0",
        "x-ms-content-crc64": "8xPW7jlupcE=",
        "x-ms-request-id": "c5b24473-901e-0019-5d66-055a79000000",
        "x-ms-request-server-encrypted": "true",
<<<<<<< HEAD
        "x-ms-version": "2020-12-06",
=======
        "x-ms-version": "2021-02-12",
>>>>>>> 7e782c87
        "x-ms-version-id": "2021-02-17T19:50:37.6327333Z"
      },
      "ResponseBody": []
    },
    {
      "RequestUri": "https://seanmcccanary3.blob.core.windows.net/test-container-f7452880-486b-55f7-6799-f5a48d8596e7/test-blob-7f03502f-2f83-b33c-ba54-8d0dab04680c?comp=block&blockid=dGVzdC1ibG9jay04NjZmNTViMS04YWQ3LTU4MzctZTc5YS1iN2E1MGI1MjgzYzQ%3D",
      "RequestMethod": "PUT",
      "RequestHeaders": {
        "Accept": "application/xml",
        "Authorization": "Sanitized",
        "traceparent": "00-2da81b3a8c1e484ab23a5b48f93a9de2-dc4f1cc67c890440-00",
        "User-Agent": [
          "azsdk-net-Storage.Blobs/12.9.0-alpha.20210217.1",
          "(.NET 5.0.3; Microsoft Windows 10.0.19042)"
        ],
        "x-ms-client-request-id": "538f6dff-2fc2-a4e9-19aa-97e97896a867",
        "x-ms-copy-source": "https://seanmcccanary3.blob.core.windows.net/test-container-f7452880-486b-55f7-6799-f5a48d8596e7/test-blob-84804e38-07a0-7423-b9bd-e834837a0ab3",
        "x-ms-date": "Wed, 17 Feb 2021 19:50:37 GMT",
        "x-ms-return-client-request-id": "true",
        "x-ms-source-if-unmodified-since": "Tue, 16 Feb 2021 19:50:36 GMT",
        "x-ms-source-range": "bytes=0-",
<<<<<<< HEAD
        "x-ms-version": "2020-12-06"
=======
        "x-ms-version": "2021-02-12"
>>>>>>> 7e782c87
      },
      "RequestBody": null,
      "StatusCode": 412,
      "ResponseHeaders": {
        "Content-Length": "259",
        "Content-Type": "application/xml",
        "Date": "Wed, 17 Feb 2021 19:50:37 GMT",
        "Server": [
          "Windows-Azure-Blob/1.0",
          "Microsoft-HTTPAPI/2.0"
        ],
        "x-ms-client-request-id": "538f6dff-2fc2-a4e9-19aa-97e97896a867",
        "x-ms-error-code": "CannotVerifyCopySource",
        "x-ms-request-id": "c5b24479-901e-0019-6366-055a79000000",
<<<<<<< HEAD
        "x-ms-version": "2020-12-06"
=======
        "x-ms-version": "2021-02-12"
>>>>>>> 7e782c87
      },
      "ResponseBody": [
        "﻿<?xml version=\"1.0\" encoding=\"utf-8\"?><Error><Code>CannotVerifyCopySource</Code><Message>The condition specified using HTTP conditional header(s) is not met.\n",
        "RequestId:c5b24479-901e-0019-6366-055a79000000\n",
        "Time:2021-02-17T19:50:37.9053807Z</Message></Error>"
      ]
    },
    {
      "RequestUri": "https://seanmcccanary3.blob.core.windows.net/test-container-f7452880-486b-55f7-6799-f5a48d8596e7?restype=container",
      "RequestMethod": "DELETE",
      "RequestHeaders": {
        "Accept": "application/xml",
        "Authorization": "Sanitized",
        "traceparent": "00-374cf2f753656c49aaa46e4efd201411-313aef0814313f4e-00",
        "User-Agent": [
          "azsdk-net-Storage.Blobs/12.9.0-alpha.20210217.1",
          "(.NET 5.0.3; Microsoft Windows 10.0.19042)"
        ],
        "x-ms-client-request-id": "9da68481-30c2-ae02-b14a-a2fff5251d29",
        "x-ms-date": "Wed, 17 Feb 2021 19:50:37 GMT",
        "x-ms-return-client-request-id": "true",
<<<<<<< HEAD
        "x-ms-version": "2020-12-06"
=======
        "x-ms-version": "2021-02-12"
>>>>>>> 7e782c87
      },
      "RequestBody": null,
      "StatusCode": 202,
      "ResponseHeaders": {
        "Content-Length": "0",
        "Date": "Wed, 17 Feb 2021 19:50:37 GMT",
        "Server": [
          "Windows-Azure-Blob/1.0",
          "Microsoft-HTTPAPI/2.0"
        ],
        "x-ms-client-request-id": "9da68481-30c2-ae02-b14a-a2fff5251d29",
        "x-ms-request-id": "c5b244a6-901e-0019-0266-055a79000000",
<<<<<<< HEAD
        "x-ms-version": "2020-12-06"
=======
        "x-ms-version": "2021-02-12"
>>>>>>> 7e782c87
      },
      "ResponseBody": []
    },
    {
      "RequestUri": "https://seanmcccanary3.blob.core.windows.net/test-container-4f575d48-08c0-521d-0b6b-0ce96901de0a?restype=container",
      "RequestMethod": "PUT",
      "RequestHeaders": {
        "Accept": "application/xml",
        "Authorization": "Sanitized",
        "traceparent": "00-9504690c18bb8f43b8f0863981bfb383-e5e7f5e4e66b9d46-00",
        "User-Agent": [
          "azsdk-net-Storage.Blobs/12.9.0-alpha.20210217.1",
          "(.NET 5.0.3; Microsoft Windows 10.0.19042)"
        ],
        "x-ms-blob-public-access": "container",
        "x-ms-client-request-id": "679f9cbb-efb7-7837-6753-9157231944af",
        "x-ms-date": "Wed, 17 Feb 2021 19:50:38 GMT",
        "x-ms-return-client-request-id": "true",
<<<<<<< HEAD
        "x-ms-version": "2020-12-06"
=======
        "x-ms-version": "2021-02-12"
>>>>>>> 7e782c87
      },
      "RequestBody": null,
      "StatusCode": 201,
      "ResponseHeaders": {
        "Content-Length": "0",
        "Date": "Wed, 17 Feb 2021 19:50:37 GMT",
        "ETag": "\"0x8D8D37D4C912A53\"",
        "Last-Modified": "Wed, 17 Feb 2021 19:50:38 GMT",
        "Server": [
          "Windows-Azure-Blob/1.0",
          "Microsoft-HTTPAPI/2.0"
        ],
        "x-ms-client-request-id": "679f9cbb-efb7-7837-6753-9157231944af",
        "x-ms-request-id": "aece4509-701e-0087-5c66-0549a7000000",
<<<<<<< HEAD
        "x-ms-version": "2020-12-06"
=======
        "x-ms-version": "2021-02-12"
>>>>>>> 7e782c87
      },
      "ResponseBody": []
    },
    {
      "RequestUri": "https://seanmcccanary3.blob.core.windows.net/test-container-4f575d48-08c0-521d-0b6b-0ce96901de0a/test-blob-dda9e66e-c25a-c0e7-79e6-d0affc6f3723",
      "RequestMethod": "PUT",
      "RequestHeaders": {
        "Accept": "application/xml",
        "Authorization": "Sanitized",
        "Content-Length": "1024",
        "Content-Type": "application/octet-stream",
        "traceparent": "00-efe28d541a97374394178713583fad19-bc8cf47a3b207247-00",
        "User-Agent": [
          "azsdk-net-Storage.Blobs/12.9.0-alpha.20210217.1",
          "(.NET 5.0.3; Microsoft Windows 10.0.19042)"
        ],
        "x-ms-blob-type": "BlockBlob",
        "x-ms-client-request-id": "b1342642-6e1e-846c-4aab-17ed6d578965",
        "x-ms-date": "Wed, 17 Feb 2021 19:50:38 GMT",
        "x-ms-return-client-request-id": "true",
<<<<<<< HEAD
        "x-ms-version": "2020-12-06"
=======
        "x-ms-version": "2021-02-12"
>>>>>>> 7e782c87
      },
      "RequestBody": "bJiTVbwqOT25tok+qVJJqDvqLs1idlJ7aO+LnHhMfK08r15wz9plkGNhrgFm+M8UCukcOep3TfVGGOzMn5zEbTnbAvn02NlhhJ1qAMhQFXAgdpGPMELCxGFoKrbtmPDGnUHHivbVIDIPu7VNDU0s9QN8rCkLNT32GT2Xi60jc+yto2OHiIp6S1Vff3SNdbYUOzWzcezHu2cD0XG4PZSE7EfIn2nppWx5AWDTq7XIaKOGg094cAIA5ej7g7cYwQ7B25MsxdVMK5bIOW+M9A+yO2jNMblEC3xFyLqB7SG1YEBREtAhm6POOli5sDaSdPHZSUhOS5BUfM8X5/wbyz10EtkvOuI/kKDF//dhi1tGs1TIp6TZZhWv/ZUBCrSmsm4aRJ1cYjkPmrmoiUuY8vBz0TOoUiSZm6vEfz1MPoXrHk2JR0e96VAauQ3qMd3KFgqljTmA/l9KganxmOL8wlszvGr+D6uptefjjZkWrmrO+mgzp7BMayDtPsWey1FtHvaxtnVzzAde+9dRnHDFM9I/I556yRur51BKENDmC+qWdW+jZPj0Wi5h1KvZ+86wJwvyXqiy81TaBs8kKbs2eO/tuicAIs7aSshwGPRw0eyBmejF86xB44IbyF4pzzFyKly77ECnrwQ8FxTfQttfajTio4/ScIRDq9al5VlwsXqX/e2YtOWr2unjidyYYqCmu14pRiyin7rYeEFpAsqry2aaSEXtx7ZPN8ml7uenq0g1/in7RmtO9F0zvzukQdceOL12/RpbufSo2Q9j/LHSMM34MwShr4T7TFPnugd6q/XxhrUpMa0u2kQ1U2xb6visYI9uqw3TfYk5erHGc/7sLS4acXX7qP4gyVm/a1wXn2FbO1l4DP/nHgks8Lf7Z2ZFSSU+QXmCsLiQTuK0ExEsIdtQajeldCEvMlNszrhHJGHyeSI32V3o2Yqh574dMwr3AM/bqvwvoNQEDw4lFeL/SSmAwZnv9Eh9aJGsBI1iEv9Idc3oa3pkw9lNM8pOwsOooZ6VnHFxCAuHXkFrgptHof0P3aAUF92vG/7AocF9LqbNBGPvzXWN1mzCYQ04+UE9BpLNP+Qjk4rA5oFzsWdKCS+bnX04WNOHgQYzUrXPdiG9gpovsO/CqXDYLuf0GiUFeFjdnFvDBK2+Rb3d8EHU8W9ftS7MGlhA2fQNYCrrk2bgLdpd8drG+n3tcWsx5LkuBD14lGX3OV3/ncNntqSD0rFW/MNnd/+Vmbuw3qntDvQ63lvtcv8B6fN8XVQWXkPZap652uj2x4w94/upRlu0EY7PLNdIlWCyVBLP6xqqfjp313QLNDQMRBfPr48DWKOYx0vGRzJskNQ+BoXVJttyk2TBMQ==",
      "StatusCode": 201,
      "ResponseHeaders": {
        "Content-Length": "0",
        "Content-MD5": "aRt0UCdcZ5vKHoKpz/UH6A==",
        "Date": "Wed, 17 Feb 2021 19:50:37 GMT",
        "ETag": "\"0x8D8D37D4C9BE023\"",
        "Last-Modified": "Wed, 17 Feb 2021 19:50:38 GMT",
        "Server": [
          "Windows-Azure-Blob/1.0",
          "Microsoft-HTTPAPI/2.0"
        ],
        "x-ms-client-request-id": "b1342642-6e1e-846c-4aab-17ed6d578965",
        "x-ms-content-crc64": "6E7vIHGemH0=",
        "x-ms-request-id": "aece452f-701e-0087-7f66-0549a7000000",
        "x-ms-request-server-encrypted": "true",
<<<<<<< HEAD
        "x-ms-version": "2020-12-06",
=======
        "x-ms-version": "2021-02-12",
>>>>>>> 7e782c87
        "x-ms-version-id": "2021-02-17T19:50:38.2581795Z"
      },
      "ResponseBody": []
    },
    {
      "RequestUri": "https://seanmcccanary3.blob.core.windows.net/test-container-4f575d48-08c0-521d-0b6b-0ce96901de0a/test-blob-afa3b8ef-b92d-2726-45db-afac8bc9841b?comp=block&blockid=dGVzdC1ibG9jay1kNjZkYTVjYS04NTNiLTYwMDUtNzhiMy1iZDVmMmZiMzVmZDY%3D",
      "RequestMethod": "PUT",
      "RequestHeaders": {
        "Accept": "application/xml",
        "Authorization": "Sanitized",
        "traceparent": "00-a27914b74d66634da04af5f599cbf6be-17fc09696cacb447-00",
        "User-Agent": [
          "azsdk-net-Storage.Blobs/12.9.0-alpha.20210217.1",
          "(.NET 5.0.3; Microsoft Windows 10.0.19042)"
        ],
        "x-ms-client-request-id": "c722fb26-b3ea-692a-b343-3679fcc6f892",
        "x-ms-copy-source": "https://seanmcccanary3.blob.core.windows.net/test-container-4f575d48-08c0-521d-0b6b-0ce96901de0a/test-blob-dda9e66e-c25a-c0e7-79e6-d0affc6f3723",
        "x-ms-date": "Wed, 17 Feb 2021 19:50:38 GMT",
        "x-ms-return-client-request-id": "true",
        "x-ms-source-if-match": "\"garbage\"",
        "x-ms-source-range": "bytes=0-",
<<<<<<< HEAD
        "x-ms-version": "2020-12-06"
=======
        "x-ms-version": "2021-02-12"
>>>>>>> 7e782c87
      },
      "RequestBody": null,
      "StatusCode": 412,
      "ResponseHeaders": {
        "Content-Length": "265",
        "Content-Type": "application/xml",
        "Date": "Wed, 17 Feb 2021 19:50:37 GMT",
        "Server": [
          "Windows-Azure-Blob/1.0",
          "Microsoft-HTTPAPI/2.0"
        ],
        "x-ms-client-request-id": "c722fb26-b3ea-692a-b343-3679fcc6f892",
        "x-ms-error-code": "SourceConditionNotMet",
        "x-ms-request-id": "aece454c-701e-0087-1b66-0549a7000000",
<<<<<<< HEAD
        "x-ms-version": "2020-12-06"
=======
        "x-ms-version": "2021-02-12"
>>>>>>> 7e782c87
      },
      "ResponseBody": [
        "﻿<?xml version=\"1.0\" encoding=\"utf-8\"?><Error><Code>SourceConditionNotMet</Code><Message>The source condition specified using HTTP conditional header(s) is not met.\n",
        "RequestId:aece454c-701e-0087-1b66-0549a7000000\n",
        "Time:2021-02-17T19:50:38.3170799Z</Message></Error>"
      ]
    },
    {
      "RequestUri": "https://seanmcccanary3.blob.core.windows.net/test-container-4f575d48-08c0-521d-0b6b-0ce96901de0a?restype=container",
      "RequestMethod": "DELETE",
      "RequestHeaders": {
        "Accept": "application/xml",
        "Authorization": "Sanitized",
        "traceparent": "00-292daf5dbcfce142830f4531e44cc0fd-6731ecbff602b649-00",
        "User-Agent": [
          "azsdk-net-Storage.Blobs/12.9.0-alpha.20210217.1",
          "(.NET 5.0.3; Microsoft Windows 10.0.19042)"
        ],
        "x-ms-client-request-id": "33383cbb-9890-71ec-a6c5-d07636838b39",
        "x-ms-date": "Wed, 17 Feb 2021 19:50:38 GMT",
        "x-ms-return-client-request-id": "true",
<<<<<<< HEAD
        "x-ms-version": "2020-12-06"
=======
        "x-ms-version": "2021-02-12"
>>>>>>> 7e782c87
      },
      "RequestBody": null,
      "StatusCode": 202,
      "ResponseHeaders": {
        "Content-Length": "0",
        "Date": "Wed, 17 Feb 2021 19:50:37 GMT",
        "Server": [
          "Windows-Azure-Blob/1.0",
          "Microsoft-HTTPAPI/2.0"
        ],
        "x-ms-client-request-id": "33383cbb-9890-71ec-a6c5-d07636838b39",
        "x-ms-request-id": "aece456d-701e-0087-3866-0549a7000000",
<<<<<<< HEAD
        "x-ms-version": "2020-12-06"
=======
        "x-ms-version": "2021-02-12"
>>>>>>> 7e782c87
      },
      "ResponseBody": []
    },
    {
      "RequestUri": "https://seanmcccanary3.blob.core.windows.net/test-container-e6c6d914-3d38-25e5-9ac5-1f05dcfb50f0?restype=container",
      "RequestMethod": "PUT",
      "RequestHeaders": {
        "Accept": "application/xml",
        "Authorization": "Sanitized",
        "traceparent": "00-e7dc4beae0335d46a69360560d4ceea7-d0b04adbaa113c4b-00",
        "User-Agent": [
          "azsdk-net-Storage.Blobs/12.9.0-alpha.20210217.1",
          "(.NET 5.0.3; Microsoft Windows 10.0.19042)"
        ],
        "x-ms-blob-public-access": "container",
        "x-ms-client-request-id": "3f1a9d59-bbfb-7d7f-5613-99cb78e794ab",
        "x-ms-date": "Wed, 17 Feb 2021 19:50:38 GMT",
        "x-ms-return-client-request-id": "true",
<<<<<<< HEAD
        "x-ms-version": "2020-12-06"
=======
        "x-ms-version": "2021-02-12"
>>>>>>> 7e782c87
      },
      "RequestBody": null,
      "StatusCode": 201,
      "ResponseHeaders": {
        "Content-Length": "0",
        "Date": "Wed, 17 Feb 2021 19:50:37 GMT",
        "ETag": "\"0x8D8D37D4CDB2859\"",
        "Last-Modified": "Wed, 17 Feb 2021 19:50:38 GMT",
        "Server": [
          "Windows-Azure-Blob/1.0",
          "Microsoft-HTTPAPI/2.0"
        ],
        "x-ms-client-request-id": "3f1a9d59-bbfb-7d7f-5613-99cb78e794ab",
        "x-ms-request-id": "36b59a40-401e-009c-3e66-0577a4000000",
<<<<<<< HEAD
        "x-ms-version": "2020-12-06"
=======
        "x-ms-version": "2021-02-12"
>>>>>>> 7e782c87
      },
      "ResponseBody": []
    },
    {
      "RequestUri": "https://seanmcccanary3.blob.core.windows.net/test-container-e6c6d914-3d38-25e5-9ac5-1f05dcfb50f0/test-blob-07f7c8dd-f770-0443-4450-404a74bf9a1e",
      "RequestMethod": "PUT",
      "RequestHeaders": {
        "Accept": "application/xml",
        "Authorization": "Sanitized",
        "Content-Length": "1024",
        "Content-Type": "application/octet-stream",
        "traceparent": "00-1aa634ecade1f44889e0460eee6cca79-77d9d38faa7adf4a-00",
        "User-Agent": [
          "azsdk-net-Storage.Blobs/12.9.0-alpha.20210217.1",
          "(.NET 5.0.3; Microsoft Windows 10.0.19042)"
        ],
        "x-ms-blob-type": "BlockBlob",
        "x-ms-client-request-id": "c4d2b61e-1b19-b575-65c0-86e46943080d",
        "x-ms-date": "Wed, 17 Feb 2021 19:50:38 GMT",
        "x-ms-return-client-request-id": "true",
<<<<<<< HEAD
        "x-ms-version": "2020-12-06"
=======
        "x-ms-version": "2021-02-12"
>>>>>>> 7e782c87
      },
      "RequestBody": "dN/Ut8XLqk/X4voiKQ/zr536rD/gEPXm/0Fpeis2awSBaGFRFnBfjfLLaBnAXFNHH+ktfjtVymPq7riDYjAkoHf2ocGtopktmx5NFajcJaLtIVpBCe3IK539Zyi42yrCp8ihyrqSmX1QAOIcCLW7DsgVlkDV4paKLXYjsDpwdb/0im7fOlvoW4jd8AgKrCPoQlhgokXq7MQxF5xEbulC34sjKH1H3NNsLTu49/KOgIFSO27hENJ5CZ6priO/o+yfmxB95oOmoGaF83UKMfXSo5Ya8jN7YM+4qR7enS2wrYlOGVzhEJn9q5sIXBxcb9ip1wqMpLG5JDpBxTxlxwM41EbruxiY8JL9HEaXcwOyWzpGNcUjJAjYlfQhn0tcmOSYz4jWcbO/EOd3j4dqIbE3j2kCHpE9FbA9EyYjd1FHoIRi/6N73OqGhiXeq5WBbXND6g/hWnlSWrrYmF2Nm5mVMO8DCCENvLN/fJdsX2obvKaz341CZkYKEKXookOM+euLSHqmfmRRNS1bYd3h5ftQvdy32rsMU8mo+Ph8JRlv8oOs4BbvdT1BYapf5gRoKCqql+Vn1R8vf/Wx/YVs1RAU629aNQTkYUeedXgRrW3FQNDN0Y4zCBxkfGAhPXe41YuZSvqVDfIlxTWdyWCmHtKI7Ly0ngSC4eNS9rijwyPQ5Z/td2JyMDLdpwxYlT68vV6OmFG7AzeHF2kWQhc6ggERzePAuKZwFbyJ1/b3KUukljhZFSrSFOJoZmD5XO4aoyUKRsdb+wW4HoOVMSxAj+0dcavf4GzWP7kBV1FFdrnNbzPQ7eOESZsyofenPOO2J9dy2+pCO8K5MwYOWqOzcqfKx8L4cKEKmSgQrD91LwPWSi960pvOizNxF7rcdu73fi5P3XQgvbc2aELBMo6DQwMDOA9zOZ8M+zyOhljnLSM5GC0QJlKOtY14RGpZDVik7tS22T7fg0WPQ+E4kTZfTzofhxlhch2xdIKC+/U1su3j6piEMFTlWpXogeJwViNWGfUvOoU+Q3u2BWS7XYdQWZDzVKee2h7mOi2EefE6QR5fLOIABnhopKcdzSvwKfwNmCdSfAJ7tz7WSQBYusqJfMNGXDCkT1MXi68AgAzz9RAwduDJ6MQb43SkKbx4EOrck1Fnqs3LaUjUOvBSezcy41PvJ0TpwJP/Kni8ACaXn3vFI+26i0tCZA2Y9a7TyGg9cUZoiOim89O+aH9VD2ghPJt1jVdJd1cIrcM2UMrlK2EQf47gLhaTHi8Z/CPL7VWkdrgTXjoQ8/ruYNslb6II2T0eRJDZQQ6E4W4oL3s0Pb9tkdoR0swmAIuU8c46ba+NESLmrKnEyzSqjnzM58N+uiIctw==",
      "StatusCode": 201,
      "ResponseHeaders": {
        "Content-Length": "0",
        "Content-MD5": "wNGQ6Y7fyFNzrEN7WMHYZQ==",
        "Date": "Wed, 17 Feb 2021 19:50:37 GMT",
        "ETag": "\"0x8D8D37D4CE6B27F\"",
        "Last-Modified": "Wed, 17 Feb 2021 19:50:38 GMT",
        "Server": [
          "Windows-Azure-Blob/1.0",
          "Microsoft-HTTPAPI/2.0"
        ],
        "x-ms-client-request-id": "c4d2b61e-1b19-b575-65c0-86e46943080d",
        "x-ms-content-crc64": "LUZ5/VfGpZ0=",
        "x-ms-request-id": "36b59a53-401e-009c-4c66-0577a4000000",
        "x-ms-request-server-encrypted": "true",
<<<<<<< HEAD
        "x-ms-version": "2020-12-06",
=======
        "x-ms-version": "2021-02-12",
>>>>>>> 7e782c87
        "x-ms-version-id": "2021-02-17T19:50:38.7485311Z"
      },
      "ResponseBody": []
    },
    {
      "RequestUri": "https://seanmcccanary3.blob.core.windows.net/test-container-e6c6d914-3d38-25e5-9ac5-1f05dcfb50f0/test-blob-07f7c8dd-f770-0443-4450-404a74bf9a1e",
      "RequestMethod": "HEAD",
      "RequestHeaders": {
        "Accept": "application/xml",
        "Authorization": "Sanitized",
        "traceparent": "00-c063546a715c8d46b09405995ca0da9b-957445f91cb1964f-00",
        "User-Agent": [
          "azsdk-net-Storage.Blobs/12.9.0-alpha.20210217.1",
          "(.NET 5.0.3; Microsoft Windows 10.0.19042)"
        ],
        "x-ms-client-request-id": "be2b9419-d5ec-3d04-d8db-b1e840c1fd00",
        "x-ms-date": "Wed, 17 Feb 2021 19:50:38 GMT",
        "x-ms-return-client-request-id": "true",
<<<<<<< HEAD
        "x-ms-version": "2020-12-06"
=======
        "x-ms-version": "2021-02-12"
>>>>>>> 7e782c87
      },
      "RequestBody": null,
      "StatusCode": 200,
      "ResponseHeaders": {
        "Accept-Ranges": "bytes",
        "Content-Length": "1024",
        "Content-MD5": "wNGQ6Y7fyFNzrEN7WMHYZQ==",
        "Content-Type": "application/octet-stream",
        "Date": "Wed, 17 Feb 2021 19:50:37 GMT",
        "ETag": "\"0x8D8D37D4CE6B27F\"",
        "Last-Modified": "Wed, 17 Feb 2021 19:50:38 GMT",
        "Server": [
          "Windows-Azure-Blob/1.0",
          "Microsoft-HTTPAPI/2.0"
        ],
        "x-ms-access-tier": "Hot",
        "x-ms-access-tier-inferred": "true",
        "x-ms-blob-type": "BlockBlob",
        "x-ms-client-request-id": "be2b9419-d5ec-3d04-d8db-b1e840c1fd00",
        "x-ms-creation-time": "Wed, 17 Feb 2021 19:50:38 GMT",
        "x-ms-is-current-version": "true",
        "x-ms-last-access-time": "Wed, 17 Feb 2021 19:50:38 GMT",
        "x-ms-lease-state": "available",
        "x-ms-lease-status": "unlocked",
        "x-ms-request-id": "36b59a64-401e-009c-5b66-0577a4000000",
        "x-ms-server-encrypted": "true",
<<<<<<< HEAD
        "x-ms-version": "2020-12-06",
=======
        "x-ms-version": "2021-02-12",
>>>>>>> 7e782c87
        "x-ms-version-id": "2021-02-17T19:50:38.7485311Z"
      },
      "ResponseBody": []
    },
    {
      "RequestUri": "https://seanmcccanary3.blob.core.windows.net/test-container-e6c6d914-3d38-25e5-9ac5-1f05dcfb50f0/test-blob-22cb4d47-caf0-1819-a7bc-a28a58551739?comp=block&blockid=dGVzdC1ibG9jay1kNWNhNTc4My00YTE3LTc3MjAtYTBlOC05NGI3NTQyNmQ2NjE%3D",
      "RequestMethod": "PUT",
      "RequestHeaders": {
        "Accept": "application/xml",
        "Authorization": "Sanitized",
        "traceparent": "00-ae52765f736e9c4c8bd7c206c3fd3da0-74993ed515cbb844-00",
        "User-Agent": [
          "azsdk-net-Storage.Blobs/12.9.0-alpha.20210217.1",
          "(.NET 5.0.3; Microsoft Windows 10.0.19042)"
        ],
        "x-ms-client-request-id": "e86477c3-28f6-fce8-2c54-82073562c481",
        "x-ms-copy-source": "https://seanmcccanary3.blob.core.windows.net/test-container-e6c6d914-3d38-25e5-9ac5-1f05dcfb50f0/test-blob-07f7c8dd-f770-0443-4450-404a74bf9a1e",
        "x-ms-date": "Wed, 17 Feb 2021 19:50:38 GMT",
        "x-ms-return-client-request-id": "true",
        "x-ms-source-if-none-match": "0x8D8D37D4CE6B27F",
        "x-ms-source-range": "bytes=0-",
<<<<<<< HEAD
        "x-ms-version": "2020-12-06"
=======
        "x-ms-version": "2021-02-12"
>>>>>>> 7e782c87
      },
      "RequestBody": null,
      "StatusCode": 304,
      "ResponseHeaders": {
        "Content-Length": "0",
        "Date": "Wed, 17 Feb 2021 19:50:37 GMT",
        "Server": [
          "Windows-Azure-Blob/1.0",
          "Microsoft-HTTPAPI/2.0"
        ],
        "x-ms-client-request-id": "e86477c3-28f6-fce8-2c54-82073562c481",
        "x-ms-error-code": "CannotVerifyCopySource",
        "x-ms-request-id": "36b59a77-401e-009c-6b66-0577a4000000",
<<<<<<< HEAD
        "x-ms-version": "2020-12-06"
=======
        "x-ms-version": "2021-02-12"
>>>>>>> 7e782c87
      },
      "ResponseBody": []
    },
    {
      "RequestUri": "https://seanmcccanary3.blob.core.windows.net/test-container-e6c6d914-3d38-25e5-9ac5-1f05dcfb50f0?restype=container",
      "RequestMethod": "DELETE",
      "RequestHeaders": {
        "Accept": "application/xml",
        "Authorization": "Sanitized",
        "traceparent": "00-311960b2f4a3fe428cce06dedf2d8a31-a9c19554617a4040-00",
        "User-Agent": [
          "azsdk-net-Storage.Blobs/12.9.0-alpha.20210217.1",
          "(.NET 5.0.3; Microsoft Windows 10.0.19042)"
        ],
        "x-ms-client-request-id": "dcf31103-edc1-696b-dadc-230b96361919",
        "x-ms-date": "Wed, 17 Feb 2021 19:50:39 GMT",
        "x-ms-return-client-request-id": "true",
<<<<<<< HEAD
        "x-ms-version": "2020-12-06"
=======
        "x-ms-version": "2021-02-12"
>>>>>>> 7e782c87
      },
      "RequestBody": null,
      "StatusCode": 202,
      "ResponseHeaders": {
        "Content-Length": "0",
        "Date": "Wed, 17 Feb 2021 19:50:38 GMT",
        "Server": [
          "Windows-Azure-Blob/1.0",
          "Microsoft-HTTPAPI/2.0"
        ],
        "x-ms-client-request-id": "dcf31103-edc1-696b-dadc-230b96361919",
        "x-ms-request-id": "36b59a95-401e-009c-0966-0577a4000000",
<<<<<<< HEAD
        "x-ms-version": "2020-12-06"
=======
        "x-ms-version": "2021-02-12"
>>>>>>> 7e782c87
      },
      "ResponseBody": []
    }
  ],
  "Variables": {
    "DateTimeOffsetNow": "2021-02-17T13:50:36.7735868-06:00",
    "RandomSeed": "687558584",
    "Storage_TestConfigDefault": "ProductionTenant\nseanmcccanary3\nU2FuaXRpemVk\nhttps://seanmcccanary3.blob.core.windows.net\nhttps://seanmcccanary3.file.core.windows.net\nhttps://seanmcccanary3.queue.core.windows.net\nhttps://seanmcccanary3.table.core.windows.net\n\n\n\n\nhttps://seanmcccanary3-secondary.blob.core.windows.net\nhttps://seanmcccanary3-secondary.file.core.windows.net\nhttps://seanmcccanary3-secondary.queue.core.windows.net\nhttps://seanmcccanary3-secondary.table.core.windows.net\n\nSanitized\n\n\nCloud\nBlobEndpoint=https://seanmcccanary3.blob.core.windows.net/;QueueEndpoint=https://seanmcccanary3.queue.core.windows.net/;FileEndpoint=https://seanmcccanary3.file.core.windows.net/;BlobSecondaryEndpoint=https://seanmcccanary3-secondary.blob.core.windows.net/;QueueSecondaryEndpoint=https://seanmcccanary3-secondary.queue.core.windows.net/;FileSecondaryEndpoint=https://seanmcccanary3-secondary.file.core.windows.net/;AccountName=seanmcccanary3;AccountKey=Kg==;\nseanscope1\n\n"
  }
}<|MERGE_RESOLUTION|>--- conflicted
+++ resolved
@@ -15,11 +15,7 @@
         "x-ms-client-request-id": "17e1c303-361b-b814-0d23-c0a53530deb7",
         "x-ms-date": "Wed, 17 Feb 2021 19:50:36 GMT",
         "x-ms-return-client-request-id": "true",
-<<<<<<< HEAD
-        "x-ms-version": "2020-12-06"
-=======
-        "x-ms-version": "2021-02-12"
->>>>>>> 7e782c87
+        "x-ms-version": "2021-02-12"
       },
       "RequestBody": null,
       "StatusCode": 201,
@@ -34,11 +30,7 @@
         ],
         "x-ms-client-request-id": "17e1c303-361b-b814-0d23-c0a53530deb7",
         "x-ms-request-id": "a1313133-e01e-002c-1c66-05366d000000",
-<<<<<<< HEAD
-        "x-ms-version": "2020-12-06"
-=======
-        "x-ms-version": "2021-02-12"
->>>>>>> 7e782c87
+        "x-ms-version": "2021-02-12"
       },
       "ResponseBody": []
     },
@@ -59,11 +51,7 @@
         "x-ms-client-request-id": "1999e69f-e910-6622-6f37-6f9d0e43aba7",
         "x-ms-date": "Wed, 17 Feb 2021 19:50:36 GMT",
         "x-ms-return-client-request-id": "true",
-<<<<<<< HEAD
-        "x-ms-version": "2020-12-06"
-=======
-        "x-ms-version": "2021-02-12"
->>>>>>> 7e782c87
+        "x-ms-version": "2021-02-12"
       },
       "RequestBody": "gcnnxt/gaXr6sXyubn1uLi34ODZYvdw8DJieqwEuoUFoivpS7/F7IllmHGm6ZUqQtZF4PPenX8PtqrpHQr15zBA6RuOCGz47fRbd8aFygaZNDfZvtmRKwCo2ZEQ2M+Cb7VBYfx9mDZlSPL7hym4ieygU+TTHChar8IW5TLf6BEk1QQRQGQKH5wBdHHmmaPa7E+kbIjqr1OM6rY+ZrMHhWDd0q4hq0mEmjRI0ae2cBYeP/jjO3uIPim0gFmxy7To+fMRCMbxtUUGI9JUodmv1nqcHCq6JE3pVZSEbSbv0s5/X9ewpWdTLIa32RulN5xMBK3fFa+OLtWlJ7MubUgeFk0D1UIB+zETSPOkBk82QCH4OGR5EL0i8S0CD320IMM6lcLKoV5aSg14z8i76iiKbueRNjTjoQWT4OQRA+uzXyQwaWyIa6LDne5a/EDwZwcEe5yaIu6OWvC5OsB6RUolxXCgi4C7/gdE0ZRGiKTEn3ndDIRLGTg5phJ7zyzeSVSkMTbMU9+GTH2ZVVFWR85P9J9GnTjF2qw0auVyPC7WZohDoldt9E+eVrwGscfq415AK9qRm6gb4lqKl+T2FAxOwvLFFqV64fxTqEZ4vyjkTYuLLhBURMrcJ8P841xmqD6zu+7VIci4yUneQe9loyMtokpdbun/+n4n6PLlegKf6QAHyQc+Eyu+0mTKdgLfeoCczz0SBT1Ut71srTjZ109HPlTvXdYf85MiopiBMYB7SHJuRK7FiefCsxVF0WHu4P8Vgzut7BiufN+t82ag04I48WTGa46ggbRxKK7A2h4tN72da65IzVhVw8fPF5p9Id+XCN/9JHlsdQGHPMNt7aa9gL+pA2vT8CQMbKvG1WoZ8ArPKc1CMA9ELPasxZCY69YhDZbe1CJ3wxi78LvNqaOXaUi4nsPVf1CsYNJxJyqXc4TVpcfXPx/kW2qwhkNXdodTFVxH3EkWS45GLnNMAp/yJH0y+APbwC4s0EdVJPkNWO5LHhHOT5M7v1o5kQyomFTOwmHCIHqDe1EyGwwFvSaVNNGFAOSKI9Tp+zypojMdgDfuimKbTzh3x6a8nDSHMgI3pFg7J5dwQJ6I2Ck92dkiEJbUGzbH+emZDTk9zYegYsU6df3W4ligeknAEnMTOe3NmoudsxrPc6pynhpeMnMa5HVgA2fbSzI6N5ztA+t2iddPcDL8ArOubwZTZEBCRkfWqSn5rzaF8lNVY3t54m+++BRDDsI8GuXFsZRhi+bt9/FVFlrBeN6cxYHjpp80MIiWkGgsAzeFlo5EN/miJGpoZ2+KIMgQ/X85okVAXHBGjYELyvd6wfS504PIeUDg/p0bd0Mzrg/AgZLo9lzuRToZ/ag==",
       "StatusCode": 201,
@@ -81,11 +69,7 @@
         "x-ms-content-crc64": "dV/9EXnhHxE=",
         "x-ms-request-id": "a131313c-e01e-002c-2366-05366d000000",
         "x-ms-request-server-encrypted": "true",
-<<<<<<< HEAD
-        "x-ms-version": "2020-12-06",
-=======
         "x-ms-version": "2021-02-12",
->>>>>>> 7e782c87
         "x-ms-version-id": "2021-02-17T19:50:37.0002824Z"
       },
       "ResponseBody": []
@@ -107,11 +91,7 @@
         "x-ms-return-client-request-id": "true",
         "x-ms-source-if-modified-since": "Thu, 18 Feb 2021 19:50:36 GMT",
         "x-ms-source-range": "bytes=0-",
-<<<<<<< HEAD
-        "x-ms-version": "2020-12-06"
-=======
-        "x-ms-version": "2021-02-12"
->>>>>>> 7e782c87
+        "x-ms-version": "2021-02-12"
       },
       "RequestBody": null,
       "StatusCode": 304,
@@ -125,11 +105,7 @@
         "x-ms-client-request-id": "68dc3d76-82c1-5faa-7867-fd536532551e",
         "x-ms-error-code": "CannotVerifyCopySource",
         "x-ms-request-id": "a1313146-e01e-002c-2c66-05366d000000",
-<<<<<<< HEAD
-        "x-ms-version": "2020-12-06"
-=======
-        "x-ms-version": "2021-02-12"
->>>>>>> 7e782c87
+        "x-ms-version": "2021-02-12"
       },
       "ResponseBody": []
     },
@@ -147,11 +123,7 @@
         "x-ms-client-request-id": "2f0ade74-59d8-f553-2118-28f47fdeff01",
         "x-ms-date": "Wed, 17 Feb 2021 19:50:37 GMT",
         "x-ms-return-client-request-id": "true",
-<<<<<<< HEAD
-        "x-ms-version": "2020-12-06"
-=======
-        "x-ms-version": "2021-02-12"
->>>>>>> 7e782c87
+        "x-ms-version": "2021-02-12"
       },
       "RequestBody": null,
       "StatusCode": 202,
@@ -164,11 +136,7 @@
         ],
         "x-ms-client-request-id": "2f0ade74-59d8-f553-2118-28f47fdeff01",
         "x-ms-request-id": "a13131d4-e01e-002c-2a66-05366d000000",
-<<<<<<< HEAD
-        "x-ms-version": "2020-12-06"
-=======
-        "x-ms-version": "2021-02-12"
->>>>>>> 7e782c87
+        "x-ms-version": "2021-02-12"
       },
       "ResponseBody": []
     },
@@ -187,11 +155,7 @@
         "x-ms-client-request-id": "9fa4f31e-424a-2c21-e7b4-c73e64ae679c",
         "x-ms-date": "Wed, 17 Feb 2021 19:50:37 GMT",
         "x-ms-return-client-request-id": "true",
-<<<<<<< HEAD
-        "x-ms-version": "2020-12-06"
-=======
-        "x-ms-version": "2021-02-12"
->>>>>>> 7e782c87
+        "x-ms-version": "2021-02-12"
       },
       "RequestBody": null,
       "StatusCode": 201,
@@ -206,11 +170,7 @@
         ],
         "x-ms-client-request-id": "9fa4f31e-424a-2c21-e7b4-c73e64ae679c",
         "x-ms-request-id": "c5b24461-901e-0019-5166-055a79000000",
-<<<<<<< HEAD
-        "x-ms-version": "2020-12-06"
-=======
-        "x-ms-version": "2021-02-12"
->>>>>>> 7e782c87
+        "x-ms-version": "2021-02-12"
       },
       "ResponseBody": []
     },
@@ -231,11 +191,7 @@
         "x-ms-client-request-id": "7fa3fcc5-a67c-c5fd-3767-7a41a831b5c0",
         "x-ms-date": "Wed, 17 Feb 2021 19:50:37 GMT",
         "x-ms-return-client-request-id": "true",
-<<<<<<< HEAD
-        "x-ms-version": "2020-12-06"
-=======
-        "x-ms-version": "2021-02-12"
->>>>>>> 7e782c87
+        "x-ms-version": "2021-02-12"
       },
       "RequestBody": "gUHGDf942Vrim1xBQA9ehtVghZrg953rT7Ofc14HRezCa2a2GraVphlKvK7l3+zXVUFpBCnNu4qj275L2Gb721Zvf9SoqGseyt+AlTruBW/Hxx0dnUHC9LDcEj74Sc2zTuBYdWAXLq3WSjpKTCVPtdZOhBFI3j0UrYokzJUsJoARzUdZlY8Pr5hvR1IHeKiKjF1oqsW8anCjRMjV82EXqSS5OX/e9h9GPtV42JbrDTTimkA4w3y7VGLWtlHGObs2WJ0uTT8oq5U9IWvvRJHZuDaU81kh3+Wo/uQdCD/OgAQZQYD5vMD1uu6r+6EQyxDQ/P4bMkZiFXi3hk5aC6NVbqFm1QMR4Pt1nzlrduNDlzPUTQtBs06+tysIQTZymq9LVYwAqvUNvxwCpZMM95+Uc+8bhr2YFLtTqB7XCZ/FAwSKHyBXQ+09xo3uPg26scCLc81GVhPxskDRrALXNbZ8PaGOgtd+PTAC3sAwqdWtmPZeS5XSfq3xmW3ghZfqZZHXcgBrLC/pDDWdRHhTwAlqIxMLeekgqr/0nOlqnriYF3guWDfUQWzHdD9fNDk0nthjdWGD3+ynt8dBdo9Gfm59BC0AJGjSluKnRASqwHWFwP4QBilWFTiLhqFvk8vcgPXQ4jAMNHlwkd5/3Jro/fZRvLaQNXhEJ+/1dJ3GYgMWysMO2d5FeIuFoHRK1jido4mrHtYUS0t9jLpBF7/bqS/baBHW2SMXDEMqC5UD+VC2V9EUG0MsAn54kUwkA2HMqfZFbm0nx8llkxKS6kC1eZNpir/ux47rr2aTXUjW8wjiXmGfvYrij48Hrocxmhg+wxe5unmh3uJnWr8HlGmAj58KsIveFrsIhvsw5hgGuhVOVJoxHDmPQIB/N2PK2/slhx/nJumMX61bsTN9cffKYaCquD/PT3Jme3ALX95YPasACl75HpMrwfXt1WsFEc6ItNbDICK7Vjetgat5gP/OA3OIfGeZ0UIMf/dJ4noGYGmhg6oHlB2IRLMnS53oskD1HtH3fZVn7+OTtqErcXS9piBB2P1Vxm9W/ze0coWlJM22VMOoDuPUOpTHdN58XNM/aaV8ptlDoFdioX5ds31e7pHUdR2wFJc9bZ1pjlKQ2aJkdQjfKH7zcrRrRm1ldocXaIVMqOe1jlQNPzk72RIF0cfb+T50fsYT4AJpRc4q1/YWUiXMQzG7ruaz0uhFt5miZnWliX1Iouq/OcfkTEiG42hCJIfsOI2WIEpXwKzdzSlpxt5YhU55za87DQpq1mGeLe6AApIRtS7oD2ky8eE94Wuee4VqLl0ZyVbXsSuDK0rouZO9XcuWWBGwcHXkRtzN/SuezFrcM/+QZjg7OQQDZOMfSQ==",
       "StatusCode": 201,
@@ -253,11 +209,7 @@
         "x-ms-content-crc64": "8xPW7jlupcE=",
         "x-ms-request-id": "c5b24473-901e-0019-5d66-055a79000000",
         "x-ms-request-server-encrypted": "true",
-<<<<<<< HEAD
-        "x-ms-version": "2020-12-06",
-=======
         "x-ms-version": "2021-02-12",
->>>>>>> 7e782c87
         "x-ms-version-id": "2021-02-17T19:50:37.6327333Z"
       },
       "ResponseBody": []
@@ -279,11 +231,7 @@
         "x-ms-return-client-request-id": "true",
         "x-ms-source-if-unmodified-since": "Tue, 16 Feb 2021 19:50:36 GMT",
         "x-ms-source-range": "bytes=0-",
-<<<<<<< HEAD
-        "x-ms-version": "2020-12-06"
-=======
-        "x-ms-version": "2021-02-12"
->>>>>>> 7e782c87
+        "x-ms-version": "2021-02-12"
       },
       "RequestBody": null,
       "StatusCode": 412,
@@ -298,11 +246,7 @@
         "x-ms-client-request-id": "538f6dff-2fc2-a4e9-19aa-97e97896a867",
         "x-ms-error-code": "CannotVerifyCopySource",
         "x-ms-request-id": "c5b24479-901e-0019-6366-055a79000000",
-<<<<<<< HEAD
-        "x-ms-version": "2020-12-06"
-=======
-        "x-ms-version": "2021-02-12"
->>>>>>> 7e782c87
+        "x-ms-version": "2021-02-12"
       },
       "ResponseBody": [
         "﻿<?xml version=\"1.0\" encoding=\"utf-8\"?><Error><Code>CannotVerifyCopySource</Code><Message>The condition specified using HTTP conditional header(s) is not met.\n",
@@ -324,11 +268,7 @@
         "x-ms-client-request-id": "9da68481-30c2-ae02-b14a-a2fff5251d29",
         "x-ms-date": "Wed, 17 Feb 2021 19:50:37 GMT",
         "x-ms-return-client-request-id": "true",
-<<<<<<< HEAD
-        "x-ms-version": "2020-12-06"
-=======
-        "x-ms-version": "2021-02-12"
->>>>>>> 7e782c87
+        "x-ms-version": "2021-02-12"
       },
       "RequestBody": null,
       "StatusCode": 202,
@@ -341,11 +281,7 @@
         ],
         "x-ms-client-request-id": "9da68481-30c2-ae02-b14a-a2fff5251d29",
         "x-ms-request-id": "c5b244a6-901e-0019-0266-055a79000000",
-<<<<<<< HEAD
-        "x-ms-version": "2020-12-06"
-=======
-        "x-ms-version": "2021-02-12"
->>>>>>> 7e782c87
+        "x-ms-version": "2021-02-12"
       },
       "ResponseBody": []
     },
@@ -364,11 +300,7 @@
         "x-ms-client-request-id": "679f9cbb-efb7-7837-6753-9157231944af",
         "x-ms-date": "Wed, 17 Feb 2021 19:50:38 GMT",
         "x-ms-return-client-request-id": "true",
-<<<<<<< HEAD
-        "x-ms-version": "2020-12-06"
-=======
-        "x-ms-version": "2021-02-12"
->>>>>>> 7e782c87
+        "x-ms-version": "2021-02-12"
       },
       "RequestBody": null,
       "StatusCode": 201,
@@ -383,11 +315,7 @@
         ],
         "x-ms-client-request-id": "679f9cbb-efb7-7837-6753-9157231944af",
         "x-ms-request-id": "aece4509-701e-0087-5c66-0549a7000000",
-<<<<<<< HEAD
-        "x-ms-version": "2020-12-06"
-=======
-        "x-ms-version": "2021-02-12"
->>>>>>> 7e782c87
+        "x-ms-version": "2021-02-12"
       },
       "ResponseBody": []
     },
@@ -408,11 +336,7 @@
         "x-ms-client-request-id": "b1342642-6e1e-846c-4aab-17ed6d578965",
         "x-ms-date": "Wed, 17 Feb 2021 19:50:38 GMT",
         "x-ms-return-client-request-id": "true",
-<<<<<<< HEAD
-        "x-ms-version": "2020-12-06"
-=======
-        "x-ms-version": "2021-02-12"
->>>>>>> 7e782c87
+        "x-ms-version": "2021-02-12"
       },
       "RequestBody": "bJiTVbwqOT25tok+qVJJqDvqLs1idlJ7aO+LnHhMfK08r15wz9plkGNhrgFm+M8UCukcOep3TfVGGOzMn5zEbTnbAvn02NlhhJ1qAMhQFXAgdpGPMELCxGFoKrbtmPDGnUHHivbVIDIPu7VNDU0s9QN8rCkLNT32GT2Xi60jc+yto2OHiIp6S1Vff3SNdbYUOzWzcezHu2cD0XG4PZSE7EfIn2nppWx5AWDTq7XIaKOGg094cAIA5ej7g7cYwQ7B25MsxdVMK5bIOW+M9A+yO2jNMblEC3xFyLqB7SG1YEBREtAhm6POOli5sDaSdPHZSUhOS5BUfM8X5/wbyz10EtkvOuI/kKDF//dhi1tGs1TIp6TZZhWv/ZUBCrSmsm4aRJ1cYjkPmrmoiUuY8vBz0TOoUiSZm6vEfz1MPoXrHk2JR0e96VAauQ3qMd3KFgqljTmA/l9KganxmOL8wlszvGr+D6uptefjjZkWrmrO+mgzp7BMayDtPsWey1FtHvaxtnVzzAde+9dRnHDFM9I/I556yRur51BKENDmC+qWdW+jZPj0Wi5h1KvZ+86wJwvyXqiy81TaBs8kKbs2eO/tuicAIs7aSshwGPRw0eyBmejF86xB44IbyF4pzzFyKly77ECnrwQ8FxTfQttfajTio4/ScIRDq9al5VlwsXqX/e2YtOWr2unjidyYYqCmu14pRiyin7rYeEFpAsqry2aaSEXtx7ZPN8ml7uenq0g1/in7RmtO9F0zvzukQdceOL12/RpbufSo2Q9j/LHSMM34MwShr4T7TFPnugd6q/XxhrUpMa0u2kQ1U2xb6visYI9uqw3TfYk5erHGc/7sLS4acXX7qP4gyVm/a1wXn2FbO1l4DP/nHgks8Lf7Z2ZFSSU+QXmCsLiQTuK0ExEsIdtQajeldCEvMlNszrhHJGHyeSI32V3o2Yqh574dMwr3AM/bqvwvoNQEDw4lFeL/SSmAwZnv9Eh9aJGsBI1iEv9Idc3oa3pkw9lNM8pOwsOooZ6VnHFxCAuHXkFrgptHof0P3aAUF92vG/7AocF9LqbNBGPvzXWN1mzCYQ04+UE9BpLNP+Qjk4rA5oFzsWdKCS+bnX04WNOHgQYzUrXPdiG9gpovsO/CqXDYLuf0GiUFeFjdnFvDBK2+Rb3d8EHU8W9ftS7MGlhA2fQNYCrrk2bgLdpd8drG+n3tcWsx5LkuBD14lGX3OV3/ncNntqSD0rFW/MNnd/+Vmbuw3qntDvQ63lvtcv8B6fN8XVQWXkPZap652uj2x4w94/upRlu0EY7PLNdIlWCyVBLP6xqqfjp313QLNDQMRBfPr48DWKOYx0vGRzJskNQ+BoXVJttyk2TBMQ==",
       "StatusCode": 201,
@@ -430,11 +354,7 @@
         "x-ms-content-crc64": "6E7vIHGemH0=",
         "x-ms-request-id": "aece452f-701e-0087-7f66-0549a7000000",
         "x-ms-request-server-encrypted": "true",
-<<<<<<< HEAD
-        "x-ms-version": "2020-12-06",
-=======
         "x-ms-version": "2021-02-12",
->>>>>>> 7e782c87
         "x-ms-version-id": "2021-02-17T19:50:38.2581795Z"
       },
       "ResponseBody": []
@@ -456,11 +376,7 @@
         "x-ms-return-client-request-id": "true",
         "x-ms-source-if-match": "\"garbage\"",
         "x-ms-source-range": "bytes=0-",
-<<<<<<< HEAD
-        "x-ms-version": "2020-12-06"
-=======
-        "x-ms-version": "2021-02-12"
->>>>>>> 7e782c87
+        "x-ms-version": "2021-02-12"
       },
       "RequestBody": null,
       "StatusCode": 412,
@@ -475,11 +391,7 @@
         "x-ms-client-request-id": "c722fb26-b3ea-692a-b343-3679fcc6f892",
         "x-ms-error-code": "SourceConditionNotMet",
         "x-ms-request-id": "aece454c-701e-0087-1b66-0549a7000000",
-<<<<<<< HEAD
-        "x-ms-version": "2020-12-06"
-=======
-        "x-ms-version": "2021-02-12"
->>>>>>> 7e782c87
+        "x-ms-version": "2021-02-12"
       },
       "ResponseBody": [
         "﻿<?xml version=\"1.0\" encoding=\"utf-8\"?><Error><Code>SourceConditionNotMet</Code><Message>The source condition specified using HTTP conditional header(s) is not met.\n",
@@ -501,11 +413,7 @@
         "x-ms-client-request-id": "33383cbb-9890-71ec-a6c5-d07636838b39",
         "x-ms-date": "Wed, 17 Feb 2021 19:50:38 GMT",
         "x-ms-return-client-request-id": "true",
-<<<<<<< HEAD
-        "x-ms-version": "2020-12-06"
-=======
-        "x-ms-version": "2021-02-12"
->>>>>>> 7e782c87
+        "x-ms-version": "2021-02-12"
       },
       "RequestBody": null,
       "StatusCode": 202,
@@ -518,11 +426,7 @@
         ],
         "x-ms-client-request-id": "33383cbb-9890-71ec-a6c5-d07636838b39",
         "x-ms-request-id": "aece456d-701e-0087-3866-0549a7000000",
-<<<<<<< HEAD
-        "x-ms-version": "2020-12-06"
-=======
-        "x-ms-version": "2021-02-12"
->>>>>>> 7e782c87
+        "x-ms-version": "2021-02-12"
       },
       "ResponseBody": []
     },
@@ -541,11 +445,7 @@
         "x-ms-client-request-id": "3f1a9d59-bbfb-7d7f-5613-99cb78e794ab",
         "x-ms-date": "Wed, 17 Feb 2021 19:50:38 GMT",
         "x-ms-return-client-request-id": "true",
-<<<<<<< HEAD
-        "x-ms-version": "2020-12-06"
-=======
-        "x-ms-version": "2021-02-12"
->>>>>>> 7e782c87
+        "x-ms-version": "2021-02-12"
       },
       "RequestBody": null,
       "StatusCode": 201,
@@ -560,11 +460,7 @@
         ],
         "x-ms-client-request-id": "3f1a9d59-bbfb-7d7f-5613-99cb78e794ab",
         "x-ms-request-id": "36b59a40-401e-009c-3e66-0577a4000000",
-<<<<<<< HEAD
-        "x-ms-version": "2020-12-06"
-=======
-        "x-ms-version": "2021-02-12"
->>>>>>> 7e782c87
+        "x-ms-version": "2021-02-12"
       },
       "ResponseBody": []
     },
@@ -585,11 +481,7 @@
         "x-ms-client-request-id": "c4d2b61e-1b19-b575-65c0-86e46943080d",
         "x-ms-date": "Wed, 17 Feb 2021 19:50:38 GMT",
         "x-ms-return-client-request-id": "true",
-<<<<<<< HEAD
-        "x-ms-version": "2020-12-06"
-=======
-        "x-ms-version": "2021-02-12"
->>>>>>> 7e782c87
+        "x-ms-version": "2021-02-12"
       },
       "RequestBody": "dN/Ut8XLqk/X4voiKQ/zr536rD/gEPXm/0Fpeis2awSBaGFRFnBfjfLLaBnAXFNHH+ktfjtVymPq7riDYjAkoHf2ocGtopktmx5NFajcJaLtIVpBCe3IK539Zyi42yrCp8ihyrqSmX1QAOIcCLW7DsgVlkDV4paKLXYjsDpwdb/0im7fOlvoW4jd8AgKrCPoQlhgokXq7MQxF5xEbulC34sjKH1H3NNsLTu49/KOgIFSO27hENJ5CZ6priO/o+yfmxB95oOmoGaF83UKMfXSo5Ya8jN7YM+4qR7enS2wrYlOGVzhEJn9q5sIXBxcb9ip1wqMpLG5JDpBxTxlxwM41EbruxiY8JL9HEaXcwOyWzpGNcUjJAjYlfQhn0tcmOSYz4jWcbO/EOd3j4dqIbE3j2kCHpE9FbA9EyYjd1FHoIRi/6N73OqGhiXeq5WBbXND6g/hWnlSWrrYmF2Nm5mVMO8DCCENvLN/fJdsX2obvKaz341CZkYKEKXookOM+euLSHqmfmRRNS1bYd3h5ftQvdy32rsMU8mo+Ph8JRlv8oOs4BbvdT1BYapf5gRoKCqql+Vn1R8vf/Wx/YVs1RAU629aNQTkYUeedXgRrW3FQNDN0Y4zCBxkfGAhPXe41YuZSvqVDfIlxTWdyWCmHtKI7Ly0ngSC4eNS9rijwyPQ5Z/td2JyMDLdpwxYlT68vV6OmFG7AzeHF2kWQhc6ggERzePAuKZwFbyJ1/b3KUukljhZFSrSFOJoZmD5XO4aoyUKRsdb+wW4HoOVMSxAj+0dcavf4GzWP7kBV1FFdrnNbzPQ7eOESZsyofenPOO2J9dy2+pCO8K5MwYOWqOzcqfKx8L4cKEKmSgQrD91LwPWSi960pvOizNxF7rcdu73fi5P3XQgvbc2aELBMo6DQwMDOA9zOZ8M+zyOhljnLSM5GC0QJlKOtY14RGpZDVik7tS22T7fg0WPQ+E4kTZfTzofhxlhch2xdIKC+/U1su3j6piEMFTlWpXogeJwViNWGfUvOoU+Q3u2BWS7XYdQWZDzVKee2h7mOi2EefE6QR5fLOIABnhopKcdzSvwKfwNmCdSfAJ7tz7WSQBYusqJfMNGXDCkT1MXi68AgAzz9RAwduDJ6MQb43SkKbx4EOrck1Fnqs3LaUjUOvBSezcy41PvJ0TpwJP/Kni8ACaXn3vFI+26i0tCZA2Y9a7TyGg9cUZoiOim89O+aH9VD2ghPJt1jVdJd1cIrcM2UMrlK2EQf47gLhaTHi8Z/CPL7VWkdrgTXjoQ8/ruYNslb6II2T0eRJDZQQ6E4W4oL3s0Pb9tkdoR0swmAIuU8c46ba+NESLmrKnEyzSqjnzM58N+uiIctw==",
       "StatusCode": 201,
@@ -607,11 +499,7 @@
         "x-ms-content-crc64": "LUZ5/VfGpZ0=",
         "x-ms-request-id": "36b59a53-401e-009c-4c66-0577a4000000",
         "x-ms-request-server-encrypted": "true",
-<<<<<<< HEAD
-        "x-ms-version": "2020-12-06",
-=======
         "x-ms-version": "2021-02-12",
->>>>>>> 7e782c87
         "x-ms-version-id": "2021-02-17T19:50:38.7485311Z"
       },
       "ResponseBody": []
@@ -630,11 +518,7 @@
         "x-ms-client-request-id": "be2b9419-d5ec-3d04-d8db-b1e840c1fd00",
         "x-ms-date": "Wed, 17 Feb 2021 19:50:38 GMT",
         "x-ms-return-client-request-id": "true",
-<<<<<<< HEAD
-        "x-ms-version": "2020-12-06"
-=======
-        "x-ms-version": "2021-02-12"
->>>>>>> 7e782c87
+        "x-ms-version": "2021-02-12"
       },
       "RequestBody": null,
       "StatusCode": 200,
@@ -661,11 +545,7 @@
         "x-ms-lease-status": "unlocked",
         "x-ms-request-id": "36b59a64-401e-009c-5b66-0577a4000000",
         "x-ms-server-encrypted": "true",
-<<<<<<< HEAD
-        "x-ms-version": "2020-12-06",
-=======
         "x-ms-version": "2021-02-12",
->>>>>>> 7e782c87
         "x-ms-version-id": "2021-02-17T19:50:38.7485311Z"
       },
       "ResponseBody": []
@@ -687,11 +567,7 @@
         "x-ms-return-client-request-id": "true",
         "x-ms-source-if-none-match": "0x8D8D37D4CE6B27F",
         "x-ms-source-range": "bytes=0-",
-<<<<<<< HEAD
-        "x-ms-version": "2020-12-06"
-=======
-        "x-ms-version": "2021-02-12"
->>>>>>> 7e782c87
+        "x-ms-version": "2021-02-12"
       },
       "RequestBody": null,
       "StatusCode": 304,
@@ -705,11 +581,7 @@
         "x-ms-client-request-id": "e86477c3-28f6-fce8-2c54-82073562c481",
         "x-ms-error-code": "CannotVerifyCopySource",
         "x-ms-request-id": "36b59a77-401e-009c-6b66-0577a4000000",
-<<<<<<< HEAD
-        "x-ms-version": "2020-12-06"
-=======
-        "x-ms-version": "2021-02-12"
->>>>>>> 7e782c87
+        "x-ms-version": "2021-02-12"
       },
       "ResponseBody": []
     },
@@ -727,11 +599,7 @@
         "x-ms-client-request-id": "dcf31103-edc1-696b-dadc-230b96361919",
         "x-ms-date": "Wed, 17 Feb 2021 19:50:39 GMT",
         "x-ms-return-client-request-id": "true",
-<<<<<<< HEAD
-        "x-ms-version": "2020-12-06"
-=======
-        "x-ms-version": "2021-02-12"
->>>>>>> 7e782c87
+        "x-ms-version": "2021-02-12"
       },
       "RequestBody": null,
       "StatusCode": 202,
@@ -744,11 +612,7 @@
         ],
         "x-ms-client-request-id": "dcf31103-edc1-696b-dadc-230b96361919",
         "x-ms-request-id": "36b59a95-401e-009c-0966-0577a4000000",
-<<<<<<< HEAD
-        "x-ms-version": "2020-12-06"
-=======
-        "x-ms-version": "2021-02-12"
->>>>>>> 7e782c87
+        "x-ms-version": "2021-02-12"
       },
       "ResponseBody": []
     }
