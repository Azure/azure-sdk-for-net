﻿{
  "Entries": [
    {
      "RequestUri": "https://seanmcccanary3.blob.core.windows.net/test-container-17ecf1e6-8630-acaa-28ee-bdd50f4d60dc?restype=container",
      "RequestMethod": "PUT",
      "RequestHeaders": {
        "Accept": "application/xml",
        "Authorization": "Sanitized",
        "traceparent": "00-bd905c5dd13dd046834f1e7feccb9c0a-2cd0cc39f6299049-00",
        "User-Agent": [
          "azsdk-net-Storage.Blobs/12.9.0-alpha.20210217.1",
          "(.NET 5.0.3; Microsoft Windows 10.0.19042)"
        ],
        "x-ms-blob-public-access": "container",
        "x-ms-client-request-id": "3e9b2cc3-3e09-e8f6-e589-57fa09736834",
        "x-ms-date": "Wed, 17 Feb 2021 18:56:31 GMT",
        "x-ms-return-client-request-id": "true",
<<<<<<< HEAD
        "x-ms-version": "2020-12-06"
=======
        "x-ms-version": "2021-02-12"
>>>>>>> 7e782c87
      },
      "RequestBody": null,
      "StatusCode": 201,
      "ResponseHeaders": {
        "Content-Length": "0",
        "Date": "Wed, 17 Feb 2021 18:56:31 GMT",
        "ETag": "\"0x8D8D375BD60E02F\"",
        "Last-Modified": "Wed, 17 Feb 2021 18:56:31 GMT",
        "Server": [
          "Windows-Azure-Blob/1.0",
          "Microsoft-HTTPAPI/2.0"
        ],
        "x-ms-client-request-id": "3e9b2cc3-3e09-e8f6-e589-57fa09736834",
        "x-ms-request-id": "417b3732-401e-0068-765e-05bc52000000",
<<<<<<< HEAD
        "x-ms-version": "2020-12-06"
=======
        "x-ms-version": "2021-02-12"
>>>>>>> 7e782c87
      },
      "ResponseBody": []
    },
    {
      "RequestUri": "https://seanmcccanary3.blob.core.windows.net/test-container-17ecf1e6-8630-acaa-28ee-bdd50f4d60dc/test-blob-ff7ee5e2-8b24-85bb-8eff-63e1563d505b",
      "RequestMethod": "PUT",
      "RequestHeaders": {
        "Accept": "application/xml",
        "Authorization": "Sanitized",
        "Content-Length": "0",
        "Content-Type": "application/octet-stream",
        "traceparent": "00-82973e05d529f34ca8809949e20dcf16-df87f4260c7abb41-00",
        "User-Agent": [
          "azsdk-net-Storage.Blobs/12.9.0-alpha.20210217.1",
          "(.NET 5.0.3; Microsoft Windows 10.0.19042)"
        ],
        "x-ms-blob-type": "BlockBlob",
        "x-ms-client-request-id": "768afbe5-a94e-37f6-7116-b00adb1591a8",
        "x-ms-date": "Wed, 17 Feb 2021 18:56:31 GMT",
        "x-ms-return-client-request-id": "true",
<<<<<<< HEAD
        "x-ms-version": "2020-12-06"
=======
        "x-ms-version": "2021-02-12"
>>>>>>> 7e782c87
      },
      "RequestBody": [],
      "StatusCode": 201,
      "ResponseHeaders": {
        "Content-Length": "0",
        "Content-MD5": "1B2M2Y8AsgTpgAmY7PhCfg==",
        "Date": "Wed, 17 Feb 2021 18:56:31 GMT",
        "ETag": "\"0x8D8D375BD6A2AA2\"",
        "Last-Modified": "Wed, 17 Feb 2021 18:56:31 GMT",
        "Server": [
          "Windows-Azure-Blob/1.0",
          "Microsoft-HTTPAPI/2.0"
        ],
        "x-ms-client-request-id": "768afbe5-a94e-37f6-7116-b00adb1591a8",
        "x-ms-content-crc64": "AAAAAAAAAAA=",
        "x-ms-request-id": "417b374d-401e-0068-0a5e-05bc52000000",
        "x-ms-request-server-encrypted": "true",
<<<<<<< HEAD
        "x-ms-version": "2020-12-06",
=======
        "x-ms-version": "2021-02-12",
>>>>>>> 7e782c87
        "x-ms-version-id": "2021-02-17T18:56:31.5411106Z"
      },
      "ResponseBody": []
    },
    {
      "RequestUri": "https://seanmcccanary3.blob.core.windows.net/test-container-17ecf1e6-8630-acaa-28ee-bdd50f4d60dc/test-blob-ff7ee5e2-8b24-85bb-8eff-63e1563d505b",
      "RequestMethod": "PUT",
      "RequestHeaders": {
        "Accept": "application/xml",
        "Authorization": "Sanitized",
        "Content-Length": "0",
        "Content-Type": "application/octet-stream",
        "traceparent": "00-f25f9d9671679c4a8794d9abec113bd0-62bafa876cddbc4c-00",
        "User-Agent": [
          "azsdk-net-Storage.Blobs/12.9.0-alpha.20210217.1",
          "(.NET 5.0.3; Microsoft Windows 10.0.19042)"
        ],
        "x-ms-blob-type": "BlockBlob",
        "x-ms-client-request-id": "5bfb221b-dab3-9d0d-add9-719b72c90398",
        "x-ms-date": "Wed, 17 Feb 2021 18:56:31 GMT",
        "x-ms-meta-testkey": "testvalue",
        "x-ms-return-client-request-id": "true",
<<<<<<< HEAD
        "x-ms-version": "2020-12-06"
=======
        "x-ms-version": "2021-02-12"
>>>>>>> 7e782c87
      },
      "RequestBody": [],
      "StatusCode": 201,
      "ResponseHeaders": {
        "Content-Length": "0",
        "Content-MD5": "1B2M2Y8AsgTpgAmY7PhCfg==",
        "Date": "Wed, 17 Feb 2021 18:56:31 GMT",
        "ETag": "\"0x8D8D375BD78851F\"",
        "Last-Modified": "Wed, 17 Feb 2021 18:56:31 GMT",
        "Server": [
          "Windows-Azure-Blob/1.0",
          "Microsoft-HTTPAPI/2.0"
        ],
        "x-ms-client-request-id": "5bfb221b-dab3-9d0d-add9-719b72c90398",
        "x-ms-content-crc64": "AAAAAAAAAAA=",
        "x-ms-request-id": "417b3767-401e-0068-235e-05bc52000000",
        "x-ms-request-server-encrypted": "true",
<<<<<<< HEAD
        "x-ms-version": "2020-12-06",
=======
        "x-ms-version": "2021-02-12",
>>>>>>> 7e782c87
        "x-ms-version-id": "2021-02-17T18:56:31.6361775Z"
      },
      "ResponseBody": []
    },
    {
      "RequestUri": "https://seanmcccanary3.blob.core.windows.net/test-container-17ecf1e6-8630-acaa-28ee-bdd50f4d60dc/test-blob-ff7ee5e2-8b24-85bb-8eff-63e1563d505b",
      "RequestMethod": "HEAD",
      "RequestHeaders": {
        "Accept": "application/xml",
        "Authorization": "Sanitized",
        "traceparent": "00-925f064a95bb3a45bb23120b8e82d26d-db6165aa726f424a-00",
        "User-Agent": [
          "azsdk-net-Storage.Blobs/12.9.0-alpha.20210217.1",
          "(.NET 5.0.3; Microsoft Windows 10.0.19042)"
        ],
        "x-ms-client-request-id": "b8ee8a9b-361a-5ef5-ee16-b88715e64e48",
        "x-ms-date": "Wed, 17 Feb 2021 18:56:31 GMT",
        "x-ms-return-client-request-id": "true",
<<<<<<< HEAD
        "x-ms-version": "2020-12-06"
=======
        "x-ms-version": "2021-02-12"
>>>>>>> 7e782c87
      },
      "RequestBody": null,
      "StatusCode": 200,
      "ResponseHeaders": {
        "Accept-Ranges": "bytes",
        "Content-Length": "0",
        "Content-MD5": "1B2M2Y8AsgTpgAmY7PhCfg==",
        "Content-Type": "application/octet-stream",
        "Date": "Wed, 17 Feb 2021 18:56:31 GMT",
        "ETag": "\"0x8D8D375BD78851F\"",
        "Last-Modified": "Wed, 17 Feb 2021 18:56:31 GMT",
        "Server": [
          "Windows-Azure-Blob/1.0",
          "Microsoft-HTTPAPI/2.0"
        ],
        "x-ms-access-tier": "Hot",
        "x-ms-access-tier-inferred": "true",
        "x-ms-blob-type": "BlockBlob",
        "x-ms-client-request-id": "b8ee8a9b-361a-5ef5-ee16-b88715e64e48",
        "x-ms-creation-time": "Wed, 17 Feb 2021 18:56:31 GMT",
        "x-ms-is-current-version": "true",
        "x-ms-last-access-time": "Wed, 17 Feb 2021 18:56:31 GMT",
        "x-ms-lease-state": "available",
        "x-ms-lease-status": "unlocked",
        "x-ms-meta-testkey": "testvalue",
        "x-ms-request-id": "417b377a-401e-0068-335e-05bc52000000",
        "x-ms-server-encrypted": "true",
<<<<<<< HEAD
        "x-ms-version": "2020-12-06",
=======
        "x-ms-version": "2021-02-12",
>>>>>>> 7e782c87
        "x-ms-version-id": "2021-02-17T18:56:31.6361775Z"
      },
      "ResponseBody": []
    },
    {
      "RequestUri": "https://seanmcccanary3.blob.core.windows.net/test-container-17ecf1e6-8630-acaa-28ee-bdd50f4d60dc?restype=container",
      "RequestMethod": "DELETE",
      "RequestHeaders": {
        "Accept": "application/xml",
        "Authorization": "Sanitized",
        "traceparent": "00-2f031d99c913b744832538d2e0b1edc3-80f9b37166a54b40-00",
        "User-Agent": [
          "azsdk-net-Storage.Blobs/12.9.0-alpha.20210217.1",
          "(.NET 5.0.3; Microsoft Windows 10.0.19042)"
        ],
        "x-ms-client-request-id": "e7008ca6-4bdb-5c7e-e997-1f9ec4574991",
        "x-ms-date": "Wed, 17 Feb 2021 18:56:31 GMT",
        "x-ms-return-client-request-id": "true",
<<<<<<< HEAD
        "x-ms-version": "2020-12-06"
=======
        "x-ms-version": "2021-02-12"
>>>>>>> 7e782c87
      },
      "RequestBody": null,
      "StatusCode": 202,
      "ResponseHeaders": {
        "Content-Length": "0",
        "Date": "Wed, 17 Feb 2021 18:56:31 GMT",
        "Server": [
          "Windows-Azure-Blob/1.0",
          "Microsoft-HTTPAPI/2.0"
        ],
        "x-ms-client-request-id": "e7008ca6-4bdb-5c7e-e997-1f9ec4574991",
        "x-ms-request-id": "417b3790-401e-0068-455e-05bc52000000",
<<<<<<< HEAD
        "x-ms-version": "2020-12-06"
=======
        "x-ms-version": "2021-02-12"
>>>>>>> 7e782c87
      },
      "ResponseBody": []
    }
  ],
  "Variables": {
    "RandomSeed": "2134617504",
    "Storage_TestConfigDefault": "ProductionTenant\nseanmcccanary3\nU2FuaXRpemVk\nhttps://seanmcccanary3.blob.core.windows.net\nhttps://seanmcccanary3.file.core.windows.net\nhttps://seanmcccanary3.queue.core.windows.net\nhttps://seanmcccanary3.table.core.windows.net\n\n\n\n\nhttps://seanmcccanary3-secondary.blob.core.windows.net\nhttps://seanmcccanary3-secondary.file.core.windows.net\nhttps://seanmcccanary3-secondary.queue.core.windows.net\nhttps://seanmcccanary3-secondary.table.core.windows.net\n\nSanitized\n\n\nCloud\nBlobEndpoint=https://seanmcccanary3.blob.core.windows.net/;QueueEndpoint=https://seanmcccanary3.queue.core.windows.net/;FileEndpoint=https://seanmcccanary3.file.core.windows.net/;BlobSecondaryEndpoint=https://seanmcccanary3-secondary.blob.core.windows.net/;QueueSecondaryEndpoint=https://seanmcccanary3-secondary.queue.core.windows.net/;FileSecondaryEndpoint=https://seanmcccanary3-secondary.file.core.windows.net/;AccountName=seanmcccanary3;AccountKey=Kg==;\nseanscope1\n\n"
  }
}<|MERGE_RESOLUTION|>--- conflicted
+++ resolved
@@ -15,11 +15,7 @@
         "x-ms-client-request-id": "3e9b2cc3-3e09-e8f6-e589-57fa09736834",
         "x-ms-date": "Wed, 17 Feb 2021 18:56:31 GMT",
         "x-ms-return-client-request-id": "true",
-<<<<<<< HEAD
-        "x-ms-version": "2020-12-06"
-=======
-        "x-ms-version": "2021-02-12"
->>>>>>> 7e782c87
+        "x-ms-version": "2021-02-12"
       },
       "RequestBody": null,
       "StatusCode": 201,
@@ -34,11 +30,7 @@
         ],
         "x-ms-client-request-id": "3e9b2cc3-3e09-e8f6-e589-57fa09736834",
         "x-ms-request-id": "417b3732-401e-0068-765e-05bc52000000",
-<<<<<<< HEAD
-        "x-ms-version": "2020-12-06"
-=======
-        "x-ms-version": "2021-02-12"
->>>>>>> 7e782c87
+        "x-ms-version": "2021-02-12"
       },
       "ResponseBody": []
     },
@@ -59,11 +51,7 @@
         "x-ms-client-request-id": "768afbe5-a94e-37f6-7116-b00adb1591a8",
         "x-ms-date": "Wed, 17 Feb 2021 18:56:31 GMT",
         "x-ms-return-client-request-id": "true",
-<<<<<<< HEAD
-        "x-ms-version": "2020-12-06"
-=======
-        "x-ms-version": "2021-02-12"
->>>>>>> 7e782c87
+        "x-ms-version": "2021-02-12"
       },
       "RequestBody": [],
       "StatusCode": 201,
@@ -81,11 +69,7 @@
         "x-ms-content-crc64": "AAAAAAAAAAA=",
         "x-ms-request-id": "417b374d-401e-0068-0a5e-05bc52000000",
         "x-ms-request-server-encrypted": "true",
-<<<<<<< HEAD
-        "x-ms-version": "2020-12-06",
-=======
         "x-ms-version": "2021-02-12",
->>>>>>> 7e782c87
         "x-ms-version-id": "2021-02-17T18:56:31.5411106Z"
       },
       "ResponseBody": []
@@ -108,11 +92,7 @@
         "x-ms-date": "Wed, 17 Feb 2021 18:56:31 GMT",
         "x-ms-meta-testkey": "testvalue",
         "x-ms-return-client-request-id": "true",
-<<<<<<< HEAD
-        "x-ms-version": "2020-12-06"
-=======
-        "x-ms-version": "2021-02-12"
->>>>>>> 7e782c87
+        "x-ms-version": "2021-02-12"
       },
       "RequestBody": [],
       "StatusCode": 201,
@@ -130,11 +110,7 @@
         "x-ms-content-crc64": "AAAAAAAAAAA=",
         "x-ms-request-id": "417b3767-401e-0068-235e-05bc52000000",
         "x-ms-request-server-encrypted": "true",
-<<<<<<< HEAD
-        "x-ms-version": "2020-12-06",
-=======
         "x-ms-version": "2021-02-12",
->>>>>>> 7e782c87
         "x-ms-version-id": "2021-02-17T18:56:31.6361775Z"
       },
       "ResponseBody": []
@@ -153,11 +129,7 @@
         "x-ms-client-request-id": "b8ee8a9b-361a-5ef5-ee16-b88715e64e48",
         "x-ms-date": "Wed, 17 Feb 2021 18:56:31 GMT",
         "x-ms-return-client-request-id": "true",
-<<<<<<< HEAD
-        "x-ms-version": "2020-12-06"
-=======
-        "x-ms-version": "2021-02-12"
->>>>>>> 7e782c87
+        "x-ms-version": "2021-02-12"
       },
       "RequestBody": null,
       "StatusCode": 200,
@@ -185,11 +157,7 @@
         "x-ms-meta-testkey": "testvalue",
         "x-ms-request-id": "417b377a-401e-0068-335e-05bc52000000",
         "x-ms-server-encrypted": "true",
-<<<<<<< HEAD
-        "x-ms-version": "2020-12-06",
-=======
         "x-ms-version": "2021-02-12",
->>>>>>> 7e782c87
         "x-ms-version-id": "2021-02-17T18:56:31.6361775Z"
       },
       "ResponseBody": []
@@ -208,11 +176,7 @@
         "x-ms-client-request-id": "e7008ca6-4bdb-5c7e-e997-1f9ec4574991",
         "x-ms-date": "Wed, 17 Feb 2021 18:56:31 GMT",
         "x-ms-return-client-request-id": "true",
-<<<<<<< HEAD
-        "x-ms-version": "2020-12-06"
-=======
-        "x-ms-version": "2021-02-12"
->>>>>>> 7e782c87
+        "x-ms-version": "2021-02-12"
       },
       "RequestBody": null,
       "StatusCode": 202,
@@ -225,11 +189,7 @@
         ],
         "x-ms-client-request-id": "e7008ca6-4bdb-5c7e-e997-1f9ec4574991",
         "x-ms-request-id": "417b3790-401e-0068-455e-05bc52000000",
-<<<<<<< HEAD
-        "x-ms-version": "2020-12-06"
-=======
-        "x-ms-version": "2021-02-12"
->>>>>>> 7e782c87
+        "x-ms-version": "2021-02-12"
       },
       "ResponseBody": []
     }
