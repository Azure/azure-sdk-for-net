﻿{
  "Entries": [
    {
      "RequestUri": "https://seanmcccanary3.blob.core.windows.net/test-container-0833af1b-2490-0c31-0368-fe76b220c2a9?restype=container",
      "RequestMethod": "PUT",
      "RequestHeaders": {
        "Accept": "application/xml",
        "Authorization": "Sanitized",
        "traceparent": "00-a0153a9048d98647a6b4a0ce29c0e267-a9366a5e502e4147-00",
        "User-Agent": [
          "azsdk-net-Storage.Blobs/12.9.0-alpha.20210217.1",
          "(.NET 5.0.3; Microsoft Windows 10.0.19042)"
        ],
        "x-ms-blob-public-access": "container",
        "x-ms-client-request-id": "63f808da-1e9c-6161-5257-f2760584790b",
        "x-ms-date": "Wed, 17 Feb 2021 18:57:09 GMT",
        "x-ms-return-client-request-id": "true",
<<<<<<< HEAD
        "x-ms-version": "2020-12-06"
=======
        "x-ms-version": "2021-02-12"
>>>>>>> 7e782c87
      },
      "RequestBody": null,
      "StatusCode": 201,
      "ResponseHeaders": {
        "Content-Length": "0",
        "Date": "Wed, 17 Feb 2021 18:57:09 GMT",
        "ETag": "\"0x8D8D375D40BD295\"",
        "Last-Modified": "Wed, 17 Feb 2021 18:57:09 GMT",
        "Server": [
          "Windows-Azure-Blob/1.0",
          "Microsoft-HTTPAPI/2.0"
        ],
        "x-ms-client-request-id": "63f808da-1e9c-6161-5257-f2760584790b",
        "x-ms-request-id": "57b04bf0-801e-0093-445e-0501c8000000",
<<<<<<< HEAD
        "x-ms-version": "2020-12-06"
=======
        "x-ms-version": "2021-02-12"
>>>>>>> 7e782c87
      },
      "ResponseBody": []
    },
    {
      "RequestUri": "https://seanmcccanary3.blob.core.windows.net/test-container-0833af1b-2490-0c31-0368-fe76b220c2a9/test-blob-05fd3a90-ddfe-01fb-20ac-e1cad25cfced",
      "RequestMethod": "PUT",
      "RequestHeaders": {
        "Accept": "application/xml",
        "Authorization": "Sanitized",
        "Content-Length": "1024",
        "Content-Type": "application/octet-stream",
        "traceparent": "00-ce175f70e274b2408b13ce08ac4163d0-5ccab869aa37464d-00",
        "User-Agent": [
          "azsdk-net-Storage.Blobs/12.9.0-alpha.20210217.1",
          "(.NET 5.0.3; Microsoft Windows 10.0.19042)"
        ],
        "x-ms-blob-type": "BlockBlob",
        "x-ms-client-request-id": "4a693bbb-f70f-f476-b863-df82a02ae596",
        "x-ms-date": "Wed, 17 Feb 2021 18:57:09 GMT",
        "x-ms-return-client-request-id": "true",
<<<<<<< HEAD
        "x-ms-version": "2020-12-06"
=======
        "x-ms-version": "2021-02-12"
>>>>>>> 7e782c87
      },
      "RequestBody": "TUZD1RimtPwM9kLwPZeP9lsEurnozuMxLQitzVf42QgrPnyMGCbVFJaenTEdHLfBoZCoI13HuX5iEqgP+ealFBw5xf4aAt00LqYjSTGyExFR6yzHULarY4T+KgV+xhuv+YkU41e5pp6yc/S3pHBNsP6Wvg263sRmjmF5HNfYtmeLc1CnnTC5l0SNFNzB874UsHkH5wgN9RvErlT2QIrH2ryMLDEfpRLO3SbILMnnpJuiZGtd0c9ffX414+/bw1e6xjofNMaN9QpnOAnhRMlR3Am5U9seaQntLa6z6sIj8hrPDmWOyHDUFW9h9pjFfTm04wflIXB7m10xMQcY2gpIQ0XvEjVjwxSZ5T1svXJwKK90/ge7PtGpU3IIXZZpuzpkGLNS1WsEUSDySzwyD97rwAhXo9wDjQV0Rr/DW2V9MCkCB6W/HVNEcKznyPKVd0OUHZyNERheYYuu3o+rQPW6dRsSLwc5K6O1EjIvHMUS3s57Lj7J7x4RpKYaET/EmC+2LFLXgkc8WvH42P/lLkXFm//AMBK38IX8AYphHxpk8XkCee9yOluGP9RN0BcfK3ZgVHU/A2cd/zzN2oG82jvWlOeF4rVVU2GjOfE9ah9t3dUUAculJO0R5XqzpGDayWSYdjwwmUjBCgAUm8p235QcX/2sqNhwMW/5c/06oq4AyW+MpfTjPUOMU/bKkYkjmwXllkVjLSGMKEXMNyVKhmhSE9Ja6TqgOCK5H1XipqDm1tf4VQxpnZtOAH2vFwUeQsyOeH23yLLKRF0iqg7MqYGk5WBNUjBc6HY2DOi88SEcmt2IVC0iLw0lLRCuRvONglf7CjGl0O+cMo8HgLzKDVM8BQ8xQ1RTgrVTKCQgraGCqYqRwefvd8rt7CKeGq9RWyC9cUHjXD4Cp4d8UqfLe4TthNcyOUxrTI5EQ1YytWgGAc0EYjtgn01LjhlgcyUiIXCesJXXHyHTUSSynxjnz/EfdVDaxxlIjeWK5qoyC9lpISLmlATSLuKrMBAWrf81Y74nQP3USFpXVSOvTTh3oUVLSX32ATvtTEZuLpYIMd/lVIPrCsrclNnHjj7hIuGpNI/Ly2SCPmGDOvS3ZhnDTiRDyvi1i5d6b7WkLnL8CyllxPoHPWV7YxYhaM/WJC2/BD8anVjo9Kj3UFyv3hDuhi/KUaIeuxG+yGbikyPHpEqH5Coy4m3Rfc9SD+wJzIQFMuGfDNOLoEguW9XxBWGFMKwSJ/nlvKTC+NTSzKsktfzh3GBBKJd2+0PiBIeY33duzN9A9qSKIHY83RP+uNScCaXYECkAQwgUmyu2A7cdKRldZP/M5L5YVrzqBUqDd0JvRfvhv89ObYnXK1t41By/H7T6oQ==",
      "StatusCode": 201,
      "ResponseHeaders": {
        "Content-Length": "0",
        "Content-MD5": "hSn+znk5yYd7elkL5HIa2Q==",
        "Date": "Wed, 17 Feb 2021 18:57:09 GMT",
        "ETag": "\"0x8D8D375D4167E32\"",
        "Last-Modified": "Wed, 17 Feb 2021 18:57:09 GMT",
        "Server": [
          "Windows-Azure-Blob/1.0",
          "Microsoft-HTTPAPI/2.0"
        ],
        "x-ms-client-request-id": "4a693bbb-f70f-f476-b863-df82a02ae596",
        "x-ms-content-crc64": "Y2HWw3Cvs+s=",
        "x-ms-request-id": "57b04bf9-801e-0093-4a5e-0501c8000000",
        "x-ms-request-server-encrypted": "true",
<<<<<<< HEAD
        "x-ms-version": "2020-12-06",
=======
        "x-ms-version": "2021-02-12",
>>>>>>> 7e782c87
        "x-ms-version-id": "2021-02-17T18:57:09.5803442Z"
      },
      "ResponseBody": []
    },
    {
      "RequestUri": "https://seanmcccanary3.blob.core.windows.net/test-container-0833af1b-2490-0c31-0368-fe76b220c2a9/test-blob-aa9b4bbb-5f27-f40c-5830-8603271881a2",
      "RequestMethod": "PUT",
      "RequestHeaders": {
        "Accept": "application/xml",
        "Authorization": "Sanitized",
        "If-None-Match": "*",
        "traceparent": "00-808c471ae092ce499da5fdef6a1e98f1-ff69bf6ae355024c-00",
        "User-Agent": [
          "azsdk-net-Storage.Blobs/12.9.0-alpha.20210217.1",
          "(.NET 5.0.3; Microsoft Windows 10.0.19042)"
        ],
        "x-ms-blob-type": "BlockBlob",
        "x-ms-client-request-id": "e3035e8d-af4a-5d92-5edb-6d83a036cceb",
        "x-ms-copy-source": "https://seanmcccanary3.blob.core.windows.net/test-container-0833af1b-2490-0c31-0368-fe76b220c2a9/test-blob-05fd3a90-ddfe-01fb-20ac-e1cad25cfced",
        "x-ms-date": "Wed, 17 Feb 2021 18:57:09 GMT",
        "x-ms-encryption-scope": "seanscope1",
        "x-ms-return-client-request-id": "true",
<<<<<<< HEAD
        "x-ms-version": "2020-12-06"
=======
        "x-ms-version": "2021-02-12"
>>>>>>> 7e782c87
      },
      "RequestBody": null,
      "StatusCode": 201,
      "ResponseHeaders": {
        "Content-Length": "0",
        "Date": "Wed, 17 Feb 2021 18:57:09 GMT",
        "ETag": "\"0x8D8D375D425C340\"",
        "Last-Modified": "Wed, 17 Feb 2021 18:57:09 GMT",
        "Server": [
          "Windows-Azure-Blob/1.0",
          "Microsoft-HTTPAPI/2.0"
        ],
        "x-ms-client-request-id": "e3035e8d-af4a-5d92-5edb-6d83a036cceb",
        "x-ms-content-crc64": "Y2HWw3Cvs+s=",
        "x-ms-encryption-scope": "seanscope1",
        "x-ms-request-id": "57b04bfc-801e-0093-4d5e-0501c8000000",
        "x-ms-request-server-encrypted": "true",
<<<<<<< HEAD
        "x-ms-version": "2020-12-06",
=======
        "x-ms-version": "2021-02-12",
>>>>>>> 7e782c87
        "x-ms-version-id": "2021-02-17T18:57:09.680416Z"
      },
      "ResponseBody": []
    },
    {
      "RequestUri": "https://seanmcccanary3.blob.core.windows.net/test-container-0833af1b-2490-0c31-0368-fe76b220c2a9?restype=container",
      "RequestMethod": "DELETE",
      "RequestHeaders": {
        "Accept": "application/xml",
        "Authorization": "Sanitized",
        "traceparent": "00-16de8be67b21aa43ac9e0736931c8a2f-60e1ed2ad1a4924e-00",
        "User-Agent": [
          "azsdk-net-Storage.Blobs/12.9.0-alpha.20210217.1",
          "(.NET 5.0.3; Microsoft Windows 10.0.19042)"
        ],
        "x-ms-client-request-id": "42f44f2b-0227-d94c-4391-3c9a69789edf",
        "x-ms-date": "Wed, 17 Feb 2021 18:57:09 GMT",
        "x-ms-return-client-request-id": "true",
<<<<<<< HEAD
        "x-ms-version": "2020-12-06"
=======
        "x-ms-version": "2021-02-12"
>>>>>>> 7e782c87
      },
      "RequestBody": null,
      "StatusCode": 202,
      "ResponseHeaders": {
        "Content-Length": "0",
        "Date": "Wed, 17 Feb 2021 18:57:09 GMT",
        "Server": [
          "Windows-Azure-Blob/1.0",
          "Microsoft-HTTPAPI/2.0"
        ],
        "x-ms-client-request-id": "42f44f2b-0227-d94c-4391-3c9a69789edf",
        "x-ms-request-id": "57b04c03-801e-0093-525e-0501c8000000",
<<<<<<< HEAD
        "x-ms-version": "2020-12-06"
=======
        "x-ms-version": "2021-02-12"
>>>>>>> 7e782c87
      },
      "ResponseBody": []
    }
  ],
  "Variables": {
    "RandomSeed": "1427514370",
    "Storage_TestConfigDefault": "ProductionTenant\nseanmcccanary3\nU2FuaXRpemVk\nhttps://seanmcccanary3.blob.core.windows.net\nhttps://seanmcccanary3.file.core.windows.net\nhttps://seanmcccanary3.queue.core.windows.net\nhttps://seanmcccanary3.table.core.windows.net\n\n\n\n\nhttps://seanmcccanary3-secondary.blob.core.windows.net\nhttps://seanmcccanary3-secondary.file.core.windows.net\nhttps://seanmcccanary3-secondary.queue.core.windows.net\nhttps://seanmcccanary3-secondary.table.core.windows.net\n\nSanitized\n\n\nCloud\nBlobEndpoint=https://seanmcccanary3.blob.core.windows.net/;QueueEndpoint=https://seanmcccanary3.queue.core.windows.net/;FileEndpoint=https://seanmcccanary3.file.core.windows.net/;BlobSecondaryEndpoint=https://seanmcccanary3-secondary.blob.core.windows.net/;QueueSecondaryEndpoint=https://seanmcccanary3-secondary.queue.core.windows.net/;FileSecondaryEndpoint=https://seanmcccanary3-secondary.file.core.windows.net/;AccountName=seanmcccanary3;AccountKey=Kg==;\nseanscope1\n\n"
  }
}<|MERGE_RESOLUTION|>--- conflicted
+++ resolved
@@ -15,11 +15,7 @@
         "x-ms-client-request-id": "63f808da-1e9c-6161-5257-f2760584790b",
         "x-ms-date": "Wed, 17 Feb 2021 18:57:09 GMT",
         "x-ms-return-client-request-id": "true",
-<<<<<<< HEAD
-        "x-ms-version": "2020-12-06"
-=======
         "x-ms-version": "2021-02-12"
->>>>>>> 7e782c87
       },
       "RequestBody": null,
       "StatusCode": 201,
@@ -34,11 +30,7 @@
         ],
         "x-ms-client-request-id": "63f808da-1e9c-6161-5257-f2760584790b",
         "x-ms-request-id": "57b04bf0-801e-0093-445e-0501c8000000",
-<<<<<<< HEAD
-        "x-ms-version": "2020-12-06"
-=======
         "x-ms-version": "2021-02-12"
->>>>>>> 7e782c87
       },
       "ResponseBody": []
     },
@@ -59,11 +51,7 @@
         "x-ms-client-request-id": "4a693bbb-f70f-f476-b863-df82a02ae596",
         "x-ms-date": "Wed, 17 Feb 2021 18:57:09 GMT",
         "x-ms-return-client-request-id": "true",
-<<<<<<< HEAD
-        "x-ms-version": "2020-12-06"
-=======
         "x-ms-version": "2021-02-12"
->>>>>>> 7e782c87
       },
       "RequestBody": "TUZD1RimtPwM9kLwPZeP9lsEurnozuMxLQitzVf42QgrPnyMGCbVFJaenTEdHLfBoZCoI13HuX5iEqgP+ealFBw5xf4aAt00LqYjSTGyExFR6yzHULarY4T+KgV+xhuv+YkU41e5pp6yc/S3pHBNsP6Wvg263sRmjmF5HNfYtmeLc1CnnTC5l0SNFNzB874UsHkH5wgN9RvErlT2QIrH2ryMLDEfpRLO3SbILMnnpJuiZGtd0c9ffX414+/bw1e6xjofNMaN9QpnOAnhRMlR3Am5U9seaQntLa6z6sIj8hrPDmWOyHDUFW9h9pjFfTm04wflIXB7m10xMQcY2gpIQ0XvEjVjwxSZ5T1svXJwKK90/ge7PtGpU3IIXZZpuzpkGLNS1WsEUSDySzwyD97rwAhXo9wDjQV0Rr/DW2V9MCkCB6W/HVNEcKznyPKVd0OUHZyNERheYYuu3o+rQPW6dRsSLwc5K6O1EjIvHMUS3s57Lj7J7x4RpKYaET/EmC+2LFLXgkc8WvH42P/lLkXFm//AMBK38IX8AYphHxpk8XkCee9yOluGP9RN0BcfK3ZgVHU/A2cd/zzN2oG82jvWlOeF4rVVU2GjOfE9ah9t3dUUAculJO0R5XqzpGDayWSYdjwwmUjBCgAUm8p235QcX/2sqNhwMW/5c/06oq4AyW+MpfTjPUOMU/bKkYkjmwXllkVjLSGMKEXMNyVKhmhSE9Ja6TqgOCK5H1XipqDm1tf4VQxpnZtOAH2vFwUeQsyOeH23yLLKRF0iqg7MqYGk5WBNUjBc6HY2DOi88SEcmt2IVC0iLw0lLRCuRvONglf7CjGl0O+cMo8HgLzKDVM8BQ8xQ1RTgrVTKCQgraGCqYqRwefvd8rt7CKeGq9RWyC9cUHjXD4Cp4d8UqfLe4TthNcyOUxrTI5EQ1YytWgGAc0EYjtgn01LjhlgcyUiIXCesJXXHyHTUSSynxjnz/EfdVDaxxlIjeWK5qoyC9lpISLmlATSLuKrMBAWrf81Y74nQP3USFpXVSOvTTh3oUVLSX32ATvtTEZuLpYIMd/lVIPrCsrclNnHjj7hIuGpNI/Ly2SCPmGDOvS3ZhnDTiRDyvi1i5d6b7WkLnL8CyllxPoHPWV7YxYhaM/WJC2/BD8anVjo9Kj3UFyv3hDuhi/KUaIeuxG+yGbikyPHpEqH5Coy4m3Rfc9SD+wJzIQFMuGfDNOLoEguW9XxBWGFMKwSJ/nlvKTC+NTSzKsktfzh3GBBKJd2+0PiBIeY33duzN9A9qSKIHY83RP+uNScCaXYECkAQwgUmyu2A7cdKRldZP/M5L5YVrzqBUqDd0JvRfvhv89ObYnXK1t41By/H7T6oQ==",
       "StatusCode": 201,
@@ -81,11 +69,7 @@
         "x-ms-content-crc64": "Y2HWw3Cvs+s=",
         "x-ms-request-id": "57b04bf9-801e-0093-4a5e-0501c8000000",
         "x-ms-request-server-encrypted": "true",
-<<<<<<< HEAD
-        "x-ms-version": "2020-12-06",
-=======
         "x-ms-version": "2021-02-12",
->>>>>>> 7e782c87
         "x-ms-version-id": "2021-02-17T18:57:09.5803442Z"
       },
       "ResponseBody": []
@@ -108,11 +92,7 @@
         "x-ms-date": "Wed, 17 Feb 2021 18:57:09 GMT",
         "x-ms-encryption-scope": "seanscope1",
         "x-ms-return-client-request-id": "true",
-<<<<<<< HEAD
-        "x-ms-version": "2020-12-06"
-=======
         "x-ms-version": "2021-02-12"
->>>>>>> 7e782c87
       },
       "RequestBody": null,
       "StatusCode": 201,
@@ -130,11 +110,7 @@
         "x-ms-encryption-scope": "seanscope1",
         "x-ms-request-id": "57b04bfc-801e-0093-4d5e-0501c8000000",
         "x-ms-request-server-encrypted": "true",
-<<<<<<< HEAD
-        "x-ms-version": "2020-12-06",
-=======
         "x-ms-version": "2021-02-12",
->>>>>>> 7e782c87
         "x-ms-version-id": "2021-02-17T18:57:09.680416Z"
       },
       "ResponseBody": []
@@ -153,11 +129,7 @@
         "x-ms-client-request-id": "42f44f2b-0227-d94c-4391-3c9a69789edf",
         "x-ms-date": "Wed, 17 Feb 2021 18:57:09 GMT",
         "x-ms-return-client-request-id": "true",
-<<<<<<< HEAD
-        "x-ms-version": "2020-12-06"
-=======
         "x-ms-version": "2021-02-12"
->>>>>>> 7e782c87
       },
       "RequestBody": null,
       "StatusCode": 202,
@@ -170,11 +142,7 @@
         ],
         "x-ms-client-request-id": "42f44f2b-0227-d94c-4391-3c9a69789edf",
         "x-ms-request-id": "57b04c03-801e-0093-525e-0501c8000000",
-<<<<<<< HEAD
-        "x-ms-version": "2020-12-06"
-=======
         "x-ms-version": "2021-02-12"
->>>>>>> 7e782c87
       },
       "ResponseBody": []
     }
