--- conflicted
+++ resolved
@@ -27,13 +27,8 @@
           "Windows-Azure-Blob/1.0",
           "Microsoft-HTTPAPI/2.0"
         ],
-<<<<<<< HEAD
-        "x-ms-client-request-id": "9e3d7a00-a554-6928-c22d-973eeded53a1",
-        "x-ms-request-id": "d5217570-301e-0022-3c32-f35724000000",
-=======
         "x-ms-client-request-id": "824e28a2-5c9c-b924-4597-4f931df501f9",
         "x-ms-request-id": "0188b477-201e-004c-6722-0add90000000",
->>>>>>> 8d420312
         "x-ms-version": "2019-12-12"
       },
       "ResponseBody": []
@@ -180,13 +175,8 @@
           "Windows-Azure-Blob/1.0",
           "Microsoft-HTTPAPI/2.0"
         ],
-<<<<<<< HEAD
-        "x-ms-client-request-id": "b92c2461-f752-fbde-7943-570eda1f7ae6",
-        "x-ms-request-id": "d5217576-301e-0022-4032-f35724000000",
-=======
         "x-ms-client-request-id": "37f8dd46-5522-643e-91fd-5742c3470c64",
         "x-ms-request-id": "0188b48c-201e-004c-7a22-0add90000000",
->>>>>>> 8d420312
         "x-ms-version": "2019-12-12"
       },
       "ResponseBody": []
