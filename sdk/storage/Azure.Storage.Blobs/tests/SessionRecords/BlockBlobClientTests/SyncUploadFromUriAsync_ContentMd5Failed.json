﻿{
  "Entries": [
    {
      "RequestUri": "https://seanmcccanary3.blob.core.windows.net/test-container-516cbda8-cdcd-4f76-ab44-a14edca5557e?restype=container",
      "RequestMethod": "PUT",
      "RequestHeaders": {
        "Accept": "application/xml",
        "Authorization": "Sanitized",
        "traceparent": "00-399e248a7f31444c873ef02251a5d696-d799ac06b7b1c34b-00",
        "User-Agent": [
          "azsdk-net-Storage.Blobs/12.9.0-alpha.20210217.1",
          "(.NET 5.0.3; Microsoft Windows 10.0.19042)"
        ],
        "x-ms-blob-public-access": "container",
        "x-ms-client-request-id": "4f973c96-e178-7666-ed91-9d3a922b5eb5",
        "x-ms-date": "Wed, 17 Feb 2021 18:57:00 GMT",
        "x-ms-return-client-request-id": "true",
<<<<<<< HEAD
        "x-ms-version": "2020-12-06"
=======
        "x-ms-version": "2021-02-12"
>>>>>>> 7e782c87
      },
      "RequestBody": null,
      "StatusCode": 201,
      "ResponseHeaders": {
        "Content-Length": "0",
        "Date": "Wed, 17 Feb 2021 18:57:00 GMT",
        "ETag": "\"0x8D8D375CED47004\"",
        "Last-Modified": "Wed, 17 Feb 2021 18:57:00 GMT",
        "Server": [
          "Windows-Azure-Blob/1.0",
          "Microsoft-HTTPAPI/2.0"
        ],
        "x-ms-client-request-id": "4f973c96-e178-7666-ed91-9d3a922b5eb5",
        "x-ms-request-id": "8099595b-201e-0041-365e-058226000000",
<<<<<<< HEAD
        "x-ms-version": "2020-12-06"
=======
        "x-ms-version": "2021-02-12"
>>>>>>> 7e782c87
      },
      "ResponseBody": []
    },
    {
      "RequestUri": "https://seanmcccanary3.blob.core.windows.net/test-container-516cbda8-cdcd-4f76-ab44-a14edca5557e/test-blob-a0b83159-060e-0f05-e6a6-1f0ec5d1db7a",
      "RequestMethod": "PUT",
      "RequestHeaders": {
        "Accept": "application/xml",
        "Authorization": "Sanitized",
        "Content-Length": "0",
        "Content-Type": "application/octet-stream",
        "traceparent": "00-fe82214bbfac014b84a1e9b503a3db52-484bfb64952bab4d-00",
        "User-Agent": [
          "azsdk-net-Storage.Blobs/12.9.0-alpha.20210217.1",
          "(.NET 5.0.3; Microsoft Windows 10.0.19042)"
        ],
        "x-ms-blob-type": "BlockBlob",
        "x-ms-client-request-id": "61e148f9-bd73-bba7-04fa-7c2c7bfc80e0",
        "x-ms-date": "Wed, 17 Feb 2021 18:57:00 GMT",
        "x-ms-return-client-request-id": "true",
<<<<<<< HEAD
        "x-ms-version": "2020-12-06"
=======
        "x-ms-version": "2021-02-12"
>>>>>>> 7e782c87
      },
      "RequestBody": [],
      "StatusCode": 201,
      "ResponseHeaders": {
        "Content-Length": "0",
        "Content-MD5": "1B2M2Y8AsgTpgAmY7PhCfg==",
        "Date": "Wed, 17 Feb 2021 18:57:00 GMT",
        "ETag": "\"0x8D8D375CEDE165B\"",
        "Last-Modified": "Wed, 17 Feb 2021 18:57:00 GMT",
        "Server": [
          "Windows-Azure-Blob/1.0",
          "Microsoft-HTTPAPI/2.0"
        ],
        "x-ms-client-request-id": "61e148f9-bd73-bba7-04fa-7c2c7bfc80e0",
        "x-ms-content-crc64": "AAAAAAAAAAA=",
        "x-ms-request-id": "80995963-201e-0041-3a5e-058226000000",
        "x-ms-request-server-encrypted": "true",
<<<<<<< HEAD
        "x-ms-version": "2020-12-06",
=======
        "x-ms-version": "2021-02-12",
>>>>>>> 7e782c87
        "x-ms-version-id": "2021-02-17T18:57:00.8230772Z"
      },
      "ResponseBody": []
    },
    {
      "RequestUri": "https://seanmcccanary3.blob.core.windows.net/test-container-516cbda8-cdcd-4f76-ab44-a14edca5557e/test-blob-620a09c2-9ad3-450a-b1fe-ab6b0cfd9754",
      "RequestMethod": "PUT",
      "RequestHeaders": {
        "Accept": "application/xml",
        "Authorization": "Sanitized",
        "Content-Length": "1024",
        "Content-Type": "application/octet-stream",
        "traceparent": "00-5e7dd8900b8ea7459215c29c831af95f-904a47cb1f9a7245-00",
        "User-Agent": [
          "azsdk-net-Storage.Blobs/12.9.0-alpha.20210217.1",
          "(.NET 5.0.3; Microsoft Windows 10.0.19042)"
        ],
        "x-ms-blob-type": "BlockBlob",
        "x-ms-client-request-id": "461a8d9b-9331-faa2-293e-b4b0f2722bc5",
        "x-ms-date": "Wed, 17 Feb 2021 18:57:00 GMT",
        "x-ms-return-client-request-id": "true",
<<<<<<< HEAD
        "x-ms-version": "2020-12-06"
=======
        "x-ms-version": "2021-02-12"
>>>>>>> 7e782c87
      },
      "RequestBody": "IzFoAUbqCNGUvG+8aIva6zwvFXzvegZFY/upUQxvgDXQvVYDkmiqD0APzbZO6lN4IJDwS+YE8KkqI55KQLfFJDw57Ks01lnUhAU84K1Q93ioMTB7fzROy82t2G/JX8+JSah6FP6oQ0o3HMfhxw/72islog+GSaUH6yDdh/3pCiQ2s5YE1uN6AO3lRGNtbQS9sf5DpL2/Av8DcijdyrxNTRKiqhR59wRHq6IioAVCmn4cINX+pmVndrCWAGO7nDUwmPdQysLvQ7r6/PganWH6wdiqwanmTqesOjNj4vagjA5s8QgO8c+7LdwbBKpsTNlPnD+KENuMSUlQpI+Oi2HDWW/qrqxZ69AJ7pTMy0r8P+5aFEa3Fnsz4Ke+vk0/LaF7WKo6gp4s9rBvgCJHv37/U2ShM3caDEPzt80Fmi2DysDyUXOfwrxQLh6WSJVY6yEov2vonfkpYUtnR8vQJ1uC67ZiVG4LX5GnUQVZhMOtmsus3NvCmizHye8nOHrxfwbCE1zf9pezHV/aQEzz0N2IuqwAJEqAwFGJmot+4ycWttH+l3BnzqMz+b9751rg0/gSn37N8Vu8QVILVVsMNDk4w4p69DlsIOsIzCuKBdj3qMeSbESpSMV2QlUdXHhIJ8SGQyPPZt6/pX6SxSQvMTx6E6yUecj0jnvFA7LjT8RywKVmBMK0J0Lp08fGFoOhRhEZo0jMtK38kbSoCmIr21W6HwR+ySx5xexpqqYALnf4I72hyqt7pgz4anMNDBzgvfdxC/d/I33kn95cYgkG+2M8sOalihCqPnj3hV65a7jPie2ujyKAeQA/vCvNH0QD8W4P0Vw2OzLnxs1+h50eKjMljNgbWGtAuzflZc3l3R409JTvqZpcmU67x8hVAvFjIJL3p5Ns6JgDzxUkUNVkAemuSpMJL4GZyfOKYJGi6rlFgkU77jWLyAz77NqEN0h4Vsbfp7deWfEQXt2g4YcHYORc382QKRK0IoKHDkKnFJGqEgrLw0MC5yhUKo9X6+aE84v1KFh76CyzKoQ11kuuaUpM9c99PJ2hWfekPP6DXDebAhq3ses5LyndGJi/zBDdpsBFC/UXB7fuVM5h1qwuL85NmdMw9rdeE8alnyQE4Y3mx5Y+PVFBhPtjyF0d2Fl9r+jKcTM8ra8I5/gvcmeS6nJBeg4W7/J8DBXYzC1aQTtsJ/A8OXBaqhrmNVZYERGU0d7r215KZ7/1TWUdZOCBrqW9wkt2VrEC58/0L7qbJPoDQ/tPb2XcIr8wRusKPEU5ZYewm07GHXot6PSOVjgEWilqGSHlMj5A4KCLRRDF+KqKusoz64isPSWAIYZxTsuHLOzBnyIkVDJIcLuuO9hqZ/BJBA==",
      "StatusCode": 201,
      "ResponseHeaders": {
        "Content-Length": "0",
        "Content-MD5": "71XByUGw6TNSSLjcnefxfw==",
        "Date": "Wed, 17 Feb 2021 18:57:00 GMT",
        "ETag": "\"0x8D8D375CEE7DC27\"",
        "Last-Modified": "Wed, 17 Feb 2021 18:57:00 GMT",
        "Server": [
          "Windows-Azure-Blob/1.0",
          "Microsoft-HTTPAPI/2.0"
        ],
        "x-ms-client-request-id": "461a8d9b-9331-faa2-293e-b4b0f2722bc5",
        "x-ms-content-crc64": "mD/AIE+Ft8c=",
        "x-ms-request-id": "80995966-201e-0041-3d5e-058226000000",
        "x-ms-request-server-encrypted": "true",
<<<<<<< HEAD
        "x-ms-version": "2020-12-06",
=======
        "x-ms-version": "2021-02-12",
>>>>>>> 7e782c87
        "x-ms-version-id": "2021-02-17T18:57:00.8861223Z"
      },
      "ResponseBody": []
    },
    {
      "RequestUri": "https://seanmcccanary3.blob.core.windows.net/test-container-516cbda8-cdcd-4f76-ab44-a14edca5557e/test-blob-a0b83159-060e-0f05-e6a6-1f0ec5d1db7a",
      "RequestMethod": "PUT",
      "RequestHeaders": {
        "Accept": "application/xml",
        "Authorization": "Sanitized",
        "traceparent": "00-63a1401319e9124bb879f45b9258bf66-98ea476001e2ee4e-00",
        "User-Agent": [
          "azsdk-net-Storage.Blobs/12.9.0-alpha.20210217.1",
          "(.NET 5.0.3; Microsoft Windows 10.0.19042)"
        ],
        "x-ms-blob-type": "BlockBlob",
        "x-ms-client-request-id": "582e9a23-d358-470f-5a0d-44b4965201ab",
        "x-ms-copy-source": "https://seanmcccanary3.blob.core.windows.net/test-container-516cbda8-cdcd-4f76-ab44-a14edca5557e/test-blob-620a09c2-9ad3-450a-b1fe-ab6b0cfd9754",
        "x-ms-date": "Wed, 17 Feb 2021 18:57:00 GMT",
        "x-ms-return-client-request-id": "true",
        "x-ms-source-content-md5": "xYJYQnD2MOQjQ8RkRRqsIg==",
<<<<<<< HEAD
        "x-ms-version": "2020-12-06"
=======
        "x-ms-version": "2021-02-12"
>>>>>>> 7e782c87
      },
      "RequestBody": null,
      "StatusCode": 400,
      "ResponseHeaders": {
        "Content-Length": "405",
        "Content-Type": "application/xml",
        "Date": "Wed, 17 Feb 2021 18:57:00 GMT",
        "Server": [
          "Windows-Azure-Blob/1.0",
          "Microsoft-HTTPAPI/2.0"
        ],
        "x-ms-client-request-id": "582e9a23-d358-470f-5a0d-44b4965201ab",
        "x-ms-error-code": "Md5Mismatch",
        "x-ms-request-id": "80995971-201e-0041-455e-058226000000",
<<<<<<< HEAD
        "x-ms-version": "2020-12-06"
=======
        "x-ms-version": "2021-02-12"
>>>>>>> 7e782c87
      },
      "ResponseBody": [
        "﻿<?xml version=\"1.0\" encoding=\"utf-8\"?><Error><Code>Md5Mismatch</Code><Message>The MD5 value specified in the request did not match with the MD5 value calculated by the server.\n",
        "RequestId:80995971-201e-0041-455e-058226000000\n",
        "Time:2021-02-17T18:57:00.9930018Z</Message><UserSpecifiedMd5>xYJYQnD2MOQjQ8RkRRqsIg==</UserSpecifiedMd5><ServerCalculatedMd5>71XByUGw6TNSSLjcnefxfw==</ServerCalculatedMd5></Error>"
      ]
    },
    {
      "RequestUri": "https://seanmcccanary3.blob.core.windows.net/test-container-516cbda8-cdcd-4f76-ab44-a14edca5557e?restype=container",
      "RequestMethod": "DELETE",
      "RequestHeaders": {
        "Accept": "application/xml",
        "Authorization": "Sanitized",
        "traceparent": "00-f6b660a12c98914cbac3e60ab15dcb6a-8f943fc22c86eb43-00",
        "User-Agent": [
          "azsdk-net-Storage.Blobs/12.9.0-alpha.20210217.1",
          "(.NET 5.0.3; Microsoft Windows 10.0.19042)"
        ],
        "x-ms-client-request-id": "5d2de2eb-fb4f-c260-a207-77ed94667774",
        "x-ms-date": "Wed, 17 Feb 2021 18:57:01 GMT",
        "x-ms-return-client-request-id": "true",
<<<<<<< HEAD
        "x-ms-version": "2020-12-06"
=======
        "x-ms-version": "2021-02-12"
>>>>>>> 7e782c87
      },
      "RequestBody": null,
      "StatusCode": 202,
      "ResponseHeaders": {
        "Content-Length": "0",
        "Date": "Wed, 17 Feb 2021 18:57:00 GMT",
        "Server": [
          "Windows-Azure-Blob/1.0",
          "Microsoft-HTTPAPI/2.0"
        ],
        "x-ms-client-request-id": "5d2de2eb-fb4f-c260-a207-77ed94667774",
        "x-ms-request-id": "80995973-201e-0041-475e-058226000000",
<<<<<<< HEAD
        "x-ms-version": "2020-12-06"
=======
        "x-ms-version": "2021-02-12"
>>>>>>> 7e782c87
      },
      "ResponseBody": []
    }
  ],
  "Variables": {
    "RandomSeed": "996536644",
    "Storage_TestConfigDefault": "ProductionTenant\nseanmcccanary3\nU2FuaXRpemVk\nhttps://seanmcccanary3.blob.core.windows.net\nhttps://seanmcccanary3.file.core.windows.net\nhttps://seanmcccanary3.queue.core.windows.net\nhttps://seanmcccanary3.table.core.windows.net\n\n\n\n\nhttps://seanmcccanary3-secondary.blob.core.windows.net\nhttps://seanmcccanary3-secondary.file.core.windows.net\nhttps://seanmcccanary3-secondary.queue.core.windows.net\nhttps://seanmcccanary3-secondary.table.core.windows.net\n\nSanitized\n\n\nCloud\nBlobEndpoint=https://seanmcccanary3.blob.core.windows.net/;QueueEndpoint=https://seanmcccanary3.queue.core.windows.net/;FileEndpoint=https://seanmcccanary3.file.core.windows.net/;BlobSecondaryEndpoint=https://seanmcccanary3-secondary.blob.core.windows.net/;QueueSecondaryEndpoint=https://seanmcccanary3-secondary.queue.core.windows.net/;FileSecondaryEndpoint=https://seanmcccanary3-secondary.file.core.windows.net/;AccountName=seanmcccanary3;AccountKey=Kg==;\nseanscope1\n\n"
  }
}<|MERGE_RESOLUTION|>--- conflicted
+++ resolved
@@ -15,11 +15,7 @@
         "x-ms-client-request-id": "4f973c96-e178-7666-ed91-9d3a922b5eb5",
         "x-ms-date": "Wed, 17 Feb 2021 18:57:00 GMT",
         "x-ms-return-client-request-id": "true",
-<<<<<<< HEAD
-        "x-ms-version": "2020-12-06"
-=======
         "x-ms-version": "2021-02-12"
->>>>>>> 7e782c87
       },
       "RequestBody": null,
       "StatusCode": 201,
@@ -34,11 +30,7 @@
         ],
         "x-ms-client-request-id": "4f973c96-e178-7666-ed91-9d3a922b5eb5",
         "x-ms-request-id": "8099595b-201e-0041-365e-058226000000",
-<<<<<<< HEAD
-        "x-ms-version": "2020-12-06"
-=======
         "x-ms-version": "2021-02-12"
->>>>>>> 7e782c87
       },
       "ResponseBody": []
     },
@@ -59,11 +51,7 @@
         "x-ms-client-request-id": "61e148f9-bd73-bba7-04fa-7c2c7bfc80e0",
         "x-ms-date": "Wed, 17 Feb 2021 18:57:00 GMT",
         "x-ms-return-client-request-id": "true",
-<<<<<<< HEAD
-        "x-ms-version": "2020-12-06"
-=======
         "x-ms-version": "2021-02-12"
->>>>>>> 7e782c87
       },
       "RequestBody": [],
       "StatusCode": 201,
@@ -81,11 +69,7 @@
         "x-ms-content-crc64": "AAAAAAAAAAA=",
         "x-ms-request-id": "80995963-201e-0041-3a5e-058226000000",
         "x-ms-request-server-encrypted": "true",
-<<<<<<< HEAD
-        "x-ms-version": "2020-12-06",
-=======
         "x-ms-version": "2021-02-12",
->>>>>>> 7e782c87
         "x-ms-version-id": "2021-02-17T18:57:00.8230772Z"
       },
       "ResponseBody": []
@@ -107,11 +91,7 @@
         "x-ms-client-request-id": "461a8d9b-9331-faa2-293e-b4b0f2722bc5",
         "x-ms-date": "Wed, 17 Feb 2021 18:57:00 GMT",
         "x-ms-return-client-request-id": "true",
-<<<<<<< HEAD
-        "x-ms-version": "2020-12-06"
-=======
         "x-ms-version": "2021-02-12"
->>>>>>> 7e782c87
       },
       "RequestBody": "IzFoAUbqCNGUvG+8aIva6zwvFXzvegZFY/upUQxvgDXQvVYDkmiqD0APzbZO6lN4IJDwS+YE8KkqI55KQLfFJDw57Ks01lnUhAU84K1Q93ioMTB7fzROy82t2G/JX8+JSah6FP6oQ0o3HMfhxw/72islog+GSaUH6yDdh/3pCiQ2s5YE1uN6AO3lRGNtbQS9sf5DpL2/Av8DcijdyrxNTRKiqhR59wRHq6IioAVCmn4cINX+pmVndrCWAGO7nDUwmPdQysLvQ7r6/PganWH6wdiqwanmTqesOjNj4vagjA5s8QgO8c+7LdwbBKpsTNlPnD+KENuMSUlQpI+Oi2HDWW/qrqxZ69AJ7pTMy0r8P+5aFEa3Fnsz4Ke+vk0/LaF7WKo6gp4s9rBvgCJHv37/U2ShM3caDEPzt80Fmi2DysDyUXOfwrxQLh6WSJVY6yEov2vonfkpYUtnR8vQJ1uC67ZiVG4LX5GnUQVZhMOtmsus3NvCmizHye8nOHrxfwbCE1zf9pezHV/aQEzz0N2IuqwAJEqAwFGJmot+4ycWttH+l3BnzqMz+b9751rg0/gSn37N8Vu8QVILVVsMNDk4w4p69DlsIOsIzCuKBdj3qMeSbESpSMV2QlUdXHhIJ8SGQyPPZt6/pX6SxSQvMTx6E6yUecj0jnvFA7LjT8RywKVmBMK0J0Lp08fGFoOhRhEZo0jMtK38kbSoCmIr21W6HwR+ySx5xexpqqYALnf4I72hyqt7pgz4anMNDBzgvfdxC/d/I33kn95cYgkG+2M8sOalihCqPnj3hV65a7jPie2ujyKAeQA/vCvNH0QD8W4P0Vw2OzLnxs1+h50eKjMljNgbWGtAuzflZc3l3R409JTvqZpcmU67x8hVAvFjIJL3p5Ns6JgDzxUkUNVkAemuSpMJL4GZyfOKYJGi6rlFgkU77jWLyAz77NqEN0h4Vsbfp7deWfEQXt2g4YcHYORc382QKRK0IoKHDkKnFJGqEgrLw0MC5yhUKo9X6+aE84v1KFh76CyzKoQ11kuuaUpM9c99PJ2hWfekPP6DXDebAhq3ses5LyndGJi/zBDdpsBFC/UXB7fuVM5h1qwuL85NmdMw9rdeE8alnyQE4Y3mx5Y+PVFBhPtjyF0d2Fl9r+jKcTM8ra8I5/gvcmeS6nJBeg4W7/J8DBXYzC1aQTtsJ/A8OXBaqhrmNVZYERGU0d7r215KZ7/1TWUdZOCBrqW9wkt2VrEC58/0L7qbJPoDQ/tPb2XcIr8wRusKPEU5ZYewm07GHXot6PSOVjgEWilqGSHlMj5A4KCLRRDF+KqKusoz64isPSWAIYZxTsuHLOzBnyIkVDJIcLuuO9hqZ/BJBA==",
       "StatusCode": 201,
@@ -129,11 +109,7 @@
         "x-ms-content-crc64": "mD/AIE+Ft8c=",
         "x-ms-request-id": "80995966-201e-0041-3d5e-058226000000",
         "x-ms-request-server-encrypted": "true",
-<<<<<<< HEAD
-        "x-ms-version": "2020-12-06",
-=======
         "x-ms-version": "2021-02-12",
->>>>>>> 7e782c87
         "x-ms-version-id": "2021-02-17T18:57:00.8861223Z"
       },
       "ResponseBody": []
@@ -155,11 +131,7 @@
         "x-ms-date": "Wed, 17 Feb 2021 18:57:00 GMT",
         "x-ms-return-client-request-id": "true",
         "x-ms-source-content-md5": "xYJYQnD2MOQjQ8RkRRqsIg==",
-<<<<<<< HEAD
-        "x-ms-version": "2020-12-06"
-=======
         "x-ms-version": "2021-02-12"
->>>>>>> 7e782c87
       },
       "RequestBody": null,
       "StatusCode": 400,
@@ -174,11 +146,7 @@
         "x-ms-client-request-id": "582e9a23-d358-470f-5a0d-44b4965201ab",
         "x-ms-error-code": "Md5Mismatch",
         "x-ms-request-id": "80995971-201e-0041-455e-058226000000",
-<<<<<<< HEAD
-        "x-ms-version": "2020-12-06"
-=======
         "x-ms-version": "2021-02-12"
->>>>>>> 7e782c87
       },
       "ResponseBody": [
         "﻿<?xml version=\"1.0\" encoding=\"utf-8\"?><Error><Code>Md5Mismatch</Code><Message>The MD5 value specified in the request did not match with the MD5 value calculated by the server.\n",
@@ -200,11 +168,7 @@
         "x-ms-client-request-id": "5d2de2eb-fb4f-c260-a207-77ed94667774",
         "x-ms-date": "Wed, 17 Feb 2021 18:57:01 GMT",
         "x-ms-return-client-request-id": "true",
-<<<<<<< HEAD
-        "x-ms-version": "2020-12-06"
-=======
         "x-ms-version": "2021-02-12"
->>>>>>> 7e782c87
       },
       "RequestBody": null,
       "StatusCode": 202,
@@ -217,11 +181,7 @@
         ],
         "x-ms-client-request-id": "5d2de2eb-fb4f-c260-a207-77ed94667774",
         "x-ms-request-id": "80995973-201e-0041-475e-058226000000",
-<<<<<<< HEAD
-        "x-ms-version": "2020-12-06"
-=======
         "x-ms-version": "2021-02-12"
->>>>>>> 7e782c87
       },
       "ResponseBody": []
     }
