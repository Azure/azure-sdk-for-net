--- conflicted
+++ resolved
@@ -6,40 +6,31 @@
       "RequestHeaders": {
         "Accept": "application/xml",
         "Authorization": "Sanitized",
-        "traceparent": "00-d5796820e8675e41b8da721f747f692e-ee442b3956fe7349-00",
+        "traceparent": "00-91a1380adc03c34397df5b3e3c811acf-6d76d635e32afb43-00",
         "User-Agent": [
-          "azsdk-net-Storage.Blobs/12.9.0-alpha.20210402.1",
-          "(.NET 5.0.4; Microsoft Windows 10.0.19042)"
+          "azsdk-net-Storage.Blobs/12.9.0-alpha.20210514.1",
+          "(.NET Core 4.6.30015.01; Microsoft Windows 10.0.19043 )"
         ],
         "x-ms-blob-public-access": "container",
         "x-ms-client-request-id": "05b38768-2632-1993-9a12-5d4a0e21f5b2",
-        "x-ms-date": "Fri, 02 Apr 2021 17:28:41 GMT",
+        "x-ms-date": "Fri, 14 May 2021 16:55:22 GMT",
         "x-ms-return-client-request-id": "true",
-<<<<<<< HEAD
-        "x-ms-version": "2020-08-04"
-=======
-         "x-ms-version": "2020-10-02"
->>>>>>> 65932564
+        "x-ms-version": "2020-10-02"
       },
       "RequestBody": null,
       "StatusCode": 201,
       "ResponseHeaders": {
         "Content-Length": "0",
-        "Date": "Fri, 02 Apr 2021 17:28:40 GMT",
-        "ETag": "\u00220x8D8F5FCC2386116\u0022",
-        "Last-Modified": "Fri, 02 Apr 2021 17:28:41 GMT",
+        "Date": "Fri, 14 May 2021 16:55:22 GMT",
+        "ETag": "\u00220x8D916F9101696FE\u0022",
+        "Last-Modified": "Fri, 14 May 2021 16:55:22 GMT",
         "Server": [
           "Windows-Azure-Blob/1.0",
           "Microsoft-HTTPAPI/2.0"
         ],
         "x-ms-client-request-id": "05b38768-2632-1993-9a12-5d4a0e21f5b2",
-<<<<<<< HEAD
-        "x-ms-request-id": "4ddd6d30-a01e-0084-35e5-27a8c3000000",
-        "x-ms-version": "2020-08-04"
-=======
-        "x-ms-request-id": "c86dae97-f01e-006d-125e-056e89000000",
-         "x-ms-version": "2020-10-02"
->>>>>>> 65932564
+        "x-ms-request-id": "819b6e83-401e-0035-37e1-48b6d6000000",
+        "x-ms-version": "2020-10-02"
       },
       "ResponseBody": []
     },
@@ -52,68 +43,51 @@
         "Content-Length": "0",
         "Content-Type": "application/octet-stream",
         "If-None-Match": "*",
-        "traceparent": "00-ebea33c078ba6d4c80f162917d0ab81a-66e88415658b1240-00",
+        "traceparent": "00-45a09f206bd2f243a8bf8b6dcc4396d4-036e384bce618f4d-00",
         "User-Agent": [
-          "azsdk-net-Storage.Blobs/12.9.0-alpha.20210402.1",
-          "(.NET 5.0.4; Microsoft Windows 10.0.19042)"
+          "azsdk-net-Storage.Blobs/12.9.0-alpha.20210514.1",
+          "(.NET Core 4.6.30015.01; Microsoft Windows 10.0.19043 )"
         ],
         "x-ms-blob-type": "BlockBlob",
         "x-ms-client-request-id": "229c233e-c065-2f04-767b-8e5a1bc70fda",
-        "x-ms-date": "Fri, 02 Apr 2021 17:28:41 GMT",
+        "x-ms-date": "Fri, 14 May 2021 16:55:22 GMT",
         "x-ms-return-client-request-id": "true",
-<<<<<<< HEAD
-        "x-ms-version": "2020-08-04"
-=======
-         "x-ms-version": "2020-10-02"
->>>>>>> 65932564
+        "x-ms-version": "2020-10-02"
       },
       "RequestBody": [],
       "StatusCode": 201,
       "ResponseHeaders": {
         "Content-Length": "0",
         "Content-MD5": "1B2M2Y8AsgTpgAmY7PhCfg==",
-        "Date": "Fri, 02 Apr 2021 17:28:40 GMT",
-        "ETag": "\u00220x8D8F5FCC2423E0C\u0022",
-        "Last-Modified": "Fri, 02 Apr 2021 17:28:41 GMT",
+        "Date": "Fri, 14 May 2021 16:55:22 GMT",
+        "ETag": "\u00220x8D916F91020ED78\u0022",
+        "Last-Modified": "Fri, 14 May 2021 16:55:22 GMT",
         "Server": [
           "Windows-Azure-Blob/1.0",
           "Microsoft-HTTPAPI/2.0"
         ],
         "x-ms-client-request-id": "229c233e-c065-2f04-767b-8e5a1bc70fda",
         "x-ms-content-crc64": "AAAAAAAAAAA=",
-        "x-ms-request-id": "4ddd6d34-a01e-0084-38e5-27a8c3000000",
+        "x-ms-request-id": "819b6e90-401e-0035-42e1-48b6d6000000",
         "x-ms-request-server-encrypted": "true",
-<<<<<<< HEAD
-        "x-ms-version": "2020-08-04",
-        "x-ms-version-id": "2021-04-02T17:28:41.2610060Z"
-=======
-         "x-ms-version": "2020-10-02",
-        "x-ms-version-id": "2021-02-17T18:56:13.4411532Z"
->>>>>>> 65932564
+        "x-ms-version": "2020-10-02",
+        "x-ms-version-id": "2021-05-14T16:55:22.2897016Z"
       },
       "ResponseBody": []
     },
     {
-<<<<<<< HEAD
-      "RequestUri": "https://seanmcccanary3.blob.core.windows.net/test-container-e73a5e1e-dfff-9a91-0503-1e63bf61e3f6/test-blob-e5900d34-3990-3711-76d8-0bcb09c0690f?sv=2020-06-12\u0026st=2021-04-02T16%3A28%3A41Z\u0026se=2021-04-02T18%3A28%3A41Z\u0026sr=c\u0026sp=racwdxlti\u0026sig=Sanitized",
-=======
-      "RequestUri": "https://seanmcccanary3.blob.core.windows.net/test-container-e73a5e1e-dfff-9a91-0503-1e63bf61e3f6/test-blob-e5900d34-3990-3711-76d8-0bcb09c0690f?sv=2020-10-02\u0026st=2021-02-17T17%3A56%3A13Z\u0026se=2021-02-17T19%3A56%3A13Z\u0026sr=c\u0026sp=racwdxlt\u0026sig=Sanitized",
->>>>>>> 65932564
+      "RequestUri": "https://seanmcccanary3.blob.core.windows.net/test-container-e73a5e1e-dfff-9a91-0503-1e63bf61e3f6/test-blob-e5900d34-3990-3711-76d8-0bcb09c0690f?sv=2020-10-02\u0026st=2021-05-14T15%3A55%3A22Z\u0026se=2021-05-14T17%3A55%3A22Z\u0026sr=c\u0026sp=racwdxlti\u0026sig=Sanitized",
       "RequestMethod": "HEAD",
       "RequestHeaders": {
         "Accept": "application/xml",
-        "traceparent": "00-cf22ca6265c2b84aa19c5a29d0e99d4e-33b8687dea45eb46-00",
+        "traceparent": "00-1c8f539cf43ce84a83bad687ef0cd88a-5a72c286093b6f41-00",
         "User-Agent": [
-          "azsdk-net-Storage.Blobs/12.9.0-alpha.20210402.1",
-          "(.NET 5.0.4; Microsoft Windows 10.0.19042)"
+          "azsdk-net-Storage.Blobs/12.9.0-alpha.20210514.1",
+          "(.NET Core 4.6.30015.01; Microsoft Windows 10.0.19043 )"
         ],
         "x-ms-client-request-id": "e68c4f84-4723-9eaa-85cb-c1324f69ddfe",
         "x-ms-return-client-request-id": "true",
-<<<<<<< HEAD
-        "x-ms-version": "2020-08-04"
-=======
-         "x-ms-version": "2020-10-02"
->>>>>>> 65932564
+        "x-ms-version": "2020-10-02"
       },
       "RequestBody": null,
       "StatusCode": 200,
@@ -122,9 +96,9 @@
         "Content-Length": "0",
         "Content-MD5": "1B2M2Y8AsgTpgAmY7PhCfg==",
         "Content-Type": "application/octet-stream",
-        "Date": "Fri, 02 Apr 2021 17:28:40 GMT",
-        "ETag": "\u00220x8D8F5FCC2423E0C\u0022",
-        "Last-Modified": "Fri, 02 Apr 2021 17:28:41 GMT",
+        "Date": "Fri, 14 May 2021 16:55:22 GMT",
+        "ETag": "\u00220x8D916F91020ED78\u0022",
+        "Last-Modified": "Fri, 14 May 2021 16:55:22 GMT",
         "Server": [
           "Windows-Azure-Blob/1.0",
           "Microsoft-HTTPAPI/2.0"
@@ -133,20 +107,15 @@
         "x-ms-access-tier-inferred": "true",
         "x-ms-blob-type": "BlockBlob",
         "x-ms-client-request-id": "e68c4f84-4723-9eaa-85cb-c1324f69ddfe",
-        "x-ms-creation-time": "Fri, 02 Apr 2021 17:28:41 GMT",
+        "x-ms-creation-time": "Fri, 14 May 2021 16:55:22 GMT",
         "x-ms-is-current-version": "true",
-        "x-ms-last-access-time": "Fri, 02 Apr 2021 17:28:41 GMT",
+        "x-ms-last-access-time": "Fri, 14 May 2021 16:55:22 GMT",
         "x-ms-lease-state": "available",
         "x-ms-lease-status": "unlocked",
-        "x-ms-request-id": "4ddd6d56-a01e-0084-53e5-27a8c3000000",
+        "x-ms-request-id": "819b6e95-401e-0035-46e1-48b6d6000000",
         "x-ms-server-encrypted": "true",
-<<<<<<< HEAD
-        "x-ms-version": "2020-08-04",
-        "x-ms-version-id": "2021-04-02T17:28:41.2610060Z"
-=======
-         "x-ms-version": "2020-10-02",
-        "x-ms-version-id": "2021-02-17T18:56:13.4411532Z"
->>>>>>> 65932564
+        "x-ms-version": "2020-10-02",
+        "x-ms-version-id": "2021-05-14T16:55:22.2897016Z"
       },
       "ResponseBody": []
     },
@@ -156,44 +125,35 @@
       "RequestHeaders": {
         "Accept": "application/xml",
         "Authorization": "Sanitized",
-        "traceparent": "00-0541b066bd0b6a42b64fbcc232a232ae-9f78895be6c84d4b-00",
+        "traceparent": "00-fd840f17ee66d045b191009b07bab351-d9d3a4f4853ec245-00",
         "User-Agent": [
-          "azsdk-net-Storage.Blobs/12.9.0-alpha.20210402.1",
-          "(.NET 5.0.4; Microsoft Windows 10.0.19042)"
+          "azsdk-net-Storage.Blobs/12.9.0-alpha.20210514.1",
+          "(.NET Core 4.6.30015.01; Microsoft Windows 10.0.19043 )"
         ],
         "x-ms-client-request-id": "cbd5b4cd-293a-61b7-a24e-fe5afcd106e0",
-        "x-ms-date": "Fri, 02 Apr 2021 17:28:41 GMT",
+        "x-ms-date": "Fri, 14 May 2021 16:55:22 GMT",
         "x-ms-return-client-request-id": "true",
-<<<<<<< HEAD
-        "x-ms-version": "2020-08-04"
-=======
-         "x-ms-version": "2020-10-02"
->>>>>>> 65932564
+        "x-ms-version": "2020-10-02"
       },
       "RequestBody": null,
       "StatusCode": 202,
       "ResponseHeaders": {
         "Content-Length": "0",
-        "Date": "Fri, 02 Apr 2021 17:28:40 GMT",
+        "Date": "Fri, 14 May 2021 16:55:22 GMT",
         "Server": [
           "Windows-Azure-Blob/1.0",
           "Microsoft-HTTPAPI/2.0"
         ],
         "x-ms-client-request-id": "cbd5b4cd-293a-61b7-a24e-fe5afcd106e0",
-<<<<<<< HEAD
-        "x-ms-request-id": "4ddd6d76-a01e-0084-6fe5-27a8c3000000",
-        "x-ms-version": "2020-08-04"
-=======
-        "x-ms-request-id": "c86daf35-f01e-006d-225e-056e89000000",
-         "x-ms-version": "2020-10-02"
->>>>>>> 65932564
+        "x-ms-request-id": "819b6ea0-401e-0035-4ce1-48b6d6000000",
+        "x-ms-version": "2020-10-02"
       },
       "ResponseBody": []
     }
   ],
   "Variables": {
-    "DateTimeOffsetNow": "2021-04-02T12:28:41.4176965-05:00",
+    "DateTimeOffsetNow": "2021-05-14T11:55:22.7062011-05:00",
     "RandomSeed": "1215651971",
-    "Storage_TestConfigDefault": "ProductionTenant\nseanmcccanary3\nU2FuaXRpemVk\nhttps://seanmcccanary3.blob.core.windows.net\nhttps://seanmcccanary3.file.core.windows.net\nhttps://seanmcccanary3.queue.core.windows.net\nhttps://seanmcccanary3.table.core.windows.net\n\n\n\n\nhttps://seanmcccanary3-secondary.blob.core.windows.net\nhttps://seanmcccanary3-secondary.file.core.windows.net\nhttps://seanmcccanary3-secondary.queue.core.windows.net\nhttps://seanmcccanary3-secondary.table.core.windows.net\n68390a19-a643-458b-b726-408abf67b4fc\nSanitized\n72f988bf-86f1-41af-91ab-2d7cd011db47\nhttps://login.microsoftonline.com/\nCloud\nBlobEndpoint=https://seanmcccanary3.blob.core.windows.net/;QueueEndpoint=https://seanmcccanary3.queue.core.windows.net/;FileEndpoint=https://seanmcccanary3.file.core.windows.net/;BlobSecondaryEndpoint=https://seanmcccanary3-secondary.blob.core.windows.net/;QueueSecondaryEndpoint=https://seanmcccanary3-secondary.queue.core.windows.net/;FileSecondaryEndpoint=https://seanmcccanary3-secondary.file.core.windows.net/;AccountName=seanmcccanary3;AccountKey=Kg==;\nseanscope1"
+    "Storage_TestConfigDefault": "ProductionTenant\nseanmcccanary3\nU2FuaXRpemVk\nhttps://seanmcccanary3.blob.core.windows.net\nhttps://seanmcccanary3.file.core.windows.net\nhttps://seanmcccanary3.queue.core.windows.net\nhttps://seanmcccanary3.table.core.windows.net\n\n\n\n\nhttps://seanmcccanary3-secondary.blob.core.windows.net\nhttps://seanmcccanary3-secondary.file.core.windows.net\nhttps://seanmcccanary3-secondary.queue.core.windows.net\nhttps://seanmcccanary3-secondary.table.core.windows.net\n\nSanitized\n\n\nCloud\nBlobEndpoint=https://seanmcccanary3.blob.core.windows.net/;QueueEndpoint=https://seanmcccanary3.queue.core.windows.net/;FileEndpoint=https://seanmcccanary3.file.core.windows.net/;BlobSecondaryEndpoint=https://seanmcccanary3-secondary.blob.core.windows.net/;QueueSecondaryEndpoint=https://seanmcccanary3-secondary.queue.core.windows.net/;FileSecondaryEndpoint=https://seanmcccanary3-secondary.file.core.windows.net/;AccountName=seanmcccanary3;AccountKey=Kg==;\nseanscope1"
   }
 }