﻿{
  "Entries": [
    {
      "RequestUri": "https://seanmcccanary3.blob.core.windows.net/test-container-69a3efad-3db3-d214-da72-25c7ec460839?restype=container",
      "RequestMethod": "PUT",
      "RequestHeaders": {
        "Accept": "application/xml",
        "Authorization": "Sanitized",
        "traceparent": "00-1582662404a6474b937276931fe20618-eb6163a8fafe574f-00",
        "User-Agent": [
          "azsdk-net-Storage.Blobs/12.9.0-alpha.20210217.1",
          "(.NET 5.0.3; Microsoft Windows 10.0.19042)"
        ],
        "x-ms-blob-public-access": "container",
        "x-ms-client-request-id": "3c862f56-46d5-c3e7-7ce8-f8dd4caa40f8",
        "x-ms-date": "Wed, 17 Feb 2021 18:58:26 GMT",
        "x-ms-return-client-request-id": "true",
<<<<<<< HEAD
        "x-ms-version": "2020-12-06"
=======
        "x-ms-version": "2021-02-12"
>>>>>>> 7e782c87
      },
      "RequestBody": null,
      "StatusCode": 201,
      "ResponseHeaders": {
        "Content-Length": "0",
        "Date": "Wed, 17 Feb 2021 18:58:26 GMT",
        "ETag": "\"0x8D8D376020A34EC\"",
        "Last-Modified": "Wed, 17 Feb 2021 18:58:26 GMT",
        "Server": [
          "Windows-Azure-Blob/1.0",
          "Microsoft-HTTPAPI/2.0"
        ],
        "x-ms-client-request-id": "3c862f56-46d5-c3e7-7ce8-f8dd4caa40f8",
        "x-ms-request-id": "f2a6f6e8-201e-009a-115e-05441b000000",
<<<<<<< HEAD
        "x-ms-version": "2020-12-06"
=======
        "x-ms-version": "2021-02-12"
>>>>>>> 7e782c87
      },
      "ResponseBody": []
    },
    {
      "RequestUri": "https://seanmcccanary3.blob.core.windows.net/test-container-69a3efad-3db3-d214-da72-25c7ec460839/test-blob-bd70b597-cbbf-8063-1014-692952696acb",
      "RequestMethod": "PUT",
      "RequestHeaders": {
        "Accept": "application/xml",
        "Authorization": "Sanitized",
        "Content-Length": "0",
        "Content-Type": "application/octet-stream",
        "traceparent": "00-a9244c1645902a4eb6afbd4906413a41-074d33e9ed32604f-00",
        "User-Agent": [
          "azsdk-net-Storage.Blobs/12.9.0-alpha.20210217.1",
          "(.NET 5.0.3; Microsoft Windows 10.0.19042)"
        ],
        "x-ms-blob-type": "BlockBlob",
        "x-ms-client-request-id": "96469b1b-8239-e438-6b22-5e569891103f",
        "x-ms-date": "Wed, 17 Feb 2021 18:58:26 GMT",
        "x-ms-return-client-request-id": "true",
<<<<<<< HEAD
        "x-ms-version": "2020-12-06"
=======
        "x-ms-version": "2021-02-12"
>>>>>>> 7e782c87
      },
      "RequestBody": [],
      "StatusCode": 201,
      "ResponseHeaders": {
        "Content-Length": "0",
        "Content-MD5": "1B2M2Y8AsgTpgAmY7PhCfg==",
        "Date": "Wed, 17 Feb 2021 18:58:26 GMT",
        "ETag": "\"0x8D8D3760213E848\"",
        "Last-Modified": "Wed, 17 Feb 2021 18:58:26 GMT",
        "Server": [
          "Windows-Azure-Blob/1.0",
          "Microsoft-HTTPAPI/2.0"
        ],
        "x-ms-client-request-id": "96469b1b-8239-e438-6b22-5e569891103f",
        "x-ms-content-crc64": "AAAAAAAAAAA=",
        "x-ms-request-id": "f2a6f6f4-201e-009a-1a5e-05441b000000",
        "x-ms-request-server-encrypted": "true",
<<<<<<< HEAD
        "x-ms-version": "2020-12-06",
=======
        "x-ms-version": "2021-02-12",
>>>>>>> 7e782c87
        "x-ms-version-id": "2021-02-17T18:58:26.7385928Z"
      },
      "ResponseBody": []
    },
    {
      "RequestUri": "https://seanmcccanary3.blob.core.windows.net/test-container-69a3efad-3db3-d214-da72-25c7ec460839/test-blob-6fa2ceb0-016b-62bb-a8ed-f4fc7c19cd5d",
      "RequestMethod": "PUT",
      "RequestHeaders": {
        "Accept": "application/xml",
        "Authorization": "Sanitized",
        "Content-Length": "1024",
        "Content-Type": "application/octet-stream",
        "traceparent": "00-b3e887b8724ebb4284c5515d8505b962-b7555f9816d6cc4a-00",
        "User-Agent": [
          "azsdk-net-Storage.Blobs/12.9.0-alpha.20210217.1",
          "(.NET 5.0.3; Microsoft Windows 10.0.19042)"
        ],
        "x-ms-blob-type": "BlockBlob",
        "x-ms-client-request-id": "657a3535-3d13-a8af-8045-53c4dc711ed6",
        "x-ms-date": "Wed, 17 Feb 2021 18:58:26 GMT",
        "x-ms-return-client-request-id": "true",
<<<<<<< HEAD
        "x-ms-version": "2020-12-06"
=======
        "x-ms-version": "2021-02-12"
>>>>>>> 7e782c87
      },
      "RequestBody": "giiFs86WgyqxG0mcOHotJc0FDrci05H0kGbLuA6tvOITVGUpZZOVhBcb5R05nKzw9DiIkoJYHK+XkSNny8ocA19miOQUA786b4mfBu10u/S52sTVJCpfuje2ktRwLblN/+G+0hPI2/B5TiL5uRXBItUurvAGR940Bs6tXnHqykLQUgcMtejh8f/TXNYHZgEh9G/+QX/IRrgCictFG31/joPgKGYOtW3sTbzxM+oILaDMi2kB64jCCAxPCSsdnNaCVM1SJj6aEz8CEfTD1xPN+lwreI8TfaL7HiBavqxBz7Dmb94ctgZhMXgq/9mU/zD5gg7P8iNGbtYrVwgdQFSTwEJD3Gg0sERVyUYW6X7IZh7vYTudct2MnwAI8V79RPEjlz+XUSLIxdLKeSjdL4VYY/DpLt8Y9U1ktjxnK77lV4VV81E/MBX8J5xp0vi1r3B6sI5tFBURCqHxMprmYJkT5CKihzwzGDLb7QZDryJVrwbM7Xswd0NvQ+iwTf57FcYCVe7WEigzR5dbkiYPzlt/m4KTGXMd423eM0NUg8o0YNc/QFo0fp3emKXk1OUcYHWMMLF75/tT5XKA997k3sPMJzJOz44BShzltIDNOQ6HwdPOx1IYuXjb7Fvns4e/+rriF62zzpHni+aVlTJ6hatk+DULFhZxs265cuIyGZaVJrrG6yFg1PNC5zxsgyNFYGavg7pRs+SjcWQ/+VuutHFP/294tJqJAyNCyS7aBS9KcxJ8g5bcRHLWI3q9IduYkzPKHISzzazLJoCXD+m1yWw09IVJMjHbc7v9opAgzOFIqTX7D+iql6ZlsFwWRTSIIVoNiC1VT2EB76nJtisbqlmeTmW0ubmDilzf44HUxS6GdIA2EkOz8lrU+SA+4eF7SQUDd/bP1Gegiv7QdmvgLSp7Q0Gq5ZgW61sK37+ZRah7Y5p70U03tqAZlYhF4nzu9Mz1wp6g0WRt7IybxPSoB0RWVRPRZFzcQ4yhkU8P0AjfHOvzo4IJ25I1DuTBnPKrcI5E74xpHY9wGX8S/kAUXhyDu6gItGPCTHqBnFV3G6ea9SDByuF7dv9bg4oD99xRILDHPeBJorwqgqMS54A6+P7XdwggU5M7CEWprDHZvlSeL3ulr93HUFNklkg+aY5+IYqMLH/TMcwcjDWaoPWKUcNOc7gFlEggECe1vL1K/Z63KounTJLUy/2uiSOnLLBd2kSF7/XVeI1CaxtYHXUP0Y+W43Vq4gUweqi6VwsleeR2V+J5xQ2o4bL9ZeF3e62InreTEEk68/c/VHRNGyCBHPI34saTlgyB7gHDbH0juf76MrhUkWibO2PqOXGZW8aRfEjuP5nn9QirESJHd4d5G5p1Ug==",
      "StatusCode": 201,
      "ResponseHeaders": {
        "Content-Length": "0",
        "Content-MD5": "tMMguhoVc7UAKJsT2WP5MA==",
        "Date": "Wed, 17 Feb 2021 18:58:26 GMT",
        "ETag": "\"0x8D8D376021D11B7\"",
        "Last-Modified": "Wed, 17 Feb 2021 18:58:26 GMT",
        "Server": [
          "Windows-Azure-Blob/1.0",
          "Microsoft-HTTPAPI/2.0"
        ],
        "x-ms-client-request-id": "657a3535-3d13-a8af-8045-53c4dc711ed6",
        "x-ms-content-crc64": "3sqYisf9oH8=",
        "x-ms-request-id": "f2a6f700-201e-009a-215e-05441b000000",
        "x-ms-request-server-encrypted": "true",
<<<<<<< HEAD
        "x-ms-version": "2020-12-06",
=======
        "x-ms-version": "2021-02-12",
>>>>>>> 7e782c87
        "x-ms-version-id": "2021-02-17T18:58:26.7986359Z"
      },
      "ResponseBody": []
    },
    {
      "RequestUri": "https://seanmcccanary3.blob.core.windows.net/test-container-69a3efad-3db3-d214-da72-25c7ec460839/test-blob-bd70b597-cbbf-8063-1014-692952696acb",
      "RequestMethod": "PUT",
      "RequestHeaders": {
        "Accept": "application/xml",
        "Authorization": "Sanitized",
        "traceparent": "00-04e7bd4062ff644486a8485a42ed989a-f7cbebd3c6897342-00",
        "User-Agent": [
          "azsdk-net-Storage.Blobs/12.9.0-alpha.20210217.1",
          "(.NET 5.0.3; Microsoft Windows 10.0.19042)"
        ],
        "x-ms-blob-type": "BlockBlob",
        "x-ms-client-request-id": "e5439745-1020-ab3f-b884-0a4448e28637",
        "x-ms-copy-source": "https://seanmcccanary3.blob.core.windows.net/test-container-69a3efad-3db3-d214-da72-25c7ec460839/test-blob-6fa2ceb0-016b-62bb-a8ed-f4fc7c19cd5d",
        "x-ms-date": "Wed, 17 Feb 2021 18:58:26 GMT",
        "x-ms-return-client-request-id": "true",
        "x-ms-source-content-md5": "tMMguhoVc7UAKJsT2WP5MA==",
<<<<<<< HEAD
        "x-ms-version": "2020-12-06"
=======
        "x-ms-version": "2021-02-12"
>>>>>>> 7e782c87
      },
      "RequestBody": null,
      "StatusCode": 201,
      "ResponseHeaders": {
        "Content-Length": "0",
        "Content-MD5": "tMMguhoVc7UAKJsT2WP5MA==",
        "Date": "Wed, 17 Feb 2021 18:58:26 GMT",
        "ETag": "\"0x8D8D37602299725\"",
        "Last-Modified": "Wed, 17 Feb 2021 18:58:26 GMT",
        "Server": [
          "Windows-Azure-Blob/1.0",
          "Microsoft-HTTPAPI/2.0"
        ],
        "x-ms-client-request-id": "e5439745-1020-ab3f-b884-0a4448e28637",
        "x-ms-request-id": "f2a6f70c-201e-009a-2c5e-05441b000000",
        "x-ms-request-server-encrypted": "true",
<<<<<<< HEAD
        "x-ms-version": "2020-12-06",
=======
        "x-ms-version": "2021-02-12",
>>>>>>> 7e782c87
        "x-ms-version-id": "2021-02-17T18:58:26.8816949Z"
      },
      "ResponseBody": []
    },
    {
      "RequestUri": "https://seanmcccanary3.blob.core.windows.net/test-container-69a3efad-3db3-d214-da72-25c7ec460839?restype=container",
      "RequestMethod": "DELETE",
      "RequestHeaders": {
        "Accept": "application/xml",
        "Authorization": "Sanitized",
        "traceparent": "00-a302d3ee27a67946a4073b3701a20ae3-47d0eb275b133c4a-00",
        "User-Agent": [
          "azsdk-net-Storage.Blobs/12.9.0-alpha.20210217.1",
          "(.NET 5.0.3; Microsoft Windows 10.0.19042)"
        ],
        "x-ms-client-request-id": "457e46b6-382d-13b6-c832-70c9b21f5a10",
        "x-ms-date": "Wed, 17 Feb 2021 18:58:26 GMT",
        "x-ms-return-client-request-id": "true",
<<<<<<< HEAD
        "x-ms-version": "2020-12-06"
=======
        "x-ms-version": "2021-02-12"
>>>>>>> 7e782c87
      },
      "RequestBody": null,
      "StatusCode": 202,
      "ResponseHeaders": {
        "Content-Length": "0",
        "Date": "Wed, 17 Feb 2021 18:58:26 GMT",
        "Server": [
          "Windows-Azure-Blob/1.0",
          "Microsoft-HTTPAPI/2.0"
        ],
        "x-ms-client-request-id": "457e46b6-382d-13b6-c832-70c9b21f5a10",
        "x-ms-request-id": "f2a6f722-201e-009a-415e-05441b000000",
<<<<<<< HEAD
        "x-ms-version": "2020-12-06"
=======
        "x-ms-version": "2021-02-12"
>>>>>>> 7e782c87
      },
      "ResponseBody": []
    }
  ],
  "Variables": {
    "RandomSeed": "821851285",
    "Storage_TestConfigDefault": "ProductionTenant\nseanmcccanary3\nU2FuaXRpemVk\nhttps://seanmcccanary3.blob.core.windows.net\nhttps://seanmcccanary3.file.core.windows.net\nhttps://seanmcccanary3.queue.core.windows.net\nhttps://seanmcccanary3.table.core.windows.net\n\n\n\n\nhttps://seanmcccanary3-secondary.blob.core.windows.net\nhttps://seanmcccanary3-secondary.file.core.windows.net\nhttps://seanmcccanary3-secondary.queue.core.windows.net\nhttps://seanmcccanary3-secondary.table.core.windows.net\n\nSanitized\n\n\nCloud\nBlobEndpoint=https://seanmcccanary3.blob.core.windows.net/;QueueEndpoint=https://seanmcccanary3.queue.core.windows.net/;FileEndpoint=https://seanmcccanary3.file.core.windows.net/;BlobSecondaryEndpoint=https://seanmcccanary3-secondary.blob.core.windows.net/;QueueSecondaryEndpoint=https://seanmcccanary3-secondary.queue.core.windows.net/;FileSecondaryEndpoint=https://seanmcccanary3-secondary.file.core.windows.net/;AccountName=seanmcccanary3;AccountKey=Kg==;\nseanscope1\n\n"
  }
}<|MERGE_RESOLUTION|>--- conflicted
+++ resolved
@@ -15,11 +15,7 @@
         "x-ms-client-request-id": "3c862f56-46d5-c3e7-7ce8-f8dd4caa40f8",
         "x-ms-date": "Wed, 17 Feb 2021 18:58:26 GMT",
         "x-ms-return-client-request-id": "true",
-<<<<<<< HEAD
-        "x-ms-version": "2020-12-06"
-=======
         "x-ms-version": "2021-02-12"
->>>>>>> 7e782c87
       },
       "RequestBody": null,
       "StatusCode": 201,
@@ -34,11 +30,7 @@
         ],
         "x-ms-client-request-id": "3c862f56-46d5-c3e7-7ce8-f8dd4caa40f8",
         "x-ms-request-id": "f2a6f6e8-201e-009a-115e-05441b000000",
-<<<<<<< HEAD
-        "x-ms-version": "2020-12-06"
-=======
         "x-ms-version": "2021-02-12"
->>>>>>> 7e782c87
       },
       "ResponseBody": []
     },
@@ -59,11 +51,7 @@
         "x-ms-client-request-id": "96469b1b-8239-e438-6b22-5e569891103f",
         "x-ms-date": "Wed, 17 Feb 2021 18:58:26 GMT",
         "x-ms-return-client-request-id": "true",
-<<<<<<< HEAD
-        "x-ms-version": "2020-12-06"
-=======
         "x-ms-version": "2021-02-12"
->>>>>>> 7e782c87
       },
       "RequestBody": [],
       "StatusCode": 201,
@@ -81,11 +69,7 @@
         "x-ms-content-crc64": "AAAAAAAAAAA=",
         "x-ms-request-id": "f2a6f6f4-201e-009a-1a5e-05441b000000",
         "x-ms-request-server-encrypted": "true",
-<<<<<<< HEAD
-        "x-ms-version": "2020-12-06",
-=======
         "x-ms-version": "2021-02-12",
->>>>>>> 7e782c87
         "x-ms-version-id": "2021-02-17T18:58:26.7385928Z"
       },
       "ResponseBody": []
@@ -107,11 +91,7 @@
         "x-ms-client-request-id": "657a3535-3d13-a8af-8045-53c4dc711ed6",
         "x-ms-date": "Wed, 17 Feb 2021 18:58:26 GMT",
         "x-ms-return-client-request-id": "true",
-<<<<<<< HEAD
-        "x-ms-version": "2020-12-06"
-=======
         "x-ms-version": "2021-02-12"
->>>>>>> 7e782c87
       },
       "RequestBody": "giiFs86WgyqxG0mcOHotJc0FDrci05H0kGbLuA6tvOITVGUpZZOVhBcb5R05nKzw9DiIkoJYHK+XkSNny8ocA19miOQUA786b4mfBu10u/S52sTVJCpfuje2ktRwLblN/+G+0hPI2/B5TiL5uRXBItUurvAGR940Bs6tXnHqykLQUgcMtejh8f/TXNYHZgEh9G/+QX/IRrgCictFG31/joPgKGYOtW3sTbzxM+oILaDMi2kB64jCCAxPCSsdnNaCVM1SJj6aEz8CEfTD1xPN+lwreI8TfaL7HiBavqxBz7Dmb94ctgZhMXgq/9mU/zD5gg7P8iNGbtYrVwgdQFSTwEJD3Gg0sERVyUYW6X7IZh7vYTudct2MnwAI8V79RPEjlz+XUSLIxdLKeSjdL4VYY/DpLt8Y9U1ktjxnK77lV4VV81E/MBX8J5xp0vi1r3B6sI5tFBURCqHxMprmYJkT5CKihzwzGDLb7QZDryJVrwbM7Xswd0NvQ+iwTf57FcYCVe7WEigzR5dbkiYPzlt/m4KTGXMd423eM0NUg8o0YNc/QFo0fp3emKXk1OUcYHWMMLF75/tT5XKA997k3sPMJzJOz44BShzltIDNOQ6HwdPOx1IYuXjb7Fvns4e/+rriF62zzpHni+aVlTJ6hatk+DULFhZxs265cuIyGZaVJrrG6yFg1PNC5zxsgyNFYGavg7pRs+SjcWQ/+VuutHFP/294tJqJAyNCyS7aBS9KcxJ8g5bcRHLWI3q9IduYkzPKHISzzazLJoCXD+m1yWw09IVJMjHbc7v9opAgzOFIqTX7D+iql6ZlsFwWRTSIIVoNiC1VT2EB76nJtisbqlmeTmW0ubmDilzf44HUxS6GdIA2EkOz8lrU+SA+4eF7SQUDd/bP1Gegiv7QdmvgLSp7Q0Gq5ZgW61sK37+ZRah7Y5p70U03tqAZlYhF4nzu9Mz1wp6g0WRt7IybxPSoB0RWVRPRZFzcQ4yhkU8P0AjfHOvzo4IJ25I1DuTBnPKrcI5E74xpHY9wGX8S/kAUXhyDu6gItGPCTHqBnFV3G6ea9SDByuF7dv9bg4oD99xRILDHPeBJorwqgqMS54A6+P7XdwggU5M7CEWprDHZvlSeL3ulr93HUFNklkg+aY5+IYqMLH/TMcwcjDWaoPWKUcNOc7gFlEggECe1vL1K/Z63KounTJLUy/2uiSOnLLBd2kSF7/XVeI1CaxtYHXUP0Y+W43Vq4gUweqi6VwsleeR2V+J5xQ2o4bL9ZeF3e62InreTEEk68/c/VHRNGyCBHPI34saTlgyB7gHDbH0juf76MrhUkWibO2PqOXGZW8aRfEjuP5nn9QirESJHd4d5G5p1Ug==",
       "StatusCode": 201,
@@ -129,11 +109,7 @@
         "x-ms-content-crc64": "3sqYisf9oH8=",
         "x-ms-request-id": "f2a6f700-201e-009a-215e-05441b000000",
         "x-ms-request-server-encrypted": "true",
-<<<<<<< HEAD
-        "x-ms-version": "2020-12-06",
-=======
         "x-ms-version": "2021-02-12",
->>>>>>> 7e782c87
         "x-ms-version-id": "2021-02-17T18:58:26.7986359Z"
       },
       "ResponseBody": []
@@ -155,11 +131,7 @@
         "x-ms-date": "Wed, 17 Feb 2021 18:58:26 GMT",
         "x-ms-return-client-request-id": "true",
         "x-ms-source-content-md5": "tMMguhoVc7UAKJsT2WP5MA==",
-<<<<<<< HEAD
-        "x-ms-version": "2020-12-06"
-=======
         "x-ms-version": "2021-02-12"
->>>>>>> 7e782c87
       },
       "RequestBody": null,
       "StatusCode": 201,
@@ -176,11 +148,7 @@
         "x-ms-client-request-id": "e5439745-1020-ab3f-b884-0a4448e28637",
         "x-ms-request-id": "f2a6f70c-201e-009a-2c5e-05441b000000",
         "x-ms-request-server-encrypted": "true",
-<<<<<<< HEAD
-        "x-ms-version": "2020-12-06",
-=======
         "x-ms-version": "2021-02-12",
->>>>>>> 7e782c87
         "x-ms-version-id": "2021-02-17T18:58:26.8816949Z"
       },
       "ResponseBody": []
@@ -199,11 +167,7 @@
         "x-ms-client-request-id": "457e46b6-382d-13b6-c832-70c9b21f5a10",
         "x-ms-date": "Wed, 17 Feb 2021 18:58:26 GMT",
         "x-ms-return-client-request-id": "true",
-<<<<<<< HEAD
-        "x-ms-version": "2020-12-06"
-=======
         "x-ms-version": "2021-02-12"
->>>>>>> 7e782c87
       },
       "RequestBody": null,
       "StatusCode": 202,
@@ -216,11 +180,7 @@
         ],
         "x-ms-client-request-id": "457e46b6-382d-13b6-c832-70c9b21f5a10",
         "x-ms-request-id": "f2a6f722-201e-009a-415e-05441b000000",
-<<<<<<< HEAD
-        "x-ms-version": "2020-12-06"
-=======
         "x-ms-version": "2021-02-12"
->>>>>>> 7e782c87
       },
       "ResponseBody": []
     }
