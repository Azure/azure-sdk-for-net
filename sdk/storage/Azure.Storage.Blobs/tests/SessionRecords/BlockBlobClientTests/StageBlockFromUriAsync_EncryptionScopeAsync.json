--- conflicted
+++ resolved
@@ -15,11 +15,7 @@
         "x-ms-client-request-id": "b3768926-a1b8-b332-994b-c6e0bbc8a60f",
         "x-ms-date": "Wed, 17 Feb 2021 18:58:16 GMT",
         "x-ms-return-client-request-id": "true",
-<<<<<<< HEAD
-        "x-ms-version": "2020-12-06"
-=======
         "x-ms-version": "2021-02-12"
->>>>>>> 7e782c87
       },
       "RequestBody": null,
       "StatusCode": 201,
@@ -34,11 +30,7 @@
         ],
         "x-ms-client-request-id": "b3768926-a1b8-b332-994b-c6e0bbc8a60f",
         "x-ms-request-id": "6a07b58b-101e-0017-525e-0573c9000000",
-<<<<<<< HEAD
-        "x-ms-version": "2020-12-06"
-=======
         "x-ms-version": "2021-02-12"
->>>>>>> 7e782c87
       },
       "ResponseBody": []
     },
@@ -59,11 +51,7 @@
         "x-ms-client-request-id": "302fefac-9208-7161-c2fe-03bf8b1d812e",
         "x-ms-date": "Wed, 17 Feb 2021 18:58:16 GMT",
         "x-ms-return-client-request-id": "true",
-<<<<<<< HEAD
-        "x-ms-version": "2020-12-06"
-=======
         "x-ms-version": "2021-02-12"
->>>>>>> 7e782c87
       },
       "RequestBody": "GKXaVqIoXjwsB48sJOSZSDC6Fyta3tomI4fvk0oZUHBrgQuoFGQ9/io6h7ESBo61sX6vAbB7tDnKtDIbOcvxErYfwaLY8TTLfBkAIFYpEx34OeHMaU6/8M3R3V8xIcRfSHT68kTs3MBJ44WWepPjoaAVI//qJahoYNHVBhTUmVpVodjiLyDZDF0ggobJKHU57ju/HP7EdCPLkZJzFtWrdEkqQdm7AHF/PBeiyaIinzdbnBjYFX1bkCy0Fp6NZfWHdQ08nuacfe3KP+DnIquAqfJbF3q901/MzrGsBurT8dYhGlSV5QFRvx4qDdacdG2ANG2rMk56yqKucM8073YD900KxQhX6sPxClhbksWIL1pELNJ9J7+Ip0+y5nQxHM+oJxaIkq9lKUmpuij1HzfdJUF08MOkhdCOgR64pQRPv+2Is2uu/5yr3gKI1GyWkocY1MEzvCsLA6JG+hCQrYRFWfs7bGvMLiakyRLBHLBj9++Wn9BCGwLBfa/JaAWLGjF+QnpxWyUcS6aajvMZSufx4gIh+g20Aj34ee+7A8YgGa/hQtk28pzKelQpp40PqDLI14UCaiAjyj88eOI1YEjfenREOAgNuvBmV4C5ilqw6dG98ytBHq+OvXia+Xm6lBkMSS0Yy28quh2UmxOgaj/kjI8Rd2wcnlvFtXqPc8F3rMJmrEAslx5hkzgOrIOb7lM4tW3qqRyt76vSUxX1mkdbHe5QOb3/t/RwsOQzDfHXKcYnVr1UjAOmubyVWkQIa/jxso+US7WVOf14efg4eeK5+ylPzUSJB5DrqoAAal2waETrQVpiQt4Rkh3A2xIKbkDa214buZ20aKv+qaA0lM6gyBG0TDeHV7hKPTsmyCx+4Dw/JY/+lK+mNtmvY5g93P1PIBMBViEIU4Om0Htijp9/gMlk9G4/oTNhDhZd1/QfDGA916gYfIobN9ILWMMzQ6g5MOLP2eiOD37goEcLqnyPhsQbJLf2ZgQ/Sb2cM0hvLcpuJKYRUDN4r8cqONxCD4xVe9L/GB/xQsrekJAq8ts2cXJ9nYbWfjWRonXvzC4n/DkxR7h2bxWrfOHcMsCiTrzr88dqxXIFf/2cbnWqAXabtpNX+KsjwAFc0iCl+Ut17lS4A9hnvTfGLMe62QCfAXtrQHwsS1URxzPFDfNSYIWyJoAg8f2dNPlckMzjaeYAvNGkObnPSKL+pzykobBDc8tCCLKAfg99zQyC0LqJLl5NxVAhrSbM497dIkrB+JJJGBwAoWAzfz3BJ2utTHjndXndV9xfIsaldSXUolzFvNV5ObediIz9GkUTYIa7H5Zl9azR46G26fZWWys7Xt3g/GqWMxLASuzs3zyXTME/6VaObg==",
       "StatusCode": 201,
@@ -81,11 +69,7 @@
         "x-ms-content-crc64": "yfY2hhS5Gaw=",
         "x-ms-request-id": "6a07b59f-101e-0017-605e-0573c9000000",
         "x-ms-request-server-encrypted": "true",
-<<<<<<< HEAD
-        "x-ms-version": "2020-12-06",
-=======
         "x-ms-version": "2021-02-12",
->>>>>>> 7e782c87
         "x-ms-version-id": "2021-02-17T18:58:16.3811768Z"
       },
       "ResponseBody": []
@@ -107,11 +91,7 @@
         "x-ms-encryption-scope": "seanscope1",
         "x-ms-return-client-request-id": "true",
         "x-ms-source-range": "bytes=0-",
-<<<<<<< HEAD
-        "x-ms-version": "2020-12-06"
-=======
         "x-ms-version": "2021-02-12"
->>>>>>> 7e782c87
       },
       "RequestBody": null,
       "StatusCode": 201,
@@ -127,11 +107,7 @@
         "x-ms-encryption-scope": "seanscope1",
         "x-ms-request-id": "6a07b5bc-101e-0017-795e-0573c9000000",
         "x-ms-request-server-encrypted": "true",
-<<<<<<< HEAD
-        "x-ms-version": "2020-12-06"
-=======
         "x-ms-version": "2021-02-12"
->>>>>>> 7e782c87
       },
       "ResponseBody": []
     },
@@ -149,11 +125,7 @@
         "x-ms-client-request-id": "d534b0ac-59fb-2ddf-f96b-d659aa795703",
         "x-ms-date": "Wed, 17 Feb 2021 18:58:16 GMT",
         "x-ms-return-client-request-id": "true",
-<<<<<<< HEAD
-        "x-ms-version": "2020-12-06"
-=======
         "x-ms-version": "2021-02-12"
->>>>>>> 7e782c87
       },
       "RequestBody": null,
       "StatusCode": 202,
@@ -166,11 +138,7 @@
         ],
         "x-ms-client-request-id": "d534b0ac-59fb-2ddf-f96b-d659aa795703",
         "x-ms-request-id": "6a07b5f3-101e-0017-215e-0573c9000000",
-<<<<<<< HEAD
-        "x-ms-version": "2020-12-06"
-=======
         "x-ms-version": "2021-02-12"
->>>>>>> 7e782c87
       },
       "ResponseBody": []
     }
