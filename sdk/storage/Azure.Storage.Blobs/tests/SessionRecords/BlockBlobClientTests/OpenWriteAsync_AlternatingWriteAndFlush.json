{
  "Entries": [
    {
      "RequestUri": "https://amandadev2.blob.core.windows.net/test-container-7c737214-ebb1-5cd0-c561-73ac534fc4b1?restype=container",
      "RequestMethod": "PUT",
      "RequestHeaders": {
        "Accept": "application/xml",
        "Authorization": "Sanitized",
        "traceparent": "00-ecfc0e25ec316c46825b368b1000a191-0989ae856c929c40-00",
        "User-Agent": [
          "azsdk-net-Storage.Blobs/12.10.0-alpha.20210820.1",
          "(.NET 5.0.9; Microsoft Windows 10.0.19043)"
        ],
        "x-ms-blob-public-access": "container",
        "x-ms-client-request-id": "d2a069f3-4951-c397-fea6-60ac6dc6405b",
        "x-ms-date": "Fri, 20 Aug 2021 22:45:20 GMT",
        "x-ms-return-client-request-id": "true",
        "x-ms-version": "2020-12-06"
      },
      "RequestBody": null,
      "StatusCode": 201,
      "ResponseHeaders": {
        "Content-Length": "0",
        "Date": "Fri, 20 Aug 2021 22:45:19 GMT",
        "ETag": "\u00220x8D9642C3047F432\u0022",
        "Last-Modified": "Fri, 20 Aug 2021 22:45:20 GMT",
        "Server": [
          "Windows-Azure-Blob/1.0",
          "Microsoft-HTTPAPI/2.0"
        ],
        "x-ms-client-request-id": "d2a069f3-4951-c397-fea6-60ac6dc6405b",
<<<<<<< HEAD
        "x-ms-request-id": "97b7f5f5-201e-006c-0b15-9639c8000000",
        "x-ms-version": "2020-10-02"
=======
        "x-ms-request-id": "98987a3c-201e-0072-4b7e-0c25cd000000",
        "x-ms-version": "2020-12-06"
>>>>>>> f7eb5f10
      },
      "ResponseBody": []
    },
    {
      "RequestUri": "https://amandadev2.blob.core.windows.net/test-container-7c737214-ebb1-5cd0-c561-73ac534fc4b1/test-blob-e9b9ee4e-f2ae-065f-e626-acc400e9f490",
      "RequestMethod": "PUT",
      "RequestHeaders": {
        "Accept": "application/xml",
        "Authorization": "Sanitized",
        "Content-Length": "0",
        "Content-Type": "application/octet-stream",
        "traceparent": "00-5de4939050e3894abac792dbfdd78f7d-83e0298324aafc46-00",
        "User-Agent": [
          "azsdk-net-Storage.Blobs/12.10.0-alpha.20210820.1",
          "(.NET 5.0.9; Microsoft Windows 10.0.19043)"
        ],
        "x-ms-blob-type": "BlockBlob",
        "x-ms-client-request-id": "bc431b36-8097-b777-ef90-03c617ecab1b",
        "x-ms-date": "Fri, 20 Aug 2021 22:45:20 GMT",
        "x-ms-return-client-request-id": "true",
        "x-ms-version": "2020-12-06"
      },
      "RequestBody": [],
      "StatusCode": 201,
      "ResponseHeaders": {
        "Content-Length": "0",
        "Content-MD5": "1B2M2Y8AsgTpgAmY7PhCfg==",
        "Date": "Fri, 20 Aug 2021 22:45:19 GMT",
        "ETag": "\u00220x8D9642C304F7C17\u0022",
        "Last-Modified": "Fri, 20 Aug 2021 22:45:20 GMT",
        "Server": [
          "Windows-Azure-Blob/1.0",
          "Microsoft-HTTPAPI/2.0"
        ],
        "x-ms-client-request-id": "bc431b36-8097-b777-ef90-03c617ecab1b",
        "x-ms-content-crc64": "AAAAAAAAAAA=",
        "x-ms-request-id": "97b7f60d-201e-006c-2015-9639c8000000",
        "x-ms-request-server-encrypted": "true",
<<<<<<< HEAD
        "x-ms-version": "2020-10-02",
        "x-ms-version-id": "2021-08-20T22:45:20.1499950Z"
=======
        "x-ms-version": "2020-12-06"
>>>>>>> f7eb5f10
      },
      "ResponseBody": []
    },
    {
      "RequestUri": "https://amandadev2.blob.core.windows.net/test-container-7c737214-ebb1-5cd0-c561-73ac534fc4b1/test-blob-e9b9ee4e-f2ae-065f-e626-acc400e9f490?comp=block\u0026blockid=AAIAAAAAAAAAAAAAAAAAAAAAAAAAAAAAAAAAAAAAAAAAAAAAAAAAAAAAAAAAAAAA",
      "RequestMethod": "PUT",
      "RequestHeaders": {
        "Accept": "application/xml",
        "Authorization": "Sanitized",
        "Content-Length": "512",
        "Content-Type": "application/octet-stream",
        "User-Agent": [
          "azsdk-net-Storage.Blobs/12.10.0-alpha.20210820.1",
          "(.NET 5.0.9; Microsoft Windows 10.0.19043)"
        ],
        "x-ms-client-request-id": "15c8fa03-4363-7adc-555b-076fa2e2e400",
        "x-ms-date": "Fri, 20 Aug 2021 22:45:20 GMT",
        "x-ms-return-client-request-id": "true",
        "x-ms-version": "2020-12-06"
      },
      "RequestBody": "cIk91SnDqs2P7fZAJJa9GtczXX8NVq28V2dotHgVsvIclJB8pfkEi0PrWsD7H\u002BJPaZHszYt0gxncgX3BW/ZUeToEI5AGQHXeLtI8IvzswDiFGErmKOVmpxF2oCR8QjBNluCF9/xSSSgcDp65OGAd78BFPEKrbVBVnXt\u002BkKBRYeui7oscZ8k8M88iyhpGrW\u002BwWbBjNgbtoiiPMFmA07iIyqyzFknUAYj2CQlziaM2DvAMzjfw7SvktUxjjDZvu18WmgBtk5Yl21gobS39ehmFWCJodAWBl9yBzmH9cXRRh02pXO6iyXpa5vLfx4D95zoz3TQUBkdalAIj68U0KGrj1uXfUx0q4o6nDo0SotBbg\u002BYmyZNAPIAGTsfsft61Jb6I\u002B/CbHpMcCfulbfi6R/EyyGfeDV7Wo5pk2QVVPWOw8ujOiqffwGVSCsCYm8\u002BITAbVurZ21hhgslhWNkSOx8yX9HsQ671KUgcCiwOePQjL3Iz\u002Bf4KsOhvPbthPiIogxEP0AKdTd2FJi2ivc0oUwXRPi1m4kEdJ67lgQHzl\u002B8l94cfAqT1gd2UrtPQa/cbQu6xk//0waDP7qhXt8zbkY5CeMpKDUxg27xP0jNtSL\u002B7yj4XPgfvLTHiUxP4ncoQuR1FkfMo0TWeULRDqPNxXqXsn\u002B2OxFOKU0uUZ748ZDnyOxkU=",
      "StatusCode": 201,
      "ResponseHeaders": {
        "Content-Length": "0",
        "Date": "Fri, 20 Aug 2021 22:45:19 GMT",
        "Server": [
          "Windows-Azure-Blob/1.0",
          "Microsoft-HTTPAPI/2.0"
        ],
        "x-ms-client-request-id": "15c8fa03-4363-7adc-555b-076fa2e2e400",
        "x-ms-content-crc64": "6rDGPex\u002Bvts=",
        "x-ms-request-id": "97b7f617-201e-006c-2815-9639c8000000",
        "x-ms-request-server-encrypted": "true",
        "x-ms-version": "2020-12-06"
      },
      "ResponseBody": []
    },
    {
      "RequestUri": "https://amandadev2.blob.core.windows.net/test-container-7c737214-ebb1-5cd0-c561-73ac534fc4b1/test-blob-e9b9ee4e-f2ae-065f-e626-acc400e9f490?comp=blocklist",
      "RequestMethod": "PUT",
      "RequestHeaders": {
        "Accept": "application/xml",
        "Authorization": "Sanitized",
        "Content-Length": "107",
        "Content-Type": "application/xml",
        "If-Match": "\u00220x8D9642C304F7C17\u0022",
        "User-Agent": [
          "azsdk-net-Storage.Blobs/12.10.0-alpha.20210820.1",
          "(.NET 5.0.9; Microsoft Windows 10.0.19043)"
        ],
        "x-ms-client-request-id": "1cc25819-9524-5db7-8e09-ffe9f5b5f4c1",
        "x-ms-date": "Fri, 20 Aug 2021 22:45:20 GMT",
        "x-ms-return-client-request-id": "true",
        "x-ms-version": "2020-12-06"
      },
      "RequestBody": "\uFEFF\u003CBlockList\u003E\u003CLatest\u003EAAIAAAAAAAAAAAAAAAAAAAAAAAAAAAAAAAAAAAAAAAAAAAAAAAAAAAAAAAAAAAAA\u003C/Latest\u003E\u003C/BlockList\u003E",
      "StatusCode": 201,
      "ResponseHeaders": {
        "Content-Length": "0",
        "Date": "Fri, 20 Aug 2021 22:45:19 GMT",
        "ETag": "\u00220x8D9642C305E72E9\u0022",
        "Last-Modified": "Fri, 20 Aug 2021 22:45:20 GMT",
        "Server": [
          "Windows-Azure-Blob/1.0",
          "Microsoft-HTTPAPI/2.0"
        ],
        "x-ms-client-request-id": "1cc25819-9524-5db7-8e09-ffe9f5b5f4c1",
        "x-ms-content-crc64": "aeBFnShK27Y=",
        "x-ms-request-id": "97b7f625-201e-006c-3415-9639c8000000",
        "x-ms-request-server-encrypted": "true",
<<<<<<< HEAD
        "x-ms-version": "2020-10-02",
        "x-ms-version-id": "2021-08-20T22:45:20.2490640Z"
=======
        "x-ms-version": "2020-12-06"
>>>>>>> f7eb5f10
      },
      "ResponseBody": []
    },
    {
      "RequestUri": "https://amandadev2.blob.core.windows.net/test-container-7c737214-ebb1-5cd0-c561-73ac534fc4b1/test-blob-e9b9ee4e-f2ae-065f-e626-acc400e9f490?comp=block\u0026blockid=AAQAAAAAAAAAAAAAAAAAAAAAAAAAAAAAAAAAAAAAAAAAAAAAAAAAAAAAAAAAAAAA",
      "RequestMethod": "PUT",
      "RequestHeaders": {
        "Accept": "application/xml",
        "Authorization": "Sanitized",
        "Content-Length": "512",
        "Content-Type": "application/octet-stream",
        "User-Agent": [
          "azsdk-net-Storage.Blobs/12.10.0-alpha.20210820.1",
          "(.NET 5.0.9; Microsoft Windows 10.0.19043)"
        ],
        "x-ms-client-request-id": "4956a7e0-c720-28dc-24f4-9981bf9e4341",
        "x-ms-date": "Fri, 20 Aug 2021 22:45:20 GMT",
        "x-ms-return-client-request-id": "true",
        "x-ms-version": "2020-12-06"
      },
      "RequestBody": "iu6zI75CHTtT6\u002BEQnDwbgwB3IHwybs\u002Bp5Rpd2HselFt2l826yAQ9IJTZjqjx1Xyyc5UOBG1JEhseCT2j5EW/NVeFmQVuYbr8Ov/oWeAmuA\u002Beq2XlD4/uLISxm7/GmTxOGVlRbDt2RBHbEspuYLg7\u002BFEtBTng2iXHl22BvMX7NaDDmUCG1UvUJ2dTCv3Ff8vLdqNtmJQCbj8zidXO9YdM390pqsd4tCMFWd7SjNAnAhehtUYijZwLwCoBU0t2BjHgByogm9UEU8GAZz\u002B2MOJvC4e\u002BLUBAKVJAHumcd2HXj1Os8oWlB2ZBnGGEoiZdVJBIkkfDuNjwn93Y4H3raNxgqNjrCj5cyQQgfJDevIcr4slZU\u002BUaFNd6vFKozSfpVTOFJPlNckpS7MhCojtHEeNVrP20khX2RpQAcU3rtPzdNyZdWZeO3nB\u002BB2Yc13GbMqpvUiEpNMMejt1lTAH9ZjjMZWsV6rhLx86NNouu2m8jZT6jfGHaswNjP8q6KJFvgKAuUHEGhkjyI4pSm/04b7RuQufCWerW8bJnsavtkZ48HrXrf4r\u002BHd71sVjXiBcFKs8VTOaprCe1WF6\u002BntSdBJLrFX1ITe8qcCUJzKiS/2maYofb2EW4k3KONScrP34JWK3F63Kavd3f69vBoN9/Iln0JDtNwSxNM4IKuhfI/jCm/3Q=",
      "StatusCode": 201,
      "ResponseHeaders": {
        "Content-Length": "0",
        "Date": "Fri, 20 Aug 2021 22:45:20 GMT",
        "Server": [
          "Windows-Azure-Blob/1.0",
          "Microsoft-HTTPAPI/2.0"
        ],
        "x-ms-client-request-id": "4956a7e0-c720-28dc-24f4-9981bf9e4341",
        "x-ms-content-crc64": "ghcHc6WEX\u002Bo=",
        "x-ms-request-id": "97b7f62e-201e-006c-3d15-9639c8000000",
        "x-ms-request-server-encrypted": "true",
        "x-ms-version": "2020-12-06"
      },
      "ResponseBody": []
    },
    {
      "RequestUri": "https://amandadev2.blob.core.windows.net/test-container-7c737214-ebb1-5cd0-c561-73ac534fc4b1/test-blob-e9b9ee4e-f2ae-065f-e626-acc400e9f490?comp=blocklist",
      "RequestMethod": "PUT",
      "RequestHeaders": {
        "Accept": "application/xml",
        "Authorization": "Sanitized",
        "Content-Length": "188",
        "Content-Type": "application/xml",
        "If-Match": "\u00220x8D9642C305E72E9\u0022",
        "User-Agent": [
          "azsdk-net-Storage.Blobs/12.10.0-alpha.20210820.1",
          "(.NET 5.0.9; Microsoft Windows 10.0.19043)"
        ],
        "x-ms-client-request-id": "4e093cd0-aa5e-18a1-61fd-3c48b59d86d3",
        "x-ms-date": "Fri, 20 Aug 2021 22:45:20 GMT",
        "x-ms-return-client-request-id": "true",
        "x-ms-version": "2020-12-06"
      },
      "RequestBody": "\uFEFF\u003CBlockList\u003E\u003CLatest\u003EAAIAAAAAAAAAAAAAAAAAAAAAAAAAAAAAAAAAAAAAAAAAAAAAAAAAAAAAAAAAAAAA\u003C/Latest\u003E\u003CLatest\u003EAAQAAAAAAAAAAAAAAAAAAAAAAAAAAAAAAAAAAAAAAAAAAAAAAAAAAAAAAAAAAAAA\u003C/Latest\u003E\u003C/BlockList\u003E",
      "StatusCode": 201,
      "ResponseHeaders": {
        "Content-Length": "0",
        "Date": "Fri, 20 Aug 2021 22:45:20 GMT",
        "ETag": "\u00220x8D9642C306DDEF7\u0022",
        "Last-Modified": "Fri, 20 Aug 2021 22:45:20 GMT",
        "Server": [
          "Windows-Azure-Blob/1.0",
          "Microsoft-HTTPAPI/2.0"
        ],
        "x-ms-client-request-id": "4e093cd0-aa5e-18a1-61fd-3c48b59d86d3",
        "x-ms-content-crc64": "3PffYG1sS48=",
        "x-ms-request-id": "97b7f637-201e-006c-4515-9639c8000000",
        "x-ms-request-server-encrypted": "true",
<<<<<<< HEAD
        "x-ms-version": "2020-10-02",
        "x-ms-version-id": "2021-08-20T22:45:20.3491335Z"
=======
        "x-ms-version": "2020-12-06"
>>>>>>> f7eb5f10
      },
      "ResponseBody": []
    },
    {
      "RequestUri": "https://amandadev2.blob.core.windows.net/test-container-7c737214-ebb1-5cd0-c561-73ac534fc4b1/test-blob-e9b9ee4e-f2ae-065f-e626-acc400e9f490",
      "RequestMethod": "GET",
      "RequestHeaders": {
        "Accept": "application/xml",
        "Authorization": "Sanitized",
        "traceparent": "00-8d8ba9ef8fc8e84a915f54b028df7d52-fd1516ec3e0acb49-00",
        "User-Agent": [
          "azsdk-net-Storage.Blobs/12.10.0-alpha.20210820.1",
          "(.NET 5.0.9; Microsoft Windows 10.0.19043)"
        ],
        "x-ms-client-request-id": "83b114c2-f595-0de2-b5d8-a16fdeda149b",
        "x-ms-date": "Fri, 20 Aug 2021 22:45:20 GMT",
        "x-ms-return-client-request-id": "true",
        "x-ms-version": "2020-12-06"
      },
      "RequestBody": null,
      "StatusCode": 200,
      "ResponseHeaders": {
        "Accept-Ranges": "bytes",
        "Content-Length": "1024",
        "Content-Type": "application/octet-stream",
        "Date": "Fri, 20 Aug 2021 22:45:20 GMT",
        "ETag": "\u00220x8D9642C306DDEF7\u0022",
        "Last-Modified": "Fri, 20 Aug 2021 22:45:20 GMT",
        "Server": [
          "Windows-Azure-Blob/1.0",
          "Microsoft-HTTPAPI/2.0"
        ],
        "x-ms-blob-type": "BlockBlob",
        "x-ms-client-request-id": "83b114c2-f595-0de2-b5d8-a16fdeda149b",
        "x-ms-creation-time": "Fri, 20 Aug 2021 22:45:20 GMT",
        "x-ms-is-current-version": "true",
        "x-ms-lease-state": "available",
        "x-ms-lease-status": "unlocked",
        "x-ms-request-id": "97b7f646-201e-006c-5115-9639c8000000",
        "x-ms-server-encrypted": "true",
<<<<<<< HEAD
        "x-ms-version": "2020-10-02",
        "x-ms-version-id": "2021-08-20T22:45:20.3491335Z"
=======
        "x-ms-version": "2020-12-06"
>>>>>>> f7eb5f10
      },
      "ResponseBody": "cIk91SnDqs2P7fZAJJa9GtczXX8NVq28V2dotHgVsvIclJB8pfkEi0PrWsD7H\u002BJPaZHszYt0gxncgX3BW/ZUeToEI5AGQHXeLtI8IvzswDiFGErmKOVmpxF2oCR8QjBNluCF9/xSSSgcDp65OGAd78BFPEKrbVBVnXt\u002BkKBRYeui7oscZ8k8M88iyhpGrW\u002BwWbBjNgbtoiiPMFmA07iIyqyzFknUAYj2CQlziaM2DvAMzjfw7SvktUxjjDZvu18WmgBtk5Yl21gobS39ehmFWCJodAWBl9yBzmH9cXRRh02pXO6iyXpa5vLfx4D95zoz3TQUBkdalAIj68U0KGrj1uXfUx0q4o6nDo0SotBbg\u002BYmyZNAPIAGTsfsft61Jb6I\u002B/CbHpMcCfulbfi6R/EyyGfeDV7Wo5pk2QVVPWOw8ujOiqffwGVSCsCYm8\u002BITAbVurZ21hhgslhWNkSOx8yX9HsQ671KUgcCiwOePQjL3Iz\u002Bf4KsOhvPbthPiIogxEP0AKdTd2FJi2ivc0oUwXRPi1m4kEdJ67lgQHzl\u002B8l94cfAqT1gd2UrtPQa/cbQu6xk//0waDP7qhXt8zbkY5CeMpKDUxg27xP0jNtSL\u002B7yj4XPgfvLTHiUxP4ncoQuR1FkfMo0TWeULRDqPNxXqXsn\u002B2OxFOKU0uUZ748ZDnyOxkWK7rMjvkIdO1Pr4RCcPBuDAHcgfDJuz6nlGl3Yex6UW3aXzbrIBD0glNmOqPHVfLJzlQ4EbUkSGx4JPaPkRb81V4WZBW5huvw6/\u002BhZ4Ca4D56rZeUPj\u002B4shLGbv8aZPE4ZWVFsO3ZEEdsSym5guDv4US0FOeDaJceXbYG8xfs1oMOZQIbVS9QnZ1MK/cV/y8t2o22YlAJuPzOJ1c71h0zf3Smqx3i0IwVZ3tKM0CcCF6G1RiKNnAvAKgFTS3YGMeAHKiCb1QRTwYBnP7Yw4m8Lh74tQEApUkAe6Zx3YdePU6zyhaUHZkGcYYSiJl1UkEiSR8O42PCf3djgfeto3GCo2OsKPlzJBCB8kN68hyviyVlT5RoU13q8UqjNJ\u002BlVM4Uk\u002BU1ySlLsyEKiO0cR41Ws/bSSFfZGlABxTeu0/N03Jl1Zl47ecH4HZhzXcZsyqm9SISk0wx6O3WVMAf1mOMxlaxXquEvHzo02i67abyNlPqN8YdqzA2M/yrookW\u002BAoC5QcQaGSPIjilKb/ThvtG5C58JZ6tbxsmexq\u002B2Rnjwetet/iv4d3vWxWNeIFwUqzxVM5qmsJ7VYXr6e1J0EkusVfUhN7ypwJQnMqJL/aZpih9vYRbiTco41Jys/fglYrcXrcpq93d/r28Gg338iWfQkO03BLE0zggq6F8j\u002BMKb/dA=="
    },
    {
      "RequestUri": "https://amandadev2.blob.core.windows.net/test-container-7c737214-ebb1-5cd0-c561-73ac534fc4b1?restype=container",
      "RequestMethod": "DELETE",
      "RequestHeaders": {
        "Accept": "application/xml",
        "Authorization": "Sanitized",
        "traceparent": "00-71422418eb6e3248af87d41311d2dc54-8201bf1b7dd01446-00",
        "User-Agent": [
          "azsdk-net-Storage.Blobs/12.10.0-alpha.20210820.1",
          "(.NET 5.0.9; Microsoft Windows 10.0.19043)"
        ],
        "x-ms-client-request-id": "a086194a-03ec-563e-fbf0-1f4093e7e6ab",
        "x-ms-date": "Fri, 20 Aug 2021 22:45:20 GMT",
        "x-ms-return-client-request-id": "true",
        "x-ms-version": "2020-12-06"
      },
      "RequestBody": null,
      "StatusCode": 202,
      "ResponseHeaders": {
        "Content-Length": "0",
        "Date": "Fri, 20 Aug 2021 22:45:20 GMT",
        "Server": [
          "Windows-Azure-Blob/1.0",
          "Microsoft-HTTPAPI/2.0"
        ],
        "x-ms-client-request-id": "a086194a-03ec-563e-fbf0-1f4093e7e6ab",
<<<<<<< HEAD
        "x-ms-request-id": "97b7f65d-201e-006c-6715-9639c8000000",
        "x-ms-version": "2020-10-02"
=======
        "x-ms-request-id": "98987d5e-201e-0072-457e-0c25cd000000",
        "x-ms-version": "2020-12-06"
>>>>>>> f7eb5f10
      },
      "ResponseBody": []
    }
  ],
  "Variables": {
    "RandomSeed": "1120089114",
    "Storage_TestConfigDefault": "ProductionTenant\namandadev2\nU2FuaXRpemVk\nhttps://amandadev2.blob.core.windows.net\nhttps://amandadev2.file.core.windows.net\nhttps://amandadev2.queue.core.windows.net\nhttps://amandadev2.table.core.windows.net\n\n\n\n\nhttps://amandadev2-secondary.blob.core.windows.net\nhttps://amandadev2-secondary.file.core.windows.net\nhttps://amandadev2-secondary.queue.core.windows.net\nhttps://amandadev2-secondary.table.core.windows.net\n\nSanitized\n\n\nCloud\nBlobEndpoint=https://amandadev2.blob.core.windows.net/;QueueEndpoint=https://amandadev2.queue.core.windows.net/;FileEndpoint=https://amandadev2.file.core.windows.net/;BlobSecondaryEndpoint=https://amandadev2-secondary.blob.core.windows.net/;QueueSecondaryEndpoint=https://amandadev2-secondary.queue.core.windows.net/;FileSecondaryEndpoint=https://amandadev2-secondary.file.core.windows.net/;AccountName=amandadev2;AccountKey=Kg==;\ntestscope2\n\n"
  }
}<|MERGE_RESOLUTION|>--- conflicted
+++ resolved
@@ -1,19 +1,16 @@
-{
+﻿{
   "Entries": [
     {
-      "RequestUri": "https://amandadev2.blob.core.windows.net/test-container-7c737214-ebb1-5cd0-c561-73ac534fc4b1?restype=container",
-      "RequestMethod": "PUT",
-      "RequestHeaders": {
-        "Accept": "application/xml",
-        "Authorization": "Sanitized",
-        "traceparent": "00-ecfc0e25ec316c46825b368b1000a191-0989ae856c929c40-00",
-        "User-Agent": [
-          "azsdk-net-Storage.Blobs/12.10.0-alpha.20210820.1",
-          "(.NET 5.0.9; Microsoft Windows 10.0.19043)"
-        ],
+      "RequestUri": "https://kasoboltest.blob.core.windows.net/test-container-7c737214-ebb1-5cd0-c561-73ac534fc4b1?restype=container",
+      "RequestMethod": "PUT",
+      "RequestHeaders": {
+        "Accept": "application/xml",
+        "Authorization": "Sanitized",
+        "traceparent": "00-f1e7b39f18654148821b925653e59777-a76d0f16f4a56446-00",
+        "User-Agent": "azsdk-net-Storage.Blobs/12.9.0-alpha.20210226.1 (.NET Framework 4.8.4300.0; Microsoft Windows 10.0.19042 )",
         "x-ms-blob-public-access": "container",
         "x-ms-client-request-id": "d2a069f3-4951-c397-fea6-60ac6dc6405b",
-        "x-ms-date": "Fri, 20 Aug 2021 22:45:20 GMT",
+        "x-ms-date": "Fri, 26 Feb 2021 20:33:52 GMT",
         "x-ms-return-client-request-id": "true",
         "x-ms-version": "2020-12-06"
       },
@@ -21,40 +18,29 @@
       "StatusCode": 201,
       "ResponseHeaders": {
         "Content-Length": "0",
-        "Date": "Fri, 20 Aug 2021 22:45:19 GMT",
-        "ETag": "\u00220x8D9642C3047F432\u0022",
-        "Last-Modified": "Fri, 20 Aug 2021 22:45:20 GMT",
-        "Server": [
-          "Windows-Azure-Blob/1.0",
-          "Microsoft-HTTPAPI/2.0"
-        ],
+        "Date": "Fri, 26 Feb 2021 20:33:51 GMT",
+        "ETag": "\"0x8D8DA95D48552DE\"",
+        "Last-Modified": "Fri, 26 Feb 2021 20:33:52 GMT",
+        "Server": "Windows-Azure-Blob/1.0 Microsoft-HTTPAPI/2.0",
         "x-ms-client-request-id": "d2a069f3-4951-c397-fea6-60ac6dc6405b",
-<<<<<<< HEAD
-        "x-ms-request-id": "97b7f5f5-201e-006c-0b15-9639c8000000",
-        "x-ms-version": "2020-10-02"
-=======
         "x-ms-request-id": "98987a3c-201e-0072-4b7e-0c25cd000000",
         "x-ms-version": "2020-12-06"
->>>>>>> f7eb5f10
-      },
-      "ResponseBody": []
-    },
-    {
-      "RequestUri": "https://amandadev2.blob.core.windows.net/test-container-7c737214-ebb1-5cd0-c561-73ac534fc4b1/test-blob-e9b9ee4e-f2ae-065f-e626-acc400e9f490",
-      "RequestMethod": "PUT",
-      "RequestHeaders": {
-        "Accept": "application/xml",
-        "Authorization": "Sanitized",
-        "Content-Length": "0",
-        "Content-Type": "application/octet-stream",
-        "traceparent": "00-5de4939050e3894abac792dbfdd78f7d-83e0298324aafc46-00",
-        "User-Agent": [
-          "azsdk-net-Storage.Blobs/12.10.0-alpha.20210820.1",
-          "(.NET 5.0.9; Microsoft Windows 10.0.19043)"
-        ],
+      },
+      "ResponseBody": []
+    },
+    {
+      "RequestUri": "https://kasoboltest.blob.core.windows.net/test-container-7c737214-ebb1-5cd0-c561-73ac534fc4b1/test-blob-e9b9ee4e-f2ae-065f-e626-acc400e9f490",
+      "RequestMethod": "PUT",
+      "RequestHeaders": {
+        "Accept": "application/xml",
+        "Authorization": "Sanitized",
+        "Content-Length": "0",
+        "Content-Type": "application/octet-stream",
+        "traceparent": "00-b7cc3dfac273d64e93c0ed6e95c9ea33-1f07e57d796e3141-00",
+        "User-Agent": "azsdk-net-Storage.Blobs/12.9.0-alpha.20210226.1 (.NET Framework 4.8.4300.0; Microsoft Windows 10.0.19042 )",
         "x-ms-blob-type": "BlockBlob",
         "x-ms-client-request-id": "bc431b36-8097-b777-ef90-03c617ecab1b",
-        "x-ms-date": "Fri, 20 Aug 2021 22:45:20 GMT",
+        "x-ms-date": "Fri, 26 Feb 2021 20:33:52 GMT",
         "x-ms-return-client-request-id": "true",
         "x-ms-version": "2020-12-06"
       },
@@ -63,191 +49,146 @@
       "ResponseHeaders": {
         "Content-Length": "0",
         "Content-MD5": "1B2M2Y8AsgTpgAmY7PhCfg==",
-        "Date": "Fri, 20 Aug 2021 22:45:19 GMT",
-        "ETag": "\u00220x8D9642C304F7C17\u0022",
-        "Last-Modified": "Fri, 20 Aug 2021 22:45:20 GMT",
-        "Server": [
-          "Windows-Azure-Blob/1.0",
-          "Microsoft-HTTPAPI/2.0"
-        ],
+        "Date": "Fri, 26 Feb 2021 20:33:51 GMT",
+        "ETag": "\"0x8D8DA95D4B5FC50\"",
+        "Last-Modified": "Fri, 26 Feb 2021 20:33:52 GMT",
+        "Server": "Windows-Azure-Blob/1.0 Microsoft-HTTPAPI/2.0",
         "x-ms-client-request-id": "bc431b36-8097-b777-ef90-03c617ecab1b",
         "x-ms-content-crc64": "AAAAAAAAAAA=",
-        "x-ms-request-id": "97b7f60d-201e-006c-2015-9639c8000000",
-        "x-ms-request-server-encrypted": "true",
-<<<<<<< HEAD
-        "x-ms-version": "2020-10-02",
-        "x-ms-version-id": "2021-08-20T22:45:20.1499950Z"
-=======
-        "x-ms-version": "2020-12-06"
->>>>>>> f7eb5f10
-      },
-      "ResponseBody": []
-    },
-    {
-      "RequestUri": "https://amandadev2.blob.core.windows.net/test-container-7c737214-ebb1-5cd0-c561-73ac534fc4b1/test-blob-e9b9ee4e-f2ae-065f-e626-acc400e9f490?comp=block\u0026blockid=AAIAAAAAAAAAAAAAAAAAAAAAAAAAAAAAAAAAAAAAAAAAAAAAAAAAAAAAAAAAAAAA",
+        "x-ms-request-id": "98987b7f-201e-0072-807e-0c25cd000000",
+        "x-ms-request-server-encrypted": "true",
+        "x-ms-version": "2020-12-06"
+      },
+      "ResponseBody": []
+    },
+    {
+      "RequestUri": "https://kasoboltest.blob.core.windows.net/test-container-7c737214-ebb1-5cd0-c561-73ac534fc4b1/test-blob-e9b9ee4e-f2ae-065f-e626-acc400e9f490?comp=block&blockid=AAIAAAAAAAAAAAAAAAAAAAAAAAAAAAAAAAAAAAAAAAAAAAAAAAAAAAAAAAAAAAAA",
       "RequestMethod": "PUT",
       "RequestHeaders": {
         "Accept": "application/xml",
         "Authorization": "Sanitized",
         "Content-Length": "512",
         "Content-Type": "application/octet-stream",
-        "User-Agent": [
-          "azsdk-net-Storage.Blobs/12.10.0-alpha.20210820.1",
-          "(.NET 5.0.9; Microsoft Windows 10.0.19043)"
-        ],
+        "User-Agent": "azsdk-net-Storage.Blobs/12.9.0-alpha.20210226.1 (.NET Framework 4.8.4300.0; Microsoft Windows 10.0.19042 )",
         "x-ms-client-request-id": "15c8fa03-4363-7adc-555b-076fa2e2e400",
-        "x-ms-date": "Fri, 20 Aug 2021 22:45:20 GMT",
-        "x-ms-return-client-request-id": "true",
-        "x-ms-version": "2020-12-06"
-      },
-      "RequestBody": "cIk91SnDqs2P7fZAJJa9GtczXX8NVq28V2dotHgVsvIclJB8pfkEi0PrWsD7H\u002BJPaZHszYt0gxncgX3BW/ZUeToEI5AGQHXeLtI8IvzswDiFGErmKOVmpxF2oCR8QjBNluCF9/xSSSgcDp65OGAd78BFPEKrbVBVnXt\u002BkKBRYeui7oscZ8k8M88iyhpGrW\u002BwWbBjNgbtoiiPMFmA07iIyqyzFknUAYj2CQlziaM2DvAMzjfw7SvktUxjjDZvu18WmgBtk5Yl21gobS39ehmFWCJodAWBl9yBzmH9cXRRh02pXO6iyXpa5vLfx4D95zoz3TQUBkdalAIj68U0KGrj1uXfUx0q4o6nDo0SotBbg\u002BYmyZNAPIAGTsfsft61Jb6I\u002B/CbHpMcCfulbfi6R/EyyGfeDV7Wo5pk2QVVPWOw8ujOiqffwGVSCsCYm8\u002BITAbVurZ21hhgslhWNkSOx8yX9HsQ671KUgcCiwOePQjL3Iz\u002Bf4KsOhvPbthPiIogxEP0AKdTd2FJi2ivc0oUwXRPi1m4kEdJ67lgQHzl\u002B8l94cfAqT1gd2UrtPQa/cbQu6xk//0waDP7qhXt8zbkY5CeMpKDUxg27xP0jNtSL\u002B7yj4XPgfvLTHiUxP4ncoQuR1FkfMo0TWeULRDqPNxXqXsn\u002B2OxFOKU0uUZ748ZDnyOxkU=",
-      "StatusCode": 201,
-      "ResponseHeaders": {
-        "Content-Length": "0",
-        "Date": "Fri, 20 Aug 2021 22:45:19 GMT",
-        "Server": [
-          "Windows-Azure-Blob/1.0",
-          "Microsoft-HTTPAPI/2.0"
-        ],
+        "x-ms-date": "Fri, 26 Feb 2021 20:33:52 GMT",
+        "x-ms-return-client-request-id": "true",
+        "x-ms-version": "2020-12-06"
+      },
+      "RequestBody": "cIk91SnDqs2P7fZAJJa9GtczXX8NVq28V2dotHgVsvIclJB8pfkEi0PrWsD7H+JPaZHszYt0gxncgX3BW/ZUeToEI5AGQHXeLtI8IvzswDiFGErmKOVmpxF2oCR8QjBNluCF9/xSSSgcDp65OGAd78BFPEKrbVBVnXt+kKBRYeui7oscZ8k8M88iyhpGrW+wWbBjNgbtoiiPMFmA07iIyqyzFknUAYj2CQlziaM2DvAMzjfw7SvktUxjjDZvu18WmgBtk5Yl21gobS39ehmFWCJodAWBl9yBzmH9cXRRh02pXO6iyXpa5vLfx4D95zoz3TQUBkdalAIj68U0KGrj1uXfUx0q4o6nDo0SotBbg+YmyZNAPIAGTsfsft61Jb6I+/CbHpMcCfulbfi6R/EyyGfeDV7Wo5pk2QVVPWOw8ujOiqffwGVSCsCYm8+ITAbVurZ21hhgslhWNkSOx8yX9HsQ671KUgcCiwOePQjL3Iz+f4KsOhvPbthPiIogxEP0AKdTd2FJi2ivc0oUwXRPi1m4kEdJ67lgQHzl+8l94cfAqT1gd2UrtPQa/cbQu6xk//0waDP7qhXt8zbkY5CeMpKDUxg27xP0jNtSL+7yj4XPgfvLTHiUxP4ncoQuR1FkfMo0TWeULRDqPNxXqXsn+2OxFOKU0uUZ748ZDnyOxkU=",
+      "StatusCode": 201,
+      "ResponseHeaders": {
+        "Content-Length": "0",
+        "Date": "Fri, 26 Feb 2021 20:33:51 GMT",
+        "Server": "Windows-Azure-Blob/1.0 Microsoft-HTTPAPI/2.0",
         "x-ms-client-request-id": "15c8fa03-4363-7adc-555b-076fa2e2e400",
-        "x-ms-content-crc64": "6rDGPex\u002Bvts=",
-        "x-ms-request-id": "97b7f617-201e-006c-2815-9639c8000000",
-        "x-ms-request-server-encrypted": "true",
-        "x-ms-version": "2020-12-06"
-      },
-      "ResponseBody": []
-    },
-    {
-      "RequestUri": "https://amandadev2.blob.core.windows.net/test-container-7c737214-ebb1-5cd0-c561-73ac534fc4b1/test-blob-e9b9ee4e-f2ae-065f-e626-acc400e9f490?comp=blocklist",
+        "x-ms-content-crc64": "6rDGPex+vts=",
+        "x-ms-request-id": "98987bcc-201e-0072-4c7e-0c25cd000000",
+        "x-ms-request-server-encrypted": "true",
+        "x-ms-version": "2020-12-06"
+      },
+      "ResponseBody": []
+    },
+    {
+      "RequestUri": "https://kasoboltest.blob.core.windows.net/test-container-7c737214-ebb1-5cd0-c561-73ac534fc4b1/test-blob-e9b9ee4e-f2ae-065f-e626-acc400e9f490?comp=blocklist",
       "RequestMethod": "PUT",
       "RequestHeaders": {
         "Accept": "application/xml",
         "Authorization": "Sanitized",
         "Content-Length": "107",
         "Content-Type": "application/xml",
-        "If-Match": "\u00220x8D9642C304F7C17\u0022",
-        "User-Agent": [
-          "azsdk-net-Storage.Blobs/12.10.0-alpha.20210820.1",
-          "(.NET 5.0.9; Microsoft Windows 10.0.19043)"
-        ],
+        "If-Match": "0x8D8DA95D4B5FC50",
+        "User-Agent": "azsdk-net-Storage.Blobs/12.9.0-alpha.20210226.1 (.NET Framework 4.8.4300.0; Microsoft Windows 10.0.19042 )",
         "x-ms-client-request-id": "1cc25819-9524-5db7-8e09-ffe9f5b5f4c1",
-        "x-ms-date": "Fri, 20 Aug 2021 22:45:20 GMT",
-        "x-ms-return-client-request-id": "true",
-        "x-ms-version": "2020-12-06"
-      },
-      "RequestBody": "\uFEFF\u003CBlockList\u003E\u003CLatest\u003EAAIAAAAAAAAAAAAAAAAAAAAAAAAAAAAAAAAAAAAAAAAAAAAAAAAAAAAAAAAAAAAA\u003C/Latest\u003E\u003C/BlockList\u003E",
-      "StatusCode": 201,
-      "ResponseHeaders": {
-        "Content-Length": "0",
-        "Date": "Fri, 20 Aug 2021 22:45:19 GMT",
-        "ETag": "\u00220x8D9642C305E72E9\u0022",
-        "Last-Modified": "Fri, 20 Aug 2021 22:45:20 GMT",
-        "Server": [
-          "Windows-Azure-Blob/1.0",
-          "Microsoft-HTTPAPI/2.0"
-        ],
+        "x-ms-date": "Fri, 26 Feb 2021 20:33:52 GMT",
+        "x-ms-return-client-request-id": "true",
+        "x-ms-version": "2020-12-06"
+      },
+      "RequestBody": "﻿<BlockList><Latest>AAIAAAAAAAAAAAAAAAAAAAAAAAAAAAAAAAAAAAAAAAAAAAAAAAAAAAAAAAAAAAAA</Latest></BlockList>",
+      "StatusCode": 201,
+      "ResponseHeaders": {
+        "Content-Length": "0",
+        "Date": "Fri, 26 Feb 2021 20:33:51 GMT",
+        "ETag": "\"0x8D8DA95D4D3C2EC\"",
+        "Last-Modified": "Fri, 26 Feb 2021 20:33:52 GMT",
+        "Server": "Windows-Azure-Blob/1.0 Microsoft-HTTPAPI/2.0",
         "x-ms-client-request-id": "1cc25819-9524-5db7-8e09-ffe9f5b5f4c1",
         "x-ms-content-crc64": "aeBFnShK27Y=",
-        "x-ms-request-id": "97b7f625-201e-006c-3415-9639c8000000",
-        "x-ms-request-server-encrypted": "true",
-<<<<<<< HEAD
-        "x-ms-version": "2020-10-02",
-        "x-ms-version-id": "2021-08-20T22:45:20.2490640Z"
-=======
-        "x-ms-version": "2020-12-06"
->>>>>>> f7eb5f10
-      },
-      "ResponseBody": []
-    },
-    {
-      "RequestUri": "https://amandadev2.blob.core.windows.net/test-container-7c737214-ebb1-5cd0-c561-73ac534fc4b1/test-blob-e9b9ee4e-f2ae-065f-e626-acc400e9f490?comp=block\u0026blockid=AAQAAAAAAAAAAAAAAAAAAAAAAAAAAAAAAAAAAAAAAAAAAAAAAAAAAAAAAAAAAAAA",
+        "x-ms-request-id": "98987c2d-201e-0072-2b7e-0c25cd000000",
+        "x-ms-request-server-encrypted": "true",
+        "x-ms-version": "2020-12-06"
+      },
+      "ResponseBody": []
+    },
+    {
+      "RequestUri": "https://kasoboltest.blob.core.windows.net/test-container-7c737214-ebb1-5cd0-c561-73ac534fc4b1/test-blob-e9b9ee4e-f2ae-065f-e626-acc400e9f490?comp=block&blockid=AAQAAAAAAAAAAAAAAAAAAAAAAAAAAAAAAAAAAAAAAAAAAAAAAAAAAAAAAAAAAAAA",
       "RequestMethod": "PUT",
       "RequestHeaders": {
         "Accept": "application/xml",
         "Authorization": "Sanitized",
         "Content-Length": "512",
         "Content-Type": "application/octet-stream",
-        "User-Agent": [
-          "azsdk-net-Storage.Blobs/12.10.0-alpha.20210820.1",
-          "(.NET 5.0.9; Microsoft Windows 10.0.19043)"
-        ],
+        "User-Agent": "azsdk-net-Storage.Blobs/12.9.0-alpha.20210226.1 (.NET Framework 4.8.4300.0; Microsoft Windows 10.0.19042 )",
         "x-ms-client-request-id": "4956a7e0-c720-28dc-24f4-9981bf9e4341",
-        "x-ms-date": "Fri, 20 Aug 2021 22:45:20 GMT",
-        "x-ms-return-client-request-id": "true",
-        "x-ms-version": "2020-12-06"
-      },
-      "RequestBody": "iu6zI75CHTtT6\u002BEQnDwbgwB3IHwybs\u002Bp5Rpd2HselFt2l826yAQ9IJTZjqjx1Xyyc5UOBG1JEhseCT2j5EW/NVeFmQVuYbr8Ov/oWeAmuA\u002Beq2XlD4/uLISxm7/GmTxOGVlRbDt2RBHbEspuYLg7\u002BFEtBTng2iXHl22BvMX7NaDDmUCG1UvUJ2dTCv3Ff8vLdqNtmJQCbj8zidXO9YdM390pqsd4tCMFWd7SjNAnAhehtUYijZwLwCoBU0t2BjHgByogm9UEU8GAZz\u002B2MOJvC4e\u002BLUBAKVJAHumcd2HXj1Os8oWlB2ZBnGGEoiZdVJBIkkfDuNjwn93Y4H3raNxgqNjrCj5cyQQgfJDevIcr4slZU\u002BUaFNd6vFKozSfpVTOFJPlNckpS7MhCojtHEeNVrP20khX2RpQAcU3rtPzdNyZdWZeO3nB\u002BB2Yc13GbMqpvUiEpNMMejt1lTAH9ZjjMZWsV6rhLx86NNouu2m8jZT6jfGHaswNjP8q6KJFvgKAuUHEGhkjyI4pSm/04b7RuQufCWerW8bJnsavtkZ48HrXrf4r\u002BHd71sVjXiBcFKs8VTOaprCe1WF6\u002BntSdBJLrFX1ITe8qcCUJzKiS/2maYofb2EW4k3KONScrP34JWK3F63Kavd3f69vBoN9/Iln0JDtNwSxNM4IKuhfI/jCm/3Q=",
-      "StatusCode": 201,
-      "ResponseHeaders": {
-        "Content-Length": "0",
-        "Date": "Fri, 20 Aug 2021 22:45:20 GMT",
-        "Server": [
-          "Windows-Azure-Blob/1.0",
-          "Microsoft-HTTPAPI/2.0"
-        ],
+        "x-ms-date": "Fri, 26 Feb 2021 20:33:53 GMT",
+        "x-ms-return-client-request-id": "true",
+        "x-ms-version": "2020-12-06"
+      },
+      "RequestBody": "iu6zI75CHTtT6+EQnDwbgwB3IHwybs+p5Rpd2HselFt2l826yAQ9IJTZjqjx1Xyyc5UOBG1JEhseCT2j5EW/NVeFmQVuYbr8Ov/oWeAmuA+eq2XlD4/uLISxm7/GmTxOGVlRbDt2RBHbEspuYLg7+FEtBTng2iXHl22BvMX7NaDDmUCG1UvUJ2dTCv3Ff8vLdqNtmJQCbj8zidXO9YdM390pqsd4tCMFWd7SjNAnAhehtUYijZwLwCoBU0t2BjHgByogm9UEU8GAZz+2MOJvC4e+LUBAKVJAHumcd2HXj1Os8oWlB2ZBnGGEoiZdVJBIkkfDuNjwn93Y4H3raNxgqNjrCj5cyQQgfJDevIcr4slZU+UaFNd6vFKozSfpVTOFJPlNckpS7MhCojtHEeNVrP20khX2RpQAcU3rtPzdNyZdWZeO3nB+B2Yc13GbMqpvUiEpNMMejt1lTAH9ZjjMZWsV6rhLx86NNouu2m8jZT6jfGHaswNjP8q6KJFvgKAuUHEGhkjyI4pSm/04b7RuQufCWerW8bJnsavtkZ48HrXrf4r+Hd71sVjXiBcFKs8VTOaprCe1WF6+ntSdBJLrFX1ITe8qcCUJzKiS/2maYofb2EW4k3KONScrP34JWK3F63Kavd3f69vBoN9/Iln0JDtNwSxNM4IKuhfI/jCm/3Q=",
+      "StatusCode": 201,
+      "ResponseHeaders": {
+        "Content-Length": "0",
+        "Date": "Fri, 26 Feb 2021 20:33:51 GMT",
+        "Server": "Windows-Azure-Blob/1.0 Microsoft-HTTPAPI/2.0",
         "x-ms-client-request-id": "4956a7e0-c720-28dc-24f4-9981bf9e4341",
-        "x-ms-content-crc64": "ghcHc6WEX\u002Bo=",
-        "x-ms-request-id": "97b7f62e-201e-006c-3d15-9639c8000000",
-        "x-ms-request-server-encrypted": "true",
-        "x-ms-version": "2020-12-06"
-      },
-      "ResponseBody": []
-    },
-    {
-      "RequestUri": "https://amandadev2.blob.core.windows.net/test-container-7c737214-ebb1-5cd0-c561-73ac534fc4b1/test-blob-e9b9ee4e-f2ae-065f-e626-acc400e9f490?comp=blocklist",
+        "x-ms-content-crc64": "ghcHc6WEX+o=",
+        "x-ms-request-id": "98987c67-201e-0072-647e-0c25cd000000",
+        "x-ms-request-server-encrypted": "true",
+        "x-ms-version": "2020-12-06"
+      },
+      "ResponseBody": []
+    },
+    {
+      "RequestUri": "https://kasoboltest.blob.core.windows.net/test-container-7c737214-ebb1-5cd0-c561-73ac534fc4b1/test-blob-e9b9ee4e-f2ae-065f-e626-acc400e9f490?comp=blocklist",
       "RequestMethod": "PUT",
       "RequestHeaders": {
         "Accept": "application/xml",
         "Authorization": "Sanitized",
         "Content-Length": "188",
         "Content-Type": "application/xml",
-        "If-Match": "\u00220x8D9642C305E72E9\u0022",
-        "User-Agent": [
-          "azsdk-net-Storage.Blobs/12.10.0-alpha.20210820.1",
-          "(.NET 5.0.9; Microsoft Windows 10.0.19043)"
-        ],
+        "If-Match": "0x8D8DA95D4D3C2EC",
+        "User-Agent": "azsdk-net-Storage.Blobs/12.9.0-alpha.20210226.1 (.NET Framework 4.8.4300.0; Microsoft Windows 10.0.19042 )",
         "x-ms-client-request-id": "4e093cd0-aa5e-18a1-61fd-3c48b59d86d3",
-        "x-ms-date": "Fri, 20 Aug 2021 22:45:20 GMT",
-        "x-ms-return-client-request-id": "true",
-        "x-ms-version": "2020-12-06"
-      },
-      "RequestBody": "\uFEFF\u003CBlockList\u003E\u003CLatest\u003EAAIAAAAAAAAAAAAAAAAAAAAAAAAAAAAAAAAAAAAAAAAAAAAAAAAAAAAAAAAAAAAA\u003C/Latest\u003E\u003CLatest\u003EAAQAAAAAAAAAAAAAAAAAAAAAAAAAAAAAAAAAAAAAAAAAAAAAAAAAAAAAAAAAAAAA\u003C/Latest\u003E\u003C/BlockList\u003E",
-      "StatusCode": 201,
-      "ResponseHeaders": {
-        "Content-Length": "0",
-        "Date": "Fri, 20 Aug 2021 22:45:20 GMT",
-        "ETag": "\u00220x8D9642C306DDEF7\u0022",
-        "Last-Modified": "Fri, 20 Aug 2021 22:45:20 GMT",
-        "Server": [
-          "Windows-Azure-Blob/1.0",
-          "Microsoft-HTTPAPI/2.0"
-        ],
+        "x-ms-date": "Fri, 26 Feb 2021 20:33:53 GMT",
+        "x-ms-return-client-request-id": "true",
+        "x-ms-version": "2020-12-06"
+      },
+      "RequestBody": "﻿<BlockList><Latest>AAIAAAAAAAAAAAAAAAAAAAAAAAAAAAAAAAAAAAAAAAAAAAAAAAAAAAAAAAAAAAAA</Latest><Latest>AAQAAAAAAAAAAAAAAAAAAAAAAAAAAAAAAAAAAAAAAAAAAAAAAAAAAAAAAAAAAAAA</Latest></BlockList>",
+      "StatusCode": 201,
+      "ResponseHeaders": {
+        "Content-Length": "0",
+        "Date": "Fri, 26 Feb 2021 20:33:52 GMT",
+        "ETag": "\"0x8D8DA95D4E5A07A\"",
+        "Last-Modified": "Fri, 26 Feb 2021 20:33:52 GMT",
+        "Server": "Windows-Azure-Blob/1.0 Microsoft-HTTPAPI/2.0",
         "x-ms-client-request-id": "4e093cd0-aa5e-18a1-61fd-3c48b59d86d3",
         "x-ms-content-crc64": "3PffYG1sS48=",
-        "x-ms-request-id": "97b7f637-201e-006c-4515-9639c8000000",
-        "x-ms-request-server-encrypted": "true",
-<<<<<<< HEAD
-        "x-ms-version": "2020-10-02",
-        "x-ms-version-id": "2021-08-20T22:45:20.3491335Z"
-=======
-        "x-ms-version": "2020-12-06"
->>>>>>> f7eb5f10
-      },
-      "ResponseBody": []
-    },
-    {
-      "RequestUri": "https://amandadev2.blob.core.windows.net/test-container-7c737214-ebb1-5cd0-c561-73ac534fc4b1/test-blob-e9b9ee4e-f2ae-065f-e626-acc400e9f490",
+        "x-ms-request-id": "98987cad-201e-0072-257e-0c25cd000000",
+        "x-ms-request-server-encrypted": "true",
+        "x-ms-version": "2020-12-06"
+      },
+      "ResponseBody": []
+    },
+    {
+      "RequestUri": "https://kasoboltest.blob.core.windows.net/test-container-7c737214-ebb1-5cd0-c561-73ac534fc4b1/test-blob-e9b9ee4e-f2ae-065f-e626-acc400e9f490",
       "RequestMethod": "GET",
       "RequestHeaders": {
         "Accept": "application/xml",
         "Authorization": "Sanitized",
-        "traceparent": "00-8d8ba9ef8fc8e84a915f54b028df7d52-fd1516ec3e0acb49-00",
-        "User-Agent": [
-          "azsdk-net-Storage.Blobs/12.10.0-alpha.20210820.1",
-          "(.NET 5.0.9; Microsoft Windows 10.0.19043)"
-        ],
+        "traceparent": "00-b470ceffb04e6c4abe4e6e60ac83963f-3b62e08f47040a4d-00",
+        "User-Agent": "azsdk-net-Storage.Blobs/12.9.0-alpha.20210226.1 (.NET Framework 4.8.4300.0; Microsoft Windows 10.0.19042 )",
         "x-ms-client-request-id": "83b114c2-f595-0de2-b5d8-a16fdeda149b",
-        "x-ms-date": "Fri, 20 Aug 2021 22:45:20 GMT",
+        "x-ms-date": "Fri, 26 Feb 2021 20:33:53 GMT",
         "x-ms-return-client-request-id": "true",
         "x-ms-version": "2020-12-06"
       },
@@ -255,45 +196,34 @@
       "StatusCode": 200,
       "ResponseHeaders": {
         "Accept-Ranges": "bytes",
+        "Access-Control-Allow-Origin": "*",
         "Content-Length": "1024",
         "Content-Type": "application/octet-stream",
-        "Date": "Fri, 20 Aug 2021 22:45:20 GMT",
-        "ETag": "\u00220x8D9642C306DDEF7\u0022",
-        "Last-Modified": "Fri, 20 Aug 2021 22:45:20 GMT",
-        "Server": [
-          "Windows-Azure-Blob/1.0",
-          "Microsoft-HTTPAPI/2.0"
-        ],
+        "Date": "Fri, 26 Feb 2021 20:33:52 GMT",
+        "ETag": "\"0x8D8DA95D4E5A07A\"",
+        "Last-Modified": "Fri, 26 Feb 2021 20:33:52 GMT",
+        "Server": "Windows-Azure-Blob/1.0 Microsoft-HTTPAPI/2.0",
         "x-ms-blob-type": "BlockBlob",
         "x-ms-client-request-id": "83b114c2-f595-0de2-b5d8-a16fdeda149b",
-        "x-ms-creation-time": "Fri, 20 Aug 2021 22:45:20 GMT",
-        "x-ms-is-current-version": "true",
+        "x-ms-creation-time": "Fri, 26 Feb 2021 20:33:52 GMT",
         "x-ms-lease-state": "available",
         "x-ms-lease-status": "unlocked",
-        "x-ms-request-id": "97b7f646-201e-006c-5115-9639c8000000",
+        "x-ms-request-id": "98987cf5-201e-0072-687e-0c25cd000000",
         "x-ms-server-encrypted": "true",
-<<<<<<< HEAD
-        "x-ms-version": "2020-10-02",
-        "x-ms-version-id": "2021-08-20T22:45:20.3491335Z"
-=======
-        "x-ms-version": "2020-12-06"
->>>>>>> f7eb5f10
-      },
-      "ResponseBody": "cIk91SnDqs2P7fZAJJa9GtczXX8NVq28V2dotHgVsvIclJB8pfkEi0PrWsD7H\u002BJPaZHszYt0gxncgX3BW/ZUeToEI5AGQHXeLtI8IvzswDiFGErmKOVmpxF2oCR8QjBNluCF9/xSSSgcDp65OGAd78BFPEKrbVBVnXt\u002BkKBRYeui7oscZ8k8M88iyhpGrW\u002BwWbBjNgbtoiiPMFmA07iIyqyzFknUAYj2CQlziaM2DvAMzjfw7SvktUxjjDZvu18WmgBtk5Yl21gobS39ehmFWCJodAWBl9yBzmH9cXRRh02pXO6iyXpa5vLfx4D95zoz3TQUBkdalAIj68U0KGrj1uXfUx0q4o6nDo0SotBbg\u002BYmyZNAPIAGTsfsft61Jb6I\u002B/CbHpMcCfulbfi6R/EyyGfeDV7Wo5pk2QVVPWOw8ujOiqffwGVSCsCYm8\u002BITAbVurZ21hhgslhWNkSOx8yX9HsQ671KUgcCiwOePQjL3Iz\u002Bf4KsOhvPbthPiIogxEP0AKdTd2FJi2ivc0oUwXRPi1m4kEdJ67lgQHzl\u002B8l94cfAqT1gd2UrtPQa/cbQu6xk//0waDP7qhXt8zbkY5CeMpKDUxg27xP0jNtSL\u002B7yj4XPgfvLTHiUxP4ncoQuR1FkfMo0TWeULRDqPNxXqXsn\u002B2OxFOKU0uUZ748ZDnyOxkWK7rMjvkIdO1Pr4RCcPBuDAHcgfDJuz6nlGl3Yex6UW3aXzbrIBD0glNmOqPHVfLJzlQ4EbUkSGx4JPaPkRb81V4WZBW5huvw6/\u002BhZ4Ca4D56rZeUPj\u002B4shLGbv8aZPE4ZWVFsO3ZEEdsSym5guDv4US0FOeDaJceXbYG8xfs1oMOZQIbVS9QnZ1MK/cV/y8t2o22YlAJuPzOJ1c71h0zf3Smqx3i0IwVZ3tKM0CcCF6G1RiKNnAvAKgFTS3YGMeAHKiCb1QRTwYBnP7Yw4m8Lh74tQEApUkAe6Zx3YdePU6zyhaUHZkGcYYSiJl1UkEiSR8O42PCf3djgfeto3GCo2OsKPlzJBCB8kN68hyviyVlT5RoU13q8UqjNJ\u002BlVM4Uk\u002BU1ySlLsyEKiO0cR41Ws/bSSFfZGlABxTeu0/N03Jl1Zl47ecH4HZhzXcZsyqm9SISk0wx6O3WVMAf1mOMxlaxXquEvHzo02i67abyNlPqN8YdqzA2M/yrookW\u002BAoC5QcQaGSPIjilKb/ThvtG5C58JZ6tbxsmexq\u002B2Rnjwetet/iv4d3vWxWNeIFwUqzxVM5qmsJ7VYXr6e1J0EkusVfUhN7ypwJQnMqJL/aZpih9vYRbiTco41Jys/fglYrcXrcpq93d/r28Gg338iWfQkO03BLE0zggq6F8j\u002BMKb/dA=="
-    },
-    {
-      "RequestUri": "https://amandadev2.blob.core.windows.net/test-container-7c737214-ebb1-5cd0-c561-73ac534fc4b1?restype=container",
+        "x-ms-version": "2020-12-06"
+      },
+      "ResponseBody": "cIk91SnDqs2P7fZAJJa9GtczXX8NVq28V2dotHgVsvIclJB8pfkEi0PrWsD7H+JPaZHszYt0gxncgX3BW/ZUeToEI5AGQHXeLtI8IvzswDiFGErmKOVmpxF2oCR8QjBNluCF9/xSSSgcDp65OGAd78BFPEKrbVBVnXt+kKBRYeui7oscZ8k8M88iyhpGrW+wWbBjNgbtoiiPMFmA07iIyqyzFknUAYj2CQlziaM2DvAMzjfw7SvktUxjjDZvu18WmgBtk5Yl21gobS39ehmFWCJodAWBl9yBzmH9cXRRh02pXO6iyXpa5vLfx4D95zoz3TQUBkdalAIj68U0KGrj1uXfUx0q4o6nDo0SotBbg+YmyZNAPIAGTsfsft61Jb6I+/CbHpMcCfulbfi6R/EyyGfeDV7Wo5pk2QVVPWOw8ujOiqffwGVSCsCYm8+ITAbVurZ21hhgslhWNkSOx8yX9HsQ671KUgcCiwOePQjL3Iz+f4KsOhvPbthPiIogxEP0AKdTd2FJi2ivc0oUwXRPi1m4kEdJ67lgQHzl+8l94cfAqT1gd2UrtPQa/cbQu6xk//0waDP7qhXt8zbkY5CeMpKDUxg27xP0jNtSL+7yj4XPgfvLTHiUxP4ncoQuR1FkfMo0TWeULRDqPNxXqXsn+2OxFOKU0uUZ748ZDnyOxkWK7rMjvkIdO1Pr4RCcPBuDAHcgfDJuz6nlGl3Yex6UW3aXzbrIBD0glNmOqPHVfLJzlQ4EbUkSGx4JPaPkRb81V4WZBW5huvw6/+hZ4Ca4D56rZeUPj+4shLGbv8aZPE4ZWVFsO3ZEEdsSym5guDv4US0FOeDaJceXbYG8xfs1oMOZQIbVS9QnZ1MK/cV/y8t2o22YlAJuPzOJ1c71h0zf3Smqx3i0IwVZ3tKM0CcCF6G1RiKNnAvAKgFTS3YGMeAHKiCb1QRTwYBnP7Yw4m8Lh74tQEApUkAe6Zx3YdePU6zyhaUHZkGcYYSiJl1UkEiSR8O42PCf3djgfeto3GCo2OsKPlzJBCB8kN68hyviyVlT5RoU13q8UqjNJ+lVM4Uk+U1ySlLsyEKiO0cR41Ws/bSSFfZGlABxTeu0/N03Jl1Zl47ecH4HZhzXcZsyqm9SISk0wx6O3WVMAf1mOMxlaxXquEvHzo02i67abyNlPqN8YdqzA2M/yrookW+AoC5QcQaGSPIjilKb/ThvtG5C58JZ6tbxsmexq+2Rnjwetet/iv4d3vWxWNeIFwUqzxVM5qmsJ7VYXr6e1J0EkusVfUhN7ypwJQnMqJL/aZpih9vYRbiTco41Jys/fglYrcXrcpq93d/r28Gg338iWfQkO03BLE0zggq6F8j+MKb/dA=="
+    },
+    {
+      "RequestUri": "https://kasoboltest.blob.core.windows.net/test-container-7c737214-ebb1-5cd0-c561-73ac534fc4b1?restype=container",
       "RequestMethod": "DELETE",
       "RequestHeaders": {
         "Accept": "application/xml",
         "Authorization": "Sanitized",
-        "traceparent": "00-71422418eb6e3248af87d41311d2dc54-8201bf1b7dd01446-00",
-        "User-Agent": [
-          "azsdk-net-Storage.Blobs/12.10.0-alpha.20210820.1",
-          "(.NET 5.0.9; Microsoft Windows 10.0.19043)"
-        ],
+        "traceparent": "00-9cac9863f7178a4dbd65a395c6e4ccab-99132e3ec841e94a-00",
+        "User-Agent": "azsdk-net-Storage.Blobs/12.9.0-alpha.20210226.1 (.NET Framework 4.8.4300.0; Microsoft Windows 10.0.19042 )",
         "x-ms-client-request-id": "a086194a-03ec-563e-fbf0-1f4093e7e6ab",
-        "x-ms-date": "Fri, 20 Aug 2021 22:45:20 GMT",
+        "x-ms-date": "Fri, 26 Feb 2021 20:33:53 GMT",
         "x-ms-return-client-request-id": "true",
         "x-ms-version": "2020-12-06"
       },
@@ -301,25 +231,17 @@
       "StatusCode": 202,
       "ResponseHeaders": {
         "Content-Length": "0",
-        "Date": "Fri, 20 Aug 2021 22:45:20 GMT",
-        "Server": [
-          "Windows-Azure-Blob/1.0",
-          "Microsoft-HTTPAPI/2.0"
-        ],
+        "Date": "Fri, 26 Feb 2021 20:33:52 GMT",
+        "Server": "Windows-Azure-Blob/1.0 Microsoft-HTTPAPI/2.0",
         "x-ms-client-request-id": "a086194a-03ec-563e-fbf0-1f4093e7e6ab",
-<<<<<<< HEAD
-        "x-ms-request-id": "97b7f65d-201e-006c-6715-9639c8000000",
-        "x-ms-version": "2020-10-02"
-=======
         "x-ms-request-id": "98987d5e-201e-0072-457e-0c25cd000000",
         "x-ms-version": "2020-12-06"
->>>>>>> f7eb5f10
       },
       "ResponseBody": []
     }
   ],
   "Variables": {
     "RandomSeed": "1120089114",
-    "Storage_TestConfigDefault": "ProductionTenant\namandadev2\nU2FuaXRpemVk\nhttps://amandadev2.blob.core.windows.net\nhttps://amandadev2.file.core.windows.net\nhttps://amandadev2.queue.core.windows.net\nhttps://amandadev2.table.core.windows.net\n\n\n\n\nhttps://amandadev2-secondary.blob.core.windows.net\nhttps://amandadev2-secondary.file.core.windows.net\nhttps://amandadev2-secondary.queue.core.windows.net\nhttps://amandadev2-secondary.table.core.windows.net\n\nSanitized\n\n\nCloud\nBlobEndpoint=https://amandadev2.blob.core.windows.net/;QueueEndpoint=https://amandadev2.queue.core.windows.net/;FileEndpoint=https://amandadev2.file.core.windows.net/;BlobSecondaryEndpoint=https://amandadev2-secondary.blob.core.windows.net/;QueueSecondaryEndpoint=https://amandadev2-secondary.queue.core.windows.net/;FileSecondaryEndpoint=https://amandadev2-secondary.file.core.windows.net/;AccountName=amandadev2;AccountKey=Kg==;\ntestscope2\n\n"
+    "Storage_TestConfigDefault": "ProductionTenant\nkasoboltest\nU2FuaXRpemVk\nhttps://kasoboltest.blob.core.windows.net\nhttps://kasoboltest.file.core.windows.net\nhttps://kasoboltest.queue.core.windows.net\nhttps://kasoboltest.table.core.windows.net\n\n\n\n\nhttps://kasoboltest-secondary.blob.core.windows.net\nhttps://kasoboltest-secondary.file.core.windows.net\nhttps://kasoboltest-secondary.queue.core.windows.net\nhttps://kasoboltest-secondary.table.core.windows.net\n\nSanitized\n\n\nCloud\nBlobEndpoint=https://kasoboltest.blob.core.windows.net/;QueueEndpoint=https://kasoboltest.queue.core.windows.net/;FileEndpoint=https://kasoboltest.file.core.windows.net/;BlobSecondaryEndpoint=https://kasoboltest-secondary.blob.core.windows.net/;QueueSecondaryEndpoint=https://kasoboltest-secondary.queue.core.windows.net/;FileSecondaryEndpoint=https://kasoboltest-secondary.file.core.windows.net/;AccountName=kasoboltest;AccountKey=Kg==;\nencryptionScope\n\n"
   }
 }