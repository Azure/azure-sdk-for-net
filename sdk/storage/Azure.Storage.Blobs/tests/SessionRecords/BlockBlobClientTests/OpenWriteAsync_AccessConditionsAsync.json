{
  "Entries": [
    {
      "RequestUri": "https://amandadev2.blob.core.windows.net/test-container-185ef2e8-be9a-2c8f-7a1f-679a7e7337b0?restype=container",
      "RequestMethod": "PUT",
      "RequestHeaders": {
        "Accept": "application/xml",
        "Authorization": "Sanitized",
        "traceparent": "00-8d65ed982bf0ea47b4f2069bd1d46bd3-cbf6808dee65e047-00",
        "User-Agent": [
          "azsdk-net-Storage.Blobs/12.10.0-alpha.20210820.1",
          "(.NET 5.0.9; Microsoft Windows 10.0.19043)"
        ],
        "x-ms-blob-public-access": "container",
        "x-ms-client-request-id": "43ddbe7e-d4f7-b23b-b5d2-6b02f940a7d7",
        "x-ms-date": "Fri, 20 Aug 2021 22:45:26 GMT",
        "x-ms-return-client-request-id": "true",
        "x-ms-version": "2020-12-06"
      },
      "RequestBody": null,
      "StatusCode": 201,
      "ResponseHeaders": {
        "Content-Length": "0",
        "Date": "Fri, 20 Aug 2021 22:45:26 GMT",
        "ETag": "\u00220x8D9642C3440E937\u0022",
        "Last-Modified": "Fri, 20 Aug 2021 22:45:26 GMT",
        "Server": [
          "Windows-Azure-Blob/1.0",
          "Microsoft-HTTPAPI/2.0"
        ],
        "x-ms-client-request-id": "43ddbe7e-d4f7-b23b-b5d2-6b02f940a7d7",
<<<<<<< HEAD
        "x-ms-request-id": "97b7fd13-201e-006c-4c15-9639c8000000",
        "x-ms-version": "2020-10-02"
=======
        "x-ms-request-id": "297085d3-a01e-0063-2d7e-0c12d6000000",
        "x-ms-version": "2020-12-06"
>>>>>>> f7eb5f10
      },
      "ResponseBody": []
    },
    {
      "RequestUri": "https://amandadev2.blob.core.windows.net/test-container-185ef2e8-be9a-2c8f-7a1f-679a7e7337b0/test-blob-eed76313-f149-956b-ed36-e2e12dba3ab8",
      "RequestMethod": "PUT",
      "RequestHeaders": {
        "Accept": "application/xml",
        "Authorization": "Sanitized",
        "Content-Length": "0",
        "Content-Type": "application/octet-stream",
        "traceparent": "00-954d2b5f26b5ca43be784d3ae0b8f9df-7a4a8fae50316949-00",
        "User-Agent": [
          "azsdk-net-Storage.Blobs/12.10.0-alpha.20210820.1",
          "(.NET 5.0.9; Microsoft Windows 10.0.19043)"
        ],
        "x-ms-blob-type": "BlockBlob",
        "x-ms-client-request-id": "8ec1ba11-aaea-8c3d-5247-56c0f15984fb",
        "x-ms-date": "Fri, 20 Aug 2021 22:45:26 GMT",
        "x-ms-return-client-request-id": "true",
        "x-ms-version": "2020-12-06"
      },
      "RequestBody": [],
      "StatusCode": 201,
      "ResponseHeaders": {
        "Content-Length": "0",
        "Content-MD5": "1B2M2Y8AsgTpgAmY7PhCfg==",
        "Date": "Fri, 20 Aug 2021 22:45:26 GMT",
        "ETag": "\u00220x8D9642C34495904\u0022",
        "Last-Modified": "Fri, 20 Aug 2021 22:45:26 GMT",
        "Server": [
          "Windows-Azure-Blob/1.0",
          "Microsoft-HTTPAPI/2.0"
        ],
        "x-ms-client-request-id": "8ec1ba11-aaea-8c3d-5247-56c0f15984fb",
        "x-ms-content-crc64": "AAAAAAAAAAA=",
        "x-ms-request-id": "97b7fd1e-201e-006c-5515-9639c8000000",
        "x-ms-request-server-encrypted": "true",
<<<<<<< HEAD
        "x-ms-version": "2020-10-02",
        "x-ms-version-id": "2021-08-20T22:45:26.8196612Z"
=======
        "x-ms-version": "2020-12-06"
>>>>>>> f7eb5f10
      },
      "ResponseBody": []
    },
    {
      "RequestUri": "https://amandadev2.blob.core.windows.net/test-container-185ef2e8-be9a-2c8f-7a1f-679a7e7337b0/test-blob-eed76313-f149-956b-ed36-e2e12dba3ab8",
      "RequestMethod": "PUT",
      "RequestHeaders": {
        "Accept": "application/xml",
        "Authorization": "Sanitized",
        "Content-Length": "0",
        "Content-Type": "application/octet-stream",
        "traceparent": "00-d3af2a320b6a31428e6f35188d82a1b5-534422ddda80d146-00",
        "User-Agent": [
          "azsdk-net-Storage.Blobs/12.10.0-alpha.20210820.1",
          "(.NET 5.0.9; Microsoft Windows 10.0.19043)"
        ],
        "x-ms-blob-type": "BlockBlob",
        "x-ms-client-request-id": "c8def448-2e26-e5c7-8feb-c91279fe9d63",
        "x-ms-date": "Fri, 20 Aug 2021 22:45:26 GMT",
        "x-ms-return-client-request-id": "true",
        "x-ms-version": "2020-12-06"
      },
      "RequestBody": [],
      "StatusCode": 201,
      "ResponseHeaders": {
        "Content-Length": "0",
        "Content-MD5": "1B2M2Y8AsgTpgAmY7PhCfg==",
        "Date": "Fri, 20 Aug 2021 22:45:26 GMT",
        "ETag": "\u00220x8D9642C3450D473\u0022",
        "Last-Modified": "Fri, 20 Aug 2021 22:45:26 GMT",
        "Server": [
          "Windows-Azure-Blob/1.0",
          "Microsoft-HTTPAPI/2.0"
        ],
        "x-ms-client-request-id": "c8def448-2e26-e5c7-8feb-c91279fe9d63",
        "x-ms-content-crc64": "AAAAAAAAAAA=",
        "x-ms-request-id": "97b7fd2e-201e-006c-6415-9639c8000000",
        "x-ms-request-server-encrypted": "true",
<<<<<<< HEAD
        "x-ms-version": "2020-10-02",
        "x-ms-version-id": "2021-08-20T22:45:26.8706970Z"
=======
        "x-ms-version": "2020-12-06"
>>>>>>> f7eb5f10
      },
      "ResponseBody": []
    },
    {
      "RequestUri": "https://amandadev2.blob.core.windows.net/test-container-185ef2e8-be9a-2c8f-7a1f-679a7e7337b0/test-blob-eed76313-f149-956b-ed36-e2e12dba3ab8?comp=block\u0026blockid=AAQAAAAAAAAAAAAAAAAAAAAAAAAAAAAAAAAAAAAAAAAAAAAAAAAAAAAAAAAAAAAA",
      "RequestMethod": "PUT",
      "RequestHeaders": {
        "Accept": "application/xml",
        "Authorization": "Sanitized",
        "Content-Length": "1024",
        "Content-Type": "application/octet-stream",
        "User-Agent": [
          "azsdk-net-Storage.Blobs/12.10.0-alpha.20210820.1",
          "(.NET 5.0.9; Microsoft Windows 10.0.19043)"
        ],
        "x-ms-client-request-id": "6e426bde-6cb8-7d59-ea9c-af9661ceb53b",
        "x-ms-date": "Fri, 20 Aug 2021 22:45:26 GMT",
        "x-ms-return-client-request-id": "true",
        "x-ms-version": "2020-12-06"
      },
      "RequestBody": "l7N6GCTnQCCre0lp96at6gfsz3P5rM3doo9tTpz3akta/y00iBbRKXmh425g1JWrmWu5BYoRAevlnXaVevGDsxH\u002BD/h5eWLxGqb5WMhefM76wbUwPmTASP1BT\u002BufPK6IHTBdYsSdMiAJx\u002BvjGKkihiCnmrk8UnStPcb6OCp2Ud73cTqYARoJXY\u002BUJ3Z53TBUHsjL\u002BKH1S8u7ryX\u002Bovn2knYN7KduioQFnj0qpyv9M2CWpRphq1k8ASVv3VL1C7qVnpQAbPCI5ZRExVpky6OgvXvEaP3flOcc0OqB/6wyEJKDlAmW/MdvDb\u002BGHOb/1zaCzx/WMKK9tgmt5JsFBubnErTH4TaaCcC0VVo9WXcAHfm0/y\u002BNXODwxd7/6RgragbYnwoxOPYA58ZeIdtIf12RrMaiUQa3WbbU1xtYmh\u002BoiOpTZLltz\u002BUCsxdpLzoFp0aAbj1RiRgAIUVUXWHbp02mtpjw9BujJN3hoJ3vTSp7zy/U1yviVv/RU0JzGHGEJgzJw3mhFLMq3UlfcOh7ENMb2I4yBtAiw1\u002BZHqDYLwtrXXmRJYqw2bp7qvrhguYWVkJuWEDjUiA7p/8ZCPUSUq0\u002B8xJv6etJav7TtlzVQEB5gsheadfLiAtZVX2Kl9HFaVdNo4/Tp2xWJe1BD5vDZme/n4UstOnVc2oHFpRuvtMtDk0EiJyxpttcB0TqiXlvle8Vy/dLmLVudzAky5DY6GYZFAFOvt7LDfmq0Kyk6unxl4ClWfLb4XWYlhBsjdpKgx/d0XV4IdYQSr7\u002BoccIyYxGMjQQMo90PTKLtijOXoAeX02NxxlzeXaplA403UCuj8yDJVqmOlCQaJND7GuuQus930F6ewFz07m9Zp6AP2Dy3SZbSjgleCX8/V\u002BGMIwL\u002BlEj9v3\u002BMxTLEFKh6NOyDygyUA9EU/eyGGccfn2i7KIssmtMXUlj86kSjzrmg49RSe02VN99xqdZcN2V4rWWKSOvdTVnZbLfz1xlMsO9zJTYyjSPbJjDruvE8\u002BxrzhH0e2YWNg5Z6uQ7VoSCGJTjnKNJvReBBryL7MZKonLFdAFLcLddppWGft9PVBUTQJVW4VZJIhD5c3Spi0pHD0dydeKDN6jdhvUNwj43MbGnd6sw88EbfFLwUf1CsxpLPm\u002BY3d8zkAnteVphO1/SwkLCAhSeFhuGVviPk\u002BaqmtPbwYTPn1PSc\u002BeiQnpmukDzHY\u002B6gLAGrSdTEYbno/wjQt6HhnnaAyLu744s\u002B9OhH5y3nHVX8Boi1BRce43M69DqfwCb3jTHGBpszJAh2bFUsfLqLwaHzFLDZbFlfoeUIQS\u002BQnzTBUBo8IRb6iOJAfpiCMqb4rvJY7Ot13mCYZmS16qLY5c1gA==",
      "StatusCode": 201,
      "ResponseHeaders": {
        "Content-Length": "0",
        "Date": "Fri, 20 Aug 2021 22:45:26 GMT",
        "Server": [
          "Windows-Azure-Blob/1.0",
          "Microsoft-HTTPAPI/2.0"
        ],
        "x-ms-client-request-id": "6e426bde-6cb8-7d59-ea9c-af9661ceb53b",
        "x-ms-content-crc64": "fY\u002BquycvLU4=",
        "x-ms-request-id": "97b7fd39-201e-006c-6f15-9639c8000000",
        "x-ms-request-server-encrypted": "true",
        "x-ms-version": "2020-12-06"
      },
      "ResponseBody": []
    },
    {
      "RequestUri": "https://amandadev2.blob.core.windows.net/test-container-185ef2e8-be9a-2c8f-7a1f-679a7e7337b0/test-blob-eed76313-f149-956b-ed36-e2e12dba3ab8?comp=blocklist",
      "RequestMethod": "PUT",
      "RequestHeaders": {
        "Accept": "application/xml",
        "Authorization": "Sanitized",
        "Content-Length": "107",
        "Content-Type": "application/xml",
        "If-Match": "\u00220x8D9642C3450D473\u0022",
        "User-Agent": [
          "azsdk-net-Storage.Blobs/12.10.0-alpha.20210820.1",
          "(.NET 5.0.9; Microsoft Windows 10.0.19043)"
        ],
        "x-ms-client-request-id": "0e34f4c7-2fbb-bfaa-2ea1-ffc4cdb1d602",
        "x-ms-date": "Fri, 20 Aug 2021 22:45:26 GMT",
        "x-ms-return-client-request-id": "true",
        "x-ms-version": "2020-12-06"
      },
      "RequestBody": "\uFEFF\u003CBlockList\u003E\u003CLatest\u003EAAQAAAAAAAAAAAAAAAAAAAAAAAAAAAAAAAAAAAAAAAAAAAAAAAAAAAAAAAAAAAAA\u003C/Latest\u003E\u003C/BlockList\u003E",
      "StatusCode": 201,
      "ResponseHeaders": {
        "Content-Length": "0",
        "Date": "Fri, 20 Aug 2021 22:45:26 GMT",
        "ETag": "\u00220x8D9642C345FCB41\u0022",
        "Last-Modified": "Fri, 20 Aug 2021 22:45:26 GMT",
        "Server": [
          "Windows-Azure-Blob/1.0",
          "Microsoft-HTTPAPI/2.0"
        ],
        "x-ms-client-request-id": "0e34f4c7-2fbb-bfaa-2ea1-ffc4cdb1d602",
        "x-ms-content-crc64": "17m5j6ScWgM=",
        "x-ms-request-id": "97b7fd43-201e-006c-7715-9639c8000000",
        "x-ms-request-server-encrypted": "true",
<<<<<<< HEAD
        "x-ms-version": "2020-10-02",
        "x-ms-version-id": "2021-08-20T22:45:26.9677649Z"
=======
        "x-ms-version": "2020-12-06"
>>>>>>> f7eb5f10
      },
      "ResponseBody": []
    },
    {
      "RequestUri": "https://amandadev2.blob.core.windows.net/test-container-185ef2e8-be9a-2c8f-7a1f-679a7e7337b0/test-blob-eed76313-f149-956b-ed36-e2e12dba3ab8",
      "RequestMethod": "GET",
      "RequestHeaders": {
        "Accept": "application/xml",
        "Authorization": "Sanitized",
        "traceparent": "00-885338a71a48bb41a7ad0b2f05d08aea-01e9b175feeea645-00",
        "User-Agent": [
          "azsdk-net-Storage.Blobs/12.10.0-alpha.20210820.1",
          "(.NET 5.0.9; Microsoft Windows 10.0.19043)"
        ],
        "x-ms-client-request-id": "6dce7e82-a799-9680-a816-c0fd0f19fdfa",
        "x-ms-date": "Fri, 20 Aug 2021 22:45:26 GMT",
        "x-ms-return-client-request-id": "true",
        "x-ms-version": "2020-12-06"
      },
      "RequestBody": null,
      "StatusCode": 200,
      "ResponseHeaders": {
        "Accept-Ranges": "bytes",
        "Content-Length": "1024",
        "Content-Type": "application/octet-stream",
        "Date": "Fri, 20 Aug 2021 22:45:26 GMT",
        "ETag": "\u00220x8D9642C345FCB41\u0022",
        "Last-Modified": "Fri, 20 Aug 2021 22:45:26 GMT",
        "Server": [
          "Windows-Azure-Blob/1.0",
          "Microsoft-HTTPAPI/2.0"
        ],
        "x-ms-blob-type": "BlockBlob",
        "x-ms-client-request-id": "6dce7e82-a799-9680-a816-c0fd0f19fdfa",
        "x-ms-creation-time": "Fri, 20 Aug 2021 22:45:26 GMT",
        "x-ms-is-current-version": "true",
        "x-ms-lease-state": "available",
        "x-ms-lease-status": "unlocked",
        "x-ms-request-id": "97b7fd50-201e-006c-8015-9639c8000000",
        "x-ms-server-encrypted": "true",
<<<<<<< HEAD
        "x-ms-version": "2020-10-02",
        "x-ms-version-id": "2021-08-20T22:45:26.9677649Z"
=======
        "x-ms-version": "2020-12-06"
>>>>>>> f7eb5f10
      },
      "ResponseBody": "l7N6GCTnQCCre0lp96at6gfsz3P5rM3doo9tTpz3akta/y00iBbRKXmh425g1JWrmWu5BYoRAevlnXaVevGDsxH\u002BD/h5eWLxGqb5WMhefM76wbUwPmTASP1BT\u002BufPK6IHTBdYsSdMiAJx\u002BvjGKkihiCnmrk8UnStPcb6OCp2Ud73cTqYARoJXY\u002BUJ3Z53TBUHsjL\u002BKH1S8u7ryX\u002Bovn2knYN7KduioQFnj0qpyv9M2CWpRphq1k8ASVv3VL1C7qVnpQAbPCI5ZRExVpky6OgvXvEaP3flOcc0OqB/6wyEJKDlAmW/MdvDb\u002BGHOb/1zaCzx/WMKK9tgmt5JsFBubnErTH4TaaCcC0VVo9WXcAHfm0/y\u002BNXODwxd7/6RgragbYnwoxOPYA58ZeIdtIf12RrMaiUQa3WbbU1xtYmh\u002BoiOpTZLltz\u002BUCsxdpLzoFp0aAbj1RiRgAIUVUXWHbp02mtpjw9BujJN3hoJ3vTSp7zy/U1yviVv/RU0JzGHGEJgzJw3mhFLMq3UlfcOh7ENMb2I4yBtAiw1\u002BZHqDYLwtrXXmRJYqw2bp7qvrhguYWVkJuWEDjUiA7p/8ZCPUSUq0\u002B8xJv6etJav7TtlzVQEB5gsheadfLiAtZVX2Kl9HFaVdNo4/Tp2xWJe1BD5vDZme/n4UstOnVc2oHFpRuvtMtDk0EiJyxpttcB0TqiXlvle8Vy/dLmLVudzAky5DY6GYZFAFOvt7LDfmq0Kyk6unxl4ClWfLb4XWYlhBsjdpKgx/d0XV4IdYQSr7\u002BoccIyYxGMjQQMo90PTKLtijOXoAeX02NxxlzeXaplA403UCuj8yDJVqmOlCQaJND7GuuQus930F6ewFz07m9Zp6AP2Dy3SZbSjgleCX8/V\u002BGMIwL\u002BlEj9v3\u002BMxTLEFKh6NOyDygyUA9EU/eyGGccfn2i7KIssmtMXUlj86kSjzrmg49RSe02VN99xqdZcN2V4rWWKSOvdTVnZbLfz1xlMsO9zJTYyjSPbJjDruvE8\u002BxrzhH0e2YWNg5Z6uQ7VoSCGJTjnKNJvReBBryL7MZKonLFdAFLcLddppWGft9PVBUTQJVW4VZJIhD5c3Spi0pHD0dydeKDN6jdhvUNwj43MbGnd6sw88EbfFLwUf1CsxpLPm\u002BY3d8zkAnteVphO1/SwkLCAhSeFhuGVviPk\u002BaqmtPbwYTPn1PSc\u002BeiQnpmukDzHY\u002B6gLAGrSdTEYbno/wjQt6HhnnaAyLu744s\u002B9OhH5y3nHVX8Boi1BRce43M69DqfwCb3jTHGBpszJAh2bFUsfLqLwaHzFLDZbFlfoeUIQS\u002BQnzTBUBo8IRb6iOJAfpiCMqb4rvJY7Ot13mCYZmS16qLY5c1gA=="
    },
    {
      "RequestUri": "https://amandadev2.blob.core.windows.net/test-container-185ef2e8-be9a-2c8f-7a1f-679a7e7337b0?restype=container",
      "RequestMethod": "DELETE",
      "RequestHeaders": {
        "Accept": "application/xml",
        "Authorization": "Sanitized",
        "traceparent": "00-406f93b9dbf44b4c89503d9c0a5e394d-394418b05942914b-00",
        "User-Agent": [
          "azsdk-net-Storage.Blobs/12.10.0-alpha.20210820.1",
          "(.NET 5.0.9; Microsoft Windows 10.0.19043)"
        ],
        "x-ms-client-request-id": "4e41c6b3-69e3-2169-e1b9-cf717438bf73",
        "x-ms-date": "Fri, 20 Aug 2021 22:45:27 GMT",
        "x-ms-return-client-request-id": "true",
        "x-ms-version": "2020-12-06"
      },
      "RequestBody": null,
      "StatusCode": 202,
      "ResponseHeaders": {
        "Content-Length": "0",
        "Date": "Fri, 20 Aug 2021 22:45:26 GMT",
        "Server": [
          "Windows-Azure-Blob/1.0",
          "Microsoft-HTTPAPI/2.0"
        ],
        "x-ms-client-request-id": "4e41c6b3-69e3-2169-e1b9-cf717438bf73",
<<<<<<< HEAD
        "x-ms-request-id": "97b7fd5a-201e-006c-0915-9639c8000000",
        "x-ms-version": "2020-10-02"
=======
        "x-ms-request-id": "2970868a-a01e-0063-577e-0c12d6000000",
        "x-ms-version": "2020-12-06"
>>>>>>> f7eb5f10
      },
      "ResponseBody": []
    },
    {
      "RequestUri": "https://amandadev2.blob.core.windows.net/test-container-8141c779-bfd3-e1d7-d63b-ae33263c290f?restype=container",
      "RequestMethod": "PUT",
      "RequestHeaders": {
        "Accept": "application/xml",
        "Authorization": "Sanitized",
        "traceparent": "00-e80c2fbebf439f4f85faf2181ca77c2f-c3ddfad8473d7f46-00",
        "User-Agent": [
          "azsdk-net-Storage.Blobs/12.10.0-alpha.20210820.1",
          "(.NET 5.0.9; Microsoft Windows 10.0.19043)"
        ],
        "x-ms-blob-public-access": "container",
        "x-ms-client-request-id": "a5ca0da6-c856-f4a9-ef60-78a8ba35fba4",
        "x-ms-date": "Fri, 20 Aug 2021 22:45:27 GMT",
        "x-ms-return-client-request-id": "true",
        "x-ms-version": "2020-12-06"
      },
      "RequestBody": null,
      "StatusCode": 201,
      "ResponseHeaders": {
        "Content-Length": "0",
        "Date": "Fri, 20 Aug 2021 22:45:26 GMT",
        "ETag": "\u00220x8D9642C34782FEA\u0022",
        "Last-Modified": "Fri, 20 Aug 2021 22:45:27 GMT",
        "Server": [
          "Windows-Azure-Blob/1.0",
          "Microsoft-HTTPAPI/2.0"
        ],
        "x-ms-client-request-id": "a5ca0da6-c856-f4a9-ef60-78a8ba35fba4",
<<<<<<< HEAD
        "x-ms-request-id": "97b7fd69-201e-006c-1815-9639c8000000",
        "x-ms-version": "2020-10-02"
=======
        "x-ms-request-id": "297086aa-a01e-0063-747e-0c12d6000000",
        "x-ms-version": "2020-12-06"
>>>>>>> f7eb5f10
      },
      "ResponseBody": []
    },
    {
      "RequestUri": "https://amandadev2.blob.core.windows.net/test-container-8141c779-bfd3-e1d7-d63b-ae33263c290f/test-blob-30a4c090-76ee-ca9a-b0da-f6167330109e",
      "RequestMethod": "PUT",
      "RequestHeaders": {
        "Accept": "application/xml",
        "Authorization": "Sanitized",
        "Content-Length": "0",
        "Content-Type": "application/octet-stream",
        "traceparent": "00-bae3392c6358bd44add40b2efac16791-79ab9c4eb0c4614c-00",
        "User-Agent": [
          "azsdk-net-Storage.Blobs/12.10.0-alpha.20210820.1",
          "(.NET 5.0.9; Microsoft Windows 10.0.19043)"
        ],
        "x-ms-blob-type": "BlockBlob",
        "x-ms-client-request-id": "1017a7c1-ed93-2f98-73ff-f47cd19281bf",
        "x-ms-date": "Fri, 20 Aug 2021 22:45:27 GMT",
        "x-ms-return-client-request-id": "true",
        "x-ms-version": "2020-12-06"
      },
      "RequestBody": [],
      "StatusCode": 201,
      "ResponseHeaders": {
        "Content-Length": "0",
        "Content-MD5": "1B2M2Y8AsgTpgAmY7PhCfg==",
        "Date": "Fri, 20 Aug 2021 22:45:26 GMT",
        "ETag": "\u00220x8D9642C3481D844\u0022",
        "Last-Modified": "Fri, 20 Aug 2021 22:45:27 GMT",
        "Server": [
          "Windows-Azure-Blob/1.0",
          "Microsoft-HTTPAPI/2.0"
        ],
        "x-ms-client-request-id": "1017a7c1-ed93-2f98-73ff-f47cd19281bf",
        "x-ms-content-crc64": "AAAAAAAAAAA=",
        "x-ms-request-id": "97b7fd80-201e-006c-2c15-9639c8000000",
        "x-ms-request-server-encrypted": "true",
<<<<<<< HEAD
        "x-ms-version": "2020-10-02",
        "x-ms-version-id": "2021-08-20T22:45:27.1899204Z"
=======
        "x-ms-version": "2020-12-06"
>>>>>>> f7eb5f10
      },
      "ResponseBody": []
    },
    {
      "RequestUri": "https://amandadev2.blob.core.windows.net/test-container-8141c779-bfd3-e1d7-d63b-ae33263c290f/test-blob-30a4c090-76ee-ca9a-b0da-f6167330109e",
      "RequestMethod": "PUT",
      "RequestHeaders": {
        "Accept": "application/xml",
        "Authorization": "Sanitized",
        "Content-Length": "0",
        "Content-Type": "application/octet-stream",
        "If-Modified-Since": "Thu, 19 Aug 2021 22:45:26 GMT",
        "traceparent": "00-aea1b058929c0240b43b568fa3b5eec0-e6435773d638fe4a-00",
        "User-Agent": [
          "azsdk-net-Storage.Blobs/12.10.0-alpha.20210820.1",
          "(.NET 5.0.9; Microsoft Windows 10.0.19043)"
        ],
        "x-ms-blob-type": "BlockBlob",
        "x-ms-client-request-id": "efe5ba07-ee0a-3581-f90c-91b5552be134",
        "x-ms-date": "Fri, 20 Aug 2021 22:45:27 GMT",
        "x-ms-return-client-request-id": "true",
        "x-ms-version": "2020-12-06"
      },
      "RequestBody": [],
      "StatusCode": 201,
      "ResponseHeaders": {
        "Content-Length": "0",
        "Content-MD5": "1B2M2Y8AsgTpgAmY7PhCfg==",
        "Date": "Fri, 20 Aug 2021 22:45:26 GMT",
        "ETag": "\u00220x8D9642C348953AA\u0022",
        "Last-Modified": "Fri, 20 Aug 2021 22:45:27 GMT",
        "Server": [
          "Windows-Azure-Blob/1.0",
          "Microsoft-HTTPAPI/2.0"
        ],
        "x-ms-client-request-id": "efe5ba07-ee0a-3581-f90c-91b5552be134",
        "x-ms-content-crc64": "AAAAAAAAAAA=",
        "x-ms-request-id": "97b7fd8c-201e-006c-3815-9639c8000000",
        "x-ms-request-server-encrypted": "true",
<<<<<<< HEAD
        "x-ms-version": "2020-10-02",
        "x-ms-version-id": "2021-08-20T22:45:27.2399546Z"
=======
        "x-ms-version": "2020-12-06"
>>>>>>> f7eb5f10
      },
      "ResponseBody": []
    },
    {
      "RequestUri": "https://amandadev2.blob.core.windows.net/test-container-8141c779-bfd3-e1d7-d63b-ae33263c290f/test-blob-30a4c090-76ee-ca9a-b0da-f6167330109e?comp=block\u0026blockid=AAQAAAAAAAAAAAAAAAAAAAAAAAAAAAAAAAAAAAAAAAAAAAAAAAAAAAAAAAAAAAAA",
      "RequestMethod": "PUT",
      "RequestHeaders": {
        "Accept": "application/xml",
        "Authorization": "Sanitized",
        "Content-Length": "1024",
        "Content-Type": "application/octet-stream",
        "User-Agent": [
          "azsdk-net-Storage.Blobs/12.10.0-alpha.20210820.1",
          "(.NET 5.0.9; Microsoft Windows 10.0.19043)"
        ],
        "x-ms-client-request-id": "470e7382-9587-5699-f89b-418055bd3cbf",
        "x-ms-date": "Fri, 20 Aug 2021 22:45:27 GMT",
        "x-ms-return-client-request-id": "true",
        "x-ms-version": "2020-12-06"
      },
      "RequestBody": "T9mKk6jjMgwHn5WYHSKUQS6gVMsY/wsvjl2lc448MwjUmihc5Bit3XUKCfRY/xJQarNOMD61pk/OWwVKPr59ymyNxIP6N10V83ZVDfUX145LVAnb7gLKHvPYjokTY5\u002B3jT\u002BIyjuPVjJVOD3HX5hatoN2/\u002Bm1odxpw6aPIanUAo/XnoC2jwxTu/7WhrbEA75bftcFnGO2AetjHgeUADSJgTWt8MEYoyd2I0Pq3hslpMDnM6PRzmUrIJyUU3AFvrvJTQWAFhL9QtqvjnkgzCPQPXlHrMyRt7LQgc8kg1C3cWSHIJEVpY6t6vHIIT/rC1R5wxb2vRHvOJVTr5RD2L6K\u002BB0VmKuRupfrmsLayZZy5HZ7q8A6wLNSl\u002Bj8wvX5aREyPigi1nKo5wh\u002BCyNPFG7\u002B4csexy3\u002BTzhqwgDDlfih8jCwqIptUA4D0sO3u7WPA4N5/eEq2qLkM\u002B7wtxRx5VEQ3RjznmzjkJC8GvVqR5SD2759SZgXdheOzHScfZj5kuxxpt6cm2QWlWxQbsCseuxabdxV85y5\u002BWYBZdL4RxP4wogI\u002BKG15j9ZZ7MrxghW4VGIQhC8pJ5QuK14mzaRHk5YWKs4pIJLpIad\u002B4zojTJeqoSAbwQDPB7puD/zPUsIx0hl0m5dHj3PPZ2JH6gRaCp6GfGyEK5JVRuMTuxCV2c7lDNDgrrEAItGsTJmeR12108UeSNaVraaHH1S0M9RjeU2Top0zuVwthlla1984tz\u002BFXecLd1D4T58qWY9cS\u002B89SNMLyqSAglqpMMK9OpWHTmgU7tYtV8H821L9yR\u002BMkTpqHU8L7KxbBNtMYkaOexUJYstnR10Y0DERDy9Rgrk63J\u002BIUx0Gu6G7\u002Ben6oPV7bqB99GZUZUmdEQ1d\u002Bp29CUIiUUXnBig3wudpq42zXm87leBPE45S5rcV6wHP6IDD/vCnmE\u002BvlCi4BjG\u002B6rn8KfLeImS9LfWzz2rOkVrmKBomZaydC4XfjAH31s2c0/v9WcFO8YZcBtD688jkoMLNkh4XWITNHt4s/lYixVcn1ztu0XeZl3ZTih7b4hf9Ous\u002B6gTvhXs28HrjYfMwOUF50tzNdc\u002BLdDqng86mMTzGL8NrJBsSOFGAd\u002BD8tnVDI1DdYg97L4Ubc7XKCAFskP8\u002BHTIvhRVmZ5qLDT3ujr3FZGC9yI8tSwB\u002BT/BlR/AQU\u002Bch/pkDU557dzp0sCJHbKU3xOPg7ogv0JHxsXUkwR\u002BqevlWjM/kgdDCAlGU\u002BNseNuMLbUMMb2Ue8i4HEaIpFrYayjVo8J/VEwMS3qx2mxe207qSGVPcngtUd9rh3bAu2Svbue6ltQYDdloAOVC46BbWUH4nVz0ifiwp1LjFM3WS5AWAWyEpA==",
      "StatusCode": 201,
      "ResponseHeaders": {
        "Content-Length": "0",
        "Date": "Fri, 20 Aug 2021 22:45:27 GMT",
        "Server": [
          "Windows-Azure-Blob/1.0",
          "Microsoft-HTTPAPI/2.0"
        ],
        "x-ms-client-request-id": "470e7382-9587-5699-f89b-418055bd3cbf",
        "x-ms-content-crc64": "STuDcqKdz8A=",
        "x-ms-request-id": "97b7fd9a-201e-006c-4515-9639c8000000",
        "x-ms-request-server-encrypted": "true",
        "x-ms-version": "2020-12-06"
      },
      "ResponseBody": []
    },
    {
      "RequestUri": "https://amandadev2.blob.core.windows.net/test-container-8141c779-bfd3-e1d7-d63b-ae33263c290f/test-blob-30a4c090-76ee-ca9a-b0da-f6167330109e?comp=blocklist",
      "RequestMethod": "PUT",
      "RequestHeaders": {
        "Accept": "application/xml",
        "Authorization": "Sanitized",
        "Content-Length": "107",
        "Content-Type": "application/xml",
        "If-Match": "\u00220x8D9642C348953AA\u0022",
        "User-Agent": [
          "azsdk-net-Storage.Blobs/12.10.0-alpha.20210820.1",
          "(.NET 5.0.9; Microsoft Windows 10.0.19043)"
        ],
        "x-ms-client-request-id": "e232ef6c-9a1c-41ac-1ba5-8530dfe74dc9",
        "x-ms-date": "Fri, 20 Aug 2021 22:45:27 GMT",
        "x-ms-return-client-request-id": "true",
        "x-ms-version": "2020-12-06"
      },
      "RequestBody": "\uFEFF\u003CBlockList\u003E\u003CLatest\u003EAAQAAAAAAAAAAAAAAAAAAAAAAAAAAAAAAAAAAAAAAAAAAAAAAAAAAAAAAAAAAAAA\u003C/Latest\u003E\u003C/BlockList\u003E",
      "StatusCode": 201,
      "ResponseHeaders": {
        "Content-Length": "0",
        "Date": "Fri, 20 Aug 2021 22:45:27 GMT",
        "ETag": "\u00220x8D9642C349898A5\u0022",
        "Last-Modified": "Fri, 20 Aug 2021 22:45:27 GMT",
        "Server": [
          "Windows-Azure-Blob/1.0",
          "Microsoft-HTTPAPI/2.0"
        ],
        "x-ms-client-request-id": "e232ef6c-9a1c-41ac-1ba5-8530dfe74dc9",
        "x-ms-content-crc64": "17m5j6ScWgM=",
        "x-ms-request-id": "97b7fda9-201e-006c-4c15-9639c8000000",
        "x-ms-request-server-encrypted": "true",
<<<<<<< HEAD
        "x-ms-version": "2020-10-02",
        "x-ms-version-id": "2021-08-20T22:45:27.3400245Z"
=======
        "x-ms-version": "2020-12-06"
>>>>>>> f7eb5f10
      },
      "ResponseBody": []
    },
    {
      "RequestUri": "https://amandadev2.blob.core.windows.net/test-container-8141c779-bfd3-e1d7-d63b-ae33263c290f/test-blob-30a4c090-76ee-ca9a-b0da-f6167330109e",
      "RequestMethod": "GET",
      "RequestHeaders": {
        "Accept": "application/xml",
        "Authorization": "Sanitized",
        "traceparent": "00-e4f8f7e63def3a4d92c1e951d9710c38-679ab1b60bc23048-00",
        "User-Agent": [
          "azsdk-net-Storage.Blobs/12.10.0-alpha.20210820.1",
          "(.NET 5.0.9; Microsoft Windows 10.0.19043)"
        ],
        "x-ms-client-request-id": "65134c0a-5a8a-f2a2-5df6-5c93c420076b",
        "x-ms-date": "Fri, 20 Aug 2021 22:45:27 GMT",
        "x-ms-return-client-request-id": "true",
        "x-ms-version": "2020-12-06"
      },
      "RequestBody": null,
      "StatusCode": 200,
      "ResponseHeaders": {
        "Accept-Ranges": "bytes",
        "Content-Length": "1024",
        "Content-Type": "application/octet-stream",
        "Date": "Fri, 20 Aug 2021 22:45:27 GMT",
        "ETag": "\u00220x8D9642C349898A5\u0022",
        "Last-Modified": "Fri, 20 Aug 2021 22:45:27 GMT",
        "Server": [
          "Windows-Azure-Blob/1.0",
          "Microsoft-HTTPAPI/2.0"
        ],
        "x-ms-blob-type": "BlockBlob",
        "x-ms-client-request-id": "65134c0a-5a8a-f2a2-5df6-5c93c420076b",
        "x-ms-creation-time": "Fri, 20 Aug 2021 22:45:27 GMT",
        "x-ms-is-current-version": "true",
        "x-ms-lease-state": "available",
        "x-ms-lease-status": "unlocked",
        "x-ms-request-id": "97b7fdb9-201e-006c-5b15-9639c8000000",
        "x-ms-server-encrypted": "true",
<<<<<<< HEAD
        "x-ms-version": "2020-10-02",
        "x-ms-version-id": "2021-08-20T22:45:27.3400245Z"
=======
        "x-ms-version": "2020-12-06"
>>>>>>> f7eb5f10
      },
      "ResponseBody": "T9mKk6jjMgwHn5WYHSKUQS6gVMsY/wsvjl2lc448MwjUmihc5Bit3XUKCfRY/xJQarNOMD61pk/OWwVKPr59ymyNxIP6N10V83ZVDfUX145LVAnb7gLKHvPYjokTY5\u002B3jT\u002BIyjuPVjJVOD3HX5hatoN2/\u002Bm1odxpw6aPIanUAo/XnoC2jwxTu/7WhrbEA75bftcFnGO2AetjHgeUADSJgTWt8MEYoyd2I0Pq3hslpMDnM6PRzmUrIJyUU3AFvrvJTQWAFhL9QtqvjnkgzCPQPXlHrMyRt7LQgc8kg1C3cWSHIJEVpY6t6vHIIT/rC1R5wxb2vRHvOJVTr5RD2L6K\u002BB0VmKuRupfrmsLayZZy5HZ7q8A6wLNSl\u002Bj8wvX5aREyPigi1nKo5wh\u002BCyNPFG7\u002B4csexy3\u002BTzhqwgDDlfih8jCwqIptUA4D0sO3u7WPA4N5/eEq2qLkM\u002B7wtxRx5VEQ3RjznmzjkJC8GvVqR5SD2759SZgXdheOzHScfZj5kuxxpt6cm2QWlWxQbsCseuxabdxV85y5\u002BWYBZdL4RxP4wogI\u002BKG15j9ZZ7MrxghW4VGIQhC8pJ5QuK14mzaRHk5YWKs4pIJLpIad\u002B4zojTJeqoSAbwQDPB7puD/zPUsIx0hl0m5dHj3PPZ2JH6gRaCp6GfGyEK5JVRuMTuxCV2c7lDNDgrrEAItGsTJmeR12108UeSNaVraaHH1S0M9RjeU2Top0zuVwthlla1984tz\u002BFXecLd1D4T58qWY9cS\u002B89SNMLyqSAglqpMMK9OpWHTmgU7tYtV8H821L9yR\u002BMkTpqHU8L7KxbBNtMYkaOexUJYstnR10Y0DERDy9Rgrk63J\u002BIUx0Gu6G7\u002Ben6oPV7bqB99GZUZUmdEQ1d\u002Bp29CUIiUUXnBig3wudpq42zXm87leBPE45S5rcV6wHP6IDD/vCnmE\u002BvlCi4BjG\u002B6rn8KfLeImS9LfWzz2rOkVrmKBomZaydC4XfjAH31s2c0/v9WcFO8YZcBtD688jkoMLNkh4XWITNHt4s/lYixVcn1ztu0XeZl3ZTih7b4hf9Ous\u002B6gTvhXs28HrjYfMwOUF50tzNdc\u002BLdDqng86mMTzGL8NrJBsSOFGAd\u002BD8tnVDI1DdYg97L4Ubc7XKCAFskP8\u002BHTIvhRVmZ5qLDT3ujr3FZGC9yI8tSwB\u002BT/BlR/AQU\u002Bch/pkDU557dzp0sCJHbKU3xOPg7ogv0JHxsXUkwR\u002BqevlWjM/kgdDCAlGU\u002BNseNuMLbUMMb2Ue8i4HEaIpFrYayjVo8J/VEwMS3qx2mxe207qSGVPcngtUd9rh3bAu2Svbue6ltQYDdloAOVC46BbWUH4nVz0ifiwp1LjFM3WS5AWAWyEpA=="
    },
    {
      "RequestUri": "https://amandadev2.blob.core.windows.net/test-container-8141c779-bfd3-e1d7-d63b-ae33263c290f?restype=container",
      "RequestMethod": "DELETE",
      "RequestHeaders": {
        "Accept": "application/xml",
        "Authorization": "Sanitized",
        "traceparent": "00-8bfd7df7defa7442959ad0bc94ccaaf4-bc97111f1195aa45-00",
        "User-Agent": [
          "azsdk-net-Storage.Blobs/12.10.0-alpha.20210820.1",
          "(.NET 5.0.9; Microsoft Windows 10.0.19043)"
        ],
        "x-ms-client-request-id": "92262a81-e7d3-863f-5b66-3cd5cbd57302",
        "x-ms-date": "Fri, 20 Aug 2021 22:45:27 GMT",
        "x-ms-return-client-request-id": "true",
        "x-ms-version": "2020-12-06"
      },
      "RequestBody": null,
      "StatusCode": 202,
      "ResponseHeaders": {
        "Content-Length": "0",
        "Date": "Fri, 20 Aug 2021 22:45:27 GMT",
        "Server": [
          "Windows-Azure-Blob/1.0",
          "Microsoft-HTTPAPI/2.0"
        ],
        "x-ms-client-request-id": "92262a81-e7d3-863f-5b66-3cd5cbd57302",
<<<<<<< HEAD
        "x-ms-request-id": "97b7fdc6-201e-006c-6715-9639c8000000",
        "x-ms-version": "2020-10-02"
=======
        "x-ms-request-id": "2970875a-a01e-0063-0c7e-0c12d6000000",
        "x-ms-version": "2020-12-06"
>>>>>>> f7eb5f10
      },
      "ResponseBody": []
    },
    {
      "RequestUri": "https://amandadev2.blob.core.windows.net/test-container-8d4f8820-f0a3-1316-24ce-df8f9aad4cf5?restype=container",
      "RequestMethod": "PUT",
      "RequestHeaders": {
        "Accept": "application/xml",
        "Authorization": "Sanitized",
        "traceparent": "00-78e124d24bcb2a40939e0a20ffdb2a65-032e20f8652c8840-00",
        "User-Agent": [
          "azsdk-net-Storage.Blobs/12.10.0-alpha.20210820.1",
          "(.NET 5.0.9; Microsoft Windows 10.0.19043)"
        ],
        "x-ms-blob-public-access": "container",
        "x-ms-client-request-id": "1cd4bd87-8718-91ca-1313-6e0408afebae",
        "x-ms-date": "Fri, 20 Aug 2021 22:45:27 GMT",
        "x-ms-return-client-request-id": "true",
        "x-ms-version": "2020-12-06"
      },
      "RequestBody": null,
      "StatusCode": 201,
      "ResponseHeaders": {
        "Content-Length": "0",
        "Date": "Fri, 20 Aug 2021 22:45:27 GMT",
        "ETag": "\u00220x8D9642C34AFC4C2\u0022",
        "Last-Modified": "Fri, 20 Aug 2021 22:45:27 GMT",
        "Server": [
          "Windows-Azure-Blob/1.0",
          "Microsoft-HTTPAPI/2.0"
        ],
        "x-ms-client-request-id": "1cd4bd87-8718-91ca-1313-6e0408afebae",
<<<<<<< HEAD
        "x-ms-request-id": "97b7fdd2-201e-006c-7215-9639c8000000",
        "x-ms-version": "2020-10-02"
=======
        "x-ms-request-id": "29708772-a01e-0063-217e-0c12d6000000",
        "x-ms-version": "2020-12-06"
>>>>>>> f7eb5f10
      },
      "ResponseBody": []
    },
    {
      "RequestUri": "https://amandadev2.blob.core.windows.net/test-container-8d4f8820-f0a3-1316-24ce-df8f9aad4cf5/test-blob-ddf34719-d9c3-ab08-f041-2e1f173859d0",
      "RequestMethod": "PUT",
      "RequestHeaders": {
        "Accept": "application/xml",
        "Authorization": "Sanitized",
        "Content-Length": "0",
        "Content-Type": "application/octet-stream",
        "traceparent": "00-9376c14b406cc64c9dcb4d87dc430660-6fb5c01405b4744e-00",
        "User-Agent": [
          "azsdk-net-Storage.Blobs/12.10.0-alpha.20210820.1",
          "(.NET 5.0.9; Microsoft Windows 10.0.19043)"
        ],
        "x-ms-blob-type": "BlockBlob",
        "x-ms-client-request-id": "72c42a98-9c60-aded-b528-2cd659ab79da",
        "x-ms-date": "Fri, 20 Aug 2021 22:45:27 GMT",
        "x-ms-return-client-request-id": "true",
        "x-ms-version": "2020-12-06"
      },
      "RequestBody": [],
      "StatusCode": 201,
      "ResponseHeaders": {
        "Content-Length": "0",
        "Content-MD5": "1B2M2Y8AsgTpgAmY7PhCfg==",
        "Date": "Fri, 20 Aug 2021 22:45:27 GMT",
        "ETag": "\u00220x8D9642C34B797E5\u0022",
        "Last-Modified": "Fri, 20 Aug 2021 22:45:27 GMT",
        "Server": [
          "Windows-Azure-Blob/1.0",
          "Microsoft-HTTPAPI/2.0"
        ],
        "x-ms-client-request-id": "72c42a98-9c60-aded-b528-2cd659ab79da",
        "x-ms-content-crc64": "AAAAAAAAAAA=",
        "x-ms-request-id": "97b7fdd9-201e-006c-7615-9639c8000000",
        "x-ms-request-server-encrypted": "true",
<<<<<<< HEAD
        "x-ms-version": "2020-10-02",
        "x-ms-version-id": "2021-08-20T22:45:27.5421669Z"
=======
        "x-ms-version": "2020-12-06"
>>>>>>> f7eb5f10
      },
      "ResponseBody": []
    },
    {
      "RequestUri": "https://amandadev2.blob.core.windows.net/test-container-8d4f8820-f0a3-1316-24ce-df8f9aad4cf5/test-blob-ddf34719-d9c3-ab08-f041-2e1f173859d0",
      "RequestMethod": "PUT",
      "RequestHeaders": {
        "Accept": "application/xml",
        "Authorization": "Sanitized",
        "Content-Length": "0",
        "Content-Type": "application/octet-stream",
        "If-Unmodified-Since": "Sat, 21 Aug 2021 22:45:26 GMT",
        "traceparent": "00-689a8cd681b2f34e977660d88efb3223-e05d44fb6c63d746-00",
        "User-Agent": [
          "azsdk-net-Storage.Blobs/12.10.0-alpha.20210820.1",
          "(.NET 5.0.9; Microsoft Windows 10.0.19043)"
        ],
        "x-ms-blob-type": "BlockBlob",
        "x-ms-client-request-id": "adab4621-d182-38b8-43d7-8c4b3e3de39f",
        "x-ms-date": "Fri, 20 Aug 2021 22:45:27 GMT",
        "x-ms-return-client-request-id": "true",
        "x-ms-version": "2020-12-06"
      },
      "RequestBody": [],
      "StatusCode": 201,
      "ResponseHeaders": {
        "Content-Length": "0",
        "Content-MD5": "1B2M2Y8AsgTpgAmY7PhCfg==",
        "Date": "Fri, 20 Aug 2021 22:45:27 GMT",
        "ETag": "\u00220x8D9642C34BF3A63\u0022",
        "Last-Modified": "Fri, 20 Aug 2021 22:45:27 GMT",
        "Server": [
          "Windows-Azure-Blob/1.0",
          "Microsoft-HTTPAPI/2.0"
        ],
        "x-ms-client-request-id": "adab4621-d182-38b8-43d7-8c4b3e3de39f",
        "x-ms-content-crc64": "AAAAAAAAAAA=",
        "x-ms-request-id": "97b7fde9-201e-006c-0315-9639c8000000",
        "x-ms-request-server-encrypted": "true",
<<<<<<< HEAD
        "x-ms-version": "2020-10-02",
        "x-ms-version-id": "2021-08-20T22:45:27.5932019Z"
=======
        "x-ms-version": "2020-12-06"
>>>>>>> f7eb5f10
      },
      "ResponseBody": []
    },
    {
      "RequestUri": "https://amandadev2.blob.core.windows.net/test-container-8d4f8820-f0a3-1316-24ce-df8f9aad4cf5/test-blob-ddf34719-d9c3-ab08-f041-2e1f173859d0?comp=block\u0026blockid=AAQAAAAAAAAAAAAAAAAAAAAAAAAAAAAAAAAAAAAAAAAAAAAAAAAAAAAAAAAAAAAA",
      "RequestMethod": "PUT",
      "RequestHeaders": {
        "Accept": "application/xml",
        "Authorization": "Sanitized",
        "Content-Length": "1024",
        "Content-Type": "application/octet-stream",
        "User-Agent": [
          "azsdk-net-Storage.Blobs/12.10.0-alpha.20210820.1",
          "(.NET 5.0.9; Microsoft Windows 10.0.19043)"
        ],
        "x-ms-client-request-id": "867f4597-26c9-961f-100a-53dcad6cc886",
        "x-ms-date": "Fri, 20 Aug 2021 22:45:27 GMT",
        "x-ms-return-client-request-id": "true",
        "x-ms-version": "2020-12-06"
      },
      "RequestBody": "uZ6w2qcO1OpqmblCUyGlXDx\u002Bh\u002B1052\u002B4QFonsQIGAHgHqy1o4yoIilXZB8fiqlqTgs\u002BZ2ySLZtIu95lN5iPnZJhBOqj0PXkRdfyYm9\u002Bo1ZYAky4ybCVTfEVbOuuRu6Mx8aMuoG\u002Bxn0VWh2Un88ryhSEDTFP1tPdy7b5jmQKNgLpZZqk8ejQmTvTo2\u002BS/LIh6aLTJjm5QOz2ru7OxTgZCyQerzYwhtQrs3P5fDdgSs8E16TBNw/JLCSprkL6Bdf/tpRLdFF/8WLKp3bFw8S5kmAjxe2XV9QYUX8NhtSRMamf\u002BcWfGNJ5hOZB9o\u002BZB2xj8B/e1j/mZGLALybSbmqKNXXJJcX/GnWRqkELUV1Eg04SrZa4tltptZVm3u2vqxp/u8EZ092qYNWqTS/\u002B3xMBf6vYw8DT0YMaX3AwmD\u002BL5f8qi5mcKrNsZEjBEmUvbtaCYWNB0udVq\u002BY9/3BpeciaImss1FN1YVD4aFt4EsMd7uyZrjrYRhMX0OO3Yis/Au6AJvP5/paDCPwOSWqP3ZUnHBCH08uNvdhYFQNzwgMluWVo9\u002BvTI\u002BxWFqU6yfioi/dKjEIauzMi8mkXoeWTE0b86JABJuWtV/wgLbkmVvPjr40MJTW9DwIyRgWCu4IKwwdeOeFop2UNnThF9o15/Jt1N/JUhuoRP9mNztzgKph\u002BGWqxxBkOdwQoAov5exhwuEVqCYePsjwZTP4L2tiELXKfy9kixDh\u002BarzuKIRiF8S9GRaXdiEQ7mcqmHcfApgvp9EVWbNDUfAM66LGoYm7tzU5Tr3B8LtRjtlx\u002BC/BY2QkvoSzSL4RfcsmioqCTkzdbuFB5bfabbMZx87VzVXAS4g\u002BoeMBCGp7J8zyn2owzzyIlIlKg32sSlDVlYTvP7B1Yj7\u002BR6hp3GZ6xr3q59JI6PSOTTjMecQKjluSL3Lli\u002BgcfTkrMouUHrQm07i/xWKCiKyMXO57pOh297VM27D3kTrVymqVHbpo\u002Bi6AqaYLTsT5E6LCWSr5pNRQsD7WR0cHM0J96f776Wr2I2bD9v9Ca6TsV8QOMTgT2CGSRGl/lrLreXpniWDKASo7zDXEOa3ZDkiV5fN\u002B\u002BP4Gbg3ZZaT9doiz1HmE3t5EJlKd1mECS6J3uTYg6bDDaIB4XR9W8JuFOlWpEGEwUDNqUcOc4SKdBCZvYaxu3Izb8G/5DH3C7TG7GJwLVTs9Q2UGtpftJodd21j0547vFlnE0SP1O0Oxp2CN4ciGla7vLiJHZCX46snkmzUkygmmzAJCQoQXSAQlVRM3Y0C\u002B20WqCblop7I3z\u002BZWEJwOjNla6xXKRFMm1\u002BYaIhMWwYuJJcPvesBQOiRMCnKhvTdkGsg13Hgq9Jb2hzHTToQ==",
      "StatusCode": 201,
      "ResponseHeaders": {
        "Content-Length": "0",
        "Date": "Fri, 20 Aug 2021 22:45:27 GMT",
        "Server": [
          "Windows-Azure-Blob/1.0",
          "Microsoft-HTTPAPI/2.0"
        ],
        "x-ms-client-request-id": "867f4597-26c9-961f-100a-53dcad6cc886",
        "x-ms-content-crc64": "jG5dczCcrFY=",
        "x-ms-request-id": "97b7fded-201e-006c-0715-9639c8000000",
        "x-ms-request-server-encrypted": "true",
        "x-ms-version": "2020-12-06"
      },
      "ResponseBody": []
    },
    {
      "RequestUri": "https://amandadev2.blob.core.windows.net/test-container-8d4f8820-f0a3-1316-24ce-df8f9aad4cf5/test-blob-ddf34719-d9c3-ab08-f041-2e1f173859d0?comp=blocklist",
      "RequestMethod": "PUT",
      "RequestHeaders": {
        "Accept": "application/xml",
        "Authorization": "Sanitized",
        "Content-Length": "107",
        "Content-Type": "application/xml",
        "If-Match": "\u00220x8D9642C34BF3A63\u0022",
        "User-Agent": [
          "azsdk-net-Storage.Blobs/12.10.0-alpha.20210820.1",
          "(.NET 5.0.9; Microsoft Windows 10.0.19043)"
        ],
        "x-ms-client-request-id": "f9b32e07-5dbd-13d5-c914-2a4fbedf65b5",
        "x-ms-date": "Fri, 20 Aug 2021 22:45:27 GMT",
        "x-ms-return-client-request-id": "true",
        "x-ms-version": "2020-12-06"
      },
      "RequestBody": "\uFEFF\u003CBlockList\u003E\u003CLatest\u003EAAQAAAAAAAAAAAAAAAAAAAAAAAAAAAAAAAAAAAAAAAAAAAAAAAAAAAAAAAAAAAAA\u003C/Latest\u003E\u003C/BlockList\u003E",
      "StatusCode": 201,
      "ResponseHeaders": {
        "Content-Length": "0",
        "Date": "Fri, 20 Aug 2021 22:45:27 GMT",
        "ETag": "\u00220x8D9642C34CE312C\u0022",
        "Last-Modified": "Fri, 20 Aug 2021 22:45:27 GMT",
        "Server": [
          "Windows-Azure-Blob/1.0",
          "Microsoft-HTTPAPI/2.0"
        ],
        "x-ms-client-request-id": "f9b32e07-5dbd-13d5-c914-2a4fbedf65b5",
        "x-ms-content-crc64": "17m5j6ScWgM=",
        "x-ms-request-id": "97b7fdf7-201e-006c-1015-9639c8000000",
        "x-ms-request-server-encrypted": "true",
<<<<<<< HEAD
        "x-ms-version": "2020-10-02",
        "x-ms-version-id": "2021-08-20T22:45:27.6912700Z"
=======
        "x-ms-version": "2020-12-06"
>>>>>>> f7eb5f10
      },
      "ResponseBody": []
    },
    {
      "RequestUri": "https://amandadev2.blob.core.windows.net/test-container-8d4f8820-f0a3-1316-24ce-df8f9aad4cf5/test-blob-ddf34719-d9c3-ab08-f041-2e1f173859d0",
      "RequestMethod": "GET",
      "RequestHeaders": {
        "Accept": "application/xml",
        "Authorization": "Sanitized",
        "traceparent": "00-625302610cb40f4d8e0379766cb0c412-90392a086f254642-00",
        "User-Agent": [
          "azsdk-net-Storage.Blobs/12.10.0-alpha.20210820.1",
          "(.NET 5.0.9; Microsoft Windows 10.0.19043)"
        ],
        "x-ms-client-request-id": "7fd48107-cfb8-45c8-cc5d-889e28ce51aa",
        "x-ms-date": "Fri, 20 Aug 2021 22:45:27 GMT",
        "x-ms-return-client-request-id": "true",
        "x-ms-version": "2020-12-06"
      },
      "RequestBody": null,
      "StatusCode": 200,
      "ResponseHeaders": {
        "Accept-Ranges": "bytes",
        "Content-Length": "1024",
        "Content-Type": "application/octet-stream",
        "Date": "Fri, 20 Aug 2021 22:45:27 GMT",
        "ETag": "\u00220x8D9642C34CE312C\u0022",
        "Last-Modified": "Fri, 20 Aug 2021 22:45:27 GMT",
        "Server": [
          "Windows-Azure-Blob/1.0",
          "Microsoft-HTTPAPI/2.0"
        ],
        "x-ms-blob-type": "BlockBlob",
        "x-ms-client-request-id": "7fd48107-cfb8-45c8-cc5d-889e28ce51aa",
        "x-ms-creation-time": "Fri, 20 Aug 2021 22:45:27 GMT",
        "x-ms-is-current-version": "true",
        "x-ms-lease-state": "available",
        "x-ms-lease-status": "unlocked",
        "x-ms-request-id": "97b7fe0d-201e-006c-2215-9639c8000000",
        "x-ms-server-encrypted": "true",
<<<<<<< HEAD
        "x-ms-version": "2020-10-02",
        "x-ms-version-id": "2021-08-20T22:45:27.6912700Z"
=======
        "x-ms-version": "2020-12-06"
>>>>>>> f7eb5f10
      },
      "ResponseBody": "uZ6w2qcO1OpqmblCUyGlXDx\u002Bh\u002B1052\u002B4QFonsQIGAHgHqy1o4yoIilXZB8fiqlqTgs\u002BZ2ySLZtIu95lN5iPnZJhBOqj0PXkRdfyYm9\u002Bo1ZYAky4ybCVTfEVbOuuRu6Mx8aMuoG\u002Bxn0VWh2Un88ryhSEDTFP1tPdy7b5jmQKNgLpZZqk8ejQmTvTo2\u002BS/LIh6aLTJjm5QOz2ru7OxTgZCyQerzYwhtQrs3P5fDdgSs8E16TBNw/JLCSprkL6Bdf/tpRLdFF/8WLKp3bFw8S5kmAjxe2XV9QYUX8NhtSRMamf\u002BcWfGNJ5hOZB9o\u002BZB2xj8B/e1j/mZGLALybSbmqKNXXJJcX/GnWRqkELUV1Eg04SrZa4tltptZVm3u2vqxp/u8EZ092qYNWqTS/\u002B3xMBf6vYw8DT0YMaX3AwmD\u002BL5f8qi5mcKrNsZEjBEmUvbtaCYWNB0udVq\u002BY9/3BpeciaImss1FN1YVD4aFt4EsMd7uyZrjrYRhMX0OO3Yis/Au6AJvP5/paDCPwOSWqP3ZUnHBCH08uNvdhYFQNzwgMluWVo9\u002BvTI\u002BxWFqU6yfioi/dKjEIauzMi8mkXoeWTE0b86JABJuWtV/wgLbkmVvPjr40MJTW9DwIyRgWCu4IKwwdeOeFop2UNnThF9o15/Jt1N/JUhuoRP9mNztzgKph\u002BGWqxxBkOdwQoAov5exhwuEVqCYePsjwZTP4L2tiELXKfy9kixDh\u002BarzuKIRiF8S9GRaXdiEQ7mcqmHcfApgvp9EVWbNDUfAM66LGoYm7tzU5Tr3B8LtRjtlx\u002BC/BY2QkvoSzSL4RfcsmioqCTkzdbuFB5bfabbMZx87VzVXAS4g\u002BoeMBCGp7J8zyn2owzzyIlIlKg32sSlDVlYTvP7B1Yj7\u002BR6hp3GZ6xr3q59JI6PSOTTjMecQKjluSL3Lli\u002BgcfTkrMouUHrQm07i/xWKCiKyMXO57pOh297VM27D3kTrVymqVHbpo\u002Bi6AqaYLTsT5E6LCWSr5pNRQsD7WR0cHM0J96f776Wr2I2bD9v9Ca6TsV8QOMTgT2CGSRGl/lrLreXpniWDKASo7zDXEOa3ZDkiV5fN\u002B\u002BP4Gbg3ZZaT9doiz1HmE3t5EJlKd1mECS6J3uTYg6bDDaIB4XR9W8JuFOlWpEGEwUDNqUcOc4SKdBCZvYaxu3Izb8G/5DH3C7TG7GJwLVTs9Q2UGtpftJodd21j0547vFlnE0SP1O0Oxp2CN4ciGla7vLiJHZCX46snkmzUkygmmzAJCQoQXSAQlVRM3Y0C\u002B20WqCblop7I3z\u002BZWEJwOjNla6xXKRFMm1\u002BYaIhMWwYuJJcPvesBQOiRMCnKhvTdkGsg13Hgq9Jb2hzHTToQ=="
    },
    {
      "RequestUri": "https://amandadev2.blob.core.windows.net/test-container-8d4f8820-f0a3-1316-24ce-df8f9aad4cf5?restype=container",
      "RequestMethod": "DELETE",
      "RequestHeaders": {
        "Accept": "application/xml",
        "Authorization": "Sanitized",
        "traceparent": "00-3e2908d82b6c164eba8ae4de3c4a5a19-204a8c2fe3834446-00",
        "User-Agent": [
          "azsdk-net-Storage.Blobs/12.10.0-alpha.20210820.1",
          "(.NET 5.0.9; Microsoft Windows 10.0.19043)"
        ],
        "x-ms-client-request-id": "3c474b61-e50b-66fd-9e9f-c5a3f30c1b58",
        "x-ms-date": "Fri, 20 Aug 2021 22:45:27 GMT",
        "x-ms-return-client-request-id": "true",
        "x-ms-version": "2020-12-06"
      },
      "RequestBody": null,
      "StatusCode": 202,
      "ResponseHeaders": {
        "Content-Length": "0",
        "Date": "Fri, 20 Aug 2021 22:45:27 GMT",
        "Server": [
          "Windows-Azure-Blob/1.0",
          "Microsoft-HTTPAPI/2.0"
        ],
        "x-ms-client-request-id": "3c474b61-e50b-66fd-9e9f-c5a3f30c1b58",
<<<<<<< HEAD
        "x-ms-request-id": "97b7fe2c-201e-006c-4015-9639c8000000",
        "x-ms-version": "2020-10-02"
=======
        "x-ms-request-id": "297087cb-a01e-0063-727e-0c12d6000000",
        "x-ms-version": "2020-12-06"
>>>>>>> f7eb5f10
      },
      "ResponseBody": []
    },
    {
      "RequestUri": "https://amandadev2.blob.core.windows.net/test-container-c6fe521d-364e-9691-b149-fc48fd7ae428?restype=container",
      "RequestMethod": "PUT",
      "RequestHeaders": {
        "Accept": "application/xml",
        "Authorization": "Sanitized",
        "traceparent": "00-c63e96fd148325458e3c46c5097f8b9e-576c9aa8ce1e9e45-00",
        "User-Agent": [
          "azsdk-net-Storage.Blobs/12.10.0-alpha.20210820.1",
          "(.NET 5.0.9; Microsoft Windows 10.0.19043)"
        ],
        "x-ms-blob-public-access": "container",
        "x-ms-client-request-id": "0e307854-b0a6-2be0-b9b1-8ac2e9b46824",
        "x-ms-date": "Fri, 20 Aug 2021 22:45:27 GMT",
        "x-ms-return-client-request-id": "true",
        "x-ms-version": "2020-12-06"
      },
      "RequestBody": null,
      "StatusCode": 201,
      "ResponseHeaders": {
        "Content-Length": "0",
        "Date": "Fri, 20 Aug 2021 22:45:27 GMT",
        "ETag": "\u00220x8D9642C34E4C11A\u0022",
        "Last-Modified": "Fri, 20 Aug 2021 22:45:27 GMT",
        "Server": [
          "Windows-Azure-Blob/1.0",
          "Microsoft-HTTPAPI/2.0"
        ],
        "x-ms-client-request-id": "0e307854-b0a6-2be0-b9b1-8ac2e9b46824",
<<<<<<< HEAD
        "x-ms-request-id": "97b7fe3f-201e-006c-5215-9639c8000000",
        "x-ms-version": "2020-10-02"
=======
        "x-ms-request-id": "297087d5-a01e-0063-7b7e-0c12d6000000",
        "x-ms-version": "2020-12-06"
>>>>>>> f7eb5f10
      },
      "ResponseBody": []
    },
    {
      "RequestUri": "https://amandadev2.blob.core.windows.net/test-container-c6fe521d-364e-9691-b149-fc48fd7ae428/test-blob-98bd9dba-3ecf-07d1-b2b1-ee6758e4eb85",
      "RequestMethod": "PUT",
      "RequestHeaders": {
        "Accept": "application/xml",
        "Authorization": "Sanitized",
        "Content-Length": "0",
        "Content-Type": "application/octet-stream",
        "traceparent": "00-ce1519592e04774784de90055a0f3a53-b525d8018242b441-00",
        "User-Agent": [
          "azsdk-net-Storage.Blobs/12.10.0-alpha.20210820.1",
          "(.NET 5.0.9; Microsoft Windows 10.0.19043)"
        ],
        "x-ms-blob-type": "BlockBlob",
        "x-ms-client-request-id": "0cf3b97e-ff6e-16a7-a728-5cf5c279d3d5",
        "x-ms-date": "Fri, 20 Aug 2021 22:45:27 GMT",
        "x-ms-return-client-request-id": "true",
        "x-ms-version": "2020-12-06"
      },
      "RequestBody": [],
      "StatusCode": 201,
      "ResponseHeaders": {
        "Content-Length": "0",
        "Content-MD5": "1B2M2Y8AsgTpgAmY7PhCfg==",
        "Date": "Fri, 20 Aug 2021 22:45:27 GMT",
        "ETag": "\u00220x8D9642C34EC940B\u0022",
        "Last-Modified": "Fri, 20 Aug 2021 22:45:27 GMT",
        "Server": [
          "Windows-Azure-Blob/1.0",
          "Microsoft-HTTPAPI/2.0"
        ],
        "x-ms-client-request-id": "0cf3b97e-ff6e-16a7-a728-5cf5c279d3d5",
        "x-ms-content-crc64": "AAAAAAAAAAA=",
        "x-ms-request-id": "97b7fe51-201e-006c-5f15-9639c8000000",
        "x-ms-request-server-encrypted": "true",
<<<<<<< HEAD
        "x-ms-version": "2020-10-02",
        "x-ms-version-id": "2021-08-20T22:45:27.8894091Z"
=======
        "x-ms-version": "2020-12-06"
>>>>>>> f7eb5f10
      },
      "ResponseBody": []
    },
    {
      "RequestUri": "https://amandadev2.blob.core.windows.net/test-container-c6fe521d-364e-9691-b149-fc48fd7ae428/test-blob-98bd9dba-3ecf-07d1-b2b1-ee6758e4eb85",
      "RequestMethod": "HEAD",
      "RequestHeaders": {
        "Accept": "application/xml",
        "Authorization": "Sanitized",
        "traceparent": "00-1a992a65d6b0a549b64764c6150cb7e2-396b655eecce0846-00",
        "User-Agent": [
          "azsdk-net-Storage.Blobs/12.10.0-alpha.20210820.1",
          "(.NET 5.0.9; Microsoft Windows 10.0.19043)"
        ],
        "x-ms-client-request-id": "9ee8cb4d-def0-b117-dddd-dd20798c7201",
        "x-ms-date": "Fri, 20 Aug 2021 22:45:27 GMT",
        "x-ms-return-client-request-id": "true",
        "x-ms-version": "2020-12-06"
      },
      "RequestBody": null,
      "StatusCode": 200,
      "ResponseHeaders": {
        "Accept-Ranges": "bytes",
        "Content-Length": "0",
        "Content-MD5": "1B2M2Y8AsgTpgAmY7PhCfg==",
        "Content-Type": "application/octet-stream",
        "Date": "Fri, 20 Aug 2021 22:45:27 GMT",
        "ETag": "\u00220x8D9642C34EC940B\u0022",
        "Last-Modified": "Fri, 20 Aug 2021 22:45:27 GMT",
        "Server": [
          "Windows-Azure-Blob/1.0",
          "Microsoft-HTTPAPI/2.0"
        ],
        "x-ms-access-tier": "Hot",
        "x-ms-access-tier-inferred": "true",
        "x-ms-blob-type": "BlockBlob",
        "x-ms-client-request-id": "9ee8cb4d-def0-b117-dddd-dd20798c7201",
        "x-ms-creation-time": "Fri, 20 Aug 2021 22:45:27 GMT",
        "x-ms-is-current-version": "true",
        "x-ms-lease-state": "available",
        "x-ms-lease-status": "unlocked",
        "x-ms-request-id": "97b7fe5d-201e-006c-6b15-9639c8000000",
        "x-ms-server-encrypted": "true",
<<<<<<< HEAD
        "x-ms-version": "2020-10-02",
        "x-ms-version-id": "2021-08-20T22:45:27.8894091Z"
=======
        "x-ms-version": "2020-12-06"
>>>>>>> f7eb5f10
      },
      "ResponseBody": []
    },
    {
      "RequestUri": "https://amandadev2.blob.core.windows.net/test-container-c6fe521d-364e-9691-b149-fc48fd7ae428/test-blob-98bd9dba-3ecf-07d1-b2b1-ee6758e4eb85",
      "RequestMethod": "PUT",
      "RequestHeaders": {
        "Accept": "application/xml",
        "Authorization": "Sanitized",
        "Content-Length": "0",
        "Content-Type": "application/octet-stream",
        "If-Match": "0x8D9642C34EC940B",
        "traceparent": "00-f87fd370b7bc4d4695c48f646728897e-aebd555b4cffe24e-00",
        "User-Agent": [
          "azsdk-net-Storage.Blobs/12.10.0-alpha.20210820.1",
          "(.NET 5.0.9; Microsoft Windows 10.0.19043)"
        ],
        "x-ms-blob-type": "BlockBlob",
        "x-ms-client-request-id": "77134145-d4a5-e650-8de9-2973270e51f8",
        "x-ms-date": "Fri, 20 Aug 2021 22:45:27 GMT",
        "x-ms-return-client-request-id": "true",
        "x-ms-version": "2020-12-06"
      },
      "RequestBody": [],
      "StatusCode": 201,
      "ResponseHeaders": {
        "Content-Length": "0",
        "Content-MD5": "1B2M2Y8AsgTpgAmY7PhCfg==",
        "Date": "Fri, 20 Aug 2021 22:45:27 GMT",
        "ETag": "\u00220x8D9642C34FB3CA6\u0022",
        "Last-Modified": "Fri, 20 Aug 2021 22:45:27 GMT",
        "Server": [
          "Windows-Azure-Blob/1.0",
          "Microsoft-HTTPAPI/2.0"
        ],
        "x-ms-client-request-id": "77134145-d4a5-e650-8de9-2973270e51f8",
        "x-ms-content-crc64": "AAAAAAAAAAA=",
        "x-ms-request-id": "97b7fe66-201e-006c-7315-9639c8000000",
        "x-ms-request-server-encrypted": "true",
<<<<<<< HEAD
        "x-ms-version": "2020-10-02",
        "x-ms-version-id": "2021-08-20T22:45:27.9864758Z"
=======
        "x-ms-version": "2020-12-06"
>>>>>>> f7eb5f10
      },
      "ResponseBody": []
    },
    {
      "RequestUri": "https://amandadev2.blob.core.windows.net/test-container-c6fe521d-364e-9691-b149-fc48fd7ae428/test-blob-98bd9dba-3ecf-07d1-b2b1-ee6758e4eb85?comp=block\u0026blockid=AAQAAAAAAAAAAAAAAAAAAAAAAAAAAAAAAAAAAAAAAAAAAAAAAAAAAAAAAAAAAAAA",
      "RequestMethod": "PUT",
      "RequestHeaders": {
        "Accept": "application/xml",
        "Authorization": "Sanitized",
        "Content-Length": "1024",
        "Content-Type": "application/octet-stream",
        "User-Agent": [
          "azsdk-net-Storage.Blobs/12.10.0-alpha.20210820.1",
          "(.NET 5.0.9; Microsoft Windows 10.0.19043)"
        ],
        "x-ms-client-request-id": "c9315113-d2d0-5057-ac7c-ac06613b1a55",
        "x-ms-date": "Fri, 20 Aug 2021 22:45:28 GMT",
        "x-ms-return-client-request-id": "true",
        "x-ms-version": "2020-12-06"
      },
      "RequestBody": "PU0PhswAY5reDfDl4en7q6yGp/eQNOTn7V\u002BG4wa6a48WHIDO7PUITWdOv\u002BPtMdD04jJ08uR7cQhoKJhteX\u002BUJKJhzsRoLb62flqPQXUB\u002BbuOkQHTRnirmqt3ZcNcm9PnuppAjGIMi7RzvXSK7C\u002BTZi/c3ud\u002BwN4ptjMZ8Mf7WeKHp4fawWxYggZMYIgEIK574/\u002BTgL3rafm7FtYv85rtd2OSA0SnuaTDg1vhMl9VJZWFnQ3IaNklmz6OHqqVKY9rX\u002BglcR1p1Cpa0PxhCTaZZvFBqVWNJQ\u002BJbWcGGZv6LVrMddN3MLN3G8jibZfdw5EH9Li5U4A53jnZnAS2Y7uOYKKhlZRjIjU9yo6Mqrd3q6nV/yTjQNrakpaZnpOuwLgNVA31Oy79pNKCfInxrDSBYfFb4WOWqx/IxwP9yYSijgnVf1aqgm9711tSYcRQ6OViFzyiU99Ud6juLXQqANpN4O2AGy3d19\u002BB4AkIREpad98dmrJH/zspgQitvFT7UNeBBIDX0My3hUBdIHPWTDJek7WUDWUoBuCxVpolMBuKho8xhz/Jg6cSZRVy6d/IUzTVTiieZkNxWf2gJXkxklQk05njpMXylRANgadQtRwB6QJlT\u002BHy6x9Mvy5CKF0u4NPATRZF5K9v4rkYkOWbIaPhnzx2zEJyMed5luSXsGyz36DUj2gGuwRT9m0o2lo6sZ6KYIkhtxSQThsvy03K2DJMZbFExpI62\u002BM3I9XVSVeMP\u002BVGDE/ikSiLREFM1vC2iR463HWp9uoLT4Wm6ZQ/ugTDooxog8viadOJuIJQ7gTygJm3mm3i40j7OrzKPKiTTIk8iDRjTgVSWHKiID1nu2GBs2j6iCCX4b9DbUkPGC0q9Wz5E2XPjzKUZEH6QMILk39aSIg/mcNppad0IOG8Q0BFdyrQbqf8sSQ2ZSPenKH8ONnJtM\u002Bk61uokG69W25Q2CEBtMiXOiTYXpZkCDSfigkFd\u002BgH8o5woYzPJ944Pla15o0C3OjYZP218FY4QOInCQVluOOGSeWSkBM8yBJGnx9AriKmnK0gLRLqUgE4OGGpqB7Z04ZyL52ncEzUm5zqblE2\u002BJHAgGxXRIvQm/bjWViykyDzbcuZzn\u002BE/yxhTJF2/\u002BOwAT/P6Ceygo/7oZOmwxb0Igh89gGFnSkSO4A/9fj6WpsTM1gY4qv4QOs8nizs3jsVbCmI\u002BgniK2MVvaymc4yXAEf3k5C\u002B3D9cg7UWSP/9Jl1FKYnOcWCSMQj0AiX\u002BUc1fpZ3l9EurV5DqK3ZTy\u002BJkGJZPYUkDyI/nZGKIytkZXjLot6NiGDESmdL45EXpP2Ulj\u002BmOr\u002B\u002BEXNwN/ZDoI4230M1DaxQ/AgBlPMd2CuRK/Q==",
      "StatusCode": 201,
      "ResponseHeaders": {
        "Content-Length": "0",
        "Date": "Fri, 20 Aug 2021 22:45:27 GMT",
        "Server": [
          "Windows-Azure-Blob/1.0",
          "Microsoft-HTTPAPI/2.0"
        ],
        "x-ms-client-request-id": "c9315113-d2d0-5057-ac7c-ac06613b1a55",
        "x-ms-content-crc64": "nVnT6Apry/8=",
        "x-ms-request-id": "97b7fe71-201e-006c-7e15-9639c8000000",
        "x-ms-request-server-encrypted": "true",
        "x-ms-version": "2020-12-06"
      },
      "ResponseBody": []
    },
    {
      "RequestUri": "https://amandadev2.blob.core.windows.net/test-container-c6fe521d-364e-9691-b149-fc48fd7ae428/test-blob-98bd9dba-3ecf-07d1-b2b1-ee6758e4eb85?comp=blocklist",
      "RequestMethod": "PUT",
      "RequestHeaders": {
        "Accept": "application/xml",
        "Authorization": "Sanitized",
        "Content-Length": "107",
        "Content-Type": "application/xml",
        "If-Match": "\u00220x8D9642C34FB3CA6\u0022",
        "User-Agent": [
          "azsdk-net-Storage.Blobs/12.10.0-alpha.20210820.1",
          "(.NET 5.0.9; Microsoft Windows 10.0.19043)"
        ],
        "x-ms-client-request-id": "d65f6503-87dc-f028-a81b-3e43a6c1e4e4",
        "x-ms-date": "Fri, 20 Aug 2021 22:45:28 GMT",
        "x-ms-return-client-request-id": "true",
        "x-ms-version": "2020-12-06"
      },
      "RequestBody": "\uFEFF\u003CBlockList\u003E\u003CLatest\u003EAAQAAAAAAAAAAAAAAAAAAAAAAAAAAAAAAAAAAAAAAAAAAAAAAAAAAAAAAAAAAAAA\u003C/Latest\u003E\u003C/BlockList\u003E",
      "StatusCode": 201,
      "ResponseHeaders": {
        "Content-Length": "0",
        "Date": "Fri, 20 Aug 2021 22:45:27 GMT",
        "ETag": "\u00220x8D9642C350A337C\u0022",
        "Last-Modified": "Fri, 20 Aug 2021 22:45:28 GMT",
        "Server": [
          "Windows-Azure-Blob/1.0",
          "Microsoft-HTTPAPI/2.0"
        ],
        "x-ms-client-request-id": "d65f6503-87dc-f028-a81b-3e43a6c1e4e4",
        "x-ms-content-crc64": "17m5j6ScWgM=",
        "x-ms-request-id": "97b7fe7e-201e-006c-0615-9639c8000000",
        "x-ms-request-server-encrypted": "true",
<<<<<<< HEAD
        "x-ms-version": "2020-10-02",
        "x-ms-version-id": "2021-08-20T22:45:28.0845452Z"
=======
        "x-ms-version": "2020-12-06"
>>>>>>> f7eb5f10
      },
      "ResponseBody": []
    },
    {
      "RequestUri": "https://amandadev2.blob.core.windows.net/test-container-c6fe521d-364e-9691-b149-fc48fd7ae428/test-blob-98bd9dba-3ecf-07d1-b2b1-ee6758e4eb85",
      "RequestMethod": "GET",
      "RequestHeaders": {
        "Accept": "application/xml",
        "Authorization": "Sanitized",
        "traceparent": "00-df31617ab2384746be3d6b9a5bee62ec-42a79c1c24aa4e46-00",
        "User-Agent": [
          "azsdk-net-Storage.Blobs/12.10.0-alpha.20210820.1",
          "(.NET 5.0.9; Microsoft Windows 10.0.19043)"
        ],
        "x-ms-client-request-id": "fb02cc0f-44db-8178-a5a1-711afe724bb8",
        "x-ms-date": "Fri, 20 Aug 2021 22:45:28 GMT",
        "x-ms-return-client-request-id": "true",
        "x-ms-version": "2020-12-06"
      },
      "RequestBody": null,
      "StatusCode": 200,
      "ResponseHeaders": {
        "Accept-Ranges": "bytes",
        "Content-Length": "1024",
        "Content-Type": "application/octet-stream",
        "Date": "Fri, 20 Aug 2021 22:45:27 GMT",
        "ETag": "\u00220x8D9642C350A337C\u0022",
        "Last-Modified": "Fri, 20 Aug 2021 22:45:28 GMT",
        "Server": [
          "Windows-Azure-Blob/1.0",
          "Microsoft-HTTPAPI/2.0"
        ],
        "x-ms-blob-type": "BlockBlob",
        "x-ms-client-request-id": "fb02cc0f-44db-8178-a5a1-711afe724bb8",
        "x-ms-creation-time": "Fri, 20 Aug 2021 22:45:28 GMT",
        "x-ms-is-current-version": "true",
        "x-ms-lease-state": "available",
        "x-ms-lease-status": "unlocked",
        "x-ms-request-id": "97b7fe8f-201e-006c-1515-9639c8000000",
        "x-ms-server-encrypted": "true",
<<<<<<< HEAD
        "x-ms-version": "2020-10-02",
        "x-ms-version-id": "2021-08-20T22:45:28.0845452Z"
=======
        "x-ms-version": "2020-12-06"
>>>>>>> f7eb5f10
      },
      "ResponseBody": "PU0PhswAY5reDfDl4en7q6yGp/eQNOTn7V\u002BG4wa6a48WHIDO7PUITWdOv\u002BPtMdD04jJ08uR7cQhoKJhteX\u002BUJKJhzsRoLb62flqPQXUB\u002BbuOkQHTRnirmqt3ZcNcm9PnuppAjGIMi7RzvXSK7C\u002BTZi/c3ud\u002BwN4ptjMZ8Mf7WeKHp4fawWxYggZMYIgEIK574/\u002BTgL3rafm7FtYv85rtd2OSA0SnuaTDg1vhMl9VJZWFnQ3IaNklmz6OHqqVKY9rX\u002BglcR1p1Cpa0PxhCTaZZvFBqVWNJQ\u002BJbWcGGZv6LVrMddN3MLN3G8jibZfdw5EH9Li5U4A53jnZnAS2Y7uOYKKhlZRjIjU9yo6Mqrd3q6nV/yTjQNrakpaZnpOuwLgNVA31Oy79pNKCfInxrDSBYfFb4WOWqx/IxwP9yYSijgnVf1aqgm9711tSYcRQ6OViFzyiU99Ud6juLXQqANpN4O2AGy3d19\u002BB4AkIREpad98dmrJH/zspgQitvFT7UNeBBIDX0My3hUBdIHPWTDJek7WUDWUoBuCxVpolMBuKho8xhz/Jg6cSZRVy6d/IUzTVTiieZkNxWf2gJXkxklQk05njpMXylRANgadQtRwB6QJlT\u002BHy6x9Mvy5CKF0u4NPATRZF5K9v4rkYkOWbIaPhnzx2zEJyMed5luSXsGyz36DUj2gGuwRT9m0o2lo6sZ6KYIkhtxSQThsvy03K2DJMZbFExpI62\u002BM3I9XVSVeMP\u002BVGDE/ikSiLREFM1vC2iR463HWp9uoLT4Wm6ZQ/ugTDooxog8viadOJuIJQ7gTygJm3mm3i40j7OrzKPKiTTIk8iDRjTgVSWHKiID1nu2GBs2j6iCCX4b9DbUkPGC0q9Wz5E2XPjzKUZEH6QMILk39aSIg/mcNppad0IOG8Q0BFdyrQbqf8sSQ2ZSPenKH8ONnJtM\u002Bk61uokG69W25Q2CEBtMiXOiTYXpZkCDSfigkFd\u002BgH8o5woYzPJ944Pla15o0C3OjYZP218FY4QOInCQVluOOGSeWSkBM8yBJGnx9AriKmnK0gLRLqUgE4OGGpqB7Z04ZyL52ncEzUm5zqblE2\u002BJHAgGxXRIvQm/bjWViykyDzbcuZzn\u002BE/yxhTJF2/\u002BOwAT/P6Ceygo/7oZOmwxb0Igh89gGFnSkSO4A/9fj6WpsTM1gY4qv4QOs8nizs3jsVbCmI\u002BgniK2MVvaymc4yXAEf3k5C\u002B3D9cg7UWSP/9Jl1FKYnOcWCSMQj0AiX\u002BUc1fpZ3l9EurV5DqK3ZTy\u002BJkGJZPYUkDyI/nZGKIytkZXjLot6NiGDESmdL45EXpP2Ulj\u002BmOr\u002B\u002BEXNwN/ZDoI4230M1DaxQ/AgBlPMd2CuRK/Q=="
    },
    {
      "RequestUri": "https://amandadev2.blob.core.windows.net/test-container-c6fe521d-364e-9691-b149-fc48fd7ae428?restype=container",
      "RequestMethod": "DELETE",
      "RequestHeaders": {
        "Accept": "application/xml",
        "Authorization": "Sanitized",
        "traceparent": "00-07eb25173aef9a4980f6c9031b97f3e5-1f07da8657b35d42-00",
        "User-Agent": [
          "azsdk-net-Storage.Blobs/12.10.0-alpha.20210820.1",
          "(.NET 5.0.9; Microsoft Windows 10.0.19043)"
        ],
        "x-ms-client-request-id": "d9332898-e9be-a108-392d-067a5b72d628",
        "x-ms-date": "Fri, 20 Aug 2021 22:45:28 GMT",
        "x-ms-return-client-request-id": "true",
        "x-ms-version": "2020-12-06"
      },
      "RequestBody": null,
      "StatusCode": 202,
      "ResponseHeaders": {
        "Content-Length": "0",
        "Date": "Fri, 20 Aug 2021 22:45:27 GMT",
        "Server": [
          "Windows-Azure-Blob/1.0",
          "Microsoft-HTTPAPI/2.0"
        ],
        "x-ms-client-request-id": "d9332898-e9be-a108-392d-067a5b72d628",
<<<<<<< HEAD
        "x-ms-request-id": "97b7fea1-201e-006c-2515-9639c8000000",
        "x-ms-version": "2020-10-02"
=======
        "x-ms-request-id": "2970884b-a01e-0063-657e-0c12d6000000",
        "x-ms-version": "2020-12-06"
>>>>>>> f7eb5f10
      },
      "ResponseBody": []
    },
    {
      "RequestUri": "https://amandadev2.blob.core.windows.net/test-container-061a96f4-68f4-4e2f-08cc-235108db497f?restype=container",
      "RequestMethod": "PUT",
      "RequestHeaders": {
        "Accept": "application/xml",
        "Authorization": "Sanitized",
        "traceparent": "00-1d50b10b4d1e8c4599069b2c91b8497e-11402562aca1c34f-00",
        "User-Agent": [
          "azsdk-net-Storage.Blobs/12.10.0-alpha.20210820.1",
          "(.NET 5.0.9; Microsoft Windows 10.0.19043)"
        ],
        "x-ms-blob-public-access": "container",
        "x-ms-client-request-id": "a1a813b3-6f0b-3001-f9e5-d1f2c5b7995d",
        "x-ms-date": "Fri, 20 Aug 2021 22:45:28 GMT",
        "x-ms-return-client-request-id": "true",
        "x-ms-version": "2020-12-06"
      },
      "RequestBody": null,
      "StatusCode": 201,
      "ResponseHeaders": {
        "Content-Length": "0",
        "Date": "Fri, 20 Aug 2021 22:45:27 GMT",
        "ETag": "\u00220x8D9642C352111C8\u0022",
        "Last-Modified": "Fri, 20 Aug 2021 22:45:28 GMT",
        "Server": [
          "Windows-Azure-Blob/1.0",
          "Microsoft-HTTPAPI/2.0"
        ],
        "x-ms-client-request-id": "a1a813b3-6f0b-3001-f9e5-d1f2c5b7995d",
<<<<<<< HEAD
        "x-ms-request-id": "97b7feaf-201e-006c-3215-9639c8000000",
        "x-ms-version": "2020-10-02"
=======
        "x-ms-request-id": "29708852-a01e-0063-6b7e-0c12d6000000",
        "x-ms-version": "2020-12-06"
>>>>>>> f7eb5f10
      },
      "ResponseBody": []
    },
    {
      "RequestUri": "https://amandadev2.blob.core.windows.net/test-container-061a96f4-68f4-4e2f-08cc-235108db497f/test-blob-df4e86e4-00f0-82e9-9c1a-9ad7877694be",
      "RequestMethod": "PUT",
      "RequestHeaders": {
        "Accept": "application/xml",
        "Authorization": "Sanitized",
        "Content-Length": "0",
        "Content-Type": "application/octet-stream",
        "traceparent": "00-5c3b9211fdaefc419e30855d0878ce4b-42cdd294d6205349-00",
        "User-Agent": [
          "azsdk-net-Storage.Blobs/12.10.0-alpha.20210820.1",
          "(.NET 5.0.9; Microsoft Windows 10.0.19043)"
        ],
        "x-ms-blob-type": "BlockBlob",
        "x-ms-client-request-id": "33d48383-fcfa-b374-2926-05f0d52aa882",
        "x-ms-date": "Fri, 20 Aug 2021 22:45:28 GMT",
        "x-ms-return-client-request-id": "true",
        "x-ms-version": "2020-12-06"
      },
      "RequestBody": [],
      "StatusCode": 201,
      "ResponseHeaders": {
        "Content-Length": "0",
        "Content-MD5": "1B2M2Y8AsgTpgAmY7PhCfg==",
        "Date": "Fri, 20 Aug 2021 22:45:28 GMT",
        "ETag": "\u00220x8D9642C3528E485\u0022",
        "Last-Modified": "Fri, 20 Aug 2021 22:45:28 GMT",
        "Server": [
          "Windows-Azure-Blob/1.0",
          "Microsoft-HTTPAPI/2.0"
        ],
        "x-ms-client-request-id": "33d48383-fcfa-b374-2926-05f0d52aa882",
        "x-ms-content-crc64": "AAAAAAAAAAA=",
        "x-ms-request-id": "97b7fec3-201e-006c-4315-9639c8000000",
        "x-ms-request-server-encrypted": "true",
<<<<<<< HEAD
        "x-ms-version": "2020-10-02",
        "x-ms-version-id": "2021-08-20T22:45:28.2846853Z"
=======
        "x-ms-version": "2020-12-06"
>>>>>>> f7eb5f10
      },
      "ResponseBody": []
    },
    {
      "RequestUri": "https://amandadev2.blob.core.windows.net/test-container-061a96f4-68f4-4e2f-08cc-235108db497f/test-blob-df4e86e4-00f0-82e9-9c1a-9ad7877694be",
      "RequestMethod": "PUT",
      "RequestHeaders": {
        "Accept": "application/xml",
        "Authorization": "Sanitized",
        "Content-Length": "0",
        "Content-Type": "application/octet-stream",
        "If-None-Match": "\u0022garbage\u0022",
        "traceparent": "00-aa82763ec86e28489bad00ca6af19c45-9d935cca93519949-00",
        "User-Agent": [
          "azsdk-net-Storage.Blobs/12.10.0-alpha.20210820.1",
          "(.NET 5.0.9; Microsoft Windows 10.0.19043)"
        ],
        "x-ms-blob-type": "BlockBlob",
        "x-ms-client-request-id": "23cf1c8f-212d-5f18-5195-6154fa75cfb6",
        "x-ms-date": "Fri, 20 Aug 2021 22:45:28 GMT",
        "x-ms-return-client-request-id": "true",
        "x-ms-version": "2020-12-06"
      },
      "RequestBody": [],
      "StatusCode": 201,
      "ResponseHeaders": {
        "Content-Length": "0",
        "Content-MD5": "1B2M2Y8AsgTpgAmY7PhCfg==",
        "Date": "Fri, 20 Aug 2021 22:45:28 GMT",
        "ETag": "\u00220x8D9642C35308703\u0022",
        "Last-Modified": "Fri, 20 Aug 2021 22:45:28 GMT",
        "Server": [
          "Windows-Azure-Blob/1.0",
          "Microsoft-HTTPAPI/2.0"
        ],
        "x-ms-client-request-id": "23cf1c8f-212d-5f18-5195-6154fa75cfb6",
        "x-ms-content-crc64": "AAAAAAAAAAA=",
        "x-ms-request-id": "97b7fecd-201e-006c-4b15-9639c8000000",
        "x-ms-request-server-encrypted": "true",
<<<<<<< HEAD
        "x-ms-version": "2020-10-02",
        "x-ms-version-id": "2021-08-20T22:45:28.3357203Z"
=======
        "x-ms-version": "2020-12-06"
>>>>>>> f7eb5f10
      },
      "ResponseBody": []
    },
    {
      "RequestUri": "https://amandadev2.blob.core.windows.net/test-container-061a96f4-68f4-4e2f-08cc-235108db497f/test-blob-df4e86e4-00f0-82e9-9c1a-9ad7877694be?comp=block\u0026blockid=AAQAAAAAAAAAAAAAAAAAAAAAAAAAAAAAAAAAAAAAAAAAAAAAAAAAAAAAAAAAAAAA",
      "RequestMethod": "PUT",
      "RequestHeaders": {
        "Accept": "application/xml",
        "Authorization": "Sanitized",
        "Content-Length": "1024",
        "Content-Type": "application/octet-stream",
        "User-Agent": [
          "azsdk-net-Storage.Blobs/12.10.0-alpha.20210820.1",
          "(.NET 5.0.9; Microsoft Windows 10.0.19043)"
        ],
        "x-ms-client-request-id": "3006264c-1852-b472-ec42-4bc4c1ece7ae",
        "x-ms-date": "Fri, 20 Aug 2021 22:45:28 GMT",
        "x-ms-return-client-request-id": "true",
        "x-ms-version": "2020-12-06"
      },
      "RequestBody": "UBIBBxqkKjsSk2WeJJDik\u002BHmVASiYMP0SurLDaOE5lCpWQmNBjKZ3liYIWeW1o6ZQ3EO7tak4O9PDbwv2R2YjqwV9MqHVI2vTHWrCT9bXXRbMckxdfh6BHkZPvl1aQQ7/5K7geHEEu/kX6Fg\u002Bdav87BI1KhTZxi0m/BQbRWUOeNwbwqsoNuSlh7ZTRVWGQujaUtILZVc6Jh6B\u002BbxdKXaUCW\u002B8InMAlPUtT6JehkCXYHkrQPKSwxNFIdxMpn1oSF5//zwmCmB1mb4dHdW0m5\u002Bd6lkDMahEAUZcNwCW9C53hMcEHodEsRYY9ed0daU90EZ8rvvkZVb2O/31idMfnuWPpVkOsLzYWTkC6jvAz4uhXma6WgUyk1\u002BwTeLJTycC\u002BRbBpNBL7x\u002BJpFWCobsa9SxyVCuspUSgXNI5XmKZzwoR//DlP2q7FW8G8PWvsDHkVZj2lvs7llPSIUf\u002BUpC9L5VLsKGKdfXBt368ZbSPMOzgVQjJ43gPFmldEt4ivMLeicEgY/9QGh/jNN\u002B8fzDfAzCa3f1H80wdPJp4LSLXnvp73dvzboztkDspJq5Ykpc4vg\u002Bth97FVpZ1A2dlGCz8y1YlAGFVK5SjrU3CXsydxGnDP28TahcbdkdFfmslSLfObBtYc5J145J6ydpQwzeJ1389odi9qWE\u002ByYoaD\u002B1pfmTV9DKxRVDXjVvcmGB8irMPu2csJ\u002BafUIL6WanIG9PlEYt1us8FGJHuJdS8oNEAgj8WylRGPVZ\u002BdqOv9yvmz3FIN4bUxw\u002BkCmLVPcHR4q\u002BxuZdq8VF/nxR1NwRrlWFmB1ZjNKlKK/rvsoAxcP9UbJPz/j1UfB4gCJiyn8/LOLUBrzarrq4GJ02cez6RTi4U4Iqwd5cj0Ys4AyvQ14vq5HoK78HI6P3l7dav\u002BADfjvpqnb9FWoEeHZ2rc2uCNU/BsVaERl5sDDeMyomAdBlKGLQxpnoMpYn5LJIkHXWSI7iG7gaqWwhb/lFHuE/3XalEIRr3kI7VtMvMy1mMCC6COqcROYYS3/1rlagohS15wc8o4DxampLpsTk63U/uz7YixX3o5iQjMQEdS/sm7S/ekwlKo2fyZ1/UZ4hNGAKtfMXxxf/vURvqxe77PU7XgoQJHAoGpCxOcF3d1H5b1hk\u002Br881dSdv7wItn515N2oRPKUEA/v4ZtiZY1Vh0XydTy\u002BV/E1/4k1cmW0IGMRPFTjzzNeZF5IdBgk2W9GRzd2FUBCtozrckVpX56qO8E4USk4crgSlBDdduPZESUZ7istPgoizoXI91zu9AXAnjhX64hGDdV/ZIEvZUCpEmEfUHByff22FYKkcHpcI58LHdeqgiWd0uBWrdmI82lEH\u002BX7z6SVTSE7oA==",
      "StatusCode": 201,
      "ResponseHeaders": {
        "Content-Length": "0",
        "Date": "Fri, 20 Aug 2021 22:45:28 GMT",
        "Server": [
          "Windows-Azure-Blob/1.0",
          "Microsoft-HTTPAPI/2.0"
        ],
        "x-ms-client-request-id": "3006264c-1852-b472-ec42-4bc4c1ece7ae",
        "x-ms-content-crc64": "h/G\u002BZzqB5IM=",
        "x-ms-request-id": "97b7fedf-201e-006c-5c15-9639c8000000",
        "x-ms-request-server-encrypted": "true",
        "x-ms-version": "2020-12-06"
      },
      "ResponseBody": []
    },
    {
      "RequestUri": "https://amandadev2.blob.core.windows.net/test-container-061a96f4-68f4-4e2f-08cc-235108db497f/test-blob-df4e86e4-00f0-82e9-9c1a-9ad7877694be?comp=blocklist",
      "RequestMethod": "PUT",
      "RequestHeaders": {
        "Accept": "application/xml",
        "Authorization": "Sanitized",
        "Content-Length": "107",
        "Content-Type": "application/xml",
        "If-Match": "\u00220x8D9642C35308703\u0022",
        "User-Agent": [
          "azsdk-net-Storage.Blobs/12.10.0-alpha.20210820.1",
          "(.NET 5.0.9; Microsoft Windows 10.0.19043)"
        ],
        "x-ms-client-request-id": "d407a140-9f6f-5664-6f9a-aaedf736c9ac",
        "x-ms-date": "Fri, 20 Aug 2021 22:45:28 GMT",
        "x-ms-return-client-request-id": "true",
        "x-ms-version": "2020-12-06"
      },
      "RequestBody": "\uFEFF\u003CBlockList\u003E\u003CLatest\u003EAAQAAAAAAAAAAAAAAAAAAAAAAAAAAAAAAAAAAAAAAAAAAAAAAAAAAAAAAAAAAAAA\u003C/Latest\u003E\u003C/BlockList\u003E",
      "StatusCode": 201,
      "ResponseHeaders": {
        "Content-Length": "0",
        "Date": "Fri, 20 Aug 2021 22:45:28 GMT",
        "ETag": "\u00220x8D9642C353FA4E7\u0022",
        "Last-Modified": "Fri, 20 Aug 2021 22:45:28 GMT",
        "Server": [
          "Windows-Azure-Blob/1.0",
          "Microsoft-HTTPAPI/2.0"
        ],
        "x-ms-client-request-id": "d407a140-9f6f-5664-6f9a-aaedf736c9ac",
        "x-ms-content-crc64": "17m5j6ScWgM=",
        "x-ms-request-id": "97b7feea-201e-006c-6715-9639c8000000",
        "x-ms-request-server-encrypted": "true",
<<<<<<< HEAD
        "x-ms-version": "2020-10-02",
        "x-ms-version-id": "2021-08-20T22:45:28.4347895Z"
=======
        "x-ms-version": "2020-12-06"
>>>>>>> f7eb5f10
      },
      "ResponseBody": []
    },
    {
      "RequestUri": "https://amandadev2.blob.core.windows.net/test-container-061a96f4-68f4-4e2f-08cc-235108db497f/test-blob-df4e86e4-00f0-82e9-9c1a-9ad7877694be",
      "RequestMethod": "GET",
      "RequestHeaders": {
        "Accept": "application/xml",
        "Authorization": "Sanitized",
        "traceparent": "00-48f1e7dbb107ee4c8a38b9a69ad9818a-1f0239f6d69fb047-00",
        "User-Agent": [
          "azsdk-net-Storage.Blobs/12.10.0-alpha.20210820.1",
          "(.NET 5.0.9; Microsoft Windows 10.0.19043)"
        ],
        "x-ms-client-request-id": "1f841abd-13e4-d93f-4e39-3f51406053ea",
        "x-ms-date": "Fri, 20 Aug 2021 22:45:28 GMT",
        "x-ms-return-client-request-id": "true",
        "x-ms-version": "2020-12-06"
      },
      "RequestBody": null,
      "StatusCode": 200,
      "ResponseHeaders": {
        "Accept-Ranges": "bytes",
        "Content-Length": "1024",
        "Content-Type": "application/octet-stream",
        "Date": "Fri, 20 Aug 2021 22:45:28 GMT",
        "ETag": "\u00220x8D9642C353FA4E7\u0022",
        "Last-Modified": "Fri, 20 Aug 2021 22:45:28 GMT",
        "Server": [
          "Windows-Azure-Blob/1.0",
          "Microsoft-HTTPAPI/2.0"
        ],
        "x-ms-blob-type": "BlockBlob",
        "x-ms-client-request-id": "1f841abd-13e4-d93f-4e39-3f51406053ea",
        "x-ms-creation-time": "Fri, 20 Aug 2021 22:45:28 GMT",
        "x-ms-is-current-version": "true",
        "x-ms-lease-state": "available",
        "x-ms-lease-status": "unlocked",
        "x-ms-request-id": "97b7fef0-201e-006c-6d15-9639c8000000",
        "x-ms-server-encrypted": "true",
<<<<<<< HEAD
        "x-ms-version": "2020-10-02",
        "x-ms-version-id": "2021-08-20T22:45:28.4347895Z"
=======
        "x-ms-version": "2020-12-06"
>>>>>>> f7eb5f10
      },
      "ResponseBody": "UBIBBxqkKjsSk2WeJJDik\u002BHmVASiYMP0SurLDaOE5lCpWQmNBjKZ3liYIWeW1o6ZQ3EO7tak4O9PDbwv2R2YjqwV9MqHVI2vTHWrCT9bXXRbMckxdfh6BHkZPvl1aQQ7/5K7geHEEu/kX6Fg\u002Bdav87BI1KhTZxi0m/BQbRWUOeNwbwqsoNuSlh7ZTRVWGQujaUtILZVc6Jh6B\u002BbxdKXaUCW\u002B8InMAlPUtT6JehkCXYHkrQPKSwxNFIdxMpn1oSF5//zwmCmB1mb4dHdW0m5\u002Bd6lkDMahEAUZcNwCW9C53hMcEHodEsRYY9ed0daU90EZ8rvvkZVb2O/31idMfnuWPpVkOsLzYWTkC6jvAz4uhXma6WgUyk1\u002BwTeLJTycC\u002BRbBpNBL7x\u002BJpFWCobsa9SxyVCuspUSgXNI5XmKZzwoR//DlP2q7FW8G8PWvsDHkVZj2lvs7llPSIUf\u002BUpC9L5VLsKGKdfXBt368ZbSPMOzgVQjJ43gPFmldEt4ivMLeicEgY/9QGh/jNN\u002B8fzDfAzCa3f1H80wdPJp4LSLXnvp73dvzboztkDspJq5Ykpc4vg\u002Bth97FVpZ1A2dlGCz8y1YlAGFVK5SjrU3CXsydxGnDP28TahcbdkdFfmslSLfObBtYc5J145J6ydpQwzeJ1389odi9qWE\u002ByYoaD\u002B1pfmTV9DKxRVDXjVvcmGB8irMPu2csJ\u002BafUIL6WanIG9PlEYt1us8FGJHuJdS8oNEAgj8WylRGPVZ\u002BdqOv9yvmz3FIN4bUxw\u002BkCmLVPcHR4q\u002BxuZdq8VF/nxR1NwRrlWFmB1ZjNKlKK/rvsoAxcP9UbJPz/j1UfB4gCJiyn8/LOLUBrzarrq4GJ02cez6RTi4U4Iqwd5cj0Ys4AyvQ14vq5HoK78HI6P3l7dav\u002BADfjvpqnb9FWoEeHZ2rc2uCNU/BsVaERl5sDDeMyomAdBlKGLQxpnoMpYn5LJIkHXWSI7iG7gaqWwhb/lFHuE/3XalEIRr3kI7VtMvMy1mMCC6COqcROYYS3/1rlagohS15wc8o4DxampLpsTk63U/uz7YixX3o5iQjMQEdS/sm7S/ekwlKo2fyZ1/UZ4hNGAKtfMXxxf/vURvqxe77PU7XgoQJHAoGpCxOcF3d1H5b1hk\u002Br881dSdv7wItn515N2oRPKUEA/v4ZtiZY1Vh0XydTy\u002BV/E1/4k1cmW0IGMRPFTjzzNeZF5IdBgk2W9GRzd2FUBCtozrckVpX56qO8E4USk4crgSlBDdduPZESUZ7istPgoizoXI91zu9AXAnjhX64hGDdV/ZIEvZUCpEmEfUHByff22FYKkcHpcI58LHdeqgiWd0uBWrdmI82lEH\u002BX7z6SVTSE7oA=="
    },
    {
      "RequestUri": "https://amandadev2.blob.core.windows.net/test-container-061a96f4-68f4-4e2f-08cc-235108db497f?restype=container",
      "RequestMethod": "DELETE",
      "RequestHeaders": {
        "Accept": "application/xml",
        "Authorization": "Sanitized",
        "traceparent": "00-714c624054365043bf55eadecaff8bff-3b85ee4c5da51342-00",
        "User-Agent": [
          "azsdk-net-Storage.Blobs/12.10.0-alpha.20210820.1",
          "(.NET 5.0.9; Microsoft Windows 10.0.19043)"
        ],
        "x-ms-client-request-id": "dd2fb538-aab2-abc8-e0cf-d95566812178",
        "x-ms-date": "Fri, 20 Aug 2021 22:45:28 GMT",
        "x-ms-return-client-request-id": "true",
        "x-ms-version": "2020-12-06"
      },
      "RequestBody": null,
      "StatusCode": 202,
      "ResponseHeaders": {
        "Content-Length": "0",
        "Date": "Fri, 20 Aug 2021 22:45:28 GMT",
        "Server": [
          "Windows-Azure-Blob/1.0",
          "Microsoft-HTTPAPI/2.0"
        ],
        "x-ms-client-request-id": "dd2fb538-aab2-abc8-e0cf-d95566812178",
<<<<<<< HEAD
        "x-ms-request-id": "97b7fefa-201e-006c-7715-9639c8000000",
        "x-ms-version": "2020-10-02"
=======
        "x-ms-request-id": "297088d5-a01e-0063-607e-0c12d6000000",
        "x-ms-version": "2020-12-06"
>>>>>>> f7eb5f10
      },
      "ResponseBody": []
    }
  ],
  "Variables": {
    "DateTimeOffsetNow": "2021-08-20T15:45:26.7464236-07:00",
    "RandomSeed": "165804547",
    "Storage_TestConfigDefault": "ProductionTenant\namandadev2\nU2FuaXRpemVk\nhttps://amandadev2.blob.core.windows.net\nhttps://amandadev2.file.core.windows.net\nhttps://amandadev2.queue.core.windows.net\nhttps://amandadev2.table.core.windows.net\n\n\n\n\nhttps://amandadev2-secondary.blob.core.windows.net\nhttps://amandadev2-secondary.file.core.windows.net\nhttps://amandadev2-secondary.queue.core.windows.net\nhttps://amandadev2-secondary.table.core.windows.net\n\nSanitized\n\n\nCloud\nBlobEndpoint=https://amandadev2.blob.core.windows.net/;QueueEndpoint=https://amandadev2.queue.core.windows.net/;FileEndpoint=https://amandadev2.file.core.windows.net/;BlobSecondaryEndpoint=https://amandadev2-secondary.blob.core.windows.net/;QueueSecondaryEndpoint=https://amandadev2-secondary.queue.core.windows.net/;FileSecondaryEndpoint=https://amandadev2-secondary.file.core.windows.net/;AccountName=amandadev2;AccountKey=Kg==;\ntestscope2\n\n"
  }
}<|MERGE_RESOLUTION|>--- conflicted
+++ resolved
@@ -1,60 +1,46 @@
-{
+﻿{
   "Entries": [
     {
-      "RequestUri": "https://amandadev2.blob.core.windows.net/test-container-185ef2e8-be9a-2c8f-7a1f-679a7e7337b0?restype=container",
-      "RequestMethod": "PUT",
-      "RequestHeaders": {
-        "Accept": "application/xml",
-        "Authorization": "Sanitized",
-        "traceparent": "00-8d65ed982bf0ea47b4f2069bd1d46bd3-cbf6808dee65e047-00",
-        "User-Agent": [
-          "azsdk-net-Storage.Blobs/12.10.0-alpha.20210820.1",
-          "(.NET 5.0.9; Microsoft Windows 10.0.19043)"
-        ],
+      "RequestUri": "https://kasoboltest.blob.core.windows.net/test-container-185ef2e8-be9a-2c8f-7a1f-679a7e7337b0?restype=container",
+      "RequestMethod": "PUT",
+      "RequestHeaders": {
+        "Accept": "application/xml",
+        "Authorization": "Sanitized",
+        "traceparent": "00-80875ec2f185ff48a0c2fe4002a113dd-55931bccf759fe4e-00",
+        "User-Agent": "azsdk-net-Storage.Blobs/12.9.0-alpha.20210226.1 (.NET Framework 4.8.4300.0; Microsoft Windows 10.0.19042 )",
         "x-ms-blob-public-access": "container",
         "x-ms-client-request-id": "43ddbe7e-d4f7-b23b-b5d2-6b02f940a7d7",
-        "x-ms-date": "Fri, 20 Aug 2021 22:45:26 GMT",
-        "x-ms-return-client-request-id": "true",
-        "x-ms-version": "2020-12-06"
-      },
-      "RequestBody": null,
-      "StatusCode": 201,
-      "ResponseHeaders": {
-        "Content-Length": "0",
-        "Date": "Fri, 20 Aug 2021 22:45:26 GMT",
-        "ETag": "\u00220x8D9642C3440E937\u0022",
-        "Last-Modified": "Fri, 20 Aug 2021 22:45:26 GMT",
-        "Server": [
-          "Windows-Azure-Blob/1.0",
-          "Microsoft-HTTPAPI/2.0"
-        ],
+        "x-ms-date": "Fri, 26 Feb 2021 20:33:40 GMT",
+        "x-ms-return-client-request-id": "true",
+        "x-ms-version": "2020-12-06"
+      },
+      "RequestBody": null,
+      "StatusCode": 201,
+      "ResponseHeaders": {
+        "Content-Length": "0",
+        "Date": "Fri, 26 Feb 2021 20:33:40 GMT",
+        "ETag": "\"0x8D8DA95CD991FF0\"",
+        "Last-Modified": "Fri, 26 Feb 2021 20:33:40 GMT",
+        "Server": "Windows-Azure-Blob/1.0 Microsoft-HTTPAPI/2.0",
         "x-ms-client-request-id": "43ddbe7e-d4f7-b23b-b5d2-6b02f940a7d7",
-<<<<<<< HEAD
-        "x-ms-request-id": "97b7fd13-201e-006c-4c15-9639c8000000",
-        "x-ms-version": "2020-10-02"
-=======
         "x-ms-request-id": "297085d3-a01e-0063-2d7e-0c12d6000000",
         "x-ms-version": "2020-12-06"
->>>>>>> f7eb5f10
-      },
-      "ResponseBody": []
-    },
-    {
-      "RequestUri": "https://amandadev2.blob.core.windows.net/test-container-185ef2e8-be9a-2c8f-7a1f-679a7e7337b0/test-blob-eed76313-f149-956b-ed36-e2e12dba3ab8",
-      "RequestMethod": "PUT",
-      "RequestHeaders": {
-        "Accept": "application/xml",
-        "Authorization": "Sanitized",
-        "Content-Length": "0",
-        "Content-Type": "application/octet-stream",
-        "traceparent": "00-954d2b5f26b5ca43be784d3ae0b8f9df-7a4a8fae50316949-00",
-        "User-Agent": [
-          "azsdk-net-Storage.Blobs/12.10.0-alpha.20210820.1",
-          "(.NET 5.0.9; Microsoft Windows 10.0.19043)"
-        ],
+      },
+      "ResponseBody": []
+    },
+    {
+      "RequestUri": "https://kasoboltest.blob.core.windows.net/test-container-185ef2e8-be9a-2c8f-7a1f-679a7e7337b0/test-blob-eed76313-f149-956b-ed36-e2e12dba3ab8",
+      "RequestMethod": "PUT",
+      "RequestHeaders": {
+        "Accept": "application/xml",
+        "Authorization": "Sanitized",
+        "Content-Length": "0",
+        "Content-Type": "application/octet-stream",
+        "traceparent": "00-3d3d977058eed64ca752d0ca8617ca47-57f6c6d550d87a41-00",
+        "User-Agent": "azsdk-net-Storage.Blobs/12.9.0-alpha.20210226.1 (.NET Framework 4.8.4300.0; Microsoft Windows 10.0.19042 )",
         "x-ms-blob-type": "BlockBlob",
         "x-ms-client-request-id": "8ec1ba11-aaea-8c3d-5247-56c0f15984fb",
-        "x-ms-date": "Fri, 20 Aug 2021 22:45:26 GMT",
+        "x-ms-date": "Fri, 26 Feb 2021 20:33:40 GMT",
         "x-ms-return-client-request-id": "true",
         "x-ms-version": "2020-12-06"
       },
@@ -63,42 +49,31 @@
       "ResponseHeaders": {
         "Content-Length": "0",
         "Content-MD5": "1B2M2Y8AsgTpgAmY7PhCfg==",
-        "Date": "Fri, 20 Aug 2021 22:45:26 GMT",
-        "ETag": "\u00220x8D9642C34495904\u0022",
-        "Last-Modified": "Fri, 20 Aug 2021 22:45:26 GMT",
-        "Server": [
-          "Windows-Azure-Blob/1.0",
-          "Microsoft-HTTPAPI/2.0"
-        ],
+        "Date": "Fri, 26 Feb 2021 20:33:40 GMT",
+        "ETag": "\"0x8D8DA95CDA2166F\"",
+        "Last-Modified": "Fri, 26 Feb 2021 20:33:40 GMT",
+        "Server": "Windows-Azure-Blob/1.0 Microsoft-HTTPAPI/2.0",
         "x-ms-client-request-id": "8ec1ba11-aaea-8c3d-5247-56c0f15984fb",
         "x-ms-content-crc64": "AAAAAAAAAAA=",
-        "x-ms-request-id": "97b7fd1e-201e-006c-5515-9639c8000000",
-        "x-ms-request-server-encrypted": "true",
-<<<<<<< HEAD
-        "x-ms-version": "2020-10-02",
-        "x-ms-version-id": "2021-08-20T22:45:26.8196612Z"
-=======
-        "x-ms-version": "2020-12-06"
->>>>>>> f7eb5f10
-      },
-      "ResponseBody": []
-    },
-    {
-      "RequestUri": "https://amandadev2.blob.core.windows.net/test-container-185ef2e8-be9a-2c8f-7a1f-679a7e7337b0/test-blob-eed76313-f149-956b-ed36-e2e12dba3ab8",
-      "RequestMethod": "PUT",
-      "RequestHeaders": {
-        "Accept": "application/xml",
-        "Authorization": "Sanitized",
-        "Content-Length": "0",
-        "Content-Type": "application/octet-stream",
-        "traceparent": "00-d3af2a320b6a31428e6f35188d82a1b5-534422ddda80d146-00",
-        "User-Agent": [
-          "azsdk-net-Storage.Blobs/12.10.0-alpha.20210820.1",
-          "(.NET 5.0.9; Microsoft Windows 10.0.19043)"
-        ],
+        "x-ms-request-id": "297085e2-a01e-0063-3a7e-0c12d6000000",
+        "x-ms-request-server-encrypted": "true",
+        "x-ms-version": "2020-12-06"
+      },
+      "ResponseBody": []
+    },
+    {
+      "RequestUri": "https://kasoboltest.blob.core.windows.net/test-container-185ef2e8-be9a-2c8f-7a1f-679a7e7337b0/test-blob-eed76313-f149-956b-ed36-e2e12dba3ab8",
+      "RequestMethod": "PUT",
+      "RequestHeaders": {
+        "Accept": "application/xml",
+        "Authorization": "Sanitized",
+        "Content-Length": "0",
+        "Content-Type": "application/octet-stream",
+        "traceparent": "00-92e4986fd0d4664e894d15a77c3f4c03-c7b4807507479b4b-00",
+        "User-Agent": "azsdk-net-Storage.Blobs/12.9.0-alpha.20210226.1 (.NET Framework 4.8.4300.0; Microsoft Windows 10.0.19042 )",
         "x-ms-blob-type": "BlockBlob",
         "x-ms-client-request-id": "c8def448-2e26-e5c7-8feb-c91279fe9d63",
-        "x-ms-date": "Fri, 20 Aug 2021 22:45:26 GMT",
+        "x-ms-date": "Fri, 26 Feb 2021 20:33:40 GMT",
         "x-ms-return-client-request-id": "true",
         "x-ms-version": "2020-12-06"
       },
@@ -107,115 +82,87 @@
       "ResponseHeaders": {
         "Content-Length": "0",
         "Content-MD5": "1B2M2Y8AsgTpgAmY7PhCfg==",
-        "Date": "Fri, 20 Aug 2021 22:45:26 GMT",
-        "ETag": "\u00220x8D9642C3450D473\u0022",
-        "Last-Modified": "Fri, 20 Aug 2021 22:45:26 GMT",
-        "Server": [
-          "Windows-Azure-Blob/1.0",
-          "Microsoft-HTTPAPI/2.0"
-        ],
+        "Date": "Fri, 26 Feb 2021 20:33:40 GMT",
+        "ETag": "\"0x8D8DA95CDA6AB20\"",
+        "Last-Modified": "Fri, 26 Feb 2021 20:33:40 GMT",
+        "Server": "Windows-Azure-Blob/1.0 Microsoft-HTTPAPI/2.0",
         "x-ms-client-request-id": "c8def448-2e26-e5c7-8feb-c91279fe9d63",
         "x-ms-content-crc64": "AAAAAAAAAAA=",
-        "x-ms-request-id": "97b7fd2e-201e-006c-6415-9639c8000000",
-        "x-ms-request-server-encrypted": "true",
-<<<<<<< HEAD
-        "x-ms-version": "2020-10-02",
-        "x-ms-version-id": "2021-08-20T22:45:26.8706970Z"
-=======
-        "x-ms-version": "2020-12-06"
->>>>>>> f7eb5f10
-      },
-      "ResponseBody": []
-    },
-    {
-      "RequestUri": "https://amandadev2.blob.core.windows.net/test-container-185ef2e8-be9a-2c8f-7a1f-679a7e7337b0/test-blob-eed76313-f149-956b-ed36-e2e12dba3ab8?comp=block\u0026blockid=AAQAAAAAAAAAAAAAAAAAAAAAAAAAAAAAAAAAAAAAAAAAAAAAAAAAAAAAAAAAAAAA",
+        "x-ms-request-id": "297085ee-a01e-0063-447e-0c12d6000000",
+        "x-ms-request-server-encrypted": "true",
+        "x-ms-version": "2020-12-06"
+      },
+      "ResponseBody": []
+    },
+    {
+      "RequestUri": "https://kasoboltest.blob.core.windows.net/test-container-185ef2e8-be9a-2c8f-7a1f-679a7e7337b0/test-blob-eed76313-f149-956b-ed36-e2e12dba3ab8?comp=block&blockid=AAQAAAAAAAAAAAAAAAAAAAAAAAAAAAAAAAAAAAAAAAAAAAAAAAAAAAAAAAAAAAAA",
       "RequestMethod": "PUT",
       "RequestHeaders": {
         "Accept": "application/xml",
         "Authorization": "Sanitized",
         "Content-Length": "1024",
         "Content-Type": "application/octet-stream",
-        "User-Agent": [
-          "azsdk-net-Storage.Blobs/12.10.0-alpha.20210820.1",
-          "(.NET 5.0.9; Microsoft Windows 10.0.19043)"
-        ],
+        "User-Agent": "azsdk-net-Storage.Blobs/12.9.0-alpha.20210226.1 (.NET Framework 4.8.4300.0; Microsoft Windows 10.0.19042 )",
         "x-ms-client-request-id": "6e426bde-6cb8-7d59-ea9c-af9661ceb53b",
-        "x-ms-date": "Fri, 20 Aug 2021 22:45:26 GMT",
-        "x-ms-return-client-request-id": "true",
-        "x-ms-version": "2020-12-06"
-      },
-      "RequestBody": "l7N6GCTnQCCre0lp96at6gfsz3P5rM3doo9tTpz3akta/y00iBbRKXmh425g1JWrmWu5BYoRAevlnXaVevGDsxH\u002BD/h5eWLxGqb5WMhefM76wbUwPmTASP1BT\u002BufPK6IHTBdYsSdMiAJx\u002BvjGKkihiCnmrk8UnStPcb6OCp2Ud73cTqYARoJXY\u002BUJ3Z53TBUHsjL\u002BKH1S8u7ryX\u002Bovn2knYN7KduioQFnj0qpyv9M2CWpRphq1k8ASVv3VL1C7qVnpQAbPCI5ZRExVpky6OgvXvEaP3flOcc0OqB/6wyEJKDlAmW/MdvDb\u002BGHOb/1zaCzx/WMKK9tgmt5JsFBubnErTH4TaaCcC0VVo9WXcAHfm0/y\u002BNXODwxd7/6RgragbYnwoxOPYA58ZeIdtIf12RrMaiUQa3WbbU1xtYmh\u002BoiOpTZLltz\u002BUCsxdpLzoFp0aAbj1RiRgAIUVUXWHbp02mtpjw9BujJN3hoJ3vTSp7zy/U1yviVv/RU0JzGHGEJgzJw3mhFLMq3UlfcOh7ENMb2I4yBtAiw1\u002BZHqDYLwtrXXmRJYqw2bp7qvrhguYWVkJuWEDjUiA7p/8ZCPUSUq0\u002B8xJv6etJav7TtlzVQEB5gsheadfLiAtZVX2Kl9HFaVdNo4/Tp2xWJe1BD5vDZme/n4UstOnVc2oHFpRuvtMtDk0EiJyxpttcB0TqiXlvle8Vy/dLmLVudzAky5DY6GYZFAFOvt7LDfmq0Kyk6unxl4ClWfLb4XWYlhBsjdpKgx/d0XV4IdYQSr7\u002BoccIyYxGMjQQMo90PTKLtijOXoAeX02NxxlzeXaplA403UCuj8yDJVqmOlCQaJND7GuuQus930F6ewFz07m9Zp6AP2Dy3SZbSjgleCX8/V\u002BGMIwL\u002BlEj9v3\u002BMxTLEFKh6NOyDygyUA9EU/eyGGccfn2i7KIssmtMXUlj86kSjzrmg49RSe02VN99xqdZcN2V4rWWKSOvdTVnZbLfz1xlMsO9zJTYyjSPbJjDruvE8\u002BxrzhH0e2YWNg5Z6uQ7VoSCGJTjnKNJvReBBryL7MZKonLFdAFLcLddppWGft9PVBUTQJVW4VZJIhD5c3Spi0pHD0dydeKDN6jdhvUNwj43MbGnd6sw88EbfFLwUf1CsxpLPm\u002BY3d8zkAnteVphO1/SwkLCAhSeFhuGVviPk\u002BaqmtPbwYTPn1PSc\u002BeiQnpmukDzHY\u002B6gLAGrSdTEYbno/wjQt6HhnnaAyLu744s\u002B9OhH5y3nHVX8Boi1BRce43M69DqfwCb3jTHGBpszJAh2bFUsfLqLwaHzFLDZbFlfoeUIQS\u002BQnzTBUBo8IRb6iOJAfpiCMqb4rvJY7Ot13mCYZmS16qLY5c1gA==",
-      "StatusCode": 201,
-      "ResponseHeaders": {
-        "Content-Length": "0",
-        "Date": "Fri, 20 Aug 2021 22:45:26 GMT",
-        "Server": [
-          "Windows-Azure-Blob/1.0",
-          "Microsoft-HTTPAPI/2.0"
-        ],
+        "x-ms-date": "Fri, 26 Feb 2021 20:33:41 GMT",
+        "x-ms-return-client-request-id": "true",
+        "x-ms-version": "2020-12-06"
+      },
+      "RequestBody": "l7N6GCTnQCCre0lp96at6gfsz3P5rM3doo9tTpz3akta/y00iBbRKXmh425g1JWrmWu5BYoRAevlnXaVevGDsxH+D/h5eWLxGqb5WMhefM76wbUwPmTASP1BT+ufPK6IHTBdYsSdMiAJx+vjGKkihiCnmrk8UnStPcb6OCp2Ud73cTqYARoJXY+UJ3Z53TBUHsjL+KH1S8u7ryX+ovn2knYN7KduioQFnj0qpyv9M2CWpRphq1k8ASVv3VL1C7qVnpQAbPCI5ZRExVpky6OgvXvEaP3flOcc0OqB/6wyEJKDlAmW/MdvDb+GHOb/1zaCzx/WMKK9tgmt5JsFBubnErTH4TaaCcC0VVo9WXcAHfm0/y+NXODwxd7/6RgragbYnwoxOPYA58ZeIdtIf12RrMaiUQa3WbbU1xtYmh+oiOpTZLltz+UCsxdpLzoFp0aAbj1RiRgAIUVUXWHbp02mtpjw9BujJN3hoJ3vTSp7zy/U1yviVv/RU0JzGHGEJgzJw3mhFLMq3UlfcOh7ENMb2I4yBtAiw1+ZHqDYLwtrXXmRJYqw2bp7qvrhguYWVkJuWEDjUiA7p/8ZCPUSUq0+8xJv6etJav7TtlzVQEB5gsheadfLiAtZVX2Kl9HFaVdNo4/Tp2xWJe1BD5vDZme/n4UstOnVc2oHFpRuvtMtDk0EiJyxpttcB0TqiXlvle8Vy/dLmLVudzAky5DY6GYZFAFOvt7LDfmq0Kyk6unxl4ClWfLb4XWYlhBsjdpKgx/d0XV4IdYQSr7+occIyYxGMjQQMo90PTKLtijOXoAeX02NxxlzeXaplA403UCuj8yDJVqmOlCQaJND7GuuQus930F6ewFz07m9Zp6AP2Dy3SZbSjgleCX8/V+GMIwL+lEj9v3+MxTLEFKh6NOyDygyUA9EU/eyGGccfn2i7KIssmtMXUlj86kSjzrmg49RSe02VN99xqdZcN2V4rWWKSOvdTVnZbLfz1xlMsO9zJTYyjSPbJjDruvE8+xrzhH0e2YWNg5Z6uQ7VoSCGJTjnKNJvReBBryL7MZKonLFdAFLcLddppWGft9PVBUTQJVW4VZJIhD5c3Spi0pHD0dydeKDN6jdhvUNwj43MbGnd6sw88EbfFLwUf1CsxpLPm+Y3d8zkAnteVphO1/SwkLCAhSeFhuGVviPk+aqmtPbwYTPn1PSc+eiQnpmukDzHY+6gLAGrSdTEYbno/wjQt6HhnnaAyLu744s+9OhH5y3nHVX8Boi1BRce43M69DqfwCb3jTHGBpszJAh2bFUsfLqLwaHzFLDZbFlfoeUIQS+QnzTBUBo8IRb6iOJAfpiCMqb4rvJY7Ot13mCYZmS16qLY5c1gA==",
+      "StatusCode": 201,
+      "ResponseHeaders": {
+        "Content-Length": "0",
+        "Date": "Fri, 26 Feb 2021 20:33:40 GMT",
+        "Server": "Windows-Azure-Blob/1.0 Microsoft-HTTPAPI/2.0",
         "x-ms-client-request-id": "6e426bde-6cb8-7d59-ea9c-af9661ceb53b",
-        "x-ms-content-crc64": "fY\u002BquycvLU4=",
-        "x-ms-request-id": "97b7fd39-201e-006c-6f15-9639c8000000",
-        "x-ms-request-server-encrypted": "true",
-        "x-ms-version": "2020-12-06"
-      },
-      "ResponseBody": []
-    },
-    {
-      "RequestUri": "https://amandadev2.blob.core.windows.net/test-container-185ef2e8-be9a-2c8f-7a1f-679a7e7337b0/test-blob-eed76313-f149-956b-ed36-e2e12dba3ab8?comp=blocklist",
+        "x-ms-content-crc64": "fY+quycvLU4=",
+        "x-ms-request-id": "297085fc-a01e-0063-517e-0c12d6000000",
+        "x-ms-request-server-encrypted": "true",
+        "x-ms-version": "2020-12-06"
+      },
+      "ResponseBody": []
+    },
+    {
+      "RequestUri": "https://kasoboltest.blob.core.windows.net/test-container-185ef2e8-be9a-2c8f-7a1f-679a7e7337b0/test-blob-eed76313-f149-956b-ed36-e2e12dba3ab8?comp=blocklist",
       "RequestMethod": "PUT",
       "RequestHeaders": {
         "Accept": "application/xml",
         "Authorization": "Sanitized",
         "Content-Length": "107",
         "Content-Type": "application/xml",
-        "If-Match": "\u00220x8D9642C3450D473\u0022",
-        "User-Agent": [
-          "azsdk-net-Storage.Blobs/12.10.0-alpha.20210820.1",
-          "(.NET 5.0.9; Microsoft Windows 10.0.19043)"
-        ],
+        "If-Match": "0x8D8DA95CDA6AB20",
+        "User-Agent": "azsdk-net-Storage.Blobs/12.9.0-alpha.20210226.1 (.NET Framework 4.8.4300.0; Microsoft Windows 10.0.19042 )",
         "x-ms-client-request-id": "0e34f4c7-2fbb-bfaa-2ea1-ffc4cdb1d602",
-        "x-ms-date": "Fri, 20 Aug 2021 22:45:26 GMT",
-        "x-ms-return-client-request-id": "true",
-        "x-ms-version": "2020-12-06"
-      },
-      "RequestBody": "\uFEFF\u003CBlockList\u003E\u003CLatest\u003EAAQAAAAAAAAAAAAAAAAAAAAAAAAAAAAAAAAAAAAAAAAAAAAAAAAAAAAAAAAAAAAA\u003C/Latest\u003E\u003C/BlockList\u003E",
-      "StatusCode": 201,
-      "ResponseHeaders": {
-        "Content-Length": "0",
-        "Date": "Fri, 20 Aug 2021 22:45:26 GMT",
-        "ETag": "\u00220x8D9642C345FCB41\u0022",
-        "Last-Modified": "Fri, 20 Aug 2021 22:45:26 GMT",
-        "Server": [
-          "Windows-Azure-Blob/1.0",
-          "Microsoft-HTTPAPI/2.0"
-        ],
+        "x-ms-date": "Fri, 26 Feb 2021 20:33:41 GMT",
+        "x-ms-return-client-request-id": "true",
+        "x-ms-version": "2020-12-06"
+      },
+      "RequestBody": "﻿<BlockList><Latest>AAQAAAAAAAAAAAAAAAAAAAAAAAAAAAAAAAAAAAAAAAAAAAAAAAAAAAAAAAAAAAAA</Latest></BlockList>",
+      "StatusCode": 201,
+      "ResponseHeaders": {
+        "Content-Length": "0",
+        "Date": "Fri, 26 Feb 2021 20:33:40 GMT",
+        "ETag": "\"0x8D8DA95CDB888B7\"",
+        "Last-Modified": "Fri, 26 Feb 2021 20:33:40 GMT",
+        "Server": "Windows-Azure-Blob/1.0 Microsoft-HTTPAPI/2.0",
         "x-ms-client-request-id": "0e34f4c7-2fbb-bfaa-2ea1-ffc4cdb1d602",
         "x-ms-content-crc64": "17m5j6ScWgM=",
-        "x-ms-request-id": "97b7fd43-201e-006c-7715-9639c8000000",
-        "x-ms-request-server-encrypted": "true",
-<<<<<<< HEAD
-        "x-ms-version": "2020-10-02",
-        "x-ms-version-id": "2021-08-20T22:45:26.9677649Z"
-=======
-        "x-ms-version": "2020-12-06"
->>>>>>> f7eb5f10
-      },
-      "ResponseBody": []
-    },
-    {
-      "RequestUri": "https://amandadev2.blob.core.windows.net/test-container-185ef2e8-be9a-2c8f-7a1f-679a7e7337b0/test-blob-eed76313-f149-956b-ed36-e2e12dba3ab8",
+        "x-ms-request-id": "29708629-a01e-0063-7b7e-0c12d6000000",
+        "x-ms-request-server-encrypted": "true",
+        "x-ms-version": "2020-12-06"
+      },
+      "ResponseBody": []
+    },
+    {
+      "RequestUri": "https://kasoboltest.blob.core.windows.net/test-container-185ef2e8-be9a-2c8f-7a1f-679a7e7337b0/test-blob-eed76313-f149-956b-ed36-e2e12dba3ab8",
       "RequestMethod": "GET",
       "RequestHeaders": {
         "Accept": "application/xml",
         "Authorization": "Sanitized",
-        "traceparent": "00-885338a71a48bb41a7ad0b2f05d08aea-01e9b175feeea645-00",
-        "User-Agent": [
-          "azsdk-net-Storage.Blobs/12.10.0-alpha.20210820.1",
-          "(.NET 5.0.9; Microsoft Windows 10.0.19043)"
-        ],
+        "traceparent": "00-69e5a5211dfa9344a3dc57414de48d50-4ee7648e1a4f0342-00",
+        "User-Agent": "azsdk-net-Storage.Blobs/12.9.0-alpha.20210226.1 (.NET Framework 4.8.4300.0; Microsoft Windows 10.0.19042 )",
         "x-ms-client-request-id": "6dce7e82-a799-9680-a816-c0fd0f19fdfa",
-        "x-ms-date": "Fri, 20 Aug 2021 22:45:26 GMT",
+        "x-ms-date": "Fri, 26 Feb 2021 20:33:41 GMT",
         "x-ms-return-client-request-id": "true",
         "x-ms-version": "2020-12-06"
       },
@@ -223,45 +170,34 @@
       "StatusCode": 200,
       "ResponseHeaders": {
         "Accept-Ranges": "bytes",
+        "Access-Control-Allow-Origin": "*",
         "Content-Length": "1024",
         "Content-Type": "application/octet-stream",
-        "Date": "Fri, 20 Aug 2021 22:45:26 GMT",
-        "ETag": "\u00220x8D9642C345FCB41\u0022",
-        "Last-Modified": "Fri, 20 Aug 2021 22:45:26 GMT",
-        "Server": [
-          "Windows-Azure-Blob/1.0",
-          "Microsoft-HTTPAPI/2.0"
-        ],
+        "Date": "Fri, 26 Feb 2021 20:33:40 GMT",
+        "ETag": "\"0x8D8DA95CDB888B7\"",
+        "Last-Modified": "Fri, 26 Feb 2021 20:33:40 GMT",
+        "Server": "Windows-Azure-Blob/1.0 Microsoft-HTTPAPI/2.0",
         "x-ms-blob-type": "BlockBlob",
         "x-ms-client-request-id": "6dce7e82-a799-9680-a816-c0fd0f19fdfa",
-        "x-ms-creation-time": "Fri, 20 Aug 2021 22:45:26 GMT",
-        "x-ms-is-current-version": "true",
+        "x-ms-creation-time": "Fri, 26 Feb 2021 20:33:40 GMT",
         "x-ms-lease-state": "available",
         "x-ms-lease-status": "unlocked",
-        "x-ms-request-id": "97b7fd50-201e-006c-8015-9639c8000000",
+        "x-ms-request-id": "29708671-a01e-0063-3f7e-0c12d6000000",
         "x-ms-server-encrypted": "true",
-<<<<<<< HEAD
-        "x-ms-version": "2020-10-02",
-        "x-ms-version-id": "2021-08-20T22:45:26.9677649Z"
-=======
-        "x-ms-version": "2020-12-06"
->>>>>>> f7eb5f10
-      },
-      "ResponseBody": "l7N6GCTnQCCre0lp96at6gfsz3P5rM3doo9tTpz3akta/y00iBbRKXmh425g1JWrmWu5BYoRAevlnXaVevGDsxH\u002BD/h5eWLxGqb5WMhefM76wbUwPmTASP1BT\u002BufPK6IHTBdYsSdMiAJx\u002BvjGKkihiCnmrk8UnStPcb6OCp2Ud73cTqYARoJXY\u002BUJ3Z53TBUHsjL\u002BKH1S8u7ryX\u002Bovn2knYN7KduioQFnj0qpyv9M2CWpRphq1k8ASVv3VL1C7qVnpQAbPCI5ZRExVpky6OgvXvEaP3flOcc0OqB/6wyEJKDlAmW/MdvDb\u002BGHOb/1zaCzx/WMKK9tgmt5JsFBubnErTH4TaaCcC0VVo9WXcAHfm0/y\u002BNXODwxd7/6RgragbYnwoxOPYA58ZeIdtIf12RrMaiUQa3WbbU1xtYmh\u002BoiOpTZLltz\u002BUCsxdpLzoFp0aAbj1RiRgAIUVUXWHbp02mtpjw9BujJN3hoJ3vTSp7zy/U1yviVv/RU0JzGHGEJgzJw3mhFLMq3UlfcOh7ENMb2I4yBtAiw1\u002BZHqDYLwtrXXmRJYqw2bp7qvrhguYWVkJuWEDjUiA7p/8ZCPUSUq0\u002B8xJv6etJav7TtlzVQEB5gsheadfLiAtZVX2Kl9HFaVdNo4/Tp2xWJe1BD5vDZme/n4UstOnVc2oHFpRuvtMtDk0EiJyxpttcB0TqiXlvle8Vy/dLmLVudzAky5DY6GYZFAFOvt7LDfmq0Kyk6unxl4ClWfLb4XWYlhBsjdpKgx/d0XV4IdYQSr7\u002BoccIyYxGMjQQMo90PTKLtijOXoAeX02NxxlzeXaplA403UCuj8yDJVqmOlCQaJND7GuuQus930F6ewFz07m9Zp6AP2Dy3SZbSjgleCX8/V\u002BGMIwL\u002BlEj9v3\u002BMxTLEFKh6NOyDygyUA9EU/eyGGccfn2i7KIssmtMXUlj86kSjzrmg49RSe02VN99xqdZcN2V4rWWKSOvdTVnZbLfz1xlMsO9zJTYyjSPbJjDruvE8\u002BxrzhH0e2YWNg5Z6uQ7VoSCGJTjnKNJvReBBryL7MZKonLFdAFLcLddppWGft9PVBUTQJVW4VZJIhD5c3Spi0pHD0dydeKDN6jdhvUNwj43MbGnd6sw88EbfFLwUf1CsxpLPm\u002BY3d8zkAnteVphO1/SwkLCAhSeFhuGVviPk\u002BaqmtPbwYTPn1PSc\u002BeiQnpmukDzHY\u002B6gLAGrSdTEYbno/wjQt6HhnnaAyLu744s\u002B9OhH5y3nHVX8Boi1BRce43M69DqfwCb3jTHGBpszJAh2bFUsfLqLwaHzFLDZbFlfoeUIQS\u002BQnzTBUBo8IRb6iOJAfpiCMqb4rvJY7Ot13mCYZmS16qLY5c1gA=="
-    },
-    {
-      "RequestUri": "https://amandadev2.blob.core.windows.net/test-container-185ef2e8-be9a-2c8f-7a1f-679a7e7337b0?restype=container",
+        "x-ms-version": "2020-12-06"
+      },
+      "ResponseBody": "l7N6GCTnQCCre0lp96at6gfsz3P5rM3doo9tTpz3akta/y00iBbRKXmh425g1JWrmWu5BYoRAevlnXaVevGDsxH+D/h5eWLxGqb5WMhefM76wbUwPmTASP1BT+ufPK6IHTBdYsSdMiAJx+vjGKkihiCnmrk8UnStPcb6OCp2Ud73cTqYARoJXY+UJ3Z53TBUHsjL+KH1S8u7ryX+ovn2knYN7KduioQFnj0qpyv9M2CWpRphq1k8ASVv3VL1C7qVnpQAbPCI5ZRExVpky6OgvXvEaP3flOcc0OqB/6wyEJKDlAmW/MdvDb+GHOb/1zaCzx/WMKK9tgmt5JsFBubnErTH4TaaCcC0VVo9WXcAHfm0/y+NXODwxd7/6RgragbYnwoxOPYA58ZeIdtIf12RrMaiUQa3WbbU1xtYmh+oiOpTZLltz+UCsxdpLzoFp0aAbj1RiRgAIUVUXWHbp02mtpjw9BujJN3hoJ3vTSp7zy/U1yviVv/RU0JzGHGEJgzJw3mhFLMq3UlfcOh7ENMb2I4yBtAiw1+ZHqDYLwtrXXmRJYqw2bp7qvrhguYWVkJuWEDjUiA7p/8ZCPUSUq0+8xJv6etJav7TtlzVQEB5gsheadfLiAtZVX2Kl9HFaVdNo4/Tp2xWJe1BD5vDZme/n4UstOnVc2oHFpRuvtMtDk0EiJyxpttcB0TqiXlvle8Vy/dLmLVudzAky5DY6GYZFAFOvt7LDfmq0Kyk6unxl4ClWfLb4XWYlhBsjdpKgx/d0XV4IdYQSr7+occIyYxGMjQQMo90PTKLtijOXoAeX02NxxlzeXaplA403UCuj8yDJVqmOlCQaJND7GuuQus930F6ewFz07m9Zp6AP2Dy3SZbSjgleCX8/V+GMIwL+lEj9v3+MxTLEFKh6NOyDygyUA9EU/eyGGccfn2i7KIssmtMXUlj86kSjzrmg49RSe02VN99xqdZcN2V4rWWKSOvdTVnZbLfz1xlMsO9zJTYyjSPbJjDruvE8+xrzhH0e2YWNg5Z6uQ7VoSCGJTjnKNJvReBBryL7MZKonLFdAFLcLddppWGft9PVBUTQJVW4VZJIhD5c3Spi0pHD0dydeKDN6jdhvUNwj43MbGnd6sw88EbfFLwUf1CsxpLPm+Y3d8zkAnteVphO1/SwkLCAhSeFhuGVviPk+aqmtPbwYTPn1PSc+eiQnpmukDzHY+6gLAGrSdTEYbno/wjQt6HhnnaAyLu744s+9OhH5y3nHVX8Boi1BRce43M69DqfwCb3jTHGBpszJAh2bFUsfLqLwaHzFLDZbFlfoeUIQS+QnzTBUBo8IRb6iOJAfpiCMqb4rvJY7Ot13mCYZmS16qLY5c1gA=="
+    },
+    {
+      "RequestUri": "https://kasoboltest.blob.core.windows.net/test-container-185ef2e8-be9a-2c8f-7a1f-679a7e7337b0?restype=container",
       "RequestMethod": "DELETE",
       "RequestHeaders": {
         "Accept": "application/xml",
         "Authorization": "Sanitized",
-        "traceparent": "00-406f93b9dbf44b4c89503d9c0a5e394d-394418b05942914b-00",
-        "User-Agent": [
-          "azsdk-net-Storage.Blobs/12.10.0-alpha.20210820.1",
-          "(.NET 5.0.9; Microsoft Windows 10.0.19043)"
-        ],
+        "traceparent": "00-3532aa2b817adf4baf8e6ae436a4dc2d-97489427fe244a44-00",
+        "User-Agent": "azsdk-net-Storage.Blobs/12.9.0-alpha.20210226.1 (.NET Framework 4.8.4300.0; Microsoft Windows 10.0.19042 )",
         "x-ms-client-request-id": "4e41c6b3-69e3-2169-e1b9-cf717438bf73",
-        "x-ms-date": "Fri, 20 Aug 2021 22:45:27 GMT",
+        "x-ms-date": "Fri, 26 Feb 2021 20:33:41 GMT",
         "x-ms-return-client-request-id": "true",
         "x-ms-version": "2020-12-06"
       },
@@ -269,77 +205,55 @@
       "StatusCode": 202,
       "ResponseHeaders": {
         "Content-Length": "0",
-        "Date": "Fri, 20 Aug 2021 22:45:26 GMT",
-        "Server": [
-          "Windows-Azure-Blob/1.0",
-          "Microsoft-HTTPAPI/2.0"
-        ],
+        "Date": "Fri, 26 Feb 2021 20:33:40 GMT",
+        "Server": "Windows-Azure-Blob/1.0 Microsoft-HTTPAPI/2.0",
         "x-ms-client-request-id": "4e41c6b3-69e3-2169-e1b9-cf717438bf73",
-<<<<<<< HEAD
-        "x-ms-request-id": "97b7fd5a-201e-006c-0915-9639c8000000",
-        "x-ms-version": "2020-10-02"
-=======
         "x-ms-request-id": "2970868a-a01e-0063-577e-0c12d6000000",
         "x-ms-version": "2020-12-06"
->>>>>>> f7eb5f10
-      },
-      "ResponseBody": []
-    },
-    {
-      "RequestUri": "https://amandadev2.blob.core.windows.net/test-container-8141c779-bfd3-e1d7-d63b-ae33263c290f?restype=container",
-      "RequestMethod": "PUT",
-      "RequestHeaders": {
-        "Accept": "application/xml",
-        "Authorization": "Sanitized",
-        "traceparent": "00-e80c2fbebf439f4f85faf2181ca77c2f-c3ddfad8473d7f46-00",
-        "User-Agent": [
-          "azsdk-net-Storage.Blobs/12.10.0-alpha.20210820.1",
-          "(.NET 5.0.9; Microsoft Windows 10.0.19043)"
-        ],
+      },
+      "ResponseBody": []
+    },
+    {
+      "RequestUri": "https://kasoboltest.blob.core.windows.net/test-container-8141c779-bfd3-e1d7-d63b-ae33263c290f?restype=container",
+      "RequestMethod": "PUT",
+      "RequestHeaders": {
+        "Accept": "application/xml",
+        "Authorization": "Sanitized",
+        "traceparent": "00-c3cab3339366f649be1a7696a575a0ae-63ba1a512fb6cb41-00",
+        "User-Agent": "azsdk-net-Storage.Blobs/12.9.0-alpha.20210226.1 (.NET Framework 4.8.4300.0; Microsoft Windows 10.0.19042 )",
         "x-ms-blob-public-access": "container",
         "x-ms-client-request-id": "a5ca0da6-c856-f4a9-ef60-78a8ba35fba4",
-        "x-ms-date": "Fri, 20 Aug 2021 22:45:27 GMT",
-        "x-ms-return-client-request-id": "true",
-        "x-ms-version": "2020-12-06"
-      },
-      "RequestBody": null,
-      "StatusCode": 201,
-      "ResponseHeaders": {
-        "Content-Length": "0",
-        "Date": "Fri, 20 Aug 2021 22:45:26 GMT",
-        "ETag": "\u00220x8D9642C34782FEA\u0022",
-        "Last-Modified": "Fri, 20 Aug 2021 22:45:27 GMT",
-        "Server": [
-          "Windows-Azure-Blob/1.0",
-          "Microsoft-HTTPAPI/2.0"
-        ],
+        "x-ms-date": "Fri, 26 Feb 2021 20:33:41 GMT",
+        "x-ms-return-client-request-id": "true",
+        "x-ms-version": "2020-12-06"
+      },
+      "RequestBody": null,
+      "StatusCode": 201,
+      "ResponseHeaders": {
+        "Content-Length": "0",
+        "Date": "Fri, 26 Feb 2021 20:33:40 GMT",
+        "ETag": "\"0x8D8DA95CDD262C8\"",
+        "Last-Modified": "Fri, 26 Feb 2021 20:33:41 GMT",
+        "Server": "Windows-Azure-Blob/1.0 Microsoft-HTTPAPI/2.0",
         "x-ms-client-request-id": "a5ca0da6-c856-f4a9-ef60-78a8ba35fba4",
-<<<<<<< HEAD
-        "x-ms-request-id": "97b7fd69-201e-006c-1815-9639c8000000",
-        "x-ms-version": "2020-10-02"
-=======
         "x-ms-request-id": "297086aa-a01e-0063-747e-0c12d6000000",
         "x-ms-version": "2020-12-06"
->>>>>>> f7eb5f10
-      },
-      "ResponseBody": []
-    },
-    {
-      "RequestUri": "https://amandadev2.blob.core.windows.net/test-container-8141c779-bfd3-e1d7-d63b-ae33263c290f/test-blob-30a4c090-76ee-ca9a-b0da-f6167330109e",
-      "RequestMethod": "PUT",
-      "RequestHeaders": {
-        "Accept": "application/xml",
-        "Authorization": "Sanitized",
-        "Content-Length": "0",
-        "Content-Type": "application/octet-stream",
-        "traceparent": "00-bae3392c6358bd44add40b2efac16791-79ab9c4eb0c4614c-00",
-        "User-Agent": [
-          "azsdk-net-Storage.Blobs/12.10.0-alpha.20210820.1",
-          "(.NET 5.0.9; Microsoft Windows 10.0.19043)"
-        ],
+      },
+      "ResponseBody": []
+    },
+    {
+      "RequestUri": "https://kasoboltest.blob.core.windows.net/test-container-8141c779-bfd3-e1d7-d63b-ae33263c290f/test-blob-30a4c090-76ee-ca9a-b0da-f6167330109e",
+      "RequestMethod": "PUT",
+      "RequestHeaders": {
+        "Accept": "application/xml",
+        "Authorization": "Sanitized",
+        "Content-Length": "0",
+        "Content-Type": "application/octet-stream",
+        "traceparent": "00-3ab9dac7a3d83742a2c88eb6f7899b62-e1df9b4140fe7d4c-00",
+        "User-Agent": "azsdk-net-Storage.Blobs/12.9.0-alpha.20210226.1 (.NET Framework 4.8.4300.0; Microsoft Windows 10.0.19042 )",
         "x-ms-blob-type": "BlockBlob",
         "x-ms-client-request-id": "1017a7c1-ed93-2f98-73ff-f47cd19281bf",
-        "x-ms-date": "Fri, 20 Aug 2021 22:45:27 GMT",
+        "x-ms-date": "Fri, 26 Feb 2021 20:33:41 GMT",
         "x-ms-return-client-request-id": "true",
         "x-ms-version": "2020-12-06"
       },
@@ -348,43 +262,32 @@
       "ResponseHeaders": {
         "Content-Length": "0",
         "Content-MD5": "1B2M2Y8AsgTpgAmY7PhCfg==",
-        "Date": "Fri, 20 Aug 2021 22:45:26 GMT",
-        "ETag": "\u00220x8D9642C3481D844\u0022",
-        "Last-Modified": "Fri, 20 Aug 2021 22:45:27 GMT",
-        "Server": [
-          "Windows-Azure-Blob/1.0",
-          "Microsoft-HTTPAPI/2.0"
-        ],
+        "Date": "Fri, 26 Feb 2021 20:33:40 GMT",
+        "ETag": "\"0x8D8DA95CDD6C496\"",
+        "Last-Modified": "Fri, 26 Feb 2021 20:33:41 GMT",
+        "Server": "Windows-Azure-Blob/1.0 Microsoft-HTTPAPI/2.0",
         "x-ms-client-request-id": "1017a7c1-ed93-2f98-73ff-f47cd19281bf",
         "x-ms-content-crc64": "AAAAAAAAAAA=",
-        "x-ms-request-id": "97b7fd80-201e-006c-2c15-9639c8000000",
-        "x-ms-request-server-encrypted": "true",
-<<<<<<< HEAD
-        "x-ms-version": "2020-10-02",
-        "x-ms-version-id": "2021-08-20T22:45:27.1899204Z"
-=======
-        "x-ms-version": "2020-12-06"
->>>>>>> f7eb5f10
-      },
-      "ResponseBody": []
-    },
-    {
-      "RequestUri": "https://amandadev2.blob.core.windows.net/test-container-8141c779-bfd3-e1d7-d63b-ae33263c290f/test-blob-30a4c090-76ee-ca9a-b0da-f6167330109e",
-      "RequestMethod": "PUT",
-      "RequestHeaders": {
-        "Accept": "application/xml",
-        "Authorization": "Sanitized",
-        "Content-Length": "0",
-        "Content-Type": "application/octet-stream",
-        "If-Modified-Since": "Thu, 19 Aug 2021 22:45:26 GMT",
-        "traceparent": "00-aea1b058929c0240b43b568fa3b5eec0-e6435773d638fe4a-00",
-        "User-Agent": [
-          "azsdk-net-Storage.Blobs/12.10.0-alpha.20210820.1",
-          "(.NET 5.0.9; Microsoft Windows 10.0.19043)"
-        ],
+        "x-ms-request-id": "297086f5-a01e-0063-327e-0c12d6000000",
+        "x-ms-request-server-encrypted": "true",
+        "x-ms-version": "2020-12-06"
+      },
+      "ResponseBody": []
+    },
+    {
+      "RequestUri": "https://kasoboltest.blob.core.windows.net/test-container-8141c779-bfd3-e1d7-d63b-ae33263c290f/test-blob-30a4c090-76ee-ca9a-b0da-f6167330109e",
+      "RequestMethod": "PUT",
+      "RequestHeaders": {
+        "Accept": "application/xml",
+        "Authorization": "Sanitized",
+        "Content-Length": "0",
+        "Content-Type": "application/octet-stream",
+        "If-Modified-Since": "Thu, 25 Feb 2021 20:33:40 GMT",
+        "traceparent": "00-552aa53b0c2f9e4d94d2e6a84a28687b-620fe0c990028e44-00",
+        "User-Agent": "azsdk-net-Storage.Blobs/12.9.0-alpha.20210226.1 (.NET Framework 4.8.4300.0; Microsoft Windows 10.0.19042 )",
         "x-ms-blob-type": "BlockBlob",
         "x-ms-client-request-id": "efe5ba07-ee0a-3581-f90c-91b5552be134",
-        "x-ms-date": "Fri, 20 Aug 2021 22:45:27 GMT",
+        "x-ms-date": "Fri, 26 Feb 2021 20:33:41 GMT",
         "x-ms-return-client-request-id": "true",
         "x-ms-version": "2020-12-06"
       },
@@ -393,115 +296,87 @@
       "ResponseHeaders": {
         "Content-Length": "0",
         "Content-MD5": "1B2M2Y8AsgTpgAmY7PhCfg==",
-        "Date": "Fri, 20 Aug 2021 22:45:26 GMT",
-        "ETag": "\u00220x8D9642C348953AA\u0022",
-        "Last-Modified": "Fri, 20 Aug 2021 22:45:27 GMT",
-        "Server": [
-          "Windows-Azure-Blob/1.0",
-          "Microsoft-HTTPAPI/2.0"
-        ],
+        "Date": "Fri, 26 Feb 2021 20:33:40 GMT",
+        "ETag": "\"0x8D8DA95CDDB322E\"",
+        "Last-Modified": "Fri, 26 Feb 2021 20:33:41 GMT",
+        "Server": "Windows-Azure-Blob/1.0 Microsoft-HTTPAPI/2.0",
         "x-ms-client-request-id": "efe5ba07-ee0a-3581-f90c-91b5552be134",
         "x-ms-content-crc64": "AAAAAAAAAAA=",
-        "x-ms-request-id": "97b7fd8c-201e-006c-3815-9639c8000000",
-        "x-ms-request-server-encrypted": "true",
-<<<<<<< HEAD
-        "x-ms-version": "2020-10-02",
-        "x-ms-version-id": "2021-08-20T22:45:27.2399546Z"
-=======
-        "x-ms-version": "2020-12-06"
->>>>>>> f7eb5f10
-      },
-      "ResponseBody": []
-    },
-    {
-      "RequestUri": "https://amandadev2.blob.core.windows.net/test-container-8141c779-bfd3-e1d7-d63b-ae33263c290f/test-blob-30a4c090-76ee-ca9a-b0da-f6167330109e?comp=block\u0026blockid=AAQAAAAAAAAAAAAAAAAAAAAAAAAAAAAAAAAAAAAAAAAAAAAAAAAAAAAAAAAAAAAA",
+        "x-ms-request-id": "2970870b-a01e-0063-457e-0c12d6000000",
+        "x-ms-request-server-encrypted": "true",
+        "x-ms-version": "2020-12-06"
+      },
+      "ResponseBody": []
+    },
+    {
+      "RequestUri": "https://kasoboltest.blob.core.windows.net/test-container-8141c779-bfd3-e1d7-d63b-ae33263c290f/test-blob-30a4c090-76ee-ca9a-b0da-f6167330109e?comp=block&blockid=AAQAAAAAAAAAAAAAAAAAAAAAAAAAAAAAAAAAAAAAAAAAAAAAAAAAAAAAAAAAAAAA",
       "RequestMethod": "PUT",
       "RequestHeaders": {
         "Accept": "application/xml",
         "Authorization": "Sanitized",
         "Content-Length": "1024",
         "Content-Type": "application/octet-stream",
-        "User-Agent": [
-          "azsdk-net-Storage.Blobs/12.10.0-alpha.20210820.1",
-          "(.NET 5.0.9; Microsoft Windows 10.0.19043)"
-        ],
+        "User-Agent": "azsdk-net-Storage.Blobs/12.9.0-alpha.20210226.1 (.NET Framework 4.8.4300.0; Microsoft Windows 10.0.19042 )",
         "x-ms-client-request-id": "470e7382-9587-5699-f89b-418055bd3cbf",
-        "x-ms-date": "Fri, 20 Aug 2021 22:45:27 GMT",
-        "x-ms-return-client-request-id": "true",
-        "x-ms-version": "2020-12-06"
-      },
-      "RequestBody": "T9mKk6jjMgwHn5WYHSKUQS6gVMsY/wsvjl2lc448MwjUmihc5Bit3XUKCfRY/xJQarNOMD61pk/OWwVKPr59ymyNxIP6N10V83ZVDfUX145LVAnb7gLKHvPYjokTY5\u002B3jT\u002BIyjuPVjJVOD3HX5hatoN2/\u002Bm1odxpw6aPIanUAo/XnoC2jwxTu/7WhrbEA75bftcFnGO2AetjHgeUADSJgTWt8MEYoyd2I0Pq3hslpMDnM6PRzmUrIJyUU3AFvrvJTQWAFhL9QtqvjnkgzCPQPXlHrMyRt7LQgc8kg1C3cWSHIJEVpY6t6vHIIT/rC1R5wxb2vRHvOJVTr5RD2L6K\u002BB0VmKuRupfrmsLayZZy5HZ7q8A6wLNSl\u002Bj8wvX5aREyPigi1nKo5wh\u002BCyNPFG7\u002B4csexy3\u002BTzhqwgDDlfih8jCwqIptUA4D0sO3u7WPA4N5/eEq2qLkM\u002B7wtxRx5VEQ3RjznmzjkJC8GvVqR5SD2759SZgXdheOzHScfZj5kuxxpt6cm2QWlWxQbsCseuxabdxV85y5\u002BWYBZdL4RxP4wogI\u002BKG15j9ZZ7MrxghW4VGIQhC8pJ5QuK14mzaRHk5YWKs4pIJLpIad\u002B4zojTJeqoSAbwQDPB7puD/zPUsIx0hl0m5dHj3PPZ2JH6gRaCp6GfGyEK5JVRuMTuxCV2c7lDNDgrrEAItGsTJmeR12108UeSNaVraaHH1S0M9RjeU2Top0zuVwthlla1984tz\u002BFXecLd1D4T58qWY9cS\u002B89SNMLyqSAglqpMMK9OpWHTmgU7tYtV8H821L9yR\u002BMkTpqHU8L7KxbBNtMYkaOexUJYstnR10Y0DERDy9Rgrk63J\u002BIUx0Gu6G7\u002Ben6oPV7bqB99GZUZUmdEQ1d\u002Bp29CUIiUUXnBig3wudpq42zXm87leBPE45S5rcV6wHP6IDD/vCnmE\u002BvlCi4BjG\u002B6rn8KfLeImS9LfWzz2rOkVrmKBomZaydC4XfjAH31s2c0/v9WcFO8YZcBtD688jkoMLNkh4XWITNHt4s/lYixVcn1ztu0XeZl3ZTih7b4hf9Ous\u002B6gTvhXs28HrjYfMwOUF50tzNdc\u002BLdDqng86mMTzGL8NrJBsSOFGAd\u002BD8tnVDI1DdYg97L4Ubc7XKCAFskP8\u002BHTIvhRVmZ5qLDT3ujr3FZGC9yI8tSwB\u002BT/BlR/AQU\u002Bch/pkDU557dzp0sCJHbKU3xOPg7ogv0JHxsXUkwR\u002BqevlWjM/kgdDCAlGU\u002BNseNuMLbUMMb2Ue8i4HEaIpFrYayjVo8J/VEwMS3qx2mxe207qSGVPcngtUd9rh3bAu2Svbue6ltQYDdloAOVC46BbWUH4nVz0ifiwp1LjFM3WS5AWAWyEpA==",
-      "StatusCode": 201,
-      "ResponseHeaders": {
-        "Content-Length": "0",
-        "Date": "Fri, 20 Aug 2021 22:45:27 GMT",
-        "Server": [
-          "Windows-Azure-Blob/1.0",
-          "Microsoft-HTTPAPI/2.0"
-        ],
+        "x-ms-date": "Fri, 26 Feb 2021 20:33:41 GMT",
+        "x-ms-return-client-request-id": "true",
+        "x-ms-version": "2020-12-06"
+      },
+      "RequestBody": "T9mKk6jjMgwHn5WYHSKUQS6gVMsY/wsvjl2lc448MwjUmihc5Bit3XUKCfRY/xJQarNOMD61pk/OWwVKPr59ymyNxIP6N10V83ZVDfUX145LVAnb7gLKHvPYjokTY5+3jT+IyjuPVjJVOD3HX5hatoN2/+m1odxpw6aPIanUAo/XnoC2jwxTu/7WhrbEA75bftcFnGO2AetjHgeUADSJgTWt8MEYoyd2I0Pq3hslpMDnM6PRzmUrIJyUU3AFvrvJTQWAFhL9QtqvjnkgzCPQPXlHrMyRt7LQgc8kg1C3cWSHIJEVpY6t6vHIIT/rC1R5wxb2vRHvOJVTr5RD2L6K+B0VmKuRupfrmsLayZZy5HZ7q8A6wLNSl+j8wvX5aREyPigi1nKo5wh+CyNPFG7+4csexy3+TzhqwgDDlfih8jCwqIptUA4D0sO3u7WPA4N5/eEq2qLkM+7wtxRx5VEQ3RjznmzjkJC8GvVqR5SD2759SZgXdheOzHScfZj5kuxxpt6cm2QWlWxQbsCseuxabdxV85y5+WYBZdL4RxP4wogI+KG15j9ZZ7MrxghW4VGIQhC8pJ5QuK14mzaRHk5YWKs4pIJLpIad+4zojTJeqoSAbwQDPB7puD/zPUsIx0hl0m5dHj3PPZ2JH6gRaCp6GfGyEK5JVRuMTuxCV2c7lDNDgrrEAItGsTJmeR12108UeSNaVraaHH1S0M9RjeU2Top0zuVwthlla1984tz+FXecLd1D4T58qWY9cS+89SNMLyqSAglqpMMK9OpWHTmgU7tYtV8H821L9yR+MkTpqHU8L7KxbBNtMYkaOexUJYstnR10Y0DERDy9Rgrk63J+IUx0Gu6G7+en6oPV7bqB99GZUZUmdEQ1d+p29CUIiUUXnBig3wudpq42zXm87leBPE45S5rcV6wHP6IDD/vCnmE+vlCi4BjG+6rn8KfLeImS9LfWzz2rOkVrmKBomZaydC4XfjAH31s2c0/v9WcFO8YZcBtD688jkoMLNkh4XWITNHt4s/lYixVcn1ztu0XeZl3ZTih7b4hf9Ous+6gTvhXs28HrjYfMwOUF50tzNdc+LdDqng86mMTzGL8NrJBsSOFGAd+D8tnVDI1DdYg97L4Ubc7XKCAFskP8+HTIvhRVmZ5qLDT3ujr3FZGC9yI8tSwB+T/BlR/AQU+ch/pkDU557dzp0sCJHbKU3xOPg7ogv0JHxsXUkwR+qevlWjM/kgdDCAlGU+NseNuMLbUMMb2Ue8i4HEaIpFrYayjVo8J/VEwMS3qx2mxe207qSGVPcngtUd9rh3bAu2Svbue6ltQYDdloAOVC46BbWUH4nVz0ifiwp1LjFM3WS5AWAWyEpA==",
+      "StatusCode": 201,
+      "ResponseHeaders": {
+        "Content-Length": "0",
+        "Date": "Fri, 26 Feb 2021 20:33:40 GMT",
+        "Server": "Windows-Azure-Blob/1.0 Microsoft-HTTPAPI/2.0",
         "x-ms-client-request-id": "470e7382-9587-5699-f89b-418055bd3cbf",
         "x-ms-content-crc64": "STuDcqKdz8A=",
-        "x-ms-request-id": "97b7fd9a-201e-006c-4515-9639c8000000",
-        "x-ms-request-server-encrypted": "true",
-        "x-ms-version": "2020-12-06"
-      },
-      "ResponseBody": []
-    },
-    {
-      "RequestUri": "https://amandadev2.blob.core.windows.net/test-container-8141c779-bfd3-e1d7-d63b-ae33263c290f/test-blob-30a4c090-76ee-ca9a-b0da-f6167330109e?comp=blocklist",
+        "x-ms-request-id": "2970871d-a01e-0063-577e-0c12d6000000",
+        "x-ms-request-server-encrypted": "true",
+        "x-ms-version": "2020-12-06"
+      },
+      "ResponseBody": []
+    },
+    {
+      "RequestUri": "https://kasoboltest.blob.core.windows.net/test-container-8141c779-bfd3-e1d7-d63b-ae33263c290f/test-blob-30a4c090-76ee-ca9a-b0da-f6167330109e?comp=blocklist",
       "RequestMethod": "PUT",
       "RequestHeaders": {
         "Accept": "application/xml",
         "Authorization": "Sanitized",
         "Content-Length": "107",
         "Content-Type": "application/xml",
-        "If-Match": "\u00220x8D9642C348953AA\u0022",
-        "User-Agent": [
-          "azsdk-net-Storage.Blobs/12.10.0-alpha.20210820.1",
-          "(.NET 5.0.9; Microsoft Windows 10.0.19043)"
-        ],
+        "If-Match": "0x8D8DA95CDDB322E",
+        "User-Agent": "azsdk-net-Storage.Blobs/12.9.0-alpha.20210226.1 (.NET Framework 4.8.4300.0; Microsoft Windows 10.0.19042 )",
         "x-ms-client-request-id": "e232ef6c-9a1c-41ac-1ba5-8530dfe74dc9",
-        "x-ms-date": "Fri, 20 Aug 2021 22:45:27 GMT",
-        "x-ms-return-client-request-id": "true",
-        "x-ms-version": "2020-12-06"
-      },
-      "RequestBody": "\uFEFF\u003CBlockList\u003E\u003CLatest\u003EAAQAAAAAAAAAAAAAAAAAAAAAAAAAAAAAAAAAAAAAAAAAAAAAAAAAAAAAAAAAAAAA\u003C/Latest\u003E\u003C/BlockList\u003E",
-      "StatusCode": 201,
-      "ResponseHeaders": {
-        "Content-Length": "0",
-        "Date": "Fri, 20 Aug 2021 22:45:27 GMT",
-        "ETag": "\u00220x8D9642C349898A5\u0022",
-        "Last-Modified": "Fri, 20 Aug 2021 22:45:27 GMT",
-        "Server": [
-          "Windows-Azure-Blob/1.0",
-          "Microsoft-HTTPAPI/2.0"
-        ],
+        "x-ms-date": "Fri, 26 Feb 2021 20:33:41 GMT",
+        "x-ms-return-client-request-id": "true",
+        "x-ms-version": "2020-12-06"
+      },
+      "RequestBody": "﻿<BlockList><Latest>AAQAAAAAAAAAAAAAAAAAAAAAAAAAAAAAAAAAAAAAAAAAAAAAAAAAAAAAAAAAAAAA</Latest></BlockList>",
+      "StatusCode": 201,
+      "ResponseHeaders": {
+        "Content-Length": "0",
+        "Date": "Fri, 26 Feb 2021 20:33:40 GMT",
+        "ETag": "\"0x8D8DA95CDEB61C4\"",
+        "Last-Modified": "Fri, 26 Feb 2021 20:33:41 GMT",
+        "Server": "Windows-Azure-Blob/1.0 Microsoft-HTTPAPI/2.0",
         "x-ms-client-request-id": "e232ef6c-9a1c-41ac-1ba5-8530dfe74dc9",
         "x-ms-content-crc64": "17m5j6ScWgM=",
-        "x-ms-request-id": "97b7fda9-201e-006c-4c15-9639c8000000",
-        "x-ms-request-server-encrypted": "true",
-<<<<<<< HEAD
-        "x-ms-version": "2020-10-02",
-        "x-ms-version-id": "2021-08-20T22:45:27.3400245Z"
-=======
-        "x-ms-version": "2020-12-06"
->>>>>>> f7eb5f10
-      },
-      "ResponseBody": []
-    },
-    {
-      "RequestUri": "https://amandadev2.blob.core.windows.net/test-container-8141c779-bfd3-e1d7-d63b-ae33263c290f/test-blob-30a4c090-76ee-ca9a-b0da-f6167330109e",
+        "x-ms-request-id": "29708738-a01e-0063-707e-0c12d6000000",
+        "x-ms-request-server-encrypted": "true",
+        "x-ms-version": "2020-12-06"
+      },
+      "ResponseBody": []
+    },
+    {
+      "RequestUri": "https://kasoboltest.blob.core.windows.net/test-container-8141c779-bfd3-e1d7-d63b-ae33263c290f/test-blob-30a4c090-76ee-ca9a-b0da-f6167330109e",
       "RequestMethod": "GET",
       "RequestHeaders": {
         "Accept": "application/xml",
         "Authorization": "Sanitized",
-        "traceparent": "00-e4f8f7e63def3a4d92c1e951d9710c38-679ab1b60bc23048-00",
-        "User-Agent": [
-          "azsdk-net-Storage.Blobs/12.10.0-alpha.20210820.1",
-          "(.NET 5.0.9; Microsoft Windows 10.0.19043)"
-        ],
+        "traceparent": "00-4f157d68ab9a8543976e68aec2bacf6b-8c1647df546b7a48-00",
+        "User-Agent": "azsdk-net-Storage.Blobs/12.9.0-alpha.20210226.1 (.NET Framework 4.8.4300.0; Microsoft Windows 10.0.19042 )",
         "x-ms-client-request-id": "65134c0a-5a8a-f2a2-5df6-5c93c420076b",
-        "x-ms-date": "Fri, 20 Aug 2021 22:45:27 GMT",
+        "x-ms-date": "Fri, 26 Feb 2021 20:33:41 GMT",
         "x-ms-return-client-request-id": "true",
         "x-ms-version": "2020-12-06"
       },
@@ -509,45 +384,34 @@
       "StatusCode": 200,
       "ResponseHeaders": {
         "Accept-Ranges": "bytes",
+        "Access-Control-Allow-Origin": "*",
         "Content-Length": "1024",
         "Content-Type": "application/octet-stream",
-        "Date": "Fri, 20 Aug 2021 22:45:27 GMT",
-        "ETag": "\u00220x8D9642C349898A5\u0022",
-        "Last-Modified": "Fri, 20 Aug 2021 22:45:27 GMT",
-        "Server": [
-          "Windows-Azure-Blob/1.0",
-          "Microsoft-HTTPAPI/2.0"
-        ],
+        "Date": "Fri, 26 Feb 2021 20:33:40 GMT",
+        "ETag": "\"0x8D8DA95CDEB61C4\"",
+        "Last-Modified": "Fri, 26 Feb 2021 20:33:41 GMT",
+        "Server": "Windows-Azure-Blob/1.0 Microsoft-HTTPAPI/2.0",
         "x-ms-blob-type": "BlockBlob",
         "x-ms-client-request-id": "65134c0a-5a8a-f2a2-5df6-5c93c420076b",
-        "x-ms-creation-time": "Fri, 20 Aug 2021 22:45:27 GMT",
-        "x-ms-is-current-version": "true",
+        "x-ms-creation-time": "Fri, 26 Feb 2021 20:33:41 GMT",
         "x-ms-lease-state": "available",
         "x-ms-lease-status": "unlocked",
-        "x-ms-request-id": "97b7fdb9-201e-006c-5b15-9639c8000000",
+        "x-ms-request-id": "29708750-a01e-0063-037e-0c12d6000000",
         "x-ms-server-encrypted": "true",
-<<<<<<< HEAD
-        "x-ms-version": "2020-10-02",
-        "x-ms-version-id": "2021-08-20T22:45:27.3400245Z"
-=======
-        "x-ms-version": "2020-12-06"
->>>>>>> f7eb5f10
-      },
-      "ResponseBody": "T9mKk6jjMgwHn5WYHSKUQS6gVMsY/wsvjl2lc448MwjUmihc5Bit3XUKCfRY/xJQarNOMD61pk/OWwVKPr59ymyNxIP6N10V83ZVDfUX145LVAnb7gLKHvPYjokTY5\u002B3jT\u002BIyjuPVjJVOD3HX5hatoN2/\u002Bm1odxpw6aPIanUAo/XnoC2jwxTu/7WhrbEA75bftcFnGO2AetjHgeUADSJgTWt8MEYoyd2I0Pq3hslpMDnM6PRzmUrIJyUU3AFvrvJTQWAFhL9QtqvjnkgzCPQPXlHrMyRt7LQgc8kg1C3cWSHIJEVpY6t6vHIIT/rC1R5wxb2vRHvOJVTr5RD2L6K\u002BB0VmKuRupfrmsLayZZy5HZ7q8A6wLNSl\u002Bj8wvX5aREyPigi1nKo5wh\u002BCyNPFG7\u002B4csexy3\u002BTzhqwgDDlfih8jCwqIptUA4D0sO3u7WPA4N5/eEq2qLkM\u002B7wtxRx5VEQ3RjznmzjkJC8GvVqR5SD2759SZgXdheOzHScfZj5kuxxpt6cm2QWlWxQbsCseuxabdxV85y5\u002BWYBZdL4RxP4wogI\u002BKG15j9ZZ7MrxghW4VGIQhC8pJ5QuK14mzaRHk5YWKs4pIJLpIad\u002B4zojTJeqoSAbwQDPB7puD/zPUsIx0hl0m5dHj3PPZ2JH6gRaCp6GfGyEK5JVRuMTuxCV2c7lDNDgrrEAItGsTJmeR12108UeSNaVraaHH1S0M9RjeU2Top0zuVwthlla1984tz\u002BFXecLd1D4T58qWY9cS\u002B89SNMLyqSAglqpMMK9OpWHTmgU7tYtV8H821L9yR\u002BMkTpqHU8L7KxbBNtMYkaOexUJYstnR10Y0DERDy9Rgrk63J\u002BIUx0Gu6G7\u002Ben6oPV7bqB99GZUZUmdEQ1d\u002Bp29CUIiUUXnBig3wudpq42zXm87leBPE45S5rcV6wHP6IDD/vCnmE\u002BvlCi4BjG\u002B6rn8KfLeImS9LfWzz2rOkVrmKBomZaydC4XfjAH31s2c0/v9WcFO8YZcBtD688jkoMLNkh4XWITNHt4s/lYixVcn1ztu0XeZl3ZTih7b4hf9Ous\u002B6gTvhXs28HrjYfMwOUF50tzNdc\u002BLdDqng86mMTzGL8NrJBsSOFGAd\u002BD8tnVDI1DdYg97L4Ubc7XKCAFskP8\u002BHTIvhRVmZ5qLDT3ujr3FZGC9yI8tSwB\u002BT/BlR/AQU\u002Bch/pkDU557dzp0sCJHbKU3xOPg7ogv0JHxsXUkwR\u002BqevlWjM/kgdDCAlGU\u002BNseNuMLbUMMb2Ue8i4HEaIpFrYayjVo8J/VEwMS3qx2mxe207qSGVPcngtUd9rh3bAu2Svbue6ltQYDdloAOVC46BbWUH4nVz0ifiwp1LjFM3WS5AWAWyEpA=="
-    },
-    {
-      "RequestUri": "https://amandadev2.blob.core.windows.net/test-container-8141c779-bfd3-e1d7-d63b-ae33263c290f?restype=container",
+        "x-ms-version": "2020-12-06"
+      },
+      "ResponseBody": "T9mKk6jjMgwHn5WYHSKUQS6gVMsY/wsvjl2lc448MwjUmihc5Bit3XUKCfRY/xJQarNOMD61pk/OWwVKPr59ymyNxIP6N10V83ZVDfUX145LVAnb7gLKHvPYjokTY5+3jT+IyjuPVjJVOD3HX5hatoN2/+m1odxpw6aPIanUAo/XnoC2jwxTu/7WhrbEA75bftcFnGO2AetjHgeUADSJgTWt8MEYoyd2I0Pq3hslpMDnM6PRzmUrIJyUU3AFvrvJTQWAFhL9QtqvjnkgzCPQPXlHrMyRt7LQgc8kg1C3cWSHIJEVpY6t6vHIIT/rC1R5wxb2vRHvOJVTr5RD2L6K+B0VmKuRupfrmsLayZZy5HZ7q8A6wLNSl+j8wvX5aREyPigi1nKo5wh+CyNPFG7+4csexy3+TzhqwgDDlfih8jCwqIptUA4D0sO3u7WPA4N5/eEq2qLkM+7wtxRx5VEQ3RjznmzjkJC8GvVqR5SD2759SZgXdheOzHScfZj5kuxxpt6cm2QWlWxQbsCseuxabdxV85y5+WYBZdL4RxP4wogI+KG15j9ZZ7MrxghW4VGIQhC8pJ5QuK14mzaRHk5YWKs4pIJLpIad+4zojTJeqoSAbwQDPB7puD/zPUsIx0hl0m5dHj3PPZ2JH6gRaCp6GfGyEK5JVRuMTuxCV2c7lDNDgrrEAItGsTJmeR12108UeSNaVraaHH1S0M9RjeU2Top0zuVwthlla1984tz+FXecLd1D4T58qWY9cS+89SNMLyqSAglqpMMK9OpWHTmgU7tYtV8H821L9yR+MkTpqHU8L7KxbBNtMYkaOexUJYstnR10Y0DERDy9Rgrk63J+IUx0Gu6G7+en6oPV7bqB99GZUZUmdEQ1d+p29CUIiUUXnBig3wudpq42zXm87leBPE45S5rcV6wHP6IDD/vCnmE+vlCi4BjG+6rn8KfLeImS9LfWzz2rOkVrmKBomZaydC4XfjAH31s2c0/v9WcFO8YZcBtD688jkoMLNkh4XWITNHt4s/lYixVcn1ztu0XeZl3ZTih7b4hf9Ous+6gTvhXs28HrjYfMwOUF50tzNdc+LdDqng86mMTzGL8NrJBsSOFGAd+D8tnVDI1DdYg97L4Ubc7XKCAFskP8+HTIvhRVmZ5qLDT3ujr3FZGC9yI8tSwB+T/BlR/AQU+ch/pkDU557dzp0sCJHbKU3xOPg7ogv0JHxsXUkwR+qevlWjM/kgdDCAlGU+NseNuMLbUMMb2Ue8i4HEaIpFrYayjVo8J/VEwMS3qx2mxe207qSGVPcngtUd9rh3bAu2Svbue6ltQYDdloAOVC46BbWUH4nVz0ifiwp1LjFM3WS5AWAWyEpA=="
+    },
+    {
+      "RequestUri": "https://kasoboltest.blob.core.windows.net/test-container-8141c779-bfd3-e1d7-d63b-ae33263c290f?restype=container",
       "RequestMethod": "DELETE",
       "RequestHeaders": {
         "Accept": "application/xml",
         "Authorization": "Sanitized",
-        "traceparent": "00-8bfd7df7defa7442959ad0bc94ccaaf4-bc97111f1195aa45-00",
-        "User-Agent": [
-          "azsdk-net-Storage.Blobs/12.10.0-alpha.20210820.1",
-          "(.NET 5.0.9; Microsoft Windows 10.0.19043)"
-        ],
+        "traceparent": "00-0e9cf37239e95c40920ffe92fe30d700-6aeef68614fc8b45-00",
+        "User-Agent": "azsdk-net-Storage.Blobs/12.9.0-alpha.20210226.1 (.NET Framework 4.8.4300.0; Microsoft Windows 10.0.19042 )",
         "x-ms-client-request-id": "92262a81-e7d3-863f-5b66-3cd5cbd57302",
-        "x-ms-date": "Fri, 20 Aug 2021 22:45:27 GMT",
+        "x-ms-date": "Fri, 26 Feb 2021 20:33:41 GMT",
         "x-ms-return-client-request-id": "true",
         "x-ms-version": "2020-12-06"
       },
@@ -555,77 +419,55 @@
       "StatusCode": 202,
       "ResponseHeaders": {
         "Content-Length": "0",
-        "Date": "Fri, 20 Aug 2021 22:45:27 GMT",
-        "Server": [
-          "Windows-Azure-Blob/1.0",
-          "Microsoft-HTTPAPI/2.0"
-        ],
+        "Date": "Fri, 26 Feb 2021 20:33:40 GMT",
+        "Server": "Windows-Azure-Blob/1.0 Microsoft-HTTPAPI/2.0",
         "x-ms-client-request-id": "92262a81-e7d3-863f-5b66-3cd5cbd57302",
-<<<<<<< HEAD
-        "x-ms-request-id": "97b7fdc6-201e-006c-6715-9639c8000000",
-        "x-ms-version": "2020-10-02"
-=======
         "x-ms-request-id": "2970875a-a01e-0063-0c7e-0c12d6000000",
         "x-ms-version": "2020-12-06"
->>>>>>> f7eb5f10
-      },
-      "ResponseBody": []
-    },
-    {
-      "RequestUri": "https://amandadev2.blob.core.windows.net/test-container-8d4f8820-f0a3-1316-24ce-df8f9aad4cf5?restype=container",
-      "RequestMethod": "PUT",
-      "RequestHeaders": {
-        "Accept": "application/xml",
-        "Authorization": "Sanitized",
-        "traceparent": "00-78e124d24bcb2a40939e0a20ffdb2a65-032e20f8652c8840-00",
-        "User-Agent": [
-          "azsdk-net-Storage.Blobs/12.10.0-alpha.20210820.1",
-          "(.NET 5.0.9; Microsoft Windows 10.0.19043)"
-        ],
+      },
+      "ResponseBody": []
+    },
+    {
+      "RequestUri": "https://kasoboltest.blob.core.windows.net/test-container-8d4f8820-f0a3-1316-24ce-df8f9aad4cf5?restype=container",
+      "RequestMethod": "PUT",
+      "RequestHeaders": {
+        "Accept": "application/xml",
+        "Authorization": "Sanitized",
+        "traceparent": "00-39d4fc295f4ac74ba935b5da1ac2d158-b52e74f612715940-00",
+        "User-Agent": "azsdk-net-Storage.Blobs/12.9.0-alpha.20210226.1 (.NET Framework 4.8.4300.0; Microsoft Windows 10.0.19042 )",
         "x-ms-blob-public-access": "container",
         "x-ms-client-request-id": "1cd4bd87-8718-91ca-1313-6e0408afebae",
-        "x-ms-date": "Fri, 20 Aug 2021 22:45:27 GMT",
-        "x-ms-return-client-request-id": "true",
-        "x-ms-version": "2020-12-06"
-      },
-      "RequestBody": null,
-      "StatusCode": 201,
-      "ResponseHeaders": {
-        "Content-Length": "0",
-        "Date": "Fri, 20 Aug 2021 22:45:27 GMT",
-        "ETag": "\u00220x8D9642C34AFC4C2\u0022",
-        "Last-Modified": "Fri, 20 Aug 2021 22:45:27 GMT",
-        "Server": [
-          "Windows-Azure-Blob/1.0",
-          "Microsoft-HTTPAPI/2.0"
-        ],
+        "x-ms-date": "Fri, 26 Feb 2021 20:33:41 GMT",
+        "x-ms-return-client-request-id": "true",
+        "x-ms-version": "2020-12-06"
+      },
+      "RequestBody": null,
+      "StatusCode": 201,
+      "ResponseHeaders": {
+        "Content-Length": "0",
+        "Date": "Fri, 26 Feb 2021 20:33:40 GMT",
+        "ETag": "\"0x8D8DA95CDF90488\"",
+        "Last-Modified": "Fri, 26 Feb 2021 20:33:41 GMT",
+        "Server": "Windows-Azure-Blob/1.0 Microsoft-HTTPAPI/2.0",
         "x-ms-client-request-id": "1cd4bd87-8718-91ca-1313-6e0408afebae",
-<<<<<<< HEAD
-        "x-ms-request-id": "97b7fdd2-201e-006c-7215-9639c8000000",
-        "x-ms-version": "2020-10-02"
-=======
         "x-ms-request-id": "29708772-a01e-0063-217e-0c12d6000000",
         "x-ms-version": "2020-12-06"
->>>>>>> f7eb5f10
-      },
-      "ResponseBody": []
-    },
-    {
-      "RequestUri": "https://amandadev2.blob.core.windows.net/test-container-8d4f8820-f0a3-1316-24ce-df8f9aad4cf5/test-blob-ddf34719-d9c3-ab08-f041-2e1f173859d0",
-      "RequestMethod": "PUT",
-      "RequestHeaders": {
-        "Accept": "application/xml",
-        "Authorization": "Sanitized",
-        "Content-Length": "0",
-        "Content-Type": "application/octet-stream",
-        "traceparent": "00-9376c14b406cc64c9dcb4d87dc430660-6fb5c01405b4744e-00",
-        "User-Agent": [
-          "azsdk-net-Storage.Blobs/12.10.0-alpha.20210820.1",
-          "(.NET 5.0.9; Microsoft Windows 10.0.19043)"
-        ],
+      },
+      "ResponseBody": []
+    },
+    {
+      "RequestUri": "https://kasoboltest.blob.core.windows.net/test-container-8d4f8820-f0a3-1316-24ce-df8f9aad4cf5/test-blob-ddf34719-d9c3-ab08-f041-2e1f173859d0",
+      "RequestMethod": "PUT",
+      "RequestHeaders": {
+        "Accept": "application/xml",
+        "Authorization": "Sanitized",
+        "Content-Length": "0",
+        "Content-Type": "application/octet-stream",
+        "traceparent": "00-7be91f672ab5a341ae4b23f682bd577a-ebeb99596b76064c-00",
+        "User-Agent": "azsdk-net-Storage.Blobs/12.9.0-alpha.20210226.1 (.NET Framework 4.8.4300.0; Microsoft Windows 10.0.19042 )",
         "x-ms-blob-type": "BlockBlob",
         "x-ms-client-request-id": "72c42a98-9c60-aded-b528-2cd659ab79da",
-        "x-ms-date": "Fri, 20 Aug 2021 22:45:27 GMT",
+        "x-ms-date": "Fri, 26 Feb 2021 20:33:41 GMT",
         "x-ms-return-client-request-id": "true",
         "x-ms-version": "2020-12-06"
       },
@@ -634,43 +476,32 @@
       "ResponseHeaders": {
         "Content-Length": "0",
         "Content-MD5": "1B2M2Y8AsgTpgAmY7PhCfg==",
-        "Date": "Fri, 20 Aug 2021 22:45:27 GMT",
-        "ETag": "\u00220x8D9642C34B797E5\u0022",
-        "Last-Modified": "Fri, 20 Aug 2021 22:45:27 GMT",
-        "Server": [
-          "Windows-Azure-Blob/1.0",
-          "Microsoft-HTTPAPI/2.0"
-        ],
+        "Date": "Fri, 26 Feb 2021 20:33:40 GMT",
+        "ETag": "\"0x8D8DA95CDFD3F51\"",
+        "Last-Modified": "Fri, 26 Feb 2021 20:33:41 GMT",
+        "Server": "Windows-Azure-Blob/1.0 Microsoft-HTTPAPI/2.0",
         "x-ms-client-request-id": "72c42a98-9c60-aded-b528-2cd659ab79da",
         "x-ms-content-crc64": "AAAAAAAAAAA=",
-        "x-ms-request-id": "97b7fdd9-201e-006c-7615-9639c8000000",
-        "x-ms-request-server-encrypted": "true",
-<<<<<<< HEAD
-        "x-ms-version": "2020-10-02",
-        "x-ms-version-id": "2021-08-20T22:45:27.5421669Z"
-=======
-        "x-ms-version": "2020-12-06"
->>>>>>> f7eb5f10
-      },
-      "ResponseBody": []
-    },
-    {
-      "RequestUri": "https://amandadev2.blob.core.windows.net/test-container-8d4f8820-f0a3-1316-24ce-df8f9aad4cf5/test-blob-ddf34719-d9c3-ab08-f041-2e1f173859d0",
-      "RequestMethod": "PUT",
-      "RequestHeaders": {
-        "Accept": "application/xml",
-        "Authorization": "Sanitized",
-        "Content-Length": "0",
-        "Content-Type": "application/octet-stream",
-        "If-Unmodified-Since": "Sat, 21 Aug 2021 22:45:26 GMT",
-        "traceparent": "00-689a8cd681b2f34e977660d88efb3223-e05d44fb6c63d746-00",
-        "User-Agent": [
-          "azsdk-net-Storage.Blobs/12.10.0-alpha.20210820.1",
-          "(.NET 5.0.9; Microsoft Windows 10.0.19043)"
-        ],
+        "x-ms-request-id": "29708780-a01e-0063-2e7e-0c12d6000000",
+        "x-ms-request-server-encrypted": "true",
+        "x-ms-version": "2020-12-06"
+      },
+      "ResponseBody": []
+    },
+    {
+      "RequestUri": "https://kasoboltest.blob.core.windows.net/test-container-8d4f8820-f0a3-1316-24ce-df8f9aad4cf5/test-blob-ddf34719-d9c3-ab08-f041-2e1f173859d0",
+      "RequestMethod": "PUT",
+      "RequestHeaders": {
+        "Accept": "application/xml",
+        "Authorization": "Sanitized",
+        "Content-Length": "0",
+        "Content-Type": "application/octet-stream",
+        "If-Unmodified-Since": "Sat, 27 Feb 2021 20:33:40 GMT",
+        "traceparent": "00-9ed421f5f7f999499ced5165ebd23043-ad7fadda25e6c440-00",
+        "User-Agent": "azsdk-net-Storage.Blobs/12.9.0-alpha.20210226.1 (.NET Framework 4.8.4300.0; Microsoft Windows 10.0.19042 )",
         "x-ms-blob-type": "BlockBlob",
         "x-ms-client-request-id": "adab4621-d182-38b8-43d7-8c4b3e3de39f",
-        "x-ms-date": "Fri, 20 Aug 2021 22:45:27 GMT",
+        "x-ms-date": "Fri, 26 Feb 2021 20:33:41 GMT",
         "x-ms-return-client-request-id": "true",
         "x-ms-version": "2020-12-06"
       },
@@ -679,115 +510,87 @@
       "ResponseHeaders": {
         "Content-Length": "0",
         "Content-MD5": "1B2M2Y8AsgTpgAmY7PhCfg==",
-        "Date": "Fri, 20 Aug 2021 22:45:27 GMT",
-        "ETag": "\u00220x8D9642C34BF3A63\u0022",
-        "Last-Modified": "Fri, 20 Aug 2021 22:45:27 GMT",
-        "Server": [
-          "Windows-Azure-Blob/1.0",
-          "Microsoft-HTTPAPI/2.0"
-        ],
+        "Date": "Fri, 26 Feb 2021 20:33:41 GMT",
+        "ETag": "\"0x8D8DA95CE03A920\"",
+        "Last-Modified": "Fri, 26 Feb 2021 20:33:41 GMT",
+        "Server": "Windows-Azure-Blob/1.0 Microsoft-HTTPAPI/2.0",
         "x-ms-client-request-id": "adab4621-d182-38b8-43d7-8c4b3e3de39f",
         "x-ms-content-crc64": "AAAAAAAAAAA=",
-        "x-ms-request-id": "97b7fde9-201e-006c-0315-9639c8000000",
-        "x-ms-request-server-encrypted": "true",
-<<<<<<< HEAD
-        "x-ms-version": "2020-10-02",
-        "x-ms-version-id": "2021-08-20T22:45:27.5932019Z"
-=======
-        "x-ms-version": "2020-12-06"
->>>>>>> f7eb5f10
-      },
-      "ResponseBody": []
-    },
-    {
-      "RequestUri": "https://amandadev2.blob.core.windows.net/test-container-8d4f8820-f0a3-1316-24ce-df8f9aad4cf5/test-blob-ddf34719-d9c3-ab08-f041-2e1f173859d0?comp=block\u0026blockid=AAQAAAAAAAAAAAAAAAAAAAAAAAAAAAAAAAAAAAAAAAAAAAAAAAAAAAAAAAAAAAAA",
+        "x-ms-request-id": "2970878a-a01e-0063-387e-0c12d6000000",
+        "x-ms-request-server-encrypted": "true",
+        "x-ms-version": "2020-12-06"
+      },
+      "ResponseBody": []
+    },
+    {
+      "RequestUri": "https://kasoboltest.blob.core.windows.net/test-container-8d4f8820-f0a3-1316-24ce-df8f9aad4cf5/test-blob-ddf34719-d9c3-ab08-f041-2e1f173859d0?comp=block&blockid=AAQAAAAAAAAAAAAAAAAAAAAAAAAAAAAAAAAAAAAAAAAAAAAAAAAAAAAAAAAAAAAA",
       "RequestMethod": "PUT",
       "RequestHeaders": {
         "Accept": "application/xml",
         "Authorization": "Sanitized",
         "Content-Length": "1024",
         "Content-Type": "application/octet-stream",
-        "User-Agent": [
-          "azsdk-net-Storage.Blobs/12.10.0-alpha.20210820.1",
-          "(.NET 5.0.9; Microsoft Windows 10.0.19043)"
-        ],
+        "User-Agent": "azsdk-net-Storage.Blobs/12.9.0-alpha.20210226.1 (.NET Framework 4.8.4300.0; Microsoft Windows 10.0.19042 )",
         "x-ms-client-request-id": "867f4597-26c9-961f-100a-53dcad6cc886",
-        "x-ms-date": "Fri, 20 Aug 2021 22:45:27 GMT",
-        "x-ms-return-client-request-id": "true",
-        "x-ms-version": "2020-12-06"
-      },
-      "RequestBody": "uZ6w2qcO1OpqmblCUyGlXDx\u002Bh\u002B1052\u002B4QFonsQIGAHgHqy1o4yoIilXZB8fiqlqTgs\u002BZ2ySLZtIu95lN5iPnZJhBOqj0PXkRdfyYm9\u002Bo1ZYAky4ybCVTfEVbOuuRu6Mx8aMuoG\u002Bxn0VWh2Un88ryhSEDTFP1tPdy7b5jmQKNgLpZZqk8ejQmTvTo2\u002BS/LIh6aLTJjm5QOz2ru7OxTgZCyQerzYwhtQrs3P5fDdgSs8E16TBNw/JLCSprkL6Bdf/tpRLdFF/8WLKp3bFw8S5kmAjxe2XV9QYUX8NhtSRMamf\u002BcWfGNJ5hOZB9o\u002BZB2xj8B/e1j/mZGLALybSbmqKNXXJJcX/GnWRqkELUV1Eg04SrZa4tltptZVm3u2vqxp/u8EZ092qYNWqTS/\u002B3xMBf6vYw8DT0YMaX3AwmD\u002BL5f8qi5mcKrNsZEjBEmUvbtaCYWNB0udVq\u002BY9/3BpeciaImss1FN1YVD4aFt4EsMd7uyZrjrYRhMX0OO3Yis/Au6AJvP5/paDCPwOSWqP3ZUnHBCH08uNvdhYFQNzwgMluWVo9\u002BvTI\u002BxWFqU6yfioi/dKjEIauzMi8mkXoeWTE0b86JABJuWtV/wgLbkmVvPjr40MJTW9DwIyRgWCu4IKwwdeOeFop2UNnThF9o15/Jt1N/JUhuoRP9mNztzgKph\u002BGWqxxBkOdwQoAov5exhwuEVqCYePsjwZTP4L2tiELXKfy9kixDh\u002BarzuKIRiF8S9GRaXdiEQ7mcqmHcfApgvp9EVWbNDUfAM66LGoYm7tzU5Tr3B8LtRjtlx\u002BC/BY2QkvoSzSL4RfcsmioqCTkzdbuFB5bfabbMZx87VzVXAS4g\u002BoeMBCGp7J8zyn2owzzyIlIlKg32sSlDVlYTvP7B1Yj7\u002BR6hp3GZ6xr3q59JI6PSOTTjMecQKjluSL3Lli\u002BgcfTkrMouUHrQm07i/xWKCiKyMXO57pOh297VM27D3kTrVymqVHbpo\u002Bi6AqaYLTsT5E6LCWSr5pNRQsD7WR0cHM0J96f776Wr2I2bD9v9Ca6TsV8QOMTgT2CGSRGl/lrLreXpniWDKASo7zDXEOa3ZDkiV5fN\u002B\u002BP4Gbg3ZZaT9doiz1HmE3t5EJlKd1mECS6J3uTYg6bDDaIB4XR9W8JuFOlWpEGEwUDNqUcOc4SKdBCZvYaxu3Izb8G/5DH3C7TG7GJwLVTs9Q2UGtpftJodd21j0547vFlnE0SP1O0Oxp2CN4ciGla7vLiJHZCX46snkmzUkygmmzAJCQoQXSAQlVRM3Y0C\u002B20WqCblop7I3z\u002BZWEJwOjNla6xXKRFMm1\u002BYaIhMWwYuJJcPvesBQOiRMCnKhvTdkGsg13Hgq9Jb2hzHTToQ==",
-      "StatusCode": 201,
-      "ResponseHeaders": {
-        "Content-Length": "0",
-        "Date": "Fri, 20 Aug 2021 22:45:27 GMT",
-        "Server": [
-          "Windows-Azure-Blob/1.0",
-          "Microsoft-HTTPAPI/2.0"
-        ],
+        "x-ms-date": "Fri, 26 Feb 2021 20:33:41 GMT",
+        "x-ms-return-client-request-id": "true",
+        "x-ms-version": "2020-12-06"
+      },
+      "RequestBody": "uZ6w2qcO1OpqmblCUyGlXDx+h+1052+4QFonsQIGAHgHqy1o4yoIilXZB8fiqlqTgs+Z2ySLZtIu95lN5iPnZJhBOqj0PXkRdfyYm9+o1ZYAky4ybCVTfEVbOuuRu6Mx8aMuoG+xn0VWh2Un88ryhSEDTFP1tPdy7b5jmQKNgLpZZqk8ejQmTvTo2+S/LIh6aLTJjm5QOz2ru7OxTgZCyQerzYwhtQrs3P5fDdgSs8E16TBNw/JLCSprkL6Bdf/tpRLdFF/8WLKp3bFw8S5kmAjxe2XV9QYUX8NhtSRMamf+cWfGNJ5hOZB9o+ZB2xj8B/e1j/mZGLALybSbmqKNXXJJcX/GnWRqkELUV1Eg04SrZa4tltptZVm3u2vqxp/u8EZ092qYNWqTS/+3xMBf6vYw8DT0YMaX3AwmD+L5f8qi5mcKrNsZEjBEmUvbtaCYWNB0udVq+Y9/3BpeciaImss1FN1YVD4aFt4EsMd7uyZrjrYRhMX0OO3Yis/Au6AJvP5/paDCPwOSWqP3ZUnHBCH08uNvdhYFQNzwgMluWVo9+vTI+xWFqU6yfioi/dKjEIauzMi8mkXoeWTE0b86JABJuWtV/wgLbkmVvPjr40MJTW9DwIyRgWCu4IKwwdeOeFop2UNnThF9o15/Jt1N/JUhuoRP9mNztzgKph+GWqxxBkOdwQoAov5exhwuEVqCYePsjwZTP4L2tiELXKfy9kixDh+arzuKIRiF8S9GRaXdiEQ7mcqmHcfApgvp9EVWbNDUfAM66LGoYm7tzU5Tr3B8LtRjtlx+C/BY2QkvoSzSL4RfcsmioqCTkzdbuFB5bfabbMZx87VzVXAS4g+oeMBCGp7J8zyn2owzzyIlIlKg32sSlDVlYTvP7B1Yj7+R6hp3GZ6xr3q59JI6PSOTTjMecQKjluSL3Lli+gcfTkrMouUHrQm07i/xWKCiKyMXO57pOh297VM27D3kTrVymqVHbpo+i6AqaYLTsT5E6LCWSr5pNRQsD7WR0cHM0J96f776Wr2I2bD9v9Ca6TsV8QOMTgT2CGSRGl/lrLreXpniWDKASo7zDXEOa3ZDkiV5fN++P4Gbg3ZZaT9doiz1HmE3t5EJlKd1mECS6J3uTYg6bDDaIB4XR9W8JuFOlWpEGEwUDNqUcOc4SKdBCZvYaxu3Izb8G/5DH3C7TG7GJwLVTs9Q2UGtpftJodd21j0547vFlnE0SP1O0Oxp2CN4ciGla7vLiJHZCX46snkmzUkygmmzAJCQoQXSAQlVRM3Y0C+20WqCblop7I3z+ZWEJwOjNla6xXKRFMm1+YaIhMWwYuJJcPvesBQOiRMCnKhvTdkGsg13Hgq9Jb2hzHTToQ==",
+      "StatusCode": 201,
+      "ResponseHeaders": {
+        "Content-Length": "0",
+        "Date": "Fri, 26 Feb 2021 20:33:41 GMT",
+        "Server": "Windows-Azure-Blob/1.0 Microsoft-HTTPAPI/2.0",
         "x-ms-client-request-id": "867f4597-26c9-961f-100a-53dcad6cc886",
         "x-ms-content-crc64": "jG5dczCcrFY=",
-        "x-ms-request-id": "97b7fded-201e-006c-0715-9639c8000000",
-        "x-ms-request-server-encrypted": "true",
-        "x-ms-version": "2020-12-06"
-      },
-      "ResponseBody": []
-    },
-    {
-      "RequestUri": "https://amandadev2.blob.core.windows.net/test-container-8d4f8820-f0a3-1316-24ce-df8f9aad4cf5/test-blob-ddf34719-d9c3-ab08-f041-2e1f173859d0?comp=blocklist",
+        "x-ms-request-id": "297087a0-a01e-0063-4d7e-0c12d6000000",
+        "x-ms-request-server-encrypted": "true",
+        "x-ms-version": "2020-12-06"
+      },
+      "ResponseBody": []
+    },
+    {
+      "RequestUri": "https://kasoboltest.blob.core.windows.net/test-container-8d4f8820-f0a3-1316-24ce-df8f9aad4cf5/test-blob-ddf34719-d9c3-ab08-f041-2e1f173859d0?comp=blocklist",
       "RequestMethod": "PUT",
       "RequestHeaders": {
         "Accept": "application/xml",
         "Authorization": "Sanitized",
         "Content-Length": "107",
         "Content-Type": "application/xml",
-        "If-Match": "\u00220x8D9642C34BF3A63\u0022",
-        "User-Agent": [
-          "azsdk-net-Storage.Blobs/12.10.0-alpha.20210820.1",
-          "(.NET 5.0.9; Microsoft Windows 10.0.19043)"
-        ],
+        "If-Match": "0x8D8DA95CE03A920",
+        "User-Agent": "azsdk-net-Storage.Blobs/12.9.0-alpha.20210226.1 (.NET Framework 4.8.4300.0; Microsoft Windows 10.0.19042 )",
         "x-ms-client-request-id": "f9b32e07-5dbd-13d5-c914-2a4fbedf65b5",
-        "x-ms-date": "Fri, 20 Aug 2021 22:45:27 GMT",
-        "x-ms-return-client-request-id": "true",
-        "x-ms-version": "2020-12-06"
-      },
-      "RequestBody": "\uFEFF\u003CBlockList\u003E\u003CLatest\u003EAAQAAAAAAAAAAAAAAAAAAAAAAAAAAAAAAAAAAAAAAAAAAAAAAAAAAAAAAAAAAAAA\u003C/Latest\u003E\u003C/BlockList\u003E",
-      "StatusCode": 201,
-      "ResponseHeaders": {
-        "Content-Length": "0",
-        "Date": "Fri, 20 Aug 2021 22:45:27 GMT",
-        "ETag": "\u00220x8D9642C34CE312C\u0022",
-        "Last-Modified": "Fri, 20 Aug 2021 22:45:27 GMT",
-        "Server": [
-          "Windows-Azure-Blob/1.0",
-          "Microsoft-HTTPAPI/2.0"
-        ],
+        "x-ms-date": "Fri, 26 Feb 2021 20:33:41 GMT",
+        "x-ms-return-client-request-id": "true",
+        "x-ms-version": "2020-12-06"
+      },
+      "RequestBody": "﻿<BlockList><Latest>AAQAAAAAAAAAAAAAAAAAAAAAAAAAAAAAAAAAAAAAAAAAAAAAAAAAAAAAAAAAAAAA</Latest></BlockList>",
+      "StatusCode": 201,
+      "ResponseHeaders": {
+        "Content-Length": "0",
+        "Date": "Fri, 26 Feb 2021 20:33:41 GMT",
+        "ETag": "\"0x8D8DA95CE151162\"",
+        "Last-Modified": "Fri, 26 Feb 2021 20:33:41 GMT",
+        "Server": "Windows-Azure-Blob/1.0 Microsoft-HTTPAPI/2.0",
         "x-ms-client-request-id": "f9b32e07-5dbd-13d5-c914-2a4fbedf65b5",
         "x-ms-content-crc64": "17m5j6ScWgM=",
-        "x-ms-request-id": "97b7fdf7-201e-006c-1015-9639c8000000",
-        "x-ms-request-server-encrypted": "true",
-<<<<<<< HEAD
-        "x-ms-version": "2020-10-02",
-        "x-ms-version-id": "2021-08-20T22:45:27.6912700Z"
-=======
-        "x-ms-version": "2020-12-06"
->>>>>>> f7eb5f10
-      },
-      "ResponseBody": []
-    },
-    {
-      "RequestUri": "https://amandadev2.blob.core.windows.net/test-container-8d4f8820-f0a3-1316-24ce-df8f9aad4cf5/test-blob-ddf34719-d9c3-ab08-f041-2e1f173859d0",
+        "x-ms-request-id": "297087b0-a01e-0063-5b7e-0c12d6000000",
+        "x-ms-request-server-encrypted": "true",
+        "x-ms-version": "2020-12-06"
+      },
+      "ResponseBody": []
+    },
+    {
+      "RequestUri": "https://kasoboltest.blob.core.windows.net/test-container-8d4f8820-f0a3-1316-24ce-df8f9aad4cf5/test-blob-ddf34719-d9c3-ab08-f041-2e1f173859d0",
       "RequestMethod": "GET",
       "RequestHeaders": {
         "Accept": "application/xml",
         "Authorization": "Sanitized",
-        "traceparent": "00-625302610cb40f4d8e0379766cb0c412-90392a086f254642-00",
-        "User-Agent": [
-          "azsdk-net-Storage.Blobs/12.10.0-alpha.20210820.1",
-          "(.NET 5.0.9; Microsoft Windows 10.0.19043)"
-        ],
+        "traceparent": "00-03ccd9c441529a418248d3247d771ac9-046034fbe127704e-00",
+        "User-Agent": "azsdk-net-Storage.Blobs/12.9.0-alpha.20210226.1 (.NET Framework 4.8.4300.0; Microsoft Windows 10.0.19042 )",
         "x-ms-client-request-id": "7fd48107-cfb8-45c8-cc5d-889e28ce51aa",
-        "x-ms-date": "Fri, 20 Aug 2021 22:45:27 GMT",
+        "x-ms-date": "Fri, 26 Feb 2021 20:33:41 GMT",
         "x-ms-return-client-request-id": "true",
         "x-ms-version": "2020-12-06"
       },
@@ -795,45 +598,34 @@
       "StatusCode": 200,
       "ResponseHeaders": {
         "Accept-Ranges": "bytes",
+        "Access-Control-Allow-Origin": "*",
         "Content-Length": "1024",
         "Content-Type": "application/octet-stream",
-        "Date": "Fri, 20 Aug 2021 22:45:27 GMT",
-        "ETag": "\u00220x8D9642C34CE312C\u0022",
-        "Last-Modified": "Fri, 20 Aug 2021 22:45:27 GMT",
-        "Server": [
-          "Windows-Azure-Blob/1.0",
-          "Microsoft-HTTPAPI/2.0"
-        ],
+        "Date": "Fri, 26 Feb 2021 20:33:41 GMT",
+        "ETag": "\"0x8D8DA95CE151162\"",
+        "Last-Modified": "Fri, 26 Feb 2021 20:33:41 GMT",
+        "Server": "Windows-Azure-Blob/1.0 Microsoft-HTTPAPI/2.0",
         "x-ms-blob-type": "BlockBlob",
         "x-ms-client-request-id": "7fd48107-cfb8-45c8-cc5d-889e28ce51aa",
-        "x-ms-creation-time": "Fri, 20 Aug 2021 22:45:27 GMT",
-        "x-ms-is-current-version": "true",
+        "x-ms-creation-time": "Fri, 26 Feb 2021 20:33:41 GMT",
         "x-ms-lease-state": "available",
         "x-ms-lease-status": "unlocked",
-        "x-ms-request-id": "97b7fe0d-201e-006c-2215-9639c8000000",
+        "x-ms-request-id": "297087c5-a01e-0063-6c7e-0c12d6000000",
         "x-ms-server-encrypted": "true",
-<<<<<<< HEAD
-        "x-ms-version": "2020-10-02",
-        "x-ms-version-id": "2021-08-20T22:45:27.6912700Z"
-=======
-        "x-ms-version": "2020-12-06"
->>>>>>> f7eb5f10
-      },
-      "ResponseBody": "uZ6w2qcO1OpqmblCUyGlXDx\u002Bh\u002B1052\u002B4QFonsQIGAHgHqy1o4yoIilXZB8fiqlqTgs\u002BZ2ySLZtIu95lN5iPnZJhBOqj0PXkRdfyYm9\u002Bo1ZYAky4ybCVTfEVbOuuRu6Mx8aMuoG\u002Bxn0VWh2Un88ryhSEDTFP1tPdy7b5jmQKNgLpZZqk8ejQmTvTo2\u002BS/LIh6aLTJjm5QOz2ru7OxTgZCyQerzYwhtQrs3P5fDdgSs8E16TBNw/JLCSprkL6Bdf/tpRLdFF/8WLKp3bFw8S5kmAjxe2XV9QYUX8NhtSRMamf\u002BcWfGNJ5hOZB9o\u002BZB2xj8B/e1j/mZGLALybSbmqKNXXJJcX/GnWRqkELUV1Eg04SrZa4tltptZVm3u2vqxp/u8EZ092qYNWqTS/\u002B3xMBf6vYw8DT0YMaX3AwmD\u002BL5f8qi5mcKrNsZEjBEmUvbtaCYWNB0udVq\u002BY9/3BpeciaImss1FN1YVD4aFt4EsMd7uyZrjrYRhMX0OO3Yis/Au6AJvP5/paDCPwOSWqP3ZUnHBCH08uNvdhYFQNzwgMluWVo9\u002BvTI\u002BxWFqU6yfioi/dKjEIauzMi8mkXoeWTE0b86JABJuWtV/wgLbkmVvPjr40MJTW9DwIyRgWCu4IKwwdeOeFop2UNnThF9o15/Jt1N/JUhuoRP9mNztzgKph\u002BGWqxxBkOdwQoAov5exhwuEVqCYePsjwZTP4L2tiELXKfy9kixDh\u002BarzuKIRiF8S9GRaXdiEQ7mcqmHcfApgvp9EVWbNDUfAM66LGoYm7tzU5Tr3B8LtRjtlx\u002BC/BY2QkvoSzSL4RfcsmioqCTkzdbuFB5bfabbMZx87VzVXAS4g\u002BoeMBCGp7J8zyn2owzzyIlIlKg32sSlDVlYTvP7B1Yj7\u002BR6hp3GZ6xr3q59JI6PSOTTjMecQKjluSL3Lli\u002BgcfTkrMouUHrQm07i/xWKCiKyMXO57pOh297VM27D3kTrVymqVHbpo\u002Bi6AqaYLTsT5E6LCWSr5pNRQsD7WR0cHM0J96f776Wr2I2bD9v9Ca6TsV8QOMTgT2CGSRGl/lrLreXpniWDKASo7zDXEOa3ZDkiV5fN\u002B\u002BP4Gbg3ZZaT9doiz1HmE3t5EJlKd1mECS6J3uTYg6bDDaIB4XR9W8JuFOlWpEGEwUDNqUcOc4SKdBCZvYaxu3Izb8G/5DH3C7TG7GJwLVTs9Q2UGtpftJodd21j0547vFlnE0SP1O0Oxp2CN4ciGla7vLiJHZCX46snkmzUkygmmzAJCQoQXSAQlVRM3Y0C\u002B20WqCblop7I3z\u002BZWEJwOjNla6xXKRFMm1\u002BYaIhMWwYuJJcPvesBQOiRMCnKhvTdkGsg13Hgq9Jb2hzHTToQ=="
-    },
-    {
-      "RequestUri": "https://amandadev2.blob.core.windows.net/test-container-8d4f8820-f0a3-1316-24ce-df8f9aad4cf5?restype=container",
+        "x-ms-version": "2020-12-06"
+      },
+      "ResponseBody": "uZ6w2qcO1OpqmblCUyGlXDx+h+1052+4QFonsQIGAHgHqy1o4yoIilXZB8fiqlqTgs+Z2ySLZtIu95lN5iPnZJhBOqj0PXkRdfyYm9+o1ZYAky4ybCVTfEVbOuuRu6Mx8aMuoG+xn0VWh2Un88ryhSEDTFP1tPdy7b5jmQKNgLpZZqk8ejQmTvTo2+S/LIh6aLTJjm5QOz2ru7OxTgZCyQerzYwhtQrs3P5fDdgSs8E16TBNw/JLCSprkL6Bdf/tpRLdFF/8WLKp3bFw8S5kmAjxe2XV9QYUX8NhtSRMamf+cWfGNJ5hOZB9o+ZB2xj8B/e1j/mZGLALybSbmqKNXXJJcX/GnWRqkELUV1Eg04SrZa4tltptZVm3u2vqxp/u8EZ092qYNWqTS/+3xMBf6vYw8DT0YMaX3AwmD+L5f8qi5mcKrNsZEjBEmUvbtaCYWNB0udVq+Y9/3BpeciaImss1FN1YVD4aFt4EsMd7uyZrjrYRhMX0OO3Yis/Au6AJvP5/paDCPwOSWqP3ZUnHBCH08uNvdhYFQNzwgMluWVo9+vTI+xWFqU6yfioi/dKjEIauzMi8mkXoeWTE0b86JABJuWtV/wgLbkmVvPjr40MJTW9DwIyRgWCu4IKwwdeOeFop2UNnThF9o15/Jt1N/JUhuoRP9mNztzgKph+GWqxxBkOdwQoAov5exhwuEVqCYePsjwZTP4L2tiELXKfy9kixDh+arzuKIRiF8S9GRaXdiEQ7mcqmHcfApgvp9EVWbNDUfAM66LGoYm7tzU5Tr3B8LtRjtlx+C/BY2QkvoSzSL4RfcsmioqCTkzdbuFB5bfabbMZx87VzVXAS4g+oeMBCGp7J8zyn2owzzyIlIlKg32sSlDVlYTvP7B1Yj7+R6hp3GZ6xr3q59JI6PSOTTjMecQKjluSL3Lli+gcfTkrMouUHrQm07i/xWKCiKyMXO57pOh297VM27D3kTrVymqVHbpo+i6AqaYLTsT5E6LCWSr5pNRQsD7WR0cHM0J96f776Wr2I2bD9v9Ca6TsV8QOMTgT2CGSRGl/lrLreXpniWDKASo7zDXEOa3ZDkiV5fN++P4Gbg3ZZaT9doiz1HmE3t5EJlKd1mECS6J3uTYg6bDDaIB4XR9W8JuFOlWpEGEwUDNqUcOc4SKdBCZvYaxu3Izb8G/5DH3C7TG7GJwLVTs9Q2UGtpftJodd21j0547vFlnE0SP1O0Oxp2CN4ciGla7vLiJHZCX46snkmzUkygmmzAJCQoQXSAQlVRM3Y0C+20WqCblop7I3z+ZWEJwOjNla6xXKRFMm1+YaIhMWwYuJJcPvesBQOiRMCnKhvTdkGsg13Hgq9Jb2hzHTToQ=="
+    },
+    {
+      "RequestUri": "https://kasoboltest.blob.core.windows.net/test-container-8d4f8820-f0a3-1316-24ce-df8f9aad4cf5?restype=container",
       "RequestMethod": "DELETE",
       "RequestHeaders": {
         "Accept": "application/xml",
         "Authorization": "Sanitized",
-        "traceparent": "00-3e2908d82b6c164eba8ae4de3c4a5a19-204a8c2fe3834446-00",
-        "User-Agent": [
-          "azsdk-net-Storage.Blobs/12.10.0-alpha.20210820.1",
-          "(.NET 5.0.9; Microsoft Windows 10.0.19043)"
-        ],
+        "traceparent": "00-ef9c641b548b804e8cd6d51e44d05a18-04b3b784d6990f47-00",
+        "User-Agent": "azsdk-net-Storage.Blobs/12.9.0-alpha.20210226.1 (.NET Framework 4.8.4300.0; Microsoft Windows 10.0.19042 )",
         "x-ms-client-request-id": "3c474b61-e50b-66fd-9e9f-c5a3f30c1b58",
-        "x-ms-date": "Fri, 20 Aug 2021 22:45:27 GMT",
+        "x-ms-date": "Fri, 26 Feb 2021 20:33:41 GMT",
         "x-ms-return-client-request-id": "true",
         "x-ms-version": "2020-12-06"
       },
@@ -841,77 +633,55 @@
       "StatusCode": 202,
       "ResponseHeaders": {
         "Content-Length": "0",
-        "Date": "Fri, 20 Aug 2021 22:45:27 GMT",
-        "Server": [
-          "Windows-Azure-Blob/1.0",
-          "Microsoft-HTTPAPI/2.0"
-        ],
+        "Date": "Fri, 26 Feb 2021 20:33:41 GMT",
+        "Server": "Windows-Azure-Blob/1.0 Microsoft-HTTPAPI/2.0",
         "x-ms-client-request-id": "3c474b61-e50b-66fd-9e9f-c5a3f30c1b58",
-<<<<<<< HEAD
-        "x-ms-request-id": "97b7fe2c-201e-006c-4015-9639c8000000",
-        "x-ms-version": "2020-10-02"
-=======
         "x-ms-request-id": "297087cb-a01e-0063-727e-0c12d6000000",
         "x-ms-version": "2020-12-06"
->>>>>>> f7eb5f10
-      },
-      "ResponseBody": []
-    },
-    {
-      "RequestUri": "https://amandadev2.blob.core.windows.net/test-container-c6fe521d-364e-9691-b149-fc48fd7ae428?restype=container",
-      "RequestMethod": "PUT",
-      "RequestHeaders": {
-        "Accept": "application/xml",
-        "Authorization": "Sanitized",
-        "traceparent": "00-c63e96fd148325458e3c46c5097f8b9e-576c9aa8ce1e9e45-00",
-        "User-Agent": [
-          "azsdk-net-Storage.Blobs/12.10.0-alpha.20210820.1",
-          "(.NET 5.0.9; Microsoft Windows 10.0.19043)"
-        ],
+      },
+      "ResponseBody": []
+    },
+    {
+      "RequestUri": "https://kasoboltest.blob.core.windows.net/test-container-c6fe521d-364e-9691-b149-fc48fd7ae428?restype=container",
+      "RequestMethod": "PUT",
+      "RequestHeaders": {
+        "Accept": "application/xml",
+        "Authorization": "Sanitized",
+        "traceparent": "00-79a96d88e199fd46866d813ab24be101-c71aa3d6d0fc3d47-00",
+        "User-Agent": "azsdk-net-Storage.Blobs/12.9.0-alpha.20210226.1 (.NET Framework 4.8.4300.0; Microsoft Windows 10.0.19042 )",
         "x-ms-blob-public-access": "container",
         "x-ms-client-request-id": "0e307854-b0a6-2be0-b9b1-8ac2e9b46824",
-        "x-ms-date": "Fri, 20 Aug 2021 22:45:27 GMT",
-        "x-ms-return-client-request-id": "true",
-        "x-ms-version": "2020-12-06"
-      },
-      "RequestBody": null,
-      "StatusCode": 201,
-      "ResponseHeaders": {
-        "Content-Length": "0",
-        "Date": "Fri, 20 Aug 2021 22:45:27 GMT",
-        "ETag": "\u00220x8D9642C34E4C11A\u0022",
-        "Last-Modified": "Fri, 20 Aug 2021 22:45:27 GMT",
-        "Server": [
-          "Windows-Azure-Blob/1.0",
-          "Microsoft-HTTPAPI/2.0"
-        ],
+        "x-ms-date": "Fri, 26 Feb 2021 20:33:41 GMT",
+        "x-ms-return-client-request-id": "true",
+        "x-ms-version": "2020-12-06"
+      },
+      "RequestBody": null,
+      "StatusCode": 201,
+      "ResponseHeaders": {
+        "Content-Length": "0",
+        "Date": "Fri, 26 Feb 2021 20:33:41 GMT",
+        "ETag": "\"0x8D8DA95CE2217C2\"",
+        "Last-Modified": "Fri, 26 Feb 2021 20:33:41 GMT",
+        "Server": "Windows-Azure-Blob/1.0 Microsoft-HTTPAPI/2.0",
         "x-ms-client-request-id": "0e307854-b0a6-2be0-b9b1-8ac2e9b46824",
-<<<<<<< HEAD
-        "x-ms-request-id": "97b7fe3f-201e-006c-5215-9639c8000000",
-        "x-ms-version": "2020-10-02"
-=======
         "x-ms-request-id": "297087d5-a01e-0063-7b7e-0c12d6000000",
         "x-ms-version": "2020-12-06"
->>>>>>> f7eb5f10
-      },
-      "ResponseBody": []
-    },
-    {
-      "RequestUri": "https://amandadev2.blob.core.windows.net/test-container-c6fe521d-364e-9691-b149-fc48fd7ae428/test-blob-98bd9dba-3ecf-07d1-b2b1-ee6758e4eb85",
-      "RequestMethod": "PUT",
-      "RequestHeaders": {
-        "Accept": "application/xml",
-        "Authorization": "Sanitized",
-        "Content-Length": "0",
-        "Content-Type": "application/octet-stream",
-        "traceparent": "00-ce1519592e04774784de90055a0f3a53-b525d8018242b441-00",
-        "User-Agent": [
-          "azsdk-net-Storage.Blobs/12.10.0-alpha.20210820.1",
-          "(.NET 5.0.9; Microsoft Windows 10.0.19043)"
-        ],
+      },
+      "ResponseBody": []
+    },
+    {
+      "RequestUri": "https://kasoboltest.blob.core.windows.net/test-container-c6fe521d-364e-9691-b149-fc48fd7ae428/test-blob-98bd9dba-3ecf-07d1-b2b1-ee6758e4eb85",
+      "RequestMethod": "PUT",
+      "RequestHeaders": {
+        "Accept": "application/xml",
+        "Authorization": "Sanitized",
+        "Content-Length": "0",
+        "Content-Type": "application/octet-stream",
+        "traceparent": "00-5682bbc225387a4f8997afb66f9e02f3-3504cecc49d7334e-00",
+        "User-Agent": "azsdk-net-Storage.Blobs/12.9.0-alpha.20210226.1 (.NET Framework 4.8.4300.0; Microsoft Windows 10.0.19042 )",
         "x-ms-blob-type": "BlockBlob",
         "x-ms-client-request-id": "0cf3b97e-ff6e-16a7-a728-5cf5c279d3d5",
-        "x-ms-date": "Fri, 20 Aug 2021 22:45:27 GMT",
+        "x-ms-date": "Fri, 26 Feb 2021 20:33:41 GMT",
         "x-ms-return-client-request-id": "true",
         "x-ms-version": "2020-12-06"
       },
@@ -920,39 +690,28 @@
       "ResponseHeaders": {
         "Content-Length": "0",
         "Content-MD5": "1B2M2Y8AsgTpgAmY7PhCfg==",
-        "Date": "Fri, 20 Aug 2021 22:45:27 GMT",
-        "ETag": "\u00220x8D9642C34EC940B\u0022",
-        "Last-Modified": "Fri, 20 Aug 2021 22:45:27 GMT",
-        "Server": [
-          "Windows-Azure-Blob/1.0",
-          "Microsoft-HTTPAPI/2.0"
-        ],
+        "Date": "Fri, 26 Feb 2021 20:33:41 GMT",
+        "ETag": "\"0x8D8DA95CE26C7DF\"",
+        "Last-Modified": "Fri, 26 Feb 2021 20:33:41 GMT",
+        "Server": "Windows-Azure-Blob/1.0 Microsoft-HTTPAPI/2.0",
         "x-ms-client-request-id": "0cf3b97e-ff6e-16a7-a728-5cf5c279d3d5",
         "x-ms-content-crc64": "AAAAAAAAAAA=",
-        "x-ms-request-id": "97b7fe51-201e-006c-5f15-9639c8000000",
-        "x-ms-request-server-encrypted": "true",
-<<<<<<< HEAD
-        "x-ms-version": "2020-10-02",
-        "x-ms-version-id": "2021-08-20T22:45:27.8894091Z"
-=======
-        "x-ms-version": "2020-12-06"
->>>>>>> f7eb5f10
-      },
-      "ResponseBody": []
-    },
-    {
-      "RequestUri": "https://amandadev2.blob.core.windows.net/test-container-c6fe521d-364e-9691-b149-fc48fd7ae428/test-blob-98bd9dba-3ecf-07d1-b2b1-ee6758e4eb85",
+        "x-ms-request-id": "297087e3-a01e-0063-087e-0c12d6000000",
+        "x-ms-request-server-encrypted": "true",
+        "x-ms-version": "2020-12-06"
+      },
+      "ResponseBody": []
+    },
+    {
+      "RequestUri": "https://kasoboltest.blob.core.windows.net/test-container-c6fe521d-364e-9691-b149-fc48fd7ae428/test-blob-98bd9dba-3ecf-07d1-b2b1-ee6758e4eb85",
       "RequestMethod": "HEAD",
       "RequestHeaders": {
         "Accept": "application/xml",
         "Authorization": "Sanitized",
-        "traceparent": "00-1a992a65d6b0a549b64764c6150cb7e2-396b655eecce0846-00",
-        "User-Agent": [
-          "azsdk-net-Storage.Blobs/12.10.0-alpha.20210820.1",
-          "(.NET 5.0.9; Microsoft Windows 10.0.19043)"
-        ],
+        "traceparent": "00-683a4be4ac523e4d970dffabc8ad0290-43e632ae832e6a43-00",
+        "User-Agent": "azsdk-net-Storage.Blobs/12.9.0-alpha.20210226.1 (.NET Framework 4.8.4300.0; Microsoft Windows 10.0.19042 )",
         "x-ms-client-request-id": "9ee8cb4d-def0-b117-dddd-dd20798c7201",
-        "x-ms-date": "Fri, 20 Aug 2021 22:45:27 GMT",
+        "x-ms-date": "Fri, 26 Feb 2021 20:33:41 GMT",
         "x-ms-return-client-request-id": "true",
         "x-ms-version": "2020-12-06"
       },
@@ -963,49 +722,38 @@
         "Content-Length": "0",
         "Content-MD5": "1B2M2Y8AsgTpgAmY7PhCfg==",
         "Content-Type": "application/octet-stream",
-        "Date": "Fri, 20 Aug 2021 22:45:27 GMT",
-        "ETag": "\u00220x8D9642C34EC940B\u0022",
-        "Last-Modified": "Fri, 20 Aug 2021 22:45:27 GMT",
-        "Server": [
-          "Windows-Azure-Blob/1.0",
-          "Microsoft-HTTPAPI/2.0"
-        ],
+        "Date": "Fri, 26 Feb 2021 20:33:41 GMT",
+        "ETag": "\"0x8D8DA95CE26C7DF\"",
+        "Last-Modified": "Fri, 26 Feb 2021 20:33:41 GMT",
+        "Server": "Windows-Azure-Blob/1.0 Microsoft-HTTPAPI/2.0",
+        "Vary": "Origin",
         "x-ms-access-tier": "Hot",
         "x-ms-access-tier-inferred": "true",
         "x-ms-blob-type": "BlockBlob",
         "x-ms-client-request-id": "9ee8cb4d-def0-b117-dddd-dd20798c7201",
-        "x-ms-creation-time": "Fri, 20 Aug 2021 22:45:27 GMT",
-        "x-ms-is-current-version": "true",
+        "x-ms-creation-time": "Fri, 26 Feb 2021 20:33:41 GMT",
         "x-ms-lease-state": "available",
         "x-ms-lease-status": "unlocked",
-        "x-ms-request-id": "97b7fe5d-201e-006c-6b15-9639c8000000",
+        "x-ms-request-id": "297087f1-a01e-0063-167e-0c12d6000000",
         "x-ms-server-encrypted": "true",
-<<<<<<< HEAD
-        "x-ms-version": "2020-10-02",
-        "x-ms-version-id": "2021-08-20T22:45:27.8894091Z"
-=======
-        "x-ms-version": "2020-12-06"
->>>>>>> f7eb5f10
-      },
-      "ResponseBody": []
-    },
-    {
-      "RequestUri": "https://amandadev2.blob.core.windows.net/test-container-c6fe521d-364e-9691-b149-fc48fd7ae428/test-blob-98bd9dba-3ecf-07d1-b2b1-ee6758e4eb85",
-      "RequestMethod": "PUT",
-      "RequestHeaders": {
-        "Accept": "application/xml",
-        "Authorization": "Sanitized",
-        "Content-Length": "0",
-        "Content-Type": "application/octet-stream",
-        "If-Match": "0x8D9642C34EC940B",
-        "traceparent": "00-f87fd370b7bc4d4695c48f646728897e-aebd555b4cffe24e-00",
-        "User-Agent": [
-          "azsdk-net-Storage.Blobs/12.10.0-alpha.20210820.1",
-          "(.NET 5.0.9; Microsoft Windows 10.0.19043)"
-        ],
+        "x-ms-version": "2020-12-06"
+      },
+      "ResponseBody": []
+    },
+    {
+      "RequestUri": "https://kasoboltest.blob.core.windows.net/test-container-c6fe521d-364e-9691-b149-fc48fd7ae428/test-blob-98bd9dba-3ecf-07d1-b2b1-ee6758e4eb85",
+      "RequestMethod": "PUT",
+      "RequestHeaders": {
+        "Accept": "application/xml",
+        "Authorization": "Sanitized",
+        "Content-Length": "0",
+        "Content-Type": "application/octet-stream",
+        "If-Match": "0x8D8DA95CE26C7DF",
+        "traceparent": "00-5ab88ffc64746a41a8441eedd71e072d-abdbb2fd8373724b-00",
+        "User-Agent": "azsdk-net-Storage.Blobs/12.9.0-alpha.20210226.1 (.NET Framework 4.8.4300.0; Microsoft Windows 10.0.19042 )",
         "x-ms-blob-type": "BlockBlob",
         "x-ms-client-request-id": "77134145-d4a5-e650-8de9-2973270e51f8",
-        "x-ms-date": "Fri, 20 Aug 2021 22:45:27 GMT",
+        "x-ms-date": "Fri, 26 Feb 2021 20:33:41 GMT",
         "x-ms-return-client-request-id": "true",
         "x-ms-version": "2020-12-06"
       },
@@ -1014,115 +762,87 @@
       "ResponseHeaders": {
         "Content-Length": "0",
         "Content-MD5": "1B2M2Y8AsgTpgAmY7PhCfg==",
-        "Date": "Fri, 20 Aug 2021 22:45:27 GMT",
-        "ETag": "\u00220x8D9642C34FB3CA6\u0022",
-        "Last-Modified": "Fri, 20 Aug 2021 22:45:27 GMT",
-        "Server": [
-          "Windows-Azure-Blob/1.0",
-          "Microsoft-HTTPAPI/2.0"
-        ],
+        "Date": "Fri, 26 Feb 2021 20:33:41 GMT",
+        "ETag": "\"0x8D8DA95CE2FF145\"",
+        "Last-Modified": "Fri, 26 Feb 2021 20:33:41 GMT",
+        "Server": "Windows-Azure-Blob/1.0 Microsoft-HTTPAPI/2.0",
         "x-ms-client-request-id": "77134145-d4a5-e650-8de9-2973270e51f8",
         "x-ms-content-crc64": "AAAAAAAAAAA=",
-        "x-ms-request-id": "97b7fe66-201e-006c-7315-9639c8000000",
-        "x-ms-request-server-encrypted": "true",
-<<<<<<< HEAD
-        "x-ms-version": "2020-10-02",
-        "x-ms-version-id": "2021-08-20T22:45:27.9864758Z"
-=======
-        "x-ms-version": "2020-12-06"
->>>>>>> f7eb5f10
-      },
-      "ResponseBody": []
-    },
-    {
-      "RequestUri": "https://amandadev2.blob.core.windows.net/test-container-c6fe521d-364e-9691-b149-fc48fd7ae428/test-blob-98bd9dba-3ecf-07d1-b2b1-ee6758e4eb85?comp=block\u0026blockid=AAQAAAAAAAAAAAAAAAAAAAAAAAAAAAAAAAAAAAAAAAAAAAAAAAAAAAAAAAAAAAAA",
+        "x-ms-request-id": "29708806-a01e-0063-267e-0c12d6000000",
+        "x-ms-request-server-encrypted": "true",
+        "x-ms-version": "2020-12-06"
+      },
+      "ResponseBody": []
+    },
+    {
+      "RequestUri": "https://kasoboltest.blob.core.windows.net/test-container-c6fe521d-364e-9691-b149-fc48fd7ae428/test-blob-98bd9dba-3ecf-07d1-b2b1-ee6758e4eb85?comp=block&blockid=AAQAAAAAAAAAAAAAAAAAAAAAAAAAAAAAAAAAAAAAAAAAAAAAAAAAAAAAAAAAAAAA",
       "RequestMethod": "PUT",
       "RequestHeaders": {
         "Accept": "application/xml",
         "Authorization": "Sanitized",
         "Content-Length": "1024",
         "Content-Type": "application/octet-stream",
-        "User-Agent": [
-          "azsdk-net-Storage.Blobs/12.10.0-alpha.20210820.1",
-          "(.NET 5.0.9; Microsoft Windows 10.0.19043)"
-        ],
+        "User-Agent": "azsdk-net-Storage.Blobs/12.9.0-alpha.20210226.1 (.NET Framework 4.8.4300.0; Microsoft Windows 10.0.19042 )",
         "x-ms-client-request-id": "c9315113-d2d0-5057-ac7c-ac06613b1a55",
-        "x-ms-date": "Fri, 20 Aug 2021 22:45:28 GMT",
-        "x-ms-return-client-request-id": "true",
-        "x-ms-version": "2020-12-06"
-      },
-      "RequestBody": "PU0PhswAY5reDfDl4en7q6yGp/eQNOTn7V\u002BG4wa6a48WHIDO7PUITWdOv\u002BPtMdD04jJ08uR7cQhoKJhteX\u002BUJKJhzsRoLb62flqPQXUB\u002BbuOkQHTRnirmqt3ZcNcm9PnuppAjGIMi7RzvXSK7C\u002BTZi/c3ud\u002BwN4ptjMZ8Mf7WeKHp4fawWxYggZMYIgEIK574/\u002BTgL3rafm7FtYv85rtd2OSA0SnuaTDg1vhMl9VJZWFnQ3IaNklmz6OHqqVKY9rX\u002BglcR1p1Cpa0PxhCTaZZvFBqVWNJQ\u002BJbWcGGZv6LVrMddN3MLN3G8jibZfdw5EH9Li5U4A53jnZnAS2Y7uOYKKhlZRjIjU9yo6Mqrd3q6nV/yTjQNrakpaZnpOuwLgNVA31Oy79pNKCfInxrDSBYfFb4WOWqx/IxwP9yYSijgnVf1aqgm9711tSYcRQ6OViFzyiU99Ud6juLXQqANpN4O2AGy3d19\u002BB4AkIREpad98dmrJH/zspgQitvFT7UNeBBIDX0My3hUBdIHPWTDJek7WUDWUoBuCxVpolMBuKho8xhz/Jg6cSZRVy6d/IUzTVTiieZkNxWf2gJXkxklQk05njpMXylRANgadQtRwB6QJlT\u002BHy6x9Mvy5CKF0u4NPATRZF5K9v4rkYkOWbIaPhnzx2zEJyMed5luSXsGyz36DUj2gGuwRT9m0o2lo6sZ6KYIkhtxSQThsvy03K2DJMZbFExpI62\u002BM3I9XVSVeMP\u002BVGDE/ikSiLREFM1vC2iR463HWp9uoLT4Wm6ZQ/ugTDooxog8viadOJuIJQ7gTygJm3mm3i40j7OrzKPKiTTIk8iDRjTgVSWHKiID1nu2GBs2j6iCCX4b9DbUkPGC0q9Wz5E2XPjzKUZEH6QMILk39aSIg/mcNppad0IOG8Q0BFdyrQbqf8sSQ2ZSPenKH8ONnJtM\u002Bk61uokG69W25Q2CEBtMiXOiTYXpZkCDSfigkFd\u002BgH8o5woYzPJ944Pla15o0C3OjYZP218FY4QOInCQVluOOGSeWSkBM8yBJGnx9AriKmnK0gLRLqUgE4OGGpqB7Z04ZyL52ncEzUm5zqblE2\u002BJHAgGxXRIvQm/bjWViykyDzbcuZzn\u002BE/yxhTJF2/\u002BOwAT/P6Ceygo/7oZOmwxb0Igh89gGFnSkSO4A/9fj6WpsTM1gY4qv4QOs8nizs3jsVbCmI\u002BgniK2MVvaymc4yXAEf3k5C\u002B3D9cg7UWSP/9Jl1FKYnOcWCSMQj0AiX\u002BUc1fpZ3l9EurV5DqK3ZTy\u002BJkGJZPYUkDyI/nZGKIytkZXjLot6NiGDESmdL45EXpP2Ulj\u002BmOr\u002B\u002BEXNwN/ZDoI4230M1DaxQ/AgBlPMd2CuRK/Q==",
-      "StatusCode": 201,
-      "ResponseHeaders": {
-        "Content-Length": "0",
-        "Date": "Fri, 20 Aug 2021 22:45:27 GMT",
-        "Server": [
-          "Windows-Azure-Blob/1.0",
-          "Microsoft-HTTPAPI/2.0"
-        ],
+        "x-ms-date": "Fri, 26 Feb 2021 20:33:41 GMT",
+        "x-ms-return-client-request-id": "true",
+        "x-ms-version": "2020-12-06"
+      },
+      "RequestBody": "PU0PhswAY5reDfDl4en7q6yGp/eQNOTn7V+G4wa6a48WHIDO7PUITWdOv+PtMdD04jJ08uR7cQhoKJhteX+UJKJhzsRoLb62flqPQXUB+buOkQHTRnirmqt3ZcNcm9PnuppAjGIMi7RzvXSK7C+TZi/c3ud+wN4ptjMZ8Mf7WeKHp4fawWxYggZMYIgEIK574/+TgL3rafm7FtYv85rtd2OSA0SnuaTDg1vhMl9VJZWFnQ3IaNklmz6OHqqVKY9rX+glcR1p1Cpa0PxhCTaZZvFBqVWNJQ+JbWcGGZv6LVrMddN3MLN3G8jibZfdw5EH9Li5U4A53jnZnAS2Y7uOYKKhlZRjIjU9yo6Mqrd3q6nV/yTjQNrakpaZnpOuwLgNVA31Oy79pNKCfInxrDSBYfFb4WOWqx/IxwP9yYSijgnVf1aqgm9711tSYcRQ6OViFzyiU99Ud6juLXQqANpN4O2AGy3d19+B4AkIREpad98dmrJH/zspgQitvFT7UNeBBIDX0My3hUBdIHPWTDJek7WUDWUoBuCxVpolMBuKho8xhz/Jg6cSZRVy6d/IUzTVTiieZkNxWf2gJXkxklQk05njpMXylRANgadQtRwB6QJlT+Hy6x9Mvy5CKF0u4NPATRZF5K9v4rkYkOWbIaPhnzx2zEJyMed5luSXsGyz36DUj2gGuwRT9m0o2lo6sZ6KYIkhtxSQThsvy03K2DJMZbFExpI62+M3I9XVSVeMP+VGDE/ikSiLREFM1vC2iR463HWp9uoLT4Wm6ZQ/ugTDooxog8viadOJuIJQ7gTygJm3mm3i40j7OrzKPKiTTIk8iDRjTgVSWHKiID1nu2GBs2j6iCCX4b9DbUkPGC0q9Wz5E2XPjzKUZEH6QMILk39aSIg/mcNppad0IOG8Q0BFdyrQbqf8sSQ2ZSPenKH8ONnJtM+k61uokG69W25Q2CEBtMiXOiTYXpZkCDSfigkFd+gH8o5woYzPJ944Pla15o0C3OjYZP218FY4QOInCQVluOOGSeWSkBM8yBJGnx9AriKmnK0gLRLqUgE4OGGpqB7Z04ZyL52ncEzUm5zqblE2+JHAgGxXRIvQm/bjWViykyDzbcuZzn+E/yxhTJF2/+OwAT/P6Ceygo/7oZOmwxb0Igh89gGFnSkSO4A/9fj6WpsTM1gY4qv4QOs8nizs3jsVbCmI+gniK2MVvaymc4yXAEf3k5C+3D9cg7UWSP/9Jl1FKYnOcWCSMQj0AiX+Uc1fpZ3l9EurV5DqK3ZTy+JkGJZPYUkDyI/nZGKIytkZXjLot6NiGDESmdL45EXpP2Ulj+mOr++EXNwN/ZDoI4230M1DaxQ/AgBlPMd2CuRK/Q==",
+      "StatusCode": 201,
+      "ResponseHeaders": {
+        "Content-Length": "0",
+        "Date": "Fri, 26 Feb 2021 20:33:41 GMT",
+        "Server": "Windows-Azure-Blob/1.0 Microsoft-HTTPAPI/2.0",
         "x-ms-client-request-id": "c9315113-d2d0-5057-ac7c-ac06613b1a55",
         "x-ms-content-crc64": "nVnT6Apry/8=",
-        "x-ms-request-id": "97b7fe71-201e-006c-7e15-9639c8000000",
-        "x-ms-request-server-encrypted": "true",
-        "x-ms-version": "2020-12-06"
-      },
-      "ResponseBody": []
-    },
-    {
-      "RequestUri": "https://amandadev2.blob.core.windows.net/test-container-c6fe521d-364e-9691-b149-fc48fd7ae428/test-blob-98bd9dba-3ecf-07d1-b2b1-ee6758e4eb85?comp=blocklist",
+        "x-ms-request-id": "29708810-a01e-0063-2e7e-0c12d6000000",
+        "x-ms-request-server-encrypted": "true",
+        "x-ms-version": "2020-12-06"
+      },
+      "ResponseBody": []
+    },
+    {
+      "RequestUri": "https://kasoboltest.blob.core.windows.net/test-container-c6fe521d-364e-9691-b149-fc48fd7ae428/test-blob-98bd9dba-3ecf-07d1-b2b1-ee6758e4eb85?comp=blocklist",
       "RequestMethod": "PUT",
       "RequestHeaders": {
         "Accept": "application/xml",
         "Authorization": "Sanitized",
         "Content-Length": "107",
         "Content-Type": "application/xml",
-        "If-Match": "\u00220x8D9642C34FB3CA6\u0022",
-        "User-Agent": [
-          "azsdk-net-Storage.Blobs/12.10.0-alpha.20210820.1",
-          "(.NET 5.0.9; Microsoft Windows 10.0.19043)"
-        ],
+        "If-Match": "0x8D8DA95CE2FF145",
+        "User-Agent": "azsdk-net-Storage.Blobs/12.9.0-alpha.20210226.1 (.NET Framework 4.8.4300.0; Microsoft Windows 10.0.19042 )",
         "x-ms-client-request-id": "d65f6503-87dc-f028-a81b-3e43a6c1e4e4",
-        "x-ms-date": "Fri, 20 Aug 2021 22:45:28 GMT",
-        "x-ms-return-client-request-id": "true",
-        "x-ms-version": "2020-12-06"
-      },
-      "RequestBody": "\uFEFF\u003CBlockList\u003E\u003CLatest\u003EAAQAAAAAAAAAAAAAAAAAAAAAAAAAAAAAAAAAAAAAAAAAAAAAAAAAAAAAAAAAAAAA\u003C/Latest\u003E\u003C/BlockList\u003E",
-      "StatusCode": 201,
-      "ResponseHeaders": {
-        "Content-Length": "0",
-        "Date": "Fri, 20 Aug 2021 22:45:27 GMT",
-        "ETag": "\u00220x8D9642C350A337C\u0022",
-        "Last-Modified": "Fri, 20 Aug 2021 22:45:28 GMT",
-        "Server": [
-          "Windows-Azure-Blob/1.0",
-          "Microsoft-HTTPAPI/2.0"
-        ],
+        "x-ms-date": "Fri, 26 Feb 2021 20:33:41 GMT",
+        "x-ms-return-client-request-id": "true",
+        "x-ms-version": "2020-12-06"
+      },
+      "RequestBody": "﻿<BlockList><Latest>AAQAAAAAAAAAAAAAAAAAAAAAAAAAAAAAAAAAAAAAAAAAAAAAAAAAAAAAAAAAAAAA</Latest></BlockList>",
+      "StatusCode": 201,
+      "ResponseHeaders": {
+        "Content-Length": "0",
+        "Date": "Fri, 26 Feb 2021 20:33:41 GMT",
+        "ETag": "\"0x8D8DA95CE3F5D65\"",
+        "Last-Modified": "Fri, 26 Feb 2021 20:33:41 GMT",
+        "Server": "Windows-Azure-Blob/1.0 Microsoft-HTTPAPI/2.0",
         "x-ms-client-request-id": "d65f6503-87dc-f028-a81b-3e43a6c1e4e4",
         "x-ms-content-crc64": "17m5j6ScWgM=",
-        "x-ms-request-id": "97b7fe7e-201e-006c-0615-9639c8000000",
-        "x-ms-request-server-encrypted": "true",
-<<<<<<< HEAD
-        "x-ms-version": "2020-10-02",
-        "x-ms-version-id": "2021-08-20T22:45:28.0845452Z"
-=======
-        "x-ms-version": "2020-12-06"
->>>>>>> f7eb5f10
-      },
-      "ResponseBody": []
-    },
-    {
-      "RequestUri": "https://amandadev2.blob.core.windows.net/test-container-c6fe521d-364e-9691-b149-fc48fd7ae428/test-blob-98bd9dba-3ecf-07d1-b2b1-ee6758e4eb85",
+        "x-ms-request-id": "29708826-a01e-0063-437e-0c12d6000000",
+        "x-ms-request-server-encrypted": "true",
+        "x-ms-version": "2020-12-06"
+      },
+      "ResponseBody": []
+    },
+    {
+      "RequestUri": "https://kasoboltest.blob.core.windows.net/test-container-c6fe521d-364e-9691-b149-fc48fd7ae428/test-blob-98bd9dba-3ecf-07d1-b2b1-ee6758e4eb85",
       "RequestMethod": "GET",
       "RequestHeaders": {
         "Accept": "application/xml",
         "Authorization": "Sanitized",
-        "traceparent": "00-df31617ab2384746be3d6b9a5bee62ec-42a79c1c24aa4e46-00",
-        "User-Agent": [
-          "azsdk-net-Storage.Blobs/12.10.0-alpha.20210820.1",
-          "(.NET 5.0.9; Microsoft Windows 10.0.19043)"
-        ],
+        "traceparent": "00-4778511c07722245bcfdb4948a153f26-0d031459afac1347-00",
+        "User-Agent": "azsdk-net-Storage.Blobs/12.9.0-alpha.20210226.1 (.NET Framework 4.8.4300.0; Microsoft Windows 10.0.19042 )",
         "x-ms-client-request-id": "fb02cc0f-44db-8178-a5a1-711afe724bb8",
-        "x-ms-date": "Fri, 20 Aug 2021 22:45:28 GMT",
+        "x-ms-date": "Fri, 26 Feb 2021 20:33:42 GMT",
         "x-ms-return-client-request-id": "true",
         "x-ms-version": "2020-12-06"
       },
@@ -1130,45 +850,34 @@
       "StatusCode": 200,
       "ResponseHeaders": {
         "Accept-Ranges": "bytes",
+        "Access-Control-Allow-Origin": "*",
         "Content-Length": "1024",
         "Content-Type": "application/octet-stream",
-        "Date": "Fri, 20 Aug 2021 22:45:27 GMT",
-        "ETag": "\u00220x8D9642C350A337C\u0022",
-        "Last-Modified": "Fri, 20 Aug 2021 22:45:28 GMT",
-        "Server": [
-          "Windows-Azure-Blob/1.0",
-          "Microsoft-HTTPAPI/2.0"
-        ],
+        "Date": "Fri, 26 Feb 2021 20:33:41 GMT",
+        "ETag": "\"0x8D8DA95CE3F5D65\"",
+        "Last-Modified": "Fri, 26 Feb 2021 20:33:41 GMT",
+        "Server": "Windows-Azure-Blob/1.0 Microsoft-HTTPAPI/2.0",
         "x-ms-blob-type": "BlockBlob",
         "x-ms-client-request-id": "fb02cc0f-44db-8178-a5a1-711afe724bb8",
-        "x-ms-creation-time": "Fri, 20 Aug 2021 22:45:28 GMT",
-        "x-ms-is-current-version": "true",
+        "x-ms-creation-time": "Fri, 26 Feb 2021 20:33:41 GMT",
         "x-ms-lease-state": "available",
         "x-ms-lease-status": "unlocked",
-        "x-ms-request-id": "97b7fe8f-201e-006c-1515-9639c8000000",
+        "x-ms-request-id": "2970883f-a01e-0063-597e-0c12d6000000",
         "x-ms-server-encrypted": "true",
-<<<<<<< HEAD
-        "x-ms-version": "2020-10-02",
-        "x-ms-version-id": "2021-08-20T22:45:28.0845452Z"
-=======
-        "x-ms-version": "2020-12-06"
->>>>>>> f7eb5f10
-      },
-      "ResponseBody": "PU0PhswAY5reDfDl4en7q6yGp/eQNOTn7V\u002BG4wa6a48WHIDO7PUITWdOv\u002BPtMdD04jJ08uR7cQhoKJhteX\u002BUJKJhzsRoLb62flqPQXUB\u002BbuOkQHTRnirmqt3ZcNcm9PnuppAjGIMi7RzvXSK7C\u002BTZi/c3ud\u002BwN4ptjMZ8Mf7WeKHp4fawWxYggZMYIgEIK574/\u002BTgL3rafm7FtYv85rtd2OSA0SnuaTDg1vhMl9VJZWFnQ3IaNklmz6OHqqVKY9rX\u002BglcR1p1Cpa0PxhCTaZZvFBqVWNJQ\u002BJbWcGGZv6LVrMddN3MLN3G8jibZfdw5EH9Li5U4A53jnZnAS2Y7uOYKKhlZRjIjU9yo6Mqrd3q6nV/yTjQNrakpaZnpOuwLgNVA31Oy79pNKCfInxrDSBYfFb4WOWqx/IxwP9yYSijgnVf1aqgm9711tSYcRQ6OViFzyiU99Ud6juLXQqANpN4O2AGy3d19\u002BB4AkIREpad98dmrJH/zspgQitvFT7UNeBBIDX0My3hUBdIHPWTDJek7WUDWUoBuCxVpolMBuKho8xhz/Jg6cSZRVy6d/IUzTVTiieZkNxWf2gJXkxklQk05njpMXylRANgadQtRwB6QJlT\u002BHy6x9Mvy5CKF0u4NPATRZF5K9v4rkYkOWbIaPhnzx2zEJyMed5luSXsGyz36DUj2gGuwRT9m0o2lo6sZ6KYIkhtxSQThsvy03K2DJMZbFExpI62\u002BM3I9XVSVeMP\u002BVGDE/ikSiLREFM1vC2iR463HWp9uoLT4Wm6ZQ/ugTDooxog8viadOJuIJQ7gTygJm3mm3i40j7OrzKPKiTTIk8iDRjTgVSWHKiID1nu2GBs2j6iCCX4b9DbUkPGC0q9Wz5E2XPjzKUZEH6QMILk39aSIg/mcNppad0IOG8Q0BFdyrQbqf8sSQ2ZSPenKH8ONnJtM\u002Bk61uokG69W25Q2CEBtMiXOiTYXpZkCDSfigkFd\u002BgH8o5woYzPJ944Pla15o0C3OjYZP218FY4QOInCQVluOOGSeWSkBM8yBJGnx9AriKmnK0gLRLqUgE4OGGpqB7Z04ZyL52ncEzUm5zqblE2\u002BJHAgGxXRIvQm/bjWViykyDzbcuZzn\u002BE/yxhTJF2/\u002BOwAT/P6Ceygo/7oZOmwxb0Igh89gGFnSkSO4A/9fj6WpsTM1gY4qv4QOs8nizs3jsVbCmI\u002BgniK2MVvaymc4yXAEf3k5C\u002B3D9cg7UWSP/9Jl1FKYnOcWCSMQj0AiX\u002BUc1fpZ3l9EurV5DqK3ZTy\u002BJkGJZPYUkDyI/nZGKIytkZXjLot6NiGDESmdL45EXpP2Ulj\u002BmOr\u002B\u002BEXNwN/ZDoI4230M1DaxQ/AgBlPMd2CuRK/Q=="
-    },
-    {
-      "RequestUri": "https://amandadev2.blob.core.windows.net/test-container-c6fe521d-364e-9691-b149-fc48fd7ae428?restype=container",
+        "x-ms-version": "2020-12-06"
+      },
+      "ResponseBody": "PU0PhswAY5reDfDl4en7q6yGp/eQNOTn7V+G4wa6a48WHIDO7PUITWdOv+PtMdD04jJ08uR7cQhoKJhteX+UJKJhzsRoLb62flqPQXUB+buOkQHTRnirmqt3ZcNcm9PnuppAjGIMi7RzvXSK7C+TZi/c3ud+wN4ptjMZ8Mf7WeKHp4fawWxYggZMYIgEIK574/+TgL3rafm7FtYv85rtd2OSA0SnuaTDg1vhMl9VJZWFnQ3IaNklmz6OHqqVKY9rX+glcR1p1Cpa0PxhCTaZZvFBqVWNJQ+JbWcGGZv6LVrMddN3MLN3G8jibZfdw5EH9Li5U4A53jnZnAS2Y7uOYKKhlZRjIjU9yo6Mqrd3q6nV/yTjQNrakpaZnpOuwLgNVA31Oy79pNKCfInxrDSBYfFb4WOWqx/IxwP9yYSijgnVf1aqgm9711tSYcRQ6OViFzyiU99Ud6juLXQqANpN4O2AGy3d19+B4AkIREpad98dmrJH/zspgQitvFT7UNeBBIDX0My3hUBdIHPWTDJek7WUDWUoBuCxVpolMBuKho8xhz/Jg6cSZRVy6d/IUzTVTiieZkNxWf2gJXkxklQk05njpMXylRANgadQtRwB6QJlT+Hy6x9Mvy5CKF0u4NPATRZF5K9v4rkYkOWbIaPhnzx2zEJyMed5luSXsGyz36DUj2gGuwRT9m0o2lo6sZ6KYIkhtxSQThsvy03K2DJMZbFExpI62+M3I9XVSVeMP+VGDE/ikSiLREFM1vC2iR463HWp9uoLT4Wm6ZQ/ugTDooxog8viadOJuIJQ7gTygJm3mm3i40j7OrzKPKiTTIk8iDRjTgVSWHKiID1nu2GBs2j6iCCX4b9DbUkPGC0q9Wz5E2XPjzKUZEH6QMILk39aSIg/mcNppad0IOG8Q0BFdyrQbqf8sSQ2ZSPenKH8ONnJtM+k61uokG69W25Q2CEBtMiXOiTYXpZkCDSfigkFd+gH8o5woYzPJ944Pla15o0C3OjYZP218FY4QOInCQVluOOGSeWSkBM8yBJGnx9AriKmnK0gLRLqUgE4OGGpqB7Z04ZyL52ncEzUm5zqblE2+JHAgGxXRIvQm/bjWViykyDzbcuZzn+E/yxhTJF2/+OwAT/P6Ceygo/7oZOmwxb0Igh89gGFnSkSO4A/9fj6WpsTM1gY4qv4QOs8nizs3jsVbCmI+gniK2MVvaymc4yXAEf3k5C+3D9cg7UWSP/9Jl1FKYnOcWCSMQj0AiX+Uc1fpZ3l9EurV5DqK3ZTy+JkGJZPYUkDyI/nZGKIytkZXjLot6NiGDESmdL45EXpP2Ulj+mOr++EXNwN/ZDoI4230M1DaxQ/AgBlPMd2CuRK/Q=="
+    },
+    {
+      "RequestUri": "https://kasoboltest.blob.core.windows.net/test-container-c6fe521d-364e-9691-b149-fc48fd7ae428?restype=container",
       "RequestMethod": "DELETE",
       "RequestHeaders": {
         "Accept": "application/xml",
         "Authorization": "Sanitized",
-        "traceparent": "00-07eb25173aef9a4980f6c9031b97f3e5-1f07da8657b35d42-00",
-        "User-Agent": [
-          "azsdk-net-Storage.Blobs/12.10.0-alpha.20210820.1",
-          "(.NET 5.0.9; Microsoft Windows 10.0.19043)"
-        ],
+        "traceparent": "00-33dc18049e695f4cb4d6798edaec576f-f3c72937d85b0443-00",
+        "User-Agent": "azsdk-net-Storage.Blobs/12.9.0-alpha.20210226.1 (.NET Framework 4.8.4300.0; Microsoft Windows 10.0.19042 )",
         "x-ms-client-request-id": "d9332898-e9be-a108-392d-067a5b72d628",
-        "x-ms-date": "Fri, 20 Aug 2021 22:45:28 GMT",
+        "x-ms-date": "Fri, 26 Feb 2021 20:33:42 GMT",
         "x-ms-return-client-request-id": "true",
         "x-ms-version": "2020-12-06"
       },
@@ -1176,77 +885,55 @@
       "StatusCode": 202,
       "ResponseHeaders": {
         "Content-Length": "0",
-        "Date": "Fri, 20 Aug 2021 22:45:27 GMT",
-        "Server": [
-          "Windows-Azure-Blob/1.0",
-          "Microsoft-HTTPAPI/2.0"
-        ],
+        "Date": "Fri, 26 Feb 2021 20:33:41 GMT",
+        "Server": "Windows-Azure-Blob/1.0 Microsoft-HTTPAPI/2.0",
         "x-ms-client-request-id": "d9332898-e9be-a108-392d-067a5b72d628",
-<<<<<<< HEAD
-        "x-ms-request-id": "97b7fea1-201e-006c-2515-9639c8000000",
-        "x-ms-version": "2020-10-02"
-=======
         "x-ms-request-id": "2970884b-a01e-0063-657e-0c12d6000000",
         "x-ms-version": "2020-12-06"
->>>>>>> f7eb5f10
-      },
-      "ResponseBody": []
-    },
-    {
-      "RequestUri": "https://amandadev2.blob.core.windows.net/test-container-061a96f4-68f4-4e2f-08cc-235108db497f?restype=container",
-      "RequestMethod": "PUT",
-      "RequestHeaders": {
-        "Accept": "application/xml",
-        "Authorization": "Sanitized",
-        "traceparent": "00-1d50b10b4d1e8c4599069b2c91b8497e-11402562aca1c34f-00",
-        "User-Agent": [
-          "azsdk-net-Storage.Blobs/12.10.0-alpha.20210820.1",
-          "(.NET 5.0.9; Microsoft Windows 10.0.19043)"
-        ],
+      },
+      "ResponseBody": []
+    },
+    {
+      "RequestUri": "https://kasoboltest.blob.core.windows.net/test-container-061a96f4-68f4-4e2f-08cc-235108db497f?restype=container",
+      "RequestMethod": "PUT",
+      "RequestHeaders": {
+        "Accept": "application/xml",
+        "Authorization": "Sanitized",
+        "traceparent": "00-5af5001b68363940ae94c01a9c36f456-125d9bd4f447fb45-00",
+        "User-Agent": "azsdk-net-Storage.Blobs/12.9.0-alpha.20210226.1 (.NET Framework 4.8.4300.0; Microsoft Windows 10.0.19042 )",
         "x-ms-blob-public-access": "container",
         "x-ms-client-request-id": "a1a813b3-6f0b-3001-f9e5-d1f2c5b7995d",
-        "x-ms-date": "Fri, 20 Aug 2021 22:45:28 GMT",
-        "x-ms-return-client-request-id": "true",
-        "x-ms-version": "2020-12-06"
-      },
-      "RequestBody": null,
-      "StatusCode": 201,
-      "ResponseHeaders": {
-        "Content-Length": "0",
-        "Date": "Fri, 20 Aug 2021 22:45:27 GMT",
-        "ETag": "\u00220x8D9642C352111C8\u0022",
-        "Last-Modified": "Fri, 20 Aug 2021 22:45:28 GMT",
-        "Server": [
-          "Windows-Azure-Blob/1.0",
-          "Microsoft-HTTPAPI/2.0"
-        ],
+        "x-ms-date": "Fri, 26 Feb 2021 20:33:42 GMT",
+        "x-ms-return-client-request-id": "true",
+        "x-ms-version": "2020-12-06"
+      },
+      "RequestBody": null,
+      "StatusCode": 201,
+      "ResponseHeaders": {
+        "Content-Length": "0",
+        "Date": "Fri, 26 Feb 2021 20:33:41 GMT",
+        "ETag": "\"0x8D8DA95CE4CD8FC\"",
+        "Last-Modified": "Fri, 26 Feb 2021 20:33:41 GMT",
+        "Server": "Windows-Azure-Blob/1.0 Microsoft-HTTPAPI/2.0",
         "x-ms-client-request-id": "a1a813b3-6f0b-3001-f9e5-d1f2c5b7995d",
-<<<<<<< HEAD
-        "x-ms-request-id": "97b7feaf-201e-006c-3215-9639c8000000",
-        "x-ms-version": "2020-10-02"
-=======
         "x-ms-request-id": "29708852-a01e-0063-6b7e-0c12d6000000",
         "x-ms-version": "2020-12-06"
->>>>>>> f7eb5f10
-      },
-      "ResponseBody": []
-    },
-    {
-      "RequestUri": "https://amandadev2.blob.core.windows.net/test-container-061a96f4-68f4-4e2f-08cc-235108db497f/test-blob-df4e86e4-00f0-82e9-9c1a-9ad7877694be",
-      "RequestMethod": "PUT",
-      "RequestHeaders": {
-        "Accept": "application/xml",
-        "Authorization": "Sanitized",
-        "Content-Length": "0",
-        "Content-Type": "application/octet-stream",
-        "traceparent": "00-5c3b9211fdaefc419e30855d0878ce4b-42cdd294d6205349-00",
-        "User-Agent": [
-          "azsdk-net-Storage.Blobs/12.10.0-alpha.20210820.1",
-          "(.NET 5.0.9; Microsoft Windows 10.0.19043)"
-        ],
+      },
+      "ResponseBody": []
+    },
+    {
+      "RequestUri": "https://kasoboltest.blob.core.windows.net/test-container-061a96f4-68f4-4e2f-08cc-235108db497f/test-blob-df4e86e4-00f0-82e9-9c1a-9ad7877694be",
+      "RequestMethod": "PUT",
+      "RequestHeaders": {
+        "Accept": "application/xml",
+        "Authorization": "Sanitized",
+        "Content-Length": "0",
+        "Content-Type": "application/octet-stream",
+        "traceparent": "00-6bce9992915eef4a9ce49e90130f21ff-c6693579d4d6b540-00",
+        "User-Agent": "azsdk-net-Storage.Blobs/12.9.0-alpha.20210226.1 (.NET Framework 4.8.4300.0; Microsoft Windows 10.0.19042 )",
         "x-ms-blob-type": "BlockBlob",
         "x-ms-client-request-id": "33d48383-fcfa-b374-2926-05f0d52aa882",
-        "x-ms-date": "Fri, 20 Aug 2021 22:45:28 GMT",
+        "x-ms-date": "Fri, 26 Feb 2021 20:33:42 GMT",
         "x-ms-return-client-request-id": "true",
         "x-ms-version": "2020-12-06"
       },
@@ -1255,43 +942,32 @@
       "ResponseHeaders": {
         "Content-Length": "0",
         "Content-MD5": "1B2M2Y8AsgTpgAmY7PhCfg==",
-        "Date": "Fri, 20 Aug 2021 22:45:28 GMT",
-        "ETag": "\u00220x8D9642C3528E485\u0022",
-        "Last-Modified": "Fri, 20 Aug 2021 22:45:28 GMT",
-        "Server": [
-          "Windows-Azure-Blob/1.0",
-          "Microsoft-HTTPAPI/2.0"
-        ],
+        "Date": "Fri, 26 Feb 2021 20:33:41 GMT",
+        "ETag": "\"0x8D8DA95CE5113E2\"",
+        "Last-Modified": "Fri, 26 Feb 2021 20:33:41 GMT",
+        "Server": "Windows-Azure-Blob/1.0 Microsoft-HTTPAPI/2.0",
         "x-ms-client-request-id": "33d48383-fcfa-b374-2926-05f0d52aa882",
         "x-ms-content-crc64": "AAAAAAAAAAA=",
-        "x-ms-request-id": "97b7fec3-201e-006c-4315-9639c8000000",
-        "x-ms-request-server-encrypted": "true",
-<<<<<<< HEAD
-        "x-ms-version": "2020-10-02",
-        "x-ms-version-id": "2021-08-20T22:45:28.2846853Z"
-=======
-        "x-ms-version": "2020-12-06"
->>>>>>> f7eb5f10
-      },
-      "ResponseBody": []
-    },
-    {
-      "RequestUri": "https://amandadev2.blob.core.windows.net/test-container-061a96f4-68f4-4e2f-08cc-235108db497f/test-blob-df4e86e4-00f0-82e9-9c1a-9ad7877694be",
-      "RequestMethod": "PUT",
-      "RequestHeaders": {
-        "Accept": "application/xml",
-        "Authorization": "Sanitized",
-        "Content-Length": "0",
-        "Content-Type": "application/octet-stream",
-        "If-None-Match": "\u0022garbage\u0022",
-        "traceparent": "00-aa82763ec86e28489bad00ca6af19c45-9d935cca93519949-00",
-        "User-Agent": [
-          "azsdk-net-Storage.Blobs/12.10.0-alpha.20210820.1",
-          "(.NET 5.0.9; Microsoft Windows 10.0.19043)"
-        ],
+        "x-ms-request-id": "29708869-a01e-0063-7e7e-0c12d6000000",
+        "x-ms-request-server-encrypted": "true",
+        "x-ms-version": "2020-12-06"
+      },
+      "ResponseBody": []
+    },
+    {
+      "RequestUri": "https://kasoboltest.blob.core.windows.net/test-container-061a96f4-68f4-4e2f-08cc-235108db497f/test-blob-df4e86e4-00f0-82e9-9c1a-9ad7877694be",
+      "RequestMethod": "PUT",
+      "RequestHeaders": {
+        "Accept": "application/xml",
+        "Authorization": "Sanitized",
+        "Content-Length": "0",
+        "Content-Type": "application/octet-stream",
+        "If-None-Match": "\"garbage\"",
+        "traceparent": "00-569d5f3bbc455741b89a6beda266e7dd-b638a07c3512f041-00",
+        "User-Agent": "azsdk-net-Storage.Blobs/12.9.0-alpha.20210226.1 (.NET Framework 4.8.4300.0; Microsoft Windows 10.0.19042 )",
         "x-ms-blob-type": "BlockBlob",
         "x-ms-client-request-id": "23cf1c8f-212d-5f18-5195-6154fa75cfb6",
-        "x-ms-date": "Fri, 20 Aug 2021 22:45:28 GMT",
+        "x-ms-date": "Fri, 26 Feb 2021 20:33:42 GMT",
         "x-ms-return-client-request-id": "true",
         "x-ms-version": "2020-12-06"
       },
@@ -1300,115 +976,87 @@
       "ResponseHeaders": {
         "Content-Length": "0",
         "Content-MD5": "1B2M2Y8AsgTpgAmY7PhCfg==",
-        "Date": "Fri, 20 Aug 2021 22:45:28 GMT",
-        "ETag": "\u00220x8D9642C35308703\u0022",
-        "Last-Modified": "Fri, 20 Aug 2021 22:45:28 GMT",
-        "Server": [
-          "Windows-Azure-Blob/1.0",
-          "Microsoft-HTTPAPI/2.0"
-        ],
+        "Date": "Fri, 26 Feb 2021 20:33:41 GMT",
+        "ETag": "\"0x8D8DA95CE577DA8\"",
+        "Last-Modified": "Fri, 26 Feb 2021 20:33:41 GMT",
+        "Server": "Windows-Azure-Blob/1.0 Microsoft-HTTPAPI/2.0",
         "x-ms-client-request-id": "23cf1c8f-212d-5f18-5195-6154fa75cfb6",
         "x-ms-content-crc64": "AAAAAAAAAAA=",
-        "x-ms-request-id": "97b7fecd-201e-006c-4b15-9639c8000000",
-        "x-ms-request-server-encrypted": "true",
-<<<<<<< HEAD
-        "x-ms-version": "2020-10-02",
-        "x-ms-version-id": "2021-08-20T22:45:28.3357203Z"
-=======
-        "x-ms-version": "2020-12-06"
->>>>>>> f7eb5f10
-      },
-      "ResponseBody": []
-    },
-    {
-      "RequestUri": "https://amandadev2.blob.core.windows.net/test-container-061a96f4-68f4-4e2f-08cc-235108db497f/test-blob-df4e86e4-00f0-82e9-9c1a-9ad7877694be?comp=block\u0026blockid=AAQAAAAAAAAAAAAAAAAAAAAAAAAAAAAAAAAAAAAAAAAAAAAAAAAAAAAAAAAAAAAA",
+        "x-ms-request-id": "2970887a-a01e-0063-0d7e-0c12d6000000",
+        "x-ms-request-server-encrypted": "true",
+        "x-ms-version": "2020-12-06"
+      },
+      "ResponseBody": []
+    },
+    {
+      "RequestUri": "https://kasoboltest.blob.core.windows.net/test-container-061a96f4-68f4-4e2f-08cc-235108db497f/test-blob-df4e86e4-00f0-82e9-9c1a-9ad7877694be?comp=block&blockid=AAQAAAAAAAAAAAAAAAAAAAAAAAAAAAAAAAAAAAAAAAAAAAAAAAAAAAAAAAAAAAAA",
       "RequestMethod": "PUT",
       "RequestHeaders": {
         "Accept": "application/xml",
         "Authorization": "Sanitized",
         "Content-Length": "1024",
         "Content-Type": "application/octet-stream",
-        "User-Agent": [
-          "azsdk-net-Storage.Blobs/12.10.0-alpha.20210820.1",
-          "(.NET 5.0.9; Microsoft Windows 10.0.19043)"
-        ],
+        "User-Agent": "azsdk-net-Storage.Blobs/12.9.0-alpha.20210226.1 (.NET Framework 4.8.4300.0; Microsoft Windows 10.0.19042 )",
         "x-ms-client-request-id": "3006264c-1852-b472-ec42-4bc4c1ece7ae",
-        "x-ms-date": "Fri, 20 Aug 2021 22:45:28 GMT",
-        "x-ms-return-client-request-id": "true",
-        "x-ms-version": "2020-12-06"
-      },
-      "RequestBody": "UBIBBxqkKjsSk2WeJJDik\u002BHmVASiYMP0SurLDaOE5lCpWQmNBjKZ3liYIWeW1o6ZQ3EO7tak4O9PDbwv2R2YjqwV9MqHVI2vTHWrCT9bXXRbMckxdfh6BHkZPvl1aQQ7/5K7geHEEu/kX6Fg\u002Bdav87BI1KhTZxi0m/BQbRWUOeNwbwqsoNuSlh7ZTRVWGQujaUtILZVc6Jh6B\u002BbxdKXaUCW\u002B8InMAlPUtT6JehkCXYHkrQPKSwxNFIdxMpn1oSF5//zwmCmB1mb4dHdW0m5\u002Bd6lkDMahEAUZcNwCW9C53hMcEHodEsRYY9ed0daU90EZ8rvvkZVb2O/31idMfnuWPpVkOsLzYWTkC6jvAz4uhXma6WgUyk1\u002BwTeLJTycC\u002BRbBpNBL7x\u002BJpFWCobsa9SxyVCuspUSgXNI5XmKZzwoR//DlP2q7FW8G8PWvsDHkVZj2lvs7llPSIUf\u002BUpC9L5VLsKGKdfXBt368ZbSPMOzgVQjJ43gPFmldEt4ivMLeicEgY/9QGh/jNN\u002B8fzDfAzCa3f1H80wdPJp4LSLXnvp73dvzboztkDspJq5Ykpc4vg\u002Bth97FVpZ1A2dlGCz8y1YlAGFVK5SjrU3CXsydxGnDP28TahcbdkdFfmslSLfObBtYc5J145J6ydpQwzeJ1389odi9qWE\u002ByYoaD\u002B1pfmTV9DKxRVDXjVvcmGB8irMPu2csJ\u002BafUIL6WanIG9PlEYt1us8FGJHuJdS8oNEAgj8WylRGPVZ\u002BdqOv9yvmz3FIN4bUxw\u002BkCmLVPcHR4q\u002BxuZdq8VF/nxR1NwRrlWFmB1ZjNKlKK/rvsoAxcP9UbJPz/j1UfB4gCJiyn8/LOLUBrzarrq4GJ02cez6RTi4U4Iqwd5cj0Ys4AyvQ14vq5HoK78HI6P3l7dav\u002BADfjvpqnb9FWoEeHZ2rc2uCNU/BsVaERl5sDDeMyomAdBlKGLQxpnoMpYn5LJIkHXWSI7iG7gaqWwhb/lFHuE/3XalEIRr3kI7VtMvMy1mMCC6COqcROYYS3/1rlagohS15wc8o4DxampLpsTk63U/uz7YixX3o5iQjMQEdS/sm7S/ekwlKo2fyZ1/UZ4hNGAKtfMXxxf/vURvqxe77PU7XgoQJHAoGpCxOcF3d1H5b1hk\u002Br881dSdv7wItn515N2oRPKUEA/v4ZtiZY1Vh0XydTy\u002BV/E1/4k1cmW0IGMRPFTjzzNeZF5IdBgk2W9GRzd2FUBCtozrckVpX56qO8E4USk4crgSlBDdduPZESUZ7istPgoizoXI91zu9AXAnjhX64hGDdV/ZIEvZUCpEmEfUHByff22FYKkcHpcI58LHdeqgiWd0uBWrdmI82lEH\u002BX7z6SVTSE7oA==",
-      "StatusCode": 201,
-      "ResponseHeaders": {
-        "Content-Length": "0",
-        "Date": "Fri, 20 Aug 2021 22:45:28 GMT",
-        "Server": [
-          "Windows-Azure-Blob/1.0",
-          "Microsoft-HTTPAPI/2.0"
-        ],
+        "x-ms-date": "Fri, 26 Feb 2021 20:33:42 GMT",
+        "x-ms-return-client-request-id": "true",
+        "x-ms-version": "2020-12-06"
+      },
+      "RequestBody": "UBIBBxqkKjsSk2WeJJDik+HmVASiYMP0SurLDaOE5lCpWQmNBjKZ3liYIWeW1o6ZQ3EO7tak4O9PDbwv2R2YjqwV9MqHVI2vTHWrCT9bXXRbMckxdfh6BHkZPvl1aQQ7/5K7geHEEu/kX6Fg+dav87BI1KhTZxi0m/BQbRWUOeNwbwqsoNuSlh7ZTRVWGQujaUtILZVc6Jh6B+bxdKXaUCW+8InMAlPUtT6JehkCXYHkrQPKSwxNFIdxMpn1oSF5//zwmCmB1mb4dHdW0m5+d6lkDMahEAUZcNwCW9C53hMcEHodEsRYY9ed0daU90EZ8rvvkZVb2O/31idMfnuWPpVkOsLzYWTkC6jvAz4uhXma6WgUyk1+wTeLJTycC+RbBpNBL7x+JpFWCobsa9SxyVCuspUSgXNI5XmKZzwoR//DlP2q7FW8G8PWvsDHkVZj2lvs7llPSIUf+UpC9L5VLsKGKdfXBt368ZbSPMOzgVQjJ43gPFmldEt4ivMLeicEgY/9QGh/jNN+8fzDfAzCa3f1H80wdPJp4LSLXnvp73dvzboztkDspJq5Ykpc4vg+th97FVpZ1A2dlGCz8y1YlAGFVK5SjrU3CXsydxGnDP28TahcbdkdFfmslSLfObBtYc5J145J6ydpQwzeJ1389odi9qWE+yYoaD+1pfmTV9DKxRVDXjVvcmGB8irMPu2csJ+afUIL6WanIG9PlEYt1us8FGJHuJdS8oNEAgj8WylRGPVZ+dqOv9yvmz3FIN4bUxw+kCmLVPcHR4q+xuZdq8VF/nxR1NwRrlWFmB1ZjNKlKK/rvsoAxcP9UbJPz/j1UfB4gCJiyn8/LOLUBrzarrq4GJ02cez6RTi4U4Iqwd5cj0Ys4AyvQ14vq5HoK78HI6P3l7dav+ADfjvpqnb9FWoEeHZ2rc2uCNU/BsVaERl5sDDeMyomAdBlKGLQxpnoMpYn5LJIkHXWSI7iG7gaqWwhb/lFHuE/3XalEIRr3kI7VtMvMy1mMCC6COqcROYYS3/1rlagohS15wc8o4DxampLpsTk63U/uz7YixX3o5iQjMQEdS/sm7S/ekwlKo2fyZ1/UZ4hNGAKtfMXxxf/vURvqxe77PU7XgoQJHAoGpCxOcF3d1H5b1hk+r881dSdv7wItn515N2oRPKUEA/v4ZtiZY1Vh0XydTy+V/E1/4k1cmW0IGMRPFTjzzNeZF5IdBgk2W9GRzd2FUBCtozrckVpX56qO8E4USk4crgSlBDdduPZESUZ7istPgoizoXI91zu9AXAnjhX64hGDdV/ZIEvZUCpEmEfUHByff22FYKkcHpcI58LHdeqgiWd0uBWrdmI82lEH+X7z6SVTSE7oA==",
+      "StatusCode": 201,
+      "ResponseHeaders": {
+        "Content-Length": "0",
+        "Date": "Fri, 26 Feb 2021 20:33:41 GMT",
+        "Server": "Windows-Azure-Blob/1.0 Microsoft-HTTPAPI/2.0",
         "x-ms-client-request-id": "3006264c-1852-b472-ec42-4bc4c1ece7ae",
-        "x-ms-content-crc64": "h/G\u002BZzqB5IM=",
-        "x-ms-request-id": "97b7fedf-201e-006c-5c15-9639c8000000",
-        "x-ms-request-server-encrypted": "true",
-        "x-ms-version": "2020-12-06"
-      },
-      "ResponseBody": []
-    },
-    {
-      "RequestUri": "https://amandadev2.blob.core.windows.net/test-container-061a96f4-68f4-4e2f-08cc-235108db497f/test-blob-df4e86e4-00f0-82e9-9c1a-9ad7877694be?comp=blocklist",
+        "x-ms-content-crc64": "h/G+ZzqB5IM=",
+        "x-ms-request-id": "29708888-a01e-0063-1a7e-0c12d6000000",
+        "x-ms-request-server-encrypted": "true",
+        "x-ms-version": "2020-12-06"
+      },
+      "ResponseBody": []
+    },
+    {
+      "RequestUri": "https://kasoboltest.blob.core.windows.net/test-container-061a96f4-68f4-4e2f-08cc-235108db497f/test-blob-df4e86e4-00f0-82e9-9c1a-9ad7877694be?comp=blocklist",
       "RequestMethod": "PUT",
       "RequestHeaders": {
         "Accept": "application/xml",
         "Authorization": "Sanitized",
         "Content-Length": "107",
         "Content-Type": "application/xml",
-        "If-Match": "\u00220x8D9642C35308703\u0022",
-        "User-Agent": [
-          "azsdk-net-Storage.Blobs/12.10.0-alpha.20210820.1",
-          "(.NET 5.0.9; Microsoft Windows 10.0.19043)"
-        ],
+        "If-Match": "0x8D8DA95CE577DA8",
+        "User-Agent": "azsdk-net-Storage.Blobs/12.9.0-alpha.20210226.1 (.NET Framework 4.8.4300.0; Microsoft Windows 10.0.19042 )",
         "x-ms-client-request-id": "d407a140-9f6f-5664-6f9a-aaedf736c9ac",
-        "x-ms-date": "Fri, 20 Aug 2021 22:45:28 GMT",
-        "x-ms-return-client-request-id": "true",
-        "x-ms-version": "2020-12-06"
-      },
-      "RequestBody": "\uFEFF\u003CBlockList\u003E\u003CLatest\u003EAAQAAAAAAAAAAAAAAAAAAAAAAAAAAAAAAAAAAAAAAAAAAAAAAAAAAAAAAAAAAAAA\u003C/Latest\u003E\u003C/BlockList\u003E",
-      "StatusCode": 201,
-      "ResponseHeaders": {
-        "Content-Length": "0",
-        "Date": "Fri, 20 Aug 2021 22:45:28 GMT",
-        "ETag": "\u00220x8D9642C353FA4E7\u0022",
-        "Last-Modified": "Fri, 20 Aug 2021 22:45:28 GMT",
-        "Server": [
-          "Windows-Azure-Blob/1.0",
-          "Microsoft-HTTPAPI/2.0"
-        ],
+        "x-ms-date": "Fri, 26 Feb 2021 20:33:42 GMT",
+        "x-ms-return-client-request-id": "true",
+        "x-ms-version": "2020-12-06"
+      },
+      "RequestBody": "﻿<BlockList><Latest>AAQAAAAAAAAAAAAAAAAAAAAAAAAAAAAAAAAAAAAAAAAAAAAAAAAAAAAAAAAAAAAA</Latest></BlockList>",
+      "StatusCode": 201,
+      "ResponseHeaders": {
+        "Content-Length": "0",
+        "Date": "Fri, 26 Feb 2021 20:33:41 GMT",
+        "ETag": "\"0x8D8DA95CE68227D\"",
+        "Last-Modified": "Fri, 26 Feb 2021 20:33:42 GMT",
+        "Server": "Windows-Azure-Blob/1.0 Microsoft-HTTPAPI/2.0",
         "x-ms-client-request-id": "d407a140-9f6f-5664-6f9a-aaedf736c9ac",
         "x-ms-content-crc64": "17m5j6ScWgM=",
-        "x-ms-request-id": "97b7feea-201e-006c-6715-9639c8000000",
-        "x-ms-request-server-encrypted": "true",
-<<<<<<< HEAD
-        "x-ms-version": "2020-10-02",
-        "x-ms-version-id": "2021-08-20T22:45:28.4347895Z"
-=======
-        "x-ms-version": "2020-12-06"
->>>>>>> f7eb5f10
-      },
-      "ResponseBody": []
-    },
-    {
-      "RequestUri": "https://amandadev2.blob.core.windows.net/test-container-061a96f4-68f4-4e2f-08cc-235108db497f/test-blob-df4e86e4-00f0-82e9-9c1a-9ad7877694be",
+        "x-ms-request-id": "297088ab-a01e-0063-3a7e-0c12d6000000",
+        "x-ms-request-server-encrypted": "true",
+        "x-ms-version": "2020-12-06"
+      },
+      "ResponseBody": []
+    },
+    {
+      "RequestUri": "https://kasoboltest.blob.core.windows.net/test-container-061a96f4-68f4-4e2f-08cc-235108db497f/test-blob-df4e86e4-00f0-82e9-9c1a-9ad7877694be",
       "RequestMethod": "GET",
       "RequestHeaders": {
         "Accept": "application/xml",
         "Authorization": "Sanitized",
-        "traceparent": "00-48f1e7dbb107ee4c8a38b9a69ad9818a-1f0239f6d69fb047-00",
-        "User-Agent": [
-          "azsdk-net-Storage.Blobs/12.10.0-alpha.20210820.1",
-          "(.NET 5.0.9; Microsoft Windows 10.0.19043)"
-        ],
+        "traceparent": "00-7afbc3ad07acfa4fb14352734278e9e7-73b0e714257fd542-00",
+        "User-Agent": "azsdk-net-Storage.Blobs/12.9.0-alpha.20210226.1 (.NET Framework 4.8.4300.0; Microsoft Windows 10.0.19042 )",
         "x-ms-client-request-id": "1f841abd-13e4-d93f-4e39-3f51406053ea",
-        "x-ms-date": "Fri, 20 Aug 2021 22:45:28 GMT",
+        "x-ms-date": "Fri, 26 Feb 2021 20:33:42 GMT",
         "x-ms-return-client-request-id": "true",
         "x-ms-version": "2020-12-06"
       },
@@ -1416,45 +1064,34 @@
       "StatusCode": 200,
       "ResponseHeaders": {
         "Accept-Ranges": "bytes",
+        "Access-Control-Allow-Origin": "*",
         "Content-Length": "1024",
         "Content-Type": "application/octet-stream",
-        "Date": "Fri, 20 Aug 2021 22:45:28 GMT",
-        "ETag": "\u00220x8D9642C353FA4E7\u0022",
-        "Last-Modified": "Fri, 20 Aug 2021 22:45:28 GMT",
-        "Server": [
-          "Windows-Azure-Blob/1.0",
-          "Microsoft-HTTPAPI/2.0"
-        ],
+        "Date": "Fri, 26 Feb 2021 20:33:41 GMT",
+        "ETag": "\"0x8D8DA95CE68227D\"",
+        "Last-Modified": "Fri, 26 Feb 2021 20:33:42 GMT",
+        "Server": "Windows-Azure-Blob/1.0 Microsoft-HTTPAPI/2.0",
         "x-ms-blob-type": "BlockBlob",
         "x-ms-client-request-id": "1f841abd-13e4-d93f-4e39-3f51406053ea",
-        "x-ms-creation-time": "Fri, 20 Aug 2021 22:45:28 GMT",
-        "x-ms-is-current-version": "true",
+        "x-ms-creation-time": "Fri, 26 Feb 2021 20:33:41 GMT",
         "x-ms-lease-state": "available",
         "x-ms-lease-status": "unlocked",
-        "x-ms-request-id": "97b7fef0-201e-006c-6d15-9639c8000000",
+        "x-ms-request-id": "297088cd-a01e-0063-587e-0c12d6000000",
         "x-ms-server-encrypted": "true",
-<<<<<<< HEAD
-        "x-ms-version": "2020-10-02",
-        "x-ms-version-id": "2021-08-20T22:45:28.4347895Z"
-=======
-        "x-ms-version": "2020-12-06"
->>>>>>> f7eb5f10
-      },
-      "ResponseBody": "UBIBBxqkKjsSk2WeJJDik\u002BHmVASiYMP0SurLDaOE5lCpWQmNBjKZ3liYIWeW1o6ZQ3EO7tak4O9PDbwv2R2YjqwV9MqHVI2vTHWrCT9bXXRbMckxdfh6BHkZPvl1aQQ7/5K7geHEEu/kX6Fg\u002Bdav87BI1KhTZxi0m/BQbRWUOeNwbwqsoNuSlh7ZTRVWGQujaUtILZVc6Jh6B\u002BbxdKXaUCW\u002B8InMAlPUtT6JehkCXYHkrQPKSwxNFIdxMpn1oSF5//zwmCmB1mb4dHdW0m5\u002Bd6lkDMahEAUZcNwCW9C53hMcEHodEsRYY9ed0daU90EZ8rvvkZVb2O/31idMfnuWPpVkOsLzYWTkC6jvAz4uhXma6WgUyk1\u002BwTeLJTycC\u002BRbBpNBL7x\u002BJpFWCobsa9SxyVCuspUSgXNI5XmKZzwoR//DlP2q7FW8G8PWvsDHkVZj2lvs7llPSIUf\u002BUpC9L5VLsKGKdfXBt368ZbSPMOzgVQjJ43gPFmldEt4ivMLeicEgY/9QGh/jNN\u002B8fzDfAzCa3f1H80wdPJp4LSLXnvp73dvzboztkDspJq5Ykpc4vg\u002Bth97FVpZ1A2dlGCz8y1YlAGFVK5SjrU3CXsydxGnDP28TahcbdkdFfmslSLfObBtYc5J145J6ydpQwzeJ1389odi9qWE\u002ByYoaD\u002B1pfmTV9DKxRVDXjVvcmGB8irMPu2csJ\u002BafUIL6WanIG9PlEYt1us8FGJHuJdS8oNEAgj8WylRGPVZ\u002BdqOv9yvmz3FIN4bUxw\u002BkCmLVPcHR4q\u002BxuZdq8VF/nxR1NwRrlWFmB1ZjNKlKK/rvsoAxcP9UbJPz/j1UfB4gCJiyn8/LOLUBrzarrq4GJ02cez6RTi4U4Iqwd5cj0Ys4AyvQ14vq5HoK78HI6P3l7dav\u002BADfjvpqnb9FWoEeHZ2rc2uCNU/BsVaERl5sDDeMyomAdBlKGLQxpnoMpYn5LJIkHXWSI7iG7gaqWwhb/lFHuE/3XalEIRr3kI7VtMvMy1mMCC6COqcROYYS3/1rlagohS15wc8o4DxampLpsTk63U/uz7YixX3o5iQjMQEdS/sm7S/ekwlKo2fyZ1/UZ4hNGAKtfMXxxf/vURvqxe77PU7XgoQJHAoGpCxOcF3d1H5b1hk\u002Br881dSdv7wItn515N2oRPKUEA/v4ZtiZY1Vh0XydTy\u002BV/E1/4k1cmW0IGMRPFTjzzNeZF5IdBgk2W9GRzd2FUBCtozrckVpX56qO8E4USk4crgSlBDdduPZESUZ7istPgoizoXI91zu9AXAnjhX64hGDdV/ZIEvZUCpEmEfUHByff22FYKkcHpcI58LHdeqgiWd0uBWrdmI82lEH\u002BX7z6SVTSE7oA=="
-    },
-    {
-      "RequestUri": "https://amandadev2.blob.core.windows.net/test-container-061a96f4-68f4-4e2f-08cc-235108db497f?restype=container",
+        "x-ms-version": "2020-12-06"
+      },
+      "ResponseBody": "UBIBBxqkKjsSk2WeJJDik+HmVASiYMP0SurLDaOE5lCpWQmNBjKZ3liYIWeW1o6ZQ3EO7tak4O9PDbwv2R2YjqwV9MqHVI2vTHWrCT9bXXRbMckxdfh6BHkZPvl1aQQ7/5K7geHEEu/kX6Fg+dav87BI1KhTZxi0m/BQbRWUOeNwbwqsoNuSlh7ZTRVWGQujaUtILZVc6Jh6B+bxdKXaUCW+8InMAlPUtT6JehkCXYHkrQPKSwxNFIdxMpn1oSF5//zwmCmB1mb4dHdW0m5+d6lkDMahEAUZcNwCW9C53hMcEHodEsRYY9ed0daU90EZ8rvvkZVb2O/31idMfnuWPpVkOsLzYWTkC6jvAz4uhXma6WgUyk1+wTeLJTycC+RbBpNBL7x+JpFWCobsa9SxyVCuspUSgXNI5XmKZzwoR//DlP2q7FW8G8PWvsDHkVZj2lvs7llPSIUf+UpC9L5VLsKGKdfXBt368ZbSPMOzgVQjJ43gPFmldEt4ivMLeicEgY/9QGh/jNN+8fzDfAzCa3f1H80wdPJp4LSLXnvp73dvzboztkDspJq5Ykpc4vg+th97FVpZ1A2dlGCz8y1YlAGFVK5SjrU3CXsydxGnDP28TahcbdkdFfmslSLfObBtYc5J145J6ydpQwzeJ1389odi9qWE+yYoaD+1pfmTV9DKxRVDXjVvcmGB8irMPu2csJ+afUIL6WanIG9PlEYt1us8FGJHuJdS8oNEAgj8WylRGPVZ+dqOv9yvmz3FIN4bUxw+kCmLVPcHR4q+xuZdq8VF/nxR1NwRrlWFmB1ZjNKlKK/rvsoAxcP9UbJPz/j1UfB4gCJiyn8/LOLUBrzarrq4GJ02cez6RTi4U4Iqwd5cj0Ys4AyvQ14vq5HoK78HI6P3l7dav+ADfjvpqnb9FWoEeHZ2rc2uCNU/BsVaERl5sDDeMyomAdBlKGLQxpnoMpYn5LJIkHXWSI7iG7gaqWwhb/lFHuE/3XalEIRr3kI7VtMvMy1mMCC6COqcROYYS3/1rlagohS15wc8o4DxampLpsTk63U/uz7YixX3o5iQjMQEdS/sm7S/ekwlKo2fyZ1/UZ4hNGAKtfMXxxf/vURvqxe77PU7XgoQJHAoGpCxOcF3d1H5b1hk+r881dSdv7wItn515N2oRPKUEA/v4ZtiZY1Vh0XydTy+V/E1/4k1cmW0IGMRPFTjzzNeZF5IdBgk2W9GRzd2FUBCtozrckVpX56qO8E4USk4crgSlBDdduPZESUZ7istPgoizoXI91zu9AXAnjhX64hGDdV/ZIEvZUCpEmEfUHByff22FYKkcHpcI58LHdeqgiWd0uBWrdmI82lEH+X7z6SVTSE7oA=="
+    },
+    {
+      "RequestUri": "https://kasoboltest.blob.core.windows.net/test-container-061a96f4-68f4-4e2f-08cc-235108db497f?restype=container",
       "RequestMethod": "DELETE",
       "RequestHeaders": {
         "Accept": "application/xml",
         "Authorization": "Sanitized",
-        "traceparent": "00-714c624054365043bf55eadecaff8bff-3b85ee4c5da51342-00",
-        "User-Agent": [
-          "azsdk-net-Storage.Blobs/12.10.0-alpha.20210820.1",
-          "(.NET 5.0.9; Microsoft Windows 10.0.19043)"
-        ],
+        "traceparent": "00-a8b12acf27615442809753c7e48e72f6-a795d0c84b04ac48-00",
+        "User-Agent": "azsdk-net-Storage.Blobs/12.9.0-alpha.20210226.1 (.NET Framework 4.8.4300.0; Microsoft Windows 10.0.19042 )",
         "x-ms-client-request-id": "dd2fb538-aab2-abc8-e0cf-d95566812178",
-        "x-ms-date": "Fri, 20 Aug 2021 22:45:28 GMT",
+        "x-ms-date": "Fri, 26 Feb 2021 20:33:42 GMT",
         "x-ms-return-client-request-id": "true",
         "x-ms-version": "2020-12-06"
       },
@@ -1462,26 +1099,18 @@
       "StatusCode": 202,
       "ResponseHeaders": {
         "Content-Length": "0",
-        "Date": "Fri, 20 Aug 2021 22:45:28 GMT",
-        "Server": [
-          "Windows-Azure-Blob/1.0",
-          "Microsoft-HTTPAPI/2.0"
-        ],
+        "Date": "Fri, 26 Feb 2021 20:33:41 GMT",
+        "Server": "Windows-Azure-Blob/1.0 Microsoft-HTTPAPI/2.0",
         "x-ms-client-request-id": "dd2fb538-aab2-abc8-e0cf-d95566812178",
-<<<<<<< HEAD
-        "x-ms-request-id": "97b7fefa-201e-006c-7715-9639c8000000",
-        "x-ms-version": "2020-10-02"
-=======
         "x-ms-request-id": "297088d5-a01e-0063-607e-0c12d6000000",
         "x-ms-version": "2020-12-06"
->>>>>>> f7eb5f10
       },
       "ResponseBody": []
     }
   ],
   "Variables": {
-    "DateTimeOffsetNow": "2021-08-20T15:45:26.7464236-07:00",
+    "DateTimeOffsetNow": "2021-02-26T14:33:40.8834841-06:00",
     "RandomSeed": "165804547",
-    "Storage_TestConfigDefault": "ProductionTenant\namandadev2\nU2FuaXRpemVk\nhttps://amandadev2.blob.core.windows.net\nhttps://amandadev2.file.core.windows.net\nhttps://amandadev2.queue.core.windows.net\nhttps://amandadev2.table.core.windows.net\n\n\n\n\nhttps://amandadev2-secondary.blob.core.windows.net\nhttps://amandadev2-secondary.file.core.windows.net\nhttps://amandadev2-secondary.queue.core.windows.net\nhttps://amandadev2-secondary.table.core.windows.net\n\nSanitized\n\n\nCloud\nBlobEndpoint=https://amandadev2.blob.core.windows.net/;QueueEndpoint=https://amandadev2.queue.core.windows.net/;FileEndpoint=https://amandadev2.file.core.windows.net/;BlobSecondaryEndpoint=https://amandadev2-secondary.blob.core.windows.net/;QueueSecondaryEndpoint=https://amandadev2-secondary.queue.core.windows.net/;FileSecondaryEndpoint=https://amandadev2-secondary.file.core.windows.net/;AccountName=amandadev2;AccountKey=Kg==;\ntestscope2\n\n"
+    "Storage_TestConfigDefault": "ProductionTenant\nkasoboltest\nU2FuaXRpemVk\nhttps://kasoboltest.blob.core.windows.net\nhttps://kasoboltest.file.core.windows.net\nhttps://kasoboltest.queue.core.windows.net\nhttps://kasoboltest.table.core.windows.net\n\n\n\n\nhttps://kasoboltest-secondary.blob.core.windows.net\nhttps://kasoboltest-secondary.file.core.windows.net\nhttps://kasoboltest-secondary.queue.core.windows.net\nhttps://kasoboltest-secondary.table.core.windows.net\n\nSanitized\n\n\nCloud\nBlobEndpoint=https://kasoboltest.blob.core.windows.net/;QueueEndpoint=https://kasoboltest.queue.core.windows.net/;FileEndpoint=https://kasoboltest.file.core.windows.net/;BlobSecondaryEndpoint=https://kasoboltest-secondary.blob.core.windows.net/;QueueSecondaryEndpoint=https://kasoboltest-secondary.queue.core.windows.net/;FileSecondaryEndpoint=https://kasoboltest-secondary.file.core.windows.net/;AccountName=kasoboltest;AccountKey=Kg==;\nencryptionScope\n\n"
   }
 }