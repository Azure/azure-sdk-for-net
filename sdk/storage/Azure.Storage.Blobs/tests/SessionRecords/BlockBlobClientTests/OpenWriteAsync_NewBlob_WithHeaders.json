﻿{
  "Entries": [
    {
      "RequestUri": "https://seanmcccanary3.blob.core.windows.net/test-container-7295acdc-8523-3b22-5f61-6f60ff84da52?restype=container",
      "RequestMethod": "PUT",
      "RequestHeaders": {
        "Accept": "application/xml",
        "Authorization": "Sanitized",
        "traceparent": "00-fb83eb303e835a45ba17defbda5fefa6-cb313c478740634a-00",
        "User-Agent": [
          "azsdk-net-Storage.Blobs/12.9.0-alpha.20210217.1",
          "(.NET 5.0.3; Microsoft Windows 10.0.19042)"
        ],
        "x-ms-blob-public-access": "container",
        "x-ms-client-request-id": "f04dfc55-07f0-1deb-54cd-13c0f85e390c",
        "x-ms-date": "Wed, 17 Feb 2021 18:56:35 GMT",
        "x-ms-return-client-request-id": "true",
<<<<<<< HEAD
        "x-ms-version": "2020-12-06"
=======
        "x-ms-version": "2021-02-12"
>>>>>>> 7e782c87
      },
      "RequestBody": null,
      "StatusCode": 201,
      "ResponseHeaders": {
        "Content-Length": "0",
        "Date": "Wed, 17 Feb 2021 18:56:34 GMT",
        "ETag": "\"0x8D8D375BFAC5FB0\"",
        "Last-Modified": "Wed, 17 Feb 2021 18:56:35 GMT",
        "Server": [
          "Windows-Azure-Blob/1.0",
          "Microsoft-HTTPAPI/2.0"
        ],
        "x-ms-client-request-id": "f04dfc55-07f0-1deb-54cd-13c0f85e390c",
        "x-ms-request-id": "1a55226c-e01e-0003-615e-053ba6000000",
<<<<<<< HEAD
        "x-ms-version": "2020-12-06"
=======
        "x-ms-version": "2021-02-12"
>>>>>>> 7e782c87
      },
      "ResponseBody": []
    },
    {
      "RequestUri": "https://seanmcccanary3.blob.core.windows.net/test-container-7295acdc-8523-3b22-5f61-6f60ff84da52/test-blob-7c5508e5-0f97-983b-8439-f46e88a4b62d",
      "RequestMethod": "PUT",
      "RequestHeaders": {
        "Accept": "application/xml",
        "Authorization": "Sanitized",
        "Content-Length": "0",
        "Content-Type": "application/octet-stream",
        "traceparent": "00-1e7bdd900e6ed74f858ac21e751a4742-3d58e4ec3682f14d-00",
        "User-Agent": [
          "azsdk-net-Storage.Blobs/12.9.0-alpha.20210217.1",
          "(.NET 5.0.3; Microsoft Windows 10.0.19042)"
        ],
        "x-ms-blob-type": "BlockBlob",
        "x-ms-client-request-id": "7c98f07b-90db-46f9-c0b5-6cb6127d94af",
        "x-ms-date": "Wed, 17 Feb 2021 18:56:35 GMT",
        "x-ms-return-client-request-id": "true",
<<<<<<< HEAD
        "x-ms-version": "2020-12-06"
=======
        "x-ms-version": "2021-02-12"
>>>>>>> 7e782c87
      },
      "RequestBody": [],
      "StatusCode": 201,
      "ResponseHeaders": {
        "Content-Length": "0",
        "Content-MD5": "1B2M2Y8AsgTpgAmY7PhCfg==",
        "Date": "Wed, 17 Feb 2021 18:56:34 GMT",
        "ETag": "\"0x8D8D375BFB60CEE\"",
        "Last-Modified": "Wed, 17 Feb 2021 18:56:35 GMT",
        "Server": [
          "Windows-Azure-Blob/1.0",
          "Microsoft-HTTPAPI/2.0"
        ],
        "x-ms-client-request-id": "7c98f07b-90db-46f9-c0b5-6cb6127d94af",
        "x-ms-content-crc64": "AAAAAAAAAAA=",
        "x-ms-request-id": "1a552277-e01e-0003-6a5e-053ba6000000",
        "x-ms-request-server-encrypted": "true",
<<<<<<< HEAD
        "x-ms-version": "2020-12-06",
=======
        "x-ms-version": "2021-02-12",
>>>>>>> 7e782c87
        "x-ms-version-id": "2021-02-17T18:56:35.393867Z"
      },
      "ResponseBody": []
    },
    {
      "RequestUri": "https://seanmcccanary3.blob.core.windows.net/test-container-7295acdc-8523-3b22-5f61-6f60ff84da52/test-blob-7c5508e5-0f97-983b-8439-f46e88a4b62d",
      "RequestMethod": "PUT",
      "RequestHeaders": {
        "Accept": "application/xml",
        "Authorization": "Sanitized",
        "Content-Length": "0",
        "Content-Type": "application/octet-stream",
        "traceparent": "00-929373d56fcbf34399f9618823e96ef8-5cdc6b717816634a-00",
        "User-Agent": [
          "azsdk-net-Storage.Blobs/12.9.0-alpha.20210217.1",
          "(.NET 5.0.3; Microsoft Windows 10.0.19042)"
        ],
        "x-ms-blob-content-language": "en",
        "x-ms-blob-content-type": "application/json",
        "x-ms-blob-type": "BlockBlob",
        "x-ms-client-request-id": "98f2d5d6-3a0b-c351-e4c4-41817dac38e1",
        "x-ms-date": "Wed, 17 Feb 2021 18:56:35 GMT",
        "x-ms-return-client-request-id": "true",
<<<<<<< HEAD
        "x-ms-version": "2020-12-06"
=======
        "x-ms-version": "2021-02-12"
>>>>>>> 7e782c87
      },
      "RequestBody": [],
      "StatusCode": 201,
      "ResponseHeaders": {
        "Content-Length": "0",
        "Content-MD5": "1B2M2Y8AsgTpgAmY7PhCfg==",
        "Date": "Wed, 17 Feb 2021 18:56:34 GMT",
        "ETag": "\"0x8D8D375BFBF365D\"",
        "Last-Modified": "Wed, 17 Feb 2021 18:56:35 GMT",
        "Server": [
          "Windows-Azure-Blob/1.0",
          "Microsoft-HTTPAPI/2.0"
        ],
        "x-ms-client-request-id": "98f2d5d6-3a0b-c351-e4c4-41817dac38e1",
        "x-ms-content-crc64": "AAAAAAAAAAA=",
        "x-ms-request-id": "1a552282-e01e-0003-735e-053ba6000000",
        "x-ms-request-server-encrypted": "true",
<<<<<<< HEAD
        "x-ms-version": "2020-12-06",
=======
        "x-ms-version": "2021-02-12",
>>>>>>> 7e782c87
        "x-ms-version-id": "2021-02-17T18:56:35.4549101Z"
      },
      "ResponseBody": []
    },
    {
      "RequestUri": "https://seanmcccanary3.blob.core.windows.net/test-container-7295acdc-8523-3b22-5f61-6f60ff84da52/test-blob-7c5508e5-0f97-983b-8439-f46e88a4b62d?comp=blocklist",
      "RequestMethod": "PUT",
      "RequestHeaders": {
        "Accept": "application/xml",
        "Authorization": "Sanitized",
        "Content-Length": "16",
        "Content-Type": "application/xml",
        "If-Match": "0x8D8D375BFBF365D",
        "User-Agent": [
          "azsdk-net-Storage.Blobs/12.9.0-alpha.20210217.1",
          "(.NET 5.0.3; Microsoft Windows 10.0.19042)"
        ],
        "x-ms-blob-content-language": "en",
        "x-ms-blob-content-type": "application/json",
        "x-ms-client-request-id": "3ddf504c-fc8a-dca4-94a7-358ef5547ef9",
        "x-ms-date": "Wed, 17 Feb 2021 18:56:35 GMT",
        "x-ms-return-client-request-id": "true",
<<<<<<< HEAD
        "x-ms-version": "2020-12-06"
=======
        "x-ms-version": "2021-02-12"
>>>>>>> 7e782c87
      },
      "RequestBody": "﻿<BlockList />",
      "StatusCode": 201,
      "ResponseHeaders": {
        "Content-Length": "0",
        "Date": "Wed, 17 Feb 2021 18:56:35 GMT",
        "ETag": "\"0x8D8D375BFC838B7\"",
        "Last-Modified": "Wed, 17 Feb 2021 18:56:35 GMT",
        "Server": [
          "Windows-Azure-Blob/1.0",
          "Microsoft-HTTPAPI/2.0"
        ],
        "x-ms-client-request-id": "3ddf504c-fc8a-dca4-94a7-358ef5547ef9",
        "x-ms-content-crc64": "g0vf2Kdg954=",
        "x-ms-request-id": "1a552285-e01e-0003-765e-053ba6000000",
        "x-ms-request-server-encrypted": "true",
<<<<<<< HEAD
        "x-ms-version": "2020-12-06",
=======
        "x-ms-version": "2021-02-12",
>>>>>>> 7e782c87
        "x-ms-version-id": "2021-02-17T18:56:35.5149537Z"
      },
      "ResponseBody": []
    },
    {
      "RequestUri": "https://seanmcccanary3.blob.core.windows.net/test-container-7295acdc-8523-3b22-5f61-6f60ff84da52/test-blob-7c5508e5-0f97-983b-8439-f46e88a4b62d",
      "RequestMethod": "HEAD",
      "RequestHeaders": {
        "Accept": "application/xml",
        "Authorization": "Sanitized",
        "traceparent": "00-f2cbd2f0c994214b80cc264fd4b0178d-ae613de65f43d94e-00",
        "User-Agent": [
          "azsdk-net-Storage.Blobs/12.9.0-alpha.20210217.1",
          "(.NET 5.0.3; Microsoft Windows 10.0.19042)"
        ],
        "x-ms-client-request-id": "2d34d518-fbcc-d756-1ff3-b554133d4ec6",
        "x-ms-date": "Wed, 17 Feb 2021 18:56:35 GMT",
        "x-ms-return-client-request-id": "true",
<<<<<<< HEAD
        "x-ms-version": "2020-12-06"
=======
        "x-ms-version": "2021-02-12"
>>>>>>> 7e782c87
      },
      "RequestBody": null,
      "StatusCode": 200,
      "ResponseHeaders": {
        "Accept-Ranges": "bytes",
        "Content-Language": "en",
        "Content-Length": "0",
        "Content-Type": "application/json",
        "Date": "Wed, 17 Feb 2021 18:56:35 GMT",
        "ETag": "\"0x8D8D375BFC838B7\"",
        "Last-Modified": "Wed, 17 Feb 2021 18:56:35 GMT",
        "Server": [
          "Windows-Azure-Blob/1.0",
          "Microsoft-HTTPAPI/2.0"
        ],
        "x-ms-access-tier": "Hot",
        "x-ms-access-tier-inferred": "true",
        "x-ms-blob-type": "BlockBlob",
        "x-ms-client-request-id": "2d34d518-fbcc-d756-1ff3-b554133d4ec6",
        "x-ms-creation-time": "Wed, 17 Feb 2021 18:56:35 GMT",
        "x-ms-is-current-version": "true",
        "x-ms-last-access-time": "Wed, 17 Feb 2021 18:56:35 GMT",
        "x-ms-lease-state": "available",
        "x-ms-lease-status": "unlocked",
        "x-ms-request-id": "1a55228b-e01e-0003-7c5e-053ba6000000",
        "x-ms-server-encrypted": "true",
<<<<<<< HEAD
        "x-ms-version": "2020-12-06",
=======
        "x-ms-version": "2021-02-12",
>>>>>>> 7e782c87
        "x-ms-version-id": "2021-02-17T18:56:35.5149537Z"
      },
      "ResponseBody": []
    },
    {
      "RequestUri": "https://seanmcccanary3.blob.core.windows.net/test-container-7295acdc-8523-3b22-5f61-6f60ff84da52?restype=container",
      "RequestMethod": "DELETE",
      "RequestHeaders": {
        "Accept": "application/xml",
        "Authorization": "Sanitized",
        "traceparent": "00-e420331c6c3df94b8814ea1535f557fb-83558b0da74e6145-00",
        "User-Agent": [
          "azsdk-net-Storage.Blobs/12.9.0-alpha.20210217.1",
          "(.NET 5.0.3; Microsoft Windows 10.0.19042)"
        ],
        "x-ms-client-request-id": "1f761c56-511f-d52d-e682-b79169ca79cb",
        "x-ms-date": "Wed, 17 Feb 2021 18:56:35 GMT",
        "x-ms-return-client-request-id": "true",
<<<<<<< HEAD
        "x-ms-version": "2020-12-06"
=======
        "x-ms-version": "2021-02-12"
>>>>>>> 7e782c87
      },
      "RequestBody": null,
      "StatusCode": 202,
      "ResponseHeaders": {
        "Content-Length": "0",
        "Date": "Wed, 17 Feb 2021 18:56:35 GMT",
        "Server": [
          "Windows-Azure-Blob/1.0",
          "Microsoft-HTTPAPI/2.0"
        ],
        "x-ms-client-request-id": "1f761c56-511f-d52d-e682-b79169ca79cb",
        "x-ms-request-id": "1a55228f-e01e-0003-805e-053ba6000000",
<<<<<<< HEAD
        "x-ms-version": "2020-12-06"
=======
        "x-ms-version": "2021-02-12"
>>>>>>> 7e782c87
      },
      "ResponseBody": []
    }
  ],
  "Variables": {
    "RandomSeed": "1019321746",
    "Storage_TestConfigDefault": "ProductionTenant\nseanmcccanary3\nU2FuaXRpemVk\nhttps://seanmcccanary3.blob.core.windows.net\nhttps://seanmcccanary3.file.core.windows.net\nhttps://seanmcccanary3.queue.core.windows.net\nhttps://seanmcccanary3.table.core.windows.net\n\n\n\n\nhttps://seanmcccanary3-secondary.blob.core.windows.net\nhttps://seanmcccanary3-secondary.file.core.windows.net\nhttps://seanmcccanary3-secondary.queue.core.windows.net\nhttps://seanmcccanary3-secondary.table.core.windows.net\n\nSanitized\n\n\nCloud\nBlobEndpoint=https://seanmcccanary3.blob.core.windows.net/;QueueEndpoint=https://seanmcccanary3.queue.core.windows.net/;FileEndpoint=https://seanmcccanary3.file.core.windows.net/;BlobSecondaryEndpoint=https://seanmcccanary3-secondary.blob.core.windows.net/;QueueSecondaryEndpoint=https://seanmcccanary3-secondary.queue.core.windows.net/;FileSecondaryEndpoint=https://seanmcccanary3-secondary.file.core.windows.net/;AccountName=seanmcccanary3;AccountKey=Kg==;\nseanscope1\n\n"
  }
}<|MERGE_RESOLUTION|>--- conflicted
+++ resolved
@@ -15,11 +15,7 @@
         "x-ms-client-request-id": "f04dfc55-07f0-1deb-54cd-13c0f85e390c",
         "x-ms-date": "Wed, 17 Feb 2021 18:56:35 GMT",
         "x-ms-return-client-request-id": "true",
-<<<<<<< HEAD
-        "x-ms-version": "2020-12-06"
-=======
-        "x-ms-version": "2021-02-12"
->>>>>>> 7e782c87
+        "x-ms-version": "2021-02-12"
       },
       "RequestBody": null,
       "StatusCode": 201,
@@ -34,11 +30,7 @@
         ],
         "x-ms-client-request-id": "f04dfc55-07f0-1deb-54cd-13c0f85e390c",
         "x-ms-request-id": "1a55226c-e01e-0003-615e-053ba6000000",
-<<<<<<< HEAD
-        "x-ms-version": "2020-12-06"
-=======
-        "x-ms-version": "2021-02-12"
->>>>>>> 7e782c87
+        "x-ms-version": "2021-02-12"
       },
       "ResponseBody": []
     },
@@ -59,11 +51,7 @@
         "x-ms-client-request-id": "7c98f07b-90db-46f9-c0b5-6cb6127d94af",
         "x-ms-date": "Wed, 17 Feb 2021 18:56:35 GMT",
         "x-ms-return-client-request-id": "true",
-<<<<<<< HEAD
-        "x-ms-version": "2020-12-06"
-=======
-        "x-ms-version": "2021-02-12"
->>>>>>> 7e782c87
+        "x-ms-version": "2021-02-12"
       },
       "RequestBody": [],
       "StatusCode": 201,
@@ -81,11 +69,7 @@
         "x-ms-content-crc64": "AAAAAAAAAAA=",
         "x-ms-request-id": "1a552277-e01e-0003-6a5e-053ba6000000",
         "x-ms-request-server-encrypted": "true",
-<<<<<<< HEAD
-        "x-ms-version": "2020-12-06",
-=======
-        "x-ms-version": "2021-02-12",
->>>>>>> 7e782c87
+        "x-ms-version": "2021-02-12",
         "x-ms-version-id": "2021-02-17T18:56:35.393867Z"
       },
       "ResponseBody": []
@@ -109,11 +93,7 @@
         "x-ms-client-request-id": "98f2d5d6-3a0b-c351-e4c4-41817dac38e1",
         "x-ms-date": "Wed, 17 Feb 2021 18:56:35 GMT",
         "x-ms-return-client-request-id": "true",
-<<<<<<< HEAD
-        "x-ms-version": "2020-12-06"
-=======
-        "x-ms-version": "2021-02-12"
->>>>>>> 7e782c87
+        "x-ms-version": "2021-02-12"
       },
       "RequestBody": [],
       "StatusCode": 201,
@@ -131,11 +111,7 @@
         "x-ms-content-crc64": "AAAAAAAAAAA=",
         "x-ms-request-id": "1a552282-e01e-0003-735e-053ba6000000",
         "x-ms-request-server-encrypted": "true",
-<<<<<<< HEAD
-        "x-ms-version": "2020-12-06",
-=======
-        "x-ms-version": "2021-02-12",
->>>>>>> 7e782c87
+        "x-ms-version": "2021-02-12",
         "x-ms-version-id": "2021-02-17T18:56:35.4549101Z"
       },
       "ResponseBody": []
@@ -158,11 +134,7 @@
         "x-ms-client-request-id": "3ddf504c-fc8a-dca4-94a7-358ef5547ef9",
         "x-ms-date": "Wed, 17 Feb 2021 18:56:35 GMT",
         "x-ms-return-client-request-id": "true",
-<<<<<<< HEAD
-        "x-ms-version": "2020-12-06"
-=======
-        "x-ms-version": "2021-02-12"
->>>>>>> 7e782c87
+        "x-ms-version": "2021-02-12"
       },
       "RequestBody": "﻿<BlockList />",
       "StatusCode": 201,
@@ -179,11 +151,7 @@
         "x-ms-content-crc64": "g0vf2Kdg954=",
         "x-ms-request-id": "1a552285-e01e-0003-765e-053ba6000000",
         "x-ms-request-server-encrypted": "true",
-<<<<<<< HEAD
-        "x-ms-version": "2020-12-06",
-=======
-        "x-ms-version": "2021-02-12",
->>>>>>> 7e782c87
+        "x-ms-version": "2021-02-12",
         "x-ms-version-id": "2021-02-17T18:56:35.5149537Z"
       },
       "ResponseBody": []
@@ -202,11 +170,7 @@
         "x-ms-client-request-id": "2d34d518-fbcc-d756-1ff3-b554133d4ec6",
         "x-ms-date": "Wed, 17 Feb 2021 18:56:35 GMT",
         "x-ms-return-client-request-id": "true",
-<<<<<<< HEAD
-        "x-ms-version": "2020-12-06"
-=======
-        "x-ms-version": "2021-02-12"
->>>>>>> 7e782c87
+        "x-ms-version": "2021-02-12"
       },
       "RequestBody": null,
       "StatusCode": 200,
@@ -233,11 +197,7 @@
         "x-ms-lease-status": "unlocked",
         "x-ms-request-id": "1a55228b-e01e-0003-7c5e-053ba6000000",
         "x-ms-server-encrypted": "true",
-<<<<<<< HEAD
-        "x-ms-version": "2020-12-06",
-=======
-        "x-ms-version": "2021-02-12",
->>>>>>> 7e782c87
+        "x-ms-version": "2021-02-12",
         "x-ms-version-id": "2021-02-17T18:56:35.5149537Z"
       },
       "ResponseBody": []
@@ -256,11 +216,7 @@
         "x-ms-client-request-id": "1f761c56-511f-d52d-e682-b79169ca79cb",
         "x-ms-date": "Wed, 17 Feb 2021 18:56:35 GMT",
         "x-ms-return-client-request-id": "true",
-<<<<<<< HEAD
-        "x-ms-version": "2020-12-06"
-=======
-        "x-ms-version": "2021-02-12"
->>>>>>> 7e782c87
+        "x-ms-version": "2021-02-12"
       },
       "RequestBody": null,
       "StatusCode": 202,
@@ -273,11 +229,7 @@
         ],
         "x-ms-client-request-id": "1f761c56-511f-d52d-e682-b79169ca79cb",
         "x-ms-request-id": "1a55228f-e01e-0003-805e-053ba6000000",
-<<<<<<< HEAD
-        "x-ms-version": "2020-12-06"
-=======
-        "x-ms-version": "2021-02-12"
->>>>>>> 7e782c87
+        "x-ms-version": "2021-02-12"
       },
       "ResponseBody": []
     }
