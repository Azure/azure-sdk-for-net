--- conflicted
+++ resolved
@@ -1,19 +1,19 @@
-{
+﻿{
   "Entries": [
     {
-      "RequestUri": "https://amandadev2.blob.core.windows.net/test-container-7295acdc-8523-3b22-5f61-6f60ff84da52?restype=container",
-      "RequestMethod": "PUT",
-      "RequestHeaders": {
-        "Accept": "application/xml",
-        "Authorization": "Sanitized",
-        "traceparent": "00-d04198377d858040acc8e032b3722093-3467c9d5ef07e143-00",
-        "User-Agent": [
-          "azsdk-net-Storage.Blobs/12.10.0-alpha.20210820.1",
-          "(.NET 5.0.9; Microsoft Windows 10.0.19043)"
+      "RequestUri": "https://seanmcccanary3.blob.core.windows.net/test-container-7295acdc-8523-3b22-5f61-6f60ff84da52?restype=container",
+      "RequestMethod": "PUT",
+      "RequestHeaders": {
+        "Accept": "application/xml",
+        "Authorization": "Sanitized",
+        "traceparent": "00-fb83eb303e835a45ba17defbda5fefa6-cb313c478740634a-00",
+        "User-Agent": [
+          "azsdk-net-Storage.Blobs/12.9.0-alpha.20210217.1",
+          "(.NET 5.0.3; Microsoft Windows 10.0.19042)"
         ],
         "x-ms-blob-public-access": "container",
         "x-ms-client-request-id": "f04dfc55-07f0-1deb-54cd-13c0f85e390c",
-        "x-ms-date": "Fri, 20 Aug 2021 22:45:22 GMT",
+        "x-ms-date": "Wed, 17 Feb 2021 18:56:35 GMT",
         "x-ms-return-client-request-id": "true",
         "x-ms-version": "2020-12-06"
       },
@@ -21,40 +21,35 @@
       "StatusCode": 201,
       "ResponseHeaders": {
         "Content-Length": "0",
-        "Date": "Fri, 20 Aug 2021 22:45:21 GMT",
-        "ETag": "\u00220x8D9642C3172EEF7\u0022",
-        "Last-Modified": "Fri, 20 Aug 2021 22:45:22 GMT",
+        "Date": "Wed, 17 Feb 2021 18:56:34 GMT",
+        "ETag": "\"0x8D8D375BFAC5FB0\"",
+        "Last-Modified": "Wed, 17 Feb 2021 18:56:35 GMT",
         "Server": [
           "Windows-Azure-Blob/1.0",
           "Microsoft-HTTPAPI/2.0"
         ],
         "x-ms-client-request-id": "f04dfc55-07f0-1deb-54cd-13c0f85e390c",
-<<<<<<< HEAD
-        "x-ms-request-id": "97b7f829-201e-006c-7015-9639c8000000",
-        "x-ms-version": "2020-10-02"
-=======
         "x-ms-request-id": "1a55226c-e01e-0003-615e-053ba6000000",
         "x-ms-version": "2020-12-06"
->>>>>>> f7eb5f10
-      },
-      "ResponseBody": []
-    },
-    {
-      "RequestUri": "https://amandadev2.blob.core.windows.net/test-container-7295acdc-8523-3b22-5f61-6f60ff84da52/test-blob-7c5508e5-0f97-983b-8439-f46e88a4b62d",
+      },
+      "ResponseBody": []
+    },
+    {
+      "RequestUri": "https://seanmcccanary3.blob.core.windows.net/test-container-7295acdc-8523-3b22-5f61-6f60ff84da52/test-blob-7c5508e5-0f97-983b-8439-f46e88a4b62d",
       "RequestMethod": "PUT",
       "RequestHeaders": {
         "Accept": "application/xml",
         "Authorization": "Sanitized",
         "Content-Length": "0",
         "Content-Type": "application/octet-stream",
-        "traceparent": "00-3c222043c382094a9d82ed538a5ab737-142a65b17cffd242-00",
-        "User-Agent": [
-          "azsdk-net-Storage.Blobs/12.10.0-alpha.20210820.1",
-          "(.NET 5.0.9; Microsoft Windows 10.0.19043)"
+        "traceparent": "00-1e7bdd900e6ed74f858ac21e751a4742-3d58e4ec3682f14d-00",
+        "User-Agent": [
+          "azsdk-net-Storage.Blobs/12.9.0-alpha.20210217.1",
+          "(.NET 5.0.3; Microsoft Windows 10.0.19042)"
         ],
         "x-ms-blob-type": "BlockBlob",
         "x-ms-client-request-id": "7c98f07b-90db-46f9-c0b5-6cb6127d94af",
-        "x-ms-date": "Fri, 20 Aug 2021 22:45:22 GMT",
+        "x-ms-date": "Wed, 17 Feb 2021 18:56:35 GMT",
         "x-ms-return-client-request-id": "true",
         "x-ms-version": "2020-12-06"
       },
@@ -63,45 +58,40 @@
       "ResponseHeaders": {
         "Content-Length": "0",
         "Content-MD5": "1B2M2Y8AsgTpgAmY7PhCfg==",
-        "Date": "Fri, 20 Aug 2021 22:45:21 GMT",
-        "ETag": "\u00220x8D9642C317AC424\u0022",
-        "Last-Modified": "Fri, 20 Aug 2021 22:45:22 GMT",
+        "Date": "Wed, 17 Feb 2021 18:56:34 GMT",
+        "ETag": "\"0x8D8D375BFB60CEE\"",
+        "Last-Modified": "Wed, 17 Feb 2021 18:56:35 GMT",
         "Server": [
           "Windows-Azure-Blob/1.0",
           "Microsoft-HTTPAPI/2.0"
         ],
         "x-ms-client-request-id": "7c98f07b-90db-46f9-c0b5-6cb6127d94af",
         "x-ms-content-crc64": "AAAAAAAAAAA=",
-        "x-ms-request-id": "97b7f83b-201e-006c-7e15-9639c8000000",
+        "x-ms-request-id": "1a552277-e01e-0003-6a5e-053ba6000000",
         "x-ms-request-server-encrypted": "true",
-<<<<<<< HEAD
-        "x-ms-version": "2020-10-02",
-        "x-ms-version-id": "2021-08-20T22:45:22.1103652Z"
-=======
         "x-ms-version": "2020-12-06",
         "x-ms-version-id": "2021-02-17T18:56:35.393867Z"
->>>>>>> f7eb5f10
-      },
-      "ResponseBody": []
-    },
-    {
-      "RequestUri": "https://amandadev2.blob.core.windows.net/test-container-7295acdc-8523-3b22-5f61-6f60ff84da52/test-blob-7c5508e5-0f97-983b-8439-f46e88a4b62d",
+      },
+      "ResponseBody": []
+    },
+    {
+      "RequestUri": "https://seanmcccanary3.blob.core.windows.net/test-container-7295acdc-8523-3b22-5f61-6f60ff84da52/test-blob-7c5508e5-0f97-983b-8439-f46e88a4b62d",
       "RequestMethod": "PUT",
       "RequestHeaders": {
         "Accept": "application/xml",
         "Authorization": "Sanitized",
         "Content-Length": "0",
         "Content-Type": "application/octet-stream",
-        "traceparent": "00-88d5de66f02a7d4db3f925022c6cd480-1dc406a1b9ab604c-00",
-        "User-Agent": [
-          "azsdk-net-Storage.Blobs/12.10.0-alpha.20210820.1",
-          "(.NET 5.0.9; Microsoft Windows 10.0.19043)"
+        "traceparent": "00-929373d56fcbf34399f9618823e96ef8-5cdc6b717816634a-00",
+        "User-Agent": [
+          "azsdk-net-Storage.Blobs/12.9.0-alpha.20210217.1",
+          "(.NET 5.0.3; Microsoft Windows 10.0.19042)"
         ],
         "x-ms-blob-content-language": "en",
         "x-ms-blob-content-type": "application/json",
         "x-ms-blob-type": "BlockBlob",
         "x-ms-client-request-id": "98f2d5d6-3a0b-c351-e4c4-41817dac38e1",
-        "x-ms-date": "Fri, 20 Aug 2021 22:45:22 GMT",
+        "x-ms-date": "Wed, 17 Feb 2021 18:56:35 GMT",
         "x-ms-return-client-request-id": "true",
         "x-ms-version": "2020-12-06"
       },
@@ -110,85 +100,75 @@
       "ResponseHeaders": {
         "Content-Length": "0",
         "Content-MD5": "1B2M2Y8AsgTpgAmY7PhCfg==",
-        "Date": "Fri, 20 Aug 2021 22:45:21 GMT",
-        "ETag": "\u00220x8D9642C318266A2\u0022",
-        "Last-Modified": "Fri, 20 Aug 2021 22:45:22 GMT",
+        "Date": "Wed, 17 Feb 2021 18:56:34 GMT",
+        "ETag": "\"0x8D8D375BFBF365D\"",
+        "Last-Modified": "Wed, 17 Feb 2021 18:56:35 GMT",
         "Server": [
           "Windows-Azure-Blob/1.0",
           "Microsoft-HTTPAPI/2.0"
         ],
         "x-ms-client-request-id": "98f2d5d6-3a0b-c351-e4c4-41817dac38e1",
         "x-ms-content-crc64": "AAAAAAAAAAA=",
-        "x-ms-request-id": "97b7f84a-201e-006c-0a15-9639c8000000",
+        "x-ms-request-id": "1a552282-e01e-0003-735e-053ba6000000",
         "x-ms-request-server-encrypted": "true",
-<<<<<<< HEAD
-        "x-ms-version": "2020-10-02",
-        "x-ms-version-id": "2021-08-20T22:45:22.1614002Z"
-=======
         "x-ms-version": "2020-12-06",
         "x-ms-version-id": "2021-02-17T18:56:35.4549101Z"
->>>>>>> f7eb5f10
-      },
-      "ResponseBody": []
-    },
-    {
-      "RequestUri": "https://amandadev2.blob.core.windows.net/test-container-7295acdc-8523-3b22-5f61-6f60ff84da52/test-blob-7c5508e5-0f97-983b-8439-f46e88a4b62d?comp=blocklist",
+      },
+      "ResponseBody": []
+    },
+    {
+      "RequestUri": "https://seanmcccanary3.blob.core.windows.net/test-container-7295acdc-8523-3b22-5f61-6f60ff84da52/test-blob-7c5508e5-0f97-983b-8439-f46e88a4b62d?comp=blocklist",
       "RequestMethod": "PUT",
       "RequestHeaders": {
         "Accept": "application/xml",
         "Authorization": "Sanitized",
         "Content-Length": "16",
         "Content-Type": "application/xml",
-        "If-Match": "\u00220x8D9642C318266A2\u0022",
-        "User-Agent": [
-          "azsdk-net-Storage.Blobs/12.10.0-alpha.20210820.1",
-          "(.NET 5.0.9; Microsoft Windows 10.0.19043)"
+        "If-Match": "0x8D8D375BFBF365D",
+        "User-Agent": [
+          "azsdk-net-Storage.Blobs/12.9.0-alpha.20210217.1",
+          "(.NET 5.0.3; Microsoft Windows 10.0.19042)"
         ],
         "x-ms-blob-content-language": "en",
         "x-ms-blob-content-type": "application/json",
         "x-ms-client-request-id": "3ddf504c-fc8a-dca4-94a7-358ef5547ef9",
-        "x-ms-date": "Fri, 20 Aug 2021 22:45:22 GMT",
-        "x-ms-return-client-request-id": "true",
-        "x-ms-version": "2020-12-06"
-      },
-      "RequestBody": "\uFEFF\u003CBlockList /\u003E",
-      "StatusCode": 201,
-      "ResponseHeaders": {
-        "Content-Length": "0",
-        "Date": "Fri, 20 Aug 2021 22:45:21 GMT",
-        "ETag": "\u00220x8D9642C318A091F\u0022",
-        "Last-Modified": "Fri, 20 Aug 2021 22:45:22 GMT",
+        "x-ms-date": "Wed, 17 Feb 2021 18:56:35 GMT",
+        "x-ms-return-client-request-id": "true",
+        "x-ms-version": "2020-12-06"
+      },
+      "RequestBody": "﻿<BlockList />",
+      "StatusCode": 201,
+      "ResponseHeaders": {
+        "Content-Length": "0",
+        "Date": "Wed, 17 Feb 2021 18:56:35 GMT",
+        "ETag": "\"0x8D8D375BFC838B7\"",
+        "Last-Modified": "Wed, 17 Feb 2021 18:56:35 GMT",
         "Server": [
           "Windows-Azure-Blob/1.0",
           "Microsoft-HTTPAPI/2.0"
         ],
         "x-ms-client-request-id": "3ddf504c-fc8a-dca4-94a7-358ef5547ef9",
         "x-ms-content-crc64": "g0vf2Kdg954=",
-        "x-ms-request-id": "97b7f85c-201e-006c-1b15-9639c8000000",
+        "x-ms-request-id": "1a552285-e01e-0003-765e-053ba6000000",
         "x-ms-request-server-encrypted": "true",
-<<<<<<< HEAD
-        "x-ms-version": "2020-10-02",
-        "x-ms-version-id": "2021-08-20T22:45:22.2114351Z"
-=======
         "x-ms-version": "2020-12-06",
         "x-ms-version-id": "2021-02-17T18:56:35.5149537Z"
->>>>>>> f7eb5f10
-      },
-      "ResponseBody": []
-    },
-    {
-      "RequestUri": "https://amandadev2.blob.core.windows.net/test-container-7295acdc-8523-3b22-5f61-6f60ff84da52/test-blob-7c5508e5-0f97-983b-8439-f46e88a4b62d",
+      },
+      "ResponseBody": []
+    },
+    {
+      "RequestUri": "https://seanmcccanary3.blob.core.windows.net/test-container-7295acdc-8523-3b22-5f61-6f60ff84da52/test-blob-7c5508e5-0f97-983b-8439-f46e88a4b62d",
       "RequestMethod": "HEAD",
       "RequestHeaders": {
         "Accept": "application/xml",
         "Authorization": "Sanitized",
-        "traceparent": "00-c33b21af5dda3c4ca1b1682a8a48c484-d28cbced69117b40-00",
-        "User-Agent": [
-          "azsdk-net-Storage.Blobs/12.10.0-alpha.20210820.1",
-          "(.NET 5.0.9; Microsoft Windows 10.0.19043)"
+        "traceparent": "00-f2cbd2f0c994214b80cc264fd4b0178d-ae613de65f43d94e-00",
+        "User-Agent": [
+          "azsdk-net-Storage.Blobs/12.9.0-alpha.20210217.1",
+          "(.NET 5.0.3; Microsoft Windows 10.0.19042)"
         ],
         "x-ms-client-request-id": "2d34d518-fbcc-d756-1ff3-b554133d4ec6",
-        "x-ms-date": "Fri, 20 Aug 2021 22:45:22 GMT",
+        "x-ms-date": "Wed, 17 Feb 2021 18:56:35 GMT",
         "x-ms-return-client-request-id": "true",
         "x-ms-version": "2020-12-06"
       },
@@ -199,9 +179,9 @@
         "Content-Language": "en",
         "Content-Length": "0",
         "Content-Type": "application/json",
-        "Date": "Fri, 20 Aug 2021 22:45:21 GMT",
-        "ETag": "\u00220x8D9642C318A091F\u0022",
-        "Last-Modified": "Fri, 20 Aug 2021 22:45:22 GMT",
+        "Date": "Wed, 17 Feb 2021 18:56:35 GMT",
+        "ETag": "\"0x8D8D375BFC838B7\"",
+        "Last-Modified": "Wed, 17 Feb 2021 18:56:35 GMT",
         "Server": [
           "Windows-Azure-Blob/1.0",
           "Microsoft-HTTPAPI/2.0"
@@ -210,35 +190,31 @@
         "x-ms-access-tier-inferred": "true",
         "x-ms-blob-type": "BlockBlob",
         "x-ms-client-request-id": "2d34d518-fbcc-d756-1ff3-b554133d4ec6",
-        "x-ms-creation-time": "Fri, 20 Aug 2021 22:45:22 GMT",
+        "x-ms-creation-time": "Wed, 17 Feb 2021 18:56:35 GMT",
         "x-ms-is-current-version": "true",
+        "x-ms-last-access-time": "Wed, 17 Feb 2021 18:56:35 GMT",
         "x-ms-lease-state": "available",
         "x-ms-lease-status": "unlocked",
-        "x-ms-request-id": "97b7f876-201e-006c-2c15-9639c8000000",
+        "x-ms-request-id": "1a55228b-e01e-0003-7c5e-053ba6000000",
         "x-ms-server-encrypted": "true",
-<<<<<<< HEAD
-        "x-ms-version": "2020-10-02",
-        "x-ms-version-id": "2021-08-20T22:45:22.2114351Z"
-=======
         "x-ms-version": "2020-12-06",
         "x-ms-version-id": "2021-02-17T18:56:35.5149537Z"
->>>>>>> f7eb5f10
-      },
-      "ResponseBody": []
-    },
-    {
-      "RequestUri": "https://amandadev2.blob.core.windows.net/test-container-7295acdc-8523-3b22-5f61-6f60ff84da52?restype=container",
+      },
+      "ResponseBody": []
+    },
+    {
+      "RequestUri": "https://seanmcccanary3.blob.core.windows.net/test-container-7295acdc-8523-3b22-5f61-6f60ff84da52?restype=container",
       "RequestMethod": "DELETE",
       "RequestHeaders": {
         "Accept": "application/xml",
         "Authorization": "Sanitized",
-        "traceparent": "00-36cb1d64ad188b4593755b4e913b87bd-a85c29f230a2c24b-00",
-        "User-Agent": [
-          "azsdk-net-Storage.Blobs/12.10.0-alpha.20210820.1",
-          "(.NET 5.0.9; Microsoft Windows 10.0.19043)"
+        "traceparent": "00-e420331c6c3df94b8814ea1535f557fb-83558b0da74e6145-00",
+        "User-Agent": [
+          "azsdk-net-Storage.Blobs/12.9.0-alpha.20210217.1",
+          "(.NET 5.0.3; Microsoft Windows 10.0.19042)"
         ],
         "x-ms-client-request-id": "1f761c56-511f-d52d-e682-b79169ca79cb",
-        "x-ms-date": "Fri, 20 Aug 2021 22:45:22 GMT",
+        "x-ms-date": "Wed, 17 Feb 2021 18:56:35 GMT",
         "x-ms-return-client-request-id": "true",
         "x-ms-version": "2020-12-06"
       },
@@ -246,25 +222,20 @@
       "StatusCode": 202,
       "ResponseHeaders": {
         "Content-Length": "0",
-        "Date": "Fri, 20 Aug 2021 22:45:22 GMT",
+        "Date": "Wed, 17 Feb 2021 18:56:35 GMT",
         "Server": [
           "Windows-Azure-Blob/1.0",
           "Microsoft-HTTPAPI/2.0"
         ],
         "x-ms-client-request-id": "1f761c56-511f-d52d-e682-b79169ca79cb",
-<<<<<<< HEAD
-        "x-ms-request-id": "97b7f87f-201e-006c-3515-9639c8000000",
-        "x-ms-version": "2020-10-02"
-=======
         "x-ms-request-id": "1a55228f-e01e-0003-805e-053ba6000000",
         "x-ms-version": "2020-12-06"
->>>>>>> f7eb5f10
       },
       "ResponseBody": []
     }
   ],
   "Variables": {
     "RandomSeed": "1019321746",
-    "Storage_TestConfigDefault": "ProductionTenant\namandadev2\nU2FuaXRpemVk\nhttps://amandadev2.blob.core.windows.net\nhttps://amandadev2.file.core.windows.net\nhttps://amandadev2.queue.core.windows.net\nhttps://amandadev2.table.core.windows.net\n\n\n\n\nhttps://amandadev2-secondary.blob.core.windows.net\nhttps://amandadev2-secondary.file.core.windows.net\nhttps://amandadev2-secondary.queue.core.windows.net\nhttps://amandadev2-secondary.table.core.windows.net\n\nSanitized\n\n\nCloud\nBlobEndpoint=https://amandadev2.blob.core.windows.net/;QueueEndpoint=https://amandadev2.queue.core.windows.net/;FileEndpoint=https://amandadev2.file.core.windows.net/;BlobSecondaryEndpoint=https://amandadev2-secondary.blob.core.windows.net/;QueueSecondaryEndpoint=https://amandadev2-secondary.queue.core.windows.net/;FileSecondaryEndpoint=https://amandadev2-secondary.file.core.windows.net/;AccountName=amandadev2;AccountKey=Kg==;\ntestscope2\n\n"
+    "Storage_TestConfigDefault": "ProductionTenant\nseanmcccanary3\nU2FuaXRpemVk\nhttps://seanmcccanary3.blob.core.windows.net\nhttps://seanmcccanary3.file.core.windows.net\nhttps://seanmcccanary3.queue.core.windows.net\nhttps://seanmcccanary3.table.core.windows.net\n\n\n\n\nhttps://seanmcccanary3-secondary.blob.core.windows.net\nhttps://seanmcccanary3-secondary.file.core.windows.net\nhttps://seanmcccanary3-secondary.queue.core.windows.net\nhttps://seanmcccanary3-secondary.table.core.windows.net\n\nSanitized\n\n\nCloud\nBlobEndpoint=https://seanmcccanary3.blob.core.windows.net/;QueueEndpoint=https://seanmcccanary3.queue.core.windows.net/;FileEndpoint=https://seanmcccanary3.file.core.windows.net/;BlobSecondaryEndpoint=https://seanmcccanary3-secondary.blob.core.windows.net/;QueueSecondaryEndpoint=https://seanmcccanary3-secondary.queue.core.windows.net/;FileSecondaryEndpoint=https://seanmcccanary3-secondary.file.core.windows.net/;AccountName=seanmcccanary3;AccountKey=Kg==;\nseanscope1\n\n"
   }
 }