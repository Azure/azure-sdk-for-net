{
  "Entries": [
    {
      "RequestUri": "https://amandacanary.blob.core.windows.net/test-container-7295acdc-8523-3b22-5f61-6f60ff84da52?restype=container",
      "RequestMethod": "PUT",
      "RequestHeaders": {
        "Accept": "application/xml",
        "Authorization": "Sanitized",
        "traceparent": "00-aa3ef571c04e0f4299be35c796a890ca-6ca751e03086c042-00",
        "User-Agent": [
          "azsdk-net-Storage.Blobs/12.11.0-alpha.20211020.1",
          "(.NET 5.0.10; Microsoft Windows 10.0.19043)"
        ],
        "x-ms-blob-public-access": "container",
        "x-ms-client-request-id": "f04dfc55-07f0-1deb-54cd-13c0f85e390c",
        "x-ms-date": "Wed, 20 Oct 2021 17:30:51 GMT",
        "x-ms-return-client-request-id": "true",
        "x-ms-version": "2021-02-12"
      },
      "RequestBody": null,
      "StatusCode": 201,
      "ResponseHeaders": {
        "Content-Length": "0",
        "Date": "Wed, 20 Oct 2021 17:30:50 GMT",
        "ETag": "\u00220x8D993EF5CE63B84\u0022",
        "Last-Modified": "Wed, 20 Oct 2021 17:30:51 GMT",
        "Server": [
          "Windows-Azure-Blob/1.0",
          "Microsoft-HTTPAPI/2.0"
        ],
        "x-ms-client-request-id": "f04dfc55-07f0-1deb-54cd-13c0f85e390c",
<<<<<<< HEAD
        "x-ms-request-id": "1a55226c-e01e-0003-615e-053ba6000000",
        "x-ms-version": "2021-02-12"
=======
        "x-ms-request-id": "d3a3b571-d01e-007f-22d8-c5ea32000000",
        "x-ms-version": "2020-12-06"
>>>>>>> 6b7c7623
      },
      "ResponseBody": []
    },
    {
      "RequestUri": "https://amandacanary.blob.core.windows.net/test-container-7295acdc-8523-3b22-5f61-6f60ff84da52/test-blob-7c5508e5-0f97-983b-8439-f46e88a4b62d",
      "RequestMethod": "PUT",
      "RequestHeaders": {
        "Accept": "application/xml",
        "Authorization": "Sanitized",
        "Content-Length": "0",
        "Content-Type": "application/octet-stream",
        "traceparent": "00-2e0a5efd8c42e84b8baa7307cda89150-81f8fae9904fbd41-00",
        "User-Agent": [
          "azsdk-net-Storage.Blobs/12.11.0-alpha.20211020.1",
          "(.NET 5.0.10; Microsoft Windows 10.0.19043)"
        ],
        "x-ms-blob-type": "BlockBlob",
        "x-ms-client-request-id": "7c98f07b-90db-46f9-c0b5-6cb6127d94af",
        "x-ms-date": "Wed, 20 Oct 2021 17:30:51 GMT",
        "x-ms-return-client-request-id": "true",
        "x-ms-version": "2021-02-12"
      },
      "RequestBody": [],
      "StatusCode": 201,
      "ResponseHeaders": {
        "Content-Length": "0",
        "Content-MD5": "1B2M2Y8AsgTpgAmY7PhCfg==",
        "Date": "Wed, 20 Oct 2021 17:30:50 GMT",
        "ETag": "\u00220x8D993EF5CF33CA9\u0022",
        "Last-Modified": "Wed, 20 Oct 2021 17:30:51 GMT",
        "Server": [
          "Windows-Azure-Blob/1.0",
          "Microsoft-HTTPAPI/2.0"
        ],
        "x-ms-client-request-id": "7c98f07b-90db-46f9-c0b5-6cb6127d94af",
        "x-ms-content-crc64": "AAAAAAAAAAA=",
        "x-ms-request-id": "d3a3b584-d01e-007f-33d8-c5ea32000000",
        "x-ms-request-server-encrypted": "true",
<<<<<<< HEAD
        "x-ms-version": "2021-02-12",
        "x-ms-version-id": "2021-02-17T18:56:35.393867Z"
=======
        "x-ms-version": "2020-12-06",
        "x-ms-version-id": "2021-10-20T17:30:51.5557302Z"
>>>>>>> 6b7c7623
      },
      "ResponseBody": []
    },
    {
      "RequestUri": "https://amandacanary.blob.core.windows.net/test-container-7295acdc-8523-3b22-5f61-6f60ff84da52/test-blob-7c5508e5-0f97-983b-8439-f46e88a4b62d",
      "RequestMethod": "PUT",
      "RequestHeaders": {
        "Accept": "application/xml",
        "Authorization": "Sanitized",
        "Content-Length": "0",
        "Content-Type": "application/octet-stream",
        "traceparent": "00-2786a43915f8964988b3a00b9c0fea08-069763d64721bc40-00",
        "User-Agent": [
          "azsdk-net-Storage.Blobs/12.11.0-alpha.20211020.1",
          "(.NET 5.0.10; Microsoft Windows 10.0.19043)"
        ],
        "x-ms-blob-content-language": "en",
        "x-ms-blob-content-type": "application/json",
        "x-ms-blob-type": "BlockBlob",
        "x-ms-client-request-id": "98f2d5d6-3a0b-c351-e4c4-41817dac38e1",
        "x-ms-date": "Wed, 20 Oct 2021 17:30:51 GMT",
        "x-ms-return-client-request-id": "true",
        "x-ms-version": "2021-02-12"
      },
      "RequestBody": [],
      "StatusCode": 201,
      "ResponseHeaders": {
        "Content-Length": "0",
        "Content-MD5": "1B2M2Y8AsgTpgAmY7PhCfg==",
        "Date": "Wed, 20 Oct 2021 17:30:50 GMT",
        "ETag": "\u00220x8D993EF5D00332C\u0022",
        "Last-Modified": "Wed, 20 Oct 2021 17:30:51 GMT",
        "Server": [
          "Windows-Azure-Blob/1.0",
          "Microsoft-HTTPAPI/2.0"
        ],
        "x-ms-client-request-id": "98f2d5d6-3a0b-c351-e4c4-41817dac38e1",
        "x-ms-content-crc64": "AAAAAAAAAAA=",
        "x-ms-request-id": "d3a3b58f-d01e-007f-3dd8-c5ea32000000",
        "x-ms-request-server-encrypted": "true",
<<<<<<< HEAD
        "x-ms-version": "2021-02-12",
        "x-ms-version-id": "2021-02-17T18:56:35.4549101Z"
=======
        "x-ms-version": "2020-12-06",
        "x-ms-version-id": "2021-10-20T17:30:51.6416836Z"
>>>>>>> 6b7c7623
      },
      "ResponseBody": []
    },
    {
      "RequestUri": "https://amandacanary.blob.core.windows.net/test-container-7295acdc-8523-3b22-5f61-6f60ff84da52/test-blob-7c5508e5-0f97-983b-8439-f46e88a4b62d?comp=blocklist",
      "RequestMethod": "PUT",
      "RequestHeaders": {
        "Accept": "application/xml",
        "Authorization": "Sanitized",
        "Content-Length": "16",
        "Content-Type": "application/xml",
        "If-Match": "\u00220x8D993EF5D00332C\u0022",
        "User-Agent": [
          "azsdk-net-Storage.Blobs/12.11.0-alpha.20211020.1",
          "(.NET 5.0.10; Microsoft Windows 10.0.19043)"
        ],
        "x-ms-blob-content-language": "en",
        "x-ms-blob-content-type": "application/json",
        "x-ms-client-request-id": "3ddf504c-fc8a-dca4-94a7-358ef5547ef9",
        "x-ms-date": "Wed, 20 Oct 2021 17:30:51 GMT",
        "x-ms-return-client-request-id": "true",
        "x-ms-version": "2021-02-12"
      },
      "RequestBody": "\uFEFF\u003CBlockList /\u003E",
      "StatusCode": 201,
      "ResponseHeaders": {
        "Content-Length": "0",
        "Date": "Wed, 20 Oct 2021 17:30:50 GMT",
        "ETag": "\u00220x8D993EF5D0D02A5\u0022",
        "Last-Modified": "Wed, 20 Oct 2021 17:30:51 GMT",
        "Server": [
          "Windows-Azure-Blob/1.0",
          "Microsoft-HTTPAPI/2.0"
        ],
        "x-ms-client-request-id": "3ddf504c-fc8a-dca4-94a7-358ef5547ef9",
        "x-ms-content-crc64": "g0vf2Kdg954=",
        "x-ms-request-id": "d3a3b592-d01e-007f-40d8-c5ea32000000",
        "x-ms-request-server-encrypted": "true",
<<<<<<< HEAD
        "x-ms-version": "2021-02-12",
        "x-ms-version-id": "2021-02-17T18:56:35.5149537Z"
=======
        "x-ms-version": "2020-12-06",
        "x-ms-version-id": "2021-10-20T17:30:51.7246389Z"
>>>>>>> 6b7c7623
      },
      "ResponseBody": []
    },
    {
      "RequestUri": "https://amandacanary.blob.core.windows.net/test-container-7295acdc-8523-3b22-5f61-6f60ff84da52/test-blob-7c5508e5-0f97-983b-8439-f46e88a4b62d",
      "RequestMethod": "HEAD",
      "RequestHeaders": {
        "Accept": "application/xml",
        "Authorization": "Sanitized",
        "traceparent": "00-c5a13f1d855d8b4eb744e9334f37012f-b1d93939e1e9344a-00",
        "User-Agent": [
          "azsdk-net-Storage.Blobs/12.11.0-alpha.20211020.1",
          "(.NET 5.0.10; Microsoft Windows 10.0.19043)"
        ],
        "x-ms-client-request-id": "2d34d518-fbcc-d756-1ff3-b554133d4ec6",
        "x-ms-date": "Wed, 20 Oct 2021 17:30:51 GMT",
        "x-ms-return-client-request-id": "true",
        "x-ms-version": "2021-02-12"
      },
      "RequestBody": null,
      "StatusCode": 200,
      "ResponseHeaders": {
        "Accept-Ranges": "bytes",
        "Content-Language": "en",
        "Content-Length": "0",
        "Content-Type": "application/json",
        "Date": "Wed, 20 Oct 2021 17:30:51 GMT",
        "ETag": "\u00220x8D993EF5D0D02A5\u0022",
        "Last-Modified": "Wed, 20 Oct 2021 17:30:51 GMT",
        "Server": [
          "Windows-Azure-Blob/1.0",
          "Microsoft-HTTPAPI/2.0"
        ],
        "x-ms-access-tier": "Hot",
        "x-ms-access-tier-inferred": "true",
        "x-ms-blob-type": "BlockBlob",
        "x-ms-client-request-id": "2d34d518-fbcc-d756-1ff3-b554133d4ec6",
        "x-ms-creation-time": "Wed, 20 Oct 2021 17:30:51 GMT",
        "x-ms-is-current-version": "true",
        "x-ms-lease-state": "available",
        "x-ms-lease-status": "unlocked",
        "x-ms-request-id": "d3a3b59a-d01e-007f-44d8-c5ea32000000",
        "x-ms-server-encrypted": "true",
<<<<<<< HEAD
        "x-ms-version": "2021-02-12",
        "x-ms-version-id": "2021-02-17T18:56:35.5149537Z"
=======
        "x-ms-version": "2020-12-06",
        "x-ms-version-id": "2021-10-20T17:30:51.7246389Z"
>>>>>>> 6b7c7623
      },
      "ResponseBody": []
    },
    {
      "RequestUri": "https://amandacanary.blob.core.windows.net/test-container-7295acdc-8523-3b22-5f61-6f60ff84da52?restype=container",
      "RequestMethod": "DELETE",
      "RequestHeaders": {
        "Accept": "application/xml",
        "Authorization": "Sanitized",
        "traceparent": "00-6bb862bd7ddbe94aabc5577bf4fe69c0-e285ab361339fc44-00",
        "User-Agent": [
          "azsdk-net-Storage.Blobs/12.11.0-alpha.20211020.1",
          "(.NET 5.0.10; Microsoft Windows 10.0.19043)"
        ],
        "x-ms-client-request-id": "1f761c56-511f-d52d-e682-b79169ca79cb",
        "x-ms-date": "Wed, 20 Oct 2021 17:30:51 GMT",
        "x-ms-return-client-request-id": "true",
        "x-ms-version": "2021-02-12"
      },
      "RequestBody": null,
      "StatusCode": 202,
      "ResponseHeaders": {
        "Content-Length": "0",
        "Date": "Wed, 20 Oct 2021 17:30:51 GMT",
        "Server": [
          "Windows-Azure-Blob/1.0",
          "Microsoft-HTTPAPI/2.0"
        ],
        "x-ms-client-request-id": "1f761c56-511f-d52d-e682-b79169ca79cb",
<<<<<<< HEAD
        "x-ms-request-id": "1a55228f-e01e-0003-805e-053ba6000000",
        "x-ms-version": "2021-02-12"
=======
        "x-ms-request-id": "d3a3b59e-d01e-007f-48d8-c5ea32000000",
        "x-ms-version": "2020-12-06"
>>>>>>> 6b7c7623
      },
      "ResponseBody": []
    }
  ],
  "Variables": {
    "RandomSeed": "1019321746",
    "Storage_TestConfigDefault": "ProductionTenant\namandacanary\nU2FuaXRpemVk\nhttps://amandacanary.blob.core.windows.net\nhttps://amandacanary.file.core.windows.net\nhttps://amandacanary.queue.core.windows.net\nhttps://amandacanary.table.core.windows.net\n\n\n\n\nhttps://amandacanary-secondary.blob.core.windows.net\nhttps://amandacanary-secondary.file.core.windows.net\nhttps://amandacanary-secondary.queue.core.windows.net\nhttps://amandacanary-secondary.table.core.windows.net\n\nSanitized\n\n\nCloud\nBlobEndpoint=https://amandacanary.blob.core.windows.net/;QueueEndpoint=https://amandacanary.queue.core.windows.net/;FileEndpoint=https://amandacanary.file.core.windows.net/;BlobSecondaryEndpoint=https://amandacanary-secondary.blob.core.windows.net/;QueueSecondaryEndpoint=https://amandacanary-secondary.queue.core.windows.net/;FileSecondaryEndpoint=https://amandacanary-secondary.file.core.windows.net/;AccountName=amandacanary;AccountKey=Kg==;\ntestscope2\n\n"
  }
}<|MERGE_RESOLUTION|>--- conflicted
+++ resolved
@@ -29,13 +29,8 @@
           "Microsoft-HTTPAPI/2.0"
         ],
         "x-ms-client-request-id": "f04dfc55-07f0-1deb-54cd-13c0f85e390c",
-<<<<<<< HEAD
-        "x-ms-request-id": "1a55226c-e01e-0003-615e-053ba6000000",
-        "x-ms-version": "2021-02-12"
-=======
         "x-ms-request-id": "d3a3b571-d01e-007f-22d8-c5ea32000000",
-        "x-ms-version": "2020-12-06"
->>>>>>> 6b7c7623
+        "x-ms-version": "2021-02-12"
       },
       "ResponseBody": []
     },
@@ -74,13 +69,8 @@
         "x-ms-content-crc64": "AAAAAAAAAAA=",
         "x-ms-request-id": "d3a3b584-d01e-007f-33d8-c5ea32000000",
         "x-ms-request-server-encrypted": "true",
-<<<<<<< HEAD
-        "x-ms-version": "2021-02-12",
-        "x-ms-version-id": "2021-02-17T18:56:35.393867Z"
-=======
-        "x-ms-version": "2020-12-06",
+        "x-ms-version": "2021-02-12",
         "x-ms-version-id": "2021-10-20T17:30:51.5557302Z"
->>>>>>> 6b7c7623
       },
       "ResponseBody": []
     },
@@ -121,13 +111,8 @@
         "x-ms-content-crc64": "AAAAAAAAAAA=",
         "x-ms-request-id": "d3a3b58f-d01e-007f-3dd8-c5ea32000000",
         "x-ms-request-server-encrypted": "true",
-<<<<<<< HEAD
-        "x-ms-version": "2021-02-12",
-        "x-ms-version-id": "2021-02-17T18:56:35.4549101Z"
-=======
-        "x-ms-version": "2020-12-06",
+        "x-ms-version": "2021-02-12",
         "x-ms-version-id": "2021-10-20T17:30:51.6416836Z"
->>>>>>> 6b7c7623
       },
       "ResponseBody": []
     },
@@ -166,13 +151,8 @@
         "x-ms-content-crc64": "g0vf2Kdg954=",
         "x-ms-request-id": "d3a3b592-d01e-007f-40d8-c5ea32000000",
         "x-ms-request-server-encrypted": "true",
-<<<<<<< HEAD
-        "x-ms-version": "2021-02-12",
-        "x-ms-version-id": "2021-02-17T18:56:35.5149537Z"
-=======
-        "x-ms-version": "2020-12-06",
+        "x-ms-version": "2021-02-12",
         "x-ms-version-id": "2021-10-20T17:30:51.7246389Z"
->>>>>>> 6b7c7623
       },
       "ResponseBody": []
     },
@@ -216,13 +196,8 @@
         "x-ms-lease-status": "unlocked",
         "x-ms-request-id": "d3a3b59a-d01e-007f-44d8-c5ea32000000",
         "x-ms-server-encrypted": "true",
-<<<<<<< HEAD
-        "x-ms-version": "2021-02-12",
-        "x-ms-version-id": "2021-02-17T18:56:35.5149537Z"
-=======
-        "x-ms-version": "2020-12-06",
+        "x-ms-version": "2021-02-12",
         "x-ms-version-id": "2021-10-20T17:30:51.7246389Z"
->>>>>>> 6b7c7623
       },
       "ResponseBody": []
     },
@@ -252,13 +227,8 @@
           "Microsoft-HTTPAPI/2.0"
         ],
         "x-ms-client-request-id": "1f761c56-511f-d52d-e682-b79169ca79cb",
-<<<<<<< HEAD
-        "x-ms-request-id": "1a55228f-e01e-0003-805e-053ba6000000",
-        "x-ms-version": "2021-02-12"
-=======
         "x-ms-request-id": "d3a3b59e-d01e-007f-48d8-c5ea32000000",
-        "x-ms-version": "2020-12-06"
->>>>>>> 6b7c7623
+        "x-ms-version": "2021-02-12"
       },
       "ResponseBody": []
     }
