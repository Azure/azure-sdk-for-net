--- conflicted
+++ resolved
@@ -14,11 +14,7 @@
         "x-ms-client-request-id": "dc887cfd-0471-09e9-da22-2efb141aa68a",
         "x-ms-date": "Thu, 02 Apr 2020 23:55:32 GMT",
         "x-ms-return-client-request-id": "true",
-<<<<<<< HEAD
-        "x-ms-version": "2019-12-12"
-=======
         "x-ms-version": "2020-02-10"
->>>>>>> 60f4876e
       },
       "RequestBody": null,
       "StatusCode": 201,
@@ -33,11 +29,7 @@
         ],
         "x-ms-client-request-id": "dc887cfd-0471-09e9-da22-2efb141aa68a",
         "x-ms-request-id": "2c127fa1-701e-0033-4d4a-09120b000000",
-<<<<<<< HEAD
-        "x-ms-version": "2019-12-12"
-=======
         "x-ms-version": "2020-02-10"
->>>>>>> 60f4876e
       },
       "ResponseBody": []
     },
@@ -54,11 +46,7 @@
         "x-ms-client-request-id": "c983a5a2-7e8e-e1ea-eea2-12476409edc5",
         "x-ms-date": "Thu, 02 Apr 2020 23:55:33 GMT",
         "x-ms-return-client-request-id": "true",
-<<<<<<< HEAD
-        "x-ms-version": "2019-12-12"
-=======
         "x-ms-version": "2020-02-10"
->>>>>>> 60f4876e
       },
       "RequestBody": null,
       "StatusCode": 400,
@@ -92,11 +80,7 @@
         "x-ms-client-request-id": "753d7ffd-9990-2f84-f642-69cc98159ec6",
         "x-ms-date": "Thu, 02 Apr 2020 23:55:33 GMT",
         "x-ms-return-client-request-id": "true",
-<<<<<<< HEAD
-        "x-ms-version": "2019-12-12"
-=======
         "x-ms-version": "2020-02-10"
->>>>>>> 60f4876e
       },
       "RequestBody": null,
       "StatusCode": 202,
@@ -109,11 +93,7 @@
         ],
         "x-ms-client-request-id": "753d7ffd-9990-2f84-f642-69cc98159ec6",
         "x-ms-request-id": "2c127fae-701e-0033-554a-09120b000000",
-<<<<<<< HEAD
-        "x-ms-version": "2019-12-12"
-=======
         "x-ms-version": "2020-02-10"
->>>>>>> 60f4876e
       },
       "ResponseBody": []
     }
