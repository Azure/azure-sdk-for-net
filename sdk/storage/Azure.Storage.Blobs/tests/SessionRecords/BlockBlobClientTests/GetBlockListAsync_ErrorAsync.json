--- conflicted
+++ resolved
@@ -28,11 +28,7 @@
           "Microsoft-HTTPAPI/2.0"
         ],
         "x-ms-client-request-id": "dc887cfd-0471-09e9-da22-2efb141aa68a",
-<<<<<<< HEAD
-        "x-ms-request-id": "0e6902c0-201e-003e-1b32-f30544000000",
-=======
         "x-ms-request-id": "2c127fa1-701e-0033-4d4a-09120b000000",
->>>>>>> 8d420312
         "x-ms-version": "2019-12-12"
       },
       "ResponseBody": []
@@ -96,11 +92,7 @@
           "Microsoft-HTTPAPI/2.0"
         ],
         "x-ms-client-request-id": "753d7ffd-9990-2f84-f642-69cc98159ec6",
-<<<<<<< HEAD
-        "x-ms-request-id": "0e6902c4-201e-003e-1e32-f30544000000",
-=======
         "x-ms-request-id": "2c127fae-701e-0033-554a-09120b000000",
->>>>>>> 8d420312
         "x-ms-version": "2019-12-12"
       },
       "ResponseBody": []
