--- conflicted
+++ resolved
@@ -15,11 +15,7 @@
         "x-ms-client-request-id": "dc887cfd-0471-09e9-da22-2efb141aa68a",
         "x-ms-date": "Wed, 17 Feb 2021 02:34:22 GMT",
         "x-ms-return-client-request-id": "true",
-<<<<<<< HEAD
-        "x-ms-version": "2020-12-06"
-=======
         "x-ms-version": "2021-02-12"
->>>>>>> 7e782c87
       },
       "RequestBody": null,
       "StatusCode": 201,
@@ -34,11 +30,7 @@
         ],
         "x-ms-client-request-id": "dc887cfd-0471-09e9-da22-2efb141aa68a",
         "x-ms-request-id": "238f013f-b01e-006c-32d5-043155000000",
-<<<<<<< HEAD
-        "x-ms-version": "2020-12-06"
-=======
         "x-ms-version": "2021-02-12"
->>>>>>> 7e782c87
       },
       "ResponseBody": []
     },
@@ -56,11 +48,7 @@
         "x-ms-client-request-id": "c983a5a2-7e8e-e1ea-eea2-12476409edc5",
         "x-ms-date": "Wed, 17 Feb 2021 02:34:22 GMT",
         "x-ms-return-client-request-id": "true",
-<<<<<<< HEAD
-        "x-ms-version": "2020-12-06"
-=======
         "x-ms-version": "2021-02-12"
->>>>>>> 7e782c87
       },
       "RequestBody": null,
       "StatusCode": 400,
@@ -95,11 +83,7 @@
         "x-ms-client-request-id": "753d7ffd-9990-2f84-f642-69cc98159ec6",
         "x-ms-date": "Wed, 17 Feb 2021 02:34:22 GMT",
         "x-ms-return-client-request-id": "true",
-<<<<<<< HEAD
-        "x-ms-version": "2020-12-06"
-=======
         "x-ms-version": "2021-02-12"
->>>>>>> 7e782c87
       },
       "RequestBody": null,
       "StatusCode": 202,
@@ -112,11 +96,7 @@
         ],
         "x-ms-client-request-id": "753d7ffd-9990-2f84-f642-69cc98159ec6",
         "x-ms-request-id": "238f0178-b01e-006c-5fd5-043155000000",
-<<<<<<< HEAD
-        "x-ms-version": "2020-12-06"
-=======
         "x-ms-version": "2021-02-12"
->>>>>>> 7e782c87
       },
       "ResponseBody": []
     }
