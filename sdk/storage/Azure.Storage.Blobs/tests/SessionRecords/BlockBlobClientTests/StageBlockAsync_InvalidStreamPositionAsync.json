﻿{
  "Entries": [
    {
      "RequestUri": "https://seanmcccanary3.blob.core.windows.net/test-container-bae8ab22-4555-8611-1f97-304bf8fb7465?restype=container",
      "RequestMethod": "PUT",
      "RequestHeaders": {
        "Accept": "application/xml",
        "Authorization": "Sanitized",
        "traceparent": "00-20777fb58e35424a9a4aa08a76366973-e6b21c7d44e36447-00",
        "User-Agent": [
          "azsdk-net-Storage.Blobs/12.9.0-alpha.20210216.1",
          "(.NET 5.0.3; Microsoft Windows 10.0.19042)"
        ],
        "x-ms-blob-public-access": "container",
        "x-ms-client-request-id": "c80e136c-6855-0702-6892-a55190a34e99",
        "x-ms-date": "Wed, 17 Feb 2021 02:34:46 GMT",
        "x-ms-return-client-request-id": "true",
<<<<<<< HEAD
        "x-ms-version": "2020-12-06"
=======
        "x-ms-version": "2021-02-12"
>>>>>>> 7e782c87
      },
      "RequestBody": null,
      "StatusCode": 201,
      "ResponseHeaders": {
        "Content-Length": "0",
        "Date": "Wed, 17 Feb 2021 02:34:45 GMT",
        "ETag": "\"0x8D8D2EC977EDB1D\"",
        "Last-Modified": "Wed, 17 Feb 2021 02:34:46 GMT",
        "Server": [
          "Windows-Azure-Blob/1.0",
          "Microsoft-HTTPAPI/2.0"
        ],
        "x-ms-client-request-id": "c80e136c-6855-0702-6892-a55190a34e99",
        "x-ms-request-id": "37071d05-201e-001c-40d5-0488a2000000",
<<<<<<< HEAD
        "x-ms-version": "2020-12-06"
=======
        "x-ms-version": "2021-02-12"
>>>>>>> 7e782c87
      },
      "ResponseBody": []
    },
    {
      "RequestUri": "https://seanmcccanary3.blob.core.windows.net/test-container-bae8ab22-4555-8611-1f97-304bf8fb7465?restype=container",
      "RequestMethod": "DELETE",
      "RequestHeaders": {
        "Accept": "application/xml",
        "Authorization": "Sanitized",
        "traceparent": "00-7d4cd7cc92d7aa4cb05c417784e96fb9-2e7a7567a3d5c241-00",
        "User-Agent": [
          "azsdk-net-Storage.Blobs/12.9.0-alpha.20210216.1",
          "(.NET 5.0.3; Microsoft Windows 10.0.19042)"
        ],
        "x-ms-client-request-id": "c0096bf4-7b36-16b6-44d7-add3f5c2056e",
        "x-ms-date": "Wed, 17 Feb 2021 02:34:46 GMT",
        "x-ms-return-client-request-id": "true",
<<<<<<< HEAD
        "x-ms-version": "2020-12-06"
=======
        "x-ms-version": "2021-02-12"
>>>>>>> 7e782c87
      },
      "RequestBody": null,
      "StatusCode": 202,
      "ResponseHeaders": {
        "Content-Length": "0",
        "Date": "Wed, 17 Feb 2021 02:34:46 GMT",
        "Server": [
          "Windows-Azure-Blob/1.0",
          "Microsoft-HTTPAPI/2.0"
        ],
        "x-ms-client-request-id": "c0096bf4-7b36-16b6-44d7-add3f5c2056e",
        "x-ms-request-id": "37071d10-201e-001c-45d5-0488a2000000",
<<<<<<< HEAD
        "x-ms-version": "2020-12-06"
=======
        "x-ms-version": "2021-02-12"
>>>>>>> 7e782c87
      },
      "ResponseBody": []
    }
  ],
  "Variables": {
    "RandomSeed": "1998143705",
    "Storage_TestConfigDefault": "ProductionTenant\nseanmcccanary3\nU2FuaXRpemVk\nhttps://seanmcccanary3.blob.core.windows.net\nhttps://seanmcccanary3.file.core.windows.net\nhttps://seanmcccanary3.queue.core.windows.net\nhttps://seanmcccanary3.table.core.windows.net\n\n\n\n\nhttps://seanmcccanary3-secondary.blob.core.windows.net\nhttps://seanmcccanary3-secondary.file.core.windows.net\nhttps://seanmcccanary3-secondary.queue.core.windows.net\nhttps://seanmcccanary3-secondary.table.core.windows.net\n\nSanitized\n\n\nCloud\nBlobEndpoint=https://seanmcccanary3.blob.core.windows.net/;QueueEndpoint=https://seanmcccanary3.queue.core.windows.net/;FileEndpoint=https://seanmcccanary3.file.core.windows.net/;BlobSecondaryEndpoint=https://seanmcccanary3-secondary.blob.core.windows.net/;QueueSecondaryEndpoint=https://seanmcccanary3-secondary.queue.core.windows.net/;FileSecondaryEndpoint=https://seanmcccanary3-secondary.file.core.windows.net/;AccountName=seanmcccanary3;AccountKey=Kg==;\nseanscope1\n\n"
  }
}<|MERGE_RESOLUTION|>--- conflicted
+++ resolved
@@ -15,11 +15,7 @@
         "x-ms-client-request-id": "c80e136c-6855-0702-6892-a55190a34e99",
         "x-ms-date": "Wed, 17 Feb 2021 02:34:46 GMT",
         "x-ms-return-client-request-id": "true",
-<<<<<<< HEAD
-        "x-ms-version": "2020-12-06"
-=======
         "x-ms-version": "2021-02-12"
->>>>>>> 7e782c87
       },
       "RequestBody": null,
       "StatusCode": 201,
@@ -34,11 +30,7 @@
         ],
         "x-ms-client-request-id": "c80e136c-6855-0702-6892-a55190a34e99",
         "x-ms-request-id": "37071d05-201e-001c-40d5-0488a2000000",
-<<<<<<< HEAD
-        "x-ms-version": "2020-12-06"
-=======
         "x-ms-version": "2021-02-12"
->>>>>>> 7e782c87
       },
       "ResponseBody": []
     },
@@ -56,11 +48,7 @@
         "x-ms-client-request-id": "c0096bf4-7b36-16b6-44d7-add3f5c2056e",
         "x-ms-date": "Wed, 17 Feb 2021 02:34:46 GMT",
         "x-ms-return-client-request-id": "true",
-<<<<<<< HEAD
-        "x-ms-version": "2020-12-06"
-=======
         "x-ms-version": "2021-02-12"
->>>>>>> 7e782c87
       },
       "RequestBody": null,
       "StatusCode": 202,
@@ -73,11 +61,7 @@
         ],
         "x-ms-client-request-id": "c0096bf4-7b36-16b6-44d7-add3f5c2056e",
         "x-ms-request-id": "37071d10-201e-001c-45d5-0488a2000000",
-<<<<<<< HEAD
-        "x-ms-version": "2020-12-06"
-=======
         "x-ms-version": "2021-02-12"
->>>>>>> 7e782c87
       },
       "ResponseBody": []
     }
