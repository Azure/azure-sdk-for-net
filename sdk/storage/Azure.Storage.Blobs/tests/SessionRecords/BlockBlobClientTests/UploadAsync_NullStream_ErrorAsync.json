--- conflicted
+++ resolved
@@ -15,11 +15,7 @@
         "x-ms-client-request-id": "671af2da-c7bd-8227-e199-74963a256a9b",
         "x-ms-date": "Wed, 17 Feb 2021 02:36:11 GMT",
         "x-ms-return-client-request-id": "true",
-<<<<<<< HEAD
-        "x-ms-version": "2020-12-06"
-=======
         "x-ms-version": "2021-02-12"
->>>>>>> 7e782c87
       },
       "RequestBody": null,
       "StatusCode": 201,
@@ -34,11 +30,7 @@
         ],
         "x-ms-client-request-id": "671af2da-c7bd-8227-e199-74963a256a9b",
         "x-ms-request-id": "78f833ed-901e-0009-37d5-049f11000000",
-<<<<<<< HEAD
-        "x-ms-version": "2020-12-06"
-=======
         "x-ms-version": "2021-02-12"
->>>>>>> 7e782c87
       },
       "ResponseBody": []
     },
@@ -56,11 +48,7 @@
         "x-ms-client-request-id": "a95e71ca-572a-793b-f586-994ca50be4cb",
         "x-ms-date": "Wed, 17 Feb 2021 02:36:11 GMT",
         "x-ms-return-client-request-id": "true",
-<<<<<<< HEAD
-        "x-ms-version": "2020-12-06"
-=======
         "x-ms-version": "2021-02-12"
->>>>>>> 7e782c87
       },
       "RequestBody": null,
       "StatusCode": 202,
@@ -73,11 +61,7 @@
         ],
         "x-ms-client-request-id": "a95e71ca-572a-793b-f586-994ca50be4cb",
         "x-ms-request-id": "78f833fc-901e-0009-41d5-049f11000000",
-<<<<<<< HEAD
-        "x-ms-version": "2020-12-06"
-=======
         "x-ms-version": "2021-02-12"
->>>>>>> 7e782c87
       },
       "ResponseBody": []
     }
