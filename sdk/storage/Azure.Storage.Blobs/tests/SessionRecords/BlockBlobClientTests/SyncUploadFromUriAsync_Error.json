{
  "Entries": [
    {
      "RequestUri": "https://1ycxscnapbl2prdev19a.blob.preprod.core.windows.net/test-container-6273eaed-7653-e9b2-e3c2-d9a0c658dece?restype=container",
      "RequestMethod": "PUT",
      "RequestHeaders": {
        "Accept": "application/xml",
        "Authorization": "Sanitized",
        "traceparent": "00-dab20191b6abfb4fbcb4d4c7daf6cf62-3a4191d2edf35f40-00",
        "User-Agent": [
          "azsdk-net-Storage.Blobs/12.10.0-alpha.20210805.1",
          "(.NET 5.0.8; Microsoft Windows 10.0.19043)"
        ],
        "x-ms-blob-public-access": "container",
        "x-ms-client-request-id": "a3682854-b83c-73b5-1ec4-658bc921a481",
        "x-ms-date": "Thu, 05 Aug 2021 23:37:30 GMT",
        "x-ms-return-client-request-id": "true",
<<<<<<< HEAD
        "x-ms-version": "2020-12-06"
=======
        "x-ms-version": "2021-02-12"
>>>>>>> 7e782c87
      },
      "RequestBody": null,
      "StatusCode": 201,
      "ResponseHeaders": {
<<<<<<< HEAD
        "Content-Length": "0",
        "Date": "Mon, 26 Apr 2021 22:15:22 GMT",
        "ETag": "\"0x8D90900C8CBBA5D\"",
        "Last-Modified": "Mon, 26 Apr 2021 22:15:22 GMT",
        "Server": "Windows-Azure-Blob/1.0 Microsoft-HTTPAPI/2.0",
        "x-ms-client-request-id": "cede58c6-e9b9-61f5-7ed7-8336da514e25",
        "x-ms-request-id": "2b267e19-101e-0055-25e9-3ada3a000000",
        "x-ms-version": "2020-12-06"
=======
        "Date": "Thu, 05 Aug 2021 23:37:30 GMT",
        "ETag": "\u00220x8D95869FE1FBEA8\u0022",
        "Last-Modified": "Thu, 05 Aug 2021 23:37:30 GMT",
        "Transfer-Encoding": "chunked",
        "x-ms-client-request-id": "a3682854-b83c-73b5-1ec4-658bc921a481",
        "x-ms-request-id": "cd99315f-a01e-0002-6852-8aaa54000000",
        "x-ms-version": "2021-02-12"
>>>>>>> 7e782c87
      },
      "ResponseBody": []
    },
    {
      "RequestUri": "https://1ycxscnapbl2prdev19a.blob.preprod.core.windows.net/test-container-6273eaed-7653-e9b2-e3c2-d9a0c658dece/test-blob-9e4c8657-3bf0-0091-3481-43ba71f86db9",
      "RequestMethod": "PUT",
      "RequestHeaders": {
        "Accept": "application/xml",
        "Authorization": "Sanitized",
        "If-None-Match": "*",
        "traceparent": "00-2391c3bf89dac9489fcace138b245b7c-46daf3e0061f5b40-00",
        "User-Agent": [
          "azsdk-net-Storage.Blobs/12.10.0-alpha.20210805.1",
          "(.NET 5.0.8; Microsoft Windows 10.0.19043)"
        ],
        "x-ms-blob-type": "BlockBlob",
        "x-ms-client-request-id": "43331885-06d4-7591-485a-8186ab63a36e",
        "x-ms-copy-source": "https://1ycxscnapbl2prdev19a.blob.preprod.core.windows.net/test-container-6273eaed-7653-e9b2-e3c2-d9a0c658dece/test-blob-b55bd9b0-ee07-151d-673c-8801288c3e4d",
        "x-ms-date": "Thu, 05 Aug 2021 23:37:30 GMT",
        "x-ms-return-client-request-id": "true",
<<<<<<< HEAD
        "x-ms-version": "2020-12-06"
=======
        "x-ms-version": "2021-02-12"
>>>>>>> 7e782c87
      },
      "RequestBody": null,
      "StatusCode": 404,
      "ResponseHeaders": {
        "Content-Length": "225",
        "Content-Type": "application/xml",
        "Date": "Thu, 05 Aug 2021 23:37:30 GMT",
        "x-ms-client-request-id": "43331885-06d4-7591-485a-8186ab63a36e",
        "x-ms-error-code": "CannotVerifyCopySource",
<<<<<<< HEAD
        "x-ms-request-id": "2b267ec1-101e-0055-36e9-3ada3a000000",
        "x-ms-version": "2020-12-06"
=======
        "x-ms-request-id": "cd993163-a01e-0002-6952-8aaa54000000",
        "x-ms-version": "2021-02-12"
>>>>>>> 7e782c87
      },
      "ResponseBody": [
        "\uFEFF\u003C?xml version=\u00221.0\u0022 encoding=\u0022utf-8\u0022?\u003E\u003CError\u003E\u003CCode\u003ECannotVerifyCopySource\u003C/Code\u003E\u003CMessage\u003EThe specified blob does not exist.\n",
        "RequestId:cd993163-a01e-0002-6952-8aaa54000000\n",
        "Time:2021-08-05T23:37:30.9029446Z\u003C/Message\u003E\u003C/Error\u003E"
      ]
    },
    {
      "RequestUri": "https://1ycxscnapbl2prdev19a.blob.preprod.core.windows.net/test-container-6273eaed-7653-e9b2-e3c2-d9a0c658dece?restype=container",
      "RequestMethod": "DELETE",
      "RequestHeaders": {
        "Accept": "application/xml",
        "Authorization": "Sanitized",
        "traceparent": "00-4892eacf7c8e014992b92cf6e7f34bc8-d5fa0d67623b794d-00",
        "User-Agent": [
          "azsdk-net-Storage.Blobs/12.10.0-alpha.20210805.1",
          "(.NET 5.0.8; Microsoft Windows 10.0.19043)"
        ],
        "x-ms-client-request-id": "5934b236-29c4-a7e4-3bff-88df34c5baa7",
        "x-ms-date": "Thu, 05 Aug 2021 23:37:30 GMT",
        "x-ms-return-client-request-id": "true",
<<<<<<< HEAD
        "x-ms-version": "2020-12-06"
=======
        "x-ms-version": "2021-02-12"
>>>>>>> 7e782c87
      },
      "RequestBody": null,
      "StatusCode": 202,
      "ResponseHeaders": {
<<<<<<< HEAD
        "Content-Length": "0",
        "Date": "Mon, 26 Apr 2021 22:15:23 GMT",
        "Server": "Windows-Azure-Blob/1.0 Microsoft-HTTPAPI/2.0",
        "x-ms-client-request-id": "6ea363ab-cfcf-5b54-176d-13a13ae6949d",
        "x-ms-request-id": "2b267f24-101e-0055-0de9-3ada3a000000",
        "x-ms-version": "2020-12-06"
=======
        "Date": "Thu, 05 Aug 2021 23:37:30 GMT",
        "Transfer-Encoding": "chunked",
        "x-ms-client-request-id": "5934b236-29c4-a7e4-3bff-88df34c5baa7",
        "x-ms-request-id": "cd993164-a01e-0002-6a52-8aaa54000000",
        "x-ms-version": "2021-02-12"
>>>>>>> 7e782c87
      },
      "ResponseBody": []
    }
  ],
  "Variables": {
    "DateTimeOffsetNow": "2021-08-05T18:37:30.1347191-05:00",
    "RandomSeed": "246781189",
    "Storage_TestConfigDefault": "ProductionTenant\n1ycxscnapbl2prdev19a\nU2FuaXRpemVk\nhttps://1ycxscnapbl2prdev19a.blob.preprod.core.windows.net\nhttps://1ycxscnapbl2prdev19a.file.core.windows.net\nhttps://1ycxscnapbl2prdev19a.queue.core.windows.net\nhttps://1ycxscnapbl2prdev19a.table.core.windows.net\n\n\n\n\nhttps://1ycxscnapbl2prdev19a-secondary.blob.core.windows.net\nhttps://1ycxscnapbl2prdev19a-secondary.file.core.windows.net\nhttps://1ycxscnapbl2prdev19a-secondary.queue.core.windows.net\nhttps://1ycxscnapbl2prdev19a-secondary.table.core.windows.net\n\nSanitized\n\n\nCloud\nBlobEndpoint=https://1ycxscnapbl2prdev19a.blob.preprod.core.windows.net/;QueueEndpoint=https://1ycxscnapbl2prdev19a.queue.core.windows.net/;FileEndpoint=https://1ycxscnapbl2prdev19a.file.core.windows.net/;BlobSecondaryEndpoint=https://1ycxscnapbl2prdev19a-secondary.blob.core.windows.net/;QueueSecondaryEndpoint=https://1ycxscnapbl2prdev19a-secondary.queue.core.windows.net/;FileSecondaryEndpoint=https://1ycxscnapbl2prdev19a-secondary.file.core.windows.net/;AccountName=1ycxscnapbl2prdev19a;AccountKey=Kg==;\nscope-1\n\n"
  }
}<|MERGE_RESOLUTION|>--- conflicted
+++ resolved
@@ -15,25 +15,11 @@
         "x-ms-client-request-id": "a3682854-b83c-73b5-1ec4-658bc921a481",
         "x-ms-date": "Thu, 05 Aug 2021 23:37:30 GMT",
         "x-ms-return-client-request-id": "true",
-<<<<<<< HEAD
-        "x-ms-version": "2020-12-06"
-=======
         "x-ms-version": "2021-02-12"
->>>>>>> 7e782c87
       },
       "RequestBody": null,
       "StatusCode": 201,
       "ResponseHeaders": {
-<<<<<<< HEAD
-        "Content-Length": "0",
-        "Date": "Mon, 26 Apr 2021 22:15:22 GMT",
-        "ETag": "\"0x8D90900C8CBBA5D\"",
-        "Last-Modified": "Mon, 26 Apr 2021 22:15:22 GMT",
-        "Server": "Windows-Azure-Blob/1.0 Microsoft-HTTPAPI/2.0",
-        "x-ms-client-request-id": "cede58c6-e9b9-61f5-7ed7-8336da514e25",
-        "x-ms-request-id": "2b267e19-101e-0055-25e9-3ada3a000000",
-        "x-ms-version": "2020-12-06"
-=======
         "Date": "Thu, 05 Aug 2021 23:37:30 GMT",
         "ETag": "\u00220x8D95869FE1FBEA8\u0022",
         "Last-Modified": "Thu, 05 Aug 2021 23:37:30 GMT",
@@ -41,7 +27,6 @@
         "x-ms-client-request-id": "a3682854-b83c-73b5-1ec4-658bc921a481",
         "x-ms-request-id": "cd99315f-a01e-0002-6852-8aaa54000000",
         "x-ms-version": "2021-02-12"
->>>>>>> 7e782c87
       },
       "ResponseBody": []
     },
@@ -62,11 +47,7 @@
         "x-ms-copy-source": "https://1ycxscnapbl2prdev19a.blob.preprod.core.windows.net/test-container-6273eaed-7653-e9b2-e3c2-d9a0c658dece/test-blob-b55bd9b0-ee07-151d-673c-8801288c3e4d",
         "x-ms-date": "Thu, 05 Aug 2021 23:37:30 GMT",
         "x-ms-return-client-request-id": "true",
-<<<<<<< HEAD
-        "x-ms-version": "2020-12-06"
-=======
         "x-ms-version": "2021-02-12"
->>>>>>> 7e782c87
       },
       "RequestBody": null,
       "StatusCode": 404,
@@ -76,13 +57,8 @@
         "Date": "Thu, 05 Aug 2021 23:37:30 GMT",
         "x-ms-client-request-id": "43331885-06d4-7591-485a-8186ab63a36e",
         "x-ms-error-code": "CannotVerifyCopySource",
-<<<<<<< HEAD
-        "x-ms-request-id": "2b267ec1-101e-0055-36e9-3ada3a000000",
-        "x-ms-version": "2020-12-06"
-=======
         "x-ms-request-id": "cd993163-a01e-0002-6952-8aaa54000000",
         "x-ms-version": "2021-02-12"
->>>>>>> 7e782c87
       },
       "ResponseBody": [
         "\uFEFF\u003C?xml version=\u00221.0\u0022 encoding=\u0022utf-8\u0022?\u003E\u003CError\u003E\u003CCode\u003ECannotVerifyCopySource\u003C/Code\u003E\u003CMessage\u003EThe specified blob does not exist.\n",
@@ -104,29 +80,16 @@
         "x-ms-client-request-id": "5934b236-29c4-a7e4-3bff-88df34c5baa7",
         "x-ms-date": "Thu, 05 Aug 2021 23:37:30 GMT",
         "x-ms-return-client-request-id": "true",
-<<<<<<< HEAD
-        "x-ms-version": "2020-12-06"
-=======
         "x-ms-version": "2021-02-12"
->>>>>>> 7e782c87
       },
       "RequestBody": null,
       "StatusCode": 202,
       "ResponseHeaders": {
-<<<<<<< HEAD
-        "Content-Length": "0",
-        "Date": "Mon, 26 Apr 2021 22:15:23 GMT",
-        "Server": "Windows-Azure-Blob/1.0 Microsoft-HTTPAPI/2.0",
-        "x-ms-client-request-id": "6ea363ab-cfcf-5b54-176d-13a13ae6949d",
-        "x-ms-request-id": "2b267f24-101e-0055-0de9-3ada3a000000",
-        "x-ms-version": "2020-12-06"
-=======
         "Date": "Thu, 05 Aug 2021 23:37:30 GMT",
         "Transfer-Encoding": "chunked",
         "x-ms-client-request-id": "5934b236-29c4-a7e4-3bff-88df34c5baa7",
         "x-ms-request-id": "cd993164-a01e-0002-6a52-8aaa54000000",
         "x-ms-version": "2021-02-12"
->>>>>>> 7e782c87
       },
       "ResponseBody": []
     }
