--- conflicted
+++ resolved
@@ -29,13 +29,8 @@
           "Microsoft-HTTPAPI/2.0"
         ],
         "x-ms-client-request-id": "1c0cb008-737a-9979-ccfa-321f30ab7a1b",
-<<<<<<< HEAD
-        "x-ms-request-id": "d9c548ac-901e-000d-547e-0cbbff000000",
-        "x-ms-version": "2021-04-10"
-=======
         "x-ms-request-id": "d3a3bdf6-d01e-007f-0ed8-c5ea32000000",
-        "x-ms-version": "2021-02-12"
->>>>>>> 49dd1a0e
+        "x-ms-version": "2021-04-10"
       },
       "ResponseBody": []
     },
@@ -74,12 +69,8 @@
         "x-ms-content-crc64": "AAAAAAAAAAA=",
         "x-ms-request-id": "d3a3bdff-d01e-007f-16d8-c5ea32000000",
         "x-ms-request-server-encrypted": "true",
-<<<<<<< HEAD
-        "x-ms-version": "2021-04-10"
-=======
-        "x-ms-version": "2021-02-12",
+        "x-ms-version": "2021-04-10",
         "x-ms-version-id": "2021-10-20T17:31:09.6988675Z"
->>>>>>> 49dd1a0e
       },
       "ResponseBody": []
     },
@@ -252,12 +243,8 @@
         "x-ms-content-crc64": "g5DkozlGEXs=",
         "x-ms-request-id": "d3a3be32-d01e-007f-3ed8-c5ea32000000",
         "x-ms-request-server-encrypted": "true",
-<<<<<<< HEAD
-        "x-ms-version": "2021-04-10"
-=======
-        "x-ms-version": "2021-02-12",
+        "x-ms-version": "2021-04-10",
         "x-ms-version-id": "2021-10-20T17:31:10.1076457Z"
->>>>>>> 49dd1a0e
       },
       "ResponseBody": []
     },
@@ -287,13 +274,8 @@
           "Microsoft-HTTPAPI/2.0"
         ],
         "x-ms-client-request-id": "d85e771a-9cfc-d26f-7e90-b0d3ac9411ec",
-<<<<<<< HEAD
-        "x-ms-request-id": "d9c549a2-901e-000d-347e-0cbbff000000",
-        "x-ms-version": "2021-04-10"
-=======
         "x-ms-request-id": "d3a3be3a-d01e-007f-46d8-c5ea32000000",
-        "x-ms-version": "2021-02-12"
->>>>>>> 49dd1a0e
+        "x-ms-version": "2021-04-10"
       },
       "ResponseBody": []
     }
