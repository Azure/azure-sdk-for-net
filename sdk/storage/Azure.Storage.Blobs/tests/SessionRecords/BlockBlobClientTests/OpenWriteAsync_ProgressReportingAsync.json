--- conflicted
+++ resolved
@@ -12,11 +12,7 @@
         "x-ms-client-request-id": "1c0cb008-737a-9979-ccfa-321f30ab7a1b",
         "x-ms-date": "Fri, 26 Feb 2021 20:34:47 GMT",
         "x-ms-return-client-request-id": "true",
-<<<<<<< HEAD
-        "x-ms-version": "2020-12-06"
-=======
-        "x-ms-version": "2021-02-12"
->>>>>>> 7e782c87
+        "x-ms-version": "2021-02-12"
       },
       "RequestBody": null,
       "StatusCode": 201,
@@ -28,11 +24,7 @@
         "Server": "Windows-Azure-Blob/1.0 Microsoft-HTTPAPI/2.0",
         "x-ms-client-request-id": "1c0cb008-737a-9979-ccfa-321f30ab7a1b",
         "x-ms-request-id": "d9c548ac-901e-000d-547e-0cbbff000000",
-<<<<<<< HEAD
-        "x-ms-version": "2020-12-06"
-=======
-        "x-ms-version": "2021-02-12"
->>>>>>> 7e782c87
+        "x-ms-version": "2021-02-12"
       },
       "ResponseBody": []
     },
@@ -50,11 +42,7 @@
         "x-ms-client-request-id": "0a4d52fd-be92-2f96-5fd7-9c6af4583df2",
         "x-ms-date": "Fri, 26 Feb 2021 20:34:47 GMT",
         "x-ms-return-client-request-id": "true",
-<<<<<<< HEAD
-        "x-ms-version": "2020-12-06"
-=======
-        "x-ms-version": "2021-02-12"
->>>>>>> 7e782c87
+        "x-ms-version": "2021-02-12"
       },
       "RequestBody": [],
       "StatusCode": 201,
@@ -69,11 +57,7 @@
         "x-ms-content-crc64": "AAAAAAAAAAA=",
         "x-ms-request-id": "d9c548c3-901e-000d-697e-0cbbff000000",
         "x-ms-request-server-encrypted": "true",
-<<<<<<< HEAD
-        "x-ms-version": "2020-12-06"
-=======
-        "x-ms-version": "2021-02-12"
->>>>>>> 7e782c87
+        "x-ms-version": "2021-02-12"
       },
       "ResponseBody": []
     },
@@ -89,11 +73,7 @@
         "x-ms-client-request-id": "bb08d615-661c-851f-da69-63bae5557258",
         "x-ms-date": "Fri, 26 Feb 2021 20:34:47 GMT",
         "x-ms-return-client-request-id": "true",
-<<<<<<< HEAD
-        "x-ms-version": "2020-12-06"
-=======
-        "x-ms-version": "2021-02-12"
->>>>>>> 7e782c87
+        "x-ms-version": "2021-02-12"
       },
       "RequestBody": "jn+zbQTdDk6NGRLHiecLWSZC93tbIjY8bNUqLuLps9sLj5Gx+A0WUFovOvS6fKwKQDZoo/pzR2xIdgAus+Bro2Y2u/pVWmEZK6YgK+dCgfAoH+6sgQ/hmEglaIEM6J16w5eNhMCytOXVT3hTUhuEBvUQBZTxvyJXVSOyMPLgDEIJpmhQtP0vdmoI1zGXjUYsoGKL/OMIiAR1Ni6dAITz9EI1SquzNFH44I8q6efwv8fdhZCQVRBfAB5j237OknXlFeLuYUOaeWwQkhxU3p8chHZmwHvzY58y1kmNT1nSKU0ZRNMFAV2EQgwkf8LzCiJ/R1YHaNL68rJDu4v6DSkSPQ==",
       "StatusCode": 201,
@@ -105,11 +85,7 @@
         "x-ms-content-crc64": "mYnkTua9LsM=",
         "x-ms-request-id": "d9c548d3-901e-000d-797e-0cbbff000000",
         "x-ms-request-server-encrypted": "true",
-<<<<<<< HEAD
-        "x-ms-version": "2020-12-06"
-=======
-        "x-ms-version": "2021-02-12"
->>>>>>> 7e782c87
+        "x-ms-version": "2021-02-12"
       },
       "ResponseBody": []
     },
@@ -125,11 +101,7 @@
         "x-ms-client-request-id": "1d5522c8-824f-d3d5-846d-bb3fcdea9291",
         "x-ms-date": "Fri, 26 Feb 2021 20:34:47 GMT",
         "x-ms-return-client-request-id": "true",
-<<<<<<< HEAD
-        "x-ms-version": "2020-12-06"
-=======
-        "x-ms-version": "2021-02-12"
->>>>>>> 7e782c87
+        "x-ms-version": "2021-02-12"
       },
       "RequestBody": "ac46mssXghnifW7P490+yycNCALLwXsfUiHCRdGJNOIRQVgl0Ii0L9PuhlSLIs5lfMDTACEPcqdTG0eqVTxHWEmLvqKEGfqeWdgv3Dsmky9SXMgRtjTBAc6w0bRACtqWpy0L/2Qr4WPFNKZI4JZsLYcYV/hzNaIUyrzT00hGXk/9mDUNGpPLJ3tlS4GNeCE4RKQsKLPhInGL9zWoVw0af9ZXSkdhXxL0TC99DukghlKam4+jGTacHHXDgSNdI89uSsyrNi3Z1+SRONuDZBSHa3DjDbx9d2Wfuy7Snd3vlilgD8MddFAkwcOqEuFaGbhgOxayehYS8NNmC3r+BjkGog==",
       "StatusCode": 201,
@@ -141,11 +113,7 @@
         "x-ms-content-crc64": "8siejzaiwcs=",
         "x-ms-request-id": "d9c548f9-901e-000d-1e7e-0cbbff000000",
         "x-ms-request-server-encrypted": "true",
-<<<<<<< HEAD
-        "x-ms-version": "2020-12-06"
-=======
-        "x-ms-version": "2021-02-12"
->>>>>>> 7e782c87
+        "x-ms-version": "2021-02-12"
       },
       "ResponseBody": []
     },
@@ -161,11 +129,7 @@
         "x-ms-client-request-id": "c3f2384f-54ff-1309-7186-fe444508ffc3",
         "x-ms-date": "Fri, 26 Feb 2021 20:34:47 GMT",
         "x-ms-return-client-request-id": "true",
-<<<<<<< HEAD
-        "x-ms-version": "2020-12-06"
-=======
-        "x-ms-version": "2021-02-12"
->>>>>>> 7e782c87
+        "x-ms-version": "2021-02-12"
       },
       "RequestBody": "obIiVFFq9yC+S/jSZIRFonZxYsc8HBJOH++2aNUluoqkbz+o9mMP0B6Ru8oZHW7hxtiIldc+ZYWf0zVis45KmZBuLvVFnasSYpGoqmBINAGA1KL9nCWzZQm5CCIurB2QRyI6q+95nCksdjJFlrolV58z4d7sTfxru8nri5SI47V0GGM+DYkSBzh50Sbybc9OlLGD+so+pPklzvAljRCUo5J80X1X5kkWIdqmcnzWeE36nPfiBenqNXRpGT+Z7Hkn5C2TdpxR961obdnwmDF9TlaiK/EZsp6pkZwJ7c0KfTRhfo5OQwKxqKRJepcQ+pxC7Mro9sGIDjKP6eT/RwrgXg==",
       "StatusCode": 201,
@@ -177,11 +141,7 @@
         "x-ms-content-crc64": "qwdATZXAREw=",
         "x-ms-request-id": "d9c5491c-901e-000d-3d7e-0cbbff000000",
         "x-ms-request-server-encrypted": "true",
-<<<<<<< HEAD
-        "x-ms-version": "2020-12-06"
-=======
-        "x-ms-version": "2021-02-12"
->>>>>>> 7e782c87
+        "x-ms-version": "2021-02-12"
       },
       "ResponseBody": []
     },
@@ -197,11 +157,7 @@
         "x-ms-client-request-id": "94f014bd-cef8-e791-86b9-5b548d83cd86",
         "x-ms-date": "Fri, 26 Feb 2021 20:34:47 GMT",
         "x-ms-return-client-request-id": "true",
-<<<<<<< HEAD
-        "x-ms-version": "2020-12-06"
-=======
-        "x-ms-version": "2021-02-12"
->>>>>>> 7e782c87
+        "x-ms-version": "2021-02-12"
       },
       "RequestBody": "8KSOGaIuC1TwgkzPNwaZlv/HAAMhhnPZb1y/WR2xYZppG6drbIKfvb6UBj47P/qIUE0AgAncPGkwtapGb7I2PiGxZRxeLSp8J0NEjYA1nTBiNwnQsOCQjd89O7fYWU4MXccdidneKSMjhFnGl6/p+xd55DipZo1AIdg8IPJzo831OC+4FxNXhA3lrSyHyfUwVD+fX3UVYvc53WgBoQkwsOGL0V5/MeMDIl8rw7lhuFfiDMyy00NY39U4fzqrVeIDtfxK+/iWsCJbnD0V6p8+1yQQH5Q8ftydM/KIR7KpWMx9Jw68F7xfS1upVjcGQvQ2+qcWmjZNxzYgrMgGDmlwsg==",
       "StatusCode": 201,
@@ -213,11 +169,7 @@
         "x-ms-content-crc64": "qBBjGJWavbc=",
         "x-ms-request-id": "d9c54945-901e-000d-607e-0cbbff000000",
         "x-ms-request-server-encrypted": "true",
-<<<<<<< HEAD
-        "x-ms-version": "2020-12-06"
-=======
-        "x-ms-version": "2021-02-12"
->>>>>>> 7e782c87
+        "x-ms-version": "2021-02-12"
       },
       "ResponseBody": []
     },
@@ -234,11 +186,7 @@
         "x-ms-client-request-id": "3186b5f6-6a17-73ca-ffc0-beacf0fbadd7",
         "x-ms-date": "Fri, 26 Feb 2021 20:34:47 GMT",
         "x-ms-return-client-request-id": "true",
-<<<<<<< HEAD
-        "x-ms-version": "2020-12-06"
-=======
-        "x-ms-version": "2021-02-12"
->>>>>>> 7e782c87
+        "x-ms-version": "2021-02-12"
       },
       "RequestBody": "﻿<BlockList><Latest>AAEAAAAAAAAAAAAAAAAAAAAAAAAAAAAAAAAAAAAAAAAAAAAAAAAAAAAAAAAAAAAA</Latest><Latest>AAIAAAAAAAAAAAAAAAAAAAAAAAAAAAAAAAAAAAAAAAAAAAAAAAAAAAAAAAAAAAAA</Latest><Latest>AAMAAAAAAAAAAAAAAAAAAAAAAAAAAAAAAAAAAAAAAAAAAAAAAAAAAAAAAAAAAAAA</Latest><Latest>AAQAAAAAAAAAAAAAAAAAAAAAAAAAAAAAAAAAAAAAAAAAAAAAAAAAAAAAAAAAAAAA</Latest></BlockList>",
       "StatusCode": 201,
@@ -252,11 +200,7 @@
         "x-ms-content-crc64": "g5DkozlGEXs=",
         "x-ms-request-id": "d9c5497a-901e-000d-117e-0cbbff000000",
         "x-ms-request-server-encrypted": "true",
-<<<<<<< HEAD
-        "x-ms-version": "2020-12-06"
-=======
-        "x-ms-version": "2021-02-12"
->>>>>>> 7e782c87
+        "x-ms-version": "2021-02-12"
       },
       "ResponseBody": []
     },
@@ -271,11 +215,7 @@
         "x-ms-client-request-id": "d85e771a-9cfc-d26f-7e90-b0d3ac9411ec",
         "x-ms-date": "Fri, 26 Feb 2021 20:34:47 GMT",
         "x-ms-return-client-request-id": "true",
-<<<<<<< HEAD
-        "x-ms-version": "2020-12-06"
-=======
-        "x-ms-version": "2021-02-12"
->>>>>>> 7e782c87
+        "x-ms-version": "2021-02-12"
       },
       "RequestBody": null,
       "StatusCode": 202,
@@ -285,11 +225,7 @@
         "Server": "Windows-Azure-Blob/1.0 Microsoft-HTTPAPI/2.0",
         "x-ms-client-request-id": "d85e771a-9cfc-d26f-7e90-b0d3ac9411ec",
         "x-ms-request-id": "d9c549a2-901e-000d-347e-0cbbff000000",
-<<<<<<< HEAD
-        "x-ms-version": "2020-12-06"
-=======
-        "x-ms-version": "2021-02-12"
->>>>>>> 7e782c87
+        "x-ms-version": "2021-02-12"
       },
       "ResponseBody": []
     }
