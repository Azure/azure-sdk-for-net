﻿{
  "Entries": [
    {
      "RequestUri": "https://seanmcccanary3.blob.core.windows.net/test-container-ba847f0b-1cf8-6bdc-d4c3-c810af21ecee?restype=container",
      "RequestMethod": "PUT",
      "RequestHeaders": {
        "Accept": "application/xml",
        "Authorization": "Sanitized",
        "traceparent": "00-d0bfc6c04776584f9ae0326e4a848880-efe7f1f6a90a6143-00",
        "User-Agent": [
          "azsdk-net-Storage.Blobs/12.9.0-alpha.20210216.1",
          "(.NET 5.0.3; Microsoft Windows 10.0.19042)"
        ],
        "x-ms-blob-public-access": "container",
        "x-ms-client-request-id": "81ecab93-a689-d376-1881-5af134629447",
        "x-ms-date": "Wed, 17 Feb 2021 02:34:20 GMT",
        "x-ms-return-client-request-id": "true",
<<<<<<< HEAD
        "x-ms-version": "2020-12-06"
=======
        "x-ms-version": "2021-02-12"
>>>>>>> 7e782c87
      },
      "RequestBody": null,
      "StatusCode": 201,
      "ResponseHeaders": {
        "Content-Length": "0",
        "Date": "Wed, 17 Feb 2021 02:34:20 GMT",
        "ETag": "\"0x8D8D2EC87E9A7A2\"",
        "Last-Modified": "Wed, 17 Feb 2021 02:34:20 GMT",
        "Server": [
          "Windows-Azure-Blob/1.0",
          "Microsoft-HTTPAPI/2.0"
        ],
        "x-ms-client-request-id": "81ecab93-a689-d376-1881-5af134629447",
        "x-ms-request-id": "4e01f0c7-501e-0064-64d5-042b5a000000",
<<<<<<< HEAD
        "x-ms-version": "2020-12-06"
=======
        "x-ms-version": "2021-02-12"
>>>>>>> 7e782c87
      },
      "ResponseBody": []
    },
    {
      "RequestUri": "https://seanmcccanary3.blob.core.windows.net/test-container-ba847f0b-1cf8-6bdc-d4c3-c810af21ecee?restype=container",
      "RequestMethod": "DELETE",
      "RequestHeaders": {
        "Accept": "application/xml",
        "Authorization": "Sanitized",
        "traceparent": "00-009616c59e0d9b4faf11b29737e9caba-77992bdfaacb904e-00",
        "User-Agent": [
          "azsdk-net-Storage.Blobs/12.9.0-alpha.20210216.1",
          "(.NET 5.0.3; Microsoft Windows 10.0.19042)"
        ],
        "x-ms-client-request-id": "037c23f3-6b34-7b64-1ac1-c449ea085a69",
        "x-ms-date": "Wed, 17 Feb 2021 02:34:20 GMT",
        "x-ms-return-client-request-id": "true",
<<<<<<< HEAD
        "x-ms-version": "2020-12-06"
=======
        "x-ms-version": "2021-02-12"
>>>>>>> 7e782c87
      },
      "RequestBody": null,
      "StatusCode": 202,
      "ResponseHeaders": {
        "Content-Length": "0",
        "Date": "Wed, 17 Feb 2021 02:34:20 GMT",
        "Server": [
          "Windows-Azure-Blob/1.0",
          "Microsoft-HTTPAPI/2.0"
        ],
        "x-ms-client-request-id": "037c23f3-6b34-7b64-1ac1-c449ea085a69",
        "x-ms-request-id": "4e01f0d3-501e-0064-6cd5-042b5a000000",
<<<<<<< HEAD
        "x-ms-version": "2020-12-06"
=======
        "x-ms-version": "2021-02-12"
>>>>>>> 7e782c87
      },
      "ResponseBody": []
    }
  ],
  "Variables": {
    "DateTimeOffsetNow": "2021-02-16T20:34:20.618754-06:00",
    "RandomSeed": "1801766066",
    "Storage_TestConfigDefault": "ProductionTenant\nseanmcccanary3\nU2FuaXRpemVk\nhttps://seanmcccanary3.blob.core.windows.net\nhttps://seanmcccanary3.file.core.windows.net\nhttps://seanmcccanary3.queue.core.windows.net\nhttps://seanmcccanary3.table.core.windows.net\n\n\n\n\nhttps://seanmcccanary3-secondary.blob.core.windows.net\nhttps://seanmcccanary3-secondary.file.core.windows.net\nhttps://seanmcccanary3-secondary.queue.core.windows.net\nhttps://seanmcccanary3-secondary.table.core.windows.net\n\nSanitized\n\n\nCloud\nBlobEndpoint=https://seanmcccanary3.blob.core.windows.net/;QueueEndpoint=https://seanmcccanary3.queue.core.windows.net/;FileEndpoint=https://seanmcccanary3.file.core.windows.net/;BlobSecondaryEndpoint=https://seanmcccanary3-secondary.blob.core.windows.net/;QueueSecondaryEndpoint=https://seanmcccanary3-secondary.queue.core.windows.net/;FileSecondaryEndpoint=https://seanmcccanary3-secondary.file.core.windows.net/;AccountName=seanmcccanary3;AccountKey=Kg==;\nseanscope1\n\n"
  }
}<|MERGE_RESOLUTION|>--- conflicted
+++ resolved
@@ -15,11 +15,7 @@
         "x-ms-client-request-id": "81ecab93-a689-d376-1881-5af134629447",
         "x-ms-date": "Wed, 17 Feb 2021 02:34:20 GMT",
         "x-ms-return-client-request-id": "true",
-<<<<<<< HEAD
-        "x-ms-version": "2020-12-06"
-=======
         "x-ms-version": "2021-02-12"
->>>>>>> 7e782c87
       },
       "RequestBody": null,
       "StatusCode": 201,
@@ -34,11 +30,7 @@
         ],
         "x-ms-client-request-id": "81ecab93-a689-d376-1881-5af134629447",
         "x-ms-request-id": "4e01f0c7-501e-0064-64d5-042b5a000000",
-<<<<<<< HEAD
-        "x-ms-version": "2020-12-06"
-=======
         "x-ms-version": "2021-02-12"
->>>>>>> 7e782c87
       },
       "ResponseBody": []
     },
@@ -56,11 +48,7 @@
         "x-ms-client-request-id": "037c23f3-6b34-7b64-1ac1-c449ea085a69",
         "x-ms-date": "Wed, 17 Feb 2021 02:34:20 GMT",
         "x-ms-return-client-request-id": "true",
-<<<<<<< HEAD
-        "x-ms-version": "2020-12-06"
-=======
         "x-ms-version": "2021-02-12"
->>>>>>> 7e782c87
       },
       "RequestBody": null,
       "StatusCode": 202,
@@ -73,11 +61,7 @@
         ],
         "x-ms-client-request-id": "037c23f3-6b34-7b64-1ac1-c449ea085a69",
         "x-ms-request-id": "4e01f0d3-501e-0064-6cd5-042b5a000000",
-<<<<<<< HEAD
-        "x-ms-version": "2020-12-06"
-=======
         "x-ms-version": "2021-02-12"
->>>>>>> 7e782c87
       },
       "ResponseBody": []
     }
