{
  "Entries": [
    {
      "RequestUri": "http://kasobolcanarytest2.blob.core.windows.net/test-container-dbe67df6-db80-5f5e-e257-5b93de9c39e7?restype=container",
      "RequestMethod": "PUT",
      "RequestHeaders": {
        "Authorization": "Sanitized",
        "traceparent": "00-1ed910faffb6824bae1540b71d74ce52-64eed84a2cd7aa4b-00",
        "User-Agent": [
          "azsdk-net-Storage.Blobs/12.8.0-alpha.20201210.1",
          "(.NET Framework 4.8.4250.0; Microsoft Windows 10.0.19042 )"
        ],
        "x-ms-blob-public-access": "container",
        "x-ms-client-request-id": "5cdc0e11-dfa4-9242-4859-fe27b8654e41",
        "x-ms-date": "Thu, 10 Dec 2020 21:45:09 GMT",
        "x-ms-return-client-request-id": "true",
        "x-ms-version": "2020-06-12"
      },
      "RequestBody": null,
      "StatusCode": 201,
      "ResponseHeaders": {
        "Content-Length": "0",
        "Date": "Thu, 10 Dec 2020 21:45:09 GMT",
        "ETag": "\u00220x8D89D54DDD4915D\u0022",
        "Last-Modified": "Thu, 10 Dec 2020 21:45:09 GMT",
        "Server": [
          "Windows-Azure-Blob/1.0",
          "Microsoft-HTTPAPI/2.0"
        ],
        "x-ms-client-request-id": "5cdc0e11-dfa4-9242-4859-fe27b8654e41",
<<<<<<< HEAD
        "x-ms-request-id": "c7d318e7-f01e-000f-44de-b9acae000000",
        "x-ms-version": "2020-06-12"
=======
        "x-ms-request-id": "180b36f6-c01e-007b-5b3d-cfb4bd000000",
        "x-ms-version": "2020-04-08"
>>>>>>> d733bee6
      },
      "ResponseBody": []
    },
    {
      "RequestUri": "http://kasobolcanarytest2.blob.core.windows.net/test-container-dbe67df6-db80-5f5e-e257-5b93de9c39e7/test-blob-d0826885-ddbf-9242-b75f-55d729b9fef1",
      "RequestMethod": "PUT",
      "RequestHeaders": {
        "Authorization": "Sanitized",
        "Content-Length": "0",
        "traceparent": "00-f46e3f8e68dead4089c76d001c0de335-d62c96c1c9aaa34f-00",
        "User-Agent": [
          "azsdk-net-Storage.Blobs/12.8.0-alpha.20201210.1",
          "(.NET Framework 4.8.4250.0; Microsoft Windows 10.0.19042 )"
        ],
        "x-ms-blob-type": "BlockBlob",
        "x-ms-client-request-id": "4fa22e6f-7ee3-3f81-ba6f-392e06f4a6e2",
        "x-ms-date": "Thu, 10 Dec 2020 21:45:09 GMT",
        "x-ms-return-client-request-id": "true",
        "x-ms-version": "2020-06-12"
      },
      "RequestBody": [],
      "StatusCode": 201,
      "ResponseHeaders": {
        "Content-Length": "0",
        "Content-MD5": "1B2M2Y8AsgTpgAmY7PhCfg==",
        "Date": "Thu, 10 Dec 2020 21:45:09 GMT",
        "ETag": "\u00220x8D89D54DDE37EDB\u0022",
        "Last-Modified": "Thu, 10 Dec 2020 21:45:09 GMT",
        "Server": [
          "Windows-Azure-Blob/1.0",
          "Microsoft-HTTPAPI/2.0"
        ],
        "x-ms-client-request-id": "4fa22e6f-7ee3-3f81-ba6f-392e06f4a6e2",
        "x-ms-content-crc64": "AAAAAAAAAAA=",
        "x-ms-request-id": "180b36fa-c01e-007b-5d3d-cfb4bd000000",
        "x-ms-request-server-encrypted": "true",
<<<<<<< HEAD
        "x-ms-version": "2020-06-12",
        "x-ms-version-id": "2020-11-13T16:58:00.3029899Z"
=======
        "x-ms-version": "2020-04-08",
        "x-ms-version-id": "2020-12-10T21:45:09.8422768Z"
>>>>>>> d733bee6
      },
      "ResponseBody": []
    },
    {
      "RequestUri": "http://kasobolcanarytest2.blob.core.windows.net/test-container-dbe67df6-db80-5f5e-e257-5b93de9c39e7/test-blob-d0826885-ddbf-9242-b75f-55d729b9fef1?comp=lease",
      "RequestMethod": "PUT",
      "RequestHeaders": {
        "Authorization": "Sanitized",
        "traceparent": "00-a6e6ec751af02f428d661a0d7e4c1039-3f47813cc5408d49-00",
        "User-Agent": [
          "azsdk-net-Storage.Blobs/12.8.0-alpha.20201210.1",
          "(.NET Framework 4.8.4250.0; Microsoft Windows 10.0.19042 )"
        ],
        "x-ms-client-request-id": "c946dd67-73ee-fe4d-6efe-4c15f1cf22ed",
        "x-ms-date": "Thu, 10 Dec 2020 21:45:09 GMT",
        "x-ms-lease-action": "acquire",
        "x-ms-lease-duration": "60",
        "x-ms-proposed-lease-id": "36d1922f-71e6-a3c0-03cd-8db21dcc37f6",
        "x-ms-return-client-request-id": "true",
        "x-ms-version": "2020-06-12"
      },
      "RequestBody": null,
      "StatusCode": 201,
      "ResponseHeaders": {
        "Content-Length": "0",
        "Date": "Thu, 10 Dec 2020 21:45:09 GMT",
        "ETag": "\u00220x8D89D54DDE37EDB\u0022",
        "Last-Modified": "Thu, 10 Dec 2020 21:45:09 GMT",
        "Server": [
          "Windows-Azure-Blob/1.0",
          "Microsoft-HTTPAPI/2.0"
        ],
        "x-ms-client-request-id": "c946dd67-73ee-fe4d-6efe-4c15f1cf22ed",
        "x-ms-lease-id": "36d1922f-71e6-a3c0-03cd-8db21dcc37f6",
<<<<<<< HEAD
        "x-ms-request-id": "c7d3190b-f01e-000f-58de-b9acae000000",
        "x-ms-version": "2020-06-12"
=======
        "x-ms-request-id": "180b3702-c01e-007b-653d-cfb4bd000000",
        "x-ms-version": "2020-04-08"
>>>>>>> d733bee6
      },
      "ResponseBody": []
    },
    {
      "RequestUri": "http://kasobolcanarytest2.blob.core.windows.net/test-container-dbe67df6-db80-5f5e-e257-5b93de9c39e7/test-blob-f002fd1d-5c8d-cfcb-9c2e-8481e814e9d0",
      "RequestMethod": "PUT",
      "RequestHeaders": {
        "Authorization": "Sanitized",
        "Content-Length": "1024",
        "traceparent": "00-e6b731ce7bedb74f973efd60b6f221f0-c615dee614511843-00",
        "User-Agent": [
          "azsdk-net-Storage.Blobs/12.8.0-alpha.20201210.1",
          "(.NET Framework 4.8.4250.0; Microsoft Windows 10.0.19042 )"
        ],
        "x-ms-blob-type": "BlockBlob",
        "x-ms-client-request-id": "e10215f2-ae36-0668-cfda-110729027138",
        "x-ms-date": "Thu, 10 Dec 2020 21:45:10 GMT",
        "x-ms-return-client-request-id": "true",
        "x-ms-version": "2020-06-12"
      },
      "RequestBody": "OEJ55o2ry4CDoAb5sx/7yx8/Sj\u002BGbQdA02iLGWL5P1/K0GhlvsjAuxLFRU5tU0tOAoH2soXiZ8o6OBIlH7EeimCmLuO3lQ1Xfo4twCi5038cPBbhA43a52idKoW1m5xgp7rtxiVol21znjP2taaigWWSCOKaPYfTy0Z6GmqIoeLyzBltzAxas6WpbWRa4zLB\u002BqkgI5O5xmozGvre7n0C6/xRBOiNNLRYN1Q98M8jeegUuR/BZ35POQavOrIRfMUop4JnCN9JM8b0x\u002Bs\u002Be9WaD6ESyTVdQYN\u002BAcvh3voCRruPFElMu3AIyoVZzKCTEb0xFCoR/7KQymb/6QcUaFXL8YEvrmeMTlMwCv\u002BvBHTj6u8OsMrP8UcI/kniTdJo9GIvjdoeY2JVpcbW4PSz4MbxG/4XBriL/AA5Jq8dqQCBxxacgHeZxIaNuAoE\u002BBFSVR6D8TLUUe2qpJHa5T2yOPvFVRjeFmBOV1d3ik6thgPv5tGRmbjOrXYo8tvmv99J2n8PPqL4dD69NJnaXMef/B2N6/5rIZ9C96ihtiSEaJh3LrDOnUhg9nKT02Qf81CviPW9WNTg3rjgzEb6Vr0aOcsAYi4W0F7VLfSL1006IwRX8i0uxhDEllD37tEBZp\u002B0eZqYHpAimLeX6CvfVQZrpahComSQ63K7PMvdH\u002BKN08dV1l6zoQVzNVp2l93l5EFJi0kov8M7JI0n3eHERHjVCRRjin6nuAOjzm0JGlSU1VeKk5SZZBQDGbLQi8Mjr/DhoI3JgVrDotNFhfBWMQo4kgiJOrDkPKQAYHDL1i0/fx99KHnHy1P9xvHAU98jrOenl/i7mXU//WToyCHp98umBQXR2QmRcca0jHO/I\u002BjE3bOJJD40hOWqPSsV3gMyE84mGk7aUdPeFiYyBg0BgNl7JOttYNOMcYAfJ5vee5PDgnikmAia6ovgqg0YAn7YqL1RmroYxbP7mqnNuio4AJuSboSVXOfQ4TlfjLXFc28CR3/djOHZqrzFqf5fzC9hp6pyhpP6QkvWgLmAuDj9NiY5y3OrW3O5ucTH0LPpcRQJ/uULUu3cCAQzBgsoWPGEx3LXJgG8tUw2uczPMnKY7Q\u002BkdrpT8eM5XcJueFRnkWDSQghBEUoSTUiY1JkgDNWSmxn8g\u002BI3MNWOnsk/Tj34zyds/O9pV9zEkSlxuh1KGFDs2907aw1\u002BmhIysnOB0/8KoAVxtA/lKEM9N/K4xXa4RIV4UnJgvGQa7mHdNqVoQr0pZxoY2GRABrKZ/TMbxdWbem3tCYGNqeOgV8WtCPKe1PU0j15cn2sgOEu/x74w/ymMQrw3ezk8nL02d4Gekv7A\u002Bik\u002B5zZ2P9oBzdA1zeIkcFecIcY2Zw==",
      "StatusCode": 201,
      "ResponseHeaders": {
        "Content-Length": "0",
        "Content-MD5": "5KC5ICpWiynnPY7YQkK3ug==",
        "Date": "Thu, 10 Dec 2020 21:45:09 GMT",
        "ETag": "\u00220x8D89D54DE0C949F\u0022",
        "Last-Modified": "Thu, 10 Dec 2020 21:45:10 GMT",
        "Server": [
          "Windows-Azure-Blob/1.0",
          "Microsoft-HTTPAPI/2.0"
        ],
        "x-ms-client-request-id": "e10215f2-ae36-0668-cfda-110729027138",
        "x-ms-content-crc64": "x\u002BuMn/35Qig=",
        "x-ms-request-id": "180b3707-c01e-007b-693d-cfb4bd000000",
        "x-ms-request-server-encrypted": "true",
<<<<<<< HEAD
        "x-ms-version": "2020-06-12",
        "x-ms-version-id": "2020-11-13T16:58:00.4150701Z"
=======
        "x-ms-version": "2020-04-08",
        "x-ms-version-id": "2020-12-10T21:45:10.1105311Z"
>>>>>>> d733bee6
      },
      "ResponseBody": []
    },
    {
      "RequestUri": "http://kasobolcanarytest2.blob.core.windows.net/test-container-dbe67df6-db80-5f5e-e257-5b93de9c39e7/test-blob-d0826885-ddbf-9242-b75f-55d729b9fef1",
      "RequestMethod": "PUT",
      "RequestHeaders": {
        "Authorization": "Sanitized",
        "Content-Length": "0",
        "traceparent": "00-9464d0727ce1324eaa11e1bebc3f70c0-278331de7aa65c42-00",
        "User-Agent": [
          "azsdk-net-Storage.Blobs/12.8.0-alpha.20201210.1",
          "(.NET Framework 4.8.4250.0; Microsoft Windows 10.0.19042 )"
        ],
        "x-ms-blob-type": "BlockBlob",
        "x-ms-client-request-id": "0ba93f7d-54c3-ab31-53f1-23c61420c07f",
        "x-ms-copy-source": "http://kasobolcanarytest2.blob.core.windows.net/test-container-dbe67df6-db80-5f5e-e257-5b93de9c39e7/test-blob-f002fd1d-5c8d-cfcb-9c2e-8481e814e9d0",
        "x-ms-date": "Thu, 10 Dec 2020 21:45:10 GMT",
        "x-ms-lease-id": "36d1922f-71e6-a3c0-03cd-8db21dcc37f6",
        "x-ms-return-client-request-id": "true",
        "x-ms-version": "2020-06-12"
      },
      "RequestBody": null,
      "StatusCode": 201,
      "ResponseHeaders": {
        "Content-Length": "0",
        "Date": "Thu, 10 Dec 2020 21:45:09 GMT",
        "ETag": "\u00220x8D89D54DE2552B9\u0022",
        "Last-Modified": "Thu, 10 Dec 2020 21:45:10 GMT",
        "Server": [
          "Windows-Azure-Blob/1.0",
          "Microsoft-HTTPAPI/2.0"
        ],
        "x-ms-client-request-id": "0ba93f7d-54c3-ab31-53f1-23c61420c07f",
        "x-ms-content-crc64": "x\u002BuMn/35Qig=",
        "x-ms-request-id": "180b371c-c01e-007b-783d-cfb4bd000000",
        "x-ms-request-server-encrypted": "true",
<<<<<<< HEAD
        "x-ms-version": "2020-06-12",
        "x-ms-version-id": "2020-11-13T16:58:00.5951969Z"
=======
        "x-ms-version": "2020-04-08",
        "x-ms-version-id": "2020-12-10T21:45:10.2736841Z"
>>>>>>> d733bee6
      },
      "ResponseBody": []
    },
    {
      "RequestUri": "http://kasobolcanarytest2.blob.core.windows.net/test-container-dbe67df6-db80-5f5e-e257-5b93de9c39e7/test-blob-d0826885-ddbf-9242-b75f-55d729b9fef1",
      "RequestMethod": "GET",
      "RequestHeaders": {
        "Authorization": "Sanitized",
        "traceparent": "00-9509998c2f774048a920fb95be3ae6a3-491b9c3a92830145-00",
        "User-Agent": [
          "azsdk-net-Storage.Blobs/12.8.0-alpha.20201210.1",
          "(.NET Framework 4.8.4250.0; Microsoft Windows 10.0.19042 )"
        ],
        "x-ms-client-request-id": "ea8981c5-6558-3574-6125-2ffd200e0591",
        "x-ms-date": "Thu, 10 Dec 2020 21:45:10 GMT",
        "x-ms-return-client-request-id": "true",
        "x-ms-version": "2020-06-12"
      },
      "RequestBody": null,
      "StatusCode": 200,
      "ResponseHeaders": {
        "Accept-Ranges": "bytes",
        "Content-Length": "1024",
        "Content-MD5": "5KC5ICpWiynnPY7YQkK3ug==",
        "Content-Type": "application/octet-stream",
        "Date": "Thu, 10 Dec 2020 21:45:10 GMT",
        "ETag": "\u00220x8D89D54DE2552B9\u0022",
        "Last-Modified": "Thu, 10 Dec 2020 21:45:10 GMT",
        "Server": [
          "Windows-Azure-Blob/1.0",
          "Microsoft-HTTPAPI/2.0"
        ],
        "x-ms-blob-type": "BlockBlob",
        "x-ms-client-request-id": "ea8981c5-6558-3574-6125-2ffd200e0591",
        "x-ms-creation-time": "Thu, 10 Dec 2020 21:45:10 GMT",
        "x-ms-is-current-version": "true",
        "x-ms-lease-duration": "fixed",
        "x-ms-lease-state": "leased",
        "x-ms-lease-status": "locked",
        "x-ms-request-id": "180b3735-c01e-007b-0b3d-cfb4bd000000",
        "x-ms-server-encrypted": "true",
<<<<<<< HEAD
        "x-ms-version": "2020-06-12",
        "x-ms-version-id": "2020-11-13T16:58:00.5951969Z"
=======
        "x-ms-version": "2020-04-08",
        "x-ms-version-id": "2020-12-10T21:45:10.2736841Z"
>>>>>>> d733bee6
      },
      "ResponseBody": "OEJ55o2ry4CDoAb5sx/7yx8/Sj\u002BGbQdA02iLGWL5P1/K0GhlvsjAuxLFRU5tU0tOAoH2soXiZ8o6OBIlH7EeimCmLuO3lQ1Xfo4twCi5038cPBbhA43a52idKoW1m5xgp7rtxiVol21znjP2taaigWWSCOKaPYfTy0Z6GmqIoeLyzBltzAxas6WpbWRa4zLB\u002BqkgI5O5xmozGvre7n0C6/xRBOiNNLRYN1Q98M8jeegUuR/BZ35POQavOrIRfMUop4JnCN9JM8b0x\u002Bs\u002Be9WaD6ESyTVdQYN\u002BAcvh3voCRruPFElMu3AIyoVZzKCTEb0xFCoR/7KQymb/6QcUaFXL8YEvrmeMTlMwCv\u002BvBHTj6u8OsMrP8UcI/kniTdJo9GIvjdoeY2JVpcbW4PSz4MbxG/4XBriL/AA5Jq8dqQCBxxacgHeZxIaNuAoE\u002BBFSVR6D8TLUUe2qpJHa5T2yOPvFVRjeFmBOV1d3ik6thgPv5tGRmbjOrXYo8tvmv99J2n8PPqL4dD69NJnaXMef/B2N6/5rIZ9C96ihtiSEaJh3LrDOnUhg9nKT02Qf81CviPW9WNTg3rjgzEb6Vr0aOcsAYi4W0F7VLfSL1006IwRX8i0uxhDEllD37tEBZp\u002B0eZqYHpAimLeX6CvfVQZrpahComSQ63K7PMvdH\u002BKN08dV1l6zoQVzNVp2l93l5EFJi0kov8M7JI0n3eHERHjVCRRjin6nuAOjzm0JGlSU1VeKk5SZZBQDGbLQi8Mjr/DhoI3JgVrDotNFhfBWMQo4kgiJOrDkPKQAYHDL1i0/fx99KHnHy1P9xvHAU98jrOenl/i7mXU//WToyCHp98umBQXR2QmRcca0jHO/I\u002BjE3bOJJD40hOWqPSsV3gMyE84mGk7aUdPeFiYyBg0BgNl7JOttYNOMcYAfJ5vee5PDgnikmAia6ovgqg0YAn7YqL1RmroYxbP7mqnNuio4AJuSboSVXOfQ4TlfjLXFc28CR3/djOHZqrzFqf5fzC9hp6pyhpP6QkvWgLmAuDj9NiY5y3OrW3O5ucTH0LPpcRQJ/uULUu3cCAQzBgsoWPGEx3LXJgG8tUw2uczPMnKY7Q\u002BkdrpT8eM5XcJueFRnkWDSQghBEUoSTUiY1JkgDNWSmxn8g\u002BI3MNWOnsk/Tj34zyds/O9pV9zEkSlxuh1KGFDs2907aw1\u002BmhIysnOB0/8KoAVxtA/lKEM9N/K4xXa4RIV4UnJgvGQa7mHdNqVoQr0pZxoY2GRABrKZ/TMbxdWbem3tCYGNqeOgV8WtCPKe1PU0j15cn2sgOEu/x74w/ymMQrw3ezk8nL02d4Gekv7A\u002Bik\u002B5zZ2P9oBzdA1zeIkcFecIcY2Zw=="
    },
    {
      "RequestUri": "http://kasobolcanarytest2.blob.core.windows.net/test-container-dbe67df6-db80-5f5e-e257-5b93de9c39e7?restype=container",
      "RequestMethod": "DELETE",
      "RequestHeaders": {
        "Authorization": "Sanitized",
        "traceparent": "00-31b3d3b2b3ce56469f71404bbbbcd954-65f930b65bfa8748-00",
        "User-Agent": [
          "azsdk-net-Storage.Blobs/12.8.0-alpha.20201210.1",
          "(.NET Framework 4.8.4250.0; Microsoft Windows 10.0.19042 )"
        ],
        "x-ms-client-request-id": "920022d4-d697-cf27-9f3e-d89f402b8e31",
        "x-ms-date": "Thu, 10 Dec 2020 21:45:10 GMT",
        "x-ms-return-client-request-id": "true",
        "x-ms-version": "2020-06-12"
      },
      "RequestBody": null,
      "StatusCode": 202,
      "ResponseHeaders": {
        "Content-Length": "0",
        "Date": "Thu, 10 Dec 2020 21:45:10 GMT",
        "Server": [
          "Windows-Azure-Blob/1.0",
          "Microsoft-HTTPAPI/2.0"
        ],
        "x-ms-client-request-id": "920022d4-d697-cf27-9f3e-d89f402b8e31",
<<<<<<< HEAD
        "x-ms-request-id": "c7d31952-f01e-000f-1bde-b9acae000000",
        "x-ms-version": "2020-06-12"
=======
        "x-ms-request-id": "180b373f-c01e-007b-143d-cfb4bd000000",
        "x-ms-version": "2020-04-08"
>>>>>>> d733bee6
      },
      "ResponseBody": []
    }
  ],
  "Variables": {
    "RandomSeed": "1811778684",
    "Storage_TestConfigDefault": "ProductionTenant\nkasobolcanarytest2\nU2FuaXRpemVk\nhttp://kasobolcanarytest2.blob.core.windows.net\nhttp://kasobolcanarytest2.file.core.windows.net\nhttp://kasobolcanarytest2.queue.core.windows.net\nhttp://kasobolcanarytest2.table.core.windows.net\n\n\n\n\nhttp://kasobolcanarytest2-secondary.blob.core.windows.net\nhttp://kasobolcanarytest2-secondary.file.core.windows.net\nhttp://kasobolcanarytest2-secondary.queue.core.windows.net\nhttp://kasobolcanarytest2-secondary.table.core.windows.net\n\nSanitized\n\n\nCloud\nBlobEndpoint=http://kasobolcanarytest2.blob.core.windows.net/;QueueEndpoint=http://kasobolcanarytest2.queue.core.windows.net/;FileEndpoint=http://kasobolcanarytest2.file.core.windows.net/;BlobSecondaryEndpoint=http://kasobolcanarytest2-secondary.blob.core.windows.net/;QueueSecondaryEndpoint=http://kasobolcanarytest2-secondary.queue.core.windows.net/;FileSecondaryEndpoint=http://kasobolcanarytest2-secondary.file.core.windows.net/;AccountName=kasobolcanarytest2;AccountKey=Kg==;\nencryptionScope"
  }
}<|MERGE_RESOLUTION|>--- conflicted
+++ resolved
@@ -14,7 +14,7 @@
         "x-ms-client-request-id": "5cdc0e11-dfa4-9242-4859-fe27b8654e41",
         "x-ms-date": "Thu, 10 Dec 2020 21:45:09 GMT",
         "x-ms-return-client-request-id": "true",
-        "x-ms-version": "2020-06-12"
+        "x-ms-version": "2020-04-08"
       },
       "RequestBody": null,
       "StatusCode": 201,
@@ -28,13 +28,8 @@
           "Microsoft-HTTPAPI/2.0"
         ],
         "x-ms-client-request-id": "5cdc0e11-dfa4-9242-4859-fe27b8654e41",
-<<<<<<< HEAD
-        "x-ms-request-id": "c7d318e7-f01e-000f-44de-b9acae000000",
-        "x-ms-version": "2020-06-12"
-=======
         "x-ms-request-id": "180b36f6-c01e-007b-5b3d-cfb4bd000000",
         "x-ms-version": "2020-04-08"
->>>>>>> d733bee6
       },
       "ResponseBody": []
     },
@@ -53,7 +48,7 @@
         "x-ms-client-request-id": "4fa22e6f-7ee3-3f81-ba6f-392e06f4a6e2",
         "x-ms-date": "Thu, 10 Dec 2020 21:45:09 GMT",
         "x-ms-return-client-request-id": "true",
-        "x-ms-version": "2020-06-12"
+        "x-ms-version": "2020-04-08"
       },
       "RequestBody": [],
       "StatusCode": 201,
@@ -71,13 +66,8 @@
         "x-ms-content-crc64": "AAAAAAAAAAA=",
         "x-ms-request-id": "180b36fa-c01e-007b-5d3d-cfb4bd000000",
         "x-ms-request-server-encrypted": "true",
-<<<<<<< HEAD
-        "x-ms-version": "2020-06-12",
-        "x-ms-version-id": "2020-11-13T16:58:00.3029899Z"
-=======
         "x-ms-version": "2020-04-08",
         "x-ms-version-id": "2020-12-10T21:45:09.8422768Z"
->>>>>>> d733bee6
       },
       "ResponseBody": []
     },
@@ -97,7 +87,7 @@
         "x-ms-lease-duration": "60",
         "x-ms-proposed-lease-id": "36d1922f-71e6-a3c0-03cd-8db21dcc37f6",
         "x-ms-return-client-request-id": "true",
-        "x-ms-version": "2020-06-12"
+        "x-ms-version": "2020-04-08"
       },
       "RequestBody": null,
       "StatusCode": 201,
@@ -112,13 +102,8 @@
         ],
         "x-ms-client-request-id": "c946dd67-73ee-fe4d-6efe-4c15f1cf22ed",
         "x-ms-lease-id": "36d1922f-71e6-a3c0-03cd-8db21dcc37f6",
-<<<<<<< HEAD
-        "x-ms-request-id": "c7d3190b-f01e-000f-58de-b9acae000000",
-        "x-ms-version": "2020-06-12"
-=======
         "x-ms-request-id": "180b3702-c01e-007b-653d-cfb4bd000000",
         "x-ms-version": "2020-04-08"
->>>>>>> d733bee6
       },
       "ResponseBody": []
     },
@@ -137,7 +122,7 @@
         "x-ms-client-request-id": "e10215f2-ae36-0668-cfda-110729027138",
         "x-ms-date": "Thu, 10 Dec 2020 21:45:10 GMT",
         "x-ms-return-client-request-id": "true",
-        "x-ms-version": "2020-06-12"
+        "x-ms-version": "2020-04-08"
       },
       "RequestBody": "OEJ55o2ry4CDoAb5sx/7yx8/Sj\u002BGbQdA02iLGWL5P1/K0GhlvsjAuxLFRU5tU0tOAoH2soXiZ8o6OBIlH7EeimCmLuO3lQ1Xfo4twCi5038cPBbhA43a52idKoW1m5xgp7rtxiVol21znjP2taaigWWSCOKaPYfTy0Z6GmqIoeLyzBltzAxas6WpbWRa4zLB\u002BqkgI5O5xmozGvre7n0C6/xRBOiNNLRYN1Q98M8jeegUuR/BZ35POQavOrIRfMUop4JnCN9JM8b0x\u002Bs\u002Be9WaD6ESyTVdQYN\u002BAcvh3voCRruPFElMu3AIyoVZzKCTEb0xFCoR/7KQymb/6QcUaFXL8YEvrmeMTlMwCv\u002BvBHTj6u8OsMrP8UcI/kniTdJo9GIvjdoeY2JVpcbW4PSz4MbxG/4XBriL/AA5Jq8dqQCBxxacgHeZxIaNuAoE\u002BBFSVR6D8TLUUe2qpJHa5T2yOPvFVRjeFmBOV1d3ik6thgPv5tGRmbjOrXYo8tvmv99J2n8PPqL4dD69NJnaXMef/B2N6/5rIZ9C96ihtiSEaJh3LrDOnUhg9nKT02Qf81CviPW9WNTg3rjgzEb6Vr0aOcsAYi4W0F7VLfSL1006IwRX8i0uxhDEllD37tEBZp\u002B0eZqYHpAimLeX6CvfVQZrpahComSQ63K7PMvdH\u002BKN08dV1l6zoQVzNVp2l93l5EFJi0kov8M7JI0n3eHERHjVCRRjin6nuAOjzm0JGlSU1VeKk5SZZBQDGbLQi8Mjr/DhoI3JgVrDotNFhfBWMQo4kgiJOrDkPKQAYHDL1i0/fx99KHnHy1P9xvHAU98jrOenl/i7mXU//WToyCHp98umBQXR2QmRcca0jHO/I\u002BjE3bOJJD40hOWqPSsV3gMyE84mGk7aUdPeFiYyBg0BgNl7JOttYNOMcYAfJ5vee5PDgnikmAia6ovgqg0YAn7YqL1RmroYxbP7mqnNuio4AJuSboSVXOfQ4TlfjLXFc28CR3/djOHZqrzFqf5fzC9hp6pyhpP6QkvWgLmAuDj9NiY5y3OrW3O5ucTH0LPpcRQJ/uULUu3cCAQzBgsoWPGEx3LXJgG8tUw2uczPMnKY7Q\u002BkdrpT8eM5XcJueFRnkWDSQghBEUoSTUiY1JkgDNWSmxn8g\u002BI3MNWOnsk/Tj34zyds/O9pV9zEkSlxuh1KGFDs2907aw1\u002BmhIysnOB0/8KoAVxtA/lKEM9N/K4xXa4RIV4UnJgvGQa7mHdNqVoQr0pZxoY2GRABrKZ/TMbxdWbem3tCYGNqeOgV8WtCPKe1PU0j15cn2sgOEu/x74w/ymMQrw3ezk8nL02d4Gekv7A\u002Bik\u002B5zZ2P9oBzdA1zeIkcFecIcY2Zw==",
       "StatusCode": 201,
@@ -155,13 +140,8 @@
         "x-ms-content-crc64": "x\u002BuMn/35Qig=",
         "x-ms-request-id": "180b3707-c01e-007b-693d-cfb4bd000000",
         "x-ms-request-server-encrypted": "true",
-<<<<<<< HEAD
-        "x-ms-version": "2020-06-12",
-        "x-ms-version-id": "2020-11-13T16:58:00.4150701Z"
-=======
         "x-ms-version": "2020-04-08",
         "x-ms-version-id": "2020-12-10T21:45:10.1105311Z"
->>>>>>> d733bee6
       },
       "ResponseBody": []
     },
@@ -182,7 +162,7 @@
         "x-ms-date": "Thu, 10 Dec 2020 21:45:10 GMT",
         "x-ms-lease-id": "36d1922f-71e6-a3c0-03cd-8db21dcc37f6",
         "x-ms-return-client-request-id": "true",
-        "x-ms-version": "2020-06-12"
+        "x-ms-version": "2020-04-08"
       },
       "RequestBody": null,
       "StatusCode": 201,
@@ -199,13 +179,8 @@
         "x-ms-content-crc64": "x\u002BuMn/35Qig=",
         "x-ms-request-id": "180b371c-c01e-007b-783d-cfb4bd000000",
         "x-ms-request-server-encrypted": "true",
-<<<<<<< HEAD
-        "x-ms-version": "2020-06-12",
-        "x-ms-version-id": "2020-11-13T16:58:00.5951969Z"
-=======
         "x-ms-version": "2020-04-08",
         "x-ms-version-id": "2020-12-10T21:45:10.2736841Z"
->>>>>>> d733bee6
       },
       "ResponseBody": []
     },
@@ -222,7 +197,7 @@
         "x-ms-client-request-id": "ea8981c5-6558-3574-6125-2ffd200e0591",
         "x-ms-date": "Thu, 10 Dec 2020 21:45:10 GMT",
         "x-ms-return-client-request-id": "true",
-        "x-ms-version": "2020-06-12"
+        "x-ms-version": "2020-04-08"
       },
       "RequestBody": null,
       "StatusCode": 200,
@@ -247,13 +222,8 @@
         "x-ms-lease-status": "locked",
         "x-ms-request-id": "180b3735-c01e-007b-0b3d-cfb4bd000000",
         "x-ms-server-encrypted": "true",
-<<<<<<< HEAD
-        "x-ms-version": "2020-06-12",
-        "x-ms-version-id": "2020-11-13T16:58:00.5951969Z"
-=======
         "x-ms-version": "2020-04-08",
         "x-ms-version-id": "2020-12-10T21:45:10.2736841Z"
->>>>>>> d733bee6
       },
       "ResponseBody": "OEJ55o2ry4CDoAb5sx/7yx8/Sj\u002BGbQdA02iLGWL5P1/K0GhlvsjAuxLFRU5tU0tOAoH2soXiZ8o6OBIlH7EeimCmLuO3lQ1Xfo4twCi5038cPBbhA43a52idKoW1m5xgp7rtxiVol21znjP2taaigWWSCOKaPYfTy0Z6GmqIoeLyzBltzAxas6WpbWRa4zLB\u002BqkgI5O5xmozGvre7n0C6/xRBOiNNLRYN1Q98M8jeegUuR/BZ35POQavOrIRfMUop4JnCN9JM8b0x\u002Bs\u002Be9WaD6ESyTVdQYN\u002BAcvh3voCRruPFElMu3AIyoVZzKCTEb0xFCoR/7KQymb/6QcUaFXL8YEvrmeMTlMwCv\u002BvBHTj6u8OsMrP8UcI/kniTdJo9GIvjdoeY2JVpcbW4PSz4MbxG/4XBriL/AA5Jq8dqQCBxxacgHeZxIaNuAoE\u002BBFSVR6D8TLUUe2qpJHa5T2yOPvFVRjeFmBOV1d3ik6thgPv5tGRmbjOrXYo8tvmv99J2n8PPqL4dD69NJnaXMef/B2N6/5rIZ9C96ihtiSEaJh3LrDOnUhg9nKT02Qf81CviPW9WNTg3rjgzEb6Vr0aOcsAYi4W0F7VLfSL1006IwRX8i0uxhDEllD37tEBZp\u002B0eZqYHpAimLeX6CvfVQZrpahComSQ63K7PMvdH\u002BKN08dV1l6zoQVzNVp2l93l5EFJi0kov8M7JI0n3eHERHjVCRRjin6nuAOjzm0JGlSU1VeKk5SZZBQDGbLQi8Mjr/DhoI3JgVrDotNFhfBWMQo4kgiJOrDkPKQAYHDL1i0/fx99KHnHy1P9xvHAU98jrOenl/i7mXU//WToyCHp98umBQXR2QmRcca0jHO/I\u002BjE3bOJJD40hOWqPSsV3gMyE84mGk7aUdPeFiYyBg0BgNl7JOttYNOMcYAfJ5vee5PDgnikmAia6ovgqg0YAn7YqL1RmroYxbP7mqnNuio4AJuSboSVXOfQ4TlfjLXFc28CR3/djOHZqrzFqf5fzC9hp6pyhpP6QkvWgLmAuDj9NiY5y3OrW3O5ucTH0LPpcRQJ/uULUu3cCAQzBgsoWPGEx3LXJgG8tUw2uczPMnKY7Q\u002BkdrpT8eM5XcJueFRnkWDSQghBEUoSTUiY1JkgDNWSmxn8g\u002BI3MNWOnsk/Tj34zyds/O9pV9zEkSlxuh1KGFDs2907aw1\u002BmhIysnOB0/8KoAVxtA/lKEM9N/K4xXa4RIV4UnJgvGQa7mHdNqVoQr0pZxoY2GRABrKZ/TMbxdWbem3tCYGNqeOgV8WtCPKe1PU0j15cn2sgOEu/x74w/ymMQrw3ezk8nL02d4Gekv7A\u002Bik\u002B5zZ2P9oBzdA1zeIkcFecIcY2Zw=="
     },
@@ -270,7 +240,7 @@
         "x-ms-client-request-id": "920022d4-d697-cf27-9f3e-d89f402b8e31",
         "x-ms-date": "Thu, 10 Dec 2020 21:45:10 GMT",
         "x-ms-return-client-request-id": "true",
-        "x-ms-version": "2020-06-12"
+        "x-ms-version": "2020-04-08"
       },
       "RequestBody": null,
       "StatusCode": 202,
@@ -282,13 +252,8 @@
           "Microsoft-HTTPAPI/2.0"
         ],
         "x-ms-client-request-id": "920022d4-d697-cf27-9f3e-d89f402b8e31",
-<<<<<<< HEAD
-        "x-ms-request-id": "c7d31952-f01e-000f-1bde-b9acae000000",
-        "x-ms-version": "2020-06-12"
-=======
         "x-ms-request-id": "180b373f-c01e-007b-143d-cfb4bd000000",
         "x-ms-version": "2020-04-08"
->>>>>>> d733bee6
       },
       "ResponseBody": []
     }
