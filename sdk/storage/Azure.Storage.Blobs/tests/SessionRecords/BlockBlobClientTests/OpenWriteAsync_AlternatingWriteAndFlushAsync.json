--- conflicted
+++ resolved
@@ -12,11 +12,7 @@
         "x-ms-client-request-id": "b4d3f2e9-c226-9425-6d6c-ea3369347026",
         "x-ms-date": "Fri, 26 Feb 2021 20:33:53 GMT",
         "x-ms-return-client-request-id": "true",
-<<<<<<< HEAD
-        "x-ms-version": "2020-12-06"
-=======
-        "x-ms-version": "2021-02-12"
->>>>>>> 7e782c87
+        "x-ms-version": "2021-02-12"
       },
       "RequestBody": null,
       "StatusCode": 201,
@@ -28,11 +24,7 @@
         "Server": "Windows-Azure-Blob/1.0 Microsoft-HTTPAPI/2.0",
         "x-ms-client-request-id": "b4d3f2e9-c226-9425-6d6c-ea3369347026",
         "x-ms-request-id": "98987df6-201e-0072-597e-0c25cd000000",
-<<<<<<< HEAD
-        "x-ms-version": "2020-12-06"
-=======
-        "x-ms-version": "2021-02-12"
->>>>>>> 7e782c87
+        "x-ms-version": "2021-02-12"
       },
       "ResponseBody": []
     },
@@ -50,11 +42,7 @@
         "x-ms-client-request-id": "d339a068-9d1a-c0bb-015d-b3ba55ef5940",
         "x-ms-date": "Fri, 26 Feb 2021 20:33:53 GMT",
         "x-ms-return-client-request-id": "true",
-<<<<<<< HEAD
-        "x-ms-version": "2020-12-06"
-=======
-        "x-ms-version": "2021-02-12"
->>>>>>> 7e782c87
+        "x-ms-version": "2021-02-12"
       },
       "RequestBody": [],
       "StatusCode": 201,
@@ -69,11 +57,7 @@
         "x-ms-content-crc64": "AAAAAAAAAAA=",
         "x-ms-request-id": "98987e2e-201e-0072-0e7e-0c25cd000000",
         "x-ms-request-server-encrypted": "true",
-<<<<<<< HEAD
-        "x-ms-version": "2020-12-06"
-=======
-        "x-ms-version": "2021-02-12"
->>>>>>> 7e782c87
+        "x-ms-version": "2021-02-12"
       },
       "ResponseBody": []
     },
@@ -89,11 +73,7 @@
         "x-ms-client-request-id": "c659e112-dad7-a533-eba7-453bb26a5100",
         "x-ms-date": "Fri, 26 Feb 2021 20:33:53 GMT",
         "x-ms-return-client-request-id": "true",
-<<<<<<< HEAD
-        "x-ms-version": "2020-12-06"
-=======
-        "x-ms-version": "2021-02-12"
->>>>>>> 7e782c87
+        "x-ms-version": "2021-02-12"
       },
       "RequestBody": "GH/G+10G5XNHl0KlxocBdqBvkP1+e2TPMqMTywJr03FZYYYTMdAenIZCrirmE2apnvyf+HAqG50b9si58xlw28PRTGUB7UXQUfN3PM066B48aS0Fy9sBLkbp+DoHZKls0dJmFccBqLC3z6d8s97P4A6qfYnsaw/ozx0eGPUKyexKCmr61NJXOsF8TvwzhXtnGRcrXeYff2bCfUap4pC7rAa6Mqh01Qs8UkLIcB0TtUqhtv7d32wGKosDOFeLrlgxwKH2eFPT80ML7wqkVw9Jr8f8ByuR3s2atAcdcJy0sKTqlq97HTz3zsO70fBhYtJ7uomPj6YsoOLTXMRLtYKmVz5mucFfzZGLBDlo1QzdOFI0obYTJSD+vfXNp8F4qxhBFHqx+6gRG+z3BItsxMrV9iNxFxTMkzEeaPvLkibQE1kgJsGSKz2pIobJHCGVkfkr97CdBpQEdIFIk5KsRonGJvAyS50JQ8rlyPSOAnYQiNcCoJt1MgzEHLJASZiq/dz8A/YwY0VbIrPluD6fdnEKNwq7qqbtUfPkbS/ryPoyOsoYkf+A4CWSpn3nj3rOJaZANRGO71I2D7ICTPUVcFm5s31zh+VxilfkKQMoBsF5FUiIqpPoo0t34oJNfZQvfDUkLdv8W57Bzqq5qcVODQjwiTetjMbG0RAy+6RjJAzDtK0=",
       "StatusCode": 201,
@@ -105,11 +85,7 @@
         "x-ms-content-crc64": "ER+tQDReUlU=",
         "x-ms-request-id": "98987e5d-201e-0072-3b7e-0c25cd000000",
         "x-ms-request-server-encrypted": "true",
-<<<<<<< HEAD
-        "x-ms-version": "2020-12-06"
-=======
-        "x-ms-version": "2021-02-12"
->>>>>>> 7e782c87
+        "x-ms-version": "2021-02-12"
       },
       "ResponseBody": []
     },
@@ -126,11 +102,7 @@
         "x-ms-client-request-id": "73a8e685-9296-1169-f96a-2d3f721e9ce6",
         "x-ms-date": "Fri, 26 Feb 2021 20:33:53 GMT",
         "x-ms-return-client-request-id": "true",
-<<<<<<< HEAD
-        "x-ms-version": "2020-12-06"
-=======
-        "x-ms-version": "2021-02-12"
->>>>>>> 7e782c87
+        "x-ms-version": "2021-02-12"
       },
       "RequestBody": "﻿<BlockList><Latest>AAIAAAAAAAAAAAAAAAAAAAAAAAAAAAAAAAAAAAAAAAAAAAAAAAAAAAAAAAAAAAAA</Latest></BlockList>",
       "StatusCode": 201,
@@ -144,11 +116,7 @@
         "x-ms-content-crc64": "aeBFnShK27Y=",
         "x-ms-request-id": "98987e96-201e-0072-727e-0c25cd000000",
         "x-ms-request-server-encrypted": "true",
-<<<<<<< HEAD
-        "x-ms-version": "2020-12-06"
-=======
-        "x-ms-version": "2021-02-12"
->>>>>>> 7e782c87
+        "x-ms-version": "2021-02-12"
       },
       "ResponseBody": []
     },
@@ -164,11 +132,7 @@
         "x-ms-client-request-id": "ccb5c1e9-dec2-b26a-9585-dc4a01533e28",
         "x-ms-date": "Fri, 26 Feb 2021 20:33:53 GMT",
         "x-ms-return-client-request-id": "true",
-<<<<<<< HEAD
-        "x-ms-version": "2020-12-06"
-=======
-        "x-ms-version": "2021-02-12"
->>>>>>> 7e782c87
+        "x-ms-version": "2021-02-12"
       },
       "RequestBody": "zgPY5ny6qsfb6C75hSnUeV30XILvb15cy8pf+V6qnvb1GIAKMAoMfAPF6t2iFq3S0OnGF2YyvV6lexuyWrBpMUo4BGyoykhT6OB+KoSAurQcjSl044aPwlohZLXuWiJSW7mTahJAKQWhcy+GtJPaJMFmlcyH9E3DqEIRhmWTZI29K87L7VCi3GMj03BWCQ7HR0D0iMRVymZsz8HPL6KfDQ+iyYjFDjZwxLlpZCHcbZ80Sj8ln9zJZ2FnXx6O0qzAg8VhtD+FATgJg8ML7GZFj2Eim+Rjem0y2WEnXq8Y4vEMqeBbe7lfrkgGHBwYvXv6Ic+8bDfIXAlYLtveXqOI8KDS/kOG6ROowuybXF1RGhvmLTzgXHa6REzWA03egVClfSt7Rr84czi8FKlKLACrBxTA9zFmqJQqF7r2sObGykCc9t4y1dNbrbkEI0jMbxdLKvw4HokePtWXUS4EQcNS9kpprTYheTFAZEp3YoRLXqeiq4Xpjay3fbcJmoSkVmz2sS3+Y8LhKrHK97k/pttQS/KHYpY9aGiesS9+GN+tnA3dgbFXTfvlwYDUH5Xyd9fcuU6RHfTVuEnFYLGSYxLSHFusYiUq+P33oaEVaUnTqzpYol6QHH8ZB8loku1JU15uAgI6RhWxscBQmXtTwE7/8rR2OcGzQQDcklpcwmYQrU4=",
       "StatusCode": 201,
@@ -180,11 +144,7 @@
         "x-ms-content-crc64": "7820DIaliH4=",
         "x-ms-request-id": "98987ecd-201e-0072-297e-0c25cd000000",
         "x-ms-request-server-encrypted": "true",
-<<<<<<< HEAD
-        "x-ms-version": "2020-12-06"
-=======
-        "x-ms-version": "2021-02-12"
->>>>>>> 7e782c87
+        "x-ms-version": "2021-02-12"
       },
       "ResponseBody": []
     },
@@ -201,11 +161,7 @@
         "x-ms-client-request-id": "b056e791-d068-6224-651d-6d6026cde2fa",
         "x-ms-date": "Fri, 26 Feb 2021 20:33:53 GMT",
         "x-ms-return-client-request-id": "true",
-<<<<<<< HEAD
-        "x-ms-version": "2020-12-06"
-=======
-        "x-ms-version": "2021-02-12"
->>>>>>> 7e782c87
+        "x-ms-version": "2021-02-12"
       },
       "RequestBody": "﻿<BlockList><Latest>AAIAAAAAAAAAAAAAAAAAAAAAAAAAAAAAAAAAAAAAAAAAAAAAAAAAAAAAAAAAAAAA</Latest><Latest>AAQAAAAAAAAAAAAAAAAAAAAAAAAAAAAAAAAAAAAAAAAAAAAAAAAAAAAAAAAAAAAA</Latest></BlockList>",
       "StatusCode": 201,
@@ -219,11 +175,7 @@
         "x-ms-content-crc64": "3PffYG1sS48=",
         "x-ms-request-id": "98987f0f-201e-0072-6b7e-0c25cd000000",
         "x-ms-request-server-encrypted": "true",
-<<<<<<< HEAD
-        "x-ms-version": "2020-12-06"
-=======
-        "x-ms-version": "2021-02-12"
->>>>>>> 7e782c87
+        "x-ms-version": "2021-02-12"
       },
       "ResponseBody": []
     },
@@ -238,11 +190,7 @@
         "x-ms-client-request-id": "19b98ecd-8efc-7cc0-76e5-96b94c3c5c00",
         "x-ms-date": "Fri, 26 Feb 2021 20:33:53 GMT",
         "x-ms-return-client-request-id": "true",
-<<<<<<< HEAD
-        "x-ms-version": "2020-12-06"
-=======
-        "x-ms-version": "2021-02-12"
->>>>>>> 7e782c87
+        "x-ms-version": "2021-02-12"
       },
       "RequestBody": null,
       "StatusCode": 200,
@@ -262,11 +210,7 @@
         "x-ms-lease-status": "unlocked",
         "x-ms-request-id": "98987f63-201e-0072-3e7e-0c25cd000000",
         "x-ms-server-encrypted": "true",
-<<<<<<< HEAD
-        "x-ms-version": "2020-12-06"
-=======
-        "x-ms-version": "2021-02-12"
->>>>>>> 7e782c87
+        "x-ms-version": "2021-02-12"
       },
       "ResponseBody": "GH/G+10G5XNHl0KlxocBdqBvkP1+e2TPMqMTywJr03FZYYYTMdAenIZCrirmE2apnvyf+HAqG50b9si58xlw28PRTGUB7UXQUfN3PM066B48aS0Fy9sBLkbp+DoHZKls0dJmFccBqLC3z6d8s97P4A6qfYnsaw/ozx0eGPUKyexKCmr61NJXOsF8TvwzhXtnGRcrXeYff2bCfUap4pC7rAa6Mqh01Qs8UkLIcB0TtUqhtv7d32wGKosDOFeLrlgxwKH2eFPT80ML7wqkVw9Jr8f8ByuR3s2atAcdcJy0sKTqlq97HTz3zsO70fBhYtJ7uomPj6YsoOLTXMRLtYKmVz5mucFfzZGLBDlo1QzdOFI0obYTJSD+vfXNp8F4qxhBFHqx+6gRG+z3BItsxMrV9iNxFxTMkzEeaPvLkibQE1kgJsGSKz2pIobJHCGVkfkr97CdBpQEdIFIk5KsRonGJvAyS50JQ8rlyPSOAnYQiNcCoJt1MgzEHLJASZiq/dz8A/YwY0VbIrPluD6fdnEKNwq7qqbtUfPkbS/ryPoyOsoYkf+A4CWSpn3nj3rOJaZANRGO71I2D7ICTPUVcFm5s31zh+VxilfkKQMoBsF5FUiIqpPoo0t34oJNfZQvfDUkLdv8W57Bzqq5qcVODQjwiTetjMbG0RAy+6RjJAzDtK3OA9jmfLqqx9voLvmFKdR5XfRcgu9vXlzLyl/5Xqqe9vUYgAowCgx8A8Xq3aIWrdLQ6cYXZjK9XqV7G7JasGkxSjgEbKjKSFPo4H4qhIC6tByNKXTjho/CWiFkte5aIlJbuZNqEkApBaFzL4a0k9okwWaVzIf0TcOoQhGGZZNkjb0rzsvtUKLcYyPTcFYJDsdHQPSIxFXKZmzPwc8vop8ND6LJiMUONnDEuWlkIdxtnzRKPyWf3MlnYWdfHo7SrMCDxWG0P4UBOAmDwwvsZkWPYSKb5GN6bTLZYSderxji8Qyp4Ft7uV+uSAYcHBi9e/ohz7xsN8hcCVgu295eo4jwoNL+Q4bpE6jC7JtcXVEaG+YtPOBcdrpETNYDTd6BUKV9K3tGvzhzOLwUqUosAKsHFMD3MWaolCoXuvaw5sbKQJz23jLV01utuQQjSMxvF0sq/DgeiR4+1ZdRLgRBw1L2SmmtNiF5MUBkSndihEtep6KrhemNrLd9twmahKRWbPaxLf5jwuEqscr3uT+m21BL8odilj1oaJ6xL34Y362cDd2BsVdN++XBgNQflfJ319y5TpEd9NW4ScVgsZJjEtIcW6xiJSr4/fehoRVpSdOrOliiXpAcfxkHyWiS7UlTXm4CAjpGFbGxwFCZe1PATv/ytHY5wbNBANySWlzCZhCtTg=="
     },
@@ -281,11 +225,7 @@
         "x-ms-client-request-id": "9893547d-c914-dcfe-9623-467e46b5e1e7",
         "x-ms-date": "Fri, 26 Feb 2021 20:33:53 GMT",
         "x-ms-return-client-request-id": "true",
-<<<<<<< HEAD
-        "x-ms-version": "2020-12-06"
-=======
-        "x-ms-version": "2021-02-12"
->>>>>>> 7e782c87
+        "x-ms-version": "2021-02-12"
       },
       "RequestBody": null,
       "StatusCode": 202,
@@ -295,11 +235,7 @@
         "Server": "Windows-Azure-Blob/1.0 Microsoft-HTTPAPI/2.0",
         "x-ms-client-request-id": "9893547d-c914-dcfe-9623-467e46b5e1e7",
         "x-ms-request-id": "98987f96-201e-0072-6f7e-0c25cd000000",
-<<<<<<< HEAD
-        "x-ms-version": "2020-12-06"
-=======
-        "x-ms-version": "2021-02-12"
->>>>>>> 7e782c87
+        "x-ms-version": "2021-02-12"
       },
       "ResponseBody": []
     }
