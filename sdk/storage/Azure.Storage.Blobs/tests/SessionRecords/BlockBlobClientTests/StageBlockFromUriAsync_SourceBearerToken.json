﻿{
  "Entries": [
    {
      "RequestUri": "https://seanstageoauth.blob.core.windows.net/test-container-b8d7a2a0-9ccc-e7e8-d40a-5034840f384b?restype=container",
      "RequestMethod": "PUT",
      "RequestHeaders": {
        "Accept": "application/xml",
        "Authorization": "Sanitized",
        "traceparent": "00-3911654e1e836641bf2ccedbc25dcb70-f20dbf0878236d4d-00",
        "User-Agent": [
          "azsdk-net-Storage.Blobs/12.9.0-alpha.20210513.1",
          "(.NET 5.0.6; Microsoft Windows 10.0.19043)"
        ],
        "x-ms-client-request-id": "28f9295d-aac9-9f2e-8842-2fd11a9928cd",
        "x-ms-return-client-request-id": "true",
<<<<<<< HEAD
        "x-ms-version": "2020-12-06"
=======
        "x-ms-version": "2021-02-12"
>>>>>>> 7e782c87
      },
      "RequestBody": null,
      "StatusCode": 201,
      "ResponseHeaders": {
        "Date": "Thu, 13 May 2021 13:56:59 GMT",
        "ETag": "\"0x8D91616FB1539A0\"",
        "Last-Modified": "Thu, 13 May 2021 13:57:00 GMT",
        "Server": [
          "Windows-Azure-Blob/1.0",
          "Microsoft-HTTPAPI/2.0"
        ],
        "Transfer-Encoding": "chunked",
        "x-ms-client-request-id": "28f9295d-aac9-9f2e-8842-2fd11a9928cd",
        "x-ms-request-id": "ed84a7df-501e-0003-53ff-47a3d1000000",
<<<<<<< HEAD
        "x-ms-version": "2020-12-06"
=======
        "x-ms-version": "2021-02-12"
>>>>>>> 7e782c87
      },
      "ResponseBody": []
    },
    {
      "RequestUri": "https://seanstageoauth.blob.core.windows.net/test-container-b8d7a2a0-9ccc-e7e8-d40a-5034840f384b/test-blob-3f04308c-20be-0da1-0159-f4fbe0f81207",
      "RequestMethod": "PUT",
      "RequestHeaders": {
        "Accept": "application/xml",
        "Authorization": "Sanitized",
        "Content-Length": "1024",
        "Content-Type": "application/octet-stream",
        "traceparent": "00-69ba2b6c1cb05e41958644a73a995574-636f729292b87d43-00",
        "User-Agent": [
          "azsdk-net-Storage.Blobs/12.9.0-alpha.20210513.1",
          "(.NET 5.0.6; Microsoft Windows 10.0.19043)"
        ],
        "x-ms-blob-type": "BlockBlob",
        "x-ms-client-request-id": "4e9e9d37-a0e2-1e82-efab-a8e4cf6159b5",
        "x-ms-return-client-request-id": "true",
<<<<<<< HEAD
        "x-ms-version": "2020-12-06"
=======
        "x-ms-version": "2021-02-12"
>>>>>>> 7e782c87
      },
      "RequestBody": "YOEqt6AbZtC/99XoUfmqmttv11sWEIEdH4s3oaASxEq6fY9bD3dAQcIoadHURU6Pl5T1q8HNt1BfDJgU5MQvrDOKLtRpT4tjL5aY7aavSNk9qAkLHBmJ7cY//ALfK139+b2eSRd5JUgJknsqNMmpr8S+1zy7I48ZAUAOKlOJhAQ5m/TpEf7Cw4PBAoqdXrn9lUw+IFMhQtUthEjWa/r0gA138ZnVwJ7F+xO4+SAFfKKHEZQGSmSwGFgevIy27FiIzIJ9Jm0gKNWueCQ/aEm1KAilTlpl7jWpxthAtgQRDw+7MCyeh1U1Z+m/WNI/cLAPaZSEEZ39I95N1F+V33HRnGkUhDcdF6Cyb+dxpZViaVYoMU1vjf1yvQ1NULP2oId37rtoK+x48VLz0aG1jH1I6moJbK4jYQ9socYqz8bsu89f+bfa+T5qrz/7fLtbvTCPBGZI7TPZU4yr/IklTSKLBxXSVpPFbvAsn71uKOVUEOSVmstfpM6chaUqLv20RGIdb3SliWedypZ1G052aiunV+ykj7JXK2NHNdDtmj/zd1pbUblwroZ999A06oh/Jhp6g9YQELSvxUMRXVSWsC9WgaT0GhlxN6lmJpjiIkHbxw+1chdp42elq4x1XlAy5keg3mjkiwsBCEstqekczaMBNpVE4T4Y7Z48Tm6N+9hYNEBQQUPZ9zwEs2nLOzl+id7odCi67QQJiPHJpz2cdAxz1HWpy4tfKD9ZQC7UTLFkvsWQpIewnkY7R7hSD0//Zz5dWGfE1L1TiUvpYK3WNDs/Zel4DNCFwzUuboTSDRnvWtjvd/RKoOkIPBs8xj2ZZBJ8Eqpmhltu15QxlWY5gHsy+QbU5r1H9cT/b8+1SPz4lAlxVfpvidN8gZ9gGQqDzryfCs03xX5UNR3lZhaMuI+YOAFcxyqAwm8yV2Qe59u5e6ESFj4uwM+LHCDdiSK88MkQyOAJJweSHkddBG0ZNk5BLOp1eaJQaXgx0KsKozlNdmebDh77r1SZgPf30LthcubRnF03RnYmv15o11Zbh3sOEI4GfScvRXyW3PiqWZi80F7EOAbbFS/wdU/Ak9f+Pfl86MAtWvS+oVfgoWp+e2bGqwf3l050MvpfFgjYb7Kkl57/LXDXj3VqBZav+nTEcfnp+efQB6aqB7XGzUTr5jKlPArMfk317xySjJG3xTiGmqQP73bK1JD3VSW7EcExfx9kCr5q+POr8wrKPnoV8kJ9PzOf3Pe82md51CknOd1bYA1xU7t5G6GxY/tr/5YW4WLjPtGNkaInqC9W8CPKg7osb91so5+HAySR7nj8UNvRY/PGRPsMzc9rSqqLIit+5t9AP5C4qT3DXDqt/KIqKlhUhQ==",
      "StatusCode": 201,
      "ResponseHeaders": {
        "Content-MD5": "qYVPGVxtKgjgNTQOJ+F4yw==",
        "Date": "Thu, 13 May 2021 13:56:59 GMT",
        "ETag": "\"0x8D91616FB1F61F0\"",
        "Last-Modified": "Thu, 13 May 2021 13:57:00 GMT",
        "Server": [
          "Windows-Azure-Blob/1.0",
          "Microsoft-HTTPAPI/2.0"
        ],
        "Transfer-Encoding": "chunked",
        "x-ms-client-request-id": "4e9e9d37-a0e2-1e82-efab-a8e4cf6159b5",
        "x-ms-content-crc64": "TQ0vjhQ7Kmw=",
        "x-ms-request-id": "ed84a7e1-501e-0003-54ff-47a3d1000000",
        "x-ms-request-server-encrypted": "true",
<<<<<<< HEAD
        "x-ms-version": "2020-12-06"
=======
        "x-ms-version": "2021-02-12"
>>>>>>> 7e782c87
      },
      "ResponseBody": []
    },
    {
      "RequestUri": "https://seanstageoauth.blob.core.windows.net/test-container-b8d7a2a0-9ccc-e7e8-d40a-5034840f384b/test-blob-6f919be9-0947-d26c-7a01-57fdc2cfe0c0?comp=block&blockid=dGVzdC1ibG9jay00M2MzYTEzOS1jNDU5LWY4MjQtMzlmMi01YjZkMTFkMTMyODY%3D",
      "RequestMethod": "PUT",
      "RequestHeaders": {
        "Accept": "application/xml",
        "Authorization": "Sanitized",
        "traceparent": "00-6b1174a8791582458f7e307732e4cf5b-c25e49a3d56c754b-00",
        "User-Agent": [
          "azsdk-net-Storage.Blobs/12.9.0-alpha.20210513.1",
          "(.NET 5.0.6; Microsoft Windows 10.0.19043)"
        ],
        "x-ms-client-request-id": "2daae8ca-169d-245b-7699-3555adffc1a8",
        "x-ms-copy-source": "https://seanstageoauth.blob.core.windows.net/test-container-b8d7a2a0-9ccc-e7e8-d40a-5034840f384b/test-blob-3f04308c-20be-0da1-0159-f4fbe0f81207",
        "x-ms-copy-source-authorization": "Sanitized",
        "x-ms-return-client-request-id": "true",
        "x-ms-source-range": "bytes=0-",
<<<<<<< HEAD
        "x-ms-version": "2020-12-06"
=======
        "x-ms-version": "2021-02-12"
>>>>>>> 7e782c87
      },
      "RequestBody": null,
      "StatusCode": 201,
      "ResponseHeaders": {
        "Date": "Thu, 13 May 2021 13:57:00 GMT",
        "Server": [
          "Windows-Azure-Blob/1.0",
          "Microsoft-HTTPAPI/2.0"
        ],
        "Transfer-Encoding": "chunked",
        "x-ms-client-request-id": "2daae8ca-169d-245b-7699-3555adffc1a8",
        "x-ms-content-crc64": "TQ0vjhQ7Kmw=",
        "x-ms-request-id": "ed84a7e2-501e-0003-55ff-47a3d1000000",
        "x-ms-request-server-encrypted": "true",
<<<<<<< HEAD
        "x-ms-version": "2020-12-06"
=======
        "x-ms-version": "2021-02-12"
>>>>>>> 7e782c87
      },
      "ResponseBody": []
    },
    {
      "RequestUri": "https://seanstageoauth.blob.core.windows.net/test-container-b8d7a2a0-9ccc-e7e8-d40a-5034840f384b?restype=container",
      "RequestMethod": "DELETE",
      "RequestHeaders": {
        "Accept": "application/xml",
        "Authorization": "Sanitized",
        "traceparent": "00-e53452334806444c8f08b765f4d72a5e-b8d30a64b3005a41-00",
        "User-Agent": [
          "azsdk-net-Storage.Blobs/12.9.0-alpha.20210513.1",
          "(.NET 5.0.6; Microsoft Windows 10.0.19043)"
        ],
        "x-ms-client-request-id": "28a23c95-0526-51e8-4dc3-1b167ab58031",
        "x-ms-return-client-request-id": "true",
<<<<<<< HEAD
        "x-ms-version": "2020-12-06"
=======
        "x-ms-version": "2021-02-12"
>>>>>>> 7e782c87
      },
      "RequestBody": null,
      "StatusCode": 202,
      "ResponseHeaders": {
        "Date": "Thu, 13 May 2021 13:57:00 GMT",
        "Server": [
          "Windows-Azure-Blob/1.0",
          "Microsoft-HTTPAPI/2.0"
        ],
        "Transfer-Encoding": "chunked",
        "x-ms-client-request-id": "28a23c95-0526-51e8-4dc3-1b167ab58031",
        "x-ms-request-id": "ed84a7e3-501e-0003-56ff-47a3d1000000",
<<<<<<< HEAD
        "x-ms-version": "2020-12-06"
=======
        "x-ms-version": "2021-02-12"
>>>>>>> 7e782c87
      },
      "ResponseBody": []
    }
  ],
  "Variables": {
    "RandomSeed": "1644349295",
    "Storage_TestConfigOAuth": "OAuthTenant\nseanstageoauth\nU2FuaXRpemVk\nhttps://seanstageoauth.blob.core.windows.net\nhttps://seanstageoauth.file.core.windows.net\nhttps://seanstageoauth.queue.core.windows.net\nhttps://seanstageoauth.table.core.windows.net\n\n\n\n\nhttps://seanstageoauth-secondary.blob.core.windows.net\nhttps://seanstageoauth-secondary.file.core.windows.net\nhttps://seanstageoauth-secondary.queue.core.windows.net\nhttps://seanstageoauth-secondary.table.core.windows.net\n68390a19-a643-458b-b726-408abf67b4fc\nSanitized\n72f988bf-86f1-41af-91ab-2d7cd011db47\nhttps://login.microsoftonline.com/\nCloud\nBlobEndpoint=https://seanstageoauth.blob.core.windows.net/;QueueEndpoint=https://seanstageoauth.queue.core.windows.net/;FileEndpoint=https://seanstageoauth.file.core.windows.net/;BlobSecondaryEndpoint=https://seanstageoauth-secondary.blob.core.windows.net/;QueueSecondaryEndpoint=https://seanstageoauth-secondary.queue.core.windows.net/;FileSecondaryEndpoint=https://seanstageoauth-secondary.file.core.windows.net/;AccountName=seanstageoauth;AccountKey=Sanitized\n\n\n"
  }
}<|MERGE_RESOLUTION|>--- conflicted
+++ resolved
@@ -13,11 +13,7 @@
         ],
         "x-ms-client-request-id": "28f9295d-aac9-9f2e-8842-2fd11a9928cd",
         "x-ms-return-client-request-id": "true",
-<<<<<<< HEAD
-        "x-ms-version": "2020-12-06"
-=======
         "x-ms-version": "2021-02-12"
->>>>>>> 7e782c87
       },
       "RequestBody": null,
       "StatusCode": 201,
@@ -32,11 +28,7 @@
         "Transfer-Encoding": "chunked",
         "x-ms-client-request-id": "28f9295d-aac9-9f2e-8842-2fd11a9928cd",
         "x-ms-request-id": "ed84a7df-501e-0003-53ff-47a3d1000000",
-<<<<<<< HEAD
-        "x-ms-version": "2020-12-06"
-=======
         "x-ms-version": "2021-02-12"
->>>>>>> 7e782c87
       },
       "ResponseBody": []
     },
@@ -56,11 +48,7 @@
         "x-ms-blob-type": "BlockBlob",
         "x-ms-client-request-id": "4e9e9d37-a0e2-1e82-efab-a8e4cf6159b5",
         "x-ms-return-client-request-id": "true",
-<<<<<<< HEAD
-        "x-ms-version": "2020-12-06"
-=======
         "x-ms-version": "2021-02-12"
->>>>>>> 7e782c87
       },
       "RequestBody": "YOEqt6AbZtC/99XoUfmqmttv11sWEIEdH4s3oaASxEq6fY9bD3dAQcIoadHURU6Pl5T1q8HNt1BfDJgU5MQvrDOKLtRpT4tjL5aY7aavSNk9qAkLHBmJ7cY//ALfK139+b2eSRd5JUgJknsqNMmpr8S+1zy7I48ZAUAOKlOJhAQ5m/TpEf7Cw4PBAoqdXrn9lUw+IFMhQtUthEjWa/r0gA138ZnVwJ7F+xO4+SAFfKKHEZQGSmSwGFgevIy27FiIzIJ9Jm0gKNWueCQ/aEm1KAilTlpl7jWpxthAtgQRDw+7MCyeh1U1Z+m/WNI/cLAPaZSEEZ39I95N1F+V33HRnGkUhDcdF6Cyb+dxpZViaVYoMU1vjf1yvQ1NULP2oId37rtoK+x48VLz0aG1jH1I6moJbK4jYQ9socYqz8bsu89f+bfa+T5qrz/7fLtbvTCPBGZI7TPZU4yr/IklTSKLBxXSVpPFbvAsn71uKOVUEOSVmstfpM6chaUqLv20RGIdb3SliWedypZ1G052aiunV+ykj7JXK2NHNdDtmj/zd1pbUblwroZ999A06oh/Jhp6g9YQELSvxUMRXVSWsC9WgaT0GhlxN6lmJpjiIkHbxw+1chdp42elq4x1XlAy5keg3mjkiwsBCEstqekczaMBNpVE4T4Y7Z48Tm6N+9hYNEBQQUPZ9zwEs2nLOzl+id7odCi67QQJiPHJpz2cdAxz1HWpy4tfKD9ZQC7UTLFkvsWQpIewnkY7R7hSD0//Zz5dWGfE1L1TiUvpYK3WNDs/Zel4DNCFwzUuboTSDRnvWtjvd/RKoOkIPBs8xj2ZZBJ8Eqpmhltu15QxlWY5gHsy+QbU5r1H9cT/b8+1SPz4lAlxVfpvidN8gZ9gGQqDzryfCs03xX5UNR3lZhaMuI+YOAFcxyqAwm8yV2Qe59u5e6ESFj4uwM+LHCDdiSK88MkQyOAJJweSHkddBG0ZNk5BLOp1eaJQaXgx0KsKozlNdmebDh77r1SZgPf30LthcubRnF03RnYmv15o11Zbh3sOEI4GfScvRXyW3PiqWZi80F7EOAbbFS/wdU/Ak9f+Pfl86MAtWvS+oVfgoWp+e2bGqwf3l050MvpfFgjYb7Kkl57/LXDXj3VqBZav+nTEcfnp+efQB6aqB7XGzUTr5jKlPArMfk317xySjJG3xTiGmqQP73bK1JD3VSW7EcExfx9kCr5q+POr8wrKPnoV8kJ9PzOf3Pe82md51CknOd1bYA1xU7t5G6GxY/tr/5YW4WLjPtGNkaInqC9W8CPKg7osb91so5+HAySR7nj8UNvRY/PGRPsMzc9rSqqLIit+5t9AP5C4qT3DXDqt/KIqKlhUhQ==",
       "StatusCode": 201,
@@ -78,11 +66,7 @@
         "x-ms-content-crc64": "TQ0vjhQ7Kmw=",
         "x-ms-request-id": "ed84a7e1-501e-0003-54ff-47a3d1000000",
         "x-ms-request-server-encrypted": "true",
-<<<<<<< HEAD
-        "x-ms-version": "2020-12-06"
-=======
         "x-ms-version": "2021-02-12"
->>>>>>> 7e782c87
       },
       "ResponseBody": []
     },
@@ -102,11 +86,7 @@
         "x-ms-copy-source-authorization": "Sanitized",
         "x-ms-return-client-request-id": "true",
         "x-ms-source-range": "bytes=0-",
-<<<<<<< HEAD
-        "x-ms-version": "2020-12-06"
-=======
         "x-ms-version": "2021-02-12"
->>>>>>> 7e782c87
       },
       "RequestBody": null,
       "StatusCode": 201,
@@ -121,11 +101,7 @@
         "x-ms-content-crc64": "TQ0vjhQ7Kmw=",
         "x-ms-request-id": "ed84a7e2-501e-0003-55ff-47a3d1000000",
         "x-ms-request-server-encrypted": "true",
-<<<<<<< HEAD
-        "x-ms-version": "2020-12-06"
-=======
         "x-ms-version": "2021-02-12"
->>>>>>> 7e782c87
       },
       "ResponseBody": []
     },
@@ -142,11 +118,7 @@
         ],
         "x-ms-client-request-id": "28a23c95-0526-51e8-4dc3-1b167ab58031",
         "x-ms-return-client-request-id": "true",
-<<<<<<< HEAD
-        "x-ms-version": "2020-12-06"
-=======
         "x-ms-version": "2021-02-12"
->>>>>>> 7e782c87
       },
       "RequestBody": null,
       "StatusCode": 202,
@@ -159,11 +131,7 @@
         "Transfer-Encoding": "chunked",
         "x-ms-client-request-id": "28a23c95-0526-51e8-4dc3-1b167ab58031",
         "x-ms-request-id": "ed84a7e3-501e-0003-56ff-47a3d1000000",
-<<<<<<< HEAD
-        "x-ms-version": "2020-12-06"
-=======
         "x-ms-version": "2021-02-12"
->>>>>>> 7e782c87
       },
       "ResponseBody": []
     }
