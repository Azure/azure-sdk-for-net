{
  "Entries": [
    {
      "RequestUri": "https://seanmcccanary.blob.core.windows.net/test-container-d53a0f07-5748-e250-72c5-0db8f4725897?restype=container",
      "RequestMethod": "PUT",
      "RequestHeaders": {
        "Authorization": "Sanitized",
        "traceparent": "00-37cbb8105891b140b6b30301398a0fa4-619050415df2c14a-00",
        "User-Agent": [
          "azsdk-net-Storage.Blobs/12.5.0-dev.20200402.1",
          "(.NET Core 4.6.28325.01; Microsoft Windows 10.0.18362 )"
        ],
        "x-ms-blob-public-access": "container",
        "x-ms-client-request-id": "78dccecc-5deb-15dd-3c78-2030af34167f",
        "x-ms-date": "Thu, 02 Apr 2020 23:56:26 GMT",
        "x-ms-return-client-request-id": "true",
<<<<<<< HEAD
        "x-ms-version": "2019-12-12"
=======
        "x-ms-version": "2020-02-10"
>>>>>>> 60f4876e
      },
      "RequestBody": null,
      "StatusCode": 201,
      "ResponseHeaders": {
        "Content-Length": "0",
        "Date": "Thu, 02 Apr 2020 23:56:25 GMT",
        "ETag": "\u00220x8D7D761747C59AD\u0022",
        "Last-Modified": "Thu, 02 Apr 2020 23:56:26 GMT",
        "Server": [
          "Windows-Azure-Blob/1.0",
          "Microsoft-HTTPAPI/2.0"
        ],
        "x-ms-client-request-id": "78dccecc-5deb-15dd-3c78-2030af34167f",
        "x-ms-request-id": "e2932ab0-f01e-0084-774a-093fa1000000",
<<<<<<< HEAD
        "x-ms-version": "2019-12-12"
=======
        "x-ms-version": "2020-02-10"
>>>>>>> 60f4876e
      },
      "ResponseBody": []
    },
    {
      "RequestUri": "https://seanmcccanary.blob.core.windows.net/test-container-d53a0f07-5748-e250-72c5-0db8f4725897/test-blob-5c7a5f3c-7859-35eb-ba6f-196cc719742a",
      "RequestMethod": "PUT",
      "RequestHeaders": {
        "Authorization": "Sanitized",
        "Content-Length": "1024",
        "traceparent": "00-99943d9847b75f43ad8b67ff6dcb886f-6e1836b9207ed14e-00",
        "User-Agent": [
          "azsdk-net-Storage.Blobs/12.5.0-dev.20200402.1",
          "(.NET Core 4.6.28325.01; Microsoft Windows 10.0.18362 )"
        ],
        "x-ms-blob-type": "BlockBlob",
        "x-ms-client-request-id": "13d42cdc-cc3a-b7db-1821-e00343006059",
        "x-ms-date": "Thu, 02 Apr 2020 23:56:27 GMT",
        "x-ms-return-client-request-id": "true",
<<<<<<< HEAD
        "x-ms-version": "2019-12-12"
=======
        "x-ms-version": "2020-02-10"
>>>>>>> 60f4876e
      },
      "RequestBody": "WBos5gPzxl7dvc5W3RMjkp5k7CWW36znl8s5d4gBztLa\u002BuSks0Cl2Ah9my6PhjgoVI6RSkjx6HluRU83uU/V2\u002B77fOIvf99evhMcGEN\u002BVxCTECL6b4OJ6RFqNm7wbR\u002B5p8A/lApV\u002BdWuMos11NA28O0\u002BpKgs22trcZLQxEhxbVHzY3CDPsMGPRdMTD33VBVBNEaAssl2jMxU1CJ3hTWNPMQ6QXBfsrEpN2eR4I4ucx19j48C8LuHfdakLmqgjrjivw94vRKk4oKUVnti5aw9JmAF\u002BfalikwJssOauoNGiaiuriB/tbUK2awNbZlAJZgpZggJmpXCPDXDbwpOCif\u002BTc3SszaMvnCq\u002ByBJmByyyY0rcFR7Pe4T7HLrvEaru8\u002BEDyDMbXJinaiYX591eKQYEaV9I5nTghDfvsbEoQEp/0BQxIj85lsbydKs4t5PnnTN0quhLZg1sYwP7K\u002Brnvymbl9eJLMbGypJYlnHJp8yjx9S9s5WiNGoGhP87fmrbyvWBnR\u002B8HrAsbaAV8s\u002Bbors3FyQWKctT\u002BaNtgmgHy4xnfIu8CArtJ\u002BlkkUX1jEGaquIDxCcGxeEqbaO8DlwIJKITrnZD35pwCi968ZiFXm0h0xdFw8dlILaqkdqncNlNHKyj4d3LVotH0/o3zBRIZM92WntEgmCa7o3/mU3/yNkV7ZUr4bxPVryMPfANLVRiYizLMRaeCJoMCTNQC709h8rg4d6/XINS5wO\u002BuIRwjYE5nTcg9JfCt6T639iJPwr/TnYlLEu1owWpeEnS35AV23tyVq6F3JMzHio5hHyqyef4/yoOC2F1Q/oxt3xN79gU5MRdFuiceXHi8g4hfB6I/q6iGeBmB4/aPNK0VGUWpW4SJN\u002B4DfL/HEX4K1lTFAfbaPjN65Y37t10QtoV5\u002BUMjEzfz1d/ELD7ov1ardx2huiK2SusSPmYGjXCQ4rY6TSgq58Ms0TwnFgIEkiYnUEA/fvxSw75oENTB7UhfMzl4rnI\u002BcJ9adOj2nyTZDZw/7z0wUXO554l5wsbuWuPjx\u002BLIi\u002BOz\u002BO\u002Bw5PoTXCSZjwNIgg4LLtHFzsboxK3IfCn1EtcyEIG4i/Zdj3x5potU4EOzpdjl2KkBAs0c2zQx6GjQHkldV26BgAYHva9lTBg7g9RaBNZBHzouMQ20m7DCG5cDqYhCB5jVMhXC7ir5q7ak4Udf19OSjw8PLxZgzORVRZIIUaKP6YxLhNKwjjEfNJVXD7ppckOzYRqJMthydGUhfZiI4UoUJPe7BFMA0gDd//qBCc0568NeVPCIBraj2QB9jwCYhkNLMuqyrn3gso8Zu0Lt4Wqn54HVOpxZnB5BFytCk1LwRWmnNdbShz1VbZJhbltw==",
      "StatusCode": 201,
      "ResponseHeaders": {
        "Content-Length": "0",
        "Content-MD5": "VrBPCmFqMc9G8Mk2dGQoEQ==",
        "Date": "Thu, 02 Apr 2020 23:56:25 GMT",
        "ETag": "\u00220x8D7D761748A1E15\u0022",
        "Last-Modified": "Thu, 02 Apr 2020 23:56:26 GMT",
        "Server": [
          "Windows-Azure-Blob/1.0",
          "Microsoft-HTTPAPI/2.0"
        ],
        "x-ms-client-request-id": "13d42cdc-cc3a-b7db-1821-e00343006059",
        "x-ms-content-crc64": "bct2Zap3hN4=",
        "x-ms-request-id": "e2932aba-f01e-0084-7f4a-093fa1000000",
        "x-ms-request-server-encrypted": "true",
<<<<<<< HEAD
        "x-ms-version": "2019-12-12"
=======
        "x-ms-version": "2020-02-10"
>>>>>>> 60f4876e
      },
      "ResponseBody": []
    },
    {
      "RequestUri": "https://seanmcccanary.blob.core.windows.net/test-container-d53a0f07-5748-e250-72c5-0db8f4725897/test-blob-32f62c60-4d54-a95a-f4c1-1f0373a338ea?comp=block\u0026blockid=dGVzdC1ibG9jay05YThmOTdkMC02MTQ1LTE1ZWYtMTgwYi03ZTNiYjI2Njc1M2I%3D",
      "RequestMethod": "PUT",
      "RequestHeaders": {
        "Authorization": "Sanitized",
        "Content-Length": "0",
        "traceparent": "00-90b8e7e4bfd7fa4da66055fd56b0ac41-c1ead16a240f8242-00",
        "User-Agent": [
          "azsdk-net-Storage.Blobs/12.5.0-dev.20200402.1",
          "(.NET Core 4.6.28325.01; Microsoft Windows 10.0.18362 )"
        ],
        "x-ms-client-request-id": "ac33f5e8-c671-fe14-3ce0-1949cf1ef78d",
        "x-ms-copy-source": "https://seanmcccanary.blob.core.windows.net/test-container-d53a0f07-5748-e250-72c5-0db8f4725897/test-blob-5c7a5f3c-7859-35eb-ba6f-196cc719742a",
        "x-ms-date": "Thu, 02 Apr 2020 23:56:27 GMT",
        "x-ms-return-client-request-id": "true",
        "x-ms-source-range": "bytes=0-",
<<<<<<< HEAD
        "x-ms-version": "2019-12-12"
=======
        "x-ms-version": "2020-02-10"
>>>>>>> 60f4876e
      },
      "RequestBody": null,
      "StatusCode": 201,
      "ResponseHeaders": {
        "Content-Length": "0",
        "Date": "Thu, 02 Apr 2020 23:56:25 GMT",
        "Server": [
          "Windows-Azure-Blob/1.0",
          "Microsoft-HTTPAPI/2.0"
        ],
        "x-ms-client-request-id": "ac33f5e8-c671-fe14-3ce0-1949cf1ef78d",
        "x-ms-content-crc64": "bct2Zap3hN4=",
        "x-ms-request-id": "e2932abd-f01e-0084-024a-093fa1000000",
        "x-ms-request-server-encrypted": "true",
<<<<<<< HEAD
        "x-ms-version": "2019-12-12"
=======
        "x-ms-version": "2020-02-10"
>>>>>>> 60f4876e
      },
      "ResponseBody": []
    },
    {
      "RequestUri": "https://seanmcccanary.blob.core.windows.net/test-container-d53a0f07-5748-e250-72c5-0db8f4725897?restype=container",
      "RequestMethod": "DELETE",
      "RequestHeaders": {
        "Authorization": "Sanitized",
        "traceparent": "00-dea0601663de4349ac650d9b57e1597c-6035581322417448-00",
        "User-Agent": [
          "azsdk-net-Storage.Blobs/12.5.0-dev.20200402.1",
          "(.NET Core 4.6.28325.01; Microsoft Windows 10.0.18362 )"
        ],
        "x-ms-client-request-id": "bc5309c7-c833-2fca-97e8-93f853e5bfb4",
        "x-ms-date": "Thu, 02 Apr 2020 23:56:27 GMT",
        "x-ms-return-client-request-id": "true",
<<<<<<< HEAD
        "x-ms-version": "2019-12-12"
=======
        "x-ms-version": "2020-02-10"
>>>>>>> 60f4876e
      },
      "RequestBody": null,
      "StatusCode": 202,
      "ResponseHeaders": {
        "Content-Length": "0",
        "Date": "Thu, 02 Apr 2020 23:56:25 GMT",
        "Server": [
          "Windows-Azure-Blob/1.0",
          "Microsoft-HTTPAPI/2.0"
        ],
        "x-ms-client-request-id": "bc5309c7-c833-2fca-97e8-93f853e5bfb4",
        "x-ms-request-id": "e2932ac0-f01e-0084-044a-093fa1000000",
<<<<<<< HEAD
        "x-ms-version": "2019-12-12"
=======
        "x-ms-version": "2020-02-10"
>>>>>>> 60f4876e
      },
      "ResponseBody": []
    },
    {
      "RequestUri": "https://seanmcccanary.blob.core.windows.net/test-container-c82d9133-7cca-7fb8-e5cf-4470fef8bbc6?restype=container",
      "RequestMethod": "PUT",
      "RequestHeaders": {
        "Authorization": "Sanitized",
        "traceparent": "00-6177534ae6838c45a9d880422477f166-9b23e49db842524f-00",
        "User-Agent": [
          "azsdk-net-Storage.Blobs/12.5.0-dev.20200402.1",
          "(.NET Core 4.6.28325.01; Microsoft Windows 10.0.18362 )"
        ],
        "x-ms-blob-public-access": "container",
        "x-ms-client-request-id": "b1e81341-a048-4b75-51d3-d7648459319e",
        "x-ms-date": "Thu, 02 Apr 2020 23:56:27 GMT",
        "x-ms-return-client-request-id": "true",
<<<<<<< HEAD
        "x-ms-version": "2019-12-12"
=======
        "x-ms-version": "2020-02-10"
>>>>>>> 60f4876e
      },
      "RequestBody": null,
      "StatusCode": 201,
      "ResponseHeaders": {
        "Content-Length": "0",
        "Date": "Thu, 02 Apr 2020 23:56:26 GMT",
        "ETag": "\u00220x8D7D76174DAD3F9\u0022",
        "Last-Modified": "Thu, 02 Apr 2020 23:56:26 GMT",
        "Server": [
          "Windows-Azure-Blob/1.0",
          "Microsoft-HTTPAPI/2.0"
        ],
        "x-ms-client-request-id": "b1e81341-a048-4b75-51d3-d7648459319e",
        "x-ms-request-id": "77dc774c-901e-0004-5d4a-09c0a7000000",
<<<<<<< HEAD
        "x-ms-version": "2019-12-12"
=======
        "x-ms-version": "2020-02-10"
>>>>>>> 60f4876e
      },
      "ResponseBody": []
    },
    {
      "RequestUri": "https://seanmcccanary.blob.core.windows.net/test-container-c82d9133-7cca-7fb8-e5cf-4470fef8bbc6/test-blob-f66040b2-7f79-fa36-3d88-b8e60c86b258",
      "RequestMethod": "PUT",
      "RequestHeaders": {
        "Authorization": "Sanitized",
        "Content-Length": "1024",
        "traceparent": "00-1aba295b591e2544a43d81c71c3cc280-ae99d38302b49c47-00",
        "User-Agent": [
          "azsdk-net-Storage.Blobs/12.5.0-dev.20200402.1",
          "(.NET Core 4.6.28325.01; Microsoft Windows 10.0.18362 )"
        ],
        "x-ms-blob-type": "BlockBlob",
        "x-ms-client-request-id": "d7d689c0-1372-7c7c-d7b7-011da24dca18",
        "x-ms-date": "Thu, 02 Apr 2020 23:56:27 GMT",
        "x-ms-return-client-request-id": "true",
<<<<<<< HEAD
        "x-ms-version": "2019-12-12"
=======
        "x-ms-version": "2020-02-10"
>>>>>>> 60f4876e
      },
      "RequestBody": "LM2AemP56fg3qa/tS\u002BSqzL7AL\u002BsQCn3XYzZ092L1/7\u002BskqYHl5YfRynvep/wiP9sKAqlwypFjSJQqRcshfKWQarvQbk\u002BozUooOjBII/e5to3B85XTzuVZgSDtu5/88E3WTj0AUdGLoXVfSNChGyTcsI89X4jPvJvWtu0uuxGqK0micdX6eWT8NhJgdEYUuGX8EQrQv1CFBpGhaZskXSYj9R1G/ulPIjdqQSl2rwgVgf5HcmoGmav43WtEGM/J19ksPL8ojfm8rS7Tpn5nTldJS\u002BecnSr8HRuxjeG\u002BCslnYKlQSrKJLTQEyoU7MzNtkY7T\u002Bs0obTqub9\u002Bjtz/X/qJlrAWU1wPkwF6zV9KlgSnoA/wSqg/8PzNu4dqTJbX0LMwilUbtmPqK7zqudNUoCK71u3MDxRRSaa0SJjUpUdro/ysGgyujOqsBR/sVTYpeRplrnWoCsGe3kCvZ27KFoZ1fxbWqIYWDUkDIAn1ZfRvi899b/bRwpg7DTvL/iV84e\u002BZd9YgUtCUTqEspeq4qHhMP9ueTaePo7x\u002Bm5tKSw4khj4aXO4eTzj/6SBUpRyug2TDfr5J3ZRHCdMZobc0SgOTBx6rnkyKLvCjnmOGOv6g0Bc2hsxP2qmp0lMaBK2Byp8dwZ39AuUYOVDOpj8wwc7UedGf/sM2Qy11Acv5bylCIdTEaXhhos0yHU18gDNpeBGERovb4czc5n5vhwAZH8kmi4RrbFdVctYEbOF1usL5DIi6dCieZj8H6IL68RrNGf6EVfWv/gy5LtO013XqZiu7dnt3XqqghyVFY4PUWoG7NlPj8WXNSg18AUZV6o/KHYFXP3ufVbpT483PaZuJ5dNS\u002BKAhB3XG7Sxu\u002B11kS52VekYBfRsFHOCZjw2X/eBx8xtyA/LuqRULkFJPMFpc7pgwOu9Vh2e4TNu/h3hoL\u002B9L/AhB8kiqp9Ew9u3JtuyGPKB1ZsPxHGy0ubYWLiGdo2FiAzNSGvxPhZIeJJF675bvOUrX8sgsWuCbjTiSlHivk1KMZ7K4MyKkJeEw0/faOcofJ/TXxrCYNalTto3EvfEZb5E\u002B7ojjNgUoMszn\u002B4bpwFNtcmyD182h8zEIZXyU32jvFmRmnEtCPPHvrpPksToiafU5VkuFlpfDnftW29GJk1Nk\u002BOQigiQIKzZ6lCg6vUL35fuHW4kcaYDMov9Q62AgZRs/f7lVAObRMSoVCgFuid\u002B4X/XVATjKSI5jVuAlt0DVWi4N\u002Bj6IoeUUtileB19/Xhgfl4trSmTidTcq8aoGq3rpQK/SYI\u002BhL70PwUsPa0Av5PjHBh\u002B1aRDKK4QHXrA7DgqudMevrf2JfWfOXIkY0gr2\u002Bw2xP6VaNNafBzULmtEN0w==",
      "StatusCode": 201,
      "ResponseHeaders": {
        "Content-Length": "0",
        "Content-MD5": "i2owZuPCOvs5RLGtqXUeag==",
        "Date": "Thu, 02 Apr 2020 23:56:26 GMT",
        "ETag": "\u00220x8D7D76174E7B84D\u0022",
        "Last-Modified": "Thu, 02 Apr 2020 23:56:26 GMT",
        "Server": [
          "Windows-Azure-Blob/1.0",
          "Microsoft-HTTPAPI/2.0"
        ],
        "x-ms-client-request-id": "d7d689c0-1372-7c7c-d7b7-011da24dca18",
        "x-ms-content-crc64": "nPu1i\u002B/yVYQ=",
        "x-ms-request-id": "77dc775b-901e-0004-684a-09c0a7000000",
        "x-ms-request-server-encrypted": "true",
<<<<<<< HEAD
        "x-ms-version": "2019-12-12"
=======
        "x-ms-version": "2020-02-10"
>>>>>>> 60f4876e
      },
      "ResponseBody": []
    },
    {
      "RequestUri": "https://seanmcccanary.blob.core.windows.net/test-container-c82d9133-7cca-7fb8-e5cf-4470fef8bbc6/test-blob-8991dc55-6a6f-e349-db0c-b7896f9033bf?comp=block\u0026blockid=dGVzdC1ibG9jay04MjI2MjJhNC1kYWIwLTY2ZTYtOTNlNi1jYmQyY2Q0OGIyZjE%3D",
      "RequestMethod": "PUT",
      "RequestHeaders": {
        "Authorization": "Sanitized",
        "Content-Length": "0",
        "traceparent": "00-b409bfc953a1e04a8467dd0eb0f7af02-ee0d26fa207e1a4b-00",
        "User-Agent": [
          "azsdk-net-Storage.Blobs/12.5.0-dev.20200402.1",
          "(.NET Core 4.6.28325.01; Microsoft Windows 10.0.18362 )"
        ],
        "x-ms-client-request-id": "80784283-4727-7a68-f62a-f5889f761593",
        "x-ms-copy-source": "https://seanmcccanary.blob.core.windows.net/test-container-c82d9133-7cca-7fb8-e5cf-4470fef8bbc6/test-blob-f66040b2-7f79-fa36-3d88-b8e60c86b258",
        "x-ms-date": "Thu, 02 Apr 2020 23:56:27 GMT",
        "x-ms-return-client-request-id": "true",
        "x-ms-source-if-modified-since": "Wed, 01 Apr 2020 23:56:26 GMT",
        "x-ms-source-range": "bytes=0-",
<<<<<<< HEAD
        "x-ms-version": "2019-12-12"
=======
        "x-ms-version": "2020-02-10"
>>>>>>> 60f4876e
      },
      "RequestBody": null,
      "StatusCode": 201,
      "ResponseHeaders": {
        "Content-Length": "0",
        "Date": "Thu, 02 Apr 2020 23:56:26 GMT",
        "Server": [
          "Windows-Azure-Blob/1.0",
          "Microsoft-HTTPAPI/2.0"
        ],
        "x-ms-client-request-id": "80784283-4727-7a68-f62a-f5889f761593",
        "x-ms-content-crc64": "nPu1i\u002B/yVYQ=",
        "x-ms-request-id": "77dc7760-901e-0004-6d4a-09c0a7000000",
        "x-ms-request-server-encrypted": "true",
<<<<<<< HEAD
        "x-ms-version": "2019-12-12"
=======
        "x-ms-version": "2020-02-10"
>>>>>>> 60f4876e
      },
      "ResponseBody": []
    },
    {
      "RequestUri": "https://seanmcccanary.blob.core.windows.net/test-container-c82d9133-7cca-7fb8-e5cf-4470fef8bbc6?restype=container",
      "RequestMethod": "DELETE",
      "RequestHeaders": {
        "Authorization": "Sanitized",
        "traceparent": "00-a7c7eae195335a4a853558efd25c7df9-12b30f6495b90b4d-00",
        "User-Agent": [
          "azsdk-net-Storage.Blobs/12.5.0-dev.20200402.1",
          "(.NET Core 4.6.28325.01; Microsoft Windows 10.0.18362 )"
        ],
        "x-ms-client-request-id": "8b4e84da-32cf-deca-8ed6-f3c3639db6c9",
        "x-ms-date": "Thu, 02 Apr 2020 23:56:28 GMT",
        "x-ms-return-client-request-id": "true",
<<<<<<< HEAD
        "x-ms-version": "2019-12-12"
=======
        "x-ms-version": "2020-02-10"
>>>>>>> 60f4876e
      },
      "RequestBody": null,
      "StatusCode": 202,
      "ResponseHeaders": {
        "Content-Length": "0",
        "Date": "Thu, 02 Apr 2020 23:56:26 GMT",
        "Server": [
          "Windows-Azure-Blob/1.0",
          "Microsoft-HTTPAPI/2.0"
        ],
        "x-ms-client-request-id": "8b4e84da-32cf-deca-8ed6-f3c3639db6c9",
        "x-ms-request-id": "77dc776f-901e-0004-794a-09c0a7000000",
<<<<<<< HEAD
        "x-ms-version": "2019-12-12"
=======
        "x-ms-version": "2020-02-10"
>>>>>>> 60f4876e
      },
      "ResponseBody": []
    },
    {
      "RequestUri": "https://seanmcccanary.blob.core.windows.net/test-container-960c68dc-9490-3b06-702d-845604aa9b76?restype=container",
      "RequestMethod": "PUT",
      "RequestHeaders": {
        "Authorization": "Sanitized",
        "traceparent": "00-50ef7af0884cef4c85bd5ebbdf90678c-6453306a7ab1de42-00",
        "User-Agent": [
          "azsdk-net-Storage.Blobs/12.5.0-dev.20200402.1",
          "(.NET Core 4.6.28325.01; Microsoft Windows 10.0.18362 )"
        ],
        "x-ms-blob-public-access": "container",
        "x-ms-client-request-id": "76e0791a-7373-460f-7e13-1ba2ad73d9e3",
        "x-ms-date": "Thu, 02 Apr 2020 23:56:28 GMT",
        "x-ms-return-client-request-id": "true",
<<<<<<< HEAD
        "x-ms-version": "2019-12-12"
=======
        "x-ms-version": "2020-02-10"
>>>>>>> 60f4876e
      },
      "RequestBody": null,
      "StatusCode": 201,
      "ResponseHeaders": {
        "Content-Length": "0",
        "Date": "Thu, 02 Apr 2020 23:56:27 GMT",
        "ETag": "\u00220x8D7D761754149B3\u0022",
        "Last-Modified": "Thu, 02 Apr 2020 23:56:27 GMT",
        "Server": [
          "Windows-Azure-Blob/1.0",
          "Microsoft-HTTPAPI/2.0"
        ],
        "x-ms-client-request-id": "76e0791a-7373-460f-7e13-1ba2ad73d9e3",
        "x-ms-request-id": "e9d714f5-a01e-000f-7a4a-093bcc000000",
<<<<<<< HEAD
        "x-ms-version": "2019-12-12"
=======
        "x-ms-version": "2020-02-10"
>>>>>>> 60f4876e
      },
      "ResponseBody": []
    },
    {
      "RequestUri": "https://seanmcccanary.blob.core.windows.net/test-container-960c68dc-9490-3b06-702d-845604aa9b76/test-blob-a93464b3-c647-9714-5670-2b5aedb455a2",
      "RequestMethod": "PUT",
      "RequestHeaders": {
        "Authorization": "Sanitized",
        "Content-Length": "1024",
        "traceparent": "00-38d852fc90c96040b10ff9d9d2790996-0e002f7e2ad27247-00",
        "User-Agent": [
          "azsdk-net-Storage.Blobs/12.5.0-dev.20200402.1",
          "(.NET Core 4.6.28325.01; Microsoft Windows 10.0.18362 )"
        ],
        "x-ms-blob-type": "BlockBlob",
        "x-ms-client-request-id": "edbff78c-521c-9f2b-e272-0bd317477ba3",
        "x-ms-date": "Thu, 02 Apr 2020 23:56:28 GMT",
        "x-ms-return-client-request-id": "true",
<<<<<<< HEAD
        "x-ms-version": "2019-12-12"
=======
        "x-ms-version": "2020-02-10"
>>>>>>> 60f4876e
      },
      "RequestBody": "O32jDe6boVKk5JsLqp3mYkYmPIvKJAKrRWicFG4heoerBS3XatlufteO0o/YBJvgLblchzZNGRd6\u002BMiG/43jgmoTX6RwDvdst76zO1Jz00HNvOa1xfJRXewWXXIR6H9Kqk8lxKX3bx7B7894md3EBiSHuUKmLr13wgG4WrGFW84\u002BaZECTg6c1U3I9NYi2MMOUVdNii89o3ySrQGjPxRtO5MBOjBMwbgV6uP13jnmVOo9qglZN9GfAcYUcKAN\u002BJY4WrhCIZ6TwY\u002BeN59MR8VCq1kXZZQLEwTCYjhqN1EYCPJMvIOBpDNLquh5uwAxUrkA0sRG9pMBLEe0f79lKYk\u002Bhi\u002Bt/4tBwAcly7qsklgDkA9/aWWM0RJeSpA8zSRz5oBfOjTRhFMuvxG9ICvYVZrusO6w5sAksrUcTrT6BfPjsuQ6TVcjMgy7UKpTz7DnhfX2TR01wwDAOoh/tDWeM7ke2m5GnghCy33i9JUW0OMENcm/BLjWre7keRLPo37WHB3wNfRBoOfss4GfUs9qqWmle35s3y4ASCyAYST2cif/DNd4JZvuw5Th0lA2NloeedCoKij/aT3u8O3HwD/C9kFan0b38oTOtrfqigzeyRHSYudUTUj\u002BAKKZiTWuJgJVH9wP3JcTJodL2nNxFd4xECbb9V5Xban4W5\u002BkXmhPH5C1lGsvzu16vjtgCHLVjevDaHkO0zGj/rEzF4D3b8ge/Lvju4BzAUE5YTcj9mQ2I86z4PbvQExeEZW5/Ldsgk5yQgy38dFqT2Y31HH5gAhM/fSyRI7SL7tuhKrruQWKzd7osLRYfjH8SJGPt2zaZZGNbP/CuT6/oBJQSW0nf5VhrQaTEM9U9H7Ctvv9QnhPlB8ZXU0FxxSgKRChCDXE1Mn7LgplR1TBOXiAAANCwV2aALVODiFIW\u002BXy8ue/suxJ/uIyAhNt6UzKVyTUhccQXWeyBgd/dsWnstMlc1RtAYaMNwEhEL9JLRdog7b9c9Yd4ZV/DazkyYgci1BASHb4XVaeSE3G70yoaNnvF/IOqT79B5G\u002B7fTap214BIVuCeShcCZgXyuIV/JI1qTS9bKWDeERQ0HkOW9hw6DgTerHOV/1TqbMrUoTdbCfdRZQB7K64vejXcajvDa2/5uKpwoHgZ1F3aYMyl\u002BX/c2QRcNYEbzuJmrzI9uYUZFvFa6uiM2mmPN5CikMrhiXDF/4EndzXu3fnIGfE17BrIsUnLSw6HUA6q3P3waS4ndRXBZ8oD8a/LbBz\u002BxMBoSVuF6d9xJj5iPq\u002BCfKo37mTLoJTrdIRQxM\u002Bp/\u002B7xmIs\u002BQoOieo9Opl7XXykacXUFg32oIyQ7jNTHJSUfxyZfcJYURDomlXPljPo2BBVQ==",
      "StatusCode": 201,
      "ResponseHeaders": {
        "Content-Length": "0",
        "Content-MD5": "uFTKC3e91B2i3bvDv2JxKA==",
        "Date": "Thu, 02 Apr 2020 23:56:27 GMT",
        "ETag": "\u00220x8D7D761754EF151\u0022",
        "Last-Modified": "Thu, 02 Apr 2020 23:56:27 GMT",
        "Server": [
          "Windows-Azure-Blob/1.0",
          "Microsoft-HTTPAPI/2.0"
        ],
        "x-ms-client-request-id": "edbff78c-521c-9f2b-e272-0bd317477ba3",
        "x-ms-content-crc64": "HRTIv/70oug=",
        "x-ms-request-id": "e9d71501-a01e-000f-044a-093bcc000000",
        "x-ms-request-server-encrypted": "true",
<<<<<<< HEAD
        "x-ms-version": "2019-12-12"
=======
        "x-ms-version": "2020-02-10"
>>>>>>> 60f4876e
      },
      "ResponseBody": []
    },
    {
      "RequestUri": "https://seanmcccanary.blob.core.windows.net/test-container-960c68dc-9490-3b06-702d-845604aa9b76/test-blob-b0e1b5e8-c3d8-836c-0060-fb57e5786df2?comp=block\u0026blockid=dGVzdC1ibG9jay1mNmNlZDRkMS02N2Y1LTliODYtYzhlOC05Yjc2MjM4ZmJjNjY%3D",
      "RequestMethod": "PUT",
      "RequestHeaders": {
        "Authorization": "Sanitized",
        "Content-Length": "0",
        "traceparent": "00-8335e479bc90a64293090c2a201a75ae-94689c05f935d841-00",
        "User-Agent": [
          "azsdk-net-Storage.Blobs/12.5.0-dev.20200402.1",
          "(.NET Core 4.6.28325.01; Microsoft Windows 10.0.18362 )"
        ],
        "x-ms-client-request-id": "43021804-8479-80ae-2f46-e8f028f56071",
        "x-ms-copy-source": "https://seanmcccanary.blob.core.windows.net/test-container-960c68dc-9490-3b06-702d-845604aa9b76/test-blob-a93464b3-c647-9714-5670-2b5aedb455a2",
        "x-ms-date": "Thu, 02 Apr 2020 23:56:28 GMT",
        "x-ms-return-client-request-id": "true",
        "x-ms-source-if-unmodified-since": "Fri, 03 Apr 2020 23:56:26 GMT",
        "x-ms-source-range": "bytes=0-",
<<<<<<< HEAD
        "x-ms-version": "2019-12-12"
=======
        "x-ms-version": "2020-02-10"
>>>>>>> 60f4876e
      },
      "RequestBody": null,
      "StatusCode": 201,
      "ResponseHeaders": {
        "Content-Length": "0",
        "Date": "Thu, 02 Apr 2020 23:56:27 GMT",
        "Server": [
          "Windows-Azure-Blob/1.0",
          "Microsoft-HTTPAPI/2.0"
        ],
        "x-ms-client-request-id": "43021804-8479-80ae-2f46-e8f028f56071",
        "x-ms-content-crc64": "HRTIv/70oug=",
        "x-ms-request-id": "e9d71509-a01e-000f-0b4a-093bcc000000",
        "x-ms-request-server-encrypted": "true",
<<<<<<< HEAD
        "x-ms-version": "2019-12-12"
=======
        "x-ms-version": "2020-02-10"
>>>>>>> 60f4876e
      },
      "ResponseBody": []
    },
    {
      "RequestUri": "https://seanmcccanary.blob.core.windows.net/test-container-960c68dc-9490-3b06-702d-845604aa9b76?restype=container",
      "RequestMethod": "DELETE",
      "RequestHeaders": {
        "Authorization": "Sanitized",
        "traceparent": "00-ac96fb7fd9414d4d9f1c044e03a339bc-28631eafff792d4b-00",
        "User-Agent": [
          "azsdk-net-Storage.Blobs/12.5.0-dev.20200402.1",
          "(.NET Core 4.6.28325.01; Microsoft Windows 10.0.18362 )"
        ],
        "x-ms-client-request-id": "0b72302e-788d-efec-8e32-453c078fa095",
        "x-ms-date": "Thu, 02 Apr 2020 23:56:28 GMT",
        "x-ms-return-client-request-id": "true",
<<<<<<< HEAD
        "x-ms-version": "2019-12-12"
=======
        "x-ms-version": "2020-02-10"
>>>>>>> 60f4876e
      },
      "RequestBody": null,
      "StatusCode": 202,
      "ResponseHeaders": {
        "Content-Length": "0",
        "Date": "Thu, 02 Apr 2020 23:56:27 GMT",
        "Server": [
          "Windows-Azure-Blob/1.0",
          "Microsoft-HTTPAPI/2.0"
        ],
        "x-ms-client-request-id": "0b72302e-788d-efec-8e32-453c078fa095",
        "x-ms-request-id": "e9d71517-a01e-000f-174a-093bcc000000",
<<<<<<< HEAD
        "x-ms-version": "2019-12-12"
=======
        "x-ms-version": "2020-02-10"
>>>>>>> 60f4876e
      },
      "ResponseBody": []
    },
    {
      "RequestUri": "https://seanmcccanary.blob.core.windows.net/test-container-c2187cdb-11ef-0ca5-a720-ee7418f40565?restype=container",
      "RequestMethod": "PUT",
      "RequestHeaders": {
        "Authorization": "Sanitized",
        "traceparent": "00-081fa6d77190c5458c17adada6dfeb04-ba90435b79beec4f-00",
        "User-Agent": [
          "azsdk-net-Storage.Blobs/12.5.0-dev.20200402.1",
          "(.NET Core 4.6.28325.01; Microsoft Windows 10.0.18362 )"
        ],
        "x-ms-blob-public-access": "container",
        "x-ms-client-request-id": "feded765-81b1-1d04-8a65-636d8a78d79a",
        "x-ms-date": "Thu, 02 Apr 2020 23:56:28 GMT",
        "x-ms-return-client-request-id": "true",
<<<<<<< HEAD
        "x-ms-version": "2019-12-12"
=======
        "x-ms-version": "2020-02-10"
>>>>>>> 60f4876e
      },
      "RequestBody": null,
      "StatusCode": 201,
      "ResponseHeaders": {
        "Content-Length": "0",
        "Date": "Thu, 02 Apr 2020 23:56:37 GMT",
        "ETag": "\u00220x8D7D76175A5A431\u0022",
        "Last-Modified": "Thu, 02 Apr 2020 23:56:28 GMT",
        "Server": [
          "Windows-Azure-Blob/1.0",
          "Microsoft-HTTPAPI/2.0"
        ],
        "x-ms-client-request-id": "feded765-81b1-1d04-8a65-636d8a78d79a",
        "x-ms-request-id": "217b0de3-601e-002f-394a-09406b000000",
<<<<<<< HEAD
        "x-ms-version": "2019-12-12"
=======
        "x-ms-version": "2020-02-10"
>>>>>>> 60f4876e
      },
      "ResponseBody": []
    },
    {
      "RequestUri": "https://seanmcccanary.blob.core.windows.net/test-container-c2187cdb-11ef-0ca5-a720-ee7418f40565/test-blob-070fb040-b22f-89aa-ca94-eeeb4cd8eab1",
      "RequestMethod": "PUT",
      "RequestHeaders": {
        "Authorization": "Sanitized",
        "Content-Length": "1024",
        "traceparent": "00-998f9fe746e4fe40adb59a86cde338ff-f77e45e345d56f43-00",
        "User-Agent": [
          "azsdk-net-Storage.Blobs/12.5.0-dev.20200402.1",
          "(.NET Core 4.6.28325.01; Microsoft Windows 10.0.18362 )"
        ],
        "x-ms-blob-type": "BlockBlob",
        "x-ms-client-request-id": "15703819-f072-b590-c6f8-dc026888711b",
        "x-ms-date": "Thu, 02 Apr 2020 23:56:39 GMT",
        "x-ms-return-client-request-id": "true",
<<<<<<< HEAD
        "x-ms-version": "2019-12-12"
=======
        "x-ms-version": "2020-02-10"
>>>>>>> 60f4876e
      },
      "RequestBody": "LeA5E82oEYaY7Br89xNZc0UoDkEVB7SA7qRtHfF1oS8bf2TS\u002Bsf4vMVYZcRnCCZ3DO8oYWmWhSUruSUoO/SUIkvq4Hiuhnh9MFJ7vaHvGeV\u002B9RACTUDFhPk\u002BpkGhz4HRw0N5fCeuyIZ3qjAXG8eEPKA/qkXjktULJVt\u002Bb9833GHQqvlddpy\u002B0C2JiqIPrWkyuWqhYSQ87TFtbVfLL1inQM7PRnDOJsYDgdoXWQcy\u002B3fxTLZ0lXo8lLzH8AhE8qDV4krUQGb5Y5OjneBJJJQqOnHg2uOiMqpTkrKzBja\u002Bv486Qne8XrsQ\u002BOgi0PiZ83AonbWWZBe8M6\u002BggK20RVxc5d5RDuEdbdy2z\u002BH7f2Gyup9Bi2iBJ1p3fg/HHN0OXLKLxuoZSOSOCzDY4JU2wbNO7sYNcrrz276E2pDSVVH/qHMvb7h2mHG7s384qEfFQb1beS0WAOn4mOsslW5Tu7Xf2DgiBlH611VVUr86uzJ3vpjSdtwj6aeJN9fNSgIDZ/fKWc8OojprYKHXwa0qvd24tdbVgUXYu\u002B\u002BQmM96LYxTUurHcGFiaBxeZxY6Syj6Xnr5FZUrLeay8Z7gfgpr8DMVhG7CY0x7VUy6dxounXDHljpVgBf3JyQEFX/DguoR83bjJca5N/stfr9IcbXMg1MuGOjQFW8bHV1Kvk7NuNJhqISjS3ipDl4\u002BJwJXrrZvN5ErlWkCQd0Gxwhpb3itYMXt5sgxKDjbhAqJke5tw26m2oa9oSNpX2ennYNvP57lkcY9asjuPQ9YTxBeeLDumASZwpTx8L6ihIZhiYq0a0VrowAnL1imuJ13ZFETCue2uQR/1nwK86AImuZBjLSEo\u002BTK8tSwxmmr8wn3eotsj3mfqtCFNZXIYbBfH5VyZSvp88BtSBcSBvKb1ONzE3kVmwtsoeLj/m5PApEkUKfTOI7dDobL/0dijaPe6WCyVU02SoSJBcNJBfRRHkWF7rVKx5tUlQXySZzEChQ\u002BBBQNnaxE7QYjSjLKlAiSeeEB3J/tkyHFXcBHRADnxPuvCgDfQ4GYQQCvJ31oigD9YNC7wy10UHHySD/s/KkGO4U3GokHsjVfaJqePmukXNK/SuQvLAHNOrmP7PtBrEVXqOz3MW929a2bW1uS1hIFTuxsLbHE1g6Ead/Qd8U6HrxUR5V/rCtiSFQ2lNGmOmSnip4O1H6UktLdc8eQpn7nYDyePo98hqHBCeRcjkE93S56KO0mK0k9wLTDoThj0qLWTzOUB/zVKwP9TcqZNwSQoJaZFX6QwDXzYX3auORoXTdChj4OqNUxpfzpKd5/o4mvMwCiyr0jRY7\u002BoaZ/\u002B3MflO\u002BTV7DFgvjAZ3CBppdXdL30KoTkxZN5Hg==",
      "StatusCode": 201,
      "ResponseHeaders": {
        "Content-Length": "0",
        "Content-MD5": "67bXunKigRg7kqzjv3Deow==",
        "Date": "Thu, 02 Apr 2020 23:56:37 GMT",
        "ETag": "\u00220x8D7D7617BA90228\u0022",
        "Last-Modified": "Thu, 02 Apr 2020 23:56:38 GMT",
        "Server": [
          "Windows-Azure-Blob/1.0",
          "Microsoft-HTTPAPI/2.0"
        ],
        "x-ms-client-request-id": "15703819-f072-b590-c6f8-dc026888711b",
        "x-ms-content-crc64": "f2zTbuNliMY=",
        "x-ms-request-id": "217b0fa9-601e-002f-134a-09406b000000",
        "x-ms-request-server-encrypted": "true",
<<<<<<< HEAD
        "x-ms-version": "2019-12-12"
=======
        "x-ms-version": "2020-02-10"
>>>>>>> 60f4876e
      },
      "ResponseBody": []
    },
    {
      "RequestUri": "https://seanmcccanary.blob.core.windows.net/test-container-c2187cdb-11ef-0ca5-a720-ee7418f40565/test-blob-070fb040-b22f-89aa-ca94-eeeb4cd8eab1",
      "RequestMethod": "HEAD",
      "RequestHeaders": {
        "Authorization": "Sanitized",
        "traceparent": "00-a6dfde63c72ee44d8f64441033e84054-6267eac50f87dc40-00",
        "User-Agent": [
          "azsdk-net-Storage.Blobs/12.5.0-dev.20200402.1",
          "(.NET Core 4.6.28325.01; Microsoft Windows 10.0.18362 )"
        ],
        "x-ms-client-request-id": "13d292c5-d568-183e-51ac-86a9c2f43ea4",
        "x-ms-date": "Thu, 02 Apr 2020 23:56:39 GMT",
        "x-ms-return-client-request-id": "true",
<<<<<<< HEAD
        "x-ms-version": "2019-12-12"
=======
        "x-ms-version": "2020-02-10"
>>>>>>> 60f4876e
      },
      "RequestBody": null,
      "StatusCode": 200,
      "ResponseHeaders": {
        "Accept-Ranges": "bytes",
        "Content-Length": "1024",
        "Content-MD5": "67bXunKigRg7kqzjv3Deow==",
        "Content-Type": "application/octet-stream",
        "Date": "Thu, 02 Apr 2020 23:56:37 GMT",
        "ETag": "\u00220x8D7D7617BA90228\u0022",
        "Last-Modified": "Thu, 02 Apr 2020 23:56:38 GMT",
        "Server": [
          "Windows-Azure-Blob/1.0",
          "Microsoft-HTTPAPI/2.0"
        ],
        "x-ms-access-tier": "Hot",
        "x-ms-access-tier-inferred": "true",
        "x-ms-blob-type": "BlockBlob",
        "x-ms-client-request-id": "13d292c5-d568-183e-51ac-86a9c2f43ea4",
        "x-ms-creation-time": "Thu, 02 Apr 2020 23:56:38 GMT",
        "x-ms-lease-state": "available",
        "x-ms-lease-status": "unlocked",
        "x-ms-request-id": "217b0fad-601e-002f-164a-09406b000000",
        "x-ms-server-encrypted": "true",
<<<<<<< HEAD
        "x-ms-version": "2019-12-12"
=======
        "x-ms-version": "2020-02-10"
>>>>>>> 60f4876e
      },
      "ResponseBody": []
    },
    {
      "RequestUri": "https://seanmcccanary.blob.core.windows.net/test-container-c2187cdb-11ef-0ca5-a720-ee7418f40565/test-blob-1a8f6f77-eb5f-ec2a-bbce-5b0a16498fec?comp=block\u0026blockid=dGVzdC1ibG9jay1kNTNjNGM1ZC01ZGI2LTZiYjMtOTRjMy05MTg1YTZkM2RmYzQ%3D",
      "RequestMethod": "PUT",
      "RequestHeaders": {
        "Authorization": "Sanitized",
        "Content-Length": "0",
        "traceparent": "00-6c34006acf00d8479d3bbd80db871dcd-3b2bc23b53c8cc45-00",
        "User-Agent": [
          "azsdk-net-Storage.Blobs/12.5.0-dev.20200402.1",
          "(.NET Core 4.6.28325.01; Microsoft Windows 10.0.18362 )"
        ],
        "x-ms-client-request-id": "754b9a1d-69b8-19ee-bc24-859b5aa546e7",
        "x-ms-copy-source": "https://seanmcccanary.blob.core.windows.net/test-container-c2187cdb-11ef-0ca5-a720-ee7418f40565/test-blob-070fb040-b22f-89aa-ca94-eeeb4cd8eab1",
        "x-ms-date": "Thu, 02 Apr 2020 23:56:39 GMT",
        "x-ms-return-client-request-id": "true",
        "x-ms-source-if-match": "\u00220x8D7D7617BA90228\u0022",
        "x-ms-source-range": "bytes=0-",
<<<<<<< HEAD
        "x-ms-version": "2019-12-12"
=======
        "x-ms-version": "2020-02-10"
>>>>>>> 60f4876e
      },
      "RequestBody": null,
      "StatusCode": 201,
      "ResponseHeaders": {
        "Content-Length": "0",
        "Date": "Thu, 02 Apr 2020 23:56:37 GMT",
        "Server": [
          "Windows-Azure-Blob/1.0",
          "Microsoft-HTTPAPI/2.0"
        ],
        "x-ms-client-request-id": "754b9a1d-69b8-19ee-bc24-859b5aa546e7",
        "x-ms-content-crc64": "f2zTbuNliMY=",
        "x-ms-request-id": "217b0fb1-601e-002f-1a4a-09406b000000",
        "x-ms-request-server-encrypted": "true",
<<<<<<< HEAD
        "x-ms-version": "2019-12-12"
=======
        "x-ms-version": "2020-02-10"
>>>>>>> 60f4876e
      },
      "ResponseBody": []
    },
    {
      "RequestUri": "https://seanmcccanary.blob.core.windows.net/test-container-c2187cdb-11ef-0ca5-a720-ee7418f40565?restype=container",
      "RequestMethod": "DELETE",
      "RequestHeaders": {
        "Authorization": "Sanitized",
        "traceparent": "00-85aac2ed90e40e43a6db8cf7c15473d1-f52b1ab161100f45-00",
        "User-Agent": [
          "azsdk-net-Storage.Blobs/12.5.0-dev.20200402.1",
          "(.NET Core 4.6.28325.01; Microsoft Windows 10.0.18362 )"
        ],
        "x-ms-client-request-id": "0b6789c1-6988-bf0c-47b6-fa26fa947fc3",
        "x-ms-date": "Thu, 02 Apr 2020 23:56:39 GMT",
        "x-ms-return-client-request-id": "true",
<<<<<<< HEAD
        "x-ms-version": "2019-12-12"
=======
        "x-ms-version": "2020-02-10"
>>>>>>> 60f4876e
      },
      "RequestBody": null,
      "StatusCode": 202,
      "ResponseHeaders": {
        "Content-Length": "0",
        "Date": "Thu, 02 Apr 2020 23:56:37 GMT",
        "Server": [
          "Windows-Azure-Blob/1.0",
          "Microsoft-HTTPAPI/2.0"
        ],
        "x-ms-client-request-id": "0b6789c1-6988-bf0c-47b6-fa26fa947fc3",
        "x-ms-request-id": "217b0fb7-601e-002f-1e4a-09406b000000",
<<<<<<< HEAD
        "x-ms-version": "2019-12-12"
=======
        "x-ms-version": "2020-02-10"
>>>>>>> 60f4876e
      },
      "ResponseBody": []
    },
    {
      "RequestUri": "https://seanmcccanary.blob.core.windows.net/test-container-e2ab719f-2152-458d-f86d-5855fb1d14a2?restype=container",
      "RequestMethod": "PUT",
      "RequestHeaders": {
        "Authorization": "Sanitized",
        "traceparent": "00-14ac32ee4834f24b83dd685a323b3d26-8665d648f0f8e14e-00",
        "User-Agent": [
          "azsdk-net-Storage.Blobs/12.5.0-dev.20200402.1",
          "(.NET Core 4.6.28325.01; Microsoft Windows 10.0.18362 )"
        ],
        "x-ms-blob-public-access": "container",
        "x-ms-client-request-id": "9331a9e2-106e-a00e-fc22-121a11b6c329",
        "x-ms-date": "Thu, 02 Apr 2020 23:56:39 GMT",
        "x-ms-return-client-request-id": "true",
<<<<<<< HEAD
        "x-ms-version": "2019-12-12"
=======
        "x-ms-version": "2020-02-10"
>>>>>>> 60f4876e
      },
      "RequestBody": null,
      "StatusCode": 201,
      "ResponseHeaders": {
        "Content-Length": "0",
        "Date": "Thu, 02 Apr 2020 23:56:38 GMT",
        "ETag": "\u00220x8D7D7617C0A15B4\u0022",
        "Last-Modified": "Thu, 02 Apr 2020 23:56:38 GMT",
        "Server": [
          "Windows-Azure-Blob/1.0",
          "Microsoft-HTTPAPI/2.0"
        ],
        "x-ms-client-request-id": "9331a9e2-106e-a00e-fc22-121a11b6c329",
        "x-ms-request-id": "de421fe6-601e-0062-254a-098f87000000",
<<<<<<< HEAD
        "x-ms-version": "2019-12-12"
=======
        "x-ms-version": "2020-02-10"
>>>>>>> 60f4876e
      },
      "ResponseBody": []
    },
    {
      "RequestUri": "https://seanmcccanary.blob.core.windows.net/test-container-e2ab719f-2152-458d-f86d-5855fb1d14a2/test-blob-586a26ae-8687-1907-aa43-4b721c1b6541",
      "RequestMethod": "PUT",
      "RequestHeaders": {
        "Authorization": "Sanitized",
        "Content-Length": "1024",
        "traceparent": "00-d33a9494f552494889f1d82c2f9ddbc1-7bc92b35b4ccfa47-00",
        "User-Agent": [
          "azsdk-net-Storage.Blobs/12.5.0-dev.20200402.1",
          "(.NET Core 4.6.28325.01; Microsoft Windows 10.0.18362 )"
        ],
        "x-ms-blob-type": "BlockBlob",
        "x-ms-client-request-id": "ec6fb87b-ae23-e235-ca75-51d7b7c55121",
        "x-ms-date": "Thu, 02 Apr 2020 23:56:39 GMT",
        "x-ms-return-client-request-id": "true",
<<<<<<< HEAD
        "x-ms-version": "2019-12-12"
=======
        "x-ms-version": "2020-02-10"
>>>>>>> 60f4876e
      },
      "RequestBody": "olj01bqvhmMSJlcwh8pnfYrQclLsgDMhFjnTGihDc9RdbyCEhw3OMyPNgUe53hkxupWQQENxPSEk0r\u002BA22s7zrKC0hep4vV8Aj8uH//raDcgol\u002BTszOQ7DL\u002BX7ROTVe3krKUNgsBiNifEz4DQx4iOGqHYDkMpxt/8eblqoJBLrTodoxMVjErHxqH9KD0jagU3CdKxu0eq\u002BuXFUQlG91VXeSJG8yR1eE4XEEfhLJ6i2Q90M5b92jHysqhtUHtBQM8Mpa7anHcgwZFEWqs/ic4HIrf6EsO\u002BWZ8wlEB7yCgS1Y94lIbvyDzYE3IFuX\u002BG8ujaJi3DR24LjkwPqgg2pPlpcYTbhzVHV1p7If9RuKBfaeFXoeI6D04hbQY64B30oa64nEe6q2uzko7TSCVuudWrsEBm3wMXbyJ2\u002BhovDLc8hoBQ2NwYpP61pA8TJocosvMwjy/djcKrYW0lQ/ERhEYX1sGlHaD5UwtB8TszxEibDgdm/r2HHzi95Xeu82ENZB\u002BI\u002B0/Fg5USdzwkW9zHd50kinXp6oXIkLfJJ3gpCl\u002BqdEzbasj41UqyFIdBYsMb9m3aimjrY7mZgGrX/Jwc6SyceidP68yUK/TrN5Y\u002BRy30rXDKTkA2vxDTQeqeINjuVWta5Siby8phRp50ACvjmzk9I09rEpqsZbrWvKoh9csb/OJqo6IFGKFmqQfhwr8k7\u002BaxoT1JgwKQrn9txU8gf1CTWAMJuPeW\u002BAqtxKlSyqL78czDcFTNknnfmfUilxNSRmm3Tqq72zbvGqky2/6ZPePcchOCXM87hYXJah7CtGD3W75/m3v4f9aWFFWr2va7RlwRBiU/0Clau4jk8rEX7KZIO0AAGWJn4/I87Ah5T\u002BqPDiOC8W47t0tU5R/zE41lfmfvY592eyz5qSIzAuPhIWveVaSNlPs4TIQ063RCtNBk123giixLWNL2iQgLyLSns4P0FP4ol\u002BlsttbbQY\u002B4tzRRzit1wJc/UvyRlsvzLEQPTTewjqASPD\u002BEs9MVb9dDfdHT\u002BfpJMbMstIHBVwDdeYpSy/RYB\u002BiUP5Hr8UzD6iMlTlj53zKJhluEhBneUOT\u002BpzoIgmPi6zYpf7ooXUBmaIpem8jn41pXyUWY04POte7tLQoSu2e/AqMi0J\u002B4YSkbXhtPf7TcFsPf8LkeSdeyGonLe3A2E\u002B1i31llxNK636gcvbVov3Y6ENZGcsquoPiLcPYVrOW45Qpt7KAbdhHxJNDQwcxiCZtTkWpZ7\u002BEi9H6gmlQcpTLCo5irOpKV3prEVQ35nZ7saWdawhu7HvUpSzhhutv9lL/eDl4ztw8IvbLPlVqTKRaftHEswaMXB0SjQe9adGP/BoCOG09A\u002BLJYUkRow==",
      "StatusCode": 201,
      "ResponseHeaders": {
        "Content-Length": "0",
        "Content-MD5": "Zp9g\u002BvySQi76ClBCw1goeQ==",
        "Date": "Thu, 02 Apr 2020 23:56:38 GMT",
        "ETag": "\u00220x8D7D7617C178F90\u0022",
        "Last-Modified": "Thu, 02 Apr 2020 23:56:38 GMT",
        "Server": [
          "Windows-Azure-Blob/1.0",
          "Microsoft-HTTPAPI/2.0"
        ],
        "x-ms-client-request-id": "ec6fb87b-ae23-e235-ca75-51d7b7c55121",
        "x-ms-content-crc64": "hwBwxIX6fR0=",
        "x-ms-request-id": "de421ff0-601e-0062-2d4a-098f87000000",
        "x-ms-request-server-encrypted": "true",
<<<<<<< HEAD
        "x-ms-version": "2019-12-12"
=======
        "x-ms-version": "2020-02-10"
>>>>>>> 60f4876e
      },
      "ResponseBody": []
    },
    {
      "RequestUri": "https://seanmcccanary.blob.core.windows.net/test-container-e2ab719f-2152-458d-f86d-5855fb1d14a2/test-blob-e2f4a09d-ec8f-6c67-eb02-4450698b2aaf?comp=block\u0026blockid=dGVzdC1ibG9jay02M2Y3OGRmMS03OWFjLTI2MWUtNDhkNy01YWM2ZjA2M2IwNGQ%3D",
      "RequestMethod": "PUT",
      "RequestHeaders": {
        "Authorization": "Sanitized",
        "Content-Length": "0",
        "traceparent": "00-2c4964d3201d7045a66de9f33330c212-777b5ba4900b4a42-00",
        "User-Agent": [
          "azsdk-net-Storage.Blobs/12.5.0-dev.20200402.1",
          "(.NET Core 4.6.28325.01; Microsoft Windows 10.0.18362 )"
        ],
        "x-ms-client-request-id": "29e5a24b-edce-2475-82ce-99b891a17b88",
        "x-ms-copy-source": "https://seanmcccanary.blob.core.windows.net/test-container-e2ab719f-2152-458d-f86d-5855fb1d14a2/test-blob-586a26ae-8687-1907-aa43-4b721c1b6541",
        "x-ms-date": "Thu, 02 Apr 2020 23:56:39 GMT",
        "x-ms-return-client-request-id": "true",
        "x-ms-source-if-none-match": "\u0022garbage\u0022",
        "x-ms-source-range": "bytes=0-",
<<<<<<< HEAD
        "x-ms-version": "2019-12-12"
=======
        "x-ms-version": "2020-02-10"
>>>>>>> 60f4876e
      },
      "RequestBody": null,
      "StatusCode": 201,
      "ResponseHeaders": {
        "Content-Length": "0",
        "Date": "Thu, 02 Apr 2020 23:56:38 GMT",
        "Server": [
          "Windows-Azure-Blob/1.0",
          "Microsoft-HTTPAPI/2.0"
        ],
        "x-ms-client-request-id": "29e5a24b-edce-2475-82ce-99b891a17b88",
        "x-ms-content-crc64": "hwBwxIX6fR0=",
        "x-ms-request-id": "de421ff7-601e-0062-324a-098f87000000",
        "x-ms-request-server-encrypted": "true",
<<<<<<< HEAD
        "x-ms-version": "2019-12-12"
=======
        "x-ms-version": "2020-02-10"
>>>>>>> 60f4876e
      },
      "ResponseBody": []
    },
    {
      "RequestUri": "https://seanmcccanary.blob.core.windows.net/test-container-e2ab719f-2152-458d-f86d-5855fb1d14a2?restype=container",
      "RequestMethod": "DELETE",
      "RequestHeaders": {
        "Authorization": "Sanitized",
        "traceparent": "00-acce890b78cc6d41adfae4158a157454-e599d667e5bb2248-00",
        "User-Agent": [
          "azsdk-net-Storage.Blobs/12.5.0-dev.20200402.1",
          "(.NET Core 4.6.28325.01; Microsoft Windows 10.0.18362 )"
        ],
        "x-ms-client-request-id": "4e7b1b5e-877d-f87f-86b9-cb38d575fdaf",
        "x-ms-date": "Thu, 02 Apr 2020 23:56:40 GMT",
        "x-ms-return-client-request-id": "true",
<<<<<<< HEAD
        "x-ms-version": "2019-12-12"
=======
        "x-ms-version": "2020-02-10"
>>>>>>> 60f4876e
      },
      "RequestBody": null,
      "StatusCode": 202,
      "ResponseHeaders": {
        "Content-Length": "0",
        "Date": "Thu, 02 Apr 2020 23:56:38 GMT",
        "Server": [
          "Windows-Azure-Blob/1.0",
          "Microsoft-HTTPAPI/2.0"
        ],
        "x-ms-client-request-id": "4e7b1b5e-877d-f87f-86b9-cb38d575fdaf",
        "x-ms-request-id": "de421fff-601e-0062-3a4a-098f87000000",
<<<<<<< HEAD
        "x-ms-version": "2019-12-12"
=======
        "x-ms-version": "2020-02-10"
>>>>>>> 60f4876e
      },
      "ResponseBody": []
    }
  ],
  "Variables": {
    "DateTimeOffsetNow": "2020-04-02T16:56:26.8145006-07:00",
    "RandomSeed": "1517054409",
    "Storage_TestConfigDefault": "ProductionTenant\nseanmcccanary\nU2FuaXRpemVk\nhttps://seanmcccanary.blob.core.windows.net\nhttps://seanmcccanary.file.core.windows.net\nhttps://seanmcccanary.queue.core.windows.net\nhttps://seanmcccanary.table.core.windows.net\n\n\n\n\nhttps://seanmcccanary-secondary.blob.core.windows.net\nhttps://seanmcccanary-secondary.file.core.windows.net\nhttps://seanmcccanary-secondary.queue.core.windows.net\nhttps://seanmcccanary-secondary.table.core.windows.net\n\nSanitized\n\n\nCloud\nBlobEndpoint=https://seanmcccanary.blob.core.windows.net/;QueueEndpoint=https://seanmcccanary.queue.core.windows.net/;FileEndpoint=https://seanmcccanary.file.core.windows.net/;BlobSecondaryEndpoint=https://seanmcccanary-secondary.blob.core.windows.net/;QueueSecondaryEndpoint=https://seanmcccanary-secondary.queue.core.windows.net/;FileSecondaryEndpoint=https://seanmcccanary-secondary.file.core.windows.net/;AccountName=seanmcccanary;AccountKey=Sanitized\nseanscope1"
  }
}<|MERGE_RESOLUTION|>--- conflicted
+++ resolved
@@ -14,11 +14,7 @@
         "x-ms-client-request-id": "78dccecc-5deb-15dd-3c78-2030af34167f",
         "x-ms-date": "Thu, 02 Apr 2020 23:56:26 GMT",
         "x-ms-return-client-request-id": "true",
-<<<<<<< HEAD
-        "x-ms-version": "2019-12-12"
-=======
-        "x-ms-version": "2020-02-10"
->>>>>>> 60f4876e
+        "x-ms-version": "2020-02-10"
       },
       "RequestBody": null,
       "StatusCode": 201,
@@ -33,11 +29,7 @@
         ],
         "x-ms-client-request-id": "78dccecc-5deb-15dd-3c78-2030af34167f",
         "x-ms-request-id": "e2932ab0-f01e-0084-774a-093fa1000000",
-<<<<<<< HEAD
-        "x-ms-version": "2019-12-12"
-=======
-        "x-ms-version": "2020-02-10"
->>>>>>> 60f4876e
+        "x-ms-version": "2020-02-10"
       },
       "ResponseBody": []
     },
@@ -56,11 +48,7 @@
         "x-ms-client-request-id": "13d42cdc-cc3a-b7db-1821-e00343006059",
         "x-ms-date": "Thu, 02 Apr 2020 23:56:27 GMT",
         "x-ms-return-client-request-id": "true",
-<<<<<<< HEAD
-        "x-ms-version": "2019-12-12"
-=======
-        "x-ms-version": "2020-02-10"
->>>>>>> 60f4876e
+        "x-ms-version": "2020-02-10"
       },
       "RequestBody": "WBos5gPzxl7dvc5W3RMjkp5k7CWW36znl8s5d4gBztLa\u002BuSks0Cl2Ah9my6PhjgoVI6RSkjx6HluRU83uU/V2\u002B77fOIvf99evhMcGEN\u002BVxCTECL6b4OJ6RFqNm7wbR\u002B5p8A/lApV\u002BdWuMos11NA28O0\u002BpKgs22trcZLQxEhxbVHzY3CDPsMGPRdMTD33VBVBNEaAssl2jMxU1CJ3hTWNPMQ6QXBfsrEpN2eR4I4ucx19j48C8LuHfdakLmqgjrjivw94vRKk4oKUVnti5aw9JmAF\u002BfalikwJssOauoNGiaiuriB/tbUK2awNbZlAJZgpZggJmpXCPDXDbwpOCif\u002BTc3SszaMvnCq\u002ByBJmByyyY0rcFR7Pe4T7HLrvEaru8\u002BEDyDMbXJinaiYX591eKQYEaV9I5nTghDfvsbEoQEp/0BQxIj85lsbydKs4t5PnnTN0quhLZg1sYwP7K\u002Brnvymbl9eJLMbGypJYlnHJp8yjx9S9s5WiNGoGhP87fmrbyvWBnR\u002B8HrAsbaAV8s\u002Bbors3FyQWKctT\u002BaNtgmgHy4xnfIu8CArtJ\u002BlkkUX1jEGaquIDxCcGxeEqbaO8DlwIJKITrnZD35pwCi968ZiFXm0h0xdFw8dlILaqkdqncNlNHKyj4d3LVotH0/o3zBRIZM92WntEgmCa7o3/mU3/yNkV7ZUr4bxPVryMPfANLVRiYizLMRaeCJoMCTNQC709h8rg4d6/XINS5wO\u002BuIRwjYE5nTcg9JfCt6T639iJPwr/TnYlLEu1owWpeEnS35AV23tyVq6F3JMzHio5hHyqyef4/yoOC2F1Q/oxt3xN79gU5MRdFuiceXHi8g4hfB6I/q6iGeBmB4/aPNK0VGUWpW4SJN\u002B4DfL/HEX4K1lTFAfbaPjN65Y37t10QtoV5\u002BUMjEzfz1d/ELD7ov1ardx2huiK2SusSPmYGjXCQ4rY6TSgq58Ms0TwnFgIEkiYnUEA/fvxSw75oENTB7UhfMzl4rnI\u002BcJ9adOj2nyTZDZw/7z0wUXO554l5wsbuWuPjx\u002BLIi\u002BOz\u002BO\u002Bw5PoTXCSZjwNIgg4LLtHFzsboxK3IfCn1EtcyEIG4i/Zdj3x5potU4EOzpdjl2KkBAs0c2zQx6GjQHkldV26BgAYHva9lTBg7g9RaBNZBHzouMQ20m7DCG5cDqYhCB5jVMhXC7ir5q7ak4Udf19OSjw8PLxZgzORVRZIIUaKP6YxLhNKwjjEfNJVXD7ppckOzYRqJMthydGUhfZiI4UoUJPe7BFMA0gDd//qBCc0568NeVPCIBraj2QB9jwCYhkNLMuqyrn3gso8Zu0Lt4Wqn54HVOpxZnB5BFytCk1LwRWmnNdbShz1VbZJhbltw==",
       "StatusCode": 201,
@@ -78,11 +66,7 @@
         "x-ms-content-crc64": "bct2Zap3hN4=",
         "x-ms-request-id": "e2932aba-f01e-0084-7f4a-093fa1000000",
         "x-ms-request-server-encrypted": "true",
-<<<<<<< HEAD
-        "x-ms-version": "2019-12-12"
-=======
-        "x-ms-version": "2020-02-10"
->>>>>>> 60f4876e
+        "x-ms-version": "2020-02-10"
       },
       "ResponseBody": []
     },
@@ -102,11 +86,7 @@
         "x-ms-date": "Thu, 02 Apr 2020 23:56:27 GMT",
         "x-ms-return-client-request-id": "true",
         "x-ms-source-range": "bytes=0-",
-<<<<<<< HEAD
-        "x-ms-version": "2019-12-12"
-=======
-        "x-ms-version": "2020-02-10"
->>>>>>> 60f4876e
+        "x-ms-version": "2020-02-10"
       },
       "RequestBody": null,
       "StatusCode": 201,
@@ -121,11 +101,7 @@
         "x-ms-content-crc64": "bct2Zap3hN4=",
         "x-ms-request-id": "e2932abd-f01e-0084-024a-093fa1000000",
         "x-ms-request-server-encrypted": "true",
-<<<<<<< HEAD
-        "x-ms-version": "2019-12-12"
-=======
-        "x-ms-version": "2020-02-10"
->>>>>>> 60f4876e
+        "x-ms-version": "2020-02-10"
       },
       "ResponseBody": []
     },
@@ -142,11 +118,7 @@
         "x-ms-client-request-id": "bc5309c7-c833-2fca-97e8-93f853e5bfb4",
         "x-ms-date": "Thu, 02 Apr 2020 23:56:27 GMT",
         "x-ms-return-client-request-id": "true",
-<<<<<<< HEAD
-        "x-ms-version": "2019-12-12"
-=======
-        "x-ms-version": "2020-02-10"
->>>>>>> 60f4876e
+        "x-ms-version": "2020-02-10"
       },
       "RequestBody": null,
       "StatusCode": 202,
@@ -159,11 +131,7 @@
         ],
         "x-ms-client-request-id": "bc5309c7-c833-2fca-97e8-93f853e5bfb4",
         "x-ms-request-id": "e2932ac0-f01e-0084-044a-093fa1000000",
-<<<<<<< HEAD
-        "x-ms-version": "2019-12-12"
-=======
-        "x-ms-version": "2020-02-10"
->>>>>>> 60f4876e
+        "x-ms-version": "2020-02-10"
       },
       "ResponseBody": []
     },
@@ -181,11 +149,7 @@
         "x-ms-client-request-id": "b1e81341-a048-4b75-51d3-d7648459319e",
         "x-ms-date": "Thu, 02 Apr 2020 23:56:27 GMT",
         "x-ms-return-client-request-id": "true",
-<<<<<<< HEAD
-        "x-ms-version": "2019-12-12"
-=======
-        "x-ms-version": "2020-02-10"
->>>>>>> 60f4876e
+        "x-ms-version": "2020-02-10"
       },
       "RequestBody": null,
       "StatusCode": 201,
@@ -200,11 +164,7 @@
         ],
         "x-ms-client-request-id": "b1e81341-a048-4b75-51d3-d7648459319e",
         "x-ms-request-id": "77dc774c-901e-0004-5d4a-09c0a7000000",
-<<<<<<< HEAD
-        "x-ms-version": "2019-12-12"
-=======
-        "x-ms-version": "2020-02-10"
->>>>>>> 60f4876e
+        "x-ms-version": "2020-02-10"
       },
       "ResponseBody": []
     },
@@ -223,11 +183,7 @@
         "x-ms-client-request-id": "d7d689c0-1372-7c7c-d7b7-011da24dca18",
         "x-ms-date": "Thu, 02 Apr 2020 23:56:27 GMT",
         "x-ms-return-client-request-id": "true",
-<<<<<<< HEAD
-        "x-ms-version": "2019-12-12"
-=======
-        "x-ms-version": "2020-02-10"
->>>>>>> 60f4876e
+        "x-ms-version": "2020-02-10"
       },
       "RequestBody": "LM2AemP56fg3qa/tS\u002BSqzL7AL\u002BsQCn3XYzZ092L1/7\u002BskqYHl5YfRynvep/wiP9sKAqlwypFjSJQqRcshfKWQarvQbk\u002BozUooOjBII/e5to3B85XTzuVZgSDtu5/88E3WTj0AUdGLoXVfSNChGyTcsI89X4jPvJvWtu0uuxGqK0micdX6eWT8NhJgdEYUuGX8EQrQv1CFBpGhaZskXSYj9R1G/ulPIjdqQSl2rwgVgf5HcmoGmav43WtEGM/J19ksPL8ojfm8rS7Tpn5nTldJS\u002BecnSr8HRuxjeG\u002BCslnYKlQSrKJLTQEyoU7MzNtkY7T\u002Bs0obTqub9\u002Bjtz/X/qJlrAWU1wPkwF6zV9KlgSnoA/wSqg/8PzNu4dqTJbX0LMwilUbtmPqK7zqudNUoCK71u3MDxRRSaa0SJjUpUdro/ysGgyujOqsBR/sVTYpeRplrnWoCsGe3kCvZ27KFoZ1fxbWqIYWDUkDIAn1ZfRvi899b/bRwpg7DTvL/iV84e\u002BZd9YgUtCUTqEspeq4qHhMP9ueTaePo7x\u002Bm5tKSw4khj4aXO4eTzj/6SBUpRyug2TDfr5J3ZRHCdMZobc0SgOTBx6rnkyKLvCjnmOGOv6g0Bc2hsxP2qmp0lMaBK2Byp8dwZ39AuUYOVDOpj8wwc7UedGf/sM2Qy11Acv5bylCIdTEaXhhos0yHU18gDNpeBGERovb4czc5n5vhwAZH8kmi4RrbFdVctYEbOF1usL5DIi6dCieZj8H6IL68RrNGf6EVfWv/gy5LtO013XqZiu7dnt3XqqghyVFY4PUWoG7NlPj8WXNSg18AUZV6o/KHYFXP3ufVbpT483PaZuJ5dNS\u002BKAhB3XG7Sxu\u002B11kS52VekYBfRsFHOCZjw2X/eBx8xtyA/LuqRULkFJPMFpc7pgwOu9Vh2e4TNu/h3hoL\u002B9L/AhB8kiqp9Ew9u3JtuyGPKB1ZsPxHGy0ubYWLiGdo2FiAzNSGvxPhZIeJJF675bvOUrX8sgsWuCbjTiSlHivk1KMZ7K4MyKkJeEw0/faOcofJ/TXxrCYNalTto3EvfEZb5E\u002B7ojjNgUoMszn\u002B4bpwFNtcmyD182h8zEIZXyU32jvFmRmnEtCPPHvrpPksToiafU5VkuFlpfDnftW29GJk1Nk\u002BOQigiQIKzZ6lCg6vUL35fuHW4kcaYDMov9Q62AgZRs/f7lVAObRMSoVCgFuid\u002B4X/XVATjKSI5jVuAlt0DVWi4N\u002Bj6IoeUUtileB19/Xhgfl4trSmTidTcq8aoGq3rpQK/SYI\u002BhL70PwUsPa0Av5PjHBh\u002B1aRDKK4QHXrA7DgqudMevrf2JfWfOXIkY0gr2\u002Bw2xP6VaNNafBzULmtEN0w==",
       "StatusCode": 201,
@@ -245,11 +201,7 @@
         "x-ms-content-crc64": "nPu1i\u002B/yVYQ=",
         "x-ms-request-id": "77dc775b-901e-0004-684a-09c0a7000000",
         "x-ms-request-server-encrypted": "true",
-<<<<<<< HEAD
-        "x-ms-version": "2019-12-12"
-=======
-        "x-ms-version": "2020-02-10"
->>>>>>> 60f4876e
+        "x-ms-version": "2020-02-10"
       },
       "ResponseBody": []
     },
@@ -270,11 +222,7 @@
         "x-ms-return-client-request-id": "true",
         "x-ms-source-if-modified-since": "Wed, 01 Apr 2020 23:56:26 GMT",
         "x-ms-source-range": "bytes=0-",
-<<<<<<< HEAD
-        "x-ms-version": "2019-12-12"
-=======
-        "x-ms-version": "2020-02-10"
->>>>>>> 60f4876e
+        "x-ms-version": "2020-02-10"
       },
       "RequestBody": null,
       "StatusCode": 201,
@@ -289,11 +237,7 @@
         "x-ms-content-crc64": "nPu1i\u002B/yVYQ=",
         "x-ms-request-id": "77dc7760-901e-0004-6d4a-09c0a7000000",
         "x-ms-request-server-encrypted": "true",
-<<<<<<< HEAD
-        "x-ms-version": "2019-12-12"
-=======
-        "x-ms-version": "2020-02-10"
->>>>>>> 60f4876e
+        "x-ms-version": "2020-02-10"
       },
       "ResponseBody": []
     },
@@ -310,11 +254,7 @@
         "x-ms-client-request-id": "8b4e84da-32cf-deca-8ed6-f3c3639db6c9",
         "x-ms-date": "Thu, 02 Apr 2020 23:56:28 GMT",
         "x-ms-return-client-request-id": "true",
-<<<<<<< HEAD
-        "x-ms-version": "2019-12-12"
-=======
-        "x-ms-version": "2020-02-10"
->>>>>>> 60f4876e
+        "x-ms-version": "2020-02-10"
       },
       "RequestBody": null,
       "StatusCode": 202,
@@ -327,11 +267,7 @@
         ],
         "x-ms-client-request-id": "8b4e84da-32cf-deca-8ed6-f3c3639db6c9",
         "x-ms-request-id": "77dc776f-901e-0004-794a-09c0a7000000",
-<<<<<<< HEAD
-        "x-ms-version": "2019-12-12"
-=======
-        "x-ms-version": "2020-02-10"
->>>>>>> 60f4876e
+        "x-ms-version": "2020-02-10"
       },
       "ResponseBody": []
     },
@@ -349,11 +285,7 @@
         "x-ms-client-request-id": "76e0791a-7373-460f-7e13-1ba2ad73d9e3",
         "x-ms-date": "Thu, 02 Apr 2020 23:56:28 GMT",
         "x-ms-return-client-request-id": "true",
-<<<<<<< HEAD
-        "x-ms-version": "2019-12-12"
-=======
-        "x-ms-version": "2020-02-10"
->>>>>>> 60f4876e
+        "x-ms-version": "2020-02-10"
       },
       "RequestBody": null,
       "StatusCode": 201,
@@ -368,11 +300,7 @@
         ],
         "x-ms-client-request-id": "76e0791a-7373-460f-7e13-1ba2ad73d9e3",
         "x-ms-request-id": "e9d714f5-a01e-000f-7a4a-093bcc000000",
-<<<<<<< HEAD
-        "x-ms-version": "2019-12-12"
-=======
-        "x-ms-version": "2020-02-10"
->>>>>>> 60f4876e
+        "x-ms-version": "2020-02-10"
       },
       "ResponseBody": []
     },
@@ -391,11 +319,7 @@
         "x-ms-client-request-id": "edbff78c-521c-9f2b-e272-0bd317477ba3",
         "x-ms-date": "Thu, 02 Apr 2020 23:56:28 GMT",
         "x-ms-return-client-request-id": "true",
-<<<<<<< HEAD
-        "x-ms-version": "2019-12-12"
-=======
-        "x-ms-version": "2020-02-10"
->>>>>>> 60f4876e
+        "x-ms-version": "2020-02-10"
       },
       "RequestBody": "O32jDe6boVKk5JsLqp3mYkYmPIvKJAKrRWicFG4heoerBS3XatlufteO0o/YBJvgLblchzZNGRd6\u002BMiG/43jgmoTX6RwDvdst76zO1Jz00HNvOa1xfJRXewWXXIR6H9Kqk8lxKX3bx7B7894md3EBiSHuUKmLr13wgG4WrGFW84\u002BaZECTg6c1U3I9NYi2MMOUVdNii89o3ySrQGjPxRtO5MBOjBMwbgV6uP13jnmVOo9qglZN9GfAcYUcKAN\u002BJY4WrhCIZ6TwY\u002BeN59MR8VCq1kXZZQLEwTCYjhqN1EYCPJMvIOBpDNLquh5uwAxUrkA0sRG9pMBLEe0f79lKYk\u002Bhi\u002Bt/4tBwAcly7qsklgDkA9/aWWM0RJeSpA8zSRz5oBfOjTRhFMuvxG9ICvYVZrusO6w5sAksrUcTrT6BfPjsuQ6TVcjMgy7UKpTz7DnhfX2TR01wwDAOoh/tDWeM7ke2m5GnghCy33i9JUW0OMENcm/BLjWre7keRLPo37WHB3wNfRBoOfss4GfUs9qqWmle35s3y4ASCyAYST2cif/DNd4JZvuw5Th0lA2NloeedCoKij/aT3u8O3HwD/C9kFan0b38oTOtrfqigzeyRHSYudUTUj\u002BAKKZiTWuJgJVH9wP3JcTJodL2nNxFd4xECbb9V5Xban4W5\u002BkXmhPH5C1lGsvzu16vjtgCHLVjevDaHkO0zGj/rEzF4D3b8ge/Lvju4BzAUE5YTcj9mQ2I86z4PbvQExeEZW5/Ldsgk5yQgy38dFqT2Y31HH5gAhM/fSyRI7SL7tuhKrruQWKzd7osLRYfjH8SJGPt2zaZZGNbP/CuT6/oBJQSW0nf5VhrQaTEM9U9H7Ctvv9QnhPlB8ZXU0FxxSgKRChCDXE1Mn7LgplR1TBOXiAAANCwV2aALVODiFIW\u002BXy8ue/suxJ/uIyAhNt6UzKVyTUhccQXWeyBgd/dsWnstMlc1RtAYaMNwEhEL9JLRdog7b9c9Yd4ZV/DazkyYgci1BASHb4XVaeSE3G70yoaNnvF/IOqT79B5G\u002B7fTap214BIVuCeShcCZgXyuIV/JI1qTS9bKWDeERQ0HkOW9hw6DgTerHOV/1TqbMrUoTdbCfdRZQB7K64vejXcajvDa2/5uKpwoHgZ1F3aYMyl\u002BX/c2QRcNYEbzuJmrzI9uYUZFvFa6uiM2mmPN5CikMrhiXDF/4EndzXu3fnIGfE17BrIsUnLSw6HUA6q3P3waS4ndRXBZ8oD8a/LbBz\u002BxMBoSVuF6d9xJj5iPq\u002BCfKo37mTLoJTrdIRQxM\u002Bp/\u002B7xmIs\u002BQoOieo9Opl7XXykacXUFg32oIyQ7jNTHJSUfxyZfcJYURDomlXPljPo2BBVQ==",
       "StatusCode": 201,
@@ -413,11 +337,7 @@
         "x-ms-content-crc64": "HRTIv/70oug=",
         "x-ms-request-id": "e9d71501-a01e-000f-044a-093bcc000000",
         "x-ms-request-server-encrypted": "true",
-<<<<<<< HEAD
-        "x-ms-version": "2019-12-12"
-=======
-        "x-ms-version": "2020-02-10"
->>>>>>> 60f4876e
+        "x-ms-version": "2020-02-10"
       },
       "ResponseBody": []
     },
@@ -438,11 +358,7 @@
         "x-ms-return-client-request-id": "true",
         "x-ms-source-if-unmodified-since": "Fri, 03 Apr 2020 23:56:26 GMT",
         "x-ms-source-range": "bytes=0-",
-<<<<<<< HEAD
-        "x-ms-version": "2019-12-12"
-=======
-        "x-ms-version": "2020-02-10"
->>>>>>> 60f4876e
+        "x-ms-version": "2020-02-10"
       },
       "RequestBody": null,
       "StatusCode": 201,
@@ -457,11 +373,7 @@
         "x-ms-content-crc64": "HRTIv/70oug=",
         "x-ms-request-id": "e9d71509-a01e-000f-0b4a-093bcc000000",
         "x-ms-request-server-encrypted": "true",
-<<<<<<< HEAD
-        "x-ms-version": "2019-12-12"
-=======
-        "x-ms-version": "2020-02-10"
->>>>>>> 60f4876e
+        "x-ms-version": "2020-02-10"
       },
       "ResponseBody": []
     },
@@ -478,11 +390,7 @@
         "x-ms-client-request-id": "0b72302e-788d-efec-8e32-453c078fa095",
         "x-ms-date": "Thu, 02 Apr 2020 23:56:28 GMT",
         "x-ms-return-client-request-id": "true",
-<<<<<<< HEAD
-        "x-ms-version": "2019-12-12"
-=======
-        "x-ms-version": "2020-02-10"
->>>>>>> 60f4876e
+        "x-ms-version": "2020-02-10"
       },
       "RequestBody": null,
       "StatusCode": 202,
@@ -495,11 +403,7 @@
         ],
         "x-ms-client-request-id": "0b72302e-788d-efec-8e32-453c078fa095",
         "x-ms-request-id": "e9d71517-a01e-000f-174a-093bcc000000",
-<<<<<<< HEAD
-        "x-ms-version": "2019-12-12"
-=======
-        "x-ms-version": "2020-02-10"
->>>>>>> 60f4876e
+        "x-ms-version": "2020-02-10"
       },
       "ResponseBody": []
     },
@@ -517,11 +421,7 @@
         "x-ms-client-request-id": "feded765-81b1-1d04-8a65-636d8a78d79a",
         "x-ms-date": "Thu, 02 Apr 2020 23:56:28 GMT",
         "x-ms-return-client-request-id": "true",
-<<<<<<< HEAD
-        "x-ms-version": "2019-12-12"
-=======
-        "x-ms-version": "2020-02-10"
->>>>>>> 60f4876e
+        "x-ms-version": "2020-02-10"
       },
       "RequestBody": null,
       "StatusCode": 201,
@@ -536,11 +436,7 @@
         ],
         "x-ms-client-request-id": "feded765-81b1-1d04-8a65-636d8a78d79a",
         "x-ms-request-id": "217b0de3-601e-002f-394a-09406b000000",
-<<<<<<< HEAD
-        "x-ms-version": "2019-12-12"
-=======
-        "x-ms-version": "2020-02-10"
->>>>>>> 60f4876e
+        "x-ms-version": "2020-02-10"
       },
       "ResponseBody": []
     },
@@ -559,11 +455,7 @@
         "x-ms-client-request-id": "15703819-f072-b590-c6f8-dc026888711b",
         "x-ms-date": "Thu, 02 Apr 2020 23:56:39 GMT",
         "x-ms-return-client-request-id": "true",
-<<<<<<< HEAD
-        "x-ms-version": "2019-12-12"
-=======
-        "x-ms-version": "2020-02-10"
->>>>>>> 60f4876e
+        "x-ms-version": "2020-02-10"
       },
       "RequestBody": "LeA5E82oEYaY7Br89xNZc0UoDkEVB7SA7qRtHfF1oS8bf2TS\u002Bsf4vMVYZcRnCCZ3DO8oYWmWhSUruSUoO/SUIkvq4Hiuhnh9MFJ7vaHvGeV\u002B9RACTUDFhPk\u002BpkGhz4HRw0N5fCeuyIZ3qjAXG8eEPKA/qkXjktULJVt\u002Bb9833GHQqvlddpy\u002B0C2JiqIPrWkyuWqhYSQ87TFtbVfLL1inQM7PRnDOJsYDgdoXWQcy\u002B3fxTLZ0lXo8lLzH8AhE8qDV4krUQGb5Y5OjneBJJJQqOnHg2uOiMqpTkrKzBja\u002Bv486Qne8XrsQ\u002BOgi0PiZ83AonbWWZBe8M6\u002BggK20RVxc5d5RDuEdbdy2z\u002BH7f2Gyup9Bi2iBJ1p3fg/HHN0OXLKLxuoZSOSOCzDY4JU2wbNO7sYNcrrz276E2pDSVVH/qHMvb7h2mHG7s384qEfFQb1beS0WAOn4mOsslW5Tu7Xf2DgiBlH611VVUr86uzJ3vpjSdtwj6aeJN9fNSgIDZ/fKWc8OojprYKHXwa0qvd24tdbVgUXYu\u002B\u002BQmM96LYxTUurHcGFiaBxeZxY6Syj6Xnr5FZUrLeay8Z7gfgpr8DMVhG7CY0x7VUy6dxounXDHljpVgBf3JyQEFX/DguoR83bjJca5N/stfr9IcbXMg1MuGOjQFW8bHV1Kvk7NuNJhqISjS3ipDl4\u002BJwJXrrZvN5ErlWkCQd0Gxwhpb3itYMXt5sgxKDjbhAqJke5tw26m2oa9oSNpX2ennYNvP57lkcY9asjuPQ9YTxBeeLDumASZwpTx8L6ihIZhiYq0a0VrowAnL1imuJ13ZFETCue2uQR/1nwK86AImuZBjLSEo\u002BTK8tSwxmmr8wn3eotsj3mfqtCFNZXIYbBfH5VyZSvp88BtSBcSBvKb1ONzE3kVmwtsoeLj/m5PApEkUKfTOI7dDobL/0dijaPe6WCyVU02SoSJBcNJBfRRHkWF7rVKx5tUlQXySZzEChQ\u002BBBQNnaxE7QYjSjLKlAiSeeEB3J/tkyHFXcBHRADnxPuvCgDfQ4GYQQCvJ31oigD9YNC7wy10UHHySD/s/KkGO4U3GokHsjVfaJqePmukXNK/SuQvLAHNOrmP7PtBrEVXqOz3MW929a2bW1uS1hIFTuxsLbHE1g6Ead/Qd8U6HrxUR5V/rCtiSFQ2lNGmOmSnip4O1H6UktLdc8eQpn7nYDyePo98hqHBCeRcjkE93S56KO0mK0k9wLTDoThj0qLWTzOUB/zVKwP9TcqZNwSQoJaZFX6QwDXzYX3auORoXTdChj4OqNUxpfzpKd5/o4mvMwCiyr0jRY7\u002BoaZ/\u002B3MflO\u002BTV7DFgvjAZ3CBppdXdL30KoTkxZN5Hg==",
       "StatusCode": 201,
@@ -581,11 +473,7 @@
         "x-ms-content-crc64": "f2zTbuNliMY=",
         "x-ms-request-id": "217b0fa9-601e-002f-134a-09406b000000",
         "x-ms-request-server-encrypted": "true",
-<<<<<<< HEAD
-        "x-ms-version": "2019-12-12"
-=======
-        "x-ms-version": "2020-02-10"
->>>>>>> 60f4876e
+        "x-ms-version": "2020-02-10"
       },
       "ResponseBody": []
     },
@@ -602,11 +490,7 @@
         "x-ms-client-request-id": "13d292c5-d568-183e-51ac-86a9c2f43ea4",
         "x-ms-date": "Thu, 02 Apr 2020 23:56:39 GMT",
         "x-ms-return-client-request-id": "true",
-<<<<<<< HEAD
-        "x-ms-version": "2019-12-12"
-=======
-        "x-ms-version": "2020-02-10"
->>>>>>> 60f4876e
+        "x-ms-version": "2020-02-10"
       },
       "RequestBody": null,
       "StatusCode": 200,
@@ -631,11 +515,7 @@
         "x-ms-lease-status": "unlocked",
         "x-ms-request-id": "217b0fad-601e-002f-164a-09406b000000",
         "x-ms-server-encrypted": "true",
-<<<<<<< HEAD
-        "x-ms-version": "2019-12-12"
-=======
-        "x-ms-version": "2020-02-10"
->>>>>>> 60f4876e
+        "x-ms-version": "2020-02-10"
       },
       "ResponseBody": []
     },
@@ -656,11 +536,7 @@
         "x-ms-return-client-request-id": "true",
         "x-ms-source-if-match": "\u00220x8D7D7617BA90228\u0022",
         "x-ms-source-range": "bytes=0-",
-<<<<<<< HEAD
-        "x-ms-version": "2019-12-12"
-=======
-        "x-ms-version": "2020-02-10"
->>>>>>> 60f4876e
+        "x-ms-version": "2020-02-10"
       },
       "RequestBody": null,
       "StatusCode": 201,
@@ -675,11 +551,7 @@
         "x-ms-content-crc64": "f2zTbuNliMY=",
         "x-ms-request-id": "217b0fb1-601e-002f-1a4a-09406b000000",
         "x-ms-request-server-encrypted": "true",
-<<<<<<< HEAD
-        "x-ms-version": "2019-12-12"
-=======
-        "x-ms-version": "2020-02-10"
->>>>>>> 60f4876e
+        "x-ms-version": "2020-02-10"
       },
       "ResponseBody": []
     },
@@ -696,11 +568,7 @@
         "x-ms-client-request-id": "0b6789c1-6988-bf0c-47b6-fa26fa947fc3",
         "x-ms-date": "Thu, 02 Apr 2020 23:56:39 GMT",
         "x-ms-return-client-request-id": "true",
-<<<<<<< HEAD
-        "x-ms-version": "2019-12-12"
-=======
-        "x-ms-version": "2020-02-10"
->>>>>>> 60f4876e
+        "x-ms-version": "2020-02-10"
       },
       "RequestBody": null,
       "StatusCode": 202,
@@ -713,11 +581,7 @@
         ],
         "x-ms-client-request-id": "0b6789c1-6988-bf0c-47b6-fa26fa947fc3",
         "x-ms-request-id": "217b0fb7-601e-002f-1e4a-09406b000000",
-<<<<<<< HEAD
-        "x-ms-version": "2019-12-12"
-=======
-        "x-ms-version": "2020-02-10"
->>>>>>> 60f4876e
+        "x-ms-version": "2020-02-10"
       },
       "ResponseBody": []
     },
@@ -735,11 +599,7 @@
         "x-ms-client-request-id": "9331a9e2-106e-a00e-fc22-121a11b6c329",
         "x-ms-date": "Thu, 02 Apr 2020 23:56:39 GMT",
         "x-ms-return-client-request-id": "true",
-<<<<<<< HEAD
-        "x-ms-version": "2019-12-12"
-=======
-        "x-ms-version": "2020-02-10"
->>>>>>> 60f4876e
+        "x-ms-version": "2020-02-10"
       },
       "RequestBody": null,
       "StatusCode": 201,
@@ -754,11 +614,7 @@
         ],
         "x-ms-client-request-id": "9331a9e2-106e-a00e-fc22-121a11b6c329",
         "x-ms-request-id": "de421fe6-601e-0062-254a-098f87000000",
-<<<<<<< HEAD
-        "x-ms-version": "2019-12-12"
-=======
-        "x-ms-version": "2020-02-10"
->>>>>>> 60f4876e
+        "x-ms-version": "2020-02-10"
       },
       "ResponseBody": []
     },
@@ -777,11 +633,7 @@
         "x-ms-client-request-id": "ec6fb87b-ae23-e235-ca75-51d7b7c55121",
         "x-ms-date": "Thu, 02 Apr 2020 23:56:39 GMT",
         "x-ms-return-client-request-id": "true",
-<<<<<<< HEAD
-        "x-ms-version": "2019-12-12"
-=======
-        "x-ms-version": "2020-02-10"
->>>>>>> 60f4876e
+        "x-ms-version": "2020-02-10"
       },
       "RequestBody": "olj01bqvhmMSJlcwh8pnfYrQclLsgDMhFjnTGihDc9RdbyCEhw3OMyPNgUe53hkxupWQQENxPSEk0r\u002BA22s7zrKC0hep4vV8Aj8uH//raDcgol\u002BTszOQ7DL\u002BX7ROTVe3krKUNgsBiNifEz4DQx4iOGqHYDkMpxt/8eblqoJBLrTodoxMVjErHxqH9KD0jagU3CdKxu0eq\u002BuXFUQlG91VXeSJG8yR1eE4XEEfhLJ6i2Q90M5b92jHysqhtUHtBQM8Mpa7anHcgwZFEWqs/ic4HIrf6EsO\u002BWZ8wlEB7yCgS1Y94lIbvyDzYE3IFuX\u002BG8ujaJi3DR24LjkwPqgg2pPlpcYTbhzVHV1p7If9RuKBfaeFXoeI6D04hbQY64B30oa64nEe6q2uzko7TSCVuudWrsEBm3wMXbyJ2\u002BhovDLc8hoBQ2NwYpP61pA8TJocosvMwjy/djcKrYW0lQ/ERhEYX1sGlHaD5UwtB8TszxEibDgdm/r2HHzi95Xeu82ENZB\u002BI\u002B0/Fg5USdzwkW9zHd50kinXp6oXIkLfJJ3gpCl\u002BqdEzbasj41UqyFIdBYsMb9m3aimjrY7mZgGrX/Jwc6SyceidP68yUK/TrN5Y\u002BRy30rXDKTkA2vxDTQeqeINjuVWta5Siby8phRp50ACvjmzk9I09rEpqsZbrWvKoh9csb/OJqo6IFGKFmqQfhwr8k7\u002BaxoT1JgwKQrn9txU8gf1CTWAMJuPeW\u002BAqtxKlSyqL78czDcFTNknnfmfUilxNSRmm3Tqq72zbvGqky2/6ZPePcchOCXM87hYXJah7CtGD3W75/m3v4f9aWFFWr2va7RlwRBiU/0Clau4jk8rEX7KZIO0AAGWJn4/I87Ah5T\u002BqPDiOC8W47t0tU5R/zE41lfmfvY592eyz5qSIzAuPhIWveVaSNlPs4TIQ063RCtNBk123giixLWNL2iQgLyLSns4P0FP4ol\u002BlsttbbQY\u002B4tzRRzit1wJc/UvyRlsvzLEQPTTewjqASPD\u002BEs9MVb9dDfdHT\u002BfpJMbMstIHBVwDdeYpSy/RYB\u002BiUP5Hr8UzD6iMlTlj53zKJhluEhBneUOT\u002BpzoIgmPi6zYpf7ooXUBmaIpem8jn41pXyUWY04POte7tLQoSu2e/AqMi0J\u002B4YSkbXhtPf7TcFsPf8LkeSdeyGonLe3A2E\u002B1i31llxNK636gcvbVov3Y6ENZGcsquoPiLcPYVrOW45Qpt7KAbdhHxJNDQwcxiCZtTkWpZ7\u002BEi9H6gmlQcpTLCo5irOpKV3prEVQ35nZ7saWdawhu7HvUpSzhhutv9lL/eDl4ztw8IvbLPlVqTKRaftHEswaMXB0SjQe9adGP/BoCOG09A\u002BLJYUkRow==",
       "StatusCode": 201,
@@ -799,11 +651,7 @@
         "x-ms-content-crc64": "hwBwxIX6fR0=",
         "x-ms-request-id": "de421ff0-601e-0062-2d4a-098f87000000",
         "x-ms-request-server-encrypted": "true",
-<<<<<<< HEAD
-        "x-ms-version": "2019-12-12"
-=======
-        "x-ms-version": "2020-02-10"
->>>>>>> 60f4876e
+        "x-ms-version": "2020-02-10"
       },
       "ResponseBody": []
     },
@@ -824,11 +672,7 @@
         "x-ms-return-client-request-id": "true",
         "x-ms-source-if-none-match": "\u0022garbage\u0022",
         "x-ms-source-range": "bytes=0-",
-<<<<<<< HEAD
-        "x-ms-version": "2019-12-12"
-=======
-        "x-ms-version": "2020-02-10"
->>>>>>> 60f4876e
+        "x-ms-version": "2020-02-10"
       },
       "RequestBody": null,
       "StatusCode": 201,
@@ -843,11 +687,7 @@
         "x-ms-content-crc64": "hwBwxIX6fR0=",
         "x-ms-request-id": "de421ff7-601e-0062-324a-098f87000000",
         "x-ms-request-server-encrypted": "true",
-<<<<<<< HEAD
-        "x-ms-version": "2019-12-12"
-=======
-        "x-ms-version": "2020-02-10"
->>>>>>> 60f4876e
+        "x-ms-version": "2020-02-10"
       },
       "ResponseBody": []
     },
@@ -864,11 +704,7 @@
         "x-ms-client-request-id": "4e7b1b5e-877d-f87f-86b9-cb38d575fdaf",
         "x-ms-date": "Thu, 02 Apr 2020 23:56:40 GMT",
         "x-ms-return-client-request-id": "true",
-<<<<<<< HEAD
-        "x-ms-version": "2019-12-12"
-=======
-        "x-ms-version": "2020-02-10"
->>>>>>> 60f4876e
+        "x-ms-version": "2020-02-10"
       },
       "RequestBody": null,
       "StatusCode": 202,
@@ -881,11 +717,7 @@
         ],
         "x-ms-client-request-id": "4e7b1b5e-877d-f87f-86b9-cb38d575fdaf",
         "x-ms-request-id": "de421fff-601e-0062-3a4a-098f87000000",
-<<<<<<< HEAD
-        "x-ms-version": "2019-12-12"
-=======
-        "x-ms-version": "2020-02-10"
->>>>>>> 60f4876e
+        "x-ms-version": "2020-02-10"
       },
       "ResponseBody": []
     }
