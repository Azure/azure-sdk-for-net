--- conflicted
+++ resolved
@@ -15,11 +15,7 @@
         "x-ms-client-request-id": "0e8f1765-6abe-6e1f-935d-ff4f5f61a7dd",
         "x-ms-date": "Wed, 17 Feb 2021 18:58:18 GMT",
         "x-ms-return-client-request-id": "true",
-<<<<<<< HEAD
-        "x-ms-version": "2020-12-06"
-=======
         "x-ms-version": "2021-02-12"
->>>>>>> 7e782c87
       },
       "RequestBody": null,
       "StatusCode": 201,
@@ -34,11 +30,7 @@
         ],
         "x-ms-client-request-id": "0e8f1765-6abe-6e1f-935d-ff4f5f61a7dd",
         "x-ms-request-id": "72ddb9e5-401e-0025-395e-0573be000000",
-<<<<<<< HEAD
-        "x-ms-version": "2020-12-06"
-=======
         "x-ms-version": "2021-02-12"
->>>>>>> 7e782c87
       },
       "ResponseBody": []
     },
@@ -59,11 +51,7 @@
         "x-ms-client-request-id": "5ebd02df-929f-631c-44ed-7d85d71245e7",
         "x-ms-date": "Wed, 17 Feb 2021 18:58:18 GMT",
         "x-ms-return-client-request-id": "true",
-<<<<<<< HEAD
-        "x-ms-version": "2020-12-06"
-=======
         "x-ms-version": "2021-02-12"
->>>>>>> 7e782c87
       },
       "RequestBody": "xLdZMT4Ae3aoq+P62A/zuO73f2pCVwkSUuRgJH14+245UilKYM5wZZsZZhKGJJWEaUdgZ+E8m22uRt5aoFf5MK91wIXmqVcfhhrOKfD2jC5O3Lo1F5SM/be7nBrwFsREIDZjEGMPnsDwQeHHbnJ8t7qwC8Ocwxgb6cPOKgw9L3BViQm6k3vKPj76RdayxI5FP+VfQAoBqFwdRyegQXS0shFwcuRpwiM/5s2Fon5CaCQ1ieon3e9lVOGsnExTKf3KRZLEQlKq3H3BIFk9ewXe294Da7eJjdQiCh4CvCXW67zPu1zrfSbSiq1tZb2VKNjbzsFtUL5FQLi9oTc0px9X6jSdbb+p8l24MOAKGygXjeFFJu1jaZv9inqjLdzvnuONFXqI97sZMttjtR/eOyWQphRV74Ax84GZn+NFBsWByJL8fAWtjpUmLPQS/7N7Hk5VEobHma9iWyL471fY0ysV4uyN4b8f4hh+LsKMH/POHoGU8PM+uS/jmiDjtZ89TljI/B3G7T2PNS9uSWrs1TwuKdDWQ+M41yi9qUeePC15QOBqwyPWCDBEBbrE0G/E98TktYvOZwp0kCX0CEP18PkC9AmJgRIYVyGfkj4pcwa4+LKCuoahqtnW9TP94f/sThTAwdtmOnWyy11qLtTMSxweOxCRczZyYEkws4zfG3Uhs0QqaLIqUr090O4oNnwECaoW3qbvW9vdTWGRNobp07DoSHuQoeNq9OlSVKJISirNLKnhyDzPMldpTBpRmBw3U/09QO0Ac2fHq+q8nQc4lAM2xArcBwp0GBYkJ1XIGVvNGwClCgk8zbhBGhxREpVPMLcXGtQRWkvyySfX3EwS/pKO74IHkor5+vdRmu3uIgWA1Padsf+Gu8G0s0HiZPBrLxuKwiMTSJ4tHR/dv79eBKYhVwhVdU2TCDPBUt5JF5YG5WvRY2DibYtXb5PfqfsBVa+awA3oFrnO97rvUva/5AaJ19pTjaBGP+l8/ga5s144v/0vrlaIHs+yAmyl8xuVl4uNVdIhrscOVIEjaxiyFENbtpL5kDWvAbgKoIszoEzO52Z7K12MFxA1IFrVZLK3/+0pSjyInAdV3lQZFw4827M1VYSxN+jlzp+Cw2/b2ZwGUqCdCVYPRUpeJU0Ic/8C+EWnoA8tBscEQ3ucBdiXegS4EsRtntFcJQ85UhKb3FufgMoqNDiN2EzYmMbbc0ByxqtIUGA7lFpzSnv/9LO1aWYf/IUNbUXMKzl4lAYLgbHPx4xmUoz6ZOtwtum9juSZIy9fu3a6ZFllfCUmw/9UaMnKLywnTxbaJZiZnLdbD51V33HWq8U6FWIyANVn06HsHE4g8163ctMYhZbeIceiCm2I0Q==",
       "StatusCode": 201,
@@ -81,11 +69,7 @@
         "x-ms-content-crc64": "0bqmDHF3CNE=",
         "x-ms-request-id": "72ddb9f8-401e-0025-445e-0573be000000",
         "x-ms-request-server-encrypted": "true",
-<<<<<<< HEAD
-        "x-ms-version": "2020-12-06",
-=======
         "x-ms-version": "2021-02-12",
->>>>>>> 7e782c87
         "x-ms-version-id": "2021-02-17T18:58:18.4686688Z"
       },
       "ResponseBody": []
@@ -107,11 +91,7 @@
         "x-ms-return-client-request-id": "true",
         "x-ms-source-content-md5": "GHAMp295ZXsWMC38xcJYXw==",
         "x-ms-source-range": "bytes=0-",
-<<<<<<< HEAD
-        "x-ms-version": "2020-12-06"
-=======
         "x-ms-version": "2021-02-12"
->>>>>>> 7e782c87
       },
       "RequestBody": null,
       "StatusCode": 201,
@@ -126,11 +106,7 @@
         "x-ms-client-request-id": "ff2c1abd-f67f-25ae-6663-b0994f8488d7",
         "x-ms-request-id": "72ddb9fe-401e-0025-485e-0573be000000",
         "x-ms-request-server-encrypted": "true",
-<<<<<<< HEAD
-        "x-ms-version": "2020-12-06"
-=======
         "x-ms-version": "2021-02-12"
->>>>>>> 7e782c87
       },
       "ResponseBody": []
     },
@@ -148,11 +124,7 @@
         "x-ms-client-request-id": "d4f2db86-e6eb-f294-c65a-ecf3767d4649",
         "x-ms-date": "Wed, 17 Feb 2021 18:58:18 GMT",
         "x-ms-return-client-request-id": "true",
-<<<<<<< HEAD
-        "x-ms-version": "2020-12-06"
-=======
         "x-ms-version": "2021-02-12"
->>>>>>> 7e782c87
       },
       "RequestBody": null,
       "StatusCode": 202,
@@ -165,11 +137,7 @@
         ],
         "x-ms-client-request-id": "d4f2db86-e6eb-f294-c65a-ecf3767d4649",
         "x-ms-request-id": "72ddba31-401e-0025-715e-0573be000000",
-<<<<<<< HEAD
-        "x-ms-version": "2020-12-06"
-=======
         "x-ms-version": "2021-02-12"
->>>>>>> 7e782c87
       },
       "ResponseBody": []
     }
