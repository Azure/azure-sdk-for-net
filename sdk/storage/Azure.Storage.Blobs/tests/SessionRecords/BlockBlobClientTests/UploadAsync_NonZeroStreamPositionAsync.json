--- conflicted
+++ resolved
@@ -15,11 +15,7 @@
         "x-ms-client-request-id": "a4b2dc53-2a8b-cb91-3bd0-188610d79851",
         "x-ms-date": "Wed, 17 Feb 2021 18:58:55 GMT",
         "x-ms-return-client-request-id": "true",
-<<<<<<< HEAD
-        "x-ms-version": "2020-12-06"
-=======
         "x-ms-version": "2021-02-12"
->>>>>>> 7e782c87
       },
       "RequestBody": null,
       "StatusCode": 201,
@@ -34,11 +30,7 @@
         ],
         "x-ms-client-request-id": "a4b2dc53-2a8b-cb91-3bd0-188610d79851",
         "x-ms-request-id": "38e62e2f-801e-0058-0b5e-05029d000000",
-<<<<<<< HEAD
-        "x-ms-version": "2020-12-06"
-=======
         "x-ms-version": "2021-02-12"
->>>>>>> 7e782c87
       },
       "ResponseBody": []
     },
@@ -59,11 +51,7 @@
         "x-ms-client-request-id": "397ecb78-f021-2e28-0ee3-2dd4d6f54bed",
         "x-ms-date": "Wed, 17 Feb 2021 18:58:55 GMT",
         "x-ms-return-client-request-id": "true",
-<<<<<<< HEAD
-        "x-ms-version": "2020-12-06"
-=======
         "x-ms-version": "2021-02-12"
->>>>>>> 7e782c87
       },
       "RequestBody": "h0J/mdFLHpNtsrze4Q8Jhg/rHK9uL/ZTkZs2zA8I+2PBZgUP5L09kTDQuzV83BDqluyGqmfwyFhMKwg1FVKEZLZZHXoK+qJSrYp/nnTB1rWKSzYiglD80J2twri0CHzeS1Z+I7+W4JtKM/3dcSrji1RSqskbYeJlXUzdXDjpnaQNoFIdQrP29Gqa2E5THl9zyTdjYl2yw+pzGMZyuINjYJVYz9DXxUihXLVfgImTEj7saZMAhjtHW91oqSrtgzvmN3e5+0+OnAPvwgaoU0Jg4AaHhk/wYtpaEXPzbhsetNh5eEkS2hfuXc2PEcM1ngeaCMkkZf3s9dSdXurbmy3n0A4uLtv5TgXvmSiBYVEWJXJsWGVS+k7ajIJ0dHssEsKfp0C1B3AsobrENMzUa5SDhjl3b0LHlda/U6FYhNmJwoZm4bkQYR4CP7arjcWCBiHu8O1CtaJ/2BFp9bTO0x3gO3JFbYraciUbdS+MHAcRPUyAapPrRgzk5wmopmtqM2yZylJSPZiXE37IJj9y8rsJWLhnTWmJ9fRlYYaAMsu6sUHD8lG1vgC06VcVIyDNcfRNnk6zAuUCENVe7NsSFuGyDXX9rgBqVJm3s2QSc9LTmPCRM5R9B65cwOJ8VtIkodN1YxWqz8L040m1+0+B8JwDilTrgONNNQbGoe4d7v7HkxE=",
       "StatusCode": 201,
@@ -81,11 +69,7 @@
         "x-ms-content-crc64": "5ZZo2WxdcfI=",
         "x-ms-request-id": "38e62e4c-801e-0058-255e-05029d000000",
         "x-ms-request-server-encrypted": "true",
-<<<<<<< HEAD
-        "x-ms-version": "2020-12-06",
-=======
         "x-ms-version": "2021-02-12",
->>>>>>> 7e782c87
         "x-ms-version-id": "2021-02-17T18:58:55.42813Z"
       },
       "ResponseBody": []
@@ -104,11 +88,7 @@
         "x-ms-client-request-id": "3275d81e-5949-a0f0-73e2-ae459b59c65a",
         "x-ms-date": "Wed, 17 Feb 2021 18:58:55 GMT",
         "x-ms-return-client-request-id": "true",
-<<<<<<< HEAD
-        "x-ms-version": "2020-12-06"
-=======
         "x-ms-version": "2021-02-12"
->>>>>>> 7e782c87
       },
       "RequestBody": null,
       "StatusCode": 200,
@@ -133,11 +113,7 @@
         "x-ms-lease-status": "unlocked",
         "x-ms-request-id": "38e62e67-801e-0058-405e-05029d000000",
         "x-ms-server-encrypted": "true",
-<<<<<<< HEAD
-        "x-ms-version": "2020-12-06",
-=======
         "x-ms-version": "2021-02-12",
->>>>>>> 7e782c87
         "x-ms-version-id": "2021-02-17T18:58:55.42813Z"
       },
       "ResponseBody": "h0J/mdFLHpNtsrze4Q8Jhg/rHK9uL/ZTkZs2zA8I+2PBZgUP5L09kTDQuzV83BDqluyGqmfwyFhMKwg1FVKEZLZZHXoK+qJSrYp/nnTB1rWKSzYiglD80J2twri0CHzeS1Z+I7+W4JtKM/3dcSrji1RSqskbYeJlXUzdXDjpnaQNoFIdQrP29Gqa2E5THl9zyTdjYl2yw+pzGMZyuINjYJVYz9DXxUihXLVfgImTEj7saZMAhjtHW91oqSrtgzvmN3e5+0+OnAPvwgaoU0Jg4AaHhk/wYtpaEXPzbhsetNh5eEkS2hfuXc2PEcM1ngeaCMkkZf3s9dSdXurbmy3n0A4uLtv5TgXvmSiBYVEWJXJsWGVS+k7ajIJ0dHssEsKfp0C1B3AsobrENMzUa5SDhjl3b0LHlda/U6FYhNmJwoZm4bkQYR4CP7arjcWCBiHu8O1CtaJ/2BFp9bTO0x3gO3JFbYraciUbdS+MHAcRPUyAapPrRgzk5wmopmtqM2yZylJSPZiXE37IJj9y8rsJWLhnTWmJ9fRlYYaAMsu6sUHD8lG1vgC06VcVIyDNcfRNnk6zAuUCENVe7NsSFuGyDXX9rgBqVJm3s2QSc9LTmPCRM5R9B65cwOJ8VtIkodN1YxWqz8L040m1+0+B8JwDilTrgONNNQbGoe4d7v7HkxE="
@@ -156,11 +132,7 @@
         "x-ms-client-request-id": "feb6657c-1980-0da4-4e50-e1a9971bee63",
         "x-ms-date": "Wed, 17 Feb 2021 18:58:55 GMT",
         "x-ms-return-client-request-id": "true",
-<<<<<<< HEAD
-        "x-ms-version": "2020-12-06"
-=======
         "x-ms-version": "2021-02-12"
->>>>>>> 7e782c87
       },
       "RequestBody": null,
       "StatusCode": 202,
@@ -173,11 +145,7 @@
         ],
         "x-ms-client-request-id": "feb6657c-1980-0da4-4e50-e1a9971bee63",
         "x-ms-request-id": "38e62e7f-801e-0058-565e-05029d000000",
-<<<<<<< HEAD
-        "x-ms-version": "2020-12-06"
-=======
         "x-ms-version": "2021-02-12"
->>>>>>> 7e782c87
       },
       "ResponseBody": []
     }
