{
  "Entries": [
    {
      "RequestUri": "https://seanmcccanary.blob.core.windows.net/test-container-ca622434-6f1c-d827-71e7-1b8f5fbb4770?restype=container",
      "RequestMethod": "PUT",
      "RequestHeaders": {
        "Authorization": "Sanitized",
        "traceparent": "00-509ee579725bf74d85b3845f2e018a5c-4eecccf918d7a248-00",
        "User-Agent": [
          "azsdk-net-Storage.Blobs/12.5.0-dev.20200402.1",
          "(.NET Core 4.6.28325.01; Microsoft Windows 10.0.18362 )"
        ],
        "x-ms-blob-public-access": "container",
        "x-ms-client-request-id": "c867c33e-64b7-79e1-077d-b62f9ac05061",
        "x-ms-date": "Thu, 02 Apr 2020 23:55:59 GMT",
        "x-ms-return-client-request-id": "true",
        "x-ms-version": "2019-12-12"
      },
      "RequestBody": null,
      "StatusCode": 201,
      "ResponseHeaders": {
        "Content-Length": "0",
        "Date": "Thu, 02 Apr 2020 23:55:58 GMT",
        "ETag": "\u00220x8D7D76164633687\u0022",
        "Last-Modified": "Thu, 02 Apr 2020 23:55:59 GMT",
        "Server": [
          "Windows-Azure-Blob/1.0",
          "Microsoft-HTTPAPI/2.0"
        ],
        "x-ms-client-request-id": "c867c33e-64b7-79e1-077d-b62f9ac05061",
<<<<<<< HEAD
        "x-ms-request-id": "6ca07bab-901e-0014-3d32-f3da54000000",
=======
        "x-ms-request-id": "69a9e224-e01e-0053-7a4a-096e94000000",
>>>>>>> 8d420312
        "x-ms-version": "2019-12-12"
      },
      "ResponseBody": []
    },
    {
      "RequestUri": "https://seanmcccanary.blob.core.windows.net/test-container-ca622434-6f1c-d827-71e7-1b8f5fbb4770/test-blob-bb41eed9-1744-3a2a-0043-00c1749bdbce",
      "RequestMethod": "PUT",
      "RequestHeaders": {
        "Authorization": "Sanitized",
        "Content-Length": "4096",
        "traceparent": "00-f8358e8059a43a44b7b923216cd7dd0f-08f58d469c2e2d4c-00",
        "User-Agent": [
          "azsdk-net-Storage.Blobs/12.5.0-dev.20200402.1",
          "(.NET Core 4.6.28325.01; Microsoft Windows 10.0.18362 )"
        ],
        "x-ms-blob-type": "BlockBlob",
        "x-ms-client-request-id": "6c5303cc-a264-4ed4-225c-210794b37b8b",
        "x-ms-date": "Thu, 02 Apr 2020 23:56:00 GMT",
        "x-ms-encryption-algorithm": "AES256",
        "x-ms-encryption-key": "NGBQnFN/uFj8g6dUQ/SFCQqZsg9i9nYnmC3HdGMgBGs=",
        "x-ms-encryption-key-sha256": "n\u002BgT/AkT\u002Bx/Dkr8k56GbjGosx/XHU5M34IBckvQifXw=",
        "x-ms-return-client-request-id": "true",
        "x-ms-version": "2019-12-12"
      },
      "RequestBody": "oej7OXCzDlk16L/BcNb2C773t9vpy2w96ikDJbdE9Nt\u002BO7Jb\u002BUuYVotY2nk3tLfCNru2bGgpgtZ7vU9HsOih8PPjQjQjmxJzXmBQkPHyBjVyQe/7johyVbnc3zz7Uaait\u002BmFU3GDnpqpQw0I2PHkiLYZ1W74pmFrcO16R7zWdw26rdkIbLPD76JUUkt7anzI91aF4Xw3qhCHGuKECFfe08sATSsY3BsDVeXMo1QW8AZxsk9lUJWQgwPIgFLQP\u002BZKdn6AehxRrxs6gouWawa8cSrcElYIeIM1b8ooT1zJMhX/gSzVlnXpIAIzK80J\u002Bhf8Cw8n9C2PQv76SgtSKGC/cVB2luna5tq18/JU1E21K3SzLENNoj7obz4u2kxplveidLl9k2MtIiQ0cgA6O22xRB6Xn/wccs8RjSeqqwyOTFz7sl\u002BTOJgRhQkfGDA\u002BrjTRfJUt0vf6hQLqawY8gnYYpSWjP4gOHgyGhhny/Vme09/y2S92YXplACxdqM2R1AKTBnMKmm6rw16Jp0vdCIipS5cnSahHokSrPj9csHU\u002B9LEXXvbllDlwRhbQ7Lkuh/ejs1w2aopZTGQvXlwvTxLpS7KZxqmSw7detgORdrWKfbZHuP0ZB4onvRKStjbcQfcE56EGlMFOEfCl2LOHx9WupOCm55YV0EMocgmW/w2AgXULjY8ThOn1\u002BKYMcy/Wn/U94xFVNllg7xde3SG3uBLiJVY9ezpFmyD3se/vCFwTUdITWRv7Kkscq514tabHPUCUKk7YmSS690jxXYVpcOe6SoxPpF725voLINCczeV6MHSuW90NO7iuWWHTCszGsjq2vWoZeJninkNUzHhUHSpjdi0RuxUJrA/ToEr8ItwtRW2V5g96YLjazLyauW4/WTs3cJSftPclrBFbRtdO5XtnJoYKvjcb6BZ1Nu5Yb/Khk0YPxbJIjpB2cDn9HxrhjOdBMpPnNZsDG4h9Kn4JzD0eubKQPiDIH5j2lE79Hcj7lKkHFz1ful6rC6kqymQRbaT832ZnUE3HeBL78aFMBf6/gpbVAbT/vv9U5DN2nlU05CaqAT5ik0NbQJ8qZMi8XgWra0jNPGvv/CBmE2waUNm9xw16ogS/Xe5SecEV1Vo2l4UtyzMNZqe7ugQe/IDXQfDFbZ27QrwB6w5ae8Oq2ifGL3zm7YSmr2Blv\u002Bj/oWBtezjQT2i8e1TJK98ls\u002BrkEODdWMwD8FNrH708VYPTAUqt7P\u002BK2Yq\u002BCbQnHcGlgfx1ga4HIUmUaYvkZTCqgCXR9SqVeMfrWTdWHk4Y3NOSxZ7AxtPUzN8BGIJ0pXNZFIiOVSeXEAg1iid3sQL6fI23UqCS6blR/SlKk19Ed7PD/ArFiYar\u002BrWVizyrXRvcBpz0vFPTxyrPPFj\u002BTHyp8BN0s7T4NPIGC1jq/V59pZ8NbY3DULpg7zXg9kwura047JsoN6lm5NGp7bD76MrMUZa58N/v5aBYE8N/Fz2l2F6qshDCVG71p4m7GmIJZQdqFKS2dLzOSQb60CPl5syUAxVRUDa5Cf0ow0lWM8s\u002BT668FAOY72Oi22gKx4RKD8G8JxZMtxTQsQqnjbFzeBY7vIB1KdHJ\u002BxOxr3TOrkF43rOHmQy08Zea7GP48WGyL2NSzgsD1ebv8ywCmwifAQLJLq/9694Kh8vp2jxu0Amy/oARfOA2dQjNmKbfsVWO\u002BupgL8KytESFSEdAGfqpgSIiUJyIjoUik7mmMFM3KtV1WuBSDaFH/0o7jDSY9VsOIxaEvGC5BmxkPZwIC4PwTR1xyr8aV3OB21BSTAJRiZ1emAw8s210vFRz7c8FPvTGSz8WJiub9MyjA\u002BEPZrpqE7T\u002BqnJ2tJmv/Q5rpmmjfJxcjAHDOmJywqRAmbCMZFWaCdobBpSBT5alZykcME1j/4dEs9q4p9hRjOfONhvpIpi40ZyPiHUI2zxqHdM4VZFW3ZkpSLF74WIByXqssxh7vESRY1\u002Bx03cRO9idTokFGDZWd1mBv9rnPe85jr77XCgk72GPp/EypQkhFwzZ3pPZ\u002B7FDVju/\u002BfxpqiZwd0W5Fd\u002BweF4odnBEI9JQYKfNDV9cYJMNuAbsZfVkJf3Lwi3DaAEtKWU0sIRA/jJob5lUm5zHExeyrF3ZwxNpw1FzeWGljPeloOT5J68OzbnThPZbD4lhA64VEbykVGVRy\u002BwzzITQwuKirvu3zexnpN\u002BkBT4dDbPHEnWzj3o7AUx\u002BqFzC2gA0A8ETuWGOqTbCrm3d/04nM705bLoPHDJoZqyuOSWPpMnebwJ8ClNSOGk/8eENXgL9V3SfiW5FJeaOq1O04G8RMgmj/pBMqilq5jRRzytRWgiqseKw8BtbmUoc7V8AnVj5Lr7YaWBxsKxLNaI69FW6PVBKCi6NYELuSGVGMLzKaUnbWKFtefGoOAA1Zbt4IaT0YbAPtZMpa8176SD6K4DvgMtZXpyzTcReotEuV/uHdSfAUc4Mu7S1suzU8Y/RrQ1/ReTvHsMIQBTrsBPC\u002BxPR83T5Otmy48UWpKuv31s1jfTDrhIXmFZktxC6IAqh8rbYAv4a2HMzzWIe2XoXWGG4tiMe/k0BulsdlILI98K7dbH019xdGrWBkOCv\u002BL7cTF\u002BvAWrng/Np10ii/UPwatWfY2PIIoGFW5xunG5sUcGcQEgjGfZY1PK\u002BiwCUuhxykSUKEJVbFCrdKabOeeaF/IWGBr37zFDfR49xCpeB8aB//ApIYkEsQSweRfBPilsLOI96DbRfd8TVKskG6gqTXDgFTn3bPJpEWcWR3IdgkLwzZdEHBuPsH4VGczd4JVchiui4STveMPz1NrPvzpo9dJoM0oQ4i1ZUGS73lcliyzNub1GeqEaAVTXVEs8v/VHqCf6ca1PS6P\u002BSYzAN5poykmqAgV5InsxUi3xPY3iGJBzcDYzKxV/gm4ZSC0QWc2\u002Baon9lr3zyomoySODWg4WHDD4TMNkOaM0Kn\u002BXY9ZKIPRgNtMH4IHWg6mohmHx/CRcBy/8FAkOWizmyWhCWGqzXqQrIyc7DjuvJc0Zu7dBQi5XN1iqTgjvVdimHRsZlCc\u002B9Su5ytkBJPTwUPI78KJ1pYs96yEOBQyfP81OlPEglZGl2saPh3tRVhJjtf0as2E6LHuP26kCMOwbHosPtpAH079gkhnf6h4P7JUSqk8TgIhsEGR5kLnkp6nWdGjsQZ\u002BCX\u002BZBuh1HXkJZf\u002B8X84adB5oCo6IrikMFf\u002B5wBXW1I6r1kE5o0cpvJLYiIBDKzLAjNWzO7aH9VtGjPD4u01TMoFxEHmM4NDHTl3roCWoyOq8\u002BTNAI5jYE\u002BDl4xZWMPFVhVX\u002Bwgq5Q6wE6/1orEU1rcQGO8IaEw7oqQyYlv26cQ1chirPufbf87WHOzerf2ebsEVSX/UvS2JHBikOEKy\u002BWnrgDBYqZePdJkgcgtfXTSmVDOa4WBEIPUq4eKPN0dMI2OC8u2NBcUpRdSm9Eriaf8kPaRPF9fJZ197bYe1AH0RlA6n3GoHGU5ucZuL3WyqCLgjqvnjPQtL\u002BUtOUdg9tEWXlSA8eo1U3SQV4OZ8PYoykSTPUVVDbpcDG\u002BMeuIe2ML0WNEhMbc4qzo3VjRxlD7uBW4CzbiLwFCZJOR6qdmRcn/ApJglB5mNW5ILHbeG6ngxnXVzHAsKaZeAhw3SvQJhpuS1sO\u002Blyf7VdHEmgKKZEzlsSAtjHVZ0tjsApYCLup2PqXfT0TqIi9R3nqeZ4\u002Bn153PUZnX2/YiNQfq0pSN\u002BSbrUl9YrxkL/5Lw37H\u002Bv2tJRC74Mt1QomKzuRY8/0\u002Baw\u002BFXsxUwSySAw1IK4vhEI3mYnY5llcZFlrP4qPICyvxDWh/MqwhWGP0Gd3OPSb9mb5mYpF3BMSofDhxhN6IyffRVx4Tcd3hxRoSNXyJSukzwkj1Yaiaegij1sZzv8OFa1/V7NYY6ifQdK2HZM9ILyFPPcKVg2hfRt0Vf5sXfhVGjNoso14DKugRFOz7ExU5W6eVJHHw/9fnhqYJA2qMyQaYMOf1G4vDTBLqdH57ZCO33CPzclmTVYzyRSy3\u002Bid9lFvmUtItREArwdhfFotpbBJyQSdGmUa89OtbAtZfG0H7bOAilRFRmofjx7BxRD8BiNkKNbjwNvsFKV320kFpzKaWU6mbRtcBILavYsGWS7CsWXn9ROWZCzXlLXuzWshGefsJ6vCVZkICCQTyQNQpbu2tWojHfHfA/VhztilrXdX\u002BaPjGnFDAFuM3\u002B0vgprpRu76OBgA/fv2DSO2YEbAYprs\u002B8\u002BfrYtKM7TOVn4E70FaeEfpq3UfFvvn7Q0NjJ/UjH0SQsaLSdljr8SjMqd98R2iXCf/FvcljaUTt8B\u002BPKcU\u002BYnA8my6zu6uRjuwe\u002BRUafvvq3B31bWGLLUhd5IZJXNdjjjdvT7w5015UJC7tRGAv03ETlE2nOQUOoW3mVccVSCIEu2rtqy9PsPjPoTlCrejoPhEFNbiZvFUyUJ5OU42HPuv82Jj1QihB0\u002BNE55fLzAOFDie2EBJpew8Vq1qQ8V17OGJdRcVP4uvos1HVRMS9doSayVVlwS7Jg12J76bdsNKV2b8lboY\u002BNRs7zVywlDZKaDTGBjgIBWdDg7J3xgNFGwJ/P2sVmAgOXIQ6KgPCCO8XT3diB7qqjcRH0erDxn8X9rJaQVTLJNA8x6mj3dtjgXrDUHaL0xNHxLGWzbYdOoYVEjNBd8eKXBqnNTABBr/41FBgAHX4nBOfAnyjJFcaH40jnruoEgmjOQRr1J3TRs3xrflVrToQHIYfomVa5yeznRWi7WgEQMJGzMdhnMeFy8uusYZttGJTA3I1iG\u002BkWFHsqEd4IFlV/V0nHuByro/OmeaprDWRRdizX9n1zrhSonRlhORwDZtiWLQpRqWB4GTydv6JCqwsS1J\u002BxNB/YC6k1HxsDRmbTpxLN1NxeA8jIW91A1fJ2afYSUmCATjK4uiVhHI5FeNLVzhiPdNIusNDS6NhCmzW6vrEk7PQCT1jgERq6/Oc\u002BguMOawvZ6vEj552TsWFWeiLvql3ZHIve036/q2e3d7ftlGX5NCwp3NPABQlWcp33jZb3y1aJYWJXL5uNGkONaG/pohj/XUX2xcmKGRt\u002BhFzcyB3Mv6hdZDMDogSQnMaQMpiZaNCA\u002BDBRAQWM/0hK2Ks\u002BrE4hwKjHiD3p\u002B7s9ZiUC9eqC4R\u002BMW9Ppf76m0GTquMldUex0cm3v1eCSmwB1E57cigVdx/ePslR\u002BOETuHLfZAz7x4BA0iod4lws6\u002BcDTdGgjxkpfiPDR0aOb\u002BjYo/bkouZvBhy\u002BOp/\u002BB5TDoULSXrsPYzlZteXZKHBJsnJBNT5VSEkAlDe04kSJK3afD6XzrBEt2UDNmuzwhd2sdHgtvMJWfmkJ0bpzWnDk0JpvSijaRgZhI2v9h71cAA5qGH3cW36kOJE8\u002BcpWqn7P2LpSgUu00i5hzIlWaOa7rdGsGUIDGHUbuwGXnUw8CnjtLa7y\u002BX7A==",
      "StatusCode": 201,
      "ResponseHeaders": {
        "Content-Length": "0",
        "Content-MD5": "kvLN2KmOsiHf\u002BHfcLxjOQg==",
        "Date": "Thu, 02 Apr 2020 23:55:58 GMT",
        "ETag": "\u00220x8D7D761647087E4\u0022",
        "Last-Modified": "Thu, 02 Apr 2020 23:55:59 GMT",
        "Server": [
          "Windows-Azure-Blob/1.0",
          "Microsoft-HTTPAPI/2.0"
        ],
        "x-ms-client-request-id": "6c5303cc-a264-4ed4-225c-210794b37b8b",
        "x-ms-content-crc64": "ZmO1sR5NyYE=",
        "x-ms-encryption-key-sha256": "n\u002BgT/AkT\u002Bx/Dkr8k56GbjGosx/XHU5M34IBckvQifXw=",
        "x-ms-request-id": "69a9e235-e01e-0053-094a-096e94000000",
        "x-ms-request-server-encrypted": "true",
        "x-ms-version": "2019-12-12"
      },
      "ResponseBody": []
    },
    {
      "RequestUri": "https://seanmcccanary.blob.core.windows.net/test-container-ca622434-6f1c-d827-71e7-1b8f5fbb4770/test-blob-bb41eed9-1744-3a2a-0043-00c1749bdbce?comp=block\u0026blockid=dGVzdC1ibG9jay00MDk3MmU0NS0zYWJiLTYzZGUtNjZkMy0xZWQwYmYwNDM0ZmY%3D",
      "RequestMethod": "PUT",
      "RequestHeaders": {
        "Authorization": "Sanitized",
        "Content-Length": "4096",
        "traceparent": "00-880d495b8abdda4a8abd0b5f6cea8657-73a52c2786b3a84a-00",
        "User-Agent": [
          "azsdk-net-Storage.Blobs/12.5.0-dev.20200402.1",
          "(.NET Core 4.6.28325.01; Microsoft Windows 10.0.18362 )"
        ],
        "x-ms-client-request-id": "5d79892d-d311-9110-25f0-059084038e1e",
        "x-ms-date": "Thu, 02 Apr 2020 23:56:00 GMT",
        "x-ms-encryption-algorithm": "AES256",
        "x-ms-encryption-key": "NGBQnFN/uFj8g6dUQ/SFCQqZsg9i9nYnmC3HdGMgBGs=",
        "x-ms-encryption-key-sha256": "n\u002BgT/AkT\u002Bx/Dkr8k56GbjGosx/XHU5M34IBckvQifXw=",
        "x-ms-return-client-request-id": "true",
        "x-ms-version": "2019-12-12"
      },
      "RequestBody": "oej7OXCzDlk16L/BcNb2C773t9vpy2w96ikDJbdE9Nt\u002BO7Jb\u002BUuYVotY2nk3tLfCNru2bGgpgtZ7vU9HsOih8PPjQjQjmxJzXmBQkPHyBjVyQe/7johyVbnc3zz7Uaait\u002BmFU3GDnpqpQw0I2PHkiLYZ1W74pmFrcO16R7zWdw26rdkIbLPD76JUUkt7anzI91aF4Xw3qhCHGuKECFfe08sATSsY3BsDVeXMo1QW8AZxsk9lUJWQgwPIgFLQP\u002BZKdn6AehxRrxs6gouWawa8cSrcElYIeIM1b8ooT1zJMhX/gSzVlnXpIAIzK80J\u002Bhf8Cw8n9C2PQv76SgtSKGC/cVB2luna5tq18/JU1E21K3SzLENNoj7obz4u2kxplveidLl9k2MtIiQ0cgA6O22xRB6Xn/wccs8RjSeqqwyOTFz7sl\u002BTOJgRhQkfGDA\u002BrjTRfJUt0vf6hQLqawY8gnYYpSWjP4gOHgyGhhny/Vme09/y2S92YXplACxdqM2R1AKTBnMKmm6rw16Jp0vdCIipS5cnSahHokSrPj9csHU\u002B9LEXXvbllDlwRhbQ7Lkuh/ejs1w2aopZTGQvXlwvTxLpS7KZxqmSw7detgORdrWKfbZHuP0ZB4onvRKStjbcQfcE56EGlMFOEfCl2LOHx9WupOCm55YV0EMocgmW/w2AgXULjY8ThOn1\u002BKYMcy/Wn/U94xFVNllg7xde3SG3uBLiJVY9ezpFmyD3se/vCFwTUdITWRv7Kkscq514tabHPUCUKk7YmSS690jxXYVpcOe6SoxPpF725voLINCczeV6MHSuW90NO7iuWWHTCszGsjq2vWoZeJninkNUzHhUHSpjdi0RuxUJrA/ToEr8ItwtRW2V5g96YLjazLyauW4/WTs3cJSftPclrBFbRtdO5XtnJoYKvjcb6BZ1Nu5Yb/Khk0YPxbJIjpB2cDn9HxrhjOdBMpPnNZsDG4h9Kn4JzD0eubKQPiDIH5j2lE79Hcj7lKkHFz1ful6rC6kqymQRbaT832ZnUE3HeBL78aFMBf6/gpbVAbT/vv9U5DN2nlU05CaqAT5ik0NbQJ8qZMi8XgWra0jNPGvv/CBmE2waUNm9xw16ogS/Xe5SecEV1Vo2l4UtyzMNZqe7ugQe/IDXQfDFbZ27QrwB6w5ae8Oq2ifGL3zm7YSmr2Blv\u002Bj/oWBtezjQT2i8e1TJK98ls\u002BrkEODdWMwD8FNrH708VYPTAUqt7P\u002BK2Yq\u002BCbQnHcGlgfx1ga4HIUmUaYvkZTCqgCXR9SqVeMfrWTdWHk4Y3NOSxZ7AxtPUzN8BGIJ0pXNZFIiOVSeXEAg1iid3sQL6fI23UqCS6blR/SlKk19Ed7PD/ArFiYar\u002BrWVizyrXRvcBpz0vFPTxyrPPFj\u002BTHyp8BN0s7T4NPIGC1jq/V59pZ8NbY3DULpg7zXg9kwura047JsoN6lm5NGp7bD76MrMUZa58N/v5aBYE8N/Fz2l2F6qshDCVG71p4m7GmIJZQdqFKS2dLzOSQb60CPl5syUAxVRUDa5Cf0ow0lWM8s\u002BT668FAOY72Oi22gKx4RKD8G8JxZMtxTQsQqnjbFzeBY7vIB1KdHJ\u002BxOxr3TOrkF43rOHmQy08Zea7GP48WGyL2NSzgsD1ebv8ywCmwifAQLJLq/9694Kh8vp2jxu0Amy/oARfOA2dQjNmKbfsVWO\u002BupgL8KytESFSEdAGfqpgSIiUJyIjoUik7mmMFM3KtV1WuBSDaFH/0o7jDSY9VsOIxaEvGC5BmxkPZwIC4PwTR1xyr8aV3OB21BSTAJRiZ1emAw8s210vFRz7c8FPvTGSz8WJiub9MyjA\u002BEPZrpqE7T\u002BqnJ2tJmv/Q5rpmmjfJxcjAHDOmJywqRAmbCMZFWaCdobBpSBT5alZykcME1j/4dEs9q4p9hRjOfONhvpIpi40ZyPiHUI2zxqHdM4VZFW3ZkpSLF74WIByXqssxh7vESRY1\u002Bx03cRO9idTokFGDZWd1mBv9rnPe85jr77XCgk72GPp/EypQkhFwzZ3pPZ\u002B7FDVju/\u002BfxpqiZwd0W5Fd\u002BweF4odnBEI9JQYKfNDV9cYJMNuAbsZfVkJf3Lwi3DaAEtKWU0sIRA/jJob5lUm5zHExeyrF3ZwxNpw1FzeWGljPeloOT5J68OzbnThPZbD4lhA64VEbykVGVRy\u002BwzzITQwuKirvu3zexnpN\u002BkBT4dDbPHEnWzj3o7AUx\u002BqFzC2gA0A8ETuWGOqTbCrm3d/04nM705bLoPHDJoZqyuOSWPpMnebwJ8ClNSOGk/8eENXgL9V3SfiW5FJeaOq1O04G8RMgmj/pBMqilq5jRRzytRWgiqseKw8BtbmUoc7V8AnVj5Lr7YaWBxsKxLNaI69FW6PVBKCi6NYELuSGVGMLzKaUnbWKFtefGoOAA1Zbt4IaT0YbAPtZMpa8176SD6K4DvgMtZXpyzTcReotEuV/uHdSfAUc4Mu7S1suzU8Y/RrQ1/ReTvHsMIQBTrsBPC\u002BxPR83T5Otmy48UWpKuv31s1jfTDrhIXmFZktxC6IAqh8rbYAv4a2HMzzWIe2XoXWGG4tiMe/k0BulsdlILI98K7dbH019xdGrWBkOCv\u002BL7cTF\u002BvAWrng/Np10ii/UPwatWfY2PIIoGFW5xunG5sUcGcQEgjGfZY1PK\u002BiwCUuhxykSUKEJVbFCrdKabOeeaF/IWGBr37zFDfR49xCpeB8aB//ApIYkEsQSweRfBPilsLOI96DbRfd8TVKskG6gqTXDgFTn3bPJpEWcWR3IdgkLwzZdEHBuPsH4VGczd4JVchiui4STveMPz1NrPvzpo9dJoM0oQ4i1ZUGS73lcliyzNub1GeqEaAVTXVEs8v/VHqCf6ca1PS6P\u002BSYzAN5poykmqAgV5InsxUi3xPY3iGJBzcDYzKxV/gm4ZSC0QWc2\u002Baon9lr3zyomoySODWg4WHDD4TMNkOaM0Kn\u002BXY9ZKIPRgNtMH4IHWg6mohmHx/CRcBy/8FAkOWizmyWhCWGqzXqQrIyc7DjuvJc0Zu7dBQi5XN1iqTgjvVdimHRsZlCc\u002B9Su5ytkBJPTwUPI78KJ1pYs96yEOBQyfP81OlPEglZGl2saPh3tRVhJjtf0as2E6LHuP26kCMOwbHosPtpAH079gkhnf6h4P7JUSqk8TgIhsEGR5kLnkp6nWdGjsQZ\u002BCX\u002BZBuh1HXkJZf\u002B8X84adB5oCo6IrikMFf\u002B5wBXW1I6r1kE5o0cpvJLYiIBDKzLAjNWzO7aH9VtGjPD4u01TMoFxEHmM4NDHTl3roCWoyOq8\u002BTNAI5jYE\u002BDl4xZWMPFVhVX\u002Bwgq5Q6wE6/1orEU1rcQGO8IaEw7oqQyYlv26cQ1chirPufbf87WHOzerf2ebsEVSX/UvS2JHBikOEKy\u002BWnrgDBYqZePdJkgcgtfXTSmVDOa4WBEIPUq4eKPN0dMI2OC8u2NBcUpRdSm9Eriaf8kPaRPF9fJZ197bYe1AH0RlA6n3GoHGU5ucZuL3WyqCLgjqvnjPQtL\u002BUtOUdg9tEWXlSA8eo1U3SQV4OZ8PYoykSTPUVVDbpcDG\u002BMeuIe2ML0WNEhMbc4qzo3VjRxlD7uBW4CzbiLwFCZJOR6qdmRcn/ApJglB5mNW5ILHbeG6ngxnXVzHAsKaZeAhw3SvQJhpuS1sO\u002Blyf7VdHEmgKKZEzlsSAtjHVZ0tjsApYCLup2PqXfT0TqIi9R3nqeZ4\u002Bn153PUZnX2/YiNQfq0pSN\u002BSbrUl9YrxkL/5Lw37H\u002Bv2tJRC74Mt1QomKzuRY8/0\u002Baw\u002BFXsxUwSySAw1IK4vhEI3mYnY5llcZFlrP4qPICyvxDWh/MqwhWGP0Gd3OPSb9mb5mYpF3BMSofDhxhN6IyffRVx4Tcd3hxRoSNXyJSukzwkj1Yaiaegij1sZzv8OFa1/V7NYY6ifQdK2HZM9ILyFPPcKVg2hfRt0Vf5sXfhVGjNoso14DKugRFOz7ExU5W6eVJHHw/9fnhqYJA2qMyQaYMOf1G4vDTBLqdH57ZCO33CPzclmTVYzyRSy3\u002Bid9lFvmUtItREArwdhfFotpbBJyQSdGmUa89OtbAtZfG0H7bOAilRFRmofjx7BxRD8BiNkKNbjwNvsFKV320kFpzKaWU6mbRtcBILavYsGWS7CsWXn9ROWZCzXlLXuzWshGefsJ6vCVZkICCQTyQNQpbu2tWojHfHfA/VhztilrXdX\u002BaPjGnFDAFuM3\u002B0vgprpRu76OBgA/fv2DSO2YEbAYprs\u002B8\u002BfrYtKM7TOVn4E70FaeEfpq3UfFvvn7Q0NjJ/UjH0SQsaLSdljr8SjMqd98R2iXCf/FvcljaUTt8B\u002BPKcU\u002BYnA8my6zu6uRjuwe\u002BRUafvvq3B31bWGLLUhd5IZJXNdjjjdvT7w5015UJC7tRGAv03ETlE2nOQUOoW3mVccVSCIEu2rtqy9PsPjPoTlCrejoPhEFNbiZvFUyUJ5OU42HPuv82Jj1QihB0\u002BNE55fLzAOFDie2EBJpew8Vq1qQ8V17OGJdRcVP4uvos1HVRMS9doSayVVlwS7Jg12J76bdsNKV2b8lboY\u002BNRs7zVywlDZKaDTGBjgIBWdDg7J3xgNFGwJ/P2sVmAgOXIQ6KgPCCO8XT3diB7qqjcRH0erDxn8X9rJaQVTLJNA8x6mj3dtjgXrDUHaL0xNHxLGWzbYdOoYVEjNBd8eKXBqnNTABBr/41FBgAHX4nBOfAnyjJFcaH40jnruoEgmjOQRr1J3TRs3xrflVrToQHIYfomVa5yeznRWi7WgEQMJGzMdhnMeFy8uusYZttGJTA3I1iG\u002BkWFHsqEd4IFlV/V0nHuByro/OmeaprDWRRdizX9n1zrhSonRlhORwDZtiWLQpRqWB4GTydv6JCqwsS1J\u002BxNB/YC6k1HxsDRmbTpxLN1NxeA8jIW91A1fJ2afYSUmCATjK4uiVhHI5FeNLVzhiPdNIusNDS6NhCmzW6vrEk7PQCT1jgERq6/Oc\u002BguMOawvZ6vEj552TsWFWeiLvql3ZHIve036/q2e3d7ftlGX5NCwp3NPABQlWcp33jZb3y1aJYWJXL5uNGkONaG/pohj/XUX2xcmKGRt\u002BhFzcyB3Mv6hdZDMDogSQnMaQMpiZaNCA\u002BDBRAQWM/0hK2Ks\u002BrE4hwKjHiD3p\u002B7s9ZiUC9eqC4R\u002BMW9Ppf76m0GTquMldUex0cm3v1eCSmwB1E57cigVdx/ePslR\u002BOETuHLfZAz7x4BA0iod4lws6\u002BcDTdGgjxkpfiPDR0aOb\u002BjYo/bkouZvBhy\u002BOp/\u002BB5TDoULSXrsPYzlZteXZKHBJsnJBNT5VSEkAlDe04kSJK3afD6XzrBEt2UDNmuzwhd2sdHgtvMJWfmkJ0bpzWnDk0JpvSijaRgZhI2v9h71cAA5qGH3cW36kOJE8\u002BcpWqn7P2LpSgUu00i5hzIlWaOa7rdGsGUIDGHUbuwGXnUw8CnjtLa7y\u002BX7A==",
      "StatusCode": 201,
      "ResponseHeaders": {
        "Content-Length": "0",
        "Date": "Thu, 02 Apr 2020 23:55:58 GMT",
        "Server": [
          "Windows-Azure-Blob/1.0",
          "Microsoft-HTTPAPI/2.0"
        ],
        "x-ms-client-request-id": "5d79892d-d311-9110-25f0-059084038e1e",
        "x-ms-content-crc64": "ZmO1sR5NyYE=",
        "x-ms-encryption-key-sha256": "n\u002BgT/AkT\u002Bx/Dkr8k56GbjGosx/XHU5M34IBckvQifXw=",
        "x-ms-request-id": "69a9e251-e01e-0053-224a-096e94000000",
        "x-ms-request-server-encrypted": "true",
        "x-ms-version": "2019-12-12"
      },
      "ResponseBody": []
    },
    {
      "RequestUri": "https://seanmcccanary.blob.core.windows.net/test-container-ca622434-6f1c-d827-71e7-1b8f5fbb4770?restype=container",
      "RequestMethod": "DELETE",
      "RequestHeaders": {
        "Authorization": "Sanitized",
        "traceparent": "00-bd0681395292a047bbef4aeb3aa8d9dd-1a7289110c14d940-00",
        "User-Agent": [
          "azsdk-net-Storage.Blobs/12.5.0-dev.20200402.1",
          "(.NET Core 4.6.28325.01; Microsoft Windows 10.0.18362 )"
        ],
        "x-ms-client-request-id": "36a2d68a-d78a-a7ed-f47c-c6eb24f7047c",
        "x-ms-date": "Thu, 02 Apr 2020 23:56:00 GMT",
        "x-ms-return-client-request-id": "true",
        "x-ms-version": "2019-12-12"
      },
      "RequestBody": null,
      "StatusCode": 202,
      "ResponseHeaders": {
        "Content-Length": "0",
        "Date": "Thu, 02 Apr 2020 23:55:58 GMT",
        "Server": [
          "Windows-Azure-Blob/1.0",
          "Microsoft-HTTPAPI/2.0"
        ],
        "x-ms-client-request-id": "36a2d68a-d78a-a7ed-f47c-c6eb24f7047c",
<<<<<<< HEAD
        "x-ms-request-id": "6ca07bb8-901e-0014-4732-f3da54000000",
=======
        "x-ms-request-id": "69a9e271-e01e-0053-404a-096e94000000",
>>>>>>> 8d420312
        "x-ms-version": "2019-12-12"
      },
      "ResponseBody": []
    }
  ],
  "Variables": {
    "RandomSeed": "1910209300",
    "Storage_TestConfigDefault": "ProductionTenant\nseanmcccanary\nU2FuaXRpemVk\nhttps://seanmcccanary.blob.core.windows.net\nhttps://seanmcccanary.file.core.windows.net\nhttps://seanmcccanary.queue.core.windows.net\nhttps://seanmcccanary.table.core.windows.net\n\n\n\n\nhttps://seanmcccanary-secondary.blob.core.windows.net\nhttps://seanmcccanary-secondary.file.core.windows.net\nhttps://seanmcccanary-secondary.queue.core.windows.net\nhttps://seanmcccanary-secondary.table.core.windows.net\n\nSanitized\n\n\nCloud\nBlobEndpoint=https://seanmcccanary.blob.core.windows.net/;QueueEndpoint=https://seanmcccanary.queue.core.windows.net/;FileEndpoint=https://seanmcccanary.file.core.windows.net/;BlobSecondaryEndpoint=https://seanmcccanary-secondary.blob.core.windows.net/;QueueSecondaryEndpoint=https://seanmcccanary-secondary.queue.core.windows.net/;FileSecondaryEndpoint=https://seanmcccanary-secondary.file.core.windows.net/;AccountName=seanmcccanary;AccountKey=Sanitized\nseanscope1"
  }
}<|MERGE_RESOLUTION|>--- conflicted
+++ resolved
@@ -28,11 +28,7 @@
           "Microsoft-HTTPAPI/2.0"
         ],
         "x-ms-client-request-id": "c867c33e-64b7-79e1-077d-b62f9ac05061",
-<<<<<<< HEAD
-        "x-ms-request-id": "6ca07bab-901e-0014-3d32-f3da54000000",
-=======
         "x-ms-request-id": "69a9e224-e01e-0053-7a4a-096e94000000",
->>>>>>> 8d420312
         "x-ms-version": "2019-12-12"
       },
       "ResponseBody": []
@@ -140,11 +136,7 @@
           "Microsoft-HTTPAPI/2.0"
         ],
         "x-ms-client-request-id": "36a2d68a-d78a-a7ed-f47c-c6eb24f7047c",
-<<<<<<< HEAD
-        "x-ms-request-id": "6ca07bb8-901e-0014-4732-f3da54000000",
-=======
         "x-ms-request-id": "69a9e271-e01e-0053-404a-096e94000000",
->>>>>>> 8d420312
         "x-ms-version": "2019-12-12"
       },
       "ResponseBody": []
