--- conflicted
+++ resolved
@@ -15,11 +15,7 @@
         "x-ms-client-request-id": "56ee5ed7-9690-e412-2476-76fb0217c60b",
         "x-ms-date": "Wed, 17 Feb 2021 18:57:11 GMT",
         "x-ms-return-client-request-id": "true",
-<<<<<<< HEAD
-        "x-ms-version": "2020-12-06"
-=======
         "x-ms-version": "2021-02-12"
->>>>>>> 7e782c87
       },
       "RequestBody": null,
       "StatusCode": 201,
@@ -34,11 +30,7 @@
         ],
         "x-ms-client-request-id": "56ee5ed7-9690-e412-2476-76fb0217c60b",
         "x-ms-request-id": "ca51ba22-301e-0096-285e-05d313000000",
-<<<<<<< HEAD
-        "x-ms-version": "2020-12-06"
-=======
         "x-ms-version": "2021-02-12"
->>>>>>> 7e782c87
       },
       "ResponseBody": []
     },
@@ -59,11 +51,7 @@
         "x-ms-client-request-id": "08a553a1-dde7-8242-6305-9a4d9165c6aa",
         "x-ms-date": "Wed, 17 Feb 2021 18:57:11 GMT",
         "x-ms-return-client-request-id": "true",
-<<<<<<< HEAD
-        "x-ms-version": "2020-12-06"
-=======
         "x-ms-version": "2021-02-12"
->>>>>>> 7e782c87
       },
       "RequestBody": [],
       "StatusCode": 201,
@@ -81,11 +69,7 @@
         "x-ms-content-crc64": "AAAAAAAAAAA=",
         "x-ms-request-id": "ca51ba3d-301e-0096-405e-05d313000000",
         "x-ms-request-server-encrypted": "true",
-<<<<<<< HEAD
-        "x-ms-version": "2020-12-06",
-=======
         "x-ms-version": "2021-02-12",
->>>>>>> 7e782c87
         "x-ms-version-id": "2021-02-17T18:57:11.3926451Z"
       },
       "ResponseBody": []
@@ -107,11 +91,7 @@
         "x-ms-client-request-id": "9a76673b-3b27-89c3-9df8-4bc9cfe73a72",
         "x-ms-date": "Wed, 17 Feb 2021 18:57:11 GMT",
         "x-ms-return-client-request-id": "true",
-<<<<<<< HEAD
-        "x-ms-version": "2020-12-06"
-=======
         "x-ms-version": "2021-02-12"
->>>>>>> 7e782c87
       },
       "RequestBody": "0DYnY6nJbDseDTnR7BA86qdlp9wwwdJLZDmnsX+NkEsxLCVum3YV2OZq6dqjcJVTyLCmLL3peg9k2/5vIru7kX3toMDqzk4wT8/1xdf4p/SkVOjP5mONR7IWCsB3pbYrrlhcttDVaPlhddzu87Q4azMKy83S7KsZYFgO1MSOuakYyhZ/m/EjzuvubnGGnlP93p6MbNroWcKsQ1V4xpQ10rwz1SmdudBC5/zi4305ksIEEPYmAkzPMHFT0libqwhWuZu1U8gqYCTOSYXdBXVEc7CTc7aeD9BvY6W4SeZ3pjz0jCrihD752q/RWLjG8iv7D16nBzdRt6nLRfAjcRY+VqJJ6HlLYu9xmZgGzbcXqXF5vTqH0J4Eo9SAFj5O1miZkwEWfQmyr6xvNW6eSurytJx/qbTctoYDREWky0uwI8MvbTq1ACtnxw2NGJowZVjpjWKhzyy0vdx7EjjEDeNhvhKqb92wPLNwF+KmTp3r0t/suj3pD1OWe7BdOu7zo7kqLFmHhvZ7OVGvMLdKDW8+jz9Y11KleK++E/MtUwLEfXQpfCFEY0zpcYHsOt6cTG1AHqqvmstmhLSpyXICTeVO6rNDIJBN+ivyb2bRuD7RIseF7DRYFeKpw/hsm5rZ5iObnk8qWCzd8yR+vCtllct22KerfWGx9dTQmV2Y4F+RGIlCNRrupsmbqPkQ2lm3RC4s9sPzLmjC6qh6Wb/ORBLF7aOhIl+wiDHdENRnoBt7GVUva+qcnuogf0pyc0wKzGTnS+y1FSHOfG2RFR6UWkqM/0Bpn9gnKU64gaIVPhTl00NwgFUuxQQzYe98CojMjCQA5XMMoC2LvyKe/ZR+uT1ZrEHaI9r0XTk8NT3pqh7G7PR+FFih2DMW5cAykMhvtaeyI15H8WhKC4g60GrvohUD1xCfAKXkuNMOxD4ZwsxxzICVNobAf/uMMwjQZwjIJkKrLrm4z7QCzWuKOC0qMEm7yAPqWWuOQ1gUE8ycE1HLRp37bpMTuPzLkmkbNkbOYgO+FZ4F3czXHetgo7zoZroav/KPLsG2pw8GHsYCcg0RRrHJ3f2yxmjQI1GnshVA4yyuAHdUPjNBCG2O/r4G1areTl0LHoi8Z/iJvgpwDvX6xjuaU3KVvQd9h9WQJMiqyk6nyGO4NMSk8ph+y4Ao0fl4kzeDbIE3SJFVjZeyK0Mw3/S7yEWRQpJ29WHZF/GHVLXcF5CQJl7Nb4DSYqYs8cZVTeyMbAmz51GlDHYgXjGgzjni1hSzoLiV7lnFv9/rSQSahMkF+uisKDA+6xrnrBBOMZRtShuyoa0z9n2v7ShyucJyhdpnmtNRNq3jdLSerUJIdo1Kff/o6OIc0QRq/DoIzA==",
       "StatusCode": 201,
@@ -129,11 +109,7 @@
         "x-ms-content-crc64": "G2DWKIBP1LU=",
         "x-ms-request-id": "ca51ba55-301e-0096-555e-05d313000000",
         "x-ms-request-server-encrypted": "true",
-<<<<<<< HEAD
-        "x-ms-version": "2020-12-06",
-=======
         "x-ms-version": "2021-02-12",
->>>>>>> 7e782c87
         "x-ms-version-id": "2021-02-17T18:57:11.4546897Z"
       },
       "ResponseBody": []
@@ -155,11 +131,7 @@
         "x-ms-date": "Wed, 17 Feb 2021 18:57:11 GMT",
         "x-ms-if-tags": "\"coolTag\" = 'true'",
         "x-ms-return-client-request-id": "true",
-<<<<<<< HEAD
-        "x-ms-version": "2020-12-06"
-=======
         "x-ms-version": "2021-02-12"
->>>>>>> 7e782c87
       },
       "RequestBody": null,
       "StatusCode": 412,
@@ -174,11 +146,7 @@
         "x-ms-client-request-id": "942ebb3b-6dc4-f5a4-94ec-883d9bcdf235",
         "x-ms-error-code": "ConditionNotMet",
         "x-ms-request-id": "ca51ba7c-301e-0096-715e-05d313000000",
-<<<<<<< HEAD
-        "x-ms-version": "2020-12-06"
-=======
         "x-ms-version": "2021-02-12"
->>>>>>> 7e782c87
       },
       "ResponseBody": [
         "﻿<?xml version=\"1.0\" encoding=\"utf-8\"?><Error><Code>ConditionNotMet</Code><Message>The condition specified using HTTP conditional header(s) is not met.\n",
@@ -200,11 +168,7 @@
         "x-ms-client-request-id": "138d2842-a5b8-6cae-048d-b14c92d4f428",
         "x-ms-date": "Wed, 17 Feb 2021 18:57:11 GMT",
         "x-ms-return-client-request-id": "true",
-<<<<<<< HEAD
-        "x-ms-version": "2020-12-06"
-=======
         "x-ms-version": "2021-02-12"
->>>>>>> 7e782c87
       },
       "RequestBody": null,
       "StatusCode": 202,
@@ -217,11 +181,7 @@
         ],
         "x-ms-client-request-id": "138d2842-a5b8-6cae-048d-b14c92d4f428",
         "x-ms-request-id": "ca51ba8e-301e-0096-7f5e-05d313000000",
-<<<<<<< HEAD
-        "x-ms-version": "2020-12-06"
-=======
         "x-ms-version": "2021-02-12"
->>>>>>> 7e782c87
       },
       "ResponseBody": []
     }
