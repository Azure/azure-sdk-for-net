--- conflicted
+++ resolved
@@ -15,11 +15,7 @@
         "x-ms-client-request-id": "d8365898-f9b7-e21d-5ff7-1d5d5affae1a",
         "x-ms-date": "Wed, 17 Feb 2021 02:33:12 GMT",
         "x-ms-return-client-request-id": "true",
-<<<<<<< HEAD
-        "x-ms-version": "2020-12-06"
-=======
         "x-ms-version": "2021-02-12"
->>>>>>> 7e782c87
       },
       "RequestBody": null,
       "StatusCode": 201,
@@ -34,11 +30,7 @@
         ],
         "x-ms-client-request-id": "d8365898-f9b7-e21d-5ff7-1d5d5affae1a",
         "x-ms-request-id": "b40d0b8c-a01e-003d-80d5-04acd9000000",
-<<<<<<< HEAD
-        "x-ms-version": "2020-12-06"
-=======
         "x-ms-version": "2021-02-12"
->>>>>>> 7e782c87
       },
       "ResponseBody": []
     },
@@ -56,11 +48,7 @@
         "x-ms-client-request-id": "27bb770e-446b-11ba-b29a-1ed8c06b1c6c",
         "x-ms-date": "Wed, 17 Feb 2021 02:33:12 GMT",
         "x-ms-return-client-request-id": "true",
-<<<<<<< HEAD
-        "x-ms-version": "2020-12-06"
-=======
         "x-ms-version": "2021-02-12"
->>>>>>> 7e782c87
       },
       "RequestBody": null,
       "StatusCode": 202,
@@ -73,11 +61,7 @@
         ],
         "x-ms-client-request-id": "27bb770e-446b-11ba-b29a-1ed8c06b1c6c",
         "x-ms-request-id": "b40d0b9c-a01e-003d-0bd5-04acd9000000",
-<<<<<<< HEAD
-        "x-ms-version": "2020-12-06"
-=======
         "x-ms-version": "2021-02-12"
->>>>>>> 7e782c87
       },
       "ResponseBody": []
     }
