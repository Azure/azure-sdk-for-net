--- conflicted
+++ resolved
@@ -29,13 +29,8 @@
           "Microsoft-HTTPAPI/2.0"
         ],
         "x-ms-client-request-id": "ba55a9a7-3897-09fa-53eb-7cb7f86b5aa9",
-<<<<<<< HEAD
-        "x-ms-request-id": "5d1d5ac3-001e-008d-40f9-beed10000000",
-        "x-ms-version": "2021-02-12"
-=======
         "x-ms-request-id": "547c6682-401e-006d-4adb-c591e2000000",
-        "x-ms-version": "2020-12-06"
->>>>>>> 6b7c7623
+        "x-ms-version": "2021-02-12"
       },
       "ResponseBody": []
     },
@@ -71,13 +66,8 @@
         "x-ms-client-request-id": "51c935ee-be7a-d86c-2a64-996e1c65ccdd",
         "x-ms-request-id": "547c6686-401e-006d-4cdb-c591e2000000",
         "x-ms-request-server-encrypted": "true",
-<<<<<<< HEAD
         "x-ms-version": "2021-02-12",
-        "x-ms-version-id": "2021-10-11T23:44:53.2127354Z"
-=======
-        "x-ms-version": "2020-12-06",
         "x-ms-version-id": "2021-10-20T17:56:29.4135555Z"
->>>>>>> 6b7c7623
       },
       "ResponseBody": []
     },
@@ -119,13 +109,8 @@
         "x-ms-lease-status": "unlocked",
         "x-ms-request-id": "547c668b-401e-006d-51db-c591e2000000",
         "x-ms-server-encrypted": "true",
-<<<<<<< HEAD
         "x-ms-version": "2021-02-12",
-        "x-ms-version-id": "2021-10-11T23:44:53.2127354Z"
-=======
-        "x-ms-version": "2020-12-06",
         "x-ms-version-id": "2021-10-20T17:56:29.4135555Z"
->>>>>>> 6b7c7623
       },
       "ResponseBody": []
     },
@@ -211,13 +196,8 @@
         "x-ms-lease-status": "unlocked",
         "x-ms-request-id": "547c6694-401e-006d-5adb-c591e2000000",
         "x-ms-server-encrypted": "true",
-<<<<<<< HEAD
         "x-ms-version": "2021-02-12",
-        "x-ms-version-id": "2021-10-11T23:44:53.2127354Z"
-=======
-        "x-ms-version": "2020-12-06",
         "x-ms-version-id": "2021-10-20T17:56:29.4135555Z"
->>>>>>> 6b7c7623
       },
       "ResponseBody": "YvBS\u002BE4NIACKRNJSZQ0EUK35RjqZTHrWCokMjeZtM9lILmG6YbOBmolUMFNmqKNG5ysJ/iQgDxV2fO7EAJIaHBH5CTesSu76d6ywRRwnb2Hmxqa6ZDS0KB5LROXEvZr3OhNCbZ5smp09DoZ4b8r5TgyN3TrrX7jcROEZYAYJNroSuQoI5QLCeisJfVatO7hTUfXYN99fC9pbZSi9UzmXM9fMZrW/8WkJymMO4uJhLwkpxQ8QMf/asq4wrH/aBSbyckl\u002B4dUCk2CLzmx8USj3\u002BTUflI0qhgLY8bQHjkTpL8Q8HHCY400zJjGuhWKSXmGGOLJJu3CZx\u002BtHpe8h\u002BwQcoZ\u002BoPzW4Xxbn621bewGfRpJTgVaRn3NTo1SEUT1dEisskePD6h8rzdmcYdADPUvqp19dznquiwErVJvgMw3YithCLuke3FtzJ7N89D2jUGYImqndAESxfgbhl5aDSprLw9f3wA5iy8sE6abHMpbDhwM02Jhk\u002BomTkbDjPUTF79wYsDBlq5BYps7e2Rad6ktwHRCSTnICZ8hOZC9dfo6GPvrKroJlXdxy3DLJhiFy9aZlch80MqBpFklnF0dh\u002BidAV5sc0zvJCr80IHJAOOGn3G6I\u002BAxuUgtZYJg5/UaUEeEKiS\u002BGVSJrm2hgABIuKd1nwDrZ2AIb0QSPwnKjkAx4nw6QNa6yIYZLHVyjDlL5Kze60T0Luzne77gq95Kwxwtb6GAEnfMvtZ\u002B0jbumd8Oylpc66L/PbOTVsUX2hyrzmlVRSCbx9I5DixueVy19OHj1eGD7dt9MjHt8L\u002BuuOC51wPNmVC6cwKEI9l2jMRW2V3jNAA/J\u002BCR1BbyqdMWilVLtKJc6FuRJWLe/83\u002BBqFpmxtdy4Dgeq8jO8E9y8kzbZmEKtgh9fECUg6hYCQSl9FxhRK7uMLQazn3PayaU12Zr5I0ddvFS6EmW3VyPxqLDKPzzEK2d7Tas8OiLrhAaAKxC7SV3iH1qD1tlV1JXigjaC0Mpoce4zfZWcIYJxzk5fN2wTdl8S6B/iABROJXjVGXfsKLN8F7kiR8uIRf2YEgiK9t0pj0vXcCiqhnGZpVhchsgKhaWa4t\u002By8S5TiqJiCe4Lwy5b64osFPiKkVFHiKJza771TYxi8BQ9dp5dQ\u002BWGSLxDTeJqANt\u002BHnDtEFFOa2hMIF8jbLwhqRMaHnTrztDTBEjUxDrACSqjd28btd\u002BCrwt10WOGotvAYaTPD\u002BJmkk\u002Bf2gvIuWctS9c0f/VMxjMzV69pdf1tTKFs1KKWMTlIfOUfu5vT\u002BfXkSIVMUiLms1txm/hzPVxSMo2qW\u002BSElxrd7AMQLUqXX525RS04IPp\u002BRiEHJJVA1X9IjUkOKV4RX/Gqg=="
     },
@@ -247,13 +227,8 @@
           "Microsoft-HTTPAPI/2.0"
         ],
         "x-ms-client-request-id": "a3eaca72-bd7b-5d8d-64cb-4dc3123e0aa0",
-<<<<<<< HEAD
-        "x-ms-request-id": "5d1d5b20-001e-008d-0af9-beed10000000",
-        "x-ms-version": "2021-02-12"
-=======
         "x-ms-request-id": "547c669a-401e-006d-5fdb-c591e2000000",
-        "x-ms-version": "2020-12-06"
->>>>>>> 6b7c7623
+        "x-ms-version": "2021-02-12"
       },
       "ResponseBody": []
     }
