--- conflicted
+++ resolved
@@ -29,13 +29,8 @@
           "Microsoft-HTTPAPI/2.0"
         ],
         "x-ms-client-request-id": "7b77d504-8292-9fa6-957a-7965d9e13c54",
-<<<<<<< HEAD
-        "x-ms-request-id": "5d1d5a48-001e-008d-56f9-beed10000000",
-        "x-ms-version": "2021-02-12"
-=======
         "x-ms-request-id": "547c664d-401e-006d-21db-c591e2000000",
-        "x-ms-version": "2020-12-06"
->>>>>>> 6b7c7623
+        "x-ms-version": "2021-02-12"
       },
       "ResponseBody": []
     },
@@ -71,13 +66,8 @@
         "x-ms-client-request-id": "6ebeed34-f666-9afe-b52f-08c8aac99918",
         "x-ms-request-id": "547c6652-401e-006d-24db-c591e2000000",
         "x-ms-request-server-encrypted": "true",
-<<<<<<< HEAD
         "x-ms-version": "2021-02-12",
-        "x-ms-version-id": "2021-10-11T23:44:52.7949728Z"
-=======
-        "x-ms-version": "2020-12-06",
         "x-ms-version-id": "2021-10-20T17:56:28.8378689Z"
->>>>>>> 6b7c7623
       },
       "ResponseBody": []
     },
@@ -119,13 +109,8 @@
         "x-ms-lease-status": "unlocked",
         "x-ms-request-id": "547c6658-401e-006d-29db-c591e2000000",
         "x-ms-server-encrypted": "true",
-<<<<<<< HEAD
         "x-ms-version": "2021-02-12",
-        "x-ms-version-id": "2021-10-11T23:44:52.7949728Z"
-=======
-        "x-ms-version": "2020-12-06",
         "x-ms-version-id": "2021-10-20T17:56:28.8378689Z"
->>>>>>> 6b7c7623
       },
       "ResponseBody": []
     },
@@ -211,13 +196,8 @@
         "x-ms-lease-status": "unlocked",
         "x-ms-request-id": "547c6670-401e-006d-3adb-c591e2000000",
         "x-ms-server-encrypted": "true",
-<<<<<<< HEAD
         "x-ms-version": "2021-02-12",
-        "x-ms-version-id": "2021-10-11T23:44:52.7949728Z"
-=======
-        "x-ms-version": "2020-12-06",
         "x-ms-version-id": "2021-10-20T17:56:28.8378689Z"
->>>>>>> 6b7c7623
       },
       "ResponseBody": "5l/86ek5JNnOUG0VAfkPTnFeVyx0sqgP0v49aYhnievqEyE8rgbsyrCdrUIUkZ2cairzeooQ3zO37Rbq/LpQZsaBKu7X0qBqcox71wVm\u002BkFhoP9ecw9h2TPthcDvAs31TEZ7k2avxJeJiQf9lAguUfPViVu78vO3IFC66U3fe3C/hYq\u002B6mfasdxn1OoHY0QqvzTNGXhyOllTxHIV9NpKqg2XPg99cGaL\u002Btd/VB4Ir7wMjyoYEWH3TEsxaib0xbwBHCncbyU1rU/OQh\u002Bh8uU6SxS1CWWwMZisoPHDTAU/lzUbfTf0Kz\u002BX1uLbSs9BVlpl9h8SPrxXUeuRMM8zcmBJjqrqhnSuRR/UHjOC1OfIakqXXVXmLVh5wyxMY/twZGOBkrwkV8/lt7D/PSCJ1HwDyMWFmxQLYmBSccJIYuIjZLnPAUIroxJ6sqal5vA37\u002B6vSJo26shPdi9b0uYNnFXO3NhnudM52CSyC\u002BluZXtwGoHUmBlH7Xrxf4oS0NEsbRVR1woY0DYadm91hN/e4RCz6rdlOAQ7hu9edjlJJghThp3UHI5xWEpKuSKp0WiaEp55X\u002BUZxjQQFVAaulr80E9nIv1BCsSCQpJtGn7hkrSGw2Sbz8cjOr9pwwc9Vp3vTunTQa9rWAfa9xxTrKu1L4OclPb2YAGHROc92Ee9ROv0fcyVDlAEG2tcwdirz44Us5SDocKn\u002Be3nS/3ILX/AHLIwXi7fHyAyl3mLmZ8o3HRZKSWyOaMpTYTercJSPO7rnKQlenFfNJNzUQlIG19Ov2\u002BIbgNaDeMPBxGpAXJd4FuKoP37A2ED\u002BfWRP\u002BiZ4DElj\u002B5Syc3qkI/AFXNftjMhFXCtvXtiU7wOhXQOyc77dibghHGDCxaNoBBtOu3uo0PBbyl36yK1wzwyRERZ3MbBxZ9MfzHBngpaIB1r9BjOH\u002BIxTFqkg4oDKsE0UcbRNMRJrHROoiQR/9EeHMsFSs4jYyRiKI9sHEEUSFRwjU1EiOtZIkekgH29H0yIhme//uDyEO2hbww03JAyOVnPoXKD2ZPfqyiHf\u002BOnpAhC45XaVUl0fXxfohjfJEW3cUck7n3aBKzT31O3a5EK\u002BssD8fn6V\u002BMPWiP1Izd6AIbj0A2bg7WLaN7oB3X2vBLrVahN2zNMvBpjFJNZ5OB1WN7M1JqDbncVeIkaEVBtGZ0QCs6OLSVTlhPzOG4iMYP9cq6XKeh4Z\u002BcxN2KpMarJ9fv2SNkS5yu5eT2GkDYI80cFHJ\u002Bh1u\u002B1mKPmXPXDqmVpKUJyK\u002Biq6ouD3a\u002Bq8dexKEQaoxQLKB4LQLA2K4o19s/YHWbzlsdfWzITHfk/C6fLNTSxqAZQXgEjZus4c74ATufg0dRwvZJ8uw=="
     },
@@ -247,13 +227,8 @@
           "Microsoft-HTTPAPI/2.0"
         ],
         "x-ms-client-request-id": "0a6835e5-999e-0c65-a959-ed4d72088506",
-<<<<<<< HEAD
-        "x-ms-request-id": "5d1d5a9b-001e-008d-1cf9-beed10000000",
-        "x-ms-version": "2021-02-12"
-=======
         "x-ms-request-id": "547c6673-401e-006d-3cdb-c591e2000000",
-        "x-ms-version": "2020-12-06"
->>>>>>> 6b7c7623
+        "x-ms-version": "2021-02-12"
       },
       "ResponseBody": []
     }
