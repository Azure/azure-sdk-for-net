--- conflicted
+++ resolved
@@ -29,13 +29,8 @@
           "Microsoft-HTTPAPI/2.0"
         ],
         "x-ms-client-request-id": "27251653-3dad-cfa5-d50e-e1a2627a13d9",
-<<<<<<< HEAD
-        "x-ms-request-id": "5d1d6521-001e-008d-17fa-beed10000000",
-        "x-ms-version": "2021-02-12"
-=======
         "x-ms-request-id": "547c690b-401e-006d-4edb-c591e2000000",
-        "x-ms-version": "2020-12-06"
->>>>>>> 6b7c7623
+        "x-ms-version": "2021-02-12"
       },
       "ResponseBody": []
     },
@@ -71,13 +66,8 @@
         "x-ms-client-request-id": "a0f783cf-84a7-db80-41e4-3bf934ac91c9",
         "x-ms-request-id": "547c6916-401e-006d-55db-c591e2000000",
         "x-ms-request-server-encrypted": "true",
-<<<<<<< HEAD
         "x-ms-version": "2021-02-12",
-        "x-ms-version-id": "2021-10-11T23:45:01.2961443Z"
-=======
-        "x-ms-version": "2020-12-06",
         "x-ms-version-id": "2021-10-20T17:56:35.9020174Z"
->>>>>>> 6b7c7623
       },
       "ResponseBody": []
     },
@@ -119,13 +109,8 @@
         "x-ms-lease-status": "unlocked",
         "x-ms-request-id": "547c691c-401e-006d-5bdb-c591e2000000",
         "x-ms-server-encrypted": "true",
-<<<<<<< HEAD
         "x-ms-version": "2021-02-12",
-        "x-ms-version-id": "2021-10-11T23:45:01.2961443Z"
-=======
-        "x-ms-version": "2020-12-06",
         "x-ms-version-id": "2021-10-20T17:56:35.9020174Z"
->>>>>>> 6b7c7623
       },
       "ResponseBody": []
     },
@@ -524,13 +509,8 @@
           "Microsoft-HTTPAPI/2.0"
         ],
         "x-ms-client-request-id": "881b2276-badc-e252-cc93-e81563064b16",
-<<<<<<< HEAD
-        "x-ms-request-id": "5d1d681d-001e-008d-78fa-beed10000000",
-        "x-ms-version": "2021-02-12"
-=======
         "x-ms-request-id": "547c696c-401e-006d-21db-c591e2000000",
-        "x-ms-version": "2020-12-06"
->>>>>>> 6b7c7623
+        "x-ms-version": "2021-02-12"
       },
       "ResponseBody": []
     }
