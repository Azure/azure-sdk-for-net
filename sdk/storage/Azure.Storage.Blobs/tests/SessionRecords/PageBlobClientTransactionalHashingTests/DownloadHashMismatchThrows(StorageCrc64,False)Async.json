{
  "Entries": [
    {
      "RequestUri": "https://amandacanary.blob.core.windows.net/test-container-94a80d59-24dd-5a4f-977a-bfb9eb011077?restype=container",
      "RequestMethod": "PUT",
      "RequestHeaders": {
        "Accept": "application/xml",
        "Authorization": "Sanitized",
        "traceparent": "00-92b00cfe4fb90948b4db3e00c9176d42-c56d1c336bb2b141-00",
        "User-Agent": [
          "azsdk-net-Storage.Blobs/12.11.0-alpha.20211020.1",
          "(.NET 5.0.11; Microsoft Windows 10.0.19043)"
        ],
        "x-ms-blob-public-access": "container",
        "x-ms-client-request-id": "90988942-345f-f00d-2c94-c0e58db00ded",
        "x-ms-date": "Wed, 20 Oct 2021 17:56:28 GMT",
        "x-ms-return-client-request-id": "true",
        "x-ms-version": "2021-02-12"
      },
      "RequestBody": null,
      "StatusCode": 201,
      "ResponseHeaders": {
        "Content-Length": "0",
        "Date": "Wed, 20 Oct 2021 17:56:28 GMT",
        "ETag": "\u00220x8D993F2F0E4CEDD\u0022",
        "Last-Modified": "Wed, 20 Oct 2021 17:56:28 GMT",
        "Server": [
          "Windows-Azure-Blob/1.0",
          "Microsoft-HTTPAPI/2.0"
        ],
        "x-ms-client-request-id": "90988942-345f-f00d-2c94-c0e58db00ded",
<<<<<<< HEAD
        "x-ms-request-id": "5d1d59b2-001e-008d-5ef9-beed10000000",
        "x-ms-version": "2021-02-12"
=======
        "x-ms-request-id": "547c6621-401e-006d-02db-c591e2000000",
        "x-ms-version": "2020-12-06"
>>>>>>> 6b7c7623
      },
      "ResponseBody": []
    },
    {
      "RequestUri": "https://amandacanary.blob.core.windows.net/test-container-94a80d59-24dd-5a4f-977a-bfb9eb011077/test-blob-f848f17e-12e9-c237-69c8-4cf720b7803f",
      "RequestMethod": "PUT",
      "RequestHeaders": {
        "Accept": "application/xml",
        "Authorization": "Sanitized",
        "traceparent": "00-fcc89ebcb5752f4899f9b8d4c6086ed6-bf2c028fa1e52f44-00",
        "User-Agent": [
          "azsdk-net-Storage.Blobs/12.11.0-alpha.20211020.1",
          "(.NET 5.0.11; Microsoft Windows 10.0.19043)"
        ],
        "x-ms-blob-content-length": "1024",
        "x-ms-blob-type": "PageBlob",
        "x-ms-client-request-id": "2a11d644-5d30-c734-3523-0d8ba7efbc70",
        "x-ms-date": "Wed, 20 Oct 2021 17:56:28 GMT",
        "x-ms-return-client-request-id": "true",
        "x-ms-version": "2021-02-12"
      },
      "RequestBody": null,
      "StatusCode": 201,
      "ResponseHeaders": {
        "Content-Length": "0",
        "Date": "Wed, 20 Oct 2021 17:56:28 GMT",
        "ETag": "\u00220x8D993F2F0F1C6A4\u0022",
        "Last-Modified": "Wed, 20 Oct 2021 17:56:28 GMT",
        "Server": [
          "Windows-Azure-Blob/1.0",
          "Microsoft-HTTPAPI/2.0"
        ],
        "x-ms-client-request-id": "2a11d644-5d30-c734-3523-0d8ba7efbc70",
        "x-ms-request-id": "547c662e-401e-006d-09db-c591e2000000",
        "x-ms-request-server-encrypted": "true",
<<<<<<< HEAD
        "x-ms-version": "2021-02-12",
        "x-ms-version-id": "2021-10-11T23:44:52.4401742Z"
=======
        "x-ms-version": "2020-12-06",
        "x-ms-version-id": "2021-10-20T17:56:28.3381412Z"
>>>>>>> 6b7c7623
      },
      "ResponseBody": []
    },
    {
      "RequestUri": "https://amandacanary.blob.core.windows.net/test-container-94a80d59-24dd-5a4f-977a-bfb9eb011077/test-blob-f848f17e-12e9-c237-69c8-4cf720b7803f",
      "RequestMethod": "HEAD",
      "RequestHeaders": {
        "Accept": "application/xml",
        "Authorization": "Sanitized",
        "traceparent": "00-5d3871c507affb478bc7e5f460b73252-38bd880942c3b149-00",
        "User-Agent": [
          "azsdk-net-Storage.Blobs/12.11.0-alpha.20211020.1",
          "(.NET 5.0.11; Microsoft Windows 10.0.19043)"
        ],
        "x-ms-client-request-id": "4ab3d6db-55a5-6e0e-cdb9-df7a9a1a45fa",
        "x-ms-date": "Wed, 20 Oct 2021 17:56:28 GMT",
        "x-ms-return-client-request-id": "true",
        "x-ms-version": "2021-02-12"
      },
      "RequestBody": null,
      "StatusCode": 200,
      "ResponseHeaders": {
        "Accept-Ranges": "bytes",
        "Content-Length": "1024",
        "Content-Type": "application/octet-stream",
        "Date": "Wed, 20 Oct 2021 17:56:28 GMT",
        "ETag": "\u00220x8D993F2F0F1C6A4\u0022",
        "Last-Modified": "Wed, 20 Oct 2021 17:56:28 GMT",
        "Server": [
          "Windows-Azure-Blob/1.0",
          "Microsoft-HTTPAPI/2.0"
        ],
        "x-ms-blob-sequence-number": "0",
        "x-ms-blob-type": "PageBlob",
        "x-ms-client-request-id": "4ab3d6db-55a5-6e0e-cdb9-df7a9a1a45fa",
        "x-ms-creation-time": "Wed, 20 Oct 2021 17:56:28 GMT",
        "x-ms-is-current-version": "true",
        "x-ms-lease-state": "available",
        "x-ms-lease-status": "unlocked",
        "x-ms-request-id": "547c6634-401e-006d-0ddb-c591e2000000",
        "x-ms-server-encrypted": "true",
<<<<<<< HEAD
        "x-ms-version": "2021-02-12",
        "x-ms-version-id": "2021-10-11T23:44:52.4401742Z"
=======
        "x-ms-version": "2020-12-06",
        "x-ms-version-id": "2021-10-20T17:56:28.3381412Z"
>>>>>>> 6b7c7623
      },
      "ResponseBody": []
    },
    {
      "RequestUri": "https://amandacanary.blob.core.windows.net/test-container-94a80d59-24dd-5a4f-977a-bfb9eb011077/test-blob-f848f17e-12e9-c237-69c8-4cf720b7803f?comp=page",
      "RequestMethod": "PUT",
      "RequestHeaders": {
        "Accept": "application/xml",
        "Authorization": "Sanitized",
        "Content-Length": "1024",
        "Content-Type": "application/octet-stream",
        "If-Match": "\u00220x8D993F2F0F1C6A4\u0022",
        "User-Agent": [
          "azsdk-net-Storage.Blobs/12.11.0-alpha.20211020.1",
          "(.NET 5.0.11; Microsoft Windows 10.0.19043)"
        ],
        "x-ms-client-request-id": "d0afbcb5-723b-afca-d52e-2b8d70503d30",
        "x-ms-date": "Wed, 20 Oct 2021 17:56:28 GMT",
        "x-ms-page-write": "update",
        "x-ms-range": "bytes=0-1023",
        "x-ms-return-client-request-id": "true",
        "x-ms-version": "2021-02-12"
      },
      "RequestBody": "sPh5UFf5kRhdib1Kb\u002B0K0FAPd2JofxjT6IEkxYDLkSWEx7FXTdlXSfeAM9V2woE/ivCUfTmrhTHfpWfW1cyXkfiYxqc7soN3ty5r50xCXCb/5DqQNhTs2EKAeKdxgXQq6aHd3vzaA9hsHcUKQJ3lnEhB1/CRB1vkrO1kuzrcBTa6QP6qZX4pJeFiIxhO4Zilm9teMKmDmOFF\u002BTEOdUidkBeOUACeOjfKF7IOL\u002BNClcpVvyBffdWNNqccZWxMG7CZxJMBv5GYB2CklBj3dWn\u002BAmNmubUnPhJCARlZgdXKffwBdWpQQdU5vLi/u\u002Bm8lcE9HmIJ5mH6cYaAv753PoWL2RYc9QD\u002BrsGNLfz9aIMohWtYG2JywZeaBwPkz4IXwX4yM\u002BHSoKDBP3Che7hl/QgCWDlSHyMiGBh/ge78Gt4\u002Bdmx\u002ByjSiVeXLltzy0UXeNQr64ndIxKFaDxrIUx6yxCWRYgRM5jLTYAJUh4hHMEfSoEvjATdn9bLKJLoa2QLGGdK3YG5Bkk/XJ4F09D0YE9/T9rLSzsPtKW1RgcJ4uYYAjW22j8/YkQ78DNq28wF1sRDbRuNP9EoOyjYB7xCMX236dGfPYoMP\u002BmSk1cLpNjZr3NCxnHOjsJkip8WZ1qH9b6xtu36apk\u002BNy0t\u002Bqx6IJZP/lhNA28L6V8POrLq9diPDpmUVe3u30TaAJNEnJAV6moIxmUCOvZTqc2S7zPmVz1UnuwS4c6kYSMTcv7fx0jK\u002BUxI3i9zjNOjRKggX/AU861R7/2kAwSbYGVF8sf7d\u002BaAx/XjnXUN4RIYc50mgAUu/n9NiddLIvZHrX3KLZoPq8zFo5f\u002BMVY4QArvj5NrdNxgFvREqeoPOaD/m\u002B/3R7N0CMfQXOBtMMkpEUnIX5dm3DidZhqlxv3iumn2/plmQPxbd4LLmxf79uYrH5SgQtoNlLu3Wd2Y0kXJ7aZ6djIzxtBJcOQQn0UgoXM0fqtlQneP6WndsusiwqU9AalxfXyz\u002B1jEVtHx\u002BPlykrRqYFOeYK8u7ozIUhPpKrJC152fsyP2gINSnOulmfBsaxwytF5Rnpz\u002BQpLv66VE3ywfsyFf1uOQd9/QT8PDiVScW\u002BbztnZX8Tj8nWyRBpjeCcG7herPEJQ8okB\u002BgVLZOrU\u002BT5O\u002BUSi5y8HoXzl3A21G8kICCAdtzUdStxQx1W/mJ2K3VrcFH7SZAboo5rVaxaLTN48Q1zKx0IJIa5oQh/JSAjfav6i2PdKJZQZJROqR\u002B\u002B1xYqHg1UwsAYI0vLQahH3L1uB9gAn2HPW8h24oaI\u002BXunOsoyVQbSznqromfYEebuCIgW4GEHfnf0GoJFHeA5j2oQJAbeVYe2m3ldlPz590nhSNo\u002Bshjag==",
      "StatusCode": 201,
      "ResponseHeaders": {
        "Content-Length": "0",
        "Date": "Wed, 20 Oct 2021 17:56:28 GMT",
        "ETag": "\u00220x8D993F2F10AA25C\u0022",
        "Last-Modified": "Wed, 20 Oct 2021 17:56:28 GMT",
        "Server": [
          "Windows-Azure-Blob/1.0",
          "Microsoft-HTTPAPI/2.0"
        ],
        "x-ms-blob-sequence-number": "0",
        "x-ms-client-request-id": "d0afbcb5-723b-afca-d52e-2b8d70503d30",
        "x-ms-content-crc64": "4mUmEUo4M\u002BE=",
        "x-ms-request-id": "547c663c-401e-006d-13db-c591e2000000",
        "x-ms-request-server-encrypted": "true",
        "x-ms-version": "2021-02-12"
      },
      "ResponseBody": []
    },
    {
      "RequestUri": "https://amandacanary.blob.core.windows.net/test-container-94a80d59-24dd-5a4f-977a-bfb9eb011077/test-blob-f848f17e-12e9-c237-69c8-4cf720b7803f",
      "RequestMethod": "GET",
      "RequestHeaders": {
        "Accept": "application/xml",
        "Authorization": "Sanitized",
        "traceparent": "00-971080a003bbac48848d7ae1fa43512e-1a9bcad62429ff48-00",
        "User-Agent": [
          "azsdk-net-Storage.Blobs/12.11.0-alpha.20211020.1",
          "(.NET 5.0.11; Microsoft Windows 10.0.19043)"
        ],
        "x-ms-client-request-id": "ddc45223-746b-5ebe-a7d9-9a4dc8a084b9",
        "x-ms-date": "Wed, 20 Oct 2021 17:56:28 GMT",
        "x-ms-range": "bytes=0-1023",
        "x-ms-range-get-content-crc64": "true",
        "x-ms-return-client-request-id": "true",
        "x-ms-version": "2021-02-12"
      },
      "RequestBody": null,
      "StatusCode": 206,
      "ResponseHeaders": {
        "Accept-Ranges": "bytes",
        "Content-Length": "1024",
        "Content-Range": "bytes 0-1023/1024",
        "Content-Type": "application/octet-stream",
        "Date": "Wed, 20 Oct 2021 17:56:28 GMT",
        "ETag": "\u00220x8D993F2F10AA25C\u0022",
        "Last-Modified": "Wed, 20 Oct 2021 17:56:28 GMT",
        "Server": [
          "Windows-Azure-Blob/1.0",
          "Microsoft-HTTPAPI/2.0"
        ],
        "x-ms-blob-sequence-number": "0",
        "x-ms-blob-type": "PageBlob",
        "x-ms-client-request-id": "ddc45223-746b-5ebe-a7d9-9a4dc8a084b9",
        "x-ms-content-crc64": "4mUmEUo4M\u002BE=",
        "x-ms-creation-time": "Wed, 20 Oct 2021 17:56:28 GMT",
        "x-ms-is-current-version": "true",
        "x-ms-lease-state": "available",
        "x-ms-lease-status": "unlocked",
        "x-ms-request-id": "547c6641-401e-006d-17db-c591e2000000",
        "x-ms-server-encrypted": "true",
<<<<<<< HEAD
        "x-ms-version": "2021-02-12",
        "x-ms-version-id": "2021-10-11T23:44:52.4401742Z"
=======
        "x-ms-version": "2020-12-06",
        "x-ms-version-id": "2021-10-20T17:56:28.3381412Z"
>>>>>>> 6b7c7623
      },
      "ResponseBody": "sPh5UFf5kRhdib1Kb\u002B0K0FAPd2JofxjT6IEkxYDLkSWEx7FXTdlXSfeAM9V2woE/ivCUfTmrhTHfpWfW1cyXkfiYxqc7soN3ty5r50xCXCb/5DqQNhTs2EKAeKdxgXQq6aHd3vzaA9hsHcUKQJ3lnEhB1/CRB1vkrO1kuzrcBTa6QP6qZX4pJeFiIxhO4Zilm9teMKmDmOFF\u002BTEOdUidkBeOUACeOjfKF7IOL\u002BNClcpVvyBffdWNNqccZWxMG7CZxJMBv5GYB2CklBj3dWn\u002BAmNmubUnPhJCARlZgdXKffwBdWpQQdU5vLi/u\u002Bm8lcE9HmIJ5mH6cYaAv753PoWL2RYc9QD\u002BrsGNLfz9aIMohWtYG2JywZeaBwPkz4IXwX4yM\u002BHSoKDBP3Che7hl/QgCWDlSHyMiGBh/ge78Gt4\u002Bdmx\u002ByjSiVeXLltzy0UXeNQr64ndIxKFaDxrIUx6yxCWRYgRM5jLTYAJUh4hHMEfSoEvjATdn9bLKJLoa2QLGGdK3YG5Bkk/XJ4F09D0YE9/T9rLSzsPtKW1RgcJ4uYYAjW22j8/YkQ78DNq28wF1sRDbRuNP9EoOyjYB7xCMX236dGfPYoMP\u002BmSk1cLpNjZr3NCxnHOjsJkip8WZ1qH9b6xtu36apk\u002BNy0t\u002Bqx6IJZP/lhNA28L6V8POrLq9diPDpmUVe3u30TaAJNEnJAV6moIxmUCOvZTqc2S7zPmVz1UnuwS4c6kYSMTcv7fx0jK\u002BUxI3i9zjNOjRKggX/AU861R7/2kAwSbYGVF8sf7d\u002BaAx/XjnXUN4RIYc50mgAUu/n9NiddLIvZHrX3KLZoPq8zFo5f\u002BMVY4QArvj5NrdNxgFvREqeoPOaD/m\u002B/3R7N0CMfQXOBtMMkpEUnIX5dm3DidZhqlxv3iumn2/plmQPxbd4LLmxf79uYrH5SgQtoNlLu3Wd2Y0kXJ7aZ6djIzxtBJcOQQn0UgoXM0fqtlQneP6WndsusiwqU9AalxfXyz\u002B1jEVtHx\u002BPlykrRqYFOeYK8u7ozIUhPpKrJC152fsyP2gINSnOulmfBsaxwytF5Rnpz\u002BQpLv66VE3ywfsyFf1uOQd9/QT8PDiVScW\u002BbztnZX8Tj8nWyRBpjeCcG7herPEJQ8okB\u002BgVLZOrU\u002BT5O\u002BUSi5y8HoXzl3A21G8kICCAdtzUdStxQx1W/mJ2K3VrcFH7SZAboo5rVaxaLTN48Q1zKx0IJIa5oQh/JSAjfav6i2PdKJZQZJROqR\u002B\u002B1xYqHg1UwsAYI0vLQahH3L1uB9gAn2HPW8h24oaI\u002BXunOsoyVQbSznqromfYEebuCIgW4GEHfnf0GoJFHeA5j2oQJAbeVYe2m3ldlPz590nhSNo\u002Bshjag=="
    },
    {
      "RequestUri": "https://amandacanary.blob.core.windows.net/test-container-94a80d59-24dd-5a4f-977a-bfb9eb011077?restype=container",
      "RequestMethod": "DELETE",
      "RequestHeaders": {
        "Accept": "application/xml",
        "Authorization": "Sanitized",
        "traceparent": "00-db81e09a96045d44b0dfd9de90dd5d22-b07079481f8a524e-00",
        "User-Agent": [
          "azsdk-net-Storage.Blobs/12.11.0-alpha.20211020.1",
          "(.NET 5.0.11; Microsoft Windows 10.0.19043)"
        ],
        "x-ms-client-request-id": "1e69370f-5f8b-a2c4-552c-184563871e07",
        "x-ms-date": "Wed, 20 Oct 2021 17:56:28 GMT",
        "x-ms-return-client-request-id": "true",
        "x-ms-version": "2021-02-12"
      },
      "RequestBody": null,
      "StatusCode": 202,
      "ResponseHeaders": {
        "Content-Length": "0",
        "Date": "Wed, 20 Oct 2021 17:56:28 GMT",
        "Server": [
          "Windows-Azure-Blob/1.0",
          "Microsoft-HTTPAPI/2.0"
        ],
        "x-ms-client-request-id": "1e69370f-5f8b-a2c4-552c-184563871e07",
<<<<<<< HEAD
        "x-ms-request-id": "5d1d5a2d-001e-008d-42f9-beed10000000",
        "x-ms-version": "2021-02-12"
=======
        "x-ms-request-id": "547c6648-401e-006d-1ddb-c591e2000000",
        "x-ms-version": "2020-12-06"
>>>>>>> 6b7c7623
      },
      "ResponseBody": []
    }
  ],
  "Variables": {
    "RandomSeed": "1056670891",
    "Storage_TestConfigDefault": "ProductionTenant\namandacanary\nU2FuaXRpemVk\nhttps://amandacanary.blob.core.windows.net\nhttps://amandacanary.file.core.windows.net\nhttps://amandacanary.queue.core.windows.net\nhttps://amandacanary.table.core.windows.net\n\n\n\n\nhttps://amandacanary-secondary.blob.core.windows.net\nhttps://amandacanary-secondary.file.core.windows.net\nhttps://amandacanary-secondary.queue.core.windows.net\nhttps://amandacanary-secondary.table.core.windows.net\n\nSanitized\n\n\nCloud\nBlobEndpoint=https://amandacanary.blob.core.windows.net/;QueueEndpoint=https://amandacanary.queue.core.windows.net/;FileEndpoint=https://amandacanary.file.core.windows.net/;BlobSecondaryEndpoint=https://amandacanary-secondary.blob.core.windows.net/;QueueSecondaryEndpoint=https://amandacanary-secondary.queue.core.windows.net/;FileSecondaryEndpoint=https://amandacanary-secondary.file.core.windows.net/;AccountName=amandacanary;AccountKey=Kg==;\ntestscope2\n\n"
  }
}<|MERGE_RESOLUTION|>--- conflicted
+++ resolved
@@ -29,13 +29,8 @@
           "Microsoft-HTTPAPI/2.0"
         ],
         "x-ms-client-request-id": "90988942-345f-f00d-2c94-c0e58db00ded",
-<<<<<<< HEAD
-        "x-ms-request-id": "5d1d59b2-001e-008d-5ef9-beed10000000",
-        "x-ms-version": "2021-02-12"
-=======
         "x-ms-request-id": "547c6621-401e-006d-02db-c591e2000000",
-        "x-ms-version": "2020-12-06"
->>>>>>> 6b7c7623
+        "x-ms-version": "2021-02-12"
       },
       "ResponseBody": []
     },
@@ -71,13 +66,8 @@
         "x-ms-client-request-id": "2a11d644-5d30-c734-3523-0d8ba7efbc70",
         "x-ms-request-id": "547c662e-401e-006d-09db-c591e2000000",
         "x-ms-request-server-encrypted": "true",
-<<<<<<< HEAD
         "x-ms-version": "2021-02-12",
-        "x-ms-version-id": "2021-10-11T23:44:52.4401742Z"
-=======
-        "x-ms-version": "2020-12-06",
         "x-ms-version-id": "2021-10-20T17:56:28.3381412Z"
->>>>>>> 6b7c7623
       },
       "ResponseBody": []
     },
@@ -119,13 +109,8 @@
         "x-ms-lease-status": "unlocked",
         "x-ms-request-id": "547c6634-401e-006d-0ddb-c591e2000000",
         "x-ms-server-encrypted": "true",
-<<<<<<< HEAD
         "x-ms-version": "2021-02-12",
-        "x-ms-version-id": "2021-10-11T23:44:52.4401742Z"
-=======
-        "x-ms-version": "2020-12-06",
         "x-ms-version-id": "2021-10-20T17:56:28.3381412Z"
->>>>>>> 6b7c7623
       },
       "ResponseBody": []
     },
@@ -211,13 +196,8 @@
         "x-ms-lease-status": "unlocked",
         "x-ms-request-id": "547c6641-401e-006d-17db-c591e2000000",
         "x-ms-server-encrypted": "true",
-<<<<<<< HEAD
         "x-ms-version": "2021-02-12",
-        "x-ms-version-id": "2021-10-11T23:44:52.4401742Z"
-=======
-        "x-ms-version": "2020-12-06",
         "x-ms-version-id": "2021-10-20T17:56:28.3381412Z"
->>>>>>> 6b7c7623
       },
       "ResponseBody": "sPh5UFf5kRhdib1Kb\u002B0K0FAPd2JofxjT6IEkxYDLkSWEx7FXTdlXSfeAM9V2woE/ivCUfTmrhTHfpWfW1cyXkfiYxqc7soN3ty5r50xCXCb/5DqQNhTs2EKAeKdxgXQq6aHd3vzaA9hsHcUKQJ3lnEhB1/CRB1vkrO1kuzrcBTa6QP6qZX4pJeFiIxhO4Zilm9teMKmDmOFF\u002BTEOdUidkBeOUACeOjfKF7IOL\u002BNClcpVvyBffdWNNqccZWxMG7CZxJMBv5GYB2CklBj3dWn\u002BAmNmubUnPhJCARlZgdXKffwBdWpQQdU5vLi/u\u002Bm8lcE9HmIJ5mH6cYaAv753PoWL2RYc9QD\u002BrsGNLfz9aIMohWtYG2JywZeaBwPkz4IXwX4yM\u002BHSoKDBP3Che7hl/QgCWDlSHyMiGBh/ge78Gt4\u002Bdmx\u002ByjSiVeXLltzy0UXeNQr64ndIxKFaDxrIUx6yxCWRYgRM5jLTYAJUh4hHMEfSoEvjATdn9bLKJLoa2QLGGdK3YG5Bkk/XJ4F09D0YE9/T9rLSzsPtKW1RgcJ4uYYAjW22j8/YkQ78DNq28wF1sRDbRuNP9EoOyjYB7xCMX236dGfPYoMP\u002BmSk1cLpNjZr3NCxnHOjsJkip8WZ1qH9b6xtu36apk\u002BNy0t\u002Bqx6IJZP/lhNA28L6V8POrLq9diPDpmUVe3u30TaAJNEnJAV6moIxmUCOvZTqc2S7zPmVz1UnuwS4c6kYSMTcv7fx0jK\u002BUxI3i9zjNOjRKggX/AU861R7/2kAwSbYGVF8sf7d\u002BaAx/XjnXUN4RIYc50mgAUu/n9NiddLIvZHrX3KLZoPq8zFo5f\u002BMVY4QArvj5NrdNxgFvREqeoPOaD/m\u002B/3R7N0CMfQXOBtMMkpEUnIX5dm3DidZhqlxv3iumn2/plmQPxbd4LLmxf79uYrH5SgQtoNlLu3Wd2Y0kXJ7aZ6djIzxtBJcOQQn0UgoXM0fqtlQneP6WndsusiwqU9AalxfXyz\u002B1jEVtHx\u002BPlykrRqYFOeYK8u7ozIUhPpKrJC152fsyP2gINSnOulmfBsaxwytF5Rnpz\u002BQpLv66VE3ywfsyFf1uOQd9/QT8PDiVScW\u002BbztnZX8Tj8nWyRBpjeCcG7herPEJQ8okB\u002BgVLZOrU\u002BT5O\u002BUSi5y8HoXzl3A21G8kICCAdtzUdStxQx1W/mJ2K3VrcFH7SZAboo5rVaxaLTN48Q1zKx0IJIa5oQh/JSAjfav6i2PdKJZQZJROqR\u002B\u002B1xYqHg1UwsAYI0vLQahH3L1uB9gAn2HPW8h24oaI\u002BXunOsoyVQbSznqromfYEebuCIgW4GEHfnf0GoJFHeA5j2oQJAbeVYe2m3ldlPz590nhSNo\u002Bshjag=="
     },
@@ -247,13 +227,8 @@
           "Microsoft-HTTPAPI/2.0"
         ],
         "x-ms-client-request-id": "1e69370f-5f8b-a2c4-552c-184563871e07",
-<<<<<<< HEAD
-        "x-ms-request-id": "5d1d5a2d-001e-008d-42f9-beed10000000",
-        "x-ms-version": "2021-02-12"
-=======
         "x-ms-request-id": "547c6648-401e-006d-1ddb-c591e2000000",
-        "x-ms-version": "2020-12-06"
->>>>>>> 6b7c7623
+        "x-ms-version": "2021-02-12"
       },
       "ResponseBody": []
     }
