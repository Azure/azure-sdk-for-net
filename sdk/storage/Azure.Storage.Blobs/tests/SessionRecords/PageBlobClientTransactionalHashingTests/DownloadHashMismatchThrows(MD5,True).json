--- conflicted
+++ resolved
@@ -29,13 +29,8 @@
           "Microsoft-HTTPAPI/2.0"
         ],
         "x-ms-client-request-id": "58e8c9d4-5ac1-b02c-2851-f842ddd067c2",
-<<<<<<< HEAD
-        "x-ms-request-id": "5d1d39c0-001e-008d-11f9-beed10000000",
-        "x-ms-version": "2021-02-12"
-=======
         "x-ms-request-id": "547c6051-401e-006d-69db-c591e2000000",
-        "x-ms-version": "2020-12-06"
->>>>>>> 6b7c7623
+        "x-ms-version": "2021-02-12"
       },
       "ResponseBody": []
     },
@@ -71,13 +66,8 @@
         "x-ms-client-request-id": "0e03495e-eb17-a853-02c6-e23268c25274",
         "x-ms-request-id": "547c6064-401e-006d-78db-c591e2000000",
         "x-ms-request-server-encrypted": "true",
-<<<<<<< HEAD
         "x-ms-version": "2021-02-12",
-        "x-ms-version-id": "2021-10-11T23:44:28.2758983Z"
-=======
-        "x-ms-version": "2020-12-06",
         "x-ms-version-id": "2021-10-20T17:56:13.9559837Z"
->>>>>>> 6b7c7623
       },
       "ResponseBody": []
     },
@@ -119,13 +109,8 @@
         "x-ms-lease-status": "unlocked",
         "x-ms-request-id": "547c606d-401e-006d-80db-c591e2000000",
         "x-ms-server-encrypted": "true",
-<<<<<<< HEAD
         "x-ms-version": "2021-02-12",
-        "x-ms-version-id": "2021-10-11T23:44:28.2758983Z"
-=======
-        "x-ms-version": "2020-12-06",
         "x-ms-version-id": "2021-10-20T17:56:13.9559837Z"
->>>>>>> 6b7c7623
       },
       "ResponseBody": []
     },
@@ -211,13 +196,8 @@
         "x-ms-lease-status": "unlocked",
         "x-ms-request-id": "547c608d-401e-006d-1bdb-c591e2000000",
         "x-ms-server-encrypted": "true",
-<<<<<<< HEAD
         "x-ms-version": "2021-02-12",
-        "x-ms-version-id": "2021-10-11T23:44:28.2758983Z"
-=======
-        "x-ms-version": "2020-12-06",
         "x-ms-version-id": "2021-10-20T17:56:13.9559837Z"
->>>>>>> 6b7c7623
       },
       "ResponseBody": "9yIibsZc0JekR09OAc7lBbqX/uyT/vQr7Lv\u002BnIRjcerLyPcw6WAMd/hQs3kL3a9Za/OIRdJ7L/gt9oELXjMSQdZkgjjXtBtZi4bzQkp6IA8LpDCR2ysYUJj\u002BAvLfABnEPXKjplt3grbXLrpLh\u002B2ts9ZyALkDgWaqTDGf2LIoeYtsLgTY13qzlCJ5uqxxzMmrUE8cbf9fwbwM\u002BFkp16kErrQu31jo1dtbvmyXica5OYBo84diDAyLDW1Hy94hirx4dAv3Qu1xw3pzwK6TyDf2Ur/YwOMhoqKoo9LqoQr9OjOvHhW6wvaT9zAN7ktd90Q1UXgeSMnYVtJpT58bhiJwdoZ75KkiO5DJRcmyFLNWSquNtU\u002BR3vJp1shCUXJWeHAOnHjF4hOaExXnVQMAJUEfEwT0jdHS35iTEQ3h4OoecsxYpHg7kWiX8qE5qYjvabCGIz1uYuqfPLzfMdAGuTMryeM2p4HJ44GcXJovmDUPpKdcWrysrw/iuWe7W1\u002BXkTluDuClucEvvT\u002B80gZQb6OHz40pql92fhnTVO4ZDYgiBMphwIpVauvmLZx98N0JkUnDNIvRbufa\u002BI/G0WTTFbC2mc077q8ZMWWiQ3zC\u002BI47ysKkVtj8UJXjh8f6j5mGEhfsxlYQzaKaqQMmLytqGAABigeiLr/Xukk3WGfnH6LMHDBl1TE3K/wfCqzV1iBqeG7H\u002BASR4\u002BNYFQwN2HQ7sophWhP6BULOyV4KgiMSAeQozeD4HyadOjhMDMAlKVOI5FghdHwNb3Ms\u002BS\u002Blh2DARRMo5QuUQpJjwx/brviBqJ8Lgp7L8Y1nGl1tzCb397PXjMat/ERI86LFvrBcMsF6qlCPmgXC9FSGwMqtJ3VsbMxsAyEy1Ktbwo77BTPcC\u002Bic8iHVaFyuFJdyJzx5m8wsWFLk7y6gSNakM9d2xu4hqbTiETRUlgNvvu\u002BJv6xv4SfCz6zg9xu6\u002B6pKMTSFN06oUH2Hl4mX2MJOdTE/FogpNFGvs/dCQLKZKBWJCWXP6oah4G4v50qeK/bqkoLqe\u002BUiIPzi1YNWZhDL7m50Dc9df4qqnTUZ\u002Bk0HEYgBV60vr60vZ\u002Bho7BQCSnpeZPnbKh0njRP3P92wCCav28P7VA9imz7BRKbm9JJ1p1K7u5ZTK\u002Bdr2sqaOG/Qf17CuRBRB/Vq\u002B8i6GuV3QZiAgZeK9E2PXK/cj3pFyGPO8cRHIzuCJKBdUL/NmBEB85gxGbbYRYsRMlxgdXd6JTNl6yghMB1d/l33LaOOwsOe2pvhFK6t9qs4NfDeIa8o4iuLaKzo38N70xtZ4Rjng3CZwprbmRGFt/V86Posftytzkt4AlkWtfrYZkCSUxSTUbKARV8UTEgaBrC3bA=="
     },
@@ -247,13 +227,8 @@
           "Microsoft-HTTPAPI/2.0"
         ],
         "x-ms-client-request-id": "8b6d684e-c636-1405-c9fb-9e73ee4a244a",
-<<<<<<< HEAD
-        "x-ms-request-id": "5d1d3a60-001e-008d-17f9-beed10000000",
-        "x-ms-version": "2021-02-12"
-=======
         "x-ms-request-id": "547c6096-401e-006d-21db-c591e2000000",
-        "x-ms-version": "2020-12-06"
->>>>>>> 6b7c7623
+        "x-ms-version": "2021-02-12"
       },
       "ResponseBody": []
     }
