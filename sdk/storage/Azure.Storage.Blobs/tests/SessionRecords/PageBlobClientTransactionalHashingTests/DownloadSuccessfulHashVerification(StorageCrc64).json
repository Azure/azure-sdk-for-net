{
  "Entries": [
    {
      "RequestUri": "https://amandacanary.blob.core.windows.net/test-container-5b98f68f-5f70-5164-e776-85aa6b28a2c5?restype=container",
      "RequestMethod": "PUT",
      "RequestHeaders": {
        "Accept": "application/xml",
        "Authorization": "Sanitized",
        "traceparent": "00-a60c2d0e17efbf4bb1920fa5d7f8f968-aa2fd1eea20fd045-00",
        "User-Agent": [
          "azsdk-net-Storage.Blobs/12.11.0-alpha.20211020.1",
          "(.NET 5.0.11; Microsoft Windows 10.0.19043)"
        ],
        "x-ms-blob-public-access": "container",
        "x-ms-client-request-id": "3bd9fd74-9e92-dba0-8bd4-78cc98f3e0c4",
        "x-ms-date": "Wed, 20 Oct 2021 17:56:16 GMT",
        "x-ms-return-client-request-id": "true",
        "x-ms-version": "2021-04-10"
      },
      "RequestBody": null,
      "StatusCode": 201,
      "ResponseHeaders": {
        "Content-Length": "0",
        "Date": "Wed, 20 Oct 2021 17:56:16 GMT",
        "ETag": "\u00220x8D993F2E9DA0D3B\u0022",
        "Last-Modified": "Wed, 20 Oct 2021 17:56:16 GMT",
        "Server": [
          "Windows-Azure-Blob/1.0",
          "Microsoft-HTTPAPI/2.0"
        ],
        "x-ms-client-request-id": "3bd9fd74-9e92-dba0-8bd4-78cc98f3e0c4",
<<<<<<< HEAD
        "x-ms-request-id": "5d1d3e3f-001e-008d-35f9-beed10000000",
        "x-ms-version": "2021-04-10"
=======
        "x-ms-request-id": "547c6146-401e-006d-36db-c591e2000000",
        "x-ms-version": "2021-02-12"
>>>>>>> 49dd1a0e
      },
      "ResponseBody": []
    },
    {
      "RequestUri": "https://amandacanary.blob.core.windows.net/test-container-5b98f68f-5f70-5164-e776-85aa6b28a2c5/test-blob-fc8300ae-57c5-d504-389f-29c27b42f1da",
      "RequestMethod": "PUT",
      "RequestHeaders": {
        "Accept": "application/xml",
        "Authorization": "Sanitized",
        "traceparent": "00-0acfed50f0cc4b4995b8a1aab09ee0d1-3cf7f44dd7e83845-00",
        "User-Agent": [
          "azsdk-net-Storage.Blobs/12.11.0-alpha.20211020.1",
          "(.NET 5.0.11; Microsoft Windows 10.0.19043)"
        ],
        "x-ms-blob-content-length": "1024",
        "x-ms-blob-type": "PageBlob",
        "x-ms-client-request-id": "40d884c5-4042-be9a-9082-05f0972a13c2",
        "x-ms-date": "Wed, 20 Oct 2021 17:56:16 GMT",
        "x-ms-return-client-request-id": "true",
        "x-ms-version": "2021-04-10"
      },
      "RequestBody": null,
      "StatusCode": 201,
      "ResponseHeaders": {
        "Content-Length": "0",
        "Date": "Wed, 20 Oct 2021 17:56:16 GMT",
        "ETag": "\u00220x8D993F2E9E7047C\u0022",
        "Last-Modified": "Wed, 20 Oct 2021 17:56:16 GMT",
        "Server": [
          "Windows-Azure-Blob/1.0",
          "Microsoft-HTTPAPI/2.0"
        ],
        "x-ms-client-request-id": "40d884c5-4042-be9a-9082-05f0972a13c2",
        "x-ms-request-id": "547c614c-401e-006d-3bdb-c591e2000000",
        "x-ms-request-server-encrypted": "true",
<<<<<<< HEAD
        "x-ms-version": "2021-04-10",
        "x-ms-version-id": "2021-10-11T23:44:32.0997268Z"
=======
        "x-ms-version": "2021-02-12",
        "x-ms-version-id": "2021-10-20T17:56:16.5235836Z"
>>>>>>> 49dd1a0e
      },
      "ResponseBody": []
    },
    {
      "RequestUri": "https://amandacanary.blob.core.windows.net/test-container-5b98f68f-5f70-5164-e776-85aa6b28a2c5/test-blob-fc8300ae-57c5-d504-389f-29c27b42f1da",
      "RequestMethod": "HEAD",
      "RequestHeaders": {
        "Accept": "application/xml",
        "Authorization": "Sanitized",
        "traceparent": "00-8b32a9dd6acf1c4e976ab49cca1166f6-35a78da798144f4a-00",
        "User-Agent": [
          "azsdk-net-Storage.Blobs/12.11.0-alpha.20211020.1",
          "(.NET 5.0.11; Microsoft Windows 10.0.19043)"
        ],
        "x-ms-client-request-id": "f6fcae8c-b06a-4697-48dc-22e6a5369d58",
        "x-ms-date": "Wed, 20 Oct 2021 17:56:16 GMT",
        "x-ms-return-client-request-id": "true",
        "x-ms-version": "2021-04-10"
      },
      "RequestBody": null,
      "StatusCode": 200,
      "ResponseHeaders": {
        "Accept-Ranges": "bytes",
        "Content-Length": "1024",
        "Content-Type": "application/octet-stream",
        "Date": "Wed, 20 Oct 2021 17:56:16 GMT",
        "ETag": "\u00220x8D993F2E9E7047C\u0022",
        "Last-Modified": "Wed, 20 Oct 2021 17:56:16 GMT",
        "Server": [
          "Windows-Azure-Blob/1.0",
          "Microsoft-HTTPAPI/2.0"
        ],
        "x-ms-blob-sequence-number": "0",
        "x-ms-blob-type": "PageBlob",
        "x-ms-client-request-id": "f6fcae8c-b06a-4697-48dc-22e6a5369d58",
        "x-ms-creation-time": "Wed, 20 Oct 2021 17:56:16 GMT",
        "x-ms-is-current-version": "true",
        "x-ms-lease-state": "available",
        "x-ms-lease-status": "unlocked",
        "x-ms-request-id": "547c6151-401e-006d-40db-c591e2000000",
        "x-ms-server-encrypted": "true",
<<<<<<< HEAD
        "x-ms-version": "2021-04-10",
        "x-ms-version-id": "2021-10-11T23:44:32.0997268Z"
=======
        "x-ms-version": "2021-02-12",
        "x-ms-version-id": "2021-10-20T17:56:16.5235836Z"
>>>>>>> 49dd1a0e
      },
      "ResponseBody": []
    },
    {
      "RequestUri": "https://amandacanary.blob.core.windows.net/test-container-5b98f68f-5f70-5164-e776-85aa6b28a2c5/test-blob-fc8300ae-57c5-d504-389f-29c27b42f1da?comp=page",
      "RequestMethod": "PUT",
      "RequestHeaders": {
        "Accept": "application/xml",
        "Authorization": "Sanitized",
        "Content-Length": "1024",
        "Content-Type": "application/octet-stream",
        "If-Match": "\u00220x8D993F2E9E7047C\u0022",
        "User-Agent": [
          "azsdk-net-Storage.Blobs/12.11.0-alpha.20211020.1",
          "(.NET 5.0.11; Microsoft Windows 10.0.19043)"
        ],
        "x-ms-client-request-id": "e964309e-1c2e-e057-936e-eab05e2a5da3",
        "x-ms-date": "Wed, 20 Oct 2021 17:56:16 GMT",
        "x-ms-page-write": "update",
        "x-ms-range": "bytes=0-1023",
        "x-ms-return-client-request-id": "true",
        "x-ms-version": "2021-04-10"
      },
      "RequestBody": "UqHtlFgISG3raxBE5KF\u002B0O8lNW1OZjL/rXz3lao\u002Bk1dLtXAxKPMHbLVsUCeOW/bpVqjdc71ydutv7ubcEbLCrNe4\u002BS8xTKf7Hci44hYLcFGFDT8BYSCZ2D\u002BFwjoMK1sCqaNQ1WLHuAkA4VX1upPUZH6VVgNzwUq2HiDwq4lt7/JttjlyupvvvlQ1AYDKpB6rsF68d9RXjuhYmbZB1wx/k/JiiANaYanippevPb/K7HoCRPsrsXgdFSdQGiHkredHtW6NaBwaUU\u002B12dA9qFAojq08P5IRVOF6RHLbCUeH/vivZ4dRPINe5/Osdtin4G3XKIt0p25VNWGMEyOpPkcHLdrYjUDI1lEp3lifZd4J0mQFBOG7EleKWjEmxSlgtKirpEj\u002BzlIsDlE6S8kWtdCDgkC\u002BpDpmSxqCTjMPohEoyCmv9MGVCwQR2PaPgMeOdKRho0LooQ9uRFgte4AfHWs/EoOfZsEO7Xc8rcxD18tT9NqOrf/PPyYZQa9oZ5CD8buLT25E7g3jUrXKq/RDK22N2YamkW9scNJchSURpoXnubwRt4ddDwbMqltJBJQy1RZC2o4J3V9LH9\u002Bb52jo0qwv4/I3MnPmMMqA2ecUIms\u002BKa8Pzsv33dxcxZinwSed5NivGSGi\u002B6OiXKrDiQN4N/xzXb642QPgOAUW22zaPm6i4vUOZAhKmy4MbHIgM1TZ5I6cNGRo5AvVzuEbjB82yB47IaYNadL0KMGQrGyQvwSwPPfePgkKOf3qOZUmLw8O1aNU5RKty3q7pwuj2DieRA/da08oV4oUMeepIjA9zfmxgtbJPNrxAnF8I5b\u002BZmHETPSGScTA5X4ZP7QrBKlKfdoR8lZi1Qg062jeqzPzFsqG5NY7toQ18JxXr/wmxv3IMqW87HQKYnfsUV1b4jlKJSnppCDSDsdW3AG6CiULDiVqFnmNNylWe4FfT2Qm2Q5iDYnTPCHc9STeZhByUFhR4EM48czAvO7/kymfc75iLwLzV/2bN9EDjSBUr9EZ4yopDW4h7uhBoVCb06n4PYJmezYNf/latqlxNGOrbA0d5a//dWZPQUAZsbatAGMoC0\u002Be7jOaDGQxzlfFsLmFlTVCfe76\u002BccbFjr29M1DrbVFSCkTDX3Zg9lLzaYPipCHlByAaoJ1LhKIgtj5pBeX7SGhgGeQcYi3aPoUrisgDIypbl\u002BwwkIyzxoXi4ql4N/BtN\u002BFbQko9iKUyQKIYX/mZ3VLTzW45ivfbrFNeeX9EYgaUvpLm56CgHg8HPk/qm6bMCQUWpCqCc20pf9Y2308lrh6bQ6Em8vXyc\u002B8e8kyn8NCskjB6Lf3cEkslvafKaX6/4ZBxTxfFpVYPZDB7Y4EggU7FSk0ew==",
      "StatusCode": 201,
      "ResponseHeaders": {
        "Content-Length": "0",
        "Date": "Wed, 20 Oct 2021 17:56:16 GMT",
        "ETag": "\u00220x8D993F2E9FFB92A\u0022",
        "Last-Modified": "Wed, 20 Oct 2021 17:56:16 GMT",
        "Server": [
          "Windows-Azure-Blob/1.0",
          "Microsoft-HTTPAPI/2.0"
        ],
        "x-ms-blob-sequence-number": "0",
        "x-ms-client-request-id": "e964309e-1c2e-e057-936e-eab05e2a5da3",
        "x-ms-content-crc64": "bo8PWiuSiPw=",
        "x-ms-request-id": "547c6155-401e-006d-44db-c591e2000000",
        "x-ms-request-server-encrypted": "true",
        "x-ms-version": "2021-04-10"
      },
      "ResponseBody": []
    },
    {
      "RequestUri": "https://amandacanary.blob.core.windows.net/test-container-5b98f68f-5f70-5164-e776-85aa6b28a2c5/test-blob-fc8300ae-57c5-d504-389f-29c27b42f1da",
      "RequestMethod": "GET",
      "RequestHeaders": {
        "Accept": "application/xml",
        "Authorization": "Sanitized",
        "traceparent": "00-5a3c8cc290ef8944b71d6d6613eade59-5ed19ffbf05c1d46-00",
        "User-Agent": [
          "azsdk-net-Storage.Blobs/12.11.0-alpha.20211020.1",
          "(.NET 5.0.11; Microsoft Windows 10.0.19043)"
        ],
        "x-ms-client-request-id": "7448824d-b4d1-8a2a-0ea3-323ff63ce648",
        "x-ms-date": "Wed, 20 Oct 2021 17:56:16 GMT",
        "x-ms-range": "bytes=0-1023",
        "x-ms-range-get-content-crc64": "true",
        "x-ms-return-client-request-id": "true",
        "x-ms-version": "2021-04-10"
      },
      "RequestBody": null,
      "StatusCode": 206,
      "ResponseHeaders": {
        "Accept-Ranges": "bytes",
        "Content-Length": "1024",
        "Content-Range": "bytes 0-1023/1024",
        "Content-Type": "application/octet-stream",
        "Date": "Wed, 20 Oct 2021 17:56:16 GMT",
        "ETag": "\u00220x8D993F2E9FFB92A\u0022",
        "Last-Modified": "Wed, 20 Oct 2021 17:56:16 GMT",
        "Server": [
          "Windows-Azure-Blob/1.0",
          "Microsoft-HTTPAPI/2.0"
        ],
        "x-ms-blob-sequence-number": "0",
        "x-ms-blob-type": "PageBlob",
        "x-ms-client-request-id": "7448824d-b4d1-8a2a-0ea3-323ff63ce648",
        "x-ms-content-crc64": "bo8PWiuSiPw=",
        "x-ms-creation-time": "Wed, 20 Oct 2021 17:56:16 GMT",
        "x-ms-is-current-version": "true",
        "x-ms-lease-state": "available",
        "x-ms-lease-status": "unlocked",
        "x-ms-request-id": "547c6164-401e-006d-4bdb-c591e2000000",
        "x-ms-server-encrypted": "true",
<<<<<<< HEAD
        "x-ms-version": "2021-04-10",
        "x-ms-version-id": "2021-10-11T23:44:32.0997268Z"
=======
        "x-ms-version": "2021-02-12",
        "x-ms-version-id": "2021-10-20T17:56:16.5235836Z"
>>>>>>> 49dd1a0e
      },
      "ResponseBody": "UqHtlFgISG3raxBE5KF\u002B0O8lNW1OZjL/rXz3lao\u002Bk1dLtXAxKPMHbLVsUCeOW/bpVqjdc71ydutv7ubcEbLCrNe4\u002BS8xTKf7Hci44hYLcFGFDT8BYSCZ2D\u002BFwjoMK1sCqaNQ1WLHuAkA4VX1upPUZH6VVgNzwUq2HiDwq4lt7/JttjlyupvvvlQ1AYDKpB6rsF68d9RXjuhYmbZB1wx/k/JiiANaYanippevPb/K7HoCRPsrsXgdFSdQGiHkredHtW6NaBwaUU\u002B12dA9qFAojq08P5IRVOF6RHLbCUeH/vivZ4dRPINe5/Osdtin4G3XKIt0p25VNWGMEyOpPkcHLdrYjUDI1lEp3lifZd4J0mQFBOG7EleKWjEmxSlgtKirpEj\u002BzlIsDlE6S8kWtdCDgkC\u002BpDpmSxqCTjMPohEoyCmv9MGVCwQR2PaPgMeOdKRho0LooQ9uRFgte4AfHWs/EoOfZsEO7Xc8rcxD18tT9NqOrf/PPyYZQa9oZ5CD8buLT25E7g3jUrXKq/RDK22N2YamkW9scNJchSURpoXnubwRt4ddDwbMqltJBJQy1RZC2o4J3V9LH9\u002Bb52jo0qwv4/I3MnPmMMqA2ecUIms\u002BKa8Pzsv33dxcxZinwSed5NivGSGi\u002B6OiXKrDiQN4N/xzXb642QPgOAUW22zaPm6i4vUOZAhKmy4MbHIgM1TZ5I6cNGRo5AvVzuEbjB82yB47IaYNadL0KMGQrGyQvwSwPPfePgkKOf3qOZUmLw8O1aNU5RKty3q7pwuj2DieRA/da08oV4oUMeepIjA9zfmxgtbJPNrxAnF8I5b\u002BZmHETPSGScTA5X4ZP7QrBKlKfdoR8lZi1Qg062jeqzPzFsqG5NY7toQ18JxXr/wmxv3IMqW87HQKYnfsUV1b4jlKJSnppCDSDsdW3AG6CiULDiVqFnmNNylWe4FfT2Qm2Q5iDYnTPCHc9STeZhByUFhR4EM48czAvO7/kymfc75iLwLzV/2bN9EDjSBUr9EZ4yopDW4h7uhBoVCb06n4PYJmezYNf/latqlxNGOrbA0d5a//dWZPQUAZsbatAGMoC0\u002Be7jOaDGQxzlfFsLmFlTVCfe76\u002BccbFjr29M1DrbVFSCkTDX3Zg9lLzaYPipCHlByAaoJ1LhKIgtj5pBeX7SGhgGeQcYi3aPoUrisgDIypbl\u002BwwkIyzxoXi4ql4N/BtN\u002BFbQko9iKUyQKIYX/mZ3VLTzW45ivfbrFNeeX9EYgaUvpLm56CgHg8HPk/qm6bMCQUWpCqCc20pf9Y2308lrh6bQ6Em8vXyc\u002B8e8kyn8NCskjB6Lf3cEkslvafKaX6/4ZBxTxfFpVYPZDB7Y4EggU7FSk0ew=="
    },
    {
      "RequestUri": "https://amandacanary.blob.core.windows.net/test-container-5b98f68f-5f70-5164-e776-85aa6b28a2c5?restype=container",
      "RequestMethod": "DELETE",
      "RequestHeaders": {
        "Accept": "application/xml",
        "Authorization": "Sanitized",
        "traceparent": "00-70658ec52b52cc48a0fa93d80ba8976e-f2727806b7591347-00",
        "User-Agent": [
          "azsdk-net-Storage.Blobs/12.11.0-alpha.20211020.1",
          "(.NET 5.0.11; Microsoft Windows 10.0.19043)"
        ],
        "x-ms-client-request-id": "db6231ef-e9e2-fbd2-f6d8-bbc9ece7b583",
        "x-ms-date": "Wed, 20 Oct 2021 17:56:16 GMT",
        "x-ms-return-client-request-id": "true",
        "x-ms-version": "2021-04-10"
      },
      "RequestBody": null,
      "StatusCode": 202,
      "ResponseHeaders": {
        "Content-Length": "0",
        "Date": "Wed, 20 Oct 2021 17:56:16 GMT",
        "Server": [
          "Windows-Azure-Blob/1.0",
          "Microsoft-HTTPAPI/2.0"
        ],
        "x-ms-client-request-id": "db6231ef-e9e2-fbd2-f6d8-bbc9ece7b583",
<<<<<<< HEAD
        "x-ms-request-id": "5d1d3f55-001e-008d-16f9-beed10000000",
        "x-ms-version": "2021-04-10"
=======
        "x-ms-request-id": "547c6165-401e-006d-4cdb-c591e2000000",
        "x-ms-version": "2021-02-12"
>>>>>>> 49dd1a0e
      },
      "ResponseBody": []
    }
  ],
  "Variables": {
    "RandomSeed": "2014925337",
    "Storage_TestConfigDefault": "ProductionTenant\namandacanary\nU2FuaXRpemVk\nhttps://amandacanary.blob.core.windows.net\nhttps://amandacanary.file.core.windows.net\nhttps://amandacanary.queue.core.windows.net\nhttps://amandacanary.table.core.windows.net\n\n\n\n\nhttps://amandacanary-secondary.blob.core.windows.net\nhttps://amandacanary-secondary.file.core.windows.net\nhttps://amandacanary-secondary.queue.core.windows.net\nhttps://amandacanary-secondary.table.core.windows.net\n\nSanitized\n\n\nCloud\nBlobEndpoint=https://amandacanary.blob.core.windows.net/;QueueEndpoint=https://amandacanary.queue.core.windows.net/;FileEndpoint=https://amandacanary.file.core.windows.net/;BlobSecondaryEndpoint=https://amandacanary-secondary.blob.core.windows.net/;QueueSecondaryEndpoint=https://amandacanary-secondary.queue.core.windows.net/;FileSecondaryEndpoint=https://amandacanary-secondary.file.core.windows.net/;AccountName=amandacanary;AccountKey=Kg==;\ntestscope2\n\n"
  }
}<|MERGE_RESOLUTION|>--- conflicted
+++ resolved
@@ -29,13 +29,8 @@
           "Microsoft-HTTPAPI/2.0"
         ],
         "x-ms-client-request-id": "3bd9fd74-9e92-dba0-8bd4-78cc98f3e0c4",
-<<<<<<< HEAD
-        "x-ms-request-id": "5d1d3e3f-001e-008d-35f9-beed10000000",
-        "x-ms-version": "2021-04-10"
-=======
         "x-ms-request-id": "547c6146-401e-006d-36db-c591e2000000",
-        "x-ms-version": "2021-02-12"
->>>>>>> 49dd1a0e
+        "x-ms-version": "2021-04-10"
       },
       "ResponseBody": []
     },
@@ -71,13 +66,8 @@
         "x-ms-client-request-id": "40d884c5-4042-be9a-9082-05f0972a13c2",
         "x-ms-request-id": "547c614c-401e-006d-3bdb-c591e2000000",
         "x-ms-request-server-encrypted": "true",
-<<<<<<< HEAD
         "x-ms-version": "2021-04-10",
-        "x-ms-version-id": "2021-10-11T23:44:32.0997268Z"
-=======
-        "x-ms-version": "2021-02-12",
         "x-ms-version-id": "2021-10-20T17:56:16.5235836Z"
->>>>>>> 49dd1a0e
       },
       "ResponseBody": []
     },
@@ -119,13 +109,8 @@
         "x-ms-lease-status": "unlocked",
         "x-ms-request-id": "547c6151-401e-006d-40db-c591e2000000",
         "x-ms-server-encrypted": "true",
-<<<<<<< HEAD
         "x-ms-version": "2021-04-10",
-        "x-ms-version-id": "2021-10-11T23:44:32.0997268Z"
-=======
-        "x-ms-version": "2021-02-12",
         "x-ms-version-id": "2021-10-20T17:56:16.5235836Z"
->>>>>>> 49dd1a0e
       },
       "ResponseBody": []
     },
@@ -211,13 +196,8 @@
         "x-ms-lease-status": "unlocked",
         "x-ms-request-id": "547c6164-401e-006d-4bdb-c591e2000000",
         "x-ms-server-encrypted": "true",
-<<<<<<< HEAD
         "x-ms-version": "2021-04-10",
-        "x-ms-version-id": "2021-10-11T23:44:32.0997268Z"
-=======
-        "x-ms-version": "2021-02-12",
         "x-ms-version-id": "2021-10-20T17:56:16.5235836Z"
->>>>>>> 49dd1a0e
       },
       "ResponseBody": "UqHtlFgISG3raxBE5KF\u002B0O8lNW1OZjL/rXz3lao\u002Bk1dLtXAxKPMHbLVsUCeOW/bpVqjdc71ydutv7ubcEbLCrNe4\u002BS8xTKf7Hci44hYLcFGFDT8BYSCZ2D\u002BFwjoMK1sCqaNQ1WLHuAkA4VX1upPUZH6VVgNzwUq2HiDwq4lt7/JttjlyupvvvlQ1AYDKpB6rsF68d9RXjuhYmbZB1wx/k/JiiANaYanippevPb/K7HoCRPsrsXgdFSdQGiHkredHtW6NaBwaUU\u002B12dA9qFAojq08P5IRVOF6RHLbCUeH/vivZ4dRPINe5/Osdtin4G3XKIt0p25VNWGMEyOpPkcHLdrYjUDI1lEp3lifZd4J0mQFBOG7EleKWjEmxSlgtKirpEj\u002BzlIsDlE6S8kWtdCDgkC\u002BpDpmSxqCTjMPohEoyCmv9MGVCwQR2PaPgMeOdKRho0LooQ9uRFgte4AfHWs/EoOfZsEO7Xc8rcxD18tT9NqOrf/PPyYZQa9oZ5CD8buLT25E7g3jUrXKq/RDK22N2YamkW9scNJchSURpoXnubwRt4ddDwbMqltJBJQy1RZC2o4J3V9LH9\u002Bb52jo0qwv4/I3MnPmMMqA2ecUIms\u002BKa8Pzsv33dxcxZinwSed5NivGSGi\u002B6OiXKrDiQN4N/xzXb642QPgOAUW22zaPm6i4vUOZAhKmy4MbHIgM1TZ5I6cNGRo5AvVzuEbjB82yB47IaYNadL0KMGQrGyQvwSwPPfePgkKOf3qOZUmLw8O1aNU5RKty3q7pwuj2DieRA/da08oV4oUMeepIjA9zfmxgtbJPNrxAnF8I5b\u002BZmHETPSGScTA5X4ZP7QrBKlKfdoR8lZi1Qg062jeqzPzFsqG5NY7toQ18JxXr/wmxv3IMqW87HQKYnfsUV1b4jlKJSnppCDSDsdW3AG6CiULDiVqFnmNNylWe4FfT2Qm2Q5iDYnTPCHc9STeZhByUFhR4EM48czAvO7/kymfc75iLwLzV/2bN9EDjSBUr9EZ4yopDW4h7uhBoVCb06n4PYJmezYNf/latqlxNGOrbA0d5a//dWZPQUAZsbatAGMoC0\u002Be7jOaDGQxzlfFsLmFlTVCfe76\u002BccbFjr29M1DrbVFSCkTDX3Zg9lLzaYPipCHlByAaoJ1LhKIgtj5pBeX7SGhgGeQcYi3aPoUrisgDIypbl\u002BwwkIyzxoXi4ql4N/BtN\u002BFbQko9iKUyQKIYX/mZ3VLTzW45ivfbrFNeeX9EYgaUvpLm56CgHg8HPk/qm6bMCQUWpCqCc20pf9Y2308lrh6bQ6Em8vXyc\u002B8e8kyn8NCskjB6Lf3cEkslvafKaX6/4ZBxTxfFpVYPZDB7Y4EggU7FSk0ew=="
     },
@@ -247,13 +227,8 @@
           "Microsoft-HTTPAPI/2.0"
         ],
         "x-ms-client-request-id": "db6231ef-e9e2-fbd2-f6d8-bbc9ece7b583",
-<<<<<<< HEAD
-        "x-ms-request-id": "5d1d3f55-001e-008d-16f9-beed10000000",
-        "x-ms-version": "2021-04-10"
-=======
         "x-ms-request-id": "547c6165-401e-006d-4cdb-c591e2000000",
-        "x-ms-version": "2021-02-12"
->>>>>>> 49dd1a0e
+        "x-ms-version": "2021-04-10"
       },
       "ResponseBody": []
     }
