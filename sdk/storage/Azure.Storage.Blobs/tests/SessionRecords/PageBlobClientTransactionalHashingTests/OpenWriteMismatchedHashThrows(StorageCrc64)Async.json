--- conflicted
+++ resolved
@@ -29,13 +29,8 @@
           "Microsoft-HTTPAPI/2.0"
         ],
         "x-ms-client-request-id": "b4d6aa4f-72de-3389-7a80-b8c76726d56a",
-<<<<<<< HEAD
-        "x-ms-request-id": "5d1d62a5-001e-008d-20fa-beed10000000",
+        "x-ms-request-id": "547c685e-401e-006d-49db-c591e2000000",
         "x-ms-version": "2021-02-12"
-=======
-        "x-ms-request-id": "547c685e-401e-006d-49db-c591e2000000",
-        "x-ms-version": "2020-12-06"
->>>>>>> 6b7c7623
       },
       "ResponseBody": []
     },
@@ -71,13 +66,8 @@
         "x-ms-client-request-id": "b44d6e0c-d162-ab68-f5bd-f361fe38d743",
         "x-ms-request-id": "547c686a-401e-006d-51db-c591e2000000",
         "x-ms-request-server-encrypted": "true",
-<<<<<<< HEAD
         "x-ms-version": "2021-02-12",
-        "x-ms-version-id": "2021-10-11T23:44:59.1433670Z"
-=======
-        "x-ms-version": "2020-12-06",
         "x-ms-version-id": "2021-10-20T17:56:34.3928401Z"
->>>>>>> 6b7c7623
       },
       "ResponseBody": []
     },
@@ -119,13 +109,8 @@
         "x-ms-lease-status": "unlocked",
         "x-ms-request-id": "547c6870-401e-006d-56db-c591e2000000",
         "x-ms-server-encrypted": "true",
-<<<<<<< HEAD
         "x-ms-version": "2021-02-12",
-        "x-ms-version-id": "2021-10-11T23:44:59.1433670Z"
-=======
-        "x-ms-version": "2020-12-06",
         "x-ms-version-id": "2021-10-20T17:56:34.3928401Z"
->>>>>>> 6b7c7623
       },
       "ResponseBody": []
     },
@@ -162,13 +147,8 @@
         ],
         "x-ms-client-request-id": "08c6753e-523a-bd92-9ca8-914cd2101d8c",
         "x-ms-error-code": "Crc64Mismatch",
-<<<<<<< HEAD
-        "x-ms-request-id": "5d1d62e4-001e-008d-53fa-beed10000000",
+        "x-ms-request-id": "547c6874-401e-006d-59db-c591e2000000",
         "x-ms-version": "2021-02-12"
-=======
-        "x-ms-request-id": "547c6874-401e-006d-59db-c591e2000000",
-        "x-ms-version": "2020-12-06"
->>>>>>> 6b7c7623
       },
       "ResponseBody": [
         "\uFEFF\u003C?xml version=\u00221.0\u0022 encoding=\u0022utf-8\u0022?\u003E\u003CError\u003E\u003CCode\u003ECrc64Mismatch\u003C/Code\u003E\u003CMessage\u003EThe CRC64 value specified in the request did not match with the CRC64 value calculated by the server.\n",
@@ -202,13 +182,8 @@
           "Microsoft-HTTPAPI/2.0"
         ],
         "x-ms-client-request-id": "8ffd0fb7-90bc-59de-3f55-0e5da8fcb810",
-<<<<<<< HEAD
-        "x-ms-request-id": "5d1d62fb-001e-008d-60fa-beed10000000",
+        "x-ms-request-id": "547c6880-401e-006d-61db-c591e2000000",
         "x-ms-version": "2021-02-12"
-=======
-        "x-ms-request-id": "547c6880-401e-006d-61db-c591e2000000",
-        "x-ms-version": "2020-12-06"
->>>>>>> 6b7c7623
       },
       "ResponseBody": []
     }
