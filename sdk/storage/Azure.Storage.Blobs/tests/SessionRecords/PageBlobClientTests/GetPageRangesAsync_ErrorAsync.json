﻿{
  "Entries": [
    {
      "RequestUri": "https://seanmcccanary3.blob.core.windows.net/test-container-3b518aa2-4885-247e-59b6-62ba26db5c1f?restype=container",
      "RequestMethod": "PUT",
      "RequestHeaders": {
        "Accept": "application/xml",
        "Authorization": "Sanitized",
        "traceparent": "00-cf92745c6dd1ca4fa841cece559197da-7a0591c05b6b704f-00",
        "User-Agent": [
          "azsdk-net-Storage.Blobs/12.9.0-alpha.20210217.1",
          "(.NET 5.0.3; Microsoft Windows 10.0.19042)"
        ],
        "x-ms-blob-public-access": "container",
        "x-ms-client-request-id": "cef6bfe2-ac28-0ffb-e1e8-b8eb59d2d278",
        "x-ms-date": "Wed, 17 Feb 2021 19:03:16 GMT",
        "x-ms-return-client-request-id": "true",
<<<<<<< HEAD
        "x-ms-version": "2020-12-06"
=======
        "x-ms-version": "2021-02-12"
>>>>>>> 7e782c87
      },
      "RequestBody": null,
      "StatusCode": 201,
      "ResponseHeaders": {
        "Content-Length": "0",
        "Date": "Wed, 17 Feb 2021 19:03:15 GMT",
        "ETag": "\"0x8D8D376AEB20DDD\"",
        "Last-Modified": "Wed, 17 Feb 2021 19:03:16 GMT",
        "Server": [
          "Windows-Azure-Blob/1.0",
          "Microsoft-HTTPAPI/2.0"
        ],
        "x-ms-client-request-id": "cef6bfe2-ac28-0ffb-e1e8-b8eb59d2d278",
        "x-ms-request-id": "25f380ad-401e-0047-525f-05b199000000",
<<<<<<< HEAD
        "x-ms-version": "2020-12-06"
=======
        "x-ms-version": "2021-02-12"
>>>>>>> 7e782c87
      },
      "ResponseBody": []
    },
    {
      "RequestUri": "https://seanmcccanary3.blob.core.windows.net/test-container-3b518aa2-4885-247e-59b6-62ba26db5c1f/test-blob-01f8152e-fe46-4876-ccec-1d400505ca09",
      "RequestMethod": "PUT",
      "RequestHeaders": {
        "Accept": "application/xml",
        "Authorization": "Sanitized",
        "If-None-Match": "*",
        "traceparent": "00-17ae60415d3ffd4e93c8facce5176036-54361cf7a8a8f144-00",
        "User-Agent": [
          "azsdk-net-Storage.Blobs/12.9.0-alpha.20210217.1",
          "(.NET 5.0.3; Microsoft Windows 10.0.19042)"
        ],
        "x-ms-blob-content-length": "4096",
        "x-ms-blob-sequence-number": "0",
        "x-ms-blob-type": "PageBlob",
        "x-ms-client-request-id": "454bca72-aa58-e46a-48ad-013c8ebb09dc",
        "x-ms-date": "Wed, 17 Feb 2021 19:03:16 GMT",
        "x-ms-return-client-request-id": "true",
<<<<<<< HEAD
        "x-ms-version": "2020-12-06"
=======
        "x-ms-version": "2021-02-12"
>>>>>>> 7e782c87
      },
      "RequestBody": null,
      "StatusCode": 201,
      "ResponseHeaders": {
        "Content-Length": "0",
        "Date": "Wed, 17 Feb 2021 19:03:15 GMT",
        "ETag": "\"0x8D8D376AEBCDDB7\"",
        "Last-Modified": "Wed, 17 Feb 2021 19:03:16 GMT",
        "Server": [
          "Windows-Azure-Blob/1.0",
          "Microsoft-HTTPAPI/2.0"
        ],
        "x-ms-client-request-id": "454bca72-aa58-e46a-48ad-013c8ebb09dc",
        "x-ms-request-id": "25f380da-401e-0047-7b5f-05b199000000",
        "x-ms-request-server-encrypted": "true",
<<<<<<< HEAD
        "x-ms-version": "2020-12-06",
=======
        "x-ms-version": "2021-02-12",
>>>>>>> 7e782c87
        "x-ms-version-id": "2021-02-17T19:03:16.4139959Z"
      },
      "ResponseBody": []
    },
    {
      "RequestUri": "https://seanmcccanary3.blob.core.windows.net/test-container-3b518aa2-4885-247e-59b6-62ba26db5c1f/test-blob-01f8152e-fe46-4876-ccec-1d400505ca09?comp=pagelist",
      "RequestMethod": "GET",
      "RequestHeaders": {
        "Accept": "application/xml",
        "Authorization": "Sanitized",
        "traceparent": "00-4f05a026362c844681f6f00c0afa112f-cd70782644607247-00",
        "User-Agent": [
          "azsdk-net-Storage.Blobs/12.9.0-alpha.20210217.1",
          "(.NET 5.0.3; Microsoft Windows 10.0.19042)"
        ],
        "x-ms-client-request-id": "3bcdd2e0-84ba-60b1-46f3-1f378cb95234",
        "x-ms-date": "Wed, 17 Feb 2021 19:03:16 GMT",
        "x-ms-range": "bytes=5120-9215",
        "x-ms-return-client-request-id": "true",
<<<<<<< HEAD
        "x-ms-version": "2020-12-06"
=======
        "x-ms-version": "2021-02-12"
>>>>>>> 7e782c87
      },
      "RequestBody": null,
      "StatusCode": 416,
      "ResponseHeaders": {
        "Content-Length": "249",
        "Content-Type": "application/xml",
        "Date": "Wed, 17 Feb 2021 19:03:15 GMT",
        "Server": [
          "Windows-Azure-Blob/1.0",
          "Microsoft-HTTPAPI/2.0"
        ],
        "x-ms-client-request-id": "3bcdd2e0-84ba-60b1-46f3-1f378cb95234",
        "x-ms-error-code": "InvalidRange",
        "x-ms-request-id": "25f3810e-401e-0047-2b5f-05b199000000",
<<<<<<< HEAD
        "x-ms-version": "2020-12-06"
=======
        "x-ms-version": "2021-02-12"
>>>>>>> 7e782c87
      },
      "ResponseBody": [
        "﻿<?xml version=\"1.0\" encoding=\"utf-8\"?><Error><Code>InvalidRange</Code><Message>The range specified is invalid for the current size of the resource.\n",
        "RequestId:25f3810e-401e-0047-2b5f-05b199000000\n",
        "Time:2021-02-17T19:03:16.4782351Z</Message></Error>"
      ]
    },
    {
      "RequestUri": "https://seanmcccanary3.blob.core.windows.net/test-container-3b518aa2-4885-247e-59b6-62ba26db5c1f?restype=container",
      "RequestMethod": "DELETE",
      "RequestHeaders": {
        "Accept": "application/xml",
        "Authorization": "Sanitized",
        "traceparent": "00-b99f9d26d1f32d49bf995e67ee437853-72bfe51642de7b45-00",
        "User-Agent": [
          "azsdk-net-Storage.Blobs/12.9.0-alpha.20210217.1",
          "(.NET 5.0.3; Microsoft Windows 10.0.19042)"
        ],
        "x-ms-client-request-id": "bc5c0804-ceee-9922-fe80-61064b5b1365",
        "x-ms-date": "Wed, 17 Feb 2021 19:03:16 GMT",
        "x-ms-return-client-request-id": "true",
<<<<<<< HEAD
        "x-ms-version": "2020-12-06"
=======
        "x-ms-version": "2021-02-12"
>>>>>>> 7e782c87
      },
      "RequestBody": null,
      "StatusCode": 202,
      "ResponseHeaders": {
        "Content-Length": "0",
        "Date": "Wed, 17 Feb 2021 19:03:15 GMT",
        "Server": [
          "Windows-Azure-Blob/1.0",
          "Microsoft-HTTPAPI/2.0"
        ],
        "x-ms-client-request-id": "bc5c0804-ceee-9922-fe80-61064b5b1365",
        "x-ms-request-id": "25f38138-401e-0047-535f-05b199000000",
<<<<<<< HEAD
        "x-ms-version": "2020-12-06"
=======
        "x-ms-version": "2021-02-12"
>>>>>>> 7e782c87
      },
      "ResponseBody": []
    }
  ],
  "Variables": {
    "RandomSeed": "1614387453",
    "Storage_TestConfigDefault": "ProductionTenant\nseanmcccanary3\nU2FuaXRpemVk\nhttps://seanmcccanary3.blob.core.windows.net\nhttps://seanmcccanary3.file.core.windows.net\nhttps://seanmcccanary3.queue.core.windows.net\nhttps://seanmcccanary3.table.core.windows.net\n\n\n\n\nhttps://seanmcccanary3-secondary.blob.core.windows.net\nhttps://seanmcccanary3-secondary.file.core.windows.net\nhttps://seanmcccanary3-secondary.queue.core.windows.net\nhttps://seanmcccanary3-secondary.table.core.windows.net\n\nSanitized\n\n\nCloud\nBlobEndpoint=https://seanmcccanary3.blob.core.windows.net/;QueueEndpoint=https://seanmcccanary3.queue.core.windows.net/;FileEndpoint=https://seanmcccanary3.file.core.windows.net/;BlobSecondaryEndpoint=https://seanmcccanary3-secondary.blob.core.windows.net/;QueueSecondaryEndpoint=https://seanmcccanary3-secondary.queue.core.windows.net/;FileSecondaryEndpoint=https://seanmcccanary3-secondary.file.core.windows.net/;AccountName=seanmcccanary3;AccountKey=Kg==;\nseanscope1\n\n"
  }
}<|MERGE_RESOLUTION|>--- conflicted
+++ resolved
@@ -15,11 +15,7 @@
         "x-ms-client-request-id": "cef6bfe2-ac28-0ffb-e1e8-b8eb59d2d278",
         "x-ms-date": "Wed, 17 Feb 2021 19:03:16 GMT",
         "x-ms-return-client-request-id": "true",
-<<<<<<< HEAD
-        "x-ms-version": "2020-12-06"
-=======
         "x-ms-version": "2021-02-12"
->>>>>>> 7e782c87
       },
       "RequestBody": null,
       "StatusCode": 201,
@@ -34,11 +30,7 @@
         ],
         "x-ms-client-request-id": "cef6bfe2-ac28-0ffb-e1e8-b8eb59d2d278",
         "x-ms-request-id": "25f380ad-401e-0047-525f-05b199000000",
-<<<<<<< HEAD
-        "x-ms-version": "2020-12-06"
-=======
         "x-ms-version": "2021-02-12"
->>>>>>> 7e782c87
       },
       "ResponseBody": []
     },
@@ -60,11 +52,7 @@
         "x-ms-client-request-id": "454bca72-aa58-e46a-48ad-013c8ebb09dc",
         "x-ms-date": "Wed, 17 Feb 2021 19:03:16 GMT",
         "x-ms-return-client-request-id": "true",
-<<<<<<< HEAD
-        "x-ms-version": "2020-12-06"
-=======
         "x-ms-version": "2021-02-12"
->>>>>>> 7e782c87
       },
       "RequestBody": null,
       "StatusCode": 201,
@@ -80,11 +68,7 @@
         "x-ms-client-request-id": "454bca72-aa58-e46a-48ad-013c8ebb09dc",
         "x-ms-request-id": "25f380da-401e-0047-7b5f-05b199000000",
         "x-ms-request-server-encrypted": "true",
-<<<<<<< HEAD
-        "x-ms-version": "2020-12-06",
-=======
         "x-ms-version": "2021-02-12",
->>>>>>> 7e782c87
         "x-ms-version-id": "2021-02-17T19:03:16.4139959Z"
       },
       "ResponseBody": []
@@ -104,11 +88,7 @@
         "x-ms-date": "Wed, 17 Feb 2021 19:03:16 GMT",
         "x-ms-range": "bytes=5120-9215",
         "x-ms-return-client-request-id": "true",
-<<<<<<< HEAD
-        "x-ms-version": "2020-12-06"
-=======
         "x-ms-version": "2021-02-12"
->>>>>>> 7e782c87
       },
       "RequestBody": null,
       "StatusCode": 416,
@@ -123,11 +103,7 @@
         "x-ms-client-request-id": "3bcdd2e0-84ba-60b1-46f3-1f378cb95234",
         "x-ms-error-code": "InvalidRange",
         "x-ms-request-id": "25f3810e-401e-0047-2b5f-05b199000000",
-<<<<<<< HEAD
-        "x-ms-version": "2020-12-06"
-=======
         "x-ms-version": "2021-02-12"
->>>>>>> 7e782c87
       },
       "ResponseBody": [
         "﻿<?xml version=\"1.0\" encoding=\"utf-8\"?><Error><Code>InvalidRange</Code><Message>The range specified is invalid for the current size of the resource.\n",
@@ -149,11 +125,7 @@
         "x-ms-client-request-id": "bc5c0804-ceee-9922-fe80-61064b5b1365",
         "x-ms-date": "Wed, 17 Feb 2021 19:03:16 GMT",
         "x-ms-return-client-request-id": "true",
-<<<<<<< HEAD
-        "x-ms-version": "2020-12-06"
-=======
         "x-ms-version": "2021-02-12"
->>>>>>> 7e782c87
       },
       "RequestBody": null,
       "StatusCode": 202,
@@ -166,11 +138,7 @@
         ],
         "x-ms-client-request-id": "bc5c0804-ceee-9922-fe80-61064b5b1365",
         "x-ms-request-id": "25f38138-401e-0047-535f-05b199000000",
-<<<<<<< HEAD
-        "x-ms-version": "2020-12-06"
-=======
         "x-ms-version": "2021-02-12"
->>>>>>> 7e782c87
       },
       "ResponseBody": []
     }
