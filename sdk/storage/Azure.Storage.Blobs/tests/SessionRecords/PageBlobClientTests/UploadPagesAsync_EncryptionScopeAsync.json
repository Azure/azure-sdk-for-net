--- conflicted
+++ resolved
@@ -14,11 +14,7 @@
         "x-ms-client-request-id": "0c708868-601b-6178-e9e5-1fbfc48dcfc6",
         "x-ms-date": "Fri, 03 Apr 2020 00:09:12 GMT",
         "x-ms-return-client-request-id": "true",
-<<<<<<< HEAD
-        "x-ms-version": "2019-12-12"
-=======
         "x-ms-version": "2020-02-10"
->>>>>>> 60f4876e
       },
       "RequestBody": null,
       "StatusCode": 201,
@@ -33,11 +29,7 @@
         ],
         "x-ms-client-request-id": "0c708868-601b-6178-e9e5-1fbfc48dcfc6",
         "x-ms-request-id": "0f0373e5-901e-003b-104c-090804000000",
-<<<<<<< HEAD
-        "x-ms-version": "2019-12-12"
-=======
         "x-ms-version": "2020-02-10"
->>>>>>> 60f4876e
       },
       "ResponseBody": []
     },
@@ -58,11 +50,7 @@
         "x-ms-date": "Fri, 03 Apr 2020 00:09:13 GMT",
         "x-ms-encryption-scope": "seanscope1",
         "x-ms-return-client-request-id": "true",
-<<<<<<< HEAD
-        "x-ms-version": "2019-12-12"
-=======
         "x-ms-version": "2020-02-10"
->>>>>>> 60f4876e
       },
       "RequestBody": null,
       "StatusCode": 201,
@@ -79,11 +67,7 @@
         "x-ms-encryption-scope": "seanscope1",
         "x-ms-request-id": "0f0373fe-901e-003b-214c-090804000000",
         "x-ms-request-server-encrypted": "true",
-<<<<<<< HEAD
-        "x-ms-version": "2019-12-12"
-=======
         "x-ms-version": "2020-02-10"
->>>>>>> 60f4876e
       },
       "ResponseBody": []
     },
@@ -104,11 +88,7 @@
         "x-ms-page-write": "update",
         "x-ms-range": "bytes=0-1023",
         "x-ms-return-client-request-id": "true",
-<<<<<<< HEAD
-        "x-ms-version": "2019-12-12"
-=======
         "x-ms-version": "2020-02-10"
->>>>>>> 60f4876e
       },
       "RequestBody": "fR5uPf8nImZOYAxzB\u002Bc9i34WqY02pIdV\u002BSPUD7Yns\u002BS6/kKmHpHGGyWhOzEFG0VRzh7Sl1ue6tiWGETbUxKwJ6wouAmkl2zsT45nlWhWUN3egkGXVByIGxNpDwVN6scS8BSE3GI8rDay5UfNN1VwQMhm/dDRGdKQoJ31Oodmn2TGVKRU0XN6otYK5G7Uu\u002BS\u002B\u002Bc895u33QddB9DzFRnGuTEbiBuKwG29V7Fr6xjRku\u002BW4NkG4Kbh3zxPME9w2tFtkXJgn8bQCDd5g5/mS/Hqj3DhXDBAw9iONazfO5AeSHjf/lmqbPMoxtiliV0G\u002B5NKZKDak36hLM2V1mYZ8NCnWzsnCk2YQB6BuJVXnzp7hzoZkNLvR7T6PtGMEJqJDtIIAjIl3/FFsiCGWNblSY2XHk8v/F/9tBeCKMt4DDOD9KnHT50IUatE196uaOriEPVD9PJPXRJyDkoap7MpyaXxAmQtIf3wjsin5ySBT0sooBvWOBc9NJeXVT1S7a30Hwo4vWqCsPL7T2opq3np8MMC7gebV5GSt8nMlcy8oZ0er8QaRI3gqe8o3uipF40dqWB\u002BU/\u002BmXMd4pgWcth8iOq3JCvux06gxHkQYcnik5aA8suhoPlGddFL8oaKIQ/PQBqA\u002B3AiRa9m4TTG7je5O17xlYAMyufxcL5aosS4JpNpQSGvYZgmbq0sOs/Ef5eZksc3iJuPwnUij4rBx6LavsqRXZ0WCdm22zbS4IAoLPEWsQANgJ4H6Y6sjNIdVJb6QYwFMxIKc5jtgL1UrOHlClKJuwai3S4siXQeeYz3mYaf6J8EIvnvDE13H//go0ycx3J/g6mAV3Rd2Kmt/Aob9ec2xMRS4Odoqq7JK70\u002BS9Y3caIKeBXdH4EapkpAQRAzayoYqe54SeaLFtj6tzvHL4zTZnpoAX3RWaVDODqtGGmelcCDFZHnvzfLf2E84mhVU4a9fNql22m8R1BJNQG77g5/bCFrNBn666dCnIIclGdM/eSz75ue\u002BLpmxt5BroomH5FSzYY26h98wpEjUz7Xr6LpDEctCA5i4HN3BG07qU0tHIzwudbhBgPFNx0Ka5V7jycrWKJC\u002BQeC/90Sz\u002BWiMRlEBkax5vXMB/YzV8DhaHTt\u002B3VGEFCq6hN1bcn53kYuIwXztmVeyagxb0CsD6FGkYdYJNRgXCDIqRwjPIkrwjmgFTS6/aIfjyHdBLEP/tpyLswykalxvcblOw1JK40fBZ0W\u002B/psm6PlSKWik0d/uLpBoQ28\u002BTCAPldtxbKU1mOUvg8T\u002BPLgBZMYXVkD3yp/dXJTB3qPUhxshs2jDsXxQGIyDdVIW8/HUatqlKvXjG88/lAwQd7pFVvit2I1TQbdJxzmwdFA==",
       "StatusCode": 201,
@@ -127,11 +107,7 @@
         "x-ms-encryption-scope": "seanscope1",
         "x-ms-request-id": "0f03746f-901e-003b-794c-090804000000",
         "x-ms-request-server-encrypted": "true",
-<<<<<<< HEAD
-        "x-ms-version": "2019-12-12"
-=======
         "x-ms-version": "2020-02-10"
->>>>>>> 60f4876e
       },
       "ResponseBody": []
     },
@@ -148,11 +124,7 @@
         "x-ms-client-request-id": "60e2dab4-0977-1ad5-52bf-59128bc97df7",
         "x-ms-date": "Fri, 03 Apr 2020 00:09:13 GMT",
         "x-ms-return-client-request-id": "true",
-<<<<<<< HEAD
-        "x-ms-version": "2019-12-12"
-=======
         "x-ms-version": "2020-02-10"
->>>>>>> 60f4876e
       },
       "RequestBody": null,
       "StatusCode": 202,
@@ -165,11 +137,7 @@
         ],
         "x-ms-client-request-id": "60e2dab4-0977-1ad5-52bf-59128bc97df7",
         "x-ms-request-id": "0f037489-901e-003b-104c-090804000000",
-<<<<<<< HEAD
-        "x-ms-version": "2019-12-12"
-=======
         "x-ms-version": "2020-02-10"
->>>>>>> 60f4876e
       },
       "ResponseBody": []
     }
