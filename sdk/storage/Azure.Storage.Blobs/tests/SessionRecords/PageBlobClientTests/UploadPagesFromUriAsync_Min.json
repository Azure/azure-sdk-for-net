--- conflicted
+++ resolved
@@ -15,11 +15,7 @@
         "x-ms-client-request-id": "3cc66bef-4677-a19a-de91-4cfc53460f70",
         "x-ms-date": "Wed, 17 Feb 2021 19:02:26 GMT",
         "x-ms-return-client-request-id": "true",
-<<<<<<< HEAD
-        "x-ms-version": "2020-12-06"
-=======
-        "x-ms-version": "2021-02-12"
->>>>>>> 7e782c87
+        "x-ms-version": "2021-02-12"
       },
       "RequestBody": null,
       "StatusCode": 201,
@@ -34,11 +30,7 @@
         ],
         "x-ms-client-request-id": "3cc66bef-4677-a19a-de91-4cfc53460f70",
         "x-ms-request-id": "32be6954-a01e-003d-335f-05acd9000000",
-<<<<<<< HEAD
-        "x-ms-version": "2020-12-06"
-=======
-        "x-ms-version": "2021-02-12"
->>>>>>> 7e782c87
+        "x-ms-version": "2021-02-12"
       },
       "ResponseBody": []
     },
@@ -57,11 +49,7 @@
         "x-ms-client-request-id": "50848ee3-62b9-c5c7-8ee4-faa7064a1d0c",
         "x-ms-date": "Wed, 17 Feb 2021 19:02:27 GMT",
         "x-ms-return-client-request-id": "true",
-<<<<<<< HEAD
-        "x-ms-version": "2020-12-06"
-=======
-        "x-ms-version": "2021-02-12"
->>>>>>> 7e782c87
+        "x-ms-version": "2021-02-12"
       },
       "RequestBody": null,
       "StatusCode": 200,
@@ -76,11 +64,7 @@
         ],
         "x-ms-client-request-id": "50848ee3-62b9-c5c7-8ee4-faa7064a1d0c",
         "x-ms-request-id": "32be6963-a01e-003d-3f5f-05acd9000000",
-<<<<<<< HEAD
-        "x-ms-version": "2020-12-06"
-=======
-        "x-ms-version": "2021-02-12"
->>>>>>> 7e782c87
+        "x-ms-version": "2021-02-12"
       },
       "ResponseBody": []
     },
@@ -101,11 +85,7 @@
         "x-ms-client-request-id": "03375570-721a-5d62-ee52-cb15452bac91",
         "x-ms-date": "Wed, 17 Feb 2021 19:02:27 GMT",
         "x-ms-return-client-request-id": "true",
-<<<<<<< HEAD
-        "x-ms-version": "2020-12-06"
-=======
-        "x-ms-version": "2021-02-12"
->>>>>>> 7e782c87
+        "x-ms-version": "2021-02-12"
       },
       "RequestBody": null,
       "StatusCode": 201,
@@ -121,11 +101,7 @@
         "x-ms-client-request-id": "03375570-721a-5d62-ee52-cb15452bac91",
         "x-ms-request-id": "32be6970-a01e-003d-4b5f-05acd9000000",
         "x-ms-request-server-encrypted": "true",
-<<<<<<< HEAD
-        "x-ms-version": "2020-12-06",
-=======
         "x-ms-version": "2021-02-12",
->>>>>>> 7e782c87
         "x-ms-version-id": "2021-02-17T19:02:27.145724Z"
       },
       "ResponseBody": []
@@ -148,11 +124,7 @@
         "x-ms-page-write": "update",
         "x-ms-range": "bytes=0-1023",
         "x-ms-return-client-request-id": "true",
-<<<<<<< HEAD
-        "x-ms-version": "2020-12-06"
-=======
-        "x-ms-version": "2021-02-12"
->>>>>>> 7e782c87
+        "x-ms-version": "2021-02-12"
       },
       "RequestBody": "bOhTzldNJa0s81LueXEE9uDWGcTCv7emJK02/UeYy59rwLu0lOIflmjXI8UQ2Usc4APGLzFYSq0xrKmpFihlkyezg7m1UGL+t4Jc6pvylktiGRxE0ZxtEnYOguc4dX9AcZCdXFWSZ5Chx3iu/F8RPxZdRv0LIMGLRnFCp816xUEDG3kLVDn20LKMowokvhUX/ULR2y6CNFDOERbkT7/CJgE2q+DmBevcZ3ZKfn23Z4dbK6qKqeoTgeYoPUIiEoDyynwI7RM1MfdX9HS3N7XTFqqPiCQVN30WIyr5vciouVT2V7QArnl0JvmyM7R2W0kxVSaYk4lb3ZL/8crpO3MurzofweAB0mcwG2IqYgTIoMjgyGihECbLmnoiAL2vi+qGhIN6V5lpL4K+Z3cmMXqNN1EBCHILjJ8TUyZl3tKqgJB3pN6ATkgud5jl46iupGkAlMhrrYJ4evfkZgNyA1GwFObnr4ybDOkI05DZJan3Za+9ZUoJPtMN/ynmnOhEu3RHNc7Bx/XcZIffYtrynlVO7QBUtZ0Hp9UT2q9jtHABxBcbku/aNZ654ADCKdv4G2DTmK/n7wbWQI74rexFea8X3p7D1gxmc7dim9SdRX35G79PjxzBGdQQRFJh4Yexc2dQq0s8NURUbST3hVQxOfsQ/pIt9uqTVsTKspG6BJEvsSdtTJkyveV6+yH3yZR/3gtWUOP1g318vVWGcoKymWmTx9MtxO1h3kGss/vIm4wwStOGY7OuOi2q8I5ErEpix2G4ZALAUhod9XKhSNCCtCLIVievLDa15Iymg9NeHDH3SeuZEDaJb/e4aG1ADfJdJzxsfFUis5srAoB1Gs9GvtlBqv7k6KPrP+Yv9sPIdNeZSFuX8qDb1JZQbg22FFUocqmT/2P0eD+YgD1v8rzXYo2o29F0r8w5ZdVnlHmWNSuRB4QZNXVzpdAb/3JibOHaeAx/DTiDs8PdWpqNjOTGAUoS3us4vS0YNDYBWa9Z1vj0jRxsFyjyDVTBPNva5hjrVf0nUI72orrfZtgBglkTg4Ohmf/IWeoiH9CWdoFSPU4dFQSyMoVq/ethjbBP8Yv6rrhXOUwZI/sSBTG9Xys4jSiJ42xVYFH9NpsTZsw60i1Fm8jI+gQBBPIJoCxUrZ7AKf+HxQ0epE1nWgKxBb0u1zIDd8Nib5Mkh996TMAkqYn9Uz3NsgwgJvd7YaACUP412sj6UDbaXblsYz4tpFiNQrB4tLJ/YSQl41DM5w3zITfhRHL3KllTI/WDYU/O8oKe7R/viZxMtXmj1GzlDXareUIGTF/mlhdXJZC8/ADVVvDOLvntA5eblY/5U1XsbRZ/2OgNyKYiuFcIl2QLj7l4zn58Fw==",
       "StatusCode": 201,
@@ -170,11 +142,7 @@
         "x-ms-content-crc64": "kRlHPbfYSr4=",
         "x-ms-request-id": "32be697d-a01e-003d-545f-05acd9000000",
         "x-ms-request-server-encrypted": "true",
-<<<<<<< HEAD
-        "x-ms-version": "2020-12-06"
-=======
-        "x-ms-version": "2021-02-12"
->>>>>>> 7e782c87
+        "x-ms-version": "2021-02-12"
       },
       "ResponseBody": []
     },
@@ -195,11 +163,7 @@
         "x-ms-client-request-id": "ddf0c737-b8fe-3e4c-03bc-787411c63a7a",
         "x-ms-date": "Wed, 17 Feb 2021 19:02:27 GMT",
         "x-ms-return-client-request-id": "true",
-<<<<<<< HEAD
-        "x-ms-version": "2020-12-06"
-=======
-        "x-ms-version": "2021-02-12"
->>>>>>> 7e782c87
+        "x-ms-version": "2021-02-12"
       },
       "RequestBody": null,
       "StatusCode": 201,
@@ -215,11 +179,7 @@
         "x-ms-client-request-id": "ddf0c737-b8fe-3e4c-03bc-787411c63a7a",
         "x-ms-request-id": "32be6984-a01e-003d-5b5f-05acd9000000",
         "x-ms-request-server-encrypted": "true",
-<<<<<<< HEAD
-        "x-ms-version": "2020-12-06",
-=======
         "x-ms-version": "2021-02-12",
->>>>>>> 7e782c87
         "x-ms-version-id": "2021-02-17T19:02:27.2768182Z"
       },
       "ResponseBody": []
@@ -242,11 +202,7 @@
         "x-ms-range": "bytes=0-1023",
         "x-ms-return-client-request-id": "true",
         "x-ms-source-range": "bytes=0-1023",
-<<<<<<< HEAD
-        "x-ms-version": "2020-12-06"
-=======
-        "x-ms-version": "2021-02-12"
->>>>>>> 7e782c87
+        "x-ms-version": "2021-02-12"
       },
       "RequestBody": null,
       "StatusCode": 201,
@@ -264,11 +220,7 @@
         "x-ms-client-request-id": "a20bdb0e-a3fa-9f3e-1319-5874d1d907c5",
         "x-ms-request-id": "32be698a-a01e-003d-615f-05acd9000000",
         "x-ms-request-server-encrypted": "true",
-<<<<<<< HEAD
-        "x-ms-version": "2020-12-06"
-=======
-        "x-ms-version": "2021-02-12"
->>>>>>> 7e782c87
+        "x-ms-version": "2021-02-12"
       },
       "ResponseBody": []
     },
@@ -286,11 +238,7 @@
         "x-ms-client-request-id": "3666a052-98ba-0b80-e061-361bed9b6cd5",
         "x-ms-date": "Wed, 17 Feb 2021 19:02:27 GMT",
         "x-ms-return-client-request-id": "true",
-<<<<<<< HEAD
-        "x-ms-version": "2020-12-06"
-=======
-        "x-ms-version": "2021-02-12"
->>>>>>> 7e782c87
+        "x-ms-version": "2021-02-12"
       },
       "RequestBody": null,
       "StatusCode": 202,
@@ -303,11 +251,7 @@
         ],
         "x-ms-client-request-id": "3666a052-98ba-0b80-e061-361bed9b6cd5",
         "x-ms-request-id": "32be699b-a01e-003d-6f5f-05acd9000000",
-<<<<<<< HEAD
-        "x-ms-version": "2020-12-06"
-=======
-        "x-ms-version": "2021-02-12"
->>>>>>> 7e782c87
+        "x-ms-version": "2021-02-12"
       },
       "ResponseBody": []
     }
