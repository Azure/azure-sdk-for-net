--- conflicted
+++ resolved
@@ -15,11 +15,7 @@
         "x-ms-client-request-id": "866aecfb-d235-4c85-486c-414e128823ee",
         "x-ms-date": "Wed, 17 Feb 2021 19:04:18 GMT",
         "x-ms-return-client-request-id": "true",
-<<<<<<< HEAD
-        "x-ms-version": "2020-12-06"
-=======
         "x-ms-version": "2021-02-12"
->>>>>>> 7e782c87
       },
       "RequestBody": null,
       "StatusCode": 201,
@@ -34,11 +30,7 @@
         ],
         "x-ms-client-request-id": "866aecfb-d235-4c85-486c-414e128823ee",
         "x-ms-request-id": "9c17508e-301e-0086-5f5f-05167b000000",
-<<<<<<< HEAD
-        "x-ms-version": "2020-12-06"
-=======
         "x-ms-version": "2021-02-12"
->>>>>>> 7e782c87
       },
       "ResponseBody": []
     },
@@ -60,11 +52,7 @@
         "x-ms-client-request-id": "5dcc9dae-12ed-140d-c135-d33ff21b1bf0",
         "x-ms-date": "Wed, 17 Feb 2021 19:04:18 GMT",
         "x-ms-return-client-request-id": "true",
-<<<<<<< HEAD
-        "x-ms-version": "2020-12-06"
-=======
         "x-ms-version": "2021-02-12"
->>>>>>> 7e782c87
       },
       "RequestBody": null,
       "StatusCode": 201,
@@ -80,11 +68,7 @@
         "x-ms-client-request-id": "5dcc9dae-12ed-140d-c135-d33ff21b1bf0",
         "x-ms-request-id": "9c17509c-301e-0086-675f-05167b000000",
         "x-ms-request-server-encrypted": "true",
-<<<<<<< HEAD
-        "x-ms-version": "2020-12-06",
-=======
         "x-ms-version": "2021-02-12",
->>>>>>> 7e782c87
         "x-ms-version-id": "2021-02-17T19:04:18.9978072Z"
       },
       "ResponseBody": []
@@ -108,11 +92,7 @@
         "x-ms-page-write": "update",
         "x-ms-range": "bytes=1024-2047",
         "x-ms-return-client-request-id": "true",
-<<<<<<< HEAD
-        "x-ms-version": "2020-12-06"
-=======
         "x-ms-version": "2021-02-12"
->>>>>>> 7e782c87
       },
       "RequestBody": "E/u+zQhjEQNBbirwJQ2FjM0Pu5SL+1h9N2v+p6TK9Qq50QizaVvIS4vJG37oHO60r0Zy4l+HZBijQJWcZWled3gfN1QE0iJyRnAIwt/ZlBp9SfhdWBOqMmzvECjGK+YiaqQGyOWZr9wk/5vvf6E5yax6HxtwAB5ldQToFML6rBuK5Vg708s145obOVh3u7PLtkZ8SwvKsWmFoVPgsZoaKlOAZJlJ/vXgRDyBVcfF7bpRHF57fWAPvzPvtTJ4VTL/AA8E9lYZgrhRmwbPSVyhwLOZjpQ8n6zzcaVlWUjDaO8JgVS3wfZjOJqmKuFaP3bXTfV+38adw2FjEYWwsyhvjTMXxsgI6v68NVb5lnXKmTEvjgxTRIgobL3yVK9wsoRyNpytQ3mtz2L2wqpwoy3rmHdUgSQbG0iq7lkKFZVPS4LRh1/YHVa4gb+pXYLet8iQBrw3HDFgVxtUAlQfo7nNp3YnnxzNE3shnABlcb7FzDaReQ7ZFy9QcTBEhBoBmN0F3LYMthirwvNBFoAx+uVdjjYdjSqr9JBH1y7siY5gHwMiX5QHuRUe5rYalwCuH3ZK5/Xj4wqzWugmxd/pvjll4PZ8DptRVdUh/6dzkFyPmLe4oqKYfTv4bwSs4fM1NSd9tbcJMhHb+ZEfwuRjQMqMliwoMRyWzGK6g5+WpXPh68p/9dqlhWam3akQebtXlS46H0rHDQML5ulUT65xRFMePtca5Erv5xHFgVRyhlOnY+5wXIUoGt3Gcw7xUDa4NJhV8jrkPLDkSjg5AYyvmGCWrOu/AefO9SP5VHA7/pbbDU27HZQYwyY9jBFM7xhRFtquWqNK+DKwhvwX6ug/qEyiXvQ+9HvLfunFgnXVggUKqD2WjaPykBQaCpaXAdk+/ePFqpEkEiJe4ty6hXa92gT3DEGqqRqor83fJOnlNH0PhoSRENh05pYbN6rHOAqeXC+RoPSXk1PIHfrDRe44ea5eqv7xK8osgyarj3Jw4HfDQMe6U5SIePMwyPPdsKCo4r38aI0MrDBkZBzO7APhWDyCAAQmfiUZ1jIKwWPXT9KFA620c3jqt5OWVe93uozwT3C3WrCbgWOY4pJbAevNjRVKSOhWLeTDmElwjyk2ohylGnLyIPQh6YFJG5HmjrWoyMfZLXGjmiKL88FnKvE6YkB2ted5220hKF9mDBFT3QqTyMdhXXWqAn9QZywyur6PDrlRcNnOL+1atwQSPI0QOBa31GIq2AXKy7NnKXRA722g1/1XAW0wxJnZB6VwmMXxPy4WeuZcZDa0hqQmZwZ5GciWcmWPuTaohw/IUdFfWjPtdelFKnSHQ3LHonvICl2TYO7d2SZgYoX4bfPWkxNkVSxxOQ==",
       "StatusCode": 412,
@@ -127,11 +107,7 @@
         "x-ms-client-request-id": "0c8082e2-138c-4d64-bc81-b0af5e624d4e",
         "x-ms-error-code": "ConditionNotMet",
         "x-ms-request-id": "9c1750a6-301e-0086-6e5f-05167b000000",
-<<<<<<< HEAD
-        "x-ms-version": "2020-12-06"
-=======
         "x-ms-version": "2021-02-12"
->>>>>>> 7e782c87
       },
       "ResponseBody": [
         "﻿<?xml version=\"1.0\" encoding=\"utf-8\"?><Error><Code>ConditionNotMet</Code><Message>The condition specified using HTTP conditional header(s) is not met.\n",
@@ -153,11 +129,7 @@
         "x-ms-client-request-id": "d282225d-64ac-deac-b8e6-32d25e7f9465",
         "x-ms-date": "Wed, 17 Feb 2021 19:04:19 GMT",
         "x-ms-return-client-request-id": "true",
-<<<<<<< HEAD
-        "x-ms-version": "2020-12-06"
-=======
         "x-ms-version": "2021-02-12"
->>>>>>> 7e782c87
       },
       "RequestBody": null,
       "StatusCode": 202,
@@ -170,11 +142,7 @@
         ],
         "x-ms-client-request-id": "d282225d-64ac-deac-b8e6-32d25e7f9465",
         "x-ms-request-id": "9c1750b5-301e-0086-7c5f-05167b000000",
-<<<<<<< HEAD
-        "x-ms-version": "2020-12-06"
-=======
         "x-ms-version": "2021-02-12"
->>>>>>> 7e782c87
       },
       "ResponseBody": []
     }
