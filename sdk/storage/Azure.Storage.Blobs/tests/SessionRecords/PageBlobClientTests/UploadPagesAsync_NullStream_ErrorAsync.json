--- conflicted
+++ resolved
@@ -15,11 +15,7 @@
         "x-ms-client-request-id": "56af4229-ba43-0c66-f210-d05f69942f34",
         "x-ms-date": "Wed, 17 Feb 2021 02:26:53 GMT",
         "x-ms-return-client-request-id": "true",
-<<<<<<< HEAD
-        "x-ms-version": "2020-12-06"
-=======
         "x-ms-version": "2021-02-12"
->>>>>>> 7e782c87
       },
       "RequestBody": null,
       "StatusCode": 201,
@@ -34,11 +30,7 @@
         ],
         "x-ms-client-request-id": "56af4229-ba43-0c66-f210-d05f69942f34",
         "x-ms-request-id": "f76e578c-d01e-0018-49d4-0405a5000000",
-<<<<<<< HEAD
-        "x-ms-version": "2020-12-06"
-=======
         "x-ms-version": "2021-02-12"
->>>>>>> 7e782c87
       },
       "ResponseBody": []
     },
@@ -56,11 +48,7 @@
         "x-ms-client-request-id": "0013fc86-b326-cd2e-e833-6502e482ad48",
         "x-ms-date": "Wed, 17 Feb 2021 02:26:53 GMT",
         "x-ms-return-client-request-id": "true",
-<<<<<<< HEAD
-        "x-ms-version": "2020-12-06"
-=======
         "x-ms-version": "2021-02-12"
->>>>>>> 7e782c87
       },
       "RequestBody": null,
       "StatusCode": 202,
@@ -73,11 +61,7 @@
         ],
         "x-ms-client-request-id": "0013fc86-b326-cd2e-e833-6502e482ad48",
         "x-ms-request-id": "f76e57a0-d01e-0018-5bd4-0405a5000000",
-<<<<<<< HEAD
-        "x-ms-version": "2020-12-06"
-=======
         "x-ms-version": "2021-02-12"
->>>>>>> 7e782c87
       },
       "ResponseBody": []
     }
