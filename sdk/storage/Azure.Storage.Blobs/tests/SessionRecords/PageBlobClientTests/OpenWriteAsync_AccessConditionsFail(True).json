--- conflicted
+++ resolved
@@ -15,11 +15,7 @@
         "x-ms-client-request-id": "f2ecd624-2101-0be2-f6ef-e9f55e4e1869",
         "x-ms-date": "Wed, 17 Feb 2021 19:00:19 GMT",
         "x-ms-return-client-request-id": "true",
-<<<<<<< HEAD
-        "x-ms-version": "2020-12-06"
-=======
-        "x-ms-version": "2021-02-12"
->>>>>>> 7e782c87
+        "x-ms-version": "2021-02-12"
       },
       "RequestBody": null,
       "StatusCode": 201,
@@ -34,11 +30,7 @@
         ],
         "x-ms-client-request-id": "f2ecd624-2101-0be2-f6ef-e9f55e4e1869",
         "x-ms-request-id": "d4135cfe-e01e-0013-3c5f-05fece000000",
-<<<<<<< HEAD
-        "x-ms-version": "2020-12-06"
-=======
-        "x-ms-version": "2021-02-12"
->>>>>>> 7e782c87
+        "x-ms-version": "2021-02-12"
       },
       "ResponseBody": []
     },
@@ -60,11 +52,7 @@
         "x-ms-client-request-id": "7420320d-0c3e-48a8-404a-b0ed3e21b5b7",
         "x-ms-date": "Wed, 17 Feb 2021 19:00:20 GMT",
         "x-ms-return-client-request-id": "true",
-<<<<<<< HEAD
-        "x-ms-version": "2020-12-06"
-=======
-        "x-ms-version": "2021-02-12"
->>>>>>> 7e782c87
+        "x-ms-version": "2021-02-12"
       },
       "RequestBody": null,
       "StatusCode": 201,
@@ -80,11 +68,7 @@
         "x-ms-client-request-id": "7420320d-0c3e-48a8-404a-b0ed3e21b5b7",
         "x-ms-request-id": "d4135d1c-e01e-0013-565f-05fece000000",
         "x-ms-request-server-encrypted": "true",
-<<<<<<< HEAD
-        "x-ms-version": "2020-12-06",
-=======
         "x-ms-version": "2021-02-12",
->>>>>>> 7e782c87
         "x-ms-version-id": "2021-02-17T19:00:20.0897523Z"
       },
       "ResponseBody": []
@@ -106,11 +90,7 @@
         "x-ms-client-request-id": "b640a7d8-cf9b-48d5-88b2-85effb09011a",
         "x-ms-date": "Wed, 17 Feb 2021 19:00:20 GMT",
         "x-ms-return-client-request-id": "true",
-<<<<<<< HEAD
-        "x-ms-version": "2020-12-06"
-=======
-        "x-ms-version": "2021-02-12"
->>>>>>> 7e782c87
+        "x-ms-version": "2021-02-12"
       },
       "RequestBody": null,
       "StatusCode": 412,
@@ -125,11 +105,7 @@
         "x-ms-client-request-id": "b640a7d8-cf9b-48d5-88b2-85effb09011a",
         "x-ms-error-code": "ConditionNotMet",
         "x-ms-request-id": "d4135d56-e01e-0013-7d5f-05fece000000",
-<<<<<<< HEAD
-        "x-ms-version": "2020-12-06"
-=======
-        "x-ms-version": "2021-02-12"
->>>>>>> 7e782c87
+        "x-ms-version": "2021-02-12"
       },
       "ResponseBody": [
         "﻿<?xml version=\"1.0\" encoding=\"utf-8\"?><Error><Code>ConditionNotMet</Code><Message>The condition specified using HTTP conditional header(s) is not met.\n",
@@ -151,11 +127,7 @@
         "x-ms-client-request-id": "a761ae7e-4aad-bc6b-836c-534430b64d83",
         "x-ms-date": "Wed, 17 Feb 2021 19:00:20 GMT",
         "x-ms-return-client-request-id": "true",
-<<<<<<< HEAD
-        "x-ms-version": "2020-12-06"
-=======
-        "x-ms-version": "2021-02-12"
->>>>>>> 7e782c87
+        "x-ms-version": "2021-02-12"
       },
       "RequestBody": null,
       "StatusCode": 202,
@@ -168,11 +140,7 @@
         ],
         "x-ms-client-request-id": "a761ae7e-4aad-bc6b-836c-534430b64d83",
         "x-ms-request-id": "d4135d78-e01e-0013-1b5f-05fece000000",
-<<<<<<< HEAD
-        "x-ms-version": "2020-12-06"
-=======
-        "x-ms-version": "2021-02-12"
->>>>>>> 7e782c87
+        "x-ms-version": "2021-02-12"
       },
       "ResponseBody": []
     },
@@ -191,11 +159,7 @@
         "x-ms-client-request-id": "08a6d52a-c57a-95e6-16f6-0783d54845b9",
         "x-ms-date": "Wed, 17 Feb 2021 19:00:20 GMT",
         "x-ms-return-client-request-id": "true",
-<<<<<<< HEAD
-        "x-ms-version": "2020-12-06"
-=======
-        "x-ms-version": "2021-02-12"
->>>>>>> 7e782c87
+        "x-ms-version": "2021-02-12"
       },
       "RequestBody": null,
       "StatusCode": 201,
@@ -210,11 +174,7 @@
         ],
         "x-ms-client-request-id": "08a6d52a-c57a-95e6-16f6-0783d54845b9",
         "x-ms-request-id": "0fbdd3c1-501e-0074-235f-05ee32000000",
-<<<<<<< HEAD
-        "x-ms-version": "2020-12-06"
-=======
-        "x-ms-version": "2021-02-12"
->>>>>>> 7e782c87
+        "x-ms-version": "2021-02-12"
       },
       "ResponseBody": []
     },
@@ -236,11 +196,7 @@
         "x-ms-client-request-id": "6a9e8736-072e-2845-fa9c-6d9ad214ed51",
         "x-ms-date": "Wed, 17 Feb 2021 19:00:20 GMT",
         "x-ms-return-client-request-id": "true",
-<<<<<<< HEAD
-        "x-ms-version": "2020-12-06"
-=======
-        "x-ms-version": "2021-02-12"
->>>>>>> 7e782c87
+        "x-ms-version": "2021-02-12"
       },
       "RequestBody": null,
       "StatusCode": 201,
@@ -256,11 +212,7 @@
         "x-ms-client-request-id": "6a9e8736-072e-2845-fa9c-6d9ad214ed51",
         "x-ms-request-id": "0fbdd3e7-501e-0074-455f-05ee32000000",
         "x-ms-request-server-encrypted": "true",
-<<<<<<< HEAD
-        "x-ms-version": "2020-12-06",
-=======
         "x-ms-version": "2021-02-12",
->>>>>>> 7e782c87
         "x-ms-version-id": "2021-02-17T19:00:20.5380716Z"
       },
       "ResponseBody": []
@@ -282,11 +234,7 @@
         "x-ms-client-request-id": "5100ae08-bd00-2e26-e1f3-4bc6f8f65d8b",
         "x-ms-date": "Wed, 17 Feb 2021 19:00:20 GMT",
         "x-ms-return-client-request-id": "true",
-<<<<<<< HEAD
-        "x-ms-version": "2020-12-06"
-=======
-        "x-ms-version": "2021-02-12"
->>>>>>> 7e782c87
+        "x-ms-version": "2021-02-12"
       },
       "RequestBody": null,
       "StatusCode": 412,
@@ -301,11 +249,7 @@
         "x-ms-client-request-id": "5100ae08-bd00-2e26-e1f3-4bc6f8f65d8b",
         "x-ms-error-code": "ConditionNotMet",
         "x-ms-request-id": "0fbdd41a-501e-0074-745f-05ee32000000",
-<<<<<<< HEAD
-        "x-ms-version": "2020-12-06"
-=======
-        "x-ms-version": "2021-02-12"
->>>>>>> 7e782c87
+        "x-ms-version": "2021-02-12"
       },
       "ResponseBody": [
         "﻿<?xml version=\"1.0\" encoding=\"utf-8\"?><Error><Code>ConditionNotMet</Code><Message>The condition specified using HTTP conditional header(s) is not met.\n",
@@ -327,11 +271,7 @@
         "x-ms-client-request-id": "e4009a8a-9dca-f96f-ac41-f64897c3ca0f",
         "x-ms-date": "Wed, 17 Feb 2021 19:00:20 GMT",
         "x-ms-return-client-request-id": "true",
-<<<<<<< HEAD
-        "x-ms-version": "2020-12-06"
-=======
-        "x-ms-version": "2021-02-12"
->>>>>>> 7e782c87
+        "x-ms-version": "2021-02-12"
       },
       "RequestBody": null,
       "StatusCode": 202,
@@ -344,11 +284,7 @@
         ],
         "x-ms-client-request-id": "e4009a8a-9dca-f96f-ac41-f64897c3ca0f",
         "x-ms-request-id": "0fbdd434-501e-0074-0b5f-05ee32000000",
-<<<<<<< HEAD
-        "x-ms-version": "2020-12-06"
-=======
-        "x-ms-version": "2021-02-12"
->>>>>>> 7e782c87
+        "x-ms-version": "2021-02-12"
       },
       "ResponseBody": []
     },
@@ -367,11 +303,7 @@
         "x-ms-client-request-id": "a785bb19-bb1f-9b92-49bc-ec6e08530607",
         "x-ms-date": "Wed, 17 Feb 2021 19:00:20 GMT",
         "x-ms-return-client-request-id": "true",
-<<<<<<< HEAD
-        "x-ms-version": "2020-12-06"
-=======
-        "x-ms-version": "2021-02-12"
->>>>>>> 7e782c87
+        "x-ms-version": "2021-02-12"
       },
       "RequestBody": null,
       "StatusCode": 201,
@@ -386,11 +318,7 @@
         ],
         "x-ms-client-request-id": "a785bb19-bb1f-9b92-49bc-ec6e08530607",
         "x-ms-request-id": "11bdd287-d01e-0018-715f-0505a5000000",
-<<<<<<< HEAD
-        "x-ms-version": "2020-12-06"
-=======
-        "x-ms-version": "2021-02-12"
->>>>>>> 7e782c87
+        "x-ms-version": "2021-02-12"
       },
       "ResponseBody": []
     },
@@ -412,11 +340,7 @@
         "x-ms-client-request-id": "527205fb-a560-ad71-a202-c9ad460bbac5",
         "x-ms-date": "Wed, 17 Feb 2021 19:00:20 GMT",
         "x-ms-return-client-request-id": "true",
-<<<<<<< HEAD
-        "x-ms-version": "2020-12-06"
-=======
-        "x-ms-version": "2021-02-12"
->>>>>>> 7e782c87
+        "x-ms-version": "2021-02-12"
       },
       "RequestBody": null,
       "StatusCode": 201,
@@ -432,11 +356,7 @@
         "x-ms-client-request-id": "527205fb-a560-ad71-a202-c9ad460bbac5",
         "x-ms-request-id": "11bdd292-d01e-0018-7a5f-0505a5000000",
         "x-ms-request-server-encrypted": "true",
-<<<<<<< HEAD
-        "x-ms-version": "2020-12-06",
-=======
         "x-ms-version": "2021-02-12",
->>>>>>> 7e782c87
         "x-ms-version-id": "2021-02-17T19:00:20.9703791Z"
       },
       "ResponseBody": []
@@ -458,11 +378,7 @@
         "x-ms-client-request-id": "6c068f1d-9d05-87e6-4d3b-18e55eb00d8a",
         "x-ms-date": "Wed, 17 Feb 2021 19:00:20 GMT",
         "x-ms-return-client-request-id": "true",
-<<<<<<< HEAD
-        "x-ms-version": "2020-12-06"
-=======
-        "x-ms-version": "2021-02-12"
->>>>>>> 7e782c87
+        "x-ms-version": "2021-02-12"
       },
       "RequestBody": null,
       "StatusCode": 412,
@@ -477,11 +393,7 @@
         "x-ms-client-request-id": "6c068f1d-9d05-87e6-4d3b-18e55eb00d8a",
         "x-ms-error-code": "ConditionNotMet",
         "x-ms-request-id": "11bdd29c-d01e-0018-035f-0505a5000000",
-<<<<<<< HEAD
-        "x-ms-version": "2020-12-06"
-=======
-        "x-ms-version": "2021-02-12"
->>>>>>> 7e782c87
+        "x-ms-version": "2021-02-12"
       },
       "ResponseBody": [
         "﻿<?xml version=\"1.0\" encoding=\"utf-8\"?><Error><Code>ConditionNotMet</Code><Message>The condition specified using HTTP conditional header(s) is not met.\n",
@@ -503,11 +415,7 @@
         "x-ms-client-request-id": "e32e29ed-a742-0858-9ee4-e7c407f49b56",
         "x-ms-date": "Wed, 17 Feb 2021 19:00:21 GMT",
         "x-ms-return-client-request-id": "true",
-<<<<<<< HEAD
-        "x-ms-version": "2020-12-06"
-=======
-        "x-ms-version": "2021-02-12"
->>>>>>> 7e782c87
+        "x-ms-version": "2021-02-12"
       },
       "RequestBody": null,
       "StatusCode": 202,
@@ -520,11 +428,7 @@
         ],
         "x-ms-client-request-id": "e32e29ed-a742-0858-9ee4-e7c407f49b56",
         "x-ms-request-id": "11bdd2af-d01e-0018-0f5f-0505a5000000",
-<<<<<<< HEAD
-        "x-ms-version": "2020-12-06"
-=======
-        "x-ms-version": "2021-02-12"
->>>>>>> 7e782c87
+        "x-ms-version": "2021-02-12"
       },
       "ResponseBody": []
     },
@@ -543,11 +447,7 @@
         "x-ms-client-request-id": "a9b7dd0d-4b8e-6073-52e3-015d4afc9fc5",
         "x-ms-date": "Wed, 17 Feb 2021 19:00:21 GMT",
         "x-ms-return-client-request-id": "true",
-<<<<<<< HEAD
-        "x-ms-version": "2020-12-06"
-=======
-        "x-ms-version": "2021-02-12"
->>>>>>> 7e782c87
+        "x-ms-version": "2021-02-12"
       },
       "RequestBody": null,
       "StatusCode": 201,
@@ -562,11 +462,7 @@
         ],
         "x-ms-client-request-id": "a9b7dd0d-4b8e-6073-52e3-015d4afc9fc5",
         "x-ms-request-id": "aec19f26-701e-0087-0f5f-0549a7000000",
-<<<<<<< HEAD
-        "x-ms-version": "2020-12-06"
-=======
-        "x-ms-version": "2021-02-12"
->>>>>>> 7e782c87
+        "x-ms-version": "2021-02-12"
       },
       "ResponseBody": []
     },
@@ -588,11 +484,7 @@
         "x-ms-client-request-id": "0ac3b8b0-585a-a61d-088a-e8afa063514d",
         "x-ms-date": "Wed, 17 Feb 2021 19:00:21 GMT",
         "x-ms-return-client-request-id": "true",
-<<<<<<< HEAD
-        "x-ms-version": "2020-12-06"
-=======
-        "x-ms-version": "2021-02-12"
->>>>>>> 7e782c87
+        "x-ms-version": "2021-02-12"
       },
       "RequestBody": null,
       "StatusCode": 201,
@@ -608,11 +500,7 @@
         "x-ms-client-request-id": "0ac3b8b0-585a-a61d-088a-e8afa063514d",
         "x-ms-request-id": "aec19f43-701e-0087-225f-0549a7000000",
         "x-ms-request-server-encrypted": "true",
-<<<<<<< HEAD
-        "x-ms-version": "2020-12-06",
-=======
         "x-ms-version": "2021-02-12",
->>>>>>> 7e782c87
         "x-ms-version-id": "2021-02-17T19:00:21.3906796Z"
       },
       "ResponseBody": []
@@ -631,11 +519,7 @@
         "x-ms-client-request-id": "565f9950-5540-719e-25a7-829642c84a6d",
         "x-ms-date": "Wed, 17 Feb 2021 19:00:21 GMT",
         "x-ms-return-client-request-id": "true",
-<<<<<<< HEAD
-        "x-ms-version": "2020-12-06"
-=======
-        "x-ms-version": "2021-02-12"
->>>>>>> 7e782c87
+        "x-ms-version": "2021-02-12"
       },
       "RequestBody": null,
       "StatusCode": 200,
@@ -659,11 +543,7 @@
         "x-ms-lease-status": "unlocked",
         "x-ms-request-id": "aec19f53-701e-0087-2f5f-0549a7000000",
         "x-ms-server-encrypted": "true",
-<<<<<<< HEAD
-        "x-ms-version": "2020-12-06",
-=======
         "x-ms-version": "2021-02-12",
->>>>>>> 7e782c87
         "x-ms-version-id": "2021-02-17T19:00:21.3906796Z"
       },
       "ResponseBody": []
@@ -685,11 +565,7 @@
         "x-ms-client-request-id": "90e01fdd-c809-f005-5b03-ea4466060b70",
         "x-ms-date": "Wed, 17 Feb 2021 19:00:21 GMT",
         "x-ms-return-client-request-id": "true",
-<<<<<<< HEAD
-        "x-ms-version": "2020-12-06"
-=======
-        "x-ms-version": "2021-02-12"
->>>>>>> 7e782c87
+        "x-ms-version": "2021-02-12"
       },
       "RequestBody": null,
       "StatusCode": 412,
@@ -704,11 +580,7 @@
         "x-ms-client-request-id": "90e01fdd-c809-f005-5b03-ea4466060b70",
         "x-ms-error-code": "ConditionNotMet",
         "x-ms-request-id": "aec19f60-701e-0087-3c5f-0549a7000000",
-<<<<<<< HEAD
-        "x-ms-version": "2020-12-06"
-=======
-        "x-ms-version": "2021-02-12"
->>>>>>> 7e782c87
+        "x-ms-version": "2021-02-12"
       },
       "ResponseBody": [
         "﻿<?xml version=\"1.0\" encoding=\"utf-8\"?><Error><Code>ConditionNotMet</Code><Message>The condition specified using HTTP conditional header(s) is not met.\n",
@@ -730,11 +602,7 @@
         "x-ms-client-request-id": "bd702ec1-d710-c6ce-31c4-4ed4b3dfe5c9",
         "x-ms-date": "Wed, 17 Feb 2021 19:00:21 GMT",
         "x-ms-return-client-request-id": "true",
-<<<<<<< HEAD
-        "x-ms-version": "2020-12-06"
-=======
-        "x-ms-version": "2021-02-12"
->>>>>>> 7e782c87
+        "x-ms-version": "2021-02-12"
       },
       "RequestBody": null,
       "StatusCode": 202,
@@ -747,11 +615,7 @@
         ],
         "x-ms-client-request-id": "bd702ec1-d710-c6ce-31c4-4ed4b3dfe5c9",
         "x-ms-request-id": "aec19f71-701e-0087-495f-0549a7000000",
-<<<<<<< HEAD
-        "x-ms-version": "2020-12-06"
-=======
-        "x-ms-version": "2021-02-12"
->>>>>>> 7e782c87
+        "x-ms-version": "2021-02-12"
       },
       "ResponseBody": []
     },
@@ -770,11 +634,7 @@
         "x-ms-client-request-id": "fdf29ac6-7299-1860-cd08-30acc77061a1",
         "x-ms-date": "Wed, 17 Feb 2021 19:00:21 GMT",
         "x-ms-return-client-request-id": "true",
-<<<<<<< HEAD
-        "x-ms-version": "2020-12-06"
-=======
-        "x-ms-version": "2021-02-12"
->>>>>>> 7e782c87
+        "x-ms-version": "2021-02-12"
       },
       "RequestBody": null,
       "StatusCode": 201,
@@ -789,11 +649,7 @@
         ],
         "x-ms-client-request-id": "fdf29ac6-7299-1860-cd08-30acc77061a1",
         "x-ms-request-id": "481f7c58-501e-0006-195f-05e97d000000",
-<<<<<<< HEAD
-        "x-ms-version": "2020-12-06"
-=======
-        "x-ms-version": "2021-02-12"
->>>>>>> 7e782c87
+        "x-ms-version": "2021-02-12"
       },
       "ResponseBody": []
     },
@@ -815,11 +671,7 @@
         "x-ms-client-request-id": "76974703-c6d2-1944-66bc-b9f9f2ee5778",
         "x-ms-date": "Wed, 17 Feb 2021 19:00:21 GMT",
         "x-ms-return-client-request-id": "true",
-<<<<<<< HEAD
-        "x-ms-version": "2020-12-06"
-=======
-        "x-ms-version": "2021-02-12"
->>>>>>> 7e782c87
+        "x-ms-version": "2021-02-12"
       },
       "RequestBody": null,
       "StatusCode": 201,
@@ -835,11 +687,7 @@
         "x-ms-client-request-id": "76974703-c6d2-1944-66bc-b9f9f2ee5778",
         "x-ms-request-id": "481f7c62-501e-0006-205f-05e97d000000",
         "x-ms-request-server-encrypted": "true",
-<<<<<<< HEAD
-        "x-ms-version": "2020-12-06",
-=======
         "x-ms-version": "2021-02-12",
->>>>>>> 7e782c87
         "x-ms-version-id": "2021-02-17T19:00:21.9250632Z"
       },
       "ResponseBody": []
@@ -861,11 +709,7 @@
         "x-ms-lease-duration": "-1",
         "x-ms-proposed-lease-id": "591061c8-97d8-2402-ae74-aef142a61790",
         "x-ms-return-client-request-id": "true",
-<<<<<<< HEAD
-        "x-ms-version": "2020-12-06"
-=======
-        "x-ms-version": "2021-02-12"
->>>>>>> 7e782c87
+        "x-ms-version": "2021-02-12"
       },
       "RequestBody": null,
       "StatusCode": 201,
@@ -881,11 +725,7 @@
         "x-ms-client-request-id": "bcc5f213-63a3-6cdf-4473-c75e1853d6c0",
         "x-ms-lease-id": "591061c8-97d8-2402-ae74-aef142a61790",
         "x-ms-request-id": "481f7c69-501e-0006-275f-05e97d000000",
-<<<<<<< HEAD
-        "x-ms-version": "2020-12-06"
-=======
-        "x-ms-version": "2021-02-12"
->>>>>>> 7e782c87
+        "x-ms-version": "2021-02-12"
       },
       "ResponseBody": []
     },
@@ -906,11 +746,7 @@
         "x-ms-date": "Wed, 17 Feb 2021 19:00:22 GMT",
         "x-ms-lease-id": "26ab84fd-4147-3212-9980-18ada29c7b0e",
         "x-ms-return-client-request-id": "true",
-<<<<<<< HEAD
-        "x-ms-version": "2020-12-06"
-=======
-        "x-ms-version": "2021-02-12"
->>>>>>> 7e782c87
+        "x-ms-version": "2021-02-12"
       },
       "RequestBody": null,
       "StatusCode": 412,
@@ -925,11 +761,7 @@
         "x-ms-client-request-id": "03566620-8282-3e9f-8474-88d362658a25",
         "x-ms-error-code": "LeaseIdMismatchWithBlobOperation",
         "x-ms-request-id": "481f7c71-501e-0006-2f5f-05e97d000000",
-<<<<<<< HEAD
-        "x-ms-version": "2020-12-06"
-=======
-        "x-ms-version": "2021-02-12"
->>>>>>> 7e782c87
+        "x-ms-version": "2021-02-12"
       },
       "ResponseBody": [
         "﻿<?xml version=\"1.0\" encoding=\"utf-8\"?><Error><Code>LeaseIdMismatchWithBlobOperation</Code><Message>The lease ID specified did not match the lease ID for the blob.\n",
@@ -951,11 +783,7 @@
         "x-ms-client-request-id": "9a3366bb-5ee5-ba60-03b2-fc481c25fa62",
         "x-ms-date": "Wed, 17 Feb 2021 19:00:22 GMT",
         "x-ms-return-client-request-id": "true",
-<<<<<<< HEAD
-        "x-ms-version": "2020-12-06"
-=======
-        "x-ms-version": "2021-02-12"
->>>>>>> 7e782c87
+        "x-ms-version": "2021-02-12"
       },
       "RequestBody": null,
       "StatusCode": 202,
@@ -968,11 +796,7 @@
         ],
         "x-ms-client-request-id": "9a3366bb-5ee5-ba60-03b2-fc481c25fa62",
         "x-ms-request-id": "481f7c8d-501e-0006-405f-05e97d000000",
-<<<<<<< HEAD
-        "x-ms-version": "2020-12-06"
-=======
-        "x-ms-version": "2021-02-12"
->>>>>>> 7e782c87
+        "x-ms-version": "2021-02-12"
       },
       "ResponseBody": []
     }
