{
  "Entries": [
    {
      "RequestUri": "https://kasobolcanadacentral.blob.core.windows.net/test-container-45fbf814-f055-7dc5-62e7-dada8cc9d7cb?restype=container",
      "RequestMethod": "PUT",
      "RequestHeaders": {
        "Accept": "application/xml",
        "Authorization": "Sanitized",
        "traceparent": "00-02136c4a8ab9304ca0d7d4bb921ec907-17ce84241e86214f-00",
        "User-Agent": [
          "azsdk-net-Storage.Blobs/12.10.0-alpha.20210802.1",
          "(.NET 5.0.8; Microsoft Windows 10.0.19043)"
        ],
        "x-ms-blob-public-access": "container",
        "x-ms-client-request-id": "833898be-f2cf-ca59-a981-02e7046ee6ee",
        "x-ms-date": "Wed, 04 Aug 2021 00:33:24 GMT",
        "x-ms-return-client-request-id": "true",
        "x-ms-version": "2020-12-06"
      },
      "RequestBody": null,
      "StatusCode": 201,
      "ResponseHeaders": {
        "Content-Length": "0",
        "Date": "Wed, 04 Aug 2021 00:33:23 GMT",
        "ETag": "\u00220x8D956DF7802EEC0\u0022",
        "Last-Modified": "Wed, 04 Aug 2021 00:33:24 GMT",
        "Server": [
          "Windows-Azure-Blob/1.0",
          "Microsoft-HTTPAPI/2.0"
        ],
        "x-ms-client-request-id": "833898be-f2cf-ca59-a981-02e7046ee6ee",
<<<<<<< HEAD
        "x-ms-request-id": "b01686fa-301e-0010-185f-051faa000000",
        "x-ms-version": "2020-12-06"
=======
        "x-ms-request-id": "9e0e6509-401e-0005-5ac8-88186a000000",
        "x-ms-version": "2020-10-02"
>>>>>>> 303b7534
      },
      "ResponseBody": []
    },
    {
      "RequestUri": "https://kasobolcanadacentral.blob.core.windows.net/test-container-45fbf814-f055-7dc5-62e7-dada8cc9d7cb?restype=container\u0026comp=acl",
      "RequestMethod": "PUT",
      "RequestHeaders": {
        "Accept": "application/xml",
        "Authorization": "Sanitized",
        "traceparent": "00-75ccb44ef5b1a7479f99c599247d626a-f9ba3f19783f6547-00",
        "User-Agent": [
          "azsdk-net-Storage.Blobs/12.10.0-alpha.20210802.1",
          "(.NET 5.0.8; Microsoft Windows 10.0.19043)"
        ],
        "x-ms-blob-public-access": "container",
        "x-ms-client-request-id": "596c5cb6-469a-ab1f-9920-cda5fa081b5e",
        "x-ms-date": "Wed, 04 Aug 2021 00:33:24 GMT",
        "x-ms-return-client-request-id": "true",
        "x-ms-version": "2020-12-06"
      },
      "RequestBody": null,
      "StatusCode": 200,
      "ResponseHeaders": {
        "Content-Length": "0",
        "Date": "Wed, 04 Aug 2021 00:33:23 GMT",
        "ETag": "\u00220x8D956DF780F651E\u0022",
        "Last-Modified": "Wed, 04 Aug 2021 00:33:24 GMT",
        "Server": [
          "Windows-Azure-Blob/1.0",
          "Microsoft-HTTPAPI/2.0"
        ],
        "x-ms-client-request-id": "596c5cb6-469a-ab1f-9920-cda5fa081b5e",
<<<<<<< HEAD
        "x-ms-request-id": "b016870e-301e-0010-265f-051faa000000",
        "x-ms-version": "2020-12-06"
=======
        "x-ms-request-id": "9e0e6569-401e-0005-2dc8-88186a000000",
        "x-ms-version": "2020-10-02"
>>>>>>> 303b7534
      },
      "ResponseBody": []
    },
    {
      "RequestUri": "https://kasobolcanadacentral.blob.core.windows.net/test-container-45fbf814-f055-7dc5-62e7-dada8cc9d7cb/test-%CE%B2%C2%A3%C2%A9%C3%BE%E2%80%BD%253A-6e3f5b9b-5e82-30a6-9dd5-1e40f4937cd8",
      "RequestMethod": "PUT",
      "RequestHeaders": {
        "Accept": "application/xml",
        "Authorization": "Sanitized",
        "traceparent": "00-2599bdb58494ef4da863fe67bf3ecbc0-f15f39897b088d40-00",
        "User-Agent": [
          "azsdk-net-Storage.Blobs/12.10.0-alpha.20210802.1",
          "(.NET 5.0.8; Microsoft Windows 10.0.19043)"
        ],
        "x-ms-blob-content-length": "1024",
        "x-ms-blob-type": "PageBlob",
        "x-ms-client-request-id": "b174fd4f-f4f1-576d-b53b-bcc427dfb605",
        "x-ms-date": "Wed, 04 Aug 2021 00:33:24 GMT",
        "x-ms-return-client-request-id": "true",
        "x-ms-version": "2020-12-06"
      },
      "RequestBody": null,
      "StatusCode": 201,
      "ResponseHeaders": {
        "Content-Length": "0",
        "Date": "Wed, 04 Aug 2021 00:33:23 GMT",
        "ETag": "\u00220x8D956DF78221874\u0022",
        "Last-Modified": "Wed, 04 Aug 2021 00:33:24 GMT",
        "Server": [
          "Windows-Azure-Blob/1.0",
          "Microsoft-HTTPAPI/2.0"
        ],
        "x-ms-client-request-id": "b174fd4f-f4f1-576d-b53b-bcc427dfb605",
        "x-ms-request-id": "9e0e6602-401e-0005-36c8-88186a000000",
        "x-ms-request-server-encrypted": "true",
<<<<<<< HEAD
        "x-ms-version": "2020-12-06",
        "x-ms-version-id": "2021-02-17T19:02:27.8312125Z"
=======
        "x-ms-version": "2020-10-02"
>>>>>>> 303b7534
      },
      "ResponseBody": []
    },
    {
      "RequestUri": "https://kasobolcanadacentral.blob.core.windows.net/test-container-45fbf814-f055-7dc5-62e7-dada8cc9d7cb/test-%CE%B2%C2%A3%C2%A9%C3%BE%E2%80%BD%253A-6e3f5b9b-5e82-30a6-9dd5-1e40f4937cd8?comp=page",
      "RequestMethod": "PUT",
      "RequestHeaders": {
        "Accept": "application/xml",
        "Authorization": "Sanitized",
        "Content-Length": "1024",
        "Content-Type": "application/octet-stream",
        "traceparent": "00-b7140cac03ab1c44976be8d960b1e166-1bdda85993c73c4a-00",
        "User-Agent": [
          "azsdk-net-Storage.Blobs/12.10.0-alpha.20210802.1",
          "(.NET 5.0.8; Microsoft Windows 10.0.19043)"
        ],
        "x-ms-client-request-id": "f7f07f1f-ca1f-48e6-f69f-11dcf37ec3de",
        "x-ms-date": "Wed, 04 Aug 2021 00:33:24 GMT",
        "x-ms-page-write": "update",
        "x-ms-range": "bytes=0-1023",
        "x-ms-return-client-request-id": "true",
        "x-ms-version": "2020-12-06"
      },
      "RequestBody": "o2KEcDfUvBXhoH/TxLfbQ\u002BsxHPSQU/yDYscUZ/svVlabPGo/moty6dsjoi5zhQXypb/70lLyXlBmAQ5wv1UZskkpOIhMm6lgvjIZbLHNENzBIsI8M4QEqN0a2Zl8AiqGCfDkSk18pQkVmxQg2fGemPExrp2S3H7FJI\u002BqMsIQ5LsHk2LB6caPRXy4J5hv5M/se0CnS1SN8y1xHiW\u002B0nJHBbdYGEaO3a8qomgg2rXmVkC/vreBaJhnep81T8qg0HMKcSLhF8yJXZ6RfKnrbBl3isjl/hO7xZwe8J2mWY3kitH1FmmTBT50NmEY8OvvfA2GvsUCu9JfTquFwiYu4gMQrPLX9Vaw5IWJcMeyotWxLnSPIJvI4s7/lsi9DkIYRVNdCEP4GIa31tlAeEoKravV1JOxn8JoSMok11\u002BO8tVCcSt0VJqSuBbu10nBiGqD9egc5zqvZqWR9cB51EAmKeMD/QcfllkRQxt9w8d4pr9foOJ3cQqbkwqF4l/ZGePWyK5mvYpjZF\u002BPC6QeMaPeGE4AGTRerrfYaGr8mbP5Nyo3p/oYEuk1/DuC52ZmfWFnp8kQ2f\u002Budxn3jVUfZsurldR55oqoxQZlyxz528dRceoJlPLq6V4qiC/hIYWTFZVw11KR7ZbWv\u002BLDqw3itZxSphtqFtLZwax2Tl1bx6OB0baHiAR0v4RUMtUPJz1QSNOTj3tqKP7DlxWmG545e/g\u002BQtlXWyyX3eaWFuT8yZpuJQaKyDcoF6i3w/HuzqPmGrfd0eVj\u002Beym\u002B7GU0xEax857N/aXrrPAFisxn5g7qQ9Dr/ssHve1Ciwa5MyGlEOWnfsjcpasT2wEHbu5MllUalGiUCMW7ajWxizJfcrmOYLnmgKcFzZ4lmCPKAA8\u002B9fTxnl75EMfgK9STaxp4tKiHuQ50phWt1MbKbrChsSomspU9rZRa1Q\u002BxxlTScqKDrOO7QocAig/fA4mX7qJXfrqqrPhFOwbULKP\u002Bgp/A22IkRsGM5m6i5eiFXmnKwuatWofaJ8XqPnHc5xXjQgdwHmhnc6fgilhMB8cP/9ycyWn9UWgYJvOceghPsD8Yv2OhFUABo08\u002BjJAvTd/\u002B2j6Vf92sJjDfWDe0yvmfURoZM0hjbuqcW2Xa/oSX6JjTnaAJ\u002BnAhrJlywb0IjJiVn3u11lqXm2sT\u002BOS3kWdsB2\u002BeoS0ZVVaqN4bu8G0tU86NRR9JIdI\u002BfAI09gFLadtyBvpNqeurfAnky97TqKs\u002BJmUWKkwIIyVdYGUrJJ9VHo2rfOlyn\u002BnjIgkVZBYzapOXNs\u002BcdX\u002BPaePVMAmGgFeqj\u002B0RKGuBi0a7cshDMr8PKjWRVC2P\u002BOkOHBLFna\u002BgHKGxatQo4gJn1WuI4QJ3Q==",
      "StatusCode": 201,
      "ResponseHeaders": {
        "Content-Length": "0",
        "Date": "Wed, 04 Aug 2021 00:33:23 GMT",
        "ETag": "\u00220x8D956DF782E4FA9\u0022",
        "Last-Modified": "Wed, 04 Aug 2021 00:33:24 GMT",
        "Server": [
          "Windows-Azure-Blob/1.0",
          "Microsoft-HTTPAPI/2.0"
        ],
        "x-ms-blob-sequence-number": "0",
        "x-ms-client-request-id": "f7f07f1f-ca1f-48e6-f69f-11dcf37ec3de",
        "x-ms-content-crc64": "WXPOF/B1y/I=",
        "x-ms-request-id": "9e0e6669-401e-0005-14c8-88186a000000",
        "x-ms-request-server-encrypted": "true",
        "x-ms-version": "2020-12-06"
      },
      "ResponseBody": []
    },
    {
      "RequestUri": "https://kasobolcanadacentral.blob.core.windows.net/test-container-45fbf814-f055-7dc5-62e7-dada8cc9d7cb/test-blob-8c547931-1fc5-fb8d-b689-999d42d27707",
      "RequestMethod": "PUT",
      "RequestHeaders": {
        "Accept": "application/xml",
        "Authorization": "Sanitized",
        "traceparent": "00-3fb4645107742f43a9037fd997bc09d1-44cea8518120c04b-00",
        "User-Agent": [
          "azsdk-net-Storage.Blobs/12.10.0-alpha.20210802.1",
          "(.NET 5.0.8; Microsoft Windows 10.0.19043)"
        ],
        "x-ms-blob-content-length": "1024",
        "x-ms-blob-type": "PageBlob",
        "x-ms-client-request-id": "6769d290-225a-ffa9-f2f5-419531480623",
        "x-ms-date": "Wed, 04 Aug 2021 00:33:24 GMT",
        "x-ms-return-client-request-id": "true",
        "x-ms-version": "2020-12-06"
      },
      "RequestBody": null,
      "StatusCode": 201,
      "ResponseHeaders": {
        "Content-Length": "0",
        "Date": "Wed, 04 Aug 2021 00:33:23 GMT",
        "ETag": "\u00220x8D956DF78399C54\u0022",
        "Last-Modified": "Wed, 04 Aug 2021 00:33:24 GMT",
        "Server": [
          "Windows-Azure-Blob/1.0",
          "Microsoft-HTTPAPI/2.0"
        ],
        "x-ms-client-request-id": "6769d290-225a-ffa9-f2f5-419531480623",
        "x-ms-request-id": "9e0e66d7-401e-0005-74c8-88186a000000",
        "x-ms-request-server-encrypted": "true",
<<<<<<< HEAD
        "x-ms-version": "2020-12-06",
        "x-ms-version-id": "2021-02-17T19:02:27.9603041Z"
=======
        "x-ms-version": "2020-10-02"
>>>>>>> 303b7534
      },
      "ResponseBody": []
    },
    {
      "RequestUri": "https://kasobolcanadacentral.blob.core.windows.net/test-container-45fbf814-f055-7dc5-62e7-dada8cc9d7cb/test-blob-8c547931-1fc5-fb8d-b689-999d42d27707?comp=page",
      "RequestMethod": "PUT",
      "RequestHeaders": {
        "Accept": "application/xml",
        "Authorization": "Sanitized",
        "traceparent": "00-5bd69cd9c06439428a403ad93bc5d456-ca2b8813a04d0946-00",
        "User-Agent": [
          "azsdk-net-Storage.Blobs/12.10.0-alpha.20210802.1",
          "(.NET 5.0.8; Microsoft Windows 10.0.19043)"
        ],
        "x-ms-client-request-id": "700dff91-0f69-6aad-a3a5-b5f97d50a7c7",
        "x-ms-copy-source": "https://kasobolcanadacentral.blob.core.windows.net/test-container-45fbf814-f055-7dc5-62e7-dada8cc9d7cb/test-%CE%B2%C2%A3%C2%A9%C3%BE%E2%80%BD%253A-6e3f5b9b-5e82-30a6-9dd5-1e40f4937cd8",
        "x-ms-date": "Wed, 04 Aug 2021 00:33:24 GMT",
        "x-ms-page-write": "update",
        "x-ms-range": "bytes=0-1023",
        "x-ms-return-client-request-id": "true",
        "x-ms-source-range": "bytes=0-1023",
        "x-ms-version": "2020-12-06"
      },
      "RequestBody": null,
      "StatusCode": 201,
      "ResponseHeaders": {
        "Content-Length": "0",
        "Content-MD5": "MME1pCf6LyWUq9xYVW3gNg==",
        "Date": "Wed, 04 Aug 2021 00:33:23 GMT",
        "ETag": "\u00220x8D956DF78492F7C\u0022",
        "Last-Modified": "Wed, 04 Aug 2021 00:33:24 GMT",
        "Server": [
          "Windows-Azure-Blob/1.0",
          "Microsoft-HTTPAPI/2.0"
        ],
        "x-ms-blob-sequence-number": "0",
        "x-ms-client-request-id": "700dff91-0f69-6aad-a3a5-b5f97d50a7c7",
        "x-ms-request-id": "9e0e6720-401e-0005-37c8-88186a000000",
        "x-ms-request-server-encrypted": "true",
        "x-ms-version": "2020-12-06"
      },
      "ResponseBody": []
    },
    {
      "RequestUri": "https://kasobolcanadacentral.blob.core.windows.net/test-container-45fbf814-f055-7dc5-62e7-dada8cc9d7cb?restype=container",
      "RequestMethod": "DELETE",
      "RequestHeaders": {
        "Accept": "application/xml",
        "Authorization": "Sanitized",
        "traceparent": "00-c7edbfa8059bc84cbc8b2f1abaa41a3e-77b26529ec1d3940-00",
        "User-Agent": [
          "azsdk-net-Storage.Blobs/12.10.0-alpha.20210802.1",
          "(.NET 5.0.8; Microsoft Windows 10.0.19043)"
        ],
        "x-ms-client-request-id": "3104f53c-953a-18b9-5ce5-023366f6f541",
        "x-ms-date": "Wed, 04 Aug 2021 00:33:24 GMT",
        "x-ms-return-client-request-id": "true",
        "x-ms-version": "2020-12-06"
      },
      "RequestBody": null,
      "StatusCode": 202,
      "ResponseHeaders": {
        "Content-Length": "0",
        "Date": "Wed, 04 Aug 2021 00:33:25 GMT",
        "Server": [
          "Windows-Azure-Blob/1.0",
          "Microsoft-HTTPAPI/2.0"
        ],
        "x-ms-client-request-id": "3104f53c-953a-18b9-5ce5-023366f6f541",
<<<<<<< HEAD
        "x-ms-request-id": "b016882f-301e-0010-345f-051faa000000",
        "x-ms-version": "2020-12-06"
=======
        "x-ms-request-id": "9e0e6792-401e-0005-1ec8-88186a000000",
        "x-ms-version": "2020-10-02"
>>>>>>> 303b7534
      },
      "ResponseBody": []
    }
  ],
  "Variables": {
    "RandomSeed": "1596881990",
    "Storage_TestConfigDefault": "ProductionTenant\nkasobolcanadacentral\nU2FuaXRpemVk\nhttps://kasobolcanadacentral.blob.core.windows.net\nhttps://kasobolcanadacentral.file.core.windows.net\nhttps://kasobolcanadacentral.queue.core.windows.net\nhttps://kasobolcanadacentral.table.core.windows.net\n\n\n\n\nhttps://kasobolcanadacentral-secondary.blob.core.windows.net\nhttps://kasobolcanadacentral-secondary.file.core.windows.net\nhttps://kasobolcanadacentral-secondary.queue.core.windows.net\nhttps://kasobolcanadacentral-secondary.table.core.windows.net\n\nSanitized\n\n\nCloud\nBlobEndpoint=https://kasobolcanadacentral.blob.core.windows.net/;QueueEndpoint=https://kasobolcanadacentral.queue.core.windows.net/;FileEndpoint=https://kasobolcanadacentral.file.core.windows.net/;BlobSecondaryEndpoint=https://kasobolcanadacentral-secondary.blob.core.windows.net/;QueueSecondaryEndpoint=https://kasobolcanadacentral-secondary.queue.core.windows.net/;FileSecondaryEndpoint=https://kasobolcanadacentral-secondary.file.core.windows.net/;AccountName=kasobolcanadacentral;AccountKey=Kg==;\nencryptionScope\n\n"
  }
}<|MERGE_RESOLUTION|>--- conflicted
+++ resolved
@@ -29,13 +29,8 @@
           "Microsoft-HTTPAPI/2.0"
         ],
         "x-ms-client-request-id": "833898be-f2cf-ca59-a981-02e7046ee6ee",
-<<<<<<< HEAD
-        "x-ms-request-id": "b01686fa-301e-0010-185f-051faa000000",
-        "x-ms-version": "2020-12-06"
-=======
         "x-ms-request-id": "9e0e6509-401e-0005-5ac8-88186a000000",
-        "x-ms-version": "2020-10-02"
->>>>>>> 303b7534
+        "x-ms-version": "2020-12-06"
       },
       "ResponseBody": []
     },
@@ -68,13 +63,8 @@
           "Microsoft-HTTPAPI/2.0"
         ],
         "x-ms-client-request-id": "596c5cb6-469a-ab1f-9920-cda5fa081b5e",
-<<<<<<< HEAD
-        "x-ms-request-id": "b016870e-301e-0010-265f-051faa000000",
-        "x-ms-version": "2020-12-06"
-=======
         "x-ms-request-id": "9e0e6569-401e-0005-2dc8-88186a000000",
-        "x-ms-version": "2020-10-02"
->>>>>>> 303b7534
+        "x-ms-version": "2020-12-06"
       },
       "ResponseBody": []
     },
@@ -110,12 +100,7 @@
         "x-ms-client-request-id": "b174fd4f-f4f1-576d-b53b-bcc427dfb605",
         "x-ms-request-id": "9e0e6602-401e-0005-36c8-88186a000000",
         "x-ms-request-server-encrypted": "true",
-<<<<<<< HEAD
-        "x-ms-version": "2020-12-06",
-        "x-ms-version-id": "2021-02-17T19:02:27.8312125Z"
-=======
-        "x-ms-version": "2020-10-02"
->>>>>>> 303b7534
+        "x-ms-version": "2020-12-06"
       },
       "ResponseBody": []
     },
@@ -191,12 +176,7 @@
         "x-ms-client-request-id": "6769d290-225a-ffa9-f2f5-419531480623",
         "x-ms-request-id": "9e0e66d7-401e-0005-74c8-88186a000000",
         "x-ms-request-server-encrypted": "true",
-<<<<<<< HEAD
-        "x-ms-version": "2020-12-06",
-        "x-ms-version-id": "2021-02-17T19:02:27.9603041Z"
-=======
-        "x-ms-version": "2020-10-02"
->>>>>>> 303b7534
+        "x-ms-version": "2020-12-06"
       },
       "ResponseBody": []
     },
@@ -266,13 +246,8 @@
           "Microsoft-HTTPAPI/2.0"
         ],
         "x-ms-client-request-id": "3104f53c-953a-18b9-5ce5-023366f6f541",
-<<<<<<< HEAD
-        "x-ms-request-id": "b016882f-301e-0010-345f-051faa000000",
-        "x-ms-version": "2020-12-06"
-=======
         "x-ms-request-id": "9e0e6792-401e-0005-1ec8-88186a000000",
-        "x-ms-version": "2020-10-02"
->>>>>>> 303b7534
+        "x-ms-version": "2020-12-06"
       },
       "ResponseBody": []
     }
