--- conflicted
+++ resolved
@@ -1,413 +1,256 @@
 {
   "Entries": [
     {
-      "RequestUri": "https://seanmcccanary.blob.core.windows.net/test-container-29466e42-28da-cbd2-2db7-fbec2a04b39d?restype=container",
-      "RequestMethod": "PUT",
-      "RequestHeaders": {
-        "Authorization": "Sanitized",
-<<<<<<< HEAD
-        "traceparent": "00-b8a4b2599227ce469cedb13014e3b08c-ca5f9e579acfd04f-00",
-        "User-Agent": [
-          "azsdk-net-Storage.Blobs/12.5.0-dev.20200526.1",
-          "(.NET Core 4.6.28619.01; Microsoft Windows 10.0.18362 )"
+      "RequestUri": "http://jamesschreppler.blob.core.windows.net/test-container-ca53a30c-1e4b-b2f2-e187-c917d1a5275a?restype=container",
+      "RequestMethod": "PUT",
+      "RequestHeaders": {
+        "Authorization": "Sanitized",
+        "traceparent": "00-3d894d3ad893bb438fba783d4f20103c-8ac20e3c1aa30946-00",
+        "User-Agent": [
+          "azsdk-net-Storage.Blobs/12.5.0-dev.20200609.1",
+          "(.NET Core 4.6.28801.04; Microsoft Windows 10.0.19041 )"
         ],
         "x-ms-blob-public-access": "container",
-        "x-ms-client-request-id": "7a572549-a167-4250-f748-6fde8bc28d50",
-        "x-ms-date": "Tue, 26 May 2020 19:01:25 GMT",
-=======
-        "traceparent": "00-37b0746c25a6954e8ca0fbca834114c9-f81bbc667cccc842-00",
-        "User-Agent": [
-          "azsdk-net-Storage.Blobs/12.5.0-dev.20200529.1",
-          "(.NET Core 4.6.28801.04; Microsoft Windows 10.0.18363 )"
-        ],
-        "x-ms-blob-public-access": "container",
-        "x-ms-client-request-id": "7a572549-a167-4250-f748-6fde8bc28d50",
-        "x-ms-date": "Fri, 29 May 2020 16:47:58 GMT",
->>>>>>> 80c89ee0
-        "x-ms-return-client-request-id": "true",
-        "x-ms-version": "2019-12-12"
-      },
-      "RequestBody": null,
-      "StatusCode": 201,
-      "ResponseHeaders": {
-        "Content-Length": "0",
-<<<<<<< HEAD
-        "Date": "Tue, 26 May 2020 19:01:25 GMT",
-        "ETag": "\u00220x8D801A730C3C6BC\u0022",
-        "Last-Modified": "Tue, 26 May 2020 19:01:26 GMT",
-=======
-        "Date": "Fri, 29 May 2020 16:47:57 GMT",
-        "ETag": "\u00220x8D803F00B319531\u0022",
-        "Last-Modified": "Fri, 29 May 2020 16:47:58 GMT",
->>>>>>> 80c89ee0
-        "Server": [
-          "Windows-Azure-Blob/1.0",
-          "Microsoft-HTTPAPI/2.0"
-        ],
-        "x-ms-client-request-id": "7a572549-a167-4250-f748-6fde8bc28d50",
-<<<<<<< HEAD
-        "x-ms-request-id": "1eb8eeaf-e01e-0021-1090-3369db000000",
-        "x-ms-version": "2019-12-12"
-=======
-        "x-ms-request-id": "ab64ec0f-801e-002e-0fd8-3512dc000000",
-        "x-ms-version": "2019-07-07"
->>>>>>> 80c89ee0
-      },
-      "ResponseBody": []
-    },
-    {
-      "RequestUri": "https://seanmcccanary.blob.core.windows.net/test-container-29466e42-28da-cbd2-2db7-fbec2a04b39d?restype=container\u0026comp=acl",
+        "x-ms-client-request-id": "fb418c5d-6471-4de8-943c-dd2b150f53ab",
+        "x-ms-date": "Tue, 09 Jun 2020 20:44:08 GMT",
+        "x-ms-return-client-request-id": "true",
+        "x-ms-version": "2019-07-07"
+      },
+      "RequestBody": null,
+      "StatusCode": 201,
+      "ResponseHeaders": {
+        "Content-Length": "0",
+        "Date": "Tue, 09 Jun 2020 20:44:08 GMT",
+        "ETag": "\u00220x8D80CB5DC2E00A9\u0022",
+        "Last-Modified": "Tue, 09 Jun 2020 20:44:09 GMT",
+        "Server": [
+          "Windows-Azure-Blob/1.0",
+          "Microsoft-HTTPAPI/2.0"
+        ],
+        "x-ms-client-request-id": "fb418c5d-6471-4de8-943c-dd2b150f53ab",
+        "x-ms-request-id": "c3785134-701e-00d8-109e-3e266e000000",
+        "x-ms-version": "2019-07-07"
+      },
+      "ResponseBody": []
+    },
+    {
+      "RequestUri": "http://jamesschreppler.blob.core.windows.net/test-container-ca53a30c-1e4b-b2f2-e187-c917d1a5275a?restype=container\u0026comp=acl",
       "RequestMethod": "PUT",
       "RequestHeaders": {
         "Authorization": "Sanitized",
         "Content-Length": "21",
         "Content-Type": "application/xml",
-<<<<<<< HEAD
-        "traceparent": "00-5a2df883b560984cb26be38ccf504393-0d793980f24ec44b-00",
-        "User-Agent": [
-          "azsdk-net-Storage.Blobs/12.5.0-dev.20200526.1",
-          "(.NET Core 4.6.28619.01; Microsoft Windows 10.0.18362 )"
+        "traceparent": "00-5b3c4773ad25ef419208e012bffec568-fdcf1320ab353d45-00",
+        "User-Agent": [
+          "azsdk-net-Storage.Blobs/12.5.0-dev.20200609.1",
+          "(.NET Core 4.6.28801.04; Microsoft Windows 10.0.19041 )"
         ],
         "x-ms-blob-public-access": "container",
-        "x-ms-client-request-id": "76dc84ec-dcb3-25b6-3df4-b8206722d50c",
-        "x-ms-date": "Tue, 26 May 2020 19:01:25 GMT",
-=======
-        "traceparent": "00-2f6c156ce15d404ab6646a5f85e8c83f-56ff899dafd1ab4b-00",
-        "User-Agent": [
-          "azsdk-net-Storage.Blobs/12.5.0-dev.20200529.1",
-          "(.NET Core 4.6.28801.04; Microsoft Windows 10.0.18363 )"
-        ],
-        "x-ms-blob-public-access": "container",
-        "x-ms-client-request-id": "76dc84ec-dcb3-25b6-3df4-b8206722d50c",
-        "x-ms-date": "Fri, 29 May 2020 16:47:58 GMT",
->>>>>>> 80c89ee0
-        "x-ms-return-client-request-id": "true",
-        "x-ms-version": "2019-12-12"
+        "x-ms-client-request-id": "907cc0cb-6445-5fa9-297f-34e35e58f305",
+        "x-ms-date": "Tue, 09 Jun 2020 20:44:09 GMT",
+        "x-ms-return-client-request-id": "true",
+        "x-ms-version": "2019-07-07"
       },
       "RequestBody": "\u003CSignedIdentifiers /\u003E",
       "StatusCode": 200,
       "ResponseHeaders": {
         "Content-Length": "0",
-<<<<<<< HEAD
-        "Date": "Tue, 26 May 2020 19:01:25 GMT",
-        "ETag": "\u00220x8D801A730CF9924\u0022",
-        "Last-Modified": "Tue, 26 May 2020 19:01:26 GMT",
-=======
-        "Date": "Fri, 29 May 2020 16:47:58 GMT",
-        "ETag": "\u00220x8D803F00B390B15\u0022",
-        "Last-Modified": "Fri, 29 May 2020 16:47:58 GMT",
->>>>>>> 80c89ee0
-        "Server": [
-          "Windows-Azure-Blob/1.0",
-          "Microsoft-HTTPAPI/2.0"
-        ],
-        "x-ms-client-request-id": "76dc84ec-dcb3-25b6-3df4-b8206722d50c",
-<<<<<<< HEAD
-        "x-ms-request-id": "1eb8eeb2-e01e-0021-1190-3369db000000",
-        "x-ms-version": "2019-12-12"
-=======
-        "x-ms-request-id": "ab64ec2d-801e-002e-2ad8-3512dc000000",
-        "x-ms-version": "2019-07-07"
->>>>>>> 80c89ee0
-      },
-      "ResponseBody": []
-    },
-    {
-<<<<<<< HEAD
-      "RequestUri": "https://seanmcccanary.blob.core.windows.net/test-container-29466e42-28da-cbd2-2db7-fbec2a04b39d/test-\u03B2\u00A3\u00A9\u00FE\u203D-7789343c-6dc4-628a-2c47-c7dff770ab05",
-=======
-      "RequestUri": "http://amandadev2.blob.core.windows.net/test-container-29466e42-28da-cbd2-2db7-fbec2a04b39d/test-\u03B2\u00A3\u00A9\u00FE\u203D%253A-7789343c-6dc4-628a-2c47-c7dff770ab05",
->>>>>>> 80c89ee0
-      "RequestMethod": "PUT",
-      "RequestHeaders": {
-        "Authorization": "Sanitized",
-        "Content-Length": "0",
-<<<<<<< HEAD
-        "traceparent": "00-e4147513687a40418340b89a04bec0c1-b44a44f91a11984b-00",
-        "User-Agent": [
-          "azsdk-net-Storage.Blobs/12.5.0-dev.20200526.1",
-          "(.NET Core 4.6.28619.01; Microsoft Windows 10.0.18362 )"
-=======
-        "traceparent": "00-a83cdf113f5e274f9340149545e4d9b6-f1b169d06135324d-00",
-        "User-Agent": [
-          "azsdk-net-Storage.Blobs/12.5.0-dev.20200529.1",
-          "(.NET Core 4.6.28801.04; Microsoft Windows 10.0.18363 )"
->>>>>>> 80c89ee0
+        "Date": "Tue, 09 Jun 2020 20:44:08 GMT",
+        "ETag": "\u00220x8D80CB5DC3B737B\u0022",
+        "Last-Modified": "Tue, 09 Jun 2020 20:44:09 GMT",
+        "Server": [
+          "Windows-Azure-Blob/1.0",
+          "Microsoft-HTTPAPI/2.0"
+        ],
+        "x-ms-client-request-id": "907cc0cb-6445-5fa9-297f-34e35e58f305",
+        "x-ms-request-id": "c3785178-701e-00d8-499e-3e266e000000",
+        "x-ms-version": "2019-07-07"
+      },
+      "ResponseBody": []
+    },
+    {
+      "RequestUri": "http://jamesschreppler.blob.core.windows.net/test-container-ca53a30c-1e4b-b2f2-e187-c917d1a5275a/test-\u03B2\u00A3\u00A9\u00FE\u203D%253A-f043a10d-d888-68ea-3210-9b01959dc052",
+      "RequestMethod": "PUT",
+      "RequestHeaders": {
+        "Authorization": "Sanitized",
+        "Content-Length": "0",
+        "traceparent": "00-f7344d09ad5bcc4aa4e287f864364b4e-002436d2bcd8b748-00",
+        "User-Agent": [
+          "azsdk-net-Storage.Blobs/12.5.0-dev.20200609.1",
+          "(.NET Core 4.6.28801.04; Microsoft Windows 10.0.19041 )"
         ],
         "x-ms-blob-content-length": "1024",
         "x-ms-blob-type": "PageBlob",
-        "x-ms-client-request-id": "b64996ce-960b-7e46-fa7a-4a6c15d72dcc",
-<<<<<<< HEAD
-        "x-ms-date": "Tue, 26 May 2020 19:01:25 GMT",
-=======
-        "x-ms-date": "Fri, 29 May 2020 16:47:58 GMT",
->>>>>>> 80c89ee0
-        "x-ms-return-client-request-id": "true",
-        "x-ms-version": "2019-12-12"
-      },
-      "RequestBody": null,
-      "StatusCode": 201,
-      "ResponseHeaders": {
-        "Content-Length": "0",
-<<<<<<< HEAD
-        "Date": "Tue, 26 May 2020 19:01:25 GMT",
-        "ETag": "\u00220x8D801A730DF2099\u0022",
-        "Last-Modified": "Tue, 26 May 2020 19:01:26 GMT",
-=======
-        "Date": "Fri, 29 May 2020 16:47:58 GMT",
-        "ETag": "\u00220x8D803F00B496FC9\u0022",
-        "Last-Modified": "Fri, 29 May 2020 16:47:58 GMT",
->>>>>>> 80c89ee0
-        "Server": [
-          "Windows-Azure-Blob/1.0",
-          "Microsoft-HTTPAPI/2.0"
-        ],
-        "x-ms-client-request-id": "b64996ce-960b-7e46-fa7a-4a6c15d72dcc",
-<<<<<<< HEAD
-        "x-ms-request-id": "1eb8eeb7-e01e-0021-1590-3369db000000",
-=======
-        "x-ms-request-id": "ab64ec5d-801e-002e-58d8-3512dc000000",
->>>>>>> 80c89ee0
-        "x-ms-request-server-encrypted": "true",
-        "x-ms-version": "2019-12-12",
-        "x-ms-version-id": "2020-05-26T19:01:26.4030640Z"
-      },
-      "ResponseBody": []
-    },
-    {
-<<<<<<< HEAD
-      "RequestUri": "https://seanmcccanary.blob.core.windows.net/test-container-29466e42-28da-cbd2-2db7-fbec2a04b39d/test-\u03B2\u00A3\u00A9\u00FE\u203D-7789343c-6dc4-628a-2c47-c7dff770ab05?comp=page",
-=======
-      "RequestUri": "http://amandadev2.blob.core.windows.net/test-container-29466e42-28da-cbd2-2db7-fbec2a04b39d/test-\u03B2\u00A3\u00A9\u00FE\u203D%253A-7789343c-6dc4-628a-2c47-c7dff770ab05?comp=page",
->>>>>>> 80c89ee0
+        "x-ms-client-request-id": "2ac2bbda-4cd3-f31e-d614-5e34c8a7ca8c",
+        "x-ms-date": "Tue, 09 Jun 2020 20:44:09 GMT",
+        "x-ms-return-client-request-id": "true",
+        "x-ms-version": "2019-07-07"
+      },
+      "RequestBody": null,
+      "StatusCode": 201,
+      "ResponseHeaders": {
+        "Content-Length": "0",
+        "Date": "Tue, 09 Jun 2020 20:44:09 GMT",
+        "ETag": "\u00220x8D80CB5DC509334\u0022",
+        "Last-Modified": "Tue, 09 Jun 2020 20:44:09 GMT",
+        "Server": [
+          "Windows-Azure-Blob/1.0",
+          "Microsoft-HTTPAPI/2.0"
+        ],
+        "x-ms-client-request-id": "2ac2bbda-4cd3-f31e-d614-5e34c8a7ca8c",
+        "x-ms-request-id": "c37851b8-701e-00d8-7b9e-3e266e000000",
+        "x-ms-request-server-encrypted": "true",
+        "x-ms-version": "2019-07-07"
+      },
+      "ResponseBody": []
+    },
+    {
+      "RequestUri": "http://jamesschreppler.blob.core.windows.net/test-container-ca53a30c-1e4b-b2f2-e187-c917d1a5275a/test-\u03B2\u00A3\u00A9\u00FE\u203D%253A-f043a10d-d888-68ea-3210-9b01959dc052?comp=page",
       "RequestMethod": "PUT",
       "RequestHeaders": {
         "Authorization": "Sanitized",
         "Content-Length": "1024",
-<<<<<<< HEAD
-        "traceparent": "00-c25b26f81732aa4e80f3f2886b5268f1-4b2c2ab6e5d93149-00",
-        "User-Agent": [
-          "azsdk-net-Storage.Blobs/12.5.0-dev.20200526.1",
-          "(.NET Core 4.6.28619.01; Microsoft Windows 10.0.18362 )"
-        ],
-        "x-ms-client-request-id": "60119fc2-f427-19fa-811e-266ef71a1921",
-        "x-ms-date": "Tue, 26 May 2020 19:01:25 GMT",
-=======
-        "traceparent": "00-349422eca4ba454d9aa8f1ab3a7fea61-9e07d6703cf05d44-00",
-        "User-Agent": [
-          "azsdk-net-Storage.Blobs/12.5.0-dev.20200529.1",
-          "(.NET Core 4.6.28801.04; Microsoft Windows 10.0.18363 )"
-        ],
-        "x-ms-client-request-id": "60119fc2-f427-19fa-811e-266ef71a1921",
-        "x-ms-date": "Fri, 29 May 2020 16:47:59 GMT",
->>>>>>> 80c89ee0
+        "traceparent": "00-b596da18508a1d499785d24a8e0b326b-1284b5821aac184e-00",
+        "User-Agent": [
+          "azsdk-net-Storage.Blobs/12.5.0-dev.20200609.1",
+          "(.NET Core 4.6.28801.04; Microsoft Windows 10.0.19041 )"
+        ],
+        "x-ms-client-request-id": "da279882-96da-317f-caeb-9f38b9f80933",
+        "x-ms-date": "Tue, 09 Jun 2020 20:44:09 GMT",
         "x-ms-page-write": "update",
         "x-ms-range": "bytes=0-1023",
         "x-ms-return-client-request-id": "true",
-        "x-ms-version": "2019-12-12"
-      },
-      "RequestBody": "gKM\u002BMTWFd2ZHZsVjAEPI\u002BP4SowStODaE4o5zK2xIU6Hp1w1f94eyw63wMwDb7UK0f3bfeR\u002BIo0htuU6mEkv6/hIjeSg2aAF3X99WvQU1qfRMvqv1aNqCYDTF8j04C7Bi9TTtt3MZfhZ1Zxk/MeZCNxBZWVOgBJU4oRj0cHbDP1Mu9MfRSPGBM0CUfwHBQi9Og7os3rJdwvCetRZaJQ2gsijFET0ece8f2CYTC4WUd17ppe27lmCh0TLWMpLbJg4z9M3Y\u002BzHxLxHLDQWLSbZrCT63cH8f5BvHIz8KSD5cRLIX3xa3vHst\u002BHbb74laFod7aihUI7WOExCyENfx5ubSb8lTc2qgtE3CiXgJQ/SRbA24j94WCCD8icwGBaujPBGPCYDAB6Id27bbkZo8hc8cIKPJOFcIvGepVuqdma6iH01nejpz0WVrm7QoOneFwAP86uUH2QO5h0wZF7C3f0EHOHJM1AuUqE4\u002BXp2j4IHvI5bmoa/Im0VKrvLuWrq0sxtyIAIFOOv4Z0KWyHtlFqbKKfMa0d6RP50sAiYYpk2UiauBMMB/6uqq7jltMtLJ5JdMIzHGmeI94OFk2DbF4MD0Aj7Q4\u002BXmSz4JcOKkJA3LYx2OzIMczu/IRE/eGxK05Q14eS\u002BT\u002BQGyZdjyvCn/mbzTmHQYNhQ91zROB5\u002BVBy8rVYvVK6vdOGkc3GerKRHGyKqTCoKdm675O6H7RPFhHF2ox2eeKm0Q9mAL/Fqtka4jiD/0Avytjbrc2\u002B8K4vN4usAJA2KqJ508ghQhkp9TTKry2LuybRlg\u002BzmtwU99BhRtkkGao45LeWGht3/oi/oaiY5FFwo3xk2mqQcp/GVOv3wAtABduKkbp15aEbWZd3A\u002BkjjAOO8KNcz09PmGInz8UvgD6Nb6vdDlKXCr3bWYDDGX6mosjoeN9X8zacSwlYTiXb68lo\u002BZQ9Vn2w5\u002BXlcXXOfH7zcRz8RxdvJXx1MMNZTsyH/223ai/aeVxbJ5DpYnGwzc6KVM0I75Sx\u002BcQnyBW6Z5kpbYIIBxJPGQfAoR\u002BGhbMKtHL0zun/fw/JBWBbsrE2kM/3sATvuLa8O0u1SE6FK2QRLQOixZivOe5yTwGh82ZWigBfnsWuGwu8SJOuOjbBQ9n8SpWtk9snSIYWfWm1Ckflbr5OJZyuYwIH9n0FAP\u002B3sPsnpajAuPYlKEZPl52R9z5LyNt4cy5NXeeDpa1eIjeWbsx\u002BjWSfFLXIGP1WXttkdf9OuUgUPz3c6kfBTRNYxwYOuSjRE3nJrKQlsFog5w8cLz\u002BuH2j/ci\u002BOoZMc3deif1HnR5Wig1KFdRyT/o7Tq/NItR3jqretH0b5QnHWvM7cg0EIOa9paZvdKJpMW4Og==",
-      "StatusCode": 201,
-      "ResponseHeaders": {
-        "Content-Length": "0",
-<<<<<<< HEAD
-        "Content-MD5": "gZvsSO4/SMIHEPj59c9Qmg==",
-        "Date": "Tue, 26 May 2020 19:01:25 GMT",
-        "ETag": "\u00220x8D801A730E93490\u0022",
-        "Last-Modified": "Tue, 26 May 2020 19:01:26 GMT",
-=======
-        "Date": "Fri, 29 May 2020 16:47:58 GMT",
-        "ETag": "\u00220x8D803F00B535CA8\u0022",
-        "Last-Modified": "Fri, 29 May 2020 16:47:58 GMT",
->>>>>>> 80c89ee0
+        "x-ms-version": "2019-07-07"
+      },
+      "RequestBody": "fa3kntXnaFY7asQsgJ7plq7CukRkK\u002Bk6ItTcZ9g80/bK8tYbZjkxdiPqvwefvMz1UkZ8U1UOR1HDqXwACgB\u002B/pbOYo7Hzi91kEQgeWzimmYH5xSRwH\u002Bgu6qFV728MWsibMFw0Vk\u002BLoQWBsIR7c7l4Q4W\u002BCPs7D0WLabjQnZyuF/Y/Q2qcckMybiQe7m9j87cn3WvpThINn\u002BDWaOzWusNpE1jOPDAO29ECi9qXHGDWZ7YB6MAwxMmkMeOJxgmWG7MgtZsWVbdG2QGapsJ3dkN//8E21JIDOE6PagoMhRXHbHAndqaFwBH\u002Bus/\u002Blh3HbLtgCcYIn0bhHX1MRuutehQr03pSD//cuf/veBnCRGIwh/1O7HsPvs0pBlkpebkmUUD7ksKjtVz7Q4/GWWctHpjbG78uHo2Y3BStKMlm80BGiObYxrGfjRKgk2jrSSWl/CfADh46ODKzIvauNoxTVFBPv9BAFFfne46sTUsk7ZLvB2zhpuUiTJC0JeP68VaGDT8YW4lVJafP2JJPjaqnjjVj/y9fse1rLXN/jC50LIp4JkBMDFHJmeGFEY4Skr7lzJeuVzInJptRrW5WFVm5W\u002BwIF2dqW4HjWiVNmmBfGJq0Wb9WhZVYEP\u002Bk\u002Bl8jc0RHy7XiCrsXu3DVyzzM2Yw7MlTT4fuaIpYWsAanhaEigCagxc6qvQ3fXJ4OQPqYizdzacgKT1GIrakfi5p0sDXP8wrWLBP9ULUG9IUdi6HbveTPdBuZGHCVGBglivGzquyofo2vgp8jthlSw5rMqyHHBA21pTvaNtraQRP7l4WDk0mYdQ0Ua/tFq/4CRhTViGz2Hobj/cWwzgfylUFLJ95Tj3ARNDXU8pgSMDk9l/CFxLinBXk\u002B35VEJ6cFIZZ5\u002BkQf7rakhFR24Swukc3MczZXLNDI5CJlFO\u002BazQyOz9EB2DW1Hek54UAkcCRNEA3Ht7Sw7fTFsRYhupmHCfdH6BFbLPmYV1UNHUuQpLQ\u002BGATh01WX3iIcPCcfU2NPctdI3IgS8iNUL2AfY5CpdMyiI6JU5XZhr8ovfvCSuMPx/ap0B8fsKyYhjaQ1eLpRssdafS/A\u002Bo2g5yz\u002BI7MygbZcbWYmNW0Etjh8c1eSbHcPncwpeDuT8QMc0yCbLgey7swtmMtUa32aFcc3hIc1zrq1rkXnCUl6iHwiyWIMaUgwyURLpNNr\u002B3JOTyJ0nGy8JsSmJb\u002BBi\u002BWCstCPMWIbTex\u002BxvsCqmmnSbLTmLpnBiwPpuJdpkPIbz2eyPHC3MnQMwF19ZVxeXya/tvM7jMrW2zkf0q//adotpf9o\u002BF35Gzow2W48VBWni2lguen\u002B4DKc61E3p1/UHVZzT89s9WbItpu4\u002BrNsmocg==",
+      "StatusCode": 201,
+      "ResponseHeaders": {
+        "Content-Length": "0",
+        "Date": "Tue, 09 Jun 2020 20:44:09 GMT",
+        "ETag": "\u00220x8D80CB5DC5A58F7\u0022",
+        "Last-Modified": "Tue, 09 Jun 2020 20:44:09 GMT",
         "Server": [
           "Windows-Azure-Blob/1.0",
           "Microsoft-HTTPAPI/2.0"
         ],
         "x-ms-blob-sequence-number": "0",
-        "x-ms-client-request-id": "60119fc2-f427-19fa-811e-266ef71a1921",
-<<<<<<< HEAD
-        "x-ms-request-id": "1eb8eebb-e01e-0021-1890-3369db000000",
-=======
-        "x-ms-content-crc64": "ArqHnhhPzi8=",
-        "x-ms-request-id": "ab64ec91-801e-002e-06d8-3512dc000000",
->>>>>>> 80c89ee0
-        "x-ms-request-server-encrypted": "true",
-        "x-ms-version": "2019-12-12"
-      },
-      "ResponseBody": []
-    },
-    {
-      "RequestUri": "https://seanmcccanary.blob.core.windows.net/test-container-29466e42-28da-cbd2-2db7-fbec2a04b39d/test-blob-1e04f306-e50b-18a2-734f-08b118b6d0be",
-      "RequestMethod": "PUT",
-      "RequestHeaders": {
-        "Authorization": "Sanitized",
-        "Content-Length": "0",
-<<<<<<< HEAD
-        "traceparent": "00-511c7d033c20ea4a9457766ebb9826f1-04900e811d328348-00",
-        "User-Agent": [
-          "azsdk-net-Storage.Blobs/12.5.0-dev.20200526.1",
-          "(.NET Core 4.6.28619.01; Microsoft Windows 10.0.18362 )"
-=======
-        "traceparent": "00-ed16ed5cdafbd9498cb987bb057592c7-a46232337e62cf43-00",
-        "User-Agent": [
-          "azsdk-net-Storage.Blobs/12.5.0-dev.20200529.1",
-          "(.NET Core 4.6.28801.04; Microsoft Windows 10.0.18363 )"
->>>>>>> 80c89ee0
+        "x-ms-client-request-id": "da279882-96da-317f-caeb-9f38b9f80933",
+        "x-ms-content-crc64": "2cPI/A7II4Y=",
+        "x-ms-request-id": "c37851f0-701e-00d8-249e-3e266e000000",
+        "x-ms-request-server-encrypted": "true",
+        "x-ms-version": "2019-07-07"
+      },
+      "ResponseBody": []
+    },
+    {
+      "RequestUri": "http://jamesschreppler.blob.core.windows.net/test-container-ca53a30c-1e4b-b2f2-e187-c917d1a5275a/test-blob-e8acb24a-18b9-5d89-02cd-b56237aa5958",
+      "RequestMethod": "PUT",
+      "RequestHeaders": {
+        "Authorization": "Sanitized",
+        "Content-Length": "0",
+        "traceparent": "00-e7e42e5b57b4094096cf3be423942479-5c5aba759d193b46-00",
+        "User-Agent": [
+          "azsdk-net-Storage.Blobs/12.5.0-dev.20200609.1",
+          "(.NET Core 4.6.28801.04; Microsoft Windows 10.0.19041 )"
         ],
         "x-ms-blob-content-length": "1024",
         "x-ms-blob-type": "PageBlob",
-        "x-ms-client-request-id": "ba895c3f-7037-dda4-fdf8-edd7eb4801cb",
-<<<<<<< HEAD
-        "x-ms-date": "Tue, 26 May 2020 19:01:25 GMT",
-=======
-        "x-ms-date": "Fri, 29 May 2020 16:47:59 GMT",
->>>>>>> 80c89ee0
-        "x-ms-return-client-request-id": "true",
-        "x-ms-version": "2019-12-12"
-      },
-      "RequestBody": null,
-      "StatusCode": 201,
-      "ResponseHeaders": {
-        "Content-Length": "0",
-<<<<<<< HEAD
-        "Date": "Tue, 26 May 2020 19:01:25 GMT",
-        "ETag": "\u00220x8D801A730F1E8B2\u0022",
-        "Last-Modified": "Tue, 26 May 2020 19:01:26 GMT",
-=======
-        "Date": "Fri, 29 May 2020 16:47:58 GMT",
-        "ETag": "\u00220x8D803F00B5BC2A0\u0022",
-        "Last-Modified": "Fri, 29 May 2020 16:47:59 GMT",
->>>>>>> 80c89ee0
-        "Server": [
-          "Windows-Azure-Blob/1.0",
-          "Microsoft-HTTPAPI/2.0"
-        ],
-        "x-ms-client-request-id": "ba895c3f-7037-dda4-fdf8-edd7eb4801cb",
-<<<<<<< HEAD
-        "x-ms-request-id": "1eb8eec2-e01e-0021-1c90-3369db000000",
-=======
-        "x-ms-request-id": "ab64ecb5-801e-002e-24d8-3512dc000000",
->>>>>>> 80c89ee0
-        "x-ms-request-server-encrypted": "true",
-        "x-ms-version": "2019-12-12",
-        "x-ms-version-id": "2020-05-26T19:01:26.5251506Z"
-      },
-      "ResponseBody": []
-    },
-    {
-      "RequestUri": "https://seanmcccanary.blob.core.windows.net/test-container-29466e42-28da-cbd2-2db7-fbec2a04b39d/test-blob-1e04f306-e50b-18a2-734f-08b118b6d0be?comp=page",
-      "RequestMethod": "PUT",
-      "RequestHeaders": {
-        "Authorization": "Sanitized",
-        "Content-Length": "0",
-<<<<<<< HEAD
-        "traceparent": "00-2cce0c3da8ee7f44845d7e187821dabc-3fc4c1cd147b9746-00",
-        "User-Agent": [
-          "azsdk-net-Storage.Blobs/12.5.0-dev.20200526.1",
-          "(.NET Core 4.6.28619.01; Microsoft Windows 10.0.18362 )"
-        ],
-        "x-ms-client-request-id": "bb71764b-162d-7986-f4cc-78cddfcd6970",
-        "x-ms-copy-source": "https://seanmcccanary.blob.core.windows.net/test-container-29466e42-28da-cbd2-2db7-fbec2a04b39d/test-\u03B2\u00A3\u00A9\u00FE\u203D-7789343c-6dc4-628a-2c47-c7dff770ab05",
-        "x-ms-date": "Tue, 26 May 2020 19:01:25 GMT",
-=======
-        "traceparent": "00-26b1a117ad9ca441a017f5aa5b632dc3-41153ec65d717c4d-00",
-        "User-Agent": [
-          "azsdk-net-Storage.Blobs/12.5.0-dev.20200529.1",
-          "(.NET Core 4.6.28801.04; Microsoft Windows 10.0.18363 )"
-        ],
-        "x-ms-client-request-id": "bb71764b-162d-7986-f4cc-78cddfcd6970",
-        "x-ms-copy-source": "http://amandadev2.blob.core.windows.net/test-container-29466e42-28da-cbd2-2db7-fbec2a04b39d/test-\u03B2\u00A3\u00A9\u00FE\u203D%253A-7789343c-6dc4-628a-2c47-c7dff770ab05",
-        "x-ms-date": "Fri, 29 May 2020 16:47:59 GMT",
->>>>>>> 80c89ee0
+        "x-ms-client-request-id": "e629e167-b5d0-6a59-0eca-d70de01cfa20",
+        "x-ms-date": "Tue, 09 Jun 2020 20:44:09 GMT",
+        "x-ms-return-client-request-id": "true",
+        "x-ms-version": "2019-07-07"
+      },
+      "RequestBody": null,
+      "StatusCode": 201,
+      "ResponseHeaders": {
+        "Content-Length": "0",
+        "Date": "Tue, 09 Jun 2020 20:44:09 GMT",
+        "ETag": "\u00220x8D80CB5DC609BAD\u0022",
+        "Last-Modified": "Tue, 09 Jun 2020 20:44:09 GMT",
+        "Server": [
+          "Windows-Azure-Blob/1.0",
+          "Microsoft-HTTPAPI/2.0"
+        ],
+        "x-ms-client-request-id": "e629e167-b5d0-6a59-0eca-d70de01cfa20",
+        "x-ms-request-id": "c378520d-701e-00d8-3f9e-3e266e000000",
+        "x-ms-request-server-encrypted": "true",
+        "x-ms-version": "2019-07-07"
+      },
+      "ResponseBody": []
+    },
+    {
+      "RequestUri": "http://jamesschreppler.blob.core.windows.net/test-container-ca53a30c-1e4b-b2f2-e187-c917d1a5275a/test-blob-e8acb24a-18b9-5d89-02cd-b56237aa5958?comp=page",
+      "RequestMethod": "PUT",
+      "RequestHeaders": {
+        "Authorization": "Sanitized",
+        "Content-Length": "0",
+        "traceparent": "00-f14e7af0debe6d49ba852c41d6fed702-0960c5f627f1384c-00",
+        "User-Agent": [
+          "azsdk-net-Storage.Blobs/12.5.0-dev.20200609.1",
+          "(.NET Core 4.6.28801.04; Microsoft Windows 10.0.19041 )"
+        ],
+        "x-ms-client-request-id": "55fa3991-7380-c087-f148-21b519a44846",
+        "x-ms-copy-source": "http://jamesschreppler.blob.core.windows.net/test-container-ca53a30c-1e4b-b2f2-e187-c917d1a5275a/test-\u03B2\u00A3\u00A9\u00FE\u203D%253A-f043a10d-d888-68ea-3210-9b01959dc052",
+        "x-ms-date": "Tue, 09 Jun 2020 20:44:09 GMT",
         "x-ms-page-write": "update",
         "x-ms-range": "bytes=0-1023",
         "x-ms-return-client-request-id": "true",
         "x-ms-source-range": "bytes=0-1023",
-        "x-ms-version": "2019-12-12"
-      },
-      "RequestBody": null,
-      "StatusCode": 201,
-      "ResponseHeaders": {
-        "Content-Length": "0",
-        "Content-MD5": "gZvsSO4/SMIHEPj59c9Qmg==",
-<<<<<<< HEAD
-        "Date": "Tue, 26 May 2020 19:01:26 GMT",
-        "ETag": "\u00220x8D801A73117EE22\u0022",
-        "Last-Modified": "Tue, 26 May 2020 19:01:26 GMT",
-=======
-        "Date": "Fri, 29 May 2020 16:47:58 GMT",
-        "ETag": "\u00220x8D803F00B670F4F\u0022",
-        "Last-Modified": "Fri, 29 May 2020 16:47:59 GMT",
->>>>>>> 80c89ee0
+        "x-ms-version": "2019-07-07"
+      },
+      "RequestBody": null,
+      "StatusCode": 201,
+      "ResponseHeaders": {
+        "Content-Length": "0",
+        "Content-MD5": "LkM0c2EzaYc2RvFEm/zvmg==",
+        "Date": "Tue, 09 Jun 2020 20:44:09 GMT",
+        "ETag": "\u00220x8D80CB5DCC05921\u0022",
+        "Last-Modified": "Tue, 09 Jun 2020 20:44:10 GMT",
         "Server": [
           "Windows-Azure-Blob/1.0",
           "Microsoft-HTTPAPI/2.0"
         ],
         "x-ms-blob-sequence-number": "0",
-        "x-ms-client-request-id": "bb71764b-162d-7986-f4cc-78cddfcd6970",
-<<<<<<< HEAD
-        "x-ms-request-id": "1eb8eec4-e01e-0021-1e90-3369db000000",
-=======
-        "x-ms-request-id": "ab64ed04-801e-002e-67d8-3512dc000000",
->>>>>>> 80c89ee0
-        "x-ms-request-server-encrypted": "true",
-        "x-ms-version": "2019-12-12"
-      },
-      "ResponseBody": []
-    },
-    {
-      "RequestUri": "https://seanmcccanary.blob.core.windows.net/test-container-29466e42-28da-cbd2-2db7-fbec2a04b39d?restype=container",
+        "x-ms-client-request-id": "55fa3991-7380-c087-f148-21b519a44846",
+        "x-ms-request-id": "c3785247-701e-00d8-6d9e-3e266e000000",
+        "x-ms-request-server-encrypted": "true",
+        "x-ms-version": "2019-07-07"
+      },
+      "ResponseBody": []
+    },
+    {
+      "RequestUri": "http://jamesschreppler.blob.core.windows.net/test-container-ca53a30c-1e4b-b2f2-e187-c917d1a5275a?restype=container",
       "RequestMethod": "DELETE",
       "RequestHeaders": {
         "Authorization": "Sanitized",
-<<<<<<< HEAD
-        "traceparent": "00-bd83365d4861514a90b7bcf5e527b665-26f37492af11d84e-00",
-        "User-Agent": [
-          "azsdk-net-Storage.Blobs/12.5.0-dev.20200526.1",
-          "(.NET Core 4.6.28619.01; Microsoft Windows 10.0.18362 )"
-        ],
-        "x-ms-client-request-id": "758c2f6e-46d7-379e-e109-68a52c8d5a7f",
-        "x-ms-date": "Tue, 26 May 2020 19:01:26 GMT",
-=======
-        "traceparent": "00-760dc77a1d6e1c4aa2b1fb2cedb375c4-80f9c921c76c174a-00",
-        "User-Agent": [
-          "azsdk-net-Storage.Blobs/12.5.0-dev.20200529.1",
-          "(.NET Core 4.6.28801.04; Microsoft Windows 10.0.18363 )"
-        ],
-        "x-ms-client-request-id": "758c2f6e-46d7-379e-e109-68a52c8d5a7f",
-        "x-ms-date": "Fri, 29 May 2020 16:47:59 GMT",
->>>>>>> 80c89ee0
-        "x-ms-return-client-request-id": "true",
-        "x-ms-version": "2019-12-12"
+        "traceparent": "00-581b3258d885254c8197b5cd621f51f2-cdb6d5a8ed5a6545-00",
+        "User-Agent": [
+          "azsdk-net-Storage.Blobs/12.5.0-dev.20200609.1",
+          "(.NET Core 4.6.28801.04; Microsoft Windows 10.0.19041 )"
+        ],
+        "x-ms-client-request-id": "a77b544a-a521-1ea0-c002-7cfdb7fe405b",
+        "x-ms-date": "Tue, 09 Jun 2020 20:44:10 GMT",
+        "x-ms-return-client-request-id": "true",
+        "x-ms-version": "2019-07-07"
       },
       "RequestBody": null,
       "StatusCode": 202,
       "ResponseHeaders": {
         "Content-Length": "0",
-<<<<<<< HEAD
-        "Date": "Tue, 26 May 2020 19:01:26 GMT",
-=======
-        "Date": "Fri, 29 May 2020 16:47:58 GMT",
->>>>>>> 80c89ee0
-        "Server": [
-          "Windows-Azure-Blob/1.0",
-          "Microsoft-HTTPAPI/2.0"
-        ],
-        "x-ms-client-request-id": "758c2f6e-46d7-379e-e109-68a52c8d5a7f",
-<<<<<<< HEAD
-        "x-ms-request-id": "1eb8eecf-e01e-0021-2490-3369db000000",
-        "x-ms-version": "2019-12-12"
-=======
-        "x-ms-request-id": "ab64ed30-801e-002e-09d8-3512dc000000",
-        "x-ms-version": "2019-07-07"
->>>>>>> 80c89ee0
+        "Date": "Tue, 09 Jun 2020 20:44:09 GMT",
+        "Server": [
+          "Windows-Azure-Blob/1.0",
+          "Microsoft-HTTPAPI/2.0"
+        ],
+        "x-ms-client-request-id": "a77b544a-a521-1ea0-c002-7cfdb7fe405b",
+        "x-ms-request-id": "c37854bb-701e-00d8-7d9e-3e266e000000",
+        "x-ms-version": "2019-07-07"
       },
       "ResponseBody": []
     }
   ],
   "Variables": {
-    "RandomSeed": "1202686812",
-    "Storage_TestConfigDefault": "ProductionTenant\nseanmcccanary\nU2FuaXRpemVk\nhttps://seanmcccanary.blob.core.windows.net\nhttps://seanmcccanary.file.core.windows.net\nhttps://seanmcccanary.queue.core.windows.net\nhttps://seanmcccanary.table.core.windows.net\n\n\n\n\nhttps://seanmcccanary-secondary.blob.core.windows.net\nhttps://seanmcccanary-secondary.file.core.windows.net\nhttps://seanmcccanary-secondary.queue.core.windows.net\nhttps://seanmcccanary-secondary.table.core.windows.net\n\nSanitized\n\n\nCloud\nBlobEndpoint=https://seanmcccanary.blob.core.windows.net/;QueueEndpoint=https://seanmcccanary.queue.core.windows.net/;FileEndpoint=https://seanmcccanary.file.core.windows.net/;BlobSecondaryEndpoint=https://seanmcccanary-secondary.blob.core.windows.net/;QueueSecondaryEndpoint=https://seanmcccanary-secondary.queue.core.windows.net/;FileSecondaryEndpoint=https://seanmcccanary-secondary.file.core.windows.net/;AccountName=seanmcccanary;AccountKey=Sanitized\nseanscope1"
+    "RandomSeed": "1755977206",
+    "Storage_TestConfigDefault": "ProductionTenant\njamesschreppler\nU2FuaXRpemVk\nhttp://jamesschreppler.blob.core.windows.net\nhttp://jamesschreppler.file.core.windows.net\nhttp://jamesschreppler.queue.core.windows.net\nhttp://jamesschreppler.table.core.windows.net\n\n\n\n\nhttp://jamesschreppler-secondary.blob.core.windows.net\nhttp://jamesschreppler-secondary.file.core.windows.net\nhttp://jamesschreppler-secondary.queue.core.windows.net\nhttp://jamesschreppler-secondary.table.core.windows.net\n\nSanitized\n\n\nCloud\nBlobEndpoint=http://jamesschreppler.blob.core.windows.net/;QueueEndpoint=http://jamesschreppler.queue.core.windows.net/;FileEndpoint=http://jamesschreppler.file.core.windows.net/;BlobSecondaryEndpoint=http://jamesschreppler-secondary.blob.core.windows.net/;QueueSecondaryEndpoint=http://jamesschreppler-secondary.queue.core.windows.net/;FileSecondaryEndpoint=http://jamesschreppler-secondary.file.core.windows.net/;AccountName=jamesschreppler;AccountKey=Sanitized\n"
   }
 }