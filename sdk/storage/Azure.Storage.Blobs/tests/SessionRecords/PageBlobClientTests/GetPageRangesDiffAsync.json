﻿{
  "Entries": [
    {
      "RequestUri": "https://seanmcccanary3.blob.core.windows.net/test-container-74703e78-5857-ba45-666b-a2a093ac33a8?restype=container",
      "RequestMethod": "PUT",
      "RequestHeaders": {
        "Accept": "application/xml",
        "Authorization": "Sanitized",
        "traceparent": "00-9e57690c252c754bbf64790a9c7cee2a-8932295128c13842-00",
        "User-Agent": [
          "azsdk-net-Storage.Blobs/12.9.0-alpha.20210217.1",
          "(.NET 5.0.3; Microsoft Windows 10.0.19042)"
        ],
        "x-ms-blob-public-access": "container",
        "x-ms-client-request-id": "5b370c4e-a00b-bcdd-f09e-e1da8bc418ca",
        "x-ms-date": "Wed, 17 Feb 2021 19:00:55 GMT",
        "x-ms-return-client-request-id": "true",
<<<<<<< HEAD
        "x-ms-version": "2020-12-06"
=======
        "x-ms-version": "2021-02-12"
>>>>>>> 7e782c87
      },
      "RequestBody": null,
      "StatusCode": 201,
      "ResponseHeaders": {
        "Content-Length": "0",
        "Date": "Wed, 17 Feb 2021 19:00:55 GMT",
        "ETag": "\"0x8D8D3765B0F5725\"",
        "Last-Modified": "Wed, 17 Feb 2021 19:00:56 GMT",
        "Server": [
          "Windows-Azure-Blob/1.0",
          "Microsoft-HTTPAPI/2.0"
        ],
        "x-ms-client-request-id": "5b370c4e-a00b-bcdd-f09e-e1da8bc418ca",
        "x-ms-request-id": "f8248234-601e-006f-2f5f-05d031000000",
<<<<<<< HEAD
        "x-ms-version": "2020-12-06"
=======
        "x-ms-version": "2021-02-12"
>>>>>>> 7e782c87
      },
      "ResponseBody": []
    },
    {
      "RequestUri": "https://seanmcccanary3.blob.core.windows.net/test-container-74703e78-5857-ba45-666b-a2a093ac33a8/test-blob-f90a9ef7-9cc7-84c4-6317-4ab16e09b720",
      "RequestMethod": "PUT",
      "RequestHeaders": {
        "Accept": "application/xml",
        "Authorization": "Sanitized",
        "If-None-Match": "*",
        "traceparent": "00-bde280b7154bde42926576db66617089-fa0f21a964861444-00",
        "User-Agent": [
          "azsdk-net-Storage.Blobs/12.9.0-alpha.20210217.1",
          "(.NET 5.0.3; Microsoft Windows 10.0.19042)"
        ],
        "x-ms-blob-content-length": "4096",
        "x-ms-blob-sequence-number": "0",
        "x-ms-blob-type": "PageBlob",
        "x-ms-client-request-id": "64441f8d-cf3a-b20c-47b2-f7f4562c4de6",
        "x-ms-date": "Wed, 17 Feb 2021 19:00:56 GMT",
        "x-ms-return-client-request-id": "true",
<<<<<<< HEAD
        "x-ms-version": "2020-12-06"
=======
        "x-ms-version": "2021-02-12"
>>>>>>> 7e782c87
      },
      "RequestBody": null,
      "StatusCode": 201,
      "ResponseHeaders": {
        "Content-Length": "0",
        "Date": "Wed, 17 Feb 2021 19:00:55 GMT",
        "ETag": "\"0x8D8D3765B1A6CE1\"",
        "Last-Modified": "Wed, 17 Feb 2021 19:00:56 GMT",
        "Server": [
          "Windows-Azure-Blob/1.0",
          "Microsoft-HTTPAPI/2.0"
        ],
        "x-ms-client-request-id": "64441f8d-cf3a-b20c-47b2-f7f4562c4de6",
        "x-ms-request-id": "f8248266-601e-006f-595f-05d031000000",
        "x-ms-request-server-encrypted": "true",
<<<<<<< HEAD
        "x-ms-version": "2020-12-06",
=======
        "x-ms-version": "2021-02-12",
>>>>>>> 7e782c87
        "x-ms-version-id": "2021-02-17T19:00:56.0985313Z"
      },
      "ResponseBody": []
    },
    {
      "RequestUri": "https://seanmcccanary3.blob.core.windows.net/test-container-74703e78-5857-ba45-666b-a2a093ac33a8/test-blob-f90a9ef7-9cc7-84c4-6317-4ab16e09b720?comp=page",
      "RequestMethod": "PUT",
      "RequestHeaders": {
        "Accept": "application/xml",
        "Authorization": "Sanitized",
        "Content-Length": "1024",
        "Content-Type": "application/octet-stream",
        "traceparent": "00-fe2395c97b1dc744a883a2c2c4594cd1-2268b4d17c235642-00",
        "User-Agent": [
          "azsdk-net-Storage.Blobs/12.9.0-alpha.20210217.1",
          "(.NET 5.0.3; Microsoft Windows 10.0.19042)"
        ],
        "x-ms-client-request-id": "c997d2cd-c474-0d7a-122c-939384d74b7b",
        "x-ms-date": "Wed, 17 Feb 2021 19:00:56 GMT",
        "x-ms-page-write": "update",
        "x-ms-range": "bytes=0-1023",
        "x-ms-return-client-request-id": "true",
<<<<<<< HEAD
        "x-ms-version": "2020-12-06"
=======
        "x-ms-version": "2021-02-12"
>>>>>>> 7e782c87
      },
      "RequestBody": "58A5vHKRVR8BXR4jFgFxZEnkJE7FUubRwp8/wuCoV65VnttSxhDz+8okY92w6JtGQZOqcQj+IZTZZ/rSUZI/WAVwzXglHp448SiEoO8IINoE+YFM/eWmV31HeF4WIKo45QvXQBoiICL1cYDfeoCl0EYfzVgR8logyXb73qU/ItB+TLrjMd/A4dhfV4xlx9z8oagY9lJRJvOwt3ejJ0J8tU+vYS7FwZ9mX+x/spvOugKa/jz9Jyt9LCXHMnpoHLqW4qE8tWWtN98IsZZm0nRX4vx1CCgGfo4jMTQJ/Y8l/kIx6M/5kQWc7Mdc9HWUF1mwb1B98hSRkGMTGIMwpDlQ47NUNeqlXlD32RthqYkYjxrbWY0+pwsun1hr5XiBa0iNCxHCQOFvCxH/hhn4MOfa+4loVUqrETynJZWROXjXdW7T0514VU45a058PyDyNm9xkervGBX94fnUGhtM3dGYJxCqJFxJYaU6L+n8L9Ibte4mIKiO6F1Y1fGjpDoz7I185BgQRxESJy9EtegrAbInuGUsJb0oCT+zUk9qpb1rBkJbf0q5C27dE/h4SjJ0LdQ/e+vVB8fQVNrZXPXCqIJy2K6lz4Fnbqz3TxLEr78MPyR7KynRlv97iytw4K94Gmt2BnGEzl1T1w0+3bi0DKQbzR3QR31YoEKvKkRV9479fjSmTqlNh3DHKFMck7hGx36HVBKRqNPuHWYv1KQY/d9/QV+EDb76zkWsCB8pPA2KaGLFzqN7a9ZguDBCHrLMripznVFZwrnAjIbN5Z+0xOFZpGxBUi48BNWII1WNt6+S31r0tp+7MaWpBUEcrYY2rPRP6XlGi1v7Npl80J9kM9TWOgVFvw5BnXPGl03tIFZPUXdgPs42S1T++H8GP2AGRdJsRnKA8ezlDUwFgPMNDhZCLH4oA/UGoO+xRsePO14Tv1J7gNnjzmCKezCBMMpg8OpowxLh3kHdZqWDz6slVtLu8sGgko48Xl4enYjEhW8kUFXdJndLMeERnhozYP+0ZSRekz0Jv15cLGSzw0C5GOE2Xn5VSDBaosHfj/NzCP5faTdjZvEyGpH3gPoTl22gV4Y5/QGBXx30BPF8Ki9q6CNlVFkJVbLvA0TsXsc2RgpTPjhtOgr93goZb2EAtvBhjZjWrUMUlwLTSfq9lAFWvr3mKOv3/K0YaHZP7+VQ701Ui9AuX5nHP6c1mvAQQEkJw7GkGY0EapDqvkTMxagdg1msaAkwJ14kH+lEwmK8BygsRSs0q9bATyA/RKFU+3r+GBaXZNdA2JtSgPqjwKguLbYcn3996deD7Bno8OO9zyRvRqpMJaNQ622P4SvcHI94ERbrOFv7gS8+E3e9WOi3lbDWNA==",
      "StatusCode": 201,
      "ResponseHeaders": {
        "Content-Length": "0",
        "Date": "Wed, 17 Feb 2021 19:00:55 GMT",
        "ETag": "\"0x8D8D3765B240B93\"",
        "Last-Modified": "Wed, 17 Feb 2021 19:00:56 GMT",
        "Server": [
          "Windows-Azure-Blob/1.0",
          "Microsoft-HTTPAPI/2.0"
        ],
        "x-ms-blob-sequence-number": "0",
        "x-ms-client-request-id": "c997d2cd-c474-0d7a-122c-939384d74b7b",
        "x-ms-content-crc64": "9d8k5D1HdaU=",
        "x-ms-request-id": "f8248283-601e-006f-705f-05d031000000",
        "x-ms-request-server-encrypted": "true",
<<<<<<< HEAD
        "x-ms-version": "2020-12-06"
=======
        "x-ms-version": "2021-02-12"
>>>>>>> 7e782c87
      },
      "ResponseBody": []
    },
    {
      "RequestUri": "https://seanmcccanary3.blob.core.windows.net/test-container-74703e78-5857-ba45-666b-a2a093ac33a8/test-blob-f90a9ef7-9cc7-84c4-6317-4ab16e09b720?comp=snapshot",
      "RequestMethod": "PUT",
      "RequestHeaders": {
        "Accept": "application/xml",
        "Authorization": "Sanitized",
        "traceparent": "00-493ebb3776627543a26898b5830d216f-1537dbe1c1d56044-00",
        "User-Agent": [
          "azsdk-net-Storage.Blobs/12.9.0-alpha.20210217.1",
          "(.NET 5.0.3; Microsoft Windows 10.0.19042)"
        ],
        "x-ms-client-request-id": "c3ea09e8-0c18-b5c0-83d4-f5e638208c15",
        "x-ms-date": "Wed, 17 Feb 2021 19:00:56 GMT",
        "x-ms-return-client-request-id": "true",
<<<<<<< HEAD
        "x-ms-version": "2020-12-06"
=======
        "x-ms-version": "2021-02-12"
>>>>>>> 7e782c87
      },
      "RequestBody": null,
      "StatusCode": 201,
      "ResponseHeaders": {
        "Content-Length": "0",
        "Date": "Wed, 17 Feb 2021 19:00:55 GMT",
        "ETag": "\"0x8D8D3765B240B93\"",
        "Last-Modified": "Wed, 17 Feb 2021 19:00:56 GMT",
        "Server": [
          "Windows-Azure-Blob/1.0",
          "Microsoft-HTTPAPI/2.0"
        ],
        "x-ms-client-request-id": "c3ea09e8-0c18-b5c0-83d4-f5e638208c15",
        "x-ms-request-id": "f8248295-601e-006f-805f-05d031000000",
        "x-ms-request-server-encrypted": "false",
        "x-ms-snapshot": "2021-02-17T19:00:56.2266218Z",
<<<<<<< HEAD
        "x-ms-version": "2020-12-06",
=======
        "x-ms-version": "2021-02-12",
>>>>>>> 7e782c87
        "x-ms-version-id": "2021-02-17T19:00:56.2276218Z"
      },
      "ResponseBody": []
    },
    {
      "RequestUri": "https://seanmcccanary3.blob.core.windows.net/test-container-74703e78-5857-ba45-666b-a2a093ac33a8/test-blob-f90a9ef7-9cc7-84c4-6317-4ab16e09b720?comp=page",
      "RequestMethod": "PUT",
      "RequestHeaders": {
        "Accept": "application/xml",
        "Authorization": "Sanitized",
        "Content-Length": "1024",
        "Content-Type": "application/octet-stream",
        "traceparent": "00-9402f5f637a25749beb6d41c3fff06fd-1d99f0f1420e014c-00",
        "User-Agent": [
          "azsdk-net-Storage.Blobs/12.9.0-alpha.20210217.1",
          "(.NET 5.0.3; Microsoft Windows 10.0.19042)"
        ],
        "x-ms-client-request-id": "7baa5f84-88ed-f962-285f-f75a19f23486",
        "x-ms-date": "Wed, 17 Feb 2021 19:00:56 GMT",
        "x-ms-page-write": "update",
        "x-ms-range": "bytes=2048-3071",
        "x-ms-return-client-request-id": "true",
<<<<<<< HEAD
        "x-ms-version": "2020-12-06"
=======
        "x-ms-version": "2021-02-12"
>>>>>>> 7e782c87
      },
      "RequestBody": "58A5vHKRVR8BXR4jFgFxZEnkJE7FUubRwp8/wuCoV65VnttSxhDz+8okY92w6JtGQZOqcQj+IZTZZ/rSUZI/WAVwzXglHp448SiEoO8IINoE+YFM/eWmV31HeF4WIKo45QvXQBoiICL1cYDfeoCl0EYfzVgR8logyXb73qU/ItB+TLrjMd/A4dhfV4xlx9z8oagY9lJRJvOwt3ejJ0J8tU+vYS7FwZ9mX+x/spvOugKa/jz9Jyt9LCXHMnpoHLqW4qE8tWWtN98IsZZm0nRX4vx1CCgGfo4jMTQJ/Y8l/kIx6M/5kQWc7Mdc9HWUF1mwb1B98hSRkGMTGIMwpDlQ47NUNeqlXlD32RthqYkYjxrbWY0+pwsun1hr5XiBa0iNCxHCQOFvCxH/hhn4MOfa+4loVUqrETynJZWROXjXdW7T0514VU45a058PyDyNm9xkervGBX94fnUGhtM3dGYJxCqJFxJYaU6L+n8L9Ibte4mIKiO6F1Y1fGjpDoz7I185BgQRxESJy9EtegrAbInuGUsJb0oCT+zUk9qpb1rBkJbf0q5C27dE/h4SjJ0LdQ/e+vVB8fQVNrZXPXCqIJy2K6lz4Fnbqz3TxLEr78MPyR7KynRlv97iytw4K94Gmt2BnGEzl1T1w0+3bi0DKQbzR3QR31YoEKvKkRV9479fjSmTqlNh3DHKFMck7hGx36HVBKRqNPuHWYv1KQY/d9/QV+EDb76zkWsCB8pPA2KaGLFzqN7a9ZguDBCHrLMripznVFZwrnAjIbN5Z+0xOFZpGxBUi48BNWII1WNt6+S31r0tp+7MaWpBUEcrYY2rPRP6XlGi1v7Npl80J9kM9TWOgVFvw5BnXPGl03tIFZPUXdgPs42S1T++H8GP2AGRdJsRnKA8ezlDUwFgPMNDhZCLH4oA/UGoO+xRsePO14Tv1J7gNnjzmCKezCBMMpg8OpowxLh3kHdZqWDz6slVtLu8sGgko48Xl4enYjEhW8kUFXdJndLMeERnhozYP+0ZSRekz0Jv15cLGSzw0C5GOE2Xn5VSDBaosHfj/NzCP5faTdjZvEyGpH3gPoTl22gV4Y5/QGBXx30BPF8Ki9q6CNlVFkJVbLvA0TsXsc2RgpTPjhtOgr93goZb2EAtvBhjZjWrUMUlwLTSfq9lAFWvr3mKOv3/K0YaHZP7+VQ701Ui9AuX5nHP6c1mvAQQEkJw7GkGY0EapDqvkTMxagdg1msaAkwJ14kH+lEwmK8BygsRSs0q9bATyA/RKFU+3r+GBaXZNdA2JtSgPqjwKguLbYcn3996deD7Bno8OO9zyRvRqpMJaNQ622P4SvcHI94ERbrOFv7gS8+E3e9WOi3lbDWNA==",
      "StatusCode": 201,
      "ResponseHeaders": {
        "Content-Length": "0",
        "Date": "Wed, 17 Feb 2021 19:00:55 GMT",
        "ETag": "\"0x8D8D3765B38CFE5\"",
        "Last-Modified": "Wed, 17 Feb 2021 19:00:56 GMT",
        "Server": [
          "Windows-Azure-Blob/1.0",
          "Microsoft-HTTPAPI/2.0"
        ],
        "x-ms-blob-sequence-number": "0",
        "x-ms-client-request-id": "7baa5f84-88ed-f962-285f-f75a19f23486",
        "x-ms-content-crc64": "9d8k5D1HdaU=",
        "x-ms-request-id": "f82482ac-601e-006f-135f-05d031000000",
        "x-ms-request-server-encrypted": "true",
<<<<<<< HEAD
        "x-ms-version": "2020-12-06"
=======
        "x-ms-version": "2021-02-12"
>>>>>>> 7e782c87
      },
      "ResponseBody": []
    },
    {
      "RequestUri": "https://seanmcccanary3.blob.core.windows.net/test-container-74703e78-5857-ba45-666b-a2a093ac33a8/test-blob-f90a9ef7-9cc7-84c4-6317-4ab16e09b720?comp=snapshot",
      "RequestMethod": "PUT",
      "RequestHeaders": {
        "Accept": "application/xml",
        "Authorization": "Sanitized",
        "traceparent": "00-d070a187a796e9499d7fffb1b820f27f-bf96cecd1e446e4c-00",
        "User-Agent": [
          "azsdk-net-Storage.Blobs/12.9.0-alpha.20210217.1",
          "(.NET 5.0.3; Microsoft Windows 10.0.19042)"
        ],
        "x-ms-client-request-id": "d8624e59-1176-3328-cda8-bf15fd55a407",
        "x-ms-date": "Wed, 17 Feb 2021 19:00:56 GMT",
        "x-ms-return-client-request-id": "true",
<<<<<<< HEAD
        "x-ms-version": "2020-12-06"
=======
        "x-ms-version": "2021-02-12"
>>>>>>> 7e782c87
      },
      "RequestBody": null,
      "StatusCode": 201,
      "ResponseHeaders": {
        "Content-Length": "0",
        "Date": "Wed, 17 Feb 2021 19:00:55 GMT",
        "ETag": "\"0x8D8D3765B38CFE5\"",
        "Last-Modified": "Wed, 17 Feb 2021 19:00:56 GMT",
        "Server": [
          "Windows-Azure-Blob/1.0",
          "Microsoft-HTTPAPI/2.0"
        ],
        "x-ms-client-request-id": "d8624e59-1176-3328-cda8-bf15fd55a407",
        "x-ms-request-id": "f82482c3-601e-006f-245f-05d031000000",
        "x-ms-request-server-encrypted": "false",
        "x-ms-snapshot": "2021-02-17T19:00:56.3607177Z",
<<<<<<< HEAD
        "x-ms-version": "2020-12-06",
=======
        "x-ms-version": "2021-02-12",
>>>>>>> 7e782c87
        "x-ms-version-id": "2021-02-17T19:00:56.3617177Z"
      },
      "ResponseBody": []
    },
    {
      "RequestUri": "https://seanmcccanary3.blob.core.windows.net/test-container-74703e78-5857-ba45-666b-a2a093ac33a8/test-blob-f90a9ef7-9cc7-84c4-6317-4ab16e09b720?comp=pagelist&snapshot=2021-02-17T19%3A00%3A56.3607177Z&prevsnapshot=2021-02-17T19%3A00%3A56.2266218Z",
      "RequestMethod": "GET",
      "RequestHeaders": {
        "Accept": "application/xml",
        "Authorization": "Sanitized",
        "traceparent": "00-e087cc54abc49d4e9c60a5e85831f38c-d4896351d2c8384d-00",
        "User-Agent": [
          "azsdk-net-Storage.Blobs/12.9.0-alpha.20210217.1",
          "(.NET 5.0.3; Microsoft Windows 10.0.19042)"
        ],
        "x-ms-client-request-id": "cb01c7db-5c8f-4b10-5638-932201a8f603",
        "x-ms-date": "Wed, 17 Feb 2021 19:00:56 GMT",
        "x-ms-range": "bytes=0-4095",
        "x-ms-return-client-request-id": "true",
<<<<<<< HEAD
        "x-ms-version": "2020-12-06"
=======
        "x-ms-version": "2021-02-12"
>>>>>>> 7e782c87
      },
      "RequestBody": null,
      "StatusCode": 200,
      "ResponseHeaders": {
        "Content-Type": "application/xml",
        "Date": "Wed, 17 Feb 2021 19:00:55 GMT",
        "ETag": "\"0x8D8D3765B38CFE5\"",
        "Last-Modified": "Wed, 17 Feb 2021 19:00:56 GMT",
        "Server": [
          "Windows-Azure-Blob/1.0",
          "Microsoft-HTTPAPI/2.0"
        ],
        "Transfer-Encoding": "chunked",
        "x-ms-blob-content-length": "4096",
        "x-ms-client-request-id": "cb01c7db-5c8f-4b10-5638-932201a8f603",
        "x-ms-request-id": "f82482ed-601e-006f-495f-05d031000000",
<<<<<<< HEAD
        "x-ms-version": "2020-12-06"
=======
        "x-ms-version": "2021-02-12"
>>>>>>> 7e782c87
      },
      "ResponseBody": "﻿<?xml version=\"1.0\" encoding=\"utf-8\"?><PageList><PageRange><Start>2048</Start><End>3071</End></PageRange></PageList>"
    },
    {
      "RequestUri": "https://seanmcccanary3.blob.core.windows.net/test-container-74703e78-5857-ba45-666b-a2a093ac33a8?restype=container",
      "RequestMethod": "DELETE",
      "RequestHeaders": {
        "Accept": "application/xml",
        "Authorization": "Sanitized",
        "traceparent": "00-962059610397ca48899bebe9b5ce7c68-61c054db898cfa46-00",
        "User-Agent": [
          "azsdk-net-Storage.Blobs/12.9.0-alpha.20210217.1",
          "(.NET 5.0.3; Microsoft Windows 10.0.19042)"
        ],
        "x-ms-client-request-id": "3539cc9a-d954-9a77-8ce3-5baf86bac2f9",
        "x-ms-date": "Wed, 17 Feb 2021 19:00:56 GMT",
        "x-ms-return-client-request-id": "true",
<<<<<<< HEAD
        "x-ms-version": "2020-12-06"
=======
        "x-ms-version": "2021-02-12"
>>>>>>> 7e782c87
      },
      "RequestBody": null,
      "StatusCode": 202,
      "ResponseHeaders": {
        "Content-Length": "0",
        "Date": "Wed, 17 Feb 2021 19:00:55 GMT",
        "Server": [
          "Windows-Azure-Blob/1.0",
          "Microsoft-HTTPAPI/2.0"
        ],
        "x-ms-client-request-id": "3539cc9a-d954-9a77-8ce3-5baf86bac2f9",
        "x-ms-request-id": "f82482fe-601e-006f-575f-05d031000000",
<<<<<<< HEAD
        "x-ms-version": "2020-12-06"
=======
        "x-ms-version": "2021-02-12"
>>>>>>> 7e782c87
      },
      "ResponseBody": []
    }
  ],
  "Variables": {
    "RandomSeed": "1405273441",
    "Storage_TestConfigDefault": "ProductionTenant\nseanmcccanary3\nU2FuaXRpemVk\nhttps://seanmcccanary3.blob.core.windows.net\nhttps://seanmcccanary3.file.core.windows.net\nhttps://seanmcccanary3.queue.core.windows.net\nhttps://seanmcccanary3.table.core.windows.net\n\n\n\n\nhttps://seanmcccanary3-secondary.blob.core.windows.net\nhttps://seanmcccanary3-secondary.file.core.windows.net\nhttps://seanmcccanary3-secondary.queue.core.windows.net\nhttps://seanmcccanary3-secondary.table.core.windows.net\n\nSanitized\n\n\nCloud\nBlobEndpoint=https://seanmcccanary3.blob.core.windows.net/;QueueEndpoint=https://seanmcccanary3.queue.core.windows.net/;FileEndpoint=https://seanmcccanary3.file.core.windows.net/;BlobSecondaryEndpoint=https://seanmcccanary3-secondary.blob.core.windows.net/;QueueSecondaryEndpoint=https://seanmcccanary3-secondary.queue.core.windows.net/;FileSecondaryEndpoint=https://seanmcccanary3-secondary.file.core.windows.net/;AccountName=seanmcccanary3;AccountKey=Kg==;\nseanscope1\n\n"
  }
}<|MERGE_RESOLUTION|>--- conflicted
+++ resolved
@@ -15,11 +15,7 @@
         "x-ms-client-request-id": "5b370c4e-a00b-bcdd-f09e-e1da8bc418ca",
         "x-ms-date": "Wed, 17 Feb 2021 19:00:55 GMT",
         "x-ms-return-client-request-id": "true",
-<<<<<<< HEAD
-        "x-ms-version": "2020-12-06"
-=======
-        "x-ms-version": "2021-02-12"
->>>>>>> 7e782c87
+        "x-ms-version": "2021-02-12"
       },
       "RequestBody": null,
       "StatusCode": 201,
@@ -34,11 +30,7 @@
         ],
         "x-ms-client-request-id": "5b370c4e-a00b-bcdd-f09e-e1da8bc418ca",
         "x-ms-request-id": "f8248234-601e-006f-2f5f-05d031000000",
-<<<<<<< HEAD
-        "x-ms-version": "2020-12-06"
-=======
-        "x-ms-version": "2021-02-12"
->>>>>>> 7e782c87
+        "x-ms-version": "2021-02-12"
       },
       "ResponseBody": []
     },
@@ -60,11 +52,7 @@
         "x-ms-client-request-id": "64441f8d-cf3a-b20c-47b2-f7f4562c4de6",
         "x-ms-date": "Wed, 17 Feb 2021 19:00:56 GMT",
         "x-ms-return-client-request-id": "true",
-<<<<<<< HEAD
-        "x-ms-version": "2020-12-06"
-=======
-        "x-ms-version": "2021-02-12"
->>>>>>> 7e782c87
+        "x-ms-version": "2021-02-12"
       },
       "RequestBody": null,
       "StatusCode": 201,
@@ -80,11 +68,7 @@
         "x-ms-client-request-id": "64441f8d-cf3a-b20c-47b2-f7f4562c4de6",
         "x-ms-request-id": "f8248266-601e-006f-595f-05d031000000",
         "x-ms-request-server-encrypted": "true",
-<<<<<<< HEAD
-        "x-ms-version": "2020-12-06",
-=======
         "x-ms-version": "2021-02-12",
->>>>>>> 7e782c87
         "x-ms-version-id": "2021-02-17T19:00:56.0985313Z"
       },
       "ResponseBody": []
@@ -107,11 +91,7 @@
         "x-ms-page-write": "update",
         "x-ms-range": "bytes=0-1023",
         "x-ms-return-client-request-id": "true",
-<<<<<<< HEAD
-        "x-ms-version": "2020-12-06"
-=======
-        "x-ms-version": "2021-02-12"
->>>>>>> 7e782c87
+        "x-ms-version": "2021-02-12"
       },
       "RequestBody": "58A5vHKRVR8BXR4jFgFxZEnkJE7FUubRwp8/wuCoV65VnttSxhDz+8okY92w6JtGQZOqcQj+IZTZZ/rSUZI/WAVwzXglHp448SiEoO8IINoE+YFM/eWmV31HeF4WIKo45QvXQBoiICL1cYDfeoCl0EYfzVgR8logyXb73qU/ItB+TLrjMd/A4dhfV4xlx9z8oagY9lJRJvOwt3ejJ0J8tU+vYS7FwZ9mX+x/spvOugKa/jz9Jyt9LCXHMnpoHLqW4qE8tWWtN98IsZZm0nRX4vx1CCgGfo4jMTQJ/Y8l/kIx6M/5kQWc7Mdc9HWUF1mwb1B98hSRkGMTGIMwpDlQ47NUNeqlXlD32RthqYkYjxrbWY0+pwsun1hr5XiBa0iNCxHCQOFvCxH/hhn4MOfa+4loVUqrETynJZWROXjXdW7T0514VU45a058PyDyNm9xkervGBX94fnUGhtM3dGYJxCqJFxJYaU6L+n8L9Ibte4mIKiO6F1Y1fGjpDoz7I185BgQRxESJy9EtegrAbInuGUsJb0oCT+zUk9qpb1rBkJbf0q5C27dE/h4SjJ0LdQ/e+vVB8fQVNrZXPXCqIJy2K6lz4Fnbqz3TxLEr78MPyR7KynRlv97iytw4K94Gmt2BnGEzl1T1w0+3bi0DKQbzR3QR31YoEKvKkRV9479fjSmTqlNh3DHKFMck7hGx36HVBKRqNPuHWYv1KQY/d9/QV+EDb76zkWsCB8pPA2KaGLFzqN7a9ZguDBCHrLMripznVFZwrnAjIbN5Z+0xOFZpGxBUi48BNWII1WNt6+S31r0tp+7MaWpBUEcrYY2rPRP6XlGi1v7Npl80J9kM9TWOgVFvw5BnXPGl03tIFZPUXdgPs42S1T++H8GP2AGRdJsRnKA8ezlDUwFgPMNDhZCLH4oA/UGoO+xRsePO14Tv1J7gNnjzmCKezCBMMpg8OpowxLh3kHdZqWDz6slVtLu8sGgko48Xl4enYjEhW8kUFXdJndLMeERnhozYP+0ZSRekz0Jv15cLGSzw0C5GOE2Xn5VSDBaosHfj/NzCP5faTdjZvEyGpH3gPoTl22gV4Y5/QGBXx30BPF8Ki9q6CNlVFkJVbLvA0TsXsc2RgpTPjhtOgr93goZb2EAtvBhjZjWrUMUlwLTSfq9lAFWvr3mKOv3/K0YaHZP7+VQ701Ui9AuX5nHP6c1mvAQQEkJw7GkGY0EapDqvkTMxagdg1msaAkwJ14kH+lEwmK8BygsRSs0q9bATyA/RKFU+3r+GBaXZNdA2JtSgPqjwKguLbYcn3996deD7Bno8OO9zyRvRqpMJaNQ622P4SvcHI94ERbrOFv7gS8+E3e9WOi3lbDWNA==",
       "StatusCode": 201,
@@ -129,11 +109,7 @@
         "x-ms-content-crc64": "9d8k5D1HdaU=",
         "x-ms-request-id": "f8248283-601e-006f-705f-05d031000000",
         "x-ms-request-server-encrypted": "true",
-<<<<<<< HEAD
-        "x-ms-version": "2020-12-06"
-=======
-        "x-ms-version": "2021-02-12"
->>>>>>> 7e782c87
+        "x-ms-version": "2021-02-12"
       },
       "ResponseBody": []
     },
@@ -151,11 +127,7 @@
         "x-ms-client-request-id": "c3ea09e8-0c18-b5c0-83d4-f5e638208c15",
         "x-ms-date": "Wed, 17 Feb 2021 19:00:56 GMT",
         "x-ms-return-client-request-id": "true",
-<<<<<<< HEAD
-        "x-ms-version": "2020-12-06"
-=======
-        "x-ms-version": "2021-02-12"
->>>>>>> 7e782c87
+        "x-ms-version": "2021-02-12"
       },
       "RequestBody": null,
       "StatusCode": 201,
@@ -172,11 +144,7 @@
         "x-ms-request-id": "f8248295-601e-006f-805f-05d031000000",
         "x-ms-request-server-encrypted": "false",
         "x-ms-snapshot": "2021-02-17T19:00:56.2266218Z",
-<<<<<<< HEAD
-        "x-ms-version": "2020-12-06",
-=======
         "x-ms-version": "2021-02-12",
->>>>>>> 7e782c87
         "x-ms-version-id": "2021-02-17T19:00:56.2276218Z"
       },
       "ResponseBody": []
@@ -199,11 +167,7 @@
         "x-ms-page-write": "update",
         "x-ms-range": "bytes=2048-3071",
         "x-ms-return-client-request-id": "true",
-<<<<<<< HEAD
-        "x-ms-version": "2020-12-06"
-=======
-        "x-ms-version": "2021-02-12"
->>>>>>> 7e782c87
+        "x-ms-version": "2021-02-12"
       },
       "RequestBody": "58A5vHKRVR8BXR4jFgFxZEnkJE7FUubRwp8/wuCoV65VnttSxhDz+8okY92w6JtGQZOqcQj+IZTZZ/rSUZI/WAVwzXglHp448SiEoO8IINoE+YFM/eWmV31HeF4WIKo45QvXQBoiICL1cYDfeoCl0EYfzVgR8logyXb73qU/ItB+TLrjMd/A4dhfV4xlx9z8oagY9lJRJvOwt3ejJ0J8tU+vYS7FwZ9mX+x/spvOugKa/jz9Jyt9LCXHMnpoHLqW4qE8tWWtN98IsZZm0nRX4vx1CCgGfo4jMTQJ/Y8l/kIx6M/5kQWc7Mdc9HWUF1mwb1B98hSRkGMTGIMwpDlQ47NUNeqlXlD32RthqYkYjxrbWY0+pwsun1hr5XiBa0iNCxHCQOFvCxH/hhn4MOfa+4loVUqrETynJZWROXjXdW7T0514VU45a058PyDyNm9xkervGBX94fnUGhtM3dGYJxCqJFxJYaU6L+n8L9Ibte4mIKiO6F1Y1fGjpDoz7I185BgQRxESJy9EtegrAbInuGUsJb0oCT+zUk9qpb1rBkJbf0q5C27dE/h4SjJ0LdQ/e+vVB8fQVNrZXPXCqIJy2K6lz4Fnbqz3TxLEr78MPyR7KynRlv97iytw4K94Gmt2BnGEzl1T1w0+3bi0DKQbzR3QR31YoEKvKkRV9479fjSmTqlNh3DHKFMck7hGx36HVBKRqNPuHWYv1KQY/d9/QV+EDb76zkWsCB8pPA2KaGLFzqN7a9ZguDBCHrLMripznVFZwrnAjIbN5Z+0xOFZpGxBUi48BNWII1WNt6+S31r0tp+7MaWpBUEcrYY2rPRP6XlGi1v7Npl80J9kM9TWOgVFvw5BnXPGl03tIFZPUXdgPs42S1T++H8GP2AGRdJsRnKA8ezlDUwFgPMNDhZCLH4oA/UGoO+xRsePO14Tv1J7gNnjzmCKezCBMMpg8OpowxLh3kHdZqWDz6slVtLu8sGgko48Xl4enYjEhW8kUFXdJndLMeERnhozYP+0ZSRekz0Jv15cLGSzw0C5GOE2Xn5VSDBaosHfj/NzCP5faTdjZvEyGpH3gPoTl22gV4Y5/QGBXx30BPF8Ki9q6CNlVFkJVbLvA0TsXsc2RgpTPjhtOgr93goZb2EAtvBhjZjWrUMUlwLTSfq9lAFWvr3mKOv3/K0YaHZP7+VQ701Ui9AuX5nHP6c1mvAQQEkJw7GkGY0EapDqvkTMxagdg1msaAkwJ14kH+lEwmK8BygsRSs0q9bATyA/RKFU+3r+GBaXZNdA2JtSgPqjwKguLbYcn3996deD7Bno8OO9zyRvRqpMJaNQ622P4SvcHI94ERbrOFv7gS8+E3e9WOi3lbDWNA==",
       "StatusCode": 201,
@@ -221,11 +185,7 @@
         "x-ms-content-crc64": "9d8k5D1HdaU=",
         "x-ms-request-id": "f82482ac-601e-006f-135f-05d031000000",
         "x-ms-request-server-encrypted": "true",
-<<<<<<< HEAD
-        "x-ms-version": "2020-12-06"
-=======
-        "x-ms-version": "2021-02-12"
->>>>>>> 7e782c87
+        "x-ms-version": "2021-02-12"
       },
       "ResponseBody": []
     },
@@ -243,11 +203,7 @@
         "x-ms-client-request-id": "d8624e59-1176-3328-cda8-bf15fd55a407",
         "x-ms-date": "Wed, 17 Feb 2021 19:00:56 GMT",
         "x-ms-return-client-request-id": "true",
-<<<<<<< HEAD
-        "x-ms-version": "2020-12-06"
-=======
-        "x-ms-version": "2021-02-12"
->>>>>>> 7e782c87
+        "x-ms-version": "2021-02-12"
       },
       "RequestBody": null,
       "StatusCode": 201,
@@ -264,11 +220,7 @@
         "x-ms-request-id": "f82482c3-601e-006f-245f-05d031000000",
         "x-ms-request-server-encrypted": "false",
         "x-ms-snapshot": "2021-02-17T19:00:56.3607177Z",
-<<<<<<< HEAD
-        "x-ms-version": "2020-12-06",
-=======
         "x-ms-version": "2021-02-12",
->>>>>>> 7e782c87
         "x-ms-version-id": "2021-02-17T19:00:56.3617177Z"
       },
       "ResponseBody": []
@@ -288,11 +240,7 @@
         "x-ms-date": "Wed, 17 Feb 2021 19:00:56 GMT",
         "x-ms-range": "bytes=0-4095",
         "x-ms-return-client-request-id": "true",
-<<<<<<< HEAD
-        "x-ms-version": "2020-12-06"
-=======
-        "x-ms-version": "2021-02-12"
->>>>>>> 7e782c87
+        "x-ms-version": "2021-02-12"
       },
       "RequestBody": null,
       "StatusCode": 200,
@@ -309,11 +257,7 @@
         "x-ms-blob-content-length": "4096",
         "x-ms-client-request-id": "cb01c7db-5c8f-4b10-5638-932201a8f603",
         "x-ms-request-id": "f82482ed-601e-006f-495f-05d031000000",
-<<<<<<< HEAD
-        "x-ms-version": "2020-12-06"
-=======
-        "x-ms-version": "2021-02-12"
->>>>>>> 7e782c87
+        "x-ms-version": "2021-02-12"
       },
       "ResponseBody": "﻿<?xml version=\"1.0\" encoding=\"utf-8\"?><PageList><PageRange><Start>2048</Start><End>3071</End></PageRange></PageList>"
     },
@@ -331,11 +275,7 @@
         "x-ms-client-request-id": "3539cc9a-d954-9a77-8ce3-5baf86bac2f9",
         "x-ms-date": "Wed, 17 Feb 2021 19:00:56 GMT",
         "x-ms-return-client-request-id": "true",
-<<<<<<< HEAD
-        "x-ms-version": "2020-12-06"
-=======
-        "x-ms-version": "2021-02-12"
->>>>>>> 7e782c87
+        "x-ms-version": "2021-02-12"
       },
       "RequestBody": null,
       "StatusCode": 202,
@@ -348,11 +288,7 @@
         ],
         "x-ms-client-request-id": "3539cc9a-d954-9a77-8ce3-5baf86bac2f9",
         "x-ms-request-id": "f82482fe-601e-006f-575f-05d031000000",
-<<<<<<< HEAD
-        "x-ms-version": "2020-12-06"
-=======
-        "x-ms-version": "2021-02-12"
->>>>>>> 7e782c87
+        "x-ms-version": "2021-02-12"
       },
       "ResponseBody": []
     }
