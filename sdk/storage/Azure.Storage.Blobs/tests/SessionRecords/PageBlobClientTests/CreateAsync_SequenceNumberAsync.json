--- conflicted
+++ resolved
@@ -15,11 +15,7 @@
         "x-ms-client-request-id": "361e9b6e-a5b3-6818-6bf1-64b638e68c44",
         "x-ms-date": "Wed, 17 Feb 2021 19:03:04 GMT",
         "x-ms-return-client-request-id": "true",
-<<<<<<< HEAD
-        "x-ms-version": "2020-12-06"
-=======
         "x-ms-version": "2021-02-12"
->>>>>>> 7e782c87
       },
       "RequestBody": null,
       "StatusCode": 201,
@@ -34,11 +30,7 @@
         ],
         "x-ms-client-request-id": "361e9b6e-a5b3-6818-6bf1-64b638e68c44",
         "x-ms-request-id": "a46bd592-b01e-0053-285f-05f9f6000000",
-<<<<<<< HEAD
-        "x-ms-version": "2020-12-06"
-=======
         "x-ms-version": "2021-02-12"
->>>>>>> 7e782c87
       },
       "ResponseBody": []
     },
@@ -59,11 +51,7 @@
         "x-ms-client-request-id": "b8b0866b-b767-5a4d-711e-cf5d860a1b8e",
         "x-ms-date": "Wed, 17 Feb 2021 19:03:05 GMT",
         "x-ms-return-client-request-id": "true",
-<<<<<<< HEAD
-        "x-ms-version": "2020-12-06"
-=======
         "x-ms-version": "2021-02-12"
->>>>>>> 7e782c87
       },
       "RequestBody": null,
       "StatusCode": 201,
@@ -79,11 +67,7 @@
         "x-ms-client-request-id": "b8b0866b-b767-5a4d-711e-cf5d860a1b8e",
         "x-ms-request-id": "a46bd5a0-b01e-0053-325f-05f9f6000000",
         "x-ms-request-server-encrypted": "true",
-<<<<<<< HEAD
-        "x-ms-version": "2020-12-06",
-=======
         "x-ms-version": "2021-02-12",
->>>>>>> 7e782c87
         "x-ms-version-id": "2021-02-17T19:03:05.2449972Z"
       },
       "ResponseBody": []
@@ -102,11 +86,7 @@
         "x-ms-client-request-id": "c7a3e43f-552c-2753-219a-91d6f0c18f06",
         "x-ms-date": "Wed, 17 Feb 2021 19:03:05 GMT",
         "x-ms-return-client-request-id": "true",
-<<<<<<< HEAD
-        "x-ms-version": "2020-12-06"
-=======
         "x-ms-version": "2021-02-12"
->>>>>>> 7e782c87
       },
       "RequestBody": null,
       "StatusCode": 200,
@@ -130,11 +110,7 @@
         "x-ms-lease-status": "unlocked",
         "x-ms-request-id": "a46bd5b2-b01e-0053-435f-05f9f6000000",
         "x-ms-server-encrypted": "true",
-<<<<<<< HEAD
-        "x-ms-version": "2020-12-06",
-=======
         "x-ms-version": "2021-02-12",
->>>>>>> 7e782c87
         "x-ms-version-id": "2021-02-17T19:03:05.2449972Z"
       },
       "ResponseBody": []
@@ -153,11 +129,7 @@
         "x-ms-client-request-id": "a11e79f9-5466-8e61-54b1-a858f87a8cce",
         "x-ms-date": "Wed, 17 Feb 2021 19:03:05 GMT",
         "x-ms-return-client-request-id": "true",
-<<<<<<< HEAD
-        "x-ms-version": "2020-12-06"
-=======
         "x-ms-version": "2021-02-12"
->>>>>>> 7e782c87
       },
       "RequestBody": null,
       "StatusCode": 202,
@@ -170,11 +142,7 @@
         ],
         "x-ms-client-request-id": "a11e79f9-5466-8e61-54b1-a858f87a8cce",
         "x-ms-request-id": "a46bd5cf-b01e-0053-605f-05f9f6000000",
-<<<<<<< HEAD
-        "x-ms-version": "2020-12-06"
-=======
         "x-ms-version": "2021-02-12"
->>>>>>> 7e782c87
       },
       "ResponseBody": []
     }
