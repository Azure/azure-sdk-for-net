{
  "Entries": [
    {
      "RequestUri": "https://seanmcccanary.blob.core.windows.net/test-container-d1a82d09-7a94-a2e8-c663-609978dd9593?restype=container",
      "RequestMethod": "PUT",
      "RequestHeaders": {
        "Authorization": "Sanitized",
        "traceparent": "00-0c66d7833351e84a985470c3e668d721-081cbda62fb1964b-00",
        "User-Agent": [
          "azsdk-net-Storage.Blobs/12.5.0-dev.20200402.1",
          "(.NET Core 4.6.28325.01; Microsoft Windows 10.0.18362 )"
        ],
        "x-ms-blob-public-access": "container",
        "x-ms-client-request-id": "865e2c19-125b-882f-4ffd-4e983fec0023",
        "x-ms-date": "Fri, 03 Apr 2020 00:07:28 GMT",
        "x-ms-return-client-request-id": "true",
<<<<<<< HEAD
        "x-ms-version": "2019-12-12"
=======
        "x-ms-version": "2020-02-10"
>>>>>>> 60f4876e
      },
      "RequestBody": null,
      "StatusCode": 201,
      "ResponseHeaders": {
        "Content-Length": "0",
        "Date": "Fri, 03 Apr 2020 00:07:27 GMT",
        "ETag": "\u00220x8D7D762FEBB08DA\u0022",
        "Last-Modified": "Fri, 03 Apr 2020 00:07:27 GMT",
        "Server": [
          "Windows-Azure-Blob/1.0",
          "Microsoft-HTTPAPI/2.0"
        ],
        "x-ms-client-request-id": "865e2c19-125b-882f-4ffd-4e983fec0023",
        "x-ms-request-id": "43d335e7-701e-008a-244b-091611000000",
<<<<<<< HEAD
        "x-ms-version": "2019-12-12"
=======
        "x-ms-version": "2020-02-10"
>>>>>>> 60f4876e
      },
      "ResponseBody": []
    },
    {
      "RequestUri": "https://seanmcccanary.blob.core.windows.net/test-container-d1a82d09-7a94-a2e8-c663-609978dd9593/test-blob-82053209-d8e9-fee0-4c1b-0810ad3d1cc1",
      "RequestMethod": "PUT",
      "RequestHeaders": {
        "Authorization": "Sanitized",
        "Content-Length": "0",
        "traceparent": "00-5f7b0e3d8a676546b880b1397c7b977d-4c187a65ef4df44d-00",
        "User-Agent": [
          "azsdk-net-Storage.Blobs/12.5.0-dev.20200402.1",
          "(.NET Core 4.6.28325.01; Microsoft Windows 10.0.18362 )"
        ],
        "x-ms-blob-content-length": "4096",
        "x-ms-blob-sequence-number": "0",
        "x-ms-blob-type": "PageBlob",
        "x-ms-client-request-id": "53a0a982-4fff-4023-4c60-3a400a1edb11",
        "x-ms-date": "Fri, 03 Apr 2020 00:07:28 GMT",
        "x-ms-return-client-request-id": "true",
<<<<<<< HEAD
        "x-ms-version": "2019-12-12"
=======
        "x-ms-version": "2020-02-10"
>>>>>>> 60f4876e
      },
      "RequestBody": null,
      "StatusCode": 201,
      "ResponseHeaders": {
        "Content-Length": "0",
        "Date": "Fri, 03 Apr 2020 00:07:27 GMT",
        "ETag": "\u00220x8D7D762FEC7D8B1\u0022",
        "Last-Modified": "Fri, 03 Apr 2020 00:07:27 GMT",
        "Server": [
          "Windows-Azure-Blob/1.0",
          "Microsoft-HTTPAPI/2.0"
        ],
        "x-ms-client-request-id": "53a0a982-4fff-4023-4c60-3a400a1edb11",
        "x-ms-request-id": "43d33601-701e-008a-3a4b-091611000000",
        "x-ms-request-server-encrypted": "true",
<<<<<<< HEAD
        "x-ms-version": "2019-12-12"
=======
        "x-ms-version": "2020-02-10"
>>>>>>> 60f4876e
      },
      "ResponseBody": []
    },
    {
      "RequestUri": "https://seanmcccanary.blob.core.windows.net/test-container-d1a82d09-7a94-a2e8-c663-609978dd9593/test-blob-82053209-d8e9-fee0-4c1b-0810ad3d1cc1?comp=properties",
      "RequestMethod": "PUT",
      "RequestHeaders": {
        "Authorization": "Sanitized",
        "traceparent": "00-61406d4f8e7ac14883bd7f6fa7a0de47-17515e1294ad9142-00",
        "User-Agent": [
          "azsdk-net-Storage.Blobs/12.5.0-dev.20200402.1",
          "(.NET Core 4.6.28325.01; Microsoft Windows 10.0.18362 )"
        ],
        "x-ms-blob-content-length": "8192",
        "x-ms-client-request-id": "038e2bcd-c99c-41c1-303f-ff1ed4f7e5e0",
        "x-ms-date": "Fri, 03 Apr 2020 00:07:28 GMT",
        "x-ms-return-client-request-id": "true",
<<<<<<< HEAD
        "x-ms-version": "2019-12-12"
=======
        "x-ms-version": "2020-02-10"
>>>>>>> 60f4876e
      },
      "RequestBody": null,
      "StatusCode": 200,
      "ResponseHeaders": {
        "Content-Length": "0",
        "Date": "Fri, 03 Apr 2020 00:07:27 GMT",
        "ETag": "\u00220x8D7D762FED45E1A\u0022",
        "Last-Modified": "Fri, 03 Apr 2020 00:07:27 GMT",
        "Server": [
          "Windows-Azure-Blob/1.0",
          "Microsoft-HTTPAPI/2.0"
        ],
        "x-ms-blob-sequence-number": "0",
        "x-ms-client-request-id": "038e2bcd-c99c-41c1-303f-ff1ed4f7e5e0",
        "x-ms-request-id": "43d3361e-701e-008a-534b-091611000000",
<<<<<<< HEAD
        "x-ms-version": "2019-12-12"
=======
        "x-ms-version": "2020-02-10"
>>>>>>> 60f4876e
      },
      "ResponseBody": []
    },
    {
      "RequestUri": "https://seanmcccanary.blob.core.windows.net/test-container-d1a82d09-7a94-a2e8-c663-609978dd9593/test-blob-82053209-d8e9-fee0-4c1b-0810ad3d1cc1",
      "RequestMethod": "HEAD",
      "RequestHeaders": {
        "Authorization": "Sanitized",
        "traceparent": "00-0d88c584a8f2434da48afd7780387cdc-afd2dd9145c45045-00",
        "User-Agent": [
          "azsdk-net-Storage.Blobs/12.5.0-dev.20200402.1",
          "(.NET Core 4.6.28325.01; Microsoft Windows 10.0.18362 )"
        ],
        "x-ms-client-request-id": "df72371f-d78f-1774-cbc6-bb2cb5872703",
        "x-ms-date": "Fri, 03 Apr 2020 00:07:28 GMT",
        "x-ms-return-client-request-id": "true",
<<<<<<< HEAD
        "x-ms-version": "2019-12-12"
=======
        "x-ms-version": "2020-02-10"
>>>>>>> 60f4876e
      },
      "RequestBody": null,
      "StatusCode": 200,
      "ResponseHeaders": {
        "Accept-Ranges": "bytes",
        "Content-Length": "8192",
        "Content-Type": "application/octet-stream",
        "Date": "Fri, 03 Apr 2020 00:07:27 GMT",
        "ETag": "\u00220x8D7D762FED45E1A\u0022",
        "Last-Modified": "Fri, 03 Apr 2020 00:07:27 GMT",
        "Server": [
          "Windows-Azure-Blob/1.0",
          "Microsoft-HTTPAPI/2.0"
        ],
        "x-ms-blob-sequence-number": "0",
        "x-ms-blob-type": "PageBlob",
        "x-ms-client-request-id": "df72371f-d78f-1774-cbc6-bb2cb5872703",
        "x-ms-creation-time": "Fri, 03 Apr 2020 00:07:27 GMT",
        "x-ms-lease-state": "available",
        "x-ms-lease-status": "unlocked",
        "x-ms-request-id": "43d3363d-701e-008a-6b4b-091611000000",
        "x-ms-server-encrypted": "true",
<<<<<<< HEAD
        "x-ms-version": "2019-12-12"
=======
        "x-ms-version": "2020-02-10"
>>>>>>> 60f4876e
      },
      "ResponseBody": []
    },
    {
      "RequestUri": "https://seanmcccanary.blob.core.windows.net/test-container-d1a82d09-7a94-a2e8-c663-609978dd9593?restype=container",
      "RequestMethod": "DELETE",
      "RequestHeaders": {
        "Authorization": "Sanitized",
        "traceparent": "00-63ff5d7be1362348b7e93749d81b911a-e7e0182892dec24b-00",
        "User-Agent": [
          "azsdk-net-Storage.Blobs/12.5.0-dev.20200402.1",
          "(.NET Core 4.6.28325.01; Microsoft Windows 10.0.18362 )"
        ],
        "x-ms-client-request-id": "9cfeaa90-0685-eb50-c0f0-647aa544177c",
        "x-ms-date": "Fri, 03 Apr 2020 00:07:28 GMT",
        "x-ms-return-client-request-id": "true",
<<<<<<< HEAD
        "x-ms-version": "2019-12-12"
=======
        "x-ms-version": "2020-02-10"
>>>>>>> 60f4876e
      },
      "RequestBody": null,
      "StatusCode": 202,
      "ResponseHeaders": {
        "Content-Length": "0",
        "Date": "Fri, 03 Apr 2020 00:07:27 GMT",
        "Server": [
          "Windows-Azure-Blob/1.0",
          "Microsoft-HTTPAPI/2.0"
        ],
        "x-ms-client-request-id": "9cfeaa90-0685-eb50-c0f0-647aa544177c",
        "x-ms-request-id": "43d33644-701e-008a-724b-091611000000",
<<<<<<< HEAD
        "x-ms-version": "2019-12-12"
=======
        "x-ms-version": "2020-02-10"
>>>>>>> 60f4876e
      },
      "ResponseBody": []
    }
  ],
  "Variables": {
    "RandomSeed": "450609523",
    "Storage_TestConfigDefault": "ProductionTenant\nseanmcccanary\nU2FuaXRpemVk\nhttps://seanmcccanary.blob.core.windows.net\nhttps://seanmcccanary.file.core.windows.net\nhttps://seanmcccanary.queue.core.windows.net\nhttps://seanmcccanary.table.core.windows.net\n\n\n\n\nhttps://seanmcccanary-secondary.blob.core.windows.net\nhttps://seanmcccanary-secondary.file.core.windows.net\nhttps://seanmcccanary-secondary.queue.core.windows.net\nhttps://seanmcccanary-secondary.table.core.windows.net\n\nSanitized\n\n\nCloud\nBlobEndpoint=https://seanmcccanary.blob.core.windows.net/;QueueEndpoint=https://seanmcccanary.queue.core.windows.net/;FileEndpoint=https://seanmcccanary.file.core.windows.net/;BlobSecondaryEndpoint=https://seanmcccanary-secondary.blob.core.windows.net/;QueueSecondaryEndpoint=https://seanmcccanary-secondary.queue.core.windows.net/;FileSecondaryEndpoint=https://seanmcccanary-secondary.file.core.windows.net/;AccountName=seanmcccanary;AccountKey=Sanitized\nseanscope1"
  }
}<|MERGE_RESOLUTION|>--- conflicted
+++ resolved
@@ -14,11 +14,7 @@
         "x-ms-client-request-id": "865e2c19-125b-882f-4ffd-4e983fec0023",
         "x-ms-date": "Fri, 03 Apr 2020 00:07:28 GMT",
         "x-ms-return-client-request-id": "true",
-<<<<<<< HEAD
-        "x-ms-version": "2019-12-12"
-=======
         "x-ms-version": "2020-02-10"
->>>>>>> 60f4876e
       },
       "RequestBody": null,
       "StatusCode": 201,
@@ -33,11 +29,7 @@
         ],
         "x-ms-client-request-id": "865e2c19-125b-882f-4ffd-4e983fec0023",
         "x-ms-request-id": "43d335e7-701e-008a-244b-091611000000",
-<<<<<<< HEAD
-        "x-ms-version": "2019-12-12"
-=======
         "x-ms-version": "2020-02-10"
->>>>>>> 60f4876e
       },
       "ResponseBody": []
     },
@@ -58,11 +50,7 @@
         "x-ms-client-request-id": "53a0a982-4fff-4023-4c60-3a400a1edb11",
         "x-ms-date": "Fri, 03 Apr 2020 00:07:28 GMT",
         "x-ms-return-client-request-id": "true",
-<<<<<<< HEAD
-        "x-ms-version": "2019-12-12"
-=======
         "x-ms-version": "2020-02-10"
->>>>>>> 60f4876e
       },
       "RequestBody": null,
       "StatusCode": 201,
@@ -78,11 +66,7 @@
         "x-ms-client-request-id": "53a0a982-4fff-4023-4c60-3a400a1edb11",
         "x-ms-request-id": "43d33601-701e-008a-3a4b-091611000000",
         "x-ms-request-server-encrypted": "true",
-<<<<<<< HEAD
-        "x-ms-version": "2019-12-12"
-=======
         "x-ms-version": "2020-02-10"
->>>>>>> 60f4876e
       },
       "ResponseBody": []
     },
@@ -100,11 +84,7 @@
         "x-ms-client-request-id": "038e2bcd-c99c-41c1-303f-ff1ed4f7e5e0",
         "x-ms-date": "Fri, 03 Apr 2020 00:07:28 GMT",
         "x-ms-return-client-request-id": "true",
-<<<<<<< HEAD
-        "x-ms-version": "2019-12-12"
-=======
         "x-ms-version": "2020-02-10"
->>>>>>> 60f4876e
       },
       "RequestBody": null,
       "StatusCode": 200,
@@ -120,11 +100,7 @@
         "x-ms-blob-sequence-number": "0",
         "x-ms-client-request-id": "038e2bcd-c99c-41c1-303f-ff1ed4f7e5e0",
         "x-ms-request-id": "43d3361e-701e-008a-534b-091611000000",
-<<<<<<< HEAD
-        "x-ms-version": "2019-12-12"
-=======
         "x-ms-version": "2020-02-10"
->>>>>>> 60f4876e
       },
       "ResponseBody": []
     },
@@ -141,11 +117,7 @@
         "x-ms-client-request-id": "df72371f-d78f-1774-cbc6-bb2cb5872703",
         "x-ms-date": "Fri, 03 Apr 2020 00:07:28 GMT",
         "x-ms-return-client-request-id": "true",
-<<<<<<< HEAD
-        "x-ms-version": "2019-12-12"
-=======
         "x-ms-version": "2020-02-10"
->>>>>>> 60f4876e
       },
       "RequestBody": null,
       "StatusCode": 200,
@@ -168,11 +140,7 @@
         "x-ms-lease-status": "unlocked",
         "x-ms-request-id": "43d3363d-701e-008a-6b4b-091611000000",
         "x-ms-server-encrypted": "true",
-<<<<<<< HEAD
-        "x-ms-version": "2019-12-12"
-=======
         "x-ms-version": "2020-02-10"
->>>>>>> 60f4876e
       },
       "ResponseBody": []
     },
@@ -189,11 +157,7 @@
         "x-ms-client-request-id": "9cfeaa90-0685-eb50-c0f0-647aa544177c",
         "x-ms-date": "Fri, 03 Apr 2020 00:07:28 GMT",
         "x-ms-return-client-request-id": "true",
-<<<<<<< HEAD
-        "x-ms-version": "2019-12-12"
-=======
         "x-ms-version": "2020-02-10"
->>>>>>> 60f4876e
       },
       "RequestBody": null,
       "StatusCode": 202,
@@ -206,11 +170,7 @@
         ],
         "x-ms-client-request-id": "9cfeaa90-0685-eb50-c0f0-647aa544177c",
         "x-ms-request-id": "43d33644-701e-008a-724b-091611000000",
-<<<<<<< HEAD
-        "x-ms-version": "2019-12-12"
-=======
         "x-ms-version": "2020-02-10"
->>>>>>> 60f4876e
       },
       "ResponseBody": []
     }
