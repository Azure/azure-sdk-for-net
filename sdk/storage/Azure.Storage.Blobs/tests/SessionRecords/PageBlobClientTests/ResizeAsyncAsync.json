﻿{
  "Entries": [
    {
      "RequestUri": "https://seanmcccanary3.blob.core.windows.net/test-container-d1a82d09-7a94-a2e8-c663-609978dd9593?restype=container",
      "RequestMethod": "PUT",
      "RequestHeaders": {
        "Accept": "application/xml",
        "Authorization": "Sanitized",
        "traceparent": "00-e0b97f97f95fb14581ff2768c01f7982-6a0a1aaba2a5ff4e-00",
        "User-Agent": [
          "azsdk-net-Storage.Blobs/12.9.0-alpha.20210217.1",
          "(.NET 5.0.3; Microsoft Windows 10.0.19042)"
        ],
        "x-ms-blob-public-access": "container",
        "x-ms-client-request-id": "865e2c19-125b-882f-4ffd-4e983fec0023",
        "x-ms-date": "Wed, 17 Feb 2021 19:03:35 GMT",
        "x-ms-return-client-request-id": "true",
<<<<<<< HEAD
        "x-ms-version": "2020-12-06"
=======
        "x-ms-version": "2021-02-12"
>>>>>>> 7e782c87
      },
      "RequestBody": null,
      "StatusCode": 201,
      "ResponseHeaders": {
        "Content-Length": "0",
        "Date": "Wed, 17 Feb 2021 19:03:35 GMT",
        "ETag": "\"0x8D8D376BA6EC586\"",
        "Last-Modified": "Wed, 17 Feb 2021 19:03:36 GMT",
        "Server": [
          "Windows-Azure-Blob/1.0",
          "Microsoft-HTTPAPI/2.0"
        ],
        "x-ms-client-request-id": "865e2c19-125b-882f-4ffd-4e983fec0023",
        "x-ms-request-id": "8b9acfb2-f01e-0030-675f-05640d000000",
<<<<<<< HEAD
        "x-ms-version": "2020-12-06"
=======
        "x-ms-version": "2021-02-12"
>>>>>>> 7e782c87
      },
      "ResponseBody": []
    },
    {
      "RequestUri": "https://seanmcccanary3.blob.core.windows.net/test-container-d1a82d09-7a94-a2e8-c663-609978dd9593/test-blob-82053209-d8e9-fee0-4c1b-0810ad3d1cc1",
      "RequestMethod": "PUT",
      "RequestHeaders": {
        "Accept": "application/xml",
        "Authorization": "Sanitized",
        "If-None-Match": "*",
        "traceparent": "00-70ea43973801c74ba24ff1d630453870-8c7fda8c5be3a64e-00",
        "User-Agent": [
          "azsdk-net-Storage.Blobs/12.9.0-alpha.20210217.1",
          "(.NET 5.0.3; Microsoft Windows 10.0.19042)"
        ],
        "x-ms-blob-content-length": "4096",
        "x-ms-blob-sequence-number": "0",
        "x-ms-blob-type": "PageBlob",
        "x-ms-client-request-id": "53a0a982-4fff-4023-4c60-3a400a1edb11",
        "x-ms-date": "Wed, 17 Feb 2021 19:03:36 GMT",
        "x-ms-return-client-request-id": "true",
<<<<<<< HEAD
        "x-ms-version": "2020-12-06"
=======
        "x-ms-version": "2021-02-12"
>>>>>>> 7e782c87
      },
      "RequestBody": null,
      "StatusCode": 201,
      "ResponseHeaders": {
        "Content-Length": "0",
        "Date": "Wed, 17 Feb 2021 19:03:35 GMT",
        "ETag": "\"0x8D8D376BA7892B6\"",
        "Last-Modified": "Wed, 17 Feb 2021 19:03:36 GMT",
        "Server": [
          "Windows-Azure-Blob/1.0",
          "Microsoft-HTTPAPI/2.0"
        ],
        "x-ms-client-request-id": "53a0a982-4fff-4023-4c60-3a400a1edb11",
        "x-ms-request-id": "8b9acfd5-f01e-0030-045f-05640d000000",
        "x-ms-request-server-encrypted": "true",
<<<<<<< HEAD
        "x-ms-version": "2020-12-06",
=======
        "x-ms-version": "2021-02-12",
>>>>>>> 7e782c87
        "x-ms-version-id": "2021-02-17T19:03:36.0990902Z"
      },
      "ResponseBody": []
    },
    {
      "RequestUri": "https://seanmcccanary3.blob.core.windows.net/test-container-d1a82d09-7a94-a2e8-c663-609978dd9593/test-blob-82053209-d8e9-fee0-4c1b-0810ad3d1cc1?comp=properties",
      "RequestMethod": "PUT",
      "RequestHeaders": {
        "Accept": "application/xml",
        "Authorization": "Sanitized",
        "traceparent": "00-6baa0ecdc2c4f94692cb1cfe8edd0b54-b323e5416f25b047-00",
        "User-Agent": [
          "azsdk-net-Storage.Blobs/12.9.0-alpha.20210217.1",
          "(.NET 5.0.3; Microsoft Windows 10.0.19042)"
        ],
        "x-ms-blob-content-length": "8192",
        "x-ms-client-request-id": "038e2bcd-c99c-41c1-303f-ff1ed4f7e5e0",
        "x-ms-date": "Wed, 17 Feb 2021 19:03:36 GMT",
        "x-ms-return-client-request-id": "true",
<<<<<<< HEAD
        "x-ms-version": "2020-12-06"
=======
        "x-ms-version": "2021-02-12"
>>>>>>> 7e782c87
      },
      "RequestBody": null,
      "StatusCode": 200,
      "ResponseHeaders": {
        "Content-Length": "0",
        "Date": "Wed, 17 Feb 2021 19:03:35 GMT",
        "ETag": "\"0x8D8D376BA831BEF\"",
        "Last-Modified": "Wed, 17 Feb 2021 19:03:36 GMT",
        "Server": [
          "Windows-Azure-Blob/1.0",
          "Microsoft-HTTPAPI/2.0"
        ],
        "x-ms-blob-sequence-number": "0",
        "x-ms-client-request-id": "038e2bcd-c99c-41c1-303f-ff1ed4f7e5e0",
        "x-ms-request-id": "8b9ad007-f01e-0030-305f-05640d000000",
<<<<<<< HEAD
        "x-ms-version": "2020-12-06"
=======
        "x-ms-version": "2021-02-12"
>>>>>>> 7e782c87
      },
      "ResponseBody": []
    },
    {
      "RequestUri": "https://seanmcccanary3.blob.core.windows.net/test-container-d1a82d09-7a94-a2e8-c663-609978dd9593/test-blob-82053209-d8e9-fee0-4c1b-0810ad3d1cc1",
      "RequestMethod": "HEAD",
      "RequestHeaders": {
        "Accept": "application/xml",
        "Authorization": "Sanitized",
        "traceparent": "00-68edc98657c5ec49b68eca6fc0f9b934-eecb2c86f3dddc45-00",
        "User-Agent": [
          "azsdk-net-Storage.Blobs/12.9.0-alpha.20210217.1",
          "(.NET 5.0.3; Microsoft Windows 10.0.19042)"
        ],
        "x-ms-client-request-id": "df72371f-d78f-1774-cbc6-bb2cb5872703",
        "x-ms-date": "Wed, 17 Feb 2021 19:03:36 GMT",
        "x-ms-return-client-request-id": "true",
<<<<<<< HEAD
        "x-ms-version": "2020-12-06"
=======
        "x-ms-version": "2021-02-12"
>>>>>>> 7e782c87
      },
      "RequestBody": null,
      "StatusCode": 200,
      "ResponseHeaders": {
        "Accept-Ranges": "bytes",
        "Content-Length": "8192",
        "Content-Type": "application/octet-stream",
        "Date": "Wed, 17 Feb 2021 19:03:35 GMT",
        "ETag": "\"0x8D8D376BA831BEF\"",
        "Last-Modified": "Wed, 17 Feb 2021 19:03:36 GMT",
        "Server": [
          "Windows-Azure-Blob/1.0",
          "Microsoft-HTTPAPI/2.0"
        ],
        "x-ms-blob-sequence-number": "0",
        "x-ms-blob-type": "PageBlob",
        "x-ms-client-request-id": "df72371f-d78f-1774-cbc6-bb2cb5872703",
        "x-ms-creation-time": "Wed, 17 Feb 2021 19:03:36 GMT",
        "x-ms-is-current-version": "true",
        "x-ms-lease-state": "available",
        "x-ms-lease-status": "unlocked",
        "x-ms-request-id": "8b9ad025-f01e-0030-4b5f-05640d000000",
        "x-ms-server-encrypted": "true",
<<<<<<< HEAD
        "x-ms-version": "2020-12-06",
=======
        "x-ms-version": "2021-02-12",
>>>>>>> 7e782c87
        "x-ms-version-id": "2021-02-17T19:03:36.0990902Z"
      },
      "ResponseBody": []
    },
    {
      "RequestUri": "https://seanmcccanary3.blob.core.windows.net/test-container-d1a82d09-7a94-a2e8-c663-609978dd9593?restype=container",
      "RequestMethod": "DELETE",
      "RequestHeaders": {
        "Accept": "application/xml",
        "Authorization": "Sanitized",
        "traceparent": "00-2044fa3e87f6f841903a49e8c7f20c18-b2e587c2ce263346-00",
        "User-Agent": [
          "azsdk-net-Storage.Blobs/12.9.0-alpha.20210217.1",
          "(.NET 5.0.3; Microsoft Windows 10.0.19042)"
        ],
        "x-ms-client-request-id": "9cfeaa90-0685-eb50-c0f0-647aa544177c",
        "x-ms-date": "Wed, 17 Feb 2021 19:03:36 GMT",
        "x-ms-return-client-request-id": "true",
<<<<<<< HEAD
        "x-ms-version": "2020-12-06"
=======
        "x-ms-version": "2021-02-12"
>>>>>>> 7e782c87
      },
      "RequestBody": null,
      "StatusCode": 202,
      "ResponseHeaders": {
        "Content-Length": "0",
        "Date": "Wed, 17 Feb 2021 19:03:35 GMT",
        "Server": [
          "Windows-Azure-Blob/1.0",
          "Microsoft-HTTPAPI/2.0"
        ],
        "x-ms-client-request-id": "9cfeaa90-0685-eb50-c0f0-647aa544177c",
        "x-ms-request-id": "8b9ad032-f01e-0030-585f-05640d000000",
<<<<<<< HEAD
        "x-ms-version": "2020-12-06"
=======
        "x-ms-version": "2021-02-12"
>>>>>>> 7e782c87
      },
      "ResponseBody": []
    }
  ],
  "Variables": {
    "RandomSeed": "450609523",
    "Storage_TestConfigDefault": "ProductionTenant\nseanmcccanary3\nU2FuaXRpemVk\nhttps://seanmcccanary3.blob.core.windows.net\nhttps://seanmcccanary3.file.core.windows.net\nhttps://seanmcccanary3.queue.core.windows.net\nhttps://seanmcccanary3.table.core.windows.net\n\n\n\n\nhttps://seanmcccanary3-secondary.blob.core.windows.net\nhttps://seanmcccanary3-secondary.file.core.windows.net\nhttps://seanmcccanary3-secondary.queue.core.windows.net\nhttps://seanmcccanary3-secondary.table.core.windows.net\n\nSanitized\n\n\nCloud\nBlobEndpoint=https://seanmcccanary3.blob.core.windows.net/;QueueEndpoint=https://seanmcccanary3.queue.core.windows.net/;FileEndpoint=https://seanmcccanary3.file.core.windows.net/;BlobSecondaryEndpoint=https://seanmcccanary3-secondary.blob.core.windows.net/;QueueSecondaryEndpoint=https://seanmcccanary3-secondary.queue.core.windows.net/;FileSecondaryEndpoint=https://seanmcccanary3-secondary.file.core.windows.net/;AccountName=seanmcccanary3;AccountKey=Kg==;\nseanscope1\n\n"
  }
}<|MERGE_RESOLUTION|>--- conflicted
+++ resolved
@@ -15,11 +15,7 @@
         "x-ms-client-request-id": "865e2c19-125b-882f-4ffd-4e983fec0023",
         "x-ms-date": "Wed, 17 Feb 2021 19:03:35 GMT",
         "x-ms-return-client-request-id": "true",
-<<<<<<< HEAD
-        "x-ms-version": "2020-12-06"
-=======
         "x-ms-version": "2021-02-12"
->>>>>>> 7e782c87
       },
       "RequestBody": null,
       "StatusCode": 201,
@@ -34,11 +30,7 @@
         ],
         "x-ms-client-request-id": "865e2c19-125b-882f-4ffd-4e983fec0023",
         "x-ms-request-id": "8b9acfb2-f01e-0030-675f-05640d000000",
-<<<<<<< HEAD
-        "x-ms-version": "2020-12-06"
-=======
         "x-ms-version": "2021-02-12"
->>>>>>> 7e782c87
       },
       "ResponseBody": []
     },
@@ -60,11 +52,7 @@
         "x-ms-client-request-id": "53a0a982-4fff-4023-4c60-3a400a1edb11",
         "x-ms-date": "Wed, 17 Feb 2021 19:03:36 GMT",
         "x-ms-return-client-request-id": "true",
-<<<<<<< HEAD
-        "x-ms-version": "2020-12-06"
-=======
         "x-ms-version": "2021-02-12"
->>>>>>> 7e782c87
       },
       "RequestBody": null,
       "StatusCode": 201,
@@ -80,11 +68,7 @@
         "x-ms-client-request-id": "53a0a982-4fff-4023-4c60-3a400a1edb11",
         "x-ms-request-id": "8b9acfd5-f01e-0030-045f-05640d000000",
         "x-ms-request-server-encrypted": "true",
-<<<<<<< HEAD
-        "x-ms-version": "2020-12-06",
-=======
         "x-ms-version": "2021-02-12",
->>>>>>> 7e782c87
         "x-ms-version-id": "2021-02-17T19:03:36.0990902Z"
       },
       "ResponseBody": []
@@ -104,11 +88,7 @@
         "x-ms-client-request-id": "038e2bcd-c99c-41c1-303f-ff1ed4f7e5e0",
         "x-ms-date": "Wed, 17 Feb 2021 19:03:36 GMT",
         "x-ms-return-client-request-id": "true",
-<<<<<<< HEAD
-        "x-ms-version": "2020-12-06"
-=======
         "x-ms-version": "2021-02-12"
->>>>>>> 7e782c87
       },
       "RequestBody": null,
       "StatusCode": 200,
@@ -124,11 +104,7 @@
         "x-ms-blob-sequence-number": "0",
         "x-ms-client-request-id": "038e2bcd-c99c-41c1-303f-ff1ed4f7e5e0",
         "x-ms-request-id": "8b9ad007-f01e-0030-305f-05640d000000",
-<<<<<<< HEAD
-        "x-ms-version": "2020-12-06"
-=======
         "x-ms-version": "2021-02-12"
->>>>>>> 7e782c87
       },
       "ResponseBody": []
     },
@@ -146,11 +122,7 @@
         "x-ms-client-request-id": "df72371f-d78f-1774-cbc6-bb2cb5872703",
         "x-ms-date": "Wed, 17 Feb 2021 19:03:36 GMT",
         "x-ms-return-client-request-id": "true",
-<<<<<<< HEAD
-        "x-ms-version": "2020-12-06"
-=======
         "x-ms-version": "2021-02-12"
->>>>>>> 7e782c87
       },
       "RequestBody": null,
       "StatusCode": 200,
@@ -174,11 +146,7 @@
         "x-ms-lease-status": "unlocked",
         "x-ms-request-id": "8b9ad025-f01e-0030-4b5f-05640d000000",
         "x-ms-server-encrypted": "true",
-<<<<<<< HEAD
-        "x-ms-version": "2020-12-06",
-=======
         "x-ms-version": "2021-02-12",
->>>>>>> 7e782c87
         "x-ms-version-id": "2021-02-17T19:03:36.0990902Z"
       },
       "ResponseBody": []
@@ -197,11 +165,7 @@
         "x-ms-client-request-id": "9cfeaa90-0685-eb50-c0f0-647aa544177c",
         "x-ms-date": "Wed, 17 Feb 2021 19:03:36 GMT",
         "x-ms-return-client-request-id": "true",
-<<<<<<< HEAD
-        "x-ms-version": "2020-12-06"
-=======
         "x-ms-version": "2021-02-12"
->>>>>>> 7e782c87
       },
       "RequestBody": null,
       "StatusCode": 202,
@@ -214,11 +178,7 @@
         ],
         "x-ms-client-request-id": "9cfeaa90-0685-eb50-c0f0-647aa544177c",
         "x-ms-request-id": "8b9ad032-f01e-0030-585f-05640d000000",
-<<<<<<< HEAD
-        "x-ms-version": "2020-12-06"
-=======
         "x-ms-version": "2021-02-12"
->>>>>>> 7e782c87
       },
       "ResponseBody": []
     }
