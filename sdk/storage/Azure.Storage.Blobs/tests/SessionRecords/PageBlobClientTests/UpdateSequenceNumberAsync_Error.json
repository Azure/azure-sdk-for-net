--- conflicted
+++ resolved
@@ -14,11 +14,7 @@
         "x-ms-client-request-id": "ca7afac8-02d7-ab9e-2ec9-56e244036ee4",
         "x-ms-date": "Fri, 03 Apr 2020 00:05:25 GMT",
         "x-ms-return-client-request-id": "true",
-<<<<<<< HEAD
-        "x-ms-version": "2019-12-12"
-=======
         "x-ms-version": "2020-02-10"
->>>>>>> 60f4876e
       },
       "RequestBody": null,
       "StatusCode": 201,
@@ -33,11 +29,7 @@
         ],
         "x-ms-client-request-id": "ca7afac8-02d7-ab9e-2ec9-56e244036ee4",
         "x-ms-request-id": "fd9334bb-101e-0047-0c4b-0926fb000000",
-<<<<<<< HEAD
-        "x-ms-version": "2019-12-12"
-=======
         "x-ms-version": "2020-02-10"
->>>>>>> 60f4876e
       },
       "ResponseBody": []
     },
@@ -58,11 +50,7 @@
         "x-ms-client-request-id": "70fc4e46-07c1-afd2-8ae9-7a89dd6ab39d",
         "x-ms-date": "Fri, 03 Apr 2020 00:05:25 GMT",
         "x-ms-return-client-request-id": "true",
-<<<<<<< HEAD
-        "x-ms-version": "2019-12-12"
-=======
         "x-ms-version": "2020-02-10"
->>>>>>> 60f4876e
       },
       "RequestBody": null,
       "StatusCode": 201,
@@ -78,11 +66,7 @@
         "x-ms-client-request-id": "70fc4e46-07c1-afd2-8ae9-7a89dd6ab39d",
         "x-ms-request-id": "fd9334db-101e-0047-294b-0926fb000000",
         "x-ms-request-server-encrypted": "true",
-<<<<<<< HEAD
-        "x-ms-version": "2019-12-12"
-=======
         "x-ms-version": "2020-02-10"
->>>>>>> 60f4876e
       },
       "ResponseBody": []
     },
@@ -101,11 +85,7 @@
         "x-ms-date": "Fri, 03 Apr 2020 00:05:25 GMT",
         "x-ms-return-client-request-id": "true",
         "x-ms-sequence-number-action": "update",
-<<<<<<< HEAD
-        "x-ms-version": "2019-12-12"
-=======
         "x-ms-version": "2020-02-10"
->>>>>>> 60f4876e
       },
       "RequestBody": null,
       "StatusCode": 400,
@@ -120,11 +100,7 @@
         "x-ms-client-request-id": "aaed4afa-3e94-ca50-fa51-6ec3af35c6ac",
         "x-ms-error-code": "InvalidHeaderValue",
         "x-ms-request-id": "fd9334f2-101e-0047-3f4b-0926fb000000",
-<<<<<<< HEAD
-        "x-ms-version": "2019-12-12"
-=======
         "x-ms-version": "2020-02-10"
->>>>>>> 60f4876e
       },
       "ResponseBody": [
         "\uFEFF\u003C?xml version=\u00221.0\u0022 encoding=\u0022utf-8\u0022?\u003E\u003CError\u003E\u003CCode\u003EInvalidHeaderValue\u003C/Code\u003E\u003CMessage\u003EThe value for one of the HTTP headers is not in the correct format.\n",
@@ -145,11 +121,7 @@
         "x-ms-client-request-id": "928e7ced-087c-dc08-f545-7cb106731001",
         "x-ms-date": "Fri, 03 Apr 2020 00:05:26 GMT",
         "x-ms-return-client-request-id": "true",
-<<<<<<< HEAD
-        "x-ms-version": "2019-12-12"
-=======
         "x-ms-version": "2020-02-10"
->>>>>>> 60f4876e
       },
       "RequestBody": null,
       "StatusCode": 202,
@@ -162,11 +134,7 @@
         ],
         "x-ms-client-request-id": "928e7ced-087c-dc08-f545-7cb106731001",
         "x-ms-request-id": "fd93350c-101e-0047-574b-0926fb000000",
-<<<<<<< HEAD
-        "x-ms-version": "2019-12-12"
-=======
         "x-ms-version": "2020-02-10"
->>>>>>> 60f4876e
       },
       "ResponseBody": []
     }
