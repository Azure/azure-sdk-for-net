--- conflicted
+++ resolved
@@ -1,19 +1,19 @@
-{
+﻿{
   "Entries": [
     {
-      "RequestUri": "https://amandadev2.blob.core.windows.net/test-container-ac7a6200-668e-a4b2-c8cd-0c3440d46daa?restype=container",
+      "RequestUri": "https://seanmcccanary3.blob.core.windows.net/test-container-ac7a6200-668e-a4b2-c8cd-0c3440d46daa?restype=container",
       "RequestMethod": "PUT",
       "RequestHeaders": {
         "Accept": "application/xml",
         "Authorization": "Sanitized",
-        "traceparent": "00-f09356ab68158c489736fee7c3027954-96fe2e4a2b95324a-00",
-        "User-Agent": [
-          "azsdk-net-Storage.Blobs/12.10.0-alpha.20210824.1",
-          "(.NET 5.0.9; Microsoft Windows 10.0.19043)"
+        "traceparent": "00-d63661c868180d42878d36a3525ae4d4-d3a2b18d00c48845-00",
+        "User-Agent": [
+          "azsdk-net-Storage.Blobs/12.9.0-alpha.20210217.1",
+          "(.NET 5.0.3; Microsoft Windows 10.0.19042)"
         ],
         "x-ms-blob-public-access": "container",
         "x-ms-client-request-id": "b6d9f9cc-aaf2-f662-6552-48948c76a3c1",
-        "x-ms-date": "Tue, 24 Aug 2021 21:37:05 GMT",
+        "x-ms-date": "Wed, 17 Feb 2021 19:01:10 GMT",
         "x-ms-return-client-request-id": "true",
         "x-ms-version": "2020-12-06"
       },
@@ -21,41 +21,36 @@
       "StatusCode": 201,
       "ResponseHeaders": {
         "Content-Length": "0",
-        "Date": "Tue, 24 Aug 2021 21:37:04 GMT",
-        "ETag": "\u00220x8D9674751207492\u0022",
-        "Last-Modified": "Tue, 24 Aug 2021 21:37:05 GMT",
+        "Date": "Wed, 17 Feb 2021 19:01:10 GMT",
+        "ETag": "\"0x8D8D37663F82EBF\"",
+        "Last-Modified": "Wed, 17 Feb 2021 19:01:10 GMT",
         "Server": [
           "Windows-Azure-Blob/1.0",
           "Microsoft-HTTPAPI/2.0"
         ],
         "x-ms-client-request-id": "b6d9f9cc-aaf2-f662-6552-48948c76a3c1",
-<<<<<<< HEAD
-        "x-ms-request-id": "db972643-901e-00b2-5d30-996961000000",
-        "x-ms-version": "2020-10-02"
-=======
         "x-ms-request-id": "320850f5-901e-0009-105f-059f11000000",
         "x-ms-version": "2020-12-06"
->>>>>>> f7eb5f10
-      },
-      "ResponseBody": []
-    },
-    {
-      "RequestUri": "https://amandadev2.blob.core.windows.net/test-container-ac7a6200-668e-a4b2-c8cd-0c3440d46daa/test-blob-4b101646-5f6e-479b-8a0b-a4c2b4df1969",
+      },
+      "ResponseBody": []
+    },
+    {
+      "RequestUri": "https://seanmcccanary3.blob.core.windows.net/test-container-ac7a6200-668e-a4b2-c8cd-0c3440d46daa/test-blob-4b101646-5f6e-479b-8a0b-a4c2b4df1969",
       "RequestMethod": "PUT",
       "RequestHeaders": {
         "Accept": "application/xml",
         "Authorization": "Sanitized",
         "If-None-Match": "*",
-        "traceparent": "00-607f6405119cc342b2d16922e6dc53c6-a45eaf79f9e6124a-00",
-        "User-Agent": [
-          "azsdk-net-Storage.Blobs/12.10.0-alpha.20210824.1",
-          "(.NET 5.0.9; Microsoft Windows 10.0.19043)"
+        "traceparent": "00-b45e063b6c9dfb4398969f3277cd340f-9e350b5c5c293342-00",
+        "User-Agent": [
+          "azsdk-net-Storage.Blobs/12.9.0-alpha.20210217.1",
+          "(.NET 5.0.3; Microsoft Windows 10.0.19042)"
         ],
         "x-ms-blob-content-length": "1024",
         "x-ms-blob-sequence-number": "0",
         "x-ms-blob-type": "PageBlob",
         "x-ms-client-request-id": "748cf028-fc4e-6cff-5e92-2be7069f4286",
-        "x-ms-date": "Tue, 24 Aug 2021 21:37:05 GMT",
+        "x-ms-date": "Wed, 17 Feb 2021 19:01:10 GMT",
         "x-ms-return-client-request-id": "true",
         "x-ms-version": "2020-12-06"
       },
@@ -63,39 +58,34 @@
       "StatusCode": 201,
       "ResponseHeaders": {
         "Content-Length": "0",
-        "Date": "Tue, 24 Aug 2021 21:37:04 GMT",
-        "ETag": "\u00220x8D967475127DD0B\u0022",
-        "Last-Modified": "Tue, 24 Aug 2021 21:37:05 GMT",
+        "Date": "Wed, 17 Feb 2021 19:01:10 GMT",
+        "ETag": "\"0x8D8D37664069F9A\"",
+        "Last-Modified": "Wed, 17 Feb 2021 19:01:11 GMT",
         "Server": [
           "Windows-Azure-Blob/1.0",
           "Microsoft-HTTPAPI/2.0"
         ],
         "x-ms-client-request-id": "748cf028-fc4e-6cff-5e92-2be7069f4286",
-        "x-ms-request-id": "db972654-901e-00b2-6b30-996961000000",
+        "x-ms-request-id": "32085104-901e-0009-1c5f-059f11000000",
         "x-ms-request-server-encrypted": "true",
-<<<<<<< HEAD
-        "x-ms-version": "2020-10-02",
-        "x-ms-version-id": "2021-08-24T21:37:05.1541771Z"
-=======
         "x-ms-version": "2020-12-06",
         "x-ms-version-id": "2021-02-17T19:01:11.0682522Z"
->>>>>>> f7eb5f10
-      },
-      "ResponseBody": []
-    },
-    {
-      "RequestUri": "https://amandadev2.blob.core.windows.net/test-container-ac7a6200-668e-a4b2-c8cd-0c3440d46daa/test-blob-4b101646-5f6e-479b-8a0b-a4c2b4df1969",
+      },
+      "ResponseBody": []
+    },
+    {
+      "RequestUri": "https://seanmcccanary3.blob.core.windows.net/test-container-ac7a6200-668e-a4b2-c8cd-0c3440d46daa/test-blob-4b101646-5f6e-479b-8a0b-a4c2b4df1969",
       "RequestMethod": "HEAD",
       "RequestHeaders": {
         "Accept": "application/xml",
         "Authorization": "Sanitized",
-        "traceparent": "00-c73e21d25bd74242b15dd445a3d05450-40d9ecea74615849-00",
-        "User-Agent": [
-          "azsdk-net-Storage.Blobs/12.10.0-alpha.20210824.1",
-          "(.NET 5.0.9; Microsoft Windows 10.0.19043)"
+        "traceparent": "00-0650fccb207b5e40bf12d9fb38d35d92-d94fc3cd3bd65941-00",
+        "User-Agent": [
+          "azsdk-net-Storage.Blobs/12.9.0-alpha.20210217.1",
+          "(.NET 5.0.3; Microsoft Windows 10.0.19042)"
         ],
         "x-ms-client-request-id": "831ae77d-bd74-e2a2-9496-d038a1560097",
-        "x-ms-date": "Tue, 24 Aug 2021 21:37:05 GMT",
+        "x-ms-date": "Wed, 17 Feb 2021 19:01:11 GMT",
         "x-ms-return-client-request-id": "true",
         "x-ms-version": "2020-12-06"
       },
@@ -105,9 +95,9 @@
         "Accept-Ranges": "bytes",
         "Content-Length": "1024",
         "Content-Type": "application/octet-stream",
-        "Date": "Tue, 24 Aug 2021 21:37:04 GMT",
-        "ETag": "\u00220x8D967475127DD0B\u0022",
-        "Last-Modified": "Tue, 24 Aug 2021 21:37:05 GMT",
+        "Date": "Wed, 17 Feb 2021 19:01:10 GMT",
+        "ETag": "\"0x8D8D37664069F9A\"",
+        "Last-Modified": "Wed, 17 Feb 2021 19:01:11 GMT",
         "Server": [
           "Windows-Azure-Blob/1.0",
           "Microsoft-HTTPAPI/2.0"
@@ -115,49 +105,44 @@
         "x-ms-blob-sequence-number": "0",
         "x-ms-blob-type": "PageBlob",
         "x-ms-client-request-id": "831ae77d-bd74-e2a2-9496-d038a1560097",
-        "x-ms-creation-time": "Tue, 24 Aug 2021 21:37:05 GMT",
+        "x-ms-creation-time": "Wed, 17 Feb 2021 19:01:11 GMT",
         "x-ms-is-current-version": "true",
         "x-ms-lease-state": "available",
         "x-ms-lease-status": "unlocked",
-        "x-ms-request-id": "db972663-901e-00b2-7930-996961000000",
+        "x-ms-request-id": "3208514a-901e-0009-565f-059f11000000",
         "x-ms-server-encrypted": "true",
-<<<<<<< HEAD
-        "x-ms-version": "2020-10-02",
-        "x-ms-version-id": "2021-08-24T21:37:05.1541771Z"
-=======
         "x-ms-version": "2020-12-06",
         "x-ms-version-id": "2021-02-17T19:01:11.0682522Z"
->>>>>>> f7eb5f10
-      },
-      "ResponseBody": []
-    },
-    {
-      "RequestUri": "https://amandadev2.blob.core.windows.net/test-container-ac7a6200-668e-a4b2-c8cd-0c3440d46daa/test-blob-4b101646-5f6e-479b-8a0b-a4c2b4df1969?comp=page",
+      },
+      "ResponseBody": []
+    },
+    {
+      "RequestUri": "https://seanmcccanary3.blob.core.windows.net/test-container-ac7a6200-668e-a4b2-c8cd-0c3440d46daa/test-blob-4b101646-5f6e-479b-8a0b-a4c2b4df1969?comp=page",
       "RequestMethod": "PUT",
       "RequestHeaders": {
         "Accept": "application/xml",
         "Authorization": "Sanitized",
         "Content-Length": "1024",
         "Content-Type": "application/octet-stream",
-        "If-Match": "\u00220x8D967475127DD0B\u0022",
-        "User-Agent": [
-          "azsdk-net-Storage.Blobs/12.10.0-alpha.20210824.1",
-          "(.NET 5.0.9; Microsoft Windows 10.0.19043)"
+        "If-Match": "0x8D8D37664069F9A",
+        "User-Agent": [
+          "azsdk-net-Storage.Blobs/12.9.0-alpha.20210217.1",
+          "(.NET 5.0.3; Microsoft Windows 10.0.19042)"
         ],
         "x-ms-client-request-id": "a312487c-5f95-cdee-9bce-3aca0868103a",
-        "x-ms-date": "Tue, 24 Aug 2021 21:37:05 GMT",
+        "x-ms-date": "Wed, 17 Feb 2021 19:01:11 GMT",
         "x-ms-page-write": "update",
         "x-ms-range": "bytes=0-1023",
         "x-ms-return-client-request-id": "true",
         "x-ms-version": "2020-12-06"
       },
-      "RequestBody": "ON8O7Q5bxo5fAKO6twPWRigRmsNSpRqJn/voZ4zPCQhyIl\u002BRNfWDzCr\u002BFU5ZRbVavOS/9AV\u002BM5PFhU0Tc14Cj/aaR5SkRBEyjs2ZVI/LL1pFjqunEBUD8\u002B/LzLCnb1nL\u002B4ZYv/0htXfTjWU45d4E\u002BVXzzuSzW37gllSk2Xhhih9zzlkJcnBdI9gz1IOvyw4Qx9JbtKF0F6AHdyiofNz/cQJGxBaF\u002BofklaoMf4b7MctFlBGlBtV9/7a4AfpItKf7NGKAaQb3isxLdh73aJcZC0ZcYufLWWssycVfzfmMm\u002BECEEsjesfETgpEWo\u002B2hZYfn/a07FG/L9v3VKBBl73Tv9o99FdM9ZB\u002BlxTdhv7cdUMuQC0D16\u002BPQ\u002BBvLCYng7ZMcZu0eZA\u002B0qllNVQ94ancGt5cElaP0OcrrrF33MhpVhRekBViJ/yy8G6EnaJbUmE3khJIynBfvaC0icrfx/bg\u002B94/31GTevPhqiLoCzJEz1tQP0m2IYuk/tN0rp0y0yh3o6LDG3MQoxgeZyBNd7Fub7lujoesKtpTm\u002BB9H8tVr9f5cGiPgbToQJswmLlrVociBT/jw0SgynnIcH\u002BSkoRNyLhIUwZJ3u0Fhk3sfJEg50RZWxmMceySWKXuxxE0Va4X4s8BIgKA2CdR3jz3tE7np4g7OTdqwVfMtvtgWhbc0TCf1JnCH8RB2YLyO5OvmqNXBx\u002BI\u002BBx2rSF4NGwHH30QdAwMWOC0JIjE\u002BV\u002B0eIbDHBtXCFP3VNgTKCd4SupYOrkF4caGo0LDo\u002BKXxP\u002B8wjSbtBdQsBYpGSA0\u002BC\u002B5PNmda7\u002Bmr5e/PHnYlGVwX4/YVmby3JXSB4mi28elUqoTCWYJ\u002BVg/FRKd23ieeBuxuLmQW6HIxl9Dy2Q1BNPPGerOxYr\u002BZ2Y3mUBTVQAdNI9u8CIOFfYJSkIHxS7zCRE/zsKNz7KQslFTWcJgdXFeJpbVxxOwwQTzxXpI96I3Q48vFIc\u002Bj2Tc3T7Rurw0qNXRqJ6XHkL9jgy\u002BmQo4SLquHBUyMGDqIJYy\u002BerU3wZIvxyld08DnyVNMoV6gPZZo5WEIp6mAXd054cIZSVYKK8Gddruk9Frqnzw5f7ab6Cg2FVVULxoob6kMJDH\u002Bjr/9AnWdAobaxDEGXghtht5mXfnaIzQA9fyndMbSmNAo69B8PD1BPuVhG1EkTdERuujK5YY35KuL/Ey49Y2ACGtg3XI4MUqhJV7UuQfi3KgrlfoeB7MKMMdk8D/wyAlXoRLlg3BfGUmeKcAnY2tjqR/kTV\u002BTocC4Fuxqk0EK8B1VvNg0/Rk3jLxwf93zIs2bwQcfzHqpxD8SbayD9EYIU3mi0aZTbqvG7MDjIyHixTPezpI6KyPiq/jYw==",
+      "RequestBody": "ON8O7Q5bxo5fAKO6twPWRigRmsNSpRqJn/voZ4zPCQhyIl+RNfWDzCr+FU5ZRbVavOS/9AV+M5PFhU0Tc14Cj/aaR5SkRBEyjs2ZVI/LL1pFjqunEBUD8+/LzLCnb1nL+4ZYv/0htXfTjWU45d4E+VXzzuSzW37gllSk2Xhhih9zzlkJcnBdI9gz1IOvyw4Qx9JbtKF0F6AHdyiofNz/cQJGxBaF+ofklaoMf4b7MctFlBGlBtV9/7a4AfpItKf7NGKAaQb3isxLdh73aJcZC0ZcYufLWWssycVfzfmMm+ECEEsjesfETgpEWo+2hZYfn/a07FG/L9v3VKBBl73Tv9o99FdM9ZB+lxTdhv7cdUMuQC0D16+PQ+BvLCYng7ZMcZu0eZA+0qllNVQ94ancGt5cElaP0OcrrrF33MhpVhRekBViJ/yy8G6EnaJbUmE3khJIynBfvaC0icrfx/bg+94/31GTevPhqiLoCzJEz1tQP0m2IYuk/tN0rp0y0yh3o6LDG3MQoxgeZyBNd7Fub7lujoesKtpTm+B9H8tVr9f5cGiPgbToQJswmLlrVociBT/jw0SgynnIcH+SkoRNyLhIUwZJ3u0Fhk3sfJEg50RZWxmMceySWKXuxxE0Va4X4s8BIgKA2CdR3jz3tE7np4g7OTdqwVfMtvtgWhbc0TCf1JnCH8RB2YLyO5OvmqNXBx+I+Bx2rSF4NGwHH30QdAwMWOC0JIjE+V+0eIbDHBtXCFP3VNgTKCd4SupYOrkF4caGo0LDo+KXxP+8wjSbtBdQsBYpGSA0+C+5PNmda7+mr5e/PHnYlGVwX4/YVmby3JXSB4mi28elUqoTCWYJ+Vg/FRKd23ieeBuxuLmQW6HIxl9Dy2Q1BNPPGerOxYr+Z2Y3mUBTVQAdNI9u8CIOFfYJSkIHxS7zCRE/zsKNz7KQslFTWcJgdXFeJpbVxxOwwQTzxXpI96I3Q48vFIc+j2Tc3T7Rurw0qNXRqJ6XHkL9jgy+mQo4SLquHBUyMGDqIJYy+erU3wZIvxyld08DnyVNMoV6gPZZo5WEIp6mAXd054cIZSVYKK8Gddruk9Frqnzw5f7ab6Cg2FVVULxoob6kMJDH+jr/9AnWdAobaxDEGXghtht5mXfnaIzQA9fyndMbSmNAo69B8PD1BPuVhG1EkTdERuujK5YY35KuL/Ey49Y2ACGtg3XI4MUqhJV7UuQfi3KgrlfoeB7MKMMdk8D/wyAlXoRLlg3BfGUmeKcAnY2tjqR/kTV+TocC4Fuxqk0EK8B1VvNg0/Rk3jLxwf93zIs2bwQcfzHqpxD8SbayD9EYIU3mi0aZTbqvG7MDjIyHixTPezpI6KyPiq/jYw==",
       "StatusCode": 201,
       "ResponseHeaders": {
         "Content-Length": "0",
-        "Date": "Tue, 24 Aug 2021 21:37:05 GMT",
-        "ETag": "\u00220x8D9674751361065\u0022",
-        "Last-Modified": "Tue, 24 Aug 2021 21:37:05 GMT",
+        "Date": "Wed, 17 Feb 2021 19:01:10 GMT",
+        "ETag": "\"0x8D8D3766416CF30\"",
+        "Last-Modified": "Wed, 17 Feb 2021 19:01:11 GMT",
         "Server": [
           "Windows-Azure-Blob/1.0",
           "Microsoft-HTTPAPI/2.0"
@@ -165,25 +150,25 @@
         "x-ms-blob-sequence-number": "0",
         "x-ms-client-request-id": "a312487c-5f95-cdee-9bce-3aca0868103a",
         "x-ms-content-crc64": "w0WgLlaqnHI=",
-        "x-ms-request-id": "db972673-901e-00b2-0930-996961000000",
+        "x-ms-request-id": "3208515e-901e-0009-685f-059f11000000",
         "x-ms-request-server-encrypted": "true",
         "x-ms-version": "2020-12-06"
       },
       "ResponseBody": []
     },
     {
-      "RequestUri": "https://amandadev2.blob.core.windows.net/test-container-ac7a6200-668e-a4b2-c8cd-0c3440d46daa/test-blob-4b101646-5f6e-479b-8a0b-a4c2b4df1969",
+      "RequestUri": "https://seanmcccanary3.blob.core.windows.net/test-container-ac7a6200-668e-a4b2-c8cd-0c3440d46daa/test-blob-4b101646-5f6e-479b-8a0b-a4c2b4df1969",
       "RequestMethod": "GET",
       "RequestHeaders": {
         "Accept": "application/xml",
         "Authorization": "Sanitized",
-        "traceparent": "00-ce38a941bd9a9f44addbcd51c01d080e-5619ea8a126e3049-00",
-        "User-Agent": [
-          "azsdk-net-Storage.Blobs/12.10.0-alpha.20210824.1",
-          "(.NET 5.0.9; Microsoft Windows 10.0.19043)"
+        "traceparent": "00-0b793aff57778c4ba76c261c1b83a8a4-09da04e8e2cb634e-00",
+        "User-Agent": [
+          "azsdk-net-Storage.Blobs/12.9.0-alpha.20210217.1",
+          "(.NET 5.0.3; Microsoft Windows 10.0.19042)"
         ],
         "x-ms-client-request-id": "58bbd17d-5d44-5602-fb63-d59caad8ac83",
-        "x-ms-date": "Tue, 24 Aug 2021 21:37:05 GMT",
+        "x-ms-date": "Wed, 17 Feb 2021 19:01:11 GMT",
         "x-ms-return-client-request-id": "true",
         "x-ms-version": "2020-12-06"
       },
@@ -193,9 +178,9 @@
         "Accept-Ranges": "bytes",
         "Content-Length": "1024",
         "Content-Type": "application/octet-stream",
-        "Date": "Tue, 24 Aug 2021 21:37:05 GMT",
-        "ETag": "\u00220x8D9674751361065\u0022",
-        "Last-Modified": "Tue, 24 Aug 2021 21:37:05 GMT",
+        "Date": "Wed, 17 Feb 2021 19:01:10 GMT",
+        "ETag": "\"0x8D8D3766416CF30\"",
+        "Last-Modified": "Wed, 17 Feb 2021 19:01:11 GMT",
         "Server": [
           "Windows-Azure-Blob/1.0",
           "Microsoft-HTTPAPI/2.0"
@@ -203,35 +188,30 @@
         "x-ms-blob-sequence-number": "0",
         "x-ms-blob-type": "PageBlob",
         "x-ms-client-request-id": "58bbd17d-5d44-5602-fb63-d59caad8ac83",
-        "x-ms-creation-time": "Tue, 24 Aug 2021 21:37:05 GMT",
+        "x-ms-creation-time": "Wed, 17 Feb 2021 19:01:11 GMT",
         "x-ms-is-current-version": "true",
         "x-ms-lease-state": "available",
         "x-ms-lease-status": "unlocked",
-        "x-ms-request-id": "db97267a-901e-00b2-1030-996961000000",
+        "x-ms-request-id": "32085171-901e-0009-795f-059f11000000",
         "x-ms-server-encrypted": "true",
-<<<<<<< HEAD
-        "x-ms-version": "2020-10-02",
-        "x-ms-version-id": "2021-08-24T21:37:05.1541771Z"
-=======
         "x-ms-version": "2020-12-06",
         "x-ms-version-id": "2021-02-17T19:01:11.0682522Z"
->>>>>>> f7eb5f10
-      },
-      "ResponseBody": "ON8O7Q5bxo5fAKO6twPWRigRmsNSpRqJn/voZ4zPCQhyIl\u002BRNfWDzCr\u002BFU5ZRbVavOS/9AV\u002BM5PFhU0Tc14Cj/aaR5SkRBEyjs2ZVI/LL1pFjqunEBUD8\u002B/LzLCnb1nL\u002B4ZYv/0htXfTjWU45d4E\u002BVXzzuSzW37gllSk2Xhhih9zzlkJcnBdI9gz1IOvyw4Qx9JbtKF0F6AHdyiofNz/cQJGxBaF\u002BofklaoMf4b7MctFlBGlBtV9/7a4AfpItKf7NGKAaQb3isxLdh73aJcZC0ZcYufLWWssycVfzfmMm\u002BECEEsjesfETgpEWo\u002B2hZYfn/a07FG/L9v3VKBBl73Tv9o99FdM9ZB\u002BlxTdhv7cdUMuQC0D16\u002BPQ\u002BBvLCYng7ZMcZu0eZA\u002B0qllNVQ94ancGt5cElaP0OcrrrF33MhpVhRekBViJ/yy8G6EnaJbUmE3khJIynBfvaC0icrfx/bg\u002B94/31GTevPhqiLoCzJEz1tQP0m2IYuk/tN0rp0y0yh3o6LDG3MQoxgeZyBNd7Fub7lujoesKtpTm\u002BB9H8tVr9f5cGiPgbToQJswmLlrVociBT/jw0SgynnIcH\u002BSkoRNyLhIUwZJ3u0Fhk3sfJEg50RZWxmMceySWKXuxxE0Va4X4s8BIgKA2CdR3jz3tE7np4g7OTdqwVfMtvtgWhbc0TCf1JnCH8RB2YLyO5OvmqNXBx\u002BI\u002BBx2rSF4NGwHH30QdAwMWOC0JIjE\u002BV\u002B0eIbDHBtXCFP3VNgTKCd4SupYOrkF4caGo0LDo\u002BKXxP\u002B8wjSbtBdQsBYpGSA0\u002BC\u002B5PNmda7\u002Bmr5e/PHnYlGVwX4/YVmby3JXSB4mi28elUqoTCWYJ\u002BVg/FRKd23ieeBuxuLmQW6HIxl9Dy2Q1BNPPGerOxYr\u002BZ2Y3mUBTVQAdNI9u8CIOFfYJSkIHxS7zCRE/zsKNz7KQslFTWcJgdXFeJpbVxxOwwQTzxXpI96I3Q48vFIc\u002Bj2Tc3T7Rurw0qNXRqJ6XHkL9jgy\u002BmQo4SLquHBUyMGDqIJYy\u002BerU3wZIvxyld08DnyVNMoV6gPZZo5WEIp6mAXd054cIZSVYKK8Gddruk9Frqnzw5f7ab6Cg2FVVULxoob6kMJDH\u002Bjr/9AnWdAobaxDEGXghtht5mXfnaIzQA9fyndMbSmNAo69B8PD1BPuVhG1EkTdERuujK5YY35KuL/Ey49Y2ACGtg3XI4MUqhJV7UuQfi3KgrlfoeB7MKMMdk8D/wyAlXoRLlg3BfGUmeKcAnY2tjqR/kTV\u002BTocC4Fuxqk0EK8B1VvNg0/Rk3jLxwf93zIs2bwQcfzHqpxD8SbayD9EYIU3mi0aZTbqvG7MDjIyHixTPezpI6KyPiq/jYw=="
-    },
-    {
-      "RequestUri": "https://amandadev2.blob.core.windows.net/test-container-ac7a6200-668e-a4b2-c8cd-0c3440d46daa?restype=container",
+      },
+      "ResponseBody": "ON8O7Q5bxo5fAKO6twPWRigRmsNSpRqJn/voZ4zPCQhyIl+RNfWDzCr+FU5ZRbVavOS/9AV+M5PFhU0Tc14Cj/aaR5SkRBEyjs2ZVI/LL1pFjqunEBUD8+/LzLCnb1nL+4ZYv/0htXfTjWU45d4E+VXzzuSzW37gllSk2Xhhih9zzlkJcnBdI9gz1IOvyw4Qx9JbtKF0F6AHdyiofNz/cQJGxBaF+ofklaoMf4b7MctFlBGlBtV9/7a4AfpItKf7NGKAaQb3isxLdh73aJcZC0ZcYufLWWssycVfzfmMm+ECEEsjesfETgpEWo+2hZYfn/a07FG/L9v3VKBBl73Tv9o99FdM9ZB+lxTdhv7cdUMuQC0D16+PQ+BvLCYng7ZMcZu0eZA+0qllNVQ94ancGt5cElaP0OcrrrF33MhpVhRekBViJ/yy8G6EnaJbUmE3khJIynBfvaC0icrfx/bg+94/31GTevPhqiLoCzJEz1tQP0m2IYuk/tN0rp0y0yh3o6LDG3MQoxgeZyBNd7Fub7lujoesKtpTm+B9H8tVr9f5cGiPgbToQJswmLlrVociBT/jw0SgynnIcH+SkoRNyLhIUwZJ3u0Fhk3sfJEg50RZWxmMceySWKXuxxE0Va4X4s8BIgKA2CdR3jz3tE7np4g7OTdqwVfMtvtgWhbc0TCf1JnCH8RB2YLyO5OvmqNXBx+I+Bx2rSF4NGwHH30QdAwMWOC0JIjE+V+0eIbDHBtXCFP3VNgTKCd4SupYOrkF4caGo0LDo+KXxP+8wjSbtBdQsBYpGSA0+C+5PNmda7+mr5e/PHnYlGVwX4/YVmby3JXSB4mi28elUqoTCWYJ+Vg/FRKd23ieeBuxuLmQW6HIxl9Dy2Q1BNPPGerOxYr+Z2Y3mUBTVQAdNI9u8CIOFfYJSkIHxS7zCRE/zsKNz7KQslFTWcJgdXFeJpbVxxOwwQTzxXpI96I3Q48vFIc+j2Tc3T7Rurw0qNXRqJ6XHkL9jgy+mQo4SLquHBUyMGDqIJYy+erU3wZIvxyld08DnyVNMoV6gPZZo5WEIp6mAXd054cIZSVYKK8Gddruk9Frqnzw5f7ab6Cg2FVVULxoob6kMJDH+jr/9AnWdAobaxDEGXghtht5mXfnaIzQA9fyndMbSmNAo69B8PD1BPuVhG1EkTdERuujK5YY35KuL/Ey49Y2ACGtg3XI4MUqhJV7UuQfi3KgrlfoeB7MKMMdk8D/wyAlXoRLlg3BfGUmeKcAnY2tjqR/kTV+TocC4Fuxqk0EK8B1VvNg0/Rk3jLxwf93zIs2bwQcfzHqpxD8SbayD9EYIU3mi0aZTbqvG7MDjIyHixTPezpI6KyPiq/jYw=="
+    },
+    {
+      "RequestUri": "https://seanmcccanary3.blob.core.windows.net/test-container-ac7a6200-668e-a4b2-c8cd-0c3440d46daa?restype=container",
       "RequestMethod": "DELETE",
       "RequestHeaders": {
         "Accept": "application/xml",
         "Authorization": "Sanitized",
-        "traceparent": "00-8d81062e3b9fe14e9d5df4a62ba7049d-a6f9ad9d554cfb49-00",
-        "User-Agent": [
-          "azsdk-net-Storage.Blobs/12.10.0-alpha.20210824.1",
-          "(.NET 5.0.9; Microsoft Windows 10.0.19043)"
+        "traceparent": "00-1da10bc5bdfc7a40bc3c28104fd1e6ce-f98a791d544a7648-00",
+        "User-Agent": [
+          "azsdk-net-Storage.Blobs/12.9.0-alpha.20210217.1",
+          "(.NET 5.0.3; Microsoft Windows 10.0.19042)"
         ],
         "x-ms-client-request-id": "364c8577-b8ac-e2f5-a98e-3bb6245ced6b",
-        "x-ms-date": "Tue, 24 Aug 2021 21:37:05 GMT",
+        "x-ms-date": "Wed, 17 Feb 2021 19:01:11 GMT",
         "x-ms-return-client-request-id": "true",
         "x-ms-version": "2020-12-06"
       },
@@ -239,25 +219,20 @@
       "StatusCode": 202,
       "ResponseHeaders": {
         "Content-Length": "0",
-        "Date": "Tue, 24 Aug 2021 21:37:05 GMT",
+        "Date": "Wed, 17 Feb 2021 19:01:11 GMT",
         "Server": [
           "Windows-Azure-Blob/1.0",
           "Microsoft-HTTPAPI/2.0"
         ],
         "x-ms-client-request-id": "364c8577-b8ac-e2f5-a98e-3bb6245ced6b",
-<<<<<<< HEAD
-        "x-ms-request-id": "db972684-901e-00b2-1930-996961000000",
-        "x-ms-version": "2020-10-02"
-=======
         "x-ms-request-id": "32085184-901e-0009-095f-059f11000000",
         "x-ms-version": "2020-12-06"
->>>>>>> f7eb5f10
       },
       "ResponseBody": []
     }
   ],
   "Variables": {
     "RandomSeed": "1793062639",
-    "Storage_TestConfigDefault": "ProductionTenant\namandadev2\nU2FuaXRpemVk\nhttps://amandadev2.blob.core.windows.net\nhttps://amandadev2.file.core.windows.net\nhttps://amandadev2.queue.core.windows.net\nhttps://amandadev2.table.core.windows.net\n\n\n\n\nhttps://amandadev2-secondary.blob.core.windows.net\nhttps://amandadev2-secondary.file.core.windows.net\nhttps://amandadev2-secondary.queue.core.windows.net\nhttps://amandadev2-secondary.table.core.windows.net\n\nSanitized\n\n\nCloud\nBlobEndpoint=https://amandadev2.blob.core.windows.net/;QueueEndpoint=https://amandadev2.queue.core.windows.net/;FileEndpoint=https://amandadev2.file.core.windows.net/;BlobSecondaryEndpoint=https://amandadev2-secondary.blob.core.windows.net/;QueueSecondaryEndpoint=https://amandadev2-secondary.queue.core.windows.net/;FileSecondaryEndpoint=https://amandadev2-secondary.file.core.windows.net/;AccountName=amandadev2;AccountKey=Kg==;\ntestscope2\n\n"
+    "Storage_TestConfigDefault": "ProductionTenant\nseanmcccanary3\nU2FuaXRpemVk\nhttps://seanmcccanary3.blob.core.windows.net\nhttps://seanmcccanary3.file.core.windows.net\nhttps://seanmcccanary3.queue.core.windows.net\nhttps://seanmcccanary3.table.core.windows.net\n\n\n\n\nhttps://seanmcccanary3-secondary.blob.core.windows.net\nhttps://seanmcccanary3-secondary.file.core.windows.net\nhttps://seanmcccanary3-secondary.queue.core.windows.net\nhttps://seanmcccanary3-secondary.table.core.windows.net\n\nSanitized\n\n\nCloud\nBlobEndpoint=https://seanmcccanary3.blob.core.windows.net/;QueueEndpoint=https://seanmcccanary3.queue.core.windows.net/;FileEndpoint=https://seanmcccanary3.file.core.windows.net/;BlobSecondaryEndpoint=https://seanmcccanary3-secondary.blob.core.windows.net/;QueueSecondaryEndpoint=https://seanmcccanary3-secondary.queue.core.windows.net/;FileSecondaryEndpoint=https://seanmcccanary3-secondary.file.core.windows.net/;AccountName=seanmcccanary3;AccountKey=Kg==;\nseanscope1\n\n"
   }
 }