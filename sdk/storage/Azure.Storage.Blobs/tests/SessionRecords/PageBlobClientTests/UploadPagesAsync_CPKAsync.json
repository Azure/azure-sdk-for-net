{
  "Entries": [
    {
      "RequestUri": "https://camaiaor.blob.core.windows.net/test-container-32497ead-8b24-2d95-8953-174b913203a3?restype=container",
      "RequestMethod": "PUT",
      "RequestHeaders": {
        "Accept": "application/xml",
        "Authorization": "Sanitized",
        "traceparent": "00-e9f5107713fbe547a754b19951df985d-1a74244acf84564a-00",
        "User-Agent": "azsdk-net-Storage.Blobs/12.11.0-alpha.20211015.1 (.NET Framework 4.8.4300.0; Microsoft Windows 10.0.19043 )",
        "x-ms-blob-public-access": "container",
        "x-ms-client-request-id": "d4ae85b3-bf54-bbb3-2039-3fb53025de93",
        "x-ms-date": "Fri, 15 Oct 2021 19:23:21 GMT",
        "x-ms-return-client-request-id": "true",
        "x-ms-version": "2021-04-10"
      },
      "RequestBody": null,
      "StatusCode": 201,
      "ResponseHeaders": {
        "Content-Length": "0",
        "Date": "Fri, 15 Oct 2021 19:23:21 GMT",
        "ETag": "\u00220x8D99011407BD2F5\u0022",
        "Last-Modified": "Fri, 15 Oct 2021 19:23:22 GMT",
        "Server": "Windows-Azure-Blob/1.0 Microsoft-HTTPAPI/2.0",
        "x-ms-client-request-id": "d4ae85b3-bf54-bbb3-2039-3fb53025de93",
<<<<<<< HEAD
        "x-ms-request-id": "19465fce-401e-0057-575f-0574f1000000",
        "x-ms-version": "2021-04-10"
=======
        "x-ms-request-id": "9e703d69-001e-0028-2afa-c14a77000000",
        "x-ms-version": "2021-02-12"
>>>>>>> 49dd1a0e
      },
      "ResponseBody": []
    },
    {
      "RequestUri": "https://camaiaor.blob.core.windows.net/test-container-32497ead-8b24-2d95-8953-174b913203a3/test-blob-5f97cdc7-1bb9-c522-51dc-6a8054ac1ced",
      "RequestMethod": "PUT",
      "RequestHeaders": {
        "Accept": "application/xml",
        "Authorization": "Sanitized",
        "If-None-Match": "*",
        "traceparent": "00-6ade669792b7dc4dac98353ce7145689-39d26d9eedd5e74b-00",
        "User-Agent": "azsdk-net-Storage.Blobs/12.11.0-alpha.20211015.1 (.NET Framework 4.8.4300.0; Microsoft Windows 10.0.19043 )",
        "x-ms-blob-content-length": "1024",
        "x-ms-blob-type": "PageBlob",
        "x-ms-client-request-id": "ffd83f78-8ddb-da88-ee52-6460888f31b2",
        "x-ms-date": "Fri, 15 Oct 2021 19:23:21 GMT",
        "x-ms-encryption-algorithm": "AES256",
        "x-ms-encryption-key": "Sanitized",
        "x-ms-encryption-key-sha256": "UE6AUVAPvxZ8KplzZ/w3Arfus5x1ogXpjDwZf3y4sHo=",
        "x-ms-return-client-request-id": "true",
        "x-ms-version": "2021-04-10"
      },
      "RequestBody": null,
      "StatusCode": 201,
      "ResponseHeaders": {
        "Content-Length": "0",
        "Date": "Fri, 15 Oct 2021 19:23:21 GMT",
        "ETag": "\u00220x8D99011408D9C94\u0022",
        "Last-Modified": "Fri, 15 Oct 2021 19:23:22 GMT",
        "Server": "Windows-Azure-Blob/1.0 Microsoft-HTTPAPI/2.0",
        "x-ms-client-request-id": "ffd83f78-8ddb-da88-ee52-6460888f31b2",
        "x-ms-encryption-key-sha256": "UE6AUVAPvxZ8KplzZ/w3Arfus5x1ogXpjDwZf3y4sHo=",
        "x-ms-request-id": "9e703dd2-001e-0028-0dfa-c14a77000000",
        "x-ms-request-server-encrypted": "true",
<<<<<<< HEAD
        "x-ms-version": "2021-04-10",
        "x-ms-version-id": "2021-02-17T19:04:17.1174588Z"
=======
        "x-ms-version": "2021-02-12",
        "x-ms-version-id": "2021-10-15T19:23:22.1502100Z"
>>>>>>> 49dd1a0e
      },
      "ResponseBody": []
    },
    {
      "RequestUri": "https://camaiaor.blob.core.windows.net/test-container-32497ead-8b24-2d95-8953-174b913203a3/test-blob-5f97cdc7-1bb9-c522-51dc-6a8054ac1ced?comp=page",
      "RequestMethod": "PUT",
      "RequestHeaders": {
        "Accept": "application/xml",
        "Authorization": "Sanitized",
        "Content-Length": "1024",
        "Content-Type": "application/octet-stream",
        "traceparent": "00-1bbf37ffee1c2e44a315de60a1774336-f2c16dde939f2d44-00",
        "User-Agent": "azsdk-net-Storage.Blobs/12.11.0-alpha.20211015.1 (.NET Framework 4.8.4300.0; Microsoft Windows 10.0.19043 )",
        "x-ms-client-request-id": "5a0c8446-893f-4b12-8a27-f16dde68ef7f",
        "x-ms-date": "Fri, 15 Oct 2021 19:23:22 GMT",
        "x-ms-encryption-algorithm": "AES256",
        "x-ms-encryption-key": "Sanitized",
        "x-ms-encryption-key-sha256": "UE6AUVAPvxZ8KplzZ/w3Arfus5x1ogXpjDwZf3y4sHo=",
        "x-ms-page-write": "update",
        "x-ms-range": "bytes=0-1023",
        "x-ms-return-client-request-id": "true",
        "x-ms-version": "2021-04-10"
      },
      "RequestBody": "HFGQm47SD5h9AmiMGUkb2p/IurCL2elXy/\u002BomqzXQMTGjbxX5qET85OJxQFlPH4azajYjHi16ENnOM\u002BOKnXrpcKkxYyMw/P\u002BtMYdARPo8Y6Bjs0D/7NLEKR4767RhcgenR8\u002BwXbxjQm12dixmOcvf0ZBDZyn6KYOWbTnFNNFLC/9/mP0qTAXjwHDTibbmXi9SHBnkHcsdrV5MGfBCnk1b6yptJqDO9UWKX6b5JmAM8A8Kstj3Zy30Yete3nIVYWHjd55MuXdOQ2bUGf5kZIc\u002Bfynhd\u002Bt0pIQ8eIT1sBcTdP4E1e6BgDbX/C9yIw1vj/1kYF8INCl2bpMaEECymNNPwKTAH46YfL8zCXv8AoF2jKjHkQ\u002B3y0CUzmcbZ6/2JWNcImKob3Aui\u002BPgFSqtumwR40OXqseDl/Vka1FnfRTPPOQYn\u002BBezl14mMVrl/YV5xP7CUQsXnpbmEptA8Pex07O0RgGlNpLsxUmHxICWAA/TkQ9rDOQ4p6p/MeV8YpZWdG2nIaeD1I5b5ZvBn9oWUBKbfV/4VsbPi55nJgS9cFKjMVAS7t5YT8xxDydYdxfAaOHC4PU2bh2m16YZLL6JnmU5Hl6J82FEMy2Td0efdwSGls0S\u002Bp9dbMMyfBcoTxMd52CyH1i5RmVwjq3XoubGB1ChkpXhZqPV27GLR4dKG/QKhY/m3WerzUBXkmvhhcnsbGTGhryNLHDM7EOnLf7uNnK5zR1W7yn49dVFmdRH9EXnrusSg4VHjWkPKfEUBJ9ReWv5N8ishY063ZDnN5KshOf9v48Ty6LtYk\u002B0V8U41PE19CBoTsyNSxlt17XkYEXGUqUJFkUATa3JC8WI6D24AfivoUNiRDYrcHRlpePs\u002BQH57fUgL76sNaZyn0MHBFLrpdXNRL7yZB5\u002B7aXQmpfJ7AKzjvpIl\u002BJJ83uc/6TjJHwRigAeL7RC94nWsTII25seuLNAQ3Voow3jc1FDVWRpi7k5vxCHq7xeYIdgYeagMRfgjkbxotD2uObyOqxS/6IlfSV43xx6lwz28eLt\u002BDEnM0I5Ytcdd\u002BjoMwY5lXEf\u002B2DlSuSxJ1ILZfdJ\u002BqD\u002BGMClyvdaKZzLCAVMkKwWMPGL5wZx\u002BK1cZgvgPfzv03036hpFk8qJtdHUKjLvdIa19TT1vhOqjBATWVTreeuf2ySIBLaBwK03AjEknd5qbPF1OkjH\u002BhVpjV4KMkplnkvmNE8eZ2/QNCSHvrvSde5BqOxjdj\u002Bix\u002BEPHndYh55S0WPlTmmPXAWRpQYUQDtphxd/uIleAigMQ3xeD0jod7yWJO1H7TeEslzm0cE5joe1pZdv6M8FBN9L6Qr9MVzMqS1ZjhteEZnv6wY8dyBWwrTkqFmhiJ7g==",
      "StatusCode": 201,
      "ResponseHeaders": {
        "Content-Length": "0",
        "Date": "Fri, 15 Oct 2021 19:23:21 GMT",
        "ETag": "\u00220x8D9901140AC25BE\u0022",
        "Last-Modified": "Fri, 15 Oct 2021 19:23:22 GMT",
        "Server": "Windows-Azure-Blob/1.0 Microsoft-HTTPAPI/2.0",
        "x-ms-blob-sequence-number": "0",
        "x-ms-client-request-id": "5a0c8446-893f-4b12-8a27-f16dde68ef7f",
        "x-ms-content-crc64": "YJN3FKmQYWE=",
        "x-ms-encryption-key-sha256": "UE6AUVAPvxZ8KplzZ/w3Arfus5x1ogXpjDwZf3y4sHo=",
        "x-ms-request-id": "9e703e28-001e-0028-5afa-c14a77000000",
        "x-ms-request-server-encrypted": "true",
        "x-ms-version": "2021-04-10"
      },
      "ResponseBody": []
    },
    {
      "RequestUri": "https://camaiaor.blob.core.windows.net/test-container-32497ead-8b24-2d95-8953-174b913203a3?restype=container",
      "RequestMethod": "DELETE",
      "RequestHeaders": {
        "Accept": "application/xml",
        "Authorization": "Sanitized",
        "traceparent": "00-bddb993f8ef801408209cca0ee8e9dcf-ac9068aee99d1241-00",
        "User-Agent": "azsdk-net-Storage.Blobs/12.11.0-alpha.20211015.1 (.NET Framework 4.8.4300.0; Microsoft Windows 10.0.19043 )",
        "x-ms-client-request-id": "04193824-d682-7f72-d374-448c0feb7ccc",
        "x-ms-date": "Fri, 15 Oct 2021 19:23:22 GMT",
        "x-ms-return-client-request-id": "true",
        "x-ms-version": "2021-04-10"
      },
      "RequestBody": null,
      "StatusCode": 202,
      "ResponseHeaders": {
        "Content-Length": "0",
        "Date": "Fri, 15 Oct 2021 19:23:21 GMT",
        "Server": "Windows-Azure-Blob/1.0 Microsoft-HTTPAPI/2.0",
        "x-ms-client-request-id": "04193824-d682-7f72-d374-448c0feb7ccc",
<<<<<<< HEAD
        "x-ms-request-id": "19466037-401e-0057-255f-0574f1000000",
        "x-ms-version": "2021-04-10"
=======
        "x-ms-request-id": "9e703ec1-001e-0028-66fa-c14a77000000",
        "x-ms-version": "2021-02-12"
>>>>>>> 49dd1a0e
      },
      "ResponseBody": []
    }
  ],
  "Variables": {
    "RandomSeed": "429433701",
    "Storage_TestConfigDefault": "ProductionTenant\ncamaiaor\nU2FuaXRpemVk\nhttps://camaiaor.blob.core.windows.net\nhttps://camaiaor.file.core.windows.net\nhttps://camaiaor.queue.core.windows.net\nhttps://camaiaor.table.core.windows.net\n\n\n\n\nhttps://camaiaor-secondary.blob.core.windows.net\nhttps://camaiaor-secondary.file.core.windows.net\nhttps://camaiaor-secondary.queue.core.windows.net\nhttps://camaiaor-secondary.table.core.windows.net\n\nSanitized\n\n\nCloud\nBlobEndpoint=https://camaiaor.blob.core.windows.net/;QueueEndpoint=https://camaiaor.queue.core.windows.net/;FileEndpoint=https://camaiaor.file.core.windows.net/;BlobSecondaryEndpoint=https://camaiaor-secondary.blob.core.windows.net/;QueueSecondaryEndpoint=https://camaiaor-secondary.queue.core.windows.net/;FileSecondaryEndpoint=https://camaiaor-secondary.file.core.windows.net/;AccountName=camaiaor;AccountKey=Kg==;\nsdktest\n\n"
  }
}<|MERGE_RESOLUTION|>--- conflicted
+++ resolved
@@ -23,13 +23,8 @@
         "Last-Modified": "Fri, 15 Oct 2021 19:23:22 GMT",
         "Server": "Windows-Azure-Blob/1.0 Microsoft-HTTPAPI/2.0",
         "x-ms-client-request-id": "d4ae85b3-bf54-bbb3-2039-3fb53025de93",
-<<<<<<< HEAD
-        "x-ms-request-id": "19465fce-401e-0057-575f-0574f1000000",
+        "x-ms-request-id": "9e703d69-001e-0028-2afa-c14a77000000",
         "x-ms-version": "2021-04-10"
-=======
-        "x-ms-request-id": "9e703d69-001e-0028-2afa-c14a77000000",
-        "x-ms-version": "2021-02-12"
->>>>>>> 49dd1a0e
       },
       "ResponseBody": []
     },
@@ -64,13 +59,8 @@
         "x-ms-encryption-key-sha256": "UE6AUVAPvxZ8KplzZ/w3Arfus5x1ogXpjDwZf3y4sHo=",
         "x-ms-request-id": "9e703dd2-001e-0028-0dfa-c14a77000000",
         "x-ms-request-server-encrypted": "true",
-<<<<<<< HEAD
         "x-ms-version": "2021-04-10",
-        "x-ms-version-id": "2021-02-17T19:04:17.1174588Z"
-=======
-        "x-ms-version": "2021-02-12",
         "x-ms-version-id": "2021-10-15T19:23:22.1502100Z"
->>>>>>> 49dd1a0e
       },
       "ResponseBody": []
     },
@@ -132,13 +122,8 @@
         "Date": "Fri, 15 Oct 2021 19:23:21 GMT",
         "Server": "Windows-Azure-Blob/1.0 Microsoft-HTTPAPI/2.0",
         "x-ms-client-request-id": "04193824-d682-7f72-d374-448c0feb7ccc",
-<<<<<<< HEAD
-        "x-ms-request-id": "19466037-401e-0057-255f-0574f1000000",
+        "x-ms-request-id": "9e703ec1-001e-0028-66fa-c14a77000000",
         "x-ms-version": "2021-04-10"
-=======
-        "x-ms-request-id": "9e703ec1-001e-0028-66fa-c14a77000000",
-        "x-ms-version": "2021-02-12"
->>>>>>> 49dd1a0e
       },
       "ResponseBody": []
     }
