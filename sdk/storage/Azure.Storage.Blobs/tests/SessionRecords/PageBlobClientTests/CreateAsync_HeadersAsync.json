{
  "Entries": [
    {
      "RequestUri": "https://seanmcccanary.blob.core.windows.net/test-container-9875e26a-4c78-d8b8-1920-ed552ff0e9d7?restype=container",
      "RequestMethod": "PUT",
      "RequestHeaders": {
        "Authorization": "Sanitized",
        "traceparent": "00-30c1d324c93e1a449631b0ef814e83c4-aac259bd2ea1db4e-00",
        "User-Agent": [
          "azsdk-net-Storage.Blobs/12.5.0-dev.20200402.1",
          "(.NET Core 4.6.28325.01; Microsoft Windows 10.0.18362 )"
        ],
        "x-ms-blob-public-access": "container",
        "x-ms-client-request-id": "de75941a-ba52-cccb-76a5-848d49bfea70",
        "x-ms-date": "Fri, 03 Apr 2020 00:07:04 GMT",
        "x-ms-return-client-request-id": "true",
<<<<<<< HEAD
        "x-ms-version": "2019-12-12"
=======
        "x-ms-version": "2020-02-10"
>>>>>>> 60f4876e
      },
      "RequestBody": null,
      "StatusCode": 201,
      "ResponseHeaders": {
        "Content-Length": "0",
        "Date": "Fri, 03 Apr 2020 00:07:03 GMT",
        "ETag": "\u00220x8D7D762F093A4DB\u0022",
        "Last-Modified": "Fri, 03 Apr 2020 00:07:03 GMT",
        "Server": [
          "Windows-Azure-Blob/1.0",
          "Microsoft-HTTPAPI/2.0"
        ],
        "x-ms-client-request-id": "de75941a-ba52-cccb-76a5-848d49bfea70",
        "x-ms-request-id": "d8ad48ee-801e-0018-184b-0992c7000000",
<<<<<<< HEAD
        "x-ms-version": "2019-12-12"
=======
        "x-ms-version": "2020-02-10"
>>>>>>> 60f4876e
      },
      "ResponseBody": []
    },
    {
      "RequestUri": "https://seanmcccanary.blob.core.windows.net/test-container-9875e26a-4c78-d8b8-1920-ed552ff0e9d7/test-blob-9458cf9a-aa41-bb57-09ef-a10458af8ad4",
      "RequestMethod": "PUT",
      "RequestHeaders": {
        "Authorization": "Sanitized",
        "Content-Length": "0",
        "traceparent": "00-3ed11664597d384f8edcb24ea16ac0e6-f1da4f991b630e4b-00",
        "User-Agent": [
          "azsdk-net-Storage.Blobs/12.5.0-dev.20200402.1",
          "(.NET Core 4.6.28325.01; Microsoft Windows 10.0.18362 )"
        ],
        "x-ms-blob-cache-control": "control",
        "x-ms-blob-content-disposition": "disposition",
        "x-ms-blob-content-encoding": "encoding",
        "x-ms-blob-content-language": "language",
        "x-ms-blob-content-length": "1024",
        "x-ms-blob-content-md5": "JgxVBL7q\u002Bu3dqBTex5pFqw==",
        "x-ms-blob-content-type": "type",
        "x-ms-blob-type": "PageBlob",
        "x-ms-client-request-id": "7e6e8489-04eb-705d-3cb9-d46318c674c6",
        "x-ms-date": "Fri, 03 Apr 2020 00:07:04 GMT",
        "x-ms-return-client-request-id": "true",
<<<<<<< HEAD
        "x-ms-version": "2019-12-12"
=======
        "x-ms-version": "2020-02-10"
>>>>>>> 60f4876e
      },
      "RequestBody": null,
      "StatusCode": 201,
      "ResponseHeaders": {
        "Content-Length": "0",
        "Date": "Fri, 03 Apr 2020 00:07:03 GMT",
        "ETag": "\u00220x8D7D762F0A16CE6\u0022",
        "Last-Modified": "Fri, 03 Apr 2020 00:07:04 GMT",
        "Server": [
          "Windows-Azure-Blob/1.0",
          "Microsoft-HTTPAPI/2.0"
        ],
        "x-ms-client-request-id": "7e6e8489-04eb-705d-3cb9-d46318c674c6",
        "x-ms-request-id": "d8ad490c-801e-0018-2f4b-0992c7000000",
        "x-ms-request-server-encrypted": "true",
<<<<<<< HEAD
        "x-ms-version": "2019-12-12"
=======
        "x-ms-version": "2020-02-10"
>>>>>>> 60f4876e
      },
      "ResponseBody": []
    },
    {
      "RequestUri": "https://seanmcccanary.blob.core.windows.net/test-container-9875e26a-4c78-d8b8-1920-ed552ff0e9d7/test-blob-9458cf9a-aa41-bb57-09ef-a10458af8ad4",
      "RequestMethod": "HEAD",
      "RequestHeaders": {
        "Authorization": "Sanitized",
        "traceparent": "00-2bc61c0b27ad014fa8ae8620f0070bf0-253e98ea4b3ac241-00",
        "User-Agent": [
          "azsdk-net-Storage.Blobs/12.5.0-dev.20200402.1",
          "(.NET Core 4.6.28325.01; Microsoft Windows 10.0.18362 )"
        ],
        "x-ms-client-request-id": "d37b6ab2-0b41-83e9-f1cb-5ec03620ee35",
        "x-ms-date": "Fri, 03 Apr 2020 00:07:04 GMT",
        "x-ms-return-client-request-id": "true",
<<<<<<< HEAD
        "x-ms-version": "2019-12-12"
=======
        "x-ms-version": "2020-02-10"
>>>>>>> 60f4876e
      },
      "RequestBody": null,
      "StatusCode": 200,
      "ResponseHeaders": {
        "Accept-Ranges": "bytes",
        "Cache-Control": "control",
        "Content-Disposition": "disposition",
        "Content-Encoding": "encoding",
        "Content-Language": "language",
        "Content-Length": "1024",
        "Content-MD5": "JgxVBL7q\u002Bu3dqBTex5pFqw==",
        "Content-Type": "type",
        "Date": "Fri, 03 Apr 2020 00:07:03 GMT",
        "ETag": "\u00220x8D7D762F0A16CE6\u0022",
        "Last-Modified": "Fri, 03 Apr 2020 00:07:04 GMT",
        "Server": [
          "Windows-Azure-Blob/1.0",
          "Microsoft-HTTPAPI/2.0"
        ],
        "x-ms-blob-sequence-number": "0",
        "x-ms-blob-type": "PageBlob",
        "x-ms-client-request-id": "d37b6ab2-0b41-83e9-f1cb-5ec03620ee35",
        "x-ms-creation-time": "Fri, 03 Apr 2020 00:07:04 GMT",
        "x-ms-lease-state": "available",
        "x-ms-lease-status": "unlocked",
        "x-ms-request-id": "d8ad492c-801e-0018-444b-0992c7000000",
        "x-ms-server-encrypted": "true",
<<<<<<< HEAD
        "x-ms-version": "2019-12-12"
=======
        "x-ms-version": "2020-02-10"
>>>>>>> 60f4876e
      },
      "ResponseBody": []
    },
    {
      "RequestUri": "https://seanmcccanary.blob.core.windows.net/test-container-9875e26a-4c78-d8b8-1920-ed552ff0e9d7?restype=container",
      "RequestMethod": "DELETE",
      "RequestHeaders": {
        "Authorization": "Sanitized",
        "traceparent": "00-63c7b4d1bec0fe49835fa51b922d380f-0229dd6ae0de7e4f-00",
        "User-Agent": [
          "azsdk-net-Storage.Blobs/12.5.0-dev.20200402.1",
          "(.NET Core 4.6.28325.01; Microsoft Windows 10.0.18362 )"
        ],
        "x-ms-client-request-id": "aeb11528-a14b-1084-c682-08b8f034572a",
        "x-ms-date": "Fri, 03 Apr 2020 00:07:05 GMT",
        "x-ms-return-client-request-id": "true",
<<<<<<< HEAD
        "x-ms-version": "2019-12-12"
=======
        "x-ms-version": "2020-02-10"
>>>>>>> 60f4876e
      },
      "RequestBody": null,
      "StatusCode": 202,
      "ResponseHeaders": {
        "Content-Length": "0",
        "Date": "Fri, 03 Apr 2020 00:07:04 GMT",
        "Server": [
          "Windows-Azure-Blob/1.0",
          "Microsoft-HTTPAPI/2.0"
        ],
        "x-ms-client-request-id": "aeb11528-a14b-1084-c682-08b8f034572a",
        "x-ms-request-id": "d8ad494b-801e-0018-5a4b-0992c7000000",
<<<<<<< HEAD
        "x-ms-version": "2019-12-12"
=======
        "x-ms-version": "2020-02-10"
>>>>>>> 60f4876e
      },
      "ResponseBody": []
    }
  ],
  "Variables": {
    "RandomSeed": "44151463",
    "Storage_TestConfigDefault": "ProductionTenant\nseanmcccanary\nU2FuaXRpemVk\nhttps://seanmcccanary.blob.core.windows.net\nhttps://seanmcccanary.file.core.windows.net\nhttps://seanmcccanary.queue.core.windows.net\nhttps://seanmcccanary.table.core.windows.net\n\n\n\n\nhttps://seanmcccanary-secondary.blob.core.windows.net\nhttps://seanmcccanary-secondary.file.core.windows.net\nhttps://seanmcccanary-secondary.queue.core.windows.net\nhttps://seanmcccanary-secondary.table.core.windows.net\n\nSanitized\n\n\nCloud\nBlobEndpoint=https://seanmcccanary.blob.core.windows.net/;QueueEndpoint=https://seanmcccanary.queue.core.windows.net/;FileEndpoint=https://seanmcccanary.file.core.windows.net/;BlobSecondaryEndpoint=https://seanmcccanary-secondary.blob.core.windows.net/;QueueSecondaryEndpoint=https://seanmcccanary-secondary.queue.core.windows.net/;FileSecondaryEndpoint=https://seanmcccanary-secondary.file.core.windows.net/;AccountName=seanmcccanary;AccountKey=Sanitized\nseanscope1"
  }
}<|MERGE_RESOLUTION|>--- conflicted
+++ resolved
@@ -14,11 +14,7 @@
         "x-ms-client-request-id": "de75941a-ba52-cccb-76a5-848d49bfea70",
         "x-ms-date": "Fri, 03 Apr 2020 00:07:04 GMT",
         "x-ms-return-client-request-id": "true",
-<<<<<<< HEAD
-        "x-ms-version": "2019-12-12"
-=======
         "x-ms-version": "2020-02-10"
->>>>>>> 60f4876e
       },
       "RequestBody": null,
       "StatusCode": 201,
@@ -33,11 +29,7 @@
         ],
         "x-ms-client-request-id": "de75941a-ba52-cccb-76a5-848d49bfea70",
         "x-ms-request-id": "d8ad48ee-801e-0018-184b-0992c7000000",
-<<<<<<< HEAD
-        "x-ms-version": "2019-12-12"
-=======
         "x-ms-version": "2020-02-10"
->>>>>>> 60f4876e
       },
       "ResponseBody": []
     },
@@ -63,11 +55,7 @@
         "x-ms-client-request-id": "7e6e8489-04eb-705d-3cb9-d46318c674c6",
         "x-ms-date": "Fri, 03 Apr 2020 00:07:04 GMT",
         "x-ms-return-client-request-id": "true",
-<<<<<<< HEAD
-        "x-ms-version": "2019-12-12"
-=======
         "x-ms-version": "2020-02-10"
->>>>>>> 60f4876e
       },
       "RequestBody": null,
       "StatusCode": 201,
@@ -83,11 +71,7 @@
         "x-ms-client-request-id": "7e6e8489-04eb-705d-3cb9-d46318c674c6",
         "x-ms-request-id": "d8ad490c-801e-0018-2f4b-0992c7000000",
         "x-ms-request-server-encrypted": "true",
-<<<<<<< HEAD
-        "x-ms-version": "2019-12-12"
-=======
         "x-ms-version": "2020-02-10"
->>>>>>> 60f4876e
       },
       "ResponseBody": []
     },
@@ -104,11 +88,7 @@
         "x-ms-client-request-id": "d37b6ab2-0b41-83e9-f1cb-5ec03620ee35",
         "x-ms-date": "Fri, 03 Apr 2020 00:07:04 GMT",
         "x-ms-return-client-request-id": "true",
-<<<<<<< HEAD
-        "x-ms-version": "2019-12-12"
-=======
         "x-ms-version": "2020-02-10"
->>>>>>> 60f4876e
       },
       "RequestBody": null,
       "StatusCode": 200,
@@ -136,11 +116,7 @@
         "x-ms-lease-status": "unlocked",
         "x-ms-request-id": "d8ad492c-801e-0018-444b-0992c7000000",
         "x-ms-server-encrypted": "true",
-<<<<<<< HEAD
-        "x-ms-version": "2019-12-12"
-=======
         "x-ms-version": "2020-02-10"
->>>>>>> 60f4876e
       },
       "ResponseBody": []
     },
@@ -157,11 +133,7 @@
         "x-ms-client-request-id": "aeb11528-a14b-1084-c682-08b8f034572a",
         "x-ms-date": "Fri, 03 Apr 2020 00:07:05 GMT",
         "x-ms-return-client-request-id": "true",
-<<<<<<< HEAD
-        "x-ms-version": "2019-12-12"
-=======
         "x-ms-version": "2020-02-10"
->>>>>>> 60f4876e
       },
       "RequestBody": null,
       "StatusCode": 202,
@@ -174,11 +146,7 @@
         ],
         "x-ms-client-request-id": "aeb11528-a14b-1084-c682-08b8f034572a",
         "x-ms-request-id": "d8ad494b-801e-0018-5a4b-0992c7000000",
-<<<<<<< HEAD
-        "x-ms-version": "2019-12-12"
-=======
         "x-ms-version": "2020-02-10"
->>>>>>> 60f4876e
       },
       "ResponseBody": []
     }
