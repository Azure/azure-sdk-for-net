﻿{
  "Entries": [
    {
      "RequestUri": "http://md-58xxscnapsn4prde16j.blob.preprod.core.windows.net/test-container-587b3366-4c13-69e3-779f-f9e24d7b3254?restype=container",
      "RequestMethod": "PUT",
      "RequestHeaders": {
        "Authorization": "Sanitized",
        "traceparent": "00-d299ba82d70cc14aa2fa02fc0f923784-604dc1b6018b5147-00",
        "User-Agent": [
          "azsdk-net-Storage.Blobs/12.5.0-dev.20200713.1",
          "(.NET Core 4.6.28801.04; Microsoft Windows 10.0.18362 )"
        ],
        "x-ms-blob-public-access": "container",
        "x-ms-client-request-id": "62fb09ea-bc32-c49d-6eec-8d89d3d9b8de",
        "x-ms-date": "Mon, 13 Jul 2020 19:24:19 GMT",
        "x-ms-return-client-request-id": "true",
<<<<<<< HEAD
        "x-ms-version": "2020-12-06"
=======
        "x-ms-version": "2021-02-12"
>>>>>>> 7e782c87
      },
      "RequestBody": null,
      "StatusCode": 201,
      "ResponseHeaders": {
        "Content-Length": "0",
        "Date": "Mon, 13 Jul 2020 19:24:20 GMT",
        "ETag": "\"0x8D8276257E9B140\"",
        "Last-Modified": "Mon, 13 Jul 2020 19:24:20 GMT",
        "Server": [
          "Windows-Azure-Blob/1.0",
          "Microsoft-HTTPAPI/2.0"
        ],
        "x-ms-client-request-id": "62fb09ea-bc32-c49d-6eec-8d89d3d9b8de",
        "x-ms-request-id": "8e2bcfa0-901e-0007-0f4b-599724000000",
<<<<<<< HEAD
        "x-ms-version": "2020-12-06"
=======
        "x-ms-version": "2021-02-12"
>>>>>>> 7e782c87
      },
      "ResponseBody": []
    },
    {
      "RequestUri": "http://md-58xxscnapsn4prde16j.blob.preprod.core.windows.net/test-container-587b3366-4c13-69e3-779f-f9e24d7b3254/test-blob-c2e9a9be-e1b9-cce0-131b-11b7d4e81ca3",
      "RequestMethod": "PUT",
      "RequestHeaders": {
        "Authorization": "Sanitized",
        "Content-Length": "0",
        "If-None-Match": "*",
        "traceparent": "00-71933b3144ad66448e333f6cdcfdf73f-32244b043489d24f-00",
        "User-Agent": [
          "azsdk-net-Storage.Blobs/12.5.0-dev.20200713.1",
          "(.NET Core 4.6.28801.04; Microsoft Windows 10.0.18362 )"
        ],
        "x-ms-blob-content-length": "4096",
        "x-ms-blob-sequence-number": "0",
        "x-ms-blob-type": "PageBlob",
        "x-ms-client-request-id": "a33c99a3-7de9-082c-292f-4e17abe6ef86",
        "x-ms-date": "Mon, 13 Jul 2020 19:24:19 GMT",
        "x-ms-return-client-request-id": "true",
<<<<<<< HEAD
        "x-ms-version": "2020-12-06"
=======
        "x-ms-version": "2021-02-12"
>>>>>>> 7e782c87
      },
      "RequestBody": null,
      "StatusCode": 201,
      "ResponseHeaders": {
        "Content-Length": "0",
        "Date": "Mon, 13 Jul 2020 19:24:20 GMT",
        "ETag": "\"0x8D8276257F2246D\"",
        "Last-Modified": "Mon, 13 Jul 2020 19:24:20 GMT",
        "Server": [
          "Windows-Azure-Blob/1.0",
          "Microsoft-HTTPAPI/2.0"
        ],
        "x-ms-client-request-id": "a33c99a3-7de9-082c-292f-4e17abe6ef86",
        "x-ms-request-id": "8e2bcfa1-901e-0007-104b-599724000000",
        "x-ms-request-server-encrypted": "true",
<<<<<<< HEAD
        "x-ms-version": "2020-12-06"
=======
        "x-ms-version": "2021-02-12"
>>>>>>> 7e782c87
      },
      "ResponseBody": []
    },
    {
      "RequestUri": "http://md-58xxscnapsn4prde16j.blob.preprod.core.windows.net/test-container-587b3366-4c13-69e3-779f-f9e24d7b3254/test-blob-c2e9a9be-e1b9-cce0-131b-11b7d4e81ca3?comp=pagelist",
      "RequestMethod": "GET",
      "RequestHeaders": {
        "Authorization": "Sanitized",
        "traceparent": "00-74731d0a2ef0d0498b11bb67aa5f743a-1ded6decc1e85b40-00",
        "User-Agent": [
          "azsdk-net-Storage.Blobs/12.5.0-dev.20200713.1",
          "(.NET Core 4.6.28801.04; Microsoft Windows 10.0.18362 )"
        ],
        "x-ms-client-request-id": "3b13a48e-79ab-e2ba-e6ef-19508009e9e8",
        "x-ms-date": "Mon, 13 Jul 2020 19:24:19 GMT",
        "x-ms-range": "bytes=5120-9215",
        "x-ms-return-client-request-id": "true",
<<<<<<< HEAD
        "x-ms-version": "2020-12-06"
=======
        "x-ms-version": "2021-02-12"
>>>>>>> 7e782c87
      },
      "RequestBody": null,
      "StatusCode": 416,
      "ResponseHeaders": {
        "Content-Length": "250",
        "Content-Type": "application/xml",
        "Date": "Mon, 13 Jul 2020 19:24:20 GMT",
        "Server": [
          "Windows-Azure-Blob/1.0",
          "Microsoft-HTTPAPI/2.0"
        ],
        "Vary": "Origin",
        "x-ms-client-request-id": "3b13a48e-79ab-e2ba-e6ef-19508009e9e8",
        "x-ms-error-code": "InvalidRange",
        "x-ms-request-id": "8e2bcfa2-901e-0007-114b-599724000000",
<<<<<<< HEAD
        "x-ms-version": "2020-12-06"
=======
        "x-ms-version": "2021-02-12"
>>>>>>> 7e782c87
      },
      "ResponseBody": [
        "﻿<?xml version=\"1.0\" encoding=\"utf-8\"?>\n",
        "<Error><Code>InvalidRange</Code><Message>The range specified is invalid for the current size of the resource.\n",
        "RequestId:8e2bcfa2-901e-0007-114b-599724000000\n",
        "Time:2020-07-13T19:24:20.9257311Z</Message></Error>"
      ]
    },
    {
      "RequestUri": "http://md-58xxscnapsn4prde16j.blob.preprod.core.windows.net/test-container-587b3366-4c13-69e3-779f-f9e24d7b3254?restype=container",
      "RequestMethod": "DELETE",
      "RequestHeaders": {
        "Authorization": "Sanitized",
        "traceparent": "00-7b8af08b87329947b039606bf201e1f7-b9b6450e14ba3741-00",
        "User-Agent": [
          "azsdk-net-Storage.Blobs/12.5.0-dev.20200713.1",
          "(.NET Core 4.6.28801.04; Microsoft Windows 10.0.18362 )"
        ],
        "x-ms-client-request-id": "0689d16f-b4d2-55da-2f47-daf15c0e6e7e",
        "x-ms-date": "Mon, 13 Jul 2020 19:24:20 GMT",
        "x-ms-return-client-request-id": "true",
<<<<<<< HEAD
        "x-ms-version": "2020-12-06"
=======
        "x-ms-version": "2021-02-12"
>>>>>>> 7e782c87
      },
      "RequestBody": null,
      "StatusCode": 202,
      "ResponseHeaders": {
        "Content-Length": "0",
        "Date": "Mon, 13 Jul 2020 19:24:20 GMT",
        "Server": [
          "Windows-Azure-Blob/1.0",
          "Microsoft-HTTPAPI/2.0"
        ],
        "x-ms-client-request-id": "0689d16f-b4d2-55da-2f47-daf15c0e6e7e",
        "x-ms-request-id": "8e2bcfa3-901e-0007-124b-599724000000",
<<<<<<< HEAD
        "x-ms-version": "2020-12-06"
=======
        "x-ms-version": "2021-02-12"
>>>>>>> 7e782c87
      },
      "ResponseBody": []
    }
  ],
  "Variables": {
    "RandomSeed": "1204550856",
    "Storage_TestConfigManagedDisk": "ManagedDiskTenant\nmd-58xxscnapsn4prde16j\nU2FuaXRpemVk\nhttp://md-58xxscnapsn4prde16j.blob.preprod.core.windows.net\nhttp://md-58xxscnapsn4prde16j.file.preprod.core.windows.net\nhttp://md-58xxscnapsn4prde16j.queue.preprod.core.windows.net\nhttp://md-58xxscnapsn4prde16j.table.preprod.core.windows.net\n\n\n\n\nhttp://md-58xxscnapsn4prde16j-secondary.blob.preprod.core.windows.net\nhttp://md-58xxscnapsn4prde16j-secondary.file.preprod.core.windows.net\nhttp://md-58xxscnapsn4prde16j-secondary.queue.preprod.core.windows.net\nhttp://md-58xxscnapsn4prde16j-secondary.table.preprod.core.windows.net\n\nSanitized\n\n\nCloud\nBlobEndpoint=http://md-58xxscnapsn4prde16j.blob.preprod.core.windows.net/;QueueEndpoint=http://md-58xxscnapsn4prde16j.queue.preprod.core.windows.net/;FileEndpoint=http://md-58xxscnapsn4prde16j.file.preprod.core.windows.net/;BlobSecondaryEndpoint=http://md-58xxscnapsn4prde16j-secondary.blob.preprod.core.windows.net/;QueueSecondaryEndpoint=http://md-58xxscnapsn4prde16j-secondary.queue.preprod.core.windows.net/;FileSecondaryEndpoint=http://md-58xxscnapsn4prde16j-secondary.file.preprod.core.windows.net/;AccountName=md-58xxscnapsn4prde16j;AccountKey=Sanitized\n"
  }
}<|MERGE_RESOLUTION|>--- conflicted
+++ resolved
@@ -14,11 +14,7 @@
         "x-ms-client-request-id": "62fb09ea-bc32-c49d-6eec-8d89d3d9b8de",
         "x-ms-date": "Mon, 13 Jul 2020 19:24:19 GMT",
         "x-ms-return-client-request-id": "true",
-<<<<<<< HEAD
-        "x-ms-version": "2020-12-06"
-=======
         "x-ms-version": "2021-02-12"
->>>>>>> 7e782c87
       },
       "RequestBody": null,
       "StatusCode": 201,
@@ -33,11 +29,7 @@
         ],
         "x-ms-client-request-id": "62fb09ea-bc32-c49d-6eec-8d89d3d9b8de",
         "x-ms-request-id": "8e2bcfa0-901e-0007-0f4b-599724000000",
-<<<<<<< HEAD
-        "x-ms-version": "2020-12-06"
-=======
         "x-ms-version": "2021-02-12"
->>>>>>> 7e782c87
       },
       "ResponseBody": []
     },
@@ -59,11 +51,7 @@
         "x-ms-client-request-id": "a33c99a3-7de9-082c-292f-4e17abe6ef86",
         "x-ms-date": "Mon, 13 Jul 2020 19:24:19 GMT",
         "x-ms-return-client-request-id": "true",
-<<<<<<< HEAD
-        "x-ms-version": "2020-12-06"
-=======
         "x-ms-version": "2021-02-12"
->>>>>>> 7e782c87
       },
       "RequestBody": null,
       "StatusCode": 201,
@@ -79,11 +67,7 @@
         "x-ms-client-request-id": "a33c99a3-7de9-082c-292f-4e17abe6ef86",
         "x-ms-request-id": "8e2bcfa1-901e-0007-104b-599724000000",
         "x-ms-request-server-encrypted": "true",
-<<<<<<< HEAD
-        "x-ms-version": "2020-12-06"
-=======
         "x-ms-version": "2021-02-12"
->>>>>>> 7e782c87
       },
       "ResponseBody": []
     },
@@ -101,11 +85,7 @@
         "x-ms-date": "Mon, 13 Jul 2020 19:24:19 GMT",
         "x-ms-range": "bytes=5120-9215",
         "x-ms-return-client-request-id": "true",
-<<<<<<< HEAD
-        "x-ms-version": "2020-12-06"
-=======
         "x-ms-version": "2021-02-12"
->>>>>>> 7e782c87
       },
       "RequestBody": null,
       "StatusCode": 416,
@@ -121,11 +101,7 @@
         "x-ms-client-request-id": "3b13a48e-79ab-e2ba-e6ef-19508009e9e8",
         "x-ms-error-code": "InvalidRange",
         "x-ms-request-id": "8e2bcfa2-901e-0007-114b-599724000000",
-<<<<<<< HEAD
-        "x-ms-version": "2020-12-06"
-=======
         "x-ms-version": "2021-02-12"
->>>>>>> 7e782c87
       },
       "ResponseBody": [
         "﻿<?xml version=\"1.0\" encoding=\"utf-8\"?>\n",
@@ -147,11 +123,7 @@
         "x-ms-client-request-id": "0689d16f-b4d2-55da-2f47-daf15c0e6e7e",
         "x-ms-date": "Mon, 13 Jul 2020 19:24:20 GMT",
         "x-ms-return-client-request-id": "true",
-<<<<<<< HEAD
-        "x-ms-version": "2020-12-06"
-=======
         "x-ms-version": "2021-02-12"
->>>>>>> 7e782c87
       },
       "RequestBody": null,
       "StatusCode": 202,
@@ -164,11 +136,7 @@
         ],
         "x-ms-client-request-id": "0689d16f-b4d2-55da-2f47-daf15c0e6e7e",
         "x-ms-request-id": "8e2bcfa3-901e-0007-124b-599724000000",
-<<<<<<< HEAD
-        "x-ms-version": "2020-12-06"
-=======
         "x-ms-version": "2021-02-12"
->>>>>>> 7e782c87
       },
       "ResponseBody": []
     }
