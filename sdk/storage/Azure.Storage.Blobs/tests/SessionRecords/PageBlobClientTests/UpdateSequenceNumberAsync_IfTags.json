﻿{
  "Entries": [
    {
      "RequestUri": "https://seanmcccanary3.blob.core.windows.net/test-container-641c462e-dbfc-7766-8705-4f6ca29919c1?restype=container",
      "RequestMethod": "PUT",
      "RequestHeaders": {
        "Accept": "application/xml",
        "Authorization": "Sanitized",
        "traceparent": "00-d933e74fdcdfaa4f87c2dd813f4a1f4b-a08f0b42c0097a48-00",
        "User-Agent": [
          "azsdk-net-Storage.Blobs/12.9.0-alpha.20210217.1",
          "(.NET 5.0.3; Microsoft Windows 10.0.19042)"
        ],
        "x-ms-blob-public-access": "container",
        "x-ms-client-request-id": "44e5a893-2b47-6480-b7b6-63273c714de6",
        "x-ms-date": "Wed, 17 Feb 2021 19:01:44 GMT",
        "x-ms-return-client-request-id": "true",
<<<<<<< HEAD
        "x-ms-version": "2020-12-06"
=======
        "x-ms-version": "2021-02-12"
>>>>>>> 7e782c87
      },
      "RequestBody": null,
      "StatusCode": 201,
      "ResponseHeaders": {
        "Content-Length": "0",
        "Date": "Wed, 17 Feb 2021 19:01:44 GMT",
        "ETag": "\"0x8D8D376785128EB\"",
        "Last-Modified": "Wed, 17 Feb 2021 19:01:45 GMT",
        "Server": [
          "Windows-Azure-Blob/1.0",
          "Microsoft-HTTPAPI/2.0"
        ],
        "x-ms-client-request-id": "44e5a893-2b47-6480-b7b6-63273c714de6",
        "x-ms-request-id": "32be4e5d-a01e-003d-265f-05acd9000000",
<<<<<<< HEAD
        "x-ms-version": "2020-12-06"
=======
        "x-ms-version": "2021-02-12"
>>>>>>> 7e782c87
      },
      "ResponseBody": []
    },
    {
      "RequestUri": "https://seanmcccanary3.blob.core.windows.net/test-container-641c462e-dbfc-7766-8705-4f6ca29919c1/test-blob-a6cfa64d-226e-4efa-fd54-9e8d3ab1334d",
      "RequestMethod": "PUT",
      "RequestHeaders": {
        "Accept": "application/xml",
        "Authorization": "Sanitized",
        "If-None-Match": "*",
        "traceparent": "00-321f01869ed1374382ac61ea300a3a7b-0a3bb614ad7b6a44-00",
        "User-Agent": [
          "azsdk-net-Storage.Blobs/12.9.0-alpha.20210217.1",
          "(.NET 5.0.3; Microsoft Windows 10.0.19042)"
        ],
        "x-ms-blob-content-length": "4096",
        "x-ms-blob-sequence-number": "0",
        "x-ms-blob-type": "PageBlob",
        "x-ms-client-request-id": "9d67ba21-486a-710d-ad96-47f38cf22a05",
        "x-ms-date": "Wed, 17 Feb 2021 19:01:45 GMT",
        "x-ms-return-client-request-id": "true",
<<<<<<< HEAD
        "x-ms-version": "2020-12-06"
=======
        "x-ms-version": "2021-02-12"
>>>>>>> 7e782c87
      },
      "RequestBody": null,
      "StatusCode": 201,
      "ResponseHeaders": {
        "Content-Length": "0",
        "Date": "Wed, 17 Feb 2021 19:01:44 GMT",
        "ETag": "\"0x8D8D376785B9D1A\"",
        "Last-Modified": "Wed, 17 Feb 2021 19:01:45 GMT",
        "Server": [
          "Windows-Azure-Blob/1.0",
          "Microsoft-HTTPAPI/2.0"
        ],
        "x-ms-client-request-id": "9d67ba21-486a-710d-ad96-47f38cf22a05",
        "x-ms-request-id": "32be4e78-a01e-003d-375f-05acd9000000",
        "x-ms-request-server-encrypted": "true",
<<<<<<< HEAD
        "x-ms-version": "2020-12-06",
=======
        "x-ms-version": "2021-02-12",
>>>>>>> 7e782c87
        "x-ms-version-id": "2021-02-17T19:01:45.1796762Z"
      },
      "ResponseBody": []
    },
    {
      "RequestUri": "https://seanmcccanary3.blob.core.windows.net/test-container-641c462e-dbfc-7766-8705-4f6ca29919c1/test-blob-a6cfa64d-226e-4efa-fd54-9e8d3ab1334d?comp=tags",
      "RequestMethod": "PUT",
      "RequestHeaders": {
        "Accept": "application/xml",
        "Authorization": "Sanitized",
        "Content-Length": "81",
        "Content-Type": "application/xml",
        "traceparent": "00-8df9251281fa0a4ea3bc9aca3b17454b-8c300307676dbc4c-00",
        "User-Agent": [
          "azsdk-net-Storage.Blobs/12.9.0-alpha.20210217.1",
          "(.NET 5.0.3; Microsoft Windows 10.0.19042)"
        ],
        "x-ms-client-request-id": "806c4bc9-954a-cfe3-c567-4d1d8e865c22",
        "x-ms-date": "Wed, 17 Feb 2021 19:01:45 GMT",
        "x-ms-return-client-request-id": "true",
<<<<<<< HEAD
        "x-ms-version": "2020-12-06"
=======
        "x-ms-version": "2021-02-12"
>>>>>>> 7e782c87
      },
      "RequestBody": "﻿<Tags><TagSet><Tag><Key>coolTag</Key><Value>true</Value></Tag></TagSet></Tags>",
      "StatusCode": 204,
      "ResponseHeaders": {
        "Date": "Wed, 17 Feb 2021 19:01:44 GMT",
        "Server": [
          "Windows-Azure-Blob/1.0",
          "Microsoft-HTTPAPI/2.0"
        ],
        "x-ms-client-request-id": "806c4bc9-954a-cfe3-c567-4d1d8e865c22",
        "x-ms-request-id": "32be4e82-a01e-003d-3e5f-05acd9000000",
<<<<<<< HEAD
        "x-ms-version": "2020-12-06"
=======
        "x-ms-version": "2021-02-12"
>>>>>>> 7e782c87
      },
      "ResponseBody": []
    },
    {
      "RequestUri": "https://seanmcccanary3.blob.core.windows.net/test-container-641c462e-dbfc-7766-8705-4f6ca29919c1/test-blob-a6cfa64d-226e-4efa-fd54-9e8d3ab1334d?comp=properties",
      "RequestMethod": "PUT",
      "RequestHeaders": {
        "Accept": "application/xml",
        "Authorization": "Sanitized",
        "traceparent": "00-71d3d8f800a3134fb81cb40c9bd57468-2cd9e256435f3348-00",
        "User-Agent": [
          "azsdk-net-Storage.Blobs/12.9.0-alpha.20210217.1",
          "(.NET 5.0.3; Microsoft Windows 10.0.19042)"
        ],
        "x-ms-blob-sequence-number": "5",
        "x-ms-client-request-id": "40296cc4-a986-eebb-3240-a3320514eaa6",
        "x-ms-date": "Wed, 17 Feb 2021 19:01:45 GMT",
        "x-ms-if-tags": "\"coolTag\" = 'true'",
        "x-ms-return-client-request-id": "true",
        "x-ms-sequence-number-action": "update",
<<<<<<< HEAD
        "x-ms-version": "2020-12-06"
=======
        "x-ms-version": "2021-02-12"
>>>>>>> 7e782c87
      },
      "RequestBody": null,
      "StatusCode": 200,
      "ResponseHeaders": {
        "Content-Length": "0",
        "Date": "Wed, 17 Feb 2021 19:01:44 GMT",
        "ETag": "\"0x8D8D376787B11B9\"",
        "Last-Modified": "Wed, 17 Feb 2021 19:01:45 GMT",
        "Server": [
          "Windows-Azure-Blob/1.0",
          "Microsoft-HTTPAPI/2.0"
        ],
        "x-ms-blob-sequence-number": "5",
        "x-ms-client-request-id": "40296cc4-a986-eebb-3240-a3320514eaa6",
        "x-ms-request-id": "32be4e8a-a01e-003d-445f-05acd9000000",
<<<<<<< HEAD
        "x-ms-version": "2020-12-06"
=======
        "x-ms-version": "2021-02-12"
>>>>>>> 7e782c87
      },
      "ResponseBody": []
    },
    {
      "RequestUri": "https://seanmcccanary3.blob.core.windows.net/test-container-641c462e-dbfc-7766-8705-4f6ca29919c1?restype=container",
      "RequestMethod": "DELETE",
      "RequestHeaders": {
        "Accept": "application/xml",
        "Authorization": "Sanitized",
        "traceparent": "00-1733f7a8724b534ea94527699b9a5444-5d500cccb0b91a4a-00",
        "User-Agent": [
          "azsdk-net-Storage.Blobs/12.9.0-alpha.20210217.1",
          "(.NET 5.0.3; Microsoft Windows 10.0.19042)"
        ],
        "x-ms-client-request-id": "21589924-1b5c-129c-328e-34d17d87c973",
        "x-ms-date": "Wed, 17 Feb 2021 19:01:45 GMT",
        "x-ms-return-client-request-id": "true",
<<<<<<< HEAD
        "x-ms-version": "2020-12-06"
=======
        "x-ms-version": "2021-02-12"
>>>>>>> 7e782c87
      },
      "RequestBody": null,
      "StatusCode": 202,
      "ResponseHeaders": {
        "Content-Length": "0",
        "Date": "Wed, 17 Feb 2021 19:01:44 GMT",
        "Server": [
          "Windows-Azure-Blob/1.0",
          "Microsoft-HTTPAPI/2.0"
        ],
        "x-ms-client-request-id": "21589924-1b5c-129c-328e-34d17d87c973",
        "x-ms-request-id": "32be4e99-a01e-003d-4c5f-05acd9000000",
<<<<<<< HEAD
        "x-ms-version": "2020-12-06"
=======
        "x-ms-version": "2021-02-12"
>>>>>>> 7e782c87
      },
      "ResponseBody": []
    }
  ],
  "Variables": {
    "RandomSeed": "546427137",
    "Storage_TestConfigDefault": "ProductionTenant\nseanmcccanary3\nU2FuaXRpemVk\nhttps://seanmcccanary3.blob.core.windows.net\nhttps://seanmcccanary3.file.core.windows.net\nhttps://seanmcccanary3.queue.core.windows.net\nhttps://seanmcccanary3.table.core.windows.net\n\n\n\n\nhttps://seanmcccanary3-secondary.blob.core.windows.net\nhttps://seanmcccanary3-secondary.file.core.windows.net\nhttps://seanmcccanary3-secondary.queue.core.windows.net\nhttps://seanmcccanary3-secondary.table.core.windows.net\n\nSanitized\n\n\nCloud\nBlobEndpoint=https://seanmcccanary3.blob.core.windows.net/;QueueEndpoint=https://seanmcccanary3.queue.core.windows.net/;FileEndpoint=https://seanmcccanary3.file.core.windows.net/;BlobSecondaryEndpoint=https://seanmcccanary3-secondary.blob.core.windows.net/;QueueSecondaryEndpoint=https://seanmcccanary3-secondary.queue.core.windows.net/;FileSecondaryEndpoint=https://seanmcccanary3-secondary.file.core.windows.net/;AccountName=seanmcccanary3;AccountKey=Kg==;\nseanscope1\n\n"
  }
}<|MERGE_RESOLUTION|>--- conflicted
+++ resolved
@@ -15,11 +15,7 @@
         "x-ms-client-request-id": "44e5a893-2b47-6480-b7b6-63273c714de6",
         "x-ms-date": "Wed, 17 Feb 2021 19:01:44 GMT",
         "x-ms-return-client-request-id": "true",
-<<<<<<< HEAD
-        "x-ms-version": "2020-12-06"
-=======
         "x-ms-version": "2021-02-12"
->>>>>>> 7e782c87
       },
       "RequestBody": null,
       "StatusCode": 201,
@@ -34,11 +30,7 @@
         ],
         "x-ms-client-request-id": "44e5a893-2b47-6480-b7b6-63273c714de6",
         "x-ms-request-id": "32be4e5d-a01e-003d-265f-05acd9000000",
-<<<<<<< HEAD
-        "x-ms-version": "2020-12-06"
-=======
         "x-ms-version": "2021-02-12"
->>>>>>> 7e782c87
       },
       "ResponseBody": []
     },
@@ -60,11 +52,7 @@
         "x-ms-client-request-id": "9d67ba21-486a-710d-ad96-47f38cf22a05",
         "x-ms-date": "Wed, 17 Feb 2021 19:01:45 GMT",
         "x-ms-return-client-request-id": "true",
-<<<<<<< HEAD
-        "x-ms-version": "2020-12-06"
-=======
         "x-ms-version": "2021-02-12"
->>>>>>> 7e782c87
       },
       "RequestBody": null,
       "StatusCode": 201,
@@ -80,11 +68,7 @@
         "x-ms-client-request-id": "9d67ba21-486a-710d-ad96-47f38cf22a05",
         "x-ms-request-id": "32be4e78-a01e-003d-375f-05acd9000000",
         "x-ms-request-server-encrypted": "true",
-<<<<<<< HEAD
-        "x-ms-version": "2020-12-06",
-=======
         "x-ms-version": "2021-02-12",
->>>>>>> 7e782c87
         "x-ms-version-id": "2021-02-17T19:01:45.1796762Z"
       },
       "ResponseBody": []
@@ -105,11 +89,7 @@
         "x-ms-client-request-id": "806c4bc9-954a-cfe3-c567-4d1d8e865c22",
         "x-ms-date": "Wed, 17 Feb 2021 19:01:45 GMT",
         "x-ms-return-client-request-id": "true",
-<<<<<<< HEAD
-        "x-ms-version": "2020-12-06"
-=======
         "x-ms-version": "2021-02-12"
->>>>>>> 7e782c87
       },
       "RequestBody": "﻿<Tags><TagSet><Tag><Key>coolTag</Key><Value>true</Value></Tag></TagSet></Tags>",
       "StatusCode": 204,
@@ -121,11 +101,7 @@
         ],
         "x-ms-client-request-id": "806c4bc9-954a-cfe3-c567-4d1d8e865c22",
         "x-ms-request-id": "32be4e82-a01e-003d-3e5f-05acd9000000",
-<<<<<<< HEAD
-        "x-ms-version": "2020-12-06"
-=======
         "x-ms-version": "2021-02-12"
->>>>>>> 7e782c87
       },
       "ResponseBody": []
     },
@@ -146,11 +122,7 @@
         "x-ms-if-tags": "\"coolTag\" = 'true'",
         "x-ms-return-client-request-id": "true",
         "x-ms-sequence-number-action": "update",
-<<<<<<< HEAD
-        "x-ms-version": "2020-12-06"
-=======
         "x-ms-version": "2021-02-12"
->>>>>>> 7e782c87
       },
       "RequestBody": null,
       "StatusCode": 200,
@@ -166,11 +138,7 @@
         "x-ms-blob-sequence-number": "5",
         "x-ms-client-request-id": "40296cc4-a986-eebb-3240-a3320514eaa6",
         "x-ms-request-id": "32be4e8a-a01e-003d-445f-05acd9000000",
-<<<<<<< HEAD
-        "x-ms-version": "2020-12-06"
-=======
         "x-ms-version": "2021-02-12"
->>>>>>> 7e782c87
       },
       "ResponseBody": []
     },
@@ -188,11 +156,7 @@
         "x-ms-client-request-id": "21589924-1b5c-129c-328e-34d17d87c973",
         "x-ms-date": "Wed, 17 Feb 2021 19:01:45 GMT",
         "x-ms-return-client-request-id": "true",
-<<<<<<< HEAD
-        "x-ms-version": "2020-12-06"
-=======
         "x-ms-version": "2021-02-12"
->>>>>>> 7e782c87
       },
       "RequestBody": null,
       "StatusCode": 202,
@@ -205,11 +169,7 @@
         ],
         "x-ms-client-request-id": "21589924-1b5c-129c-328e-34d17d87c973",
         "x-ms-request-id": "32be4e99-a01e-003d-4c5f-05acd9000000",
-<<<<<<< HEAD
-        "x-ms-version": "2020-12-06"
-=======
         "x-ms-version": "2021-02-12"
->>>>>>> 7e782c87
       },
       "ResponseBody": []
     }
