--- conflicted
+++ resolved
@@ -15,11 +15,7 @@
         "x-ms-client-request-id": "68b0f62a-75ae-ee42-6a81-b040fd14e619",
         "x-ms-date": "Wed, 17 Feb 2021 19:01:29 GMT",
         "x-ms-return-client-request-id": "true",
-<<<<<<< HEAD
-        "x-ms-version": "2020-12-06"
-=======
         "x-ms-version": "2021-02-12"
->>>>>>> 7e782c87
       },
       "RequestBody": null,
       "StatusCode": 201,
@@ -34,11 +30,7 @@
         ],
         "x-ms-client-request-id": "68b0f62a-75ae-ee42-6a81-b040fd14e619",
         "x-ms-request-id": "961fec3a-601e-001d-115f-05d77e000000",
-<<<<<<< HEAD
-        "x-ms-version": "2020-12-06"
-=======
         "x-ms-version": "2021-02-12"
->>>>>>> 7e782c87
       },
       "ResponseBody": []
     },
@@ -60,11 +52,7 @@
         "x-ms-client-request-id": "4d3ba524-61cc-d9cd-55c8-5a64d65dc33b",
         "x-ms-date": "Wed, 17 Feb 2021 19:01:29 GMT",
         "x-ms-return-client-request-id": "true",
-<<<<<<< HEAD
-        "x-ms-version": "2020-12-06"
-=======
         "x-ms-version": "2021-02-12"
->>>>>>> 7e782c87
       },
       "RequestBody": null,
       "StatusCode": 201,
@@ -80,11 +68,7 @@
         "x-ms-client-request-id": "4d3ba524-61cc-d9cd-55c8-5a64d65dc33b",
         "x-ms-request-id": "961fec4c-601e-001d-1e5f-05d77e000000",
         "x-ms-request-server-encrypted": "true",
-<<<<<<< HEAD
-        "x-ms-version": "2020-12-06",
-=======
         "x-ms-version": "2021-02-12",
->>>>>>> 7e782c87
         "x-ms-version-id": "2021-02-17T19:01:29.6195305Z"
       },
       "ResponseBody": []
@@ -104,11 +88,7 @@
         "x-ms-copy-source": "https://seanmcccanary3.blob.core.windows.net/test-container-5eead877-e9f0-ea42-01b9-6d6c04f8487b/test-blob-39359fd6-d8d2-f8d1-2631-81e9c7ac0a83?snapshot=2019-03-29T18:12:15.6608647Z",
         "x-ms-date": "Wed, 17 Feb 2021 19:01:29 GMT",
         "x-ms-return-client-request-id": "true",
-<<<<<<< HEAD
-        "x-ms-version": "2020-12-06"
-=======
         "x-ms-version": "2021-02-12"
->>>>>>> 7e782c87
       },
       "RequestBody": null,
       "StatusCode": 404,
@@ -123,11 +103,7 @@
         "x-ms-client-request-id": "3f1d4d2e-6955-4cd8-d343-279bdfe311a9",
         "x-ms-error-code": "CannotVerifyCopySource",
         "x-ms-request-id": "961fec64-601e-001d-335f-05d77e000000",
-<<<<<<< HEAD
-        "x-ms-version": "2020-12-06"
-=======
         "x-ms-version": "2021-02-12"
->>>>>>> 7e782c87
       },
       "ResponseBody": [
         "﻿<?xml version=\"1.0\" encoding=\"utf-8\"?><Error><Code>CannotVerifyCopySource</Code><Message>The specified blob does not exist.\n",
@@ -149,11 +125,7 @@
         "x-ms-client-request-id": "79ba1214-cb8e-3f2e-1d75-b1af35a9c914",
         "x-ms-date": "Wed, 17 Feb 2021 19:01:29 GMT",
         "x-ms-return-client-request-id": "true",
-<<<<<<< HEAD
-        "x-ms-version": "2020-12-06"
-=======
         "x-ms-version": "2021-02-12"
->>>>>>> 7e782c87
       },
       "RequestBody": null,
       "StatusCode": 202,
@@ -166,11 +138,7 @@
         ],
         "x-ms-client-request-id": "79ba1214-cb8e-3f2e-1d75-b1af35a9c914",
         "x-ms-request-id": "961fec7b-601e-001d-455f-05d77e000000",
-<<<<<<< HEAD
-        "x-ms-version": "2020-12-06"
-=======
         "x-ms-version": "2021-02-12"
->>>>>>> 7e782c87
       },
       "ResponseBody": []
     }
