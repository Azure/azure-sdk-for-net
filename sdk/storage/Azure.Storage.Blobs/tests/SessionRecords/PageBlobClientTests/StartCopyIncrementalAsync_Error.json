--- conflicted
+++ resolved
@@ -14,11 +14,7 @@
         "x-ms-client-request-id": "68b0f62a-75ae-ee42-6a81-b040fd14e619",
         "x-ms-date": "Fri, 03 Apr 2020 00:05:17 GMT",
         "x-ms-return-client-request-id": "true",
-<<<<<<< HEAD
-        "x-ms-version": "2019-12-12"
-=======
         "x-ms-version": "2020-02-10"
->>>>>>> 60f4876e
       },
       "RequestBody": null,
       "StatusCode": 201,
@@ -33,11 +29,7 @@
         ],
         "x-ms-client-request-id": "68b0f62a-75ae-ee42-6a81-b040fd14e619",
         "x-ms-request-id": "d8acd44e-801e-0018-3f4b-0992c7000000",
-<<<<<<< HEAD
-        "x-ms-version": "2019-12-12"
-=======
         "x-ms-version": "2020-02-10"
->>>>>>> 60f4876e
       },
       "ResponseBody": []
     },
@@ -58,11 +50,7 @@
         "x-ms-client-request-id": "4d3ba524-61cc-d9cd-55c8-5a64d65dc33b",
         "x-ms-date": "Fri, 03 Apr 2020 00:05:17 GMT",
         "x-ms-return-client-request-id": "true",
-<<<<<<< HEAD
-        "x-ms-version": "2019-12-12"
-=======
         "x-ms-version": "2020-02-10"
->>>>>>> 60f4876e
       },
       "RequestBody": null,
       "StatusCode": 201,
@@ -78,11 +66,7 @@
         "x-ms-client-request-id": "4d3ba524-61cc-d9cd-55c8-5a64d65dc33b",
         "x-ms-request-id": "d8acd463-801e-0018-4f4b-0992c7000000",
         "x-ms-request-server-encrypted": "true",
-<<<<<<< HEAD
-        "x-ms-version": "2019-12-12"
-=======
         "x-ms-version": "2020-02-10"
->>>>>>> 60f4876e
       },
       "ResponseBody": []
     },
@@ -100,11 +84,7 @@
         "x-ms-copy-source": "https://seanmcccanary.blob.core.windows.net/test-container-5eead877-e9f0-ea42-01b9-6d6c04f8487b/test-blob-39359fd6-d8d2-f8d1-2631-81e9c7ac0a83?snapshot=2019-03-29T18:12:15.6608647Z",
         "x-ms-date": "Fri, 03 Apr 2020 00:05:17 GMT",
         "x-ms-return-client-request-id": "true",
-<<<<<<< HEAD
-        "x-ms-version": "2019-12-12"
-=======
         "x-ms-version": "2020-02-10"
->>>>>>> 60f4876e
       },
       "RequestBody": null,
       "StatusCode": 404,
@@ -119,11 +99,7 @@
         "x-ms-client-request-id": "3f1d4d2e-6955-4cd8-d343-279bdfe311a9",
         "x-ms-error-code": "CannotVerifyCopySource",
         "x-ms-request-id": "d8acd47a-801e-0018-634b-0992c7000000",
-<<<<<<< HEAD
-        "x-ms-version": "2019-12-12"
-=======
         "x-ms-version": "2020-02-10"
->>>>>>> 60f4876e
       },
       "ResponseBody": [
         "\uFEFF\u003C?xml version=\u00221.0\u0022 encoding=\u0022utf-8\u0022?\u003E\u003CError\u003E\u003CCode\u003ECannotVerifyCopySource\u003C/Code\u003E\u003CMessage\u003EThe specified blob does not exist.\n",
@@ -144,11 +120,7 @@
         "x-ms-client-request-id": "79ba1214-cb8e-3f2e-1d75-b1af35a9c914",
         "x-ms-date": "Fri, 03 Apr 2020 00:05:17 GMT",
         "x-ms-return-client-request-id": "true",
-<<<<<<< HEAD
-        "x-ms-version": "2019-12-12"
-=======
         "x-ms-version": "2020-02-10"
->>>>>>> 60f4876e
       },
       "RequestBody": null,
       "StatusCode": 202,
@@ -161,11 +133,7 @@
         ],
         "x-ms-client-request-id": "79ba1214-cb8e-3f2e-1d75-b1af35a9c914",
         "x-ms-request-id": "d8acd4c6-801e-0018-214b-0992c7000000",
-<<<<<<< HEAD
-        "x-ms-version": "2019-12-12"
-=======
         "x-ms-version": "2020-02-10"
->>>>>>> 60f4876e
       },
       "ResponseBody": []
     }
