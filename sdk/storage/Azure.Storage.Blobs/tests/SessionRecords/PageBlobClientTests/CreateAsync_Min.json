--- conflicted
+++ resolved
@@ -15,11 +15,7 @@
         "x-ms-client-request-id": "b70c59a9-3aa0-274e-55dd-896067de8e72",
         "x-ms-date": "Wed, 17 Feb 2021 19:00:42 GMT",
         "x-ms-return-client-request-id": "true",
-<<<<<<< HEAD
-        "x-ms-version": "2020-12-06"
-=======
         "x-ms-version": "2021-02-12"
->>>>>>> 7e782c87
       },
       "RequestBody": null,
       "StatusCode": 201,
@@ -34,11 +30,7 @@
         ],
         "x-ms-client-request-id": "b70c59a9-3aa0-274e-55dd-896067de8e72",
         "x-ms-request-id": "ec46e90b-301e-002f-0d5f-05d709000000",
-<<<<<<< HEAD
-        "x-ms-version": "2020-12-06"
-=======
         "x-ms-version": "2021-02-12"
->>>>>>> 7e782c87
       },
       "ResponseBody": []
     },
@@ -58,11 +50,7 @@
         "x-ms-client-request-id": "8491dd43-5211-a84a-5b1d-bf6580bd4985",
         "x-ms-date": "Wed, 17 Feb 2021 19:00:42 GMT",
         "x-ms-return-client-request-id": "true",
-<<<<<<< HEAD
-        "x-ms-version": "2020-12-06"
-=======
         "x-ms-version": "2021-02-12"
->>>>>>> 7e782c87
       },
       "RequestBody": null,
       "StatusCode": 201,
@@ -78,11 +66,7 @@
         "x-ms-client-request-id": "8491dd43-5211-a84a-5b1d-bf6580bd4985",
         "x-ms-request-id": "ec46e923-301e-002f-1f5f-05d709000000",
         "x-ms-request-server-encrypted": "true",
-<<<<<<< HEAD
-        "x-ms-version": "2020-12-06",
-=======
         "x-ms-version": "2021-02-12",
->>>>>>> 7e782c87
         "x-ms-version-id": "2021-02-17T19:00:42.9160935Z"
       },
       "ResponseBody": []
@@ -101,11 +85,7 @@
         "x-ms-client-request-id": "ff4dd1f0-a83f-a16e-8b45-beb88198db12",
         "x-ms-date": "Wed, 17 Feb 2021 19:00:42 GMT",
         "x-ms-return-client-request-id": "true",
-<<<<<<< HEAD
-        "x-ms-version": "2020-12-06"
-=======
         "x-ms-version": "2021-02-12"
->>>>>>> 7e782c87
       },
       "RequestBody": null,
       "StatusCode": 202,
@@ -118,11 +98,7 @@
         ],
         "x-ms-client-request-id": "ff4dd1f0-a83f-a16e-8b45-beb88198db12",
         "x-ms-request-id": "ec46e935-301e-002f-2d5f-05d709000000",
-<<<<<<< HEAD
-        "x-ms-version": "2020-12-06"
-=======
         "x-ms-version": "2021-02-12"
->>>>>>> 7e782c87
       },
       "ResponseBody": []
     }
