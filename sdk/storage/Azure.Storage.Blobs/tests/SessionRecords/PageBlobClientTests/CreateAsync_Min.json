{
  "Entries": [
    {
      "RequestUri": "https://seanmcccanary.blob.core.windows.net/test-container-80ee42cd-2e64-b69f-f66a-5d9873e2f99e?restype=container",
      "RequestMethod": "PUT",
      "RequestHeaders": {
        "Authorization": "Sanitized",
        "traceparent": "00-6b4b2f949b250e4bad5803f5f3649e2f-1093de613239654a-00",
        "User-Agent": [
          "azsdk-net-Storage.Blobs/12.5.0-dev.20200402.1",
          "(.NET Core 4.6.28325.01; Microsoft Windows 10.0.18362 )"
        ],
        "x-ms-blob-public-access": "container",
        "x-ms-client-request-id": "b70c59a9-3aa0-274e-55dd-896067de8e72",
        "x-ms-date": "Fri, 03 Apr 2020 00:03:26 GMT",
        "x-ms-return-client-request-id": "true",
<<<<<<< HEAD
        "x-ms-version": "2019-12-12"
=======
        "x-ms-version": "2020-02-10"
>>>>>>> 60f4876e
      },
      "RequestBody": null,
      "StatusCode": 201,
      "ResponseHeaders": {
        "Content-Length": "0",
        "Date": "Fri, 03 Apr 2020 00:03:25 GMT",
        "ETag": "\u00220x8D7D7626E5129E3\u0022",
        "Last-Modified": "Fri, 03 Apr 2020 00:03:25 GMT",
        "Server": [
          "Windows-Azure-Blob/1.0",
          "Microsoft-HTTPAPI/2.0"
        ],
        "x-ms-client-request-id": "b70c59a9-3aa0-274e-55dd-896067de8e72",
        "x-ms-request-id": "62018943-601e-004d-4f4b-09824c000000",
<<<<<<< HEAD
        "x-ms-version": "2019-12-12"
=======
        "x-ms-version": "2020-02-10"
>>>>>>> 60f4876e
      },
      "ResponseBody": []
    },
    {
      "RequestUri": "https://seanmcccanary.blob.core.windows.net/test-container-80ee42cd-2e64-b69f-f66a-5d9873e2f99e/test-blob-2365043d-003b-effe-f83b-b991ddd02d7f",
      "RequestMethod": "PUT",
      "RequestHeaders": {
        "Authorization": "Sanitized",
        "Content-Length": "0",
        "traceparent": "00-a19ca22d411fba478b7d02f4529fb169-f9416cdf8144a14a-00",
        "User-Agent": [
          "azsdk-net-Storage.Blobs/12.5.0-dev.20200402.1",
          "(.NET Core 4.6.28325.01; Microsoft Windows 10.0.18362 )"
        ],
        "x-ms-blob-content-length": "1024",
        "x-ms-blob-type": "PageBlob",
        "x-ms-client-request-id": "8491dd43-5211-a84a-5b1d-bf6580bd4985",
        "x-ms-date": "Fri, 03 Apr 2020 00:03:26 GMT",
        "x-ms-return-client-request-id": "true",
<<<<<<< HEAD
        "x-ms-version": "2019-12-12"
=======
        "x-ms-version": "2020-02-10"
>>>>>>> 60f4876e
      },
      "RequestBody": null,
      "StatusCode": 201,
      "ResponseHeaders": {
        "Content-Length": "0",
        "Date": "Fri, 03 Apr 2020 00:03:25 GMT",
        "ETag": "\u00220x8D7D7626E5E538A\u0022",
        "Last-Modified": "Fri, 03 Apr 2020 00:03:25 GMT",
        "Server": [
          "Windows-Azure-Blob/1.0",
          "Microsoft-HTTPAPI/2.0"
        ],
        "x-ms-client-request-id": "8491dd43-5211-a84a-5b1d-bf6580bd4985",
        "x-ms-request-id": "62018959-601e-004d-634b-09824c000000",
        "x-ms-request-server-encrypted": "true",
<<<<<<< HEAD
        "x-ms-version": "2019-12-12"
=======
        "x-ms-version": "2020-02-10"
>>>>>>> 60f4876e
      },
      "ResponseBody": []
    },
    {
      "RequestUri": "https://seanmcccanary.blob.core.windows.net/test-container-80ee42cd-2e64-b69f-f66a-5d9873e2f99e?restype=container",
      "RequestMethod": "DELETE",
      "RequestHeaders": {
        "Authorization": "Sanitized",
        "traceparent": "00-bd139feecbb9844ea930de5ab606cb4d-7ae7b2bcc9b33541-00",
        "User-Agent": [
          "azsdk-net-Storage.Blobs/12.5.0-dev.20200402.1",
          "(.NET Core 4.6.28325.01; Microsoft Windows 10.0.18362 )"
        ],
        "x-ms-client-request-id": "ff4dd1f0-a83f-a16e-8b45-beb88198db12",
        "x-ms-date": "Fri, 03 Apr 2020 00:03:26 GMT",
        "x-ms-return-client-request-id": "true",
<<<<<<< HEAD
        "x-ms-version": "2019-12-12"
=======
        "x-ms-version": "2020-02-10"
>>>>>>> 60f4876e
      },
      "RequestBody": null,
      "StatusCode": 202,
      "ResponseHeaders": {
        "Content-Length": "0",
        "Date": "Fri, 03 Apr 2020 00:03:25 GMT",
        "Server": [
          "Windows-Azure-Blob/1.0",
          "Microsoft-HTTPAPI/2.0"
        ],
        "x-ms-client-request-id": "ff4dd1f0-a83f-a16e-8b45-beb88198db12",
        "x-ms-request-id": "6201896e-601e-004d-754b-09824c000000",
<<<<<<< HEAD
        "x-ms-version": "2019-12-12"
=======
        "x-ms-version": "2020-02-10"
>>>>>>> 60f4876e
      },
      "ResponseBody": []
    }
  ],
  "Variables": {
    "RandomSeed": "30273",
    "Storage_TestConfigDefault": "ProductionTenant\nseanmcccanary\nU2FuaXRpemVk\nhttps://seanmcccanary.blob.core.windows.net\nhttps://seanmcccanary.file.core.windows.net\nhttps://seanmcccanary.queue.core.windows.net\nhttps://seanmcccanary.table.core.windows.net\n\n\n\n\nhttps://seanmcccanary-secondary.blob.core.windows.net\nhttps://seanmcccanary-secondary.file.core.windows.net\nhttps://seanmcccanary-secondary.queue.core.windows.net\nhttps://seanmcccanary-secondary.table.core.windows.net\n\nSanitized\n\n\nCloud\nBlobEndpoint=https://seanmcccanary.blob.core.windows.net/;QueueEndpoint=https://seanmcccanary.queue.core.windows.net/;FileEndpoint=https://seanmcccanary.file.core.windows.net/;BlobSecondaryEndpoint=https://seanmcccanary-secondary.blob.core.windows.net/;QueueSecondaryEndpoint=https://seanmcccanary-secondary.queue.core.windows.net/;FileSecondaryEndpoint=https://seanmcccanary-secondary.file.core.windows.net/;AccountName=seanmcccanary;AccountKey=Sanitized\nseanscope1"
  }
}<|MERGE_RESOLUTION|>--- conflicted
+++ resolved
@@ -14,11 +14,7 @@
         "x-ms-client-request-id": "b70c59a9-3aa0-274e-55dd-896067de8e72",
         "x-ms-date": "Fri, 03 Apr 2020 00:03:26 GMT",
         "x-ms-return-client-request-id": "true",
-<<<<<<< HEAD
-        "x-ms-version": "2019-12-12"
-=======
         "x-ms-version": "2020-02-10"
->>>>>>> 60f4876e
       },
       "RequestBody": null,
       "StatusCode": 201,
@@ -33,11 +29,7 @@
         ],
         "x-ms-client-request-id": "b70c59a9-3aa0-274e-55dd-896067de8e72",
         "x-ms-request-id": "62018943-601e-004d-4f4b-09824c000000",
-<<<<<<< HEAD
-        "x-ms-version": "2019-12-12"
-=======
         "x-ms-version": "2020-02-10"
->>>>>>> 60f4876e
       },
       "ResponseBody": []
     },
@@ -57,11 +49,7 @@
         "x-ms-client-request-id": "8491dd43-5211-a84a-5b1d-bf6580bd4985",
         "x-ms-date": "Fri, 03 Apr 2020 00:03:26 GMT",
         "x-ms-return-client-request-id": "true",
-<<<<<<< HEAD
-        "x-ms-version": "2019-12-12"
-=======
         "x-ms-version": "2020-02-10"
->>>>>>> 60f4876e
       },
       "RequestBody": null,
       "StatusCode": 201,
@@ -77,11 +65,7 @@
         "x-ms-client-request-id": "8491dd43-5211-a84a-5b1d-bf6580bd4985",
         "x-ms-request-id": "62018959-601e-004d-634b-09824c000000",
         "x-ms-request-server-encrypted": "true",
-<<<<<<< HEAD
-        "x-ms-version": "2019-12-12"
-=======
         "x-ms-version": "2020-02-10"
->>>>>>> 60f4876e
       },
       "ResponseBody": []
     },
@@ -98,11 +82,7 @@
         "x-ms-client-request-id": "ff4dd1f0-a83f-a16e-8b45-beb88198db12",
         "x-ms-date": "Fri, 03 Apr 2020 00:03:26 GMT",
         "x-ms-return-client-request-id": "true",
-<<<<<<< HEAD
-        "x-ms-version": "2019-12-12"
-=======
         "x-ms-version": "2020-02-10"
->>>>>>> 60f4876e
       },
       "RequestBody": null,
       "StatusCode": 202,
@@ -115,11 +95,7 @@
         ],
         "x-ms-client-request-id": "ff4dd1f0-a83f-a16e-8b45-beb88198db12",
         "x-ms-request-id": "6201896e-601e-004d-754b-09824c000000",
-<<<<<<< HEAD
-        "x-ms-version": "2019-12-12"
-=======
         "x-ms-version": "2020-02-10"
->>>>>>> 60f4876e
       },
       "ResponseBody": []
     }
