--- conflicted
+++ resolved
@@ -14,11 +14,7 @@
         "x-ms-client-request-id": "4b3332ae-9b5f-c7ac-c775-63dc5eaddc01",
         "x-ms-date": "Fri, 03 Apr 2020 00:07:04 GMT",
         "x-ms-return-client-request-id": "true",
-<<<<<<< HEAD
-        "x-ms-version": "2019-12-12"
-=======
         "x-ms-version": "2020-02-10"
->>>>>>> 60f4876e
       },
       "RequestBody": null,
       "StatusCode": 201,
@@ -33,11 +29,7 @@
         ],
         "x-ms-client-request-id": "4b3332ae-9b5f-c7ac-c775-63dc5eaddc01",
         "x-ms-request-id": "2946aa7c-e01e-0098-374b-096dc1000000",
-<<<<<<< HEAD
-        "x-ms-version": "2019-12-12"
-=======
         "x-ms-version": "2020-02-10"
->>>>>>> 60f4876e
       },
       "ResponseBody": []
     },
@@ -57,11 +49,7 @@
         "x-ms-client-request-id": "7fcef372-f885-29e6-292a-fff2a4ce6c8c",
         "x-ms-date": "Fri, 03 Apr 2020 00:07:04 GMT",
         "x-ms-return-client-request-id": "true",
-<<<<<<< HEAD
-        "x-ms-version": "2019-12-12"
-=======
         "x-ms-version": "2020-02-10"
->>>>>>> 60f4876e
       },
       "RequestBody": null,
       "StatusCode": 400,
@@ -76,11 +64,7 @@
         "x-ms-client-request-id": "7fcef372-f885-29e6-292a-fff2a4ce6c8c",
         "x-ms-error-code": "InvalidHeaderValue",
         "x-ms-request-id": "2946aa98-e01e-0098-514b-096dc1000000",
-<<<<<<< HEAD
-        "x-ms-version": "2019-12-12"
-=======
         "x-ms-version": "2020-02-10"
->>>>>>> 60f4876e
       },
       "ResponseBody": [
         "\uFEFF\u003C?xml version=\u00221.0\u0022 encoding=\u0022utf-8\u0022?\u003E\u003CError\u003E\u003CCode\u003EInvalidHeaderValue\u003C/Code\u003E\u003CMessage\u003EThe value for one of the HTTP headers is not in the correct format.\n",
@@ -101,11 +85,7 @@
         "x-ms-client-request-id": "666a10c9-036c-53b5-f0e0-414c8e755273",
         "x-ms-date": "Fri, 03 Apr 2020 00:07:04 GMT",
         "x-ms-return-client-request-id": "true",
-<<<<<<< HEAD
-        "x-ms-version": "2019-12-12"
-=======
         "x-ms-version": "2020-02-10"
->>>>>>> 60f4876e
       },
       "RequestBody": null,
       "StatusCode": 202,
@@ -118,11 +98,7 @@
         ],
         "x-ms-client-request-id": "666a10c9-036c-53b5-f0e0-414c8e755273",
         "x-ms-request-id": "2946aab5-e01e-0098-6b4b-096dc1000000",
-<<<<<<< HEAD
-        "x-ms-version": "2019-12-12"
-=======
         "x-ms-version": "2020-02-10"
->>>>>>> 60f4876e
       },
       "ResponseBody": []
     }
