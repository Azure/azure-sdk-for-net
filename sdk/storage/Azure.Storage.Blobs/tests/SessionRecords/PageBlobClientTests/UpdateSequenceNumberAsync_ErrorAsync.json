--- conflicted
+++ resolved
@@ -14,11 +14,7 @@
         "x-ms-client-request-id": "302a0e3c-011b-a6cb-5563-6f1a4f0d2d94",
         "x-ms-date": "Fri, 03 Apr 2020 00:09:00 GMT",
         "x-ms-return-client-request-id": "true",
-<<<<<<< HEAD
-        "x-ms-version": "2019-12-12"
-=======
         "x-ms-version": "2020-02-10"
->>>>>>> 60f4876e
       },
       "RequestBody": null,
       "StatusCode": 201,
@@ -33,11 +29,7 @@
         ],
         "x-ms-client-request-id": "302a0e3c-011b-a6cb-5563-6f1a4f0d2d94",
         "x-ms-request-id": "93bed0eb-801e-0008-2d4c-0957af000000",
-<<<<<<< HEAD
-        "x-ms-version": "2019-12-12"
-=======
         "x-ms-version": "2020-02-10"
->>>>>>> 60f4876e
       },
       "ResponseBody": []
     },
@@ -58,11 +50,7 @@
         "x-ms-client-request-id": "3d425ff7-c9b1-5254-e95f-5b6971bbd67e",
         "x-ms-date": "Fri, 03 Apr 2020 00:09:00 GMT",
         "x-ms-return-client-request-id": "true",
-<<<<<<< HEAD
-        "x-ms-version": "2019-12-12"
-=======
         "x-ms-version": "2020-02-10"
->>>>>>> 60f4876e
       },
       "RequestBody": null,
       "StatusCode": 201,
@@ -78,11 +66,7 @@
         "x-ms-client-request-id": "3d425ff7-c9b1-5254-e95f-5b6971bbd67e",
         "x-ms-request-id": "93bed115-801e-0008-4e4c-0957af000000",
         "x-ms-request-server-encrypted": "true",
-<<<<<<< HEAD
-        "x-ms-version": "2019-12-12"
-=======
         "x-ms-version": "2020-02-10"
->>>>>>> 60f4876e
       },
       "ResponseBody": []
     },
@@ -101,11 +85,7 @@
         "x-ms-date": "Fri, 03 Apr 2020 00:09:00 GMT",
         "x-ms-return-client-request-id": "true",
         "x-ms-sequence-number-action": "update",
-<<<<<<< HEAD
-        "x-ms-version": "2019-12-12"
-=======
         "x-ms-version": "2020-02-10"
->>>>>>> 60f4876e
       },
       "RequestBody": null,
       "StatusCode": 400,
@@ -120,11 +100,7 @@
         "x-ms-client-request-id": "71188424-8e94-ae1f-368c-33536761c0bf",
         "x-ms-error-code": "InvalidHeaderValue",
         "x-ms-request-id": "93bed12a-801e-0008-614c-0957af000000",
-<<<<<<< HEAD
-        "x-ms-version": "2019-12-12"
-=======
         "x-ms-version": "2020-02-10"
->>>>>>> 60f4876e
       },
       "ResponseBody": [
         "\uFEFF\u003C?xml version=\u00221.0\u0022 encoding=\u0022utf-8\u0022?\u003E\u003CError\u003E\u003CCode\u003EInvalidHeaderValue\u003C/Code\u003E\u003CMessage\u003EThe value for one of the HTTP headers is not in the correct format.\n",
@@ -145,11 +121,7 @@
         "x-ms-client-request-id": "ed447370-65a3-0ae9-7ef4-8da2de8ea904",
         "x-ms-date": "Fri, 03 Apr 2020 00:09:00 GMT",
         "x-ms-return-client-request-id": "true",
-<<<<<<< HEAD
-        "x-ms-version": "2019-12-12"
-=======
         "x-ms-version": "2020-02-10"
->>>>>>> 60f4876e
       },
       "RequestBody": null,
       "StatusCode": 202,
@@ -162,11 +134,7 @@
         ],
         "x-ms-client-request-id": "ed447370-65a3-0ae9-7ef4-8da2de8ea904",
         "x-ms-request-id": "93bed134-801e-0008-6a4c-0957af000000",
-<<<<<<< HEAD
-        "x-ms-version": "2019-12-12"
-=======
         "x-ms-version": "2020-02-10"
->>>>>>> 60f4876e
       },
       "ResponseBody": []
     }
