﻿{
  "Entries": [
    {
      "RequestUri": "https://seanmcccanary3.blob.core.windows.net/test-container-8b00d464-0c47-ee7e-8ba7-d241a7fda767?restype=container",
      "RequestMethod": "PUT",
      "RequestHeaders": {
        "Accept": "application/xml",
        "Authorization": "Sanitized",
        "traceparent": "00-7c5e9b2802da9343884e209454301db1-a726dd107302b141-00",
        "User-Agent": [
          "azsdk-net-Storage.Blobs/12.9.0-alpha.20210217.1",
          "(.NET 5.0.3; Microsoft Windows 10.0.19042)"
        ],
        "x-ms-blob-public-access": "container",
        "x-ms-client-request-id": "fba45b86-042b-9898-99ef-64a771cc9dc2",
        "x-ms-date": "Wed, 17 Feb 2021 19:03:30 GMT",
        "x-ms-return-client-request-id": "true",
<<<<<<< HEAD
        "x-ms-version": "2020-12-06"
=======
        "x-ms-version": "2021-02-12"
>>>>>>> 7e782c87
      },
      "RequestBody": null,
      "StatusCode": 201,
      "ResponseHeaders": {
        "Content-Length": "0",
        "Date": "Wed, 17 Feb 2021 19:03:30 GMT",
        "ETag": "\"0x8D8D376B703E666\"",
        "Last-Modified": "Wed, 17 Feb 2021 19:03:30 GMT",
        "Server": [
          "Windows-Azure-Blob/1.0",
          "Microsoft-HTTPAPI/2.0"
        ],
        "x-ms-client-request-id": "fba45b86-042b-9898-99ef-64a771cc9dc2",
        "x-ms-request-id": "da743cb8-a01e-0094-535f-056dab000000",
<<<<<<< HEAD
        "x-ms-version": "2020-12-06"
=======
        "x-ms-version": "2021-02-12"
>>>>>>> 7e782c87
      },
      "ResponseBody": []
    },
    {
      "RequestUri": "https://seanmcccanary3.blob.core.windows.net/test-container-8b00d464-0c47-ee7e-8ba7-d241a7fda767/test-blob-fe2df062-fb10-fc23-947f-e8f947d78bc8",
      "RequestMethod": "PUT",
      "RequestHeaders": {
        "Accept": "application/xml",
        "Authorization": "Sanitized",
        "If-None-Match": "*",
        "traceparent": "00-182b3bc89db27f49808f0615ddcf8c2f-3efc403f5c2de249-00",
        "User-Agent": [
          "azsdk-net-Storage.Blobs/12.9.0-alpha.20210217.1",
          "(.NET 5.0.3; Microsoft Windows 10.0.19042)"
        ],
        "x-ms-blob-content-length": "3072",
        "x-ms-blob-sequence-number": "0",
        "x-ms-blob-type": "PageBlob",
        "x-ms-client-request-id": "734302b0-9295-8a52-38a7-66ab1b9f50c2",
        "x-ms-date": "Wed, 17 Feb 2021 19:03:30 GMT",
        "x-ms-return-client-request-id": "true",
<<<<<<< HEAD
        "x-ms-version": "2020-12-06"
=======
        "x-ms-version": "2021-02-12"
>>>>>>> 7e782c87
      },
      "RequestBody": null,
      "StatusCode": 201,
      "ResponseHeaders": {
        "Content-Length": "0",
        "Date": "Wed, 17 Feb 2021 19:03:30 GMT",
        "ETag": "\"0x8D8D376B70E1382\"",
        "Last-Modified": "Wed, 17 Feb 2021 19:03:30 GMT",
        "Server": [
          "Windows-Azure-Blob/1.0",
          "Microsoft-HTTPAPI/2.0"
        ],
        "x-ms-client-request-id": "734302b0-9295-8a52-38a7-66ab1b9f50c2",
        "x-ms-request-id": "da743cce-a01e-0094-625f-056dab000000",
        "x-ms-request-server-encrypted": "true",
<<<<<<< HEAD
        "x-ms-version": "2020-12-06",
=======
        "x-ms-version": "2021-02-12",
>>>>>>> 7e782c87
        "x-ms-version-id": "2021-02-17T19:03:30.3679874Z"
      },
      "ResponseBody": []
    },
    {
      "RequestUri": "https://seanmcccanary3.blob.core.windows.net/test-container-8b00d464-0c47-ee7e-8ba7-d241a7fda767/test-blob-fe2df062-fb10-fc23-947f-e8f947d78bc8",
      "RequestMethod": "HEAD",
      "RequestHeaders": {
        "Accept": "application/xml",
        "Authorization": "Sanitized",
        "traceparent": "00-ed4fe5d99517d240b7e9affe217d54ce-d5ca2a23d0835d47-00",
        "User-Agent": [
          "azsdk-net-Storage.Blobs/12.9.0-alpha.20210217.1",
          "(.NET 5.0.3; Microsoft Windows 10.0.19042)"
        ],
        "x-ms-client-request-id": "a3410bea-a592-ebdd-d2c6-29e6a01c23d7",
        "x-ms-date": "Wed, 17 Feb 2021 19:03:30 GMT",
        "x-ms-return-client-request-id": "true",
<<<<<<< HEAD
        "x-ms-version": "2020-12-06"
=======
        "x-ms-version": "2021-02-12"
>>>>>>> 7e782c87
      },
      "RequestBody": null,
      "StatusCode": 200,
      "ResponseHeaders": {
        "Accept-Ranges": "bytes",
        "Content-Length": "3072",
        "Content-Type": "application/octet-stream",
        "Date": "Wed, 17 Feb 2021 19:03:30 GMT",
        "ETag": "\"0x8D8D376B70E1382\"",
        "Last-Modified": "Wed, 17 Feb 2021 19:03:30 GMT",
        "Server": [
          "Windows-Azure-Blob/1.0",
          "Microsoft-HTTPAPI/2.0"
        ],
        "x-ms-blob-sequence-number": "0",
        "x-ms-blob-type": "PageBlob",
        "x-ms-client-request-id": "a3410bea-a592-ebdd-d2c6-29e6a01c23d7",
        "x-ms-creation-time": "Wed, 17 Feb 2021 19:03:30 GMT",
        "x-ms-is-current-version": "true",
        "x-ms-lease-state": "available",
        "x-ms-lease-status": "unlocked",
        "x-ms-request-id": "da743ce3-a01e-0094-745f-056dab000000",
        "x-ms-server-encrypted": "true",
<<<<<<< HEAD
        "x-ms-version": "2020-12-06",
=======
        "x-ms-version": "2021-02-12",
>>>>>>> 7e782c87
        "x-ms-version-id": "2021-02-17T19:03:30.3679874Z"
      },
      "ResponseBody": []
    },
    {
      "RequestUri": "https://seanmcccanary3.blob.core.windows.net/test-container-8b00d464-0c47-ee7e-8ba7-d241a7fda767/test-blob-fe2df062-fb10-fc23-947f-e8f947d78bc8?comp=page",
      "RequestMethod": "PUT",
      "RequestHeaders": {
        "Accept": "application/xml",
        "Authorization": "Sanitized",
        "Content-Length": "512",
        "Content-Type": "application/octet-stream",
        "If-Match": "0x8D8D376B70E1382",
        "User-Agent": [
          "azsdk-net-Storage.Blobs/12.9.0-alpha.20210217.1",
          "(.NET 5.0.3; Microsoft Windows 10.0.19042)"
        ],
        "x-ms-client-request-id": "2911a1ef-28a9-7a00-d6b5-bab0fb98f103",
        "x-ms-date": "Wed, 17 Feb 2021 19:03:30 GMT",
        "x-ms-page-write": "update",
        "x-ms-range": "bytes=0-511",
        "x-ms-return-client-request-id": "true",
<<<<<<< HEAD
        "x-ms-version": "2020-12-06"
=======
        "x-ms-version": "2021-02-12"
>>>>>>> 7e782c87
      },
      "RequestBody": "ZJuRARBSabazbYYkfy75+28RSESTFzOCHTATsUWQpNibupBnBw7FXpmNvycMLQoKrWs7CVYMLk1nDuPfP7hxIsmuiMSdkvRhTOqrBlcMdu8mCAPaVZqBjotDAPgq5R7hG5xeXaRGbRt22r1sYSj1W5jzuTa0l80uLPo4WZH8NmbLyuq6rRhL35voY3rcFS1jTqVfNyvoLITPLzGqDROJeqRXoJc9Oq1/qNqazDNTURbN1AvsnP86451l637noNKIXunVhXWVJhP34I5RTmBRe94a3TgHnd2lHbz6104vlwgHEW1JfcygN6749btw6JQ8FHCfzMOZgMELMGe4m07EyEiFSjzyB/0SeaWJD6ghNDUovcPej8tFbZCsPU1k6JxgMyxz655YSQxyjVIdEHEZ6vwykN2K5jl9QNyrRsmwrZEIKNt7rkmWz3O2awF4J10fklNQMVe/1k3z9arCrAJDwd/BFeeVnTyym8Bp1Ho3BRl+jLN2X3w6SVKOiLif1CNwc6khtxF1ifUXnpWWVQHSu/CQQx9PzWJjh8uUBxWDE8ad+GDQFU4HCAO+XsHmo/NQu8zHDpEDIaZHvi9F4YLfk4rO+VyhAqWiiDockG6gfOPYREtIuwU1mde6iFcewSeA38o3F6qXr7knJYVX55E3p0FMbZ03ltiEmV+F5nlOg8c=",
      "StatusCode": 201,
      "ResponseHeaders": {
        "Content-Length": "0",
        "Date": "Wed, 17 Feb 2021 19:03:30 GMT",
        "ETag": "\"0x8D8D376B71E914A\"",
        "Last-Modified": "Wed, 17 Feb 2021 19:03:30 GMT",
        "Server": [
          "Windows-Azure-Blob/1.0",
          "Microsoft-HTTPAPI/2.0"
        ],
        "x-ms-blob-sequence-number": "0",
        "x-ms-client-request-id": "2911a1ef-28a9-7a00-d6b5-bab0fb98f103",
        "x-ms-content-crc64": "8RE8p25WlYg=",
        "x-ms-request-id": "da743cf2-a01e-0094-025f-056dab000000",
        "x-ms-request-server-encrypted": "true",
<<<<<<< HEAD
        "x-ms-version": "2020-12-06"
=======
        "x-ms-version": "2021-02-12"
>>>>>>> 7e782c87
      },
      "ResponseBody": []
    },
    {
      "RequestUri": "https://seanmcccanary3.blob.core.windows.net/test-container-8b00d464-0c47-ee7e-8ba7-d241a7fda767/test-blob-fe2df062-fb10-fc23-947f-e8f947d78bc8?comp=page",
      "RequestMethod": "PUT",
      "RequestHeaders": {
        "Accept": "application/xml",
        "Authorization": "Sanitized",
        "Content-Length": "1024",
        "Content-Type": "application/octet-stream",
        "traceparent": "00-089c83b865db0c42844c786d2ebfca92-391264bdb3c60c49-00",
        "User-Agent": [
          "azsdk-net-Storage.Blobs/12.9.0-alpha.20210217.1",
          "(.NET 5.0.3; Microsoft Windows 10.0.19042)"
        ],
        "x-ms-client-request-id": "fef6e2e4-f90a-b82e-2ca9-a321a18d105c",
        "x-ms-date": "Wed, 17 Feb 2021 19:03:30 GMT",
        "x-ms-page-write": "update",
        "x-ms-range": "bytes=1024-2047",
        "x-ms-return-client-request-id": "true",
<<<<<<< HEAD
        "x-ms-version": "2020-12-06"
=======
        "x-ms-version": "2021-02-12"
>>>>>>> 7e782c87
      },
      "RequestBody": "ZJuRARBSabazbYYkfy75+28RSESTFzOCHTATsUWQpNibupBnBw7FXpmNvycMLQoKrWs7CVYMLk1nDuPfP7hxIsmuiMSdkvRhTOqrBlcMdu8mCAPaVZqBjotDAPgq5R7hG5xeXaRGbRt22r1sYSj1W5jzuTa0l80uLPo4WZH8NmbLyuq6rRhL35voY3rcFS1jTqVfNyvoLITPLzGqDROJeqRXoJc9Oq1/qNqazDNTURbN1AvsnP86451l637noNKIXunVhXWVJhP34I5RTmBRe94a3TgHnd2lHbz6104vlwgHEW1JfcygN6749btw6JQ8FHCfzMOZgMELMGe4m07EyEiFSjzyB/0SeaWJD6ghNDUovcPej8tFbZCsPU1k6JxgMyxz655YSQxyjVIdEHEZ6vwykN2K5jl9QNyrRsmwrZEIKNt7rkmWz3O2awF4J10fklNQMVe/1k3z9arCrAJDwd/BFeeVnTyym8Bp1Ho3BRl+jLN2X3w6SVKOiLif1CNwc6khtxF1ifUXnpWWVQHSu/CQQx9PzWJjh8uUBxWDE8ad+GDQFU4HCAO+XsHmo/NQu8zHDpEDIaZHvi9F4YLfk4rO+VyhAqWiiDockG6gfOPYREtIuwU1mde6iFcewSeA38o3F6qXr7knJYVX55E3p0FMbZ03ltiEmV+F5nlOg8cSm7CjaGQ5QZSRIZWA3rFFguEV0lOKSUjys35KEclA2aG+REzglD7cEiwIpXRCBLutQGOXOLFziFFnsLXm7i/LUUj0wZplZO6jOb8ngaPUsK7DndFlqKHvS7v6eeOI9iT9PVQsTUIgSNt19P7yTAaukwAHIlFdZainBHbea+sKGkKaKURPp2JrolT28LSi/f+1TOXjgdTTn9ishEnMQt3va9m8VyLCXuudm3/8Z3XzBQZ3KR4GJpltx4psoiMYn2B3BoTb5abc8+35ReVU1jdjuX5CVRm+6UU/To+YVrzIhfwehGHwFyBgmjYxDOC0GfBSCemk1UlHuRw/m5YWRJwxMMDoNVLWcqFe4rrjjNxkizWeRU3SJK+y18pEsXuJSlaZANwfy+Oee5ZIRfOPZCw/2hBgd/5PXgwRNl6HkcEl1JdjSYwARMBSAMq2id67I3OeBdZrKdJYSaHPDZSEF+rVI3BbKxqgPpVPDXc0mdUtVhPr6YzquavFCwDrMDYrzenf4WZtX/dY/sZAGxtbI6/LoreBmS1e6mnFliAZtA1eJECNVLhuv/YckuvFqp2QaedQH45/qjS7gfb8qMjXPkm44ffbzc/3XeLAZQdCmEDLNC04yZR/33oM0tPBchcuRFOhDMimtZsYWcKsvkQseOi2MHObn3W1OQJ9z/v8NerLkg==",
      "StatusCode": 201,
      "ResponseHeaders": {
        "Content-Length": "0",
        "Date": "Wed, 17 Feb 2021 19:03:30 GMT",
        "ETag": "\"0x8D8D376B7268200\"",
        "Last-Modified": "Wed, 17 Feb 2021 19:03:30 GMT",
        "Server": [
          "Windows-Azure-Blob/1.0",
          "Microsoft-HTTPAPI/2.0"
        ],
        "x-ms-blob-sequence-number": "0",
        "x-ms-client-request-id": "fef6e2e4-f90a-b82e-2ca9-a321a18d105c",
        "x-ms-content-crc64": "OpMCYNBwJo4=",
        "x-ms-request-id": "da743cf9-a01e-0094-085f-056dab000000",
        "x-ms-request-server-encrypted": "true",
<<<<<<< HEAD
        "x-ms-version": "2020-12-06"
=======
        "x-ms-version": "2021-02-12"
>>>>>>> 7e782c87
      },
      "ResponseBody": []
    },
    {
      "RequestUri": "https://seanmcccanary3.blob.core.windows.net/test-container-8b00d464-0c47-ee7e-8ba7-d241a7fda767/test-blob-fe2df062-fb10-fc23-947f-e8f947d78bc8?comp=page",
      "RequestMethod": "PUT",
      "RequestHeaders": {
        "Accept": "application/xml",
        "Authorization": "Sanitized",
        "Content-Length": "512",
        "Content-Type": "application/octet-stream",
        "If-Match": "0x8D8D376B71E914A",
        "User-Agent": [
          "azsdk-net-Storage.Blobs/12.9.0-alpha.20210217.1",
          "(.NET 5.0.3; Microsoft Windows 10.0.19042)"
        ],
        "x-ms-client-request-id": "19cc4ead-f3a2-52f8-cb39-c767c361ec3f",
        "x-ms-date": "Wed, 17 Feb 2021 19:03:30 GMT",
        "x-ms-page-write": "update",
        "x-ms-range": "bytes=512-1023",
        "x-ms-return-client-request-id": "true",
<<<<<<< HEAD
        "x-ms-version": "2020-12-06"
=======
        "x-ms-version": "2021-02-12"
>>>>>>> 7e782c87
      },
      "RequestBody": "Epuwo2hkOUGUkSGVgN6xRYLhFdJTiklI8rN+ShHJQNmhvkRM4JQ+3BIsCKV0QgS7rUBjlzixc4hRZ7C15u4vy1FI9MGaZWTuozm/J4Gj1LCuw53RZaih70u7+nnjiPYk/T1ULE1CIEjbdfT+8kwGrpMAByJRXWWopwR23mvrChpCmilET6dia6JU9vC0ov3/tUzl44HU05/YrIRJzELd72vZvFciwl7rnZt//Gd18wUGdykeBiaZbceKbKIjGJ9gdwaE2+Wm3PPt+UXlVNY3Y7l+QlUZvulFP06PmFa8yIX8HoRh8BcgYJo2MQzgtBnwUgnppNVJR7kcP5uWFkScMTDA6DVS1nKhXuK644zcZIs1nkVN0iSvstfKRLF7iUpWmQDcH8vjnnuWSEXzj2QsP9oQYHf+T14METZeh5HBJdSXY0mMAETAUgDKtoneuyNzngXWaynSWEmhzw2UhBfq1SNwWysaoD6VTw13NJnVLVYT6+mM6rmrxQsA6zA2K83p3+FmbV/3WP7GQBsbWyOvy6K3gZktXuppxZYgGbQNXiRAjVS4br/2HJLrxaqdkGnnUB+Of6o0u4H2/KjI1z5JuOH3283P913iwGUHQphAyzQtOMmUf996DNLTwXIXLkRToQzIprWbGFnCrL5ELHjotjBzm591tTkCfc/7/DXqy5I=",
      "StatusCode": 412,
      "ResponseHeaders": {
        "Content-Length": "252",
        "Content-Type": "application/xml",
        "Date": "Wed, 17 Feb 2021 19:03:30 GMT",
        "Server": [
          "Windows-Azure-Blob/1.0",
          "Microsoft-HTTPAPI/2.0"
        ],
        "x-ms-client-request-id": "19cc4ead-f3a2-52f8-cb39-c767c361ec3f",
        "x-ms-error-code": "ConditionNotMet",
        "x-ms-request-id": "da743d01-a01e-0094-0f5f-056dab000000",
<<<<<<< HEAD
        "x-ms-version": "2020-12-06"
=======
        "x-ms-version": "2021-02-12"
>>>>>>> 7e782c87
      },
      "ResponseBody": [
        "﻿<?xml version=\"1.0\" encoding=\"utf-8\"?><Error><Code>ConditionNotMet</Code><Message>The condition specified using HTTP conditional header(s) is not met.\n",
        "RequestId:da743d01-a01e-0094-0f5f-056dab000000\n",
        "Time:2021-02-17T19:03:30.5814938Z</Message></Error>"
      ]
    },
    {
      "RequestUri": "https://seanmcccanary3.blob.core.windows.net/test-container-8b00d464-0c47-ee7e-8ba7-d241a7fda767?restype=container",
      "RequestMethod": "DELETE",
      "RequestHeaders": {
        "Accept": "application/xml",
        "Authorization": "Sanitized",
        "traceparent": "00-265901a6881ae6478ad588a53a8ec7a0-bce9519b1bd42448-00",
        "User-Agent": [
          "azsdk-net-Storage.Blobs/12.9.0-alpha.20210217.1",
          "(.NET 5.0.3; Microsoft Windows 10.0.19042)"
        ],
        "x-ms-client-request-id": "5374a454-f6c1-25ba-8467-1e3a26cec6bd",
        "x-ms-date": "Wed, 17 Feb 2021 19:03:30 GMT",
        "x-ms-return-client-request-id": "true",
<<<<<<< HEAD
        "x-ms-version": "2020-12-06"
=======
        "x-ms-version": "2021-02-12"
>>>>>>> 7e782c87
      },
      "RequestBody": null,
      "StatusCode": 202,
      "ResponseHeaders": {
        "Content-Length": "0",
        "Date": "Wed, 17 Feb 2021 19:03:30 GMT",
        "Server": [
          "Windows-Azure-Blob/1.0",
          "Microsoft-HTTPAPI/2.0"
        ],
        "x-ms-client-request-id": "5374a454-f6c1-25ba-8467-1e3a26cec6bd",
        "x-ms-request-id": "da743d09-a01e-0094-165f-056dab000000",
<<<<<<< HEAD
        "x-ms-version": "2020-12-06"
=======
        "x-ms-version": "2021-02-12"
>>>>>>> 7e782c87
      },
      "ResponseBody": []
    }
  ],
  "Variables": {
    "RandomSeed": "994680440",
    "Storage_TestConfigDefault": "ProductionTenant\nseanmcccanary3\nU2FuaXRpemVk\nhttps://seanmcccanary3.blob.core.windows.net\nhttps://seanmcccanary3.file.core.windows.net\nhttps://seanmcccanary3.queue.core.windows.net\nhttps://seanmcccanary3.table.core.windows.net\n\n\n\n\nhttps://seanmcccanary3-secondary.blob.core.windows.net\nhttps://seanmcccanary3-secondary.file.core.windows.net\nhttps://seanmcccanary3-secondary.queue.core.windows.net\nhttps://seanmcccanary3-secondary.table.core.windows.net\n\nSanitized\n\n\nCloud\nBlobEndpoint=https://seanmcccanary3.blob.core.windows.net/;QueueEndpoint=https://seanmcccanary3.queue.core.windows.net/;FileEndpoint=https://seanmcccanary3.file.core.windows.net/;BlobSecondaryEndpoint=https://seanmcccanary3-secondary.blob.core.windows.net/;QueueSecondaryEndpoint=https://seanmcccanary3-secondary.queue.core.windows.net/;FileSecondaryEndpoint=https://seanmcccanary3-secondary.file.core.windows.net/;AccountName=seanmcccanary3;AccountKey=Kg==;\nseanscope1\n\n"
  }
}<|MERGE_RESOLUTION|>--- conflicted
+++ resolved
@@ -15,11 +15,7 @@
         "x-ms-client-request-id": "fba45b86-042b-9898-99ef-64a771cc9dc2",
         "x-ms-date": "Wed, 17 Feb 2021 19:03:30 GMT",
         "x-ms-return-client-request-id": "true",
-<<<<<<< HEAD
-        "x-ms-version": "2020-12-06"
-=======
-        "x-ms-version": "2021-02-12"
->>>>>>> 7e782c87
+        "x-ms-version": "2021-02-12"
       },
       "RequestBody": null,
       "StatusCode": 201,
@@ -34,11 +30,7 @@
         ],
         "x-ms-client-request-id": "fba45b86-042b-9898-99ef-64a771cc9dc2",
         "x-ms-request-id": "da743cb8-a01e-0094-535f-056dab000000",
-<<<<<<< HEAD
-        "x-ms-version": "2020-12-06"
-=======
-        "x-ms-version": "2021-02-12"
->>>>>>> 7e782c87
+        "x-ms-version": "2021-02-12"
       },
       "ResponseBody": []
     },
@@ -60,11 +52,7 @@
         "x-ms-client-request-id": "734302b0-9295-8a52-38a7-66ab1b9f50c2",
         "x-ms-date": "Wed, 17 Feb 2021 19:03:30 GMT",
         "x-ms-return-client-request-id": "true",
-<<<<<<< HEAD
-        "x-ms-version": "2020-12-06"
-=======
-        "x-ms-version": "2021-02-12"
->>>>>>> 7e782c87
+        "x-ms-version": "2021-02-12"
       },
       "RequestBody": null,
       "StatusCode": 201,
@@ -80,11 +68,7 @@
         "x-ms-client-request-id": "734302b0-9295-8a52-38a7-66ab1b9f50c2",
         "x-ms-request-id": "da743cce-a01e-0094-625f-056dab000000",
         "x-ms-request-server-encrypted": "true",
-<<<<<<< HEAD
-        "x-ms-version": "2020-12-06",
-=======
         "x-ms-version": "2021-02-12",
->>>>>>> 7e782c87
         "x-ms-version-id": "2021-02-17T19:03:30.3679874Z"
       },
       "ResponseBody": []
@@ -103,11 +87,7 @@
         "x-ms-client-request-id": "a3410bea-a592-ebdd-d2c6-29e6a01c23d7",
         "x-ms-date": "Wed, 17 Feb 2021 19:03:30 GMT",
         "x-ms-return-client-request-id": "true",
-<<<<<<< HEAD
-        "x-ms-version": "2020-12-06"
-=======
-        "x-ms-version": "2021-02-12"
->>>>>>> 7e782c87
+        "x-ms-version": "2021-02-12"
       },
       "RequestBody": null,
       "StatusCode": 200,
@@ -131,11 +111,7 @@
         "x-ms-lease-status": "unlocked",
         "x-ms-request-id": "da743ce3-a01e-0094-745f-056dab000000",
         "x-ms-server-encrypted": "true",
-<<<<<<< HEAD
-        "x-ms-version": "2020-12-06",
-=======
         "x-ms-version": "2021-02-12",
->>>>>>> 7e782c87
         "x-ms-version-id": "2021-02-17T19:03:30.3679874Z"
       },
       "ResponseBody": []
@@ -158,11 +134,7 @@
         "x-ms-page-write": "update",
         "x-ms-range": "bytes=0-511",
         "x-ms-return-client-request-id": "true",
-<<<<<<< HEAD
-        "x-ms-version": "2020-12-06"
-=======
-        "x-ms-version": "2021-02-12"
->>>>>>> 7e782c87
+        "x-ms-version": "2021-02-12"
       },
       "RequestBody": "ZJuRARBSabazbYYkfy75+28RSESTFzOCHTATsUWQpNibupBnBw7FXpmNvycMLQoKrWs7CVYMLk1nDuPfP7hxIsmuiMSdkvRhTOqrBlcMdu8mCAPaVZqBjotDAPgq5R7hG5xeXaRGbRt22r1sYSj1W5jzuTa0l80uLPo4WZH8NmbLyuq6rRhL35voY3rcFS1jTqVfNyvoLITPLzGqDROJeqRXoJc9Oq1/qNqazDNTURbN1AvsnP86451l637noNKIXunVhXWVJhP34I5RTmBRe94a3TgHnd2lHbz6104vlwgHEW1JfcygN6749btw6JQ8FHCfzMOZgMELMGe4m07EyEiFSjzyB/0SeaWJD6ghNDUovcPej8tFbZCsPU1k6JxgMyxz655YSQxyjVIdEHEZ6vwykN2K5jl9QNyrRsmwrZEIKNt7rkmWz3O2awF4J10fklNQMVe/1k3z9arCrAJDwd/BFeeVnTyym8Bp1Ho3BRl+jLN2X3w6SVKOiLif1CNwc6khtxF1ifUXnpWWVQHSu/CQQx9PzWJjh8uUBxWDE8ad+GDQFU4HCAO+XsHmo/NQu8zHDpEDIaZHvi9F4YLfk4rO+VyhAqWiiDockG6gfOPYREtIuwU1mde6iFcewSeA38o3F6qXr7knJYVX55E3p0FMbZ03ltiEmV+F5nlOg8c=",
       "StatusCode": 201,
@@ -180,11 +152,7 @@
         "x-ms-content-crc64": "8RE8p25WlYg=",
         "x-ms-request-id": "da743cf2-a01e-0094-025f-056dab000000",
         "x-ms-request-server-encrypted": "true",
-<<<<<<< HEAD
-        "x-ms-version": "2020-12-06"
-=======
-        "x-ms-version": "2021-02-12"
->>>>>>> 7e782c87
+        "x-ms-version": "2021-02-12"
       },
       "ResponseBody": []
     },
@@ -206,11 +174,7 @@
         "x-ms-page-write": "update",
         "x-ms-range": "bytes=1024-2047",
         "x-ms-return-client-request-id": "true",
-<<<<<<< HEAD
-        "x-ms-version": "2020-12-06"
-=======
-        "x-ms-version": "2021-02-12"
->>>>>>> 7e782c87
+        "x-ms-version": "2021-02-12"
       },
       "RequestBody": "ZJuRARBSabazbYYkfy75+28RSESTFzOCHTATsUWQpNibupBnBw7FXpmNvycMLQoKrWs7CVYMLk1nDuPfP7hxIsmuiMSdkvRhTOqrBlcMdu8mCAPaVZqBjotDAPgq5R7hG5xeXaRGbRt22r1sYSj1W5jzuTa0l80uLPo4WZH8NmbLyuq6rRhL35voY3rcFS1jTqVfNyvoLITPLzGqDROJeqRXoJc9Oq1/qNqazDNTURbN1AvsnP86451l637noNKIXunVhXWVJhP34I5RTmBRe94a3TgHnd2lHbz6104vlwgHEW1JfcygN6749btw6JQ8FHCfzMOZgMELMGe4m07EyEiFSjzyB/0SeaWJD6ghNDUovcPej8tFbZCsPU1k6JxgMyxz655YSQxyjVIdEHEZ6vwykN2K5jl9QNyrRsmwrZEIKNt7rkmWz3O2awF4J10fklNQMVe/1k3z9arCrAJDwd/BFeeVnTyym8Bp1Ho3BRl+jLN2X3w6SVKOiLif1CNwc6khtxF1ifUXnpWWVQHSu/CQQx9PzWJjh8uUBxWDE8ad+GDQFU4HCAO+XsHmo/NQu8zHDpEDIaZHvi9F4YLfk4rO+VyhAqWiiDockG6gfOPYREtIuwU1mde6iFcewSeA38o3F6qXr7knJYVX55E3p0FMbZ03ltiEmV+F5nlOg8cSm7CjaGQ5QZSRIZWA3rFFguEV0lOKSUjys35KEclA2aG+REzglD7cEiwIpXRCBLutQGOXOLFziFFnsLXm7i/LUUj0wZplZO6jOb8ngaPUsK7DndFlqKHvS7v6eeOI9iT9PVQsTUIgSNt19P7yTAaukwAHIlFdZainBHbea+sKGkKaKURPp2JrolT28LSi/f+1TOXjgdTTn9ishEnMQt3va9m8VyLCXuudm3/8Z3XzBQZ3KR4GJpltx4psoiMYn2B3BoTb5abc8+35ReVU1jdjuX5CVRm+6UU/To+YVrzIhfwehGHwFyBgmjYxDOC0GfBSCemk1UlHuRw/m5YWRJwxMMDoNVLWcqFe4rrjjNxkizWeRU3SJK+y18pEsXuJSlaZANwfy+Oee5ZIRfOPZCw/2hBgd/5PXgwRNl6HkcEl1JdjSYwARMBSAMq2id67I3OeBdZrKdJYSaHPDZSEF+rVI3BbKxqgPpVPDXc0mdUtVhPr6YzquavFCwDrMDYrzenf4WZtX/dY/sZAGxtbI6/LoreBmS1e6mnFliAZtA1eJECNVLhuv/YckuvFqp2QaedQH45/qjS7gfb8qMjXPkm44ffbzc/3XeLAZQdCmEDLNC04yZR/33oM0tPBchcuRFOhDMimtZsYWcKsvkQseOi2MHObn3W1OQJ9z/v8NerLkg==",
       "StatusCode": 201,
@@ -228,11 +192,7 @@
         "x-ms-content-crc64": "OpMCYNBwJo4=",
         "x-ms-request-id": "da743cf9-a01e-0094-085f-056dab000000",
         "x-ms-request-server-encrypted": "true",
-<<<<<<< HEAD
-        "x-ms-version": "2020-12-06"
-=======
-        "x-ms-version": "2021-02-12"
->>>>>>> 7e782c87
+        "x-ms-version": "2021-02-12"
       },
       "ResponseBody": []
     },
@@ -254,11 +214,7 @@
         "x-ms-page-write": "update",
         "x-ms-range": "bytes=512-1023",
         "x-ms-return-client-request-id": "true",
-<<<<<<< HEAD
-        "x-ms-version": "2020-12-06"
-=======
-        "x-ms-version": "2021-02-12"
->>>>>>> 7e782c87
+        "x-ms-version": "2021-02-12"
       },
       "RequestBody": "Epuwo2hkOUGUkSGVgN6xRYLhFdJTiklI8rN+ShHJQNmhvkRM4JQ+3BIsCKV0QgS7rUBjlzixc4hRZ7C15u4vy1FI9MGaZWTuozm/J4Gj1LCuw53RZaih70u7+nnjiPYk/T1ULE1CIEjbdfT+8kwGrpMAByJRXWWopwR23mvrChpCmilET6dia6JU9vC0ov3/tUzl44HU05/YrIRJzELd72vZvFciwl7rnZt//Gd18wUGdykeBiaZbceKbKIjGJ9gdwaE2+Wm3PPt+UXlVNY3Y7l+QlUZvulFP06PmFa8yIX8HoRh8BcgYJo2MQzgtBnwUgnppNVJR7kcP5uWFkScMTDA6DVS1nKhXuK644zcZIs1nkVN0iSvstfKRLF7iUpWmQDcH8vjnnuWSEXzj2QsP9oQYHf+T14METZeh5HBJdSXY0mMAETAUgDKtoneuyNzngXWaynSWEmhzw2UhBfq1SNwWysaoD6VTw13NJnVLVYT6+mM6rmrxQsA6zA2K83p3+FmbV/3WP7GQBsbWyOvy6K3gZktXuppxZYgGbQNXiRAjVS4br/2HJLrxaqdkGnnUB+Of6o0u4H2/KjI1z5JuOH3283P913iwGUHQphAyzQtOMmUf996DNLTwXIXLkRToQzIprWbGFnCrL5ELHjotjBzm591tTkCfc/7/DXqy5I=",
       "StatusCode": 412,
@@ -273,11 +229,7 @@
         "x-ms-client-request-id": "19cc4ead-f3a2-52f8-cb39-c767c361ec3f",
         "x-ms-error-code": "ConditionNotMet",
         "x-ms-request-id": "da743d01-a01e-0094-0f5f-056dab000000",
-<<<<<<< HEAD
-        "x-ms-version": "2020-12-06"
-=======
-        "x-ms-version": "2021-02-12"
->>>>>>> 7e782c87
+        "x-ms-version": "2021-02-12"
       },
       "ResponseBody": [
         "﻿<?xml version=\"1.0\" encoding=\"utf-8\"?><Error><Code>ConditionNotMet</Code><Message>The condition specified using HTTP conditional header(s) is not met.\n",
@@ -299,11 +251,7 @@
         "x-ms-client-request-id": "5374a454-f6c1-25ba-8467-1e3a26cec6bd",
         "x-ms-date": "Wed, 17 Feb 2021 19:03:30 GMT",
         "x-ms-return-client-request-id": "true",
-<<<<<<< HEAD
-        "x-ms-version": "2020-12-06"
-=======
-        "x-ms-version": "2021-02-12"
->>>>>>> 7e782c87
+        "x-ms-version": "2021-02-12"
       },
       "RequestBody": null,
       "StatusCode": 202,
@@ -316,11 +264,7 @@
         ],
         "x-ms-client-request-id": "5374a454-f6c1-25ba-8467-1e3a26cec6bd",
         "x-ms-request-id": "da743d09-a01e-0094-165f-056dab000000",
-<<<<<<< HEAD
-        "x-ms-version": "2020-12-06"
-=======
-        "x-ms-version": "2021-02-12"
->>>>>>> 7e782c87
+        "x-ms-version": "2021-02-12"
       },
       "ResponseBody": []
     }
