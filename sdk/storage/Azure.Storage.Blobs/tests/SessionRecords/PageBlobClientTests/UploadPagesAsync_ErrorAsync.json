--- conflicted
+++ resolved
@@ -15,11 +15,7 @@
         "x-ms-client-request-id": "08bafc45-35ce-1238-96a7-65a4fcb7dac2",
         "x-ms-date": "Wed, 17 Feb 2021 19:04:17 GMT",
         "x-ms-return-client-request-id": "true",
-<<<<<<< HEAD
-        "x-ms-version": "2020-12-06"
-=======
         "x-ms-version": "2021-02-12"
->>>>>>> 7e782c87
       },
       "RequestBody": null,
       "StatusCode": 201,
@@ -34,11 +30,7 @@
         ],
         "x-ms-client-request-id": "08bafc45-35ce-1238-96a7-65a4fcb7dac2",
         "x-ms-request-id": "e325e937-c01e-002b-405f-055a0e000000",
-<<<<<<< HEAD
-        "x-ms-version": "2020-12-06"
-=======
         "x-ms-version": "2021-02-12"
->>>>>>> 7e782c87
       },
       "ResponseBody": []
     },
@@ -60,11 +52,7 @@
         "x-ms-client-request-id": "9caecace-4394-6071-300c-ab44b85146e5",
         "x-ms-date": "Wed, 17 Feb 2021 19:04:18 GMT",
         "x-ms-return-client-request-id": "true",
-<<<<<<< HEAD
-        "x-ms-version": "2020-12-06"
-=======
         "x-ms-version": "2021-02-12"
->>>>>>> 7e782c87
       },
       "RequestBody": null,
       "StatusCode": 201,
@@ -80,11 +68,7 @@
         "x-ms-client-request-id": "9caecace-4394-6071-300c-ab44b85146e5",
         "x-ms-request-id": "e325e956-c01e-002b-5d5f-055a0e000000",
         "x-ms-request-server-encrypted": "true",
-<<<<<<< HEAD
-        "x-ms-version": "2020-12-06",
-=======
         "x-ms-version": "2021-02-12",
->>>>>>> 7e782c87
         "x-ms-version-id": "2021-02-17T19:04:18.0491261Z"
       },
       "ResponseBody": []
@@ -107,11 +91,7 @@
         "x-ms-page-write": "update",
         "x-ms-range": "bytes=5120-6143",
         "x-ms-return-client-request-id": "true",
-<<<<<<< HEAD
-        "x-ms-version": "2020-12-06"
-=======
         "x-ms-version": "2021-02-12"
->>>>>>> 7e782c87
       },
       "RequestBody": "1k/T38xvnhTGdfmv+u7HB5+SGAIDM4GNqok6F8nVuLfGBQeXgQseXyya1h9JwmZCRaOkJThE4aPNRjVCNIZK8LxC6fTmL4aUdLnVaVxiQ+cj+NIlMJN+giRkyjvV2yqmT+ViB9lxWxUdD7F/bndGagJNHzuzJb8pxGfQgmVLv5iOLxp3/zsOsZy8ByDi/hOsHV84h7zu8iklOUJyodmw0VAY8D9dz2vGP22f9h2eR8VTJGQGEzfcnzzwUcb5nBDCDDbQyQ7TTk70cUhOT/sMhvF8Hnx1qr4ZPFADbX2kzaJd3Ornzn23f9UVEaHvjVBA48rVfH2TTWJ3t4290ODQUKOl8XMRJbh0xZ6mX5gdKa4AwoqzzlElyY6HcBfv+q/1RcH+SZvcLr4SYbbf7e7KWo3evA5WHYFRgCjkirSghMvvsRrWHuATI5PLoG2aRdyfvBWKET2gnidArMly+KQJcd3r7zvU9Duty5l6i30TtzpMRM2fFnKOThLylXIWoCvvwS6Qr1agy8ja3EWjJROqLfWOJrPWaltqXaAo4V7Ilipui8lOggfkrHkFxDkt6ij/SGh9iHp3GFfTJlG1d+lpEUYbNZpJW6vtqno50aUhPHJ4KZn2Sw6w9nNyelu1LjSPm7PzEbSOtey9j90APkaxsunePU5Pc8Y4az8m1+FPN3tFqTbyLSu+6XOtObswr7gswMhy1/HmQCftu6Z1Z94LbVhiupQQvoS+IFPaojoKCLuH+hYY3WCKX2kOBXKESIGVoctjzvQkHAFEs7adC53t4rLq7m3H85D311sqArkROdjRRQBupzrGY94U0ymq7FTMISK/mVoUza46a/aZ+RpIMnney8Wcfjt4JIqPsh9mTeoHXeCWUqB9vXhSMztDLWnEzKGwzCGOMKLnRnXQhBqP0x4Lkpw5seDZYA1NSkoANfchy+Z+toHJeC0+rwsqrTldwl8dN5vNixrA12sTQOVX5xF+rrgzEB2cQhlu+gLVrrPU8Ifq4/1bU0DMvd8WtjdH58j6rP6AKbJCgPWBX5AX6yi3PlBebAMTIlt4Z1I+hovhJhM62wG0VMbVqGMH2fSvtdK2Xnjn6XrE5oqjB8JfBPlqoDh93BAmAuqKicSgC0hnyLKAhygT+j2YdvR3EUwDdaRpnTm8MdjCj1uNXF+2I9pBOz4Q33zQVqb65WYbr/CdhhMgN24PqpbZvffNhZ3e4VMaNdUN85YnmEaSwUxyp+Bq8NVLluxsMpCoNiGFA9EIHAMTAHkaj5N9+J4nfOlKZxUXYpXHkktmrgNEZb10oZR1iaRJXqZnT2BCzp1NRLWnXc4MbqE8QIq3rFJ11irVCFYJsfJFAAhvrxM0hcOuGA==",
       "StatusCode": 416,
@@ -126,11 +106,7 @@
         "x-ms-client-request-id": "46c66c36-9344-62c3-5dc6-9cbe8d07bbc7",
         "x-ms-error-code": "InvalidPageRange",
         "x-ms-request-id": "e325e9a3-c01e-002b-1f5f-055a0e000000",
-<<<<<<< HEAD
-        "x-ms-version": "2020-12-06"
-=======
         "x-ms-version": "2021-02-12"
->>>>>>> 7e782c87
       },
       "ResponseBody": [
         "﻿<?xml version=\"1.0\" encoding=\"utf-8\"?><Error><Code>InvalidPageRange</Code><Message>The page range specified is invalid.\n",
@@ -152,11 +128,7 @@
         "x-ms-client-request-id": "18fe99be-67fc-d6d4-8a3b-aa28cb756531",
         "x-ms-date": "Wed, 17 Feb 2021 19:04:18 GMT",
         "x-ms-return-client-request-id": "true",
-<<<<<<< HEAD
-        "x-ms-version": "2020-12-06"
-=======
         "x-ms-version": "2021-02-12"
->>>>>>> 7e782c87
       },
       "RequestBody": null,
       "StatusCode": 202,
@@ -169,11 +141,7 @@
         ],
         "x-ms-client-request-id": "18fe99be-67fc-d6d4-8a3b-aa28cb756531",
         "x-ms-request-id": "e325e9c5-c01e-002b-3c5f-055a0e000000",
-<<<<<<< HEAD
-        "x-ms-version": "2020-12-06"
-=======
         "x-ms-version": "2021-02-12"
->>>>>>> 7e782c87
       },
       "ResponseBody": []
     }
