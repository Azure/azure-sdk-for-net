{
  "Entries": [
    {
      "RequestUri": "https://seanmcccanary.blob.core.windows.net/test-container-c5d12355-27bb-9e44-5e68-8cb66c58eceb?restype=container",
      "RequestMethod": "PUT",
      "RequestHeaders": {
        "Authorization": "Sanitized",
        "traceparent": "00-a2377eba54abe44eb52a4b67d40a2835-470fb31d502cea4e-00",
        "User-Agent": [
          "azsdk-net-Storage.Blobs/12.5.0-dev.20200402.1",
          "(.NET Core 4.6.28325.01; Microsoft Windows 10.0.18362 )"
        ],
        "x-ms-blob-public-access": "container",
        "x-ms-client-request-id": "55b90985-b108-7f50-7b8f-272fe0157ea6",
        "x-ms-date": "Fri, 03 Apr 2020 00:07:36 GMT",
        "x-ms-return-client-request-id": "true",
<<<<<<< HEAD
        "x-ms-version": "2019-12-12"
=======
        "x-ms-version": "2020-02-10"
>>>>>>> 60f4876e
      },
      "RequestBody": null,
      "StatusCode": 201,
      "ResponseHeaders": {
        "Content-Length": "0",
        "Date": "Fri, 03 Apr 2020 00:07:35 GMT",
        "ETag": "\u00220x8D7D7630389690C\u0022",
        "Last-Modified": "Fri, 03 Apr 2020 00:07:35 GMT",
        "Server": [
          "Windows-Azure-Blob/1.0",
          "Microsoft-HTTPAPI/2.0"
        ],
        "x-ms-client-request-id": "55b90985-b108-7f50-7b8f-272fe0157ea6",
        "x-ms-request-id": "b4d7f943-d01e-0048-274b-095097000000",
<<<<<<< HEAD
        "x-ms-version": "2019-12-12"
=======
        "x-ms-version": "2020-02-10"
>>>>>>> 60f4876e
      },
      "ResponseBody": []
    },
    {
      "RequestUri": "https://seanmcccanary.blob.core.windows.net/test-container-c5d12355-27bb-9e44-5e68-8cb66c58eceb/test-blob-46f7e420-0aca-f5be-4696-635d2f7aa4a7",
      "RequestMethod": "PUT",
      "RequestHeaders": {
        "Authorization": "Sanitized",
        "Content-Length": "0",
        "traceparent": "00-0a6e128193a10547b16d7aa34def8d22-06e4bcaa710eb842-00",
        "User-Agent": [
          "azsdk-net-Storage.Blobs/12.5.0-dev.20200402.1",
          "(.NET Core 4.6.28325.01; Microsoft Windows 10.0.18362 )"
        ],
        "x-ms-blob-content-length": "1024",
        "x-ms-blob-type": "PageBlob",
        "x-ms-client-request-id": "15a851df-eebf-7b5d-4ac3-0e714df24f00",
        "x-ms-date": "Fri, 03 Apr 2020 00:07:36 GMT",
        "x-ms-encryption-scope": "seanscope1",
        "x-ms-return-client-request-id": "true",
<<<<<<< HEAD
        "x-ms-version": "2019-12-12"
=======
        "x-ms-version": "2020-02-10"
>>>>>>> 60f4876e
      },
      "RequestBody": null,
      "StatusCode": 201,
      "ResponseHeaders": {
        "Content-Length": "0",
        "Date": "Fri, 03 Apr 2020 00:07:35 GMT",
        "ETag": "\u00220x8D7D76303DEA733\u0022",
        "Last-Modified": "Fri, 03 Apr 2020 00:07:36 GMT",
        "Server": [
          "Windows-Azure-Blob/1.0",
          "Microsoft-HTTPAPI/2.0"
        ],
        "x-ms-client-request-id": "15a851df-eebf-7b5d-4ac3-0e714df24f00",
        "x-ms-encryption-scope": "seanscope1",
        "x-ms-request-id": "b4d7f96a-d01e-0048-464b-095097000000",
        "x-ms-request-server-encrypted": "true",
<<<<<<< HEAD
        "x-ms-version": "2019-12-12"
=======
        "x-ms-version": "2020-02-10"
>>>>>>> 60f4876e
      },
      "ResponseBody": []
    },
    {
      "RequestUri": "https://seanmcccanary.blob.core.windows.net/test-container-c5d12355-27bb-9e44-5e68-8cb66c58eceb/test-blob-46f7e420-0aca-f5be-4696-635d2f7aa4a7?comp=properties",
      "RequestMethod": "PUT",
      "RequestHeaders": {
        "Authorization": "Sanitized",
        "traceparent": "00-d3a5ac1028e3c848ab52611602d7d19d-6b66cae023f9594d-00",
        "User-Agent": [
          "azsdk-net-Storage.Blobs/12.5.0-dev.20200402.1",
          "(.NET Core 4.6.28325.01; Microsoft Windows 10.0.18362 )"
        ],
        "x-ms-blob-content-length": "8192",
        "x-ms-client-request-id": "de7d183c-8ed2-45e8-06b5-18db8870482d",
        "x-ms-date": "Fri, 03 Apr 2020 00:07:37 GMT",
        "x-ms-encryption-scope": "seanscope1",
        "x-ms-return-client-request-id": "true",
<<<<<<< HEAD
        "x-ms-version": "2019-12-12"
=======
        "x-ms-version": "2020-02-10"
>>>>>>> 60f4876e
      },
      "RequestBody": null,
      "StatusCode": 200,
      "ResponseHeaders": {
        "Content-Length": "0",
        "Date": "Fri, 03 Apr 2020 00:07:36 GMT",
        "ETag": "\u00220x8D7D76303EB7ACA\u0022",
        "Last-Modified": "Fri, 03 Apr 2020 00:07:36 GMT",
        "Server": [
          "Windows-Azure-Blob/1.0",
          "Microsoft-HTTPAPI/2.0"
        ],
        "x-ms-blob-sequence-number": "0",
        "x-ms-client-request-id": "de7d183c-8ed2-45e8-06b5-18db8870482d",
        "x-ms-request-id": "b4d7fa00-d01e-0048-4d4b-095097000000",
<<<<<<< HEAD
        "x-ms-version": "2019-12-12"
=======
        "x-ms-version": "2020-02-10"
>>>>>>> 60f4876e
      },
      "ResponseBody": []
    },
    {
      "RequestUri": "https://seanmcccanary.blob.core.windows.net/test-container-c5d12355-27bb-9e44-5e68-8cb66c58eceb?restype=container",
      "RequestMethod": "DELETE",
      "RequestHeaders": {
        "Authorization": "Sanitized",
        "traceparent": "00-ae8b869b57b6994aa4cea70a1fbfb781-0332b8a42ee8a94d-00",
        "User-Agent": [
          "azsdk-net-Storage.Blobs/12.5.0-dev.20200402.1",
          "(.NET Core 4.6.28325.01; Microsoft Windows 10.0.18362 )"
        ],
        "x-ms-client-request-id": "35357405-7075-5c2e-97b6-752f022b0191",
        "x-ms-date": "Fri, 03 Apr 2020 00:07:37 GMT",
        "x-ms-return-client-request-id": "true",
<<<<<<< HEAD
        "x-ms-version": "2019-12-12"
=======
        "x-ms-version": "2020-02-10"
>>>>>>> 60f4876e
      },
      "RequestBody": null,
      "StatusCode": 202,
      "ResponseHeaders": {
        "Content-Length": "0",
        "Date": "Fri, 03 Apr 2020 00:07:36 GMT",
        "Server": [
          "Windows-Azure-Blob/1.0",
          "Microsoft-HTTPAPI/2.0"
        ],
        "x-ms-client-request-id": "35357405-7075-5c2e-97b6-752f022b0191",
        "x-ms-request-id": "b4d7fa12-d01e-0048-5d4b-095097000000",
<<<<<<< HEAD
        "x-ms-version": "2019-12-12"
=======
        "x-ms-version": "2020-02-10"
>>>>>>> 60f4876e
      },
      "ResponseBody": []
    }
  ],
  "Variables": {
    "RandomSeed": "1270010390",
    "Storage_TestConfigDefault": "ProductionTenant\nseanmcccanary\nU2FuaXRpemVk\nhttps://seanmcccanary.blob.core.windows.net\nhttps://seanmcccanary.file.core.windows.net\nhttps://seanmcccanary.queue.core.windows.net\nhttps://seanmcccanary.table.core.windows.net\n\n\n\n\nhttps://seanmcccanary-secondary.blob.core.windows.net\nhttps://seanmcccanary-secondary.file.core.windows.net\nhttps://seanmcccanary-secondary.queue.core.windows.net\nhttps://seanmcccanary-secondary.table.core.windows.net\n\nSanitized\n\n\nCloud\nBlobEndpoint=https://seanmcccanary.blob.core.windows.net/;QueueEndpoint=https://seanmcccanary.queue.core.windows.net/;FileEndpoint=https://seanmcccanary.file.core.windows.net/;BlobSecondaryEndpoint=https://seanmcccanary-secondary.blob.core.windows.net/;QueueSecondaryEndpoint=https://seanmcccanary-secondary.queue.core.windows.net/;FileSecondaryEndpoint=https://seanmcccanary-secondary.file.core.windows.net/;AccountName=seanmcccanary;AccountKey=Sanitized\nseanscope1"
  }
}<|MERGE_RESOLUTION|>--- conflicted
+++ resolved
@@ -14,11 +14,7 @@
         "x-ms-client-request-id": "55b90985-b108-7f50-7b8f-272fe0157ea6",
         "x-ms-date": "Fri, 03 Apr 2020 00:07:36 GMT",
         "x-ms-return-client-request-id": "true",
-<<<<<<< HEAD
-        "x-ms-version": "2019-12-12"
-=======
         "x-ms-version": "2020-02-10"
->>>>>>> 60f4876e
       },
       "RequestBody": null,
       "StatusCode": 201,
@@ -33,11 +29,7 @@
         ],
         "x-ms-client-request-id": "55b90985-b108-7f50-7b8f-272fe0157ea6",
         "x-ms-request-id": "b4d7f943-d01e-0048-274b-095097000000",
-<<<<<<< HEAD
-        "x-ms-version": "2019-12-12"
-=======
         "x-ms-version": "2020-02-10"
->>>>>>> 60f4876e
       },
       "ResponseBody": []
     },
@@ -58,11 +50,7 @@
         "x-ms-date": "Fri, 03 Apr 2020 00:07:36 GMT",
         "x-ms-encryption-scope": "seanscope1",
         "x-ms-return-client-request-id": "true",
-<<<<<<< HEAD
-        "x-ms-version": "2019-12-12"
-=======
         "x-ms-version": "2020-02-10"
->>>>>>> 60f4876e
       },
       "RequestBody": null,
       "StatusCode": 201,
@@ -79,11 +67,7 @@
         "x-ms-encryption-scope": "seanscope1",
         "x-ms-request-id": "b4d7f96a-d01e-0048-464b-095097000000",
         "x-ms-request-server-encrypted": "true",
-<<<<<<< HEAD
-        "x-ms-version": "2019-12-12"
-=======
         "x-ms-version": "2020-02-10"
->>>>>>> 60f4876e
       },
       "ResponseBody": []
     },
@@ -102,11 +86,7 @@
         "x-ms-date": "Fri, 03 Apr 2020 00:07:37 GMT",
         "x-ms-encryption-scope": "seanscope1",
         "x-ms-return-client-request-id": "true",
-<<<<<<< HEAD
-        "x-ms-version": "2019-12-12"
-=======
         "x-ms-version": "2020-02-10"
->>>>>>> 60f4876e
       },
       "RequestBody": null,
       "StatusCode": 200,
@@ -122,11 +102,7 @@
         "x-ms-blob-sequence-number": "0",
         "x-ms-client-request-id": "de7d183c-8ed2-45e8-06b5-18db8870482d",
         "x-ms-request-id": "b4d7fa00-d01e-0048-4d4b-095097000000",
-<<<<<<< HEAD
-        "x-ms-version": "2019-12-12"
-=======
         "x-ms-version": "2020-02-10"
->>>>>>> 60f4876e
       },
       "ResponseBody": []
     },
@@ -143,11 +119,7 @@
         "x-ms-client-request-id": "35357405-7075-5c2e-97b6-752f022b0191",
         "x-ms-date": "Fri, 03 Apr 2020 00:07:37 GMT",
         "x-ms-return-client-request-id": "true",
-<<<<<<< HEAD
-        "x-ms-version": "2019-12-12"
-=======
         "x-ms-version": "2020-02-10"
->>>>>>> 60f4876e
       },
       "RequestBody": null,
       "StatusCode": 202,
@@ -160,11 +132,7 @@
         ],
         "x-ms-client-request-id": "35357405-7075-5c2e-97b6-752f022b0191",
         "x-ms-request-id": "b4d7fa12-d01e-0048-5d4b-095097000000",
-<<<<<<< HEAD
-        "x-ms-version": "2019-12-12"
-=======
         "x-ms-version": "2020-02-10"
->>>>>>> 60f4876e
       },
       "ResponseBody": []
     }
