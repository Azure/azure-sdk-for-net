﻿{
  "Entries": [
    {
      "RequestUri": "https://seanmcccanary3.blob.core.windows.net/test-container-c5d12355-27bb-9e44-5e68-8cb66c58eceb?restype=container",
      "RequestMethod": "PUT",
      "RequestHeaders": {
        "Accept": "application/xml",
        "Authorization": "Sanitized",
        "traceparent": "00-82f2c6ddf9149a4790b133efd999c329-f37ab7297ce3da48-00",
        "User-Agent": [
          "azsdk-net-Storage.Blobs/12.9.0-alpha.20210217.1",
          "(.NET 5.0.3; Microsoft Windows 10.0.19042)"
        ],
        "x-ms-blob-public-access": "container",
        "x-ms-client-request-id": "55b90985-b108-7f50-7b8f-272fe0157ea6",
        "x-ms-date": "Wed, 17 Feb 2021 19:03:42 GMT",
        "x-ms-return-client-request-id": "true",
<<<<<<< HEAD
        "x-ms-version": "2020-12-06"
=======
        "x-ms-version": "2021-02-12"
>>>>>>> 7e782c87
      },
      "RequestBody": null,
      "StatusCode": 201,
      "ResponseHeaders": {
        "Content-Length": "0",
        "Date": "Wed, 17 Feb 2021 19:03:42 GMT",
        "ETag": "\"0x8D8D376BE439907\"",
        "Last-Modified": "Wed, 17 Feb 2021 19:03:42 GMT",
        "Server": [
          "Windows-Azure-Blob/1.0",
          "Microsoft-HTTPAPI/2.0"
        ],
        "x-ms-client-request-id": "55b90985-b108-7f50-7b8f-272fe0157ea6",
        "x-ms-request-id": "296da1c4-e01e-0061-185f-05f981000000",
<<<<<<< HEAD
        "x-ms-version": "2020-12-06"
=======
        "x-ms-version": "2021-02-12"
>>>>>>> 7e782c87
      },
      "ResponseBody": []
    },
    {
      "RequestUri": "https://seanmcccanary3.blob.core.windows.net/test-container-c5d12355-27bb-9e44-5e68-8cb66c58eceb/test-blob-46f7e420-0aca-f5be-4696-635d2f7aa4a7",
      "RequestMethod": "PUT",
      "RequestHeaders": {
        "Accept": "application/xml",
        "Authorization": "Sanitized",
        "If-None-Match": "*",
        "traceparent": "00-5f02a57a20878a43b21d50e4803c0944-ff0d9372ac0d9f45-00",
        "User-Agent": [
          "azsdk-net-Storage.Blobs/12.9.0-alpha.20210217.1",
          "(.NET 5.0.3; Microsoft Windows 10.0.19042)"
        ],
        "x-ms-blob-content-length": "1024",
        "x-ms-blob-type": "PageBlob",
        "x-ms-client-request-id": "15a851df-eebf-7b5d-4ac3-0e714df24f00",
        "x-ms-date": "Wed, 17 Feb 2021 19:03:42 GMT",
        "x-ms-encryption-scope": "seanscope1",
        "x-ms-return-client-request-id": "true",
<<<<<<< HEAD
        "x-ms-version": "2020-12-06"
=======
        "x-ms-version": "2021-02-12"
>>>>>>> 7e782c87
      },
      "RequestBody": null,
      "StatusCode": 201,
      "ResponseHeaders": {
        "Content-Length": "0",
        "Date": "Wed, 17 Feb 2021 19:03:42 GMT",
        "ETag": "\"0x8D8D376BE503FBD\"",
        "Last-Modified": "Wed, 17 Feb 2021 19:03:42 GMT",
        "Server": [
          "Windows-Azure-Blob/1.0",
          "Microsoft-HTTPAPI/2.0"
        ],
        "x-ms-client-request-id": "15a851df-eebf-7b5d-4ac3-0e714df24f00",
        "x-ms-encryption-scope": "seanscope1",
        "x-ms-request-id": "296da1d1-e01e-0061-225f-05f981000000",
        "x-ms-request-server-encrypted": "true",
<<<<<<< HEAD
        "x-ms-version": "2020-12-06",
=======
        "x-ms-version": "2021-02-12",
>>>>>>> 7e782c87
        "x-ms-version-id": "2021-02-17T19:03:42.5457085Z"
      },
      "ResponseBody": []
    },
    {
      "RequestUri": "https://seanmcccanary3.blob.core.windows.net/test-container-c5d12355-27bb-9e44-5e68-8cb66c58eceb/test-blob-46f7e420-0aca-f5be-4696-635d2f7aa4a7?comp=properties",
      "RequestMethod": "PUT",
      "RequestHeaders": {
        "Accept": "application/xml",
        "Authorization": "Sanitized",
        "traceparent": "00-5e5eccef811be84cb984ccd157135514-45a9e706b88b1441-00",
        "User-Agent": [
          "azsdk-net-Storage.Blobs/12.9.0-alpha.20210217.1",
          "(.NET 5.0.3; Microsoft Windows 10.0.19042)"
        ],
        "x-ms-blob-content-length": "8192",
        "x-ms-client-request-id": "de7d183c-8ed2-45e8-06b5-18db8870482d",
        "x-ms-date": "Wed, 17 Feb 2021 19:03:42 GMT",
        "x-ms-return-client-request-id": "true",
<<<<<<< HEAD
        "x-ms-version": "2020-12-06"
=======
        "x-ms-version": "2021-02-12"
>>>>>>> 7e782c87
      },
      "RequestBody": null,
      "StatusCode": 200,
      "ResponseHeaders": {
        "Content-Length": "0",
        "Date": "Wed, 17 Feb 2021 19:03:42 GMT",
        "ETag": "\"0x8D8D376BE5BB385\"",
        "Last-Modified": "Wed, 17 Feb 2021 19:03:42 GMT",
        "Server": [
          "Windows-Azure-Blob/1.0",
          "Microsoft-HTTPAPI/2.0"
        ],
        "x-ms-blob-sequence-number": "0",
        "x-ms-client-request-id": "de7d183c-8ed2-45e8-06b5-18db8870482d",
        "x-ms-request-id": "296da1df-e01e-0061-2d5f-05f981000000",
<<<<<<< HEAD
        "x-ms-version": "2020-12-06"
=======
        "x-ms-version": "2021-02-12"
>>>>>>> 7e782c87
      },
      "ResponseBody": []
    },
    {
      "RequestUri": "https://seanmcccanary3.blob.core.windows.net/test-container-c5d12355-27bb-9e44-5e68-8cb66c58eceb?restype=container",
      "RequestMethod": "DELETE",
      "RequestHeaders": {
        "Accept": "application/xml",
        "Authorization": "Sanitized",
        "traceparent": "00-bfaa68b99eaeab408818dfbbe39ac2a5-b388643e65380a4e-00",
        "User-Agent": [
          "azsdk-net-Storage.Blobs/12.9.0-alpha.20210217.1",
          "(.NET 5.0.3; Microsoft Windows 10.0.19042)"
        ],
        "x-ms-client-request-id": "35357405-7075-5c2e-97b6-752f022b0191",
        "x-ms-date": "Wed, 17 Feb 2021 19:03:42 GMT",
        "x-ms-return-client-request-id": "true",
<<<<<<< HEAD
        "x-ms-version": "2020-12-06"
=======
        "x-ms-version": "2021-02-12"
>>>>>>> 7e782c87
      },
      "RequestBody": null,
      "StatusCode": 202,
      "ResponseHeaders": {
        "Content-Length": "0",
        "Date": "Wed, 17 Feb 2021 19:03:42 GMT",
        "Server": [
          "Windows-Azure-Blob/1.0",
          "Microsoft-HTTPAPI/2.0"
        ],
        "x-ms-client-request-id": "35357405-7075-5c2e-97b6-752f022b0191",
        "x-ms-request-id": "296da1eb-e01e-0061-375f-05f981000000",
<<<<<<< HEAD
        "x-ms-version": "2020-12-06"
=======
        "x-ms-version": "2021-02-12"
>>>>>>> 7e782c87
      },
      "ResponseBody": []
    }
  ],
  "Variables": {
    "RandomSeed": "1270010390",
    "Storage_TestConfigDefault": "ProductionTenant\nseanmcccanary3\nU2FuaXRpemVk\nhttps://seanmcccanary3.blob.core.windows.net\nhttps://seanmcccanary3.file.core.windows.net\nhttps://seanmcccanary3.queue.core.windows.net\nhttps://seanmcccanary3.table.core.windows.net\n\n\n\n\nhttps://seanmcccanary3-secondary.blob.core.windows.net\nhttps://seanmcccanary3-secondary.file.core.windows.net\nhttps://seanmcccanary3-secondary.queue.core.windows.net\nhttps://seanmcccanary3-secondary.table.core.windows.net\n\nSanitized\n\n\nCloud\nBlobEndpoint=https://seanmcccanary3.blob.core.windows.net/;QueueEndpoint=https://seanmcccanary3.queue.core.windows.net/;FileEndpoint=https://seanmcccanary3.file.core.windows.net/;BlobSecondaryEndpoint=https://seanmcccanary3-secondary.blob.core.windows.net/;QueueSecondaryEndpoint=https://seanmcccanary3-secondary.queue.core.windows.net/;FileSecondaryEndpoint=https://seanmcccanary3-secondary.file.core.windows.net/;AccountName=seanmcccanary3;AccountKey=Kg==;\nseanscope1\n\n"
  }
}<|MERGE_RESOLUTION|>--- conflicted
+++ resolved
@@ -15,11 +15,7 @@
         "x-ms-client-request-id": "55b90985-b108-7f50-7b8f-272fe0157ea6",
         "x-ms-date": "Wed, 17 Feb 2021 19:03:42 GMT",
         "x-ms-return-client-request-id": "true",
-<<<<<<< HEAD
-        "x-ms-version": "2020-12-06"
-=======
         "x-ms-version": "2021-02-12"
->>>>>>> 7e782c87
       },
       "RequestBody": null,
       "StatusCode": 201,
@@ -34,11 +30,7 @@
         ],
         "x-ms-client-request-id": "55b90985-b108-7f50-7b8f-272fe0157ea6",
         "x-ms-request-id": "296da1c4-e01e-0061-185f-05f981000000",
-<<<<<<< HEAD
-        "x-ms-version": "2020-12-06"
-=======
         "x-ms-version": "2021-02-12"
->>>>>>> 7e782c87
       },
       "ResponseBody": []
     },
@@ -60,11 +52,7 @@
         "x-ms-date": "Wed, 17 Feb 2021 19:03:42 GMT",
         "x-ms-encryption-scope": "seanscope1",
         "x-ms-return-client-request-id": "true",
-<<<<<<< HEAD
-        "x-ms-version": "2020-12-06"
-=======
         "x-ms-version": "2021-02-12"
->>>>>>> 7e782c87
       },
       "RequestBody": null,
       "StatusCode": 201,
@@ -81,11 +69,7 @@
         "x-ms-encryption-scope": "seanscope1",
         "x-ms-request-id": "296da1d1-e01e-0061-225f-05f981000000",
         "x-ms-request-server-encrypted": "true",
-<<<<<<< HEAD
-        "x-ms-version": "2020-12-06",
-=======
         "x-ms-version": "2021-02-12",
->>>>>>> 7e782c87
         "x-ms-version-id": "2021-02-17T19:03:42.5457085Z"
       },
       "ResponseBody": []
@@ -105,11 +89,7 @@
         "x-ms-client-request-id": "de7d183c-8ed2-45e8-06b5-18db8870482d",
         "x-ms-date": "Wed, 17 Feb 2021 19:03:42 GMT",
         "x-ms-return-client-request-id": "true",
-<<<<<<< HEAD
-        "x-ms-version": "2020-12-06"
-=======
         "x-ms-version": "2021-02-12"
->>>>>>> 7e782c87
       },
       "RequestBody": null,
       "StatusCode": 200,
@@ -125,11 +105,7 @@
         "x-ms-blob-sequence-number": "0",
         "x-ms-client-request-id": "de7d183c-8ed2-45e8-06b5-18db8870482d",
         "x-ms-request-id": "296da1df-e01e-0061-2d5f-05f981000000",
-<<<<<<< HEAD
-        "x-ms-version": "2020-12-06"
-=======
         "x-ms-version": "2021-02-12"
->>>>>>> 7e782c87
       },
       "ResponseBody": []
     },
@@ -147,11 +123,7 @@
         "x-ms-client-request-id": "35357405-7075-5c2e-97b6-752f022b0191",
         "x-ms-date": "Wed, 17 Feb 2021 19:03:42 GMT",
         "x-ms-return-client-request-id": "true",
-<<<<<<< HEAD
-        "x-ms-version": "2020-12-06"
-=======
         "x-ms-version": "2021-02-12"
->>>>>>> 7e782c87
       },
       "RequestBody": null,
       "StatusCode": 202,
@@ -164,11 +136,7 @@
         ],
         "x-ms-client-request-id": "35357405-7075-5c2e-97b6-752f022b0191",
         "x-ms-request-id": "296da1eb-e01e-0061-375f-05f981000000",
-<<<<<<< HEAD
-        "x-ms-version": "2020-12-06"
-=======
         "x-ms-version": "2021-02-12"
->>>>>>> 7e782c87
       },
       "ResponseBody": []
     }
