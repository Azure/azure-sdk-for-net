--- conflicted
+++ resolved
@@ -15,11 +15,7 @@
         "x-ms-client-request-id": "37366c4e-1b2d-2f2f-a7ff-7d0ae7762cf8",
         "x-ms-date": "Wed, 17 Feb 2021 02:25:41 GMT",
         "x-ms-return-client-request-id": "true",
-<<<<<<< HEAD
-        "x-ms-version": "2020-12-06"
-=======
         "x-ms-version": "2021-02-12"
->>>>>>> 7e782c87
       },
       "RequestBody": null,
       "StatusCode": 201,
@@ -34,11 +30,7 @@
         ],
         "x-ms-client-request-id": "37366c4e-1b2d-2f2f-a7ff-7d0ae7762cf8",
         "x-ms-request-id": "d9e0b2d8-901e-006b-67d4-045d36000000",
-<<<<<<< HEAD
-        "x-ms-version": "2020-12-06"
-=======
         "x-ms-version": "2021-02-12"
->>>>>>> 7e782c87
       },
       "ResponseBody": []
     },
@@ -56,11 +48,7 @@
         "x-ms-client-request-id": "5029caac-639f-2a68-9ed5-804ae78f1af7",
         "x-ms-date": "Wed, 17 Feb 2021 02:25:42 GMT",
         "x-ms-return-client-request-id": "true",
-<<<<<<< HEAD
-        "x-ms-version": "2020-12-06"
-=======
         "x-ms-version": "2021-02-12"
->>>>>>> 7e782c87
       },
       "RequestBody": null,
       "StatusCode": 202,
@@ -73,11 +61,7 @@
         ],
         "x-ms-client-request-id": "5029caac-639f-2a68-9ed5-804ae78f1af7",
         "x-ms-request-id": "d9e0b2e2-901e-006b-6cd4-045d36000000",
-<<<<<<< HEAD
-        "x-ms-version": "2020-12-06"
-=======
         "x-ms-version": "2021-02-12"
->>>>>>> 7e782c87
       },
       "ResponseBody": []
     }
