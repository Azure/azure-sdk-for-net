--- conflicted
+++ resolved
@@ -15,11 +15,7 @@
         "x-ms-client-request-id": "6a7548c5-0389-d7fe-9816-e2b6023d2eb8",
         "x-ms-date": "Wed, 17 Feb 2021 19:01:57 GMT",
         "x-ms-return-client-request-id": "true",
-<<<<<<< HEAD
-        "x-ms-version": "2020-12-06"
-=======
         "x-ms-version": "2021-02-12"
->>>>>>> 7e782c87
       },
       "RequestBody": null,
       "StatusCode": 201,
@@ -34,11 +30,7 @@
         ],
         "x-ms-client-request-id": "6a7548c5-0389-d7fe-9816-e2b6023d2eb8",
         "x-ms-request-id": "3db0bb43-301e-0000-065f-05dac2000000",
-<<<<<<< HEAD
-        "x-ms-version": "2020-12-06"
-=======
         "x-ms-version": "2021-02-12"
->>>>>>> 7e782c87
       },
       "ResponseBody": []
     },
@@ -60,11 +52,7 @@
         "x-ms-client-request-id": "8f566cdd-f8d4-70bb-cef5-5a23a00a3518",
         "x-ms-date": "Wed, 17 Feb 2021 19:01:57 GMT",
         "x-ms-return-client-request-id": "true",
-<<<<<<< HEAD
-        "x-ms-version": "2020-12-06"
-=======
         "x-ms-version": "2021-02-12"
->>>>>>> 7e782c87
       },
       "RequestBody": null,
       "StatusCode": 201,
@@ -80,11 +68,7 @@
         "x-ms-client-request-id": "8f566cdd-f8d4-70bb-cef5-5a23a00a3518",
         "x-ms-request-id": "3db0bb53-301e-0000-155f-05dac2000000",
         "x-ms-request-server-encrypted": "true",
-<<<<<<< HEAD
-        "x-ms-version": "2020-12-06",
-=======
         "x-ms-version": "2021-02-12",
->>>>>>> 7e782c87
         "x-ms-version-id": "2021-02-17T19:01:57.8627544Z"
       },
       "ResponseBody": []
@@ -107,11 +91,7 @@
         "x-ms-page-write": "update",
         "x-ms-range": "bytes=0-511",
         "x-ms-return-client-request-id": "true",
-<<<<<<< HEAD
-        "x-ms-version": "2020-12-06"
-=======
         "x-ms-version": "2021-02-12"
->>>>>>> 7e782c87
       },
       "RequestBody": "bK+6Hf/7JA7e3Wd3Y9o6owpj9Ip7cIH4U3Q1g/jovfhkOkyhwFB3DaJ/rTwL2sNKajSY9JFKXfwtwsmKxqAV9h9vEimNmeK66+bn+8JF7Hmx6hnDUMlmGtxQc/6H7UcBarccnMeavdBS3giqYmI66NVP2dyHUaVWCPhMPSbjM/6f5pEKKE+xFy1IcXLAvLd6FoopNxRqeRgRxpTPTX+qbqoKC3zRL8CFnsGvP+AzlUtA0iebuvvpNGx4+GK74cmtnQPHtrE7qebKo5lSuzo43jBIj3tXD7OuINYPWDZdyrz4AaLcbN+aBChA0RZil3gyQBoyc1JOVo5PGJXbLFCwbdndWrqYW3FQrYtSFz6dTIld3RgbKlZpqqsTjVRJv9fYj2Q9hT2+muSp4cXH+z5QsswMfU84lUKCc68PhM4dB+6zeofZX8ZLn0IzcUmRoq5sw9qIPEGIoPoiuhKNrhUWi9rXFIG3dlIFwN4MBCP48dABosDzlcqsKtqNt6W0vvAtHeVvuY4ttU2Hgntje5vWKchBjAxVIvYPK+mmKb6tUALu3+c9iTdC0+1ybBJOSa8/to7cczLk1/vvX46lhouP2jJ5dJyzmaCQ/rke4rbjwOI6Z3Mw0d3PCgfsTSmpnUxh45Hg1dQSix3uS3R5xfREC5+sah8YXwlUqWqUx0t252E=",
       "StatusCode": 201,
@@ -129,11 +109,7 @@
         "x-ms-content-crc64": "KB8wktNHVO0=",
         "x-ms-request-id": "3db0bb7c-301e-0000-335f-05dac2000000",
         "x-ms-request-server-encrypted": "true",
-<<<<<<< HEAD
-        "x-ms-version": "2020-12-06"
-=======
         "x-ms-version": "2021-02-12"
->>>>>>> 7e782c87
       },
       "ResponseBody": []
     },
@@ -151,11 +127,7 @@
         "x-ms-client-request-id": "091f8126-eaec-3f2e-747b-9c77bfa4a918",
         "x-ms-date": "Wed, 17 Feb 2021 19:01:57 GMT",
         "x-ms-return-client-request-id": "true",
-<<<<<<< HEAD
-        "x-ms-version": "2020-12-06"
-=======
         "x-ms-version": "2021-02-12"
->>>>>>> 7e782c87
       },
       "RequestBody": null,
       "StatusCode": 200,
@@ -179,11 +151,7 @@
         "x-ms-lease-status": "unlocked",
         "x-ms-request-id": "3db0bb8b-301e-0000-415f-05dac2000000",
         "x-ms-server-encrypted": "true",
-<<<<<<< HEAD
-        "x-ms-version": "2020-12-06",
-=======
         "x-ms-version": "2021-02-12",
->>>>>>> 7e782c87
         "x-ms-version-id": "2021-02-17T19:01:57.8627544Z"
       },
       "ResponseBody": "bK+6Hf/7JA7e3Wd3Y9o6owpj9Ip7cIH4U3Q1g/jovfhkOkyhwFB3DaJ/rTwL2sNKajSY9JFKXfwtwsmKxqAV9h9vEimNmeK66+bn+8JF7Hmx6hnDUMlmGtxQc/6H7UcBarccnMeavdBS3giqYmI66NVP2dyHUaVWCPhMPSbjM/6f5pEKKE+xFy1IcXLAvLd6FoopNxRqeRgRxpTPTX+qbqoKC3zRL8CFnsGvP+AzlUtA0iebuvvpNGx4+GK74cmtnQPHtrE7qebKo5lSuzo43jBIj3tXD7OuINYPWDZdyrz4AaLcbN+aBChA0RZil3gyQBoyc1JOVo5PGJXbLFCwbdndWrqYW3FQrYtSFz6dTIld3RgbKlZpqqsTjVRJv9fYj2Q9hT2+muSp4cXH+z5QsswMfU84lUKCc68PhM4dB+6zeofZX8ZLn0IzcUmRoq5sw9qIPEGIoPoiuhKNrhUWi9rXFIG3dlIFwN4MBCP48dABosDzlcqsKtqNt6W0vvAtHeVvuY4ttU2Hgntje5vWKchBjAxVIvYPK+mmKb6tUALu3+c9iTdC0+1ybBJOSa8/to7cczLk1/vvX46lhouP2jJ5dJyzmaCQ/rke4rbjwOI6Z3Mw0d3PCgfsTSmpnUxh45Hg1dQSix3uS3R5xfREC5+sah8YXwlUqWqUx0t252E="
@@ -202,11 +170,7 @@
         "x-ms-client-request-id": "fc43d8a0-c8a3-798a-e3cc-94798490f4f9",
         "x-ms-date": "Wed, 17 Feb 2021 19:01:57 GMT",
         "x-ms-return-client-request-id": "true",
-<<<<<<< HEAD
-        "x-ms-version": "2020-12-06"
-=======
         "x-ms-version": "2021-02-12"
->>>>>>> 7e782c87
       },
       "RequestBody": null,
       "StatusCode": 202,
@@ -219,11 +183,7 @@
         ],
         "x-ms-client-request-id": "fc43d8a0-c8a3-798a-e3cc-94798490f4f9",
         "x-ms-request-id": "3db0bb98-301e-0000-4d5f-05dac2000000",
-<<<<<<< HEAD
-        "x-ms-version": "2020-12-06"
-=======
         "x-ms-version": "2021-02-12"
->>>>>>> 7e782c87
       },
       "ResponseBody": []
     }
