--- conflicted
+++ resolved
@@ -1,157 +1,142 @@
-{
+﻿{
   "Entries": [
     {
-      "RequestUri": "https://amandadev2.blob.core.windows.net/test-container-02626c3c-8a8f-fa82-d0e6-0b31a252d1e7?restype=container",
-      "RequestMethod": "PUT",
-      "RequestHeaders": {
-        "Accept": "application/xml",
-        "Authorization": "Sanitized",
-        "traceparent": "00-c53a7f1afe18ea49a30efbe80743d947-29c407242b43434d-00",
-        "User-Agent": [
-          "azsdk-net-Storage.Blobs/12.10.0-alpha.20210820.1",
-          "(.NET 5.0.9; Microsoft Windows 10.0.19043)"
+      "RequestUri": "https://seanmcccanary3.blob.core.windows.net/test-container-02626c3c-8a8f-fa82-d0e6-0b31a252d1e7?restype=container",
+      "RequestMethod": "PUT",
+      "RequestHeaders": {
+        "Accept": "application/xml",
+        "Authorization": "Sanitized",
+        "traceparent": "00-e3f0028034903244bf6eab3b91dc78ee-bd62a3d91ebd814d-00",
+        "User-Agent": [
+          "azsdk-net-Storage.Blobs/12.9.0-alpha.20210217.1",
+          "(.NET 5.0.3; Microsoft Windows 10.0.19042)"
         ],
         "x-ms-blob-public-access": "container",
         "x-ms-client-request-id": "e3d6f70c-8c71-5159-6b04-8b07af3791ef",
-        "x-ms-date": "Fri, 20 Aug 2021 22:45:53 GMT",
-        "x-ms-return-client-request-id": "true",
-        "x-ms-version": "2020-12-06"
-      },
-      "RequestBody": null,
-      "StatusCode": 201,
-      "ResponseHeaders": {
-        "Content-Length": "0",
-        "Date": "Fri, 20 Aug 2021 22:45:52 GMT",
-        "ETag": "\u00220x8D9642C4413A348\u0022",
-        "Last-Modified": "Fri, 20 Aug 2021 22:45:53 GMT",
+        "x-ms-date": "Wed, 17 Feb 2021 19:02:34 GMT",
+        "x-ms-return-client-request-id": "true",
+        "x-ms-version": "2020-12-06"
+      },
+      "RequestBody": null,
+      "StatusCode": 201,
+      "ResponseHeaders": {
+        "Content-Length": "0",
+        "Date": "Wed, 17 Feb 2021 19:02:34 GMT",
+        "ETag": "\"0x8D8D37695CB0083\"",
+        "Last-Modified": "Wed, 17 Feb 2021 19:02:34 GMT",
         "Server": [
           "Windows-Azure-Blob/1.0",
           "Microsoft-HTTPAPI/2.0"
         ],
         "x-ms-client-request-id": "e3d6f70c-8c71-5159-6b04-8b07af3791ef",
-<<<<<<< HEAD
-        "x-ms-request-id": "97b817d4-201e-006c-5815-9639c8000000",
-        "x-ms-version": "2020-10-02"
-=======
         "x-ms-request-id": "92308f3d-001e-0056-595f-052b2d000000",
         "x-ms-version": "2020-12-06"
->>>>>>> f7eb5f10
-      },
-      "ResponseBody": []
-    },
-    {
-      "RequestUri": "https://amandadev2.blob.core.windows.net/test-container-02626c3c-8a8f-fa82-d0e6-0b31a252d1e7/test-blob-e551906b-ce5c-992a-5a34-14f53ce7cbfd",
+      },
+      "ResponseBody": []
+    },
+    {
+      "RequestUri": "https://seanmcccanary3.blob.core.windows.net/test-container-02626c3c-8a8f-fa82-d0e6-0b31a252d1e7/test-blob-e551906b-ce5c-992a-5a34-14f53ce7cbfd",
       "RequestMethod": "PUT",
       "RequestHeaders": {
         "Accept": "application/xml",
         "Authorization": "Sanitized",
         "If-None-Match": "*",
-        "traceparent": "00-fbe75370c8a48f4a8913a4b33ab32c2c-6e846b30f2b41e4f-00",
-        "User-Agent": [
-          "azsdk-net-Storage.Blobs/12.10.0-alpha.20210820.1",
-          "(.NET 5.0.9; Microsoft Windows 10.0.19043)"
+        "traceparent": "00-0712a14d5318d8489d923c7fd049df52-785d4fee377a2f41-00",
+        "User-Agent": [
+          "azsdk-net-Storage.Blobs/12.9.0-alpha.20210217.1",
+          "(.NET 5.0.3; Microsoft Windows 10.0.19042)"
         ],
         "x-ms-blob-content-length": "1024",
         "x-ms-blob-sequence-number": "0",
         "x-ms-blob-type": "PageBlob",
         "x-ms-client-request-id": "9e2e5e08-6781-3e8a-cd3c-893d78641583",
-        "x-ms-date": "Fri, 20 Aug 2021 22:45:53 GMT",
-        "x-ms-return-client-request-id": "true",
-        "x-ms-version": "2020-12-06"
-      },
-      "RequestBody": null,
-      "StatusCode": 201,
-      "ResponseHeaders": {
-        "Content-Length": "0",
-        "Date": "Fri, 20 Aug 2021 22:45:53 GMT",
-        "ETag": "\u00220x8D9642C441B4564\u0022",
-        "Last-Modified": "Fri, 20 Aug 2021 22:45:53 GMT",
+        "x-ms-date": "Wed, 17 Feb 2021 19:02:34 GMT",
+        "x-ms-return-client-request-id": "true",
+        "x-ms-version": "2020-12-06"
+      },
+      "RequestBody": null,
+      "StatusCode": 201,
+      "ResponseHeaders": {
+        "Content-Length": "0",
+        "Date": "Wed, 17 Feb 2021 19:02:34 GMT",
+        "ETag": "\"0x8D8D37695D6D364\"",
+        "Last-Modified": "Wed, 17 Feb 2021 19:02:34 GMT",
         "Server": [
           "Windows-Azure-Blob/1.0",
           "Microsoft-HTTPAPI/2.0"
         ],
         "x-ms-client-request-id": "9e2e5e08-6781-3e8a-cd3c-893d78641583",
-        "x-ms-request-id": "97b817de-201e-006c-6115-9639c8000000",
-        "x-ms-request-server-encrypted": "true",
-<<<<<<< HEAD
-        "x-ms-version": "2020-10-02",
-        "x-ms-version-id": "2021-08-20T22:45:53.3612388Z"
-=======
+        "x-ms-request-id": "92308f43-001e-0056-5d5f-052b2d000000",
+        "x-ms-request-server-encrypted": "true",
         "x-ms-version": "2020-12-06",
         "x-ms-version-id": "2021-02-17T19:02:34.6410852Z"
->>>>>>> f7eb5f10
-      },
-      "ResponseBody": []
-    },
-    {
-      "RequestUri": "https://amandadev2.blob.core.windows.net/test-container-02626c3c-8a8f-fa82-d0e6-0b31a252d1e7/test-blob-e551906b-ce5c-992a-5a34-14f53ce7cbfd",
-      "RequestMethod": "PUT",
-      "RequestHeaders": {
-        "Accept": "application/xml",
-        "Authorization": "Sanitized",
-        "traceparent": "00-851cb747c872174dbc9da2a050ee2d6f-3d189004b39d5f4e-00",
-        "User-Agent": [
-          "azsdk-net-Storage.Blobs/12.10.0-alpha.20210820.1",
-          "(.NET 5.0.9; Microsoft Windows 10.0.19043)"
+      },
+      "ResponseBody": []
+    },
+    {
+      "RequestUri": "https://seanmcccanary3.blob.core.windows.net/test-container-02626c3c-8a8f-fa82-d0e6-0b31a252d1e7/test-blob-e551906b-ce5c-992a-5a34-14f53ce7cbfd",
+      "RequestMethod": "PUT",
+      "RequestHeaders": {
+        "Accept": "application/xml",
+        "Authorization": "Sanitized",
+        "traceparent": "00-4f6f7132e85c484d8b25ac659a6ae476-12353d2504944841-00",
+        "User-Agent": [
+          "azsdk-net-Storage.Blobs/12.9.0-alpha.20210217.1",
+          "(.NET 5.0.3; Microsoft Windows 10.0.19042)"
         ],
         "x-ms-blob-content-length": "1024",
         "x-ms-blob-type": "PageBlob",
         "x-ms-client-request-id": "dda4ae2f-af60-47a7-c6f5-f6482637d418",
-        "x-ms-date": "Fri, 20 Aug 2021 22:45:53 GMT",
-        "x-ms-return-client-request-id": "true",
-        "x-ms-version": "2020-12-06"
-      },
-      "RequestBody": null,
-      "StatusCode": 201,
-      "ResponseHeaders": {
-        "Content-Length": "0",
-        "Date": "Fri, 20 Aug 2021 22:45:53 GMT",
-        "ETag": "\u00220x8D9642C44230EF9\u0022",
-        "Last-Modified": "Fri, 20 Aug 2021 22:45:53 GMT",
+        "x-ms-date": "Wed, 17 Feb 2021 19:02:34 GMT",
+        "x-ms-return-client-request-id": "true",
+        "x-ms-version": "2020-12-06"
+      },
+      "RequestBody": null,
+      "StatusCode": 201,
+      "ResponseHeaders": {
+        "Content-Length": "0",
+        "Date": "Wed, 17 Feb 2021 19:02:34 GMT",
+        "ETag": "\"0x8D8D37695E0721B\"",
+        "Last-Modified": "Wed, 17 Feb 2021 19:02:34 GMT",
         "Server": [
           "Windows-Azure-Blob/1.0",
           "Microsoft-HTTPAPI/2.0"
         ],
         "x-ms-client-request-id": "dda4ae2f-af60-47a7-c6f5-f6482637d418",
-        "x-ms-request-id": "97b817e4-201e-006c-6615-9639c8000000",
-        "x-ms-request-server-encrypted": "true",
-<<<<<<< HEAD
-        "x-ms-version": "2020-10-02",
-        "x-ms-version-id": "2021-08-20T22:45:53.4142752Z"
-=======
+        "x-ms-request-id": "92308f53-001e-0056-6a5f-052b2d000000",
+        "x-ms-request-server-encrypted": "true",
         "x-ms-version": "2020-12-06",
         "x-ms-version-id": "2021-02-17T19:02:34.7051307Z"
->>>>>>> f7eb5f10
-      },
-      "ResponseBody": []
-    },
-    {
-      "RequestUri": "https://amandadev2.blob.core.windows.net/test-container-02626c3c-8a8f-fa82-d0e6-0b31a252d1e7/test-blob-e551906b-ce5c-992a-5a34-14f53ce7cbfd?comp=page",
+      },
+      "ResponseBody": []
+    },
+    {
+      "RequestUri": "https://seanmcccanary3.blob.core.windows.net/test-container-02626c3c-8a8f-fa82-d0e6-0b31a252d1e7/test-blob-e551906b-ce5c-992a-5a34-14f53ce7cbfd?comp=page",
       "RequestMethod": "PUT",
       "RequestHeaders": {
         "Accept": "application/xml",
         "Authorization": "Sanitized",
         "Content-Length": "1024",
         "Content-Type": "application/octet-stream",
-        "If-Match": "\u00220x8D9642C44230EF9\u0022",
-        "User-Agent": [
-          "azsdk-net-Storage.Blobs/12.10.0-alpha.20210820.1",
-          "(.NET 5.0.9; Microsoft Windows 10.0.19043)"
+        "If-Match": "0x8D8D37695E0721B",
+        "User-Agent": [
+          "azsdk-net-Storage.Blobs/12.9.0-alpha.20210217.1",
+          "(.NET 5.0.3; Microsoft Windows 10.0.19042)"
         ],
         "x-ms-client-request-id": "9eaf5150-b30a-84e2-273f-e363eb36de54",
-        "x-ms-date": "Fri, 20 Aug 2021 22:45:53 GMT",
+        "x-ms-date": "Wed, 17 Feb 2021 19:02:34 GMT",
         "x-ms-page-write": "update",
         "x-ms-range": "bytes=0-1023",
         "x-ms-return-client-request-id": "true",
         "x-ms-version": "2020-12-06"
       },
-      "RequestBody": "OI1tixLnc30auBIkpK\u002BBULVd7N64LHwymOfdP2U4IW8ipkKJnPOkIeqxhMlVZpkeuzmIGnc3ygwRO/IrCTQY4paiAf5t97PBuMrzB6iz3DJNvoMrrwb369s1eGABeRe2maEysmSbscSFx2GsQ8NkXl6/3Uuw7DOQqxUiN35Svz6yPW4GgCrNsgy/puekSqgY0RoBQZzMBaxuogdOeHpFMwci\u002BQZVXt008Ss\u002B8UZL62BtCmVkUH6i5jjBl94ifzmSeXPggVCiw3M9zVBwjRNmI7an4W4U4eKJgBPOlMb\u002BEnLyrHfTamkPy0byJ4MuMlkkWnMne53KfpiQVgE90y\u002BsPrrdfuCbk7hNlxUoIrleW025qTlT15bVJy7eQhRn0fcXRenIULR4iMa62uOHolvfMfu0hCr1WWYkCFayvVCk5sYeENzQlgqZQCBymP2zTYXS/xAZs03MIeuCpEhexst2FvQdaZF\u002BDpvwGkMKgsBpcbrQ370/izJ4Ue/wTfHCO3pU/IIJleT0U/B1KZgKwp4rGTOOjeYNNovBpBeijsGpLt/ItYY\u002BYNvW3IzNymKabo9QxTS\u002BM62URsb3R/DMUsUvzPq4QQwY7LlXuLBZQGwpJjaIUciM6voxNG\u002B/RxjqCYrGnv5n4S2CONh7Znv8OgZaziG6RAD9ouEAhg2dWKWhba8mk6JtwUUJBRnvEYN\u002BNfloZXj2MMSJyfsdZlof5d8z2vnM1qdj7AzbsT7nDpFdgVEUNPIsqjzqnMqmUFrq6SA5vDeKsl5SBXlsG3\u002BFortqwOUJC7DsBjC94TndvZux8ccerlJa08/ywS95wI\u002B9ZPoOPJB14N5vTLUHzNAldEfduim3Z/RpEOwVFkmBc0Wh/3w/zoALOxDprmGcUwb/zU3nnAVlBv0GpSyjX8qU7tlwZc1T5abH0X4YzrmSzLzmFkn8mtY/O/l/OShUZ9xGVL\u002BILO04q\u002BenH8qHTDdEc9lvvEiBmFQCMCrU06x9c2qi0nn5CaDPrmthVXoMuO7BOsVP5KqTxLxrhfvCZNc6Kaxg5Hq9S2k4nw7dH0Pa9nc7EpnnLo6/Dw29jYSkDUqTJivNq9R0BO9bFkSctaV5kY\u002BEh1E\u002BU/sdodRs/73llJLDSfkXDEqjxg6pixdJIlloRPz0IIb4VdIwrwr/CAQxdYKy2GurYYRE4cBDlcfj0357BLvB8HQMyvQm5lw/o74KdxWVl0ntvOJ4rz7Ftb8LTdyMhANIcIUOpg13hHonBD0BOB2xTjw0jUfYSEA1RhU0G5mAsx\u002B6wQaQh/E7djdnUKoBxHyiWf\u002BfV/a8cCdE2F/4QmnhplEeRncWIcZK\u002BRcPcPiVNIGYksKa4Fso/lHfTK6RQg==",
-      "StatusCode": 201,
-      "ResponseHeaders": {
-        "Content-Length": "0",
-        "Date": "Fri, 20 Aug 2021 22:45:53 GMT",
-        "ETag": "\u00220x8D9642C442EA9C8\u0022",
-        "Last-Modified": "Fri, 20 Aug 2021 22:45:53 GMT",
+      "RequestBody": "OI1tixLnc30auBIkpK+BULVd7N64LHwymOfdP2U4IW8ipkKJnPOkIeqxhMlVZpkeuzmIGnc3ygwRO/IrCTQY4paiAf5t97PBuMrzB6iz3DJNvoMrrwb369s1eGABeRe2maEysmSbscSFx2GsQ8NkXl6/3Uuw7DOQqxUiN35Svz6yPW4GgCrNsgy/puekSqgY0RoBQZzMBaxuogdOeHpFMwci+QZVXt008Ss+8UZL62BtCmVkUH6i5jjBl94ifzmSeXPggVCiw3M9zVBwjRNmI7an4W4U4eKJgBPOlMb+EnLyrHfTamkPy0byJ4MuMlkkWnMne53KfpiQVgE90y+sPrrdfuCbk7hNlxUoIrleW025qTlT15bVJy7eQhRn0fcXRenIULR4iMa62uOHolvfMfu0hCr1WWYkCFayvVCk5sYeENzQlgqZQCBymP2zTYXS/xAZs03MIeuCpEhexst2FvQdaZF+DpvwGkMKgsBpcbrQ370/izJ4Ue/wTfHCO3pU/IIJleT0U/B1KZgKwp4rGTOOjeYNNovBpBeijsGpLt/ItYY+YNvW3IzNymKabo9QxTS+M62URsb3R/DMUsUvzPq4QQwY7LlXuLBZQGwpJjaIUciM6voxNG+/RxjqCYrGnv5n4S2CONh7Znv8OgZaziG6RAD9ouEAhg2dWKWhba8mk6JtwUUJBRnvEYN+NfloZXj2MMSJyfsdZlof5d8z2vnM1qdj7AzbsT7nDpFdgVEUNPIsqjzqnMqmUFrq6SA5vDeKsl5SBXlsG3+FortqwOUJC7DsBjC94TndvZux8ccerlJa08/ywS95wI+9ZPoOPJB14N5vTLUHzNAldEfduim3Z/RpEOwVFkmBc0Wh/3w/zoALOxDprmGcUwb/zU3nnAVlBv0GpSyjX8qU7tlwZc1T5abH0X4YzrmSzLzmFkn8mtY/O/l/OShUZ9xGVL+ILO04q+enH8qHTDdEc9lvvEiBmFQCMCrU06x9c2qi0nn5CaDPrmthVXoMuO7BOsVP5KqTxLxrhfvCZNc6Kaxg5Hq9S2k4nw7dH0Pa9nc7EpnnLo6/Dw29jYSkDUqTJivNq9R0BO9bFkSctaV5kY+Eh1E+U/sdodRs/73llJLDSfkXDEqjxg6pixdJIlloRPz0IIb4VdIwrwr/CAQxdYKy2GurYYRE4cBDlcfj0357BLvB8HQMyvQm5lw/o74KdxWVl0ntvOJ4rz7Ftb8LTdyMhANIcIUOpg13hHonBD0BOB2xTjw0jUfYSEA1RhU0G5mAsx+6wQaQh/E7djdnUKoBxHyiWf+fV/a8cCdE2F/4QmnhplEeRncWIcZK+RcPcPiVNIGYksKa4Fso/lHfTK6RQg==",
+      "StatusCode": 201,
+      "ResponseHeaders": {
+        "Content-Length": "0",
+        "Date": "Wed, 17 Feb 2021 19:02:34 GMT",
+        "ETag": "\"0x8D8D37695FB2AF2\"",
+        "Last-Modified": "Wed, 17 Feb 2021 19:02:34 GMT",
         "Server": [
           "Windows-Azure-Blob/1.0",
           "Microsoft-HTTPAPI/2.0"
@@ -159,25 +144,25 @@
         "x-ms-blob-sequence-number": "0",
         "x-ms-client-request-id": "9eaf5150-b30a-84e2-273f-e363eb36de54",
         "x-ms-content-crc64": "WVHsDTPCNy0=",
-        "x-ms-request-id": "97b817f1-201e-006c-6f15-9639c8000000",
-        "x-ms-request-server-encrypted": "true",
-        "x-ms-version": "2020-12-06"
-      },
-      "ResponseBody": []
-    },
-    {
-      "RequestUri": "https://amandadev2.blob.core.windows.net/test-container-02626c3c-8a8f-fa82-d0e6-0b31a252d1e7/test-blob-e551906b-ce5c-992a-5a34-14f53ce7cbfd",
+        "x-ms-request-id": "92308f63-001e-0056-765f-052b2d000000",
+        "x-ms-request-server-encrypted": "true",
+        "x-ms-version": "2020-12-06"
+      },
+      "ResponseBody": []
+    },
+    {
+      "RequestUri": "https://seanmcccanary3.blob.core.windows.net/test-container-02626c3c-8a8f-fa82-d0e6-0b31a252d1e7/test-blob-e551906b-ce5c-992a-5a34-14f53ce7cbfd",
       "RequestMethod": "GET",
       "RequestHeaders": {
         "Accept": "application/xml",
         "Authorization": "Sanitized",
-        "traceparent": "00-1be0ea4ebbf2604f9fab52b481c670a5-450b7c0e4ddbe741-00",
-        "User-Agent": [
-          "azsdk-net-Storage.Blobs/12.10.0-alpha.20210820.1",
-          "(.NET 5.0.9; Microsoft Windows 10.0.19043)"
+        "traceparent": "00-239e42f9e68ca84c8397e1ff528084e8-125d46a788ed544f-00",
+        "User-Agent": [
+          "azsdk-net-Storage.Blobs/12.9.0-alpha.20210217.1",
+          "(.NET 5.0.3; Microsoft Windows 10.0.19042)"
         ],
         "x-ms-client-request-id": "d5f7adf7-3687-050d-d35e-19aa6bd866cd",
-        "x-ms-date": "Fri, 20 Aug 2021 22:45:53 GMT",
+        "x-ms-date": "Wed, 17 Feb 2021 19:02:34 GMT",
         "x-ms-return-client-request-id": "true",
         "x-ms-version": "2020-12-06"
       },
@@ -187,9 +172,9 @@
         "Accept-Ranges": "bytes",
         "Content-Length": "1024",
         "Content-Type": "application/octet-stream",
-        "Date": "Fri, 20 Aug 2021 22:45:53 GMT",
-        "ETag": "\u00220x8D9642C442EA9C8\u0022",
-        "Last-Modified": "Fri, 20 Aug 2021 22:45:53 GMT",
+        "Date": "Wed, 17 Feb 2021 19:02:34 GMT",
+        "ETag": "\"0x8D8D37695FB2AF2\"",
+        "Last-Modified": "Wed, 17 Feb 2021 19:02:34 GMT",
         "Server": [
           "Windows-Azure-Blob/1.0",
           "Microsoft-HTTPAPI/2.0"
@@ -197,35 +182,30 @@
         "x-ms-blob-sequence-number": "0",
         "x-ms-blob-type": "PageBlob",
         "x-ms-client-request-id": "d5f7adf7-3687-050d-d35e-19aa6bd866cd",
-        "x-ms-creation-time": "Fri, 20 Aug 2021 22:45:53 GMT",
+        "x-ms-creation-time": "Wed, 17 Feb 2021 19:02:34 GMT",
         "x-ms-is-current-version": "true",
         "x-ms-lease-state": "available",
         "x-ms-lease-status": "unlocked",
-        "x-ms-request-id": "97b817f9-201e-006c-7715-9639c8000000",
+        "x-ms-request-id": "92308f69-001e-0056-7c5f-052b2d000000",
         "x-ms-server-encrypted": "true",
-<<<<<<< HEAD
-        "x-ms-version": "2020-10-02",
-        "x-ms-version-id": "2021-08-20T22:45:53.4142752Z"
-=======
         "x-ms-version": "2020-12-06",
         "x-ms-version-id": "2021-02-17T19:02:34.7051307Z"
->>>>>>> f7eb5f10
-      },
-      "ResponseBody": "OI1tixLnc30auBIkpK\u002BBULVd7N64LHwymOfdP2U4IW8ipkKJnPOkIeqxhMlVZpkeuzmIGnc3ygwRO/IrCTQY4paiAf5t97PBuMrzB6iz3DJNvoMrrwb369s1eGABeRe2maEysmSbscSFx2GsQ8NkXl6/3Uuw7DOQqxUiN35Svz6yPW4GgCrNsgy/puekSqgY0RoBQZzMBaxuogdOeHpFMwci\u002BQZVXt008Ss\u002B8UZL62BtCmVkUH6i5jjBl94ifzmSeXPggVCiw3M9zVBwjRNmI7an4W4U4eKJgBPOlMb\u002BEnLyrHfTamkPy0byJ4MuMlkkWnMne53KfpiQVgE90y\u002BsPrrdfuCbk7hNlxUoIrleW025qTlT15bVJy7eQhRn0fcXRenIULR4iMa62uOHolvfMfu0hCr1WWYkCFayvVCk5sYeENzQlgqZQCBymP2zTYXS/xAZs03MIeuCpEhexst2FvQdaZF\u002BDpvwGkMKgsBpcbrQ370/izJ4Ue/wTfHCO3pU/IIJleT0U/B1KZgKwp4rGTOOjeYNNovBpBeijsGpLt/ItYY\u002BYNvW3IzNymKabo9QxTS\u002BM62URsb3R/DMUsUvzPq4QQwY7LlXuLBZQGwpJjaIUciM6voxNG\u002B/RxjqCYrGnv5n4S2CONh7Znv8OgZaziG6RAD9ouEAhg2dWKWhba8mk6JtwUUJBRnvEYN\u002BNfloZXj2MMSJyfsdZlof5d8z2vnM1qdj7AzbsT7nDpFdgVEUNPIsqjzqnMqmUFrq6SA5vDeKsl5SBXlsG3\u002BFortqwOUJC7DsBjC94TndvZux8ccerlJa08/ywS95wI\u002B9ZPoOPJB14N5vTLUHzNAldEfduim3Z/RpEOwVFkmBc0Wh/3w/zoALOxDprmGcUwb/zU3nnAVlBv0GpSyjX8qU7tlwZc1T5abH0X4YzrmSzLzmFkn8mtY/O/l/OShUZ9xGVL\u002BILO04q\u002BenH8qHTDdEc9lvvEiBmFQCMCrU06x9c2qi0nn5CaDPrmthVXoMuO7BOsVP5KqTxLxrhfvCZNc6Kaxg5Hq9S2k4nw7dH0Pa9nc7EpnnLo6/Dw29jYSkDUqTJivNq9R0BO9bFkSctaV5kY\u002BEh1E\u002BU/sdodRs/73llJLDSfkXDEqjxg6pixdJIlloRPz0IIb4VdIwrwr/CAQxdYKy2GurYYRE4cBDlcfj0357BLvB8HQMyvQm5lw/o74KdxWVl0ntvOJ4rz7Ftb8LTdyMhANIcIUOpg13hHonBD0BOB2xTjw0jUfYSEA1RhU0G5mAsx\u002B6wQaQh/E7djdnUKoBxHyiWf\u002BfV/a8cCdE2F/4QmnhplEeRncWIcZK\u002BRcPcPiVNIGYksKa4Fso/lHfTK6RQg=="
-    },
-    {
-      "RequestUri": "https://amandadev2.blob.core.windows.net/test-container-02626c3c-8a8f-fa82-d0e6-0b31a252d1e7?restype=container",
+      },
+      "ResponseBody": "OI1tixLnc30auBIkpK+BULVd7N64LHwymOfdP2U4IW8ipkKJnPOkIeqxhMlVZpkeuzmIGnc3ygwRO/IrCTQY4paiAf5t97PBuMrzB6iz3DJNvoMrrwb369s1eGABeRe2maEysmSbscSFx2GsQ8NkXl6/3Uuw7DOQqxUiN35Svz6yPW4GgCrNsgy/puekSqgY0RoBQZzMBaxuogdOeHpFMwci+QZVXt008Ss+8UZL62BtCmVkUH6i5jjBl94ifzmSeXPggVCiw3M9zVBwjRNmI7an4W4U4eKJgBPOlMb+EnLyrHfTamkPy0byJ4MuMlkkWnMne53KfpiQVgE90y+sPrrdfuCbk7hNlxUoIrleW025qTlT15bVJy7eQhRn0fcXRenIULR4iMa62uOHolvfMfu0hCr1WWYkCFayvVCk5sYeENzQlgqZQCBymP2zTYXS/xAZs03MIeuCpEhexst2FvQdaZF+DpvwGkMKgsBpcbrQ370/izJ4Ue/wTfHCO3pU/IIJleT0U/B1KZgKwp4rGTOOjeYNNovBpBeijsGpLt/ItYY+YNvW3IzNymKabo9QxTS+M62URsb3R/DMUsUvzPq4QQwY7LlXuLBZQGwpJjaIUciM6voxNG+/RxjqCYrGnv5n4S2CONh7Znv8OgZaziG6RAD9ouEAhg2dWKWhba8mk6JtwUUJBRnvEYN+NfloZXj2MMSJyfsdZlof5d8z2vnM1qdj7AzbsT7nDpFdgVEUNPIsqjzqnMqmUFrq6SA5vDeKsl5SBXlsG3+FortqwOUJC7DsBjC94TndvZux8ccerlJa08/ywS95wI+9ZPoOPJB14N5vTLUHzNAldEfduim3Z/RpEOwVFkmBc0Wh/3w/zoALOxDprmGcUwb/zU3nnAVlBv0GpSyjX8qU7tlwZc1T5abH0X4YzrmSzLzmFkn8mtY/O/l/OShUZ9xGVL+ILO04q+enH8qHTDdEc9lvvEiBmFQCMCrU06x9c2qi0nn5CaDPrmthVXoMuO7BOsVP5KqTxLxrhfvCZNc6Kaxg5Hq9S2k4nw7dH0Pa9nc7EpnnLo6/Dw29jYSkDUqTJivNq9R0BO9bFkSctaV5kY+Eh1E+U/sdodRs/73llJLDSfkXDEqjxg6pixdJIlloRPz0IIb4VdIwrwr/CAQxdYKy2GurYYRE4cBDlcfj0357BLvB8HQMyvQm5lw/o74KdxWVl0ntvOJ4rz7Ftb8LTdyMhANIcIUOpg13hHonBD0BOB2xTjw0jUfYSEA1RhU0G5mAsx+6wQaQh/E7djdnUKoBxHyiWf+fV/a8cCdE2F/4QmnhplEeRncWIcZK+RcPcPiVNIGYksKa4Fso/lHfTK6RQg=="
+    },
+    {
+      "RequestUri": "https://seanmcccanary3.blob.core.windows.net/test-container-02626c3c-8a8f-fa82-d0e6-0b31a252d1e7?restype=container",
       "RequestMethod": "DELETE",
       "RequestHeaders": {
         "Accept": "application/xml",
         "Authorization": "Sanitized",
-        "traceparent": "00-d5f7b56f88bcc54dacccde4f2181d747-dacad421df3b574f-00",
-        "User-Agent": [
-          "azsdk-net-Storage.Blobs/12.10.0-alpha.20210820.1",
-          "(.NET 5.0.9; Microsoft Windows 10.0.19043)"
+        "traceparent": "00-4b79f9dc85fd0a43b1c4b07ee5e8cfec-c132136d78289b4c-00",
+        "User-Agent": [
+          "azsdk-net-Storage.Blobs/12.9.0-alpha.20210217.1",
+          "(.NET 5.0.3; Microsoft Windows 10.0.19042)"
         ],
         "x-ms-client-request-id": "3d6ba95a-093e-2ccc-1295-d49d536b7499",
-        "x-ms-date": "Fri, 20 Aug 2021 22:45:53 GMT",
+        "x-ms-date": "Wed, 17 Feb 2021 19:02:34 GMT",
         "x-ms-return-client-request-id": "true",
         "x-ms-version": "2020-12-06"
       },
@@ -233,175 +213,155 @@
       "StatusCode": 202,
       "ResponseHeaders": {
         "Content-Length": "0",
-        "Date": "Fri, 20 Aug 2021 22:45:53 GMT",
+        "Date": "Wed, 17 Feb 2021 19:02:34 GMT",
         "Server": [
           "Windows-Azure-Blob/1.0",
           "Microsoft-HTTPAPI/2.0"
         ],
         "x-ms-client-request-id": "3d6ba95a-093e-2ccc-1295-d49d536b7499",
-<<<<<<< HEAD
-        "x-ms-request-id": "97b817ff-201e-006c-7d15-9639c8000000",
-        "x-ms-version": "2020-10-02"
-=======
         "x-ms-request-id": "92308f6e-001e-0056-805f-052b2d000000",
         "x-ms-version": "2020-12-06"
->>>>>>> f7eb5f10
-      },
-      "ResponseBody": []
-    },
-    {
-      "RequestUri": "https://amandadev2.blob.core.windows.net/test-container-f7170ceb-a3f5-a249-6112-9ab809552cbc?restype=container",
-      "RequestMethod": "PUT",
-      "RequestHeaders": {
-        "Accept": "application/xml",
-        "Authorization": "Sanitized",
-        "traceparent": "00-63c38092aa35bc4ba43a64e3dc7481d5-fe3b79d436b40a41-00",
-        "User-Agent": [
-          "azsdk-net-Storage.Blobs/12.10.0-alpha.20210820.1",
-          "(.NET 5.0.9; Microsoft Windows 10.0.19043)"
+      },
+      "ResponseBody": []
+    },
+    {
+      "RequestUri": "https://seanmcccanary3.blob.core.windows.net/test-container-f7170ceb-a3f5-a249-6112-9ab809552cbc?restype=container",
+      "RequestMethod": "PUT",
+      "RequestHeaders": {
+        "Accept": "application/xml",
+        "Authorization": "Sanitized",
+        "traceparent": "00-eee7a6f3d818524eb88e70ffbbaf0761-cbc6890eb6ecc34c-00",
+        "User-Agent": [
+          "azsdk-net-Storage.Blobs/12.9.0-alpha.20210217.1",
+          "(.NET 5.0.3; Microsoft Windows 10.0.19042)"
         ],
         "x-ms-blob-public-access": "container",
         "x-ms-client-request-id": "cccc935a-e3ff-b614-5fc9-dc2c6e1422bc",
-        "x-ms-date": "Fri, 20 Aug 2021 22:45:53 GMT",
-        "x-ms-return-client-request-id": "true",
-        "x-ms-version": "2020-12-06"
-      },
-      "RequestBody": null,
-      "StatusCode": 201,
-      "ResponseHeaders": {
-        "Content-Length": "0",
-        "Date": "Fri, 20 Aug 2021 22:45:53 GMT",
-        "ETag": "\u00220x8D9642C4444A73F\u0022",
-        "Last-Modified": "Fri, 20 Aug 2021 22:45:53 GMT",
+        "x-ms-date": "Wed, 17 Feb 2021 19:02:35 GMT",
+        "x-ms-return-client-request-id": "true",
+        "x-ms-version": "2020-12-06"
+      },
+      "RequestBody": null,
+      "StatusCode": 201,
+      "ResponseHeaders": {
+        "Content-Length": "0",
+        "Date": "Wed, 17 Feb 2021 19:02:34 GMT",
+        "ETag": "\"0x8D8D376964221D4\"",
+        "Last-Modified": "Wed, 17 Feb 2021 19:02:35 GMT",
         "Server": [
           "Windows-Azure-Blob/1.0",
           "Microsoft-HTTPAPI/2.0"
         ],
         "x-ms-client-request-id": "cccc935a-e3ff-b614-5fc9-dc2c6e1422bc",
-<<<<<<< HEAD
-        "x-ms-request-id": "97b81806-201e-006c-0315-9639c8000000",
-        "x-ms-version": "2020-10-02"
-=======
         "x-ms-request-id": "f030ca77-d01e-006a-475f-0502ea000000",
         "x-ms-version": "2020-12-06"
->>>>>>> f7eb5f10
-      },
-      "ResponseBody": []
-    },
-    {
-      "RequestUri": "https://amandadev2.blob.core.windows.net/test-container-f7170ceb-a3f5-a249-6112-9ab809552cbc/test-blob-43191769-b21a-c22c-7e6b-12fb73ee21b2",
+      },
+      "ResponseBody": []
+    },
+    {
+      "RequestUri": "https://seanmcccanary3.blob.core.windows.net/test-container-f7170ceb-a3f5-a249-6112-9ab809552cbc/test-blob-43191769-b21a-c22c-7e6b-12fb73ee21b2",
       "RequestMethod": "PUT",
       "RequestHeaders": {
         "Accept": "application/xml",
         "Authorization": "Sanitized",
         "If-None-Match": "*",
-        "traceparent": "00-b0abaa0fae1d1347837103684a18a88c-8051723d0bd6aa47-00",
-        "User-Agent": [
-          "azsdk-net-Storage.Blobs/12.10.0-alpha.20210820.1",
-          "(.NET 5.0.9; Microsoft Windows 10.0.19043)"
+        "traceparent": "00-0dd3809354c5ad448ba3206a23caab1f-d231c7620443264c-00",
+        "User-Agent": [
+          "azsdk-net-Storage.Blobs/12.9.0-alpha.20210217.1",
+          "(.NET 5.0.3; Microsoft Windows 10.0.19042)"
         ],
         "x-ms-blob-content-length": "1024",
         "x-ms-blob-sequence-number": "0",
         "x-ms-blob-type": "PageBlob",
         "x-ms-client-request-id": "69f173d7-4d95-a8b5-6609-4e93d1194271",
-        "x-ms-date": "Fri, 20 Aug 2021 22:45:53 GMT",
-        "x-ms-return-client-request-id": "true",
-        "x-ms-version": "2020-12-06"
-      },
-      "RequestBody": null,
-      "StatusCode": 201,
-      "ResponseHeaders": {
-        "Content-Length": "0",
-        "Date": "Fri, 20 Aug 2021 22:45:53 GMT",
-        "ETag": "\u00220x8D9642C444C493D\u0022",
-        "Last-Modified": "Fri, 20 Aug 2021 22:45:53 GMT",
+        "x-ms-date": "Wed, 17 Feb 2021 19:02:35 GMT",
+        "x-ms-return-client-request-id": "true",
+        "x-ms-version": "2020-12-06"
+      },
+      "RequestBody": null,
+      "StatusCode": 201,
+      "ResponseHeaders": {
+        "Content-Length": "0",
+        "Date": "Wed, 17 Feb 2021 19:02:34 GMT",
+        "ETag": "\"0x8D8D376964D78C5\"",
+        "Last-Modified": "Wed, 17 Feb 2021 19:02:35 GMT",
         "Server": [
           "Windows-Azure-Blob/1.0",
           "Microsoft-HTTPAPI/2.0"
         ],
         "x-ms-client-request-id": "69f173d7-4d95-a8b5-6609-4e93d1194271",
-        "x-ms-request-id": "97b81813-201e-006c-0c15-9639c8000000",
-        "x-ms-request-server-encrypted": "true",
-<<<<<<< HEAD
-        "x-ms-version": "2020-10-02",
-        "x-ms-version-id": "2021-08-20T22:45:53.6824637Z"
-=======
+        "x-ms-request-id": "f030ca8b-d01e-006a-565f-0502ea000000",
+        "x-ms-request-server-encrypted": "true",
         "x-ms-version": "2020-12-06",
         "x-ms-version-id": "2021-02-17T19:02:35.4186437Z"
->>>>>>> f7eb5f10
-      },
-      "ResponseBody": []
-    },
-    {
-      "RequestUri": "https://amandadev2.blob.core.windows.net/test-container-f7170ceb-a3f5-a249-6112-9ab809552cbc/test-blob-43191769-b21a-c22c-7e6b-12fb73ee21b2",
-      "RequestMethod": "PUT",
-      "RequestHeaders": {
-        "Accept": "application/xml",
-        "Authorization": "Sanitized",
-        "If-Modified-Since": "Thu, 19 Aug 2021 22:45:53 GMT",
-        "traceparent": "00-4c59e4478b4a59438d56fbc791a27378-c772232092d95548-00",
-        "User-Agent": [
-          "azsdk-net-Storage.Blobs/12.10.0-alpha.20210820.1",
-          "(.NET 5.0.9; Microsoft Windows 10.0.19043)"
+      },
+      "ResponseBody": []
+    },
+    {
+      "RequestUri": "https://seanmcccanary3.blob.core.windows.net/test-container-f7170ceb-a3f5-a249-6112-9ab809552cbc/test-blob-43191769-b21a-c22c-7e6b-12fb73ee21b2",
+      "RequestMethod": "PUT",
+      "RequestHeaders": {
+        "Accept": "application/xml",
+        "Authorization": "Sanitized",
+        "If-Modified-Since": "Tue, 16 Feb 2021 19:02:34 GMT",
+        "traceparent": "00-61c0a7354d3f144cbf09716352553b71-475f8fa1f394354b-00",
+        "User-Agent": [
+          "azsdk-net-Storage.Blobs/12.9.0-alpha.20210217.1",
+          "(.NET 5.0.3; Microsoft Windows 10.0.19042)"
         ],
         "x-ms-blob-content-length": "1024",
         "x-ms-blob-type": "PageBlob",
         "x-ms-client-request-id": "dd24d619-dd12-f5af-77dd-92045e04d9c6",
-        "x-ms-date": "Fri, 20 Aug 2021 22:45:53 GMT",
-        "x-ms-return-client-request-id": "true",
-        "x-ms-version": "2020-12-06"
-      },
-      "RequestBody": null,
-      "StatusCode": 201,
-      "ResponseHeaders": {
-        "Content-Length": "0",
-        "Date": "Fri, 20 Aug 2021 22:45:53 GMT",
-        "ETag": "\u00220x8D9642C4453C4A3\u0022",
-        "Last-Modified": "Fri, 20 Aug 2021 22:45:53 GMT",
+        "x-ms-date": "Wed, 17 Feb 2021 19:02:35 GMT",
+        "x-ms-return-client-request-id": "true",
+        "x-ms-version": "2020-12-06"
+      },
+      "RequestBody": null,
+      "StatusCode": 201,
+      "ResponseHeaders": {
+        "Content-Length": "0",
+        "Date": "Wed, 17 Feb 2021 19:02:35 GMT",
+        "ETag": "\"0x8D8D37696580203\"",
+        "Last-Modified": "Wed, 17 Feb 2021 19:02:35 GMT",
         "Server": [
           "Windows-Azure-Blob/1.0",
           "Microsoft-HTTPAPI/2.0"
         ],
         "x-ms-client-request-id": "dd24d619-dd12-f5af-77dd-92045e04d9c6",
-        "x-ms-request-id": "97b81815-201e-006c-0e15-9639c8000000",
-        "x-ms-request-server-encrypted": "true",
-<<<<<<< HEAD
-        "x-ms-version": "2020-10-02",
-        "x-ms-version-id": "2021-08-20T22:45:53.7324979Z"
-=======
+        "x-ms-request-id": "f030ca94-d01e-006a-5d5f-0502ea000000",
+        "x-ms-request-server-encrypted": "true",
         "x-ms-version": "2020-12-06",
         "x-ms-version-id": "2021-02-17T19:02:35.4886931Z"
->>>>>>> f7eb5f10
-      },
-      "ResponseBody": []
-    },
-    {
-      "RequestUri": "https://amandadev2.blob.core.windows.net/test-container-f7170ceb-a3f5-a249-6112-9ab809552cbc/test-blob-43191769-b21a-c22c-7e6b-12fb73ee21b2?comp=page",
+      },
+      "ResponseBody": []
+    },
+    {
+      "RequestUri": "https://seanmcccanary3.blob.core.windows.net/test-container-f7170ceb-a3f5-a249-6112-9ab809552cbc/test-blob-43191769-b21a-c22c-7e6b-12fb73ee21b2?comp=page",
       "RequestMethod": "PUT",
       "RequestHeaders": {
         "Accept": "application/xml",
         "Authorization": "Sanitized",
         "Content-Length": "1024",
         "Content-Type": "application/octet-stream",
-        "If-Match": "\u00220x8D9642C4453C4A3\u0022",
-        "User-Agent": [
-          "azsdk-net-Storage.Blobs/12.10.0-alpha.20210820.1",
-          "(.NET 5.0.9; Microsoft Windows 10.0.19043)"
+        "If-Match": "0x8D8D37696580203",
+        "User-Agent": [
+          "azsdk-net-Storage.Blobs/12.9.0-alpha.20210217.1",
+          "(.NET 5.0.3; Microsoft Windows 10.0.19042)"
         ],
         "x-ms-client-request-id": "1cd7d5a2-8737-671a-bd0b-88d33f7cd529",
-        "x-ms-date": "Fri, 20 Aug 2021 22:45:53 GMT",
+        "x-ms-date": "Wed, 17 Feb 2021 19:02:35 GMT",
         "x-ms-page-write": "update",
         "x-ms-range": "bytes=0-1023",
         "x-ms-return-client-request-id": "true",
         "x-ms-version": "2020-12-06"
       },
-      "RequestBody": "pymqpLasMwlZeEmAT4l2Gy5AIwD9uB00FLUPfxEqz\u002BFW8fsjuJgbKz/oDxwDNVjdkjJkkPVCc\u002B8LdZAAnLP3L6hnKV6OU2OWJfjAFKkBMN9dMuzfxT/sFH0LF0IHGo6L8N9znAv5Tj/Ozmr8gV5GCUSwo2rHGGppexTggjshjgpqNSTJjpTUY\u002BOtEPfU8JMexQ79VnckxNh1CiD2GMwDrT9gkUw6fHuw3D\u002BGGgdzlIqBwr0tIzeSRnBMVINz3UoXqWK3dF5G5EmSTXo4narQAnWVdFYO1YoHzUvb7if3PP/0b3CluyAsOt50m9a9WqjGe1IO3Wj0CNPYsKcTa/UhmhB7Qy45K0ZUaTl4mjqzSXKiFHLV6V\u002BWAGadzAt5GM/oUwDGQhZ6jVALuXMue22ZJWY0cFaDS7Gw5EPHm14721BqkEc57QdbKIYhyi/rZ4T5BKekRKd4ZAdPFV7Ts/Lyz90jxOsmXzhf2EjPYYCBxXy\u002Bzpe3lpao8Ss/6deoiHWUL/pRyKOZ0qRvRWxfqAKGzk/hFOVaOjhHetK/5nVgtlDTOjKGL/3ZJPvySFEqSUkpuBuHx3OPOvTBCk7R2uwvDo8bi27QAJ9SB/DpaPLnHDCJli5a2O7cQwA9xCSvCEoOwznBDr7aWLd8NcCDpdEC2e4dSES\u002B1DWgP0dtkjx6o/\u002Bl26S4JQ1xrj123qMuWZ0uO\u002Bo2kcAGUO4DIc92bcZ7AZHA3cotSrPgrJkGR/aScuapPldSRBI/n4q1tAQ\u002B\u002B0B3\u002B9wRbXvTAfE2VeUm/wn4ca7pzS5vKb1/gT5Ad5WvorFYj0wagAVq1j1lG\u002B4tGZ\u002BAvUNWVS0SB9Iekuw8kopbh7M0zXC93fCpfvbxCQ3PUmefv7lSWE2DRod5\u002B\u002B4YLkSzCpQ7\u002BUsvw99SrdY3If7ETz\u002BEndPQCS5msIfoQ\u002BIBkFCyPv95k1kcb/vZ/6t2SyWJtKyulJBx4gBl1EjERoD9UByGheL\u002BS7vmaC3X9gmD72VhXo41U/y/QVv\u002BE78QVyl7266O78ZCi2nwxyximev24eTiY\u002BjyyP0gxkOG/zj81RAEWxtb9f\u002BeHtMlRYvQXadwCDLaLfRBiROxbimCu4sw8/IbXT3Qm\u002BzkREQUzIJyT2icFvcFIqccw9IHqobWG2NH9FGZtf9poGxG9emwLLyRPh7A5qWUK9FK/ppryPFlDijgzdgw2ZppMnaLvy2\u002BbJYWdmtoFjS\u002Bs8mATrZk/td64ObBz1/kYGSDVrQuCGuji5IDVVKF/PjzIhkOr4rkBDSeEN5G/Z03MRYG5L\u002BAj6pe3cIjYamF9eTuzaxF1bDanlKAkPiMXI71zCM7fxc4cpNvsNLHwKOKGRr6WC/w8lxlLA==",
-      "StatusCode": 201,
-      "ResponseHeaders": {
-        "Content-Length": "0",
-        "Date": "Fri, 20 Aug 2021 22:45:53 GMT",
-        "ETag": "\u00220x8D9642C445EC317\u0022",
-        "Last-Modified": "Fri, 20 Aug 2021 22:45:53 GMT",
+      "RequestBody": "pymqpLasMwlZeEmAT4l2Gy5AIwD9uB00FLUPfxEqz+FW8fsjuJgbKz/oDxwDNVjdkjJkkPVCc+8LdZAAnLP3L6hnKV6OU2OWJfjAFKkBMN9dMuzfxT/sFH0LF0IHGo6L8N9znAv5Tj/Ozmr8gV5GCUSwo2rHGGppexTggjshjgpqNSTJjpTUY+OtEPfU8JMexQ79VnckxNh1CiD2GMwDrT9gkUw6fHuw3D+GGgdzlIqBwr0tIzeSRnBMVINz3UoXqWK3dF5G5EmSTXo4narQAnWVdFYO1YoHzUvb7if3PP/0b3CluyAsOt50m9a9WqjGe1IO3Wj0CNPYsKcTa/UhmhB7Qy45K0ZUaTl4mjqzSXKiFHLV6V+WAGadzAt5GM/oUwDGQhZ6jVALuXMue22ZJWY0cFaDS7Gw5EPHm14721BqkEc57QdbKIYhyi/rZ4T5BKekRKd4ZAdPFV7Ts/Lyz90jxOsmXzhf2EjPYYCBxXy+zpe3lpao8Ss/6deoiHWUL/pRyKOZ0qRvRWxfqAKGzk/hFOVaOjhHetK/5nVgtlDTOjKGL/3ZJPvySFEqSUkpuBuHx3OPOvTBCk7R2uwvDo8bi27QAJ9SB/DpaPLnHDCJli5a2O7cQwA9xCSvCEoOwznBDr7aWLd8NcCDpdEC2e4dSES+1DWgP0dtkjx6o/+l26S4JQ1xrj123qMuWZ0uO+o2kcAGUO4DIc92bcZ7AZHA3cotSrPgrJkGR/aScuapPldSRBI/n4q1tAQ++0B3+9wRbXvTAfE2VeUm/wn4ca7pzS5vKb1/gT5Ad5WvorFYj0wagAVq1j1lG+4tGZ+AvUNWVS0SB9Iekuw8kopbh7M0zXC93fCpfvbxCQ3PUmefv7lSWE2DRod5++4YLkSzCpQ7+Usvw99SrdY3If7ETz+EndPQCS5msIfoQ+IBkFCyPv95k1kcb/vZ/6t2SyWJtKyulJBx4gBl1EjERoD9UByGheL+S7vmaC3X9gmD72VhXo41U/y/QVv+E78QVyl7266O78ZCi2nwxyximev24eTiY+jyyP0gxkOG/zj81RAEWxtb9f+eHtMlRYvQXadwCDLaLfRBiROxbimCu4sw8/IbXT3Qm+zkREQUzIJyT2icFvcFIqccw9IHqobWG2NH9FGZtf9poGxG9emwLLyRPh7A5qWUK9FK/ppryPFlDijgzdgw2ZppMnaLvy2+bJYWdmtoFjS+s8mATrZk/td64ObBz1/kYGSDVrQuCGuji5IDVVKF/PjzIhkOr4rkBDSeEN5G/Z03MRYG5L+Aj6pe3cIjYamF9eTuzaxF1bDanlKAkPiMXI71zCM7fxc4cpNvsNLHwKOKGRr6WC/w8lxlLA==",
+      "StatusCode": 201,
+      "ResponseHeaders": {
+        "Content-Length": "0",
+        "Date": "Wed, 17 Feb 2021 19:02:35 GMT",
+        "ETag": "\"0x8D8D37696671FFC\"",
+        "Last-Modified": "Wed, 17 Feb 2021 19:02:35 GMT",
         "Server": [
           "Windows-Azure-Blob/1.0",
           "Microsoft-HTTPAPI/2.0"
@@ -409,25 +369,25 @@
         "x-ms-blob-sequence-number": "0",
         "x-ms-client-request-id": "1cd7d5a2-8737-671a-bd0b-88d33f7cd529",
         "x-ms-content-crc64": "SmbaokosdiY=",
-        "x-ms-request-id": "97b81827-201e-006c-1e15-9639c8000000",
-        "x-ms-request-server-encrypted": "true",
-        "x-ms-version": "2020-12-06"
-      },
-      "ResponseBody": []
-    },
-    {
-      "RequestUri": "https://amandadev2.blob.core.windows.net/test-container-f7170ceb-a3f5-a249-6112-9ab809552cbc/test-blob-43191769-b21a-c22c-7e6b-12fb73ee21b2",
+        "x-ms-request-id": "f030caa7-d01e-006a-6e5f-0502ea000000",
+        "x-ms-request-server-encrypted": "true",
+        "x-ms-version": "2020-12-06"
+      },
+      "ResponseBody": []
+    },
+    {
+      "RequestUri": "https://seanmcccanary3.blob.core.windows.net/test-container-f7170ceb-a3f5-a249-6112-9ab809552cbc/test-blob-43191769-b21a-c22c-7e6b-12fb73ee21b2",
       "RequestMethod": "GET",
       "RequestHeaders": {
         "Accept": "application/xml",
         "Authorization": "Sanitized",
-        "traceparent": "00-3616006e9d06024186b3b41b462d0fd3-8d106029376b6249-00",
-        "User-Agent": [
-          "azsdk-net-Storage.Blobs/12.10.0-alpha.20210820.1",
-          "(.NET 5.0.9; Microsoft Windows 10.0.19043)"
+        "traceparent": "00-f336daa0656fd445a52288e208c73200-1c767ec89f8f4c43-00",
+        "User-Agent": [
+          "azsdk-net-Storage.Blobs/12.9.0-alpha.20210217.1",
+          "(.NET 5.0.3; Microsoft Windows 10.0.19042)"
         ],
         "x-ms-client-request-id": "89626438-bd2d-4e8f-3869-0e670be9a0d5",
-        "x-ms-date": "Fri, 20 Aug 2021 22:45:53 GMT",
+        "x-ms-date": "Wed, 17 Feb 2021 19:02:35 GMT",
         "x-ms-return-client-request-id": "true",
         "x-ms-version": "2020-12-06"
       },
@@ -437,9 +397,9 @@
         "Accept-Ranges": "bytes",
         "Content-Length": "1024",
         "Content-Type": "application/octet-stream",
-        "Date": "Fri, 20 Aug 2021 22:45:53 GMT",
-        "ETag": "\u00220x8D9642C445EC317\u0022",
-        "Last-Modified": "Fri, 20 Aug 2021 22:45:53 GMT",
+        "Date": "Wed, 17 Feb 2021 19:02:35 GMT",
+        "ETag": "\"0x8D8D37696671FFC\"",
+        "Last-Modified": "Wed, 17 Feb 2021 19:02:35 GMT",
         "Server": [
           "Windows-Azure-Blob/1.0",
           "Microsoft-HTTPAPI/2.0"
@@ -447,35 +407,30 @@
         "x-ms-blob-sequence-number": "0",
         "x-ms-blob-type": "PageBlob",
         "x-ms-client-request-id": "89626438-bd2d-4e8f-3869-0e670be9a0d5",
-        "x-ms-creation-time": "Fri, 20 Aug 2021 22:45:53 GMT",
+        "x-ms-creation-time": "Wed, 17 Feb 2021 19:02:35 GMT",
         "x-ms-is-current-version": "true",
         "x-ms-lease-state": "available",
         "x-ms-lease-status": "unlocked",
-        "x-ms-request-id": "97b81839-201e-006c-2d15-9639c8000000",
+        "x-ms-request-id": "f030caaf-d01e-006a-755f-0502ea000000",
         "x-ms-server-encrypted": "true",
-<<<<<<< HEAD
-        "x-ms-version": "2020-10-02",
-        "x-ms-version-id": "2021-08-20T22:45:53.7324979Z"
-=======
         "x-ms-version": "2020-12-06",
         "x-ms-version-id": "2021-02-17T19:02:35.4886931Z"
->>>>>>> f7eb5f10
-      },
-      "ResponseBody": "pymqpLasMwlZeEmAT4l2Gy5AIwD9uB00FLUPfxEqz\u002BFW8fsjuJgbKz/oDxwDNVjdkjJkkPVCc\u002B8LdZAAnLP3L6hnKV6OU2OWJfjAFKkBMN9dMuzfxT/sFH0LF0IHGo6L8N9znAv5Tj/Ozmr8gV5GCUSwo2rHGGppexTggjshjgpqNSTJjpTUY\u002BOtEPfU8JMexQ79VnckxNh1CiD2GMwDrT9gkUw6fHuw3D\u002BGGgdzlIqBwr0tIzeSRnBMVINz3UoXqWK3dF5G5EmSTXo4narQAnWVdFYO1YoHzUvb7if3PP/0b3CluyAsOt50m9a9WqjGe1IO3Wj0CNPYsKcTa/UhmhB7Qy45K0ZUaTl4mjqzSXKiFHLV6V\u002BWAGadzAt5GM/oUwDGQhZ6jVALuXMue22ZJWY0cFaDS7Gw5EPHm14721BqkEc57QdbKIYhyi/rZ4T5BKekRKd4ZAdPFV7Ts/Lyz90jxOsmXzhf2EjPYYCBxXy\u002Bzpe3lpao8Ss/6deoiHWUL/pRyKOZ0qRvRWxfqAKGzk/hFOVaOjhHetK/5nVgtlDTOjKGL/3ZJPvySFEqSUkpuBuHx3OPOvTBCk7R2uwvDo8bi27QAJ9SB/DpaPLnHDCJli5a2O7cQwA9xCSvCEoOwznBDr7aWLd8NcCDpdEC2e4dSES\u002B1DWgP0dtkjx6o/\u002Bl26S4JQ1xrj123qMuWZ0uO\u002Bo2kcAGUO4DIc92bcZ7AZHA3cotSrPgrJkGR/aScuapPldSRBI/n4q1tAQ\u002B\u002B0B3\u002B9wRbXvTAfE2VeUm/wn4ca7pzS5vKb1/gT5Ad5WvorFYj0wagAVq1j1lG\u002B4tGZ\u002BAvUNWVS0SB9Iekuw8kopbh7M0zXC93fCpfvbxCQ3PUmefv7lSWE2DRod5\u002B\u002B4YLkSzCpQ7\u002BUsvw99SrdY3If7ETz\u002BEndPQCS5msIfoQ\u002BIBkFCyPv95k1kcb/vZ/6t2SyWJtKyulJBx4gBl1EjERoD9UByGheL\u002BS7vmaC3X9gmD72VhXo41U/y/QVv\u002BE78QVyl7266O78ZCi2nwxyximev24eTiY\u002BjyyP0gxkOG/zj81RAEWxtb9f\u002BeHtMlRYvQXadwCDLaLfRBiROxbimCu4sw8/IbXT3Qm\u002BzkREQUzIJyT2icFvcFIqccw9IHqobWG2NH9FGZtf9poGxG9emwLLyRPh7A5qWUK9FK/ppryPFlDijgzdgw2ZppMnaLvy2\u002BbJYWdmtoFjS\u002Bs8mATrZk/td64ObBz1/kYGSDVrQuCGuji5IDVVKF/PjzIhkOr4rkBDSeEN5G/Z03MRYG5L\u002BAj6pe3cIjYamF9eTuzaxF1bDanlKAkPiMXI71zCM7fxc4cpNvsNLHwKOKGRr6WC/w8lxlLA=="
-    },
-    {
-      "RequestUri": "https://amandadev2.blob.core.windows.net/test-container-f7170ceb-a3f5-a249-6112-9ab809552cbc?restype=container",
+      },
+      "ResponseBody": "pymqpLasMwlZeEmAT4l2Gy5AIwD9uB00FLUPfxEqz+FW8fsjuJgbKz/oDxwDNVjdkjJkkPVCc+8LdZAAnLP3L6hnKV6OU2OWJfjAFKkBMN9dMuzfxT/sFH0LF0IHGo6L8N9znAv5Tj/Ozmr8gV5GCUSwo2rHGGppexTggjshjgpqNSTJjpTUY+OtEPfU8JMexQ79VnckxNh1CiD2GMwDrT9gkUw6fHuw3D+GGgdzlIqBwr0tIzeSRnBMVINz3UoXqWK3dF5G5EmSTXo4narQAnWVdFYO1YoHzUvb7if3PP/0b3CluyAsOt50m9a9WqjGe1IO3Wj0CNPYsKcTa/UhmhB7Qy45K0ZUaTl4mjqzSXKiFHLV6V+WAGadzAt5GM/oUwDGQhZ6jVALuXMue22ZJWY0cFaDS7Gw5EPHm14721BqkEc57QdbKIYhyi/rZ4T5BKekRKd4ZAdPFV7Ts/Lyz90jxOsmXzhf2EjPYYCBxXy+zpe3lpao8Ss/6deoiHWUL/pRyKOZ0qRvRWxfqAKGzk/hFOVaOjhHetK/5nVgtlDTOjKGL/3ZJPvySFEqSUkpuBuHx3OPOvTBCk7R2uwvDo8bi27QAJ9SB/DpaPLnHDCJli5a2O7cQwA9xCSvCEoOwznBDr7aWLd8NcCDpdEC2e4dSES+1DWgP0dtkjx6o/+l26S4JQ1xrj123qMuWZ0uO+o2kcAGUO4DIc92bcZ7AZHA3cotSrPgrJkGR/aScuapPldSRBI/n4q1tAQ++0B3+9wRbXvTAfE2VeUm/wn4ca7pzS5vKb1/gT5Ad5WvorFYj0wagAVq1j1lG+4tGZ+AvUNWVS0SB9Iekuw8kopbh7M0zXC93fCpfvbxCQ3PUmefv7lSWE2DRod5++4YLkSzCpQ7+Usvw99SrdY3If7ETz+EndPQCS5msIfoQ+IBkFCyPv95k1kcb/vZ/6t2SyWJtKyulJBx4gBl1EjERoD9UByGheL+S7vmaC3X9gmD72VhXo41U/y/QVv+E78QVyl7266O78ZCi2nwxyximev24eTiY+jyyP0gxkOG/zj81RAEWxtb9f+eHtMlRYvQXadwCDLaLfRBiROxbimCu4sw8/IbXT3Qm+zkREQUzIJyT2icFvcFIqccw9IHqobWG2NH9FGZtf9poGxG9emwLLyRPh7A5qWUK9FK/ppryPFlDijgzdgw2ZppMnaLvy2+bJYWdmtoFjS+s8mATrZk/td64ObBz1/kYGSDVrQuCGuji5IDVVKF/PjzIhkOr4rkBDSeEN5G/Z03MRYG5L+Aj6pe3cIjYamF9eTuzaxF1bDanlKAkPiMXI71zCM7fxc4cpNvsNLHwKOKGRr6WC/w8lxlLA=="
+    },
+    {
+      "RequestUri": "https://seanmcccanary3.blob.core.windows.net/test-container-f7170ceb-a3f5-a249-6112-9ab809552cbc?restype=container",
       "RequestMethod": "DELETE",
       "RequestHeaders": {
         "Accept": "application/xml",
         "Authorization": "Sanitized",
-        "traceparent": "00-40a3cb4783b1ad449b99cecd1707686d-ac215004928eca43-00",
-        "User-Agent": [
-          "azsdk-net-Storage.Blobs/12.10.0-alpha.20210820.1",
-          "(.NET 5.0.9; Microsoft Windows 10.0.19043)"
+        "traceparent": "00-00b6eb85fff84146acf5cd643fb250fd-f9f25a8ff69b4140-00",
+        "User-Agent": [
+          "azsdk-net-Storage.Blobs/12.9.0-alpha.20210217.1",
+          "(.NET 5.0.3; Microsoft Windows 10.0.19042)"
         ],
         "x-ms-client-request-id": "da9ae019-4c19-fefb-2f24-eb90db80792f",
-        "x-ms-date": "Fri, 20 Aug 2021 22:45:53 GMT",
+        "x-ms-date": "Wed, 17 Feb 2021 19:02:35 GMT",
         "x-ms-return-client-request-id": "true",
         "x-ms-version": "2020-12-06"
       },
@@ -483,175 +438,155 @@
       "StatusCode": 202,
       "ResponseHeaders": {
         "Content-Length": "0",
-        "Date": "Fri, 20 Aug 2021 22:45:53 GMT",
+        "Date": "Wed, 17 Feb 2021 19:02:35 GMT",
         "Server": [
           "Windows-Azure-Blob/1.0",
           "Microsoft-HTTPAPI/2.0"
         ],
         "x-ms-client-request-id": "da9ae019-4c19-fefb-2f24-eb90db80792f",
-<<<<<<< HEAD
-        "x-ms-request-id": "97b81846-201e-006c-3915-9639c8000000",
-        "x-ms-version": "2020-10-02"
-=======
         "x-ms-request-id": "f030cab4-d01e-006a-7a5f-0502ea000000",
         "x-ms-version": "2020-12-06"
->>>>>>> f7eb5f10
-      },
-      "ResponseBody": []
-    },
-    {
-      "RequestUri": "https://amandadev2.blob.core.windows.net/test-container-e1c0b6a5-ab4e-b74b-31aa-9bdbb99d539c?restype=container",
-      "RequestMethod": "PUT",
-      "RequestHeaders": {
-        "Accept": "application/xml",
-        "Authorization": "Sanitized",
-        "traceparent": "00-d3e1df9dfdb87546866750ede66d5b38-8513d7c6bcfd2344-00",
-        "User-Agent": [
-          "azsdk-net-Storage.Blobs/12.10.0-alpha.20210820.1",
-          "(.NET 5.0.9; Microsoft Windows 10.0.19043)"
+      },
+      "ResponseBody": []
+    },
+    {
+      "RequestUri": "https://seanmcccanary3.blob.core.windows.net/test-container-e1c0b6a5-ab4e-b74b-31aa-9bdbb99d539c?restype=container",
+      "RequestMethod": "PUT",
+      "RequestHeaders": {
+        "Accept": "application/xml",
+        "Authorization": "Sanitized",
+        "traceparent": "00-debe6fd51e01e644ab0acf94442d8188-3c45ad3615cbf647-00",
+        "User-Agent": [
+          "azsdk-net-Storage.Blobs/12.9.0-alpha.20210217.1",
+          "(.NET 5.0.3; Microsoft Windows 10.0.19042)"
         ],
         "x-ms-blob-public-access": "container",
         "x-ms-client-request-id": "444dd4d8-3ada-6dce-94e3-a96fb0204492",
-        "x-ms-date": "Fri, 20 Aug 2021 22:45:53 GMT",
-        "x-ms-return-client-request-id": "true",
-        "x-ms-version": "2020-12-06"
-      },
-      "RequestBody": null,
-      "StatusCode": 201,
-      "ResponseHeaders": {
-        "Content-Length": "0",
-        "Date": "Fri, 20 Aug 2021 22:45:53 GMT",
-        "ETag": "\u00220x8D9642C44750EDD\u0022",
-        "Last-Modified": "Fri, 20 Aug 2021 22:45:53 GMT",
+        "x-ms-date": "Wed, 17 Feb 2021 19:02:35 GMT",
+        "x-ms-return-client-request-id": "true",
+        "x-ms-version": "2020-12-06"
+      },
+      "RequestBody": null,
+      "StatusCode": 201,
+      "ResponseHeaders": {
+        "Content-Length": "0",
+        "Date": "Wed, 17 Feb 2021 19:02:35 GMT",
+        "ETag": "\"0x8D8D37696A04261\"",
+        "Last-Modified": "Wed, 17 Feb 2021 19:02:35 GMT",
         "Server": [
           "Windows-Azure-Blob/1.0",
           "Microsoft-HTTPAPI/2.0"
         ],
         "x-ms-client-request-id": "444dd4d8-3ada-6dce-94e3-a96fb0204492",
-<<<<<<< HEAD
-        "x-ms-request-id": "97b81854-201e-006c-4415-9639c8000000",
-        "x-ms-version": "2020-10-02"
-=======
         "x-ms-request-id": "13672428-e01e-0095-515f-053277000000",
         "x-ms-version": "2020-12-06"
->>>>>>> f7eb5f10
-      },
-      "ResponseBody": []
-    },
-    {
-      "RequestUri": "https://amandadev2.blob.core.windows.net/test-container-e1c0b6a5-ab4e-b74b-31aa-9bdbb99d539c/test-blob-e8434ed1-4e33-dfe0-fa4f-74f99614218f",
+      },
+      "ResponseBody": []
+    },
+    {
+      "RequestUri": "https://seanmcccanary3.blob.core.windows.net/test-container-e1c0b6a5-ab4e-b74b-31aa-9bdbb99d539c/test-blob-e8434ed1-4e33-dfe0-fa4f-74f99614218f",
       "RequestMethod": "PUT",
       "RequestHeaders": {
         "Accept": "application/xml",
         "Authorization": "Sanitized",
         "If-None-Match": "*",
-        "traceparent": "00-9d255320b86c754c84ce5a40d4254ba1-ff6380f726fa8047-00",
-        "User-Agent": [
-          "azsdk-net-Storage.Blobs/12.10.0-alpha.20210820.1",
-          "(.NET 5.0.9; Microsoft Windows 10.0.19043)"
+        "traceparent": "00-c4b22e05fc43ca488819561745bdc451-051237be59b0dc49-00",
+        "User-Agent": [
+          "azsdk-net-Storage.Blobs/12.9.0-alpha.20210217.1",
+          "(.NET 5.0.3; Microsoft Windows 10.0.19042)"
         ],
         "x-ms-blob-content-length": "1024",
         "x-ms-blob-sequence-number": "0",
         "x-ms-blob-type": "PageBlob",
         "x-ms-client-request-id": "4765820f-f45e-8a39-f46d-4a8bc6d4d780",
-        "x-ms-date": "Fri, 20 Aug 2021 22:45:53 GMT",
-        "x-ms-return-client-request-id": "true",
-        "x-ms-version": "2020-12-06"
-      },
-      "RequestBody": null,
-      "StatusCode": 201,
-      "ResponseHeaders": {
-        "Content-Length": "0",
-        "Date": "Fri, 20 Aug 2021 22:45:53 GMT",
-        "ETag": "\u00220x8D9642C447CD7C8\u0022",
-        "Last-Modified": "Fri, 20 Aug 2021 22:45:54 GMT",
+        "x-ms-date": "Wed, 17 Feb 2021 19:02:35 GMT",
+        "x-ms-return-client-request-id": "true",
+        "x-ms-version": "2020-12-06"
+      },
+      "RequestBody": null,
+      "StatusCode": 201,
+      "ResponseHeaders": {
+        "Content-Length": "0",
+        "Date": "Wed, 17 Feb 2021 19:02:35 GMT",
+        "ETag": "\"0x8D8D37696AA28BC\"",
+        "Last-Modified": "Wed, 17 Feb 2021 19:02:36 GMT",
         "Server": [
           "Windows-Azure-Blob/1.0",
           "Microsoft-HTTPAPI/2.0"
         ],
         "x-ms-client-request-id": "4765820f-f45e-8a39-f46d-4a8bc6d4d780",
-        "x-ms-request-id": "97b8185f-201e-006c-4b15-9639c8000000",
-        "x-ms-request-server-encrypted": "true",
-<<<<<<< HEAD
-        "x-ms-version": "2020-10-02",
-        "x-ms-version-id": "2021-08-20T22:45:54.0006856Z"
-=======
+        "x-ms-request-id": "13672438-e01e-0095-5c5f-053277000000",
+        "x-ms-request-server-encrypted": "true",
         "x-ms-version": "2020-12-06",
         "x-ms-version-id": "2021-02-17T19:02:36.0260796Z"
->>>>>>> f7eb5f10
-      },
-      "ResponseBody": []
-    },
-    {
-      "RequestUri": "https://amandadev2.blob.core.windows.net/test-container-e1c0b6a5-ab4e-b74b-31aa-9bdbb99d539c/test-blob-e8434ed1-4e33-dfe0-fa4f-74f99614218f",
-      "RequestMethod": "PUT",
-      "RequestHeaders": {
-        "Accept": "application/xml",
-        "Authorization": "Sanitized",
-        "If-Unmodified-Since": "Sat, 21 Aug 2021 22:45:53 GMT",
-        "traceparent": "00-00bee3fd63f626468eeb5bca0bd22a25-1b47865c9c628742-00",
-        "User-Agent": [
-          "azsdk-net-Storage.Blobs/12.10.0-alpha.20210820.1",
-          "(.NET 5.0.9; Microsoft Windows 10.0.19043)"
+      },
+      "ResponseBody": []
+    },
+    {
+      "RequestUri": "https://seanmcccanary3.blob.core.windows.net/test-container-e1c0b6a5-ab4e-b74b-31aa-9bdbb99d539c/test-blob-e8434ed1-4e33-dfe0-fa4f-74f99614218f",
+      "RequestMethod": "PUT",
+      "RequestHeaders": {
+        "Accept": "application/xml",
+        "Authorization": "Sanitized",
+        "If-Unmodified-Since": "Thu, 18 Feb 2021 19:02:34 GMT",
+        "traceparent": "00-bf451566747e9944841d1968ac0f659e-431b629b2a898f44-00",
+        "User-Agent": [
+          "azsdk-net-Storage.Blobs/12.9.0-alpha.20210217.1",
+          "(.NET 5.0.3; Microsoft Windows 10.0.19042)"
         ],
         "x-ms-blob-content-length": "1024",
         "x-ms-blob-type": "PageBlob",
         "x-ms-client-request-id": "9535ed6c-9227-832c-908e-a274736b9508",
-        "x-ms-date": "Fri, 20 Aug 2021 22:45:54 GMT",
-        "x-ms-return-client-request-id": "true",
-        "x-ms-version": "2020-12-06"
-      },
-      "RequestBody": null,
-      "StatusCode": 201,
-      "ResponseHeaders": {
-        "Content-Length": "0",
-        "Date": "Fri, 20 Aug 2021 22:45:53 GMT",
-        "ETag": "\u00220x8D9642C4484532F\u0022",
-        "Last-Modified": "Fri, 20 Aug 2021 22:45:54 GMT",
+        "x-ms-date": "Wed, 17 Feb 2021 19:02:36 GMT",
+        "x-ms-return-client-request-id": "true",
+        "x-ms-version": "2020-12-06"
+      },
+      "RequestBody": null,
+      "StatusCode": 201,
+      "ResponseHeaders": {
+        "Content-Length": "0",
+        "Date": "Wed, 17 Feb 2021 19:02:35 GMT",
+        "ETag": "\"0x8D8D37696B32B1B\"",
+        "Last-Modified": "Wed, 17 Feb 2021 19:02:36 GMT",
         "Server": [
           "Windows-Azure-Blob/1.0",
           "Microsoft-HTTPAPI/2.0"
         ],
         "x-ms-client-request-id": "9535ed6c-9227-832c-908e-a274736b9508",
-        "x-ms-request-id": "97b8186c-201e-006c-5615-9639c8000000",
-        "x-ms-request-server-encrypted": "true",
-<<<<<<< HEAD
-        "x-ms-version": "2020-10-02",
-        "x-ms-version-id": "2021-08-20T22:45:54.0507199Z"
-=======
+        "x-ms-request-id": "13672455-e01e-0095-735f-053277000000",
+        "x-ms-request-server-encrypted": "true",
         "x-ms-version": "2020-12-06",
         "x-ms-version-id": "2021-02-17T19:02:36.0871227Z"
->>>>>>> f7eb5f10
-      },
-      "ResponseBody": []
-    },
-    {
-      "RequestUri": "https://amandadev2.blob.core.windows.net/test-container-e1c0b6a5-ab4e-b74b-31aa-9bdbb99d539c/test-blob-e8434ed1-4e33-dfe0-fa4f-74f99614218f?comp=page",
+      },
+      "ResponseBody": []
+    },
+    {
+      "RequestUri": "https://seanmcccanary3.blob.core.windows.net/test-container-e1c0b6a5-ab4e-b74b-31aa-9bdbb99d539c/test-blob-e8434ed1-4e33-dfe0-fa4f-74f99614218f?comp=page",
       "RequestMethod": "PUT",
       "RequestHeaders": {
         "Accept": "application/xml",
         "Authorization": "Sanitized",
         "Content-Length": "1024",
         "Content-Type": "application/octet-stream",
-        "If-Match": "\u00220x8D9642C4484532F\u0022",
-        "User-Agent": [
-          "azsdk-net-Storage.Blobs/12.10.0-alpha.20210820.1",
-          "(.NET 5.0.9; Microsoft Windows 10.0.19043)"
+        "If-Match": "0x8D8D37696B32B1B",
+        "User-Agent": [
+          "azsdk-net-Storage.Blobs/12.9.0-alpha.20210217.1",
+          "(.NET 5.0.3; Microsoft Windows 10.0.19042)"
         ],
         "x-ms-client-request-id": "ef4ab488-9bea-fb79-98a4-f8696ba5d836",
-        "x-ms-date": "Fri, 20 Aug 2021 22:45:54 GMT",
+        "x-ms-date": "Wed, 17 Feb 2021 19:02:36 GMT",
         "x-ms-page-write": "update",
         "x-ms-range": "bytes=0-1023",
         "x-ms-return-client-request-id": "true",
         "x-ms-version": "2020-12-06"
       },
-      "RequestBody": "whmigR1fQsOLMcRTt3XCro0n6ROu2THY9Xjw4sM2S08IFagDqT8wsECiuywv5dJ\u002Bq5v9n\u002BrD0unoyoykb1//VeZ0S6LMvwVN9jnTCx0EqQ\u002BmcTcoOKtlREO/Gt6zi0Dho2ZGupkwsuuWsKix8MfM4yF8/f0o1hw6DwdeDaQmmWv48me2vu51dr9LkogDs1R88ze9N41CucxKDKqS0aRHbxY9uP5fFSQyBoc\u002B3ESTNluy4hptaWLdtjibbLJD46UaBCJyxftWHd0SijEGBNyHttVP4O6K2ga0YAHFw6ly7yPiI9ghIXBfW8U8Wt4w1rJcE7Xd9AK2kCkcvWX5kVk0oJsOJOAEZZRk74QoTYAng4lPaa/zlPsgK5KuBWQLZspsCLlDIrLRV60geAR9jUOp9DncqiipQAuf7fhNVmAwWYm6vEXG5GHXfREB0xz2op5PBBAqLruhwseuozS5hAFN7x97wtD\u002B4w/YBSwWp23vqUpa/lFPBirNGfp9GEEsHfkQtOP8et/NUSEAUSmPihpavvnpX4aw/un0rqnWgMvOrOczBvOJ8i5qjKwwTrQBPo7fI1lHQr1zX7X6B8w299BVMqVBW4Mm0MvKftLZf680828b9l1xh2kqwKY9j\u002BtiNJXc2hwPv\u002BIKuFKNfMPqmeAFxRRcGwBy5Ks7F5vc6EHgaEo9/aWTJTONED0L4wqmPybGOMrWBhmVafZw06hGLc8RrRR5rZw6caDgzwrCZwCgldd1FrB2CWIwp5SvIlGLRuJu\u002BTb1LZKJi8Yp9jcP0gH10D7R0BcfmqOySAUIi05OVYgnVG3KqmhE64rqTRMrIdWSuVITuXbLT1\u002BSQ\u002BSNgQB326Gv536TKyXWjeSNNE2QhycwddL8O5sRXAUON2eDtmqKcnFyfDlW/o0tPSyRPhoSAry9XQste6AFnYt5hfO\u002BUtZ6AsHbHgvt2XZEzv1vgB3r/DWqxllfXPfRbN6t3XmZb\u002BpVFjtYNuOxz4OU6KyilRxtjoi\u002BE4x8G6XJCrEsP/z9ql8TGWniksVR\u002BfbWynRLLtbCQE/w21xe2fuVjisyhI\u002BHlz1Nj3yyi/vCbBmVplAxftvaaf\u002BtDM8CtEBuTAOaH3VmTzM2/Z9aD7RTLW9DyDKqYw9QVxuQ2opuSto7Qz/3KEykLlcd\u002B4E8gFlLWd5gv\u002BsNxOn0SchZ1nSoyLLEHsx1WwUin5rbjGiOE9fBRICsDovuLn9WA96ESlfidTPOeGGN1v3ZPSBRMTeAZTbwmJH0\u002B7om1fBMH1cmnlVC\u002BRc0v5t2M26C09BrnfxI1Z6ok7HF7Xl5p6JwQbams5/KDzcgTKabemUjcSjpuzjzBEq5fQqjfAuduxf4BfG33CAwoA==",
-      "StatusCode": 201,
-      "ResponseHeaders": {
-        "Content-Length": "0",
-        "Date": "Fri, 20 Aug 2021 22:45:53 GMT",
-        "ETag": "\u00220x8D9642C44914DD5\u0022",
-        "Last-Modified": "Fri, 20 Aug 2021 22:45:54 GMT",
+      "RequestBody": "whmigR1fQsOLMcRTt3XCro0n6ROu2THY9Xjw4sM2S08IFagDqT8wsECiuywv5dJ+q5v9n+rD0unoyoykb1//VeZ0S6LMvwVN9jnTCx0EqQ+mcTcoOKtlREO/Gt6zi0Dho2ZGupkwsuuWsKix8MfM4yF8/f0o1hw6DwdeDaQmmWv48me2vu51dr9LkogDs1R88ze9N41CucxKDKqS0aRHbxY9uP5fFSQyBoc+3ESTNluy4hptaWLdtjibbLJD46UaBCJyxftWHd0SijEGBNyHttVP4O6K2ga0YAHFw6ly7yPiI9ghIXBfW8U8Wt4w1rJcE7Xd9AK2kCkcvWX5kVk0oJsOJOAEZZRk74QoTYAng4lPaa/zlPsgK5KuBWQLZspsCLlDIrLRV60geAR9jUOp9DncqiipQAuf7fhNVmAwWYm6vEXG5GHXfREB0xz2op5PBBAqLruhwseuozS5hAFN7x97wtD+4w/YBSwWp23vqUpa/lFPBirNGfp9GEEsHfkQtOP8et/NUSEAUSmPihpavvnpX4aw/un0rqnWgMvOrOczBvOJ8i5qjKwwTrQBPo7fI1lHQr1zX7X6B8w299BVMqVBW4Mm0MvKftLZf680828b9l1xh2kqwKY9j+tiNJXc2hwPv+IKuFKNfMPqmeAFxRRcGwBy5Ks7F5vc6EHgaEo9/aWTJTONED0L4wqmPybGOMrWBhmVafZw06hGLc8RrRR5rZw6caDgzwrCZwCgldd1FrB2CWIwp5SvIlGLRuJu+Tb1LZKJi8Yp9jcP0gH10D7R0BcfmqOySAUIi05OVYgnVG3KqmhE64rqTRMrIdWSuVITuXbLT1+SQ+SNgQB326Gv536TKyXWjeSNNE2QhycwddL8O5sRXAUON2eDtmqKcnFyfDlW/o0tPSyRPhoSAry9XQste6AFnYt5hfO+UtZ6AsHbHgvt2XZEzv1vgB3r/DWqxllfXPfRbN6t3XmZb+pVFjtYNuOxz4OU6KyilRxtjoi+E4x8G6XJCrEsP/z9ql8TGWniksVR+fbWynRLLtbCQE/w21xe2fuVjisyhI+Hlz1Nj3yyi/vCbBmVplAxftvaaf+tDM8CtEBuTAOaH3VmTzM2/Z9aD7RTLW9DyDKqYw9QVxuQ2opuSto7Qz/3KEykLlcd+4E8gFlLWd5gv+sNxOn0SchZ1nSoyLLEHsx1WwUin5rbjGiOE9fBRICsDovuLn9WA96ESlfidTPOeGGN1v3ZPSBRMTeAZTbwmJH0+7om1fBMH1cmnlVC+Rc0v5t2M26C09BrnfxI1Z6ok7HF7Xl5p6JwQbams5/KDzcgTKabemUjcSjpuzjzBEq5fQqjfAuduxf4BfG33CAwoA==",
+      "StatusCode": 201,
+      "ResponseHeaders": {
+        "Content-Length": "0",
+        "Date": "Wed, 17 Feb 2021 19:02:35 GMT",
+        "ETag": "\"0x8D8D37696BFB083\"",
+        "Last-Modified": "Wed, 17 Feb 2021 19:02:36 GMT",
         "Server": [
           "Windows-Azure-Blob/1.0",
           "Microsoft-HTTPAPI/2.0"
@@ -659,25 +594,25 @@
         "x-ms-blob-sequence-number": "0",
         "x-ms-client-request-id": "ef4ab488-9bea-fb79-98a4-f8696ba5d836",
         "x-ms-content-crc64": "5u0HZ7HbSls=",
-        "x-ms-request-id": "97b8187c-201e-006c-6315-9639c8000000",
-        "x-ms-request-server-encrypted": "true",
-        "x-ms-version": "2020-12-06"
-      },
-      "ResponseBody": []
-    },
-    {
-      "RequestUri": "https://amandadev2.blob.core.windows.net/test-container-e1c0b6a5-ab4e-b74b-31aa-9bdbb99d539c/test-blob-e8434ed1-4e33-dfe0-fa4f-74f99614218f",
+        "x-ms-request-id": "1367248b-e01e-0095-225f-053277000000",
+        "x-ms-request-server-encrypted": "true",
+        "x-ms-version": "2020-12-06"
+      },
+      "ResponseBody": []
+    },
+    {
+      "RequestUri": "https://seanmcccanary3.blob.core.windows.net/test-container-e1c0b6a5-ab4e-b74b-31aa-9bdbb99d539c/test-blob-e8434ed1-4e33-dfe0-fa4f-74f99614218f",
       "RequestMethod": "GET",
       "RequestHeaders": {
         "Accept": "application/xml",
         "Authorization": "Sanitized",
-        "traceparent": "00-d543caadd322ea41a4a63fb327d04604-20b878b47394824a-00",
-        "User-Agent": [
-          "azsdk-net-Storage.Blobs/12.10.0-alpha.20210820.1",
-          "(.NET 5.0.9; Microsoft Windows 10.0.19043)"
+        "traceparent": "00-3e88ed49cff590448167121b6ae317dc-44b6e611fbb9ec4d-00",
+        "User-Agent": [
+          "azsdk-net-Storage.Blobs/12.9.0-alpha.20210217.1",
+          "(.NET 5.0.3; Microsoft Windows 10.0.19042)"
         ],
         "x-ms-client-request-id": "bfeb1363-a521-1d1d-a1ae-9637c857044a",
-        "x-ms-date": "Fri, 20 Aug 2021 22:45:54 GMT",
+        "x-ms-date": "Wed, 17 Feb 2021 19:02:36 GMT",
         "x-ms-return-client-request-id": "true",
         "x-ms-version": "2020-12-06"
       },
@@ -687,9 +622,9 @@
         "Accept-Ranges": "bytes",
         "Content-Length": "1024",
         "Content-Type": "application/octet-stream",
-        "Date": "Fri, 20 Aug 2021 22:45:53 GMT",
-        "ETag": "\u00220x8D9642C44914DD5\u0022",
-        "Last-Modified": "Fri, 20 Aug 2021 22:45:54 GMT",
+        "Date": "Wed, 17 Feb 2021 19:02:35 GMT",
+        "ETag": "\"0x8D8D37696BFB083\"",
+        "Last-Modified": "Wed, 17 Feb 2021 19:02:36 GMT",
         "Server": [
           "Windows-Azure-Blob/1.0",
           "Microsoft-HTTPAPI/2.0"
@@ -697,35 +632,30 @@
         "x-ms-blob-sequence-number": "0",
         "x-ms-blob-type": "PageBlob",
         "x-ms-client-request-id": "bfeb1363-a521-1d1d-a1ae-9637c857044a",
-        "x-ms-creation-time": "Fri, 20 Aug 2021 22:45:54 GMT",
+        "x-ms-creation-time": "Wed, 17 Feb 2021 19:02:36 GMT",
         "x-ms-is-current-version": "true",
         "x-ms-lease-state": "available",
         "x-ms-lease-status": "unlocked",
-        "x-ms-request-id": "97b81883-201e-006c-6915-9639c8000000",
+        "x-ms-request-id": "136724ab-e01e-0095-405f-053277000000",
         "x-ms-server-encrypted": "true",
-<<<<<<< HEAD
-        "x-ms-version": "2020-10-02",
-        "x-ms-version-id": "2021-08-20T22:45:54.0507199Z"
-=======
         "x-ms-version": "2020-12-06",
         "x-ms-version-id": "2021-02-17T19:02:36.0871227Z"
->>>>>>> f7eb5f10
-      },
-      "ResponseBody": "whmigR1fQsOLMcRTt3XCro0n6ROu2THY9Xjw4sM2S08IFagDqT8wsECiuywv5dJ\u002Bq5v9n\u002BrD0unoyoykb1//VeZ0S6LMvwVN9jnTCx0EqQ\u002BmcTcoOKtlREO/Gt6zi0Dho2ZGupkwsuuWsKix8MfM4yF8/f0o1hw6DwdeDaQmmWv48me2vu51dr9LkogDs1R88ze9N41CucxKDKqS0aRHbxY9uP5fFSQyBoc\u002B3ESTNluy4hptaWLdtjibbLJD46UaBCJyxftWHd0SijEGBNyHttVP4O6K2ga0YAHFw6ly7yPiI9ghIXBfW8U8Wt4w1rJcE7Xd9AK2kCkcvWX5kVk0oJsOJOAEZZRk74QoTYAng4lPaa/zlPsgK5KuBWQLZspsCLlDIrLRV60geAR9jUOp9DncqiipQAuf7fhNVmAwWYm6vEXG5GHXfREB0xz2op5PBBAqLruhwseuozS5hAFN7x97wtD\u002B4w/YBSwWp23vqUpa/lFPBirNGfp9GEEsHfkQtOP8et/NUSEAUSmPihpavvnpX4aw/un0rqnWgMvOrOczBvOJ8i5qjKwwTrQBPo7fI1lHQr1zX7X6B8w299BVMqVBW4Mm0MvKftLZf680828b9l1xh2kqwKY9j\u002BtiNJXc2hwPv\u002BIKuFKNfMPqmeAFxRRcGwBy5Ks7F5vc6EHgaEo9/aWTJTONED0L4wqmPybGOMrWBhmVafZw06hGLc8RrRR5rZw6caDgzwrCZwCgldd1FrB2CWIwp5SvIlGLRuJu\u002BTb1LZKJi8Yp9jcP0gH10D7R0BcfmqOySAUIi05OVYgnVG3KqmhE64rqTRMrIdWSuVITuXbLT1\u002BSQ\u002BSNgQB326Gv536TKyXWjeSNNE2QhycwddL8O5sRXAUON2eDtmqKcnFyfDlW/o0tPSyRPhoSAry9XQste6AFnYt5hfO\u002BUtZ6AsHbHgvt2XZEzv1vgB3r/DWqxllfXPfRbN6t3XmZb\u002BpVFjtYNuOxz4OU6KyilRxtjoi\u002BE4x8G6XJCrEsP/z9ql8TGWniksVR\u002BfbWynRLLtbCQE/w21xe2fuVjisyhI\u002BHlz1Nj3yyi/vCbBmVplAxftvaaf\u002BtDM8CtEBuTAOaH3VmTzM2/Z9aD7RTLW9DyDKqYw9QVxuQ2opuSto7Qz/3KEykLlcd\u002B4E8gFlLWd5gv\u002BsNxOn0SchZ1nSoyLLEHsx1WwUin5rbjGiOE9fBRICsDovuLn9WA96ESlfidTPOeGGN1v3ZPSBRMTeAZTbwmJH0\u002B7om1fBMH1cmnlVC\u002BRc0v5t2M26C09BrnfxI1Z6ok7HF7Xl5p6JwQbams5/KDzcgTKabemUjcSjpuzjzBEq5fQqjfAuduxf4BfG33CAwoA=="
-    },
-    {
-      "RequestUri": "https://amandadev2.blob.core.windows.net/test-container-e1c0b6a5-ab4e-b74b-31aa-9bdbb99d539c?restype=container",
+      },
+      "ResponseBody": "whmigR1fQsOLMcRTt3XCro0n6ROu2THY9Xjw4sM2S08IFagDqT8wsECiuywv5dJ+q5v9n+rD0unoyoykb1//VeZ0S6LMvwVN9jnTCx0EqQ+mcTcoOKtlREO/Gt6zi0Dho2ZGupkwsuuWsKix8MfM4yF8/f0o1hw6DwdeDaQmmWv48me2vu51dr9LkogDs1R88ze9N41CucxKDKqS0aRHbxY9uP5fFSQyBoc+3ESTNluy4hptaWLdtjibbLJD46UaBCJyxftWHd0SijEGBNyHttVP4O6K2ga0YAHFw6ly7yPiI9ghIXBfW8U8Wt4w1rJcE7Xd9AK2kCkcvWX5kVk0oJsOJOAEZZRk74QoTYAng4lPaa/zlPsgK5KuBWQLZspsCLlDIrLRV60geAR9jUOp9DncqiipQAuf7fhNVmAwWYm6vEXG5GHXfREB0xz2op5PBBAqLruhwseuozS5hAFN7x97wtD+4w/YBSwWp23vqUpa/lFPBirNGfp9GEEsHfkQtOP8et/NUSEAUSmPihpavvnpX4aw/un0rqnWgMvOrOczBvOJ8i5qjKwwTrQBPo7fI1lHQr1zX7X6B8w299BVMqVBW4Mm0MvKftLZf680828b9l1xh2kqwKY9j+tiNJXc2hwPv+IKuFKNfMPqmeAFxRRcGwBy5Ks7F5vc6EHgaEo9/aWTJTONED0L4wqmPybGOMrWBhmVafZw06hGLc8RrRR5rZw6caDgzwrCZwCgldd1FrB2CWIwp5SvIlGLRuJu+Tb1LZKJi8Yp9jcP0gH10D7R0BcfmqOySAUIi05OVYgnVG3KqmhE64rqTRMrIdWSuVITuXbLT1+SQ+SNgQB326Gv536TKyXWjeSNNE2QhycwddL8O5sRXAUON2eDtmqKcnFyfDlW/o0tPSyRPhoSAry9XQste6AFnYt5hfO+UtZ6AsHbHgvt2XZEzv1vgB3r/DWqxllfXPfRbN6t3XmZb+pVFjtYNuOxz4OU6KyilRxtjoi+E4x8G6XJCrEsP/z9ql8TGWniksVR+fbWynRLLtbCQE/w21xe2fuVjisyhI+Hlz1Nj3yyi/vCbBmVplAxftvaaf+tDM8CtEBuTAOaH3VmTzM2/Z9aD7RTLW9DyDKqYw9QVxuQ2opuSto7Qz/3KEykLlcd+4E8gFlLWd5gv+sNxOn0SchZ1nSoyLLEHsx1WwUin5rbjGiOE9fBRICsDovuLn9WA96ESlfidTPOeGGN1v3ZPSBRMTeAZTbwmJH0+7om1fBMH1cmnlVC+Rc0v5t2M26C09BrnfxI1Z6ok7HF7Xl5p6JwQbams5/KDzcgTKabemUjcSjpuzjzBEq5fQqjfAuduxf4BfG33CAwoA=="
+    },
+    {
+      "RequestUri": "https://seanmcccanary3.blob.core.windows.net/test-container-e1c0b6a5-ab4e-b74b-31aa-9bdbb99d539c?restype=container",
       "RequestMethod": "DELETE",
       "RequestHeaders": {
         "Accept": "application/xml",
         "Authorization": "Sanitized",
-        "traceparent": "00-1d64909331dd0947a3824a05e211b3b0-6f0e6aab52d5aa4b-00",
-        "User-Agent": [
-          "azsdk-net-Storage.Blobs/12.10.0-alpha.20210820.1",
-          "(.NET 5.0.9; Microsoft Windows 10.0.19043)"
+        "traceparent": "00-38328e78cc73da49aee00dcbea9b916a-21c7a26b7fe9b240-00",
+        "User-Agent": [
+          "azsdk-net-Storage.Blobs/12.9.0-alpha.20210217.1",
+          "(.NET 5.0.3; Microsoft Windows 10.0.19042)"
         ],
         "x-ms-client-request-id": "5705936d-19b9-4115-2bb9-3011b729e3d4",
-        "x-ms-date": "Fri, 20 Aug 2021 22:45:54 GMT",
+        "x-ms-date": "Wed, 17 Feb 2021 19:02:36 GMT",
         "x-ms-return-client-request-id": "true",
         "x-ms-version": "2020-12-06"
       },
@@ -733,118 +663,103 @@
       "StatusCode": 202,
       "ResponseHeaders": {
         "Content-Length": "0",
-        "Date": "Fri, 20 Aug 2021 22:45:53 GMT",
+        "Date": "Wed, 17 Feb 2021 19:02:36 GMT",
         "Server": [
           "Windows-Azure-Blob/1.0",
           "Microsoft-HTTPAPI/2.0"
         ],
         "x-ms-client-request-id": "5705936d-19b9-4115-2bb9-3011b729e3d4",
-<<<<<<< HEAD
-        "x-ms-request-id": "97b81891-201e-006c-7615-9639c8000000",
-        "x-ms-version": "2020-10-02"
-=======
         "x-ms-request-id": "136724cc-e01e-0095-5c5f-053277000000",
         "x-ms-version": "2020-12-06"
->>>>>>> f7eb5f10
-      },
-      "ResponseBody": []
-    },
-    {
-      "RequestUri": "https://amandadev2.blob.core.windows.net/test-container-14505ac0-35f4-0a10-45b0-6c82e2f827f7?restype=container",
-      "RequestMethod": "PUT",
-      "RequestHeaders": {
-        "Accept": "application/xml",
-        "Authorization": "Sanitized",
-        "traceparent": "00-779d1c18ad1cab449881bfbae52e806e-7b2e434b84559c40-00",
-        "User-Agent": [
-          "azsdk-net-Storage.Blobs/12.10.0-alpha.20210820.1",
-          "(.NET 5.0.9; Microsoft Windows 10.0.19043)"
+      },
+      "ResponseBody": []
+    },
+    {
+      "RequestUri": "https://seanmcccanary3.blob.core.windows.net/test-container-14505ac0-35f4-0a10-45b0-6c82e2f827f7?restype=container",
+      "RequestMethod": "PUT",
+      "RequestHeaders": {
+        "Accept": "application/xml",
+        "Authorization": "Sanitized",
+        "traceparent": "00-818dbfd545eb3d43a16744920226b459-8f01b20c18725e4c-00",
+        "User-Agent": [
+          "azsdk-net-Storage.Blobs/12.9.0-alpha.20210217.1",
+          "(.NET 5.0.3; Microsoft Windows 10.0.19042)"
         ],
         "x-ms-blob-public-access": "container",
         "x-ms-client-request-id": "9b64eebb-2e59-3807-83fb-1209ad935e33",
-        "x-ms-date": "Fri, 20 Aug 2021 22:45:54 GMT",
-        "x-ms-return-client-request-id": "true",
-        "x-ms-version": "2020-12-06"
-      },
-      "RequestBody": null,
-      "StatusCode": 201,
-      "ResponseHeaders": {
-        "Content-Length": "0",
-        "Date": "Fri, 20 Aug 2021 22:45:53 GMT",
-        "ETag": "\u00220x8D9642C44A772A8\u0022",
-        "Last-Modified": "Fri, 20 Aug 2021 22:45:54 GMT",
+        "x-ms-date": "Wed, 17 Feb 2021 19:02:36 GMT",
+        "x-ms-return-client-request-id": "true",
+        "x-ms-version": "2020-12-06"
+      },
+      "RequestBody": null,
+      "StatusCode": 201,
+      "ResponseHeaders": {
+        "Content-Length": "0",
+        "Date": "Wed, 17 Feb 2021 19:02:36 GMT",
+        "ETag": "\"0x8D8D37696F53710\"",
+        "Last-Modified": "Wed, 17 Feb 2021 19:02:36 GMT",
         "Server": [
           "Windows-Azure-Blob/1.0",
           "Microsoft-HTTPAPI/2.0"
         ],
         "x-ms-client-request-id": "9b64eebb-2e59-3807-83fb-1209ad935e33",
-<<<<<<< HEAD
-        "x-ms-request-id": "97b818a3-201e-006c-0415-9639c8000000",
-        "x-ms-version": "2020-10-02"
-=======
         "x-ms-request-id": "f234e19e-201e-001c-595f-0588a2000000",
         "x-ms-version": "2020-12-06"
->>>>>>> f7eb5f10
-      },
-      "ResponseBody": []
-    },
-    {
-      "RequestUri": "https://amandadev2.blob.core.windows.net/test-container-14505ac0-35f4-0a10-45b0-6c82e2f827f7/test-blob-1da63892-ae5f-1382-c9ea-878e5e75e288",
+      },
+      "ResponseBody": []
+    },
+    {
+      "RequestUri": "https://seanmcccanary3.blob.core.windows.net/test-container-14505ac0-35f4-0a10-45b0-6c82e2f827f7/test-blob-1da63892-ae5f-1382-c9ea-878e5e75e288",
       "RequestMethod": "PUT",
       "RequestHeaders": {
         "Accept": "application/xml",
         "Authorization": "Sanitized",
         "If-None-Match": "*",
-        "traceparent": "00-d0be7fbe2d49d54d985ea78ffe559da6-f404be5602a80a47-00",
-        "User-Agent": [
-          "azsdk-net-Storage.Blobs/12.10.0-alpha.20210820.1",
-          "(.NET 5.0.9; Microsoft Windows 10.0.19043)"
+        "traceparent": "00-b7389ddbf9858742bb634bae58198d95-39f213a0d7d12d40-00",
+        "User-Agent": [
+          "azsdk-net-Storage.Blobs/12.9.0-alpha.20210217.1",
+          "(.NET 5.0.3; Microsoft Windows 10.0.19042)"
         ],
         "x-ms-blob-content-length": "1024",
         "x-ms-blob-sequence-number": "0",
         "x-ms-blob-type": "PageBlob",
         "x-ms-client-request-id": "ef08a307-6516-0dc9-6c50-d26ea778d90d",
-        "x-ms-date": "Fri, 20 Aug 2021 22:45:54 GMT",
-        "x-ms-return-client-request-id": "true",
-        "x-ms-version": "2020-12-06"
-      },
-      "RequestBody": null,
-      "StatusCode": 201,
-      "ResponseHeaders": {
-        "Content-Length": "0",
-        "Date": "Fri, 20 Aug 2021 22:45:54 GMT",
-        "ETag": "\u00220x8D9642C44AEED3D\u0022",
-        "Last-Modified": "Fri, 20 Aug 2021 22:45:54 GMT",
+        "x-ms-date": "Wed, 17 Feb 2021 19:02:36 GMT",
+        "x-ms-return-client-request-id": "true",
+        "x-ms-version": "2020-12-06"
+      },
+      "RequestBody": null,
+      "StatusCode": 201,
+      "ResponseHeaders": {
+        "Content-Length": "0",
+        "Date": "Wed, 17 Feb 2021 19:02:36 GMT",
+        "ETag": "\"0x8D8D37696FF0F28\"",
+        "Last-Modified": "Wed, 17 Feb 2021 19:02:36 GMT",
         "Server": [
           "Windows-Azure-Blob/1.0",
           "Microsoft-HTTPAPI/2.0"
         ],
         "x-ms-client-request-id": "ef08a307-6516-0dc9-6c50-d26ea778d90d",
-        "x-ms-request-id": "97b818c3-201e-006c-1a15-9639c8000000",
-        "x-ms-request-server-encrypted": "true",
-<<<<<<< HEAD
-        "x-ms-version": "2020-10-02",
-        "x-ms-version-id": "2021-08-20T22:45:54.3289149Z"
-=======
+        "x-ms-request-id": "f234e1b2-201e-001c-6b5f-0588a2000000",
+        "x-ms-request-server-encrypted": "true",
         "x-ms-version": "2020-12-06",
         "x-ms-version-id": "2021-02-17T19:02:36.5824808Z"
->>>>>>> f7eb5f10
-      },
-      "ResponseBody": []
-    },
-    {
-      "RequestUri": "https://amandadev2.blob.core.windows.net/test-container-14505ac0-35f4-0a10-45b0-6c82e2f827f7/test-blob-1da63892-ae5f-1382-c9ea-878e5e75e288",
+      },
+      "ResponseBody": []
+    },
+    {
+      "RequestUri": "https://seanmcccanary3.blob.core.windows.net/test-container-14505ac0-35f4-0a10-45b0-6c82e2f827f7/test-blob-1da63892-ae5f-1382-c9ea-878e5e75e288",
       "RequestMethod": "HEAD",
       "RequestHeaders": {
         "Accept": "application/xml",
         "Authorization": "Sanitized",
-        "traceparent": "00-3302d82da8875e49bd5d7dc652090fbc-302cf212d8fd964a-00",
-        "User-Agent": [
-          "azsdk-net-Storage.Blobs/12.10.0-alpha.20210820.1",
-          "(.NET 5.0.9; Microsoft Windows 10.0.19043)"
+        "traceparent": "00-9f92cd3b5527b14383d8a228f4a5e606-90bc55c8a8fce946-00",
+        "User-Agent": [
+          "azsdk-net-Storage.Blobs/12.9.0-alpha.20210217.1",
+          "(.NET 5.0.3; Microsoft Windows 10.0.19042)"
         ],
         "x-ms-client-request-id": "ba868d31-f26d-c872-79ba-8743b82f951a",
-        "x-ms-date": "Fri, 20 Aug 2021 22:45:54 GMT",
+        "x-ms-date": "Wed, 17 Feb 2021 19:02:36 GMT",
         "x-ms-return-client-request-id": "true",
         "x-ms-version": "2020-12-06"
       },
@@ -854,9 +769,9 @@
         "Accept-Ranges": "bytes",
         "Content-Length": "1024",
         "Content-Type": "application/octet-stream",
-        "Date": "Fri, 20 Aug 2021 22:45:54 GMT",
-        "ETag": "\u00220x8D9642C44AEED3D\u0022",
-        "Last-Modified": "Fri, 20 Aug 2021 22:45:54 GMT",
+        "Date": "Wed, 17 Feb 2021 19:02:36 GMT",
+        "ETag": "\"0x8D8D37696FF0F28\"",
+        "Last-Modified": "Wed, 17 Feb 2021 19:02:36 GMT",
         "Server": [
           "Windows-Azure-Blob/1.0",
           "Microsoft-HTTPAPI/2.0"
@@ -864,92 +779,82 @@
         "x-ms-blob-sequence-number": "0",
         "x-ms-blob-type": "PageBlob",
         "x-ms-client-request-id": "ba868d31-f26d-c872-79ba-8743b82f951a",
-        "x-ms-creation-time": "Fri, 20 Aug 2021 22:45:54 GMT",
+        "x-ms-creation-time": "Wed, 17 Feb 2021 19:02:36 GMT",
         "x-ms-is-current-version": "true",
         "x-ms-lease-state": "available",
         "x-ms-lease-status": "unlocked",
-        "x-ms-request-id": "97b818e1-201e-006c-3515-9639c8000000",
+        "x-ms-request-id": "f234e1d0-201e-001c-085f-0588a2000000",
         "x-ms-server-encrypted": "true",
-<<<<<<< HEAD
-        "x-ms-version": "2020-10-02",
-        "x-ms-version-id": "2021-08-20T22:45:54.3289149Z"
-=======
         "x-ms-version": "2020-12-06",
         "x-ms-version-id": "2021-02-17T19:02:36.5824808Z"
->>>>>>> f7eb5f10
-      },
-      "ResponseBody": []
-    },
-    {
-      "RequestUri": "https://amandadev2.blob.core.windows.net/test-container-14505ac0-35f4-0a10-45b0-6c82e2f827f7/test-blob-1da63892-ae5f-1382-c9ea-878e5e75e288",
-      "RequestMethod": "PUT",
-      "RequestHeaders": {
-        "Accept": "application/xml",
-        "Authorization": "Sanitized",
-        "If-Match": "0x8D9642C44AEED3D",
-        "traceparent": "00-4754df95fecc3742a18691da34d177c9-eb68649dd7220748-00",
-        "User-Agent": [
-          "azsdk-net-Storage.Blobs/12.10.0-alpha.20210820.1",
-          "(.NET 5.0.9; Microsoft Windows 10.0.19043)"
+      },
+      "ResponseBody": []
+    },
+    {
+      "RequestUri": "https://seanmcccanary3.blob.core.windows.net/test-container-14505ac0-35f4-0a10-45b0-6c82e2f827f7/test-blob-1da63892-ae5f-1382-c9ea-878e5e75e288",
+      "RequestMethod": "PUT",
+      "RequestHeaders": {
+        "Accept": "application/xml",
+        "Authorization": "Sanitized",
+        "If-Match": "0x8D8D37696FF0F28",
+        "traceparent": "00-f8ea721bc646dc4a828cc93aef227888-debd37182ad7ce47-00",
+        "User-Agent": [
+          "azsdk-net-Storage.Blobs/12.9.0-alpha.20210217.1",
+          "(.NET 5.0.3; Microsoft Windows 10.0.19042)"
         ],
         "x-ms-blob-content-length": "1024",
         "x-ms-blob-type": "PageBlob",
         "x-ms-client-request-id": "172b2d55-53ae-c143-1e16-fe90d670f149",
-        "x-ms-date": "Fri, 20 Aug 2021 22:45:54 GMT",
-        "x-ms-return-client-request-id": "true",
-        "x-ms-version": "2020-12-06"
-      },
-      "RequestBody": null,
-      "StatusCode": 201,
-      "ResponseHeaders": {
-        "Content-Length": "0",
-        "Date": "Fri, 20 Aug 2021 22:45:54 GMT",
-        "ETag": "\u00220x8D9642C44BDBCF4\u0022",
-        "Last-Modified": "Fri, 20 Aug 2021 22:45:54 GMT",
+        "x-ms-date": "Wed, 17 Feb 2021 19:02:36 GMT",
+        "x-ms-return-client-request-id": "true",
+        "x-ms-version": "2020-12-06"
+      },
+      "RequestBody": null,
+      "StatusCode": 201,
+      "ResponseHeaders": {
+        "Content-Length": "0",
+        "Date": "Wed, 17 Feb 2021 19:02:36 GMT",
+        "ETag": "\"0x8D8D37697127399\"",
+        "Last-Modified": "Wed, 17 Feb 2021 19:02:36 GMT",
         "Server": [
           "Windows-Azure-Blob/1.0",
           "Microsoft-HTTPAPI/2.0"
         ],
         "x-ms-client-request-id": "172b2d55-53ae-c143-1e16-fe90d670f149",
-        "x-ms-request-id": "97b818ec-201e-006c-3f15-9639c8000000",
-        "x-ms-request-server-encrypted": "true",
-<<<<<<< HEAD
-        "x-ms-version": "2020-10-02",
-        "x-ms-version-id": "2021-08-20T22:45:54.4269828Z"
-=======
+        "x-ms-request-id": "f234e1f4-201e-001c-275f-0588a2000000",
+        "x-ms-request-server-encrypted": "true",
         "x-ms-version": "2020-12-06",
         "x-ms-version-id": "2021-02-17T19:02:36.7105705Z"
->>>>>>> f7eb5f10
-      },
-      "ResponseBody": []
-    },
-    {
-      "RequestUri": "https://amandadev2.blob.core.windows.net/test-container-14505ac0-35f4-0a10-45b0-6c82e2f827f7/test-blob-1da63892-ae5f-1382-c9ea-878e5e75e288?comp=page",
+      },
+      "ResponseBody": []
+    },
+    {
+      "RequestUri": "https://seanmcccanary3.blob.core.windows.net/test-container-14505ac0-35f4-0a10-45b0-6c82e2f827f7/test-blob-1da63892-ae5f-1382-c9ea-878e5e75e288?comp=page",
       "RequestMethod": "PUT",
       "RequestHeaders": {
         "Accept": "application/xml",
         "Authorization": "Sanitized",
         "Content-Length": "1024",
         "Content-Type": "application/octet-stream",
-        "If-Match": "\u00220x8D9642C44BDBCF4\u0022",
-        "User-Agent": [
-          "azsdk-net-Storage.Blobs/12.10.0-alpha.20210820.1",
-          "(.NET 5.0.9; Microsoft Windows 10.0.19043)"
+        "If-Match": "0x8D8D37697127399",
+        "User-Agent": [
+          "azsdk-net-Storage.Blobs/12.9.0-alpha.20210217.1",
+          "(.NET 5.0.3; Microsoft Windows 10.0.19042)"
         ],
         "x-ms-client-request-id": "248afebe-8a11-ea28-c3e9-31d4d625027c",
-        "x-ms-date": "Fri, 20 Aug 2021 22:45:54 GMT",
+        "x-ms-date": "Wed, 17 Feb 2021 19:02:36 GMT",
         "x-ms-page-write": "update",
         "x-ms-range": "bytes=0-1023",
         "x-ms-return-client-request-id": "true",
         "x-ms-version": "2020-12-06"
       },
-      "RequestBody": "t6Q9EKxOLZwEAVSs2vsQQNiRPRnyH6AlGBPxEuNbTmvUcBVX7WiU41/ptWyexe19qUdrJ/J7KJgEGPiZXRu5qbLp12rluVJv/Fq6CGkzh1IldGmc8CZ5WEh9U9Vv\u002B4ZDMAy5tO6Cl\u002B/0\u002ByuYwR8v0JCmc\u002BiyHLiMcH4iaGZ8/wDTdtdcetNkotx5p/X64JcoTYJFyYedkRNULERvYC\u002BJd/sqxEpI0la9QtAMOHTDkY/n\u002BhrjNzZ5NuTDCE2O9UKt7zD5zxxN33ssh4e2kFiekZq0h2YUpj/FsY1lhMoILkyOXklEycJymRqft7CuwqWMJXey2m3cmUnwNB6P51uwI1k6KDEPWsfYQe1LdO6PFu/n2V9TVlTfssX/U5Sk47K\u002B75NWc5l0fMqv2Zh/kCRaYR0upw38XM0EWnVrDwYzNF47jYVbOKNVc12UpHy7YCKhpfJ3dTukwpLFURgkCGzEfKQ6QwKe/yh62DSwaLhRSfpTymoUvL8il8vzleaKMWvw0CfXgRwfA6bJ/JwH81nadAge0D0Cr8DlF6w3qmlB8KfIwJiQecfeNMbES78iGqNxGSHebGEt7SBn8mlv51g9hwz1PzPBSfpBQJx3PmQAwv0JxpFHY4RGmtJ3KIddbkxth8OzLdtwr88nnSvEtq\u002B8Zy9sZiHH9SSHrqRgSiBy49FQCbegTZUhmRfBH8ZYgeQjusFY8QgqppGfK342D2SutbladKz4HBmaSs0KBdVeLy2/PZBfGvLJJWImASEW64myEmoM/Q03K56nvaY7IKG7QPxRd9LUT5rHkE5K0Rr4hF9DWPJrUTEfhxHxt1xLjgXBasAkxHO23cLPRG2\u002B7VmDrjlG98iuUO7KMe/A45g\u002BewJJiGdZ07/rjHovmw3EYZm4bggiBZY8EhrRWZKD9voqkchqdGTyKdt6WmpNf7ThBtBVCHSPHHZsDXZMiHksaJaABQpEWuw0xkQtp6or7pNl8FPBLe2FmnRS/mfupaFhTfLTzXqqnazkIUEwYnTLQB7i5pgmajqo\u002BmqV8VuFRiCizFq4VyEZu1Kn3QysVDgAh75JC78JOuK4K9MPFatQX9ogjZYaE\u002Bj9yStFf40t/KUylWqdPDphmZF3/yxOCaWnVn4yi8eh5XPVS0KTxLtViy4t3X9AsyOfv/QEoxS7rr\u002BFnSkO\u002BnDekK/3x/D4ztTWIXP\u002BICwlZqNbkszSnUJfGpyCDSeRRpC9TkzQSeszp/AfLYGgvY6SYDaFs2ikC/Ntl61TdsCtRNvjQNHgVR24KOvbs2/Bv1wO763wDJIoGENYYrE93zAwcemlvXy8sgoZzYt8yViErNhQRIYTvThIuieOh/Jreki6q0GGGwHgUjyi1g==",
-      "StatusCode": 201,
-      "ResponseHeaders": {
-        "Content-Length": "0",
-        "Date": "Fri, 20 Aug 2021 22:45:54 GMT",
-        "ETag": "\u00220x8D9642C44C81F13\u0022",
-        "Last-Modified": "Fri, 20 Aug 2021 22:45:54 GMT",
+      "RequestBody": "t6Q9EKxOLZwEAVSs2vsQQNiRPRnyH6AlGBPxEuNbTmvUcBVX7WiU41/ptWyexe19qUdrJ/J7KJgEGPiZXRu5qbLp12rluVJv/Fq6CGkzh1IldGmc8CZ5WEh9U9Vv+4ZDMAy5tO6Cl+/0+yuYwR8v0JCmc+iyHLiMcH4iaGZ8/wDTdtdcetNkotx5p/X64JcoTYJFyYedkRNULERvYC+Jd/sqxEpI0la9QtAMOHTDkY/n+hrjNzZ5NuTDCE2O9UKt7zD5zxxN33ssh4e2kFiekZq0h2YUpj/FsY1lhMoILkyOXklEycJymRqft7CuwqWMJXey2m3cmUnwNB6P51uwI1k6KDEPWsfYQe1LdO6PFu/n2V9TVlTfssX/U5Sk47K+75NWc5l0fMqv2Zh/kCRaYR0upw38XM0EWnVrDwYzNF47jYVbOKNVc12UpHy7YCKhpfJ3dTukwpLFURgkCGzEfKQ6QwKe/yh62DSwaLhRSfpTymoUvL8il8vzleaKMWvw0CfXgRwfA6bJ/JwH81nadAge0D0Cr8DlF6w3qmlB8KfIwJiQecfeNMbES78iGqNxGSHebGEt7SBn8mlv51g9hwz1PzPBSfpBQJx3PmQAwv0JxpFHY4RGmtJ3KIddbkxth8OzLdtwr88nnSvEtq+8Zy9sZiHH9SSHrqRgSiBy49FQCbegTZUhmRfBH8ZYgeQjusFY8QgqppGfK342D2SutbladKz4HBmaSs0KBdVeLy2/PZBfGvLJJWImASEW64myEmoM/Q03K56nvaY7IKG7QPxRd9LUT5rHkE5K0Rr4hF9DWPJrUTEfhxHxt1xLjgXBasAkxHO23cLPRG2+7VmDrjlG98iuUO7KMe/A45g+ewJJiGdZ07/rjHovmw3EYZm4bggiBZY8EhrRWZKD9voqkchqdGTyKdt6WmpNf7ThBtBVCHSPHHZsDXZMiHksaJaABQpEWuw0xkQtp6or7pNl8FPBLe2FmnRS/mfupaFhTfLTzXqqnazkIUEwYnTLQB7i5pgmajqo+mqV8VuFRiCizFq4VyEZu1Kn3QysVDgAh75JC78JOuK4K9MPFatQX9ogjZYaE+j9yStFf40t/KUylWqdPDphmZF3/yxOCaWnVn4yi8eh5XPVS0KTxLtViy4t3X9AsyOfv/QEoxS7rr+FnSkO+nDekK/3x/D4ztTWIXP+ICwlZqNbkszSnUJfGpyCDSeRRpC9TkzQSeszp/AfLYGgvY6SYDaFs2ikC/Ntl61TdsCtRNvjQNHgVR24KOvbs2/Bv1wO763wDJIoGENYYrE93zAwcemlvXy8sgoZzYt8yViErNhQRIYTvThIuieOh/Jreki6q0GGGwHgUjyi1g==",
+      "StatusCode": 201,
+      "ResponseHeaders": {
+        "Content-Length": "0",
+        "Date": "Wed, 17 Feb 2021 19:02:36 GMT",
+        "ETag": "\"0x8D8D376971EAAE5\"",
+        "Last-Modified": "Wed, 17 Feb 2021 19:02:36 GMT",
         "Server": [
           "Windows-Azure-Blob/1.0",
           "Microsoft-HTTPAPI/2.0"
@@ -957,25 +862,25 @@
         "x-ms-blob-sequence-number": "0",
         "x-ms-client-request-id": "248afebe-8a11-ea28-c3e9-31d4d625027c",
         "x-ms-content-crc64": "tzetsl0zaeU=",
-        "x-ms-request-id": "97b818fc-201e-006c-4c15-9639c8000000",
-        "x-ms-request-server-encrypted": "true",
-        "x-ms-version": "2020-12-06"
-      },
-      "ResponseBody": []
-    },
-    {
-      "RequestUri": "https://amandadev2.blob.core.windows.net/test-container-14505ac0-35f4-0a10-45b0-6c82e2f827f7/test-blob-1da63892-ae5f-1382-c9ea-878e5e75e288",
+        "x-ms-request-id": "f234e219-201e-001c-495f-0588a2000000",
+        "x-ms-request-server-encrypted": "true",
+        "x-ms-version": "2020-12-06"
+      },
+      "ResponseBody": []
+    },
+    {
+      "RequestUri": "https://seanmcccanary3.blob.core.windows.net/test-container-14505ac0-35f4-0a10-45b0-6c82e2f827f7/test-blob-1da63892-ae5f-1382-c9ea-878e5e75e288",
       "RequestMethod": "GET",
       "RequestHeaders": {
         "Accept": "application/xml",
         "Authorization": "Sanitized",
-        "traceparent": "00-66aa848171e0c7498fee306e2192cce3-c3fc2b0317281640-00",
-        "User-Agent": [
-          "azsdk-net-Storage.Blobs/12.10.0-alpha.20210820.1",
-          "(.NET 5.0.9; Microsoft Windows 10.0.19043)"
+        "traceparent": "00-cefbe2579451674cb858fae6fd8de8a6-db0796d6a9831545-00",
+        "User-Agent": [
+          "azsdk-net-Storage.Blobs/12.9.0-alpha.20210217.1",
+          "(.NET 5.0.3; Microsoft Windows 10.0.19042)"
         ],
         "x-ms-client-request-id": "d7d22889-cde5-e637-be0f-7e24a6cfdc16",
-        "x-ms-date": "Fri, 20 Aug 2021 22:45:54 GMT",
+        "x-ms-date": "Wed, 17 Feb 2021 19:02:36 GMT",
         "x-ms-return-client-request-id": "true",
         "x-ms-version": "2020-12-06"
       },
@@ -985,9 +890,9 @@
         "Accept-Ranges": "bytes",
         "Content-Length": "1024",
         "Content-Type": "application/octet-stream",
-        "Date": "Fri, 20 Aug 2021 22:45:54 GMT",
-        "ETag": "\u00220x8D9642C44C81F13\u0022",
-        "Last-Modified": "Fri, 20 Aug 2021 22:45:54 GMT",
+        "Date": "Wed, 17 Feb 2021 19:02:36 GMT",
+        "ETag": "\"0x8D8D376971EAAE5\"",
+        "Last-Modified": "Wed, 17 Feb 2021 19:02:36 GMT",
         "Server": [
           "Windows-Azure-Blob/1.0",
           "Microsoft-HTTPAPI/2.0"
@@ -995,35 +900,30 @@
         "x-ms-blob-sequence-number": "0",
         "x-ms-blob-type": "PageBlob",
         "x-ms-client-request-id": "d7d22889-cde5-e637-be0f-7e24a6cfdc16",
-        "x-ms-creation-time": "Fri, 20 Aug 2021 22:45:54 GMT",
+        "x-ms-creation-time": "Wed, 17 Feb 2021 19:02:36 GMT",
         "x-ms-is-current-version": "true",
         "x-ms-lease-state": "available",
         "x-ms-lease-status": "unlocked",
-        "x-ms-request-id": "97b81904-201e-006c-5315-9639c8000000",
+        "x-ms-request-id": "f234e232-201e-001c-5f5f-0588a2000000",
         "x-ms-server-encrypted": "true",
-<<<<<<< HEAD
-        "x-ms-version": "2020-10-02",
-        "x-ms-version-id": "2021-08-20T22:45:54.4269828Z"
-=======
         "x-ms-version": "2020-12-06",
         "x-ms-version-id": "2021-02-17T19:02:36.7105705Z"
->>>>>>> f7eb5f10
-      },
-      "ResponseBody": "t6Q9EKxOLZwEAVSs2vsQQNiRPRnyH6AlGBPxEuNbTmvUcBVX7WiU41/ptWyexe19qUdrJ/J7KJgEGPiZXRu5qbLp12rluVJv/Fq6CGkzh1IldGmc8CZ5WEh9U9Vv\u002B4ZDMAy5tO6Cl\u002B/0\u002ByuYwR8v0JCmc\u002BiyHLiMcH4iaGZ8/wDTdtdcetNkotx5p/X64JcoTYJFyYedkRNULERvYC\u002BJd/sqxEpI0la9QtAMOHTDkY/n\u002BhrjNzZ5NuTDCE2O9UKt7zD5zxxN33ssh4e2kFiekZq0h2YUpj/FsY1lhMoILkyOXklEycJymRqft7CuwqWMJXey2m3cmUnwNB6P51uwI1k6KDEPWsfYQe1LdO6PFu/n2V9TVlTfssX/U5Sk47K\u002B75NWc5l0fMqv2Zh/kCRaYR0upw38XM0EWnVrDwYzNF47jYVbOKNVc12UpHy7YCKhpfJ3dTukwpLFURgkCGzEfKQ6QwKe/yh62DSwaLhRSfpTymoUvL8il8vzleaKMWvw0CfXgRwfA6bJ/JwH81nadAge0D0Cr8DlF6w3qmlB8KfIwJiQecfeNMbES78iGqNxGSHebGEt7SBn8mlv51g9hwz1PzPBSfpBQJx3PmQAwv0JxpFHY4RGmtJ3KIddbkxth8OzLdtwr88nnSvEtq\u002B8Zy9sZiHH9SSHrqRgSiBy49FQCbegTZUhmRfBH8ZYgeQjusFY8QgqppGfK342D2SutbladKz4HBmaSs0KBdVeLy2/PZBfGvLJJWImASEW64myEmoM/Q03K56nvaY7IKG7QPxRd9LUT5rHkE5K0Rr4hF9DWPJrUTEfhxHxt1xLjgXBasAkxHO23cLPRG2\u002B7VmDrjlG98iuUO7KMe/A45g\u002BewJJiGdZ07/rjHovmw3EYZm4bggiBZY8EhrRWZKD9voqkchqdGTyKdt6WmpNf7ThBtBVCHSPHHZsDXZMiHksaJaABQpEWuw0xkQtp6or7pNl8FPBLe2FmnRS/mfupaFhTfLTzXqqnazkIUEwYnTLQB7i5pgmajqo\u002BmqV8VuFRiCizFq4VyEZu1Kn3QysVDgAh75JC78JOuK4K9MPFatQX9ogjZYaE\u002Bj9yStFf40t/KUylWqdPDphmZF3/yxOCaWnVn4yi8eh5XPVS0KTxLtViy4t3X9AsyOfv/QEoxS7rr\u002BFnSkO\u002BnDekK/3x/D4ztTWIXP\u002BICwlZqNbkszSnUJfGpyCDSeRRpC9TkzQSeszp/AfLYGgvY6SYDaFs2ikC/Ntl61TdsCtRNvjQNHgVR24KOvbs2/Bv1wO763wDJIoGENYYrE93zAwcemlvXy8sgoZzYt8yViErNhQRIYTvThIuieOh/Jreki6q0GGGwHgUjyi1g=="
-    },
-    {
-      "RequestUri": "https://amandadev2.blob.core.windows.net/test-container-14505ac0-35f4-0a10-45b0-6c82e2f827f7?restype=container",
+      },
+      "ResponseBody": "t6Q9EKxOLZwEAVSs2vsQQNiRPRnyH6AlGBPxEuNbTmvUcBVX7WiU41/ptWyexe19qUdrJ/J7KJgEGPiZXRu5qbLp12rluVJv/Fq6CGkzh1IldGmc8CZ5WEh9U9Vv+4ZDMAy5tO6Cl+/0+yuYwR8v0JCmc+iyHLiMcH4iaGZ8/wDTdtdcetNkotx5p/X64JcoTYJFyYedkRNULERvYC+Jd/sqxEpI0la9QtAMOHTDkY/n+hrjNzZ5NuTDCE2O9UKt7zD5zxxN33ssh4e2kFiekZq0h2YUpj/FsY1lhMoILkyOXklEycJymRqft7CuwqWMJXey2m3cmUnwNB6P51uwI1k6KDEPWsfYQe1LdO6PFu/n2V9TVlTfssX/U5Sk47K+75NWc5l0fMqv2Zh/kCRaYR0upw38XM0EWnVrDwYzNF47jYVbOKNVc12UpHy7YCKhpfJ3dTukwpLFURgkCGzEfKQ6QwKe/yh62DSwaLhRSfpTymoUvL8il8vzleaKMWvw0CfXgRwfA6bJ/JwH81nadAge0D0Cr8DlF6w3qmlB8KfIwJiQecfeNMbES78iGqNxGSHebGEt7SBn8mlv51g9hwz1PzPBSfpBQJx3PmQAwv0JxpFHY4RGmtJ3KIddbkxth8OzLdtwr88nnSvEtq+8Zy9sZiHH9SSHrqRgSiBy49FQCbegTZUhmRfBH8ZYgeQjusFY8QgqppGfK342D2SutbladKz4HBmaSs0KBdVeLy2/PZBfGvLJJWImASEW64myEmoM/Q03K56nvaY7IKG7QPxRd9LUT5rHkE5K0Rr4hF9DWPJrUTEfhxHxt1xLjgXBasAkxHO23cLPRG2+7VmDrjlG98iuUO7KMe/A45g+ewJJiGdZ07/rjHovmw3EYZm4bggiBZY8EhrRWZKD9voqkchqdGTyKdt6WmpNf7ThBtBVCHSPHHZsDXZMiHksaJaABQpEWuw0xkQtp6or7pNl8FPBLe2FmnRS/mfupaFhTfLTzXqqnazkIUEwYnTLQB7i5pgmajqo+mqV8VuFRiCizFq4VyEZu1Kn3QysVDgAh75JC78JOuK4K9MPFatQX9ogjZYaE+j9yStFf40t/KUylWqdPDphmZF3/yxOCaWnVn4yi8eh5XPVS0KTxLtViy4t3X9AsyOfv/QEoxS7rr+FnSkO+nDekK/3x/D4ztTWIXP+ICwlZqNbkszSnUJfGpyCDSeRRpC9TkzQSeszp/AfLYGgvY6SYDaFs2ikC/Ntl61TdsCtRNvjQNHgVR24KOvbs2/Bv1wO763wDJIoGENYYrE93zAwcemlvXy8sgoZzYt8yViErNhQRIYTvThIuieOh/Jreki6q0GGGwHgUjyi1g=="
+    },
+    {
+      "RequestUri": "https://seanmcccanary3.blob.core.windows.net/test-container-14505ac0-35f4-0a10-45b0-6c82e2f827f7?restype=container",
       "RequestMethod": "DELETE",
       "RequestHeaders": {
         "Accept": "application/xml",
         "Authorization": "Sanitized",
-        "traceparent": "00-c0772cd89bc35440b252c2602e639dac-6c35f031d683c243-00",
-        "User-Agent": [
-          "azsdk-net-Storage.Blobs/12.10.0-alpha.20210820.1",
-          "(.NET 5.0.9; Microsoft Windows 10.0.19043)"
+        "traceparent": "00-c73109c16848b141a526a79e44dfe1b7-5cd701898209204b-00",
+        "User-Agent": [
+          "azsdk-net-Storage.Blobs/12.9.0-alpha.20210217.1",
+          "(.NET 5.0.3; Microsoft Windows 10.0.19042)"
         ],
         "x-ms-client-request-id": "ad4aa138-2a53-dc96-28c5-0ea69bcfd6ba",
-        "x-ms-date": "Fri, 20 Aug 2021 22:45:54 GMT",
+        "x-ms-date": "Wed, 17 Feb 2021 19:02:36 GMT",
         "x-ms-return-client-request-id": "true",
         "x-ms-version": "2020-12-06"
       },
@@ -1031,175 +931,155 @@
       "StatusCode": 202,
       "ResponseHeaders": {
         "Content-Length": "0",
-        "Date": "Fri, 20 Aug 2021 22:45:54 GMT",
+        "Date": "Wed, 17 Feb 2021 19:02:36 GMT",
         "Server": [
           "Windows-Azure-Blob/1.0",
           "Microsoft-HTTPAPI/2.0"
         ],
         "x-ms-client-request-id": "ad4aa138-2a53-dc96-28c5-0ea69bcfd6ba",
-<<<<<<< HEAD
-        "x-ms-request-id": "97b81918-201e-006c-6415-9639c8000000",
-        "x-ms-version": "2020-10-02"
-=======
         "x-ms-request-id": "f234e23b-201e-001c-685f-0588a2000000",
         "x-ms-version": "2020-12-06"
->>>>>>> f7eb5f10
-      },
-      "ResponseBody": []
-    },
-    {
-      "RequestUri": "https://amandadev2.blob.core.windows.net/test-container-b48dc49b-0093-c9ac-092e-cdd8329e36b3?restype=container",
-      "RequestMethod": "PUT",
-      "RequestHeaders": {
-        "Accept": "application/xml",
-        "Authorization": "Sanitized",
-        "traceparent": "00-1e9aee8cca1b4e4ebfef832776651e3f-a0cc729b2659f445-00",
-        "User-Agent": [
-          "azsdk-net-Storage.Blobs/12.10.0-alpha.20210820.1",
-          "(.NET 5.0.9; Microsoft Windows 10.0.19043)"
+      },
+      "ResponseBody": []
+    },
+    {
+      "RequestUri": "https://seanmcccanary3.blob.core.windows.net/test-container-b48dc49b-0093-c9ac-092e-cdd8329e36b3?restype=container",
+      "RequestMethod": "PUT",
+      "RequestHeaders": {
+        "Accept": "application/xml",
+        "Authorization": "Sanitized",
+        "traceparent": "00-a7f69bf1a9a9f44bbe558eebcafa50d0-63126c2412927047-00",
+        "User-Agent": [
+          "azsdk-net-Storage.Blobs/12.9.0-alpha.20210217.1",
+          "(.NET 5.0.3; Microsoft Windows 10.0.19042)"
         ],
         "x-ms-blob-public-access": "container",
         "x-ms-client-request-id": "ebfedf36-717e-3899-f581-a3255dbda98a",
-        "x-ms-date": "Fri, 20 Aug 2021 22:45:54 GMT",
-        "x-ms-return-client-request-id": "true",
-        "x-ms-version": "2020-12-06"
-      },
-      "RequestBody": null,
-      "StatusCode": 201,
-      "ResponseHeaders": {
-        "Content-Length": "0",
-        "Date": "Fri, 20 Aug 2021 22:45:54 GMT",
-        "ETag": "\u00220x8D9642C44DF0785\u0022",
-        "Last-Modified": "Fri, 20 Aug 2021 22:45:54 GMT",
+        "x-ms-date": "Wed, 17 Feb 2021 19:02:36 GMT",
+        "x-ms-return-client-request-id": "true",
+        "x-ms-version": "2020-12-06"
+      },
+      "RequestBody": null,
+      "StatusCode": 201,
+      "ResponseHeaders": {
+        "Content-Length": "0",
+        "Date": "Wed, 17 Feb 2021 19:02:36 GMT",
+        "ETag": "\"0x8D8D37697578AC6\"",
+        "Last-Modified": "Wed, 17 Feb 2021 19:02:37 GMT",
         "Server": [
           "Windows-Azure-Blob/1.0",
           "Microsoft-HTTPAPI/2.0"
         ],
         "x-ms-client-request-id": "ebfedf36-717e-3899-f581-a3255dbda98a",
-<<<<<<< HEAD
-        "x-ms-request-id": "97b81920-201e-006c-6b15-9639c8000000",
-        "x-ms-version": "2020-10-02"
-=======
         "x-ms-request-id": "0fbea96b-501e-0074-695f-05ee32000000",
         "x-ms-version": "2020-12-06"
->>>>>>> f7eb5f10
-      },
-      "ResponseBody": []
-    },
-    {
-      "RequestUri": "https://amandadev2.blob.core.windows.net/test-container-b48dc49b-0093-c9ac-092e-cdd8329e36b3/test-blob-49bc5a8e-d2e2-6b35-0027-396c778d1791",
+      },
+      "ResponseBody": []
+    },
+    {
+      "RequestUri": "https://seanmcccanary3.blob.core.windows.net/test-container-b48dc49b-0093-c9ac-092e-cdd8329e36b3/test-blob-49bc5a8e-d2e2-6b35-0027-396c778d1791",
       "RequestMethod": "PUT",
       "RequestHeaders": {
         "Accept": "application/xml",
         "Authorization": "Sanitized",
         "If-None-Match": "*",
-        "traceparent": "00-a732aaaf4dca57499e786bc31bf3d914-22415c951e488746-00",
-        "User-Agent": [
-          "azsdk-net-Storage.Blobs/12.10.0-alpha.20210820.1",
-          "(.NET 5.0.9; Microsoft Windows 10.0.19043)"
+        "traceparent": "00-c4a4f4741e0a714fa25adbd17be4cf14-45cd2eb064ab9d48-00",
+        "User-Agent": [
+          "azsdk-net-Storage.Blobs/12.9.0-alpha.20210217.1",
+          "(.NET 5.0.3; Microsoft Windows 10.0.19042)"
         ],
         "x-ms-blob-content-length": "1024",
         "x-ms-blob-sequence-number": "0",
         "x-ms-blob-type": "PageBlob",
         "x-ms-client-request-id": "568ffe7d-bebb-6459-aa92-eb56372dc167",
-        "x-ms-date": "Fri, 20 Aug 2021 22:45:54 GMT",
-        "x-ms-return-client-request-id": "true",
-        "x-ms-version": "2020-12-06"
-      },
-      "RequestBody": null,
-      "StatusCode": 201,
-      "ResponseHeaders": {
-        "Content-Length": "0",
-        "Date": "Fri, 20 Aug 2021 22:45:54 GMT",
-        "ETag": "\u00220x8D9642C44E6D018\u0022",
-        "Last-Modified": "Fri, 20 Aug 2021 22:45:54 GMT",
+        "x-ms-date": "Wed, 17 Feb 2021 19:02:37 GMT",
+        "x-ms-return-client-request-id": "true",
+        "x-ms-version": "2020-12-06"
+      },
+      "RequestBody": null,
+      "StatusCode": 201,
+      "ResponseHeaders": {
+        "Content-Length": "0",
+        "Date": "Wed, 17 Feb 2021 19:02:36 GMT",
+        "ETag": "\"0x8D8D376976228E0\"",
+        "Last-Modified": "Wed, 17 Feb 2021 19:02:37 GMT",
         "Server": [
           "Windows-Azure-Blob/1.0",
           "Microsoft-HTTPAPI/2.0"
         ],
         "x-ms-client-request-id": "568ffe7d-bebb-6459-aa92-eb56372dc167",
-        "x-ms-request-id": "97b81926-201e-006c-7015-9639c8000000",
-        "x-ms-request-server-encrypted": "true",
-<<<<<<< HEAD
-        "x-ms-version": "2020-10-02",
-        "x-ms-version-id": "2021-08-20T22:45:54.6951704Z"
-=======
+        "x-ms-request-id": "0fbea980-501e-0074-775f-05ee32000000",
+        "x-ms-request-server-encrypted": "true",
         "x-ms-version": "2020-12-06",
         "x-ms-version-id": "2021-02-17T19:02:37.2319456Z"
->>>>>>> f7eb5f10
-      },
-      "ResponseBody": []
-    },
-    {
-      "RequestUri": "https://amandadev2.blob.core.windows.net/test-container-b48dc49b-0093-c9ac-092e-cdd8329e36b3/test-blob-49bc5a8e-d2e2-6b35-0027-396c778d1791",
-      "RequestMethod": "PUT",
-      "RequestHeaders": {
-        "Accept": "application/xml",
-        "Authorization": "Sanitized",
-        "If-None-Match": "\u0022garbage\u0022",
-        "traceparent": "00-4ffb5e2c9408474ab4a37936518664f1-b9a29e0d143a8349-00",
-        "User-Agent": [
-          "azsdk-net-Storage.Blobs/12.10.0-alpha.20210820.1",
-          "(.NET 5.0.9; Microsoft Windows 10.0.19043)"
+      },
+      "ResponseBody": []
+    },
+    {
+      "RequestUri": "https://seanmcccanary3.blob.core.windows.net/test-container-b48dc49b-0093-c9ac-092e-cdd8329e36b3/test-blob-49bc5a8e-d2e2-6b35-0027-396c778d1791",
+      "RequestMethod": "PUT",
+      "RequestHeaders": {
+        "Accept": "application/xml",
+        "Authorization": "Sanitized",
+        "If-None-Match": "\"garbage\"",
+        "traceparent": "00-e3ad00dd5791644289bf5b7b147d1534-075a0e2317bb704a-00",
+        "User-Agent": [
+          "azsdk-net-Storage.Blobs/12.9.0-alpha.20210217.1",
+          "(.NET 5.0.3; Microsoft Windows 10.0.19042)"
         ],
         "x-ms-blob-content-length": "1024",
         "x-ms-blob-type": "PageBlob",
         "x-ms-client-request-id": "b446b567-17e0-de2a-230e-faf95acf2086",
-        "x-ms-date": "Fri, 20 Aug 2021 22:45:54 GMT",
-        "x-ms-return-client-request-id": "true",
-        "x-ms-version": "2020-12-06"
-      },
-      "RequestBody": null,
-      "StatusCode": 201,
-      "ResponseHeaders": {
-        "Content-Length": "0",
-        "Date": "Fri, 20 Aug 2021 22:45:54 GMT",
-        "ETag": "\u00220x8D9642C44EE4B83\u0022",
-        "Last-Modified": "Fri, 20 Aug 2021 22:45:54 GMT",
+        "x-ms-date": "Wed, 17 Feb 2021 19:02:37 GMT",
+        "x-ms-return-client-request-id": "true",
+        "x-ms-version": "2020-12-06"
+      },
+      "RequestBody": null,
+      "StatusCode": 201,
+      "ResponseHeaders": {
+        "Content-Length": "0",
+        "Date": "Wed, 17 Feb 2021 19:02:36 GMT",
+        "ETag": "\"0x8D8D376976B524C\"",
+        "Last-Modified": "Wed, 17 Feb 2021 19:02:37 GMT",
         "Server": [
           "Windows-Azure-Blob/1.0",
           "Microsoft-HTTPAPI/2.0"
         ],
         "x-ms-client-request-id": "b446b567-17e0-de2a-230e-faf95acf2086",
-        "x-ms-request-id": "97b8192b-201e-006c-7515-9639c8000000",
-        "x-ms-request-server-encrypted": "true",
-<<<<<<< HEAD
-        "x-ms-version": "2020-10-02",
-        "x-ms-version-id": "2021-08-20T22:45:54.7452051Z"
-=======
+        "x-ms-request-id": "0fbea99f-501e-0074-165f-05ee32000000",
+        "x-ms-request-server-encrypted": "true",
         "x-ms-version": "2020-12-06",
         "x-ms-version-id": "2021-02-17T19:02:37.2939894Z"
->>>>>>> f7eb5f10
-      },
-      "ResponseBody": []
-    },
-    {
-      "RequestUri": "https://amandadev2.blob.core.windows.net/test-container-b48dc49b-0093-c9ac-092e-cdd8329e36b3/test-blob-49bc5a8e-d2e2-6b35-0027-396c778d1791?comp=page",
+      },
+      "ResponseBody": []
+    },
+    {
+      "RequestUri": "https://seanmcccanary3.blob.core.windows.net/test-container-b48dc49b-0093-c9ac-092e-cdd8329e36b3/test-blob-49bc5a8e-d2e2-6b35-0027-396c778d1791?comp=page",
       "RequestMethod": "PUT",
       "RequestHeaders": {
         "Accept": "application/xml",
         "Authorization": "Sanitized",
         "Content-Length": "1024",
         "Content-Type": "application/octet-stream",
-        "If-Match": "\u00220x8D9642C44EE4B83\u0022",
-        "User-Agent": [
-          "azsdk-net-Storage.Blobs/12.10.0-alpha.20210820.1",
-          "(.NET 5.0.9; Microsoft Windows 10.0.19043)"
+        "If-Match": "0x8D8D376976B524C",
+        "User-Agent": [
+          "azsdk-net-Storage.Blobs/12.9.0-alpha.20210217.1",
+          "(.NET 5.0.3; Microsoft Windows 10.0.19042)"
         ],
         "x-ms-client-request-id": "ece93ee3-c0a2-084d-05d2-08b91003351f",
-        "x-ms-date": "Fri, 20 Aug 2021 22:45:54 GMT",
+        "x-ms-date": "Wed, 17 Feb 2021 19:02:37 GMT",
         "x-ms-page-write": "update",
         "x-ms-range": "bytes=0-1023",
         "x-ms-return-client-request-id": "true",
         "x-ms-version": "2020-12-06"
       },
-      "RequestBody": "aRL\u002BzBtW6kMlRJAvwjLgYh987nj\u002BwdZoNz2oDF/eQIvxp5p5nzuhJhRLMHctKaF3sog2uz5Jaag7lpTert3jRwMEPRuYZsLk28djspBfOg6bMFrWp4RMqD7xPgmnwng2aOlzKOyG30zGUuB35bYX3FyFQn2DDJ9\u002Bt5Tdpii5PBhPLUqm6xEhFVEOEFWk1cKH2WGsIX/6sltJ9XBXqTgjDRbIJ7hscPBKZC0sdfxK2uLSVczGDBqYVHruXfagymwY6gM\u002B260KGmhxYr1Szj1f/xuOhVNsXQD7L9M9fhP6qZnAE4v4C/40xztjVapdRoU9j13bEUUZrI0DQ6zazZxVdrgkkbuxZvMcWr4XCAdVnelN/\u002B61H5dUp2b99chRWvmfDt7yObTKiyhqvreHAaOFraXDjM6tn1cg0OpUtHAry//EePooY2Q0g3PFS2DgzKXCd0gijs0q8m\u002BH0WnJdte4P/O4wompXElBjglb51P2QANFkTwoCDwxmoWKoZL7awybDQxtJwobGBr/4QDEzwobkJFmhOSbjza2hicEH7u2RiP8v9lHiRj4KXghKCc8bcp6bxEBlOYoAH3VtqHiF/lfSJvcxxAx0wZ4bVpseWYPehhdia\u002BptbE81L5bctJ3FRJ\u002BweCLX6W6SZwKiCeMu4cWxTyIhY5KtpLqoPNR1WA0AVhI7beGgxpyoj8Sni2KsBg3RKyV7o\u002BEMwtNob6yaHM71obOQ87QkEEhFeJONxdkYPDaGpG0nhPJxLmrOOJcwDrL18inu2xKZrRrdNisNfz06EHO2E3ihzdzBX8UJFdfxVWogmBOvaSEkLPcSCo6HI69t0\u002Bhjufs6VCRM7bsNUJcC6\u002BCA7OcpSucSUiZBT4NOOjxV2wIvjdtvJkQvYrumFpxgD17uBjbIBEkBESfUuMRg/vN\u002Bt7VVE13FEcajOigrrHtKIUBkoDQFjZb47nzzmm1/jmOIJ18myvvA6PQwZQpg1WSsildEPF7/eSoenGThEbdZI2uEo0UcY1ZEY/c/1WhMl9jYBs/WO5IEyO40yG6W35c8lwGenHIfUCcA/5inv2PBkgRLyMqnQyfZv9pW51sn7UQfwz4mrfum\u002BLbo1Tv5nQmKc3YqSxaMVRQZhRyXiKiMGRIUR7wlmuQIpRBT/q3sICKQzLQk/WJtU63pzOjfD3AOHPvppRVNZJiSIaYGeJamLaT5xvw0pxuv5zQOO837KZWgBeHyAnrNQ2fbUtu8ZtrXQ59D5Uh0GXWgOb3hPyjKlvgQZjL09Csp7INUGRRAM4AZdvgut0RNbCxsEci9LAQ\u002B0Pwjq8CoIo\u002B0GjiFH8AhIAY9x8hw3B\u002BzwzoGSKIibMB/FQhYXEe/cRRoul1Lg==",
-      "StatusCode": 201,
-      "ResponseHeaders": {
-        "Content-Length": "0",
-        "Date": "Fri, 20 Aug 2021 22:45:54 GMT",
-        "ETag": "\u00220x8D9642C44F85F71\u0022",
-        "Last-Modified": "Fri, 20 Aug 2021 22:45:54 GMT",
+      "RequestBody": "aRL+zBtW6kMlRJAvwjLgYh987nj+wdZoNz2oDF/eQIvxp5p5nzuhJhRLMHctKaF3sog2uz5Jaag7lpTert3jRwMEPRuYZsLk28djspBfOg6bMFrWp4RMqD7xPgmnwng2aOlzKOyG30zGUuB35bYX3FyFQn2DDJ9+t5Tdpii5PBhPLUqm6xEhFVEOEFWk1cKH2WGsIX/6sltJ9XBXqTgjDRbIJ7hscPBKZC0sdfxK2uLSVczGDBqYVHruXfagymwY6gM+260KGmhxYr1Szj1f/xuOhVNsXQD7L9M9fhP6qZnAE4v4C/40xztjVapdRoU9j13bEUUZrI0DQ6zazZxVdrgkkbuxZvMcWr4XCAdVnelN/+61H5dUp2b99chRWvmfDt7yObTKiyhqvreHAaOFraXDjM6tn1cg0OpUtHAry//EePooY2Q0g3PFS2DgzKXCd0gijs0q8m+H0WnJdte4P/O4wompXElBjglb51P2QANFkTwoCDwxmoWKoZL7awybDQxtJwobGBr/4QDEzwobkJFmhOSbjza2hicEH7u2RiP8v9lHiRj4KXghKCc8bcp6bxEBlOYoAH3VtqHiF/lfSJvcxxAx0wZ4bVpseWYPehhdia+ptbE81L5bctJ3FRJ+weCLX6W6SZwKiCeMu4cWxTyIhY5KtpLqoPNR1WA0AVhI7beGgxpyoj8Sni2KsBg3RKyV7o+EMwtNob6yaHM71obOQ87QkEEhFeJONxdkYPDaGpG0nhPJxLmrOOJcwDrL18inu2xKZrRrdNisNfz06EHO2E3ihzdzBX8UJFdfxVWogmBOvaSEkLPcSCo6HI69t0+hjufs6VCRM7bsNUJcC6+CA7OcpSucSUiZBT4NOOjxV2wIvjdtvJkQvYrumFpxgD17uBjbIBEkBESfUuMRg/vN+t7VVE13FEcajOigrrHtKIUBkoDQFjZb47nzzmm1/jmOIJ18myvvA6PQwZQpg1WSsildEPF7/eSoenGThEbdZI2uEo0UcY1ZEY/c/1WhMl9jYBs/WO5IEyO40yG6W35c8lwGenHIfUCcA/5inv2PBkgRLyMqnQyfZv9pW51sn7UQfwz4mrfum+Lbo1Tv5nQmKc3YqSxaMVRQZhRyXiKiMGRIUR7wlmuQIpRBT/q3sICKQzLQk/WJtU63pzOjfD3AOHPvppRVNZJiSIaYGeJamLaT5xvw0pxuv5zQOO837KZWgBeHyAnrNQ2fbUtu8ZtrXQ59D5Uh0GXWgOb3hPyjKlvgQZjL09Csp7INUGRRAM4AZdvgut0RNbCxsEci9LAQ+0Pwjq8CoIo+0GjiFH8AhIAY9x8hw3B+zwzoGSKIibMB/FQhYXEe/cRRoul1Lg==",
+      "StatusCode": 201,
+      "ResponseHeaders": {
+        "Content-Length": "0",
+        "Date": "Wed, 17 Feb 2021 19:02:36 GMT",
+        "ETag": "\"0x8D8D376977ABE69\"",
+        "Last-Modified": "Wed, 17 Feb 2021 19:02:37 GMT",
         "Server": [
           "Windows-Azure-Blob/1.0",
           "Microsoft-HTTPAPI/2.0"
@@ -1207,25 +1087,25 @@
         "x-ms-blob-sequence-number": "0",
         "x-ms-client-request-id": "ece93ee3-c0a2-084d-05d2-08b91003351f",
         "x-ms-content-crc64": "oPxq/dql7ik=",
-        "x-ms-request-id": "97b81936-201e-006c-7f15-9639c8000000",
-        "x-ms-request-server-encrypted": "true",
-        "x-ms-version": "2020-12-06"
-      },
-      "ResponseBody": []
-    },
-    {
-      "RequestUri": "https://amandadev2.blob.core.windows.net/test-container-b48dc49b-0093-c9ac-092e-cdd8329e36b3/test-blob-49bc5a8e-d2e2-6b35-0027-396c778d1791",
+        "x-ms-request-id": "0fbea9de-501e-0074-4f5f-05ee32000000",
+        "x-ms-request-server-encrypted": "true",
+        "x-ms-version": "2020-12-06"
+      },
+      "ResponseBody": []
+    },
+    {
+      "RequestUri": "https://seanmcccanary3.blob.core.windows.net/test-container-b48dc49b-0093-c9ac-092e-cdd8329e36b3/test-blob-49bc5a8e-d2e2-6b35-0027-396c778d1791",
       "RequestMethod": "GET",
       "RequestHeaders": {
         "Accept": "application/xml",
         "Authorization": "Sanitized",
-        "traceparent": "00-df0de606d5f54247b8ca83afde59dce2-c5b2aaeebce44d43-00",
-        "User-Agent": [
-          "azsdk-net-Storage.Blobs/12.10.0-alpha.20210820.1",
-          "(.NET 5.0.9; Microsoft Windows 10.0.19043)"
+        "traceparent": "00-c8c7fd9fe7a2634c8e5f4a5c98b74269-94cc7be2c3d76048-00",
+        "User-Agent": [
+          "azsdk-net-Storage.Blobs/12.9.0-alpha.20210217.1",
+          "(.NET 5.0.3; Microsoft Windows 10.0.19042)"
         ],
         "x-ms-client-request-id": "1c167f5b-34e5-48e3-53e2-b296ee086fb3",
-        "x-ms-date": "Fri, 20 Aug 2021 22:45:54 GMT",
+        "x-ms-date": "Wed, 17 Feb 2021 19:02:37 GMT",
         "x-ms-return-client-request-id": "true",
         "x-ms-version": "2020-12-06"
       },
@@ -1235,9 +1115,9 @@
         "Accept-Ranges": "bytes",
         "Content-Length": "1024",
         "Content-Type": "application/octet-stream",
-        "Date": "Fri, 20 Aug 2021 22:45:54 GMT",
-        "ETag": "\u00220x8D9642C44F85F71\u0022",
-        "Last-Modified": "Fri, 20 Aug 2021 22:45:54 GMT",
+        "Date": "Wed, 17 Feb 2021 19:02:36 GMT",
+        "ETag": "\"0x8D8D376977ABE69\"",
+        "Last-Modified": "Wed, 17 Feb 2021 19:02:37 GMT",
         "Server": [
           "Windows-Azure-Blob/1.0",
           "Microsoft-HTTPAPI/2.0"
@@ -1245,35 +1125,30 @@
         "x-ms-blob-sequence-number": "0",
         "x-ms-blob-type": "PageBlob",
         "x-ms-client-request-id": "1c167f5b-34e5-48e3-53e2-b296ee086fb3",
-        "x-ms-creation-time": "Fri, 20 Aug 2021 22:45:54 GMT",
+        "x-ms-creation-time": "Wed, 17 Feb 2021 19:02:37 GMT",
         "x-ms-is-current-version": "true",
         "x-ms-lease-state": "available",
         "x-ms-lease-status": "unlocked",
-        "x-ms-request-id": "97b8193f-201e-006c-0615-9639c8000000",
+        "x-ms-request-id": "0fbeaa08-501e-0074-775f-05ee32000000",
         "x-ms-server-encrypted": "true",
-<<<<<<< HEAD
-        "x-ms-version": "2020-10-02",
-        "x-ms-version-id": "2021-08-20T22:45:54.7452051Z"
-=======
         "x-ms-version": "2020-12-06",
         "x-ms-version-id": "2021-02-17T19:02:37.2939894Z"
->>>>>>> f7eb5f10
-      },
-      "ResponseBody": "aRL\u002BzBtW6kMlRJAvwjLgYh987nj\u002BwdZoNz2oDF/eQIvxp5p5nzuhJhRLMHctKaF3sog2uz5Jaag7lpTert3jRwMEPRuYZsLk28djspBfOg6bMFrWp4RMqD7xPgmnwng2aOlzKOyG30zGUuB35bYX3FyFQn2DDJ9\u002Bt5Tdpii5PBhPLUqm6xEhFVEOEFWk1cKH2WGsIX/6sltJ9XBXqTgjDRbIJ7hscPBKZC0sdfxK2uLSVczGDBqYVHruXfagymwY6gM\u002B260KGmhxYr1Szj1f/xuOhVNsXQD7L9M9fhP6qZnAE4v4C/40xztjVapdRoU9j13bEUUZrI0DQ6zazZxVdrgkkbuxZvMcWr4XCAdVnelN/\u002B61H5dUp2b99chRWvmfDt7yObTKiyhqvreHAaOFraXDjM6tn1cg0OpUtHAry//EePooY2Q0g3PFS2DgzKXCd0gijs0q8m\u002BH0WnJdte4P/O4wompXElBjglb51P2QANFkTwoCDwxmoWKoZL7awybDQxtJwobGBr/4QDEzwobkJFmhOSbjza2hicEH7u2RiP8v9lHiRj4KXghKCc8bcp6bxEBlOYoAH3VtqHiF/lfSJvcxxAx0wZ4bVpseWYPehhdia\u002BptbE81L5bctJ3FRJ\u002BweCLX6W6SZwKiCeMu4cWxTyIhY5KtpLqoPNR1WA0AVhI7beGgxpyoj8Sni2KsBg3RKyV7o\u002BEMwtNob6yaHM71obOQ87QkEEhFeJONxdkYPDaGpG0nhPJxLmrOOJcwDrL18inu2xKZrRrdNisNfz06EHO2E3ihzdzBX8UJFdfxVWogmBOvaSEkLPcSCo6HI69t0\u002Bhjufs6VCRM7bsNUJcC6\u002BCA7OcpSucSUiZBT4NOOjxV2wIvjdtvJkQvYrumFpxgD17uBjbIBEkBESfUuMRg/vN\u002Bt7VVE13FEcajOigrrHtKIUBkoDQFjZb47nzzmm1/jmOIJ18myvvA6PQwZQpg1WSsildEPF7/eSoenGThEbdZI2uEo0UcY1ZEY/c/1WhMl9jYBs/WO5IEyO40yG6W35c8lwGenHIfUCcA/5inv2PBkgRLyMqnQyfZv9pW51sn7UQfwz4mrfum\u002BLbo1Tv5nQmKc3YqSxaMVRQZhRyXiKiMGRIUR7wlmuQIpRBT/q3sICKQzLQk/WJtU63pzOjfD3AOHPvppRVNZJiSIaYGeJamLaT5xvw0pxuv5zQOO837KZWgBeHyAnrNQ2fbUtu8ZtrXQ59D5Uh0GXWgOb3hPyjKlvgQZjL09Csp7INUGRRAM4AZdvgut0RNbCxsEci9LAQ\u002B0Pwjq8CoIo\u002B0GjiFH8AhIAY9x8hw3B\u002BzwzoGSKIibMB/FQhYXEe/cRRoul1Lg=="
-    },
-    {
-      "RequestUri": "https://amandadev2.blob.core.windows.net/test-container-b48dc49b-0093-c9ac-092e-cdd8329e36b3?restype=container",
+      },
+      "ResponseBody": "aRL+zBtW6kMlRJAvwjLgYh987nj+wdZoNz2oDF/eQIvxp5p5nzuhJhRLMHctKaF3sog2uz5Jaag7lpTert3jRwMEPRuYZsLk28djspBfOg6bMFrWp4RMqD7xPgmnwng2aOlzKOyG30zGUuB35bYX3FyFQn2DDJ9+t5Tdpii5PBhPLUqm6xEhFVEOEFWk1cKH2WGsIX/6sltJ9XBXqTgjDRbIJ7hscPBKZC0sdfxK2uLSVczGDBqYVHruXfagymwY6gM+260KGmhxYr1Szj1f/xuOhVNsXQD7L9M9fhP6qZnAE4v4C/40xztjVapdRoU9j13bEUUZrI0DQ6zazZxVdrgkkbuxZvMcWr4XCAdVnelN/+61H5dUp2b99chRWvmfDt7yObTKiyhqvreHAaOFraXDjM6tn1cg0OpUtHAry//EePooY2Q0g3PFS2DgzKXCd0gijs0q8m+H0WnJdte4P/O4wompXElBjglb51P2QANFkTwoCDwxmoWKoZL7awybDQxtJwobGBr/4QDEzwobkJFmhOSbjza2hicEH7u2RiP8v9lHiRj4KXghKCc8bcp6bxEBlOYoAH3VtqHiF/lfSJvcxxAx0wZ4bVpseWYPehhdia+ptbE81L5bctJ3FRJ+weCLX6W6SZwKiCeMu4cWxTyIhY5KtpLqoPNR1WA0AVhI7beGgxpyoj8Sni2KsBg3RKyV7o+EMwtNob6yaHM71obOQ87QkEEhFeJONxdkYPDaGpG0nhPJxLmrOOJcwDrL18inu2xKZrRrdNisNfz06EHO2E3ihzdzBX8UJFdfxVWogmBOvaSEkLPcSCo6HI69t0+hjufs6VCRM7bsNUJcC6+CA7OcpSucSUiZBT4NOOjxV2wIvjdtvJkQvYrumFpxgD17uBjbIBEkBESfUuMRg/vN+t7VVE13FEcajOigrrHtKIUBkoDQFjZb47nzzmm1/jmOIJ18myvvA6PQwZQpg1WSsildEPF7/eSoenGThEbdZI2uEo0UcY1ZEY/c/1WhMl9jYBs/WO5IEyO40yG6W35c8lwGenHIfUCcA/5inv2PBkgRLyMqnQyfZv9pW51sn7UQfwz4mrfum+Lbo1Tv5nQmKc3YqSxaMVRQZhRyXiKiMGRIUR7wlmuQIpRBT/q3sICKQzLQk/WJtU63pzOjfD3AOHPvppRVNZJiSIaYGeJamLaT5xvw0pxuv5zQOO837KZWgBeHyAnrNQ2fbUtu8ZtrXQ59D5Uh0GXWgOb3hPyjKlvgQZjL09Csp7INUGRRAM4AZdvgut0RNbCxsEci9LAQ+0Pwjq8CoIo+0GjiFH8AhIAY9x8hw3B+zwzoGSKIibMB/FQhYXEe/cRRoul1Lg=="
+    },
+    {
+      "RequestUri": "https://seanmcccanary3.blob.core.windows.net/test-container-b48dc49b-0093-c9ac-092e-cdd8329e36b3?restype=container",
       "RequestMethod": "DELETE",
       "RequestHeaders": {
         "Accept": "application/xml",
         "Authorization": "Sanitized",
-        "traceparent": "00-ccd94c786099284cae67604beaa7230c-67051be4ca904940-00",
-        "User-Agent": [
-          "azsdk-net-Storage.Blobs/12.10.0-alpha.20210820.1",
-          "(.NET 5.0.9; Microsoft Windows 10.0.19043)"
+        "traceparent": "00-3b2d64a23652504585a232dc01ffd928-b252a8793c94844a-00",
+        "User-Agent": [
+          "azsdk-net-Storage.Blobs/12.9.0-alpha.20210217.1",
+          "(.NET 5.0.3; Microsoft Windows 10.0.19042)"
         ],
         "x-ms-client-request-id": "905dd441-19ed-e33a-6820-cad6af8782ec",
-        "x-ms-date": "Fri, 20 Aug 2021 22:45:54 GMT",
+        "x-ms-date": "Wed, 17 Feb 2021 19:02:37 GMT",
         "x-ms-return-client-request-id": "true",
         "x-ms-version": "2020-12-06"
       },
@@ -1281,118 +1156,103 @@
       "StatusCode": 202,
       "ResponseHeaders": {
         "Content-Length": "0",
-        "Date": "Fri, 20 Aug 2021 22:45:54 GMT",
+        "Date": "Wed, 17 Feb 2021 19:02:36 GMT",
         "Server": [
           "Windows-Azure-Blob/1.0",
           "Microsoft-HTTPAPI/2.0"
         ],
         "x-ms-client-request-id": "905dd441-19ed-e33a-6820-cad6af8782ec",
-<<<<<<< HEAD
-        "x-ms-request-id": "97b8194c-201e-006c-1215-9639c8000000",
-        "x-ms-version": "2020-10-02"
-=======
         "x-ms-request-id": "0fbeaa36-501e-0074-205f-05ee32000000",
         "x-ms-version": "2020-12-06"
->>>>>>> f7eb5f10
-      },
-      "ResponseBody": []
-    },
-    {
-      "RequestUri": "https://amandadev2.blob.core.windows.net/test-container-1e334957-8e09-c5ac-bd94-fc6c3c088474?restype=container",
-      "RequestMethod": "PUT",
-      "RequestHeaders": {
-        "Accept": "application/xml",
-        "Authorization": "Sanitized",
-        "traceparent": "00-305281660ec46f40a2dc353033925dd8-44fa95a579b96e40-00",
-        "User-Agent": [
-          "azsdk-net-Storage.Blobs/12.10.0-alpha.20210820.1",
-          "(.NET 5.0.9; Microsoft Windows 10.0.19043)"
+      },
+      "ResponseBody": []
+    },
+    {
+      "RequestUri": "https://seanmcccanary3.blob.core.windows.net/test-container-1e334957-8e09-c5ac-bd94-fc6c3c088474?restype=container",
+      "RequestMethod": "PUT",
+      "RequestHeaders": {
+        "Accept": "application/xml",
+        "Authorization": "Sanitized",
+        "traceparent": "00-4e51a49927e5d24f9e8dc382bee94c93-66b82ff37165c441-00",
+        "User-Agent": [
+          "azsdk-net-Storage.Blobs/12.9.0-alpha.20210217.1",
+          "(.NET 5.0.3; Microsoft Windows 10.0.19042)"
         ],
         "x-ms-blob-public-access": "container",
         "x-ms-client-request-id": "7a830bf7-dfaa-b3ed-2897-d2581ccda760",
-        "x-ms-date": "Fri, 20 Aug 2021 22:45:54 GMT",
-        "x-ms-return-client-request-id": "true",
-        "x-ms-version": "2020-12-06"
-      },
-      "RequestBody": null,
-      "StatusCode": 201,
-      "ResponseHeaders": {
-        "Content-Length": "0",
-        "Date": "Fri, 20 Aug 2021 22:45:54 GMT",
-        "ETag": "\u00220x8D9642C450EABAB\u0022",
-        "Last-Modified": "Fri, 20 Aug 2021 22:45:54 GMT",
+        "x-ms-date": "Wed, 17 Feb 2021 19:02:37 GMT",
+        "x-ms-return-client-request-id": "true",
+        "x-ms-version": "2020-12-06"
+      },
+      "RequestBody": null,
+      "StatusCode": 201,
+      "ResponseHeaders": {
+        "Content-Length": "0",
+        "Date": "Wed, 17 Feb 2021 19:02:36 GMT",
+        "ETag": "\"0x8D8D37697B6F931\"",
+        "Last-Modified": "Wed, 17 Feb 2021 19:02:37 GMT",
         "Server": [
           "Windows-Azure-Blob/1.0",
           "Microsoft-HTTPAPI/2.0"
         ],
         "x-ms-client-request-id": "7a830bf7-dfaa-b3ed-2897-d2581ccda760",
-<<<<<<< HEAD
-        "x-ms-request-id": "97b81956-201e-006c-1c15-9639c8000000",
-        "x-ms-version": "2020-10-02"
-=======
         "x-ms-request-id": "11be4f62-d01e-0018-6f5f-0505a5000000",
         "x-ms-version": "2020-12-06"
->>>>>>> f7eb5f10
-      },
-      "ResponseBody": []
-    },
-    {
-      "RequestUri": "https://amandadev2.blob.core.windows.net/test-container-1e334957-8e09-c5ac-bd94-fc6c3c088474/test-blob-f5f1559c-6832-7842-8211-6be8f546fad1",
+      },
+      "ResponseBody": []
+    },
+    {
+      "RequestUri": "https://seanmcccanary3.blob.core.windows.net/test-container-1e334957-8e09-c5ac-bd94-fc6c3c088474/test-blob-f5f1559c-6832-7842-8211-6be8f546fad1",
       "RequestMethod": "PUT",
       "RequestHeaders": {
         "Accept": "application/xml",
         "Authorization": "Sanitized",
         "If-None-Match": "*",
-        "traceparent": "00-b83b582584ddd643a3ac03828d39fe33-8bc35bdc2672b746-00",
-        "User-Agent": [
-          "azsdk-net-Storage.Blobs/12.10.0-alpha.20210820.1",
-          "(.NET 5.0.9; Microsoft Windows 10.0.19043)"
+        "traceparent": "00-7afa831049e94e4196ce94fb21887f2a-250fce3b21538d44-00",
+        "User-Agent": [
+          "azsdk-net-Storage.Blobs/12.9.0-alpha.20210217.1",
+          "(.NET 5.0.3; Microsoft Windows 10.0.19042)"
         ],
         "x-ms-blob-content-length": "1024",
         "x-ms-blob-sequence-number": "0",
         "x-ms-blob-type": "PageBlob",
         "x-ms-client-request-id": "75c9387a-dcfa-8e65-c90b-f8997305bde1",
-        "x-ms-date": "Fri, 20 Aug 2021 22:45:54 GMT",
-        "x-ms-return-client-request-id": "true",
-        "x-ms-version": "2020-12-06"
-      },
-      "RequestBody": null,
-      "StatusCode": 201,
-      "ResponseHeaders": {
-        "Content-Length": "0",
-        "Date": "Fri, 20 Aug 2021 22:45:54 GMT",
-        "ETag": "\u00220x8D9642C45167422\u0022",
-        "Last-Modified": "Fri, 20 Aug 2021 22:45:55 GMT",
+        "x-ms-date": "Wed, 17 Feb 2021 19:02:37 GMT",
+        "x-ms-return-client-request-id": "true",
+        "x-ms-version": "2020-12-06"
+      },
+      "RequestBody": null,
+      "StatusCode": 201,
+      "ResponseHeaders": {
+        "Content-Length": "0",
+        "Date": "Wed, 17 Feb 2021 19:02:36 GMT",
+        "ETag": "\"0x8D8D37697C20D97\"",
+        "Last-Modified": "Wed, 17 Feb 2021 19:02:37 GMT",
         "Server": [
           "Windows-Azure-Blob/1.0",
           "Microsoft-HTTPAPI/2.0"
         ],
         "x-ms-client-request-id": "75c9387a-dcfa-8e65-c90b-f8997305bde1",
-        "x-ms-request-id": "97b8195f-201e-006c-2415-9639c8000000",
-        "x-ms-request-server-encrypted": "true",
-<<<<<<< HEAD
-        "x-ms-version": "2020-10-02",
-        "x-ms-version-id": "2021-08-20T22:45:55.0073890Z"
-=======
+        "x-ms-request-id": "11be4f6a-d01e-0018-755f-0505a5000000",
+        "x-ms-request-server-encrypted": "true",
         "x-ms-version": "2020-12-06",
         "x-ms-version-id": "2021-02-17T19:02:37.8603927Z"
->>>>>>> f7eb5f10
-      },
-      "ResponseBody": []
-    },
-    {
-      "RequestUri": "https://amandadev2.blob.core.windows.net/test-container-1e334957-8e09-c5ac-bd94-fc6c3c088474/test-blob-f5f1559c-6832-7842-8211-6be8f546fad1?comp=lease",
-      "RequestMethod": "PUT",
-      "RequestHeaders": {
-        "Accept": "application/xml",
-        "Authorization": "Sanitized",
-        "traceparent": "00-c22ac24f90a318439064b65df1b91e66-72235ba90e575742-00",
-        "User-Agent": [
-          "azsdk-net-Storage.Blobs/12.10.0-alpha.20210820.1",
-          "(.NET 5.0.9; Microsoft Windows 10.0.19043)"
+      },
+      "ResponseBody": []
+    },
+    {
+      "RequestUri": "https://seanmcccanary3.blob.core.windows.net/test-container-1e334957-8e09-c5ac-bd94-fc6c3c088474/test-blob-f5f1559c-6832-7842-8211-6be8f546fad1?comp=lease",
+      "RequestMethod": "PUT",
+      "RequestHeaders": {
+        "Accept": "application/xml",
+        "Authorization": "Sanitized",
+        "traceparent": "00-bee5897be3023b42aef609e9afd6505b-22f7a0b3b8383641-00",
+        "User-Agent": [
+          "azsdk-net-Storage.Blobs/12.9.0-alpha.20210217.1",
+          "(.NET 5.0.3; Microsoft Windows 10.0.19042)"
         ],
         "x-ms-client-request-id": "0c7510e4-4ed9-038d-5c36-ea0db4d4179a",
-        "x-ms-date": "Fri, 20 Aug 2021 22:45:55 GMT",
+        "x-ms-date": "Wed, 17 Feb 2021 19:02:37 GMT",
         "x-ms-lease-action": "acquire",
         "x-ms-lease-duration": "-1",
         "x-ms-proposed-lease-id": "b795009d-7657-93dc-8aec-2791772f6b13",
@@ -1403,40 +1263,35 @@
       "StatusCode": 201,
       "ResponseHeaders": {
         "Content-Length": "0",
-        "Date": "Fri, 20 Aug 2021 22:45:54 GMT",
-        "ETag": "\u00220x8D9642C45167422\u0022",
-        "Last-Modified": "Fri, 20 Aug 2021 22:45:55 GMT",
+        "Date": "Wed, 17 Feb 2021 19:02:36 GMT",
+        "ETag": "\"0x8D8D37697C20D97\"",
+        "Last-Modified": "Wed, 17 Feb 2021 19:02:37 GMT",
         "Server": [
           "Windows-Azure-Blob/1.0",
           "Microsoft-HTTPAPI/2.0"
         ],
         "x-ms-client-request-id": "0c7510e4-4ed9-038d-5c36-ea0db4d4179a",
         "x-ms-lease-id": "b795009d-7657-93dc-8aec-2791772f6b13",
-<<<<<<< HEAD
-        "x-ms-request-id": "97b81964-201e-006c-2915-9639c8000000",
-        "x-ms-version": "2020-10-02"
-=======
         "x-ms-request-id": "11be4f79-d01e-0018-035f-0505a5000000",
         "x-ms-version": "2020-12-06"
->>>>>>> f7eb5f10
-      },
-      "ResponseBody": []
-    },
-    {
-      "RequestUri": "https://amandadev2.blob.core.windows.net/test-container-1e334957-8e09-c5ac-bd94-fc6c3c088474/test-blob-f5f1559c-6832-7842-8211-6be8f546fad1",
-      "RequestMethod": "PUT",
-      "RequestHeaders": {
-        "Accept": "application/xml",
-        "Authorization": "Sanitized",
-        "traceparent": "00-3fca1923550ee340bbc535a4f389bece-2886e429ec141d41-00",
-        "User-Agent": [
-          "azsdk-net-Storage.Blobs/12.10.0-alpha.20210820.1",
-          "(.NET 5.0.9; Microsoft Windows 10.0.19043)"
+      },
+      "ResponseBody": []
+    },
+    {
+      "RequestUri": "https://seanmcccanary3.blob.core.windows.net/test-container-1e334957-8e09-c5ac-bd94-fc6c3c088474/test-blob-f5f1559c-6832-7842-8211-6be8f546fad1",
+      "RequestMethod": "PUT",
+      "RequestHeaders": {
+        "Accept": "application/xml",
+        "Authorization": "Sanitized",
+        "traceparent": "00-36b0218ce3054f41a63c471209bb4623-2adee5e384f27c47-00",
+        "User-Agent": [
+          "azsdk-net-Storage.Blobs/12.9.0-alpha.20210217.1",
+          "(.NET 5.0.3; Microsoft Windows 10.0.19042)"
         ],
         "x-ms-blob-content-length": "1024",
         "x-ms-blob-type": "PageBlob",
         "x-ms-client-request-id": "13732bcb-a684-66b5-09d6-685aa522df5a",
-        "x-ms-date": "Fri, 20 Aug 2021 22:45:55 GMT",
+        "x-ms-date": "Wed, 17 Feb 2021 19:02:37 GMT",
         "x-ms-lease-id": "b795009d-7657-93dc-8aec-2791772f6b13",
         "x-ms-return-client-request-id": "true",
         "x-ms-version": "2020-12-06"
@@ -1445,54 +1300,49 @@
       "StatusCode": 201,
       "ResponseHeaders": {
         "Content-Length": "0",
-        "Date": "Fri, 20 Aug 2021 22:45:54 GMT",
-        "ETag": "\u00220x8D9642C45256AF3\u0022",
-        "Last-Modified": "Fri, 20 Aug 2021 22:45:55 GMT",
+        "Date": "Wed, 17 Feb 2021 19:02:37 GMT",
+        "ETag": "\"0x8D8D37697D39CF7\"",
+        "Last-Modified": "Wed, 17 Feb 2021 19:02:37 GMT",
         "Server": [
           "Windows-Azure-Blob/1.0",
           "Microsoft-HTTPAPI/2.0"
         ],
         "x-ms-client-request-id": "13732bcb-a684-66b5-09d6-685aa522df5a",
-        "x-ms-request-id": "97b81971-201e-006c-3515-9639c8000000",
-        "x-ms-request-server-encrypted": "true",
-<<<<<<< HEAD
-        "x-ms-version": "2020-10-02",
-        "x-ms-version-id": "2021-08-20T22:45:55.1064579Z"
-=======
+        "x-ms-request-id": "11be4f82-d01e-0018-0a5f-0505a5000000",
+        "x-ms-request-server-encrypted": "true",
         "x-ms-version": "2020-12-06",
         "x-ms-version-id": "2021-02-17T19:02:37.9764743Z"
->>>>>>> f7eb5f10
-      },
-      "ResponseBody": []
-    },
-    {
-      "RequestUri": "https://amandadev2.blob.core.windows.net/test-container-1e334957-8e09-c5ac-bd94-fc6c3c088474/test-blob-f5f1559c-6832-7842-8211-6be8f546fad1?comp=page",
+      },
+      "ResponseBody": []
+    },
+    {
+      "RequestUri": "https://seanmcccanary3.blob.core.windows.net/test-container-1e334957-8e09-c5ac-bd94-fc6c3c088474/test-blob-f5f1559c-6832-7842-8211-6be8f546fad1?comp=page",
       "RequestMethod": "PUT",
       "RequestHeaders": {
         "Accept": "application/xml",
         "Authorization": "Sanitized",
         "Content-Length": "1024",
         "Content-Type": "application/octet-stream",
-        "If-Match": "\u00220x8D9642C45256AF3\u0022",
-        "User-Agent": [
-          "azsdk-net-Storage.Blobs/12.10.0-alpha.20210820.1",
-          "(.NET 5.0.9; Microsoft Windows 10.0.19043)"
+        "If-Match": "0x8D8D37697D39CF7",
+        "User-Agent": [
+          "azsdk-net-Storage.Blobs/12.9.0-alpha.20210217.1",
+          "(.NET 5.0.3; Microsoft Windows 10.0.19042)"
         ],
         "x-ms-client-request-id": "376cf553-9f7c-4dd1-f642-e6d3cddfcd66",
-        "x-ms-date": "Fri, 20 Aug 2021 22:45:55 GMT",
+        "x-ms-date": "Wed, 17 Feb 2021 19:02:38 GMT",
         "x-ms-lease-id": "b795009d-7657-93dc-8aec-2791772f6b13",
         "x-ms-page-write": "update",
         "x-ms-range": "bytes=0-1023",
         "x-ms-return-client-request-id": "true",
         "x-ms-version": "2020-12-06"
       },
-      "RequestBody": "n\u002BSO7ZcAYxgorrhwD2KCWVtgrWa6Xzq8\u002BGpgR5rJMirQzNkso6Mw46xd4yqVHfP5tJGyVCew30Cp0fQtoBx9X3uOoEOIVba3MMm6XHsPJ9t2ZpIJF94DIOyZgtGuAkKP34SvB32wcF7a\u002ByRd9YLEmqoZtjqJdEidin9W79PlCC2HKn33YB9exvU0Lhu6pipq1ecnlUwHBmo8EXz9WoGK9fL21csFzDmKu/BEVEUs4\u002BRV7BnrvXPgfyQSu0\u002BjYGt0qjkpw9BfZAiunNlcwrEkEC2Xp25nnjd\u002BFVWn8hHq5lqE0KoMAiAU9ocRPSGahLxy7qshDLj9DAsBqq16uHL2xLV\u002B1/IHGA0NgrHnVmEW5JGYNARmyNqih8SeCldymj4UGnlrG6zKa9WdFIkGFraq68Yc4YNukPvb3FAtaA21muhz0jvoqsnkzskuybRQm3EO8x6RVri6pop9kD5cnQLH53qhk0N6wkD8OBO6P8dHikHfH3XuI0QvuSuxahqKhzDGZ\u002BE5rwctkzHelR2lAGfDNQX9fH2N2MM1cdoYyFcmcrDi89jlDds5sotEEI4mirjD7jQVjQqzOY4dAz0tFMrZtyJtwgyP3Sgpw8ryScc1D\u002BYhVNojEOSlL7lJyAmdDJ7AalhruMisNBEM68lAwfDG6PRXDL/wtac\u002Bx5NSRRUei7csMd5uyVYedSDIFiQbZW7Jg98VRv/e0LSxLfE0We/87V8RFI8SVx\u002BdOJafJ5\u002BCImIlicI1CUW3TWEpvZtl6hsxzCjECVDetyvAeA1oP6gVLwuPDtAtxuQaWsYu6JqDOE57blp2vRkRR9GWdJA4Tg64E42Q1ttLAwVDqq\u002BKr86QPEC\u002B7dBNn3Hxfcf\u002BllJU4gu4ddUM82JzMGpUMhNqh5cDBjdQeWE9a3QcnlgTTG2z78ik0jn5g0jeS71m\u002BGxeh/Yv\u002B5AaA2ipegph8FUJX\u002BT8oUJLxrVdCYLvci6k13IHvRZh41Ddmexf\u002BlcvmJLz1OvZaVcqE8FB0vEOK5A5BaOYWTM\u002BqHuTHwhW68tdLnHv\u002B55Dym0b3apVHxFez25bJfSzlj5ftCtvRUpP0yj15KN/Hi/y9js2fXyI6YlqNFCa\u002BsXXqZczj0Zz04UiywmCXztt37A\u002BaS\u002B5fRnB18uiBRH6tdliHToLTI7ofiK1E7FyBopO/FWfW5CWHix\u002Bcbh70c50KBYwH0EAYpIhVesMA2pnTtBBUwi7WllIzP4OjdrWba1TQeqaQuZITZrCfQWliRvBFiLnOn3GuM696FJC8tW4S\u002Bg9uMF/zQzq\u002BAZu\u002BdxTokPjTHa37jMwjYkc3VmTBVrFCTIdaNBaQkkW/UF2V77xaUYPX6VeAFy1DSs3Y\u002B\u002ByVg==",
-      "StatusCode": 201,
-      "ResponseHeaders": {
-        "Content-Length": "0",
-        "Date": "Fri, 20 Aug 2021 22:45:54 GMT",
-        "ETag": "\u00220x8D9642C452FA5F4\u0022",
-        "Last-Modified": "Fri, 20 Aug 2021 22:45:55 GMT",
+      "RequestBody": "n+SO7ZcAYxgorrhwD2KCWVtgrWa6Xzq8+GpgR5rJMirQzNkso6Mw46xd4yqVHfP5tJGyVCew30Cp0fQtoBx9X3uOoEOIVba3MMm6XHsPJ9t2ZpIJF94DIOyZgtGuAkKP34SvB32wcF7a+yRd9YLEmqoZtjqJdEidin9W79PlCC2HKn33YB9exvU0Lhu6pipq1ecnlUwHBmo8EXz9WoGK9fL21csFzDmKu/BEVEUs4+RV7BnrvXPgfyQSu0+jYGt0qjkpw9BfZAiunNlcwrEkEC2Xp25nnjd+FVWn8hHq5lqE0KoMAiAU9ocRPSGahLxy7qshDLj9DAsBqq16uHL2xLV+1/IHGA0NgrHnVmEW5JGYNARmyNqih8SeCldymj4UGnlrG6zKa9WdFIkGFraq68Yc4YNukPvb3FAtaA21muhz0jvoqsnkzskuybRQm3EO8x6RVri6pop9kD5cnQLH53qhk0N6wkD8OBO6P8dHikHfH3XuI0QvuSuxahqKhzDGZ+E5rwctkzHelR2lAGfDNQX9fH2N2MM1cdoYyFcmcrDi89jlDds5sotEEI4mirjD7jQVjQqzOY4dAz0tFMrZtyJtwgyP3Sgpw8ryScc1D+YhVNojEOSlL7lJyAmdDJ7AalhruMisNBEM68lAwfDG6PRXDL/wtac+x5NSRRUei7csMd5uyVYedSDIFiQbZW7Jg98VRv/e0LSxLfE0We/87V8RFI8SVx+dOJafJ5+CImIlicI1CUW3TWEpvZtl6hsxzCjECVDetyvAeA1oP6gVLwuPDtAtxuQaWsYu6JqDOE57blp2vRkRR9GWdJA4Tg64E42Q1ttLAwVDqq+Kr86QPEC+7dBNn3Hxfcf+llJU4gu4ddUM82JzMGpUMhNqh5cDBjdQeWE9a3QcnlgTTG2z78ik0jn5g0jeS71m+Gxeh/Yv+5AaA2ipegph8FUJX+T8oUJLxrVdCYLvci6k13IHvRZh41Ddmexf+lcvmJLz1OvZaVcqE8FB0vEOK5A5BaOYWTM+qHuTHwhW68tdLnHv+55Dym0b3apVHxFez25bJfSzlj5ftCtvRUpP0yj15KN/Hi/y9js2fXyI6YlqNFCa+sXXqZczj0Zz04UiywmCXztt37A+aS+5fRnB18uiBRH6tdliHToLTI7ofiK1E7FyBopO/FWfW5CWHix+cbh70c50KBYwH0EAYpIhVesMA2pnTtBBUwi7WllIzP4OjdrWba1TQeqaQuZITZrCfQWliRvBFiLnOn3GuM696FJC8tW4S+g9uMF/zQzq+AZu+dxTokPjTHa37jMwjYkc3VmTBVrFCTIdaNBaQkkW/UF2V77xaUYPX6VeAFy1DSs3Y++yVg==",
+      "StatusCode": 201,
+      "ResponseHeaders": {
+        "Content-Length": "0",
+        "Date": "Wed, 17 Feb 2021 19:02:37 GMT",
+        "ETag": "\"0x8D8D37697E3302D\"",
+        "Last-Modified": "Wed, 17 Feb 2021 19:02:38 GMT",
         "Server": [
           "Windows-Azure-Blob/1.0",
           "Microsoft-HTTPAPI/2.0"
@@ -1500,25 +1350,25 @@
         "x-ms-blob-sequence-number": "0",
         "x-ms-client-request-id": "376cf553-9f7c-4dd1-f642-e6d3cddfcd66",
         "x-ms-content-crc64": "X7Y49j450wY=",
-        "x-ms-request-id": "97b81985-201e-006c-4515-9639c8000000",
-        "x-ms-request-server-encrypted": "true",
-        "x-ms-version": "2020-12-06"
-      },
-      "ResponseBody": []
-    },
-    {
-      "RequestUri": "https://amandadev2.blob.core.windows.net/test-container-1e334957-8e09-c5ac-bd94-fc6c3c088474/test-blob-f5f1559c-6832-7842-8211-6be8f546fad1",
+        "x-ms-request-id": "11be4f9d-d01e-0018-215f-0505a5000000",
+        "x-ms-request-server-encrypted": "true",
+        "x-ms-version": "2020-12-06"
+      },
+      "ResponseBody": []
+    },
+    {
+      "RequestUri": "https://seanmcccanary3.blob.core.windows.net/test-container-1e334957-8e09-c5ac-bd94-fc6c3c088474/test-blob-f5f1559c-6832-7842-8211-6be8f546fad1",
       "RequestMethod": "GET",
       "RequestHeaders": {
         "Accept": "application/xml",
         "Authorization": "Sanitized",
-        "traceparent": "00-2c3ce341846a3942bc187926c104c109-eccb0bea8befa048-00",
-        "User-Agent": [
-          "azsdk-net-Storage.Blobs/12.10.0-alpha.20210820.1",
-          "(.NET 5.0.9; Microsoft Windows 10.0.19043)"
+        "traceparent": "00-ebfecf5ad6d56f4b8fb993d6d8750fbb-be2adae41c2a934c-00",
+        "User-Agent": [
+          "azsdk-net-Storage.Blobs/12.9.0-alpha.20210217.1",
+          "(.NET 5.0.3; Microsoft Windows 10.0.19042)"
         ],
         "x-ms-client-request-id": "b006a56a-a7b6-c4de-d500-d36ce873662c",
-        "x-ms-date": "Fri, 20 Aug 2021 22:45:55 GMT",
+        "x-ms-date": "Wed, 17 Feb 2021 19:02:38 GMT",
         "x-ms-return-client-request-id": "true",
         "x-ms-version": "2020-12-06"
       },
@@ -1528,9 +1378,9 @@
         "Accept-Ranges": "bytes",
         "Content-Length": "1024",
         "Content-Type": "application/octet-stream",
-        "Date": "Fri, 20 Aug 2021 22:45:54 GMT",
-        "ETag": "\u00220x8D9642C452FA5F4\u0022",
-        "Last-Modified": "Fri, 20 Aug 2021 22:45:55 GMT",
+        "Date": "Wed, 17 Feb 2021 19:02:37 GMT",
+        "ETag": "\"0x8D8D37697E3302D\"",
+        "Last-Modified": "Wed, 17 Feb 2021 19:02:38 GMT",
         "Server": [
           "Windows-Azure-Blob/1.0",
           "Microsoft-HTTPAPI/2.0"
@@ -1538,36 +1388,31 @@
         "x-ms-blob-sequence-number": "0",
         "x-ms-blob-type": "PageBlob",
         "x-ms-client-request-id": "b006a56a-a7b6-c4de-d500-d36ce873662c",
-        "x-ms-creation-time": "Fri, 20 Aug 2021 22:45:55 GMT",
+        "x-ms-creation-time": "Wed, 17 Feb 2021 19:02:38 GMT",
         "x-ms-is-current-version": "true",
         "x-ms-lease-duration": "infinite",
         "x-ms-lease-state": "leased",
         "x-ms-lease-status": "locked",
-        "x-ms-request-id": "97b81990-201e-006c-5015-9639c8000000",
+        "x-ms-request-id": "11be4fae-d01e-0018-2f5f-0505a5000000",
         "x-ms-server-encrypted": "true",
-<<<<<<< HEAD
-        "x-ms-version": "2020-10-02",
-        "x-ms-version-id": "2021-08-20T22:45:55.1064579Z"
-=======
         "x-ms-version": "2020-12-06",
         "x-ms-version-id": "2021-02-17T19:02:37.9764743Z"
->>>>>>> f7eb5f10
-      },
-      "ResponseBody": "n\u002BSO7ZcAYxgorrhwD2KCWVtgrWa6Xzq8\u002BGpgR5rJMirQzNkso6Mw46xd4yqVHfP5tJGyVCew30Cp0fQtoBx9X3uOoEOIVba3MMm6XHsPJ9t2ZpIJF94DIOyZgtGuAkKP34SvB32wcF7a\u002ByRd9YLEmqoZtjqJdEidin9W79PlCC2HKn33YB9exvU0Lhu6pipq1ecnlUwHBmo8EXz9WoGK9fL21csFzDmKu/BEVEUs4\u002BRV7BnrvXPgfyQSu0\u002BjYGt0qjkpw9BfZAiunNlcwrEkEC2Xp25nnjd\u002BFVWn8hHq5lqE0KoMAiAU9ocRPSGahLxy7qshDLj9DAsBqq16uHL2xLV\u002B1/IHGA0NgrHnVmEW5JGYNARmyNqih8SeCldymj4UGnlrG6zKa9WdFIkGFraq68Yc4YNukPvb3FAtaA21muhz0jvoqsnkzskuybRQm3EO8x6RVri6pop9kD5cnQLH53qhk0N6wkD8OBO6P8dHikHfH3XuI0QvuSuxahqKhzDGZ\u002BE5rwctkzHelR2lAGfDNQX9fH2N2MM1cdoYyFcmcrDi89jlDds5sotEEI4mirjD7jQVjQqzOY4dAz0tFMrZtyJtwgyP3Sgpw8ryScc1D\u002BYhVNojEOSlL7lJyAmdDJ7AalhruMisNBEM68lAwfDG6PRXDL/wtac\u002Bx5NSRRUei7csMd5uyVYedSDIFiQbZW7Jg98VRv/e0LSxLfE0We/87V8RFI8SVx\u002BdOJafJ5\u002BCImIlicI1CUW3TWEpvZtl6hsxzCjECVDetyvAeA1oP6gVLwuPDtAtxuQaWsYu6JqDOE57blp2vRkRR9GWdJA4Tg64E42Q1ttLAwVDqq\u002BKr86QPEC\u002B7dBNn3Hxfcf\u002BllJU4gu4ddUM82JzMGpUMhNqh5cDBjdQeWE9a3QcnlgTTG2z78ik0jn5g0jeS71m\u002BGxeh/Yv\u002B5AaA2ipegph8FUJX\u002BT8oUJLxrVdCYLvci6k13IHvRZh41Ddmexf\u002BlcvmJLz1OvZaVcqE8FB0vEOK5A5BaOYWTM\u002BqHuTHwhW68tdLnHv\u002B55Dym0b3apVHxFez25bJfSzlj5ftCtvRUpP0yj15KN/Hi/y9js2fXyI6YlqNFCa\u002BsXXqZczj0Zz04UiywmCXztt37A\u002BaS\u002B5fRnB18uiBRH6tdliHToLTI7ofiK1E7FyBopO/FWfW5CWHix\u002Bcbh70c50KBYwH0EAYpIhVesMA2pnTtBBUwi7WllIzP4OjdrWba1TQeqaQuZITZrCfQWliRvBFiLnOn3GuM696FJC8tW4S\u002Bg9uMF/zQzq\u002BAZu\u002BdxTokPjTHa37jMwjYkc3VmTBVrFCTIdaNBaQkkW/UF2V77xaUYPX6VeAFy1DSs3Y\u002B\u002ByVg=="
-    },
-    {
-      "RequestUri": "https://amandadev2.blob.core.windows.net/test-container-1e334957-8e09-c5ac-bd94-fc6c3c088474?restype=container",
+      },
+      "ResponseBody": "n+SO7ZcAYxgorrhwD2KCWVtgrWa6Xzq8+GpgR5rJMirQzNkso6Mw46xd4yqVHfP5tJGyVCew30Cp0fQtoBx9X3uOoEOIVba3MMm6XHsPJ9t2ZpIJF94DIOyZgtGuAkKP34SvB32wcF7a+yRd9YLEmqoZtjqJdEidin9W79PlCC2HKn33YB9exvU0Lhu6pipq1ecnlUwHBmo8EXz9WoGK9fL21csFzDmKu/BEVEUs4+RV7BnrvXPgfyQSu0+jYGt0qjkpw9BfZAiunNlcwrEkEC2Xp25nnjd+FVWn8hHq5lqE0KoMAiAU9ocRPSGahLxy7qshDLj9DAsBqq16uHL2xLV+1/IHGA0NgrHnVmEW5JGYNARmyNqih8SeCldymj4UGnlrG6zKa9WdFIkGFraq68Yc4YNukPvb3FAtaA21muhz0jvoqsnkzskuybRQm3EO8x6RVri6pop9kD5cnQLH53qhk0N6wkD8OBO6P8dHikHfH3XuI0QvuSuxahqKhzDGZ+E5rwctkzHelR2lAGfDNQX9fH2N2MM1cdoYyFcmcrDi89jlDds5sotEEI4mirjD7jQVjQqzOY4dAz0tFMrZtyJtwgyP3Sgpw8ryScc1D+YhVNojEOSlL7lJyAmdDJ7AalhruMisNBEM68lAwfDG6PRXDL/wtac+x5NSRRUei7csMd5uyVYedSDIFiQbZW7Jg98VRv/e0LSxLfE0We/87V8RFI8SVx+dOJafJ5+CImIlicI1CUW3TWEpvZtl6hsxzCjECVDetyvAeA1oP6gVLwuPDtAtxuQaWsYu6JqDOE57blp2vRkRR9GWdJA4Tg64E42Q1ttLAwVDqq+Kr86QPEC+7dBNn3Hxfcf+llJU4gu4ddUM82JzMGpUMhNqh5cDBjdQeWE9a3QcnlgTTG2z78ik0jn5g0jeS71m+Gxeh/Yv+5AaA2ipegph8FUJX+T8oUJLxrVdCYLvci6k13IHvRZh41Ddmexf+lcvmJLz1OvZaVcqE8FB0vEOK5A5BaOYWTM+qHuTHwhW68tdLnHv+55Dym0b3apVHxFez25bJfSzlj5ftCtvRUpP0yj15KN/Hi/y9js2fXyI6YlqNFCa+sXXqZczj0Zz04UiywmCXztt37A+aS+5fRnB18uiBRH6tdliHToLTI7ofiK1E7FyBopO/FWfW5CWHix+cbh70c50KBYwH0EAYpIhVesMA2pnTtBBUwi7WllIzP4OjdrWba1TQeqaQuZITZrCfQWliRvBFiLnOn3GuM696FJC8tW4S+g9uMF/zQzq+AZu+dxTokPjTHa37jMwjYkc3VmTBVrFCTIdaNBaQkkW/UF2V77xaUYPX6VeAFy1DSs3Y++yVg=="
+    },
+    {
+      "RequestUri": "https://seanmcccanary3.blob.core.windows.net/test-container-1e334957-8e09-c5ac-bd94-fc6c3c088474?restype=container",
       "RequestMethod": "DELETE",
       "RequestHeaders": {
         "Accept": "application/xml",
         "Authorization": "Sanitized",
-        "traceparent": "00-830d742c74d19349aeeeb953d6ce2908-eb91cd2bf8f7ed41-00",
-        "User-Agent": [
-          "azsdk-net-Storage.Blobs/12.10.0-alpha.20210820.1",
-          "(.NET 5.0.9; Microsoft Windows 10.0.19043)"
+        "traceparent": "00-5c2d6d752b44c0458fc99ff58aee6b19-e657f4b7fffa244f-00",
+        "User-Agent": [
+          "azsdk-net-Storage.Blobs/12.9.0-alpha.20210217.1",
+          "(.NET 5.0.3; Microsoft Windows 10.0.19042)"
         ],
         "x-ms-client-request-id": "27683c0f-1cd8-83b0-f47a-73a31b1a136f",
-        "x-ms-date": "Fri, 20 Aug 2021 22:45:55 GMT",
+        "x-ms-date": "Wed, 17 Feb 2021 19:02:38 GMT",
         "x-ms-return-client-request-id": "true",
         "x-ms-version": "2020-12-06"
       },
@@ -1575,200 +1420,180 @@
       "StatusCode": 202,
       "ResponseHeaders": {
         "Content-Length": "0",
-        "Date": "Fri, 20 Aug 2021 22:45:54 GMT",
+        "Date": "Wed, 17 Feb 2021 19:02:37 GMT",
         "Server": [
           "Windows-Azure-Blob/1.0",
           "Microsoft-HTTPAPI/2.0"
         ],
         "x-ms-client-request-id": "27683c0f-1cd8-83b0-f47a-73a31b1a136f",
-<<<<<<< HEAD
-        "x-ms-request-id": "97b81999-201e-006c-5815-9639c8000000",
-        "x-ms-version": "2020-10-02"
-=======
         "x-ms-request-id": "11be4fb9-d01e-0018-375f-0505a5000000",
         "x-ms-version": "2020-12-06"
->>>>>>> f7eb5f10
-      },
-      "ResponseBody": []
-    },
-    {
-      "RequestUri": "https://amandadev2.blob.core.windows.net/test-container-5f17dad8-d3a9-4989-86a1-414553a12ceb?restype=container",
-      "RequestMethod": "PUT",
-      "RequestHeaders": {
-        "Accept": "application/xml",
-        "Authorization": "Sanitized",
-        "traceparent": "00-7df44f19c74c824ebcc8bc5cc56684ea-dd83cb68f0cf0740-00",
-        "User-Agent": [
-          "azsdk-net-Storage.Blobs/12.10.0-alpha.20210820.1",
-          "(.NET 5.0.9; Microsoft Windows 10.0.19043)"
+      },
+      "ResponseBody": []
+    },
+    {
+      "RequestUri": "https://seanmcccanary3.blob.core.windows.net/test-container-5f17dad8-d3a9-4989-86a1-414553a12ceb?restype=container",
+      "RequestMethod": "PUT",
+      "RequestHeaders": {
+        "Accept": "application/xml",
+        "Authorization": "Sanitized",
+        "traceparent": "00-1d28656ca284424b92aafa3321ca6aa0-5e5767b0ab1b5447-00",
+        "User-Agent": [
+          "azsdk-net-Storage.Blobs/12.9.0-alpha.20210217.1",
+          "(.NET 5.0.3; Microsoft Windows 10.0.19042)"
         ],
         "x-ms-blob-public-access": "container",
         "x-ms-client-request-id": "bc63e45c-1ed2-3b33-b21f-a036da6a3052",
-        "x-ms-date": "Fri, 20 Aug 2021 22:45:55 GMT",
-        "x-ms-return-client-request-id": "true",
-        "x-ms-version": "2020-12-06"
-      },
-      "RequestBody": null,
-      "StatusCode": 201,
-      "ResponseHeaders": {
-        "Content-Length": "0",
-        "Date": "Fri, 20 Aug 2021 22:45:54 GMT",
-        "ETag": "\u00220x8D9642C4545CB47\u0022",
-        "Last-Modified": "Fri, 20 Aug 2021 22:45:55 GMT",
+        "x-ms-date": "Wed, 17 Feb 2021 19:02:38 GMT",
+        "x-ms-return-client-request-id": "true",
+        "x-ms-version": "2020-12-06"
+      },
+      "RequestBody": null,
+      "StatusCode": 201,
+      "ResponseHeaders": {
+        "Content-Length": "0",
+        "Date": "Wed, 17 Feb 2021 19:02:38 GMT",
+        "ETag": "\"0x8D8D37698246DF2\"",
+        "Last-Modified": "Wed, 17 Feb 2021 19:02:38 GMT",
         "Server": [
           "Windows-Azure-Blob/1.0",
           "Microsoft-HTTPAPI/2.0"
         ],
         "x-ms-client-request-id": "bc63e45c-1ed2-3b33-b21f-a036da6a3052",
-<<<<<<< HEAD
-        "x-ms-request-id": "97b819a2-201e-006c-6015-9639c8000000",
-        "x-ms-version": "2020-10-02"
-=======
         "x-ms-request-id": "ec4771d9-301e-002f-045f-05d709000000",
         "x-ms-version": "2020-12-06"
->>>>>>> f7eb5f10
-      },
-      "ResponseBody": []
-    },
-    {
-      "RequestUri": "https://amandadev2.blob.core.windows.net/test-container-5f17dad8-d3a9-4989-86a1-414553a12ceb/test-blob-241f874d-68bd-9964-8664-9ebd67e39a0b",
+      },
+      "ResponseBody": []
+    },
+    {
+      "RequestUri": "https://seanmcccanary3.blob.core.windows.net/test-container-5f17dad8-d3a9-4989-86a1-414553a12ceb/test-blob-241f874d-68bd-9964-8664-9ebd67e39a0b",
       "RequestMethod": "PUT",
       "RequestHeaders": {
         "Accept": "application/xml",
         "Authorization": "Sanitized",
         "If-None-Match": "*",
-        "traceparent": "00-0ab6b2b0df416047844862847b7b4757-10670c7f547ea34a-00",
-        "User-Agent": [
-          "azsdk-net-Storage.Blobs/12.10.0-alpha.20210820.1",
-          "(.NET 5.0.9; Microsoft Windows 10.0.19043)"
+        "traceparent": "00-6256e743f0be1a4da2c2dbc5f28ba5d7-b660e59197bbe941-00",
+        "User-Agent": [
+          "azsdk-net-Storage.Blobs/12.9.0-alpha.20210217.1",
+          "(.NET 5.0.3; Microsoft Windows 10.0.19042)"
         ],
         "x-ms-blob-content-length": "1024",
         "x-ms-blob-sequence-number": "0",
         "x-ms-blob-type": "PageBlob",
         "x-ms-client-request-id": "265819bb-255b-f496-7fc9-366d7f75d3ce",
-        "x-ms-date": "Fri, 20 Aug 2021 22:45:55 GMT",
-        "x-ms-return-client-request-id": "true",
-        "x-ms-version": "2020-12-06"
-      },
-      "RequestBody": null,
-      "StatusCode": 201,
-      "ResponseHeaders": {
-        "Content-Length": "0",
-        "Date": "Fri, 20 Aug 2021 22:45:55 GMT",
-        "ETag": "\u00220x8D9642C454D6C7B\u0022",
-        "Last-Modified": "Fri, 20 Aug 2021 22:45:55 GMT",
+        "x-ms-date": "Wed, 17 Feb 2021 19:02:38 GMT",
+        "x-ms-return-client-request-id": "true",
+        "x-ms-version": "2020-12-06"
+      },
+      "RequestBody": null,
+      "StatusCode": 201,
+      "ResponseHeaders": {
+        "Content-Length": "0",
+        "Date": "Wed, 17 Feb 2021 19:02:38 GMT",
+        "ETag": "\"0x8D8D3769832490B\"",
+        "Last-Modified": "Wed, 17 Feb 2021 19:02:38 GMT",
         "Server": [
           "Windows-Azure-Blob/1.0",
           "Microsoft-HTTPAPI/2.0"
         ],
         "x-ms-client-request-id": "265819bb-255b-f496-7fc9-366d7f75d3ce",
-        "x-ms-request-id": "97b819ad-201e-006c-6815-9639c8000000",
-        "x-ms-request-server-encrypted": "true",
-<<<<<<< HEAD
-        "x-ms-version": "2020-10-02",
-        "x-ms-version-id": "2021-08-20T22:45:55.3676411Z"
-=======
+        "x-ms-request-id": "ec4771ef-301e-002f-155f-05d709000000",
+        "x-ms-request-server-encrypted": "true",
         "x-ms-version": "2020-12-06",
         "x-ms-version-id": "2021-02-17T19:02:38.5959179Z"
->>>>>>> f7eb5f10
-      },
-      "ResponseBody": []
-    },
-    {
-      "RequestUri": "https://amandadev2.blob.core.windows.net/test-container-5f17dad8-d3a9-4989-86a1-414553a12ceb/test-blob-241f874d-68bd-9964-8664-9ebd67e39a0b",
-      "RequestMethod": "PUT",
-      "RequestHeaders": {
-        "Accept": "application/xml",
-        "Authorization": "Sanitized",
-        "traceparent": "00-4104f7d3b4c16f4d91b423309615eff0-0817fbc9c8165c45-00",
-        "User-Agent": [
-          "azsdk-net-Storage.Blobs/12.10.0-alpha.20210820.1",
-          "(.NET 5.0.9; Microsoft Windows 10.0.19043)"
+      },
+      "ResponseBody": []
+    },
+    {
+      "RequestUri": "https://seanmcccanary3.blob.core.windows.net/test-container-5f17dad8-d3a9-4989-86a1-414553a12ceb/test-blob-241f874d-68bd-9964-8664-9ebd67e39a0b",
+      "RequestMethod": "PUT",
+      "RequestHeaders": {
+        "Accept": "application/xml",
+        "Authorization": "Sanitized",
+        "traceparent": "00-1cad7d43c9ccd04e88e76416eb8e2567-f733bd9c77b1a541-00",
+        "User-Agent": [
+          "azsdk-net-Storage.Blobs/12.9.0-alpha.20210217.1",
+          "(.NET 5.0.3; Microsoft Windows 10.0.19042)"
         ],
         "x-ms-blob-content-length": "1024",
         "x-ms-blob-type": "PageBlob",
         "x-ms-client-request-id": "69a7662f-32de-65d8-38fa-ba4a25050b22",
-        "x-ms-date": "Fri, 20 Aug 2021 22:45:55 GMT",
-        "x-ms-return-client-request-id": "true",
-        "x-ms-version": "2020-12-06"
-      },
-      "RequestBody": null,
-      "StatusCode": 201,
-      "ResponseHeaders": {
-        "Content-Length": "0",
-        "Date": "Fri, 20 Aug 2021 22:45:55 GMT",
-        "ETag": "\u00220x8D9642C4554E7DE\u0022",
-        "Last-Modified": "Fri, 20 Aug 2021 22:45:55 GMT",
+        "x-ms-date": "Wed, 17 Feb 2021 19:02:38 GMT",
+        "x-ms-return-client-request-id": "true",
+        "x-ms-version": "2020-12-06"
+      },
+      "RequestBody": null,
+      "StatusCode": 201,
+      "ResponseHeaders": {
+        "Content-Length": "0",
+        "Date": "Wed, 17 Feb 2021 19:02:38 GMT",
+        "ETag": "\"0x8D8D376983D6EAA\"",
+        "Last-Modified": "Wed, 17 Feb 2021 19:02:38 GMT",
         "Server": [
           "Windows-Azure-Blob/1.0",
           "Microsoft-HTTPAPI/2.0"
         ],
         "x-ms-client-request-id": "69a7662f-32de-65d8-38fa-ba4a25050b22",
-        "x-ms-request-id": "97b819ba-201e-006c-7115-9639c8000000",
-        "x-ms-request-server-encrypted": "true",
-<<<<<<< HEAD
-        "x-ms-version": "2020-10-02",
-        "x-ms-version-id": "2021-08-20T22:45:55.4176750Z"
-=======
+        "x-ms-request-id": "ec4771fb-301e-002f-205f-05d709000000",
+        "x-ms-request-server-encrypted": "true",
         "x-ms-version": "2020-12-06",
         "x-ms-version-id": "2021-02-17T19:02:38.6699706Z"
->>>>>>> f7eb5f10
-      },
-      "ResponseBody": []
-    },
-    {
-      "RequestUri": "https://amandadev2.blob.core.windows.net/test-container-5f17dad8-d3a9-4989-86a1-414553a12ceb/test-blob-241f874d-68bd-9964-8664-9ebd67e39a0b?comp=page",
+      },
+      "ResponseBody": []
+    },
+    {
+      "RequestUri": "https://seanmcccanary3.blob.core.windows.net/test-container-5f17dad8-d3a9-4989-86a1-414553a12ceb/test-blob-241f874d-68bd-9964-8664-9ebd67e39a0b?comp=page",
       "RequestMethod": "PUT",
       "RequestHeaders": {
         "Accept": "application/xml",
         "Authorization": "Sanitized",
         "Content-Length": "1024",
         "Content-Type": "application/octet-stream",
-        "If-Match": "\u00220x8D9642C4554E7DE\u0022",
-        "User-Agent": [
-          "azsdk-net-Storage.Blobs/12.10.0-alpha.20210820.1",
-          "(.NET 5.0.9; Microsoft Windows 10.0.19043)"
+        "If-Match": "0x8D8D376983D6EAA",
+        "User-Agent": [
+          "azsdk-net-Storage.Blobs/12.9.0-alpha.20210217.1",
+          "(.NET 5.0.3; Microsoft Windows 10.0.19042)"
         ],
         "x-ms-client-request-id": "b8775694-e231-b737-f665-f32d2c3ac864",
-        "x-ms-date": "Fri, 20 Aug 2021 22:45:55 GMT",
+        "x-ms-date": "Wed, 17 Feb 2021 19:02:38 GMT",
         "x-ms-page-write": "update",
         "x-ms-range": "bytes=0-1023",
         "x-ms-return-client-request-id": "true",
         "x-ms-version": "2020-12-06"
       },
-      "RequestBody": "hJTe7YHCFN5uu2Cbbnn7aIxIAk6LdLAyV/TudDis5E5NKmYJP\u002BvU\u002BAR5t6DF\u002BoUGzc7gN3KFQw/krJWM06ClwtYRTUQS8imhcwpKEb0QbFxu6KZqy63cyOZWJJJVSCRj1PXKtKxB89ukPsRoOzJS1D84Hev6OvcoNYVdu82WTCrl5j3HRrivLfTKxYzpdI20BFBSHCs5aZn\u002BoX8n4zgNDvKZglX1io2Hie/3L3VqP8D4qbd8Qy//q3yjyaQ5iEm8vLeZT/E3v3nCy5M7Qjokk2K\u002BLzqAkcrDmdbYUcDpTgCmOnK90O/OwOk\u002BunicxGlCfzZCe1kOOyvs1rYbX2642X2SlAfHZsNy725RQtZSJtVtltGKptKnl/9G0fk5s2F7huD7CS9hehlz0IvqvflVmq/grcidLTOq6/0IgZTJOTsM1bz2Vx2lCxu3F9ZHvNoG8TZJWAaY3litUB0yWfmEqZdQ3uc9XkOSO6Ks5RZcYy8iApBef\u002BA1dPdjSAYAcrEiMm0/9t7yyJLztxxj6/hCUO3uD1dpJiq2Gmnw2RU9kcjwibOoHWxRMDn9asfD0Yj\u002BIfgYEWNauQtCiNx0Ae98tiZUc2JFmTKBnd8ea7tj8knh8bgdJH9lls\u002BnZZWQ3C5KgLShb14muIfFl3SDO05P35WSkxA2XpGm79ySnjOd8cCw1OoHwoPruzgwWI0K4VqBV4b//UkeEyIi\u002BoCBkxpTJ6a00mdjSB0Sp9fXBQYEmw2CEEetnvN2ksDI5McDaSce3DHnVg/zHg5p7FVxRw0bHV9y/4PSpomyPUCmmmNVDz6wuCnVHUT\u002BjvI4RLGdBUuzrMZnkGqkTDanNBnOTIOrE90XwY7kRgAadHCQmWLXFDj08\u002B2c7n7TDGzyLegrL0JvjTDThUO8zmbGTBz5E7LU0CDg2lmVDiVfQ7Ui8RkY70UuIQsxBI70OCSH1qFi2vi5HlzISlXo2X8Lc0GOmd1Mrl3Xy/GmosyR7KE1DTiD/Wm8aNO8T6XvRUeMJZBNZp5GOyhEiw4HE3uQN16zs8xHiHbX0TAJj16454aqGn07RIUD7tIQP3JbtVVXLBhGPJJ7RZ0ZdZRtPavJi6OIXPj\u002BVfLYsMT5NkgEfBzasWNFcavzL9TgIc/wlbEmRrPO01hcWdclbozNgQ5UFfh4kotIhBr4lC0jHTMj6BoT0/CVNqnDfleMHwMeJa3GjAzWeAIl3cKZ1T4rODykAoZxuq0dv99PtBQzvGQW2W9/XZEmTW8Y7fUu\u002B2BqmEUb6B19rWv/qc0thsPt8SFdgvvPq9uqfbQWWcy478N\u002B5RzPGNRHmSwDf7TE\u002BMasKvvU0XhkmuxpcGpoZ1OeR7kJrqGmHtlMFQ==",
-      "StatusCode": 201,
-      "ResponseHeaders": {
-        "Content-Length": "0",
-        "Date": "Fri, 20 Aug 2021 22:45:55 GMT",
-        "ETag": "\u00220x8D9642C455F9827\u0022",
-        "Last-Modified": "Fri, 20 Aug 2021 22:45:55 GMT",
+      "RequestBody": "hJTe7YHCFN5uu2Cbbnn7aIxIAk6LdLAyV/TudDis5E5NKmYJP+vU+AR5t6DF+oUGzc7gN3KFQw/krJWM06ClwtYRTUQS8imhcwpKEb0QbFxu6KZqy63cyOZWJJJVSCRj1PXKtKxB89ukPsRoOzJS1D84Hev6OvcoNYVdu82WTCrl5j3HRrivLfTKxYzpdI20BFBSHCs5aZn+oX8n4zgNDvKZglX1io2Hie/3L3VqP8D4qbd8Qy//q3yjyaQ5iEm8vLeZT/E3v3nCy5M7Qjokk2K+LzqAkcrDmdbYUcDpTgCmOnK90O/OwOk+unicxGlCfzZCe1kOOyvs1rYbX2642X2SlAfHZsNy725RQtZSJtVtltGKptKnl/9G0fk5s2F7huD7CS9hehlz0IvqvflVmq/grcidLTOq6/0IgZTJOTsM1bz2Vx2lCxu3F9ZHvNoG8TZJWAaY3litUB0yWfmEqZdQ3uc9XkOSO6Ks5RZcYy8iApBef+A1dPdjSAYAcrEiMm0/9t7yyJLztxxj6/hCUO3uD1dpJiq2Gmnw2RU9kcjwibOoHWxRMDn9asfD0Yj+IfgYEWNauQtCiNx0Ae98tiZUc2JFmTKBnd8ea7tj8knh8bgdJH9lls+nZZWQ3C5KgLShb14muIfFl3SDO05P35WSkxA2XpGm79ySnjOd8cCw1OoHwoPruzgwWI0K4VqBV4b//UkeEyIi+oCBkxpTJ6a00mdjSB0Sp9fXBQYEmw2CEEetnvN2ksDI5McDaSce3DHnVg/zHg5p7FVxRw0bHV9y/4PSpomyPUCmmmNVDz6wuCnVHUT+jvI4RLGdBUuzrMZnkGqkTDanNBnOTIOrE90XwY7kRgAadHCQmWLXFDj08+2c7n7TDGzyLegrL0JvjTDThUO8zmbGTBz5E7LU0CDg2lmVDiVfQ7Ui8RkY70UuIQsxBI70OCSH1qFi2vi5HlzISlXo2X8Lc0GOmd1Mrl3Xy/GmosyR7KE1DTiD/Wm8aNO8T6XvRUeMJZBNZp5GOyhEiw4HE3uQN16zs8xHiHbX0TAJj16454aqGn07RIUD7tIQP3JbtVVXLBhGPJJ7RZ0ZdZRtPavJi6OIXPj+VfLYsMT5NkgEfBzasWNFcavzL9TgIc/wlbEmRrPO01hcWdclbozNgQ5UFfh4kotIhBr4lC0jHTMj6BoT0/CVNqnDfleMHwMeJa3GjAzWeAIl3cKZ1T4rODykAoZxuq0dv99PtBQzvGQW2W9/XZEmTW8Y7fUu+2BqmEUb6B19rWv/qc0thsPt8SFdgvvPq9uqfbQWWcy478N+5RzPGNRHmSwDf7TE+MasKvvU0XhkmuxpcGpoZ1OeR7kJrqGmHtlMFQ==",
+      "StatusCode": 201,
+      "ResponseHeaders": {
+        "Content-Length": "0",
+        "Date": "Wed, 17 Feb 2021 19:02:38 GMT",
+        "ETag": "\"0x8D8D376984B05B7\"",
+        "Last-Modified": "Wed, 17 Feb 2021 19:02:38 GMT",
         "Server": [
           "Windows-Azure-Blob/1.0",
           "Microsoft-HTTPAPI/2.0"
         ],
         "x-ms-blob-sequence-number": "0",
         "x-ms-client-request-id": "b8775694-e231-b737-f665-f32d2c3ac864",
-        "x-ms-content-crc64": "o34J\u002BMLgezM=",
-        "x-ms-request-id": "97b819ca-201e-006c-7d15-9639c8000000",
-        "x-ms-request-server-encrypted": "true",
-        "x-ms-version": "2020-12-06"
-      },
-      "ResponseBody": []
-    },
-    {
-      "RequestUri": "https://amandadev2.blob.core.windows.net/test-container-5f17dad8-d3a9-4989-86a1-414553a12ceb/test-blob-241f874d-68bd-9964-8664-9ebd67e39a0b",
+        "x-ms-content-crc64": "o34J+MLgezM=",
+        "x-ms-request-id": "ec477205-301e-002f-2a5f-05d709000000",
+        "x-ms-request-server-encrypted": "true",
+        "x-ms-version": "2020-12-06"
+      },
+      "ResponseBody": []
+    },
+    {
+      "RequestUri": "https://seanmcccanary3.blob.core.windows.net/test-container-5f17dad8-d3a9-4989-86a1-414553a12ceb/test-blob-241f874d-68bd-9964-8664-9ebd67e39a0b",
       "RequestMethod": "GET",
       "RequestHeaders": {
         "Accept": "application/xml",
         "Authorization": "Sanitized",
-        "traceparent": "00-9e53a70861d7d741b3e715e8de23c17c-aa6bc52f26d1b546-00",
-        "User-Agent": [
-          "azsdk-net-Storage.Blobs/12.10.0-alpha.20210820.1",
-          "(.NET 5.0.9; Microsoft Windows 10.0.19043)"
+        "traceparent": "00-c9e559198f33a348bedff0ca9aaaa8b7-bed8c5a4432d7c4c-00",
+        "User-Agent": [
+          "azsdk-net-Storage.Blobs/12.9.0-alpha.20210217.1",
+          "(.NET 5.0.3; Microsoft Windows 10.0.19042)"
         ],
         "x-ms-client-request-id": "ceb5fb5e-538e-a4f0-83d8-9f69cd145dab",
-        "x-ms-date": "Fri, 20 Aug 2021 22:45:55 GMT",
+        "x-ms-date": "Wed, 17 Feb 2021 19:02:38 GMT",
         "x-ms-return-client-request-id": "true",
         "x-ms-version": "2020-12-06"
       },
@@ -1778,9 +1603,9 @@
         "Accept-Ranges": "bytes",
         "Content-Length": "1024",
         "Content-Type": "application/octet-stream",
-        "Date": "Fri, 20 Aug 2021 22:45:55 GMT",
-        "ETag": "\u00220x8D9642C455F9827\u0022",
-        "Last-Modified": "Fri, 20 Aug 2021 22:45:55 GMT",
+        "Date": "Wed, 17 Feb 2021 19:02:38 GMT",
+        "ETag": "\"0x8D8D376984B05B7\"",
+        "Last-Modified": "Wed, 17 Feb 2021 19:02:38 GMT",
         "Server": [
           "Windows-Azure-Blob/1.0",
           "Microsoft-HTTPAPI/2.0"
@@ -1788,35 +1613,30 @@
         "x-ms-blob-sequence-number": "0",
         "x-ms-blob-type": "PageBlob",
         "x-ms-client-request-id": "ceb5fb5e-538e-a4f0-83d8-9f69cd145dab",
-        "x-ms-creation-time": "Fri, 20 Aug 2021 22:45:55 GMT",
+        "x-ms-creation-time": "Wed, 17 Feb 2021 19:02:38 GMT",
         "x-ms-is-current-version": "true",
         "x-ms-lease-state": "available",
         "x-ms-lease-status": "unlocked",
-        "x-ms-request-id": "97b819e5-201e-006c-1615-9639c8000000",
+        "x-ms-request-id": "ec477214-301e-002f-345f-05d709000000",
         "x-ms-server-encrypted": "true",
-<<<<<<< HEAD
-        "x-ms-version": "2020-10-02",
-        "x-ms-version-id": "2021-08-20T22:45:55.4176750Z"
-=======
         "x-ms-version": "2020-12-06",
         "x-ms-version-id": "2021-02-17T19:02:38.6699706Z"
->>>>>>> f7eb5f10
-      },
-      "ResponseBody": "hJTe7YHCFN5uu2Cbbnn7aIxIAk6LdLAyV/TudDis5E5NKmYJP\u002BvU\u002BAR5t6DF\u002BoUGzc7gN3KFQw/krJWM06ClwtYRTUQS8imhcwpKEb0QbFxu6KZqy63cyOZWJJJVSCRj1PXKtKxB89ukPsRoOzJS1D84Hev6OvcoNYVdu82WTCrl5j3HRrivLfTKxYzpdI20BFBSHCs5aZn\u002BoX8n4zgNDvKZglX1io2Hie/3L3VqP8D4qbd8Qy//q3yjyaQ5iEm8vLeZT/E3v3nCy5M7Qjokk2K\u002BLzqAkcrDmdbYUcDpTgCmOnK90O/OwOk\u002BunicxGlCfzZCe1kOOyvs1rYbX2642X2SlAfHZsNy725RQtZSJtVtltGKptKnl/9G0fk5s2F7huD7CS9hehlz0IvqvflVmq/grcidLTOq6/0IgZTJOTsM1bz2Vx2lCxu3F9ZHvNoG8TZJWAaY3litUB0yWfmEqZdQ3uc9XkOSO6Ks5RZcYy8iApBef\u002BA1dPdjSAYAcrEiMm0/9t7yyJLztxxj6/hCUO3uD1dpJiq2Gmnw2RU9kcjwibOoHWxRMDn9asfD0Yj\u002BIfgYEWNauQtCiNx0Ae98tiZUc2JFmTKBnd8ea7tj8knh8bgdJH9lls\u002BnZZWQ3C5KgLShb14muIfFl3SDO05P35WSkxA2XpGm79ySnjOd8cCw1OoHwoPruzgwWI0K4VqBV4b//UkeEyIi\u002BoCBkxpTJ6a00mdjSB0Sp9fXBQYEmw2CEEetnvN2ksDI5McDaSce3DHnVg/zHg5p7FVxRw0bHV9y/4PSpomyPUCmmmNVDz6wuCnVHUT\u002BjvI4RLGdBUuzrMZnkGqkTDanNBnOTIOrE90XwY7kRgAadHCQmWLXFDj08\u002B2c7n7TDGzyLegrL0JvjTDThUO8zmbGTBz5E7LU0CDg2lmVDiVfQ7Ui8RkY70UuIQsxBI70OCSH1qFi2vi5HlzISlXo2X8Lc0GOmd1Mrl3Xy/GmosyR7KE1DTiD/Wm8aNO8T6XvRUeMJZBNZp5GOyhEiw4HE3uQN16zs8xHiHbX0TAJj16454aqGn07RIUD7tIQP3JbtVVXLBhGPJJ7RZ0ZdZRtPavJi6OIXPj\u002BVfLYsMT5NkgEfBzasWNFcavzL9TgIc/wlbEmRrPO01hcWdclbozNgQ5UFfh4kotIhBr4lC0jHTMj6BoT0/CVNqnDfleMHwMeJa3GjAzWeAIl3cKZ1T4rODykAoZxuq0dv99PtBQzvGQW2W9/XZEmTW8Y7fUu\u002B2BqmEUb6B19rWv/qc0thsPt8SFdgvvPq9uqfbQWWcy478N\u002B5RzPGNRHmSwDf7TE\u002BMasKvvU0XhkmuxpcGpoZ1OeR7kJrqGmHtlMFQ=="
-    },
-    {
-      "RequestUri": "https://amandadev2.blob.core.windows.net/test-container-5f17dad8-d3a9-4989-86a1-414553a12ceb?restype=container",
+      },
+      "ResponseBody": "hJTe7YHCFN5uu2Cbbnn7aIxIAk6LdLAyV/TudDis5E5NKmYJP+vU+AR5t6DF+oUGzc7gN3KFQw/krJWM06ClwtYRTUQS8imhcwpKEb0QbFxu6KZqy63cyOZWJJJVSCRj1PXKtKxB89ukPsRoOzJS1D84Hev6OvcoNYVdu82WTCrl5j3HRrivLfTKxYzpdI20BFBSHCs5aZn+oX8n4zgNDvKZglX1io2Hie/3L3VqP8D4qbd8Qy//q3yjyaQ5iEm8vLeZT/E3v3nCy5M7Qjokk2K+LzqAkcrDmdbYUcDpTgCmOnK90O/OwOk+unicxGlCfzZCe1kOOyvs1rYbX2642X2SlAfHZsNy725RQtZSJtVtltGKptKnl/9G0fk5s2F7huD7CS9hehlz0IvqvflVmq/grcidLTOq6/0IgZTJOTsM1bz2Vx2lCxu3F9ZHvNoG8TZJWAaY3litUB0yWfmEqZdQ3uc9XkOSO6Ks5RZcYy8iApBef+A1dPdjSAYAcrEiMm0/9t7yyJLztxxj6/hCUO3uD1dpJiq2Gmnw2RU9kcjwibOoHWxRMDn9asfD0Yj+IfgYEWNauQtCiNx0Ae98tiZUc2JFmTKBnd8ea7tj8knh8bgdJH9lls+nZZWQ3C5KgLShb14muIfFl3SDO05P35WSkxA2XpGm79ySnjOd8cCw1OoHwoPruzgwWI0K4VqBV4b//UkeEyIi+oCBkxpTJ6a00mdjSB0Sp9fXBQYEmw2CEEetnvN2ksDI5McDaSce3DHnVg/zHg5p7FVxRw0bHV9y/4PSpomyPUCmmmNVDz6wuCnVHUT+jvI4RLGdBUuzrMZnkGqkTDanNBnOTIOrE90XwY7kRgAadHCQmWLXFDj08+2c7n7TDGzyLegrL0JvjTDThUO8zmbGTBz5E7LU0CDg2lmVDiVfQ7Ui8RkY70UuIQsxBI70OCSH1qFi2vi5HlzISlXo2X8Lc0GOmd1Mrl3Xy/GmosyR7KE1DTiD/Wm8aNO8T6XvRUeMJZBNZp5GOyhEiw4HE3uQN16zs8xHiHbX0TAJj16454aqGn07RIUD7tIQP3JbtVVXLBhGPJJ7RZ0ZdZRtPavJi6OIXPj+VfLYsMT5NkgEfBzasWNFcavzL9TgIc/wlbEmRrPO01hcWdclbozNgQ5UFfh4kotIhBr4lC0jHTMj6BoT0/CVNqnDfleMHwMeJa3GjAzWeAIl3cKZ1T4rODykAoZxuq0dv99PtBQzvGQW2W9/XZEmTW8Y7fUu+2BqmEUb6B19rWv/qc0thsPt8SFdgvvPq9uqfbQWWcy478N+5RzPGNRHmSwDf7TE+MasKvvU0XhkmuxpcGpoZ1OeR7kJrqGmHtlMFQ=="
+    },
+    {
+      "RequestUri": "https://seanmcccanary3.blob.core.windows.net/test-container-5f17dad8-d3a9-4989-86a1-414553a12ceb?restype=container",
       "RequestMethod": "DELETE",
       "RequestHeaders": {
         "Accept": "application/xml",
         "Authorization": "Sanitized",
-        "traceparent": "00-625677192420a4428aa571226f1dcfad-2590155fe9524b48-00",
-        "User-Agent": [
-          "azsdk-net-Storage.Blobs/12.10.0-alpha.20210820.1",
-          "(.NET 5.0.9; Microsoft Windows 10.0.19043)"
+        "traceparent": "00-b183f509b8b6e74f87b365af7b6c23d6-a19eaa3e5debeb47-00",
+        "User-Agent": [
+          "azsdk-net-Storage.Blobs/12.9.0-alpha.20210217.1",
+          "(.NET 5.0.3; Microsoft Windows 10.0.19042)"
         ],
         "x-ms-client-request-id": "30ce1fcd-f984-cfd6-beb7-dee2e511a00f",
-        "x-ms-date": "Fri, 20 Aug 2021 22:45:55 GMT",
+        "x-ms-date": "Wed, 17 Feb 2021 19:02:38 GMT",
         "x-ms-return-client-request-id": "true",
         "x-ms-version": "2020-12-06"
       },
@@ -1824,200 +1644,180 @@
       "StatusCode": 202,
       "ResponseHeaders": {
         "Content-Length": "0",
-        "Date": "Fri, 20 Aug 2021 22:45:55 GMT",
+        "Date": "Wed, 17 Feb 2021 19:02:38 GMT",
         "Server": [
           "Windows-Azure-Blob/1.0",
           "Microsoft-HTTPAPI/2.0"
         ],
         "x-ms-client-request-id": "30ce1fcd-f984-cfd6-beb7-dee2e511a00f",
-<<<<<<< HEAD
-        "x-ms-request-id": "97b819fe-201e-006c-2c15-9639c8000000",
-        "x-ms-version": "2020-10-02"
-=======
         "x-ms-request-id": "ec47721d-301e-002f-3c5f-05d709000000",
         "x-ms-version": "2020-12-06"
->>>>>>> f7eb5f10
-      },
-      "ResponseBody": []
-    },
-    {
-      "RequestUri": "https://amandadev2.blob.core.windows.net/test-container-9cb0d9c0-79b2-25cc-f7a6-f285bfdc46b0?restype=container",
-      "RequestMethod": "PUT",
-      "RequestHeaders": {
-        "Accept": "application/xml",
-        "Authorization": "Sanitized",
-        "traceparent": "00-1bbc349fb14b494191669b053b37163e-061336ec80d1ec4e-00",
-        "User-Agent": [
-          "azsdk-net-Storage.Blobs/12.10.0-alpha.20210820.1",
-          "(.NET 5.0.9; Microsoft Windows 10.0.19043)"
+      },
+      "ResponseBody": []
+    },
+    {
+      "RequestUri": "https://seanmcccanary3.blob.core.windows.net/test-container-9cb0d9c0-79b2-25cc-f7a6-f285bfdc46b0?restype=container",
+      "RequestMethod": "PUT",
+      "RequestHeaders": {
+        "Accept": "application/xml",
+        "Authorization": "Sanitized",
+        "traceparent": "00-ea946ace3f75f0499242d517074570a1-a0b75471d39a7841-00",
+        "User-Agent": [
+          "azsdk-net-Storage.Blobs/12.9.0-alpha.20210217.1",
+          "(.NET 5.0.3; Microsoft Windows 10.0.19042)"
         ],
         "x-ms-blob-public-access": "container",
         "x-ms-client-request-id": "85538567-e622-548f-53a9-39de065010e1",
-        "x-ms-date": "Fri, 20 Aug 2021 22:45:55 GMT",
-        "x-ms-return-client-request-id": "true",
-        "x-ms-version": "2020-12-06"
-      },
-      "RequestBody": null,
-      "StatusCode": 201,
-      "ResponseHeaders": {
-        "Content-Length": "0",
-        "Date": "Fri, 20 Aug 2021 22:45:55 GMT",
-        "ETag": "\u00220x8D9642C4575BD9C\u0022",
-        "Last-Modified": "Fri, 20 Aug 2021 22:45:55 GMT",
+        "x-ms-date": "Wed, 17 Feb 2021 19:02:38 GMT",
+        "x-ms-return-client-request-id": "true",
+        "x-ms-version": "2020-12-06"
+      },
+      "RequestBody": null,
+      "StatusCode": 201,
+      "ResponseHeaders": {
+        "Content-Length": "0",
+        "Date": "Wed, 17 Feb 2021 19:02:39 GMT",
+        "ETag": "\"0x8D8D37698856721\"",
+        "Last-Modified": "Wed, 17 Feb 2021 19:02:39 GMT",
         "Server": [
           "Windows-Azure-Blob/1.0",
           "Microsoft-HTTPAPI/2.0"
         ],
         "x-ms-client-request-id": "85538567-e622-548f-53a9-39de065010e1",
-<<<<<<< HEAD
-        "x-ms-request-id": "97b81a0b-201e-006c-3815-9639c8000000",
-        "x-ms-version": "2020-10-02"
-=======
         "x-ms-request-id": "6a0903b7-101e-0017-235f-0573c9000000",
         "x-ms-version": "2020-12-06"
->>>>>>> f7eb5f10
-      },
-      "ResponseBody": []
-    },
-    {
-      "RequestUri": "https://amandadev2.blob.core.windows.net/test-container-9cb0d9c0-79b2-25cc-f7a6-f285bfdc46b0/test-blob-878b2e70-f275-93c9-b2f7-d981187bcad5",
+      },
+      "ResponseBody": []
+    },
+    {
+      "RequestUri": "https://seanmcccanary3.blob.core.windows.net/test-container-9cb0d9c0-79b2-25cc-f7a6-f285bfdc46b0/test-blob-878b2e70-f275-93c9-b2f7-d981187bcad5",
       "RequestMethod": "PUT",
       "RequestHeaders": {
         "Accept": "application/xml",
         "Authorization": "Sanitized",
         "If-None-Match": "*",
-        "traceparent": "00-7f69ddabaebf004b82daad9f6f315934-be7624ddec372d41-00",
-        "User-Agent": [
-          "azsdk-net-Storage.Blobs/12.10.0-alpha.20210820.1",
-          "(.NET 5.0.9; Microsoft Windows 10.0.19043)"
+        "traceparent": "00-016c320d1439d942a0b3e114a15dbd8f-74cc587746837344-00",
+        "User-Agent": [
+          "azsdk-net-Storage.Blobs/12.9.0-alpha.20210217.1",
+          "(.NET 5.0.3; Microsoft Windows 10.0.19042)"
         ],
         "x-ms-blob-content-length": "1024",
         "x-ms-blob-sequence-number": "0",
         "x-ms-blob-type": "PageBlob",
         "x-ms-client-request-id": "2ce07e21-a296-7454-bbc0-d22a0c0d3cd7",
-        "x-ms-date": "Fri, 20 Aug 2021 22:45:55 GMT",
-        "x-ms-return-client-request-id": "true",
-        "x-ms-version": "2020-12-06"
-      },
-      "RequestBody": null,
-      "StatusCode": 201,
-      "ResponseHeaders": {
-        "Content-Length": "0",
-        "Date": "Fri, 20 Aug 2021 22:45:55 GMT",
-        "ETag": "\u00220x8D9642C457D5EB7\u0022",
-        "Last-Modified": "Fri, 20 Aug 2021 22:45:55 GMT",
+        "x-ms-date": "Wed, 17 Feb 2021 19:02:39 GMT",
+        "x-ms-return-client-request-id": "true",
+        "x-ms-version": "2020-12-06"
+      },
+      "RequestBody": null,
+      "StatusCode": 201,
+      "ResponseHeaders": {
+        "Content-Length": "0",
+        "Date": "Wed, 17 Feb 2021 19:02:39 GMT",
+        "ETag": "\"0x8D8D3769890CE1D\"",
+        "Last-Modified": "Wed, 17 Feb 2021 19:02:39 GMT",
         "Server": [
           "Windows-Azure-Blob/1.0",
           "Microsoft-HTTPAPI/2.0"
         ],
         "x-ms-client-request-id": "2ce07e21-a296-7454-bbc0-d22a0c0d3cd7",
-        "x-ms-request-id": "97b81a19-201e-006c-4415-9639c8000000",
-        "x-ms-request-server-encrypted": "true",
-<<<<<<< HEAD
-        "x-ms-version": "2020-10-02",
-        "x-ms-version-id": "2021-08-20T22:45:55.6818615Z"
-=======
+        "x-ms-request-id": "6a0903d8-101e-0017-3e5f-0573c9000000",
+        "x-ms-request-server-encrypted": "true",
         "x-ms-version": "2020-12-06",
         "x-ms-version-id": "2021-02-17T19:02:39.2153629Z"
->>>>>>> f7eb5f10
-      },
-      "ResponseBody": []
-    },
-    {
-      "RequestUri": "https://amandadev2.blob.core.windows.net/test-container-9cb0d9c0-79b2-25cc-f7a6-f285bfdc46b0/test-blob-878b2e70-f275-93c9-b2f7-d981187bcad5",
-      "RequestMethod": "PUT",
-      "RequestHeaders": {
-        "Accept": "application/xml",
-        "Authorization": "Sanitized",
-        "traceparent": "00-c5714da830070544aaadbf0a70957926-45f56a201652c44c-00",
-        "User-Agent": [
-          "azsdk-net-Storage.Blobs/12.10.0-alpha.20210820.1",
-          "(.NET 5.0.9; Microsoft Windows 10.0.19043)"
+      },
+      "ResponseBody": []
+    },
+    {
+      "RequestUri": "https://seanmcccanary3.blob.core.windows.net/test-container-9cb0d9c0-79b2-25cc-f7a6-f285bfdc46b0/test-blob-878b2e70-f275-93c9-b2f7-d981187bcad5",
+      "RequestMethod": "PUT",
+      "RequestHeaders": {
+        "Accept": "application/xml",
+        "Authorization": "Sanitized",
+        "traceparent": "00-6e7db7d2d01585459e727a9f3105981b-c7e3b8dca7a3aa45-00",
+        "User-Agent": [
+          "azsdk-net-Storage.Blobs/12.9.0-alpha.20210217.1",
+          "(.NET 5.0.3; Microsoft Windows 10.0.19042)"
         ],
         "x-ms-blob-content-length": "1024",
         "x-ms-blob-type": "PageBlob",
         "x-ms-client-request-id": "f78fbc7b-1c0a-5377-609d-53f584e5175d",
-        "x-ms-date": "Fri, 20 Aug 2021 22:45:55 GMT",
-        "x-ms-return-client-request-id": "true",
-        "x-ms-version": "2020-12-06"
-      },
-      "RequestBody": null,
-      "StatusCode": 201,
-      "ResponseHeaders": {
-        "Content-Length": "0",
-        "Date": "Fri, 20 Aug 2021 22:45:55 GMT",
-        "ETag": "\u00220x8D9642C4585012D\u0022",
-        "Last-Modified": "Fri, 20 Aug 2021 22:45:55 GMT",
+        "x-ms-date": "Wed, 17 Feb 2021 19:02:39 GMT",
+        "x-ms-return-client-request-id": "true",
+        "x-ms-version": "2020-12-06"
+      },
+      "RequestBody": null,
+      "StatusCode": 201,
+      "ResponseHeaders": {
+        "Content-Length": "0",
+        "Date": "Wed, 17 Feb 2021 19:02:39 GMT",
+        "ETag": "\"0x8D8D376989A6CD4\"",
+        "Last-Modified": "Wed, 17 Feb 2021 19:02:39 GMT",
         "Server": [
           "Windows-Azure-Blob/1.0",
           "Microsoft-HTTPAPI/2.0"
         ],
         "x-ms-client-request-id": "f78fbc7b-1c0a-5377-609d-53f584e5175d",
-        "x-ms-request-id": "97b81a26-201e-006c-5015-9639c8000000",
-        "x-ms-request-server-encrypted": "true",
-<<<<<<< HEAD
-        "x-ms-version": "2020-10-02",
-        "x-ms-version-id": "2021-08-20T22:45:55.7328957Z"
-=======
+        "x-ms-request-id": "6a0903ec-101e-0017-4f5f-0573c9000000",
+        "x-ms-request-server-encrypted": "true",
         "x-ms-version": "2020-12-06",
         "x-ms-version-id": "2021-02-17T19:02:39.2804088Z"
->>>>>>> f7eb5f10
-      },
-      "ResponseBody": []
-    },
-    {
-      "RequestUri": "https://amandadev2.blob.core.windows.net/test-container-9cb0d9c0-79b2-25cc-f7a6-f285bfdc46b0/test-blob-878b2e70-f275-93c9-b2f7-d981187bcad5?comp=page",
+      },
+      "ResponseBody": []
+    },
+    {
+      "RequestUri": "https://seanmcccanary3.blob.core.windows.net/test-container-9cb0d9c0-79b2-25cc-f7a6-f285bfdc46b0/test-blob-878b2e70-f275-93c9-b2f7-d981187bcad5?comp=page",
       "RequestMethod": "PUT",
       "RequestHeaders": {
         "Accept": "application/xml",
         "Authorization": "Sanitized",
         "Content-Length": "1024",
         "Content-Type": "application/octet-stream",
-        "If-Match": "\u00220x8D9642C4585012D\u0022",
-        "User-Agent": [
-          "azsdk-net-Storage.Blobs/12.10.0-alpha.20210820.1",
-          "(.NET 5.0.9; Microsoft Windows 10.0.19043)"
+        "If-Match": "0x8D8D376989A6CD4",
+        "User-Agent": [
+          "azsdk-net-Storage.Blobs/12.9.0-alpha.20210217.1",
+          "(.NET 5.0.3; Microsoft Windows 10.0.19042)"
         ],
         "x-ms-client-request-id": "e0d04ba2-1f9e-a598-b1c3-cb285518c321",
-        "x-ms-date": "Fri, 20 Aug 2021 22:45:55 GMT",
+        "x-ms-date": "Wed, 17 Feb 2021 19:02:39 GMT",
         "x-ms-page-write": "update",
         "x-ms-range": "bytes=0-1023",
         "x-ms-return-client-request-id": "true",
         "x-ms-version": "2020-12-06"
       },
-      "RequestBody": "3mNi3jLWWa\u002BgG7kulyyfakVnX5mbnj/Z06l\u002Bx\u002B5iY8AKg76P5dM/SyUwi3rpJd2PIWflpa6iPD8kiQuJV5HBPbf4IxRuD4VxKBR0ahPE8K3L7qaGfL4SaEZ\u002BalvItfOUbk3D8ALIIRHidHyZLtIsYJlevWjqO8D45rvO76QpqHIg3/zFAf\u002BrA82VpAhBeDp0UQrCaviKqTONygpG\u002BjFsuMwKeU7VZ1\u002BZsrqbVZa4tm6BWp2aZz56lTbIODb1ZAmbKOs7N/7rnuqqKbc971Sc1BObxZ\u002BT0VGOkOMYDC8opE6x/yyqfH9vlbyz7z6GPKbhLGMjWZ9pCFearacb0pG7goRpjO8o8VeULC/j4OITB1M9NuDLBEqvR/fUEM7YU8Ir\u002BG25Ha\u002B2uDoLjyxvhid0h6ZT3Zuw7306ukX4U\u002BGIu9hsuOh1Wuqjh32lv3UdP8DPYIkohHYmegjvf2NqvWVZgtNUAs4//yy7r1UdCi8HHHqEKPNXYDdiRT3fhduHOcoYSz2iyTzykGBcbNUgCG/Y52Lo5pRxAiKc8b2QX3pRNHWLBb/yZVI9kZiT\u002B/NhQTzOB514nlM1p0kaBdd/YjDmCjdflAOw5YIPqlT73gcuOq\u002BAwVjc2ZUiVl512F97vi9orfC7Aa04HSEbaPP\u002BOchC68sn/qDYCTGiPD6lOw0ilOwlkzAWczgCR6Q2wHCiJB2VMuyUU7\u002BOkKO\u002BGcVuk\u002BIT\u002BdQG2KWXLHiSJLf8oUnB/xghDwghjUEtlgONV1lzk7TBI8abm0t3/QZzAi4Iku5a/RmtTYPa8WuS2UGiCtQfHpEDO32CJWTMqRIBrosTJQQUM1o/xkYw5jFbCMIJ1fIyVOOdBFdx19e14KRx2EPff7M9jdd531hK0lRMJxyiwtQfz1mndSCto1uCiuWhvg7ue4gOzEcbuHSLUjICJbC7Eh7QUgnpNwqSj\u002Bp89lRyqRRFXquTk/WMAxbkHCPuqn6qx3fH0WwFBEN\u002Bezxdn8IfGakevccEJ34oQ07yBBvmpOVr0S/cqtenQFloFBi4LmRUxAJ60O23pqD4n40dEv8nmNdX8c2TQm/RdnxtnBJmbxXpnkAYa9P3tCuO5ApKiS1aQHxAYTyWwYGTqVpwSgmNki94M3S/DywEXz2iBF5kh\u002BxOElyWJg7YU92\u002BhcJ5h2ohAFHb0Va5mzFPPAH/87wiLiFuIjes92shn\u002BCWAYlqitjTgAMNibWWlHcrR\u002BoN2V8gm1egC2QydQjmuTJ1Ipqn5LEoLHO4FaRs143AgLCBE8aBdmYyyn90oAv6Js\u002BDIHHdg2I45a3sZ4WyNDPXcvRYZaZs9Kw0dRoxtItnve/V6bcb4/1OSC4YlA7gf5ZMnC0Xog==",
-      "StatusCode": 201,
-      "ResponseHeaders": {
-        "Content-Length": "0",
-        "Date": "Fri, 20 Aug 2021 22:45:55 GMT",
-        "ETag": "\u00220x8D9642C458F8A5F\u0022",
-        "Last-Modified": "Fri, 20 Aug 2021 22:45:55 GMT",
+      "RequestBody": "3mNi3jLWWa+gG7kulyyfakVnX5mbnj/Z06l+x+5iY8AKg76P5dM/SyUwi3rpJd2PIWflpa6iPD8kiQuJV5HBPbf4IxRuD4VxKBR0ahPE8K3L7qaGfL4SaEZ+alvItfOUbk3D8ALIIRHidHyZLtIsYJlevWjqO8D45rvO76QpqHIg3/zFAf+rA82VpAhBeDp0UQrCaviKqTONygpG+jFsuMwKeU7VZ1+ZsrqbVZa4tm6BWp2aZz56lTbIODb1ZAmbKOs7N/7rnuqqKbc971Sc1BObxZ+T0VGOkOMYDC8opE6x/yyqfH9vlbyz7z6GPKbhLGMjWZ9pCFearacb0pG7goRpjO8o8VeULC/j4OITB1M9NuDLBEqvR/fUEM7YU8Ir+G25Ha+2uDoLjyxvhid0h6ZT3Zuw7306ukX4U+GIu9hsuOh1Wuqjh32lv3UdP8DPYIkohHYmegjvf2NqvWVZgtNUAs4//yy7r1UdCi8HHHqEKPNXYDdiRT3fhduHOcoYSz2iyTzykGBcbNUgCG/Y52Lo5pRxAiKc8b2QX3pRNHWLBb/yZVI9kZiT+/NhQTzOB514nlM1p0kaBdd/YjDmCjdflAOw5YIPqlT73gcuOq+AwVjc2ZUiVl512F97vi9orfC7Aa04HSEbaPP+OchC68sn/qDYCTGiPD6lOw0ilOwlkzAWczgCR6Q2wHCiJB2VMuyUU7+OkKO+GcVuk+IT+dQG2KWXLHiSJLf8oUnB/xghDwghjUEtlgONV1lzk7TBI8abm0t3/QZzAi4Iku5a/RmtTYPa8WuS2UGiCtQfHpEDO32CJWTMqRIBrosTJQQUM1o/xkYw5jFbCMIJ1fIyVOOdBFdx19e14KRx2EPff7M9jdd531hK0lRMJxyiwtQfz1mndSCto1uCiuWhvg7ue4gOzEcbuHSLUjICJbC7Eh7QUgnpNwqSj+p89lRyqRRFXquTk/WMAxbkHCPuqn6qx3fH0WwFBEN+ezxdn8IfGakevccEJ34oQ07yBBvmpOVr0S/cqtenQFloFBi4LmRUxAJ60O23pqD4n40dEv8nmNdX8c2TQm/RdnxtnBJmbxXpnkAYa9P3tCuO5ApKiS1aQHxAYTyWwYGTqVpwSgmNki94M3S/DywEXz2iBF5kh+xOElyWJg7YU92+hcJ5h2ohAFHb0Va5mzFPPAH/87wiLiFuIjes92shn+CWAYlqitjTgAMNibWWlHcrR+oN2V8gm1egC2QydQjmuTJ1Ipqn5LEoLHO4FaRs143AgLCBE8aBdmYyyn90oAv6Js+DIHHdg2I45a3sZ4WyNDPXcvRYZaZs9Kw0dRoxtItnve/V6bcb4/1OSC4YlA7gf5ZMnC0Xog==",
+      "StatusCode": 201,
+      "ResponseHeaders": {
+        "Content-Length": "0",
+        "Date": "Wed, 17 Feb 2021 19:02:39 GMT",
+        "ETag": "\"0x8D8D37698A7406B\"",
+        "Last-Modified": "Wed, 17 Feb 2021 19:02:39 GMT",
         "Server": [
           "Windows-Azure-Blob/1.0",
           "Microsoft-HTTPAPI/2.0"
         ],
         "x-ms-blob-sequence-number": "0",
         "x-ms-client-request-id": "e0d04ba2-1f9e-a598-b1c3-cb285518c321",
-        "x-ms-content-crc64": "oi2a\u002BPKT/kE=",
-        "x-ms-request-id": "97b81a43-201e-006c-6a15-9639c8000000",
-        "x-ms-request-server-encrypted": "true",
-        "x-ms-version": "2020-12-06"
-      },
-      "ResponseBody": []
-    },
-    {
-      "RequestUri": "https://amandadev2.blob.core.windows.net/test-container-9cb0d9c0-79b2-25cc-f7a6-f285bfdc46b0/test-blob-878b2e70-f275-93c9-b2f7-d981187bcad5",
+        "x-ms-content-crc64": "oi2a+PKT/kE=",
+        "x-ms-request-id": "6a0903f8-101e-0017-585f-0573c9000000",
+        "x-ms-request-server-encrypted": "true",
+        "x-ms-version": "2020-12-06"
+      },
+      "ResponseBody": []
+    },
+    {
+      "RequestUri": "https://seanmcccanary3.blob.core.windows.net/test-container-9cb0d9c0-79b2-25cc-f7a6-f285bfdc46b0/test-blob-878b2e70-f275-93c9-b2f7-d981187bcad5",
       "RequestMethod": "GET",
       "RequestHeaders": {
         "Accept": "application/xml",
         "Authorization": "Sanitized",
-        "traceparent": "00-749dd1bbc4f53d4ca1afbc6cf6b80e1f-6876ed1cce01f045-00",
-        "User-Agent": [
-          "azsdk-net-Storage.Blobs/12.10.0-alpha.20210820.1",
-          "(.NET 5.0.9; Microsoft Windows 10.0.19043)"
+        "traceparent": "00-b30864d38b72814c88c495c7136adc24-853ae7703e53c343-00",
+        "User-Agent": [
+          "azsdk-net-Storage.Blobs/12.9.0-alpha.20210217.1",
+          "(.NET 5.0.3; Microsoft Windows 10.0.19042)"
         ],
         "x-ms-client-request-id": "39530838-3714-30bf-8388-f90ec02de4d6",
-        "x-ms-date": "Fri, 20 Aug 2021 22:45:55 GMT",
+        "x-ms-date": "Wed, 17 Feb 2021 19:02:39 GMT",
         "x-ms-return-client-request-id": "true",
         "x-ms-version": "2020-12-06"
       },
@@ -2027,9 +1827,9 @@
         "Accept-Ranges": "bytes",
         "Content-Length": "1024",
         "Content-Type": "application/octet-stream",
-        "Date": "Fri, 20 Aug 2021 22:45:55 GMT",
-        "ETag": "\u00220x8D9642C458F8A5F\u0022",
-        "Last-Modified": "Fri, 20 Aug 2021 22:45:55 GMT",
+        "Date": "Wed, 17 Feb 2021 19:02:39 GMT",
+        "ETag": "\"0x8D8D37698A7406B\"",
+        "Last-Modified": "Wed, 17 Feb 2021 19:02:39 GMT",
         "Server": [
           "Windows-Azure-Blob/1.0",
           "Microsoft-HTTPAPI/2.0"
@@ -2037,35 +1837,30 @@
         "x-ms-blob-sequence-number": "0",
         "x-ms-blob-type": "PageBlob",
         "x-ms-client-request-id": "39530838-3714-30bf-8388-f90ec02de4d6",
-        "x-ms-creation-time": "Fri, 20 Aug 2021 22:45:55 GMT",
+        "x-ms-creation-time": "Wed, 17 Feb 2021 19:02:39 GMT",
         "x-ms-is-current-version": "true",
         "x-ms-lease-state": "available",
         "x-ms-lease-status": "unlocked",
-        "x-ms-request-id": "97b81a51-201e-006c-7715-9639c8000000",
+        "x-ms-request-id": "6a090410-101e-0017-6d5f-0573c9000000",
         "x-ms-server-encrypted": "true",
-<<<<<<< HEAD
-        "x-ms-version": "2020-10-02",
-        "x-ms-version-id": "2021-08-20T22:45:55.7328957Z"
-=======
         "x-ms-version": "2020-12-06",
         "x-ms-version-id": "2021-02-17T19:02:39.2804088Z"
->>>>>>> f7eb5f10
-      },
-      "ResponseBody": "3mNi3jLWWa\u002BgG7kulyyfakVnX5mbnj/Z06l\u002Bx\u002B5iY8AKg76P5dM/SyUwi3rpJd2PIWflpa6iPD8kiQuJV5HBPbf4IxRuD4VxKBR0ahPE8K3L7qaGfL4SaEZ\u002BalvItfOUbk3D8ALIIRHidHyZLtIsYJlevWjqO8D45rvO76QpqHIg3/zFAf\u002BrA82VpAhBeDp0UQrCaviKqTONygpG\u002BjFsuMwKeU7VZ1\u002BZsrqbVZa4tm6BWp2aZz56lTbIODb1ZAmbKOs7N/7rnuqqKbc971Sc1BObxZ\u002BT0VGOkOMYDC8opE6x/yyqfH9vlbyz7z6GPKbhLGMjWZ9pCFearacb0pG7goRpjO8o8VeULC/j4OITB1M9NuDLBEqvR/fUEM7YU8Ir\u002BG25Ha\u002B2uDoLjyxvhid0h6ZT3Zuw7306ukX4U\u002BGIu9hsuOh1Wuqjh32lv3UdP8DPYIkohHYmegjvf2NqvWVZgtNUAs4//yy7r1UdCi8HHHqEKPNXYDdiRT3fhduHOcoYSz2iyTzykGBcbNUgCG/Y52Lo5pRxAiKc8b2QX3pRNHWLBb/yZVI9kZiT\u002B/NhQTzOB514nlM1p0kaBdd/YjDmCjdflAOw5YIPqlT73gcuOq\u002BAwVjc2ZUiVl512F97vi9orfC7Aa04HSEbaPP\u002BOchC68sn/qDYCTGiPD6lOw0ilOwlkzAWczgCR6Q2wHCiJB2VMuyUU7\u002BOkKO\u002BGcVuk\u002BIT\u002BdQG2KWXLHiSJLf8oUnB/xghDwghjUEtlgONV1lzk7TBI8abm0t3/QZzAi4Iku5a/RmtTYPa8WuS2UGiCtQfHpEDO32CJWTMqRIBrosTJQQUM1o/xkYw5jFbCMIJ1fIyVOOdBFdx19e14KRx2EPff7M9jdd531hK0lRMJxyiwtQfz1mndSCto1uCiuWhvg7ue4gOzEcbuHSLUjICJbC7Eh7QUgnpNwqSj\u002Bp89lRyqRRFXquTk/WMAxbkHCPuqn6qx3fH0WwFBEN\u002Bezxdn8IfGakevccEJ34oQ07yBBvmpOVr0S/cqtenQFloFBi4LmRUxAJ60O23pqD4n40dEv8nmNdX8c2TQm/RdnxtnBJmbxXpnkAYa9P3tCuO5ApKiS1aQHxAYTyWwYGTqVpwSgmNki94M3S/DywEXz2iBF5kh\u002BxOElyWJg7YU92\u002BhcJ5h2ohAFHb0Va5mzFPPAH/87wiLiFuIjes92shn\u002BCWAYlqitjTgAMNibWWlHcrR\u002BoN2V8gm1egC2QydQjmuTJ1Ipqn5LEoLHO4FaRs143AgLCBE8aBdmYyyn90oAv6Js\u002BDIHHdg2I45a3sZ4WyNDPXcvRYZaZs9Kw0dRoxtItnve/V6bcb4/1OSC4YlA7gf5ZMnC0Xog=="
-    },
-    {
-      "RequestUri": "https://amandadev2.blob.core.windows.net/test-container-9cb0d9c0-79b2-25cc-f7a6-f285bfdc46b0?restype=container",
+      },
+      "ResponseBody": "3mNi3jLWWa+gG7kulyyfakVnX5mbnj/Z06l+x+5iY8AKg76P5dM/SyUwi3rpJd2PIWflpa6iPD8kiQuJV5HBPbf4IxRuD4VxKBR0ahPE8K3L7qaGfL4SaEZ+alvItfOUbk3D8ALIIRHidHyZLtIsYJlevWjqO8D45rvO76QpqHIg3/zFAf+rA82VpAhBeDp0UQrCaviKqTONygpG+jFsuMwKeU7VZ1+ZsrqbVZa4tm6BWp2aZz56lTbIODb1ZAmbKOs7N/7rnuqqKbc971Sc1BObxZ+T0VGOkOMYDC8opE6x/yyqfH9vlbyz7z6GPKbhLGMjWZ9pCFearacb0pG7goRpjO8o8VeULC/j4OITB1M9NuDLBEqvR/fUEM7YU8Ir+G25Ha+2uDoLjyxvhid0h6ZT3Zuw7306ukX4U+GIu9hsuOh1Wuqjh32lv3UdP8DPYIkohHYmegjvf2NqvWVZgtNUAs4//yy7r1UdCi8HHHqEKPNXYDdiRT3fhduHOcoYSz2iyTzykGBcbNUgCG/Y52Lo5pRxAiKc8b2QX3pRNHWLBb/yZVI9kZiT+/NhQTzOB514nlM1p0kaBdd/YjDmCjdflAOw5YIPqlT73gcuOq+AwVjc2ZUiVl512F97vi9orfC7Aa04HSEbaPP+OchC68sn/qDYCTGiPD6lOw0ilOwlkzAWczgCR6Q2wHCiJB2VMuyUU7+OkKO+GcVuk+IT+dQG2KWXLHiSJLf8oUnB/xghDwghjUEtlgONV1lzk7TBI8abm0t3/QZzAi4Iku5a/RmtTYPa8WuS2UGiCtQfHpEDO32CJWTMqRIBrosTJQQUM1o/xkYw5jFbCMIJ1fIyVOOdBFdx19e14KRx2EPff7M9jdd531hK0lRMJxyiwtQfz1mndSCto1uCiuWhvg7ue4gOzEcbuHSLUjICJbC7Eh7QUgnpNwqSj+p89lRyqRRFXquTk/WMAxbkHCPuqn6qx3fH0WwFBEN+ezxdn8IfGakevccEJ34oQ07yBBvmpOVr0S/cqtenQFloFBi4LmRUxAJ60O23pqD4n40dEv8nmNdX8c2TQm/RdnxtnBJmbxXpnkAYa9P3tCuO5ApKiS1aQHxAYTyWwYGTqVpwSgmNki94M3S/DywEXz2iBF5kh+xOElyWJg7YU92+hcJ5h2ohAFHb0Va5mzFPPAH/87wiLiFuIjes92shn+CWAYlqitjTgAMNibWWlHcrR+oN2V8gm1egC2QydQjmuTJ1Ipqn5LEoLHO4FaRs143AgLCBE8aBdmYyyn90oAv6Js+DIHHdg2I45a3sZ4WyNDPXcvRYZaZs9Kw0dRoxtItnve/V6bcb4/1OSC4YlA7gf5ZMnC0Xog=="
+    },
+    {
+      "RequestUri": "https://seanmcccanary3.blob.core.windows.net/test-container-9cb0d9c0-79b2-25cc-f7a6-f285bfdc46b0?restype=container",
       "RequestMethod": "DELETE",
       "RequestHeaders": {
         "Accept": "application/xml",
         "Authorization": "Sanitized",
-        "traceparent": "00-8a73b03eb9b0cd46987e15cc757cc49b-ac7b9169bccbff4f-00",
-        "User-Agent": [
-          "azsdk-net-Storage.Blobs/12.10.0-alpha.20210820.1",
-          "(.NET 5.0.9; Microsoft Windows 10.0.19043)"
+        "traceparent": "00-8a3e8076c036af48b1fddba36179225d-1654aff6d0a43241-00",
+        "User-Agent": [
+          "azsdk-net-Storage.Blobs/12.9.0-alpha.20210217.1",
+          "(.NET 5.0.3; Microsoft Windows 10.0.19042)"
         ],
         "x-ms-client-request-id": "4def7b67-8ac5-e20c-0403-0ae0376a2e38",
-        "x-ms-date": "Fri, 20 Aug 2021 22:45:55 GMT",
+        "x-ms-date": "Wed, 17 Feb 2021 19:02:39 GMT",
         "x-ms-return-client-request-id": "true",
         "x-ms-version": "2020-12-06"
       },
@@ -2073,174 +1868,154 @@
       "StatusCode": 202,
       "ResponseHeaders": {
         "Content-Length": "0",
-        "Date": "Fri, 20 Aug 2021 22:45:55 GMT",
+        "Date": "Wed, 17 Feb 2021 19:02:39 GMT",
         "Server": [
           "Windows-Azure-Blob/1.0",
           "Microsoft-HTTPAPI/2.0"
         ],
         "x-ms-client-request-id": "4def7b67-8ac5-e20c-0403-0ae0376a2e38",
-<<<<<<< HEAD
-        "x-ms-request-id": "97b81a6c-201e-006c-1215-9639c8000000",
-        "x-ms-version": "2020-10-02"
-=======
         "x-ms-request-id": "6a090418-101e-0017-745f-0573c9000000",
         "x-ms-version": "2020-12-06"
->>>>>>> f7eb5f10
-      },
-      "ResponseBody": []
-    },
-    {
-      "RequestUri": "https://amandadev2.blob.core.windows.net/test-container-bac23270-2897-6174-26e2-6633bd7518ef?restype=container",
-      "RequestMethod": "PUT",
-      "RequestHeaders": {
-        "Accept": "application/xml",
-        "Authorization": "Sanitized",
-        "traceparent": "00-ef1705bfb79100458505d82a898cb2a9-a01e41f49d75db40-00",
-        "User-Agent": [
-          "azsdk-net-Storage.Blobs/12.10.0-alpha.20210820.1",
-          "(.NET 5.0.9; Microsoft Windows 10.0.19043)"
+      },
+      "ResponseBody": []
+    },
+    {
+      "RequestUri": "https://seanmcccanary3.blob.core.windows.net/test-container-bac23270-2897-6174-26e2-6633bd7518ef?restype=container",
+      "RequestMethod": "PUT",
+      "RequestHeaders": {
+        "Accept": "application/xml",
+        "Authorization": "Sanitized",
+        "traceparent": "00-d05ad0466cd0b443b1ebc980d4a00015-0feaba931c682240-00",
+        "User-Agent": [
+          "azsdk-net-Storage.Blobs/12.9.0-alpha.20210217.1",
+          "(.NET 5.0.3; Microsoft Windows 10.0.19042)"
         ],
         "x-ms-blob-public-access": "container",
         "x-ms-client-request-id": "e5d841b3-10d1-3e9f-078d-27e224d9258e",
-        "x-ms-date": "Fri, 20 Aug 2021 22:45:55 GMT",
-        "x-ms-return-client-request-id": "true",
-        "x-ms-version": "2020-12-06"
-      },
-      "RequestBody": null,
-      "StatusCode": 201,
-      "ResponseHeaders": {
-        "Content-Length": "0",
-        "Date": "Fri, 20 Aug 2021 22:45:55 GMT",
-        "ETag": "\u00220x8D9642C45A5D711\u0022",
-        "Last-Modified": "Fri, 20 Aug 2021 22:45:55 GMT",
+        "x-ms-date": "Wed, 17 Feb 2021 19:02:39 GMT",
+        "x-ms-return-client-request-id": "true",
+        "x-ms-version": "2020-12-06"
+      },
+      "RequestBody": null,
+      "StatusCode": 201,
+      "ResponseHeaders": {
+        "Content-Length": "0",
+        "Date": "Wed, 17 Feb 2021 19:02:39 GMT",
+        "ETag": "\"0x8D8D37698DAE8D3\"",
+        "Last-Modified": "Wed, 17 Feb 2021 19:02:39 GMT",
         "Server": [
           "Windows-Azure-Blob/1.0",
           "Microsoft-HTTPAPI/2.0"
         ],
         "x-ms-client-request-id": "e5d841b3-10d1-3e9f-078d-27e224d9258e",
-<<<<<<< HEAD
-        "x-ms-request-id": "97b81a77-201e-006c-1b15-9639c8000000",
-        "x-ms-version": "2020-10-02"
-=======
         "x-ms-request-id": "96205001-601e-001d-7b5f-05d77e000000",
         "x-ms-version": "2020-12-06"
->>>>>>> f7eb5f10
-      },
-      "ResponseBody": []
-    },
-    {
-      "RequestUri": "https://amandadev2.blob.core.windows.net/test-container-bac23270-2897-6174-26e2-6633bd7518ef/test-blob-74221bea-e8c3-dafa-210b-a696f99c9624",
+      },
+      "ResponseBody": []
+    },
+    {
+      "RequestUri": "https://seanmcccanary3.blob.core.windows.net/test-container-bac23270-2897-6174-26e2-6633bd7518ef/test-blob-74221bea-e8c3-dafa-210b-a696f99c9624",
       "RequestMethod": "PUT",
       "RequestHeaders": {
         "Accept": "application/xml",
         "Authorization": "Sanitized",
         "If-None-Match": "*",
-        "traceparent": "00-0beddbf696ef624aa62d9c1aaabad095-e939362f54920d47-00",
-        "User-Agent": [
-          "azsdk-net-Storage.Blobs/12.10.0-alpha.20210820.1",
-          "(.NET 5.0.9; Microsoft Windows 10.0.19043)"
+        "traceparent": "00-6d285a4dbb072b46b8341b065dacb147-82866e71dfa49d4b-00",
+        "User-Agent": [
+          "azsdk-net-Storage.Blobs/12.9.0-alpha.20210217.1",
+          "(.NET 5.0.3; Microsoft Windows 10.0.19042)"
         ],
         "x-ms-blob-content-length": "1024",
         "x-ms-blob-sequence-number": "0",
         "x-ms-blob-type": "PageBlob",
         "x-ms-client-request-id": "b0eca0db-c4df-caa4-46fe-c3c66a08446a",
-        "x-ms-date": "Fri, 20 Aug 2021 22:45:55 GMT",
-        "x-ms-return-client-request-id": "true",
-        "x-ms-version": "2020-12-06"
-      },
-      "RequestBody": null,
-      "StatusCode": 201,
-      "ResponseHeaders": {
-        "Content-Length": "0",
-        "Date": "Fri, 20 Aug 2021 22:45:55 GMT",
-        "ETag": "\u00220x8D9642C45AD7802\u0022",
-        "Last-Modified": "Fri, 20 Aug 2021 22:45:55 GMT",
+        "x-ms-date": "Wed, 17 Feb 2021 19:02:39 GMT",
+        "x-ms-return-client-request-id": "true",
+        "x-ms-version": "2020-12-06"
+      },
+      "RequestBody": null,
+      "StatusCode": 201,
+      "ResponseHeaders": {
+        "Content-Length": "0",
+        "Date": "Wed, 17 Feb 2021 19:02:39 GMT",
+        "ETag": "\"0x8D8D37698E71446\"",
+        "Last-Modified": "Wed, 17 Feb 2021 19:02:39 GMT",
         "Server": [
           "Windows-Azure-Blob/1.0",
           "Microsoft-HTTPAPI/2.0"
         ],
         "x-ms-client-request-id": "b0eca0db-c4df-caa4-46fe-c3c66a08446a",
-        "x-ms-request-id": "97b81a80-201e-006c-2215-9639c8000000",
-        "x-ms-request-server-encrypted": "true",
-<<<<<<< HEAD
-        "x-ms-version": "2020-10-02",
-        "x-ms-version-id": "2021-08-20T22:45:55.9970818Z"
-=======
+        "x-ms-request-id": "96205018-601e-001d-0c5f-05d77e000000",
+        "x-ms-request-server-encrypted": "true",
         "x-ms-version": "2020-12-06",
         "x-ms-version-id": "2021-02-17T19:02:39.7807686Z"
->>>>>>> f7eb5f10
-      },
-      "ResponseBody": []
-    },
-    {
-      "RequestUri": "https://amandadev2.blob.core.windows.net/test-container-bac23270-2897-6174-26e2-6633bd7518ef/test-blob-74221bea-e8c3-dafa-210b-a696f99c9624",
-      "RequestMethod": "PUT",
-      "RequestHeaders": {
-        "Accept": "application/xml",
-        "Authorization": "Sanitized",
-        "traceparent": "00-3441d00aa9043b41a9bcddf3b30aeea6-0abb37b43cff8248-00",
-        "User-Agent": [
-          "azsdk-net-Storage.Blobs/12.10.0-alpha.20210820.1",
-          "(.NET 5.0.9; Microsoft Windows 10.0.19043)"
+      },
+      "ResponseBody": []
+    },
+    {
+      "RequestUri": "https://seanmcccanary3.blob.core.windows.net/test-container-bac23270-2897-6174-26e2-6633bd7518ef/test-blob-74221bea-e8c3-dafa-210b-a696f99c9624",
+      "RequestMethod": "PUT",
+      "RequestHeaders": {
+        "Accept": "application/xml",
+        "Authorization": "Sanitized",
+        "traceparent": "00-d39c815ea20a574299b306c72cf10281-d4f2493145ecb04a-00",
+        "User-Agent": [
+          "azsdk-net-Storage.Blobs/12.9.0-alpha.20210217.1",
+          "(.NET 5.0.3; Microsoft Windows 10.0.19042)"
         ],
         "x-ms-blob-content-length": "1024",
         "x-ms-blob-type": "PageBlob",
         "x-ms-client-request-id": "432ea888-585c-4083-a53c-5a806688cfbe",
-        "x-ms-date": "Fri, 20 Aug 2021 22:45:56 GMT",
-        "x-ms-return-client-request-id": "true",
-        "x-ms-version": "2020-12-06"
-      },
-      "RequestBody": null,
-      "StatusCode": 201,
-      "ResponseHeaders": {
-        "Content-Length": "0",
-        "Date": "Fri, 20 Aug 2021 22:45:55 GMT",
-        "ETag": "\u00220x8D9642C45B4F36C\u0022",
-        "Last-Modified": "Fri, 20 Aug 2021 22:45:56 GMT",
+        "x-ms-date": "Wed, 17 Feb 2021 19:02:39 GMT",
+        "x-ms-return-client-request-id": "true",
+        "x-ms-version": "2020-12-06"
+      },
+      "RequestBody": null,
+      "StatusCode": 201,
+      "ResponseHeaders": {
+        "Content-Length": "0",
+        "Date": "Wed, 17 Feb 2021 19:02:39 GMT",
+        "ETag": "\"0x8D8D37698F08BE3\"",
+        "Last-Modified": "Wed, 17 Feb 2021 19:02:39 GMT",
         "Server": [
           "Windows-Azure-Blob/1.0",
           "Microsoft-HTTPAPI/2.0"
         ],
         "x-ms-client-request-id": "432ea888-585c-4083-a53c-5a806688cfbe",
-        "x-ms-request-id": "97b81a89-201e-006c-2815-9639c8000000",
-        "x-ms-request-server-encrypted": "true",
-<<<<<<< HEAD
-        "x-ms-version": "2020-10-02",
-        "x-ms-version-id": "2021-08-20T22:45:56.0471164Z"
-=======
+        "x-ms-request-id": "9620501c-601e-001d-105f-05d77e000000",
+        "x-ms-request-server-encrypted": "true",
         "x-ms-version": "2020-12-06",
         "x-ms-version-id": "2021-02-17T19:02:39.8438131Z"
->>>>>>> f7eb5f10
-      },
-      "ResponseBody": []
-    },
-    {
-      "RequestUri": "https://amandadev2.blob.core.windows.net/test-container-bac23270-2897-6174-26e2-6633bd7518ef/test-blob-74221bea-e8c3-dafa-210b-a696f99c9624?comp=page",
+      },
+      "ResponseBody": []
+    },
+    {
+      "RequestUri": "https://seanmcccanary3.blob.core.windows.net/test-container-bac23270-2897-6174-26e2-6633bd7518ef/test-blob-74221bea-e8c3-dafa-210b-a696f99c9624?comp=page",
       "RequestMethod": "PUT",
       "RequestHeaders": {
         "Accept": "application/xml",
         "Authorization": "Sanitized",
         "Content-Length": "1024",
         "Content-Type": "application/octet-stream",
-        "If-Match": "\u00220x8D9642C45B4F36C\u0022",
-        "User-Agent": [
-          "azsdk-net-Storage.Blobs/12.10.0-alpha.20210820.1",
-          "(.NET 5.0.9; Microsoft Windows 10.0.19043)"
+        "If-Match": "0x8D8D37698F08BE3",
+        "User-Agent": [
+          "azsdk-net-Storage.Blobs/12.9.0-alpha.20210217.1",
+          "(.NET 5.0.3; Microsoft Windows 10.0.19042)"
         ],
         "x-ms-client-request-id": "9e63abca-8c63-8efb-ca2f-22ade13598ed",
-        "x-ms-date": "Fri, 20 Aug 2021 22:45:56 GMT",
+        "x-ms-date": "Wed, 17 Feb 2021 19:02:39 GMT",
         "x-ms-page-write": "update",
         "x-ms-range": "bytes=0-1023",
         "x-ms-return-client-request-id": "true",
         "x-ms-version": "2020-12-06"
       },
-      "RequestBody": "9wM5JFmp8bf8dVBaqklq83drulmv5UXkW7U1nm9YQhsk07hs9G7hMq41tGl0SSD9k9BO/07ruhK\u002BVMmjc1JHozM0NtaQ/v4JiYeqejDbcBGUOAufCkPMOBmmraCkPb9c7RA1PxJKbJTSRHXHQUDh4uS4DjtHqJjwaP296lBeZUzITowfpjD/Sst2zMbNBffYxcu87C6DFUV4RdcUjYJDdN8o/vO0wTyzucRv0NvSImIG5SWFongeRDhGp2FZ6r1JM1jmpQcEIwOPCDNqE0RppSJ1DqhcvtFmCrm6bhrbWc4GJp2D7H1bAsEh9plFszH03AI\u002B5NwV7HWGf5pNSrTptK9kY\u002B2n5rmlGgzmO8g4IVaIxZEXnHXy8Tkn/GziDbcNOEHq4VBDTPZJmcrPL7GsTl5DxIQj0Rc5cXG0f\u002BpMwgxU2QKGTj8GRHmbzgOrIsKHe60Nn0gz6WcqsG/fj8wL/Na9e1avJgAePYALhwMTjk6vLAQ8PyPDIO\u002BbXJ3QJ7Wsj9Es7ads2FSt7mHIKGJjFiIgMGLIz72z\u002BVpmE8piThbLXvgx5qCnQlSvjlDB\u002BviNN0V6r/dS5MAUefNMBcSKSqBL/clpMS\u002BCee0OGEBs8f9h2dyE6J4feXo3HW2sWjyPJESwdv0vIwUV9zYJQ8uAp4f06ivoBmIBK4RPMhTC1h6wfvT7u3sBMrbWbvBnFTWvtnXlt28Rpx7hr0p53/DxUyEYWMTXhOwL87h0EpdymRVOn3ue3B\u002Bun9fVGgwxiFLF5BvPT71w2DKJ2cS3nJWHbxU0KkB1UnYBabntAWrg2mplri18oklY3cdJFQJb9wNBTqr2/F4SUJKkzeYDg9bHqP9ZUu1nCszM3Ex4LDxzpnK2q7PA6d4MUl6b19ViVFrxgW0DAaQV2UPdKh8RmiRVMCZ0TdcjB78gTP\u002BOzDP3aYfyh6rPcKTNoNFv4r\u002B\u002B\u002B7g6Raav7geCznmt4rSkhw0P5sGYHhN5hcCBp60FsyT/YlFHVIaMSHuAcLkwIY3vKBnEX/z\u002BJtylwMDmLUZafBpVroBjXTKGg51FGK5ZSGMykX\u002BUQVMoATt0opTGpho0JvOe23MMjMrmPdxeuA0uS3hcs5vHxjvGLKxE7ruewNyCEfK6u2zwJgW0rQN2yUguRlYcafJ/bF\u002B4167Hx50PSH0A26cbc5ALbI2WExk3T2NjFqhkglbqA6SSAuO\u002BKF5npGSGdu2hE9LGEP1l6FlGgYhLY7D0q8YmFdcCiHGsTEMuLm60sNh1wQPWnXFZhBpKS4Bbc8Wtc/mdX2AWn4pgGcS6NrrrktCv1aGtHg1VzZG9tzzwUdl\u002BgLt0F1B4XyJ4dYSsnk1gX7mwrJ0jAFTsR5LPWA==",
-      "StatusCode": 201,
-      "ResponseHeaders": {
-        "Content-Length": "0",
-        "Date": "Fri, 20 Aug 2021 22:45:55 GMT",
-        "ETag": "\u00220x8D9642C45C0672D\u0022",
-        "Last-Modified": "Fri, 20 Aug 2021 22:45:56 GMT",
+      "RequestBody": "9wM5JFmp8bf8dVBaqklq83drulmv5UXkW7U1nm9YQhsk07hs9G7hMq41tGl0SSD9k9BO/07ruhK+VMmjc1JHozM0NtaQ/v4JiYeqejDbcBGUOAufCkPMOBmmraCkPb9c7RA1PxJKbJTSRHXHQUDh4uS4DjtHqJjwaP296lBeZUzITowfpjD/Sst2zMbNBffYxcu87C6DFUV4RdcUjYJDdN8o/vO0wTyzucRv0NvSImIG5SWFongeRDhGp2FZ6r1JM1jmpQcEIwOPCDNqE0RppSJ1DqhcvtFmCrm6bhrbWc4GJp2D7H1bAsEh9plFszH03AI+5NwV7HWGf5pNSrTptK9kY+2n5rmlGgzmO8g4IVaIxZEXnHXy8Tkn/GziDbcNOEHq4VBDTPZJmcrPL7GsTl5DxIQj0Rc5cXG0f+pMwgxU2QKGTj8GRHmbzgOrIsKHe60Nn0gz6WcqsG/fj8wL/Na9e1avJgAePYALhwMTjk6vLAQ8PyPDIO+bXJ3QJ7Wsj9Es7ads2FSt7mHIKGJjFiIgMGLIz72z+VpmE8piThbLXvgx5qCnQlSvjlDB+viNN0V6r/dS5MAUefNMBcSKSqBL/clpMS+Cee0OGEBs8f9h2dyE6J4feXo3HW2sWjyPJESwdv0vIwUV9zYJQ8uAp4f06ivoBmIBK4RPMhTC1h6wfvT7u3sBMrbWbvBnFTWvtnXlt28Rpx7hr0p53/DxUyEYWMTXhOwL87h0EpdymRVOn3ue3B+un9fVGgwxiFLF5BvPT71w2DKJ2cS3nJWHbxU0KkB1UnYBabntAWrg2mplri18oklY3cdJFQJb9wNBTqr2/F4SUJKkzeYDg9bHqP9ZUu1nCszM3Ex4LDxzpnK2q7PA6d4MUl6b19ViVFrxgW0DAaQV2UPdKh8RmiRVMCZ0TdcjB78gTP+OzDP3aYfyh6rPcKTNoNFv4r+++7g6Raav7geCznmt4rSkhw0P5sGYHhN5hcCBp60FsyT/YlFHVIaMSHuAcLkwIY3vKBnEX/z+JtylwMDmLUZafBpVroBjXTKGg51FGK5ZSGMykX+UQVMoATt0opTGpho0JvOe23MMjMrmPdxeuA0uS3hcs5vHxjvGLKxE7ruewNyCEfK6u2zwJgW0rQN2yUguRlYcafJ/bF+4167Hx50PSH0A26cbc5ALbI2WExk3T2NjFqhkglbqA6SSAuO+KF5npGSGdu2hE9LGEP1l6FlGgYhLY7D0q8YmFdcCiHGsTEMuLm60sNh1wQPWnXFZhBpKS4Bbc8Wtc/mdX2AWn4pgGcS6NrrrktCv1aGtHg1VzZG9tzzwUdl+gLt0F1B4XyJ4dYSsnk1gX7mwrJ0jAFTsR5LPWA==",
+      "StatusCode": 201,
+      "ResponseHeaders": {
+        "Content-Length": "0",
+        "Date": "Wed, 17 Feb 2021 19:02:39 GMT",
+        "ETag": "\"0x8D8D37698FE4A0A\"",
+        "Last-Modified": "Wed, 17 Feb 2021 19:02:39 GMT",
         "Server": [
           "Windows-Azure-Blob/1.0",
           "Microsoft-HTTPAPI/2.0"
@@ -2248,25 +2023,25 @@
         "x-ms-blob-sequence-number": "0",
         "x-ms-client-request-id": "9e63abca-8c63-8efb-ca2f-22ade13598ed",
         "x-ms-content-crc64": "PPVyaba3s08=",
-        "x-ms-request-id": "97b81a9d-201e-006c-3915-9639c8000000",
-        "x-ms-request-server-encrypted": "true",
-        "x-ms-version": "2020-12-06"
-      },
-      "ResponseBody": []
-    },
-    {
-      "RequestUri": "https://amandadev2.blob.core.windows.net/test-container-bac23270-2897-6174-26e2-6633bd7518ef/test-blob-74221bea-e8c3-dafa-210b-a696f99c9624",
+        "x-ms-request-id": "96205026-601e-001d-175f-05d77e000000",
+        "x-ms-request-server-encrypted": "true",
+        "x-ms-version": "2020-12-06"
+      },
+      "ResponseBody": []
+    },
+    {
+      "RequestUri": "https://seanmcccanary3.blob.core.windows.net/test-container-bac23270-2897-6174-26e2-6633bd7518ef/test-blob-74221bea-e8c3-dafa-210b-a696f99c9624",
       "RequestMethod": "GET",
       "RequestHeaders": {
         "Accept": "application/xml",
         "Authorization": "Sanitized",
-        "traceparent": "00-579a77a51264fd499dee5f23205b3108-d8f74e263a0fb04a-00",
-        "User-Agent": [
-          "azsdk-net-Storage.Blobs/12.10.0-alpha.20210820.1",
-          "(.NET 5.0.9; Microsoft Windows 10.0.19043)"
+        "traceparent": "00-174cdea94948854cb8ae1edb8907a527-41a631968bc93443-00",
+        "User-Agent": [
+          "azsdk-net-Storage.Blobs/12.9.0-alpha.20210217.1",
+          "(.NET 5.0.3; Microsoft Windows 10.0.19042)"
         ],
         "x-ms-client-request-id": "bab5b615-3124-1c5a-0aac-5fd69a148161",
-        "x-ms-date": "Fri, 20 Aug 2021 22:45:56 GMT",
+        "x-ms-date": "Wed, 17 Feb 2021 19:02:39 GMT",
         "x-ms-return-client-request-id": "true",
         "x-ms-version": "2020-12-06"
       },
@@ -2276,9 +2051,9 @@
         "Accept-Ranges": "bytes",
         "Content-Length": "1024",
         "Content-Type": "application/octet-stream",
-        "Date": "Fri, 20 Aug 2021 22:45:55 GMT",
-        "ETag": "\u00220x8D9642C45C0672D\u0022",
-        "Last-Modified": "Fri, 20 Aug 2021 22:45:56 GMT",
+        "Date": "Wed, 17 Feb 2021 19:02:39 GMT",
+        "ETag": "\"0x8D8D37698FE4A0A\"",
+        "Last-Modified": "Wed, 17 Feb 2021 19:02:39 GMT",
         "Server": [
           "Windows-Azure-Blob/1.0",
           "Microsoft-HTTPAPI/2.0"
@@ -2286,35 +2061,30 @@
         "x-ms-blob-sequence-number": "0",
         "x-ms-blob-type": "PageBlob",
         "x-ms-client-request-id": "bab5b615-3124-1c5a-0aac-5fd69a148161",
-        "x-ms-creation-time": "Fri, 20 Aug 2021 22:45:56 GMT",
+        "x-ms-creation-time": "Wed, 17 Feb 2021 19:02:39 GMT",
         "x-ms-is-current-version": "true",
         "x-ms-lease-state": "available",
         "x-ms-lease-status": "unlocked",
-        "x-ms-request-id": "97b81aa3-201e-006c-3e15-9639c8000000",
+        "x-ms-request-id": "96205039-601e-001d-245f-05d77e000000",
         "x-ms-server-encrypted": "true",
-<<<<<<< HEAD
-        "x-ms-version": "2020-10-02",
-        "x-ms-version-id": "2021-08-20T22:45:56.0471164Z"
-=======
         "x-ms-version": "2020-12-06",
         "x-ms-version-id": "2021-02-17T19:02:39.8438131Z"
->>>>>>> f7eb5f10
-      },
-      "ResponseBody": "9wM5JFmp8bf8dVBaqklq83drulmv5UXkW7U1nm9YQhsk07hs9G7hMq41tGl0SSD9k9BO/07ruhK\u002BVMmjc1JHozM0NtaQ/v4JiYeqejDbcBGUOAufCkPMOBmmraCkPb9c7RA1PxJKbJTSRHXHQUDh4uS4DjtHqJjwaP296lBeZUzITowfpjD/Sst2zMbNBffYxcu87C6DFUV4RdcUjYJDdN8o/vO0wTyzucRv0NvSImIG5SWFongeRDhGp2FZ6r1JM1jmpQcEIwOPCDNqE0RppSJ1DqhcvtFmCrm6bhrbWc4GJp2D7H1bAsEh9plFszH03AI\u002B5NwV7HWGf5pNSrTptK9kY\u002B2n5rmlGgzmO8g4IVaIxZEXnHXy8Tkn/GziDbcNOEHq4VBDTPZJmcrPL7GsTl5DxIQj0Rc5cXG0f\u002BpMwgxU2QKGTj8GRHmbzgOrIsKHe60Nn0gz6WcqsG/fj8wL/Na9e1avJgAePYALhwMTjk6vLAQ8PyPDIO\u002BbXJ3QJ7Wsj9Es7ads2FSt7mHIKGJjFiIgMGLIz72z\u002BVpmE8piThbLXvgx5qCnQlSvjlDB\u002BviNN0V6r/dS5MAUefNMBcSKSqBL/clpMS\u002BCee0OGEBs8f9h2dyE6J4feXo3HW2sWjyPJESwdv0vIwUV9zYJQ8uAp4f06ivoBmIBK4RPMhTC1h6wfvT7u3sBMrbWbvBnFTWvtnXlt28Rpx7hr0p53/DxUyEYWMTXhOwL87h0EpdymRVOn3ue3B\u002Bun9fVGgwxiFLF5BvPT71w2DKJ2cS3nJWHbxU0KkB1UnYBabntAWrg2mplri18oklY3cdJFQJb9wNBTqr2/F4SUJKkzeYDg9bHqP9ZUu1nCszM3Ex4LDxzpnK2q7PA6d4MUl6b19ViVFrxgW0DAaQV2UPdKh8RmiRVMCZ0TdcjB78gTP\u002BOzDP3aYfyh6rPcKTNoNFv4r\u002B\u002B\u002B7g6Raav7geCznmt4rSkhw0P5sGYHhN5hcCBp60FsyT/YlFHVIaMSHuAcLkwIY3vKBnEX/z\u002BJtylwMDmLUZafBpVroBjXTKGg51FGK5ZSGMykX\u002BUQVMoATt0opTGpho0JvOe23MMjMrmPdxeuA0uS3hcs5vHxjvGLKxE7ruewNyCEfK6u2zwJgW0rQN2yUguRlYcafJ/bF\u002B4167Hx50PSH0A26cbc5ALbI2WExk3T2NjFqhkglbqA6SSAuO\u002BKF5npGSGdu2hE9LGEP1l6FlGgYhLY7D0q8YmFdcCiHGsTEMuLm60sNh1wQPWnXFZhBpKS4Bbc8Wtc/mdX2AWn4pgGcS6NrrrktCv1aGtHg1VzZG9tzzwUdl\u002BgLt0F1B4XyJ4dYSsnk1gX7mwrJ0jAFTsR5LPWA=="
-    },
-    {
-      "RequestUri": "https://amandadev2.blob.core.windows.net/test-container-bac23270-2897-6174-26e2-6633bd7518ef?restype=container",
+      },
+      "ResponseBody": "9wM5JFmp8bf8dVBaqklq83drulmv5UXkW7U1nm9YQhsk07hs9G7hMq41tGl0SSD9k9BO/07ruhK+VMmjc1JHozM0NtaQ/v4JiYeqejDbcBGUOAufCkPMOBmmraCkPb9c7RA1PxJKbJTSRHXHQUDh4uS4DjtHqJjwaP296lBeZUzITowfpjD/Sst2zMbNBffYxcu87C6DFUV4RdcUjYJDdN8o/vO0wTyzucRv0NvSImIG5SWFongeRDhGp2FZ6r1JM1jmpQcEIwOPCDNqE0RppSJ1DqhcvtFmCrm6bhrbWc4GJp2D7H1bAsEh9plFszH03AI+5NwV7HWGf5pNSrTptK9kY+2n5rmlGgzmO8g4IVaIxZEXnHXy8Tkn/GziDbcNOEHq4VBDTPZJmcrPL7GsTl5DxIQj0Rc5cXG0f+pMwgxU2QKGTj8GRHmbzgOrIsKHe60Nn0gz6WcqsG/fj8wL/Na9e1avJgAePYALhwMTjk6vLAQ8PyPDIO+bXJ3QJ7Wsj9Es7ads2FSt7mHIKGJjFiIgMGLIz72z+VpmE8piThbLXvgx5qCnQlSvjlDB+viNN0V6r/dS5MAUefNMBcSKSqBL/clpMS+Cee0OGEBs8f9h2dyE6J4feXo3HW2sWjyPJESwdv0vIwUV9zYJQ8uAp4f06ivoBmIBK4RPMhTC1h6wfvT7u3sBMrbWbvBnFTWvtnXlt28Rpx7hr0p53/DxUyEYWMTXhOwL87h0EpdymRVOn3ue3B+un9fVGgwxiFLF5BvPT71w2DKJ2cS3nJWHbxU0KkB1UnYBabntAWrg2mplri18oklY3cdJFQJb9wNBTqr2/F4SUJKkzeYDg9bHqP9ZUu1nCszM3Ex4LDxzpnK2q7PA6d4MUl6b19ViVFrxgW0DAaQV2UPdKh8RmiRVMCZ0TdcjB78gTP+OzDP3aYfyh6rPcKTNoNFv4r+++7g6Raav7geCznmt4rSkhw0P5sGYHhN5hcCBp60FsyT/YlFHVIaMSHuAcLkwIY3vKBnEX/z+JtylwMDmLUZafBpVroBjXTKGg51FGK5ZSGMykX+UQVMoATt0opTGpho0JvOe23MMjMrmPdxeuA0uS3hcs5vHxjvGLKxE7ruewNyCEfK6u2zwJgW0rQN2yUguRlYcafJ/bF+4167Hx50PSH0A26cbc5ALbI2WExk3T2NjFqhkglbqA6SSAuO+KF5npGSGdu2hE9LGEP1l6FlGgYhLY7D0q8YmFdcCiHGsTEMuLm60sNh1wQPWnXFZhBpKS4Bbc8Wtc/mdX2AWn4pgGcS6NrrrktCv1aGtHg1VzZG9tzzwUdl+gLt0F1B4XyJ4dYSsnk1gX7mwrJ0jAFTsR5LPWA=="
+    },
+    {
+      "RequestUri": "https://seanmcccanary3.blob.core.windows.net/test-container-bac23270-2897-6174-26e2-6633bd7518ef?restype=container",
       "RequestMethod": "DELETE",
       "RequestHeaders": {
         "Accept": "application/xml",
         "Authorization": "Sanitized",
-        "traceparent": "00-c94be90f622b6e498cfd7e3af14c624c-0acb768a82985546-00",
-        "User-Agent": [
-          "azsdk-net-Storage.Blobs/12.10.0-alpha.20210820.1",
-          "(.NET 5.0.9; Microsoft Windows 10.0.19043)"
+        "traceparent": "00-a482c322943446488628fae5773c64c8-abbed0314aa1934a-00",
+        "User-Agent": [
+          "azsdk-net-Storage.Blobs/12.9.0-alpha.20210217.1",
+          "(.NET 5.0.3; Microsoft Windows 10.0.19042)"
         ],
         "x-ms-client-request-id": "2b98f11f-dd7f-79c8-6672-6597accc31d1",
-        "x-ms-date": "Fri, 20 Aug 2021 22:45:56 GMT",
+        "x-ms-date": "Wed, 17 Feb 2021 19:02:40 GMT",
         "x-ms-return-client-request-id": "true",
         "x-ms-version": "2020-12-06"
       },
@@ -2322,26 +2092,21 @@
       "StatusCode": 202,
       "ResponseHeaders": {
         "Content-Length": "0",
-        "Date": "Fri, 20 Aug 2021 22:45:55 GMT",
+        "Date": "Wed, 17 Feb 2021 19:02:39 GMT",
         "Server": [
           "Windows-Azure-Blob/1.0",
           "Microsoft-HTTPAPI/2.0"
         ],
         "x-ms-client-request-id": "2b98f11f-dd7f-79c8-6672-6597accc31d1",
-<<<<<<< HEAD
-        "x-ms-request-id": "97b81aab-201e-006c-4615-9639c8000000",
-        "x-ms-version": "2020-10-02"
-=======
         "x-ms-request-id": "96205042-601e-001d-2a5f-05d77e000000",
         "x-ms-version": "2020-12-06"
->>>>>>> f7eb5f10
       },
       "ResponseBody": []
     }
   ],
   "Variables": {
-    "DateTimeOffsetNow": "2021-08-20T15:45:53.2934863-07:00",
+    "DateTimeOffsetNow": "2021-02-17T13:02:34.332404-06:00",
     "RandomSeed": "180013149",
-    "Storage_TestConfigDefault": "ProductionTenant\namandadev2\nU2FuaXRpemVk\nhttps://amandadev2.blob.core.windows.net\nhttps://amandadev2.file.core.windows.net\nhttps://amandadev2.queue.core.windows.net\nhttps://amandadev2.table.core.windows.net\n\n\n\n\nhttps://amandadev2-secondary.blob.core.windows.net\nhttps://amandadev2-secondary.file.core.windows.net\nhttps://amandadev2-secondary.queue.core.windows.net\nhttps://amandadev2-secondary.table.core.windows.net\n\nSanitized\n\n\nCloud\nBlobEndpoint=https://amandadev2.blob.core.windows.net/;QueueEndpoint=https://amandadev2.queue.core.windows.net/;FileEndpoint=https://amandadev2.file.core.windows.net/;BlobSecondaryEndpoint=https://amandadev2-secondary.blob.core.windows.net/;QueueSecondaryEndpoint=https://amandadev2-secondary.queue.core.windows.net/;FileSecondaryEndpoint=https://amandadev2-secondary.file.core.windows.net/;AccountName=amandadev2;AccountKey=Kg==;\ntestscope2\n\n"
+    "Storage_TestConfigDefault": "ProductionTenant\nseanmcccanary3\nU2FuaXRpemVk\nhttps://seanmcccanary3.blob.core.windows.net\nhttps://seanmcccanary3.file.core.windows.net\nhttps://seanmcccanary3.queue.core.windows.net\nhttps://seanmcccanary3.table.core.windows.net\n\n\n\n\nhttps://seanmcccanary3-secondary.blob.core.windows.net\nhttps://seanmcccanary3-secondary.file.core.windows.net\nhttps://seanmcccanary3-secondary.queue.core.windows.net\nhttps://seanmcccanary3-secondary.table.core.windows.net\n\nSanitized\n\n\nCloud\nBlobEndpoint=https://seanmcccanary3.blob.core.windows.net/;QueueEndpoint=https://seanmcccanary3.queue.core.windows.net/;FileEndpoint=https://seanmcccanary3.file.core.windows.net/;BlobSecondaryEndpoint=https://seanmcccanary3-secondary.blob.core.windows.net/;QueueSecondaryEndpoint=https://seanmcccanary3-secondary.queue.core.windows.net/;FileSecondaryEndpoint=https://seanmcccanary3-secondary.file.core.windows.net/;AccountName=seanmcccanary3;AccountKey=Kg==;\nseanscope1\n\n"
   }
 }