--- conflicted
+++ resolved
@@ -15,11 +15,7 @@
         "x-ms-client-request-id": "e091f6fa-13e4-399d-6525-922e290440f9",
         "x-ms-date": "Wed, 17 Feb 2021 19:00:22 GMT",
         "x-ms-return-client-request-id": "true",
-<<<<<<< HEAD
-        "x-ms-version": "2020-12-06"
-=======
         "x-ms-version": "2021-02-12"
->>>>>>> 7e782c87
       },
       "RequestBody": null,
       "StatusCode": 201,
@@ -34,11 +30,7 @@
         ],
         "x-ms-client-request-id": "e091f6fa-13e4-399d-6525-922e290440f9",
         "x-ms-request-id": "c66c4f57-101e-0091-595f-05bf70000000",
-<<<<<<< HEAD
-        "x-ms-version": "2020-12-06"
-=======
         "x-ms-version": "2021-02-12"
->>>>>>> 7e782c87
       },
       "ResponseBody": []
     },
@@ -58,11 +50,7 @@
         "x-ms-client-request-id": "62b9c117-412b-cdc1-5e97-6106af838819",
         "x-ms-date": "Wed, 17 Feb 2021 19:00:22 GMT",
         "x-ms-return-client-request-id": "true",
-<<<<<<< HEAD
-        "x-ms-version": "2020-12-06"
-=======
         "x-ms-version": "2021-02-12"
->>>>>>> 7e782c87
       },
       "RequestBody": null,
       "StatusCode": 201,
@@ -78,11 +66,7 @@
         "x-ms-client-request-id": "62b9c117-412b-cdc1-5e97-6106af838819",
         "x-ms-request-id": "c66c4f5e-101e-0091-5d5f-05bf70000000",
         "x-ms-request-server-encrypted": "true",
-<<<<<<< HEAD
-        "x-ms-version": "2020-12-06",
-=======
         "x-ms-version": "2021-02-12",
->>>>>>> 7e782c87
         "x-ms-version-id": "2021-02-17T19:00:22.4844655Z"
       },
       "ResponseBody": []
@@ -105,11 +89,7 @@
         "x-ms-page-write": "update",
         "x-ms-range": "bytes=0-1023",
         "x-ms-return-client-request-id": "true",
-<<<<<<< HEAD
-        "x-ms-version": "2020-12-06"
-=======
         "x-ms-version": "2021-02-12"
->>>>>>> 7e782c87
       },
       "RequestBody": "FUjyy1bDQPWStHBAItLDldeneQ46sjDHU4A2f22tXGMcSRjgEXWihHkTw/PDY+7XoRAZNYf6DmMYK3jVjMGH5VcMJNi544RhBPWUJ+48BO+SX91clCfcITq1x+X9zfe4i92ctj8WHb6MtzCSZud02yeJQy3jK1EvMAOeBBufZDf925sRoE2vfEIf0Nz3SbpSQOu9dInK1V+MbIY8dxmj7VP5lYpLYzva2cfqxFt1OOZIS8Mv4fCtMgY7hTPGcgQpfOKJ/bQvBt2w45rB3xEEFjSg9CxVcwxjS2KDD94HFGbDwUd47DoyGETlfv5V61L1N27/JX7X0wjWJbJRq/b/qM40/h7JjCr6btvncPQNDV8PjthvCO7n6+4/ocaH4GxO5tYvIe00LKtEBbej8GMTyBhTQh0ej6DgTBMwiepjco1vmYke3uxy22ItKwI2RPqLK9muNJ5OL1Y1TtTZBKLB4JMqM1bZ9Okr4Ge78WOeqggYpF4RtT3vIGkz6ZAYmNa/a0tvDBCjsjfvglM2kz7zl6TLwV9EsCpVOhPtpQtZEkiQ+4UYLp33dPInITLquIwrQFLrTNZ3e7sgGtH8tgwslXALppe52mgG1E1sHY74a4KGwmW4bcZxGX/J9xPM+73m+ozC3hH0cWXp5XiJCl4tKK9PdfSmcyepmY0Y7+NUOdmPhiIBNYxwkVAAz4hO5w4gm85kfYXJQIdkGEWE3IKBlKuf+oQ8LPMi3+OkpaOfW7J/91MU8LxTxkaanRxH67XOfzrcru2K5G/bQZ2hJZrjxL2TBeUubKTuSzQ+oo7W2/Mu1SZow63E9RPkOa4esqCrtthftObPoBKW7WO4S0HhBWaqck90egEQzhDSSTP10JiTkuu2dicNXzUT0tZJC6nRAzNHdEBRNzvXT+bW/VbfoB3KJblVKo4/nRMaYKgqxsJmAEb/rltYQlqw3iZBNmHfNDG4f+bve9ikCNcsNteSrIkjb/wP3/LBcuJepUxo/maxOyt3ckfbd4RuWqWEKwuDHTGcHcdkz1U+9g0EkdaLPApwe/urGzpCSPh4oIRNPUbX2ogay+CfTWvWOHs61+Wu4h6bE7AP2AH3WtTO7C7Q8bnGLLZNcXEp0S2Q1eK/CHASyb1msSmWxwKHI3AM0GA8BUfBc6ouYXGtcUKCfwIeOFJkvCNxaT+PMGW0xk0AHQHNU8+b/ZTG42dLuUDnE0cAaOsepxM9y5wHMUNEepokrVRAtSszgjq9ndi7Ja//qBwds11i4XXtj4gzlMxRgWjMJwzrpl4czeWxYQo7gqbsCIknJ8Y9wcveUyWj/+5uaxxv7v2iEwG9AeZ4sX9rsQ3iRotCKVqhj2VADFI5eM33Qg==",
       "StatusCode": 201,
@@ -127,11 +107,7 @@
         "x-ms-content-crc64": "45Au0tnuv1c=",
         "x-ms-request-id": "c66c4f66-101e-0091-655f-05bf70000000",
         "x-ms-request-server-encrypted": "true",
-<<<<<<< HEAD
-        "x-ms-version": "2020-12-06"
-=======
         "x-ms-version": "2021-02-12"
->>>>>>> 7e782c87
       },
       "ResponseBody": []
     },
@@ -149,11 +125,7 @@
         "x-ms-client-request-id": "fe6d6d42-d162-ec06-56d4-51e8452813a8",
         "x-ms-date": "Wed, 17 Feb 2021 19:00:22 GMT",
         "x-ms-return-client-request-id": "true",
-<<<<<<< HEAD
-        "x-ms-version": "2020-12-06"
-=======
         "x-ms-version": "2021-02-12"
->>>>>>> 7e782c87
       },
       "RequestBody": null,
       "StatusCode": 200,
@@ -177,11 +149,7 @@
         "x-ms-lease-status": "unlocked",
         "x-ms-request-id": "c66c4f78-101e-0091-735f-05bf70000000",
         "x-ms-server-encrypted": "true",
-<<<<<<< HEAD
-        "x-ms-version": "2020-12-06",
-=======
         "x-ms-version": "2021-02-12",
->>>>>>> 7e782c87
         "x-ms-version-id": "2021-02-17T19:00:22.4844655Z"
       },
       "ResponseBody": "FUjyy1bDQPWStHBAItLDldeneQ46sjDHU4A2f22tXGMcSRjgEXWihHkTw/PDY+7XoRAZNYf6DmMYK3jVjMGH5VcMJNi544RhBPWUJ+48BO+SX91clCfcITq1x+X9zfe4i92ctj8WHb6MtzCSZud02yeJQy3jK1EvMAOeBBufZDf925sRoE2vfEIf0Nz3SbpSQOu9dInK1V+MbIY8dxmj7VP5lYpLYzva2cfqxFt1OOZIS8Mv4fCtMgY7hTPGcgQpfOKJ/bQvBt2w45rB3xEEFjSg9CxVcwxjS2KDD94HFGbDwUd47DoyGETlfv5V61L1N27/JX7X0wjWJbJRq/b/qM40/h7JjCr6btvncPQNDV8PjthvCO7n6+4/ocaH4GxO5tYvIe00LKtEBbej8GMTyBhTQh0ej6DgTBMwiepjco1vmYke3uxy22ItKwI2RPqLK9muNJ5OL1Y1TtTZBKLB4JMqM1bZ9Okr4Ge78WOeqggYpF4RtT3vIGkz6ZAYmNa/a0tvDBCjsjfvglM2kz7zl6TLwV9EsCpVOhPtpQtZEkiQ+4UYLp33dPInITLquIwrQFLrTNZ3e7sgGtH8tgwslXALppe52mgG1E1sHY74a4KGwmW4bcZxGX/J9xPM+73m+ozC3hH0cWXp5XiJCl4tKK9PdfSmcyepmY0Y7+NUOdmPhiIBNYxwkVAAz4hO5w4gm85kfYXJQIdkGEWE3IKBlKuf+oQ8LPMi3+OkpaOfW7J/91MU8LxTxkaanRxH67XOfzrcru2K5G/bQZ2hJZrjxL2TBeUubKTuSzQ+oo7W2/Mu1SZow63E9RPkOa4esqCrtthftObPoBKW7WO4S0HhBWaqck90egEQzhDSSTP10JiTkuu2dicNXzUT0tZJC6nRAzNHdEBRNzvXT+bW/VbfoB3KJblVKo4/nRMaYKgqxsJmAEb/rltYQlqw3iZBNmHfNDG4f+bve9ikCNcsNteSrIkjb/wP3/LBcuJepUxo/maxOyt3ckfbd4RuWqWEKwuDHTGcHcdkz1U+9g0EkdaLPApwe/urGzpCSPh4oIRNPUbX2ogay+CfTWvWOHs61+Wu4h6bE7AP2AH3WtTO7C7Q8bnGLLZNcXEp0S2Q1eK/CHASyb1msSmWxwKHI3AM0GA8BUfBc6ouYXGtcUKCfwIeOFJkvCNxaT+PMGW0xk0AHQHNU8+b/ZTG42dLuUDnE0cAaOsepxM9y5wHMUNEepokrVRAtSszgjq9ndi7Ja//qBwds11i4XXtj4gzlMxRgWjMJwzrpl4czeWxYQo7gqbsCIknJ8Y9wcveUyWj/+5uaxxv7v2iEwG9AeZ4sX9rsQ3iRotCKVqhj2VADFI5eM33Qg=="
@@ -200,11 +168,7 @@
         "x-ms-client-request-id": "7acea0f1-da81-ca83-bf57-4beea3d3585f",
         "x-ms-date": "Wed, 17 Feb 2021 19:00:22 GMT",
         "x-ms-return-client-request-id": "true",
-<<<<<<< HEAD
-        "x-ms-version": "2020-12-06"
-=======
         "x-ms-version": "2021-02-12"
->>>>>>> 7e782c87
       },
       "RequestBody": null,
       "StatusCode": 202,
@@ -217,11 +181,7 @@
         ],
         "x-ms-client-request-id": "7acea0f1-da81-ca83-bf57-4beea3d3585f",
         "x-ms-request-id": "c66c4f84-101e-0091-7b5f-05bf70000000",
-<<<<<<< HEAD
-        "x-ms-version": "2020-12-06"
-=======
         "x-ms-version": "2021-02-12"
->>>>>>> 7e782c87
       },
       "ResponseBody": []
     }
