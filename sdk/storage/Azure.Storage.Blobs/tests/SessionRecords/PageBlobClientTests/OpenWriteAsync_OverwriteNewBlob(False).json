--- conflicted
+++ resolved
@@ -1,19 +1,19 @@
-{
+﻿{
   "Entries": [
     {
-      "RequestUri": "https://amandadev2.blob.core.windows.net/test-container-4051aac5-7d08-d2c3-8b1e-20edc2e8a324?restype=container",
+      "RequestUri": "https://seanmcccanary3.blob.core.windows.net/test-container-4051aac5-7d08-d2c3-8b1e-20edc2e8a324?restype=container",
       "RequestMethod": "PUT",
       "RequestHeaders": {
         "Accept": "application/xml",
         "Authorization": "Sanitized",
-        "traceparent": "00-f43270e12c6e804ea72faa07ba767322-5c8c9f9b84fbce4e-00",
+        "traceparent": "00-9ae77e3a118af5449defca5b18c0417d-85cc45acdcea9e45-00",
         "User-Agent": [
-          "azsdk-net-Storage.Blobs/12.10.0-alpha.20210820.1",
-          "(.NET 5.0.9; Microsoft Windows 10.0.19043)"
+          "azsdk-net-Storage.Blobs/12.9.0-alpha.20210217.1",
+          "(.NET 5.0.3; Microsoft Windows 10.0.19042)"
         ],
         "x-ms-blob-public-access": "container",
         "x-ms-client-request-id": "e091f6fa-13e4-399d-6525-922e290440f9",
-        "x-ms-date": "Fri, 20 Aug 2021 22:45:48 GMT",
+        "x-ms-date": "Wed, 17 Feb 2021 19:00:22 GMT",
         "x-ms-return-client-request-id": "true",
         "x-ms-version": "2020-12-06"
       },
@@ -21,39 +21,34 @@
       "StatusCode": 201,
       "ResponseHeaders": {
         "Content-Length": "0",
-        "Date": "Fri, 20 Aug 2021 22:45:47 GMT",
-        "ETag": "\u00220x8D9642C40F4940F\u0022",
-        "Last-Modified": "Fri, 20 Aug 2021 22:45:48 GMT",
+        "Date": "Wed, 17 Feb 2021 19:00:21 GMT",
+        "ETag": "\"0x8D8D376470673AF\"",
+        "Last-Modified": "Wed, 17 Feb 2021 19:00:22 GMT",
         "Server": [
           "Windows-Azure-Blob/1.0",
           "Microsoft-HTTPAPI/2.0"
         ],
         "x-ms-client-request-id": "e091f6fa-13e4-399d-6525-922e290440f9",
-<<<<<<< HEAD
-        "x-ms-request-id": "97b812c5-201e-006c-0715-9639c8000000",
-        "x-ms-version": "2020-10-02"
-=======
         "x-ms-request-id": "c66c4f57-101e-0091-595f-05bf70000000",
         "x-ms-version": "2020-12-06"
->>>>>>> f7eb5f10
       },
       "ResponseBody": []
     },
     {
-      "RequestUri": "https://amandadev2.blob.core.windows.net/test-container-4051aac5-7d08-d2c3-8b1e-20edc2e8a324/test-blob-5608ba48-33a7-10a3-a964-a6f0dc010948",
+      "RequestUri": "https://seanmcccanary3.blob.core.windows.net/test-container-4051aac5-7d08-d2c3-8b1e-20edc2e8a324/test-blob-5608ba48-33a7-10a3-a964-a6f0dc010948",
       "RequestMethod": "PUT",
       "RequestHeaders": {
         "Accept": "application/xml",
         "Authorization": "Sanitized",
-        "traceparent": "00-2258b7a17122c74999c99845580c39a2-e3509a7a8f34ba4a-00",
+        "traceparent": "00-bfb1c905116b75469b76c87958cce105-235f7a0798ae6142-00",
         "User-Agent": [
-          "azsdk-net-Storage.Blobs/12.10.0-alpha.20210820.1",
-          "(.NET 5.0.9; Microsoft Windows 10.0.19043)"
+          "azsdk-net-Storage.Blobs/12.9.0-alpha.20210217.1",
+          "(.NET 5.0.3; Microsoft Windows 10.0.19042)"
         ],
         "x-ms-blob-content-length": "1024",
         "x-ms-blob-type": "PageBlob",
         "x-ms-client-request-id": "62b9c117-412b-cdc1-5e97-6106af838819",
-        "x-ms-date": "Fri, 20 Aug 2021 22:45:48 GMT",
+        "x-ms-date": "Wed, 17 Feb 2021 19:00:22 GMT",
         "x-ms-return-client-request-id": "true",
         "x-ms-version": "2020-12-06"
       },
@@ -61,53 +56,48 @@
       "StatusCode": 201,
       "ResponseHeaders": {
         "Content-Length": "0",
-        "Date": "Fri, 20 Aug 2021 22:45:47 GMT",
-        "ETag": "\u00220x8D9642C40FC382B\u0022",
-        "Last-Modified": "Fri, 20 Aug 2021 22:45:48 GMT",
+        "Date": "Wed, 17 Feb 2021 19:00:21 GMT",
+        "ETag": "\"0x8D8D3764711536F\"",
+        "Last-Modified": "Wed, 17 Feb 2021 19:00:22 GMT",
         "Server": [
           "Windows-Azure-Blob/1.0",
           "Microsoft-HTTPAPI/2.0"
         ],
         "x-ms-client-request-id": "62b9c117-412b-cdc1-5e97-6106af838819",
-        "x-ms-request-id": "97b812d7-201e-006c-1615-9639c8000000",
+        "x-ms-request-id": "c66c4f5e-101e-0091-5d5f-05bf70000000",
         "x-ms-request-server-encrypted": "true",
-<<<<<<< HEAD
-        "x-ms-version": "2020-10-02",
-        "x-ms-version-id": "2021-08-20T22:45:48.1245739Z"
-=======
         "x-ms-version": "2020-12-06",
         "x-ms-version-id": "2021-02-17T19:00:22.4844655Z"
->>>>>>> f7eb5f10
       },
       "ResponseBody": []
     },
     {
-      "RequestUri": "https://amandadev2.blob.core.windows.net/test-container-4051aac5-7d08-d2c3-8b1e-20edc2e8a324/test-blob-5608ba48-33a7-10a3-a964-a6f0dc010948?comp=page",
+      "RequestUri": "https://seanmcccanary3.blob.core.windows.net/test-container-4051aac5-7d08-d2c3-8b1e-20edc2e8a324/test-blob-5608ba48-33a7-10a3-a964-a6f0dc010948?comp=page",
       "RequestMethod": "PUT",
       "RequestHeaders": {
         "Accept": "application/xml",
         "Authorization": "Sanitized",
         "Content-Length": "1024",
         "Content-Type": "application/octet-stream",
-        "If-Match": "\u00220x8D9642C40FC382B\u0022",
+        "If-Match": "0x8D8D3764711536F",
         "User-Agent": [
-          "azsdk-net-Storage.Blobs/12.10.0-alpha.20210820.1",
-          "(.NET 5.0.9; Microsoft Windows 10.0.19043)"
+          "azsdk-net-Storage.Blobs/12.9.0-alpha.20210217.1",
+          "(.NET 5.0.3; Microsoft Windows 10.0.19042)"
         ],
         "x-ms-client-request-id": "b721b199-9413-b417-2bfd-3410e8eed8e6",
-        "x-ms-date": "Fri, 20 Aug 2021 22:45:48 GMT",
+        "x-ms-date": "Wed, 17 Feb 2021 19:00:22 GMT",
         "x-ms-page-write": "update",
         "x-ms-range": "bytes=0-1023",
         "x-ms-return-client-request-id": "true",
         "x-ms-version": "2020-12-06"
       },
-      "RequestBody": "FUjyy1bDQPWStHBAItLDldeneQ46sjDHU4A2f22tXGMcSRjgEXWihHkTw/PDY\u002B7XoRAZNYf6DmMYK3jVjMGH5VcMJNi544RhBPWUJ\u002B48BO\u002BSX91clCfcITq1x\u002BX9zfe4i92ctj8WHb6MtzCSZud02yeJQy3jK1EvMAOeBBufZDf925sRoE2vfEIf0Nz3SbpSQOu9dInK1V\u002BMbIY8dxmj7VP5lYpLYzva2cfqxFt1OOZIS8Mv4fCtMgY7hTPGcgQpfOKJ/bQvBt2w45rB3xEEFjSg9CxVcwxjS2KDD94HFGbDwUd47DoyGETlfv5V61L1N27/JX7X0wjWJbJRq/b/qM40/h7JjCr6btvncPQNDV8PjthvCO7n6\u002B4/ocaH4GxO5tYvIe00LKtEBbej8GMTyBhTQh0ej6DgTBMwiepjco1vmYke3uxy22ItKwI2RPqLK9muNJ5OL1Y1TtTZBKLB4JMqM1bZ9Okr4Ge78WOeqggYpF4RtT3vIGkz6ZAYmNa/a0tvDBCjsjfvglM2kz7zl6TLwV9EsCpVOhPtpQtZEkiQ\u002B4UYLp33dPInITLquIwrQFLrTNZ3e7sgGtH8tgwslXALppe52mgG1E1sHY74a4KGwmW4bcZxGX/J9xPM\u002B73m\u002BozC3hH0cWXp5XiJCl4tKK9PdfSmcyepmY0Y7\u002BNUOdmPhiIBNYxwkVAAz4hO5w4gm85kfYXJQIdkGEWE3IKBlKuf\u002BoQ8LPMi3\u002BOkpaOfW7J/91MU8LxTxkaanRxH67XOfzrcru2K5G/bQZ2hJZrjxL2TBeUubKTuSzQ\u002Boo7W2/Mu1SZow63E9RPkOa4esqCrtthftObPoBKW7WO4S0HhBWaqck90egEQzhDSSTP10JiTkuu2dicNXzUT0tZJC6nRAzNHdEBRNzvXT\u002BbW/VbfoB3KJblVKo4/nRMaYKgqxsJmAEb/rltYQlqw3iZBNmHfNDG4f\u002Bbve9ikCNcsNteSrIkjb/wP3/LBcuJepUxo/maxOyt3ckfbd4RuWqWEKwuDHTGcHcdkz1U\u002B9g0EkdaLPApwe/urGzpCSPh4oIRNPUbX2ogay\u002BCfTWvWOHs61\u002BWu4h6bE7AP2AH3WtTO7C7Q8bnGLLZNcXEp0S2Q1eK/CHASyb1msSmWxwKHI3AM0GA8BUfBc6ouYXGtcUKCfwIeOFJkvCNxaT\u002BPMGW0xk0AHQHNU8\u002Bb/ZTG42dLuUDnE0cAaOsepxM9y5wHMUNEepokrVRAtSszgjq9ndi7Ja//qBwds11i4XXtj4gzlMxRgWjMJwzrpl4czeWxYQo7gqbsCIknJ8Y9wcveUyWj/\u002B5uaxxv7v2iEwG9AeZ4sX9rsQ3iRotCKVqhj2VADFI5eM33Qg==",
+      "RequestBody": "FUjyy1bDQPWStHBAItLDldeneQ46sjDHU4A2f22tXGMcSRjgEXWihHkTw/PDY+7XoRAZNYf6DmMYK3jVjMGH5VcMJNi544RhBPWUJ+48BO+SX91clCfcITq1x+X9zfe4i92ctj8WHb6MtzCSZud02yeJQy3jK1EvMAOeBBufZDf925sRoE2vfEIf0Nz3SbpSQOu9dInK1V+MbIY8dxmj7VP5lYpLYzva2cfqxFt1OOZIS8Mv4fCtMgY7hTPGcgQpfOKJ/bQvBt2w45rB3xEEFjSg9CxVcwxjS2KDD94HFGbDwUd47DoyGETlfv5V61L1N27/JX7X0wjWJbJRq/b/qM40/h7JjCr6btvncPQNDV8PjthvCO7n6+4/ocaH4GxO5tYvIe00LKtEBbej8GMTyBhTQh0ej6DgTBMwiepjco1vmYke3uxy22ItKwI2RPqLK9muNJ5OL1Y1TtTZBKLB4JMqM1bZ9Okr4Ge78WOeqggYpF4RtT3vIGkz6ZAYmNa/a0tvDBCjsjfvglM2kz7zl6TLwV9EsCpVOhPtpQtZEkiQ+4UYLp33dPInITLquIwrQFLrTNZ3e7sgGtH8tgwslXALppe52mgG1E1sHY74a4KGwmW4bcZxGX/J9xPM+73m+ozC3hH0cWXp5XiJCl4tKK9PdfSmcyepmY0Y7+NUOdmPhiIBNYxwkVAAz4hO5w4gm85kfYXJQIdkGEWE3IKBlKuf+oQ8LPMi3+OkpaOfW7J/91MU8LxTxkaanRxH67XOfzrcru2K5G/bQZ2hJZrjxL2TBeUubKTuSzQ+oo7W2/Mu1SZow63E9RPkOa4esqCrtthftObPoBKW7WO4S0HhBWaqck90egEQzhDSSTP10JiTkuu2dicNXzUT0tZJC6nRAzNHdEBRNzvXT+bW/VbfoB3KJblVKo4/nRMaYKgqxsJmAEb/rltYQlqw3iZBNmHfNDG4f+bve9ikCNcsNteSrIkjb/wP3/LBcuJepUxo/maxOyt3ckfbd4RuWqWEKwuDHTGcHcdkz1U+9g0EkdaLPApwe/urGzpCSPh4oIRNPUbX2ogay+CfTWvWOHs61+Wu4h6bE7AP2AH3WtTO7C7Q8bnGLLZNcXEp0S2Q1eK/CHASyb1msSmWxwKHI3AM0GA8BUfBc6ouYXGtcUKCfwIeOFJkvCNxaT+PMGW0xk0AHQHNU8+b/ZTG42dLuUDnE0cAaOsepxM9y5wHMUNEepokrVRAtSszgjq9ndi7Ja//qBwds11i4XXtj4gzlMxRgWjMJwzrpl4czeWxYQo7gqbsCIknJ8Y9wcveUyWj/+5uaxxv7v2iEwG9AeZ4sX9rsQ3iRotCKVqhj2VADFI5eM33Qg==",
       "StatusCode": 201,
       "ResponseHeaders": {
         "Content-Length": "0",
-        "Date": "Fri, 20 Aug 2021 22:45:47 GMT",
-        "ETag": "\u00220x8D9642C4103DAA4\u0022",
-        "Last-Modified": "Fri, 20 Aug 2021 22:45:48 GMT",
+        "Date": "Wed, 17 Feb 2021 19:00:21 GMT",
+        "ETag": "\"0x8D8D376471AF21D\"",
+        "Last-Modified": "Wed, 17 Feb 2021 19:00:22 GMT",
         "Server": [
           "Windows-Azure-Blob/1.0",
           "Microsoft-HTTPAPI/2.0"
@@ -115,25 +105,25 @@
         "x-ms-blob-sequence-number": "0",
         "x-ms-client-request-id": "b721b199-9413-b417-2bfd-3410e8eed8e6",
         "x-ms-content-crc64": "45Au0tnuv1c=",
-        "x-ms-request-id": "97b812df-201e-006c-1e15-9639c8000000",
+        "x-ms-request-id": "c66c4f66-101e-0091-655f-05bf70000000",
         "x-ms-request-server-encrypted": "true",
         "x-ms-version": "2020-12-06"
       },
       "ResponseBody": []
     },
     {
-      "RequestUri": "https://amandadev2.blob.core.windows.net/test-container-4051aac5-7d08-d2c3-8b1e-20edc2e8a324/test-blob-5608ba48-33a7-10a3-a964-a6f0dc010948",
+      "RequestUri": "https://seanmcccanary3.blob.core.windows.net/test-container-4051aac5-7d08-d2c3-8b1e-20edc2e8a324/test-blob-5608ba48-33a7-10a3-a964-a6f0dc010948",
       "RequestMethod": "GET",
       "RequestHeaders": {
         "Accept": "application/xml",
         "Authorization": "Sanitized",
-        "traceparent": "00-6b79cf4727c34e4e8c01fdceec4e1d33-aa042aa9b1e6e64f-00",
+        "traceparent": "00-5c63f877c77e6840b4a8d3abaae94411-cf17c714cc2efe4b-00",
         "User-Agent": [
-          "azsdk-net-Storage.Blobs/12.10.0-alpha.20210820.1",
-          "(.NET 5.0.9; Microsoft Windows 10.0.19043)"
+          "azsdk-net-Storage.Blobs/12.9.0-alpha.20210217.1",
+          "(.NET 5.0.3; Microsoft Windows 10.0.19042)"
         ],
         "x-ms-client-request-id": "fe6d6d42-d162-ec06-56d4-51e8452813a8",
-        "x-ms-date": "Fri, 20 Aug 2021 22:45:48 GMT",
+        "x-ms-date": "Wed, 17 Feb 2021 19:00:22 GMT",
         "x-ms-return-client-request-id": "true",
         "x-ms-version": "2020-12-06"
       },
@@ -143,9 +133,9 @@
         "Accept-Ranges": "bytes",
         "Content-Length": "1024",
         "Content-Type": "application/octet-stream",
-        "Date": "Fri, 20 Aug 2021 22:45:47 GMT",
-        "ETag": "\u00220x8D9642C4103DAA4\u0022",
-        "Last-Modified": "Fri, 20 Aug 2021 22:45:48 GMT",
+        "Date": "Wed, 17 Feb 2021 19:00:21 GMT",
+        "ETag": "\"0x8D8D376471AF21D\"",
+        "Last-Modified": "Wed, 17 Feb 2021 19:00:22 GMT",
         "Server": [
           "Windows-Azure-Blob/1.0",
           "Microsoft-HTTPAPI/2.0"
@@ -153,35 +143,30 @@
         "x-ms-blob-sequence-number": "0",
         "x-ms-blob-type": "PageBlob",
         "x-ms-client-request-id": "fe6d6d42-d162-ec06-56d4-51e8452813a8",
-        "x-ms-creation-time": "Fri, 20 Aug 2021 22:45:48 GMT",
+        "x-ms-creation-time": "Wed, 17 Feb 2021 19:00:22 GMT",
         "x-ms-is-current-version": "true",
         "x-ms-lease-state": "available",
         "x-ms-lease-status": "unlocked",
-        "x-ms-request-id": "97b812e7-201e-006c-2515-9639c8000000",
+        "x-ms-request-id": "c66c4f78-101e-0091-735f-05bf70000000",
         "x-ms-server-encrypted": "true",
-<<<<<<< HEAD
-        "x-ms-version": "2020-10-02",
-        "x-ms-version-id": "2021-08-20T22:45:48.1245739Z"
-=======
         "x-ms-version": "2020-12-06",
         "x-ms-version-id": "2021-02-17T19:00:22.4844655Z"
->>>>>>> f7eb5f10
       },
-      "ResponseBody": "FUjyy1bDQPWStHBAItLDldeneQ46sjDHU4A2f22tXGMcSRjgEXWihHkTw/PDY\u002B7XoRAZNYf6DmMYK3jVjMGH5VcMJNi544RhBPWUJ\u002B48BO\u002BSX91clCfcITq1x\u002BX9zfe4i92ctj8WHb6MtzCSZud02yeJQy3jK1EvMAOeBBufZDf925sRoE2vfEIf0Nz3SbpSQOu9dInK1V\u002BMbIY8dxmj7VP5lYpLYzva2cfqxFt1OOZIS8Mv4fCtMgY7hTPGcgQpfOKJ/bQvBt2w45rB3xEEFjSg9CxVcwxjS2KDD94HFGbDwUd47DoyGETlfv5V61L1N27/JX7X0wjWJbJRq/b/qM40/h7JjCr6btvncPQNDV8PjthvCO7n6\u002B4/ocaH4GxO5tYvIe00LKtEBbej8GMTyBhTQh0ej6DgTBMwiepjco1vmYke3uxy22ItKwI2RPqLK9muNJ5OL1Y1TtTZBKLB4JMqM1bZ9Okr4Ge78WOeqggYpF4RtT3vIGkz6ZAYmNa/a0tvDBCjsjfvglM2kz7zl6TLwV9EsCpVOhPtpQtZEkiQ\u002B4UYLp33dPInITLquIwrQFLrTNZ3e7sgGtH8tgwslXALppe52mgG1E1sHY74a4KGwmW4bcZxGX/J9xPM\u002B73m\u002BozC3hH0cWXp5XiJCl4tKK9PdfSmcyepmY0Y7\u002BNUOdmPhiIBNYxwkVAAz4hO5w4gm85kfYXJQIdkGEWE3IKBlKuf\u002BoQ8LPMi3\u002BOkpaOfW7J/91MU8LxTxkaanRxH67XOfzrcru2K5G/bQZ2hJZrjxL2TBeUubKTuSzQ\u002Boo7W2/Mu1SZow63E9RPkOa4esqCrtthftObPoBKW7WO4S0HhBWaqck90egEQzhDSSTP10JiTkuu2dicNXzUT0tZJC6nRAzNHdEBRNzvXT\u002BbW/VbfoB3KJblVKo4/nRMaYKgqxsJmAEb/rltYQlqw3iZBNmHfNDG4f\u002Bbve9ikCNcsNteSrIkjb/wP3/LBcuJepUxo/maxOyt3ckfbd4RuWqWEKwuDHTGcHcdkz1U\u002B9g0EkdaLPApwe/urGzpCSPh4oIRNPUbX2ogay\u002BCfTWvWOHs61\u002BWu4h6bE7AP2AH3WtTO7C7Q8bnGLLZNcXEp0S2Q1eK/CHASyb1msSmWxwKHI3AM0GA8BUfBc6ouYXGtcUKCfwIeOFJkvCNxaT\u002BPMGW0xk0AHQHNU8\u002Bb/ZTG42dLuUDnE0cAaOsepxM9y5wHMUNEepokrVRAtSszgjq9ndi7Ja//qBwds11i4XXtj4gzlMxRgWjMJwzrpl4czeWxYQo7gqbsCIknJ8Y9wcveUyWj/\u002B5uaxxv7v2iEwG9AeZ4sX9rsQ3iRotCKVqhj2VADFI5eM33Qg=="
+      "ResponseBody": "FUjyy1bDQPWStHBAItLDldeneQ46sjDHU4A2f22tXGMcSRjgEXWihHkTw/PDY+7XoRAZNYf6DmMYK3jVjMGH5VcMJNi544RhBPWUJ+48BO+SX91clCfcITq1x+X9zfe4i92ctj8WHb6MtzCSZud02yeJQy3jK1EvMAOeBBufZDf925sRoE2vfEIf0Nz3SbpSQOu9dInK1V+MbIY8dxmj7VP5lYpLYzva2cfqxFt1OOZIS8Mv4fCtMgY7hTPGcgQpfOKJ/bQvBt2w45rB3xEEFjSg9CxVcwxjS2KDD94HFGbDwUd47DoyGETlfv5V61L1N27/JX7X0wjWJbJRq/b/qM40/h7JjCr6btvncPQNDV8PjthvCO7n6+4/ocaH4GxO5tYvIe00LKtEBbej8GMTyBhTQh0ej6DgTBMwiepjco1vmYke3uxy22ItKwI2RPqLK9muNJ5OL1Y1TtTZBKLB4JMqM1bZ9Okr4Ge78WOeqggYpF4RtT3vIGkz6ZAYmNa/a0tvDBCjsjfvglM2kz7zl6TLwV9EsCpVOhPtpQtZEkiQ+4UYLp33dPInITLquIwrQFLrTNZ3e7sgGtH8tgwslXALppe52mgG1E1sHY74a4KGwmW4bcZxGX/J9xPM+73m+ozC3hH0cWXp5XiJCl4tKK9PdfSmcyepmY0Y7+NUOdmPhiIBNYxwkVAAz4hO5w4gm85kfYXJQIdkGEWE3IKBlKuf+oQ8LPMi3+OkpaOfW7J/91MU8LxTxkaanRxH67XOfzrcru2K5G/bQZ2hJZrjxL2TBeUubKTuSzQ+oo7W2/Mu1SZow63E9RPkOa4esqCrtthftObPoBKW7WO4S0HhBWaqck90egEQzhDSSTP10JiTkuu2dicNXzUT0tZJC6nRAzNHdEBRNzvXT+bW/VbfoB3KJblVKo4/nRMaYKgqxsJmAEb/rltYQlqw3iZBNmHfNDG4f+bve9ikCNcsNteSrIkjb/wP3/LBcuJepUxo/maxOyt3ckfbd4RuWqWEKwuDHTGcHcdkz1U+9g0EkdaLPApwe/urGzpCSPh4oIRNPUbX2ogay+CfTWvWOHs61+Wu4h6bE7AP2AH3WtTO7C7Q8bnGLLZNcXEp0S2Q1eK/CHASyb1msSmWxwKHI3AM0GA8BUfBc6ouYXGtcUKCfwIeOFJkvCNxaT+PMGW0xk0AHQHNU8+b/ZTG42dLuUDnE0cAaOsepxM9y5wHMUNEepokrVRAtSszgjq9ndi7Ja//qBwds11i4XXtj4gzlMxRgWjMJwzrpl4czeWxYQo7gqbsCIknJ8Y9wcveUyWj/+5uaxxv7v2iEwG9AeZ4sX9rsQ3iRotCKVqhj2VADFI5eM33Qg=="
     },
     {
-      "RequestUri": "https://amandadev2.blob.core.windows.net/test-container-4051aac5-7d08-d2c3-8b1e-20edc2e8a324?restype=container",
+      "RequestUri": "https://seanmcccanary3.blob.core.windows.net/test-container-4051aac5-7d08-d2c3-8b1e-20edc2e8a324?restype=container",
       "RequestMethod": "DELETE",
       "RequestHeaders": {
         "Accept": "application/xml",
         "Authorization": "Sanitized",
-        "traceparent": "00-1f9d737bc580c54d8af8da5f582586d0-b48f2d6c095cc043-00",
+        "traceparent": "00-c265ab2f25d94d4581a090cd2345908e-e0d0eb8068e9f34b-00",
         "User-Agent": [
-          "azsdk-net-Storage.Blobs/12.10.0-alpha.20210820.1",
-          "(.NET 5.0.9; Microsoft Windows 10.0.19043)"
+          "azsdk-net-Storage.Blobs/12.9.0-alpha.20210217.1",
+          "(.NET 5.0.3; Microsoft Windows 10.0.19042)"
         ],
         "x-ms-client-request-id": "7acea0f1-da81-ca83-bf57-4beea3d3585f",
-        "x-ms-date": "Fri, 20 Aug 2021 22:45:48 GMT",
+        "x-ms-date": "Wed, 17 Feb 2021 19:00:22 GMT",
         "x-ms-return-client-request-id": "true",
         "x-ms-version": "2020-12-06"
       },
@@ -189,25 +174,20 @@
       "StatusCode": 202,
       "ResponseHeaders": {
         "Content-Length": "0",
-        "Date": "Fri, 20 Aug 2021 22:45:47 GMT",
+        "Date": "Wed, 17 Feb 2021 19:00:21 GMT",
         "Server": [
           "Windows-Azure-Blob/1.0",
           "Microsoft-HTTPAPI/2.0"
         ],
         "x-ms-client-request-id": "7acea0f1-da81-ca83-bf57-4beea3d3585f",
-<<<<<<< HEAD
-        "x-ms-request-id": "97b812f3-201e-006c-2f15-9639c8000000",
-        "x-ms-version": "2020-10-02"
-=======
         "x-ms-request-id": "c66c4f84-101e-0091-7b5f-05bf70000000",
         "x-ms-version": "2020-12-06"
->>>>>>> f7eb5f10
       },
       "ResponseBody": []
     }
   ],
   "Variables": {
     "RandomSeed": "205567842",
-    "Storage_TestConfigDefault": "ProductionTenant\namandadev2\nU2FuaXRpemVk\nhttps://amandadev2.blob.core.windows.net\nhttps://amandadev2.file.core.windows.net\nhttps://amandadev2.queue.core.windows.net\nhttps://amandadev2.table.core.windows.net\n\n\n\n\nhttps://amandadev2-secondary.blob.core.windows.net\nhttps://amandadev2-secondary.file.core.windows.net\nhttps://amandadev2-secondary.queue.core.windows.net\nhttps://amandadev2-secondary.table.core.windows.net\n\nSanitized\n\n\nCloud\nBlobEndpoint=https://amandadev2.blob.core.windows.net/;QueueEndpoint=https://amandadev2.queue.core.windows.net/;FileEndpoint=https://amandadev2.file.core.windows.net/;BlobSecondaryEndpoint=https://amandadev2-secondary.blob.core.windows.net/;QueueSecondaryEndpoint=https://amandadev2-secondary.queue.core.windows.net/;FileSecondaryEndpoint=https://amandadev2-secondary.file.core.windows.net/;AccountName=amandadev2;AccountKey=Kg==;\ntestscope2\n\n"
+    "Storage_TestConfigDefault": "ProductionTenant\nseanmcccanary3\nU2FuaXRpemVk\nhttps://seanmcccanary3.blob.core.windows.net\nhttps://seanmcccanary3.file.core.windows.net\nhttps://seanmcccanary3.queue.core.windows.net\nhttps://seanmcccanary3.table.core.windows.net\n\n\n\n\nhttps://seanmcccanary3-secondary.blob.core.windows.net\nhttps://seanmcccanary3-secondary.file.core.windows.net\nhttps://seanmcccanary3-secondary.queue.core.windows.net\nhttps://seanmcccanary3-secondary.table.core.windows.net\n\nSanitized\n\n\nCloud\nBlobEndpoint=https://seanmcccanary3.blob.core.windows.net/;QueueEndpoint=https://seanmcccanary3.queue.core.windows.net/;FileEndpoint=https://seanmcccanary3.file.core.windows.net/;BlobSecondaryEndpoint=https://seanmcccanary3-secondary.blob.core.windows.net/;QueueSecondaryEndpoint=https://seanmcccanary3-secondary.queue.core.windows.net/;FileSecondaryEndpoint=https://seanmcccanary3-secondary.file.core.windows.net/;AccountName=seanmcccanary3;AccountKey=Kg==;\nseanscope1\n\n"
   }
 }