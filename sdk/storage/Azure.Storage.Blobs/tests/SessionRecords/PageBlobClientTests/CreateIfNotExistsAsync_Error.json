﻿{
  "Entries": [
    {
      "RequestUri": "https://seanmcccanary3.blob.core.windows.net/test-container-11d22bc9-57b3-d653-bb55-b98710d3586e?restype=container",
      "RequestMethod": "PUT",
      "RequestHeaders": {
        "Accept": "application/xml",
        "Authorization": "Sanitized",
        "traceparent": "00-b23d1de28d79d744afa96284e29dd881-cede6375759cab44-00",
        "User-Agent": [
          "azsdk-net-Storage.Blobs/12.9.0-alpha.20210217.1",
          "(.NET 5.0.3; Microsoft Windows 10.0.19042)"
        ],
        "x-ms-blob-public-access": "container",
        "x-ms-client-request-id": "bb3faef3-8023-322e-9d15-5497a227af21",
        "x-ms-date": "Wed, 17 Feb 2021 19:00:45 GMT",
        "x-ms-return-client-request-id": "true",
<<<<<<< HEAD
        "x-ms-version": "2020-12-06"
=======
        "x-ms-version": "2021-02-12"
>>>>>>> 7e782c87
      },
      "RequestBody": null,
      "StatusCode": 201,
      "ResponseHeaders": {
        "Content-Length": "0",
        "Date": "Wed, 17 Feb 2021 19:00:44 GMT",
        "ETag": "\"0x8D8D37654BD9255\"",
        "Last-Modified": "Wed, 17 Feb 2021 19:00:45 GMT",
        "Server": [
          "Windows-Azure-Blob/1.0",
          "Microsoft-HTTPAPI/2.0"
        ],
        "x-ms-client-request-id": "bb3faef3-8023-322e-9d15-5497a227af21",
        "x-ms-request-id": "93635413-401e-0078-3d5f-05793a000000",
<<<<<<< HEAD
        "x-ms-version": "2020-12-06"
=======
        "x-ms-version": "2021-02-12"
>>>>>>> 7e782c87
      },
      "ResponseBody": []
    },
    {
      "RequestUri": "https://seanmcccanary3.blob.core.windows.net/test-container-11d22bc9-57b3-d653-bb55-b98710d3586e/test-blob-eb6b2b2e-69e8-8ab1-8cf4-25eef50401b1",
      "RequestMethod": "PUT",
      "RequestHeaders": {
        "Accept": "application/xml",
        "Authorization": "Sanitized",
        "If-None-Match": "*",
        "traceparent": "00-46b55fbbb868f645adfd53718dbbc1e8-ae7cfaa44cc52847-00",
        "User-Agent": [
          "azsdk-net-Storage.Blobs/12.9.0-alpha.20210217.1",
          "(.NET 5.0.3; Microsoft Windows 10.0.19042)"
        ],
        "x-ms-blob-content-length": "511",
        "x-ms-blob-type": "PageBlob",
        "x-ms-client-request-id": "a9204115-f79e-8a4a-fcb4-2f2f5b3f3d99",
        "x-ms-date": "Wed, 17 Feb 2021 19:00:45 GMT",
        "x-ms-return-client-request-id": "true",
<<<<<<< HEAD
        "x-ms-version": "2020-12-06"
=======
        "x-ms-version": "2021-02-12"
>>>>>>> 7e782c87
      },
      "RequestBody": null,
      "StatusCode": 400,
      "ResponseHeaders": {
        "Content-Length": "333",
        "Content-Type": "application/xml",
        "Date": "Wed, 17 Feb 2021 19:00:45 GMT",
        "Server": [
          "Windows-Azure-Blob/1.0",
          "Microsoft-HTTPAPI/2.0"
        ],
        "x-ms-client-request-id": "a9204115-f79e-8a4a-fcb4-2f2f5b3f3d99",
        "x-ms-error-code": "InvalidHeaderValue",
        "x-ms-request-id": "93635420-401e-0078-495f-05793a000000",
<<<<<<< HEAD
        "x-ms-version": "2020-12-06"
=======
        "x-ms-version": "2021-02-12"
>>>>>>> 7e782c87
      },
      "ResponseBody": [
        "﻿<?xml version=\"1.0\" encoding=\"utf-8\"?><Error><Code>InvalidHeaderValue</Code><Message>The value for one of the HTTP headers is not in the correct format.\n",
        "RequestId:93635420-401e-0078-495f-05793a000000\n",
        "Time:2021-02-17T19:00:45.4787149Z</Message><HeaderName>x-ms-blob-content-length</HeaderName><HeaderValue>511</HeaderValue></Error>"
      ]
    },
    {
      "RequestUri": "https://seanmcccanary3.blob.core.windows.net/test-container-11d22bc9-57b3-d653-bb55-b98710d3586e?restype=container",
      "RequestMethod": "DELETE",
      "RequestHeaders": {
        "Accept": "application/xml",
        "Authorization": "Sanitized",
        "traceparent": "00-e8ebe88645dae940aba46c0eec373b6b-319b79aecb464e48-00",
        "User-Agent": [
          "azsdk-net-Storage.Blobs/12.9.0-alpha.20210217.1",
          "(.NET 5.0.3; Microsoft Windows 10.0.19042)"
        ],
        "x-ms-client-request-id": "b3d961b9-57e4-7b12-3b09-64df6e1b2d23",
        "x-ms-date": "Wed, 17 Feb 2021 19:00:45 GMT",
        "x-ms-return-client-request-id": "true",
<<<<<<< HEAD
        "x-ms-version": "2020-12-06"
=======
        "x-ms-version": "2021-02-12"
>>>>>>> 7e782c87
      },
      "RequestBody": null,
      "StatusCode": 202,
      "ResponseHeaders": {
        "Content-Length": "0",
        "Date": "Wed, 17 Feb 2021 19:00:45 GMT",
        "Server": [
          "Windows-Azure-Blob/1.0",
          "Microsoft-HTTPAPI/2.0"
        ],
        "x-ms-client-request-id": "b3d961b9-57e4-7b12-3b09-64df6e1b2d23",
        "x-ms-request-id": "93635428-401e-0078-515f-05793a000000",
<<<<<<< HEAD
        "x-ms-version": "2020-12-06"
=======
        "x-ms-version": "2021-02-12"
>>>>>>> 7e782c87
      },
      "ResponseBody": []
    }
  ],
  "Variables": {
    "RandomSeed": "1796584565",
    "Storage_TestConfigDefault": "ProductionTenant\nseanmcccanary3\nU2FuaXRpemVk\nhttps://seanmcccanary3.blob.core.windows.net\nhttps://seanmcccanary3.file.core.windows.net\nhttps://seanmcccanary3.queue.core.windows.net\nhttps://seanmcccanary3.table.core.windows.net\n\n\n\n\nhttps://seanmcccanary3-secondary.blob.core.windows.net\nhttps://seanmcccanary3-secondary.file.core.windows.net\nhttps://seanmcccanary3-secondary.queue.core.windows.net\nhttps://seanmcccanary3-secondary.table.core.windows.net\n\nSanitized\n\n\nCloud\nBlobEndpoint=https://seanmcccanary3.blob.core.windows.net/;QueueEndpoint=https://seanmcccanary3.queue.core.windows.net/;FileEndpoint=https://seanmcccanary3.file.core.windows.net/;BlobSecondaryEndpoint=https://seanmcccanary3-secondary.blob.core.windows.net/;QueueSecondaryEndpoint=https://seanmcccanary3-secondary.queue.core.windows.net/;FileSecondaryEndpoint=https://seanmcccanary3-secondary.file.core.windows.net/;AccountName=seanmcccanary3;AccountKey=Kg==;\nseanscope1\n\n"
  }
}<|MERGE_RESOLUTION|>--- conflicted
+++ resolved
@@ -15,11 +15,7 @@
         "x-ms-client-request-id": "bb3faef3-8023-322e-9d15-5497a227af21",
         "x-ms-date": "Wed, 17 Feb 2021 19:00:45 GMT",
         "x-ms-return-client-request-id": "true",
-<<<<<<< HEAD
-        "x-ms-version": "2020-12-06"
-=======
         "x-ms-version": "2021-02-12"
->>>>>>> 7e782c87
       },
       "RequestBody": null,
       "StatusCode": 201,
@@ -34,11 +30,7 @@
         ],
         "x-ms-client-request-id": "bb3faef3-8023-322e-9d15-5497a227af21",
         "x-ms-request-id": "93635413-401e-0078-3d5f-05793a000000",
-<<<<<<< HEAD
-        "x-ms-version": "2020-12-06"
-=======
         "x-ms-version": "2021-02-12"
->>>>>>> 7e782c87
       },
       "ResponseBody": []
     },
@@ -59,11 +51,7 @@
         "x-ms-client-request-id": "a9204115-f79e-8a4a-fcb4-2f2f5b3f3d99",
         "x-ms-date": "Wed, 17 Feb 2021 19:00:45 GMT",
         "x-ms-return-client-request-id": "true",
-<<<<<<< HEAD
-        "x-ms-version": "2020-12-06"
-=======
         "x-ms-version": "2021-02-12"
->>>>>>> 7e782c87
       },
       "RequestBody": null,
       "StatusCode": 400,
@@ -78,11 +66,7 @@
         "x-ms-client-request-id": "a9204115-f79e-8a4a-fcb4-2f2f5b3f3d99",
         "x-ms-error-code": "InvalidHeaderValue",
         "x-ms-request-id": "93635420-401e-0078-495f-05793a000000",
-<<<<<<< HEAD
-        "x-ms-version": "2020-12-06"
-=======
         "x-ms-version": "2021-02-12"
->>>>>>> 7e782c87
       },
       "ResponseBody": [
         "﻿<?xml version=\"1.0\" encoding=\"utf-8\"?><Error><Code>InvalidHeaderValue</Code><Message>The value for one of the HTTP headers is not in the correct format.\n",
@@ -104,11 +88,7 @@
         "x-ms-client-request-id": "b3d961b9-57e4-7b12-3b09-64df6e1b2d23",
         "x-ms-date": "Wed, 17 Feb 2021 19:00:45 GMT",
         "x-ms-return-client-request-id": "true",
-<<<<<<< HEAD
-        "x-ms-version": "2020-12-06"
-=======
         "x-ms-version": "2021-02-12"
->>>>>>> 7e782c87
       },
       "RequestBody": null,
       "StatusCode": 202,
@@ -121,11 +101,7 @@
         ],
         "x-ms-client-request-id": "b3d961b9-57e4-7b12-3b09-64df6e1b2d23",
         "x-ms-request-id": "93635428-401e-0078-515f-05793a000000",
-<<<<<<< HEAD
-        "x-ms-version": "2020-12-06"
-=======
         "x-ms-version": "2021-02-12"
->>>>>>> 7e782c87
       },
       "ResponseBody": []
     }
