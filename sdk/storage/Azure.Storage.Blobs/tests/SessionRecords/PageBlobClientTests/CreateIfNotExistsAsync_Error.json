--- conflicted
+++ resolved
@@ -14,11 +14,7 @@
         "x-ms-client-request-id": "bb3faef3-8023-322e-9d15-5497a227af21",
         "x-ms-date": "Fri, 03 Apr 2020 00:03:27 GMT",
         "x-ms-return-client-request-id": "true",
-<<<<<<< HEAD
-        "x-ms-version": "2019-12-12"
-=======
         "x-ms-version": "2020-02-10"
->>>>>>> 60f4876e
       },
       "RequestBody": null,
       "StatusCode": 201,
@@ -33,11 +29,7 @@
         ],
         "x-ms-client-request-id": "bb3faef3-8023-322e-9d15-5497a227af21",
         "x-ms-request-id": "3ae1175f-501e-0034-1e4b-097e68000000",
-<<<<<<< HEAD
-        "x-ms-version": "2019-12-12"
-=======
         "x-ms-version": "2020-02-10"
->>>>>>> 60f4876e
       },
       "ResponseBody": []
     },
@@ -58,11 +50,7 @@
         "x-ms-client-request-id": "a9204115-f79e-8a4a-fcb4-2f2f5b3f3d99",
         "x-ms-date": "Fri, 03 Apr 2020 00:03:27 GMT",
         "x-ms-return-client-request-id": "true",
-<<<<<<< HEAD
-        "x-ms-version": "2019-12-12"
-=======
         "x-ms-version": "2020-02-10"
->>>>>>> 60f4876e
       },
       "RequestBody": null,
       "StatusCode": 400,
@@ -77,11 +65,7 @@
         "x-ms-client-request-id": "a9204115-f79e-8a4a-fcb4-2f2f5b3f3d99",
         "x-ms-error-code": "InvalidHeaderValue",
         "x-ms-request-id": "3ae1177b-501e-0034-364b-097e68000000",
-<<<<<<< HEAD
-        "x-ms-version": "2019-12-12"
-=======
         "x-ms-version": "2020-02-10"
->>>>>>> 60f4876e
       },
       "ResponseBody": [
         "\uFEFF\u003C?xml version=\u00221.0\u0022 encoding=\u0022utf-8\u0022?\u003E\u003CError\u003E\u003CCode\u003EInvalidHeaderValue\u003C/Code\u003E\u003CMessage\u003EThe value for one of the HTTP headers is not in the correct format.\n",
@@ -102,11 +86,7 @@
         "x-ms-client-request-id": "b3d961b9-57e4-7b12-3b09-64df6e1b2d23",
         "x-ms-date": "Fri, 03 Apr 2020 00:03:28 GMT",
         "x-ms-return-client-request-id": "true",
-<<<<<<< HEAD
-        "x-ms-version": "2019-12-12"
-=======
         "x-ms-version": "2020-02-10"
->>>>>>> 60f4876e
       },
       "RequestBody": null,
       "StatusCode": 202,
@@ -119,11 +99,7 @@
         ],
         "x-ms-client-request-id": "b3d961b9-57e4-7b12-3b09-64df6e1b2d23",
         "x-ms-request-id": "3ae11785-501e-0034-3f4b-097e68000000",
-<<<<<<< HEAD
-        "x-ms-version": "2019-12-12"
-=======
         "x-ms-version": "2020-02-10"
->>>>>>> 60f4876e
       },
       "ResponseBody": []
     }
