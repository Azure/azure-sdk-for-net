﻿{
  "Entries": [
    {
      "RequestUri": "https://seanmcccanary3.blob.core.windows.net/test-container-b803c6ef-814b-4adf-fcdc-bdc98d5f90b9?restype=container",
      "RequestMethod": "PUT",
      "RequestHeaders": {
        "Accept": "application/xml",
        "Authorization": "Sanitized",
        "traceparent": "00-0c440c495a455a41829aca62c60de337-7007ff116c00fe4d-00",
        "User-Agent": [
          "azsdk-net-Storage.Blobs/12.9.0-alpha.20210217.1",
          "(.NET 5.0.3; Microsoft Windows 10.0.19042)"
        ],
        "x-ms-blob-public-access": "container",
        "x-ms-client-request-id": "0fb0d63f-3a1f-82d0-1d5b-19b89e272c8f",
        "x-ms-date": "Wed, 17 Feb 2021 19:01:11 GMT",
        "x-ms-return-client-request-id": "true",
<<<<<<< HEAD
        "x-ms-version": "2020-12-06"
=======
        "x-ms-version": "2021-02-12"
>>>>>>> 7e782c87
      },
      "RequestBody": null,
      "StatusCode": 201,
      "ResponseHeaders": {
        "Content-Length": "0",
        "Date": "Wed, 17 Feb 2021 19:01:10 GMT",
        "ETag": "\"0x8D8D376644A6EF0\"",
        "Last-Modified": "Wed, 17 Feb 2021 19:01:11 GMT",
        "Server": [
          "Windows-Azure-Blob/1.0",
          "Microsoft-HTTPAPI/2.0"
        ],
        "x-ms-client-request-id": "0fb0d63f-3a1f-82d0-1d5b-19b89e272c8f",
        "x-ms-request-id": "63a14f65-101e-004a-605f-05794d000000",
<<<<<<< HEAD
        "x-ms-version": "2020-12-06"
=======
        "x-ms-version": "2021-02-12"
>>>>>>> 7e782c87
      },
      "ResponseBody": []
    },
    {
      "RequestUri": "https://seanmcccanary3.blob.core.windows.net/test-container-b803c6ef-814b-4adf-fcdc-bdc98d5f90b9/test-blob-577c88f4-d2a7-133d-8542-fe2ffcfb206d",
      "RequestMethod": "PUT",
      "RequestHeaders": {
        "Accept": "application/xml",
        "Authorization": "Sanitized",
        "If-None-Match": "*",
        "traceparent": "00-49d32b7b0cb96e4fac8b58bb42f54133-4c0621790dd99e4d-00",
        "User-Agent": [
          "azsdk-net-Storage.Blobs/12.9.0-alpha.20210217.1",
          "(.NET 5.0.3; Microsoft Windows 10.0.19042)"
        ],
        "x-ms-blob-content-length": "1024",
        "x-ms-blob-sequence-number": "0",
        "x-ms-blob-type": "PageBlob",
        "x-ms-client-request-id": "a1eef6ef-7c12-6d1e-999c-8add3ba18621",
        "x-ms-date": "Wed, 17 Feb 2021 19:01:11 GMT",
        "x-ms-return-client-request-id": "true",
<<<<<<< HEAD
        "x-ms-version": "2020-12-06"
=======
        "x-ms-version": "2021-02-12"
>>>>>>> 7e782c87
      },
      "RequestBody": null,
      "StatusCode": 201,
      "ResponseHeaders": {
        "Content-Length": "0",
        "Date": "Wed, 17 Feb 2021 19:01:10 GMT",
        "ETag": "\"0x8D8D37664547FAC\"",
        "Last-Modified": "Wed, 17 Feb 2021 19:01:11 GMT",
        "Server": [
          "Windows-Azure-Blob/1.0",
          "Microsoft-HTTPAPI/2.0"
        ],
        "x-ms-client-request-id": "a1eef6ef-7c12-6d1e-999c-8add3ba18621",
        "x-ms-request-id": "63a14f72-101e-004a-675f-05794d000000",
        "x-ms-request-server-encrypted": "true",
<<<<<<< HEAD
        "x-ms-version": "2020-12-06",
=======
        "x-ms-version": "2021-02-12",
>>>>>>> 7e782c87
        "x-ms-version-id": "2021-02-17T19:01:11.5786156Z"
      },
      "ResponseBody": []
    },
    {
      "RequestUri": "https://seanmcccanary3.blob.core.windows.net/test-container-b803c6ef-814b-4adf-fcdc-bdc98d5f90b9/test-blob-577c88f4-d2a7-133d-8542-fe2ffcfb206d",
      "RequestMethod": "HEAD",
      "RequestHeaders": {
        "Accept": "application/xml",
        "Authorization": "Sanitized",
        "traceparent": "00-d044bbb1c2c14c42a4b2bf82d3fbae41-e94ee15d45ace047-00",
        "User-Agent": [
          "azsdk-net-Storage.Blobs/12.9.0-alpha.20210217.1",
          "(.NET 5.0.3; Microsoft Windows 10.0.19042)"
        ],
        "x-ms-client-request-id": "f8cd19b4-bd8f-68cf-c2bc-9e2277dacf74",
        "x-ms-date": "Wed, 17 Feb 2021 19:01:11 GMT",
        "x-ms-return-client-request-id": "true",
<<<<<<< HEAD
        "x-ms-version": "2020-12-06"
=======
        "x-ms-version": "2021-02-12"
>>>>>>> 7e782c87
      },
      "RequestBody": null,
      "StatusCode": 200,
      "ResponseHeaders": {
        "Accept-Ranges": "bytes",
        "Content-Length": "1024",
        "Content-Type": "application/octet-stream",
        "Date": "Wed, 17 Feb 2021 19:01:11 GMT",
        "ETag": "\"0x8D8D37664547FAC\"",
        "Last-Modified": "Wed, 17 Feb 2021 19:01:11 GMT",
        "Server": [
          "Windows-Azure-Blob/1.0",
          "Microsoft-HTTPAPI/2.0"
        ],
        "x-ms-blob-sequence-number": "0",
        "x-ms-blob-type": "PageBlob",
        "x-ms-client-request-id": "f8cd19b4-bd8f-68cf-c2bc-9e2277dacf74",
        "x-ms-creation-time": "Wed, 17 Feb 2021 19:01:11 GMT",
        "x-ms-is-current-version": "true",
        "x-ms-lease-state": "available",
        "x-ms-lease-status": "unlocked",
        "x-ms-request-id": "63a14f78-101e-004a-6b5f-05794d000000",
        "x-ms-server-encrypted": "true",
<<<<<<< HEAD
        "x-ms-version": "2020-12-06",
=======
        "x-ms-version": "2021-02-12",
>>>>>>> 7e782c87
        "x-ms-version-id": "2021-02-17T19:01:11.5786156Z"
      },
      "ResponseBody": []
    },
    {
      "RequestUri": "https://seanmcccanary3.blob.core.windows.net/test-container-b803c6ef-814b-4adf-fcdc-bdc98d5f90b9/test-blob-577c88f4-d2a7-133d-8542-fe2ffcfb206d?comp=page",
      "RequestMethod": "PUT",
      "RequestHeaders": {
        "Accept": "application/xml",
        "Authorization": "Sanitized",
        "Content-Length": "512",
        "Content-Type": "application/octet-stream",
        "If-Match": "0x8D8D37664547FAC",
        "User-Agent": [
          "azsdk-net-Storage.Blobs/12.9.0-alpha.20210217.1",
          "(.NET 5.0.3; Microsoft Windows 10.0.19042)"
        ],
        "x-ms-client-request-id": "ab9817b9-6060-929a-ba83-0d977b672189",
        "x-ms-date": "Wed, 17 Feb 2021 19:01:11 GMT",
        "x-ms-page-write": "update",
        "x-ms-range": "bytes=0-511",
        "x-ms-return-client-request-id": "true",
<<<<<<< HEAD
        "x-ms-version": "2020-12-06"
=======
        "x-ms-version": "2021-02-12"
>>>>>>> 7e782c87
      },
      "RequestBody": "O6uvppx14HTvF2Qx8RZR+yBrQAUNfluM2R0dEvW7KVLuvusW2nz1ehV6sfoX7HuDSo69z2CAFLxQIs1/V85+M+4SQzIqOyGkdsXwk8xgdeyhmcdm/lnxbaouxbevdiJG+34MBalIWA9tGFmbkIHv763g3b4HFzSUIdWI/HZq9QCjqZdOU3BDWUG4+eb/Vt0pPtUJzphkP+NJd+PTwFyZAiNZ9+bpoZw9nYR8Tx5Olcv4X72gYCZnP2qzBdyMb5jkH/bCpl72P505zDAT5/DF+uIY2mGf+KL88bh8NZvAsS3slzAnjO5sAiAfZpP1VFd67gr5c5U3RSZUxbSlegkCeRsDJ0+/nW7zq9hBf5EOB5xhAkeQxj2YtFIJ0sY6x4gWHe148i0IulCcBce89saURr4XRHfCcbLdanL9tsqnueRQKmKklRRvWEf288F13L2MdIwIIoIQVKw6moi6CgSF9Uzja8xk8LCqp+svy33xaI61cUE+npZiQNW1afuLtU1DcP50knDxKITcXnuW4IkuSDL6BZnCR1e2gSv2roa1HvKe7Fp/fdYdxEm9YUAby2BMhyDIkbCzgSmnvhBF+nn9J0CI+PQur8tc3EFQBeYWmrXLqiZl7IxC6mox2L7F2MnPvzr/ktJsHdhVbLVuY3tCkCNbek9TlzqzRQ6J/NYMlgQ=",
      "StatusCode": 201,
      "ResponseHeaders": {
        "Content-Length": "0",
        "Date": "Wed, 17 Feb 2021 19:01:11 GMT",
        "ETag": "\"0x8D8D37664652482\"",
        "Last-Modified": "Wed, 17 Feb 2021 19:01:11 GMT",
        "Server": [
          "Windows-Azure-Blob/1.0",
          "Microsoft-HTTPAPI/2.0"
        ],
        "x-ms-blob-sequence-number": "0",
        "x-ms-client-request-id": "ab9817b9-6060-929a-ba83-0d977b672189",
        "x-ms-content-crc64": "7bzM8ChTEyc=",
        "x-ms-request-id": "63a14f7d-101e-004a-6f5f-05794d000000",
        "x-ms-request-server-encrypted": "true",
<<<<<<< HEAD
        "x-ms-version": "2020-12-06"
=======
        "x-ms-version": "2021-02-12"
>>>>>>> 7e782c87
      },
      "ResponseBody": []
    },
    {
      "RequestUri": "https://seanmcccanary3.blob.core.windows.net/test-container-b803c6ef-814b-4adf-fcdc-bdc98d5f90b9/test-blob-577c88f4-d2a7-133d-8542-fe2ffcfb206d?comp=page",
      "RequestMethod": "PUT",
      "RequestHeaders": {
        "Accept": "application/xml",
        "Authorization": "Sanitized",
        "Content-Length": "512",
        "Content-Type": "application/octet-stream",
        "If-Match": "0x8D8D37664652482",
        "User-Agent": [
          "azsdk-net-Storage.Blobs/12.9.0-alpha.20210217.1",
          "(.NET 5.0.3; Microsoft Windows 10.0.19042)"
        ],
        "x-ms-client-request-id": "5f69886e-2341-3a13-afb8-5c26638be86b",
        "x-ms-date": "Wed, 17 Feb 2021 19:01:11 GMT",
        "x-ms-page-write": "update",
        "x-ms-range": "bytes=512-1023",
        "x-ms-return-client-request-id": "true",
<<<<<<< HEAD
        "x-ms-version": "2020-12-06"
=======
        "x-ms-version": "2021-02-12"
>>>>>>> 7e782c87
      },
      "RequestBody": "d4FGqxYI41+NThB/19OH7+5Im2peensn/0tNxOIgAUjWsPfhNZd5G3cbwgWHutxxh5oOjnEspf0FHqzLuh58bEzIqSbcpblXzn/yQ7d2oERv2zxIEnPWqQv62xfqrmBZnla4vhG2leHgtsDyOWJFjn1nW9/hM1nZ8f8b4cqibCAfmaRhvuIzuUVbaFyz5G+otUyZg1KBd2r8380RmrQXPUmf06C95NCbM6KZhsv9Jg2Qcix9CenNnSI5ZN4UIh6RQysTExHP6tF7/k+w5/Cf/7m/gSiHmTNf0jV+g3/xhhGECEKg6hL8wIdbAguaHbUxmmQlVaH2Car3s0HbUGdRiXc9LN+t/hWmw8CgLJcoxbR/TegazDFwjv6YqTbRIHAgCXiTXPHWg5xPf5HgVdwSzu2MXAN+N71GzZ7hFFTe1KNQfyMflWnDqclMy0yfjzghhttJRcRsotK6TI5S9G9HcKvukNa48zmEyLI6MWtxpz1lv455lY/e5N1RZEjacLRZBFuhsP9iaJKixHwRMXBmSaVR7TXgzdobD6z4Z47wqVf94CwQ0PY9A1b819ATzLJs6xuiiIN/eTeAhaBTaQEDsRokFFFDVXiuE+ne5PYJCEP5jHxzTSHUfWf1kEpW6ZpU+Ca27rhgKJWi9HSaoJVAdn1dWtyFkGP5UJbpTcUuWCo=",
      "StatusCode": 201,
      "ResponseHeaders": {
        "Content-Length": "0",
        "Date": "Wed, 17 Feb 2021 19:01:11 GMT",
        "ETag": "\"0x8D8D376646D6362\"",
        "Last-Modified": "Wed, 17 Feb 2021 19:01:11 GMT",
        "Server": [
          "Windows-Azure-Blob/1.0",
          "Microsoft-HTTPAPI/2.0"
        ],
        "x-ms-blob-sequence-number": "0",
        "x-ms-client-request-id": "5f69886e-2341-3a13-afb8-5c26638be86b",
        "x-ms-content-crc64": "9/DyedDvfpI=",
        "x-ms-request-id": "63a14f84-101e-004a-735f-05794d000000",
        "x-ms-request-server-encrypted": "true",
<<<<<<< HEAD
        "x-ms-version": "2020-12-06"
=======
        "x-ms-version": "2021-02-12"
>>>>>>> 7e782c87
      },
      "ResponseBody": []
    },
    {
      "RequestUri": "https://seanmcccanary3.blob.core.windows.net/test-container-b803c6ef-814b-4adf-fcdc-bdc98d5f90b9?restype=container",
      "RequestMethod": "DELETE",
      "RequestHeaders": {
        "Accept": "application/xml",
        "Authorization": "Sanitized",
        "traceparent": "00-27dff8ac52cde54a82de22393672ed10-f96ba35b3e098946-00",
        "User-Agent": [
          "azsdk-net-Storage.Blobs/12.9.0-alpha.20210217.1",
          "(.NET 5.0.3; Microsoft Windows 10.0.19042)"
        ],
        "x-ms-client-request-id": "f22855d9-c2fe-f347-4983-b1376902df6a",
        "x-ms-date": "Wed, 17 Feb 2021 19:01:11 GMT",
        "x-ms-return-client-request-id": "true",
<<<<<<< HEAD
        "x-ms-version": "2020-12-06"
=======
        "x-ms-version": "2021-02-12"
>>>>>>> 7e782c87
      },
      "RequestBody": null,
      "StatusCode": 202,
      "ResponseHeaders": {
        "Content-Length": "0",
        "Date": "Wed, 17 Feb 2021 19:01:11 GMT",
        "Server": [
          "Windows-Azure-Blob/1.0",
          "Microsoft-HTTPAPI/2.0"
        ],
        "x-ms-client-request-id": "f22855d9-c2fe-f347-4983-b1376902df6a",
        "x-ms-request-id": "63a14f8a-101e-004a-775f-05794d000000",
<<<<<<< HEAD
        "x-ms-version": "2020-12-06"
=======
        "x-ms-version": "2021-02-12"
>>>>>>> 7e782c87
      },
      "ResponseBody": []
    }
  ],
  "Variables": {
    "RandomSeed": "1012542736",
    "Storage_TestConfigDefault": "ProductionTenant\nseanmcccanary3\nU2FuaXRpemVk\nhttps://seanmcccanary3.blob.core.windows.net\nhttps://seanmcccanary3.file.core.windows.net\nhttps://seanmcccanary3.queue.core.windows.net\nhttps://seanmcccanary3.table.core.windows.net\n\n\n\n\nhttps://seanmcccanary3-secondary.blob.core.windows.net\nhttps://seanmcccanary3-secondary.file.core.windows.net\nhttps://seanmcccanary3-secondary.queue.core.windows.net\nhttps://seanmcccanary3-secondary.table.core.windows.net\n\nSanitized\n\n\nCloud\nBlobEndpoint=https://seanmcccanary3.blob.core.windows.net/;QueueEndpoint=https://seanmcccanary3.queue.core.windows.net/;FileEndpoint=https://seanmcccanary3.file.core.windows.net/;BlobSecondaryEndpoint=https://seanmcccanary3-secondary.blob.core.windows.net/;QueueSecondaryEndpoint=https://seanmcccanary3-secondary.queue.core.windows.net/;FileSecondaryEndpoint=https://seanmcccanary3-secondary.file.core.windows.net/;AccountName=seanmcccanary3;AccountKey=Kg==;\nseanscope1\n\n"
  }
}<|MERGE_RESOLUTION|>--- conflicted
+++ resolved
@@ -15,11 +15,7 @@
         "x-ms-client-request-id": "0fb0d63f-3a1f-82d0-1d5b-19b89e272c8f",
         "x-ms-date": "Wed, 17 Feb 2021 19:01:11 GMT",
         "x-ms-return-client-request-id": "true",
-<<<<<<< HEAD
-        "x-ms-version": "2020-12-06"
-=======
-        "x-ms-version": "2021-02-12"
->>>>>>> 7e782c87
+        "x-ms-version": "2021-02-12"
       },
       "RequestBody": null,
       "StatusCode": 201,
@@ -34,11 +30,7 @@
         ],
         "x-ms-client-request-id": "0fb0d63f-3a1f-82d0-1d5b-19b89e272c8f",
         "x-ms-request-id": "63a14f65-101e-004a-605f-05794d000000",
-<<<<<<< HEAD
-        "x-ms-version": "2020-12-06"
-=======
-        "x-ms-version": "2021-02-12"
->>>>>>> 7e782c87
+        "x-ms-version": "2021-02-12"
       },
       "ResponseBody": []
     },
@@ -60,11 +52,7 @@
         "x-ms-client-request-id": "a1eef6ef-7c12-6d1e-999c-8add3ba18621",
         "x-ms-date": "Wed, 17 Feb 2021 19:01:11 GMT",
         "x-ms-return-client-request-id": "true",
-<<<<<<< HEAD
-        "x-ms-version": "2020-12-06"
-=======
-        "x-ms-version": "2021-02-12"
->>>>>>> 7e782c87
+        "x-ms-version": "2021-02-12"
       },
       "RequestBody": null,
       "StatusCode": 201,
@@ -80,11 +68,7 @@
         "x-ms-client-request-id": "a1eef6ef-7c12-6d1e-999c-8add3ba18621",
         "x-ms-request-id": "63a14f72-101e-004a-675f-05794d000000",
         "x-ms-request-server-encrypted": "true",
-<<<<<<< HEAD
-        "x-ms-version": "2020-12-06",
-=======
         "x-ms-version": "2021-02-12",
->>>>>>> 7e782c87
         "x-ms-version-id": "2021-02-17T19:01:11.5786156Z"
       },
       "ResponseBody": []
@@ -103,11 +87,7 @@
         "x-ms-client-request-id": "f8cd19b4-bd8f-68cf-c2bc-9e2277dacf74",
         "x-ms-date": "Wed, 17 Feb 2021 19:01:11 GMT",
         "x-ms-return-client-request-id": "true",
-<<<<<<< HEAD
-        "x-ms-version": "2020-12-06"
-=======
-        "x-ms-version": "2021-02-12"
->>>>>>> 7e782c87
+        "x-ms-version": "2021-02-12"
       },
       "RequestBody": null,
       "StatusCode": 200,
@@ -131,11 +111,7 @@
         "x-ms-lease-status": "unlocked",
         "x-ms-request-id": "63a14f78-101e-004a-6b5f-05794d000000",
         "x-ms-server-encrypted": "true",
-<<<<<<< HEAD
-        "x-ms-version": "2020-12-06",
-=======
         "x-ms-version": "2021-02-12",
->>>>>>> 7e782c87
         "x-ms-version-id": "2021-02-17T19:01:11.5786156Z"
       },
       "ResponseBody": []
@@ -158,11 +134,7 @@
         "x-ms-page-write": "update",
         "x-ms-range": "bytes=0-511",
         "x-ms-return-client-request-id": "true",
-<<<<<<< HEAD
-        "x-ms-version": "2020-12-06"
-=======
-        "x-ms-version": "2021-02-12"
->>>>>>> 7e782c87
+        "x-ms-version": "2021-02-12"
       },
       "RequestBody": "O6uvppx14HTvF2Qx8RZR+yBrQAUNfluM2R0dEvW7KVLuvusW2nz1ehV6sfoX7HuDSo69z2CAFLxQIs1/V85+M+4SQzIqOyGkdsXwk8xgdeyhmcdm/lnxbaouxbevdiJG+34MBalIWA9tGFmbkIHv763g3b4HFzSUIdWI/HZq9QCjqZdOU3BDWUG4+eb/Vt0pPtUJzphkP+NJd+PTwFyZAiNZ9+bpoZw9nYR8Tx5Olcv4X72gYCZnP2qzBdyMb5jkH/bCpl72P505zDAT5/DF+uIY2mGf+KL88bh8NZvAsS3slzAnjO5sAiAfZpP1VFd67gr5c5U3RSZUxbSlegkCeRsDJ0+/nW7zq9hBf5EOB5xhAkeQxj2YtFIJ0sY6x4gWHe148i0IulCcBce89saURr4XRHfCcbLdanL9tsqnueRQKmKklRRvWEf288F13L2MdIwIIoIQVKw6moi6CgSF9Uzja8xk8LCqp+svy33xaI61cUE+npZiQNW1afuLtU1DcP50knDxKITcXnuW4IkuSDL6BZnCR1e2gSv2roa1HvKe7Fp/fdYdxEm9YUAby2BMhyDIkbCzgSmnvhBF+nn9J0CI+PQur8tc3EFQBeYWmrXLqiZl7IxC6mox2L7F2MnPvzr/ktJsHdhVbLVuY3tCkCNbek9TlzqzRQ6J/NYMlgQ=",
       "StatusCode": 201,
@@ -180,11 +152,7 @@
         "x-ms-content-crc64": "7bzM8ChTEyc=",
         "x-ms-request-id": "63a14f7d-101e-004a-6f5f-05794d000000",
         "x-ms-request-server-encrypted": "true",
-<<<<<<< HEAD
-        "x-ms-version": "2020-12-06"
-=======
-        "x-ms-version": "2021-02-12"
->>>>>>> 7e782c87
+        "x-ms-version": "2021-02-12"
       },
       "ResponseBody": []
     },
@@ -206,11 +174,7 @@
         "x-ms-page-write": "update",
         "x-ms-range": "bytes=512-1023",
         "x-ms-return-client-request-id": "true",
-<<<<<<< HEAD
-        "x-ms-version": "2020-12-06"
-=======
-        "x-ms-version": "2021-02-12"
->>>>>>> 7e782c87
+        "x-ms-version": "2021-02-12"
       },
       "RequestBody": "d4FGqxYI41+NThB/19OH7+5Im2peensn/0tNxOIgAUjWsPfhNZd5G3cbwgWHutxxh5oOjnEspf0FHqzLuh58bEzIqSbcpblXzn/yQ7d2oERv2zxIEnPWqQv62xfqrmBZnla4vhG2leHgtsDyOWJFjn1nW9/hM1nZ8f8b4cqibCAfmaRhvuIzuUVbaFyz5G+otUyZg1KBd2r8380RmrQXPUmf06C95NCbM6KZhsv9Jg2Qcix9CenNnSI5ZN4UIh6RQysTExHP6tF7/k+w5/Cf/7m/gSiHmTNf0jV+g3/xhhGECEKg6hL8wIdbAguaHbUxmmQlVaH2Car3s0HbUGdRiXc9LN+t/hWmw8CgLJcoxbR/TegazDFwjv6YqTbRIHAgCXiTXPHWg5xPf5HgVdwSzu2MXAN+N71GzZ7hFFTe1KNQfyMflWnDqclMy0yfjzghhttJRcRsotK6TI5S9G9HcKvukNa48zmEyLI6MWtxpz1lv455lY/e5N1RZEjacLRZBFuhsP9iaJKixHwRMXBmSaVR7TXgzdobD6z4Z47wqVf94CwQ0PY9A1b819ATzLJs6xuiiIN/eTeAhaBTaQEDsRokFFFDVXiuE+ne5PYJCEP5jHxzTSHUfWf1kEpW6ZpU+Ca27rhgKJWi9HSaoJVAdn1dWtyFkGP5UJbpTcUuWCo=",
       "StatusCode": 201,
@@ -228,11 +192,7 @@
         "x-ms-content-crc64": "9/DyedDvfpI=",
         "x-ms-request-id": "63a14f84-101e-004a-735f-05794d000000",
         "x-ms-request-server-encrypted": "true",
-<<<<<<< HEAD
-        "x-ms-version": "2020-12-06"
-=======
-        "x-ms-version": "2021-02-12"
->>>>>>> 7e782c87
+        "x-ms-version": "2021-02-12"
       },
       "ResponseBody": []
     },
@@ -250,11 +210,7 @@
         "x-ms-client-request-id": "f22855d9-c2fe-f347-4983-b1376902df6a",
         "x-ms-date": "Wed, 17 Feb 2021 19:01:11 GMT",
         "x-ms-return-client-request-id": "true",
-<<<<<<< HEAD
-        "x-ms-version": "2020-12-06"
-=======
-        "x-ms-version": "2021-02-12"
->>>>>>> 7e782c87
+        "x-ms-version": "2021-02-12"
       },
       "RequestBody": null,
       "StatusCode": 202,
@@ -267,11 +223,7 @@
         ],
         "x-ms-client-request-id": "f22855d9-c2fe-f347-4983-b1376902df6a",
         "x-ms-request-id": "63a14f8a-101e-004a-775f-05794d000000",
-<<<<<<< HEAD
-        "x-ms-version": "2020-12-06"
-=======
-        "x-ms-version": "2021-02-12"
->>>>>>> 7e782c87
+        "x-ms-version": "2021-02-12"
       },
       "ResponseBody": []
     }
