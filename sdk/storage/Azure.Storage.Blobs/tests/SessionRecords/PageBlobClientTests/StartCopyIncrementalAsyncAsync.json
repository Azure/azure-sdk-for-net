﻿{
  "Entries": [
    {
      "RequestUri": "https://storagedotnettesting.blob.core.windows.net/test-container-b1c4be7a-66d1-b058-657b-f797f4ba212f?restype=container",
      "RequestMethod": "PUT",
      "RequestHeaders": {
        "Authorization": "Sanitized",
        "traceparent": "00-61a41255f369164dbf723b4e858348ca-76c6c272e7d0d04e-00",
        "User-Agent": [
          "azsdk-net-Storage.Blobs/12.7.0-alpha.20201001.1",
          "(.NET Core 4.6.29220.03; Microsoft Windows 10.0.19041 )"
        ],
        "x-ms-blob-public-access": "container",
        "x-ms-client-request-id": "30602392-40b0-171f-c5b8-e0a7d9bbc079",
        "x-ms-date": "Thu, 01 Oct 2020 23:01:32 GMT",
        "x-ms-return-client-request-id": "true",
<<<<<<< HEAD
        "x-ms-version": "2020-12-06"
=======
        "x-ms-version": "2021-02-12"
>>>>>>> 7e782c87
      },
      "RequestBody": null,
      "StatusCode": 201,
      "ResponseHeaders": {
        "Content-Length": "0",
        "Date": "Thu, 01 Oct 2020 23:01:32 GMT",
        "ETag": "\"0x8D8665DF099EA35\"",
        "Last-Modified": "Thu, 01 Oct 2020 23:01:32 GMT",
        "Server": [
          "Windows-Azure-Blob/1.0",
          "Microsoft-HTTPAPI/2.0"
        ],
        "x-ms-client-request-id": "30602392-40b0-171f-c5b8-e0a7d9bbc079",
        "x-ms-request-id": "cefaf7b0-c01e-002d-4546-9814a5000000",
<<<<<<< HEAD
        "x-ms-version": "2020-12-06"
=======
        "x-ms-version": "2021-02-12"
>>>>>>> 7e782c87
      },
      "ResponseBody": []
    },
    {
      "RequestUri": "https://storagedotnettesting.blob.core.windows.net/test-container-b1c4be7a-66d1-b058-657b-f797f4ba212f?restype=container&comp=acl",
      "RequestMethod": "PUT",
      "RequestHeaders": {
        "Authorization": "Sanitized",
        "Content-Length": "21",
        "Content-Type": "application/xml",
        "traceparent": "00-e632ab1e8b57e1418ab320731539030b-bed0e41890f30947-00",
        "User-Agent": [
          "azsdk-net-Storage.Blobs/12.7.0-alpha.20201001.1",
          "(.NET Core 4.6.29220.03; Microsoft Windows 10.0.19041 )"
        ],
        "x-ms-blob-public-access": "container",
        "x-ms-client-request-id": "d1050852-f15a-977e-e80c-567550a448f7",
        "x-ms-date": "Thu, 01 Oct 2020 23:01:32 GMT",
        "x-ms-return-client-request-id": "true",
<<<<<<< HEAD
        "x-ms-version": "2020-12-06"
=======
        "x-ms-version": "2021-02-12"
>>>>>>> 7e782c87
      },
      "RequestBody": "<SignedIdentifiers />",
      "StatusCode": 200,
      "ResponseHeaders": {
        "Content-Length": "0",
        "Date": "Thu, 01 Oct 2020 23:01:32 GMT",
        "ETag": "\"0x8D8665DF09E4BF1\"",
        "Last-Modified": "Thu, 01 Oct 2020 23:01:32 GMT",
        "Server": [
          "Windows-Azure-Blob/1.0",
          "Microsoft-HTTPAPI/2.0"
        ],
        "x-ms-client-request-id": "d1050852-f15a-977e-e80c-567550a448f7",
        "x-ms-request-id": "cefaf7b7-c01e-002d-4a46-9814a5000000",
<<<<<<< HEAD
        "x-ms-version": "2020-12-06"
=======
        "x-ms-version": "2021-02-12"
>>>>>>> 7e782c87
      },
      "ResponseBody": []
    },
    {
      "RequestUri": "https://storagedotnettesting.blob.core.windows.net/test-container-b1c4be7a-66d1-b058-657b-f797f4ba212f/test-blob-24fe5fc8-c2c0-06b3-f13b-cab36f830b0c",
      "RequestMethod": "PUT",
      "RequestHeaders": {
        "Authorization": "Sanitized",
        "Content-Length": "0",
        "If-None-Match": "*",
        "traceparent": "00-e2caf31a8445744e802ae5bd8bd6473d-792e4e30eeba5447-00",
        "User-Agent": [
          "azsdk-net-Storage.Blobs/12.7.0-alpha.20201001.1",
          "(.NET Core 4.6.29220.03; Microsoft Windows 10.0.19041 )"
        ],
        "x-ms-blob-content-length": "4096",
        "x-ms-blob-sequence-number": "0",
        "x-ms-blob-type": "PageBlob",
        "x-ms-client-request-id": "bd10eae3-b98c-d934-126e-9bd01cffcbb6",
        "x-ms-date": "Thu, 01 Oct 2020 23:01:32 GMT",
        "x-ms-return-client-request-id": "true",
<<<<<<< HEAD
        "x-ms-version": "2020-12-06"
=======
        "x-ms-version": "2021-02-12"
>>>>>>> 7e782c87
      },
      "RequestBody": null,
      "StatusCode": 201,
      "ResponseHeaders": {
        "Content-Length": "0",
        "Date": "Thu, 01 Oct 2020 23:01:32 GMT",
        "ETag": "\"0x8D8665DF0A2A531\"",
        "Last-Modified": "Thu, 01 Oct 2020 23:01:32 GMT",
        "Server": [
          "Windows-Azure-Blob/1.0",
          "Microsoft-HTTPAPI/2.0"
        ],
        "x-ms-client-request-id": "bd10eae3-b98c-d934-126e-9bd01cffcbb6",
        "x-ms-request-id": "cefaf7bf-c01e-002d-4f46-9814a5000000",
        "x-ms-request-server-encrypted": "true",
<<<<<<< HEAD
        "x-ms-version": "2020-12-06"
=======
        "x-ms-version": "2021-02-12"
>>>>>>> 7e782c87
      },
      "ResponseBody": []
    },
    {
      "RequestUri": "https://storagedotnettesting.blob.core.windows.net/test-container-b1c4be7a-66d1-b058-657b-f797f4ba212f/test-blob-24fe5fc8-c2c0-06b3-f13b-cab36f830b0c?comp=page",
      "RequestMethod": "PUT",
      "RequestHeaders": {
        "Authorization": "Sanitized",
        "Content-Length": "1024",
        "traceparent": "00-ee7bd59bdfd8d9448b92d2adaec621de-08f247aafe6ac945-00",
        "User-Agent": [
          "azsdk-net-Storage.Blobs/12.7.0-alpha.20201001.1",
          "(.NET Core 4.6.29220.03; Microsoft Windows 10.0.19041 )"
        ],
        "x-ms-client-request-id": "85cff55a-4e73-3c7f-444b-2d963706dcbb",
        "x-ms-date": "Thu, 01 Oct 2020 23:01:32 GMT",
        "x-ms-page-write": "update",
        "x-ms-range": "bytes=1024-2047",
        "x-ms-return-client-request-id": "true",
<<<<<<< HEAD
        "x-ms-version": "2020-12-06"
=======
        "x-ms-version": "2021-02-12"
>>>>>>> 7e782c87
      },
      "RequestBody": "kzgtwC8iAqxgF70OQqJiFM7OVNC17x+Ih4sd4I9N+M5ZB+l9gyniMAZYcEIzcFVFqkGngVB4QaQZpDikBCIdEx7utDq55ZCk7CTKXX7cVBY12DZNpnd+4MZEZN7xPSzkOl0kRbsbjMSxApUsruMlPE8ibyzr0GyncNN0dIGys6735SIgtw9aGktxnKThUjLiHiePzs7/+GrwfdXnphdD/07nNMjBBIVAx1XgejTIxR6hklVaI+Tg+O23MDo6cnQzLZ1V+h1pIRmhTgd5H342KLe2RhTC6dtpBjvbCdRLBVTgrUyWc8oAN3E7uNTdZ9lugQiCgyxfcUPB6/PhjhdFVkmzmHExn7Xstg6ihjEHjJ9ibIjMyIEngTsJ1YfXHqlZ9mGKKc5nPeFTlc0dveoSuV9UfyGPeI7Hixc2J8otFZdkSJDPfGPQ+y6neTK0CcNQ9xwngp+Iyn3Tw563MBUXJYA1uHRaQjz8g4Py6P5bE4FT5TCtBZL43H4S/LnFGMoZj1SyflBP9rXfK/4bleJ/d7AcZEvlaR/tPdz1SEWDN2u52ViqqZQwA+57zdqU3Eebk4UIqLR+MyY1xEB0Wa5vXPSTYruK1M0b62BcaptEWWGUWbTAeo63OqYydORTvKpAC3HlAHmLEb637L1TIsmK8Gvf4P/5r+Jm3CgVV2DoyC+2HF4qX1jnCEj2CY3QYxjcp4R5dNuqRlyPfyRRdrpeziSOnAVqYJET+Ne3A6VUlXgPOLDbb1NTDNUCmuA0lZKOlzpoQscSckfzZXwE8kO2OumrQT0Jgl7ROpAwaMWw3mJFKWtr7FKx/cZp6AnXTxmRTGD2iVNVhBXclwg24QqBQocZvsnYS06W+UN2oJlU+ep2nhtlulUO8KVVjlRKehy856aCvZBQuQARX48P3uN7h50dwELuHIcxC84jgrz5TH4nurnz0jxaJeUbU1rG/hHB2ge2LLrZzsseUbLCLDZEFxIQ6CQqh7Vhw5pc08gtawy9Yae0Qx/ETezt1YGJmPmv1jtHtRbtl1JSVGkfffsC8eWlBMqOj9TzS5o3PLIz1yuhrfyM5bX2z8pVYu62pdDx6uSb5JMuIEdmVGp7tVugHn0+fs/+dQswrjUAOSzmPabJRlHOmPOYc420JpFLehputENwdycB8nXYazZeLeYafxfEsm4J0oaKpQpCSU965TMbkYTodsV+yFTc9S28OkWmmqZ5h8irZOK95tIcvqglXYUCQ5tiMQlSRekZLdxYzWvFnK+pAF1qby2iK4/zYgmst5enuvepQ2mcJ0HfkTcGZRlmViL5fF0nl9NuwAZ6X+LgbXZEsRN0G1hGDNkci931m8Z1jAvnsjs6fyIjO4NiIg==",
      "StatusCode": 201,
      "ResponseHeaders": {
        "Content-Length": "0",
        "Date": "Thu, 01 Oct 2020 23:01:32 GMT",
        "ETag": "\"0x8D8665DF0A84BEC\"",
        "Last-Modified": "Thu, 01 Oct 2020 23:01:32 GMT",
        "Server": [
          "Windows-Azure-Blob/1.0",
          "Microsoft-HTTPAPI/2.0"
        ],
        "x-ms-blob-sequence-number": "0",
        "x-ms-client-request-id": "85cff55a-4e73-3c7f-444b-2d963706dcbb",
        "x-ms-content-crc64": "930lT2Ndzhc=",
        "x-ms-request-id": "cefaf7c5-c01e-002d-5346-9814a5000000",
        "x-ms-request-server-encrypted": "true",
<<<<<<< HEAD
        "x-ms-version": "2020-12-06"
=======
        "x-ms-version": "2021-02-12"
>>>>>>> 7e782c87
      },
      "ResponseBody": []
    },
    {
      "RequestUri": "https://storagedotnettesting.blob.core.windows.net/test-container-b1c4be7a-66d1-b058-657b-f797f4ba212f/test-blob-24fe5fc8-c2c0-06b3-f13b-cab36f830b0c?comp=snapshot",
      "RequestMethod": "PUT",
      "RequestHeaders": {
        "Authorization": "Sanitized",
        "traceparent": "00-e76119bea7a127468d4322952a063bdf-70648b195e11074a-00",
        "User-Agent": [
          "azsdk-net-Storage.Blobs/12.7.0-alpha.20201001.1",
          "(.NET Core 4.6.29220.03; Microsoft Windows 10.0.19041 )"
        ],
        "x-ms-client-request-id": "2776fa59-452f-2443-96f1-7d13f487bf81",
        "x-ms-date": "Thu, 01 Oct 2020 23:01:32 GMT",
        "x-ms-return-client-request-id": "true",
<<<<<<< HEAD
        "x-ms-version": "2020-12-06"
=======
        "x-ms-version": "2021-02-12"
>>>>>>> 7e782c87
      },
      "RequestBody": null,
      "StatusCode": 201,
      "ResponseHeaders": {
        "Content-Length": "0",
        "Date": "Thu, 01 Oct 2020 23:01:32 GMT",
        "ETag": "\"0x8D8665DF0A84BEC\"",
        "Last-Modified": "Thu, 01 Oct 2020 23:01:32 GMT",
        "Server": [
          "Windows-Azure-Blob/1.0",
          "Microsoft-HTTPAPI/2.0"
        ],
        "x-ms-client-request-id": "2776fa59-452f-2443-96f1-7d13f487bf81",
        "x-ms-request-id": "cefaf7ca-c01e-002d-5846-9814a5000000",
        "x-ms-request-server-encrypted": "false",
        "x-ms-snapshot": "2020-10-01T23:01:32.8858536Z",
<<<<<<< HEAD
        "x-ms-version": "2020-12-06"
=======
        "x-ms-version": "2021-02-12"
>>>>>>> 7e782c87
      },
      "ResponseBody": []
    },
    {
      "RequestUri": "https://storagedotnettesting.blob.core.windows.net/test-container-b1c4be7a-66d1-b058-657b-f797f4ba212f/test-blob-6615ad29-3ac3-3b7d-800f-b85819f8eb95?comp=incrementalcopy",
      "RequestMethod": "PUT",
      "RequestHeaders": {
        "Authorization": "Sanitized",
        "traceparent": "00-aed124e45f60ee46a5a85a67f73044f1-cbdf26614213fd45-00",
        "User-Agent": [
          "azsdk-net-Storage.Blobs/12.7.0-alpha.20201001.1",
          "(.NET Core 4.6.29220.03; Microsoft Windows 10.0.19041 )"
        ],
        "x-ms-client-request-id": "a25db45b-b999-1ecd-7d3a-a6208deb0b9e",
        "x-ms-copy-source": "https://storagedotnettesting.blob.core.windows.net/test-container-b1c4be7a-66d1-b058-657b-f797f4ba212f/test-blob-24fe5fc8-c2c0-06b3-f13b-cab36f830b0c?snapshot=2020-10-01T23:01:32.8858536Z",
        "x-ms-date": "Thu, 01 Oct 2020 23:01:32 GMT",
        "x-ms-return-client-request-id": "true",
<<<<<<< HEAD
        "x-ms-version": "2020-12-06"
=======
        "x-ms-version": "2021-02-12"
>>>>>>> 7e782c87
      },
      "RequestBody": null,
      "StatusCode": 202,
      "ResponseHeaders": {
        "Content-Length": "0",
        "Date": "Thu, 01 Oct 2020 23:01:32 GMT",
        "ETag": "\"0x8D8665DF0C63B66\"",
        "Last-Modified": "Thu, 01 Oct 2020 23:01:33 GMT",
        "Server": [
          "Windows-Azure-Blob/1.0",
          "Microsoft-HTTPAPI/2.0"
        ],
        "x-ms-client-request-id": "a25db45b-b999-1ecd-7d3a-a6208deb0b9e",
        "x-ms-copy-id": "979df62c-1c20-473f-a6a2-56d5e06888df",
        "x-ms-copy-status": "pending",
        "x-ms-request-id": "cefaf7dd-c01e-002d-6346-9814a5000000",
<<<<<<< HEAD
        "x-ms-version": "2020-12-06"
=======
        "x-ms-version": "2021-02-12"
>>>>>>> 7e782c87
      },
      "ResponseBody": []
    },
    {
      "RequestUri": "https://storagedotnettesting.blob.core.windows.net/test-container-b1c4be7a-66d1-b058-657b-f797f4ba212f/test-blob-6615ad29-3ac3-3b7d-800f-b85819f8eb95",
      "RequestMethod": "HEAD",
      "RequestHeaders": {
        "Authorization": "Sanitized",
        "User-Agent": [
          "azsdk-net-Storage.Blobs/12.7.0-alpha.20201001.1",
          "(.NET Core 4.6.29220.03; Microsoft Windows 10.0.19041 )"
        ],
        "x-ms-client-request-id": "65fd7243-499b-71fb-cf1e-bf550d6b9c23",
        "x-ms-date": "Thu, 01 Oct 2020 23:01:33 GMT",
        "x-ms-return-client-request-id": "true",
<<<<<<< HEAD
        "x-ms-version": "2020-12-06"
=======
        "x-ms-version": "2021-02-12"
>>>>>>> 7e782c87
      },
      "RequestBody": null,
      "StatusCode": 200,
      "ResponseHeaders": {
        "Accept-Ranges": "bytes",
        "Content-Length": "4096",
        "Content-Type": "application/octet-stream",
        "Date": "Thu, 01 Oct 2020 23:01:32 GMT",
        "ETag": "\"0x8D8665DF0C63B66\"",
        "Last-Modified": "Thu, 01 Oct 2020 23:01:33 GMT",
        "Server": [
          "Windows-Azure-Blob/1.0",
          "Microsoft-HTTPAPI/2.0"
        ],
        "Vary": "Origin",
        "x-ms-blob-sequence-number": "0",
        "x-ms-blob-type": "PageBlob",
        "x-ms-client-request-id": "65fd7243-499b-71fb-cf1e-bf550d6b9c23",
        "x-ms-copy-id": "979df62c-1c20-473f-a6a2-56d5e06888df",
        "x-ms-copy-progress": "0/4096",
        "x-ms-copy-source": "https://storagedotnettesting.blob.core.windows.net/test-container-b1c4be7a-66d1-b058-657b-f797f4ba212f/test-blob-24fe5fc8-c2c0-06b3-f13b-cab36f830b0c?snapshot=2020-10-01T23:01:32.8858536Z",
        "x-ms-copy-status": "pending",
        "x-ms-creation-time": "Thu, 01 Oct 2020 23:01:33 GMT",
        "x-ms-incremental-copy": "true",
        "x-ms-lease-state": "available",
        "x-ms-lease-status": "unlocked",
        "x-ms-request-id": "cefaf80e-c01e-002d-0646-9814a5000000",
        "x-ms-server-encrypted": "true",
<<<<<<< HEAD
        "x-ms-version": "2020-12-06"
=======
        "x-ms-version": "2021-02-12"
>>>>>>> 7e782c87
      },
      "ResponseBody": []
    },
    {
      "RequestUri": "https://storagedotnettesting.blob.core.windows.net/test-container-b1c4be7a-66d1-b058-657b-f797f4ba212f/test-blob-6615ad29-3ac3-3b7d-800f-b85819f8eb95",
      "RequestMethod": "HEAD",
      "RequestHeaders": {
        "Authorization": "Sanitized",
        "User-Agent": [
          "azsdk-net-Storage.Blobs/12.7.0-alpha.20201001.1",
          "(.NET Core 4.6.29220.03; Microsoft Windows 10.0.19041 )"
        ],
        "x-ms-client-request-id": "1bdc88a0-a5ee-bc03-ec76-882bc39b66b7",
        "x-ms-date": "Thu, 01 Oct 2020 23:01:34 GMT",
        "x-ms-return-client-request-id": "true",
<<<<<<< HEAD
        "x-ms-version": "2020-12-06"
=======
        "x-ms-version": "2021-02-12"
>>>>>>> 7e782c87
      },
      "RequestBody": null,
      "StatusCode": 200,
      "ResponseHeaders": {
        "Accept-Ranges": "bytes",
        "Content-Length": "4096",
        "Content-Type": "application/octet-stream",
        "Date": "Thu, 01 Oct 2020 23:01:33 GMT",
        "ETag": "\"0x8D8665DF0DDC0BA\"",
        "Last-Modified": "Thu, 01 Oct 2020 23:01:33 GMT",
        "Server": [
          "Windows-Azure-Blob/1.0",
          "Microsoft-HTTPAPI/2.0"
        ],
        "Vary": "Origin",
        "x-ms-blob-sequence-number": "0",
        "x-ms-blob-type": "PageBlob",
        "x-ms-client-request-id": "1bdc88a0-a5ee-bc03-ec76-882bc39b66b7",
        "x-ms-copy-completion-time": "Thu, 01 Oct 2020 23:01:33 GMT",
        "x-ms-copy-destination-snapshot": "2020-10-01T23:01:33.2061565Z",
        "x-ms-copy-id": "979df62c-1c20-473f-a6a2-56d5e06888df",
        "x-ms-copy-progress": "4096/4096",
        "x-ms-copy-source": "https://storagedotnettesting.blob.core.windows.net/test-container-b1c4be7a-66d1-b058-657b-f797f4ba212f/test-blob-24fe5fc8-c2c0-06b3-f13b-cab36f830b0c?snapshot=2020-10-01T23:01:32.8858536Z",
        "x-ms-copy-status": "success",
        "x-ms-creation-time": "Thu, 01 Oct 2020 23:01:33 GMT",
        "x-ms-incremental-copy": "true",
        "x-ms-lease-state": "available",
        "x-ms-lease-status": "unlocked",
        "x-ms-request-id": "cefaf8d5-c01e-002d-1146-9814a5000000",
        "x-ms-server-encrypted": "true",
<<<<<<< HEAD
        "x-ms-version": "2020-12-06"
=======
        "x-ms-version": "2021-02-12"
>>>>>>> 7e782c87
      },
      "ResponseBody": []
    },
    {
      "RequestUri": "https://storagedotnettesting.blob.core.windows.net/test-container-b1c4be7a-66d1-b058-657b-f797f4ba212f/test-blob-6615ad29-3ac3-3b7d-800f-b85819f8eb95",
      "RequestMethod": "HEAD",
      "RequestHeaders": {
        "Authorization": "Sanitized",
        "traceparent": "00-455509774b5602469af402bf2a8f48c2-f2d4e394eaf3c442-00",
        "User-Agent": [
          "azsdk-net-Storage.Blobs/12.7.0-alpha.20201001.1",
          "(.NET Core 4.6.29220.03; Microsoft Windows 10.0.19041 )"
        ],
        "x-ms-client-request-id": "85b58cf7-808e-e834-a270-cb02ebd01528",
        "x-ms-date": "Thu, 01 Oct 2020 23:01:34 GMT",
        "x-ms-return-client-request-id": "true",
<<<<<<< HEAD
        "x-ms-version": "2020-12-06"
=======
        "x-ms-version": "2021-02-12"
>>>>>>> 7e782c87
      },
      "RequestBody": null,
      "StatusCode": 200,
      "ResponseHeaders": {
        "Accept-Ranges": "bytes",
        "Content-Length": "4096",
        "Content-Type": "application/octet-stream",
        "Date": "Thu, 01 Oct 2020 23:01:33 GMT",
        "ETag": "\"0x8D8665DF0DDC0BA\"",
        "Last-Modified": "Thu, 01 Oct 2020 23:01:33 GMT",
        "Server": [
          "Windows-Azure-Blob/1.0",
          "Microsoft-HTTPAPI/2.0"
        ],
        "Vary": "Origin",
        "x-ms-blob-sequence-number": "0",
        "x-ms-blob-type": "PageBlob",
        "x-ms-client-request-id": "85b58cf7-808e-e834-a270-cb02ebd01528",
        "x-ms-copy-completion-time": "Thu, 01 Oct 2020 23:01:33 GMT",
        "x-ms-copy-destination-snapshot": "2020-10-01T23:01:33.2061565Z",
        "x-ms-copy-id": "979df62c-1c20-473f-a6a2-56d5e06888df",
        "x-ms-copy-progress": "4096/4096",
        "x-ms-copy-source": "https://storagedotnettesting.blob.core.windows.net/test-container-b1c4be7a-66d1-b058-657b-f797f4ba212f/test-blob-24fe5fc8-c2c0-06b3-f13b-cab36f830b0c?snapshot=2020-10-01T23:01:32.8858536Z",
        "x-ms-copy-status": "success",
        "x-ms-creation-time": "Thu, 01 Oct 2020 23:01:33 GMT",
        "x-ms-incremental-copy": "true",
        "x-ms-lease-state": "available",
        "x-ms-lease-status": "unlocked",
        "x-ms-request-id": "cefaf8d9-c01e-002d-1446-9814a5000000",
        "x-ms-server-encrypted": "true",
<<<<<<< HEAD
        "x-ms-version": "2020-12-06"
=======
        "x-ms-version": "2021-02-12"
>>>>>>> 7e782c87
      },
      "ResponseBody": []
    },
    {
      "RequestUri": "https://storagedotnettesting.blob.core.windows.net/test-container-b1c4be7a-66d1-b058-657b-f797f4ba212f?restype=container",
      "RequestMethod": "DELETE",
      "RequestHeaders": {
        "Authorization": "Sanitized",
        "traceparent": "00-85aabc56c7333f4683d0d453fc4062de-5d9a103b395abd44-00",
        "User-Agent": [
          "azsdk-net-Storage.Blobs/12.7.0-alpha.20201001.1",
          "(.NET Core 4.6.29220.03; Microsoft Windows 10.0.19041 )"
        ],
        "x-ms-client-request-id": "36335b67-e1e5-ce29-00b3-aeae16a2e3a5",
        "x-ms-date": "Thu, 01 Oct 2020 23:01:34 GMT",
        "x-ms-return-client-request-id": "true",
<<<<<<< HEAD
        "x-ms-version": "2020-12-06"
=======
        "x-ms-version": "2021-02-12"
>>>>>>> 7e782c87
      },
      "RequestBody": null,
      "StatusCode": 202,
      "ResponseHeaders": {
        "Content-Length": "0",
        "Date": "Thu, 01 Oct 2020 23:01:33 GMT",
        "Server": [
          "Windows-Azure-Blob/1.0",
          "Microsoft-HTTPAPI/2.0"
        ],
        "x-ms-client-request-id": "36335b67-e1e5-ce29-00b3-aeae16a2e3a5",
        "x-ms-request-id": "cefaf8dd-c01e-002d-1846-9814a5000000",
<<<<<<< HEAD
        "x-ms-version": "2020-12-06"
=======
        "x-ms-version": "2021-02-12"
>>>>>>> 7e782c87
      },
      "ResponseBody": []
    }
  ],
  "Variables": {
    "RandomSeed": "210026233",
    "Storage_TestConfigDefault": "ProductionTenant\nstoragedotnettesting\nU2FuaXRpemVk\nhttps://storagedotnettesting.blob.core.windows.net\nhttps://storagedotnettesting.file.core.windows.net\nhttps://storagedotnettesting.queue.core.windows.net\nhttps://storagedotnettesting.table.core.windows.net\n\n\n\n\nhttps://storagedotnettesting-secondary.blob.core.windows.net\nhttps://storagedotnettesting-secondary.file.core.windows.net\nhttps://storagedotnettesting-secondary.queue.core.windows.net\nhttps://storagedotnettesting-secondary.table.core.windows.net\n\nSanitized\n\n\nCloud\nBlobEndpoint=https://storagedotnettesting.blob.core.windows.net/;QueueEndpoint=https://storagedotnettesting.queue.core.windows.net/;FileEndpoint=https://storagedotnettesting.file.core.windows.net/;BlobSecondaryEndpoint=https://storagedotnettesting-secondary.blob.core.windows.net/;QueueSecondaryEndpoint=https://storagedotnettesting-secondary.queue.core.windows.net/;FileSecondaryEndpoint=https://storagedotnettesting-secondary.file.core.windows.net/;AccountName=storagedotnettesting;AccountKey=Kg==;\n\n\n"
  }
}<|MERGE_RESOLUTION|>--- conflicted
+++ resolved
@@ -14,11 +14,7 @@
         "x-ms-client-request-id": "30602392-40b0-171f-c5b8-e0a7d9bbc079",
         "x-ms-date": "Thu, 01 Oct 2020 23:01:32 GMT",
         "x-ms-return-client-request-id": "true",
-<<<<<<< HEAD
-        "x-ms-version": "2020-12-06"
-=======
-        "x-ms-version": "2021-02-12"
->>>>>>> 7e782c87
+        "x-ms-version": "2021-02-12"
       },
       "RequestBody": null,
       "StatusCode": 201,
@@ -33,11 +29,7 @@
         ],
         "x-ms-client-request-id": "30602392-40b0-171f-c5b8-e0a7d9bbc079",
         "x-ms-request-id": "cefaf7b0-c01e-002d-4546-9814a5000000",
-<<<<<<< HEAD
-        "x-ms-version": "2020-12-06"
-=======
-        "x-ms-version": "2021-02-12"
->>>>>>> 7e782c87
+        "x-ms-version": "2021-02-12"
       },
       "ResponseBody": []
     },
@@ -57,11 +49,7 @@
         "x-ms-client-request-id": "d1050852-f15a-977e-e80c-567550a448f7",
         "x-ms-date": "Thu, 01 Oct 2020 23:01:32 GMT",
         "x-ms-return-client-request-id": "true",
-<<<<<<< HEAD
-        "x-ms-version": "2020-12-06"
-=======
-        "x-ms-version": "2021-02-12"
->>>>>>> 7e782c87
+        "x-ms-version": "2021-02-12"
       },
       "RequestBody": "<SignedIdentifiers />",
       "StatusCode": 200,
@@ -76,11 +64,7 @@
         ],
         "x-ms-client-request-id": "d1050852-f15a-977e-e80c-567550a448f7",
         "x-ms-request-id": "cefaf7b7-c01e-002d-4a46-9814a5000000",
-<<<<<<< HEAD
-        "x-ms-version": "2020-12-06"
-=======
-        "x-ms-version": "2021-02-12"
->>>>>>> 7e782c87
+        "x-ms-version": "2021-02-12"
       },
       "ResponseBody": []
     },
@@ -102,11 +86,7 @@
         "x-ms-client-request-id": "bd10eae3-b98c-d934-126e-9bd01cffcbb6",
         "x-ms-date": "Thu, 01 Oct 2020 23:01:32 GMT",
         "x-ms-return-client-request-id": "true",
-<<<<<<< HEAD
-        "x-ms-version": "2020-12-06"
-=======
-        "x-ms-version": "2021-02-12"
->>>>>>> 7e782c87
+        "x-ms-version": "2021-02-12"
       },
       "RequestBody": null,
       "StatusCode": 201,
@@ -122,11 +102,7 @@
         "x-ms-client-request-id": "bd10eae3-b98c-d934-126e-9bd01cffcbb6",
         "x-ms-request-id": "cefaf7bf-c01e-002d-4f46-9814a5000000",
         "x-ms-request-server-encrypted": "true",
-<<<<<<< HEAD
-        "x-ms-version": "2020-12-06"
-=======
-        "x-ms-version": "2021-02-12"
->>>>>>> 7e782c87
+        "x-ms-version": "2021-02-12"
       },
       "ResponseBody": []
     },
@@ -146,11 +122,7 @@
         "x-ms-page-write": "update",
         "x-ms-range": "bytes=1024-2047",
         "x-ms-return-client-request-id": "true",
-<<<<<<< HEAD
-        "x-ms-version": "2020-12-06"
-=======
-        "x-ms-version": "2021-02-12"
->>>>>>> 7e782c87
+        "x-ms-version": "2021-02-12"
       },
       "RequestBody": "kzgtwC8iAqxgF70OQqJiFM7OVNC17x+Ih4sd4I9N+M5ZB+l9gyniMAZYcEIzcFVFqkGngVB4QaQZpDikBCIdEx7utDq55ZCk7CTKXX7cVBY12DZNpnd+4MZEZN7xPSzkOl0kRbsbjMSxApUsruMlPE8ibyzr0GyncNN0dIGys6735SIgtw9aGktxnKThUjLiHiePzs7/+GrwfdXnphdD/07nNMjBBIVAx1XgejTIxR6hklVaI+Tg+O23MDo6cnQzLZ1V+h1pIRmhTgd5H342KLe2RhTC6dtpBjvbCdRLBVTgrUyWc8oAN3E7uNTdZ9lugQiCgyxfcUPB6/PhjhdFVkmzmHExn7Xstg6ihjEHjJ9ibIjMyIEngTsJ1YfXHqlZ9mGKKc5nPeFTlc0dveoSuV9UfyGPeI7Hixc2J8otFZdkSJDPfGPQ+y6neTK0CcNQ9xwngp+Iyn3Tw563MBUXJYA1uHRaQjz8g4Py6P5bE4FT5TCtBZL43H4S/LnFGMoZj1SyflBP9rXfK/4bleJ/d7AcZEvlaR/tPdz1SEWDN2u52ViqqZQwA+57zdqU3Eebk4UIqLR+MyY1xEB0Wa5vXPSTYruK1M0b62BcaptEWWGUWbTAeo63OqYydORTvKpAC3HlAHmLEb637L1TIsmK8Gvf4P/5r+Jm3CgVV2DoyC+2HF4qX1jnCEj2CY3QYxjcp4R5dNuqRlyPfyRRdrpeziSOnAVqYJET+Ne3A6VUlXgPOLDbb1NTDNUCmuA0lZKOlzpoQscSckfzZXwE8kO2OumrQT0Jgl7ROpAwaMWw3mJFKWtr7FKx/cZp6AnXTxmRTGD2iVNVhBXclwg24QqBQocZvsnYS06W+UN2oJlU+ep2nhtlulUO8KVVjlRKehy856aCvZBQuQARX48P3uN7h50dwELuHIcxC84jgrz5TH4nurnz0jxaJeUbU1rG/hHB2ge2LLrZzsseUbLCLDZEFxIQ6CQqh7Vhw5pc08gtawy9Yae0Qx/ETezt1YGJmPmv1jtHtRbtl1JSVGkfffsC8eWlBMqOj9TzS5o3PLIz1yuhrfyM5bX2z8pVYu62pdDx6uSb5JMuIEdmVGp7tVugHn0+fs/+dQswrjUAOSzmPabJRlHOmPOYc420JpFLehputENwdycB8nXYazZeLeYafxfEsm4J0oaKpQpCSU965TMbkYTodsV+yFTc9S28OkWmmqZ5h8irZOK95tIcvqglXYUCQ5tiMQlSRekZLdxYzWvFnK+pAF1qby2iK4/zYgmst5enuvepQ2mcJ0HfkTcGZRlmViL5fF0nl9NuwAZ6X+LgbXZEsRN0G1hGDNkci931m8Z1jAvnsjs6fyIjO4NiIg==",
       "StatusCode": 201,
@@ -168,11 +140,7 @@
         "x-ms-content-crc64": "930lT2Ndzhc=",
         "x-ms-request-id": "cefaf7c5-c01e-002d-5346-9814a5000000",
         "x-ms-request-server-encrypted": "true",
-<<<<<<< HEAD
-        "x-ms-version": "2020-12-06"
-=======
-        "x-ms-version": "2021-02-12"
->>>>>>> 7e782c87
+        "x-ms-version": "2021-02-12"
       },
       "ResponseBody": []
     },
@@ -189,11 +157,7 @@
         "x-ms-client-request-id": "2776fa59-452f-2443-96f1-7d13f487bf81",
         "x-ms-date": "Thu, 01 Oct 2020 23:01:32 GMT",
         "x-ms-return-client-request-id": "true",
-<<<<<<< HEAD
-        "x-ms-version": "2020-12-06"
-=======
-        "x-ms-version": "2021-02-12"
->>>>>>> 7e782c87
+        "x-ms-version": "2021-02-12"
       },
       "RequestBody": null,
       "StatusCode": 201,
@@ -210,11 +174,7 @@
         "x-ms-request-id": "cefaf7ca-c01e-002d-5846-9814a5000000",
         "x-ms-request-server-encrypted": "false",
         "x-ms-snapshot": "2020-10-01T23:01:32.8858536Z",
-<<<<<<< HEAD
-        "x-ms-version": "2020-12-06"
-=======
-        "x-ms-version": "2021-02-12"
->>>>>>> 7e782c87
+        "x-ms-version": "2021-02-12"
       },
       "ResponseBody": []
     },
@@ -232,11 +192,7 @@
         "x-ms-copy-source": "https://storagedotnettesting.blob.core.windows.net/test-container-b1c4be7a-66d1-b058-657b-f797f4ba212f/test-blob-24fe5fc8-c2c0-06b3-f13b-cab36f830b0c?snapshot=2020-10-01T23:01:32.8858536Z",
         "x-ms-date": "Thu, 01 Oct 2020 23:01:32 GMT",
         "x-ms-return-client-request-id": "true",
-<<<<<<< HEAD
-        "x-ms-version": "2020-12-06"
-=======
-        "x-ms-version": "2021-02-12"
->>>>>>> 7e782c87
+        "x-ms-version": "2021-02-12"
       },
       "RequestBody": null,
       "StatusCode": 202,
@@ -253,11 +209,7 @@
         "x-ms-copy-id": "979df62c-1c20-473f-a6a2-56d5e06888df",
         "x-ms-copy-status": "pending",
         "x-ms-request-id": "cefaf7dd-c01e-002d-6346-9814a5000000",
-<<<<<<< HEAD
-        "x-ms-version": "2020-12-06"
-=======
-        "x-ms-version": "2021-02-12"
->>>>>>> 7e782c87
+        "x-ms-version": "2021-02-12"
       },
       "ResponseBody": []
     },
@@ -273,11 +225,7 @@
         "x-ms-client-request-id": "65fd7243-499b-71fb-cf1e-bf550d6b9c23",
         "x-ms-date": "Thu, 01 Oct 2020 23:01:33 GMT",
         "x-ms-return-client-request-id": "true",
-<<<<<<< HEAD
-        "x-ms-version": "2020-12-06"
-=======
-        "x-ms-version": "2021-02-12"
->>>>>>> 7e782c87
+        "x-ms-version": "2021-02-12"
       },
       "RequestBody": null,
       "StatusCode": 200,
@@ -306,11 +254,7 @@
         "x-ms-lease-status": "unlocked",
         "x-ms-request-id": "cefaf80e-c01e-002d-0646-9814a5000000",
         "x-ms-server-encrypted": "true",
-<<<<<<< HEAD
-        "x-ms-version": "2020-12-06"
-=======
-        "x-ms-version": "2021-02-12"
->>>>>>> 7e782c87
+        "x-ms-version": "2021-02-12"
       },
       "ResponseBody": []
     },
@@ -326,11 +270,7 @@
         "x-ms-client-request-id": "1bdc88a0-a5ee-bc03-ec76-882bc39b66b7",
         "x-ms-date": "Thu, 01 Oct 2020 23:01:34 GMT",
         "x-ms-return-client-request-id": "true",
-<<<<<<< HEAD
-        "x-ms-version": "2020-12-06"
-=======
-        "x-ms-version": "2021-02-12"
->>>>>>> 7e782c87
+        "x-ms-version": "2021-02-12"
       },
       "RequestBody": null,
       "StatusCode": 200,
@@ -361,11 +301,7 @@
         "x-ms-lease-status": "unlocked",
         "x-ms-request-id": "cefaf8d5-c01e-002d-1146-9814a5000000",
         "x-ms-server-encrypted": "true",
-<<<<<<< HEAD
-        "x-ms-version": "2020-12-06"
-=======
-        "x-ms-version": "2021-02-12"
->>>>>>> 7e782c87
+        "x-ms-version": "2021-02-12"
       },
       "ResponseBody": []
     },
@@ -382,11 +318,7 @@
         "x-ms-client-request-id": "85b58cf7-808e-e834-a270-cb02ebd01528",
         "x-ms-date": "Thu, 01 Oct 2020 23:01:34 GMT",
         "x-ms-return-client-request-id": "true",
-<<<<<<< HEAD
-        "x-ms-version": "2020-12-06"
-=======
-        "x-ms-version": "2021-02-12"
->>>>>>> 7e782c87
+        "x-ms-version": "2021-02-12"
       },
       "RequestBody": null,
       "StatusCode": 200,
@@ -417,11 +349,7 @@
         "x-ms-lease-status": "unlocked",
         "x-ms-request-id": "cefaf8d9-c01e-002d-1446-9814a5000000",
         "x-ms-server-encrypted": "true",
-<<<<<<< HEAD
-        "x-ms-version": "2020-12-06"
-=======
-        "x-ms-version": "2021-02-12"
->>>>>>> 7e782c87
+        "x-ms-version": "2021-02-12"
       },
       "ResponseBody": []
     },
@@ -438,11 +366,7 @@
         "x-ms-client-request-id": "36335b67-e1e5-ce29-00b3-aeae16a2e3a5",
         "x-ms-date": "Thu, 01 Oct 2020 23:01:34 GMT",
         "x-ms-return-client-request-id": "true",
-<<<<<<< HEAD
-        "x-ms-version": "2020-12-06"
-=======
-        "x-ms-version": "2021-02-12"
->>>>>>> 7e782c87
+        "x-ms-version": "2021-02-12"
       },
       "RequestBody": null,
       "StatusCode": 202,
@@ -455,11 +379,7 @@
         ],
         "x-ms-client-request-id": "36335b67-e1e5-ce29-00b3-aeae16a2e3a5",
         "x-ms-request-id": "cefaf8dd-c01e-002d-1846-9814a5000000",
-<<<<<<< HEAD
-        "x-ms-version": "2020-12-06"
-=======
-        "x-ms-version": "2021-02-12"
->>>>>>> 7e782c87
+        "x-ms-version": "2021-02-12"
       },
       "ResponseBody": []
     }
