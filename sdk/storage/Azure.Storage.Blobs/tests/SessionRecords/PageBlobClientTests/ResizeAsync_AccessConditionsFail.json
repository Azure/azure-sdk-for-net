--- conflicted
+++ resolved
@@ -15,11 +15,7 @@
         "x-ms-client-request-id": "ba1281e5-98b1-545e-102a-1e07113a866e",
         "x-ms-date": "Wed, 17 Feb 2021 19:01:15 GMT",
         "x-ms-return-client-request-id": "true",
-<<<<<<< HEAD
-        "x-ms-version": "2020-12-06"
-=======
-        "x-ms-version": "2021-02-12"
->>>>>>> 7e782c87
+        "x-ms-version": "2021-02-12"
       },
       "RequestBody": null,
       "StatusCode": 201,
@@ -34,11 +30,7 @@
         ],
         "x-ms-client-request-id": "ba1281e5-98b1-545e-102a-1e07113a866e",
         "x-ms-request-id": "1366af5c-e01e-0095-585f-053277000000",
-<<<<<<< HEAD
-        "x-ms-version": "2020-12-06"
-=======
-        "x-ms-version": "2021-02-12"
->>>>>>> 7e782c87
+        "x-ms-version": "2021-02-12"
       },
       "ResponseBody": []
     },
@@ -60,11 +52,7 @@
         "x-ms-client-request-id": "31dfa814-3732-14b1-91d2-0c035360c6e3",
         "x-ms-date": "Wed, 17 Feb 2021 19:01:15 GMT",
         "x-ms-return-client-request-id": "true",
-<<<<<<< HEAD
-        "x-ms-version": "2020-12-06"
-=======
-        "x-ms-version": "2021-02-12"
->>>>>>> 7e782c87
+        "x-ms-version": "2021-02-12"
       },
       "RequestBody": null,
       "StatusCode": 201,
@@ -80,11 +68,7 @@
         "x-ms-client-request-id": "31dfa814-3732-14b1-91d2-0c035360c6e3",
         "x-ms-request-id": "1366af75-e01e-0095-6d5f-053277000000",
         "x-ms-request-server-encrypted": "true",
-<<<<<<< HEAD
-        "x-ms-version": "2020-12-06",
-=======
         "x-ms-version": "2021-02-12",
->>>>>>> 7e782c87
         "x-ms-version-id": "2021-02-17T19:01:15.9657561Z"
       },
       "ResponseBody": []
@@ -105,11 +89,7 @@
         "x-ms-client-request-id": "e6e90955-434d-9504-4107-3ec190fb79b5",
         "x-ms-date": "Wed, 17 Feb 2021 19:01:15 GMT",
         "x-ms-return-client-request-id": "true",
-<<<<<<< HEAD
-        "x-ms-version": "2020-12-06"
-=======
-        "x-ms-version": "2021-02-12"
->>>>>>> 7e782c87
+        "x-ms-version": "2021-02-12"
       },
       "RequestBody": null,
       "StatusCode": 412,
@@ -124,11 +104,7 @@
         "x-ms-client-request-id": "e6e90955-434d-9504-4107-3ec190fb79b5",
         "x-ms-error-code": "ConditionNotMet",
         "x-ms-request-id": "1366af99-e01e-0095-095f-053277000000",
-<<<<<<< HEAD
-        "x-ms-version": "2020-12-06"
-=======
-        "x-ms-version": "2021-02-12"
->>>>>>> 7e782c87
+        "x-ms-version": "2021-02-12"
       },
       "ResponseBody": [
         "﻿<?xml version=\"1.0\" encoding=\"utf-8\"?><Error><Code>ConditionNotMet</Code><Message>The condition specified using HTTP conditional header(s) is not met.\n",
@@ -150,11 +126,7 @@
         "x-ms-client-request-id": "49ada593-e076-7295-e2a3-dc167919fc61",
         "x-ms-date": "Wed, 17 Feb 2021 19:01:16 GMT",
         "x-ms-return-client-request-id": "true",
-<<<<<<< HEAD
-        "x-ms-version": "2020-12-06"
-=======
-        "x-ms-version": "2021-02-12"
->>>>>>> 7e782c87
+        "x-ms-version": "2021-02-12"
       },
       "RequestBody": null,
       "StatusCode": 202,
@@ -167,11 +139,7 @@
         ],
         "x-ms-client-request-id": "49ada593-e076-7295-e2a3-dc167919fc61",
         "x-ms-request-id": "1366afe4-e01e-0095-3e5f-053277000000",
-<<<<<<< HEAD
-        "x-ms-version": "2020-12-06"
-=======
-        "x-ms-version": "2021-02-12"
->>>>>>> 7e782c87
+        "x-ms-version": "2021-02-12"
       },
       "ResponseBody": []
     },
@@ -190,11 +158,7 @@
         "x-ms-client-request-id": "f3687255-7287-6f1a-4d91-5deac79904ee",
         "x-ms-date": "Wed, 17 Feb 2021 19:01:16 GMT",
         "x-ms-return-client-request-id": "true",
-<<<<<<< HEAD
-        "x-ms-version": "2020-12-06"
-=======
-        "x-ms-version": "2021-02-12"
->>>>>>> 7e782c87
+        "x-ms-version": "2021-02-12"
       },
       "RequestBody": null,
       "StatusCode": 201,
@@ -209,11 +173,7 @@
         ],
         "x-ms-client-request-id": "f3687255-7287-6f1a-4d91-5deac79904ee",
         "x-ms-request-id": "0edb1fb3-e01e-005e-3e5f-053122000000",
-<<<<<<< HEAD
-        "x-ms-version": "2020-12-06"
-=======
-        "x-ms-version": "2021-02-12"
->>>>>>> 7e782c87
+        "x-ms-version": "2021-02-12"
       },
       "ResponseBody": []
     },
@@ -235,11 +195,7 @@
         "x-ms-client-request-id": "a9224988-5168-43c9-5eee-eb21276c845f",
         "x-ms-date": "Wed, 17 Feb 2021 19:01:16 GMT",
         "x-ms-return-client-request-id": "true",
-<<<<<<< HEAD
-        "x-ms-version": "2020-12-06"
-=======
-        "x-ms-version": "2021-02-12"
->>>>>>> 7e782c87
+        "x-ms-version": "2021-02-12"
       },
       "RequestBody": null,
       "StatusCode": 201,
@@ -255,11 +211,7 @@
         "x-ms-client-request-id": "a9224988-5168-43c9-5eee-eb21276c845f",
         "x-ms-request-id": "0edb1fb8-e01e-005e-415f-053122000000",
         "x-ms-request-server-encrypted": "true",
-<<<<<<< HEAD
-        "x-ms-version": "2020-12-06",
-=======
         "x-ms-version": "2021-02-12",
->>>>>>> 7e782c87
         "x-ms-version-id": "2021-02-17T19:01:16.3830539Z"
       },
       "ResponseBody": []
@@ -280,11 +232,7 @@
         "x-ms-client-request-id": "a1251203-15cb-587c-9a62-9d9c7c80df60",
         "x-ms-date": "Wed, 17 Feb 2021 19:01:16 GMT",
         "x-ms-return-client-request-id": "true",
-<<<<<<< HEAD
-        "x-ms-version": "2020-12-06"
-=======
-        "x-ms-version": "2021-02-12"
->>>>>>> 7e782c87
+        "x-ms-version": "2021-02-12"
       },
       "RequestBody": null,
       "StatusCode": 412,
@@ -299,11 +247,7 @@
         "x-ms-client-request-id": "a1251203-15cb-587c-9a62-9d9c7c80df60",
         "x-ms-error-code": "ConditionNotMet",
         "x-ms-request-id": "0edb1fb9-e01e-005e-425f-053122000000",
-<<<<<<< HEAD
-        "x-ms-version": "2020-12-06"
-=======
-        "x-ms-version": "2021-02-12"
->>>>>>> 7e782c87
+        "x-ms-version": "2021-02-12"
       },
       "ResponseBody": [
         "﻿<?xml version=\"1.0\" encoding=\"utf-8\"?><Error><Code>ConditionNotMet</Code><Message>The condition specified using HTTP conditional header(s) is not met.\n",
@@ -325,11 +269,7 @@
         "x-ms-client-request-id": "141d3747-e246-bc94-fce7-ca906cc66490",
         "x-ms-date": "Wed, 17 Feb 2021 19:01:16 GMT",
         "x-ms-return-client-request-id": "true",
-<<<<<<< HEAD
-        "x-ms-version": "2020-12-06"
-=======
-        "x-ms-version": "2021-02-12"
->>>>>>> 7e782c87
+        "x-ms-version": "2021-02-12"
       },
       "RequestBody": null,
       "StatusCode": 202,
@@ -342,11 +282,7 @@
         ],
         "x-ms-client-request-id": "141d3747-e246-bc94-fce7-ca906cc66490",
         "x-ms-request-id": "0edb1fc6-e01e-005e-455f-053122000000",
-<<<<<<< HEAD
-        "x-ms-version": "2020-12-06"
-=======
-        "x-ms-version": "2021-02-12"
->>>>>>> 7e782c87
+        "x-ms-version": "2021-02-12"
       },
       "ResponseBody": []
     },
@@ -365,11 +301,7 @@
         "x-ms-client-request-id": "261808dc-98a6-f894-9817-479f27093f51",
         "x-ms-date": "Wed, 17 Feb 2021 19:01:16 GMT",
         "x-ms-return-client-request-id": "true",
-<<<<<<< HEAD
-        "x-ms-version": "2020-12-06"
-=======
-        "x-ms-version": "2021-02-12"
->>>>>>> 7e782c87
+        "x-ms-version": "2021-02-12"
       },
       "RequestBody": null,
       "StatusCode": 201,
@@ -384,11 +316,7 @@
         ],
         "x-ms-client-request-id": "261808dc-98a6-f894-9817-479f27093f51",
         "x-ms-request-id": "e4b9e410-601e-0022-5c5f-051fdd000000",
-<<<<<<< HEAD
-        "x-ms-version": "2020-12-06"
-=======
-        "x-ms-version": "2021-02-12"
->>>>>>> 7e782c87
+        "x-ms-version": "2021-02-12"
       },
       "ResponseBody": []
     },
@@ -410,11 +338,7 @@
         "x-ms-client-request-id": "67110bed-3eb8-bdb0-da29-db090b510726",
         "x-ms-date": "Wed, 17 Feb 2021 19:01:16 GMT",
         "x-ms-return-client-request-id": "true",
-<<<<<<< HEAD
-        "x-ms-version": "2020-12-06"
-=======
-        "x-ms-version": "2021-02-12"
->>>>>>> 7e782c87
+        "x-ms-version": "2021-02-12"
       },
       "RequestBody": null,
       "StatusCode": 201,
@@ -430,11 +354,7 @@
         "x-ms-client-request-id": "67110bed-3eb8-bdb0-da29-db090b510726",
         "x-ms-request-id": "e4b9e417-601e-0022-615f-051fdd000000",
         "x-ms-request-server-encrypted": "true",
-<<<<<<< HEAD
-        "x-ms-version": "2020-12-06",
-=======
         "x-ms-version": "2021-02-12",
->>>>>>> 7e782c87
         "x-ms-version-id": "2021-02-17T19:01:16.8814122Z"
       },
       "ResponseBody": []
@@ -455,11 +375,7 @@
         "x-ms-client-request-id": "e655ee6d-6c60-545f-e9ef-9a68ca4eefb2",
         "x-ms-date": "Wed, 17 Feb 2021 19:01:16 GMT",
         "x-ms-return-client-request-id": "true",
-<<<<<<< HEAD
-        "x-ms-version": "2020-12-06"
-=======
-        "x-ms-version": "2021-02-12"
->>>>>>> 7e782c87
+        "x-ms-version": "2021-02-12"
       },
       "RequestBody": null,
       "StatusCode": 412,
@@ -474,11 +390,7 @@
         "x-ms-client-request-id": "e655ee6d-6c60-545f-e9ef-9a68ca4eefb2",
         "x-ms-error-code": "ConditionNotMet",
         "x-ms-request-id": "e4b9e41e-601e-0022-675f-051fdd000000",
-<<<<<<< HEAD
-        "x-ms-version": "2020-12-06"
-=======
-        "x-ms-version": "2021-02-12"
->>>>>>> 7e782c87
+        "x-ms-version": "2021-02-12"
       },
       "ResponseBody": [
         "﻿<?xml version=\"1.0\" encoding=\"utf-8\"?><Error><Code>ConditionNotMet</Code><Message>The condition specified using HTTP conditional header(s) is not met.\n",
@@ -500,11 +412,7 @@
         "x-ms-client-request-id": "1c9c0abd-21fb-d7c6-d1b6-a36c2f56ab25",
         "x-ms-date": "Wed, 17 Feb 2021 19:01:16 GMT",
         "x-ms-return-client-request-id": "true",
-<<<<<<< HEAD
-        "x-ms-version": "2020-12-06"
-=======
-        "x-ms-version": "2021-02-12"
->>>>>>> 7e782c87
+        "x-ms-version": "2021-02-12"
       },
       "RequestBody": null,
       "StatusCode": 202,
@@ -517,11 +425,7 @@
         ],
         "x-ms-client-request-id": "1c9c0abd-21fb-d7c6-d1b6-a36c2f56ab25",
         "x-ms-request-id": "e4b9e432-601e-0022-775f-051fdd000000",
-<<<<<<< HEAD
-        "x-ms-version": "2020-12-06"
-=======
-        "x-ms-version": "2021-02-12"
->>>>>>> 7e782c87
+        "x-ms-version": "2021-02-12"
       },
       "ResponseBody": []
     },
@@ -540,11 +444,7 @@
         "x-ms-client-request-id": "50a4cef1-5ddd-a41b-a6d1-70c987025e28",
         "x-ms-date": "Wed, 17 Feb 2021 19:01:17 GMT",
         "x-ms-return-client-request-id": "true",
-<<<<<<< HEAD
-        "x-ms-version": "2020-12-06"
-=======
-        "x-ms-version": "2021-02-12"
->>>>>>> 7e782c87
+        "x-ms-version": "2021-02-12"
       },
       "RequestBody": null,
       "StatusCode": 201,
@@ -559,11 +459,7 @@
         ],
         "x-ms-client-request-id": "50a4cef1-5ddd-a41b-a6d1-70c987025e28",
         "x-ms-request-id": "e02e3e36-401e-001a-305f-05bb1d000000",
-<<<<<<< HEAD
-        "x-ms-version": "2020-12-06"
-=======
-        "x-ms-version": "2021-02-12"
->>>>>>> 7e782c87
+        "x-ms-version": "2021-02-12"
       },
       "ResponseBody": []
     },
@@ -585,11 +481,7 @@
         "x-ms-client-request-id": "aae658d0-670e-0649-5a65-e8532f6e0cf9",
         "x-ms-date": "Wed, 17 Feb 2021 19:01:17 GMT",
         "x-ms-return-client-request-id": "true",
-<<<<<<< HEAD
-        "x-ms-version": "2020-12-06"
-=======
-        "x-ms-version": "2021-02-12"
->>>>>>> 7e782c87
+        "x-ms-version": "2021-02-12"
       },
       "RequestBody": null,
       "StatusCode": 201,
@@ -605,11 +497,7 @@
         "x-ms-client-request-id": "aae658d0-670e-0649-5a65-e8532f6e0cf9",
         "x-ms-request-id": "e02e3e4b-401e-001a-3f5f-05bb1d000000",
         "x-ms-request-server-encrypted": "true",
-<<<<<<< HEAD
-        "x-ms-version": "2020-12-06",
-=======
         "x-ms-version": "2021-02-12",
->>>>>>> 7e782c87
         "x-ms-version-id": "2021-02-17T19:01:17.3347374Z"
       },
       "ResponseBody": []
@@ -628,11 +516,7 @@
         "x-ms-client-request-id": "3fdc70dd-20c6-d6c6-5acc-509dad1c1819",
         "x-ms-date": "Wed, 17 Feb 2021 19:01:17 GMT",
         "x-ms-return-client-request-id": "true",
-<<<<<<< HEAD
-        "x-ms-version": "2020-12-06"
-=======
-        "x-ms-version": "2021-02-12"
->>>>>>> 7e782c87
+        "x-ms-version": "2021-02-12"
       },
       "RequestBody": null,
       "StatusCode": 200,
@@ -656,11 +540,7 @@
         "x-ms-lease-status": "unlocked",
         "x-ms-request-id": "e02e3e52-401e-001a-455f-05bb1d000000",
         "x-ms-server-encrypted": "true",
-<<<<<<< HEAD
-        "x-ms-version": "2020-12-06",
-=======
         "x-ms-version": "2021-02-12",
->>>>>>> 7e782c87
         "x-ms-version-id": "2021-02-17T19:01:17.3347374Z"
       },
       "ResponseBody": []
@@ -681,11 +561,7 @@
         "x-ms-client-request-id": "bf756f89-cc92-e733-d4b3-886363878cc9",
         "x-ms-date": "Wed, 17 Feb 2021 19:01:17 GMT",
         "x-ms-return-client-request-id": "true",
-<<<<<<< HEAD
-        "x-ms-version": "2020-12-06"
-=======
-        "x-ms-version": "2021-02-12"
->>>>>>> 7e782c87
+        "x-ms-version": "2021-02-12"
       },
       "RequestBody": null,
       "StatusCode": 412,
@@ -700,11 +576,7 @@
         "x-ms-client-request-id": "bf756f89-cc92-e733-d4b3-886363878cc9",
         "x-ms-error-code": "ConditionNotMet",
         "x-ms-request-id": "e02e3e57-401e-001a-495f-05bb1d000000",
-<<<<<<< HEAD
-        "x-ms-version": "2020-12-06"
-=======
-        "x-ms-version": "2021-02-12"
->>>>>>> 7e782c87
+        "x-ms-version": "2021-02-12"
       },
       "ResponseBody": [
         "﻿<?xml version=\"1.0\" encoding=\"utf-8\"?><Error><Code>ConditionNotMet</Code><Message>The condition specified using HTTP conditional header(s) is not met.\n",
@@ -726,11 +598,7 @@
         "x-ms-client-request-id": "3e148798-59a6-2d87-ebf1-f2af422ab8ab",
         "x-ms-date": "Wed, 17 Feb 2021 19:01:17 GMT",
         "x-ms-return-client-request-id": "true",
-<<<<<<< HEAD
-        "x-ms-version": "2020-12-06"
-=======
-        "x-ms-version": "2021-02-12"
->>>>>>> 7e782c87
+        "x-ms-version": "2021-02-12"
       },
       "RequestBody": null,
       "StatusCode": 202,
@@ -743,11 +611,7 @@
         ],
         "x-ms-client-request-id": "3e148798-59a6-2d87-ebf1-f2af422ab8ab",
         "x-ms-request-id": "e02e3e64-401e-001a-545f-05bb1d000000",
-<<<<<<< HEAD
-        "x-ms-version": "2020-12-06"
-=======
-        "x-ms-version": "2021-02-12"
->>>>>>> 7e782c87
+        "x-ms-version": "2021-02-12"
       },
       "ResponseBody": []
     },
@@ -766,11 +630,7 @@
         "x-ms-client-request-id": "60f86006-f80d-17bf-79a0-e5447db46cd0",
         "x-ms-date": "Wed, 17 Feb 2021 19:01:17 GMT",
         "x-ms-return-client-request-id": "true",
-<<<<<<< HEAD
-        "x-ms-version": "2020-12-06"
-=======
-        "x-ms-version": "2021-02-12"
->>>>>>> 7e782c87
+        "x-ms-version": "2021-02-12"
       },
       "RequestBody": null,
       "StatusCode": 201,
@@ -785,11 +645,7 @@
         ],
         "x-ms-client-request-id": "60f86006-f80d-17bf-79a0-e5447db46cd0",
         "x-ms-request-id": "a7fe52fd-101e-0065-4b5f-057486000000",
-<<<<<<< HEAD
-        "x-ms-version": "2020-12-06"
-=======
-        "x-ms-version": "2021-02-12"
->>>>>>> 7e782c87
+        "x-ms-version": "2021-02-12"
       },
       "ResponseBody": []
     },
@@ -811,11 +667,7 @@
         "x-ms-client-request-id": "cd62f612-60f9-2a58-2725-87f0e1465e34",
         "x-ms-date": "Wed, 17 Feb 2021 19:01:17 GMT",
         "x-ms-return-client-request-id": "true",
-<<<<<<< HEAD
-        "x-ms-version": "2020-12-06"
-=======
-        "x-ms-version": "2021-02-12"
->>>>>>> 7e782c87
+        "x-ms-version": "2021-02-12"
       },
       "RequestBody": null,
       "StatusCode": 201,
@@ -831,11 +683,7 @@
         "x-ms-client-request-id": "cd62f612-60f9-2a58-2725-87f0e1465e34",
         "x-ms-request-id": "a7fe5307-101e-0065-505f-057486000000",
         "x-ms-request-server-encrypted": "true",
-<<<<<<< HEAD
-        "x-ms-version": "2020-12-06",
-=======
         "x-ms-version": "2021-02-12",
->>>>>>> 7e782c87
         "x-ms-version-id": "2021-02-17T19:01:17.8210866Z"
       },
       "ResponseBody": []
@@ -857,11 +705,7 @@
         "x-ms-lease-duration": "-1",
         "x-ms-proposed-lease-id": "58b3f34f-0ce9-3aaf-c525-5fac7a666afb",
         "x-ms-return-client-request-id": "true",
-<<<<<<< HEAD
-        "x-ms-version": "2020-12-06"
-=======
-        "x-ms-version": "2021-02-12"
->>>>>>> 7e782c87
+        "x-ms-version": "2021-02-12"
       },
       "RequestBody": null,
       "StatusCode": 201,
@@ -877,11 +721,7 @@
         "x-ms-client-request-id": "75822e54-362a-05c4-4727-08d300abafc1",
         "x-ms-lease-id": "58b3f34f-0ce9-3aaf-c525-5fac7a666afb",
         "x-ms-request-id": "a7fe530c-101e-0065-535f-057486000000",
-<<<<<<< HEAD
-        "x-ms-version": "2020-12-06"
-=======
-        "x-ms-version": "2021-02-12"
->>>>>>> 7e782c87
+        "x-ms-version": "2021-02-12"
       },
       "ResponseBody": []
     },
@@ -901,11 +741,7 @@
         "x-ms-date": "Wed, 17 Feb 2021 19:01:17 GMT",
         "x-ms-lease-id": "762d47fa-2120-d73c-1481-0c53878f2dd0",
         "x-ms-return-client-request-id": "true",
-<<<<<<< HEAD
-        "x-ms-version": "2020-12-06"
-=======
-        "x-ms-version": "2021-02-12"
->>>>>>> 7e782c87
+        "x-ms-version": "2021-02-12"
       },
       "RequestBody": null,
       "StatusCode": 412,
@@ -920,11 +756,7 @@
         "x-ms-client-request-id": "4c5895be-f5e3-56d1-a460-7abb7a253020",
         "x-ms-error-code": "LeaseIdMismatchWithBlobOperation",
         "x-ms-request-id": "a7fe531b-101e-0065-5e5f-057486000000",
-<<<<<<< HEAD
-        "x-ms-version": "2020-12-06"
-=======
-        "x-ms-version": "2021-02-12"
->>>>>>> 7e782c87
+        "x-ms-version": "2021-02-12"
       },
       "ResponseBody": [
         "﻿<?xml version=\"1.0\" encoding=\"utf-8\"?><Error><Code>LeaseIdMismatchWithBlobOperation</Code><Message>The lease ID specified did not match the lease ID for the blob.\n",
@@ -946,11 +778,7 @@
         "x-ms-client-request-id": "6b15e290-6253-c5dd-ba0c-d37f209552d5",
         "x-ms-date": "Wed, 17 Feb 2021 19:01:17 GMT",
         "x-ms-return-client-request-id": "true",
-<<<<<<< HEAD
-        "x-ms-version": "2020-12-06"
-=======
-        "x-ms-version": "2021-02-12"
->>>>>>> 7e782c87
+        "x-ms-version": "2021-02-12"
       },
       "RequestBody": null,
       "StatusCode": 202,
@@ -963,11 +791,7 @@
         ],
         "x-ms-client-request-id": "6b15e290-6253-c5dd-ba0c-d37f209552d5",
         "x-ms-request-id": "a7fe5322-101e-0065-655f-057486000000",
-<<<<<<< HEAD
-        "x-ms-version": "2020-12-06"
-=======
-        "x-ms-version": "2021-02-12"
->>>>>>> 7e782c87
+        "x-ms-version": "2021-02-12"
       },
       "ResponseBody": []
     }
