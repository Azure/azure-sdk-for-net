﻿{
  "Entries": [
    {
      "RequestUri": "https://seanmcccanary3.blob.core.windows.net/test-container-41e5c0da-a69d-d9d4-6a4a-eb3d479fe7e3?restype=container",
      "RequestMethod": "PUT",
      "RequestHeaders": {
        "Accept": "application/xml",
        "Authorization": "Sanitized",
        "traceparent": "00-a41f8ee5d0ad074f8a7438c511ba13dc-230a89263b49984e-00",
        "User-Agent": [
          "azsdk-net-Storage.Blobs/12.9.0-alpha.20210217.1",
          "(.NET 5.0.3; Microsoft Windows 10.0.19042)"
        ],
        "x-ms-blob-public-access": "container",
        "x-ms-client-request-id": "ab509ef1-8674-2653-5132-5ed62e73589e",
        "x-ms-date": "Wed, 17 Feb 2021 19:01:19 GMT",
        "x-ms-return-client-request-id": "true",
<<<<<<< HEAD
        "x-ms-version": "2020-12-06"
=======
        "x-ms-version": "2021-02-12"
>>>>>>> 7e782c87
      },
      "RequestBody": null,
      "StatusCode": 201,
      "ResponseHeaders": {
        "Content-Length": "0",
        "Date": "Wed, 17 Feb 2021 19:01:19 GMT",
        "ETag": "\"0x8D8D3766969173B\"",
        "Last-Modified": "Wed, 17 Feb 2021 19:01:20 GMT",
        "Server": [
          "Windows-Azure-Blob/1.0",
          "Microsoft-HTTPAPI/2.0"
        ],
        "x-ms-client-request-id": "ab509ef1-8674-2653-5132-5ed62e73589e",
        "x-ms-request-id": "f2349b4a-201e-001c-595f-0588a2000000",
<<<<<<< HEAD
        "x-ms-version": "2020-12-06"
=======
        "x-ms-version": "2021-02-12"
>>>>>>> 7e782c87
      },
      "ResponseBody": []
    },
    {
      "RequestUri": "https://seanmcccanary3.blob.core.windows.net/test-container-41e5c0da-a69d-d9d4-6a4a-eb3d479fe7e3/test-blob-cbe98621-a8d4-c9b2-2133-7a446c838751",
      "RequestMethod": "PUT",
      "RequestHeaders": {
        "Accept": "application/xml",
        "Authorization": "Sanitized",
        "If-None-Match": "*",
        "traceparent": "00-82dae8d84d9b444ba6bec60edffbfdb8-09506389804e0d4b-00",
        "User-Agent": [
          "azsdk-net-Storage.Blobs/12.9.0-alpha.20210217.1",
          "(.NET 5.0.3; Microsoft Windows 10.0.19042)"
        ],
        "x-ms-blob-content-length": "4096",
        "x-ms-blob-sequence-number": "0",
        "x-ms-blob-type": "PageBlob",
        "x-ms-client-request-id": "cb2f9b00-522f-4958-eb87-89410c0ebace",
        "x-ms-date": "Wed, 17 Feb 2021 19:01:20 GMT",
        "x-ms-return-client-request-id": "true",
<<<<<<< HEAD
        "x-ms-version": "2020-12-06"
=======
        "x-ms-version": "2021-02-12"
>>>>>>> 7e782c87
      },
      "RequestBody": null,
      "StatusCode": 201,
      "ResponseHeaders": {
        "Content-Length": "0",
        "Date": "Wed, 17 Feb 2021 19:01:19 GMT",
        "ETag": "\"0x8D8D37669753C91\"",
        "Last-Modified": "Wed, 17 Feb 2021 19:01:20 GMT",
        "Server": [
          "Windows-Azure-Blob/1.0",
          "Microsoft-HTTPAPI/2.0"
        ],
        "x-ms-client-request-id": "cb2f9b00-522f-4958-eb87-89410c0ebace",
        "x-ms-request-id": "f2349b75-201e-001c-7b5f-0588a2000000",
        "x-ms-request-server-encrypted": "true",
<<<<<<< HEAD
        "x-ms-version": "2020-12-06",
=======
        "x-ms-version": "2021-02-12",
>>>>>>> 7e782c87
        "x-ms-version-id": "2021-02-17T19:01:20.1817745Z"
      },
      "ResponseBody": []
    },
    {
      "RequestUri": "https://seanmcccanary3.blob.core.windows.net/test-container-41e5c0da-a69d-d9d4-6a4a-eb3d479fe7e3/test-blob-cbe98621-a8d4-c9b2-2133-7a446c838751?comp=properties",
      "RequestMethod": "PUT",
      "RequestHeaders": {
        "Accept": "application/xml",
        "Authorization": "Sanitized",
        "traceparent": "00-5da789fd8aa82744add791e0380440b1-21a8d74b8b32f04a-00",
        "User-Agent": [
          "azsdk-net-Storage.Blobs/12.9.0-alpha.20210217.1",
          "(.NET 5.0.3; Microsoft Windows 10.0.19042)"
        ],
        "x-ms-blob-content-length": "8192",
        "x-ms-client-request-id": "d14426ae-bb53-d922-6602-bdc7b22d93f7",
        "x-ms-date": "Wed, 17 Feb 2021 19:01:20 GMT",
        "x-ms-if-tags": "\"coolTag\" = 'true'",
        "x-ms-return-client-request-id": "true",
<<<<<<< HEAD
        "x-ms-version": "2020-12-06"
=======
        "x-ms-version": "2021-02-12"
>>>>>>> 7e782c87
      },
      "RequestBody": null,
      "StatusCode": 412,
      "ResponseHeaders": {
        "Content-Length": "252",
        "Content-Type": "application/xml",
        "Date": "Wed, 17 Feb 2021 19:01:19 GMT",
        "Server": [
          "Windows-Azure-Blob/1.0",
          "Microsoft-HTTPAPI/2.0"
        ],
        "x-ms-client-request-id": "d14426ae-bb53-d922-6602-bdc7b22d93f7",
        "x-ms-error-code": "ConditionNotMet",
        "x-ms-request-id": "f2349b84-201e-001c-065f-0588a2000000",
<<<<<<< HEAD
        "x-ms-version": "2020-12-06"
=======
        "x-ms-version": "2021-02-12"
>>>>>>> 7e782c87
      },
      "ResponseBody": [
        "﻿<?xml version=\"1.0\" encoding=\"utf-8\"?><Error><Code>ConditionNotMet</Code><Message>The condition specified using HTTP conditional header(s) is not met.\n",
        "RequestId:f2349b84-201e-001c-065f-0588a2000000\n",
        "Time:2021-02-17T19:01:20.2412730Z</Message></Error>"
      ]
    },
    {
      "RequestUri": "https://seanmcccanary3.blob.core.windows.net/test-container-41e5c0da-a69d-d9d4-6a4a-eb3d479fe7e3?restype=container",
      "RequestMethod": "DELETE",
      "RequestHeaders": {
        "Accept": "application/xml",
        "Authorization": "Sanitized",
        "traceparent": "00-05b2c4536f26134780b4b5d5d9f93b9f-dec82cedeb95f648-00",
        "User-Agent": [
          "azsdk-net-Storage.Blobs/12.9.0-alpha.20210217.1",
          "(.NET 5.0.3; Microsoft Windows 10.0.19042)"
        ],
        "x-ms-client-request-id": "e6922f70-e8ca-ef7a-ead1-0925f28832ea",
        "x-ms-date": "Wed, 17 Feb 2021 19:01:20 GMT",
        "x-ms-return-client-request-id": "true",
<<<<<<< HEAD
        "x-ms-version": "2020-12-06"
=======
        "x-ms-version": "2021-02-12"
>>>>>>> 7e782c87
      },
      "RequestBody": null,
      "StatusCode": 202,
      "ResponseHeaders": {
        "Content-Length": "0",
        "Date": "Wed, 17 Feb 2021 19:01:20 GMT",
        "Server": [
          "Windows-Azure-Blob/1.0",
          "Microsoft-HTTPAPI/2.0"
        ],
        "x-ms-client-request-id": "e6922f70-e8ca-ef7a-ead1-0925f28832ea",
        "x-ms-request-id": "f2349b8e-201e-001c-0f5f-0588a2000000",
<<<<<<< HEAD
        "x-ms-version": "2020-12-06"
=======
        "x-ms-version": "2021-02-12"
>>>>>>> 7e782c87
      },
      "ResponseBody": []
    }
  ],
  "Variables": {
    "RandomSeed": "1372617769",
    "Storage_TestConfigDefault": "ProductionTenant\nseanmcccanary3\nU2FuaXRpemVk\nhttps://seanmcccanary3.blob.core.windows.net\nhttps://seanmcccanary3.file.core.windows.net\nhttps://seanmcccanary3.queue.core.windows.net\nhttps://seanmcccanary3.table.core.windows.net\n\n\n\n\nhttps://seanmcccanary3-secondary.blob.core.windows.net\nhttps://seanmcccanary3-secondary.file.core.windows.net\nhttps://seanmcccanary3-secondary.queue.core.windows.net\nhttps://seanmcccanary3-secondary.table.core.windows.net\n\nSanitized\n\n\nCloud\nBlobEndpoint=https://seanmcccanary3.blob.core.windows.net/;QueueEndpoint=https://seanmcccanary3.queue.core.windows.net/;FileEndpoint=https://seanmcccanary3.file.core.windows.net/;BlobSecondaryEndpoint=https://seanmcccanary3-secondary.blob.core.windows.net/;QueueSecondaryEndpoint=https://seanmcccanary3-secondary.queue.core.windows.net/;FileSecondaryEndpoint=https://seanmcccanary3-secondary.file.core.windows.net/;AccountName=seanmcccanary3;AccountKey=Kg==;\nseanscope1\n\n"
  }
}<|MERGE_RESOLUTION|>--- conflicted
+++ resolved
@@ -15,11 +15,7 @@
         "x-ms-client-request-id": "ab509ef1-8674-2653-5132-5ed62e73589e",
         "x-ms-date": "Wed, 17 Feb 2021 19:01:19 GMT",
         "x-ms-return-client-request-id": "true",
-<<<<<<< HEAD
-        "x-ms-version": "2020-12-06"
-=======
         "x-ms-version": "2021-02-12"
->>>>>>> 7e782c87
       },
       "RequestBody": null,
       "StatusCode": 201,
@@ -34,11 +30,7 @@
         ],
         "x-ms-client-request-id": "ab509ef1-8674-2653-5132-5ed62e73589e",
         "x-ms-request-id": "f2349b4a-201e-001c-595f-0588a2000000",
-<<<<<<< HEAD
-        "x-ms-version": "2020-12-06"
-=======
         "x-ms-version": "2021-02-12"
->>>>>>> 7e782c87
       },
       "ResponseBody": []
     },
@@ -60,11 +52,7 @@
         "x-ms-client-request-id": "cb2f9b00-522f-4958-eb87-89410c0ebace",
         "x-ms-date": "Wed, 17 Feb 2021 19:01:20 GMT",
         "x-ms-return-client-request-id": "true",
-<<<<<<< HEAD
-        "x-ms-version": "2020-12-06"
-=======
         "x-ms-version": "2021-02-12"
->>>>>>> 7e782c87
       },
       "RequestBody": null,
       "StatusCode": 201,
@@ -80,11 +68,7 @@
         "x-ms-client-request-id": "cb2f9b00-522f-4958-eb87-89410c0ebace",
         "x-ms-request-id": "f2349b75-201e-001c-7b5f-0588a2000000",
         "x-ms-request-server-encrypted": "true",
-<<<<<<< HEAD
-        "x-ms-version": "2020-12-06",
-=======
         "x-ms-version": "2021-02-12",
->>>>>>> 7e782c87
         "x-ms-version-id": "2021-02-17T19:01:20.1817745Z"
       },
       "ResponseBody": []
@@ -105,11 +89,7 @@
         "x-ms-date": "Wed, 17 Feb 2021 19:01:20 GMT",
         "x-ms-if-tags": "\"coolTag\" = 'true'",
         "x-ms-return-client-request-id": "true",
-<<<<<<< HEAD
-        "x-ms-version": "2020-12-06"
-=======
         "x-ms-version": "2021-02-12"
->>>>>>> 7e782c87
       },
       "RequestBody": null,
       "StatusCode": 412,
@@ -124,11 +104,7 @@
         "x-ms-client-request-id": "d14426ae-bb53-d922-6602-bdc7b22d93f7",
         "x-ms-error-code": "ConditionNotMet",
         "x-ms-request-id": "f2349b84-201e-001c-065f-0588a2000000",
-<<<<<<< HEAD
-        "x-ms-version": "2020-12-06"
-=======
         "x-ms-version": "2021-02-12"
->>>>>>> 7e782c87
       },
       "ResponseBody": [
         "﻿<?xml version=\"1.0\" encoding=\"utf-8\"?><Error><Code>ConditionNotMet</Code><Message>The condition specified using HTTP conditional header(s) is not met.\n",
@@ -150,11 +126,7 @@
         "x-ms-client-request-id": "e6922f70-e8ca-ef7a-ead1-0925f28832ea",
         "x-ms-date": "Wed, 17 Feb 2021 19:01:20 GMT",
         "x-ms-return-client-request-id": "true",
-<<<<<<< HEAD
-        "x-ms-version": "2020-12-06"
-=======
         "x-ms-version": "2021-02-12"
->>>>>>> 7e782c87
       },
       "RequestBody": null,
       "StatusCode": 202,
@@ -167,11 +139,7 @@
         ],
         "x-ms-client-request-id": "e6922f70-e8ca-ef7a-ead1-0925f28832ea",
         "x-ms-request-id": "f2349b8e-201e-001c-0f5f-0588a2000000",
-<<<<<<< HEAD
-        "x-ms-version": "2020-12-06"
-=======
         "x-ms-version": "2021-02-12"
->>>>>>> 7e782c87
       },
       "ResponseBody": []
     }
