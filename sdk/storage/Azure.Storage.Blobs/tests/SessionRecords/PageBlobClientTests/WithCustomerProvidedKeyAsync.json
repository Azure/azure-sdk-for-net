{
  "Entries": [
    {
      "RequestUri": "https://camaiaor.blob.core.windows.net/test-container-f515f793-37df-e485-47fe-061700f0d803?restype=container",
      "RequestMethod": "PUT",
      "RequestHeaders": {
        "Accept": "application/xml",
        "Authorization": "Sanitized",
        "traceparent": "00-4b627c255a66b944b737cede6e420c12-14959765aa4cc84b-00",
        "User-Agent": "azsdk-net-Storage.Blobs/12.11.0-alpha.20211015.1 (.NET Framework 4.8.4300.0; Microsoft Windows 10.0.19043 )",
        "x-ms-blob-public-access": "container",
        "x-ms-client-request-id": "61bd6f59-659a-c5c2-b467-faa39563d51c",
        "x-ms-date": "Fri, 15 Oct 2021 20:39:53 GMT",
        "x-ms-return-client-request-id": "true",
        "x-ms-version": "2021-02-12"
      },
      "RequestBody": null,
      "StatusCode": 201,
      "ResponseHeaders": {
        "Content-Length": "0",
        "Date": "Fri, 15 Oct 2021 20:39:53 GMT",
        "ETag": "\u00220x8D9901BF190FBF5\u0022",
        "Last-Modified": "Fri, 15 Oct 2021 20:39:54 GMT",
        "Server": "Windows-Azure-Blob/1.0 Microsoft-HTTPAPI/2.0",
        "x-ms-client-request-id": "61bd6f59-659a-c5c2-b467-faa39563d51c",
<<<<<<< HEAD
        "x-ms-request-id": "1e11f044-801e-0048-3561-31c7f5000000",
        "x-ms-version": "2021-02-12"
=======
        "x-ms-request-id": "4778bc8f-d01e-0076-7a04-c2a197000000",
        "x-ms-version": "2020-12-06"
>>>>>>> 6b7c7623
      },
      "ResponseBody": []
    },
    {
      "RequestUri": "https://camaiaor.blob.core.windows.net/test-container-f515f793-37df-e485-47fe-061700f0d803/test-blob-8a4a741d-69ef-3dac-4d5d-2f27b4d51f2c",
      "RequestMethod": "PUT",
      "RequestHeaders": {
        "Accept": "application/xml",
        "Authorization": "Sanitized",
        "traceparent": "00-d39020951f2a5d4f9cb2901d998f8f05-ec2f0d78a6e02145-00",
        "User-Agent": "azsdk-net-Storage.Blobs/12.11.0-alpha.20211015.1 (.NET Framework 4.8.4300.0; Microsoft Windows 10.0.19043 )",
        "x-ms-blob-content-length": "1024",
        "x-ms-blob-type": "PageBlob",
        "x-ms-client-request-id": "32cfce65-b13d-353a-5080-43d447421778",
        "x-ms-date": "Fri, 15 Oct 2021 20:39:54 GMT",
        "x-ms-encryption-algorithm": "AES256",
        "x-ms-encryption-key": "Sanitized",
        "x-ms-encryption-key-sha256": "UA\u002BzpMjXOdl/XjzVA97iwbH7iVMyJipTtYOwhoFEpVA=",
        "x-ms-return-client-request-id": "true",
        "x-ms-version": "2021-02-12"
      },
      "RequestBody": null,
      "StatusCode": 201,
      "ResponseHeaders": {
        "Content-Length": "0",
        "Date": "Fri, 15 Oct 2021 20:39:53 GMT",
        "ETag": "\u00220x8D9901BF1A43B74\u0022",
        "Last-Modified": "Fri, 15 Oct 2021 20:39:54 GMT",
        "Server": "Windows-Azure-Blob/1.0 Microsoft-HTTPAPI/2.0",
        "x-ms-client-request-id": "32cfce65-b13d-353a-5080-43d447421778",
        "x-ms-encryption-key-sha256": "UA\u002BzpMjXOdl/XjzVA97iwbH7iVMyJipTtYOwhoFEpVA=",
        "x-ms-request-id": "4778bcdf-d01e-0076-4004-c2a197000000",
        "x-ms-request-server-encrypted": "true",
<<<<<<< HEAD
        "x-ms-version": "2021-02-12",
        "x-ms-version-id": "2021-04-14T19:10:41.8086861Z"
=======
        "x-ms-version": "2020-12-06",
        "x-ms-version-id": "2021-10-15T20:39:54.2224756Z"
>>>>>>> 6b7c7623
      },
      "ResponseBody": []
    },
    {
      "RequestUri": "https://camaiaor.blob.core.windows.net/test-container-f515f793-37df-e485-47fe-061700f0d803/test-blob-8a4a741d-69ef-3dac-4d5d-2f27b4d51f2c",
      "RequestMethod": "HEAD",
      "RequestHeaders": {
        "Accept": "application/xml",
        "Authorization": "Sanitized",
        "traceparent": "00-1acf8cf72db9e04a8c32b743fc7bceeb-fb26e10eaaafac4b-00",
        "User-Agent": "azsdk-net-Storage.Blobs/12.11.0-alpha.20211015.1 (.NET Framework 4.8.4300.0; Microsoft Windows 10.0.19043 )",
        "x-ms-client-request-id": "e6c11f36-ec06-79ef-95ce-48240015f471",
        "x-ms-date": "Fri, 15 Oct 2021 20:39:54 GMT",
        "x-ms-return-client-request-id": "true",
        "x-ms-version": "2021-02-12"
      },
      "RequestBody": null,
      "StatusCode": 409,
      "ResponseHeaders": {
        "Date": "Fri, 15 Oct 2021 20:39:53 GMT",
        "Server": "Windows-Azure-Blob/1.0 Microsoft-HTTPAPI/2.0",
        "Transfer-Encoding": "chunked",
        "x-ms-client-request-id": "e6c11f36-ec06-79ef-95ce-48240015f471",
        "x-ms-error-code": "BlobUsesCustomerSpecifiedEncryption",
<<<<<<< HEAD
        "x-ms-request-id": "1e11f07a-801e-0048-6361-31c7f5000000",
        "x-ms-version": "2021-02-12"
=======
        "x-ms-request-id": "4778bd34-d01e-0076-0c04-c2a197000000",
        "x-ms-version": "2020-12-06"
>>>>>>> 6b7c7623
      },
      "ResponseBody": []
    },
    {
      "RequestUri": "https://camaiaor.blob.core.windows.net/test-container-f515f793-37df-e485-47fe-061700f0d803?restype=container",
      "RequestMethod": "DELETE",
      "RequestHeaders": {
        "Accept": "application/xml",
        "Authorization": "Sanitized",
        "traceparent": "00-038019634ab205468e3d4857aa7b225f-d2ffc6d3364efa4b-00",
        "User-Agent": "azsdk-net-Storage.Blobs/12.11.0-alpha.20211015.1 (.NET Framework 4.8.4300.0; Microsoft Windows 10.0.19043 )",
        "x-ms-client-request-id": "289e587a-3181-fb72-c71a-d24f2c18d774",
        "x-ms-date": "Fri, 15 Oct 2021 20:39:54 GMT",
        "x-ms-return-client-request-id": "true",
        "x-ms-version": "2021-02-12"
      },
      "RequestBody": null,
      "StatusCode": 202,
      "ResponseHeaders": {
        "Content-Length": "0",
        "Date": "Fri, 15 Oct 2021 20:39:53 GMT",
        "Server": "Windows-Azure-Blob/1.0 Microsoft-HTTPAPI/2.0",
        "x-ms-client-request-id": "289e587a-3181-fb72-c71a-d24f2c18d774",
<<<<<<< HEAD
        "x-ms-request-id": "1e11f091-801e-0048-7861-31c7f5000000",
        "x-ms-version": "2021-02-12"
=======
        "x-ms-request-id": "4778bd6f-d01e-0076-3f04-c2a197000000",
        "x-ms-version": "2020-12-06"
>>>>>>> 6b7c7623
      },
      "ResponseBody": []
    }
  ],
  "Variables": {
    "RandomSeed": "950149011",
    "Storage_TestConfigDefault": "ProductionTenant\ncamaiaor\nU2FuaXRpemVk\nhttps://camaiaor.blob.core.windows.net\nhttps://camaiaor.file.core.windows.net\nhttps://camaiaor.queue.core.windows.net\nhttps://camaiaor.table.core.windows.net\n\n\n\n\nhttps://camaiaor-secondary.blob.core.windows.net\nhttps://camaiaor-secondary.file.core.windows.net\nhttps://camaiaor-secondary.queue.core.windows.net\nhttps://camaiaor-secondary.table.core.windows.net\n\nSanitized\n\n\nCloud\nBlobEndpoint=https://camaiaor.blob.core.windows.net/;QueueEndpoint=https://camaiaor.queue.core.windows.net/;FileEndpoint=https://camaiaor.file.core.windows.net/;BlobSecondaryEndpoint=https://camaiaor-secondary.blob.core.windows.net/;QueueSecondaryEndpoint=https://camaiaor-secondary.queue.core.windows.net/;FileSecondaryEndpoint=https://camaiaor-secondary.file.core.windows.net/;AccountName=camaiaor;AccountKey=Kg==;\nsdktest\n\n"
  }
}<|MERGE_RESOLUTION|>--- conflicted
+++ resolved
@@ -23,13 +23,8 @@
         "Last-Modified": "Fri, 15 Oct 2021 20:39:54 GMT",
         "Server": "Windows-Azure-Blob/1.0 Microsoft-HTTPAPI/2.0",
         "x-ms-client-request-id": "61bd6f59-659a-c5c2-b467-faa39563d51c",
-<<<<<<< HEAD
-        "x-ms-request-id": "1e11f044-801e-0048-3561-31c7f5000000",
+        "x-ms-request-id": "4778bc8f-d01e-0076-7a04-c2a197000000",
         "x-ms-version": "2021-02-12"
-=======
-        "x-ms-request-id": "4778bc8f-d01e-0076-7a04-c2a197000000",
-        "x-ms-version": "2020-12-06"
->>>>>>> 6b7c7623
       },
       "ResponseBody": []
     },
@@ -63,13 +58,8 @@
         "x-ms-encryption-key-sha256": "UA\u002BzpMjXOdl/XjzVA97iwbH7iVMyJipTtYOwhoFEpVA=",
         "x-ms-request-id": "4778bcdf-d01e-0076-4004-c2a197000000",
         "x-ms-request-server-encrypted": "true",
-<<<<<<< HEAD
         "x-ms-version": "2021-02-12",
-        "x-ms-version-id": "2021-04-14T19:10:41.8086861Z"
-=======
-        "x-ms-version": "2020-12-06",
         "x-ms-version-id": "2021-10-15T20:39:54.2224756Z"
->>>>>>> 6b7c7623
       },
       "ResponseBody": []
     },
@@ -94,13 +84,8 @@
         "Transfer-Encoding": "chunked",
         "x-ms-client-request-id": "e6c11f36-ec06-79ef-95ce-48240015f471",
         "x-ms-error-code": "BlobUsesCustomerSpecifiedEncryption",
-<<<<<<< HEAD
-        "x-ms-request-id": "1e11f07a-801e-0048-6361-31c7f5000000",
+        "x-ms-request-id": "4778bd34-d01e-0076-0c04-c2a197000000",
         "x-ms-version": "2021-02-12"
-=======
-        "x-ms-request-id": "4778bd34-d01e-0076-0c04-c2a197000000",
-        "x-ms-version": "2020-12-06"
->>>>>>> 6b7c7623
       },
       "ResponseBody": []
     },
@@ -124,13 +109,8 @@
         "Date": "Fri, 15 Oct 2021 20:39:53 GMT",
         "Server": "Windows-Azure-Blob/1.0 Microsoft-HTTPAPI/2.0",
         "x-ms-client-request-id": "289e587a-3181-fb72-c71a-d24f2c18d774",
-<<<<<<< HEAD
-        "x-ms-request-id": "1e11f091-801e-0048-7861-31c7f5000000",
+        "x-ms-request-id": "4778bd6f-d01e-0076-3f04-c2a197000000",
         "x-ms-version": "2021-02-12"
-=======
-        "x-ms-request-id": "4778bd6f-d01e-0076-3f04-c2a197000000",
-        "x-ms-version": "2020-12-06"
->>>>>>> 6b7c7623
       },
       "ResponseBody": []
     }
