--- conflicted
+++ resolved
@@ -15,11 +15,7 @@
         "x-ms-client-request-id": "61bd6f59-659a-c5c2-b467-faa39563d51c",
         "x-ms-date": "Wed, 14 Apr 2021 19:10:41 GMT",
         "x-ms-return-client-request-id": "true",
-<<<<<<< HEAD
-        "x-ms-version": "2020-12-06"
-=======
         "x-ms-version": "2021-02-12"
->>>>>>> 7e782c87
       },
       "RequestBody": null,
       "StatusCode": 201,
@@ -34,11 +30,7 @@
         ],
         "x-ms-client-request-id": "61bd6f59-659a-c5c2-b467-faa39563d51c",
         "x-ms-request-id": "1e11f044-801e-0048-3561-31c7f5000000",
-<<<<<<< HEAD
-        "x-ms-version": "2020-12-06"
-=======
         "x-ms-version": "2021-02-12"
->>>>>>> 7e782c87
       },
       "ResponseBody": []
     },
@@ -61,11 +53,7 @@
         "x-ms-encryption-key": "sx4s9F0bIV8xcrDspog8Kp/8vpEyd2nMTgfjvzghDeI=",
         "x-ms-encryption-key-sha256": "UA+zpMjXOdl/XjzVA97iwbH7iVMyJipTtYOwhoFEpVA=",
         "x-ms-return-client-request-id": "true",
-<<<<<<< HEAD
-        "x-ms-version": "2020-12-06"
-=======
         "x-ms-version": "2021-02-12"
->>>>>>> 7e782c87
       },
       "RequestBody": null,
       "StatusCode": 201,
@@ -82,11 +70,7 @@
         "x-ms-encryption-key-sha256": "UA+zpMjXOdl/XjzVA97iwbH7iVMyJipTtYOwhoFEpVA=",
         "x-ms-request-id": "1e11f06c-801e-0048-5561-31c7f5000000",
         "x-ms-request-server-encrypted": "true",
-<<<<<<< HEAD
-        "x-ms-version": "2020-12-06",
-=======
         "x-ms-version": "2021-02-12",
->>>>>>> 7e782c87
         "x-ms-version-id": "2021-04-14T19:10:41.8086861Z"
       },
       "ResponseBody": []
@@ -105,11 +89,7 @@
         "x-ms-client-request-id": "e6c11f36-ec06-79ef-95ce-48240015f471",
         "x-ms-date": "Wed, 14 Apr 2021 19:10:41 GMT",
         "x-ms-return-client-request-id": "true",
-<<<<<<< HEAD
-        "x-ms-version": "2020-12-06"
-=======
         "x-ms-version": "2021-02-12"
->>>>>>> 7e782c87
       },
       "RequestBody": null,
       "StatusCode": 409,
@@ -123,11 +103,7 @@
         "x-ms-client-request-id": "e6c11f36-ec06-79ef-95ce-48240015f471",
         "x-ms-error-code": "BlobUsesCustomerSpecifiedEncryption",
         "x-ms-request-id": "1e11f07a-801e-0048-6361-31c7f5000000",
-<<<<<<< HEAD
-        "x-ms-version": "2020-12-06"
-=======
         "x-ms-version": "2021-02-12"
->>>>>>> 7e782c87
       },
       "ResponseBody": []
     },
@@ -145,11 +121,7 @@
         "x-ms-client-request-id": "289e587a-3181-fb72-c71a-d24f2c18d774",
         "x-ms-date": "Wed, 14 Apr 2021 19:10:41 GMT",
         "x-ms-return-client-request-id": "true",
-<<<<<<< HEAD
-        "x-ms-version": "2020-12-06"
-=======
         "x-ms-version": "2021-02-12"
->>>>>>> 7e782c87
       },
       "RequestBody": null,
       "StatusCode": 202,
@@ -162,11 +134,7 @@
         ],
         "x-ms-client-request-id": "289e587a-3181-fb72-c71a-d24f2c18d774",
         "x-ms-request-id": "1e11f091-801e-0048-7861-31c7f5000000",
-<<<<<<< HEAD
-        "x-ms-version": "2020-12-06"
-=======
         "x-ms-version": "2021-02-12"
->>>>>>> 7e782c87
       },
       "ResponseBody": []
     }
