﻿{
  "Entries": [
    {
      "RequestUri": "http://md-58xxscnapsn4prde16j.blob.preprod.core.windows.net/test-container-67010e52-fc51-9749-d169-4ae28b98ebbb?restype=container",
      "RequestMethod": "PUT",
      "RequestHeaders": {
        "Authorization": "Sanitized",
        "traceparent": "00-7ba7626eb3cae349abf9359c635c4b26-770c0f226ac40342-00",
        "User-Agent": [
          "azsdk-net-Storage.Blobs/12.5.0-dev.20200713.1",
          "(.NET Core 4.6.28801.04; Microsoft Windows 10.0.18362 )"
        ],
        "x-ms-blob-public-access": "container",
        "x-ms-client-request-id": "a001e1de-4b52-5d85-f2fc-8cb19b7dc1aa",
        "x-ms-date": "Mon, 13 Jul 2020 19:24:14 GMT",
        "x-ms-return-client-request-id": "true",
<<<<<<< HEAD
        "x-ms-version": "2020-12-06"
=======
        "x-ms-version": "2021-02-12"
>>>>>>> 7e782c87
      },
      "RequestBody": null,
      "StatusCode": 201,
      "ResponseHeaders": {
        "Content-Length": "0",
        "Date": "Mon, 13 Jul 2020 19:24:15 GMT",
        "ETag": "\"0x8D8276254F53B9A\"",
        "Last-Modified": "Mon, 13 Jul 2020 19:24:15 GMT",
        "Server": [
          "Windows-Azure-Blob/1.0",
          "Microsoft-HTTPAPI/2.0"
        ],
        "x-ms-client-request-id": "a001e1de-4b52-5d85-f2fc-8cb19b7dc1aa",
        "x-ms-request-id": "8e2bce46-901e-0007-024b-599724000000",
<<<<<<< HEAD
        "x-ms-version": "2020-12-06"
=======
        "x-ms-version": "2021-02-12"
>>>>>>> 7e782c87
      },
      "ResponseBody": []
    },
    {
      "RequestUri": "http://md-58xxscnapsn4prde16j.blob.preprod.core.windows.net/test-container-67010e52-fc51-9749-d169-4ae28b98ebbb/test-blob-5bd23fe9-891e-034b-6914-5d5c93619885",
      "RequestMethod": "PUT",
      "RequestHeaders": {
        "Authorization": "Sanitized",
        "Content-Length": "0",
        "If-None-Match": "*",
        "traceparent": "00-7d4adf93b6f79644a7d4f308701f5792-0045b7ad3638b44f-00",
        "User-Agent": [
          "azsdk-net-Storage.Blobs/12.5.0-dev.20200713.1",
          "(.NET Core 4.6.28801.04; Microsoft Windows 10.0.18362 )"
        ],
        "x-ms-blob-content-length": "4096",
        "x-ms-blob-sequence-number": "0",
        "x-ms-blob-type": "PageBlob",
        "x-ms-client-request-id": "c0febe33-4b79-54b9-96fe-363dee28c990",
        "x-ms-date": "Mon, 13 Jul 2020 19:24:14 GMT",
        "x-ms-return-client-request-id": "true",
<<<<<<< HEAD
        "x-ms-version": "2020-12-06"
=======
        "x-ms-version": "2021-02-12"
>>>>>>> 7e782c87
      },
      "RequestBody": null,
      "StatusCode": 201,
      "ResponseHeaders": {
        "Content-Length": "0",
        "Date": "Mon, 13 Jul 2020 19:24:15 GMT",
        "ETag": "\"0x8D8276255015885\"",
        "Last-Modified": "Mon, 13 Jul 2020 19:24:15 GMT",
        "Server": [
          "Windows-Azure-Blob/1.0",
          "Microsoft-HTTPAPI/2.0"
        ],
        "x-ms-client-request-id": "c0febe33-4b79-54b9-96fe-363dee28c990",
        "x-ms-request-id": "8e2bce4b-901e-0007-064b-599724000000",
        "x-ms-request-server-encrypted": "true",
<<<<<<< HEAD
        "x-ms-version": "2020-12-06"
=======
        "x-ms-version": "2021-02-12"
>>>>>>> 7e782c87
      },
      "ResponseBody": []
    },
    {
      "RequestUri": "http://md-58xxscnapsn4prde16j.blob.preprod.core.windows.net/test-container-67010e52-fc51-9749-d169-4ae28b98ebbb/test-blob-5bd23fe9-891e-034b-6914-5d5c93619885?comp=page",
      "RequestMethod": "PUT",
      "RequestHeaders": {
        "Authorization": "Sanitized",
        "Content-Length": "1024",
        "traceparent": "00-f11ae90cc98ef2439d0c6b55e77e8a32-f07cd8da1b030942-00",
        "User-Agent": [
          "azsdk-net-Storage.Blobs/12.5.0-dev.20200713.1",
          "(.NET Core 4.6.28801.04; Microsoft Windows 10.0.18362 )"
        ],
        "x-ms-client-request-id": "61037011-f90e-4ca7-b955-0d9bafdb527a",
        "x-ms-date": "Mon, 13 Jul 2020 19:24:15 GMT",
        "x-ms-page-write": "update",
        "x-ms-range": "bytes=0-1023",
        "x-ms-return-client-request-id": "true",
<<<<<<< HEAD
        "x-ms-version": "2020-12-06"
=======
        "x-ms-version": "2021-02-12"
>>>>>>> 7e782c87
      },
      "RequestBody": "ZAfvKngXE53WM7Sm0URAdsPQKdVj1wt2t68TmBQrr32vJ6G7AyYUG6pg6UaXE4NRvb95Hv7zLYz7eXPJA3qIq4M396qjhXOduw0qAu3F36MswdpVsZB+u/kUv4qySxcv1z7CXxzZrjhM3GPwyCueNpnPnUKfM/ryuDywjsXp6nD1+yqvA3+HUxKiCdQtjvLOdYnw467Vj6REz6fgKCByYvHy+s0A7zMaSEkv/SolxSpJ4hg8+QfCIGuGajPXpivyMKbjO5MkzYZW1ZtkppJ5Hwp9lkUINmnpMNpieoX/QqEePMyEQYmWJRWR5iNsXnnYDEopWQ/l6vo8+Qu4wVMAVpL5RWnF9d6A5nEvdk9GfdFhim061uiSOVLSSEd+3mPCkY+QchgPEhdsqHKetXOq9Xs5VzblxoCpZwwX862WAggNbeXAtgu5UXhVzi1184PeKFLLRYct3MsO5gsM+B9q1aZqkEiO6T9wgAW+kPdTNHOIOMtayryB4JEasc8ArFlZ6/iGC2I6UD4TW8WCbkvTu7KXhL9UEAvq6bC3dDhvcNSrZaX/zCgRTeiMRm/3/3FFRvYdaCeaBNrsnCKxg9sGpOrx1gim0+6JhjbXx8mc8uk+cS1CUQesEWDKEzAGX8oMhqKEBihpnnMHk+Lxwj0RUKk4cxKuxFLiRcWo3MC9gydry0AnF+zB1dO5Or0luk4juMKHzey4XsJPocBjwMKzSQ+7hff86jm8d50/9ImUvYt2hCP9NrY6s21+13UsXRUQBvCuajRWJs6JylZPeGk4uuQ17TyetRJZgNKKfhLDkBmILu6Z5lJWH15UdGxf6zoDRR2Q9nDYclDdVOlizKi8xTk8xkp6n9OR3s3dSkGm+pSXhzj0Mpqpr7yeu5Jp9FO1mK8zIyTwiKZK/xej+ygPN1pUykRvx5KfkheO3ORAKOl5KLKRc9Zwpv6SqjOCBrOUj4M4FCkORtAck5AMYavCCdYtKdN1fcSD5CRG3R1fHIxj+k1gBxS/auHhdd9GY0VS0KFdVdzgHhG/tS8FyGiyvXcDqWdeYgHCbb7xkwflPIHf8wx8Asevgtw7oFLkuqF5L7dnQrrd9G6fmuce74oJ2niuJtVcNruwVCaLIsGu3rMdeGRQffnHAf+e3GfgkZNRMcbZNZPMHfn8t+6UUtGs8LwzAXcluVx+5yXVvVlU0MKSOfD71KggUFprU8YLMq8t8eyqrJAbLHhpWk5u9l+fqOcsARjhsRsUE7AcuWWWc7R1qMxsqSMydw14kXpasln7y6vf3zGXSz/Qlpnf/nIS0+eZ+E6TMv/D+YoLaSChuWBXIe66t5SC3lyMnBKKUnibZb6TwLkLaJisG+WnjOIfLw==",
      "StatusCode": 201,
      "ResponseHeaders": {
        "Content-Length": "0",
        "Date": "Mon, 13 Jul 2020 19:24:15 GMT",
        "ETag": "\"0x8D827625509E597\"",
        "Last-Modified": "Mon, 13 Jul 2020 19:24:15 GMT",
        "Server": [
          "Windows-Azure-Blob/1.0",
          "Microsoft-HTTPAPI/2.0"
        ],
        "x-ms-blob-sequence-number": "0",
        "x-ms-client-request-id": "61037011-f90e-4ca7-b955-0d9bafdb527a",
        "x-ms-content-crc64": "8QRWLcvJbHw=",
        "x-ms-request-id": "8e2bce51-901e-0007-0b4b-599724000000",
        "x-ms-request-server-encrypted": "true",
<<<<<<< HEAD
        "x-ms-version": "2020-12-06"
=======
        "x-ms-version": "2021-02-12"
>>>>>>> 7e782c87
      },
      "ResponseBody": []
    },
    {
      "RequestUri": "http://md-58xxscnapsn4prde16j.blob.preprod.core.windows.net/test-container-67010e52-fc51-9749-d169-4ae28b98ebbb/test-blob-5bd23fe9-891e-034b-6914-5d5c93619885?comp=snapshot",
      "RequestMethod": "PUT",
      "RequestHeaders": {
        "Authorization": "Sanitized",
        "traceparent": "00-a877cab57c0dae4aba08632c7c5eb344-9e164a15bcd43a48-00",
        "User-Agent": [
          "azsdk-net-Storage.Blobs/12.5.0-dev.20200713.1",
          "(.NET Core 4.6.28801.04; Microsoft Windows 10.0.18362 )"
        ],
        "x-ms-client-request-id": "1c953ee2-bdde-e320-913b-242e4a80a23b",
        "x-ms-date": "Mon, 13 Jul 2020 19:24:15 GMT",
        "x-ms-return-client-request-id": "true",
<<<<<<< HEAD
        "x-ms-version": "2020-12-06"
=======
        "x-ms-version": "2021-02-12"
>>>>>>> 7e782c87
      },
      "RequestBody": null,
      "StatusCode": 201,
      "ResponseHeaders": {
        "Content-Length": "0",
        "Date": "Mon, 13 Jul 2020 19:24:15 GMT",
        "ETag": "\"0x8D827625509E597\"",
        "Last-Modified": "Mon, 13 Jul 2020 19:24:15 GMT",
        "Server": [
          "Windows-Azure-Blob/1.0",
          "Microsoft-HTTPAPI/2.0"
        ],
        "x-ms-client-request-id": "1c953ee2-bdde-e320-913b-242e4a80a23b",
        "x-ms-request-id": "8e2bce5b-901e-0007-114b-599724000000",
        "x-ms-request-server-encrypted": "false",
        "x-ms-snapshot": "2020-07-13T19:24:16.0475809Z",
<<<<<<< HEAD
        "x-ms-version": "2020-12-06"
=======
        "x-ms-version": "2021-02-12"
>>>>>>> 7e782c87
      },
      "ResponseBody": []
    },
    {
      "RequestUri": "http://md-58xxscnapsn4prde16j.blob.preprod.core.windows.net/test-container-67010e52-fc51-9749-d169-4ae28b98ebbb/test-blob-5bd23fe9-891e-034b-6914-5d5c93619885?comp=page",
      "RequestMethod": "PUT",
      "RequestHeaders": {
        "Authorization": "Sanitized",
        "Content-Length": "1024",
        "traceparent": "00-92d590f514a1c94fb1221d9a2d9b4eea-0ae5bedee0b8694b-00",
        "User-Agent": [
          "azsdk-net-Storage.Blobs/12.5.0-dev.20200713.1",
          "(.NET Core 4.6.28801.04; Microsoft Windows 10.0.18362 )"
        ],
        "x-ms-client-request-id": "71b84e52-3645-ae9b-4c51-c18e76e8c221",
        "x-ms-date": "Mon, 13 Jul 2020 19:24:15 GMT",
        "x-ms-page-write": "update",
        "x-ms-range": "bytes=2048-3071",
        "x-ms-return-client-request-id": "true",
<<<<<<< HEAD
        "x-ms-version": "2020-12-06"
=======
        "x-ms-version": "2021-02-12"
>>>>>>> 7e782c87
      },
      "RequestBody": "ZAfvKngXE53WM7Sm0URAdsPQKdVj1wt2t68TmBQrr32vJ6G7AyYUG6pg6UaXE4NRvb95Hv7zLYz7eXPJA3qIq4M396qjhXOduw0qAu3F36MswdpVsZB+u/kUv4qySxcv1z7CXxzZrjhM3GPwyCueNpnPnUKfM/ryuDywjsXp6nD1+yqvA3+HUxKiCdQtjvLOdYnw467Vj6REz6fgKCByYvHy+s0A7zMaSEkv/SolxSpJ4hg8+QfCIGuGajPXpivyMKbjO5MkzYZW1ZtkppJ5Hwp9lkUINmnpMNpieoX/QqEePMyEQYmWJRWR5iNsXnnYDEopWQ/l6vo8+Qu4wVMAVpL5RWnF9d6A5nEvdk9GfdFhim061uiSOVLSSEd+3mPCkY+QchgPEhdsqHKetXOq9Xs5VzblxoCpZwwX862WAggNbeXAtgu5UXhVzi1184PeKFLLRYct3MsO5gsM+B9q1aZqkEiO6T9wgAW+kPdTNHOIOMtayryB4JEasc8ArFlZ6/iGC2I6UD4TW8WCbkvTu7KXhL9UEAvq6bC3dDhvcNSrZaX/zCgRTeiMRm/3/3FFRvYdaCeaBNrsnCKxg9sGpOrx1gim0+6JhjbXx8mc8uk+cS1CUQesEWDKEzAGX8oMhqKEBihpnnMHk+Lxwj0RUKk4cxKuxFLiRcWo3MC9gydry0AnF+zB1dO5Or0luk4juMKHzey4XsJPocBjwMKzSQ+7hff86jm8d50/9ImUvYt2hCP9NrY6s21+13UsXRUQBvCuajRWJs6JylZPeGk4uuQ17TyetRJZgNKKfhLDkBmILu6Z5lJWH15UdGxf6zoDRR2Q9nDYclDdVOlizKi8xTk8xkp6n9OR3s3dSkGm+pSXhzj0Mpqpr7yeu5Jp9FO1mK8zIyTwiKZK/xej+ygPN1pUykRvx5KfkheO3ORAKOl5KLKRc9Zwpv6SqjOCBrOUj4M4FCkORtAck5AMYavCCdYtKdN1fcSD5CRG3R1fHIxj+k1gBxS/auHhdd9GY0VS0KFdVdzgHhG/tS8FyGiyvXcDqWdeYgHCbb7xkwflPIHf8wx8Asevgtw7oFLkuqF5L7dnQrrd9G6fmuce74oJ2niuJtVcNruwVCaLIsGu3rMdeGRQffnHAf+e3GfgkZNRMcbZNZPMHfn8t+6UUtGs8LwzAXcluVx+5yXVvVlU0MKSOfD71KggUFprU8YLMq8t8eyqrJAbLHhpWk5u9l+fqOcsARjhsRsUE7AcuWWWc7R1qMxsqSMydw14kXpasln7y6vf3zGXSz/Qlpnf/nIS0+eZ+E6TMv/D+YoLaSChuWBXIe66t5SC3lyMnBKKUnibZb6TwLkLaJisG+WnjOIfLw==",
      "StatusCode": 201,
      "ResponseHeaders": {
        "Content-Length": "0",
        "Date": "Mon, 13 Jul 2020 19:24:15 GMT",
        "ETag": "\"0x8D82762551A8A6A\"",
        "Last-Modified": "Mon, 13 Jul 2020 19:24:16 GMT",
        "Server": [
          "Windows-Azure-Blob/1.0",
          "Microsoft-HTTPAPI/2.0"
        ],
        "x-ms-blob-sequence-number": "0",
        "x-ms-client-request-id": "71b84e52-3645-ae9b-4c51-c18e76e8c221",
        "x-ms-content-crc64": "8QRWLcvJbHw=",
        "x-ms-request-id": "8e2bce67-901e-0007-164b-599724000000",
        "x-ms-request-server-encrypted": "true",
<<<<<<< HEAD
        "x-ms-version": "2020-12-06"
=======
        "x-ms-version": "2021-02-12"
>>>>>>> 7e782c87
      },
      "ResponseBody": []
    },
    {
      "RequestUri": "http://md-58xxscnapsn4prde16j.blob.preprod.core.windows.net/test-container-67010e52-fc51-9749-d169-4ae28b98ebbb/test-blob-5bd23fe9-891e-034b-6914-5d5c93619885?comp=snapshot",
      "RequestMethod": "PUT",
      "RequestHeaders": {
        "Authorization": "Sanitized",
        "traceparent": "00-916ca0b848ce884a840b017fc44100a2-ef0f9a276f82714c-00",
        "User-Agent": [
          "azsdk-net-Storage.Blobs/12.5.0-dev.20200713.1",
          "(.NET Core 4.6.28801.04; Microsoft Windows 10.0.18362 )"
        ],
        "x-ms-client-request-id": "fcdbcb09-31c7-91f5-dbeb-dd66254eff70",
        "x-ms-date": "Mon, 13 Jul 2020 19:24:15 GMT",
        "x-ms-return-client-request-id": "true",
<<<<<<< HEAD
        "x-ms-version": "2020-12-06"
=======
        "x-ms-version": "2021-02-12"
>>>>>>> 7e782c87
      },
      "RequestBody": null,
      "StatusCode": 201,
      "ResponseHeaders": {
        "Content-Length": "0",
        "Date": "Mon, 13 Jul 2020 19:24:16 GMT",
        "ETag": "\"0x8D82762551A8A6A\"",
        "Last-Modified": "Mon, 13 Jul 2020 19:24:16 GMT",
        "Server": [
          "Windows-Azure-Blob/1.0",
          "Microsoft-HTTPAPI/2.0"
        ],
        "x-ms-client-request-id": "fcdbcb09-31c7-91f5-dbeb-dd66254eff70",
        "x-ms-request-id": "8e2bce6f-901e-0007-1c4b-599724000000",
        "x-ms-request-server-encrypted": "false",
        "x-ms-snapshot": "2020-07-13T19:24:16.1556577Z",
<<<<<<< HEAD
        "x-ms-version": "2020-12-06"
=======
        "x-ms-version": "2021-02-12"
>>>>>>> 7e782c87
      },
      "ResponseBody": []
    },
    {
      "RequestUri": "http://md-58xxscnapsn4prde16j.blob.preprod.core.windows.net/test-container-67010e52-fc51-9749-d169-4ae28b98ebbb/test-blob-5bd23fe9-891e-034b-6914-5d5c93619885?comp=pagelist&snapshot=2020-07-13T19%3A24%3A16.1556577Z",
      "RequestMethod": "GET",
      "RequestHeaders": {
        "Authorization": "Sanitized",
        "traceparent": "00-2ab9c05bcd18db4389245299330941a5-8084cf6a25770c42-00",
        "User-Agent": [
          "azsdk-net-Storage.Blobs/12.5.0-dev.20200713.1",
          "(.NET Core 4.6.28801.04; Microsoft Windows 10.0.18362 )"
        ],
        "x-ms-client-request-id": "aa8437bd-c60c-6d59-7845-c7dafba1d712",
        "x-ms-date": "Mon, 13 Jul 2020 19:24:15 GMT",
        "x-ms-previous-snapshot-url": "http://md-58xxscnapsn4prde16j.blob.preprod.core.windows.net/test-container-67010e52-fc51-9749-d169-4ae28b98ebbb/test-blob-5bd23fe9-891e-034b-6914-5d5c93619885?snapshot=2020-07-13T19:24:16.0475809Z",
        "x-ms-range": "bytes=0-4095",
        "x-ms-return-client-request-id": "true",
<<<<<<< HEAD
        "x-ms-version": "2020-12-06"
=======
        "x-ms-version": "2021-02-12"
>>>>>>> 7e782c87
      },
      "RequestBody": null,
      "StatusCode": 200,
      "ResponseHeaders": {
        "Content-Length": "120",
        "Content-Type": "application/xml",
        "Date": "Mon, 13 Jul 2020 19:24:16 GMT",
        "ETag": "\"0x8D82762551A8A6A\"",
        "Last-Modified": "Mon, 13 Jul 2020 19:24:16 GMT",
        "Server": [
          "Windows-Azure-Blob/1.0",
          "Microsoft-HTTPAPI/2.0"
        ],
        "Vary": "Origin",
        "x-ms-blob-content-length": "4096",
        "x-ms-client-request-id": "aa8437bd-c60c-6d59-7845-c7dafba1d712",
        "x-ms-request-id": "8e2bce7a-901e-0007-224b-599724000000",
<<<<<<< HEAD
        "x-ms-version": "2020-12-06"
=======
        "x-ms-version": "2021-02-12"
>>>>>>> 7e782c87
      },
      "ResponseBody": [
        "﻿<?xml version=\"1.0\" encoding=\"utf-8\"?>\n",
        "<PageList><PageRange><Start>2048</Start><End>3071</End></PageRange></PageList>"
      ]
    },
    {
      "RequestUri": "http://md-58xxscnapsn4prde16j.blob.preprod.core.windows.net/test-container-67010e52-fc51-9749-d169-4ae28b98ebbb?restype=container",
      "RequestMethod": "DELETE",
      "RequestHeaders": {
        "Authorization": "Sanitized",
        "traceparent": "00-5ef9b7f474323f4ebce98e61aaa96bc6-d94e5d3ea0ed184c-00",
        "User-Agent": [
          "azsdk-net-Storage.Blobs/12.5.0-dev.20200713.1",
          "(.NET Core 4.6.28801.04; Microsoft Windows 10.0.18362 )"
        ],
        "x-ms-client-request-id": "eda8e43b-54c9-6c64-44c2-68eac7b77ea4",
        "x-ms-date": "Mon, 13 Jul 2020 19:24:15 GMT",
        "x-ms-return-client-request-id": "true",
<<<<<<< HEAD
        "x-ms-version": "2020-12-06"
=======
        "x-ms-version": "2021-02-12"
>>>>>>> 7e782c87
      },
      "RequestBody": null,
      "StatusCode": 202,
      "ResponseHeaders": {
        "Content-Length": "0",
        "Date": "Mon, 13 Jul 2020 19:24:16 GMT",
        "Server": [
          "Windows-Azure-Blob/1.0",
          "Microsoft-HTTPAPI/2.0"
        ],
        "x-ms-client-request-id": "eda8e43b-54c9-6c64-44c2-68eac7b77ea4",
        "x-ms-request-id": "8e2bce80-901e-0007-264b-599724000000",
<<<<<<< HEAD
        "x-ms-version": "2020-12-06"
=======
        "x-ms-version": "2021-02-12"
>>>>>>> 7e782c87
      },
      "ResponseBody": []
    }
  ],
  "Variables": {
    "RandomSeed": "690507379",
    "Storage_TestConfigManagedDisk": "ManagedDiskTenant\nmd-58xxscnapsn4prde16j\nU2FuaXRpemVk\nhttp://md-58xxscnapsn4prde16j.blob.preprod.core.windows.net\nhttp://md-58xxscnapsn4prde16j.file.preprod.core.windows.net\nhttp://md-58xxscnapsn4prde16j.queue.preprod.core.windows.net\nhttp://md-58xxscnapsn4prde16j.table.preprod.core.windows.net\n\n\n\n\nhttp://md-58xxscnapsn4prde16j-secondary.blob.preprod.core.windows.net\nhttp://md-58xxscnapsn4prde16j-secondary.file.preprod.core.windows.net\nhttp://md-58xxscnapsn4prde16j-secondary.queue.preprod.core.windows.net\nhttp://md-58xxscnapsn4prde16j-secondary.table.preprod.core.windows.net\n\nSanitized\n\n\nCloud\nBlobEndpoint=http://md-58xxscnapsn4prde16j.blob.preprod.core.windows.net/;QueueEndpoint=http://md-58xxscnapsn4prde16j.queue.preprod.core.windows.net/;FileEndpoint=http://md-58xxscnapsn4prde16j.file.preprod.core.windows.net/;BlobSecondaryEndpoint=http://md-58xxscnapsn4prde16j-secondary.blob.preprod.core.windows.net/;QueueSecondaryEndpoint=http://md-58xxscnapsn4prde16j-secondary.queue.preprod.core.windows.net/;FileSecondaryEndpoint=http://md-58xxscnapsn4prde16j-secondary.file.preprod.core.windows.net/;AccountName=md-58xxscnapsn4prde16j;AccountKey=Sanitized\n"
  }
}<|MERGE_RESOLUTION|>--- conflicted
+++ resolved
@@ -14,11 +14,7 @@
         "x-ms-client-request-id": "a001e1de-4b52-5d85-f2fc-8cb19b7dc1aa",
         "x-ms-date": "Mon, 13 Jul 2020 19:24:14 GMT",
         "x-ms-return-client-request-id": "true",
-<<<<<<< HEAD
-        "x-ms-version": "2020-12-06"
-=======
-        "x-ms-version": "2021-02-12"
->>>>>>> 7e782c87
+        "x-ms-version": "2021-02-12"
       },
       "RequestBody": null,
       "StatusCode": 201,
@@ -33,11 +29,7 @@
         ],
         "x-ms-client-request-id": "a001e1de-4b52-5d85-f2fc-8cb19b7dc1aa",
         "x-ms-request-id": "8e2bce46-901e-0007-024b-599724000000",
-<<<<<<< HEAD
-        "x-ms-version": "2020-12-06"
-=======
-        "x-ms-version": "2021-02-12"
->>>>>>> 7e782c87
+        "x-ms-version": "2021-02-12"
       },
       "ResponseBody": []
     },
@@ -59,11 +51,7 @@
         "x-ms-client-request-id": "c0febe33-4b79-54b9-96fe-363dee28c990",
         "x-ms-date": "Mon, 13 Jul 2020 19:24:14 GMT",
         "x-ms-return-client-request-id": "true",
-<<<<<<< HEAD
-        "x-ms-version": "2020-12-06"
-=======
-        "x-ms-version": "2021-02-12"
->>>>>>> 7e782c87
+        "x-ms-version": "2021-02-12"
       },
       "RequestBody": null,
       "StatusCode": 201,
@@ -79,11 +67,7 @@
         "x-ms-client-request-id": "c0febe33-4b79-54b9-96fe-363dee28c990",
         "x-ms-request-id": "8e2bce4b-901e-0007-064b-599724000000",
         "x-ms-request-server-encrypted": "true",
-<<<<<<< HEAD
-        "x-ms-version": "2020-12-06"
-=======
-        "x-ms-version": "2021-02-12"
->>>>>>> 7e782c87
+        "x-ms-version": "2021-02-12"
       },
       "ResponseBody": []
     },
@@ -103,11 +87,7 @@
         "x-ms-page-write": "update",
         "x-ms-range": "bytes=0-1023",
         "x-ms-return-client-request-id": "true",
-<<<<<<< HEAD
-        "x-ms-version": "2020-12-06"
-=======
-        "x-ms-version": "2021-02-12"
->>>>>>> 7e782c87
+        "x-ms-version": "2021-02-12"
       },
       "RequestBody": "ZAfvKngXE53WM7Sm0URAdsPQKdVj1wt2t68TmBQrr32vJ6G7AyYUG6pg6UaXE4NRvb95Hv7zLYz7eXPJA3qIq4M396qjhXOduw0qAu3F36MswdpVsZB+u/kUv4qySxcv1z7CXxzZrjhM3GPwyCueNpnPnUKfM/ryuDywjsXp6nD1+yqvA3+HUxKiCdQtjvLOdYnw467Vj6REz6fgKCByYvHy+s0A7zMaSEkv/SolxSpJ4hg8+QfCIGuGajPXpivyMKbjO5MkzYZW1ZtkppJ5Hwp9lkUINmnpMNpieoX/QqEePMyEQYmWJRWR5iNsXnnYDEopWQ/l6vo8+Qu4wVMAVpL5RWnF9d6A5nEvdk9GfdFhim061uiSOVLSSEd+3mPCkY+QchgPEhdsqHKetXOq9Xs5VzblxoCpZwwX862WAggNbeXAtgu5UXhVzi1184PeKFLLRYct3MsO5gsM+B9q1aZqkEiO6T9wgAW+kPdTNHOIOMtayryB4JEasc8ArFlZ6/iGC2I6UD4TW8WCbkvTu7KXhL9UEAvq6bC3dDhvcNSrZaX/zCgRTeiMRm/3/3FFRvYdaCeaBNrsnCKxg9sGpOrx1gim0+6JhjbXx8mc8uk+cS1CUQesEWDKEzAGX8oMhqKEBihpnnMHk+Lxwj0RUKk4cxKuxFLiRcWo3MC9gydry0AnF+zB1dO5Or0luk4juMKHzey4XsJPocBjwMKzSQ+7hff86jm8d50/9ImUvYt2hCP9NrY6s21+13UsXRUQBvCuajRWJs6JylZPeGk4uuQ17TyetRJZgNKKfhLDkBmILu6Z5lJWH15UdGxf6zoDRR2Q9nDYclDdVOlizKi8xTk8xkp6n9OR3s3dSkGm+pSXhzj0Mpqpr7yeu5Jp9FO1mK8zIyTwiKZK/xej+ygPN1pUykRvx5KfkheO3ORAKOl5KLKRc9Zwpv6SqjOCBrOUj4M4FCkORtAck5AMYavCCdYtKdN1fcSD5CRG3R1fHIxj+k1gBxS/auHhdd9GY0VS0KFdVdzgHhG/tS8FyGiyvXcDqWdeYgHCbb7xkwflPIHf8wx8Asevgtw7oFLkuqF5L7dnQrrd9G6fmuce74oJ2niuJtVcNruwVCaLIsGu3rMdeGRQffnHAf+e3GfgkZNRMcbZNZPMHfn8t+6UUtGs8LwzAXcluVx+5yXVvVlU0MKSOfD71KggUFprU8YLMq8t8eyqrJAbLHhpWk5u9l+fqOcsARjhsRsUE7AcuWWWc7R1qMxsqSMydw14kXpasln7y6vf3zGXSz/Qlpnf/nIS0+eZ+E6TMv/D+YoLaSChuWBXIe66t5SC3lyMnBKKUnibZb6TwLkLaJisG+WnjOIfLw==",
       "StatusCode": 201,
@@ -125,11 +105,7 @@
         "x-ms-content-crc64": "8QRWLcvJbHw=",
         "x-ms-request-id": "8e2bce51-901e-0007-0b4b-599724000000",
         "x-ms-request-server-encrypted": "true",
-<<<<<<< HEAD
-        "x-ms-version": "2020-12-06"
-=======
-        "x-ms-version": "2021-02-12"
->>>>>>> 7e782c87
+        "x-ms-version": "2021-02-12"
       },
       "ResponseBody": []
     },
@@ -146,11 +122,7 @@
         "x-ms-client-request-id": "1c953ee2-bdde-e320-913b-242e4a80a23b",
         "x-ms-date": "Mon, 13 Jul 2020 19:24:15 GMT",
         "x-ms-return-client-request-id": "true",
-<<<<<<< HEAD
-        "x-ms-version": "2020-12-06"
-=======
-        "x-ms-version": "2021-02-12"
->>>>>>> 7e782c87
+        "x-ms-version": "2021-02-12"
       },
       "RequestBody": null,
       "StatusCode": 201,
@@ -167,11 +139,7 @@
         "x-ms-request-id": "8e2bce5b-901e-0007-114b-599724000000",
         "x-ms-request-server-encrypted": "false",
         "x-ms-snapshot": "2020-07-13T19:24:16.0475809Z",
-<<<<<<< HEAD
-        "x-ms-version": "2020-12-06"
-=======
-        "x-ms-version": "2021-02-12"
->>>>>>> 7e782c87
+        "x-ms-version": "2021-02-12"
       },
       "ResponseBody": []
     },
@@ -191,11 +159,7 @@
         "x-ms-page-write": "update",
         "x-ms-range": "bytes=2048-3071",
         "x-ms-return-client-request-id": "true",
-<<<<<<< HEAD
-        "x-ms-version": "2020-12-06"
-=======
-        "x-ms-version": "2021-02-12"
->>>>>>> 7e782c87
+        "x-ms-version": "2021-02-12"
       },
       "RequestBody": "ZAfvKngXE53WM7Sm0URAdsPQKdVj1wt2t68TmBQrr32vJ6G7AyYUG6pg6UaXE4NRvb95Hv7zLYz7eXPJA3qIq4M396qjhXOduw0qAu3F36MswdpVsZB+u/kUv4qySxcv1z7CXxzZrjhM3GPwyCueNpnPnUKfM/ryuDywjsXp6nD1+yqvA3+HUxKiCdQtjvLOdYnw467Vj6REz6fgKCByYvHy+s0A7zMaSEkv/SolxSpJ4hg8+QfCIGuGajPXpivyMKbjO5MkzYZW1ZtkppJ5Hwp9lkUINmnpMNpieoX/QqEePMyEQYmWJRWR5iNsXnnYDEopWQ/l6vo8+Qu4wVMAVpL5RWnF9d6A5nEvdk9GfdFhim061uiSOVLSSEd+3mPCkY+QchgPEhdsqHKetXOq9Xs5VzblxoCpZwwX862WAggNbeXAtgu5UXhVzi1184PeKFLLRYct3MsO5gsM+B9q1aZqkEiO6T9wgAW+kPdTNHOIOMtayryB4JEasc8ArFlZ6/iGC2I6UD4TW8WCbkvTu7KXhL9UEAvq6bC3dDhvcNSrZaX/zCgRTeiMRm/3/3FFRvYdaCeaBNrsnCKxg9sGpOrx1gim0+6JhjbXx8mc8uk+cS1CUQesEWDKEzAGX8oMhqKEBihpnnMHk+Lxwj0RUKk4cxKuxFLiRcWo3MC9gydry0AnF+zB1dO5Or0luk4juMKHzey4XsJPocBjwMKzSQ+7hff86jm8d50/9ImUvYt2hCP9NrY6s21+13UsXRUQBvCuajRWJs6JylZPeGk4uuQ17TyetRJZgNKKfhLDkBmILu6Z5lJWH15UdGxf6zoDRR2Q9nDYclDdVOlizKi8xTk8xkp6n9OR3s3dSkGm+pSXhzj0Mpqpr7yeu5Jp9FO1mK8zIyTwiKZK/xej+ygPN1pUykRvx5KfkheO3ORAKOl5KLKRc9Zwpv6SqjOCBrOUj4M4FCkORtAck5AMYavCCdYtKdN1fcSD5CRG3R1fHIxj+k1gBxS/auHhdd9GY0VS0KFdVdzgHhG/tS8FyGiyvXcDqWdeYgHCbb7xkwflPIHf8wx8Asevgtw7oFLkuqF5L7dnQrrd9G6fmuce74oJ2niuJtVcNruwVCaLIsGu3rMdeGRQffnHAf+e3GfgkZNRMcbZNZPMHfn8t+6UUtGs8LwzAXcluVx+5yXVvVlU0MKSOfD71KggUFprU8YLMq8t8eyqrJAbLHhpWk5u9l+fqOcsARjhsRsUE7AcuWWWc7R1qMxsqSMydw14kXpasln7y6vf3zGXSz/Qlpnf/nIS0+eZ+E6TMv/D+YoLaSChuWBXIe66t5SC3lyMnBKKUnibZb6TwLkLaJisG+WnjOIfLw==",
       "StatusCode": 201,
@@ -213,11 +177,7 @@
         "x-ms-content-crc64": "8QRWLcvJbHw=",
         "x-ms-request-id": "8e2bce67-901e-0007-164b-599724000000",
         "x-ms-request-server-encrypted": "true",
-<<<<<<< HEAD
-        "x-ms-version": "2020-12-06"
-=======
-        "x-ms-version": "2021-02-12"
->>>>>>> 7e782c87
+        "x-ms-version": "2021-02-12"
       },
       "ResponseBody": []
     },
@@ -234,11 +194,7 @@
         "x-ms-client-request-id": "fcdbcb09-31c7-91f5-dbeb-dd66254eff70",
         "x-ms-date": "Mon, 13 Jul 2020 19:24:15 GMT",
         "x-ms-return-client-request-id": "true",
-<<<<<<< HEAD
-        "x-ms-version": "2020-12-06"
-=======
-        "x-ms-version": "2021-02-12"
->>>>>>> 7e782c87
+        "x-ms-version": "2021-02-12"
       },
       "RequestBody": null,
       "StatusCode": 201,
@@ -255,11 +211,7 @@
         "x-ms-request-id": "8e2bce6f-901e-0007-1c4b-599724000000",
         "x-ms-request-server-encrypted": "false",
         "x-ms-snapshot": "2020-07-13T19:24:16.1556577Z",
-<<<<<<< HEAD
-        "x-ms-version": "2020-12-06"
-=======
-        "x-ms-version": "2021-02-12"
->>>>>>> 7e782c87
+        "x-ms-version": "2021-02-12"
       },
       "ResponseBody": []
     },
@@ -278,11 +230,7 @@
         "x-ms-previous-snapshot-url": "http://md-58xxscnapsn4prde16j.blob.preprod.core.windows.net/test-container-67010e52-fc51-9749-d169-4ae28b98ebbb/test-blob-5bd23fe9-891e-034b-6914-5d5c93619885?snapshot=2020-07-13T19:24:16.0475809Z",
         "x-ms-range": "bytes=0-4095",
         "x-ms-return-client-request-id": "true",
-<<<<<<< HEAD
-        "x-ms-version": "2020-12-06"
-=======
-        "x-ms-version": "2021-02-12"
->>>>>>> 7e782c87
+        "x-ms-version": "2021-02-12"
       },
       "RequestBody": null,
       "StatusCode": 200,
@@ -300,11 +248,7 @@
         "x-ms-blob-content-length": "4096",
         "x-ms-client-request-id": "aa8437bd-c60c-6d59-7845-c7dafba1d712",
         "x-ms-request-id": "8e2bce7a-901e-0007-224b-599724000000",
-<<<<<<< HEAD
-        "x-ms-version": "2020-12-06"
-=======
-        "x-ms-version": "2021-02-12"
->>>>>>> 7e782c87
+        "x-ms-version": "2021-02-12"
       },
       "ResponseBody": [
         "﻿<?xml version=\"1.0\" encoding=\"utf-8\"?>\n",
@@ -324,11 +268,7 @@
         "x-ms-client-request-id": "eda8e43b-54c9-6c64-44c2-68eac7b77ea4",
         "x-ms-date": "Mon, 13 Jul 2020 19:24:15 GMT",
         "x-ms-return-client-request-id": "true",
-<<<<<<< HEAD
-        "x-ms-version": "2020-12-06"
-=======
-        "x-ms-version": "2021-02-12"
->>>>>>> 7e782c87
+        "x-ms-version": "2021-02-12"
       },
       "RequestBody": null,
       "StatusCode": 202,
@@ -341,11 +281,7 @@
         ],
         "x-ms-client-request-id": "eda8e43b-54c9-6c64-44c2-68eac7b77ea4",
         "x-ms-request-id": "8e2bce80-901e-0007-264b-599724000000",
-<<<<<<< HEAD
-        "x-ms-version": "2020-12-06"
-=======
-        "x-ms-version": "2021-02-12"
->>>>>>> 7e782c87
+        "x-ms-version": "2021-02-12"
       },
       "ResponseBody": []
     }
