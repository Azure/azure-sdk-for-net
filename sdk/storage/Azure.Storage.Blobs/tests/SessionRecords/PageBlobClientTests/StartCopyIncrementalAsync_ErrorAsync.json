--- conflicted
+++ resolved
@@ -28,11 +28,7 @@
           "Microsoft-HTTPAPI/2.0"
         ],
         "x-ms-client-request-id": "2ae9531e-700b-831e-3d3d-d5ed54058896",
-<<<<<<< HEAD
-        "x-ms-request-id": "c8d7493e-701e-000c-1734-f30533000000",
-=======
         "x-ms-request-id": "effb6568-e01e-007c-554c-09635f000000",
->>>>>>> 8d420312
         "x-ms-version": "2019-12-12"
       },
       "ResponseBody": []
@@ -102,11 +98,7 @@
         ],
         "x-ms-client-request-id": "c2eaf28c-ccfe-5c0d-54d7-0b08f1b2cf46",
         "x-ms-error-code": "CannotVerifyCopySource",
-<<<<<<< HEAD
-        "x-ms-request-id": "c8d74942-701e-000c-1934-f30533000000",
-=======
         "x-ms-request-id": "effb65a0-e01e-007c-014c-09635f000000",
->>>>>>> 8d420312
         "x-ms-version": "2019-12-12"
       },
       "ResponseBody": [
@@ -140,11 +132,7 @@
           "Microsoft-HTTPAPI/2.0"
         ],
         "x-ms-client-request-id": "b281c807-fa9b-09ea-106f-74a8b9d2d27e",
-<<<<<<< HEAD
-        "x-ms-request-id": "c8d74943-701e-000c-1a34-f30533000000",
-=======
         "x-ms-request-id": "effb65c0-e01e-007c-1a4c-09635f000000",
->>>>>>> 8d420312
         "x-ms-version": "2019-12-12"
       },
       "ResponseBody": []
