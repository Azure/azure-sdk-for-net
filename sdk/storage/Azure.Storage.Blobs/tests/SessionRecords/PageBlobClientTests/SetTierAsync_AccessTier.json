--- conflicted
+++ resolved
@@ -14,11 +14,7 @@
         "x-ms-client-request-id": "9db1d330-f405-ac69-02ff-279e3234378e",
         "x-ms-date": "Wed, 17 Feb 2021 19:01:20 GMT",
         "x-ms-return-client-request-id": "true",
-<<<<<<< HEAD
-        "x-ms-version": "2020-12-06"
-=======
         "x-ms-version": "2021-02-12"
->>>>>>> 7e782c87
       },
       "RequestBody": null,
       "StatusCode": 201,
@@ -33,11 +29,7 @@
         ],
         "x-ms-client-request-id": "9db1d330-f405-ac69-02ff-279e3234378e",
         "x-ms-request-id": "9bef86ea-701c-001e-125f-05ec16000000",
-<<<<<<< HEAD
-        "x-ms-version": "2020-12-06"
-=======
         "x-ms-version": "2021-02-12"
->>>>>>> 7e782c87
       },
       "ResponseBody": []
     },
@@ -59,11 +51,7 @@
         "x-ms-client-request-id": "41b4692a-2167-5f66-6559-c7b831981a5d",
         "x-ms-date": "Wed, 17 Feb 2021 19:01:20 GMT",
         "x-ms-return-client-request-id": "true",
-<<<<<<< HEAD
-        "x-ms-version": "2020-12-06"
-=======
         "x-ms-version": "2021-02-12"
->>>>>>> 7e782c87
       },
       "RequestBody": null,
       "StatusCode": 201,
@@ -79,11 +67,7 @@
         "x-ms-client-request-id": "41b4692a-2167-5f66-6559-c7b831981a5d",
         "x-ms-request-id": "9bef879f-701c-001e-475f-05ec16000000",
         "x-ms-request-server-encrypted": "true",
-<<<<<<< HEAD
-        "x-ms-version": "2020-12-06"
-=======
         "x-ms-version": "2021-02-12"
->>>>>>> 7e782c87
       },
       "ResponseBody": []
     },
@@ -102,11 +86,7 @@
         "x-ms-client-request-id": "27a6601b-9af0-731b-f13a-dbdd91f3ea6c",
         "x-ms-date": "Wed, 17 Feb 2021 19:01:20 GMT",
         "x-ms-return-client-request-id": "true",
-<<<<<<< HEAD
-        "x-ms-version": "2020-12-06"
-=======
         "x-ms-version": "2021-02-12"
->>>>>>> 7e782c87
       },
       "RequestBody": null,
       "StatusCode": 200,
@@ -119,11 +99,7 @@
         ],
         "x-ms-client-request-id": "27a6601b-9af0-731b-f13a-dbdd91f3ea6c",
         "x-ms-request-id": "9bef8815-701c-001e-3d5f-05ec16000000",
-<<<<<<< HEAD
-        "x-ms-version": "2020-12-06"
-=======
         "x-ms-version": "2021-02-12"
->>>>>>> 7e782c87
       },
       "ResponseBody": []
     },
@@ -141,11 +117,7 @@
         "x-ms-client-request-id": "d09d7a6d-f3f2-886d-8896-e95f1a7aaf92",
         "x-ms-date": "Wed, 17 Feb 2021 19:01:20 GMT",
         "x-ms-return-client-request-id": "true",
-<<<<<<< HEAD
-        "x-ms-version": "2020-12-06"
-=======
         "x-ms-version": "2021-02-12"
->>>>>>> 7e782c87
       },
       "RequestBody": null,
       "StatusCode": 200,
@@ -169,11 +141,7 @@
         "x-ms-lease-status": "unlocked",
         "x-ms-request-id": "9bef88a2-701c-001e-4a5f-05ec16000000",
         "x-ms-server-encrypted": "true",
-<<<<<<< HEAD
-        "x-ms-version": "2020-12-06"
-=======
         "x-ms-version": "2021-02-12"
->>>>>>> 7e782c87
       },
       "ResponseBody": []
     },
@@ -191,11 +159,7 @@
         "x-ms-client-request-id": "176f06c8-1956-ec7a-1930-3fe96c681a97",
         "x-ms-date": "Wed, 17 Feb 2021 19:01:21 GMT",
         "x-ms-return-client-request-id": "true",
-<<<<<<< HEAD
-        "x-ms-version": "2020-12-06"
-=======
         "x-ms-version": "2021-02-12"
->>>>>>> 7e782c87
       },
       "RequestBody": null,
       "StatusCode": 202,
@@ -208,11 +172,7 @@
         ],
         "x-ms-client-request-id": "176f06c8-1956-ec7a-1930-3fe96c681a97",
         "x-ms-request-id": "9bef8918-701c-001e-405f-05ec16000000",
-<<<<<<< HEAD
-        "x-ms-version": "2020-12-06"
-=======
         "x-ms-version": "2021-02-12"
->>>>>>> 7e782c87
       },
       "ResponseBody": []
     }
