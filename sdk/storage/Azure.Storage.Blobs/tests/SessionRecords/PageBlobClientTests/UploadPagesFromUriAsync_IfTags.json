--- conflicted
+++ resolved
@@ -15,11 +15,7 @@
         "x-ms-client-request-id": "db334b8b-9f94-ce2c-d5eb-2ff524633dd2",
         "x-ms-date": "Wed, 17 Feb 2021 19:02:22 GMT",
         "x-ms-return-client-request-id": "true",
-<<<<<<< HEAD
-        "x-ms-version": "2020-12-06"
-=======
-        "x-ms-version": "2021-02-12"
->>>>>>> 7e782c87
+        "x-ms-version": "2021-02-12"
       },
       "RequestBody": null,
       "StatusCode": 201,
@@ -34,11 +30,7 @@
         ],
         "x-ms-client-request-id": "db334b8b-9f94-ce2c-d5eb-2ff524633dd2",
         "x-ms-request-id": "863e7827-f01e-001f-775f-0569c6000000",
-<<<<<<< HEAD
-        "x-ms-version": "2020-12-06"
-=======
-        "x-ms-version": "2021-02-12"
->>>>>>> 7e782c87
+        "x-ms-version": "2021-02-12"
       },
       "ResponseBody": []
     },
@@ -57,11 +49,7 @@
         "x-ms-client-request-id": "677a76e8-ee99-ac7c-f789-022b0093f1a6",
         "x-ms-date": "Wed, 17 Feb 2021 19:02:22 GMT",
         "x-ms-return-client-request-id": "true",
-<<<<<<< HEAD
-        "x-ms-version": "2020-12-06"
-=======
-        "x-ms-version": "2021-02-12"
->>>>>>> 7e782c87
+        "x-ms-version": "2021-02-12"
       },
       "RequestBody": null,
       "StatusCode": 200,
@@ -76,11 +64,7 @@
         ],
         "x-ms-client-request-id": "677a76e8-ee99-ac7c-f789-022b0093f1a6",
         "x-ms-request-id": "863e784b-f01e-001f-185f-0569c6000000",
-<<<<<<< HEAD
-        "x-ms-version": "2020-12-06"
-=======
-        "x-ms-version": "2021-02-12"
->>>>>>> 7e782c87
+        "x-ms-version": "2021-02-12"
       },
       "ResponseBody": []
     },
@@ -100,11 +84,7 @@
         "x-ms-client-request-id": "d8c1ab7a-14e3-573a-ed6b-7ded54376a7e",
         "x-ms-date": "Wed, 17 Feb 2021 19:02:22 GMT",
         "x-ms-return-client-request-id": "true",
-<<<<<<< HEAD
-        "x-ms-version": "2020-12-06"
-=======
-        "x-ms-version": "2021-02-12"
->>>>>>> 7e782c87
+        "x-ms-version": "2021-02-12"
       },
       "RequestBody": null,
       "StatusCode": 201,
@@ -120,11 +100,7 @@
         "x-ms-client-request-id": "d8c1ab7a-14e3-573a-ed6b-7ded54376a7e",
         "x-ms-request-id": "863e7861-f01e-001f-2e5f-0569c6000000",
         "x-ms-request-server-encrypted": "true",
-<<<<<<< HEAD
-        "x-ms-version": "2020-12-06",
-=======
         "x-ms-version": "2021-02-12",
->>>>>>> 7e782c87
         "x-ms-version-id": "2021-02-17T19:02:22.7785954Z"
       },
       "ResponseBody": []
@@ -147,11 +123,7 @@
         "x-ms-page-write": "update",
         "x-ms-range": "bytes=0-1023",
         "x-ms-return-client-request-id": "true",
-<<<<<<< HEAD
-        "x-ms-version": "2020-12-06"
-=======
-        "x-ms-version": "2021-02-12"
->>>>>>> 7e782c87
+        "x-ms-version": "2021-02-12"
       },
       "RequestBody": "++TGkktmVRIogqQOW3hAf2p/DK7p1TjMk3amJnX2sKOVnbepj+1kgSFnPhdKbVB+SYPBgIZCvSWr+v/UwC6dMtIAeb3Alu99G4uMgpchgSUlJ93yNS8cUuCS/ZXuj8HzygxESvSTvrOUQ2X7tjuOinjZrplQq/2j4ybcLphajovKmbeK3DcxkmkqXfHJIJylA3McFOAnoh8PoWfNt48aObTaMRyDBK1BqBwwJk0L2cKKNyskPnqqoveYezvPY9vZDyQ87+9/Iv/F2mzE93vRA8ekQn9k9fs6L48k6ohxcURBVhcpz+rTChUrXmMO5qp8xnd0KyBbdBkoAsBfWzd2VGgngqFjqDTc0TdqOJaYLEjkqCMR/EYk5uH+AM0qc6/dtQr652MJGB5Dl1no8DuCkNV3e7ITZVciA5y/Zadnsl2IjIOMnUXk2o8FzWXsO/Wle3D3svj9yk+y2OTHSrN22+T7YGO49vOQkqAiDpfyNcenGek3cABlisI02cRhHZDcj/KA8NqR7YV9ZiBX2ru3wKIcHzDJPmvkltWggxwuL3QQRX6lckTtFSxkugnfDq8GfBgiRP5gE1CGm1oE8WloTjerR5Q9Ek5dLwoDZINiBIgmmQcEDOp2sDItHtfq6CTC/GvSNMYbyWrKxBXzXK7NJJbS3ldiZEJMNZdiD/N3c0bmQWgXj9DBCtCdOUfUglODYPpAGArNYJgphf4vuLp2U1DPDRtGtZTFENOHxSr6d7JD3q75Nls8GODP7gnRklIVJuX3BXU4PKtlegc2RpptLg5M69kMfR30k/Q6dsaL9H6BcZ5EA3I8CqIDlLtUBdJGYsD7haZ4CanIAnKB/sXk2YaJtdT7KCubEOE3COlhoI0h8xQGj27XCGf1fAAAuwvcHro0ylD+SjmVX3XEQQDAZmHlXwqw3koXsaxsBqwqm1TVWuovLdY8I6nbcDD5EsdnNRWeGlsAKz9vHBmjkUSMasMg7uYWkTmLqDxh1W0ZHp7lBdCXi4H51S+qvxC8mJJlTgZs2STgUKTbEnIen1bRVv56votz9d5CJhm3a9EpzhCq/IZnrUR6BbQru3gO2jbY2GkSQtoG8VknKbIKKOXSskRidKLPaqi5ALjXRzplM0zj3pNoF4w1owstQIORcNzPWQg0rGWTCW7AWEIhLqkewfVmJkpSaZu3LNCXoSklKI/cCO4xMYfmUNUkqL9KFHRhDn6NKkmSfO9tfYCU/GdEmy+yRCa67ZBugNZ0LcHcbRdcNZOrl/1GSYv/w7QGUVNu4A2Pl89OpyHuHqpyHU8ukQ9oOMbUmQMya/qbuyncZy+CBk20TNVIDY5xvHhT0yw80TKknhiMmUYJXSvUsuv3EQ==",
       "StatusCode": 201,
@@ -169,11 +141,7 @@
         "x-ms-content-crc64": "EqSkJxGARUs=",
         "x-ms-request-id": "863e7880-f01e-001f-4a5f-0569c6000000",
         "x-ms-request-server-encrypted": "true",
-<<<<<<< HEAD
-        "x-ms-version": "2020-12-06"
-=======
-        "x-ms-version": "2021-02-12"
->>>>>>> 7e782c87
+        "x-ms-version": "2021-02-12"
       },
       "ResponseBody": []
     },
@@ -193,11 +161,7 @@
         "x-ms-client-request-id": "a25f7558-79e5-c73f-f26e-60f492ca50e6",
         "x-ms-date": "Wed, 17 Feb 2021 19:02:22 GMT",
         "x-ms-return-client-request-id": "true",
-<<<<<<< HEAD
-        "x-ms-version": "2020-12-06"
-=======
-        "x-ms-version": "2021-02-12"
->>>>>>> 7e782c87
+        "x-ms-version": "2021-02-12"
       },
       "RequestBody": null,
       "StatusCode": 201,
@@ -213,11 +177,7 @@
         "x-ms-client-request-id": "a25f7558-79e5-c73f-f26e-60f492ca50e6",
         "x-ms-request-id": "863e78ab-f01e-001f-745f-0569c6000000",
         "x-ms-request-server-encrypted": "true",
-<<<<<<< HEAD
-        "x-ms-version": "2020-12-06",
-=======
         "x-ms-version": "2021-02-12",
->>>>>>> 7e782c87
         "x-ms-version-id": "2021-02-17T19:02:22.9357084Z"
       },
       "ResponseBody": []
@@ -238,11 +198,7 @@
         "x-ms-client-request-id": "f4913733-e6df-62b2-9156-cbe0d8c1e615",
         "x-ms-date": "Wed, 17 Feb 2021 19:02:22 GMT",
         "x-ms-return-client-request-id": "true",
-<<<<<<< HEAD
-        "x-ms-version": "2020-12-06"
-=======
-        "x-ms-version": "2021-02-12"
->>>>>>> 7e782c87
+        "x-ms-version": "2021-02-12"
       },
       "RequestBody": "﻿<Tags><TagSet><Tag><Key>coolTag</Key><Value>true</Value></Tag></TagSet></Tags>",
       "StatusCode": 204,
@@ -254,11 +210,7 @@
         ],
         "x-ms-client-request-id": "f4913733-e6df-62b2-9156-cbe0d8c1e615",
         "x-ms-request-id": "863e78d3-f01e-001f-195f-0569c6000000",
-<<<<<<< HEAD
-        "x-ms-version": "2020-12-06"
-=======
-        "x-ms-version": "2021-02-12"
->>>>>>> 7e782c87
+        "x-ms-version": "2021-02-12"
       },
       "ResponseBody": []
     },
@@ -281,11 +233,7 @@
         "x-ms-range": "bytes=0-1023",
         "x-ms-return-client-request-id": "true",
         "x-ms-source-range": "bytes=0-1023",
-<<<<<<< HEAD
-        "x-ms-version": "2020-12-06"
-=======
-        "x-ms-version": "2021-02-12"
->>>>>>> 7e782c87
+        "x-ms-version": "2021-02-12"
       },
       "RequestBody": null,
       "StatusCode": 201,
@@ -303,11 +251,7 @@
         "x-ms-client-request-id": "5ac09deb-5b38-2406-bf8d-e8b416058ab5",
         "x-ms-request-id": "863e7abd-f01e-001f-3c5f-0569c6000000",
         "x-ms-request-server-encrypted": "true",
-<<<<<<< HEAD
-        "x-ms-version": "2020-12-06"
-=======
-        "x-ms-version": "2021-02-12"
->>>>>>> 7e782c87
+        "x-ms-version": "2021-02-12"
       },
       "ResponseBody": []
     },
@@ -325,11 +269,7 @@
         "x-ms-client-request-id": "3bf40e68-8b00-9fdd-423e-c5903d7c5f89",
         "x-ms-date": "Wed, 17 Feb 2021 19:02:24 GMT",
         "x-ms-return-client-request-id": "true",
-<<<<<<< HEAD
-        "x-ms-version": "2020-12-06"
-=======
-        "x-ms-version": "2021-02-12"
->>>>>>> 7e782c87
+        "x-ms-version": "2021-02-12"
       },
       "RequestBody": null,
       "StatusCode": 202,
@@ -342,11 +282,7 @@
         ],
         "x-ms-client-request-id": "3bf40e68-8b00-9fdd-423e-c5903d7c5f89",
         "x-ms-request-id": "863e7ad8-f01e-001f-555f-0569c6000000",
-<<<<<<< HEAD
-        "x-ms-version": "2020-12-06"
-=======
-        "x-ms-version": "2021-02-12"
->>>>>>> 7e782c87
+        "x-ms-version": "2021-02-12"
       },
       "ResponseBody": []
     }
