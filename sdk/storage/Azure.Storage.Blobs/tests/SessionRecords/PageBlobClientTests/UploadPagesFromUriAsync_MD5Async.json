--- conflicted
+++ resolved
@@ -15,11 +15,7 @@
         "x-ms-client-request-id": "229bb12b-90f2-b844-d23f-948235c3d028",
         "x-ms-date": "Wed, 17 Feb 2021 19:04:46 GMT",
         "x-ms-return-client-request-id": "true",
-<<<<<<< HEAD
-        "x-ms-version": "2020-12-06"
-=======
-        "x-ms-version": "2021-02-12"
->>>>>>> 7e782c87
+        "x-ms-version": "2021-02-12"
       },
       "RequestBody": null,
       "StatusCode": 201,
@@ -34,11 +30,7 @@
         ],
         "x-ms-client-request-id": "229bb12b-90f2-b844-d23f-948235c3d028",
         "x-ms-request-id": "c8eb0f25-101e-0038-515f-057e02000000",
-<<<<<<< HEAD
-        "x-ms-version": "2020-12-06"
-=======
-        "x-ms-version": "2021-02-12"
->>>>>>> 7e782c87
+        "x-ms-version": "2021-02-12"
       },
       "ResponseBody": []
     },
@@ -57,11 +49,7 @@
         "x-ms-client-request-id": "9b2def64-f35b-294e-5c5e-462470033d27",
         "x-ms-date": "Wed, 17 Feb 2021 19:04:46 GMT",
         "x-ms-return-client-request-id": "true",
-<<<<<<< HEAD
-        "x-ms-version": "2020-12-06"
-=======
-        "x-ms-version": "2021-02-12"
->>>>>>> 7e782c87
+        "x-ms-version": "2021-02-12"
       },
       "RequestBody": null,
       "StatusCode": 200,
@@ -76,11 +64,7 @@
         ],
         "x-ms-client-request-id": "9b2def64-f35b-294e-5c5e-462470033d27",
         "x-ms-request-id": "c8eb0f75-101e-0038-1d5f-057e02000000",
-<<<<<<< HEAD
-        "x-ms-version": "2020-12-06"
-=======
-        "x-ms-version": "2021-02-12"
->>>>>>> 7e782c87
+        "x-ms-version": "2021-02-12"
       },
       "ResponseBody": []
     },
@@ -101,11 +85,7 @@
         "x-ms-client-request-id": "0fd86064-4929-6131-cb21-c86572768fd5",
         "x-ms-date": "Wed, 17 Feb 2021 19:04:46 GMT",
         "x-ms-return-client-request-id": "true",
-<<<<<<< HEAD
-        "x-ms-version": "2020-12-06"
-=======
-        "x-ms-version": "2021-02-12"
->>>>>>> 7e782c87
+        "x-ms-version": "2021-02-12"
       },
       "RequestBody": null,
       "StatusCode": 201,
@@ -121,11 +101,7 @@
         "x-ms-client-request-id": "0fd86064-4929-6131-cb21-c86572768fd5",
         "x-ms-request-id": "c8eb0f9c-101e-0038-445f-057e02000000",
         "x-ms-request-server-encrypted": "true",
-<<<<<<< HEAD
-        "x-ms-version": "2020-12-06",
-=======
         "x-ms-version": "2021-02-12",
->>>>>>> 7e782c87
         "x-ms-version-id": "2021-02-17T19:04:46.7016436Z"
       },
       "ResponseBody": []
@@ -148,11 +124,7 @@
         "x-ms-page-write": "update",
         "x-ms-range": "bytes=0-1023",
         "x-ms-return-client-request-id": "true",
-<<<<<<< HEAD
-        "x-ms-version": "2020-12-06"
-=======
-        "x-ms-version": "2021-02-12"
->>>>>>> 7e782c87
+        "x-ms-version": "2021-02-12"
       },
       "RequestBody": "33vgBSXLesrojzGdysxfZcTzHUWVNc2/HFgfRxmkm+0WnpjdjHR6mHRisszCsV+Q/+FffeX4kqquIOnNqzOxRPNDhiwzgthQeYXQMoIB/Wv5j0c4RR4IHgvuLmuLrexAsW3YfiozXH0IDgNgJ18nrCN+0xzsef/UO2ggRVNtxcyYj4EUKH9AxjLKLzYbqPasxoJIDNnQVDhuBELCEhcqm0k3x5jeEoOkPQzpIUnIuJJxdH7QJLjzyDpJpiQ8frMboJTs5OBezbT/o87M5jLupUuwUJ6YWXaRRP9dlWxfaL9ZzoG03NSyE6bK0YHqJuEIWgDYjC4Vg0ceW6DhAThHnzsPcxexOsl2/jz3zYf1px0dVTprhtyRQ0s6loE00BFugzFG2rPJVh83YY7xHba/KbSCw6z92xlffS/Md6RHQi0riUpWrsxqVP4aNCROnyaVe23NsQ1lcKcY5lyD/N977x9gxpNraXroGG+t4qf0EN4JN/s3epAfxRmiPcdv51cfnkQF7dmTKRLy5Jmet40AJNV+esXjRHSOQQB6ySuyeDAYjkRi7iMEdQ7pRJX2gA2Lohjy8GyRO1rQdqvYGV/mQGtohilJnTayegS2+QDel8Dz7icTwIjEhlPpkXd3K1yuAwQpjvrkQgTiP3Vo20JZ8d/r5Ss403/jpADVXwu+Ok6nB/X8tAnGDqsiMIATW6oQkKCYjEYxdjCERun5DuL4IwUmwNNMXT3VJNZ/FqL/0EhVxc9rJq0IdpHFd20gzADIKgx77JvWxDJjw2hvsmCOhHagpEkTjP1YHkpCh+XPtFfWtuuVhOStfgCdCGNFmcMxN/L3fyi2tZ0PI81RlD1MlA4Qmfx0+ACS8yVJdYOaEoWGEFDy1zUvHwBNhmEWW+nDUXRVNP/HvT7yZYwDbT8ZdBBIyoPsWbzY4Xn7JnGffJc7hSQPRd6Fv1MRAHKpK7LANBJRzZFl1ve4fFOGzJbNU+n0x+gbCi8ywgsw21hJL7XHOvJfTq4G1a8tV8iK/vK8Q62JtGPKpSniHgqFNfqebkyev5GkbgQ77vI47bNnp8QYc5erwHtR/ZXIfC+jgJ+0juh77D9hGNWoTsZxkbd2endGbMFi867RTMH73PHVl21ShF/K67uEtlvCAnG04GvdUQG3XBTeUZs6qZ9+Zjvj07ZZHg1YrI+7wrVmoPA8HWxVHorvHTtZdDLEj0EbBlAf3i+7W8FehaVy+5led7Gq/owzKEex9LV6AKralB1NoLxlRsHBgcGr95nkfCGi+vyAGZC06N0Ibup6QFsXg/CIJVvc+DHw6H3LhzGuzHeT2AWtWnqMmLfeXNjWR0Blk3OoXFfFxgHLkDES6WCsWqFy5g==",
       "StatusCode": 201,
@@ -170,11 +142,7 @@
         "x-ms-content-crc64": "MCaGF3nGZ6M=",
         "x-ms-request-id": "c8eb0fbb-101e-0038-625f-057e02000000",
         "x-ms-request-server-encrypted": "true",
-<<<<<<< HEAD
-        "x-ms-version": "2020-12-06"
-=======
-        "x-ms-version": "2021-02-12"
->>>>>>> 7e782c87
+        "x-ms-version": "2021-02-12"
       },
       "ResponseBody": []
     },
@@ -195,11 +163,7 @@
         "x-ms-client-request-id": "dd730b18-64b3-eb88-1ba4-f9e2992789d1",
         "x-ms-date": "Wed, 17 Feb 2021 19:04:46 GMT",
         "x-ms-return-client-request-id": "true",
-<<<<<<< HEAD
-        "x-ms-version": "2020-12-06"
-=======
-        "x-ms-version": "2021-02-12"
->>>>>>> 7e782c87
+        "x-ms-version": "2021-02-12"
       },
       "RequestBody": null,
       "StatusCode": 201,
@@ -215,11 +179,7 @@
         "x-ms-client-request-id": "dd730b18-64b3-eb88-1ba4-f9e2992789d1",
         "x-ms-request-id": "c8eb0feb-101e-0038-0d5f-057e02000000",
         "x-ms-request-server-encrypted": "true",
-<<<<<<< HEAD
-        "x-ms-version": "2020-12-06",
-=======
         "x-ms-version": "2021-02-12",
->>>>>>> 7e782c87
         "x-ms-version-id": "2021-02-17T19:04:46.8307365Z"
       },
       "ResponseBody": []
@@ -243,11 +203,7 @@
         "x-ms-return-client-request-id": "true",
         "x-ms-source-content-md5": "MPDmiXCY3F1IAL4mLs74AA==",
         "x-ms-source-range": "bytes=0-1023",
-<<<<<<< HEAD
-        "x-ms-version": "2020-12-06"
-=======
-        "x-ms-version": "2021-02-12"
->>>>>>> 7e782c87
+        "x-ms-version": "2021-02-12"
       },
       "RequestBody": null,
       "StatusCode": 201,
@@ -265,11 +221,7 @@
         "x-ms-client-request-id": "de8a0775-0290-6e3a-74de-341c548e947a",
         "x-ms-request-id": "c8eb101e-101e-0038-3a5f-057e02000000",
         "x-ms-request-server-encrypted": "true",
-<<<<<<< HEAD
-        "x-ms-version": "2020-12-06"
-=======
-        "x-ms-version": "2021-02-12"
->>>>>>> 7e782c87
+        "x-ms-version": "2021-02-12"
       },
       "ResponseBody": []
     },
@@ -287,11 +239,7 @@
         "x-ms-client-request-id": "926d1d91-aa9d-2c40-2d6a-d7f4ea7517a4",
         "x-ms-date": "Wed, 17 Feb 2021 19:04:46 GMT",
         "x-ms-return-client-request-id": "true",
-<<<<<<< HEAD
-        "x-ms-version": "2020-12-06"
-=======
-        "x-ms-version": "2021-02-12"
->>>>>>> 7e782c87
+        "x-ms-version": "2021-02-12"
       },
       "RequestBody": null,
       "StatusCode": 202,
@@ -304,11 +252,7 @@
         ],
         "x-ms-client-request-id": "926d1d91-aa9d-2c40-2d6a-d7f4ea7517a4",
         "x-ms-request-id": "c8eb1063-101e-0038-7c5f-057e02000000",
-<<<<<<< HEAD
-        "x-ms-version": "2020-12-06"
-=======
-        "x-ms-version": "2021-02-12"
->>>>>>> 7e782c87
+        "x-ms-version": "2021-02-12"
       },
       "ResponseBody": []
     }
