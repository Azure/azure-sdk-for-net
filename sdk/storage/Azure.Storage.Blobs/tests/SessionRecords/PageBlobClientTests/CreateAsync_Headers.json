--- conflicted
+++ resolved
@@ -15,11 +15,7 @@
         "x-ms-client-request-id": "8858666b-7850-f76c-5ed2-9a8fefcb4967",
         "x-ms-date": "Wed, 17 Feb 2021 19:00:40 GMT",
         "x-ms-return-client-request-id": "true",
-<<<<<<< HEAD
-        "x-ms-version": "2020-12-06"
-=======
         "x-ms-version": "2021-02-12"
->>>>>>> 7e782c87
       },
       "RequestBody": null,
       "StatusCode": 201,
@@ -34,11 +30,7 @@
         ],
         "x-ms-client-request-id": "8858666b-7850-f76c-5ed2-9a8fefcb4967",
         "x-ms-request-id": "c62b9dc9-501e-0029-285f-05e4b6000000",
-<<<<<<< HEAD
-        "x-ms-version": "2020-12-06"
-=======
         "x-ms-version": "2021-02-12"
->>>>>>> 7e782c87
       },
       "ResponseBody": []
     },
@@ -64,11 +56,7 @@
         "x-ms-client-request-id": "23dacf5e-dcd5-46f5-7a30-f177f403b902",
         "x-ms-date": "Wed, 17 Feb 2021 19:00:41 GMT",
         "x-ms-return-client-request-id": "true",
-<<<<<<< HEAD
-        "x-ms-version": "2020-12-06"
-=======
         "x-ms-version": "2021-02-12"
->>>>>>> 7e782c87
       },
       "RequestBody": null,
       "StatusCode": 201,
@@ -84,11 +72,7 @@
         "x-ms-client-request-id": "23dacf5e-dcd5-46f5-7a30-f177f403b902",
         "x-ms-request-id": "c62b9de3-501e-0029-405f-05e4b6000000",
         "x-ms-request-server-encrypted": "true",
-<<<<<<< HEAD
-        "x-ms-version": "2020-12-06",
-=======
         "x-ms-version": "2021-02-12",
->>>>>>> 7e782c87
         "x-ms-version-id": "2021-02-17T19:00:41.0777802Z"
       },
       "ResponseBody": []
@@ -107,11 +91,7 @@
         "x-ms-client-request-id": "6f098809-9080-0245-b8f6-7825b12e0118",
         "x-ms-date": "Wed, 17 Feb 2021 19:00:41 GMT",
         "x-ms-return-client-request-id": "true",
-<<<<<<< HEAD
-        "x-ms-version": "2020-12-06"
-=======
         "x-ms-version": "2021-02-12"
->>>>>>> 7e782c87
       },
       "RequestBody": null,
       "StatusCode": 200,
@@ -140,11 +120,7 @@
         "x-ms-lease-status": "unlocked",
         "x-ms-request-id": "c62b9e0b-501e-0029-5e5f-05e4b6000000",
         "x-ms-server-encrypted": "true",
-<<<<<<< HEAD
-        "x-ms-version": "2020-12-06",
-=======
         "x-ms-version": "2021-02-12",
->>>>>>> 7e782c87
         "x-ms-version-id": "2021-02-17T19:00:41.0777802Z"
       },
       "ResponseBody": []
@@ -163,11 +139,7 @@
         "x-ms-client-request-id": "6c6ef0f7-4af9-8e81-39ae-8898dcebb389",
         "x-ms-date": "Wed, 17 Feb 2021 19:00:41 GMT",
         "x-ms-return-client-request-id": "true",
-<<<<<<< HEAD
-        "x-ms-version": "2020-12-06"
-=======
         "x-ms-version": "2021-02-12"
->>>>>>> 7e782c87
       },
       "RequestBody": null,
       "StatusCode": 202,
@@ -180,11 +152,7 @@
         ],
         "x-ms-client-request-id": "6c6ef0f7-4af9-8e81-39ae-8898dcebb389",
         "x-ms-request-id": "c62b9e26-501e-0029-785f-05e4b6000000",
-<<<<<<< HEAD
-        "x-ms-version": "2020-12-06"
-=======
         "x-ms-version": "2021-02-12"
->>>>>>> 7e782c87
       },
       "ResponseBody": []
     }
