{
  "Entries": [
    {
      "RequestUri": "https://amandadev2.blob.core.windows.net/test-container-bf28f800-465d-7024-81ac-f1e31c3a58c3?restype=container",
      "RequestMethod": "PUT",
      "RequestHeaders": {
        "Accept": "application/xml",
        "Authorization": "Sanitized",
        "traceparent": "00-64ff0d374e9882418e0d3ee6e7a8dc31-1e4d650d642e9849-00",
        "User-Agent": [
          "azsdk-net-Storage.Blobs/12.10.0-alpha.20210820.1",
          "(.NET 5.0.9; Microsoft Windows 10.0.19043)"
        ],
        "x-ms-blob-public-access": "container",
        "x-ms-client-request-id": "77229600-a6e1-a590-ef01-020414e80f18",
        "x-ms-date": "Fri, 20 Aug 2021 22:45:48 GMT",
        "x-ms-return-client-request-id": "true",
        "x-ms-version": "2020-12-06"
      },
      "RequestBody": null,
      "StatusCode": 201,
      "ResponseHeaders": {
        "Content-Length": "0",
        "Date": "Fri, 20 Aug 2021 22:45:48 GMT",
        "ETag": "\u00220x8D9642C411C6E9F\u0022",
        "Last-Modified": "Fri, 20 Aug 2021 22:45:48 GMT",
        "Server": [
          "Windows-Azure-Blob/1.0",
          "Microsoft-HTTPAPI/2.0"
        ],
        "x-ms-client-request-id": "77229600-a6e1-a590-ef01-020414e80f18",
<<<<<<< HEAD
        "x-ms-request-id": "97b812f9-201e-006c-3515-9639c8000000",
        "x-ms-version": "2020-10-02"
=======
        "x-ms-request-id": "37c9de44-701e-005c-475f-058f9a000000",
        "x-ms-version": "2020-12-06"
>>>>>>> f7eb5f10
      },
      "ResponseBody": []
    },
    {
      "RequestUri": "https://amandadev2.blob.core.windows.net/test-container-bf28f800-465d-7024-81ac-f1e31c3a58c3/test-blob-5c8b398c-9601-fffc-0a68-93bb922ec5fd",
      "RequestMethod": "PUT",
      "RequestHeaders": {
        "Accept": "application/xml",
        "Authorization": "Sanitized",
        "traceparent": "00-e669a8b5d8c0b941acf0e1f9ced3af57-f0b8bc7ac04ba447-00",
        "User-Agent": [
          "azsdk-net-Storage.Blobs/12.10.0-alpha.20210820.1",
          "(.NET 5.0.9; Microsoft Windows 10.0.19043)"
        ],
        "x-ms-blob-content-length": "1024",
        "x-ms-blob-type": "PageBlob",
        "x-ms-client-request-id": "726a9b91-4ff8-6a01-9a22-6d7912d413c1",
        "x-ms-date": "Fri, 20 Aug 2021 22:45:48 GMT",
        "x-ms-return-client-request-id": "true",
        "x-ms-version": "2020-12-06"
      },
      "RequestBody": null,
      "StatusCode": 201,
      "ResponseHeaders": {
        "Content-Length": "0",
        "Date": "Fri, 20 Aug 2021 22:45:48 GMT",
        "ETag": "\u00220x8D9642C412439B3\u0022",
        "Last-Modified": "Fri, 20 Aug 2021 22:45:48 GMT",
        "Server": [
          "Windows-Azure-Blob/1.0",
          "Microsoft-HTTPAPI/2.0"
        ],
        "x-ms-client-request-id": "726a9b91-4ff8-6a01-9a22-6d7912d413c1",
        "x-ms-request-id": "97b81303-201e-006c-3e15-9639c8000000",
        "x-ms-request-server-encrypted": "true",
<<<<<<< HEAD
        "x-ms-version": "2020-10-02",
        "x-ms-version-id": "2021-08-20T22:45:48.3877578Z"
=======
        "x-ms-version": "2020-12-06",
        "x-ms-version-id": "2021-02-17T19:00:22.9918291Z"
>>>>>>> f7eb5f10
      },
      "ResponseBody": []
    },
    {
      "RequestUri": "https://amandadev2.blob.core.windows.net/test-container-bf28f800-465d-7024-81ac-f1e31c3a58c3/test-blob-5c8b398c-9601-fffc-0a68-93bb922ec5fd",
      "RequestMethod": "PUT",
      "RequestHeaders": {
        "Accept": "application/xml",
        "Authorization": "Sanitized",
        "traceparent": "00-168286b67f96324895f5d8bd0d038d12-f91bd755d6d69047-00",
        "User-Agent": [
          "azsdk-net-Storage.Blobs/12.10.0-alpha.20210820.1",
          "(.NET 5.0.9; Microsoft Windows 10.0.19043)"
        ],
        "x-ms-blob-content-length": "1024",
        "x-ms-blob-type": "PageBlob",
        "x-ms-client-request-id": "88aa91e5-d720-b25d-bb0c-e8b7aa45fe9a",
        "x-ms-date": "Fri, 20 Aug 2021 22:45:48 GMT",
        "x-ms-return-client-request-id": "true",
        "x-ms-version": "2020-12-06"
      },
      "RequestBody": null,
      "StatusCode": 201,
      "ResponseHeaders": {
        "Content-Length": "0",
        "Date": "Fri, 20 Aug 2021 22:45:48 GMT",
        "ETag": "\u00220x8D9642C412C2A5E\u0022",
        "Last-Modified": "Fri, 20 Aug 2021 22:45:48 GMT",
        "Server": [
          "Windows-Azure-Blob/1.0",
          "Microsoft-HTTPAPI/2.0"
        ],
        "x-ms-client-request-id": "88aa91e5-d720-b25d-bb0c-e8b7aa45fe9a",
        "x-ms-request-id": "97b8130f-201e-006c-4715-9639c8000000",
        "x-ms-request-server-encrypted": "true",
<<<<<<< HEAD
        "x-ms-version": "2020-10-02",
        "x-ms-version-id": "2021-08-20T22:45:48.4397934Z"
=======
        "x-ms-version": "2020-12-06",
        "x-ms-version-id": "2021-02-17T19:00:23.058877Z"
>>>>>>> f7eb5f10
      },
      "ResponseBody": []
    },
    {
      "RequestUri": "https://amandadev2.blob.core.windows.net/test-container-bf28f800-465d-7024-81ac-f1e31c3a58c3/test-blob-5c8b398c-9601-fffc-0a68-93bb922ec5fd?comp=page",
      "RequestMethod": "PUT",
      "RequestHeaders": {
        "Accept": "application/xml",
        "Authorization": "Sanitized",
        "Content-Length": "1024",
        "Content-Type": "application/octet-stream",
        "If-Match": "\u00220x8D9642C412C2A5E\u0022",
        "User-Agent": [
          "azsdk-net-Storage.Blobs/12.10.0-alpha.20210820.1",
          "(.NET 5.0.9; Microsoft Windows 10.0.19043)"
        ],
        "x-ms-client-request-id": "e3e48f5b-7c35-b686-e6a8-0a8a54536e47",
        "x-ms-date": "Fri, 20 Aug 2021 22:45:48 GMT",
        "x-ms-page-write": "update",
        "x-ms-range": "bytes=0-1023",
        "x-ms-return-client-request-id": "true",
        "x-ms-version": "2020-12-06"
      },
      "RequestBody": "PAUDJQWKAKtXkr2hv4MBIbxPKvfDUgWx7Xnr9XNo5spMFTz45YY9B5u\u002BG2WSX6oXIUy9w6oc/ekAUTeMngo476zyVapGCDs2ESNbBTefH47O1NQmqyIgLxdS\u002BJNOsGiQhSy4nwr/0BgQh7GHwPixYDKpvso2EUSJ0iWS8xCn52C6y38L53\u002BDzwO7FiNxmG8foZdhpPKdWXPnLs3kbNwIaJ9RzPV4pXmyJe7Ge/sgGDm2c1J4RkJtHXILI7iyn2Ins62EH8x6p/sern8E1t54xxWULfmJjyJc46\u002BCbILAAIaMn8dOm/hsPMxXWZfDaUaUk1ujHXFpniSKJzwd9zp5Xq34dzcWKSwcJ/EtMjWKmXlo7tkmHeMUIgCjw3O8T0WR3vvqyvEPfWkvhvZ/O2zu/47DtAhhUkDK5FQ2c2W4YNesm1M5oM6HWXFv9pbslOeUtMPl\u002BJs8MIu6H\u002Bad2AoDdyYe06AYtF/AO1uX8Vyq3U9tor6h02c8b2vIf4Ho6oBma39wzsFGfABkJL0/pT4uEEGWLzZMYaS\u002B4mM0UDXd2FHaMIXcOQ\u002BOJia\u002BPa6q/MosmW5AUbtKGgnbsexdEizKhkxrZXW5UdYxCAgQjST1E\u002BWZCLbGnYeWkBV7AYgjMRT69LZhPpdUc0eYDkiyOY3l5Z0Gwwl1A\u002BjF1dRgPVBODtfzFpltlNVNRZRuLo8\u002B41aHlhzqHG0KhPDNm2nC9Db3Sf9xvyPzd1HIuX51BtRZh/F\u002B2Kc0ZPJp6JGpoPhri1Bed\u002BSPzSQylB7KIWPvlX0bdBR3RByPw\u002BUNB9aRStdYXS4tFo/wybrNS0OIaUOPelMUjSvk80Y0z7T\u002BgsVNoUlHcsM0wX7uK6paqvnYBlmifoyDfb2rdGnn\u002BUfa8Uf0f6n5Qfd/WrnUJWKBiklNW8haXAM4yiSMm/1aTcg2EzljZSpP3sViIyTTr1dbKuogmZ1/gJVDu7WFbaX5JQzwnRIoHSQe/n0C9zjfZBvMMXETObMrt5OkIKl0yXEgaf4X4xFFMg3FApsffIhcY1eauTsz5etYxeV/g/x6qTUL4o46x4EJh/5kTTcYCzsKSL1S2g827IQSvh0rxa8QS1hlE5n6IpvVkTE8z5e0QLqqdDs/KM8l1fUJJwlk3cFPUwLesvehDyYhfUjd\u002BR3sXn5jgVB00SKIQD2k8PqScbNw7XuV1Y3DCGUUHaqGR9zXHcmKAFxw24HfVXK5/R4rjwyVbQyiV4jwoHnrX7R4AvhhzdMwB3BX/xH5tX8bCQtG6I2e8dnQNMZAmWDjhXvNZ1N5WC9L\u002B4ecPW36qaEI1ZZtpXYm2RAekZgN724PdHqWK04sobHb\u002B\u002B0GArNs1YskOMPKdd8Fpg==",
      "StatusCode": 201,
      "ResponseHeaders": {
        "Content-Length": "0",
        "Date": "Fri, 20 Aug 2021 22:45:48 GMT",
        "ETag": "\u00220x8D9642C41361735\u0022",
        "Last-Modified": "Fri, 20 Aug 2021 22:45:48 GMT",
        "Server": [
          "Windows-Azure-Blob/1.0",
          "Microsoft-HTTPAPI/2.0"
        ],
        "x-ms-blob-sequence-number": "0",
        "x-ms-client-request-id": "e3e48f5b-7c35-b686-e6a8-0a8a54536e47",
        "x-ms-content-crc64": "LFQnMIKWAW8=",
        "x-ms-request-id": "97b81329-201e-006c-6015-9639c8000000",
        "x-ms-request-server-encrypted": "true",
        "x-ms-version": "2020-12-06"
      },
      "ResponseBody": []
    },
    {
      "RequestUri": "https://amandadev2.blob.core.windows.net/test-container-bf28f800-465d-7024-81ac-f1e31c3a58c3/test-blob-5c8b398c-9601-fffc-0a68-93bb922ec5fd",
      "RequestMethod": "GET",
      "RequestHeaders": {
        "Accept": "application/xml",
        "Authorization": "Sanitized",
        "traceparent": "00-6e38339f04c83346bce341481a740142-4ad6dd5c88e61a43-00",
        "User-Agent": [
          "azsdk-net-Storage.Blobs/12.10.0-alpha.20210820.1",
          "(.NET 5.0.9; Microsoft Windows 10.0.19043)"
        ],
        "x-ms-client-request-id": "1b5c17fe-1a60-1464-fe0a-029ee0b9688e",
        "x-ms-date": "Fri, 20 Aug 2021 22:45:48 GMT",
        "x-ms-return-client-request-id": "true",
        "x-ms-version": "2020-12-06"
      },
      "RequestBody": null,
      "StatusCode": 200,
      "ResponseHeaders": {
        "Accept-Ranges": "bytes",
        "Content-Length": "1024",
        "Content-Type": "application/octet-stream",
        "Date": "Fri, 20 Aug 2021 22:45:48 GMT",
        "ETag": "\u00220x8D9642C41361735\u0022",
        "Last-Modified": "Fri, 20 Aug 2021 22:45:48 GMT",
        "Server": [
          "Windows-Azure-Blob/1.0",
          "Microsoft-HTTPAPI/2.0"
        ],
        "x-ms-blob-sequence-number": "0",
        "x-ms-blob-type": "PageBlob",
        "x-ms-client-request-id": "1b5c17fe-1a60-1464-fe0a-029ee0b9688e",
        "x-ms-creation-time": "Fri, 20 Aug 2021 22:45:48 GMT",
        "x-ms-is-current-version": "true",
        "x-ms-lease-state": "available",
        "x-ms-lease-status": "unlocked",
        "x-ms-request-id": "97b8133e-201e-006c-7415-9639c8000000",
        "x-ms-server-encrypted": "true",
<<<<<<< HEAD
        "x-ms-version": "2020-10-02",
        "x-ms-version-id": "2021-08-20T22:45:48.4397934Z"
=======
        "x-ms-version": "2020-12-06",
        "x-ms-version-id": "2021-02-17T19:00:23.058877Z"
>>>>>>> f7eb5f10
      },
      "ResponseBody": "PAUDJQWKAKtXkr2hv4MBIbxPKvfDUgWx7Xnr9XNo5spMFTz45YY9B5u\u002BG2WSX6oXIUy9w6oc/ekAUTeMngo476zyVapGCDs2ESNbBTefH47O1NQmqyIgLxdS\u002BJNOsGiQhSy4nwr/0BgQh7GHwPixYDKpvso2EUSJ0iWS8xCn52C6y38L53\u002BDzwO7FiNxmG8foZdhpPKdWXPnLs3kbNwIaJ9RzPV4pXmyJe7Ge/sgGDm2c1J4RkJtHXILI7iyn2Ins62EH8x6p/sern8E1t54xxWULfmJjyJc46\u002BCbILAAIaMn8dOm/hsPMxXWZfDaUaUk1ujHXFpniSKJzwd9zp5Xq34dzcWKSwcJ/EtMjWKmXlo7tkmHeMUIgCjw3O8T0WR3vvqyvEPfWkvhvZ/O2zu/47DtAhhUkDK5FQ2c2W4YNesm1M5oM6HWXFv9pbslOeUtMPl\u002BJs8MIu6H\u002Bad2AoDdyYe06AYtF/AO1uX8Vyq3U9tor6h02c8b2vIf4Ho6oBma39wzsFGfABkJL0/pT4uEEGWLzZMYaS\u002B4mM0UDXd2FHaMIXcOQ\u002BOJia\u002BPa6q/MosmW5AUbtKGgnbsexdEizKhkxrZXW5UdYxCAgQjST1E\u002BWZCLbGnYeWkBV7AYgjMRT69LZhPpdUc0eYDkiyOY3l5Z0Gwwl1A\u002BjF1dRgPVBODtfzFpltlNVNRZRuLo8\u002B41aHlhzqHG0KhPDNm2nC9Db3Sf9xvyPzd1HIuX51BtRZh/F\u002B2Kc0ZPJp6JGpoPhri1Bed\u002BSPzSQylB7KIWPvlX0bdBR3RByPw\u002BUNB9aRStdYXS4tFo/wybrNS0OIaUOPelMUjSvk80Y0z7T\u002BgsVNoUlHcsM0wX7uK6paqvnYBlmifoyDfb2rdGnn\u002BUfa8Uf0f6n5Qfd/WrnUJWKBiklNW8haXAM4yiSMm/1aTcg2EzljZSpP3sViIyTTr1dbKuogmZ1/gJVDu7WFbaX5JQzwnRIoHSQe/n0C9zjfZBvMMXETObMrt5OkIKl0yXEgaf4X4xFFMg3FApsffIhcY1eauTsz5etYxeV/g/x6qTUL4o46x4EJh/5kTTcYCzsKSL1S2g827IQSvh0rxa8QS1hlE5n6IpvVkTE8z5e0QLqqdDs/KM8l1fUJJwlk3cFPUwLesvehDyYhfUjd\u002BR3sXn5jgVB00SKIQD2k8PqScbNw7XuV1Y3DCGUUHaqGR9zXHcmKAFxw24HfVXK5/R4rjwyVbQyiV4jwoHnrX7R4AvhhzdMwB3BX/xH5tX8bCQtG6I2e8dnQNMZAmWDjhXvNZ1N5WC9L\u002B4ecPW36qaEI1ZZtpXYm2RAekZgN724PdHqWK04sobHb\u002B\u002B0GArNs1YskOMPKdd8Fpg=="
    },
    {
      "RequestUri": "https://amandadev2.blob.core.windows.net/test-container-bf28f800-465d-7024-81ac-f1e31c3a58c3?restype=container",
      "RequestMethod": "DELETE",
      "RequestHeaders": {
        "Accept": "application/xml",
        "Authorization": "Sanitized",
        "traceparent": "00-83d32e9db92c4344918486c0a9012d9b-0a1e66cd40a2404e-00",
        "User-Agent": [
          "azsdk-net-Storage.Blobs/12.10.0-alpha.20210820.1",
          "(.NET 5.0.9; Microsoft Windows 10.0.19043)"
        ],
        "x-ms-client-request-id": "3d8bbf6e-53f7-b0e7-f4bf-fa87f1501a93",
        "x-ms-date": "Fri, 20 Aug 2021 22:45:48 GMT",
        "x-ms-return-client-request-id": "true",
        "x-ms-version": "2020-12-06"
      },
      "RequestBody": null,
      "StatusCode": 202,
      "ResponseHeaders": {
        "Content-Length": "0",
        "Date": "Fri, 20 Aug 2021 22:45:48 GMT",
        "Server": [
          "Windows-Azure-Blob/1.0",
          "Microsoft-HTTPAPI/2.0"
        ],
        "x-ms-client-request-id": "3d8bbf6e-53f7-b0e7-f4bf-fa87f1501a93",
<<<<<<< HEAD
        "x-ms-request-id": "97b8135c-201e-006c-1115-9639c8000000",
        "x-ms-version": "2020-10-02"
=======
        "x-ms-request-id": "37c9deb6-701e-005c-225f-058f9a000000",
        "x-ms-version": "2020-12-06"
>>>>>>> f7eb5f10
      },
      "ResponseBody": []
    }
  ],
  "Variables": {
    "RandomSeed": "1117320909",
    "Storage_TestConfigDefault": "ProductionTenant\namandadev2\nU2FuaXRpemVk\nhttps://amandadev2.blob.core.windows.net\nhttps://amandadev2.file.core.windows.net\nhttps://amandadev2.queue.core.windows.net\nhttps://amandadev2.table.core.windows.net\n\n\n\n\nhttps://amandadev2-secondary.blob.core.windows.net\nhttps://amandadev2-secondary.file.core.windows.net\nhttps://amandadev2-secondary.queue.core.windows.net\nhttps://amandadev2-secondary.table.core.windows.net\n\nSanitized\n\n\nCloud\nBlobEndpoint=https://amandadev2.blob.core.windows.net/;QueueEndpoint=https://amandadev2.queue.core.windows.net/;FileEndpoint=https://amandadev2.file.core.windows.net/;BlobSecondaryEndpoint=https://amandadev2-secondary.blob.core.windows.net/;QueueSecondaryEndpoint=https://amandadev2-secondary.queue.core.windows.net/;FileSecondaryEndpoint=https://amandadev2-secondary.file.core.windows.net/;AccountName=amandadev2;AccountKey=Kg==;\ntestscope2\n\n"
  }
}<|MERGE_RESOLUTION|>--- conflicted
+++ resolved
@@ -1,155 +1,140 @@
-{
+﻿{
   "Entries": [
     {
-      "RequestUri": "https://amandadev2.blob.core.windows.net/test-container-bf28f800-465d-7024-81ac-f1e31c3a58c3?restype=container",
-      "RequestMethod": "PUT",
-      "RequestHeaders": {
-        "Accept": "application/xml",
-        "Authorization": "Sanitized",
-        "traceparent": "00-64ff0d374e9882418e0d3ee6e7a8dc31-1e4d650d642e9849-00",
-        "User-Agent": [
-          "azsdk-net-Storage.Blobs/12.10.0-alpha.20210820.1",
-          "(.NET 5.0.9; Microsoft Windows 10.0.19043)"
+      "RequestUri": "https://seanmcccanary3.blob.core.windows.net/test-container-bf28f800-465d-7024-81ac-f1e31c3a58c3?restype=container",
+      "RequestMethod": "PUT",
+      "RequestHeaders": {
+        "Accept": "application/xml",
+        "Authorization": "Sanitized",
+        "traceparent": "00-37817f8eeb969b45aa13aee530aef08c-11fc577a4502bf45-00",
+        "User-Agent": [
+          "azsdk-net-Storage.Blobs/12.9.0-alpha.20210217.1",
+          "(.NET 5.0.3; Microsoft Windows 10.0.19042)"
         ],
         "x-ms-blob-public-access": "container",
         "x-ms-client-request-id": "77229600-a6e1-a590-ef01-020414e80f18",
-        "x-ms-date": "Fri, 20 Aug 2021 22:45:48 GMT",
-        "x-ms-return-client-request-id": "true",
-        "x-ms-version": "2020-12-06"
-      },
-      "RequestBody": null,
-      "StatusCode": 201,
-      "ResponseHeaders": {
-        "Content-Length": "0",
-        "Date": "Fri, 20 Aug 2021 22:45:48 GMT",
-        "ETag": "\u00220x8D9642C411C6E9F\u0022",
-        "Last-Modified": "Fri, 20 Aug 2021 22:45:48 GMT",
+        "x-ms-date": "Wed, 17 Feb 2021 19:00:22 GMT",
+        "x-ms-return-client-request-id": "true",
+        "x-ms-version": "2020-12-06"
+      },
+      "RequestBody": null,
+      "StatusCode": 201,
+      "ResponseHeaders": {
+        "Content-Length": "0",
+        "Date": "Wed, 17 Feb 2021 19:00:22 GMT",
+        "ETag": "\"0x8D8D37647539698\"",
+        "Last-Modified": "Wed, 17 Feb 2021 19:00:22 GMT",
         "Server": [
           "Windows-Azure-Blob/1.0",
           "Microsoft-HTTPAPI/2.0"
         ],
         "x-ms-client-request-id": "77229600-a6e1-a590-ef01-020414e80f18",
-<<<<<<< HEAD
-        "x-ms-request-id": "97b812f9-201e-006c-3515-9639c8000000",
-        "x-ms-version": "2020-10-02"
-=======
         "x-ms-request-id": "37c9de44-701e-005c-475f-058f9a000000",
         "x-ms-version": "2020-12-06"
->>>>>>> f7eb5f10
-      },
-      "ResponseBody": []
-    },
-    {
-      "RequestUri": "https://amandadev2.blob.core.windows.net/test-container-bf28f800-465d-7024-81ac-f1e31c3a58c3/test-blob-5c8b398c-9601-fffc-0a68-93bb922ec5fd",
-      "RequestMethod": "PUT",
-      "RequestHeaders": {
-        "Accept": "application/xml",
-        "Authorization": "Sanitized",
-        "traceparent": "00-e669a8b5d8c0b941acf0e1f9ced3af57-f0b8bc7ac04ba447-00",
-        "User-Agent": [
-          "azsdk-net-Storage.Blobs/12.10.0-alpha.20210820.1",
-          "(.NET 5.0.9; Microsoft Windows 10.0.19043)"
+      },
+      "ResponseBody": []
+    },
+    {
+      "RequestUri": "https://seanmcccanary3.blob.core.windows.net/test-container-bf28f800-465d-7024-81ac-f1e31c3a58c3/test-blob-5c8b398c-9601-fffc-0a68-93bb922ec5fd",
+      "RequestMethod": "PUT",
+      "RequestHeaders": {
+        "Accept": "application/xml",
+        "Authorization": "Sanitized",
+        "traceparent": "00-b42e2f754d087140816652e5ce056717-69469f3b3e6e2245-00",
+        "User-Agent": [
+          "azsdk-net-Storage.Blobs/12.9.0-alpha.20210217.1",
+          "(.NET 5.0.3; Microsoft Windows 10.0.19042)"
         ],
         "x-ms-blob-content-length": "1024",
         "x-ms-blob-type": "PageBlob",
         "x-ms-client-request-id": "726a9b91-4ff8-6a01-9a22-6d7912d413c1",
-        "x-ms-date": "Fri, 20 Aug 2021 22:45:48 GMT",
-        "x-ms-return-client-request-id": "true",
-        "x-ms-version": "2020-12-06"
-      },
-      "RequestBody": null,
-      "StatusCode": 201,
-      "ResponseHeaders": {
-        "Content-Length": "0",
-        "Date": "Fri, 20 Aug 2021 22:45:48 GMT",
-        "ETag": "\u00220x8D9642C412439B3\u0022",
-        "Last-Modified": "Fri, 20 Aug 2021 22:45:48 GMT",
+        "x-ms-date": "Wed, 17 Feb 2021 19:00:22 GMT",
+        "x-ms-return-client-request-id": "true",
+        "x-ms-version": "2020-12-06"
+      },
+      "RequestBody": null,
+      "StatusCode": 201,
+      "ResponseHeaders": {
+        "Content-Length": "0",
+        "Date": "Wed, 17 Feb 2021 19:00:22 GMT",
+        "ETag": "\"0x8D8D376475EBE53\"",
+        "Last-Modified": "Wed, 17 Feb 2021 19:00:22 GMT",
         "Server": [
           "Windows-Azure-Blob/1.0",
           "Microsoft-HTTPAPI/2.0"
         ],
         "x-ms-client-request-id": "726a9b91-4ff8-6a01-9a22-6d7912d413c1",
-        "x-ms-request-id": "97b81303-201e-006c-3e15-9639c8000000",
+        "x-ms-request-id": "37c9de6a-701e-005c-655f-058f9a000000",
         "x-ms-request-server-encrypted": "true",
-<<<<<<< HEAD
-        "x-ms-version": "2020-10-02",
-        "x-ms-version-id": "2021-08-20T22:45:48.3877578Z"
-=======
         "x-ms-version": "2020-12-06",
         "x-ms-version-id": "2021-02-17T19:00:22.9918291Z"
->>>>>>> f7eb5f10
-      },
-      "ResponseBody": []
-    },
-    {
-      "RequestUri": "https://amandadev2.blob.core.windows.net/test-container-bf28f800-465d-7024-81ac-f1e31c3a58c3/test-blob-5c8b398c-9601-fffc-0a68-93bb922ec5fd",
-      "RequestMethod": "PUT",
-      "RequestHeaders": {
-        "Accept": "application/xml",
-        "Authorization": "Sanitized",
-        "traceparent": "00-168286b67f96324895f5d8bd0d038d12-f91bd755d6d69047-00",
-        "User-Agent": [
-          "azsdk-net-Storage.Blobs/12.10.0-alpha.20210820.1",
-          "(.NET 5.0.9; Microsoft Windows 10.0.19043)"
+      },
+      "ResponseBody": []
+    },
+    {
+      "RequestUri": "https://seanmcccanary3.blob.core.windows.net/test-container-bf28f800-465d-7024-81ac-f1e31c3a58c3/test-blob-5c8b398c-9601-fffc-0a68-93bb922ec5fd",
+      "RequestMethod": "PUT",
+      "RequestHeaders": {
+        "Accept": "application/xml",
+        "Authorization": "Sanitized",
+        "traceparent": "00-1af6899fd6f4304d8242cc436e93d48a-2325bb437467744e-00",
+        "User-Agent": [
+          "azsdk-net-Storage.Blobs/12.9.0-alpha.20210217.1",
+          "(.NET 5.0.3; Microsoft Windows 10.0.19042)"
         ],
         "x-ms-blob-content-length": "1024",
         "x-ms-blob-type": "PageBlob",
         "x-ms-client-request-id": "88aa91e5-d720-b25d-bb0c-e8b7aa45fe9a",
-        "x-ms-date": "Fri, 20 Aug 2021 22:45:48 GMT",
-        "x-ms-return-client-request-id": "true",
-        "x-ms-version": "2020-12-06"
-      },
-      "RequestBody": null,
-      "StatusCode": 201,
-      "ResponseHeaders": {
-        "Content-Length": "0",
-        "Date": "Fri, 20 Aug 2021 22:45:48 GMT",
-        "ETag": "\u00220x8D9642C412C2A5E\u0022",
-        "Last-Modified": "Fri, 20 Aug 2021 22:45:48 GMT",
+        "x-ms-date": "Wed, 17 Feb 2021 19:00:23 GMT",
+        "x-ms-return-client-request-id": "true",
+        "x-ms-version": "2020-12-06"
+      },
+      "RequestBody": null,
+      "StatusCode": 201,
+      "ResponseHeaders": {
+        "Content-Length": "0",
+        "Date": "Wed, 17 Feb 2021 19:00:22 GMT",
+        "ETag": "\"0x8D8D3764768AB34\"",
+        "Last-Modified": "Wed, 17 Feb 2021 19:00:23 GMT",
         "Server": [
           "Windows-Azure-Blob/1.0",
           "Microsoft-HTTPAPI/2.0"
         ],
         "x-ms-client-request-id": "88aa91e5-d720-b25d-bb0c-e8b7aa45fe9a",
-        "x-ms-request-id": "97b8130f-201e-006c-4715-9639c8000000",
+        "x-ms-request-id": "37c9de7a-701e-005c-735f-058f9a000000",
         "x-ms-request-server-encrypted": "true",
-<<<<<<< HEAD
-        "x-ms-version": "2020-10-02",
-        "x-ms-version-id": "2021-08-20T22:45:48.4397934Z"
-=======
         "x-ms-version": "2020-12-06",
         "x-ms-version-id": "2021-02-17T19:00:23.058877Z"
->>>>>>> f7eb5f10
-      },
-      "ResponseBody": []
-    },
-    {
-      "RequestUri": "https://amandadev2.blob.core.windows.net/test-container-bf28f800-465d-7024-81ac-f1e31c3a58c3/test-blob-5c8b398c-9601-fffc-0a68-93bb922ec5fd?comp=page",
+      },
+      "ResponseBody": []
+    },
+    {
+      "RequestUri": "https://seanmcccanary3.blob.core.windows.net/test-container-bf28f800-465d-7024-81ac-f1e31c3a58c3/test-blob-5c8b398c-9601-fffc-0a68-93bb922ec5fd?comp=page",
       "RequestMethod": "PUT",
       "RequestHeaders": {
         "Accept": "application/xml",
         "Authorization": "Sanitized",
         "Content-Length": "1024",
         "Content-Type": "application/octet-stream",
-        "If-Match": "\u00220x8D9642C412C2A5E\u0022",
-        "User-Agent": [
-          "azsdk-net-Storage.Blobs/12.10.0-alpha.20210820.1",
-          "(.NET 5.0.9; Microsoft Windows 10.0.19043)"
+        "If-Match": "0x8D8D3764768AB34",
+        "User-Agent": [
+          "azsdk-net-Storage.Blobs/12.9.0-alpha.20210217.1",
+          "(.NET 5.0.3; Microsoft Windows 10.0.19042)"
         ],
         "x-ms-client-request-id": "e3e48f5b-7c35-b686-e6a8-0a8a54536e47",
-        "x-ms-date": "Fri, 20 Aug 2021 22:45:48 GMT",
+        "x-ms-date": "Wed, 17 Feb 2021 19:00:23 GMT",
         "x-ms-page-write": "update",
         "x-ms-range": "bytes=0-1023",
         "x-ms-return-client-request-id": "true",
         "x-ms-version": "2020-12-06"
       },
-      "RequestBody": "PAUDJQWKAKtXkr2hv4MBIbxPKvfDUgWx7Xnr9XNo5spMFTz45YY9B5u\u002BG2WSX6oXIUy9w6oc/ekAUTeMngo476zyVapGCDs2ESNbBTefH47O1NQmqyIgLxdS\u002BJNOsGiQhSy4nwr/0BgQh7GHwPixYDKpvso2EUSJ0iWS8xCn52C6y38L53\u002BDzwO7FiNxmG8foZdhpPKdWXPnLs3kbNwIaJ9RzPV4pXmyJe7Ge/sgGDm2c1J4RkJtHXILI7iyn2Ins62EH8x6p/sern8E1t54xxWULfmJjyJc46\u002BCbILAAIaMn8dOm/hsPMxXWZfDaUaUk1ujHXFpniSKJzwd9zp5Xq34dzcWKSwcJ/EtMjWKmXlo7tkmHeMUIgCjw3O8T0WR3vvqyvEPfWkvhvZ/O2zu/47DtAhhUkDK5FQ2c2W4YNesm1M5oM6HWXFv9pbslOeUtMPl\u002BJs8MIu6H\u002Bad2AoDdyYe06AYtF/AO1uX8Vyq3U9tor6h02c8b2vIf4Ho6oBma39wzsFGfABkJL0/pT4uEEGWLzZMYaS\u002B4mM0UDXd2FHaMIXcOQ\u002BOJia\u002BPa6q/MosmW5AUbtKGgnbsexdEizKhkxrZXW5UdYxCAgQjST1E\u002BWZCLbGnYeWkBV7AYgjMRT69LZhPpdUc0eYDkiyOY3l5Z0Gwwl1A\u002BjF1dRgPVBODtfzFpltlNVNRZRuLo8\u002B41aHlhzqHG0KhPDNm2nC9Db3Sf9xvyPzd1HIuX51BtRZh/F\u002B2Kc0ZPJp6JGpoPhri1Bed\u002BSPzSQylB7KIWPvlX0bdBR3RByPw\u002BUNB9aRStdYXS4tFo/wybrNS0OIaUOPelMUjSvk80Y0z7T\u002BgsVNoUlHcsM0wX7uK6paqvnYBlmifoyDfb2rdGnn\u002BUfa8Uf0f6n5Qfd/WrnUJWKBiklNW8haXAM4yiSMm/1aTcg2EzljZSpP3sViIyTTr1dbKuogmZ1/gJVDu7WFbaX5JQzwnRIoHSQe/n0C9zjfZBvMMXETObMrt5OkIKl0yXEgaf4X4xFFMg3FApsffIhcY1eauTsz5etYxeV/g/x6qTUL4o46x4EJh/5kTTcYCzsKSL1S2g827IQSvh0rxa8QS1hlE5n6IpvVkTE8z5e0QLqqdDs/KM8l1fUJJwlk3cFPUwLesvehDyYhfUjd\u002BR3sXn5jgVB00SKIQD2k8PqScbNw7XuV1Y3DCGUUHaqGR9zXHcmKAFxw24HfVXK5/R4rjwyVbQyiV4jwoHnrX7R4AvhhzdMwB3BX/xH5tX8bCQtG6I2e8dnQNMZAmWDjhXvNZ1N5WC9L\u002B4ecPW36qaEI1ZZtpXYm2RAekZgN724PdHqWK04sobHb\u002B\u002B0GArNs1YskOMPKdd8Fpg==",
-      "StatusCode": 201,
-      "ResponseHeaders": {
-        "Content-Length": "0",
-        "Date": "Fri, 20 Aug 2021 22:45:48 GMT",
-        "ETag": "\u00220x8D9642C41361735\u0022",
-        "Last-Modified": "Fri, 20 Aug 2021 22:45:48 GMT",
+      "RequestBody": "PAUDJQWKAKtXkr2hv4MBIbxPKvfDUgWx7Xnr9XNo5spMFTz45YY9B5u+G2WSX6oXIUy9w6oc/ekAUTeMngo476zyVapGCDs2ESNbBTefH47O1NQmqyIgLxdS+JNOsGiQhSy4nwr/0BgQh7GHwPixYDKpvso2EUSJ0iWS8xCn52C6y38L53+DzwO7FiNxmG8foZdhpPKdWXPnLs3kbNwIaJ9RzPV4pXmyJe7Ge/sgGDm2c1J4RkJtHXILI7iyn2Ins62EH8x6p/sern8E1t54xxWULfmJjyJc46+CbILAAIaMn8dOm/hsPMxXWZfDaUaUk1ujHXFpniSKJzwd9zp5Xq34dzcWKSwcJ/EtMjWKmXlo7tkmHeMUIgCjw3O8T0WR3vvqyvEPfWkvhvZ/O2zu/47DtAhhUkDK5FQ2c2W4YNesm1M5oM6HWXFv9pbslOeUtMPl+Js8MIu6H+ad2AoDdyYe06AYtF/AO1uX8Vyq3U9tor6h02c8b2vIf4Ho6oBma39wzsFGfABkJL0/pT4uEEGWLzZMYaS+4mM0UDXd2FHaMIXcOQ+OJia+Pa6q/MosmW5AUbtKGgnbsexdEizKhkxrZXW5UdYxCAgQjST1E+WZCLbGnYeWkBV7AYgjMRT69LZhPpdUc0eYDkiyOY3l5Z0Gwwl1A+jF1dRgPVBODtfzFpltlNVNRZRuLo8+41aHlhzqHG0KhPDNm2nC9Db3Sf9xvyPzd1HIuX51BtRZh/F+2Kc0ZPJp6JGpoPhri1Bed+SPzSQylB7KIWPvlX0bdBR3RByPw+UNB9aRStdYXS4tFo/wybrNS0OIaUOPelMUjSvk80Y0z7T+gsVNoUlHcsM0wX7uK6paqvnYBlmifoyDfb2rdGnn+Ufa8Uf0f6n5Qfd/WrnUJWKBiklNW8haXAM4yiSMm/1aTcg2EzljZSpP3sViIyTTr1dbKuogmZ1/gJVDu7WFbaX5JQzwnRIoHSQe/n0C9zjfZBvMMXETObMrt5OkIKl0yXEgaf4X4xFFMg3FApsffIhcY1eauTsz5etYxeV/g/x6qTUL4o46x4EJh/5kTTcYCzsKSL1S2g827IQSvh0rxa8QS1hlE5n6IpvVkTE8z5e0QLqqdDs/KM8l1fUJJwlk3cFPUwLesvehDyYhfUjd+R3sXn5jgVB00SKIQD2k8PqScbNw7XuV1Y3DCGUUHaqGR9zXHcmKAFxw24HfVXK5/R4rjwyVbQyiV4jwoHnrX7R4AvhhzdMwB3BX/xH5tX8bCQtG6I2e8dnQNMZAmWDjhXvNZ1N5WC9L+4ecPW36qaEI1ZZtpXYm2RAekZgN724PdHqWK04sobHb++0GArNs1YskOMPKdd8Fpg==",
+      "StatusCode": 201,
+      "ResponseHeaders": {
+        "Content-Length": "0",
+        "Date": "Wed, 17 Feb 2021 19:00:22 GMT",
+        "ETag": "\"0x8D8D37647777AFF\"",
+        "Last-Modified": "Wed, 17 Feb 2021 19:00:23 GMT",
         "Server": [
           "Windows-Azure-Blob/1.0",
           "Microsoft-HTTPAPI/2.0"
@@ -157,25 +142,25 @@
         "x-ms-blob-sequence-number": "0",
         "x-ms-client-request-id": "e3e48f5b-7c35-b686-e6a8-0a8a54536e47",
         "x-ms-content-crc64": "LFQnMIKWAW8=",
-        "x-ms-request-id": "97b81329-201e-006c-6015-9639c8000000",
+        "x-ms-request-id": "37c9de98-701e-005c-095f-058f9a000000",
         "x-ms-request-server-encrypted": "true",
         "x-ms-version": "2020-12-06"
       },
       "ResponseBody": []
     },
     {
-      "RequestUri": "https://amandadev2.blob.core.windows.net/test-container-bf28f800-465d-7024-81ac-f1e31c3a58c3/test-blob-5c8b398c-9601-fffc-0a68-93bb922ec5fd",
+      "RequestUri": "https://seanmcccanary3.blob.core.windows.net/test-container-bf28f800-465d-7024-81ac-f1e31c3a58c3/test-blob-5c8b398c-9601-fffc-0a68-93bb922ec5fd",
       "RequestMethod": "GET",
       "RequestHeaders": {
         "Accept": "application/xml",
         "Authorization": "Sanitized",
-        "traceparent": "00-6e38339f04c83346bce341481a740142-4ad6dd5c88e61a43-00",
-        "User-Agent": [
-          "azsdk-net-Storage.Blobs/12.10.0-alpha.20210820.1",
-          "(.NET 5.0.9; Microsoft Windows 10.0.19043)"
+        "traceparent": "00-74dd9cc1873ab64fa00e06b9e141d03c-8f7e1c32b563c045-00",
+        "User-Agent": [
+          "azsdk-net-Storage.Blobs/12.9.0-alpha.20210217.1",
+          "(.NET 5.0.3; Microsoft Windows 10.0.19042)"
         ],
         "x-ms-client-request-id": "1b5c17fe-1a60-1464-fe0a-029ee0b9688e",
-        "x-ms-date": "Fri, 20 Aug 2021 22:45:48 GMT",
+        "x-ms-date": "Wed, 17 Feb 2021 19:00:23 GMT",
         "x-ms-return-client-request-id": "true",
         "x-ms-version": "2020-12-06"
       },
@@ -185,9 +170,9 @@
         "Accept-Ranges": "bytes",
         "Content-Length": "1024",
         "Content-Type": "application/octet-stream",
-        "Date": "Fri, 20 Aug 2021 22:45:48 GMT",
-        "ETag": "\u00220x8D9642C41361735\u0022",
-        "Last-Modified": "Fri, 20 Aug 2021 22:45:48 GMT",
+        "Date": "Wed, 17 Feb 2021 19:00:22 GMT",
+        "ETag": "\"0x8D8D37647777AFF\"",
+        "Last-Modified": "Wed, 17 Feb 2021 19:00:23 GMT",
         "Server": [
           "Windows-Azure-Blob/1.0",
           "Microsoft-HTTPAPI/2.0"
@@ -195,35 +180,30 @@
         "x-ms-blob-sequence-number": "0",
         "x-ms-blob-type": "PageBlob",
         "x-ms-client-request-id": "1b5c17fe-1a60-1464-fe0a-029ee0b9688e",
-        "x-ms-creation-time": "Fri, 20 Aug 2021 22:45:48 GMT",
+        "x-ms-creation-time": "Wed, 17 Feb 2021 19:00:23 GMT",
         "x-ms-is-current-version": "true",
         "x-ms-lease-state": "available",
         "x-ms-lease-status": "unlocked",
-        "x-ms-request-id": "97b8133e-201e-006c-7415-9639c8000000",
+        "x-ms-request-id": "37c9dea9-701e-005c-155f-058f9a000000",
         "x-ms-server-encrypted": "true",
-<<<<<<< HEAD
-        "x-ms-version": "2020-10-02",
-        "x-ms-version-id": "2021-08-20T22:45:48.4397934Z"
-=======
         "x-ms-version": "2020-12-06",
         "x-ms-version-id": "2021-02-17T19:00:23.058877Z"
->>>>>>> f7eb5f10
-      },
-      "ResponseBody": "PAUDJQWKAKtXkr2hv4MBIbxPKvfDUgWx7Xnr9XNo5spMFTz45YY9B5u\u002BG2WSX6oXIUy9w6oc/ekAUTeMngo476zyVapGCDs2ESNbBTefH47O1NQmqyIgLxdS\u002BJNOsGiQhSy4nwr/0BgQh7GHwPixYDKpvso2EUSJ0iWS8xCn52C6y38L53\u002BDzwO7FiNxmG8foZdhpPKdWXPnLs3kbNwIaJ9RzPV4pXmyJe7Ge/sgGDm2c1J4RkJtHXILI7iyn2Ins62EH8x6p/sern8E1t54xxWULfmJjyJc46\u002BCbILAAIaMn8dOm/hsPMxXWZfDaUaUk1ujHXFpniSKJzwd9zp5Xq34dzcWKSwcJ/EtMjWKmXlo7tkmHeMUIgCjw3O8T0WR3vvqyvEPfWkvhvZ/O2zu/47DtAhhUkDK5FQ2c2W4YNesm1M5oM6HWXFv9pbslOeUtMPl\u002BJs8MIu6H\u002Bad2AoDdyYe06AYtF/AO1uX8Vyq3U9tor6h02c8b2vIf4Ho6oBma39wzsFGfABkJL0/pT4uEEGWLzZMYaS\u002B4mM0UDXd2FHaMIXcOQ\u002BOJia\u002BPa6q/MosmW5AUbtKGgnbsexdEizKhkxrZXW5UdYxCAgQjST1E\u002BWZCLbGnYeWkBV7AYgjMRT69LZhPpdUc0eYDkiyOY3l5Z0Gwwl1A\u002BjF1dRgPVBODtfzFpltlNVNRZRuLo8\u002B41aHlhzqHG0KhPDNm2nC9Db3Sf9xvyPzd1HIuX51BtRZh/F\u002B2Kc0ZPJp6JGpoPhri1Bed\u002BSPzSQylB7KIWPvlX0bdBR3RByPw\u002BUNB9aRStdYXS4tFo/wybrNS0OIaUOPelMUjSvk80Y0z7T\u002BgsVNoUlHcsM0wX7uK6paqvnYBlmifoyDfb2rdGnn\u002BUfa8Uf0f6n5Qfd/WrnUJWKBiklNW8haXAM4yiSMm/1aTcg2EzljZSpP3sViIyTTr1dbKuogmZ1/gJVDu7WFbaX5JQzwnRIoHSQe/n0C9zjfZBvMMXETObMrt5OkIKl0yXEgaf4X4xFFMg3FApsffIhcY1eauTsz5etYxeV/g/x6qTUL4o46x4EJh/5kTTcYCzsKSL1S2g827IQSvh0rxa8QS1hlE5n6IpvVkTE8z5e0QLqqdDs/KM8l1fUJJwlk3cFPUwLesvehDyYhfUjd\u002BR3sXn5jgVB00SKIQD2k8PqScbNw7XuV1Y3DCGUUHaqGR9zXHcmKAFxw24HfVXK5/R4rjwyVbQyiV4jwoHnrX7R4AvhhzdMwB3BX/xH5tX8bCQtG6I2e8dnQNMZAmWDjhXvNZ1N5WC9L\u002B4ecPW36qaEI1ZZtpXYm2RAekZgN724PdHqWK04sobHb\u002B\u002B0GArNs1YskOMPKdd8Fpg=="
-    },
-    {
-      "RequestUri": "https://amandadev2.blob.core.windows.net/test-container-bf28f800-465d-7024-81ac-f1e31c3a58c3?restype=container",
+      },
+      "ResponseBody": "PAUDJQWKAKtXkr2hv4MBIbxPKvfDUgWx7Xnr9XNo5spMFTz45YY9B5u+G2WSX6oXIUy9w6oc/ekAUTeMngo476zyVapGCDs2ESNbBTefH47O1NQmqyIgLxdS+JNOsGiQhSy4nwr/0BgQh7GHwPixYDKpvso2EUSJ0iWS8xCn52C6y38L53+DzwO7FiNxmG8foZdhpPKdWXPnLs3kbNwIaJ9RzPV4pXmyJe7Ge/sgGDm2c1J4RkJtHXILI7iyn2Ins62EH8x6p/sern8E1t54xxWULfmJjyJc46+CbILAAIaMn8dOm/hsPMxXWZfDaUaUk1ujHXFpniSKJzwd9zp5Xq34dzcWKSwcJ/EtMjWKmXlo7tkmHeMUIgCjw3O8T0WR3vvqyvEPfWkvhvZ/O2zu/47DtAhhUkDK5FQ2c2W4YNesm1M5oM6HWXFv9pbslOeUtMPl+Js8MIu6H+ad2AoDdyYe06AYtF/AO1uX8Vyq3U9tor6h02c8b2vIf4Ho6oBma39wzsFGfABkJL0/pT4uEEGWLzZMYaS+4mM0UDXd2FHaMIXcOQ+OJia+Pa6q/MosmW5AUbtKGgnbsexdEizKhkxrZXW5UdYxCAgQjST1E+WZCLbGnYeWkBV7AYgjMRT69LZhPpdUc0eYDkiyOY3l5Z0Gwwl1A+jF1dRgPVBODtfzFpltlNVNRZRuLo8+41aHlhzqHG0KhPDNm2nC9Db3Sf9xvyPzd1HIuX51BtRZh/F+2Kc0ZPJp6JGpoPhri1Bed+SPzSQylB7KIWPvlX0bdBR3RByPw+UNB9aRStdYXS4tFo/wybrNS0OIaUOPelMUjSvk80Y0z7T+gsVNoUlHcsM0wX7uK6paqvnYBlmifoyDfb2rdGnn+Ufa8Uf0f6n5Qfd/WrnUJWKBiklNW8haXAM4yiSMm/1aTcg2EzljZSpP3sViIyTTr1dbKuogmZ1/gJVDu7WFbaX5JQzwnRIoHSQe/n0C9zjfZBvMMXETObMrt5OkIKl0yXEgaf4X4xFFMg3FApsffIhcY1eauTsz5etYxeV/g/x6qTUL4o46x4EJh/5kTTcYCzsKSL1S2g827IQSvh0rxa8QS1hlE5n6IpvVkTE8z5e0QLqqdDs/KM8l1fUJJwlk3cFPUwLesvehDyYhfUjd+R3sXn5jgVB00SKIQD2k8PqScbNw7XuV1Y3DCGUUHaqGR9zXHcmKAFxw24HfVXK5/R4rjwyVbQyiV4jwoHnrX7R4AvhhzdMwB3BX/xH5tX8bCQtG6I2e8dnQNMZAmWDjhXvNZ1N5WC9L+4ecPW36qaEI1ZZtpXYm2RAekZgN724PdHqWK04sobHb++0GArNs1YskOMPKdd8Fpg=="
+    },
+    {
+      "RequestUri": "https://seanmcccanary3.blob.core.windows.net/test-container-bf28f800-465d-7024-81ac-f1e31c3a58c3?restype=container",
       "RequestMethod": "DELETE",
       "RequestHeaders": {
         "Accept": "application/xml",
         "Authorization": "Sanitized",
-        "traceparent": "00-83d32e9db92c4344918486c0a9012d9b-0a1e66cd40a2404e-00",
-        "User-Agent": [
-          "azsdk-net-Storage.Blobs/12.10.0-alpha.20210820.1",
-          "(.NET 5.0.9; Microsoft Windows 10.0.19043)"
+        "traceparent": "00-9305f22541857b43896535c0d043e449-a205010a7ed0f142-00",
+        "User-Agent": [
+          "azsdk-net-Storage.Blobs/12.9.0-alpha.20210217.1",
+          "(.NET 5.0.3; Microsoft Windows 10.0.19042)"
         ],
         "x-ms-client-request-id": "3d8bbf6e-53f7-b0e7-f4bf-fa87f1501a93",
-        "x-ms-date": "Fri, 20 Aug 2021 22:45:48 GMT",
+        "x-ms-date": "Wed, 17 Feb 2021 19:00:23 GMT",
         "x-ms-return-client-request-id": "true",
         "x-ms-version": "2020-12-06"
       },
@@ -231,25 +211,20 @@
       "StatusCode": 202,
       "ResponseHeaders": {
         "Content-Length": "0",
-        "Date": "Fri, 20 Aug 2021 22:45:48 GMT",
+        "Date": "Wed, 17 Feb 2021 19:00:22 GMT",
         "Server": [
           "Windows-Azure-Blob/1.0",
           "Microsoft-HTTPAPI/2.0"
         ],
         "x-ms-client-request-id": "3d8bbf6e-53f7-b0e7-f4bf-fa87f1501a93",
-<<<<<<< HEAD
-        "x-ms-request-id": "97b8135c-201e-006c-1115-9639c8000000",
-        "x-ms-version": "2020-10-02"
-=======
         "x-ms-request-id": "37c9deb6-701e-005c-225f-058f9a000000",
         "x-ms-version": "2020-12-06"
->>>>>>> f7eb5f10
       },
       "ResponseBody": []
     }
   ],
   "Variables": {
     "RandomSeed": "1117320909",
-    "Storage_TestConfigDefault": "ProductionTenant\namandadev2\nU2FuaXRpemVk\nhttps://amandadev2.blob.core.windows.net\nhttps://amandadev2.file.core.windows.net\nhttps://amandadev2.queue.core.windows.net\nhttps://amandadev2.table.core.windows.net\n\n\n\n\nhttps://amandadev2-secondary.blob.core.windows.net\nhttps://amandadev2-secondary.file.core.windows.net\nhttps://amandadev2-secondary.queue.core.windows.net\nhttps://amandadev2-secondary.table.core.windows.net\n\nSanitized\n\n\nCloud\nBlobEndpoint=https://amandadev2.blob.core.windows.net/;QueueEndpoint=https://amandadev2.queue.core.windows.net/;FileEndpoint=https://amandadev2.file.core.windows.net/;BlobSecondaryEndpoint=https://amandadev2-secondary.blob.core.windows.net/;QueueSecondaryEndpoint=https://amandadev2-secondary.queue.core.windows.net/;FileSecondaryEndpoint=https://amandadev2-secondary.file.core.windows.net/;AccountName=amandadev2;AccountKey=Kg==;\ntestscope2\n\n"
+    "Storage_TestConfigDefault": "ProductionTenant\nseanmcccanary3\nU2FuaXRpemVk\nhttps://seanmcccanary3.blob.core.windows.net\nhttps://seanmcccanary3.file.core.windows.net\nhttps://seanmcccanary3.queue.core.windows.net\nhttps://seanmcccanary3.table.core.windows.net\n\n\n\n\nhttps://seanmcccanary3-secondary.blob.core.windows.net\nhttps://seanmcccanary3-secondary.file.core.windows.net\nhttps://seanmcccanary3-secondary.queue.core.windows.net\nhttps://seanmcccanary3-secondary.table.core.windows.net\n\nSanitized\n\n\nCloud\nBlobEndpoint=https://seanmcccanary3.blob.core.windows.net/;QueueEndpoint=https://seanmcccanary3.queue.core.windows.net/;FileEndpoint=https://seanmcccanary3.file.core.windows.net/;BlobSecondaryEndpoint=https://seanmcccanary3-secondary.blob.core.windows.net/;QueueSecondaryEndpoint=https://seanmcccanary3-secondary.queue.core.windows.net/;FileSecondaryEndpoint=https://seanmcccanary3-secondary.file.core.windows.net/;AccountName=seanmcccanary3;AccountKey=Kg==;\nseanscope1\n\n"
   }
 }