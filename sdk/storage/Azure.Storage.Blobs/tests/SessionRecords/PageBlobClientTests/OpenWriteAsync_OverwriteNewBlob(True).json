﻿{
  "Entries": [
    {
      "RequestUri": "https://seanmcccanary3.blob.core.windows.net/test-container-bf28f800-465d-7024-81ac-f1e31c3a58c3?restype=container",
      "RequestMethod": "PUT",
      "RequestHeaders": {
        "Accept": "application/xml",
        "Authorization": "Sanitized",
        "traceparent": "00-37817f8eeb969b45aa13aee530aef08c-11fc577a4502bf45-00",
        "User-Agent": [
          "azsdk-net-Storage.Blobs/12.9.0-alpha.20210217.1",
          "(.NET 5.0.3; Microsoft Windows 10.0.19042)"
        ],
        "x-ms-blob-public-access": "container",
        "x-ms-client-request-id": "77229600-a6e1-a590-ef01-020414e80f18",
        "x-ms-date": "Wed, 17 Feb 2021 19:00:22 GMT",
        "x-ms-return-client-request-id": "true",
<<<<<<< HEAD
        "x-ms-version": "2020-12-06"
=======
        "x-ms-version": "2021-02-12"
>>>>>>> 7e782c87
      },
      "RequestBody": null,
      "StatusCode": 201,
      "ResponseHeaders": {
        "Content-Length": "0",
        "Date": "Wed, 17 Feb 2021 19:00:22 GMT",
        "ETag": "\"0x8D8D37647539698\"",
        "Last-Modified": "Wed, 17 Feb 2021 19:00:22 GMT",
        "Server": [
          "Windows-Azure-Blob/1.0",
          "Microsoft-HTTPAPI/2.0"
        ],
        "x-ms-client-request-id": "77229600-a6e1-a590-ef01-020414e80f18",
        "x-ms-request-id": "37c9de44-701e-005c-475f-058f9a000000",
<<<<<<< HEAD
        "x-ms-version": "2020-12-06"
=======
        "x-ms-version": "2021-02-12"
>>>>>>> 7e782c87
      },
      "ResponseBody": []
    },
    {
      "RequestUri": "https://seanmcccanary3.blob.core.windows.net/test-container-bf28f800-465d-7024-81ac-f1e31c3a58c3/test-blob-5c8b398c-9601-fffc-0a68-93bb922ec5fd",
      "RequestMethod": "PUT",
      "RequestHeaders": {
        "Accept": "application/xml",
        "Authorization": "Sanitized",
        "traceparent": "00-b42e2f754d087140816652e5ce056717-69469f3b3e6e2245-00",
        "User-Agent": [
          "azsdk-net-Storage.Blobs/12.9.0-alpha.20210217.1",
          "(.NET 5.0.3; Microsoft Windows 10.0.19042)"
        ],
        "x-ms-blob-content-length": "1024",
        "x-ms-blob-type": "PageBlob",
        "x-ms-client-request-id": "726a9b91-4ff8-6a01-9a22-6d7912d413c1",
        "x-ms-date": "Wed, 17 Feb 2021 19:00:22 GMT",
        "x-ms-return-client-request-id": "true",
<<<<<<< HEAD
        "x-ms-version": "2020-12-06"
=======
        "x-ms-version": "2021-02-12"
>>>>>>> 7e782c87
      },
      "RequestBody": null,
      "StatusCode": 201,
      "ResponseHeaders": {
        "Content-Length": "0",
        "Date": "Wed, 17 Feb 2021 19:00:22 GMT",
        "ETag": "\"0x8D8D376475EBE53\"",
        "Last-Modified": "Wed, 17 Feb 2021 19:00:22 GMT",
        "Server": [
          "Windows-Azure-Blob/1.0",
          "Microsoft-HTTPAPI/2.0"
        ],
        "x-ms-client-request-id": "726a9b91-4ff8-6a01-9a22-6d7912d413c1",
        "x-ms-request-id": "37c9de6a-701e-005c-655f-058f9a000000",
        "x-ms-request-server-encrypted": "true",
<<<<<<< HEAD
        "x-ms-version": "2020-12-06",
=======
        "x-ms-version": "2021-02-12",
>>>>>>> 7e782c87
        "x-ms-version-id": "2021-02-17T19:00:22.9918291Z"
      },
      "ResponseBody": []
    },
    {
      "RequestUri": "https://seanmcccanary3.blob.core.windows.net/test-container-bf28f800-465d-7024-81ac-f1e31c3a58c3/test-blob-5c8b398c-9601-fffc-0a68-93bb922ec5fd",
      "RequestMethod": "PUT",
      "RequestHeaders": {
        "Accept": "application/xml",
        "Authorization": "Sanitized",
        "traceparent": "00-1af6899fd6f4304d8242cc436e93d48a-2325bb437467744e-00",
        "User-Agent": [
          "azsdk-net-Storage.Blobs/12.9.0-alpha.20210217.1",
          "(.NET 5.0.3; Microsoft Windows 10.0.19042)"
        ],
        "x-ms-blob-content-length": "1024",
        "x-ms-blob-type": "PageBlob",
        "x-ms-client-request-id": "88aa91e5-d720-b25d-bb0c-e8b7aa45fe9a",
        "x-ms-date": "Wed, 17 Feb 2021 19:00:23 GMT",
        "x-ms-return-client-request-id": "true",
<<<<<<< HEAD
        "x-ms-version": "2020-12-06"
=======
        "x-ms-version": "2021-02-12"
>>>>>>> 7e782c87
      },
      "RequestBody": null,
      "StatusCode": 201,
      "ResponseHeaders": {
        "Content-Length": "0",
        "Date": "Wed, 17 Feb 2021 19:00:22 GMT",
        "ETag": "\"0x8D8D3764768AB34\"",
        "Last-Modified": "Wed, 17 Feb 2021 19:00:23 GMT",
        "Server": [
          "Windows-Azure-Blob/1.0",
          "Microsoft-HTTPAPI/2.0"
        ],
        "x-ms-client-request-id": "88aa91e5-d720-b25d-bb0c-e8b7aa45fe9a",
        "x-ms-request-id": "37c9de7a-701e-005c-735f-058f9a000000",
        "x-ms-request-server-encrypted": "true",
<<<<<<< HEAD
        "x-ms-version": "2020-12-06",
=======
        "x-ms-version": "2021-02-12",
>>>>>>> 7e782c87
        "x-ms-version-id": "2021-02-17T19:00:23.058877Z"
      },
      "ResponseBody": []
    },
    {
      "RequestUri": "https://seanmcccanary3.blob.core.windows.net/test-container-bf28f800-465d-7024-81ac-f1e31c3a58c3/test-blob-5c8b398c-9601-fffc-0a68-93bb922ec5fd?comp=page",
      "RequestMethod": "PUT",
      "RequestHeaders": {
        "Accept": "application/xml",
        "Authorization": "Sanitized",
        "Content-Length": "1024",
        "Content-Type": "application/octet-stream",
        "If-Match": "0x8D8D3764768AB34",
        "User-Agent": [
          "azsdk-net-Storage.Blobs/12.9.0-alpha.20210217.1",
          "(.NET 5.0.3; Microsoft Windows 10.0.19042)"
        ],
        "x-ms-client-request-id": "e3e48f5b-7c35-b686-e6a8-0a8a54536e47",
        "x-ms-date": "Wed, 17 Feb 2021 19:00:23 GMT",
        "x-ms-page-write": "update",
        "x-ms-range": "bytes=0-1023",
        "x-ms-return-client-request-id": "true",
<<<<<<< HEAD
        "x-ms-version": "2020-12-06"
=======
        "x-ms-version": "2021-02-12"
>>>>>>> 7e782c87
      },
      "RequestBody": "PAUDJQWKAKtXkr2hv4MBIbxPKvfDUgWx7Xnr9XNo5spMFTz45YY9B5u+G2WSX6oXIUy9w6oc/ekAUTeMngo476zyVapGCDs2ESNbBTefH47O1NQmqyIgLxdS+JNOsGiQhSy4nwr/0BgQh7GHwPixYDKpvso2EUSJ0iWS8xCn52C6y38L53+DzwO7FiNxmG8foZdhpPKdWXPnLs3kbNwIaJ9RzPV4pXmyJe7Ge/sgGDm2c1J4RkJtHXILI7iyn2Ins62EH8x6p/sern8E1t54xxWULfmJjyJc46+CbILAAIaMn8dOm/hsPMxXWZfDaUaUk1ujHXFpniSKJzwd9zp5Xq34dzcWKSwcJ/EtMjWKmXlo7tkmHeMUIgCjw3O8T0WR3vvqyvEPfWkvhvZ/O2zu/47DtAhhUkDK5FQ2c2W4YNesm1M5oM6HWXFv9pbslOeUtMPl+Js8MIu6H+ad2AoDdyYe06AYtF/AO1uX8Vyq3U9tor6h02c8b2vIf4Ho6oBma39wzsFGfABkJL0/pT4uEEGWLzZMYaS+4mM0UDXd2FHaMIXcOQ+OJia+Pa6q/MosmW5AUbtKGgnbsexdEizKhkxrZXW5UdYxCAgQjST1E+WZCLbGnYeWkBV7AYgjMRT69LZhPpdUc0eYDkiyOY3l5Z0Gwwl1A+jF1dRgPVBODtfzFpltlNVNRZRuLo8+41aHlhzqHG0KhPDNm2nC9Db3Sf9xvyPzd1HIuX51BtRZh/F+2Kc0ZPJp6JGpoPhri1Bed+SPzSQylB7KIWPvlX0bdBR3RByPw+UNB9aRStdYXS4tFo/wybrNS0OIaUOPelMUjSvk80Y0z7T+gsVNoUlHcsM0wX7uK6paqvnYBlmifoyDfb2rdGnn+Ufa8Uf0f6n5Qfd/WrnUJWKBiklNW8haXAM4yiSMm/1aTcg2EzljZSpP3sViIyTTr1dbKuogmZ1/gJVDu7WFbaX5JQzwnRIoHSQe/n0C9zjfZBvMMXETObMrt5OkIKl0yXEgaf4X4xFFMg3FApsffIhcY1eauTsz5etYxeV/g/x6qTUL4o46x4EJh/5kTTcYCzsKSL1S2g827IQSvh0rxa8QS1hlE5n6IpvVkTE8z5e0QLqqdDs/KM8l1fUJJwlk3cFPUwLesvehDyYhfUjd+R3sXn5jgVB00SKIQD2k8PqScbNw7XuV1Y3DCGUUHaqGR9zXHcmKAFxw24HfVXK5/R4rjwyVbQyiV4jwoHnrX7R4AvhhzdMwB3BX/xH5tX8bCQtG6I2e8dnQNMZAmWDjhXvNZ1N5WC9L+4ecPW36qaEI1ZZtpXYm2RAekZgN724PdHqWK04sobHb++0GArNs1YskOMPKdd8Fpg==",
      "StatusCode": 201,
      "ResponseHeaders": {
        "Content-Length": "0",
        "Date": "Wed, 17 Feb 2021 19:00:22 GMT",
        "ETag": "\"0x8D8D37647777AFF\"",
        "Last-Modified": "Wed, 17 Feb 2021 19:00:23 GMT",
        "Server": [
          "Windows-Azure-Blob/1.0",
          "Microsoft-HTTPAPI/2.0"
        ],
        "x-ms-blob-sequence-number": "0",
        "x-ms-client-request-id": "e3e48f5b-7c35-b686-e6a8-0a8a54536e47",
        "x-ms-content-crc64": "LFQnMIKWAW8=",
        "x-ms-request-id": "37c9de98-701e-005c-095f-058f9a000000",
        "x-ms-request-server-encrypted": "true",
<<<<<<< HEAD
        "x-ms-version": "2020-12-06"
=======
        "x-ms-version": "2021-02-12"
>>>>>>> 7e782c87
      },
      "ResponseBody": []
    },
    {
      "RequestUri": "https://seanmcccanary3.blob.core.windows.net/test-container-bf28f800-465d-7024-81ac-f1e31c3a58c3/test-blob-5c8b398c-9601-fffc-0a68-93bb922ec5fd",
      "RequestMethod": "GET",
      "RequestHeaders": {
        "Accept": "application/xml",
        "Authorization": "Sanitized",
        "traceparent": "00-74dd9cc1873ab64fa00e06b9e141d03c-8f7e1c32b563c045-00",
        "User-Agent": [
          "azsdk-net-Storage.Blobs/12.9.0-alpha.20210217.1",
          "(.NET 5.0.3; Microsoft Windows 10.0.19042)"
        ],
        "x-ms-client-request-id": "1b5c17fe-1a60-1464-fe0a-029ee0b9688e",
        "x-ms-date": "Wed, 17 Feb 2021 19:00:23 GMT",
        "x-ms-return-client-request-id": "true",
<<<<<<< HEAD
        "x-ms-version": "2020-12-06"
=======
        "x-ms-version": "2021-02-12"
>>>>>>> 7e782c87
      },
      "RequestBody": null,
      "StatusCode": 200,
      "ResponseHeaders": {
        "Accept-Ranges": "bytes",
        "Content-Length": "1024",
        "Content-Type": "application/octet-stream",
        "Date": "Wed, 17 Feb 2021 19:00:22 GMT",
        "ETag": "\"0x8D8D37647777AFF\"",
        "Last-Modified": "Wed, 17 Feb 2021 19:00:23 GMT",
        "Server": [
          "Windows-Azure-Blob/1.0",
          "Microsoft-HTTPAPI/2.0"
        ],
        "x-ms-blob-sequence-number": "0",
        "x-ms-blob-type": "PageBlob",
        "x-ms-client-request-id": "1b5c17fe-1a60-1464-fe0a-029ee0b9688e",
        "x-ms-creation-time": "Wed, 17 Feb 2021 19:00:23 GMT",
        "x-ms-is-current-version": "true",
        "x-ms-lease-state": "available",
        "x-ms-lease-status": "unlocked",
        "x-ms-request-id": "37c9dea9-701e-005c-155f-058f9a000000",
        "x-ms-server-encrypted": "true",
<<<<<<< HEAD
        "x-ms-version": "2020-12-06",
=======
        "x-ms-version": "2021-02-12",
>>>>>>> 7e782c87
        "x-ms-version-id": "2021-02-17T19:00:23.058877Z"
      },
      "ResponseBody": "PAUDJQWKAKtXkr2hv4MBIbxPKvfDUgWx7Xnr9XNo5spMFTz45YY9B5u+G2WSX6oXIUy9w6oc/ekAUTeMngo476zyVapGCDs2ESNbBTefH47O1NQmqyIgLxdS+JNOsGiQhSy4nwr/0BgQh7GHwPixYDKpvso2EUSJ0iWS8xCn52C6y38L53+DzwO7FiNxmG8foZdhpPKdWXPnLs3kbNwIaJ9RzPV4pXmyJe7Ge/sgGDm2c1J4RkJtHXILI7iyn2Ins62EH8x6p/sern8E1t54xxWULfmJjyJc46+CbILAAIaMn8dOm/hsPMxXWZfDaUaUk1ujHXFpniSKJzwd9zp5Xq34dzcWKSwcJ/EtMjWKmXlo7tkmHeMUIgCjw3O8T0WR3vvqyvEPfWkvhvZ/O2zu/47DtAhhUkDK5FQ2c2W4YNesm1M5oM6HWXFv9pbslOeUtMPl+Js8MIu6H+ad2AoDdyYe06AYtF/AO1uX8Vyq3U9tor6h02c8b2vIf4Ho6oBma39wzsFGfABkJL0/pT4uEEGWLzZMYaS+4mM0UDXd2FHaMIXcOQ+OJia+Pa6q/MosmW5AUbtKGgnbsexdEizKhkxrZXW5UdYxCAgQjST1E+WZCLbGnYeWkBV7AYgjMRT69LZhPpdUc0eYDkiyOY3l5Z0Gwwl1A+jF1dRgPVBODtfzFpltlNVNRZRuLo8+41aHlhzqHG0KhPDNm2nC9Db3Sf9xvyPzd1HIuX51BtRZh/F+2Kc0ZPJp6JGpoPhri1Bed+SPzSQylB7KIWPvlX0bdBR3RByPw+UNB9aRStdYXS4tFo/wybrNS0OIaUOPelMUjSvk80Y0z7T+gsVNoUlHcsM0wX7uK6paqvnYBlmifoyDfb2rdGnn+Ufa8Uf0f6n5Qfd/WrnUJWKBiklNW8haXAM4yiSMm/1aTcg2EzljZSpP3sViIyTTr1dbKuogmZ1/gJVDu7WFbaX5JQzwnRIoHSQe/n0C9zjfZBvMMXETObMrt5OkIKl0yXEgaf4X4xFFMg3FApsffIhcY1eauTsz5etYxeV/g/x6qTUL4o46x4EJh/5kTTcYCzsKSL1S2g827IQSvh0rxa8QS1hlE5n6IpvVkTE8z5e0QLqqdDs/KM8l1fUJJwlk3cFPUwLesvehDyYhfUjd+R3sXn5jgVB00SKIQD2k8PqScbNw7XuV1Y3DCGUUHaqGR9zXHcmKAFxw24HfVXK5/R4rjwyVbQyiV4jwoHnrX7R4AvhhzdMwB3BX/xH5tX8bCQtG6I2e8dnQNMZAmWDjhXvNZ1N5WC9L+4ecPW36qaEI1ZZtpXYm2RAekZgN724PdHqWK04sobHb++0GArNs1YskOMPKdd8Fpg=="
    },
    {
      "RequestUri": "https://seanmcccanary3.blob.core.windows.net/test-container-bf28f800-465d-7024-81ac-f1e31c3a58c3?restype=container",
      "RequestMethod": "DELETE",
      "RequestHeaders": {
        "Accept": "application/xml",
        "Authorization": "Sanitized",
        "traceparent": "00-9305f22541857b43896535c0d043e449-a205010a7ed0f142-00",
        "User-Agent": [
          "azsdk-net-Storage.Blobs/12.9.0-alpha.20210217.1",
          "(.NET 5.0.3; Microsoft Windows 10.0.19042)"
        ],
        "x-ms-client-request-id": "3d8bbf6e-53f7-b0e7-f4bf-fa87f1501a93",
        "x-ms-date": "Wed, 17 Feb 2021 19:00:23 GMT",
        "x-ms-return-client-request-id": "true",
<<<<<<< HEAD
        "x-ms-version": "2020-12-06"
=======
        "x-ms-version": "2021-02-12"
>>>>>>> 7e782c87
      },
      "RequestBody": null,
      "StatusCode": 202,
      "ResponseHeaders": {
        "Content-Length": "0",
        "Date": "Wed, 17 Feb 2021 19:00:22 GMT",
        "Server": [
          "Windows-Azure-Blob/1.0",
          "Microsoft-HTTPAPI/2.0"
        ],
        "x-ms-client-request-id": "3d8bbf6e-53f7-b0e7-f4bf-fa87f1501a93",
        "x-ms-request-id": "37c9deb6-701e-005c-225f-058f9a000000",
<<<<<<< HEAD
        "x-ms-version": "2020-12-06"
=======
        "x-ms-version": "2021-02-12"
>>>>>>> 7e782c87
      },
      "ResponseBody": []
    }
  ],
  "Variables": {
    "RandomSeed": "1117320909",
    "Storage_TestConfigDefault": "ProductionTenant\nseanmcccanary3\nU2FuaXRpemVk\nhttps://seanmcccanary3.blob.core.windows.net\nhttps://seanmcccanary3.file.core.windows.net\nhttps://seanmcccanary3.queue.core.windows.net\nhttps://seanmcccanary3.table.core.windows.net\n\n\n\n\nhttps://seanmcccanary3-secondary.blob.core.windows.net\nhttps://seanmcccanary3-secondary.file.core.windows.net\nhttps://seanmcccanary3-secondary.queue.core.windows.net\nhttps://seanmcccanary3-secondary.table.core.windows.net\n\nSanitized\n\n\nCloud\nBlobEndpoint=https://seanmcccanary3.blob.core.windows.net/;QueueEndpoint=https://seanmcccanary3.queue.core.windows.net/;FileEndpoint=https://seanmcccanary3.file.core.windows.net/;BlobSecondaryEndpoint=https://seanmcccanary3-secondary.blob.core.windows.net/;QueueSecondaryEndpoint=https://seanmcccanary3-secondary.queue.core.windows.net/;FileSecondaryEndpoint=https://seanmcccanary3-secondary.file.core.windows.net/;AccountName=seanmcccanary3;AccountKey=Kg==;\nseanscope1\n\n"
  }
}<|MERGE_RESOLUTION|>--- conflicted
+++ resolved
@@ -15,11 +15,7 @@
         "x-ms-client-request-id": "77229600-a6e1-a590-ef01-020414e80f18",
         "x-ms-date": "Wed, 17 Feb 2021 19:00:22 GMT",
         "x-ms-return-client-request-id": "true",
-<<<<<<< HEAD
-        "x-ms-version": "2020-12-06"
-=======
-        "x-ms-version": "2021-02-12"
->>>>>>> 7e782c87
+        "x-ms-version": "2021-02-12"
       },
       "RequestBody": null,
       "StatusCode": 201,
@@ -34,11 +30,7 @@
         ],
         "x-ms-client-request-id": "77229600-a6e1-a590-ef01-020414e80f18",
         "x-ms-request-id": "37c9de44-701e-005c-475f-058f9a000000",
-<<<<<<< HEAD
-        "x-ms-version": "2020-12-06"
-=======
-        "x-ms-version": "2021-02-12"
->>>>>>> 7e782c87
+        "x-ms-version": "2021-02-12"
       },
       "ResponseBody": []
     },
@@ -58,11 +50,7 @@
         "x-ms-client-request-id": "726a9b91-4ff8-6a01-9a22-6d7912d413c1",
         "x-ms-date": "Wed, 17 Feb 2021 19:00:22 GMT",
         "x-ms-return-client-request-id": "true",
-<<<<<<< HEAD
-        "x-ms-version": "2020-12-06"
-=======
-        "x-ms-version": "2021-02-12"
->>>>>>> 7e782c87
+        "x-ms-version": "2021-02-12"
       },
       "RequestBody": null,
       "StatusCode": 201,
@@ -78,11 +66,7 @@
         "x-ms-client-request-id": "726a9b91-4ff8-6a01-9a22-6d7912d413c1",
         "x-ms-request-id": "37c9de6a-701e-005c-655f-058f9a000000",
         "x-ms-request-server-encrypted": "true",
-<<<<<<< HEAD
-        "x-ms-version": "2020-12-06",
-=======
         "x-ms-version": "2021-02-12",
->>>>>>> 7e782c87
         "x-ms-version-id": "2021-02-17T19:00:22.9918291Z"
       },
       "ResponseBody": []
@@ -103,11 +87,7 @@
         "x-ms-client-request-id": "88aa91e5-d720-b25d-bb0c-e8b7aa45fe9a",
         "x-ms-date": "Wed, 17 Feb 2021 19:00:23 GMT",
         "x-ms-return-client-request-id": "true",
-<<<<<<< HEAD
-        "x-ms-version": "2020-12-06"
-=======
-        "x-ms-version": "2021-02-12"
->>>>>>> 7e782c87
+        "x-ms-version": "2021-02-12"
       },
       "RequestBody": null,
       "StatusCode": 201,
@@ -123,11 +103,7 @@
         "x-ms-client-request-id": "88aa91e5-d720-b25d-bb0c-e8b7aa45fe9a",
         "x-ms-request-id": "37c9de7a-701e-005c-735f-058f9a000000",
         "x-ms-request-server-encrypted": "true",
-<<<<<<< HEAD
-        "x-ms-version": "2020-12-06",
-=======
         "x-ms-version": "2021-02-12",
->>>>>>> 7e782c87
         "x-ms-version-id": "2021-02-17T19:00:23.058877Z"
       },
       "ResponseBody": []
@@ -150,11 +126,7 @@
         "x-ms-page-write": "update",
         "x-ms-range": "bytes=0-1023",
         "x-ms-return-client-request-id": "true",
-<<<<<<< HEAD
-        "x-ms-version": "2020-12-06"
-=======
-        "x-ms-version": "2021-02-12"
->>>>>>> 7e782c87
+        "x-ms-version": "2021-02-12"
       },
       "RequestBody": "PAUDJQWKAKtXkr2hv4MBIbxPKvfDUgWx7Xnr9XNo5spMFTz45YY9B5u+G2WSX6oXIUy9w6oc/ekAUTeMngo476zyVapGCDs2ESNbBTefH47O1NQmqyIgLxdS+JNOsGiQhSy4nwr/0BgQh7GHwPixYDKpvso2EUSJ0iWS8xCn52C6y38L53+DzwO7FiNxmG8foZdhpPKdWXPnLs3kbNwIaJ9RzPV4pXmyJe7Ge/sgGDm2c1J4RkJtHXILI7iyn2Ins62EH8x6p/sern8E1t54xxWULfmJjyJc46+CbILAAIaMn8dOm/hsPMxXWZfDaUaUk1ujHXFpniSKJzwd9zp5Xq34dzcWKSwcJ/EtMjWKmXlo7tkmHeMUIgCjw3O8T0WR3vvqyvEPfWkvhvZ/O2zu/47DtAhhUkDK5FQ2c2W4YNesm1M5oM6HWXFv9pbslOeUtMPl+Js8MIu6H+ad2AoDdyYe06AYtF/AO1uX8Vyq3U9tor6h02c8b2vIf4Ho6oBma39wzsFGfABkJL0/pT4uEEGWLzZMYaS+4mM0UDXd2FHaMIXcOQ+OJia+Pa6q/MosmW5AUbtKGgnbsexdEizKhkxrZXW5UdYxCAgQjST1E+WZCLbGnYeWkBV7AYgjMRT69LZhPpdUc0eYDkiyOY3l5Z0Gwwl1A+jF1dRgPVBODtfzFpltlNVNRZRuLo8+41aHlhzqHG0KhPDNm2nC9Db3Sf9xvyPzd1HIuX51BtRZh/F+2Kc0ZPJp6JGpoPhri1Bed+SPzSQylB7KIWPvlX0bdBR3RByPw+UNB9aRStdYXS4tFo/wybrNS0OIaUOPelMUjSvk80Y0z7T+gsVNoUlHcsM0wX7uK6paqvnYBlmifoyDfb2rdGnn+Ufa8Uf0f6n5Qfd/WrnUJWKBiklNW8haXAM4yiSMm/1aTcg2EzljZSpP3sViIyTTr1dbKuogmZ1/gJVDu7WFbaX5JQzwnRIoHSQe/n0C9zjfZBvMMXETObMrt5OkIKl0yXEgaf4X4xFFMg3FApsffIhcY1eauTsz5etYxeV/g/x6qTUL4o46x4EJh/5kTTcYCzsKSL1S2g827IQSvh0rxa8QS1hlE5n6IpvVkTE8z5e0QLqqdDs/KM8l1fUJJwlk3cFPUwLesvehDyYhfUjd+R3sXn5jgVB00SKIQD2k8PqScbNw7XuV1Y3DCGUUHaqGR9zXHcmKAFxw24HfVXK5/R4rjwyVbQyiV4jwoHnrX7R4AvhhzdMwB3BX/xH5tX8bCQtG6I2e8dnQNMZAmWDjhXvNZ1N5WC9L+4ecPW36qaEI1ZZtpXYm2RAekZgN724PdHqWK04sobHb++0GArNs1YskOMPKdd8Fpg==",
       "StatusCode": 201,
@@ -172,11 +144,7 @@
         "x-ms-content-crc64": "LFQnMIKWAW8=",
         "x-ms-request-id": "37c9de98-701e-005c-095f-058f9a000000",
         "x-ms-request-server-encrypted": "true",
-<<<<<<< HEAD
-        "x-ms-version": "2020-12-06"
-=======
-        "x-ms-version": "2021-02-12"
->>>>>>> 7e782c87
+        "x-ms-version": "2021-02-12"
       },
       "ResponseBody": []
     },
@@ -194,11 +162,7 @@
         "x-ms-client-request-id": "1b5c17fe-1a60-1464-fe0a-029ee0b9688e",
         "x-ms-date": "Wed, 17 Feb 2021 19:00:23 GMT",
         "x-ms-return-client-request-id": "true",
-<<<<<<< HEAD
-        "x-ms-version": "2020-12-06"
-=======
-        "x-ms-version": "2021-02-12"
->>>>>>> 7e782c87
+        "x-ms-version": "2021-02-12"
       },
       "RequestBody": null,
       "StatusCode": 200,
@@ -222,11 +186,7 @@
         "x-ms-lease-status": "unlocked",
         "x-ms-request-id": "37c9dea9-701e-005c-155f-058f9a000000",
         "x-ms-server-encrypted": "true",
-<<<<<<< HEAD
-        "x-ms-version": "2020-12-06",
-=======
         "x-ms-version": "2021-02-12",
->>>>>>> 7e782c87
         "x-ms-version-id": "2021-02-17T19:00:23.058877Z"
       },
       "ResponseBody": "PAUDJQWKAKtXkr2hv4MBIbxPKvfDUgWx7Xnr9XNo5spMFTz45YY9B5u+G2WSX6oXIUy9w6oc/ekAUTeMngo476zyVapGCDs2ESNbBTefH47O1NQmqyIgLxdS+JNOsGiQhSy4nwr/0BgQh7GHwPixYDKpvso2EUSJ0iWS8xCn52C6y38L53+DzwO7FiNxmG8foZdhpPKdWXPnLs3kbNwIaJ9RzPV4pXmyJe7Ge/sgGDm2c1J4RkJtHXILI7iyn2Ins62EH8x6p/sern8E1t54xxWULfmJjyJc46+CbILAAIaMn8dOm/hsPMxXWZfDaUaUk1ujHXFpniSKJzwd9zp5Xq34dzcWKSwcJ/EtMjWKmXlo7tkmHeMUIgCjw3O8T0WR3vvqyvEPfWkvhvZ/O2zu/47DtAhhUkDK5FQ2c2W4YNesm1M5oM6HWXFv9pbslOeUtMPl+Js8MIu6H+ad2AoDdyYe06AYtF/AO1uX8Vyq3U9tor6h02c8b2vIf4Ho6oBma39wzsFGfABkJL0/pT4uEEGWLzZMYaS+4mM0UDXd2FHaMIXcOQ+OJia+Pa6q/MosmW5AUbtKGgnbsexdEizKhkxrZXW5UdYxCAgQjST1E+WZCLbGnYeWkBV7AYgjMRT69LZhPpdUc0eYDkiyOY3l5Z0Gwwl1A+jF1dRgPVBODtfzFpltlNVNRZRuLo8+41aHlhzqHG0KhPDNm2nC9Db3Sf9xvyPzd1HIuX51BtRZh/F+2Kc0ZPJp6JGpoPhri1Bed+SPzSQylB7KIWPvlX0bdBR3RByPw+UNB9aRStdYXS4tFo/wybrNS0OIaUOPelMUjSvk80Y0z7T+gsVNoUlHcsM0wX7uK6paqvnYBlmifoyDfb2rdGnn+Ufa8Uf0f6n5Qfd/WrnUJWKBiklNW8haXAM4yiSMm/1aTcg2EzljZSpP3sViIyTTr1dbKuogmZ1/gJVDu7WFbaX5JQzwnRIoHSQe/n0C9zjfZBvMMXETObMrt5OkIKl0yXEgaf4X4xFFMg3FApsffIhcY1eauTsz5etYxeV/g/x6qTUL4o46x4EJh/5kTTcYCzsKSL1S2g827IQSvh0rxa8QS1hlE5n6IpvVkTE8z5e0QLqqdDs/KM8l1fUJJwlk3cFPUwLesvehDyYhfUjd+R3sXn5jgVB00SKIQD2k8PqScbNw7XuV1Y3DCGUUHaqGR9zXHcmKAFxw24HfVXK5/R4rjwyVbQyiV4jwoHnrX7R4AvhhzdMwB3BX/xH5tX8bCQtG6I2e8dnQNMZAmWDjhXvNZ1N5WC9L+4ecPW36qaEI1ZZtpXYm2RAekZgN724PdHqWK04sobHb++0GArNs1YskOMPKdd8Fpg=="
@@ -245,11 +205,7 @@
         "x-ms-client-request-id": "3d8bbf6e-53f7-b0e7-f4bf-fa87f1501a93",
         "x-ms-date": "Wed, 17 Feb 2021 19:00:23 GMT",
         "x-ms-return-client-request-id": "true",
-<<<<<<< HEAD
-        "x-ms-version": "2020-12-06"
-=======
-        "x-ms-version": "2021-02-12"
->>>>>>> 7e782c87
+        "x-ms-version": "2021-02-12"
       },
       "RequestBody": null,
       "StatusCode": 202,
@@ -262,11 +218,7 @@
         ],
         "x-ms-client-request-id": "3d8bbf6e-53f7-b0e7-f4bf-fa87f1501a93",
         "x-ms-request-id": "37c9deb6-701e-005c-225f-058f9a000000",
-<<<<<<< HEAD
-        "x-ms-version": "2020-12-06"
-=======
-        "x-ms-version": "2021-02-12"
->>>>>>> 7e782c87
+        "x-ms-version": "2021-02-12"
       },
       "ResponseBody": []
     }
