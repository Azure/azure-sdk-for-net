﻿{
  "Entries": [
    {
      "RequestUri": "https://seanmcccanary3.blob.core.windows.net/test-container-ee6e3ff6-63c5-71fa-6ec2-e6fb5e563f73?restype=container",
      "RequestMethod": "PUT",
      "RequestHeaders": {
        "Accept": "application/xml",
        "Authorization": "Sanitized",
        "traceparent": "00-f131383394547c4eb572353ddca06fe1-851dfabe41a2de4d-00",
        "User-Agent": [
          "azsdk-net-Storage.Blobs/12.9.0-alpha.20210217.1",
          "(.NET 5.0.3; Microsoft Windows 10.0.19042)"
        ],
        "x-ms-blob-public-access": "container",
        "x-ms-client-request-id": "e8ab42ef-f6e2-860f-4aa4-ed1efef59650",
        "x-ms-date": "Wed, 17 Feb 2021 19:03:41 GMT",
        "x-ms-return-client-request-id": "true",
<<<<<<< HEAD
        "x-ms-version": "2020-12-06"
=======
        "x-ms-version": "2021-02-12"
>>>>>>> 7e782c87
      },
      "RequestBody": null,
      "StatusCode": 201,
      "ResponseHeaders": {
        "Content-Length": "0",
        "Date": "Wed, 17 Feb 2021 19:03:41 GMT",
        "ETag": "\"0x8D8D376BDF871F1\"",
        "Last-Modified": "Wed, 17 Feb 2021 19:03:41 GMT",
        "Server": [
          "Windows-Azure-Blob/1.0",
          "Microsoft-HTTPAPI/2.0"
        ],
        "x-ms-client-request-id": "e8ab42ef-f6e2-860f-4aa4-ed1efef59650",
        "x-ms-request-id": "f93594bc-a01e-004f-5d5f-05ab96000000",
<<<<<<< HEAD
        "x-ms-version": "2020-12-06"
=======
        "x-ms-version": "2021-02-12"
>>>>>>> 7e782c87
      },
      "ResponseBody": []
    },
    {
      "RequestUri": "https://seanmcccanary3.blob.core.windows.net/test-container-ee6e3ff6-63c5-71fa-6ec2-e6fb5e563f73/test-blob-f5093f69-a760-72a4-338d-bc02092c99f1",
      "RequestMethod": "PUT",
      "RequestHeaders": {
        "Accept": "application/xml",
        "Authorization": "Sanitized",
        "If-None-Match": "*",
        "traceparent": "00-9f2de91864bc7a409ba3070e2f07bba4-da868b5f87fa5147-00",
        "User-Agent": [
          "azsdk-net-Storage.Blobs/12.9.0-alpha.20210217.1",
          "(.NET 5.0.3; Microsoft Windows 10.0.19042)"
        ],
        "x-ms-blob-content-length": "1024",
        "x-ms-blob-type": "PageBlob",
        "x-ms-client-request-id": "ffd67fab-01c8-797c-44c4-7d71a13c3587",
        "x-ms-date": "Wed, 17 Feb 2021 19:03:41 GMT",
        "x-ms-encryption-algorithm": "AES256",
        "x-ms-encryption-key": "I2UMG6pWkW+UEF6Jlu3iPCwJZJh0qSFHnjm1VDkNfB0=",
        "x-ms-encryption-key-sha256": "eeA3cLOdX9JLa62I2eeMgOKlArKWKHTarm1tjAPl9GI=",
        "x-ms-return-client-request-id": "true",
<<<<<<< HEAD
        "x-ms-version": "2020-12-06"
=======
        "x-ms-version": "2021-02-12"
>>>>>>> 7e782c87
      },
      "RequestBody": null,
      "StatusCode": 201,
      "ResponseHeaders": {
        "Content-Length": "0",
        "Date": "Wed, 17 Feb 2021 19:03:41 GMT",
        "ETag": "\"0x8D8D376BE039856\"",
        "Last-Modified": "Wed, 17 Feb 2021 19:03:42 GMT",
        "Server": [
          "Windows-Azure-Blob/1.0",
          "Microsoft-HTTPAPI/2.0"
        ],
        "x-ms-client-request-id": "ffd67fab-01c8-797c-44c4-7d71a13c3587",
        "x-ms-encryption-key-sha256": "eeA3cLOdX9JLa62I2eeMgOKlArKWKHTarm1tjAPl9GI=",
        "x-ms-request-id": "f93594de-a01e-004f-7d5f-05ab96000000",
        "x-ms-request-server-encrypted": "true",
<<<<<<< HEAD
        "x-ms-version": "2020-12-06",
=======
        "x-ms-version": "2021-02-12",
>>>>>>> 7e782c87
        "x-ms-version-id": "2021-02-17T19:03:42.0433494Z"
      },
      "ResponseBody": []
    },
    {
      "RequestUri": "https://seanmcccanary3.blob.core.windows.net/test-container-ee6e3ff6-63c5-71fa-6ec2-e6fb5e563f73/test-blob-f5093f69-a760-72a4-338d-bc02092c99f1?comp=properties",
      "RequestMethod": "PUT",
      "RequestHeaders": {
        "Accept": "application/xml",
        "Authorization": "Sanitized",
        "traceparent": "00-847d41ed04f2f04ba1296625faefecdc-35594ffab490724e-00",
        "User-Agent": [
          "azsdk-net-Storage.Blobs/12.9.0-alpha.20210217.1",
          "(.NET 5.0.3; Microsoft Windows 10.0.19042)"
        ],
        "x-ms-blob-content-length": "8192",
        "x-ms-client-request-id": "b9a9705d-7c37-0955-7f82-5423fc337172",
        "x-ms-date": "Wed, 17 Feb 2021 19:03:42 GMT",
        "x-ms-encryption-algorithm": "AES256",
        "x-ms-encryption-key": "I2UMG6pWkW+UEF6Jlu3iPCwJZJh0qSFHnjm1VDkNfB0=",
        "x-ms-encryption-key-sha256": "eeA3cLOdX9JLa62I2eeMgOKlArKWKHTarm1tjAPl9GI=",
        "x-ms-return-client-request-id": "true",
<<<<<<< HEAD
        "x-ms-version": "2020-12-06"
=======
        "x-ms-version": "2021-02-12"
>>>>>>> 7e782c87
      },
      "RequestBody": null,
      "StatusCode": 200,
      "ResponseHeaders": {
        "Content-Length": "0",
        "Date": "Wed, 17 Feb 2021 19:03:41 GMT",
        "ETag": "\"0x8D8D376BE0D0FF4\"",
        "Last-Modified": "Wed, 17 Feb 2021 19:03:42 GMT",
        "Server": [
          "Windows-Azure-Blob/1.0",
          "Microsoft-HTTPAPI/2.0"
        ],
        "x-ms-blob-sequence-number": "0",
        "x-ms-client-request-id": "b9a9705d-7c37-0955-7f82-5423fc337172",
        "x-ms-request-id": "f9359513-a01e-004f-285f-05ab96000000",
<<<<<<< HEAD
        "x-ms-version": "2020-12-06"
=======
        "x-ms-version": "2021-02-12"
>>>>>>> 7e782c87
      },
      "ResponseBody": []
    },
    {
      "RequestUri": "https://seanmcccanary3.blob.core.windows.net/test-container-ee6e3ff6-63c5-71fa-6ec2-e6fb5e563f73?restype=container",
      "RequestMethod": "DELETE",
      "RequestHeaders": {
        "Accept": "application/xml",
        "Authorization": "Sanitized",
        "traceparent": "00-3030b2d4a014ea43b932bd05caf3b3e5-8a722616ab8f6748-00",
        "User-Agent": [
          "azsdk-net-Storage.Blobs/12.9.0-alpha.20210217.1",
          "(.NET 5.0.3; Microsoft Windows 10.0.19042)"
        ],
        "x-ms-client-request-id": "3014fac6-7c92-174f-eb74-1a70f430b52f",
        "x-ms-date": "Wed, 17 Feb 2021 19:03:42 GMT",
        "x-ms-return-client-request-id": "true",
<<<<<<< HEAD
        "x-ms-version": "2020-12-06"
=======
        "x-ms-version": "2021-02-12"
>>>>>>> 7e782c87
      },
      "RequestBody": null,
      "StatusCode": 202,
      "ResponseHeaders": {
        "Content-Length": "0",
        "Date": "Wed, 17 Feb 2021 19:03:41 GMT",
        "Server": [
          "Windows-Azure-Blob/1.0",
          "Microsoft-HTTPAPI/2.0"
        ],
        "x-ms-client-request-id": "3014fac6-7c92-174f-eb74-1a70f430b52f",
        "x-ms-request-id": "f9359532-a01e-004f-445f-05ab96000000",
<<<<<<< HEAD
        "x-ms-version": "2020-12-06"
=======
        "x-ms-version": "2021-02-12"
>>>>>>> 7e782c87
      },
      "ResponseBody": []
    }
  ],
  "Variables": {
    "RandomSeed": "1064681607",
    "Storage_TestConfigDefault": "ProductionTenant\nseanmcccanary3\nU2FuaXRpemVk\nhttps://seanmcccanary3.blob.core.windows.net\nhttps://seanmcccanary3.file.core.windows.net\nhttps://seanmcccanary3.queue.core.windows.net\nhttps://seanmcccanary3.table.core.windows.net\n\n\n\n\nhttps://seanmcccanary3-secondary.blob.core.windows.net\nhttps://seanmcccanary3-secondary.file.core.windows.net\nhttps://seanmcccanary3-secondary.queue.core.windows.net\nhttps://seanmcccanary3-secondary.table.core.windows.net\n\nSanitized\n\n\nCloud\nBlobEndpoint=https://seanmcccanary3.blob.core.windows.net/;QueueEndpoint=https://seanmcccanary3.queue.core.windows.net/;FileEndpoint=https://seanmcccanary3.file.core.windows.net/;BlobSecondaryEndpoint=https://seanmcccanary3-secondary.blob.core.windows.net/;QueueSecondaryEndpoint=https://seanmcccanary3-secondary.queue.core.windows.net/;FileSecondaryEndpoint=https://seanmcccanary3-secondary.file.core.windows.net/;AccountName=seanmcccanary3;AccountKey=Kg==;\nseanscope1\n\n"
  }
}<|MERGE_RESOLUTION|>--- conflicted
+++ resolved
@@ -15,11 +15,7 @@
         "x-ms-client-request-id": "e8ab42ef-f6e2-860f-4aa4-ed1efef59650",
         "x-ms-date": "Wed, 17 Feb 2021 19:03:41 GMT",
         "x-ms-return-client-request-id": "true",
-<<<<<<< HEAD
-        "x-ms-version": "2020-12-06"
-=======
         "x-ms-version": "2021-02-12"
->>>>>>> 7e782c87
       },
       "RequestBody": null,
       "StatusCode": 201,
@@ -34,11 +30,7 @@
         ],
         "x-ms-client-request-id": "e8ab42ef-f6e2-860f-4aa4-ed1efef59650",
         "x-ms-request-id": "f93594bc-a01e-004f-5d5f-05ab96000000",
-<<<<<<< HEAD
-        "x-ms-version": "2020-12-06"
-=======
         "x-ms-version": "2021-02-12"
->>>>>>> 7e782c87
       },
       "ResponseBody": []
     },
@@ -62,11 +54,7 @@
         "x-ms-encryption-key": "I2UMG6pWkW+UEF6Jlu3iPCwJZJh0qSFHnjm1VDkNfB0=",
         "x-ms-encryption-key-sha256": "eeA3cLOdX9JLa62I2eeMgOKlArKWKHTarm1tjAPl9GI=",
         "x-ms-return-client-request-id": "true",
-<<<<<<< HEAD
-        "x-ms-version": "2020-12-06"
-=======
         "x-ms-version": "2021-02-12"
->>>>>>> 7e782c87
       },
       "RequestBody": null,
       "StatusCode": 201,
@@ -83,11 +71,7 @@
         "x-ms-encryption-key-sha256": "eeA3cLOdX9JLa62I2eeMgOKlArKWKHTarm1tjAPl9GI=",
         "x-ms-request-id": "f93594de-a01e-004f-7d5f-05ab96000000",
         "x-ms-request-server-encrypted": "true",
-<<<<<<< HEAD
-        "x-ms-version": "2020-12-06",
-=======
         "x-ms-version": "2021-02-12",
->>>>>>> 7e782c87
         "x-ms-version-id": "2021-02-17T19:03:42.0433494Z"
       },
       "ResponseBody": []
@@ -110,11 +94,7 @@
         "x-ms-encryption-key": "I2UMG6pWkW+UEF6Jlu3iPCwJZJh0qSFHnjm1VDkNfB0=",
         "x-ms-encryption-key-sha256": "eeA3cLOdX9JLa62I2eeMgOKlArKWKHTarm1tjAPl9GI=",
         "x-ms-return-client-request-id": "true",
-<<<<<<< HEAD
-        "x-ms-version": "2020-12-06"
-=======
         "x-ms-version": "2021-02-12"
->>>>>>> 7e782c87
       },
       "RequestBody": null,
       "StatusCode": 200,
@@ -130,11 +110,7 @@
         "x-ms-blob-sequence-number": "0",
         "x-ms-client-request-id": "b9a9705d-7c37-0955-7f82-5423fc337172",
         "x-ms-request-id": "f9359513-a01e-004f-285f-05ab96000000",
-<<<<<<< HEAD
-        "x-ms-version": "2020-12-06"
-=======
         "x-ms-version": "2021-02-12"
->>>>>>> 7e782c87
       },
       "ResponseBody": []
     },
@@ -152,11 +128,7 @@
         "x-ms-client-request-id": "3014fac6-7c92-174f-eb74-1a70f430b52f",
         "x-ms-date": "Wed, 17 Feb 2021 19:03:42 GMT",
         "x-ms-return-client-request-id": "true",
-<<<<<<< HEAD
-        "x-ms-version": "2020-12-06"
-=======
         "x-ms-version": "2021-02-12"
->>>>>>> 7e782c87
       },
       "RequestBody": null,
       "StatusCode": 202,
@@ -169,11 +141,7 @@
         ],
         "x-ms-client-request-id": "3014fac6-7c92-174f-eb74-1a70f430b52f",
         "x-ms-request-id": "f9359532-a01e-004f-445f-05ab96000000",
-<<<<<<< HEAD
-        "x-ms-version": "2020-12-06"
-=======
         "x-ms-version": "2021-02-12"
->>>>>>> 7e782c87
       },
       "ResponseBody": []
     }
