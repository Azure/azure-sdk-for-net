﻿{
  "Entries": [
    {
      "RequestUri": "https://seanmccpremium.blob.core.windows.net/test-container-81f39ae9-2f94-472c-0660-143ce619df40?restype=container",
      "RequestMethod": "PUT",
      "RequestHeaders": {
        "Accept": "application/xml",
        "Authorization": "Sanitized",
        "traceparent": "00-50fb71f291f0bf4c84b3233228cc3d65-d00001a43a3cce4f-00",
        "User-Agent": [
          "azsdk-net-Storage.Blobs/12.9.0-alpha.20210217.1",
          "(.NET 5.0.3; Microsoft Windows 10.0.19042)"
        ],
        "x-ms-client-request-id": "b1508446-ad42-15e5-8a50-04f939b91d51",
        "x-ms-date": "Wed, 17 Feb 2021 19:01:27 GMT",
        "x-ms-return-client-request-id": "true",
<<<<<<< HEAD
        "x-ms-version": "2020-12-06"
=======
        "x-ms-version": "2021-02-12"
>>>>>>> 7e782c87
      },
      "RequestBody": null,
      "StatusCode": 201,
      "ResponseHeaders": {
        "Content-Length": "0",
        "Date": "Wed, 17 Feb 2021 19:01:27 GMT",
        "ETag": "\"0x8D8D3766E112A60\"",
        "Last-Modified": "Wed, 17 Feb 2021 19:01:27 GMT",
        "Server": [
          "Windows-Azure-Blob/1.0",
          "Microsoft-HTTPAPI/2.0"
        ],
        "x-ms-client-request-id": "b1508446-ad42-15e5-8a50-04f939b91d51",
        "x-ms-request-id": "d5ab0123-801c-006d-4b5f-059cd5000000",
<<<<<<< HEAD
        "x-ms-version": "2020-12-06"
=======
        "x-ms-version": "2021-02-12"
>>>>>>> 7e782c87
      },
      "ResponseBody": []
    },
    {
      "RequestUri": "https://seanmccpremium.blob.core.windows.net/test-container-81f39ae9-2f94-472c-0660-143ce619df40/test-blob-60c72556-ee46-24ad-e330-027f9df8cab9",
      "RequestMethod": "PUT",
      "RequestHeaders": {
        "Accept": "application/xml",
        "Authorization": "Sanitized",
        "If-None-Match": "*",
        "traceparent": "00-7e33db214dbe974b924bb220bf3cc3bb-7436980bc4db2542-00",
        "User-Agent": [
          "azsdk-net-Storage.Blobs/12.9.0-alpha.20210217.1",
          "(.NET 5.0.3; Microsoft Windows 10.0.19042)"
        ],
        "x-ms-blob-content-length": "4096",
        "x-ms-blob-sequence-number": "0",
        "x-ms-blob-type": "PageBlob",
        "x-ms-client-request-id": "63489985-e711-c65b-7858-ce2171220ca9",
        "x-ms-date": "Wed, 17 Feb 2021 19:01:27 GMT",
        "x-ms-return-client-request-id": "true",
<<<<<<< HEAD
        "x-ms-version": "2020-12-06"
=======
        "x-ms-version": "2021-02-12"
>>>>>>> 7e782c87
      },
      "RequestBody": null,
      "StatusCode": 201,
      "ResponseHeaders": {
        "Content-Length": "0",
        "Date": "Wed, 17 Feb 2021 19:01:27 GMT",
        "ETag": "\"0x8D8D3766E1F27AE\"",
        "Last-Modified": "Wed, 17 Feb 2021 19:01:28 GMT",
        "Server": [
          "Windows-Azure-Blob/1.0",
          "Microsoft-HTTPAPI/2.0"
        ],
        "x-ms-client-request-id": "63489985-e711-c65b-7858-ce2171220ca9",
        "x-ms-request-id": "d5ab0161-801c-006d-095f-059cd5000000",
        "x-ms-request-server-encrypted": "true",
<<<<<<< HEAD
        "x-ms-version": "2020-12-06"
=======
        "x-ms-version": "2021-02-12"
>>>>>>> 7e782c87
      },
      "ResponseBody": []
    },
    {
      "RequestUri": "https://seanmccpremium.blob.core.windows.net/test-container-81f39ae9-2f94-472c-0660-143ce619df40/test-blob-60c72556-ee46-24ad-e330-027f9df8cab9?comp=page",
      "RequestMethod": "PUT",
      "RequestHeaders": {
        "Accept": "application/xml",
        "Authorization": "Sanitized",
        "Content-Length": "1024",
        "Content-Type": "application/octet-stream",
        "traceparent": "00-b9f2ed6ea00e064195f1061e34c5a039-02cf85c28d9baf4e-00",
        "User-Agent": [
          "azsdk-net-Storage.Blobs/12.9.0-alpha.20210217.1",
          "(.NET 5.0.3; Microsoft Windows 10.0.19042)"
        ],
        "x-ms-client-request-id": "03faa21d-66af-29a8-4c1e-2a4eb7dfb920",
        "x-ms-date": "Wed, 17 Feb 2021 19:01:28 GMT",
        "x-ms-page-write": "update",
        "x-ms-range": "bytes=1024-2047",
        "x-ms-return-client-request-id": "true",
<<<<<<< HEAD
        "x-ms-version": "2020-12-06"
=======
        "x-ms-version": "2021-02-12"
>>>>>>> 7e782c87
      },
      "RequestBody": "GopsJUZwlwP24rxCH9KOYyt29mLILf17ojKMfuGq1gs0vj8uNg9Y1exMu1/xovW4waHOw8O7iO2M8IMT4xkiTAywDmGTXywcHiB1e3Kdiv891LxA2xJIeDVRokaMRPHTKm5TQJSUJWF0saWiRgx67mWD1g9d4nD5aJYsQb3mj9kuolEDSkprqK9ayyltpTIo1rPgCG7idUj+Wtf+aOOkjSLLdKO7d6QbGC1fAhZGi8JkA2oJBodrSywIBO9ybUDLtj0HoTCObV8PxO9BgnIxuM4UmmV5moeaYCl3snK0qKvslEzZPumS1ZUK+kGXKsi510whXdPbUhu2bUEHFrrtWhxEVO4mWHnlgsTPbp9GAzZgvtslk0rYEEExItGoir/aHZ8lUtXak37SPNoODOR8cGkKp1jfx8fRbEOt9DWoPfgF9FD/ILBhhipcUldvyQRdtbJnneNm+1bYU+aRLJ5JKv/iCReTfE+5qSEtg3RwYaM/Tz+CQZ8Vnvn6J83Kz1mMEyhYjb/syjhjrfPBOHjhaPJCUt1exulfzWoemFWB79rHoW9MGNTkUoUHH5OsU2aBGL7bh3x8LUw++L9UzjHj4b4Z+ZYIlVAdXv9XV6dWs3kEnX+WpmhdS3QjDR8Uj4RUIz7VklnQeINuvSh9JNWl6EVGUDCxTTpVu64i5IgxCc96AzRogCAgNCT8KOhA4CeefSTZzj5TotYDf9errZT7PbRYAiGhPGgkJhwMtSVRFduHhGZjVzuQJmBdZQBJdIaQAeo0590F/EG8tKciR+2xsWr7JCktl+Z5yNvBRNZn27GVe7Q6HS3+gYglp6KTbd9zrLSWTU9dY2kEux8BRLdqVNn2jcs4d5M8/aOhB+9D5Vr8TZgi0I5hOBhKNWIO/DzQu1PJneATOjUgWVCsvFx6wdXEBfYfSINKlFSz7kExLgFm0Eycekh56BNiAXc+tHu80HSMSfdGsHLPfgiMYEvz7ytPRusP3kaMSxzjvEcMDN/Y9h3MpOQJHyDZzftA7YjHbxFL726QrPItAP7aY/MrwnEps2ouJkpGRSfKNhFLTF2UG001wR1xSEkrn6TmL7wtrgqJFjoemUjHBKlHxXbh4rSgRkel9gFUt2ogAoemYBVqnYcGwTUjdoEFbrxzKoLTSr3vReh0h7gJNV/P/pfAIKSU3Cju2iB+fM/FoIhF4I3oTLfKthot9RXP/YzWU3jqRE0X301Z5HCcccgZrucwxFTR57Hf9WqJZ+YTHt2TqClX21s6LQE/jmdHLkVRE0ctnzg4BGzGCk7ijnhnRsWSCMifwdOL9ZdTkVhJmMckOFOf5X+kW6S8kNEMV5+I2EihtCV9sVJ0oqqh5XITfXGHvg==",
      "StatusCode": 201,
      "ResponseHeaders": {
        "Content-Length": "0",
        "Date": "Wed, 17 Feb 2021 19:01:27 GMT",
        "ETag": "\"0x8D8D3766E2CE5C4\"",
        "Last-Modified": "Wed, 17 Feb 2021 19:01:28 GMT",
        "Server": [
          "Windows-Azure-Blob/1.0",
          "Microsoft-HTTPAPI/2.0"
        ],
        "x-ms-blob-sequence-number": "0",
        "x-ms-client-request-id": "03faa21d-66af-29a8-4c1e-2a4eb7dfb920",
        "x-ms-content-crc64": "hlUZecopg98=",
        "x-ms-request-id": "d5ab019b-801c-006d-435f-059cd5000000",
        "x-ms-request-server-encrypted": "true",
<<<<<<< HEAD
        "x-ms-version": "2020-12-06"
=======
        "x-ms-version": "2021-02-12"
>>>>>>> 7e782c87
      },
      "ResponseBody": []
    },
    {
      "RequestUri": "https://seanmccpremium.blob.core.windows.net/test-container-81f39ae9-2f94-472c-0660-143ce619df40/test-blob-60c72556-ee46-24ad-e330-027f9df8cab9?comp=snapshot",
      "RequestMethod": "PUT",
      "RequestHeaders": {
        "Accept": "application/xml",
        "Authorization": "Sanitized",
        "traceparent": "00-0e1150d5a7f03f40b4e5b067bd158ccf-42ce5726f7981b4a-00",
        "User-Agent": [
          "azsdk-net-Storage.Blobs/12.9.0-alpha.20210217.1",
          "(.NET 5.0.3; Microsoft Windows 10.0.19042)"
        ],
        "x-ms-client-request-id": "cf039466-0828-b4fa-11d9-886fbac71844",
        "x-ms-date": "Wed, 17 Feb 2021 19:01:28 GMT",
        "x-ms-return-client-request-id": "true",
<<<<<<< HEAD
        "x-ms-version": "2020-12-06"
=======
        "x-ms-version": "2021-02-12"
>>>>>>> 7e782c87
      },
      "RequestBody": null,
      "StatusCode": 201,
      "ResponseHeaders": {
        "Content-Length": "0",
        "Date": "Wed, 17 Feb 2021 19:01:28 GMT",
        "ETag": "\"0x8D8D3766E2CE5C4\"",
        "Last-Modified": "Wed, 17 Feb 2021 19:01:28 GMT",
        "Server": [
          "Windows-Azure-Blob/1.0",
          "Microsoft-HTTPAPI/2.0"
        ],
        "x-ms-client-request-id": "cf039466-0828-b4fa-11d9-886fbac71844",
        "x-ms-request-id": "d5ab01be-801c-006d-665f-059cd5000000",
        "x-ms-request-server-encrypted": "false",
        "x-ms-snapshot": "2021-02-17T19:01:28.1873652Z",
<<<<<<< HEAD
        "x-ms-version": "2020-12-06"
=======
        "x-ms-version": "2021-02-12"
>>>>>>> 7e782c87
      },
      "ResponseBody": []
    },
    {
      "RequestUri": "https://seanmccpremium.blob.core.windows.net/test-container-81f39ae9-2f94-472c-0660-143ce619df40/test-blob-91a8fce2-79da-de93-d059-7f3627335f62",
      "RequestMethod": "PUT",
      "RequestHeaders": {
        "Accept": "application/xml",
        "Authorization": "Sanitized",
        "traceparent": "00-00738c1ca08de9448012e86809f78ac8-7e97f92e79da1345-00",
        "User-Agent": [
          "azsdk-net-Storage.Blobs/12.9.0-alpha.20210217.1",
          "(.NET 5.0.3; Microsoft Windows 10.0.19042)"
        ],
        "x-ms-access-tier": "P20",
        "x-ms-client-request-id": "cd92fa60-4942-ec67-0125-fece88c48cdd",
        "x-ms-copy-source": "https://seanmccpremium.blob.core.windows.net/test-container-81f39ae9-2f94-472c-0660-143ce619df40/test-blob-60c72556-ee46-24ad-e330-027f9df8cab9",
        "x-ms-date": "Wed, 17 Feb 2021 19:01:28 GMT",
        "x-ms-return-client-request-id": "true",
<<<<<<< HEAD
        "x-ms-version": "2020-12-06"
=======
        "x-ms-version": "2021-02-12"
>>>>>>> 7e782c87
      },
      "RequestBody": null,
      "StatusCode": 202,
      "ResponseHeaders": {
        "Content-Length": "0",
        "Date": "Wed, 17 Feb 2021 19:01:28 GMT",
        "ETag": "\"0x8D8D3766E4C0C19\"",
        "Last-Modified": "Wed, 17 Feb 2021 19:01:28 GMT",
        "Server": [
          "Windows-Azure-Blob/1.0",
          "Microsoft-HTTPAPI/2.0"
        ],
        "x-ms-client-request-id": "cd92fa60-4942-ec67-0125-fece88c48cdd",
        "x-ms-copy-id": "27a0136a-ace5-4538-b937-72cc9a61b8fe",
        "x-ms-copy-status": "success",
        "x-ms-request-id": "d5ab01ed-801c-006d-155f-059cd5000000",
<<<<<<< HEAD
        "x-ms-version": "2020-12-06"
=======
        "x-ms-version": "2021-02-12"
>>>>>>> 7e782c87
      },
      "ResponseBody": []
    },
    {
      "RequestUri": "https://seanmccpremium.blob.core.windows.net/test-container-81f39ae9-2f94-472c-0660-143ce619df40/test-blob-91a8fce2-79da-de93-d059-7f3627335f62",
      "RequestMethod": "HEAD",
      "RequestHeaders": {
        "Accept": "application/xml",
        "Authorization": "Sanitized",
        "User-Agent": [
          "azsdk-net-Storage.Blobs/12.9.0-alpha.20210217.1",
          "(.NET 5.0.3; Microsoft Windows 10.0.19042)"
        ],
        "x-ms-client-request-id": "2dd5c373-92a0-f920-81fb-21b6ec29369a",
        "x-ms-date": "Wed, 17 Feb 2021 19:01:28 GMT",
        "x-ms-return-client-request-id": "true",
<<<<<<< HEAD
        "x-ms-version": "2020-12-06"
=======
        "x-ms-version": "2021-02-12"
>>>>>>> 7e782c87
      },
      "RequestBody": null,
      "StatusCode": 200,
      "ResponseHeaders": {
        "Accept-Ranges": "bytes",
        "Content-Length": "4096",
        "Content-Type": "application/octet-stream",
        "Date": "Wed, 17 Feb 2021 19:01:28 GMT",
        "ETag": "\"0x8D8D3766E4C0C19\"",
        "Last-Modified": "Wed, 17 Feb 2021 19:01:28 GMT",
        "Server": [
          "Windows-Azure-Blob/1.0",
          "Microsoft-HTTPAPI/2.0"
        ],
        "x-ms-access-tier": "P20",
        "x-ms-blob-sequence-number": "0",
        "x-ms-blob-type": "PageBlob",
        "x-ms-client-request-id": "2dd5c373-92a0-f920-81fb-21b6ec29369a",
        "x-ms-copy-completion-time": "Wed, 17 Feb 2021 19:01:28 GMT",
        "x-ms-copy-id": "27a0136a-ace5-4538-b937-72cc9a61b8fe",
        "x-ms-copy-progress": "4096/4096",
        "x-ms-copy-source": "https://seanmccpremium.blob.core.windows.net/test-container-81f39ae9-2f94-472c-0660-143ce619df40/test-blob-60c72556-ee46-24ad-e330-027f9df8cab9",
        "x-ms-copy-status": "success",
        "x-ms-creation-time": "Wed, 17 Feb 2021 19:01:28 GMT",
        "x-ms-lease-state": "available",
        "x-ms-lease-status": "unlocked",
        "x-ms-request-id": "d5ab021a-801c-006d-425f-059cd5000000",
        "x-ms-server-encrypted": "true",
<<<<<<< HEAD
        "x-ms-version": "2020-12-06"
=======
        "x-ms-version": "2021-02-12"
>>>>>>> 7e782c87
      },
      "ResponseBody": []
    },
    {
      "RequestUri": "https://seanmccpremium.blob.core.windows.net/test-container-81f39ae9-2f94-472c-0660-143ce619df40/test-blob-91a8fce2-79da-de93-d059-7f3627335f62",
      "RequestMethod": "HEAD",
      "RequestHeaders": {
        "Accept": "application/xml",
        "Authorization": "Sanitized",
        "traceparent": "00-ef451b2d7c451c40a7cf565559e0b8d6-745bed0eda86864a-00",
        "User-Agent": [
          "azsdk-net-Storage.Blobs/12.9.0-alpha.20210217.1",
          "(.NET 5.0.3; Microsoft Windows 10.0.19042)"
        ],
        "x-ms-client-request-id": "c55a8ffc-5eee-e63d-0533-51e2d4b20bdb",
        "x-ms-date": "Wed, 17 Feb 2021 19:01:28 GMT",
        "x-ms-return-client-request-id": "true",
<<<<<<< HEAD
        "x-ms-version": "2020-12-06"
=======
        "x-ms-version": "2021-02-12"
>>>>>>> 7e782c87
      },
      "RequestBody": null,
      "StatusCode": 200,
      "ResponseHeaders": {
        "Accept-Ranges": "bytes",
        "Content-Length": "4096",
        "Content-Type": "application/octet-stream",
        "Date": "Wed, 17 Feb 2021 19:01:28 GMT",
        "ETag": "\"0x8D8D3766E4C0C19\"",
        "Last-Modified": "Wed, 17 Feb 2021 19:01:28 GMT",
        "Server": [
          "Windows-Azure-Blob/1.0",
          "Microsoft-HTTPAPI/2.0"
        ],
        "x-ms-access-tier": "P20",
        "x-ms-blob-sequence-number": "0",
        "x-ms-blob-type": "PageBlob",
        "x-ms-client-request-id": "c55a8ffc-5eee-e63d-0533-51e2d4b20bdb",
        "x-ms-copy-completion-time": "Wed, 17 Feb 2021 19:01:28 GMT",
        "x-ms-copy-id": "27a0136a-ace5-4538-b937-72cc9a61b8fe",
        "x-ms-copy-progress": "4096/4096",
        "x-ms-copy-source": "https://seanmccpremium.blob.core.windows.net/test-container-81f39ae9-2f94-472c-0660-143ce619df40/test-blob-60c72556-ee46-24ad-e330-027f9df8cab9",
        "x-ms-copy-status": "success",
        "x-ms-creation-time": "Wed, 17 Feb 2021 19:01:28 GMT",
        "x-ms-lease-state": "available",
        "x-ms-lease-status": "unlocked",
        "x-ms-request-id": "d5ab0259-801c-006d-7a5f-059cd5000000",
        "x-ms-server-encrypted": "true",
<<<<<<< HEAD
        "x-ms-version": "2020-12-06"
=======
        "x-ms-version": "2021-02-12"
>>>>>>> 7e782c87
      },
      "ResponseBody": []
    },
    {
      "RequestUri": "https://seanmccpremium.blob.core.windows.net/test-container-81f39ae9-2f94-472c-0660-143ce619df40?restype=container",
      "RequestMethod": "DELETE",
      "RequestHeaders": {
        "Accept": "application/xml",
        "Authorization": "Sanitized",
        "traceparent": "00-aeebfa65dbd2a1448cbb72e674e94bb0-f074446e19e1db46-00",
        "User-Agent": [
          "azsdk-net-Storage.Blobs/12.9.0-alpha.20210217.1",
          "(.NET 5.0.3; Microsoft Windows 10.0.19042)"
        ],
        "x-ms-client-request-id": "5cb9e621-71ce-bcac-4c6d-8a02c2fb95df",
        "x-ms-date": "Wed, 17 Feb 2021 19:01:28 GMT",
        "x-ms-return-client-request-id": "true",
<<<<<<< HEAD
        "x-ms-version": "2020-12-06"
=======
        "x-ms-version": "2021-02-12"
>>>>>>> 7e782c87
      },
      "RequestBody": null,
      "StatusCode": 202,
      "ResponseHeaders": {
        "Content-Length": "0",
        "Date": "Wed, 17 Feb 2021 19:01:28 GMT",
        "Server": [
          "Windows-Azure-Blob/1.0",
          "Microsoft-HTTPAPI/2.0"
        ],
        "x-ms-client-request-id": "5cb9e621-71ce-bcac-4c6d-8a02c2fb95df",
        "x-ms-request-id": "d5ab029d-801c-006d-3e5f-059cd5000000",
<<<<<<< HEAD
        "x-ms-version": "2020-12-06"
=======
        "x-ms-version": "2021-02-12"
>>>>>>> 7e782c87
      },
      "ResponseBody": []
    }
  ],
  "Variables": {
    "RandomSeed": "1157966461",
    "Storage_TestConfigPremiumBlob": "PremiumBlobTenant\nseanmccpremium\nU2FuaXRpemVk\nhttps://seanmccpremium.blob.core.windows.net\nhttps://seanmccpremium.file.core.windows.net\nhttps://seanmccpremium.queue.core.windows.net\nhttps://seanmccpremium.table.core.windows.net\n\n\n\n\nhttps://seanmccpremium-secondary.blob.core.windows.net\nhttps://seanmccpremium-secondary.file.core.windows.net\nhttps://seanmccpremium-secondary.queue.core.windows.net\nhttps://seanmccpremium-secondary.table.core.windows.net\n\nSanitized\n\n\nCloud\nBlobEndpoint=https://seanmccpremium.blob.core.windows.net/;QueueEndpoint=https://seanmccpremium.queue.core.windows.net/;FileEndpoint=https://seanmccpremium.file.core.windows.net/;BlobSecondaryEndpoint=https://seanmccpremium-secondary.blob.core.windows.net/;QueueSecondaryEndpoint=https://seanmccpremium-secondary.queue.core.windows.net/;FileSecondaryEndpoint=https://seanmccpremium-secondary.file.core.windows.net/;AccountName=seanmccpremium;AccountKey=Sanitized\n\n\n"
  }
}<|MERGE_RESOLUTION|>--- conflicted
+++ resolved
@@ -14,11 +14,7 @@
         "x-ms-client-request-id": "b1508446-ad42-15e5-8a50-04f939b91d51",
         "x-ms-date": "Wed, 17 Feb 2021 19:01:27 GMT",
         "x-ms-return-client-request-id": "true",
-<<<<<<< HEAD
-        "x-ms-version": "2020-12-06"
-=======
-        "x-ms-version": "2021-02-12"
->>>>>>> 7e782c87
+        "x-ms-version": "2021-02-12"
       },
       "RequestBody": null,
       "StatusCode": 201,
@@ -33,11 +29,7 @@
         ],
         "x-ms-client-request-id": "b1508446-ad42-15e5-8a50-04f939b91d51",
         "x-ms-request-id": "d5ab0123-801c-006d-4b5f-059cd5000000",
-<<<<<<< HEAD
-        "x-ms-version": "2020-12-06"
-=======
-        "x-ms-version": "2021-02-12"
->>>>>>> 7e782c87
+        "x-ms-version": "2021-02-12"
       },
       "ResponseBody": []
     },
@@ -59,11 +51,7 @@
         "x-ms-client-request-id": "63489985-e711-c65b-7858-ce2171220ca9",
         "x-ms-date": "Wed, 17 Feb 2021 19:01:27 GMT",
         "x-ms-return-client-request-id": "true",
-<<<<<<< HEAD
-        "x-ms-version": "2020-12-06"
-=======
-        "x-ms-version": "2021-02-12"
->>>>>>> 7e782c87
+        "x-ms-version": "2021-02-12"
       },
       "RequestBody": null,
       "StatusCode": 201,
@@ -79,11 +67,7 @@
         "x-ms-client-request-id": "63489985-e711-c65b-7858-ce2171220ca9",
         "x-ms-request-id": "d5ab0161-801c-006d-095f-059cd5000000",
         "x-ms-request-server-encrypted": "true",
-<<<<<<< HEAD
-        "x-ms-version": "2020-12-06"
-=======
-        "x-ms-version": "2021-02-12"
->>>>>>> 7e782c87
+        "x-ms-version": "2021-02-12"
       },
       "ResponseBody": []
     },
@@ -105,11 +89,7 @@
         "x-ms-page-write": "update",
         "x-ms-range": "bytes=1024-2047",
         "x-ms-return-client-request-id": "true",
-<<<<<<< HEAD
-        "x-ms-version": "2020-12-06"
-=======
-        "x-ms-version": "2021-02-12"
->>>>>>> 7e782c87
+        "x-ms-version": "2021-02-12"
       },
       "RequestBody": "GopsJUZwlwP24rxCH9KOYyt29mLILf17ojKMfuGq1gs0vj8uNg9Y1exMu1/xovW4waHOw8O7iO2M8IMT4xkiTAywDmGTXywcHiB1e3Kdiv891LxA2xJIeDVRokaMRPHTKm5TQJSUJWF0saWiRgx67mWD1g9d4nD5aJYsQb3mj9kuolEDSkprqK9ayyltpTIo1rPgCG7idUj+Wtf+aOOkjSLLdKO7d6QbGC1fAhZGi8JkA2oJBodrSywIBO9ybUDLtj0HoTCObV8PxO9BgnIxuM4UmmV5moeaYCl3snK0qKvslEzZPumS1ZUK+kGXKsi510whXdPbUhu2bUEHFrrtWhxEVO4mWHnlgsTPbp9GAzZgvtslk0rYEEExItGoir/aHZ8lUtXak37SPNoODOR8cGkKp1jfx8fRbEOt9DWoPfgF9FD/ILBhhipcUldvyQRdtbJnneNm+1bYU+aRLJ5JKv/iCReTfE+5qSEtg3RwYaM/Tz+CQZ8Vnvn6J83Kz1mMEyhYjb/syjhjrfPBOHjhaPJCUt1exulfzWoemFWB79rHoW9MGNTkUoUHH5OsU2aBGL7bh3x8LUw++L9UzjHj4b4Z+ZYIlVAdXv9XV6dWs3kEnX+WpmhdS3QjDR8Uj4RUIz7VklnQeINuvSh9JNWl6EVGUDCxTTpVu64i5IgxCc96AzRogCAgNCT8KOhA4CeefSTZzj5TotYDf9errZT7PbRYAiGhPGgkJhwMtSVRFduHhGZjVzuQJmBdZQBJdIaQAeo0590F/EG8tKciR+2xsWr7JCktl+Z5yNvBRNZn27GVe7Q6HS3+gYglp6KTbd9zrLSWTU9dY2kEux8BRLdqVNn2jcs4d5M8/aOhB+9D5Vr8TZgi0I5hOBhKNWIO/DzQu1PJneATOjUgWVCsvFx6wdXEBfYfSINKlFSz7kExLgFm0Eycekh56BNiAXc+tHu80HSMSfdGsHLPfgiMYEvz7ytPRusP3kaMSxzjvEcMDN/Y9h3MpOQJHyDZzftA7YjHbxFL726QrPItAP7aY/MrwnEps2ouJkpGRSfKNhFLTF2UG001wR1xSEkrn6TmL7wtrgqJFjoemUjHBKlHxXbh4rSgRkel9gFUt2ogAoemYBVqnYcGwTUjdoEFbrxzKoLTSr3vReh0h7gJNV/P/pfAIKSU3Cju2iB+fM/FoIhF4I3oTLfKthot9RXP/YzWU3jqRE0X301Z5HCcccgZrucwxFTR57Hf9WqJZ+YTHt2TqClX21s6LQE/jmdHLkVRE0ctnzg4BGzGCk7ijnhnRsWSCMifwdOL9ZdTkVhJmMckOFOf5X+kW6S8kNEMV5+I2EihtCV9sVJ0oqqh5XITfXGHvg==",
       "StatusCode": 201,
@@ -127,11 +107,7 @@
         "x-ms-content-crc64": "hlUZecopg98=",
         "x-ms-request-id": "d5ab019b-801c-006d-435f-059cd5000000",
         "x-ms-request-server-encrypted": "true",
-<<<<<<< HEAD
-        "x-ms-version": "2020-12-06"
-=======
-        "x-ms-version": "2021-02-12"
->>>>>>> 7e782c87
+        "x-ms-version": "2021-02-12"
       },
       "ResponseBody": []
     },
@@ -149,11 +125,7 @@
         "x-ms-client-request-id": "cf039466-0828-b4fa-11d9-886fbac71844",
         "x-ms-date": "Wed, 17 Feb 2021 19:01:28 GMT",
         "x-ms-return-client-request-id": "true",
-<<<<<<< HEAD
-        "x-ms-version": "2020-12-06"
-=======
-        "x-ms-version": "2021-02-12"
->>>>>>> 7e782c87
+        "x-ms-version": "2021-02-12"
       },
       "RequestBody": null,
       "StatusCode": 201,
@@ -170,11 +142,7 @@
         "x-ms-request-id": "d5ab01be-801c-006d-665f-059cd5000000",
         "x-ms-request-server-encrypted": "false",
         "x-ms-snapshot": "2021-02-17T19:01:28.1873652Z",
-<<<<<<< HEAD
-        "x-ms-version": "2020-12-06"
-=======
-        "x-ms-version": "2021-02-12"
->>>>>>> 7e782c87
+        "x-ms-version": "2021-02-12"
       },
       "ResponseBody": []
     },
@@ -194,11 +162,7 @@
         "x-ms-copy-source": "https://seanmccpremium.blob.core.windows.net/test-container-81f39ae9-2f94-472c-0660-143ce619df40/test-blob-60c72556-ee46-24ad-e330-027f9df8cab9",
         "x-ms-date": "Wed, 17 Feb 2021 19:01:28 GMT",
         "x-ms-return-client-request-id": "true",
-<<<<<<< HEAD
-        "x-ms-version": "2020-12-06"
-=======
-        "x-ms-version": "2021-02-12"
->>>>>>> 7e782c87
+        "x-ms-version": "2021-02-12"
       },
       "RequestBody": null,
       "StatusCode": 202,
@@ -215,11 +179,7 @@
         "x-ms-copy-id": "27a0136a-ace5-4538-b937-72cc9a61b8fe",
         "x-ms-copy-status": "success",
         "x-ms-request-id": "d5ab01ed-801c-006d-155f-059cd5000000",
-<<<<<<< HEAD
-        "x-ms-version": "2020-12-06"
-=======
-        "x-ms-version": "2021-02-12"
->>>>>>> 7e782c87
+        "x-ms-version": "2021-02-12"
       },
       "ResponseBody": []
     },
@@ -236,11 +196,7 @@
         "x-ms-client-request-id": "2dd5c373-92a0-f920-81fb-21b6ec29369a",
         "x-ms-date": "Wed, 17 Feb 2021 19:01:28 GMT",
         "x-ms-return-client-request-id": "true",
-<<<<<<< HEAD
-        "x-ms-version": "2020-12-06"
-=======
-        "x-ms-version": "2021-02-12"
->>>>>>> 7e782c87
+        "x-ms-version": "2021-02-12"
       },
       "RequestBody": null,
       "StatusCode": 200,
@@ -269,11 +225,7 @@
         "x-ms-lease-status": "unlocked",
         "x-ms-request-id": "d5ab021a-801c-006d-425f-059cd5000000",
         "x-ms-server-encrypted": "true",
-<<<<<<< HEAD
-        "x-ms-version": "2020-12-06"
-=======
-        "x-ms-version": "2021-02-12"
->>>>>>> 7e782c87
+        "x-ms-version": "2021-02-12"
       },
       "ResponseBody": []
     },
@@ -291,11 +243,7 @@
         "x-ms-client-request-id": "c55a8ffc-5eee-e63d-0533-51e2d4b20bdb",
         "x-ms-date": "Wed, 17 Feb 2021 19:01:28 GMT",
         "x-ms-return-client-request-id": "true",
-<<<<<<< HEAD
-        "x-ms-version": "2020-12-06"
-=======
-        "x-ms-version": "2021-02-12"
->>>>>>> 7e782c87
+        "x-ms-version": "2021-02-12"
       },
       "RequestBody": null,
       "StatusCode": 200,
@@ -324,11 +272,7 @@
         "x-ms-lease-status": "unlocked",
         "x-ms-request-id": "d5ab0259-801c-006d-7a5f-059cd5000000",
         "x-ms-server-encrypted": "true",
-<<<<<<< HEAD
-        "x-ms-version": "2020-12-06"
-=======
-        "x-ms-version": "2021-02-12"
->>>>>>> 7e782c87
+        "x-ms-version": "2021-02-12"
       },
       "ResponseBody": []
     },
@@ -346,11 +290,7 @@
         "x-ms-client-request-id": "5cb9e621-71ce-bcac-4c6d-8a02c2fb95df",
         "x-ms-date": "Wed, 17 Feb 2021 19:01:28 GMT",
         "x-ms-return-client-request-id": "true",
-<<<<<<< HEAD
-        "x-ms-version": "2020-12-06"
-=======
-        "x-ms-version": "2021-02-12"
->>>>>>> 7e782c87
+        "x-ms-version": "2021-02-12"
       },
       "RequestBody": null,
       "StatusCode": 202,
@@ -363,11 +303,7 @@
         ],
         "x-ms-client-request-id": "5cb9e621-71ce-bcac-4c6d-8a02c2fb95df",
         "x-ms-request-id": "d5ab029d-801c-006d-3e5f-059cd5000000",
-<<<<<<< HEAD
-        "x-ms-version": "2020-12-06"
-=======
-        "x-ms-version": "2021-02-12"
->>>>>>> 7e782c87
+        "x-ms-version": "2021-02-12"
       },
       "ResponseBody": []
     }
