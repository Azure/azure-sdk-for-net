--- conflicted
+++ resolved
@@ -15,11 +15,7 @@
         "x-ms-client-request-id": "62980ee9-75f6-cead-8ecf-6179d4aff272",
         "x-ms-date": "Wed, 17 Feb 2021 19:04:18 GMT",
         "x-ms-return-client-request-id": "true",
-<<<<<<< HEAD
-        "x-ms-version": "2020-12-06"
-=======
         "x-ms-version": "2021-02-12"
->>>>>>> 7e782c87
       },
       "RequestBody": null,
       "StatusCode": 201,
@@ -34,11 +30,7 @@
         ],
         "x-ms-client-request-id": "62980ee9-75f6-cead-8ecf-6179d4aff272",
         "x-ms-request-id": "863f1800-f01e-001f-7c5f-0569c6000000",
-<<<<<<< HEAD
-        "x-ms-version": "2020-12-06"
-=======
         "x-ms-version": "2021-02-12"
->>>>>>> 7e782c87
       },
       "ResponseBody": []
     },
@@ -60,11 +52,7 @@
         "x-ms-client-request-id": "1646d5e8-04f8-e4eb-4ef8-441fab356656",
         "x-ms-date": "Wed, 17 Feb 2021 19:04:18 GMT",
         "x-ms-return-client-request-id": "true",
-<<<<<<< HEAD
-        "x-ms-version": "2020-12-06"
-=======
         "x-ms-version": "2021-02-12"
->>>>>>> 7e782c87
       },
       "RequestBody": null,
       "StatusCode": 201,
@@ -80,11 +68,7 @@
         "x-ms-client-request-id": "1646d5e8-04f8-e4eb-4ef8-441fab356656",
         "x-ms-request-id": "863f181f-f01e-001f-185f-0569c6000000",
         "x-ms-request-server-encrypted": "true",
-<<<<<<< HEAD
-        "x-ms-version": "2020-12-06",
-=======
         "x-ms-version": "2021-02-12",
->>>>>>> 7e782c87
         "x-ms-version-id": "2021-02-17T19:04:18.4864403Z"
       },
       "ResponseBody": []
@@ -105,11 +89,7 @@
         "x-ms-client-request-id": "928f8dca-eef0-a249-2088-00b99191eb20",
         "x-ms-date": "Wed, 17 Feb 2021 19:04:18 GMT",
         "x-ms-return-client-request-id": "true",
-<<<<<<< HEAD
-        "x-ms-version": "2020-12-06"
-=======
         "x-ms-version": "2021-02-12"
->>>>>>> 7e782c87
       },
       "RequestBody": "﻿<Tags><TagSet><Tag><Key>coolTag</Key><Value>true</Value></Tag></TagSet></Tags>",
       "StatusCode": 204,
@@ -121,11 +101,7 @@
         ],
         "x-ms-client-request-id": "928f8dca-eef0-a249-2088-00b99191eb20",
         "x-ms-request-id": "863f183f-f01e-001f-365f-0569c6000000",
-<<<<<<< HEAD
-        "x-ms-version": "2020-12-06"
-=======
         "x-ms-version": "2021-02-12"
->>>>>>> 7e782c87
       },
       "ResponseBody": []
     },
@@ -148,11 +124,7 @@
         "x-ms-page-write": "update",
         "x-ms-range": "bytes=1024-2047",
         "x-ms-return-client-request-id": "true",
-<<<<<<< HEAD
-        "x-ms-version": "2020-12-06"
-=======
         "x-ms-version": "2021-02-12"
->>>>>>> 7e782c87
       },
       "RequestBody": "zFWuxV5E+kQVoUh+MJ2MBj1XVB6m1GXb1S+ouaQHFDyPs4ICmfWPhpJLfE+my3GC/Pl7OTzNeffv0vAum0GgDYwL7n0bim1IyM6MWlcVNQm+Jb2qi9sAwjmKEsYFYOpQq2/Dmt3zZ3GMM3BtQR+f2p3mb3WE9YGxCyxEkHemQmfkO6/oUposyr5LHVhqkoEa6jgpHvF0zLXtEY+xr9b55vAJiQVvt4cCuaW3ONgpRniqKqY/fSR2b2/6+kAKexrnUTdnYQh7qjKwJmVLvZPdxMoXBoUwumjMkhqWdbxG+D2K0OagweVvL39zjle+KrHbHTZ183WVt5fOm87u5TV1ai0nwe2tPALlp9YGvCsRDWhouliG0ATI9RhP0SYXgUlJ/SQpl2nELuAzkEuej/prvY1mhSrd75kpX8zUXWrcziaNvL4H53X/pIx3U0C5KWUd4xOZsPwfbA6KADic79B1VsIlEdM8ZNYXZ+CdZZtZbzVmtnpXQx0pbU+wfOc9YrS7Afx9kxiS4X89gUkbgQZzMZADNjlWHhOl+6ODjOju2gQr4WOe29wd09X7GcHTDetIPEpWOix7ZePp2Jd0D1WWTqdE8J+j1FW05mJjWwVS0e64O0+dmKDYr3yAtQNEqMR/ZMoZjh1MpWj1olPKGArelgapvNQF+bYHbEAjIh9RcD2d4/Y6OELQa5Xmp/VMDZdxoh79muzwemoUESHcKIJIozIWLDQTo17D2FA+HlHAu1+psX8BVNVQrWmMJSYg9EMSnQTDNeFjXf7AOcGcslsYU1bCM3YCR05dxn/Kh343ouQNK4FN/YZ9RVSBQRsTtPsOc9LQXsDMEFa1Zm9imNWAiJbdj4bay1bPRe0igQYzSRKDuxSsZkQjQBsql5YXG61+ALiENiR0NKd7ABjTqY5Pghxd3tzB1CJSuU5rrzO/uClApIBOrxPtD4dsMGUrUJaM2xV5uj3QvCyVMnzWCIV0vEjvkwUOANIJcM5VVKO8Jmm339MdRf7rb+dTuH2WFwYB+HQdPLyRftpCcEpve2iI2QsSHimxVnZJAyQdukhVcljHU1wvn+mtJmH42tW0fPN/yt9xhPjdT6H+0zmYdMOS7f3xpycMWTkhZffIuXuhlYYwnu9o5O5g6QO6MMywFLKdZu3Xw9XLcnClTx4AFZYlXT2yZ9XTKQgOkL0kUShscVBFKlKNydGxZCt+wpXQX9RslNOO/qzcyTzlyTIXpyFION7Nu+pDl5RrAAOqVWZzPTHot7xV3nKkaWEWqP+fmb0KNoq2A6TqKPw/Iv2pMnTVcYsBLu9k8lprKVKILe+UzGdGnx7cvDqN/o/AFbt1+jbtQDZznmvNpUMvS9lSYfsNqg==",
       "StatusCode": 201,
@@ -170,11 +142,7 @@
         "x-ms-content-crc64": "VtPgEK2Fl4I=",
         "x-ms-request-id": "863f1858-f01e-001f-4c5f-0569c6000000",
         "x-ms-request-server-encrypted": "true",
-<<<<<<< HEAD
-        "x-ms-version": "2020-12-06"
-=======
         "x-ms-version": "2021-02-12"
->>>>>>> 7e782c87
       },
       "ResponseBody": []
     },
@@ -192,11 +160,7 @@
         "x-ms-client-request-id": "c536aa54-550e-288a-9aea-987b4b43ef38",
         "x-ms-date": "Wed, 17 Feb 2021 19:04:18 GMT",
         "x-ms-return-client-request-id": "true",
-<<<<<<< HEAD
-        "x-ms-version": "2020-12-06"
-=======
         "x-ms-version": "2021-02-12"
->>>>>>> 7e782c87
       },
       "RequestBody": null,
       "StatusCode": 202,
@@ -209,11 +173,7 @@
         ],
         "x-ms-client-request-id": "c536aa54-550e-288a-9aea-987b4b43ef38",
         "x-ms-request-id": "863f1861-f01e-001f-555f-0569c6000000",
-<<<<<<< HEAD
-        "x-ms-version": "2020-12-06"
-=======
         "x-ms-version": "2021-02-12"
->>>>>>> 7e782c87
       },
       "ResponseBody": []
     }
