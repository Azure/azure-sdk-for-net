--- conflicted
+++ resolved
@@ -23,13 +23,8 @@
         "Last-Modified": "Fri, 15 Oct 2021 19:24:18 GMT",
         "Server": "Windows-Azure-Blob/1.0 Microsoft-HTTPAPI/2.0",
         "x-ms-client-request-id": "3dfc8c69-7dae-8757-42da-856e26162f88",
-<<<<<<< HEAD
-        "x-ms-request-id": "c62c0850-501e-0029-265f-05e4b6000000",
-        "x-ms-version": "2021-04-10"
-=======
         "x-ms-request-id": "52a3c7bb-101e-001b-34fa-c115dc000000",
-        "x-ms-version": "2021-02-12"
->>>>>>> 49dd1a0e
+        "x-ms-version": "2021-04-10"
       },
       "ResponseBody": []
     },
@@ -56,13 +51,8 @@
         "Last-Modified": "Fri, 15 Oct 2021 19:24:19 GMT",
         "Server": "Windows-Azure-Blob/1.0 Microsoft-HTTPAPI/2.0",
         "x-ms-client-request-id": "d1e1ddf5-2639-c03d-5680-51d14a49f143",
-<<<<<<< HEAD
-        "x-ms-request-id": "c62c0867-501e-0029-365f-05e4b6000000",
-        "x-ms-version": "2021-04-10"
-=======
         "x-ms-request-id": "52a3c829-101e-001b-1afa-c115dc000000",
-        "x-ms-version": "2021-02-12"
->>>>>>> 49dd1a0e
+        "x-ms-version": "2021-04-10"
       },
       "ResponseBody": []
     },
@@ -93,13 +83,8 @@
         "x-ms-client-request-id": "89160c7b-2d5f-9bf8-8b76-196a26cc6a43",
         "x-ms-request-id": "52a3c84a-101e-001b-38fa-c115dc000000",
         "x-ms-request-server-encrypted": "true",
-<<<<<<< HEAD
         "x-ms-version": "2021-04-10",
-        "x-ms-version-id": "2021-02-17T19:02:21.0073257Z"
-=======
-        "x-ms-version": "2021-02-12",
         "x-ms-version-id": "2021-10-15T19:24:19.1980388Z"
->>>>>>> 49dd1a0e
       },
       "ResponseBody": []
     },
@@ -168,13 +153,8 @@
         "x-ms-encryption-key-sha256": "AEziNlZFLDZqGVrVC8qf4cQ5X4z5ITVXohbIlC\u002B\u002BbOQ=",
         "x-ms-request-id": "52a3c8fe-101e-001b-5efa-c115dc000000",
         "x-ms-request-server-encrypted": "true",
-<<<<<<< HEAD
         "x-ms-version": "2021-04-10",
-        "x-ms-version-id": "2021-02-17T19:02:21.1334149Z"
-=======
-        "x-ms-version": "2021-02-12",
         "x-ms-version-id": "2021-10-15T19:24:19.4449516Z"
->>>>>>> 49dd1a0e
       },
       "ResponseBody": []
     },
@@ -236,13 +216,8 @@
         "Date": "Fri, 15 Oct 2021 19:24:19 GMT",
         "Server": "Windows-Azure-Blob/1.0 Microsoft-HTTPAPI/2.0",
         "x-ms-client-request-id": "b0c42612-d308-f619-5ebf-b09f870d5f54",
-<<<<<<< HEAD
-        "x-ms-request-id": "c62c08d9-501e-0029-115f-05e4b6000000",
-        "x-ms-version": "2021-04-10"
-=======
         "x-ms-request-id": "52a3c9c3-101e-001b-0ffa-c115dc000000",
-        "x-ms-version": "2021-02-12"
->>>>>>> 49dd1a0e
+        "x-ms-version": "2021-04-10"
       },
       "ResponseBody": []
     }
