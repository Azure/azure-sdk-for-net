--- conflicted
+++ resolved
@@ -28,11 +28,7 @@
           "Microsoft-HTTPAPI/2.0"
         ],
         "x-ms-client-request-id": "3dfc8c69-7dae-8757-42da-856e26162f88",
-<<<<<<< HEAD
-        "x-ms-request-id": "fcb25a34-001e-0039-1434-f36927000000",
-=======
         "x-ms-request-id": "d7a1fce1-c01e-0019-0d4b-09cd1b000000",
->>>>>>> 8d420312
         "x-ms-version": "2019-12-12"
       },
       "ResponseBody": []
@@ -67,11 +63,7 @@
           "Microsoft-HTTPAPI/2.0"
         ],
         "x-ms-client-request-id": "d1e1ddf5-2639-c03d-5680-51d14a49f143",
-<<<<<<< HEAD
-        "x-ms-request-id": "fcb25a37-001e-0039-1534-f36927000000",
-=======
         "x-ms-request-id": "d7a1fd05-c01e-0019-264b-09cd1b000000",
->>>>>>> 8d420312
         "x-ms-version": "2019-12-12"
       },
       "ResponseBody": []
@@ -259,11 +251,7 @@
           "Microsoft-HTTPAPI/2.0"
         ],
         "x-ms-client-request-id": "b0c42612-d308-f619-5ebf-b09f870d5f54",
-<<<<<<< HEAD
-        "x-ms-request-id": "fcb25a3f-001e-0039-1d34-f36927000000",
-=======
         "x-ms-request-id": "d7a1fdcd-c01e-0019-544b-09cd1b000000",
->>>>>>> 8d420312
         "x-ms-version": "2019-12-12"
       },
       "ResponseBody": []
