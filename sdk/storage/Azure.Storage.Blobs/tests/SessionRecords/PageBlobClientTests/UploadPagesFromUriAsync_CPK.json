--- conflicted
+++ resolved
@@ -15,11 +15,7 @@
         "x-ms-client-request-id": "3dfc8c69-7dae-8757-42da-856e26162f88",
         "x-ms-date": "Wed, 17 Feb 2021 19:02:20 GMT",
         "x-ms-return-client-request-id": "true",
-<<<<<<< HEAD
-        "x-ms-version": "2020-12-06"
-=======
-        "x-ms-version": "2021-02-12"
->>>>>>> 7e782c87
+        "x-ms-version": "2021-02-12"
       },
       "RequestBody": null,
       "StatusCode": 201,
@@ -34,11 +30,7 @@
         ],
         "x-ms-client-request-id": "3dfc8c69-7dae-8757-42da-856e26162f88",
         "x-ms-request-id": "c62c0850-501e-0029-265f-05e4b6000000",
-<<<<<<< HEAD
-        "x-ms-version": "2020-12-06"
-=======
-        "x-ms-version": "2021-02-12"
->>>>>>> 7e782c87
+        "x-ms-version": "2021-02-12"
       },
       "ResponseBody": []
     },
@@ -57,11 +49,7 @@
         "x-ms-client-request-id": "d1e1ddf5-2639-c03d-5680-51d14a49f143",
         "x-ms-date": "Wed, 17 Feb 2021 19:02:20 GMT",
         "x-ms-return-client-request-id": "true",
-<<<<<<< HEAD
-        "x-ms-version": "2020-12-06"
-=======
-        "x-ms-version": "2021-02-12"
->>>>>>> 7e782c87
+        "x-ms-version": "2021-02-12"
       },
       "RequestBody": null,
       "StatusCode": 200,
@@ -76,11 +64,7 @@
         ],
         "x-ms-client-request-id": "d1e1ddf5-2639-c03d-5680-51d14a49f143",
         "x-ms-request-id": "c62c0867-501e-0029-365f-05e4b6000000",
-<<<<<<< HEAD
-        "x-ms-version": "2020-12-06"
-=======
-        "x-ms-version": "2021-02-12"
->>>>>>> 7e782c87
+        "x-ms-version": "2021-02-12"
       },
       "ResponseBody": []
     },
@@ -101,11 +85,7 @@
         "x-ms-client-request-id": "89160c7b-2d5f-9bf8-8b76-196a26cc6a43",
         "x-ms-date": "Wed, 17 Feb 2021 19:02:20 GMT",
         "x-ms-return-client-request-id": "true",
-<<<<<<< HEAD
-        "x-ms-version": "2020-12-06"
-=======
-        "x-ms-version": "2021-02-12"
->>>>>>> 7e782c87
+        "x-ms-version": "2021-02-12"
       },
       "RequestBody": null,
       "StatusCode": 201,
@@ -121,11 +101,7 @@
         "x-ms-client-request-id": "89160c7b-2d5f-9bf8-8b76-196a26cc6a43",
         "x-ms-request-id": "c62c0870-501e-0029-3e5f-05e4b6000000",
         "x-ms-request-server-encrypted": "true",
-<<<<<<< HEAD
-        "x-ms-version": "2020-12-06",
-=======
         "x-ms-version": "2021-02-12",
->>>>>>> 7e782c87
         "x-ms-version-id": "2021-02-17T19:02:21.0073257Z"
       },
       "ResponseBody": []
@@ -148,11 +124,7 @@
         "x-ms-page-write": "update",
         "x-ms-range": "bytes=0-1023",
         "x-ms-return-client-request-id": "true",
-<<<<<<< HEAD
-        "x-ms-version": "2020-12-06"
-=======
-        "x-ms-version": "2021-02-12"
->>>>>>> 7e782c87
+        "x-ms-version": "2021-02-12"
       },
       "RequestBody": "oj55yWCGu1SgAJz+jxv8zNpdeEk0Xk5LYGW9AMMZsVa/qplM/DbIbyGNMDmJPzE6g4T27dGnD0TvLmj6ybqQhk5FPuWBsNCklQknpi0VwSA0gn0/I8SFF5tVXc3NzaVn/arqRABMuNO0UljHf2gW2W1HxkY9UGOKvydKK1IC18djwKiDK30g6MmpitBrvZcyP4NghQZeKqxGX4TZAo2AsXqQY7+/k67wJ959k8aSHwKPF+zPoVLBBZb8Pcv4R+Y8KNhW2lnYcqzUcF0n4Zbmsz+CSeqgsRAoz14pw1bi9+D4QGrtPESot6RA+jH0mSP/FYmLdv37m3fILQv7r69W8Xl9L6Es+Xf72pJFYLfeNDU7Ka3MV4Hi/aTzJA45rQf16gi4dmqC0xwSkJxqtTu/6fnVv4UBiZr3mzL8ONRowiyKUHauJr7LuVWQusbld0dpMzoVY+2B82BtwNs3hppIqc5v4GXEEcM7CQYwcc7UEiPrkgWZU14/CF0VQGbilDK6SBD4dpfipCF32lrmUYKRma24TPOVrlZvL9cHr9BcWHXTdSi+25yLCO7jIngEWbfbg6a4Kkc/JZq6iEbA2vVRGoHlEtxZ074RLEMFsYzda9YgLCsqpC0tlE+OBFJWyi74kgf3H0baga/opv4DOnMO3B1voK3JJnZUt36Mys9ru2IVDB+E5kuPRat7Qf0vKVnbgCc15iqBL2uRomfITbbgfeub7i1UifXR31oCTeV4JY4ksEqnNdU3lN2z8kPkx/f0m8MSkzosh/YxYwbPf+GFGX3Zo51rOEcWZFpQoJey7RdjDbIhZZFT+ClUddLOaBT7LdnGCiRaiGJ7/C/g2+Zff3bubHEvZLPshqtzF8J1R/tFVXK+6+LzCIRPpWlich1C9PZb4Pyjy8kl2oR55nCfBrU0moV0oZOT+mPt4L5KiRONMSPMGWb+ooqpmBFeeiITr5+zLtiXzlNiyOWYteoL2lBw67RN0+xONff7ywiBNIBB2TEflls69mPPaVGBZuyfnr7B7Y5txtuzZfngmwNK4JRlV9y57EP0NfVRfWmbzc8LWyxKwEfx1BNVazFiWlpghYi9Gw4Q5rJ7zLeZG0hyGJgq1UDWACBNdILIZIARktua8fjg3bHA+nV6z/OPV7nL41OZOIUaioRocKeLR4IxaTrc/ypPkTrmadvKWzEsvRzJ/YEseFlWgGd0eG0JNLLzSWW5s1iOe1EZss6qTy5SPLKLwUoABfDghX7C2hnM3DUo1xHLcgrEO4EvE8WKrDE4ITy7fnJn8kR12S3ZzKA4TNaZgXcch8mnxobJ0fErVdlNirndEV3CwOTNVpnd627g98bv8Sq5G5pyE7jsniFSSg==",
       "StatusCode": 201,
@@ -170,11 +142,7 @@
         "x-ms-content-crc64": "l10cFxAZS1c=",
         "x-ms-request-id": "c62c0888-501e-0029-4f5f-05e4b6000000",
         "x-ms-request-server-encrypted": "true",
-<<<<<<< HEAD
-        "x-ms-version": "2020-12-06"
-=======
-        "x-ms-version": "2021-02-12"
->>>>>>> 7e782c87
+        "x-ms-version": "2021-02-12"
       },
       "ResponseBody": []
     },
@@ -198,11 +166,7 @@
         "x-ms-encryption-key": "oxjMV/hFKQdg6cUIiEjUYIgvFMqHCf8wUn8lIlwTj8A=",
         "x-ms-encryption-key-sha256": "AEziNlZFLDZqGVrVC8qf4cQ5X4z5ITVXohbIlC++bOQ=",
         "x-ms-return-client-request-id": "true",
-<<<<<<< HEAD
-        "x-ms-version": "2020-12-06"
-=======
-        "x-ms-version": "2021-02-12"
->>>>>>> 7e782c87
+        "x-ms-version": "2021-02-12"
       },
       "RequestBody": null,
       "StatusCode": 201,
@@ -219,11 +183,7 @@
         "x-ms-encryption-key-sha256": "AEziNlZFLDZqGVrVC8qf4cQ5X4z5ITVXohbIlC++bOQ=",
         "x-ms-request-id": "c62c089e-501e-0029-605f-05e4b6000000",
         "x-ms-request-server-encrypted": "true",
-<<<<<<< HEAD
-        "x-ms-version": "2020-12-06",
-=======
         "x-ms-version": "2021-02-12",
->>>>>>> 7e782c87
         "x-ms-version-id": "2021-02-17T19:02:21.1334149Z"
       },
       "ResponseBody": []
@@ -249,11 +209,7 @@
         "x-ms-range": "bytes=0-1023",
         "x-ms-return-client-request-id": "true",
         "x-ms-source-range": "bytes=0-1023",
-<<<<<<< HEAD
-        "x-ms-version": "2020-12-06"
-=======
-        "x-ms-version": "2021-02-12"
->>>>>>> 7e782c87
+        "x-ms-version": "2021-02-12"
       },
       "RequestBody": null,
       "StatusCode": 201,
@@ -272,11 +228,7 @@
         "x-ms-encryption-key-sha256": "AEziNlZFLDZqGVrVC8qf4cQ5X4z5ITVXohbIlC++bOQ=",
         "x-ms-request-id": "c62c08ab-501e-0029-6b5f-05e4b6000000",
         "x-ms-request-server-encrypted": "true",
-<<<<<<< HEAD
-        "x-ms-version": "2020-12-06"
-=======
-        "x-ms-version": "2021-02-12"
->>>>>>> 7e782c87
+        "x-ms-version": "2021-02-12"
       },
       "ResponseBody": []
     },
@@ -294,11 +246,7 @@
         "x-ms-client-request-id": "b0c42612-d308-f619-5ebf-b09f870d5f54",
         "x-ms-date": "Wed, 17 Feb 2021 19:02:21 GMT",
         "x-ms-return-client-request-id": "true",
-<<<<<<< HEAD
-        "x-ms-version": "2020-12-06"
-=======
-        "x-ms-version": "2021-02-12"
->>>>>>> 7e782c87
+        "x-ms-version": "2021-02-12"
       },
       "RequestBody": null,
       "StatusCode": 202,
@@ -311,11 +259,7 @@
         ],
         "x-ms-client-request-id": "b0c42612-d308-f619-5ebf-b09f870d5f54",
         "x-ms-request-id": "c62c08d9-501e-0029-115f-05e4b6000000",
-<<<<<<< HEAD
-        "x-ms-version": "2020-12-06"
-=======
-        "x-ms-version": "2021-02-12"
->>>>>>> 7e782c87
+        "x-ms-version": "2021-02-12"
       },
       "ResponseBody": []
     }
