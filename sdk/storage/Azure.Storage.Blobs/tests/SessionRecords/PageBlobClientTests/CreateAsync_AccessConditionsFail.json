--- conflicted
+++ resolved
@@ -15,11 +15,7 @@
         "x-ms-client-request-id": "33d6ab21-582e-afa8-f90b-1cb9934bae71",
         "x-ms-date": "Wed, 17 Feb 2021 19:00:37 GMT",
         "x-ms-return-client-request-id": "true",
-<<<<<<< HEAD
-        "x-ms-version": "2020-12-06"
-=======
-        "x-ms-version": "2021-02-12"
->>>>>>> 7e782c87
+        "x-ms-version": "2021-02-12"
       },
       "RequestBody": null,
       "StatusCode": 201,
@@ -34,11 +30,7 @@
         ],
         "x-ms-client-request-id": "33d6ab21-582e-afa8-f90b-1cb9934bae71",
         "x-ms-request-id": "0eef22e2-201e-0033-1b5f-058569000000",
-<<<<<<< HEAD
-        "x-ms-version": "2020-12-06"
-=======
-        "x-ms-version": "2021-02-12"
->>>>>>> 7e782c87
+        "x-ms-version": "2021-02-12"
       },
       "ResponseBody": []
     },
@@ -60,11 +52,7 @@
         "x-ms-client-request-id": "5db49384-17d2-9a08-d2c6-b77294b1c426",
         "x-ms-date": "Wed, 17 Feb 2021 19:00:37 GMT",
         "x-ms-return-client-request-id": "true",
-<<<<<<< HEAD
-        "x-ms-version": "2020-12-06"
-=======
-        "x-ms-version": "2021-02-12"
->>>>>>> 7e782c87
+        "x-ms-version": "2021-02-12"
       },
       "RequestBody": null,
       "StatusCode": 201,
@@ -80,11 +68,7 @@
         "x-ms-client-request-id": "5db49384-17d2-9a08-d2c6-b77294b1c426",
         "x-ms-request-id": "0eef22e7-201e-0033-1d5f-058569000000",
         "x-ms-request-server-encrypted": "true",
-<<<<<<< HEAD
-        "x-ms-version": "2020-12-06",
-=======
         "x-ms-version": "2021-02-12",
->>>>>>> 7e782c87
         "x-ms-version-id": "2021-02-17T19:00:38.032595Z"
       },
       "ResponseBody": []
@@ -106,11 +90,7 @@
         "x-ms-client-request-id": "57726b1f-c51e-611d-d129-be263b93ab46",
         "x-ms-date": "Wed, 17 Feb 2021 19:00:38 GMT",
         "x-ms-return-client-request-id": "true",
-<<<<<<< HEAD
-        "x-ms-version": "2020-12-06"
-=======
-        "x-ms-version": "2021-02-12"
->>>>>>> 7e782c87
+        "x-ms-version": "2021-02-12"
       },
       "RequestBody": null,
       "StatusCode": 412,
@@ -125,11 +105,7 @@
         "x-ms-client-request-id": "57726b1f-c51e-611d-d129-be263b93ab46",
         "x-ms-error-code": "ConditionNotMet",
         "x-ms-request-id": "0eef22f0-201e-0033-225f-058569000000",
-<<<<<<< HEAD
-        "x-ms-version": "2020-12-06"
-=======
-        "x-ms-version": "2021-02-12"
->>>>>>> 7e782c87
+        "x-ms-version": "2021-02-12"
       },
       "ResponseBody": [
         "﻿<?xml version=\"1.0\" encoding=\"utf-8\"?><Error><Code>ConditionNotMet</Code><Message>The condition specified using HTTP conditional header(s) is not met.\n",
@@ -151,11 +127,7 @@
         "x-ms-client-request-id": "2852d23a-6c3f-2307-0edf-e85e5f5fccbb",
         "x-ms-date": "Wed, 17 Feb 2021 19:00:38 GMT",
         "x-ms-return-client-request-id": "true",
-<<<<<<< HEAD
-        "x-ms-version": "2020-12-06"
-=======
-        "x-ms-version": "2021-02-12"
->>>>>>> 7e782c87
+        "x-ms-version": "2021-02-12"
       },
       "RequestBody": null,
       "StatusCode": 202,
@@ -168,11 +140,7 @@
         ],
         "x-ms-client-request-id": "2852d23a-6c3f-2307-0edf-e85e5f5fccbb",
         "x-ms-request-id": "0eef22f6-201e-0033-275f-058569000000",
-<<<<<<< HEAD
-        "x-ms-version": "2020-12-06"
-=======
-        "x-ms-version": "2021-02-12"
->>>>>>> 7e782c87
+        "x-ms-version": "2021-02-12"
       },
       "ResponseBody": []
     },
@@ -191,11 +159,7 @@
         "x-ms-client-request-id": "410852e0-fd09-088e-4616-8d3423946c89",
         "x-ms-date": "Wed, 17 Feb 2021 19:00:38 GMT",
         "x-ms-return-client-request-id": "true",
-<<<<<<< HEAD
-        "x-ms-version": "2020-12-06"
-=======
-        "x-ms-version": "2021-02-12"
->>>>>>> 7e782c87
+        "x-ms-version": "2021-02-12"
       },
       "RequestBody": null,
       "StatusCode": 201,
@@ -210,11 +174,7 @@
         ],
         "x-ms-client-request-id": "410852e0-fd09-088e-4616-8d3423946c89",
         "x-ms-request-id": "9c16de24-301e-0086-6e5f-05167b000000",
-<<<<<<< HEAD
-        "x-ms-version": "2020-12-06"
-=======
-        "x-ms-version": "2021-02-12"
->>>>>>> 7e782c87
+        "x-ms-version": "2021-02-12"
       },
       "ResponseBody": []
     },
@@ -236,11 +196,7 @@
         "x-ms-client-request-id": "a3f0c0f8-faf8-7d3b-d7fc-81faba162032",
         "x-ms-date": "Wed, 17 Feb 2021 19:00:38 GMT",
         "x-ms-return-client-request-id": "true",
-<<<<<<< HEAD
-        "x-ms-version": "2020-12-06"
-=======
-        "x-ms-version": "2021-02-12"
->>>>>>> 7e782c87
+        "x-ms-version": "2021-02-12"
       },
       "RequestBody": null,
       "StatusCode": 201,
@@ -256,11 +212,7 @@
         "x-ms-client-request-id": "a3f0c0f8-faf8-7d3b-d7fc-81faba162032",
         "x-ms-request-id": "9c16de2c-301e-0086-725f-05167b000000",
         "x-ms-request-server-encrypted": "true",
-<<<<<<< HEAD
-        "x-ms-version": "2020-12-06",
-=======
         "x-ms-version": "2021-02-12",
->>>>>>> 7e782c87
         "x-ms-version-id": "2021-02-17T19:00:38.4478921Z"
       },
       "ResponseBody": []
@@ -282,11 +234,7 @@
         "x-ms-client-request-id": "277fd20b-9d23-0a2f-5e14-8d80948d2cad",
         "x-ms-date": "Wed, 17 Feb 2021 19:00:38 GMT",
         "x-ms-return-client-request-id": "true",
-<<<<<<< HEAD
-        "x-ms-version": "2020-12-06"
-=======
-        "x-ms-version": "2021-02-12"
->>>>>>> 7e782c87
+        "x-ms-version": "2021-02-12"
       },
       "RequestBody": null,
       "StatusCode": 412,
@@ -301,11 +249,7 @@
         "x-ms-client-request-id": "277fd20b-9d23-0a2f-5e14-8d80948d2cad",
         "x-ms-error-code": "ConditionNotMet",
         "x-ms-request-id": "9c16de3b-301e-0086-7e5f-05167b000000",
-<<<<<<< HEAD
-        "x-ms-version": "2020-12-06"
-=======
-        "x-ms-version": "2021-02-12"
->>>>>>> 7e782c87
+        "x-ms-version": "2021-02-12"
       },
       "ResponseBody": [
         "﻿<?xml version=\"1.0\" encoding=\"utf-8\"?><Error><Code>ConditionNotMet</Code><Message>The condition specified using HTTP conditional header(s) is not met.\n",
@@ -327,11 +271,7 @@
         "x-ms-client-request-id": "e7ef93e6-f997-370e-3625-2aee7b8cdd42",
         "x-ms-date": "Wed, 17 Feb 2021 19:00:38 GMT",
         "x-ms-return-client-request-id": "true",
-<<<<<<< HEAD
-        "x-ms-version": "2020-12-06"
-=======
-        "x-ms-version": "2021-02-12"
->>>>>>> 7e782c87
+        "x-ms-version": "2021-02-12"
       },
       "RequestBody": null,
       "StatusCode": 202,
@@ -344,11 +284,7 @@
         ],
         "x-ms-client-request-id": "e7ef93e6-f997-370e-3625-2aee7b8cdd42",
         "x-ms-request-id": "9c16de44-301e-0086-045f-05167b000000",
-<<<<<<< HEAD
-        "x-ms-version": "2020-12-06"
-=======
-        "x-ms-version": "2021-02-12"
->>>>>>> 7e782c87
+        "x-ms-version": "2021-02-12"
       },
       "ResponseBody": []
     },
@@ -367,11 +303,7 @@
         "x-ms-client-request-id": "15fe92a1-ecdc-618c-475e-810786686e6c",
         "x-ms-date": "Wed, 17 Feb 2021 19:00:38 GMT",
         "x-ms-return-client-request-id": "true",
-<<<<<<< HEAD
-        "x-ms-version": "2020-12-06"
-=======
-        "x-ms-version": "2021-02-12"
->>>>>>> 7e782c87
+        "x-ms-version": "2021-02-12"
       },
       "RequestBody": null,
       "StatusCode": 201,
@@ -386,11 +318,7 @@
         ],
         "x-ms-client-request-id": "15fe92a1-ecdc-618c-475e-810786686e6c",
         "x-ms-request-id": "63a14383-101e-004a-665f-05794d000000",
-<<<<<<< HEAD
-        "x-ms-version": "2020-12-06"
-=======
-        "x-ms-version": "2021-02-12"
->>>>>>> 7e782c87
+        "x-ms-version": "2021-02-12"
       },
       "ResponseBody": []
     },
@@ -412,11 +340,7 @@
         "x-ms-client-request-id": "daafedb0-ff66-c536-eedb-91d87db03679",
         "x-ms-date": "Wed, 17 Feb 2021 19:00:38 GMT",
         "x-ms-return-client-request-id": "true",
-<<<<<<< HEAD
-        "x-ms-version": "2020-12-06"
-=======
-        "x-ms-version": "2021-02-12"
->>>>>>> 7e782c87
+        "x-ms-version": "2021-02-12"
       },
       "RequestBody": null,
       "StatusCode": 201,
@@ -432,11 +356,7 @@
         "x-ms-client-request-id": "daafedb0-ff66-c536-eedb-91d87db03679",
         "x-ms-request-id": "63a14391-101e-004a-6e5f-05794d000000",
         "x-ms-request-server-encrypted": "true",
-<<<<<<< HEAD
-        "x-ms-version": "2020-12-06",
-=======
         "x-ms-version": "2021-02-12",
->>>>>>> 7e782c87
         "x-ms-version-id": "2021-02-17T19:00:38.8571861Z"
       },
       "ResponseBody": []
@@ -458,11 +378,7 @@
         "x-ms-client-request-id": "3d2bf4c1-651f-1b81-133f-47f0b1fe6dc8",
         "x-ms-date": "Wed, 17 Feb 2021 19:00:38 GMT",
         "x-ms-return-client-request-id": "true",
-<<<<<<< HEAD
-        "x-ms-version": "2020-12-06"
-=======
-        "x-ms-version": "2021-02-12"
->>>>>>> 7e782c87
+        "x-ms-version": "2021-02-12"
       },
       "RequestBody": null,
       "StatusCode": 412,
@@ -477,11 +393,7 @@
         "x-ms-client-request-id": "3d2bf4c1-651f-1b81-133f-47f0b1fe6dc8",
         "x-ms-error-code": "ConditionNotMet",
         "x-ms-request-id": "63a14394-101e-004a-715f-05794d000000",
-<<<<<<< HEAD
-        "x-ms-version": "2020-12-06"
-=======
-        "x-ms-version": "2021-02-12"
->>>>>>> 7e782c87
+        "x-ms-version": "2021-02-12"
       },
       "ResponseBody": [
         "﻿<?xml version=\"1.0\" encoding=\"utf-8\"?><Error><Code>ConditionNotMet</Code><Message>The condition specified using HTTP conditional header(s) is not met.\n",
@@ -503,11 +415,7 @@
         "x-ms-client-request-id": "89171c7c-f985-b85a-18d1-2825f0b0d8a0",
         "x-ms-date": "Wed, 17 Feb 2021 19:00:38 GMT",
         "x-ms-return-client-request-id": "true",
-<<<<<<< HEAD
-        "x-ms-version": "2020-12-06"
-=======
-        "x-ms-version": "2021-02-12"
->>>>>>> 7e782c87
+        "x-ms-version": "2021-02-12"
       },
       "RequestBody": null,
       "StatusCode": 202,
@@ -520,11 +428,7 @@
         ],
         "x-ms-client-request-id": "89171c7c-f985-b85a-18d1-2825f0b0d8a0",
         "x-ms-request-id": "63a1439a-101e-004a-745f-05794d000000",
-<<<<<<< HEAD
-        "x-ms-version": "2020-12-06"
-=======
-        "x-ms-version": "2021-02-12"
->>>>>>> 7e782c87
+        "x-ms-version": "2021-02-12"
       },
       "ResponseBody": []
     },
@@ -543,11 +447,7 @@
         "x-ms-client-request-id": "d17e9b4d-c0c5-4844-c85c-aad209608ed2",
         "x-ms-date": "Wed, 17 Feb 2021 19:00:38 GMT",
         "x-ms-return-client-request-id": "true",
-<<<<<<< HEAD
-        "x-ms-version": "2020-12-06"
-=======
-        "x-ms-version": "2021-02-12"
->>>>>>> 7e782c87
+        "x-ms-version": "2021-02-12"
       },
       "RequestBody": null,
       "StatusCode": 201,
@@ -562,11 +462,7 @@
         ],
         "x-ms-client-request-id": "d17e9b4d-c0c5-4844-c85c-aad209608ed2",
         "x-ms-request-id": "93634f10-401e-0078-775f-05793a000000",
-<<<<<<< HEAD
-        "x-ms-version": "2020-12-06"
-=======
-        "x-ms-version": "2021-02-12"
->>>>>>> 7e782c87
+        "x-ms-version": "2021-02-12"
       },
       "ResponseBody": []
     },
@@ -588,11 +484,7 @@
         "x-ms-client-request-id": "4d963ed9-5466-0a5e-e2a5-e216c56825c6",
         "x-ms-date": "Wed, 17 Feb 2021 19:00:39 GMT",
         "x-ms-return-client-request-id": "true",
-<<<<<<< HEAD
-        "x-ms-version": "2020-12-06"
-=======
-        "x-ms-version": "2021-02-12"
->>>>>>> 7e782c87
+        "x-ms-version": "2021-02-12"
       },
       "RequestBody": null,
       "StatusCode": 201,
@@ -608,11 +500,7 @@
         "x-ms-client-request-id": "4d963ed9-5466-0a5e-e2a5-e216c56825c6",
         "x-ms-request-id": "93634f1c-401e-0078-7e5f-05793a000000",
         "x-ms-request-server-encrypted": "true",
-<<<<<<< HEAD
-        "x-ms-version": "2020-12-06",
-=======
         "x-ms-version": "2021-02-12",
->>>>>>> 7e782c87
         "x-ms-version-id": "2021-02-17T19:00:39.2724845Z"
       },
       "ResponseBody": []
@@ -631,11 +519,7 @@
         "x-ms-client-request-id": "e40375af-8f6c-d788-f5a1-ab2063bb1611",
         "x-ms-date": "Wed, 17 Feb 2021 19:00:39 GMT",
         "x-ms-return-client-request-id": "true",
-<<<<<<< HEAD
-        "x-ms-version": "2020-12-06"
-=======
-        "x-ms-version": "2021-02-12"
->>>>>>> 7e782c87
+        "x-ms-version": "2021-02-12"
       },
       "RequestBody": null,
       "StatusCode": 200,
@@ -659,11 +543,7 @@
         "x-ms-lease-status": "unlocked",
         "x-ms-request-id": "93634f29-401e-0078-075f-05793a000000",
         "x-ms-server-encrypted": "true",
-<<<<<<< HEAD
-        "x-ms-version": "2020-12-06",
-=======
         "x-ms-version": "2021-02-12",
->>>>>>> 7e782c87
         "x-ms-version-id": "2021-02-17T19:00:39.2724845Z"
       },
       "ResponseBody": []
@@ -685,11 +565,7 @@
         "x-ms-client-request-id": "4f676307-4164-f059-31ce-bf1254eb1003",
         "x-ms-date": "Wed, 17 Feb 2021 19:00:39 GMT",
         "x-ms-return-client-request-id": "true",
-<<<<<<< HEAD
-        "x-ms-version": "2020-12-06"
-=======
-        "x-ms-version": "2021-02-12"
->>>>>>> 7e782c87
+        "x-ms-version": "2021-02-12"
       },
       "RequestBody": null,
       "StatusCode": 412,
@@ -704,11 +580,7 @@
         "x-ms-client-request-id": "4f676307-4164-f059-31ce-bf1254eb1003",
         "x-ms-error-code": "ConditionNotMet",
         "x-ms-request-id": "93634f32-401e-0078-0f5f-05793a000000",
-<<<<<<< HEAD
-        "x-ms-version": "2020-12-06"
-=======
-        "x-ms-version": "2021-02-12"
->>>>>>> 7e782c87
+        "x-ms-version": "2021-02-12"
       },
       "ResponseBody": [
         "﻿<?xml version=\"1.0\" encoding=\"utf-8\"?><Error><Code>ConditionNotMet</Code><Message>The condition specified using HTTP conditional header(s) is not met.\n",
@@ -730,11 +602,7 @@
         "x-ms-client-request-id": "ff19f60d-c654-c4ad-ac1b-4efd8abe8547",
         "x-ms-date": "Wed, 17 Feb 2021 19:00:39 GMT",
         "x-ms-return-client-request-id": "true",
-<<<<<<< HEAD
-        "x-ms-version": "2020-12-06"
-=======
-        "x-ms-version": "2021-02-12"
->>>>>>> 7e782c87
+        "x-ms-version": "2021-02-12"
       },
       "RequestBody": null,
       "StatusCode": 202,
@@ -747,11 +615,7 @@
         ],
         "x-ms-client-request-id": "ff19f60d-c654-c4ad-ac1b-4efd8abe8547",
         "x-ms-request-id": "93634f3d-401e-0078-195f-05793a000000",
-<<<<<<< HEAD
-        "x-ms-version": "2020-12-06"
-=======
-        "x-ms-version": "2021-02-12"
->>>>>>> 7e782c87
+        "x-ms-version": "2021-02-12"
       },
       "ResponseBody": []
     },
@@ -770,11 +634,7 @@
         "x-ms-client-request-id": "763a69a4-47ae-e969-6330-4e531c72359e",
         "x-ms-date": "Wed, 17 Feb 2021 19:00:39 GMT",
         "x-ms-return-client-request-id": "true",
-<<<<<<< HEAD
-        "x-ms-version": "2020-12-06"
-=======
-        "x-ms-version": "2021-02-12"
->>>>>>> 7e782c87
+        "x-ms-version": "2021-02-12"
       },
       "RequestBody": null,
       "StatusCode": 201,
@@ -789,11 +649,7 @@
         ],
         "x-ms-client-request-id": "763a69a4-47ae-e969-6330-4e531c72359e",
         "x-ms-request-id": "6b1e3150-401e-0035-575f-05b6d6000000",
-<<<<<<< HEAD
-        "x-ms-version": "2020-12-06"
-=======
-        "x-ms-version": "2021-02-12"
->>>>>>> 7e782c87
+        "x-ms-version": "2021-02-12"
       },
       "ResponseBody": []
     },
@@ -815,11 +671,7 @@
         "x-ms-client-request-id": "e4da2512-674a-7d2d-f33a-995d4c7188d6",
         "x-ms-date": "Wed, 17 Feb 2021 19:00:39 GMT",
         "x-ms-return-client-request-id": "true",
-<<<<<<< HEAD
-        "x-ms-version": "2020-12-06"
-=======
-        "x-ms-version": "2021-02-12"
->>>>>>> 7e782c87
+        "x-ms-version": "2021-02-12"
       },
       "RequestBody": null,
       "StatusCode": 201,
@@ -835,11 +687,7 @@
         "x-ms-client-request-id": "e4da2512-674a-7d2d-f33a-995d4c7188d6",
         "x-ms-request-id": "6b1e3161-401e-0035-635f-05b6d6000000",
         "x-ms-request-server-encrypted": "true",
-<<<<<<< HEAD
-        "x-ms-version": "2020-12-06",
-=======
         "x-ms-version": "2021-02-12",
->>>>>>> 7e782c87
         "x-ms-version-id": "2021-02-17T19:00:39.7558313Z"
       },
       "ResponseBody": []
@@ -861,11 +709,7 @@
         "x-ms-lease-duration": "-1",
         "x-ms-proposed-lease-id": "572c5217-0edc-b2c9-3820-c69d2dd43d81",
         "x-ms-return-client-request-id": "true",
-<<<<<<< HEAD
-        "x-ms-version": "2020-12-06"
-=======
-        "x-ms-version": "2021-02-12"
->>>>>>> 7e782c87
+        "x-ms-version": "2021-02-12"
       },
       "RequestBody": null,
       "StatusCode": 201,
@@ -881,11 +725,7 @@
         "x-ms-client-request-id": "6f8a2392-5c2e-03aa-5b27-ab29a190501f",
         "x-ms-lease-id": "572c5217-0edc-b2c9-3820-c69d2dd43d81",
         "x-ms-request-id": "6b1e3171-401e-0035-715f-05b6d6000000",
-<<<<<<< HEAD
-        "x-ms-version": "2020-12-06"
-=======
-        "x-ms-version": "2021-02-12"
->>>>>>> 7e782c87
+        "x-ms-version": "2021-02-12"
       },
       "ResponseBody": []
     },
@@ -906,11 +746,7 @@
         "x-ms-date": "Wed, 17 Feb 2021 19:00:39 GMT",
         "x-ms-lease-id": "58e07ca0-954f-ea31-3521-8812a727b357",
         "x-ms-return-client-request-id": "true",
-<<<<<<< HEAD
-        "x-ms-version": "2020-12-06"
-=======
-        "x-ms-version": "2021-02-12"
->>>>>>> 7e782c87
+        "x-ms-version": "2021-02-12"
       },
       "RequestBody": null,
       "StatusCode": 412,
@@ -925,11 +761,7 @@
         "x-ms-client-request-id": "090a8b21-ce49-3f52-c9e2-df8988871d06",
         "x-ms-error-code": "LeaseIdMismatchWithBlobOperation",
         "x-ms-request-id": "6b1e3184-401e-0035-025f-05b6d6000000",
-<<<<<<< HEAD
-        "x-ms-version": "2020-12-06"
-=======
-        "x-ms-version": "2021-02-12"
->>>>>>> 7e782c87
+        "x-ms-version": "2021-02-12"
       },
       "ResponseBody": [
         "﻿<?xml version=\"1.0\" encoding=\"utf-8\"?><Error><Code>LeaseIdMismatchWithBlobOperation</Code><Message>The lease ID specified did not match the lease ID for the blob.\n",
@@ -951,11 +783,7 @@
         "x-ms-client-request-id": "1508c954-4685-2dd5-c580-0fa86d9b5919",
         "x-ms-date": "Wed, 17 Feb 2021 19:00:39 GMT",
         "x-ms-return-client-request-id": "true",
-<<<<<<< HEAD
-        "x-ms-version": "2020-12-06"
-=======
-        "x-ms-version": "2021-02-12"
->>>>>>> 7e782c87
+        "x-ms-version": "2021-02-12"
       },
       "RequestBody": null,
       "StatusCode": 202,
@@ -968,11 +796,7 @@
         ],
         "x-ms-client-request-id": "1508c954-4685-2dd5-c580-0fa86d9b5919",
         "x-ms-request-id": "6b1e3197-401e-0035-115f-05b6d6000000",
-<<<<<<< HEAD
-        "x-ms-version": "2020-12-06"
-=======
-        "x-ms-version": "2021-02-12"
->>>>>>> 7e782c87
+        "x-ms-version": "2021-02-12"
       },
       "ResponseBody": []
     }
