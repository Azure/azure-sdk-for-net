--- conflicted
+++ resolved
@@ -15,11 +15,7 @@
         "x-ms-client-request-id": "eb5d37a3-213c-2e66-10c3-8f6da48c08e5",
         "x-ms-date": "Wed, 17 Feb 2021 19:00:46 GMT",
         "x-ms-return-client-request-id": "true",
-<<<<<<< HEAD
-        "x-ms-version": "2020-12-06"
-=======
         "x-ms-version": "2021-02-12"
->>>>>>> 7e782c87
       },
       "RequestBody": null,
       "StatusCode": 201,
@@ -34,11 +30,7 @@
         ],
         "x-ms-client-request-id": "eb5d37a3-213c-2e66-10c3-8f6da48c08e5",
         "x-ms-request-id": "cf063a03-001e-0034-275f-05e90a000000",
-<<<<<<< HEAD
-        "x-ms-version": "2020-12-06"
-=======
         "x-ms-version": "2021-02-12"
->>>>>>> 7e782c87
       },
       "ResponseBody": []
     },
@@ -58,11 +50,7 @@
         "x-ms-client-request-id": "d4b74dc8-5fef-1735-f5bb-c80e48ad6f1d",
         "x-ms-date": "Wed, 17 Feb 2021 19:00:46 GMT",
         "x-ms-return-client-request-id": "true",
-<<<<<<< HEAD
-        "x-ms-version": "2020-12-06"
-=======
         "x-ms-version": "2021-02-12"
->>>>>>> 7e782c87
       },
       "RequestBody": null,
       "StatusCode": 201,
@@ -78,11 +66,7 @@
         "x-ms-client-request-id": "d4b74dc8-5fef-1735-f5bb-c80e48ad6f1d",
         "x-ms-request-id": "cf063a17-001e-0034-385f-05e90a000000",
         "x-ms-request-server-encrypted": "true",
-<<<<<<< HEAD
-        "x-ms-version": "2020-12-06",
-=======
         "x-ms-version": "2021-02-12",
->>>>>>> 7e782c87
         "x-ms-version-id": "2021-02-17T19:00:46.9679957Z"
       },
       "ResponseBody": []
@@ -101,11 +85,7 @@
         "x-ms-client-request-id": "70f0228a-b73a-12a1-3506-7baf1eb807d1",
         "x-ms-date": "Wed, 17 Feb 2021 19:00:46 GMT",
         "x-ms-return-client-request-id": "true",
-<<<<<<< HEAD
-        "x-ms-version": "2020-12-06"
-=======
         "x-ms-version": "2021-02-12"
->>>>>>> 7e782c87
       },
       "RequestBody": null,
       "StatusCode": 200,
@@ -119,11 +99,7 @@
         "Transfer-Encoding": "chunked",
         "x-ms-client-request-id": "70f0228a-b73a-12a1-3506-7baf1eb807d1",
         "x-ms-request-id": "cf063a28-001e-0034-435f-05e90a000000",
-<<<<<<< HEAD
-        "x-ms-version": "2020-12-06"
-=======
         "x-ms-version": "2021-02-12"
->>>>>>> 7e782c87
       },
       "ResponseBody": "﻿<?xml version=\"1.0\" encoding=\"utf-8\"?><EnumerationResults ServiceEndpoint=\"https://seanmcccanary3.blob.core.windows.net/\" ContainerName=\"test-container-1c75305b-f289-a751-22c9-6ec0a7c8d204\"><Blobs><Blob><Name>test-blob-f6a347a7-8bcd-a142-232e-d9b8bef28b90</Name><VersionId>2021-02-17T19:00:46.9679957Z</VersionId><IsCurrentVersion>true</IsCurrentVersion><Properties><Creation-Time>Wed, 17 Feb 2021 19:00:46 GMT</Creation-Time><Last-Modified>Wed, 17 Feb 2021 19:00:46 GMT</Last-Modified><Etag>0x8D8D37655A93755</Etag><Content-Length>1024</Content-Length><Content-Type>application/octet-stream</Content-Type><Content-Encoding /><Content-Language /><Content-CRC64 /><Content-MD5 /><Cache-Control /><Content-Disposition /><x-ms-blob-sequence-number>0</x-ms-blob-sequence-number><BlobType>PageBlob</BlobType><LeaseStatus>unlocked</LeaseStatus><LeaseState>available</LeaseState><ServerEncrypted>true</ServerEncrypted></Properties><OrMetadata /></Blob></Blobs><NextMarker /></EnumerationResults>"
     },
@@ -141,11 +117,7 @@
         "x-ms-client-request-id": "25844543-febd-80e2-5de7-03681ccaa1c8",
         "x-ms-date": "Wed, 17 Feb 2021 19:00:47 GMT",
         "x-ms-return-client-request-id": "true",
-<<<<<<< HEAD
-        "x-ms-version": "2020-12-06"
-=======
         "x-ms-version": "2021-02-12"
->>>>>>> 7e782c87
       },
       "RequestBody": null,
       "StatusCode": 202,
@@ -158,11 +130,7 @@
         ],
         "x-ms-client-request-id": "25844543-febd-80e2-5de7-03681ccaa1c8",
         "x-ms-request-id": "cf063a52-001e-0034-665f-05e90a000000",
-<<<<<<< HEAD
-        "x-ms-version": "2020-12-06"
-=======
         "x-ms-version": "2021-02-12"
->>>>>>> 7e782c87
       },
       "ResponseBody": []
     }
