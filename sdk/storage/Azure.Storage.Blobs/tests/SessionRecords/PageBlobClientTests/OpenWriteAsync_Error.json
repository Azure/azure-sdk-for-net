--- conflicted
+++ resolved
@@ -14,11 +14,7 @@
         "x-ms-client-request-id": "c3694fdb-ee15-8ed7-79f8-a3e61f731bef",
         "x-ms-date": "Wed, 17 Feb 2021 19:01:06 GMT",
         "x-ms-return-client-request-id": "true",
-<<<<<<< HEAD
-        "x-ms-version": "2020-12-06"
-=======
         "x-ms-version": "2021-02-12"
->>>>>>> 7e782c87
       },
       "RequestBody": null,
       "StatusCode": 404,
@@ -32,11 +28,7 @@
         "x-ms-client-request-id": "c3694fdb-ee15-8ed7-79f8-a3e61f731bef",
         "x-ms-error-code": "ContainerNotFound",
         "x-ms-request-id": "82f31d85-a01e-0012-4c5f-05a112000000",
-<<<<<<< HEAD
-        "x-ms-version": "2020-12-06"
-=======
         "x-ms-version": "2021-02-12"
->>>>>>> 7e782c87
       },
       "ResponseBody": []
     }
