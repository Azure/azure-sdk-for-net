﻿{
  "Entries": [
    {
      "RequestUri": "https://seanmcccanary3.blob.core.windows.net/test-container-85ee8c6a-e186-2b6f-08a6-9d75261fb627?restype=container",
      "RequestMethod": "PUT",
      "RequestHeaders": {
        "Accept": "application/xml",
        "Authorization": "Sanitized",
        "traceparent": "00-97f9b9958e17a246b5636317e7ae8213-fb29319361bafd4f-00",
        "User-Agent": [
          "azsdk-net-Storage.Blobs/12.9.0-alpha.20210217.1",
          "(.NET 5.0.3; Microsoft Windows 10.0.19042)"
        ],
        "x-ms-blob-public-access": "container",
        "x-ms-client-request-id": "ccd86e3c-1e3b-0efd-f961-1e64e842b88a",
        "x-ms-date": "Wed, 17 Feb 2021 19:03:59 GMT",
        "x-ms-return-client-request-id": "true",
<<<<<<< HEAD
        "x-ms-version": "2020-12-06"
=======
        "x-ms-version": "2021-02-12"
>>>>>>> 7e782c87
      },
      "RequestBody": null,
      "StatusCode": 201,
      "ResponseHeaders": {
        "Content-Length": "0",
        "Date": "Wed, 17 Feb 2021 19:03:59 GMT",
        "ETag": "\"0x8D8D376C8CF35B5\"",
        "Last-Modified": "Wed, 17 Feb 2021 19:04:00 GMT",
        "Server": [
          "Windows-Azure-Blob/1.0",
          "Microsoft-HTTPAPI/2.0"
        ],
        "x-ms-client-request-id": "ccd86e3c-1e3b-0efd-f961-1e64e842b88a",
        "x-ms-request-id": "b0172819-301e-0010-065f-051faa000000",
<<<<<<< HEAD
        "x-ms-version": "2020-12-06"
=======
        "x-ms-version": "2021-02-12"
>>>>>>> 7e782c87
      },
      "ResponseBody": []
    },
    {
      "RequestUri": "https://seanmcccanary3.blob.core.windows.net/test-container-85ee8c6a-e186-2b6f-08a6-9d75261fb627/test-blob-994263a2-6ced-e720-5330-2343909f0035",
      "RequestMethod": "PUT",
      "RequestHeaders": {
        "Accept": "application/xml",
        "Authorization": "Sanitized",
        "If-None-Match": "*",
        "traceparent": "00-0ade43f3fa88404e9453dcb025ea0bd8-5595afde8efb9e45-00",
        "User-Agent": [
          "azsdk-net-Storage.Blobs/12.9.0-alpha.20210217.1",
          "(.NET 5.0.3; Microsoft Windows 10.0.19042)"
        ],
        "x-ms-blob-content-length": "4096",
        "x-ms-blob-sequence-number": "0",
        "x-ms-blob-type": "PageBlob",
        "x-ms-client-request-id": "c72cc68a-9490-cfae-4ef1-790afbba7d5a",
        "x-ms-date": "Wed, 17 Feb 2021 19:04:00 GMT",
        "x-ms-return-client-request-id": "true",
<<<<<<< HEAD
        "x-ms-version": "2020-12-06"
=======
        "x-ms-version": "2021-02-12"
>>>>>>> 7e782c87
      },
      "RequestBody": null,
      "StatusCode": 201,
      "ResponseHeaders": {
        "Content-Length": "0",
        "Date": "Wed, 17 Feb 2021 19:03:59 GMT",
        "ETag": "\"0x8D8D376C8D86C5F\"",
        "Last-Modified": "Wed, 17 Feb 2021 19:04:00 GMT",
        "Server": [
          "Windows-Azure-Blob/1.0",
          "Microsoft-HTTPAPI/2.0"
        ],
        "x-ms-client-request-id": "c72cc68a-9490-cfae-4ef1-790afbba7d5a",
        "x-ms-request-id": "b0172841-301e-0010-285f-051faa000000",
        "x-ms-request-server-encrypted": "true",
<<<<<<< HEAD
        "x-ms-version": "2020-12-06",
=======
        "x-ms-version": "2021-02-12",
>>>>>>> 7e782c87
        "x-ms-version-id": "2021-02-17T19:04:00.2153567Z"
      },
      "ResponseBody": []
    },
    {
      "RequestUri": "https://seanmcccanary3.blob.core.windows.net/test-container-85ee8c6a-e186-2b6f-08a6-9d75261fb627/test-blob-994263a2-6ced-e720-5330-2343909f0035?comp=properties",
      "RequestMethod": "PUT",
      "RequestHeaders": {
        "Accept": "application/xml",
        "Authorization": "Sanitized",
        "traceparent": "00-697196e562b7934997337e61c1502416-532c16c56494ea40-00",
        "User-Agent": [
          "azsdk-net-Storage.Blobs/12.9.0-alpha.20210217.1",
          "(.NET 5.0.3; Microsoft Windows 10.0.19042)"
        ],
        "x-ms-blob-sequence-number": "5",
        "x-ms-client-request-id": "cab8025c-3872-e3a4-5369-695570e1d175",
        "x-ms-date": "Wed, 17 Feb 2021 19:04:00 GMT",
        "x-ms-return-client-request-id": "true",
        "x-ms-sequence-number-action": "update",
<<<<<<< HEAD
        "x-ms-version": "2020-12-06"
=======
        "x-ms-version": "2021-02-12"
>>>>>>> 7e782c87
      },
      "RequestBody": null,
      "StatusCode": 200,
      "ResponseHeaders": {
        "Content-Length": "0",
        "Date": "Wed, 17 Feb 2021 19:03:59 GMT",
        "ETag": "\"0x8D8D376C8E16EB1\"",
        "Last-Modified": "Wed, 17 Feb 2021 19:04:00 GMT",
        "Server": [
          "Windows-Azure-Blob/1.0",
          "Microsoft-HTTPAPI/2.0"
        ],
        "x-ms-blob-sequence-number": "5",
        "x-ms-client-request-id": "cab8025c-3872-e3a4-5369-695570e1d175",
        "x-ms-request-id": "b0172868-301e-0010-485f-051faa000000",
<<<<<<< HEAD
        "x-ms-version": "2020-12-06"
=======
        "x-ms-version": "2021-02-12"
>>>>>>> 7e782c87
      },
      "ResponseBody": []
    },
    {
      "RequestUri": "https://seanmcccanary3.blob.core.windows.net/test-container-85ee8c6a-e186-2b6f-08a6-9d75261fb627/test-blob-994263a2-6ced-e720-5330-2343909f0035",
      "RequestMethod": "HEAD",
      "RequestHeaders": {
        "Accept": "application/xml",
        "Authorization": "Sanitized",
        "traceparent": "00-f18acf000b509f41a3ed45f1e11f5886-b845a73fda51634b-00",
        "User-Agent": [
          "azsdk-net-Storage.Blobs/12.9.0-alpha.20210217.1",
          "(.NET 5.0.3; Microsoft Windows 10.0.19042)"
        ],
        "x-ms-client-request-id": "f8aef96e-b201-28e8-4408-939f97ed4996",
        "x-ms-date": "Wed, 17 Feb 2021 19:04:00 GMT",
        "x-ms-return-client-request-id": "true",
<<<<<<< HEAD
        "x-ms-version": "2020-12-06"
=======
        "x-ms-version": "2021-02-12"
>>>>>>> 7e782c87
      },
      "RequestBody": null,
      "StatusCode": 200,
      "ResponseHeaders": {
        "Accept-Ranges": "bytes",
        "Content-Length": "4096",
        "Content-Type": "application/octet-stream",
        "Date": "Wed, 17 Feb 2021 19:03:59 GMT",
        "ETag": "\"0x8D8D376C8E16EB1\"",
        "Last-Modified": "Wed, 17 Feb 2021 19:04:00 GMT",
        "Server": [
          "Windows-Azure-Blob/1.0",
          "Microsoft-HTTPAPI/2.0"
        ],
        "x-ms-blob-sequence-number": "5",
        "x-ms-blob-type": "PageBlob",
        "x-ms-client-request-id": "f8aef96e-b201-28e8-4408-939f97ed4996",
        "x-ms-creation-time": "Wed, 17 Feb 2021 19:04:00 GMT",
        "x-ms-is-current-version": "true",
        "x-ms-lease-state": "available",
        "x-ms-lease-status": "unlocked",
        "x-ms-request-id": "b017288a-301e-0010-695f-051faa000000",
        "x-ms-server-encrypted": "true",
<<<<<<< HEAD
        "x-ms-version": "2020-12-06",
=======
        "x-ms-version": "2021-02-12",
>>>>>>> 7e782c87
        "x-ms-version-id": "2021-02-17T19:04:00.2153567Z"
      },
      "ResponseBody": []
    },
    {
      "RequestUri": "https://seanmcccanary3.blob.core.windows.net/test-container-85ee8c6a-e186-2b6f-08a6-9d75261fb627?restype=container",
      "RequestMethod": "DELETE",
      "RequestHeaders": {
        "Accept": "application/xml",
        "Authorization": "Sanitized",
        "traceparent": "00-0d902c9badaa034ab99dcab87a75e451-15b03b1e28dee24b-00",
        "User-Agent": [
          "azsdk-net-Storage.Blobs/12.9.0-alpha.20210217.1",
          "(.NET 5.0.3; Microsoft Windows 10.0.19042)"
        ],
        "x-ms-client-request-id": "76e7acfc-d833-6f73-c806-36df5a77f295",
        "x-ms-date": "Wed, 17 Feb 2021 19:04:00 GMT",
        "x-ms-return-client-request-id": "true",
<<<<<<< HEAD
        "x-ms-version": "2020-12-06"
=======
        "x-ms-version": "2021-02-12"
>>>>>>> 7e782c87
      },
      "RequestBody": null,
      "StatusCode": 202,
      "ResponseHeaders": {
        "Content-Length": "0",
        "Date": "Wed, 17 Feb 2021 19:03:59 GMT",
        "Server": [
          "Windows-Azure-Blob/1.0",
          "Microsoft-HTTPAPI/2.0"
        ],
        "x-ms-client-request-id": "76e7acfc-d833-6f73-c806-36df5a77f295",
        "x-ms-request-id": "b017289e-301e-0010-7b5f-051faa000000",
<<<<<<< HEAD
        "x-ms-version": "2020-12-06"
=======
        "x-ms-version": "2021-02-12"
>>>>>>> 7e782c87
      },
      "ResponseBody": []
    }
  ],
  "Variables": {
    "RandomSeed": "67409804",
    "Storage_TestConfigDefault": "ProductionTenant\nseanmcccanary3\nU2FuaXRpemVk\nhttps://seanmcccanary3.blob.core.windows.net\nhttps://seanmcccanary3.file.core.windows.net\nhttps://seanmcccanary3.queue.core.windows.net\nhttps://seanmcccanary3.table.core.windows.net\n\n\n\n\nhttps://seanmcccanary3-secondary.blob.core.windows.net\nhttps://seanmcccanary3-secondary.file.core.windows.net\nhttps://seanmcccanary3-secondary.queue.core.windows.net\nhttps://seanmcccanary3-secondary.table.core.windows.net\n\nSanitized\n\n\nCloud\nBlobEndpoint=https://seanmcccanary3.blob.core.windows.net/;QueueEndpoint=https://seanmcccanary3.queue.core.windows.net/;FileEndpoint=https://seanmcccanary3.file.core.windows.net/;BlobSecondaryEndpoint=https://seanmcccanary3-secondary.blob.core.windows.net/;QueueSecondaryEndpoint=https://seanmcccanary3-secondary.queue.core.windows.net/;FileSecondaryEndpoint=https://seanmcccanary3-secondary.file.core.windows.net/;AccountName=seanmcccanary3;AccountKey=Kg==;\nseanscope1\n\n"
  }
}<|MERGE_RESOLUTION|>--- conflicted
+++ resolved
@@ -15,11 +15,7 @@
         "x-ms-client-request-id": "ccd86e3c-1e3b-0efd-f961-1e64e842b88a",
         "x-ms-date": "Wed, 17 Feb 2021 19:03:59 GMT",
         "x-ms-return-client-request-id": "true",
-<<<<<<< HEAD
-        "x-ms-version": "2020-12-06"
-=======
         "x-ms-version": "2021-02-12"
->>>>>>> 7e782c87
       },
       "RequestBody": null,
       "StatusCode": 201,
@@ -34,11 +30,7 @@
         ],
         "x-ms-client-request-id": "ccd86e3c-1e3b-0efd-f961-1e64e842b88a",
         "x-ms-request-id": "b0172819-301e-0010-065f-051faa000000",
-<<<<<<< HEAD
-        "x-ms-version": "2020-12-06"
-=======
         "x-ms-version": "2021-02-12"
->>>>>>> 7e782c87
       },
       "ResponseBody": []
     },
@@ -60,11 +52,7 @@
         "x-ms-client-request-id": "c72cc68a-9490-cfae-4ef1-790afbba7d5a",
         "x-ms-date": "Wed, 17 Feb 2021 19:04:00 GMT",
         "x-ms-return-client-request-id": "true",
-<<<<<<< HEAD
-        "x-ms-version": "2020-12-06"
-=======
         "x-ms-version": "2021-02-12"
->>>>>>> 7e782c87
       },
       "RequestBody": null,
       "StatusCode": 201,
@@ -80,11 +68,7 @@
         "x-ms-client-request-id": "c72cc68a-9490-cfae-4ef1-790afbba7d5a",
         "x-ms-request-id": "b0172841-301e-0010-285f-051faa000000",
         "x-ms-request-server-encrypted": "true",
-<<<<<<< HEAD
-        "x-ms-version": "2020-12-06",
-=======
         "x-ms-version": "2021-02-12",
->>>>>>> 7e782c87
         "x-ms-version-id": "2021-02-17T19:04:00.2153567Z"
       },
       "ResponseBody": []
@@ -105,11 +89,7 @@
         "x-ms-date": "Wed, 17 Feb 2021 19:04:00 GMT",
         "x-ms-return-client-request-id": "true",
         "x-ms-sequence-number-action": "update",
-<<<<<<< HEAD
-        "x-ms-version": "2020-12-06"
-=======
         "x-ms-version": "2021-02-12"
->>>>>>> 7e782c87
       },
       "RequestBody": null,
       "StatusCode": 200,
@@ -125,11 +105,7 @@
         "x-ms-blob-sequence-number": "5",
         "x-ms-client-request-id": "cab8025c-3872-e3a4-5369-695570e1d175",
         "x-ms-request-id": "b0172868-301e-0010-485f-051faa000000",
-<<<<<<< HEAD
-        "x-ms-version": "2020-12-06"
-=======
         "x-ms-version": "2021-02-12"
->>>>>>> 7e782c87
       },
       "ResponseBody": []
     },
@@ -147,11 +123,7 @@
         "x-ms-client-request-id": "f8aef96e-b201-28e8-4408-939f97ed4996",
         "x-ms-date": "Wed, 17 Feb 2021 19:04:00 GMT",
         "x-ms-return-client-request-id": "true",
-<<<<<<< HEAD
-        "x-ms-version": "2020-12-06"
-=======
         "x-ms-version": "2021-02-12"
->>>>>>> 7e782c87
       },
       "RequestBody": null,
       "StatusCode": 200,
@@ -175,11 +147,7 @@
         "x-ms-lease-status": "unlocked",
         "x-ms-request-id": "b017288a-301e-0010-695f-051faa000000",
         "x-ms-server-encrypted": "true",
-<<<<<<< HEAD
-        "x-ms-version": "2020-12-06",
-=======
         "x-ms-version": "2021-02-12",
->>>>>>> 7e782c87
         "x-ms-version-id": "2021-02-17T19:04:00.2153567Z"
       },
       "ResponseBody": []
@@ -198,11 +166,7 @@
         "x-ms-client-request-id": "76e7acfc-d833-6f73-c806-36df5a77f295",
         "x-ms-date": "Wed, 17 Feb 2021 19:04:00 GMT",
         "x-ms-return-client-request-id": "true",
-<<<<<<< HEAD
-        "x-ms-version": "2020-12-06"
-=======
         "x-ms-version": "2021-02-12"
->>>>>>> 7e782c87
       },
       "RequestBody": null,
       "StatusCode": 202,
@@ -215,11 +179,7 @@
         ],
         "x-ms-client-request-id": "76e7acfc-d833-6f73-c806-36df5a77f295",
         "x-ms-request-id": "b017289e-301e-0010-7b5f-051faa000000",
-<<<<<<< HEAD
-        "x-ms-version": "2020-12-06"
-=======
         "x-ms-version": "2021-02-12"
->>>>>>> 7e782c87
       },
       "ResponseBody": []
     }
