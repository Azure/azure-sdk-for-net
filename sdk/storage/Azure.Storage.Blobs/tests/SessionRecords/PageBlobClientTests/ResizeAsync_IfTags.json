﻿{
  "Entries": [
    {
      "RequestUri": "https://seanmcccanary3.blob.core.windows.net/test-container-f3d9464c-1e1d-04bc-afbc-acb4063cd17d?restype=container",
      "RequestMethod": "PUT",
      "RequestHeaders": {
        "Accept": "application/xml",
        "Authorization": "Sanitized",
        "traceparent": "00-032911ad9b361c49b3e24699746c8a75-52b9e1ea616b234e-00",
        "User-Agent": [
          "azsdk-net-Storage.Blobs/12.9.0-alpha.20210217.1",
          "(.NET 5.0.3; Microsoft Windows 10.0.19042)"
        ],
        "x-ms-blob-public-access": "container",
        "x-ms-client-request-id": "2b6fffe4-9a23-4164-c0c3-269f2587167a",
        "x-ms-date": "Wed, 17 Feb 2021 19:01:19 GMT",
        "x-ms-return-client-request-id": "true",
<<<<<<< HEAD
        "x-ms-version": "2020-12-06"
=======
        "x-ms-version": "2021-02-12"
>>>>>>> 7e782c87
      },
      "RequestBody": null,
      "StatusCode": 201,
      "ResponseHeaders": {
        "Content-Length": "0",
        "Date": "Wed, 17 Feb 2021 19:01:19 GMT",
        "ETag": "\"0x8D8D376691CB876\"",
        "Last-Modified": "Wed, 17 Feb 2021 19:01:19 GMT",
        "Server": [
          "Windows-Azure-Blob/1.0",
          "Microsoft-HTTPAPI/2.0"
        ],
        "x-ms-client-request-id": "2b6fffe4-9a23-4164-c0c3-269f2587167a",
        "x-ms-request-id": "86798014-c01e-0076-755f-05508a000000",
<<<<<<< HEAD
        "x-ms-version": "2020-12-06"
=======
        "x-ms-version": "2021-02-12"
>>>>>>> 7e782c87
      },
      "ResponseBody": []
    },
    {
      "RequestUri": "https://seanmcccanary3.blob.core.windows.net/test-container-f3d9464c-1e1d-04bc-afbc-acb4063cd17d/test-blob-6e416571-4e32-471e-d816-3553ac197409",
      "RequestMethod": "PUT",
      "RequestHeaders": {
        "Accept": "application/xml",
        "Authorization": "Sanitized",
        "If-None-Match": "*",
        "traceparent": "00-f98965769611af4393923646d220ecf9-3807403fa892444f-00",
        "User-Agent": [
          "azsdk-net-Storage.Blobs/12.9.0-alpha.20210217.1",
          "(.NET 5.0.3; Microsoft Windows 10.0.19042)"
        ],
        "x-ms-blob-content-length": "4096",
        "x-ms-blob-sequence-number": "0",
        "x-ms-blob-type": "PageBlob",
        "x-ms-client-request-id": "2b31f7b4-8164-95ab-e127-520c651195a7",
        "x-ms-date": "Wed, 17 Feb 2021 19:01:19 GMT",
        "x-ms-return-client-request-id": "true",
<<<<<<< HEAD
        "x-ms-version": "2020-12-06"
=======
        "x-ms-version": "2021-02-12"
>>>>>>> 7e782c87
      },
      "RequestBody": null,
      "StatusCode": 201,
      "ResponseHeaders": {
        "Content-Length": "0",
        "Date": "Wed, 17 Feb 2021 19:01:19 GMT",
        "ETag": "\"0x8D8D3766927F8C2\"",
        "Last-Modified": "Wed, 17 Feb 2021 19:01:19 GMT",
        "Server": [
          "Windows-Azure-Blob/1.0",
          "Microsoft-HTTPAPI/2.0"
        ],
        "x-ms-client-request-id": "2b31f7b4-8164-95ab-e127-520c651195a7",
        "x-ms-request-id": "86798020-c01e-0076-7d5f-05508a000000",
        "x-ms-request-server-encrypted": "true",
<<<<<<< HEAD
        "x-ms-version": "2020-12-06",
=======
        "x-ms-version": "2021-02-12",
>>>>>>> 7e782c87
        "x-ms-version-id": "2021-02-17T19:01:19.6754114Z"
      },
      "ResponseBody": []
    },
    {
      "RequestUri": "https://seanmcccanary3.blob.core.windows.net/test-container-f3d9464c-1e1d-04bc-afbc-acb4063cd17d/test-blob-6e416571-4e32-471e-d816-3553ac197409?comp=tags",
      "RequestMethod": "PUT",
      "RequestHeaders": {
        "Accept": "application/xml",
        "Authorization": "Sanitized",
        "Content-Length": "81",
        "Content-Type": "application/xml",
        "traceparent": "00-21a20ae705221e42a7ffc55ef672b9a2-5fde42c61b58e446-00",
        "User-Agent": [
          "azsdk-net-Storage.Blobs/12.9.0-alpha.20210217.1",
          "(.NET 5.0.3; Microsoft Windows 10.0.19042)"
        ],
        "x-ms-client-request-id": "b59efe79-48e7-4ba4-2439-25a5534dacd5",
        "x-ms-date": "Wed, 17 Feb 2021 19:01:19 GMT",
        "x-ms-return-client-request-id": "true",
<<<<<<< HEAD
        "x-ms-version": "2020-12-06"
=======
        "x-ms-version": "2021-02-12"
>>>>>>> 7e782c87
      },
      "RequestBody": "﻿<Tags><TagSet><Tag><Key>coolTag</Key><Value>true</Value></Tag></TagSet></Tags>",
      "StatusCode": 204,
      "ResponseHeaders": {
        "Date": "Wed, 17 Feb 2021 19:01:19 GMT",
        "Server": [
          "Windows-Azure-Blob/1.0",
          "Microsoft-HTTPAPI/2.0"
        ],
        "x-ms-client-request-id": "b59efe79-48e7-4ba4-2439-25a5534dacd5",
        "x-ms-request-id": "86798027-c01e-0076-035f-05508a000000",
<<<<<<< HEAD
        "x-ms-version": "2020-12-06"
=======
        "x-ms-version": "2021-02-12"
>>>>>>> 7e782c87
      },
      "ResponseBody": []
    },
    {
      "RequestUri": "https://seanmcccanary3.blob.core.windows.net/test-container-f3d9464c-1e1d-04bc-afbc-acb4063cd17d/test-blob-6e416571-4e32-471e-d816-3553ac197409?comp=properties",
      "RequestMethod": "PUT",
      "RequestHeaders": {
        "Accept": "application/xml",
        "Authorization": "Sanitized",
        "traceparent": "00-0ec9326956dc9848abde393a7b91f682-c48284bb5851e841-00",
        "User-Agent": [
          "azsdk-net-Storage.Blobs/12.9.0-alpha.20210217.1",
          "(.NET 5.0.3; Microsoft Windows 10.0.19042)"
        ],
        "x-ms-blob-content-length": "8192",
        "x-ms-client-request-id": "679347bf-df73-06bf-7887-327de90878bd",
        "x-ms-date": "Wed, 17 Feb 2021 19:01:19 GMT",
        "x-ms-if-tags": "\"coolTag\" = 'true'",
        "x-ms-return-client-request-id": "true",
<<<<<<< HEAD
        "x-ms-version": "2020-12-06"
=======
        "x-ms-version": "2021-02-12"
>>>>>>> 7e782c87
      },
      "RequestBody": null,
      "StatusCode": 200,
      "ResponseHeaders": {
        "Content-Length": "0",
        "Date": "Wed, 17 Feb 2021 19:01:19 GMT",
        "ETag": "\"0x8D8D376693C47CC\"",
        "Last-Modified": "Wed, 17 Feb 2021 19:01:19 GMT",
        "Server": [
          "Windows-Azure-Blob/1.0",
          "Microsoft-HTTPAPI/2.0"
        ],
        "x-ms-blob-sequence-number": "0",
        "x-ms-client-request-id": "679347bf-df73-06bf-7887-327de90878bd",
        "x-ms-request-id": "86798035-c01e-0076-115f-05508a000000",
<<<<<<< HEAD
        "x-ms-version": "2020-12-06"
=======
        "x-ms-version": "2021-02-12"
>>>>>>> 7e782c87
      },
      "ResponseBody": []
    },
    {
      "RequestUri": "https://seanmcccanary3.blob.core.windows.net/test-container-f3d9464c-1e1d-04bc-afbc-acb4063cd17d?restype=container",
      "RequestMethod": "DELETE",
      "RequestHeaders": {
        "Accept": "application/xml",
        "Authorization": "Sanitized",
        "traceparent": "00-ed37ad09fdd38949a7a4db08e5129d34-70f0a8269e337a4b-00",
        "User-Agent": [
          "azsdk-net-Storage.Blobs/12.9.0-alpha.20210217.1",
          "(.NET 5.0.3; Microsoft Windows 10.0.19042)"
        ],
        "x-ms-client-request-id": "0be57a9a-45b9-3d62-f193-49731402bc40",
        "x-ms-date": "Wed, 17 Feb 2021 19:01:19 GMT",
        "x-ms-return-client-request-id": "true",
<<<<<<< HEAD
        "x-ms-version": "2020-12-06"
=======
        "x-ms-version": "2021-02-12"
>>>>>>> 7e782c87
      },
      "RequestBody": null,
      "StatusCode": 202,
      "ResponseHeaders": {
        "Content-Length": "0",
        "Date": "Wed, 17 Feb 2021 19:01:19 GMT",
        "Server": [
          "Windows-Azure-Blob/1.0",
          "Microsoft-HTTPAPI/2.0"
        ],
        "x-ms-client-request-id": "0be57a9a-45b9-3d62-f193-49731402bc40",
        "x-ms-request-id": "8679803f-c01e-0076-195f-05508a000000",
<<<<<<< HEAD
        "x-ms-version": "2020-12-06"
=======
        "x-ms-version": "2021-02-12"
>>>>>>> 7e782c87
      },
      "ResponseBody": []
    }
  ],
  "Variables": {
    "RandomSeed": "923412717",
    "Storage_TestConfigDefault": "ProductionTenant\nseanmcccanary3\nU2FuaXRpemVk\nhttps://seanmcccanary3.blob.core.windows.net\nhttps://seanmcccanary3.file.core.windows.net\nhttps://seanmcccanary3.queue.core.windows.net\nhttps://seanmcccanary3.table.core.windows.net\n\n\n\n\nhttps://seanmcccanary3-secondary.blob.core.windows.net\nhttps://seanmcccanary3-secondary.file.core.windows.net\nhttps://seanmcccanary3-secondary.queue.core.windows.net\nhttps://seanmcccanary3-secondary.table.core.windows.net\n\nSanitized\n\n\nCloud\nBlobEndpoint=https://seanmcccanary3.blob.core.windows.net/;QueueEndpoint=https://seanmcccanary3.queue.core.windows.net/;FileEndpoint=https://seanmcccanary3.file.core.windows.net/;BlobSecondaryEndpoint=https://seanmcccanary3-secondary.blob.core.windows.net/;QueueSecondaryEndpoint=https://seanmcccanary3-secondary.queue.core.windows.net/;FileSecondaryEndpoint=https://seanmcccanary3-secondary.file.core.windows.net/;AccountName=seanmcccanary3;AccountKey=Kg==;\nseanscope1\n\n"
  }
}<|MERGE_RESOLUTION|>--- conflicted
+++ resolved
@@ -15,11 +15,7 @@
         "x-ms-client-request-id": "2b6fffe4-9a23-4164-c0c3-269f2587167a",
         "x-ms-date": "Wed, 17 Feb 2021 19:01:19 GMT",
         "x-ms-return-client-request-id": "true",
-<<<<<<< HEAD
-        "x-ms-version": "2020-12-06"
-=======
         "x-ms-version": "2021-02-12"
->>>>>>> 7e782c87
       },
       "RequestBody": null,
       "StatusCode": 201,
@@ -34,11 +30,7 @@
         ],
         "x-ms-client-request-id": "2b6fffe4-9a23-4164-c0c3-269f2587167a",
         "x-ms-request-id": "86798014-c01e-0076-755f-05508a000000",
-<<<<<<< HEAD
-        "x-ms-version": "2020-12-06"
-=======
         "x-ms-version": "2021-02-12"
->>>>>>> 7e782c87
       },
       "ResponseBody": []
     },
@@ -60,11 +52,7 @@
         "x-ms-client-request-id": "2b31f7b4-8164-95ab-e127-520c651195a7",
         "x-ms-date": "Wed, 17 Feb 2021 19:01:19 GMT",
         "x-ms-return-client-request-id": "true",
-<<<<<<< HEAD
-        "x-ms-version": "2020-12-06"
-=======
         "x-ms-version": "2021-02-12"
->>>>>>> 7e782c87
       },
       "RequestBody": null,
       "StatusCode": 201,
@@ -80,11 +68,7 @@
         "x-ms-client-request-id": "2b31f7b4-8164-95ab-e127-520c651195a7",
         "x-ms-request-id": "86798020-c01e-0076-7d5f-05508a000000",
         "x-ms-request-server-encrypted": "true",
-<<<<<<< HEAD
-        "x-ms-version": "2020-12-06",
-=======
         "x-ms-version": "2021-02-12",
->>>>>>> 7e782c87
         "x-ms-version-id": "2021-02-17T19:01:19.6754114Z"
       },
       "ResponseBody": []
@@ -105,11 +89,7 @@
         "x-ms-client-request-id": "b59efe79-48e7-4ba4-2439-25a5534dacd5",
         "x-ms-date": "Wed, 17 Feb 2021 19:01:19 GMT",
         "x-ms-return-client-request-id": "true",
-<<<<<<< HEAD
-        "x-ms-version": "2020-12-06"
-=======
         "x-ms-version": "2021-02-12"
->>>>>>> 7e782c87
       },
       "RequestBody": "﻿<Tags><TagSet><Tag><Key>coolTag</Key><Value>true</Value></Tag></TagSet></Tags>",
       "StatusCode": 204,
@@ -121,11 +101,7 @@
         ],
         "x-ms-client-request-id": "b59efe79-48e7-4ba4-2439-25a5534dacd5",
         "x-ms-request-id": "86798027-c01e-0076-035f-05508a000000",
-<<<<<<< HEAD
-        "x-ms-version": "2020-12-06"
-=======
         "x-ms-version": "2021-02-12"
->>>>>>> 7e782c87
       },
       "ResponseBody": []
     },
@@ -145,11 +121,7 @@
         "x-ms-date": "Wed, 17 Feb 2021 19:01:19 GMT",
         "x-ms-if-tags": "\"coolTag\" = 'true'",
         "x-ms-return-client-request-id": "true",
-<<<<<<< HEAD
-        "x-ms-version": "2020-12-06"
-=======
         "x-ms-version": "2021-02-12"
->>>>>>> 7e782c87
       },
       "RequestBody": null,
       "StatusCode": 200,
@@ -165,11 +137,7 @@
         "x-ms-blob-sequence-number": "0",
         "x-ms-client-request-id": "679347bf-df73-06bf-7887-327de90878bd",
         "x-ms-request-id": "86798035-c01e-0076-115f-05508a000000",
-<<<<<<< HEAD
-        "x-ms-version": "2020-12-06"
-=======
         "x-ms-version": "2021-02-12"
->>>>>>> 7e782c87
       },
       "ResponseBody": []
     },
@@ -187,11 +155,7 @@
         "x-ms-client-request-id": "0be57a9a-45b9-3d62-f193-49731402bc40",
         "x-ms-date": "Wed, 17 Feb 2021 19:01:19 GMT",
         "x-ms-return-client-request-id": "true",
-<<<<<<< HEAD
-        "x-ms-version": "2020-12-06"
-=======
         "x-ms-version": "2021-02-12"
->>>>>>> 7e782c87
       },
       "RequestBody": null,
       "StatusCode": 202,
@@ -204,11 +168,7 @@
         ],
         "x-ms-client-request-id": "0be57a9a-45b9-3d62-f193-49731402bc40",
         "x-ms-request-id": "8679803f-c01e-0076-195f-05508a000000",
-<<<<<<< HEAD
-        "x-ms-version": "2020-12-06"
-=======
         "x-ms-version": "2021-02-12"
->>>>>>> 7e782c87
       },
       "ResponseBody": []
     }
