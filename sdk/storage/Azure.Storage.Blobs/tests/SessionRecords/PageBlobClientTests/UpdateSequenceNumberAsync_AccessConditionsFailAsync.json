{
  "Entries": [
    {
      "RequestUri": "https://seanmcccanary.blob.core.windows.net/test-container-9f8287c9-11d0-ec75-6708-e01c522d8b03?restype=container",
      "RequestMethod": "PUT",
      "RequestHeaders": {
        "Authorization": "Sanitized",
        "traceparent": "00-d4911bd9999b9040a3a2ccc4f29d5e35-a9156c57c40a2948-00",
        "User-Agent": [
          "azsdk-net-Storage.Blobs/12.5.0-dev.20200402.1",
          "(.NET Core 4.6.28325.01; Microsoft Windows 10.0.18362 )"
        ],
        "x-ms-blob-public-access": "container",
        "x-ms-client-request-id": "dde354b3-2523-83cb-dec2-f25a66a3c439",
        "x-ms-date": "Fri, 03 Apr 2020 00:08:57 GMT",
        "x-ms-return-client-request-id": "true",
<<<<<<< HEAD
        "x-ms-version": "2019-12-12"
=======
        "x-ms-version": "2020-02-10"
>>>>>>> 60f4876e
      },
      "RequestBody": null,
      "StatusCode": 201,
      "ResponseHeaders": {
        "Content-Length": "0",
        "Date": "Fri, 03 Apr 2020 00:08:56 GMT",
        "ETag": "\u00220x8D7D76333B961A2\u0022",
        "Last-Modified": "Fri, 03 Apr 2020 00:08:56 GMT",
        "Server": [
          "Windows-Azure-Blob/1.0",
          "Microsoft-HTTPAPI/2.0"
        ],
        "x-ms-client-request-id": "dde354b3-2523-83cb-dec2-f25a66a3c439",
        "x-ms-request-id": "a2e1e6f7-401e-0091-6d4c-092812000000",
<<<<<<< HEAD
        "x-ms-version": "2019-12-12"
=======
        "x-ms-version": "2020-02-10"
>>>>>>> 60f4876e
      },
      "ResponseBody": []
    },
    {
      "RequestUri": "https://seanmcccanary.blob.core.windows.net/test-container-9f8287c9-11d0-ec75-6708-e01c522d8b03/test-blob-e2bdac57-f303-61ef-27b6-ef0ee4807a70",
      "RequestMethod": "PUT",
      "RequestHeaders": {
        "Authorization": "Sanitized",
        "Content-Length": "0",
        "traceparent": "00-8d74721b92e09b44a6878e895d9f47b5-9eabba1bd8b2cb4e-00",
        "User-Agent": [
          "azsdk-net-Storage.Blobs/12.5.0-dev.20200402.1",
          "(.NET Core 4.6.28325.01; Microsoft Windows 10.0.18362 )"
        ],
        "x-ms-blob-content-length": "4096",
        "x-ms-blob-sequence-number": "0",
        "x-ms-blob-type": "PageBlob",
        "x-ms-client-request-id": "c59ef3fd-fc39-bf84-6581-b56c35bd9f5e",
        "x-ms-date": "Fri, 03 Apr 2020 00:08:57 GMT",
        "x-ms-return-client-request-id": "true",
<<<<<<< HEAD
        "x-ms-version": "2019-12-12"
=======
        "x-ms-version": "2020-02-10"
>>>>>>> 60f4876e
      },
      "RequestBody": null,
      "StatusCode": 201,
      "ResponseHeaders": {
        "Content-Length": "0",
        "Date": "Fri, 03 Apr 2020 00:08:56 GMT",
        "ETag": "\u00220x8D7D76333C6EFCF\u0022",
        "Last-Modified": "Fri, 03 Apr 2020 00:08:56 GMT",
        "Server": [
          "Windows-Azure-Blob/1.0",
          "Microsoft-HTTPAPI/2.0"
        ],
        "x-ms-client-request-id": "c59ef3fd-fc39-bf84-6581-b56c35bd9f5e",
        "x-ms-request-id": "a2e1e707-401e-0091-784c-092812000000",
        "x-ms-request-server-encrypted": "true",
<<<<<<< HEAD
        "x-ms-version": "2019-12-12"
=======
        "x-ms-version": "2020-02-10"
>>>>>>> 60f4876e
      },
      "ResponseBody": []
    },
    {
      "RequestUri": "https://seanmcccanary.blob.core.windows.net/test-container-9f8287c9-11d0-ec75-6708-e01c522d8b03/test-blob-e2bdac57-f303-61ef-27b6-ef0ee4807a70?comp=properties",
      "RequestMethod": "PUT",
      "RequestHeaders": {
        "Authorization": "Sanitized",
        "If-Modified-Since": "Sat, 04 Apr 2020 00:08:57 GMT",
        "traceparent": "00-c028715c1d974e47a145f818bf03e03c-d4094eb72c7ac943-00",
        "User-Agent": [
          "azsdk-net-Storage.Blobs/12.5.0-dev.20200402.1",
          "(.NET Core 4.6.28325.01; Microsoft Windows 10.0.18362 )"
        ],
        "x-ms-blob-sequence-number": "5",
        "x-ms-client-request-id": "f110e450-b4e1-2d36-d2a9-98c7f8739265",
        "x-ms-date": "Fri, 03 Apr 2020 00:08:57 GMT",
        "x-ms-return-client-request-id": "true",
        "x-ms-sequence-number-action": "update",
<<<<<<< HEAD
        "x-ms-version": "2019-12-12"
=======
        "x-ms-version": "2020-02-10"
>>>>>>> 60f4876e
      },
      "RequestBody": null,
      "StatusCode": 412,
      "ResponseHeaders": {
        "Content-Length": "252",
        "Content-Type": "application/xml",
        "Date": "Fri, 03 Apr 2020 00:08:56 GMT",
        "Server": [
          "Windows-Azure-Blob/1.0",
          "Microsoft-HTTPAPI/2.0"
        ],
        "x-ms-client-request-id": "f110e450-b4e1-2d36-d2a9-98c7f8739265",
        "x-ms-error-code": "ConditionNotMet",
        "x-ms-request-id": "a2e1e71b-401e-0091-0a4c-092812000000",
<<<<<<< HEAD
        "x-ms-version": "2019-12-12"
=======
        "x-ms-version": "2020-02-10"
>>>>>>> 60f4876e
      },
      "ResponseBody": [
        "\uFEFF\u003C?xml version=\u00221.0\u0022 encoding=\u0022utf-8\u0022?\u003E\u003CError\u003E\u003CCode\u003EConditionNotMet\u003C/Code\u003E\u003CMessage\u003EThe condition specified using HTTP conditional header(s) is not met.\n",
        "RequestId:a2e1e71b-401e-0091-0a4c-092812000000\n",
        "Time:2020-04-03T00:08:56.7477068Z\u003C/Message\u003E\u003C/Error\u003E"
      ]
    },
    {
      "RequestUri": "https://seanmcccanary.blob.core.windows.net/test-container-9f8287c9-11d0-ec75-6708-e01c522d8b03?restype=container",
      "RequestMethod": "DELETE",
      "RequestHeaders": {
        "Authorization": "Sanitized",
        "traceparent": "00-36157d4f14bd1c489b49d5c22b7e8dd5-726c4f2105cf0748-00",
        "User-Agent": [
          "azsdk-net-Storage.Blobs/12.5.0-dev.20200402.1",
          "(.NET Core 4.6.28325.01; Microsoft Windows 10.0.18362 )"
        ],
        "x-ms-client-request-id": "501b9295-adac-937d-4b03-3b902d28b058",
        "x-ms-date": "Fri, 03 Apr 2020 00:08:57 GMT",
        "x-ms-return-client-request-id": "true",
<<<<<<< HEAD
        "x-ms-version": "2019-12-12"
=======
        "x-ms-version": "2020-02-10"
>>>>>>> 60f4876e
      },
      "RequestBody": null,
      "StatusCode": 202,
      "ResponseHeaders": {
        "Content-Length": "0",
        "Date": "Fri, 03 Apr 2020 00:08:56 GMT",
        "Server": [
          "Windows-Azure-Blob/1.0",
          "Microsoft-HTTPAPI/2.0"
        ],
        "x-ms-client-request-id": "501b9295-adac-937d-4b03-3b902d28b058",
        "x-ms-request-id": "a2e1e738-401e-0091-1e4c-092812000000",
<<<<<<< HEAD
        "x-ms-version": "2019-12-12"
=======
        "x-ms-version": "2020-02-10"
>>>>>>> 60f4876e
      },
      "ResponseBody": []
    },
    {
      "RequestUri": "https://seanmcccanary.blob.core.windows.net/test-container-ea805b63-f920-f94f-13d8-eeecbaf3f1c0?restype=container",
      "RequestMethod": "PUT",
      "RequestHeaders": {
        "Authorization": "Sanitized",
        "traceparent": "00-eb27219a01c8074083e60f8afb1fd53e-2a46410f860cf441-00",
        "User-Agent": [
          "azsdk-net-Storage.Blobs/12.5.0-dev.20200402.1",
          "(.NET Core 4.6.28325.01; Microsoft Windows 10.0.18362 )"
        ],
        "x-ms-blob-public-access": "container",
        "x-ms-client-request-id": "e0e0a044-9592-9be1-4322-3dd4bf90d858",
        "x-ms-date": "Fri, 03 Apr 2020 00:08:57 GMT",
        "x-ms-return-client-request-id": "true",
<<<<<<< HEAD
        "x-ms-version": "2019-12-12"
=======
        "x-ms-version": "2020-02-10"
>>>>>>> 60f4876e
      },
      "RequestBody": null,
      "StatusCode": 201,
      "ResponseHeaders": {
        "Content-Length": "0",
        "Date": "Fri, 03 Apr 2020 00:08:56 GMT",
        "ETag": "\u00220x8D7D76334141526\u0022",
        "Last-Modified": "Fri, 03 Apr 2020 00:08:57 GMT",
        "Server": [
          "Windows-Azure-Blob/1.0",
          "Microsoft-HTTPAPI/2.0"
        ],
        "x-ms-client-request-id": "e0e0a044-9592-9be1-4322-3dd4bf90d858",
        "x-ms-request-id": "59b6602d-001e-0039-544c-09b6bc000000",
<<<<<<< HEAD
        "x-ms-version": "2019-12-12"
=======
        "x-ms-version": "2020-02-10"
>>>>>>> 60f4876e
      },
      "ResponseBody": []
    },
    {
      "RequestUri": "https://seanmcccanary.blob.core.windows.net/test-container-ea805b63-f920-f94f-13d8-eeecbaf3f1c0/test-blob-97677b12-4af5-2101-a23b-126f527fddd3",
      "RequestMethod": "PUT",
      "RequestHeaders": {
        "Authorization": "Sanitized",
        "Content-Length": "0",
        "traceparent": "00-57580d762ae0264b91f2d7318da6f90b-7607f29eda6f1d40-00",
        "User-Agent": [
          "azsdk-net-Storage.Blobs/12.5.0-dev.20200402.1",
          "(.NET Core 4.6.28325.01; Microsoft Windows 10.0.18362 )"
        ],
        "x-ms-blob-content-length": "4096",
        "x-ms-blob-sequence-number": "0",
        "x-ms-blob-type": "PageBlob",
        "x-ms-client-request-id": "a0bd4ed8-73d9-fae5-9fbe-3e56837149c3",
        "x-ms-date": "Fri, 03 Apr 2020 00:08:58 GMT",
        "x-ms-return-client-request-id": "true",
<<<<<<< HEAD
        "x-ms-version": "2019-12-12"
=======
        "x-ms-version": "2020-02-10"
>>>>>>> 60f4876e
      },
      "RequestBody": null,
      "StatusCode": 201,
      "ResponseHeaders": {
        "Content-Length": "0",
        "Date": "Fri, 03 Apr 2020 00:08:56 GMT",
        "ETag": "\u00220x8D7D76334215553\u0022",
        "Last-Modified": "Fri, 03 Apr 2020 00:08:57 GMT",
        "Server": [
          "Windows-Azure-Blob/1.0",
          "Microsoft-HTTPAPI/2.0"
        ],
        "x-ms-client-request-id": "a0bd4ed8-73d9-fae5-9fbe-3e56837149c3",
        "x-ms-request-id": "59b6604b-001e-0039-644c-09b6bc000000",
        "x-ms-request-server-encrypted": "true",
<<<<<<< HEAD
        "x-ms-version": "2019-12-12"
=======
        "x-ms-version": "2020-02-10"
>>>>>>> 60f4876e
      },
      "ResponseBody": []
    },
    {
      "RequestUri": "https://seanmcccanary.blob.core.windows.net/test-container-ea805b63-f920-f94f-13d8-eeecbaf3f1c0/test-blob-97677b12-4af5-2101-a23b-126f527fddd3?comp=properties",
      "RequestMethod": "PUT",
      "RequestHeaders": {
        "Authorization": "Sanitized",
        "If-Unmodified-Since": "Thu, 02 Apr 2020 00:08:57 GMT",
        "traceparent": "00-9e835a2404e6f744a2dee8a173b97ff1-d4adb45b48adfe49-00",
        "User-Agent": [
          "azsdk-net-Storage.Blobs/12.5.0-dev.20200402.1",
          "(.NET Core 4.6.28325.01; Microsoft Windows 10.0.18362 )"
        ],
        "x-ms-blob-sequence-number": "5",
        "x-ms-client-request-id": "0397cab6-3dc2-5bfa-2dac-7a54d2d61043",
        "x-ms-date": "Fri, 03 Apr 2020 00:08:58 GMT",
        "x-ms-return-client-request-id": "true",
        "x-ms-sequence-number-action": "update",
<<<<<<< HEAD
        "x-ms-version": "2019-12-12"
=======
        "x-ms-version": "2020-02-10"
>>>>>>> 60f4876e
      },
      "RequestBody": null,
      "StatusCode": 412,
      "ResponseHeaders": {
        "Content-Length": "252",
        "Content-Type": "application/xml",
        "Date": "Fri, 03 Apr 2020 00:08:56 GMT",
        "Server": [
          "Windows-Azure-Blob/1.0",
          "Microsoft-HTTPAPI/2.0"
        ],
        "x-ms-client-request-id": "0397cab6-3dc2-5bfa-2dac-7a54d2d61043",
        "x-ms-error-code": "ConditionNotMet",
        "x-ms-request-id": "59b6606a-001e-0039-7c4c-09b6bc000000",
<<<<<<< HEAD
        "x-ms-version": "2019-12-12"
=======
        "x-ms-version": "2020-02-10"
>>>>>>> 60f4876e
      },
      "ResponseBody": [
        "\uFEFF\u003C?xml version=\u00221.0\u0022 encoding=\u0022utf-8\u0022?\u003E\u003CError\u003E\u003CCode\u003EConditionNotMet\u003C/Code\u003E\u003CMessage\u003EThe condition specified using HTTP conditional header(s) is not met.\n",
        "RequestId:59b6606a-001e-0039-7c4c-09b6bc000000\n",
        "Time:2020-04-03T00:08:57.3411275Z\u003C/Message\u003E\u003C/Error\u003E"
      ]
    },
    {
      "RequestUri": "https://seanmcccanary.blob.core.windows.net/test-container-ea805b63-f920-f94f-13d8-eeecbaf3f1c0?restype=container",
      "RequestMethod": "DELETE",
      "RequestHeaders": {
        "Authorization": "Sanitized",
        "traceparent": "00-d613ede573d9334e85b4ab67914cf2e9-4d44e23817605d4c-00",
        "User-Agent": [
          "azsdk-net-Storage.Blobs/12.5.0-dev.20200402.1",
          "(.NET Core 4.6.28325.01; Microsoft Windows 10.0.18362 )"
        ],
        "x-ms-client-request-id": "b8a07fa1-45da-0700-6faa-7e3b43f02f76",
        "x-ms-date": "Fri, 03 Apr 2020 00:08:58 GMT",
        "x-ms-return-client-request-id": "true",
<<<<<<< HEAD
        "x-ms-version": "2019-12-12"
=======
        "x-ms-version": "2020-02-10"
>>>>>>> 60f4876e
      },
      "RequestBody": null,
      "StatusCode": 202,
      "ResponseHeaders": {
        "Content-Length": "0",
        "Date": "Fri, 03 Apr 2020 00:08:56 GMT",
        "Server": [
          "Windows-Azure-Blob/1.0",
          "Microsoft-HTTPAPI/2.0"
        ],
        "x-ms-client-request-id": "b8a07fa1-45da-0700-6faa-7e3b43f02f76",
        "x-ms-request-id": "59b66075-001e-0039-054c-09b6bc000000",
<<<<<<< HEAD
        "x-ms-version": "2019-12-12"
=======
        "x-ms-version": "2020-02-10"
>>>>>>> 60f4876e
      },
      "ResponseBody": []
    },
    {
      "RequestUri": "https://seanmcccanary.blob.core.windows.net/test-container-c6119ec1-82dc-dde0-6b7d-f907eaf4c9a8?restype=container",
      "RequestMethod": "PUT",
      "RequestHeaders": {
        "Authorization": "Sanitized",
        "traceparent": "00-a92e511975029e47af0e5c006f12209b-e32c554ea493ee4d-00",
        "User-Agent": [
          "azsdk-net-Storage.Blobs/12.5.0-dev.20200402.1",
          "(.NET Core 4.6.28325.01; Microsoft Windows 10.0.18362 )"
        ],
        "x-ms-blob-public-access": "container",
        "x-ms-client-request-id": "f244dc8c-0d73-1ef5-9ec2-4d5d4bf91d7b",
        "x-ms-date": "Fri, 03 Apr 2020 00:08:58 GMT",
        "x-ms-return-client-request-id": "true",
<<<<<<< HEAD
        "x-ms-version": "2019-12-12"
=======
        "x-ms-version": "2020-02-10"
>>>>>>> 60f4876e
      },
      "RequestBody": null,
      "StatusCode": 201,
      "ResponseHeaders": {
        "Content-Length": "0",
        "Date": "Fri, 03 Apr 2020 00:08:56 GMT",
        "ETag": "\u00220x8D7D763346E615C\u0022",
        "Last-Modified": "Fri, 03 Apr 2020 00:08:57 GMT",
        "Server": [
          "Windows-Azure-Blob/1.0",
          "Microsoft-HTTPAPI/2.0"
        ],
        "x-ms-client-request-id": "f244dc8c-0d73-1ef5-9ec2-4d5d4bf91d7b",
        "x-ms-request-id": "bbf73d68-501e-0046-0e4c-097927000000",
<<<<<<< HEAD
        "x-ms-version": "2019-12-12"
=======
        "x-ms-version": "2020-02-10"
>>>>>>> 60f4876e
      },
      "ResponseBody": []
    },
    {
      "RequestUri": "https://seanmcccanary.blob.core.windows.net/test-container-c6119ec1-82dc-dde0-6b7d-f907eaf4c9a8/test-blob-9b62d6e0-db3d-6a3f-3609-67f357ac8347",
      "RequestMethod": "PUT",
      "RequestHeaders": {
        "Authorization": "Sanitized",
        "Content-Length": "0",
        "traceparent": "00-25533debc26b5b4b9e5b32624479a1c4-2af7936c423b2f4e-00",
        "User-Agent": [
          "azsdk-net-Storage.Blobs/12.5.0-dev.20200402.1",
          "(.NET Core 4.6.28325.01; Microsoft Windows 10.0.18362 )"
        ],
        "x-ms-blob-content-length": "4096",
        "x-ms-blob-sequence-number": "0",
        "x-ms-blob-type": "PageBlob",
        "x-ms-client-request-id": "8452b0cb-3bc0-b0db-9cda-bb6aa502c6f1",
        "x-ms-date": "Fri, 03 Apr 2020 00:08:58 GMT",
        "x-ms-return-client-request-id": "true",
<<<<<<< HEAD
        "x-ms-version": "2019-12-12"
=======
        "x-ms-version": "2020-02-10"
>>>>>>> 60f4876e
      },
      "RequestBody": null,
      "StatusCode": 201,
      "ResponseHeaders": {
        "Content-Length": "0",
        "Date": "Fri, 03 Apr 2020 00:08:57 GMT",
        "ETag": "\u00220x8D7D763347BE1E9\u0022",
        "Last-Modified": "Fri, 03 Apr 2020 00:08:57 GMT",
        "Server": [
          "Windows-Azure-Blob/1.0",
          "Microsoft-HTTPAPI/2.0"
        ],
        "x-ms-client-request-id": "8452b0cb-3bc0-b0db-9cda-bb6aa502c6f1",
        "x-ms-request-id": "bbf73d7c-501e-0046-1a4c-097927000000",
        "x-ms-request-server-encrypted": "true",
<<<<<<< HEAD
        "x-ms-version": "2019-12-12"
=======
        "x-ms-version": "2020-02-10"
>>>>>>> 60f4876e
      },
      "ResponseBody": []
    },
    {
      "RequestUri": "https://seanmcccanary.blob.core.windows.net/test-container-c6119ec1-82dc-dde0-6b7d-f907eaf4c9a8/test-blob-9b62d6e0-db3d-6a3f-3609-67f357ac8347?comp=properties",
      "RequestMethod": "PUT",
      "RequestHeaders": {
        "Authorization": "Sanitized",
        "If-Match": "\u0022garbage\u0022",
        "traceparent": "00-58dea07ae3fe2b49ac6f3c579ae88148-ecc6caa1a50a494b-00",
        "User-Agent": [
          "azsdk-net-Storage.Blobs/12.5.0-dev.20200402.1",
          "(.NET Core 4.6.28325.01; Microsoft Windows 10.0.18362 )"
        ],
        "x-ms-blob-sequence-number": "5",
        "x-ms-client-request-id": "a727014d-fe5a-6a87-05ca-71d51bca25af",
        "x-ms-date": "Fri, 03 Apr 2020 00:08:58 GMT",
        "x-ms-return-client-request-id": "true",
        "x-ms-sequence-number-action": "update",
<<<<<<< HEAD
        "x-ms-version": "2019-12-12"
=======
        "x-ms-version": "2020-02-10"
>>>>>>> 60f4876e
      },
      "RequestBody": null,
      "StatusCode": 412,
      "ResponseHeaders": {
        "Content-Length": "252",
        "Content-Type": "application/xml",
        "Date": "Fri, 03 Apr 2020 00:08:57 GMT",
        "Server": [
          "Windows-Azure-Blob/1.0",
          "Microsoft-HTTPAPI/2.0"
        ],
        "x-ms-client-request-id": "a727014d-fe5a-6a87-05ca-71d51bca25af",
        "x-ms-error-code": "ConditionNotMet",
        "x-ms-request-id": "bbf73d93-501e-0046-294c-097927000000",
<<<<<<< HEAD
        "x-ms-version": "2019-12-12"
=======
        "x-ms-version": "2020-02-10"
>>>>>>> 60f4876e
      },
      "ResponseBody": [
        "\uFEFF\u003C?xml version=\u00221.0\u0022 encoding=\u0022utf-8\u0022?\u003E\u003CError\u003E\u003CCode\u003EConditionNotMet\u003C/Code\u003E\u003CMessage\u003EThe condition specified using HTTP conditional header(s) is not met.\n",
        "RequestId:bbf73d93-501e-0046-294c-097927000000\n",
        "Time:2020-04-03T00:08:57.9319019Z\u003C/Message\u003E\u003C/Error\u003E"
      ]
    },
    {
      "RequestUri": "https://seanmcccanary.blob.core.windows.net/test-container-c6119ec1-82dc-dde0-6b7d-f907eaf4c9a8?restype=container",
      "RequestMethod": "DELETE",
      "RequestHeaders": {
        "Authorization": "Sanitized",
        "traceparent": "00-7f032605b6b59048a9a56e97cfb5c780-d27583d569bdeb43-00",
        "User-Agent": [
          "azsdk-net-Storage.Blobs/12.5.0-dev.20200402.1",
          "(.NET Core 4.6.28325.01; Microsoft Windows 10.0.18362 )"
        ],
        "x-ms-client-request-id": "a41c8f7a-1edb-3f97-7e4c-64b59ef5edd7",
        "x-ms-date": "Fri, 03 Apr 2020 00:08:58 GMT",
        "x-ms-return-client-request-id": "true",
<<<<<<< HEAD
        "x-ms-version": "2019-12-12"
=======
        "x-ms-version": "2020-02-10"
>>>>>>> 60f4876e
      },
      "RequestBody": null,
      "StatusCode": 202,
      "ResponseHeaders": {
        "Content-Length": "0",
        "Date": "Fri, 03 Apr 2020 00:08:57 GMT",
        "Server": [
          "Windows-Azure-Blob/1.0",
          "Microsoft-HTTPAPI/2.0"
        ],
        "x-ms-client-request-id": "a41c8f7a-1edb-3f97-7e4c-64b59ef5edd7",
        "x-ms-request-id": "bbf73dab-501e-0046-3a4c-097927000000",
<<<<<<< HEAD
        "x-ms-version": "2019-12-12"
=======
        "x-ms-version": "2020-02-10"
>>>>>>> 60f4876e
      },
      "ResponseBody": []
    },
    {
      "RequestUri": "https://seanmcccanary.blob.core.windows.net/test-container-65d93971-5a95-fbd8-1b6b-c2111c5e18d2?restype=container",
      "RequestMethod": "PUT",
      "RequestHeaders": {
        "Authorization": "Sanitized",
        "traceparent": "00-7f350ddc80f6a94f866bfb59c9e7d3c7-401d31b22563c847-00",
        "User-Agent": [
          "azsdk-net-Storage.Blobs/12.5.0-dev.20200402.1",
          "(.NET Core 4.6.28325.01; Microsoft Windows 10.0.18362 )"
        ],
        "x-ms-blob-public-access": "container",
        "x-ms-client-request-id": "19b60a5b-2459-1f3b-b621-88705c86231f",
        "x-ms-date": "Fri, 03 Apr 2020 00:08:58 GMT",
        "x-ms-return-client-request-id": "true",
<<<<<<< HEAD
        "x-ms-version": "2019-12-12"
=======
        "x-ms-version": "2020-02-10"
>>>>>>> 60f4876e
      },
      "RequestBody": null,
      "StatusCode": 201,
      "ResponseHeaders": {
        "Content-Length": "0",
        "Date": "Fri, 03 Apr 2020 00:08:57 GMT",
        "ETag": "\u00220x8D7D76334C94CB5\u0022",
        "Last-Modified": "Fri, 03 Apr 2020 00:08:58 GMT",
        "Server": [
          "Windows-Azure-Blob/1.0",
          "Microsoft-HTTPAPI/2.0"
        ],
        "x-ms-client-request-id": "19b60a5b-2459-1f3b-b621-88705c86231f",
        "x-ms-request-id": "c8e9a815-201e-003e-124c-09dadf000000",
<<<<<<< HEAD
        "x-ms-version": "2019-12-12"
=======
        "x-ms-version": "2020-02-10"
>>>>>>> 60f4876e
      },
      "ResponseBody": []
    },
    {
      "RequestUri": "https://seanmcccanary.blob.core.windows.net/test-container-65d93971-5a95-fbd8-1b6b-c2111c5e18d2/test-blob-fe749234-6199-f02a-6429-3a9fd4d10eea",
      "RequestMethod": "PUT",
      "RequestHeaders": {
        "Authorization": "Sanitized",
        "Content-Length": "0",
        "traceparent": "00-f83a9a172fe5284a892bbe7809dd1f31-603f0dcb49ec834b-00",
        "User-Agent": [
          "azsdk-net-Storage.Blobs/12.5.0-dev.20200402.1",
          "(.NET Core 4.6.28325.01; Microsoft Windows 10.0.18362 )"
        ],
        "x-ms-blob-content-length": "4096",
        "x-ms-blob-sequence-number": "0",
        "x-ms-blob-type": "PageBlob",
        "x-ms-client-request-id": "5ad367d2-1fbd-fa56-e0c6-b530e99c4be5",
        "x-ms-date": "Fri, 03 Apr 2020 00:08:59 GMT",
        "x-ms-return-client-request-id": "true",
<<<<<<< HEAD
        "x-ms-version": "2019-12-12"
=======
        "x-ms-version": "2020-02-10"
>>>>>>> 60f4876e
      },
      "RequestBody": null,
      "StatusCode": 201,
      "ResponseHeaders": {
        "Content-Length": "0",
        "Date": "Fri, 03 Apr 2020 00:08:57 GMT",
        "ETag": "\u00220x8D7D76334D6E3C0\u0022",
        "Last-Modified": "Fri, 03 Apr 2020 00:08:58 GMT",
        "Server": [
          "Windows-Azure-Blob/1.0",
          "Microsoft-HTTPAPI/2.0"
        ],
        "x-ms-client-request-id": "5ad367d2-1fbd-fa56-e0c6-b530e99c4be5",
        "x-ms-request-id": "c8e9a830-201e-003e-234c-09dadf000000",
        "x-ms-request-server-encrypted": "true",
<<<<<<< HEAD
        "x-ms-version": "2019-12-12"
=======
        "x-ms-version": "2020-02-10"
>>>>>>> 60f4876e
      },
      "ResponseBody": []
    },
    {
      "RequestUri": "https://seanmcccanary.blob.core.windows.net/test-container-65d93971-5a95-fbd8-1b6b-c2111c5e18d2/test-blob-fe749234-6199-f02a-6429-3a9fd4d10eea",
      "RequestMethod": "HEAD",
      "RequestHeaders": {
        "Authorization": "Sanitized",
        "traceparent": "00-93e9193524eeaf47b3a5d02f29df0087-c7e38e35e93f1544-00",
        "User-Agent": [
          "azsdk-net-Storage.Blobs/12.5.0-dev.20200402.1",
          "(.NET Core 4.6.28325.01; Microsoft Windows 10.0.18362 )"
        ],
        "x-ms-client-request-id": "6ccd95d5-b3fe-2d2c-7cbb-31e1494833c8",
        "x-ms-date": "Fri, 03 Apr 2020 00:08:59 GMT",
        "x-ms-return-client-request-id": "true",
<<<<<<< HEAD
        "x-ms-version": "2019-12-12"
=======
        "x-ms-version": "2020-02-10"
>>>>>>> 60f4876e
      },
      "RequestBody": null,
      "StatusCode": 200,
      "ResponseHeaders": {
        "Accept-Ranges": "bytes",
        "Content-Length": "4096",
        "Content-Type": "application/octet-stream",
        "Date": "Fri, 03 Apr 2020 00:08:57 GMT",
        "ETag": "\u00220x8D7D76334D6E3C0\u0022",
        "Last-Modified": "Fri, 03 Apr 2020 00:08:58 GMT",
        "Server": [
          "Windows-Azure-Blob/1.0",
          "Microsoft-HTTPAPI/2.0"
        ],
        "x-ms-blob-sequence-number": "0",
        "x-ms-blob-type": "PageBlob",
        "x-ms-client-request-id": "6ccd95d5-b3fe-2d2c-7cbb-31e1494833c8",
        "x-ms-creation-time": "Fri, 03 Apr 2020 00:08:58 GMT",
        "x-ms-lease-state": "available",
        "x-ms-lease-status": "unlocked",
        "x-ms-request-id": "c8e9a850-201e-003e-3a4c-09dadf000000",
        "x-ms-server-encrypted": "true",
<<<<<<< HEAD
        "x-ms-version": "2019-12-12"
=======
        "x-ms-version": "2020-02-10"
>>>>>>> 60f4876e
      },
      "ResponseBody": []
    },
    {
      "RequestUri": "https://seanmcccanary.blob.core.windows.net/test-container-65d93971-5a95-fbd8-1b6b-c2111c5e18d2/test-blob-fe749234-6199-f02a-6429-3a9fd4d10eea?comp=properties",
      "RequestMethod": "PUT",
      "RequestHeaders": {
        "Authorization": "Sanitized",
        "If-None-Match": "\u00220x8D7D76334D6E3C0\u0022",
        "traceparent": "00-7aaf8d9b80452e4b83816519ac90b199-462d47e1cde1b242-00",
        "User-Agent": [
          "azsdk-net-Storage.Blobs/12.5.0-dev.20200402.1",
          "(.NET Core 4.6.28325.01; Microsoft Windows 10.0.18362 )"
        ],
        "x-ms-blob-sequence-number": "5",
        "x-ms-client-request-id": "545bb4ce-decf-5fe7-71f5-0d14df96ecd1",
        "x-ms-date": "Fri, 03 Apr 2020 00:08:59 GMT",
        "x-ms-return-client-request-id": "true",
        "x-ms-sequence-number-action": "update",
<<<<<<< HEAD
        "x-ms-version": "2019-12-12"
=======
        "x-ms-version": "2020-02-10"
>>>>>>> 60f4876e
      },
      "RequestBody": null,
      "StatusCode": 412,
      "ResponseHeaders": {
        "Content-Length": "252",
        "Content-Type": "application/xml",
        "Date": "Fri, 03 Apr 2020 00:08:57 GMT",
        "Server": [
          "Windows-Azure-Blob/1.0",
          "Microsoft-HTTPAPI/2.0"
        ],
        "x-ms-client-request-id": "545bb4ce-decf-5fe7-71f5-0d14df96ecd1",
        "x-ms-error-code": "ConditionNotMet",
        "x-ms-request-id": "c8e9a86a-201e-003e-4e4c-09dadf000000",
<<<<<<< HEAD
        "x-ms-version": "2019-12-12"
=======
        "x-ms-version": "2020-02-10"
>>>>>>> 60f4876e
      },
      "ResponseBody": [
        "\uFEFF\u003C?xml version=\u00221.0\u0022 encoding=\u0022utf-8\u0022?\u003E\u003CError\u003E\u003CCode\u003EConditionNotMet\u003C/Code\u003E\u003CMessage\u003EThe condition specified using HTTP conditional header(s) is not met.\n",
        "RequestId:c8e9a86a-201e-003e-4e4c-09dadf000000\n",
        "Time:2020-04-03T00:08:58.6168143Z\u003C/Message\u003E\u003C/Error\u003E"
      ]
    },
    {
      "RequestUri": "https://seanmcccanary.blob.core.windows.net/test-container-65d93971-5a95-fbd8-1b6b-c2111c5e18d2?restype=container",
      "RequestMethod": "DELETE",
      "RequestHeaders": {
        "Authorization": "Sanitized",
        "traceparent": "00-ad0d01f7e9049048841fd90a273576ab-55f0dad471d4954b-00",
        "User-Agent": [
          "azsdk-net-Storage.Blobs/12.5.0-dev.20200402.1",
          "(.NET Core 4.6.28325.01; Microsoft Windows 10.0.18362 )"
        ],
        "x-ms-client-request-id": "9512f04d-dfec-11f9-0819-e84bbcbfe159",
        "x-ms-date": "Fri, 03 Apr 2020 00:08:59 GMT",
        "x-ms-return-client-request-id": "true",
<<<<<<< HEAD
        "x-ms-version": "2019-12-12"
=======
        "x-ms-version": "2020-02-10"
>>>>>>> 60f4876e
      },
      "RequestBody": null,
      "StatusCode": 202,
      "ResponseHeaders": {
        "Content-Length": "0",
        "Date": "Fri, 03 Apr 2020 00:08:57 GMT",
        "Server": [
          "Windows-Azure-Blob/1.0",
          "Microsoft-HTTPAPI/2.0"
        ],
        "x-ms-client-request-id": "9512f04d-dfec-11f9-0819-e84bbcbfe159",
        "x-ms-request-id": "c8e9a891-201e-003e-6b4c-09dadf000000",
<<<<<<< HEAD
        "x-ms-version": "2019-12-12"
=======
        "x-ms-version": "2020-02-10"
>>>>>>> 60f4876e
      },
      "ResponseBody": []
    },
    {
      "RequestUri": "https://seanmcccanary.blob.core.windows.net/test-container-b4416fb1-d18a-301b-f450-92c26185ecaa?restype=container",
      "RequestMethod": "PUT",
      "RequestHeaders": {
        "Authorization": "Sanitized",
        "traceparent": "00-dc85dc4f7637c7478eafe4a4e721b81a-2f6afa27d963c04a-00",
        "User-Agent": [
          "azsdk-net-Storage.Blobs/12.5.0-dev.20200402.1",
          "(.NET Core 4.6.28325.01; Microsoft Windows 10.0.18362 )"
        ],
        "x-ms-blob-public-access": "container",
        "x-ms-client-request-id": "03b0232b-f285-7bf9-d5e2-a19b4c36af82",
        "x-ms-date": "Fri, 03 Apr 2020 00:08:59 GMT",
        "x-ms-return-client-request-id": "true",
<<<<<<< HEAD
        "x-ms-version": "2019-12-12"
=======
        "x-ms-version": "2020-02-10"
>>>>>>> 60f4876e
      },
      "RequestBody": null,
      "StatusCode": 201,
      "ResponseHeaders": {
        "Content-Length": "0",
        "Date": "Fri, 03 Apr 2020 00:08:58 GMT",
        "ETag": "\u00220x8D7D7633532ACAB\u0022",
        "Last-Modified": "Fri, 03 Apr 2020 00:08:59 GMT",
        "Server": [
          "Windows-Azure-Blob/1.0",
          "Microsoft-HTTPAPI/2.0"
        ],
        "x-ms-client-request-id": "03b0232b-f285-7bf9-d5e2-a19b4c36af82",
        "x-ms-request-id": "805382ed-c01e-0036-204c-09c0d0000000",
<<<<<<< HEAD
        "x-ms-version": "2019-12-12"
=======
        "x-ms-version": "2020-02-10"
>>>>>>> 60f4876e
      },
      "ResponseBody": []
    },
    {
      "RequestUri": "https://seanmcccanary.blob.core.windows.net/test-container-b4416fb1-d18a-301b-f450-92c26185ecaa/test-blob-32fd3d2c-f1f7-59d5-8afc-dc2d3e0e7b7f",
      "RequestMethod": "PUT",
      "RequestHeaders": {
        "Authorization": "Sanitized",
        "Content-Length": "0",
        "traceparent": "00-7affc693491d5140b2dc38f7fd08919e-09018cfed07d9340-00",
        "User-Agent": [
          "azsdk-net-Storage.Blobs/12.5.0-dev.20200402.1",
          "(.NET Core 4.6.28325.01; Microsoft Windows 10.0.18362 )"
        ],
        "x-ms-blob-content-length": "4096",
        "x-ms-blob-sequence-number": "0",
        "x-ms-blob-type": "PageBlob",
        "x-ms-client-request-id": "77e010ad-1b77-390a-4e56-798816cc3cc6",
        "x-ms-date": "Fri, 03 Apr 2020 00:08:59 GMT",
        "x-ms-return-client-request-id": "true",
<<<<<<< HEAD
        "x-ms-version": "2019-12-12"
=======
        "x-ms-version": "2020-02-10"
>>>>>>> 60f4876e
      },
      "RequestBody": null,
      "StatusCode": 201,
      "ResponseHeaders": {
        "Content-Length": "0",
        "Date": "Fri, 03 Apr 2020 00:08:58 GMT",
        "ETag": "\u00220x8D7D763353FCACF\u0022",
        "Last-Modified": "Fri, 03 Apr 2020 00:08:59 GMT",
        "Server": [
          "Windows-Azure-Blob/1.0",
          "Microsoft-HTTPAPI/2.0"
        ],
        "x-ms-client-request-id": "77e010ad-1b77-390a-4e56-798816cc3cc6",
        "x-ms-request-id": "80538330-c01e-0036-534c-09c0d0000000",
        "x-ms-request-server-encrypted": "true",
<<<<<<< HEAD
        "x-ms-version": "2019-12-12"
=======
        "x-ms-version": "2020-02-10"
>>>>>>> 60f4876e
      },
      "ResponseBody": []
    },
    {
      "RequestUri": "https://seanmcccanary.blob.core.windows.net/test-container-b4416fb1-d18a-301b-f450-92c26185ecaa/test-blob-32fd3d2c-f1f7-59d5-8afc-dc2d3e0e7b7f?comp=lease",
      "RequestMethod": "PUT",
      "RequestHeaders": {
        "Authorization": "Sanitized",
        "traceparent": "00-f32de723150bb04b9eda3ebcd1ba6131-4d478f8f31b87d49-00",
        "User-Agent": [
          "azsdk-net-Storage.Blobs/12.5.0-dev.20200402.1",
          "(.NET Core 4.6.28325.01; Microsoft Windows 10.0.18362 )"
        ],
        "x-ms-client-request-id": "943a530f-3daf-3c02-639b-5fd5795f6119",
        "x-ms-date": "Fri, 03 Apr 2020 00:09:00 GMT",
        "x-ms-lease-action": "acquire",
        "x-ms-lease-duration": "-1",
        "x-ms-proposed-lease-id": "bb992166-719e-44ac-18a2-a2abd734a341",
        "x-ms-return-client-request-id": "true",
<<<<<<< HEAD
        "x-ms-version": "2019-12-12"
=======
        "x-ms-version": "2020-02-10"
>>>>>>> 60f4876e
      },
      "RequestBody": null,
      "StatusCode": 201,
      "ResponseHeaders": {
        "Content-Length": "0",
        "Date": "Fri, 03 Apr 2020 00:08:58 GMT",
        "ETag": "\u00220x8D7D763353FCACF\u0022",
        "Last-Modified": "Fri, 03 Apr 2020 00:08:59 GMT",
        "Server": [
          "Windows-Azure-Blob/1.0",
          "Microsoft-HTTPAPI/2.0"
        ],
        "x-ms-client-request-id": "943a530f-3daf-3c02-639b-5fd5795f6119",
        "x-ms-lease-id": "bb992166-719e-44ac-18a2-a2abd734a341",
        "x-ms-request-id": "8053834f-c01e-0036-6d4c-09c0d0000000",
<<<<<<< HEAD
        "x-ms-version": "2019-12-12"
=======
        "x-ms-version": "2020-02-10"
>>>>>>> 60f4876e
      },
      "ResponseBody": []
    },
    {
      "RequestUri": "https://seanmcccanary.blob.core.windows.net/test-container-b4416fb1-d18a-301b-f450-92c26185ecaa/test-blob-32fd3d2c-f1f7-59d5-8afc-dc2d3e0e7b7f?comp=properties",
      "RequestMethod": "PUT",
      "RequestHeaders": {
        "Authorization": "Sanitized",
        "traceparent": "00-85cf464fd44e31499a1298e38d621bdf-15ab4c7bf52d2443-00",
        "User-Agent": [
          "azsdk-net-Storage.Blobs/12.5.0-dev.20200402.1",
          "(.NET Core 4.6.28325.01; Microsoft Windows 10.0.18362 )"
        ],
        "x-ms-blob-sequence-number": "5",
        "x-ms-client-request-id": "839bde5d-0ff9-c692-3842-c992a3336e26",
        "x-ms-date": "Fri, 03 Apr 2020 00:09:00 GMT",
        "x-ms-lease-id": "5aae5495-4663-17bf-66e2-afaad018863c",
        "x-ms-return-client-request-id": "true",
        "x-ms-sequence-number-action": "update",
<<<<<<< HEAD
        "x-ms-version": "2019-12-12"
=======
        "x-ms-version": "2020-02-10"
>>>>>>> 60f4876e
      },
      "RequestBody": null,
      "StatusCode": 412,
      "ResponseHeaders": {
        "Content-Length": "264",
        "Content-Type": "application/xml",
        "Date": "Fri, 03 Apr 2020 00:08:58 GMT",
        "Server": [
          "Windows-Azure-Blob/1.0",
          "Microsoft-HTTPAPI/2.0"
        ],
        "x-ms-client-request-id": "839bde5d-0ff9-c692-3842-c992a3336e26",
        "x-ms-error-code": "LeaseIdMismatchWithBlobOperation",
        "x-ms-request-id": "8053836d-c01e-0036-054c-09c0d0000000",
<<<<<<< HEAD
        "x-ms-version": "2019-12-12"
=======
        "x-ms-version": "2020-02-10"
>>>>>>> 60f4876e
      },
      "ResponseBody": [
        "\uFEFF\u003C?xml version=\u00221.0\u0022 encoding=\u0022utf-8\u0022?\u003E\u003CError\u003E\u003CCode\u003ELeaseIdMismatchWithBlobOperation\u003C/Code\u003E\u003CMessage\u003EThe lease ID specified did not match the lease ID for the blob.\n",
        "RequestId:8053836d-c01e-0036-054c-09c0d0000000\n",
        "Time:2020-04-03T00:08:59.2973908Z\u003C/Message\u003E\u003C/Error\u003E"
      ]
    },
    {
      "RequestUri": "https://seanmcccanary.blob.core.windows.net/test-container-b4416fb1-d18a-301b-f450-92c26185ecaa?restype=container",
      "RequestMethod": "DELETE",
      "RequestHeaders": {
        "Authorization": "Sanitized",
        "traceparent": "00-7d83664347a9234ab83bd6d1abecc4e9-067bac95e88c7248-00",
        "User-Agent": [
          "azsdk-net-Storage.Blobs/12.5.0-dev.20200402.1",
          "(.NET Core 4.6.28325.01; Microsoft Windows 10.0.18362 )"
        ],
        "x-ms-client-request-id": "9a78e3c7-ddc4-a21f-a5be-a20b4505bfe6",
        "x-ms-date": "Fri, 03 Apr 2020 00:09:00 GMT",
        "x-ms-return-client-request-id": "true",
<<<<<<< HEAD
        "x-ms-version": "2019-12-12"
=======
        "x-ms-version": "2020-02-10"
>>>>>>> 60f4876e
      },
      "RequestBody": null,
      "StatusCode": 202,
      "ResponseHeaders": {
        "Content-Length": "0",
        "Date": "Fri, 03 Apr 2020 00:08:58 GMT",
        "Server": [
          "Windows-Azure-Blob/1.0",
          "Microsoft-HTTPAPI/2.0"
        ],
        "x-ms-client-request-id": "9a78e3c7-ddc4-a21f-a5be-a20b4505bfe6",
        "x-ms-request-id": "8053838a-c01e-0036-1e4c-09c0d0000000",
<<<<<<< HEAD
        "x-ms-version": "2019-12-12"
=======
        "x-ms-version": "2020-02-10"
>>>>>>> 60f4876e
      },
      "ResponseBody": []
    }
  ],
  "Variables": {
    "DateTimeOffsetNow": "2020-04-02T17:08:57.1836525-07:00",
    "RandomSeed": "1582121992",
    "Storage_TestConfigDefault": "ProductionTenant\nseanmcccanary\nU2FuaXRpemVk\nhttps://seanmcccanary.blob.core.windows.net\nhttps://seanmcccanary.file.core.windows.net\nhttps://seanmcccanary.queue.core.windows.net\nhttps://seanmcccanary.table.core.windows.net\n\n\n\n\nhttps://seanmcccanary-secondary.blob.core.windows.net\nhttps://seanmcccanary-secondary.file.core.windows.net\nhttps://seanmcccanary-secondary.queue.core.windows.net\nhttps://seanmcccanary-secondary.table.core.windows.net\n\nSanitized\n\n\nCloud\nBlobEndpoint=https://seanmcccanary.blob.core.windows.net/;QueueEndpoint=https://seanmcccanary.queue.core.windows.net/;FileEndpoint=https://seanmcccanary.file.core.windows.net/;BlobSecondaryEndpoint=https://seanmcccanary-secondary.blob.core.windows.net/;QueueSecondaryEndpoint=https://seanmcccanary-secondary.queue.core.windows.net/;FileSecondaryEndpoint=https://seanmcccanary-secondary.file.core.windows.net/;AccountName=seanmcccanary;AccountKey=Sanitized\nseanscope1"
  }
}<|MERGE_RESOLUTION|>--- conflicted
+++ resolved
@@ -14,11 +14,7 @@
         "x-ms-client-request-id": "dde354b3-2523-83cb-dec2-f25a66a3c439",
         "x-ms-date": "Fri, 03 Apr 2020 00:08:57 GMT",
         "x-ms-return-client-request-id": "true",
-<<<<<<< HEAD
-        "x-ms-version": "2019-12-12"
-=======
-        "x-ms-version": "2020-02-10"
->>>>>>> 60f4876e
+        "x-ms-version": "2020-02-10"
       },
       "RequestBody": null,
       "StatusCode": 201,
@@ -33,11 +29,7 @@
         ],
         "x-ms-client-request-id": "dde354b3-2523-83cb-dec2-f25a66a3c439",
         "x-ms-request-id": "a2e1e6f7-401e-0091-6d4c-092812000000",
-<<<<<<< HEAD
-        "x-ms-version": "2019-12-12"
-=======
-        "x-ms-version": "2020-02-10"
->>>>>>> 60f4876e
+        "x-ms-version": "2020-02-10"
       },
       "ResponseBody": []
     },
@@ -58,11 +50,7 @@
         "x-ms-client-request-id": "c59ef3fd-fc39-bf84-6581-b56c35bd9f5e",
         "x-ms-date": "Fri, 03 Apr 2020 00:08:57 GMT",
         "x-ms-return-client-request-id": "true",
-<<<<<<< HEAD
-        "x-ms-version": "2019-12-12"
-=======
-        "x-ms-version": "2020-02-10"
->>>>>>> 60f4876e
+        "x-ms-version": "2020-02-10"
       },
       "RequestBody": null,
       "StatusCode": 201,
@@ -78,11 +66,7 @@
         "x-ms-client-request-id": "c59ef3fd-fc39-bf84-6581-b56c35bd9f5e",
         "x-ms-request-id": "a2e1e707-401e-0091-784c-092812000000",
         "x-ms-request-server-encrypted": "true",
-<<<<<<< HEAD
-        "x-ms-version": "2019-12-12"
-=======
-        "x-ms-version": "2020-02-10"
->>>>>>> 60f4876e
+        "x-ms-version": "2020-02-10"
       },
       "ResponseBody": []
     },
@@ -102,11 +86,7 @@
         "x-ms-date": "Fri, 03 Apr 2020 00:08:57 GMT",
         "x-ms-return-client-request-id": "true",
         "x-ms-sequence-number-action": "update",
-<<<<<<< HEAD
-        "x-ms-version": "2019-12-12"
-=======
-        "x-ms-version": "2020-02-10"
->>>>>>> 60f4876e
+        "x-ms-version": "2020-02-10"
       },
       "RequestBody": null,
       "StatusCode": 412,
@@ -121,11 +101,7 @@
         "x-ms-client-request-id": "f110e450-b4e1-2d36-d2a9-98c7f8739265",
         "x-ms-error-code": "ConditionNotMet",
         "x-ms-request-id": "a2e1e71b-401e-0091-0a4c-092812000000",
-<<<<<<< HEAD
-        "x-ms-version": "2019-12-12"
-=======
-        "x-ms-version": "2020-02-10"
->>>>>>> 60f4876e
+        "x-ms-version": "2020-02-10"
       },
       "ResponseBody": [
         "\uFEFF\u003C?xml version=\u00221.0\u0022 encoding=\u0022utf-8\u0022?\u003E\u003CError\u003E\u003CCode\u003EConditionNotMet\u003C/Code\u003E\u003CMessage\u003EThe condition specified using HTTP conditional header(s) is not met.\n",
@@ -146,11 +122,7 @@
         "x-ms-client-request-id": "501b9295-adac-937d-4b03-3b902d28b058",
         "x-ms-date": "Fri, 03 Apr 2020 00:08:57 GMT",
         "x-ms-return-client-request-id": "true",
-<<<<<<< HEAD
-        "x-ms-version": "2019-12-12"
-=======
-        "x-ms-version": "2020-02-10"
->>>>>>> 60f4876e
+        "x-ms-version": "2020-02-10"
       },
       "RequestBody": null,
       "StatusCode": 202,
@@ -163,11 +135,7 @@
         ],
         "x-ms-client-request-id": "501b9295-adac-937d-4b03-3b902d28b058",
         "x-ms-request-id": "a2e1e738-401e-0091-1e4c-092812000000",
-<<<<<<< HEAD
-        "x-ms-version": "2019-12-12"
-=======
-        "x-ms-version": "2020-02-10"
->>>>>>> 60f4876e
+        "x-ms-version": "2020-02-10"
       },
       "ResponseBody": []
     },
@@ -185,11 +153,7 @@
         "x-ms-client-request-id": "e0e0a044-9592-9be1-4322-3dd4bf90d858",
         "x-ms-date": "Fri, 03 Apr 2020 00:08:57 GMT",
         "x-ms-return-client-request-id": "true",
-<<<<<<< HEAD
-        "x-ms-version": "2019-12-12"
-=======
-        "x-ms-version": "2020-02-10"
->>>>>>> 60f4876e
+        "x-ms-version": "2020-02-10"
       },
       "RequestBody": null,
       "StatusCode": 201,
@@ -204,11 +168,7 @@
         ],
         "x-ms-client-request-id": "e0e0a044-9592-9be1-4322-3dd4bf90d858",
         "x-ms-request-id": "59b6602d-001e-0039-544c-09b6bc000000",
-<<<<<<< HEAD
-        "x-ms-version": "2019-12-12"
-=======
-        "x-ms-version": "2020-02-10"
->>>>>>> 60f4876e
+        "x-ms-version": "2020-02-10"
       },
       "ResponseBody": []
     },
@@ -229,11 +189,7 @@
         "x-ms-client-request-id": "a0bd4ed8-73d9-fae5-9fbe-3e56837149c3",
         "x-ms-date": "Fri, 03 Apr 2020 00:08:58 GMT",
         "x-ms-return-client-request-id": "true",
-<<<<<<< HEAD
-        "x-ms-version": "2019-12-12"
-=======
-        "x-ms-version": "2020-02-10"
->>>>>>> 60f4876e
+        "x-ms-version": "2020-02-10"
       },
       "RequestBody": null,
       "StatusCode": 201,
@@ -249,11 +205,7 @@
         "x-ms-client-request-id": "a0bd4ed8-73d9-fae5-9fbe-3e56837149c3",
         "x-ms-request-id": "59b6604b-001e-0039-644c-09b6bc000000",
         "x-ms-request-server-encrypted": "true",
-<<<<<<< HEAD
-        "x-ms-version": "2019-12-12"
-=======
-        "x-ms-version": "2020-02-10"
->>>>>>> 60f4876e
+        "x-ms-version": "2020-02-10"
       },
       "ResponseBody": []
     },
@@ -273,11 +225,7 @@
         "x-ms-date": "Fri, 03 Apr 2020 00:08:58 GMT",
         "x-ms-return-client-request-id": "true",
         "x-ms-sequence-number-action": "update",
-<<<<<<< HEAD
-        "x-ms-version": "2019-12-12"
-=======
-        "x-ms-version": "2020-02-10"
->>>>>>> 60f4876e
+        "x-ms-version": "2020-02-10"
       },
       "RequestBody": null,
       "StatusCode": 412,
@@ -292,11 +240,7 @@
         "x-ms-client-request-id": "0397cab6-3dc2-5bfa-2dac-7a54d2d61043",
         "x-ms-error-code": "ConditionNotMet",
         "x-ms-request-id": "59b6606a-001e-0039-7c4c-09b6bc000000",
-<<<<<<< HEAD
-        "x-ms-version": "2019-12-12"
-=======
-        "x-ms-version": "2020-02-10"
->>>>>>> 60f4876e
+        "x-ms-version": "2020-02-10"
       },
       "ResponseBody": [
         "\uFEFF\u003C?xml version=\u00221.0\u0022 encoding=\u0022utf-8\u0022?\u003E\u003CError\u003E\u003CCode\u003EConditionNotMet\u003C/Code\u003E\u003CMessage\u003EThe condition specified using HTTP conditional header(s) is not met.\n",
@@ -317,11 +261,7 @@
         "x-ms-client-request-id": "b8a07fa1-45da-0700-6faa-7e3b43f02f76",
         "x-ms-date": "Fri, 03 Apr 2020 00:08:58 GMT",
         "x-ms-return-client-request-id": "true",
-<<<<<<< HEAD
-        "x-ms-version": "2019-12-12"
-=======
-        "x-ms-version": "2020-02-10"
->>>>>>> 60f4876e
+        "x-ms-version": "2020-02-10"
       },
       "RequestBody": null,
       "StatusCode": 202,
@@ -334,11 +274,7 @@
         ],
         "x-ms-client-request-id": "b8a07fa1-45da-0700-6faa-7e3b43f02f76",
         "x-ms-request-id": "59b66075-001e-0039-054c-09b6bc000000",
-<<<<<<< HEAD
-        "x-ms-version": "2019-12-12"
-=======
-        "x-ms-version": "2020-02-10"
->>>>>>> 60f4876e
+        "x-ms-version": "2020-02-10"
       },
       "ResponseBody": []
     },
@@ -356,11 +292,7 @@
         "x-ms-client-request-id": "f244dc8c-0d73-1ef5-9ec2-4d5d4bf91d7b",
         "x-ms-date": "Fri, 03 Apr 2020 00:08:58 GMT",
         "x-ms-return-client-request-id": "true",
-<<<<<<< HEAD
-        "x-ms-version": "2019-12-12"
-=======
-        "x-ms-version": "2020-02-10"
->>>>>>> 60f4876e
+        "x-ms-version": "2020-02-10"
       },
       "RequestBody": null,
       "StatusCode": 201,
@@ -375,11 +307,7 @@
         ],
         "x-ms-client-request-id": "f244dc8c-0d73-1ef5-9ec2-4d5d4bf91d7b",
         "x-ms-request-id": "bbf73d68-501e-0046-0e4c-097927000000",
-<<<<<<< HEAD
-        "x-ms-version": "2019-12-12"
-=======
-        "x-ms-version": "2020-02-10"
->>>>>>> 60f4876e
+        "x-ms-version": "2020-02-10"
       },
       "ResponseBody": []
     },
@@ -400,11 +328,7 @@
         "x-ms-client-request-id": "8452b0cb-3bc0-b0db-9cda-bb6aa502c6f1",
         "x-ms-date": "Fri, 03 Apr 2020 00:08:58 GMT",
         "x-ms-return-client-request-id": "true",
-<<<<<<< HEAD
-        "x-ms-version": "2019-12-12"
-=======
-        "x-ms-version": "2020-02-10"
->>>>>>> 60f4876e
+        "x-ms-version": "2020-02-10"
       },
       "RequestBody": null,
       "StatusCode": 201,
@@ -420,11 +344,7 @@
         "x-ms-client-request-id": "8452b0cb-3bc0-b0db-9cda-bb6aa502c6f1",
         "x-ms-request-id": "bbf73d7c-501e-0046-1a4c-097927000000",
         "x-ms-request-server-encrypted": "true",
-<<<<<<< HEAD
-        "x-ms-version": "2019-12-12"
-=======
-        "x-ms-version": "2020-02-10"
->>>>>>> 60f4876e
+        "x-ms-version": "2020-02-10"
       },
       "ResponseBody": []
     },
@@ -444,11 +364,7 @@
         "x-ms-date": "Fri, 03 Apr 2020 00:08:58 GMT",
         "x-ms-return-client-request-id": "true",
         "x-ms-sequence-number-action": "update",
-<<<<<<< HEAD
-        "x-ms-version": "2019-12-12"
-=======
-        "x-ms-version": "2020-02-10"
->>>>>>> 60f4876e
+        "x-ms-version": "2020-02-10"
       },
       "RequestBody": null,
       "StatusCode": 412,
@@ -463,11 +379,7 @@
         "x-ms-client-request-id": "a727014d-fe5a-6a87-05ca-71d51bca25af",
         "x-ms-error-code": "ConditionNotMet",
         "x-ms-request-id": "bbf73d93-501e-0046-294c-097927000000",
-<<<<<<< HEAD
-        "x-ms-version": "2019-12-12"
-=======
-        "x-ms-version": "2020-02-10"
->>>>>>> 60f4876e
+        "x-ms-version": "2020-02-10"
       },
       "ResponseBody": [
         "\uFEFF\u003C?xml version=\u00221.0\u0022 encoding=\u0022utf-8\u0022?\u003E\u003CError\u003E\u003CCode\u003EConditionNotMet\u003C/Code\u003E\u003CMessage\u003EThe condition specified using HTTP conditional header(s) is not met.\n",
@@ -488,11 +400,7 @@
         "x-ms-client-request-id": "a41c8f7a-1edb-3f97-7e4c-64b59ef5edd7",
         "x-ms-date": "Fri, 03 Apr 2020 00:08:58 GMT",
         "x-ms-return-client-request-id": "true",
-<<<<<<< HEAD
-        "x-ms-version": "2019-12-12"
-=======
-        "x-ms-version": "2020-02-10"
->>>>>>> 60f4876e
+        "x-ms-version": "2020-02-10"
       },
       "RequestBody": null,
       "StatusCode": 202,
@@ -505,11 +413,7 @@
         ],
         "x-ms-client-request-id": "a41c8f7a-1edb-3f97-7e4c-64b59ef5edd7",
         "x-ms-request-id": "bbf73dab-501e-0046-3a4c-097927000000",
-<<<<<<< HEAD
-        "x-ms-version": "2019-12-12"
-=======
-        "x-ms-version": "2020-02-10"
->>>>>>> 60f4876e
+        "x-ms-version": "2020-02-10"
       },
       "ResponseBody": []
     },
@@ -527,11 +431,7 @@
         "x-ms-client-request-id": "19b60a5b-2459-1f3b-b621-88705c86231f",
         "x-ms-date": "Fri, 03 Apr 2020 00:08:58 GMT",
         "x-ms-return-client-request-id": "true",
-<<<<<<< HEAD
-        "x-ms-version": "2019-12-12"
-=======
-        "x-ms-version": "2020-02-10"
->>>>>>> 60f4876e
+        "x-ms-version": "2020-02-10"
       },
       "RequestBody": null,
       "StatusCode": 201,
@@ -546,11 +446,7 @@
         ],
         "x-ms-client-request-id": "19b60a5b-2459-1f3b-b621-88705c86231f",
         "x-ms-request-id": "c8e9a815-201e-003e-124c-09dadf000000",
-<<<<<<< HEAD
-        "x-ms-version": "2019-12-12"
-=======
-        "x-ms-version": "2020-02-10"
->>>>>>> 60f4876e
+        "x-ms-version": "2020-02-10"
       },
       "ResponseBody": []
     },
@@ -571,11 +467,7 @@
         "x-ms-client-request-id": "5ad367d2-1fbd-fa56-e0c6-b530e99c4be5",
         "x-ms-date": "Fri, 03 Apr 2020 00:08:59 GMT",
         "x-ms-return-client-request-id": "true",
-<<<<<<< HEAD
-        "x-ms-version": "2019-12-12"
-=======
-        "x-ms-version": "2020-02-10"
->>>>>>> 60f4876e
+        "x-ms-version": "2020-02-10"
       },
       "RequestBody": null,
       "StatusCode": 201,
@@ -591,11 +483,7 @@
         "x-ms-client-request-id": "5ad367d2-1fbd-fa56-e0c6-b530e99c4be5",
         "x-ms-request-id": "c8e9a830-201e-003e-234c-09dadf000000",
         "x-ms-request-server-encrypted": "true",
-<<<<<<< HEAD
-        "x-ms-version": "2019-12-12"
-=======
-        "x-ms-version": "2020-02-10"
->>>>>>> 60f4876e
+        "x-ms-version": "2020-02-10"
       },
       "ResponseBody": []
     },
@@ -612,11 +500,7 @@
         "x-ms-client-request-id": "6ccd95d5-b3fe-2d2c-7cbb-31e1494833c8",
         "x-ms-date": "Fri, 03 Apr 2020 00:08:59 GMT",
         "x-ms-return-client-request-id": "true",
-<<<<<<< HEAD
-        "x-ms-version": "2019-12-12"
-=======
-        "x-ms-version": "2020-02-10"
->>>>>>> 60f4876e
+        "x-ms-version": "2020-02-10"
       },
       "RequestBody": null,
       "StatusCode": 200,
@@ -639,11 +523,7 @@
         "x-ms-lease-status": "unlocked",
         "x-ms-request-id": "c8e9a850-201e-003e-3a4c-09dadf000000",
         "x-ms-server-encrypted": "true",
-<<<<<<< HEAD
-        "x-ms-version": "2019-12-12"
-=======
-        "x-ms-version": "2020-02-10"
->>>>>>> 60f4876e
+        "x-ms-version": "2020-02-10"
       },
       "ResponseBody": []
     },
@@ -663,11 +543,7 @@
         "x-ms-date": "Fri, 03 Apr 2020 00:08:59 GMT",
         "x-ms-return-client-request-id": "true",
         "x-ms-sequence-number-action": "update",
-<<<<<<< HEAD
-        "x-ms-version": "2019-12-12"
-=======
-        "x-ms-version": "2020-02-10"
->>>>>>> 60f4876e
+        "x-ms-version": "2020-02-10"
       },
       "RequestBody": null,
       "StatusCode": 412,
@@ -682,11 +558,7 @@
         "x-ms-client-request-id": "545bb4ce-decf-5fe7-71f5-0d14df96ecd1",
         "x-ms-error-code": "ConditionNotMet",
         "x-ms-request-id": "c8e9a86a-201e-003e-4e4c-09dadf000000",
-<<<<<<< HEAD
-        "x-ms-version": "2019-12-12"
-=======
-        "x-ms-version": "2020-02-10"
->>>>>>> 60f4876e
+        "x-ms-version": "2020-02-10"
       },
       "ResponseBody": [
         "\uFEFF\u003C?xml version=\u00221.0\u0022 encoding=\u0022utf-8\u0022?\u003E\u003CError\u003E\u003CCode\u003EConditionNotMet\u003C/Code\u003E\u003CMessage\u003EThe condition specified using HTTP conditional header(s) is not met.\n",
@@ -707,11 +579,7 @@
         "x-ms-client-request-id": "9512f04d-dfec-11f9-0819-e84bbcbfe159",
         "x-ms-date": "Fri, 03 Apr 2020 00:08:59 GMT",
         "x-ms-return-client-request-id": "true",
-<<<<<<< HEAD
-        "x-ms-version": "2019-12-12"
-=======
-        "x-ms-version": "2020-02-10"
->>>>>>> 60f4876e
+        "x-ms-version": "2020-02-10"
       },
       "RequestBody": null,
       "StatusCode": 202,
@@ -724,11 +592,7 @@
         ],
         "x-ms-client-request-id": "9512f04d-dfec-11f9-0819-e84bbcbfe159",
         "x-ms-request-id": "c8e9a891-201e-003e-6b4c-09dadf000000",
-<<<<<<< HEAD
-        "x-ms-version": "2019-12-12"
-=======
-        "x-ms-version": "2020-02-10"
->>>>>>> 60f4876e
+        "x-ms-version": "2020-02-10"
       },
       "ResponseBody": []
     },
@@ -746,11 +610,7 @@
         "x-ms-client-request-id": "03b0232b-f285-7bf9-d5e2-a19b4c36af82",
         "x-ms-date": "Fri, 03 Apr 2020 00:08:59 GMT",
         "x-ms-return-client-request-id": "true",
-<<<<<<< HEAD
-        "x-ms-version": "2019-12-12"
-=======
-        "x-ms-version": "2020-02-10"
->>>>>>> 60f4876e
+        "x-ms-version": "2020-02-10"
       },
       "RequestBody": null,
       "StatusCode": 201,
@@ -765,11 +625,7 @@
         ],
         "x-ms-client-request-id": "03b0232b-f285-7bf9-d5e2-a19b4c36af82",
         "x-ms-request-id": "805382ed-c01e-0036-204c-09c0d0000000",
-<<<<<<< HEAD
-        "x-ms-version": "2019-12-12"
-=======
-        "x-ms-version": "2020-02-10"
->>>>>>> 60f4876e
+        "x-ms-version": "2020-02-10"
       },
       "ResponseBody": []
     },
@@ -790,11 +646,7 @@
         "x-ms-client-request-id": "77e010ad-1b77-390a-4e56-798816cc3cc6",
         "x-ms-date": "Fri, 03 Apr 2020 00:08:59 GMT",
         "x-ms-return-client-request-id": "true",
-<<<<<<< HEAD
-        "x-ms-version": "2019-12-12"
-=======
-        "x-ms-version": "2020-02-10"
->>>>>>> 60f4876e
+        "x-ms-version": "2020-02-10"
       },
       "RequestBody": null,
       "StatusCode": 201,
@@ -810,11 +662,7 @@
         "x-ms-client-request-id": "77e010ad-1b77-390a-4e56-798816cc3cc6",
         "x-ms-request-id": "80538330-c01e-0036-534c-09c0d0000000",
         "x-ms-request-server-encrypted": "true",
-<<<<<<< HEAD
-        "x-ms-version": "2019-12-12"
-=======
-        "x-ms-version": "2020-02-10"
->>>>>>> 60f4876e
+        "x-ms-version": "2020-02-10"
       },
       "ResponseBody": []
     },
@@ -834,11 +682,7 @@
         "x-ms-lease-duration": "-1",
         "x-ms-proposed-lease-id": "bb992166-719e-44ac-18a2-a2abd734a341",
         "x-ms-return-client-request-id": "true",
-<<<<<<< HEAD
-        "x-ms-version": "2019-12-12"
-=======
-        "x-ms-version": "2020-02-10"
->>>>>>> 60f4876e
+        "x-ms-version": "2020-02-10"
       },
       "RequestBody": null,
       "StatusCode": 201,
@@ -854,11 +698,7 @@
         "x-ms-client-request-id": "943a530f-3daf-3c02-639b-5fd5795f6119",
         "x-ms-lease-id": "bb992166-719e-44ac-18a2-a2abd734a341",
         "x-ms-request-id": "8053834f-c01e-0036-6d4c-09c0d0000000",
-<<<<<<< HEAD
-        "x-ms-version": "2019-12-12"
-=======
-        "x-ms-version": "2020-02-10"
->>>>>>> 60f4876e
+        "x-ms-version": "2020-02-10"
       },
       "ResponseBody": []
     },
@@ -878,11 +718,7 @@
         "x-ms-lease-id": "5aae5495-4663-17bf-66e2-afaad018863c",
         "x-ms-return-client-request-id": "true",
         "x-ms-sequence-number-action": "update",
-<<<<<<< HEAD
-        "x-ms-version": "2019-12-12"
-=======
-        "x-ms-version": "2020-02-10"
->>>>>>> 60f4876e
+        "x-ms-version": "2020-02-10"
       },
       "RequestBody": null,
       "StatusCode": 412,
@@ -897,11 +733,7 @@
         "x-ms-client-request-id": "839bde5d-0ff9-c692-3842-c992a3336e26",
         "x-ms-error-code": "LeaseIdMismatchWithBlobOperation",
         "x-ms-request-id": "8053836d-c01e-0036-054c-09c0d0000000",
-<<<<<<< HEAD
-        "x-ms-version": "2019-12-12"
-=======
-        "x-ms-version": "2020-02-10"
->>>>>>> 60f4876e
+        "x-ms-version": "2020-02-10"
       },
       "ResponseBody": [
         "\uFEFF\u003C?xml version=\u00221.0\u0022 encoding=\u0022utf-8\u0022?\u003E\u003CError\u003E\u003CCode\u003ELeaseIdMismatchWithBlobOperation\u003C/Code\u003E\u003CMessage\u003EThe lease ID specified did not match the lease ID for the blob.\n",
@@ -922,11 +754,7 @@
         "x-ms-client-request-id": "9a78e3c7-ddc4-a21f-a5be-a20b4505bfe6",
         "x-ms-date": "Fri, 03 Apr 2020 00:09:00 GMT",
         "x-ms-return-client-request-id": "true",
-<<<<<<< HEAD
-        "x-ms-version": "2019-12-12"
-=======
-        "x-ms-version": "2020-02-10"
->>>>>>> 60f4876e
+        "x-ms-version": "2020-02-10"
       },
       "RequestBody": null,
       "StatusCode": 202,
@@ -939,11 +767,7 @@
         ],
         "x-ms-client-request-id": "9a78e3c7-ddc4-a21f-a5be-a20b4505bfe6",
         "x-ms-request-id": "8053838a-c01e-0036-1e4c-09c0d0000000",
-<<<<<<< HEAD
-        "x-ms-version": "2019-12-12"
-=======
-        "x-ms-version": "2020-02-10"
->>>>>>> 60f4876e
+        "x-ms-version": "2020-02-10"
       },
       "ResponseBody": []
     }
