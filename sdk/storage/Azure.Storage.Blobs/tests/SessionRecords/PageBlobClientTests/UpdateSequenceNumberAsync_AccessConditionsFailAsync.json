--- conflicted
+++ resolved
@@ -15,11 +15,7 @@
         "x-ms-client-request-id": "dde354b3-2523-83cb-dec2-f25a66a3c439",
         "x-ms-date": "Wed, 17 Feb 2021 19:04:03 GMT",
         "x-ms-return-client-request-id": "true",
-<<<<<<< HEAD
-        "x-ms-version": "2020-12-06"
-=======
-        "x-ms-version": "2021-02-12"
->>>>>>> 7e782c87
+        "x-ms-version": "2021-02-12"
       },
       "RequestBody": null,
       "StatusCode": 201,
@@ -34,11 +30,7 @@
         ],
         "x-ms-client-request-id": "dde354b3-2523-83cb-dec2-f25a66a3c439",
         "x-ms-request-id": "9c050234-e01e-003c-555f-05f305000000",
-<<<<<<< HEAD
-        "x-ms-version": "2020-12-06"
-=======
-        "x-ms-version": "2021-02-12"
->>>>>>> 7e782c87
+        "x-ms-version": "2021-02-12"
       },
       "ResponseBody": []
     },
@@ -60,11 +52,7 @@
         "x-ms-client-request-id": "c59ef3fd-fc39-bf84-6581-b56c35bd9f5e",
         "x-ms-date": "Wed, 17 Feb 2021 19:04:03 GMT",
         "x-ms-return-client-request-id": "true",
-<<<<<<< HEAD
-        "x-ms-version": "2020-12-06"
-=======
-        "x-ms-version": "2021-02-12"
->>>>>>> 7e782c87
+        "x-ms-version": "2021-02-12"
       },
       "RequestBody": null,
       "StatusCode": 201,
@@ -80,11 +68,7 @@
         "x-ms-client-request-id": "c59ef3fd-fc39-bf84-6581-b56c35bd9f5e",
         "x-ms-request-id": "9c050240-e01e-003c-5d5f-05f305000000",
         "x-ms-request-server-encrypted": "true",
-<<<<<<< HEAD
-        "x-ms-version": "2020-12-06",
-=======
         "x-ms-version": "2021-02-12",
->>>>>>> 7e782c87
         "x-ms-version-id": "2021-02-17T19:04:03.6498196Z"
       },
       "ResponseBody": []
@@ -106,11 +90,7 @@
         "x-ms-date": "Wed, 17 Feb 2021 19:04:03 GMT",
         "x-ms-return-client-request-id": "true",
         "x-ms-sequence-number-action": "update",
-<<<<<<< HEAD
-        "x-ms-version": "2020-12-06"
-=======
-        "x-ms-version": "2021-02-12"
->>>>>>> 7e782c87
+        "x-ms-version": "2021-02-12"
       },
       "RequestBody": null,
       "StatusCode": 412,
@@ -125,11 +105,7 @@
         "x-ms-client-request-id": "f110e450-b4e1-2d36-d2a9-98c7f8739265",
         "x-ms-error-code": "ConditionNotMet",
         "x-ms-request-id": "9c050249-e01e-003c-635f-05f305000000",
-<<<<<<< HEAD
-        "x-ms-version": "2020-12-06"
-=======
-        "x-ms-version": "2021-02-12"
->>>>>>> 7e782c87
+        "x-ms-version": "2021-02-12"
       },
       "ResponseBody": [
         "﻿<?xml version=\"1.0\" encoding=\"utf-8\"?><Error><Code>ConditionNotMet</Code><Message>The condition specified using HTTP conditional header(s) is not met.\n",
@@ -151,11 +127,7 @@
         "x-ms-client-request-id": "501b9295-adac-937d-4b03-3b902d28b058",
         "x-ms-date": "Wed, 17 Feb 2021 19:04:03 GMT",
         "x-ms-return-client-request-id": "true",
-<<<<<<< HEAD
-        "x-ms-version": "2020-12-06"
-=======
-        "x-ms-version": "2021-02-12"
->>>>>>> 7e782c87
+        "x-ms-version": "2021-02-12"
       },
       "RequestBody": null,
       "StatusCode": 202,
@@ -168,11 +140,7 @@
         ],
         "x-ms-client-request-id": "501b9295-adac-937d-4b03-3b902d28b058",
         "x-ms-request-id": "9c05024e-e01e-003c-685f-05f305000000",
-<<<<<<< HEAD
-        "x-ms-version": "2020-12-06"
-=======
-        "x-ms-version": "2021-02-12"
->>>>>>> 7e782c87
+        "x-ms-version": "2021-02-12"
       },
       "ResponseBody": []
     },
@@ -191,11 +159,7 @@
         "x-ms-client-request-id": "e0e0a044-9592-9be1-4322-3dd4bf90d858",
         "x-ms-date": "Wed, 17 Feb 2021 19:04:03 GMT",
         "x-ms-return-client-request-id": "true",
-<<<<<<< HEAD
-        "x-ms-version": "2020-12-06"
-=======
-        "x-ms-version": "2021-02-12"
->>>>>>> 7e782c87
+        "x-ms-version": "2021-02-12"
       },
       "RequestBody": null,
       "StatusCode": 201,
@@ -210,11 +174,7 @@
         ],
         "x-ms-client-request-id": "e0e0a044-9592-9be1-4322-3dd4bf90d858",
         "x-ms-request-id": "5605d480-a01e-0002-7d5f-05647a000000",
-<<<<<<< HEAD
-        "x-ms-version": "2020-12-06"
-=======
-        "x-ms-version": "2021-02-12"
->>>>>>> 7e782c87
+        "x-ms-version": "2021-02-12"
       },
       "ResponseBody": []
     },
@@ -236,11 +196,7 @@
         "x-ms-client-request-id": "a0bd4ed8-73d9-fae5-9fbe-3e56837149c3",
         "x-ms-date": "Wed, 17 Feb 2021 19:04:04 GMT",
         "x-ms-return-client-request-id": "true",
-<<<<<<< HEAD
-        "x-ms-version": "2020-12-06"
-=======
-        "x-ms-version": "2021-02-12"
->>>>>>> 7e782c87
+        "x-ms-version": "2021-02-12"
       },
       "RequestBody": null,
       "StatusCode": 201,
@@ -256,11 +212,7 @@
         "x-ms-client-request-id": "a0bd4ed8-73d9-fae5-9fbe-3e56837149c3",
         "x-ms-request-id": "5605d499-a01e-0002-0f5f-05647a000000",
         "x-ms-request-server-encrypted": "true",
-<<<<<<< HEAD
-        "x-ms-version": "2020-12-06",
-=======
         "x-ms-version": "2021-02-12",
->>>>>>> 7e782c87
         "x-ms-version-id": "2021-02-17T19:04:04.0911333Z"
       },
       "ResponseBody": []
@@ -282,11 +234,7 @@
         "x-ms-date": "Wed, 17 Feb 2021 19:04:04 GMT",
         "x-ms-return-client-request-id": "true",
         "x-ms-sequence-number-action": "update",
-<<<<<<< HEAD
-        "x-ms-version": "2020-12-06"
-=======
-        "x-ms-version": "2021-02-12"
->>>>>>> 7e782c87
+        "x-ms-version": "2021-02-12"
       },
       "RequestBody": null,
       "StatusCode": 412,
@@ -301,11 +249,7 @@
         "x-ms-client-request-id": "0397cab6-3dc2-5bfa-2dac-7a54d2d61043",
         "x-ms-error-code": "ConditionNotMet",
         "x-ms-request-id": "5605d4ab-a01e-0002-1d5f-05647a000000",
-<<<<<<< HEAD
-        "x-ms-version": "2020-12-06"
-=======
-        "x-ms-version": "2021-02-12"
->>>>>>> 7e782c87
+        "x-ms-version": "2021-02-12"
       },
       "ResponseBody": [
         "﻿<?xml version=\"1.0\" encoding=\"utf-8\"?><Error><Code>ConditionNotMet</Code><Message>The condition specified using HTTP conditional header(s) is not met.\n",
@@ -327,11 +271,7 @@
         "x-ms-client-request-id": "b8a07fa1-45da-0700-6faa-7e3b43f02f76",
         "x-ms-date": "Wed, 17 Feb 2021 19:04:04 GMT",
         "x-ms-return-client-request-id": "true",
-<<<<<<< HEAD
-        "x-ms-version": "2020-12-06"
-=======
-        "x-ms-version": "2021-02-12"
->>>>>>> 7e782c87
+        "x-ms-version": "2021-02-12"
       },
       "RequestBody": null,
       "StatusCode": 202,
@@ -344,11 +284,7 @@
         ],
         "x-ms-client-request-id": "b8a07fa1-45da-0700-6faa-7e3b43f02f76",
         "x-ms-request-id": "5605d4c3-a01e-0002-305f-05647a000000",
-<<<<<<< HEAD
-        "x-ms-version": "2020-12-06"
-=======
-        "x-ms-version": "2021-02-12"
->>>>>>> 7e782c87
+        "x-ms-version": "2021-02-12"
       },
       "ResponseBody": []
     },
@@ -367,11 +303,7 @@
         "x-ms-client-request-id": "f244dc8c-0d73-1ef5-9ec2-4d5d4bf91d7b",
         "x-ms-date": "Wed, 17 Feb 2021 19:04:04 GMT",
         "x-ms-return-client-request-id": "true",
-<<<<<<< HEAD
-        "x-ms-version": "2020-12-06"
-=======
-        "x-ms-version": "2021-02-12"
->>>>>>> 7e782c87
+        "x-ms-version": "2021-02-12"
       },
       "RequestBody": null,
       "StatusCode": 201,
@@ -386,11 +318,7 @@
         ],
         "x-ms-client-request-id": "f244dc8c-0d73-1ef5-9ec2-4d5d4bf91d7b",
         "x-ms-request-id": "32beae53-a01e-003d-585f-05acd9000000",
-<<<<<<< HEAD
-        "x-ms-version": "2020-12-06"
-=======
-        "x-ms-version": "2021-02-12"
->>>>>>> 7e782c87
+        "x-ms-version": "2021-02-12"
       },
       "ResponseBody": []
     },
@@ -412,11 +340,7 @@
         "x-ms-client-request-id": "8452b0cb-3bc0-b0db-9cda-bb6aa502c6f1",
         "x-ms-date": "Wed, 17 Feb 2021 19:04:04 GMT",
         "x-ms-return-client-request-id": "true",
-<<<<<<< HEAD
-        "x-ms-version": "2020-12-06"
-=======
-        "x-ms-version": "2021-02-12"
->>>>>>> 7e782c87
+        "x-ms-version": "2021-02-12"
       },
       "RequestBody": null,
       "StatusCode": 201,
@@ -432,11 +356,7 @@
         "x-ms-client-request-id": "8452b0cb-3bc0-b0db-9cda-bb6aa502c6f1",
         "x-ms-request-id": "32beae66-a01e-003d-665f-05acd9000000",
         "x-ms-request-server-encrypted": "true",
-<<<<<<< HEAD
-        "x-ms-version": "2020-12-06",
-=======
         "x-ms-version": "2021-02-12",
->>>>>>> 7e782c87
         "x-ms-version-id": "2021-02-17T19:04:04.572478Z"
       },
       "ResponseBody": []
@@ -458,11 +378,7 @@
         "x-ms-date": "Wed, 17 Feb 2021 19:04:04 GMT",
         "x-ms-return-client-request-id": "true",
         "x-ms-sequence-number-action": "update",
-<<<<<<< HEAD
-        "x-ms-version": "2020-12-06"
-=======
-        "x-ms-version": "2021-02-12"
->>>>>>> 7e782c87
+        "x-ms-version": "2021-02-12"
       },
       "RequestBody": null,
       "StatusCode": 412,
@@ -477,11 +393,7 @@
         "x-ms-client-request-id": "a727014d-fe5a-6a87-05ca-71d51bca25af",
         "x-ms-error-code": "ConditionNotMet",
         "x-ms-request-id": "32beae7b-a01e-003d-775f-05acd9000000",
-<<<<<<< HEAD
-        "x-ms-version": "2020-12-06"
-=======
-        "x-ms-version": "2021-02-12"
->>>>>>> 7e782c87
+        "x-ms-version": "2021-02-12"
       },
       "ResponseBody": [
         "﻿<?xml version=\"1.0\" encoding=\"utf-8\"?><Error><Code>ConditionNotMet</Code><Message>The condition specified using HTTP conditional header(s) is not met.\n",
@@ -503,11 +415,7 @@
         "x-ms-client-request-id": "a41c8f7a-1edb-3f97-7e4c-64b59ef5edd7",
         "x-ms-date": "Wed, 17 Feb 2021 19:04:04 GMT",
         "x-ms-return-client-request-id": "true",
-<<<<<<< HEAD
-        "x-ms-version": "2020-12-06"
-=======
-        "x-ms-version": "2021-02-12"
->>>>>>> 7e782c87
+        "x-ms-version": "2021-02-12"
       },
       "RequestBody": null,
       "StatusCode": 202,
@@ -520,11 +428,7 @@
         ],
         "x-ms-client-request-id": "a41c8f7a-1edb-3f97-7e4c-64b59ef5edd7",
         "x-ms-request-id": "32beae8f-a01e-003d-095f-05acd9000000",
-<<<<<<< HEAD
-        "x-ms-version": "2020-12-06"
-=======
-        "x-ms-version": "2021-02-12"
->>>>>>> 7e782c87
+        "x-ms-version": "2021-02-12"
       },
       "ResponseBody": []
     },
@@ -543,11 +447,7 @@
         "x-ms-client-request-id": "19b60a5b-2459-1f3b-b621-88705c86231f",
         "x-ms-date": "Wed, 17 Feb 2021 19:04:04 GMT",
         "x-ms-return-client-request-id": "true",
-<<<<<<< HEAD
-        "x-ms-version": "2020-12-06"
-=======
-        "x-ms-version": "2021-02-12"
->>>>>>> 7e782c87
+        "x-ms-version": "2021-02-12"
       },
       "RequestBody": null,
       "StatusCode": 201,
@@ -562,11 +462,7 @@
         ],
         "x-ms-client-request-id": "19b60a5b-2459-1f3b-b621-88705c86231f",
         "x-ms-request-id": "c77d06c7-301e-003f-605f-051261000000",
-<<<<<<< HEAD
-        "x-ms-version": "2020-12-06"
-=======
-        "x-ms-version": "2021-02-12"
->>>>>>> 7e782c87
+        "x-ms-version": "2021-02-12"
       },
       "ResponseBody": []
     },
@@ -588,11 +484,7 @@
         "x-ms-client-request-id": "5ad367d2-1fbd-fa56-e0c6-b530e99c4be5",
         "x-ms-date": "Wed, 17 Feb 2021 19:04:04 GMT",
         "x-ms-return-client-request-id": "true",
-<<<<<<< HEAD
-        "x-ms-version": "2020-12-06"
-=======
-        "x-ms-version": "2021-02-12"
->>>>>>> 7e782c87
+        "x-ms-version": "2021-02-12"
       },
       "RequestBody": null,
       "StatusCode": 201,
@@ -608,11 +500,7 @@
         "x-ms-client-request-id": "5ad367d2-1fbd-fa56-e0c6-b530e99c4be5",
         "x-ms-request-id": "c77d06f6-301e-003f-0d5f-051261000000",
         "x-ms-request-server-encrypted": "true",
-<<<<<<< HEAD
-        "x-ms-version": "2020-12-06",
-=======
         "x-ms-version": "2021-02-12",
->>>>>>> 7e782c87
         "x-ms-version-id": "2021-02-17T19:04:05.0217999Z"
       },
       "ResponseBody": []
@@ -631,11 +519,7 @@
         "x-ms-client-request-id": "6ccd95d5-b3fe-2d2c-7cbb-31e1494833c8",
         "x-ms-date": "Wed, 17 Feb 2021 19:04:05 GMT",
         "x-ms-return-client-request-id": "true",
-<<<<<<< HEAD
-        "x-ms-version": "2020-12-06"
-=======
-        "x-ms-version": "2021-02-12"
->>>>>>> 7e782c87
+        "x-ms-version": "2021-02-12"
       },
       "RequestBody": null,
       "StatusCode": 200,
@@ -659,11 +543,7 @@
         "x-ms-lease-status": "unlocked",
         "x-ms-request-id": "c77d0779-301e-003f-015f-051261000000",
         "x-ms-server-encrypted": "true",
-<<<<<<< HEAD
-        "x-ms-version": "2020-12-06",
-=======
         "x-ms-version": "2021-02-12",
->>>>>>> 7e782c87
         "x-ms-version-id": "2021-02-17T19:04:05.0217999Z"
       },
       "ResponseBody": []
@@ -685,11 +565,7 @@
         "x-ms-date": "Wed, 17 Feb 2021 19:04:05 GMT",
         "x-ms-return-client-request-id": "true",
         "x-ms-sequence-number-action": "update",
-<<<<<<< HEAD
-        "x-ms-version": "2020-12-06"
-=======
-        "x-ms-version": "2021-02-12"
->>>>>>> 7e782c87
+        "x-ms-version": "2021-02-12"
       },
       "RequestBody": null,
       "StatusCode": 412,
@@ -704,11 +580,7 @@
         "x-ms-client-request-id": "545bb4ce-decf-5fe7-71f5-0d14df96ecd1",
         "x-ms-error-code": "ConditionNotMet",
         "x-ms-request-id": "c77d07cb-301e-003f-4c5f-051261000000",
-<<<<<<< HEAD
-        "x-ms-version": "2020-12-06"
-=======
-        "x-ms-version": "2021-02-12"
->>>>>>> 7e782c87
+        "x-ms-version": "2021-02-12"
       },
       "ResponseBody": [
         "﻿<?xml version=\"1.0\" encoding=\"utf-8\"?><Error><Code>ConditionNotMet</Code><Message>The condition specified using HTTP conditional header(s) is not met.\n",
@@ -730,11 +602,7 @@
         "x-ms-client-request-id": "9512f04d-dfec-11f9-0819-e84bbcbfe159",
         "x-ms-date": "Wed, 17 Feb 2021 19:04:05 GMT",
         "x-ms-return-client-request-id": "true",
-<<<<<<< HEAD
-        "x-ms-version": "2020-12-06"
-=======
-        "x-ms-version": "2021-02-12"
->>>>>>> 7e782c87
+        "x-ms-version": "2021-02-12"
       },
       "RequestBody": null,
       "StatusCode": 202,
@@ -747,11 +615,7 @@
         ],
         "x-ms-client-request-id": "9512f04d-dfec-11f9-0819-e84bbcbfe159",
         "x-ms-request-id": "c77d0801-301e-003f-7e5f-051261000000",
-<<<<<<< HEAD
-        "x-ms-version": "2020-12-06"
-=======
-        "x-ms-version": "2021-02-12"
->>>>>>> 7e782c87
+        "x-ms-version": "2021-02-12"
       },
       "ResponseBody": []
     },
@@ -770,11 +634,7 @@
         "x-ms-client-request-id": "03b0232b-f285-7bf9-d5e2-a19b4c36af82",
         "x-ms-date": "Wed, 17 Feb 2021 19:04:05 GMT",
         "x-ms-return-client-request-id": "true",
-<<<<<<< HEAD
-        "x-ms-version": "2020-12-06"
-=======
-        "x-ms-version": "2021-02-12"
->>>>>>> 7e782c87
+        "x-ms-version": "2021-02-12"
       },
       "RequestBody": null,
       "StatusCode": 201,
@@ -789,11 +649,7 @@
         ],
         "x-ms-client-request-id": "03b0232b-f285-7bf9-d5e2-a19b4c36af82",
         "x-ms-request-id": "f5621ea2-201e-0023-295f-054001000000",
-<<<<<<< HEAD
-        "x-ms-version": "2020-12-06"
-=======
-        "x-ms-version": "2021-02-12"
->>>>>>> 7e782c87
+        "x-ms-version": "2021-02-12"
       },
       "ResponseBody": []
     },
@@ -815,11 +671,7 @@
         "x-ms-client-request-id": "77e010ad-1b77-390a-4e56-798816cc3cc6",
         "x-ms-date": "Wed, 17 Feb 2021 19:04:05 GMT",
         "x-ms-return-client-request-id": "true",
-<<<<<<< HEAD
-        "x-ms-version": "2020-12-06"
-=======
-        "x-ms-version": "2021-02-12"
->>>>>>> 7e782c87
+        "x-ms-version": "2021-02-12"
       },
       "RequestBody": null,
       "StatusCode": 201,
@@ -835,11 +687,7 @@
         "x-ms-client-request-id": "77e010ad-1b77-390a-4e56-798816cc3cc6",
         "x-ms-request-id": "f5621eae-201e-0023-325f-054001000000",
         "x-ms-request-server-encrypted": "true",
-<<<<<<< HEAD
-        "x-ms-version": "2020-12-06",
-=======
         "x-ms-version": "2021-02-12",
->>>>>>> 7e782c87
         "x-ms-version-id": "2021-02-17T19:04:05.5081491Z"
       },
       "ResponseBody": []
@@ -861,11 +709,7 @@
         "x-ms-lease-duration": "-1",
         "x-ms-proposed-lease-id": "bb992166-719e-44ac-18a2-a2abd734a341",
         "x-ms-return-client-request-id": "true",
-<<<<<<< HEAD
-        "x-ms-version": "2020-12-06"
-=======
-        "x-ms-version": "2021-02-12"
->>>>>>> 7e782c87
+        "x-ms-version": "2021-02-12"
       },
       "RequestBody": null,
       "StatusCode": 201,
@@ -881,11 +725,7 @@
         "x-ms-client-request-id": "943a530f-3daf-3c02-639b-5fd5795f6119",
         "x-ms-lease-id": "bb992166-719e-44ac-18a2-a2abd734a341",
         "x-ms-request-id": "f5621eb4-201e-0023-375f-054001000000",
-<<<<<<< HEAD
-        "x-ms-version": "2020-12-06"
-=======
-        "x-ms-version": "2021-02-12"
->>>>>>> 7e782c87
+        "x-ms-version": "2021-02-12"
       },
       "ResponseBody": []
     },
@@ -906,11 +746,7 @@
         "x-ms-lease-id": "5aae5495-4663-17bf-66e2-afaad018863c",
         "x-ms-return-client-request-id": "true",
         "x-ms-sequence-number-action": "update",
-<<<<<<< HEAD
-        "x-ms-version": "2020-12-06"
-=======
-        "x-ms-version": "2021-02-12"
->>>>>>> 7e782c87
+        "x-ms-version": "2021-02-12"
       },
       "RequestBody": null,
       "StatusCode": 412,
@@ -925,11 +761,7 @@
         "x-ms-client-request-id": "839bde5d-0ff9-c692-3842-c992a3336e26",
         "x-ms-error-code": "LeaseIdMismatchWithBlobOperation",
         "x-ms-request-id": "f5621ebc-201e-0023-3e5f-054001000000",
-<<<<<<< HEAD
-        "x-ms-version": "2020-12-06"
-=======
-        "x-ms-version": "2021-02-12"
->>>>>>> 7e782c87
+        "x-ms-version": "2021-02-12"
       },
       "ResponseBody": [
         "﻿<?xml version=\"1.0\" encoding=\"utf-8\"?><Error><Code>LeaseIdMismatchWithBlobOperation</Code><Message>The lease ID specified did not match the lease ID for the blob.\n",
@@ -951,11 +783,7 @@
         "x-ms-client-request-id": "9a78e3c7-ddc4-a21f-a5be-a20b4505bfe6",
         "x-ms-date": "Wed, 17 Feb 2021 19:04:05 GMT",
         "x-ms-return-client-request-id": "true",
-<<<<<<< HEAD
-        "x-ms-version": "2020-12-06"
-=======
-        "x-ms-version": "2021-02-12"
->>>>>>> 7e782c87
+        "x-ms-version": "2021-02-12"
       },
       "RequestBody": null,
       "StatusCode": 202,
@@ -968,11 +796,7 @@
         ],
         "x-ms-client-request-id": "9a78e3c7-ddc4-a21f-a5be-a20b4505bfe6",
         "x-ms-request-id": "f5621ec5-201e-0023-455f-054001000000",
-<<<<<<< HEAD
-        "x-ms-version": "2020-12-06"
-=======
-        "x-ms-version": "2021-02-12"
->>>>>>> 7e782c87
+        "x-ms-version": "2021-02-12"
       },
       "ResponseBody": []
     }
