﻿{
  "Entries": [
    {
      "RequestUri": "https://seanmcccanary3.blob.core.windows.net/test-container-4fc80319-781f-e5ad-dec0-c02071ef5a51?restype=container",
      "RequestMethod": "PUT",
      "RequestHeaders": {
        "Accept": "application/xml",
        "Authorization": "Sanitized",
        "traceparent": "00-d0138e8f4584a6469f8df942d19d525f-6ab7e9ac3b5cea4c-00",
        "User-Agent": [
          "azsdk-net-Storage.Blobs/12.9.0-alpha.20210217.1",
          "(.NET 5.0.3; Microsoft Windows 10.0.19042)"
        ],
        "x-ms-blob-public-access": "container",
        "x-ms-client-request-id": "fba32a5f-cb34-2ccf-2eaa-aed5739c0c3b",
        "x-ms-date": "Wed, 17 Feb 2021 19:00:41 GMT",
        "x-ms-return-client-request-id": "true",
<<<<<<< HEAD
        "x-ms-version": "2020-12-06"
=======
        "x-ms-version": "2021-02-12"
>>>>>>> 7e782c87
      },
      "RequestBody": null,
      "StatusCode": 201,
      "ResponseHeaders": {
        "Content-Length": "0",
        "Date": "Wed, 17 Feb 2021 19:00:41 GMT",
        "ETag": "\"0x8D8D37652AB4BEB\"",
        "Last-Modified": "Wed, 17 Feb 2021 19:00:41 GMT",
        "Server": [
          "Windows-Azure-Blob/1.0",
          "Microsoft-HTTPAPI/2.0"
        ],
        "x-ms-client-request-id": "fba32a5f-cb34-2ccf-2eaa-aed5739c0c3b",
        "x-ms-request-id": "f03060bd-d01e-006a-635f-0502ea000000",
<<<<<<< HEAD
        "x-ms-version": "2020-12-06"
=======
        "x-ms-version": "2021-02-12"
>>>>>>> 7e782c87
      },
      "ResponseBody": []
    },
    {
      "RequestUri": "https://seanmcccanary3.blob.core.windows.net/test-container-4fc80319-781f-e5ad-dec0-c02071ef5a51/test-blob-2269a6be-b720-9842-2f86-8531fd1ec58c",
      "RequestMethod": "PUT",
      "RequestHeaders": {
        "Accept": "application/xml",
        "Authorization": "Sanitized",
        "traceparent": "00-a898817e59ba6f479cc9c0f15be753e8-edfdcbbe12984447-00",
        "User-Agent": [
          "azsdk-net-Storage.Blobs/12.9.0-alpha.20210217.1",
          "(.NET 5.0.3; Microsoft Windows 10.0.19042)"
        ],
        "x-ms-blob-content-length": "1024",
        "x-ms-blob-type": "PageBlob",
        "x-ms-client-request-id": "79d13fe2-60e8-a7b9-e80b-ccad469e2f10",
        "x-ms-date": "Wed, 17 Feb 2021 19:00:41 GMT",
        "x-ms-return-client-request-id": "true",
<<<<<<< HEAD
        "x-ms-version": "2020-12-06"
=======
        "x-ms-version": "2021-02-12"
>>>>>>> 7e782c87
      },
      "RequestBody": null,
      "StatusCode": 201,
      "ResponseHeaders": {
        "Content-Length": "0",
        "Date": "Wed, 17 Feb 2021 19:00:41 GMT",
        "ETag": "\"0x8D8D37652B5AB85\"",
        "Last-Modified": "Wed, 17 Feb 2021 19:00:42 GMT",
        "Server": [
          "Windows-Azure-Blob/1.0",
          "Microsoft-HTTPAPI/2.0"
        ],
        "x-ms-client-request-id": "79d13fe2-60e8-a7b9-e80b-ccad469e2f10",
        "x-ms-request-id": "f03060cf-d01e-006a-6f5f-0502ea000000",
        "x-ms-request-server-encrypted": "true",
<<<<<<< HEAD
        "x-ms-version": "2020-12-06",
=======
        "x-ms-version": "2021-02-12",
>>>>>>> 7e782c87
        "x-ms-version-id": "2021-02-17T19:00:42.0164485Z"
      },
      "ResponseBody": []
    },
    {
      "RequestUri": "https://seanmcccanary3.blob.core.windows.net/test-container-4fc80319-781f-e5ad-dec0-c02071ef5a51/test-blob-2269a6be-b720-9842-2f86-8531fd1ec58c",
      "RequestMethod": "PUT",
      "RequestHeaders": {
        "Accept": "application/xml",
        "Authorization": "Sanitized",
        "traceparent": "00-5dacf9fec2bf454bb66d1d13ccc8fda6-ad395f029ee22348-00",
        "User-Agent": [
          "azsdk-net-Storage.Blobs/12.9.0-alpha.20210217.1",
          "(.NET 5.0.3; Microsoft Windows 10.0.19042)"
        ],
        "x-ms-blob-content-length": "1024",
        "x-ms-blob-type": "PageBlob",
        "x-ms-client-request-id": "bd4e57b8-4c4d-dca4-2b18-5d40926f0ae4",
        "x-ms-date": "Wed, 17 Feb 2021 19:00:42 GMT",
        "x-ms-if-tags": "\"coolTag\" = 'true'",
        "x-ms-return-client-request-id": "true",
<<<<<<< HEAD
        "x-ms-version": "2020-12-06"
=======
        "x-ms-version": "2021-02-12"
>>>>>>> 7e782c87
      },
      "RequestBody": null,
      "StatusCode": 412,
      "ResponseHeaders": {
        "Content-Length": "252",
        "Content-Type": "application/xml",
        "Date": "Wed, 17 Feb 2021 19:00:41 GMT",
        "Server": [
          "Windows-Azure-Blob/1.0",
          "Microsoft-HTTPAPI/2.0"
        ],
        "x-ms-client-request-id": "bd4e57b8-4c4d-dca4-2b18-5d40926f0ae4",
        "x-ms-error-code": "ConditionNotMet",
        "x-ms-request-id": "f03060ed-d01e-006a-085f-0502ea000000",
<<<<<<< HEAD
        "x-ms-version": "2020-12-06"
=======
        "x-ms-version": "2021-02-12"
>>>>>>> 7e782c87
      },
      "ResponseBody": [
        "﻿<?xml version=\"1.0\" encoding=\"utf-8\"?><Error><Code>ConditionNotMet</Code><Message>The condition specified using HTTP conditional header(s) is not met.\n",
        "RequestId:f03060ed-d01e-006a-085f-0502ea000000\n",
        "Time:2021-02-17T19:00:42.0935679Z</Message></Error>"
      ]
    },
    {
      "RequestUri": "https://seanmcccanary3.blob.core.windows.net/test-container-4fc80319-781f-e5ad-dec0-c02071ef5a51?restype=container",
      "RequestMethod": "DELETE",
      "RequestHeaders": {
        "Accept": "application/xml",
        "Authorization": "Sanitized",
        "traceparent": "00-e16f8560d020be40bb26f81df827edf9-c25a2f8ecd11e942-00",
        "User-Agent": [
          "azsdk-net-Storage.Blobs/12.9.0-alpha.20210217.1",
          "(.NET 5.0.3; Microsoft Windows 10.0.19042)"
        ],
        "x-ms-client-request-id": "eef59945-714f-99c3-7cbc-62c268afcc1a",
        "x-ms-date": "Wed, 17 Feb 2021 19:00:42 GMT",
        "x-ms-return-client-request-id": "true",
<<<<<<< HEAD
        "x-ms-version": "2020-12-06"
=======
        "x-ms-version": "2021-02-12"
>>>>>>> 7e782c87
      },
      "RequestBody": null,
      "StatusCode": 202,
      "ResponseHeaders": {
        "Content-Length": "0",
        "Date": "Wed, 17 Feb 2021 19:00:41 GMT",
        "Server": [
          "Windows-Azure-Blob/1.0",
          "Microsoft-HTTPAPI/2.0"
        ],
        "x-ms-client-request-id": "eef59945-714f-99c3-7cbc-62c268afcc1a",
        "x-ms-request-id": "f0306114-d01e-006a-295f-0502ea000000",
<<<<<<< HEAD
        "x-ms-version": "2020-12-06"
=======
        "x-ms-version": "2021-02-12"
>>>>>>> 7e782c87
      },
      "ResponseBody": []
    }
  ],
  "Variables": {
    "RandomSeed": "398469782",
    "Storage_TestConfigDefault": "ProductionTenant\nseanmcccanary3\nU2FuaXRpemVk\nhttps://seanmcccanary3.blob.core.windows.net\nhttps://seanmcccanary3.file.core.windows.net\nhttps://seanmcccanary3.queue.core.windows.net\nhttps://seanmcccanary3.table.core.windows.net\n\n\n\n\nhttps://seanmcccanary3-secondary.blob.core.windows.net\nhttps://seanmcccanary3-secondary.file.core.windows.net\nhttps://seanmcccanary3-secondary.queue.core.windows.net\nhttps://seanmcccanary3-secondary.table.core.windows.net\n\nSanitized\n\n\nCloud\nBlobEndpoint=https://seanmcccanary3.blob.core.windows.net/;QueueEndpoint=https://seanmcccanary3.queue.core.windows.net/;FileEndpoint=https://seanmcccanary3.file.core.windows.net/;BlobSecondaryEndpoint=https://seanmcccanary3-secondary.blob.core.windows.net/;QueueSecondaryEndpoint=https://seanmcccanary3-secondary.queue.core.windows.net/;FileSecondaryEndpoint=https://seanmcccanary3-secondary.file.core.windows.net/;AccountName=seanmcccanary3;AccountKey=Kg==;\nseanscope1\n\n"
  }
}<|MERGE_RESOLUTION|>--- conflicted
+++ resolved
@@ -15,11 +15,7 @@
         "x-ms-client-request-id": "fba32a5f-cb34-2ccf-2eaa-aed5739c0c3b",
         "x-ms-date": "Wed, 17 Feb 2021 19:00:41 GMT",
         "x-ms-return-client-request-id": "true",
-<<<<<<< HEAD
-        "x-ms-version": "2020-12-06"
-=======
         "x-ms-version": "2021-02-12"
->>>>>>> 7e782c87
       },
       "RequestBody": null,
       "StatusCode": 201,
@@ -34,11 +30,7 @@
         ],
         "x-ms-client-request-id": "fba32a5f-cb34-2ccf-2eaa-aed5739c0c3b",
         "x-ms-request-id": "f03060bd-d01e-006a-635f-0502ea000000",
-<<<<<<< HEAD
-        "x-ms-version": "2020-12-06"
-=======
         "x-ms-version": "2021-02-12"
->>>>>>> 7e782c87
       },
       "ResponseBody": []
     },
@@ -58,11 +50,7 @@
         "x-ms-client-request-id": "79d13fe2-60e8-a7b9-e80b-ccad469e2f10",
         "x-ms-date": "Wed, 17 Feb 2021 19:00:41 GMT",
         "x-ms-return-client-request-id": "true",
-<<<<<<< HEAD
-        "x-ms-version": "2020-12-06"
-=======
         "x-ms-version": "2021-02-12"
->>>>>>> 7e782c87
       },
       "RequestBody": null,
       "StatusCode": 201,
@@ -78,11 +66,7 @@
         "x-ms-client-request-id": "79d13fe2-60e8-a7b9-e80b-ccad469e2f10",
         "x-ms-request-id": "f03060cf-d01e-006a-6f5f-0502ea000000",
         "x-ms-request-server-encrypted": "true",
-<<<<<<< HEAD
-        "x-ms-version": "2020-12-06",
-=======
         "x-ms-version": "2021-02-12",
->>>>>>> 7e782c87
         "x-ms-version-id": "2021-02-17T19:00:42.0164485Z"
       },
       "ResponseBody": []
@@ -104,11 +88,7 @@
         "x-ms-date": "Wed, 17 Feb 2021 19:00:42 GMT",
         "x-ms-if-tags": "\"coolTag\" = 'true'",
         "x-ms-return-client-request-id": "true",
-<<<<<<< HEAD
-        "x-ms-version": "2020-12-06"
-=======
         "x-ms-version": "2021-02-12"
->>>>>>> 7e782c87
       },
       "RequestBody": null,
       "StatusCode": 412,
@@ -123,11 +103,7 @@
         "x-ms-client-request-id": "bd4e57b8-4c4d-dca4-2b18-5d40926f0ae4",
         "x-ms-error-code": "ConditionNotMet",
         "x-ms-request-id": "f03060ed-d01e-006a-085f-0502ea000000",
-<<<<<<< HEAD
-        "x-ms-version": "2020-12-06"
-=======
         "x-ms-version": "2021-02-12"
->>>>>>> 7e782c87
       },
       "ResponseBody": [
         "﻿<?xml version=\"1.0\" encoding=\"utf-8\"?><Error><Code>ConditionNotMet</Code><Message>The condition specified using HTTP conditional header(s) is not met.\n",
@@ -149,11 +125,7 @@
         "x-ms-client-request-id": "eef59945-714f-99c3-7cbc-62c268afcc1a",
         "x-ms-date": "Wed, 17 Feb 2021 19:00:42 GMT",
         "x-ms-return-client-request-id": "true",
-<<<<<<< HEAD
-        "x-ms-version": "2020-12-06"
-=======
         "x-ms-version": "2021-02-12"
->>>>>>> 7e782c87
       },
       "RequestBody": null,
       "StatusCode": 202,
@@ -166,11 +138,7 @@
         ],
         "x-ms-client-request-id": "eef59945-714f-99c3-7cbc-62c268afcc1a",
         "x-ms-request-id": "f0306114-d01e-006a-295f-0502ea000000",
-<<<<<<< HEAD
-        "x-ms-version": "2020-12-06"
-=======
         "x-ms-version": "2021-02-12"
->>>>>>> 7e782c87
       },
       "ResponseBody": []
     }
