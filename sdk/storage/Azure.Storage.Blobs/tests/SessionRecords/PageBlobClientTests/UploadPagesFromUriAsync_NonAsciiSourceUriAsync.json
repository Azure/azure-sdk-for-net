{
  "Entries": [
    {
      "RequestUri": "https://seanmcccanary.blob.core.windows.net/test-container-fe303aab-7e01-0435-dff0-5e5b01eea4af?restype=container",
      "RequestMethod": "PUT",
      "RequestHeaders": {
        "Authorization": "Sanitized",
<<<<<<< HEAD
        "traceparent": "00-a2a91adaed90ae45a4092284f64fefa6-1d78f4bb0e793940-00",
        "User-Agent": [
          "azsdk-net-Storage.Blobs/12.5.0-dev.20200526.1",
          "(.NET Core 4.6.28619.01; Microsoft Windows 10.0.18362 )"
        ],
        "x-ms-blob-public-access": "container",
        "x-ms-client-request-id": "19592718-1153-8d9b-ac50-f4aa94dca964",
        "x-ms-date": "Tue, 26 May 2020 19:01:26 GMT",
=======
        "traceparent": "00-9927c2fd8d0b9447ada42346929e041c-b77c80539241e14a-00",
        "User-Agent": [
          "azsdk-net-Storage.Blobs/12.5.0-dev.20200529.1",
          "(.NET Core 4.6.28801.04; Microsoft Windows 10.0.18363 )"
        ],
        "x-ms-blob-public-access": "container",
        "x-ms-client-request-id": "19592718-1153-8d9b-ac50-f4aa94dca964",
        "x-ms-date": "Fri, 29 May 2020 16:47:59 GMT",
>>>>>>> 80c89ee0
        "x-ms-return-client-request-id": "true",
        "x-ms-version": "2019-12-12"
      },
      "RequestBody": null,
      "StatusCode": 201,
      "ResponseHeaders": {
        "Content-Length": "0",
<<<<<<< HEAD
        "Date": "Tue, 26 May 2020 19:01:26 GMT",
        "ETag": "\u00220x8D801A731490B11\u0022",
        "Last-Modified": "Tue, 26 May 2020 19:01:27 GMT",
=======
        "Date": "Fri, 29 May 2020 16:47:58 GMT",
        "ETag": "\u00220x8D803F00BC515F4\u0022",
        "Last-Modified": "Fri, 29 May 2020 16:47:59 GMT",
>>>>>>> 80c89ee0
        "Server": [
          "Windows-Azure-Blob/1.0",
          "Microsoft-HTTPAPI/2.0"
        ],
        "x-ms-client-request-id": "19592718-1153-8d9b-ac50-f4aa94dca964",
<<<<<<< HEAD
        "x-ms-request-id": "492a96e8-b01e-0085-0e90-33607d000000",
        "x-ms-version": "2019-12-12"
=======
        "x-ms-request-id": "ab64ee42-801e-002e-02d8-3512dc000000",
        "x-ms-version": "2019-07-07"
>>>>>>> 80c89ee0
      },
      "ResponseBody": []
    },
    {
      "RequestUri": "https://seanmcccanary.blob.core.windows.net/test-container-fe303aab-7e01-0435-dff0-5e5b01eea4af?restype=container\u0026comp=acl",
      "RequestMethod": "PUT",
      "RequestHeaders": {
        "Authorization": "Sanitized",
        "Content-Length": "21",
        "Content-Type": "application/xml",
<<<<<<< HEAD
        "traceparent": "00-e7bb872c22c07a418bb1e5a778ac4b44-e7352c832dc1fb48-00",
        "User-Agent": [
          "azsdk-net-Storage.Blobs/12.5.0-dev.20200526.1",
          "(.NET Core 4.6.28619.01; Microsoft Windows 10.0.18362 )"
        ],
        "x-ms-blob-public-access": "container",
        "x-ms-client-request-id": "4b0d6802-41b2-2110-2104-3a24a3330f11",
        "x-ms-date": "Tue, 26 May 2020 19:01:26 GMT",
=======
        "traceparent": "00-447a705f1de7944c89124a9eac5b6e14-4cf20aef803a5b45-00",
        "User-Agent": [
          "azsdk-net-Storage.Blobs/12.5.0-dev.20200529.1",
          "(.NET Core 4.6.28801.04; Microsoft Windows 10.0.18363 )"
        ],
        "x-ms-blob-public-access": "container",
        "x-ms-client-request-id": "4b0d6802-41b2-2110-2104-3a24a3330f11",
        "x-ms-date": "Fri, 29 May 2020 16:47:59 GMT",
>>>>>>> 80c89ee0
        "x-ms-return-client-request-id": "true",
        "x-ms-version": "2019-12-12"
      },
      "RequestBody": "\u003CSignedIdentifiers /\u003E",
      "StatusCode": 200,
      "ResponseHeaders": {
        "Content-Length": "0",
<<<<<<< HEAD
        "Date": "Tue, 26 May 2020 19:01:26 GMT",
        "ETag": "\u00220x8D801A731529CDC\u0022",
        "Last-Modified": "Tue, 26 May 2020 19:01:27 GMT",
=======
        "Date": "Fri, 29 May 2020 16:47:58 GMT",
        "ETag": "\u00220x8D803F00BCC6502\u0022",
        "Last-Modified": "Fri, 29 May 2020 16:47:59 GMT",
>>>>>>> 80c89ee0
        "Server": [
          "Windows-Azure-Blob/1.0",
          "Microsoft-HTTPAPI/2.0"
        ],
        "x-ms-client-request-id": "4b0d6802-41b2-2110-2104-3a24a3330f11",
<<<<<<< HEAD
        "x-ms-request-id": "492a96fa-b01e-0085-1990-33607d000000",
        "x-ms-version": "2019-12-12"
=======
        "x-ms-request-id": "ab64ee6a-801e-002e-22d8-3512dc000000",
        "x-ms-version": "2019-07-07"
>>>>>>> 80c89ee0
      },
      "ResponseBody": []
    },
    {
<<<<<<< HEAD
      "RequestUri": "https://seanmcccanary.blob.core.windows.net/test-container-fe303aab-7e01-0435-dff0-5e5b01eea4af/test-\u03B2\u00A3\u00A9\u00FE\u203D-6940b86a-e7a8-4049-b27e-bfc223d8b093",
=======
      "RequestUri": "http://amandadev2.blob.core.windows.net/test-container-fe303aab-7e01-0435-dff0-5e5b01eea4af/test-\u03B2\u00A3\u00A9\u00FE\u203D%253A-6940b86a-e7a8-4049-b27e-bfc223d8b093",
>>>>>>> 80c89ee0
      "RequestMethod": "PUT",
      "RequestHeaders": {
        "Authorization": "Sanitized",
        "Content-Length": "0",
<<<<<<< HEAD
        "traceparent": "00-d5b5c80de9bb294e9de5065b2a33df1f-519b05672a4a1543-00",
        "User-Agent": [
          "azsdk-net-Storage.Blobs/12.5.0-dev.20200526.1",
          "(.NET Core 4.6.28619.01; Microsoft Windows 10.0.18362 )"
=======
        "traceparent": "00-181d5c1c63e7de46986fcdf0326ffb82-e06cbe67e755f74a-00",
        "User-Agent": [
          "azsdk-net-Storage.Blobs/12.5.0-dev.20200529.1",
          "(.NET Core 4.6.28801.04; Microsoft Windows 10.0.18363 )"
>>>>>>> 80c89ee0
        ],
        "x-ms-blob-content-length": "1024",
        "x-ms-blob-type": "PageBlob",
        "x-ms-client-request-id": "bf190cf6-3ec2-1aed-1fcd-9833824dfd49",
<<<<<<< HEAD
        "x-ms-date": "Tue, 26 May 2020 19:01:26 GMT",
=======
        "x-ms-date": "Fri, 29 May 2020 16:47:59 GMT",
>>>>>>> 80c89ee0
        "x-ms-return-client-request-id": "true",
        "x-ms-version": "2019-12-12"
      },
      "RequestBody": null,
      "StatusCode": 201,
      "ResponseHeaders": {
        "Content-Length": "0",
<<<<<<< HEAD
        "Date": "Tue, 26 May 2020 19:01:26 GMT",
        "ETag": "\u00220x8D801A7315B1DC2\u0022",
        "Last-Modified": "Tue, 26 May 2020 19:01:27 GMT",
=======
        "Date": "Fri, 29 May 2020 16:47:59 GMT",
        "ETag": "\u00220x8D803F00BD43CE5\u0022",
        "Last-Modified": "Fri, 29 May 2020 16:47:59 GMT",
>>>>>>> 80c89ee0
        "Server": [
          "Windows-Azure-Blob/1.0",
          "Microsoft-HTTPAPI/2.0"
        ],
        "x-ms-client-request-id": "bf190cf6-3ec2-1aed-1fcd-9833824dfd49",
<<<<<<< HEAD
        "x-ms-request-id": "492a970b-b01e-0085-2490-33607d000000",
=======
        "x-ms-request-id": "ab64ee8f-801e-002e-42d8-3512dc000000",
>>>>>>> 80c89ee0
        "x-ms-request-server-encrypted": "true",
        "x-ms-version": "2019-12-12",
        "x-ms-version-id": "2020-05-26T19:01:27.2156381Z"
      },
      "ResponseBody": []
    },
    {
<<<<<<< HEAD
      "RequestUri": "https://seanmcccanary.blob.core.windows.net/test-container-fe303aab-7e01-0435-dff0-5e5b01eea4af/test-\u03B2\u00A3\u00A9\u00FE\u203D-6940b86a-e7a8-4049-b27e-bfc223d8b093?comp=page",
=======
      "RequestUri": "http://amandadev2.blob.core.windows.net/test-container-fe303aab-7e01-0435-dff0-5e5b01eea4af/test-\u03B2\u00A3\u00A9\u00FE\u203D%253A-6940b86a-e7a8-4049-b27e-bfc223d8b093?comp=page",
>>>>>>> 80c89ee0
      "RequestMethod": "PUT",
      "RequestHeaders": {
        "Authorization": "Sanitized",
        "Content-Length": "1024",
<<<<<<< HEAD
        "traceparent": "00-1f66ee1befcb08469a632105e87d00b0-baf5327a7569864d-00",
        "User-Agent": [
          "azsdk-net-Storage.Blobs/12.5.0-dev.20200526.1",
          "(.NET Core 4.6.28619.01; Microsoft Windows 10.0.18362 )"
        ],
        "x-ms-client-request-id": "16cc08c3-f0bf-92d1-3654-189412f5a663",
        "x-ms-date": "Tue, 26 May 2020 19:01:26 GMT",
=======
        "traceparent": "00-7aadaa5ec99d604a834ccec9ea9ae0d0-fd2bbb8dff267e4c-00",
        "User-Agent": [
          "azsdk-net-Storage.Blobs/12.5.0-dev.20200529.1",
          "(.NET Core 4.6.28801.04; Microsoft Windows 10.0.18363 )"
        ],
        "x-ms-client-request-id": "16cc08c3-f0bf-92d1-3654-189412f5a663",
        "x-ms-date": "Fri, 29 May 2020 16:47:59 GMT",
>>>>>>> 80c89ee0
        "x-ms-page-write": "update",
        "x-ms-range": "bytes=0-1023",
        "x-ms-return-client-request-id": "true",
        "x-ms-version": "2019-12-12"
      },
      "RequestBody": "zS\u002B\u002B7tC6BH9ZBtGRFONVLvoKQtmVi1tGyekhRDY2lU/HBYR\u002B8giDXSLZwE1ACnjI\u002BsawipnPz0LUeCTnmcBJI3GByQ5f1zzyh\u002BS3u8oNBb5wWElwhQq19zZBqXrjm8RhkJ3cvkBqaCKJvgO1GBN4x3Jmd0B22J1my9HXHi3BD\u002BsgVSosMUd9BfAm5scGAN8jyeIHfCOD6rj/dfJvk0r1yK8XlMLpS5Ur6HJQUPHWYMvytFRKupLInWpxLbtUDnKlMR4X72wdOX5N3JSxMprHKRUnfN/1qg0dT/dXdx7Z1tn/qh7SvnBe1HrW/d39FmrQqgOmLZGTsIcQ\u002Bp91xsFgcwa6sYh89GqkyahkHqwwHzmMh80aM6hIbPqXwcPR6A64dorXQ2TiU7aYAWTpLpHa4Ntl6D70RT9dckWO5DKn0uCZq6ghWdzVqjMWgTFEXj1ovOHoawDPxDBLedAeU2\u002BD8S6ET4PpuIf/kD4L3cQNGRMHJSdQv2ffyud31t8LtlbEkpADwA\u002B6fwRa6NrBxOZsPV\u002B8Fy5HMjLHpIWcceKn89rnR0o0ClkETaYj9taMHgUAC5iATp8ofF9eOxuJHQ4is/QA2n2bNzMGuMmIIzxbO4Z/m2VJJ6U7v8rq1s49ei\u002BYAUPhi0OIZNRkeZXVoFgjAgCVCoGo2ItPxRuysGFlyD2a7yL4ea9C9zeR5K0PZh5xx9POqHCt7yi3ksYo1bRz/7BYO7A2K4hQUhJKF/PeP178QOmNlyDM7AD5QOfoGiGDHuT9tyttO5tKfVZdYtc02VJnK5XK5WiQi06wPOqhaDfxx/kP4IgzjgROQhrKb4koxWaUge\u002BMuDh7bSzcvf\u002BwqBQebJreJfnKM5yQfKNOxRzEh3aEDeZIZQ/Bk3NcV9EFnZkFqwLuSZ9tyU1T\u002BzyULacPFzWILJsu1geLHZKFbtzKi94JSRkZ1j7XFkSZ9GnSLGXLTD\u002BbfHH\u002B1tX7YiwN51twiHBdi\u002BON9kH3sRVWlOGdufAsuiKcLw5tC3JEHnMRyS/pKGz4dKGCPVb9pMpbp0L0Xak84C0401lh8H9xSdfO5ufmbWx1pEVPqnzMn4pEEmMwUMDK1OkCsFQSl4QhEfN\u002BL73jdTnWfrlk7TawbDTOHd4bQPkXBBH\u002B5L0XYg3ALZmITW/NYZwqWtEHZeeyUUMgRHmlBdD6Zyus5JF7vxuro7\u002BdKB/FAbxB8eYoD54pTJN69x6TGifIjuZEIXwLrpq1W8IoFCgkWkK9ZBTp0VeMgpj\u002BAcf9GIiX1Jk4gOA/NkNLc7PbATdqVpzb1rYT37yOt57kDK3Tt0M6kUCO69pifS3QnV6ksYFhlKorIUHRg/TcqclBWymVeLtwoXD22w==",
      "StatusCode": 201,
      "ResponseHeaders": {
        "Content-Length": "0",
<<<<<<< HEAD
        "Content-MD5": "6rrcTL/ffUQuqK64/r/hlg==",
        "Date": "Tue, 26 May 2020 19:01:26 GMT",
        "ETag": "\u00220x8D801A73163D1E9\u0022",
        "Last-Modified": "Tue, 26 May 2020 19:01:27 GMT",
=======
        "Date": "Fri, 29 May 2020 16:47:59 GMT",
        "ETag": "\u00220x8D803F00BDC067C\u0022",
        "Last-Modified": "Fri, 29 May 2020 16:47:59 GMT",
>>>>>>> 80c89ee0
        "Server": [
          "Windows-Azure-Blob/1.0",
          "Microsoft-HTTPAPI/2.0"
        ],
        "x-ms-blob-sequence-number": "0",
        "x-ms-client-request-id": "16cc08c3-f0bf-92d1-3654-189412f5a663",
<<<<<<< HEAD
        "x-ms-request-id": "492a9718-b01e-0085-2f90-33607d000000",
=======
        "x-ms-content-crc64": "n5hijHPKiEA=",
        "x-ms-request-id": "ab64eeb2-801e-002e-5cd8-3512dc000000",
>>>>>>> 80c89ee0
        "x-ms-request-server-encrypted": "true",
        "x-ms-version": "2019-12-12"
      },
      "ResponseBody": []
    },
    {
      "RequestUri": "https://seanmcccanary.blob.core.windows.net/test-container-fe303aab-7e01-0435-dff0-5e5b01eea4af/test-blob-6031ef5a-3cc9-1ff1-5d5a-30aa869d6a5b",
      "RequestMethod": "PUT",
      "RequestHeaders": {
        "Authorization": "Sanitized",
        "Content-Length": "0",
<<<<<<< HEAD
        "traceparent": "00-e93be0a34fcab34f849e138ce9a7bec2-93dfa827b96f6345-00",
        "User-Agent": [
          "azsdk-net-Storage.Blobs/12.5.0-dev.20200526.1",
          "(.NET Core 4.6.28619.01; Microsoft Windows 10.0.18362 )"
=======
        "traceparent": "00-900fdf01e5f8d04bab191d5eb4f8992c-7fe9491e09714144-00",
        "User-Agent": [
          "azsdk-net-Storage.Blobs/12.5.0-dev.20200529.1",
          "(.NET Core 4.6.28801.04; Microsoft Windows 10.0.18363 )"
>>>>>>> 80c89ee0
        ],
        "x-ms-blob-content-length": "1024",
        "x-ms-blob-type": "PageBlob",
        "x-ms-client-request-id": "c0f55470-d793-86cc-17ad-b965c0260c99",
<<<<<<< HEAD
        "x-ms-date": "Tue, 26 May 2020 19:01:26 GMT",
=======
        "x-ms-date": "Fri, 29 May 2020 16:47:59 GMT",
>>>>>>> 80c89ee0
        "x-ms-return-client-request-id": "true",
        "x-ms-version": "2019-12-12"
      },
      "RequestBody": null,
      "StatusCode": 201,
      "ResponseHeaders": {
        "Content-Length": "0",
<<<<<<< HEAD
        "Date": "Tue, 26 May 2020 19:01:26 GMT",
        "ETag": "\u00220x8D801A7316C5EF0\u0022",
        "Last-Modified": "Tue, 26 May 2020 19:01:27 GMT",
=======
        "Date": "Fri, 29 May 2020 16:47:59 GMT",
        "ETag": "\u00220x8D803F00BE41E4A\u0022",
        "Last-Modified": "Fri, 29 May 2020 16:47:59 GMT",
>>>>>>> 80c89ee0
        "Server": [
          "Windows-Azure-Blob/1.0",
          "Microsoft-HTTPAPI/2.0"
        ],
        "x-ms-client-request-id": "c0f55470-d793-86cc-17ad-b965c0260c99",
<<<<<<< HEAD
        "x-ms-request-id": "492a9724-b01e-0085-3b90-33607d000000",
=======
        "x-ms-request-id": "ab64eecc-801e-002e-75d8-3512dc000000",
>>>>>>> 80c89ee0
        "x-ms-request-server-encrypted": "true",
        "x-ms-version": "2019-12-12",
        "x-ms-version-id": "2020-05-26T19:01:27.3277168Z"
      },
      "ResponseBody": []
    },
    {
      "RequestUri": "https://seanmcccanary.blob.core.windows.net/test-container-fe303aab-7e01-0435-dff0-5e5b01eea4af/test-blob-6031ef5a-3cc9-1ff1-5d5a-30aa869d6a5b?comp=page",
      "RequestMethod": "PUT",
      "RequestHeaders": {
        "Authorization": "Sanitized",
        "Content-Length": "0",
<<<<<<< HEAD
        "traceparent": "00-f93668ecb967454a94531b01485446f0-be1a5f151d54ba4b-00",
        "User-Agent": [
          "azsdk-net-Storage.Blobs/12.5.0-dev.20200526.1",
          "(.NET Core 4.6.28619.01; Microsoft Windows 10.0.18362 )"
        ],
        "x-ms-client-request-id": "323a96ae-a9a7-bec7-36ea-63d42d24a1af",
        "x-ms-copy-source": "https://seanmcccanary.blob.core.windows.net/test-container-fe303aab-7e01-0435-dff0-5e5b01eea4af/test-\u03B2\u00A3\u00A9\u00FE\u203D-6940b86a-e7a8-4049-b27e-bfc223d8b093",
        "x-ms-date": "Tue, 26 May 2020 19:01:26 GMT",
=======
        "traceparent": "00-4fef76507b5ad340bef31e93916f8508-ca502b7decc8af45-00",
        "User-Agent": [
          "azsdk-net-Storage.Blobs/12.5.0-dev.20200529.1",
          "(.NET Core 4.6.28801.04; Microsoft Windows 10.0.18363 )"
        ],
        "x-ms-client-request-id": "323a96ae-a9a7-bec7-36ea-63d42d24a1af",
        "x-ms-copy-source": "http://amandadev2.blob.core.windows.net/test-container-fe303aab-7e01-0435-dff0-5e5b01eea4af/test-\u03B2\u00A3\u00A9\u00FE\u203D%253A-6940b86a-e7a8-4049-b27e-bfc223d8b093",
        "x-ms-date": "Fri, 29 May 2020 16:48:00 GMT",
>>>>>>> 80c89ee0
        "x-ms-page-write": "update",
        "x-ms-range": "bytes=0-1023",
        "x-ms-return-client-request-id": "true",
        "x-ms-source-range": "bytes=0-1023",
        "x-ms-version": "2019-12-12"
      },
      "RequestBody": null,
      "StatusCode": 201,
      "ResponseHeaders": {
        "Content-Length": "0",
        "Content-MD5": "6rrcTL/ffUQuqK64/r/hlg==",
<<<<<<< HEAD
        "Date": "Tue, 26 May 2020 19:01:26 GMT",
        "ETag": "\u00220x8D801A73194125D\u0022",
        "Last-Modified": "Tue, 26 May 2020 19:01:27 GMT",
=======
        "Date": "Fri, 29 May 2020 16:47:59 GMT",
        "ETag": "\u00220x8D803F00BECAB55\u0022",
        "Last-Modified": "Fri, 29 May 2020 16:48:00 GMT",
>>>>>>> 80c89ee0
        "Server": [
          "Windows-Azure-Blob/1.0",
          "Microsoft-HTTPAPI/2.0"
        ],
        "x-ms-blob-sequence-number": "0",
        "x-ms-client-request-id": "323a96ae-a9a7-bec7-36ea-63d42d24a1af",
<<<<<<< HEAD
        "x-ms-request-id": "492a9729-b01e-0085-4090-33607d000000",
=======
        "x-ms-request-id": "ab64eef0-801e-002e-14d8-3512dc000000",
>>>>>>> 80c89ee0
        "x-ms-request-server-encrypted": "true",
        "x-ms-version": "2019-12-12"
      },
      "ResponseBody": []
    },
    {
      "RequestUri": "https://seanmcccanary.blob.core.windows.net/test-container-fe303aab-7e01-0435-dff0-5e5b01eea4af?restype=container",
      "RequestMethod": "DELETE",
      "RequestHeaders": {
        "Authorization": "Sanitized",
<<<<<<< HEAD
        "traceparent": "00-210b1b4b8a083346aef5521cc79ea7bb-229cc4fb655f3149-00",
        "User-Agent": [
          "azsdk-net-Storage.Blobs/12.5.0-dev.20200526.1",
          "(.NET Core 4.6.28619.01; Microsoft Windows 10.0.18362 )"
        ],
        "x-ms-client-request-id": "29b6754c-d9ec-40f1-f641-d99bc90d4640",
        "x-ms-date": "Tue, 26 May 2020 19:01:26 GMT",
=======
        "traceparent": "00-e530fd4089a43442bbc4f7857cb1ccff-7f8cc2e5947eac46-00",
        "User-Agent": [
          "azsdk-net-Storage.Blobs/12.5.0-dev.20200529.1",
          "(.NET Core 4.6.28801.04; Microsoft Windows 10.0.18363 )"
        ],
        "x-ms-client-request-id": "29b6754c-d9ec-40f1-f641-d99bc90d4640",
        "x-ms-date": "Fri, 29 May 2020 16:48:00 GMT",
>>>>>>> 80c89ee0
        "x-ms-return-client-request-id": "true",
        "x-ms-version": "2019-12-12"
      },
      "RequestBody": null,
      "StatusCode": 202,
      "ResponseHeaders": {
        "Content-Length": "0",
<<<<<<< HEAD
        "Date": "Tue, 26 May 2020 19:01:26 GMT",
=======
        "Date": "Fri, 29 May 2020 16:47:59 GMT",
>>>>>>> 80c89ee0
        "Server": [
          "Windows-Azure-Blob/1.0",
          "Microsoft-HTTPAPI/2.0"
        ],
        "x-ms-client-request-id": "29b6754c-d9ec-40f1-f641-d99bc90d4640",
<<<<<<< HEAD
        "x-ms-request-id": "492a9753-b01e-0085-6190-33607d000000",
        "x-ms-version": "2019-12-12"
=======
        "x-ms-request-id": "ab64ef18-801e-002e-34d8-3512dc000000",
        "x-ms-version": "2019-07-07"
>>>>>>> 80c89ee0
      },
      "ResponseBody": []
    }
  ],
  "Variables": {
    "RandomSeed": "181380107",
    "Storage_TestConfigDefault": "ProductionTenant\nseanmcccanary\nU2FuaXRpemVk\nhttps://seanmcccanary.blob.core.windows.net\nhttps://seanmcccanary.file.core.windows.net\nhttps://seanmcccanary.queue.core.windows.net\nhttps://seanmcccanary.table.core.windows.net\n\n\n\n\nhttps://seanmcccanary-secondary.blob.core.windows.net\nhttps://seanmcccanary-secondary.file.core.windows.net\nhttps://seanmcccanary-secondary.queue.core.windows.net\nhttps://seanmcccanary-secondary.table.core.windows.net\n\nSanitized\n\n\nCloud\nBlobEndpoint=https://seanmcccanary.blob.core.windows.net/;QueueEndpoint=https://seanmcccanary.queue.core.windows.net/;FileEndpoint=https://seanmcccanary.file.core.windows.net/;BlobSecondaryEndpoint=https://seanmcccanary-secondary.blob.core.windows.net/;QueueSecondaryEndpoint=https://seanmcccanary-secondary.queue.core.windows.net/;FileSecondaryEndpoint=https://seanmcccanary-secondary.file.core.windows.net/;AccountName=seanmcccanary;AccountKey=Sanitized\nseanscope1"
  }
}<|MERGE_RESOLUTION|>--- conflicted
+++ resolved
@@ -1,413 +1,256 @@
 {
   "Entries": [
     {
-      "RequestUri": "https://seanmcccanary.blob.core.windows.net/test-container-fe303aab-7e01-0435-dff0-5e5b01eea4af?restype=container",
-      "RequestMethod": "PUT",
-      "RequestHeaders": {
-        "Authorization": "Sanitized",
-<<<<<<< HEAD
-        "traceparent": "00-a2a91adaed90ae45a4092284f64fefa6-1d78f4bb0e793940-00",
-        "User-Agent": [
-          "azsdk-net-Storage.Blobs/12.5.0-dev.20200526.1",
-          "(.NET Core 4.6.28619.01; Microsoft Windows 10.0.18362 )"
+      "RequestUri": "http://jamesschreppler.blob.core.windows.net/test-container-1f73dd26-ed83-7564-8062-e1228a692c7a?restype=container",
+      "RequestMethod": "PUT",
+      "RequestHeaders": {
+        "Authorization": "Sanitized",
+        "traceparent": "00-6f6803c68e176344bba3bd2edca7890d-6526789f199a1947-00",
+        "User-Agent": [
+          "azsdk-net-Storage.Blobs/12.5.0-dev.20200609.1",
+          "(.NET Core 4.6.28801.04; Microsoft Windows 10.0.19041 )"
         ],
         "x-ms-blob-public-access": "container",
-        "x-ms-client-request-id": "19592718-1153-8d9b-ac50-f4aa94dca964",
-        "x-ms-date": "Tue, 26 May 2020 19:01:26 GMT",
-=======
-        "traceparent": "00-9927c2fd8d0b9447ada42346929e041c-b77c80539241e14a-00",
-        "User-Agent": [
-          "azsdk-net-Storage.Blobs/12.5.0-dev.20200529.1",
-          "(.NET Core 4.6.28801.04; Microsoft Windows 10.0.18363 )"
-        ],
-        "x-ms-blob-public-access": "container",
-        "x-ms-client-request-id": "19592718-1153-8d9b-ac50-f4aa94dca964",
-        "x-ms-date": "Fri, 29 May 2020 16:47:59 GMT",
->>>>>>> 80c89ee0
-        "x-ms-return-client-request-id": "true",
-        "x-ms-version": "2019-12-12"
-      },
-      "RequestBody": null,
-      "StatusCode": 201,
-      "ResponseHeaders": {
-        "Content-Length": "0",
-<<<<<<< HEAD
-        "Date": "Tue, 26 May 2020 19:01:26 GMT",
-        "ETag": "\u00220x8D801A731490B11\u0022",
-        "Last-Modified": "Tue, 26 May 2020 19:01:27 GMT",
-=======
-        "Date": "Fri, 29 May 2020 16:47:58 GMT",
-        "ETag": "\u00220x8D803F00BC515F4\u0022",
-        "Last-Modified": "Fri, 29 May 2020 16:47:59 GMT",
->>>>>>> 80c89ee0
-        "Server": [
-          "Windows-Azure-Blob/1.0",
-          "Microsoft-HTTPAPI/2.0"
-        ],
-        "x-ms-client-request-id": "19592718-1153-8d9b-ac50-f4aa94dca964",
-<<<<<<< HEAD
-        "x-ms-request-id": "492a96e8-b01e-0085-0e90-33607d000000",
-        "x-ms-version": "2019-12-12"
-=======
-        "x-ms-request-id": "ab64ee42-801e-002e-02d8-3512dc000000",
-        "x-ms-version": "2019-07-07"
->>>>>>> 80c89ee0
-      },
-      "ResponseBody": []
-    },
-    {
-      "RequestUri": "https://seanmcccanary.blob.core.windows.net/test-container-fe303aab-7e01-0435-dff0-5e5b01eea4af?restype=container\u0026comp=acl",
+        "x-ms-client-request-id": "a212d5e0-4c74-cf84-3545-422d02e327bc",
+        "x-ms-date": "Tue, 09 Jun 2020 20:44:10 GMT",
+        "x-ms-return-client-request-id": "true",
+        "x-ms-version": "2019-07-07"
+      },
+      "RequestBody": null,
+      "StatusCode": 201,
+      "ResponseHeaders": {
+        "Content-Length": "0",
+        "Date": "Tue, 09 Jun 2020 20:44:10 GMT",
+        "ETag": "\u00220x8D80CB5DCE93577\u0022",
+        "Last-Modified": "Tue, 09 Jun 2020 20:44:10 GMT",
+        "Server": [
+          "Windows-Azure-Blob/1.0",
+          "Microsoft-HTTPAPI/2.0"
+        ],
+        "x-ms-client-request-id": "a212d5e0-4c74-cf84-3545-422d02e327bc",
+        "x-ms-request-id": "c37855d9-701e-00d8-789e-3e266e000000",
+        "x-ms-version": "2019-07-07"
+      },
+      "ResponseBody": []
+    },
+    {
+      "RequestUri": "http://jamesschreppler.blob.core.windows.net/test-container-1f73dd26-ed83-7564-8062-e1228a692c7a?restype=container\u0026comp=acl",
       "RequestMethod": "PUT",
       "RequestHeaders": {
         "Authorization": "Sanitized",
         "Content-Length": "21",
         "Content-Type": "application/xml",
-<<<<<<< HEAD
-        "traceparent": "00-e7bb872c22c07a418bb1e5a778ac4b44-e7352c832dc1fb48-00",
-        "User-Agent": [
-          "azsdk-net-Storage.Blobs/12.5.0-dev.20200526.1",
-          "(.NET Core 4.6.28619.01; Microsoft Windows 10.0.18362 )"
+        "traceparent": "00-b43fe23615ddd9469003b5e640fd619d-ea1c7f2d6221e14d-00",
+        "User-Agent": [
+          "azsdk-net-Storage.Blobs/12.5.0-dev.20200609.1",
+          "(.NET Core 4.6.28801.04; Microsoft Windows 10.0.19041 )"
         ],
         "x-ms-blob-public-access": "container",
-        "x-ms-client-request-id": "4b0d6802-41b2-2110-2104-3a24a3330f11",
-        "x-ms-date": "Tue, 26 May 2020 19:01:26 GMT",
-=======
-        "traceparent": "00-447a705f1de7944c89124a9eac5b6e14-4cf20aef803a5b45-00",
-        "User-Agent": [
-          "azsdk-net-Storage.Blobs/12.5.0-dev.20200529.1",
-          "(.NET Core 4.6.28801.04; Microsoft Windows 10.0.18363 )"
-        ],
-        "x-ms-blob-public-access": "container",
-        "x-ms-client-request-id": "4b0d6802-41b2-2110-2104-3a24a3330f11",
-        "x-ms-date": "Fri, 29 May 2020 16:47:59 GMT",
->>>>>>> 80c89ee0
-        "x-ms-return-client-request-id": "true",
-        "x-ms-version": "2019-12-12"
+        "x-ms-client-request-id": "f6ab13e3-47fd-5b0c-1b9e-5dbdf30bb3ae",
+        "x-ms-date": "Tue, 09 Jun 2020 20:44:10 GMT",
+        "x-ms-return-client-request-id": "true",
+        "x-ms-version": "2019-07-07"
       },
       "RequestBody": "\u003CSignedIdentifiers /\u003E",
       "StatusCode": 200,
       "ResponseHeaders": {
         "Content-Length": "0",
-<<<<<<< HEAD
-        "Date": "Tue, 26 May 2020 19:01:26 GMT",
-        "ETag": "\u00220x8D801A731529CDC\u0022",
-        "Last-Modified": "Tue, 26 May 2020 19:01:27 GMT",
-=======
-        "Date": "Fri, 29 May 2020 16:47:58 GMT",
-        "ETag": "\u00220x8D803F00BCC6502\u0022",
-        "Last-Modified": "Fri, 29 May 2020 16:47:59 GMT",
->>>>>>> 80c89ee0
-        "Server": [
-          "Windows-Azure-Blob/1.0",
-          "Microsoft-HTTPAPI/2.0"
-        ],
-        "x-ms-client-request-id": "4b0d6802-41b2-2110-2104-3a24a3330f11",
-<<<<<<< HEAD
-        "x-ms-request-id": "492a96fa-b01e-0085-1990-33607d000000",
-        "x-ms-version": "2019-12-12"
-=======
-        "x-ms-request-id": "ab64ee6a-801e-002e-22d8-3512dc000000",
-        "x-ms-version": "2019-07-07"
->>>>>>> 80c89ee0
-      },
-      "ResponseBody": []
-    },
-    {
-<<<<<<< HEAD
-      "RequestUri": "https://seanmcccanary.blob.core.windows.net/test-container-fe303aab-7e01-0435-dff0-5e5b01eea4af/test-\u03B2\u00A3\u00A9\u00FE\u203D-6940b86a-e7a8-4049-b27e-bfc223d8b093",
-=======
-      "RequestUri": "http://amandadev2.blob.core.windows.net/test-container-fe303aab-7e01-0435-dff0-5e5b01eea4af/test-\u03B2\u00A3\u00A9\u00FE\u203D%253A-6940b86a-e7a8-4049-b27e-bfc223d8b093",
->>>>>>> 80c89ee0
-      "RequestMethod": "PUT",
-      "RequestHeaders": {
-        "Authorization": "Sanitized",
-        "Content-Length": "0",
-<<<<<<< HEAD
-        "traceparent": "00-d5b5c80de9bb294e9de5065b2a33df1f-519b05672a4a1543-00",
-        "User-Agent": [
-          "azsdk-net-Storage.Blobs/12.5.0-dev.20200526.1",
-          "(.NET Core 4.6.28619.01; Microsoft Windows 10.0.18362 )"
-=======
-        "traceparent": "00-181d5c1c63e7de46986fcdf0326ffb82-e06cbe67e755f74a-00",
-        "User-Agent": [
-          "azsdk-net-Storage.Blobs/12.5.0-dev.20200529.1",
-          "(.NET Core 4.6.28801.04; Microsoft Windows 10.0.18363 )"
->>>>>>> 80c89ee0
+        "Date": "Tue, 09 Jun 2020 20:44:10 GMT",
+        "ETag": "\u00220x8D80CB5DCF2D652\u0022",
+        "Last-Modified": "Tue, 09 Jun 2020 20:44:10 GMT",
+        "Server": [
+          "Windows-Azure-Blob/1.0",
+          "Microsoft-HTTPAPI/2.0"
+        ],
+        "x-ms-client-request-id": "f6ab13e3-47fd-5b0c-1b9e-5dbdf30bb3ae",
+        "x-ms-request-id": "c3785668-701e-00d8-759e-3e266e000000",
+        "x-ms-version": "2019-07-07"
+      },
+      "ResponseBody": []
+    },
+    {
+      "RequestUri": "http://jamesschreppler.blob.core.windows.net/test-container-1f73dd26-ed83-7564-8062-e1228a692c7a/test-\u03B2\u00A3\u00A9\u00FE\u203D%253A-b811d587-a27c-80e9-343d-8cffb6c88709",
+      "RequestMethod": "PUT",
+      "RequestHeaders": {
+        "Authorization": "Sanitized",
+        "Content-Length": "0",
+        "traceparent": "00-d92659e12ef7b142a53c80713325efb9-f092592f4673814e-00",
+        "User-Agent": [
+          "azsdk-net-Storage.Blobs/12.5.0-dev.20200609.1",
+          "(.NET Core 4.6.28801.04; Microsoft Windows 10.0.19041 )"
         ],
         "x-ms-blob-content-length": "1024",
         "x-ms-blob-type": "PageBlob",
-        "x-ms-client-request-id": "bf190cf6-3ec2-1aed-1fcd-9833824dfd49",
-<<<<<<< HEAD
-        "x-ms-date": "Tue, 26 May 2020 19:01:26 GMT",
-=======
-        "x-ms-date": "Fri, 29 May 2020 16:47:59 GMT",
->>>>>>> 80c89ee0
-        "x-ms-return-client-request-id": "true",
-        "x-ms-version": "2019-12-12"
-      },
-      "RequestBody": null,
-      "StatusCode": 201,
-      "ResponseHeaders": {
-        "Content-Length": "0",
-<<<<<<< HEAD
-        "Date": "Tue, 26 May 2020 19:01:26 GMT",
-        "ETag": "\u00220x8D801A7315B1DC2\u0022",
-        "Last-Modified": "Tue, 26 May 2020 19:01:27 GMT",
-=======
-        "Date": "Fri, 29 May 2020 16:47:59 GMT",
-        "ETag": "\u00220x8D803F00BD43CE5\u0022",
-        "Last-Modified": "Fri, 29 May 2020 16:47:59 GMT",
->>>>>>> 80c89ee0
-        "Server": [
-          "Windows-Azure-Blob/1.0",
-          "Microsoft-HTTPAPI/2.0"
-        ],
-        "x-ms-client-request-id": "bf190cf6-3ec2-1aed-1fcd-9833824dfd49",
-<<<<<<< HEAD
-        "x-ms-request-id": "492a970b-b01e-0085-2490-33607d000000",
-=======
-        "x-ms-request-id": "ab64ee8f-801e-002e-42d8-3512dc000000",
->>>>>>> 80c89ee0
-        "x-ms-request-server-encrypted": "true",
-        "x-ms-version": "2019-12-12",
-        "x-ms-version-id": "2020-05-26T19:01:27.2156381Z"
-      },
-      "ResponseBody": []
-    },
-    {
-<<<<<<< HEAD
-      "RequestUri": "https://seanmcccanary.blob.core.windows.net/test-container-fe303aab-7e01-0435-dff0-5e5b01eea4af/test-\u03B2\u00A3\u00A9\u00FE\u203D-6940b86a-e7a8-4049-b27e-bfc223d8b093?comp=page",
-=======
-      "RequestUri": "http://amandadev2.blob.core.windows.net/test-container-fe303aab-7e01-0435-dff0-5e5b01eea4af/test-\u03B2\u00A3\u00A9\u00FE\u203D%253A-6940b86a-e7a8-4049-b27e-bfc223d8b093?comp=page",
->>>>>>> 80c89ee0
+        "x-ms-client-request-id": "9c8241db-0d2a-41e0-2a2a-c1c0bb0ca553",
+        "x-ms-date": "Tue, 09 Jun 2020 20:44:10 GMT",
+        "x-ms-return-client-request-id": "true",
+        "x-ms-version": "2019-07-07"
+      },
+      "RequestBody": null,
+      "StatusCode": 201,
+      "ResponseHeaders": {
+        "Content-Length": "0",
+        "Date": "Tue, 09 Jun 2020 20:44:10 GMT",
+        "ETag": "\u00220x8D80CB5DD049A67\u0022",
+        "Last-Modified": "Tue, 09 Jun 2020 20:44:10 GMT",
+        "Server": [
+          "Windows-Azure-Blob/1.0",
+          "Microsoft-HTTPAPI/2.0"
+        ],
+        "x-ms-client-request-id": "9c8241db-0d2a-41e0-2a2a-c1c0bb0ca553",
+        "x-ms-request-id": "c378569f-701e-00d8-299e-3e266e000000",
+        "x-ms-request-server-encrypted": "true",
+        "x-ms-version": "2019-07-07"
+      },
+      "ResponseBody": []
+    },
+    {
+      "RequestUri": "http://jamesschreppler.blob.core.windows.net/test-container-1f73dd26-ed83-7564-8062-e1228a692c7a/test-\u03B2\u00A3\u00A9\u00FE\u203D%253A-b811d587-a27c-80e9-343d-8cffb6c88709?comp=page",
       "RequestMethod": "PUT",
       "RequestHeaders": {
         "Authorization": "Sanitized",
         "Content-Length": "1024",
-<<<<<<< HEAD
-        "traceparent": "00-1f66ee1befcb08469a632105e87d00b0-baf5327a7569864d-00",
-        "User-Agent": [
-          "azsdk-net-Storage.Blobs/12.5.0-dev.20200526.1",
-          "(.NET Core 4.6.28619.01; Microsoft Windows 10.0.18362 )"
-        ],
-        "x-ms-client-request-id": "16cc08c3-f0bf-92d1-3654-189412f5a663",
-        "x-ms-date": "Tue, 26 May 2020 19:01:26 GMT",
-=======
-        "traceparent": "00-7aadaa5ec99d604a834ccec9ea9ae0d0-fd2bbb8dff267e4c-00",
-        "User-Agent": [
-          "azsdk-net-Storage.Blobs/12.5.0-dev.20200529.1",
-          "(.NET Core 4.6.28801.04; Microsoft Windows 10.0.18363 )"
-        ],
-        "x-ms-client-request-id": "16cc08c3-f0bf-92d1-3654-189412f5a663",
-        "x-ms-date": "Fri, 29 May 2020 16:47:59 GMT",
->>>>>>> 80c89ee0
+        "traceparent": "00-502e04c8cc7d12459febdfa633cd5926-ace46916b264af40-00",
+        "User-Agent": [
+          "azsdk-net-Storage.Blobs/12.5.0-dev.20200609.1",
+          "(.NET Core 4.6.28801.04; Microsoft Windows 10.0.19041 )"
+        ],
+        "x-ms-client-request-id": "7523efc4-eb46-f1de-ab1f-b86d8e5d2f33",
+        "x-ms-date": "Tue, 09 Jun 2020 20:44:10 GMT",
         "x-ms-page-write": "update",
         "x-ms-range": "bytes=0-1023",
         "x-ms-return-client-request-id": "true",
-        "x-ms-version": "2019-12-12"
-      },
-      "RequestBody": "zS\u002B\u002B7tC6BH9ZBtGRFONVLvoKQtmVi1tGyekhRDY2lU/HBYR\u002B8giDXSLZwE1ACnjI\u002BsawipnPz0LUeCTnmcBJI3GByQ5f1zzyh\u002BS3u8oNBb5wWElwhQq19zZBqXrjm8RhkJ3cvkBqaCKJvgO1GBN4x3Jmd0B22J1my9HXHi3BD\u002BsgVSosMUd9BfAm5scGAN8jyeIHfCOD6rj/dfJvk0r1yK8XlMLpS5Ur6HJQUPHWYMvytFRKupLInWpxLbtUDnKlMR4X72wdOX5N3JSxMprHKRUnfN/1qg0dT/dXdx7Z1tn/qh7SvnBe1HrW/d39FmrQqgOmLZGTsIcQ\u002Bp91xsFgcwa6sYh89GqkyahkHqwwHzmMh80aM6hIbPqXwcPR6A64dorXQ2TiU7aYAWTpLpHa4Ntl6D70RT9dckWO5DKn0uCZq6ghWdzVqjMWgTFEXj1ovOHoawDPxDBLedAeU2\u002BD8S6ET4PpuIf/kD4L3cQNGRMHJSdQv2ffyud31t8LtlbEkpADwA\u002B6fwRa6NrBxOZsPV\u002B8Fy5HMjLHpIWcceKn89rnR0o0ClkETaYj9taMHgUAC5iATp8ofF9eOxuJHQ4is/QA2n2bNzMGuMmIIzxbO4Z/m2VJJ6U7v8rq1s49ei\u002BYAUPhi0OIZNRkeZXVoFgjAgCVCoGo2ItPxRuysGFlyD2a7yL4ea9C9zeR5K0PZh5xx9POqHCt7yi3ksYo1bRz/7BYO7A2K4hQUhJKF/PeP178QOmNlyDM7AD5QOfoGiGDHuT9tyttO5tKfVZdYtc02VJnK5XK5WiQi06wPOqhaDfxx/kP4IgzjgROQhrKb4koxWaUge\u002BMuDh7bSzcvf\u002BwqBQebJreJfnKM5yQfKNOxRzEh3aEDeZIZQ/Bk3NcV9EFnZkFqwLuSZ9tyU1T\u002BzyULacPFzWILJsu1geLHZKFbtzKi94JSRkZ1j7XFkSZ9GnSLGXLTD\u002BbfHH\u002B1tX7YiwN51twiHBdi\u002BON9kH3sRVWlOGdufAsuiKcLw5tC3JEHnMRyS/pKGz4dKGCPVb9pMpbp0L0Xak84C0401lh8H9xSdfO5ufmbWx1pEVPqnzMn4pEEmMwUMDK1OkCsFQSl4QhEfN\u002BL73jdTnWfrlk7TawbDTOHd4bQPkXBBH\u002B5L0XYg3ALZmITW/NYZwqWtEHZeeyUUMgRHmlBdD6Zyus5JF7vxuro7\u002BdKB/FAbxB8eYoD54pTJN69x6TGifIjuZEIXwLrpq1W8IoFCgkWkK9ZBTp0VeMgpj\u002BAcf9GIiX1Jk4gOA/NkNLc7PbATdqVpzb1rYT37yOt57kDK3Tt0M6kUCO69pifS3QnV6ksYFhlKorIUHRg/TcqclBWymVeLtwoXD22w==",
-      "StatusCode": 201,
-      "ResponseHeaders": {
-        "Content-Length": "0",
-<<<<<<< HEAD
-        "Content-MD5": "6rrcTL/ffUQuqK64/r/hlg==",
-        "Date": "Tue, 26 May 2020 19:01:26 GMT",
-        "ETag": "\u00220x8D801A73163D1E9\u0022",
-        "Last-Modified": "Tue, 26 May 2020 19:01:27 GMT",
-=======
-        "Date": "Fri, 29 May 2020 16:47:59 GMT",
-        "ETag": "\u00220x8D803F00BDC067C\u0022",
-        "Last-Modified": "Fri, 29 May 2020 16:47:59 GMT",
->>>>>>> 80c89ee0
+        "x-ms-version": "2019-07-07"
+      },
+      "RequestBody": "m5QssX9Eosm1yLuBICBPjqmnQbVXiQatqa0\u002BAhv6qIHaEaiRxQe5mzJJ7auQA64U9bOEWqJyZBGOfgfSBp\u002BuuyA6pg54vsmh7aWCDpxaHKX\u002BKg1ndk7faKyWA0b/55WTmjKLVl2fnDbp4mz871Z1M2Fh09ySRkXSWz1i4buCoQYQ73Npz8ZIXo3WfZPh4nhWIM/lnhS5AFTtuPsfPbp7Z0Bm7ADiDGObGHROvMix8HjFC8DrnQPxVu8ffBbKKSHTWhZTe/Z4cxRrSYWgakOLO8iCWjL6j8o8dJURw49N0O9Te2GyXnWCTJergFN\u002BUeurlEBOSM/v2MpMFgZhZrCFHnmWTe/h2N1SAA2aTg92viOpZi9P/4gfY6KWZkhvIObnJmHa6AT8ybti\u002B0fCVYq71VjitwCBNR/xdulNSnGV498nsietnNUfrZxz7QNAXQ4X25DvjWnlZvFC6XIarn5JzRhnmqJiDTmCwwpjDUgbsBjaNm/hpVZ2QUw2a7NjBP8eKh/r2cJrtc1XbMlegVmpJjhaP3gOaCfB8FlWK6KGH74LReIoMNZVboChiTiMGMDyjUR6CcSGD8H4KehpFYkr0U0LUjt2gPVhBNH3bN7uNdiYZJ5dCxb5hDYgMAft61n3drjrgMWEewxOGATzj6LjCfMQ0LHqzcU2Ec4FVVDucxh3APYmA7QSFOiRDvMSBvWTPSYT3RqoDKnytW73fya7YKTrfI\u002BsvAU\u002B/rzJWL7SJAvYcRgq25b9zvNMM05GG5XB1q5OJoll54Ag1N9e37PqIJBjHg0NkYQN7a2bX4m3\u002BOInB4IQhP2Bc4mXCQa3n\u002B9AYhO94v2HtEQpQDjcyoj3adz8N9gw2puT4auDdoh\u002BVk6\u002BW/x1\u002Bhbln1I\u002B5kPEpakBoJ8qumcWD4h3KQFSBD27q\u002BnqHm6LgW/FF5iF8vNXzjwCgtXoVJvmp0x0/tAVk5sUgjta2oc6dR4wZKPPkRyUH1vET4Jo01dOA3YhF4OesIT9cHC4/fS1xwy2uO/4FxYw3950UEMZrK7jC9cQGV6bkbMe0iCr3CFnD4h1sRtnVetg8TekKWBB5MPB1PIcpK6tGyY82UX1hAO8DUG6o/uTfLbrsCcm9mhS3e5c6gcvSmrax5b1K3ymam006BwfhkDILVg7MfSGhyS\u002B6ftXmZr7jMPX4NtlnlA5REa68g5LM1etk7yv8xl1VEBxNkKAT9DSOFtZSKZlY48HAeyuy5QVcrWkqQXdTJipYYub82cNufV16Lqz8uuwSDAsp/Esx4msW8SN3KXL9evCr\u002BYbym8n\u002BUj3OePZYn/J82HUsKSnfZoB7pejgNxPqvLP8EMElX7BBa6pNY6m0vlFw\u002BlD9kRHGw==",
+      "StatusCode": 201,
+      "ResponseHeaders": {
+        "Content-Length": "0",
+        "Date": "Tue, 09 Jun 2020 20:44:10 GMT",
+        "ETag": "\u00220x8D80CB5DD0ED56C\u0022",
+        "Last-Modified": "Tue, 09 Jun 2020 20:44:11 GMT",
         "Server": [
           "Windows-Azure-Blob/1.0",
           "Microsoft-HTTPAPI/2.0"
         ],
         "x-ms-blob-sequence-number": "0",
-        "x-ms-client-request-id": "16cc08c3-f0bf-92d1-3654-189412f5a663",
-<<<<<<< HEAD
-        "x-ms-request-id": "492a9718-b01e-0085-2f90-33607d000000",
-=======
-        "x-ms-content-crc64": "n5hijHPKiEA=",
-        "x-ms-request-id": "ab64eeb2-801e-002e-5cd8-3512dc000000",
->>>>>>> 80c89ee0
-        "x-ms-request-server-encrypted": "true",
-        "x-ms-version": "2019-12-12"
-      },
-      "ResponseBody": []
-    },
-    {
-      "RequestUri": "https://seanmcccanary.blob.core.windows.net/test-container-fe303aab-7e01-0435-dff0-5e5b01eea4af/test-blob-6031ef5a-3cc9-1ff1-5d5a-30aa869d6a5b",
-      "RequestMethod": "PUT",
-      "RequestHeaders": {
-        "Authorization": "Sanitized",
-        "Content-Length": "0",
-<<<<<<< HEAD
-        "traceparent": "00-e93be0a34fcab34f849e138ce9a7bec2-93dfa827b96f6345-00",
-        "User-Agent": [
-          "azsdk-net-Storage.Blobs/12.5.0-dev.20200526.1",
-          "(.NET Core 4.6.28619.01; Microsoft Windows 10.0.18362 )"
-=======
-        "traceparent": "00-900fdf01e5f8d04bab191d5eb4f8992c-7fe9491e09714144-00",
-        "User-Agent": [
-          "azsdk-net-Storage.Blobs/12.5.0-dev.20200529.1",
-          "(.NET Core 4.6.28801.04; Microsoft Windows 10.0.18363 )"
->>>>>>> 80c89ee0
+        "x-ms-client-request-id": "7523efc4-eb46-f1de-ab1f-b86d8e5d2f33",
+        "x-ms-content-crc64": "xaDQhaGyjqk=",
+        "x-ms-request-id": "c3785738-701e-00d8-359e-3e266e000000",
+        "x-ms-request-server-encrypted": "true",
+        "x-ms-version": "2019-07-07"
+      },
+      "ResponseBody": []
+    },
+    {
+      "RequestUri": "http://jamesschreppler.blob.core.windows.net/test-container-1f73dd26-ed83-7564-8062-e1228a692c7a/test-blob-d2216c18-11fd-0bf1-2a4a-e40395215e79",
+      "RequestMethod": "PUT",
+      "RequestHeaders": {
+        "Authorization": "Sanitized",
+        "Content-Length": "0",
+        "traceparent": "00-796676514aae804ab34ebdf597613d62-b975d292da4f8c4b-00",
+        "User-Agent": [
+          "azsdk-net-Storage.Blobs/12.5.0-dev.20200609.1",
+          "(.NET Core 4.6.28801.04; Microsoft Windows 10.0.19041 )"
         ],
         "x-ms-blob-content-length": "1024",
         "x-ms-blob-type": "PageBlob",
-        "x-ms-client-request-id": "c0f55470-d793-86cc-17ad-b965c0260c99",
-<<<<<<< HEAD
-        "x-ms-date": "Tue, 26 May 2020 19:01:26 GMT",
-=======
-        "x-ms-date": "Fri, 29 May 2020 16:47:59 GMT",
->>>>>>> 80c89ee0
-        "x-ms-return-client-request-id": "true",
-        "x-ms-version": "2019-12-12"
-      },
-      "RequestBody": null,
-      "StatusCode": 201,
-      "ResponseHeaders": {
-        "Content-Length": "0",
-<<<<<<< HEAD
-        "Date": "Tue, 26 May 2020 19:01:26 GMT",
-        "ETag": "\u00220x8D801A7316C5EF0\u0022",
-        "Last-Modified": "Tue, 26 May 2020 19:01:27 GMT",
-=======
-        "Date": "Fri, 29 May 2020 16:47:59 GMT",
-        "ETag": "\u00220x8D803F00BE41E4A\u0022",
-        "Last-Modified": "Fri, 29 May 2020 16:47:59 GMT",
->>>>>>> 80c89ee0
-        "Server": [
-          "Windows-Azure-Blob/1.0",
-          "Microsoft-HTTPAPI/2.0"
-        ],
-        "x-ms-client-request-id": "c0f55470-d793-86cc-17ad-b965c0260c99",
-<<<<<<< HEAD
-        "x-ms-request-id": "492a9724-b01e-0085-3b90-33607d000000",
-=======
-        "x-ms-request-id": "ab64eecc-801e-002e-75d8-3512dc000000",
->>>>>>> 80c89ee0
-        "x-ms-request-server-encrypted": "true",
-        "x-ms-version": "2019-12-12",
-        "x-ms-version-id": "2020-05-26T19:01:27.3277168Z"
-      },
-      "ResponseBody": []
-    },
-    {
-      "RequestUri": "https://seanmcccanary.blob.core.windows.net/test-container-fe303aab-7e01-0435-dff0-5e5b01eea4af/test-blob-6031ef5a-3cc9-1ff1-5d5a-30aa869d6a5b?comp=page",
-      "RequestMethod": "PUT",
-      "RequestHeaders": {
-        "Authorization": "Sanitized",
-        "Content-Length": "0",
-<<<<<<< HEAD
-        "traceparent": "00-f93668ecb967454a94531b01485446f0-be1a5f151d54ba4b-00",
-        "User-Agent": [
-          "azsdk-net-Storage.Blobs/12.5.0-dev.20200526.1",
-          "(.NET Core 4.6.28619.01; Microsoft Windows 10.0.18362 )"
-        ],
-        "x-ms-client-request-id": "323a96ae-a9a7-bec7-36ea-63d42d24a1af",
-        "x-ms-copy-source": "https://seanmcccanary.blob.core.windows.net/test-container-fe303aab-7e01-0435-dff0-5e5b01eea4af/test-\u03B2\u00A3\u00A9\u00FE\u203D-6940b86a-e7a8-4049-b27e-bfc223d8b093",
-        "x-ms-date": "Tue, 26 May 2020 19:01:26 GMT",
-=======
-        "traceparent": "00-4fef76507b5ad340bef31e93916f8508-ca502b7decc8af45-00",
-        "User-Agent": [
-          "azsdk-net-Storage.Blobs/12.5.0-dev.20200529.1",
-          "(.NET Core 4.6.28801.04; Microsoft Windows 10.0.18363 )"
-        ],
-        "x-ms-client-request-id": "323a96ae-a9a7-bec7-36ea-63d42d24a1af",
-        "x-ms-copy-source": "http://amandadev2.blob.core.windows.net/test-container-fe303aab-7e01-0435-dff0-5e5b01eea4af/test-\u03B2\u00A3\u00A9\u00FE\u203D%253A-6940b86a-e7a8-4049-b27e-bfc223d8b093",
-        "x-ms-date": "Fri, 29 May 2020 16:48:00 GMT",
->>>>>>> 80c89ee0
+        "x-ms-client-request-id": "75a743f7-878e-b37b-fe18-4afb07da5b8a",
+        "x-ms-date": "Tue, 09 Jun 2020 20:44:10 GMT",
+        "x-ms-return-client-request-id": "true",
+        "x-ms-version": "2019-07-07"
+      },
+      "RequestBody": null,
+      "StatusCode": 201,
+      "ResponseHeaders": {
+        "Content-Length": "0",
+        "Date": "Tue, 09 Jun 2020 20:44:10 GMT",
+        "ETag": "\u00220x8D80CB5DD14A2DC\u0022",
+        "Last-Modified": "Tue, 09 Jun 2020 20:44:11 GMT",
+        "Server": [
+          "Windows-Azure-Blob/1.0",
+          "Microsoft-HTTPAPI/2.0"
+        ],
+        "x-ms-client-request-id": "75a743f7-878e-b37b-fe18-4afb07da5b8a",
+        "x-ms-request-id": "c3785758-701e-00d8-4e9e-3e266e000000",
+        "x-ms-request-server-encrypted": "true",
+        "x-ms-version": "2019-07-07"
+      },
+      "ResponseBody": []
+    },
+    {
+      "RequestUri": "http://jamesschreppler.blob.core.windows.net/test-container-1f73dd26-ed83-7564-8062-e1228a692c7a/test-blob-d2216c18-11fd-0bf1-2a4a-e40395215e79?comp=page",
+      "RequestMethod": "PUT",
+      "RequestHeaders": {
+        "Authorization": "Sanitized",
+        "Content-Length": "0",
+        "traceparent": "00-0e38ffd41e894c4aa983953128d3e243-d78f5e3594bc114a-00",
+        "User-Agent": [
+          "azsdk-net-Storage.Blobs/12.5.0-dev.20200609.1",
+          "(.NET Core 4.6.28801.04; Microsoft Windows 10.0.19041 )"
+        ],
+        "x-ms-client-request-id": "510b89a1-e87a-49ea-cd47-cdd0e511249b",
+        "x-ms-copy-source": "http://jamesschreppler.blob.core.windows.net/test-container-1f73dd26-ed83-7564-8062-e1228a692c7a/test-\u03B2\u00A3\u00A9\u00FE\u203D%253A-b811d587-a27c-80e9-343d-8cffb6c88709",
+        "x-ms-date": "Tue, 09 Jun 2020 20:44:10 GMT",
         "x-ms-page-write": "update",
         "x-ms-range": "bytes=0-1023",
         "x-ms-return-client-request-id": "true",
         "x-ms-source-range": "bytes=0-1023",
-        "x-ms-version": "2019-12-12"
-      },
-      "RequestBody": null,
-      "StatusCode": 201,
-      "ResponseHeaders": {
-        "Content-Length": "0",
-        "Content-MD5": "6rrcTL/ffUQuqK64/r/hlg==",
-<<<<<<< HEAD
-        "Date": "Tue, 26 May 2020 19:01:26 GMT",
-        "ETag": "\u00220x8D801A73194125D\u0022",
-        "Last-Modified": "Tue, 26 May 2020 19:01:27 GMT",
-=======
-        "Date": "Fri, 29 May 2020 16:47:59 GMT",
-        "ETag": "\u00220x8D803F00BECAB55\u0022",
-        "Last-Modified": "Fri, 29 May 2020 16:48:00 GMT",
->>>>>>> 80c89ee0
+        "x-ms-version": "2019-07-07"
+      },
+      "RequestBody": null,
+      "StatusCode": 201,
+      "ResponseHeaders": {
+        "Content-Length": "0",
+        "Content-MD5": "0sdcAffcGQ6rXBKA9IXwWA==",
+        "Date": "Tue, 09 Jun 2020 20:44:10 GMT",
+        "ETag": "\u00220x8D80CB5DD1DA52B\u0022",
+        "Last-Modified": "Tue, 09 Jun 2020 20:44:11 GMT",
         "Server": [
           "Windows-Azure-Blob/1.0",
           "Microsoft-HTTPAPI/2.0"
         ],
         "x-ms-blob-sequence-number": "0",
-        "x-ms-client-request-id": "323a96ae-a9a7-bec7-36ea-63d42d24a1af",
-<<<<<<< HEAD
-        "x-ms-request-id": "492a9729-b01e-0085-4090-33607d000000",
-=======
-        "x-ms-request-id": "ab64eef0-801e-002e-14d8-3512dc000000",
->>>>>>> 80c89ee0
-        "x-ms-request-server-encrypted": "true",
-        "x-ms-version": "2019-12-12"
-      },
-      "ResponseBody": []
-    },
-    {
-      "RequestUri": "https://seanmcccanary.blob.core.windows.net/test-container-fe303aab-7e01-0435-dff0-5e5b01eea4af?restype=container",
+        "x-ms-client-request-id": "510b89a1-e87a-49ea-cd47-cdd0e511249b",
+        "x-ms-request-id": "c378579e-701e-00d8-069e-3e266e000000",
+        "x-ms-request-server-encrypted": "true",
+        "x-ms-version": "2019-07-07"
+      },
+      "ResponseBody": []
+    },
+    {
+      "RequestUri": "http://jamesschreppler.blob.core.windows.net/test-container-1f73dd26-ed83-7564-8062-e1228a692c7a?restype=container",
       "RequestMethod": "DELETE",
       "RequestHeaders": {
         "Authorization": "Sanitized",
-<<<<<<< HEAD
-        "traceparent": "00-210b1b4b8a083346aef5521cc79ea7bb-229cc4fb655f3149-00",
-        "User-Agent": [
-          "azsdk-net-Storage.Blobs/12.5.0-dev.20200526.1",
-          "(.NET Core 4.6.28619.01; Microsoft Windows 10.0.18362 )"
-        ],
-        "x-ms-client-request-id": "29b6754c-d9ec-40f1-f641-d99bc90d4640",
-        "x-ms-date": "Tue, 26 May 2020 19:01:26 GMT",
-=======
-        "traceparent": "00-e530fd4089a43442bbc4f7857cb1ccff-7f8cc2e5947eac46-00",
-        "User-Agent": [
-          "azsdk-net-Storage.Blobs/12.5.0-dev.20200529.1",
-          "(.NET Core 4.6.28801.04; Microsoft Windows 10.0.18363 )"
-        ],
-        "x-ms-client-request-id": "29b6754c-d9ec-40f1-f641-d99bc90d4640",
-        "x-ms-date": "Fri, 29 May 2020 16:48:00 GMT",
->>>>>>> 80c89ee0
-        "x-ms-return-client-request-id": "true",
-        "x-ms-version": "2019-12-12"
+        "traceparent": "00-72ae0c9cce74104e91ce741f8ada0aeb-c2bd0773ccf79b4c-00",
+        "User-Agent": [
+          "azsdk-net-Storage.Blobs/12.5.0-dev.20200609.1",
+          "(.NET Core 4.6.28801.04; Microsoft Windows 10.0.19041 )"
+        ],
+        "x-ms-client-request-id": "7e59c824-09ce-d710-5453-771a967a024d",
+        "x-ms-date": "Tue, 09 Jun 2020 20:44:10 GMT",
+        "x-ms-return-client-request-id": "true",
+        "x-ms-version": "2019-07-07"
       },
       "RequestBody": null,
       "StatusCode": 202,
       "ResponseHeaders": {
         "Content-Length": "0",
-<<<<<<< HEAD
-        "Date": "Tue, 26 May 2020 19:01:26 GMT",
-=======
-        "Date": "Fri, 29 May 2020 16:47:59 GMT",
->>>>>>> 80c89ee0
-        "Server": [
-          "Windows-Azure-Blob/1.0",
-          "Microsoft-HTTPAPI/2.0"
-        ],
-        "x-ms-client-request-id": "29b6754c-d9ec-40f1-f641-d99bc90d4640",
-<<<<<<< HEAD
-        "x-ms-request-id": "492a9753-b01e-0085-6190-33607d000000",
-        "x-ms-version": "2019-12-12"
-=======
-        "x-ms-request-id": "ab64ef18-801e-002e-34d8-3512dc000000",
-        "x-ms-version": "2019-07-07"
->>>>>>> 80c89ee0
+        "Date": "Tue, 09 Jun 2020 20:44:10 GMT",
+        "Server": [
+          "Windows-Azure-Blob/1.0",
+          "Microsoft-HTTPAPI/2.0"
+        ],
+        "x-ms-client-request-id": "7e59c824-09ce-d710-5453-771a967a024d",
+        "x-ms-request-id": "c37857ca-701e-00d8-2c9e-3e266e000000",
+        "x-ms-version": "2019-07-07"
       },
       "ResponseBody": []
     }
   ],
   "Variables": {
-    "RandomSeed": "181380107",
-    "Storage_TestConfigDefault": "ProductionTenant\nseanmcccanary\nU2FuaXRpemVk\nhttps://seanmcccanary.blob.core.windows.net\nhttps://seanmcccanary.file.core.windows.net\nhttps://seanmcccanary.queue.core.windows.net\nhttps://seanmcccanary.table.core.windows.net\n\n\n\n\nhttps://seanmcccanary-secondary.blob.core.windows.net\nhttps://seanmcccanary-secondary.file.core.windows.net\nhttps://seanmcccanary-secondary.queue.core.windows.net\nhttps://seanmcccanary-secondary.table.core.windows.net\n\nSanitized\n\n\nCloud\nBlobEndpoint=https://seanmcccanary.blob.core.windows.net/;QueueEndpoint=https://seanmcccanary.queue.core.windows.net/;FileEndpoint=https://seanmcccanary.file.core.windows.net/;BlobSecondaryEndpoint=https://seanmcccanary-secondary.blob.core.windows.net/;QueueSecondaryEndpoint=https://seanmcccanary-secondary.queue.core.windows.net/;FileSecondaryEndpoint=https://seanmcccanary-secondary.file.core.windows.net/;AccountName=seanmcccanary;AccountKey=Sanitized\nseanscope1"
+    "RandomSeed": "761840338",
+    "Storage_TestConfigDefault": "ProductionTenant\njamesschreppler\nU2FuaXRpemVk\nhttp://jamesschreppler.blob.core.windows.net\nhttp://jamesschreppler.file.core.windows.net\nhttp://jamesschreppler.queue.core.windows.net\nhttp://jamesschreppler.table.core.windows.net\n\n\n\n\nhttp://jamesschreppler-secondary.blob.core.windows.net\nhttp://jamesschreppler-secondary.file.core.windows.net\nhttp://jamesschreppler-secondary.queue.core.windows.net\nhttp://jamesschreppler-secondary.table.core.windows.net\n\nSanitized\n\n\nCloud\nBlobEndpoint=http://jamesschreppler.blob.core.windows.net/;QueueEndpoint=http://jamesschreppler.queue.core.windows.net/;FileEndpoint=http://jamesschreppler.file.core.windows.net/;BlobSecondaryEndpoint=http://jamesschreppler-secondary.blob.core.windows.net/;QueueSecondaryEndpoint=http://jamesschreppler-secondary.queue.core.windows.net/;FileSecondaryEndpoint=http://jamesschreppler-secondary.file.core.windows.net/;AccountName=jamesschreppler;AccountKey=Sanitized\n"
   }
 }