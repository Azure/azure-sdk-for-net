﻿{
  "Entries": [
    {
      "RequestUri": "https://seanmcccanary3.blob.core.windows.net/test-container-5ab22afc-f4d2-bdb2-3bc6-7e394f01aafe?restype=container",
      "RequestMethod": "PUT",
      "RequestHeaders": {
        "Accept": "application/xml",
        "Authorization": "Sanitized",
        "traceparent": "00-e8024b44d652d148886c23019d5d80b2-be9fa85039332449-00",
        "User-Agent": [
          "azsdk-net-Storage.Blobs/12.9.0-alpha.20210217.1",
          "(.NET 5.0.3; Microsoft Windows 10.0.19042)"
        ],
        "x-ms-blob-public-access": "container",
        "x-ms-client-request-id": "09ba5471-d13e-947f-b0a0-9d481a94c41d",
        "x-ms-date": "Wed, 17 Feb 2021 19:04:19 GMT",
        "x-ms-return-client-request-id": "true",
<<<<<<< HEAD
        "x-ms-version": "2020-12-06"
=======
        "x-ms-version": "2021-02-12"
>>>>>>> 7e782c87
      },
      "RequestBody": null,
      "StatusCode": 201,
      "ResponseHeaders": {
        "Content-Length": "0",
        "Date": "Wed, 17 Feb 2021 19:04:19 GMT",
        "ETag": "\"0x8D8D376D483EB74\"",
        "Last-Modified": "Wed, 17 Feb 2021 19:04:19 GMT",
        "Server": [
          "Windows-Azure-Blob/1.0",
          "Microsoft-HTTPAPI/2.0"
        ],
        "x-ms-client-request-id": "09ba5471-d13e-947f-b0a0-9d481a94c41d",
        "x-ms-request-id": "583091ae-c01e-0059-455f-055d41000000",
<<<<<<< HEAD
        "x-ms-version": "2020-12-06"
=======
        "x-ms-version": "2021-02-12"
>>>>>>> 7e782c87
      },
      "ResponseBody": []
    },
    {
      "RequestUri": "https://seanmcccanary3.blob.core.windows.net/test-container-5ab22afc-f4d2-bdb2-3bc6-7e394f01aafe/test-blob-a9ed3641-9b5c-06b3-a2c5-f014decacdd7",
      "RequestMethod": "PUT",
      "RequestHeaders": {
        "Accept": "application/xml",
        "Authorization": "Sanitized",
        "If-None-Match": "*",
        "traceparent": "00-3187fe57d2afc8409cfc643ca511df8c-f91553af78457545-00",
        "User-Agent": [
          "azsdk-net-Storage.Blobs/12.9.0-alpha.20210217.1",
          "(.NET 5.0.3; Microsoft Windows 10.0.19042)"
        ],
        "x-ms-blob-content-length": "512",
        "x-ms-blob-sequence-number": "0",
        "x-ms-blob-type": "PageBlob",
        "x-ms-client-request-id": "baa6f8f9-a276-d508-a0b4-6678e16bb6e5",
        "x-ms-date": "Wed, 17 Feb 2021 19:04:19 GMT",
        "x-ms-return-client-request-id": "true",
<<<<<<< HEAD
        "x-ms-version": "2020-12-06"
=======
        "x-ms-version": "2021-02-12"
>>>>>>> 7e782c87
      },
      "RequestBody": null,
      "StatusCode": 201,
      "ResponseHeaders": {
        "Content-Length": "0",
        "Date": "Wed, 17 Feb 2021 19:04:19 GMT",
        "ETag": "\"0x8D8D376D4900219\"",
        "Last-Modified": "Wed, 17 Feb 2021 19:04:19 GMT",
        "Server": [
          "Windows-Azure-Blob/1.0",
          "Microsoft-HTTPAPI/2.0"
        ],
        "x-ms-client-request-id": "baa6f8f9-a276-d508-a0b4-6678e16bb6e5",
        "x-ms-request-id": "583091bd-c01e-0059-4f5f-055d41000000",
        "x-ms-request-server-encrypted": "true",
<<<<<<< HEAD
        "x-ms-version": "2020-12-06",
=======
        "x-ms-version": "2021-02-12",
>>>>>>> 7e782c87
        "x-ms-version-id": "2021-02-17T19:04:19.8734361Z"
      },
      "ResponseBody": []
    },
    {
      "RequestUri": "https://seanmcccanary3.blob.core.windows.net/test-container-5ab22afc-f4d2-bdb2-3bc6-7e394f01aafe/test-blob-a9ed3641-9b5c-06b3-a2c5-f014decacdd7?comp=page",
      "RequestMethod": "PUT",
      "RequestHeaders": {
        "Accept": "application/xml",
        "Authorization": "Sanitized",
        "Content-Length": "512",
        "Content-Type": "application/octet-stream",
        "traceparent": "00-6f0f2a499751c54d97d9182ad5246c9f-04431d0530f7c944-00",
        "User-Agent": [
          "azsdk-net-Storage.Blobs/12.9.0-alpha.20210217.1",
          "(.NET 5.0.3; Microsoft Windows 10.0.19042)"
        ],
        "x-ms-client-request-id": "f94562ac-1b8c-b962-3a6d-9a1e26e547f2",
        "x-ms-date": "Wed, 17 Feb 2021 19:04:19 GMT",
        "x-ms-page-write": "update",
        "x-ms-range": "bytes=0-511",
        "x-ms-return-client-request-id": "true",
<<<<<<< HEAD
        "x-ms-version": "2020-12-06"
=======
        "x-ms-version": "2021-02-12"
>>>>>>> 7e782c87
      },
      "RequestBody": "H1QAeGBJhr8N+1NGcGLD+JTQPHTur9WB4cOcA4lzaBPHTp5DeDg3qiAF+uP4cbCi9p/a2HRhbHB+fpedrIM1mZI/fiLDf4BcmJJT6bXxiXAT+gzqmJCeZeEuxfqgmv2d0GBRuPKO3nYffj/iDoO6jfQnibF2SgACoRhAlbqFu/2UthlUoNF9hByWyxpQu1deczcGeBBLJoVgTxfaTUm8mcJBTlhpZu0jqgWV4H/mseXB4iGCf0LtSI+T81G5ozfS2TFXDm3+9A1K4s4LtkUGep0xGGonOhp/VAbJ1XKcaQbNwwdNjqJ4wu4UN5x04ZJJjXmziIrMqp4X17pnNR6arnnIPfI+uev7uVV8EwN+C3Nzf0j46OF7ARhpNbboEI3QeYkiq6OfC9SOuM41T5ebmMxG87XVocWYTDza1YM0EqnIrJl5XF/P1HR0ajASRrGBzZ3qoR3X+tjDil9nxTVQWaUlbKP9ITxsdx9BYTaVhQWKWAfmSnGM8bHBttEAZw8+IxGL7doOhKxgfin+lZmhLQVZ3WwuaQ4zmXvxPGprbA8PAj0lCZcre9RbhsxHjlsYH4nMpoqiELoCWFRfHEdB9RIZ7pNbfCNtLmGX0uNC6wsf2B3hnsWFbPGDIrFCzF+MGZC5Lp/IvaJlXngoCj3Wv2xJP0MqYFZMlIGh2FpyK2I=",
      "StatusCode": 201,
      "ResponseHeaders": {
        "Content-Length": "0",
        "Date": "Wed, 17 Feb 2021 19:04:19 GMT",
        "ETag": "\"0x8D8D376D499A0D4\"",
        "Last-Modified": "Wed, 17 Feb 2021 19:04:19 GMT",
        "Server": [
          "Windows-Azure-Blob/1.0",
          "Microsoft-HTTPAPI/2.0"
        ],
        "x-ms-blob-sequence-number": "0",
        "x-ms-client-request-id": "f94562ac-1b8c-b962-3a6d-9a1e26e547f2",
        "x-ms-content-crc64": "7eOcWfwQ+YU=",
        "x-ms-request-id": "583091c2-c01e-0059-535f-055d41000000",
        "x-ms-request-server-encrypted": "true",
<<<<<<< HEAD
        "x-ms-version": "2020-12-06"
=======
        "x-ms-version": "2021-02-12"
>>>>>>> 7e782c87
      },
      "ResponseBody": []
    },
    {
      "RequestUri": "https://seanmcccanary3.blob.core.windows.net/test-container-5ab22afc-f4d2-bdb2-3bc6-7e394f01aafe/test-blob-a9ed3641-9b5c-06b3-a2c5-f014decacdd7",
      "RequestMethod": "GET",
      "RequestHeaders": {
        "Accept": "application/xml",
        "Authorization": "Sanitized",
        "traceparent": "00-d654899763cc2e44bd16a6c3a0fcd121-8ddbac7f336c244d-00",
        "User-Agent": [
          "azsdk-net-Storage.Blobs/12.9.0-alpha.20210217.1",
          "(.NET 5.0.3; Microsoft Windows 10.0.19042)"
        ],
        "x-ms-client-request-id": "f82bed1f-312c-e7d5-a800-181b234d3036",
        "x-ms-date": "Wed, 17 Feb 2021 19:04:19 GMT",
        "x-ms-return-client-request-id": "true",
<<<<<<< HEAD
        "x-ms-version": "2020-12-06"
=======
        "x-ms-version": "2021-02-12"
>>>>>>> 7e782c87
      },
      "RequestBody": null,
      "StatusCode": 200,
      "ResponseHeaders": {
        "Accept-Ranges": "bytes",
        "Content-Length": "512",
        "Content-Type": "application/octet-stream",
        "Date": "Wed, 17 Feb 2021 19:04:19 GMT",
        "ETag": "\"0x8D8D376D499A0D4\"",
        "Last-Modified": "Wed, 17 Feb 2021 19:04:19 GMT",
        "Server": [
          "Windows-Azure-Blob/1.0",
          "Microsoft-HTTPAPI/2.0"
        ],
        "x-ms-blob-sequence-number": "0",
        "x-ms-blob-type": "PageBlob",
        "x-ms-client-request-id": "f82bed1f-312c-e7d5-a800-181b234d3036",
        "x-ms-creation-time": "Wed, 17 Feb 2021 19:04:19 GMT",
        "x-ms-is-current-version": "true",
        "x-ms-lease-state": "available",
        "x-ms-lease-status": "unlocked",
        "x-ms-request-id": "583091cb-c01e-0059-595f-055d41000000",
        "x-ms-server-encrypted": "true",
<<<<<<< HEAD
        "x-ms-version": "2020-12-06",
=======
        "x-ms-version": "2021-02-12",
>>>>>>> 7e782c87
        "x-ms-version-id": "2021-02-17T19:04:19.8734361Z"
      },
      "ResponseBody": "H1QAeGBJhr8N+1NGcGLD+JTQPHTur9WB4cOcA4lzaBPHTp5DeDg3qiAF+uP4cbCi9p/a2HRhbHB+fpedrIM1mZI/fiLDf4BcmJJT6bXxiXAT+gzqmJCeZeEuxfqgmv2d0GBRuPKO3nYffj/iDoO6jfQnibF2SgACoRhAlbqFu/2UthlUoNF9hByWyxpQu1deczcGeBBLJoVgTxfaTUm8mcJBTlhpZu0jqgWV4H/mseXB4iGCf0LtSI+T81G5ozfS2TFXDm3+9A1K4s4LtkUGep0xGGonOhp/VAbJ1XKcaQbNwwdNjqJ4wu4UN5x04ZJJjXmziIrMqp4X17pnNR6arnnIPfI+uev7uVV8EwN+C3Nzf0j46OF7ARhpNbboEI3QeYkiq6OfC9SOuM41T5ebmMxG87XVocWYTDza1YM0EqnIrJl5XF/P1HR0ajASRrGBzZ3qoR3X+tjDil9nxTVQWaUlbKP9ITxsdx9BYTaVhQWKWAfmSnGM8bHBttEAZw8+IxGL7doOhKxgfin+lZmhLQVZ3WwuaQ4zmXvxPGprbA8PAj0lCZcre9RbhsxHjlsYH4nMpoqiELoCWFRfHEdB9RIZ7pNbfCNtLmGX0uNC6wsf2B3hnsWFbPGDIrFCzF+MGZC5Lp/IvaJlXngoCj3Wv2xJP0MqYFZMlIGh2FpyK2I="
    },
    {
      "RequestUri": "https://seanmcccanary3.blob.core.windows.net/test-container-5ab22afc-f4d2-bdb2-3bc6-7e394f01aafe?restype=container",
      "RequestMethod": "DELETE",
      "RequestHeaders": {
        "Accept": "application/xml",
        "Authorization": "Sanitized",
        "traceparent": "00-65679eaba652354aae44dd7d179246d1-d06a76ec6a559c4a-00",
        "User-Agent": [
          "azsdk-net-Storage.Blobs/12.9.0-alpha.20210217.1",
          "(.NET 5.0.3; Microsoft Windows 10.0.19042)"
        ],
        "x-ms-client-request-id": "39ff636e-4fb9-01c5-403e-57836b1b8b90",
        "x-ms-date": "Wed, 17 Feb 2021 19:04:20 GMT",
        "x-ms-return-client-request-id": "true",
<<<<<<< HEAD
        "x-ms-version": "2020-12-06"
=======
        "x-ms-version": "2021-02-12"
>>>>>>> 7e782c87
      },
      "RequestBody": null,
      "StatusCode": 202,
      "ResponseHeaders": {
        "Content-Length": "0",
        "Date": "Wed, 17 Feb 2021 19:04:19 GMT",
        "Server": [
          "Windows-Azure-Blob/1.0",
          "Microsoft-HTTPAPI/2.0"
        ],
        "x-ms-client-request-id": "39ff636e-4fb9-01c5-403e-57836b1b8b90",
        "x-ms-request-id": "583091d5-c01e-0059-625f-055d41000000",
<<<<<<< HEAD
        "x-ms-version": "2020-12-06"
=======
        "x-ms-version": "2021-02-12"
>>>>>>> 7e782c87
      },
      "ResponseBody": []
    }
  ],
  "Variables": {
    "RandomSeed": "757172356",
    "Storage_TestConfigDefault": "ProductionTenant\nseanmcccanary3\nU2FuaXRpemVk\nhttps://seanmcccanary3.blob.core.windows.net\nhttps://seanmcccanary3.file.core.windows.net\nhttps://seanmcccanary3.queue.core.windows.net\nhttps://seanmcccanary3.table.core.windows.net\n\n\n\n\nhttps://seanmcccanary3-secondary.blob.core.windows.net\nhttps://seanmcccanary3-secondary.file.core.windows.net\nhttps://seanmcccanary3-secondary.queue.core.windows.net\nhttps://seanmcccanary3-secondary.table.core.windows.net\n\nSanitized\n\n\nCloud\nBlobEndpoint=https://seanmcccanary3.blob.core.windows.net/;QueueEndpoint=https://seanmcccanary3.queue.core.windows.net/;FileEndpoint=https://seanmcccanary3.file.core.windows.net/;BlobSecondaryEndpoint=https://seanmcccanary3-secondary.blob.core.windows.net/;QueueSecondaryEndpoint=https://seanmcccanary3-secondary.queue.core.windows.net/;FileSecondaryEndpoint=https://seanmcccanary3-secondary.file.core.windows.net/;AccountName=seanmcccanary3;AccountKey=Kg==;\nseanscope1\n\n"
  }
}<|MERGE_RESOLUTION|>--- conflicted
+++ resolved
@@ -15,11 +15,7 @@
         "x-ms-client-request-id": "09ba5471-d13e-947f-b0a0-9d481a94c41d",
         "x-ms-date": "Wed, 17 Feb 2021 19:04:19 GMT",
         "x-ms-return-client-request-id": "true",
-<<<<<<< HEAD
-        "x-ms-version": "2020-12-06"
-=======
         "x-ms-version": "2021-02-12"
->>>>>>> 7e782c87
       },
       "RequestBody": null,
       "StatusCode": 201,
@@ -34,11 +30,7 @@
         ],
         "x-ms-client-request-id": "09ba5471-d13e-947f-b0a0-9d481a94c41d",
         "x-ms-request-id": "583091ae-c01e-0059-455f-055d41000000",
-<<<<<<< HEAD
-        "x-ms-version": "2020-12-06"
-=======
         "x-ms-version": "2021-02-12"
->>>>>>> 7e782c87
       },
       "ResponseBody": []
     },
@@ -60,11 +52,7 @@
         "x-ms-client-request-id": "baa6f8f9-a276-d508-a0b4-6678e16bb6e5",
         "x-ms-date": "Wed, 17 Feb 2021 19:04:19 GMT",
         "x-ms-return-client-request-id": "true",
-<<<<<<< HEAD
-        "x-ms-version": "2020-12-06"
-=======
         "x-ms-version": "2021-02-12"
->>>>>>> 7e782c87
       },
       "RequestBody": null,
       "StatusCode": 201,
@@ -80,11 +68,7 @@
         "x-ms-client-request-id": "baa6f8f9-a276-d508-a0b4-6678e16bb6e5",
         "x-ms-request-id": "583091bd-c01e-0059-4f5f-055d41000000",
         "x-ms-request-server-encrypted": "true",
-<<<<<<< HEAD
-        "x-ms-version": "2020-12-06",
-=======
         "x-ms-version": "2021-02-12",
->>>>>>> 7e782c87
         "x-ms-version-id": "2021-02-17T19:04:19.8734361Z"
       },
       "ResponseBody": []
@@ -107,11 +91,7 @@
         "x-ms-page-write": "update",
         "x-ms-range": "bytes=0-511",
         "x-ms-return-client-request-id": "true",
-<<<<<<< HEAD
-        "x-ms-version": "2020-12-06"
-=======
         "x-ms-version": "2021-02-12"
->>>>>>> 7e782c87
       },
       "RequestBody": "H1QAeGBJhr8N+1NGcGLD+JTQPHTur9WB4cOcA4lzaBPHTp5DeDg3qiAF+uP4cbCi9p/a2HRhbHB+fpedrIM1mZI/fiLDf4BcmJJT6bXxiXAT+gzqmJCeZeEuxfqgmv2d0GBRuPKO3nYffj/iDoO6jfQnibF2SgACoRhAlbqFu/2UthlUoNF9hByWyxpQu1deczcGeBBLJoVgTxfaTUm8mcJBTlhpZu0jqgWV4H/mseXB4iGCf0LtSI+T81G5ozfS2TFXDm3+9A1K4s4LtkUGep0xGGonOhp/VAbJ1XKcaQbNwwdNjqJ4wu4UN5x04ZJJjXmziIrMqp4X17pnNR6arnnIPfI+uev7uVV8EwN+C3Nzf0j46OF7ARhpNbboEI3QeYkiq6OfC9SOuM41T5ebmMxG87XVocWYTDza1YM0EqnIrJl5XF/P1HR0ajASRrGBzZ3qoR3X+tjDil9nxTVQWaUlbKP9ITxsdx9BYTaVhQWKWAfmSnGM8bHBttEAZw8+IxGL7doOhKxgfin+lZmhLQVZ3WwuaQ4zmXvxPGprbA8PAj0lCZcre9RbhsxHjlsYH4nMpoqiELoCWFRfHEdB9RIZ7pNbfCNtLmGX0uNC6wsf2B3hnsWFbPGDIrFCzF+MGZC5Lp/IvaJlXngoCj3Wv2xJP0MqYFZMlIGh2FpyK2I=",
       "StatusCode": 201,
@@ -129,11 +109,7 @@
         "x-ms-content-crc64": "7eOcWfwQ+YU=",
         "x-ms-request-id": "583091c2-c01e-0059-535f-055d41000000",
         "x-ms-request-server-encrypted": "true",
-<<<<<<< HEAD
-        "x-ms-version": "2020-12-06"
-=======
         "x-ms-version": "2021-02-12"
->>>>>>> 7e782c87
       },
       "ResponseBody": []
     },
@@ -151,11 +127,7 @@
         "x-ms-client-request-id": "f82bed1f-312c-e7d5-a800-181b234d3036",
         "x-ms-date": "Wed, 17 Feb 2021 19:04:19 GMT",
         "x-ms-return-client-request-id": "true",
-<<<<<<< HEAD
-        "x-ms-version": "2020-12-06"
-=======
         "x-ms-version": "2021-02-12"
->>>>>>> 7e782c87
       },
       "RequestBody": null,
       "StatusCode": 200,
@@ -179,11 +151,7 @@
         "x-ms-lease-status": "unlocked",
         "x-ms-request-id": "583091cb-c01e-0059-595f-055d41000000",
         "x-ms-server-encrypted": "true",
-<<<<<<< HEAD
-        "x-ms-version": "2020-12-06",
-=======
         "x-ms-version": "2021-02-12",
->>>>>>> 7e782c87
         "x-ms-version-id": "2021-02-17T19:04:19.8734361Z"
       },
       "ResponseBody": "H1QAeGBJhr8N+1NGcGLD+JTQPHTur9WB4cOcA4lzaBPHTp5DeDg3qiAF+uP4cbCi9p/a2HRhbHB+fpedrIM1mZI/fiLDf4BcmJJT6bXxiXAT+gzqmJCeZeEuxfqgmv2d0GBRuPKO3nYffj/iDoO6jfQnibF2SgACoRhAlbqFu/2UthlUoNF9hByWyxpQu1deczcGeBBLJoVgTxfaTUm8mcJBTlhpZu0jqgWV4H/mseXB4iGCf0LtSI+T81G5ozfS2TFXDm3+9A1K4s4LtkUGep0xGGonOhp/VAbJ1XKcaQbNwwdNjqJ4wu4UN5x04ZJJjXmziIrMqp4X17pnNR6arnnIPfI+uev7uVV8EwN+C3Nzf0j46OF7ARhpNbboEI3QeYkiq6OfC9SOuM41T5ebmMxG87XVocWYTDza1YM0EqnIrJl5XF/P1HR0ajASRrGBzZ3qoR3X+tjDil9nxTVQWaUlbKP9ITxsdx9BYTaVhQWKWAfmSnGM8bHBttEAZw8+IxGL7doOhKxgfin+lZmhLQVZ3WwuaQ4zmXvxPGprbA8PAj0lCZcre9RbhsxHjlsYH4nMpoqiELoCWFRfHEdB9RIZ7pNbfCNtLmGX0uNC6wsf2B3hnsWFbPGDIrFCzF+MGZC5Lp/IvaJlXngoCj3Wv2xJP0MqYFZMlIGh2FpyK2I="
@@ -202,11 +170,7 @@
         "x-ms-client-request-id": "39ff636e-4fb9-01c5-403e-57836b1b8b90",
         "x-ms-date": "Wed, 17 Feb 2021 19:04:20 GMT",
         "x-ms-return-client-request-id": "true",
-<<<<<<< HEAD
-        "x-ms-version": "2020-12-06"
-=======
         "x-ms-version": "2021-02-12"
->>>>>>> 7e782c87
       },
       "RequestBody": null,
       "StatusCode": 202,
@@ -219,11 +183,7 @@
         ],
         "x-ms-client-request-id": "39ff636e-4fb9-01c5-403e-57836b1b8b90",
         "x-ms-request-id": "583091d5-c01e-0059-625f-055d41000000",
-<<<<<<< HEAD
-        "x-ms-version": "2020-12-06"
-=======
         "x-ms-version": "2021-02-12"
->>>>>>> 7e782c87
       },
       "ResponseBody": []
     }
