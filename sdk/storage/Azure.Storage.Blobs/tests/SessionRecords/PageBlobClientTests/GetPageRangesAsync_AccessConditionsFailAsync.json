﻿{
  "Entries": [
    {
      "RequestUri": "https://seanmcccanary3.blob.core.windows.net/test-container-728f09a5-b7c2-5264-3688-28b068cd08c9?restype=container",
      "RequestMethod": "PUT",
      "RequestHeaders": {
        "Accept": "application/xml",
        "Authorization": "Sanitized",
        "traceparent": "00-bfb038b2e7b1614c916ffb559294c6f5-b76bbce9e1639440-00",
        "User-Agent": [
          "azsdk-net-Storage.Blobs/12.9.0-alpha.20210217.1",
          "(.NET 5.0.3; Microsoft Windows 10.0.19042)"
        ],
        "x-ms-blob-public-access": "container",
        "x-ms-client-request-id": "846ef1eb-f295-f489-5186-645aecdb1f83",
        "x-ms-date": "Wed, 17 Feb 2021 19:03:12 GMT",
        "x-ms-return-client-request-id": "true",
<<<<<<< HEAD
        "x-ms-version": "2020-12-06"
=======
        "x-ms-version": "2021-02-12"
>>>>>>> 7e782c87
      },
      "RequestBody": null,
      "StatusCode": 201,
      "ResponseHeaders": {
        "Content-Length": "0",
        "Date": "Wed, 17 Feb 2021 19:03:12 GMT",
        "ETag": "\"0x8D8D376ACB26466\"",
        "Last-Modified": "Wed, 17 Feb 2021 19:03:12 GMT",
        "Server": [
          "Windows-Azure-Blob/1.0",
          "Microsoft-HTTPAPI/2.0"
        ],
        "x-ms-client-request-id": "846ef1eb-f295-f489-5186-645aecdb1f83",
        "x-ms-request-id": "cf04314a-601e-0050-0f5f-051892000000",
<<<<<<< HEAD
        "x-ms-version": "2020-12-06"
=======
        "x-ms-version": "2021-02-12"
>>>>>>> 7e782c87
      },
      "ResponseBody": []
    },
    {
      "RequestUri": "https://seanmcccanary3.blob.core.windows.net/test-container-728f09a5-b7c2-5264-3688-28b068cd08c9/test-blob-abab3d1a-e29a-4d27-3d3c-9bf37b2099ac",
      "RequestMethod": "PUT",
      "RequestHeaders": {
        "Accept": "application/xml",
        "Authorization": "Sanitized",
        "If-None-Match": "*",
        "traceparent": "00-85989c0b58ff1d448edd92c96b34d2ff-89b7d8d8a6b0764e-00",
        "User-Agent": [
          "azsdk-net-Storage.Blobs/12.9.0-alpha.20210217.1",
          "(.NET 5.0.3; Microsoft Windows 10.0.19042)"
        ],
        "x-ms-blob-content-length": "4096",
        "x-ms-blob-sequence-number": "0",
        "x-ms-blob-type": "PageBlob",
        "x-ms-client-request-id": "7b29b9af-33dd-08c0-ca20-475857957930",
        "x-ms-date": "Wed, 17 Feb 2021 19:03:13 GMT",
        "x-ms-return-client-request-id": "true",
<<<<<<< HEAD
        "x-ms-version": "2020-12-06"
=======
        "x-ms-version": "2021-02-12"
>>>>>>> 7e782c87
      },
      "RequestBody": null,
      "StatusCode": 201,
      "ResponseHeaders": {
        "Content-Length": "0",
        "Date": "Wed, 17 Feb 2021 19:03:13 GMT",
        "ETag": "\"0x8D8D376ACBC42F6\"",
        "Last-Modified": "Wed, 17 Feb 2021 19:03:13 GMT",
        "Server": [
          "Windows-Azure-Blob/1.0",
          "Microsoft-HTTPAPI/2.0"
        ],
        "x-ms-client-request-id": "7b29b9af-33dd-08c0-ca20-475857957930",
        "x-ms-request-id": "cf04315d-601e-0050-1c5f-051892000000",
        "x-ms-request-server-encrypted": "true",
<<<<<<< HEAD
        "x-ms-version": "2020-12-06",
=======
        "x-ms-version": "2021-02-12",
>>>>>>> 7e782c87
        "x-ms-version-id": "2021-02-17T19:03:13.054591Z"
      },
      "ResponseBody": []
    },
    {
      "RequestUri": "https://seanmcccanary3.blob.core.windows.net/test-container-728f09a5-b7c2-5264-3688-28b068cd08c9/test-blob-abab3d1a-e29a-4d27-3d3c-9bf37b2099ac?comp=pagelist",
      "RequestMethod": "GET",
      "RequestHeaders": {
        "Accept": "application/xml",
        "Authorization": "Sanitized",
        "If-Modified-Since": "Thu, 18 Feb 2021 19:03:12 GMT",
        "traceparent": "00-38285c368d7b1a459a9eb98a404d20a3-994a56d4bb1f854a-00",
        "User-Agent": [
          "azsdk-net-Storage.Blobs/12.9.0-alpha.20210217.1",
          "(.NET 5.0.3; Microsoft Windows 10.0.19042)"
        ],
        "x-ms-client-request-id": "c1449fd7-1df7-75cf-0dbc-ad3e3bdcef99",
        "x-ms-date": "Wed, 17 Feb 2021 19:03:13 GMT",
        "x-ms-range": "bytes=0-1023",
        "x-ms-return-client-request-id": "true",
<<<<<<< HEAD
        "x-ms-version": "2020-12-06"
=======
        "x-ms-version": "2021-02-12"
>>>>>>> 7e782c87
      },
      "RequestBody": null,
      "StatusCode": 304,
      "ResponseHeaders": {
        "Content-Length": "0",
        "Content-Type": "application/xml",
        "Date": "Wed, 17 Feb 2021 19:03:13 GMT",
        "Server": [
          "Windows-Azure-Blob/1.0",
          "Microsoft-HTTPAPI/2.0"
        ],
        "x-ms-client-request-id": "c1449fd7-1df7-75cf-0dbc-ad3e3bdcef99",
        "x-ms-error-code": "ConditionNotMet",
        "x-ms-request-id": "cf043178-601e-0050-315f-051892000000",
<<<<<<< HEAD
        "x-ms-version": "2020-12-06"
=======
        "x-ms-version": "2021-02-12"
>>>>>>> 7e782c87
      },
      "ResponseBody": []
    },
    {
      "RequestUri": "https://seanmcccanary3.blob.core.windows.net/test-container-728f09a5-b7c2-5264-3688-28b068cd08c9?restype=container",
      "RequestMethod": "DELETE",
      "RequestHeaders": {
        "Accept": "application/xml",
        "Authorization": "Sanitized",
        "traceparent": "00-25f0dd689ae8a146b9eabd6db0e1b78c-7a680dbfd374e340-00",
        "User-Agent": [
          "azsdk-net-Storage.Blobs/12.9.0-alpha.20210217.1",
          "(.NET 5.0.3; Microsoft Windows 10.0.19042)"
        ],
        "x-ms-client-request-id": "b7807dc6-b851-cf38-e83b-1159fae45b2c",
        "x-ms-date": "Wed, 17 Feb 2021 19:03:13 GMT",
        "x-ms-return-client-request-id": "true",
<<<<<<< HEAD
        "x-ms-version": "2020-12-06"
=======
        "x-ms-version": "2021-02-12"
>>>>>>> 7e782c87
      },
      "RequestBody": null,
      "StatusCode": 202,
      "ResponseHeaders": {
        "Content-Length": "0",
        "Date": "Wed, 17 Feb 2021 19:03:13 GMT",
        "Server": [
          "Windows-Azure-Blob/1.0",
          "Microsoft-HTTPAPI/2.0"
        ],
        "x-ms-client-request-id": "b7807dc6-b851-cf38-e83b-1159fae45b2c",
        "x-ms-request-id": "cf043188-601e-0050-3e5f-051892000000",
<<<<<<< HEAD
        "x-ms-version": "2020-12-06"
=======
        "x-ms-version": "2021-02-12"
>>>>>>> 7e782c87
      },
      "ResponseBody": []
    },
    {
      "RequestUri": "https://seanmcccanary3.blob.core.windows.net/test-container-1ef0e374-1e1f-9108-ba3d-2b65ab55bed6?restype=container",
      "RequestMethod": "PUT",
      "RequestHeaders": {
        "Accept": "application/xml",
        "Authorization": "Sanitized",
        "traceparent": "00-78eb8012acb1f44286f370c654c19abe-0c0726b1e0b3c140-00",
        "User-Agent": [
          "azsdk-net-Storage.Blobs/12.9.0-alpha.20210217.1",
          "(.NET 5.0.3; Microsoft Windows 10.0.19042)"
        ],
        "x-ms-blob-public-access": "container",
        "x-ms-client-request-id": "d3044536-0146-a7fe-75ef-fd138cd22492",
        "x-ms-date": "Wed, 17 Feb 2021 19:03:13 GMT",
        "x-ms-return-client-request-id": "true",
<<<<<<< HEAD
        "x-ms-version": "2020-12-06"
=======
        "x-ms-version": "2021-02-12"
>>>>>>> 7e782c87
      },
      "RequestBody": null,
      "StatusCode": 201,
      "ResponseHeaders": {
        "Content-Length": "0",
        "Date": "Wed, 17 Feb 2021 19:03:12 GMT",
        "ETag": "\"0x8D8D376ACF340C5\"",
        "Last-Modified": "Wed, 17 Feb 2021 19:03:13 GMT",
        "Server": [
          "Windows-Azure-Blob/1.0",
          "Microsoft-HTTPAPI/2.0"
        ],
        "x-ms-client-request-id": "d3044536-0146-a7fe-75ef-fd138cd22492",
        "x-ms-request-id": "0ddf3b43-601e-0040-765f-05ddfa000000",
<<<<<<< HEAD
        "x-ms-version": "2020-12-06"
=======
        "x-ms-version": "2021-02-12"
>>>>>>> 7e782c87
      },
      "ResponseBody": []
    },
    {
      "RequestUri": "https://seanmcccanary3.blob.core.windows.net/test-container-1ef0e374-1e1f-9108-ba3d-2b65ab55bed6/test-blob-6bbc3a7c-9d6c-3cd1-9b0f-8d60cb815c2d",
      "RequestMethod": "PUT",
      "RequestHeaders": {
        "Accept": "application/xml",
        "Authorization": "Sanitized",
        "If-None-Match": "*",
        "traceparent": "00-8e83e6d4124b4a4bb7dae594f18c1eec-937ef7a3f33d3549-00",
        "User-Agent": [
          "azsdk-net-Storage.Blobs/12.9.0-alpha.20210217.1",
          "(.NET 5.0.3; Microsoft Windows 10.0.19042)"
        ],
        "x-ms-blob-content-length": "4096",
        "x-ms-blob-sequence-number": "0",
        "x-ms-blob-type": "PageBlob",
        "x-ms-client-request-id": "fa0ac09a-a1d0-9845-73c8-3837749ddcf3",
        "x-ms-date": "Wed, 17 Feb 2021 19:03:13 GMT",
        "x-ms-return-client-request-id": "true",
<<<<<<< HEAD
        "x-ms-version": "2020-12-06"
=======
        "x-ms-version": "2021-02-12"
>>>>>>> 7e782c87
      },
      "RequestBody": null,
      "StatusCode": 201,
      "ResponseHeaders": {
        "Content-Length": "0",
        "Date": "Wed, 17 Feb 2021 19:03:12 GMT",
        "ETag": "\"0x8D8D376ACFD0158\"",
        "Last-Modified": "Wed, 17 Feb 2021 19:03:13 GMT",
        "Server": [
          "Windows-Azure-Blob/1.0",
          "Microsoft-HTTPAPI/2.0"
        ],
        "x-ms-client-request-id": "fa0ac09a-a1d0-9845-73c8-3837749ddcf3",
        "x-ms-request-id": "0ddf3b58-601e-0040-085f-05ddfa000000",
        "x-ms-request-server-encrypted": "true",
<<<<<<< HEAD
        "x-ms-version": "2020-12-06",
=======
        "x-ms-version": "2021-02-12",
>>>>>>> 7e782c87
        "x-ms-version-id": "2021-02-17T19:03:13.4788952Z"
      },
      "ResponseBody": []
    },
    {
      "RequestUri": "https://seanmcccanary3.blob.core.windows.net/test-container-1ef0e374-1e1f-9108-ba3d-2b65ab55bed6/test-blob-6bbc3a7c-9d6c-3cd1-9b0f-8d60cb815c2d?comp=pagelist",
      "RequestMethod": "GET",
      "RequestHeaders": {
        "Accept": "application/xml",
        "Authorization": "Sanitized",
        "If-Unmodified-Since": "Tue, 16 Feb 2021 19:03:12 GMT",
        "traceparent": "00-c2b3454386796e48888bdc43c5962ae6-57cc19c0e1880b49-00",
        "User-Agent": [
          "azsdk-net-Storage.Blobs/12.9.0-alpha.20210217.1",
          "(.NET 5.0.3; Microsoft Windows 10.0.19042)"
        ],
        "x-ms-client-request-id": "0bc6cdbb-6277-8f5d-3497-f288b25827f4",
        "x-ms-date": "Wed, 17 Feb 2021 19:03:13 GMT",
        "x-ms-range": "bytes=0-1023",
        "x-ms-return-client-request-id": "true",
<<<<<<< HEAD
        "x-ms-version": "2020-12-06"
=======
        "x-ms-version": "2021-02-12"
>>>>>>> 7e782c87
      },
      "RequestBody": null,
      "StatusCode": 412,
      "ResponseHeaders": {
        "Content-Length": "252",
        "Content-Type": "application/xml",
        "Date": "Wed, 17 Feb 2021 19:03:12 GMT",
        "Server": [
          "Windows-Azure-Blob/1.0",
          "Microsoft-HTTPAPI/2.0"
        ],
        "x-ms-client-request-id": "0bc6cdbb-6277-8f5d-3497-f288b25827f4",
        "x-ms-error-code": "ConditionNotMet",
        "x-ms-request-id": "0ddf3b64-601e-0040-145f-05ddfa000000",
<<<<<<< HEAD
        "x-ms-version": "2020-12-06"
=======
        "x-ms-version": "2021-02-12"
>>>>>>> 7e782c87
      },
      "ResponseBody": [
        "﻿<?xml version=\"1.0\" encoding=\"utf-8\"?><Error><Code>ConditionNotMet</Code><Message>The condition specified using HTTP conditional header(s) is not met.\n",
        "RequestId:0ddf3b64-601e-0040-145f-05ddfa000000\n",
        "Time:2021-02-17T19:03:13.5440757Z</Message></Error>"
      ]
    },
    {
      "RequestUri": "https://seanmcccanary3.blob.core.windows.net/test-container-1ef0e374-1e1f-9108-ba3d-2b65ab55bed6?restype=container",
      "RequestMethod": "DELETE",
      "RequestHeaders": {
        "Accept": "application/xml",
        "Authorization": "Sanitized",
        "traceparent": "00-2c3e2411708d07459ed2d69b60aa1d5d-3263d1177c198146-00",
        "User-Agent": [
          "azsdk-net-Storage.Blobs/12.9.0-alpha.20210217.1",
          "(.NET 5.0.3; Microsoft Windows 10.0.19042)"
        ],
        "x-ms-client-request-id": "a67bd1c7-d1d6-317c-7253-df0bccb9df52",
        "x-ms-date": "Wed, 17 Feb 2021 19:03:13 GMT",
        "x-ms-return-client-request-id": "true",
<<<<<<< HEAD
        "x-ms-version": "2020-12-06"
=======
        "x-ms-version": "2021-02-12"
>>>>>>> 7e782c87
      },
      "RequestBody": null,
      "StatusCode": 202,
      "ResponseHeaders": {
        "Content-Length": "0",
        "Date": "Wed, 17 Feb 2021 19:03:12 GMT",
        "Server": [
          "Windows-Azure-Blob/1.0",
          "Microsoft-HTTPAPI/2.0"
        ],
        "x-ms-client-request-id": "a67bd1c7-d1d6-317c-7253-df0bccb9df52",
        "x-ms-request-id": "0ddf3b7f-601e-0040-2d5f-05ddfa000000",
<<<<<<< HEAD
        "x-ms-version": "2020-12-06"
=======
        "x-ms-version": "2021-02-12"
>>>>>>> 7e782c87
      },
      "ResponseBody": []
    },
    {
      "RequestUri": "https://seanmcccanary3.blob.core.windows.net/test-container-00a8e5f9-958e-7b15-b1eb-8cff12aec78b?restype=container",
      "RequestMethod": "PUT",
      "RequestHeaders": {
        "Accept": "application/xml",
        "Authorization": "Sanitized",
        "traceparent": "00-63e82172f03fb74e88beeb5a94a4552e-439c7ec36e690944-00",
        "User-Agent": [
          "azsdk-net-Storage.Blobs/12.9.0-alpha.20210217.1",
          "(.NET 5.0.3; Microsoft Windows 10.0.19042)"
        ],
        "x-ms-blob-public-access": "container",
        "x-ms-client-request-id": "e2b6fc98-4201-317e-bcff-f4eb447c1ec3",
        "x-ms-date": "Wed, 17 Feb 2021 19:03:13 GMT",
        "x-ms-return-client-request-id": "true",
<<<<<<< HEAD
        "x-ms-version": "2020-12-06"
=======
        "x-ms-version": "2021-02-12"
>>>>>>> 7e782c87
      },
      "RequestBody": null,
      "StatusCode": 201,
      "ResponseHeaders": {
        "Content-Length": "0",
        "Date": "Wed, 17 Feb 2021 19:03:13 GMT",
        "ETag": "\"0x8D8D376AD3AB707\"",
        "Last-Modified": "Wed, 17 Feb 2021 19:03:13 GMT",
        "Server": [
          "Windows-Azure-Blob/1.0",
          "Microsoft-HTTPAPI/2.0"
        ],
        "x-ms-client-request-id": "e2b6fc98-4201-317e-bcff-f4eb447c1ec3",
        "x-ms-request-id": "6a09334f-101e-0017-2e5f-0573c9000000",
<<<<<<< HEAD
        "x-ms-version": "2020-12-06"
=======
        "x-ms-version": "2021-02-12"
>>>>>>> 7e782c87
      },
      "ResponseBody": []
    },
    {
      "RequestUri": "https://seanmcccanary3.blob.core.windows.net/test-container-00a8e5f9-958e-7b15-b1eb-8cff12aec78b/test-blob-e7b7548b-fff8-7875-c785-28e89c161aa0",
      "RequestMethod": "PUT",
      "RequestHeaders": {
        "Accept": "application/xml",
        "Authorization": "Sanitized",
        "If-None-Match": "*",
        "traceparent": "00-b645979a17fa84499e9ef1cf1f4fae70-9dd9edf133662e46-00",
        "User-Agent": [
          "azsdk-net-Storage.Blobs/12.9.0-alpha.20210217.1",
          "(.NET 5.0.3; Microsoft Windows 10.0.19042)"
        ],
        "x-ms-blob-content-length": "4096",
        "x-ms-blob-sequence-number": "0",
        "x-ms-blob-type": "PageBlob",
        "x-ms-client-request-id": "0c733588-2858-98cc-873e-1b7b1a9694a6",
        "x-ms-date": "Wed, 17 Feb 2021 19:03:13 GMT",
        "x-ms-return-client-request-id": "true",
<<<<<<< HEAD
        "x-ms-version": "2020-12-06"
=======
        "x-ms-version": "2021-02-12"
>>>>>>> 7e782c87
      },
      "RequestBody": null,
      "StatusCode": 201,
      "ResponseHeaders": {
        "Content-Length": "0",
        "Date": "Wed, 17 Feb 2021 19:03:13 GMT",
        "ETag": "\"0x8D8D376AD4450A5\"",
        "Last-Modified": "Wed, 17 Feb 2021 19:03:13 GMT",
        "Server": [
          "Windows-Azure-Blob/1.0",
          "Microsoft-HTTPAPI/2.0"
        ],
        "x-ms-client-request-id": "0c733588-2858-98cc-873e-1b7b1a9694a6",
        "x-ms-request-id": "6a09335a-101e-0017-375f-0573c9000000",
        "x-ms-request-server-encrypted": "true",
<<<<<<< HEAD
        "x-ms-version": "2020-12-06",
=======
        "x-ms-version": "2021-02-12",
>>>>>>> 7e782c87
        "x-ms-version-id": "2021-02-17T19:03:13.9462309Z"
      },
      "ResponseBody": []
    },
    {
      "RequestUri": "https://seanmcccanary3.blob.core.windows.net/test-container-00a8e5f9-958e-7b15-b1eb-8cff12aec78b/test-blob-e7b7548b-fff8-7875-c785-28e89c161aa0?comp=pagelist",
      "RequestMethod": "GET",
      "RequestHeaders": {
        "Accept": "application/xml",
        "Authorization": "Sanitized",
        "If-Match": "\"garbage\"",
        "traceparent": "00-52e1451e2dbf5d4e93dcf9a9e72be697-8e61c4f7f055bc47-00",
        "User-Agent": [
          "azsdk-net-Storage.Blobs/12.9.0-alpha.20210217.1",
          "(.NET 5.0.3; Microsoft Windows 10.0.19042)"
        ],
        "x-ms-client-request-id": "675fcca7-0ea3-b348-fbce-8eb9c90ef7cf",
        "x-ms-date": "Wed, 17 Feb 2021 19:03:13 GMT",
        "x-ms-range": "bytes=0-1023",
        "x-ms-return-client-request-id": "true",
<<<<<<< HEAD
        "x-ms-version": "2020-12-06"
=======
        "x-ms-version": "2021-02-12"
>>>>>>> 7e782c87
      },
      "RequestBody": null,
      "StatusCode": 412,
      "ResponseHeaders": {
        "Content-Length": "252",
        "Content-Type": "application/xml",
        "Date": "Wed, 17 Feb 2021 19:03:13 GMT",
        "Server": [
          "Windows-Azure-Blob/1.0",
          "Microsoft-HTTPAPI/2.0"
        ],
        "x-ms-client-request-id": "675fcca7-0ea3-b348-fbce-8eb9c90ef7cf",
        "x-ms-error-code": "ConditionNotMet",
        "x-ms-request-id": "6a09336e-101e-0017-465f-0573c9000000",
<<<<<<< HEAD
        "x-ms-version": "2020-12-06"
=======
        "x-ms-version": "2021-02-12"
>>>>>>> 7e782c87
      },
      "ResponseBody": [
        "﻿<?xml version=\"1.0\" encoding=\"utf-8\"?><Error><Code>ConditionNotMet</Code><Message>The condition specified using HTTP conditional header(s) is not met.\n",
        "RequestId:6a09336e-101e-0017-465f-0573c9000000\n",
        "Time:2021-02-17T19:03:13.9983977Z</Message></Error>"
      ]
    },
    {
      "RequestUri": "https://seanmcccanary3.blob.core.windows.net/test-container-00a8e5f9-958e-7b15-b1eb-8cff12aec78b?restype=container",
      "RequestMethod": "DELETE",
      "RequestHeaders": {
        "Accept": "application/xml",
        "Authorization": "Sanitized",
        "traceparent": "00-7c23c51e87631f49b1cd5819a8a984ec-3c681f0ae0b79c4a-00",
        "User-Agent": [
          "azsdk-net-Storage.Blobs/12.9.0-alpha.20210217.1",
          "(.NET 5.0.3; Microsoft Windows 10.0.19042)"
        ],
        "x-ms-client-request-id": "4dd48652-2d36-d602-0b5b-81467a12ddbb",
        "x-ms-date": "Wed, 17 Feb 2021 19:03:14 GMT",
        "x-ms-return-client-request-id": "true",
<<<<<<< HEAD
        "x-ms-version": "2020-12-06"
=======
        "x-ms-version": "2021-02-12"
>>>>>>> 7e782c87
      },
      "RequestBody": null,
      "StatusCode": 202,
      "ResponseHeaders": {
        "Content-Length": "0",
        "Date": "Wed, 17 Feb 2021 19:03:13 GMT",
        "Server": [
          "Windows-Azure-Blob/1.0",
          "Microsoft-HTTPAPI/2.0"
        ],
        "x-ms-client-request-id": "4dd48652-2d36-d602-0b5b-81467a12ddbb",
        "x-ms-request-id": "6a09337d-101e-0017-545f-0573c9000000",
<<<<<<< HEAD
        "x-ms-version": "2020-12-06"
=======
        "x-ms-version": "2021-02-12"
>>>>>>> 7e782c87
      },
      "ResponseBody": []
    },
    {
      "RequestUri": "https://seanmcccanary3.blob.core.windows.net/test-container-5c6fb0ae-b29e-4671-86e0-fed6cb950c99?restype=container",
      "RequestMethod": "PUT",
      "RequestHeaders": {
        "Accept": "application/xml",
        "Authorization": "Sanitized",
        "traceparent": "00-6655db5a6988d4498a55862b9d5cb287-934df8fa2ec87c46-00",
        "User-Agent": [
          "azsdk-net-Storage.Blobs/12.9.0-alpha.20210217.1",
          "(.NET 5.0.3; Microsoft Windows 10.0.19042)"
        ],
        "x-ms-blob-public-access": "container",
        "x-ms-client-request-id": "f60487ef-60f2-a052-158d-c7562e2c0b76",
        "x-ms-date": "Wed, 17 Feb 2021 19:03:14 GMT",
        "x-ms-return-client-request-id": "true",
<<<<<<< HEAD
        "x-ms-version": "2020-12-06"
=======
        "x-ms-version": "2021-02-12"
>>>>>>> 7e782c87
      },
      "RequestBody": null,
      "StatusCode": 201,
      "ResponseHeaders": {
        "Content-Length": "0",
        "Date": "Wed, 17 Feb 2021 19:03:13 GMT",
        "ETag": "\"0x8D8D376AD7D61F5\"",
        "Last-Modified": "Wed, 17 Feb 2021 19:03:14 GMT",
        "Server": [
          "Windows-Azure-Blob/1.0",
          "Microsoft-HTTPAPI/2.0"
        ],
        "x-ms-client-request-id": "f60487ef-60f2-a052-158d-c7562e2c0b76",
        "x-ms-request-id": "2241a7c2-001e-008d-465f-05ed10000000",
<<<<<<< HEAD
        "x-ms-version": "2020-12-06"
=======
        "x-ms-version": "2021-02-12"
>>>>>>> 7e782c87
      },
      "ResponseBody": []
    },
    {
      "RequestUri": "https://seanmcccanary3.blob.core.windows.net/test-container-5c6fb0ae-b29e-4671-86e0-fed6cb950c99/test-blob-dc35e84f-9aaa-0481-17a2-e17b85a96786",
      "RequestMethod": "PUT",
      "RequestHeaders": {
        "Accept": "application/xml",
        "Authorization": "Sanitized",
        "If-None-Match": "*",
        "traceparent": "00-92422f83ff203c4982f42fcfca4483f0-58594187f742b14a-00",
        "User-Agent": [
          "azsdk-net-Storage.Blobs/12.9.0-alpha.20210217.1",
          "(.NET 5.0.3; Microsoft Windows 10.0.19042)"
        ],
        "x-ms-blob-content-length": "4096",
        "x-ms-blob-sequence-number": "0",
        "x-ms-blob-type": "PageBlob",
        "x-ms-client-request-id": "f677b616-29c9-54ac-0600-de4f7fd61b6b",
        "x-ms-date": "Wed, 17 Feb 2021 19:03:14 GMT",
        "x-ms-return-client-request-id": "true",
<<<<<<< HEAD
        "x-ms-version": "2020-12-06"
=======
        "x-ms-version": "2021-02-12"
>>>>>>> 7e782c87
      },
      "RequestBody": null,
      "StatusCode": 201,
      "ResponseHeaders": {
        "Content-Length": "0",
        "Date": "Wed, 17 Feb 2021 19:03:14 GMT",
        "ETag": "\"0x8D8D376AD88921E\"",
        "Last-Modified": "Wed, 17 Feb 2021 19:03:14 GMT",
        "Server": [
          "Windows-Azure-Blob/1.0",
          "Microsoft-HTTPAPI/2.0"
        ],
        "x-ms-client-request-id": "f677b616-29c9-54ac-0600-de4f7fd61b6b",
        "x-ms-request-id": "2241a7e3-001e-008d-625f-05ed10000000",
        "x-ms-request-server-encrypted": "true",
<<<<<<< HEAD
        "x-ms-version": "2020-12-06",
=======
        "x-ms-version": "2021-02-12",
>>>>>>> 7e782c87
        "x-ms-version-id": "2021-02-17T19:03:14.3935518Z"
      },
      "ResponseBody": []
    },
    {
      "RequestUri": "https://seanmcccanary3.blob.core.windows.net/test-container-5c6fb0ae-b29e-4671-86e0-fed6cb950c99/test-blob-dc35e84f-9aaa-0481-17a2-e17b85a96786",
      "RequestMethod": "HEAD",
      "RequestHeaders": {
        "Accept": "application/xml",
        "Authorization": "Sanitized",
        "traceparent": "00-2541ab037a6d964fb36d89007a517fea-e9a85a0f1b827c4e-00",
        "User-Agent": [
          "azsdk-net-Storage.Blobs/12.9.0-alpha.20210217.1",
          "(.NET 5.0.3; Microsoft Windows 10.0.19042)"
        ],
        "x-ms-client-request-id": "ce649203-7132-b1bd-fa93-3d8f36573074",
        "x-ms-date": "Wed, 17 Feb 2021 19:03:14 GMT",
        "x-ms-return-client-request-id": "true",
<<<<<<< HEAD
        "x-ms-version": "2020-12-06"
=======
        "x-ms-version": "2021-02-12"
>>>>>>> 7e782c87
      },
      "RequestBody": null,
      "StatusCode": 200,
      "ResponseHeaders": {
        "Accept-Ranges": "bytes",
        "Content-Length": "4096",
        "Content-Type": "application/octet-stream",
        "Date": "Wed, 17 Feb 2021 19:03:14 GMT",
        "ETag": "\"0x8D8D376AD88921E\"",
        "Last-Modified": "Wed, 17 Feb 2021 19:03:14 GMT",
        "Server": [
          "Windows-Azure-Blob/1.0",
          "Microsoft-HTTPAPI/2.0"
        ],
        "x-ms-blob-sequence-number": "0",
        "x-ms-blob-type": "PageBlob",
        "x-ms-client-request-id": "ce649203-7132-b1bd-fa93-3d8f36573074",
        "x-ms-creation-time": "Wed, 17 Feb 2021 19:03:14 GMT",
        "x-ms-is-current-version": "true",
        "x-ms-lease-state": "available",
        "x-ms-lease-status": "unlocked",
        "x-ms-request-id": "2241a81a-001e-008d-135f-05ed10000000",
        "x-ms-server-encrypted": "true",
<<<<<<< HEAD
        "x-ms-version": "2020-12-06",
=======
        "x-ms-version": "2021-02-12",
>>>>>>> 7e782c87
        "x-ms-version-id": "2021-02-17T19:03:14.3935518Z"
      },
      "ResponseBody": []
    },
    {
      "RequestUri": "https://seanmcccanary3.blob.core.windows.net/test-container-5c6fb0ae-b29e-4671-86e0-fed6cb950c99/test-blob-dc35e84f-9aaa-0481-17a2-e17b85a96786?comp=pagelist",
      "RequestMethod": "GET",
      "RequestHeaders": {
        "Accept": "application/xml",
        "Authorization": "Sanitized",
        "If-None-Match": "0x8D8D376AD88921E",
        "traceparent": "00-89055640cf6818439ebb634d207aadc3-8e5370938abf6143-00",
        "User-Agent": [
          "azsdk-net-Storage.Blobs/12.9.0-alpha.20210217.1",
          "(.NET 5.0.3; Microsoft Windows 10.0.19042)"
        ],
        "x-ms-client-request-id": "ec4b0adf-4c71-b539-83ca-8cb18b5602e9",
        "x-ms-date": "Wed, 17 Feb 2021 19:03:14 GMT",
        "x-ms-range": "bytes=0-1023",
        "x-ms-return-client-request-id": "true",
<<<<<<< HEAD
        "x-ms-version": "2020-12-06"
=======
        "x-ms-version": "2021-02-12"
>>>>>>> 7e782c87
      },
      "RequestBody": null,
      "StatusCode": 304,
      "ResponseHeaders": {
        "Content-Length": "0",
        "Content-Type": "application/xml",
        "Date": "Wed, 17 Feb 2021 19:03:14 GMT",
        "Server": [
          "Windows-Azure-Blob/1.0",
          "Microsoft-HTTPAPI/2.0"
        ],
        "x-ms-client-request-id": "ec4b0adf-4c71-b539-83ca-8cb18b5602e9",
        "x-ms-error-code": "ConditionNotMet",
        "x-ms-request-id": "2241a83f-001e-008d-345f-05ed10000000",
<<<<<<< HEAD
        "x-ms-version": "2020-12-06"
=======
        "x-ms-version": "2021-02-12"
>>>>>>> 7e782c87
      },
      "ResponseBody": []
    },
    {
      "RequestUri": "https://seanmcccanary3.blob.core.windows.net/test-container-5c6fb0ae-b29e-4671-86e0-fed6cb950c99?restype=container",
      "RequestMethod": "DELETE",
      "RequestHeaders": {
        "Accept": "application/xml",
        "Authorization": "Sanitized",
        "traceparent": "00-9628fa06f531e74dae6b5fbaa8fedb44-23885f72b196d947-00",
        "User-Agent": [
          "azsdk-net-Storage.Blobs/12.9.0-alpha.20210217.1",
          "(.NET 5.0.3; Microsoft Windows 10.0.19042)"
        ],
        "x-ms-client-request-id": "2caf0bad-440b-5f02-87d0-1ffc8b59c37a",
        "x-ms-date": "Wed, 17 Feb 2021 19:03:14 GMT",
        "x-ms-return-client-request-id": "true",
<<<<<<< HEAD
        "x-ms-version": "2020-12-06"
=======
        "x-ms-version": "2021-02-12"
>>>>>>> 7e782c87
      },
      "RequestBody": null,
      "StatusCode": 202,
      "ResponseHeaders": {
        "Content-Length": "0",
        "Date": "Wed, 17 Feb 2021 19:03:14 GMT",
        "Server": [
          "Windows-Azure-Blob/1.0",
          "Microsoft-HTTPAPI/2.0"
        ],
        "x-ms-client-request-id": "2caf0bad-440b-5f02-87d0-1ffc8b59c37a",
        "x-ms-request-id": "2241a866-001e-008d-585f-05ed10000000",
<<<<<<< HEAD
        "x-ms-version": "2020-12-06"
=======
        "x-ms-version": "2021-02-12"
>>>>>>> 7e782c87
      },
      "ResponseBody": []
    },
    {
      "RequestUri": "https://seanmcccanary3.blob.core.windows.net/test-container-7befcb3b-3992-61e3-fb5f-645c4f45f909?restype=container",
      "RequestMethod": "PUT",
      "RequestHeaders": {
        "Accept": "application/xml",
        "Authorization": "Sanitized",
        "traceparent": "00-8e016c08f476ee48a06241605c92ba87-8dc8e6f813feec47-00",
        "User-Agent": [
          "azsdk-net-Storage.Blobs/12.9.0-alpha.20210217.1",
          "(.NET 5.0.3; Microsoft Windows 10.0.19042)"
        ],
        "x-ms-blob-public-access": "container",
        "x-ms-client-request-id": "f0b88352-9d8a-749f-284e-30acdfa61042",
        "x-ms-date": "Wed, 17 Feb 2021 19:03:14 GMT",
        "x-ms-return-client-request-id": "true",
<<<<<<< HEAD
        "x-ms-version": "2020-12-06"
=======
        "x-ms-version": "2021-02-12"
>>>>>>> 7e782c87
      },
      "RequestBody": null,
      "StatusCode": 201,
      "ResponseHeaders": {
        "Content-Length": "0",
        "Date": "Wed, 17 Feb 2021 19:03:14 GMT",
        "ETag": "\"0x8D8D376ADD228BE\"",
        "Last-Modified": "Wed, 17 Feb 2021 19:03:14 GMT",
        "Server": [
          "Windows-Azure-Blob/1.0",
          "Microsoft-HTTPAPI/2.0"
        ],
        "x-ms-client-request-id": "f0b88352-9d8a-749f-284e-30acdfa61042",
        "x-ms-request-id": "8b9ab582-f01e-0030-2d5f-05640d000000",
<<<<<<< HEAD
        "x-ms-version": "2020-12-06"
=======
        "x-ms-version": "2021-02-12"
>>>>>>> 7e782c87
      },
      "ResponseBody": []
    },
    {
      "RequestUri": "https://seanmcccanary3.blob.core.windows.net/test-container-7befcb3b-3992-61e3-fb5f-645c4f45f909/test-blob-304b15d7-4355-65d3-ecde-62ba136502e9",
      "RequestMethod": "PUT",
      "RequestHeaders": {
        "Accept": "application/xml",
        "Authorization": "Sanitized",
        "If-None-Match": "*",
        "traceparent": "00-e09beaf1eacd084395502c3dc067f5d1-c7f5c552953d954a-00",
        "User-Agent": [
          "azsdk-net-Storage.Blobs/12.9.0-alpha.20210217.1",
          "(.NET 5.0.3; Microsoft Windows 10.0.19042)"
        ],
        "x-ms-blob-content-length": "4096",
        "x-ms-blob-sequence-number": "0",
        "x-ms-blob-type": "PageBlob",
        "x-ms-client-request-id": "48a6e3c7-2fc7-0ed8-b052-04ab3be460c3",
        "x-ms-date": "Wed, 17 Feb 2021 19:03:14 GMT",
        "x-ms-return-client-request-id": "true",
<<<<<<< HEAD
        "x-ms-version": "2020-12-06"
=======
        "x-ms-version": "2021-02-12"
>>>>>>> 7e782c87
      },
      "RequestBody": null,
      "StatusCode": 201,
      "ResponseHeaders": {
        "Content-Length": "0",
        "Date": "Wed, 17 Feb 2021 19:03:14 GMT",
        "ETag": "\"0x8D8D376ADDE3BEF\"",
        "Last-Modified": "Wed, 17 Feb 2021 19:03:14 GMT",
        "Server": [
          "Windows-Azure-Blob/1.0",
          "Microsoft-HTTPAPI/2.0"
        ],
        "x-ms-client-request-id": "48a6e3c7-2fc7-0ed8-b052-04ab3be460c3",
        "x-ms-request-id": "8b9ab591-f01e-0030-385f-05640d000000",
        "x-ms-request-server-encrypted": "true",
<<<<<<< HEAD
        "x-ms-version": "2020-12-06",
=======
        "x-ms-version": "2021-02-12",
>>>>>>> 7e782c87
        "x-ms-version-id": "2021-02-17T19:03:14.9549551Z"
      },
      "ResponseBody": []
    },
    {
      "RequestUri": "https://seanmcccanary3.blob.core.windows.net/test-container-7befcb3b-3992-61e3-fb5f-645c4f45f909/test-blob-304b15d7-4355-65d3-ecde-62ba136502e9?comp=lease",
      "RequestMethod": "PUT",
      "RequestHeaders": {
        "Accept": "application/xml",
        "Authorization": "Sanitized",
        "traceparent": "00-773eefa7244bd04aa6d1c60227d65609-690888030e8fd644-00",
        "User-Agent": [
          "azsdk-net-Storage.Blobs/12.9.0-alpha.20210217.1",
          "(.NET 5.0.3; Microsoft Windows 10.0.19042)"
        ],
        "x-ms-client-request-id": "5d0c942e-8884-82d5-2ed7-b28fba122134",
        "x-ms-date": "Wed, 17 Feb 2021 19:03:14 GMT",
        "x-ms-lease-action": "acquire",
        "x-ms-lease-duration": "-1",
        "x-ms-proposed-lease-id": "a8ad474b-449d-cfb4-9637-75c6ec7bc0ba",
        "x-ms-return-client-request-id": "true",
<<<<<<< HEAD
        "x-ms-version": "2020-12-06"
=======
        "x-ms-version": "2021-02-12"
>>>>>>> 7e782c87
      },
      "RequestBody": null,
      "StatusCode": 201,
      "ResponseHeaders": {
        "Content-Length": "0",
        "Date": "Wed, 17 Feb 2021 19:03:14 GMT",
        "ETag": "\"0x8D8D376ADDE3BEF\"",
        "Last-Modified": "Wed, 17 Feb 2021 19:03:14 GMT",
        "Server": [
          "Windows-Azure-Blob/1.0",
          "Microsoft-HTTPAPI/2.0"
        ],
        "x-ms-client-request-id": "5d0c942e-8884-82d5-2ed7-b28fba122134",
        "x-ms-lease-id": "a8ad474b-449d-cfb4-9637-75c6ec7bc0ba",
        "x-ms-request-id": "8b9ab5a5-f01e-0030-4b5f-05640d000000",
<<<<<<< HEAD
        "x-ms-version": "2020-12-06"
=======
        "x-ms-version": "2021-02-12"
>>>>>>> 7e782c87
      },
      "ResponseBody": []
    },
    {
      "RequestUri": "https://seanmcccanary3.blob.core.windows.net/test-container-7befcb3b-3992-61e3-fb5f-645c4f45f909/test-blob-304b15d7-4355-65d3-ecde-62ba136502e9?comp=pagelist",
      "RequestMethod": "GET",
      "RequestHeaders": {
        "Accept": "application/xml",
        "Authorization": "Sanitized",
        "traceparent": "00-c743c06893a5044d823010b7d832d064-a61d2e8bb62e424a-00",
        "User-Agent": [
          "azsdk-net-Storage.Blobs/12.9.0-alpha.20210217.1",
          "(.NET 5.0.3; Microsoft Windows 10.0.19042)"
        ],
        "x-ms-client-request-id": "58979d5f-636e-2435-1a70-01e70793144b",
        "x-ms-date": "Wed, 17 Feb 2021 19:03:15 GMT",
        "x-ms-lease-id": "9ad8b5ac-15e3-878c-5022-07e564a12d27",
        "x-ms-range": "bytes=0-1023",
        "x-ms-return-client-request-id": "true",
<<<<<<< HEAD
        "x-ms-version": "2020-12-06"
=======
        "x-ms-version": "2021-02-12"
>>>>>>> 7e782c87
      },
      "RequestBody": null,
      "StatusCode": 412,
      "ResponseHeaders": {
        "Content-Length": "264",
        "Content-Type": "application/xml",
        "Date": "Wed, 17 Feb 2021 19:03:14 GMT",
        "Server": [
          "Windows-Azure-Blob/1.0",
          "Microsoft-HTTPAPI/2.0"
        ],
        "x-ms-client-request-id": "58979d5f-636e-2435-1a70-01e70793144b",
        "x-ms-error-code": "LeaseIdMismatchWithBlobOperation",
        "x-ms-request-id": "8b9ab5be-f01e-0030-615f-05640d000000",
<<<<<<< HEAD
        "x-ms-version": "2020-12-06"
=======
        "x-ms-version": "2021-02-12"
>>>>>>> 7e782c87
      },
      "ResponseBody": [
        "﻿<?xml version=\"1.0\" encoding=\"utf-8\"?><Error><Code>LeaseIdMismatchWithBlobOperation</Code><Message>The lease ID specified did not match the lease ID for the blob.\n",
        "RequestId:8b9ab5be-f01e-0030-615f-05640d000000\n",
        "Time:2021-02-17T19:03:15.0739619Z</Message></Error>"
      ]
    },
    {
      "RequestUri": "https://seanmcccanary3.blob.core.windows.net/test-container-7befcb3b-3992-61e3-fb5f-645c4f45f909?restype=container",
      "RequestMethod": "DELETE",
      "RequestHeaders": {
        "Accept": "application/xml",
        "Authorization": "Sanitized",
        "traceparent": "00-680efcbd83deb247b9741391b611bc98-0cdfd961ee3cf44a-00",
        "User-Agent": [
          "azsdk-net-Storage.Blobs/12.9.0-alpha.20210217.1",
          "(.NET 5.0.3; Microsoft Windows 10.0.19042)"
        ],
        "x-ms-client-request-id": "1c2ff00c-c97a-2ec6-13da-30802e1c8a90",
        "x-ms-date": "Wed, 17 Feb 2021 19:03:15 GMT",
        "x-ms-return-client-request-id": "true",
<<<<<<< HEAD
        "x-ms-version": "2020-12-06"
=======
        "x-ms-version": "2021-02-12"
>>>>>>> 7e782c87
      },
      "RequestBody": null,
      "StatusCode": 202,
      "ResponseHeaders": {
        "Content-Length": "0",
        "Date": "Wed, 17 Feb 2021 19:03:14 GMT",
        "Server": [
          "Windows-Azure-Blob/1.0",
          "Microsoft-HTTPAPI/2.0"
        ],
        "x-ms-client-request-id": "1c2ff00c-c97a-2ec6-13da-30802e1c8a90",
        "x-ms-request-id": "8b9ab5f1-f01e-0030-0b5f-05640d000000",
<<<<<<< HEAD
        "x-ms-version": "2020-12-06"
=======
        "x-ms-version": "2021-02-12"
>>>>>>> 7e782c87
      },
      "ResponseBody": []
    }
  ],
  "Variables": {
    "DateTimeOffsetNow": "2021-02-17T13:03:12.7830396-06:00",
    "RandomSeed": "1321248913",
    "Storage_TestConfigDefault": "ProductionTenant\nseanmcccanary3\nU2FuaXRpemVk\nhttps://seanmcccanary3.blob.core.windows.net\nhttps://seanmcccanary3.file.core.windows.net\nhttps://seanmcccanary3.queue.core.windows.net\nhttps://seanmcccanary3.table.core.windows.net\n\n\n\n\nhttps://seanmcccanary3-secondary.blob.core.windows.net\nhttps://seanmcccanary3-secondary.file.core.windows.net\nhttps://seanmcccanary3-secondary.queue.core.windows.net\nhttps://seanmcccanary3-secondary.table.core.windows.net\n\nSanitized\n\n\nCloud\nBlobEndpoint=https://seanmcccanary3.blob.core.windows.net/;QueueEndpoint=https://seanmcccanary3.queue.core.windows.net/;FileEndpoint=https://seanmcccanary3.file.core.windows.net/;BlobSecondaryEndpoint=https://seanmcccanary3-secondary.blob.core.windows.net/;QueueSecondaryEndpoint=https://seanmcccanary3-secondary.queue.core.windows.net/;FileSecondaryEndpoint=https://seanmcccanary3-secondary.file.core.windows.net/;AccountName=seanmcccanary3;AccountKey=Kg==;\nseanscope1\n\n"
  }
}<|MERGE_RESOLUTION|>--- conflicted
+++ resolved
@@ -15,11 +15,7 @@
         "x-ms-client-request-id": "846ef1eb-f295-f489-5186-645aecdb1f83",
         "x-ms-date": "Wed, 17 Feb 2021 19:03:12 GMT",
         "x-ms-return-client-request-id": "true",
-<<<<<<< HEAD
-        "x-ms-version": "2020-12-06"
-=======
-        "x-ms-version": "2021-02-12"
->>>>>>> 7e782c87
+        "x-ms-version": "2021-02-12"
       },
       "RequestBody": null,
       "StatusCode": 201,
@@ -34,11 +30,7 @@
         ],
         "x-ms-client-request-id": "846ef1eb-f295-f489-5186-645aecdb1f83",
         "x-ms-request-id": "cf04314a-601e-0050-0f5f-051892000000",
-<<<<<<< HEAD
-        "x-ms-version": "2020-12-06"
-=======
-        "x-ms-version": "2021-02-12"
->>>>>>> 7e782c87
+        "x-ms-version": "2021-02-12"
       },
       "ResponseBody": []
     },
@@ -60,11 +52,7 @@
         "x-ms-client-request-id": "7b29b9af-33dd-08c0-ca20-475857957930",
         "x-ms-date": "Wed, 17 Feb 2021 19:03:13 GMT",
         "x-ms-return-client-request-id": "true",
-<<<<<<< HEAD
-        "x-ms-version": "2020-12-06"
-=======
-        "x-ms-version": "2021-02-12"
->>>>>>> 7e782c87
+        "x-ms-version": "2021-02-12"
       },
       "RequestBody": null,
       "StatusCode": 201,
@@ -80,11 +68,7 @@
         "x-ms-client-request-id": "7b29b9af-33dd-08c0-ca20-475857957930",
         "x-ms-request-id": "cf04315d-601e-0050-1c5f-051892000000",
         "x-ms-request-server-encrypted": "true",
-<<<<<<< HEAD
-        "x-ms-version": "2020-12-06",
-=======
         "x-ms-version": "2021-02-12",
->>>>>>> 7e782c87
         "x-ms-version-id": "2021-02-17T19:03:13.054591Z"
       },
       "ResponseBody": []
@@ -105,11 +89,7 @@
         "x-ms-date": "Wed, 17 Feb 2021 19:03:13 GMT",
         "x-ms-range": "bytes=0-1023",
         "x-ms-return-client-request-id": "true",
-<<<<<<< HEAD
-        "x-ms-version": "2020-12-06"
-=======
-        "x-ms-version": "2021-02-12"
->>>>>>> 7e782c87
+        "x-ms-version": "2021-02-12"
       },
       "RequestBody": null,
       "StatusCode": 304,
@@ -124,11 +104,7 @@
         "x-ms-client-request-id": "c1449fd7-1df7-75cf-0dbc-ad3e3bdcef99",
         "x-ms-error-code": "ConditionNotMet",
         "x-ms-request-id": "cf043178-601e-0050-315f-051892000000",
-<<<<<<< HEAD
-        "x-ms-version": "2020-12-06"
-=======
-        "x-ms-version": "2021-02-12"
->>>>>>> 7e782c87
+        "x-ms-version": "2021-02-12"
       },
       "ResponseBody": []
     },
@@ -146,11 +122,7 @@
         "x-ms-client-request-id": "b7807dc6-b851-cf38-e83b-1159fae45b2c",
         "x-ms-date": "Wed, 17 Feb 2021 19:03:13 GMT",
         "x-ms-return-client-request-id": "true",
-<<<<<<< HEAD
-        "x-ms-version": "2020-12-06"
-=======
-        "x-ms-version": "2021-02-12"
->>>>>>> 7e782c87
+        "x-ms-version": "2021-02-12"
       },
       "RequestBody": null,
       "StatusCode": 202,
@@ -163,11 +135,7 @@
         ],
         "x-ms-client-request-id": "b7807dc6-b851-cf38-e83b-1159fae45b2c",
         "x-ms-request-id": "cf043188-601e-0050-3e5f-051892000000",
-<<<<<<< HEAD
-        "x-ms-version": "2020-12-06"
-=======
-        "x-ms-version": "2021-02-12"
->>>>>>> 7e782c87
+        "x-ms-version": "2021-02-12"
       },
       "ResponseBody": []
     },
@@ -186,11 +154,7 @@
         "x-ms-client-request-id": "d3044536-0146-a7fe-75ef-fd138cd22492",
         "x-ms-date": "Wed, 17 Feb 2021 19:03:13 GMT",
         "x-ms-return-client-request-id": "true",
-<<<<<<< HEAD
-        "x-ms-version": "2020-12-06"
-=======
-        "x-ms-version": "2021-02-12"
->>>>>>> 7e782c87
+        "x-ms-version": "2021-02-12"
       },
       "RequestBody": null,
       "StatusCode": 201,
@@ -205,11 +169,7 @@
         ],
         "x-ms-client-request-id": "d3044536-0146-a7fe-75ef-fd138cd22492",
         "x-ms-request-id": "0ddf3b43-601e-0040-765f-05ddfa000000",
-<<<<<<< HEAD
-        "x-ms-version": "2020-12-06"
-=======
-        "x-ms-version": "2021-02-12"
->>>>>>> 7e782c87
+        "x-ms-version": "2021-02-12"
       },
       "ResponseBody": []
     },
@@ -231,11 +191,7 @@
         "x-ms-client-request-id": "fa0ac09a-a1d0-9845-73c8-3837749ddcf3",
         "x-ms-date": "Wed, 17 Feb 2021 19:03:13 GMT",
         "x-ms-return-client-request-id": "true",
-<<<<<<< HEAD
-        "x-ms-version": "2020-12-06"
-=======
-        "x-ms-version": "2021-02-12"
->>>>>>> 7e782c87
+        "x-ms-version": "2021-02-12"
       },
       "RequestBody": null,
       "StatusCode": 201,
@@ -251,11 +207,7 @@
         "x-ms-client-request-id": "fa0ac09a-a1d0-9845-73c8-3837749ddcf3",
         "x-ms-request-id": "0ddf3b58-601e-0040-085f-05ddfa000000",
         "x-ms-request-server-encrypted": "true",
-<<<<<<< HEAD
-        "x-ms-version": "2020-12-06",
-=======
         "x-ms-version": "2021-02-12",
->>>>>>> 7e782c87
         "x-ms-version-id": "2021-02-17T19:03:13.4788952Z"
       },
       "ResponseBody": []
@@ -276,11 +228,7 @@
         "x-ms-date": "Wed, 17 Feb 2021 19:03:13 GMT",
         "x-ms-range": "bytes=0-1023",
         "x-ms-return-client-request-id": "true",
-<<<<<<< HEAD
-        "x-ms-version": "2020-12-06"
-=======
-        "x-ms-version": "2021-02-12"
->>>>>>> 7e782c87
+        "x-ms-version": "2021-02-12"
       },
       "RequestBody": null,
       "StatusCode": 412,
@@ -295,11 +243,7 @@
         "x-ms-client-request-id": "0bc6cdbb-6277-8f5d-3497-f288b25827f4",
         "x-ms-error-code": "ConditionNotMet",
         "x-ms-request-id": "0ddf3b64-601e-0040-145f-05ddfa000000",
-<<<<<<< HEAD
-        "x-ms-version": "2020-12-06"
-=======
-        "x-ms-version": "2021-02-12"
->>>>>>> 7e782c87
+        "x-ms-version": "2021-02-12"
       },
       "ResponseBody": [
         "﻿<?xml version=\"1.0\" encoding=\"utf-8\"?><Error><Code>ConditionNotMet</Code><Message>The condition specified using HTTP conditional header(s) is not met.\n",
@@ -321,11 +265,7 @@
         "x-ms-client-request-id": "a67bd1c7-d1d6-317c-7253-df0bccb9df52",
         "x-ms-date": "Wed, 17 Feb 2021 19:03:13 GMT",
         "x-ms-return-client-request-id": "true",
-<<<<<<< HEAD
-        "x-ms-version": "2020-12-06"
-=======
-        "x-ms-version": "2021-02-12"
->>>>>>> 7e782c87
+        "x-ms-version": "2021-02-12"
       },
       "RequestBody": null,
       "StatusCode": 202,
@@ -338,11 +278,7 @@
         ],
         "x-ms-client-request-id": "a67bd1c7-d1d6-317c-7253-df0bccb9df52",
         "x-ms-request-id": "0ddf3b7f-601e-0040-2d5f-05ddfa000000",
-<<<<<<< HEAD
-        "x-ms-version": "2020-12-06"
-=======
-        "x-ms-version": "2021-02-12"
->>>>>>> 7e782c87
+        "x-ms-version": "2021-02-12"
       },
       "ResponseBody": []
     },
@@ -361,11 +297,7 @@
         "x-ms-client-request-id": "e2b6fc98-4201-317e-bcff-f4eb447c1ec3",
         "x-ms-date": "Wed, 17 Feb 2021 19:03:13 GMT",
         "x-ms-return-client-request-id": "true",
-<<<<<<< HEAD
-        "x-ms-version": "2020-12-06"
-=======
-        "x-ms-version": "2021-02-12"
->>>>>>> 7e782c87
+        "x-ms-version": "2021-02-12"
       },
       "RequestBody": null,
       "StatusCode": 201,
@@ -380,11 +312,7 @@
         ],
         "x-ms-client-request-id": "e2b6fc98-4201-317e-bcff-f4eb447c1ec3",
         "x-ms-request-id": "6a09334f-101e-0017-2e5f-0573c9000000",
-<<<<<<< HEAD
-        "x-ms-version": "2020-12-06"
-=======
-        "x-ms-version": "2021-02-12"
->>>>>>> 7e782c87
+        "x-ms-version": "2021-02-12"
       },
       "ResponseBody": []
     },
@@ -406,11 +334,7 @@
         "x-ms-client-request-id": "0c733588-2858-98cc-873e-1b7b1a9694a6",
         "x-ms-date": "Wed, 17 Feb 2021 19:03:13 GMT",
         "x-ms-return-client-request-id": "true",
-<<<<<<< HEAD
-        "x-ms-version": "2020-12-06"
-=======
-        "x-ms-version": "2021-02-12"
->>>>>>> 7e782c87
+        "x-ms-version": "2021-02-12"
       },
       "RequestBody": null,
       "StatusCode": 201,
@@ -426,11 +350,7 @@
         "x-ms-client-request-id": "0c733588-2858-98cc-873e-1b7b1a9694a6",
         "x-ms-request-id": "6a09335a-101e-0017-375f-0573c9000000",
         "x-ms-request-server-encrypted": "true",
-<<<<<<< HEAD
-        "x-ms-version": "2020-12-06",
-=======
         "x-ms-version": "2021-02-12",
->>>>>>> 7e782c87
         "x-ms-version-id": "2021-02-17T19:03:13.9462309Z"
       },
       "ResponseBody": []
@@ -451,11 +371,7 @@
         "x-ms-date": "Wed, 17 Feb 2021 19:03:13 GMT",
         "x-ms-range": "bytes=0-1023",
         "x-ms-return-client-request-id": "true",
-<<<<<<< HEAD
-        "x-ms-version": "2020-12-06"
-=======
-        "x-ms-version": "2021-02-12"
->>>>>>> 7e782c87
+        "x-ms-version": "2021-02-12"
       },
       "RequestBody": null,
       "StatusCode": 412,
@@ -470,11 +386,7 @@
         "x-ms-client-request-id": "675fcca7-0ea3-b348-fbce-8eb9c90ef7cf",
         "x-ms-error-code": "ConditionNotMet",
         "x-ms-request-id": "6a09336e-101e-0017-465f-0573c9000000",
-<<<<<<< HEAD
-        "x-ms-version": "2020-12-06"
-=======
-        "x-ms-version": "2021-02-12"
->>>>>>> 7e782c87
+        "x-ms-version": "2021-02-12"
       },
       "ResponseBody": [
         "﻿<?xml version=\"1.0\" encoding=\"utf-8\"?><Error><Code>ConditionNotMet</Code><Message>The condition specified using HTTP conditional header(s) is not met.\n",
@@ -496,11 +408,7 @@
         "x-ms-client-request-id": "4dd48652-2d36-d602-0b5b-81467a12ddbb",
         "x-ms-date": "Wed, 17 Feb 2021 19:03:14 GMT",
         "x-ms-return-client-request-id": "true",
-<<<<<<< HEAD
-        "x-ms-version": "2020-12-06"
-=======
-        "x-ms-version": "2021-02-12"
->>>>>>> 7e782c87
+        "x-ms-version": "2021-02-12"
       },
       "RequestBody": null,
       "StatusCode": 202,
@@ -513,11 +421,7 @@
         ],
         "x-ms-client-request-id": "4dd48652-2d36-d602-0b5b-81467a12ddbb",
         "x-ms-request-id": "6a09337d-101e-0017-545f-0573c9000000",
-<<<<<<< HEAD
-        "x-ms-version": "2020-12-06"
-=======
-        "x-ms-version": "2021-02-12"
->>>>>>> 7e782c87
+        "x-ms-version": "2021-02-12"
       },
       "ResponseBody": []
     },
@@ -536,11 +440,7 @@
         "x-ms-client-request-id": "f60487ef-60f2-a052-158d-c7562e2c0b76",
         "x-ms-date": "Wed, 17 Feb 2021 19:03:14 GMT",
         "x-ms-return-client-request-id": "true",
-<<<<<<< HEAD
-        "x-ms-version": "2020-12-06"
-=======
-        "x-ms-version": "2021-02-12"
->>>>>>> 7e782c87
+        "x-ms-version": "2021-02-12"
       },
       "RequestBody": null,
       "StatusCode": 201,
@@ -555,11 +455,7 @@
         ],
         "x-ms-client-request-id": "f60487ef-60f2-a052-158d-c7562e2c0b76",
         "x-ms-request-id": "2241a7c2-001e-008d-465f-05ed10000000",
-<<<<<<< HEAD
-        "x-ms-version": "2020-12-06"
-=======
-        "x-ms-version": "2021-02-12"
->>>>>>> 7e782c87
+        "x-ms-version": "2021-02-12"
       },
       "ResponseBody": []
     },
@@ -581,11 +477,7 @@
         "x-ms-client-request-id": "f677b616-29c9-54ac-0600-de4f7fd61b6b",
         "x-ms-date": "Wed, 17 Feb 2021 19:03:14 GMT",
         "x-ms-return-client-request-id": "true",
-<<<<<<< HEAD
-        "x-ms-version": "2020-12-06"
-=======
-        "x-ms-version": "2021-02-12"
->>>>>>> 7e782c87
+        "x-ms-version": "2021-02-12"
       },
       "RequestBody": null,
       "StatusCode": 201,
@@ -601,11 +493,7 @@
         "x-ms-client-request-id": "f677b616-29c9-54ac-0600-de4f7fd61b6b",
         "x-ms-request-id": "2241a7e3-001e-008d-625f-05ed10000000",
         "x-ms-request-server-encrypted": "true",
-<<<<<<< HEAD
-        "x-ms-version": "2020-12-06",
-=======
         "x-ms-version": "2021-02-12",
->>>>>>> 7e782c87
         "x-ms-version-id": "2021-02-17T19:03:14.3935518Z"
       },
       "ResponseBody": []
@@ -624,11 +512,7 @@
         "x-ms-client-request-id": "ce649203-7132-b1bd-fa93-3d8f36573074",
         "x-ms-date": "Wed, 17 Feb 2021 19:03:14 GMT",
         "x-ms-return-client-request-id": "true",
-<<<<<<< HEAD
-        "x-ms-version": "2020-12-06"
-=======
-        "x-ms-version": "2021-02-12"
->>>>>>> 7e782c87
+        "x-ms-version": "2021-02-12"
       },
       "RequestBody": null,
       "StatusCode": 200,
@@ -652,11 +536,7 @@
         "x-ms-lease-status": "unlocked",
         "x-ms-request-id": "2241a81a-001e-008d-135f-05ed10000000",
         "x-ms-server-encrypted": "true",
-<<<<<<< HEAD
-        "x-ms-version": "2020-12-06",
-=======
         "x-ms-version": "2021-02-12",
->>>>>>> 7e782c87
         "x-ms-version-id": "2021-02-17T19:03:14.3935518Z"
       },
       "ResponseBody": []
@@ -677,11 +557,7 @@
         "x-ms-date": "Wed, 17 Feb 2021 19:03:14 GMT",
         "x-ms-range": "bytes=0-1023",
         "x-ms-return-client-request-id": "true",
-<<<<<<< HEAD
-        "x-ms-version": "2020-12-06"
-=======
-        "x-ms-version": "2021-02-12"
->>>>>>> 7e782c87
+        "x-ms-version": "2021-02-12"
       },
       "RequestBody": null,
       "StatusCode": 304,
@@ -696,11 +572,7 @@
         "x-ms-client-request-id": "ec4b0adf-4c71-b539-83ca-8cb18b5602e9",
         "x-ms-error-code": "ConditionNotMet",
         "x-ms-request-id": "2241a83f-001e-008d-345f-05ed10000000",
-<<<<<<< HEAD
-        "x-ms-version": "2020-12-06"
-=======
-        "x-ms-version": "2021-02-12"
->>>>>>> 7e782c87
+        "x-ms-version": "2021-02-12"
       },
       "ResponseBody": []
     },
@@ -718,11 +590,7 @@
         "x-ms-client-request-id": "2caf0bad-440b-5f02-87d0-1ffc8b59c37a",
         "x-ms-date": "Wed, 17 Feb 2021 19:03:14 GMT",
         "x-ms-return-client-request-id": "true",
-<<<<<<< HEAD
-        "x-ms-version": "2020-12-06"
-=======
-        "x-ms-version": "2021-02-12"
->>>>>>> 7e782c87
+        "x-ms-version": "2021-02-12"
       },
       "RequestBody": null,
       "StatusCode": 202,
@@ -735,11 +603,7 @@
         ],
         "x-ms-client-request-id": "2caf0bad-440b-5f02-87d0-1ffc8b59c37a",
         "x-ms-request-id": "2241a866-001e-008d-585f-05ed10000000",
-<<<<<<< HEAD
-        "x-ms-version": "2020-12-06"
-=======
-        "x-ms-version": "2021-02-12"
->>>>>>> 7e782c87
+        "x-ms-version": "2021-02-12"
       },
       "ResponseBody": []
     },
@@ -758,11 +622,7 @@
         "x-ms-client-request-id": "f0b88352-9d8a-749f-284e-30acdfa61042",
         "x-ms-date": "Wed, 17 Feb 2021 19:03:14 GMT",
         "x-ms-return-client-request-id": "true",
-<<<<<<< HEAD
-        "x-ms-version": "2020-12-06"
-=======
-        "x-ms-version": "2021-02-12"
->>>>>>> 7e782c87
+        "x-ms-version": "2021-02-12"
       },
       "RequestBody": null,
       "StatusCode": 201,
@@ -777,11 +637,7 @@
         ],
         "x-ms-client-request-id": "f0b88352-9d8a-749f-284e-30acdfa61042",
         "x-ms-request-id": "8b9ab582-f01e-0030-2d5f-05640d000000",
-<<<<<<< HEAD
-        "x-ms-version": "2020-12-06"
-=======
-        "x-ms-version": "2021-02-12"
->>>>>>> 7e782c87
+        "x-ms-version": "2021-02-12"
       },
       "ResponseBody": []
     },
@@ -803,11 +659,7 @@
         "x-ms-client-request-id": "48a6e3c7-2fc7-0ed8-b052-04ab3be460c3",
         "x-ms-date": "Wed, 17 Feb 2021 19:03:14 GMT",
         "x-ms-return-client-request-id": "true",
-<<<<<<< HEAD
-        "x-ms-version": "2020-12-06"
-=======
-        "x-ms-version": "2021-02-12"
->>>>>>> 7e782c87
+        "x-ms-version": "2021-02-12"
       },
       "RequestBody": null,
       "StatusCode": 201,
@@ -823,11 +675,7 @@
         "x-ms-client-request-id": "48a6e3c7-2fc7-0ed8-b052-04ab3be460c3",
         "x-ms-request-id": "8b9ab591-f01e-0030-385f-05640d000000",
         "x-ms-request-server-encrypted": "true",
-<<<<<<< HEAD
-        "x-ms-version": "2020-12-06",
-=======
         "x-ms-version": "2021-02-12",
->>>>>>> 7e782c87
         "x-ms-version-id": "2021-02-17T19:03:14.9549551Z"
       },
       "ResponseBody": []
@@ -849,11 +697,7 @@
         "x-ms-lease-duration": "-1",
         "x-ms-proposed-lease-id": "a8ad474b-449d-cfb4-9637-75c6ec7bc0ba",
         "x-ms-return-client-request-id": "true",
-<<<<<<< HEAD
-        "x-ms-version": "2020-12-06"
-=======
-        "x-ms-version": "2021-02-12"
->>>>>>> 7e782c87
+        "x-ms-version": "2021-02-12"
       },
       "RequestBody": null,
       "StatusCode": 201,
@@ -869,11 +713,7 @@
         "x-ms-client-request-id": "5d0c942e-8884-82d5-2ed7-b28fba122134",
         "x-ms-lease-id": "a8ad474b-449d-cfb4-9637-75c6ec7bc0ba",
         "x-ms-request-id": "8b9ab5a5-f01e-0030-4b5f-05640d000000",
-<<<<<<< HEAD
-        "x-ms-version": "2020-12-06"
-=======
-        "x-ms-version": "2021-02-12"
->>>>>>> 7e782c87
+        "x-ms-version": "2021-02-12"
       },
       "ResponseBody": []
     },
@@ -893,11 +733,7 @@
         "x-ms-lease-id": "9ad8b5ac-15e3-878c-5022-07e564a12d27",
         "x-ms-range": "bytes=0-1023",
         "x-ms-return-client-request-id": "true",
-<<<<<<< HEAD
-        "x-ms-version": "2020-12-06"
-=======
-        "x-ms-version": "2021-02-12"
->>>>>>> 7e782c87
+        "x-ms-version": "2021-02-12"
       },
       "RequestBody": null,
       "StatusCode": 412,
@@ -912,11 +748,7 @@
         "x-ms-client-request-id": "58979d5f-636e-2435-1a70-01e70793144b",
         "x-ms-error-code": "LeaseIdMismatchWithBlobOperation",
         "x-ms-request-id": "8b9ab5be-f01e-0030-615f-05640d000000",
-<<<<<<< HEAD
-        "x-ms-version": "2020-12-06"
-=======
-        "x-ms-version": "2021-02-12"
->>>>>>> 7e782c87
+        "x-ms-version": "2021-02-12"
       },
       "ResponseBody": [
         "﻿<?xml version=\"1.0\" encoding=\"utf-8\"?><Error><Code>LeaseIdMismatchWithBlobOperation</Code><Message>The lease ID specified did not match the lease ID for the blob.\n",
@@ -938,11 +770,7 @@
         "x-ms-client-request-id": "1c2ff00c-c97a-2ec6-13da-30802e1c8a90",
         "x-ms-date": "Wed, 17 Feb 2021 19:03:15 GMT",
         "x-ms-return-client-request-id": "true",
-<<<<<<< HEAD
-        "x-ms-version": "2020-12-06"
-=======
-        "x-ms-version": "2021-02-12"
->>>>>>> 7e782c87
+        "x-ms-version": "2021-02-12"
       },
       "RequestBody": null,
       "StatusCode": 202,
@@ -955,11 +783,7 @@
         ],
         "x-ms-client-request-id": "1c2ff00c-c97a-2ec6-13da-30802e1c8a90",
         "x-ms-request-id": "8b9ab5f1-f01e-0030-0b5f-05640d000000",
-<<<<<<< HEAD
-        "x-ms-version": "2020-12-06"
-=======
-        "x-ms-version": "2021-02-12"
->>>>>>> 7e782c87
+        "x-ms-version": "2021-02-12"
       },
       "ResponseBody": []
     }
