--- conflicted
+++ resolved
@@ -15,11 +15,7 @@
         "x-ms-client-request-id": "f0c66ebf-81c1-c3c2-a349-34575df6cd8b",
         "x-ms-date": "Wed, 17 Feb 2021 19:03:34 GMT",
         "x-ms-return-client-request-id": "true",
-<<<<<<< HEAD
-        "x-ms-version": "2020-12-06"
-=======
-        "x-ms-version": "2021-02-12"
->>>>>>> 7e782c87
+        "x-ms-version": "2021-02-12"
       },
       "RequestBody": null,
       "StatusCode": 201,
@@ -34,11 +30,7 @@
         ],
         "x-ms-client-request-id": "f0c66ebf-81c1-c3c2-a349-34575df6cd8b",
         "x-ms-request-id": "f2a813d0-201e-009a-395f-05441b000000",
-<<<<<<< HEAD
-        "x-ms-version": "2020-12-06"
-=======
-        "x-ms-version": "2021-02-12"
->>>>>>> 7e782c87
+        "x-ms-version": "2021-02-12"
       },
       "ResponseBody": []
     },
@@ -60,11 +52,7 @@
         "x-ms-client-request-id": "c1c272b4-272d-66b1-a624-f7e7384d8f1f",
         "x-ms-date": "Wed, 17 Feb 2021 19:03:34 GMT",
         "x-ms-return-client-request-id": "true",
-<<<<<<< HEAD
-        "x-ms-version": "2020-12-06"
-=======
-        "x-ms-version": "2021-02-12"
->>>>>>> 7e782c87
+        "x-ms-version": "2021-02-12"
       },
       "RequestBody": null,
       "StatusCode": 201,
@@ -80,11 +68,7 @@
         "x-ms-client-request-id": "c1c272b4-272d-66b1-a624-f7e7384d8f1f",
         "x-ms-request-id": "f2a813db-201e-009a-425f-05441b000000",
         "x-ms-request-server-encrypted": "true",
-<<<<<<< HEAD
-        "x-ms-version": "2020-12-06",
-=======
         "x-ms-version": "2021-02-12",
->>>>>>> 7e782c87
         "x-ms-version-id": "2021-02-17T19:03:34.9662818Z"
       },
       "ResponseBody": []
@@ -103,11 +87,7 @@
         "x-ms-client-request-id": "bdd41e95-b5b2-842e-26cf-36eeeddcf0b8",
         "x-ms-date": "Wed, 17 Feb 2021 19:03:34 GMT",
         "x-ms-return-client-request-id": "true",
-<<<<<<< HEAD
-        "x-ms-version": "2020-12-06"
-=======
-        "x-ms-version": "2021-02-12"
->>>>>>> 7e782c87
+        "x-ms-version": "2021-02-12"
       },
       "RequestBody": null,
       "StatusCode": 200,
@@ -131,11 +111,7 @@
         "x-ms-lease-status": "unlocked",
         "x-ms-request-id": "f2a813df-201e-009a-465f-05441b000000",
         "x-ms-server-encrypted": "true",
-<<<<<<< HEAD
-        "x-ms-version": "2020-12-06",
-=======
         "x-ms-version": "2021-02-12",
->>>>>>> 7e782c87
         "x-ms-version-id": "2021-02-17T19:03:34.9662818Z"
       },
       "ResponseBody": []
@@ -158,11 +134,7 @@
         "x-ms-page-write": "update",
         "x-ms-range": "bytes=0-511",
         "x-ms-return-client-request-id": "true",
-<<<<<<< HEAD
-        "x-ms-version": "2020-12-06"
-=======
-        "x-ms-version": "2021-02-12"
->>>>>>> 7e782c87
+        "x-ms-version": "2021-02-12"
       },
       "RequestBody": "m8nCmDH+ihQYrOwJsM4OoMYXwMLC7D1tE10n262sksfTiF3KlXr/teetqIE6p7XXFlcgIY3NXK6MVYXT1q9nbBklNShxRApLFwraFUO7MmunUMRWi3A6BiyuPUD1LN43RTxnFHGNZdJM1AqC8kZr0CIZK4bqEeCp6y/8wwbKVusros8HVB35GuryCbdmtxPlQ2wd3ABYTDRbvilCkaLLgn4eVlB2Y3wEHxGc+AgpQjQcFoCZrHnq01Wbq5b0t4hIJ4Y4R2HDbt/wGLzvu1QrMnv0JnsiMdYENIL62rfmD2iIVNGB8PrSWKegqZO9+xgBcHkaAJENJfWwNBPeyZMoCglUZmeDqUKBIc3TgYhCRzhq+Go+zA/Wei7b0bvn9I8UeJ6KaJWwfcY3mN7DOqRsbe3adNAp6T75fes5p9iGmS09vwnpuN6junqkBzMxEkCKb2TODH+/645gkeupdtbusP+whnuag7QON7pVhOELx2qrrzhzt42tfdR6iSfz+UOktlY0gYzE7+uvwNTFamasVcmA/ceeevhxAginH/mNGz13sM6L1kbe58BMw/e46BNtzTNdc/t7Bjtdwn+DHM/yIaSXTrmYIX6DohYHUbYBuBr0OlLGMKdB+6qSLRTHWsrwWqJSIZla1ay12dHldLSEXAlkj+J9LPH9VVIOBfRqvEc=",
       "StatusCode": 201,
@@ -180,11 +152,7 @@
         "x-ms-content-crc64": "tj+LnGHpoRI=",
         "x-ms-request-id": "f2a813f4-201e-009a-5a5f-05441b000000",
         "x-ms-request-server-encrypted": "true",
-<<<<<<< HEAD
-        "x-ms-version": "2020-12-06"
-=======
-        "x-ms-version": "2021-02-12"
->>>>>>> 7e782c87
+        "x-ms-version": "2021-02-12"
       },
       "ResponseBody": []
     },
@@ -206,11 +174,7 @@
         "x-ms-page-write": "update",
         "x-ms-range": "bytes=512-1023",
         "x-ms-return-client-request-id": "true",
-<<<<<<< HEAD
-        "x-ms-version": "2020-12-06"
-=======
-        "x-ms-version": "2021-02-12"
->>>>>>> 7e782c87
+        "x-ms-version": "2021-02-12"
       },
       "RequestBody": "TBb3FK6XgJlkpRBX1lyH9Q3QCmLL53MusFXLRkzPt0ociZhdvXCucuT1fdcbmib5yxj4I19afGWjyGNZyzlNle7GOkzDKTidIph91mmcExYu0nsz1pPqwg0zuvQMVKaqp+jpVGDZNaHgWwHH3Kb7BrVNKvi+Gr5a23c/j29DkM3x0y6Bs762VZ3aUnuSIuZnOLM/viqu7I0pjnnomqUxncoz1gl3elP2ltRa48dDyLiR2Fe7A9GiQ+ahVyRFzbv4qLWxXkzd771gSCdWUwnF5sbAV8FNdpn4kZIi1iMusckZYjsSkWlrtOiaW7upTPDd23BehHb5qjIbuM26uhmaMZZePPDNs1RcVKPYsxreTkSiRPqyzyxSH7gI99icsfnPACokSw8ADygbAjDTIPcXPGqIGHYe52FqCxw4xbt8v6OpCbLwugM0oTTSls38f/7A8LtuFJmDsRjIuj/zyEpsn0OMKRdEJ4JmVHZBS1GUbYwdd9QADasKJVeaJwDDQdnqZvaJb1Xne8k5B78iQmXGNEyz1VB1a5KYggO/qv+BoxKcVuVaCv02NvsLxwXr5+Px0/OzEGyJdPpk8e1RJ9HJt2SthuuAbCpPfZ5UaqSMrJogztYMzZKmE+Hr9RgP5A8pQRChPWH3cWfJZJPNNApV10RSMVn7vOnRB3MKlXYRP5k=",
       "StatusCode": 201,
@@ -228,11 +192,7 @@
         "x-ms-content-crc64": "ggbzQe/fCaY=",
         "x-ms-request-id": "f2a81415-201e-009a-705f-05441b000000",
         "x-ms-request-server-encrypted": "true",
-<<<<<<< HEAD
-        "x-ms-version": "2020-12-06"
-=======
-        "x-ms-version": "2021-02-12"
->>>>>>> 7e782c87
+        "x-ms-version": "2021-02-12"
       },
       "ResponseBody": []
     },
@@ -250,11 +210,7 @@
         "x-ms-client-request-id": "311fc698-81f1-e6a4-109f-f235c9b87f61",
         "x-ms-date": "Wed, 17 Feb 2021 19:03:35 GMT",
         "x-ms-return-client-request-id": "true",
-<<<<<<< HEAD
-        "x-ms-version": "2020-12-06"
-=======
-        "x-ms-version": "2021-02-12"
->>>>>>> 7e782c87
+        "x-ms-version": "2021-02-12"
       },
       "RequestBody": null,
       "StatusCode": 202,
@@ -267,11 +223,7 @@
         ],
         "x-ms-client-request-id": "311fc698-81f1-e6a4-109f-f235c9b87f61",
         "x-ms-request-id": "f2a81429-201e-009a-805f-05441b000000",
-<<<<<<< HEAD
-        "x-ms-version": "2020-12-06"
-=======
-        "x-ms-version": "2021-02-12"
->>>>>>> 7e782c87
+        "x-ms-version": "2021-02-12"
       },
       "ResponseBody": []
     }
