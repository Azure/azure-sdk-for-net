--- conflicted
+++ resolved
@@ -29,13 +29,8 @@
           "Microsoft-HTTPAPI/2.0"
         ],
         "x-ms-client-request-id": "6d54ecd2-fe5b-bb41-9260-9176c8547969",
-<<<<<<< HEAD
-        "x-ms-request-id": "13677544-e01e-0095-6c5f-053277000000",
-        "x-ms-version": "2021-04-10"
-=======
         "x-ms-request-id": "d3a3d90b-d01e-007f-6bd8-c5ea32000000",
-        "x-ms-version": "2021-02-12"
->>>>>>> 49dd1a0e
+        "x-ms-version": "2021-04-10"
       },
       "ResponseBody": []
     },
@@ -73,13 +68,8 @@
         "x-ms-client-request-id": "b3ce903d-fe82-6823-e444-387659167e25",
         "x-ms-request-id": "d3a3d912-d01e-007f-70d8-c5ea32000000",
         "x-ms-request-server-encrypted": "true",
-<<<<<<< HEAD
         "x-ms-version": "2021-04-10",
-        "x-ms-version-id": "2021-02-17T19:03:29.4313149Z"
-=======
-        "x-ms-version": "2021-02-12",
         "x-ms-version-id": "2021-10-20T17:31:53.6779516Z"
->>>>>>> 49dd1a0e
       },
       "ResponseBody": []
     },
@@ -121,13 +111,8 @@
         "x-ms-lease-status": "unlocked",
         "x-ms-request-id": "d3a3d91f-d01e-007f-7bd8-c5ea32000000",
         "x-ms-server-encrypted": "true",
-<<<<<<< HEAD
         "x-ms-version": "2021-04-10",
-        "x-ms-version-id": "2021-02-17T19:03:29.4313149Z"
-=======
-        "x-ms-version": "2021-02-12",
         "x-ms-version-id": "2021-10-20T17:31:53.6779516Z"
->>>>>>> 49dd1a0e
       },
       "ResponseBody": []
     },
@@ -249,13 +234,8 @@
         "x-ms-lease-status": "unlocked",
         "x-ms-request-id": "d3a3d945-d01e-007f-1cd8-c5ea32000000",
         "x-ms-server-encrypted": "true",
-<<<<<<< HEAD
         "x-ms-version": "2021-04-10",
-        "x-ms-version-id": "2021-02-17T19:03:29.4313149Z"
-=======
-        "x-ms-version": "2021-02-12",
         "x-ms-version-id": "2021-10-20T17:31:53.6779516Z"
->>>>>>> 49dd1a0e
       },
       "ResponseBody": "BlkpEACTOekVO4DJLPKDpvq0n8gI3JuSO/yrgoWIPeP\u002BS74uXDwtqVblnUd9WjvywZF8pXa1HSq9l9UD57djjf6dyuAzVUm\u002BhvVxIj5UFOHBucH0DJdsSC6UcMVmKsKfgRBJ349avmtHvh6BQ/rraYLzQS71boFmMYGyn\u002BSEV1wz0qAuCjVRZvpVrE556wUzqAdDc\u002BiUqhKP464Npx\u002BGw2bCTnFZvV5Notszn8Iy7EZ8fvbdQORznieNnyeGQ77az\u002Bnntp2T2uup9tANYApQXPZnkSkoqYKCTq9Kyx42xl4cWdDYSzWp6aQLNEoTZj4cPUMxH7KVsSVmZGftSQ7Nci9y8Qc6dxDAvqeEHXU4buhxLY7aBaerhqeqcubNu6CWPsEaoXQ34sUycGAKEZSwLfV/fBt/8m2IxmpfjwUp8gIH7d6zHs10OUvJqJRGoXUT\u002BkTwTj\u002BEF0xTktoK11K/CH1eAyO1/A8oC0LQtUnYQSX1TJXAOKPDg9aSX4vzamL5CZ8X6J5SXf01yEP8tGECe1C1FIu8/9DZmn9MI5yDNKHg1quqwVmHo\u002B\u002BYim9gx850j\u002BQ7PVXWPArPPU0eBTlgsZSiG922WLn2LnGbJHRgedOx15S4R/ZLCZmh2oMLaJ22N9nbvavxvjYqRA/kOxiVb8R6bS2kqGmdVxFDFX4168XT5eybhLsnvxldjQPnZ86BC2u/kPtwEY5vPmaZrqm49VlKEVUr\u002BeoIUq0URxtmtu9DwgkTdlrJYtReLEZVjhFvpZepnFV5VRGAtz1OW8lyCIh2VuugpX/\u002BgK6Azc2kssSbpKKDvRmZyWz3kr4dewcL6yS\u002B3jclz/8Yqxyn\u002BIdE2wV5srYn70tu3Ix\u002BqBLA4QSndeKp5tONddWiahH88tHls7e5o8hQ4/zZTwKqpifsWMoXAIOlmvQx6zzhhIQ5cuq7mfRbBz07VpHlz5fR4s6ttRJH5fFNQBjCh7eMbl54n90X7g0ykVCM26nxv8pdYAltM89x8oz4blnbmH\u002BFr\u002BczbTC6ufPBeyPCuglHXIBNZSeuHjqPBq1QHoC0VvnQByvBvlGaoqYVrLirrziDsRHYjjJY15Gto2aDappzDSQq8bLdhZ0vs8OBmXKB5Fd0zG1u3MjHeDCaFBvqFzgLop\u002BUgL2FpSt0qNpv1j0fK74PDp0tBDBbY3iCQ3CCRJuKdffT7WOZ7idB\u002BjPtV6Lye\u002Blc2wib3p1uOR1FA2K68WQ\u002B5GFGTD5bdR926wn9bQvWkMeHJmiT75ZZZbNGVOvEhgjOr3NAqy\u002BrAWboJfOTcMsRbnOaM8v7q/TK7eeKFCE0sWQBLr6YleSY3CUCqsqjxfTnNOV4KVM90wN\u002Bdb5IIOxEtA=="
     },
@@ -285,13 +265,8 @@
           "Microsoft-HTTPAPI/2.0"
         ],
         "x-ms-client-request-id": "66c430de-c1ed-a86b-bdff-e61beb18c011",
-<<<<<<< HEAD
-        "x-ms-request-id": "136775ee-e01e-0095-7f5f-053277000000",
-        "x-ms-version": "2021-04-10"
-=======
         "x-ms-request-id": "d3a3d957-d01e-007f-2cd8-c5ea32000000",
-        "x-ms-version": "2021-02-12"
->>>>>>> 49dd1a0e
+        "x-ms-version": "2021-04-10"
       },
       "ResponseBody": []
     }
