{
  "Entries": [
    {
      "RequestUri": "https://amandadev2.blob.core.windows.net/test-container-eaed48c2-36c5-50d0-17cb-d2a4669a0b13?restype=container",
      "RequestMethod": "PUT",
      "RequestHeaders": {
        "Accept": "application/xml",
        "Authorization": "Sanitized",
        "traceparent": "00-de15f17d48022747988de29aeefc3f55-969d6720d6239443-00",
        "User-Agent": [
          "azsdk-net-Storage.Blobs/12.10.0-alpha.20210824.1",
          "(.NET 5.0.9; Microsoft Windows 10.0.19043)"
        ],
        "x-ms-blob-public-access": "container",
        "x-ms-client-request-id": "6d54ecd2-fe5b-bb41-9260-9176c8547969",
        "x-ms-date": "Tue, 24 Aug 2021 21:37:10 GMT",
        "x-ms-return-client-request-id": "true",
        "x-ms-version": "2020-12-06"
      },
      "RequestBody": null,
      "StatusCode": 201,
      "ResponseHeaders": {
        "Content-Length": "0",
        "Date": "Tue, 24 Aug 2021 21:37:09 GMT",
        "ETag": "\u00220x8D9674754119030\u0022",
        "Last-Modified": "Tue, 24 Aug 2021 21:37:10 GMT",
        "Server": [
          "Windows-Azure-Blob/1.0",
          "Microsoft-HTTPAPI/2.0"
        ],
        "x-ms-client-request-id": "6d54ecd2-fe5b-bb41-9260-9176c8547969",
<<<<<<< HEAD
        "x-ms-request-id": "db972c32-901e-00b2-1d30-996961000000",
        "x-ms-version": "2020-10-02"
=======
        "x-ms-request-id": "13677544-e01e-0095-6c5f-053277000000",
        "x-ms-version": "2020-12-06"
>>>>>>> f7eb5f10
      },
      "ResponseBody": []
    },
    {
      "RequestUri": "https://amandadev2.blob.core.windows.net/test-container-eaed48c2-36c5-50d0-17cb-d2a4669a0b13/test-blob-7ad215a7-9d46-0ab7-2d46-e2dc59d68f1e",
      "RequestMethod": "PUT",
      "RequestHeaders": {
        "Accept": "application/xml",
        "Authorization": "Sanitized",
        "If-None-Match": "*",
        "traceparent": "00-edb24dee0d21314bb0ba5e55b50a63cc-669db6deb8de5740-00",
        "User-Agent": [
          "azsdk-net-Storage.Blobs/12.10.0-alpha.20210824.1",
          "(.NET 5.0.9; Microsoft Windows 10.0.19043)"
        ],
        "x-ms-blob-content-length": "1024",
        "x-ms-blob-sequence-number": "0",
        "x-ms-blob-type": "PageBlob",
        "x-ms-client-request-id": "b3ce903d-fe82-6823-e444-387659167e25",
        "x-ms-date": "Tue, 24 Aug 2021 21:37:10 GMT",
        "x-ms-return-client-request-id": "true",
        "x-ms-version": "2020-12-06"
      },
      "RequestBody": null,
      "StatusCode": 201,
      "ResponseHeaders": {
        "Content-Length": "0",
        "Date": "Tue, 24 Aug 2021 21:37:09 GMT",
        "ETag": "\u00220x8D967475418F440\u0022",
        "Last-Modified": "Tue, 24 Aug 2021 21:37:10 GMT",
        "Server": [
          "Windows-Azure-Blob/1.0",
          "Microsoft-HTTPAPI/2.0"
        ],
        "x-ms-client-request-id": "b3ce903d-fe82-6823-e444-387659167e25",
        "x-ms-request-id": "db972c40-901e-00b2-2a30-996961000000",
        "x-ms-request-server-encrypted": "true",
<<<<<<< HEAD
        "x-ms-version": "2020-10-02",
        "x-ms-version-id": "2021-08-24T21:37:10.0896320Z"
=======
        "x-ms-version": "2020-12-06",
        "x-ms-version-id": "2021-02-17T19:03:29.4313149Z"
>>>>>>> f7eb5f10
      },
      "ResponseBody": []
    },
    {
      "RequestUri": "https://amandadev2.blob.core.windows.net/test-container-eaed48c2-36c5-50d0-17cb-d2a4669a0b13/test-blob-7ad215a7-9d46-0ab7-2d46-e2dc59d68f1e",
      "RequestMethod": "HEAD",
      "RequestHeaders": {
        "Accept": "application/xml",
        "Authorization": "Sanitized",
        "traceparent": "00-373e59836147e4438a8217b1baa1da63-cabbe15e1bbd9f43-00",
        "User-Agent": [
          "azsdk-net-Storage.Blobs/12.10.0-alpha.20210824.1",
          "(.NET 5.0.9; Microsoft Windows 10.0.19043)"
        ],
        "x-ms-client-request-id": "3cdfa2f2-87bc-c411-5bba-191f2650bb38",
        "x-ms-date": "Tue, 24 Aug 2021 21:37:10 GMT",
        "x-ms-return-client-request-id": "true",
        "x-ms-version": "2020-12-06"
      },
      "RequestBody": null,
      "StatusCode": 200,
      "ResponseHeaders": {
        "Accept-Ranges": "bytes",
        "Content-Length": "1024",
        "Content-Type": "application/octet-stream",
        "Date": "Tue, 24 Aug 2021 21:37:09 GMT",
        "ETag": "\u00220x8D967475418F440\u0022",
        "Last-Modified": "Tue, 24 Aug 2021 21:37:10 GMT",
        "Server": [
          "Windows-Azure-Blob/1.0",
          "Microsoft-HTTPAPI/2.0"
        ],
        "x-ms-blob-sequence-number": "0",
        "x-ms-blob-type": "PageBlob",
        "x-ms-client-request-id": "3cdfa2f2-87bc-c411-5bba-191f2650bb38",
        "x-ms-creation-time": "Tue, 24 Aug 2021 21:37:10 GMT",
        "x-ms-is-current-version": "true",
        "x-ms-lease-state": "available",
        "x-ms-lease-status": "unlocked",
        "x-ms-request-id": "db972c52-901e-00b2-3c30-996961000000",
        "x-ms-server-encrypted": "true",
<<<<<<< HEAD
        "x-ms-version": "2020-10-02",
        "x-ms-version-id": "2021-08-24T21:37:10.0896320Z"
=======
        "x-ms-version": "2020-12-06",
        "x-ms-version-id": "2021-02-17T19:03:29.4313149Z"
>>>>>>> f7eb5f10
      },
      "ResponseBody": []
    },
    {
      "RequestUri": "https://amandadev2.blob.core.windows.net/test-container-eaed48c2-36c5-50d0-17cb-d2a4669a0b13/test-blob-7ad215a7-9d46-0ab7-2d46-e2dc59d68f1e?comp=page",
      "RequestMethod": "PUT",
      "RequestHeaders": {
        "Accept": "application/xml",
        "Authorization": "Sanitized",
        "Content-Length": "512",
        "Content-Type": "application/octet-stream",
        "If-Match": "\u00220x8D967475418F440\u0022",
        "User-Agent": [
          "azsdk-net-Storage.Blobs/12.10.0-alpha.20210824.1",
          "(.NET 5.0.9; Microsoft Windows 10.0.19043)"
        ],
        "x-ms-client-request-id": "7e55964e-080c-ebf8-7dce-e6525fb968b2",
        "x-ms-date": "Tue, 24 Aug 2021 21:37:10 GMT",
        "x-ms-page-write": "update",
        "x-ms-range": "bytes=0-511",
        "x-ms-return-client-request-id": "true",
        "x-ms-version": "2020-12-06"
      },
      "RequestBody": "BlkpEACTOekVO4DJLPKDpvq0n8gI3JuSO/yrgoWIPeP\u002BS74uXDwtqVblnUd9WjvywZF8pXa1HSq9l9UD57djjf6dyuAzVUm\u002BhvVxIj5UFOHBucH0DJdsSC6UcMVmKsKfgRBJ349avmtHvh6BQ/rraYLzQS71boFmMYGyn\u002BSEV1wz0qAuCjVRZvpVrE556wUzqAdDc\u002BiUqhKP464Npx\u002BGw2bCTnFZvV5Notszn8Iy7EZ8fvbdQORznieNnyeGQ77az\u002Bnntp2T2uup9tANYApQXPZnkSkoqYKCTq9Kyx42xl4cWdDYSzWp6aQLNEoTZj4cPUMxH7KVsSVmZGftSQ7Nci9y8Qc6dxDAvqeEHXU4buhxLY7aBaerhqeqcubNu6CWPsEaoXQ34sUycGAKEZSwLfV/fBt/8m2IxmpfjwUp8gIH7d6zHs10OUvJqJRGoXUT\u002BkTwTj\u002BEF0xTktoK11K/CH1eAyO1/A8oC0LQtUnYQSX1TJXAOKPDg9aSX4vzamL5CZ8X6J5SXf01yEP8tGECe1C1FIu8/9DZmn9MI5yDNKHg1quqwVmHo\u002B\u002BYim9gx850j\u002BQ7PVXWPArPPU0eBTlgsZSiG922WLn2LnGbJHRgedOx15S4R/ZLCZmh2oMLaJ22N9nbvavxvjYqRA/kOxiVb8R6bS2kqGmdVxFDFX4168U=",
      "StatusCode": 201,
      "ResponseHeaders": {
        "Content-Length": "0",
        "Date": "Tue, 24 Aug 2021 21:37:09 GMT",
        "ETag": "\u00220x8D9674754270083\u0022",
        "Last-Modified": "Tue, 24 Aug 2021 21:37:10 GMT",
        "Server": [
          "Windows-Azure-Blob/1.0",
          "Microsoft-HTTPAPI/2.0"
        ],
        "x-ms-blob-sequence-number": "0",
        "x-ms-client-request-id": "7e55964e-080c-ebf8-7dce-e6525fb968b2",
        "x-ms-content-crc64": "QrlkeTSCypY=",
        "x-ms-request-id": "db972c5d-901e-00b2-4530-996961000000",
        "x-ms-request-server-encrypted": "true",
        "x-ms-version": "2020-12-06"
      },
      "ResponseBody": []
    },
    {
      "RequestUri": "https://amandadev2.blob.core.windows.net/test-container-eaed48c2-36c5-50d0-17cb-d2a4669a0b13/test-blob-7ad215a7-9d46-0ab7-2d46-e2dc59d68f1e?comp=page",
      "RequestMethod": "PUT",
      "RequestHeaders": {
        "Accept": "application/xml",
        "Authorization": "Sanitized",
        "Content-Length": "512",
        "Content-Type": "application/octet-stream",
        "If-Match": "\u00220x8D9674754270083\u0022",
        "User-Agent": [
          "azsdk-net-Storage.Blobs/12.10.0-alpha.20210824.1",
          "(.NET 5.0.9; Microsoft Windows 10.0.19043)"
        ],
        "x-ms-client-request-id": "90d1c5b8-3cfa-b52b-fd6a-9764cc875b52",
        "x-ms-date": "Tue, 24 Aug 2021 21:37:10 GMT",
        "x-ms-page-write": "update",
        "x-ms-range": "bytes=512-1023",
        "x-ms-return-client-request-id": "true",
        "x-ms-version": "2020-12-06"
      },
      "RequestBody": "0\u002BXsm4S7J78ZXY0D52fOgQtrv5D7cBGObz5mma6puPVZShFVK/nqCFKtFEcbZrbvQ8IJE3ZayWLUXixGVY4Rb6WXqZxVeVURgLc9TlvJcgiIdlbroKV//oCugM3NpLLEm6Sig70Zmcls95K\u002BHXsHC\u002Bskvt43Jc//GKscp/iHRNsFebK2J\u002B9LbtyMfqgSwOEEp3XiqebTjXXVomoR/PLR5bO3uaPIUOP82U8CqqYn7FjKFwCDpZr0Mes84YSEOXLqu5n0Wwc9O1aR5c\u002BX0eLOrbUSR\u002BXxTUAYwoe3jG5eeJ/dF\u002B4NMpFQjNup8b/KXWAJbTPPcfKM\u002BG5Z25h/ha/nM20wurnzwXsjwroJR1yATWUnrh46jwatUB6AtFb50Acrwb5RmqKmFay4q684g7ER2I4yWNeRraNmg2qacw0kKvGy3YWdL7PDgZlygeRXdMxtbtzIx3gwmhQb6hc4C6KflIC9haUrdKjab9Y9Hyu\u002BDw6dLQQwW2N4gkNwgkSbinX30\u002B1jme4nQfoz7Vei8nvpXNsIm96dbjkdRQNiuvFkPuRhRkw\u002BW3UfdusJ/W0L1pDHhyZok\u002B\u002BWWWWzRlTrxIYIzq9zQKsvqwFm6CXzk3DLEW5zmjPL\u002B6v0yu3nihQhNLFkAS6\u002BmJXkmNwlAqrKo8X05zTleClTPdMDfnW\u002BSCDsRLQ=",
      "StatusCode": 201,
      "ResponseHeaders": {
        "Content-Length": "0",
        "Date": "Tue, 24 Aug 2021 21:37:09 GMT",
        "ETag": "\u00220x8D96747542DDF8E\u0022",
        "Last-Modified": "Tue, 24 Aug 2021 21:37:10 GMT",
        "Server": [
          "Windows-Azure-Blob/1.0",
          "Microsoft-HTTPAPI/2.0"
        ],
        "x-ms-blob-sequence-number": "0",
        "x-ms-client-request-id": "90d1c5b8-3cfa-b52b-fd6a-9764cc875b52",
        "x-ms-content-crc64": "Cx8GT7paEgI=",
        "x-ms-request-id": "db972c6a-901e-00b2-5030-996961000000",
        "x-ms-request-server-encrypted": "true",
        "x-ms-version": "2020-12-06"
      },
      "ResponseBody": []
    },
    {
      "RequestUri": "https://amandadev2.blob.core.windows.net/test-container-eaed48c2-36c5-50d0-17cb-d2a4669a0b13/test-blob-7ad215a7-9d46-0ab7-2d46-e2dc59d68f1e",
      "RequestMethod": "GET",
      "RequestHeaders": {
        "Accept": "application/xml",
        "Authorization": "Sanitized",
        "traceparent": "00-7595ad1f45b749428b002c88783fcd67-32ab0cbc56733340-00",
        "User-Agent": [
          "azsdk-net-Storage.Blobs/12.10.0-alpha.20210824.1",
          "(.NET 5.0.9; Microsoft Windows 10.0.19043)"
        ],
        "x-ms-client-request-id": "9a9a66a0-d8e7-5fb7-4285-0c687b907340",
        "x-ms-date": "Tue, 24 Aug 2021 21:37:10 GMT",
        "x-ms-return-client-request-id": "true",
        "x-ms-version": "2020-12-06"
      },
      "RequestBody": null,
      "StatusCode": 200,
      "ResponseHeaders": {
        "Accept-Ranges": "bytes",
        "Content-Length": "1024",
        "Content-Type": "application/octet-stream",
        "Date": "Tue, 24 Aug 2021 21:37:10 GMT",
        "ETag": "\u00220x8D96747542DDF8E\u0022",
        "Last-Modified": "Tue, 24 Aug 2021 21:37:10 GMT",
        "Server": [
          "Windows-Azure-Blob/1.0",
          "Microsoft-HTTPAPI/2.0"
        ],
        "x-ms-blob-sequence-number": "0",
        "x-ms-blob-type": "PageBlob",
        "x-ms-client-request-id": "9a9a66a0-d8e7-5fb7-4285-0c687b907340",
        "x-ms-creation-time": "Tue, 24 Aug 2021 21:37:10 GMT",
        "x-ms-is-current-version": "true",
        "x-ms-lease-state": "available",
        "x-ms-lease-status": "unlocked",
        "x-ms-request-id": "db972c79-901e-00b2-5f30-996961000000",
        "x-ms-server-encrypted": "true",
<<<<<<< HEAD
        "x-ms-version": "2020-10-02",
        "x-ms-version-id": "2021-08-24T21:37:10.0896320Z"
=======
        "x-ms-version": "2020-12-06",
        "x-ms-version-id": "2021-02-17T19:03:29.4313149Z"
>>>>>>> f7eb5f10
      },
      "ResponseBody": "BlkpEACTOekVO4DJLPKDpvq0n8gI3JuSO/yrgoWIPeP\u002BS74uXDwtqVblnUd9WjvywZF8pXa1HSq9l9UD57djjf6dyuAzVUm\u002BhvVxIj5UFOHBucH0DJdsSC6UcMVmKsKfgRBJ349avmtHvh6BQ/rraYLzQS71boFmMYGyn\u002BSEV1wz0qAuCjVRZvpVrE556wUzqAdDc\u002BiUqhKP464Npx\u002BGw2bCTnFZvV5Notszn8Iy7EZ8fvbdQORznieNnyeGQ77az\u002Bnntp2T2uup9tANYApQXPZnkSkoqYKCTq9Kyx42xl4cWdDYSzWp6aQLNEoTZj4cPUMxH7KVsSVmZGftSQ7Nci9y8Qc6dxDAvqeEHXU4buhxLY7aBaerhqeqcubNu6CWPsEaoXQ34sUycGAKEZSwLfV/fBt/8m2IxmpfjwUp8gIH7d6zHs10OUvJqJRGoXUT\u002BkTwTj\u002BEF0xTktoK11K/CH1eAyO1/A8oC0LQtUnYQSX1TJXAOKPDg9aSX4vzamL5CZ8X6J5SXf01yEP8tGECe1C1FIu8/9DZmn9MI5yDNKHg1quqwVmHo\u002B\u002BYim9gx850j\u002BQ7PVXWPArPPU0eBTlgsZSiG922WLn2LnGbJHRgedOx15S4R/ZLCZmh2oMLaJ22N9nbvavxvjYqRA/kOxiVb8R6bS2kqGmdVxFDFX4168XT5eybhLsnvxldjQPnZ86BC2u/kPtwEY5vPmaZrqm49VlKEVUr\u002BeoIUq0URxtmtu9DwgkTdlrJYtReLEZVjhFvpZepnFV5VRGAtz1OW8lyCIh2VuugpX/\u002BgK6Azc2kssSbpKKDvRmZyWz3kr4dewcL6yS\u002B3jclz/8Yqxyn\u002BIdE2wV5srYn70tu3Ix\u002BqBLA4QSndeKp5tONddWiahH88tHls7e5o8hQ4/zZTwKqpifsWMoXAIOlmvQx6zzhhIQ5cuq7mfRbBz07VpHlz5fR4s6ttRJH5fFNQBjCh7eMbl54n90X7g0ykVCM26nxv8pdYAltM89x8oz4blnbmH\u002BFr\u002BczbTC6ufPBeyPCuglHXIBNZSeuHjqPBq1QHoC0VvnQByvBvlGaoqYVrLirrziDsRHYjjJY15Gto2aDappzDSQq8bLdhZ0vs8OBmXKB5Fd0zG1u3MjHeDCaFBvqFzgLop\u002BUgL2FpSt0qNpv1j0fK74PDp0tBDBbY3iCQ3CCRJuKdffT7WOZ7idB\u002BjPtV6Lye\u002Blc2wib3p1uOR1FA2K68WQ\u002B5GFGTD5bdR926wn9bQvWkMeHJmiT75ZZZbNGVOvEhgjOr3NAqy\u002BrAWboJfOTcMsRbnOaM8v7q/TK7eeKFCE0sWQBLr6YleSY3CUCqsqjxfTnNOV4KVM90wN\u002Bdb5IIOxEtA=="
    },
    {
      "RequestUri": "https://amandadev2.blob.core.windows.net/test-container-eaed48c2-36c5-50d0-17cb-d2a4669a0b13?restype=container",
      "RequestMethod": "DELETE",
      "RequestHeaders": {
        "Accept": "application/xml",
        "Authorization": "Sanitized",
        "traceparent": "00-0580259d7e2c5e41b0dc94dfeca93e41-fb9bb011b2b9ce41-00",
        "User-Agent": [
          "azsdk-net-Storage.Blobs/12.10.0-alpha.20210824.1",
          "(.NET 5.0.9; Microsoft Windows 10.0.19043)"
        ],
        "x-ms-client-request-id": "66c430de-c1ed-a86b-bdff-e61beb18c011",
        "x-ms-date": "Tue, 24 Aug 2021 21:37:10 GMT",
        "x-ms-return-client-request-id": "true",
        "x-ms-version": "2020-12-06"
      },
      "RequestBody": null,
      "StatusCode": 202,
      "ResponseHeaders": {
        "Content-Length": "0",
        "Date": "Tue, 24 Aug 2021 21:37:10 GMT",
        "Server": [
          "Windows-Azure-Blob/1.0",
          "Microsoft-HTTPAPI/2.0"
        ],
        "x-ms-client-request-id": "66c430de-c1ed-a86b-bdff-e61beb18c011",
<<<<<<< HEAD
        "x-ms-request-id": "db972c83-901e-00b2-6930-996961000000",
        "x-ms-version": "2020-10-02"
=======
        "x-ms-request-id": "136775ee-e01e-0095-7f5f-053277000000",
        "x-ms-version": "2020-12-06"
>>>>>>> f7eb5f10
      },
      "ResponseBody": []
    }
  ],
  "Variables": {
    "RandomSeed": "1705737210",
    "Storage_TestConfigDefault": "ProductionTenant\namandadev2\nU2FuaXRpemVk\nhttps://amandadev2.blob.core.windows.net\nhttps://amandadev2.file.core.windows.net\nhttps://amandadev2.queue.core.windows.net\nhttps://amandadev2.table.core.windows.net\n\n\n\n\nhttps://amandadev2-secondary.blob.core.windows.net\nhttps://amandadev2-secondary.file.core.windows.net\nhttps://amandadev2-secondary.queue.core.windows.net\nhttps://amandadev2-secondary.table.core.windows.net\n\nSanitized\n\n\nCloud\nBlobEndpoint=https://amandadev2.blob.core.windows.net/;QueueEndpoint=https://amandadev2.queue.core.windows.net/;FileEndpoint=https://amandadev2.file.core.windows.net/;BlobSecondaryEndpoint=https://amandadev2-secondary.blob.core.windows.net/;QueueSecondaryEndpoint=https://amandadev2-secondary.queue.core.windows.net/;FileSecondaryEndpoint=https://amandadev2-secondary.file.core.windows.net/;AccountName=amandadev2;AccountKey=Kg==;\ntestscope2\n\n"
  }
}<|MERGE_RESOLUTION|>--- conflicted
+++ resolved
@@ -1,101 +1,91 @@
-{
+﻿{
   "Entries": [
     {
-      "RequestUri": "https://amandadev2.blob.core.windows.net/test-container-eaed48c2-36c5-50d0-17cb-d2a4669a0b13?restype=container",
-      "RequestMethod": "PUT",
-      "RequestHeaders": {
-        "Accept": "application/xml",
-        "Authorization": "Sanitized",
-        "traceparent": "00-de15f17d48022747988de29aeefc3f55-969d6720d6239443-00",
-        "User-Agent": [
-          "azsdk-net-Storage.Blobs/12.10.0-alpha.20210824.1",
-          "(.NET 5.0.9; Microsoft Windows 10.0.19043)"
+      "RequestUri": "https://seanmcccanary3.blob.core.windows.net/test-container-eaed48c2-36c5-50d0-17cb-d2a4669a0b13?restype=container",
+      "RequestMethod": "PUT",
+      "RequestHeaders": {
+        "Accept": "application/xml",
+        "Authorization": "Sanitized",
+        "traceparent": "00-9568765126485545be97dc90f7b8be37-a9fff57248c6ce43-00",
+        "User-Agent": [
+          "azsdk-net-Storage.Blobs/12.9.0-alpha.20210217.1",
+          "(.NET 5.0.3; Microsoft Windows 10.0.19042)"
         ],
         "x-ms-blob-public-access": "container",
         "x-ms-client-request-id": "6d54ecd2-fe5b-bb41-9260-9176c8547969",
-        "x-ms-date": "Tue, 24 Aug 2021 21:37:10 GMT",
-        "x-ms-return-client-request-id": "true",
-        "x-ms-version": "2020-12-06"
-      },
-      "RequestBody": null,
-      "StatusCode": 201,
-      "ResponseHeaders": {
-        "Content-Length": "0",
-        "Date": "Tue, 24 Aug 2021 21:37:09 GMT",
-        "ETag": "\u00220x8D9674754119030\u0022",
-        "Last-Modified": "Tue, 24 Aug 2021 21:37:10 GMT",
+        "x-ms-date": "Wed, 17 Feb 2021 19:03:29 GMT",
+        "x-ms-return-client-request-id": "true",
+        "x-ms-version": "2020-12-06"
+      },
+      "RequestBody": null,
+      "StatusCode": 201,
+      "ResponseHeaders": {
+        "Content-Length": "0",
+        "Date": "Wed, 17 Feb 2021 19:03:29 GMT",
+        "ETag": "\"0x8D8D376B673B6DD\"",
+        "Last-Modified": "Wed, 17 Feb 2021 19:03:29 GMT",
         "Server": [
           "Windows-Azure-Blob/1.0",
           "Microsoft-HTTPAPI/2.0"
         ],
         "x-ms-client-request-id": "6d54ecd2-fe5b-bb41-9260-9176c8547969",
-<<<<<<< HEAD
-        "x-ms-request-id": "db972c32-901e-00b2-1d30-996961000000",
-        "x-ms-version": "2020-10-02"
-=======
         "x-ms-request-id": "13677544-e01e-0095-6c5f-053277000000",
         "x-ms-version": "2020-12-06"
->>>>>>> f7eb5f10
-      },
-      "ResponseBody": []
-    },
-    {
-      "RequestUri": "https://amandadev2.blob.core.windows.net/test-container-eaed48c2-36c5-50d0-17cb-d2a4669a0b13/test-blob-7ad215a7-9d46-0ab7-2d46-e2dc59d68f1e",
+      },
+      "ResponseBody": []
+    },
+    {
+      "RequestUri": "https://seanmcccanary3.blob.core.windows.net/test-container-eaed48c2-36c5-50d0-17cb-d2a4669a0b13/test-blob-7ad215a7-9d46-0ab7-2d46-e2dc59d68f1e",
       "RequestMethod": "PUT",
       "RequestHeaders": {
         "Accept": "application/xml",
         "Authorization": "Sanitized",
         "If-None-Match": "*",
-        "traceparent": "00-edb24dee0d21314bb0ba5e55b50a63cc-669db6deb8de5740-00",
-        "User-Agent": [
-          "azsdk-net-Storage.Blobs/12.10.0-alpha.20210824.1",
-          "(.NET 5.0.9; Microsoft Windows 10.0.19043)"
+        "traceparent": "00-ef06470401a5cc478d68ef042a3d7038-075d235ee26cc84d-00",
+        "User-Agent": [
+          "azsdk-net-Storage.Blobs/12.9.0-alpha.20210217.1",
+          "(.NET 5.0.3; Microsoft Windows 10.0.19042)"
         ],
         "x-ms-blob-content-length": "1024",
         "x-ms-blob-sequence-number": "0",
         "x-ms-blob-type": "PageBlob",
         "x-ms-client-request-id": "b3ce903d-fe82-6823-e444-387659167e25",
-        "x-ms-date": "Tue, 24 Aug 2021 21:37:10 GMT",
-        "x-ms-return-client-request-id": "true",
-        "x-ms-version": "2020-12-06"
-      },
-      "RequestBody": null,
-      "StatusCode": 201,
-      "ResponseHeaders": {
-        "Content-Length": "0",
-        "Date": "Tue, 24 Aug 2021 21:37:09 GMT",
-        "ETag": "\u00220x8D967475418F440\u0022",
-        "Last-Modified": "Tue, 24 Aug 2021 21:37:10 GMT",
+        "x-ms-date": "Wed, 17 Feb 2021 19:03:29 GMT",
+        "x-ms-return-client-request-id": "true",
+        "x-ms-version": "2020-12-06"
+      },
+      "RequestBody": null,
+      "StatusCode": 201,
+      "ResponseHeaders": {
+        "Content-Length": "0",
+        "Date": "Wed, 17 Feb 2021 19:03:29 GMT",
+        "ETag": "\"0x8D8D376B67F26BD\"",
+        "Last-Modified": "Wed, 17 Feb 2021 19:03:29 GMT",
         "Server": [
           "Windows-Azure-Blob/1.0",
           "Microsoft-HTTPAPI/2.0"
         ],
         "x-ms-client-request-id": "b3ce903d-fe82-6823-e444-387659167e25",
-        "x-ms-request-id": "db972c40-901e-00b2-2a30-996961000000",
+        "x-ms-request-id": "1367755d-e01e-0095-7f5f-053277000000",
         "x-ms-request-server-encrypted": "true",
-<<<<<<< HEAD
-        "x-ms-version": "2020-10-02",
-        "x-ms-version-id": "2021-08-24T21:37:10.0896320Z"
-=======
         "x-ms-version": "2020-12-06",
         "x-ms-version-id": "2021-02-17T19:03:29.4313149Z"
->>>>>>> f7eb5f10
-      },
-      "ResponseBody": []
-    },
-    {
-      "RequestUri": "https://amandadev2.blob.core.windows.net/test-container-eaed48c2-36c5-50d0-17cb-d2a4669a0b13/test-blob-7ad215a7-9d46-0ab7-2d46-e2dc59d68f1e",
+      },
+      "ResponseBody": []
+    },
+    {
+      "RequestUri": "https://seanmcccanary3.blob.core.windows.net/test-container-eaed48c2-36c5-50d0-17cb-d2a4669a0b13/test-blob-7ad215a7-9d46-0ab7-2d46-e2dc59d68f1e",
       "RequestMethod": "HEAD",
       "RequestHeaders": {
         "Accept": "application/xml",
         "Authorization": "Sanitized",
-        "traceparent": "00-373e59836147e4438a8217b1baa1da63-cabbe15e1bbd9f43-00",
-        "User-Agent": [
-          "azsdk-net-Storage.Blobs/12.10.0-alpha.20210824.1",
-          "(.NET 5.0.9; Microsoft Windows 10.0.19043)"
+        "traceparent": "00-7b8457ddbd37204a99715b12ca6a6d24-bb805e504e6dca49-00",
+        "User-Agent": [
+          "azsdk-net-Storage.Blobs/12.9.0-alpha.20210217.1",
+          "(.NET 5.0.3; Microsoft Windows 10.0.19042)"
         ],
         "x-ms-client-request-id": "3cdfa2f2-87bc-c411-5bba-191f2650bb38",
-        "x-ms-date": "Tue, 24 Aug 2021 21:37:10 GMT",
+        "x-ms-date": "Wed, 17 Feb 2021 19:03:29 GMT",
         "x-ms-return-client-request-id": "true",
         "x-ms-version": "2020-12-06"
       },
@@ -105,9 +95,9 @@
         "Accept-Ranges": "bytes",
         "Content-Length": "1024",
         "Content-Type": "application/octet-stream",
-        "Date": "Tue, 24 Aug 2021 21:37:09 GMT",
-        "ETag": "\u00220x8D967475418F440\u0022",
-        "Last-Modified": "Tue, 24 Aug 2021 21:37:10 GMT",
+        "Date": "Wed, 17 Feb 2021 19:03:29 GMT",
+        "ETag": "\"0x8D8D376B67F26BD\"",
+        "Last-Modified": "Wed, 17 Feb 2021 19:03:29 GMT",
         "Server": [
           "Windows-Azure-Blob/1.0",
           "Microsoft-HTTPAPI/2.0"
@@ -115,49 +105,44 @@
         "x-ms-blob-sequence-number": "0",
         "x-ms-blob-type": "PageBlob",
         "x-ms-client-request-id": "3cdfa2f2-87bc-c411-5bba-191f2650bb38",
-        "x-ms-creation-time": "Tue, 24 Aug 2021 21:37:10 GMT",
+        "x-ms-creation-time": "Wed, 17 Feb 2021 19:03:29 GMT",
         "x-ms-is-current-version": "true",
         "x-ms-lease-state": "available",
         "x-ms-lease-status": "unlocked",
-        "x-ms-request-id": "db972c52-901e-00b2-3c30-996961000000",
+        "x-ms-request-id": "13677580-e01e-0095-1b5f-053277000000",
         "x-ms-server-encrypted": "true",
-<<<<<<< HEAD
-        "x-ms-version": "2020-10-02",
-        "x-ms-version-id": "2021-08-24T21:37:10.0896320Z"
-=======
         "x-ms-version": "2020-12-06",
         "x-ms-version-id": "2021-02-17T19:03:29.4313149Z"
->>>>>>> f7eb5f10
-      },
-      "ResponseBody": []
-    },
-    {
-      "RequestUri": "https://amandadev2.blob.core.windows.net/test-container-eaed48c2-36c5-50d0-17cb-d2a4669a0b13/test-blob-7ad215a7-9d46-0ab7-2d46-e2dc59d68f1e?comp=page",
+      },
+      "ResponseBody": []
+    },
+    {
+      "RequestUri": "https://seanmcccanary3.blob.core.windows.net/test-container-eaed48c2-36c5-50d0-17cb-d2a4669a0b13/test-blob-7ad215a7-9d46-0ab7-2d46-e2dc59d68f1e?comp=page",
       "RequestMethod": "PUT",
       "RequestHeaders": {
         "Accept": "application/xml",
         "Authorization": "Sanitized",
         "Content-Length": "512",
         "Content-Type": "application/octet-stream",
-        "If-Match": "\u00220x8D967475418F440\u0022",
-        "User-Agent": [
-          "azsdk-net-Storage.Blobs/12.10.0-alpha.20210824.1",
-          "(.NET 5.0.9; Microsoft Windows 10.0.19043)"
+        "If-Match": "0x8D8D376B67F26BD",
+        "User-Agent": [
+          "azsdk-net-Storage.Blobs/12.9.0-alpha.20210217.1",
+          "(.NET 5.0.3; Microsoft Windows 10.0.19042)"
         ],
         "x-ms-client-request-id": "7e55964e-080c-ebf8-7dce-e6525fb968b2",
-        "x-ms-date": "Tue, 24 Aug 2021 21:37:10 GMT",
+        "x-ms-date": "Wed, 17 Feb 2021 19:03:29 GMT",
         "x-ms-page-write": "update",
         "x-ms-range": "bytes=0-511",
         "x-ms-return-client-request-id": "true",
         "x-ms-version": "2020-12-06"
       },
-      "RequestBody": "BlkpEACTOekVO4DJLPKDpvq0n8gI3JuSO/yrgoWIPeP\u002BS74uXDwtqVblnUd9WjvywZF8pXa1HSq9l9UD57djjf6dyuAzVUm\u002BhvVxIj5UFOHBucH0DJdsSC6UcMVmKsKfgRBJ349avmtHvh6BQ/rraYLzQS71boFmMYGyn\u002BSEV1wz0qAuCjVRZvpVrE556wUzqAdDc\u002BiUqhKP464Npx\u002BGw2bCTnFZvV5Notszn8Iy7EZ8fvbdQORznieNnyeGQ77az\u002Bnntp2T2uup9tANYApQXPZnkSkoqYKCTq9Kyx42xl4cWdDYSzWp6aQLNEoTZj4cPUMxH7KVsSVmZGftSQ7Nci9y8Qc6dxDAvqeEHXU4buhxLY7aBaerhqeqcubNu6CWPsEaoXQ34sUycGAKEZSwLfV/fBt/8m2IxmpfjwUp8gIH7d6zHs10OUvJqJRGoXUT\u002BkTwTj\u002BEF0xTktoK11K/CH1eAyO1/A8oC0LQtUnYQSX1TJXAOKPDg9aSX4vzamL5CZ8X6J5SXf01yEP8tGECe1C1FIu8/9DZmn9MI5yDNKHg1quqwVmHo\u002B\u002BYim9gx850j\u002BQ7PVXWPArPPU0eBTlgsZSiG922WLn2LnGbJHRgedOx15S4R/ZLCZmh2oMLaJ22N9nbvavxvjYqRA/kOxiVb8R6bS2kqGmdVxFDFX4168U=",
-      "StatusCode": 201,
-      "ResponseHeaders": {
-        "Content-Length": "0",
-        "Date": "Tue, 24 Aug 2021 21:37:09 GMT",
-        "ETag": "\u00220x8D9674754270083\u0022",
-        "Last-Modified": "Tue, 24 Aug 2021 21:37:10 GMT",
+      "RequestBody": "BlkpEACTOekVO4DJLPKDpvq0n8gI3JuSO/yrgoWIPeP+S74uXDwtqVblnUd9WjvywZF8pXa1HSq9l9UD57djjf6dyuAzVUm+hvVxIj5UFOHBucH0DJdsSC6UcMVmKsKfgRBJ349avmtHvh6BQ/rraYLzQS71boFmMYGyn+SEV1wz0qAuCjVRZvpVrE556wUzqAdDc+iUqhKP464Npx+Gw2bCTnFZvV5Notszn8Iy7EZ8fvbdQORznieNnyeGQ77az+nntp2T2uup9tANYApQXPZnkSkoqYKCTq9Kyx42xl4cWdDYSzWp6aQLNEoTZj4cPUMxH7KVsSVmZGftSQ7Nci9y8Qc6dxDAvqeEHXU4buhxLY7aBaerhqeqcubNu6CWPsEaoXQ34sUycGAKEZSwLfV/fBt/8m2IxmpfjwUp8gIH7d6zHs10OUvJqJRGoXUT+kTwTj+EF0xTktoK11K/CH1eAyO1/A8oC0LQtUnYQSX1TJXAOKPDg9aSX4vzamL5CZ8X6J5SXf01yEP8tGECe1C1FIu8/9DZmn9MI5yDNKHg1quqwVmHo++Yim9gx850j+Q7PVXWPArPPU0eBTlgsZSiG922WLn2LnGbJHRgedOx15S4R/ZLCZmh2oMLaJ22N9nbvavxvjYqRA/kOxiVb8R6bS2kqGmdVxFDFX4168U=",
+      "StatusCode": 201,
+      "ResponseHeaders": {
+        "Content-Length": "0",
+        "Date": "Wed, 17 Feb 2021 19:03:29 GMT",
+        "ETag": "\"0x8D8D376B696AAB0\"",
+        "Last-Modified": "Wed, 17 Feb 2021 19:03:29 GMT",
         "Server": [
           "Windows-Azure-Blob/1.0",
           "Microsoft-HTTPAPI/2.0"
@@ -165,39 +150,39 @@
         "x-ms-blob-sequence-number": "0",
         "x-ms-client-request-id": "7e55964e-080c-ebf8-7dce-e6525fb968b2",
         "x-ms-content-crc64": "QrlkeTSCypY=",
-        "x-ms-request-id": "db972c5d-901e-00b2-4530-996961000000",
+        "x-ms-request-id": "136775a4-e01e-0095-3b5f-053277000000",
         "x-ms-request-server-encrypted": "true",
         "x-ms-version": "2020-12-06"
       },
       "ResponseBody": []
     },
     {
-      "RequestUri": "https://amandadev2.blob.core.windows.net/test-container-eaed48c2-36c5-50d0-17cb-d2a4669a0b13/test-blob-7ad215a7-9d46-0ab7-2d46-e2dc59d68f1e?comp=page",
+      "RequestUri": "https://seanmcccanary3.blob.core.windows.net/test-container-eaed48c2-36c5-50d0-17cb-d2a4669a0b13/test-blob-7ad215a7-9d46-0ab7-2d46-e2dc59d68f1e?comp=page",
       "RequestMethod": "PUT",
       "RequestHeaders": {
         "Accept": "application/xml",
         "Authorization": "Sanitized",
         "Content-Length": "512",
         "Content-Type": "application/octet-stream",
-        "If-Match": "\u00220x8D9674754270083\u0022",
-        "User-Agent": [
-          "azsdk-net-Storage.Blobs/12.10.0-alpha.20210824.1",
-          "(.NET 5.0.9; Microsoft Windows 10.0.19043)"
+        "If-Match": "0x8D8D376B696AAB0",
+        "User-Agent": [
+          "azsdk-net-Storage.Blobs/12.9.0-alpha.20210217.1",
+          "(.NET 5.0.3; Microsoft Windows 10.0.19042)"
         ],
         "x-ms-client-request-id": "90d1c5b8-3cfa-b52b-fd6a-9764cc875b52",
-        "x-ms-date": "Tue, 24 Aug 2021 21:37:10 GMT",
+        "x-ms-date": "Wed, 17 Feb 2021 19:03:29 GMT",
         "x-ms-page-write": "update",
         "x-ms-range": "bytes=512-1023",
         "x-ms-return-client-request-id": "true",
         "x-ms-version": "2020-12-06"
       },
-      "RequestBody": "0\u002BXsm4S7J78ZXY0D52fOgQtrv5D7cBGObz5mma6puPVZShFVK/nqCFKtFEcbZrbvQ8IJE3ZayWLUXixGVY4Rb6WXqZxVeVURgLc9TlvJcgiIdlbroKV//oCugM3NpLLEm6Sig70Zmcls95K\u002BHXsHC\u002Bskvt43Jc//GKscp/iHRNsFebK2J\u002B9LbtyMfqgSwOEEp3XiqebTjXXVomoR/PLR5bO3uaPIUOP82U8CqqYn7FjKFwCDpZr0Mes84YSEOXLqu5n0Wwc9O1aR5c\u002BX0eLOrbUSR\u002BXxTUAYwoe3jG5eeJ/dF\u002B4NMpFQjNup8b/KXWAJbTPPcfKM\u002BG5Z25h/ha/nM20wurnzwXsjwroJR1yATWUnrh46jwatUB6AtFb50Acrwb5RmqKmFay4q684g7ER2I4yWNeRraNmg2qacw0kKvGy3YWdL7PDgZlygeRXdMxtbtzIx3gwmhQb6hc4C6KflIC9haUrdKjab9Y9Hyu\u002BDw6dLQQwW2N4gkNwgkSbinX30\u002B1jme4nQfoz7Vei8nvpXNsIm96dbjkdRQNiuvFkPuRhRkw\u002BW3UfdusJ/W0L1pDHhyZok\u002B\u002BWWWWzRlTrxIYIzq9zQKsvqwFm6CXzk3DLEW5zmjPL\u002B6v0yu3nihQhNLFkAS6\u002BmJXkmNwlAqrKo8X05zTleClTPdMDfnW\u002BSCDsRLQ=",
-      "StatusCode": 201,
-      "ResponseHeaders": {
-        "Content-Length": "0",
-        "Date": "Tue, 24 Aug 2021 21:37:09 GMT",
-        "ETag": "\u00220x8D96747542DDF8E\u0022",
-        "Last-Modified": "Tue, 24 Aug 2021 21:37:10 GMT",
+      "RequestBody": "0+Xsm4S7J78ZXY0D52fOgQtrv5D7cBGObz5mma6puPVZShFVK/nqCFKtFEcbZrbvQ8IJE3ZayWLUXixGVY4Rb6WXqZxVeVURgLc9TlvJcgiIdlbroKV//oCugM3NpLLEm6Sig70Zmcls95K+HXsHC+skvt43Jc//GKscp/iHRNsFebK2J+9LbtyMfqgSwOEEp3XiqebTjXXVomoR/PLR5bO3uaPIUOP82U8CqqYn7FjKFwCDpZr0Mes84YSEOXLqu5n0Wwc9O1aR5c+X0eLOrbUSR+XxTUAYwoe3jG5eeJ/dF+4NMpFQjNup8b/KXWAJbTPPcfKM+G5Z25h/ha/nM20wurnzwXsjwroJR1yATWUnrh46jwatUB6AtFb50Acrwb5RmqKmFay4q684g7ER2I4yWNeRraNmg2qacw0kKvGy3YWdL7PDgZlygeRXdMxtbtzIx3gwmhQb6hc4C6KflIC9haUrdKjab9Y9Hyu+Dw6dLQQwW2N4gkNwgkSbinX30+1jme4nQfoz7Vei8nvpXNsIm96dbjkdRQNiuvFkPuRhRkw+W3UfdusJ/W0L1pDHhyZok++WWWWzRlTrxIYIzq9zQKsvqwFm6CXzk3DLEW5zmjPL+6v0yu3nihQhNLFkAS6+mJXkmNwlAqrKo8X05zTleClTPdMDfnW+SCDsRLQ=",
+      "StatusCode": 201,
+      "ResponseHeaders": {
+        "Content-Length": "0",
+        "Date": "Wed, 17 Feb 2021 19:03:29 GMT",
+        "ETag": "\"0x8D8D376B6A09791\"",
+        "Last-Modified": "Wed, 17 Feb 2021 19:03:29 GMT",
         "Server": [
           "Windows-Azure-Blob/1.0",
           "Microsoft-HTTPAPI/2.0"
@@ -205,25 +190,25 @@
         "x-ms-blob-sequence-number": "0",
         "x-ms-client-request-id": "90d1c5b8-3cfa-b52b-fd6a-9764cc875b52",
         "x-ms-content-crc64": "Cx8GT7paEgI=",
-        "x-ms-request-id": "db972c6a-901e-00b2-5030-996961000000",
+        "x-ms-request-id": "136775c3-e01e-0095-585f-053277000000",
         "x-ms-request-server-encrypted": "true",
         "x-ms-version": "2020-12-06"
       },
       "ResponseBody": []
     },
     {
-      "RequestUri": "https://amandadev2.blob.core.windows.net/test-container-eaed48c2-36c5-50d0-17cb-d2a4669a0b13/test-blob-7ad215a7-9d46-0ab7-2d46-e2dc59d68f1e",
+      "RequestUri": "https://seanmcccanary3.blob.core.windows.net/test-container-eaed48c2-36c5-50d0-17cb-d2a4669a0b13/test-blob-7ad215a7-9d46-0ab7-2d46-e2dc59d68f1e",
       "RequestMethod": "GET",
       "RequestHeaders": {
         "Accept": "application/xml",
         "Authorization": "Sanitized",
-        "traceparent": "00-7595ad1f45b749428b002c88783fcd67-32ab0cbc56733340-00",
-        "User-Agent": [
-          "azsdk-net-Storage.Blobs/12.10.0-alpha.20210824.1",
-          "(.NET 5.0.9; Microsoft Windows 10.0.19043)"
+        "traceparent": "00-b0fcce40582ca2409db6c7e30180b52e-ea13b2f7e750ae43-00",
+        "User-Agent": [
+          "azsdk-net-Storage.Blobs/12.9.0-alpha.20210217.1",
+          "(.NET 5.0.3; Microsoft Windows 10.0.19042)"
         ],
         "x-ms-client-request-id": "9a9a66a0-d8e7-5fb7-4285-0c687b907340",
-        "x-ms-date": "Tue, 24 Aug 2021 21:37:10 GMT",
+        "x-ms-date": "Wed, 17 Feb 2021 19:03:29 GMT",
         "x-ms-return-client-request-id": "true",
         "x-ms-version": "2020-12-06"
       },
@@ -233,9 +218,9 @@
         "Accept-Ranges": "bytes",
         "Content-Length": "1024",
         "Content-Type": "application/octet-stream",
-        "Date": "Tue, 24 Aug 2021 21:37:10 GMT",
-        "ETag": "\u00220x8D96747542DDF8E\u0022",
-        "Last-Modified": "Tue, 24 Aug 2021 21:37:10 GMT",
+        "Date": "Wed, 17 Feb 2021 19:03:29 GMT",
+        "ETag": "\"0x8D8D376B6A09791\"",
+        "Last-Modified": "Wed, 17 Feb 2021 19:03:29 GMT",
         "Server": [
           "Windows-Azure-Blob/1.0",
           "Microsoft-HTTPAPI/2.0"
@@ -243,35 +228,30 @@
         "x-ms-blob-sequence-number": "0",
         "x-ms-blob-type": "PageBlob",
         "x-ms-client-request-id": "9a9a66a0-d8e7-5fb7-4285-0c687b907340",
-        "x-ms-creation-time": "Tue, 24 Aug 2021 21:37:10 GMT",
+        "x-ms-creation-time": "Wed, 17 Feb 2021 19:03:29 GMT",
         "x-ms-is-current-version": "true",
         "x-ms-lease-state": "available",
         "x-ms-lease-status": "unlocked",
-        "x-ms-request-id": "db972c79-901e-00b2-5f30-996961000000",
+        "x-ms-request-id": "136775d8-e01e-0095-6c5f-053277000000",
         "x-ms-server-encrypted": "true",
-<<<<<<< HEAD
-        "x-ms-version": "2020-10-02",
-        "x-ms-version-id": "2021-08-24T21:37:10.0896320Z"
-=======
         "x-ms-version": "2020-12-06",
         "x-ms-version-id": "2021-02-17T19:03:29.4313149Z"
->>>>>>> f7eb5f10
-      },
-      "ResponseBody": "BlkpEACTOekVO4DJLPKDpvq0n8gI3JuSO/yrgoWIPeP\u002BS74uXDwtqVblnUd9WjvywZF8pXa1HSq9l9UD57djjf6dyuAzVUm\u002BhvVxIj5UFOHBucH0DJdsSC6UcMVmKsKfgRBJ349avmtHvh6BQ/rraYLzQS71boFmMYGyn\u002BSEV1wz0qAuCjVRZvpVrE556wUzqAdDc\u002BiUqhKP464Npx\u002BGw2bCTnFZvV5Notszn8Iy7EZ8fvbdQORznieNnyeGQ77az\u002Bnntp2T2uup9tANYApQXPZnkSkoqYKCTq9Kyx42xl4cWdDYSzWp6aQLNEoTZj4cPUMxH7KVsSVmZGftSQ7Nci9y8Qc6dxDAvqeEHXU4buhxLY7aBaerhqeqcubNu6CWPsEaoXQ34sUycGAKEZSwLfV/fBt/8m2IxmpfjwUp8gIH7d6zHs10OUvJqJRGoXUT\u002BkTwTj\u002BEF0xTktoK11K/CH1eAyO1/A8oC0LQtUnYQSX1TJXAOKPDg9aSX4vzamL5CZ8X6J5SXf01yEP8tGECe1C1FIu8/9DZmn9MI5yDNKHg1quqwVmHo\u002B\u002BYim9gx850j\u002BQ7PVXWPArPPU0eBTlgsZSiG922WLn2LnGbJHRgedOx15S4R/ZLCZmh2oMLaJ22N9nbvavxvjYqRA/kOxiVb8R6bS2kqGmdVxFDFX4168XT5eybhLsnvxldjQPnZ86BC2u/kPtwEY5vPmaZrqm49VlKEVUr\u002BeoIUq0URxtmtu9DwgkTdlrJYtReLEZVjhFvpZepnFV5VRGAtz1OW8lyCIh2VuugpX/\u002BgK6Azc2kssSbpKKDvRmZyWz3kr4dewcL6yS\u002B3jclz/8Yqxyn\u002BIdE2wV5srYn70tu3Ix\u002BqBLA4QSndeKp5tONddWiahH88tHls7e5o8hQ4/zZTwKqpifsWMoXAIOlmvQx6zzhhIQ5cuq7mfRbBz07VpHlz5fR4s6ttRJH5fFNQBjCh7eMbl54n90X7g0ykVCM26nxv8pdYAltM89x8oz4blnbmH\u002BFr\u002BczbTC6ufPBeyPCuglHXIBNZSeuHjqPBq1QHoC0VvnQByvBvlGaoqYVrLirrziDsRHYjjJY15Gto2aDappzDSQq8bLdhZ0vs8OBmXKB5Fd0zG1u3MjHeDCaFBvqFzgLop\u002BUgL2FpSt0qNpv1j0fK74PDp0tBDBbY3iCQ3CCRJuKdffT7WOZ7idB\u002BjPtV6Lye\u002Blc2wib3p1uOR1FA2K68WQ\u002B5GFGTD5bdR926wn9bQvWkMeHJmiT75ZZZbNGVOvEhgjOr3NAqy\u002BrAWboJfOTcMsRbnOaM8v7q/TK7eeKFCE0sWQBLr6YleSY3CUCqsqjxfTnNOV4KVM90wN\u002Bdb5IIOxEtA=="
-    },
-    {
-      "RequestUri": "https://amandadev2.blob.core.windows.net/test-container-eaed48c2-36c5-50d0-17cb-d2a4669a0b13?restype=container",
+      },
+      "ResponseBody": "BlkpEACTOekVO4DJLPKDpvq0n8gI3JuSO/yrgoWIPeP+S74uXDwtqVblnUd9WjvywZF8pXa1HSq9l9UD57djjf6dyuAzVUm+hvVxIj5UFOHBucH0DJdsSC6UcMVmKsKfgRBJ349avmtHvh6BQ/rraYLzQS71boFmMYGyn+SEV1wz0qAuCjVRZvpVrE556wUzqAdDc+iUqhKP464Npx+Gw2bCTnFZvV5Notszn8Iy7EZ8fvbdQORznieNnyeGQ77az+nntp2T2uup9tANYApQXPZnkSkoqYKCTq9Kyx42xl4cWdDYSzWp6aQLNEoTZj4cPUMxH7KVsSVmZGftSQ7Nci9y8Qc6dxDAvqeEHXU4buhxLY7aBaerhqeqcubNu6CWPsEaoXQ34sUycGAKEZSwLfV/fBt/8m2IxmpfjwUp8gIH7d6zHs10OUvJqJRGoXUT+kTwTj+EF0xTktoK11K/CH1eAyO1/A8oC0LQtUnYQSX1TJXAOKPDg9aSX4vzamL5CZ8X6J5SXf01yEP8tGECe1C1FIu8/9DZmn9MI5yDNKHg1quqwVmHo++Yim9gx850j+Q7PVXWPArPPU0eBTlgsZSiG922WLn2LnGbJHRgedOx15S4R/ZLCZmh2oMLaJ22N9nbvavxvjYqRA/kOxiVb8R6bS2kqGmdVxFDFX4168XT5eybhLsnvxldjQPnZ86BC2u/kPtwEY5vPmaZrqm49VlKEVUr+eoIUq0URxtmtu9DwgkTdlrJYtReLEZVjhFvpZepnFV5VRGAtz1OW8lyCIh2VuugpX/+gK6Azc2kssSbpKKDvRmZyWz3kr4dewcL6yS+3jclz/8Yqxyn+IdE2wV5srYn70tu3Ix+qBLA4QSndeKp5tONddWiahH88tHls7e5o8hQ4/zZTwKqpifsWMoXAIOlmvQx6zzhhIQ5cuq7mfRbBz07VpHlz5fR4s6ttRJH5fFNQBjCh7eMbl54n90X7g0ykVCM26nxv8pdYAltM89x8oz4blnbmH+Fr+czbTC6ufPBeyPCuglHXIBNZSeuHjqPBq1QHoC0VvnQByvBvlGaoqYVrLirrziDsRHYjjJY15Gto2aDappzDSQq8bLdhZ0vs8OBmXKB5Fd0zG1u3MjHeDCaFBvqFzgLop+UgL2FpSt0qNpv1j0fK74PDp0tBDBbY3iCQ3CCRJuKdffT7WOZ7idB+jPtV6Lye+lc2wib3p1uOR1FA2K68WQ+5GFGTD5bdR926wn9bQvWkMeHJmiT75ZZZbNGVOvEhgjOr3NAqy+rAWboJfOTcMsRbnOaM8v7q/TK7eeKFCE0sWQBLr6YleSY3CUCqsqjxfTnNOV4KVM90wN+db5IIOxEtA=="
+    },
+    {
+      "RequestUri": "https://seanmcccanary3.blob.core.windows.net/test-container-eaed48c2-36c5-50d0-17cb-d2a4669a0b13?restype=container",
       "RequestMethod": "DELETE",
       "RequestHeaders": {
         "Accept": "application/xml",
         "Authorization": "Sanitized",
-        "traceparent": "00-0580259d7e2c5e41b0dc94dfeca93e41-fb9bb011b2b9ce41-00",
-        "User-Agent": [
-          "azsdk-net-Storage.Blobs/12.10.0-alpha.20210824.1",
-          "(.NET 5.0.9; Microsoft Windows 10.0.19043)"
+        "traceparent": "00-92c54bedc7ff9647973733e04671c1b9-540aa3a563427e4d-00",
+        "User-Agent": [
+          "azsdk-net-Storage.Blobs/12.9.0-alpha.20210217.1",
+          "(.NET 5.0.3; Microsoft Windows 10.0.19042)"
         ],
         "x-ms-client-request-id": "66c430de-c1ed-a86b-bdff-e61beb18c011",
-        "x-ms-date": "Tue, 24 Aug 2021 21:37:10 GMT",
+        "x-ms-date": "Wed, 17 Feb 2021 19:03:29 GMT",
         "x-ms-return-client-request-id": "true",
         "x-ms-version": "2020-12-06"
       },
@@ -279,25 +259,20 @@
       "StatusCode": 202,
       "ResponseHeaders": {
         "Content-Length": "0",
-        "Date": "Tue, 24 Aug 2021 21:37:10 GMT",
+        "Date": "Wed, 17 Feb 2021 19:03:29 GMT",
         "Server": [
           "Windows-Azure-Blob/1.0",
           "Microsoft-HTTPAPI/2.0"
         ],
         "x-ms-client-request-id": "66c430de-c1ed-a86b-bdff-e61beb18c011",
-<<<<<<< HEAD
-        "x-ms-request-id": "db972c83-901e-00b2-6930-996961000000",
-        "x-ms-version": "2020-10-02"
-=======
         "x-ms-request-id": "136775ee-e01e-0095-7f5f-053277000000",
         "x-ms-version": "2020-12-06"
->>>>>>> f7eb5f10
       },
       "ResponseBody": []
     }
   ],
   "Variables": {
     "RandomSeed": "1705737210",
-    "Storage_TestConfigDefault": "ProductionTenant\namandadev2\nU2FuaXRpemVk\nhttps://amandadev2.blob.core.windows.net\nhttps://amandadev2.file.core.windows.net\nhttps://amandadev2.queue.core.windows.net\nhttps://amandadev2.table.core.windows.net\n\n\n\n\nhttps://amandadev2-secondary.blob.core.windows.net\nhttps://amandadev2-secondary.file.core.windows.net\nhttps://amandadev2-secondary.queue.core.windows.net\nhttps://amandadev2-secondary.table.core.windows.net\n\nSanitized\n\n\nCloud\nBlobEndpoint=https://amandadev2.blob.core.windows.net/;QueueEndpoint=https://amandadev2.queue.core.windows.net/;FileEndpoint=https://amandadev2.file.core.windows.net/;BlobSecondaryEndpoint=https://amandadev2-secondary.blob.core.windows.net/;QueueSecondaryEndpoint=https://amandadev2-secondary.queue.core.windows.net/;FileSecondaryEndpoint=https://amandadev2-secondary.file.core.windows.net/;AccountName=amandadev2;AccountKey=Kg==;\ntestscope2\n\n"
+    "Storage_TestConfigDefault": "ProductionTenant\nseanmcccanary3\nU2FuaXRpemVk\nhttps://seanmcccanary3.blob.core.windows.net\nhttps://seanmcccanary3.file.core.windows.net\nhttps://seanmcccanary3.queue.core.windows.net\nhttps://seanmcccanary3.table.core.windows.net\n\n\n\n\nhttps://seanmcccanary3-secondary.blob.core.windows.net\nhttps://seanmcccanary3-secondary.file.core.windows.net\nhttps://seanmcccanary3-secondary.queue.core.windows.net\nhttps://seanmcccanary3-secondary.table.core.windows.net\n\nSanitized\n\n\nCloud\nBlobEndpoint=https://seanmcccanary3.blob.core.windows.net/;QueueEndpoint=https://seanmcccanary3.queue.core.windows.net/;FileEndpoint=https://seanmcccanary3.file.core.windows.net/;BlobSecondaryEndpoint=https://seanmcccanary3-secondary.blob.core.windows.net/;QueueSecondaryEndpoint=https://seanmcccanary3-secondary.queue.core.windows.net/;FileSecondaryEndpoint=https://seanmcccanary3-secondary.file.core.windows.net/;AccountName=seanmcccanary3;AccountKey=Kg==;\nseanscope1\n\n"
   }
 }