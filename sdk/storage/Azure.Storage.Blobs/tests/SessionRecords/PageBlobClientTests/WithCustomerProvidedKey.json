--- conflicted
+++ resolved
@@ -23,13 +23,8 @@
         "Last-Modified": "Fri, 15 Oct 2021 20:39:53 GMT",
         "Server": "Windows-Azure-Blob/1.0 Microsoft-HTTPAPI/2.0",
         "x-ms-client-request-id": "89747f28-1354-6342-ae06-2882f6ce9586",
-<<<<<<< HEAD
-        "x-ms-request-id": "1e11ef77-801e-0048-7b61-31c7f5000000",
+        "x-ms-request-id": "4778bae0-d01e-0076-1604-c2a197000000",
         "x-ms-version": "2021-02-12"
-=======
-        "x-ms-request-id": "4778bae0-d01e-0076-1604-c2a197000000",
-        "x-ms-version": "2020-12-06"
->>>>>>> 6b7c7623
       },
       "ResponseBody": []
     },
@@ -63,13 +58,8 @@
         "x-ms-encryption-key-sha256": "eeakgUn6XN0mEFgnAX9mSYgShXBtns\u002BHxaGDMpThcrY=",
         "x-ms-request-id": "4778bb41-d01e-0076-6204-c2a197000000",
         "x-ms-request-server-encrypted": "true",
-<<<<<<< HEAD
         "x-ms-version": "2021-02-12",
-        "x-ms-version-id": "2021-04-14T19:10:41.230271Z"
-=======
-        "x-ms-version": "2020-12-06",
         "x-ms-version-id": "2021-10-15T20:39:53.6460098Z"
->>>>>>> 6b7c7623
       },
       "ResponseBody": []
     },
@@ -94,13 +84,8 @@
         "Transfer-Encoding": "chunked",
         "x-ms-client-request-id": "7b9c8547-aeb8-ee74-70b7-077acba7967f",
         "x-ms-error-code": "BlobUsesCustomerSpecifiedEncryption",
-<<<<<<< HEAD
-        "x-ms-request-id": "1e11efc0-801e-0048-3e61-31c7f5000000",
+        "x-ms-request-id": "4778bb70-d01e-0076-0704-c2a197000000",
         "x-ms-version": "2021-02-12"
-=======
-        "x-ms-request-id": "4778bb70-d01e-0076-0704-c2a197000000",
-        "x-ms-version": "2020-12-06"
->>>>>>> 6b7c7623
       },
       "ResponseBody": []
     },
@@ -124,13 +109,8 @@
         "Date": "Fri, 15 Oct 2021 20:39:52 GMT",
         "Server": "Windows-Azure-Blob/1.0 Microsoft-HTTPAPI/2.0",
         "x-ms-client-request-id": "593ea6e5-e828-c4dd-5079-75a59428c13e",
-<<<<<<< HEAD
-        "x-ms-request-id": "1e11efcc-801e-0048-4a61-31c7f5000000",
+        "x-ms-request-id": "4778bbbe-d01e-0076-4a04-c2a197000000",
         "x-ms-version": "2021-02-12"
-=======
-        "x-ms-request-id": "4778bbbe-d01e-0076-4a04-c2a197000000",
-        "x-ms-version": "2020-12-06"
->>>>>>> 6b7c7623
       },
       "ResponseBody": []
     }
