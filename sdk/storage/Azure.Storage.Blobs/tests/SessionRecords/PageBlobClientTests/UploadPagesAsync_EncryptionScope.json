--- conflicted
+++ resolved
@@ -14,11 +14,7 @@
         "x-ms-client-request-id": "f3619c95-0cea-3360-caa7-29c08c528682",
         "x-ms-date": "Fri, 03 Apr 2020 00:05:37 GMT",
         "x-ms-return-client-request-id": "true",
-<<<<<<< HEAD
-        "x-ms-version": "2019-12-12"
-=======
         "x-ms-version": "2020-02-10"
->>>>>>> 60f4876e
       },
       "RequestBody": null,
       "StatusCode": 201,
@@ -33,11 +29,7 @@
         ],
         "x-ms-client-request-id": "f3619c95-0cea-3360-caa7-29c08c528682",
         "x-ms-request-id": "782ac7be-901e-0066-694b-090280000000",
-<<<<<<< HEAD
-        "x-ms-version": "2019-12-12"
-=======
         "x-ms-version": "2020-02-10"
->>>>>>> 60f4876e
       },
       "ResponseBody": []
     },
@@ -58,11 +50,7 @@
         "x-ms-date": "Fri, 03 Apr 2020 00:05:38 GMT",
         "x-ms-encryption-scope": "seanscope1",
         "x-ms-return-client-request-id": "true",
-<<<<<<< HEAD
-        "x-ms-version": "2019-12-12"
-=======
         "x-ms-version": "2020-02-10"
->>>>>>> 60f4876e
       },
       "RequestBody": null,
       "StatusCode": 201,
@@ -79,11 +67,7 @@
         "x-ms-encryption-scope": "seanscope1",
         "x-ms-request-id": "782ac7e1-901e-0066-074b-090280000000",
         "x-ms-request-server-encrypted": "true",
-<<<<<<< HEAD
-        "x-ms-version": "2019-12-12"
-=======
         "x-ms-version": "2020-02-10"
->>>>>>> 60f4876e
       },
       "ResponseBody": []
     },
@@ -104,11 +88,7 @@
         "x-ms-page-write": "update",
         "x-ms-range": "bytes=0-1023",
         "x-ms-return-client-request-id": "true",
-<<<<<<< HEAD
-        "x-ms-version": "2019-12-12"
-=======
         "x-ms-version": "2020-02-10"
->>>>>>> 60f4876e
       },
       "RequestBody": "kH4VVlFpqBsM3vQ45Xo6luYdJOOf0qMEo65fB98ujav/Dy8OPC8xYAFUOz2cv80Zp5ZLh/rFe77aELOiCaA73VBIOdZLLFm27MThSpdmaOPgRmBJ4gWxOpRxNCx8jlZhGF3sU4b2zXs9lJs14zAmdKfPwsM/8vpLlv9C2vctOV5ugDE5ehRd6XjlDE1qfFZjSsCErcyTISZiob2GtPODEFs9x2L/7fmTcdhKWuas4Bmo3o83qIyS2l8L19lW1zWFYvzyLLX0ZF3G8DzzScY/tcCj3tZjS2fOq\u002BwC8xUgPJqjxPjqubNks3kycbdQnpGYyyEYsvheIhaUJIHI8XBHpbShUITOVfwMPypcMNmvfg1aaSj0CImhRKLhVZUynMII68wDrk0NynYlDHPOAvE85aZ0bYdIUp0rAAzh7P9m2qNoU0QNq8\u002B/TZ\u002Bxz/sV00KxpG/vvS46wJku165BK912vjLQZq6sLznWtR/ol4KhFS3JMEeQdhx0LpOr3tQhfSHCOxHJRG2UBHU2GAgOUigWjcKBd/uV5kcVXDcaAVBltTf\u002BJVtx2NDANSvSWl0UZdxqlFERoAYmLVXJs\u002Bg1eQMl0GPQECzNpbTxwULPw4zpAfZbsGz\u002BUxQx1/gGpyXnirsorIn6Q1Wvne6dIN7DV2nJ4LHy2cmXJnxOnzk0x/6OCTaGphYC772hrBJ9YTM2bYCOPcdz9bHykYUNq6Qbe9bwDhaoPLBSxvDzUC22GcVIGDG5pYk2GxOFkxWQ9UQZhTA8jFIdjTHPO3bWf6SDO3jAxJJyYtVMufMCI6ibwtCs2sv8eoxyK4sA6WoTX5tuAVid0DGxpyJb79NfGmqINHmlKqXZhsHrTpgHcXlrOVlXlCFQ/fGf\u002BjKooYq5ExEgeLTwbTX1lXqWsYKYqjWp77Z5B4ZJNzeHBi9yMOU2MjuH5vnEeswkYv6muktvB1D8/7HUPwuK10F9aWcFg2SVX39HEMM85HXpVaWHon3rF/7fdjEzYvIv/A\u002B4RhFlHt6aEFrMKPaMwBs86upmAzTEklFoJgwyYv2MFxS0hJ1jhDbG7JIiHu8IUrUW9ncHyfna87TA/PjRZ65dPxDi2Dt92WWznxaioXNiX9NXHGuFhU4a2ZDpooc\u002B9IXjxd/eJXp5mB0RUynjOFJAXp0kekpC17rCx/6rlDbedauRvtyUgzlY3YROczElN6E\u002BqETqGXk6oO0kG158zgPmM959UXl2rNpjzJ3G9GOJnJBcbOzx81sxVh3ub2fb3A6AaEBSp\u002BUoyPxqh03cdKyJm37NH2IX9D\u002BDTPtbhzxyh\u002B\u002BPRYwjNvWqNKTvh2wNVeJxZNToDrysaXMAz1vqzUDA9wBeTS8gZWSJIg==",
       "StatusCode": 201,
@@ -127,11 +107,7 @@
         "x-ms-encryption-scope": "seanscope1",
         "x-ms-request-id": "782ac830-901e-0066-4c4b-090280000000",
         "x-ms-request-server-encrypted": "true",
-<<<<<<< HEAD
-        "x-ms-version": "2019-12-12"
-=======
         "x-ms-version": "2020-02-10"
->>>>>>> 60f4876e
       },
       "ResponseBody": []
     },
@@ -148,11 +124,7 @@
         "x-ms-client-request-id": "5f9e84e4-bc48-7072-884c-964828c49276",
         "x-ms-date": "Fri, 03 Apr 2020 00:05:38 GMT",
         "x-ms-return-client-request-id": "true",
-<<<<<<< HEAD
-        "x-ms-version": "2019-12-12"
-=======
         "x-ms-version": "2020-02-10"
->>>>>>> 60f4876e
       },
       "RequestBody": null,
       "StatusCode": 202,
@@ -165,11 +137,7 @@
         ],
         "x-ms-client-request-id": "5f9e84e4-bc48-7072-884c-964828c49276",
         "x-ms-request-id": "782ac849-901e-0066-634b-090280000000",
-<<<<<<< HEAD
-        "x-ms-version": "2019-12-12"
-=======
         "x-ms-version": "2020-02-10"
->>>>>>> 60f4876e
       },
       "ResponseBody": []
     }
