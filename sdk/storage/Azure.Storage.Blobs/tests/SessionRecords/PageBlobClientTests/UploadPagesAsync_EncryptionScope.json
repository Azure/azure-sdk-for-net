--- conflicted
+++ resolved
@@ -15,11 +15,7 @@
         "x-ms-client-request-id": "f3619c95-0cea-3360-caa7-29c08c528682",
         "x-ms-date": "Wed, 17 Feb 2021 19:01:55 GMT",
         "x-ms-return-client-request-id": "true",
-<<<<<<< HEAD
-        "x-ms-version": "2020-12-06"
-=======
         "x-ms-version": "2021-02-12"
->>>>>>> 7e782c87
       },
       "RequestBody": null,
       "StatusCode": 201,
@@ -34,11 +30,7 @@
         ],
         "x-ms-client-request-id": "f3619c95-0cea-3360-caa7-29c08c528682",
         "x-ms-request-id": "976e0fea-c01e-0082-735f-059b7c000000",
-<<<<<<< HEAD
-        "x-ms-version": "2020-12-06"
-=======
         "x-ms-version": "2021-02-12"
->>>>>>> 7e782c87
       },
       "ResponseBody": []
     },
@@ -60,11 +52,7 @@
         "x-ms-date": "Wed, 17 Feb 2021 19:01:55 GMT",
         "x-ms-encryption-scope": "seanscope1",
         "x-ms-return-client-request-id": "true",
-<<<<<<< HEAD
-        "x-ms-version": "2020-12-06"
-=======
         "x-ms-version": "2021-02-12"
->>>>>>> 7e782c87
       },
       "RequestBody": null,
       "StatusCode": 201,
@@ -81,11 +69,7 @@
         "x-ms-encryption-scope": "seanscope1",
         "x-ms-request-id": "976e0ff9-c01e-0082-7e5f-059b7c000000",
         "x-ms-request-server-encrypted": "true",
-<<<<<<< HEAD
-        "x-ms-version": "2020-12-06",
-=======
         "x-ms-version": "2021-02-12",
->>>>>>> 7e782c87
         "x-ms-version-id": "2021-02-17T19:01:55.6051398Z"
       },
       "ResponseBody": []
@@ -109,11 +93,7 @@
         "x-ms-page-write": "update",
         "x-ms-range": "bytes=0-1023",
         "x-ms-return-client-request-id": "true",
-<<<<<<< HEAD
-        "x-ms-version": "2020-12-06"
-=======
         "x-ms-version": "2021-02-12"
->>>>>>> 7e782c87
       },
       "RequestBody": "kH4VVlFpqBsM3vQ45Xo6luYdJOOf0qMEo65fB98ujav/Dy8OPC8xYAFUOz2cv80Zp5ZLh/rFe77aELOiCaA73VBIOdZLLFm27MThSpdmaOPgRmBJ4gWxOpRxNCx8jlZhGF3sU4b2zXs9lJs14zAmdKfPwsM/8vpLlv9C2vctOV5ugDE5ehRd6XjlDE1qfFZjSsCErcyTISZiob2GtPODEFs9x2L/7fmTcdhKWuas4Bmo3o83qIyS2l8L19lW1zWFYvzyLLX0ZF3G8DzzScY/tcCj3tZjS2fOq+wC8xUgPJqjxPjqubNks3kycbdQnpGYyyEYsvheIhaUJIHI8XBHpbShUITOVfwMPypcMNmvfg1aaSj0CImhRKLhVZUynMII68wDrk0NynYlDHPOAvE85aZ0bYdIUp0rAAzh7P9m2qNoU0QNq8+/TZ+xz/sV00KxpG/vvS46wJku165BK912vjLQZq6sLznWtR/ol4KhFS3JMEeQdhx0LpOr3tQhfSHCOxHJRG2UBHU2GAgOUigWjcKBd/uV5kcVXDcaAVBltTf+JVtx2NDANSvSWl0UZdxqlFERoAYmLVXJs+g1eQMl0GPQECzNpbTxwULPw4zpAfZbsGz+UxQx1/gGpyXnirsorIn6Q1Wvne6dIN7DV2nJ4LHy2cmXJnxOnzk0x/6OCTaGphYC772hrBJ9YTM2bYCOPcdz9bHykYUNq6Qbe9bwDhaoPLBSxvDzUC22GcVIGDG5pYk2GxOFkxWQ9UQZhTA8jFIdjTHPO3bWf6SDO3jAxJJyYtVMufMCI6ibwtCs2sv8eoxyK4sA6WoTX5tuAVid0DGxpyJb79NfGmqINHmlKqXZhsHrTpgHcXlrOVlXlCFQ/fGf+jKooYq5ExEgeLTwbTX1lXqWsYKYqjWp77Z5B4ZJNzeHBi9yMOU2MjuH5vnEeswkYv6muktvB1D8/7HUPwuK10F9aWcFg2SVX39HEMM85HXpVaWHon3rF/7fdjEzYvIv/A+4RhFlHt6aEFrMKPaMwBs86upmAzTEklFoJgwyYv2MFxS0hJ1jhDbG7JIiHu8IUrUW9ncHyfna87TA/PjRZ65dPxDi2Dt92WWznxaioXNiX9NXHGuFhU4a2ZDpooc+9IXjxd/eJXp5mB0RUynjOFJAXp0kekpC17rCx/6rlDbedauRvtyUgzlY3YROczElN6E+qETqGXk6oO0kG158zgPmM959UXl2rNpjzJ3G9GOJnJBcbOzx81sxVh3ub2fb3A6AaEBSp+UoyPxqh03cdKyJm37NH2IX9D+DTPtbhzxyh++PRYwjNvWqNKTvh2wNVeJxZNToDrysaXMAz1vqzUDA9wBeTS8gZWSJIg==",
       "StatusCode": 201,
@@ -132,11 +112,7 @@
         "x-ms-encryption-scope": "seanscope1",
         "x-ms-request-id": "976e101b-c01e-0082-1a5f-059b7c000000",
         "x-ms-request-server-encrypted": "true",
-<<<<<<< HEAD
-        "x-ms-version": "2020-12-06"
-=======
         "x-ms-version": "2021-02-12"
->>>>>>> 7e782c87
       },
       "ResponseBody": []
     },
@@ -154,11 +130,7 @@
         "x-ms-client-request-id": "5f9e84e4-bc48-7072-884c-964828c49276",
         "x-ms-date": "Wed, 17 Feb 2021 19:01:55 GMT",
         "x-ms-return-client-request-id": "true",
-<<<<<<< HEAD
-        "x-ms-version": "2020-12-06"
-=======
         "x-ms-version": "2021-02-12"
->>>>>>> 7e782c87
       },
       "RequestBody": null,
       "StatusCode": 202,
@@ -171,11 +143,7 @@
         ],
         "x-ms-client-request-id": "5f9e84e4-bc48-7072-884c-964828c49276",
         "x-ms-request-id": "976e102e-c01e-0082-2d5f-059b7c000000",
-<<<<<<< HEAD
-        "x-ms-version": "2020-12-06"
-=======
         "x-ms-version": "2021-02-12"
->>>>>>> 7e782c87
       },
       "ResponseBody": []
     }
