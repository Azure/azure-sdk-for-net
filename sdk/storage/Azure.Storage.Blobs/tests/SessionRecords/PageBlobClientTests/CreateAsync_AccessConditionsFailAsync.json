{
  "Entries": [
    {
      "RequestUri": "https://seanmcccanary.blob.core.windows.net/test-container-7fbbde59-636b-92ba-4ebc-d452cf3a7490?restype=container",
      "RequestMethod": "PUT",
      "RequestHeaders": {
        "Authorization": "Sanitized",
        "traceparent": "00-9949eda249f9ef478d4282041ea1a4a9-53c0ebe81952f942-00",
        "User-Agent": [
          "azsdk-net-Storage.Blobs/12.5.0-dev.20200402.1",
          "(.NET Core 4.6.28325.01; Microsoft Windows 10.0.18362 )"
        ],
        "x-ms-blob-public-access": "container",
        "x-ms-client-request-id": "fbdf5d59-f70e-9820-6769-df0db74cec05",
        "x-ms-date": "Fri, 03 Apr 2020 00:06:59 GMT",
        "x-ms-return-client-request-id": "true",
<<<<<<< HEAD
        "x-ms-version": "2019-12-12"
=======
        "x-ms-version": "2020-02-10"
>>>>>>> 60f4876e
      },
      "RequestBody": null,
      "StatusCode": 201,
      "ResponseHeaders": {
        "Content-Length": "0",
        "Date": "Fri, 03 Apr 2020 00:06:58 GMT",
        "ETag": "\u00220x8D7D762EDCFBCC8\u0022",
        "Last-Modified": "Fri, 03 Apr 2020 00:06:59 GMT",
        "Server": [
          "Windows-Azure-Blob/1.0",
          "Microsoft-HTTPAPI/2.0"
        ],
        "x-ms-client-request-id": "fbdf5d59-f70e-9820-6769-df0db74cec05",
        "x-ms-request-id": "e9d9226f-a01e-000f-7c4b-093bcc000000",
<<<<<<< HEAD
        "x-ms-version": "2019-12-12"
=======
        "x-ms-version": "2020-02-10"
>>>>>>> 60f4876e
      },
      "ResponseBody": []
    },
    {
      "RequestUri": "https://seanmcccanary.blob.core.windows.net/test-container-7fbbde59-636b-92ba-4ebc-d452cf3a7490/test-blob-5d6dd45d-3374-0a22-f4a7-bf852e9c89d6",
      "RequestMethod": "PUT",
      "RequestHeaders": {
        "Authorization": "Sanitized",
        "Content-Length": "0",
        "traceparent": "00-97e8013a0366bf4e86920c1d8ccd2efa-14ac45ae4f95454d-00",
        "User-Agent": [
          "azsdk-net-Storage.Blobs/12.5.0-dev.20200402.1",
          "(.NET Core 4.6.28325.01; Microsoft Windows 10.0.18362 )"
        ],
        "x-ms-blob-content-length": "1024",
        "x-ms-blob-sequence-number": "0",
        "x-ms-blob-type": "PageBlob",
        "x-ms-client-request-id": "33c02ff9-1f0a-2675-3ad4-0767389a69ca",
        "x-ms-date": "Fri, 03 Apr 2020 00:07:00 GMT",
        "x-ms-return-client-request-id": "true",
<<<<<<< HEAD
        "x-ms-version": "2019-12-12"
=======
        "x-ms-version": "2020-02-10"
>>>>>>> 60f4876e
      },
      "RequestBody": null,
      "StatusCode": 201,
      "ResponseHeaders": {
        "Content-Length": "0",
        "Date": "Fri, 03 Apr 2020 00:06:58 GMT",
        "ETag": "\u00220x8D7D762EDDD10F3\u0022",
        "Last-Modified": "Fri, 03 Apr 2020 00:06:59 GMT",
        "Server": [
          "Windows-Azure-Blob/1.0",
          "Microsoft-HTTPAPI/2.0"
        ],
        "x-ms-client-request-id": "33c02ff9-1f0a-2675-3ad4-0767389a69ca",
        "x-ms-request-id": "e9d92299-a01e-000f-1b4b-093bcc000000",
        "x-ms-request-server-encrypted": "true",
<<<<<<< HEAD
        "x-ms-version": "2019-12-12"
=======
        "x-ms-version": "2020-02-10"
>>>>>>> 60f4876e
      },
      "ResponseBody": []
    },
    {
      "RequestUri": "https://seanmcccanary.blob.core.windows.net/test-container-7fbbde59-636b-92ba-4ebc-d452cf3a7490/test-blob-5d6dd45d-3374-0a22-f4a7-bf852e9c89d6",
      "RequestMethod": "PUT",
      "RequestHeaders": {
        "Authorization": "Sanitized",
        "Content-Length": "0",
        "If-Modified-Since": "Sat, 04 Apr 2020 00:06:59 GMT",
        "traceparent": "00-4d34eb5e9e927b47a0879ef69825f9b1-2c59ae63cac33542-00",
        "User-Agent": [
          "azsdk-net-Storage.Blobs/12.5.0-dev.20200402.1",
          "(.NET Core 4.6.28325.01; Microsoft Windows 10.0.18362 )"
        ],
        "x-ms-blob-content-length": "1024",
        "x-ms-blob-type": "PageBlob",
        "x-ms-client-request-id": "fe8b4b4a-56dc-1ecc-76d2-3785721b89c0",
        "x-ms-date": "Fri, 03 Apr 2020 00:07:00 GMT",
        "x-ms-return-client-request-id": "true",
<<<<<<< HEAD
        "x-ms-version": "2019-12-12"
=======
        "x-ms-version": "2020-02-10"
>>>>>>> 60f4876e
      },
      "RequestBody": null,
      "StatusCode": 412,
      "ResponseHeaders": {
        "Content-Length": "252",
        "Content-Type": "application/xml",
        "Date": "Fri, 03 Apr 2020 00:06:58 GMT",
        "Server": [
          "Windows-Azure-Blob/1.0",
          "Microsoft-HTTPAPI/2.0"
        ],
        "x-ms-client-request-id": "fe8b4b4a-56dc-1ecc-76d2-3785721b89c0",
        "x-ms-error-code": "ConditionNotMet",
        "x-ms-request-id": "e9d922b2-a01e-000f-304b-093bcc000000",
<<<<<<< HEAD
        "x-ms-version": "2019-12-12"
=======
        "x-ms-version": "2020-02-10"
>>>>>>> 60f4876e
      },
      "ResponseBody": [
        "\uFEFF\u003C?xml version=\u00221.0\u0022 encoding=\u0022utf-8\u0022?\u003E\u003CError\u003E\u003CCode\u003EConditionNotMet\u003C/Code\u003E\u003CMessage\u003EThe condition specified using HTTP conditional header(s) is not met.\n",
        "RequestId:e9d922b2-a01e-000f-304b-093bcc000000\n",
        "Time:2020-04-03T00:06:59.4537087Z\u003C/Message\u003E\u003C/Error\u003E"
      ]
    },
    {
      "RequestUri": "https://seanmcccanary.blob.core.windows.net/test-container-7fbbde59-636b-92ba-4ebc-d452cf3a7490?restype=container",
      "RequestMethod": "DELETE",
      "RequestHeaders": {
        "Authorization": "Sanitized",
        "traceparent": "00-f5a93b37e4ae4649ac10787a4d0bf071-d1af9531a46c634a-00",
        "User-Agent": [
          "azsdk-net-Storage.Blobs/12.5.0-dev.20200402.1",
          "(.NET Core 4.6.28325.01; Microsoft Windows 10.0.18362 )"
        ],
        "x-ms-client-request-id": "ec1cf03a-6a0e-88ee-3cb0-558242247137",
        "x-ms-date": "Fri, 03 Apr 2020 00:07:00 GMT",
        "x-ms-return-client-request-id": "true",
<<<<<<< HEAD
        "x-ms-version": "2019-12-12"
=======
        "x-ms-version": "2020-02-10"
>>>>>>> 60f4876e
      },
      "RequestBody": null,
      "StatusCode": 202,
      "ResponseHeaders": {
        "Content-Length": "0",
        "Date": "Fri, 03 Apr 2020 00:06:58 GMT",
        "Server": [
          "Windows-Azure-Blob/1.0",
          "Microsoft-HTTPAPI/2.0"
        ],
        "x-ms-client-request-id": "ec1cf03a-6a0e-88ee-3cb0-558242247137",
        "x-ms-request-id": "e9d922d9-a01e-000f-504b-093bcc000000",
<<<<<<< HEAD
        "x-ms-version": "2019-12-12"
=======
        "x-ms-version": "2020-02-10"
>>>>>>> 60f4876e
      },
      "ResponseBody": []
    },
    {
      "RequestUri": "https://seanmcccanary.blob.core.windows.net/test-container-254d4021-32b3-ba08-2c0b-79ff756d00ad?restype=container",
      "RequestMethod": "PUT",
      "RequestHeaders": {
        "Authorization": "Sanitized",
        "traceparent": "00-c3fbd29045d22946b9e6ccb1f405e311-6c5f5e7ce67e654b-00",
        "User-Agent": [
          "azsdk-net-Storage.Blobs/12.5.0-dev.20200402.1",
          "(.NET Core 4.6.28325.01; Microsoft Windows 10.0.18362 )"
        ],
        "x-ms-blob-public-access": "container",
        "x-ms-client-request-id": "dd3da96a-3a7b-080b-e762-bf03f1ef13ce",
        "x-ms-date": "Fri, 03 Apr 2020 00:07:00 GMT",
        "x-ms-return-client-request-id": "true",
<<<<<<< HEAD
        "x-ms-version": "2019-12-12"
=======
        "x-ms-version": "2020-02-10"
>>>>>>> 60f4876e
      },
      "RequestBody": null,
      "StatusCode": 201,
      "ResponseHeaders": {
        "Content-Length": "0",
        "Date": "Fri, 03 Apr 2020 00:06:59 GMT",
        "ETag": "\u00220x8D7D762EE2A8C8B\u0022",
        "Last-Modified": "Fri, 03 Apr 2020 00:06:59 GMT",
        "Server": [
          "Windows-Azure-Blob/1.0",
          "Microsoft-HTTPAPI/2.0"
        ],
        "x-ms-client-request-id": "dd3da96a-3a7b-080b-e762-bf03f1ef13ce",
        "x-ms-request-id": "217cf548-601e-002f-3f4b-09406b000000",
<<<<<<< HEAD
        "x-ms-version": "2019-12-12"
=======
        "x-ms-version": "2020-02-10"
>>>>>>> 60f4876e
      },
      "ResponseBody": []
    },
    {
      "RequestUri": "https://seanmcccanary.blob.core.windows.net/test-container-254d4021-32b3-ba08-2c0b-79ff756d00ad/test-blob-ca0fa8af-efd9-8338-8e59-727406aa8090",
      "RequestMethod": "PUT",
      "RequestHeaders": {
        "Authorization": "Sanitized",
        "Content-Length": "0",
        "traceparent": "00-9a5bd4c2eb0197438ab68a0aea8298f5-a385f2f974ca9f4b-00",
        "User-Agent": [
          "azsdk-net-Storage.Blobs/12.5.0-dev.20200402.1",
          "(.NET Core 4.6.28325.01; Microsoft Windows 10.0.18362 )"
        ],
        "x-ms-blob-content-length": "1024",
        "x-ms-blob-sequence-number": "0",
        "x-ms-blob-type": "PageBlob",
        "x-ms-client-request-id": "91ae5d2b-738d-7b87-70b9-4e22c797013c",
        "x-ms-date": "Fri, 03 Apr 2020 00:07:00 GMT",
        "x-ms-return-client-request-id": "true",
<<<<<<< HEAD
        "x-ms-version": "2019-12-12"
=======
        "x-ms-version": "2020-02-10"
>>>>>>> 60f4876e
      },
      "RequestBody": null,
      "StatusCode": 201,
      "ResponseHeaders": {
        "Content-Length": "0",
        "Date": "Fri, 03 Apr 2020 00:06:59 GMT",
        "ETag": "\u00220x8D7D762EE37EBB7\u0022",
        "Last-Modified": "Fri, 03 Apr 2020 00:06:59 GMT",
        "Server": [
          "Windows-Azure-Blob/1.0",
          "Microsoft-HTTPAPI/2.0"
        ],
        "x-ms-client-request-id": "91ae5d2b-738d-7b87-70b9-4e22c797013c",
        "x-ms-request-id": "217cf55a-601e-002f-4c4b-09406b000000",
        "x-ms-request-server-encrypted": "true",
<<<<<<< HEAD
        "x-ms-version": "2019-12-12"
=======
        "x-ms-version": "2020-02-10"
>>>>>>> 60f4876e
      },
      "ResponseBody": []
    },
    {
      "RequestUri": "https://seanmcccanary.blob.core.windows.net/test-container-254d4021-32b3-ba08-2c0b-79ff756d00ad/test-blob-ca0fa8af-efd9-8338-8e59-727406aa8090",
      "RequestMethod": "PUT",
      "RequestHeaders": {
        "Authorization": "Sanitized",
        "Content-Length": "0",
        "If-Unmodified-Since": "Thu, 02 Apr 2020 00:06:59 GMT",
        "traceparent": "00-cb43f9bdef1e0f4783fdab2c9060b07a-50bac972832b1f47-00",
        "User-Agent": [
          "azsdk-net-Storage.Blobs/12.5.0-dev.20200402.1",
          "(.NET Core 4.6.28325.01; Microsoft Windows 10.0.18362 )"
        ],
        "x-ms-blob-content-length": "1024",
        "x-ms-blob-type": "PageBlob",
        "x-ms-client-request-id": "a949ae56-eefb-5a03-9019-5a77d40f70d4",
        "x-ms-date": "Fri, 03 Apr 2020 00:07:00 GMT",
        "x-ms-return-client-request-id": "true",
<<<<<<< HEAD
        "x-ms-version": "2019-12-12"
=======
        "x-ms-version": "2020-02-10"
>>>>>>> 60f4876e
      },
      "RequestBody": null,
      "StatusCode": 412,
      "ResponseHeaders": {
        "Content-Length": "252",
        "Content-Type": "application/xml",
        "Date": "Fri, 03 Apr 2020 00:06:59 GMT",
        "Server": [
          "Windows-Azure-Blob/1.0",
          "Microsoft-HTTPAPI/2.0"
        ],
        "x-ms-client-request-id": "a949ae56-eefb-5a03-9019-5a77d40f70d4",
        "x-ms-error-code": "ConditionNotMet",
        "x-ms-request-id": "217cf575-601e-002f-634b-09406b000000",
<<<<<<< HEAD
        "x-ms-version": "2019-12-12"
=======
        "x-ms-version": "2020-02-10"
>>>>>>> 60f4876e
      },
      "ResponseBody": [
        "\uFEFF\u003C?xml version=\u00221.0\u0022 encoding=\u0022utf-8\u0022?\u003E\u003CError\u003E\u003CCode\u003EConditionNotMet\u003C/Code\u003E\u003CMessage\u003EThe condition specified using HTTP conditional header(s) is not met.\n",
        "RequestId:217cf575-601e-002f-634b-09406b000000\n",
        "Time:2020-04-03T00:07:00.0508534Z\u003C/Message\u003E\u003C/Error\u003E"
      ]
    },
    {
      "RequestUri": "https://seanmcccanary.blob.core.windows.net/test-container-254d4021-32b3-ba08-2c0b-79ff756d00ad?restype=container",
      "RequestMethod": "DELETE",
      "RequestHeaders": {
        "Authorization": "Sanitized",
        "traceparent": "00-a3dfe299e61e3a4d8af99bfa0ccf027f-e2d8dd6aa73d4b4d-00",
        "User-Agent": [
          "azsdk-net-Storage.Blobs/12.5.0-dev.20200402.1",
          "(.NET Core 4.6.28325.01; Microsoft Windows 10.0.18362 )"
        ],
        "x-ms-client-request-id": "19cb6e13-574e-f341-2bda-4940ed26b768",
        "x-ms-date": "Fri, 03 Apr 2020 00:07:00 GMT",
        "x-ms-return-client-request-id": "true",
<<<<<<< HEAD
        "x-ms-version": "2019-12-12"
=======
        "x-ms-version": "2020-02-10"
>>>>>>> 60f4876e
      },
      "RequestBody": null,
      "StatusCode": 202,
      "ResponseHeaders": {
        "Content-Length": "0",
        "Date": "Fri, 03 Apr 2020 00:06:59 GMT",
        "Server": [
          "Windows-Azure-Blob/1.0",
          "Microsoft-HTTPAPI/2.0"
        ],
        "x-ms-client-request-id": "19cb6e13-574e-f341-2bda-4940ed26b768",
        "x-ms-request-id": "217cf596-601e-002f-7f4b-09406b000000",
<<<<<<< HEAD
        "x-ms-version": "2019-12-12"
=======
        "x-ms-version": "2020-02-10"
>>>>>>> 60f4876e
      },
      "ResponseBody": []
    },
    {
      "RequestUri": "https://seanmcccanary.blob.core.windows.net/test-container-f6548966-f7e2-2c65-4465-e9d8d44d449e?restype=container",
      "RequestMethod": "PUT",
      "RequestHeaders": {
        "Authorization": "Sanitized",
        "traceparent": "00-d90e71477f33bf46bf1e524712fb40f8-b103d182de517b4d-00",
        "User-Agent": [
          "azsdk-net-Storage.Blobs/12.5.0-dev.20200402.1",
          "(.NET Core 4.6.28325.01; Microsoft Windows 10.0.18362 )"
        ],
        "x-ms-blob-public-access": "container",
        "x-ms-client-request-id": "8c4fb16b-309c-1cf1-099e-d4e86d681ede",
        "x-ms-date": "Fri, 03 Apr 2020 00:07:01 GMT",
        "x-ms-return-client-request-id": "true",
<<<<<<< HEAD
        "x-ms-version": "2019-12-12"
=======
        "x-ms-version": "2020-02-10"
>>>>>>> 60f4876e
      },
      "RequestBody": null,
      "StatusCode": 201,
      "ResponseHeaders": {
        "Content-Length": "0",
        "Date": "Fri, 03 Apr 2020 00:06:59 GMT",
        "ETag": "\u00220x8D7D762EE877491\u0022",
        "Last-Modified": "Fri, 03 Apr 2020 00:07:00 GMT",
        "Server": [
          "Windows-Azure-Blob/1.0",
          "Microsoft-HTTPAPI/2.0"
        ],
        "x-ms-client-request-id": "8c4fb16b-309c-1cf1-099e-d4e86d681ede",
        "x-ms-request-id": "164f4dc0-501e-009d-624b-09bf1a000000",
<<<<<<< HEAD
        "x-ms-version": "2019-12-12"
=======
        "x-ms-version": "2020-02-10"
>>>>>>> 60f4876e
      },
      "ResponseBody": []
    },
    {
      "RequestUri": "https://seanmcccanary.blob.core.windows.net/test-container-f6548966-f7e2-2c65-4465-e9d8d44d449e/test-blob-664daa96-51c2-0f24-026b-d91c74c64c1b",
      "RequestMethod": "PUT",
      "RequestHeaders": {
        "Authorization": "Sanitized",
        "Content-Length": "0",
        "traceparent": "00-c2fa0694bfb69b448851c27b404c0120-b5bc3aa80fe7c445-00",
        "User-Agent": [
          "azsdk-net-Storage.Blobs/12.5.0-dev.20200402.1",
          "(.NET Core 4.6.28325.01; Microsoft Windows 10.0.18362 )"
        ],
        "x-ms-blob-content-length": "1024",
        "x-ms-blob-sequence-number": "0",
        "x-ms-blob-type": "PageBlob",
        "x-ms-client-request-id": "3608a4a7-90db-1ad6-8d3f-8a3157d5a842",
        "x-ms-date": "Fri, 03 Apr 2020 00:07:01 GMT",
        "x-ms-return-client-request-id": "true",
<<<<<<< HEAD
        "x-ms-version": "2019-12-12"
=======
        "x-ms-version": "2020-02-10"
>>>>>>> 60f4876e
      },
      "RequestBody": null,
      "StatusCode": 201,
      "ResponseHeaders": {
        "Content-Length": "0",
        "Date": "Fri, 03 Apr 2020 00:06:59 GMT",
        "ETag": "\u00220x8D7D762EE94E9BB\u0022",
        "Last-Modified": "Fri, 03 Apr 2020 00:07:00 GMT",
        "Server": [
          "Windows-Azure-Blob/1.0",
          "Microsoft-HTTPAPI/2.0"
        ],
        "x-ms-client-request-id": "3608a4a7-90db-1ad6-8d3f-8a3157d5a842",
        "x-ms-request-id": "164f4de8-501e-009d-804b-09bf1a000000",
        "x-ms-request-server-encrypted": "true",
<<<<<<< HEAD
        "x-ms-version": "2019-12-12"
=======
        "x-ms-version": "2020-02-10"
>>>>>>> 60f4876e
      },
      "ResponseBody": []
    },
    {
      "RequestUri": "https://seanmcccanary.blob.core.windows.net/test-container-f6548966-f7e2-2c65-4465-e9d8d44d449e/test-blob-664daa96-51c2-0f24-026b-d91c74c64c1b",
      "RequestMethod": "PUT",
      "RequestHeaders": {
        "Authorization": "Sanitized",
        "Content-Length": "0",
        "If-Match": "\u0022garbage\u0022",
        "traceparent": "00-1b8b3529a578df45acd0beab578c8c75-009f555c7897024c-00",
        "User-Agent": [
          "azsdk-net-Storage.Blobs/12.5.0-dev.20200402.1",
          "(.NET Core 4.6.28325.01; Microsoft Windows 10.0.18362 )"
        ],
        "x-ms-blob-content-length": "1024",
        "x-ms-blob-type": "PageBlob",
        "x-ms-client-request-id": "cf7424ef-15bd-df40-7a52-95be2dd16bbf",
        "x-ms-date": "Fri, 03 Apr 2020 00:07:01 GMT",
        "x-ms-return-client-request-id": "true",
<<<<<<< HEAD
        "x-ms-version": "2019-12-12"
=======
        "x-ms-version": "2020-02-10"
>>>>>>> 60f4876e
      },
      "RequestBody": null,
      "StatusCode": 412,
      "ResponseHeaders": {
        "Content-Length": "252",
        "Content-Type": "application/xml",
        "Date": "Fri, 03 Apr 2020 00:06:59 GMT",
        "Server": [
          "Windows-Azure-Blob/1.0",
          "Microsoft-HTTPAPI/2.0"
        ],
        "x-ms-client-request-id": "cf7424ef-15bd-df40-7a52-95be2dd16bbf",
        "x-ms-error-code": "ConditionNotMet",
        "x-ms-request-id": "164f4e02-501e-009d-184b-09bf1a000000",
<<<<<<< HEAD
        "x-ms-version": "2019-12-12"
=======
        "x-ms-version": "2020-02-10"
>>>>>>> 60f4876e
      },
      "ResponseBody": [
        "\uFEFF\u003C?xml version=\u00221.0\u0022 encoding=\u0022utf-8\u0022?\u003E\u003CError\u003E\u003CCode\u003EConditionNotMet\u003C/Code\u003E\u003CMessage\u003EThe condition specified using HTTP conditional header(s) is not met.\n",
        "RequestId:164f4e02-501e-009d-184b-09bf1a000000\n",
        "Time:2020-04-03T00:07:00.6577209Z\u003C/Message\u003E\u003C/Error\u003E"
      ]
    },
    {
      "RequestUri": "https://seanmcccanary.blob.core.windows.net/test-container-f6548966-f7e2-2c65-4465-e9d8d44d449e?restype=container",
      "RequestMethod": "DELETE",
      "RequestHeaders": {
        "Authorization": "Sanitized",
        "traceparent": "00-405fbdd49817b34cbb6403aecf7152f9-c048dffa0051034d-00",
        "User-Agent": [
          "azsdk-net-Storage.Blobs/12.5.0-dev.20200402.1",
          "(.NET Core 4.6.28325.01; Microsoft Windows 10.0.18362 )"
        ],
        "x-ms-client-request-id": "324125b2-d861-3c84-789a-a3a86622b1d5",
        "x-ms-date": "Fri, 03 Apr 2020 00:07:01 GMT",
        "x-ms-return-client-request-id": "true",
<<<<<<< HEAD
        "x-ms-version": "2019-12-12"
=======
        "x-ms-version": "2020-02-10"
>>>>>>> 60f4876e
      },
      "RequestBody": null,
      "StatusCode": 202,
      "ResponseHeaders": {
        "Content-Length": "0",
        "Date": "Fri, 03 Apr 2020 00:06:59 GMT",
        "Server": [
          "Windows-Azure-Blob/1.0",
          "Microsoft-HTTPAPI/2.0"
        ],
        "x-ms-client-request-id": "324125b2-d861-3c84-789a-a3a86622b1d5",
        "x-ms-request-id": "164f4e27-501e-009d-374b-09bf1a000000",
<<<<<<< HEAD
        "x-ms-version": "2019-12-12"
=======
        "x-ms-version": "2020-02-10"
>>>>>>> 60f4876e
      },
      "ResponseBody": []
    },
    {
      "RequestUri": "https://seanmcccanary.blob.core.windows.net/test-container-d9dc111f-c32d-9140-6ac8-0c9386ef201f?restype=container",
      "RequestMethod": "PUT",
      "RequestHeaders": {
        "Authorization": "Sanitized",
        "traceparent": "00-c795154d6fc5e64a8fc2df2d87f3c076-b77ade1456f04046-00",
        "User-Agent": [
          "azsdk-net-Storage.Blobs/12.5.0-dev.20200402.1",
          "(.NET Core 4.6.28325.01; Microsoft Windows 10.0.18362 )"
        ],
        "x-ms-blob-public-access": "container",
        "x-ms-client-request-id": "ad30b978-4c7e-efdf-e4b0-c798cbf1b689",
        "x-ms-date": "Fri, 03 Apr 2020 00:07:01 GMT",
        "x-ms-return-client-request-id": "true",
<<<<<<< HEAD
        "x-ms-version": "2019-12-12"
=======
        "x-ms-version": "2020-02-10"
>>>>>>> 60f4876e
      },
      "RequestBody": null,
      "StatusCode": 201,
      "ResponseHeaders": {
        "Content-Length": "0",
        "Date": "Fri, 03 Apr 2020 00:07:00 GMT",
        "ETag": "\u00220x8D7D762EEE18BD1\u0022",
        "Last-Modified": "Fri, 03 Apr 2020 00:07:01 GMT",
        "Server": [
          "Windows-Azure-Blob/1.0",
          "Microsoft-HTTPAPI/2.0"
        ],
        "x-ms-client-request-id": "ad30b978-4c7e-efdf-e4b0-c798cbf1b689",
        "x-ms-request-id": "09520379-a01e-006d-524b-09f9eb000000",
<<<<<<< HEAD
        "x-ms-version": "2019-12-12"
=======
        "x-ms-version": "2020-02-10"
>>>>>>> 60f4876e
      },
      "ResponseBody": []
    },
    {
      "RequestUri": "https://seanmcccanary.blob.core.windows.net/test-container-d9dc111f-c32d-9140-6ac8-0c9386ef201f/test-blob-de7b847a-a917-e746-b215-441872b6d559",
      "RequestMethod": "PUT",
      "RequestHeaders": {
        "Authorization": "Sanitized",
        "Content-Length": "0",
        "traceparent": "00-13603e4bf4d00446ab42c87777442f00-a306a9f5d7bae941-00",
        "User-Agent": [
          "azsdk-net-Storage.Blobs/12.5.0-dev.20200402.1",
          "(.NET Core 4.6.28325.01; Microsoft Windows 10.0.18362 )"
        ],
        "x-ms-blob-content-length": "1024",
        "x-ms-blob-sequence-number": "0",
        "x-ms-blob-type": "PageBlob",
        "x-ms-client-request-id": "360fc75e-6695-cf89-7349-fb6907c77d2e",
        "x-ms-date": "Fri, 03 Apr 2020 00:07:02 GMT",
        "x-ms-return-client-request-id": "true",
<<<<<<< HEAD
        "x-ms-version": "2019-12-12"
=======
        "x-ms-version": "2020-02-10"
>>>>>>> 60f4876e
      },
      "RequestBody": null,
      "StatusCode": 201,
      "ResponseHeaders": {
        "Content-Length": "0",
        "Date": "Fri, 03 Apr 2020 00:07:00 GMT",
        "ETag": "\u00220x8D7D762EEEF0110\u0022",
        "Last-Modified": "Fri, 03 Apr 2020 00:07:01 GMT",
        "Server": [
          "Windows-Azure-Blob/1.0",
          "Microsoft-HTTPAPI/2.0"
        ],
        "x-ms-client-request-id": "360fc75e-6695-cf89-7349-fb6907c77d2e",
        "x-ms-request-id": "0952038f-a01e-006d-644b-09f9eb000000",
        "x-ms-request-server-encrypted": "true",
<<<<<<< HEAD
        "x-ms-version": "2019-12-12"
=======
        "x-ms-version": "2020-02-10"
>>>>>>> 60f4876e
      },
      "ResponseBody": []
    },
    {
      "RequestUri": "https://seanmcccanary.blob.core.windows.net/test-container-d9dc111f-c32d-9140-6ac8-0c9386ef201f/test-blob-de7b847a-a917-e746-b215-441872b6d559",
      "RequestMethod": "HEAD",
      "RequestHeaders": {
        "Authorization": "Sanitized",
        "traceparent": "00-0eea543966ba0040b8103831ebca7320-85304a1440a22344-00",
        "User-Agent": [
          "azsdk-net-Storage.Blobs/12.5.0-dev.20200402.1",
          "(.NET Core 4.6.28325.01; Microsoft Windows 10.0.18362 )"
        ],
        "x-ms-client-request-id": "aab9a01a-9ea6-1cc3-e24b-5a757737d8e1",
        "x-ms-date": "Fri, 03 Apr 2020 00:07:02 GMT",
        "x-ms-return-client-request-id": "true",
<<<<<<< HEAD
        "x-ms-version": "2019-12-12"
=======
        "x-ms-version": "2020-02-10"
>>>>>>> 60f4876e
      },
      "RequestBody": null,
      "StatusCode": 200,
      "ResponseHeaders": {
        "Accept-Ranges": "bytes",
        "Content-Length": "1024",
        "Content-Type": "application/octet-stream",
        "Date": "Fri, 03 Apr 2020 00:07:00 GMT",
        "ETag": "\u00220x8D7D762EEEF0110\u0022",
        "Last-Modified": "Fri, 03 Apr 2020 00:07:01 GMT",
        "Server": [
          "Windows-Azure-Blob/1.0",
          "Microsoft-HTTPAPI/2.0"
        ],
        "x-ms-blob-sequence-number": "0",
        "x-ms-blob-type": "PageBlob",
        "x-ms-client-request-id": "aab9a01a-9ea6-1cc3-e24b-5a757737d8e1",
        "x-ms-creation-time": "Fri, 03 Apr 2020 00:07:01 GMT",
        "x-ms-lease-state": "available",
        "x-ms-lease-status": "unlocked",
        "x-ms-request-id": "095203a9-a01e-006d-794b-09f9eb000000",
        "x-ms-server-encrypted": "true",
<<<<<<< HEAD
        "x-ms-version": "2019-12-12"
=======
        "x-ms-version": "2020-02-10"
>>>>>>> 60f4876e
      },
      "ResponseBody": []
    },
    {
      "RequestUri": "https://seanmcccanary.blob.core.windows.net/test-container-d9dc111f-c32d-9140-6ac8-0c9386ef201f/test-blob-de7b847a-a917-e746-b215-441872b6d559",
      "RequestMethod": "PUT",
      "RequestHeaders": {
        "Authorization": "Sanitized",
        "Content-Length": "0",
        "If-None-Match": "\u00220x8D7D762EEEF0110\u0022",
        "traceparent": "00-cb27304068830240a5fc365dcbd4a60c-022e51560087d748-00",
        "User-Agent": [
          "azsdk-net-Storage.Blobs/12.5.0-dev.20200402.1",
          "(.NET Core 4.6.28325.01; Microsoft Windows 10.0.18362 )"
        ],
        "x-ms-blob-content-length": "1024",
        "x-ms-blob-type": "PageBlob",
        "x-ms-client-request-id": "674e0ed2-d20d-3b87-abf8-7e8a8e5590ac",
        "x-ms-date": "Fri, 03 Apr 2020 00:07:02 GMT",
        "x-ms-return-client-request-id": "true",
<<<<<<< HEAD
        "x-ms-version": "2019-12-12"
=======
        "x-ms-version": "2020-02-10"
>>>>>>> 60f4876e
      },
      "RequestBody": null,
      "StatusCode": 412,
      "ResponseHeaders": {
        "Content-Length": "252",
        "Content-Type": "application/xml",
        "Date": "Fri, 03 Apr 2020 00:07:00 GMT",
        "Server": [
          "Windows-Azure-Blob/1.0",
          "Microsoft-HTTPAPI/2.0"
        ],
        "x-ms-client-request-id": "674e0ed2-d20d-3b87-abf8-7e8a8e5590ac",
        "x-ms-error-code": "ConditionNotMet",
        "x-ms-request-id": "095203c5-a01e-006d-104b-09f9eb000000",
<<<<<<< HEAD
        "x-ms-version": "2019-12-12"
=======
        "x-ms-version": "2020-02-10"
>>>>>>> 60f4876e
      },
      "ResponseBody": [
        "\uFEFF\u003C?xml version=\u00221.0\u0022 encoding=\u0022utf-8\u0022?\u003E\u003CError\u003E\u003CCode\u003EConditionNotMet\u003C/Code\u003E\u003CMessage\u003EThe condition specified using HTTP conditional header(s) is not met.\n",
        "RequestId:095203c5-a01e-006d-104b-09f9eb000000\n",
        "Time:2020-04-03T00:07:01.3352037Z\u003C/Message\u003E\u003C/Error\u003E"
      ]
    },
    {
      "RequestUri": "https://seanmcccanary.blob.core.windows.net/test-container-d9dc111f-c32d-9140-6ac8-0c9386ef201f?restype=container",
      "RequestMethod": "DELETE",
      "RequestHeaders": {
        "Authorization": "Sanitized",
        "traceparent": "00-14fc9b8cf51b72449d48452bd39d097c-a09748d1ea28ae43-00",
        "User-Agent": [
          "azsdk-net-Storage.Blobs/12.5.0-dev.20200402.1",
          "(.NET Core 4.6.28325.01; Microsoft Windows 10.0.18362 )"
        ],
        "x-ms-client-request-id": "68a34d03-71e8-cbd3-6dc8-56b71c42e6a7",
        "x-ms-date": "Fri, 03 Apr 2020 00:07:02 GMT",
        "x-ms-return-client-request-id": "true",
<<<<<<< HEAD
        "x-ms-version": "2019-12-12"
=======
        "x-ms-version": "2020-02-10"
>>>>>>> 60f4876e
      },
      "RequestBody": null,
      "StatusCode": 202,
      "ResponseHeaders": {
        "Content-Length": "0",
        "Date": "Fri, 03 Apr 2020 00:07:00 GMT",
        "Server": [
          "Windows-Azure-Blob/1.0",
          "Microsoft-HTTPAPI/2.0"
        ],
        "x-ms-client-request-id": "68a34d03-71e8-cbd3-6dc8-56b71c42e6a7",
        "x-ms-request-id": "095203db-a01e-006d-224b-09f9eb000000",
<<<<<<< HEAD
        "x-ms-version": "2019-12-12"
=======
        "x-ms-version": "2020-02-10"
>>>>>>> 60f4876e
      },
      "ResponseBody": []
    },
    {
      "RequestUri": "https://seanmcccanary.blob.core.windows.net/test-container-d938a777-b72e-5caa-d2cf-94c825e9f0e2?restype=container",
      "RequestMethod": "PUT",
      "RequestHeaders": {
        "Authorization": "Sanitized",
        "traceparent": "00-9b2846d47aa4dd47bc10ac97ddb33aa4-ab4e09a954339d4c-00",
        "User-Agent": [
          "azsdk-net-Storage.Blobs/12.5.0-dev.20200402.1",
          "(.NET Core 4.6.28325.01; Microsoft Windows 10.0.18362 )"
        ],
        "x-ms-blob-public-access": "container",
        "x-ms-client-request-id": "a426065d-1390-4b26-a346-9519dc0aa584",
        "x-ms-date": "Fri, 03 Apr 2020 00:07:02 GMT",
        "x-ms-return-client-request-id": "true",
<<<<<<< HEAD
        "x-ms-version": "2019-12-12"
=======
        "x-ms-version": "2020-02-10"
>>>>>>> 60f4876e
      },
      "RequestBody": null,
      "StatusCode": 201,
      "ResponseHeaders": {
        "Content-Length": "0",
        "Date": "Fri, 03 Apr 2020 00:07:01 GMT",
        "ETag": "\u00220x8D7D762EF47FF96\u0022",
        "Last-Modified": "Fri, 03 Apr 2020 00:07:01 GMT",
        "Server": [
          "Windows-Azure-Blob/1.0",
          "Microsoft-HTTPAPI/2.0"
        ],
        "x-ms-client-request-id": "a426065d-1390-4b26-a346-9519dc0aa584",
        "x-ms-request-id": "4bc54694-401e-0028-114b-092c08000000",
<<<<<<< HEAD
        "x-ms-version": "2019-12-12"
=======
        "x-ms-version": "2020-02-10"
>>>>>>> 60f4876e
      },
      "ResponseBody": []
    },
    {
      "RequestUri": "https://seanmcccanary.blob.core.windows.net/test-container-d938a777-b72e-5caa-d2cf-94c825e9f0e2/test-blob-f4ac73d8-a5bb-4ff5-e3e6-579b92103d4d",
      "RequestMethod": "PUT",
      "RequestHeaders": {
        "Authorization": "Sanitized",
        "Content-Length": "0",
        "traceparent": "00-aeec20f8ecd0794c9e8f2a12047a68ac-c39f6b5f92d77543-00",
        "User-Agent": [
          "azsdk-net-Storage.Blobs/12.5.0-dev.20200402.1",
          "(.NET Core 4.6.28325.01; Microsoft Windows 10.0.18362 )"
        ],
        "x-ms-blob-content-length": "1024",
        "x-ms-blob-sequence-number": "0",
        "x-ms-blob-type": "PageBlob",
        "x-ms-client-request-id": "aac1a0ed-6ed8-b7d4-11d6-c0a9bc8ab993",
        "x-ms-date": "Fri, 03 Apr 2020 00:07:02 GMT",
        "x-ms-return-client-request-id": "true",
<<<<<<< HEAD
        "x-ms-version": "2019-12-12"
=======
        "x-ms-version": "2020-02-10"
>>>>>>> 60f4876e
      },
      "RequestBody": null,
      "StatusCode": 201,
      "ResponseHeaders": {
        "Content-Length": "0",
        "Date": "Fri, 03 Apr 2020 00:07:01 GMT",
        "ETag": "\u00220x8D7D762EF5576B2\u0022",
        "Last-Modified": "Fri, 03 Apr 2020 00:07:01 GMT",
        "Server": [
          "Windows-Azure-Blob/1.0",
          "Microsoft-HTTPAPI/2.0"
        ],
        "x-ms-client-request-id": "aac1a0ed-6ed8-b7d4-11d6-c0a9bc8ab993",
        "x-ms-request-id": "4bc546aa-401e-0028-224b-092c08000000",
        "x-ms-request-server-encrypted": "true",
<<<<<<< HEAD
        "x-ms-version": "2019-12-12"
=======
        "x-ms-version": "2020-02-10"
>>>>>>> 60f4876e
      },
      "ResponseBody": []
    },
    {
      "RequestUri": "https://seanmcccanary.blob.core.windows.net/test-container-d938a777-b72e-5caa-d2cf-94c825e9f0e2/test-blob-f4ac73d8-a5bb-4ff5-e3e6-579b92103d4d?comp=lease",
      "RequestMethod": "PUT",
      "RequestHeaders": {
        "Authorization": "Sanitized",
        "traceparent": "00-00631fd921853046818ddb5636e7d4c2-24fbd35c0687b948-00",
        "User-Agent": [
          "azsdk-net-Storage.Blobs/12.5.0-dev.20200402.1",
          "(.NET Core 4.6.28325.01; Microsoft Windows 10.0.18362 )"
        ],
        "x-ms-client-request-id": "4a630a82-9dfd-66d7-df34-89237d54af88",
        "x-ms-date": "Fri, 03 Apr 2020 00:07:02 GMT",
        "x-ms-lease-action": "acquire",
        "x-ms-lease-duration": "-1",
        "x-ms-proposed-lease-id": "d7ac4808-869f-8cc1-21b4-f1800888bd39",
        "x-ms-return-client-request-id": "true",
<<<<<<< HEAD
        "x-ms-version": "2019-12-12"
=======
        "x-ms-version": "2020-02-10"
>>>>>>> 60f4876e
      },
      "RequestBody": null,
      "StatusCode": 201,
      "ResponseHeaders": {
        "Content-Length": "0",
        "Date": "Fri, 03 Apr 2020 00:07:01 GMT",
        "ETag": "\u00220x8D7D762EF5576B2\u0022",
        "Last-Modified": "Fri, 03 Apr 2020 00:07:01 GMT",
        "Server": [
          "Windows-Azure-Blob/1.0",
          "Microsoft-HTTPAPI/2.0"
        ],
        "x-ms-client-request-id": "4a630a82-9dfd-66d7-df34-89237d54af88",
        "x-ms-lease-id": "d7ac4808-869f-8cc1-21b4-f1800888bd39",
        "x-ms-request-id": "4bc546bf-401e-0028-364b-092c08000000",
<<<<<<< HEAD
        "x-ms-version": "2019-12-12"
=======
        "x-ms-version": "2020-02-10"
>>>>>>> 60f4876e
      },
      "ResponseBody": []
    },
    {
      "RequestUri": "https://seanmcccanary.blob.core.windows.net/test-container-d938a777-b72e-5caa-d2cf-94c825e9f0e2/test-blob-f4ac73d8-a5bb-4ff5-e3e6-579b92103d4d",
      "RequestMethod": "PUT",
      "RequestHeaders": {
        "Authorization": "Sanitized",
        "Content-Length": "0",
        "traceparent": "00-8d854aa0f9524f4dbca6a7e359e7dc50-6d0e7dfbc57c914b-00",
        "User-Agent": [
          "azsdk-net-Storage.Blobs/12.5.0-dev.20200402.1",
          "(.NET Core 4.6.28325.01; Microsoft Windows 10.0.18362 )"
        ],
        "x-ms-blob-content-length": "1024",
        "x-ms-blob-type": "PageBlob",
        "x-ms-client-request-id": "fdfd797a-7225-d43c-0947-131b095081dc",
        "x-ms-date": "Fri, 03 Apr 2020 00:07:02 GMT",
        "x-ms-lease-id": "2dfb21fc-8cc9-bc9e-3fd1-6527dad40733",
        "x-ms-return-client-request-id": "true",
<<<<<<< HEAD
        "x-ms-version": "2019-12-12"
=======
        "x-ms-version": "2020-02-10"
>>>>>>> 60f4876e
      },
      "RequestBody": null,
      "StatusCode": 412,
      "ResponseHeaders": {
        "Content-Length": "264",
        "Content-Type": "application/xml",
        "Date": "Fri, 03 Apr 2020 00:07:01 GMT",
        "Server": [
          "Windows-Azure-Blob/1.0",
          "Microsoft-HTTPAPI/2.0"
        ],
        "x-ms-client-request-id": "fdfd797a-7225-d43c-0947-131b095081dc",
        "x-ms-error-code": "LeaseIdMismatchWithBlobOperation",
        "x-ms-request-id": "4bc546d6-401e-0028-4c4b-092c08000000",
<<<<<<< HEAD
        "x-ms-version": "2019-12-12"
=======
        "x-ms-version": "2020-02-10"
>>>>>>> 60f4876e
      },
      "ResponseBody": [
        "\uFEFF\u003C?xml version=\u00221.0\u0022 encoding=\u0022utf-8\u0022?\u003E\u003CError\u003E\u003CCode\u003ELeaseIdMismatchWithBlobOperation\u003C/Code\u003E\u003CMessage\u003EThe lease ID specified did not match the lease ID for the blob.\n",
        "RequestId:4bc546d6-401e-0028-4c4b-092c08000000\n",
        "Time:2020-04-03T00:07:02.0036312Z\u003C/Message\u003E\u003C/Error\u003E"
      ]
    },
    {
      "RequestUri": "https://seanmcccanary.blob.core.windows.net/test-container-d938a777-b72e-5caa-d2cf-94c825e9f0e2?restype=container",
      "RequestMethod": "DELETE",
      "RequestHeaders": {
        "Authorization": "Sanitized",
        "traceparent": "00-ea42cba7fa6a974ba5322fed370e4825-1c1d154e44512b48-00",
        "User-Agent": [
          "azsdk-net-Storage.Blobs/12.5.0-dev.20200402.1",
          "(.NET Core 4.6.28325.01; Microsoft Windows 10.0.18362 )"
        ],
        "x-ms-client-request-id": "03a91132-b156-a663-4a63-d194b3286b82",
        "x-ms-date": "Fri, 03 Apr 2020 00:07:02 GMT",
        "x-ms-return-client-request-id": "true",
<<<<<<< HEAD
        "x-ms-version": "2019-12-12"
=======
        "x-ms-version": "2020-02-10"
>>>>>>> 60f4876e
      },
      "RequestBody": null,
      "StatusCode": 202,
      "ResponseHeaders": {
        "Content-Length": "0",
        "Date": "Fri, 03 Apr 2020 00:07:01 GMT",
        "Server": [
          "Windows-Azure-Blob/1.0",
          "Microsoft-HTTPAPI/2.0"
        ],
        "x-ms-client-request-id": "03a91132-b156-a663-4a63-d194b3286b82",
        "x-ms-request-id": "4bc546f7-401e-0028-6b4b-092c08000000",
<<<<<<< HEAD
        "x-ms-version": "2019-12-12"
=======
        "x-ms-version": "2020-02-10"
>>>>>>> 60f4876e
      },
      "ResponseBody": []
    }
  ],
  "Variables": {
    "DateTimeOffsetNow": "2020-04-02T17:06:59.8941711-07:00",
    "RandomSeed": "958899314",
    "Storage_TestConfigDefault": "ProductionTenant\nseanmcccanary\nU2FuaXRpemVk\nhttps://seanmcccanary.blob.core.windows.net\nhttps://seanmcccanary.file.core.windows.net\nhttps://seanmcccanary.queue.core.windows.net\nhttps://seanmcccanary.table.core.windows.net\n\n\n\n\nhttps://seanmcccanary-secondary.blob.core.windows.net\nhttps://seanmcccanary-secondary.file.core.windows.net\nhttps://seanmcccanary-secondary.queue.core.windows.net\nhttps://seanmcccanary-secondary.table.core.windows.net\n\nSanitized\n\n\nCloud\nBlobEndpoint=https://seanmcccanary.blob.core.windows.net/;QueueEndpoint=https://seanmcccanary.queue.core.windows.net/;FileEndpoint=https://seanmcccanary.file.core.windows.net/;BlobSecondaryEndpoint=https://seanmcccanary-secondary.blob.core.windows.net/;QueueSecondaryEndpoint=https://seanmcccanary-secondary.queue.core.windows.net/;FileSecondaryEndpoint=https://seanmcccanary-secondary.file.core.windows.net/;AccountName=seanmcccanary;AccountKey=Sanitized\nseanscope1"
  }
}<|MERGE_RESOLUTION|>--- conflicted
+++ resolved
@@ -14,11 +14,7 @@
         "x-ms-client-request-id": "fbdf5d59-f70e-9820-6769-df0db74cec05",
         "x-ms-date": "Fri, 03 Apr 2020 00:06:59 GMT",
         "x-ms-return-client-request-id": "true",
-<<<<<<< HEAD
-        "x-ms-version": "2019-12-12"
-=======
-        "x-ms-version": "2020-02-10"
->>>>>>> 60f4876e
+        "x-ms-version": "2020-02-10"
       },
       "RequestBody": null,
       "StatusCode": 201,
@@ -33,11 +29,7 @@
         ],
         "x-ms-client-request-id": "fbdf5d59-f70e-9820-6769-df0db74cec05",
         "x-ms-request-id": "e9d9226f-a01e-000f-7c4b-093bcc000000",
-<<<<<<< HEAD
-        "x-ms-version": "2019-12-12"
-=======
-        "x-ms-version": "2020-02-10"
->>>>>>> 60f4876e
+        "x-ms-version": "2020-02-10"
       },
       "ResponseBody": []
     },
@@ -58,11 +50,7 @@
         "x-ms-client-request-id": "33c02ff9-1f0a-2675-3ad4-0767389a69ca",
         "x-ms-date": "Fri, 03 Apr 2020 00:07:00 GMT",
         "x-ms-return-client-request-id": "true",
-<<<<<<< HEAD
-        "x-ms-version": "2019-12-12"
-=======
-        "x-ms-version": "2020-02-10"
->>>>>>> 60f4876e
+        "x-ms-version": "2020-02-10"
       },
       "RequestBody": null,
       "StatusCode": 201,
@@ -78,11 +66,7 @@
         "x-ms-client-request-id": "33c02ff9-1f0a-2675-3ad4-0767389a69ca",
         "x-ms-request-id": "e9d92299-a01e-000f-1b4b-093bcc000000",
         "x-ms-request-server-encrypted": "true",
-<<<<<<< HEAD
-        "x-ms-version": "2019-12-12"
-=======
-        "x-ms-version": "2020-02-10"
->>>>>>> 60f4876e
+        "x-ms-version": "2020-02-10"
       },
       "ResponseBody": []
     },
@@ -103,11 +87,7 @@
         "x-ms-client-request-id": "fe8b4b4a-56dc-1ecc-76d2-3785721b89c0",
         "x-ms-date": "Fri, 03 Apr 2020 00:07:00 GMT",
         "x-ms-return-client-request-id": "true",
-<<<<<<< HEAD
-        "x-ms-version": "2019-12-12"
-=======
-        "x-ms-version": "2020-02-10"
->>>>>>> 60f4876e
+        "x-ms-version": "2020-02-10"
       },
       "RequestBody": null,
       "StatusCode": 412,
@@ -122,11 +102,7 @@
         "x-ms-client-request-id": "fe8b4b4a-56dc-1ecc-76d2-3785721b89c0",
         "x-ms-error-code": "ConditionNotMet",
         "x-ms-request-id": "e9d922b2-a01e-000f-304b-093bcc000000",
-<<<<<<< HEAD
-        "x-ms-version": "2019-12-12"
-=======
-        "x-ms-version": "2020-02-10"
->>>>>>> 60f4876e
+        "x-ms-version": "2020-02-10"
       },
       "ResponseBody": [
         "\uFEFF\u003C?xml version=\u00221.0\u0022 encoding=\u0022utf-8\u0022?\u003E\u003CError\u003E\u003CCode\u003EConditionNotMet\u003C/Code\u003E\u003CMessage\u003EThe condition specified using HTTP conditional header(s) is not met.\n",
@@ -147,11 +123,7 @@
         "x-ms-client-request-id": "ec1cf03a-6a0e-88ee-3cb0-558242247137",
         "x-ms-date": "Fri, 03 Apr 2020 00:07:00 GMT",
         "x-ms-return-client-request-id": "true",
-<<<<<<< HEAD
-        "x-ms-version": "2019-12-12"
-=======
-        "x-ms-version": "2020-02-10"
->>>>>>> 60f4876e
+        "x-ms-version": "2020-02-10"
       },
       "RequestBody": null,
       "StatusCode": 202,
@@ -164,11 +136,7 @@
         ],
         "x-ms-client-request-id": "ec1cf03a-6a0e-88ee-3cb0-558242247137",
         "x-ms-request-id": "e9d922d9-a01e-000f-504b-093bcc000000",
-<<<<<<< HEAD
-        "x-ms-version": "2019-12-12"
-=======
-        "x-ms-version": "2020-02-10"
->>>>>>> 60f4876e
+        "x-ms-version": "2020-02-10"
       },
       "ResponseBody": []
     },
@@ -186,11 +154,7 @@
         "x-ms-client-request-id": "dd3da96a-3a7b-080b-e762-bf03f1ef13ce",
         "x-ms-date": "Fri, 03 Apr 2020 00:07:00 GMT",
         "x-ms-return-client-request-id": "true",
-<<<<<<< HEAD
-        "x-ms-version": "2019-12-12"
-=======
-        "x-ms-version": "2020-02-10"
->>>>>>> 60f4876e
+        "x-ms-version": "2020-02-10"
       },
       "RequestBody": null,
       "StatusCode": 201,
@@ -205,11 +169,7 @@
         ],
         "x-ms-client-request-id": "dd3da96a-3a7b-080b-e762-bf03f1ef13ce",
         "x-ms-request-id": "217cf548-601e-002f-3f4b-09406b000000",
-<<<<<<< HEAD
-        "x-ms-version": "2019-12-12"
-=======
-        "x-ms-version": "2020-02-10"
->>>>>>> 60f4876e
+        "x-ms-version": "2020-02-10"
       },
       "ResponseBody": []
     },
@@ -230,11 +190,7 @@
         "x-ms-client-request-id": "91ae5d2b-738d-7b87-70b9-4e22c797013c",
         "x-ms-date": "Fri, 03 Apr 2020 00:07:00 GMT",
         "x-ms-return-client-request-id": "true",
-<<<<<<< HEAD
-        "x-ms-version": "2019-12-12"
-=======
-        "x-ms-version": "2020-02-10"
->>>>>>> 60f4876e
+        "x-ms-version": "2020-02-10"
       },
       "RequestBody": null,
       "StatusCode": 201,
@@ -250,11 +206,7 @@
         "x-ms-client-request-id": "91ae5d2b-738d-7b87-70b9-4e22c797013c",
         "x-ms-request-id": "217cf55a-601e-002f-4c4b-09406b000000",
         "x-ms-request-server-encrypted": "true",
-<<<<<<< HEAD
-        "x-ms-version": "2019-12-12"
-=======
-        "x-ms-version": "2020-02-10"
->>>>>>> 60f4876e
+        "x-ms-version": "2020-02-10"
       },
       "ResponseBody": []
     },
@@ -275,11 +227,7 @@
         "x-ms-client-request-id": "a949ae56-eefb-5a03-9019-5a77d40f70d4",
         "x-ms-date": "Fri, 03 Apr 2020 00:07:00 GMT",
         "x-ms-return-client-request-id": "true",
-<<<<<<< HEAD
-        "x-ms-version": "2019-12-12"
-=======
-        "x-ms-version": "2020-02-10"
->>>>>>> 60f4876e
+        "x-ms-version": "2020-02-10"
       },
       "RequestBody": null,
       "StatusCode": 412,
@@ -294,11 +242,7 @@
         "x-ms-client-request-id": "a949ae56-eefb-5a03-9019-5a77d40f70d4",
         "x-ms-error-code": "ConditionNotMet",
         "x-ms-request-id": "217cf575-601e-002f-634b-09406b000000",
-<<<<<<< HEAD
-        "x-ms-version": "2019-12-12"
-=======
-        "x-ms-version": "2020-02-10"
->>>>>>> 60f4876e
+        "x-ms-version": "2020-02-10"
       },
       "ResponseBody": [
         "\uFEFF\u003C?xml version=\u00221.0\u0022 encoding=\u0022utf-8\u0022?\u003E\u003CError\u003E\u003CCode\u003EConditionNotMet\u003C/Code\u003E\u003CMessage\u003EThe condition specified using HTTP conditional header(s) is not met.\n",
@@ -319,11 +263,7 @@
         "x-ms-client-request-id": "19cb6e13-574e-f341-2bda-4940ed26b768",
         "x-ms-date": "Fri, 03 Apr 2020 00:07:00 GMT",
         "x-ms-return-client-request-id": "true",
-<<<<<<< HEAD
-        "x-ms-version": "2019-12-12"
-=======
-        "x-ms-version": "2020-02-10"
->>>>>>> 60f4876e
+        "x-ms-version": "2020-02-10"
       },
       "RequestBody": null,
       "StatusCode": 202,
@@ -336,11 +276,7 @@
         ],
         "x-ms-client-request-id": "19cb6e13-574e-f341-2bda-4940ed26b768",
         "x-ms-request-id": "217cf596-601e-002f-7f4b-09406b000000",
-<<<<<<< HEAD
-        "x-ms-version": "2019-12-12"
-=======
-        "x-ms-version": "2020-02-10"
->>>>>>> 60f4876e
+        "x-ms-version": "2020-02-10"
       },
       "ResponseBody": []
     },
@@ -358,11 +294,7 @@
         "x-ms-client-request-id": "8c4fb16b-309c-1cf1-099e-d4e86d681ede",
         "x-ms-date": "Fri, 03 Apr 2020 00:07:01 GMT",
         "x-ms-return-client-request-id": "true",
-<<<<<<< HEAD
-        "x-ms-version": "2019-12-12"
-=======
-        "x-ms-version": "2020-02-10"
->>>>>>> 60f4876e
+        "x-ms-version": "2020-02-10"
       },
       "RequestBody": null,
       "StatusCode": 201,
@@ -377,11 +309,7 @@
         ],
         "x-ms-client-request-id": "8c4fb16b-309c-1cf1-099e-d4e86d681ede",
         "x-ms-request-id": "164f4dc0-501e-009d-624b-09bf1a000000",
-<<<<<<< HEAD
-        "x-ms-version": "2019-12-12"
-=======
-        "x-ms-version": "2020-02-10"
->>>>>>> 60f4876e
+        "x-ms-version": "2020-02-10"
       },
       "ResponseBody": []
     },
@@ -402,11 +330,7 @@
         "x-ms-client-request-id": "3608a4a7-90db-1ad6-8d3f-8a3157d5a842",
         "x-ms-date": "Fri, 03 Apr 2020 00:07:01 GMT",
         "x-ms-return-client-request-id": "true",
-<<<<<<< HEAD
-        "x-ms-version": "2019-12-12"
-=======
-        "x-ms-version": "2020-02-10"
->>>>>>> 60f4876e
+        "x-ms-version": "2020-02-10"
       },
       "RequestBody": null,
       "StatusCode": 201,
@@ -422,11 +346,7 @@
         "x-ms-client-request-id": "3608a4a7-90db-1ad6-8d3f-8a3157d5a842",
         "x-ms-request-id": "164f4de8-501e-009d-804b-09bf1a000000",
         "x-ms-request-server-encrypted": "true",
-<<<<<<< HEAD
-        "x-ms-version": "2019-12-12"
-=======
-        "x-ms-version": "2020-02-10"
->>>>>>> 60f4876e
+        "x-ms-version": "2020-02-10"
       },
       "ResponseBody": []
     },
@@ -447,11 +367,7 @@
         "x-ms-client-request-id": "cf7424ef-15bd-df40-7a52-95be2dd16bbf",
         "x-ms-date": "Fri, 03 Apr 2020 00:07:01 GMT",
         "x-ms-return-client-request-id": "true",
-<<<<<<< HEAD
-        "x-ms-version": "2019-12-12"
-=======
-        "x-ms-version": "2020-02-10"
->>>>>>> 60f4876e
+        "x-ms-version": "2020-02-10"
       },
       "RequestBody": null,
       "StatusCode": 412,
@@ -466,11 +382,7 @@
         "x-ms-client-request-id": "cf7424ef-15bd-df40-7a52-95be2dd16bbf",
         "x-ms-error-code": "ConditionNotMet",
         "x-ms-request-id": "164f4e02-501e-009d-184b-09bf1a000000",
-<<<<<<< HEAD
-        "x-ms-version": "2019-12-12"
-=======
-        "x-ms-version": "2020-02-10"
->>>>>>> 60f4876e
+        "x-ms-version": "2020-02-10"
       },
       "ResponseBody": [
         "\uFEFF\u003C?xml version=\u00221.0\u0022 encoding=\u0022utf-8\u0022?\u003E\u003CError\u003E\u003CCode\u003EConditionNotMet\u003C/Code\u003E\u003CMessage\u003EThe condition specified using HTTP conditional header(s) is not met.\n",
@@ -491,11 +403,7 @@
         "x-ms-client-request-id": "324125b2-d861-3c84-789a-a3a86622b1d5",
         "x-ms-date": "Fri, 03 Apr 2020 00:07:01 GMT",
         "x-ms-return-client-request-id": "true",
-<<<<<<< HEAD
-        "x-ms-version": "2019-12-12"
-=======
-        "x-ms-version": "2020-02-10"
->>>>>>> 60f4876e
+        "x-ms-version": "2020-02-10"
       },
       "RequestBody": null,
       "StatusCode": 202,
@@ -508,11 +416,7 @@
         ],
         "x-ms-client-request-id": "324125b2-d861-3c84-789a-a3a86622b1d5",
         "x-ms-request-id": "164f4e27-501e-009d-374b-09bf1a000000",
-<<<<<<< HEAD
-        "x-ms-version": "2019-12-12"
-=======
-        "x-ms-version": "2020-02-10"
->>>>>>> 60f4876e
+        "x-ms-version": "2020-02-10"
       },
       "ResponseBody": []
     },
@@ -530,11 +434,7 @@
         "x-ms-client-request-id": "ad30b978-4c7e-efdf-e4b0-c798cbf1b689",
         "x-ms-date": "Fri, 03 Apr 2020 00:07:01 GMT",
         "x-ms-return-client-request-id": "true",
-<<<<<<< HEAD
-        "x-ms-version": "2019-12-12"
-=======
-        "x-ms-version": "2020-02-10"
->>>>>>> 60f4876e
+        "x-ms-version": "2020-02-10"
       },
       "RequestBody": null,
       "StatusCode": 201,
@@ -549,11 +449,7 @@
         ],
         "x-ms-client-request-id": "ad30b978-4c7e-efdf-e4b0-c798cbf1b689",
         "x-ms-request-id": "09520379-a01e-006d-524b-09f9eb000000",
-<<<<<<< HEAD
-        "x-ms-version": "2019-12-12"
-=======
-        "x-ms-version": "2020-02-10"
->>>>>>> 60f4876e
+        "x-ms-version": "2020-02-10"
       },
       "ResponseBody": []
     },
@@ -574,11 +470,7 @@
         "x-ms-client-request-id": "360fc75e-6695-cf89-7349-fb6907c77d2e",
         "x-ms-date": "Fri, 03 Apr 2020 00:07:02 GMT",
         "x-ms-return-client-request-id": "true",
-<<<<<<< HEAD
-        "x-ms-version": "2019-12-12"
-=======
-        "x-ms-version": "2020-02-10"
->>>>>>> 60f4876e
+        "x-ms-version": "2020-02-10"
       },
       "RequestBody": null,
       "StatusCode": 201,
@@ -594,11 +486,7 @@
         "x-ms-client-request-id": "360fc75e-6695-cf89-7349-fb6907c77d2e",
         "x-ms-request-id": "0952038f-a01e-006d-644b-09f9eb000000",
         "x-ms-request-server-encrypted": "true",
-<<<<<<< HEAD
-        "x-ms-version": "2019-12-12"
-=======
-        "x-ms-version": "2020-02-10"
->>>>>>> 60f4876e
+        "x-ms-version": "2020-02-10"
       },
       "ResponseBody": []
     },
@@ -615,11 +503,7 @@
         "x-ms-client-request-id": "aab9a01a-9ea6-1cc3-e24b-5a757737d8e1",
         "x-ms-date": "Fri, 03 Apr 2020 00:07:02 GMT",
         "x-ms-return-client-request-id": "true",
-<<<<<<< HEAD
-        "x-ms-version": "2019-12-12"
-=======
-        "x-ms-version": "2020-02-10"
->>>>>>> 60f4876e
+        "x-ms-version": "2020-02-10"
       },
       "RequestBody": null,
       "StatusCode": 200,
@@ -642,11 +526,7 @@
         "x-ms-lease-status": "unlocked",
         "x-ms-request-id": "095203a9-a01e-006d-794b-09f9eb000000",
         "x-ms-server-encrypted": "true",
-<<<<<<< HEAD
-        "x-ms-version": "2019-12-12"
-=======
-        "x-ms-version": "2020-02-10"
->>>>>>> 60f4876e
+        "x-ms-version": "2020-02-10"
       },
       "ResponseBody": []
     },
@@ -667,11 +547,7 @@
         "x-ms-client-request-id": "674e0ed2-d20d-3b87-abf8-7e8a8e5590ac",
         "x-ms-date": "Fri, 03 Apr 2020 00:07:02 GMT",
         "x-ms-return-client-request-id": "true",
-<<<<<<< HEAD
-        "x-ms-version": "2019-12-12"
-=======
-        "x-ms-version": "2020-02-10"
->>>>>>> 60f4876e
+        "x-ms-version": "2020-02-10"
       },
       "RequestBody": null,
       "StatusCode": 412,
@@ -686,11 +562,7 @@
         "x-ms-client-request-id": "674e0ed2-d20d-3b87-abf8-7e8a8e5590ac",
         "x-ms-error-code": "ConditionNotMet",
         "x-ms-request-id": "095203c5-a01e-006d-104b-09f9eb000000",
-<<<<<<< HEAD
-        "x-ms-version": "2019-12-12"
-=======
-        "x-ms-version": "2020-02-10"
->>>>>>> 60f4876e
+        "x-ms-version": "2020-02-10"
       },
       "ResponseBody": [
         "\uFEFF\u003C?xml version=\u00221.0\u0022 encoding=\u0022utf-8\u0022?\u003E\u003CError\u003E\u003CCode\u003EConditionNotMet\u003C/Code\u003E\u003CMessage\u003EThe condition specified using HTTP conditional header(s) is not met.\n",
@@ -711,11 +583,7 @@
         "x-ms-client-request-id": "68a34d03-71e8-cbd3-6dc8-56b71c42e6a7",
         "x-ms-date": "Fri, 03 Apr 2020 00:07:02 GMT",
         "x-ms-return-client-request-id": "true",
-<<<<<<< HEAD
-        "x-ms-version": "2019-12-12"
-=======
-        "x-ms-version": "2020-02-10"
->>>>>>> 60f4876e
+        "x-ms-version": "2020-02-10"
       },
       "RequestBody": null,
       "StatusCode": 202,
@@ -728,11 +596,7 @@
         ],
         "x-ms-client-request-id": "68a34d03-71e8-cbd3-6dc8-56b71c42e6a7",
         "x-ms-request-id": "095203db-a01e-006d-224b-09f9eb000000",
-<<<<<<< HEAD
-        "x-ms-version": "2019-12-12"
-=======
-        "x-ms-version": "2020-02-10"
->>>>>>> 60f4876e
+        "x-ms-version": "2020-02-10"
       },
       "ResponseBody": []
     },
@@ -750,11 +614,7 @@
         "x-ms-client-request-id": "a426065d-1390-4b26-a346-9519dc0aa584",
         "x-ms-date": "Fri, 03 Apr 2020 00:07:02 GMT",
         "x-ms-return-client-request-id": "true",
-<<<<<<< HEAD
-        "x-ms-version": "2019-12-12"
-=======
-        "x-ms-version": "2020-02-10"
->>>>>>> 60f4876e
+        "x-ms-version": "2020-02-10"
       },
       "RequestBody": null,
       "StatusCode": 201,
@@ -769,11 +629,7 @@
         ],
         "x-ms-client-request-id": "a426065d-1390-4b26-a346-9519dc0aa584",
         "x-ms-request-id": "4bc54694-401e-0028-114b-092c08000000",
-<<<<<<< HEAD
-        "x-ms-version": "2019-12-12"
-=======
-        "x-ms-version": "2020-02-10"
->>>>>>> 60f4876e
+        "x-ms-version": "2020-02-10"
       },
       "ResponseBody": []
     },
@@ -794,11 +650,7 @@
         "x-ms-client-request-id": "aac1a0ed-6ed8-b7d4-11d6-c0a9bc8ab993",
         "x-ms-date": "Fri, 03 Apr 2020 00:07:02 GMT",
         "x-ms-return-client-request-id": "true",
-<<<<<<< HEAD
-        "x-ms-version": "2019-12-12"
-=======
-        "x-ms-version": "2020-02-10"
->>>>>>> 60f4876e
+        "x-ms-version": "2020-02-10"
       },
       "RequestBody": null,
       "StatusCode": 201,
@@ -814,11 +666,7 @@
         "x-ms-client-request-id": "aac1a0ed-6ed8-b7d4-11d6-c0a9bc8ab993",
         "x-ms-request-id": "4bc546aa-401e-0028-224b-092c08000000",
         "x-ms-request-server-encrypted": "true",
-<<<<<<< HEAD
-        "x-ms-version": "2019-12-12"
-=======
-        "x-ms-version": "2020-02-10"
->>>>>>> 60f4876e
+        "x-ms-version": "2020-02-10"
       },
       "ResponseBody": []
     },
@@ -838,11 +686,7 @@
         "x-ms-lease-duration": "-1",
         "x-ms-proposed-lease-id": "d7ac4808-869f-8cc1-21b4-f1800888bd39",
         "x-ms-return-client-request-id": "true",
-<<<<<<< HEAD
-        "x-ms-version": "2019-12-12"
-=======
-        "x-ms-version": "2020-02-10"
->>>>>>> 60f4876e
+        "x-ms-version": "2020-02-10"
       },
       "RequestBody": null,
       "StatusCode": 201,
@@ -858,11 +702,7 @@
         "x-ms-client-request-id": "4a630a82-9dfd-66d7-df34-89237d54af88",
         "x-ms-lease-id": "d7ac4808-869f-8cc1-21b4-f1800888bd39",
         "x-ms-request-id": "4bc546bf-401e-0028-364b-092c08000000",
-<<<<<<< HEAD
-        "x-ms-version": "2019-12-12"
-=======
-        "x-ms-version": "2020-02-10"
->>>>>>> 60f4876e
+        "x-ms-version": "2020-02-10"
       },
       "ResponseBody": []
     },
@@ -883,11 +723,7 @@
         "x-ms-date": "Fri, 03 Apr 2020 00:07:02 GMT",
         "x-ms-lease-id": "2dfb21fc-8cc9-bc9e-3fd1-6527dad40733",
         "x-ms-return-client-request-id": "true",
-<<<<<<< HEAD
-        "x-ms-version": "2019-12-12"
-=======
-        "x-ms-version": "2020-02-10"
->>>>>>> 60f4876e
+        "x-ms-version": "2020-02-10"
       },
       "RequestBody": null,
       "StatusCode": 412,
@@ -902,11 +738,7 @@
         "x-ms-client-request-id": "fdfd797a-7225-d43c-0947-131b095081dc",
         "x-ms-error-code": "LeaseIdMismatchWithBlobOperation",
         "x-ms-request-id": "4bc546d6-401e-0028-4c4b-092c08000000",
-<<<<<<< HEAD
-        "x-ms-version": "2019-12-12"
-=======
-        "x-ms-version": "2020-02-10"
->>>>>>> 60f4876e
+        "x-ms-version": "2020-02-10"
       },
       "ResponseBody": [
         "\uFEFF\u003C?xml version=\u00221.0\u0022 encoding=\u0022utf-8\u0022?\u003E\u003CError\u003E\u003CCode\u003ELeaseIdMismatchWithBlobOperation\u003C/Code\u003E\u003CMessage\u003EThe lease ID specified did not match the lease ID for the blob.\n",
@@ -927,11 +759,7 @@
         "x-ms-client-request-id": "03a91132-b156-a663-4a63-d194b3286b82",
         "x-ms-date": "Fri, 03 Apr 2020 00:07:02 GMT",
         "x-ms-return-client-request-id": "true",
-<<<<<<< HEAD
-        "x-ms-version": "2019-12-12"
-=======
-        "x-ms-version": "2020-02-10"
->>>>>>> 60f4876e
+        "x-ms-version": "2020-02-10"
       },
       "RequestBody": null,
       "StatusCode": 202,
@@ -944,11 +772,7 @@
         ],
         "x-ms-client-request-id": "03a91132-b156-a663-4a63-d194b3286b82",
         "x-ms-request-id": "4bc546f7-401e-0028-6b4b-092c08000000",
-<<<<<<< HEAD
-        "x-ms-version": "2019-12-12"
-=======
-        "x-ms-version": "2020-02-10"
->>>>>>> 60f4876e
+        "x-ms-version": "2020-02-10"
       },
       "ResponseBody": []
     }
