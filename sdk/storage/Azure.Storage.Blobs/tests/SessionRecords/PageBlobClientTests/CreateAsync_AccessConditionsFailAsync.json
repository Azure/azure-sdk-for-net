﻿{
  "Entries": [
    {
      "RequestUri": "https://seanmcccanary3.blob.core.windows.net/test-container-7fbbde59-636b-92ba-4ebc-d452cf3a7490?restype=container",
      "RequestMethod": "PUT",
      "RequestHeaders": {
        "Accept": "application/xml",
        "Authorization": "Sanitized",
        "traceparent": "00-5054dc9eadc4e04db2a97dc2f74b06f7-c96761d6cd480448-00",
        "User-Agent": [
          "azsdk-net-Storage.Blobs/12.9.0-alpha.20210217.1",
          "(.NET 5.0.3; Microsoft Windows 10.0.19042)"
        ],
        "x-ms-blob-public-access": "container",
        "x-ms-client-request-id": "fbdf5d59-f70e-9820-6769-df0db74cec05",
        "x-ms-date": "Wed, 17 Feb 2021 19:02:59 GMT",
        "x-ms-return-client-request-id": "true",
<<<<<<< HEAD
        "x-ms-version": "2020-12-06"
=======
        "x-ms-version": "2021-02-12"
>>>>>>> 7e782c87
      },
      "RequestBody": null,
      "StatusCode": 201,
      "ResponseHeaders": {
        "Content-Length": "0",
        "Date": "Wed, 17 Feb 2021 19:02:59 GMT",
        "ETag": "\"0x8D8D376A4B3EB44\"",
        "Last-Modified": "Wed, 17 Feb 2021 19:02:59 GMT",
        "Server": [
          "Windows-Azure-Blob/1.0",
          "Microsoft-HTTPAPI/2.0"
        ],
        "x-ms-client-request-id": "fbdf5d59-f70e-9820-6769-df0db74cec05",
        "x-ms-request-id": "27773d59-201e-008a-635f-058173000000",
<<<<<<< HEAD
        "x-ms-version": "2020-12-06"
=======
        "x-ms-version": "2021-02-12"
>>>>>>> 7e782c87
      },
      "ResponseBody": []
    },
    {
      "RequestUri": "https://seanmcccanary3.blob.core.windows.net/test-container-7fbbde59-636b-92ba-4ebc-d452cf3a7490/test-blob-5d6dd45d-3374-0a22-f4a7-bf852e9c89d6",
      "RequestMethod": "PUT",
      "RequestHeaders": {
        "Accept": "application/xml",
        "Authorization": "Sanitized",
        "If-None-Match": "*",
        "traceparent": "00-191773c86c5377438081a7e3b581054c-cf109ce2abbeff46-00",
        "User-Agent": [
          "azsdk-net-Storage.Blobs/12.9.0-alpha.20210217.1",
          "(.NET 5.0.3; Microsoft Windows 10.0.19042)"
        ],
        "x-ms-blob-content-length": "1024",
        "x-ms-blob-sequence-number": "0",
        "x-ms-blob-type": "PageBlob",
        "x-ms-client-request-id": "33c02ff9-1f0a-2675-3ad4-0767389a69ca",
        "x-ms-date": "Wed, 17 Feb 2021 19:02:59 GMT",
        "x-ms-return-client-request-id": "true",
<<<<<<< HEAD
        "x-ms-version": "2020-12-06"
=======
        "x-ms-version": "2021-02-12"
>>>>>>> 7e782c87
      },
      "RequestBody": null,
      "StatusCode": 201,
      "ResponseHeaders": {
        "Content-Length": "0",
        "Date": "Wed, 17 Feb 2021 19:02:59 GMT",
        "ETag": "\"0x8D8D376A4BE93B3\"",
        "Last-Modified": "Wed, 17 Feb 2021 19:02:59 GMT",
        "Server": [
          "Windows-Azure-Blob/1.0",
          "Microsoft-HTTPAPI/2.0"
        ],
        "x-ms-client-request-id": "33c02ff9-1f0a-2675-3ad4-0767389a69ca",
        "x-ms-request-id": "27773d86-201e-008a-025f-058173000000",
        "x-ms-request-server-encrypted": "true",
<<<<<<< HEAD
        "x-ms-version": "2020-12-06",
=======
        "x-ms-version": "2021-02-12",
>>>>>>> 7e782c87
        "x-ms-version-id": "2021-02-17T19:02:59.6479923Z"
      },
      "ResponseBody": []
    },
    {
      "RequestUri": "https://seanmcccanary3.blob.core.windows.net/test-container-7fbbde59-636b-92ba-4ebc-d452cf3a7490/test-blob-5d6dd45d-3374-0a22-f4a7-bf852e9c89d6",
      "RequestMethod": "PUT",
      "RequestHeaders": {
        "Accept": "application/xml",
        "Authorization": "Sanitized",
        "If-Modified-Since": "Thu, 18 Feb 2021 19:02:59 GMT",
        "traceparent": "00-3e14992c0d7bea4c8c89bdb48eba87fb-24d31de6daa2b144-00",
        "User-Agent": [
          "azsdk-net-Storage.Blobs/12.9.0-alpha.20210217.1",
          "(.NET 5.0.3; Microsoft Windows 10.0.19042)"
        ],
        "x-ms-blob-content-length": "1024",
        "x-ms-blob-type": "PageBlob",
        "x-ms-client-request-id": "fe8b4b4a-56dc-1ecc-76d2-3785721b89c0",
        "x-ms-date": "Wed, 17 Feb 2021 19:02:59 GMT",
        "x-ms-return-client-request-id": "true",
<<<<<<< HEAD
        "x-ms-version": "2020-12-06"
=======
        "x-ms-version": "2021-02-12"
>>>>>>> 7e782c87
      },
      "RequestBody": null,
      "StatusCode": 412,
      "ResponseHeaders": {
        "Content-Length": "252",
        "Content-Type": "application/xml",
        "Date": "Wed, 17 Feb 2021 19:02:59 GMT",
        "Server": [
          "Windows-Azure-Blob/1.0",
          "Microsoft-HTTPAPI/2.0"
        ],
        "x-ms-client-request-id": "fe8b4b4a-56dc-1ecc-76d2-3785721b89c0",
        "x-ms-error-code": "ConditionNotMet",
        "x-ms-request-id": "27773d94-201e-008a-0e5f-058173000000",
<<<<<<< HEAD
        "x-ms-version": "2020-12-06"
=======
        "x-ms-version": "2021-02-12"
>>>>>>> 7e782c87
      },
      "ResponseBody": [
        "﻿<?xml version=\"1.0\" encoding=\"utf-8\"?><Error><Code>ConditionNotMet</Code><Message>The condition specified using HTTP conditional header(s) is not met.\n",
        "RequestId:27773d94-201e-008a-0e5f-058173000000\n",
        "Time:2021-02-17T19:02:59.7132408Z</Message></Error>"
      ]
    },
    {
      "RequestUri": "https://seanmcccanary3.blob.core.windows.net/test-container-7fbbde59-636b-92ba-4ebc-d452cf3a7490?restype=container",
      "RequestMethod": "DELETE",
      "RequestHeaders": {
        "Accept": "application/xml",
        "Authorization": "Sanitized",
        "traceparent": "00-3fe0e6a816ed8440823ae841e24ee887-21b1b41c165aaa47-00",
        "User-Agent": [
          "azsdk-net-Storage.Blobs/12.9.0-alpha.20210217.1",
          "(.NET 5.0.3; Microsoft Windows 10.0.19042)"
        ],
        "x-ms-client-request-id": "ec1cf03a-6a0e-88ee-3cb0-558242247137",
        "x-ms-date": "Wed, 17 Feb 2021 19:02:59 GMT",
        "x-ms-return-client-request-id": "true",
<<<<<<< HEAD
        "x-ms-version": "2020-12-06"
=======
        "x-ms-version": "2021-02-12"
>>>>>>> 7e782c87
      },
      "RequestBody": null,
      "StatusCode": 202,
      "ResponseHeaders": {
        "Content-Length": "0",
        "Date": "Wed, 17 Feb 2021 19:02:59 GMT",
        "Server": [
          "Windows-Azure-Blob/1.0",
          "Microsoft-HTTPAPI/2.0"
        ],
        "x-ms-client-request-id": "ec1cf03a-6a0e-88ee-3cb0-558242247137",
        "x-ms-request-id": "27773da8-201e-008a-1e5f-058173000000",
<<<<<<< HEAD
        "x-ms-version": "2020-12-06"
=======
        "x-ms-version": "2021-02-12"
>>>>>>> 7e782c87
      },
      "ResponseBody": []
    },
    {
      "RequestUri": "https://seanmcccanary3.blob.core.windows.net/test-container-254d4021-32b3-ba08-2c0b-79ff756d00ad?restype=container",
      "RequestMethod": "PUT",
      "RequestHeaders": {
        "Accept": "application/xml",
        "Authorization": "Sanitized",
        "traceparent": "00-a6608d5d3cd966448735031077961d96-ee81b54ba73a4e43-00",
        "User-Agent": [
          "azsdk-net-Storage.Blobs/12.9.0-alpha.20210217.1",
          "(.NET 5.0.3; Microsoft Windows 10.0.19042)"
        ],
        "x-ms-blob-public-access": "container",
        "x-ms-client-request-id": "dd3da96a-3a7b-080b-e762-bf03f1ef13ce",
        "x-ms-date": "Wed, 17 Feb 2021 19:02:59 GMT",
        "x-ms-return-client-request-id": "true",
<<<<<<< HEAD
        "x-ms-version": "2020-12-06"
=======
        "x-ms-version": "2021-02-12"
>>>>>>> 7e782c87
      },
      "RequestBody": null,
      "StatusCode": 201,
      "ResponseHeaders": {
        "Content-Length": "0",
        "Date": "Wed, 17 Feb 2021 19:02:59 GMT",
        "ETag": "\"0x8D8D376A4F3C389\"",
        "Last-Modified": "Wed, 17 Feb 2021 19:02:59 GMT",
        "Server": [
          "Windows-Azure-Blob/1.0",
          "Microsoft-HTTPAPI/2.0"
        ],
        "x-ms-client-request-id": "dd3da96a-3a7b-080b-e762-bf03f1ef13ce",
        "x-ms-request-id": "42c60ad6-201e-000c-525f-054dca000000",
<<<<<<< HEAD
        "x-ms-version": "2020-12-06"
=======
        "x-ms-version": "2021-02-12"
>>>>>>> 7e782c87
      },
      "ResponseBody": []
    },
    {
      "RequestUri": "https://seanmcccanary3.blob.core.windows.net/test-container-254d4021-32b3-ba08-2c0b-79ff756d00ad/test-blob-ca0fa8af-efd9-8338-8e59-727406aa8090",
      "RequestMethod": "PUT",
      "RequestHeaders": {
        "Accept": "application/xml",
        "Authorization": "Sanitized",
        "If-None-Match": "*",
        "traceparent": "00-2ca4b2a2e42c2e4789300e6dc24f05b5-30200976b64d8c45-00",
        "User-Agent": [
          "azsdk-net-Storage.Blobs/12.9.0-alpha.20210217.1",
          "(.NET 5.0.3; Microsoft Windows 10.0.19042)"
        ],
        "x-ms-blob-content-length": "1024",
        "x-ms-blob-sequence-number": "0",
        "x-ms-blob-type": "PageBlob",
        "x-ms-client-request-id": "91ae5d2b-738d-7b87-70b9-4e22c797013c",
        "x-ms-date": "Wed, 17 Feb 2021 19:03:00 GMT",
        "x-ms-return-client-request-id": "true",
<<<<<<< HEAD
        "x-ms-version": "2020-12-06"
=======
        "x-ms-version": "2021-02-12"
>>>>>>> 7e782c87
      },
      "RequestBody": null,
      "StatusCode": 201,
      "ResponseHeaders": {
        "Content-Length": "0",
        "Date": "Wed, 17 Feb 2021 19:02:59 GMT",
        "ETag": "\"0x8D8D376A4FD07BB\"",
        "Last-Modified": "Wed, 17 Feb 2021 19:03:00 GMT",
        "Server": [
          "Windows-Azure-Blob/1.0",
          "Microsoft-HTTPAPI/2.0"
        ],
        "x-ms-client-request-id": "91ae5d2b-738d-7b87-70b9-4e22c797013c",
        "x-ms-request-id": "42c60adb-201e-000c-545f-054dca000000",
        "x-ms-request-server-encrypted": "true",
<<<<<<< HEAD
        "x-ms-version": "2020-12-06",
=======
        "x-ms-version": "2021-02-12",
>>>>>>> 7e782c87
        "x-ms-version-id": "2021-02-17T19:03:00.0572859Z"
      },
      "ResponseBody": []
    },
    {
      "RequestUri": "https://seanmcccanary3.blob.core.windows.net/test-container-254d4021-32b3-ba08-2c0b-79ff756d00ad/test-blob-ca0fa8af-efd9-8338-8e59-727406aa8090",
      "RequestMethod": "PUT",
      "RequestHeaders": {
        "Accept": "application/xml",
        "Authorization": "Sanitized",
        "If-Unmodified-Since": "Tue, 16 Feb 2021 19:02:59 GMT",
        "traceparent": "00-471cfcd31471b24aa3b716bed0371ac2-60d383b40824644d-00",
        "User-Agent": [
          "azsdk-net-Storage.Blobs/12.9.0-alpha.20210217.1",
          "(.NET 5.0.3; Microsoft Windows 10.0.19042)"
        ],
        "x-ms-blob-content-length": "1024",
        "x-ms-blob-type": "PageBlob",
        "x-ms-client-request-id": "a949ae56-eefb-5a03-9019-5a77d40f70d4",
        "x-ms-date": "Wed, 17 Feb 2021 19:03:00 GMT",
        "x-ms-return-client-request-id": "true",
<<<<<<< HEAD
        "x-ms-version": "2020-12-06"
=======
        "x-ms-version": "2021-02-12"
>>>>>>> 7e782c87
      },
      "RequestBody": null,
      "StatusCode": 412,
      "ResponseHeaders": {
        "Content-Length": "252",
        "Content-Type": "application/xml",
        "Date": "Wed, 17 Feb 2021 19:02:59 GMT",
        "Server": [
          "Windows-Azure-Blob/1.0",
          "Microsoft-HTTPAPI/2.0"
        ],
        "x-ms-client-request-id": "a949ae56-eefb-5a03-9019-5a77d40f70d4",
        "x-ms-error-code": "ConditionNotMet",
        "x-ms-request-id": "42c60af7-201e-000c-6c5f-054dca000000",
<<<<<<< HEAD
        "x-ms-version": "2020-12-06"
=======
        "x-ms-version": "2021-02-12"
>>>>>>> 7e782c87
      },
      "ResponseBody": [
        "﻿<?xml version=\"1.0\" encoding=\"utf-8\"?><Error><Code>ConditionNotMet</Code><Message>The condition specified using HTTP conditional header(s) is not met.\n",
        "RequestId:42c60af7-201e-000c-6c5f-054dca000000\n",
        "Time:2021-02-17T19:03:00.1156431Z</Message></Error>"
      ]
    },
    {
      "RequestUri": "https://seanmcccanary3.blob.core.windows.net/test-container-254d4021-32b3-ba08-2c0b-79ff756d00ad?restype=container",
      "RequestMethod": "DELETE",
      "RequestHeaders": {
        "Accept": "application/xml",
        "Authorization": "Sanitized",
        "traceparent": "00-5b5ca16cd9893148ae1ca1a4744627ee-fe4b3067112ff74b-00",
        "User-Agent": [
          "azsdk-net-Storage.Blobs/12.9.0-alpha.20210217.1",
          "(.NET 5.0.3; Microsoft Windows 10.0.19042)"
        ],
        "x-ms-client-request-id": "19cb6e13-574e-f341-2bda-4940ed26b768",
        "x-ms-date": "Wed, 17 Feb 2021 19:03:00 GMT",
        "x-ms-return-client-request-id": "true",
<<<<<<< HEAD
        "x-ms-version": "2020-12-06"
=======
        "x-ms-version": "2021-02-12"
>>>>>>> 7e782c87
      },
      "RequestBody": null,
      "StatusCode": 202,
      "ResponseHeaders": {
        "Content-Length": "0",
        "Date": "Wed, 17 Feb 2021 19:03:00 GMT",
        "Server": [
          "Windows-Azure-Blob/1.0",
          "Microsoft-HTTPAPI/2.0"
        ],
        "x-ms-client-request-id": "19cb6e13-574e-f341-2bda-4940ed26b768",
        "x-ms-request-id": "42c60b09-201e-000c-7c5f-054dca000000",
<<<<<<< HEAD
        "x-ms-version": "2020-12-06"
=======
        "x-ms-version": "2021-02-12"
>>>>>>> 7e782c87
      },
      "ResponseBody": []
    },
    {
      "RequestUri": "https://seanmcccanary3.blob.core.windows.net/test-container-f6548966-f7e2-2c65-4465-e9d8d44d449e?restype=container",
      "RequestMethod": "PUT",
      "RequestHeaders": {
        "Accept": "application/xml",
        "Authorization": "Sanitized",
        "traceparent": "00-c95bbe7ff1278541b64bccdbbb47b1b7-be2f71b65e194047-00",
        "User-Agent": [
          "azsdk-net-Storage.Blobs/12.9.0-alpha.20210217.1",
          "(.NET 5.0.3; Microsoft Windows 10.0.19042)"
        ],
        "x-ms-blob-public-access": "container",
        "x-ms-client-request-id": "8c4fb16b-309c-1cf1-099e-d4e86d681ede",
        "x-ms-date": "Wed, 17 Feb 2021 19:03:00 GMT",
        "x-ms-return-client-request-id": "true",
<<<<<<< HEAD
        "x-ms-version": "2020-12-06"
=======
        "x-ms-version": "2021-02-12"
>>>>>>> 7e782c87
      },
      "RequestBody": null,
      "StatusCode": 201,
      "ResponseHeaders": {
        "Content-Length": "0",
        "Date": "Wed, 17 Feb 2021 19:03:00 GMT",
        "ETag": "\"0x8D8D376A54A0581\"",
        "Last-Modified": "Wed, 17 Feb 2021 19:03:00 GMT",
        "Server": [
          "Windows-Azure-Blob/1.0",
          "Microsoft-HTTPAPI/2.0"
        ],
        "x-ms-client-request-id": "8c4fb16b-309c-1cf1-099e-d4e86d681ede",
        "x-ms-request-id": "a7fe8d50-101e-0065-3f5f-057486000000",
<<<<<<< HEAD
        "x-ms-version": "2020-12-06"
=======
        "x-ms-version": "2021-02-12"
>>>>>>> 7e782c87
      },
      "ResponseBody": []
    },
    {
      "RequestUri": "https://seanmcccanary3.blob.core.windows.net/test-container-f6548966-f7e2-2c65-4465-e9d8d44d449e/test-blob-664daa96-51c2-0f24-026b-d91c74c64c1b",
      "RequestMethod": "PUT",
      "RequestHeaders": {
        "Accept": "application/xml",
        "Authorization": "Sanitized",
        "If-None-Match": "*",
        "traceparent": "00-eff69b654e64194eba55bd99f3a8e462-ce76b9313ad7d34b-00",
        "User-Agent": [
          "azsdk-net-Storage.Blobs/12.9.0-alpha.20210217.1",
          "(.NET 5.0.3; Microsoft Windows 10.0.19042)"
        ],
        "x-ms-blob-content-length": "1024",
        "x-ms-blob-sequence-number": "0",
        "x-ms-blob-type": "PageBlob",
        "x-ms-client-request-id": "3608a4a7-90db-1ad6-8d3f-8a3157d5a842",
        "x-ms-date": "Wed, 17 Feb 2021 19:03:00 GMT",
        "x-ms-return-client-request-id": "true",
<<<<<<< HEAD
        "x-ms-version": "2020-12-06"
=======
        "x-ms-version": "2021-02-12"
>>>>>>> 7e782c87
      },
      "RequestBody": null,
      "StatusCode": 201,
      "ResponseHeaders": {
        "Content-Length": "0",
        "Date": "Wed, 17 Feb 2021 19:03:00 GMT",
        "ETag": "\"0x8D8D376A556A9E7\"",
        "Last-Modified": "Wed, 17 Feb 2021 19:03:00 GMT",
        "Server": [
          "Windows-Azure-Blob/1.0",
          "Microsoft-HTTPAPI/2.0"
        ],
        "x-ms-client-request-id": "3608a4a7-90db-1ad6-8d3f-8a3157d5a842",
        "x-ms-request-id": "a7fe8d5b-101e-0065-475f-057486000000",
        "x-ms-request-server-encrypted": "true",
<<<<<<< HEAD
        "x-ms-version": "2020-12-06",
=======
        "x-ms-version": "2021-02-12",
>>>>>>> 7e782c87
        "x-ms-version-id": "2021-02-17T19:03:00.6447079Z"
      },
      "ResponseBody": []
    },
    {
      "RequestUri": "https://seanmcccanary3.blob.core.windows.net/test-container-f6548966-f7e2-2c65-4465-e9d8d44d449e/test-blob-664daa96-51c2-0f24-026b-d91c74c64c1b",
      "RequestMethod": "PUT",
      "RequestHeaders": {
        "Accept": "application/xml",
        "Authorization": "Sanitized",
        "If-Match": "\"garbage\"",
        "traceparent": "00-6808280147a2d34f8211000447064208-eb2efce9fd7bf14a-00",
        "User-Agent": [
          "azsdk-net-Storage.Blobs/12.9.0-alpha.20210217.1",
          "(.NET 5.0.3; Microsoft Windows 10.0.19042)"
        ],
        "x-ms-blob-content-length": "1024",
        "x-ms-blob-type": "PageBlob",
        "x-ms-client-request-id": "cf7424ef-15bd-df40-7a52-95be2dd16bbf",
        "x-ms-date": "Wed, 17 Feb 2021 19:03:00 GMT",
        "x-ms-return-client-request-id": "true",
<<<<<<< HEAD
        "x-ms-version": "2020-12-06"
=======
        "x-ms-version": "2021-02-12"
>>>>>>> 7e782c87
      },
      "RequestBody": null,
      "StatusCode": 412,
      "ResponseHeaders": {
        "Content-Length": "252",
        "Content-Type": "application/xml",
        "Date": "Wed, 17 Feb 2021 19:03:00 GMT",
        "Server": [
          "Windows-Azure-Blob/1.0",
          "Microsoft-HTTPAPI/2.0"
        ],
        "x-ms-client-request-id": "cf7424ef-15bd-df40-7a52-95be2dd16bbf",
        "x-ms-error-code": "ConditionNotMet",
        "x-ms-request-id": "a7fe8d65-101e-0065-505f-057486000000",
<<<<<<< HEAD
        "x-ms-version": "2020-12-06"
=======
        "x-ms-version": "2021-02-12"
>>>>>>> 7e782c87
      },
      "ResponseBody": [
        "﻿<?xml version=\"1.0\" encoding=\"utf-8\"?><Error><Code>ConditionNotMet</Code><Message>The condition specified using HTTP conditional header(s) is not met.\n",
        "RequestId:a7fe8d65-101e-0065-505f-057486000000\n",
        "Time:2021-02-17T19:03:00.7069600Z</Message></Error>"
      ]
    },
    {
      "RequestUri": "https://seanmcccanary3.blob.core.windows.net/test-container-f6548966-f7e2-2c65-4465-e9d8d44d449e?restype=container",
      "RequestMethod": "DELETE",
      "RequestHeaders": {
        "Accept": "application/xml",
        "Authorization": "Sanitized",
        "traceparent": "00-41f61dcc2194dc42aafedaa2e64fd611-94ebbda05c4a214f-00",
        "User-Agent": [
          "azsdk-net-Storage.Blobs/12.9.0-alpha.20210217.1",
          "(.NET 5.0.3; Microsoft Windows 10.0.19042)"
        ],
        "x-ms-client-request-id": "324125b2-d861-3c84-789a-a3a86622b1d5",
        "x-ms-date": "Wed, 17 Feb 2021 19:03:00 GMT",
        "x-ms-return-client-request-id": "true",
<<<<<<< HEAD
        "x-ms-version": "2020-12-06"
=======
        "x-ms-version": "2021-02-12"
>>>>>>> 7e782c87
      },
      "RequestBody": null,
      "StatusCode": 202,
      "ResponseHeaders": {
        "Content-Length": "0",
        "Date": "Wed, 17 Feb 2021 19:03:00 GMT",
        "Server": [
          "Windows-Azure-Blob/1.0",
          "Microsoft-HTTPAPI/2.0"
        ],
        "x-ms-client-request-id": "324125b2-d861-3c84-789a-a3a86622b1d5",
        "x-ms-request-id": "a7fe8d6e-101e-0065-575f-057486000000",
<<<<<<< HEAD
        "x-ms-version": "2020-12-06"
=======
        "x-ms-version": "2021-02-12"
>>>>>>> 7e782c87
      },
      "ResponseBody": []
    },
    {
      "RequestUri": "https://seanmcccanary3.blob.core.windows.net/test-container-d9dc111f-c32d-9140-6ac8-0c9386ef201f?restype=container",
      "RequestMethod": "PUT",
      "RequestHeaders": {
        "Accept": "application/xml",
        "Authorization": "Sanitized",
        "traceparent": "00-c83b7acff6fb1149beb418a501a54f3e-1a17be1006f1ad45-00",
        "User-Agent": [
          "azsdk-net-Storage.Blobs/12.9.0-alpha.20210217.1",
          "(.NET 5.0.3; Microsoft Windows 10.0.19042)"
        ],
        "x-ms-blob-public-access": "container",
        "x-ms-client-request-id": "ad30b978-4c7e-efdf-e4b0-c798cbf1b689",
        "x-ms-date": "Wed, 17 Feb 2021 19:03:00 GMT",
        "x-ms-return-client-request-id": "true",
<<<<<<< HEAD
        "x-ms-version": "2020-12-06"
=======
        "x-ms-version": "2021-02-12"
>>>>>>> 7e782c87
      },
      "RequestBody": null,
      "StatusCode": 201,
      "ResponseHeaders": {
        "Content-Length": "0",
        "Date": "Wed, 17 Feb 2021 19:03:00 GMT",
        "ETag": "\"0x8D8D376A58C0D73\"",
        "Last-Modified": "Wed, 17 Feb 2021 19:03:00 GMT",
        "Server": [
          "Windows-Azure-Blob/1.0",
          "Microsoft-HTTPAPI/2.0"
        ],
        "x-ms-client-request-id": "ad30b978-4c7e-efdf-e4b0-c798cbf1b689",
        "x-ms-request-id": "f561f016-201e-0023-0a5f-054001000000",
<<<<<<< HEAD
        "x-ms-version": "2020-12-06"
=======
        "x-ms-version": "2021-02-12"
>>>>>>> 7e782c87
      },
      "ResponseBody": []
    },
    {
      "RequestUri": "https://seanmcccanary3.blob.core.windows.net/test-container-d9dc111f-c32d-9140-6ac8-0c9386ef201f/test-blob-de7b847a-a917-e746-b215-441872b6d559",
      "RequestMethod": "PUT",
      "RequestHeaders": {
        "Accept": "application/xml",
        "Authorization": "Sanitized",
        "If-None-Match": "*",
        "traceparent": "00-66c1aeac56b04748904dc54c3565d8e9-cf2ad7c7782b5e4b-00",
        "User-Agent": [
          "azsdk-net-Storage.Blobs/12.9.0-alpha.20210217.1",
          "(.NET 5.0.3; Microsoft Windows 10.0.19042)"
        ],
        "x-ms-blob-content-length": "1024",
        "x-ms-blob-sequence-number": "0",
        "x-ms-blob-type": "PageBlob",
        "x-ms-client-request-id": "360fc75e-6695-cf89-7349-fb6907c77d2e",
        "x-ms-date": "Wed, 17 Feb 2021 19:03:01 GMT",
        "x-ms-return-client-request-id": "true",
<<<<<<< HEAD
        "x-ms-version": "2020-12-06"
=======
        "x-ms-version": "2021-02-12"
>>>>>>> 7e782c87
      },
      "RequestBody": null,
      "StatusCode": 201,
      "ResponseHeaders": {
        "Content-Length": "0",
        "Date": "Wed, 17 Feb 2021 19:03:00 GMT",
        "ETag": "\"0x8D8D376A59A00D5\"",
        "Last-Modified": "Wed, 17 Feb 2021 19:03:01 GMT",
        "Server": [
          "Windows-Azure-Blob/1.0",
          "Microsoft-HTTPAPI/2.0"
        ],
        "x-ms-client-request-id": "360fc75e-6695-cf89-7349-fb6907c77d2e",
        "x-ms-request-id": "f561f033-201e-0023-1d5f-054001000000",
        "x-ms-request-server-encrypted": "true",
<<<<<<< HEAD
        "x-ms-version": "2020-12-06",
=======
        "x-ms-version": "2021-02-12",
>>>>>>> 7e782c87
        "x-ms-version-id": "2021-02-17T19:03:01.0860245Z"
      },
      "ResponseBody": []
    },
    {
      "RequestUri": "https://seanmcccanary3.blob.core.windows.net/test-container-d9dc111f-c32d-9140-6ac8-0c9386ef201f/test-blob-de7b847a-a917-e746-b215-441872b6d559",
      "RequestMethod": "HEAD",
      "RequestHeaders": {
        "Accept": "application/xml",
        "Authorization": "Sanitized",
        "traceparent": "00-c4ade1a766343a468e23d749539860b7-b5d6396a229c8d4c-00",
        "User-Agent": [
          "azsdk-net-Storage.Blobs/12.9.0-alpha.20210217.1",
          "(.NET 5.0.3; Microsoft Windows 10.0.19042)"
        ],
        "x-ms-client-request-id": "aab9a01a-9ea6-1cc3-e24b-5a757737d8e1",
        "x-ms-date": "Wed, 17 Feb 2021 19:03:01 GMT",
        "x-ms-return-client-request-id": "true",
<<<<<<< HEAD
        "x-ms-version": "2020-12-06"
=======
        "x-ms-version": "2021-02-12"
>>>>>>> 7e782c87
      },
      "RequestBody": null,
      "StatusCode": 200,
      "ResponseHeaders": {
        "Accept-Ranges": "bytes",
        "Content-Length": "1024",
        "Content-Type": "application/octet-stream",
        "Date": "Wed, 17 Feb 2021 19:03:00 GMT",
        "ETag": "\"0x8D8D376A59A00D5\"",
        "Last-Modified": "Wed, 17 Feb 2021 19:03:01 GMT",
        "Server": [
          "Windows-Azure-Blob/1.0",
          "Microsoft-HTTPAPI/2.0"
        ],
        "x-ms-blob-sequence-number": "0",
        "x-ms-blob-type": "PageBlob",
        "x-ms-client-request-id": "aab9a01a-9ea6-1cc3-e24b-5a757737d8e1",
        "x-ms-creation-time": "Wed, 17 Feb 2021 19:03:01 GMT",
        "x-ms-is-current-version": "true",
        "x-ms-lease-state": "available",
        "x-ms-lease-status": "unlocked",
        "x-ms-request-id": "f561f04a-201e-0023-305f-054001000000",
        "x-ms-server-encrypted": "true",
<<<<<<< HEAD
        "x-ms-version": "2020-12-06",
=======
        "x-ms-version": "2021-02-12",
>>>>>>> 7e782c87
        "x-ms-version-id": "2021-02-17T19:03:01.0860245Z"
      },
      "ResponseBody": []
    },
    {
      "RequestUri": "https://seanmcccanary3.blob.core.windows.net/test-container-d9dc111f-c32d-9140-6ac8-0c9386ef201f/test-blob-de7b847a-a917-e746-b215-441872b6d559",
      "RequestMethod": "PUT",
      "RequestHeaders": {
        "Accept": "application/xml",
        "Authorization": "Sanitized",
        "If-None-Match": "0x8D8D376A59A00D5",
        "traceparent": "00-48b1675da1a9794bb8355342e54b4f33-538df57b24a2e44e-00",
        "User-Agent": [
          "azsdk-net-Storage.Blobs/12.9.0-alpha.20210217.1",
          "(.NET 5.0.3; Microsoft Windows 10.0.19042)"
        ],
        "x-ms-blob-content-length": "1024",
        "x-ms-blob-type": "PageBlob",
        "x-ms-client-request-id": "674e0ed2-d20d-3b87-abf8-7e8a8e5590ac",
        "x-ms-date": "Wed, 17 Feb 2021 19:03:01 GMT",
        "x-ms-return-client-request-id": "true",
<<<<<<< HEAD
        "x-ms-version": "2020-12-06"
=======
        "x-ms-version": "2021-02-12"
>>>>>>> 7e782c87
      },
      "RequestBody": null,
      "StatusCode": 412,
      "ResponseHeaders": {
        "Content-Length": "252",
        "Content-Type": "application/xml",
        "Date": "Wed, 17 Feb 2021 19:03:00 GMT",
        "Server": [
          "Windows-Azure-Blob/1.0",
          "Microsoft-HTTPAPI/2.0"
        ],
        "x-ms-client-request-id": "674e0ed2-d20d-3b87-abf8-7e8a8e5590ac",
        "x-ms-error-code": "ConditionNotMet",
        "x-ms-request-id": "f561f04f-201e-0023-355f-054001000000",
<<<<<<< HEAD
        "x-ms-version": "2020-12-06"
=======
        "x-ms-version": "2021-02-12"
>>>>>>> 7e782c87
      },
      "ResponseBody": [
        "﻿<?xml version=\"1.0\" encoding=\"utf-8\"?><Error><Code>ConditionNotMet</Code><Message>The condition specified using HTTP conditional header(s) is not met.\n",
        "RequestId:f561f04f-201e-0023-355f-054001000000\n",
        "Time:2021-02-17T19:03:01.2047478Z</Message></Error>"
      ]
    },
    {
      "RequestUri": "https://seanmcccanary3.blob.core.windows.net/test-container-d9dc111f-c32d-9140-6ac8-0c9386ef201f?restype=container",
      "RequestMethod": "DELETE",
      "RequestHeaders": {
        "Accept": "application/xml",
        "Authorization": "Sanitized",
        "traceparent": "00-9edce5922372254899968f9d2790e8ea-802e350f670d3241-00",
        "User-Agent": [
          "azsdk-net-Storage.Blobs/12.9.0-alpha.20210217.1",
          "(.NET 5.0.3; Microsoft Windows 10.0.19042)"
        ],
        "x-ms-client-request-id": "68a34d03-71e8-cbd3-6dc8-56b71c42e6a7",
        "x-ms-date": "Wed, 17 Feb 2021 19:03:01 GMT",
        "x-ms-return-client-request-id": "true",
<<<<<<< HEAD
        "x-ms-version": "2020-12-06"
=======
        "x-ms-version": "2021-02-12"
>>>>>>> 7e782c87
      },
      "RequestBody": null,
      "StatusCode": 202,
      "ResponseHeaders": {
        "Content-Length": "0",
        "Date": "Wed, 17 Feb 2021 19:03:00 GMT",
        "Server": [
          "Windows-Azure-Blob/1.0",
          "Microsoft-HTTPAPI/2.0"
        ],
        "x-ms-client-request-id": "68a34d03-71e8-cbd3-6dc8-56b71c42e6a7",
        "x-ms-request-id": "f561f053-201e-0023-395f-054001000000",
<<<<<<< HEAD
        "x-ms-version": "2020-12-06"
=======
        "x-ms-version": "2021-02-12"
>>>>>>> 7e782c87
      },
      "ResponseBody": []
    },
    {
      "RequestUri": "https://seanmcccanary3.blob.core.windows.net/test-container-d938a777-b72e-5caa-d2cf-94c825e9f0e2?restype=container",
      "RequestMethod": "PUT",
      "RequestHeaders": {
        "Accept": "application/xml",
        "Authorization": "Sanitized",
        "traceparent": "00-fa51607325b75245975df22a163035f3-535bd1d288643c44-00",
        "User-Agent": [
          "azsdk-net-Storage.Blobs/12.9.0-alpha.20210217.1",
          "(.NET 5.0.3; Microsoft Windows 10.0.19042)"
        ],
        "x-ms-blob-public-access": "container",
        "x-ms-client-request-id": "a426065d-1390-4b26-a346-9519dc0aa584",
        "x-ms-date": "Wed, 17 Feb 2021 19:03:01 GMT",
        "x-ms-return-client-request-id": "true",
<<<<<<< HEAD
        "x-ms-version": "2020-12-06"
=======
        "x-ms-version": "2021-02-12"
>>>>>>> 7e782c87
      },
      "RequestBody": null,
      "StatusCode": 201,
      "ResponseHeaders": {
        "Content-Length": "0",
        "Date": "Wed, 17 Feb 2021 19:03:01 GMT",
        "ETag": "\"0x8D8D376A5D9849E\"",
        "Last-Modified": "Wed, 17 Feb 2021 19:03:01 GMT",
        "Server": [
          "Windows-Azure-Blob/1.0",
          "Microsoft-HTTPAPI/2.0"
        ],
        "x-ms-client-request-id": "a426065d-1390-4b26-a346-9519dc0aa584",
        "x-ms-request-id": "fde497dd-901e-006b-6a5f-055d36000000",
<<<<<<< HEAD
        "x-ms-version": "2020-12-06"
=======
        "x-ms-version": "2021-02-12"
>>>>>>> 7e782c87
      },
      "ResponseBody": []
    },
    {
      "RequestUri": "https://seanmcccanary3.blob.core.windows.net/test-container-d938a777-b72e-5caa-d2cf-94c825e9f0e2/test-blob-f4ac73d8-a5bb-4ff5-e3e6-579b92103d4d",
      "RequestMethod": "PUT",
      "RequestHeaders": {
        "Accept": "application/xml",
        "Authorization": "Sanitized",
        "If-None-Match": "*",
        "traceparent": "00-b65cc48451864a409926b6a81efbf492-2396dd6716a8194a-00",
        "User-Agent": [
          "azsdk-net-Storage.Blobs/12.9.0-alpha.20210217.1",
          "(.NET 5.0.3; Microsoft Windows 10.0.19042)"
        ],
        "x-ms-blob-content-length": "1024",
        "x-ms-blob-sequence-number": "0",
        "x-ms-blob-type": "PageBlob",
        "x-ms-client-request-id": "aac1a0ed-6ed8-b7d4-11d6-c0a9bc8ab993",
        "x-ms-date": "Wed, 17 Feb 2021 19:03:01 GMT",
        "x-ms-return-client-request-id": "true",
<<<<<<< HEAD
        "x-ms-version": "2020-12-06"
=======
        "x-ms-version": "2021-02-12"
>>>>>>> 7e782c87
      },
      "RequestBody": null,
      "StatusCode": 201,
      "ResponseHeaders": {
        "Content-Length": "0",
        "Date": "Wed, 17 Feb 2021 19:03:01 GMT",
        "ETag": "\"0x8D8D376A5E39A68\"",
        "Last-Modified": "Wed, 17 Feb 2021 19:03:01 GMT",
        "Server": [
          "Windows-Azure-Blob/1.0",
          "Microsoft-HTTPAPI/2.0"
        ],
        "x-ms-client-request-id": "aac1a0ed-6ed8-b7d4-11d6-c0a9bc8ab993",
        "x-ms-request-id": "fde49802-901e-006b-0b5f-055d36000000",
        "x-ms-request-server-encrypted": "true",
<<<<<<< HEAD
        "x-ms-version": "2020-12-06",
=======
        "x-ms-version": "2021-02-12",
>>>>>>> 7e782c87
        "x-ms-version-id": "2021-02-17T19:03:01.5683688Z"
      },
      "ResponseBody": []
    },
    {
      "RequestUri": "https://seanmcccanary3.blob.core.windows.net/test-container-d938a777-b72e-5caa-d2cf-94c825e9f0e2/test-blob-f4ac73d8-a5bb-4ff5-e3e6-579b92103d4d?comp=lease",
      "RequestMethod": "PUT",
      "RequestHeaders": {
        "Accept": "application/xml",
        "Authorization": "Sanitized",
        "traceparent": "00-57a633e2f4a47b4ca503b93accf461af-3b1c9fc93cf8ad40-00",
        "User-Agent": [
          "azsdk-net-Storage.Blobs/12.9.0-alpha.20210217.1",
          "(.NET 5.0.3; Microsoft Windows 10.0.19042)"
        ],
        "x-ms-client-request-id": "4a630a82-9dfd-66d7-df34-89237d54af88",
        "x-ms-date": "Wed, 17 Feb 2021 19:03:01 GMT",
        "x-ms-lease-action": "acquire",
        "x-ms-lease-duration": "-1",
        "x-ms-proposed-lease-id": "d7ac4808-869f-8cc1-21b4-f1800888bd39",
        "x-ms-return-client-request-id": "true",
<<<<<<< HEAD
        "x-ms-version": "2020-12-06"
=======
        "x-ms-version": "2021-02-12"
>>>>>>> 7e782c87
      },
      "RequestBody": null,
      "StatusCode": 201,
      "ResponseHeaders": {
        "Content-Length": "0",
        "Date": "Wed, 17 Feb 2021 19:03:01 GMT",
        "ETag": "\"0x8D8D376A5E39A68\"",
        "Last-Modified": "Wed, 17 Feb 2021 19:03:01 GMT",
        "Server": [
          "Windows-Azure-Blob/1.0",
          "Microsoft-HTTPAPI/2.0"
        ],
        "x-ms-client-request-id": "4a630a82-9dfd-66d7-df34-89237d54af88",
        "x-ms-lease-id": "d7ac4808-869f-8cc1-21b4-f1800888bd39",
        "x-ms-request-id": "fde49826-901e-006b-2b5f-055d36000000",
<<<<<<< HEAD
        "x-ms-version": "2020-12-06"
=======
        "x-ms-version": "2021-02-12"
>>>>>>> 7e782c87
      },
      "ResponseBody": []
    },
    {
      "RequestUri": "https://seanmcccanary3.blob.core.windows.net/test-container-d938a777-b72e-5caa-d2cf-94c825e9f0e2/test-blob-f4ac73d8-a5bb-4ff5-e3e6-579b92103d4d",
      "RequestMethod": "PUT",
      "RequestHeaders": {
        "Accept": "application/xml",
        "Authorization": "Sanitized",
        "traceparent": "00-4afe4dc68358494e880a133c4abc7cd7-3f88f83ece340743-00",
        "User-Agent": [
          "azsdk-net-Storage.Blobs/12.9.0-alpha.20210217.1",
          "(.NET 5.0.3; Microsoft Windows 10.0.19042)"
        ],
        "x-ms-blob-content-length": "1024",
        "x-ms-blob-type": "PageBlob",
        "x-ms-client-request-id": "fdfd797a-7225-d43c-0947-131b095081dc",
        "x-ms-date": "Wed, 17 Feb 2021 19:03:01 GMT",
        "x-ms-lease-id": "2dfb21fc-8cc9-bc9e-3fd1-6527dad40733",
        "x-ms-return-client-request-id": "true",
<<<<<<< HEAD
        "x-ms-version": "2020-12-06"
=======
        "x-ms-version": "2021-02-12"
>>>>>>> 7e782c87
      },
      "RequestBody": null,
      "StatusCode": 412,
      "ResponseHeaders": {
        "Content-Length": "264",
        "Content-Type": "application/xml",
        "Date": "Wed, 17 Feb 2021 19:03:01 GMT",
        "Server": [
          "Windows-Azure-Blob/1.0",
          "Microsoft-HTTPAPI/2.0"
        ],
        "x-ms-client-request-id": "fdfd797a-7225-d43c-0947-131b095081dc",
        "x-ms-error-code": "LeaseIdMismatchWithBlobOperation",
        "x-ms-request-id": "fde4984c-901e-006b-4c5f-055d36000000",
<<<<<<< HEAD
        "x-ms-version": "2020-12-06"
=======
        "x-ms-version": "2021-02-12"
>>>>>>> 7e782c87
      },
      "ResponseBody": [
        "﻿<?xml version=\"1.0\" encoding=\"utf-8\"?><Error><Code>LeaseIdMismatchWithBlobOperation</Code><Message>The lease ID specified did not match the lease ID for the blob.\n",
        "RequestId:fde4984c-901e-006b-4c5f-055d36000000\n",
        "Time:2021-02-17T19:03:01.6884072Z</Message></Error>"
      ]
    },
    {
      "RequestUri": "https://seanmcccanary3.blob.core.windows.net/test-container-d938a777-b72e-5caa-d2cf-94c825e9f0e2?restype=container",
      "RequestMethod": "DELETE",
      "RequestHeaders": {
        "Accept": "application/xml",
        "Authorization": "Sanitized",
        "traceparent": "00-a723d4fe7f90744c8737b98aae3a4d95-7b493d92d69f2f4d-00",
        "User-Agent": [
          "azsdk-net-Storage.Blobs/12.9.0-alpha.20210217.1",
          "(.NET 5.0.3; Microsoft Windows 10.0.19042)"
        ],
        "x-ms-client-request-id": "03a91132-b156-a663-4a63-d194b3286b82",
        "x-ms-date": "Wed, 17 Feb 2021 19:03:01 GMT",
        "x-ms-return-client-request-id": "true",
<<<<<<< HEAD
        "x-ms-version": "2020-12-06"
=======
        "x-ms-version": "2021-02-12"
>>>>>>> 7e782c87
      },
      "RequestBody": null,
      "StatusCode": 202,
      "ResponseHeaders": {
        "Content-Length": "0",
        "Date": "Wed, 17 Feb 2021 19:03:01 GMT",
        "Server": [
          "Windows-Azure-Blob/1.0",
          "Microsoft-HTTPAPI/2.0"
        ],
        "x-ms-client-request-id": "03a91132-b156-a663-4a63-d194b3286b82",
        "x-ms-request-id": "fde4986e-901e-006b-6e5f-055d36000000",
<<<<<<< HEAD
        "x-ms-version": "2020-12-06"
=======
        "x-ms-version": "2021-02-12"
>>>>>>> 7e782c87
      },
      "ResponseBody": []
    }
  ],
  "Variables": {
    "DateTimeOffsetNow": "2021-02-17T13:02:59.340503-06:00",
    "RandomSeed": "958899314",
    "Storage_TestConfigDefault": "ProductionTenant\nseanmcccanary3\nU2FuaXRpemVk\nhttps://seanmcccanary3.blob.core.windows.net\nhttps://seanmcccanary3.file.core.windows.net\nhttps://seanmcccanary3.queue.core.windows.net\nhttps://seanmcccanary3.table.core.windows.net\n\n\n\n\nhttps://seanmcccanary3-secondary.blob.core.windows.net\nhttps://seanmcccanary3-secondary.file.core.windows.net\nhttps://seanmcccanary3-secondary.queue.core.windows.net\nhttps://seanmcccanary3-secondary.table.core.windows.net\n\nSanitized\n\n\nCloud\nBlobEndpoint=https://seanmcccanary3.blob.core.windows.net/;QueueEndpoint=https://seanmcccanary3.queue.core.windows.net/;FileEndpoint=https://seanmcccanary3.file.core.windows.net/;BlobSecondaryEndpoint=https://seanmcccanary3-secondary.blob.core.windows.net/;QueueSecondaryEndpoint=https://seanmcccanary3-secondary.queue.core.windows.net/;FileSecondaryEndpoint=https://seanmcccanary3-secondary.file.core.windows.net/;AccountName=seanmcccanary3;AccountKey=Kg==;\nseanscope1\n\n"
  }
}<|MERGE_RESOLUTION|>--- conflicted
+++ resolved
@@ -15,11 +15,7 @@
         "x-ms-client-request-id": "fbdf5d59-f70e-9820-6769-df0db74cec05",
         "x-ms-date": "Wed, 17 Feb 2021 19:02:59 GMT",
         "x-ms-return-client-request-id": "true",
-<<<<<<< HEAD
-        "x-ms-version": "2020-12-06"
-=======
-        "x-ms-version": "2021-02-12"
->>>>>>> 7e782c87
+        "x-ms-version": "2021-02-12"
       },
       "RequestBody": null,
       "StatusCode": 201,
@@ -34,11 +30,7 @@
         ],
         "x-ms-client-request-id": "fbdf5d59-f70e-9820-6769-df0db74cec05",
         "x-ms-request-id": "27773d59-201e-008a-635f-058173000000",
-<<<<<<< HEAD
-        "x-ms-version": "2020-12-06"
-=======
-        "x-ms-version": "2021-02-12"
->>>>>>> 7e782c87
+        "x-ms-version": "2021-02-12"
       },
       "ResponseBody": []
     },
@@ -60,11 +52,7 @@
         "x-ms-client-request-id": "33c02ff9-1f0a-2675-3ad4-0767389a69ca",
         "x-ms-date": "Wed, 17 Feb 2021 19:02:59 GMT",
         "x-ms-return-client-request-id": "true",
-<<<<<<< HEAD
-        "x-ms-version": "2020-12-06"
-=======
-        "x-ms-version": "2021-02-12"
->>>>>>> 7e782c87
+        "x-ms-version": "2021-02-12"
       },
       "RequestBody": null,
       "StatusCode": 201,
@@ -80,11 +68,7 @@
         "x-ms-client-request-id": "33c02ff9-1f0a-2675-3ad4-0767389a69ca",
         "x-ms-request-id": "27773d86-201e-008a-025f-058173000000",
         "x-ms-request-server-encrypted": "true",
-<<<<<<< HEAD
-        "x-ms-version": "2020-12-06",
-=======
         "x-ms-version": "2021-02-12",
->>>>>>> 7e782c87
         "x-ms-version-id": "2021-02-17T19:02:59.6479923Z"
       },
       "ResponseBody": []
@@ -106,11 +90,7 @@
         "x-ms-client-request-id": "fe8b4b4a-56dc-1ecc-76d2-3785721b89c0",
         "x-ms-date": "Wed, 17 Feb 2021 19:02:59 GMT",
         "x-ms-return-client-request-id": "true",
-<<<<<<< HEAD
-        "x-ms-version": "2020-12-06"
-=======
-        "x-ms-version": "2021-02-12"
->>>>>>> 7e782c87
+        "x-ms-version": "2021-02-12"
       },
       "RequestBody": null,
       "StatusCode": 412,
@@ -125,11 +105,7 @@
         "x-ms-client-request-id": "fe8b4b4a-56dc-1ecc-76d2-3785721b89c0",
         "x-ms-error-code": "ConditionNotMet",
         "x-ms-request-id": "27773d94-201e-008a-0e5f-058173000000",
-<<<<<<< HEAD
-        "x-ms-version": "2020-12-06"
-=======
-        "x-ms-version": "2021-02-12"
->>>>>>> 7e782c87
+        "x-ms-version": "2021-02-12"
       },
       "ResponseBody": [
         "﻿<?xml version=\"1.0\" encoding=\"utf-8\"?><Error><Code>ConditionNotMet</Code><Message>The condition specified using HTTP conditional header(s) is not met.\n",
@@ -151,11 +127,7 @@
         "x-ms-client-request-id": "ec1cf03a-6a0e-88ee-3cb0-558242247137",
         "x-ms-date": "Wed, 17 Feb 2021 19:02:59 GMT",
         "x-ms-return-client-request-id": "true",
-<<<<<<< HEAD
-        "x-ms-version": "2020-12-06"
-=======
-        "x-ms-version": "2021-02-12"
->>>>>>> 7e782c87
+        "x-ms-version": "2021-02-12"
       },
       "RequestBody": null,
       "StatusCode": 202,
@@ -168,11 +140,7 @@
         ],
         "x-ms-client-request-id": "ec1cf03a-6a0e-88ee-3cb0-558242247137",
         "x-ms-request-id": "27773da8-201e-008a-1e5f-058173000000",
-<<<<<<< HEAD
-        "x-ms-version": "2020-12-06"
-=======
-        "x-ms-version": "2021-02-12"
->>>>>>> 7e782c87
+        "x-ms-version": "2021-02-12"
       },
       "ResponseBody": []
     },
@@ -191,11 +159,7 @@
         "x-ms-client-request-id": "dd3da96a-3a7b-080b-e762-bf03f1ef13ce",
         "x-ms-date": "Wed, 17 Feb 2021 19:02:59 GMT",
         "x-ms-return-client-request-id": "true",
-<<<<<<< HEAD
-        "x-ms-version": "2020-12-06"
-=======
-        "x-ms-version": "2021-02-12"
->>>>>>> 7e782c87
+        "x-ms-version": "2021-02-12"
       },
       "RequestBody": null,
       "StatusCode": 201,
@@ -210,11 +174,7 @@
         ],
         "x-ms-client-request-id": "dd3da96a-3a7b-080b-e762-bf03f1ef13ce",
         "x-ms-request-id": "42c60ad6-201e-000c-525f-054dca000000",
-<<<<<<< HEAD
-        "x-ms-version": "2020-12-06"
-=======
-        "x-ms-version": "2021-02-12"
->>>>>>> 7e782c87
+        "x-ms-version": "2021-02-12"
       },
       "ResponseBody": []
     },
@@ -236,11 +196,7 @@
         "x-ms-client-request-id": "91ae5d2b-738d-7b87-70b9-4e22c797013c",
         "x-ms-date": "Wed, 17 Feb 2021 19:03:00 GMT",
         "x-ms-return-client-request-id": "true",
-<<<<<<< HEAD
-        "x-ms-version": "2020-12-06"
-=======
-        "x-ms-version": "2021-02-12"
->>>>>>> 7e782c87
+        "x-ms-version": "2021-02-12"
       },
       "RequestBody": null,
       "StatusCode": 201,
@@ -256,11 +212,7 @@
         "x-ms-client-request-id": "91ae5d2b-738d-7b87-70b9-4e22c797013c",
         "x-ms-request-id": "42c60adb-201e-000c-545f-054dca000000",
         "x-ms-request-server-encrypted": "true",
-<<<<<<< HEAD
-        "x-ms-version": "2020-12-06",
-=======
         "x-ms-version": "2021-02-12",
->>>>>>> 7e782c87
         "x-ms-version-id": "2021-02-17T19:03:00.0572859Z"
       },
       "ResponseBody": []
@@ -282,11 +234,7 @@
         "x-ms-client-request-id": "a949ae56-eefb-5a03-9019-5a77d40f70d4",
         "x-ms-date": "Wed, 17 Feb 2021 19:03:00 GMT",
         "x-ms-return-client-request-id": "true",
-<<<<<<< HEAD
-        "x-ms-version": "2020-12-06"
-=======
-        "x-ms-version": "2021-02-12"
->>>>>>> 7e782c87
+        "x-ms-version": "2021-02-12"
       },
       "RequestBody": null,
       "StatusCode": 412,
@@ -301,11 +249,7 @@
         "x-ms-client-request-id": "a949ae56-eefb-5a03-9019-5a77d40f70d4",
         "x-ms-error-code": "ConditionNotMet",
         "x-ms-request-id": "42c60af7-201e-000c-6c5f-054dca000000",
-<<<<<<< HEAD
-        "x-ms-version": "2020-12-06"
-=======
-        "x-ms-version": "2021-02-12"
->>>>>>> 7e782c87
+        "x-ms-version": "2021-02-12"
       },
       "ResponseBody": [
         "﻿<?xml version=\"1.0\" encoding=\"utf-8\"?><Error><Code>ConditionNotMet</Code><Message>The condition specified using HTTP conditional header(s) is not met.\n",
@@ -327,11 +271,7 @@
         "x-ms-client-request-id": "19cb6e13-574e-f341-2bda-4940ed26b768",
         "x-ms-date": "Wed, 17 Feb 2021 19:03:00 GMT",
         "x-ms-return-client-request-id": "true",
-<<<<<<< HEAD
-        "x-ms-version": "2020-12-06"
-=======
-        "x-ms-version": "2021-02-12"
->>>>>>> 7e782c87
+        "x-ms-version": "2021-02-12"
       },
       "RequestBody": null,
       "StatusCode": 202,
@@ -344,11 +284,7 @@
         ],
         "x-ms-client-request-id": "19cb6e13-574e-f341-2bda-4940ed26b768",
         "x-ms-request-id": "42c60b09-201e-000c-7c5f-054dca000000",
-<<<<<<< HEAD
-        "x-ms-version": "2020-12-06"
-=======
-        "x-ms-version": "2021-02-12"
->>>>>>> 7e782c87
+        "x-ms-version": "2021-02-12"
       },
       "ResponseBody": []
     },
@@ -367,11 +303,7 @@
         "x-ms-client-request-id": "8c4fb16b-309c-1cf1-099e-d4e86d681ede",
         "x-ms-date": "Wed, 17 Feb 2021 19:03:00 GMT",
         "x-ms-return-client-request-id": "true",
-<<<<<<< HEAD
-        "x-ms-version": "2020-12-06"
-=======
-        "x-ms-version": "2021-02-12"
->>>>>>> 7e782c87
+        "x-ms-version": "2021-02-12"
       },
       "RequestBody": null,
       "StatusCode": 201,
@@ -386,11 +318,7 @@
         ],
         "x-ms-client-request-id": "8c4fb16b-309c-1cf1-099e-d4e86d681ede",
         "x-ms-request-id": "a7fe8d50-101e-0065-3f5f-057486000000",
-<<<<<<< HEAD
-        "x-ms-version": "2020-12-06"
-=======
-        "x-ms-version": "2021-02-12"
->>>>>>> 7e782c87
+        "x-ms-version": "2021-02-12"
       },
       "ResponseBody": []
     },
@@ -412,11 +340,7 @@
         "x-ms-client-request-id": "3608a4a7-90db-1ad6-8d3f-8a3157d5a842",
         "x-ms-date": "Wed, 17 Feb 2021 19:03:00 GMT",
         "x-ms-return-client-request-id": "true",
-<<<<<<< HEAD
-        "x-ms-version": "2020-12-06"
-=======
-        "x-ms-version": "2021-02-12"
->>>>>>> 7e782c87
+        "x-ms-version": "2021-02-12"
       },
       "RequestBody": null,
       "StatusCode": 201,
@@ -432,11 +356,7 @@
         "x-ms-client-request-id": "3608a4a7-90db-1ad6-8d3f-8a3157d5a842",
         "x-ms-request-id": "a7fe8d5b-101e-0065-475f-057486000000",
         "x-ms-request-server-encrypted": "true",
-<<<<<<< HEAD
-        "x-ms-version": "2020-12-06",
-=======
         "x-ms-version": "2021-02-12",
->>>>>>> 7e782c87
         "x-ms-version-id": "2021-02-17T19:03:00.6447079Z"
       },
       "ResponseBody": []
@@ -458,11 +378,7 @@
         "x-ms-client-request-id": "cf7424ef-15bd-df40-7a52-95be2dd16bbf",
         "x-ms-date": "Wed, 17 Feb 2021 19:03:00 GMT",
         "x-ms-return-client-request-id": "true",
-<<<<<<< HEAD
-        "x-ms-version": "2020-12-06"
-=======
-        "x-ms-version": "2021-02-12"
->>>>>>> 7e782c87
+        "x-ms-version": "2021-02-12"
       },
       "RequestBody": null,
       "StatusCode": 412,
@@ -477,11 +393,7 @@
         "x-ms-client-request-id": "cf7424ef-15bd-df40-7a52-95be2dd16bbf",
         "x-ms-error-code": "ConditionNotMet",
         "x-ms-request-id": "a7fe8d65-101e-0065-505f-057486000000",
-<<<<<<< HEAD
-        "x-ms-version": "2020-12-06"
-=======
-        "x-ms-version": "2021-02-12"
->>>>>>> 7e782c87
+        "x-ms-version": "2021-02-12"
       },
       "ResponseBody": [
         "﻿<?xml version=\"1.0\" encoding=\"utf-8\"?><Error><Code>ConditionNotMet</Code><Message>The condition specified using HTTP conditional header(s) is not met.\n",
@@ -503,11 +415,7 @@
         "x-ms-client-request-id": "324125b2-d861-3c84-789a-a3a86622b1d5",
         "x-ms-date": "Wed, 17 Feb 2021 19:03:00 GMT",
         "x-ms-return-client-request-id": "true",
-<<<<<<< HEAD
-        "x-ms-version": "2020-12-06"
-=======
-        "x-ms-version": "2021-02-12"
->>>>>>> 7e782c87
+        "x-ms-version": "2021-02-12"
       },
       "RequestBody": null,
       "StatusCode": 202,
@@ -520,11 +428,7 @@
         ],
         "x-ms-client-request-id": "324125b2-d861-3c84-789a-a3a86622b1d5",
         "x-ms-request-id": "a7fe8d6e-101e-0065-575f-057486000000",
-<<<<<<< HEAD
-        "x-ms-version": "2020-12-06"
-=======
-        "x-ms-version": "2021-02-12"
->>>>>>> 7e782c87
+        "x-ms-version": "2021-02-12"
       },
       "ResponseBody": []
     },
@@ -543,11 +447,7 @@
         "x-ms-client-request-id": "ad30b978-4c7e-efdf-e4b0-c798cbf1b689",
         "x-ms-date": "Wed, 17 Feb 2021 19:03:00 GMT",
         "x-ms-return-client-request-id": "true",
-<<<<<<< HEAD
-        "x-ms-version": "2020-12-06"
-=======
-        "x-ms-version": "2021-02-12"
->>>>>>> 7e782c87
+        "x-ms-version": "2021-02-12"
       },
       "RequestBody": null,
       "StatusCode": 201,
@@ -562,11 +462,7 @@
         ],
         "x-ms-client-request-id": "ad30b978-4c7e-efdf-e4b0-c798cbf1b689",
         "x-ms-request-id": "f561f016-201e-0023-0a5f-054001000000",
-<<<<<<< HEAD
-        "x-ms-version": "2020-12-06"
-=======
-        "x-ms-version": "2021-02-12"
->>>>>>> 7e782c87
+        "x-ms-version": "2021-02-12"
       },
       "ResponseBody": []
     },
@@ -588,11 +484,7 @@
         "x-ms-client-request-id": "360fc75e-6695-cf89-7349-fb6907c77d2e",
         "x-ms-date": "Wed, 17 Feb 2021 19:03:01 GMT",
         "x-ms-return-client-request-id": "true",
-<<<<<<< HEAD
-        "x-ms-version": "2020-12-06"
-=======
-        "x-ms-version": "2021-02-12"
->>>>>>> 7e782c87
+        "x-ms-version": "2021-02-12"
       },
       "RequestBody": null,
       "StatusCode": 201,
@@ -608,11 +500,7 @@
         "x-ms-client-request-id": "360fc75e-6695-cf89-7349-fb6907c77d2e",
         "x-ms-request-id": "f561f033-201e-0023-1d5f-054001000000",
         "x-ms-request-server-encrypted": "true",
-<<<<<<< HEAD
-        "x-ms-version": "2020-12-06",
-=======
         "x-ms-version": "2021-02-12",
->>>>>>> 7e782c87
         "x-ms-version-id": "2021-02-17T19:03:01.0860245Z"
       },
       "ResponseBody": []
@@ -631,11 +519,7 @@
         "x-ms-client-request-id": "aab9a01a-9ea6-1cc3-e24b-5a757737d8e1",
         "x-ms-date": "Wed, 17 Feb 2021 19:03:01 GMT",
         "x-ms-return-client-request-id": "true",
-<<<<<<< HEAD
-        "x-ms-version": "2020-12-06"
-=======
-        "x-ms-version": "2021-02-12"
->>>>>>> 7e782c87
+        "x-ms-version": "2021-02-12"
       },
       "RequestBody": null,
       "StatusCode": 200,
@@ -659,11 +543,7 @@
         "x-ms-lease-status": "unlocked",
         "x-ms-request-id": "f561f04a-201e-0023-305f-054001000000",
         "x-ms-server-encrypted": "true",
-<<<<<<< HEAD
-        "x-ms-version": "2020-12-06",
-=======
         "x-ms-version": "2021-02-12",
->>>>>>> 7e782c87
         "x-ms-version-id": "2021-02-17T19:03:01.0860245Z"
       },
       "ResponseBody": []
@@ -685,11 +565,7 @@
         "x-ms-client-request-id": "674e0ed2-d20d-3b87-abf8-7e8a8e5590ac",
         "x-ms-date": "Wed, 17 Feb 2021 19:03:01 GMT",
         "x-ms-return-client-request-id": "true",
-<<<<<<< HEAD
-        "x-ms-version": "2020-12-06"
-=======
-        "x-ms-version": "2021-02-12"
->>>>>>> 7e782c87
+        "x-ms-version": "2021-02-12"
       },
       "RequestBody": null,
       "StatusCode": 412,
@@ -704,11 +580,7 @@
         "x-ms-client-request-id": "674e0ed2-d20d-3b87-abf8-7e8a8e5590ac",
         "x-ms-error-code": "ConditionNotMet",
         "x-ms-request-id": "f561f04f-201e-0023-355f-054001000000",
-<<<<<<< HEAD
-        "x-ms-version": "2020-12-06"
-=======
-        "x-ms-version": "2021-02-12"
->>>>>>> 7e782c87
+        "x-ms-version": "2021-02-12"
       },
       "ResponseBody": [
         "﻿<?xml version=\"1.0\" encoding=\"utf-8\"?><Error><Code>ConditionNotMet</Code><Message>The condition specified using HTTP conditional header(s) is not met.\n",
@@ -730,11 +602,7 @@
         "x-ms-client-request-id": "68a34d03-71e8-cbd3-6dc8-56b71c42e6a7",
         "x-ms-date": "Wed, 17 Feb 2021 19:03:01 GMT",
         "x-ms-return-client-request-id": "true",
-<<<<<<< HEAD
-        "x-ms-version": "2020-12-06"
-=======
-        "x-ms-version": "2021-02-12"
->>>>>>> 7e782c87
+        "x-ms-version": "2021-02-12"
       },
       "RequestBody": null,
       "StatusCode": 202,
@@ -747,11 +615,7 @@
         ],
         "x-ms-client-request-id": "68a34d03-71e8-cbd3-6dc8-56b71c42e6a7",
         "x-ms-request-id": "f561f053-201e-0023-395f-054001000000",
-<<<<<<< HEAD
-        "x-ms-version": "2020-12-06"
-=======
-        "x-ms-version": "2021-02-12"
->>>>>>> 7e782c87
+        "x-ms-version": "2021-02-12"
       },
       "ResponseBody": []
     },
@@ -770,11 +634,7 @@
         "x-ms-client-request-id": "a426065d-1390-4b26-a346-9519dc0aa584",
         "x-ms-date": "Wed, 17 Feb 2021 19:03:01 GMT",
         "x-ms-return-client-request-id": "true",
-<<<<<<< HEAD
-        "x-ms-version": "2020-12-06"
-=======
-        "x-ms-version": "2021-02-12"
->>>>>>> 7e782c87
+        "x-ms-version": "2021-02-12"
       },
       "RequestBody": null,
       "StatusCode": 201,
@@ -789,11 +649,7 @@
         ],
         "x-ms-client-request-id": "a426065d-1390-4b26-a346-9519dc0aa584",
         "x-ms-request-id": "fde497dd-901e-006b-6a5f-055d36000000",
-<<<<<<< HEAD
-        "x-ms-version": "2020-12-06"
-=======
-        "x-ms-version": "2021-02-12"
->>>>>>> 7e782c87
+        "x-ms-version": "2021-02-12"
       },
       "ResponseBody": []
     },
@@ -815,11 +671,7 @@
         "x-ms-client-request-id": "aac1a0ed-6ed8-b7d4-11d6-c0a9bc8ab993",
         "x-ms-date": "Wed, 17 Feb 2021 19:03:01 GMT",
         "x-ms-return-client-request-id": "true",
-<<<<<<< HEAD
-        "x-ms-version": "2020-12-06"
-=======
-        "x-ms-version": "2021-02-12"
->>>>>>> 7e782c87
+        "x-ms-version": "2021-02-12"
       },
       "RequestBody": null,
       "StatusCode": 201,
@@ -835,11 +687,7 @@
         "x-ms-client-request-id": "aac1a0ed-6ed8-b7d4-11d6-c0a9bc8ab993",
         "x-ms-request-id": "fde49802-901e-006b-0b5f-055d36000000",
         "x-ms-request-server-encrypted": "true",
-<<<<<<< HEAD
-        "x-ms-version": "2020-12-06",
-=======
         "x-ms-version": "2021-02-12",
->>>>>>> 7e782c87
         "x-ms-version-id": "2021-02-17T19:03:01.5683688Z"
       },
       "ResponseBody": []
@@ -861,11 +709,7 @@
         "x-ms-lease-duration": "-1",
         "x-ms-proposed-lease-id": "d7ac4808-869f-8cc1-21b4-f1800888bd39",
         "x-ms-return-client-request-id": "true",
-<<<<<<< HEAD
-        "x-ms-version": "2020-12-06"
-=======
-        "x-ms-version": "2021-02-12"
->>>>>>> 7e782c87
+        "x-ms-version": "2021-02-12"
       },
       "RequestBody": null,
       "StatusCode": 201,
@@ -881,11 +725,7 @@
         "x-ms-client-request-id": "4a630a82-9dfd-66d7-df34-89237d54af88",
         "x-ms-lease-id": "d7ac4808-869f-8cc1-21b4-f1800888bd39",
         "x-ms-request-id": "fde49826-901e-006b-2b5f-055d36000000",
-<<<<<<< HEAD
-        "x-ms-version": "2020-12-06"
-=======
-        "x-ms-version": "2021-02-12"
->>>>>>> 7e782c87
+        "x-ms-version": "2021-02-12"
       },
       "ResponseBody": []
     },
@@ -906,11 +746,7 @@
         "x-ms-date": "Wed, 17 Feb 2021 19:03:01 GMT",
         "x-ms-lease-id": "2dfb21fc-8cc9-bc9e-3fd1-6527dad40733",
         "x-ms-return-client-request-id": "true",
-<<<<<<< HEAD
-        "x-ms-version": "2020-12-06"
-=======
-        "x-ms-version": "2021-02-12"
->>>>>>> 7e782c87
+        "x-ms-version": "2021-02-12"
       },
       "RequestBody": null,
       "StatusCode": 412,
@@ -925,11 +761,7 @@
         "x-ms-client-request-id": "fdfd797a-7225-d43c-0947-131b095081dc",
         "x-ms-error-code": "LeaseIdMismatchWithBlobOperation",
         "x-ms-request-id": "fde4984c-901e-006b-4c5f-055d36000000",
-<<<<<<< HEAD
-        "x-ms-version": "2020-12-06"
-=======
-        "x-ms-version": "2021-02-12"
->>>>>>> 7e782c87
+        "x-ms-version": "2021-02-12"
       },
       "ResponseBody": [
         "﻿<?xml version=\"1.0\" encoding=\"utf-8\"?><Error><Code>LeaseIdMismatchWithBlobOperation</Code><Message>The lease ID specified did not match the lease ID for the blob.\n",
@@ -951,11 +783,7 @@
         "x-ms-client-request-id": "03a91132-b156-a663-4a63-d194b3286b82",
         "x-ms-date": "Wed, 17 Feb 2021 19:03:01 GMT",
         "x-ms-return-client-request-id": "true",
-<<<<<<< HEAD
-        "x-ms-version": "2020-12-06"
-=======
-        "x-ms-version": "2021-02-12"
->>>>>>> 7e782c87
+        "x-ms-version": "2021-02-12"
       },
       "RequestBody": null,
       "StatusCode": 202,
@@ -968,11 +796,7 @@
         ],
         "x-ms-client-request-id": "03a91132-b156-a663-4a63-d194b3286b82",
         "x-ms-request-id": "fde4986e-901e-006b-6e5f-055d36000000",
-<<<<<<< HEAD
-        "x-ms-version": "2020-12-06"
-=======
-        "x-ms-version": "2021-02-12"
->>>>>>> 7e782c87
+        "x-ms-version": "2021-02-12"
       },
       "ResponseBody": []
     }
