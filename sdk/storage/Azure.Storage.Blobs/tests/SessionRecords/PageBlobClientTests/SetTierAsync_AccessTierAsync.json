--- conflicted
+++ resolved
@@ -14,11 +14,7 @@
         "x-ms-client-request-id": "0a3eb7f1-e141-dfff-5326-eccaa1a512b0",
         "x-ms-date": "Wed, 17 Feb 2021 19:03:44 GMT",
         "x-ms-return-client-request-id": "true",
-<<<<<<< HEAD
-        "x-ms-version": "2020-12-06"
-=======
         "x-ms-version": "2021-02-12"
->>>>>>> 7e782c87
       },
       "RequestBody": null,
       "StatusCode": 201,
@@ -33,11 +29,7 @@
         ],
         "x-ms-client-request-id": "0a3eb7f1-e141-dfff-5326-eccaa1a512b0",
         "x-ms-request-id": "57d49ae5-201c-0060-055f-0573d9000000",
-<<<<<<< HEAD
-        "x-ms-version": "2020-12-06"
-=======
         "x-ms-version": "2021-02-12"
->>>>>>> 7e782c87
       },
       "ResponseBody": []
     },
@@ -59,11 +51,7 @@
         "x-ms-client-request-id": "002090e6-1427-38eb-f24e-c88778895fb2",
         "x-ms-date": "Wed, 17 Feb 2021 19:03:44 GMT",
         "x-ms-return-client-request-id": "true",
-<<<<<<< HEAD
-        "x-ms-version": "2020-12-06"
-=======
         "x-ms-version": "2021-02-12"
->>>>>>> 7e782c87
       },
       "RequestBody": null,
       "StatusCode": 201,
@@ -79,11 +67,7 @@
         "x-ms-client-request-id": "002090e6-1427-38eb-f24e-c88778895fb2",
         "x-ms-request-id": "57d49af6-201c-0060-165f-0573d9000000",
         "x-ms-request-server-encrypted": "true",
-<<<<<<< HEAD
-        "x-ms-version": "2020-12-06"
-=======
         "x-ms-version": "2021-02-12"
->>>>>>> 7e782c87
       },
       "ResponseBody": []
     },
@@ -102,11 +86,7 @@
         "x-ms-client-request-id": "ef8f43e6-0980-77f6-dfea-e51cbd5257ce",
         "x-ms-date": "Wed, 17 Feb 2021 19:03:44 GMT",
         "x-ms-return-client-request-id": "true",
-<<<<<<< HEAD
-        "x-ms-version": "2020-12-06"
-=======
         "x-ms-version": "2021-02-12"
->>>>>>> 7e782c87
       },
       "RequestBody": null,
       "StatusCode": 200,
@@ -119,11 +99,7 @@
         ],
         "x-ms-client-request-id": "ef8f43e6-0980-77f6-dfea-e51cbd5257ce",
         "x-ms-request-id": "57d49b0c-201c-0060-2c5f-0573d9000000",
-<<<<<<< HEAD
-        "x-ms-version": "2020-12-06"
-=======
         "x-ms-version": "2021-02-12"
->>>>>>> 7e782c87
       },
       "ResponseBody": []
     },
@@ -141,11 +117,7 @@
         "x-ms-client-request-id": "34a11df1-6ff9-1331-d9c6-f797542a4eab",
         "x-ms-date": "Wed, 17 Feb 2021 19:03:44 GMT",
         "x-ms-return-client-request-id": "true",
-<<<<<<< HEAD
-        "x-ms-version": "2020-12-06"
-=======
         "x-ms-version": "2021-02-12"
->>>>>>> 7e782c87
       },
       "RequestBody": null,
       "StatusCode": 200,
@@ -169,11 +141,7 @@
         "x-ms-lease-status": "unlocked",
         "x-ms-request-id": "57d49b2c-201c-0060-4c5f-0573d9000000",
         "x-ms-server-encrypted": "true",
-<<<<<<< HEAD
-        "x-ms-version": "2020-12-06"
-=======
         "x-ms-version": "2021-02-12"
->>>>>>> 7e782c87
       },
       "ResponseBody": []
     },
@@ -191,11 +159,7 @@
         "x-ms-client-request-id": "9f2aacbe-22b0-4bd4-c8db-ea92040a571f",
         "x-ms-date": "Wed, 17 Feb 2021 19:03:44 GMT",
         "x-ms-return-client-request-id": "true",
-<<<<<<< HEAD
-        "x-ms-version": "2020-12-06"
-=======
         "x-ms-version": "2021-02-12"
->>>>>>> 7e782c87
       },
       "RequestBody": null,
       "StatusCode": 202,
@@ -208,11 +172,7 @@
         ],
         "x-ms-client-request-id": "9f2aacbe-22b0-4bd4-c8db-ea92040a571f",
         "x-ms-request-id": "57d49b3e-201c-0060-5e5f-0573d9000000",
-<<<<<<< HEAD
-        "x-ms-version": "2020-12-06"
-=======
         "x-ms-version": "2021-02-12"
->>>>>>> 7e782c87
       },
       "ResponseBody": []
     }
