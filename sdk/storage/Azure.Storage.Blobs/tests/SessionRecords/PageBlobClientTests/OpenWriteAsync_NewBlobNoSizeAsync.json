--- conflicted
+++ resolved
@@ -15,11 +15,7 @@
         "x-ms-client-request-id": "8fce777b-4686-c13a-aecd-ed12c5e440cc",
         "x-ms-date": "Wed, 17 Feb 2021 19:03:33 GMT",
         "x-ms-return-client-request-id": "true",
-<<<<<<< HEAD
-        "x-ms-version": "2020-12-06"
-=======
         "x-ms-version": "2021-02-12"
->>>>>>> 7e782c87
       },
       "RequestBody": null,
       "StatusCode": 201,
@@ -34,11 +30,7 @@
         ],
         "x-ms-client-request-id": "8fce777b-4686-c13a-aecd-ed12c5e440cc",
         "x-ms-request-id": "2769e261-801e-0015-6b5f-05cd71000000",
-<<<<<<< HEAD
-        "x-ms-version": "2020-12-06"
-=======
         "x-ms-version": "2021-02-12"
->>>>>>> 7e782c87
       },
       "ResponseBody": []
     },
@@ -56,11 +48,7 @@
         "x-ms-client-request-id": "6d1e089d-3146-5772-8ed5-781054c746f6",
         "x-ms-date": "Wed, 17 Feb 2021 19:03:34 GMT",
         "x-ms-return-client-request-id": "true",
-<<<<<<< HEAD
-        "x-ms-version": "2020-12-06"
-=======
         "x-ms-version": "2021-02-12"
->>>>>>> 7e782c87
       },
       "RequestBody": null,
       "StatusCode": 404,
@@ -74,11 +62,7 @@
         "x-ms-client-request-id": "6d1e089d-3146-5772-8ed5-781054c746f6",
         "x-ms-error-code": "BlobNotFound",
         "x-ms-request-id": "2769e26e-801e-0015-745f-05cd71000000",
-<<<<<<< HEAD
-        "x-ms-version": "2020-12-06"
-=======
         "x-ms-version": "2021-02-12"
->>>>>>> 7e782c87
       },
       "ResponseBody": []
     },
@@ -96,11 +80,7 @@
         "x-ms-client-request-id": "72d6ec4a-5299-8bf1-8538-694193345f1a",
         "x-ms-date": "Wed, 17 Feb 2021 19:03:34 GMT",
         "x-ms-return-client-request-id": "true",
-<<<<<<< HEAD
-        "x-ms-version": "2020-12-06"
-=======
         "x-ms-version": "2021-02-12"
->>>>>>> 7e782c87
       },
       "RequestBody": null,
       "StatusCode": 202,
@@ -113,11 +93,7 @@
         ],
         "x-ms-client-request-id": "72d6ec4a-5299-8bf1-8538-694193345f1a",
         "x-ms-request-id": "2769e28b-801e-0015-0a5f-05cd71000000",
-<<<<<<< HEAD
-        "x-ms-version": "2020-12-06"
-=======
         "x-ms-version": "2021-02-12"
->>>>>>> 7e782c87
       },
       "ResponseBody": []
     }
