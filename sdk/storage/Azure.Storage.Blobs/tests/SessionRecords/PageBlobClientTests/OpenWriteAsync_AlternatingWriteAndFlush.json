﻿{
  "Entries": [
    {
      "RequestUri": "https://seanmcccanary3.blob.core.windows.net/test-container-e016426d-d675-9fd6-fa7c-0289688477e5?restype=container",
      "RequestMethod": "PUT",
      "RequestHeaders": {
        "Accept": "application/xml",
        "Authorization": "Sanitized",
        "traceparent": "00-a21df714fb0ef8498fad22809b9ab9c0-27d57bf87979234d-00",
        "User-Agent": [
          "azsdk-net-Storage.Blobs/12.9.0-alpha.20210217.1",
          "(.NET 5.0.3; Microsoft Windows 10.0.19042)"
        ],
        "x-ms-blob-public-access": "container",
        "x-ms-client-request-id": "2a3a58ea-d264-65f2-a12f-91b4a02e9089",
        "x-ms-date": "Wed, 17 Feb 2021 19:01:05 GMT",
        "x-ms-return-client-request-id": "true",
<<<<<<< HEAD
        "x-ms-version": "2020-12-06"
=======
        "x-ms-version": "2021-02-12"
>>>>>>> 7e782c87
      },
      "RequestBody": null,
      "StatusCode": 201,
      "ResponseHeaders": {
        "Content-Length": "0",
        "Date": "Wed, 17 Feb 2021 19:01:05 GMT",
        "ETag": "\"0x8D8D37660E4CAAF\"",
        "Last-Modified": "Wed, 17 Feb 2021 19:01:05 GMT",
        "Server": [
          "Windows-Azure-Blob/1.0",
          "Microsoft-HTTPAPI/2.0"
        ],
        "x-ms-client-request-id": "2a3a58ea-d264-65f2-a12f-91b4a02e9089",
        "x-ms-request-id": "c5a75c18-901e-0019-355f-055a79000000",
<<<<<<< HEAD
        "x-ms-version": "2020-12-06"
=======
        "x-ms-version": "2021-02-12"
>>>>>>> 7e782c87
      },
      "ResponseBody": []
    },
    {
      "RequestUri": "https://seanmcccanary3.blob.core.windows.net/test-container-e016426d-d675-9fd6-fa7c-0289688477e5/test-blob-109f2eda-4d4a-5081-6a7b-c984c43ec2e0",
      "RequestMethod": "PUT",
      "RequestHeaders": {
        "Accept": "application/xml",
        "Authorization": "Sanitized",
        "If-None-Match": "*",
        "traceparent": "00-2552d9c9c07b704e910a06c6d782f16c-fff2163522678847-00",
        "User-Agent": [
          "azsdk-net-Storage.Blobs/12.9.0-alpha.20210217.1",
          "(.NET 5.0.3; Microsoft Windows 10.0.19042)"
        ],
        "x-ms-blob-content-length": "1024",
        "x-ms-blob-sequence-number": "0",
        "x-ms-blob-type": "PageBlob",
        "x-ms-client-request-id": "71dabce8-808f-b23e-1f9c-a018728b5411",
        "x-ms-date": "Wed, 17 Feb 2021 19:01:05 GMT",
        "x-ms-return-client-request-id": "true",
<<<<<<< HEAD
        "x-ms-version": "2020-12-06"
=======
        "x-ms-version": "2021-02-12"
>>>>>>> 7e782c87
      },
      "RequestBody": null,
      "StatusCode": 201,
      "ResponseHeaders": {
        "Content-Length": "0",
        "Date": "Wed, 17 Feb 2021 19:01:05 GMT",
        "ETag": "\"0x8D8D37660EDF8D1\"",
        "Last-Modified": "Wed, 17 Feb 2021 19:01:05 GMT",
        "Server": [
          "Windows-Azure-Blob/1.0",
          "Microsoft-HTTPAPI/2.0"
        ],
        "x-ms-client-request-id": "71dabce8-808f-b23e-1f9c-a018728b5411",
        "x-ms-request-id": "c5a75c26-901e-0019-3e5f-055a79000000",
        "x-ms-request-server-encrypted": "true",
<<<<<<< HEAD
        "x-ms-version": "2020-12-06",
=======
        "x-ms-version": "2021-02-12",
>>>>>>> 7e782c87
        "x-ms-version-id": "2021-02-17T19:01:05.8735313Z"
      },
      "ResponseBody": []
    },
    {
      "RequestUri": "https://seanmcccanary3.blob.core.windows.net/test-container-e016426d-d675-9fd6-fa7c-0289688477e5/test-blob-109f2eda-4d4a-5081-6a7b-c984c43ec2e0",
      "RequestMethod": "HEAD",
      "RequestHeaders": {
        "Accept": "application/xml",
        "Authorization": "Sanitized",
        "traceparent": "00-3ea1ffd947a10e43b9b6e9bdf0044136-dadc8a6239c8ad41-00",
        "User-Agent": [
          "azsdk-net-Storage.Blobs/12.9.0-alpha.20210217.1",
          "(.NET 5.0.3; Microsoft Windows 10.0.19042)"
        ],
        "x-ms-client-request-id": "aef4b49f-864e-09b7-8ebc-d488f585f5a3",
        "x-ms-date": "Wed, 17 Feb 2021 19:01:05 GMT",
        "x-ms-return-client-request-id": "true",
<<<<<<< HEAD
        "x-ms-version": "2020-12-06"
=======
        "x-ms-version": "2021-02-12"
>>>>>>> 7e782c87
      },
      "RequestBody": null,
      "StatusCode": 200,
      "ResponseHeaders": {
        "Accept-Ranges": "bytes",
        "Content-Length": "1024",
        "Content-Type": "application/octet-stream",
        "Date": "Wed, 17 Feb 2021 19:01:05 GMT",
        "ETag": "\"0x8D8D37660EDF8D1\"",
        "Last-Modified": "Wed, 17 Feb 2021 19:01:05 GMT",
        "Server": [
          "Windows-Azure-Blob/1.0",
          "Microsoft-HTTPAPI/2.0"
        ],
        "x-ms-blob-sequence-number": "0",
        "x-ms-blob-type": "PageBlob",
        "x-ms-client-request-id": "aef4b49f-864e-09b7-8ebc-d488f585f5a3",
        "x-ms-creation-time": "Wed, 17 Feb 2021 19:01:05 GMT",
        "x-ms-is-current-version": "true",
        "x-ms-lease-state": "available",
        "x-ms-lease-status": "unlocked",
        "x-ms-request-id": "c5a75c2d-901e-0019-445f-055a79000000",
        "x-ms-server-encrypted": "true",
<<<<<<< HEAD
        "x-ms-version": "2020-12-06",
=======
        "x-ms-version": "2021-02-12",
>>>>>>> 7e782c87
        "x-ms-version-id": "2021-02-17T19:01:05.8735313Z"
      },
      "ResponseBody": []
    },
    {
      "RequestUri": "https://seanmcccanary3.blob.core.windows.net/test-container-e016426d-d675-9fd6-fa7c-0289688477e5/test-blob-109f2eda-4d4a-5081-6a7b-c984c43ec2e0?comp=page",
      "RequestMethod": "PUT",
      "RequestHeaders": {
        "Accept": "application/xml",
        "Authorization": "Sanitized",
        "Content-Length": "512",
        "Content-Type": "application/octet-stream",
        "If-Match": "0x8D8D37660EDF8D1",
        "User-Agent": [
          "azsdk-net-Storage.Blobs/12.9.0-alpha.20210217.1",
          "(.NET 5.0.3; Microsoft Windows 10.0.19042)"
        ],
        "x-ms-client-request-id": "21351979-72b5-41e4-5906-9a7447098379",
        "x-ms-date": "Wed, 17 Feb 2021 19:01:05 GMT",
        "x-ms-page-write": "update",
        "x-ms-range": "bytes=0-511",
        "x-ms-return-client-request-id": "true",
<<<<<<< HEAD
        "x-ms-version": "2020-12-06"
=======
        "x-ms-version": "2021-02-12"
>>>>>>> 7e782c87
      },
      "RequestBody": "8fELRG+Pm0Pv8McoctBPcF9LmwdkUFFsxQGYnPYnPL7Nyb8O79cOWSCXgp65FkBOTDC4J+9MrKCgnn9u9v9NyLQIWqgQQYCHPELnzc6ysq7ASk/FbhTOgRwfblBYoGMgSrnqsLyXPQuvMeutZN/R7ezRrauwh1mfOtmM8dIwL5vexoIUyAHyKQxDFTwpIRw8TYBjh/O3cMJgSnbiC0s4fwJPzp5cvSTq3oOebHEddRi8T6RSzKeoJ1bAtH6LDx7BC5Y62lN+349beahvGARRQtRdJrym5rJapqZInAimXs9l3WDa4pvFPm8U9lL/OA9RbnGqLehhGiXj4DOsNkOGtRrZCTqjdmA4mOhMke9fWm6X9i2X/DDmA8M79wJoGAgsjkE4Ji/UrvgRcZUAFIg1g4XFFT8V77jq8gZ3Z39d0IDgIAOuJzQ/w0c1hYub5e46BnN9ogPIF56ITTMoXEd5s6AVIPSEhltQhlH332ktTg0XPGAL4C59FwllJtoBFmYAvNLqhsX6tX8XLByx0Tc0Wv8mER/mbdJymAjqH2CBT3Dq9iOXQshHHIbh87QRy0bRMMva2wRGGk7/eO69D5Yelt2rxtoUnRc33vSZBXkeYMzBGe+Vp3NrpNzUl8raig3wwl3WZQVsvJKzo/wPrRXU4Rch+/amie9pQCL9QAZNXFQ=",
      "StatusCode": 201,
      "ResponseHeaders": {
        "Content-Length": "0",
        "Date": "Wed, 17 Feb 2021 19:01:05 GMT",
        "ETag": "\"0x8D8D3766101AB75\"",
        "Last-Modified": "Wed, 17 Feb 2021 19:01:06 GMT",
        "Server": [
          "Windows-Azure-Blob/1.0",
          "Microsoft-HTTPAPI/2.0"
        ],
        "x-ms-blob-sequence-number": "0",
        "x-ms-client-request-id": "21351979-72b5-41e4-5906-9a7447098379",
        "x-ms-content-crc64": "rowJYy6Dn50=",
        "x-ms-request-id": "c5a75c39-901e-0019-4d5f-055a79000000",
        "x-ms-request-server-encrypted": "true",
<<<<<<< HEAD
        "x-ms-version": "2020-12-06"
=======
        "x-ms-version": "2021-02-12"
>>>>>>> 7e782c87
      },
      "ResponseBody": []
    },
    {
      "RequestUri": "https://seanmcccanary3.blob.core.windows.net/test-container-e016426d-d675-9fd6-fa7c-0289688477e5/test-blob-109f2eda-4d4a-5081-6a7b-c984c43ec2e0?comp=page",
      "RequestMethod": "PUT",
      "RequestHeaders": {
        "Accept": "application/xml",
        "Authorization": "Sanitized",
        "Content-Length": "512",
        "Content-Type": "application/octet-stream",
        "If-Match": "0x8D8D3766101AB75",
        "User-Agent": [
          "azsdk-net-Storage.Blobs/12.9.0-alpha.20210217.1",
          "(.NET 5.0.3; Microsoft Windows 10.0.19042)"
        ],
        "x-ms-client-request-id": "dc0fa2ea-d34f-45ee-1dbe-5b19de38817e",
        "x-ms-date": "Wed, 17 Feb 2021 19:01:06 GMT",
        "x-ms-page-write": "update",
        "x-ms-range": "bytes=512-1023",
        "x-ms-return-client-request-id": "true",
<<<<<<< HEAD
        "x-ms-version": "2020-12-06"
=======
        "x-ms-version": "2021-02-12"
>>>>>>> 7e782c87
      },
      "RequestBody": "56hDHEf6x1VcXeEDdlz2x/+2s7iOF0k4bm0l4m58i2ZGqCgF0riZHFqmmUmo6/LjLDZAUJmkxtBfCq3a1eTm39F6vM4z8fVHHJZe533/j4J6QbY4OzvNouFYpscKv0d1wLp4Li8jsDpA+TMDRd5TX3srX5MtraOVrRns20suPF1P6CfCh2BTVpF790IHyV0DBEZM31+0RxIW4oEVN9TvEr3WtFy2kNca1wkBsbVhjeO86dYE4l39mqEVq6TfPh+9jOWFMRUATXRvMQdWs5VctVSdWE396zBf2Rm7oOQyO5npQyXQ3FzNvJxilbBWp+cLuPZQQeXRwKG0JVf8RKyPPPZtbG9wi9n3z5yxmlaACTExsOfu4vm0F4OEHLYE0Xfw01i66Dp4my0cWHFJICVKNBwmypTEoVn8uVTs628i8v4kwcf9xSD3uRW60YqIa/ddOeea3gfjLDH+vS/li6+9+mVzJV9eTW77LxB+CdDPdE1dj7GIiBP2QJSV/gjwES5l/dckFEWX/ux5nq/2ZCNhLkjhh/z9NHFRfOTKyE5lCh3iGQv4q2AHxpDFD+lk/9txNNC/D4kxaMhl0pdhzDadE5SSFEsXaIPo2cFrNyWH7X0JWJR+pfuUsLFCktnIpvlaKPxV0uuPWstN1zXIxjCj3uQaWHOiHm2Y/WOa1NapIDM=",
      "StatusCode": 201,
      "ResponseHeaders": {
        "Content-Length": "0",
        "Date": "Wed, 17 Feb 2021 19:01:05 GMT",
        "ETag": "\"0x8D8D37661094DFD\"",
        "Last-Modified": "Wed, 17 Feb 2021 19:01:06 GMT",
        "Server": [
          "Windows-Azure-Blob/1.0",
          "Microsoft-HTTPAPI/2.0"
        ],
        "x-ms-blob-sequence-number": "0",
        "x-ms-client-request-id": "dc0fa2ea-d34f-45ee-1dbe-5b19de38817e",
        "x-ms-content-crc64": "Jn2g34Yp8o8=",
        "x-ms-request-id": "c5a75c43-901e-0019-565f-055a79000000",
        "x-ms-request-server-encrypted": "true",
<<<<<<< HEAD
        "x-ms-version": "2020-12-06"
=======
        "x-ms-version": "2021-02-12"
>>>>>>> 7e782c87
      },
      "ResponseBody": []
    },
    {
      "RequestUri": "https://seanmcccanary3.blob.core.windows.net/test-container-e016426d-d675-9fd6-fa7c-0289688477e5/test-blob-109f2eda-4d4a-5081-6a7b-c984c43ec2e0",
      "RequestMethod": "GET",
      "RequestHeaders": {
        "Accept": "application/xml",
        "Authorization": "Sanitized",
        "traceparent": "00-2acef33dc5595e4ba54cf96f9ade016f-fd95f807ebf36440-00",
        "User-Agent": [
          "azsdk-net-Storage.Blobs/12.9.0-alpha.20210217.1",
          "(.NET 5.0.3; Microsoft Windows 10.0.19042)"
        ],
        "x-ms-client-request-id": "a58aaaea-a6fa-ff29-a0d1-a60dd94747ce",
        "x-ms-date": "Wed, 17 Feb 2021 19:01:06 GMT",
        "x-ms-return-client-request-id": "true",
<<<<<<< HEAD
        "x-ms-version": "2020-12-06"
=======
        "x-ms-version": "2021-02-12"
>>>>>>> 7e782c87
      },
      "RequestBody": null,
      "StatusCode": 200,
      "ResponseHeaders": {
        "Accept-Ranges": "bytes",
        "Content-Length": "1024",
        "Content-Type": "application/octet-stream",
        "Date": "Wed, 17 Feb 2021 19:01:05 GMT",
        "ETag": "\"0x8D8D37661094DFD\"",
        "Last-Modified": "Wed, 17 Feb 2021 19:01:06 GMT",
        "Server": [
          "Windows-Azure-Blob/1.0",
          "Microsoft-HTTPAPI/2.0"
        ],
        "x-ms-blob-sequence-number": "0",
        "x-ms-blob-type": "PageBlob",
        "x-ms-client-request-id": "a58aaaea-a6fa-ff29-a0d1-a60dd94747ce",
        "x-ms-creation-time": "Wed, 17 Feb 2021 19:01:05 GMT",
        "x-ms-is-current-version": "true",
        "x-ms-lease-state": "available",
        "x-ms-lease-status": "unlocked",
        "x-ms-request-id": "c5a75c62-901e-0019-6f5f-055a79000000",
        "x-ms-server-encrypted": "true",
<<<<<<< HEAD
        "x-ms-version": "2020-12-06",
=======
        "x-ms-version": "2021-02-12",
>>>>>>> 7e782c87
        "x-ms-version-id": "2021-02-17T19:01:05.8735313Z"
      },
      "ResponseBody": "8fELRG+Pm0Pv8McoctBPcF9LmwdkUFFsxQGYnPYnPL7Nyb8O79cOWSCXgp65FkBOTDC4J+9MrKCgnn9u9v9NyLQIWqgQQYCHPELnzc6ysq7ASk/FbhTOgRwfblBYoGMgSrnqsLyXPQuvMeutZN/R7ezRrauwh1mfOtmM8dIwL5vexoIUyAHyKQxDFTwpIRw8TYBjh/O3cMJgSnbiC0s4fwJPzp5cvSTq3oOebHEddRi8T6RSzKeoJ1bAtH6LDx7BC5Y62lN+349beahvGARRQtRdJrym5rJapqZInAimXs9l3WDa4pvFPm8U9lL/OA9RbnGqLehhGiXj4DOsNkOGtRrZCTqjdmA4mOhMke9fWm6X9i2X/DDmA8M79wJoGAgsjkE4Ji/UrvgRcZUAFIg1g4XFFT8V77jq8gZ3Z39d0IDgIAOuJzQ/w0c1hYub5e46BnN9ogPIF56ITTMoXEd5s6AVIPSEhltQhlH332ktTg0XPGAL4C59FwllJtoBFmYAvNLqhsX6tX8XLByx0Tc0Wv8mER/mbdJymAjqH2CBT3Dq9iOXQshHHIbh87QRy0bRMMva2wRGGk7/eO69D5Yelt2rxtoUnRc33vSZBXkeYMzBGe+Vp3NrpNzUl8raig3wwl3WZQVsvJKzo/wPrRXU4Rch+/amie9pQCL9QAZNXFTnqEMcR/rHVVxd4QN2XPbH/7azuI4XSThubSXibnyLZkaoKAXSuJkcWqaZSajr8uMsNkBQmaTG0F8KrdrV5Obf0Xq8zjPx9Uccll7nff+PgnpBtjg7O82i4Vimxwq/R3XAunguLyOwOkD5MwNF3lNfeytfky2to5WtGezbSy48XU/oJ8KHYFNWkXv3QgfJXQMERkzfX7RHEhbigRU31O8Svda0XLaQ1xrXCQGxtWGN47zp1gTiXf2aoRWrpN8+H72M5YUxFQBNdG8xB1azlVy1VJ1YTf3rMF/ZGbug5DI7melDJdDcXM28nGKVsFan5wu49lBB5dHAobQlV/xErI889m1sb3CL2ffPnLGaVoAJMTGw5+7i+bQXg4QctgTRd/DTWLroOnibLRxYcUkgJUo0HCbKlMShWfy5VOzrbyLy/iTBx/3FIPe5FbrRiohr910555reB+MsMf69L+WLr736ZXMlX15NbvsvEH4J0M90TV2PsYiIE/ZAlJX+CPARLmX91yQURZf+7Hmer/ZkI2EuSOGH/P00cVF85MrITmUKHeIZC/irYAfGkMUP6WT/23E00L8PiTFoyGXSl2HMNp0TlJIUSxdog+jZwWs3JYftfQlYlH6l+5SwsUKS2cim+Voo/FXS649ay03XNcjGMKPe5BpYc6IebZj9Y5rU1qkgMw=="
    },
    {
      "RequestUri": "https://seanmcccanary3.blob.core.windows.net/test-container-e016426d-d675-9fd6-fa7c-0289688477e5?restype=container",
      "RequestMethod": "DELETE",
      "RequestHeaders": {
        "Accept": "application/xml",
        "Authorization": "Sanitized",
        "traceparent": "00-783e8112fcf2fc4894f93b43a164e551-07c9e909102a0145-00",
        "User-Agent": [
          "azsdk-net-Storage.Blobs/12.9.0-alpha.20210217.1",
          "(.NET 5.0.3; Microsoft Windows 10.0.19042)"
        ],
        "x-ms-client-request-id": "342ee08e-dcad-b484-d206-beb567596a70",
        "x-ms-date": "Wed, 17 Feb 2021 19:01:06 GMT",
        "x-ms-return-client-request-id": "true",
<<<<<<< HEAD
        "x-ms-version": "2020-12-06"
=======
        "x-ms-version": "2021-02-12"
>>>>>>> 7e782c87
      },
      "RequestBody": null,
      "StatusCode": 202,
      "ResponseHeaders": {
        "Content-Length": "0",
        "Date": "Wed, 17 Feb 2021 19:01:05 GMT",
        "Server": [
          "Windows-Azure-Blob/1.0",
          "Microsoft-HTTPAPI/2.0"
        ],
        "x-ms-client-request-id": "342ee08e-dcad-b484-d206-beb567596a70",
        "x-ms-request-id": "c5a75c71-901e-0019-7c5f-055a79000000",
<<<<<<< HEAD
        "x-ms-version": "2020-12-06"
=======
        "x-ms-version": "2021-02-12"
>>>>>>> 7e782c87
      },
      "ResponseBody": []
    }
  ],
  "Variables": {
    "RandomSeed": "1509797304",
    "Storage_TestConfigDefault": "ProductionTenant\nseanmcccanary3\nU2FuaXRpemVk\nhttps://seanmcccanary3.blob.core.windows.net\nhttps://seanmcccanary3.file.core.windows.net\nhttps://seanmcccanary3.queue.core.windows.net\nhttps://seanmcccanary3.table.core.windows.net\n\n\n\n\nhttps://seanmcccanary3-secondary.blob.core.windows.net\nhttps://seanmcccanary3-secondary.file.core.windows.net\nhttps://seanmcccanary3-secondary.queue.core.windows.net\nhttps://seanmcccanary3-secondary.table.core.windows.net\n\nSanitized\n\n\nCloud\nBlobEndpoint=https://seanmcccanary3.blob.core.windows.net/;QueueEndpoint=https://seanmcccanary3.queue.core.windows.net/;FileEndpoint=https://seanmcccanary3.file.core.windows.net/;BlobSecondaryEndpoint=https://seanmcccanary3-secondary.blob.core.windows.net/;QueueSecondaryEndpoint=https://seanmcccanary3-secondary.queue.core.windows.net/;FileSecondaryEndpoint=https://seanmcccanary3-secondary.file.core.windows.net/;AccountName=seanmcccanary3;AccountKey=Kg==;\nseanscope1\n\n"
  }
}<|MERGE_RESOLUTION|>--- conflicted
+++ resolved
@@ -15,11 +15,7 @@
         "x-ms-client-request-id": "2a3a58ea-d264-65f2-a12f-91b4a02e9089",
         "x-ms-date": "Wed, 17 Feb 2021 19:01:05 GMT",
         "x-ms-return-client-request-id": "true",
-<<<<<<< HEAD
-        "x-ms-version": "2020-12-06"
-=======
-        "x-ms-version": "2021-02-12"
->>>>>>> 7e782c87
+        "x-ms-version": "2021-02-12"
       },
       "RequestBody": null,
       "StatusCode": 201,
@@ -34,11 +30,7 @@
         ],
         "x-ms-client-request-id": "2a3a58ea-d264-65f2-a12f-91b4a02e9089",
         "x-ms-request-id": "c5a75c18-901e-0019-355f-055a79000000",
-<<<<<<< HEAD
-        "x-ms-version": "2020-12-06"
-=======
-        "x-ms-version": "2021-02-12"
->>>>>>> 7e782c87
+        "x-ms-version": "2021-02-12"
       },
       "ResponseBody": []
     },
@@ -60,11 +52,7 @@
         "x-ms-client-request-id": "71dabce8-808f-b23e-1f9c-a018728b5411",
         "x-ms-date": "Wed, 17 Feb 2021 19:01:05 GMT",
         "x-ms-return-client-request-id": "true",
-<<<<<<< HEAD
-        "x-ms-version": "2020-12-06"
-=======
-        "x-ms-version": "2021-02-12"
->>>>>>> 7e782c87
+        "x-ms-version": "2021-02-12"
       },
       "RequestBody": null,
       "StatusCode": 201,
@@ -80,11 +68,7 @@
         "x-ms-client-request-id": "71dabce8-808f-b23e-1f9c-a018728b5411",
         "x-ms-request-id": "c5a75c26-901e-0019-3e5f-055a79000000",
         "x-ms-request-server-encrypted": "true",
-<<<<<<< HEAD
-        "x-ms-version": "2020-12-06",
-=======
         "x-ms-version": "2021-02-12",
->>>>>>> 7e782c87
         "x-ms-version-id": "2021-02-17T19:01:05.8735313Z"
       },
       "ResponseBody": []
@@ -103,11 +87,7 @@
         "x-ms-client-request-id": "aef4b49f-864e-09b7-8ebc-d488f585f5a3",
         "x-ms-date": "Wed, 17 Feb 2021 19:01:05 GMT",
         "x-ms-return-client-request-id": "true",
-<<<<<<< HEAD
-        "x-ms-version": "2020-12-06"
-=======
-        "x-ms-version": "2021-02-12"
->>>>>>> 7e782c87
+        "x-ms-version": "2021-02-12"
       },
       "RequestBody": null,
       "StatusCode": 200,
@@ -131,11 +111,7 @@
         "x-ms-lease-status": "unlocked",
         "x-ms-request-id": "c5a75c2d-901e-0019-445f-055a79000000",
         "x-ms-server-encrypted": "true",
-<<<<<<< HEAD
-        "x-ms-version": "2020-12-06",
-=======
         "x-ms-version": "2021-02-12",
->>>>>>> 7e782c87
         "x-ms-version-id": "2021-02-17T19:01:05.8735313Z"
       },
       "ResponseBody": []
@@ -158,11 +134,7 @@
         "x-ms-page-write": "update",
         "x-ms-range": "bytes=0-511",
         "x-ms-return-client-request-id": "true",
-<<<<<<< HEAD
-        "x-ms-version": "2020-12-06"
-=======
-        "x-ms-version": "2021-02-12"
->>>>>>> 7e782c87
+        "x-ms-version": "2021-02-12"
       },
       "RequestBody": "8fELRG+Pm0Pv8McoctBPcF9LmwdkUFFsxQGYnPYnPL7Nyb8O79cOWSCXgp65FkBOTDC4J+9MrKCgnn9u9v9NyLQIWqgQQYCHPELnzc6ysq7ASk/FbhTOgRwfblBYoGMgSrnqsLyXPQuvMeutZN/R7ezRrauwh1mfOtmM8dIwL5vexoIUyAHyKQxDFTwpIRw8TYBjh/O3cMJgSnbiC0s4fwJPzp5cvSTq3oOebHEddRi8T6RSzKeoJ1bAtH6LDx7BC5Y62lN+349beahvGARRQtRdJrym5rJapqZInAimXs9l3WDa4pvFPm8U9lL/OA9RbnGqLehhGiXj4DOsNkOGtRrZCTqjdmA4mOhMke9fWm6X9i2X/DDmA8M79wJoGAgsjkE4Ji/UrvgRcZUAFIg1g4XFFT8V77jq8gZ3Z39d0IDgIAOuJzQ/w0c1hYub5e46BnN9ogPIF56ITTMoXEd5s6AVIPSEhltQhlH332ktTg0XPGAL4C59FwllJtoBFmYAvNLqhsX6tX8XLByx0Tc0Wv8mER/mbdJymAjqH2CBT3Dq9iOXQshHHIbh87QRy0bRMMva2wRGGk7/eO69D5Yelt2rxtoUnRc33vSZBXkeYMzBGe+Vp3NrpNzUl8raig3wwl3WZQVsvJKzo/wPrRXU4Rch+/amie9pQCL9QAZNXFQ=",
       "StatusCode": 201,
@@ -180,11 +152,7 @@
         "x-ms-content-crc64": "rowJYy6Dn50=",
         "x-ms-request-id": "c5a75c39-901e-0019-4d5f-055a79000000",
         "x-ms-request-server-encrypted": "true",
-<<<<<<< HEAD
-        "x-ms-version": "2020-12-06"
-=======
-        "x-ms-version": "2021-02-12"
->>>>>>> 7e782c87
+        "x-ms-version": "2021-02-12"
       },
       "ResponseBody": []
     },
@@ -206,11 +174,7 @@
         "x-ms-page-write": "update",
         "x-ms-range": "bytes=512-1023",
         "x-ms-return-client-request-id": "true",
-<<<<<<< HEAD
-        "x-ms-version": "2020-12-06"
-=======
-        "x-ms-version": "2021-02-12"
->>>>>>> 7e782c87
+        "x-ms-version": "2021-02-12"
       },
       "RequestBody": "56hDHEf6x1VcXeEDdlz2x/+2s7iOF0k4bm0l4m58i2ZGqCgF0riZHFqmmUmo6/LjLDZAUJmkxtBfCq3a1eTm39F6vM4z8fVHHJZe533/j4J6QbY4OzvNouFYpscKv0d1wLp4Li8jsDpA+TMDRd5TX3srX5MtraOVrRns20suPF1P6CfCh2BTVpF790IHyV0DBEZM31+0RxIW4oEVN9TvEr3WtFy2kNca1wkBsbVhjeO86dYE4l39mqEVq6TfPh+9jOWFMRUATXRvMQdWs5VctVSdWE396zBf2Rm7oOQyO5npQyXQ3FzNvJxilbBWp+cLuPZQQeXRwKG0JVf8RKyPPPZtbG9wi9n3z5yxmlaACTExsOfu4vm0F4OEHLYE0Xfw01i66Dp4my0cWHFJICVKNBwmypTEoVn8uVTs628i8v4kwcf9xSD3uRW60YqIa/ddOeea3gfjLDH+vS/li6+9+mVzJV9eTW77LxB+CdDPdE1dj7GIiBP2QJSV/gjwES5l/dckFEWX/ux5nq/2ZCNhLkjhh/z9NHFRfOTKyE5lCh3iGQv4q2AHxpDFD+lk/9txNNC/D4kxaMhl0pdhzDadE5SSFEsXaIPo2cFrNyWH7X0JWJR+pfuUsLFCktnIpvlaKPxV0uuPWstN1zXIxjCj3uQaWHOiHm2Y/WOa1NapIDM=",
       "StatusCode": 201,
@@ -228,11 +192,7 @@
         "x-ms-content-crc64": "Jn2g34Yp8o8=",
         "x-ms-request-id": "c5a75c43-901e-0019-565f-055a79000000",
         "x-ms-request-server-encrypted": "true",
-<<<<<<< HEAD
-        "x-ms-version": "2020-12-06"
-=======
-        "x-ms-version": "2021-02-12"
->>>>>>> 7e782c87
+        "x-ms-version": "2021-02-12"
       },
       "ResponseBody": []
     },
@@ -250,11 +210,7 @@
         "x-ms-client-request-id": "a58aaaea-a6fa-ff29-a0d1-a60dd94747ce",
         "x-ms-date": "Wed, 17 Feb 2021 19:01:06 GMT",
         "x-ms-return-client-request-id": "true",
-<<<<<<< HEAD
-        "x-ms-version": "2020-12-06"
-=======
-        "x-ms-version": "2021-02-12"
->>>>>>> 7e782c87
+        "x-ms-version": "2021-02-12"
       },
       "RequestBody": null,
       "StatusCode": 200,
@@ -278,11 +234,7 @@
         "x-ms-lease-status": "unlocked",
         "x-ms-request-id": "c5a75c62-901e-0019-6f5f-055a79000000",
         "x-ms-server-encrypted": "true",
-<<<<<<< HEAD
-        "x-ms-version": "2020-12-06",
-=======
         "x-ms-version": "2021-02-12",
->>>>>>> 7e782c87
         "x-ms-version-id": "2021-02-17T19:01:05.8735313Z"
       },
       "ResponseBody": "8fELRG+Pm0Pv8McoctBPcF9LmwdkUFFsxQGYnPYnPL7Nyb8O79cOWSCXgp65FkBOTDC4J+9MrKCgnn9u9v9NyLQIWqgQQYCHPELnzc6ysq7ASk/FbhTOgRwfblBYoGMgSrnqsLyXPQuvMeutZN/R7ezRrauwh1mfOtmM8dIwL5vexoIUyAHyKQxDFTwpIRw8TYBjh/O3cMJgSnbiC0s4fwJPzp5cvSTq3oOebHEddRi8T6RSzKeoJ1bAtH6LDx7BC5Y62lN+349beahvGARRQtRdJrym5rJapqZInAimXs9l3WDa4pvFPm8U9lL/OA9RbnGqLehhGiXj4DOsNkOGtRrZCTqjdmA4mOhMke9fWm6X9i2X/DDmA8M79wJoGAgsjkE4Ji/UrvgRcZUAFIg1g4XFFT8V77jq8gZ3Z39d0IDgIAOuJzQ/w0c1hYub5e46BnN9ogPIF56ITTMoXEd5s6AVIPSEhltQhlH332ktTg0XPGAL4C59FwllJtoBFmYAvNLqhsX6tX8XLByx0Tc0Wv8mER/mbdJymAjqH2CBT3Dq9iOXQshHHIbh87QRy0bRMMva2wRGGk7/eO69D5Yelt2rxtoUnRc33vSZBXkeYMzBGe+Vp3NrpNzUl8raig3wwl3WZQVsvJKzo/wPrRXU4Rch+/amie9pQCL9QAZNXFTnqEMcR/rHVVxd4QN2XPbH/7azuI4XSThubSXibnyLZkaoKAXSuJkcWqaZSajr8uMsNkBQmaTG0F8KrdrV5Obf0Xq8zjPx9Uccll7nff+PgnpBtjg7O82i4Vimxwq/R3XAunguLyOwOkD5MwNF3lNfeytfky2to5WtGezbSy48XU/oJ8KHYFNWkXv3QgfJXQMERkzfX7RHEhbigRU31O8Svda0XLaQ1xrXCQGxtWGN47zp1gTiXf2aoRWrpN8+H72M5YUxFQBNdG8xB1azlVy1VJ1YTf3rMF/ZGbug5DI7melDJdDcXM28nGKVsFan5wu49lBB5dHAobQlV/xErI889m1sb3CL2ffPnLGaVoAJMTGw5+7i+bQXg4QctgTRd/DTWLroOnibLRxYcUkgJUo0HCbKlMShWfy5VOzrbyLy/iTBx/3FIPe5FbrRiohr910555reB+MsMf69L+WLr736ZXMlX15NbvsvEH4J0M90TV2PsYiIE/ZAlJX+CPARLmX91yQURZf+7Hmer/ZkI2EuSOGH/P00cVF85MrITmUKHeIZC/irYAfGkMUP6WT/23E00L8PiTFoyGXSl2HMNp0TlJIUSxdog+jZwWs3JYftfQlYlH6l+5SwsUKS2cim+Voo/FXS649ay03XNcjGMKPe5BpYc6IebZj9Y5rU1qkgMw=="
@@ -301,11 +253,7 @@
         "x-ms-client-request-id": "342ee08e-dcad-b484-d206-beb567596a70",
         "x-ms-date": "Wed, 17 Feb 2021 19:01:06 GMT",
         "x-ms-return-client-request-id": "true",
-<<<<<<< HEAD
-        "x-ms-version": "2020-12-06"
-=======
-        "x-ms-version": "2021-02-12"
->>>>>>> 7e782c87
+        "x-ms-version": "2021-02-12"
       },
       "RequestBody": null,
       "StatusCode": 202,
@@ -318,11 +266,7 @@
         ],
         "x-ms-client-request-id": "342ee08e-dcad-b484-d206-beb567596a70",
         "x-ms-request-id": "c5a75c71-901e-0019-7c5f-055a79000000",
-<<<<<<< HEAD
-        "x-ms-version": "2020-12-06"
-=======
-        "x-ms-version": "2021-02-12"
->>>>>>> 7e782c87
+        "x-ms-version": "2021-02-12"
       },
       "ResponseBody": []
     }
