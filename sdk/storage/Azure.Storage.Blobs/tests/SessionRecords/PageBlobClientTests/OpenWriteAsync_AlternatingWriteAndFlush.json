--- conflicted
+++ resolved
@@ -29,13 +29,8 @@
           "Microsoft-HTTPAPI/2.0"
         ],
         "x-ms-client-request-id": "2a3a58ea-d264-65f2-a12f-91b4a02e9089",
-<<<<<<< HEAD
-        "x-ms-request-id": "c5a75c18-901e-0019-355f-055a79000000",
-        "x-ms-version": "2021-02-12"
-=======
         "x-ms-request-id": "d3a3cc78-d01e-007f-28d8-c5ea32000000",
-        "x-ms-version": "2020-12-06"
->>>>>>> 6b7c7623
+        "x-ms-version": "2021-02-12"
       },
       "ResponseBody": []
     },
@@ -73,13 +68,8 @@
         "x-ms-client-request-id": "71dabce8-808f-b23e-1f9c-a018728b5411",
         "x-ms-request-id": "d3a3cc85-d01e-007f-32d8-c5ea32000000",
         "x-ms-request-server-encrypted": "true",
-<<<<<<< HEAD
         "x-ms-version": "2021-02-12",
-        "x-ms-version-id": "2021-02-17T19:01:05.8735313Z"
-=======
-        "x-ms-version": "2020-12-06",
         "x-ms-version-id": "2021-10-20T17:31:34.6662924Z"
->>>>>>> 6b7c7623
       },
       "ResponseBody": []
     },
@@ -121,13 +111,8 @@
         "x-ms-lease-status": "unlocked",
         "x-ms-request-id": "d3a3cc93-d01e-007f-3fd8-c5ea32000000",
         "x-ms-server-encrypted": "true",
-<<<<<<< HEAD
         "x-ms-version": "2021-02-12",
-        "x-ms-version-id": "2021-02-17T19:01:05.8735313Z"
-=======
-        "x-ms-version": "2020-12-06",
         "x-ms-version-id": "2021-10-20T17:31:34.6662924Z"
->>>>>>> 6b7c7623
       },
       "ResponseBody": []
     },
@@ -249,13 +234,8 @@
         "x-ms-lease-status": "unlocked",
         "x-ms-request-id": "d3a3ccc8-d01e-007f-69d8-c5ea32000000",
         "x-ms-server-encrypted": "true",
-<<<<<<< HEAD
         "x-ms-version": "2021-02-12",
-        "x-ms-version-id": "2021-02-17T19:01:05.8735313Z"
-=======
-        "x-ms-version": "2020-12-06",
         "x-ms-version-id": "2021-10-20T17:31:34.6662924Z"
->>>>>>> 6b7c7623
       },
       "ResponseBody": "8fELRG\u002BPm0Pv8McoctBPcF9LmwdkUFFsxQGYnPYnPL7Nyb8O79cOWSCXgp65FkBOTDC4J\u002B9MrKCgnn9u9v9NyLQIWqgQQYCHPELnzc6ysq7ASk/FbhTOgRwfblBYoGMgSrnqsLyXPQuvMeutZN/R7ezRrauwh1mfOtmM8dIwL5vexoIUyAHyKQxDFTwpIRw8TYBjh/O3cMJgSnbiC0s4fwJPzp5cvSTq3oOebHEddRi8T6RSzKeoJ1bAtH6LDx7BC5Y62lN\u002B349beahvGARRQtRdJrym5rJapqZInAimXs9l3WDa4pvFPm8U9lL/OA9RbnGqLehhGiXj4DOsNkOGtRrZCTqjdmA4mOhMke9fWm6X9i2X/DDmA8M79wJoGAgsjkE4Ji/UrvgRcZUAFIg1g4XFFT8V77jq8gZ3Z39d0IDgIAOuJzQ/w0c1hYub5e46BnN9ogPIF56ITTMoXEd5s6AVIPSEhltQhlH332ktTg0XPGAL4C59FwllJtoBFmYAvNLqhsX6tX8XLByx0Tc0Wv8mER/mbdJymAjqH2CBT3Dq9iOXQshHHIbh87QRy0bRMMva2wRGGk7/eO69D5Yelt2rxtoUnRc33vSZBXkeYMzBGe\u002BVp3NrpNzUl8raig3wwl3WZQVsvJKzo/wPrRXU4Rch\u002B/amie9pQCL9QAZNXFTnqEMcR/rHVVxd4QN2XPbH/7azuI4XSThubSXibnyLZkaoKAXSuJkcWqaZSajr8uMsNkBQmaTG0F8KrdrV5Obf0Xq8zjPx9Uccll7nff\u002BPgnpBtjg7O82i4Vimxwq/R3XAunguLyOwOkD5MwNF3lNfeytfky2to5WtGezbSy48XU/oJ8KHYFNWkXv3QgfJXQMERkzfX7RHEhbigRU31O8Svda0XLaQ1xrXCQGxtWGN47zp1gTiXf2aoRWrpN8\u002BH72M5YUxFQBNdG8xB1azlVy1VJ1YTf3rMF/ZGbug5DI7melDJdDcXM28nGKVsFan5wu49lBB5dHAobQlV/xErI889m1sb3CL2ffPnLGaVoAJMTGw5\u002B7i\u002BbQXg4QctgTRd/DTWLroOnibLRxYcUkgJUo0HCbKlMShWfy5VOzrbyLy/iTBx/3FIPe5FbrRiohr910555reB\u002BMsMf69L\u002BWLr736ZXMlX15NbvsvEH4J0M90TV2PsYiIE/ZAlJX\u002BCPARLmX91yQURZf\u002B7Hmer/ZkI2EuSOGH/P00cVF85MrITmUKHeIZC/irYAfGkMUP6WT/23E00L8PiTFoyGXSl2HMNp0TlJIUSxdog\u002BjZwWs3JYftfQlYlH6l\u002B5SwsUKS2cim\u002BVoo/FXS649ay03XNcjGMKPe5BpYc6IebZj9Y5rU1qkgMw=="
     },
@@ -285,13 +265,8 @@
           "Microsoft-HTTPAPI/2.0"
         ],
         "x-ms-client-request-id": "342ee08e-dcad-b484-d206-beb567596a70",
-<<<<<<< HEAD
-        "x-ms-request-id": "c5a75c71-901e-0019-7c5f-055a79000000",
-        "x-ms-version": "2021-02-12"
-=======
         "x-ms-request-id": "d3a3ccdb-d01e-007f-7ad8-c5ea32000000",
-        "x-ms-version": "2020-12-06"
->>>>>>> 6b7c7623
+        "x-ms-version": "2021-02-12"
       },
       "ResponseBody": []
     }
