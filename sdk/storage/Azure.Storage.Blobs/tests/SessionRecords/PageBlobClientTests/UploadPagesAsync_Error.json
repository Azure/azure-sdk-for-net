--- conflicted
+++ resolved
@@ -14,11 +14,7 @@
         "x-ms-client-request-id": "acc077fb-f9fc-43e1-5e59-295b3cad1c11",
         "x-ms-date": "Fri, 03 Apr 2020 00:05:38 GMT",
         "x-ms-return-client-request-id": "true",
-<<<<<<< HEAD
-        "x-ms-version": "2019-12-12"
-=======
         "x-ms-version": "2020-02-10"
->>>>>>> 60f4876e
       },
       "RequestBody": null,
       "StatusCode": 201,
@@ -33,11 +29,7 @@
         ],
         "x-ms-client-request-id": "acc077fb-f9fc-43e1-5e59-295b3cad1c11",
         "x-ms-request-id": "effa626c-e01e-007c-494b-09635f000000",
-<<<<<<< HEAD
-        "x-ms-version": "2019-12-12"
-=======
         "x-ms-version": "2020-02-10"
->>>>>>> 60f4876e
       },
       "ResponseBody": []
     },
@@ -58,11 +50,7 @@
         "x-ms-client-request-id": "1fe25da6-6d64-0dfa-1c6c-05312d209739",
         "x-ms-date": "Fri, 03 Apr 2020 00:05:38 GMT",
         "x-ms-return-client-request-id": "true",
-<<<<<<< HEAD
-        "x-ms-version": "2019-12-12"
-=======
         "x-ms-version": "2020-02-10"
->>>>>>> 60f4876e
       },
       "RequestBody": null,
       "StatusCode": 201,
@@ -78,11 +66,7 @@
         "x-ms-client-request-id": "1fe25da6-6d64-0dfa-1c6c-05312d209739",
         "x-ms-request-id": "effa6295-e01e-007c-6c4b-09635f000000",
         "x-ms-request-server-encrypted": "true",
-<<<<<<< HEAD
-        "x-ms-version": "2019-12-12"
-=======
         "x-ms-version": "2020-02-10"
->>>>>>> 60f4876e
       },
       "ResponseBody": []
     },
@@ -102,11 +86,7 @@
         "x-ms-page-write": "update",
         "x-ms-range": "bytes=5120-6143",
         "x-ms-return-client-request-id": "true",
-<<<<<<< HEAD
-        "x-ms-version": "2019-12-12"
-=======
         "x-ms-version": "2020-02-10"
->>>>>>> 60f4876e
       },
       "RequestBody": "AIawPocYXKUcUzU5Zmb3Lxm\u002BGU1DOT4\u002BBBjnSFY2NtXDTfTVx3OGjgE8AxE3wKe1dNUYbgdK9cZHcjpuMBRP5R1fdhhyImelN4pMBjYsBkNxMdOAHsfOeVctjVU5GF3t7B3010qOQ1Jucjd8/e\u002BQGmv2/f5Bz8dVkf3BRJQRbB8tXxkYOC744u6AEauPUXtonXLqQhpeqxxWnkVNzf\u002B\u002BXAUYT57Vd\u002BI9/hsQwb4bxkCBWKYhJyoEzrP9wproqhXuwbSldwLckyWQrUT/TepeOtgFy3RYnTXbE4Dr2LRHVFMFIv8Jdk49pcSAkHrmBYDInojC4t\u002BglSR/ymSC8LtxSFjw\u002BSvrVcSJyCaw1wy79Q0AIjkshXF0ZYzbiqvqu7QJD0ch9QtU3UnEOBq58L4Xw9RWgs6BRMLmfJSfD8oYnwxxpsfEmQACq0TwaE1Xu3TNw8bXkznmiMuEO3l2tc1\u002Bq5kNR0n2UyrUVNaJkNx1jsAf0UwEQAvTix78QF2Gi/V2cryzSnMr13CbAz9iXPfvD6y4V\u002BOBemqOObwr\u002BhLMTcngEh0fwURN9PrcaD3McS4mDTGxzjQS9fhRJRC3/91dz7V1gUnZz01na2LppBEtwciNBO3hG3\u002BVzhwlzZw0lfUdf5mIVu/kTD3jSWPRKFDmJGNHKfrve7M24LIstAKwM9VtzCV4pGvYqLiw/dIcw6bMPqk47Gv6LQPmUnU9t5g7MxaNZFwrbn/4boBCP33gGhwMYHVYeEZpcp4iklL2m/EfdMq8jl5KodApQH3rt\u002B2GBTdYMFci4rrPI/K9CdstAtOPI8qyJIu9wb\u002BlLzjIfrqxm40anWuZ/JIQ7GtsjZj0/D6qW5Qi0\u002BGsmm6XfbKCB6U3C21OEmRo9SY3ojcgUTQnsDP6HSIljsirbgL8An/gjeXGNYEqperZQmZu6jGpjEk6b8x/iOqCEn2lo6Nia/OnVxRSWRyz/ApJIdq8tqOWAeG5wpKyYQX7QyMDhQJGdtZzx5McVzIthnLBNmcPxVvZDqHBqalg9fYOVxX5r3cIAqoDSe8Qeqqvizsf8Cue637HKndhhM0tEtKcDQAcNNf7uTO8C3xryZT2Eh1uQATLcGuXMYX/p33c1jYdc2yqkldkJDb34d8CXGDjanKvvtLN0Z2UhQNR\u002BxK14DVFTlUoTH/GChzO1I6LldUlHDwLLBdkUKLOFQ1TEigkQQGqvA0Kuh3y6bS2/v0PCO8uLN/VqrMd4f6zWTdxcvf0qpKM4djHGmEfGENjrlGlvg0eJeZITpdNjdsPV2HmgHa9wVRrgicWZhJ9tpFwujOsDpopU00Rq1v6P1T9t8MAOJfMpuz8OjzlB77Uy5gG3NOoYknGvA==",
       "StatusCode": 416,
@@ -121,11 +101,7 @@
         "x-ms-client-request-id": "5ed3b046-4c44-3c8e-dfc3-f4628155547a",
         "x-ms-error-code": "InvalidPageRange",
         "x-ms-request-id": "effa62bd-e01e-007c-104b-09635f000000",
-<<<<<<< HEAD
-        "x-ms-version": "2019-12-12"
-=======
         "x-ms-version": "2020-02-10"
->>>>>>> 60f4876e
       },
       "ResponseBody": [
         "\uFEFF\u003C?xml version=\u00221.0\u0022 encoding=\u0022utf-8\u0022?\u003E\n",
@@ -147,11 +123,7 @@
         "x-ms-client-request-id": "b261bf39-6775-e078-9a6f-36357be051c4",
         "x-ms-date": "Fri, 03 Apr 2020 00:05:39 GMT",
         "x-ms-return-client-request-id": "true",
-<<<<<<< HEAD
-        "x-ms-version": "2019-12-12"
-=======
         "x-ms-version": "2020-02-10"
->>>>>>> 60f4876e
       },
       "RequestBody": null,
       "StatusCode": 202,
@@ -164,11 +136,7 @@
         ],
         "x-ms-client-request-id": "b261bf39-6775-e078-9a6f-36357be051c4",
         "x-ms-request-id": "effa62ca-e01e-007c-1a4b-09635f000000",
-<<<<<<< HEAD
-        "x-ms-version": "2019-12-12"
-=======
         "x-ms-version": "2020-02-10"
->>>>>>> 60f4876e
       },
       "ResponseBody": []
     }
