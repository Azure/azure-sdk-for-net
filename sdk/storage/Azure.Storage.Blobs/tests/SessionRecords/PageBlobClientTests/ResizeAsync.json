{
  "Entries": [
    {
      "RequestUri": "https://seanmcccanary.blob.core.windows.net/test-container-59f11884-30ff-56cc-0cce-270b562c577c?restype=container",
      "RequestMethod": "PUT",
      "RequestHeaders": {
        "Authorization": "Sanitized",
        "traceparent": "00-4cd84a4a388589419ca163603e5dd15b-78d2adbfb6e9a740-00",
        "User-Agent": [
          "azsdk-net-Storage.Blobs/12.5.0-dev.20200402.1",
          "(.NET Core 4.6.28325.01; Microsoft Windows 10.0.18362 )"
        ],
        "x-ms-blob-public-access": "container",
        "x-ms-client-request-id": "bf7eb5f0-13e4-b975-9b1f-3c801023032d",
        "x-ms-date": "Fri, 03 Apr 2020 00:03:49 GMT",
        "x-ms-return-client-request-id": "true",
<<<<<<< HEAD
        "x-ms-version": "2019-12-12"
=======
        "x-ms-version": "2020-02-10"
>>>>>>> 60f4876e
      },
      "RequestBody": null,
      "StatusCode": 201,
      "ResponseHeaders": {
        "Content-Length": "0",
        "Date": "Fri, 03 Apr 2020 00:03:48 GMT",
        "ETag": "\u00220x8D7D7627C171FA6\u0022",
        "Last-Modified": "Fri, 03 Apr 2020 00:03:48 GMT",
        "Server": [
          "Windows-Azure-Blob/1.0",
          "Microsoft-HTTPAPI/2.0"
        ],
        "x-ms-client-request-id": "bf7eb5f0-13e4-b975-9b1f-3c801023032d",
        "x-ms-request-id": "b6a09c84-f01e-0002-204b-09f318000000",
<<<<<<< HEAD
        "x-ms-version": "2019-12-12"
=======
        "x-ms-version": "2020-02-10"
>>>>>>> 60f4876e
      },
      "ResponseBody": []
    },
    {
      "RequestUri": "https://seanmcccanary.blob.core.windows.net/test-container-59f11884-30ff-56cc-0cce-270b562c577c/test-blob-a70e5c81-f860-e30c-a40c-9f54f4bc1316",
      "RequestMethod": "PUT",
      "RequestHeaders": {
        "Authorization": "Sanitized",
        "Content-Length": "0",
        "traceparent": "00-8d9e1fdf78939d4e93c19b3c0eb59e71-219aabe26e5a2941-00",
        "User-Agent": [
          "azsdk-net-Storage.Blobs/12.5.0-dev.20200402.1",
          "(.NET Core 4.6.28325.01; Microsoft Windows 10.0.18362 )"
        ],
        "x-ms-blob-content-length": "4096",
        "x-ms-blob-sequence-number": "0",
        "x-ms-blob-type": "PageBlob",
        "x-ms-client-request-id": "e78e0fa7-fee8-f80e-a99b-1bd87420c5de",
        "x-ms-date": "Fri, 03 Apr 2020 00:03:49 GMT",
        "x-ms-return-client-request-id": "true",
<<<<<<< HEAD
        "x-ms-version": "2019-12-12"
=======
        "x-ms-version": "2020-02-10"
>>>>>>> 60f4876e
      },
      "RequestBody": null,
      "StatusCode": 201,
      "ResponseHeaders": {
        "Content-Length": "0",
        "Date": "Fri, 03 Apr 2020 00:03:48 GMT",
        "ETag": "\u00220x8D7D7627C24654C\u0022",
        "Last-Modified": "Fri, 03 Apr 2020 00:03:48 GMT",
        "Server": [
          "Windows-Azure-Blob/1.0",
          "Microsoft-HTTPAPI/2.0"
        ],
        "x-ms-client-request-id": "e78e0fa7-fee8-f80e-a99b-1bd87420c5de",
        "x-ms-request-id": "b6a09c9d-f01e-0002-324b-09f318000000",
        "x-ms-request-server-encrypted": "true",
<<<<<<< HEAD
        "x-ms-version": "2019-12-12"
=======
        "x-ms-version": "2020-02-10"
>>>>>>> 60f4876e
      },
      "ResponseBody": []
    },
    {
      "RequestUri": "https://seanmcccanary.blob.core.windows.net/test-container-59f11884-30ff-56cc-0cce-270b562c577c/test-blob-a70e5c81-f860-e30c-a40c-9f54f4bc1316?comp=properties",
      "RequestMethod": "PUT",
      "RequestHeaders": {
        "Authorization": "Sanitized",
        "traceparent": "00-4ca517315b06cc4caf4adff959dbe877-14d506010df8c842-00",
        "User-Agent": [
          "azsdk-net-Storage.Blobs/12.5.0-dev.20200402.1",
          "(.NET Core 4.6.28325.01; Microsoft Windows 10.0.18362 )"
        ],
        "x-ms-blob-content-length": "8192",
        "x-ms-client-request-id": "e5ac0937-2b2e-2a2e-aa22-f7127cbf3b9a",
        "x-ms-date": "Fri, 03 Apr 2020 00:03:49 GMT",
        "x-ms-return-client-request-id": "true",
<<<<<<< HEAD
        "x-ms-version": "2019-12-12"
=======
        "x-ms-version": "2020-02-10"
>>>>>>> 60f4876e
      },
      "RequestBody": null,
      "StatusCode": 200,
      "ResponseHeaders": {
        "Content-Length": "0",
        "Date": "Fri, 03 Apr 2020 00:03:48 GMT",
        "ETag": "\u00220x8D7D7627C31FC57\u0022",
        "Last-Modified": "Fri, 03 Apr 2020 00:03:48 GMT",
        "Server": [
          "Windows-Azure-Blob/1.0",
          "Microsoft-HTTPAPI/2.0"
        ],
        "x-ms-blob-sequence-number": "0",
        "x-ms-client-request-id": "e5ac0937-2b2e-2a2e-aa22-f7127cbf3b9a",
        "x-ms-request-id": "b6a09cb2-f01e-0002-434b-09f318000000",
<<<<<<< HEAD
        "x-ms-version": "2019-12-12"
=======
        "x-ms-version": "2020-02-10"
>>>>>>> 60f4876e
      },
      "ResponseBody": []
    },
    {
      "RequestUri": "https://seanmcccanary.blob.core.windows.net/test-container-59f11884-30ff-56cc-0cce-270b562c577c/test-blob-a70e5c81-f860-e30c-a40c-9f54f4bc1316",
      "RequestMethod": "HEAD",
      "RequestHeaders": {
        "Authorization": "Sanitized",
        "traceparent": "00-f6fd20f68a1a2243a69925b10d08e560-f05749af9f1d914c-00",
        "User-Agent": [
          "azsdk-net-Storage.Blobs/12.5.0-dev.20200402.1",
          "(.NET Core 4.6.28325.01; Microsoft Windows 10.0.18362 )"
        ],
        "x-ms-client-request-id": "6ba16b1b-df74-e0b0-f82d-ace4696c6d04",
        "x-ms-date": "Fri, 03 Apr 2020 00:03:49 GMT",
        "x-ms-return-client-request-id": "true",
<<<<<<< HEAD
        "x-ms-version": "2019-12-12"
=======
        "x-ms-version": "2020-02-10"
>>>>>>> 60f4876e
      },
      "RequestBody": null,
      "StatusCode": 200,
      "ResponseHeaders": {
        "Accept-Ranges": "bytes",
        "Content-Length": "8192",
        "Content-Type": "application/octet-stream",
        "Date": "Fri, 03 Apr 2020 00:03:48 GMT",
        "ETag": "\u00220x8D7D7627C31FC57\u0022",
        "Last-Modified": "Fri, 03 Apr 2020 00:03:48 GMT",
        "Server": [
          "Windows-Azure-Blob/1.0",
          "Microsoft-HTTPAPI/2.0"
        ],
        "x-ms-blob-sequence-number": "0",
        "x-ms-blob-type": "PageBlob",
        "x-ms-client-request-id": "6ba16b1b-df74-e0b0-f82d-ace4696c6d04",
        "x-ms-creation-time": "Fri, 03 Apr 2020 00:03:48 GMT",
        "x-ms-lease-state": "available",
        "x-ms-lease-status": "unlocked",
        "x-ms-request-id": "b6a09ce3-f01e-0002-6f4b-09f318000000",
        "x-ms-server-encrypted": "true",
<<<<<<< HEAD
        "x-ms-version": "2019-12-12"
=======
        "x-ms-version": "2020-02-10"
>>>>>>> 60f4876e
      },
      "ResponseBody": []
    },
    {
      "RequestUri": "https://seanmcccanary.blob.core.windows.net/test-container-59f11884-30ff-56cc-0cce-270b562c577c?restype=container",
      "RequestMethod": "DELETE",
      "RequestHeaders": {
        "Authorization": "Sanitized",
        "traceparent": "00-26fb82c1667b0f46a99902bd6224dabf-3d27fbfddd1f6b48-00",
        "User-Agent": [
          "azsdk-net-Storage.Blobs/12.5.0-dev.20200402.1",
          "(.NET Core 4.6.28325.01; Microsoft Windows 10.0.18362 )"
        ],
        "x-ms-client-request-id": "10f758aa-d01e-db26-e815-466ed1aadc23",
        "x-ms-date": "Fri, 03 Apr 2020 00:03:49 GMT",
        "x-ms-return-client-request-id": "true",
<<<<<<< HEAD
        "x-ms-version": "2019-12-12"
=======
        "x-ms-version": "2020-02-10"
>>>>>>> 60f4876e
      },
      "RequestBody": null,
      "StatusCode": 202,
      "ResponseHeaders": {
        "Content-Length": "0",
        "Date": "Fri, 03 Apr 2020 00:03:48 GMT",
        "Server": [
          "Windows-Azure-Blob/1.0",
          "Microsoft-HTTPAPI/2.0"
        ],
        "x-ms-client-request-id": "10f758aa-d01e-db26-e815-466ed1aadc23",
        "x-ms-request-id": "b6a09cf2-f01e-0002-7c4b-09f318000000",
<<<<<<< HEAD
        "x-ms-version": "2019-12-12"
=======
        "x-ms-version": "2020-02-10"
>>>>>>> 60f4876e
      },
      "ResponseBody": []
    }
  ],
  "Variables": {
    "RandomSeed": "442869416",
    "Storage_TestConfigDefault": "ProductionTenant\nseanmcccanary\nU2FuaXRpemVk\nhttps://seanmcccanary.blob.core.windows.net\nhttps://seanmcccanary.file.core.windows.net\nhttps://seanmcccanary.queue.core.windows.net\nhttps://seanmcccanary.table.core.windows.net\n\n\n\n\nhttps://seanmcccanary-secondary.blob.core.windows.net\nhttps://seanmcccanary-secondary.file.core.windows.net\nhttps://seanmcccanary-secondary.queue.core.windows.net\nhttps://seanmcccanary-secondary.table.core.windows.net\n\nSanitized\n\n\nCloud\nBlobEndpoint=https://seanmcccanary.blob.core.windows.net/;QueueEndpoint=https://seanmcccanary.queue.core.windows.net/;FileEndpoint=https://seanmcccanary.file.core.windows.net/;BlobSecondaryEndpoint=https://seanmcccanary-secondary.blob.core.windows.net/;QueueSecondaryEndpoint=https://seanmcccanary-secondary.queue.core.windows.net/;FileSecondaryEndpoint=https://seanmcccanary-secondary.file.core.windows.net/;AccountName=seanmcccanary;AccountKey=Sanitized\nseanscope1"
  }
}<|MERGE_RESOLUTION|>--- conflicted
+++ resolved
@@ -14,11 +14,7 @@
         "x-ms-client-request-id": "bf7eb5f0-13e4-b975-9b1f-3c801023032d",
         "x-ms-date": "Fri, 03 Apr 2020 00:03:49 GMT",
         "x-ms-return-client-request-id": "true",
-<<<<<<< HEAD
-        "x-ms-version": "2019-12-12"
-=======
         "x-ms-version": "2020-02-10"
->>>>>>> 60f4876e
       },
       "RequestBody": null,
       "StatusCode": 201,
@@ -33,11 +29,7 @@
         ],
         "x-ms-client-request-id": "bf7eb5f0-13e4-b975-9b1f-3c801023032d",
         "x-ms-request-id": "b6a09c84-f01e-0002-204b-09f318000000",
-<<<<<<< HEAD
-        "x-ms-version": "2019-12-12"
-=======
         "x-ms-version": "2020-02-10"
->>>>>>> 60f4876e
       },
       "ResponseBody": []
     },
@@ -58,11 +50,7 @@
         "x-ms-client-request-id": "e78e0fa7-fee8-f80e-a99b-1bd87420c5de",
         "x-ms-date": "Fri, 03 Apr 2020 00:03:49 GMT",
         "x-ms-return-client-request-id": "true",
-<<<<<<< HEAD
-        "x-ms-version": "2019-12-12"
-=======
         "x-ms-version": "2020-02-10"
->>>>>>> 60f4876e
       },
       "RequestBody": null,
       "StatusCode": 201,
@@ -78,11 +66,7 @@
         "x-ms-client-request-id": "e78e0fa7-fee8-f80e-a99b-1bd87420c5de",
         "x-ms-request-id": "b6a09c9d-f01e-0002-324b-09f318000000",
         "x-ms-request-server-encrypted": "true",
-<<<<<<< HEAD
-        "x-ms-version": "2019-12-12"
-=======
         "x-ms-version": "2020-02-10"
->>>>>>> 60f4876e
       },
       "ResponseBody": []
     },
@@ -100,11 +84,7 @@
         "x-ms-client-request-id": "e5ac0937-2b2e-2a2e-aa22-f7127cbf3b9a",
         "x-ms-date": "Fri, 03 Apr 2020 00:03:49 GMT",
         "x-ms-return-client-request-id": "true",
-<<<<<<< HEAD
-        "x-ms-version": "2019-12-12"
-=======
         "x-ms-version": "2020-02-10"
->>>>>>> 60f4876e
       },
       "RequestBody": null,
       "StatusCode": 200,
@@ -120,11 +100,7 @@
         "x-ms-blob-sequence-number": "0",
         "x-ms-client-request-id": "e5ac0937-2b2e-2a2e-aa22-f7127cbf3b9a",
         "x-ms-request-id": "b6a09cb2-f01e-0002-434b-09f318000000",
-<<<<<<< HEAD
-        "x-ms-version": "2019-12-12"
-=======
         "x-ms-version": "2020-02-10"
->>>>>>> 60f4876e
       },
       "ResponseBody": []
     },
@@ -141,11 +117,7 @@
         "x-ms-client-request-id": "6ba16b1b-df74-e0b0-f82d-ace4696c6d04",
         "x-ms-date": "Fri, 03 Apr 2020 00:03:49 GMT",
         "x-ms-return-client-request-id": "true",
-<<<<<<< HEAD
-        "x-ms-version": "2019-12-12"
-=======
         "x-ms-version": "2020-02-10"
->>>>>>> 60f4876e
       },
       "RequestBody": null,
       "StatusCode": 200,
@@ -168,11 +140,7 @@
         "x-ms-lease-status": "unlocked",
         "x-ms-request-id": "b6a09ce3-f01e-0002-6f4b-09f318000000",
         "x-ms-server-encrypted": "true",
-<<<<<<< HEAD
-        "x-ms-version": "2019-12-12"
-=======
         "x-ms-version": "2020-02-10"
->>>>>>> 60f4876e
       },
       "ResponseBody": []
     },
@@ -189,11 +157,7 @@
         "x-ms-client-request-id": "10f758aa-d01e-db26-e815-466ed1aadc23",
         "x-ms-date": "Fri, 03 Apr 2020 00:03:49 GMT",
         "x-ms-return-client-request-id": "true",
-<<<<<<< HEAD
-        "x-ms-version": "2019-12-12"
-=======
         "x-ms-version": "2020-02-10"
->>>>>>> 60f4876e
       },
       "RequestBody": null,
       "StatusCode": 202,
@@ -206,11 +170,7 @@
         ],
         "x-ms-client-request-id": "10f758aa-d01e-db26-e815-466ed1aadc23",
         "x-ms-request-id": "b6a09cf2-f01e-0002-7c4b-09f318000000",
-<<<<<<< HEAD
-        "x-ms-version": "2019-12-12"
-=======
         "x-ms-version": "2020-02-10"
->>>>>>> 60f4876e
       },
       "ResponseBody": []
     }
