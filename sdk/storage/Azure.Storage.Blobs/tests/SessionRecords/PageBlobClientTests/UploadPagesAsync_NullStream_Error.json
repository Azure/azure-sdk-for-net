﻿{
  "Entries": [
    {
      "RequestUri": "https://seanmcccanary3.blob.core.windows.net/test-container-466de52e-80ff-88ea-56a7-ae17c508bab7?restype=container",
      "RequestMethod": "PUT",
      "RequestHeaders": {
        "Accept": "application/xml",
        "Authorization": "Sanitized",
        "traceparent": "00-60fed2f5e9b9de4f94370902e44687e9-815f2aa844a2264a-00",
        "User-Agent": [
          "azsdk-net-Storage.Blobs/12.9.0-alpha.20210216.1",
          "(.NET 5.0.3; Microsoft Windows 10.0.19042)"
        ],
        "x-ms-blob-public-access": "container",
        "x-ms-client-request-id": "0a546e89-8acf-c2d0-9b49-fd97f13c0491",
        "x-ms-date": "Wed, 17 Feb 2021 02:24:31 GMT",
        "x-ms-return-client-request-id": "true",
<<<<<<< HEAD
        "x-ms-version": "2020-12-06"
=======
        "x-ms-version": "2021-02-12"
>>>>>>> 7e782c87
      },
      "RequestBody": null,
      "StatusCode": 201,
      "ResponseHeaders": {
        "Content-Length": "0",
        "Date": "Wed, 17 Feb 2021 02:24:31 GMT",
        "ETag": "\"0x8D8D2EB289D8EC8\"",
        "Last-Modified": "Wed, 17 Feb 2021 02:24:31 GMT",
        "Server": [
          "Windows-Azure-Blob/1.0",
          "Microsoft-HTTPAPI/2.0"
        ],
        "x-ms-client-request-id": "0a546e89-8acf-c2d0-9b49-fd97f13c0491",
        "x-ms-request-id": "e3af5593-601e-0050-77d4-041892000000",
<<<<<<< HEAD
        "x-ms-version": "2020-12-06"
=======
        "x-ms-version": "2021-02-12"
>>>>>>> 7e782c87
      },
      "ResponseBody": []
    },
    {
      "RequestUri": "https://seanmcccanary3.blob.core.windows.net/test-container-466de52e-80ff-88ea-56a7-ae17c508bab7?restype=container",
      "RequestMethod": "DELETE",
      "RequestHeaders": {
        "Accept": "application/xml",
        "Authorization": "Sanitized",
        "traceparent": "00-86374c3b0b17b8429cde9c0c90997cda-4fc95c4682f5c749-00",
        "User-Agent": [
          "azsdk-net-Storage.Blobs/12.9.0-alpha.20210216.1",
          "(.NET 5.0.3; Microsoft Windows 10.0.19042)"
        ],
        "x-ms-client-request-id": "02da6957-43f7-70dd-639b-a047ba2b3c49",
        "x-ms-date": "Wed, 17 Feb 2021 02:24:31 GMT",
        "x-ms-return-client-request-id": "true",
<<<<<<< HEAD
        "x-ms-version": "2020-12-06"
=======
        "x-ms-version": "2021-02-12"
>>>>>>> 7e782c87
      },
      "RequestBody": null,
      "StatusCode": 202,
      "ResponseHeaders": {
        "Content-Length": "0",
        "Date": "Wed, 17 Feb 2021 02:24:31 GMT",
        "Server": [
          "Windows-Azure-Blob/1.0",
          "Microsoft-HTTPAPI/2.0"
        ],
        "x-ms-client-request-id": "02da6957-43f7-70dd-639b-a047ba2b3c49",
        "x-ms-request-id": "e3af55a5-601e-0050-05d4-041892000000",
<<<<<<< HEAD
        "x-ms-version": "2020-12-06"
=======
        "x-ms-version": "2021-02-12"
>>>>>>> 7e782c87
      },
      "ResponseBody": []
    }
  ],
  "Variables": {
    "RandomSeed": "1218007993",
    "Storage_TestConfigDefault": "ProductionTenant\nseanmcccanary3\nU2FuaXRpemVk\nhttps://seanmcccanary3.blob.core.windows.net\nhttps://seanmcccanary3.file.core.windows.net\nhttps://seanmcccanary3.queue.core.windows.net\nhttps://seanmcccanary3.table.core.windows.net\n\n\n\n\nhttps://seanmcccanary3-secondary.blob.core.windows.net\nhttps://seanmcccanary3-secondary.file.core.windows.net\nhttps://seanmcccanary3-secondary.queue.core.windows.net\nhttps://seanmcccanary3-secondary.table.core.windows.net\n\nSanitized\n\n\nCloud\nBlobEndpoint=https://seanmcccanary3.blob.core.windows.net/;QueueEndpoint=https://seanmcccanary3.queue.core.windows.net/;FileEndpoint=https://seanmcccanary3.file.core.windows.net/;BlobSecondaryEndpoint=https://seanmcccanary3-secondary.blob.core.windows.net/;QueueSecondaryEndpoint=https://seanmcccanary3-secondary.queue.core.windows.net/;FileSecondaryEndpoint=https://seanmcccanary3-secondary.file.core.windows.net/;AccountName=seanmcccanary3;AccountKey=Kg==;\nseanscope1\n\n"
  }
}<|MERGE_RESOLUTION|>--- conflicted
+++ resolved
@@ -15,11 +15,7 @@
         "x-ms-client-request-id": "0a546e89-8acf-c2d0-9b49-fd97f13c0491",
         "x-ms-date": "Wed, 17 Feb 2021 02:24:31 GMT",
         "x-ms-return-client-request-id": "true",
-<<<<<<< HEAD
-        "x-ms-version": "2020-12-06"
-=======
         "x-ms-version": "2021-02-12"
->>>>>>> 7e782c87
       },
       "RequestBody": null,
       "StatusCode": 201,
@@ -34,11 +30,7 @@
         ],
         "x-ms-client-request-id": "0a546e89-8acf-c2d0-9b49-fd97f13c0491",
         "x-ms-request-id": "e3af5593-601e-0050-77d4-041892000000",
-<<<<<<< HEAD
-        "x-ms-version": "2020-12-06"
-=======
         "x-ms-version": "2021-02-12"
->>>>>>> 7e782c87
       },
       "ResponseBody": []
     },
@@ -56,11 +48,7 @@
         "x-ms-client-request-id": "02da6957-43f7-70dd-639b-a047ba2b3c49",
         "x-ms-date": "Wed, 17 Feb 2021 02:24:31 GMT",
         "x-ms-return-client-request-id": "true",
-<<<<<<< HEAD
-        "x-ms-version": "2020-12-06"
-=======
         "x-ms-version": "2021-02-12"
->>>>>>> 7e782c87
       },
       "RequestBody": null,
       "StatusCode": 202,
@@ -73,11 +61,7 @@
         ],
         "x-ms-client-request-id": "02da6957-43f7-70dd-639b-a047ba2b3c49",
         "x-ms-request-id": "e3af55a5-601e-0050-05d4-041892000000",
-<<<<<<< HEAD
-        "x-ms-version": "2020-12-06"
-=======
         "x-ms-version": "2021-02-12"
->>>>>>> 7e782c87
       },
       "ResponseBody": []
     }
