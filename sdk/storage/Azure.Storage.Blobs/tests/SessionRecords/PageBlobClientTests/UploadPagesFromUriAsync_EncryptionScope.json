--- conflicted
+++ resolved
@@ -15,11 +15,7 @@
         "x-ms-client-request-id": "598be08f-2917-f76d-9f5c-7e0fec7b1163",
         "x-ms-date": "Wed, 17 Feb 2021 19:02:21 GMT",
         "x-ms-return-client-request-id": "true",
-<<<<<<< HEAD
-        "x-ms-version": "2020-12-06"
-=======
-        "x-ms-version": "2021-02-12"
->>>>>>> 7e782c87
+        "x-ms-version": "2021-02-12"
       },
       "RequestBody": null,
       "StatusCode": 201,
@@ -34,11 +30,7 @@
         ],
         "x-ms-client-request-id": "598be08f-2917-f76d-9f5c-7e0fec7b1163",
         "x-ms-request-id": "588a9b47-801e-0048-5c5f-05c7f5000000",
-<<<<<<< HEAD
-        "x-ms-version": "2020-12-06"
-=======
-        "x-ms-version": "2021-02-12"
->>>>>>> 7e782c87
+        "x-ms-version": "2021-02-12"
       },
       "ResponseBody": []
     },
@@ -57,11 +49,7 @@
         "x-ms-client-request-id": "638fb234-c1f8-e524-c513-f6285f1c7f1f",
         "x-ms-date": "Wed, 17 Feb 2021 19:02:21 GMT",
         "x-ms-return-client-request-id": "true",
-<<<<<<< HEAD
-        "x-ms-version": "2020-12-06"
-=======
-        "x-ms-version": "2021-02-12"
->>>>>>> 7e782c87
+        "x-ms-version": "2021-02-12"
       },
       "RequestBody": null,
       "StatusCode": 200,
@@ -76,11 +64,7 @@
         ],
         "x-ms-client-request-id": "638fb234-c1f8-e524-c513-f6285f1c7f1f",
         "x-ms-request-id": "588a9b4e-801e-0048-615f-05c7f5000000",
-<<<<<<< HEAD
-        "x-ms-version": "2020-12-06"
-=======
-        "x-ms-version": "2021-02-12"
->>>>>>> 7e782c87
+        "x-ms-version": "2021-02-12"
       },
       "ResponseBody": []
     },
@@ -101,11 +85,7 @@
         "x-ms-client-request-id": "d3a4d9ce-69fe-3268-98c5-803670cb264a",
         "x-ms-date": "Wed, 17 Feb 2021 19:02:21 GMT",
         "x-ms-return-client-request-id": "true",
-<<<<<<< HEAD
-        "x-ms-version": "2020-12-06"
-=======
-        "x-ms-version": "2021-02-12"
->>>>>>> 7e782c87
+        "x-ms-version": "2021-02-12"
       },
       "RequestBody": null,
       "StatusCode": 201,
@@ -121,11 +101,7 @@
         "x-ms-client-request-id": "d3a4d9ce-69fe-3268-98c5-803670cb264a",
         "x-ms-request-id": "588a9b56-801e-0048-675f-05c7f5000000",
         "x-ms-request-server-encrypted": "true",
-<<<<<<< HEAD
-        "x-ms-version": "2020-12-06",
-=======
         "x-ms-version": "2021-02-12",
->>>>>>> 7e782c87
         "x-ms-version-id": "2021-02-17T19:02:21.980022Z"
       },
       "ResponseBody": []
@@ -148,11 +124,7 @@
         "x-ms-page-write": "update",
         "x-ms-range": "bytes=0-1023",
         "x-ms-return-client-request-id": "true",
-<<<<<<< HEAD
-        "x-ms-version": "2020-12-06"
-=======
-        "x-ms-version": "2021-02-12"
->>>>>>> 7e782c87
+        "x-ms-version": "2021-02-12"
       },
       "RequestBody": "vNz9eMNKFyY8Uw/iERjntk5l2zrrrWubB5mgUXJ72S22+Jgz6pVV6ptpJqSyQtSsLD/Z+kFFMw5wYnApqcWzwHrhLBmAs8y5D/CegofG6MXF9CUzot7sccSJwockK0DVtWYq0Ra6K3hzIOpQprGHqnqrY7SfgB2b9btV9vBElOSvyc0gnBeuC8mtwIL0nMoTAhgNeMeMNTVIjtxbZTSHLosFoN3kZg1i/Fjr8sCbpljwQfTXNhscI5OX1w47U6WUJZH37vvtL5wLq3xvoUN0reeDayNAr/hv6XxKTI7/J6myVswuo7ddAxJXzIufrYJPIykmt+iCVHaZiAV+o+MNDIPSvEp2RQovJmcR6ONszzv6+ihk2XDBMAFWlRuy3mAvScAIzfA32d0f9pGAcWuSLLjJg6i6qDMTEYtJH6/ufUcH4Z4jZAFKwyBLROLeQL+Vw2li6Fq3daGN9Lxl7rktMXlJeI/Nb8e3f8CIbmNQNNDMs1tGi5XsUGz9lm9F5dRmHRNplMgvyFSiq2mZLwY9PMDsmDpd56XjXSgjz9lXcZnrIVFQ558HnOoHo+ArUyFlwFmvWU2aCDZuhTegDPl6SjnQrQ217FUg5PtPVUPEuAoGvQ5/pxhLURga4mFoZ5DxjVimW6UTsNMEj3RRSrPyqc0tmU7q+qMhhFz1mgrzuHxrXcjqHlxk8w06exik+gdlKDiUOs5BB5O1hddJHhbJENb35uzqB4pxyKVBr36KfYlUj3LRX32uKVY1NJiEG9T3cWpBrBQaeiCtInEoAFcUKwhN9I+j97FZSbyWtdPy7K3RSj4USNB1OhRSJDwLhSn+IAmQNidFU3q56GJXhMVNuzbEV7UZAOI32Lp6UdN0TcSSl5TJYbWFi/fEWl9uHbVPBGgGRy505SAmWV5tywGmRJuexO0wg1qBPsu+VaWDyboEKkxrbgWWHrJ0oghWGMD1HRbDz1nIHoEOhAhitY97o4+kaKC1O9WWB6Y7vOFRKiUKyTePv/lgPAzLXen9M2gi+P54sbAgQOJALceyjGKfvFriV+xX7OSWQyuU6d7smdQ9GMPi2Hh16ohVTpExrrCpK6CPGtt8ygwa4m2FjFYDU5TzdXOevOPhbW1jAZ1SZJV76r49XH74wE63yPYL8F0yUfr9PTg8C269rqxtGMhux33YCaGYxvcV+rQl5vPt1nwQMa+iVSZdP99Pf67RiqiFSQF4M+a7mosD6EKDFiR70NcvXecYy3JWesrCSUZIQ3AMoJ3ydKOWVJYknm3j2Sm71K/Xoi3AbH2PIbgc+VFEu6TSd3WHiFw0mQhQ9CwFc6ChB3SXcaFCSzMfY1PqeVtF3+PIEWKzM0tToggkcHhRig==",
       "StatusCode": 201,
@@ -170,11 +142,7 @@
         "x-ms-content-crc64": "xDX8Pj3Mkyw=",
         "x-ms-request-id": "588a9b5e-801e-0048-6f5f-05c7f5000000",
         "x-ms-request-server-encrypted": "true",
-<<<<<<< HEAD
-        "x-ms-version": "2020-12-06"
-=======
-        "x-ms-version": "2021-02-12"
->>>>>>> 7e782c87
+        "x-ms-version": "2021-02-12"
       },
       "ResponseBody": []
     },
@@ -196,11 +164,7 @@
         "x-ms-date": "Wed, 17 Feb 2021 19:02:22 GMT",
         "x-ms-encryption-scope": "seanscope1",
         "x-ms-return-client-request-id": "true",
-<<<<<<< HEAD
-        "x-ms-version": "2020-12-06"
-=======
-        "x-ms-version": "2021-02-12"
->>>>>>> 7e782c87
+        "x-ms-version": "2021-02-12"
       },
       "RequestBody": null,
       "StatusCode": 201,
@@ -217,11 +181,7 @@
         "x-ms-encryption-scope": "seanscope1",
         "x-ms-request-id": "588a9b6f-801e-0048-7b5f-05c7f5000000",
         "x-ms-request-server-encrypted": "true",
-<<<<<<< HEAD
-        "x-ms-version": "2020-12-06",
-=======
         "x-ms-version": "2021-02-12",
->>>>>>> 7e782c87
         "x-ms-version-id": "2021-02-17T19:02:22.1041111Z"
       },
       "ResponseBody": []
@@ -245,11 +205,7 @@
         "x-ms-range": "bytes=0-1023",
         "x-ms-return-client-request-id": "true",
         "x-ms-source-range": "bytes=0-1023",
-<<<<<<< HEAD
-        "x-ms-version": "2020-12-06"
-=======
-        "x-ms-version": "2021-02-12"
->>>>>>> 7e782c87
+        "x-ms-version": "2021-02-12"
       },
       "RequestBody": null,
       "StatusCode": 201,
@@ -268,11 +224,7 @@
         "x-ms-encryption-scope": "seanscope1",
         "x-ms-request-id": "588a9b7a-801e-0048-045f-05c7f5000000",
         "x-ms-request-server-encrypted": "true",
-<<<<<<< HEAD
-        "x-ms-version": "2020-12-06"
-=======
-        "x-ms-version": "2021-02-12"
->>>>>>> 7e782c87
+        "x-ms-version": "2021-02-12"
       },
       "ResponseBody": []
     },
@@ -290,11 +242,7 @@
         "x-ms-client-request-id": "551e0b62-c64e-bae7-7a7a-9114d9750f3a",
         "x-ms-date": "Wed, 17 Feb 2021 19:02:22 GMT",
         "x-ms-return-client-request-id": "true",
-<<<<<<< HEAD
-        "x-ms-version": "2020-12-06"
-=======
-        "x-ms-version": "2021-02-12"
->>>>>>> 7e782c87
+        "x-ms-version": "2021-02-12"
       },
       "RequestBody": null,
       "StatusCode": 202,
@@ -307,11 +255,7 @@
         ],
         "x-ms-client-request-id": "551e0b62-c64e-bae7-7a7a-9114d9750f3a",
         "x-ms-request-id": "588a9ba0-801e-0048-255f-05c7f5000000",
-<<<<<<< HEAD
-        "x-ms-version": "2020-12-06"
-=======
-        "x-ms-version": "2021-02-12"
->>>>>>> 7e782c87
+        "x-ms-version": "2021-02-12"
       },
       "ResponseBody": []
     }
