--- conflicted
+++ resolved
@@ -15,11 +15,7 @@
         "x-ms-client-request-id": "0d8093a8-1f49-7234-4807-d05bf046ac21",
         "x-ms-date": "Wed, 17 Feb 2021 19:01:18 GMT",
         "x-ms-return-client-request-id": "true",
-<<<<<<< HEAD
-        "x-ms-version": "2020-12-06"
-=======
         "x-ms-version": "2021-02-12"
->>>>>>> 7e782c87
       },
       "RequestBody": null,
       "StatusCode": 201,
@@ -34,11 +30,7 @@
         ],
         "x-ms-client-request-id": "0d8093a8-1f49-7234-4807-d05bf046ac21",
         "x-ms-request-id": "12750d7c-101e-0028-2e5f-05bb6a000000",
-<<<<<<< HEAD
-        "x-ms-version": "2020-12-06"
-=======
         "x-ms-version": "2021-02-12"
->>>>>>> 7e782c87
       },
       "ResponseBody": []
     },
@@ -60,11 +52,7 @@
         "x-ms-client-request-id": "d4bc9465-99f5-02e5-0e0b-146524b4c009",
         "x-ms-date": "Wed, 17 Feb 2021 19:01:19 GMT",
         "x-ms-return-client-request-id": "true",
-<<<<<<< HEAD
-        "x-ms-version": "2020-12-06"
-=======
         "x-ms-version": "2021-02-12"
->>>>>>> 7e782c87
       },
       "RequestBody": null,
       "StatusCode": 201,
@@ -80,11 +68,7 @@
         "x-ms-client-request-id": "d4bc9465-99f5-02e5-0e0b-146524b4c009",
         "x-ms-request-id": "12750da0-101e-0028-485f-05bb6a000000",
         "x-ms-request-server-encrypted": "true",
-<<<<<<< HEAD
-        "x-ms-version": "2020-12-06",
-=======
         "x-ms-version": "2021-02-12",
->>>>>>> 7e782c87
         "x-ms-version-id": "2021-02-17T19:01:19.2260886Z"
       },
       "ResponseBody": []
@@ -104,11 +88,7 @@
         "x-ms-client-request-id": "1d1a4009-b682-0af4-2ce9-193568c234ff",
         "x-ms-date": "Wed, 17 Feb 2021 19:01:19 GMT",
         "x-ms-return-client-request-id": "true",
-<<<<<<< HEAD
-        "x-ms-version": "2020-12-06"
-=======
         "x-ms-version": "2021-02-12"
->>>>>>> 7e782c87
       },
       "RequestBody": null,
       "StatusCode": 400,
@@ -123,11 +103,7 @@
         "x-ms-client-request-id": "1d1a4009-b682-0af4-2ce9-193568c234ff",
         "x-ms-error-code": "InvalidHeaderValue",
         "x-ms-request-id": "12750db2-101e-0028-5a5f-05bb6a000000",
-<<<<<<< HEAD
-        "x-ms-version": "2020-12-06"
-=======
         "x-ms-version": "2021-02-12"
->>>>>>> 7e782c87
       },
       "ResponseBody": [
         "﻿<?xml version=\"1.0\" encoding=\"utf-8\"?><Error><Code>InvalidHeaderValue</Code><Message>The value for one of the HTTP headers is not in the correct format.\n",
@@ -149,11 +125,7 @@
         "x-ms-client-request-id": "e35bce0c-a29a-c686-f2ad-b2716ba93e8c",
         "x-ms-date": "Wed, 17 Feb 2021 19:01:19 GMT",
         "x-ms-return-client-request-id": "true",
-<<<<<<< HEAD
-        "x-ms-version": "2020-12-06"
-=======
         "x-ms-version": "2021-02-12"
->>>>>>> 7e782c87
       },
       "RequestBody": null,
       "StatusCode": 202,
@@ -166,11 +138,7 @@
         ],
         "x-ms-client-request-id": "e35bce0c-a29a-c686-f2ad-b2716ba93e8c",
         "x-ms-request-id": "12750db6-101e-0028-5e5f-05bb6a000000",
-<<<<<<< HEAD
-        "x-ms-version": "2020-12-06"
-=======
         "x-ms-version": "2021-02-12"
->>>>>>> 7e782c87
       },
       "ResponseBody": []
     }
