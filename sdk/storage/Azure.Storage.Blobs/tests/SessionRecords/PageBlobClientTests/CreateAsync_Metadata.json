{
  "Entries": [
    {
      "RequestUri": "https://seanmcccanary.blob.core.windows.net/test-container-14385933-527c-39ef-6dbc-d0162e3a8813?restype=container",
      "RequestMethod": "PUT",
      "RequestHeaders": {
        "Authorization": "Sanitized",
        "traceparent": "00-9cd34298014d2140bb6570701ea7b628-c5f385a31afadf42-00",
        "User-Agent": [
          "azsdk-net-Storage.Blobs/12.5.0-dev.20200402.1",
          "(.NET Core 4.6.28325.01; Microsoft Windows 10.0.18362 )"
        ],
        "x-ms-blob-public-access": "container",
        "x-ms-client-request-id": "0d6094ae-410d-5e3c-9c40-dd42a82753e1",
        "x-ms-date": "Fri, 03 Apr 2020 00:03:25 GMT",
        "x-ms-return-client-request-id": "true",
<<<<<<< HEAD
        "x-ms-version": "2019-12-12"
=======
        "x-ms-version": "2020-02-10"
>>>>>>> 60f4876e
      },
      "RequestBody": null,
      "StatusCode": 201,
      "ResponseHeaders": {
        "Content-Length": "0",
        "Date": "Fri, 03 Apr 2020 00:03:24 GMT",
        "ETag": "\u00220x8D7D7626DF880E6\u0022",
        "Last-Modified": "Fri, 03 Apr 2020 00:03:24 GMT",
        "Server": [
          "Windows-Azure-Blob/1.0",
          "Microsoft-HTTPAPI/2.0"
        ],
        "x-ms-client-request-id": "0d6094ae-410d-5e3c-9c40-dd42a82753e1",
        "x-ms-request-id": "0c4e957d-a01e-0020-3f4b-093607000000",
<<<<<<< HEAD
        "x-ms-version": "2019-12-12"
=======
        "x-ms-version": "2020-02-10"
>>>>>>> 60f4876e
      },
      "ResponseBody": []
    },
    {
      "RequestUri": "https://seanmcccanary.blob.core.windows.net/test-container-14385933-527c-39ef-6dbc-d0162e3a8813/test-blob-da171113-7ff4-dbaa-cad9-719054ddc1eb",
      "RequestMethod": "PUT",
      "RequestHeaders": {
        "Authorization": "Sanitized",
        "Content-Length": "0",
        "traceparent": "00-f9cea8768d718748ba97f968b803c88e-7409d641c809a445-00",
        "User-Agent": [
          "azsdk-net-Storage.Blobs/12.5.0-dev.20200402.1",
          "(.NET Core 4.6.28325.01; Microsoft Windows 10.0.18362 )"
        ],
        "x-ms-blob-content-length": "1024",
        "x-ms-blob-type": "PageBlob",
        "x-ms-client-request-id": "66fe1c98-686a-2f3c-ea85-4333d0ac0abe",
        "x-ms-date": "Fri, 03 Apr 2020 00:03:25 GMT",
        "x-ms-meta-Capital": "letter",
        "x-ms-meta-foo": "bar",
        "x-ms-meta-meta": "data",
        "x-ms-meta-UPPER": "case",
        "x-ms-return-client-request-id": "true",
<<<<<<< HEAD
        "x-ms-version": "2019-12-12"
=======
        "x-ms-version": "2020-02-10"
>>>>>>> 60f4876e
      },
      "RequestBody": null,
      "StatusCode": 201,
      "ResponseHeaders": {
        "Content-Length": "0",
        "Date": "Fri, 03 Apr 2020 00:03:24 GMT",
        "ETag": "\u00220x8D7D7626E05EA33\u0022",
        "Last-Modified": "Fri, 03 Apr 2020 00:03:24 GMT",
        "Server": [
          "Windows-Azure-Blob/1.0",
          "Microsoft-HTTPAPI/2.0"
        ],
        "x-ms-client-request-id": "66fe1c98-686a-2f3c-ea85-4333d0ac0abe",
        "x-ms-request-id": "0c4e9594-a01e-0020-544b-093607000000",
        "x-ms-request-server-encrypted": "true",
<<<<<<< HEAD
        "x-ms-version": "2019-12-12"
=======
        "x-ms-version": "2020-02-10"
>>>>>>> 60f4876e
      },
      "ResponseBody": []
    },
    {
      "RequestUri": "https://seanmcccanary.blob.core.windows.net/test-container-14385933-527c-39ef-6dbc-d0162e3a8813/test-blob-da171113-7ff4-dbaa-cad9-719054ddc1eb",
      "RequestMethod": "HEAD",
      "RequestHeaders": {
        "Authorization": "Sanitized",
        "traceparent": "00-6587ee32da464c4f8b7145aa064c9668-d4ebf82e08ea4545-00",
        "User-Agent": [
          "azsdk-net-Storage.Blobs/12.5.0-dev.20200402.1",
          "(.NET Core 4.6.28325.01; Microsoft Windows 10.0.18362 )"
        ],
        "x-ms-client-request-id": "37f8f523-5bde-1181-6238-af5438d2c23f",
        "x-ms-date": "Fri, 03 Apr 2020 00:03:25 GMT",
        "x-ms-return-client-request-id": "true",
<<<<<<< HEAD
        "x-ms-version": "2019-12-12"
=======
        "x-ms-version": "2020-02-10"
>>>>>>> 60f4876e
      },
      "RequestBody": null,
      "StatusCode": 200,
      "ResponseHeaders": {
        "Accept-Ranges": "bytes",
        "Content-Length": "1024",
        "Content-Type": "application/octet-stream",
        "Date": "Fri, 03 Apr 2020 00:03:24 GMT",
        "ETag": "\u00220x8D7D7626E05EA33\u0022",
        "Last-Modified": "Fri, 03 Apr 2020 00:03:24 GMT",
        "Server": [
          "Windows-Azure-Blob/1.0",
          "Microsoft-HTTPAPI/2.0"
        ],
        "x-ms-blob-sequence-number": "0",
        "x-ms-blob-type": "PageBlob",
        "x-ms-client-request-id": "37f8f523-5bde-1181-6238-af5438d2c23f",
        "x-ms-creation-time": "Fri, 03 Apr 2020 00:03:24 GMT",
        "x-ms-lease-state": "available",
        "x-ms-lease-status": "unlocked",
        "x-ms-meta-Capital": "letter",
        "x-ms-meta-foo": "bar",
        "x-ms-meta-meta": "data",
        "x-ms-meta-UPPER": "case",
        "x-ms-request-id": "0c4e95a3-a01e-0020-634b-093607000000",
        "x-ms-server-encrypted": "true",
<<<<<<< HEAD
        "x-ms-version": "2019-12-12"
=======
        "x-ms-version": "2020-02-10"
>>>>>>> 60f4876e
      },
      "ResponseBody": []
    },
    {
      "RequestUri": "https://seanmcccanary.blob.core.windows.net/test-container-14385933-527c-39ef-6dbc-d0162e3a8813?restype=container",
      "RequestMethod": "DELETE",
      "RequestHeaders": {
        "Authorization": "Sanitized",
        "traceparent": "00-acb92930f2901a4997cf96eae3b1daca-f515169648a22642-00",
        "User-Agent": [
          "azsdk-net-Storage.Blobs/12.5.0-dev.20200402.1",
          "(.NET Core 4.6.28325.01; Microsoft Windows 10.0.18362 )"
        ],
        "x-ms-client-request-id": "da0fc524-d2b4-23e0-70b7-a6860ab35f39",
        "x-ms-date": "Fri, 03 Apr 2020 00:03:25 GMT",
        "x-ms-return-client-request-id": "true",
<<<<<<< HEAD
        "x-ms-version": "2019-12-12"
=======
        "x-ms-version": "2020-02-10"
>>>>>>> 60f4876e
      },
      "RequestBody": null,
      "StatusCode": 202,
      "ResponseHeaders": {
        "Content-Length": "0",
        "Date": "Fri, 03 Apr 2020 00:03:24 GMT",
        "Server": [
          "Windows-Azure-Blob/1.0",
          "Microsoft-HTTPAPI/2.0"
        ],
        "x-ms-client-request-id": "da0fc524-d2b4-23e0-70b7-a6860ab35f39",
        "x-ms-request-id": "0c4e95b8-a01e-0020-764b-093607000000",
<<<<<<< HEAD
        "x-ms-version": "2019-12-12"
=======
        "x-ms-version": "2020-02-10"
>>>>>>> 60f4876e
      },
      "ResponseBody": []
    }
  ],
  "Variables": {
    "RandomSeed": "731144296",
    "Storage_TestConfigDefault": "ProductionTenant\nseanmcccanary\nU2FuaXRpemVk\nhttps://seanmcccanary.blob.core.windows.net\nhttps://seanmcccanary.file.core.windows.net\nhttps://seanmcccanary.queue.core.windows.net\nhttps://seanmcccanary.table.core.windows.net\n\n\n\n\nhttps://seanmcccanary-secondary.blob.core.windows.net\nhttps://seanmcccanary-secondary.file.core.windows.net\nhttps://seanmcccanary-secondary.queue.core.windows.net\nhttps://seanmcccanary-secondary.table.core.windows.net\n\nSanitized\n\n\nCloud\nBlobEndpoint=https://seanmcccanary.blob.core.windows.net/;QueueEndpoint=https://seanmcccanary.queue.core.windows.net/;FileEndpoint=https://seanmcccanary.file.core.windows.net/;BlobSecondaryEndpoint=https://seanmcccanary-secondary.blob.core.windows.net/;QueueSecondaryEndpoint=https://seanmcccanary-secondary.queue.core.windows.net/;FileSecondaryEndpoint=https://seanmcccanary-secondary.file.core.windows.net/;AccountName=seanmcccanary;AccountKey=Sanitized\nseanscope1"
  }
}<|MERGE_RESOLUTION|>--- conflicted
+++ resolved
@@ -14,11 +14,7 @@
         "x-ms-client-request-id": "0d6094ae-410d-5e3c-9c40-dd42a82753e1",
         "x-ms-date": "Fri, 03 Apr 2020 00:03:25 GMT",
         "x-ms-return-client-request-id": "true",
-<<<<<<< HEAD
-        "x-ms-version": "2019-12-12"
-=======
         "x-ms-version": "2020-02-10"
->>>>>>> 60f4876e
       },
       "RequestBody": null,
       "StatusCode": 201,
@@ -33,11 +29,7 @@
         ],
         "x-ms-client-request-id": "0d6094ae-410d-5e3c-9c40-dd42a82753e1",
         "x-ms-request-id": "0c4e957d-a01e-0020-3f4b-093607000000",
-<<<<<<< HEAD
-        "x-ms-version": "2019-12-12"
-=======
         "x-ms-version": "2020-02-10"
->>>>>>> 60f4876e
       },
       "ResponseBody": []
     },
@@ -61,11 +53,7 @@
         "x-ms-meta-meta": "data",
         "x-ms-meta-UPPER": "case",
         "x-ms-return-client-request-id": "true",
-<<<<<<< HEAD
-        "x-ms-version": "2019-12-12"
-=======
         "x-ms-version": "2020-02-10"
->>>>>>> 60f4876e
       },
       "RequestBody": null,
       "StatusCode": 201,
@@ -81,11 +69,7 @@
         "x-ms-client-request-id": "66fe1c98-686a-2f3c-ea85-4333d0ac0abe",
         "x-ms-request-id": "0c4e9594-a01e-0020-544b-093607000000",
         "x-ms-request-server-encrypted": "true",
-<<<<<<< HEAD
-        "x-ms-version": "2019-12-12"
-=======
         "x-ms-version": "2020-02-10"
->>>>>>> 60f4876e
       },
       "ResponseBody": []
     },
@@ -102,11 +86,7 @@
         "x-ms-client-request-id": "37f8f523-5bde-1181-6238-af5438d2c23f",
         "x-ms-date": "Fri, 03 Apr 2020 00:03:25 GMT",
         "x-ms-return-client-request-id": "true",
-<<<<<<< HEAD
-        "x-ms-version": "2019-12-12"
-=======
         "x-ms-version": "2020-02-10"
->>>>>>> 60f4876e
       },
       "RequestBody": null,
       "StatusCode": 200,
@@ -133,11 +113,7 @@
         "x-ms-meta-UPPER": "case",
         "x-ms-request-id": "0c4e95a3-a01e-0020-634b-093607000000",
         "x-ms-server-encrypted": "true",
-<<<<<<< HEAD
-        "x-ms-version": "2019-12-12"
-=======
         "x-ms-version": "2020-02-10"
->>>>>>> 60f4876e
       },
       "ResponseBody": []
     },
@@ -154,11 +130,7 @@
         "x-ms-client-request-id": "da0fc524-d2b4-23e0-70b7-a6860ab35f39",
         "x-ms-date": "Fri, 03 Apr 2020 00:03:25 GMT",
         "x-ms-return-client-request-id": "true",
-<<<<<<< HEAD
-        "x-ms-version": "2019-12-12"
-=======
         "x-ms-version": "2020-02-10"
->>>>>>> 60f4876e
       },
       "RequestBody": null,
       "StatusCode": 202,
@@ -171,11 +143,7 @@
         ],
         "x-ms-client-request-id": "da0fc524-d2b4-23e0-70b7-a6860ab35f39",
         "x-ms-request-id": "0c4e95b8-a01e-0020-764b-093607000000",
-<<<<<<< HEAD
-        "x-ms-version": "2019-12-12"
-=======
         "x-ms-version": "2020-02-10"
->>>>>>> 60f4876e
       },
       "ResponseBody": []
     }
