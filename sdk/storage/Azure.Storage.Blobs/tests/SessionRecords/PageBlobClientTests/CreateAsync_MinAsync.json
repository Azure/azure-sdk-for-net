--- conflicted
+++ resolved
@@ -15,11 +15,7 @@
         "x-ms-client-request-id": "11615fb9-6e45-e92c-2121-c3c970be7607",
         "x-ms-date": "Wed, 17 Feb 2021 19:03:04 GMT",
         "x-ms-return-client-request-id": "true",
-<<<<<<< HEAD
-        "x-ms-version": "2020-12-06"
-=======
         "x-ms-version": "2021-02-12"
->>>>>>> 7e782c87
       },
       "RequestBody": null,
       "StatusCode": 201,
@@ -34,11 +30,7 @@
         ],
         "x-ms-client-request-id": "11615fb9-6e45-e92c-2121-c3c970be7607",
         "x-ms-request-id": "51cf68c9-c01e-0049-575f-059829000000",
-<<<<<<< HEAD
-        "x-ms-version": "2020-12-06"
-=======
         "x-ms-version": "2021-02-12"
->>>>>>> 7e782c87
       },
       "ResponseBody": []
     },
@@ -58,11 +50,7 @@
         "x-ms-client-request-id": "94872beb-3c54-e393-6956-baeeca3e68e1",
         "x-ms-date": "Wed, 17 Feb 2021 19:03:04 GMT",
         "x-ms-return-client-request-id": "true",
-<<<<<<< HEAD
-        "x-ms-version": "2020-12-06"
-=======
         "x-ms-version": "2021-02-12"
->>>>>>> 7e782c87
       },
       "RequestBody": null,
       "StatusCode": 201,
@@ -78,11 +66,7 @@
         "x-ms-client-request-id": "94872beb-3c54-e393-6956-baeeca3e68e1",
         "x-ms-request-id": "51cf68f7-c01e-0049-805f-059829000000",
         "x-ms-request-server-encrypted": "true",
-<<<<<<< HEAD
-        "x-ms-version": "2020-12-06",
-=======
         "x-ms-version": "2021-02-12",
->>>>>>> 7e782c87
         "x-ms-version-id": "2021-02-17T19:03:04.8607239Z"
       },
       "ResponseBody": []
@@ -101,11 +85,7 @@
         "x-ms-client-request-id": "550341e5-c5b7-8b40-4cb6-4530a6d71265",
         "x-ms-date": "Wed, 17 Feb 2021 19:03:04 GMT",
         "x-ms-return-client-request-id": "true",
-<<<<<<< HEAD
-        "x-ms-version": "2020-12-06"
-=======
         "x-ms-version": "2021-02-12"
->>>>>>> 7e782c87
       },
       "RequestBody": null,
       "StatusCode": 202,
@@ -118,11 +98,7 @@
         ],
         "x-ms-client-request-id": "550341e5-c5b7-8b40-4cb6-4530a6d71265",
         "x-ms-request-id": "51cf6922-c01e-0049-2a5f-059829000000",
-<<<<<<< HEAD
-        "x-ms-version": "2020-12-06"
-=======
         "x-ms-version": "2021-02-12"
->>>>>>> 7e782c87
       },
       "ResponseBody": []
     }
