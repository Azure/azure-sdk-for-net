--- conflicted
+++ resolved
@@ -15,11 +15,7 @@
         "x-ms-client-request-id": "d6466281-263e-8133-6905-d414c6d39cb4",
         "x-ms-date": "Wed, 17 Feb 2021 19:02:55 GMT",
         "x-ms-return-client-request-id": "true",
-<<<<<<< HEAD
-        "x-ms-version": "2020-12-06"
-=======
         "x-ms-version": "2021-02-12"
->>>>>>> 7e782c87
       },
       "RequestBody": null,
       "StatusCode": 201,
@@ -34,11 +30,7 @@
         ],
         "x-ms-client-request-id": "d6466281-263e-8133-6905-d414c6d39cb4",
         "x-ms-request-id": "ff7fbd0b-c01e-0092-7a5f-055e14000000",
-<<<<<<< HEAD
-        "x-ms-version": "2020-12-06"
-=======
         "x-ms-version": "2021-02-12"
->>>>>>> 7e782c87
       },
       "ResponseBody": []
     },
@@ -60,11 +52,7 @@
         "x-ms-client-request-id": "1ae7f168-96a8-c7ce-aba8-5b9c172f8179",
         "x-ms-date": "Wed, 17 Feb 2021 19:02:56 GMT",
         "x-ms-return-client-request-id": "true",
-<<<<<<< HEAD
-        "x-ms-version": "2020-12-06"
-=======
         "x-ms-version": "2021-02-12"
->>>>>>> 7e782c87
       },
       "RequestBody": null,
       "StatusCode": 201,
@@ -80,11 +68,7 @@
         "x-ms-client-request-id": "1ae7f168-96a8-c7ce-aba8-5b9c172f8179",
         "x-ms-request-id": "ff7fbd2b-c01e-0092-125f-055e14000000",
         "x-ms-request-server-encrypted": "true",
-<<<<<<< HEAD
-        "x-ms-version": "2020-12-06",
-=======
         "x-ms-version": "2021-02-12",
->>>>>>> 7e782c87
         "x-ms-version-id": "2021-02-17T19:02:56.1925183Z"
       },
       "ResponseBody": []
@@ -106,11 +90,7 @@
         "x-ms-page-write": "clear",
         "x-ms-range": "bytes=0-1023",
         "x-ms-return-client-request-id": "true",
-<<<<<<< HEAD
-        "x-ms-version": "2020-12-06"
-=======
         "x-ms-version": "2021-02-12"
->>>>>>> 7e782c87
       },
       "RequestBody": null,
       "StatusCode": 412,
@@ -125,11 +105,7 @@
         "x-ms-client-request-id": "0e9a2151-9008-494a-ac60-7024e860278c",
         "x-ms-error-code": "ConditionNotMet",
         "x-ms-request-id": "ff7fbd3f-c01e-0092-265f-055e14000000",
-<<<<<<< HEAD
-        "x-ms-version": "2020-12-06"
-=======
         "x-ms-version": "2021-02-12"
->>>>>>> 7e782c87
       },
       "ResponseBody": [
         "﻿<?xml version=\"1.0\" encoding=\"utf-8\"?><Error><Code>ConditionNotMet</Code><Message>The condition specified using HTTP conditional header(s) is not met.\n",
@@ -151,11 +127,7 @@
         "x-ms-client-request-id": "f64bbf5a-7295-c971-97ea-a04b10c3a30f",
         "x-ms-date": "Wed, 17 Feb 2021 19:02:56 GMT",
         "x-ms-return-client-request-id": "true",
-<<<<<<< HEAD
-        "x-ms-version": "2020-12-06"
-=======
         "x-ms-version": "2021-02-12"
->>>>>>> 7e782c87
       },
       "RequestBody": null,
       "StatusCode": 202,
@@ -168,11 +140,7 @@
         ],
         "x-ms-client-request-id": "f64bbf5a-7295-c971-97ea-a04b10c3a30f",
         "x-ms-request-id": "ff7fbd5f-c01e-0092-425f-055e14000000",
-<<<<<<< HEAD
-        "x-ms-version": "2020-12-06"
-=======
         "x-ms-version": "2021-02-12"
->>>>>>> 7e782c87
       },
       "ResponseBody": []
     }
