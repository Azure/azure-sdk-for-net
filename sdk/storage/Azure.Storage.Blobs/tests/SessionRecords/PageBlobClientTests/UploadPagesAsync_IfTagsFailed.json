--- conflicted
+++ resolved
@@ -15,11 +15,7 @@
         "x-ms-client-request-id": "165bd866-34e3-9759-7a39-887c9402d6f6",
         "x-ms-date": "Wed, 17 Feb 2021 19:01:56 GMT",
         "x-ms-return-client-request-id": "true",
-<<<<<<< HEAD
-        "x-ms-version": "2020-12-06"
-=======
         "x-ms-version": "2021-02-12"
->>>>>>> 7e782c87
       },
       "RequestBody": null,
       "StatusCode": 201,
@@ -34,11 +30,7 @@
         ],
         "x-ms-client-request-id": "165bd866-34e3-9759-7a39-887c9402d6f6",
         "x-ms-request-id": "2776fa44-201e-008a-705f-058173000000",
-<<<<<<< HEAD
-        "x-ms-version": "2020-12-06"
-=======
         "x-ms-version": "2021-02-12"
->>>>>>> 7e782c87
       },
       "ResponseBody": []
     },
@@ -60,11 +52,7 @@
         "x-ms-client-request-id": "5a259398-2f44-4139-6f5c-0210da90d2b9",
         "x-ms-date": "Wed, 17 Feb 2021 19:01:57 GMT",
         "x-ms-return-client-request-id": "true",
-<<<<<<< HEAD
-        "x-ms-version": "2020-12-06"
-=======
         "x-ms-version": "2021-02-12"
->>>>>>> 7e782c87
       },
       "RequestBody": null,
       "StatusCode": 201,
@@ -80,11 +68,7 @@
         "x-ms-client-request-id": "5a259398-2f44-4139-6f5c-0210da90d2b9",
         "x-ms-request-id": "2776fa71-201e-008a-155f-058173000000",
         "x-ms-request-server-encrypted": "true",
-<<<<<<< HEAD
-        "x-ms-version": "2020-12-06",
-=======
         "x-ms-version": "2021-02-12",
->>>>>>> 7e782c87
         "x-ms-version-id": "2021-02-17T19:01:57.1312296Z"
       },
       "ResponseBody": []
@@ -108,11 +92,7 @@
         "x-ms-page-write": "update",
         "x-ms-range": "bytes=1024-2047",
         "x-ms-return-client-request-id": "true",
-<<<<<<< HEAD
-        "x-ms-version": "2020-12-06"
-=======
         "x-ms-version": "2021-02-12"
->>>>>>> 7e782c87
       },
       "RequestBody": "iYjSB3+eQLDUCBW9zF/YBM45LzCbVLt6UkHHWTyRaOtanoCePP2h+VJ0hTsafHQQg/1CoGGiHjXMV7U91+dzQ6ApYy7eOsjQlzXdJs5/YNbNt9U+T8eJuH9K0eRIYyJrAUKa8BlGMUk1cQkrxPhmTffecB8SNPTZoKqulGnjiDQSciWM5HC8hoWMCd29XfSH5IPtafIDWMxOwVBul53fUunVGVHT2miHIeqZhisWHEK2J6/l9R9BDxlYPSMgTu/orLb06ESitAobZkcIadKgN6QNuHDt+VzJkwk3epxFZ9P6sdl1IjP9FHOlyo/XOaZHuAZ+EpZ++rJZKlQ7ajlt1f50Dbj5KxVxD6P9SC/N8lpi8MKWxlQ9fLYmG/fewqk5N/SQYyvtTo3wDQLygbKDjDj62Hl31w+qNpEC0g8dkk36wxE6PI4udaI0pblSS/oEoo6/5Okwwl/l5iyZ63t903u1+L6gSVCpy2PXQjJWV+uX/S+BXq1jygCxVVVilYkmt9I9nVM8Y1k+FRiGWIAtj45BAu5M/HTNUS297/P6RzbasIpfGLqYW5rVQkiU3XGAhMbGIJKb2rtdcEslfnRlQ87irKj1zXbUqKdUdrksOHS8PGstMyajP9XPAqhuc9wlb/96sjDIi7ZP8njrR2MCMDfXaEIJOA+nPm3SJsvOZTXKLga5soZD87G13kGuuPhyzdFwlwqaHDfv0nPD9WXqgY1DIBhdSH6xk3SQVFrO+YZ1YFn6Xc4qMBHPyt8SgP1Myly0a5jfFIRSvgOVCcjdINntTZUL8CO/GO8Hjn2enhN2RIn9Go3tlkvUp57KlCdI8akGJTJoQNk49VKo14YGtCDvH8U/4AZL/7dJN0mE9IPIvpzUmHjgDgSvxCU6RL7EzfJ+2nViCRCiuiZ7HgiQswDP4BnqMhunDxHBjxvgELr5hGpWBhkOZrSLMd1SZe/7HhAka2Sl2prW1stkoXr1walsgZmeOq3nwXpkXgA+VakhxXALvKVWVKrPfy9NqcU6lm8z5eNVXORjParpQHyamIAhQtsJ6gUEFi3vz7p9mRe1KceRCm/GzGmLp3/7bBMtNeavK2fqMKxpL8+1ZYwp5aOSNBa0CI4QW3VxfkKGCaoawprUzm2wy/kbJ9qgEGfdYcHbaDf8eCxYntDxeLJq4yYlm6PxVRc14mkdmeCzcEsOkxyAq6ByHkluezCdvlJGsUS0e3XE6wuqpYbN3t5LpC2E4+SV6TiGsnxZg9rnmCQX1uic//XVSacQ1gUapT9qItcCGNptsccLLsj4a2gxww1htQj2rqQ3rpk8hRMyaw097mAC5H9JqiUhkNEt3d4/3hL4uO83dHMyymlAMCuz2A==",
       "StatusCode": 412,
@@ -127,11 +107,7 @@
         "x-ms-client-request-id": "00a6fdbb-b23a-061d-79ec-d019150979f9",
         "x-ms-error-code": "ConditionNotMet",
         "x-ms-request-id": "2776fa7c-201e-008a-1f5f-058173000000",
-<<<<<<< HEAD
-        "x-ms-version": "2020-12-06"
-=======
         "x-ms-version": "2021-02-12"
->>>>>>> 7e782c87
       },
       "ResponseBody": [
         "﻿<?xml version=\"1.0\" encoding=\"utf-8\"?><Error><Code>ConditionNotMet</Code><Message>The condition specified using HTTP conditional header(s) is not met.\n",
@@ -153,11 +129,7 @@
         "x-ms-client-request-id": "328598c0-b384-0f9e-9db4-021b5fc5780e",
         "x-ms-date": "Wed, 17 Feb 2021 19:01:57 GMT",
         "x-ms-return-client-request-id": "true",
-<<<<<<< HEAD
-        "x-ms-version": "2020-12-06"
-=======
         "x-ms-version": "2021-02-12"
->>>>>>> 7e782c87
       },
       "RequestBody": null,
       "StatusCode": 202,
@@ -170,11 +142,7 @@
         ],
         "x-ms-client-request-id": "328598c0-b384-0f9e-9db4-021b5fc5780e",
         "x-ms-request-id": "2776fa88-201e-008a-2b5f-058173000000",
-<<<<<<< HEAD
-        "x-ms-version": "2020-12-06"
-=======
         "x-ms-version": "2021-02-12"
->>>>>>> 7e782c87
       },
       "ResponseBody": []
     }
