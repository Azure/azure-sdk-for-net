--- conflicted
+++ resolved
@@ -15,11 +15,7 @@
         "x-ms-client-request-id": "74812fd3-c9c7-2f41-9666-6709dfb592b7",
         "x-ms-date": "Wed, 17 Feb 2021 19:03:35 GMT",
         "x-ms-return-client-request-id": "true",
-<<<<<<< HEAD
-        "x-ms-version": "2020-12-06"
-=======
-        "x-ms-version": "2021-02-12"
->>>>>>> 7e782c87
+        "x-ms-version": "2021-02-12"
       },
       "RequestBody": null,
       "StatusCode": 201,
@@ -34,11 +30,7 @@
         ],
         "x-ms-client-request-id": "74812fd3-c9c7-2f41-9666-6709dfb592b7",
         "x-ms-request-id": "dc525adc-c01e-0066-3c5f-0595e2000000",
-<<<<<<< HEAD
-        "x-ms-version": "2020-12-06"
-=======
-        "x-ms-version": "2021-02-12"
->>>>>>> 7e782c87
+        "x-ms-version": "2021-02-12"
       },
       "ResponseBody": []
     },
@@ -60,11 +52,7 @@
         "x-ms-client-request-id": "39c6ae53-ff53-644e-b1db-809a073fafdb",
         "x-ms-date": "Wed, 17 Feb 2021 19:03:35 GMT",
         "x-ms-return-client-request-id": "true",
-<<<<<<< HEAD
-        "x-ms-version": "2020-12-06"
-=======
-        "x-ms-version": "2021-02-12"
->>>>>>> 7e782c87
+        "x-ms-version": "2021-02-12"
       },
       "RequestBody": null,
       "StatusCode": 201,
@@ -80,11 +68,7 @@
         "x-ms-client-request-id": "39c6ae53-ff53-644e-b1db-809a073fafdb",
         "x-ms-request-id": "dc525ae1-c01e-0066-3e5f-0595e2000000",
         "x-ms-request-server-encrypted": "true",
-<<<<<<< HEAD
-        "x-ms-version": "2020-12-06",
-=======
         "x-ms-version": "2021-02-12",
->>>>>>> 7e782c87
         "x-ms-version-id": "2021-02-17T19:03:35.4886556Z"
       },
       "ResponseBody": []
@@ -107,11 +91,7 @@
         "x-ms-page-write": "update",
         "x-ms-range": "bytes=0-1023",
         "x-ms-return-client-request-id": "true",
-<<<<<<< HEAD
-        "x-ms-version": "2020-12-06"
-=======
-        "x-ms-version": "2021-02-12"
->>>>>>> 7e782c87
+        "x-ms-version": "2021-02-12"
       },
       "RequestBody": "zpGYYiIy4//tGzZCmX37arV4rtD0XoJwLS+u90gi2zyw+TEY8BQnIcvGSzjIC8oz4Bblj5Df53AOKDXyg+u3yz/6kaBL4nqgUI0FLRJJpyJlehcyPEur0RLBCsffNJ3fD3/5znkp6P6bRD8D2rldxIASjQjUhI7zT8COidiywRvvJR6SUNmoO5IYl/gMp/dYY0VHzKeVCorwBX+5m14m6IMjFLSbynOnalJ1vO2W56fINSWSa/R0WRuTokta7p8z8q506ZNDvZnRoGFUH06dWh7X8WY5k32Or7qZBygoTHuyQsk/If0UhXiMwMuSHznM9kctgv05+l4w5jrYqrVwqVPmod2EXTggw2vtrNKx+4+BzBHg+sp9eUdrDjvDPNrCGxd4rH5cSJgPDb+RS02Lf+qqVt6jkK6IaCiVGE/9XIeRK5C7OU4RJIN50e0L6y36349QGOX8H4to70RVxi9IErE4ACC90EWbmTFaKb/BfXz6mzjArEOhlAsFUkoKu15TMb480+sMPA9KtH+zovXMp3HHWiv2iGVtlmwUt336kd7TBvcAhaqR7V4pdvfE7vIWOKvYQmAyXalZzjx++IWSTyOg35v9zCHHNmzMzRFtqad6/n7RIk59oalOprZtEvXZlifUIw5WGGyJEQzzZY+X7CSUBPkGwCzVIj7yryVqWSN38zbqmYWZI+YSRxFBijsZtrqR2A7809b6/wDQZGhHH7fofHJYrFOf++AT9Hgbk5gD2Phr2IAVex9g8JmFyL99yihZWQ3IwApn8t0t6N9d32tozYtw3EY20wFS+Ly5GjIglSlQwjqKOhfuA+aj55JAAxEtHPs0De7iIoUMdchNrtiqDVO1DB0x3ZJ0gthgk+tuEvSri/037Ig6bZ+0fcROoFUN+do/ivb0/D9owIoWgo+anmPToSLbciDKep99fV/OJeGCUpkRL4f+t4+9zyz9JOsQGt9he/8yMYa5dBBXdn7gmpqpky/1iG7c1emTHqP0zFa0bWN/bKriUCASV7t2p0EQ3TWRVJG7GpFxhKUVnxPjxae6oggbYC3wx0MP4jGzZS6og0BuYnjE+VPSDugEzLANLpETvAQ49HwHoI1OrDdfvR93bBvSdWMv9am1SVJF7PqSAbOgoKgpcI/DZsLqdk0bclDIjGCVOrku48dbgqoqwrSSvKqDvx12TvyMDw+gRH9cmtYBfF+a/Mf6cbzhzu3kmaMNWLqil7MyUj5jCSuqjZ9H/+jUKEZU+L/iiU1hlYAOqHVrk+zFuQIjzyogN/OcUOQcmc4FD3BduF/6wA5m0by+VGG1PvqygkXmsVkcNMHLRjhoRPyxCZgEDtqMyvjzvP5tYuKS5xHqaheJHw==",
       "StatusCode": 201,
@@ -129,11 +109,7 @@
         "x-ms-content-crc64": "g5X1k5mAllI=",
         "x-ms-request-id": "dc525ae8-c01e-0066-425f-0595e2000000",
         "x-ms-request-server-encrypted": "true",
-<<<<<<< HEAD
-        "x-ms-version": "2020-12-06"
-=======
-        "x-ms-version": "2021-02-12"
->>>>>>> 7e782c87
+        "x-ms-version": "2021-02-12"
       },
       "ResponseBody": []
     },
@@ -151,11 +127,7 @@
         "x-ms-client-request-id": "e1bcaa6c-fdf0-45dd-a366-9b92b02d4788",
         "x-ms-date": "Wed, 17 Feb 2021 19:03:35 GMT",
         "x-ms-return-client-request-id": "true",
-<<<<<<< HEAD
-        "x-ms-version": "2020-12-06"
-=======
-        "x-ms-version": "2021-02-12"
->>>>>>> 7e782c87
+        "x-ms-version": "2021-02-12"
       },
       "RequestBody": null,
       "StatusCode": 200,
@@ -179,11 +151,7 @@
         "x-ms-lease-status": "unlocked",
         "x-ms-request-id": "dc525aef-c01e-0066-495f-0595e2000000",
         "x-ms-server-encrypted": "true",
-<<<<<<< HEAD
-        "x-ms-version": "2020-12-06",
-=======
         "x-ms-version": "2021-02-12",
->>>>>>> 7e782c87
         "x-ms-version-id": "2021-02-17T19:03:35.4886556Z"
       },
       "ResponseBody": []
@@ -206,11 +174,7 @@
         "x-ms-page-write": "update",
         "x-ms-range": "bytes=1024-2047",
         "x-ms-return-client-request-id": "true",
-<<<<<<< HEAD
-        "x-ms-version": "2020-12-06"
-=======
-        "x-ms-version": "2021-02-12"
->>>>>>> 7e782c87
+        "x-ms-version": "2021-02-12"
       },
       "RequestBody": "KOo57M1V7pt+Hb9xrVSXyTbhyURfPCxqvJKyv/Ybrn6y2+Vgj8NjyjccztQ16QF9R24oRbSVheu+zzA6oy6kY25AvtFvNzpyfv8MQm5XNNORNXiH8mnJHFX5ocCTKCcJeGpl9CovDQ80tsa1iEN9ZppdqW62HHEFd6J8dpV631bYA8kD8UCoYSdoUzyiFJMSezslNn65U1z4YH2Is5d6utdw3YV5enRatEdGTcg1YmMOavpZVKjXH7BtCpHCH66P7phkMTYOmAHHyoE3cgWTw/4aekicIGUumb7UDG/jl5WZtl4w0DAs/9H5koknn6yq2UeTqKRl884yNph4OYyR5DLrnrunY/LN7np3oo7bB/kRKTInT+/wM8OQ/ZqYs8VEZ61WOwHwA3VUxbop7lBAVi6eZhBaapRD+2r4FmZYNDq1Mjvghcz4ICW80oo1xkRyUKZr+ky16v0ZEz+W+OwP/JB/dLsVX9FipkbqnZcKDjQlhcbA7Drt/0g9x3GMYSg5rdb5tVKJXfDUCFQGy0xmDgULcHImThBWkXRz15hg1kUdsfDAEFjinCjW7OPm5zT71rhsgPC1El7FoiPdFoVXczIO6Bpcpf2sKdRKT2IscKpAdwDg9FVUZ56S+240BIaif3ix1/4anzG6v1cba8L7mTJ5nZ6Edn/cuoF7yaqPeCROp9Dqe5mrJdjPJjX+OfzblmE7u2fnHgj41B19ntWGKkYyzcPyER2ZzXfGtFBK3YCEoDJIU728ZonI8aZ8LocCSPzuy2s46YVEou3wIWm4rvac+P6iPtaJdmY6KiB3HZ/ww2xUWxIVS7etBLHPzEUfD0Kv3zaIXwolZFUE/r5lzIVO/139ZFLkhqxH9TkluakhGhrdxz1oZ2NhLve8EE34SDcrgcznIqvvylmJQWrQAKqs4uOkhwVI5Zj5mzVbKHVeT6wB+TjcOfdv7fzk3yb4kS5MEC1pU8Ay45s07od1k6LjKvK+zgdyz6nsNZkIZAZyAAkHDxdH9fvszxWdqEtv+VlaALQ0OsIm2UCEfR4mKn+Vwu19boSKmzX20f/y1SdefDxArmNRPsZH4DXXw3fcxaWVB+Vd8YrVz2R+PWjDNAQYJgDi5nwcQ4QnNo1Os9i+GQxaXM1BAIqxat7+0gBdg6wxvpx2+t8oeMNhNrv9hxyMwCNcadc31yZ2MXudHXGDyrLhHfQ8Rx8sMeMJ38nPs+PCchHdABrU+ud2AMlji1tS3mwIG2knT3kELzf0Lfddpn2Y2qtfpcmXDSMNxUdWyaaItwFcx5d5myKY2dDj4M3wGVpLyrCw8jijcA5GGooyrWWRa3X2AN/lHz+Ix8z4tC1WHKzsCv/12MTIuVaJMg==",
       "StatusCode": 201,
@@ -228,11 +192,7 @@
         "x-ms-content-crc64": "s6FQTr/0vEw=",
         "x-ms-request-id": "dc525af8-c01e-0066-4e5f-0595e2000000",
         "x-ms-request-server-encrypted": "true",
-<<<<<<< HEAD
-        "x-ms-version": "2020-12-06"
-=======
-        "x-ms-version": "2021-02-12"
->>>>>>> 7e782c87
+        "x-ms-version": "2021-02-12"
       },
       "ResponseBody": []
     },
@@ -251,11 +211,7 @@
         "x-ms-date": "Wed, 17 Feb 2021 19:03:35 GMT",
         "x-ms-range": "bytes=0-2047",
         "x-ms-return-client-request-id": "true",
-<<<<<<< HEAD
-        "x-ms-version": "2020-12-06"
-=======
-        "x-ms-version": "2021-02-12"
->>>>>>> 7e782c87
+        "x-ms-version": "2021-02-12"
       },
       "RequestBody": null,
       "StatusCode": 206,
@@ -280,11 +236,7 @@
         "x-ms-lease-status": "unlocked",
         "x-ms-request-id": "dc525afc-c01e-0066-515f-0595e2000000",
         "x-ms-server-encrypted": "true",
-<<<<<<< HEAD
-        "x-ms-version": "2020-12-06",
-=======
         "x-ms-version": "2021-02-12",
->>>>>>> 7e782c87
         "x-ms-version-id": "2021-02-17T19:03:35.4886556Z"
       },
       "ResponseBody": "zpGYYiIy4//tGzZCmX37arV4rtD0XoJwLS+u90gi2zyw+TEY8BQnIcvGSzjIC8oz4Bblj5Df53AOKDXyg+u3yz/6kaBL4nqgUI0FLRJJpyJlehcyPEur0RLBCsffNJ3fD3/5znkp6P6bRD8D2rldxIASjQjUhI7zT8COidiywRvvJR6SUNmoO5IYl/gMp/dYY0VHzKeVCorwBX+5m14m6IMjFLSbynOnalJ1vO2W56fINSWSa/R0WRuTokta7p8z8q506ZNDvZnRoGFUH06dWh7X8WY5k32Or7qZBygoTHuyQsk/If0UhXiMwMuSHznM9kctgv05+l4w5jrYqrVwqVPmod2EXTggw2vtrNKx+4+BzBHg+sp9eUdrDjvDPNrCGxd4rH5cSJgPDb+RS02Lf+qqVt6jkK6IaCiVGE/9XIeRK5C7OU4RJIN50e0L6y36349QGOX8H4to70RVxi9IErE4ACC90EWbmTFaKb/BfXz6mzjArEOhlAsFUkoKu15TMb480+sMPA9KtH+zovXMp3HHWiv2iGVtlmwUt336kd7TBvcAhaqR7V4pdvfE7vIWOKvYQmAyXalZzjx++IWSTyOg35v9zCHHNmzMzRFtqad6/n7RIk59oalOprZtEvXZlifUIw5WGGyJEQzzZY+X7CSUBPkGwCzVIj7yryVqWSN38zbqmYWZI+YSRxFBijsZtrqR2A7809b6/wDQZGhHH7fofHJYrFOf++AT9Hgbk5gD2Phr2IAVex9g8JmFyL99yihZWQ3IwApn8t0t6N9d32tozYtw3EY20wFS+Ly5GjIglSlQwjqKOhfuA+aj55JAAxEtHPs0De7iIoUMdchNrtiqDVO1DB0x3ZJ0gthgk+tuEvSri/037Ig6bZ+0fcROoFUN+do/ivb0/D9owIoWgo+anmPToSLbciDKep99fV/OJeGCUpkRL4f+t4+9zyz9JOsQGt9he/8yMYa5dBBXdn7gmpqpky/1iG7c1emTHqP0zFa0bWN/bKriUCASV7t2p0EQ3TWRVJG7GpFxhKUVnxPjxae6oggbYC3wx0MP4jGzZS6og0BuYnjE+VPSDugEzLANLpETvAQ49HwHoI1OrDdfvR93bBvSdWMv9am1SVJF7PqSAbOgoKgpcI/DZsLqdk0bclDIjGCVOrku48dbgqoqwrSSvKqDvx12TvyMDw+gRH9cmtYBfF+a/Mf6cbzhzu3kmaMNWLqil7MyUj5jCSuqjZ9H/+jUKEZU+L/iiU1hlYAOqHVrk+zFuQIjzyogN/OcUOQcmc4FD3BduF/6wA5m0by+VGG1PvqygkXmsVkcNMHLRjhoRPyxCZgEDtqMyvjzvP5tYuKS5xHqaheJHyjqOezNVe6bfh2/ca1Ul8k24clEXzwsarySsr/2G65+stvlYI/DY8o3HM7UNekBfUduKEW0lYXrvs8wOqMupGNuQL7Rbzc6cn7/DEJuVzTTkTV4h/JpyRxV+aHAkygnCXhqZfQqLw0PNLbGtYhDfWaaXaluthxxBXeifHaVet9W2APJA/FAqGEnaFM8ohSTEns7JTZ+uVNc+GB9iLOXerrXcN2FeXp0WrRHRk3INWJjDmr6WVSo1x+wbQqRwh+uj+6YZDE2DpgBx8qBN3IFk8P+GnpInCBlLpm+1Axv45eVmbZeMNAwLP/R+ZKJJ5+sqtlHk6ikZfPOMjaYeDmMkeQy6567p2Pyze56d6KO2wf5ESkyJ0/v8DPDkP2amLPFRGetVjsB8AN1VMW6Ke5QQFYunmYQWmqUQ/tq+BZmWDQ6tTI74IXM+CAlvNKKNcZEclCma/pMter9GRM/lvjsD/yQf3S7FV/RYqZG6p2XCg40JYXGwOw67f9IPcdxjGEoOa3W+bVSiV3w1AhUBstMZg4FC3ByJk4QVpF0c9eYYNZFHbHwwBBY4pwo1uzj5uc0+9a4bIDwtRJexaIj3RaFV3MyDugaXKX9rCnUSk9iLHCqQHcA4PRVVGeekvtuNASGon94sdf+Gp8xur9XG2vC+5kyeZ2ehHZ/3LqBe8mqj3gkTqfQ6nuZqyXYzyY1/jn825ZhO7tn5x4I+NQdfZ7VhipGMs3D8hEdmc13xrRQSt2AhKAySFO9vGaJyPGmfC6HAkj87strOOmFRKLt8CFpuK72nPj+oj7WiXZmOiogdx2f8MNsVFsSFUu3rQSxz8xFHw9Cr982iF8KJWRVBP6+ZcyFTv9d/WRS5IasR/U5JbmpIRoa3cc9aGdjYS73vBBN+Eg3K4HM5yKr78pZiUFq0ACqrOLjpIcFSOWY+Zs1Wyh1Xk+sAfk43Dn3b+385N8m+JEuTBAtaVPAMuObNO6HdZOi4yryvs4Hcs+p7DWZCGQGcgAJBw8XR/X77M8VnahLb/lZWgC0NDrCJtlAhH0eJip/lcLtfW6Eips19tH/8tUnXnw8QK5jUT7GR+A118N33MWllQflXfGK1c9kfj1owzQEGCYA4uZ8HEOEJzaNTrPYvhkMWlzNQQCKsWre/tIAXYOsMb6cdvrfKHjDYTa7/YccjMAjXGnXN9cmdjF7nR1xg8qy4R30PEcfLDHjCd/Jz7PjwnIR3QAa1PrndgDJY4tbUt5sCBtpJ095BC839C33XaZ9mNqrX6XJlw0jDcVHVsmmiLcBXMeXeZsimNnQ4+DN8BlaS8qwsPI4o3AORhqKMq1lkWt19gDf5R8/iMfM+LQtVhys7Ar/9djEyLlWiTI="
@@ -303,11 +255,7 @@
         "x-ms-client-request-id": "9ff1894d-8fff-99fa-0354-1276038bb193",
         "x-ms-date": "Wed, 17 Feb 2021 19:03:35 GMT",
         "x-ms-return-client-request-id": "true",
-<<<<<<< HEAD
-        "x-ms-version": "2020-12-06"
-=======
-        "x-ms-version": "2021-02-12"
->>>>>>> 7e782c87
+        "x-ms-version": "2021-02-12"
       },
       "RequestBody": null,
       "StatusCode": 202,
@@ -320,11 +268,7 @@
         ],
         "x-ms-client-request-id": "9ff1894d-8fff-99fa-0354-1276038bb193",
         "x-ms-request-id": "dc525b02-c01e-0066-555f-0595e2000000",
-<<<<<<< HEAD
-        "x-ms-version": "2020-12-06"
-=======
-        "x-ms-version": "2021-02-12"
->>>>>>> 7e782c87
+        "x-ms-version": "2021-02-12"
       },
       "ResponseBody": []
     }
