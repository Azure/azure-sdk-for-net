﻿{
  "Entries": [
    {
      "RequestUri": "https://seanmcccanary3.blob.core.windows.net/test-container-dd0552b0-9d73-bdc4-6335-96d93b0ff1d8?restype=container",
      "RequestMethod": "PUT",
      "RequestHeaders": {
        "Accept": "application/xml",
        "Authorization": "Sanitized",
        "traceparent": "00-4f3246c3413c174090fa799f8a8843cd-2a0979ee2aa9c74a-00",
        "User-Agent": [
          "azsdk-net-Storage.Blobs/12.9.0-alpha.20210217.1",
          "(.NET 5.0.3; Microsoft Windows 10.0.19042)"
        ],
        "x-ms-blob-public-access": "container",
        "x-ms-client-request-id": "d15a38b7-f2ff-93f5-31bd-661d9c9c48a0",
        "x-ms-date": "Wed, 17 Feb 2021 19:03:52 GMT",
        "x-ms-return-client-request-id": "true",
<<<<<<< HEAD
        "x-ms-version": "2020-12-06"
=======
        "x-ms-version": "2021-02-12"
>>>>>>> 7e782c87
      },
      "RequestBody": null,
      "StatusCode": 201,
      "ResponseHeaders": {
        "Content-Length": "0",
        "Date": "Wed, 17 Feb 2021 19:03:52 GMT",
        "ETag": "\"0x8D8D376C488805E\"",
        "Last-Modified": "Wed, 17 Feb 2021 19:03:52 GMT",
        "Server": [
          "Windows-Azure-Blob/1.0",
          "Microsoft-HTTPAPI/2.0"
        ],
        "x-ms-client-request-id": "d15a38b7-f2ff-93f5-31bd-661d9c9c48a0",
        "x-ms-request-id": "11a2deb2-001e-009d-625f-052878000000",
<<<<<<< HEAD
        "x-ms-version": "2020-12-06"
=======
        "x-ms-version": "2021-02-12"
>>>>>>> 7e782c87
      },
      "ResponseBody": []
    },
    {
      "RequestUri": "https://seanmcccanary3.blob.core.windows.net/test-container-dd0552b0-9d73-bdc4-6335-96d93b0ff1d8?restype=container&comp=acl",
      "RequestMethod": "PUT",
      "RequestHeaders": {
        "Accept": "application/xml",
        "Authorization": "Sanitized",
        "traceparent": "00-7092c824cab6f244aba9f8df79b7b843-f0bba03b900b7c4e-00",
        "User-Agent": [
          "azsdk-net-Storage.Blobs/12.9.0-alpha.20210217.1",
          "(.NET 5.0.3; Microsoft Windows 10.0.19042)"
        ],
        "x-ms-blob-public-access": "container",
        "x-ms-client-request-id": "0322601e-20b5-38d8-54ec-8fdbca40b651",
        "x-ms-date": "Wed, 17 Feb 2021 19:03:53 GMT",
        "x-ms-return-client-request-id": "true",
<<<<<<< HEAD
        "x-ms-version": "2020-12-06"
=======
        "x-ms-version": "2021-02-12"
>>>>>>> 7e782c87
      },
      "RequestBody": null,
      "StatusCode": 200,
      "ResponseHeaders": {
        "Content-Length": "0",
        "Date": "Wed, 17 Feb 2021 19:03:52 GMT",
        "ETag": "\"0x8D8D376C49C0A45\"",
        "Last-Modified": "Wed, 17 Feb 2021 19:03:53 GMT",
        "Server": [
          "Windows-Azure-Blob/1.0",
          "Microsoft-HTTPAPI/2.0"
        ],
        "x-ms-client-request-id": "0322601e-20b5-38d8-54ec-8fdbca40b651",
        "x-ms-request-id": "11a2deb7-001e-009d-655f-052878000000",
<<<<<<< HEAD
        "x-ms-version": "2020-12-06"
=======
        "x-ms-version": "2021-02-12"
>>>>>>> 7e782c87
      },
      "ResponseBody": []
    },
    {
      "RequestUri": "https://seanmcccanary3.blob.core.windows.net/test-container-dd0552b0-9d73-bdc4-6335-96d93b0ff1d8/test-blob-b0a01044-1810-e8f2-5242-c5cae37e29e1",
      "RequestMethod": "PUT",
      "RequestHeaders": {
        "Accept": "application/xml",
        "Authorization": "Sanitized",
        "If-None-Match": "*",
        "traceparent": "00-a7906b62211d8a4e89cb6666df003cd8-587f73dcd7a3e94d-00",
        "User-Agent": [
          "azsdk-net-Storage.Blobs/12.9.0-alpha.20210217.1",
          "(.NET 5.0.3; Microsoft Windows 10.0.19042)"
        ],
        "x-ms-blob-content-length": "4096",
        "x-ms-blob-sequence-number": "0",
        "x-ms-blob-type": "PageBlob",
        "x-ms-client-request-id": "6dc08542-dbe8-92f9-c7cb-72bb82f81867",
        "x-ms-date": "Wed, 17 Feb 2021 19:03:53 GMT",
        "x-ms-return-client-request-id": "true",
<<<<<<< HEAD
        "x-ms-version": "2020-12-06"
=======
        "x-ms-version": "2021-02-12"
>>>>>>> 7e782c87
      },
      "RequestBody": null,
      "StatusCode": 201,
      "ResponseHeaders": {
        "Content-Length": "0",
        "Date": "Wed, 17 Feb 2021 19:03:52 GMT",
        "ETag": "\"0x8D8D376C4A9DCF0\"",
        "Last-Modified": "Wed, 17 Feb 2021 19:03:53 GMT",
        "Server": [
          "Windows-Azure-Blob/1.0",
          "Microsoft-HTTPAPI/2.0"
        ],
        "x-ms-client-request-id": "6dc08542-dbe8-92f9-c7cb-72bb82f81867",
        "x-ms-request-id": "11a2debf-001e-009d-6b5f-052878000000",
        "x-ms-request-server-encrypted": "true",
<<<<<<< HEAD
        "x-ms-version": "2020-12-06",
=======
        "x-ms-version": "2021-02-12",
>>>>>>> 7e782c87
        "x-ms-version-id": "2021-02-17T19:03:53.1993328Z"
      },
      "ResponseBody": []
    },
    {
      "RequestUri": "https://seanmcccanary3.blob.core.windows.net/test-container-dd0552b0-9d73-bdc4-6335-96d93b0ff1d8/test-blob-b0a01044-1810-e8f2-5242-c5cae37e29e1?comp=page",
      "RequestMethod": "PUT",
      "RequestHeaders": {
        "Accept": "application/xml",
        "Authorization": "Sanitized",
        "Content-Length": "1024",
        "Content-Type": "application/octet-stream",
        "traceparent": "00-269dbc6fb78b01499d94669deaba2707-4c787b386b7cf946-00",
        "User-Agent": [
          "azsdk-net-Storage.Blobs/12.9.0-alpha.20210217.1",
          "(.NET 5.0.3; Microsoft Windows 10.0.19042)"
        ],
        "x-ms-client-request-id": "5d880f10-bbbd-1bf9-a50c-d83029689ff8",
        "x-ms-date": "Wed, 17 Feb 2021 19:03:53 GMT",
        "x-ms-page-write": "update",
        "x-ms-range": "bytes=0-1023",
        "x-ms-return-client-request-id": "true",
<<<<<<< HEAD
        "x-ms-version": "2020-12-06"
=======
        "x-ms-version": "2021-02-12"
>>>>>>> 7e782c87
      },
      "RequestBody": "PPvU4e0Ah7Fy2dxNAgaSTUOI/jx6ROvqiF/CwXbptbT8nrMGEJjwHthxkNtEizVNWkKYQkF51vcP6VmNPcY6iCMnUGRTjDyql99kCLMQpvwqdWczUXNzgse89ic/YuERNgi3HDvR+s0G7aphFc5D/0JdY8deBzaws86clpUVazX+UtKrWYnBWXqZLWTJEWz5ePbk4v4Zsy/RB2lsNGM38YF0Y8P7l6a5mwlNxNnS5qJhoh6eMIk25J6i2lIgVCQWYTziVK6o/eBQK0b0zO5V/iDGCpJFmcD4PX4lWL1TmEblNmOd75HzuaQ9TgVCQRiwTdsxWUqS0ch76hYwg6Qj/JP/D5WLuA+O01HtCEq6tfxldQvhIj78UmWaIQV6wzX/GVFyQzKDJJXMoob4pcl9wDQayg6ZQtpUAr0w8ZYKEw8b7e75SHLK4lB2FX+3A62bHGDQYPgnZtd2HUB0UjP+wo933bfbg3jBUOi9Iixbnf8PlNQ1ObMW84YWgysyVY8dd1PwQCb1wJjoDw8QaUOqG4BAZb1eyYjbYOkxxABMjvtYoKvZa1zZGtM8TCqkBYpDbGeq8fDRv63KFN88xPyXm4ATuMmY0LAjZ0rqIX1eN1tf7VeYop0LhuD9D1Z9nFbXpLCqkE3Aq5u3h4ql550wa9yE3dak//njCDHomsFZpsv0En3MtKcNnkK84RsSZp9DzKN5+L9/MqW3x4gc1xDaXeC/sNUfZLc1dj6T6B3e0KKSpc0d360Ldd/YFe0e8ccx4oM6U7XKI2jsRIGB60qH2PbmiTFDvX4zszv1R0/JFoV2Ygaao3zsyIFkMJsriomVUDz2OGeV7SUEB5961NsZIy38ColE7DR6+cGw3oziBymxX/cS0t0d4XTglZzccvOmSw1uL38AUGMHfD+l5Q+YIgB2yHTkBlBP3ikUY1eYnYfOCpN/dNipsA+TC1aeePtlSHOcZql+wUS8HlBW7O0Mb96319t7GK4nzBdlUPv5sGYtrxvj/DfeT0hOw1WHU8Qih5x456Ag6S/FdJmRGHBJwm7qKDzSKHOm2YeSLVVYoHlTQ8lfgcnFDMXrHoeeTDfXBADnnCqHUF4o0Q4YjbzabNMgPtWm6kGkJRt35grrCIxQuyhVcQNOy/NrNq+6rH8JEbGzfg5hMBq/QncPEGlTPcmCyNKUhPvQ0nPiO7OR6XicbtVYN4l97ooNli6MP7qJF/jmOOSsdYy246ubf/VmLVj/cqKT+wU/BdlIhu7MQ5O4WCO7q7GU7/lJolTd4W+Up2jWjcwY9hzzpjMKZO+e6Z8Y4yfRq4KnaoKpSlixYSNps96F9rbGoGEGxwR9iYsKq7m0xf5HwvvlLiJKbqvEQQ==",
      "StatusCode": 201,
      "ResponseHeaders": {
        "Content-Length": "0",
        "Date": "Wed, 17 Feb 2021 19:03:52 GMT",
        "ETag": "\"0x8D8D376C4B3548E\"",
        "Last-Modified": "Wed, 17 Feb 2021 19:03:53 GMT",
        "Server": [
          "Windows-Azure-Blob/1.0",
          "Microsoft-HTTPAPI/2.0"
        ],
        "x-ms-blob-sequence-number": "0",
        "x-ms-client-request-id": "5d880f10-bbbd-1bf9-a50c-d83029689ff8",
        "x-ms-content-crc64": "ko3GvbvUD40=",
        "x-ms-request-id": "11a2dec3-001e-009d-6e5f-052878000000",
        "x-ms-request-server-encrypted": "true",
<<<<<<< HEAD
        "x-ms-version": "2020-12-06"
=======
        "x-ms-version": "2021-02-12"
>>>>>>> 7e782c87
      },
      "ResponseBody": []
    },
    {
      "RequestUri": "https://seanmcccanary3.blob.core.windows.net/test-container-dd0552b0-9d73-bdc4-6335-96d93b0ff1d8/test-blob-b0a01044-1810-e8f2-5242-c5cae37e29e1?comp=snapshot",
      "RequestMethod": "PUT",
      "RequestHeaders": {
        "Accept": "application/xml",
        "Authorization": "Sanitized",
        "traceparent": "00-aba7e2e5be4c474c8ddc826a6cbf9acc-eacc3e951b00f346-00",
        "User-Agent": [
          "azsdk-net-Storage.Blobs/12.9.0-alpha.20210217.1",
          "(.NET 5.0.3; Microsoft Windows 10.0.19042)"
        ],
        "x-ms-client-request-id": "73ab9c77-ba6f-49a9-4737-29ff4d157d82",
        "x-ms-date": "Wed, 17 Feb 2021 19:03:53 GMT",
        "x-ms-return-client-request-id": "true",
<<<<<<< HEAD
        "x-ms-version": "2020-12-06"
=======
        "x-ms-version": "2021-02-12"
>>>>>>> 7e782c87
      },
      "RequestBody": null,
      "StatusCode": 201,
      "ResponseHeaders": {
        "Content-Length": "0",
        "Date": "Wed, 17 Feb 2021 19:03:52 GMT",
        "ETag": "\"0x8D8D376C4B3548E\"",
        "Last-Modified": "Wed, 17 Feb 2021 19:03:53 GMT",
        "Server": [
          "Windows-Azure-Blob/1.0",
          "Microsoft-HTTPAPI/2.0"
        ],
        "x-ms-client-request-id": "73ab9c77-ba6f-49a9-4737-29ff4d157d82",
        "x-ms-request-id": "11a2dec4-001e-009d-6f5f-052878000000",
        "x-ms-request-server-encrypted": "false",
        "x-ms-snapshot": "2021-02-17T19:03:53.3644494Z",
<<<<<<< HEAD
        "x-ms-version": "2020-12-06",
=======
        "x-ms-version": "2021-02-12",
>>>>>>> 7e782c87
        "x-ms-version-id": "2021-02-17T19:03:53.3654494Z"
      },
      "ResponseBody": []
    },
    {
      "RequestUri": "https://seanmcccanary3.blob.core.windows.net/test-container-dd0552b0-9d73-bdc4-6335-96d93b0ff1d8/test-blob-4063c7de-0067-aeac-656b-1da5398f00d9?comp=incrementalcopy",
      "RequestMethod": "PUT",
      "RequestHeaders": {
        "Accept": "application/xml",
        "Authorization": "Sanitized",
        "traceparent": "00-aadcb05971b0d04a86bfbf60429f7357-41c528adbb177643-00",
        "User-Agent": [
          "azsdk-net-Storage.Blobs/12.9.0-alpha.20210217.1",
          "(.NET 5.0.3; Microsoft Windows 10.0.19042)"
        ],
        "x-ms-client-request-id": "538a009a-da69-7735-f0fc-0d049d0410b7",
        "x-ms-copy-source": "https://seanmcccanary3.blob.core.windows.net/test-container-dd0552b0-9d73-bdc4-6335-96d93b0ff1d8/test-blob-b0a01044-1810-e8f2-5242-c5cae37e29e1?snapshot=2021-02-17T19:03:53.3644494Z",
        "x-ms-date": "Wed, 17 Feb 2021 19:03:53 GMT",
        "x-ms-return-client-request-id": "true",
<<<<<<< HEAD
        "x-ms-version": "2020-12-06"
=======
        "x-ms-version": "2021-02-12"
>>>>>>> 7e782c87
      },
      "RequestBody": null,
      "StatusCode": 202,
      "ResponseHeaders": {
        "Content-Length": "0",
        "Date": "Wed, 17 Feb 2021 19:03:53 GMT",
        "ETag": "\"0x8D8D376C4EF3007\"",
        "Last-Modified": "Wed, 17 Feb 2021 19:03:53 GMT",
        "Server": [
          "Windows-Azure-Blob/1.0",
          "Microsoft-HTTPAPI/2.0"
        ],
        "x-ms-client-request-id": "538a009a-da69-7735-f0fc-0d049d0410b7",
        "x-ms-copy-id": "cededbba-2db8-43ae-9382-6d08e50a7bef",
        "x-ms-copy-status": "pending",
        "x-ms-request-id": "11a2dec9-001e-009d-725f-052878000000",
<<<<<<< HEAD
        "x-ms-version": "2020-12-06",
=======
        "x-ms-version": "2021-02-12",
>>>>>>> 7e782c87
        "x-ms-version-id": "2021-02-17T19:03:53.6536583Z"
      },
      "ResponseBody": []
    },
    {
      "RequestUri": "https://seanmcccanary3.blob.core.windows.net/test-container-dd0552b0-9d73-bdc4-6335-96d93b0ff1d8/test-blob-4063c7de-0067-aeac-656b-1da5398f00d9?comp=tags",
      "RequestMethod": "PUT",
      "RequestHeaders": {
        "Accept": "application/xml",
        "Authorization": "Sanitized",
        "Content-Length": "81",
        "Content-Type": "application/xml",
        "traceparent": "00-d0317ae75995c54491474c682852b2c5-a23895edf0b6ee47-00",
        "User-Agent": [
          "azsdk-net-Storage.Blobs/12.9.0-alpha.20210217.1",
          "(.NET 5.0.3; Microsoft Windows 10.0.19042)"
        ],
        "x-ms-client-request-id": "390bf29b-ac04-1770-0640-9dc01e837289",
        "x-ms-date": "Wed, 17 Feb 2021 19:03:58 GMT",
        "x-ms-return-client-request-id": "true",
<<<<<<< HEAD
        "x-ms-version": "2020-12-06"
=======
        "x-ms-version": "2021-02-12"
>>>>>>> 7e782c87
      },
      "RequestBody": "﻿<Tags><TagSet><Tag><Key>coolTag</Key><Value>true</Value></Tag></TagSet></Tags>",
      "StatusCode": 204,
      "ResponseHeaders": {
        "Date": "Wed, 17 Feb 2021 19:03:58 GMT",
        "Server": [
          "Windows-Azure-Blob/1.0",
          "Microsoft-HTTPAPI/2.0"
        ],
        "x-ms-client-request-id": "390bf29b-ac04-1770-0640-9dc01e837289",
        "x-ms-request-id": "11a2dfc7-001e-009d-2f5f-052878000000",
<<<<<<< HEAD
        "x-ms-version": "2020-12-06"
=======
        "x-ms-version": "2021-02-12"
>>>>>>> 7e782c87
      },
      "ResponseBody": []
    },
    {
      "RequestUri": "https://seanmcccanary3.blob.core.windows.net/test-container-dd0552b0-9d73-bdc4-6335-96d93b0ff1d8/test-blob-b0a01044-1810-e8f2-5242-c5cae37e29e1?comp=page",
      "RequestMethod": "PUT",
      "RequestHeaders": {
        "Accept": "application/xml",
        "Authorization": "Sanitized",
        "Content-Length": "1024",
        "Content-Type": "application/octet-stream",
        "traceparent": "00-758e46137e1f724c824ce00ca3552d2c-57d72c98c135af41-00",
        "User-Agent": [
          "azsdk-net-Storage.Blobs/12.9.0-alpha.20210217.1",
          "(.NET 5.0.3; Microsoft Windows 10.0.19042)"
        ],
        "x-ms-client-request-id": "aa695387-d7f9-89b3-e0f5-0b1b530393ba",
        "x-ms-date": "Wed, 17 Feb 2021 19:03:58 GMT",
        "x-ms-page-write": "update",
        "x-ms-range": "bytes=1024-2047",
        "x-ms-return-client-request-id": "true",
<<<<<<< HEAD
        "x-ms-version": "2020-12-06"
=======
        "x-ms-version": "2021-02-12"
>>>>>>> 7e782c87
      },
      "RequestBody": "PPvU4e0Ah7Fy2dxNAgaSTUOI/jx6ROvqiF/CwXbptbT8nrMGEJjwHthxkNtEizVNWkKYQkF51vcP6VmNPcY6iCMnUGRTjDyql99kCLMQpvwqdWczUXNzgse89ic/YuERNgi3HDvR+s0G7aphFc5D/0JdY8deBzaws86clpUVazX+UtKrWYnBWXqZLWTJEWz5ePbk4v4Zsy/RB2lsNGM38YF0Y8P7l6a5mwlNxNnS5qJhoh6eMIk25J6i2lIgVCQWYTziVK6o/eBQK0b0zO5V/iDGCpJFmcD4PX4lWL1TmEblNmOd75HzuaQ9TgVCQRiwTdsxWUqS0ch76hYwg6Qj/JP/D5WLuA+O01HtCEq6tfxldQvhIj78UmWaIQV6wzX/GVFyQzKDJJXMoob4pcl9wDQayg6ZQtpUAr0w8ZYKEw8b7e75SHLK4lB2FX+3A62bHGDQYPgnZtd2HUB0UjP+wo933bfbg3jBUOi9Iixbnf8PlNQ1ObMW84YWgysyVY8dd1PwQCb1wJjoDw8QaUOqG4BAZb1eyYjbYOkxxABMjvtYoKvZa1zZGtM8TCqkBYpDbGeq8fDRv63KFN88xPyXm4ATuMmY0LAjZ0rqIX1eN1tf7VeYop0LhuD9D1Z9nFbXpLCqkE3Aq5u3h4ql550wa9yE3dak//njCDHomsFZpsv0En3MtKcNnkK84RsSZp9DzKN5+L9/MqW3x4gc1xDaXeC/sNUfZLc1dj6T6B3e0KKSpc0d360Ldd/YFe0e8ccx4oM6U7XKI2jsRIGB60qH2PbmiTFDvX4zszv1R0/JFoV2Ygaao3zsyIFkMJsriomVUDz2OGeV7SUEB5961NsZIy38ColE7DR6+cGw3oziBymxX/cS0t0d4XTglZzccvOmSw1uL38AUGMHfD+l5Q+YIgB2yHTkBlBP3ikUY1eYnYfOCpN/dNipsA+TC1aeePtlSHOcZql+wUS8HlBW7O0Mb96319t7GK4nzBdlUPv5sGYtrxvj/DfeT0hOw1WHU8Qih5x456Ag6S/FdJmRGHBJwm7qKDzSKHOm2YeSLVVYoHlTQ8lfgcnFDMXrHoeeTDfXBADnnCqHUF4o0Q4YjbzabNMgPtWm6kGkJRt35grrCIxQuyhVcQNOy/NrNq+6rH8JEbGzfg5hMBq/QncPEGlTPcmCyNKUhPvQ0nPiO7OR6XicbtVYN4l97ooNli6MP7qJF/jmOOSsdYy246ubf/VmLVj/cqKT+wU/BdlIhu7MQ5O4WCO7q7GU7/lJolTd4W+Up2jWjcwY9hzzpjMKZO+e6Z8Y4yfRq4KnaoKpSlixYSNps96F9rbGoGEGxwR9iYsKq7m0xf5HwvvlLiJKbqvEQQ==",
      "StatusCode": 201,
      "ResponseHeaders": {
        "Content-Length": "0",
        "Date": "Wed, 17 Feb 2021 19:03:58 GMT",
        "ETag": "\"0x8D8D376C802308E\"",
        "Last-Modified": "Wed, 17 Feb 2021 19:03:58 GMT",
        "Server": [
          "Windows-Azure-Blob/1.0",
          "Microsoft-HTTPAPI/2.0"
        ],
        "x-ms-blob-sequence-number": "0",
        "x-ms-client-request-id": "aa695387-d7f9-89b3-e0f5-0b1b530393ba",
        "x-ms-content-crc64": "ko3GvbvUD40=",
        "x-ms-request-id": "11a2dfcb-001e-009d-335f-052878000000",
        "x-ms-request-server-encrypted": "true",
<<<<<<< HEAD
        "x-ms-version": "2020-12-06"
=======
        "x-ms-version": "2021-02-12"
>>>>>>> 7e782c87
      },
      "ResponseBody": []
    },
    {
      "RequestUri": "https://seanmcccanary3.blob.core.windows.net/test-container-dd0552b0-9d73-bdc4-6335-96d93b0ff1d8/test-blob-b0a01044-1810-e8f2-5242-c5cae37e29e1?comp=snapshot",
      "RequestMethod": "PUT",
      "RequestHeaders": {
        "Accept": "application/xml",
        "Authorization": "Sanitized",
        "traceparent": "00-0b58af966d7d17458ed13877c1138e1a-736f5c4b89351e4b-00",
        "User-Agent": [
          "azsdk-net-Storage.Blobs/12.9.0-alpha.20210217.1",
          "(.NET 5.0.3; Microsoft Windows 10.0.19042)"
        ],
        "x-ms-client-request-id": "cb3967bc-c81a-9190-a132-08a7b2b35537",
        "x-ms-date": "Wed, 17 Feb 2021 19:03:58 GMT",
        "x-ms-return-client-request-id": "true",
<<<<<<< HEAD
        "x-ms-version": "2020-12-06"
=======
        "x-ms-version": "2021-02-12"
>>>>>>> 7e782c87
      },
      "RequestBody": null,
      "StatusCode": 201,
      "ResponseHeaders": {
        "Content-Length": "0",
        "Date": "Wed, 17 Feb 2021 19:03:58 GMT",
        "ETag": "\"0x8D8D376C802308E\"",
        "Last-Modified": "Wed, 17 Feb 2021 19:03:58 GMT",
        "Server": [
          "Windows-Azure-Blob/1.0",
          "Microsoft-HTTPAPI/2.0"
        ],
        "x-ms-client-request-id": "cb3967bc-c81a-9190-a132-08a7b2b35537",
        "x-ms-request-id": "11a2dfce-001e-009d-365f-052878000000",
        "x-ms-request-server-encrypted": "false",
        "x-ms-snapshot": "2021-02-17T19:03:58.8723971Z",
<<<<<<< HEAD
        "x-ms-version": "2020-12-06",
=======
        "x-ms-version": "2021-02-12",
>>>>>>> 7e782c87
        "x-ms-version-id": "2021-02-17T19:03:58.8733971Z"
      },
      "ResponseBody": []
    },
    {
      "RequestUri": "https://seanmcccanary3.blob.core.windows.net/test-container-dd0552b0-9d73-bdc4-6335-96d93b0ff1d8/test-blob-4063c7de-0067-aeac-656b-1da5398f00d9?comp=incrementalcopy",
      "RequestMethod": "PUT",
      "RequestHeaders": {
        "Accept": "application/xml",
        "Authorization": "Sanitized",
        "traceparent": "00-023d450c86fec848b45f474d8078a951-8c94ceb603d81c4f-00",
        "User-Agent": [
          "azsdk-net-Storage.Blobs/12.9.0-alpha.20210217.1",
          "(.NET 5.0.3; Microsoft Windows 10.0.19042)"
        ],
        "x-ms-client-request-id": "ec5e4b07-c8ca-17a0-96f5-fdcc85752a70",
        "x-ms-copy-source": "https://seanmcccanary3.blob.core.windows.net/test-container-dd0552b0-9d73-bdc4-6335-96d93b0ff1d8/test-blob-b0a01044-1810-e8f2-5242-c5cae37e29e1?snapshot=2021-02-17T19:03:58.8723971Z",
        "x-ms-date": "Wed, 17 Feb 2021 19:03:58 GMT",
        "x-ms-if-tags": "\"coolTag\" = 'true'",
        "x-ms-return-client-request-id": "true",
<<<<<<< HEAD
        "x-ms-version": "2020-12-06"
=======
        "x-ms-version": "2021-02-12"
>>>>>>> 7e782c87
      },
      "RequestBody": null,
      "StatusCode": 202,
      "ResponseHeaders": {
        "Content-Length": "0",
        "Date": "Wed, 17 Feb 2021 19:03:58 GMT",
        "ETag": "\"0x8D8D376C81854AD\"",
        "Last-Modified": "Wed, 17 Feb 2021 19:03:58 GMT",
        "Server": [
          "Windows-Azure-Blob/1.0",
          "Microsoft-HTTPAPI/2.0"
        ],
        "x-ms-client-request-id": "ec5e4b07-c8ca-17a0-96f5-fdcc85752a70",
        "x-ms-copy-id": "6156b2d4-4e16-4b1f-992a-1d62949ecd6c",
        "x-ms-copy-status": "pending",
        "x-ms-request-id": "11a2dfd3-001e-009d-395f-052878000000",
<<<<<<< HEAD
        "x-ms-version": "2020-12-06"
=======
        "x-ms-version": "2021-02-12"
>>>>>>> 7e782c87
      },
      "ResponseBody": []
    },
    {
      "RequestUri": "https://seanmcccanary3.blob.core.windows.net/test-container-dd0552b0-9d73-bdc4-6335-96d93b0ff1d8?restype=container",
      "RequestMethod": "DELETE",
      "RequestHeaders": {
        "Accept": "application/xml",
        "Authorization": "Sanitized",
        "traceparent": "00-47d367417976d845b291be35cf7daa16-36cd2a4d7ed2ad47-00",
        "User-Agent": [
          "azsdk-net-Storage.Blobs/12.9.0-alpha.20210217.1",
          "(.NET 5.0.3; Microsoft Windows 10.0.19042)"
        ],
        "x-ms-client-request-id": "66a08240-6854-7d6d-ba1e-6acae86b74c1",
        "x-ms-date": "Wed, 17 Feb 2021 19:03:58 GMT",
        "x-ms-return-client-request-id": "true",
<<<<<<< HEAD
        "x-ms-version": "2020-12-06"
=======
        "x-ms-version": "2021-02-12"
>>>>>>> 7e782c87
      },
      "RequestBody": null,
      "StatusCode": 202,
      "ResponseHeaders": {
        "Content-Length": "0",
        "Date": "Wed, 17 Feb 2021 19:03:58 GMT",
        "Server": [
          "Windows-Azure-Blob/1.0",
          "Microsoft-HTTPAPI/2.0"
        ],
        "x-ms-client-request-id": "66a08240-6854-7d6d-ba1e-6acae86b74c1",
        "x-ms-request-id": "11a2dfd6-001e-009d-3c5f-052878000000",
<<<<<<< HEAD
        "x-ms-version": "2020-12-06"
=======
        "x-ms-version": "2021-02-12"
>>>>>>> 7e782c87
      },
      "ResponseBody": []
    }
  ],
  "Variables": {
    "RandomSeed": "1443424375",
    "Storage_TestConfigDefault": "ProductionTenant\nseanmcccanary3\nU2FuaXRpemVk\nhttps://seanmcccanary3.blob.core.windows.net\nhttps://seanmcccanary3.file.core.windows.net\nhttps://seanmcccanary3.queue.core.windows.net\nhttps://seanmcccanary3.table.core.windows.net\n\n\n\n\nhttps://seanmcccanary3-secondary.blob.core.windows.net\nhttps://seanmcccanary3-secondary.file.core.windows.net\nhttps://seanmcccanary3-secondary.queue.core.windows.net\nhttps://seanmcccanary3-secondary.table.core.windows.net\n\nSanitized\n\n\nCloud\nBlobEndpoint=https://seanmcccanary3.blob.core.windows.net/;QueueEndpoint=https://seanmcccanary3.queue.core.windows.net/;FileEndpoint=https://seanmcccanary3.file.core.windows.net/;BlobSecondaryEndpoint=https://seanmcccanary3-secondary.blob.core.windows.net/;QueueSecondaryEndpoint=https://seanmcccanary3-secondary.queue.core.windows.net/;FileSecondaryEndpoint=https://seanmcccanary3-secondary.file.core.windows.net/;AccountName=seanmcccanary3;AccountKey=Kg==;\nseanscope1\n\n"
  }
}<|MERGE_RESOLUTION|>--- conflicted
+++ resolved
@@ -15,11 +15,7 @@
         "x-ms-client-request-id": "d15a38b7-f2ff-93f5-31bd-661d9c9c48a0",
         "x-ms-date": "Wed, 17 Feb 2021 19:03:52 GMT",
         "x-ms-return-client-request-id": "true",
-<<<<<<< HEAD
-        "x-ms-version": "2020-12-06"
-=======
-        "x-ms-version": "2021-02-12"
->>>>>>> 7e782c87
+        "x-ms-version": "2021-02-12"
       },
       "RequestBody": null,
       "StatusCode": 201,
@@ -34,11 +30,7 @@
         ],
         "x-ms-client-request-id": "d15a38b7-f2ff-93f5-31bd-661d9c9c48a0",
         "x-ms-request-id": "11a2deb2-001e-009d-625f-052878000000",
-<<<<<<< HEAD
-        "x-ms-version": "2020-12-06"
-=======
-        "x-ms-version": "2021-02-12"
->>>>>>> 7e782c87
+        "x-ms-version": "2021-02-12"
       },
       "ResponseBody": []
     },
@@ -57,11 +49,7 @@
         "x-ms-client-request-id": "0322601e-20b5-38d8-54ec-8fdbca40b651",
         "x-ms-date": "Wed, 17 Feb 2021 19:03:53 GMT",
         "x-ms-return-client-request-id": "true",
-<<<<<<< HEAD
-        "x-ms-version": "2020-12-06"
-=======
-        "x-ms-version": "2021-02-12"
->>>>>>> 7e782c87
+        "x-ms-version": "2021-02-12"
       },
       "RequestBody": null,
       "StatusCode": 200,
@@ -76,11 +64,7 @@
         ],
         "x-ms-client-request-id": "0322601e-20b5-38d8-54ec-8fdbca40b651",
         "x-ms-request-id": "11a2deb7-001e-009d-655f-052878000000",
-<<<<<<< HEAD
-        "x-ms-version": "2020-12-06"
-=======
-        "x-ms-version": "2021-02-12"
->>>>>>> 7e782c87
+        "x-ms-version": "2021-02-12"
       },
       "ResponseBody": []
     },
@@ -102,11 +86,7 @@
         "x-ms-client-request-id": "6dc08542-dbe8-92f9-c7cb-72bb82f81867",
         "x-ms-date": "Wed, 17 Feb 2021 19:03:53 GMT",
         "x-ms-return-client-request-id": "true",
-<<<<<<< HEAD
-        "x-ms-version": "2020-12-06"
-=======
-        "x-ms-version": "2021-02-12"
->>>>>>> 7e782c87
+        "x-ms-version": "2021-02-12"
       },
       "RequestBody": null,
       "StatusCode": 201,
@@ -122,11 +102,7 @@
         "x-ms-client-request-id": "6dc08542-dbe8-92f9-c7cb-72bb82f81867",
         "x-ms-request-id": "11a2debf-001e-009d-6b5f-052878000000",
         "x-ms-request-server-encrypted": "true",
-<<<<<<< HEAD
-        "x-ms-version": "2020-12-06",
-=======
         "x-ms-version": "2021-02-12",
->>>>>>> 7e782c87
         "x-ms-version-id": "2021-02-17T19:03:53.1993328Z"
       },
       "ResponseBody": []
@@ -149,11 +125,7 @@
         "x-ms-page-write": "update",
         "x-ms-range": "bytes=0-1023",
         "x-ms-return-client-request-id": "true",
-<<<<<<< HEAD
-        "x-ms-version": "2020-12-06"
-=======
-        "x-ms-version": "2021-02-12"
->>>>>>> 7e782c87
+        "x-ms-version": "2021-02-12"
       },
       "RequestBody": "PPvU4e0Ah7Fy2dxNAgaSTUOI/jx6ROvqiF/CwXbptbT8nrMGEJjwHthxkNtEizVNWkKYQkF51vcP6VmNPcY6iCMnUGRTjDyql99kCLMQpvwqdWczUXNzgse89ic/YuERNgi3HDvR+s0G7aphFc5D/0JdY8deBzaws86clpUVazX+UtKrWYnBWXqZLWTJEWz5ePbk4v4Zsy/RB2lsNGM38YF0Y8P7l6a5mwlNxNnS5qJhoh6eMIk25J6i2lIgVCQWYTziVK6o/eBQK0b0zO5V/iDGCpJFmcD4PX4lWL1TmEblNmOd75HzuaQ9TgVCQRiwTdsxWUqS0ch76hYwg6Qj/JP/D5WLuA+O01HtCEq6tfxldQvhIj78UmWaIQV6wzX/GVFyQzKDJJXMoob4pcl9wDQayg6ZQtpUAr0w8ZYKEw8b7e75SHLK4lB2FX+3A62bHGDQYPgnZtd2HUB0UjP+wo933bfbg3jBUOi9Iixbnf8PlNQ1ObMW84YWgysyVY8dd1PwQCb1wJjoDw8QaUOqG4BAZb1eyYjbYOkxxABMjvtYoKvZa1zZGtM8TCqkBYpDbGeq8fDRv63KFN88xPyXm4ATuMmY0LAjZ0rqIX1eN1tf7VeYop0LhuD9D1Z9nFbXpLCqkE3Aq5u3h4ql550wa9yE3dak//njCDHomsFZpsv0En3MtKcNnkK84RsSZp9DzKN5+L9/MqW3x4gc1xDaXeC/sNUfZLc1dj6T6B3e0KKSpc0d360Ldd/YFe0e8ccx4oM6U7XKI2jsRIGB60qH2PbmiTFDvX4zszv1R0/JFoV2Ygaao3zsyIFkMJsriomVUDz2OGeV7SUEB5961NsZIy38ColE7DR6+cGw3oziBymxX/cS0t0d4XTglZzccvOmSw1uL38AUGMHfD+l5Q+YIgB2yHTkBlBP3ikUY1eYnYfOCpN/dNipsA+TC1aeePtlSHOcZql+wUS8HlBW7O0Mb96319t7GK4nzBdlUPv5sGYtrxvj/DfeT0hOw1WHU8Qih5x456Ag6S/FdJmRGHBJwm7qKDzSKHOm2YeSLVVYoHlTQ8lfgcnFDMXrHoeeTDfXBADnnCqHUF4o0Q4YjbzabNMgPtWm6kGkJRt35grrCIxQuyhVcQNOy/NrNq+6rH8JEbGzfg5hMBq/QncPEGlTPcmCyNKUhPvQ0nPiO7OR6XicbtVYN4l97ooNli6MP7qJF/jmOOSsdYy246ubf/VmLVj/cqKT+wU/BdlIhu7MQ5O4WCO7q7GU7/lJolTd4W+Up2jWjcwY9hzzpjMKZO+e6Z8Y4yfRq4KnaoKpSlixYSNps96F9rbGoGEGxwR9iYsKq7m0xf5HwvvlLiJKbqvEQQ==",
       "StatusCode": 201,
@@ -171,11 +143,7 @@
         "x-ms-content-crc64": "ko3GvbvUD40=",
         "x-ms-request-id": "11a2dec3-001e-009d-6e5f-052878000000",
         "x-ms-request-server-encrypted": "true",
-<<<<<<< HEAD
-        "x-ms-version": "2020-12-06"
-=======
-        "x-ms-version": "2021-02-12"
->>>>>>> 7e782c87
+        "x-ms-version": "2021-02-12"
       },
       "ResponseBody": []
     },
@@ -193,11 +161,7 @@
         "x-ms-client-request-id": "73ab9c77-ba6f-49a9-4737-29ff4d157d82",
         "x-ms-date": "Wed, 17 Feb 2021 19:03:53 GMT",
         "x-ms-return-client-request-id": "true",
-<<<<<<< HEAD
-        "x-ms-version": "2020-12-06"
-=======
-        "x-ms-version": "2021-02-12"
->>>>>>> 7e782c87
+        "x-ms-version": "2021-02-12"
       },
       "RequestBody": null,
       "StatusCode": 201,
@@ -214,11 +178,7 @@
         "x-ms-request-id": "11a2dec4-001e-009d-6f5f-052878000000",
         "x-ms-request-server-encrypted": "false",
         "x-ms-snapshot": "2021-02-17T19:03:53.3644494Z",
-<<<<<<< HEAD
-        "x-ms-version": "2020-12-06",
-=======
         "x-ms-version": "2021-02-12",
->>>>>>> 7e782c87
         "x-ms-version-id": "2021-02-17T19:03:53.3654494Z"
       },
       "ResponseBody": []
@@ -238,11 +198,7 @@
         "x-ms-copy-source": "https://seanmcccanary3.blob.core.windows.net/test-container-dd0552b0-9d73-bdc4-6335-96d93b0ff1d8/test-blob-b0a01044-1810-e8f2-5242-c5cae37e29e1?snapshot=2021-02-17T19:03:53.3644494Z",
         "x-ms-date": "Wed, 17 Feb 2021 19:03:53 GMT",
         "x-ms-return-client-request-id": "true",
-<<<<<<< HEAD
-        "x-ms-version": "2020-12-06"
-=======
-        "x-ms-version": "2021-02-12"
->>>>>>> 7e782c87
+        "x-ms-version": "2021-02-12"
       },
       "RequestBody": null,
       "StatusCode": 202,
@@ -259,11 +215,7 @@
         "x-ms-copy-id": "cededbba-2db8-43ae-9382-6d08e50a7bef",
         "x-ms-copy-status": "pending",
         "x-ms-request-id": "11a2dec9-001e-009d-725f-052878000000",
-<<<<<<< HEAD
-        "x-ms-version": "2020-12-06",
-=======
         "x-ms-version": "2021-02-12",
->>>>>>> 7e782c87
         "x-ms-version-id": "2021-02-17T19:03:53.6536583Z"
       },
       "ResponseBody": []
@@ -284,11 +236,7 @@
         "x-ms-client-request-id": "390bf29b-ac04-1770-0640-9dc01e837289",
         "x-ms-date": "Wed, 17 Feb 2021 19:03:58 GMT",
         "x-ms-return-client-request-id": "true",
-<<<<<<< HEAD
-        "x-ms-version": "2020-12-06"
-=======
-        "x-ms-version": "2021-02-12"
->>>>>>> 7e782c87
+        "x-ms-version": "2021-02-12"
       },
       "RequestBody": "﻿<Tags><TagSet><Tag><Key>coolTag</Key><Value>true</Value></Tag></TagSet></Tags>",
       "StatusCode": 204,
@@ -300,11 +248,7 @@
         ],
         "x-ms-client-request-id": "390bf29b-ac04-1770-0640-9dc01e837289",
         "x-ms-request-id": "11a2dfc7-001e-009d-2f5f-052878000000",
-<<<<<<< HEAD
-        "x-ms-version": "2020-12-06"
-=======
-        "x-ms-version": "2021-02-12"
->>>>>>> 7e782c87
+        "x-ms-version": "2021-02-12"
       },
       "ResponseBody": []
     },
@@ -326,11 +270,7 @@
         "x-ms-page-write": "update",
         "x-ms-range": "bytes=1024-2047",
         "x-ms-return-client-request-id": "true",
-<<<<<<< HEAD
-        "x-ms-version": "2020-12-06"
-=======
-        "x-ms-version": "2021-02-12"
->>>>>>> 7e782c87
+        "x-ms-version": "2021-02-12"
       },
       "RequestBody": "PPvU4e0Ah7Fy2dxNAgaSTUOI/jx6ROvqiF/CwXbptbT8nrMGEJjwHthxkNtEizVNWkKYQkF51vcP6VmNPcY6iCMnUGRTjDyql99kCLMQpvwqdWczUXNzgse89ic/YuERNgi3HDvR+s0G7aphFc5D/0JdY8deBzaws86clpUVazX+UtKrWYnBWXqZLWTJEWz5ePbk4v4Zsy/RB2lsNGM38YF0Y8P7l6a5mwlNxNnS5qJhoh6eMIk25J6i2lIgVCQWYTziVK6o/eBQK0b0zO5V/iDGCpJFmcD4PX4lWL1TmEblNmOd75HzuaQ9TgVCQRiwTdsxWUqS0ch76hYwg6Qj/JP/D5WLuA+O01HtCEq6tfxldQvhIj78UmWaIQV6wzX/GVFyQzKDJJXMoob4pcl9wDQayg6ZQtpUAr0w8ZYKEw8b7e75SHLK4lB2FX+3A62bHGDQYPgnZtd2HUB0UjP+wo933bfbg3jBUOi9Iixbnf8PlNQ1ObMW84YWgysyVY8dd1PwQCb1wJjoDw8QaUOqG4BAZb1eyYjbYOkxxABMjvtYoKvZa1zZGtM8TCqkBYpDbGeq8fDRv63KFN88xPyXm4ATuMmY0LAjZ0rqIX1eN1tf7VeYop0LhuD9D1Z9nFbXpLCqkE3Aq5u3h4ql550wa9yE3dak//njCDHomsFZpsv0En3MtKcNnkK84RsSZp9DzKN5+L9/MqW3x4gc1xDaXeC/sNUfZLc1dj6T6B3e0KKSpc0d360Ldd/YFe0e8ccx4oM6U7XKI2jsRIGB60qH2PbmiTFDvX4zszv1R0/JFoV2Ygaao3zsyIFkMJsriomVUDz2OGeV7SUEB5961NsZIy38ColE7DR6+cGw3oziBymxX/cS0t0d4XTglZzccvOmSw1uL38AUGMHfD+l5Q+YIgB2yHTkBlBP3ikUY1eYnYfOCpN/dNipsA+TC1aeePtlSHOcZql+wUS8HlBW7O0Mb96319t7GK4nzBdlUPv5sGYtrxvj/DfeT0hOw1WHU8Qih5x456Ag6S/FdJmRGHBJwm7qKDzSKHOm2YeSLVVYoHlTQ8lfgcnFDMXrHoeeTDfXBADnnCqHUF4o0Q4YjbzabNMgPtWm6kGkJRt35grrCIxQuyhVcQNOy/NrNq+6rH8JEbGzfg5hMBq/QncPEGlTPcmCyNKUhPvQ0nPiO7OR6XicbtVYN4l97ooNli6MP7qJF/jmOOSsdYy246ubf/VmLVj/cqKT+wU/BdlIhu7MQ5O4WCO7q7GU7/lJolTd4W+Up2jWjcwY9hzzpjMKZO+e6Z8Y4yfRq4KnaoKpSlixYSNps96F9rbGoGEGxwR9iYsKq7m0xf5HwvvlLiJKbqvEQQ==",
       "StatusCode": 201,
@@ -348,11 +288,7 @@
         "x-ms-content-crc64": "ko3GvbvUD40=",
         "x-ms-request-id": "11a2dfcb-001e-009d-335f-052878000000",
         "x-ms-request-server-encrypted": "true",
-<<<<<<< HEAD
-        "x-ms-version": "2020-12-06"
-=======
-        "x-ms-version": "2021-02-12"
->>>>>>> 7e782c87
+        "x-ms-version": "2021-02-12"
       },
       "ResponseBody": []
     },
@@ -370,11 +306,7 @@
         "x-ms-client-request-id": "cb3967bc-c81a-9190-a132-08a7b2b35537",
         "x-ms-date": "Wed, 17 Feb 2021 19:03:58 GMT",
         "x-ms-return-client-request-id": "true",
-<<<<<<< HEAD
-        "x-ms-version": "2020-12-06"
-=======
-        "x-ms-version": "2021-02-12"
->>>>>>> 7e782c87
+        "x-ms-version": "2021-02-12"
       },
       "RequestBody": null,
       "StatusCode": 201,
@@ -391,11 +323,7 @@
         "x-ms-request-id": "11a2dfce-001e-009d-365f-052878000000",
         "x-ms-request-server-encrypted": "false",
         "x-ms-snapshot": "2021-02-17T19:03:58.8723971Z",
-<<<<<<< HEAD
-        "x-ms-version": "2020-12-06",
-=======
         "x-ms-version": "2021-02-12",
->>>>>>> 7e782c87
         "x-ms-version-id": "2021-02-17T19:03:58.8733971Z"
       },
       "ResponseBody": []
@@ -416,11 +344,7 @@
         "x-ms-date": "Wed, 17 Feb 2021 19:03:58 GMT",
         "x-ms-if-tags": "\"coolTag\" = 'true'",
         "x-ms-return-client-request-id": "true",
-<<<<<<< HEAD
-        "x-ms-version": "2020-12-06"
-=======
-        "x-ms-version": "2021-02-12"
->>>>>>> 7e782c87
+        "x-ms-version": "2021-02-12"
       },
       "RequestBody": null,
       "StatusCode": 202,
@@ -437,11 +361,7 @@
         "x-ms-copy-id": "6156b2d4-4e16-4b1f-992a-1d62949ecd6c",
         "x-ms-copy-status": "pending",
         "x-ms-request-id": "11a2dfd3-001e-009d-395f-052878000000",
-<<<<<<< HEAD
-        "x-ms-version": "2020-12-06"
-=======
-        "x-ms-version": "2021-02-12"
->>>>>>> 7e782c87
+        "x-ms-version": "2021-02-12"
       },
       "ResponseBody": []
     },
@@ -459,11 +379,7 @@
         "x-ms-client-request-id": "66a08240-6854-7d6d-ba1e-6acae86b74c1",
         "x-ms-date": "Wed, 17 Feb 2021 19:03:58 GMT",
         "x-ms-return-client-request-id": "true",
-<<<<<<< HEAD
-        "x-ms-version": "2020-12-06"
-=======
-        "x-ms-version": "2021-02-12"
->>>>>>> 7e782c87
+        "x-ms-version": "2021-02-12"
       },
       "RequestBody": null,
       "StatusCode": 202,
@@ -476,11 +392,7 @@
         ],
         "x-ms-client-request-id": "66a08240-6854-7d6d-ba1e-6acae86b74c1",
         "x-ms-request-id": "11a2dfd6-001e-009d-3c5f-052878000000",
-<<<<<<< HEAD
-        "x-ms-version": "2020-12-06"
-=======
-        "x-ms-version": "2021-02-12"
->>>>>>> 7e782c87
+        "x-ms-version": "2021-02-12"
       },
       "ResponseBody": []
     }
