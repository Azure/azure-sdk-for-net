{
  "Entries": [
    {
      "RequestUri": "https://amandadev2.blob.core.windows.net/test-container-959b8258-7e27-aea0-05ad-db5d7f90a732?restype=container",
      "RequestMethod": "PUT",
      "RequestHeaders": {
        "Accept": "application/xml",
        "Authorization": "Sanitized",
        "traceparent": "00-6c7bb197abdaa1489852e12ca9d833ed-8453c8527343bf4c-00",
        "User-Agent": [
          "azsdk-net-Storage.Blobs/12.10.0-alpha.20210820.1",
          "(.NET 5.0.9; Microsoft Windows 10.0.19043)"
        ],
        "x-ms-blob-public-access": "container",
        "x-ms-client-request-id": "85be4146-78d7-4c00-087c-cacddd98b467",
        "x-ms-date": "Fri, 20 Aug 2021 22:45:56 GMT",
        "x-ms-return-client-request-id": "true",
        "x-ms-version": "2020-12-06"
      },
      "RequestBody": null,
      "StatusCode": 201,
      "ResponseHeaders": {
        "Content-Length": "0",
        "Date": "Fri, 20 Aug 2021 22:45:55 GMT",
        "ETag": "\u00220x8D9642C45DD1DBB\u0022",
        "Last-Modified": "Fri, 20 Aug 2021 22:45:56 GMT",
        "Server": [
          "Windows-Azure-Blob/1.0",
          "Microsoft-HTTPAPI/2.0"
        ],
        "x-ms-client-request-id": "85be4146-78d7-4c00-087c-cacddd98b467",
<<<<<<< HEAD
        "x-ms-request-id": "97b81abd-201e-006c-5615-9639c8000000",
        "x-ms-version": "2020-10-02"
=======
        "x-ms-request-id": "57b103cb-801e-0093-0d5f-0501c8000000",
        "x-ms-version": "2020-12-06"
>>>>>>> f7eb5f10
      },
      "ResponseBody": []
    },
    {
      "RequestUri": "https://amandadev2.blob.core.windows.net/test-container-959b8258-7e27-aea0-05ad-db5d7f90a732/test-blob-061e49f4-f77b-ef0b-3f46-3b87d4675b81",
      "RequestMethod": "PUT",
      "RequestHeaders": {
        "Accept": "application/xml",
        "Authorization": "Sanitized",
        "traceparent": "00-96ad170ee2ad91449ca197241b0636e8-f4acdffc4bed6b4f-00",
        "User-Agent": [
          "azsdk-net-Storage.Blobs/12.10.0-alpha.20210820.1",
          "(.NET 5.0.9; Microsoft Windows 10.0.19043)"
        ],
        "x-ms-blob-content-length": "1024",
        "x-ms-blob-type": "PageBlob",
        "x-ms-client-request-id": "fb698b2e-932f-6e35-3a07-1513f482be98",
        "x-ms-date": "Fri, 20 Aug 2021 22:45:56 GMT",
        "x-ms-return-client-request-id": "true",
        "x-ms-version": "2020-12-06"
      },
      "RequestBody": null,
      "StatusCode": 201,
      "ResponseHeaders": {
        "Content-Length": "0",
        "Date": "Fri, 20 Aug 2021 22:45:56 GMT",
        "ETag": "\u00220x8D9642C45E50CCA\u0022",
        "Last-Modified": "Fri, 20 Aug 2021 22:45:56 GMT",
        "Server": [
          "Windows-Azure-Blob/1.0",
          "Microsoft-HTTPAPI/2.0"
        ],
        "x-ms-client-request-id": "fb698b2e-932f-6e35-3a07-1513f482be98",
        "x-ms-request-id": "97b81ac9-201e-006c-6015-9639c8000000",
        "x-ms-request-server-encrypted": "true",
<<<<<<< HEAD
        "x-ms-version": "2020-10-02",
        "x-ms-version-id": "2021-08-20T22:45:56.3613386Z"
=======
        "x-ms-version": "2020-12-06",
        "x-ms-version-id": "2021-02-17T19:02:45.0385315Z"
>>>>>>> f7eb5f10
      },
      "ResponseBody": []
    },
    {
      "RequestUri": "https://amandadev2.blob.core.windows.net/test-container-959b8258-7e27-aea0-05ad-db5d7f90a732/test-blob-061e49f4-f77b-ef0b-3f46-3b87d4675b81?comp=page",
      "RequestMethod": "PUT",
      "RequestHeaders": {
        "Accept": "application/xml",
        "Authorization": "Sanitized",
        "Content-Length": "1024",
        "Content-Type": "application/octet-stream",
        "If-Match": "\u00220x8D9642C45E50CCA\u0022",
        "User-Agent": [
          "azsdk-net-Storage.Blobs/12.10.0-alpha.20210820.1",
          "(.NET 5.0.9; Microsoft Windows 10.0.19043)"
        ],
        "x-ms-client-request-id": "50d06763-2ca8-f04e-1b59-4c5aff189c11",
        "x-ms-date": "Fri, 20 Aug 2021 22:45:56 GMT",
        "x-ms-page-write": "update",
        "x-ms-range": "bytes=0-1023",
        "x-ms-return-client-request-id": "true",
        "x-ms-version": "2020-12-06"
      },
      "RequestBody": "skcWPdEiWjqDgbtQnnV3wetBRAhk9BdPNc5GkDx4d6EgSBuVgnaV0u7kg/o7u1HJz3mckyNTHL4wxgcC28n9CgkaL1Va4T90rHIZgHEdE3p9fMDD3OR9zStcZbtuk/Yl5njwIYv8b\u002B46J\u002BexOZtNE7ONhV4IOi0lnGEp/XyDBRh79Jr4LPLugQzSibT8zJSPD1II4Q2XHKtLyoQq0nJytiLONUQBVObBngRRNrF4KNDNmu0peyML49jurWFuxK6aX9KSLpdPjrtrR0IJRuX60qK0XDeFSDv\u002BwlFsEqeFU9lVt9be5fo4fgwyvjTgAp3y9Nq/uWh3FBeWlGtF4nsT5fRps44OG\u002Byne94rU4kHHcC0eR7Nxplx3qO/R1GO85uQHtlAd04P5NjtFz6KS8GNj3arkWlcRR9a99XqTtObGYhCmzSwx6VxpJVG365b55PiMrja4mIyM9m65YB5JJUEUv62R7CM3MjROezTFmZw/w9CCBwbwDYmEGdb9uEk94AAQY2wpKDiVVXvCal1Xh1ySeVwNxt46ZHIjzdIMebnrEJs09XZv1pvX7PGLLeNsLFK6Kz8s79kh1j76BVpmSNvCFxmCYtImYmKAdhnsr3aOt\u002BF/kg66viCB0t83tdFBsWPVyNaJqYlAk8icbLn/NWbIK0145vbNR1j5AJAy7uyRPsT2FqZfxQ4YPz5F3hGmwp24b0pECMqtCIG9kKk5DaTby230yR6AqCZ/YKe4R2kHUj4yun9iDTX6SM4kojSlHvFZqdLjsfl\u002B98ckBOgi9MEYdn5qxpNlef43\u002BoAQW8Xx2gH2Xt1WI\u002BBE84K4fchN15QMzGv2OhheNDAU67c5LlwBMmqmbFYjwhJd5hLQrTv16iMsA0\u002BZ\u002B6ApmCqtQXgpC4Umtwudp6s\u002BKQoZmFPFTUc0HsGUDSsMZ3bKfJRrdkDadJqN6jYwWAJ4LdpFgGNMZErjuSK2VT5aGg/U02rW0rLJPyO5N2MRA8a/G98QhubTfhhJR/0eY99cM4/mG4TXoVsnvEF/kyznknVb93lfCVNowVUSTUr1qttEHMPTauhBp7qEKQplk6rrofVHgmymPSo8vRovxVQQcdFl\u002B7YpFGeNGg/\u002BmyAIw22qJqtVbeiu3d/Zlq2OEeJms7d5P5g0wo2N\u002Bqgc52HKM/nshZ6ouwPo9x2WD326PwhtmCeoz8PVdWQdx3NAUja\u002BD6Lz4YxD/jhzUAi6nrMP0/tf7w86YSQ2FxA6SrPQqKUm2D/axh276dovNb\u002B7GtbwzjO34GLnQ\u002B5\u002Bvcp8CXNEoqejU4ZzNM2d48V1Cyukevx5SXxAGIgCf5RRnAhTP\u002BBmqpLYF8cQfdll2fxdcniC2kMOAv/3BEofQ==",
      "StatusCode": 201,
      "ResponseHeaders": {
        "Content-Length": "0",
        "Date": "Fri, 20 Aug 2021 22:45:56 GMT",
        "ETag": "\u00220x8D9642C45ECAF4B\u0022",
        "Last-Modified": "Fri, 20 Aug 2021 22:45:56 GMT",
        "Server": [
          "Windows-Azure-Blob/1.0",
          "Microsoft-HTTPAPI/2.0"
        ],
        "x-ms-blob-sequence-number": "0",
        "x-ms-client-request-id": "50d06763-2ca8-f04e-1b59-4c5aff189c11",
        "x-ms-content-crc64": "qKSSO2JN8Ko=",
        "x-ms-request-id": "97b81ad8-201e-006c-6d15-9639c8000000",
        "x-ms-request-server-encrypted": "true",
        "x-ms-version": "2020-12-06"
      },
      "ResponseBody": []
    },
    {
      "RequestUri": "https://amandadev2.blob.core.windows.net/test-container-959b8258-7e27-aea0-05ad-db5d7f90a732/test-blob-061e49f4-f77b-ef0b-3f46-3b87d4675b81",
      "RequestMethod": "GET",
      "RequestHeaders": {
        "Accept": "application/xml",
        "Authorization": "Sanitized",
        "traceparent": "00-f572a86ad2e82440b6a414e7c10d8213-1d6eb7dd15f0f444-00",
        "User-Agent": [
          "azsdk-net-Storage.Blobs/12.10.0-alpha.20210820.1",
          "(.NET 5.0.9; Microsoft Windows 10.0.19043)"
        ],
        "x-ms-client-request-id": "8caf95cf-6db1-f6f0-94e9-b11f24a88323",
        "x-ms-date": "Fri, 20 Aug 2021 22:45:56 GMT",
        "x-ms-return-client-request-id": "true",
        "x-ms-version": "2020-12-06"
      },
      "RequestBody": null,
      "StatusCode": 200,
      "ResponseHeaders": {
        "Accept-Ranges": "bytes",
        "Content-Length": "1024",
        "Content-Type": "application/octet-stream",
        "Date": "Fri, 20 Aug 2021 22:45:56 GMT",
        "ETag": "\u00220x8D9642C45ECAF4B\u0022",
        "Last-Modified": "Fri, 20 Aug 2021 22:45:56 GMT",
        "Server": [
          "Windows-Azure-Blob/1.0",
          "Microsoft-HTTPAPI/2.0"
        ],
        "x-ms-blob-sequence-number": "0",
        "x-ms-blob-type": "PageBlob",
        "x-ms-client-request-id": "8caf95cf-6db1-f6f0-94e9-b11f24a88323",
        "x-ms-creation-time": "Fri, 20 Aug 2021 22:45:56 GMT",
        "x-ms-is-current-version": "true",
        "x-ms-lease-state": "available",
        "x-ms-lease-status": "unlocked",
        "x-ms-request-id": "97b81ade-201e-006c-7315-9639c8000000",
        "x-ms-server-encrypted": "true",
<<<<<<< HEAD
        "x-ms-version": "2020-10-02",
        "x-ms-version-id": "2021-08-20T22:45:56.3613386Z"
=======
        "x-ms-version": "2020-12-06",
        "x-ms-version-id": "2021-02-17T19:02:45.0385315Z"
>>>>>>> f7eb5f10
      },
      "ResponseBody": "skcWPdEiWjqDgbtQnnV3wetBRAhk9BdPNc5GkDx4d6EgSBuVgnaV0u7kg/o7u1HJz3mckyNTHL4wxgcC28n9CgkaL1Va4T90rHIZgHEdE3p9fMDD3OR9zStcZbtuk/Yl5njwIYv8b\u002B46J\u002BexOZtNE7ONhV4IOi0lnGEp/XyDBRh79Jr4LPLugQzSibT8zJSPD1II4Q2XHKtLyoQq0nJytiLONUQBVObBngRRNrF4KNDNmu0peyML49jurWFuxK6aX9KSLpdPjrtrR0IJRuX60qK0XDeFSDv\u002BwlFsEqeFU9lVt9be5fo4fgwyvjTgAp3y9Nq/uWh3FBeWlGtF4nsT5fRps44OG\u002Byne94rU4kHHcC0eR7Nxplx3qO/R1GO85uQHtlAd04P5NjtFz6KS8GNj3arkWlcRR9a99XqTtObGYhCmzSwx6VxpJVG365b55PiMrja4mIyM9m65YB5JJUEUv62R7CM3MjROezTFmZw/w9CCBwbwDYmEGdb9uEk94AAQY2wpKDiVVXvCal1Xh1ySeVwNxt46ZHIjzdIMebnrEJs09XZv1pvX7PGLLeNsLFK6Kz8s79kh1j76BVpmSNvCFxmCYtImYmKAdhnsr3aOt\u002BF/kg66viCB0t83tdFBsWPVyNaJqYlAk8icbLn/NWbIK0145vbNR1j5AJAy7uyRPsT2FqZfxQ4YPz5F3hGmwp24b0pECMqtCIG9kKk5DaTby230yR6AqCZ/YKe4R2kHUj4yun9iDTX6SM4kojSlHvFZqdLjsfl\u002B98ckBOgi9MEYdn5qxpNlef43\u002BoAQW8Xx2gH2Xt1WI\u002BBE84K4fchN15QMzGv2OhheNDAU67c5LlwBMmqmbFYjwhJd5hLQrTv16iMsA0\u002BZ\u002B6ApmCqtQXgpC4Umtwudp6s\u002BKQoZmFPFTUc0HsGUDSsMZ3bKfJRrdkDadJqN6jYwWAJ4LdpFgGNMZErjuSK2VT5aGg/U02rW0rLJPyO5N2MRA8a/G98QhubTfhhJR/0eY99cM4/mG4TXoVsnvEF/kyznknVb93lfCVNowVUSTUr1qttEHMPTauhBp7qEKQplk6rrofVHgmymPSo8vRovxVQQcdFl\u002B7YpFGeNGg/\u002BmyAIw22qJqtVbeiu3d/Zlq2OEeJms7d5P5g0wo2N\u002Bqgc52HKM/nshZ6ouwPo9x2WD326PwhtmCeoz8PVdWQdx3NAUja\u002BD6Lz4YxD/jhzUAi6nrMP0/tf7w86YSQ2FxA6SrPQqKUm2D/axh276dovNb\u002B7GtbwzjO34GLnQ\u002B5\u002Bvcp8CXNEoqejU4ZzNM2d48V1Cyukevx5SXxAGIgCf5RRnAhTP\u002BBmqpLYF8cQfdll2fxdcniC2kMOAv/3BEofQ=="
    },
    {
      "RequestUri": "https://amandadev2.blob.core.windows.net/test-container-959b8258-7e27-aea0-05ad-db5d7f90a732?restype=container",
      "RequestMethod": "DELETE",
      "RequestHeaders": {
        "Accept": "application/xml",
        "Authorization": "Sanitized",
        "traceparent": "00-485be721d27b4a46b6aef13637368bee-489bbfdbdfc26d4c-00",
        "User-Agent": [
          "azsdk-net-Storage.Blobs/12.10.0-alpha.20210820.1",
          "(.NET 5.0.9; Microsoft Windows 10.0.19043)"
        ],
        "x-ms-client-request-id": "698bba4c-0f68-0c60-f849-b9c7570a99df",
        "x-ms-date": "Fri, 20 Aug 2021 22:45:56 GMT",
        "x-ms-return-client-request-id": "true",
        "x-ms-version": "2020-12-06"
      },
      "RequestBody": null,
      "StatusCode": 202,
      "ResponseHeaders": {
        "Content-Length": "0",
        "Date": "Fri, 20 Aug 2021 22:45:56 GMT",
        "Server": [
          "Windows-Azure-Blob/1.0",
          "Microsoft-HTTPAPI/2.0"
        ],
        "x-ms-client-request-id": "698bba4c-0f68-0c60-f849-b9c7570a99df",
<<<<<<< HEAD
        "x-ms-request-id": "97b81aeb-201e-006c-7c15-9639c8000000",
        "x-ms-version": "2020-10-02"
=======
        "x-ms-request-id": "57b10407-801e-0093-3a5f-0501c8000000",
        "x-ms-version": "2020-12-06"
>>>>>>> f7eb5f10
      },
      "ResponseBody": []
    }
  ],
  "Variables": {
    "RandomSeed": "1975995317",
    "Storage_TestConfigDefault": "ProductionTenant\namandadev2\nU2FuaXRpemVk\nhttps://amandadev2.blob.core.windows.net\nhttps://amandadev2.file.core.windows.net\nhttps://amandadev2.queue.core.windows.net\nhttps://amandadev2.table.core.windows.net\n\n\n\n\nhttps://amandadev2-secondary.blob.core.windows.net\nhttps://amandadev2-secondary.file.core.windows.net\nhttps://amandadev2-secondary.queue.core.windows.net\nhttps://amandadev2-secondary.table.core.windows.net\n\nSanitized\n\n\nCloud\nBlobEndpoint=https://amandadev2.blob.core.windows.net/;QueueEndpoint=https://amandadev2.queue.core.windows.net/;FileEndpoint=https://amandadev2.file.core.windows.net/;BlobSecondaryEndpoint=https://amandadev2-secondary.blob.core.windows.net/;QueueSecondaryEndpoint=https://amandadev2-secondary.queue.core.windows.net/;FileSecondaryEndpoint=https://amandadev2-secondary.file.core.windows.net/;AccountName=amandadev2;AccountKey=Kg==;\ntestscope2\n\n"
  }
}<|MERGE_RESOLUTION|>--- conflicted
+++ resolved
@@ -1,19 +1,19 @@
-{
+﻿{
   "Entries": [
     {
-      "RequestUri": "https://amandadev2.blob.core.windows.net/test-container-959b8258-7e27-aea0-05ad-db5d7f90a732?restype=container",
+      "RequestUri": "https://seanmcccanary3.blob.core.windows.net/test-container-959b8258-7e27-aea0-05ad-db5d7f90a732?restype=container",
       "RequestMethod": "PUT",
       "RequestHeaders": {
         "Accept": "application/xml",
         "Authorization": "Sanitized",
-        "traceparent": "00-6c7bb197abdaa1489852e12ca9d833ed-8453c8527343bf4c-00",
+        "traceparent": "00-e4dfd7f1edd4c04580c996e4e63584e9-a0c4ee8989d44b4b-00",
         "User-Agent": [
-          "azsdk-net-Storage.Blobs/12.10.0-alpha.20210820.1",
-          "(.NET 5.0.9; Microsoft Windows 10.0.19043)"
+          "azsdk-net-Storage.Blobs/12.9.0-alpha.20210217.1",
+          "(.NET 5.0.3; Microsoft Windows 10.0.19042)"
         ],
         "x-ms-blob-public-access": "container",
         "x-ms-client-request-id": "85be4146-78d7-4c00-087c-cacddd98b467",
-        "x-ms-date": "Fri, 20 Aug 2021 22:45:56 GMT",
+        "x-ms-date": "Wed, 17 Feb 2021 19:02:44 GMT",
         "x-ms-return-client-request-id": "true",
         "x-ms-version": "2020-12-06"
       },
@@ -21,39 +21,34 @@
       "StatusCode": 201,
       "ResponseHeaders": {
         "Content-Length": "0",
-        "Date": "Fri, 20 Aug 2021 22:45:55 GMT",
-        "ETag": "\u00220x8D9642C45DD1DBB\u0022",
-        "Last-Modified": "Fri, 20 Aug 2021 22:45:56 GMT",
+        "Date": "Wed, 17 Feb 2021 19:02:44 GMT",
+        "ETag": "\"0x8D8D3769BFEAE18\"",
+        "Last-Modified": "Wed, 17 Feb 2021 19:02:44 GMT",
         "Server": [
           "Windows-Azure-Blob/1.0",
           "Microsoft-HTTPAPI/2.0"
         ],
         "x-ms-client-request-id": "85be4146-78d7-4c00-087c-cacddd98b467",
-<<<<<<< HEAD
-        "x-ms-request-id": "97b81abd-201e-006c-5615-9639c8000000",
-        "x-ms-version": "2020-10-02"
-=======
         "x-ms-request-id": "57b103cb-801e-0093-0d5f-0501c8000000",
         "x-ms-version": "2020-12-06"
->>>>>>> f7eb5f10
       },
       "ResponseBody": []
     },
     {
-      "RequestUri": "https://amandadev2.blob.core.windows.net/test-container-959b8258-7e27-aea0-05ad-db5d7f90a732/test-blob-061e49f4-f77b-ef0b-3f46-3b87d4675b81",
+      "RequestUri": "https://seanmcccanary3.blob.core.windows.net/test-container-959b8258-7e27-aea0-05ad-db5d7f90a732/test-blob-061e49f4-f77b-ef0b-3f46-3b87d4675b81",
       "RequestMethod": "PUT",
       "RequestHeaders": {
         "Accept": "application/xml",
         "Authorization": "Sanitized",
-        "traceparent": "00-96ad170ee2ad91449ca197241b0636e8-f4acdffc4bed6b4f-00",
+        "traceparent": "00-d5ee25cb775079458df96b9b29996bf3-bedf15363492c54b-00",
         "User-Agent": [
-          "azsdk-net-Storage.Blobs/12.10.0-alpha.20210820.1",
-          "(.NET 5.0.9; Microsoft Windows 10.0.19043)"
+          "azsdk-net-Storage.Blobs/12.9.0-alpha.20210217.1",
+          "(.NET 5.0.3; Microsoft Windows 10.0.19042)"
         ],
         "x-ms-blob-content-length": "1024",
         "x-ms-blob-type": "PageBlob",
         "x-ms-client-request-id": "fb698b2e-932f-6e35-3a07-1513f482be98",
-        "x-ms-date": "Fri, 20 Aug 2021 22:45:56 GMT",
+        "x-ms-date": "Wed, 17 Feb 2021 19:02:44 GMT",
         "x-ms-return-client-request-id": "true",
         "x-ms-version": "2020-12-06"
       },
@@ -61,53 +56,48 @@
       "StatusCode": 201,
       "ResponseHeaders": {
         "Content-Length": "0",
-        "Date": "Fri, 20 Aug 2021 22:45:56 GMT",
-        "ETag": "\u00220x8D9642C45E50CCA\u0022",
-        "Last-Modified": "Fri, 20 Aug 2021 22:45:56 GMT",
+        "Date": "Wed, 17 Feb 2021 19:02:44 GMT",
+        "ETag": "\"0x8D8D3769C0959A3\"",
+        "Last-Modified": "Wed, 17 Feb 2021 19:02:45 GMT",
         "Server": [
           "Windows-Azure-Blob/1.0",
           "Microsoft-HTTPAPI/2.0"
         ],
         "x-ms-client-request-id": "fb698b2e-932f-6e35-3a07-1513f482be98",
-        "x-ms-request-id": "97b81ac9-201e-006c-6015-9639c8000000",
+        "x-ms-request-id": "57b103da-801e-0093-185f-0501c8000000",
         "x-ms-request-server-encrypted": "true",
-<<<<<<< HEAD
-        "x-ms-version": "2020-10-02",
-        "x-ms-version-id": "2021-08-20T22:45:56.3613386Z"
-=======
         "x-ms-version": "2020-12-06",
         "x-ms-version-id": "2021-02-17T19:02:45.0385315Z"
->>>>>>> f7eb5f10
       },
       "ResponseBody": []
     },
     {
-      "RequestUri": "https://amandadev2.blob.core.windows.net/test-container-959b8258-7e27-aea0-05ad-db5d7f90a732/test-blob-061e49f4-f77b-ef0b-3f46-3b87d4675b81?comp=page",
+      "RequestUri": "https://seanmcccanary3.blob.core.windows.net/test-container-959b8258-7e27-aea0-05ad-db5d7f90a732/test-blob-061e49f4-f77b-ef0b-3f46-3b87d4675b81?comp=page",
       "RequestMethod": "PUT",
       "RequestHeaders": {
         "Accept": "application/xml",
         "Authorization": "Sanitized",
         "Content-Length": "1024",
         "Content-Type": "application/octet-stream",
-        "If-Match": "\u00220x8D9642C45E50CCA\u0022",
+        "If-Match": "0x8D8D3769C0959A3",
         "User-Agent": [
-          "azsdk-net-Storage.Blobs/12.10.0-alpha.20210820.1",
-          "(.NET 5.0.9; Microsoft Windows 10.0.19043)"
+          "azsdk-net-Storage.Blobs/12.9.0-alpha.20210217.1",
+          "(.NET 5.0.3; Microsoft Windows 10.0.19042)"
         ],
         "x-ms-client-request-id": "50d06763-2ca8-f04e-1b59-4c5aff189c11",
-        "x-ms-date": "Fri, 20 Aug 2021 22:45:56 GMT",
+        "x-ms-date": "Wed, 17 Feb 2021 19:02:45 GMT",
         "x-ms-page-write": "update",
         "x-ms-range": "bytes=0-1023",
         "x-ms-return-client-request-id": "true",
         "x-ms-version": "2020-12-06"
       },
-      "RequestBody": "skcWPdEiWjqDgbtQnnV3wetBRAhk9BdPNc5GkDx4d6EgSBuVgnaV0u7kg/o7u1HJz3mckyNTHL4wxgcC28n9CgkaL1Va4T90rHIZgHEdE3p9fMDD3OR9zStcZbtuk/Yl5njwIYv8b\u002B46J\u002BexOZtNE7ONhV4IOi0lnGEp/XyDBRh79Jr4LPLugQzSibT8zJSPD1II4Q2XHKtLyoQq0nJytiLONUQBVObBngRRNrF4KNDNmu0peyML49jurWFuxK6aX9KSLpdPjrtrR0IJRuX60qK0XDeFSDv\u002BwlFsEqeFU9lVt9be5fo4fgwyvjTgAp3y9Nq/uWh3FBeWlGtF4nsT5fRps44OG\u002Byne94rU4kHHcC0eR7Nxplx3qO/R1GO85uQHtlAd04P5NjtFz6KS8GNj3arkWlcRR9a99XqTtObGYhCmzSwx6VxpJVG365b55PiMrja4mIyM9m65YB5JJUEUv62R7CM3MjROezTFmZw/w9CCBwbwDYmEGdb9uEk94AAQY2wpKDiVVXvCal1Xh1ySeVwNxt46ZHIjzdIMebnrEJs09XZv1pvX7PGLLeNsLFK6Kz8s79kh1j76BVpmSNvCFxmCYtImYmKAdhnsr3aOt\u002BF/kg66viCB0t83tdFBsWPVyNaJqYlAk8icbLn/NWbIK0145vbNR1j5AJAy7uyRPsT2FqZfxQ4YPz5F3hGmwp24b0pECMqtCIG9kKk5DaTby230yR6AqCZ/YKe4R2kHUj4yun9iDTX6SM4kojSlHvFZqdLjsfl\u002B98ckBOgi9MEYdn5qxpNlef43\u002BoAQW8Xx2gH2Xt1WI\u002BBE84K4fchN15QMzGv2OhheNDAU67c5LlwBMmqmbFYjwhJd5hLQrTv16iMsA0\u002BZ\u002B6ApmCqtQXgpC4Umtwudp6s\u002BKQoZmFPFTUc0HsGUDSsMZ3bKfJRrdkDadJqN6jYwWAJ4LdpFgGNMZErjuSK2VT5aGg/U02rW0rLJPyO5N2MRA8a/G98QhubTfhhJR/0eY99cM4/mG4TXoVsnvEF/kyznknVb93lfCVNowVUSTUr1qttEHMPTauhBp7qEKQplk6rrofVHgmymPSo8vRovxVQQcdFl\u002B7YpFGeNGg/\u002BmyAIw22qJqtVbeiu3d/Zlq2OEeJms7d5P5g0wo2N\u002Bqgc52HKM/nshZ6ouwPo9x2WD326PwhtmCeoz8PVdWQdx3NAUja\u002BD6Lz4YxD/jhzUAi6nrMP0/tf7w86YSQ2FxA6SrPQqKUm2D/axh276dovNb\u002B7GtbwzjO34GLnQ\u002B5\u002Bvcp8CXNEoqejU4ZzNM2d48V1Cyukevx5SXxAGIgCf5RRnAhTP\u002BBmqpLYF8cQfdll2fxdcniC2kMOAv/3BEofQ==",
+      "RequestBody": "skcWPdEiWjqDgbtQnnV3wetBRAhk9BdPNc5GkDx4d6EgSBuVgnaV0u7kg/o7u1HJz3mckyNTHL4wxgcC28n9CgkaL1Va4T90rHIZgHEdE3p9fMDD3OR9zStcZbtuk/Yl5njwIYv8b+46J+exOZtNE7ONhV4IOi0lnGEp/XyDBRh79Jr4LPLugQzSibT8zJSPD1II4Q2XHKtLyoQq0nJytiLONUQBVObBngRRNrF4KNDNmu0peyML49jurWFuxK6aX9KSLpdPjrtrR0IJRuX60qK0XDeFSDv+wlFsEqeFU9lVt9be5fo4fgwyvjTgAp3y9Nq/uWh3FBeWlGtF4nsT5fRps44OG+yne94rU4kHHcC0eR7Nxplx3qO/R1GO85uQHtlAd04P5NjtFz6KS8GNj3arkWlcRR9a99XqTtObGYhCmzSwx6VxpJVG365b55PiMrja4mIyM9m65YB5JJUEUv62R7CM3MjROezTFmZw/w9CCBwbwDYmEGdb9uEk94AAQY2wpKDiVVXvCal1Xh1ySeVwNxt46ZHIjzdIMebnrEJs09XZv1pvX7PGLLeNsLFK6Kz8s79kh1j76BVpmSNvCFxmCYtImYmKAdhnsr3aOt+F/kg66viCB0t83tdFBsWPVyNaJqYlAk8icbLn/NWbIK0145vbNR1j5AJAy7uyRPsT2FqZfxQ4YPz5F3hGmwp24b0pECMqtCIG9kKk5DaTby230yR6AqCZ/YKe4R2kHUj4yun9iDTX6SM4kojSlHvFZqdLjsfl+98ckBOgi9MEYdn5qxpNlef43+oAQW8Xx2gH2Xt1WI+BE84K4fchN15QMzGv2OhheNDAU67c5LlwBMmqmbFYjwhJd5hLQrTv16iMsA0+Z+6ApmCqtQXgpC4Umtwudp6s+KQoZmFPFTUc0HsGUDSsMZ3bKfJRrdkDadJqN6jYwWAJ4LdpFgGNMZErjuSK2VT5aGg/U02rW0rLJPyO5N2MRA8a/G98QhubTfhhJR/0eY99cM4/mG4TXoVsnvEF/kyznknVb93lfCVNowVUSTUr1qttEHMPTauhBp7qEKQplk6rrofVHgmymPSo8vRovxVQQcdFl+7YpFGeNGg/+myAIw22qJqtVbeiu3d/Zlq2OEeJms7d5P5g0wo2N+qgc52HKM/nshZ6ouwPo9x2WD326PwhtmCeoz8PVdWQdx3NAUja+D6Lz4YxD/jhzUAi6nrMP0/tf7w86YSQ2FxA6SrPQqKUm2D/axh276dovNb+7GtbwzjO34GLnQ+5+vcp8CXNEoqejU4ZzNM2d48V1Cyukevx5SXxAGIgCf5RRnAhTP+BmqpLYF8cQfdll2fxdcniC2kMOAv/3BEofQ==",
       "StatusCode": 201,
       "ResponseHeaders": {
         "Content-Length": "0",
-        "Date": "Fri, 20 Aug 2021 22:45:56 GMT",
-        "ETag": "\u00220x8D9642C45ECAF4B\u0022",
-        "Last-Modified": "Fri, 20 Aug 2021 22:45:56 GMT",
+        "Date": "Wed, 17 Feb 2021 19:02:44 GMT",
+        "ETag": "\"0x8D8D3769C136D9D\"",
+        "Last-Modified": "Wed, 17 Feb 2021 19:02:45 GMT",
         "Server": [
           "Windows-Azure-Blob/1.0",
           "Microsoft-HTTPAPI/2.0"
@@ -115,25 +105,25 @@
         "x-ms-blob-sequence-number": "0",
         "x-ms-client-request-id": "50d06763-2ca8-f04e-1b59-4c5aff189c11",
         "x-ms-content-crc64": "qKSSO2JN8Ko=",
-        "x-ms-request-id": "97b81ad8-201e-006c-6d15-9639c8000000",
+        "x-ms-request-id": "57b103f5-801e-0093-2b5f-0501c8000000",
         "x-ms-request-server-encrypted": "true",
         "x-ms-version": "2020-12-06"
       },
       "ResponseBody": []
     },
     {
-      "RequestUri": "https://amandadev2.blob.core.windows.net/test-container-959b8258-7e27-aea0-05ad-db5d7f90a732/test-blob-061e49f4-f77b-ef0b-3f46-3b87d4675b81",
+      "RequestUri": "https://seanmcccanary3.blob.core.windows.net/test-container-959b8258-7e27-aea0-05ad-db5d7f90a732/test-blob-061e49f4-f77b-ef0b-3f46-3b87d4675b81",
       "RequestMethod": "GET",
       "RequestHeaders": {
         "Accept": "application/xml",
         "Authorization": "Sanitized",
-        "traceparent": "00-f572a86ad2e82440b6a414e7c10d8213-1d6eb7dd15f0f444-00",
+        "traceparent": "00-1124ebade689464c9243a599748289fb-83da588e59f1294f-00",
         "User-Agent": [
-          "azsdk-net-Storage.Blobs/12.10.0-alpha.20210820.1",
-          "(.NET 5.0.9; Microsoft Windows 10.0.19043)"
+          "azsdk-net-Storage.Blobs/12.9.0-alpha.20210217.1",
+          "(.NET 5.0.3; Microsoft Windows 10.0.19042)"
         ],
         "x-ms-client-request-id": "8caf95cf-6db1-f6f0-94e9-b11f24a88323",
-        "x-ms-date": "Fri, 20 Aug 2021 22:45:56 GMT",
+        "x-ms-date": "Wed, 17 Feb 2021 19:02:45 GMT",
         "x-ms-return-client-request-id": "true",
         "x-ms-version": "2020-12-06"
       },
@@ -143,9 +133,9 @@
         "Accept-Ranges": "bytes",
         "Content-Length": "1024",
         "Content-Type": "application/octet-stream",
-        "Date": "Fri, 20 Aug 2021 22:45:56 GMT",
-        "ETag": "\u00220x8D9642C45ECAF4B\u0022",
-        "Last-Modified": "Fri, 20 Aug 2021 22:45:56 GMT",
+        "Date": "Wed, 17 Feb 2021 19:02:44 GMT",
+        "ETag": "\"0x8D8D3769C136D9D\"",
+        "Last-Modified": "Wed, 17 Feb 2021 19:02:45 GMT",
         "Server": [
           "Windows-Azure-Blob/1.0",
           "Microsoft-HTTPAPI/2.0"
@@ -153,35 +143,30 @@
         "x-ms-blob-sequence-number": "0",
         "x-ms-blob-type": "PageBlob",
         "x-ms-client-request-id": "8caf95cf-6db1-f6f0-94e9-b11f24a88323",
-        "x-ms-creation-time": "Fri, 20 Aug 2021 22:45:56 GMT",
+        "x-ms-creation-time": "Wed, 17 Feb 2021 19:02:45 GMT",
         "x-ms-is-current-version": "true",
         "x-ms-lease-state": "available",
         "x-ms-lease-status": "unlocked",
-        "x-ms-request-id": "97b81ade-201e-006c-7315-9639c8000000",
+        "x-ms-request-id": "57b103fe-801e-0093-325f-0501c8000000",
         "x-ms-server-encrypted": "true",
-<<<<<<< HEAD
-        "x-ms-version": "2020-10-02",
-        "x-ms-version-id": "2021-08-20T22:45:56.3613386Z"
-=======
         "x-ms-version": "2020-12-06",
         "x-ms-version-id": "2021-02-17T19:02:45.0385315Z"
->>>>>>> f7eb5f10
       },
-      "ResponseBody": "skcWPdEiWjqDgbtQnnV3wetBRAhk9BdPNc5GkDx4d6EgSBuVgnaV0u7kg/o7u1HJz3mckyNTHL4wxgcC28n9CgkaL1Va4T90rHIZgHEdE3p9fMDD3OR9zStcZbtuk/Yl5njwIYv8b\u002B46J\u002BexOZtNE7ONhV4IOi0lnGEp/XyDBRh79Jr4LPLugQzSibT8zJSPD1II4Q2XHKtLyoQq0nJytiLONUQBVObBngRRNrF4KNDNmu0peyML49jurWFuxK6aX9KSLpdPjrtrR0IJRuX60qK0XDeFSDv\u002BwlFsEqeFU9lVt9be5fo4fgwyvjTgAp3y9Nq/uWh3FBeWlGtF4nsT5fRps44OG\u002Byne94rU4kHHcC0eR7Nxplx3qO/R1GO85uQHtlAd04P5NjtFz6KS8GNj3arkWlcRR9a99XqTtObGYhCmzSwx6VxpJVG365b55PiMrja4mIyM9m65YB5JJUEUv62R7CM3MjROezTFmZw/w9CCBwbwDYmEGdb9uEk94AAQY2wpKDiVVXvCal1Xh1ySeVwNxt46ZHIjzdIMebnrEJs09XZv1pvX7PGLLeNsLFK6Kz8s79kh1j76BVpmSNvCFxmCYtImYmKAdhnsr3aOt\u002BF/kg66viCB0t83tdFBsWPVyNaJqYlAk8icbLn/NWbIK0145vbNR1j5AJAy7uyRPsT2FqZfxQ4YPz5F3hGmwp24b0pECMqtCIG9kKk5DaTby230yR6AqCZ/YKe4R2kHUj4yun9iDTX6SM4kojSlHvFZqdLjsfl\u002B98ckBOgi9MEYdn5qxpNlef43\u002BoAQW8Xx2gH2Xt1WI\u002BBE84K4fchN15QMzGv2OhheNDAU67c5LlwBMmqmbFYjwhJd5hLQrTv16iMsA0\u002BZ\u002B6ApmCqtQXgpC4Umtwudp6s\u002BKQoZmFPFTUc0HsGUDSsMZ3bKfJRrdkDadJqN6jYwWAJ4LdpFgGNMZErjuSK2VT5aGg/U02rW0rLJPyO5N2MRA8a/G98QhubTfhhJR/0eY99cM4/mG4TXoVsnvEF/kyznknVb93lfCVNowVUSTUr1qttEHMPTauhBp7qEKQplk6rrofVHgmymPSo8vRovxVQQcdFl\u002B7YpFGeNGg/\u002BmyAIw22qJqtVbeiu3d/Zlq2OEeJms7d5P5g0wo2N\u002Bqgc52HKM/nshZ6ouwPo9x2WD326PwhtmCeoz8PVdWQdx3NAUja\u002BD6Lz4YxD/jhzUAi6nrMP0/tf7w86YSQ2FxA6SrPQqKUm2D/axh276dovNb\u002B7GtbwzjO34GLnQ\u002B5\u002Bvcp8CXNEoqejU4ZzNM2d48V1Cyukevx5SXxAGIgCf5RRnAhTP\u002BBmqpLYF8cQfdll2fxdcniC2kMOAv/3BEofQ=="
+      "ResponseBody": "skcWPdEiWjqDgbtQnnV3wetBRAhk9BdPNc5GkDx4d6EgSBuVgnaV0u7kg/o7u1HJz3mckyNTHL4wxgcC28n9CgkaL1Va4T90rHIZgHEdE3p9fMDD3OR9zStcZbtuk/Yl5njwIYv8b+46J+exOZtNE7ONhV4IOi0lnGEp/XyDBRh79Jr4LPLugQzSibT8zJSPD1II4Q2XHKtLyoQq0nJytiLONUQBVObBngRRNrF4KNDNmu0peyML49jurWFuxK6aX9KSLpdPjrtrR0IJRuX60qK0XDeFSDv+wlFsEqeFU9lVt9be5fo4fgwyvjTgAp3y9Nq/uWh3FBeWlGtF4nsT5fRps44OG+yne94rU4kHHcC0eR7Nxplx3qO/R1GO85uQHtlAd04P5NjtFz6KS8GNj3arkWlcRR9a99XqTtObGYhCmzSwx6VxpJVG365b55PiMrja4mIyM9m65YB5JJUEUv62R7CM3MjROezTFmZw/w9CCBwbwDYmEGdb9uEk94AAQY2wpKDiVVXvCal1Xh1ySeVwNxt46ZHIjzdIMebnrEJs09XZv1pvX7PGLLeNsLFK6Kz8s79kh1j76BVpmSNvCFxmCYtImYmKAdhnsr3aOt+F/kg66viCB0t83tdFBsWPVyNaJqYlAk8icbLn/NWbIK0145vbNR1j5AJAy7uyRPsT2FqZfxQ4YPz5F3hGmwp24b0pECMqtCIG9kKk5DaTby230yR6AqCZ/YKe4R2kHUj4yun9iDTX6SM4kojSlHvFZqdLjsfl+98ckBOgi9MEYdn5qxpNlef43+oAQW8Xx2gH2Xt1WI+BE84K4fchN15QMzGv2OhheNDAU67c5LlwBMmqmbFYjwhJd5hLQrTv16iMsA0+Z+6ApmCqtQXgpC4Umtwudp6s+KQoZmFPFTUc0HsGUDSsMZ3bKfJRrdkDadJqN6jYwWAJ4LdpFgGNMZErjuSK2VT5aGg/U02rW0rLJPyO5N2MRA8a/G98QhubTfhhJR/0eY99cM4/mG4TXoVsnvEF/kyznknVb93lfCVNowVUSTUr1qttEHMPTauhBp7qEKQplk6rrofVHgmymPSo8vRovxVQQcdFl+7YpFGeNGg/+myAIw22qJqtVbeiu3d/Zlq2OEeJms7d5P5g0wo2N+qgc52HKM/nshZ6ouwPo9x2WD326PwhtmCeoz8PVdWQdx3NAUja+D6Lz4YxD/jhzUAi6nrMP0/tf7w86YSQ2FxA6SrPQqKUm2D/axh276dovNb+7GtbwzjO34GLnQ+5+vcp8CXNEoqejU4ZzNM2d48V1Cyukevx5SXxAGIgCf5RRnAhTP+BmqpLYF8cQfdll2fxdcniC2kMOAv/3BEofQ=="
     },
     {
-      "RequestUri": "https://amandadev2.blob.core.windows.net/test-container-959b8258-7e27-aea0-05ad-db5d7f90a732?restype=container",
+      "RequestUri": "https://seanmcccanary3.blob.core.windows.net/test-container-959b8258-7e27-aea0-05ad-db5d7f90a732?restype=container",
       "RequestMethod": "DELETE",
       "RequestHeaders": {
         "Accept": "application/xml",
         "Authorization": "Sanitized",
-        "traceparent": "00-485be721d27b4a46b6aef13637368bee-489bbfdbdfc26d4c-00",
+        "traceparent": "00-9098ec18452a2a43a98e5b83669b0f30-a68e5aecd70ec649-00",
         "User-Agent": [
-          "azsdk-net-Storage.Blobs/12.10.0-alpha.20210820.1",
-          "(.NET 5.0.9; Microsoft Windows 10.0.19043)"
+          "azsdk-net-Storage.Blobs/12.9.0-alpha.20210217.1",
+          "(.NET 5.0.3; Microsoft Windows 10.0.19042)"
         ],
         "x-ms-client-request-id": "698bba4c-0f68-0c60-f849-b9c7570a99df",
-        "x-ms-date": "Fri, 20 Aug 2021 22:45:56 GMT",
+        "x-ms-date": "Wed, 17 Feb 2021 19:02:45 GMT",
         "x-ms-return-client-request-id": "true",
         "x-ms-version": "2020-12-06"
       },
@@ -189,25 +174,20 @@
       "StatusCode": 202,
       "ResponseHeaders": {
         "Content-Length": "0",
-        "Date": "Fri, 20 Aug 2021 22:45:56 GMT",
+        "Date": "Wed, 17 Feb 2021 19:02:44 GMT",
         "Server": [
           "Windows-Azure-Blob/1.0",
           "Microsoft-HTTPAPI/2.0"
         ],
         "x-ms-client-request-id": "698bba4c-0f68-0c60-f849-b9c7570a99df",
-<<<<<<< HEAD
-        "x-ms-request-id": "97b81aeb-201e-006c-7c15-9639c8000000",
-        "x-ms-version": "2020-10-02"
-=======
         "x-ms-request-id": "57b10407-801e-0093-3a5f-0501c8000000",
         "x-ms-version": "2020-12-06"
->>>>>>> f7eb5f10
       },
       "ResponseBody": []
     }
   ],
   "Variables": {
     "RandomSeed": "1975995317",
-    "Storage_TestConfigDefault": "ProductionTenant\namandadev2\nU2FuaXRpemVk\nhttps://amandadev2.blob.core.windows.net\nhttps://amandadev2.file.core.windows.net\nhttps://amandadev2.queue.core.windows.net\nhttps://amandadev2.table.core.windows.net\n\n\n\n\nhttps://amandadev2-secondary.blob.core.windows.net\nhttps://amandadev2-secondary.file.core.windows.net\nhttps://amandadev2-secondary.queue.core.windows.net\nhttps://amandadev2-secondary.table.core.windows.net\n\nSanitized\n\n\nCloud\nBlobEndpoint=https://amandadev2.blob.core.windows.net/;QueueEndpoint=https://amandadev2.queue.core.windows.net/;FileEndpoint=https://amandadev2.file.core.windows.net/;BlobSecondaryEndpoint=https://amandadev2-secondary.blob.core.windows.net/;QueueSecondaryEndpoint=https://amandadev2-secondary.queue.core.windows.net/;FileSecondaryEndpoint=https://amandadev2-secondary.file.core.windows.net/;AccountName=amandadev2;AccountKey=Kg==;\ntestscope2\n\n"
+    "Storage_TestConfigDefault": "ProductionTenant\nseanmcccanary3\nU2FuaXRpemVk\nhttps://seanmcccanary3.blob.core.windows.net\nhttps://seanmcccanary3.file.core.windows.net\nhttps://seanmcccanary3.queue.core.windows.net\nhttps://seanmcccanary3.table.core.windows.net\n\n\n\n\nhttps://seanmcccanary3-secondary.blob.core.windows.net\nhttps://seanmcccanary3-secondary.file.core.windows.net\nhttps://seanmcccanary3-secondary.queue.core.windows.net\nhttps://seanmcccanary3-secondary.table.core.windows.net\n\nSanitized\n\n\nCloud\nBlobEndpoint=https://seanmcccanary3.blob.core.windows.net/;QueueEndpoint=https://seanmcccanary3.queue.core.windows.net/;FileEndpoint=https://seanmcccanary3.file.core.windows.net/;BlobSecondaryEndpoint=https://seanmcccanary3-secondary.blob.core.windows.net/;QueueSecondaryEndpoint=https://seanmcccanary3-secondary.queue.core.windows.net/;FileSecondaryEndpoint=https://seanmcccanary3-secondary.file.core.windows.net/;AccountName=seanmcccanary3;AccountKey=Kg==;\nseanscope1\n\n"
   }
 }