--- conflicted
+++ resolved
@@ -15,11 +15,7 @@
         "x-ms-client-request-id": "dbab6548-c19b-cd1b-23ce-94293c3bb410",
         "x-ms-date": "Wed, 17 Feb 2021 19:00:55 GMT",
         "x-ms-return-client-request-id": "true",
-<<<<<<< HEAD
-        "x-ms-version": "2020-12-06"
-=======
         "x-ms-version": "2021-02-12"
->>>>>>> 7e782c87
       },
       "RequestBody": null,
       "StatusCode": 201,
@@ -34,11 +30,7 @@
         ],
         "x-ms-client-request-id": "dbab6548-c19b-cd1b-23ce-94293c3bb410",
         "x-ms-request-id": "da7377d7-a01e-0094-6f5f-056dab000000",
-<<<<<<< HEAD
-        "x-ms-version": "2020-12-06"
-=======
         "x-ms-version": "2021-02-12"
->>>>>>> 7e782c87
       },
       "ResponseBody": []
     },
@@ -60,11 +52,7 @@
         "x-ms-client-request-id": "076b0ff8-d159-8900-9956-d50195d7ce3a",
         "x-ms-date": "Wed, 17 Feb 2021 19:00:55 GMT",
         "x-ms-return-client-request-id": "true",
-<<<<<<< HEAD
-        "x-ms-version": "2020-12-06"
-=======
         "x-ms-version": "2021-02-12"
->>>>>>> 7e782c87
       },
       "RequestBody": null,
       "StatusCode": 201,
@@ -80,11 +68,7 @@
         "x-ms-client-request-id": "076b0ff8-d159-8900-9956-d50195d7ce3a",
         "x-ms-request-id": "da7377e5-a01e-0094-7a5f-056dab000000",
         "x-ms-request-server-encrypted": "true",
-<<<<<<< HEAD
-        "x-ms-version": "2020-12-06",
-=======
         "x-ms-version": "2021-02-12",
->>>>>>> 7e782c87
         "x-ms-version-id": "2021-02-17T19:00:55.5481357Z"
       },
       "ResponseBody": []
@@ -105,11 +89,7 @@
         "x-ms-if-tags": "\"coolTag\" = 'true'",
         "x-ms-range": "bytes=0-4095",
         "x-ms-return-client-request-id": "true",
-<<<<<<< HEAD
-        "x-ms-version": "2020-12-06"
-=======
         "x-ms-version": "2021-02-12"
->>>>>>> 7e782c87
       },
       "RequestBody": null,
       "StatusCode": 412,
@@ -124,11 +104,7 @@
         "x-ms-client-request-id": "ef4b7742-2c7d-4ab7-dd18-4dd1e1931dbf",
         "x-ms-error-code": "ConditionNotMet",
         "x-ms-request-id": "da7377f0-a01e-0094-015f-056dab000000",
-<<<<<<< HEAD
-        "x-ms-version": "2020-12-06"
-=======
         "x-ms-version": "2021-02-12"
->>>>>>> 7e782c87
       },
       "ResponseBody": [
         "﻿<?xml version=\"1.0\" encoding=\"utf-8\"?><Error><Code>ConditionNotMet</Code><Message>The condition specified using HTTP conditional header(s) is not met.\n",
@@ -150,11 +126,7 @@
         "x-ms-client-request-id": "1dbfcea4-de8c-6ebd-cac3-80807e174832",
         "x-ms-date": "Wed, 17 Feb 2021 19:00:55 GMT",
         "x-ms-return-client-request-id": "true",
-<<<<<<< HEAD
-        "x-ms-version": "2020-12-06"
-=======
         "x-ms-version": "2021-02-12"
->>>>>>> 7e782c87
       },
       "RequestBody": null,
       "StatusCode": 202,
@@ -167,11 +139,7 @@
         ],
         "x-ms-client-request-id": "1dbfcea4-de8c-6ebd-cac3-80807e174832",
         "x-ms-request-id": "da737803-a01e-0094-115f-056dab000000",
-<<<<<<< HEAD
-        "x-ms-version": "2020-12-06"
-=======
         "x-ms-version": "2021-02-12"
->>>>>>> 7e782c87
       },
       "ResponseBody": []
     }
