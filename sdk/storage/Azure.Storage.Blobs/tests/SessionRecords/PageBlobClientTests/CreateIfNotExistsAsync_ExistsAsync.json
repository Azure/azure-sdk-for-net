{
  "Entries": [
    {
      "RequestUri": "https://seanmcccanary.blob.core.windows.net/test-container-7064f998-28f6-720e-04f4-793dbf30aa61?restype=container",
      "RequestMethod": "PUT",
      "RequestHeaders": {
        "Authorization": "Sanitized",
        "traceparent": "00-375547896a1b244686f5cd4e698885fb-5b3aac4dfee1624a-00",
        "User-Agent": [
          "azsdk-net-Storage.Blobs/12.5.0-dev.20200402.1",
          "(.NET Core 4.6.28325.01; Microsoft Windows 10.0.18362 )"
        ],
        "x-ms-blob-public-access": "container",
        "x-ms-client-request-id": "ffe05389-e3b0-4cd7-88cb-f740768814a1",
        "x-ms-date": "Fri, 03 Apr 2020 00:07:07 GMT",
        "x-ms-return-client-request-id": "true",
<<<<<<< HEAD
        "x-ms-version": "2019-12-12"
=======
        "x-ms-version": "2020-02-10"
>>>>>>> 60f4876e
      },
      "RequestBody": null,
      "StatusCode": 201,
      "ResponseHeaders": {
        "Content-Length": "0",
        "Date": "Fri, 03 Apr 2020 00:07:06 GMT",
        "ETag": "\u00220x8D7D762F27ACA2A\u0022",
        "Last-Modified": "Fri, 03 Apr 2020 00:07:07 GMT",
        "Server": [
          "Windows-Azure-Blob/1.0",
          "Microsoft-HTTPAPI/2.0"
        ],
        "x-ms-client-request-id": "ffe05389-e3b0-4cd7-88cb-f740768814a1",
        "x-ms-request-id": "9a52db9a-e01e-001e-374b-09a178000000",
<<<<<<< HEAD
        "x-ms-version": "2019-12-12"
=======
        "x-ms-version": "2020-02-10"
>>>>>>> 60f4876e
      },
      "ResponseBody": []
    },
    {
      "RequestUri": "https://seanmcccanary.blob.core.windows.net/test-container-7064f998-28f6-720e-04f4-793dbf30aa61/test-blob-ffc56b80-7f93-bcbe-6679-4f3c7e2452eb",
      "RequestMethod": "PUT",
      "RequestHeaders": {
        "Authorization": "Sanitized",
        "Content-Length": "0",
        "traceparent": "00-03a7216d533d114b850d261b99e4d773-6c65943df7df154d-00",
        "User-Agent": [
          "azsdk-net-Storage.Blobs/12.5.0-dev.20200402.1",
          "(.NET Core 4.6.28325.01; Microsoft Windows 10.0.18362 )"
        ],
        "x-ms-blob-content-length": "1024",
        "x-ms-blob-type": "PageBlob",
        "x-ms-client-request-id": "b36808a4-de53-0a86-9423-9837949bcd63",
        "x-ms-date": "Fri, 03 Apr 2020 00:07:08 GMT",
        "x-ms-return-client-request-id": "true",
<<<<<<< HEAD
        "x-ms-version": "2019-12-12"
=======
        "x-ms-version": "2020-02-10"
>>>>>>> 60f4876e
      },
      "RequestBody": null,
      "StatusCode": 201,
      "ResponseHeaders": {
        "Content-Length": "0",
        "Date": "Fri, 03 Apr 2020 00:07:06 GMT",
        "ETag": "\u00220x8D7D762F287274F\u0022",
        "Last-Modified": "Fri, 03 Apr 2020 00:07:07 GMT",
        "Server": [
          "Windows-Azure-Blob/1.0",
          "Microsoft-HTTPAPI/2.0"
        ],
        "x-ms-client-request-id": "b36808a4-de53-0a86-9423-9837949bcd63",
        "x-ms-request-id": "9a52dbb1-e01e-001e-4a4b-09a178000000",
        "x-ms-request-server-encrypted": "true",
<<<<<<< HEAD
        "x-ms-version": "2019-12-12"
=======
        "x-ms-version": "2020-02-10"
>>>>>>> 60f4876e
      },
      "ResponseBody": []
    },
    {
      "RequestUri": "https://seanmcccanary.blob.core.windows.net/test-container-7064f998-28f6-720e-04f4-793dbf30aa61/test-blob-ffc56b80-7f93-bcbe-6679-4f3c7e2452eb",
      "RequestMethod": "PUT",
      "RequestHeaders": {
        "Authorization": "Sanitized",
        "Content-Length": "0",
        "If-None-Match": "*",
        "traceparent": "00-4ce224822dc99148ae8dd5eb30e93ffc-4d65a70df5c59949-00",
        "User-Agent": [
          "azsdk-net-Storage.Blobs/12.5.0-dev.20200402.1",
          "(.NET Core 4.6.28325.01; Microsoft Windows 10.0.18362 )"
        ],
        "x-ms-blob-content-length": "1024",
        "x-ms-blob-type": "PageBlob",
        "x-ms-client-request-id": "7597b704-9ebb-3998-d9a9-d72c137ade56",
        "x-ms-date": "Fri, 03 Apr 2020 00:07:08 GMT",
        "x-ms-return-client-request-id": "true",
<<<<<<< HEAD
        "x-ms-version": "2019-12-12"
=======
        "x-ms-version": "2020-02-10"
>>>>>>> 60f4876e
      },
      "RequestBody": null,
      "StatusCode": 409,
      "ResponseHeaders": {
        "Content-Length": "220",
        "Content-Type": "application/xml",
        "Date": "Fri, 03 Apr 2020 00:07:06 GMT",
        "Server": [
          "Windows-Azure-Blob/1.0",
          "Microsoft-HTTPAPI/2.0"
        ],
        "x-ms-client-request-id": "7597b704-9ebb-3998-d9a9-d72c137ade56",
        "x-ms-error-code": "BlobAlreadyExists",
        "x-ms-request-id": "9a52dbc5-e01e-001e-5a4b-09a178000000",
<<<<<<< HEAD
        "x-ms-version": "2019-12-12"
=======
        "x-ms-version": "2020-02-10"
>>>>>>> 60f4876e
      },
      "ResponseBody": [
        "\uFEFF\u003C?xml version=\u00221.0\u0022 encoding=\u0022utf-8\u0022?\u003E\u003CError\u003E\u003CCode\u003EBlobAlreadyExists\u003C/Code\u003E\u003CMessage\u003EThe specified blob already exists.\n",
        "RequestId:9a52dbc5-e01e-001e-5a4b-09a178000000\n",
        "Time:2020-04-03T00:07:07.2735931Z\u003C/Message\u003E\u003C/Error\u003E"
      ]
    },
    {
      "RequestUri": "https://seanmcccanary.blob.core.windows.net/test-container-7064f998-28f6-720e-04f4-793dbf30aa61?restype=container",
      "RequestMethod": "DELETE",
      "RequestHeaders": {
        "Authorization": "Sanitized",
        "traceparent": "00-34e0a9d4dfd1b24c8eec507e727458b1-31c6a29814c1a848-00",
        "User-Agent": [
          "azsdk-net-Storage.Blobs/12.5.0-dev.20200402.1",
          "(.NET Core 4.6.28325.01; Microsoft Windows 10.0.18362 )"
        ],
        "x-ms-client-request-id": "dc32834b-5803-daa7-73ee-3d2bd124c13f",
        "x-ms-date": "Fri, 03 Apr 2020 00:07:08 GMT",
        "x-ms-return-client-request-id": "true",
<<<<<<< HEAD
        "x-ms-version": "2019-12-12"
=======
        "x-ms-version": "2020-02-10"
>>>>>>> 60f4876e
      },
      "RequestBody": null,
      "StatusCode": 202,
      "ResponseHeaders": {
        "Content-Length": "0",
        "Date": "Fri, 03 Apr 2020 00:07:06 GMT",
        "Server": [
          "Windows-Azure-Blob/1.0",
          "Microsoft-HTTPAPI/2.0"
        ],
        "x-ms-client-request-id": "dc32834b-5803-daa7-73ee-3d2bd124c13f",
        "x-ms-request-id": "9a52dbd7-e01e-001e-674b-09a178000000",
<<<<<<< HEAD
        "x-ms-version": "2019-12-12"
=======
        "x-ms-version": "2020-02-10"
>>>>>>> 60f4876e
      },
      "ResponseBody": []
    }
  ],
  "Variables": {
    "RandomSeed": "1200575414",
    "Storage_TestConfigDefault": "ProductionTenant\nseanmcccanary\nU2FuaXRpemVk\nhttps://seanmcccanary.blob.core.windows.net\nhttps://seanmcccanary.file.core.windows.net\nhttps://seanmcccanary.queue.core.windows.net\nhttps://seanmcccanary.table.core.windows.net\n\n\n\n\nhttps://seanmcccanary-secondary.blob.core.windows.net\nhttps://seanmcccanary-secondary.file.core.windows.net\nhttps://seanmcccanary-secondary.queue.core.windows.net\nhttps://seanmcccanary-secondary.table.core.windows.net\n\nSanitized\n\n\nCloud\nBlobEndpoint=https://seanmcccanary.blob.core.windows.net/;QueueEndpoint=https://seanmcccanary.queue.core.windows.net/;FileEndpoint=https://seanmcccanary.file.core.windows.net/;BlobSecondaryEndpoint=https://seanmcccanary-secondary.blob.core.windows.net/;QueueSecondaryEndpoint=https://seanmcccanary-secondary.queue.core.windows.net/;FileSecondaryEndpoint=https://seanmcccanary-secondary.file.core.windows.net/;AccountName=seanmcccanary;AccountKey=Sanitized\nseanscope1"
  }
}<|MERGE_RESOLUTION|>--- conflicted
+++ resolved
@@ -14,11 +14,7 @@
         "x-ms-client-request-id": "ffe05389-e3b0-4cd7-88cb-f740768814a1",
         "x-ms-date": "Fri, 03 Apr 2020 00:07:07 GMT",
         "x-ms-return-client-request-id": "true",
-<<<<<<< HEAD
-        "x-ms-version": "2019-12-12"
-=======
         "x-ms-version": "2020-02-10"
->>>>>>> 60f4876e
       },
       "RequestBody": null,
       "StatusCode": 201,
@@ -33,11 +29,7 @@
         ],
         "x-ms-client-request-id": "ffe05389-e3b0-4cd7-88cb-f740768814a1",
         "x-ms-request-id": "9a52db9a-e01e-001e-374b-09a178000000",
-<<<<<<< HEAD
-        "x-ms-version": "2019-12-12"
-=======
         "x-ms-version": "2020-02-10"
->>>>>>> 60f4876e
       },
       "ResponseBody": []
     },
@@ -57,11 +49,7 @@
         "x-ms-client-request-id": "b36808a4-de53-0a86-9423-9837949bcd63",
         "x-ms-date": "Fri, 03 Apr 2020 00:07:08 GMT",
         "x-ms-return-client-request-id": "true",
-<<<<<<< HEAD
-        "x-ms-version": "2019-12-12"
-=======
         "x-ms-version": "2020-02-10"
->>>>>>> 60f4876e
       },
       "RequestBody": null,
       "StatusCode": 201,
@@ -77,11 +65,7 @@
         "x-ms-client-request-id": "b36808a4-de53-0a86-9423-9837949bcd63",
         "x-ms-request-id": "9a52dbb1-e01e-001e-4a4b-09a178000000",
         "x-ms-request-server-encrypted": "true",
-<<<<<<< HEAD
-        "x-ms-version": "2019-12-12"
-=======
         "x-ms-version": "2020-02-10"
->>>>>>> 60f4876e
       },
       "ResponseBody": []
     },
@@ -102,11 +86,7 @@
         "x-ms-client-request-id": "7597b704-9ebb-3998-d9a9-d72c137ade56",
         "x-ms-date": "Fri, 03 Apr 2020 00:07:08 GMT",
         "x-ms-return-client-request-id": "true",
-<<<<<<< HEAD
-        "x-ms-version": "2019-12-12"
-=======
         "x-ms-version": "2020-02-10"
->>>>>>> 60f4876e
       },
       "RequestBody": null,
       "StatusCode": 409,
@@ -121,11 +101,7 @@
         "x-ms-client-request-id": "7597b704-9ebb-3998-d9a9-d72c137ade56",
         "x-ms-error-code": "BlobAlreadyExists",
         "x-ms-request-id": "9a52dbc5-e01e-001e-5a4b-09a178000000",
-<<<<<<< HEAD
-        "x-ms-version": "2019-12-12"
-=======
         "x-ms-version": "2020-02-10"
->>>>>>> 60f4876e
       },
       "ResponseBody": [
         "\uFEFF\u003C?xml version=\u00221.0\u0022 encoding=\u0022utf-8\u0022?\u003E\u003CError\u003E\u003CCode\u003EBlobAlreadyExists\u003C/Code\u003E\u003CMessage\u003EThe specified blob already exists.\n",
@@ -146,11 +122,7 @@
         "x-ms-client-request-id": "dc32834b-5803-daa7-73ee-3d2bd124c13f",
         "x-ms-date": "Fri, 03 Apr 2020 00:07:08 GMT",
         "x-ms-return-client-request-id": "true",
-<<<<<<< HEAD
-        "x-ms-version": "2019-12-12"
-=======
         "x-ms-version": "2020-02-10"
->>>>>>> 60f4876e
       },
       "RequestBody": null,
       "StatusCode": 202,
@@ -163,11 +135,7 @@
         ],
         "x-ms-client-request-id": "dc32834b-5803-daa7-73ee-3d2bd124c13f",
         "x-ms-request-id": "9a52dbd7-e01e-001e-674b-09a178000000",
-<<<<<<< HEAD
-        "x-ms-version": "2019-12-12"
-=======
         "x-ms-version": "2020-02-10"
->>>>>>> 60f4876e
       },
       "ResponseBody": []
     }
