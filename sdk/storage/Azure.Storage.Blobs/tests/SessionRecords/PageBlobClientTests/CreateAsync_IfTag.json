﻿{
  "Entries": [
    {
      "RequestUri": "https://seanmcccanary3.blob.core.windows.net/test-container-bd43e4ec-8a59-3840-1b81-d13a9c00627f?restype=container",
      "RequestMethod": "PUT",
      "RequestHeaders": {
        "Accept": "application/xml",
        "Authorization": "Sanitized",
        "traceparent": "00-9860179c616ccf44a9c0fe6f50fa9bb4-2ab707d4b191134f-00",
        "User-Agent": [
          "azsdk-net-Storage.Blobs/12.9.0-alpha.20210217.1",
          "(.NET 5.0.3; Microsoft Windows 10.0.19042)"
        ],
        "x-ms-blob-public-access": "container",
        "x-ms-client-request-id": "1d4b04c6-be92-44cc-7c21-fc1fdd1e3858",
        "x-ms-date": "Wed, 17 Feb 2021 19:00:41 GMT",
        "x-ms-return-client-request-id": "true",
<<<<<<< HEAD
        "x-ms-version": "2020-12-06"
=======
        "x-ms-version": "2021-02-12"
>>>>>>> 7e782c87
      },
      "RequestBody": null,
      "StatusCode": 201,
      "ResponseHeaders": {
        "Content-Length": "0",
        "Date": "Wed, 17 Feb 2021 19:00:40 GMT",
        "ETag": "\"0x8D8D376525D8306\"",
        "Last-Modified": "Wed, 17 Feb 2021 19:00:41 GMT",
        "Server": [
          "Windows-Azure-Blob/1.0",
          "Microsoft-HTTPAPI/2.0"
        ],
        "x-ms-client-request-id": "1d4b04c6-be92-44cc-7c21-fc1fdd1e3858",
        "x-ms-request-id": "86795d6a-c01e-0076-215f-05508a000000",
<<<<<<< HEAD
        "x-ms-version": "2020-12-06"
=======
        "x-ms-version": "2021-02-12"
>>>>>>> 7e782c87
      },
      "ResponseBody": []
    },
    {
      "RequestUri": "https://seanmcccanary3.blob.core.windows.net/test-container-bd43e4ec-8a59-3840-1b81-d13a9c00627f/test-blob-7a105df3-04c0-e76a-0358-693044a36c73",
      "RequestMethod": "PUT",
      "RequestHeaders": {
        "Accept": "application/xml",
        "Authorization": "Sanitized",
        "traceparent": "00-3b1a3c892f6341469f1b8d8ee6704947-642b6a459aca7743-00",
        "User-Agent": [
          "azsdk-net-Storage.Blobs/12.9.0-alpha.20210217.1",
          "(.NET 5.0.3; Microsoft Windows 10.0.19042)"
        ],
        "x-ms-blob-content-length": "1024",
        "x-ms-blob-type": "PageBlob",
        "x-ms-client-request-id": "6eaaedf0-e498-c2d7-9964-1a39559cffd9",
        "x-ms-date": "Wed, 17 Feb 2021 19:00:41 GMT",
        "x-ms-return-client-request-id": "true",
<<<<<<< HEAD
        "x-ms-version": "2020-12-06"
=======
        "x-ms-version": "2021-02-12"
>>>>>>> 7e782c87
      },
      "RequestBody": null,
      "StatusCode": 201,
      "ResponseHeaders": {
        "Content-Length": "0",
        "Date": "Wed, 17 Feb 2021 19:00:40 GMT",
        "ETag": "\"0x8D8D3765267A462\"",
        "Last-Modified": "Wed, 17 Feb 2021 19:00:41 GMT",
        "Server": [
          "Windows-Azure-Blob/1.0",
          "Microsoft-HTTPAPI/2.0"
        ],
        "x-ms-client-request-id": "6eaaedf0-e498-c2d7-9964-1a39559cffd9",
        "x-ms-request-id": "86795d7b-c01e-0076-2f5f-05508a000000",
        "x-ms-request-server-encrypted": "true",
<<<<<<< HEAD
        "x-ms-version": "2020-12-06",
=======
        "x-ms-version": "2021-02-12",
>>>>>>> 7e782c87
        "x-ms-version-id": "2021-02-17T19:00:41.505085Z"
      },
      "ResponseBody": []
    },
    {
      "RequestUri": "https://seanmcccanary3.blob.core.windows.net/test-container-bd43e4ec-8a59-3840-1b81-d13a9c00627f/test-blob-7a105df3-04c0-e76a-0358-693044a36c73?comp=tags",
      "RequestMethod": "PUT",
      "RequestHeaders": {
        "Accept": "application/xml",
        "Authorization": "Sanitized",
        "Content-Length": "81",
        "Content-Type": "application/xml",
        "traceparent": "00-bdbb6beb1cc4ef4aa81f5e76e91b2107-23db05f6d3fcee42-00",
        "User-Agent": [
          "azsdk-net-Storage.Blobs/12.9.0-alpha.20210217.1",
          "(.NET 5.0.3; Microsoft Windows 10.0.19042)"
        ],
        "x-ms-client-request-id": "573f344b-fdf8-3edb-62b1-fe5029b4223f",
        "x-ms-date": "Wed, 17 Feb 2021 19:00:41 GMT",
        "x-ms-return-client-request-id": "true",
<<<<<<< HEAD
        "x-ms-version": "2020-12-06"
=======
        "x-ms-version": "2021-02-12"
>>>>>>> 7e782c87
      },
      "RequestBody": "﻿<Tags><TagSet><Tag><Key>coolTag</Key><Value>true</Value></Tag></TagSet></Tags>",
      "StatusCode": 204,
      "ResponseHeaders": {
        "Date": "Wed, 17 Feb 2021 19:00:40 GMT",
        "Server": [
          "Windows-Azure-Blob/1.0",
          "Microsoft-HTTPAPI/2.0"
        ],
        "x-ms-client-request-id": "573f344b-fdf8-3edb-62b1-fe5029b4223f",
        "x-ms-request-id": "86795d84-c01e-0076-385f-05508a000000",
<<<<<<< HEAD
        "x-ms-version": "2020-12-06"
=======
        "x-ms-version": "2021-02-12"
>>>>>>> 7e782c87
      },
      "ResponseBody": []
    },
    {
      "RequestUri": "https://seanmcccanary3.blob.core.windows.net/test-container-bd43e4ec-8a59-3840-1b81-d13a9c00627f/test-blob-7a105df3-04c0-e76a-0358-693044a36c73",
      "RequestMethod": "PUT",
      "RequestHeaders": {
        "Accept": "application/xml",
        "Authorization": "Sanitized",
        "traceparent": "00-034b8d818e39b444a8d00e13cbff40fe-c5f944877d27e940-00",
        "User-Agent": [
          "azsdk-net-Storage.Blobs/12.9.0-alpha.20210217.1",
          "(.NET 5.0.3; Microsoft Windows 10.0.19042)"
        ],
        "x-ms-blob-content-length": "1024",
        "x-ms-blob-type": "PageBlob",
        "x-ms-client-request-id": "21edd785-a75c-b7e1-aebe-41f9a25385bb",
        "x-ms-date": "Wed, 17 Feb 2021 19:00:41 GMT",
        "x-ms-if-tags": "\"coolTag\" = 'true'",
        "x-ms-return-client-request-id": "true",
<<<<<<< HEAD
        "x-ms-version": "2020-12-06"
=======
        "x-ms-version": "2021-02-12"
>>>>>>> 7e782c87
      },
      "RequestBody": null,
      "StatusCode": 201,
      "ResponseHeaders": {
        "Content-Length": "0",
        "Date": "Wed, 17 Feb 2021 19:00:40 GMT",
        "ETag": "\"0x8D8D376527933C2\"",
        "Last-Modified": "Wed, 17 Feb 2021 19:00:41 GMT",
        "Server": [
          "Windows-Azure-Blob/1.0",
          "Microsoft-HTTPAPI/2.0"
        ],
        "x-ms-client-request-id": "21edd785-a75c-b7e1-aebe-41f9a25385bb",
        "x-ms-request-id": "86795d8d-c01e-0076-3f5f-05508a000000",
        "x-ms-request-server-encrypted": "true",
<<<<<<< HEAD
        "x-ms-version": "2020-12-06",
=======
        "x-ms-version": "2021-02-12",
>>>>>>> 7e782c87
        "x-ms-version-id": "2021-02-17T19:00:41.6211666Z"
      },
      "ResponseBody": []
    },
    {
      "RequestUri": "https://seanmcccanary3.blob.core.windows.net/test-container-bd43e4ec-8a59-3840-1b81-d13a9c00627f?restype=container",
      "RequestMethod": "DELETE",
      "RequestHeaders": {
        "Accept": "application/xml",
        "Authorization": "Sanitized",
        "traceparent": "00-4843155a6870344aa4c2c1d96f942680-86c5ea1d7451194a-00",
        "User-Agent": [
          "azsdk-net-Storage.Blobs/12.9.0-alpha.20210217.1",
          "(.NET 5.0.3; Microsoft Windows 10.0.19042)"
        ],
        "x-ms-client-request-id": "52caf7de-01c6-f1e2-596c-d1052790acf5",
        "x-ms-date": "Wed, 17 Feb 2021 19:00:41 GMT",
        "x-ms-return-client-request-id": "true",
<<<<<<< HEAD
        "x-ms-version": "2020-12-06"
=======
        "x-ms-version": "2021-02-12"
>>>>>>> 7e782c87
      },
      "RequestBody": null,
      "StatusCode": 202,
      "ResponseHeaders": {
        "Content-Length": "0",
        "Date": "Wed, 17 Feb 2021 19:00:40 GMT",
        "Server": [
          "Windows-Azure-Blob/1.0",
          "Microsoft-HTTPAPI/2.0"
        ],
        "x-ms-client-request-id": "52caf7de-01c6-f1e2-596c-d1052790acf5",
        "x-ms-request-id": "86795db0-c01e-0076-5e5f-05508a000000",
<<<<<<< HEAD
        "x-ms-version": "2020-12-06"
=======
        "x-ms-version": "2021-02-12"
>>>>>>> 7e782c87
      },
      "ResponseBody": []
    }
  ],
  "Variables": {
    "RandomSeed": "1966029017",
    "Storage_TestConfigDefault": "ProductionTenant\nseanmcccanary3\nU2FuaXRpemVk\nhttps://seanmcccanary3.blob.core.windows.net\nhttps://seanmcccanary3.file.core.windows.net\nhttps://seanmcccanary3.queue.core.windows.net\nhttps://seanmcccanary3.table.core.windows.net\n\n\n\n\nhttps://seanmcccanary3-secondary.blob.core.windows.net\nhttps://seanmcccanary3-secondary.file.core.windows.net\nhttps://seanmcccanary3-secondary.queue.core.windows.net\nhttps://seanmcccanary3-secondary.table.core.windows.net\n\nSanitized\n\n\nCloud\nBlobEndpoint=https://seanmcccanary3.blob.core.windows.net/;QueueEndpoint=https://seanmcccanary3.queue.core.windows.net/;FileEndpoint=https://seanmcccanary3.file.core.windows.net/;BlobSecondaryEndpoint=https://seanmcccanary3-secondary.blob.core.windows.net/;QueueSecondaryEndpoint=https://seanmcccanary3-secondary.queue.core.windows.net/;FileSecondaryEndpoint=https://seanmcccanary3-secondary.file.core.windows.net/;AccountName=seanmcccanary3;AccountKey=Kg==;\nseanscope1\n\n"
  }
}<|MERGE_RESOLUTION|>--- conflicted
+++ resolved
@@ -15,11 +15,7 @@
         "x-ms-client-request-id": "1d4b04c6-be92-44cc-7c21-fc1fdd1e3858",
         "x-ms-date": "Wed, 17 Feb 2021 19:00:41 GMT",
         "x-ms-return-client-request-id": "true",
-<<<<<<< HEAD
-        "x-ms-version": "2020-12-06"
-=======
         "x-ms-version": "2021-02-12"
->>>>>>> 7e782c87
       },
       "RequestBody": null,
       "StatusCode": 201,
@@ -34,11 +30,7 @@
         ],
         "x-ms-client-request-id": "1d4b04c6-be92-44cc-7c21-fc1fdd1e3858",
         "x-ms-request-id": "86795d6a-c01e-0076-215f-05508a000000",
-<<<<<<< HEAD
-        "x-ms-version": "2020-12-06"
-=======
         "x-ms-version": "2021-02-12"
->>>>>>> 7e782c87
       },
       "ResponseBody": []
     },
@@ -58,11 +50,7 @@
         "x-ms-client-request-id": "6eaaedf0-e498-c2d7-9964-1a39559cffd9",
         "x-ms-date": "Wed, 17 Feb 2021 19:00:41 GMT",
         "x-ms-return-client-request-id": "true",
-<<<<<<< HEAD
-        "x-ms-version": "2020-12-06"
-=======
         "x-ms-version": "2021-02-12"
->>>>>>> 7e782c87
       },
       "RequestBody": null,
       "StatusCode": 201,
@@ -78,11 +66,7 @@
         "x-ms-client-request-id": "6eaaedf0-e498-c2d7-9964-1a39559cffd9",
         "x-ms-request-id": "86795d7b-c01e-0076-2f5f-05508a000000",
         "x-ms-request-server-encrypted": "true",
-<<<<<<< HEAD
-        "x-ms-version": "2020-12-06",
-=======
         "x-ms-version": "2021-02-12",
->>>>>>> 7e782c87
         "x-ms-version-id": "2021-02-17T19:00:41.505085Z"
       },
       "ResponseBody": []
@@ -103,11 +87,7 @@
         "x-ms-client-request-id": "573f344b-fdf8-3edb-62b1-fe5029b4223f",
         "x-ms-date": "Wed, 17 Feb 2021 19:00:41 GMT",
         "x-ms-return-client-request-id": "true",
-<<<<<<< HEAD
-        "x-ms-version": "2020-12-06"
-=======
         "x-ms-version": "2021-02-12"
->>>>>>> 7e782c87
       },
       "RequestBody": "﻿<Tags><TagSet><Tag><Key>coolTag</Key><Value>true</Value></Tag></TagSet></Tags>",
       "StatusCode": 204,
@@ -119,11 +99,7 @@
         ],
         "x-ms-client-request-id": "573f344b-fdf8-3edb-62b1-fe5029b4223f",
         "x-ms-request-id": "86795d84-c01e-0076-385f-05508a000000",
-<<<<<<< HEAD
-        "x-ms-version": "2020-12-06"
-=======
         "x-ms-version": "2021-02-12"
->>>>>>> 7e782c87
       },
       "ResponseBody": []
     },
@@ -144,11 +120,7 @@
         "x-ms-date": "Wed, 17 Feb 2021 19:00:41 GMT",
         "x-ms-if-tags": "\"coolTag\" = 'true'",
         "x-ms-return-client-request-id": "true",
-<<<<<<< HEAD
-        "x-ms-version": "2020-12-06"
-=======
         "x-ms-version": "2021-02-12"
->>>>>>> 7e782c87
       },
       "RequestBody": null,
       "StatusCode": 201,
@@ -164,11 +136,7 @@
         "x-ms-client-request-id": "21edd785-a75c-b7e1-aebe-41f9a25385bb",
         "x-ms-request-id": "86795d8d-c01e-0076-3f5f-05508a000000",
         "x-ms-request-server-encrypted": "true",
-<<<<<<< HEAD
-        "x-ms-version": "2020-12-06",
-=======
         "x-ms-version": "2021-02-12",
->>>>>>> 7e782c87
         "x-ms-version-id": "2021-02-17T19:00:41.6211666Z"
       },
       "ResponseBody": []
@@ -187,11 +155,7 @@
         "x-ms-client-request-id": "52caf7de-01c6-f1e2-596c-d1052790acf5",
         "x-ms-date": "Wed, 17 Feb 2021 19:00:41 GMT",
         "x-ms-return-client-request-id": "true",
-<<<<<<< HEAD
-        "x-ms-version": "2020-12-06"
-=======
         "x-ms-version": "2021-02-12"
->>>>>>> 7e782c87
       },
       "RequestBody": null,
       "StatusCode": 202,
@@ -204,11 +168,7 @@
         ],
         "x-ms-client-request-id": "52caf7de-01c6-f1e2-596c-d1052790acf5",
         "x-ms-request-id": "86795db0-c01e-0076-5e5f-05508a000000",
-<<<<<<< HEAD
-        "x-ms-version": "2020-12-06"
-=======
         "x-ms-version": "2021-02-12"
->>>>>>> 7e782c87
       },
       "ResponseBody": []
     }
