﻿{
  "Entries": [
    {
      "RequestUri": "https://seanmcccanary3.blob.core.windows.net/test-container-f7cf1739-a2cc-e2f0-8207-49c1afd0e19b?restype=container",
      "RequestMethod": "PUT",
      "RequestHeaders": {
        "Accept": "application/xml",
        "Authorization": "Sanitized",
        "traceparent": "00-b58d2fee11e3014d8b77f44d5bc71a29-15561524b93c174a-00",
        "User-Agent": [
          "azsdk-net-Storage.Blobs/12.9.0-alpha.20210217.1",
          "(.NET 5.0.3; Microsoft Windows 10.0.19042)"
        ],
        "x-ms-blob-public-access": "container",
        "x-ms-client-request-id": "f26ef0d2-c326-d9d6-d7d3-5a95165a9472",
        "x-ms-date": "Wed, 17 Feb 2021 19:01:57 GMT",
        "x-ms-return-client-request-id": "true",
<<<<<<< HEAD
        "x-ms-version": "2020-12-06"
=======
        "x-ms-version": "2021-02-12"
>>>>>>> 7e782c87
      },
      "RequestBody": null,
      "StatusCode": 201,
      "ResponseHeaders": {
        "Content-Length": "0",
        "Date": "Wed, 17 Feb 2021 19:01:57 GMT",
        "ETag": "\"0x8D8D3767FAE39B2\"",
        "Last-Modified": "Wed, 17 Feb 2021 19:01:57 GMT",
        "Server": [
          "Windows-Azure-Blob/1.0",
          "Microsoft-HTTPAPI/2.0"
        ],
        "x-ms-client-request-id": "f26ef0d2-c326-d9d6-d7d3-5a95165a9472",
        "x-ms-request-id": "e6ecf1cb-601e-008b-3a5f-05deaf000000",
<<<<<<< HEAD
        "x-ms-version": "2020-12-06"
=======
        "x-ms-version": "2021-02-12"
>>>>>>> 7e782c87
      },
      "ResponseBody": []
    },
    {
      "RequestUri": "https://seanmcccanary3.blob.core.windows.net/test-container-f7cf1739-a2cc-e2f0-8207-49c1afd0e19b/test-blob-1fa76a4f-1578-10b1-e507-86d64360b0c7",
      "RequestMethod": "PUT",
      "RequestHeaders": {
        "Accept": "application/xml",
        "Authorization": "Sanitized",
        "If-None-Match": "*",
        "traceparent": "00-83bf6e1ac8093a4e82a4dd85deb9d2c6-502921c0f60cc64d-00",
        "User-Agent": [
          "azsdk-net-Storage.Blobs/12.9.0-alpha.20210217.1",
          "(.NET 5.0.3; Microsoft Windows 10.0.19042)"
        ],
        "x-ms-blob-content-length": "4096",
        "x-ms-blob-sequence-number": "0",
        "x-ms-blob-type": "PageBlob",
        "x-ms-client-request-id": "c840ec61-1513-bce4-3f5d-0c1f3d009676",
        "x-ms-date": "Wed, 17 Feb 2021 19:01:57 GMT",
        "x-ms-return-client-request-id": "true",
<<<<<<< HEAD
        "x-ms-version": "2020-12-06"
=======
        "x-ms-version": "2021-02-12"
>>>>>>> 7e782c87
      },
      "RequestBody": null,
      "StatusCode": 201,
      "ResponseHeaders": {
        "Content-Length": "0",
        "Date": "Wed, 17 Feb 2021 19:01:57 GMT",
        "ETag": "\"0x8D8D3767FB74937\"",
        "Last-Modified": "Wed, 17 Feb 2021 19:01:57 GMT",
        "Server": [
          "Windows-Azure-Blob/1.0",
          "Microsoft-HTTPAPI/2.0"
        ],
        "x-ms-client-request-id": "c840ec61-1513-bce4-3f5d-0c1f3d009676",
        "x-ms-request-id": "e6ecf1d7-601e-008b-435f-05deaf000000",
        "x-ms-request-server-encrypted": "true",
<<<<<<< HEAD
        "x-ms-version": "2020-12-06",
=======
        "x-ms-version": "2021-02-12",
>>>>>>> 7e782c87
        "x-ms-version-id": "2021-02-17T19:01:57.5245111Z"
      },
      "ResponseBody": []
    },
    {
      "RequestUri": "https://seanmcccanary3.blob.core.windows.net/test-container-f7cf1739-a2cc-e2f0-8207-49c1afd0e19b?restype=container",
      "RequestMethod": "DELETE",
      "RequestHeaders": {
        "Accept": "application/xml",
        "Authorization": "Sanitized",
        "traceparent": "00-8c86446774efc14bba77d043f47a7b08-ada0ad8b26d2ad42-00",
        "User-Agent": [
          "azsdk-net-Storage.Blobs/12.9.0-alpha.20210217.1",
          "(.NET 5.0.3; Microsoft Windows 10.0.19042)"
        ],
        "x-ms-client-request-id": "0b05d856-7390-7408-b46e-229e8db2d82f",
        "x-ms-date": "Wed, 17 Feb 2021 19:01:57 GMT",
        "x-ms-return-client-request-id": "true",
<<<<<<< HEAD
        "x-ms-version": "2020-12-06"
=======
        "x-ms-version": "2021-02-12"
>>>>>>> 7e782c87
      },
      "RequestBody": null,
      "StatusCode": 202,
      "ResponseHeaders": {
        "Content-Length": "0",
        "Date": "Wed, 17 Feb 2021 19:01:57 GMT",
        "Server": [
          "Windows-Azure-Blob/1.0",
          "Microsoft-HTTPAPI/2.0"
        ],
        "x-ms-client-request-id": "0b05d856-7390-7408-b46e-229e8db2d82f",
        "x-ms-request-id": "e6ecf1e7-601e-008b-4f5f-05deaf000000",
<<<<<<< HEAD
        "x-ms-version": "2020-12-06"
=======
        "x-ms-version": "2021-02-12"
>>>>>>> 7e782c87
      },
      "ResponseBody": []
    }
  ],
  "Variables": {
    "RandomSeed": "421259248",
    "Storage_TestConfigDefault": "ProductionTenant\nseanmcccanary3\nU2FuaXRpemVk\nhttps://seanmcccanary3.blob.core.windows.net\nhttps://seanmcccanary3.file.core.windows.net\nhttps://seanmcccanary3.queue.core.windows.net\nhttps://seanmcccanary3.table.core.windows.net\n\n\n\n\nhttps://seanmcccanary3-secondary.blob.core.windows.net\nhttps://seanmcccanary3-secondary.file.core.windows.net\nhttps://seanmcccanary3-secondary.queue.core.windows.net\nhttps://seanmcccanary3-secondary.table.core.windows.net\n\nSanitized\n\n\nCloud\nBlobEndpoint=https://seanmcccanary3.blob.core.windows.net/;QueueEndpoint=https://seanmcccanary3.queue.core.windows.net/;FileEndpoint=https://seanmcccanary3.file.core.windows.net/;BlobSecondaryEndpoint=https://seanmcccanary3-secondary.blob.core.windows.net/;QueueSecondaryEndpoint=https://seanmcccanary3-secondary.queue.core.windows.net/;FileSecondaryEndpoint=https://seanmcccanary3-secondary.file.core.windows.net/;AccountName=seanmcccanary3;AccountKey=Kg==;\nseanscope1\n\n"
  }
}<|MERGE_RESOLUTION|>--- conflicted
+++ resolved
@@ -15,11 +15,7 @@
         "x-ms-client-request-id": "f26ef0d2-c326-d9d6-d7d3-5a95165a9472",
         "x-ms-date": "Wed, 17 Feb 2021 19:01:57 GMT",
         "x-ms-return-client-request-id": "true",
-<<<<<<< HEAD
-        "x-ms-version": "2020-12-06"
-=======
         "x-ms-version": "2021-02-12"
->>>>>>> 7e782c87
       },
       "RequestBody": null,
       "StatusCode": 201,
@@ -34,11 +30,7 @@
         ],
         "x-ms-client-request-id": "f26ef0d2-c326-d9d6-d7d3-5a95165a9472",
         "x-ms-request-id": "e6ecf1cb-601e-008b-3a5f-05deaf000000",
-<<<<<<< HEAD
-        "x-ms-version": "2020-12-06"
-=======
         "x-ms-version": "2021-02-12"
->>>>>>> 7e782c87
       },
       "ResponseBody": []
     },
@@ -60,11 +52,7 @@
         "x-ms-client-request-id": "c840ec61-1513-bce4-3f5d-0c1f3d009676",
         "x-ms-date": "Wed, 17 Feb 2021 19:01:57 GMT",
         "x-ms-return-client-request-id": "true",
-<<<<<<< HEAD
-        "x-ms-version": "2020-12-06"
-=======
         "x-ms-version": "2021-02-12"
->>>>>>> 7e782c87
       },
       "RequestBody": null,
       "StatusCode": 201,
@@ -80,11 +68,7 @@
         "x-ms-client-request-id": "c840ec61-1513-bce4-3f5d-0c1f3d009676",
         "x-ms-request-id": "e6ecf1d7-601e-008b-435f-05deaf000000",
         "x-ms-request-server-encrypted": "true",
-<<<<<<< HEAD
-        "x-ms-version": "2020-12-06",
-=======
         "x-ms-version": "2021-02-12",
->>>>>>> 7e782c87
         "x-ms-version-id": "2021-02-17T19:01:57.5245111Z"
       },
       "ResponseBody": []
@@ -103,11 +87,7 @@
         "x-ms-client-request-id": "0b05d856-7390-7408-b46e-229e8db2d82f",
         "x-ms-date": "Wed, 17 Feb 2021 19:01:57 GMT",
         "x-ms-return-client-request-id": "true",
-<<<<<<< HEAD
-        "x-ms-version": "2020-12-06"
-=======
         "x-ms-version": "2021-02-12"
->>>>>>> 7e782c87
       },
       "RequestBody": null,
       "StatusCode": 202,
@@ -120,11 +100,7 @@
         ],
         "x-ms-client-request-id": "0b05d856-7390-7408-b46e-229e8db2d82f",
         "x-ms-request-id": "e6ecf1e7-601e-008b-4f5f-05deaf000000",
-<<<<<<< HEAD
-        "x-ms-version": "2020-12-06"
-=======
         "x-ms-version": "2021-02-12"
->>>>>>> 7e782c87
       },
       "ResponseBody": []
     }
